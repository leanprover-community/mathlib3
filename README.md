# Lean mathlib

[![Build Status](https://travis-ci.org/leanprover-community/mathlib.svg?branch=master)](https://travis-ci.org/leanprover-community/mathlib)
[![Mergify Status][mergify-status]][mergify]
[![Build status](https://ci.appveyor.com/api/projects/status/y0dfsknx5h4iq7pj/branch/master?svg=true)](https://ci.appveyor.com/project/cipher1024/mathlib/branch/master)

[mergify]: https://mergify.io
[mergify-status]: https://gh.mergify.io/badges/leanprover-community/mathlib.png?style=cut

Mathlib is a user maintained library for the [Lean theorem prover](https://leanprover.github.io). 
It contains both programming infrastructure and mathematics, as well as tactics that use the former and allow to develop the later.

## Installation

You can find detailed instructions to install Lean, mathlib, and supporting tools:
* On [Debian-derived Linux](docs/install/debian.md) (Debian, Ubuntu, LMDE...)
* On [other Linux](docs/install/linux.md) distributions
* On [MacOS](docs/install/macos.md)
* On [Windows](docs/install/windows.md)

## Documentation

Besides the installation guides above and [Lean's general
documentation](https://leanprover.github.io/documentation/), the documentation
of mathlib consists of:

- A description of [currently covered theories](docs/theories.md),
  as well as an [overview](docs/mathlib-overview.md) for mathematicians.
- A couple of [tutorials](docs/tutorial/)
- Some [extra Lean documentation](docs/extras.md) not specific to mathlib
- A description of [tactics](docs/tactics.md) introduced in mathlib,
  and available [hole commands](docs/holes.md).
<<<<<<< HEAD
- An explanation of [naming conventions](docs/naming.md) that is useful
  to find or contribute definitions and lemmas.
- A [style guide](docs/style.md) for contributors
- An outline of [how to contribute](docs/howto-contribute.md) to mathlib.

This repository also contains [extra Lean documentation](docs/extras.md)
not specific to mathlib.

## Obtaining binaries

### Install the `update-mathlib` script

Two options are avaiblable to install `update-mathlib`:

 * *Linux/OS X/Cygwin/MSYS2/git bash*: run the following command in a terminal:

``` shell
curl https://raw.githubusercontent.com/leanprover-community/mathlib-tools/master/scripts/remote-install-update-mathlib.sh -sSf | bash
```

 * *Any platform*: in the release section of this page, download
`mathlib-scripts-###-###-###.tar.gz`, expand it and run `setup-dev-scripts.sh`.

### Fetch mathlib binaries

In a terminal, in the directory of a project depending on mathlib, run
the following:

``` shell
update-mathlib
```

The existing `_target/deps/mathlib` will be rewritten with a compiled
version of mathlib.

### Automatic update of the binaries

The following command, run on each project, sets up an automatic
update of the mathlib binaries after every `git checkout`.
=======
- Documentation for people who would like to [contribute to mathlib](docs/contribute/index.md)
>>>>>>> de5d0387

Much of the discussion surrounding mathlib occurs in a 
[Zulip chat room](https://leanprover.zulipchat.com/). Since this
chatroom is only visible to registered users, we provide an 
[openly accessible archive](https://leanprover-community.github.io/archive/) 
of the public discussions. This is useful for quick reference; for a
better browsing interface, and to participate in the discussions, we strongly
suggest joining the chat. Questions from users at all levels of expertise are
welcomed.

## Maintainers:

* Jeremy Avigad (@avigad): analysis
* Reid Barton (@rwbarton): category theory, topology
* Mario Carneiro (@digama0): all (lead maintainer)
* Johan Commelin (@jcommelin): algebra
* Sébastien Gouëzel (@sgouezel): topology, calculus
* Simon Hudon (@cipher1024): all
* Chris Hughes (@ChrisHughes24): group theory, ring theory, field theory
* Robert Y. Lewis (@robertylewis): all
* Patrick Massot (@patrickmassot): documentation, topology<|MERGE_RESOLUTION|>--- conflicted
+++ resolved
@@ -30,49 +30,7 @@
 - Some [extra Lean documentation](docs/extras.md) not specific to mathlib
 - A description of [tactics](docs/tactics.md) introduced in mathlib,
   and available [hole commands](docs/holes.md).
-<<<<<<< HEAD
-- An explanation of [naming conventions](docs/naming.md) that is useful
-  to find or contribute definitions and lemmas.
-- A [style guide](docs/style.md) for contributors
-- An outline of [how to contribute](docs/howto-contribute.md) to mathlib.
-
-This repository also contains [extra Lean documentation](docs/extras.md)
-not specific to mathlib.
-
-## Obtaining binaries
-
-### Install the `update-mathlib` script
-
-Two options are avaiblable to install `update-mathlib`:
-
- * *Linux/OS X/Cygwin/MSYS2/git bash*: run the following command in a terminal:
-
-``` shell
-curl https://raw.githubusercontent.com/leanprover-community/mathlib-tools/master/scripts/remote-install-update-mathlib.sh -sSf | bash
-```
-
- * *Any platform*: in the release section of this page, download
-`mathlib-scripts-###-###-###.tar.gz`, expand it and run `setup-dev-scripts.sh`.
-
-### Fetch mathlib binaries
-
-In a terminal, in the directory of a project depending on mathlib, run
-the following:
-
-``` shell
-update-mathlib
-```
-
-The existing `_target/deps/mathlib` will be rewritten with a compiled
-version of mathlib.
-
-### Automatic update of the binaries
-
-The following command, run on each project, sets up an automatic
-update of the mathlib binaries after every `git checkout`.
-=======
 - Documentation for people who would like to [contribute to mathlib](docs/contribute/index.md)
->>>>>>> de5d0387
 
 Much of the discussion surrounding mathlib occurs in a 
 [Zulip chat room](https://leanprover.zulipchat.com/). Since this
