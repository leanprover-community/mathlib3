/-
Copyright (c) 2022 Bhavik Mehta, Kexing Ying. All rights reserved.
Released under Apache 2.0 license as described in the file LICENSE.
Authors: Bhavik Mehta, Kexing Ying
-/
import probability.cond_count

/-!
# Ballot problem

This file proves Theorem 30 from the [100 Theorems List](https://www.cs.ru.nl/~freek/100/).

The ballot problem asks, if in an election, candidate A receives `p` votes whereas candidate B
receives `q` votes where `p > q`, what is the probability that candidate A is strictly ahead
throughout the count. The probability of this is `(p - q) / (p + q)`.

## Main definitions

* `counted_sequence`: given natural numbers `p` and `q`, `counted_sequence p q` is the set of
  all lists containing `p` of `1`s and `q` of `-1`s representing the votes of candidate A and B
  respectively.
* `stays_positive`: is the set of lists of integers which suffix has positive sum. In particular,
  the intersection of this set with `counted_sequence` is the set of lists where candidate A is
  strictly ahead.

## Main result

* `ballot`: the ballot problem.

-/

open set probability_theory measure_theory

namespace ballot

/-- The set of nonempty lists of integers which suffix has positive sum. -/
def stays_positive : set (list ℤ) := {l | ∀ l₂, l₂ ≠ [] → l₂ <:+ l → 0 < l₂.sum}

@[simp] lemma stays_positive_nil : [] ∈ stays_positive :=
λ l hl hl₁, (hl (list.eq_nil_of_suffix_nil hl₁)).elim

lemma stays_positive_cons_pos (x : ℤ) (hx : 0 < x) (l : list ℤ) :
  (x :: l) ∈ stays_positive ↔ l ∈ stays_positive :=
begin
  split,
  { intros hl l₁ hl₁ hl₂,
    apply hl l₁ hl₁ (hl₂.trans (list.suffix_cons _ _)) },
  { intros hl l₁ hl₁ hl₂,
    rw list.suffix_cons_iff at hl₂,
    rcases hl₂ with (rfl | hl₂),
    { rw list.sum_cons,
      apply add_pos_of_pos_of_nonneg hx,
      cases l with hd tl,
      { simp },
      { apply le_of_lt (hl (hd :: tl) (list.cons_ne_nil hd tl) (hd :: tl).suffix_refl) } },
    { apply hl _ hl₁ hl₂ } }
end

/--
`counted_sequence p q` is the set of lists of integers for which every element is `+1` or `-1`,
there are `p` lots of `+1` and `q` lots of `-1`.

This represents vote sequences where candidate `+1` receives `p` votes and candidate `-1` receives
`q` votes.
-/
def counted_sequence (p q : ℕ) : set (list ℤ) :=
{l | l.count 1 = p ∧ l.count (-1) = q ∧ ∀ x ∈ l, x = (1 : ℤ) ∨ x = -1}

/-- An alternative definition of `counted_sequence` that uses `list.perm`. -/
lemma mem_counted_sequence_iff_perm {p q l} :
  l ∈ counted_sequence p q ↔ l ~ list.repeat (1 : ℤ) p ++ list.repeat (-1) q :=
begin
<<<<<<< HEAD
  rw [list.perm_repeat_append_repeat],
  { simp only [counted_sequence, list.subset_def, mem_set_of_eq, list.mem_cons_iff,
      list.mem_singleton] },
  { norm_num1 }
end

@[simp] lemma counted_right_zero (p : ℕ) : counted_sequence p 0 = {list.repeat 1 p} := by
{ ext l,
  simp [mem_counted_sequence_iff_perm] }

@[simp] lemma counted_left_zero (q : ℕ) : counted_sequence 0 q = {list.repeat (-1) q} := by
{ ext l,
  simp [mem_counted_sequence_iff_perm] }

lemma mem_of_mem_counted_sequence {p q} {l} (hl : l ∈ counted_sequence p q) {x : ℤ} (hx : x ∈ l) :
  x = 1 ∨ x = -1 :=
hl.2.2 x hx

lemma length_of_mem_counted_sequence {p q} {l : list ℤ} (hl : l ∈ counted_sequence p q) :
  l.length = p + q :=
by simp [(mem_counted_sequence_iff_perm.1 hl).length_eq]

lemma counted_eq_nil_iff {p q : ℕ} {l : list ℤ} (hl : l ∈ counted_sequence p q) :
  l = [] ↔ p = 0 ∧ q = 0 :=
list.length_eq_zero.symm.trans $ by simp [length_of_mem_counted_sequence hl]
=======
  ext l,
  rw [counted_sequence, mem_singleton_iff],
  split,
  { rintro ⟨hl₀, hl₁, hl₂⟩,
    rw list.eq_repeat,
    have : ∀ x ∈ l, (1 : ℤ) = x,
    { intros x hx,
      obtain rfl | rfl := hl₂ x hx,
      { refl },
      { exact false.elim (list.not_mem_of_count_eq_zero hl₁ hx) } },
    split,
    { rwa ← list.count_eq_length.2 this },
    { exact λ x hx, (this x hx).symm } },
  { rintro rfl,
    simp only [mem_set_of_eq, list.count_repeat_self, eq_self_iff_true, true_and],
    refine ⟨list.count_eq_zero_of_not_mem _, λ x, _⟩; rw list.mem_repeat,
    { norm_num },
    { rintro ⟨-, rfl⟩,
      exact or.inl rfl } }
end

@[simp] lemma counted_left_zero (q : ℕ) : counted_sequence 0 q = {list.repeat (-1) q} :=
begin
  ext l,
  rw [counted_sequence, mem_singleton_iff],
  split,
  { rintro ⟨hl₀, hl₁, hl₂⟩,
    rw list.eq_repeat,
    have : ∀ x ∈ l, (-1 : ℤ) = x,
    { intros x hx,
      obtain rfl | rfl := hl₂ x hx,
      { exact false.elim (list.not_mem_of_count_eq_zero hl₀ hx) },
      { refl } },
    split,
    { rwa ← list.count_eq_length.2 this },
    { exact λ x hx, (this x hx).symm } },
  { rintro rfl,
    simp only [mem_set_of_eq, list.count_repeat_self, eq_self_iff_true, true_and],
    refine ⟨list.count_eq_zero_of_not_mem _, λ x, _⟩; rw list.mem_repeat,
    { norm_num },
    { rintro ⟨-, rfl⟩,
      exact or.inr rfl } }
end
>>>>>>> f8355031

lemma counted_ne_nil_left {p q : ℕ} (hp : p ≠ 0) {l : list ℤ} (hl : l ∈ counted_sequence p q) :
  l ≠ [] :=
by simp [counted_eq_nil_iff hl, hp]

lemma counted_ne_nil_right {p q : ℕ} (hq : q ≠ 0) {l : list ℤ} (hl : l ∈ counted_sequence p q) :
  l ≠ [] :=
by simp [counted_eq_nil_iff hl, hq]

lemma counted_succ_succ (p q : ℕ) : counted_sequence (p + 1) (q + 1) =
  list.cons 1 '' counted_sequence p (q + 1) ∪ list.cons (-1) '' counted_sequence (p + 1) q  :=
begin
  ext l,
  rw [counted_sequence, counted_sequence, counted_sequence],
  split,
  { intro hl,
    have hlnil := counted_ne_nil_left (nat.succ_ne_zero p) hl,
    obtain ⟨hl₀, hl₁, hl₂⟩ := hl,
    obtain hlast | hlast := hl₂ l.head (list.head_mem_self hlnil),
    { refine or.inl ⟨l.tail, ⟨_, _, _⟩, _⟩,
      { rw [list.count_tail l 1 (list.length_pos_of_ne_nil hlnil), hl₀, if_pos,
          nat.add_succ_sub_one, add_zero],
        rw [list.nth_le_zero, hlast] },
      { rw [list.count_tail l (-1) (list.length_pos_of_ne_nil hlnil), hl₁, if_neg, nat.sub_zero],
        rw [list.nth_le_zero, hlast],
        norm_num },
      { exact λ x hx, hl₂ x (list.mem_of_mem_tail hx) },
      { rw [← hlast, list.cons_head_tail hlnil] } },
    { refine or.inr ⟨l.tail, ⟨_, _, _⟩, _⟩,
      { rw [list.count_tail l 1 (list.length_pos_of_ne_nil hlnil), hl₀, if_neg, nat.sub_zero],
        rw [list.nth_le_zero, hlast],
        norm_num },
      { rw [list.count_tail l (-1) (list.length_pos_of_ne_nil hlnil), hl₁, if_pos,
          nat.add_succ_sub_one, add_zero],
        rw [list.nth_le_zero, hlast] },
      { exact λ x hx, hl₂ x (list.mem_of_mem_tail hx) },
      { rw [← hlast, list.cons_head_tail hlnil] } } },
  { rintro (⟨t, ⟨ht₀, ht₁, ht₂⟩, rfl⟩ | ⟨t, ⟨ht₀, ht₁, ht₂⟩, rfl⟩),
    { refine ⟨_, _, _⟩,
      { rw [list.count_cons, if_pos rfl, ht₀] },
      { rw [list.count_cons, if_neg, ht₁],
        norm_num },
      { rintro x (hx | hx),
        exacts [or.inl hx, ht₂ x hx] } },
    { refine ⟨_, _, _⟩,
      { rw [list.count_cons, if_neg, ht₀],
        norm_num },
      { rw [list.count_cons, if_pos rfl, ht₁] },
      { rintro x (hx | hx),
        exacts [or.inr hx, ht₂ x hx] } } }
end

lemma counted_sequence_finite : ∀ (p q : ℕ), (counted_sequence p q).finite
| 0 q := by simp
| (p + 1) 0 := by simp
| (p + 1) (q + 1) :=
  begin
    rw [counted_succ_succ, set.finite_union, set.finite_image_iff (list.cons_injective.inj_on _),
      set.finite_image_iff (list.cons_injective.inj_on _)],
    exact ⟨counted_sequence_finite _ _, counted_sequence_finite _ _⟩
  end

lemma counted_sequence_nonempty : ∀ (p q : ℕ), (counted_sequence p q).nonempty
| 0 q := by simp
| (p + 1) 0 := by simp
| (p + 1) (q + 1) :=
  begin
    rw [counted_succ_succ, union_nonempty, nonempty_image_iff],
    exact or.inl (counted_sequence_nonempty _ _),
  end

lemma sum_of_mem_counted_sequence {p q} {l : list ℤ} (hl : l ∈ counted_sequence p q) :
  l.sum = p - q :=
by simp [(mem_counted_sequence_iff_perm.1 hl).sum_eq, sub_eq_add_neg]

lemma disjoint_bits (p q : ℕ) :
  disjoint (list.cons 1 '' counted_sequence p (q + 1))
    (list.cons (-1) '' counted_sequence (p + 1) q) :=
begin
  simp_rw [disjoint_left, mem_image, not_exists, exists_imp_distrib],
  rintros _ _ ⟨_, rfl⟩ _ ⟨_, _, _⟩,
end

open measure_theory.measure

private def measureable_space_list_int : measurable_space (list ℤ) := ⊤

local attribute [instance] measureable_space_list_int

private lemma measurable_singleton_class_list_int : measurable_singleton_class (list ℤ) :=
{ measurable_set_singleton := λ s, trivial }

local attribute [instance] measurable_singleton_class_list_int

private lemma list_int_measurable_set {s : set (list ℤ)} : measurable_set s :=
trivial

lemma count_counted_sequence : ∀ p q : ℕ, count (counted_sequence p q) = (p + q).choose p
| p 0 := by simp [counted_right_zero, count_singleton]
| 0 q := by simp [counted_left_zero, count_singleton]
| (p + 1) (q + 1) :=
  begin
    rw [counted_succ_succ, measure_union (disjoint_bits _ _) list_int_measurable_set,
      count_injective_image list.cons_injective, count_counted_sequence,
      count_injective_image list.cons_injective, count_counted_sequence],
    { norm_cast,
      rw [add_assoc, add_comm 1 q, ← nat.choose_succ_succ, nat.succ_eq_add_one, add_right_comm] },
    all_goals { try { apply_instance } },
  end

lemma first_vote_pos :
  ∀ p q, 0 < p + q →
    cond_count (counted_sequence p q : set (list ℤ)) {l | l.head = 1} = p / (p + q)
| (p + 1) 0 h :=
  begin
    rw [counted_right_zero, cond_count_singleton],
    simp [ennreal.div_self _ _],
  end
| 0 (q + 1) _ :=
  begin
    rw [counted_left_zero, cond_count_singleton],
    simpa,
  end
| (p + 1) (q + 1) h :=
  begin
    simp_rw [counted_succ_succ],
    rw [← cond_count_disjoint_union ((counted_sequence_finite _ _).image _)
        ((counted_sequence_finite _ _).image _) (disjoint_bits _ _), ← counted_succ_succ,
      cond_count_eq_one_of ((counted_sequence_finite p (q + 1)).image _)
        (nonempty_image_iff.2 (counted_sequence_nonempty _ _))],
    { have : list.cons (-1) '' counted_sequence (p + 1) q ∩ {l : list ℤ | l.head = 1} = ∅,
      { ext,
        simp only [mem_inter_iff, mem_image, mem_set_of_eq, mem_empty_iff_false, iff_false, not_and,
          forall_exists_index, and_imp],
        rintro l _ rfl,
        norm_num },
      have hint : counted_sequence (p + 1) (q + 1) ∩ list.cons 1 '' counted_sequence p (q + 1) =
        list.cons 1 '' counted_sequence p (q + 1),
      { rw [inter_eq_right_iff_subset, counted_succ_succ],
        exact subset_union_left _ _ },
      rw [(cond_count_eq_zero_iff $ (counted_sequence_finite _ _).image _).2 this,
        cond_count, cond_apply _ list_int_measurable_set, hint,
        count_injective_image list.cons_injective, count_counted_sequence, count_counted_sequence,
        one_mul, zero_mul, add_zero, nat.cast_add, nat.cast_one],
      { rw [mul_comm, ← div_eq_mul_inv, ennreal.div_eq_div_iff],
        { norm_cast,
          rw [mul_comm _ (p + 1), ← nat.succ_eq_add_one p, nat.succ_add,
            nat.succ_mul_choose_eq, mul_comm] },
          all_goals { simp [(nat.choose_pos $ (le_add_iff_nonneg_right _).2 zero_le').ne.symm] } },
      all_goals { apply_instance } },
    { simp },
    { apply_instance }
  end

lemma head_mem_of_nonempty {α : Type*} [inhabited α] :
  ∀ {l : list α} (hl : l ≠ []), l.head ∈ l
| [] h := h rfl
| (x :: l) _ := or.inl rfl

lemma first_vote_neg (p q : ℕ) (h : 0 < p + q) :
  cond_count (counted_sequence p q) {l | l.head = 1}ᶜ = q / (p + q) :=
begin
  have := cond_count_compl {l : list ℤ | l.head = 1}ᶜ
    (counted_sequence_finite p q) (counted_sequence_nonempty p q),
  rw [compl_compl, first_vote_pos _ _ h] at this,
  rw [(_ : (q / (p + q) : ennreal) = 1 - p / (p + q)), ← this, ennreal.add_sub_cancel_right],
  { simp only [ne.def, ennreal.div_eq_top, nat.cast_eq_zero, add_eq_zero_iff,
      ennreal.nat_ne_top, false_and, or_false, not_and],
    intros,
    contradiction },
  rw [eq_comm, ennreal.eq_div_iff, ennreal.mul_sub, ennreal.mul_div_cancel'],
  all_goals { simp, try { rintro rfl, rw zero_add at h, exact h.ne.symm } },
end

lemma ballot_same (p : ℕ) : cond_count (counted_sequence (p + 1) (p + 1)) stays_positive = 0 :=
begin
  rw [cond_count_eq_zero_iff (counted_sequence_finite _ _), eq_empty_iff_forall_not_mem],
  rintro x ⟨hx, t⟩,
  apply ne_of_gt (t x _ x.suffix_refl),
  { simpa using sum_of_mem_counted_sequence hx },
  { refine list.ne_nil_of_length_pos _,
    rw length_of_mem_counted_sequence hx,
    exact nat.add_pos_left (nat.succ_pos _) _ },
end

lemma ballot_edge (p : ℕ) : cond_count (counted_sequence (p + 1) 0) stays_positive = 1 :=
begin
  rw counted_right_zero,
  refine cond_count_eq_one_of (finite_singleton _) (singleton_nonempty _) _,
  { intros l hl,
    rw mem_singleton_iff at hl,
    subst hl,
    refine λ l hl₁ hl₂, list.sum_pos _ (λ x hx, _) hl₁,
    rw list.eq_of_mem_repeat (list.mem_of_mem_suffix hx hl₂),
    norm_num },
end

lemma counted_sequence_int_pos_counted_succ_succ (p q : ℕ) :
  (counted_sequence (p + 1) (q + 1)) ∩ {l | l.head = 1} =
  (counted_sequence p (q + 1)).image (list.cons 1) :=
begin
  rw [counted_succ_succ, union_inter_distrib_right,
    (_ : list.cons (-1) '' counted_sequence (p + 1) q ∩ {l | l.head = 1} = ∅), union_empty];
  { ext,
    simp only [mem_inter_iff, mem_image, mem_set_of_eq, and_iff_left_iff_imp, mem_empty_iff_false,
      iff_false, not_and, forall_exists_index, and_imp],
    rintro y hy rfl,
    norm_num }
end

lemma ballot_pos (p q : ℕ) :
  cond_count ((counted_sequence (p + 1) (q + 1)) ∩ {l | l.head = 1}) stays_positive =
  cond_count (counted_sequence p (q + 1)) stays_positive :=
begin
  rw [counted_sequence_int_pos_counted_succ_succ, cond_count, cond_count,
    cond_apply _ list_int_measurable_set, cond_apply _ list_int_measurable_set,
    count_injective_image list.cons_injective],
  all_goals { try { apply_instance } },
  congr' 1,
  have : (counted_sequence p (q + 1)).image (list.cons 1) ∩ stays_positive =
         (counted_sequence p (q + 1) ∩ stays_positive).image (list.cons 1),
  { ext t,
    simp only [mem_inter_iff, mem_image],
    split,
    { simp only [and_imp, exists_imp_distrib],
      rintro l hl rfl t,
      refine ⟨l, ⟨hl, _⟩, rfl⟩,
      rwa stays_positive_cons_pos at t,
      norm_num },
    { simp only [and_imp, exists_imp_distrib],
      rintro l hl₁ hl₂ rfl,
      refine ⟨⟨_, hl₁, rfl⟩, _⟩,
      rwa stays_positive_cons_pos,
      norm_num } },
  rw [this, count_injective_image],
  exact list.cons_injective,
end

lemma counted_sequence_int_neg_counted_succ_succ (p q : ℕ) :
  (counted_sequence (p + 1) (q + 1)) ∩ {l | l.head = 1}ᶜ =
  (counted_sequence (p + 1) q).image (list.cons (-1)) :=
begin
  rw [counted_succ_succ, union_inter_distrib_right,
    (_ : list.cons 1 '' counted_sequence p (q + 1) ∩ {l : list ℤ | l.head = 1}ᶜ = ∅), empty_union];
  { ext,
    simp only [mem_inter_iff, mem_image, mem_set_of_eq, and_iff_left_iff_imp, mem_empty_iff_false,
      iff_false, not_and, forall_exists_index, and_imp],
    rintro y hy rfl,
    norm_num }
end

lemma ballot_neg (p q : ℕ) (qp : q < p) :
  cond_count ((counted_sequence (p + 1) (q + 1)) ∩ {l | l.head = 1}ᶜ) stays_positive =
  cond_count (counted_sequence (p + 1) q) stays_positive :=
begin
  rw [counted_sequence_int_neg_counted_succ_succ, cond_count, cond_count,
    cond_apply _ list_int_measurable_set, cond_apply _ list_int_measurable_set,
    count_injective_image list.cons_injective],
  all_goals { try { apply_instance } },
  congr' 1,
  have : (counted_sequence (p + 1) q).image (list.cons (-1)) ∩ stays_positive =
         ((counted_sequence (p + 1) q) ∩ stays_positive).image (list.cons (-1)),
  { ext t,
    simp only [mem_inter_iff, mem_image],
    split,
    { simp only [and_imp, exists_imp_distrib],
      rintro l hl rfl t,
      exact ⟨_, ⟨hl, λ l₁ hl₁ hl₂, t l₁ hl₁ (hl₂.trans (list.suffix_cons _ _))⟩, rfl⟩ },
    { simp only [and_imp, exists_imp_distrib],
      rintro l hl₁ hl₂ rfl,
      refine ⟨⟨l, hl₁, rfl⟩, λ l₁ hl₃ hl₄, _⟩,
      rw list.suffix_cons_iff at hl₄,
      rcases hl₄ with (rfl | hl₄),
      { simp [list.sum_cons, sum_of_mem_counted_sequence hl₁, sub_eq_add_neg, ← add_assoc, qp] },
      exact hl₂ _ hl₃ hl₄ } },
  rw [this, count_injective_image],
  exact list.cons_injective
end

theorem ballot_problem' :
  ∀ q p, q < p → (cond_count (counted_sequence p q) stays_positive).to_real = (p - q) / (p + q) :=
begin
  classical,
  apply nat.diag_induction,
  { intro p,
    rw ballot_same,
    simp },
  { intro p,
    rw ballot_edge,
    simp only [ennreal.one_to_real, nat.cast_add, nat.cast_one, nat.cast_zero, sub_zero, add_zero],
    rw div_self ,
    exact nat.cast_add_one_ne_zero p },
  { intros q p qp h₁ h₂,
    haveI := cond_count_is_probability_measure
      (counted_sequence_finite p (q + 1)) (counted_sequence_nonempty _ _),
    haveI := cond_count_is_probability_measure
      (counted_sequence_finite (p + 1) q) (counted_sequence_nonempty _ _),
    have h₃ : p + 1 + (q + 1) > 0 := nat.add_pos_left (nat.succ_pos _) _,
    rw [← cond_count_add_compl_eq {l : list ℤ | l.head = 1} _ (counted_sequence_finite _ _),
      first_vote_pos _ _ h₃, first_vote_neg _ _ h₃, ballot_pos, ballot_neg _ _ qp],
    rw [ennreal.to_real_add, ennreal.to_real_mul, ennreal.to_real_mul, ← nat.cast_add,
      ennreal.to_real_div, ennreal.to_real_div, ennreal.to_real_nat, ennreal.to_real_nat,
      ennreal.to_real_nat, h₁, h₂],
    { have h₄ : (↑(p + 1) + ↑(q + 1)) ≠ (0 : ℝ),
      { apply ne_of_gt,
        assumption_mod_cast },
      have h₅ : (↑(p + 1) + ↑q) ≠ (0 : ℝ),
      { apply ne_of_gt,
        norm_cast,
        linarith },
      have h₆ : (↑p + ↑(q + 1)) ≠ (0 : ℝ),
      { apply ne_of_gt,
        norm_cast,
        linarith },
      field_simp [h₄, h₅, h₆] at *,
      ring },
    all_goals { refine (ennreal.mul_lt_top (measure_lt_top _ _).ne _).ne,
      simp [ne.def, ennreal.div_eq_top] } }
end

/-- The ballot problem. -/
theorem ballot_problem :
  ∀ q p, q < p → cond_count (counted_sequence p q) stays_positive = (p - q) / (p + q) :=
begin
  intros q p qp,
  haveI := cond_count_is_probability_measure
    (counted_sequence_finite p q) (counted_sequence_nonempty _ _),
  have : (cond_count (counted_sequence p q) stays_positive).to_real =
    ((p - q) / (p + q) : ennreal).to_real,
  { rw ballot_problem' q p qp,
    rw [ennreal.to_real_div, ← nat.cast_add, ← nat.cast_add, ennreal.to_real_nat,
      ennreal.to_real_sub_of_le, ennreal.to_real_nat, ennreal.to_real_nat],
    exacts [ennreal.coe_nat_le_coe_nat.2 qp.le, ennreal.nat_ne_top _] },
  rwa ennreal.to_real_eq_to_real (measure_lt_top _ _).ne at this,
  { simp only [ne.def, ennreal.div_eq_top, tsub_eq_zero_iff_le, ennreal.coe_nat_le_coe_nat,
      not_le, add_eq_zero_iff, nat.cast_eq_zero, ennreal.add_eq_top, ennreal.nat_ne_top,
      or_self, not_false_iff, and_true],
    push_neg,
    exact ⟨λ _ _, by linarith, (lt_of_le_of_lt tsub_le_self (ennreal.nat_ne_top p).lt_top).ne⟩ },
  apply_instance,
end

end ballot<|MERGE_RESOLUTION|>--- conflicted
+++ resolved
@@ -70,20 +70,17 @@
 lemma mem_counted_sequence_iff_perm {p q l} :
   l ∈ counted_sequence p q ↔ l ~ list.repeat (1 : ℤ) p ++ list.repeat (-1) q :=
 begin
-<<<<<<< HEAD
   rw [list.perm_repeat_append_repeat],
   { simp only [counted_sequence, list.subset_def, mem_set_of_eq, list.mem_cons_iff,
       list.mem_singleton] },
   { norm_num1 }
 end
 
-@[simp] lemma counted_right_zero (p : ℕ) : counted_sequence p 0 = {list.repeat 1 p} := by
-{ ext l,
-  simp [mem_counted_sequence_iff_perm] }
-
-@[simp] lemma counted_left_zero (q : ℕ) : counted_sequence 0 q = {list.repeat (-1) q} := by
-{ ext l,
-  simp [mem_counted_sequence_iff_perm] }
+@[simp] lemma counted_right_zero (p : ℕ) : counted_sequence p 0 = {list.repeat 1 p} :=
+by { ext l, simp [mem_counted_sequence_iff_perm] }
+
+@[simp] lemma counted_left_zero (q : ℕ) : counted_sequence 0 q = {list.repeat (-1) q} :=
+by { ext l, simp [mem_counted_sequence_iff_perm] }
 
 lemma mem_of_mem_counted_sequence {p q} {l} (hl : l ∈ counted_sequence p q) {x : ℤ} (hx : x ∈ l) :
   x = 1 ∨ x = -1 :=
@@ -96,51 +93,6 @@
 lemma counted_eq_nil_iff {p q : ℕ} {l : list ℤ} (hl : l ∈ counted_sequence p q) :
   l = [] ↔ p = 0 ∧ q = 0 :=
 list.length_eq_zero.symm.trans $ by simp [length_of_mem_counted_sequence hl]
-=======
-  ext l,
-  rw [counted_sequence, mem_singleton_iff],
-  split,
-  { rintro ⟨hl₀, hl₁, hl₂⟩,
-    rw list.eq_repeat,
-    have : ∀ x ∈ l, (1 : ℤ) = x,
-    { intros x hx,
-      obtain rfl | rfl := hl₂ x hx,
-      { refl },
-      { exact false.elim (list.not_mem_of_count_eq_zero hl₁ hx) } },
-    split,
-    { rwa ← list.count_eq_length.2 this },
-    { exact λ x hx, (this x hx).symm } },
-  { rintro rfl,
-    simp only [mem_set_of_eq, list.count_repeat_self, eq_self_iff_true, true_and],
-    refine ⟨list.count_eq_zero_of_not_mem _, λ x, _⟩; rw list.mem_repeat,
-    { norm_num },
-    { rintro ⟨-, rfl⟩,
-      exact or.inl rfl } }
-end
-
-@[simp] lemma counted_left_zero (q : ℕ) : counted_sequence 0 q = {list.repeat (-1) q} :=
-begin
-  ext l,
-  rw [counted_sequence, mem_singleton_iff],
-  split,
-  { rintro ⟨hl₀, hl₁, hl₂⟩,
-    rw list.eq_repeat,
-    have : ∀ x ∈ l, (-1 : ℤ) = x,
-    { intros x hx,
-      obtain rfl | rfl := hl₂ x hx,
-      { exact false.elim (list.not_mem_of_count_eq_zero hl₀ hx) },
-      { refl } },
-    split,
-    { rwa ← list.count_eq_length.2 this },
-    { exact λ x hx, (this x hx).symm } },
-  { rintro rfl,
-    simp only [mem_set_of_eq, list.count_repeat_self, eq_self_iff_true, true_and],
-    refine ⟨list.count_eq_zero_of_not_mem _, λ x, _⟩; rw list.mem_repeat,
-    { norm_num },
-    { rintro ⟨-, rfl⟩,
-      exact or.inr rfl } }
-end
->>>>>>> f8355031
 
 lemma counted_ne_nil_left {p q : ℕ} (hp : p ≠ 0) {l : list ℤ} (hl : l ∈ counted_sequence p q) :
   l ≠ [] :=
