/-
Copyright (c) 2019 Floris van Doorn. All rights reserved.
Released under Apache 2.0 license as described in the file LICENSE.
Authors: Floris van Doorn
-/
import data.real.basic
<<<<<<< HEAD
import data.set.pairwise
=======
>>>>>>> 8a0d5e07
import data.set.intervals
import data.set.pairwise
import set_theory.cardinal
/-!
Proof that a cube (in dimension n ≥ 3) cannot be cubed:
There does not exist a partition of a cube into finitely many smaller cubes (at least two)
of different sizes.

We follow the proof described here:
http://www.alaricstephen.com/main-featured/2017/9/28/cubing-a-cube-proof
-/


open real set function fin

noncomputable theory

variable {n : ℕ}

/-- Given three intervals `I, J, K` such that `J ⊂ I`,
  neither endpoint of `J` coincides with an endpoint of `I`, `¬ (K ⊆ J)` and
  `K` does not lie completely to the left nor completely to the right of `J`.
  Then `I ∩ K \ J` is nonempty. -/
lemma Ico_lemma {α} [linear_order α] {x₁ x₂ y₁ y₂ z₁ z₂ w : α}
  (h₁ : x₁ < y₁) (hy : y₁ < y₂) (h₂ : y₂ < x₂)
  (hz₁ : z₁ ≤ y₂) (hz₂ : y₁ ≤ z₂) (hw : w ∉ Ico y₁ y₂ ∧ w ∈ Ico z₁ z₂) :
  ∃w, w ∈ Ico x₁ x₂ ∧ w ∉ Ico y₁ y₂ ∧ w ∈ Ico z₁ z₂ :=
begin
  simp only [not_and, not_lt, mem_Ico] at hw,
  refine ⟨max x₁ (min w y₂), _, _, _⟩,
  { simp [le_refl, lt_trans h₁ (lt_trans hy h₂), h₂] },
  { simp [hw, lt_irrefl, not_le_of_lt h₁] {contextual := tt} },
  { simp [hw.2.1, hw.2.2, hz₁, lt_of_lt_of_le h₁ hz₂] at ⊢ }
end

/-- A (hyper)-cube (in standard orientation) is a vector `b` consisting of the bottom-left point
of the cube, a width `w` and a proof that `w > 0`. We use functions from `fin n` to denote vectors.
-/
structure cube (n : ℕ) : Type :=
(b : fin n → ℝ) -- bottom-left coordinate
(w : ℝ) -- width
(hw : 0 < w)

namespace cube
lemma hw' (c : cube n) : 0 ≤ c.w := le_of_lt c.hw

/-- The j-th side of a cube is the half-open interval `[b j, b j + w)` -/
def side (c : cube n) (j : fin n) : set ℝ :=
Ico (c.b j) (c.b j + c.w)

@[simp] lemma b_mem_side (c : cube n) (j : fin n) : c.b j ∈ c.side j :=
by simp [side, cube.hw, le_refl]

def to_set (c : cube n) : set (fin n → ℝ) :=
{ x | ∀j, x j ∈ side c j }

def to_set_subset {c c' : cube n} : c.to_set ⊆ c'.to_set ↔ ∀j, c.side j ⊆ c'.side j :=
begin
  split, intros h j x hx,
  let f : fin n → ℝ := λ j', if j' = j then x else c.b j',
  have : f ∈ c.to_set,
  { intro j', by_cases hj' : j' = j; simp [f, hj', if_pos, if_neg, hx] },
  convert h this j, { simp [f, if_pos] },
  intros h f hf j, exact h j (hf j)
end

def to_set_disjoint {c c' : cube n} : disjoint c.to_set c'.to_set ↔
  ∃j, disjoint (c.side j) (c'.side j) :=
begin
  split, intros h, classical, by_contra h',
  simp only [not_disjoint_iff, classical.skolem, not_exists] at h',
  cases h' with f hf,
  apply not_disjoint_iff.mpr ⟨f, _, _⟩ h; intro j, exact (hf j).1, exact (hf j).2,
  rintro ⟨j, hj⟩, rw [set.disjoint_iff], rintros f ⟨h1f, h2f⟩,
  apply not_disjoint_iff.mpr ⟨f j, h1f j, h2f j⟩ hj
end

lemma b_mem_to_set (c : cube n) : c.b ∈ c.to_set :=
by simp [to_set]

protected def tail (c : cube (n+1)) : cube n :=
⟨tail c.b, c.w, c.hw⟩

lemma side_tail (c : cube (n+1)) (j : fin n) : c.tail.side j = c.side j.succ := rfl

def bottom (c : cube (n+1)) : set (fin (n+1) → ℝ) :=
{ x | x 0 = c.b 0 ∧ tail x ∈ c.tail.to_set }

lemma b_mem_bottom (c : cube (n+1)) : c.b ∈ c.bottom :=
by simp [bottom, to_set, side, cube.hw, le_refl, cube.tail]

def xm (c : cube (n+1)) : ℝ :=
c.b 0 + c.w

lemma b_lt_xm (c : cube (n+1)) : c.b 0 < c.xm := by simp [xm, hw]
lemma b_ne_xm (c : cube (n+1)) : c.b 0 ≠ c.xm := ne_of_lt c.b_lt_xm

def shift_up (c : cube (n+1)) : cube (n+1) :=
⟨cons c.xm $ tail c.b, c.w, c.hw⟩

@[simp] lemma tail_shift_up (c : cube (n+1)) : c.shift_up.tail = c.tail :=
by simp [shift_up, cube.tail]

@[simp] lemma head_shift_up (c : cube (n+1)) : c.shift_up.b 0 = c.xm := rfl

def unit_cube : cube n :=
⟨λ _, 0, 1, by norm_num⟩

@[simp] lemma side_unit_cube {j : fin n} : unit_cube.side j = Ico 0 1 :=
by norm_num [unit_cube, side]

end cube
open cube

variables {ι : Type} [fintype ι] {cs : ι → cube (n+1)} {i i' : ι}

/-- A finite family of (at least 2) cubes partitioning the unit cube with different sizes -/
def correct (cs : ι → cube n) : Prop :=
pairwise (disjoint on (cube.to_set ∘ cs)) ∧
(⋃(i : ι), (cs i).to_set) = unit_cube.to_set ∧
injective (cube.w ∘ cs) ∧
2 ≤ cardinal.mk ι ∧
3 ≤ n

variable (h : correct cs)

include h
lemma to_set_subset_unit_cube {i} : (cs i).to_set ⊆ unit_cube.to_set :=
by { rw [←h.2.1], exact subset_Union _ i }

lemma side_subset {i j} : (cs i).side j ⊆ Ico 0 1 :=
by { have := to_set_subset_unit_cube h, rw [to_set_subset] at this,
     convert this j, norm_num [unit_cube] }

lemma zero_le_of_mem_side {i j x} (hx : x ∈ (cs i).side j) : 0 ≤ x :=
(side_subset h hx).1

lemma zero_le_of_mem {i p} (hp : p ∈ (cs i).to_set) (j) : 0 ≤ p j :=
zero_le_of_mem_side h (hp j)

lemma zero_le_b {i j} : 0 ≤ (cs i).b j :=
zero_le_of_mem h (cs i).b_mem_to_set j

lemma b_add_w_le_one {j} : (cs i).b j + (cs i).w ≤ 1 :=
by { have := side_subset h, rw [side, Ico_subset_Ico_iff] at this, convert this.2, simp [hw] }

/-- The width of any cube in the partition cannot be 1. -/
lemma w_ne_one (i : ι) : (cs i).w ≠ 1 :=
begin
  intro hi,
  have := h.2.2.2.1, rw [cardinal.two_le_iff' i] at this, cases this with i' hi',
  let p := (cs i').b,
  have hp : p ∈ (cs i').to_set := (cs i').b_mem_to_set,
  have h2p : p ∈ (cs i).to_set,
  { intro j, split,
    transitivity (0 : ℝ),
    { rw [←add_le_add_iff_right (1 : ℝ)], convert b_add_w_le_one h, rw hi, rw zero_add },
    apply zero_le_b h, apply lt_of_lt_of_le (side_subset h $ (cs i').b_mem_side j).2,
    simp [hi, zero_le_b h] },
  apply not_disjoint_iff.mpr ⟨p, hp, h2p⟩,
  apply h.1, exact hi'.symm
end

/-- The top of a cube (which is the bottom of the cube shifted up by its width) must be covered by
  bottoms of (other) cubes in the family. -/
lemma shift_up_bottom_subset_bottoms (hc : (cs i).xm ≠ 1) :
  (cs i).shift_up.bottom ⊆ ⋃(i : ι), (cs i).bottom :=
begin
  intros p hp, cases hp with hp0 hps, rw [tail_shift_up] at hps,
  have : p ∈ (unit_cube : cube (n+1)).to_set,
  { simp only [to_set, forall_fin_succ, hp0, side_unit_cube, mem_set_of_eq, mem_Ico,
      head_shift_up], refine ⟨⟨_, _⟩, _⟩,
    { rw [←zero_add (0 : ℝ)], apply add_le_add, apply zero_le_b h, apply (cs i).hw' },
    { exact lt_of_le_of_ne (b_add_w_le_one h) hc },
    intro j, exact side_subset h (hps j) },
  rw [←h.2.1] at this, rcases this with ⟨_, ⟨i', rfl⟩, hi'⟩,
  rw [mem_Union], use i', refine ⟨_, λ j, hi' j.succ⟩,
  have : i ≠ i', { rintro rfl, apply not_le_of_lt (hi' 0).2, rw [hp0], refl },
  have := h.1 i i' this, rw [on_fun, to_set_disjoint, exists_fin_succ] at this,
  rcases this with h0|⟨j, hj⟩,
  rw [hp0], symmetry, apply eq_of_Ico_disjoint h0 (by simp [hw]) _,
  convert hi' 0, rw [hp0], refl,
  exfalso, apply not_disjoint_iff.mpr ⟨tail p j, hps j, hi' j.succ⟩ hj
end
omit h

/-- A valley is a square on which cubes in the family of cubes are placed, so that the cubes
  completely cover the valley and none of those cubes is partially outside the square.
  We also require that no cube on it has the same size as the valley (so that there are at least
  two cubes on the valley).
  This is the main concept in the formalization.
  We prove that the smallest cube on a valley has another valley on the top of it, which
  gives an infinite sequence of cubes in the partition, which contradicts the finiteness.
  A valley is characterized by a cube `c` (which is not a cube in the family cs) by considering
  the bottom face of `c`. -/
def valley (cs : ι → cube (n+1)) (c : cube (n+1)) : Prop :=
c.bottom ⊆ (⋃(i : ι), (cs i).bottom) ∧
(∀i, (cs i).b 0 = c.b 0 → (∃x, x ∈ (cs i).tail.to_set ∩ c.tail.to_set) →
  (cs i).tail.to_set ⊆ c.tail.to_set) ∧
∀(i : ι), (cs i).b 0 = c.b 0 → (cs i).w ≠ c.w

variables {c : cube (n+1)} (v : valley cs c)

/-- The bottom of the unit cube is a valley -/
lemma valley_unit_cube (h : correct cs) : valley cs unit_cube :=
begin
  refine ⟨_, _, _⟩,
  { intro v,
    simp only [bottom, and_imp, mem_Union, mem_set_of_eq],
    intros h0 hv,
    have : v ∈ (unit_cube : cube (n+1)).to_set,
    { dsimp only [to_set, unit_cube, mem_set_of_eq],
      rw [forall_fin_succ, h0], split, norm_num [side, unit_cube], exact hv },
    rw [←h.2.1] at this, rcases this with ⟨_, ⟨i, rfl⟩, hi⟩,
    use i,
    split, { apply le_antisymm, rw h0, exact zero_le_b h, exact (hi 0).1 },
    intro j, exact hi _ },
  { intros i hi h', rw to_set_subset, intro j, convert side_subset h using 1, simp [side_tail] },
  { intros i hi, exact w_ne_one h i }
end

/-- the cubes which lie in the valley `c` -/
def bcubes (cs : ι → cube (n+1)) (c : cube (n+1)) : set ι :=
{ i : ι | (cs i).b 0 = c.b 0 ∧ (cs i).tail.to_set ⊆ c.tail.to_set }

/-- A cube which lies on the boundary of a valley in dimension `j` -/
def on_boundary (hi : i ∈ bcubes cs c) (j : fin n) : Prop :=
c.b j.succ = (cs i).b j.succ ∨ (cs i).b j.succ + (cs i).w = c.b j.succ + c.w

lemma tail_sub (hi : i ∈ bcubes cs c) : ∀j, (cs i).tail.side j ⊆ c.tail.side j :=
by { rw [←to_set_subset], exact hi.2 }

lemma bottom_mem_side (hi : i ∈ bcubes cs c) : c.b 0 ∈ (cs i).side 0 :=
by { convert b_mem_side (cs i) _ using 1, rw hi.1 }

lemma b_le_b (hi : i ∈ bcubes cs c) (j : fin n) : c.b j.succ ≤ (cs i).b j.succ :=
(tail_sub hi j $ b_mem_side _ _).1

lemma t_le_t (hi : i ∈ bcubes cs c) (j : fin n) :
  (cs i).b j.succ + (cs i).w ≤ c.b j.succ + c.w  :=
begin
  have h' := tail_sub hi j, dsimp only [side] at h', rw [Ico_subset_Ico_iff] at h',
  exact h'.2, simp [hw]
end

include h v
/-- Every cube in the valley must be smaller than it -/
lemma w_lt_w (hi : i ∈ bcubes cs c) : (cs i).w < c.w :=
begin
  apply lt_of_le_of_ne _ (v.2.2 i hi.1),
  have j : fin n := ⟨1, nat.le_of_succ_le_succ h.2.2.2.2⟩,
  rw [←add_le_add_iff_left ((cs i).b j.succ)],
  apply le_trans (t_le_t hi j), rw [add_le_add_iff_right], apply b_le_b hi,
end

open cardinal
/-- There are at least two cubes in a valley -/
lemma two_le_mk_bcubes : 2 ≤ cardinal.mk (bcubes cs c) :=
begin
  rw [two_le_iff],
  rcases v.1 c.b_mem_bottom with ⟨_, ⟨i, rfl⟩, hi⟩,
  have h2i : i ∈ bcubes cs c :=
    ⟨hi.1.symm, v.2.1 i hi.1.symm ⟨tail c.b, hi.2, λ j, c.b_mem_side j.succ⟩⟩,
  let j : fin (n+1) := ⟨2, h.2.2.2.2⟩,
  have hj : 0 ≠ j := by { simp only [fin.ext_iff, ne.def], contradiction },
  let p : fin (n+1) → ℝ := λ j', if j' = j then c.b j + (cs i).w else c.b j',
  have hp : p ∈ c.bottom,
  { split, { simp only [bottom, p, if_neg hj] },
    intro j', simp only [tail, side_tail],
    by_cases hj' : j'.succ = j,
    { simp [p, -add_comm, if_pos, side, hj', hw', w_lt_w h v h2i] },
    { simp [p, -add_comm, if_neg hj'] }},
  rcases v.1 hp with ⟨_, ⟨i', rfl⟩, hi'⟩,
  have h2i' : i' ∈ bcubes cs c := ⟨hi'.1.symm, v.2.1 i' hi'.1.symm ⟨tail p, hi'.2, hp.2⟩⟩,
  refine ⟨⟨i, h2i⟩, ⟨i', h2i'⟩, _⟩,
  intro hii', cases congr_arg subtype.val hii',
  apply not_le_of_lt (hi'.2 ⟨1, nat.le_of_succ_le_succ h.2.2.2.2⟩).2,
  simp only [-add_comm, tail, cube.tail, p],
  rw [if_pos, add_le_add_iff_right],
  { exact (hi.2 _).1 },
  refl
end

/-- There is a cube in the valley -/
lemma nonempty_bcubes : (bcubes cs c).nonempty :=
begin
  rw [←set.ne_empty_iff_nonempty], intro h', have := two_le_mk_bcubes h v, rw h' at this,
  apply not_lt_of_le this, rw mk_emptyc, norm_cast, norm_num
end

/-- There is a smallest cube in the valley -/
lemma exists_mi : ∃(i : ι), i ∈ bcubes cs c ∧ ∀(i' ∈ bcubes cs c),
  (cs i).w ≤ (cs i').w :=
by simpa
  using (bcubes cs c).exists_min_image (λ i, (cs i).w) (finite.of_fintype _) (nonempty_bcubes h v)

/-- We let `mi` be the (index for the) smallest cube in the valley `c` -/
def mi : ι := classical.some $ exists_mi h v

variables {h v}
lemma mi_mem_bcubes : mi h v ∈ bcubes cs c :=
(classical.some_spec $ exists_mi h v).1

lemma mi_minimal (hi : i ∈ bcubes cs c) : (cs $ mi h v).w ≤ (cs i).w :=
(classical.some_spec $ exists_mi h v).2 i hi

lemma mi_strict_minimal (hii' : mi h v ≠ i) (hi : i ∈ bcubes cs c) :
  (cs $ mi h v).w < (cs i).w :=
by { apply lt_of_le_of_ne (mi_minimal hi), apply h.2.2.1.ne, apply hii' }

/-- The top of `mi` cannot be 1, since there is a larger cube in the valley -/
lemma mi_xm_ne_one : (cs $ mi h v).xm ≠ 1 :=
begin
  apply ne_of_lt, rcases (two_le_iff' _).mp (two_le_mk_bcubes h v) with ⟨⟨i, hi⟩, h2i⟩,
  swap, exact ⟨mi h v, mi_mem_bcubes⟩,
  apply lt_of_lt_of_le _ (b_add_w_le_one h), exact i, exact 0,
  rw [xm, mi_mem_bcubes.1, hi.1, _root_.add_lt_add_iff_left],
  apply mi_strict_minimal _ hi, intro h', apply h2i, rw subtype.ext_iff_val, exact h'
end

/-- If `mi` lies on the boundary of the valley in dimension j, then this lemma expresses that all
  other cubes on the same boundary extend further from the boundary.
  More precisely, there is a j-th coordinate `x : ℝ` in the valley, but not in `mi`,
  such that every cube that shares a (particular) j-th coordinate with `mi` also contains j-th
  coordinate `x` -/
lemma smallest_on_boundary {j} (bi : on_boundary (mi_mem_bcubes : mi h v ∈ _) j) :
  ∃(x : ℝ), x ∈ c.side j.succ \ (cs $ mi h v).side j.succ ∧
  ∀{{i'}} (hi' : i' ∈ bcubes cs c), i' ≠ mi h v →
    (cs $ mi h v).b j.succ ∈ (cs i').side j.succ → x ∈ (cs i').side j.succ :=
begin
  let i := mi h v, have hi : i ∈ bcubes cs c := mi_mem_bcubes,
  cases bi,
  { refine ⟨(cs i).b j.succ + (cs i).w, ⟨_, _⟩, _⟩,
    { simp [side, bi, hw', w_lt_w h v hi] },
    { intro h', simpa [i, lt_irrefl] using h'.2 },
    intros i' hi' i'_i h2i', split,
    apply le_trans h2i'.1, { simp [hw'] },
    apply lt_of_lt_of_le (add_lt_add_left (mi_strict_minimal i'_i.symm hi') _),
    simp [bi.symm, b_le_b hi'] },
  let s := bcubes cs c \ { i },
  have hs : s.nonempty,
  { rcases (two_le_iff' (⟨i, hi⟩ : bcubes cs c)).mp (two_le_mk_bcubes h v) with ⟨⟨i', hi'⟩, h2i'⟩,
    refine ⟨i', hi', _⟩, simp only [mem_singleton_iff], intro h, apply h2i', simp [h] },
  rcases set.exists_min_image s (w ∘ cs) (finite.of_fintype _) hs with ⟨i', ⟨hi', h2i'⟩, h3i'⟩,
  rw [mem_singleton_iff] at h2i',
  let x := c.b j.succ + c.w - (cs i').w,
  have hx : x < (cs i).b j.succ,
  { dsimp only [x], rw [←bi, add_sub_assoc, add_lt_iff_neg_left, sub_lt_zero],
    apply mi_strict_minimal (ne.symm h2i') hi' },
  refine ⟨x, ⟨_, _⟩, _⟩,
  { simp only [side, x, -add_comm, -add_assoc, neg_lt_zero, hw, add_lt_iff_neg_left, and_true,
      mem_Ico, sub_eq_add_neg],
    rw [add_assoc, le_add_iff_nonneg_right, ←sub_eq_add_neg, sub_nonneg],
    apply le_of_lt (w_lt_w h v hi') },
  { simp only [side, not_and_distrib, not_lt, add_comm, not_le, mem_Ico], left, exact hx },
  intros i'' hi'' h2i'' h3i'', split, swap, apply lt_trans hx h3i''.2,
  simp only [x], rw [le_sub_iff_add_le],
  refine le_trans _ (t_le_t hi'' j), rw [add_le_add_iff_left], apply h3i' i'' ⟨hi'', _⟩,
  simp [mem_singleton, h2i'']
end

variables (h v)
/-- `mi` cannot lie on the boundary of the valley. Otherwise, the cube adjacent to it in the `j`-th
  direction will intersect one of the neighbouring cubes on the same boundary as `mi`. -/
lemma mi_not_on_boundary (j : fin n) : ¬on_boundary (mi_mem_bcubes : mi h v ∈ _) j :=
begin
  let i := mi h v, have hi : i ∈ bcubes cs c := mi_mem_bcubes,
  rcases (two_le_iff' j).mp _ with ⟨j', hj'⟩, swap,
  { rw [mk_fin, ←nat.cast_two, nat_cast_le], apply nat.le_of_succ_le_succ h.2.2.2.2 },
  intro hj,
  rcases smallest_on_boundary hj with ⟨x, ⟨hx, h2x⟩, h3x⟩,
  let p : fin (n+1) → ℝ := cons (c.b 0) (λ j₂, if j₂ = j then x else (cs i).b j₂.succ),
  have hp : p ∈ c.bottom,
  { suffices : ∀ (j' : fin n), ite (j' = j) x ((cs i).b j'.succ) ∈ c.side j'.succ,
    { simpa [bottom, p, to_set, tail, side_tail] },
    intro j₂,
    by_cases hj₂ : j₂ = j, { simp [hj₂, hx] },
    simp only [hj₂, if_false], apply tail_sub hi, apply b_mem_side },
  rcases v.1 hp with ⟨_, ⟨i', rfl⟩, hi'⟩,
  have h2i' : i' ∈ bcubes cs c := ⟨hi'.1.symm, v.2.1 i' hi'.1.symm ⟨tail p, hi'.2, hp.2⟩⟩,
  have i_i' : i ≠ i', { rintro rfl, simpa [p, side_tail, i, h2x] using hi'.2 j },
  have : nonempty ↥((cs i').tail.side j' \ (cs i).tail.side j'),
  { apply nonempty_Ico_sdiff, apply mi_strict_minimal i_i' h2i', apply hw },
  rcases this with ⟨⟨x', hx'⟩⟩,
  let p' : fin (n+1) → ℝ :=
  cons (c.b 0) (λ j₂, if j₂ = j' then x' else (cs i).b j₂.succ),
  have hp' : p' ∈ c.bottom,
  { suffices : ∀ (j : fin n), ite (j = j') x' ((cs i).b j.succ) ∈ c.side j.succ,
    { simpa [bottom, p', to_set, tail, side_tail] },
    intro j₂,
    by_cases hj₂ : j₂ = j', simp [hj₂], apply tail_sub h2i', apply hx'.1,
    simp only [if_congr, if_false, hj₂], apply tail_sub hi, apply b_mem_side },
  rcases v.1 hp' with ⟨_, ⟨i'', rfl⟩, hi''⟩,
  have h2i'' : i'' ∈ bcubes cs c := ⟨hi''.1.symm, v.2.1 i'' hi''.1.symm ⟨tail p', hi''.2, hp'.2⟩⟩,
  have i'_i'' : i' ≠ i'',
  { rintro ⟨⟩,
    have : (cs i).b ∈ (cs i').to_set,
    { simp only [to_set, forall_fin_succ, hi.1, bottom_mem_side h2i', true_and, mem_set_of_eq],
    intro j₂, by_cases hj₂ : j₂ = j,
    { simpa [side_tail, p', hj', hj₂] using hi''.2 j },
    { simpa [hj₂] using hi'.2 j₂ } },
    apply not_disjoint_iff.mpr ⟨(cs i).b, (cs i).b_mem_to_set, this⟩ (h.1 i i' i_i') },
  have i_i'' : i ≠ i'', { intro h, induction h, simpa [hx'.2] using hi''.2 j' },
  apply not.elim _ (h.1 i' i'' i'_i''),
  simp only [on_fun, to_set_disjoint, not_disjoint_iff, forall_fin_succ, not_exists, comp_app],
  refine ⟨⟨c.b 0, bottom_mem_side h2i', bottom_mem_side h2i''⟩, _⟩,
  intro j₂,
  by_cases hj₂ : j₂ = j,
  { cases hj₂, refine ⟨x, _, _⟩,
    { convert hi'.2 j, simp [p] },
    apply h3x h2i'' i_i''.symm, convert hi''.2 j, simp [p', hj'] },
  by_cases h2j₂ : j₂ = j',
  { cases h2j₂, refine ⟨x', hx'.1, _⟩, convert hi''.2 j', simp },
  refine ⟨(cs i).b j₂.succ, _, _⟩,
  { convert hi'.2 j₂, simp [hj₂] },
  { convert hi''.2 j₂, simp [h2j₂] }
end

variables {h v}
/-- The same result that `mi` cannot lie on the boundary of the valley written as inequalities. -/
lemma mi_not_on_boundary' (j : fin n) : c.tail.b j < (cs (mi h v)).tail.b j ∧
  (cs (mi h v)).tail.b j + (cs (mi h v)).w < c.tail.b j + c.w :=
begin
  have := mi_not_on_boundary h v j,
  simp only [on_boundary, not_or_distrib] at this, cases this with h1 h2,
  split,
  apply lt_of_le_of_ne (b_le_b mi_mem_bcubes _) h1,
  apply lt_of_le_of_ne _ h2,
  apply ((Ico_subset_Ico_iff _).mp (tail_sub mi_mem_bcubes j)).2,
  simp [hw]
end

/-- The top of `mi` gives rise to a new valley, since the neighbouring cubes extend further upward
  than `mi`. -/
def valley_mi : valley cs ((cs (mi h v)).shift_up) :=
begin
  let i := mi h v, have hi : i ∈ bcubes cs c := mi_mem_bcubes,
  refine ⟨_, _, _⟩,
  { intro p, apply shift_up_bottom_subset_bottoms h mi_xm_ne_one },
  { rintros i' hi' ⟨p2, hp2, h2p2⟩, simp only [head_shift_up] at hi', classical, by_contra h2i',
    rw [tail_shift_up] at h2p2, simp only [not_subset, tail_shift_up] at h2i',
    rcases h2i' with ⟨p1, hp1, h2p1⟩,
    have : ∃p3, p3 ∈ (cs i').tail.to_set ∧ p3 ∉ (cs i).tail.to_set ∧ p3 ∈ c.tail.to_set,
    { simp only [to_set, not_forall, mem_set_of_eq] at h2p1, cases h2p1 with j hj,
      rcases Ico_lemma (mi_not_on_boundary' j).1 (by simp [hw]) (mi_not_on_boundary' j).2
        (le_trans (hp2 j).1 $ le_of_lt (h2p2 j).2)
        (le_trans (h2p2 j).1 $ le_of_lt (hp2 j).2) ⟨hj, hp1 j⟩ with ⟨w, hw, h2w, h3w⟩,
      refine ⟨λ j', if j' = j then w else p2 j', _, _, _⟩,
      { intro j', by_cases h : j' = j,
        { simp only [if_pos h], convert h3w },
        { simp only [if_neg h], exact hp2 j' } },
      { simp only [to_set, not_forall, mem_set_of_eq], use j, rw [if_pos rfl], convert h2w },
      { intro j', by_cases h : j' = j,
        { simp only [if_pos h, side_tail], convert hw },
        { simp only [if_neg h], apply hi.2, apply h2p2 } } },
    rcases this with ⟨p3, h1p3, h2p3, h3p3⟩,
    let p := @cons n (λ_, ℝ) (c.b 0) p3,
    have hp : p ∈ c.bottom, { refine ⟨rfl, _⟩, rwa [tail_cons] },
    rcases v.1 hp with ⟨_, ⟨i'', rfl⟩, hi''⟩,
    have h2i'' : i'' ∈ bcubes cs c,
    { use hi''.1.symm, apply v.2.1 i'' hi''.1.symm,
      use tail p, split, exact hi''.2, rw [tail_cons], exact h3p3 },
    have h3i'' : (cs i).w < (cs i'').w,
    { apply mi_strict_minimal _ h2i'', rintro rfl, apply h2p3, convert hi''.2, rw [tail_cons] },
    let p' := @cons n (λ_, ℝ) (cs i).xm p3,
    have hp' : p' ∈ (cs i').to_set,
    { simpa [to_set, forall_fin_succ, p', hi'.symm] using h1p3 },
    have h2p' : p' ∈ (cs i'').to_set,
    { simp only [to_set, forall_fin_succ, p', cons_succ, cons_zero, mem_set_of_eq],
      refine ⟨_, by simpa [to_set, p] using hi''.2⟩,
      have : (cs i).b 0 = (cs i'').b 0, { by rw [hi.1, h2i''.1] },
      simp [side, hw', xm, this, h3i''] },
    apply not_disjoint_iff.mpr ⟨p', hp', h2p'⟩,
    apply h.1, rintro rfl, apply (cs i).b_ne_xm, rw [←hi', ←hi''.1, hi.1], refl },
  { intros i' hi' h2i',
    dsimp only [shift_up] at h2i',
    replace h2i' := h.2.2.1 h2i'.symm,
    induction h2i',
    exact b_ne_xm (cs i) hi' }
end

variables (h)
omit v

/-- We get a sequence of cubes whose size is decreasing -/
noncomputable def sequence_of_cubes : ℕ → { i : ι // valley cs ((cs i).shift_up) }
| 0     := let v := valley_unit_cube h      in ⟨mi h v, valley_mi⟩
| (k+1) := let v := (sequence_of_cubes k).2 in ⟨mi h v, valley_mi⟩

def decreasing_sequence (k : ℕ) : order_dual ℝ :=
(cs (sequence_of_cubes h k).1).w

lemma strict_mono_sequence_of_cubes : strict_mono $ decreasing_sequence h :=
strict_mono.nat $
begin
  intro k, let v := (sequence_of_cubes h k).2, dsimp only [decreasing_sequence, sequence_of_cubes],
  apply w_lt_w h v (mi_mem_bcubes : mi h v ∈ _),
end

omit h
/-- The infinite sequence of cubes contradicts the finiteness of the family. -/
theorem not_correct : ¬correct cs :=
begin
  intro h, apply not_le_of_lt (lt_omega_iff_fintype.mpr ⟨_inst_1⟩),
  rw [omega, lift_id], fapply mk_le_of_injective, exact λ n, (sequence_of_cubes h n).1,
  intros n m hnm, apply strict_mono.injective (strict_mono_sequence_of_cubes h),
  dsimp only [decreasing_sequence], rw hnm
end

/-- **Dissection of Cubes**: A cube cannot be cubed. -/
theorem cannot_cube_a_cube :
  ∀{n : ℕ}, n ≥ 3 →                              -- In ℝ^n for n ≥ 3
  ∀{ι : Type} [fintype ι] {cs : ι → cube n},     -- given a finite collection of (hyper)cubes
  2 ≤ cardinal.mk ι →                            -- containing at least two elements
  pairwise (disjoint on (cube.to_set ∘ cs)) →    -- which is pairwise disjoint
  (⋃(i : ι), (cs i).to_set) = unit_cube.to_set → -- whose union is the unit cube
  injective (cube.w ∘ cs) →                      -- such that the widths of all cubes are different
  false :=                                       -- then we can derive a contradiction
begin
  intros n hn ι hι cs h1 h2 h3 h4, resetI,
  rcases n, cases hn,
  exact not_correct ⟨h2, h3, h4, h1, hn⟩
end<|MERGE_RESOLUTION|>--- conflicted
+++ resolved
@@ -4,13 +4,10 @@
 Authors: Floris van Doorn
 -/
 import data.real.basic
-<<<<<<< HEAD
-import data.set.pairwise
-=======
->>>>>>> 8a0d5e07
 import data.set.intervals
 import data.set.pairwise
 import set_theory.cardinal
+
 /-!
 Proof that a cube (in dimension n ≥ 3) cannot be cubed:
 There does not exist a partition of a cube into finitely many smaller cubes (at least two)
