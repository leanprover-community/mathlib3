/-
Copyright (c) 2020 Kevin Lacker. All rights reserved.
Released under Apache 2.0 license as described in the file LICENSE.
Authors: Kevin Lacker
-/
<<<<<<< HEAD
import algebra.group_power.identities
=======

import data.nat.prime
>>>>>>> 7a624b88
import tactic.linarith
import tactic.norm_cast
import data.set.finite
-- import algebra.ordered_group

open int
open nat

/-!
# IMO 1969 Q1

Prove that there are infinitely many natural numbers $a$ with the following property:
the number $z = n^4 + a$ is not prime for any natural number $n$.

The key to the solution is that you can factor $z$ into the product of two polynomials,
if $a = 4*m^4$. This is Sophie Germain's identity, called `pow_four_add_four_mul_pow_four`
in mathlib.
-/
lemma factorization {m n : ℤ} : ((n - m)^2 + m^2) * ((n + m)^2 + m^2) = n^4 + 4*m^4 :=
pow_four_add_four_mul_pow_four.symm

/-!
To show that the product is not prime, we need to show each of the factors is at least 2,
which `nlinarith` can solve since they are expressed as a sum of squares.
-/
lemma left_factor_large {m : ℤ} (n : ℤ) (h : 1 < m) : 1 < ((n - m)^2 + m^2) := by nlinarith
lemma right_factor_large {m : ℤ} (n : ℤ) (h : 1 < m) : 1 < ((n + m)^2 + m^2) := by nlinarith

/-!
The factorization is over the integers, but we need the nonprimality over the natural numbers.
-/

lemma int_large {a : ℤ} (h : 1 < a) : 1 < a.nat_abs :=
by exact_mod_cast lt_of_lt_of_le h le_nat_abs

<<<<<<< HEAD
/-
Should this be in src? Probably, with assumptions 1 < a.nat_abs and 1 < b.nat_abs.
-/

lemma int_not_prime' {a b : ℤ} {c : ℕ}
  (ha : 1 < a.nat_abs) (hb : 1 < b.nat_abs) (hc : a*b = (c : ℤ)) : ¬ prime c :=
have h4 : a.nat_abs * b.nat_abs = c, by rw [←nat_abs_mul, hc, nat_abs_of_nat],
norm_num.not_prime_helper a.nat_abs b.nat_abs c h4 ha hb

lemma int_not_prime {a b : ℤ} {c : ℕ}
  (ha : 1 < a) (hb : 1 < b) (hc : a*b = (c : ℤ)) : ¬ prime c :=
int_not_prime' (int_large ha) (int_large hb) hc
=======
lemma int_not_prime (a b : ℤ) (c : ℕ) (h1 : 1 < a) (h2 : 1 < b) (h3 : a*b = ↑c) : ¬ prime c :=
have h4 : (a*b).nat_abs = a.nat_abs * b.nat_abs, from nat_abs_mul a b,
have h5 : a.nat_abs * b.nat_abs = c, by finish,
tactic.norm_num.not_prime_helper a.nat_abs b.nat_abs c h5 (int_large a h1) (int_large b h2)
>>>>>>> 7a624b88

lemma polynomial_not_prime {m : ℕ} (h1 : 1 < m) (n : ℕ) : ¬ prime (n^4 + 4*m^4) :=
have h2 : 1 < (m : ℤ), from coe_nat_lt.mpr h1,
begin
  refine int_not_prime (left_factor_large (n : ℤ) h2) (right_factor_large (n : ℤ) h2) _,
  exact_mod_cast factorization
end

/-!
Now we just need to show this works for an arbitrarily large $a$, to prove there are
infinitely many of them.
$a = 4*(2+b)^4$ should do. So $m = 2+b$.
-/

/-- `good_nats` is the set of natural numbers satisfying the
condition in the problem statement, namely the `a : ℕ` such that `n^4 + a` is not prime
for any `n : ℕ`. -/
def good_nats : set ℕ := {a : ℕ | ∀ n : ℕ, ¬ prime (n^4 + a)}

/--
The function $a = 4*(2+b)^4$.
-/
def a (b : ℕ) : ℕ := 4*(2+b)^4

/-
You should be able to prove that this is strict_mono (hence, injective) using dot-syntax lemmas. If not, this is a good reason to add more of them.
-/

lemma a_good (b : ℕ) : a b ∈ good_nats :=
polynomial_not_prime (show 1 < 2+b, by linarith)

/-
A good lemma for src/ (not_congr finite_image_iff): if f : α → β is inj_on s, then f '' s is an infinite set iff s is an infinite set. Related lemmas:

    if f is inj_on s and s is infinite and maps_to f s t, then t is infinite (above + monotonicity);
    if f is injective and [infinite α], then range f is an infinite set;
    if f is injective, [infinite α] and ∀ x, f x ∈ s, then s is an infinite set (this is what's I'd use in this problem).
-/

/-- `a` is a monotone function -/
lemma lt_a {b : ℕ} (hb : b ∈ good_nats) : b < a b :=
begin
<<<<<<< HEAD
  simp only [←subtype.coe_lt_coe, subtype.coe_mk, a],
  nlinarith [show (b : ℕ) ≤ b^2, { rw [pow_two], exact le_mul_self _ }],
end

lemma strict_mono.pow {f : ℕ → ℕ} (n : ℕ) (h : strict_mono f) : strict_mono (λ m, (f m)^ n) :=
strict_mono.nat (λ m, begin

end)

lemma a_strict_mono : strict_mono a :=
strict_mono.const_mul (strict_mono.pow 4 (strict_mono.const_add strict_mono_id 2)) dec_trivial

/-- We conclude by using `a` to get a contradiction with the assumption that `good_nats` is
a `fintype`, since the elements of a `fintype` must have a maximal element. -/
theorem imo1969_q1 : set.infinite good_nats :=
begin
  intro h,
  -- obtain ⟨m, hm1, hm2⟩ := h.elems.exists_maximal ⟨a 0, by apply h.complete⟩,
  -- exact hm2 (a m) (by apply h.complete) (lt_a m)
=======
  use [4*(2+b)^4, h2],
  assume n,
  exact polynomial_not_prime (2+b) n h1
>>>>>>> 7a624b88
end<|MERGE_RESOLUTION|>--- conflicted
+++ resolved
@@ -3,12 +3,8 @@
 Released under Apache 2.0 license as described in the file LICENSE.
 Authors: Kevin Lacker
 -/
-<<<<<<< HEAD
 import algebra.group_power.identities
-=======
-
 import data.nat.prime
->>>>>>> 7a624b88
 import tactic.linarith
 import tactic.norm_cast
 import data.set.finite
@@ -44,7 +40,6 @@
 lemma int_large {a : ℤ} (h : 1 < a) : 1 < a.nat_abs :=
 by exact_mod_cast lt_of_lt_of_le h le_nat_abs
 
-<<<<<<< HEAD
 /-
 Should this be in src? Probably, with assumptions 1 < a.nat_abs and 1 < b.nat_abs.
 -/
@@ -52,17 +47,11 @@
 lemma int_not_prime' {a b : ℤ} {c : ℕ}
   (ha : 1 < a.nat_abs) (hb : 1 < b.nat_abs) (hc : a*b = (c : ℤ)) : ¬ prime c :=
 have h4 : a.nat_abs * b.nat_abs = c, by rw [←nat_abs_mul, hc, nat_abs_of_nat],
-norm_num.not_prime_helper a.nat_abs b.nat_abs c h4 ha hb
+tactic.norm_num.not_prime_helper a.nat_abs b.nat_abs c h4 ha hb
 
 lemma int_not_prime {a b : ℤ} {c : ℕ}
   (ha : 1 < a) (hb : 1 < b) (hc : a*b = (c : ℤ)) : ¬ prime c :=
 int_not_prime' (int_large ha) (int_large hb) hc
-=======
-lemma int_not_prime (a b : ℤ) (c : ℕ) (h1 : 1 < a) (h2 : 1 < b) (h3 : a*b = ↑c) : ¬ prime c :=
-have h4 : (a*b).nat_abs = a.nat_abs * b.nat_abs, from nat_abs_mul a b,
-have h5 : a.nat_abs * b.nat_abs = c, by finish,
-tactic.norm_num.not_prime_helper a.nat_abs b.nat_abs c h5 (int_large a h1) (int_large b h2)
->>>>>>> 7a624b88
 
 lemma polynomial_not_prime {m : ℕ} (h1 : 1 < m) (n : ℕ) : ¬ prime (n^4 + 4*m^4) :=
 have h2 : 1 < (m : ℤ), from coe_nat_lt.mpr h1,
@@ -105,7 +94,6 @@
 /-- `a` is a monotone function -/
 lemma lt_a {b : ℕ} (hb : b ∈ good_nats) : b < a b :=
 begin
-<<<<<<< HEAD
   simp only [←subtype.coe_lt_coe, subtype.coe_mk, a],
   nlinarith [show (b : ℕ) ≤ b^2, { rw [pow_two], exact le_mul_self _ }],
 end
@@ -125,9 +113,4 @@
   intro h,
   -- obtain ⟨m, hm1, hm2⟩ := h.elems.exists_maximal ⟨a 0, by apply h.complete⟩,
   -- exact hm2 (a m) (by apply h.complete) (lt_a m)
-=======
-  use [4*(2+b)^4, h2],
-  assume n,
-  exact polynomial_not_prime (2+b) n h1
->>>>>>> 7a624b88
 end