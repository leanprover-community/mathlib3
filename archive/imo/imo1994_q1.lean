--- conflicted
+++ resolved
@@ -55,15 +55,6 @@
     rw ←coe_inj, simp },
   rw this, clear this,
 
-<<<<<<< HEAD
-  -- The rest is a simple calculation by rearranging one of the two sums
-  calc 2 * ∑ i : fin (m+1), a i
-         = ∑ i : fin (m+1), a i + ∑ i : fin (m+1), a i       : two_mul _
-     ... = ∑ i : fin (m+1), a i + ∑ i : fin (m+1), a (rev i) : by {rw equiv.sum_comp rev}
-     ... = ∑ i : fin (m+1), (a i + a (rev i))                : sum_add_distrib.symm
-     ... ≥ ∑ i : fin (m+1), (n+1)                            : sum_le_sum hpair
-     ... = (m+1) * (n+1)                                     : by {simp}
-=======
   -- The main proof is a simple calculation by rearranging one of the two sums
   suffices hpair : ∀ k ∈ univ, a k + a (rev k) ≥ n+1,
   calc 2 * ∑ i : fin (m+1), a i
@@ -77,7 +68,7 @@
   rintros k -,
   by_contra' h : a k + a (rev k) < n + 1,
 
-  -- We exhibit `k+1` elements of `A` greater than `a (rev k)` and smaller than `m-1`
+  -- We exhibit `k+1` elements of `A` greater than `a (rev k)`
   set f : fin (m+1) ↪ ℕ := ⟨λ i, a i + a (rev k),
   begin
     apply injective_of_le_imp_le,
@@ -104,5 +95,4 @@
   have ineq := card_le_of_subset hf,
   simp [fin.coe_sub, tedious] at ineq,
   contradiction ,
->>>>>>> 17417621
 end