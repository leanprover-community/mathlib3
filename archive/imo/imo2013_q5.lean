/-
Copyright (c) 2021 David Renshaw. All rights reserved.
Released under Apache 2.0 license as described in the file LICENSE.
Authors: David Renshaw
-/

import algebra.geom_sum
import data.rat.basic
import data.real.basic

/-!
# IMO 2013 Q5

Let `ℚ>₀` be the positive rational numbers. Let `f : ℚ>₀ → ℝ` be a function satisfying
the conditions

1. `f(x) * f(y) ≥ f(x * y)`
2. `f(x + y) ≥ f(x) + f(y)`

for all `x, y ∈ ℚ>₀`. Given that `f(a) = a` for some rational `a > 1`, prove that `f(x) = x` for
all `x ∈ ℚ>₀`.

# Solution

We provide a direct translation of the solution found in
https://www.imo-official.org/problems/IMO2013SL.pdf
-/

open_locale big_operators

lemma le_of_all_pow_lt_succ {x y : ℝ} (hx : 1 < x) (hy : 1 < y)
  (h : ∀ n : ℕ, 0 < n → x^n - 1 < y^n) :
  x ≤ y :=
begin
  by_contra hxy,
  push_neg at hxy,
  have hxmy : 0 < x - y := sub_pos.mpr hxy,
  have hn : ∀ n : ℕ, 0 < n → (x - y) * (n : ℝ) ≤ x^n - y^n,
  { intros n hn,
    have hterm : ∀ i : ℕ, i ∈ finset.range n → 1 ≤ x^i * y^(n - 1 - i),
    { intros i hi,
      have hx' : 1 ≤ x ^ i := one_le_pow_of_one_le hx.le i,
      have hy' : 1 ≤ y ^ (n - 1 - i) := one_le_pow_of_one_le hy.le (n - 1 - i),
      calc 1 ≤ x^i             : hx'
         ... = x^i * 1         : (mul_one _).symm
         ... ≤ x^i * y^(n-1-i) : mul_le_mul_of_nonneg_left hy' (zero_le_one.trans hx') },

    calc (x - y) * (n : ℝ)
            = (n : ℝ) * (x - y) : mul_comm _ _
        ... = (∑ (i : ℕ) in finset.range n, (1 : ℝ)) * (x - y) :
                                  by simp only [mul_one, finset.sum_const, nsmul_eq_mul,
                                    finset.card_range]
        ... ≤ (∑ (i : ℕ) in finset.range n, x ^ i * y ^ (n - 1 - i)) * (x-y) :
                                  (mul_le_mul_right hxmy).mpr (finset.sum_le_sum hterm)
        ... = x^n - y^n         : geom_sum₂_mul x y n, },

  -- Choose n larger than 1 / (x - y).
  obtain ⟨N, hN⟩ := exists_nat_gt (1 / (x - y)),
  have hNp : 0 < N, { exact_mod_cast (one_div_pos.mpr hxmy).trans hN },

  have := calc 1 = (x - y) * (1 / (x - y)) : by field_simp [ne_of_gt hxmy]
             ... < (x - y) * N             : (mul_lt_mul_left hxmy).mpr hN
             ... ≤ x^N - y^N               : hn N hNp,
  linarith [h N hNp]
end

/--
 Like le_of_all_pow_lt_succ, but with a weaker assumption for y.
-/
lemma le_of_all_pow_lt_succ' {x y : ℝ} (hx : 1 < x) (hy : 0 < y)
  (h : ∀ n : ℕ, 0 < n → x^n - 1 < y^n) :
  x ≤ y :=
begin
  refine le_of_all_pow_lt_succ hx _ h,
  by_contra hy'',
  push_neg at hy'', -- hy'' : y ≤ 1.

  -- Then there exists y' such that 0 < y ≤ 1 < y' < x.
  let y' := (x + 1) / 2,
  have h_y'_lt_x : y' < x,
  { have hh : (x + 1)/2 < (x * 2) / 2, { linarith },
    calc y' < (x * 2) / 2 : hh
        ... = x           : by field_simp },
  have h1_lt_y' : 1 < y',
  { have hh' : 1 * 2 / 2 < (x + 1) / 2, { linarith },
    calc 1 = 1 * 2 / 2 : by field_simp
       ... < y'        : hh' },
  have h_y_lt_y' : y < y' := hy''.trans_lt h1_lt_y',
  have hh : ∀ n, 0 < n → x^n - 1 < y'^n,
  { intros n hn,
    calc x^n - 1 < y^n  : h n hn
            ...  ≤ y'^n : pow_le_pow_of_le_left hy.le h_y_lt_y'.le n },
  exact h_y'_lt_x.not_le (le_of_all_pow_lt_succ hx h1_lt_y' hh)
end

lemma f_pos_of_pos {f : ℚ → ℝ} {q : ℚ} (hq : 0 < q)
  (H1 : ∀ x y, 0 < x → 0 < y → f (x * y) ≤ f x * f y)
  (H4 : ∀ n : ℕ, 0 < n → (n : ℝ) ≤ f n) :
  0 < f q :=
begin
  have num_pos : 0 < q.num := rat.num_pos_iff_pos.mpr hq,
  have hmul_pos :=
    calc (0 : ℝ) < q.num   : int.cast_pos.mpr num_pos
      ... = ((q.num.nat_abs : ℤ) : ℝ) : congr_arg coe (int.nat_abs_of_nonneg num_pos.le).symm
      ... ≤ f q.num.nat_abs           : H4 q.num.nat_abs
                                          (int.nat_abs_pos_of_ne_zero num_pos.ne')
      ... = f q.num : by { rw ←int.nat_abs_of_nonneg num_pos.le, norm_cast }
      ... = f (q * q.denom) : by rw ←rat.mul_denom_eq_num
      ... ≤ f q * f q.denom : H1 q q.denom hq (nat.cast_pos.mpr q.pos),
  have h_f_denom_pos :=
    calc (0 : ℝ) < q.denom : nat.cast_pos.mpr q.pos
      ... ≤ f q.denom : H4 q.denom q.pos,
  exact pos_of_mul_pos_right hmul_pos h_f_denom_pos.le,
end

lemma fx_gt_xm1 {f : ℚ → ℝ} {x : ℚ} (hx : 1 ≤ x)
  (H1 : ∀ x y, 0 < x → 0 < y → f (x * y) ≤ f x * f y)
  (H2 : ∀ x y, 0 < x → 0 < y → f x + f y ≤ f (x + y))
  (H4 : ∀ n : ℕ, 0 < n → (n : ℝ) ≤ f n) :
  (x - 1 : ℝ) < f x :=
begin
  have hx0 :=
<<<<<<< HEAD
  calc (x - 1 : ℝ)
        < ⌊x⌋₊   : by exact_mod_cast nat.sub_one_lt_floor x
    ... ≤ f ⌊x⌋₊ : H4 _ (nat.floor_pos hx),

  obtain h_eq | h_lt := (nat.floor_le $ zero_le_one.trans hx).eq_or_lt,
=======
    calc (x - 1 : ℝ)
          < ⌊x⌋₊   : by exact_mod_cast sub_one_lt_nat_floor x
      ... ≤ f ⌊x⌋₊ : H4 _ (nat_floor_pos.2 hx),

  obtain h_eq | h_lt := (nat_floor_le $ zero_le_one.trans hx).eq_or_lt,
>>>>>>> a132d0ab
  { rwa h_eq at hx0 },

  calc (x - 1 : ℝ) < f ⌊x⌋₊ : hx0
    ... < f (x - ⌊x⌋₊) + f ⌊x⌋₊ : lt_add_of_pos_left _ (f_pos_of_pos (sub_pos.mpr h_lt) H1 H4)
<<<<<<< HEAD
    ... ≤ f (x - ⌊x⌋₊ + ⌊x⌋₊)   : H2 _ _ (sub_pos.mpr h_lt) (nat.cast_pos.2 (nat.floor_pos hx))
=======
    ... ≤ f (x - ⌊x⌋₊ + ⌊x⌋₊)   : H2 _ _ (sub_pos.mpr h_lt) (nat.cast_pos.2 (nat_floor_pos.2 hx))
>>>>>>> a132d0ab
    ... = f x                   : by rw sub_add_cancel
end

lemma pow_f_le_f_pow {f : ℚ → ℝ} {n : ℕ} (hn : 0 < n) {x : ℚ} (hx : 1 < x)
  (H1 : ∀ x y, 0 < x → 0 < y → f (x * y) ≤ f x * f y)
  (H4 : ∀ n : ℕ, 0 < n → (n : ℝ) ≤ f n) :
  f (x^n) ≤ (f x)^n :=
begin
  induction n with pn hpn,
  { exfalso, exact nat.lt_asymm hn hn },
  cases pn,
  { simp only [pow_one] },
  have hpn' := hpn pn.succ_pos,
  rw [pow_succ' x (pn + 1), pow_succ' (f x) (pn + 1)],
  have hxp : 0 < x := zero_lt_one.trans hx,
  calc f ((x ^ (pn+1)) * x)
          ≤ f (x ^ (pn+1)) * f x : H1 (x ^ (pn+1)) x (pow_pos hxp (pn+1)) hxp
      ... ≤ (f x) ^ (pn+1) * f x : (mul_le_mul_right (f_pos_of_pos hxp H1 H4)).mpr hpn'
end

lemma fixed_point_of_pos_nat_pow {f : ℚ → ℝ} {n : ℕ} (hn : 0 < n)
  (H1 : ∀ x y, 0 < x → 0 < y → f (x * y) ≤ f x * f y)
  (H4 : ∀ n : ℕ, 0 < n → (n : ℝ) ≤ f n)
  (H5 : ∀ x : ℚ, 1 < x → (x : ℝ) ≤ f x)
  {a : ℚ} (ha1 : 1 < a) (hae : f a = a) :
  f (a^n) = a^n :=
begin
  have hh0 : (a : ℝ) ^ n ≤ f (a ^ n),
  { exact_mod_cast H5 (a ^ n) (one_lt_pow ha1 (nat.succ_le_iff.mpr hn)) },

  have hh1 := calc f (a^n) ≤ (f a)^n   : pow_f_le_f_pow hn ha1 H1 H4
                       ... = (a : ℝ)^n : by rw ← hae,

  exact hh1.antisymm hh0
end

lemma fixed_point_of_gt_1 {f : ℚ → ℝ} {x : ℚ} (hx : 1 < x)
  (H1 : ∀ x y, 0 < x → 0 < y → f (x * y) ≤ f x * f y)
  (H2 : ∀ x y, 0 < x → 0 < y → f x + f y ≤ f (x + y))
  (H4 : ∀ n : ℕ, 0 < n → (n : ℝ) ≤ f n)
  (H5 : ∀ x : ℚ, 1 < x → (x : ℝ) ≤ f x)
  {a : ℚ} (ha1 : 1 < a) (hae : f a = a) :
  f x = x :=
begin
  -- Choose n such that 1 + x < a^n.
  obtain ⟨N, hN⟩ := pow_unbounded_of_one_lt (1 + x) ha1,
  have h_big_enough : (1:ℚ) < a^N - x := lt_sub_iff_add_lt.mpr hN,

  have h1 := calc (x : ℝ) + ((a^N - x) : ℚ)
                        ≤ f x + ((a^N - x) : ℚ) : add_le_add_right (H5 x hx) _
                    ... ≤ f x + f (a^N - x)     : add_le_add_left (H5 _ h_big_enough) _,

  have hxp : 0 < x := zero_lt_one.trans hx,

  have hNp : 0 < N,
  { by_contra H, push_neg at H, rw [nat.le_zero_iff.mp H] at hN, linarith },

  have h2 := calc f x + f (a^N - x)
                        ≤ f (x + (a^N - x)) : H2 x (a^N - x) hxp (zero_lt_one.trans h_big_enough)
                    ... = f (a^N)           : by ring_nf
                    ... = a^N               : fixed_point_of_pos_nat_pow hNp H1 H4 H5 ha1 hae
                    ... = x + (a^N - x)     : by ring,

  have heq := h1.antisymm (by exact_mod_cast h2),
  linarith [H5 x hx, H5 _ h_big_enough]
end

theorem imo2013_q5
  (f : ℚ → ℝ)
  (H1 : ∀ x y, 0 < x → 0 < y → f (x * y) ≤ f x * f y)
  (H2 : ∀ x y, 0 < x → 0 < y → f x + f y ≤ f (x + y))
  (H_fixed_point : ∃ a, 1 < a ∧ f a = a) :
  ∀ x, 0 < x → f x = x :=
begin
  obtain ⟨a, ha1, hae⟩ := H_fixed_point,
  have H3 : ∀ x : ℚ, 0 < x → ∀ n : ℕ, 0 < n → ↑n * f x ≤ f (n * x),
  { intros x hx n hn,
    cases n,
    { exact (lt_irrefl 0 hn).elim },
    induction n with pn hpn,
    { simp only [one_mul, nat.cast_one] },
    calc (↑pn + 1 + 1) * f x
          = ((pn : ℝ) + 1) * f x + 1 * f x : add_mul (↑pn + 1) 1 (f x)
      ... = (↑pn + 1) * f x + f x          : by rw one_mul
      ... ≤ f ((↑pn.succ) * x) + f x       : by exact_mod_cast add_le_add_right
                                                  (hpn pn.succ_pos) (f x)
      ... ≤ f ((↑pn + 1) * x + x)          : by exact_mod_cast H2 _ _
                                                  (mul_pos pn.cast_add_one_pos hx) hx
      ... = f ((↑pn + 1) * x + 1 * x)      : by rw one_mul
      ... = f ((↑pn + 1 + 1) * x)          : congr_arg f (add_mul (↑pn + 1) 1 x).symm },
  have H4 : ∀ n : ℕ, 0 < n → (n : ℝ) ≤ f n,
  { intros n hn,
    have hf1 : 1 ≤ f 1,
    { have a_pos : (0 : ℝ) < a := rat.cast_pos.mpr (zero_lt_one.trans ha1),
      suffices : ↑a * 1 ≤ ↑a * f 1, from (mul_le_mul_left a_pos).mp this,
      calc ↑a * 1 = ↑a        : mul_one ↑a
              ... = f a       : hae.symm
              ... = f (a * 1) : by rw mul_one
              ... ≤ f a * f 1 : (H1 a 1) (zero_lt_one.trans ha1) zero_lt_one
              ... = ↑a * f 1  : by rw hae },

    calc (n : ℝ) = (n : ℝ) * 1   : (mul_one _).symm
             ... ≤ (n : ℝ) * f 1 : mul_le_mul_of_nonneg_left hf1 (nat.cast_nonneg _)
             ... ≤ f (n * 1)     : H3 1 zero_lt_one n hn
             ... = f n           : by rw mul_one },

  have H5 : ∀ x : ℚ, 1 < x → (x : ℝ) ≤ f x,
  { intros x hx,
    have hxnm1 : ∀ n : ℕ, 0 < n → (x : ℝ)^n - 1 < (f x)^n,
    { intros n hn,
      calc (x : ℝ)^n - 1 < f (x^n) : by exact_mod_cast fx_gt_xm1 (one_le_pow_of_one_le hx.le n)
                                          H1 H2 H4
                     ... ≤ (f x)^n : pow_f_le_f_pow hn hx H1 H4 },
    have hx' : 1 < (x : ℝ) := by exact_mod_cast hx,
    have hxp : 0 < x := zero_lt_one.trans hx,
    exact le_of_all_pow_lt_succ' hx' (f_pos_of_pos hxp H1 H4) hxnm1 },

  have h_f_commutes_with_pos_nat_mul : ∀ n : ℕ, 0 < n → ∀ x : ℚ, 0 < x → f (n * x) = n * f x,
  { intros n hn x hx,
    have h2 : f (n * x) ≤ n * f x,
    { cases n,
      { exfalso, exact nat.lt_asymm hn hn },
      cases n,
      { simp only [one_mul, nat.cast_one] },
      have hfneq : f (n.succ.succ) = n.succ.succ,
      { have := fixed_point_of_gt_1
                  (nat.one_lt_cast.mpr (nat.succ_lt_succ n.succ_pos)) H1 H2 H4 H5 ha1 hae,
        rwa (rat.cast_coe_nat n.succ.succ) at this },
      rw ← hfneq,
      exact H1 (n.succ.succ : ℚ) x (nat.cast_pos.mpr hn) hx },
    exact h2.antisymm (H3 x hx n hn) },

  -- For the final calculation, we expand x as (2*x.num) / (2*x.denom), because
  -- we need the top of the fraction to be strictly greater than 1 in order
  -- to apply fixed_point_of_gt_1.
  intros x hx,
  let x2denom := 2 * x.denom,
  let x2num := 2 * x.num,

  have hx2pos := calc 0 < x.denom           : x.pos
                    ... < x.denom + x.denom : lt_add_of_pos_left x.denom x.pos
                    ... = 2 * x.denom       : by ring,

  have hxcnez   : (x.denom : ℚ) ≠ (0 : ℚ) := ne_of_gt (nat.cast_pos.mpr x.pos),
  have hx2cnezr : (x2denom : ℝ) ≠ (0 : ℝ) := nat.cast_ne_zero.mpr (ne_of_gt hx2pos),

  have hrat_expand2 := calc x = x.num / x.denom : by exact_mod_cast rat.num_denom.symm
                          ... = x2num / x2denom : by { field_simp [-rat.num_div_denom], linarith },

  have h_denom_times_fx :=
    calc (x2denom : ℝ) * f x = f (x2denom * x)                 : (h_f_commutes_with_pos_nat_mul
                                                                    x2denom hx2pos x hx).symm
                         ... = f (x2denom * (x2num / x2denom)) : by rw hrat_expand2
                         ... = f x2num                         : by { congr, field_simp, ring },

  have h_fx2num_fixed : f x2num = x2num,
  { have hx2num_gt_one : (1 : ℚ) < (2 * x.num : ℤ),
    { norm_cast, linarith [rat.num_pos_iff_pos.mpr hx] },
    have hh := fixed_point_of_gt_1 hx2num_gt_one H1 H2 H4 H5 ha1 hae,
    rwa (rat.cast_coe_int x2num) at hh },

  calc f x = f x * 1                                 : (mul_one (f x)).symm
       ... = f x * (x2denom / x2denom)               : by rw ←(div_self hx2cnezr)
       ... = (f x * x2denom) / x2denom               : mul_div_assoc' (f x) _ _
       ... = (x2denom * f x) / x2denom               : by rw mul_comm
       ... = f x2num / x2denom                       : by rw h_denom_times_fx
       ... = x2num / x2denom                         : by rw h_fx2num_fixed
       ... = (((x2num : ℚ) / (x2denom : ℚ) : ℚ) : ℝ) : by norm_cast
       ... = x                                       : by rw ←hrat_expand2
end<|MERGE_RESOLUTION|>--- conflicted
+++ resolved
@@ -120,28 +120,16 @@
   (x - 1 : ℝ) < f x :=
 begin
   have hx0 :=
-<<<<<<< HEAD
-  calc (x - 1 : ℝ)
-        < ⌊x⌋₊   : by exact_mod_cast nat.sub_one_lt_floor x
-    ... ≤ f ⌊x⌋₊ : H4 _ (nat.floor_pos hx),
-
-  obtain h_eq | h_lt := (nat.floor_le $ zero_le_one.trans hx).eq_or_lt,
-=======
     calc (x - 1 : ℝ)
           < ⌊x⌋₊   : by exact_mod_cast sub_one_lt_nat_floor x
       ... ≤ f ⌊x⌋₊ : H4 _ (nat_floor_pos.2 hx),
 
   obtain h_eq | h_lt := (nat_floor_le $ zero_le_one.trans hx).eq_or_lt,
->>>>>>> a132d0ab
   { rwa h_eq at hx0 },
 
   calc (x - 1 : ℝ) < f ⌊x⌋₊ : hx0
     ... < f (x - ⌊x⌋₊) + f ⌊x⌋₊ : lt_add_of_pos_left _ (f_pos_of_pos (sub_pos.mpr h_lt) H1 H4)
-<<<<<<< HEAD
-    ... ≤ f (x - ⌊x⌋₊ + ⌊x⌋₊)   : H2 _ _ (sub_pos.mpr h_lt) (nat.cast_pos.2 (nat.floor_pos hx))
-=======
     ... ≤ f (x - ⌊x⌋₊ + ⌊x⌋₊)   : H2 _ _ (sub_pos.mpr h_lt) (nat.cast_pos.2 (nat_floor_pos.2 hx))
->>>>>>> a132d0ab
     ... = f x                   : by rw sub_add_cancel
 end
 
