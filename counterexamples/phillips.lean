/-
Copyright (c) 2021 Sébastien Gouëzel. All rights reserved.
Released under Apache 2.0 license as described in the file LICENSE.
Authors: Sébastien Gouëzel
-/
import analysis.normed_space.hahn_banach.extension
import measure_theory.measure.lebesgue

/-!
# A counterexample on Pettis integrability

There are several theories of integration for functions taking values in Banach spaces. Bochner
integration, requiring approximation by simple functions, is the analogue of the one-dimensional
theory. It is very well behaved, but only works for functions with second-countable range.

For functions `f` taking values in a larger Banach space `B`, one can define the Dunford integral
as follows. Assume that, for all continuous linear functional `φ`, the function `φ ∘ f` is
measurable (we say that `f` is weakly measurable, or scalarly measurable) and integrable.
Then `φ ↦ ∫ φ ∘ f` is continuous (by the closed graph theorem), and therefore defines an element
of the bidual `B**`. This is the Dunford integral of `f`.

This Dunford integral is not usable in practice as it does not belong to the right space. Let us
say that a function is Pettis integrable if its Dunford integral belongs to the canonical image of
`B` in `B**`. In this case, we define the Pettis integral as the Dunford integral inside `B`.

This integral is very general, but not really usable to do analysis. This file illustrates this,
by giving an example of a function with nice properties but which is *not* Pettis-integrable.
This function:
- is defined from `[0, 1]` to a complete Banach space;
- is weakly measurable;
- has norm everywhere bounded by `1` (in particular, its norm is integrable);
- and yet it is not Pettis-integrable with respect to Lebesgue measure.

This construction is due to [Ralph S. Phillips, *Integration in a convex linear
topological space*][phillips1940], in Example 10.8. It requires the continuum hypothesis. The
example is the following.

Under the continuum hypothesis, one can find a subset of `ℝ²` which,
along each vertical line, only misses a countable set of points, while it is countable along each
horizontal line. This is due to Sierpinski, and formalized in `sierpinski_pathological_family`.
(In fact, Sierpinski proves that the existence of such a set is equivalent to the continuum
hypothesis).

Let `B` be the set of all bounded functions on `ℝ` (we are really talking about everywhere defined
functions here). Define `f : ℝ → B` by taking `f x` to be the characteristic function of the
vertical slice at position `x` of Sierpinski's set. It is our counterexample.

To show that it is weakly measurable, we should consider `φ ∘ f` where `φ` is an arbitrary
continuous linear form on `B`. There is no reasonable classification of such linear forms (they can
be very wild). But if one restricts such a linear form to characteristic functions, one gets a
finitely additive signed "measure". Such a "measure" can be decomposed into a discrete part
(supported on a countable set) and a continuous part (giving zero mass to countable sets).
For all but countably many points, `f x` will not intersect the discrete support of `φ` thanks to
the definition of the Sierpinski set. This implies that `φ ∘ f` is constant outside of a countable
set, and equal to the total mass of the continuous part of `φ` there. In particular, it is
measurable (and its integral is the total mass of the continuous part of `φ`).

Assume that `f` has a Pettis integral `g`. For all continuous linear form `φ`, then `φ g` should
be the total mass of the continuous part of `φ`. Taking for `φ` the evaluation at the point `x`
(which has no continuous part), one gets `g x = 0`. Take then for `φ` the Lebesgue integral on
`[0, 1]` (or rather an arbitrary extension of Lebesgue integration to all bounded functions,
thanks to Hahn-Banach). Then `φ g` should be the total mass of the continuous part of `φ`,
which is `1`. This contradicts the fact that `g = 0`, and concludes the proof that `f` has no
Pettis integral.

## Implementation notes

The space of all bounded functions is defined as the space of all bounded continuous functions
on a discrete copy of the original type, as mathlib only contains the space of all bounded
continuous functions (which is the useful one).
-/

universe u
variables {α : Type u}
open set bounded_continuous_function measure_theory
open cardinal (aleph)
open_locale cardinal bounded_continuous_function

noncomputable theory

/-- A copy of a type, endowed with the discrete topology -/
def discrete_copy (α : Type u) : Type u := α

instance : topological_space (discrete_copy α) := ⊥
instance : discrete_topology (discrete_copy α) := ⟨rfl⟩
instance [inhabited α] : inhabited (discrete_copy α) := ⟨show α, from default⟩

namespace phillips_1940

/-!
### Extending the integral

Thanks to Hahn-Banach, one can define a (non-canonical) continuous linear functional on the space
of all bounded functions, coinciding with the integral on the integrable ones.
-/

/-- The subspace of integrable functions in the space of all bounded functions on a type.
This is a technical device, used to apply Hahn-Banach theorem to construct an extension of the
integral to all bounded functions. -/
def bounded_integrable_functions [measurable_space α] (μ : measure α) :
  subspace ℝ (discrete_copy α →ᵇ ℝ) :=
{ carrier   := {f | integrable f μ},
  zero_mem' := integrable_zero _ _ _,
  add_mem'  := λ f g hf hg, integrable.add hf hg,
  smul_mem' := λ c f hf, integrable.smul c hf }

/-- The integral, as a continuous linear map on the subspace of integrable functions in the space
of all bounded functions on a type. This is a technical device, that we will extend through
Hahn-Banach. -/
def bounded_integrable_functions_integral_clm [measurable_space α]
  (μ : measure α) [is_finite_measure μ] : bounded_integrable_functions μ →L[ℝ] ℝ :=
linear_map.mk_continuous
  { to_fun := λ f, ∫ x, f x ∂μ,
    map_add' := λ f g, integral_add f.2 g.2,
    map_smul' := λ c f, integral_smul _ _ }
  (μ univ).to_real
  begin
    assume f,
    rw mul_comm,
    apply norm_integral_le_of_norm_le_const,
    apply filter.eventually_of_forall,
    assume x,
    exact bounded_continuous_function.norm_coe_le_norm f x,
  end

/-- Given a measure, there exists a continuous linear form on the space of all bounded functions
(not necessarily measurable) that coincides with the integral on bounded measurable functions. -/
lemma exists_linear_extension_to_bounded_functions
  [measurable_space α] (μ : measure α) [is_finite_measure μ] :
  ∃ φ : (discrete_copy α →ᵇ ℝ) →L[ℝ] ℝ, ∀ (f : discrete_copy α →ᵇ ℝ),
    integrable f μ → φ f = ∫ x, f x ∂μ :=
begin
  rcases exists_extension_norm_eq _ (bounded_integrable_functions_integral_clm μ) with ⟨φ, hφ⟩,
  exact ⟨φ, λ f hf, hφ.1 ⟨f, hf⟩⟩,
end

/-- An arbitrary extension of the integral to all bounded functions, as a continuous linear map.
It is not at all canonical, and constructed using Hahn-Banach. -/
def _root_.measure_theory.measure.extension_to_bounded_functions
  [measurable_space α] (μ : measure α) [is_finite_measure μ] : (discrete_copy α →ᵇ ℝ) →L[ℝ] ℝ :=
(exists_linear_extension_to_bounded_functions μ).some

lemma extension_to_bounded_functions_apply [measurable_space α] (μ : measure α)
  [is_finite_measure μ] (f : discrete_copy α →ᵇ ℝ) (hf : integrable f μ) :
  μ.extension_to_bounded_functions f = ∫ x, f x ∂μ :=
(exists_linear_extension_to_bounded_functions μ).some_spec f hf

/-!
### Additive measures on the space of all sets

We define bounded finitely additive signed measures on the space of all subsets of a type `α`,
and show that such an object can be split into a discrete part and a continuous part.
-/

/-- A bounded signed finitely additive measure defined on *all* subsets of a type. -/
structure bounded_additive_measure (α : Type u) :=
(to_fun : set α → ℝ)
(additive' : ∀ s t, disjoint s t → to_fun (s ∪ t) = to_fun s + to_fun t)
(exists_bound : ∃ (C : ℝ), ∀ s, |to_fun s| ≤ C)

instance : inhabited (bounded_additive_measure α) :=
⟨{ to_fun := λ s, 0,
  additive' := λ s t hst, by simp,
  exists_bound := ⟨0, λ s, by simp⟩ }⟩

instance : has_coe_to_fun (bounded_additive_measure α) (λ _, set α → ℝ) := ⟨λ f, f.to_fun⟩

namespace bounded_additive_measure

/-- A constant bounding the mass of any set for `f`. -/
def C (f : bounded_additive_measure α) := f.exists_bound.some

lemma additive (f : bounded_additive_measure α) (s t : set α)
  (h : disjoint s t) : f (s ∪ t) = f s + f t :=
f.additive' s t h

lemma abs_le_bound (f : bounded_additive_measure α) (s : set α) :
  |f s| ≤ f.C :=
f.exists_bound.some_spec s

lemma le_bound (f : bounded_additive_measure α) (s : set α) :
  f s ≤ f.C :=
le_trans (le_abs_self _) (f.abs_le_bound s)

@[simp] lemma empty (f : bounded_additive_measure α) : f ∅ = 0 :=
begin
  have : (∅ : set α) = ∅ ∪ ∅, by simp only [empty_union],
  apply_fun f at this,
  rwa [f.additive _ _ (empty_disjoint _), self_eq_add_left] at this,
end

instance : has_neg (bounded_additive_measure α) :=
⟨λ f,
{ to_fun := λ s, - f s,
  additive' := λ s t hst, by simp only [f.additive s t hst, add_comm, neg_add_rev],
  exists_bound := ⟨f.C, λ s, by simp [f.abs_le_bound]⟩ }⟩

@[simp] lemma neg_apply (f : bounded_additive_measure α) (s : set α) : (-f) s = - (f s) := rfl

/-- Restricting a bounded additive measure to a subset still gives a bounded additive measure. -/
def restrict (f : bounded_additive_measure α) (t : set α) : bounded_additive_measure α :=
{ to_fun := λ s, f (t ∩ s),
  additive' := λ s s' h, begin
    rw [← f.additive (t ∩ s) (t ∩ s'), inter_union_distrib_left],
    exact h.mono (inter_subset_right _ _) (inter_subset_right _ _),
  end,
  exists_bound := ⟨f.C, λ s, f.abs_le_bound _⟩ }

@[simp] lemma restrict_apply (f : bounded_additive_measure α) (s t : set α) :
  f.restrict s t = f (s ∩ t) := rfl

/-- There is a maximal countable set of positive measure, in the sense that any countable set
not intersecting it has nonpositive measure. Auxiliary lemma to prove `exists_discrete_support`. -/
lemma exists_discrete_support_nonpos (f : bounded_additive_measure α) :
  ∃ (s : set α), s.countable ∧ (∀ t : set α, t.countable → f (t \ s) ≤ 0) :=
begin
  /- The idea of the proof is to construct the desired set inductively, adding at each step a
  countable set with close to maximal measure among those points that have not already been chosen.
  Doing this countably many steps will be enough. Indeed, otherwise, a remaining set would have
  positive measure `ε`. This means that at each step the set we have added also had a large measure,
  say at least `ε / 2`. After `n` steps, the set we have constructed has therefore measure at least
  `n * ε / 2`. This is a contradiction since the measures have to remain uniformly bounded.

  We argue from the start by contradiction, as this means that our inductive construction will
  never be stuck, so we won't have to consider this case separately.

  In this proof, we use explicit coercions `↑s` for `s : A` as otherwise the system tries to find
  a `has_coe_to_fun` instance on `↥A`, which is too costly.
  -/
  by_contra' h,
  -- We will formulate things in terms of the type of countable subsets of `α`, as this is more
  -- convenient to formalize the inductive construction.
  let A : set (set α) := {t | t.countable},
  let empty : A := ⟨∅, countable_empty⟩,
  haveI : nonempty A := ⟨empty⟩,
  -- given a countable set `s`, one can find a set `t` in its complement with measure close to
  -- maximal.
  have : ∀ (s : A), ∃ (t : A), (∀ (u : A), f (↑u \ ↑s) ≤ 2 * f (↑t \ ↑s)),
  { assume s,
    have B : bdd_above (range (λ (u : A), f (↑u \ ↑s))),
      { refine ⟨f.C, λ x hx, _⟩,
        rcases hx with ⟨u, hu⟩,
        rw ← hu,
        exact f.le_bound _ },
    let S := supr (λ (t : A), f (↑t \ ↑s)),
    have S_pos : 0 < S,
    { rcases h s.1 s.2  with ⟨t, t_count, ht⟩,
      apply ht.trans_le,
      let t' : A := ⟨t, t_count⟩,
      change f (↑t' \ ↑s) ≤ S,
      exact le_csupr B t' },
    rcases exists_lt_of_lt_csupr (half_lt_self S_pos) with ⟨t, ht⟩,
    refine ⟨t, λ u, _⟩,
    calc f (↑u \ ↑s) ≤ S : le_csupr B _
      ... = 2 * (S / 2) : by ring
      ... ≤ 2 * f (↑t \ ↑s) : mul_le_mul_of_nonneg_left ht.le (by norm_num) },
  choose! F hF using this,
  -- iterate the above construction, by adding at each step a set with measure close to maximal in
  -- the complement of already chosen points. This is the set `s n` at step `n`.
  let G : A → A := λ u, ⟨(↑u : set α) ∪ ↑(F u), u.2.union (F u).2⟩,
  let s : ℕ → A := λ n, G^[n] empty,
  -- We will get a contradiction from the fact that there is a countable set `u` with positive
  -- measure in the complement of `⋃ n, s n`.
  rcases h (⋃ n, ↑(s n)) (countable_Union (λ n, (s n).2)) with ⟨t, t_count, ht⟩,
  let u : A := ⟨t \ ⋃ n, ↑(s n), t_count.mono (diff_subset _ _)⟩,
  set ε := f (↑u) with hε,
  have ε_pos : 0 < ε := ht,
  have I1 : ∀ n, ε / 2 ≤ f (↑(s (n+1)) \ ↑(s n)),
  { assume n,
    rw [div_le_iff' (show (0 : ℝ) < 2, by norm_num), hε],
    convert hF (s n) u using 3,
    { dsimp [u],
      ext x,
      simp only [not_exists, mem_Union, mem_diff],
      tauto },
    { simp only [s, function.iterate_succ', subtype.coe_mk, union_diff_left] } },
  have I2 : ∀ (n : ℕ), (n : ℝ) * (ε / 2) ≤ f (↑(s n)),
  { assume n,
    induction n with n IH,
    { simp only [s, bounded_additive_measure.empty, id.def, nat.cast_zero, zero_mul,
        function.iterate_zero, subtype.coe_mk], },
    { have : (↑(s (n+1)) : set α) = (↑(s (n+1)) \ ↑(s n)) ∪ ↑(s n),
        by simp only [s, function.iterate_succ', union_comm, union_diff_self, subtype.coe_mk,
          union_diff_left],
      rw [nat.succ_eq_add_one, this, f.additive],
      swap, { rw disjoint.comm, apply disjoint_diff },
      calc ((n + 1 : ℕ) : ℝ) * (ε / 2) = ε / 2 + n * (ε / 2) : by simp only [nat.cast_succ]; ring
<<<<<<< HEAD
      ... ≤ f ((s (n + 1 : ℕ)) \ (s n)) + f (s n) : add_le_add (I1 n) IH } },
=======
      ... ≤ f (↑(s (n + 1 : ℕ)) \ ↑(s n)) + f (↑(s n)) :
        add_le_add (I1 n) IH } },
>>>>>>> 0a3e8d38
  rcases exists_nat_gt (f.C / (ε / 2)) with ⟨n, hn⟩,
  have : (n : ℝ) ≤ f.C / (ε / 2),
    by { rw le_div_iff (half_pos ε_pos), exact (I2 n).trans (f.le_bound _) },
  exact lt_irrefl _ (this.trans_lt hn)
end

lemma exists_discrete_support (f : bounded_additive_measure α) :
  ∃ s : set α, s.countable ∧ (∀ t : set α, t.countable → f (t \ s) = 0) :=
begin
  rcases f.exists_discrete_support_nonpos with ⟨s₁, s₁_count, h₁⟩,
  rcases (-f).exists_discrete_support_nonpos with ⟨s₂, s₂_count, h₂⟩,
  refine ⟨s₁ ∪ s₂, s₁_count.union s₂_count, λ t ht, le_antisymm _ _⟩,
  { have : t \ (s₁ ∪ s₂) = (t \ (s₁ ∪ s₂)) \ s₁,
      by rw [diff_diff, union_comm, union_assoc, union_self],
    rw this,
    exact h₁ _ (ht.mono (diff_subset _ _)) },
  { have : t \ (s₁ ∪ s₂) = (t \ (s₁ ∪ s₂)) \ s₂,
      by rw [diff_diff, union_assoc, union_self],
    rw this,
    simp only [neg_nonpos, neg_apply] at h₂,
    exact h₂ _ (ht.mono (diff_subset _ _)) },
end

/-- A countable set outside of which the measure gives zero mass to countable sets. We are not
claiming this set is unique, but we make an arbitrary choice of such a set. -/
def discrete_support (f : bounded_additive_measure α) : set α :=
(exists_discrete_support f).some

lemma countable_discrete_support (f : bounded_additive_measure α) :
  f.discrete_support.countable :=
(exists_discrete_support f).some_spec.1

lemma apply_countable (f : bounded_additive_measure α) (t : set α) (ht : t.countable) :
  f (t \ f.discrete_support) = 0 :=
(exists_discrete_support f).some_spec.2 t ht

/-- The discrete part of a bounded additive measure, obtained by restricting the measure to its
countable support. -/
def discrete_part (f : bounded_additive_measure α) : bounded_additive_measure α :=
f.restrict f.discrete_support

/-- The continuous part of a bounded additive measure, giving zero measure to every countable
set. -/
def continuous_part (f : bounded_additive_measure α) : bounded_additive_measure α :=
f.restrict (univ \ f.discrete_support)

lemma eq_add_parts (f : bounded_additive_measure α) (s : set α) :
  f s = f.discrete_part s + f.continuous_part s :=
begin
  simp only [discrete_part, continuous_part, restrict_apply],
  rw [← f.additive, ← inter_distrib_right],
  { simp only [union_univ, union_diff_self, univ_inter] },
  { have : disjoint f.discrete_support (univ \ f.discrete_support) := disjoint_diff,
    exact this.mono (inter_subset_left _ _) (inter_subset_left _ _) }
end

lemma discrete_part_apply (f : bounded_additive_measure α) (s : set α) :
  f.discrete_part s = f (f.discrete_support ∩ s) := rfl

lemma continuous_part_apply_eq_zero_of_countable (f : bounded_additive_measure α)
  (s : set α) (hs : s.countable) : f.continuous_part s = 0 :=
begin
  simp [continuous_part],
  convert f.apply_countable s hs using 2,
  ext x,
  simp [and_comm]
end

lemma continuous_part_apply_diff (f : bounded_additive_measure α)
  (s t : set α) (hs : s.countable) : f.continuous_part (t \ s) = f.continuous_part t :=
begin
  conv_rhs { rw ← diff_union_inter t s },
  rw [additive, self_eq_add_right],
  { exact continuous_part_apply_eq_zero_of_countable _ _ (hs.mono (inter_subset_right _ _)) },
  { exact disjoint.mono_right (inter_subset_right _ _) (disjoint.comm.1 disjoint_diff) },
end

end bounded_additive_measure

open bounded_additive_measure

section

/-!
### Relationship between continuous functionals and finitely additive measures.
-/

lemma norm_indicator_le_one (s : set α) (x : α) :
  ∥(indicator s (1 : α → ℝ)) x∥ ≤ 1 :=
by { simp only [indicator, pi.one_apply], split_ifs; norm_num }

/-- A functional in the dual space of bounded functions gives rise to a bounded additive measure,
by applying the functional to the indicator functions. -/
def _root_.continuous_linear_map.to_bounded_additive_measure
  [topological_space α] [discrete_topology α]
  (f : (α →ᵇ ℝ) →L[ℝ] ℝ) : bounded_additive_measure α :=
{ to_fun := λ s, f (of_normed_add_comm_group_discrete (indicator s 1) 1 (norm_indicator_le_one s)),
  additive' := λ s t hst,
    begin
      have : of_normed_add_comm_group_discrete (indicator (s ∪ t) 1) 1 (norm_indicator_le_one _)
              = of_normed_add_comm_group_discrete (indicator s 1) 1 (norm_indicator_le_one s)
              + of_normed_add_comm_group_discrete (indicator t 1) 1 (norm_indicator_le_one t),
        by { ext x, simp [indicator_union_of_disjoint hst], },
      rw [this, f.map_add],
    end,
  exists_bound := ⟨∥f∥, λ s, begin
    have I : ∥of_normed_add_comm_group_discrete (indicator s 1) 1 (norm_indicator_le_one s)∥ ≤ 1,
      by apply norm_of_normed_add_comm_group_le _ zero_le_one,
    apply le_trans (f.le_op_norm _),
    simpa using mul_le_mul_of_nonneg_left I (norm_nonneg f),
  end⟩ }

@[simp] lemma continuous_part_eval_clm_eq_zero [topological_space α] [discrete_topology α]
  (s : set α) (x : α) :
  (eval_clm ℝ x).to_bounded_additive_measure.continuous_part s = 0 :=
let f := (eval_clm ℝ x).to_bounded_additive_measure in calc
  f.continuous_part s
    = f.continuous_part (s \ {x}) : (continuous_part_apply_diff _ _ _ (countable_singleton x)).symm
... = f ((univ \ f.discrete_support) ∩ (s \ {x})) : rfl
... = indicator ((univ \ f.discrete_support) ∩ (s \ {x})) 1 x : rfl
... = 0 : by simp

lemma to_functions_to_measure [measurable_space α] (μ : measure α) [is_finite_measure μ]
  (s : set α) (hs : measurable_set s) :
  μ.extension_to_bounded_functions.to_bounded_additive_measure s = (μ s).to_real :=
begin
  change μ.extension_to_bounded_functions
    (of_normed_add_comm_group_discrete (indicator s 1) 1 (norm_indicator_le_one s)) = (μ s).to_real,
  rw extension_to_bounded_functions_apply,
  { change ∫ x, s.indicator (λ y, (1 : ℝ)) x ∂μ = _,
    simp [integral_indicator hs] },
  { change integrable (indicator s 1) μ,
    have : integrable (λ x, (1 : ℝ)) μ := integrable_const (1 : ℝ),
    apply this.mono'
      (measurable.indicator (@measurable_const _ _ _ _ (1 : ℝ)) hs).ae_strongly_measurable,
    apply filter.eventually_of_forall,
    exact norm_indicator_le_one _ }
end

lemma to_functions_to_measure_continuous_part [measurable_space α] [measurable_singleton_class α]
  (μ : measure α) [is_finite_measure μ] [has_no_atoms μ]
  (s : set α) (hs : measurable_set s) :
  μ.extension_to_bounded_functions.to_bounded_additive_measure.continuous_part s = (μ s).to_real :=
begin
  let f := μ.extension_to_bounded_functions.to_bounded_additive_measure,
  change f ((univ \ f.discrete_support) ∩ s) = (μ s).to_real,
  rw to_functions_to_measure, swap,
  { exact measurable_set.inter
      (measurable_set.univ.diff (countable.measurable_set f.countable_discrete_support)) hs },
  congr' 1,
  rw [inter_comm, ← inter_diff_assoc, inter_univ],
  exact measure_diff_null (f.countable_discrete_support.measure_zero _)
end

end

/-!
### A set in `ℝ²` large along verticals, small along horizontals

We construct a subset of `ℝ²`, given as a family of sets, which is large along verticals (i.e.,
it only misses a countable set along each vertical) but small along horizontals (it is countable
along horizontals). Such a set can not be measurable as it would contradict Fubini theorem.
We need the continuum hypothesis to construct it.
-/

theorem sierpinski_pathological_family (Hcont : #ℝ = aleph 1) :
  ∃ (f : ℝ → set ℝ), (∀ x, (univ \ f x).countable) ∧ (∀ y, {x : ℝ | y ∈ f x}.countable) :=
begin
  rcases cardinal.ord_eq ℝ with ⟨r, hr, H⟩,
  resetI,
  refine ⟨λ x, {y | r x y}, λ x, _, λ y, _⟩,
  { have : univ \ {y | r x y} = {y | r y x} ∪ {x},
    { ext y,
      simp only [true_and, mem_univ, mem_set_of_eq, mem_insert_iff, union_singleton, mem_diff],
      rcases trichotomous_of r x y with h|rfl|h,
      { simp only [h, not_or_distrib, false_iff, not_true],
        split,
        { rintros rfl, exact irrefl_of r y h },
        { exact asymm h } },
      { simp only [true_or, eq_self_iff_true, iff_true], exact irrefl x },
      { simp only [h, iff_true, or_true], exact asymm h } },
    rw this,
    apply countable.union _ (countable_singleton _),
    rw [cardinal.countable_iff_lt_aleph_one, ← Hcont],
    exact cardinal.card_typein_lt r x H },
  { rw [cardinal.countable_iff_lt_aleph_one, ← Hcont],
    exact cardinal.card_typein_lt r y H }
end

/-- A family of sets in `ℝ` which only miss countably many points, but such that any point is
contained in only countably many of them. -/
def spf (Hcont : #ℝ = aleph 1) (x : ℝ) : set ℝ :=
(sierpinski_pathological_family Hcont).some x

lemma countable_compl_spf (Hcont : #ℝ = aleph 1) (x : ℝ) : (univ \ spf Hcont x).countable :=
(sierpinski_pathological_family Hcont).some_spec.1 x

lemma countable_spf_mem (Hcont : #ℝ = aleph 1) (y : ℝ) : {x | y ∈ spf Hcont x}.countable :=
(sierpinski_pathological_family Hcont).some_spec.2 y

/-!
### A counterexample for the Pettis integral

We construct a function `f` from `[0,1]` to a complete Banach space `B`, which is weakly measurable
(i.e., for any continuous linear form `φ` on `B` the function `φ ∘ f` is measurable), bounded in
norm (i.e., for all `x`, one has `∥f x∥ ≤ 1`), and still `f` has no Pettis integral.

This construction, due to Phillips, requires the continuum hypothesis. We will take for `B` the
space of all bounded functions on `ℝ`, with the supremum norm (no measure here, we are really
talking of everywhere defined functions). And `f x` will be the characteristic function of a set
which is large (it has countable complement), as in the Sierpinski pathological family.
-/

/-- A family of bounded functions `f_x` from `ℝ` (seen with the discrete topology) to `ℝ` (in fact
taking values in `{0, 1}`), indexed by a real parameter `x`, corresponding to the characteristic
functions of the different fibers of the Sierpinski pathological family -/
def f (Hcont : #ℝ = aleph 1) (x : ℝ) : (discrete_copy ℝ →ᵇ ℝ) :=
of_normed_add_comm_group_discrete (indicator (spf Hcont x) 1) 1 (norm_indicator_le_one _)

lemma apply_f_eq_continuous_part (Hcont : #ℝ = aleph 1)
  (φ : (discrete_copy ℝ →ᵇ ℝ) →L[ℝ] ℝ) (x : ℝ)
  (hx : φ.to_bounded_additive_measure.discrete_support ∩ spf Hcont x = ∅) :
  φ (f Hcont x) = φ.to_bounded_additive_measure.continuous_part univ :=
begin
  set ψ := φ.to_bounded_additive_measure with hψ,
  have : φ (f Hcont x) = ψ (spf Hcont x) := rfl,
  have U : univ = spf Hcont x ∪ (univ \ spf Hcont x), by simp only [union_univ, union_diff_self],
  rw [this, eq_add_parts, discrete_part_apply, hx, ψ.empty, zero_add, U,
    ψ.continuous_part.additive _ _ (disjoint_diff),
    ψ.continuous_part_apply_eq_zero_of_countable _ (countable_compl_spf Hcont x), add_zero],
end

lemma countable_ne (Hcont : #ℝ = aleph 1) (φ : (discrete_copy ℝ →ᵇ ℝ) →L[ℝ] ℝ) :
  {x | φ.to_bounded_additive_measure.continuous_part univ ≠ φ (f Hcont x)}.countable :=
begin
  have A : {x | φ.to_bounded_additive_measure.continuous_part univ ≠ φ (f Hcont x)}
    ⊆ {x | φ.to_bounded_additive_measure.discrete_support ∩ spf Hcont x ≠ ∅},
  { assume x hx,
    contrapose! hx,
    simp only [not_not, mem_set_of_eq] at hx,
    simp [apply_f_eq_continuous_part Hcont φ x hx], },
  have B : {x | φ.to_bounded_additive_measure.discrete_support ∩ spf Hcont x ≠ ∅}
    ⊆ ⋃ y ∈ φ.to_bounded_additive_measure.discrete_support, {x | y ∈ spf Hcont x},
  { assume x hx,
    dsimp at hx,
    rw [← ne.def, ne_empty_iff_nonempty] at hx,
    simp only [exists_prop, mem_Union, mem_set_of_eq],
    exact hx },
  apply countable.mono (subset.trans A B),
  exact countable.bUnion (countable_discrete_support _) (λ a ha, countable_spf_mem Hcont a),
end

lemma comp_ae_eq_const (Hcont : #ℝ = aleph 1) (φ : (discrete_copy ℝ →ᵇ ℝ) →L[ℝ] ℝ) :
  ∀ᵐ x ∂(volume.restrict (Icc (0 : ℝ) 1)),
    φ.to_bounded_additive_measure.continuous_part univ = φ (f Hcont x) :=
begin
  apply ae_restrict_of_ae,
  refine measure_mono_null _ ((countable_ne Hcont φ).measure_zero _),
  assume x,
  simp only [imp_self, mem_set_of_eq, mem_compl_eq],
end

lemma integrable_comp (Hcont : #ℝ = aleph 1) (φ : (discrete_copy ℝ →ᵇ ℝ) →L[ℝ] ℝ) :
  integrable_on (λ x, φ (f Hcont x)) (Icc 0 1) :=
begin
  have : integrable_on (λ x, φ.to_bounded_additive_measure.continuous_part univ) (Icc (0 : ℝ) 1)
    volume, by simp [integrable_on_const],
  apply integrable.congr this (comp_ae_eq_const Hcont φ),
end

lemma integral_comp (Hcont : #ℝ = aleph 1) (φ : (discrete_copy ℝ →ᵇ ℝ) →L[ℝ] ℝ) :
  ∫ x in Icc 0 1, φ (f Hcont x) = φ.to_bounded_additive_measure.continuous_part univ :=
begin
  rw ← integral_congr_ae (comp_ae_eq_const Hcont φ),
  simp,
end

/-!
The next few statements show that the function `f Hcont : ℝ → (discrete_copy ℝ →ᵇ ℝ)` takes its
values in a complete space, is scalarly measurable, is everywhere bounded by `1`, and still has
no Pettis integral.
-/

example : complete_space (discrete_copy ℝ →ᵇ ℝ) := by apply_instance

/-- The function `f Hcont : ℝ → (discrete_copy ℝ →ᵇ ℝ)` is scalarly measurable. -/
lemma measurable_comp (Hcont : #ℝ = aleph 1) (φ : (discrete_copy ℝ →ᵇ ℝ) →L[ℝ] ℝ) :
  measurable (λ x, φ (f Hcont x)) :=
begin
  have : measurable (λ x, φ.to_bounded_additive_measure.continuous_part univ) := measurable_const,
  refine this.measurable_of_countable_ne _,
  exact countable_ne Hcont φ,
end

/-- The function `f Hcont : ℝ → (discrete_copy ℝ →ᵇ ℝ)` is uniformly bounded by `1` in norm. -/
lemma norm_bound (Hcont : #ℝ = aleph 1) (x : ℝ) : ∥f Hcont x∥ ≤ 1 :=
norm_of_normed_add_comm_group_le _ zero_le_one _

/-- The function `f Hcont : ℝ → (discrete_copy ℝ →ᵇ ℝ)` has no Pettis integral. -/
theorem no_pettis_integral (Hcont : #ℝ = aleph 1) :
  ¬ ∃ (g : discrete_copy ℝ →ᵇ ℝ),
      ∀ (φ : (discrete_copy ℝ →ᵇ ℝ) →L[ℝ] ℝ), ∫ x in Icc 0 1, φ (f Hcont x) = φ g :=
begin
  rintros ⟨g, h⟩,
  simp only [integral_comp] at h,
  have : g = 0,
  { ext x,
    have : g x = eval_clm ℝ x g := rfl,
    rw [this, ← h],
    simp },
  simp only [this, continuous_linear_map.map_zero] at h,
  specialize h (volume.restrict (Icc (0 : ℝ) 1)).extension_to_bounded_functions,
  simp_rw [to_functions_to_measure_continuous_part _ _ measurable_set.univ] at h,
  simpa using h,
end

end phillips_1940<|MERGE_RESOLUTION|>--- conflicted
+++ resolved
@@ -285,12 +285,8 @@
       rw [nat.succ_eq_add_one, this, f.additive],
       swap, { rw disjoint.comm, apply disjoint_diff },
       calc ((n + 1 : ℕ) : ℝ) * (ε / 2) = ε / 2 + n * (ε / 2) : by simp only [nat.cast_succ]; ring
-<<<<<<< HEAD
-      ... ≤ f ((s (n + 1 : ℕ)) \ (s n)) + f (s n) : add_le_add (I1 n) IH } },
-=======
       ... ≤ f (↑(s (n + 1 : ℕ)) \ ↑(s n)) + f (↑(s n)) :
         add_le_add (I1 n) IH } },
->>>>>>> 0a3e8d38
   rcases exists_nat_gt (f.C / (ε / 2)) with ⟨n, hn⟩,
   have : (n : ℝ) ≤ f.C / (ε / 2),
     by { rw le_div_iff (half_pos ε_pos), exact (I2 n).trans (f.le_bound _) },
