--- conflicted
+++ resolved
@@ -6,15 +6,6 @@
 
 variable {n : ℕ}
 
-<<<<<<< HEAD
-def raise (k : fin n) : fin (n + 1) := ⟨val k, lt_succ_of_lt (is_lt k)⟩
-
-@[simp]
-lemma succ_val (j : fin n) : j.succ.val = j.val.succ := by cases j; simp [fin.succ]
-
-@[simp]
-lemma pred_val (j : fin (n+1)) (h : j ≠ 0) : (j.pred h).val = j.val.pred := by cases j; simp [fin.pred]
-=======
 /-- Embedding of `fin n` in `fin (n+1)` -/
 def raise (k : fin n) : fin (n + 1) := ⟨val k, lt_succ_of_lt (is_lt k)⟩
 
@@ -23,7 +14,6 @@
 
 @[simp] lemma pred_val (j : fin (n+1)) (h : j ≠ 0) : (j.pred h).val = j.val.pred :=
 by cases j; simp [fin.pred]
->>>>>>> 1dbd8c6d
 
 end fin
 
