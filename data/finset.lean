/-
Copyright (c) 2015 Microsoft Corporation. All rights reserved.
Released under Apache 2.0 license as described in the file LICENSE.
Author: Leonardo de Moura, Jeremy Avigad, Minchao Wu, Mario Carneiro

Finite sets.
-/
import logic.embedding order.boolean_algebra algebra.order_functions
  data.multiset data.sigma.basic data.set.lattice

open multiset subtype nat lattice

variables {α : Type*} {β : Type*} {γ : Type*}

/-- `finset α` is the type of finite sets of elements of `α`. It is implemented
  as a multiset (a list up to permutation) which has no duplicate elements. -/
structure finset (α : Type*) :=
(val : multiset α)
(nodup : nodup val)

namespace finset

theorem eq_of_veq : ∀ {s t : finset α}, s.1 = t.1 → s = t
| ⟨s, _⟩ ⟨t, _⟩ rfl := rfl

@[simp] theorem val_inj {s t : finset α} : s.1 = t.1 ↔ s = t :=
⟨eq_of_veq, congr_arg _⟩

@[simp] theorem erase_dup_eq_self [decidable_eq α] (s : finset α) : erase_dup s.1 = s.1 :=
erase_dup_eq_self.2 s.2

instance has_decidable_eq [decidable_eq α] : decidable_eq (finset α)
| s₁ s₂ := decidable_of_iff _ val_inj

/- membership -/

instance : has_mem α (finset α) := ⟨λ a s, a ∈ s.1⟩

theorem mem_def {a : α} {s : finset α} : a ∈ s ↔ a ∈ s.1 := iff.rfl

@[simp] theorem mem_mk {a : α} {s nd} : a ∈ @finset.mk α s nd ↔ a ∈ s := iff.rfl

instance decidable_mem [h : decidable_eq α] (a : α) (s : finset α) : decidable (a ∈ s) :=
multiset.decidable_mem _ _

/- set coercion -/

/-- Convert a finset to a set in the natural way. -/
def to_set (s : finset α) : set α := {x | x ∈ s}

instance : has_lift (finset α) (set α) := ⟨to_set⟩

@[simp] lemma mem_coe {a : α} {s : finset α} : a ∈ (↑s : set α) ↔ a ∈ s := iff.rfl

@[simp] lemma set_of_mem {α} {s : finset α} : {a | a ∈ s} = ↑s := rfl

/- extensionality -/
theorem ext {s₁ s₂ : finset α} : s₁ = s₂ ↔ ∀ a, a ∈ s₁ ↔ a ∈ s₂ :=
val_inj.symm.trans $ nodup_ext s₁.2 s₂.2

@[extensionality]
theorem ext' {s₁ s₂ : finset α} : (∀ a, a ∈ s₁ ↔ a ∈ s₂) → s₁ = s₂ :=
ext.2

@[simp] theorem coe_inj {s₁ s₂ : finset α} : (↑s₁ : set α) = ↑s₂ ↔ s₁ = s₂ :=
(set.ext_iff _ _).trans ext.symm

/- subset -/

instance : has_subset (finset α) := ⟨λ s₁ s₂, ∀ ⦃a⦄, a ∈ s₁ → a ∈ s₂⟩

theorem subset_def {s₁ s₂ : finset α} : s₁ ⊆ s₂ ↔ s₁.1 ⊆ s₂.1 := iff.rfl

@[simp] theorem subset.refl (s : finset α) : s ⊆ s := subset.refl _

theorem subset.trans {s₁ s₂ s₃ : finset α} : s₁ ⊆ s₂ → s₂ ⊆ s₃ → s₁ ⊆ s₃ := subset.trans

theorem mem_of_subset {s₁ s₂ : finset α} {a : α} : s₁ ⊆ s₂ → a ∈ s₁ → a ∈ s₂ := mem_of_subset

theorem subset.antisymm {s₁ s₂ : finset α} (H₁ : s₁ ⊆ s₂) (H₂ : s₂ ⊆ s₁) : s₁ = s₂ :=
ext.2 $ λ a, ⟨@H₁ a, @H₂ a⟩

theorem subset_iff {s₁ s₂ : finset α} : s₁ ⊆ s₂ ↔ ∀ ⦃x⦄, x ∈ s₁ → x ∈ s₂ := iff.rfl

@[simp] theorem coe_subset {s₁ s₂ : finset α} :
  (↑s₁ : set α) ⊆ ↑s₂ ↔ s₁ ⊆ s₂ := iff.rfl

@[simp] theorem val_le_iff {s₁ s₂ : finset α} : s₁.1 ≤ s₂.1 ↔ s₁ ⊆ s₂ := le_iff_subset s₁.2

instance : has_ssubset (finset α) := ⟨λa b, a ⊆ b ∧ ¬ b ⊆ a⟩

instance : partial_order (finset α) :=
{ le := (⊆),
  lt := (⊂),
  le_refl := subset.refl,
  le_trans := @subset.trans _,
  le_antisymm := @subset.antisymm _ }

theorem subset.antisymm_iff {s₁ s₂ : finset α} : s₁ = s₂ ↔ s₁ ⊆ s₂ ∧ s₂ ⊆ s₁ :=
le_antisymm_iff

@[simp] theorem le_iff_subset {s₁ s₂ : finset α} : s₁ ≤ s₂ ↔ s₁ ⊆ s₂ := iff.rfl
@[simp] theorem lt_iff_ssubset {s₁ s₂ : finset α} : s₁ < s₂ ↔ s₁ ⊂ s₂ := iff.rfl

@[simp] lemma coe_ssubset {s₁ s₂ : finset α} : (↑s₁ : set α) ⊂ ↑s₂ ↔ s₁ ⊂ s₂ :=
show (↑s₁ : set α) ⊂ ↑s₂ ↔ s₁ ⊆ s₂ ∧ ¬s₂ ⊆ s₁,
  by simp only [set.ssubset_iff_subset_not_subset, finset.coe_subset]

@[simp] theorem val_lt_iff {s₁ s₂ : finset α} : s₁.1 < s₂.1 ↔ s₁ ⊂ s₂ :=
and_congr val_le_iff $ not_congr val_le_iff

/- empty -/
protected def empty : finset α := ⟨0, nodup_zero⟩

instance : has_emptyc (finset α) := ⟨finset.empty⟩

instance : inhabited (finset α) := ⟨∅⟩

@[simp] theorem empty_val : (∅ : finset α).1 = 0 := rfl

@[simp] theorem not_mem_empty (a : α) : a ∉ (∅ : finset α) := id

@[simp] theorem ne_empty_of_mem {a : α} {s : finset α} (h : a ∈ s) : s ≠ ∅
| e := not_mem_empty a $ e ▸ h

@[simp] theorem empty_subset (s : finset α) : ∅ ⊆ s := zero_subset _

theorem eq_empty_of_forall_not_mem {s : finset α} (H : ∀x, x ∉ s) : s = ∅ :=
eq_of_veq (eq_zero_of_forall_not_mem H)

lemma eq_empty_iff_forall_not_mem {s : finset α} : s = ∅ ↔ ∀ x, x ∉ s :=
⟨by rintro rfl x; exact id, λ h, eq_empty_of_forall_not_mem h⟩

@[simp] theorem val_eq_zero {s : finset α} : s.1 = 0 ↔ s = ∅ := @val_inj _ s ∅

theorem subset_empty {s : finset α} : s ⊆ ∅ ↔ s = ∅ := subset_zero.trans val_eq_zero

theorem exists_mem_of_ne_empty {s : finset α} (h : s ≠ ∅) : ∃ a : α, a ∈ s :=
exists_mem_of_ne_zero (mt val_eq_zero.1 h)

@[simp] lemma coe_empty : ↑(∅ : finset α) = (∅ : set α) := rfl

/-- `singleton a` is the set `{a}` containing `a` and nothing else. -/
def singleton (a : α) : finset α := ⟨_, nodup_singleton a⟩
local prefix `ι`:90 := singleton

@[simp] theorem singleton_val (a : α) : (ι a).1 = a :: 0 := rfl

@[simp] theorem mem_singleton {a b : α} : b ∈ ι a ↔ b = a := mem_singleton

theorem not_mem_singleton {a b : α} : a ∉ ι b ↔ a ≠ b := not_iff_not_of_iff mem_singleton

theorem mem_singleton_self (a : α) : a ∈ ι a := or.inl rfl

theorem singleton_inj {a b : α} : ι a = ι b ↔ a = b :=
⟨λ h, mem_singleton.1 (h ▸ mem_singleton_self _), congr_arg _⟩

@[simp] theorem singleton_ne_empty (a : α) : ι a ≠ ∅ := ne_empty_of_mem (mem_singleton_self _)

@[simp] lemma coe_singleton (a : α) : ↑(ι a) = ({a} : set α) := rfl

/- insert -/
section decidable_eq
variables [decidable_eq α]

/-- `insert a s` is the set `{a} ∪ s` containing `a` and the elements of `s`. -/
instance : has_insert α (finset α) := ⟨λ a s, ⟨_, nodup_ndinsert a s.2⟩⟩

@[simp] theorem has_insert_eq_insert (a : α) (s : finset α) : has_insert.insert a s = insert a s := rfl

theorem insert_def (a : α) (s : finset α) : insert a s = ⟨_, nodup_ndinsert a s.2⟩ := rfl

@[simp] theorem insert_val (a : α) (s : finset α) : (insert a s).1 = ndinsert a s.1 := rfl

theorem insert_val' (a : α) (s : finset α) : (insert a s).1 = erase_dup (a :: s.1) :=
by rw [erase_dup_cons, erase_dup_eq_self]; refl

theorem insert_val_of_not_mem {a : α} {s : finset α} (h : a ∉ s) : (insert a s).1 = a :: s.1 :=
by rw [insert_val, ndinsert_of_not_mem h]

@[simp] theorem mem_insert {a b : α} {s : finset α} : a ∈ insert b s ↔ a = b ∨ a ∈ s := mem_ndinsert

theorem mem_insert_self (a : α) (s : finset α) : a ∈ insert a s := mem_ndinsert_self a s.1
theorem mem_insert_of_mem {a b : α} {s : finset α} (h : a ∈ s) : a ∈ insert b s := mem_ndinsert_of_mem h
theorem mem_of_mem_insert_of_ne {a b : α} {s : finset α} (h : b ∈ insert a s) : b ≠ a → b ∈ s :=
(mem_insert.1 h).resolve_left

@[simp] lemma coe_insert (a : α) (s : finset α) : ↑(insert a s) = (insert a ↑s : set α) :=
set.ext $ λ x, by simp only [mem_coe, mem_insert, set.mem_insert_iff]

@[simp] theorem insert_eq_of_mem {a : α} {s : finset α} (h : a ∈ s) : insert a s = s :=
eq_of_veq $ ndinsert_of_mem h

@[simp] theorem insert.comm (a b : α) (s : finset α) : insert a (insert b s) = insert b (insert a s) :=
ext.2 $ λ x, by simp only [finset.mem_insert, or.left_comm]

@[simp] theorem insert_idem (a : α) (s : finset α) : insert a (insert a s) = insert a s :=
ext.2 $ λ x, by simp only [finset.mem_insert, or.assoc.symm, or_self]

@[simp] theorem insert_ne_empty (a : α) (s : finset α) : insert a s ≠ ∅ :=
ne_empty_of_mem (mem_insert_self a s)

theorem insert_subset {a : α} {s t : finset α} : insert a s ⊆ t ↔ a ∈ t ∧ s ⊆ t :=
by simp only [subset_iff, mem_insert, forall_eq, or_imp_distrib, forall_and_distrib]

theorem subset_insert [h : decidable_eq α] (a : α) (s : finset α) : s ⊆ insert a s :=
λ b, mem_insert_of_mem

theorem insert_subset_insert (a : α) {s t : finset α} (h : s ⊆ t) : insert a s ⊆ insert a t :=
insert_subset.2 ⟨mem_insert_self _ _, subset.trans h (subset_insert _ _)⟩

lemma ssubset_iff {s t : finset α} : s ⊂ t ↔ (∃a, a ∉ s ∧ insert a s ⊆ t) :=
iff.intro
  (assume ⟨h₁, h₂⟩,
    have ∃a ∈ t, a ∉ s, by simpa only [finset.subset_iff, classical.not_forall] using h₂,
    let ⟨a, hat, has⟩ := this in ⟨a, has, insert_subset.mpr ⟨hat, h₁⟩⟩)
  (assume ⟨a, hat, has⟩,
    let ⟨h₁, h₂⟩ := insert_subset.mp has in
    ⟨h₂, assume h, hat $ h h₁⟩)

lemma ssubset_insert {s : finset α} {a : α} (h : a ∉ s) : s ⊂ insert a s :=
ssubset_iff.mpr ⟨a, h, subset.refl _⟩

@[recursor 6] protected theorem induction {α : Type*} {p : finset α → Prop} [decidable_eq α]
  (h₁ : p ∅) (h₂ : ∀ ⦃a : α⦄ {s : finset α}, a ∉ s → p s → p (insert a s)) : ∀ s, p s
| ⟨s, nd⟩ := multiset.induction_on s (λ _, h₁) (λ a s IH nd, begin
    cases nodup_cons.1 nd with m nd',
    rw [← (eq_of_veq _ : insert a (finset.mk s _) = ⟨a::s, nd⟩)],
    { exact h₂ (by exact m) (IH nd') },
    { rw [insert_val, ndinsert_of_not_mem m] }
  end) nd

@[elab_as_eliminator] protected theorem induction_on {α : Type*} {p : finset α → Prop} [decidable_eq α]
  (s : finset α) (h₁ : p ∅) (h₂ : ∀ ⦃a : α⦄ {s : finset α}, a ∉ s → p s → p (insert a s)) : p s :=
finset.induction h₁ h₂ s

@[simp] theorem singleton_eq_singleton (a : α) : _root_.singleton a = ι a := rfl

@[simp] theorem insert_empty_eq_singleton (a : α) : {a} = ι a := rfl

@[simp] theorem insert_singleton_self_eq (a : α) : ({a, a} : finset α) = ι a :=
insert_eq_of_mem $ mem_singleton_self _

/- union -/

/-- `s ∪ t` is the set such that `a ∈ s ∪ t` iff `a ∈ s` or `a ∈ t`. -/
instance : has_union (finset α) := ⟨λ s₁ s₂, ⟨_, nodup_ndunion s₁.1 s₂.2⟩⟩

theorem union_val_nd (s₁ s₂ : finset α) : (s₁ ∪ s₂).1 = ndunion s₁.1 s₂.1 := rfl

@[simp] theorem union_val (s₁ s₂ : finset α) : (s₁ ∪ s₂).1 = s₁.1 ∪ s₂.1 :=
ndunion_eq_union s₁.2

@[simp] theorem mem_union {a : α} {s₁ s₂ : finset α} : a ∈ s₁ ∪ s₂ ↔ a ∈ s₁ ∨ a ∈ s₂ := mem_ndunion

theorem mem_union_left {a : α} {s₁ : finset α} (s₂ : finset α) (h : a ∈ s₁) : a ∈ s₁ ∪ s₂ := mem_union.2 $ or.inl h

theorem mem_union_right {a : α} {s₂ : finset α} (s₁ : finset α) (h : a ∈ s₂) : a ∈ s₁ ∪ s₂ := mem_union.2 $ or.inr h

theorem not_mem_union {a : α} {s₁ s₂ : finset α} : a ∉ s₁ ∪ s₂ ↔ a ∉ s₁ ∧ a ∉ s₂ :=
by rw [mem_union, not_or_distrib]

@[simp] lemma coe_union (s₁ s₂ : finset α) : ↑(s₁ ∪ s₂) = (↑s₁ ∪ ↑s₂ : set α) := set.ext $ λ x, mem_union

theorem union_subset {s₁ s₂ s₃ : finset α} (h₁ : s₁ ⊆ s₃) (h₂ : s₂ ⊆ s₃) : s₁ ∪ s₂ ⊆ s₃ :=
val_le_iff.1 (ndunion_le.2 ⟨h₁, val_le_iff.2 h₂⟩)

theorem subset_union_left (s₁ s₂ : finset α) : s₁ ⊆ s₁ ∪ s₂ := λ x, mem_union_left _

theorem subset_union_right (s₁ s₂ : finset α) : s₂ ⊆ s₁ ∪ s₂ := λ x, mem_union_right _

@[simp] theorem union_comm (s₁ s₂ : finset α) : s₁ ∪ s₂ = s₂ ∪ s₁ :=
ext.2 $ λ x, by simp only [mem_union, or_comm]

instance : is_commutative (finset α) (∪) := ⟨union_comm⟩

@[simp] theorem union_assoc (s₁ s₂ s₃ : finset α) : (s₁ ∪ s₂) ∪ s₃ = s₁ ∪ (s₂ ∪ s₃) :=
ext.2 $ λ x, by simp only [mem_union, or_assoc]

instance : is_associative (finset α) (∪) := ⟨union_assoc⟩

@[simp] theorem union_idempotent (s : finset α) : s ∪ s = s :=
ext.2 $ λ _, mem_union.trans $ or_self _

instance : is_idempotent (finset α) (∪) := ⟨union_idempotent⟩

theorem union_left_comm (s₁ s₂ s₃ : finset α) : s₁ ∪ (s₂ ∪ s₃) = s₂ ∪ (s₁ ∪ s₃) :=
ext.2 $ λ _, by simp only [mem_union, or.left_comm]

theorem union_right_comm (s₁ s₂ s₃ : finset α) : (s₁ ∪ s₂) ∪ s₃ = (s₁ ∪ s₃) ∪ s₂ :=
ext.2 $ λ x, by simp only [mem_union, or_assoc, or_comm (x ∈ s₂)]

@[simp] theorem union_self (s : finset α) : s ∪ s = s := union_idempotent s

@[simp] theorem union_empty (s : finset α) : s ∪ ∅ = s :=
ext.2 $ λ x, mem_union.trans $ or_false _

@[simp] theorem empty_union (s : finset α) : ∅ ∪ s = s :=
ext.2 $ λ x, mem_union.trans $ false_or _

theorem insert_eq (a : α) (s : finset α) : insert a s = {a} ∪ s := rfl

@[simp] theorem insert_union (a : α) (s t : finset α) : insert a s ∪ t = insert a (s ∪ t) :=
by simp only [insert_eq, union_assoc]

@[simp] theorem union_insert (a : α) (s t : finset α) : s ∪ insert a t = insert a (s ∪ t) :=
by simp only [insert_eq, union_left_comm]

theorem insert_union_distrib (a : α) (s t : finset α) : insert a (s ∪ t) = insert a s ∪ insert a t :=
by simp only [insert_union, union_insert, insert_idem]


/- inter -/

/-- `s ∩ t` is the set such that `a ∈ s ∩ t` iff `a ∈ s` and `a ∈ t`. -/
instance : has_inter (finset α) := ⟨λ s₁ s₂, ⟨_, nodup_ndinter s₂.1 s₁.2⟩⟩

theorem inter_val_nd (s₁ s₂ : finset α) : (s₁ ∩ s₂).1 = ndinter s₁.1 s₂.1 := rfl

@[simp] theorem inter_val (s₁ s₂ : finset α) : (s₁ ∩ s₂).1 = s₁.1 ∩ s₂.1 :=
ndinter_eq_inter s₁.2

@[simp] theorem mem_inter {a : α} {s₁ s₂ : finset α} : a ∈ s₁ ∩ s₂ ↔ a ∈ s₁ ∧ a ∈ s₂ := mem_ndinter

theorem mem_of_mem_inter_left {a : α} {s₁ s₂ : finset α} (h : a ∈ s₁ ∩ s₂) : a ∈ s₁ := (mem_inter.1 h).1

theorem mem_of_mem_inter_right {a : α} {s₁ s₂ : finset α} (h : a ∈ s₁ ∩ s₂) : a ∈ s₂ := (mem_inter.1 h).2

theorem mem_inter_of_mem {a : α} {s₁ s₂ : finset α} : a ∈ s₁ → a ∈ s₂ → a ∈ s₁ ∩ s₂ :=
and_imp.1 mem_inter.2

theorem inter_subset_left (s₁ s₂ : finset α) : s₁ ∩ s₂ ⊆ s₁ := λ a, mem_of_mem_inter_left

theorem inter_subset_right (s₁ s₂ : finset α) : s₁ ∩ s₂ ⊆ s₂ := λ a, mem_of_mem_inter_right

theorem subset_inter {s₁ s₂ s₃ : finset α} : s₁ ⊆ s₂ → s₁ ⊆ s₃ → s₁ ⊆ s₂ ∩ s₃ :=
by simp only [subset_iff, mem_inter] {contextual:=tt}; intros; split; trivial

@[simp] lemma coe_inter (s₁ s₂ : finset α) : ↑(s₁ ∩ s₂) = (↑s₁ ∩ ↑s₂ : set α) := set.ext $ λ _, mem_inter

@[simp] theorem inter_comm (s₁ s₂ : finset α) : s₁ ∩ s₂ = s₂ ∩ s₁ :=
ext.2 $ λ _, by simp only [mem_inter, and_comm]

@[simp] theorem inter_assoc (s₁ s₂ s₃ : finset α) : (s₁ ∩ s₂) ∩ s₃ = s₁ ∩ (s₂ ∩ s₃) :=
ext.2 $ λ _, by simp only [mem_inter, and_assoc]

@[simp] theorem inter_left_comm (s₁ s₂ s₃ : finset α) : s₁ ∩ (s₂ ∩ s₃) = s₂ ∩ (s₁ ∩ s₃) :=
ext.2 $ λ _, by simp only [mem_inter, and.left_comm]

@[simp] theorem inter_right_comm (s₁ s₂ s₃ : finset α) : (s₁ ∩ s₂) ∩ s₃ = (s₁ ∩ s₃) ∩ s₂ :=
ext.2 $ λ _, by simp only [mem_inter, and.right_comm]

@[simp] theorem inter_self (s : finset α) : s ∩ s = s :=
ext.2 $ λ _, mem_inter.trans $ and_self _

@[simp] theorem inter_empty (s : finset α) : s ∩ ∅ = ∅ :=
ext.2 $ λ _, mem_inter.trans $ and_false _

@[simp] theorem empty_inter (s : finset α) : ∅ ∩ s = ∅ :=
ext.2 $ λ _, mem_inter.trans $ false_and _

@[simp] theorem insert_inter_of_mem {s₁ s₂ : finset α} {a : α} (h : a ∈ s₂) :
  insert a s₁ ∩ s₂ = insert a (s₁ ∩ s₂) :=
ext.2 $ λ x, have x = a ∨ x ∈ s₂ ↔ x ∈ s₂, from or_iff_right_of_imp $ by rintro rfl; exact h,
by simp only [mem_inter, mem_insert, or_and_distrib_left, this]

@[simp] theorem inter_insert_of_mem {s₁ s₂ : finset α} {a : α} (h : a ∈ s₁) :
  s₁ ∩ insert a s₂ = insert a (s₁ ∩ s₂) :=
by rw [inter_comm, insert_inter_of_mem h, inter_comm]

@[simp] theorem insert_inter_of_not_mem {s₁ s₂ : finset α} {a : α} (h : a ∉ s₂) :
  insert a s₁ ∩ s₂ = s₁ ∩ s₂ :=
ext.2 $ λ x, have ¬ (x = a ∧ x ∈ s₂), by rintro ⟨rfl, H⟩; exact h H,
by simp only [mem_inter, mem_insert, or_and_distrib_right, this, false_or]

@[simp] theorem inter_insert_of_not_mem {s₁ s₂ : finset α} {a : α} (h : a ∉ s₁) :
  s₁ ∩ insert a s₂ = s₁ ∩ s₂ :=
by rw [inter_comm, insert_inter_of_not_mem h, inter_comm]

@[simp] theorem singleton_inter_of_mem {a : α} {s : finset α} (H : a ∈ s) : ι a ∩ s = ι a :=
show insert a ∅ ∩ s = insert a ∅, by rw [insert_inter_of_mem H, empty_inter]

@[simp] theorem singleton_inter_of_not_mem {a : α} {s : finset α} (H : a ∉ s) : ι a ∩ s = ∅ :=
eq_empty_of_forall_not_mem $ by simp only [mem_inter, mem_singleton]; rintro x ⟨rfl, h⟩; exact H h

@[simp] theorem inter_singleton_of_mem {a : α} {s : finset α} (h : a ∈ s) : s ∩ ι a = ι a :=
by rw [inter_comm, singleton_inter_of_mem h]

@[simp] theorem inter_singleton_of_not_mem {a : α} {s : finset α} (h : a ∉ s) : s ∩ ι a = ∅ :=
by rw [inter_comm, singleton_inter_of_not_mem h]

/- lattice laws -/

instance : lattice (finset α) :=
{ sup          := (∪),
  sup_le       := assume a b c, union_subset,
  le_sup_left  := subset_union_left,
  le_sup_right := subset_union_right,
  inf          := (∩),
  le_inf       := assume a b c, subset_inter,
  inf_le_left  := inter_subset_left,
  inf_le_right := inter_subset_right,
  ..finset.partial_order }

@[simp] theorem sup_eq_union (s t : finset α) : s ⊔ t = s ∪ t := rfl
@[simp] theorem inf_eq_inter (s t : finset α) : s ⊓ t = s ∩ t := rfl

instance : semilattice_inf_bot (finset α) :=
{ bot := ∅, bot_le := empty_subset, ..finset.lattice.lattice }

instance : distrib_lattice (finset α) :=
{ le_sup_inf := assume a b c, show (a ∪ b) ∩ (a ∪ c) ⊆ a ∪ b ∩ c,
    by simp only [subset_iff, mem_inter, mem_union, and_imp, or_imp_distrib] {contextual:=tt};
    simp only [true_or, imp_true_iff, true_and, or_true],
  ..finset.lattice.lattice }

theorem inter_distrib_left (s t u : finset α) : s ∩ (t ∪ u) = (s ∩ t) ∪ (s ∩ u) := inf_sup_left

theorem inter_distrib_right (s t u : finset α) : (s ∪ t) ∩ u = (s ∩ u) ∪ (t ∩ u) := inf_sup_right

theorem union_distrib_left (s t u : finset α) : s ∪ (t ∩ u) = (s ∪ t) ∩ (s ∪ u) := sup_inf_left

theorem union_distrib_right (s t u : finset α) : (s ∩ t) ∪ u = (s ∪ u) ∩ (t ∪ u) := sup_inf_right

/- erase -/

/-- `erase s a` is the set `s - {a}`, that is, the elements of `s` which are
  not equal to `a`. -/
def erase (s : finset α) (a : α) : finset α := ⟨_, nodup_erase_of_nodup a s.2⟩

@[simp] theorem erase_val (s : finset α) (a : α) : (erase s a).1 = s.1.erase a := rfl

@[simp] theorem mem_erase {a b : α} {s : finset α} : a ∈ erase s b ↔ a ≠ b ∧ a ∈ s :=
mem_erase_iff_of_nodup s.2

theorem not_mem_erase (a : α) (s : finset α) : a ∉ erase s a := mem_erase_of_nodup s.2

@[simp] theorem erase_empty (a : α) : erase ∅ a = ∅ := rfl

theorem ne_of_mem_erase {a b : α} {s : finset α} : b ∈ erase s a → b ≠ a :=
by simp only [mem_erase]; exact and.left

theorem mem_of_mem_erase {a b : α} {s : finset α} : b ∈ erase s a → b ∈ s := mem_of_mem_erase

theorem mem_erase_of_ne_of_mem {a b : α} {s : finset α} : a ≠ b → a ∈ s → a ∈ erase s b :=
by simp only [mem_erase]; exact and.intro

theorem erase_insert {a : α} {s : finset α} (h : a ∉ s) : erase (insert a s) a = s :=
ext.2 $ assume x, by simp only [mem_erase, mem_insert, and_or_distrib_left, not_and_self, false_or];
apply and_iff_right_of_imp; rintro H rfl; exact h H

theorem insert_erase {a : α} {s : finset α} (h : a ∈ s) : insert a (erase s a) = s :=
ext.2 $ assume x, by simp only [mem_insert, mem_erase, or_and_distrib_left, dec_em, true_and];
apply or_iff_right_of_imp; rintro rfl; exact h

theorem erase_subset_erase (a : α) {s t : finset α} (h : s ⊆ t) : erase s a ⊆ erase t a :=
val_le_iff.1 $ erase_le_erase _ $ val_le_iff.2 h

theorem erase_subset (a : α) (s : finset α) : erase s a ⊆ s := erase_subset _ _

@[simp] lemma coe_erase (a : α) (s : finset α) : ↑(erase s a) = (↑s \ {a} : set α) :=
set.ext $ λ _, mem_erase.trans $ by rw [and_comm, set.mem_diff, set.mem_singleton_iff]; refl

lemma erase_ssubset {a : α} {s : finset α} (h : a ∈ s) : s.erase a ⊂ s :=
calc s.erase a ⊂ insert a (s.erase a) : ssubset_insert $ not_mem_erase _ _
  ... = _ : insert_erase h

theorem erase_eq_of_not_mem {a : α} {s : finset α} (h : a ∉ s) : erase s a = s :=
eq_of_veq $ erase_of_not_mem h

theorem subset_insert_iff {a : α} {s t : finset α} : s ⊆ insert a t ↔ erase s a ⊆ t :=
by simp only [subset_iff, or_iff_not_imp_left, mem_erase, mem_insert, and_imp];
exact forall_congr (λ x, forall_swap)

theorem erase_insert_subset (a : α) (s : finset α) : erase (insert a s) a ⊆ s :=
subset_insert_iff.1 $ subset.refl _

theorem insert_erase_subset (a : α) (s : finset α) : s ⊆ insert a (erase s a) :=
subset_insert_iff.2 $ subset.refl _

/- sdiff -/

/-- `s \ t` is the set consisting of the elements of `s` that are not in `t`. -/
instance : has_sdiff (finset α) := ⟨λs₁ s₂, ⟨s₁.1 - s₂.1, nodup_of_le (sub_le_self _ _) s₁.2⟩⟩

@[simp] theorem mem_sdiff {a : α} {s₁ s₂ : finset α} :
  a ∈ s₁ \ s₂ ↔ a ∈ s₁ ∧ a ∉ s₂ := mem_sub_of_nodup s₁.2

@[simp] theorem sdiff_union_of_subset {s₁ s₂ : finset α} (h : s₁ ⊆ s₂) : (s₂ \ s₁) ∪ s₁ = s₂ :=
ext.2 $ λ a, by simpa only [mem_sdiff, mem_union, or_comm,
  or_and_distrib_left, dec_em, and_true] using or_iff_right_of_imp (@h a)

@[simp] theorem union_sdiff_of_subset {s₁ s₂ : finset α} (h : s₁ ⊆ s₂) : s₁ ∪ (s₂ \ s₁) = s₂ :=
(union_comm _ _).trans (sdiff_union_of_subset h)

@[simp] theorem inter_sdiff_self (s₁ s₂ : finset α) : s₁ ∩ (s₂ \ s₁) = ∅ :=
eq_empty_of_forall_not_mem $
by simp only [mem_inter, mem_sdiff]; rintro x ⟨h, _, hn⟩; exact hn h

@[simp] theorem sdiff_inter_self (s₁ s₂ : finset α) : (s₂ \ s₁) ∩ s₁ = ∅ :=
(inter_comm _ _).trans (inter_sdiff_self _ _)

theorem sdiff_subset_sdiff {s₁ s₂ t₁ t₂ : finset α} (h₁ : t₁ ⊆ t₂) (h₂ : s₂ ⊆ s₁) : t₁ \ s₁ ⊆ t₂ \ s₂ :=
by simpa only [subset_iff, mem_sdiff, and_imp] using λ a m₁ m₂, and.intro (h₁ m₁) (mt (@h₂ _) m₂)

@[simp] lemma coe_sdiff (s₁ s₂ : finset α) : ↑(s₁ \ s₂) = (↑s₁ \ ↑s₂ : set α) :=
set.ext $ λ _, mem_sdiff

end decidable_eq

/- attach -/

/-- `attach s` takes the elements of `s` and forms a new set of elements of the
  subtype `{x // x ∈ s}`. -/
def attach (s : finset α) : finset {x // x ∈ s} := ⟨attach s.1, nodup_attach.2 s.2⟩

@[simp] theorem attach_val (s : finset α) : s.attach.1 = s.1.attach := rfl

@[simp] theorem mem_attach (s : finset α) : ∀ x, x ∈ s.attach := mem_attach _

@[simp] theorem attach_empty : attach (∅ : finset α) = ∅ := rfl

section decidable_pi_exists
variables {s : finset α}

instance decidable_dforall_finset {p : Πa∈s, Prop} [hp : ∀a (h : a ∈ s), decidable (p a h)] :
  decidable (∀a (h : a ∈ s), p a h) :=
multiset.decidable_dforall_multiset

/-- decidable equality for functions whose domain is bounded by finsets -/
instance decidable_eq_pi_finset {β : α → Type*} [h : ∀a, decidable_eq (β a)] :
  decidable_eq (Πa∈s, β a) :=
multiset.decidable_eq_pi_multiset

instance decidable_dexists_finset {p : Πa∈s, Prop} [hp : ∀a (h : a ∈ s), decidable (p a h)] :
  decidable (∃a (h : a ∈ s), p a h) :=
multiset.decidable_dexists_multiset

end decidable_pi_exists

/- filter -/
section filter
variables {p q : α → Prop} [decidable_pred p] [decidable_pred q]

/-- `filter p s` is the set of elements of `s` that satisfy `p`. -/
def filter (p : α → Prop) [decidable_pred p] (s : finset α) : finset α :=
⟨_, nodup_filter p s.2⟩

@[simp] theorem filter_val (s : finset α) : (filter p s).1 = s.1.filter p := rfl

@[simp] theorem mem_filter {s : finset α} {a : α} : a ∈ s.filter p ↔ a ∈ s ∧ p a := mem_filter

@[simp] theorem filter_subset (s : finset α) : s.filter p ⊆ s := filter_subset _

theorem filter_filter (s : finset α) :
  (s.filter p).filter q = s.filter (λa, p a ∧ q a) :=
ext.2 $ assume a, by simp only [mem_filter, and_comm, and.left_comm]

@[simp] lemma filter_true {s : finset α} [h : decidable_pred (λ _, true)] :
  @finset.filter α (λ _, true) h s = s :=
by ext; simp

@[simp] theorem filter_false {h} (s : finset α) : @filter α (λa, false) h s = ∅ :=
ext.2 $ assume a, by simp only [mem_filter, and_false]; refl

lemma filter_congr {s : finset α} (H : ∀ x ∈ s, p x ↔ q x) : filter p s = filter q s :=
eq_of_veq $ filter_congr H

variable [decidable_eq α]
theorem filter_union (s₁ s₂ : finset α) :
  (s₁ ∪ s₂).filter p = s₁.filter p ∪ s₂.filter p :=
ext.2 $ λ _, by simp only [mem_filter, mem_union, or_and_distrib_right]

theorem filter_or (s : finset α) : s.filter (λ a, p a ∨ q a) = s.filter p ∪ s.filter q :=
ext.2 $ λ _, by simp only [mem_filter, mem_union, and_or_distrib_left]

theorem filter_and (s : finset α) : s.filter (λ a, p a ∧ q a) = s.filter p ∩ s.filter q :=
ext.2 $ λ _, by simp only [mem_filter, mem_inter, and_comm, and.left_comm, and_self]

theorem filter_not (s : finset α) : s.filter (λ a, ¬ p a) = s \ s.filter p :=
ext.2 $ by simpa only [mem_filter, mem_sdiff, and_comm, not_and] using λ a, and_congr_right $
  λ h : a ∈ s, (imp_iff_right h).symm.trans imp_not_comm

theorem sdiff_eq_filter (s₁ s₂ : finset α) :
  s₁ \ s₂ = filter (∉ s₂) s₁ := ext.2 $ λ _, by simp only [mem_sdiff, mem_filter]

theorem filter_union_filter_neg_eq (s : finset α) : s.filter p ∪ s.filter (λa, ¬ p a) = s :=
by simp only [filter_not, union_sdiff_of_subset (filter_subset s)]

theorem filter_inter_filter_neg_eq (s : finset α) : s.filter p ∩ s.filter (λa, ¬ p a) = ∅ :=
by simp only [filter_not, inter_sdiff_self]

@[simp] lemma coe_filter (s : finset α) : ↑(s.filter p) = ({x ∈ ↑s | p x} : set α) :=
set.ext $ λ _, mem_filter

end filter

/- range -/
section range
variables {n m l : ℕ}

/-- `range n` is the set of integers less than `n`. -/
def range (n : ℕ) : finset ℕ := ⟨_, nodup_range n⟩

@[simp] theorem range_val (n : ℕ) : (range n).1 = multiset.range n := rfl

@[simp] theorem mem_range : m ∈ range n ↔ m < n := mem_range

@[simp] theorem range_zero : range 0 = ∅ := rfl

@[simp] theorem range_succ : range (succ n) = insert n (range n) :=
eq_of_veq $ (range_succ n).trans $ (ndinsert_of_not_mem not_mem_range_self).symm

@[simp] theorem not_mem_range_self : n ∉ range n := not_mem_range_self

@[simp] theorem range_subset {n m} : range n ⊆ range m ↔ n ≤ m := range_subset

theorem exists_nat_subset_range (s : finset ℕ) : ∃n : ℕ, s ⊆ range n :=
finset.induction_on s ⟨0, empty_subset _⟩ $ λ a s ha ⟨n, hn⟩,
⟨max (a + 1) n, insert_subset.2
  ⟨by simpa only [mem_range] using le_max_left (a+1) n,
  subset.trans hn (by simpa only [range_subset] using le_max_right (a+1) n)⟩⟩

end range

/- useful rules for calculations with quantifiers -/
theorem exists_mem_empty_iff (p : α → Prop) : (∃ x, x ∈ (∅ : finset α) ∧ p x) ↔ false :=
by simp only [not_mem_empty, false_and, exists_false]

theorem exists_mem_insert [d : decidable_eq α]
    (a : α) (s : finset α) (p : α → Prop) :
  (∃ x, x ∈ insert a s ∧ p x) ↔ p a ∨ (∃ x, x ∈ s ∧ p x) :=
by simp only [mem_insert, or_and_distrib_right, exists_or_distrib, exists_eq_left]

theorem forall_mem_empty_iff (p : α → Prop) : (∀ x, x ∈ (∅ : finset α) → p x) ↔ true :=
iff_true_intro $ λ _, false.elim

theorem forall_mem_insert [d : decidable_eq α]
    (a : α) (s : finset α) (p : α → Prop) :
  (∀ x, x ∈ insert a s → p x) ↔ p a ∧ (∀ x, x ∈ s → p x) :=
by simp only [mem_insert, or_imp_distrib, forall_and_distrib, forall_eq]

end finset

namespace option

/-- Construct an empty or singleton finset from an `option` -/
def to_finset (o : option α) : finset α :=
match o with
| none   := ∅
| some a := finset.singleton a
end

@[simp] theorem to_finset_none : none.to_finset = (∅ : finset α) := rfl

@[simp] theorem to_finset_some {a : α} : (some a).to_finset = finset.singleton a := rfl

@[simp] theorem mem_to_finset {a : α} {o : option α} : a ∈ o.to_finset ↔ a ∈ o :=
by cases o; simp only [to_finset, finset.mem_singleton, option.mem_def, eq_comm]; refl

end option

/- erase_dup on list and multiset -/

namespace multiset
variable [decidable_eq α]

/-- `to_finset s` removes duplicates from the multiset `s` to produce a finset. -/
def to_finset (s : multiset α) : finset α := ⟨_, nodup_erase_dup s⟩

@[simp] theorem to_finset_val (s : multiset α) : s.to_finset.1 = s.erase_dup := rfl

theorem to_finset_eq {s : multiset α} (n : nodup s) : finset.mk s n = s.to_finset :=
finset.val_inj.1 (erase_dup_eq_self.2 n).symm

@[simp] theorem mem_to_finset {a : α} {s : multiset α} : a ∈ s.to_finset ↔ a ∈ s :=
mem_erase_dup

@[simp] lemma to_finset_zero :
  to_finset (0 : multiset α) = ∅ :=
rfl

@[simp] lemma to_finset_cons (a : α) (s : multiset α) :
  to_finset (a :: s) = insert a (to_finset s) :=
finset.eq_of_veq erase_dup_cons

@[simp] lemma to_finset_add (s t : multiset α) :
  to_finset (s + t) = to_finset s ∪ to_finset t :=
finset.ext' $ by simp

end multiset

namespace list
variable [decidable_eq α]

/-- `to_finset l` removes duplicates from the list `l` to produce a finset. -/
def to_finset (l : list α) : finset α := multiset.to_finset l

@[simp] theorem to_finset_val (l : list α) : l.to_finset.1 = (l.erase_dup : multiset α) := rfl

theorem to_finset_eq {l : list α} (n : nodup l) : @finset.mk α l n = l.to_finset :=
multiset.to_finset_eq n

@[simp] theorem mem_to_finset {a : α} {l : list α} : a ∈ l.to_finset ↔ a ∈ l :=
mem_erase_dup

@[simp] theorem to_finset_nil : to_finset (@nil α) = ∅ :=
rfl

@[simp] theorem to_finset_cons {a : α} {l : list α} : to_finset (a :: l) = insert a (to_finset l) :=
finset.eq_of_veq $ by by_cases h : a ∈ l; simp [finset.insert_val', multiset.erase_dup_cons, h]

end list

namespace finset

section map
open function

def map (f : α ↪ β) (s : finset α) : finset β :=
⟨s.1.map f, nodup_map f.2 s.2⟩

@[simp] theorem map_val (f : α ↪ β) (s : finset α) : (map f s).1 = s.1.map f := rfl

@[simp] theorem map_empty (f : α ↪ β) (s : finset α) : (∅ : finset α).map f = ∅ := rfl

variables {f : α ↪ β} {s : finset α}

@[simp] theorem mem_map {b : β} : b ∈ s.map f ↔ ∃ a ∈ s, f a = b :=
mem_map.trans $ by simp only [exists_prop]; refl

theorem mem_map' (f : α ↪ β) {a} {s : finset α} : f a ∈ s.map f ↔ a ∈ s :=
mem_map_of_inj f.2

@[simp] theorem mem_map_of_mem (f : α ↪ β) {a} {s : finset α} : a ∈ s → f a ∈ s.map f :=
(mem_map' _).2

theorem map_to_finset [decidable_eq α] [decidable_eq β] {s : multiset α} :
  s.to_finset.map f = (s.map f).to_finset :=
ext.2 $ λ _, by simp only [mem_map, multiset.mem_map, exists_prop, multiset.mem_to_finset]

theorem map_refl : s.map (embedding.refl _) = s :=
ext.2 $ λ _, by simpa only [mem_map, exists_prop] using exists_eq_right

theorem map_map {g : β ↪ γ} : (s.map f).map g = s.map (f.trans g) :=
eq_of_veq $ by simp only [map_val, multiset.map_map]; refl

theorem map_subset_map {s₁ s₂ : finset α} : s₁.map f ⊆ s₂.map f ↔ s₁ ⊆ s₂ :=
⟨λ h x xs, (mem_map' _).1 $ h $ (mem_map' f).2 xs,
 λ h, by simp [subset_def, map_subset_map h]⟩

theorem map_inj {s₁ s₂ : finset α} : s₁.map f = s₂.map f ↔ s₁ = s₂ :=
by simp only [subset.antisymm_iff, map_subset_map]

def map_embedding (f : α ↪ β) : finset α ↪ finset β := ⟨map f, λ s₁ s₂, map_inj.1⟩

@[simp] theorem map_embedding_apply : map_embedding f s = map f s := rfl

theorem map_filter {p : β → Prop} [decidable_pred p] :
  (s.map f).filter p = (s.filter (p ∘ f)).map f :=
ext.2 $ λ b, by simp only [mem_filter, mem_map, exists_prop, and_assoc]; exact
⟨by rintro ⟨⟨x, h1, rfl⟩, h2⟩; exact ⟨x, h1, h2, rfl⟩,
by rintro ⟨x, h1, h2, rfl⟩; exact ⟨⟨x, h1, rfl⟩, h2⟩⟩

theorem map_union [decidable_eq α] [decidable_eq β]
  {f : α ↪ β} (s₁ s₂ : finset α) : (s₁ ∪ s₂).map f = s₁.map f ∪ s₂.map f :=
ext.2 $ λ _, by simp only [mem_map, mem_union, exists_prop, or_and_distrib_right, exists_or_distrib]

theorem map_inter [decidable_eq α] [decidable_eq β]
  {f : α ↪ β} (s₁ s₂ : finset α) : (s₁ ∩ s₂).map f = s₁.map f ∩ s₂.map f :=
ext.2 $ λ b, by simp only [mem_map, mem_inter, exists_prop]; exact
⟨by rintro ⟨a, ⟨m₁, m₂⟩, rfl⟩; exact ⟨⟨a, m₁, rfl⟩, ⟨a, m₂, rfl⟩⟩,
by rintro ⟨⟨a, m₁, e⟩, ⟨a', m₂, rfl⟩⟩; cases f.2 e; exact ⟨_, ⟨m₁, m₂⟩, rfl⟩⟩

@[simp] theorem map_singleton (f : α ↪ β) (a : α) : (singleton a).map f = singleton (f a) :=
ext.2 $ λ _, by simp only [mem_map, mem_singleton, exists_prop, exists_eq_left]; exact eq_comm

@[simp] theorem map_insert [decidable_eq α] [decidable_eq β]
  (f : α ↪ β) (a : α) (s : finset α) :
  (insert a s).map f = insert (f a) (s.map f) :=
by simp only [insert_eq, insert_empty_eq_singleton, map_union, map_singleton]

@[simp] theorem map_eq_empty : s.map f = ∅ ↔ s = ∅ :=
⟨λ h, eq_empty_of_forall_not_mem $
 λ a m, ne_empty_of_mem (mem_map_of_mem _ m) h, λ e, e.symm ▸ rfl⟩

lemma attach_map_val {s : finset α} : s.attach.map (embedding.subtype _) = s :=
eq_of_veq $ by rw [map_val, attach_val]; exact attach_map_val _

end map

section image
variables [decidable_eq β]

/-- `image f s` is the forward image of `s` under `f`. -/
def image (f : α → β) (s : finset α) : finset β := (s.1.map f).to_finset

@[simp] theorem image_val (f : α → β) (s : finset α) : (image f s).1 = (s.1.map f).erase_dup := rfl

@[simp] theorem image_empty (f : α → β) : (∅ : finset α).image f = ∅ := rfl

variables {f : α → β} {s : finset α}

@[simp] theorem mem_image {b : β} : b ∈ s.image f ↔ ∃ a ∈ s, f a = b :=
by simp only [mem_def, image_val, mem_erase_dup, multiset.mem_map, exists_prop]

@[simp] theorem mem_image_of_mem (f : α → β) {a} {s : finset α} (h : a ∈ s) : f a ∈ s.image f :=
mem_image.2 ⟨_, h, rfl⟩

@[simp] lemma coe_image {f : α → β} : ↑(s.image f) = f '' ↑s :=
set.ext $ λ _, mem_image.trans $ by simp only [exists_prop]; refl

theorem image_to_finset [decidable_eq α] {s : multiset α} : s.to_finset.image f = (s.map f).to_finset :=
ext.2 $ λ _, by simp only [mem_image, multiset.mem_to_finset, exists_prop, multiset.mem_map]

@[simp] theorem image_val_of_inj_on (H : ∀x∈s, ∀y∈s, f x = f y → x = y) : (image f s).1 = s.1.map f :=
multiset.erase_dup_eq_self.2 (nodup_map_on H s.2)

theorem image_id [decidable_eq α] : s.image id = s :=
ext.2 $ λ _, by simp only [mem_image, exists_prop, id, exists_eq_right]

theorem image_image [decidable_eq γ] {g : β → γ} : (s.image f).image g = s.image (g ∘ f) :=
eq_of_veq $ by simp only [image_val, erase_dup_map_erase_dup_eq, multiset.map_map]

theorem image_subset_image {s₁ s₂ : finset α} (h : s₁ ⊆ s₂) : s₁.image f ⊆ s₂.image f :=
by simp only [subset_def, image_val, subset_erase_dup', erase_dup_subset', multiset.map_subset_map h]

theorem image_filter {p : β → Prop} [decidable_pred p] :
  (s.image f).filter p = (s.filter (p ∘ f)).image f :=
ext.2 $ λ b, by simp only [mem_filter, mem_image, exists_prop]; exact
⟨by rintro ⟨⟨x, h1, rfl⟩, h2⟩; exact ⟨x, ⟨h1, h2⟩, rfl⟩,
 by rintro ⟨x, ⟨h1, h2⟩, rfl⟩; exact ⟨⟨x, h1, rfl⟩, h2⟩⟩

theorem image_union [decidable_eq α] {f : α → β} (s₁ s₂ : finset α) : (s₁ ∪ s₂).image f = s₁.image f ∪ s₂.image f :=
ext.2 $ λ _, by simp only [mem_image, mem_union, exists_prop, or_and_distrib_right, exists_or_distrib]

theorem image_inter [decidable_eq α] (s₁ s₂ : finset α) (hf : ∀x y, f x = f y → x = y) : (s₁ ∩ s₂).image f = s₁.image f ∩ s₂.image f :=
ext.2 $ by simp only [mem_image, exists_prop, mem_inter]; exact λ b,
⟨λ ⟨a, ⟨m₁, m₂⟩, e⟩, ⟨⟨a, m₁, e⟩, ⟨a, m₂, e⟩⟩,
 λ ⟨⟨a, m₁, e₁⟩, ⟨a', m₂, e₂⟩⟩, ⟨a, ⟨m₁, hf _ _ (e₂.trans e₁.symm) ▸ m₂⟩, e₁⟩⟩.

@[simp] theorem image_singleton [decidable_eq α] (f : α → β) (a : α) : (singleton a).image f = singleton (f a) :=
ext.2 $ λ x, by simpa only [mem_image, exists_prop, mem_singleton, exists_eq_left] using eq_comm

@[simp] theorem image_insert [decidable_eq α] (f : α → β) (a : α) (s : finset α) :
  (insert a s).image f = insert (f a) (s.image f) :=
by simp only [insert_eq, insert_empty_eq_singleton, image_singleton, image_union]

@[simp] theorem image_eq_empty : s.image f = ∅ ↔ s = ∅ :=
⟨λ h, eq_empty_of_forall_not_mem $
 λ a m, ne_empty_of_mem (mem_image_of_mem _ m) h, λ e, e.symm ▸ rfl⟩

lemma attach_image_val [decidable_eq α] {s : finset α} : s.attach.image subtype.val = s :=
eq_of_veq $ by rw [image_val, attach_val, multiset.attach_map_val, erase_dup_eq_self]

@[simp] lemma attach_insert [decidable_eq α] {a : α} {s : finset α} :
  attach (insert a s) = insert (⟨a, mem_insert_self a s⟩ : {x // x ∈ insert a s})
    ((attach s).image (λx, ⟨x.1, mem_insert_of_mem x.2⟩)) :=
ext.2 $ λ ⟨x, hx⟩, ⟨or.cases_on (mem_insert.1 hx)
  (assume h : x = a, λ _, mem_insert.2 $ or.inl $ subtype.eq h)
  (assume h : x ∈ s, λ _, mem_insert_of_mem $ mem_image.2 $ ⟨⟨x, h⟩, mem_attach _ _, subtype.eq rfl⟩),
λ _, finset.mem_attach _ _⟩

theorem map_eq_image (f : α ↪ β) (s : finset α) : s.map f = s.image f :=
eq_of_veq $ (multiset.erase_dup_eq_self.2 (s.map f).2).symm

lemma image_const [decidable_eq β] {s : finset α} (h : s ≠ ∅) (b : β) : s.image (λa, b) = singleton b :=
ext.2 $ assume b', by simp only [mem_image, exists_prop, exists_and_distrib_right,
  exists_mem_of_ne_empty h, true_and, mem_singleton, eq_comm]

protected def subtype {α} (p : α → Prop) [decidable_pred p] (s : finset α) : finset (subtype p) :=
(s.filter p).attach.map ⟨λ x, ⟨x.1, (finset.mem_filter.1 x.2).2⟩,
λ x y H, subtype.eq $ subtype.mk.inj H⟩

@[simp] lemma mem_subtype {p : α → Prop} [decidable_pred p] {s : finset α} :
  ∀{a : subtype p}, a ∈ s.subtype p ↔ a.val ∈ s
| ⟨a, ha⟩ := by simp [finset.subtype, ha]

end image

/- card -/
section card

/-- `card s` is the cardinality (number of elements) of `s`. -/
def card (s : finset α) : nat := s.1.card

theorem card_def (s : finset α) : s.card = s.1.card := rfl

@[simp] theorem card_empty : card (∅ : finset α) = 0 := rfl

@[simp] theorem card_eq_zero {s : finset α} : card s = 0 ↔ s = ∅ :=
card_eq_zero.trans val_eq_zero

theorem card_pos {s : finset α} : 0 < card s ↔ s ≠ ∅ :=
pos_iff_ne_zero.trans $ not_congr card_eq_zero

@[simp] theorem card_insert_of_not_mem [decidable_eq α]
  {a : α} {s : finset α} (h : a ∉ s) : card (insert a s) = card s + 1 :=
by simpa only [card_cons, card, insert_val] using
congr_arg multiset.card (ndinsert_of_not_mem h)

theorem card_insert_le [decidable_eq α] (a : α) (s : finset α) : card (insert a s) ≤ card s + 1 :=
by by_cases a ∈ s; [{rw [insert_eq_of_mem h], apply nat.le_add_right},
rw [card_insert_of_not_mem h]]

@[simp] theorem card_singleton (a : α) : card (singleton a) = 1 := card_singleton _

theorem card_erase_of_mem [decidable_eq α] {a : α} {s : finset α} : a ∈ s → card (erase s a) = pred (card s) := card_erase_of_mem

@[simp] theorem card_range (n : ℕ) : card (range n) = n := card_range n

@[simp] theorem card_attach {s : finset α} : card (attach s) = card s := multiset.card_attach

theorem card_image_of_inj_on [decidable_eq β] {f : α → β} {s : finset α}
  (H : ∀x∈s, ∀y∈s, f x = f y → x = y) : card (image f s) = card s :=
by simp only [card, image_val_of_inj_on H, card_map]

theorem card_image_of_injective [decidable_eq β] {f : α → β} (s : finset α)
  (H : function.injective f) : card (image f s) = card s :=
card_image_of_inj_on $ λ x _ y _ h, H h

lemma card_eq_of_bijective [decidable_eq α] {s : finset α} {n : ℕ}
  (f : ∀i, i < n → α)
  (hf : ∀a∈s, ∃i, ∃h:i<n, f i h = a) (hf' : ∀i (h : i < n), f i h ∈ s)
  (f_inj : ∀i j (hi : i < n) (hj : j < n), f i hi = f j hj → i = j) :
  card s = n :=
have ∀ (a : α), a ∈ s ↔ ∃i (hi : i ∈ range n), f i (mem_range.1 hi) = a,
  from assume a, ⟨assume ha, let ⟨i, hi, eq⟩ := hf a ha in ⟨i, mem_range.2 hi, eq⟩,
    assume ⟨i, hi, eq⟩, eq ▸ hf' i (mem_range.1 hi)⟩,
have s = ((range n).attach.image $ λi, f i.1 (mem_range.1 i.2)),
  by simpa only [ext, mem_image, exists_prop, subtype.exists, mem_attach, true_and],
calc card s = card ((range n).attach.image $ λi, f i.1 (mem_range.1 i.2)) :
    by rw [this]
  ... = card ((range n).attach) :
    card_image_of_injective _ $ assume ⟨i, hi⟩ ⟨j, hj⟩ eq,
      subtype.eq $ f_inj i j (mem_range.1 hi) (mem_range.1 hj) eq
  ... = card (range n) : card_attach
  ... = n : card_range n

lemma card_eq_succ [decidable_eq α] {s : finset α} {a : α} {n : ℕ} :
  s.card = n + 1 ↔ (∃a t, a ∉ t ∧ insert a t = s ∧ card t = n) :=
iff.intro
  (assume eq,
    have card s > 0, from eq.symm ▸ nat.zero_lt_succ _,
    let ⟨a, has⟩ := finset.exists_mem_of_ne_empty $ card_pos.mp this in
    ⟨a, s.erase a, s.not_mem_erase a, insert_erase has, by simp only [eq, card_erase_of_mem has, pred_succ]⟩)
  (assume ⟨a, t, hat, s_eq, n_eq⟩, s_eq ▸ n_eq ▸ card_insert_of_not_mem hat)

theorem card_le_of_subset {s t : finset α} : s ⊆ t → card s ≤ card t :=
multiset.card_le_of_le ∘ val_le_iff.mpr

theorem eq_of_subset_of_card_le {s t : finset α} (h : s ⊆ t) (h₂ : card t ≤ card s) : s = t :=
eq_of_veq $ multiset.eq_of_le_of_card_le (val_le_iff.mpr h) h₂

lemma card_lt_card [decidable_eq α] {s t : finset α} (h : s ⊂ t) : s.card < t.card :=
card_lt_of_lt (val_lt_iff.2 h)

lemma card_le_card_of_inj_on [decidable_eq α] [decidable_eq β] {s : finset α} {t : finset β}
  (f : α → β) (hf : ∀a∈s, f a ∈ t) (f_inj : ∀a₁∈s, ∀a₂∈s, f a₁ = f a₂ → a₁ = a₂) :
  card s ≤ card t :=
calc card s = card (s.image f) : by rw [card_image_of_inj_on f_inj]
  ... ≤ card t : card_le_of_subset $
    assume x hx, match x, finset.mem_image.1 hx with _, ⟨a, ha, rfl⟩ := hf a ha end

lemma card_le_of_inj_on [decidable_eq α] {n} {s : finset α}
  (f : ℕ → α) (hf : ∀i<n, f i ∈ s) (f_inj : ∀i j, i<n → j<n → f i = f j → i = j) : n ≤ card s :=
calc n = card (range n) : (card_range n).symm
  ... ≤ card s : card_le_card_of_inj_on f
    (by simpa only [mem_range])
    (by simp only [mem_range]; exact assume a₁ h₁ a₂ h₂, f_inj a₁ a₂ h₁ h₂)

@[elab_as_eliminator] lemma strong_induction_on {p : finset α → Sort*} :
  ∀ (s : finset α), (∀s, (∀t ⊂ s, p t) → p s) → p s
| ⟨s, nd⟩ ih := multiset.strong_induction_on s
  (λ s IH nd, ih ⟨s, nd⟩ (λ ⟨t, nd'⟩ ss, IH t (val_lt_iff.2 ss) nd')) nd

@[elab_as_eliminator] lemma case_strong_induction_on [decidable_eq α] {p : finset α → Prop}
  (s : finset α) (h₀ : p ∅) (h₁ : ∀ a s, a ∉ s → (∀t ⊆ s, p t) → p (insert a s)) : p s :=
finset.strong_induction_on s $ λ s,
finset.induction_on s (λ _, h₀) $ λ a s n _ ih, h₁ a s n $
λ t ss, ih _ (lt_of_le_of_lt ss (ssubset_insert n) : t < _)

lemma card_congr {s : finset α} {t : finset β} (f : Π a ∈ s, β)
  (h₁ : ∀ a ha, f a ha ∈ t) (h₂ : ∀ a b ha hb, f a ha = f b hb → a = b)
  (h₃ : ∀ b ∈ t, ∃ a ha, f a ha = b) : s.card = t.card :=
by haveI := classical.prop_decidable; exact
calc s.card = s.attach.card : card_attach.symm
... = (s.attach.image (λ (a : {a // a ∈ s}), f a.1 a.2)).card :
  eq.symm (card_image_of_injective _ (λ a b h, subtype.eq (h₂ _ _ _ _ h)))
... = t.card : congr_arg card (finset.ext.2 $ λ b,
    ⟨λ h, let ⟨a, ha₁, ha₂⟩ := mem_image.1 h in ha₂ ▸ h₁ _ _,
      λ h, let ⟨a, ha₁, ha₂⟩ := h₃ b h in mem_image.2 ⟨⟨a, ha₁⟩, by simp [ha₂]⟩⟩)

lemma card_union_add_card_inter [decidable_eq α] (s t : finset α) :
  (s ∪ t).card + (s ∩ t).card = s.card + t.card :=
finset.induction_on t (by simp) (λ a, by by_cases a ∈ s; simp * {contextual := tt})

lemma card_union_le [decidable_eq α] (s t : finset α) :
  (s ∪ t).card ≤ s.card + t.card :=
card_union_add_card_inter s t ▸ le_add_right _ _

lemma surj_on_of_inj_on_of_card_le {s : finset α} {t : finset β}
  (f : Π a ∈ s, β) (hf : ∀ a ha, f a ha ∈ t)
  (hinj : ∀ a₁ a₂ ha₁ ha₂, f a₁ ha₁ = f a₂ ha₂ → a₁ = a₂)
  (hst : card t ≤ card s) :
  (∀ b ∈ t, ∃ a ha, b = f a ha) :=
by haveI := classical.dec_eq β; exact
λ b hb,
  have h : card (image (λ (a : {a // a ∈ s}), f (a.val) a.2) (attach s)) = card s,
    from @card_attach _ s ▸ card_image_of_injective _
      (λ ⟨a₁, ha₁⟩ ⟨a₂, ha₂⟩ h, subtype.eq $ hinj _ _ _ _ h),
  have h₁ : image (λ a : {a // a ∈ s}, f a.1 a.2) s.attach = t :=
  eq_of_subset_of_card_le (λ b h, let ⟨a, ha₁, ha₂⟩ := mem_image.1 h in
    ha₂ ▸ hf _ _) (by simp [hst, h]),
begin
  rw ← h₁ at hb,
  rcases mem_image.1 hb with ⟨a, ha₁, ha₂⟩,
  exact ⟨a, a.2, ha₂.symm⟩,
end

end card

section bind
variables [decidable_eq β] {s : finset α} {t : α → finset β}

/-- `bind s t` is the union of `t x` over `x ∈ s` -/
protected def bind (s : finset α) (t : α → finset β) : finset β := (s.1.bind (λ a, (t a).1)).to_finset

@[simp] theorem bind_val (s : finset α) (t : α → finset β) :
  (s.bind t).1 = (s.1.bind (λ a, (t a).1)).erase_dup := rfl

@[simp] theorem bind_empty : finset.bind ∅ t = ∅ := rfl

@[simp] theorem mem_bind {b : β} : b ∈ s.bind t ↔ ∃a∈s, b ∈ t a :=
by simp only [mem_def, bind_val, mem_erase_dup, mem_bind, exists_prop]

@[simp] theorem bind_insert [decidable_eq α] {a : α} : (insert a s).bind t = t a ∪ s.bind t :=
ext.2 $ λ x, by simp only [mem_bind, exists_prop, mem_union, mem_insert,
  or_and_distrib_right, exists_or_distrib, exists_eq_left]
-- ext.2 $ λ x, by simp [or_and_distrib_right, exists_or_distrib]

@[simp] lemma singleton_bind [decidable_eq α] {a : α} : (singleton a).bind t = t a :=
show (insert a ∅ : finset α).bind t = t a, from bind_insert.trans $ union_empty _

theorem image_bind [decidable_eq γ] {f : α → β} {s : finset α} {t : β → finset γ} :
  (s.image f).bind t = s.bind (λa, t (f a)) :=
by haveI := classical.dec_eq α; exact
finset.induction_on s rfl (λ a s has ih,
  by simp only [image_insert, bind_insert, ih])

theorem bind_image [decidable_eq γ] {s : finset α} {t : α → finset β} {f : β → γ} :
  (s.bind t).image f = s.bind (λa, (t a).image f) :=
by haveI := classical.dec_eq α; exact
finset.induction_on s rfl (λ a s has ih,
  by simp only [bind_insert, image_union, ih])

theorem bind_to_finset [decidable_eq α] (s : multiset α) (t : α → multiset β) :
  (s.bind t).to_finset = s.to_finset.bind (λa, (t a).to_finset) :=
ext.2 $ λ x, by simp only [multiset.mem_to_finset, mem_bind, multiset.mem_bind, exists_prop]

lemma bind_mono {t₁ t₂ : α → finset β} (h : ∀a∈s, t₁ a ⊆ t₂ a) : s.bind t₁ ⊆ s.bind t₂ :=
have ∀b a, a ∈ s → b ∈ t₁ a → (∃ (a : α), a ∈ s ∧ b ∈ t₂ a),
  from assume b a ha hb, ⟨a, ha, finset.mem_of_subset (h a ha) hb⟩,
by simpa only [subset_iff, mem_bind, exists_imp_distrib, and_imp, exists_prop]

lemma bind_singleton {f : α → β} : s.bind (λa, {f a}) = s.image f :=
ext.2 $ λ x, by simp only [mem_bind, mem_image, insert_empty_eq_singleton, mem_singleton, eq_comm]

lemma image_bind_filter_eq [decidable_eq α] (s : finset β) (g : β → α) :
  (s.image g).bind (λa, s.filter $ (λc, g c = a)) = s :=
begin
  ext b,
  simp,
  split,
  { rintros ⟨a, ⟨b', _, _⟩, hb, _⟩, exact hb },
  { rintros hb, exact ⟨g b, ⟨b, hb, rfl⟩, hb, rfl⟩ }
end

end bind

section prod
variables {s : finset α} {t : finset β}

/-- `product s t` is the set of pairs `(a, b)` such that `a ∈ s` and `b ∈ t`. -/
protected def product (s : finset α) (t : finset β) : finset (α × β) := ⟨_, nodup_product s.2 t.2⟩

@[simp] theorem product_val : (s.product t).1 = s.1.product t.1 := rfl

@[simp] theorem mem_product {p : α × β} : p ∈ s.product t ↔ p.1 ∈ s ∧ p.2 ∈ t := mem_product

theorem product_eq_bind [decidable_eq α] [decidable_eq β] (s : finset α) (t : finset β) :
 s.product t = s.bind (λa, t.image $ λb, (a, b)) :=
ext.2 $ λ ⟨x, y⟩, by simp only [mem_product, mem_bind, mem_image, exists_prop, prod.mk.inj_iff,
  and.left_comm, exists_and_distrib_left, exists_eq_right, exists_eq_left]

@[simp] theorem card_product (s : finset α) (t : finset β) : card (s.product t) = card s * card t :=
multiset.card_product _ _

end prod

section sigma
variables {σ : α → Type*} {s : finset α} {t : Πa, finset (σ a)}

/-- `sigma s t` is the set of dependent pairs `⟨a, b⟩` such that `a ∈ s` and `b ∈ t a`. -/
protected def sigma (s : finset α) (t : Πa, finset (σ a)) : finset (Σa, σ a) :=
⟨_, nodup_sigma s.2 (λ a, (t a).2)⟩

@[simp] theorem mem_sigma {p : sigma σ} : p ∈ s.sigma t ↔ p.1 ∈ s ∧ p.2 ∈ t (p.1) := mem_sigma

theorem sigma_mono {s₁ s₂ : finset α} {t₁ t₂ : Πa, finset (σ a)}
  (H1 : s₁ ⊆ s₂) (H2 : ∀a, t₁ a ⊆ t₂ a) : s₁.sigma t₁ ⊆ s₂.sigma t₂ :=
λ ⟨x, sx⟩ H, let ⟨H3, H4⟩ := mem_sigma.1 H in mem_sigma.2 ⟨H1 H3, H2 x H4⟩

theorem sigma_eq_bind [decidable_eq α] [∀a, decidable_eq (σ a)] (s : finset α) (t : Πa, finset (σ a)) :
 s.sigma t = s.bind (λa, (t a).image $ λb, ⟨a, b⟩) :=
ext.2 $ λ ⟨x, y⟩, by simp only [mem_sigma, mem_bind, mem_image, exists_prop,
  and.left_comm, exists_and_distrib_left, exists_eq_left, heq_iff_eq, exists_eq_right]

end sigma

section pi
variables {δ : α → Type*} [decidable_eq α]

def pi (s : finset α) (t : Πa, finset (δ a)) : finset (Πa∈s, δ a) :=
⟨s.1.pi (λ a, (t a).1), nodup_pi s.2 (λ a _, (t a).2)⟩

@[simp] lemma pi_val (s : finset α) (t : Πa, finset (δ a)) :
  (s.pi t).1 = s.1.pi (λ a, (t a).1) := rfl

@[simp] lemma mem_pi {s : finset α} {t : Πa, finset (δ a)} {f : Πa∈s, δ a} :
  f ∈ s.pi t ↔ (∀a (h : a ∈ s), f a h ∈ t a) :=
mem_pi _ _ _

def pi.empty (β : α → Sort*) [decidable_eq α] (a : α) (h : a ∈ (∅ : finset α)) : β a :=
multiset.pi.empty β a h

def pi.cons (s : finset α) (a : α) (b : δ a) (f : Πa, a ∈ s → δ a) (a' : α) (h : a' ∈ insert a s) : δ a' :=
multiset.pi.cons s.1 a b f _ (multiset.mem_cons.2 $ mem_insert.symm.2 h)

@[simp] lemma pi.cons_same (s : finset α) (a : α) (b : δ a) (f : Πa, a ∈ s → δ a) (h : a ∈ insert a s) :
  pi.cons s a b f a h = b :=
multiset.pi.cons_same _

lemma pi.cons_ne {s : finset α} {a a' : α} {b : δ a} {f : Πa, a ∈ s → δ a} {h : a' ∈ insert a s} (ha : a ≠ a') :
  pi.cons s a b f a' h = f a' ((mem_insert.1 h).resolve_left ha.symm) :=
multiset.pi.cons_ne _ _

lemma injective_pi_cons  {a : α} {b : δ a} {s : finset α} (hs : a ∉ s) :
  function.injective (pi.cons s a b) :=
assume e₁ e₂ eq,
@multiset.injective_pi_cons α _ δ a b s.1 hs _ _ $
  funext $ assume e, funext $ assume h,
  have pi.cons s a b e₁ e (by simpa only [mem_cons, mem_insert] using h) = pi.cons s a b e₂ e (by simpa only [mem_cons, mem_insert] using h),
    by rw [eq],
  this

@[simp] lemma pi_empty {t : Πa:α, finset (δ a)} :
  pi (∅ : finset α) t = singleton (pi.empty δ) := rfl

@[simp] lemma pi_insert [∀a, decidable_eq (δ a)]
  {s : finset α} {t : Πa:α, finset (δ a)} {a : α} (ha : a ∉ s) :
  pi (insert a s) t = (t a).bind (λb, (pi s t).image (pi.cons s a b)) :=
begin
  apply eq_of_veq,
  rw ← multiset.erase_dup_eq_self.2 (pi (insert a s) t).2,
  refine (λ s' (h : s' = a :: s.1), (_ : erase_dup (multiset.pi s' (λ a, (t a).1)) =
    erase_dup ((t a).1.bind $ λ b,
    erase_dup $ (multiset.pi s.1 (λ (a : α), (t a).val)).map $
      λ f a' h', multiset.pi.cons s.1 a b f a' (h ▸ h')))) _ (insert_val_of_not_mem ha),
  subst s', rw pi_cons,
  congr, funext b,
  rw multiset.erase_dup_eq_self.2,
  exact multiset.nodup_map (multiset.injective_pi_cons ha) (pi s t).2,
end

end pi

section powerset
def powerset (s : finset α) : finset (finset α) :=
⟨s.1.powerset.pmap finset.mk
  (λ t h, nodup_of_le (mem_powerset.1 h) s.2),
 nodup_pmap (λ a ha b hb, congr_arg finset.val)
   (nodup_powerset.2 s.2)⟩

@[simp] theorem mem_powerset {s t : finset α} : s ∈ powerset t ↔ s ⊆ t :=
by cases s; simp only [powerset, mem_mk, mem_pmap, mem_powerset, exists_prop, exists_eq_right]; rw ← val_le_iff

@[simp] theorem empty_mem_powerset (s : finset α) : ∅ ∈ powerset s :=
mem_powerset.2 (empty_subset _)

@[simp] theorem mem_powerset_self (s : finset α) : s ∈ powerset s :=
mem_powerset.2 (subset.refl _)

@[simp] theorem powerset_mono {s t : finset α} : powerset s ⊆ powerset t ↔ s ⊆ t :=
⟨λ h, (mem_powerset.1 $ h $ mem_powerset_self _),
 λ st u h, mem_powerset.2 $ subset.trans (mem_powerset.1 h) st⟩

@[simp] theorem card_powerset (s : finset α) :
  card (powerset s) = 2 ^ card s :=
(card_pmap _ _ _).trans (card_powerset s.1)

end powerset

<<<<<<< HEAD
=======
section subtype
variables [decidable_eq α]

protected def subtype (p : α → Prop) [decidable_pred p] (s : finset α) : finset (subtype p) :=
(s.filter p).attach.image $ λ⟨a, ha⟩, ⟨a, (mem_filter.1 ha).2⟩

@[simp] lemma mem_subtype {p : α → Prop} [decidable_pred p] {s : finset α} :
  ∀{a : subtype p}, a ∈ s.subtype p ↔ a.val ∈ s
| ⟨a, ha⟩ := by simp only [finset.subtype, mem_image, exists_prop,
    mem_attach, true_and, subtype.exists, exists_eq_right, mem_filter, ha, and_true]

end subtype

>>>>>>> 21d4d1c2
section fold
variables (op : β → β → β) [hc : is_commutative β op] [ha : is_associative β op]
local notation a * b := op a b
include hc ha

/-- `fold op b f s` folds the commutative associative operation `op` over the
  `f`-image of `s`, i.e. `fold (+) b f {1,2,3} = `f 1 + f 2 + f 3 + b`. -/
def fold (b : β) (f : α → β) (s : finset α) : β := (s.1.map f).fold op b

variables {op} {f : α → β} {b : β} {s : finset α} {a : α}

@[simp] theorem fold_empty : (∅ : finset α).fold op b f = b := rfl

@[simp] theorem fold_insert [decidable_eq α] (h : a ∉ s) : (insert a s).fold op b f = f a * s.fold op b f :=
by unfold fold; rw [insert_val, ndinsert_of_not_mem h, map_cons, fold_cons_left]

@[simp] theorem fold_singleton : (singleton a).fold op b f = f a * b := rfl

@[simp] theorem fold_image [decidable_eq α] {g : γ → α} {s : finset γ}
  (H : ∀ (x ∈ s) (y ∈ s), g x = g y → x = y) : (s.image g).fold op b f = s.fold op b (f ∘ g) :=
by simp only [fold, image_val_of_inj_on H, multiset.map_map]

@[congr] theorem fold_congr {g : α → β} (H : ∀ x ∈ s, f x = g x) : s.fold op b f = s.fold op b g :=
by rw [fold, fold, map_congr H]

theorem fold_op_distrib {f g : α → β} {b₁ b₂ : β} :
  s.fold op (b₁ * b₂) (λx, f x * g x) = s.fold op b₁ f * s.fold op b₂ g :=
by simp only [fold, fold_distrib]

theorem fold_hom {op' : γ → γ → γ} [is_commutative γ op'] [is_associative γ op']
  {m : β → γ} (hm : ∀x y, m (op x y) = op' (m x) (m y)) :
  s.fold op' (m b) (λx, m (f x)) = m (s.fold op b f) :=
by rw [fold, fold, ← fold_hom op hm, multiset.map_map]

theorem fold_union_inter [decidable_eq α] {s₁ s₂ : finset α} {b₁ b₂ : β} :
  (s₁ ∪ s₂).fold op b₁ f * (s₁ ∩ s₂).fold op b₂ f = s₁.fold op b₂ f * s₂.fold op b₁ f :=
by unfold fold; rw [← fold_add op, ← map_add, union_val,
     inter_val, union_add_inter, map_add, hc.comm, fold_add]

@[simp] theorem fold_insert_idem [decidable_eq α] [hi : is_idempotent β op] :
  (insert a s).fold op b f = f a * s.fold op b f :=
by haveI := classical.prop_decidable;
   rw [fold, insert_val', ← fold_erase_dup_idem op, erase_dup_map_erase_dup_eq,
       fold_erase_dup_idem op]; simp only [map_cons, fold_cons_left, fold]

end fold

section sup
variables [semilattice_sup_bot α]

/-- Supremum of a finite set: `sup {a, b, c} f = f a ⊔ f b ⊔ f c` -/
def sup (s : finset β) (f : β → α) : α := s.fold (⊔) ⊥ f

variables {s s₁ s₂ : finset β} {f : β → α}

lemma sup_val : s.sup f = (s.1.map f).sup := rfl

@[simp] lemma sup_empty : (∅ : finset β).sup f = ⊥ :=
fold_empty

@[simp] lemma sup_insert [decidable_eq β] {b : β} : (insert b s : finset β).sup f = f b ⊔ s.sup f :=
fold_insert_idem

@[simp] lemma sup_singleton [decidable_eq β] {b : β} : ({b} : finset β).sup f = f b :=
calc _ = f b ⊔ (∅:finset β).sup f : sup_insert
  ... = f b : sup_bot_eq

lemma sup_union [decidable_eq β] : (s₁ ∪ s₂).sup f = s₁.sup f ⊔ s₂.sup f :=
finset.induction_on s₁ (by rw [empty_union, sup_empty, bot_sup_eq]) $ λ a s has ih,
by rw [insert_union, sup_insert, sup_insert, ih, sup_assoc]

lemma sup_mono_fun {g : β → α} : (∀b∈s, f b ≤ g b) → s.sup f ≤ s.sup g :=
by letI := classical.dec_eq β; from
finset.induction_on s (λ _, le_refl _) (λ a s has ih H,
  by simp only [mem_insert, or_imp_distrib, forall_and_distrib, forall_eq] at H;
     simp only [sup_insert]; exact sup_le_sup H.1 (ih H.2))

lemma le_sup {b : β} (hb : b ∈ s) : f b ≤ s.sup f :=
by letI := classical.dec_eq β; from
calc f b ≤ f b ⊔ s.sup f : le_sup_left
  ... = (insert b s).sup f : sup_insert.symm
  ... = s.sup f : by rw [insert_eq_of_mem hb]

lemma sup_le {a : α} : (∀b ∈ s, f b ≤ a) → s.sup f ≤ a :=
by letI := classical.dec_eq β; from
finset.induction_on s (λ _, bot_le) (λ n s hns ih H,
  by simp only [mem_insert, or_imp_distrib, forall_and_distrib, forall_eq] at H;
     simp only [sup_insert]; exact sup_le H.1 (ih H.2))

lemma sup_le_iff {a : α} : s.sup f ≤ a ↔ (∀b ∈ s, f b ≤ a) :=
iff.intro (assume h b hb, le_trans (le_sup hb) h) sup_le

lemma sup_mono (h : s₁ ⊆ s₂) : s₁.sup f ≤ s₂.sup f :=
sup_le $ assume b hb, le_sup (h hb)

end sup

lemma sup_eq_supr [complete_lattice β] (s : finset α) (f : α → β) : s.sup f = (⨆a∈s, f a) :=
le_antisymm
  (finset.sup_le $ assume a ha, le_supr_of_le a $ le_supr _ ha)
  (supr_le $ assume a, supr_le $ assume ha, le_sup ha)

section inf
variables [semilattice_inf_top α]

/-- Infimum of a finite set: `inf {a, b, c} f = f a ⊓ f b ⊓ f c` -/
def inf (s : finset β) (f : β → α) : α := s.fold (⊓) ⊤ f

variables {s s₁ s₂ : finset β} {f : β → α}

lemma inf_val : s.inf f = (s.1.map f).inf := rfl

@[simp] lemma inf_empty : (∅ : finset β).inf f = ⊤ :=
fold_empty

@[simp] lemma inf_insert [decidable_eq β] {b : β} : (insert b s : finset β).inf f = f b ⊓ s.inf f :=
fold_insert_idem

@[simp] lemma inf_singleton [decidable_eq β] {b : β} : ({b} : finset β).inf f = f b :=
calc _ = f b ⊓ (∅:finset β).inf f : inf_insert
  ... = f b : inf_top_eq

lemma inf_union [decidable_eq β] : (s₁ ∪ s₂).inf f = s₁.inf f ⊓ s₂.inf f :=
finset.induction_on s₁ (by rw [empty_union, inf_empty, top_inf_eq]) $ λ a s has ih,
by rw [insert_union, inf_insert, inf_insert, ih, inf_assoc]

lemma inf_mono_fun {g : β → α} : (∀b∈s, f b ≤ g b) → s.inf f ≤ s.inf g :=
by letI := classical.dec_eq β; from
finset.induction_on s (λ _, le_refl _) (λ a s has ih H,
  by simp only [mem_insert, or_imp_distrib, forall_and_distrib, forall_eq] at H;
     simp only [inf_insert]; exact inf_le_inf H.1 (ih H.2))

lemma inf_le {b : β} (hb : b ∈ s) : s.inf f ≤ f b :=
by letI := classical.dec_eq β; from
calc f b ≥ f b ⊓ s.inf f : inf_le_left
  ... = (insert b s).inf f : inf_insert.symm
  ... = s.inf f : by rw [insert_eq_of_mem hb]

lemma le_inf {a : α} : (∀b ∈ s, a ≤ f b) → a ≤ s.inf f :=
by letI := classical.dec_eq β; from
finset.induction_on s (λ _, le_top) (λ n s hns ih H,
  by simp only [mem_insert, or_imp_distrib, forall_and_distrib, forall_eq] at H;
     simp only [inf_insert]; exact le_inf H.1 (ih H.2))

lemma le_inf_iff {a : α} : a ≤ s.inf f ↔ (∀b ∈ s, a ≤ f b) :=
iff.intro (assume h b hb, le_trans h (inf_le hb)) le_inf

lemma inf_mono (h : s₁ ⊆ s₂) : s₂.inf f ≤ s₁.inf f :=
le_inf $ assume b hb, inf_le (h hb)

end inf

lemma inf_eq_infi [complete_lattice β] (s : finset α) (f : α → β) : s.inf f = (⨅a∈s, f a) :=
le_antisymm
  (le_infi $ assume a, le_infi $ assume ha, inf_le ha)
  (finset.le_inf $ assume a ha, infi_le_of_le a $ infi_le _ ha)

/- max and min of finite sets -/
section max_min
variables [decidable_linear_order α]

protected def max : finset α → option α :=
fold (option.lift_or_get max) none some

theorem max_eq_sup_with_bot (s : finset α) :
  s.max = @sup (with_bot α) α _ s some := rfl

@[simp] theorem max_empty : (∅ : finset α).max = none := rfl

@[simp] theorem max_insert {a : α} {s : finset α} :
  (insert a s).max = option.lift_or_get max (some a) s.max := fold_insert_idem

@[simp] theorem max_singleton {a : α} : finset.max {a} = some a := max_insert

@[simp] theorem max_singleton' {a : α} : finset.max (singleton a) = some a := max_singleton

theorem max_of_mem {s : finset α} {a : α} (h : a ∈ s) : ∃ b, b ∈ s.max :=
(@le_sup (with_bot α) _ _ _ _ _ h _ rfl).imp $ λ b, Exists.fst

theorem max_of_ne_empty {s : finset α} (h : s ≠ ∅) : ∃ a, a ∈ s.max :=
let ⟨a, ha⟩ := exists_mem_of_ne_empty h in max_of_mem ha

theorem max_eq_none {s : finset α} : s.max = none ↔ s = ∅ :=
⟨λ h, by_contradiction $
  λ hs, let ⟨a, ha⟩ := max_of_ne_empty hs in by rw [h] at ha; cases ha,
λ h, h.symm ▸ max_empty⟩

theorem mem_of_max {s : finset α} : ∀ {a : α}, a ∈ s.max → a ∈ s :=
finset.induction_on s (λ _ H, by cases H)
  (λ b s _ (ih : ∀ {a}, a ∈ s.max → a ∈ s) a (h : a ∈ (insert b s).max),
  begin
    by_cases p : b = a,
    { induction p, exact mem_insert_self b s },
    { cases option.lift_or_get_choice max_choice (some b) s.max with q q;
      rw [max_insert, q] at h,
      { cases h, cases p rfl },
      { exact mem_insert_of_mem (ih h) } }
  end)

theorem le_max_of_mem {s : finset α} {a b : α} (h₁ : a ∈ s) (h₂ : b ∈ s.max) : a ≤ b :=
by rcases @le_sup (with_bot α) _ _ _ _ _ h₁ _ rfl with ⟨b', hb, ab⟩;
   cases h₂.symm.trans hb; assumption

protected def min : finset α → option α :=
fold (option.lift_or_get min) none some

theorem min_eq_inf_with_top (s : finset α) :
  s.min = @inf (with_top α) α _ s some := rfl

@[simp] theorem min_empty : (∅ : finset α).min = none := rfl

@[simp] theorem min_insert {a : α} {s : finset α} :
  (insert a s).min = option.lift_or_get min (some a) s.min :=
fold_insert_idem

@[simp] theorem min_singleton {a : α} : finset.min {a} = some a := min_insert

theorem min_of_mem {s : finset α} {a : α} (h : a ∈ s) : ∃ b, b ∈ s.min :=
(@inf_le (with_top α) _ _ _ _ _ h _ rfl).imp $ λ b, Exists.fst

theorem min_of_ne_empty {s : finset α} (h : s ≠ ∅) : ∃ a, a ∈ s.min :=
let ⟨a, ha⟩ := exists_mem_of_ne_empty h in min_of_mem ha

theorem min_eq_none {s : finset α} : s.min = none ↔ s = ∅ :=
⟨λ h, by_contradiction $
  λ hs, let ⟨a, ha⟩ := min_of_ne_empty hs in by rw [h] at ha; cases ha,
λ h, h.symm ▸ min_empty⟩

theorem mem_of_min {s : finset α} : ∀ {a : α}, a ∈ s.min → a ∈ s :=
finset.induction_on s (λ _ H, by cases H) $
  λ b s _ (ih : ∀ {a}, a ∈ s.min → a ∈ s) a (h : a ∈ (insert b s).min),
  begin
    by_cases p : b = a,
    { induction p, exact mem_insert_self b s },
    { cases option.lift_or_get_choice min_choice (some b) s.min with q q;
      rw [min_insert, q] at h,
      { cases h, cases p rfl },
      { exact mem_insert_of_mem (ih h) } }
  end

theorem le_min_of_mem {s : finset α} {a b : α} (h₁ : b ∈ s) (h₂ : a ∈ s.min) : a ≤ b :=
by rcases @inf_le (with_top α) _ _ _ _ _ h₁ _ rfl with ⟨b', hb, ab⟩;
   cases h₂.symm.trans hb; assumption

end max_min

section sort
variables (r : α → α → Prop) [decidable_rel r]
  [is_trans α r] [is_antisymm α r] [is_total α r]

/-- `sort s` constructs a sorted list from the unordered set `s`.
  (Uses merge sort algorithm.) -/
def sort (s : finset α) : list α := sort r s.1

@[simp] theorem sort_sorted (s : finset α) : list.sorted r (sort r s) :=
sort_sorted _ _

@[simp] theorem sort_eq (s : finset α) : ↑(sort r s) = s.1 :=
sort_eq _ _

@[simp] theorem sort_nodup (s : finset α) : (sort r s).nodup :=
(by rw sort_eq; exact s.2 : @multiset.nodup α (sort r s))

@[simp] theorem sort_to_finset [decidable_eq α] (s : finset α) : (sort r s).to_finset = s :=
list.to_finset_eq (sort_nodup r s) ▸ eq_of_veq (sort_eq r s)

@[simp] theorem mem_sort {s : finset α} {a : α} : a ∈ sort r s ↔ a ∈ s :=
multiset.mem_sort _

end sort

section disjoint
variable [decidable_eq α]

theorem disjoint_left {s t : finset α} : disjoint s t ↔ ∀ {a}, a ∈ s → a ∉ t :=
by simp only [_root_.disjoint, inf_eq_inter, le_iff_subset, subset_iff, mem_inter, not_and, and_imp]; refl

theorem disjoint_val {s t : finset α} : disjoint s t ↔ s.1.disjoint t.1 :=
disjoint_left

theorem disjoint_iff_inter_eq_empty {s t : finset α} : disjoint s t ↔ s ∩ t = ∅ :=
disjoint_iff

theorem disjoint_right {s t : finset α} : disjoint s t ↔ ∀ {a}, a ∈ t → a ∉ s :=
by rw [disjoint.comm, disjoint_left]

theorem disjoint_iff_ne {s t : finset α} : disjoint s t ↔ ∀ a ∈ s, ∀ b ∈ t, a ≠ b :=
by simp only [disjoint_left, imp_not_comm, forall_eq']

theorem disjoint_of_subset_left {s t u : finset α} (h : s ⊆ u) (d : disjoint u t) : disjoint s t :=
disjoint_left.2 (λ x m₁, (disjoint_left.1 d) (h m₁))

theorem disjoint_of_subset_right {s t u : finset α} (h : t ⊆ u) (d : disjoint s u) : disjoint s t :=
disjoint_right.2 (λ x m₁, (disjoint_right.1 d) (h m₁))

@[simp] theorem disjoint_empty_left (s : finset α) : disjoint ∅ s := disjoint_bot_left

@[simp] theorem disjoint_empty_right (s : finset α) : disjoint s ∅ := disjoint_bot_right

@[simp] theorem singleton_disjoint {s : finset α} {a : α} : disjoint (singleton a) s ↔ a ∉ s :=
by simp only [disjoint_left, mem_singleton, forall_eq]

@[simp] theorem disjoint_singleton {s : finset α} {a : α} : disjoint s (singleton a) ↔ a ∉ s :=
disjoint.comm.trans singleton_disjoint

@[simp] theorem disjoint_insert_left {a : α} {s t : finset α} :
  disjoint (insert a s) t ↔ a ∉ t ∧ disjoint s t :=
by simp only [disjoint_left, mem_insert, or_imp_distrib, forall_and_distrib, forall_eq]

@[simp] theorem disjoint_insert_right {a : α} {s t : finset α} :
  disjoint s (insert a t) ↔ a ∉ s ∧ disjoint s t :=
disjoint.comm.trans $ by rw [disjoint_insert_left, disjoint.comm]

@[simp] theorem disjoint_union_left {s t u : finset α} :
  disjoint (s ∪ t) u ↔ disjoint s u ∧ disjoint t u :=
by simp only [disjoint_left, mem_union, or_imp_distrib, forall_and_distrib]

@[simp] theorem disjoint_union_right {s t u : finset α} :
  disjoint s (t ∪ u) ↔ disjoint s t ∧ disjoint s u :=
by simp only [disjoint_right, mem_union, or_imp_distrib, forall_and_distrib]

@[simp] theorem card_disjoint_union {s t : finset α} :
    disjoint s t → card (s ∪ t) = card s + card t :=
finset.induction_on s (λ _, by simp only [empty_union, card_empty, zero_add]) $ λ a s ha ih H,
have h1 : a ∉ s ∪ t, from λ h, or.elim (mem_union.1 h) ha (disjoint_insert_left.1 H).1,
by rw [insert_union, card_insert_of_not_mem h1, card_insert_of_not_mem ha, ih (disjoint_insert_left.1 H).2, add_right_comm]

end disjoint

theorem sort_sorted_lt [decidable_linear_order α] (s : finset α) :
  list.sorted (<) (sort (≤) s) :=
(sort_sorted _ _).imp₂ (@lt_of_le_of_ne _ _) (sort_nodup _ _)

instance [has_repr α] : has_repr (finset α) := ⟨λ s, repr s.1⟩

def attach_fin (s : finset ℕ) {n : ℕ} (h : ∀ m ∈ s, m < n) : finset (fin n) :=
⟨s.1.pmap (λ a ha, ⟨a, ha⟩) h, multiset.nodup_pmap (λ _ _ _ _, fin.mk.inj) s.2⟩

@[simp] lemma mem_attach_fin {n : ℕ} {s : finset ℕ} (h : ∀ m ∈ s, m < n) {a : fin n} :
  a ∈ s.attach_fin h ↔ a.1 ∈ s :=
⟨λ h, let ⟨b, hb₁, hb₂⟩ := multiset.mem_pmap.1 h in hb₂ ▸ hb₁,
λ h, multiset.mem_pmap.2 ⟨a.1, h, fin.eta _ _⟩⟩

@[simp] lemma card_attach_fin {n : ℕ} (s : finset ℕ) (h : ∀ m ∈ s, m < n) :
  (s.attach_fin h).card = s.card := multiset.card_pmap _ _ _

theorem lt_wf {α} [decidable_eq α] : well_founded (@has_lt.lt (finset α) _) :=
have H : subrelation (@has_lt.lt (finset α) _)
    (inv_image (<) card),
  from λ x y hxy, card_lt_card hxy,
subrelation.wf H $ inv_image.wf _ $ nat.lt_wf

section decidable_linear_order

variables {α} [decidable_linear_order α]

def min' (S : finset α) (H : S ≠ ∅) : α :=
@option.get _ S.min $
  let ⟨k, hk⟩ := exists_mem_of_ne_empty H in
  let ⟨b, hb⟩ := min_of_mem hk in by simp at hb; simp [hb]

def max' (S : finset α) (H : S ≠ ∅) : α :=
@option.get _ S.max $
  let ⟨k, hk⟩ := exists_mem_of_ne_empty H in
  let ⟨b, hb⟩ := max_of_mem hk in by simp at hb; simp [hb]

variables (S : finset α) (H : S ≠ ∅)

theorem min'_mem : S.min' H ∈ S := mem_of_min $ by simp [min']

theorem min'_le (x) (H2 : x ∈ S) : S.min' H ≤ x := le_min_of_mem H2 $ option.get_mem _

theorem le_min' (x) (H2 : ∀ y ∈ S, x ≤ y) : x ≤ S.min' H := H2 _ $ min'_mem _ _

theorem max'_mem : S.max' H ∈ S := mem_of_max $ by simp [max']

theorem le_max' (x) (H2 : x ∈ S) : x ≤ S.max' H := le_max_of_mem H2 $ option.get_mem _

theorem max'_le (x) (H2 : ∀ y ∈ S, y ≤ x) : S.max' H ≤ x := H2 _ $ max'_mem _ _

theorem min'_lt_max' {i j} (H1 : i ∈ S) (H2 : j ∈ S) (H3 : i ≠ j) : S.min' H < S.max' H :=
begin
  rcases lt_trichotomy i j with H4 | H4 | H4,
  { have H5 := min'_le S H i H1,
    have H6 := le_max' S H j H2,
    apply lt_of_le_of_lt H5,
    apply lt_of_lt_of_le H4 H6 },
  { cc },
  { have H5 := min'_le S H j H2,
    have H6 := le_max' S H i H1,
    apply lt_of_le_of_lt H5,
    apply lt_of_lt_of_le H4 H6 }
end

end decidable_linear_order

end finset

namespace list
variable [decidable_eq α]

theorem to_finset_card_of_nodup {l : list α} (h : l.nodup) : l.to_finset.card = l.length :=
congr_arg card $ (@multiset.erase_dup_eq_self α _ l).2 h

end list<|MERGE_RESOLUTION|>--- conflicted
+++ resolved
@@ -1201,22 +1201,6 @@
 
 end powerset
 
-<<<<<<< HEAD
-=======
-section subtype
-variables [decidable_eq α]
-
-protected def subtype (p : α → Prop) [decidable_pred p] (s : finset α) : finset (subtype p) :=
-(s.filter p).attach.image $ λ⟨a, ha⟩, ⟨a, (mem_filter.1 ha).2⟩
-
-@[simp] lemma mem_subtype {p : α → Prop} [decidable_pred p] {s : finset α} :
-  ∀{a : subtype p}, a ∈ s.subtype p ↔ a.val ∈ s
-| ⟨a, ha⟩ := by simp only [finset.subtype, mem_image, exists_prop,
-    mem_attach, true_and, subtype.exists, exists_eq_right, mem_filter, ha, and_true]
-
-end subtype
-
->>>>>>> 21d4d1c2
 section fold
 variables (op : β → β → β) [hc : is_commutative β op] [ha : is_associative β op]
 local notation a * b := op a b
