--- conflicted
+++ resolved
@@ -1635,7 +1635,6 @@
 by conv {to_rhs, rw [← euclidean_domain.div_add_mod p q, add_comm,
     degree_add_eq_of_degree_lt this, degree_mul_eq]}
 
-<<<<<<< HEAD
 lemma degree_div_le (p q : polynomial α) : degree (p / q) ≤ degree p :=
 if hq : q = 0 then by simp [hq]
 else by rw [div_def, mul_comm, degree_mul_leading_coeff_inv _ hq];
@@ -1683,7 +1682,7 @@
     exact mt leading_coeff_eq_zero.1 (λ h0, by simpa [h0] using h),
   by conv in p { rw [eq_X_add_C_of_degree_le_one (show degree p ≤ 1, by rw h; exact le_refl _)] };
     simp [is_root, mul_div_cancel' _ this]⟩
-=======
+
 lemma coeff_inv_units (u : units (polynomial α)) (n : ℕ) :
   ((↑u : polynomial α).coeff n)⁻¹ = ((↑u⁻¹ : polynomial α).coeff n) :=
 begin
@@ -1729,7 +1728,6 @@
 
 lemma coe_norm_unit (hp : p ≠ 0) : (norm_unit p : polynomial α) = C p.leading_coeff⁻¹ :=
 show ↑(dite _ _ _) = C p.leading_coeff⁻¹, by rw dif_neg hp; refl
->>>>>>> bc96ecad
 
 end field
 
