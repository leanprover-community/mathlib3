# Tactics writing in Lean tutorial

## Monadology

Tactics are programs that act on the proof state.  But Lean is a
functional programming language. It means everything you can do is
define and evaluate functions. Each function takes input with a
predefined type, and gives output with a predefined type. It seems to
prevent having a global state (like the current assumptions and goals),
and having output type depending on the input value (for instance a
tactic can succeed or fail), or outputting messages. These issues are
resolved by three layers of tricks (the following brief descriptions
will hopefully become clearer later):
* using complicated types carrying the proof state and tactic running
  state around
* using clever notations that hide most of the complicated type
  bookkeeping and composition
* using interactive tactic blocks, introduced by `by` or delimited by
  `begin`/`end`

The first two points are collectively known as monadic programming (of
course there is a more precise definition, but we will try to ignore it).

The type of a function that can inspect the proof state, modify it, and
potentially return something of type `α` (or fail) is called `tactic α`. In
particular `tactic unit` is only about manipulating proof state, without
trying to return anything (technically it will return something of type
`unit`, which is the type having exactly one term, denoted by `()`).
Such functions are either called by other
tactics, those are typically in the `tactic` namespace, or called
interactively by users inside tactic blocks, those must be in the `tactic.interactive` namespace (this is not quite necessary for very simple
tactics, but weird things will happen in general when ignoring this rule). A
shortcut which is sometimes convenient is: one can copy definitions with name
`my_tac1`, `my_tac2`, `my_tac3`, into the `tactic.interactive` namespace using 
`` run_cmd add_interactive [`my_tac1,`my_tac2, `my_tac3] ``.
All those functions are allowed to bypass every safety check used by
Lean, because any incorrect proof they could produce will be ultimately
rejected by the Lean kernel. So their definition must be prefaced by the
keyword `meta`. This enough knowledge to write a first tactic.

```lean
meta def my_first_tactic : tactic unit := tactic.trace "Hello, World."

example : true :=
begin
  my_first_tactic,
  trivial
end
```

In the example, `my_first_tactic` is underlined in green (in VScode) and
moving the cursor on that line will display our message in the Lean
messages buffer.

Next we need to learn how to chain several actions. Deep down, this is
all about composing functions, but the monadic notations hide this and
emulate imperative programming. We need to use the `and_then`
combinator. The first way is to use the infix notation `>>`, as in:

```lean
meta def my_second_tactic : tactic unit := 
tactic.trace "Hello," >> tactic.trace "World."
```
which now prints our message in two pieces. Alternatively, one can use
the `do` syntax, which has other goodies. This introduces a
comma-separated list of instructions to perform in sequence.
```lean
meta def my_second_tactic' : tactic unit := 
do 
  tactic.trace "Hello,", 
  tactic.trace "World."
```

Besides displaying messages, the next thing tactics can do is to fail,
potentially with some explanation.
```lean
meta def my_failing_tactic  : tactic unit := tactic.failed

meta def my_failing_tactic' : tactic unit := 
tactic.fail "This tactic failed, we apologize for the inconvenience."
```

When chaining instructions, the first failure interupts the process.
However the `orelse` combinator, denoted by an infix `<|>` allows to try
its right-hand side if its left-hand side failed. The following will
successfully deliver its message.
```lean
meta def my_orelse_tactic : tactic unit := 
my_failing_tactic <|> my_first_tactic
```

The next composite thing to do is to use some function that, after
reading or altering the proof state, actually tries to return
something. For instance the built-in `tactic.target` (tries to) return
the current goal. This goal has type `expr` (more on that type later).
The type of `tactic.target` is thus `tactic expr`. Say we want to trace
the current goal. A naive attempt would be:
```lean
meta def broken_trace_goal : tactic unit :=
tactic.trace tactic.target    -- WRONG! 
```
This cannot be correct because `tactic.target` could fail (there could
be no more goal) and `tactic.trace` cannot take that failure as an
input. We need the bind combinator, with infix notation `>>=`, sending
the output of its left-hand side to its right-hand side in case of
success and failing otherwise.
```lean
meta def trace_goal : tactic unit :=
 tactic.target >>= tactic.trace 
```
Alternatively, especially if the output of `tactic.target` could be used
several times, one can use the `do` blocks assignements using `←` (the
same arrow as in the rewrite syntax). This emulation of imperative
variable assignment will of course fail (as the failing tactics above)
if the right-hand side of the assignment fails.
```lean
meta def trace_goal' : tactic unit :=
do
 goal ← tactic.target,
 tactic.trace goal
```
Beware that this kind of assignement is only trying to extract data of type
`α` from something of type `tactic α`. It cannot be used to store
regular stuff. The following doesn't work.
```lean
meta def broken_assignment : tactic unit :=
do
 message ← "Hello, World.",  -- WRONG!
 tactic.trace message
```
However, one can use `let` in `do` blocks, as in:
```lean
meta def let_example : tactic unit :=
do
 let message := "Hello, World.",
 tactic.trace message
```
Next, we want to write tactics returning something, as `tactic.target`
is doing. The only extra ingredient is the `return` function. The
following function tries to return `tt` is there is no more goal, `ff`
otherwise. The next one can be used interactively and traces the result
(note that using the first one interactively won't have any visible
effect since interactive use ignores the returned value).
```lean
meta def is_done : tactic bool :=
(tactic.target >> return ff) <|> return tt

meta def trace_is_done : tactic unit :=
is_done >>= tactic.trace
```
The last thing we will need about monadic assignment is pattern-matching
assignement. The following tactic tries to define expressions `l` and `r` as
the left and right hand sides of the current goal. It also uses the
`to_string` function which is very convenient in combination with `trace` in order to debug tactics, and works on any type which is an instance of `has_to_string`.
```lean
meta def trace_goal_is_eq : tactic unit :=
(do  `(%%l = %%r) ← tactic.target,
     tactic.trace $ "Goal is equality between " ++ (to_string l) ++ " and " ++ (to_string r) )
   <|> tactic.trace "Goal is not an equality"
```
The parenthesis in the above code don't look very nice, one could use
instead curly brackets which allow to delimit a `do` block, as in:
```lean
meta def trace_goal_is_eq : tactic unit :=
do { `(%%l = %%r) ← tactic.target,
     tactic.trace $ "Goal is equality between " ++ (to_string l) ++ " and " ++ (to_string r) }
   <|> tactic.trace "Goal is not an equality"
```
## A first real world tactic

We have studied enough monadology to understand our first useful tactic:
the `assumption` tactic, which searches the local context for an
assumption which closes the current goal. It uses a couple more builtin
tactics, both declared and briefly documented in the core library in
`init/meta/tactic.lean` but actually implemented in C++. 
First `infer_type : expr → tactic expr`
tries to determine the type of an expression (since it returns a 
`tactic expr`, it must be chained with either `>>=` or `←`, as explained
above).
Next `tactic.unify` which, modulo a couple of optional parameters, takes
two expressions and succeeds if and only if their types are definitionaly equal.
The first piece of the assumption tactic is a helper function searching
an expression sharing the type of some expression `e` in a list of
expressions, returning the first match (or failing if nothing matches).
```lean
meta def find_matching_type (e : expr) : list expr → tactic expr
| []         := tactic.failed
| (H :: Hs)  := do t ← tactic.infer_type H,
                   (tactic.unify e t >> return H) <|> find_matching_type Hs
```
Make sure you really understand the control flow in the above code using
the previous section. The basic pattern is classical recursive find in a
list. Notice the expression `e` is left of colon, hence it will be passed
unchanged to the recursive call `find_matching_type Hs`. The choice of
name `H` stands for `hypothesis`, while `Hs`, following Haskell's naming
conventions, stands for several hypotheses. The imperative analogue of
what happens for non-empty lists would read something like the following
pseudo-python
```python
t = infer_type(H)
return H if unify(e, t) else find_matching_type(e, HS)
```
We can now use this function for our interactive tactic. We first need
to grab the local context using `local_context`, which return a list of
expressions that we can pass to our `find_matching_type`. If that
function succeeds, its output is passed to the builtin tactic
`tactic.exact`. Here we need to use the fully qualified name because of
possible confusion with the interactive version of `exact` (which takes
different parameters, so it's not an exact copy of the non-interactive
one). This is good opportunity to point out that the beginning of this
tutorial uses fully qualified names everywhere for clarity, but of
course the real world workflow is to open the `tactic` namespace.
```lean
meta def my_assumption : tactic unit :=
do { ctx ← tactic.local_context,
     t   ← tactic.target,
     find_matching_type t ctx >>= tactic.exact }
<|> tactic.fail "my_assumption tactic failed"
```
Bonus question: what if we remove the brackets? Will it still
type-check? If yes, will the resulting tactic be the same?

<<<<<<< HEAD
## Monadic loops
=======
##  Monadic loops
>>>>>>> 3a83c810

A crucial tool of imperative programming is loops, so monads must
emulate this. We already know from usual Lean that `list.map` and
`list.foldr`/`list.foldl` allow to loop on elements of list. But we need
version that interacts nicely with the monad world (consuming and
returning terms of type `tactic stuff`). Those versions are prefixed with
"m" for monad, as in `list.mmap`, `list.mfoldr` etc. Our tactic is then:
```lean
meta def list_types : tactic unit :=
do
  l ← tactic.local_context,
  l.mmap (λ h, tactic.infer_type h >>= tactic.trace),
  return ()
```
The last line is a bit silly, it's there because what we get from the
previous line has type `list (tactic unit)`, so it cannot be the final
piece of our do block. Hence we add `return ()` where `()` is the
only term of type `unit`. One can also use the tactic `skip` to achieve
the same goal. This special case is so common that we actually have a
variant `list.mmap'` of `list.mmap` which discards the result of
the function applied to elements of the list, and returns `()` when it's
done traversing the list.

## Manipulating the local context

Our next goal is to be able to use and create assumptions in the local context.
We will write a tactic that produces a new assumption by adding two known
equalities (or failing miserably if this operation doesn't make sense). At
first the names of thoses two equalities will be stupidly hardwired in our
tactic. So we want a tactic performing the first line in the following proof.
```lean
example (a b j k : ℤ) (h₁ : a = b) (h₂ : j = k) :
  a + j = b + k :=
begin
  have := congr (congr_arg has_add.add h₁) h₂,
  exact this
end
```

The first new concept we need is that of a name. In order to allow for
namespace management, names in Lean are actually defined as an inductive
type, in core library `meta/name.lean`. Manpulating its constructors is not
convenient, so we use instead the backtick notation (this is the first of
many uses of backticks in tactic writing). Actually we already did that when
discussing the `add_interactive` command at the very beginning. Accessing an
item of the local context by its name is done by `tactic.get_local`. The next
new piece we need is `tactic.interactive.«have»` which will create our new
context item. Its weird name works around the fact that `have` is a keyword,
hence not a valid name. It takes two optional arguments that we ignore for
now, and a pre-expression which is a proof of our new item. Such a
pre-expression is constructed using the double-backtick-parenthesis notation:
``` ``(...) ```. Inside such a construction, previously assigned expressions
are accessed using the anti-quotation prefix `%%`. This syntax is very close to the pattern matching syntax we saw above (but different).

```lean
open tactic.interactive («have»)
open tactic (get_local infer_type)

meta def tactic.interactive.add_eq_h₁_h₂ : tactic unit :=
do e1 ← get_local `h₁, 
   e2 ← get_local `h₂,
   «have» none none ``(_root_.congr (congr_arg has_add.add %%e1) %%e2)

example (a b j k : ℤ) (h₁ : a = b) (h₂ : j = k) :
  a + j = b + k :=
begin
  add_eq_h₁_h₂,
  exact this
end
```
A last remark about the above tactic: the names `` `h₁ `` and `` `h₂ `` are resolved when the tactic is executed. In order to trigger name resolution when
the tactic is parsed, one should use double-backtick, as in ``` ``h₁ ```. Of course
<<<<<<< HEAD
in the above context, that would trigger an error since nothing named `h₁` is
=======
in the above context, that would trigger an error since nothing name `h₁` is
>>>>>>> 3a83c810
in sight at tactic parsing time. But it can be useful in other cases.

## Tactic arguments parsing

### Parsing identifiers

Obviously the previous tactic is useless if the assumption names are hardwired. So we replace it by:
```lean
open interactive (parse)
open lean.parser (ident)

meta def tactic.interactive.add_eq (h1 : parse ident) (h2 : parse ident) : tactic unit :=
do e1 ← get_local h1, 
   e2 ← get_local h2,
   «have» none none ``(_root_.congr (congr_arg has_add.add %%e1) %%e2)
```
The arguments `h1` and `h2` tell lean to parse identifiers. There is quite a
bit of trickery going one here. The Lean parser sees `parse` left of colon,
so it knows it must do some argument parsing, but then the resulting type is
nothing but a name, as demonstrated below.
```lean
meta example : (parse ident) = name := rfl
```

### Parsing optional arguments and using tokens

The next improvement to this tactic offers the opportunity to name the new
local assumption (which is currently named `this`). Such names are
traditionaly introduced by the token `with`, followed by the desired identifier.
The "followed by" is expressed by the `seq_right` combinator (there is again
a monad lurking here), with notation `*>`. Parsing a token is introduced by 
`lean.parser.tk` followed by a string which must be taken from a
predetermined list (the initial value of this list seems to be hardwired into
Lean source code, in `frontends/lean/token_table.cpp`). And then the
combination is wrapped into `optional` to make it optional. The term `h` we
get below has then type `option name` and can be passed as the first argument
of `«have»`, which will use it if provided, and otherwise use the name `this`.
```lean
open lean.parser (tk)
meta def tactic.interactive.add_eq' (h1 : parse ident) (h2 : parse ident)
  (h : parse (optional (tk "with" *> ident))) : tactic unit :=
do e1 ← get_local h1, 
   e2 ← get_local h2,
   «have» h none ``(_root_.congr (congr_arg has_add.add %%e1) %%e2)

example (m a b c j k : ℤ) (Hj : a = b) (Hk : j = k) :
  a + j = b + k :=
begin
  add_eq' Hj Hk with new,
  exact new
end
```

### Parsing locations and expressions

Our next tactic multiplies from the left an equality by a given expression
(or fail if this operation wouldn't make sense). We want to mechanize the following proof.
```lean
example (a b c : ℤ) (hyp : a = b) : c*a = c*b :=
begin
  replace hyp := congr_arg (λ x, c*x) hyp,
  exact hyp
end
```

The main new skills here consist in indicating at what location we want to
act, using the traditional token `at`, and passing an expression to the
tactic. Locations are defined in the core library `meta/interactive_base.lean` as
an inductive type having two constructors: `wildcard` which indicates all
locations, and `loc.ns` which takes a `list (option name)`, where `none` in
the `option name` means the current goal, whereas `some n` means the thing
named `n` in the local context. In our case we will pattern-match on the
parsed location and reject everything except specifying a single name from
the local context. The second new piece is how to parse a user-provided
expression. The relevant parser is `interactive.types.texpr`, whose result is
converted to an actual expression using `tactic.i_to_expr`. This is also the
opportunity for our first serious use of pattern matching assignment, and
for using the second optional argument of `«have»` which is the expected type
(otherwise we would get unapplied multiplication, with an explicit lambda, try it!).
```lean
open interactive (loc.ns)
open interactive.types (texpr location)
meta def mul_left (q : parse texpr) : parse location → tactic unit
| (loc.ns [some h]) := do 
   e ← tactic.i_to_expr q,
   H ← get_local h,
   `(%%l = %%r) ← infer_type H,
   «have» h ``(%%e*%%l = %%e*%%r) ``(congr_arg (λ x, %%e*x) %%H),
   tactic.clear H
| _ := tactic.fail "mul_left takes exactly one location"

example (a b c : ℤ) (hyp : a = b) : c*a = c*b :=
begin
  mul_left c at hyp,
  exact hyp
end
```

As a last refinement, let us make a version of this tactic which names the
multiplied equality by appending `.mul`, and optionaly remove the original
one if the tactic name is followed by `!`. This is the opportunity to use
`when` which is the monadic version of `ite` (with else branch doing nothing).
See `category/combinators.lean` in core library for other variations on this idea.
```lean
meta def mul_left_bis (clear_hyp : parse (optional $ tk "!")) (q : parse texpr) : 
parse location → tactic unit
| (loc.ns [some h]) := do 
   e ← tactic.i_to_expr q,
   H ← get_local h,
   `(%%l = %%r) ← infer_type H,
   «have» (H.local_pp_name ++ "mul" : name) ``(%%e*%%l = %%e*%%r) ``(congr_arg (λ x, %%e*x) %%H),
   when clear_hyp.is_some (tactic.clear H)
| _ := tactic.fail "mul_left_bis takes exactly one location"
```

## Mario's backtick cheat sheet

This section is a direct compilation of messages from Mario on Zulip.

* `` `my.name `` is the way to refer to a name. It is essentially a form of string quoting; no checks are done besides parsing dots into namespaced names
<<<<<<< HEAD
* ``` ``some ``` does name resolution at parse time, so it expands to  `` `option.some `` and will error if the given name doesn't exist
=======
* ``` ``some ``` does name resolution at parse time, so this example expands to  `` `option.some `` and will error if the given name doesn't exist
>>>>>>> 3a83c810
* `` `(my expr) `` constructs an expression at parse time, resolving what it can in the current (of the tactic) namespace
* ``` ``(my pexpr) ``` constructs a pre-expression at parse time, resolving in the current (of the tactic) namespace
* ```` ```(my pexpr) ```` constructs a pexpr, but defers resolution to run time (of the tactic), meaning that any references will be resolved in the namespace of the begin end block of the user, rather than the tactic itself
* `%%`: This is called anti-quotation, and is supported in all the expr and pexpr quoting expressions `` `(expr) ``, ``` ``(pexpr) ```, ```` ```(pexpr) ````, as well as `` `[tacs] ``. Wherever an expression is expected inside one of these quoting constructs, you can use `%%e` instead, where `e` has type `expr` in the outer context of the tactic, and it will be spliced into the constructed expr/pexpr/etc. For example, if `a b : expr` then  `` `(%%a + %%b) `` is of type `expr`
* `` `[tac...] `` is exactly the same as `begin tac... end` in the sense that it parses tac... using the interactive mode parser, but instead of evaluating the tactic to produce a term, it just wraps up the list of tactics as a single tactic of type tactic unit. This is useful for writing "macros" or light-weight tactic writing


Also worth mentioning are expr pattern matches, which have the same syntax
like `` `(%%a + %%b) ``. These can be used in the pattern position of a match or on
the left side of a `←` in do notation, and will destruct an expression and
<<<<<<< HEAD
bind the antiquoted variables.
For example, if `e` is an expression then `` do `(%%a = %%b) ← return e, ... `` will check that `e` is an equality, and bind the LHS and RHS to `a` and `b` (of type `expr`), and if it is not an equality the tactic will fail.
=======
bind the antiquoted variables
For example, if e is an expression then do `` `(%%a = %%b) ← return e, ... `` will check that e is an equality, and bind the LHS and RHS to a and b (of type expr), and if it is not an equality the tactic will fail
>>>>>>> 3a83c810

## Monadic symbols cheat sheet

Coming soon...<|MERGE_RESOLUTION|>--- conflicted
+++ resolved
@@ -220,11 +220,8 @@
 Bonus question: what if we remove the brackets? Will it still
 type-check? If yes, will the resulting tactic be the same?
 
-<<<<<<< HEAD
-## Monadic loops
-=======
+
 ##  Monadic loops
->>>>>>> 3a83c810
 
 A crucial tool of imperative programming is loops, so monads must
 emulate this. We already know from usual Lean that `list.map` and
@@ -297,11 +294,8 @@
 ```
 A last remark about the above tactic: the names `` `h₁ `` and `` `h₂ `` are resolved when the tactic is executed. In order to trigger name resolution when
 the tactic is parsed, one should use double-backtick, as in ``` ``h₁ ```. Of course
-<<<<<<< HEAD
+
 in the above context, that would trigger an error since nothing named `h₁` is
-=======
-in the above context, that would trigger an error since nothing name `h₁` is
->>>>>>> 3a83c810
 in sight at tactic parsing time. But it can be useful in other cases.
 
 ## Tactic arguments parsing
@@ -422,11 +416,8 @@
 This section is a direct compilation of messages from Mario on Zulip.
 
 * `` `my.name `` is the way to refer to a name. It is essentially a form of string quoting; no checks are done besides parsing dots into namespaced names
-<<<<<<< HEAD
-* ``` ``some ``` does name resolution at parse time, so it expands to  `` `option.some `` and will error if the given name doesn't exist
-=======
+
 * ``` ``some ``` does name resolution at parse time, so this example expands to  `` `option.some `` and will error if the given name doesn't exist
->>>>>>> 3a83c810
 * `` `(my expr) `` constructs an expression at parse time, resolving what it can in the current (of the tactic) namespace
 * ``` ``(my pexpr) ``` constructs a pre-expression at parse time, resolving in the current (of the tactic) namespace
 * ```` ```(my pexpr) ```` constructs a pexpr, but defers resolution to run time (of the tactic), meaning that any references will be resolved in the namespace of the begin end block of the user, rather than the tactic itself
@@ -437,13 +428,8 @@
 Also worth mentioning are expr pattern matches, which have the same syntax
 like `` `(%%a + %%b) ``. These can be used in the pattern position of a match or on
 the left side of a `←` in do notation, and will destruct an expression and
-<<<<<<< HEAD
 bind the antiquoted variables.
 For example, if `e` is an expression then `` do `(%%a = %%b) ← return e, ... `` will check that `e` is an equality, and bind the LHS and RHS to `a` and `b` (of type `expr`), and if it is not an equality the tactic will fail.
-=======
-bind the antiquoted variables
-For example, if e is an expression then do `` `(%%a = %%b) ← return e, ... `` will check that e is an equality, and bind the LHS and RHS to a and b (of type expr), and if it is not an equality the tactic will fail
->>>>>>> 3a83c810
 
 ## Monadic symbols cheat sheet
 
