--- conflicted
+++ resolved
@@ -1882,12 +1882,6 @@
   eprint        = {arXiv:1910.05934}
 }
 
-<<<<<<< HEAD
-@misc{           welzl_garter,
-  author       = {Emo Welzl and Bernd G\"{a}rtner},
-  title        = {Cone Programming},
-  url          = {https://ti.inf.ethz.ch/ew/lehre/ApproxSDP09/notes/conelp.pdf}
-=======
 @book{            weidmann_linear,
   author        = {Weidmann, Joachim},
   title         = {Linear operators in {H}ilbert spaces},
@@ -1898,7 +1892,12 @@
   publisher     = {Springer},
   year          = {1980},
   pages         = {xiii+402},
->>>>>>> 7362d50a
+}
+
+@misc{           welzl_garter,
+  author       = {Emo Welzl and Bernd G\"{a}rtner},
+  title        = {Cone Programming},
+  url          = {https://ti.inf.ethz.ch/ew/lehre/ApproxSDP09/notes/conelp.pdf}
 }
 
 @TechReport{      zaanen1966,
