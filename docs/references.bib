--- conflicted
+++ resolved
@@ -545,7 +545,6 @@
       primaryClass={math.AG}
 }
 
-<<<<<<< HEAD
 @Article{Hall1935,
   author    = {P. Hall},
   journal   = {Journal of the London Mathematical Society},
@@ -566,7 +565,8 @@
   eprintclass = {math.CO},
   eprinttype  = {arXiv},
   keywords    = {math.CO, cs.LO, 05-04 (Primary) 05C70, 68R05 (Secondary)},
-=======
+}
+
 @book {MR1237403,
     AUTHOR = {Lidl, R. and Mullen, G. L. and Turnwald, G.},
      TITLE = {Dickson polynomials},
@@ -580,7 +580,6 @@
    MRCLASS = {11T06 (12E05 13B25 33C80 94A60)},
   MRNUMBER = {1237403},
 MRREVIEWER = {S. D. Cohen}
->>>>>>> 1ad29d69
 }
 
 @misc{ponton2020chebyshev,
