--- conflicted
+++ resolved
@@ -481,7 +481,6 @@
   year={last updated 2018},
 }
 
-<<<<<<< HEAD
 @book{EinsiedlerWard2017,
   author = {Einsiedler, Manfred and Ward, Thomas},
   title = {Functional Analysis, Spectral Theory, and Applications},
@@ -490,12 +489,6 @@
   doi = {10.1007/978-3-319-58540-6},
 }
 
-@book{MM92
-  title={Sheaves in geometry and logic: A first introduction to topos theory},
-  author={MacLane, Saunders and Moerdijk, Ieke},
-  year={1992},
-  publisher={Springer Science \& Business Media}
-=======
 @book{Elephant,
   title={Sketches of an Elephant – A Topos Theory Compendium},
   author={Peter Johnstone},
@@ -511,5 +504,4 @@
      PAGES = {130},
    MRCLASS = {10.65 (12.00)},
   MRNUMBER = {0215808},
->>>>>>> a6498516
 }