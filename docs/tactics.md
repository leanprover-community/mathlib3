# Mathlib tactics #

In addition to [core tactics](https://leanprover.github.io/reference/tactics.html),
mathlib provides a number of specific interactive tactics and commands.
Here we document the mostly commonly used ones.

### tfae

The `tfae` tactic suite is a set of tactics that help with proving that certain
propositions are equivalent.
In `data/list/basic.lean` there is a section devoted to propositions of the
form
```lean
tfae [p1, p2, ..., pn]
```
where `p1`, `p2`, through, `pn` are terms of type `Prop`.
This proposition asserts that all the `pi` are pairwise equivalent.
There are results that allow to extract the equivalence
of two propositions `pi` and `pj`.

To prove a goal of the form `tfae [p1, p2, ..., pn]`, there are two
tactics.  The first tactic is `tfae_have`.  As an argument it takes an
expression of the form `i arrow j`, where `i` and `j` are two positive
natural numbers, and `arrow` is an arrow such as `→`, `->`, `←`, `<-`,
`↔`, or `<->`.  The tactic `tfae_have : i arrow j` sets up a subgoal in
which the user has to prove the equivalence (or implication) of `pi` and `pj`.

The remaining tactic, `tfae_finish`, is a finishing tactic. It
collects all implications and equivalences from the local context and
computes their transitive closure to close the
main goal.

`tfae_have` and `tfae_finish` can be used together in a proof as
follows:

```lean
example (a b c d : Prop) : tfae [a,b,c,d] :=
begin
  tfae_have : 3 → 1,
  { /- prove c → a -/ },
  tfae_have : 2 → 3,
  { /- prove b → c -/ },
  tfae_have : 2 ← 1,
  { /- prove a → b -/ },
  tfae_have : 4 ↔ 2,
  { /- prove d ↔ b -/ },
    -- a b c d : Prop,
    -- tfae_3_to_1 : c → a,
    -- tfae_2_to_3 : b → c,
    -- tfae_1_to_2 : a → b,
    -- tfae_4_iff_2 : d ↔ b
    -- ⊢ tfae [a, b, c, d]
  tfae_finish,
end
```

### rcases

The `rcases` tactic is the same as `cases`, but with more flexibility in the
`with` pattern syntax to allow for recursive case splitting. The pattern syntax
uses the following recursive grammar:

```lean
patt ::= (patt_list "|")* patt_list
patt_list ::= id | "_" | "⟨" (patt ",")* patt "⟩"
```

A pattern like `⟨a, b, c⟩ | ⟨d, e⟩` will do a split over the inductive
datatype, naming the first three parameters of the first constructor as
`a,b,c` and the first two of the second constructor `d,e`. If the list
is not as long as the number of arguments to the constructor or the
number of constructors, the remaining variables will be automatically
named. If there are nested brackets such as `⟨⟨a⟩, b | c⟩ | d` then
these will cause more case splits as necessary. If there are too many
arguments, such as `⟨a, b, c⟩` for splitting on `∃ x, ∃ y, p x`, then it
will be treated as `⟨a, ⟨b, c⟩⟩`, splitting the last parameter as
necessary.

`rcases` also has special support for quotient types: quotient induction into Prop works like
matching on the constructor `quot.mk`.

`rcases? e` will perform case splits on `e` in the same way as `rcases e`,
but rather than accepting a pattern, it does a maximal cases and prints the
pattern that would produce this case splitting. The default maximum depth is 5,
but this can be modified with `rcases? e : n`.

### rintro

The `rintro` tactic is a combination of the `intros` tactic with `rcases` to
allow for destructuring patterns while introducing variables. See `rcases` for
a description of supported patterns. For example, `rintros (a | ⟨b, c⟩) ⟨d, e⟩`
will introduce two variables, and then do case splits on both of them producing
two subgoals, one with variables `a d e` and the other with `b c d e`.

`rintro?` will introduce and case split on variables in the same way as
`rintro`, but will also print the `rintro` invocation that would have the same
result. Like `rcases?`, `rintro? : n` allows for modifying the
depth of splitting; the default is 5.

### simpa

This is a "finishing" tactic modification of `simp`. It has two forms.

* `simpa [rules, ...] using e` will simplify the goal and the type of
  `e` using `rules`, then try to close the goal using `e`.

  Simplifying the type of `e` makes it more likely to match the goal
  (which has also been simplified). This construction also tends to be
  more robust under changes to the simp lemma set.

* `simpa [rules, ...]` will simplify the goal and the type of a
  hypothesis `this` if present in the context, then try to close the goal using
  the `assumption` tactic.

### replace

Acts like `have`, but removes a hypothesis with the same name as
this one. For example if the state is `h : p ⊢ goal` and `f : p → q`,
then after `replace h := f h` the goal will be `h : q ⊢ goal`,
where `have h := f h` would result in the state `h : p, h : q ⊢ goal`.
This can be used to simulate the `specialize` and `apply at` tactics
of Coq.

### elide/unelide

The `elide n (at ...)` tactic hides all subterms of the target goal or hypotheses
beyond depth `n` by replacing them with `hidden`, which is a variant
on the identity function. (Tactics should still mostly be able to see
through the abbreviation, but if you want to unhide the term you can use
`unelide`.)

The `unelide (at ...)` tactic removes all `hidden` subterms in the target
types (usually added by `elide`).

### finish/clarify/safe

These tactics do straightforward things: they call the simplifier, split conjunctive assumptions,
eliminate existential quantifiers on the left, and look for contradictions. They rely on ematching
and congruence closure to try to finish off a goal at the end.

The procedures *do* split on disjunctions and recreate the smt state for each terminal call, so
they are only meant to be used on small, straightforward problems.

* finish:  solves the goal or fails
* clarify: makes as much progress as possible while not leaving more than one goal
* safe:    splits freely, finishes off whatever subgoals it can, and leaves the rest

All accept an optional list of simplifier rules, typically definitions that should be expanded.
(The equations and identities should not refer to the local context.)

### ring

Evaluate expressions in the language of (semi-)rings.
Based on [Proving Equalities in a Commutative Ring Done Right in Coq](http://www.cs.ru.nl/~freek/courses/tt-2014/read/10.1.1.61.3041.pdf) by Benjamin Grégoire and Assia Mahboubi.

### congr'

Same as the `congr` tactic, but takes an optional argument which gives
the depth of recursive applications. This is useful when `congr`
is too aggressive in breaking down the goal. For example, given
`⊢ f (g (x + y)) = f (g (y + x))`, `congr'` produces the goals `⊢ x = y`
and `⊢ y = x`, while `congr' 2` produces the intended `⊢ x + y = y + x`.
If, at any point, a subgoal matches a hypothesis then the subgoal will be closed.

### convert

The `exact e` and `refine e` tactics require a term `e` whose type is
definitionally equal to the goal. `convert e` is similar to `refine
e`, but the type of `e` is not required to exactly match the
goal. Instead, new goals are created for differences between the type
of `e` and the goal. For example, in the proof state

```lean
n : ℕ,
e : prime (2 * n + 1)
⊢ prime (n + n + 1)
```

the tactic `convert e` will change the goal to

```lean
⊢ n + n = 2 * n
```

In this example, the new goal can be solved using `ring`.

The syntax `convert ← e` will reverse the direction of the new goals
(producing `⊢ 2 * n = n + n` in this example).

Internally, `convert e` works by creating a new goal asserting that
the goal equals the type of `e`, then simplifying it using
`congr'`. The syntax `convert e using n` can be used to control the
depth of matching (like `congr' n`). In the example, `convert e using
1` would produce a new goal `⊢ n + n + 1 = 2 * n + 1`.

### unfold_coes

Unfold coercion-related definitions

### Instance cache tactics

For performance reasons, Lean does not automatically update its database
of class instances during a proof. The group of tactics described below
helps forcing such updates. For a simple (but very artificial) example,
consider the function `default` from the core library. It has type
`Π (α : Sort u) [inhabited α], α`, so one can use `default α` only if Lean
can find a registered instance of `inhabited α`. Because the database of
such instance is not automatically updated during a proof, the following
attempt won't work (Lean will not pick up the instance from the local
context):
```lean
def my_id (α : Type) : α → α :=
begin
  intro x,
  have : inhabited α := ⟨x⟩,
  exact default α, -- Won't work!
end
```
However, it will work, producing the identity function, if one replaces have by its variant `haveI` described below.

* `resetI`: Reset the instance cache. This allows any instances
  currently in the context to be used in typeclass inference.

* `unfreezeI`: Unfreeze local instances, which allows us to revert
  instances in the context

* `introI`/`introsI`: `intro`/`intros` followed by `resetI`. Like
  `intro`/`intros`, but uses the introduced variable in typeclass inference.

* `haveI`/`letI`: `have`/`let` followed by `resetI`. Used to add typeclasses
  to the context so that they can be used in typeclass inference. The syntax
  `haveI := <proof>` and `haveI : t := <proof>` is supported, but
  `haveI : t, from _` and `haveI : t, { <proof> }` are not; in these cases
  use `have : t, { <proof> }, resetI` directly).

* `exactI`: `resetI` followed by `exact`. Like `exact`, but uses all
  variables in the context for typeclass inference.

### library_search

`library_search` is a tactic to identify existing lemmas in the library. It tries to close the
current goal by applying a lemma from the library, then discharging any new goals using
`solve_by_elim`.

Typical usage is:
```
example (n m k : ℕ) : n * (m - k) = n * m - n * k :=
by library_search -- exact nat.mul_sub_left_distrib n m k
```

`library_search` prints a trace message showing the proof it found, shown above as a comment.
Typically you will then copy and paste this proof, replacing the call to `library_search`.

### find

The `find` command from `tactic.find` allows to find lemmas using
pattern matching. For instance:

```lean
import tactic.find

#find _ + _ = _ + _
#find (_ : ℕ) + _ = _ + _
```

### solve_by_elim

The tactic `solve_by_elim` repeatedly applies assumptions to the current goal, and succeeds if this eventually discharges the main goal.
```lean
solve_by_elim { discharger := `[cc] }
```
also attempts to discharge the goal using congruence closure before each round of applying assumptions.

`solve_by_elim*` tries to solve all goals together, using backtracking if a solution for one goal
makes other goals impossible.

By default `solve_by_elim` also applies `congr_fun` and `congr_arg` against the goal.

The assumptions can be modified with similar syntax as for `simp`:
* `solve_by_elim [h₁, h₂, ..., hᵣ]` also applies the named lemmas (or all lemmas tagged with the named
attributes).
* `solve_by_elim only [h₁, h₂, ..., hᵣ]` does not include the local context, `congr_fun`, or `congr_arg`
unless they are explicitly included.
* `solve_by_elim [-id_1, ... -id_n]` uses the default assumptions, removing the specified ones.

### ext1 / ext

 * `ext1 id` selects and apply one extensionality lemma (with
    attribute `extensionality`), using `id`, if provided, to name a
    local constant introduced by the lemma. If `id` is omitted, the
    local constant is named automatically, as per `intro`.

 * `ext` applies as many extensionality lemmas as possible;
 * `ext ids`, with `ids` a list of identifiers, finds extentionality
    and applies them until it runs out of identifiers in `ids` to name
    the local constants.

When trying to prove:

  ```lean
  α β : Type,
  f g : α → set β
  ⊢ f = g
  ```

applying `ext x y` yields:

  ```lean
  α β : Type,
  f g : α → set β,
  x : α,
  y : β
  ⊢ y ∈ f x ↔ y ∈ g x
  ```

by applying functional extensionality and set extensionality.

A maximum depth can be provided with `ext x y z : 3`.

### The `extensionality` attribute

 Tag lemmas of the form:

 ```lean
 @[extensionality]
 lemma my_collection.ext (a b : my_collection)
   (h : ∀ x, a.lookup x = b.lookup y) :
   a = b := ...
 ```

 The attribute indexes extensionality lemma using the type of the
 objects (i.e. `my_collection`) which it gets from the statement of
 the lemma.  In some cases, the same lemma can be used to state the
 extensionality of multiple types that are definitionally equivalent.

 ```lean
 attribute [extensionality [(→),thunk,stream]] funext
 ```

 Those parameters are cumulative. The following are equivalent:

 ```lean
 attribute [extensionality [(→),thunk]] funext
 attribute [extensionality [stream]] funext
 ```

 and

 ```lean
 attribute [extensionality [(→),thunk,stream]] funext
 ```

 One removes type names from the list for one lemma with:

 ```lean
 attribute [extensionality [-stream,-thunk]] funext
 ```

 Finally, the following:

 ```lean
 @[extensionality]
 lemma my_collection.ext (a b : my_collection)
   (h : ∀ x, a.lookup x = b.lookup y) :
   a = b := ...
 ```

 is equivalent to

 ```lean
 @[extensionality *]
 lemma my_collection.ext (a b : my_collection)
   (h : ∀ x, a.lookup x = b.lookup y) :
   a = b := ...
 ```

 The `*` parameter indicates to simply infer the
 type from the lemma's statement.

 This allows us specify type synonyms along with the type
 that referred to in the lemma statement.

 ```lean
 @[extensionality [*,my_type_synonym]]
 lemma my_collection.ext (a b : my_collection)
   (h : ∀ x, a.lookup x = b.lookup y) :
   a = b := ...
 ```

### refine_struct

`refine_struct { .. }` acts like `refine` but works only with structure instance
literals. It creates a goal for each missing field and tags it with the name of the
field so that `have_field` can be used to generically refer to the field currently
being refined.

As an example, we can use `refine_struct` to automate the construction semigroup
instances:

```lean
refine_struct ( { .. } : semigroup α ),
-- case semigroup, mul
-- α : Type u,
-- ⊢ α → α → α

-- case semigroup, mul_assoc
-- α : Type u,
-- ⊢ ∀ (a b c : α), a * b * c = a * (b * c)
```

`have_field`, used after `refine_struct _` poses `field` as a local constant
with the type of the field of the current goal:

```lean
refine_struct ({ .. } : semigroup α),
{ have_field, ... },
{ have_field, ... },
```
behaves like
```lean
refine_struct ({ .. } : semigroup α),
{ have field := @semigroup.mul, ... },
{ have field := @semigroup.mul_assoc, ... },
```

### apply_rules

`apply_rules hs n` applies the list of lemmas `hs` and `assumption` on the
first goal and the resulting subgoals, iteratively, at most `n` times.
`n` is optional, equal to 50 by default.
`hs` can contain user attributes: in this case all theorems with this
attribute are added to the list of rules.

For instance:

```lean
@[user_attribute]
meta def mono_rules : user_attribute :=
{ name := `mono_rules,
  descr := "lemmas usable to prove monotonicity" }

attribute [mono_rules] add_le_add mul_le_mul_of_nonneg_right

lemma my_test {a b c d e : real} (h1 : a ≤ b) (h2 : c ≤ d) (h3 : 0 ≤ e) :
a + c * e + a + c + 0 ≤ b + d * e + b + d + e :=
-- any of the following lines solve the goal:
add_le_add (add_le_add (add_le_add (add_le_add h1 (mul_le_mul_of_nonneg_right h2 h3)) h1 ) h2) h3
by apply_rules [add_le_add, mul_le_mul_of_nonneg_right]
by apply_rules [mono_rules]
by apply_rules mono_rules
```

### h_generalize

`h_generalize Hx : e == x` matches on `cast _ e` in the goal and replaces it with
`x`. It also adds `Hx : e == x` as an assumption. If `cast _ e` appears multiple
times (not necessarily with the same proof), they are all replaced by `x`. `cast`
`eq.mp`, `eq.mpr`, `eq.subst`, `eq.substr`, `eq.rec` and `eq.rec_on` are all treated
as casts.

 - `h_generalize Hx : e == x with h` adds hypothesis `α = β` with `e : α, x : β`;
 - `h_generalize Hx : e == x with _` chooses automatically chooses the name of
    assumption `α = β`;
  - `h_generalize! Hx : e == x` reverts `Hx`;
  - when `Hx` is omitted, assumption `Hx : e == x` is not added.

### pi_instance

`pi_instance` constructs an instance of `my_class (Π i : I, f i)`
where we know `Π i, my_class (f i)`. If an order relation is required,
it defaults to `pi.partial_order`. Any field of the instance that
`pi_instance` cannot construct is left untouched and generated as a
new goal.

### assoc_rewrite

`assoc_rewrite [h₀, ← h₁] at ⊢ h₂` behaves like
`rewrite [h₀, ← h₁] at ⊢ h₂` with the exception that associativity is
used implicitly to make rewriting possible.

### restate_axiom

`restate_axiom` makes a new copy of a structure field, first definitionally simplifying the type.
This is useful to remove `auto_param` or `opt_param` from the statement.

As an example, we have:
```lean
structure A :=
(x : ℕ)
(a' : x = 1 . skip)

example (z : A) : z.x = 1 := by rw A.a' -- rewrite tactic failed, lemma is not an equality nor a iff

restate_axiom A.a'
example (z : A) : z.x = 1 := by rw A.a
```

By default, `restate_axiom` names the new lemma by removing a trailing `'`, or otherwise appending
`_lemma` if there is no trailing `'`. You can also give `restate_axiom` a second argument to
specify the new name, as in
```lean
restate_axiom A.a f
example (z : A) : z.x = 1 := by rw A.f
```

### def_replacer

`def_replacer foo` sets up a stub definition `foo : tactic unit`, which can
effectively be defined and re-defined later, by tagging definitions with `@[foo]`.

- `@[foo] meta def foo_1 : tactic unit := ...` replaces the current definition of `foo`.
- `@[foo] meta def foo_2 (old : tactic unit) : tactic unit := ...` replaces the current
  definition of `foo`, and provides access to the previous definition via `old`.
  (The argument can also be an `option (tactic unit)`, which is provided as `none` if
  this is the first definition tagged with `@[foo]` since `def_replacer` was invoked.)

`def_replacer foo : α → β → tactic γ` allows the specification of a replacer with
custom input and output types. In this case all subsequent redefinitions must have the
same type, or the type `α → β → tactic γ → tactic γ` or
`α → β → option (tactic γ) → tactic γ` analogously to the previous cases.

### tidy

`tidy` attempts to use a variety of conservative tactics to solve the goals.
In particular, `tidy` uses the `chain` tactic to repeatedly apply a list of tactics to
the goal and recursively on new goals, until no tactic makes further progress.

`tidy` can report the tactic script it found using `tidy?`. As an example
```lean
example : ∀ x : unit, x = unit.star :=
begin
  tidy? -- Prints the trace message: "intros x, exact dec_trivial"
end
```

The default list of tactics can be found by looking up the definition of
[`default_tidy_tactics`](https://github.com/leanprover/mathlib/blob/master/tactic/tidy.lean).

This list can be overriden using `tidy { tactics :=  ... }`. (The list must be a list of
`tactic string`, so that `tidy?` can report a usable tactic script.)

### linarith

`linarith` attempts to find a contradiction between hypotheses that are linear (in)equalities.
Equivalently, it can prove a linear inequality by assuming its negation and proving `false`.

In theory, `linarith` should prove any goal that is true in the theory of linear arithmetic over the rationals. While there is some special handling for non-dense orders like `nat` and `int`, this tactic is not complete for these theories and will not prove every true goal.

An example:
```lean
example (x y z : ℚ) (h1 : 2*x  < 3*y) (h2 : -4*x + 2*z < 0)
        (h3 : 12*y - 4* z < 0)  : false :=
by linarith
```

`linarith` will use all appropriate hypotheses and the negation of the goal, if applicable.

`linarith h1 h2 h3` will ohly use the local hypotheses `h1`, `h2`, `h3`.

`linarith using [t1, t2, t3]` will add `t1`, `t2`, `t3` to the local context and then run
`linarith`.

`linarith {discharger := tac, restrict_type := tp, exfalso := ff}` takes a config object with three optional
arguments.
* `discharger` specifies a tactic to be used for reducing an algebraic equation in the
proof stage. The default is `ring`. Other options currently include `ring SOP` or `simp` for basic
problems.
* `restrict_type` will only use hypotheses that are inequalities over `tp`. This is useful
if you have e.g. both integer and rational valued inequalities in the local context, which can
sometimes confuse the tactic.
* If `exfalso` is false, `linarith` will fail when the goal is neither an inequality nor `false`. (True by default.)

### choose

`choose a b h using hyp` takes an hypothesis `hyp` of the form
`∀ (x : X) (y : Y), ∃ (a : A) (b : B), P x y a b` for some `P : X → Y → A → B → Prop` and outputs
into context a function `a : X → Y → A`, `b : X → Y → B` and a proposition `h` stating
`∀ (x : X) (y : Y), P x y (a x y) (b x y)`. It presumably also works with dependent versions.

Example:

```lean
example (h : ∀n m : ℕ, ∃i j, m = n + i ∨ m + j = n) : true :=
begin
  choose i j h using h,
  guard_hyp i := ℕ → ℕ → ℕ,
  guard_hyp j := ℕ → ℕ → ℕ,
  guard_hyp h := ∀ (n m : ℕ), m = n + i n m ∨ m + j n m = n,
  trivial
end
```

### squeeze_simp / squeeze_simpa

`squeeze_simp` and `squeeze_simpa` perform the same task with
the difference that `squeeze_simp` relates to `simp` while
`squeeze_simpa` relates to `simpa`. The following applies to both
`squeeze_simp` and `squeeze_simpa`.

`squeeze_simp` behaves like `simp` (including all its arguments)
and prints a `simp only` invokation to skip the search through the
`simp` lemma list.

For instance, the following is easily solved with `simp`:

```lean
example : 0 + 1 = 1 + 0 := by simp
```

To guide the proof search and speed it up, we may replace `simp`
with `squeeze_simp`:

```lean
example : 0 + 1 = 1 + 0 := by squeeze_simp
-- prints: simp only [add_zero, eq_self_iff_true, zero_add]
```

`squeeze_simp` suggests a replacement which we can use instead of
`squeeze_simp`.

```lean
example : 0 + 1 = 1 + 0 := by simp only [add_zero, eq_self_iff_true, zero_add]
```

`squeeze_simp only` prints nothing as it already skips the `simp` list.

This tactic is useful for speeding up the compilation of a complete file.
Steps:

   1. search and replace ` simp` with ` squeeze_simp` (the space helps avoid the
      replacement of `simp` in `@[simp]`) throughout the file.
   2. Starting at the beginning of the file, go to each printout in turn, copy
      the suggestion in place of `squeeze_simp`.
   3. after all the suggestions were applied, search and replace `squeeze_simp` with
      `simp` to remove the occurrences of `squeeze_simp` that did not produce a suggestion.

Known limitation(s):
  * in cases where `squeeze_simp` is used after a `;` (e.g. `cases x; squeeze_simp`),
    `squeeze_simp` will produce as many suggestions as the number of goals it is applied to.
    It is likely that none of the suggestion is a good replacement but they can all be
    combined by concatenating their list of lemmas.

### fin_cases
`fin_cases h` performs case analysis on a hypothesis of the form
1) `h : A`, where `[fintype A]` is available, or
2) `h ∈ A`, where `A : finset X`, `A : multiset X` or `A : list X`.

`fin_cases *` performs case analysis on all suitable hypotheses.

As an example, in
```
example (f : ℕ → Prop) (p : fin 3) (h0 : f 0) (h1 : f 1) (h2 : f 2) : f p.val :=
begin
  fin_cases p; simp,
  all_goals { assumption }
end
```
after `fin_cases p; simp`, there are three goals, `f 0`, `f 1`, and `f 2`.

### conv
The `conv` tactic is built-in to lean. Currently mathlib additionally provides
   * `erw`,
   * `ring` and `ring2`, and
   * `norm_num`
inside `conv` blocks. Also, as a shorthand `conv_lhs` and `conv_rhs`
are provided, so that
```
example : 0 + 0 = 0 :=
begin
  conv_lhs {simp}
end
```
just means
```
example : 0 + 0 = 0 :=
begin
  conv {to_lhs, simp}
end
```
and likewise for `to_rhs`.

### mono

- `mono` applies a monotonicity rule.
- `mono*` applies monotonicity rules repetitively.
- `mono with x ≤ y` or `mono with [0 ≤ x,0 ≤ y]` creates an assertion for the listed
  propositions. Those help to select the right monotonicity rule.
- `mono left` or `mono right` is useful when proving strict orderings:
   for `x + y < w + z` could be broken down into either
    - left:  `x ≤ w` and `y < z` or
    - right: `x < w` and `y ≤ z`

To use it, first import `tactic.monotonicity`.

Here is an example of mono:

```lean
example (x y z k : ℤ)
  (h : 3 ≤ (4 : ℤ))
  (h' : z ≤ y) :
  (k + 3 + x) - y ≤ (k + 4 + x) - z :=
begin
  mono, -- unfold `(-)`, apply add_le_add
  { -- ⊢ k + 3 + x ≤ k + 4 + x
    mono, -- apply add_le_add, refl
    -- ⊢ k + 3 ≤ k + 4
    mono },
  { -- ⊢ -y ≤ -z
    mono /- apply neg_le_neg -/ }
end
```

More succinctly, we can prove the same goal as:

```lean
example (x y z k : ℤ)
  (h : 3 ≤ (4 : ℤ))
  (h' : z ≤ y) :
  (k + 3 + x) - y ≤ (k + 4 + x) - z :=
by mono*
```

### ac_mono

`ac_mono` reduces the `f x ⊑ f y`, for some relation `⊑` and a
monotonic function `f` to `x ≺ y`.

`ac_mono*` unwraps monotonic functions until it can't.

`ac_mono^k`, for some literal number `k` applies monotonicity `k`
times.

`ac_mono h`, with `h` a hypothesis, unwraps monotonic functions and
uses `h` to solve the remaining goal. Can be combined with `*` or `^k`:
`ac_mono* h`

`ac_mono : p` asserts `p` and uses it to discharge the goal result
unwrapping a series of monotonic functions. Can be combined with * or
^k: `ac_mono* : p`

In the case where `f` is an associative or commutative operator,
`ac_mono` will consider any possible permutation of its arguments and
use the one the minimizes the difference between the left-hand side
and the right-hand side.

To use it, first import `tactic.monotonicity`.

`ac_mono` can be used as follows:

```lean
example (x y z k m n : ℕ)
  (h₀ : z ≥ 0)
  (h₁ : x ≤ y) :
  (m + x + n) * z + k ≤ z * (y + n + m) + k :=
begin
  ac_mono,
  -- ⊢ (m + x + n) * z ≤ z * (y + n + m)
  ac_mono,
  -- ⊢ m + x + n ≤ y + n + m
  ac_mono,
end
```

As with `mono*`, `ac_mono*` solves the goal in one go and so does
`ac_mono* h₁`. The latter syntax becomes especially interesting in the
following example:

```lean
example (x y z k m n : ℕ)
  (h₀ : z ≥ 0)
  (h₁ : m + x + n ≤ y + n + m) :
  (m + x + n) * z + k ≤ z * (y + n + m) + k :=
by ac_mono* h₁.
```

By giving `ac_mono` the assumption `h₁`, we are asking `ac_refl` to
stop earlier than it would normally would.

### use
Similar to `existsi`. `use x` will instantiate the first term of an `∃` or `Σ` goal with `x`.
Unlike `existsi`, `x` is elaborated with respect to the expected type.
Equivalent to `refine ⟨x, _⟩`.

`use` will alternatively take a list of terms `[x0, ..., xn]`.

Examples:

```lean
example (α : Type) : ∃ S : set α, S = S :=
by use ∅

example : ∃ x : ℤ, x = x :=
by use 42

example : ∃ a b c : ℤ, a + b + c = 6 :=
by use [1, 2, 3]

example : ∃ p : ℤ × ℤ, p.1 = 1 :=
by use ⟨1, 42⟩
```

### clear_aux_decl

`clear_aux_decl` clears every `aux_decl` in the local context for the current goal.
This includes the induction hypothesis when using the equation compiler and
`_let_match` and `_fun_match`.

It is useful when using a tactic such as `finish`, `simp *` or `subst` that may use these
auxiliary declarations, and produce an error saying the recursion is not well founded.

```lean
example (n m : ℕ) (h₁ : n = m) (h₂ : ∃ a : ℕ, a = n ∧ a = m) : 2 * m = 2 * n :=
let ⟨a, ha⟩ := h₂ in
begin
  clear_aux_decl, -- subst will fail without this line
  subst h₁
end

example (x y : ℕ) (h₁ : ∃ n : ℕ, n * 1 = 2) (h₂ : 1 + 1 = 2 → x * 1 = y) : x = y :=
let ⟨n, hn⟩ := h₁ in
begin
  clear_aux_decl, -- finish produces an error without this line
  finish
end
```
### set

`set a := t with h` is a variant of `let a := t`. It adds the hypothesis `h : a = t` to the local context and replaces `t` with `a` everywhere it can.

`set a := t with ←h` will add `h : t = a` instead.

`set! a := t with h` does not do any replacing.

```lean
example (x : ℕ) (h : x = 3)  : x + x + x = 9 :=
begin
  set y := x with ←h_xy,
/-
x : ℕ,
y : ℕ := x,
h_xy : x = y,
h : y = 3
⊢ y + y + y = 9
-/
end
```

### omega

`omega` attempts to discharge goals in the quantifier-free fragment of linear integer and natural number arithmetic using the Omega test. In other words, the core procedure of `omega` works with goals of the form
```lean
∀ x₁, ... ∀ xₖ, P
```
where `x₁, ... xₖ` are integer (resp. natural number) variables, and `P` is a quantifier-free formula of linear integer (resp. natural number) arithmetic. For instance:
```lean
example : ∀ (x y : int), (x ≤ 5 ∧ y ≤ 3) → x + y ≤ 8 := by omega
```
By default, `omega` tries to guess the correct domain by looking at the goal and hypotheses, and then reverts all relevant hypotheses and variables (e.g., all variables of type `nat` and `Prop`s in linear natural number arithmetic, if the domain was determined to be `nat`) to universally close the goal before calling the main procedure. Therefore, `omega` will often work even if the goal is not in the above form:
```lean
example (x y : nat) (h : 2 * x + 1 = 2 * y) : false := by omega
```
But this behaviour is not always optimal, since it may revert irrelevant hypotheses or incorrectly guess the domain. Use `omega manual` to disable automatic reverts, and `omega int` or `omega nat` to specify the domain.
```lean
example (x y z w : int) (h1 : 3 * y ≥ x) (h2 : z > 19 * w) : 3 * x ≤ 9 * y :=
by {revert h1 x y, omega manual}

example (i : int) (n : nat) (h1 : i = 0) (h2 : n < n) : false := by omega nat

example (n : nat) (h1 : n < 34) (i : int) (h2 : i * 9 = -72) : i = -8 :=
by {revert h2 i, omega manual int}
```
`omega` handles `nat` subtraction by repeatedly rewriting goals of the form `P[t-s]` into `P[x] ∧ (t = s + x ∨ (t ≤ s ∧ x = 0))`, where `x` is fresh. This means that each (distinct) occurrence of subtraction will cause the goal size to double during DNF transformation.

`omega` implements the real shadow step of the Omega test, but not the dark and gray shadows. Therefore, it should (in principle) succeed whenever the negation of the goal has no real solution, but it may fail if a real solution exists, even if there is no integer/natural number solution.

### push_neg

This tactic pushes negations inside expressions. For instance, given an assumption
```lean
h : ¬ ∀ ε > 0, ∃ δ > 0, ∀ x, |x - x₀| ≤ δ → |f x - y₀| ≤ ε)
```
writing `push_neg at h` will turn `h` into
```lean
h : ∃ ε, ε > 0 ∧ ∀ δ, δ > 0 → (∃ x, |x - x₀| ≤ δ ∧ ε < |f x - y₀|),
```
(the pretty printer does *not* use the abreviations `∀ δ > 0` and `∃ ε > 0` but this issue
has nothing to do with `push_neg`).
Note that names are conserved by this tactic, contrary to what would happen with `simp`
using the relevant lemmas. One can also use this tactic at the goal using `push_neg`,
at every assumption and the goal using `push_neg at *` or at selected assumptions and the goal
using say `push_neg at h h' ⊢` as usual.

<<<<<<< HEAD
### contrapose

Transforms the goal into its contrapositive.

`contrapose`     turns a goal `P → Q` into `¬ Q → ¬ P`

`contrapose!`    turns a goal `P → Q` into `¬ Q → ¬ P` and pushes negations inside `P` and `Q`
                 using `push_neg`

`contrapose h`   first reverts the local assumption `h`, and then uses `contrapose` and `intro h`

`contrapose! h`  first reverts the local assumption `h`, and then uses `contrapose!` and `intro h`
=======
### norm_cast

This tactic normalizes casts inside expressions.
It is basically a simp tactic with a specific set of lemmas to move casts
upwards in the expression.
Therefore it can be used more safely as a non-terminating tactic.
It also has special handling of numerals.

For instance, given an assumption
```lean
a b : ℤ
h : ↑a + ↑b < (10 : ℚ)
```

writing `norm_cast at h` will turn `h` into
```lean
h : a + b < 10
```

You can also use `exact_mod_cast`, `apply_mod_cast`, `rw_mod_cast`
or `assumption_mod_cast`.
Writing `exact_mod_cast h` and `apply_mod_cast h` will normalize the goal and h before using `exact h` or `apply h`.
Writing `assumption_mod_cast` will normalize the goal and for every
expression `h` in the context it will try to normalize `h` and use
`exact h`.
`rw_mod_cast` acts like the `rw` tactic but it applies `norm_cast` between steps.

These tactics work with three attributes,
`elim_cast`, `move_cast` and `squash_cast`.

`elim_cast` is for elimination lemmas of the shape
`Π ..., P ↑a1 ... ↑an = P a1 ... an`, for instance:

```lean
int.coe_nat_inj' : ∀ {m n : ℕ}, ↑m = ↑n ↔ m = n

rat.coe_int_denom : ∀ (n : ℤ), ↑n.denom = 1
```

`move_cast` is for compositional lemmas of the shape
`Π ..., ↑(P a1 ... an) = P ↑a1 ... ↑an`, for instance:
```lean
int.coe_nat_add : ∀ (m n : ℕ), ↑(m + n) = ↑m + ↑n`

nat.cast_sub : ∀ {α : Type*} [add_group α] [has_one α] {m n : ℕ}, m ≤ n → ↑(n - m) = ↑n - ↑m
```

`squash_cast` is for lemmas of the shape
`Π ..., ↑↑a = ↑a`, for instance:
```lean
int.cast_coe_nat : ∀ (n : ℕ), ↑↑n = ↑n

int.cats_id : int.cast_id : ∀ (n : ℤ), ↑n = n
```
>>>>>>> f2534017
<|MERGE_RESOLUTION|>--- conflicted
+++ resolved
@@ -890,7 +890,6 @@
 at every assumption and the goal using `push_neg at *` or at selected assumptions and the goal
 using say `push_neg at h h' ⊢` as usual.
 
-<<<<<<< HEAD
 ### contrapose
 
 Transforms the goal into its contrapositive.
@@ -903,7 +902,7 @@
 `contrapose h`   first reverts the local assumption `h`, and then uses `contrapose` and `intro h`
 
 `contrapose! h`  first reverts the local assumption `h`, and then uses `contrapose!` and `intro h`
-=======
+
 ### norm_cast
 
 This tactic normalizes casts inside expressions.
@@ -957,5 +956,4 @@
 int.cast_coe_nat : ∀ (n : ℕ), ↑↑n = ↑n
 
 int.cats_id : int.cast_id : ∀ (n : ℤ), ↑n = n
-```
->>>>>>> f2534017
+```