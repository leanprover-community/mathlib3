# Mathlib tactics

In addition to the [tactics found in the core library](https://leanprover.github.io/reference/tactics.html),
mathlib provides a number of specific interactive tactics.
Here we document the mostly commonly used ones, as well as some underdocumented tactics from core.

## cc (congruence closure)

The congruence closure tactic `cc` tries to solve the goal by chaining
equalities from context and applying congruence (ie if `a = b` then `f a = f b`).
It is a finishing tactic, ie is meant to close
the current goal, not to make some inconclusive progress.
A mostly trivial example would be:

```lean
example (a b c : ℕ) (f : ℕ → ℕ) (h: a = b) (h' : b = c) : f a = f c := by cc
```

As an example requiring some thinking to do by hand, consider:

```lean
example (f : ℕ → ℕ) (x : ℕ)
  (H1 : f (f (f x)) = x) (H2 : f (f (f (f (f x)))) = x) :
  f x = x :=
by cc
```

The tactic works by building an equality matching graph. It's a graph where
the vertices are terms and they are linked by edges if they are known to
be equal. Once you've added all the equalities in your context, you take
the transitive closure of the graph and, for each connected component
(i.e. equivalence class) you can elect a term that will represent the
whole class and store proofs that the other elements are equal to it.
You then take the transitive closure of these equalities under the
congruence lemmas.

The `cc` implementation in Lean does a few more tricks: for example it
derives `a=b` from `nat.succ a = nat.succ b`, and `nat.succ a !=
nat.zero` for any `a`.

* The starting reference point is Nelson, Oppen, [Fast decision procedures based on congruence closure](http://www.cs.colorado.edu/~bec/courses/csci5535-s09/reading/nelson-oppen-congruence.pdf), Journal of the ACM (1980)

* The congruence lemmas for dependent type theory as used in Lean are described in [Congruence closure in intensional type theory](https://leanprover.github.io/papers/congr.pdf) (de Moura, Selsam IJCAR 2016).



## tfae

The `tfae` tactic suite is a set of tactics that help with proving that certain
propositions are equivalent.
In `data/list/basic.lean` there is a section devoted to propositions of the
form
```lean
tfae [p1, p2, ..., pn]
```
where `p1`, `p2`, through, `pn` are terms of type `Prop`.
This proposition asserts that all the `pi` are pairwise equivalent.
There are results that allow to extract the equivalence
of two propositions `pi` and `pj`.

To prove a goal of the form `tfae [p1, p2, ..., pn]`, there are two
tactics.  The first tactic is `tfae_have`.  As an argument it takes an
expression of the form `i arrow j`, where `i` and `j` are two positive
natural numbers, and `arrow` is an arrow such as `→`, `->`, `←`, `<-`,
`↔`, or `<->`.  The tactic `tfae_have : i arrow j` sets up a subgoal in
which the user has to prove the equivalence (or implication) of `pi` and `pj`.

The remaining tactic, `tfae_finish`, is a finishing tactic. It
collects all implications and equivalences from the local context and
computes their transitive closure to close the
main goal.

`tfae_have` and `tfae_finish` can be used together in a proof as
follows:

```lean
example (a b c d : Prop) : tfae [a,b,c,d] :=
begin
  tfae_have : 3 → 1,
  { /- prove c → a -/ },
  tfae_have : 2 → 3,
  { /- prove b → c -/ },
  tfae_have : 2 ← 1,
  { /- prove a → b -/ },
  tfae_have : 4 ↔ 2,
  { /- prove d ↔ b -/ },
    -- a b c d : Prop,
    -- tfae_3_to_1 : c → a,
    -- tfae_2_to_3 : b → c,
    -- tfae_1_to_2 : a → b,
    -- tfae_4_iff_2 : d ↔ b
    -- ⊢ tfae [a, b, c, d]
  tfae_finish,
end
```

## rcases

The `rcases` tactic is the same as `cases`, but with more flexibility in the
`with` pattern syntax to allow for recursive case splitting. The pattern syntax
uses the following recursive grammar:

```lean
patt ::= (patt_list "|")* patt_list
patt_list ::= id | "_" | "⟨" (patt ",")* patt "⟩"
```

A pattern like `⟨a, b, c⟩ | ⟨d, e⟩` will do a split over the inductive
datatype, naming the first three parameters of the first constructor as
`a,b,c` and the first two of the second constructor `d,e`. If the list
is not as long as the number of arguments to the constructor or the
number of constructors, the remaining variables will be automatically
named. If there are nested brackets such as `⟨⟨a⟩, b | c⟩ | d` then
these will cause more case splits as necessary. If there are too many
arguments, such as `⟨a, b, c⟩` for splitting on `∃ x, ∃ y, p x`, then it
will be treated as `⟨a, ⟨b, c⟩⟩`, splitting the last parameter as
necessary.

`rcases` also has special support for quotient types: quotient induction into Prop works like
matching on the constructor `quot.mk`.

`rcases h : e with PAT` will do the same as `rcases e with PAT` with the exception that an assumption
`h : e = PAT` will be added to the context.

`rcases? e` will perform case splits on `e` in the same way as `rcases e`,
but rather than accepting a pattern, it does a maximal cases and prints the
pattern that would produce this case splitting. The default maximum depth is 5,
but this can be modified with `rcases? e : n`.

## rintro

The `rintro` tactic is a combination of the `intros` tactic with `rcases` to
allow for destructuring patterns while introducing variables. See `rcases` for
a description of supported patterns. For example, `rintros (a | ⟨b, c⟩) ⟨d, e⟩`
will introduce two variables, and then do case splits on both of them producing
two subgoals, one with variables `a d e` and the other with `b c d e`.

`rintro?` will introduce and case split on variables in the same way as
`rintro`, but will also print the `rintro` invocation that would have the same
result. Like `rcases?`, `rintro? : n` allows for modifying the
depth of splitting; the default is 5.

## obtain

The `obtain` tactic is a combination of `have` and `rcases`.
```lean
obtain ⟨patt⟩ : type,
{ ... }
```
is equivalent to
```lean
have h : type,
{ ... },
rcases h with ⟨patt⟩
```

The syntax `obtain ⟨patt⟩ : type := proof` is also supported.

If `⟨patt⟩` is omitted, `rcases` will try to infer the pattern.

If `type` is omitted, `:= proof` is required.


## simpa

This is a "finishing" tactic modification of `simp`. It has two forms.

* `simpa [rules, ...] using e` will simplify the goal and the type of
  `e` using `rules`, then try to close the goal using `e`.

  Simplifying the type of `e` makes it more likely to match the goal
  (which has also been simplified). This construction also tends to be
  more robust under changes to the simp lemma set.

* `simpa [rules, ...]` will simplify the goal and the type of a
  hypothesis `this` if present in the context, then try to close the goal using
  the `assumption` tactic.

## replace

Acts like `have`, but removes a hypothesis with the same name as
this one. For example if the state is `h : p ⊢ goal` and `f : p → q`,
then after `replace h := f h` the goal will be `h : q ⊢ goal`,
where `have h := f h` would result in the state `h : p, h : q ⊢ goal`.
This can be used to simulate the `specialize` and `apply at` tactics
of Coq.

## elide/unelide

The `elide n (at ...)` tactic hides all subterms of the target goal or hypotheses
beyond depth `n` by replacing them with `hidden`, which is a variant
on the identity function. (Tactics should still mostly be able to see
through the abbreviation, but if you want to unhide the term you can use
`unelide`.)

The `unelide (at ...)` tactic removes all `hidden` subterms in the target
types (usually added by `elide`).

## finish/clarify/safe

These tactics do straightforward things: they call the simplifier, split conjunctive assumptions,
eliminate existential quantifiers on the left, and look for contradictions. They rely on ematching
and congruence closure to try to finish off a goal at the end.

The procedures *do* split on disjunctions and recreate the smt state for each terminal call, so
they are only meant to be used on small, straightforward problems.

* finish:  solves the goal or fails
* clarify: makes as much progress as possible while not leaving more than one goal
* safe:    splits freely, finishes off whatever subgoals it can, and leaves the rest

All accept an optional list of simplifier rules, typically definitions that should be expanded.
(The equations and identities should not refer to the local context.) All also accept an optional list of `ematch` lemmas, which must be preceded by `using`.

## abel

Evaluate expressions in the language of *additive*, commutative monoids and groups.
It attempts to prove the goal outright if there is no `at`
specifier and the target is an equality, but if this
fails, it falls back to rewriting all monoid expressions into a normal form.
If there is an `at` specifier, it rewrites the given target into a normal form.
```lean
example {α : Type*} {a b : α} [add_comm_monoid α] : a + (b + a) = a + a + b := by abel
example {α : Type*} {a b : α} [add_comm_group α] : (a + b) - ((b + a) + a) = -a := by abel
example {α : Type*} {a b : α} [add_comm_group α] (hyp : a + a - a = b - b) : a = 0 :=
by { abel at hyp, exact hyp }
```

## norm_num

Normalises numerical expressions. It supports the operations `+` `-` `*` `/` `^` and `%` over numerical types such as `ℕ`, `ℤ`, `ℚ`, `ℝ`, `ℂ`, and can prove goals of the form `A = B`, `A ≠ B`, `A < B` and `A ≤ B`, where `A` and `B` are
numerical expressions. It also has a relatively simple primality prover.
```lean
import data.real.basic

example : (2 : ℝ) + 2 = 4 := by norm_num
example : (12345.2 : ℝ) ≠ 12345.3 := by norm_num
example : (73 : ℝ) < 789/2 := by norm_num
example : 123456789 + 987654321 = 1111111110 := by norm_num
example (R : Type*) [ring R] : (2 : R) + 2 = 4 := by norm_num
example (F : Type*) [linear_ordered_field F] : (2 : F) + 2 < 5 := by norm_num
example : nat.prime (2^13 - 1) := by norm_num
example : ¬ nat.prime (2^11 - 1) := by norm_num
example (x : ℝ) (h : x = 123 + 456) : x = 579 := by norm_num at h; assumption
```

## ring

Evaluate expressions in the language of *commutative* (semi)rings.
Based on [Proving Equalities in a Commutative Ring Done Right in Coq](http://www.cs.ru.nl/~freek/courses/tt-2014/read/10.1.1.61.3041.pdf) by Benjamin Grégoire and Assia Mahboubi.

The variant `ring!` uses a more aggessive reducibility setting to determine equality of atoms.

## ring_exp

Evaluate expressions in *commutative* (semi)rings, allowing for variables in the exponent.

This tactic extends `ring`: it should solve every goal that `ring` can solve.
Additionally, it knows how to evaluate expressions with complicated exponents
(where `ring` only understands constant exponents).
The variants `ring_exp!` and `ring_exp_eq!` use a more aggessive reducibility setting to determine equality of atoms.

For example:
```lean
example (n : ℕ) (m : ℤ) : 2^(n+1) * m = 2 * 2^n * m := by ring_exp
example (a b : ℤ) (n : ℕ) : (a + b)^(n + 2) = (a^2 + b^2 + a * b + b * a) * (a + b)^n := by ring_exp
example (x y : ℕ) : x + id y = y + id x := by ring_exp!
```

## field_simp

The goal of `field_simp` is to reduce an expression in a field to an expression of the form `n / d`
where neither `n` nor `d` contains any division symbol, just using the simplifier (with a carefully
crafted simpset named `field_simps`) to reduce the number of division symbols whenever possible by
iterating the following steps:

- write an inverse as a division
- in any product, move the division to the right
- if there are several divisions in a product, group them together at the end and write them as a
  single division
- reduce a sum to a common denominator

If the goal is an equality, this simpset will also clear the denominators, so that the proof
can normally be concluded by an application of `ring` or `ring_exp`.

`field_simp [hx, hy]` is a short form for `simp [-one_div_eq_inv, hx, hy] with field_simps`

Note that this naive algorithm will not try to detect common factors in denominators to reduce the
complexity of the resulting expression. Instead, it relies on the ability of `ring` to handle
complicated expressions in the next step.

As always with the simplifier, reduction steps will only be applied if the preconditions of the
lemmas can be checked. This means that proofs that denominators are nonzero should be included. The
fact that a product is nonzero when all factors are, and that a power of a nonzero number is
nonzero, are included in the simpset, but more complicated assertions (especially dealing with sums)
should be given explicitly. If your expression is not completely reduced by the simplifier
invocation, check the denominators of the resulting expression and provide proofs that they are
nonzero to enable further progress.

The invocation of `field_simp` removes the lemma `one_div_eq_inv` (which is marked as a simp lemma
in core) from the simpset, as this lemma works against the algorithm explained above.

For example,
```lean
example (a b c d x y : ℂ) (hx : x ≠ 0) (hy : y ≠ 0) :
  a + b / x + c / x^2 + d / x^3 = a + x⁻¹ * (y * b / y + (d / x + c) / x) :=
begin
  field_simp [hx, hy],
  ring
end
```

## congr'

Same as the `congr` tactic, but takes an optional argument which gives
the depth of recursive applications. This is useful when `congr`
is too aggressive in breaking down the goal. For example, given
`⊢ f (g (x + y)) = f (g (y + x))`, `congr'` produces the goals `⊢ x = y`
and `⊢ y = x`, while `congr' 2` produces the intended `⊢ x + y = y + x`.
If, at any point, a subgoal matches a hypothesis then the subgoal will be closed.

## convert

The `exact e` and `refine e` tactics require a term `e` whose type is
definitionally equal to the goal. `convert e` is similar to `refine
e`, but the type of `e` is not required to exactly match the
goal. Instead, new goals are created for differences between the type
of `e` and the goal. For example, in the proof state

```lean
n : ℕ,
e : prime (2 * n + 1)
⊢ prime (n + n + 1)
```

the tactic `convert e` will change the goal to

```lean
⊢ n + n = 2 * n
```

In this example, the new goal can be solved using `ring`.

The syntax `convert ← e` will reverse the direction of the new goals
(producing `⊢ 2 * n = n + n` in this example).

Internally, `convert e` works by creating a new goal asserting that
the goal equals the type of `e`, then simplifying it using
`congr'`. The syntax `convert e using n` can be used to control the
depth of matching (like `congr' n`). In the example, `convert e using
1` would produce a new goal `⊢ n + n + 1 = 2 * n + 1`.

## unfold_coes

Unfold coercion-related definitions

## Instance cache tactics

For performance reasons, Lean does not automatically update its database
of class instances during a proof. The group of tactics described below
helps forcing such updates. For a simple (but very artificial) example,
consider the function `default` from the core library. It has type
`Π (α : Sort u) [inhabited α], α`, so one can use `default α` only if Lean
can find a registered instance of `inhabited α`. Because the database of
such instance is not automatically updated during a proof, the following
attempt won't work (Lean will not pick up the instance from the local
context):
```lean
def my_id (α : Type) : α → α :=
begin
  intro x,
  have : inhabited α := ⟨x⟩,
  exact default α, -- Won't work!
end
```
However, it will work, producing the identity function, if one replaces have by its variant `haveI` described below.

* `resetI`: Reset the instance cache. This allows any instances
  currently in the context to be used in typeclass inference.

* `unfreezeI`: Unfreeze local instances, which allows us to revert
  instances in the context

* `introI`/`introsI`: `intro`/`intros` followed by `resetI`. Like
  `intro`/`intros`, but uses the introduced variable in typeclass inference.

* `haveI`/`letI`: `have`/`let` followed by `resetI`. Used to add typeclasses
  to the context so that they can be used in typeclass inference. The syntax
  `haveI := <proof>` and `haveI : t := <proof>` is supported, but
  `haveI : t, from _` and `haveI : t, { <proof> }` are not; in these cases
  use `have : t, { <proof> }, resetI` directly).

* `exactI`: `resetI` followed by `exact`. Like `exact`, but uses all
  variables in the context for typeclass inference.

## hint

`hint` lists possible tactics which will make progress (that is, not fail) against the current goal.

```lean
example {P Q : Prop} (p : P) (h : P → Q) : Q :=
begin
  hint,
  /- the following tactics make progress:
     ----
     solve_by_elim
     finish
     tauto
  -/
  solve_by_elim,
end
```

You can add a tactic to the list that `hint` tries by either using
1. `attribute [hint_tactic] my_tactic`, if `my_tactic` is already of type `tactic string`
(`tactic unit` is allowed too, in which case the printed string will be the name of the
tactic), or
2. `add_hint_tactic "my_tactic"`, specifying a string which works as an interactive tactic.

## suggest

`suggest` lists possible usages of the `refine` tactic and leaves the tactic state unchanged.
It is intended as a complement of the search function in your editor, the `#find` tactic, and `library_search`.

`suggest` takes an optional natural number `num` as input and returns the first `num` (or less, if all possibilities are exhausted) possibilities ordered by length of lemma names. The default for `num` is `50`.

For performance reasons `suggest` uses monadic lazy lists (`mllist`). This means that `suggest` might miss some results if `num` is not large enough. However, because `suggest` uses monadic lazy lists, smaller values of `num` run faster than larger values.

An example of `suggest` in action,

```lean
example (n : nat) : n < n + 1 :=
begin suggest, sorry end
```

prints the list,

```lean
exact nat.lt.base n
exact nat.lt_succ_self n
refine not_le.mp _
refine gt_iff_lt.mp _
refine nat.lt.step _
refine lt_of_not_ge _
...
```

## library_search

`library_search` is a tactic to identify existing lemmas in the library. It tries to close the
current goal by applying a lemma from the library, then discharging any new goals using
`solve_by_elim`.

Typical usage is:
```
example (n m k : ℕ) : n * (m - k) = n * m - n * k :=
by library_search -- exact nat.mul_sub_left_distrib n m k
```

`library_search` prints a trace message showing the proof it found, shown above as a comment.
Typically you will then copy and paste this proof, replacing the call to `library_search`.


## solve_by_elim

The tactic `solve_by_elim` repeatedly applies assumptions to the current goal, and succeeds if this eventually discharges the main goal.
```lean
solve_by_elim { discharger := `[cc] }
```
also attempts to discharge the goal using congruence closure before each round of applying assumptions.

`solve_by_elim*` tries to solve all goals together, using backtracking if a solution for one goal
makes other goals impossible.

By default `solve_by_elim` also applies `congr_fun` and `congr_arg` against the goal.

The assumptions can be modified with similar syntax as for `simp`:
* `solve_by_elim [h₁, h₂, ..., hᵣ]` also applies the named lemmas (or all lemmas tagged with the named
attributes).
* `solve_by_elim only [h₁, h₂, ..., hᵣ]` does not include the local context, `congr_fun`, or `congr_arg`
unless they are explicitly included.
* `solve_by_elim [-id_1, ... -id_n]` uses the default assumptions, removing the specified ones.

## ext1 / ext

 * `ext1 id` selects and apply one extensionality lemma (with
    attribute `ext`), using `id`, if provided, to name a
    local constant introduced by the lemma. If `id` is omitted, the
    local constant is named automatically, as per `intro`.

 * `ext` applies as many extensionality lemmas as possible;
 * `ext ids`, with `ids` a list of identifiers, finds extentionality
    and applies them until it runs out of identifiers in `ids` to name
    the local constants.

When trying to prove:

  ```lean
  α β : Type,
  f g : α → set β
  ⊢ f = g
  ```

applying `ext x y` yields:

  ```lean
  α β : Type,
  f g : α → set β,
  x : α,
  y : β
  ⊢ y ∈ f x ↔ y ∈ g x
  ```

by applying functional extensionality and set extensionality.

A maximum depth can be provided with `ext x y z : 3`.

## The `ext` attribute

 Tag lemmas of the form:

 ```lean
 @[ext]
 lemma my_collection.ext (a b : my_collection)
   (h : ∀ x, a.lookup x = b.lookup y) :
   a = b := ...
 ```

 The attribute indexes extensionality lemma using the type of the
 objects (i.e. `my_collection`) which it gets from the statement of
 the lemma.  In some cases, the same lemma can be used to state the
 extensionality of multiple types that are definitionally equivalent.

 ```lean
 attribute [ext [(→),thunk,stream]] funext
 ```

 Those parameters are cumulative. The following are equivalent:

 ```lean
 attribute [ext [(→),thunk]] funext
 attribute [ext [stream]] funext
 ```

 and

 ```lean
 attribute [ext [(→),thunk,stream]] funext
 ```

 One removes type names from the list for one lemma with:

 ```lean
 attribute [ext [-stream,-thunk]] funext
 ```

 Also, the following:

 ```lean
 @[ext]
 lemma my_collection.ext (a b : my_collection)
   (h : ∀ x, a.lookup x = b.lookup y) :
   a = b := ...
 ```

 is equivalent to

 ```lean
 @[ext *]
 lemma my_collection.ext (a b : my_collection)
   (h : ∀ x, a.lookup x = b.lookup y) :
   a = b := ...
 ```

 The `*` parameter indicates to simply infer the
 type from the lemma's statement.

 This allows us specify type synonyms along with the type
 that referred to in the lemma statement.

 ```lean
 @[ext [*,my_type_synonym]]
 lemma my_collection.ext (a b : my_collection)
   (h : ∀ x, a.lookup x = b.lookup y) :
   a = b := ...
 ```

 Attribute `ext` can be applied to a structure to generate its extensionality lemma:

 ```
 @[ext]
 structure foo (α : Type*) :=
 (x y : ℕ)
 (z : {z // z < x})
 (k : α)
 (h : x < y)
 ```

 will generate:

 ```
 @[ext] lemma foo.ext : ∀ {α : Type u_1} (x y : foo α), x.x = y.x → x.y = y.y → x.z == y.z → x.k = y.k → x = y
 lemma foo.ext_iff : ∀ {α : Type u_1} (x y : foo α), x = y ↔ x.x = y.x ∧ x.y = y.y ∧ x.z == y.z ∧ x.k = y.k
 ```

## refine_struct

`refine_struct { .. }` acts like `refine` but works only with structure instance
literals. It creates a goal for each missing field and tags it with the name of the
field so that `have_field` can be used to generically refer to the field currently
being refined.

As an example, we can use `refine_struct` to automate the construction semigroup
instances:

```lean
refine_struct ( { .. } : semigroup α ),
-- case semigroup, mul
-- α : Type u,
-- ⊢ α → α → α

-- case semigroup, mul_assoc
-- α : Type u,
-- ⊢ ∀ (a b c : α), a * b * c = a * (b * c)
```

`have_field`, used after `refine_struct _` poses `field` as a local constant
with the type of the field of the current goal:

```lean
refine_struct ({ .. } : semigroup α),
{ have_field, ... },
{ have_field, ... },
```
behaves like
```lean
refine_struct ({ .. } : semigroup α),
{ have field := @semigroup.mul, ... },
{ have field := @semigroup.mul_assoc, ... },
```

## apply_rules

`apply_rules hs n` applies the list of lemmas `hs` and `assumption` on the
first goal and the resulting subgoals, iteratively, at most `n` times.
`n` is optional, equal to 50 by default.
`hs` can contain user attributes: in this case all theorems with this
attribute are added to the list of rules.

For instance:

```lean
@[user_attribute]
meta def mono_rules : user_attribute :=
{ name := `mono_rules,
  descr := "lemmas usable to prove monotonicity" }

attribute [mono_rules] add_le_add mul_le_mul_of_nonneg_right

lemma my_test {a b c d e : real} (h1 : a ≤ b) (h2 : c ≤ d) (h3 : 0 ≤ e) :
a + c * e + a + c + 0 ≤ b + d * e + b + d + e :=
-- any of the following lines solve the goal:
add_le_add (add_le_add (add_le_add (add_le_add h1 (mul_le_mul_of_nonneg_right h2 h3)) h1 ) h2) h3
by apply_rules [add_le_add, mul_le_mul_of_nonneg_right]
by apply_rules [mono_rules]
by apply_rules mono_rules
```

## h_generalize

`h_generalize Hx : e == x` matches on `cast _ e` in the goal and replaces it with
`x`. It also adds `Hx : e == x` as an assumption. If `cast _ e` appears multiple
times (not necessarily with the same proof), they are all replaced by `x`. `cast`
`eq.mp`, `eq.mpr`, `eq.subst`, `eq.substr`, `eq.rec` and `eq.rec_on` are all treated
as casts.

 - `h_generalize Hx : e == x with h` adds hypothesis `α = β` with `e : α, x : β`;
 - `h_generalize Hx : e == x with _` chooses automatically chooses the name of
    assumption `α = β`;
  - `h_generalize! Hx : e == x` reverts `Hx`;
  - when `Hx` is omitted, assumption `Hx : e == x` is not added.

## pi_instance

`pi_instance` constructs an instance of `my_class (Π i : I, f i)`
where we know `Π i, my_class (f i)`. If an order relation is required,
it defaults to `pi.partial_order`. Any field of the instance that
`pi_instance` cannot construct is left untouched and generated as a
new goal.

## assoc_rewrite

`assoc_rewrite [h₀, ← h₁] at ⊢ h₂` behaves like
`rewrite [h₀, ← h₁] at ⊢ h₂` with the exception that associativity is
used implicitly to make rewriting possible.

## restate_axiom

`restate_axiom` makes a new copy of a structure field, first definitionally simplifying the type.
This is useful to remove `auto_param` or `opt_param` from the statement.

As an example, we have:
```lean
structure A :=
(x : ℕ)
(a' : x = 1 . skip)

example (z : A) : z.x = 1 := by rw A.a' -- rewrite tactic failed, lemma is not an equality nor a iff

restate_axiom A.a'
example (z : A) : z.x = 1 := by rw A.a
```

By default, `restate_axiom` names the new lemma by removing a trailing `'`, or otherwise appending
`_lemma` if there is no trailing `'`. You can also give `restate_axiom` a second argument to
specify the new name, as in
```lean
restate_axiom A.a f
example (z : A) : z.x = 1 := by rw A.f
```

## def_replacer

`def_replacer foo` sets up a stub definition `foo : tactic unit`, which can
effectively be defined and re-defined later, by tagging definitions with `@[foo]`.

- `@[foo] meta def foo_1 : tactic unit := ...` replaces the current definition of `foo`.
- `@[foo] meta def foo_2 (old : tactic unit) : tactic unit := ...` replaces the current
  definition of `foo`, and provides access to the previous definition via `old`.
  (The argument can also be an `option (tactic unit)`, which is provided as `none` if
  this is the first definition tagged with `@[foo]` since `def_replacer` was invoked.)

`def_replacer foo : α → β → tactic γ` allows the specification of a replacer with
custom input and output types. In this case all subsequent redefinitions must have the
same type, or the type `α → β → tactic γ → tactic γ` or
`α → β → option (tactic γ) → tactic γ` analogously to the previous cases.

## tidy

`tidy` attempts to use a variety of conservative tactics to solve the goals.
In particular, `tidy` uses the `chain` tactic to repeatedly apply a list of tactics to
the goal and recursively on new goals, until no tactic makes further progress.

`tidy` can report the tactic script it found using `tidy?`. As an example
```lean
example : ∀ x : unit, x = unit.star :=
begin
  tidy? -- Prints the trace message: "intros x, exact dec_trivial"
end
```

The default list of tactics can be found by looking up the definition of
[`default_tidy_tactics`](https://github.com/leanprover/mathlib/blob/master/tactic/tidy.lean).

This list can be overriden using `tidy { tactics :=  ... }`. (The list must be a list of
`tactic string`, so that `tidy?` can report a usable tactic script.)

## linarith

`linarith` attempts to find a contradiction between hypotheses that are linear (in)equalities.
Equivalently, it can prove a linear inequality by assuming its negation and proving `false`.

In theory, `linarith` should prove any goal that is true in the theory of linear arithmetic over the rationals. While there is some special handling for non-dense orders like `nat` and `int`, this tactic is not complete for these theories and will not prove every true goal.

An example:
```lean
example (x y z : ℚ) (h1 : 2*x  < 3*y) (h2 : -4*x + 2*z < 0)
        (h3 : 12*y - 4* z < 0)  : false :=
by linarith
```

`linarith` will use all appropriate hypotheses and the negation of the goal, if applicable.

`linarith [t1, t2, t3]` will additionally use proof terms `t1, t2, t3`.

`linarith only [h1, h2, h3, t1, t2, t3]` will use only the goal (if relevant), local hypotheses
h1, h2, h3, and proofs t1, t2, t3. It will ignore the rest of the local context.

`linarith!` will use a stronger reducibility setting to try to identify atoms. For example,
```lean
example (x : ℚ) : id x ≥ x :=
by linarith
```
will fail, because `linarith` will not identify `x` and `id x`. `linarith!` will.
This can sometimes be expensive.

`linarith {discharger := tac, restrict_type := tp, exfalso := ff}` takes a config object with three optional
arguments.
* `discharger` specifies a tactic to be used for reducing an algebraic equation in the
proof stage. The default is `ring`. Other options currently include `ring SOP` or `simp` for basic
problems.
* `restrict_type` will only use hypotheses that are inequalities over `tp`. This is useful
if you have e.g. both integer and rational valued inequalities in the local context, which can
sometimes confuse the tactic.
* If `exfalso` is false, `linarith` will fail when the goal is neither an inequality nor `false`. (True by default.)

## choose

`choose a b h using hyp` takes an hypothesis `hyp` of the form
`∀ (x : X) (y : Y), ∃ (a : A) (b : B), P x y a b` for some `P : X → Y → A → B → Prop` and outputs
into context a function `a : X → Y → A`, `b : X → Y → B` and a proposition `h` stating
`∀ (x : X) (y : Y), P x y (a x y) (b x y)`. It presumably also works with dependent versions.

Example:

```lean
example (h : ∀n m : ℕ, ∃i j, m = n + i ∨ m + j = n) : true :=
begin
  choose i j h using h,
  guard_hyp i := ℕ → ℕ → ℕ,
  guard_hyp j := ℕ → ℕ → ℕ,
  guard_hyp h := ∀ (n m : ℕ), m = n + i n m ∨ m + j n m = n,
  trivial
end
```

## squeeze_simp / squeeze_simpa

`squeeze_simp` and `squeeze_simpa` perform the same task with
the difference that `squeeze_simp` relates to `simp` while
`squeeze_simpa` relates to `simpa`. The following applies to both
`squeeze_simp` and `squeeze_simpa`.

`squeeze_simp` behaves like `simp` (including all its arguments)
and prints a `simp only` invokation to skip the search through the
`simp` lemma list.

For instance, the following is easily solved with `simp`:

```lean
example : 0 + 1 = 1 + 0 := by simp
```

To guide the proof search and speed it up, we may replace `simp`
with `squeeze_simp`:

```lean
example : 0 + 1 = 1 + 0 := by squeeze_simp
-- prints: simp only [add_zero, eq_self_iff_true, zero_add]
```

`squeeze_simp` suggests a replacement which we can use instead of
`squeeze_simp`.

```lean
example : 0 + 1 = 1 + 0 := by simp only [add_zero, eq_self_iff_true, zero_add]
```

`squeeze_simp only` prints nothing as it already skips the `simp` list.

This tactic is useful for speeding up the compilation of a complete file.
Steps:

   1. search and replace ` simp` with ` squeeze_simp` (the space helps avoid the
      replacement of `simp` in `@[simp]`) throughout the file.
   2. Starting at the beginning of the file, go to each printout in turn, copy
      the suggestion in place of `squeeze_simp`.
   3. after all the suggestions were applied, search and replace `squeeze_simp` with
      `simp` to remove the occurrences of `squeeze_simp` that did not produce a suggestion.

Known limitation(s):
  * in cases where `squeeze_simp` is used after a `;` (e.g. `cases x; squeeze_simp`),
    `squeeze_simp` will produce as many suggestions as the number of goals it is applied to.
    It is likely that none of the suggestion is a good replacement but they can all be
    combined by concatenating their list of lemmas.

## fin_cases
`fin_cases h` performs case analysis on a hypothesis of the form
1) `h : A`, where `[fintype A]` is available, or
2) `h ∈ A`, where `A : finset X`, `A : multiset X` or `A : list X`.

`fin_cases *` performs case analysis on all suitable hypotheses.

As an example, in
```
example (f : ℕ → Prop) (p : fin 3) (h0 : f 0) (h1 : f 1) (h2 : f 2) : f p.val :=
begin
  fin_cases p; simp,
  all_goals { assumption }
end
```
after `fin_cases p; simp`, there are three goals, `f 0`, `f 1`, and `f 2`.

<<<<<<< HEAD
### nat_cases
`nat_cases n` searches for upper and lower bounds on a ℕ variable `n`, and if an
upper bound is found, splits into separate cases for each possible value of `n`.

As an example, in
```
example (n : ℕ) (w₁ : n ≥ 3) (w₂ : n < 5) : n = 3 ∨ n = 4 :=
begin
  nat_cases n,
  all_goals {simp}
end
```
after `nat_cases n`, the goals are `3 = 3 ∨ 3 = 4` and `4 = 3 ∨ 4 = 4`.

### conv
=======
## conv
>>>>>>> c7eb6f81
The `conv` tactic is built-in to lean. Inside `conv` blocks mathlib currently
additionally provides
   * `erw`,
   * `ring` and `ring2`,
   * `norm_num`, and
   * `conv` (within another `conv`).
Using `conv` inside a `conv` block allows the user to return to the previous
state of the outer `conv` block after it is finished. Thus you can continue
editing an expression without having to start a new `conv` block and re-scoping
everything. For example:
```lean
example (a b c d : ℕ) (h₁ : b = c) (h₂ : a + c = a + d) : a + b = a + d :=
by conv {
  to_lhs,
  conv {
    congr, skip,
    rw h₁,
  },
  rw h₂,
}
```
Without `conv` the above example would need to be proved using two successive
`conv` blocks each beginning with `to_lhs`.

Also, as a shorthand `conv_lhs` and `conv_rhs` are provided, so that
```lean
example : 0 + 0 = 0 :=
begin
  conv_lhs { simp }
end
```
just means
```lean
example : 0 + 0 = 0 :=
begin
  conv { to_lhs, simp }
end
```
and likewise for `to_rhs`.

## mono

- `mono` applies a monotonicity rule.
- `mono*` applies monotonicity rules repetitively.
- `mono with x ≤ y` or `mono with [0 ≤ x,0 ≤ y]` creates an assertion for the listed
  propositions. Those help to select the right monotonicity rule.
- `mono left` or `mono right` is useful when proving strict orderings:
   for `x + y < w + z` could be broken down into either
    - left:  `x ≤ w` and `y < z` or
    - right: `x < w` and `y ≤ z`

To use it, first import `tactic.monotonicity`.

Here is an example of mono:

```lean
example (x y z k : ℤ)
  (h : 3 ≤ (4 : ℤ))
  (h' : z ≤ y) :
  (k + 3 + x) - y ≤ (k + 4 + x) - z :=
begin
  mono, -- unfold `(-)`, apply add_le_add
  { -- ⊢ k + 3 + x ≤ k + 4 + x
    mono, -- apply add_le_add, refl
    -- ⊢ k + 3 ≤ k + 4
    mono },
  { -- ⊢ -y ≤ -z
    mono /- apply neg_le_neg -/ }
end
```

More succinctly, we can prove the same goal as:

```lean
example (x y z k : ℤ)
  (h : 3 ≤ (4 : ℤ))
  (h' : z ≤ y) :
  (k + 3 + x) - y ≤ (k + 4 + x) - z :=
by mono*
```

## ac_mono

`ac_mono` reduces the `f x ⊑ f y`, for some relation `⊑` and a
monotonic function `f` to `x ≺ y`.

`ac_mono*` unwraps monotonic functions until it can't.

`ac_mono^k`, for some literal number `k` applies monotonicity `k`
times.

`ac_mono h`, with `h` a hypothesis, unwraps monotonic functions and
uses `h` to solve the remaining goal. Can be combined with `*` or `^k`:
`ac_mono* h`

`ac_mono : p` asserts `p` and uses it to discharge the goal result
unwrapping a series of monotonic functions. Can be combined with * or
^k: `ac_mono* : p`

In the case where `f` is an associative or commutative operator,
`ac_mono` will consider any possible permutation of its arguments and
use the one the minimizes the difference between the left-hand side
and the right-hand side.

To use it, first import `tactic.monotonicity`.

`ac_mono` can be used as follows:

```lean
example (x y z k m n : ℕ)
  (h₀ : z ≥ 0)
  (h₁ : x ≤ y) :
  (m + x + n) * z + k ≤ z * (y + n + m) + k :=
begin
  ac_mono,
  -- ⊢ (m + x + n) * z ≤ z * (y + n + m)
  ac_mono,
  -- ⊢ m + x + n ≤ y + n + m
  ac_mono,
end
```

As with `mono*`, `ac_mono*` solves the goal in one go and so does
`ac_mono* h₁`. The latter syntax becomes especially interesting in the
following example:

```lean
example (x y z k m n : ℕ)
  (h₀ : z ≥ 0)
  (h₁ : m + x + n ≤ y + n + m) :
  (m + x + n) * z + k ≤ z * (y + n + m) + k :=
by ac_mono* h₁.
```

By giving `ac_mono` the assumption `h₁`, we are asking `ac_refl` to
stop earlier than it would normally would.

## use
Similar to `existsi`. `use x` will instantiate the first term of an `∃` or `Σ` goal with `x`.
It will then try to close the new goal using `triv`, or try to simplify it by applying `exists_prop`.
Unlike `existsi`, `x` is elaborated with respect to the expected type.

`use` will alternatively take a list of terms `[x0, ..., xn]`.

`use` will work with constructors of arbitrary inductive types.

Examples:

```lean
example (α : Type) : ∃ S : set α, S = S :=
by use ∅

example : ∃ x : ℤ, x = x :=
by use 42

example : ∃ n > 0, n = n :=
begin
  use 1,
  -- goal is now 1 > 0 ∧ 1 = 1, whereas it would be ∃ (H : 1 > 0), 1 = 1 after existsi 1.
  exact ⟨zero_lt_one, rfl⟩,
end

example : ∃ a b c : ℤ, a + b + c = 6 :=
by use [1, 2, 3]

example : ∃ p : ℤ × ℤ, p.1 = 1 :=
by use ⟨1, 42⟩
```

## clear_aux_decl

`clear_aux_decl` clears every `aux_decl` in the local context for the current goal.
This includes the induction hypothesis when using the equation compiler and
`_let_match` and `_fun_match`.

It is useful when using a tactic such as `finish`, `simp *` or `subst` that may use these
auxiliary declarations, and produce an error saying the recursion is not well founded.

```lean
example (n m : ℕ) (h₁ : n = m) (h₂ : ∃ a : ℕ, a = n ∧ a = m) : 2 * m = 2 * n :=
let ⟨a, ha⟩ := h₂ in
begin
  clear_aux_decl, -- subst will fail without this line
  subst h₁
end

example (x y : ℕ) (h₁ : ∃ n : ℕ, n * 1 = 2) (h₂ : 1 + 1 = 2 → x * 1 = y) : x = y :=
let ⟨n, hn⟩ := h₁ in
begin
  clear_aux_decl, -- finish produces an error without this line
  finish
end
```
## set

`set a := t with h` is a variant of `let a := t`. It adds the hypothesis `h : a = t` to the local context and replaces `t` with `a` everywhere it can.

`set a := t with ←h` will add `h : t = a` instead.

`set! a := t with h` does not do any replacing.

```lean
example (x : ℕ) (h : x = 3)  : x + x + x = 9 :=
begin
  set y := x with ←h_xy,
/-
x : ℕ,
y : ℕ := x,
h_xy : x = y,
h : y = 3
⊢ y + y + y = 9
-/
end
```

## omega

`omega` attempts to discharge goals in the quantifier-free fragment of linear integer and natural number arithmetic using the Omega test. In other words, the core procedure of `omega` works with goals of the form
```lean
∀ x₁, ... ∀ xₖ, P
```
where `x₁, ... xₖ` are integer (resp. natural number) variables, and `P` is a quantifier-free formula of linear integer (resp. natural number) arithmetic. For instance:
```lean
example : ∀ (x y : int), (x ≤ 5 ∧ y ≤ 3) → x + y ≤ 8 := by omega
```
By default, `omega` tries to guess the correct domain by looking at the goal and hypotheses, and then reverts all relevant hypotheses and variables (e.g., all variables of type `nat` and `Prop`s in linear natural number arithmetic, if the domain was determined to be `nat`) to universally close the goal before calling the main procedure. Therefore, `omega` will often work even if the goal is not in the above form:
```lean
example (x y : nat) (h : 2 * x + 1 = 2 * y) : false := by omega
```
But this behaviour is not always optimal, since it may revert irrelevant hypotheses or incorrectly guess the domain. Use `omega manual` to disable automatic reverts, and `omega int` or `omega nat` to specify the domain.
```lean
example (x y z w : int) (h1 : 3 * y ≥ x) (h2 : z > 19 * w) : 3 * x ≤ 9 * y :=
by {revert h1 x y, omega manual}

example (i : int) (n : nat) (h1 : i = 0) (h2 : n < n) : false := by omega nat

example (n : nat) (h1 : n < 34) (i : int) (h2 : i * 9 = -72) : i = -8 :=
by {revert h2 i, omega manual int}
```
`omega` handles `nat` subtraction by repeatedly rewriting goals of the form `P[t-s]` into `P[x] ∧ (t = s + x ∨ (t ≤ s ∧ x = 0))`, where `x` is fresh. This means that each (distinct) occurrence of subtraction will cause the goal size to double during DNF transformation.

`omega` implements the real shadow step of the Omega test, but not the dark and gray shadows. Therefore, it should (in principle) succeed whenever the negation of the goal has no real solution, but it may fail if a real solution exists, even if there is no integer/natural number solution.

## push_neg

This tactic pushes negations inside expressions. For instance, given an assumption
```lean
h : ¬ ∀ ε > 0, ∃ δ > 0, ∀ x, |x - x₀| ≤ δ → |f x - y₀| ≤ ε)
```
writing `push_neg at h` will turn `h` into
```lean
h : ∃ ε, ε > 0 ∧ ∀ δ, δ > 0 → (∃ x, |x - x₀| ≤ δ ∧ ε < |f x - y₀|),
```
(the pretty printer does *not* use the abreviations `∀ δ > 0` and `∃ ε > 0` but this issue
has nothing to do with `push_neg`).
Note that names are conserved by this tactic, contrary to what would happen with `simp`
using the relevant lemmas. One can also use this tactic at the goal using `push_neg`,
at every assumption and the goal using `push_neg at *` or at selected assumptions and the goal
using say `push_neg at h h' ⊢` as usual.

## contrapose

Transforms the goal into its contrapositive.

`contrapose`     turns a goal `P → Q` into `¬ Q → ¬ P`

`contrapose!`    turns a goal `P → Q` into `¬ Q → ¬ P` and pushes negations inside `P` and `Q`
                 using `push_neg`

`contrapose h`   first reverts the local assumption `h`, and then uses `contrapose` and `intro h`

`contrapose! h`  first reverts the local assumption `h`, and then uses `contrapose!` and `intro h`

`contrapose h with new_h` uses the name `new_h` for the introduced hypothesis

## tautology

This tactic (with shorthand `tauto`) breaks down assumptions of the form `_ ∧ _`, `_ ∨ _`, `_ ↔ _` and `∃ _, _`
and splits a goal of the form `_ ∧ _`, `_ ↔ _` or `∃ _, _` until it can be discharged
using `reflexivity` or `solve_by_elim`. This is a finishing tactic: it
either closes the goal of raises an error.

The variants `tautology!` or `tauto!` use the law of excluded middle.

For instance, one can write:
```lean
example (p q r : Prop) [decidable p] [decidable r] : p ∨ (q ∧ r) ↔ (p ∨ q) ∧ (r ∨ p ∨ r) := by tauto
```
and the decidability assumptions can be dropped if `tauto!` is used
instead of `tauto`.

## norm_cast

This tactic normalizes casts inside expressions.
It is basically a simp tactic with a specific set of lemmas to move casts
upwards in the expression.
Therefore it can be used more safely as a non-terminating tactic.
It also has special handling of numerals.

For instance, given an assumption
```lean
a b : ℤ
h : ↑a + ↑b < (10 : ℚ)
```

writing `norm_cast at h` will turn `h` into
```lean
h : a + b < 10
```

You can also use `exact_mod_cast`, `apply_mod_cast`, `rw_mod_cast`
or `assumption_mod_cast`.
Writing `exact_mod_cast h` and `apply_mod_cast h` will normalize the goal and h before using `exact h` or `apply h`.
Writing `assumption_mod_cast` will normalize the goal and for every
expression `h` in the context it will try to normalize `h` and use
`exact h`.
`rw_mod_cast` acts like the `rw` tactic but it applies `norm_cast` between steps.

These tactics work with three attributes,
`elim_cast`, `move_cast` and `squash_cast`.

`elim_cast` is for elimination lemmas of the shape
`Π ..., P ↑a1 ... ↑an = P a1 ... an`, for instance:

```lean
int.coe_nat_inj' : ∀ {m n : ℕ}, ↑m = ↑n ↔ m = n

rat.coe_int_denom : ∀ (n : ℤ), ↑n.denom = 1
```

`move_cast` is for compositional lemmas of the shape
`Π ..., ↑(P a1 ... an) = P ↑a1 ... ↑an`, for instance:
```lean
int.coe_nat_add : ∀ (m n : ℕ), ↑(m + n) = ↑m + ↑n`

nat.cast_sub : ∀ {α : Type*} [add_group α] [has_one α] {m n : ℕ}, m ≤ n → ↑(n - m) = ↑n - ↑m
```

`squash_cast` is for lemmas of the shape
`Π ..., ↑↑a = ↑a`, for instance:
```lean
int.cast_coe_nat : ∀ (n : ℕ), ↑↑n = ↑n

int.cats_id : int.cast_id : ∀ (n : ℤ), ↑n = n
```

`push_cast` rewrites the expression to move casts toward the leaf nodes.
This uses `move_cast` lemmas in the "forward" direction.
For example, `↑(a + b)` will be written to `↑a + ↑b`.
It is equivalent to `simp only with push_cast`, and can also be used at hypotheses
with `push_cast at h`.


## convert_to

`convert_to g using n` attempts to change the current goal to `g`, but unlike `change`,
it will generate equality proof obligations using `congr' n` to resolve discrepancies.
`convert_to g` defaults to using `congr' 1`.

`ac_change` is `convert_to` followed by `ac_refl`. It is useful for rearranging/reassociating
e.g. sums:
```lean
example (a b c d e f g N : ℕ) : (a + b) + (c + d) + (e + f) + g ≤ N :=
begin
  ac_change a + d + e + f + c + g + b ≤ _,
-- ⊢ a + d + e + f + c + g + b ≤ N
end
```

## apply_fun

Apply a function to some local assumptions which are either equalities
or inequalities. For instance, if the context contains `h : a = b` and
some function `f` then `apply_fun f at h` turns `h` into
`h : f a = f b`. When the assumption is an inequality `h : a ≤ b`, a side
goal `monotone f` is created, unless this condition is provided using
`apply_fun f at h using P` where `P : monotone f`, or the `mono` tactic
can prove it.

Typical usage is:
```lean
open function

example (X Y Z : Type) (f : X → Y) (g : Y → Z) (H : injective $ g ∘ f) :
  injective f :=
begin
  intros x x' h,
  apply_fun g at h,
  exact H h
end
```

## swap

`swap n` will move the `n`th goal to the front. `swap` defaults to `swap 2`, and so interchanges the first and second goals.

## rotate

`rotate` moves the first goal to the back. `rotate n` will do this `n` times.

## The `reassoc` attribute

The `reassoc` attribute can be applied to a lemma

```lean
@[reassoc]
lemma some_lemma : foo ≫ bar = baz := ...
```

and produce

```lean
lemma some_lemma_assoc {Y : C} (f : X ⟶ Y) : foo ≫ bar ≫ f = baz ≫ f := ...
```

The name of the produced lemma can be specified with `@[reassoc other_lemma_name]`. If
`simp` is added first, the generated lemma will also have the `simp` attribute.


## The reassoc_of function

`reassoc_of h` takes local assumption `h` and add a ` ≫ f` term on the right of both sides of the equality.
Instead of creating a new assumption from the result, `reassoc_of h` stands for the proof of that reassociated
statement. This prevents poluting the local context with complicated assumptions used only once or twice.

In the following, assumption `h` is needed in a reassociated form. Instead of proving it as a new goal and adding it as
an assumption, we use `reassoc_of h` as a rewrite rule which works just as well.

```lean
example (X Y Z W : C) (x : X ⟶ Y) (y : Y ⟶ Z) (z z' : Z ⟶ W) (w : X ⟶ Z)
  (h : x ≫ y = w)
  (h' : y ≫ z = y ≫ z') :
  x ≫ y ≫ z = w ≫ z' :=
begin
  -- reassoc_of h : ∀ {X' : C} (f : W ⟶ X'), x ≫ y ≫ f = w ≫ f
  rw [h',reassoc_of h],
end
```

Although `reassoc_of` is not a tactic or a meta program, its type is generated
through meta-programming to make it usable inside normal expressions.


## lift

Lift an expression to another type.
* Usage: `'lift' expr 'to' expr ('using' expr)? ('with' id (id id?)?)?`.
* If `n : ℤ` and `hn : n ≥ 0` then the tactic `lift n to ℕ using hn` creates a new
  constant of type `ℕ`, also named `n` and replaces all occurrences of the old variable `(n : ℤ)`
  with `↑n` (where `n` in the new variable). It will remove `n` and `hn` from the context.
  + So for example the tactic `lift n to ℕ using hn` transforms the goal
    `n : ℤ, hn : n ≥ 0, h : P n ⊢ n = 3` to `n : ℕ, h : P ↑n ⊢ ↑n = 3`
    (here `P` is some term of type `ℤ → Prop`).
* The argument `using hn` is optional, the tactic `lift n to ℕ` does the same, but also creates a
  new subgoal that `n ≥ 0` (where `n` is the old variable).
  + So for example the tactic `lift n to ℕ` transforms the goal
    `n : ℤ, h : P n ⊢ n = 3` to two goals
    `n : ℕ, h : P ↑n ⊢ ↑n = 3` and `n : ℤ, h : P n ⊢ n ≥ 0`.
* You can also use `lift n to ℕ using e` where `e` is any expression of type `n ≥ 0`.
* Use `lift n to ℕ with k` to specify the name of the new variable.
* Use `lift n to ℕ with k hk` to also specify the name of the equality `↑k = n`. In this case, `n`
  will remain in the context. You can use `rfl` for the name of `hk` to substitute `n` away
  (i.e. the default behavior).
* You can also use `lift e to ℕ with k hk` where `e` is any expression of type `ℤ`.
  In this case, the `hk` will always stay in the context, but it will be used to rewrite `e` in
  all hypotheses and the target.
  + So for example the tactic `lift n + 3 to ℕ using hn with k hk` transforms the goal
    `n : ℤ, hn : n + 3 ≥ 0, h : P (n + 3) ⊢ n + 3 = 2 * n` to the goal
    `n : ℤ, k : ℕ, hk : ↑k = n + 3, h : P ↑k ⊢ ↑k = 2 * n`.
* The tactic `lift n to ℕ using h` will remove `h` from the context. If you want to keep it,
  specify it again as the third argument to `with`, like this: `lift n to ℕ using h with n rfl h`.
* More generally, this can lift an expression from `α` to `β` assuming that there is an instance
  of `can_lift α β`. In this case the proof obligation is specified by `can_lift.cond`.
* Given an instance `can_lift β γ`, it can also lift `α → β` to `α → γ`; more generally, given
  `β : Π a : α, Type*`, `γ : Π a : α, Type*`, and `[Π a : α, can_lift (β a) (γ a)]`, it automatically
  generates an instance `can_lift (Π a, β a) (Π a, γ a)`.

## import_private

`import_private foo from bar` finds a private declaration `foo` in the same file as `bar` and creates a
local notation to refer to it.

`import_private foo`, looks for `foo` in all (imported) files.

When possible, make `foo` non-private rather than using this feature.

## default_dec_tac'

`default_dec_tac'` is a replacement for the core tactic `default_dec_tac`, fixing a bug. This
bug is often indicated by a message `nested exception message: tactic failed, there are no goals to be solved`,and solved by appending `using_well_founded wf_tacs` to the recursive definition.
See also additional documentation of `using_well_founded` in
[docs/extras/well_founded_recursion.md](extras/well_founded_recursion.md).

## simps

* The `@[simps]` attribute automatically derives lemmas specifying the projections of the declaration.
* Example: (note that the forward and reverse functions are specified differently!)
  ```lean
  @[simps] def refl (α) : α ≃ α := ⟨id, λ x, x, λ x, rfl, λ x, rfl⟩
  ```
  derives two simp-lemmas:
  ```lean
  @[simp] lemma refl_to_fun (α) (x : α) : (refl α).to_fun x = id x
  @[simp] lemma refl_inv_fun (α) (x : α) : (refl α).inv_fun x = x
  ```
* It does not derive simp-lemmas for the prop-valued projections.
* It will automatically reduce newly created beta-redexes, but not unfold any definitions.
* If one of the fields itself is a structure, this command will recursively create
  simp-lemmas for all fields in that structure.
* You can use `@[simps proj1 proj2 ...]` to only generate the projection lemmas for the specified
  projections. For example:
  ```lean
  attribute [simps to_fun] refl
  ```
* If one of the values is an eta-expanded structure, we will eta-reduce this structure.
* You can use `@[simps lemmas_only]` to derive the lemmas, but not mark them
  as simp-lemmas.
* You can use `@[simps short_name]` to only use the name of the last projection for the name of the
  generated lemmas.
* The precise syntax is `('simps' 'lemmas_only'? 'short_name'? ident*)`.
* If one of the projections is marked as a coercion, the generated lemmas do *not* use this
  coercion.
* `@[simps]` reduces let-expressions where necessary.
* If one of the fields is a partially applied constructor, we will eta-expand it
  (this likely never happens).

## clear'

An improved version of the standard `clear` tactic. `clear` is sensitive to the
order of its arguments: `clear x y` may fail even though both `x` and `y` could
be cleared (if the type of `y` depends on `x`). `clear'` lifts this limitation.

```lean
example {α} {β : α → Type} (a : α) (b : β a) : unit :=
begin
  try { clear a b }, -- fails since `b` depends on `a`
  clear' a b,        -- succeeds
  exact ()
end
```

## clear_dependent

A variant of `clear'` which clears not only the given hypotheses, but also any
other hypotheses depending on them.

```lean
example {α} {β : α → Type} (a : α) (b : β a) : unit :=
begin
  try { clear' a },  -- fails since `b` depends on `a`
  clear_dependent a, -- succeeds, clearing `a` and `b`
  exact ()
end
```

## simp_rw

`simp_rw` functions as a mix of `simp` and `rw`. Like `rw`, it applies each
rewrite rule in the given order, but like `simp` it repeatedly applies these
rules and also under binders like `∀ x, ...`, `∃ x, ...` and `λ x, ...`.

Usage:
  - `simp_rw [lemma_1, ..., lemma_n]` will rewrite the goal by applying the
    lemmas in that order.
  - `simp_rw [lemma_1, ..., lemma_n] at h₁ ... hₙ` will rewrite the given hypotheses.
  - `simp_rw [...] at ⊢ h₁ ... hₙ` rewrites the goal as well as the given hypotheses.
  - `simp_rw [...] at *` rewrites in the whole context: all hypotheses and the goal.

For example, neither `simp` nor `rw` can solve the following, but `simp_rw` can:
```lean
example {α β : Type} {f : α → β} {t : set β} : (∀ s, f '' s ⊆ t) = ∀ s : set α, ∀ x ∈ s, x ∈ f ⁻¹' t :=
by simp_rw [set.image_subset_iff, set.subset_def]
```

Lemmas passed to `simp_rw` must be expressions that are valid arguments to `simp`.

## rename'

Renames one or more hypotheses in the context.

```lean
example {α β} (a : α) (b : β) : unit :=
begin
  rename' a a',              -- result: a' : α, b  : β
  rename' a' → a,            --         a  : α, b  : β
  rename' [a a', b b'],      --         a' : α, b' : β
  rename' [a' → a, b' → b],  --         a  : α, b  : β
  exact ()
end
```

Compared to the standard `rename` tactic, this tactic makes the following
improvements:

- You can rename multiple hypotheses at once.
- Renaming a hypothesis always preserves its location in the context (whereas
  `rename` may reorder hypotheses).<|MERGE_RESOLUTION|>--- conflicted
+++ resolved
@@ -881,25 +881,21 @@
 ```
 after `fin_cases p; simp`, there are three goals, `f 0`, `f 1`, and `f 2`.
 
-<<<<<<< HEAD
-### nat_cases
-`nat_cases n` searches for upper and lower bounds on a ℕ variable `n`, and if an
+## interval_cases
+`interval_cases n` searches for upper and lower bounds on a variable `n`, and if an
 upper bound is found, splits into separate cases for each possible value of `n`.
 
 As an example, in
 ```
 example (n : ℕ) (w₁ : n ≥ 3) (w₂ : n < 5) : n = 3 ∨ n = 4 :=
 begin
-  nat_cases n,
+  interval_cases n,
   all_goals {simp}
 end
 ```
-after `nat_cases n`, the goals are `3 = 3 ∨ 3 = 4` and `4 = 3 ∨ 4 = 4`.
-
-### conv
-=======
+after `interval_cases n`, the goals are `3 = 3 ∨ 3 = 4` and `4 = 3 ∨ 4 = 4`.
+
 ## conv
->>>>>>> c7eb6f81
 The `conv` tactic is built-in to lean. Inside `conv` blocks mathlib currently
 additionally provides
    * `erw`,
