/-
Copyright (c) 2018 Johannes Hölzl. All rights reserved.
Released under Apache 2.0 license as described in the file LICENSE.
Authors: Johannes Hölzl
-/
import data.set.finite group_theory.coset data.nat.totient
open function

variables {α : Type*} {s : set α} {a a₁ a₂ b c: α}

-- TODO this lemma isn't used anywhere in this file, and should be moved elsewhere.
namespace finset
open finset

lemma mem_range_iff_mem_finset_range_of_mod_eq [decidable_eq α] {f : ℤ → α} {a : α} {n : ℕ}
  (hn : 0 < n) (h : ∀i, f (i % n) = f i) :
  a ∈ set.range f ↔ a ∈ (finset.range n).image (λi, f i) :=
suffices (∃i, f (i % n) = a) ↔ ∃i, i < n ∧ f ↑i = a, by simpa [h],
have hn' : 0 < (n : ℤ), from int.coe_nat_lt.mpr hn,
iff.intro
  (assume ⟨i, hi⟩,
    have 0 ≤ i % ↑n, from int.mod_nonneg _ (ne_of_gt hn'),
    ⟨int.to_nat (i % n),
      by rw [←int.coe_nat_lt, int.to_nat_of_nonneg this]; exact ⟨int.mod_lt_of_pos i hn', hi⟩⟩)
  (assume ⟨i, hi, ha⟩,
    ⟨i, by rw [int.mod_eq_of_lt (int.coe_zero_le _) (int.coe_nat_lt_coe_nat_of_lt hi), ha]⟩)

end finset

lemma conj_inj [group α] {x : α} : function.injective (λ (g : α), x * g * x⁻¹) :=
λ a b h, by simpa [mul_left_inj, mul_right_inj] using h

lemma mem_normalizer_fintype [group α] {s : set α} [fintype s] {x : α}
  (h : ∀ n, n ∈ s → x * n * x⁻¹ ∈ s) : x ∈ is_subgroup.normalizer s :=
by haveI := classical.prop_decidable;
haveI := set.fintype_image s (λ n, x * n * x⁻¹); exact
λ n, ⟨h n, λ h₁,
have heq : (λ n, x * n * x⁻¹) '' s = s := set.eq_of_subset_of_card_le
  (λ n ⟨y, hy⟩, hy.2 ▸ h y hy.1) (by rw set.card_image_of_injective s conj_inj),
have x * n * x⁻¹ ∈ (λ n, x * n * x⁻¹) '' s := heq.symm ▸ h₁,
let ⟨y, hy⟩ := this in conj_inj hy.2 ▸ hy.1⟩

section order_of
variables [group α] [fintype α] [decidable_eq α]
<<<<<<< HEAD
open quotient_group

instance quotient_group.fintype (s : set α) [is_subgroup s] [d : decidable_pred s] :
  fintype (quotient s) :=
@quotient.fintype _ _ (left_rel s) (λ _ _, d _)

lemma card_eq_card_quotient_mul_card_subgroup (s : set α) [hs : is_subgroup s] [fintype s]
  [decidable_pred s] : fintype.card α = fintype.card (quotient s) * fintype.card s :=
by rw ← fintype.card_prod;
  exact fintype.card_congr (is_subgroup.group_equiv_quotient_times_subgroup hs)

lemma card_subgroup_dvd_card (s : set α) [is_subgroup s] [fintype s] :
  fintype.card s ∣ fintype.card α :=
by haveI := classical.prop_decidable; simp [card_eq_card_quotient_mul_card_subgroup s]

lemma card_quotient_dvd_card (s : set α) [is_subgroup s] [decidable_pred s] [fintype s] :
  fintype.card (quotient s) ∣ fintype.card α :=
by simp [card_eq_card_quotient_mul_card_subgroup s]

@[simp] lemma card_trivial [fintype (is_subgroup.trivial α)] :
  fintype.card (is_subgroup.trivial α) = 1 :=
fintype.card_eq_one_iff.2
  ⟨⟨(1 : α), by simp⟩, λ ⟨y, hy⟩, subtype.eq $ is_subgroup.mem_trivial.1 hy⟩
=======
open set
>>>>>>> 21d4d1c2

lemma exists_gpow_eq_one (a : α) : ∃i≠0, a ^ (i:ℤ) = 1 :=
have ¬ injective (λi, a ^ i),
  from not_injective_int_fintype,
let ⟨i, j, a_eq, ne⟩ := show ∃(i j : ℤ), a ^ i = a ^ j ∧ i ≠ j,
  by rw [injective] at this; simpa [classical.not_forall] in
have a ^ (i - j) = 1,
  by simp [gpow_add, gpow_neg, a_eq],
⟨i - j, sub_ne_zero.mpr ne, this⟩

lemma exists_pow_eq_one (a : α) : ∃i > 0, a ^ i = 1 :=
let ⟨i, hi, eq⟩ := exists_gpow_eq_one a in
begin
  cases i,
  { exact ⟨i, nat.pos_of_ne_zero (by simp [int.of_nat_eq_coe, *] at *), eq⟩ },
  { exact ⟨i + 1, dec_trivial, inv_eq_one.1 eq⟩ }
end

/-- `order_of a` is the order of the element `a`, i.e. the `n ≥ 1`, s.t. `a ^ n = 1` -/
def order_of (a : α) : ℕ := nat.find (exists_pow_eq_one a)

lemma pow_order_of_eq_one (a : α) : a ^ order_of a = 1 :=
let ⟨h₁, h₂⟩ := nat.find_spec (exists_pow_eq_one a) in h₂

lemma order_of_pos (a : α) : order_of a > 0 :=
let ⟨h₁, h₂⟩ := nat.find_spec (exists_pow_eq_one a) in h₁

private lemma pow_injective_aux {n m : ℕ} (a : α) (h : n ≤ m)
  (hn : n < order_of a) (hm : m < order_of a) (eq : a ^ n = a ^ m) : n = m :=
decidable.by_contradiction $ assume ne : n ≠ m,
  have h₁ : m - n > 0, from nat.pos_of_ne_zero (by simp [nat.sub_eq_iff_eq_add h, ne.symm]),
  have h₂ : a ^ (m - n) = 1, by simp [pow_sub _ h, eq],
  have le : order_of a ≤ m - n, from nat.find_min' (exists_pow_eq_one a) ⟨h₁, h₂⟩,
  have lt : m - n < order_of a,
    from (nat.sub_lt_left_iff_lt_add h).mpr $ nat.lt_add_left _ _ _ hm,
  lt_irrefl _ (lt_of_le_of_lt le lt)

lemma pow_injective_of_lt_order_of {n m : ℕ} (a : α)
  (hn : n < order_of a) (hm : m < order_of a) (eq : a ^ n = a ^ m) : n = m :=
(le_total n m).elim
  (assume h, pow_injective_aux a h hn hm eq)
  (assume h, (pow_injective_aux a h hm hn eq.symm).symm)

lemma order_of_le_card_univ : order_of a ≤ fintype.card α :=
finset.card_le_of_inj_on ((^) a)
  (assume n _, fintype.complete _)
  (assume i j, pow_injective_of_lt_order_of a)

lemma pow_eq_mod_order_of {n : ℕ} : a ^ n = a ^ (n % order_of a) :=
calc a ^ n = a ^ (n % order_of a + order_of a * (n / order_of a)) :
    by rw [nat.mod_add_div]
  ... = a ^ (n % order_of a) :
    by simp [pow_add, pow_mul, pow_order_of_eq_one]

lemma gpow_eq_mod_order_of {i : ℤ} : a ^ i = a ^ (i % order_of a) :=
calc a ^ i = a ^ (i % order_of a + order_of a * (i / order_of a)) :
    by rw [int.mod_add_div]
  ... = a ^ (i % order_of a) :
    by simp [gpow_add, gpow_mul, pow_order_of_eq_one]

lemma mem_gpowers_iff_mem_range_order_of {a a' : α} :
  a' ∈ gpowers a ↔ a' ∈ (finset.range (order_of a)).image ((^) a : ℕ → α) :=
finset.mem_range_iff_mem_finset_range_of_mod_eq
  (order_of_pos a)
  (assume i, gpow_eq_mod_order_of.symm)

instance decidable_gpowers : decidable_pred (gpowers a) :=
assume a', decidable_of_iff'
  (a' ∈ (finset.range (order_of a)).image ((^) a))
  mem_gpowers_iff_mem_range_order_of

lemma order_of_dvd_of_pow_eq_one {n : ℕ} (h : a ^ n = 1) : order_of a ∣ n :=
by_contradiction
  (λ h₁, nat.find_min _ (show n % order_of a < order_of a,
    from nat.mod_lt _ (order_of_pos _))
      ⟨nat.pos_of_ne_zero (mt nat.dvd_of_mod_eq_zero h₁), by rwa ← pow_eq_mod_order_of⟩)

lemma order_of_le_of_pow_eq_one {n : ℕ} (hn : 0 < n) (h : a ^ n = 1) : order_of a ≤ n :=
nat.find_min' (exists_pow_eq_one a) ⟨hn, h⟩

lemma sum_card_order_of_eq_card_pow_eq_one {n : ℕ} (hn : 0 < n) :
  ((finset.range n.succ).filter (∣ n)).sum (λ m, (finset.univ.filter (λ a : α, order_of a = m)).card)
  = (finset.univ.filter (λ a : α, a ^ n = 1)).card :=
calc ((finset.range n.succ).filter (∣ n)).sum (λ m, (finset.univ.filter (λ a : α, order_of a = m)).card)
    = _ : (finset.card_bind (by simp [finset.ext]; cc)).symm
... = _ : congr_arg finset.card (finset.ext.2 (begin
  assume a,
  suffices : order_of a ≤ n ∧ order_of a ∣ n ↔ a ^ n = 1,
  { simpa [-finset.range_succ, nat.lt_succ_iff], },
  exact ⟨λ h, let ⟨m, hm⟩ := h.2 in by rw [hm, pow_mul, pow_order_of_eq_one, _root_.one_pow],
    λ h, ⟨order_of_le_of_pow_eq_one hn h, order_of_dvd_of_pow_eq_one h⟩⟩
end))

section
local attribute [instance] set_fintype

lemma order_eq_card_gpowers : order_of a = fintype.card (gpowers a) :=
begin
  refine (finset.card_eq_of_bijective _ _ _ _).symm,
  { exact λn hn, ⟨gpow a n, ⟨n, rfl⟩⟩ },
  { exact assume ⟨_, i, rfl⟩ _,
    have pos: (0:int) < order_of a,
      from int.coe_nat_lt.mpr $ order_of_pos a,
    have 0 ≤ i % (order_of a),
      from int.mod_nonneg _ $ ne_of_gt pos,
    ⟨int.to_nat (i % order_of a),
      by rw [← int.coe_nat_lt, int.to_nat_of_nonneg this];
        exact ⟨int.mod_lt_of_pos _ pos, subtype.eq gpow_eq_mod_order_of.symm⟩⟩ },
  { intros, exact finset.mem_univ _ },
  { exact assume i j hi hj eq, pow_injective_of_lt_order_of a hi hj $ by simpa using eq }
end

@[simp] lemma order_of_one : order_of (1 : α) = 1 :=
by rw [order_eq_card_gpowers, fintype.card_eq_one_iff];
  exact ⟨⟨1, 0, rfl⟩, λ ⟨a, i, ha⟩, by simp [ha.symm]⟩

lemma order_of_eq_one_iff : order_of a = 1 ↔ a = 1 :=
⟨λ h, by conv { to_lhs, rw [← pow_one a, ← h, pow_order_of_eq_one] }, λ h, by simp [h]⟩

section classical
local attribute [instance] classical.prop_decidable
open quotient_group

/- TODO: use cardinal theory, introduce `card : set α → ℕ`, or setup decidability for cosets -/
lemma order_of_dvd_card_univ : order_of a ∣ fintype.card α :=
have ft_prod : fintype (quotient (gpowers a) × (gpowers a)),
  from fintype.of_equiv α (gpowers.is_subgroup a).group_equiv_quotient_times_subgroup,
have ft_s : fintype (gpowers a),
  from @fintype.fintype_prod_right _ _ _ ft_prod _,
have ft_cosets : fintype (quotient (gpowers a)),
  from @fintype.fintype_prod_left _ _ _ ft_prod ⟨⟨1, is_submonoid.one_mem (gpowers a)⟩⟩,
have ft : fintype (quotient (gpowers a) × (gpowers a)),
  from @prod.fintype _ _ ft_cosets ft_s,
have eq₁ : fintype.card α = @fintype.card _ ft_cosets * @fintype.card _ ft_s,
  from calc fintype.card α = @fintype.card _ ft_prod :
      @fintype.card_congr _ _ _ ft_prod (gpowers.is_subgroup a).group_equiv_quotient_times_subgroup
    ... = @fintype.card _ (@prod.fintype _ _ ft_cosets ft_s) :
      congr_arg (@fintype.card _) $ subsingleton.elim _ _
    ... = @fintype.card _ ft_cosets * @fintype.card _ ft_s :
      @fintype.card_prod _ _ ft_cosets ft_s,
have eq₂ : order_of a = @fintype.card _ ft_s,
  from calc order_of a = _ : order_eq_card_gpowers
    ... = _ : congr_arg (@fintype.card _) $ subsingleton.elim _ _,
dvd.intro (@fintype.card (quotient (gpowers a)) ft_cosets) $
  by rw [eq₁, eq₂, mul_comm]


end classical

@[simp] lemma pow_card_eq_one (a : α) : a ^ fintype.card α = 1 :=
let ⟨m, hm⟩ := @order_of_dvd_card_univ _ a _ _ _ in
by simp [hm, pow_mul, pow_order_of_eq_one]

lemma powers_eq_gpowers (a : α) : powers a = gpowers a :=
set.ext (λ x, ⟨λ ⟨n, hn⟩, ⟨n, by simp * at *⟩,
  λ ⟨i, hi⟩, ⟨(i % order_of a).nat_abs,
    by rwa [← gpow_coe_nat, int.nat_abs_of_nonneg (int.mod_nonneg _
      (int.coe_nat_ne_zero_iff_pos.2 (order_of_pos _))), ← gpow_eq_mod_order_of]⟩⟩)

open nat

lemma order_of_pow (a : α) (n : ℕ) : order_of (a ^ n) = order_of a / gcd (order_of a) n :=
dvd_antisymm
  (order_of_dvd_of_pow_eq_one
    (by rw [← pow_mul, ← nat.mul_div_assoc _ (gcd_dvd_left _ _), mul_comm,
      nat.mul_div_assoc _ (gcd_dvd_right _ _), pow_mul, pow_order_of_eq_one, _root_.one_pow]))
  (have gcd_pos : 0 < gcd (order_of a) n, from gcd_pos_of_pos_left n (order_of_pos a),
    have hdvd : order_of a ∣ n * order_of (a ^ n),
      from order_of_dvd_of_pow_eq_one (by rw [pow_mul, pow_order_of_eq_one]),
    coprime.dvd_of_dvd_mul_right (coprime_div_gcd_div_gcd gcd_pos)
      (dvd_of_mul_dvd_mul_right gcd_pos
        (by rwa [nat.div_mul_cancel (gcd_dvd_left _ _), mul_assoc,
            nat.div_mul_cancel (gcd_dvd_right _ _), mul_comm])))

lemma pow_gcd_card_eq_one_iff {n : ℕ} {a : α} :
  a ^ n = 1 ↔ a ^ (gcd n (fintype.card α)) = 1 :=
⟨λ h, have hn : order_of a ∣ n, from dvd_of_mod_eq_zero $
      by_contradiction (λ ha, by rw pow_eq_mod_order_of at h;
        exact (not_le_of_gt (nat.mod_lt n (order_of_pos a)))
          (order_of_le_of_pow_eq_one (nat.pos_of_ne_zero ha) h)),
    let ⟨m, hm⟩ := dvd_gcd hn order_of_dvd_card_univ in
    by rw [hm, pow_mul, pow_order_of_eq_one, _root_.one_pow],
  λ h, let ⟨m, hm⟩ := gcd_dvd_left n (fintype.card α) in
    by rw [hm, pow_mul, h, _root_.one_pow]⟩

end

end order_of

section cyclic

local attribute [instance] set_fintype

class is_cyclic (α : Type*) [group α] : Prop :=
(exists_generator : ∃ g : α, ∀ x, x ∈ gpowers g)

def is_cyclic.comm_group [hg : group α] [is_cyclic α] : comm_group α :=
{ mul_comm := λ x y, show x * y = y * x,
    from let ⟨g, hg⟩ := is_cyclic.exists_generator α in
    let ⟨n, hn⟩ := hg x in let ⟨m, hm⟩ := hg y in
    hm ▸ hn ▸ gpow_mul_comm _ _ _,
  ..hg }

lemma is_cyclic_of_order_of_eq_card [group α] [fintype α] [decidable_eq α]
  (x : α) (hx : order_of x = fintype.card α) : is_cyclic α :=
⟨⟨x, set.eq_univ_iff_forall.1 $ set.eq_of_subset_of_card_le
  (set.subset_univ _)
  (by rw [fintype.card_congr (equiv.set.univ α), ← hx, order_eq_card_gpowers])⟩⟩

lemma order_of_eq_card_of_forall_mem_gpowers [group α] [fintype α] [decidable_eq α]
  {g : α} (hx : ∀ x, x ∈ gpowers g) : order_of g = fintype.card α :=
by rw [← fintype.card_congr (equiv.set.univ α), order_eq_card_gpowers];
  simp [hx]; congr

instance [group α] : is_cyclic (is_subgroup.trivial α) :=
⟨⟨(1 : is_subgroup.trivial α), λ x, ⟨0, subtype.eq $ eq.symm (is_subgroup.mem_trivial.1 x.2)⟩⟩⟩

instance is_subgroup.is_cyclic [group α] [is_cyclic α] (H : set α) [is_subgroup H] : is_cyclic H :=
by haveI := classical.prop_decidable; exact
let ⟨g, hg⟩ := is_cyclic.exists_generator α in
if hx : ∃ (x : α), x ∈ H ∧ x ≠ (1 : α) then
  let ⟨x, hx₁, hx₂⟩ := hx in
  let ⟨k, hk⟩ := hg x in
  have hex : ∃ n : ℕ, 0 < n ∧ g ^ n ∈ H,
    from ⟨k.nat_abs, nat.pos_of_ne_zero
      (λ h, hx₂ $ by rw [← hk, int.eq_zero_of_nat_abs_eq_zero h, gpow_zero]),
        match k, hk with
        | (k : ℕ), hk := by rw [int.nat_abs_of_nat, ← gpow_coe_nat, hk]; exact hx₁
        | -[1+ k], hk := by rw [int.nat_abs_of_neg_succ_of_nat,
          ← is_subgroup.inv_mem_iff H]; simp * at *
        end⟩,
  ⟨⟨⟨g ^ nat.find hex, (nat.find_spec hex).2⟩,
    λ ⟨x, hx⟩, let ⟨k, hk⟩ := hg x in
      have hk₁ : g ^ ((nat.find hex : ℤ) * (k / nat.find hex)) ∈ gpowers (g ^ nat.find hex),
        from ⟨k / nat.find hex, eq.symm $ gpow_mul _ _ _⟩,
      have hk₂ : g ^ ((nat.find hex : ℤ) * (k / nat.find hex)) ∈ H,
        by rw gpow_mul; exact is_subgroup.gpow_mem (nat.find_spec hex).2,
      have hk₃ : g ^ (k % nat.find hex) ∈ H,
        from (is_subgroup.mul_mem_cancel_left H hk₂).1 $
          by rw [← gpow_add, int.mod_add_div, hk]; exact hx,
      have hk₄ : k % nat.find hex = (k % nat.find hex).nat_abs,
        by rw int.nat_abs_of_nonneg (int.mod_nonneg _
          (int.coe_nat_ne_zero_iff_pos.2 (nat.find_spec hex).1)),
      have hk₅ : g ^ (k % nat.find hex ).nat_abs ∈ H,
        by rwa [← gpow_coe_nat, ← hk₄],
      have hk₆ : (k % (nat.find hex : ℤ)).nat_abs = 0,
        from by_contradiction (λ h,
          nat.find_min hex (int.coe_nat_lt.1 $ by rw [← hk₄];
            exact int.mod_lt_of_pos _ (int.coe_nat_pos.2 (nat.find_spec hex).1))
          ⟨nat.pos_of_ne_zero h, hk₅⟩),
      ⟨k / (nat.find hex : ℤ), subtype.coe_ext.2 begin
        suffices : g ^ ((nat.find hex : ℤ) * (k / nat.find hex)) = x,
        { simpa [gpow_mul] },
        rw [int.mul_div_cancel' (int.dvd_of_mod_eq_zero (int.eq_zero_of_nat_abs_eq_zero hk₆)), hk]
      end⟩⟩⟩
else
  have H = is_subgroup.trivial α,
    from set.ext $ λ x, ⟨λ h, by simp at *; tauto,
      λ h, by rw [is_subgroup.mem_trivial.1 h]; exact is_submonoid.one_mem _⟩,
  by clear _let_match; subst this; apply_instance

open finset nat

lemma is_cyclic.card_pow_eq_one_le [group α] [fintype α] [decidable_eq α] [is_cyclic α] {n : ℕ}
  (hn0 : 0 < n) : (univ.filter (λ a : α, a ^ n = 1)).card ≤ n :=
let ⟨g, hg⟩ := is_cyclic.exists_generator α in
calc (univ.filter (λ a : α, a ^ n = 1)).card ≤ (gpowers (g ^ (fintype.card α / (gcd n (fintype.card α))))).to_finset.card :
  card_le_of_subset (λ x hx, let ⟨m, hm⟩ := show x ∈ powers g, from (powers_eq_gpowers g).symm ▸ hg x in
    set.mem_to_finset.2 ⟨(m / (fintype.card α / (gcd n (fintype.card α))) : ℕ),
      have hgmn : g ^ (m * gcd n (fintype.card α)) = 1,
        by rw [pow_mul, hm, ← pow_gcd_card_eq_one_iff]; exact (mem_filter.1 hx).2,
      begin
        rw [gpow_coe_nat, ← pow_mul, nat.mul_div_cancel_left', hm],
        refine dvd_of_mul_dvd_mul_right (gcd_pos_of_pos_left (fintype.card α) hn0) _,
        conv {to_lhs, rw [nat.div_mul_cancel (gcd_dvd_right _ _), ← order_of_eq_card_of_forall_mem_gpowers hg]},
        exact order_of_dvd_of_pow_eq_one hgmn
      end⟩)
... ≤ n :
  let ⟨m, hm⟩ := gcd_dvd_right n (fintype.card α) in
  have hm0 : 0 < m, from nat.pos_of_ne_zero
    (λ hm0, (by rw [hm0, mul_zero, fintype.card_eq_zero_iff] at hm; exact hm 1)),
  begin
    rw [← set.card_fintype_of_finset' _ (λ _, set.mem_to_finset), ← order_eq_card_gpowers,
      order_of_pow, order_of_eq_card_of_forall_mem_gpowers hg],
    rw [hm] {occs := occurrences.pos [2,3]},
    rw [nat.mul_div_cancel_left _  (gcd_pos_of_pos_left _ hn0), gcd_mul_left_left,
      hm, nat.mul_div_cancel _ hm0],
    exact le_of_dvd hn0 (gcd_dvd_left _ _)
  end

section totient

variables [group α] [fintype α] [decidable_eq α] (hn : ∀ n : ℕ, 0 < n → (univ.filter (λ a : α, a ^ n = 1)).card ≤ n)
include hn

lemma card_pow_eq_one_eq_order_of_aux (a : α) :
  (finset.univ.filter (λ b : α, b ^ order_of a = 1)).card = order_of a :=
le_antisymm
  (hn _ (order_of_pos _))
  (calc order_of a = @fintype.card (gpowers a) (id _) : order_eq_card_gpowers
    ... ≤ @fintype.card (↑(univ.filter (λ b : α, b ^ order_of a = 1)) : set α)
    (set.fintype_of_finset _ (λ _, iff.rfl)) :
      @fintype.card_le_of_injective (gpowers a) (↑(univ.filter (λ b : α, b ^ order_of a = 1)) : set α)
        (id _) (id _) (λ b, ⟨b.1, mem_filter.2 ⟨mem_univ _,
          let ⟨i, hi⟩ := b.2 in
          by rw [← hi, ← gpow_coe_nat, ← gpow_mul, mul_comm, gpow_mul, gpow_coe_nat,
            pow_order_of_eq_one, one_gpow]⟩⟩) (λ _ _ h, subtype.eq (subtype.mk.inj h))
    ... = (univ.filter (λ b : α, b ^ order_of a = 1)).card : set.card_fintype_of_finset _ _)

local notation `φ` := nat.totient

private lemma card_order_of_eq_totient_aux₁ :
  ∀ {d : ℕ}, d ∣ fintype.card α → 0 < (univ.filter (λ a : α, order_of a = d)).card →
  (univ.filter (λ a : α, order_of a = d)).card = φ d
| 0     := λ hd hd0, absurd hd0 (mt card_pos.1
  (by simp [finset.ext, nat.pos_iff_ne_zero.1 (order_of_pos _)]))
| (d+1) := λ hd hd0,
let ⟨a, ha⟩ := exists_mem_of_ne_empty (card_pos.1 hd0) in
have ha : order_of a = d.succ, from (mem_filter.1 ha).2,
have h : ((range d.succ).filter (∣ d.succ)).sum
    (λ m, (univ.filter (λ a : α, order_of a = m)).card) =
    ((range d.succ).filter (∣ d.succ)).sum φ, from
  finset.sum_congr rfl
    (λ m hm, have hmd : m < d.succ, from mem_range.1 (mem_filter.1 hm).1,
      have hm : m ∣ d.succ, from (mem_filter.1 hm).2,
      card_order_of_eq_totient_aux₁ (dvd.trans hm hd) (finset.card_pos.2
        (ne_empty_of_mem (show a ^ (d.succ / m) ∈ _,
          from mem_filter.2 ⟨mem_univ _,
          by rw [order_of_pow, ha, gcd_eq_right (div_dvd_of_dvd hm),
            nat.div_div_self hm (succ_pos _)]⟩)))),
have hinsert : insert d.succ ((range d.succ).filter (∣ d.succ))
    = (range d.succ.succ).filter (∣ d.succ),
  from (finset.ext.2 $ λ x, ⟨λ h, (mem_insert.1 h).elim (λ h, by simp [h])
    (by clear _let_match; simp; tauto), by clear _let_match; simp {contextual := tt}; tauto⟩),
have hinsert₁ : d.succ ∉ (range d.succ).filter (∣ d.succ),
  by simp [-range_succ, mem_range, zero_le_one, le_succ],
(add_right_inj (((range d.succ).filter (∣ d.succ)).sum
  (λ m, (univ.filter (λ a : α, order_of a = m)).card))).1
  (calc _ = (insert d.succ (filter (∣ d.succ) (range d.succ))).sum
        (λ m, (univ.filter (λ a : α, order_of a = m)).card) :
    eq.symm (finset.sum_insert (by simp [-range_succ, mem_range, zero_le_one, le_succ]))
  ... = ((range d.succ.succ).filter (∣ d.succ)).sum (λ m,
      (univ.filter (λ a : α, order_of a = m)).card) :
    sum_congr hinsert (λ _ _, rfl)
  ... = (univ.filter (λ a : α, a ^ d.succ = 1)).card :
    sum_card_order_of_eq_card_pow_eq_one (succ_pos d)
  ... = ((range d.succ.succ).filter (∣ d.succ)).sum φ :
    ha ▸ (card_pow_eq_one_eq_order_of_aux hn a).symm ▸ (sum_totient _).symm
  ... = _ : by rw [h, ← sum_insert hinsert₁];
      exact finset.sum_congr hinsert.symm (λ _ _, rfl))

lemma card_order_of_eq_totient_aux₂ {d : ℕ} (hd : d ∣ fintype.card α) :
  (univ.filter (λ a : α, order_of a = d)).card = φ d :=
by_contradiction $ λ h,
have h0 : (univ.filter (λ a : α , order_of a = d)).card = 0 :=
  not_not.1 (mt nat.pos_iff_ne_zero.2 (mt (card_order_of_eq_totient_aux₁ hn hd) h)),
let c := fintype.card α in
have hc0 : 0 < c, from fintype.card_pos_iff.2 ⟨1⟩,
lt_irrefl c $
  calc c = (univ.filter (λ a : α, a ^ c = 1)).card :
    congr_arg card $ by simp [finset.ext, c]
  ... = ((range c.succ).filter (∣ c)).sum
      (λ m, (univ.filter (λ a : α, order_of a = m)).card) :
    (sum_card_order_of_eq_card_pow_eq_one hc0).symm
  ... = (((range c.succ).filter (∣ c)).erase d).sum
      (λ m, (univ.filter (λ a : α, order_of a = m)).card) :
    eq.symm (sum_subset (erase_subset _ _) (λ m hm₁ hm₂,
      have m = d, by simp at *; cc,
      by simp [*, finset.ext] at *; exact h0))
  ... ≤ (((range c.succ).filter (∣ c)).erase d).sum φ :
    sum_le_sum (λ m hm,
      have hmc : m ∣ c, by simp at hm; tauto,
      (imp_iff_not_or.1 (card_order_of_eq_totient_aux₁ hn hmc)).elim
        (λ h, by simp [nat.le_zero_iff.1 (le_of_not_gt h), nat.zero_le])
        (by simp [le_refl] {contextual := tt}))
  ... < φ d + (((range c.succ).filter (∣ c)).erase d).sum φ :
    lt_add_of_pos_left _ (totient_pos (nat.pos_of_ne_zero
      (λ h, nat.pos_iff_ne_zero.1 hc0 (eq_zero_of_zero_dvd $ h ▸ hd))))
  ... = (insert d (((range c.succ).filter (∣ c)).erase d)).sum φ : eq.symm (sum_insert (by simp))
  ... = ((range c.succ).filter (∣ c)).sum φ : finset.sum_congr
      (finset.insert_erase (mem_filter.2 ⟨mem_range.2 (lt_succ_of_le (le_of_dvd hc0 hd)), hd⟩)) (λ _ _, rfl)
  ... = c : sum_totient _

lemma is_cyclic_of_card_pow_eq_one_le : is_cyclic α :=
have ∃ x, x ∈ univ.filter (λ a : α, order_of a = fintype.card α),
from exists_mem_of_ne_empty (card_pos.1 $
  by rw [card_order_of_eq_totient_aux₂ hn (dvd_refl _)];
  exact totient_pos (fintype.card_pos_iff.2 ⟨1⟩)),
let ⟨x, hx⟩ := this in
is_cyclic_of_order_of_eq_card x (finset.mem_filter.1 hx).2

end totient

lemma is_cyclic.card_order_of_eq_totient [group α] [is_cyclic α] [fintype α] [decidable_eq α]
  {d : ℕ} (hd : d ∣ fintype.card α) : (univ.filter (λ a : α, order_of a = d)).card = totient d :=
card_order_of_eq_totient_aux₂ (λ n, is_cyclic.card_pow_eq_one_le) hd

end cyclic<|MERGE_RESOLUTION|>--- conflicted
+++ resolved
@@ -42,8 +42,7 @@
 
 section order_of
 variables [group α] [fintype α] [decidable_eq α]
-<<<<<<< HEAD
-open quotient_group
+open quotient_group set
 
 instance quotient_group.fintype (s : set α) [is_subgroup s] [d : decidable_pred s] :
   fintype (quotient s) :=
@@ -66,9 +65,6 @@
   fintype.card (is_subgroup.trivial α) = 1 :=
 fintype.card_eq_one_iff.2
   ⟨⟨(1 : α), by simp⟩, λ ⟨y, hy⟩, subtype.eq $ is_subgroup.mem_trivial.1 hy⟩
-=======
-open set
->>>>>>> 21d4d1c2
 
 lemma exists_gpow_eq_one (a : α) : ∃i≠0, a ^ (i:ℤ) = 1 :=
 have ¬ injective (λi, a ^ i),
