--- conflicted
+++ resolved
@@ -37,11 +37,10 @@
 @[simp] theorem coe_coe {α β γ} [has_coe α β] [has_coe_t β γ]
   (a : α) : (a : γ) = (a : β) := rfl
 
-<<<<<<< HEAD
 instance has_zero.to_nonempty [has_zero α] : nonempty α := ⟨0⟩
 
 instance has_one.to_nonempty [has_one α] : nonempty α := ⟨1⟩
-=======
+
 @[simp] theorem coe_fn_coe_trans
   {α β γ} [has_coe α β] [has_coe_t_aux β γ] [has_coe_to_fun γ]
   (x : α) : @coe_fn α _ x = @coe_fn β _ x := rfl
@@ -65,7 +64,6 @@
 def pempty.elim {C : Sort*} : pempty → C.
 
 instance subsingleton_pempty : subsingleton pempty := ⟨λa, a.elim⟩
->>>>>>> 3f5ec68c
 
 end miscellany
 
