--- conflicted
+++ resolved
@@ -98,8 +98,7 @@
     (@@is_maximal_ideal.eq_or_univ_of_subset _ hmt (nonunits α) hi $
       λ z hz, @@not_unit_of_mem_proper_ideal _ T (by resetI; apply_instance) hz)
     id
-<<<<<<< HEAD
-    (λ htu, false.elim $ ((set.set_eq_def _ _).1 htu 1).2 trivial ⟨1, mul_one 1⟩) }
+    (λ htu, false.elim $ ((set.ext_iff _ _).1 htu 1).2 trivial ⟨1, mul_one 1⟩) }
 
 namespace is_ideal
 
@@ -181,7 +180,4 @@
   @is_ring_hom _ (quotient S) _ _ quotient.mk :=
 by refine {..}; intros; refl
 
-end is_ideal
-=======
-    (λ htu, false.elim $ ((set.ext_iff _ _).1 htu 1).2 trivial ⟨1, mul_one 1⟩) }
->>>>>>> 421a1cda
+end is_ideal