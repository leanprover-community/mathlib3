--- conflicted
+++ resolved
@@ -113,27 +113,6 @@
 h₂ $ is_unit_of_dvd_one _ $ (mul_dvd_mul_iff_left h₁).1 $
 by rwa [mul_one, ← ideal.span_singleton_le_span_singleton]
 
-<<<<<<< HEAD
-lemma exists_factors (a : α) : a ≠ 0 → ∃f:multiset α, (∀b∈f, irreducible b) ∧ associated a f.prod :=
-have well_founded (inv_image (>) (λb, submodule.span ({b} : set α))), from
-  inv_image.wf _ $ (is_noetherian_iff_well_founded _ _).1 $ is_noetherian_ring,
-this.induction a $ begin
-  intros a ih ha,
-  by_cases h_unit : is_unit a,
-  { rcases h_unit with ⟨u, rfl⟩, exact ⟨∅, by simp, u⁻¹, by simp⟩ },
-  rcases irreducible_or_factor _ h_unit with irred | ⟨b₁, b₂, h₁, h₂, rfl⟩,
-  { exact ⟨{a}, by simp [irred]⟩ },
-  have hb₁ : b₁ ≠ 0 := mt (by rintro rfl; simp) ha,
-  rcases ih b₁ (factors_decreasing b₁ b₂ hb₁ h₂) hb₁ with ⟨f₁, hf₁, ha₁⟩,
-  have hb₂ : b₂ ≠ 0 := mt (by rintro rfl; simp) ha,
-  rcases ih b₂ (by rw mul_comm; exact factors_decreasing b₂ b₁ hb₂ h₁) hb₂ with ⟨f₂, hf₂, ha₂⟩,
-  exact ⟨f₁ + f₂,
-    by simpa [or_imp_distrib, forall_and_distrib] using and.intro hf₁ hf₂,
-    by simp [associated_mul_mul ha₁ ha₂]⟩
-end
-
-=======
->>>>>>> b03c0aac
 end
 
 lemma is_maximal_of_irreducible {p : α} (hp : irreducible p) :
