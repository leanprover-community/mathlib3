#!/usr/bin/env python3
"""
Lint a file or files from mathlib for style.

Sample usage:

    $ ./scripts/lint-style.py $(find src archive -name '*.lean')

which will lint all of the Lean files in the specified directories.

The resulting error output will contain one line for each style error
encountered that isn't in the list of allowed / ignored style exceptions.

Paths with no errors will not appear in the output, and the script will
exit with successful return code if there are no errors encountered in
any provided paths.

Paths emitted in the output will match the paths provided on the
command line for any files containing errors -- in particular, linting
a relative path (like ``src/foo/bar.lean``) will produce errors
that contain the relative path, whilst linting absolute paths (like
``/root/mathlib/src/foo/bar.lean``) will produce errors with the
absolute path.

This script can also be used to regenerate the list of allowed / ignored style
exceptions by redirecting the output to ``style-exceptions.txt``:

    $ ./scripts/lint-style.py $(find src archive -name '*.lean') > scripts/style-exceptions.txt
"""

from pathlib import Path
import sys

ERR_COP = 0 # copyright header
ERR_IMP = 1 # import statements
ERR_MOD = 2 # module docstring
ERR_LIN = 3 # line length
ERR_SAV = 4 # ᾰ
ERR_RNT = 5 # reserved notation
ERR_OPT = 6 # set_option

exceptions = []

SCRIPTS_DIR = Path(__file__).parent.resolve()
ROOT_DIR = SCRIPTS_DIR.parent
RESERVED_NOTATION = ROOT_DIR / 'src/tactic/reserved_notation.lean'


with SCRIPTS_DIR.joinpath("style-exceptions.txt").open() as f:
    for line in f:
        filename, _, _, _, _, errno, *_ = line.split()
        path = ROOT_DIR / filename
        if errno == "ERR_COP":
            exceptions += [(ERR_COP, path)]
        if errno == "ERR_IMP":
            exceptions += [(ERR_IMP, path)]
        if errno == "ERR_MOD":
            exceptions += [(ERR_MOD, path)]
        if errno == "ERR_LIN":
            exceptions += [(ERR_LIN, path)]
        if errno == "ERR_SAV":
            exceptions += [(ERR_SAV, path)]
        if errno == "ERR_RNT":
            exceptions += [(ERR_RNT, path)]
        if errno == "ERR_OPT":
            exceptions += [(ERR_OPT, path)]

new_exceptions = False

def skip_comments(enumerate_lines):
    in_comment = False
    for line_nr, line in enumerate_lines:
        if "/-" in line:
            in_comment = True
        if "-/" in line:
            in_comment = False
            continue
        if line == "\n" or in_comment:
            continue
        yield line_nr, line

def skip_string(enumerate_lines):
    in_string = False
    in_comment = False
    for line_nr, line in enumerate_lines:
        # ignore comment markers inside string literals
        if not in_string:
            if "/-" in line:
                in_comment = True
            if "-/" in line:
                in_comment = False
        # ignore quotes inside comments
        if not in_comment:
            # crude heuristic: if the number of non-escaped quote signs is odd,
            # we're starting / ending a string literal
            if line.count("\"") - line.count("\\\"") % 2 == 1:
                in_string = not in_string
            # if there are quote signs in this line,
            # a string literal probably begins and / or ends here,
            # so we skip this line
            if line.count("\"") > 0:
                continue
            if in_string:
                continue
        yield line_nr, line

def small_alpha_vrachy_check(lines, path):
    errors = []
    for line_nr, line in skip_string(skip_comments(enumerate(lines, 1))):
        if 'ᾰ' in line:
            errors += [(ERR_SAV, line_nr, path)]
    return errors

def reserved_notation_check(lines, path):
    if path.resolve() == RESERVED_NOTATION:
        return []
    errors = []
    for line_nr, line in skip_string(skip_comments(enumerate(lines, 1))):
        if line.startswith('reserve') or line.startswith('precedence'):
            errors += [(ERR_RNT, line_nr, path)]
    return errors

def set_option_check(lines, path):
    errors = []
    for line_nr, line in skip_string(skip_comments(enumerate(lines, 1))):
        if line.startswith('set_option'):
            next_two_chars = line.split(' ')[1][:2]
            # forbidden options: pp, profiler, trace
            if next_two_chars == 'pp' or next_two_chars == 'pr' or next_two_chars == 'tr':
                errors += [(ERR_OPT, line_nr, path)]
    return errors

def long_lines_check(lines, path):
    errors = []
    # TODO: some string literals (in e.g. tactic output messages) can be excepted from this rule
    for line_nr, line in enumerate(lines, 1):
        if "http" in line:
            continue
        if len(line) > 101:
            errors += [(ERR_LIN, line_nr, path)]
    return errors

def import_only_check(lines, path):
    import_only_file = True
    errors = []
    for line_nr, line in skip_comments(enumerate(lines, 1)):
        imports = line.split()
        if imports[0] == "--":
            continue
        if imports[0] != "import":
            import_only_file = False
            break
        if len(imports) > 2:
            if imports[2] == "--":
                continue
            else:
                errors += [(ERR_IMP, line_nr, path)]
    return (import_only_file, errors)

def regular_check(lines, path):
    errors = []
    copy_started = False
    copy_done = False
    copy_start_line_nr = 0
    copy_lines = ""
    for line_nr, line in enumerate(lines, 1):
        if not copy_started and line == "\n":
            errors += [(ERR_COP, copy_start_line_nr, path)]
            continue
        if not copy_started and line == "/-\n":
            copy_started = True
            copy_start_line_nr = line_nr
            continue
        if not copy_started:
            errors += [(ERR_COP, line_nr, path)]
        if copy_started and not copy_done:
            copy_lines += line
            if line == "-/\n":
                if ((not "Copyright" in copy_lines) or
                    (not "Apache" in copy_lines) or
                    (not "Author" in copy_lines)):
                    errors += [(ERR_COP, copy_start_line_nr, path)]
                copy_done = True
            continue
        if copy_done and line == "\n":
            continue
        words = line.split()
        if words[0] != "import" and words[0] != "/-!":
            errors += [(ERR_MOD, line_nr, path)]
            break
        if words[0] == "/-!":
            break
        # final case: words[0] == "import"
        if len(words) > 2:
            if words[2] != "--":
                errors += [(ERR_IMP, line_nr, path)]
    return errors

def output_message(fn, line_nr, code, msg):
    if len(exceptions) == 0:
        # we are generating a new exceptions file
        # filename first, then line so that we can call "sort" on the output
        print(f"{fn} : line {line_nr} : {code} : {msg}")
    else:
        # We are outputting for github. It doesn't appear to surface code, so show it in the message too
        print(f"::error file={fn},line={line_nr},code={code}::{code}: {msg}")

def format_errors(errors):
    global new_exceptions
    for (errno, line_nr, path) in errors:
        if (errno, path.resolve()) in exceptions:
            continue
        new_exceptions = True
        if errno == ERR_COP:
<<<<<<< HEAD
            output_message(fn, line_nr, "ERR_COP", "Malformed or missing copyright header")
        if errno == ERR_IMP:
            output_message(fn, line_nr, "ERR_IMP", "More than one file imported per line")
        if errno == ERR_MOD:
            output_message(fn, line_nr, "ERR_MOD", "Module docstring missing, or too late")
        if errno == ERR_LIN:
            output_message(fn, line_nr, "ERR_LIN", "Line has more than 100 characters")
        if errno == ERR_SAV:
            output_message(fn, line_nr, "ERR_SAV", "File contains the character ᾰ")
        if errno == ERR_RNT:
            output_message(fn, line_nr, "ERR_RNT", "Reserved notation outside tactic.reserved_notation")
        if errno == ERR_OPT:
            output_message(fn, line_nr, "ERR_OPT", "Forbidden set_option command")
=======
            print("{} : line {} : ERR_COP : Malformed or missing copyright header".format(path, line_nr))
        if errno == ERR_IMP:
            print("{} : line {} : ERR_IMP : More than one file imported per line".format(path, line_nr))
        if errno == ERR_MOD:
            print("{} : line {} : ERR_MOD : Module docstring missing, or too late".format(path, line_nr))
        if errno == ERR_LIN:
            print("{} : line {} : ERR_LIN : Line has more than 100 characters".format(path, line_nr))
        if errno == ERR_SAV:
            print("{} : line {} : ERR_SAV : File contains the character ᾰ".format(path, line_nr))
        if errno == ERR_RNT:
            print("{} : line {} : ERR_RNT : Reserved notation outside tactic.reserved_notation".format(path, line_nr))
        if errno == ERR_OPT:
            print("{} : line {} : ERR_OPT : Forbidden set_option command".format(path, line_nr))
>>>>>>> 783e11a5

def lint(path):
    with path.open() as f:
        lines = f.readlines()
        errs = long_lines_check(lines, path)
        format_errors(errs)
        (b, errs) = import_only_check(lines, path)
        if b:
            format_errors(errs)
            return
        errs = regular_check(lines, path)
        format_errors(errs)
        errs = small_alpha_vrachy_check(lines, path)
        format_errors(errs)
        errs = reserved_notation_check(lines, path)
        format_errors(errs)
        errs = set_option_check(lines, path)
        format_errors(errs)

for filename in sys.argv[1:]:
    lint(Path(filename))

# if "exceptions" is empty,
# we're trying to generate style-exceptions.txt,
# so new exceptions are expected
if new_exceptions and len(exceptions) > 0:
    exit(1)<|MERGE_RESOLUTION|>--- conflicted
+++ resolved
@@ -196,51 +196,35 @@
                 errors += [(ERR_IMP, line_nr, path)]
     return errors
 
-def output_message(fn, line_nr, code, msg):
+def output_message(path, line_nr, code, msg):
     if len(exceptions) == 0:
         # we are generating a new exceptions file
         # filename first, then line so that we can call "sort" on the output
-        print(f"{fn} : line {line_nr} : {code} : {msg}")
+        print(f"{path} : line {line_nr} : {code} : {msg}")
     else:
         # We are outputting for github. It doesn't appear to surface code, so show it in the message too
-        print(f"::error file={fn},line={line_nr},code={code}::{code}: {msg}")
+        print(f"::error file={path},line={line_nr},code={code}::{code}: {msg}")
 
 def format_errors(errors):
     global new_exceptions
-    for (errno, line_nr, path) in errors:
+    for errno, line_nr, path in errors:
         if (errno, path.resolve()) in exceptions:
             continue
         new_exceptions = True
         if errno == ERR_COP:
-<<<<<<< HEAD
-            output_message(fn, line_nr, "ERR_COP", "Malformed or missing copyright header")
+            output_message(path, line_nr, "ERR_COP", "Malformed or missing copyright header")
         if errno == ERR_IMP:
-            output_message(fn, line_nr, "ERR_IMP", "More than one file imported per line")
+            output_message(path, line_nr, "ERR_IMP", "More than one file imported per line")
         if errno == ERR_MOD:
-            output_message(fn, line_nr, "ERR_MOD", "Module docstring missing, or too late")
+            output_message(path, line_nr, "ERR_MOD", "Module docstring missing, or too late")
         if errno == ERR_LIN:
-            output_message(fn, line_nr, "ERR_LIN", "Line has more than 100 characters")
+            output_message(path, line_nr, "ERR_LIN", "Line has more than 100 characters")
         if errno == ERR_SAV:
-            output_message(fn, line_nr, "ERR_SAV", "File contains the character ᾰ")
+            output_message(path, line_nr, "ERR_SAV", "File contains the character ᾰ")
         if errno == ERR_RNT:
-            output_message(fn, line_nr, "ERR_RNT", "Reserved notation outside tactic.reserved_notation")
+            output_message(path, line_nr, "ERR_RNT", "Reserved notation outside tactic.reserved_notation")
         if errno == ERR_OPT:
-            output_message(fn, line_nr, "ERR_OPT", "Forbidden set_option command")
-=======
-            print("{} : line {} : ERR_COP : Malformed or missing copyright header".format(path, line_nr))
-        if errno == ERR_IMP:
-            print("{} : line {} : ERR_IMP : More than one file imported per line".format(path, line_nr))
-        if errno == ERR_MOD:
-            print("{} : line {} : ERR_MOD : Module docstring missing, or too late".format(path, line_nr))
-        if errno == ERR_LIN:
-            print("{} : line {} : ERR_LIN : Line has more than 100 characters".format(path, line_nr))
-        if errno == ERR_SAV:
-            print("{} : line {} : ERR_SAV : File contains the character ᾰ".format(path, line_nr))
-        if errno == ERR_RNT:
-            print("{} : line {} : ERR_RNT : Reserved notation outside tactic.reserved_notation".format(path, line_nr))
-        if errno == ERR_OPT:
-            print("{} : line {} : ERR_OPT : Forbidden set_option command".format(path, line_nr))
->>>>>>> 783e11a5
+            output_message(path, line_nr, "ERR_OPT", "Forbidden set_option command")
 
 def lint(path):
     with path.open() as f:
