--- conflicted
+++ resolved
@@ -13,12 +13,11 @@
     rel = path.relative_to(Path('src'))
     return str(rel.with_suffix('')).replace(os.sep, '.')
 
-<<<<<<< HEAD
 # So that the port status wiki page is human readable, we enclose the YAML with backticks,
 # which need to be removed here.
 def yaml_md_load(wikicontent: bytes):
     return yaml.safe_load(wikicontent.replace(b"```", b""))
-=======
+
 def stripPrefix(tag : str) -> str:
     if tag.startswith('No: '):
         return tag[4:]
@@ -27,7 +26,6 @@
             return tag[2:].lstrip()
         else:
             return tag
->>>>>>> 0578d23f
 
 graph = nx.DiGraph()
 
