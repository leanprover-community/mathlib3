#!/usr/bin/env python3
import os
import re
import yaml
import networkx as nx
import subprocess
from urllib.request import urlopen
<<<<<<< HEAD
=======
from mathlibtools.lib import PortStatus, LeanProject, FileStatus
>>>>>>> dbde88c8
from sys import argv
from pathlib import Path
import shlex

import_re = re.compile(r"^import ([^ ]*)")
synchronized_re = re.compile(r".*SYNCHRONIZED WITH MATHLIB4.*")
hash_re = re.compile(r"[0-9a-f]*")

# Not using re.compile as this is passed to git which uses a different regex dialect:
# https://www.sjoerdlangkemper.nl/2021/08/13/how-does-git-diff-ignore-matching-lines-work/
comment_git_re = r'\`(' + r'|'.join([
    re.escape("> THIS FILE IS SYNCHRONIZED WITH MATHLIB4."),
    re.escape("> https://github.com/leanprover-community/mathlib4/pull/") + r"[0-9]*",
    re.escape("> Any changes to this file require a corresponding PR to mathlib4."),
    r"",
]) + r")" + "\n"

proj = LeanProject.from_path(Path(__file__).parent.parent)

def mk_label(path: Path) -> str:
    rel = path.relative_to(Path('src'))
    return str(rel.with_suffix('')).replace(os.sep, '.')

graph = nx.DiGraph()

for path in Path('src').glob('**/*.lean'):
    if path.parts[1] in ['tactic', 'meta']:
        continue
    graph.add_node(mk_label(path))

synchronized = dict()

for path in Path('src').glob('**/*.lean'):
    if path.parts[1] in ['tactic', 'meta']:
        continue
    label = mk_label(path)
    for line in path.read_text().split('\n'):
        m = import_re.match(line)
        if m:
            imported = m.group(1)
            if imported.startswith('tactic.') or imported.startswith('meta.'):
                continue
            if imported not in graph.nodes:
                if imported + '.default' in graph.nodes:
                    imported = imported + '.default'
                else:
                    imported = 'lean_core.' + imported
            graph.add_edge(imported, label)
        if synchronized_re.match(line):
            synchronized[label] = True


data = PortStatus.deserialize_old().file_statuses
# First make sure all nodes exists in the data set
for node in graph.nodes:
    data.setdefault(node, FileStatus())
yaml.dump(data, Path('port_status.yaml').open('w'))

allDone = dict()
parentsDone = dict()
verified = dict()
touched = dict()
for node in graph.nodes:
<<<<<<< HEAD
    if data[node].startswith('Yes'):
      chunks = data[node].split(' ')
      if len(chunks) > 2:
        if hash_re.match(chunks[2]):
            verified[node] = chunks[2]
            git_command = ['git', 'diff', '--name-only', chunks[2] + "..HEAD", "src" + os.sep + node.replace('.', os.sep) + ".lean"]
            result = subprocess.run(git_command, stdout=subprocess.PIPE)
            if result.stdout != b'':
                del(git_command[2])
                touched[node] = git_command
        else:
            print("Bad status for " + node)
            print("Expected 'Yes MATHLIB4-PR MATHLIB-HASH'")
=======
    if data[node].mathlib3_hash:
        verified[node] = data[node].mathlib3_hash
        find_blobs_command = ['git', 'cat-file', '-t', data[node].mathlib3_hash]
        hash_type = subprocess.check_output(find_blobs_command)
        # the hash_type should be commits mostly, we are not interested in blobs
        if b'blob\n' == hash_type:
            break
        git_command = ['git', 'diff', '--quiet',
            f'--ignore-matching-lines={comment_git_re}',
            data[node].mathlib3_hash + "..HEAD", "--", "src" + os.sep + node.replace('.', os.sep) + ".lean"]
        result = subprocess.run(git_command)
        if result.returncode == 1:
            git_command.remove('--quiet')
            touched[node] = git_command
    elif data[node].ported:
        print("Bad status for " + node)
        print("Expected 'Yes MATHLIB4-PR MATHLIB-HASH'")
>>>>>>> dbde88c8
    ancestors = nx.ancestors(graph, node)
    if all(data[imported].ported for imported in ancestors) and not data[node].ported:
        allDone[node] = (len(nx.descendants(graph, node)), data[node].comments or "")
    else:
        if all(data[imported].ported for imported in graph.predecessors(node)) and not data[node].ported:
            parentsDone[node] = (len(nx.descendants(graph, node)), data[node].comments or "")

print('# The following files have all dependencies ported already, and should be ready to port:')
print('# Earlier items in the list are required in more places in mathlib.')
allDone = dict(sorted(allDone.items(), key=lambda item: -item[1][0]))
for k, v in allDone.items():
    if v[1] == "":
        print(k)
    else:
        print(k + "    -- " + v[1])

print()
print('# The following files have their immediate dependencies ported already, and may be ready to port:')
parentsDone = dict(sorted(parentsDone.items(), key=lambda item: -item[1][0]))
for k, v in parentsDone.items():
    if v[1] == "":
        print(k)
    else:
        print(k + "    -- " + v[1])

print()
print('# The following files are marked as ported, but do not have a SYNCHRONIZED WITH MATHLIB4 label.')
for node in graph.nodes:
    if data[node].ported and not node in synchronized:
        print(node + "     -- mathlib4#" + str(data[node].mathlib4_pr))

print()
print('# The following files are marked as ported, but have not been verified against a commit hash from mathlib.')
for node in graph.nodes:
    if data[node].ported and not node in verified:
        print(node)

if len(touched) > 0:
    print()
    print('# The following files have been modified since the commit at which they were verified.')
    for v in touched.values():
<<<<<<< HEAD
        print(' '.join(v))
=======
        print(' '.join(shlex.quote(vi) for vi in v))
>>>>>>> dbde88c8
<|MERGE_RESOLUTION|>--- conflicted
+++ resolved
@@ -5,10 +5,7 @@
 import networkx as nx
 import subprocess
 from urllib.request import urlopen
-<<<<<<< HEAD
-=======
 from mathlibtools.lib import PortStatus, LeanProject, FileStatus
->>>>>>> dbde88c8
 from sys import argv
 from pathlib import Path
 import shlex
@@ -72,21 +69,6 @@
 verified = dict()
 touched = dict()
 for node in graph.nodes:
-<<<<<<< HEAD
-    if data[node].startswith('Yes'):
-      chunks = data[node].split(' ')
-      if len(chunks) > 2:
-        if hash_re.match(chunks[2]):
-            verified[node] = chunks[2]
-            git_command = ['git', 'diff', '--name-only', chunks[2] + "..HEAD", "src" + os.sep + node.replace('.', os.sep) + ".lean"]
-            result = subprocess.run(git_command, stdout=subprocess.PIPE)
-            if result.stdout != b'':
-                del(git_command[2])
-                touched[node] = git_command
-        else:
-            print("Bad status for " + node)
-            print("Expected 'Yes MATHLIB4-PR MATHLIB-HASH'")
-=======
     if data[node].mathlib3_hash:
         verified[node] = data[node].mathlib3_hash
         find_blobs_command = ['git', 'cat-file', '-t', data[node].mathlib3_hash]
@@ -104,7 +86,6 @@
     elif data[node].ported:
         print("Bad status for " + node)
         print("Expected 'Yes MATHLIB4-PR MATHLIB-HASH'")
->>>>>>> dbde88c8
     ancestors = nx.ancestors(graph, node)
     if all(data[imported].ported for imported in ancestors) and not data[node].ported:
         allDone[node] = (len(nx.descendants(graph, node)), data[node].comments or "")
@@ -146,8 +127,4 @@
     print()
     print('# The following files have been modified since the commit at which they were verified.')
     for v in touched.values():
-<<<<<<< HEAD
-        print(' '.join(v))
-=======
-        print(' '.join(shlex.quote(vi) for vi in v))
->>>>>>> dbde88c8
+        print(' '.join(shlex.quote(vi) for vi in v))