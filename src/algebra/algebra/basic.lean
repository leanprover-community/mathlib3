/-
Copyright (c) 2018 Kenny Lau. All rights reserved.
Released under Apache 2.0 license as described in the file LICENSE.
Authors: Kenny Lau, Yury Kudryashov
-/
import algebra.module.basic
import algebra.module.ulift
import algebra.ne_zero
import algebra.ring.aut
import algebra.ring.ulift
import linear_algebra.span
import tactic.abel

/-!
# Algebras over commutative semirings

In this file we define associative unital `algebra`s over commutative (semi)rings, algebra
homomorphisms `alg_hom`, and algebra equivalences `alg_equiv`.

`subalgebra`s are defined in `algebra.algebra.subalgebra`.

For the category of `R`-algebras, denoted `Algebra R`, see the file
`algebra/category/Algebra/basic.lean`.

See the implementation notes for remarks about non-associative and non-unital algebras.

## Main definitions:

* `algebra R A`: the algebra typeclass.
* `alg_hom R A B`: the type of `R`-algebra morphisms from `A` to `B`.
* `alg_equiv R A B`: the type of `R`-algebra isomorphisms between `A` to `B`.
* `algebra_map R A : R →+* A`: the canonical map from `R` to `A`, as a `ring_hom`. This is the
  preferred spelling of this map.
* `algebra.linear_map R A : R →ₗ[R] A`: the canonical map from `R` to `A`, as a `linear_map`.
* `algebra.of_id R A : R →ₐ[R] A`: the canonical map from `R` to `A`, as n `alg_hom`.
* Instances of `algebra` in this file:
  * `algebra.id`
  * `pi.algebra`
  * `prod.algebra`
  * `algebra_nat`
  * `algebra_int`
  * `algebra_rat`
  * `mul_opposite.algebra`
  * `module.End.algebra`

## Notations

* `A →ₐ[R] B` : `R`-algebra homomorphism from `A` to `B`.
* `A ≃ₐ[R] B` : `R`-algebra equivalence from `A` to `B`.

## Implementation notes

Given a commutative (semi)ring `R`, there are two ways to define an `R`-algebra structure on a
(possibly noncommutative) (semi)ring `A`:
* By endowing `A` with a morphism of rings `R →+* A` denoted `algebra_map R A` which lands in the
  center of `A`.
* By requiring `A` be an `R`-module such that the action associates and commutes with multiplication
  as `r • (a₁ * a₂) = (r • a₁) * a₂ = a₁ * (r • a₂)`.

We define `algebra R A` in a way that subsumes both definitions, by extending `has_smul R A` and
requiring that this scalar action `r • x` must agree with left multiplication by the image of the
structure morphism `algebra_map R A r * x`.

As a result, there are two ways to talk about an `R`-algebra `A` when `A` is a semiring:
1. ```lean
   variables [comm_semiring R] [semiring A]
   variables [algebra R A]
   ```
2. ```lean
   variables [comm_semiring R] [semiring A]
   variables [module R A] [smul_comm_class R A A] [is_scalar_tower R A A]
   ```

The first approach implies the second via typeclass search; so any lemma stated with the second set
of arguments will automatically apply to the first set. Typeclass search does not know that the
second approach implies the first, but this can be shown with:
```lean
example {R A : Type*} [comm_semiring R] [semiring A]
  [module R A] [smul_comm_class R A A] [is_scalar_tower R A A] : algebra R A :=
algebra.of_module smul_mul_assoc mul_smul_comm
```

The advantage of the first approach is that `algebra_map R A` is available, and `alg_hom R A B` and
`subalgebra R A` can be used. For concrete `R` and `A`, `algebra_map R A` is often definitionally
convenient.

The advantage of the second approach is that `comm_semiring R`, `semiring A`, and `module R A` can
all be relaxed independently; for instance, this allows us to:
* Replace `semiring A` with `non_unital_non_assoc_semiring A` in order to describe non-unital and/or
  non-associative algebras.
* Replace `comm_semiring R` and `module R A` with `comm_group R'` and `distrib_mul_action R' A`,
  which when `R' = Rˣ` lets us talk about the "algebra-like" action of `Rˣ` on an
  `R`-algebra `A`.

While `alg_hom R A B` cannot be used in the second approach, `non_unital_alg_hom R A B` still can.

You should always use the first approach when working with associative unital algebras, and mimic
the second approach only when you need to weaken a condition on either `R` or `A`.

-/

universes u v w u₁ v₁

open_locale big_operators

section prio
-- We set this priority to 0 later in this file
set_option extends_priority 200 /- control priority of
`instance [algebra R A] : has_smul R A` -/

/--
An associative unital `R`-algebra is a semiring `A` equipped with a map into its center `R → A`.

See the implementation notes in this file for discussion of the details of this definition.
-/
@[nolint has_nonempty_instance]
class algebra (R : Type u) (A : Type v) [comm_semiring R] [semiring A]
  extends has_smul R A, R →+* A :=
(commutes' : ∀ r x, to_fun r * x = x * to_fun r)
(smul_def' : ∀ r x, r • x = to_fun r * x)
end prio

/-- Embedding `R →+* A` given by `algebra` structure. -/
def algebra_map (R : Type u) (A : Type v) [comm_semiring R] [semiring A] [algebra R A] : R →+* A :=
algebra.to_ring_hom

/-- Creating an algebra from a morphism to the center of a semiring. -/
def ring_hom.to_algebra' {R S} [comm_semiring R] [semiring S] (i : R →+* S)
  (h : ∀ c x, i c * x = x * i c) :
  algebra R S :=
{ smul := λ c x, i c * x,
  commutes' := h,
  smul_def' := λ c x, rfl,
  to_ring_hom := i}

/-- Creating an algebra from a morphism to a commutative semiring. -/
def ring_hom.to_algebra {R S} [comm_semiring R] [comm_semiring S] (i : R →+* S) :
  algebra R S :=
i.to_algebra' $ λ _, mul_comm _

lemma ring_hom.algebra_map_to_algebra {R S} [comm_semiring R] [comm_semiring S]
  (i : R →+* S) :
  @algebra_map R S _ _ i.to_algebra = i :=
rfl

namespace algebra

variables {R : Type u} {S : Type v} {A : Type w} {B : Type*}

/-- Let `R` be a commutative semiring, let `A` be a semiring with a `module R` structure.
If `(r • 1) * x = x * (r • 1) = r • x` for all `r : R` and `x : A`, then `A` is an `algebra`
over `R`.

See note [reducible non-instances]. -/
@[reducible]
def of_module' [comm_semiring R] [semiring A] [module R A]
  (h₁ : ∀ (r : R) (x : A), (r • 1) * x = r • x)
  (h₂ : ∀ (r : R) (x : A), x * (r • 1) = r • x) : algebra R A :=
{ to_fun := λ r, r • 1,
  map_one' := one_smul _ _,
  map_mul' := λ r₁ r₂, by rw [h₁, mul_smul],
  map_zero' := zero_smul _ _,
  map_add' := λ r₁ r₂, add_smul r₁ r₂ 1,
  commutes' := λ r x, by simp only [h₁, h₂],
  smul_def' := λ r x, by simp only [h₁] }

/-- Let `R` be a commutative semiring, let `A` be a semiring with a `module R` structure.
If `(r • x) * y = x * (r • y) = r • (x * y)` for all `r : R` and `x y : A`, then `A`
is an `algebra` over `R`.

See note [reducible non-instances]. -/
@[reducible]
def of_module [comm_semiring R] [semiring A] [module R A]
  (h₁ : ∀ (r : R) (x y : A), (r • x) * y = r • (x * y))
  (h₂ : ∀ (r : R) (x y : A), x * (r • y) = r • (x * y)) : algebra R A :=
of_module' (λ r x, by rw [h₁, one_mul]) (λ r x, by rw [h₂, mul_one])

section semiring

variables [comm_semiring R] [comm_semiring S]
variables [semiring A] [algebra R A] [semiring B] [algebra R B]

/-- We keep this lemma private because it picks up the `algebra.to_has_smul` instance
which we set to priority 0 shortly. See `smul_def` below for the public version. -/
private lemma smul_def'' (r : R) (x : A) : r • x = algebra_map R A r * x :=
algebra.smul_def' r x

/--
To prove two algebra structures on a fixed `[comm_semiring R] [semiring A]` agree,
it suffices to check the `algebra_map`s agree.
-/
-- We'll later use this to show `algebra ℤ M` is a subsingleton.
@[ext]
lemma algebra_ext {R : Type*} [comm_semiring R] {A : Type*} [semiring A] (P Q : algebra R A)
  (w : ∀ (r : R), by { haveI := P, exact algebra_map R A r } =
    by { haveI := Q, exact algebra_map R A r }) :
  P = Q :=
begin
  unfreezingI { rcases P with ⟨⟨P⟩⟩, rcases Q with ⟨⟨Q⟩⟩ },
  congr,
  { funext r a,
    replace w := congr_arg (λ s, s * a) (w r),
    simp only [←smul_def''] at w,
    apply w, },
  { ext r,
    exact w r, },
  { apply proof_irrel_heq, },
  { apply proof_irrel_heq, },
end

@[priority 200] -- see Note [lower instance priority]
instance to_module : module R A :=
{ one_smul := by simp [smul_def''],
  mul_smul := by simp [smul_def'', mul_assoc],
  smul_add := by simp [smul_def'', mul_add],
  smul_zero := by simp [smul_def''],
  add_smul := by simp [smul_def'', add_mul],
  zero_smul := by simp [smul_def''] }

-- From now on, we don't want to use the following instance anymore.
-- Unfortunately, leaving it in place causes deterministic timeouts later in mathlib.
attribute [instance, priority 0] algebra.to_has_smul

lemma smul_def (r : R) (x : A) : r • x = algebra_map R A r * x :=
algebra.smul_def' r x

lemma algebra_map_eq_smul_one (r : R) : algebra_map R A r = r • 1 :=
calc algebra_map R A r = algebra_map R A r * 1 : (mul_one _).symm
                   ... = r • 1                 : (algebra.smul_def r 1).symm

lemma algebra_map_eq_smul_one' : ⇑(algebra_map R A) = λ r, r • (1 : A) :=
funext algebra_map_eq_smul_one

/-- `mul_comm` for `algebra`s when one element is from the base ring. -/
theorem commutes (r : R) (x : A) : algebra_map R A r * x = x * algebra_map R A r :=
algebra.commutes' r x

/-- `mul_left_comm` for `algebra`s when one element is from the base ring. -/
theorem left_comm (x : A) (r : R) (y : A) :
  x * (algebra_map R A r * y) = algebra_map R A r * (x * y) :=
by rw [← mul_assoc, ← commutes, mul_assoc]

/-- `mul_right_comm` for `algebra`s when one element is from the base ring. -/
theorem right_comm (x : A) (r : R) (y : A) :
  (x * algebra_map R A r) * y = (x * y) * algebra_map R A r :=
by rw [mul_assoc, commutes, ←mul_assoc]

instance _root_.is_scalar_tower.right : is_scalar_tower R A A :=
⟨λ x y z, by rw [smul_eq_mul, smul_eq_mul, smul_def, smul_def, mul_assoc]⟩

/-- This is just a special case of the global `mul_smul_comm` lemma that requires less typeclass
search (and was here first). -/
@[simp] protected lemma mul_smul_comm (s : R) (x y : A) :
  x * (s • y) = s • (x * y) :=
-- TODO: set up `is_scalar_tower.smul_comm_class` earlier so that we can actually prove this using
-- `mul_smul_comm s x y`.
by rw [smul_def, smul_def, left_comm]

/-- This is just a special case of the global `smul_mul_assoc` lemma that requires less typeclass
search (and was here first). -/
@[simp] protected lemma smul_mul_assoc (r : R) (x y : A) :
  (r • x) * y = r • (x * y) :=
smul_mul_assoc r x y

@[simp]
lemma _root_.smul_algebra_map {α : Type*} [monoid α] [mul_distrib_mul_action α A]
  [smul_comm_class α R A] (a : α) (r : R) : a • algebra_map R A r = algebra_map R A r :=
by rw [algebra_map_eq_smul_one, smul_comm a r (1 : A), smul_one]

section
variables {r : R} {a : A}

@[simp] lemma bit0_smul_one : bit0 r • (1 : A) = bit0 (r • (1 : A)) :=
by simp [bit0, add_smul]
lemma bit0_smul_one' : bit0 r • (1 : A) = r • 2 :=
by simp [bit0, add_smul, smul_add]
@[simp] lemma bit0_smul_bit0 : bit0 r • bit0 a = r • (bit0 (bit0 a)) :=
by simp [bit0, add_smul, smul_add]
@[simp] lemma bit0_smul_bit1 : bit0 r • bit1 a = r • (bit0 (bit1 a)) :=
by simp [bit0, add_smul, smul_add]
@[simp] lemma bit1_smul_one : bit1 r • (1 : A) = bit1 (r • (1 : A)) :=
by simp [bit1, add_smul]
lemma bit1_smul_one' : bit1 r • (1 : A) = r • 2 + 1 :=
by simp [bit1, bit0, add_smul, smul_add]
@[simp] lemma bit1_smul_bit0 : bit1 r • bit0 a = r • (bit0 (bit0 a)) + bit0 a :=
by simp [bit1, add_smul, smul_add]
@[simp] lemma bit1_smul_bit1 : bit1 r • bit1 a = r • (bit0 (bit1 a)) + bit1 a :=
by { simp only [bit0, bit1, add_smul, smul_add, one_smul], abel }

end

variables (R A)

/--
The canonical ring homomorphism `algebra_map R A : R →* A` for any `R`-algebra `A`,
packaged as an `R`-linear map.
-/
protected def linear_map : R →ₗ[R] A :=
{ map_smul' := λ x y, by simp [algebra.smul_def],
  ..algebra_map R A }

@[simp]
lemma linear_map_apply (r : R) : algebra.linear_map R A r = algebra_map R A r := rfl

lemma coe_linear_map : ⇑(algebra.linear_map R A) = algebra_map R A := rfl

instance id : algebra R R := (ring_hom.id R).to_algebra

variables {R A}

namespace id

@[simp] lemma map_eq_id : algebra_map R R = ring_hom.id _ := rfl

lemma map_eq_self (x : R) : algebra_map R R x = x := rfl

@[simp] lemma smul_eq_mul (x y : R) : x • y = x * y := rfl

end id

section punit

instance _root_.punit.algebra : algebra R punit :=
{ to_fun := λ x, punit.star,
  map_one' := rfl,
  map_mul' := λ _ _, rfl,
  map_zero' := rfl,
  map_add' := λ _ _, rfl,
  commutes' := λ _ _, rfl,
  smul_def' := λ _ _, rfl }

@[simp] lemma algebra_map_punit (r : R) : algebra_map R punit r = punit.star := rfl

end punit

section ulift

instance _root_.ulift.algebra : algebra R (ulift A) :=
{ to_fun := λ r, ulift.up (algebra_map R A r),
  commutes' := λ r x, ulift.down_injective $ algebra.commutes r x.down,
  smul_def' := λ r x, ulift.down_injective $ algebra.smul_def' r x.down,
  .. ulift.module',
  .. (ulift.ring_equiv : ulift A ≃+* A).symm.to_ring_hom.comp (algebra_map R A) }

lemma _root_.ulift.algebra_map_eq (r : R) :
  algebra_map R (ulift A) r = ulift.up (algebra_map R A r) := rfl

@[simp] lemma _root_.ulift.down_algebra_map (r : R) :
  (algebra_map R (ulift A) r).down = algebra_map R A r := rfl

end ulift

section prod
variables (R A B)

instance _root_.prod.algebra : algebra R (A × B) :=
{ commutes' := by { rintro r ⟨a, b⟩, dsimp, rw [commutes r a, commutes r b] },
  smul_def' := by { rintro r ⟨a, b⟩, dsimp, rw [smul_def r a, smul_def r b] },
  .. prod.module,
  .. ring_hom.prod (algebra_map R A) (algebra_map R B) }

variables {R A B}

@[simp] lemma algebra_map_prod_apply (r : R) :
  algebra_map R (A × B) r = (algebra_map R A r, algebra_map R B r) := rfl

end prod

/-- Algebra over a subsemiring. This builds upon `subsemiring.module`. -/
instance of_subsemiring (S : subsemiring R) : algebra S A :=
{ smul := (•),
  commutes' := λ r x, algebra.commutes r x,
  smul_def' := λ r x, algebra.smul_def r x,
  .. (algebra_map R A).comp S.subtype }

lemma algebra_map_of_subsemiring (S : subsemiring R) :
  (algebra_map S R : S →+* R) = subsemiring.subtype S := rfl

lemma coe_algebra_map_of_subsemiring (S : subsemiring R) :
  (algebra_map S R : S → R) = subtype.val := rfl

lemma algebra_map_of_subsemiring_apply (S : subsemiring R) (x : S) :
  algebra_map S R x = x := rfl

/-- Algebra over a subring. This builds upon `subring.module`. -/
instance of_subring {R A : Type*} [comm_ring R] [ring A] [algebra R A]
  (S : subring R) : algebra S A :=
{ smul := (•),
  .. algebra.of_subsemiring S.to_subsemiring,
  .. (algebra_map R A).comp S.subtype }

lemma algebra_map_of_subring {R : Type*} [comm_ring R] (S : subring R) :
  (algebra_map S R : S →+* R) = subring.subtype S := rfl

lemma coe_algebra_map_of_subring {R : Type*} [comm_ring R] (S : subring R) :
  (algebra_map S R : S → R) = subtype.val := rfl

lemma algebra_map_of_subring_apply {R : Type*} [comm_ring R] (S : subring R) (x : S) :
  algebra_map S R x = x := rfl

/-- Explicit characterization of the submonoid map in the case of an algebra.
`S` is made explicit to help with type inference -/
def algebra_map_submonoid (S : Type*) [semiring S] [algebra R S]
  (M : submonoid R) : submonoid S :=
M.map (algebra_map R S)

lemma mem_algebra_map_submonoid_of_mem {S : Type*} [semiring S] [algebra R S] {M : submonoid R}
  (x : M) : (algebra_map R S x) ∈ algebra_map_submonoid S M :=
set.mem_image_of_mem (algebra_map R S) x.2

end semiring

section comm_semiring

variables [comm_semiring R]

lemma mul_sub_algebra_map_commutes [ring A] [algebra R A] (x : A) (r : R) :
  x * (x - algebra_map R A r) = (x - algebra_map R A r) * x :=
by rw [mul_sub, ←commutes, sub_mul]

lemma mul_sub_algebra_map_pow_commutes [ring A] [algebra R A] (x : A) (r : R) (n : ℕ) :
  x * (x - algebra_map R A r) ^ n = (x - algebra_map R A r) ^ n * x :=
begin
  induction n with n ih,
  { simp },
  { rw [pow_succ, ←mul_assoc, mul_sub_algebra_map_commutes, mul_assoc, ih, ←mul_assoc] }
end

end comm_semiring

section ring
variables [comm_ring R]

variables (R)

/-- A `semiring` that is an `algebra` over a commutative ring carries a natural `ring` structure.
See note [reducible non-instances]. -/
@[reducible]
def semiring_to_ring [semiring A] [algebra R A] : ring A :=
{ ..module.add_comm_monoid_to_add_comm_group R,
  ..(infer_instance : semiring A) }

end ring

end algebra

namespace mul_opposite

variables {R A : Type*} [comm_semiring R] [semiring A] [algebra R A]

instance : algebra R Aᵐᵒᵖ :=
{ to_ring_hom := (algebra_map R A).to_opposite $ λ x y, algebra.commutes _ _,
  smul_def' := λ c x, unop_injective $
    by { dsimp, simp only [op_mul, algebra.smul_def, algebra.commutes, op_unop] },
  commutes' := λ r, mul_opposite.rec $ λ x, by dsimp; simp only [← op_mul, algebra.commutes],
  .. mul_opposite.has_smul A R }

@[simp] lemma algebra_map_apply (c : R) : algebra_map R Aᵐᵒᵖ c = op (algebra_map R A c) := rfl

end mul_opposite

namespace module
variables (R : Type u) (M : Type v) [comm_semiring R] [add_comm_monoid M] [module R M]

instance : algebra R (module.End R M) :=
algebra.of_module smul_mul_assoc (λ r f g, (smul_comm r f g).symm)

lemma algebra_map_End_eq_smul_id (a : R) :
  (algebra_map R (End R M)) a = a • linear_map.id := rfl

@[simp] lemma algebra_map_End_apply (a : R) (m : M) :
  (algebra_map R (End R M)) a m = a • m := rfl

@[simp] lemma ker_algebra_map_End (K : Type u) (V : Type v)
  [field K] [add_comm_group V] [module K V] (a : K) (ha : a ≠ 0) :
  ((algebra_map K (End K V)) a).ker = ⊥ :=
linear_map.ker_smul _ _ ha

end module

namespace linear_map

variables {R : Type*} {A : Type*} {B : Type*} [comm_semiring R] [semiring A] [semiring B]
  [algebra R A] [algebra R B]

/-- An alternate statement of `linear_map.map_smul` for when `algebra_map` is more convenient to
work with than `•`. -/
lemma map_algebra_map_mul (f : A →ₗ[R] B) (a : A) (r : R) :
  f (algebra_map R A r * a) = algebra_map R B r * f a :=
by rw [←algebra.smul_def, ←algebra.smul_def, map_smul]

lemma map_mul_algebra_map (f : A →ₗ[R] B) (a : A) (r : R) :
  f (a * algebra_map R A r) = f a * algebra_map R B r :=
by rw [←algebra.commutes, ←algebra.commutes, map_algebra_map_mul]

end linear_map

set_option old_structure_cmd true
/-- Defining the homomorphism in the category R-Alg. -/
@[nolint has_nonempty_instance]
structure alg_hom (R : Type u) (A : Type v) (B : Type w)
  [comm_semiring R] [semiring A] [semiring B] [algebra R A] [algebra R B] extends ring_hom A B :=
(commutes' : ∀ r : R, to_fun (algebra_map R A r) = algebra_map R B r)

run_cmd tactic.add_doc_string `alg_hom.to_ring_hom "Reinterpret an `alg_hom` as a `ring_hom`"

infixr ` →ₐ `:25 := alg_hom _
notation A ` →ₐ[`:25 R `] ` B := alg_hom R A B

/-- `alg_hom_class F R A B` asserts `F` is a type of bundled algebra homomorphisms
from `A` to `B`.  -/
class alg_hom_class (F : Type*) (R : out_param Type*) (A : out_param Type*) (B : out_param Type*)
  [comm_semiring R] [semiring A] [semiring B] [algebra R A] [algebra R B]
  extends ring_hom_class F A B :=
(commutes : ∀ (f : F) (r : R), f (algebra_map R A r) = algebra_map R B r)

-- `R` becomes a metavariable but that's fine because it's an `out_param`
attribute [nolint dangerous_instance] alg_hom_class.to_ring_hom_class

attribute [simp] alg_hom_class.commutes

namespace alg_hom_class

variables {R : Type*} {A : Type*} {B : Type*} [comm_semiring R] [semiring A] [semiring B]
  [algebra R A] [algebra R B]

@[priority 100] -- see Note [lower instance priority]
instance {F : Type*} [alg_hom_class F R A B] : linear_map_class F R A B :=
{ map_smulₛₗ := λ f r x, by simp only [algebra.smul_def, map_mul, commutes, ring_hom.id_apply],
  ..‹alg_hom_class F R A B› }

end alg_hom_class

namespace alg_hom

variables {R : Type u} {A : Type v} {B : Type w} {C : Type u₁} {D : Type v₁}

section semiring

variables [comm_semiring R] [semiring A] [semiring B] [semiring C] [semiring D]
variables [algebra R A] [algebra R B] [algebra R C] [algebra R D]

instance : has_coe_to_fun (A →ₐ[R] B) (λ _, A → B) := ⟨alg_hom.to_fun⟩

initialize_simps_projections alg_hom (to_fun → apply)

@[simp] lemma to_fun_eq_coe (f : A →ₐ[R] B) : f.to_fun = f := rfl

instance : alg_hom_class (A →ₐ[R] B) R A B :=
{ coe := to_fun,
  coe_injective' := λ f g h, by { cases f, cases g, congr' },
  map_add := map_add',
  map_zero := map_zero',
  map_mul := map_mul',
  map_one := map_one',
  commutes := λ f, f.commutes' }

instance coe_ring_hom : has_coe (A →ₐ[R] B) (A →+* B) := ⟨alg_hom.to_ring_hom⟩

instance coe_monoid_hom : has_coe (A →ₐ[R] B) (A →* B) := ⟨λ f, ↑(f : A →+* B)⟩

instance coe_add_monoid_hom : has_coe (A →ₐ[R] B) (A →+ B) := ⟨λ f, ↑(f : A →+* B)⟩

@[simp, norm_cast] lemma coe_mk {f : A → B} (h₁ h₂ h₃ h₄ h₅) :
  ⇑(⟨f, h₁, h₂, h₃, h₄, h₅⟩ : A →ₐ[R] B) = f := rfl

-- make the coercion the simp-normal form
@[simp] lemma to_ring_hom_eq_coe (f : A →ₐ[R] B) : f.to_ring_hom = f := rfl

@[simp, norm_cast] lemma coe_to_ring_hom (f : A →ₐ[R] B) : ⇑(f : A →+* B) = f := rfl

@[simp, norm_cast] lemma coe_to_monoid_hom (f : A →ₐ[R] B) : ⇑(f : A →* B) = f := rfl

@[simp, norm_cast] lemma coe_to_add_monoid_hom (f : A →ₐ[R] B) : ⇑(f : A →+ B) = f := rfl

variables (φ : A →ₐ[R] B)

theorem coe_fn_injective : @function.injective (A →ₐ[R] B) (A → B) coe_fn := fun_like.coe_injective

theorem coe_fn_inj {φ₁ φ₂ : A →ₐ[R] B} : (φ₁ : A → B) = φ₂ ↔ φ₁ = φ₂ := fun_like.coe_fn_eq

theorem coe_ring_hom_injective : function.injective (coe : (A →ₐ[R] B) → (A →+* B)) :=
λ φ₁ φ₂ H, coe_fn_injective $ show ((φ₁ : (A →+* B)) : A → B) = ((φ₂ : (A →+* B)) : A → B),
  from congr_arg _ H

theorem coe_monoid_hom_injective : function.injective (coe : (A →ₐ[R] B)  → (A →* B)) :=
ring_hom.coe_monoid_hom_injective.comp coe_ring_hom_injective

theorem coe_add_monoid_hom_injective : function.injective (coe : (A →ₐ[R] B)  → (A →+ B)) :=
ring_hom.coe_add_monoid_hom_injective.comp coe_ring_hom_injective

protected lemma congr_fun {φ₁ φ₂ : A →ₐ[R] B} (H : φ₁ = φ₂) (x : A) : φ₁ x = φ₂ x :=
fun_like.congr_fun H x
protected lemma congr_arg (φ : A →ₐ[R] B) {x y : A} (h : x = y) : φ x = φ y :=
fun_like.congr_arg φ h

@[ext]
theorem ext {φ₁ φ₂ : A →ₐ[R] B} (H : ∀ x, φ₁ x = φ₂ x) : φ₁ = φ₂ := fun_like.ext _ _ H

theorem ext_iff {φ₁ φ₂ : A →ₐ[R] B} : φ₁ = φ₂ ↔ ∀ x, φ₁ x = φ₂ x := fun_like.ext_iff

@[simp] theorem mk_coe {f : A →ₐ[R] B} (h₁ h₂ h₃ h₄ h₅) :
  (⟨f, h₁, h₂, h₃, h₄, h₅⟩ : A →ₐ[R] B) = f := ext $ λ _, rfl

@[simp]
theorem commutes (r : R) : φ (algebra_map R A r) = algebra_map R B r := φ.commutes' r

theorem comp_algebra_map : (φ : A →+* B).comp (algebra_map R A) = algebra_map R B :=
ring_hom.ext $ φ.commutes

protected lemma map_add (r s : A) : φ (r + s) = φ r + φ s := map_add _ _ _
protected lemma map_zero : φ 0 = 0 := map_zero _
protected lemma map_mul (x y) : φ (x * y) = φ x * φ y := map_mul _ _ _
protected lemma map_one : φ 1 = 1 := map_one _
protected lemma map_pow (x : A) (n : ℕ) : φ (x ^ n) = (φ x) ^ n := map_pow _ _ _

@[simp] protected lemma map_smul (r : R) (x : A) : φ (r • x) = r • φ x := map_smul _ _ _

protected lemma map_sum {ι : Type*} (f : ι → A) (s : finset ι) :
  φ (∑ x in s, f x) = ∑ x in s, φ (f x) := map_sum _ _ _

protected lemma map_finsupp_sum {α : Type*} [has_zero α] {ι : Type*} (f : ι →₀ α) (g : ι → α → A) :
  φ (f.sum g) = f.sum (λ i a, φ (g i a)) := map_finsupp_sum _ _ _

protected lemma map_bit0 (x) : φ (bit0 x) = bit0 (φ x) := map_bit0 _ _
protected lemma map_bit1 (x) : φ (bit1 x) = bit1 (φ x) := map_bit1 _ _

/-- If a `ring_hom` is `R`-linear, then it is an `alg_hom`. -/
def mk' (f : A →+* B) (h : ∀ (c : R) x, f (c • x) = c • f x) : A →ₐ[R] B :=
{ to_fun := f,
  commutes' := λ c, by simp only [algebra.algebra_map_eq_smul_one, h, f.map_one],
  .. f }

@[simp] lemma coe_mk' (f : A →+* B) (h : ∀ (c : R) x, f (c • x) = c • f x) : ⇑(mk' f h) = f := rfl

section

variables (R A)
/-- Identity map as an `alg_hom`. -/
protected def id : A →ₐ[R] A :=
{ commutes' := λ _, rfl,
  ..ring_hom.id A }

@[simp] lemma coe_id : ⇑(alg_hom.id R A) = id := rfl

@[simp] lemma id_to_ring_hom : (alg_hom.id R A : A →+* A) = ring_hom.id _ := rfl

end

lemma id_apply (p : A) : alg_hom.id R A p = p := rfl

/-- Composition of algebra homeomorphisms. -/
def comp (φ₁ : B →ₐ[R] C) (φ₂ : A →ₐ[R] B) : A →ₐ[R] C :=
{ commutes' := λ r : R, by rw [← φ₁.commutes, ← φ₂.commutes]; refl,
  .. φ₁.to_ring_hom.comp ↑φ₂ }

@[simp] lemma coe_comp (φ₁ : B →ₐ[R] C) (φ₂ : A →ₐ[R] B) : ⇑(φ₁.comp φ₂) = φ₁ ∘ φ₂ := rfl

lemma comp_apply (φ₁ : B →ₐ[R] C) (φ₂ : A →ₐ[R] B) (p : A) : φ₁.comp φ₂ p = φ₁ (φ₂ p) := rfl

lemma comp_to_ring_hom (φ₁ : B →ₐ[R] C) (φ₂ : A →ₐ[R] B) :
  ⇑(φ₁.comp φ₂ : A →+* C) = (φ₁ : B →+* C).comp ↑φ₂ := rfl

@[simp] theorem comp_id : φ.comp (alg_hom.id R A) = φ :=
ext $ λ x, rfl

@[simp] theorem id_comp : (alg_hom.id R B).comp φ = φ :=
ext $ λ x, rfl

theorem comp_assoc (φ₁ : C →ₐ[R] D) (φ₂ : B →ₐ[R] C) (φ₃ : A →ₐ[R] B) :
  (φ₁.comp φ₂).comp φ₃ = φ₁.comp (φ₂.comp φ₃) :=
ext $ λ x, rfl

/-- R-Alg ⥤ R-Mod -/
def to_linear_map : A →ₗ[R] B :=
{ to_fun := φ,
  map_add' := map_add _,
  map_smul' := map_smul _ }

@[simp] lemma to_linear_map_apply (p : A) : φ.to_linear_map p = φ p := rfl

theorem to_linear_map_injective : function.injective (to_linear_map : _ → (A →ₗ[R] B)) :=
λ φ₁ φ₂ h, ext $ linear_map.congr_fun h

@[simp] lemma comp_to_linear_map (f : A →ₐ[R] B) (g : B →ₐ[R] C) :
  (g.comp f).to_linear_map = g.to_linear_map.comp f.to_linear_map := rfl

@[simp] lemma to_linear_map_id : to_linear_map (alg_hom.id R A) = linear_map.id :=
linear_map.ext $ λ _, rfl

/-- Promote a `linear_map` to an `alg_hom` by supplying proofs about the behavior on `1` and `*`. -/
@[simps]
def of_linear_map (f : A →ₗ[R] B) (map_one : f 1 = 1) (map_mul : ∀ x y, f (x * y) = f x * f y) :
  A →ₐ[R] B :=
{ to_fun := f,
  map_one' := map_one,
  map_mul' := map_mul,
  commutes' := λ c, by simp only [algebra.algebra_map_eq_smul_one, f.map_smul, map_one],
  .. f.to_add_monoid_hom }

@[simp] lemma of_linear_map_to_linear_map (map_one) (map_mul) :
  of_linear_map φ.to_linear_map map_one map_mul = φ :=
by { ext, refl }

@[simp] lemma to_linear_map_of_linear_map (f : A →ₗ[R] B) (map_one) (map_mul) :
  to_linear_map (of_linear_map f map_one map_mul) = f :=
by { ext, refl }

@[simp] lemma of_linear_map_id (map_one) (map_mul) :
  of_linear_map linear_map.id map_one map_mul = alg_hom.id R A :=
ext $ λ _, rfl

lemma map_smul_of_tower {R'} [has_smul R' A] [has_smul R' B]
  [linear_map.compatible_smul A B R' R] (r : R') (x : A) : φ (r • x) = r • φ x :=
φ.to_linear_map.map_smul_of_tower r x

lemma map_list_prod (s : list A) :
  φ s.prod = (s.map φ).prod :=
φ.to_ring_hom.map_list_prod s

@[simps mul one {attrs := []}] instance End : monoid (A →ₐ[R] A) :=
{ mul := comp,
  mul_assoc := λ ϕ ψ χ, rfl,
  one := alg_hom.id R A,
  one_mul := λ ϕ, ext $ λ x, rfl,
  mul_one := λ ϕ, ext $ λ x, rfl }

@[simp] lemma one_apply (x : A) : (1 : A →ₐ[R] A) x = x := rfl

@[simp] lemma mul_apply (φ ψ : A →ₐ[R] A) (x : A) : (φ * ψ) x = φ (ψ x) := rfl

section prod

variables (R A B)

/-- First projection as `alg_hom`. -/
def fst : A × B →ₐ[R] A :=
{ commutes' := λ r, rfl, .. ring_hom.fst A B}

/-- Second projection as `alg_hom`. -/
def snd : A × B →ₐ[R] B :=
{ commutes' := λ r, rfl, .. ring_hom.snd A B}

variables {R A B}

/-- The `pi.prod` of two morphisms is a morphism. -/
@[simps] def prod (f : A →ₐ[R] B) (g : A →ₐ[R] C) : (A →ₐ[R] B × C) :=
{ commutes' := λ r, by simp only [to_ring_hom_eq_coe, ring_hom.to_fun_eq_coe, ring_hom.prod_apply,
    coe_to_ring_hom, commutes, algebra.algebra_map_prod_apply],
  .. (f.to_ring_hom.prod g.to_ring_hom) }

lemma coe_prod (f : A →ₐ[R] B) (g : A →ₐ[R] C) : ⇑(f.prod g) = pi.prod f g := rfl

@[simp] theorem fst_prod (f : A →ₐ[R] B) (g : A →ₐ[R] C) :
  (fst R B C).comp (prod f g) = f := by ext; refl

@[simp] theorem snd_prod (f : A →ₐ[R] B) (g : A →ₐ[R] C) :
  (snd R B C).comp (prod f g) = g := by ext; refl

@[simp] theorem prod_fst_snd : prod (fst R A B) (snd R A B) = 1 :=
fun_like.coe_injective pi.prod_fst_snd

/-- Taking the product of two maps with the same domain is equivalent to taking the product of
their codomains. -/
@[simps] def prod_equiv : ((A →ₐ[R] B) × (A →ₐ[R] C)) ≃ (A →ₐ[R] B × C) :=
{ to_fun := λ f, f.1.prod f.2,
  inv_fun := λ f, ((fst _ _ _).comp f, (snd _ _ _).comp f),
  left_inv := λ f, by ext; refl,
  right_inv := λ f, by ext; refl }

end prod

lemma algebra_map_eq_apply (f : A →ₐ[R] B) {y : R} {x : A} (h : algebra_map R A y = x) :
  algebra_map R B y = f x :=
h ▸ (f.commutes _).symm

end semiring

section comm_semiring

variables [comm_semiring R] [comm_semiring A] [comm_semiring B]
variables [algebra R A] [algebra R B] (φ : A →ₐ[R] B)

protected lemma map_multiset_prod (s : multiset A) :
  φ s.prod = (s.map φ).prod := map_multiset_prod _ _

protected lemma map_prod {ι : Type*} (f : ι → A) (s : finset ι) :
  φ (∏ x in s, f x) = ∏ x in s, φ (f x) := map_prod _ _ _

protected lemma map_finsupp_prod {α : Type*} [has_zero α] {ι : Type*} (f : ι →₀ α) (g : ι → α → A) :
  φ (f.prod g) = f.prod (λ i a, φ (g i a)) := map_finsupp_prod _ _ _

end comm_semiring

section ring

variables [comm_semiring R] [ring A] [ring B]
variables [algebra R A] [algebra R B] (φ : A →ₐ[R] B)

protected lemma map_neg (x) : φ (-x) = -φ x := map_neg _ _
protected lemma map_sub (x y) : φ (x - y) = φ x - φ y := map_sub _ _ _

end ring

end alg_hom

@[simp] lemma rat.smul_one_eq_coe {A : Type*} [division_ring A] [algebra ℚ A] (m : ℚ) :
  @@has_smul.smul algebra.to_has_smul m (1 : A) = ↑m :=
by rw [algebra.smul_def, mul_one, eq_rat_cast]

set_option old_structure_cmd true
/-- An equivalence of algebras is an equivalence of rings commuting with the actions of scalars. -/
structure alg_equiv (R : Type u) (A : Type v) (B : Type w)
  [comm_semiring R] [semiring A] [semiring B] [algebra R A] [algebra R B]
  extends A ≃ B, A ≃* B, A ≃+ B, A ≃+* B :=
(commutes' : ∀ r : R, to_fun (algebra_map R A r) = algebra_map R B r)

attribute [nolint doc_blame] alg_equiv.to_ring_equiv
attribute [nolint doc_blame] alg_equiv.to_equiv
attribute [nolint doc_blame] alg_equiv.to_add_equiv
attribute [nolint doc_blame] alg_equiv.to_mul_equiv

notation A ` ≃ₐ[`:50 R `] ` A' := alg_equiv R A A'

/-- `alg_equiv_class F R A B` states that `F` is a type of algebra structure preserving
  equivalences. You should extend this class when you extend `alg_equiv`. -/
class alg_equiv_class (F : Type*) (R A B : out_param Type*)
  [comm_semiring R] [semiring A] [semiring B] [algebra R A] [algebra R B]
  extends ring_equiv_class F A B :=
(commutes : ∀ (f : F) (r : R), f (algebra_map R A r) = algebra_map R B r)

-- `R` becomes a metavariable but that's fine because it's an `out_param`
attribute [nolint dangerous_instance] alg_equiv_class.to_ring_equiv_class

namespace alg_equiv_class

@[priority 100] -- See note [lower instance priority]
instance to_alg_hom_class (F R A B : Type*)
  [comm_semiring R] [semiring A] [semiring B] [algebra R A] [algebra R B]
  [h : alg_equiv_class F R A B] : alg_hom_class F R A B :=
{ coe := coe_fn,
  coe_injective' := fun_like.coe_injective,
  map_zero := map_zero,
  map_one := map_one,
  .. h }

@[priority 100]
instance to_linear_equiv_class (F R A B : Type*)
  [comm_semiring R] [semiring A] [semiring B] [algebra R A] [algebra R B]
  [h : alg_equiv_class F R A B] : linear_equiv_class F R A B :=
{ map_smulₛₗ := λ f, map_smulₛₗ f,
  ..h }

end alg_equiv_class

namespace alg_equiv

variables {R : Type u} {A₁ : Type v} {A₂ : Type w} {A₃ : Type u₁}

section semiring

variables [comm_semiring R] [semiring A₁] [semiring A₂] [semiring A₃]
variables [algebra R A₁] [algebra R A₂] [algebra R A₃]
variables (e : A₁ ≃ₐ[R] A₂)

instance : alg_equiv_class (A₁ ≃ₐ[R] A₂) R A₁ A₂ :=
{ coe := to_fun,
  inv := inv_fun,
  coe_injective' := λ f g h₁ h₂, by { cases f, cases g, congr' },
  map_add := map_add',
  map_mul := map_mul',
  commutes := commutes',
  left_inv := left_inv,
  right_inv := right_inv }

/--  Helper instance for when there's too many metavariables to apply
`fun_like.has_coe_to_fun` directly. -/
instance : has_coe_to_fun (A₁ ≃ₐ[R] A₂) (λ _, A₁ → A₂) := ⟨alg_equiv.to_fun⟩

@[ext]
lemma ext {f g : A₁ ≃ₐ[R] A₂} (h : ∀ a, f a = g a) : f = g := fun_like.ext f g h

protected lemma congr_arg {f : A₁ ≃ₐ[R] A₂} {x x' : A₁} : x = x' → f x = f x' :=
fun_like.congr_arg f

protected lemma congr_fun {f g : A₁ ≃ₐ[R] A₂} (h : f = g) (x : A₁) : f x = g x :=
fun_like.congr_fun h x

protected lemma ext_iff {f g : A₁ ≃ₐ[R] A₂} : f = g ↔ ∀ x, f x = g x := fun_like.ext_iff

lemma coe_fun_injective : @function.injective (A₁ ≃ₐ[R] A₂) (A₁ → A₂) (λ e, (e : A₁ → A₂)) :=
fun_like.coe_injective

instance has_coe_to_ring_equiv : has_coe (A₁ ≃ₐ[R] A₂) (A₁ ≃+* A₂) := ⟨alg_equiv.to_ring_equiv⟩

@[simp] lemma coe_mk {to_fun inv_fun left_inv right_inv map_mul map_add commutes} :
  ⇑(⟨to_fun, inv_fun, left_inv, right_inv, map_mul, map_add, commutes⟩ : A₁ ≃ₐ[R] A₂) = to_fun :=
rfl

@[simp] theorem mk_coe (e : A₁ ≃ₐ[R] A₂) (e' h₁ h₂ h₃ h₄ h₅) :
  (⟨e, e', h₁, h₂, h₃, h₄, h₅⟩ : A₁ ≃ₐ[R] A₂) = e := ext $ λ _, rfl

@[simp] lemma to_fun_eq_coe (e : A₁ ≃ₐ[R] A₂) : e.to_fun = e := rfl

@[simp] lemma to_equiv_eq_coe : e.to_equiv = e := rfl

@[simp] lemma to_ring_equiv_eq_coe : e.to_ring_equiv = e := rfl

@[simp, norm_cast] lemma coe_ring_equiv : ((e : A₁ ≃+* A₂) : A₁ → A₂) = e := rfl

@[simp] lemma coe_ring_equiv' : (e.to_ring_equiv : A₁ → A₂) = e := rfl

lemma coe_ring_equiv_injective : function.injective (coe : (A₁ ≃ₐ[R] A₂) → (A₁ ≃+* A₂)) :=
λ e₁ e₂ h, ext $ ring_equiv.congr_fun h

protected lemma map_add : ∀ x y, e (x + y) = e x + e y := map_add e
protected lemma map_zero : e 0 = 0 := map_zero e
protected lemma map_mul : ∀ x y, e (x * y) = (e x) * (e y) := map_mul e
protected lemma map_one : e 1 = 1 := map_one e

@[simp] lemma commutes : ∀ (r : R), e (algebra_map R A₁ r) = algebra_map R A₂ r :=
  e.commutes'

@[simp] lemma map_smul (r : R) (x : A₁) : e (r • x) = r • e x :=
by simp only [algebra.smul_def, map_mul, commutes]

lemma map_sum {ι : Type*} (f : ι → A₁) (s : finset ι) :
  e (∑ x in s, f x) = ∑ x in s, e (f x) :=
e.to_add_equiv.map_sum f s

lemma map_finsupp_sum {α : Type*} [has_zero α] {ι : Type*} (f : ι →₀ α) (g : ι → α → A₁) :
  e (f.sum g) = f.sum (λ i b, e (g i b)) :=
e.map_sum _ _

/-- Interpret an algebra equivalence as an algebra homomorphism.

This definition is included for symmetry with the other `to_*_hom` projections.
The `simp` normal form is to use the coercion of the `has_coe_to_alg_hom` instance. -/
def to_alg_hom : A₁ →ₐ[R] A₂ :=
{ map_one' := e.map_one, map_zero' := e.map_zero, ..e }

instance has_coe_to_alg_hom : has_coe (A₁ ≃ₐ[R] A₂) (A₁ →ₐ[R] A₂) :=
⟨to_alg_hom⟩

@[simp] lemma to_alg_hom_eq_coe : e.to_alg_hom = e := rfl

@[simp, norm_cast] lemma coe_alg_hom : ((e : A₁ →ₐ[R] A₂) : A₁ → A₂) = e :=
rfl

lemma coe_alg_hom_injective : function.injective (coe : (A₁ ≃ₐ[R] A₂) → (A₁ →ₐ[R] A₂)) :=
λ e₁ e₂ h, ext $ alg_hom.congr_fun h

/-- The two paths coercion can take to a `ring_hom` are equivalent -/
lemma coe_ring_hom_commutes : ((e : A₁ →ₐ[R] A₂) : A₁ →+* A₂) = ((e : A₁ ≃+* A₂) : A₁ →+* A₂) :=
rfl

protected lemma map_pow : ∀ (x : A₁) (n : ℕ), e (x ^ n) = (e x) ^ n := map_pow _
protected lemma injective : function.injective e := equiv_like.injective e
protected lemma surjective : function.surjective e := equiv_like.surjective e
protected lemma bijective : function.bijective e := equiv_like.bijective e

/-- Algebra equivalences are reflexive. -/
@[refl] def refl : A₁ ≃ₐ[R] A₁ := {commutes' := λ r, rfl, ..(1 : A₁ ≃+* A₁)}

instance : inhabited (A₁ ≃ₐ[R] A₁) := ⟨refl⟩

@[simp] lemma refl_to_alg_hom : ↑(refl : A₁ ≃ₐ[R] A₁) = alg_hom.id R A₁ := rfl

@[simp] lemma coe_refl : ⇑(refl : A₁ ≃ₐ[R] A₁) = id := rfl

/-- Algebra equivalences are symmetric. -/
@[symm]
def symm (e : A₁ ≃ₐ[R] A₂) : A₂ ≃ₐ[R] A₁ :=
{ commutes' := λ r, by { rw ←e.to_ring_equiv.symm_apply_apply (algebra_map R A₁ r), congr,
                         change _ = e _, rw e.commutes, },
  ..e.to_ring_equiv.symm, }

/-- See Note [custom simps projection] -/
def simps.symm_apply (e : A₁ ≃ₐ[R] A₂) : A₂ → A₁ := e.symm

initialize_simps_projections alg_equiv (to_fun → apply, inv_fun → symm_apply)

@[simp] lemma inv_fun_eq_symm {e : A₁ ≃ₐ[R] A₂} : e.inv_fun = e.symm := rfl

@[simp] lemma symm_symm (e : A₁ ≃ₐ[R] A₂) : e.symm.symm = e :=
by { ext, refl, }

lemma symm_bijective : function.bijective (symm : (A₁ ≃ₐ[R] A₂) → (A₂ ≃ₐ[R] A₁)) :=
equiv.bijective ⟨symm, symm, symm_symm, symm_symm⟩

@[simp] lemma mk_coe' (e : A₁ ≃ₐ[R] A₂) (f h₁ h₂ h₃ h₄ h₅) :
  (⟨f, e, h₁, h₂, h₃, h₄, h₅⟩ : A₂ ≃ₐ[R] A₁) = e.symm :=
symm_bijective.injective $ ext $ λ x, rfl

@[simp] theorem symm_mk (f f') (h₁ h₂ h₃ h₄ h₅) :
  (⟨f, f', h₁, h₂, h₃, h₄, h₅⟩ : A₁ ≃ₐ[R] A₂).symm =
  { to_fun := f', inv_fun := f,
    ..(⟨f, f', h₁, h₂, h₃, h₄, h₅⟩ : A₁ ≃ₐ[R] A₂).symm } := rfl

@[simp]
theorem refl_symm : (alg_equiv.refl : A₁ ≃ₐ[R] A₁).symm = alg_equiv.refl := rfl

@[simp]
lemma to_ring_equiv_symm (f : A₁ ≃ₐ[R] A₁) : (f : A₁ ≃+* A₁).symm = f.symm := rfl

@[simp] lemma symm_to_ring_equiv : (e.symm : A₂ ≃+* A₁) = e.symm := rfl

/-- Algebra equivalences are transitive. -/
@[trans]
def trans (e₁ : A₁ ≃ₐ[R] A₂) (e₂ : A₂ ≃ₐ[R] A₃) : A₁ ≃ₐ[R] A₃ :=
{ commutes' := λ r, show e₂.to_fun (e₁.to_fun _) = _, by rw [e₁.commutes', e₂.commutes'],
  ..(e₁.to_ring_equiv.trans e₂.to_ring_equiv), }

@[simp] lemma apply_symm_apply (e : A₁ ≃ₐ[R] A₂) : ∀ x, e (e.symm x) = x :=
  e.to_equiv.apply_symm_apply

@[simp] lemma symm_apply_apply (e : A₁ ≃ₐ[R] A₂) : ∀ x, e.symm (e x) = x :=
  e.to_equiv.symm_apply_apply

@[simp] lemma symm_trans_apply (e₁ : A₁ ≃ₐ[R] A₂) (e₂ : A₂ ≃ₐ[R] A₃) (x : A₃) :
  (e₁.trans e₂).symm x = e₁.symm (e₂.symm x) := rfl

@[simp] lemma coe_trans (e₁ : A₁ ≃ₐ[R] A₂) (e₂ : A₂ ≃ₐ[R] A₃) :
  ⇑(e₁.trans e₂) = e₂ ∘ e₁ := rfl

@[simp] lemma trans_apply (e₁ : A₁ ≃ₐ[R] A₂) (e₂ : A₂ ≃ₐ[R] A₃) (x : A₁) :
  (e₁.trans e₂) x = e₂ (e₁ x) := rfl

@[simp] lemma comp_symm (e : A₁ ≃ₐ[R] A₂) :
  alg_hom.comp (e : A₁ →ₐ[R] A₂) ↑e.symm = alg_hom.id R A₂ :=
by { ext, simp }

@[simp] lemma symm_comp (e : A₁ ≃ₐ[R] A₂) :
  alg_hom.comp ↑e.symm (e : A₁ →ₐ[R] A₂) = alg_hom.id R A₁ :=
by { ext, simp }

theorem left_inverse_symm (e : A₁ ≃ₐ[R] A₂) : function.left_inverse e.symm e := e.left_inv

theorem right_inverse_symm (e : A₁ ≃ₐ[R] A₂) : function.right_inverse e.symm e := e.right_inv

/-- If `A₁` is equivalent to `A₁'` and `A₂` is equivalent to `A₂'`, then the type of maps
`A₁ →ₐ[R] A₂` is equivalent to the type of maps `A₁' →ₐ[R] A₂'`. -/
def arrow_congr {A₁' A₂' : Type*} [semiring A₁'] [semiring A₂'] [algebra R A₁'] [algebra R A₂']
  (e₁ : A₁ ≃ₐ[R] A₁') (e₂ : A₂ ≃ₐ[R] A₂') : (A₁ →ₐ[R] A₂) ≃ (A₁' →ₐ[R] A₂') :=
{ to_fun := λ f, (e₂.to_alg_hom.comp f).comp e₁.symm.to_alg_hom,
  inv_fun := λ f, (e₂.symm.to_alg_hom.comp f).comp e₁.to_alg_hom,
  left_inv := λ f, by { simp only [alg_hom.comp_assoc, to_alg_hom_eq_coe, symm_comp],
    simp only [←alg_hom.comp_assoc, symm_comp, alg_hom.id_comp, alg_hom.comp_id] },
  right_inv := λ f, by { simp only [alg_hom.comp_assoc, to_alg_hom_eq_coe, comp_symm],
    simp only [←alg_hom.comp_assoc, comp_symm, alg_hom.id_comp, alg_hom.comp_id] } }

lemma arrow_congr_comp {A₁' A₂' A₃' : Type*} [semiring A₁'] [semiring A₂'] [semiring A₃']
  [algebra R A₁'] [algebra R A₂'] [algebra R A₃'] (e₁ : A₁ ≃ₐ[R] A₁') (e₂ : A₂ ≃ₐ[R] A₂')
  (e₃ : A₃ ≃ₐ[R] A₃') (f : A₁ →ₐ[R] A₂) (g : A₂ →ₐ[R] A₃) :
  arrow_congr e₁ e₃ (g.comp f) = (arrow_congr e₂ e₃ g).comp (arrow_congr e₁ e₂ f) :=
by { ext, simp only [arrow_congr, equiv.coe_fn_mk, alg_hom.comp_apply],
  congr, exact (e₂.symm_apply_apply _).symm }

@[simp] lemma arrow_congr_refl :
  arrow_congr alg_equiv.refl alg_equiv.refl = equiv.refl (A₁ →ₐ[R] A₂) :=
by { ext, refl }

@[simp] lemma arrow_congr_trans {A₁' A₂' A₃' : Type*} [semiring A₁'] [semiring A₂'] [semiring A₃']
  [algebra R A₁'] [algebra R A₂'] [algebra R A₃'] (e₁ : A₁ ≃ₐ[R] A₂) (e₁' : A₁' ≃ₐ[R] A₂')
  (e₂ : A₂ ≃ₐ[R] A₃) (e₂' : A₂' ≃ₐ[R] A₃') :
  arrow_congr (e₁.trans e₂) (e₁'.trans e₂') = (arrow_congr e₁ e₁').trans (arrow_congr e₂ e₂') :=
by { ext, refl }

@[simp] lemma arrow_congr_symm {A₁' A₂' : Type*} [semiring A₁'] [semiring A₂']
  [algebra R A₁'] [algebra R A₂'] (e₁ : A₁ ≃ₐ[R] A₁') (e₂ : A₂ ≃ₐ[R] A₂') :
  (arrow_congr e₁ e₂).symm = arrow_congr e₁.symm e₂.symm :=
by { ext, refl }

/-- If an algebra morphism has an inverse, it is a algebra isomorphism. -/
def of_alg_hom (f : A₁ →ₐ[R] A₂) (g : A₂ →ₐ[R] A₁) (h₁ : f.comp g = alg_hom.id R A₂)
  (h₂ : g.comp f = alg_hom.id R A₁) : A₁ ≃ₐ[R] A₂ :=
{ to_fun    := f,
  inv_fun   := g,
  left_inv  := alg_hom.ext_iff.1 h₂,
  right_inv := alg_hom.ext_iff.1 h₁,
  ..f }

lemma coe_alg_hom_of_alg_hom (f : A₁ →ₐ[R] A₂) (g : A₂ →ₐ[R] A₁) (h₁ h₂) :
  ↑(of_alg_hom f g h₁ h₂) = f := alg_hom.ext $ λ _, rfl

@[simp]
lemma of_alg_hom_coe_alg_hom (f : A₁ ≃ₐ[R] A₂) (g : A₂ →ₐ[R] A₁) (h₁ h₂) :
  of_alg_hom ↑f g h₁ h₂ = f := ext $ λ _, rfl

lemma of_alg_hom_symm (f : A₁ →ₐ[R] A₂) (g : A₂ →ₐ[R] A₁) (h₁ h₂) :
  (of_alg_hom f g h₁ h₂).symm = of_alg_hom g f h₂ h₁ := rfl

/-- Promotes a bijective algebra homomorphism to an algebra equivalence. -/
noncomputable def of_bijective (f : A₁ →ₐ[R] A₂) (hf : function.bijective f) : A₁ ≃ₐ[R] A₂ :=
{ .. ring_equiv.of_bijective (f : A₁ →+* A₂) hf, .. f }

@[simp] lemma coe_of_bijective {f : A₁ →ₐ[R] A₂} {hf : function.bijective f} :
  (alg_equiv.of_bijective f hf : A₁ → A₂) = f := rfl

lemma of_bijective_apply {f : A₁ →ₐ[R] A₂} {hf : function.bijective f} (a : A₁) :
  (alg_equiv.of_bijective f hf) a = f a := rfl

/-- Forgetting the multiplicative structures, an equivalence of algebras is a linear equivalence. -/
@[simps apply] def to_linear_equiv (e : A₁ ≃ₐ[R] A₂) : A₁ ≃ₗ[R] A₂ :=
{ to_fun    := e,
  map_smul' := e.map_smul,
  inv_fun   := e.symm,
  .. e }

@[simp] lemma to_linear_equiv_refl :
  (alg_equiv.refl : A₁ ≃ₐ[R] A₁).to_linear_equiv = linear_equiv.refl R A₁ := rfl

@[simp] lemma to_linear_equiv_symm (e : A₁ ≃ₐ[R] A₂) :
  e.to_linear_equiv.symm = e.symm.to_linear_equiv := rfl

@[simp] lemma to_linear_equiv_trans (e₁ : A₁ ≃ₐ[R] A₂) (e₂ : A₂ ≃ₐ[R] A₃) :
  (e₁.trans e₂).to_linear_equiv = e₁.to_linear_equiv.trans e₂.to_linear_equiv := rfl

theorem to_linear_equiv_injective : function.injective (to_linear_equiv : _ → (A₁ ≃ₗ[R] A₂)) :=
λ e₁ e₂ h, ext $ linear_equiv.congr_fun h

/-- Interpret an algebra equivalence as a linear map. -/
def to_linear_map : A₁ →ₗ[R] A₂ :=
e.to_alg_hom.to_linear_map

@[simp] lemma to_alg_hom_to_linear_map :
  (e : A₁ →ₐ[R] A₂).to_linear_map = e.to_linear_map := rfl

@[simp] lemma to_linear_equiv_to_linear_map :
  e.to_linear_equiv.to_linear_map = e.to_linear_map := rfl

@[simp] lemma to_linear_map_apply (x : A₁) : e.to_linear_map x = e x := rfl

theorem to_linear_map_injective : function.injective (to_linear_map : _ → (A₁ →ₗ[R] A₂)) :=
λ e₁ e₂ h, ext $ linear_map.congr_fun h

@[simp] lemma trans_to_linear_map (f : A₁ ≃ₐ[R] A₂) (g : A₂ ≃ₐ[R] A₃) :
  (f.trans g).to_linear_map = g.to_linear_map.comp f.to_linear_map := rfl

section of_linear_equiv

variables (l : A₁ ≃ₗ[R] A₂)
  (map_mul : ∀ x y : A₁, l (x * y) = l x * l y)
  (commutes : ∀ r : R, l (algebra_map R A₁ r) = algebra_map R A₂ r)

/--
Upgrade a linear equivalence to an algebra equivalence,
given that it distributes over multiplication and action of scalars.
-/
@[simps apply]
def of_linear_equiv : A₁ ≃ₐ[R] A₂ :=
{ to_fun := l,
  inv_fun := l.symm,
  map_mul' := map_mul,
  commutes' := commutes,
  ..l }

@[simp]
lemma of_linear_equiv_symm :
  (of_linear_equiv l map_mul commutes).symm = of_linear_equiv l.symm
    ((of_linear_equiv l map_mul commutes).symm.map_mul)
    ((of_linear_equiv l map_mul commutes).symm.commutes) :=
rfl

@[simp] lemma of_linear_equiv_to_linear_equiv (map_mul) (commutes) :
  of_linear_equiv e.to_linear_equiv map_mul commutes = e :=
by { ext, refl }

@[simp] lemma to_linear_equiv_of_linear_equiv :
  to_linear_equiv (of_linear_equiv l map_mul commutes) = l :=
by { ext, refl }

end of_linear_equiv

<<<<<<< HEAD
section of_ring_equiv

/-- Promotes a linear ring_equiv to an alg_equiv. -/
@[simps]
def of_ring_equiv {f : A₁ ≃+* A₂}
  (hf : ∀ x, f (algebra_map R A₁ x) = algebra_map R A₂ x) : A₁ ≃ₐ[R] A₂ :=
{ to_fun := f,
  inv_fun := f.symm,
  commutes' := hf,
  .. f }

end of_ring_equiv

@[simps mul one {attrs := []}] instance aut : group (A₁ ≃ₐ[R] A₁) :=
=======
@[simps mul one inv {attrs := []}] instance aut : group (A₁ ≃ₐ[R] A₁) :=
>>>>>>> c64fb26a
{ mul := λ ϕ ψ, ψ.trans ϕ,
  mul_assoc := λ ϕ ψ χ, rfl,
  one := refl,
  one_mul := λ ϕ, ext $ λ x, rfl,
  mul_one := λ ϕ, ext $ λ x, rfl,
  inv := symm,
  mul_left_inv := λ ϕ, ext $ symm_apply_apply ϕ }

@[simp] lemma one_apply (x : A₁) : (1 : A₁ ≃ₐ[R] A₁) x = x := rfl

@[simp] lemma mul_apply (e₁ e₂ : A₁ ≃ₐ[R] A₁) (x : A₁) : (e₁ * e₂) x = e₁ (e₂ x) := rfl

/-- An algebra isomorphism induces a group isomorphism between automorphism groups -/
@[simps apply]
def aut_congr (ϕ : A₁ ≃ₐ[R] A₂) : (A₁ ≃ₐ[R] A₁) ≃* (A₂ ≃ₐ[R] A₂) :=
{ to_fun := λ ψ, ϕ.symm.trans (ψ.trans ϕ),
  inv_fun := λ ψ, ϕ.trans (ψ.trans ϕ.symm),
  left_inv := λ ψ, by { ext, simp_rw [trans_apply, symm_apply_apply] },
  right_inv := λ ψ, by { ext, simp_rw [trans_apply, apply_symm_apply] },
  map_mul' := λ ψ χ, by { ext, simp only [mul_apply, trans_apply, symm_apply_apply] } }

@[simp] lemma aut_congr_refl : aut_congr (alg_equiv.refl) = mul_equiv.refl (A₁ ≃ₐ[R] A₁) :=
by { ext, refl }

@[simp] lemma aut_congr_symm (ϕ : A₁ ≃ₐ[R] A₂) : (aut_congr ϕ).symm = aut_congr ϕ.symm := rfl

@[simp] lemma aut_congr_trans (ϕ : A₁ ≃ₐ[R] A₂) (ψ : A₂ ≃ₐ[R] A₃) :
  (aut_congr ϕ).trans (aut_congr ψ) = aut_congr (ϕ.trans ψ) := rfl

/-- The tautological action by `A₁ ≃ₐ[R] A₁` on `A₁`.

This generalizes `function.End.apply_mul_action`. -/
instance apply_mul_semiring_action : mul_semiring_action (A₁ ≃ₐ[R] A₁) A₁ :=
{ smul := ($),
  smul_zero := alg_equiv.map_zero,
  smul_add := alg_equiv.map_add,
  smul_one := alg_equiv.map_one,
  smul_mul := alg_equiv.map_mul,
  one_smul := λ _, rfl,
  mul_smul := λ _ _ _, rfl }

@[simp] protected lemma smul_def (f : A₁ ≃ₐ[R] A₁) (a : A₁) : f • a = f a := rfl

instance apply_has_faithful_smul : has_faithful_smul (A₁ ≃ₐ[R] A₁) A₁ :=
⟨λ _ _, alg_equiv.ext⟩

instance apply_smul_comm_class : smul_comm_class R (A₁ ≃ₐ[R] A₁) A₁ :=
{ smul_comm := λ r e a, (e.map_smul r a).symm }

instance apply_smul_comm_class' : smul_comm_class (A₁ ≃ₐ[R] A₁) R A₁ :=
{ smul_comm := λ e r a, (e.map_smul r a) }

@[simp] lemma algebra_map_eq_apply (e : A₁ ≃ₐ[R] A₂) {y : R} {x : A₁} :
  (algebra_map R A₂ y = e x) ↔ (algebra_map R A₁ y = x) :=
⟨λ h, by simpa using e.symm.to_alg_hom.algebra_map_eq_apply h,
 λ h, e.to_alg_hom.algebra_map_eq_apply h⟩

end semiring

section comm_semiring

variables [comm_semiring R] [comm_semiring A₁] [comm_semiring A₂]
variables [algebra R A₁] [algebra R A₂] (e : A₁ ≃ₐ[R] A₂)

lemma map_prod {ι : Type*} (f : ι → A₁) (s : finset ι) :
  e (∏ x in s, f x) = ∏ x in s, e (f x) :=
map_prod _ f s

lemma map_finsupp_prod {α : Type*} [has_zero α] {ι : Type*} (f : ι →₀ α) (g : ι → α → A₁) :
  e (f.prod g) = f.prod (λ i a, e (g i a)) :=
map_finsupp_prod _ f g

end comm_semiring

section ring

variables [comm_semiring R] [ring A₁] [ring A₂]
variables [algebra R A₁] [algebra R A₂] (e : A₁ ≃ₐ[R] A₂)

protected lemma map_neg (x) : e (-x) = -e x := map_neg e x
protected lemma map_sub (x y) : e (x - y) = e x - e y := map_sub e x y

end ring

end alg_equiv

namespace mul_semiring_action

variables {M G : Type*} (R A : Type*) [comm_semiring R] [semiring A] [algebra R A]

section
variables [monoid M] [mul_semiring_action M A] [smul_comm_class M R A]

/-- Each element of the monoid defines a algebra homomorphism.

This is a stronger version of `mul_semiring_action.to_ring_hom` and
`distrib_mul_action.to_linear_map`. -/
@[simps]
def to_alg_hom (m : M) : A →ₐ[R] A :=
{ to_fun := λ a, m • a,
  commutes' := smul_algebra_map _,
  ..mul_semiring_action.to_ring_hom _ _ m }

theorem to_alg_hom_injective [has_faithful_smul M A] :
  function.injective (mul_semiring_action.to_alg_hom R A : M → A →ₐ[R] A) :=
λ m₁ m₂ h, eq_of_smul_eq_smul $ λ r, alg_hom.ext_iff.1 h r

end

section
variables [group G] [mul_semiring_action G A] [smul_comm_class G R A]

/-- Each element of the group defines a algebra equivalence.

This is a stronger version of `mul_semiring_action.to_ring_equiv` and
`distrib_mul_action.to_linear_equiv`. -/
@[simps]
def to_alg_equiv (g : G) : A ≃ₐ[R] A :=
{ .. mul_semiring_action.to_ring_equiv _ _ g,
  .. mul_semiring_action.to_alg_hom R A g }

theorem to_alg_equiv_injective [has_faithful_smul G A] :
  function.injective (mul_semiring_action.to_alg_equiv R A : G → A ≃ₐ[R] A) :=
λ m₁ m₂ h, eq_of_smul_eq_smul $ λ r, alg_equiv.ext_iff.1 h r

end

end mul_semiring_action

section nat

variables {R : Type*} [semiring R]

-- Lower the priority so that `algebra.id` is picked most of the time when working with
-- `ℕ`-algebras. This is only an issue since `algebra.id` and `algebra_nat` are not yet defeq.
-- TODO: fix this by adding an `of_nat` field to semirings.
/-- Semiring ⥤ ℕ-Alg -/
@[priority 99] instance algebra_nat : algebra ℕ R :=
{ commutes' := nat.cast_commute,
  smul_def' := λ _ _, nsmul_eq_mul _ _,
  to_ring_hom := nat.cast_ring_hom R }

instance nat_algebra_subsingleton : subsingleton (algebra ℕ R) :=
⟨λ P Q, by { ext, simp, }⟩

end nat

namespace ring_hom

variables {R S : Type*}

/-- Reinterpret a `ring_hom` as an `ℕ`-algebra homomorphism. -/
def to_nat_alg_hom [semiring R] [semiring S] (f : R →+* S) :
  R →ₐ[ℕ] S :=
{ to_fun := f, commutes' := λ n, by simp, .. f }

/-- Reinterpret a `ring_hom` as a `ℤ`-algebra homomorphism. -/
def to_int_alg_hom [ring R] [ring S] [algebra ℤ R] [algebra ℤ S] (f : R →+* S) :
  R →ₐ[ℤ] S :=
{ commutes' := λ n, by simp, .. f }

-- note that `R`, `S` could be `semiring`s but this is useless mathematically speaking -
-- a ℚ-algebra is a ring. furthermore, this change probably slows down elaboration.
@[simp] lemma map_rat_algebra_map [ring R] [ring S] [algebra ℚ R] [algebra ℚ S]
  (f : R →+* S) (r : ℚ) : f (algebra_map ℚ R r) = algebra_map ℚ S r :=
ring_hom.ext_iff.1 (subsingleton.elim (f.comp (algebra_map ℚ R)) (algebra_map ℚ S)) r

/-- Reinterpret a `ring_hom` as a `ℚ`-algebra homomorphism. This actually yields an equivalence,
see `ring_hom.equiv_rat_alg_hom`. -/
def to_rat_alg_hom [ring R] [ring S] [algebra ℚ R] [algebra ℚ S] (f : R →+* S) :
  R →ₐ[ℚ] S :=
{ commutes' := f.map_rat_algebra_map, .. f }

@[simp]
lemma to_rat_alg_hom_to_ring_hom [ring R] [ring S] [algebra ℚ R] [algebra ℚ S]
  (f : R →+* S) : ↑f.to_rat_alg_hom = f :=
ring_hom.ext $ λ x, rfl

end ring_hom

section

variables {R S : Type*}

@[simp]
lemma alg_hom.to_ring_hom_to_rat_alg_hom [ring R] [ring S] [algebra ℚ R] [algebra ℚ S]
  (f : R →ₐ[ℚ] S) : (f : R →+* S).to_rat_alg_hom = f :=
alg_hom.ext $ λ x, rfl

/-- The equivalence between `ring_hom` and `ℚ`-algebra homomorphisms. -/
@[simps]
def ring_hom.equiv_rat_alg_hom [ring R] [ring S] [algebra ℚ R] [algebra ℚ S] :
  (R →+* S) ≃ (R →ₐ[ℚ] S) :=
{ to_fun := ring_hom.to_rat_alg_hom,
  inv_fun := alg_hom.to_ring_hom,
  left_inv := ring_hom.to_rat_alg_hom_to_ring_hom,
  right_inv := alg_hom.to_ring_hom_to_rat_alg_hom, }

end

section rat

instance algebra_rat {α} [division_ring α] [char_zero α] : algebra ℚ α :=
{ smul := (•),
  smul_def' := division_ring.qsmul_eq_mul',
  to_ring_hom := rat.cast_hom α,
  commutes' := rat.cast_commute }

/-- The two `algebra ℚ ℚ` instances should coincide. -/
example : algebra_rat = algebra.id ℚ := rfl

@[simp] theorem algebra_map_rat_rat : algebra_map ℚ ℚ = ring_hom.id ℚ :=
subsingleton.elim _ _

instance algebra_rat_subsingleton {α} [semiring α] :
  subsingleton (algebra ℚ α) :=
⟨λ x y, algebra.algebra_ext x y $ ring_hom.congr_fun $ subsingleton.elim _ _⟩

end rat

namespace algebra
open module

variables (R : Type u) (A : Type v)

variables [comm_semiring R] [semiring A] [algebra R A]

/-- `algebra_map` as an `alg_hom`. -/
def of_id : R →ₐ[R] A :=
{ commutes' := λ _, rfl, .. algebra_map R A }
variables {R}

theorem of_id_apply (r) : of_id R A r = algebra_map R A r := rfl

end algebra

section int

variables (R : Type*) [ring R]

-- Lower the priority so that `algebra.id` is picked most of the time when working with
-- `ℤ`-algebras. This is only an issue since `algebra.id ℤ` and `algebra_int ℤ` are not yet defeq.
-- TODO: fix this by adding an `of_int` field to rings.
/-- Ring ⥤ ℤ-Alg -/
@[priority 99] instance algebra_int : algebra ℤ R :=
{ commutes' := int.cast_commute,
  smul_def' := λ _ _, zsmul_eq_mul _ _,
  to_ring_hom := int.cast_ring_hom R }

/-- A special case of `eq_int_cast'` that happens to be true definitionally -/
@[simp] lemma algebra_map_int_eq : algebra_map ℤ R = int.cast_ring_hom R := rfl

variables {R}

instance int_algebra_subsingleton : subsingleton (algebra ℤ R) :=
⟨λ P Q, by { ext, simp, }⟩

end int

namespace no_zero_smul_divisors

variables {R A : Type*}

open algebra

/-- If `algebra_map R A` is injective and `A` has no zero divisors,
`R`-multiples in `A` are zero only if one of the factors is zero.

Cannot be an instance because there is no `injective (algebra_map R A)` typeclass.
-/
lemma of_algebra_map_injective
  [comm_semiring R] [semiring A] [algebra R A] [no_zero_divisors A]
  (h : function.injective (algebra_map R A)) : no_zero_smul_divisors R A :=
⟨λ c x hcx, (mul_eq_zero.mp ((smul_def c x).symm.trans hcx)).imp_left
  (map_eq_zero_iff (algebra_map R A) h).mp⟩

variables (R A)
lemma algebra_map_injective [comm_ring R] [ring A] [nontrivial A]
  [algebra R A] [no_zero_smul_divisors R A] :
  function.injective (algebra_map R A) :=
suffices function.injective (λ (c : R), c • (1 : A)),
by { convert this, ext, rw [algebra.smul_def, mul_one] },
smul_left_injective R one_ne_zero

lemma _root_.ne_zero.of_no_zero_smul_divisors (n : ℕ) [comm_ring R] [ne_zero (n : R)] [ring A]
  [nontrivial A] [algebra R A] [no_zero_smul_divisors R A] : ne_zero (n : A) :=
ne_zero.nat_of_injective $ no_zero_smul_divisors.algebra_map_injective R A

variables {R A}
lemma iff_algebra_map_injective [comm_ring R] [ring A] [is_domain A] [algebra R A] :
  no_zero_smul_divisors R A ↔ function.injective (algebra_map R A) :=
⟨@@no_zero_smul_divisors.algebra_map_injective R A _ _ _ _,
 no_zero_smul_divisors.of_algebra_map_injective⟩

@[priority 100] -- see note [lower instance priority]
instance char_zero.no_zero_smul_divisors_nat [semiring R] [no_zero_divisors R] [char_zero R] :
  no_zero_smul_divisors ℕ R :=
no_zero_smul_divisors.of_algebra_map_injective $ (algebra_map ℕ R).injective_nat

@[priority 100] -- see note [lower instance priority]
instance char_zero.no_zero_smul_divisors_int [ring R] [no_zero_divisors R] [char_zero R] :
  no_zero_smul_divisors ℤ R :=
no_zero_smul_divisors.of_algebra_map_injective $ (algebra_map ℤ R).injective_int

section field

variables [field R] [semiring A] [algebra R A]

@[priority 100] -- see note [lower instance priority]
instance algebra.no_zero_smul_divisors [nontrivial A] [no_zero_divisors A] :
  no_zero_smul_divisors R A :=
no_zero_smul_divisors.of_algebra_map_injective (algebra_map R A).injective

end field

end no_zero_smul_divisors

/-!
The R-algebra structure on `Π i : I, A i` when each `A i` is an R-algebra.

We couldn't set this up back in `algebra.pi_instances` because this file imports it.
-/
namespace pi

variable {I : Type u}     -- The indexing type
variable {R : Type*}      -- The scalar type
variable {f : I → Type v} -- The family of types already equipped with instances
variables (x y : Π i, f i) (i : I)
variables (I f)

instance algebra {r : comm_semiring R}
  [s : ∀ i, semiring (f i)] [∀ i, algebra R (f i)] :
  algebra R (Π i : I, f i) :=
{ commutes' := λ a f, begin ext, simp [algebra.commutes], end,
  smul_def' := λ a f, begin ext, simp [algebra.smul_def], end,
  ..(pi.ring_hom (λ i, algebra_map R (f i)) : R →+* Π i : I, f i) }

@[simp] lemma algebra_map_apply {r : comm_semiring R}
  [s : ∀ i, semiring (f i)] [∀ i, algebra R (f i)] (a : R) (i : I) :
  algebra_map R (Π i, f i) a i = algebra_map R (f i) a := rfl

-- One could also build a `Π i, R i`-algebra structure on `Π i, A i`,
-- when each `A i` is an `R i`-algebra, although I'm not sure that it's useful.

variables {I} (R) (f)

/-- `function.eval` as an `alg_hom`. The name matches `pi.eval_ring_hom`, `pi.eval_monoid_hom`,
etc. -/
@[simps]
def eval_alg_hom {r : comm_semiring R} [Π i, semiring (f i)] [Π i, algebra R (f i)] (i : I) :
  (Π i, f i) →ₐ[R] f i :=
{ to_fun := λ f, f i, commutes' := λ r, rfl, .. pi.eval_ring_hom f i}

variables (A B : Type*) [comm_semiring R] [semiring B] [algebra R B]

/-- `function.const` as an `alg_hom`. The name matches `pi.const_ring_hom`, `pi.const_monoid_hom`,
etc. -/
@[simps]
def const_alg_hom : B →ₐ[R] (A → B) :=
{ to_fun := function.const _,
  commutes' := λ r, rfl,
  .. pi.const_ring_hom A B}

/-- When `R` is commutative and permits an `algebra_map`, `pi.const_ring_hom` is equal to that
map. -/
@[simp] lemma const_ring_hom_eq_algebra_map : const_ring_hom A R = algebra_map R (A → R) :=
rfl

@[simp] lemma const_alg_hom_eq_algebra_of_id : const_alg_hom R A R = algebra.of_id R (A → R) :=
rfl

end pi

/-- A special case of `pi.algebra` for non-dependent types. Lean struggles to elaborate
definitions elsewhere in the library without this, -/
instance function.algebra {R : Type*} (I : Type*)  (A : Type*) [comm_semiring R]
  [semiring A] [algebra R A] : algebra R (I → A) :=
pi.algebra _ _

namespace alg_equiv

/-- A family of algebra equivalences `Π j, (A₁ j ≃ₐ A₂ j)` generates a
multiplicative equivalence between `Π j, A₁ j` and `Π j, A₂ j`.

This is the `alg_equiv` version of `equiv.Pi_congr_right`, and the dependent version of
`alg_equiv.arrow_congr`.
-/
@[simps apply]
def Pi_congr_right {R ι : Type*} {A₁ A₂ : ι → Type*} [comm_semiring R]
  [Π i, semiring (A₁ i)] [Π i, semiring (A₂ i)] [Π i, algebra R (A₁ i)] [Π i, algebra R (A₂ i)]
  (e : Π i, A₁ i ≃ₐ[R] A₂ i) : (Π i, A₁ i) ≃ₐ[R] Π i, A₂ i :=
{ to_fun := λ x j, e j (x j),
  inv_fun := λ x j, (e j).symm (x j),
  commutes' := λ r, by { ext i, simp },
  .. @ring_equiv.Pi_congr_right ι A₁ A₂ _ _ (λ i, (e i).to_ring_equiv) }

@[simp]
lemma Pi_congr_right_refl {R ι : Type*} {A : ι → Type*} [comm_semiring R]
  [Π i, semiring (A i)] [Π i, algebra R (A i)] :
  Pi_congr_right (λ i, (alg_equiv.refl : A i ≃ₐ[R] A i)) = alg_equiv.refl := rfl

@[simp]
lemma Pi_congr_right_symm {R ι : Type*} {A₁ A₂ : ι → Type*} [comm_semiring R]
  [Π i, semiring (A₁ i)] [Π i, semiring (A₂ i)] [Π i, algebra R (A₁ i)] [Π i, algebra R (A₂ i)]
  (e : Π i, A₁ i ≃ₐ[R] A₂ i) : (Pi_congr_right e).symm = (Pi_congr_right $ λ i, (e i).symm) := rfl

@[simp]
lemma Pi_congr_right_trans {R ι : Type*} {A₁ A₂ A₃ : ι → Type*} [comm_semiring R]
  [Π i, semiring (A₁ i)] [Π i, semiring (A₂ i)] [Π i, semiring (A₃ i)]
  [Π i, algebra R (A₁ i)] [Π i, algebra R (A₂ i)] [Π i, algebra R (A₃ i)]
  (e₁ : Π i, A₁ i ≃ₐ[R] A₂ i) (e₂ : Π i, A₂ i ≃ₐ[R] A₃ i) :
  (Pi_congr_right e₁).trans (Pi_congr_right e₂) = (Pi_congr_right $ λ i, (e₁ i).trans (e₂ i)) :=
rfl

end alg_equiv

section is_scalar_tower

variables {R : Type*} [comm_semiring R]
variables (A : Type*) [semiring A] [algebra R A]
variables {M : Type*} [add_comm_monoid M] [module A M] [module R M] [is_scalar_tower R A M]
variables {N : Type*} [add_comm_monoid N] [module A N] [module R N] [is_scalar_tower R A N]

lemma algebra_compatible_smul (r : R) (m : M) : r • m = ((algebra_map R A) r) • m :=
by rw [←(one_smul A m), ←smul_assoc, algebra.smul_def, mul_one, one_smul]

@[simp] lemma algebra_map_smul (r : R) (m : M) : ((algebra_map R A) r) • m = r • m :=
(algebra_compatible_smul A r m).symm

lemma no_zero_smul_divisors.trans (R A M : Type*) [comm_ring R] [ring A] [is_domain A] [algebra R A]
  [add_comm_group M] [module R M] [module A M] [is_scalar_tower R A M] [no_zero_smul_divisors R A]
  [no_zero_smul_divisors A M] : no_zero_smul_divisors R M :=
begin
  refine ⟨λ r m h, _⟩,
  rw [algebra_compatible_smul A r m] at h,
  cases smul_eq_zero.1 h with H H,
  { have : function.injective (algebra_map R A) :=
      no_zero_smul_divisors.iff_algebra_map_injective.1 infer_instance,
    left,
    exact (injective_iff_map_eq_zero _).1 this _ H },
  { right,
    exact H }
end

variable {A}

@[priority 100] -- see Note [lower instance priority]
instance is_scalar_tower.to_smul_comm_class : smul_comm_class R A M :=
⟨λ r a m, by rw [algebra_compatible_smul A r (a • m), smul_smul, algebra.commutes, mul_smul,
  ←algebra_compatible_smul]⟩

@[priority 100] -- see Note [lower instance priority]
instance is_scalar_tower.to_smul_comm_class' : smul_comm_class A R M :=
smul_comm_class.symm _ _ _

lemma smul_algebra_smul_comm (r : R) (a : A) (m : M) : a • r • m = r • a • m :=
smul_comm _ _ _

namespace linear_map

instance coe_is_scalar_tower : has_coe (M →ₗ[A] N) (M →ₗ[R] N) :=
⟨restrict_scalars R⟩

variables (R) {A M N}

@[simp, norm_cast squash] lemma coe_restrict_scalars_eq_coe (f : M →ₗ[A] N) :
  (f.restrict_scalars R : M → N) = f := rfl

@[simp, norm_cast squash] lemma coe_coe_is_scalar_tower (f : M →ₗ[A] N) :
  ((f : M →ₗ[R] N) : M → N) = f := rfl

/-- `A`-linearly coerce a `R`-linear map from `M` to `A` to a function, given an algebra `A` over
a commutative semiring `R` and `M` a module over `R`. -/
def lto_fun (R : Type u) (M : Type v) (A : Type w)
  [comm_semiring R] [add_comm_monoid M] [module R M] [comm_ring A] [algebra R A] :
  (M →ₗ[R] A) →ₗ[A] (M → A) :=
{ to_fun := linear_map.to_fun,
  map_add' := λ f g, rfl,
  map_smul' := λ c f, rfl }

end linear_map

end is_scalar_tower

/-! TODO: The following lemmas no longer involve `algebra` at all, and could be moved closer
to `algebra/module/submodule.lean`. Currently this is tricky because `ker`, `range`, `⊤`, and `⊥`
are all defined in `linear_algebra/basic.lean`. -/
section module
open module

variables (R S M N : Type*) [semiring R] [semiring S] [has_smul R S]
variables [add_comm_monoid M] [module R M] [module S M] [is_scalar_tower R S M]
variables [add_comm_monoid N] [module R N] [module S N] [is_scalar_tower R S N]

variables {S M N}

@[simp]
lemma linear_map.ker_restrict_scalars (f : M →ₗ[S] N) :
  (f.restrict_scalars R).ker = f.ker.restrict_scalars R :=
rfl

end module

namespace submodule

variables (R A M : Type*)
variables [comm_semiring R] [semiring A] [algebra R A] [add_comm_monoid M]
variables [module R M] [module A M] [is_scalar_tower R A M]

/-- If `A` is an `R`-algebra such that the induced morhpsim `R →+* A` is surjective, then the
`R`-module generated by a set `X` equals the `A`-module generated by `X`. -/
lemma span_eq_restrict_scalars (X : set M) (hsur : function.surjective (algebra_map R A)) :
  span R X = restrict_scalars R (span A X) :=
begin
  apply (span_le_restrict_scalars R A X).antisymm (λ m hm, _),
  refine span_induction hm subset_span (zero_mem _) (λ _ _, add_mem) (λ a m hm, _),
  obtain ⟨r, rfl⟩ := hsur a,
  simpa [algebra_map_smul] using smul_mem _ r hm
end

end submodule

namespace alg_hom

variables {R : Type u} {A : Type v} {B : Type w} {I : Type*}

variables [comm_semiring R] [semiring A] [semiring B]
variables [algebra R A] [algebra R B]

/-- `R`-algebra homomorphism between the function spaces `I → A` and `I → B`, induced by an
`R`-algebra homomorphism `f` between `A` and `B`. -/
@[simps] protected def comp_left (f : A →ₐ[R] B) (I : Type*) : (I → A) →ₐ[R] (I → B) :=
{ to_fun := λ h, f ∘ h,
  commutes' := λ c, by { ext, exact f.commutes' c },
  .. f.to_ring_hom.comp_left I }

end alg_hom

example {R A} [comm_semiring R] [semiring A]
  [module R A] [smul_comm_class R A A] [is_scalar_tower R A A] : algebra R A :=
algebra.of_module smul_mul_assoc mul_smul_comm<|MERGE_RESOLUTION|>--- conflicted
+++ resolved
@@ -997,13 +997,11 @@
   { to_fun := f', inv_fun := f,
     ..(⟨f, f', h₁, h₂, h₃, h₄, h₅⟩ : A₁ ≃ₐ[R] A₂).symm } := rfl
 
-@[simp]
-theorem refl_symm : (alg_equiv.refl : A₁ ≃ₐ[R] A₁).symm = alg_equiv.refl := rfl
-
-@[simp]
-lemma to_ring_equiv_symm (f : A₁ ≃ₐ[R] A₁) : (f : A₁ ≃+* A₁).symm = f.symm := rfl
-
-@[simp] lemma symm_to_ring_equiv : (e.symm : A₂ ≃+* A₁) = e.symm := rfl
+@[simp] theorem refl_symm : (alg_equiv.refl : A₁ ≃ₐ[R] A₁).symm = alg_equiv.refl := rfl
+
+@[simp] lemma to_ring_equiv_symm (f : A₁ ≃ₐ[R] A₁) : (f : A₁ ≃+* A₁).symm = f.symm := rfl
+
+@[simp] lemma symm_to_ring_equiv : (e.symm : A₂ ≃+* A₁) = (e : A₁ ≃+* A₂).symm := rfl
 
 /-- Algebra equivalences are transitive. -/
 @[trans]
@@ -1172,7 +1170,6 @@
 
 end of_linear_equiv
 
-<<<<<<< HEAD
 section of_ring_equiv
 
 /-- Promotes a linear ring_equiv to an alg_equiv. -/
@@ -1187,9 +1184,6 @@
 end of_ring_equiv
 
 @[simps mul one {attrs := []}] instance aut : group (A₁ ≃ₐ[R] A₁) :=
-=======
-@[simps mul one inv {attrs := []}] instance aut : group (A₁ ≃ₐ[R] A₁) :=
->>>>>>> c64fb26a
 { mul := λ ϕ ψ, ψ.trans ϕ,
   mul_assoc := λ ϕ ψ χ, rfl,
   one := refl,
