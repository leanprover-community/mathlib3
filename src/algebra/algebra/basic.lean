/-
Copyright (c) 2018 Kenny Lau. All rights reserved.
Released under Apache 2.0 license as described in the file LICENSE.
Authors: Kenny Lau, Yury Kudryashov
-/
import tactic.nth_rewrite
import data.matrix.basic
import data.equiv.ring_aut
import linear_algebra.tensor_product
import ring_theory.subring
import deprecated.subring
import algebra.opposites

/-!
# Algebra over Commutative Semiring

In this file we define `algebra`s over commutative (semi)rings, algebra homomorphisms `alg_hom`,
algebra equivalences `alg_equiv`. We also define usual operations on `alg_hom`s
(`id`, `comp`).

`subalgebra`s are defined in `algebra.algebra.subalgebra`.

If `S` is an `R`-algebra and `A` is an `S`-algebra then `algebra.comap.algebra R S A` can be used
to provide `A` with a structure of an `R`-algebra. Other than that, `algebra.comap` is now
deprecated and replaced with `is_scalar_tower`.

For the category of `R`-algebras, denoted `Algebra R`, see the file
`algebra/category/Algebra/basic.lean`.

## Notations

* `A →ₐ[R] B` : `R`-algebra homomorphism from `A` to `B`.
* `A ≃ₐ[R] B` : `R`-algebra equivalence from `A` to `B`.
-/

universes u v w u₁ v₁

open_locale tensor_product big_operators

section prio
-- We set this priority to 0 later in this file
set_option extends_priority 200 /- control priority of
`instance [algebra R A] : has_scalar R A` -/

/--
Given a commutative (semi)ring `R`, an `R`-algebra is a (possibly noncommutative)
(semi)ring `A` endowed with a morphism of rings `R →+* A` which lands in the
center of `A`.

For convenience, this typeclass extends `has_scalar R A` where the scalar action must
agree with left multiplication by the image of the structure morphism.

Given an `algebra R A` instance, the structure morphism `R →+* A` is denoted `algebra_map R A`.
-/
@[nolint has_inhabited_instance]
class algebra (R : Type u) (A : Type v) [comm_semiring R] [semiring A]
  extends has_scalar R A, R →+* A :=
(commutes' : ∀ r x, to_fun r * x = x * to_fun r)
(smul_def' : ∀ r x, r • x = to_fun r * x)
end prio

/-- Embedding `R →+* A` given by `algebra` structure. -/
def algebra_map (R : Type u) (A : Type v) [comm_semiring R] [semiring A] [algebra R A] : R →+* A :=
algebra.to_ring_hom

/-- Creating an algebra from a morphism to the center of a semiring. -/
def ring_hom.to_algebra' {R S} [comm_semiring R] [semiring S] (i : R →+* S)
  (h : ∀ c x, i c * x = x * i c) :
  algebra R S :=
{ smul := λ c x, i c * x,
  commutes' := h,
  smul_def' := λ c x, rfl,
  to_ring_hom := i}

/-- Creating an algebra from a morphism to a commutative semiring. -/
def ring_hom.to_algebra {R S} [comm_semiring R] [comm_semiring S] (i : R →+* S) :
  algebra R S :=
i.to_algebra' $ λ _, mul_comm _

lemma ring_hom.algebra_map_to_algebra {R S} [comm_semiring R] [comm_semiring S]
  (i : R →+* S) :
  @algebra_map R S _ _ i.to_algebra = i :=
rfl

namespace algebra

variables {R : Type u} {S : Type v} {A : Type w} {B : Type*}

/-- Let `R` be a commutative semiring, let `A` be a semiring with a `semimodule R` structure.
If `(r • 1) * x = x * (r • 1) = r • x` for all `r : R` and `x : A`, then `A` is an `algebra`
over `R`. -/
def of_semimodule' [comm_semiring R] [semiring A] [semimodule R A]
  (h₁ : ∀ (r : R) (x : A), (r • 1) * x = r • x)
  (h₂ : ∀ (r : R) (x : A), x * (r • 1) = r • x) : algebra R A :=
{ to_fun := λ r, r • 1,
  map_one' := one_smul _ _,
  map_mul' := λ r₁ r₂, by rw [h₁, mul_smul],
  map_zero' := zero_smul _ _,
  map_add' := λ r₁ r₂, add_smul r₁ r₂ 1,
  commutes' := λ r x, by simp only [h₁, h₂],
  smul_def' := λ r x, by simp only [h₁] }

/-- Let `R` be a commutative semiring, let `A` be a semiring with a `semimodule R` structure.
If `(r • x) * y = x * (r • y) = r • (x * y)` for all `r : R` and `x y : A`, then `A`
is an `algebra` over `R`. -/
def of_semimodule [comm_semiring R] [semiring A] [semimodule R A]
  (h₁ : ∀ (r : R) (x y : A), (r • x) * y = r • (x * y))
  (h₂ : ∀ (r : R) (x y : A), x * (r • y) = r • (x * y)) : algebra R A :=
of_semimodule' (λ r x, by rw [h₁, one_mul]) (λ r x, by rw [h₂, mul_one])

section semiring

variables [comm_semiring R] [comm_semiring S]
variables [semiring A] [algebra R A] [semiring B] [algebra R B]

lemma smul_def'' (r : R) (x : A) : r • x = algebra_map R A r * x :=
algebra.smul_def' r x

/--
To prove two algebra structures on a fixed `[comm_semiring R] [semiring A]` agree,
it suffices to check the `algebra_map`s agree.
-/
-- We'll later use this to show `algebra ℤ M` is a subsingleton.
@[ext]
lemma algebra_ext {R : Type*} [comm_semiring R] {A : Type*} [semiring A] (P Q : algebra R A)
  (w : ∀ (r : R), by { haveI := P, exact algebra_map R A r } =
    by { haveI := Q, exact algebra_map R A r }) :
  P = Q :=
begin
  unfreezingI { rcases P with ⟨⟨P⟩⟩, rcases Q with ⟨⟨Q⟩⟩ },
  congr,
  { funext r a,
    replace w := congr_arg (λ s, s * a) (w r),
    simp only [←algebra.smul_def''] at w,
    apply w, },
  { ext r,
    exact w r, },
  { apply proof_irrel_heq, },
  { apply proof_irrel_heq, },
end

@[priority 200] -- see Note [lower instance priority]
instance to_semimodule : semimodule R A :=
{ one_smul := by simp [smul_def''],
  mul_smul := by simp [smul_def'', mul_assoc],
  smul_add := by simp [smul_def'', mul_add],
  smul_zero := by simp [smul_def''],
  add_smul := by simp [smul_def'', add_mul],
  zero_smul := by simp [smul_def''] }

-- from now on, we don't want to use the following instance anymore
attribute [instance, priority 0] algebra.to_has_scalar

lemma smul_def (r : R) (x : A) : r • x = algebra_map R A r * x :=
algebra.smul_def' r x

lemma algebra_map_eq_smul_one (r : R) : algebra_map R A r = r • 1 :=
calc algebra_map R A r = algebra_map R A r * 1 : (mul_one _).symm
                   ... = r • 1                 : (algebra.smul_def r 1).symm

theorem commutes (r : R) (x : A) : algebra_map R A r * x = x * algebra_map R A r :=
algebra.commutes' r x

theorem left_comm (r : R) (x y : A) : x * (algebra_map R A r * y) = algebra_map R A r * (x * y) :=
by rw [← mul_assoc, ← commutes, mul_assoc]

@[simp] lemma mul_smul_comm (s : R) (x y : A) :
  x * (s • y) = s • (x * y) :=
by rw [smul_def, smul_def, left_comm]

@[simp] lemma smul_mul_assoc (r : R) (x y : A) :
  (r • x) * y = r • (x * y) :=
by rw [smul_def, smul_def, mul_assoc]

section
variables {r : R} {a : A}

@[simp] lemma bit0_smul_one : bit0 r • (1 : A) = r • 2 :=
by simp [bit0, add_smul, smul_add]
@[simp] lemma bit0_smul_bit0 : bit0 r • bit0 a = r • (bit0 (bit0 a)) :=
by simp [bit0, add_smul, smul_add]
@[simp] lemma bit0_smul_bit1 : bit0 r • bit1 a = r • (bit0 (bit1 a)) :=
by simp [bit0, add_smul, smul_add]
@[simp] lemma bit1_smul_one : bit1 r • (1 : A) = r • 2 + 1 :=
by simp [bit1, add_smul, smul_add]
@[simp] lemma bit1_smul_bit0 : bit1 r • bit0 a = r • (bit0 (bit0 a)) + bit0 a :=
by simp [bit1, add_smul, smul_add]
@[simp] lemma bit1_smul_bit1 : bit1 r • bit1 a = r • (bit0 (bit1 a)) + bit1 a :=
by { simp only [bit0, bit1, add_smul, smul_add, one_smul], abel }

end

variables (R A)

/--
The canonical ring homomorphism `algebra_map R A : R →* A` for any `R`-algebra `A`,
packaged as an `R`-linear map.
-/
protected def linear_map : R →ₗ[R] A :=
{ map_smul' := λ x y, begin dsimp, simp [algebra.smul_def], end,
  ..algebra_map R A }

@[simp]
lemma linear_map_apply (r : R) : algebra.linear_map R A r = algebra_map R A r := rfl

instance id : algebra R R := (ring_hom.id R).to_algebra

variables {R A}

namespace id

@[simp] lemma map_eq_self (x : R) : algebra_map R R x = x := rfl

@[simp] lemma smul_eq_mul (x y : R) : x • y = x * y := rfl

end id

section prod
variables (R A B)

instance : algebra R (A × B) :=
{ commutes' := by { rintro r ⟨a, b⟩, dsimp, rw [commutes r a, commutes r b] },
  smul_def' := by { rintro r ⟨a, b⟩, dsimp, rw [smul_def r a, smul_def r b] },
  .. prod.semimodule,
  .. ring_hom.prod (algebra_map R A) (algebra_map R B) }

variables {R A B}

@[simp] lemma algebra_map_prod_apply (r : R) :
  algebra_map R (A × B) r = (algebra_map R A r, algebra_map R B r) := rfl

end prod

/-- Algebra over a subsemiring. -/
instance of_subsemiring (S : subsemiring R) : algebra S A :=
{ smul := λ s x, (s : R) • x,
  commutes' := λ r x, algebra.commutes r x,
  smul_def' := λ r x, algebra.smul_def r x,
  .. (algebra_map R A).comp (subsemiring.subtype S) }

/-- Algebra over a subring. -/
instance of_subring {R A : Type*} [comm_ring R] [ring A] [algebra R A]
  (S : subring R) : algebra S A :=
{ smul := λ s x, (s : R) • x,
  commutes' := λ r x, algebra.commutes r x,
  smul_def' := λ r x, algebra.smul_def r x,
  .. (algebra_map R A).comp (subring.subtype S) }

lemma algebra_map_of_subring {R : Type*} [comm_ring R] (S : subring R) :
  (algebra_map S R : S →+* R) = subring.subtype S := rfl

lemma coe_algebra_map_of_subring {R : Type*} [comm_ring R] (S : subring R) :
  (algebra_map S R : S → R) = subtype.val := rfl

lemma algebra_map_of_subring_apply {R : Type*} [comm_ring R] (S : subring R) (x : S) :
  algebra_map S R x = x := rfl

section
local attribute [instance] subset.comm_ring

/-- Algebra over a set that is closed under the ring operations. -/
local attribute [instance]
def of_is_subring {R A : Type*} [comm_ring R] [ring A] [algebra R A]
  (S : set R) [is_subring S] : algebra S A :=
algebra.of_subring S.to_subring

lemma is_subring_coe_algebra_map_hom {R : Type*} [comm_ring R] (S : set R) [is_subring S] :
  (algebra_map S R : S →+* R) = is_subring.subtype S := rfl

lemma is_subring_coe_algebra_map {R : Type*} [comm_ring R] (S : set R) [is_subring S] :
  (algebra_map S R : S → R) = subtype.val := rfl

lemma is_subring_algebra_map_apply {R : Type*} [comm_ring R] (S : set R) [is_subring S] (x : S) :
  algebra_map S R x = x := rfl

lemma set_range_subset {R : Type*} [comm_ring R] {T₁ T₂ : set R} [is_subring T₁] (hyp : T₁ ⊆ T₂) :
  set.range (algebra_map T₁ R) ⊆ T₂ :=
begin
  rintros x ⟨⟨t, ht⟩, rfl⟩,
  exact hyp ht,
end

end

/-- Explicit characterization of the submonoid map in the case of an algebra.
`S` is made explicit to help with type inference -/
def algebra_map_submonoid (S : Type*) [semiring S] [algebra R S]
  (M : submonoid R) : (submonoid S) :=
submonoid.map (algebra_map R S : R →* S) M

lemma mem_algebra_map_submonoid_of_mem [algebra R S] {M : submonoid R} (x : M) :
  (algebra_map R S x) ∈ algebra_map_submonoid S M :=
set.mem_image_of_mem (algebra_map R S) x.2

end semiring

section ring
variables [comm_ring R]

variables (R)

/-- A `semiring` that is an `algebra` over a commutative ring carries a natural `ring` structure. -/
def semiring_to_ring [semiring A] [algebra R A] : ring A := {
  ..semimodule.add_comm_monoid_to_add_comm_group R,
  ..(infer_instance : semiring A) }

variables {R}

lemma mul_sub_algebra_map_commutes [ring A] [algebra R A] (x : A) (r : R) :
  x * (x - algebra_map R A r) = (x - algebra_map R A r) * x :=
by rw [mul_sub, ←commutes, sub_mul]

lemma mul_sub_algebra_map_pow_commutes [ring A] [algebra R A] (x : A) (r : R) (n : ℕ) :
  x * (x - algebra_map R A r) ^ n = (x - algebra_map R A r) ^ n * x :=
begin
  induction n with n ih,
  { simp },
  { rw [pow_succ, ←mul_assoc, mul_sub_algebra_map_commutes,
      mul_assoc, ih, ←mul_assoc], }
end

end ring

end algebra

namespace opposite

variables {R A : Type*} [comm_semiring R] [semiring A] [algebra R A]

instance : algebra R Aᵒᵖ :=
{ to_ring_hom := (algebra_map R A).to_opposite $ λ x y, algebra.commutes _ _,
  smul_def' := λ c x, unop_injective $
    by { dsimp, simp only [op_mul, algebra.smul_def, algebra.commutes, op_unop] },
  commutes' := λ r, op_induction $ λ x, by dsimp; simp only [← op_mul, algebra.commutes],
  ..opposite.has_scalar A R }

@[simp] lemma algebra_map_apply (c : R) : algebra_map R Aᵒᵖ c = op (algebra_map R A c) := rfl

end opposite

namespace module
variables (R : Type u) (M : Type v) [comm_semiring R] [add_comm_monoid M] [semimodule R M]

instance endomorphism_algebra : algebra R (M →ₗ[R] M) :=
{ to_fun    := λ r, r • linear_map.id,
  map_one' := one_smul _ _,
  map_zero' := zero_smul _ _,
  map_add' := λ r₁ r₂, add_smul _ _ _,
  map_mul' := λ r₁ r₂, by { ext x, simp [mul_smul] },
  commutes' := by { intros, ext, simp },
  smul_def' := by { intros, ext, simp } }

lemma algebra_map_End_eq_smul_id (a : R) :
  (algebra_map R (End R M)) a = a • linear_map.id := rfl

@[simp] lemma algebra_map_End_apply (a : R) (m : M) :
  (algebra_map R (End R M)) a m = a • m := rfl

@[simp] lemma ker_algebra_map_End (K : Type u) (V : Type v)
  [field K] [add_comm_group V] [vector_space K V] (a : K) (ha : a ≠ 0) :
  ((algebra_map K (End K V)) a).ker = ⊥ :=
linear_map.ker_smul _ _ ha

end module

instance matrix_algebra (n : Type u) (R : Type v)
  [decidable_eq n] [fintype n] [comm_semiring R] : algebra R (matrix n n R) :=
{ commutes' := by { intros, simp [matrix.scalar], },
  smul_def' := by { intros, simp [matrix.scalar], },
  ..(matrix.scalar n) }

set_option old_structure_cmd true
/-- Defining the homomorphism in the category R-Alg. -/
@[nolint has_inhabited_instance]
structure alg_hom (R : Type u) (A : Type v) (B : Type w)
  [comm_semiring R] [semiring A] [semiring B] [algebra R A] [algebra R B] extends ring_hom A B :=
(commutes' : ∀ r : R, to_fun (algebra_map R A r) = algebra_map R B r)

run_cmd tactic.add_doc_string `alg_hom.to_ring_hom "Reinterpret an `alg_hom` as a `ring_hom`"

infixr ` →ₐ `:25 := alg_hom _
notation A ` →ₐ[`:25 R `] ` B := alg_hom R A B

namespace alg_hom

variables {R : Type u} {A : Type v} {B : Type w} {C : Type u₁} {D : Type v₁}

section semiring

variables [comm_semiring R] [semiring A] [semiring B] [semiring C] [semiring D]
variables [algebra R A] [algebra R B] [algebra R C] [algebra R D]

instance : has_coe_to_fun (A →ₐ[R] B) := ⟨_, λ f, f.to_fun⟩

initialize_simps_projections alg_hom (to_fun → apply)

instance coe_ring_hom : has_coe (A →ₐ[R] B) (A →+* B) := ⟨alg_hom.to_ring_hom⟩

instance coe_monoid_hom : has_coe (A →ₐ[R] B) (A →* B) := ⟨λ f, ↑(f : A →+* B)⟩

instance coe_add_monoid_hom : has_coe (A →ₐ[R] B) (A →+ B) := ⟨λ f, ↑(f : A →+* B)⟩

@[simp, norm_cast] lemma coe_mk {f : A → B} (h₁ h₂ h₃ h₄ h₅) :
  ⇑(⟨f, h₁, h₂, h₃, h₄, h₅⟩ : A →ₐ[R] B) = f := rfl

@[simp, norm_cast] lemma coe_to_ring_hom (f : A →ₐ[R] B) : ⇑(f : A →+* B) = f := rfl

-- as `simp` can already prove this lemma, it is not tagged with the `simp` attribute.
@[norm_cast] lemma coe_to_monoid_hom (f : A →ₐ[R] B) : ⇑(f : A →* B) = f := rfl

-- as `simp` can already prove this lemma, it is not tagged with the `simp` attribute.
@[norm_cast] lemma coe_to_add_monoid_hom (f : A →ₐ[R] B) : ⇑(f : A →+ B) = f := rfl

variables (φ : A →ₐ[R] B)

theorem coe_fn_inj ⦃φ₁ φ₂ : A →ₐ[R] B⦄ (H : ⇑φ₁ = φ₂) : φ₁ = φ₂ :=
by { cases φ₁, cases φ₂, congr, exact H }

theorem coe_ring_hom_injective : function.injective (coe : (A →ₐ[R] B) → (A →+* B)) :=
λ φ₁ φ₂ H, coe_fn_inj $ show ((φ₁ : (A →+* B)) : A → B) = ((φ₂ : (A →+* B)) : A → B),
  from congr_arg _ H

theorem coe_monoid_hom_injective : function.injective (coe : (A →ₐ[R] B)  → (A →* B)) :=
ring_hom.coe_monoid_hom_injective.comp coe_ring_hom_injective

theorem coe_add_monoid_hom_injective : function.injective (coe : (A →ₐ[R] B)  → (A →+ B)) :=
ring_hom.coe_add_monoid_hom_injective.comp coe_ring_hom_injective

protected lemma congr_fun {φ₁ φ₂ : A →ₐ[R] B} (H : φ₁ = φ₂) (x : A) : φ₁ x = φ₂ x := H ▸ rfl
protected lemma congr_arg (φ : A →ₐ[R] B) {x y : A} (h : x = y) : φ x = φ y := h ▸ rfl

@[ext]
theorem ext {φ₁ φ₂ : A →ₐ[R] B} (H : ∀ x, φ₁ x = φ₂ x) : φ₁ = φ₂ :=
coe_fn_inj $ funext H

theorem ext_iff {φ₁ φ₂ : A →ₐ[R] B} : φ₁ = φ₂ ↔ ∀ x, φ₁ x = φ₂ x :=
⟨alg_hom.congr_fun, ext⟩

@[simp]
theorem commutes (r : R) : φ (algebra_map R A r) = algebra_map R B r := φ.commutes' r

theorem comp_algebra_map : (φ : A →+* B).comp (algebra_map R A) = algebra_map R B :=
ring_hom.ext $ φ.commutes

@[simp] lemma map_add (r s : A) : φ (r + s) = φ r + φ s :=
φ.to_ring_hom.map_add r s

@[simp] lemma map_zero : φ 0 = 0 :=
φ.to_ring_hom.map_zero

@[simp] lemma map_mul (x y) : φ (x * y) = φ x * φ y :=
φ.to_ring_hom.map_mul x y

@[simp] lemma map_one : φ 1 = 1 :=
φ.to_ring_hom.map_one

@[simp] lemma map_smul (r : R) (x : A) : φ (r • x) = r • φ x :=
by simp only [algebra.smul_def, map_mul, commutes]

@[simp] lemma map_pow (x : A) (n : ℕ) : φ (x ^ n) = (φ x) ^ n :=
φ.to_ring_hom.map_pow x n

lemma map_sum {ι : Type*} (f : ι → A) (s : finset ι) :
  φ (∑ x in s, f x) = ∑ x in s, φ (f x) :=
φ.to_ring_hom.map_sum f s

lemma map_finsupp_sum {α : Type*} [has_zero α] {ι : Type*} (f : ι →₀ α) (g : ι → α → A) :
  φ (f.sum g) = f.sum (λ i a, φ (g i a)) :=
φ.map_sum _ _

@[simp] lemma map_nat_cast (n : ℕ) : φ n = n :=
φ.to_ring_hom.map_nat_cast n

@[simp] lemma map_bit0 (x) : φ (bit0 x) = bit0 (φ x) :=
φ.to_ring_hom.map_bit0 x

@[simp] lemma map_bit1 (x) : φ (bit1 x) = bit1 (φ x) :=
φ.to_ring_hom.map_bit1 x

section

variables (R A)
/-- Identity map as an `alg_hom`. -/
protected def id : A →ₐ[R] A :=
{ commutes' := λ _, rfl,
  ..ring_hom.id A  }

end

@[simp] lemma id_apply (p : A) : alg_hom.id R A p = p := rfl

/-- Composition of algebra homeomorphisms. -/
def comp (φ₁ : B →ₐ[R] C) (φ₂ : A →ₐ[R] B) : A →ₐ[R] C :=
{ commutes' := λ r : R, by rw [← φ₁.commutes, ← φ₂.commutes]; refl,
  .. φ₁.to_ring_hom.comp ↑φ₂ }

@[simp] lemma comp_apply (φ₁ : B →ₐ[R] C) (φ₂ : A →ₐ[R] B) (p : A) :
  φ₁.comp φ₂ p = φ₁ (φ₂ p) := rfl

@[simp] theorem comp_id : φ.comp (alg_hom.id R A) = φ :=
ext $ λ x, rfl

@[simp] theorem id_comp : (alg_hom.id R B).comp φ = φ :=
ext $ λ x, rfl

theorem comp_assoc (φ₁ : C →ₐ[R] D) (φ₂ : B →ₐ[R] C) (φ₃ : A →ₐ[R] B) :
  (φ₁.comp φ₂).comp φ₃ = φ₁.comp (φ₂.comp φ₃) :=
ext $ λ x, rfl

/-- R-Alg ⥤ R-Mod -/
def to_linear_map : A →ₗ B :=
{ to_fun := φ,
  map_add' := φ.map_add,
  map_smul' := φ.map_smul }

@[simp] lemma to_linear_map_apply (p : A) : φ.to_linear_map p = φ p := rfl

theorem to_linear_map_inj {φ₁ φ₂ : A →ₐ[R] B} (H : φ₁.to_linear_map = φ₂.to_linear_map) : φ₁ = φ₂ :=
ext $ λ x, show φ₁.to_linear_map x = φ₂.to_linear_map x, by rw H

@[simp] lemma comp_to_linear_map (f : A →ₐ[R] B) (g : B →ₐ[R] C) :
  (g.comp f).to_linear_map = g.to_linear_map.comp f.to_linear_map := rfl

end semiring

section comm_semiring

variables [comm_semiring R] [comm_semiring A] [comm_semiring B]
variables [algebra R A] [algebra R B] (φ : A →ₐ[R] B)

lemma map_prod {ι : Type*} (f : ι → A) (s : finset ι) :
  φ (∏ x in s, f x) = ∏ x in s, φ (f x) :=
φ.to_ring_hom.map_prod f s

lemma map_finsupp_prod {α : Type*} [has_zero α] {ι : Type*} (f : ι →₀ α) (g : ι → α → A) :
  φ (f.prod g) = f.prod (λ i a, φ (g i a)) :=
φ.map_prod _ _

end comm_semiring

section ring

variables [comm_semiring R] [ring A] [ring B]
variables [algebra R A] [algebra R B] (φ : A →ₐ[R] B)

@[simp] lemma map_neg (x) : φ (-x) = -φ x :=
φ.to_ring_hom.map_neg x

@[simp] lemma map_sub (x y) : φ (x - y) = φ x - φ y :=
φ.to_ring_hom.map_sub x y

@[simp] lemma map_int_cast (n : ℤ) : φ n = n :=
φ.to_ring_hom.map_int_cast n

end ring

section division_ring

variables [comm_ring R] [division_ring A] [division_ring B]
variables [algebra R A] [algebra R B] (φ : A →ₐ[R] B)

@[simp] lemma map_inv (x) : φ (x⁻¹) = (φ x)⁻¹ :=
φ.to_ring_hom.map_inv x

@[simp] lemma map_div (x y) : φ (x / y) = φ x / φ y :=
φ.to_ring_hom.map_div x y

end division_ring

theorem injective_iff {R A B : Type*} [comm_semiring R] [ring A] [semiring B]
  [algebra R A] [algebra R B] (f : A →ₐ[R] B) :
  function.injective f ↔ (∀ x, f x = 0 → x = 0) :=
ring_hom.injective_iff (f : A →+* B)

end alg_hom

set_option old_structure_cmd true
/-- An equivalence of algebras is an equivalence of rings commuting with the actions of scalars. -/
structure alg_equiv (R : Type u) (A : Type v) (B : Type w)
  [comm_semiring R] [semiring A] [semiring B] [algebra R A] [algebra R B]
  extends A ≃ B, A ≃* B, A ≃+ B, A ≃+* B :=
(commutes' : ∀ r : R, to_fun (algebra_map R A r) = algebra_map R B r)

attribute [nolint doc_blame] alg_equiv.to_ring_equiv
attribute [nolint doc_blame] alg_equiv.to_equiv
attribute [nolint doc_blame] alg_equiv.to_add_equiv
attribute [nolint doc_blame] alg_equiv.to_mul_equiv

notation A ` ≃ₐ[`:50 R `] ` A' := alg_equiv R A A'

namespace alg_equiv

variables {R : Type u} {A₁ : Type v} {A₂ : Type w} {A₃ : Type u₁}

section semiring

variables [comm_semiring R] [semiring A₁] [semiring A₂] [semiring A₃]
variables [algebra R A₁] [algebra R A₂] [algebra R A₃]
variables (e : A₁ ≃ₐ[R] A₂)

instance : has_coe_to_fun (A₁ ≃ₐ[R] A₂) := ⟨_, alg_equiv.to_fun⟩

@[ext]
lemma ext {f g : A₁ ≃ₐ[R] A₂} (h : ∀ a, f a = g a) : f = g :=
begin
  have h₁ : f.to_equiv = g.to_equiv := equiv.ext h,
  cases f, cases g, congr,
  { exact (funext h) },
  { exact congr_arg equiv.inv_fun h₁ }
end

lemma coe_fun_injective : @function.injective (A₁ ≃ₐ[R] A₂) (A₁ → A₂) (λ e, (e : A₁ → A₂)) :=
begin
  intros f g w,
  ext,
  exact congr_fun w a,
end

instance has_coe_to_ring_equiv : has_coe (A₁ ≃ₐ[R] A₂) (A₁ ≃+* A₂) := ⟨alg_equiv.to_ring_equiv⟩

@[simp] lemma mk_apply {to_fun inv_fun left_inv right_inv map_mul map_add commutes a} :
  (⟨to_fun, inv_fun, left_inv, right_inv, map_mul, map_add, commutes⟩ : A₁ ≃ₐ[R] A₂) a = to_fun a :=
rfl

@[simp] lemma to_fun_apply {e : A₁ ≃ₐ[R] A₂} {a : A₁} : e.to_fun a = e a := rfl

@[simp, norm_cast] lemma coe_ring_equiv : ((e : A₁ ≃+* A₂) : A₁ → A₂) = e := rfl

lemma coe_ring_equiv_injective : function.injective (λ e : A₁ ≃ₐ[R] A₂, (e : A₁ ≃+* A₂)) :=
begin
  intros f g w,
  ext,
  replace w : ((f : A₁ ≃+* A₂) : A₁ → A₂) = ((g : A₁ ≃+* A₂) : A₁ → A₂) :=
    congr_arg (λ e : A₁ ≃+* A₂, (e : A₁ → A₂)) w,
  exact congr_fun w a,
end

@[simp] lemma map_add : ∀ x y, e (x + y) = e x + e y := e.to_add_equiv.map_add

@[simp] lemma map_zero : e 0 = 0 := e.to_add_equiv.map_zero

@[simp] lemma map_mul : ∀ x y, e (x * y) = (e x) * (e y) := e.to_mul_equiv.map_mul

@[simp] lemma map_one : e 1 = 1 := e.to_mul_equiv.map_one

@[simp] lemma commutes : ∀ (r : R), e (algebra_map R A₁ r) = algebra_map R A₂ r :=
  e.commutes'

lemma map_sum {ι : Type*} (f : ι → A₁) (s : finset ι) :
  e (∑ x in s, f x) = ∑ x in s, e (f x) :=
e.to_add_equiv.map_sum f s

lemma map_finsupp_sum {α : Type*} [has_zero α] {ι : Type*} (f : ι →₀ α) (g : ι → α → A₁) :
  e (f.sum g) = f.sum (λ i b, e (g i b)) :=
e.map_sum _ _

/-- Interpret an algebra equivalence as an algebra homomorphism.

This definition is included for symmetry with the other `to_*_hom` projections.
The `simp` normal form is to use the coercion of the `has_coe_to_alg_hom` instance. -/
def to_alg_hom : A₁ →ₐ[R] A₂ :=
{ map_one' := e.map_one, map_zero' := e.map_zero, ..e }

instance has_coe_to_alg_hom : has_coe (A₁ ≃ₐ[R] A₂) (A₁ →ₐ[R] A₂) :=
⟨to_alg_hom⟩

@[simp] lemma to_alg_hom_eq_coe : e.to_alg_hom = e := rfl

@[simp, norm_cast] lemma coe_alg_hom : ((e : A₁ →ₐ[R] A₂) : A₁ → A₂) = e :=
rfl

@[simp] lemma map_pow : ∀ (x : A₁) (n : ℕ), e (x ^ n) = (e x) ^ n := e.to_alg_hom.map_pow

lemma injective : function.injective e := e.to_equiv.injective

lemma surjective : function.surjective e := e.to_equiv.surjective

lemma bijective : function.bijective e := e.to_equiv.bijective

instance : has_one (A₁ ≃ₐ[R] A₁) := ⟨{commutes' := λ r, rfl, ..(1 : A₁ ≃+* A₁)}⟩

instance : inhabited (A₁ ≃ₐ[R] A₁) := ⟨1⟩

/-- Algebra equivalences are reflexive. -/
@[refl]
def refl : A₁ ≃ₐ[R] A₁ := 1

@[simp] lemma coe_refl : (@refl R A₁ _ _ _ : A₁ →ₐ[R] A₁) = alg_hom.id R A₁ :=
alg_hom.ext (λ x, rfl)

/-- Algebra equivalences are symmetric. -/
@[symm]
def symm (e : A₁ ≃ₐ[R] A₂) : A₂ ≃ₐ[R] A₁ :=
{ commutes' := λ r, by { rw ←e.to_ring_equiv.symm_apply_apply (algebra_map R A₁ r), congr,
                         change _ = e _, rw e.commutes, },
  ..e.to_ring_equiv.symm, }

/-- See Note [custom simps projection] -/
def simps.inv_fun (e : A₁ ≃ₐ[R] A₂) : A₂ → A₁ := e.symm

initialize_simps_projections alg_equiv (to_fun → apply, inv_fun → symm_apply)

@[simp] lemma inv_fun_apply {e : A₁ ≃ₐ[R] A₂} {a : A₂} : e.inv_fun a = e.symm a := rfl

@[simp] lemma symm_symm {e : A₁ ≃ₐ[R] A₂} : e.symm.symm = e :=
by { ext, refl, }

/-- Algebra equivalences are transitive. -/
@[trans]
def trans (e₁ : A₁ ≃ₐ[R] A₂) (e₂ : A₂ ≃ₐ[R] A₃) : A₁ ≃ₐ[R] A₃ :=
{ commutes' := λ r, show e₂.to_fun (e₁.to_fun _) = _, by rw [e₁.commutes', e₂.commutes'],
  ..(e₁.to_ring_equiv.trans e₂.to_ring_equiv), }

@[simp] lemma apply_symm_apply (e : A₁ ≃ₐ[R] A₂) : ∀ x, e (e.symm x) = x :=
  e.to_equiv.apply_symm_apply

@[simp] lemma symm_apply_apply (e : A₁ ≃ₐ[R] A₂) : ∀ x, e.symm (e x) = x :=
  e.to_equiv.symm_apply_apply

@[simp] lemma trans_apply (e₁ : A₁ ≃ₐ[R] A₂) (e₂ : A₂ ≃ₐ[R] A₃) (x : A₁) :
  (e₁.trans e₂) x = e₂ (e₁ x) := rfl

@[simp] lemma comp_symm (e : A₁ ≃ₐ[R] A₂) :
  alg_hom.comp (e : A₁ →ₐ[R] A₂) ↑e.symm = alg_hom.id R A₂ :=
by { ext, simp }

@[simp] lemma symm_comp (e : A₁ ≃ₐ[R] A₂) :
  alg_hom.comp ↑e.symm (e : A₁ →ₐ[R] A₂) = alg_hom.id R A₁ :=
by { ext, simp }

<<<<<<< HEAD
=======
/-- An alg_equiv induces and equiv of alg_hom types -/
>>>>>>> 248f2109
def alg_hom_equiv_alg_hom_left (ϕ : A₁ ≃ₐ[R] A₂) : (A₁ →ₐ[R] A₃) ≃ (A₂ →ₐ[R] A₃) :=
{ to_fun := λ f, f.comp ϕ.symm.to_alg_hom,
  inv_fun := λ f, f.comp ϕ.to_alg_hom,
  left_inv := λ f,
    by { simp only [alg_hom.comp_assoc, to_alg_hom_eq_coe, symm_comp, alg_hom.comp_id] },
  right_inv := λ f,
    by { simp only [alg_hom.comp_assoc, to_alg_hom_eq_coe, comp_symm, alg_hom.comp_id] } }

<<<<<<< HEAD
=======
/-- An alg_equiv induces and equiv of alg_hom types -/
>>>>>>> 248f2109
def alg_hom_equiv_alg_hom_right (ϕ : A₁ ≃ₐ[R] A₂) : (A₃ →ₐ[R] A₁) ≃ (A₃ →ₐ[R] A₂) :=
{ to_fun := λ f, ϕ.to_alg_hom.comp f,
  inv_fun := λ f, ϕ.symm.to_alg_hom.comp f,
  left_inv := λ f,
    by { simp only [←alg_hom.comp_assoc, to_alg_hom_eq_coe, symm_comp, alg_hom.id_comp] },
  right_inv := λ f,
    by { simp only [←alg_hom.comp_assoc, to_alg_hom_eq_coe, comp_symm, alg_hom.id_comp] } }

/-- If an algebra morphism has an inverse, it is a algebra isomorphism. -/
def of_alg_hom (f : A₁ →ₐ[R] A₂) (g : A₂ →ₐ[R] A₁) (h₁ : f.comp g = alg_hom.id R A₂)
  (h₂ : g.comp f = alg_hom.id R A₁) : A₁ ≃ₐ[R] A₂ :=
{ inv_fun   := g,
  left_inv  := alg_hom.ext_iff.1 h₂,
  right_inv := alg_hom.ext_iff.1 h₁,
  ..f }

/-- Promotes a bijective algebra homomorphism to an algebra equivalence. -/
noncomputable def of_bijective (f : A₁ →ₐ[R] A₂) (hf : function.bijective f) : A₁ ≃ₐ[R] A₂ :=
{ .. ring_equiv.of_bijective (f : A₁ →+* A₂) hf, .. f }

/-- Forgetting the multiplicative structures, an equivalence of algebras is a linear equivalence. -/
def to_linear_equiv (e : A₁ ≃ₐ[R] A₂) : A₁ ≃ₗ[R] A₂ :=
{ to_fun    := e.to_fun,
  map_add'  := λ x y, by simp,
  map_smul' := λ r x, by simp [algebra.smul_def''],
  inv_fun   := e.symm.to_fun,
  left_inv  := e.left_inv,
  right_inv := e.right_inv, }

@[simp] lemma to_linear_equiv_apply (e : A₁ ≃ₐ[R] A₂) (x : A₁) : e.to_linear_equiv x = e x := rfl

theorem to_linear_equiv_inj {e₁ e₂ : A₁ ≃ₐ[R] A₂} (H : e₁.to_linear_equiv = e₂.to_linear_equiv) :
  e₁ = e₂ :=
ext $ λ x, show e₁.to_linear_equiv x = e₂.to_linear_equiv x, by rw H

/-- Interpret an algebra equivalence as a linear map. -/
def to_linear_map : A₁ →ₗ[R] A₂ :=
e.to_alg_hom.to_linear_map

@[simp] lemma to_alg_hom_to_linear_map :
  (e : A₁ →ₐ[R] A₂).to_linear_map = e.to_linear_map := rfl

@[simp] lemma to_linear_equiv_to_linear_map :
  e.to_linear_equiv.to_linear_map = e.to_linear_map := rfl

@[simp] lemma to_linear_map_apply (x : A₁) : e.to_linear_map x = e x := rfl

theorem to_linear_map_inj {e₁ e₂ : A₁ ≃ₐ[R] A₂} (H : e₁.to_linear_map = e₂.to_linear_map) :
  e₁ = e₂ :=
ext $ λ x, show e₁.to_linear_map x = e₂.to_linear_map x, by rw H

@[simp] lemma trans_to_linear_map (f : A₁ ≃ₐ[R] A₂) (g : A₂ ≃ₐ[R] A₃) :
  (f.trans g).to_linear_map = g.to_linear_map.comp f.to_linear_map := rfl

instance aut : group (A₁ ≃ₐ[R] A₁) :=
{ mul := λ ϕ ψ, ψ.trans ϕ,
  mul_assoc := λ ϕ ψ χ, rfl,
  one := 1,
  one_mul := λ ϕ, by { ext, refl },
  mul_one := λ ϕ, by { ext, refl },
  inv := symm,
  mul_left_inv := λ ϕ, by { ext, exact symm_apply_apply ϕ a } }

end semiring

section comm_semiring

variables [comm_semiring R] [comm_semiring A₁] [comm_semiring A₂]
variables [algebra R A₁] [algebra R A₂] (e : A₁ ≃ₐ[R] A₂)

lemma map_prod {ι : Type*} (f : ι → A₁) (s : finset ι) :
  e (∏ x in s, f x) = ∏ x in s, e (f x) :=
e.to_alg_hom.map_prod f s

lemma map_finsupp_prod {α : Type*} [has_zero α] {ι : Type*} (f : ι →₀ α) (g : ι → α → A₁) :
  e (f.prod g) = f.prod (λ i a, e (g i a)) :=
e.to_alg_hom.map_finsupp_prod f g

end comm_semiring

section ring

variables [comm_ring R] [ring A₁] [ring A₂]
variables [algebra R A₁] [algebra R A₂] (e : A₁ ≃ₐ[R] A₂)

@[simp] lemma map_neg (x) : e (-x) = -e x :=
e.to_alg_hom.map_neg x

@[simp] lemma map_sub (x y) : e (x - y) = e x - e y :=
e.to_alg_hom.map_sub x y

end ring

section division_ring

variables [comm_ring R] [division_ring A₁] [division_ring A₂]
variables [algebra R A₁] [algebra R A₂] (e : A₁ ≃ₐ[R] A₂)

@[simp] lemma map_inv (x) : e (x⁻¹) = (e x)⁻¹ :=
e.to_alg_hom.map_inv x

@[simp] lemma map_div (x y) : e (x / y) = e x / e y :=
e.to_alg_hom.map_div x y

end division_ring

end alg_equiv

namespace matrix

/-! ### `matrix` section

Specialize `matrix.one_map` and `matrix.zero_map` to `alg_hom` and `alg_equiv`.
TODO: there should be a way to avoid restating these for each `foo_hom`.
-/

variables {R A₁ A₂ n : Type*} [fintype n]

section semiring

variables [comm_semiring R] [semiring A₁] [algebra R A₁] [semiring A₂] [algebra R A₂]

/-- A version of `matrix.one_map` where `f` is an `alg_hom`. -/
@[simp] lemma alg_hom_map_one [decidable_eq n]
  (f : A₁ →ₐ[R] A₂) : (1 : matrix n n A₁).map f = 1 :=
one_map f.map_zero f.map_one

/-- A version of `matrix.one_map` where `f` is an `alg_equiv`. -/
@[simp] lemma alg_equiv_map_one [decidable_eq n]
  (f : A₁ ≃ₐ[R] A₂) : (1 : matrix n n A₁).map f = 1 :=
one_map f.map_zero f.map_one

/-- A version of `matrix.zero_map` where `f` is an `alg_hom`. -/
@[simp] lemma alg_hom_map_zero
  (f : A₁ →ₐ[R] A₂) : (0 : matrix n n A₁).map f = 0 :=
map_zero f.map_zero

/-- A version of `matrix.zero_map` where `f` is an `alg_equiv`. -/
@[simp] lemma alg_equiv_map_zero
  (f : A₁ ≃ₐ[R] A₂) : (0 : matrix n n A₁).map f = 0 :=
map_zero f.map_zero

end semiring

end matrix

namespace algebra

variables (R : Type u) (S : Type v) (A : Type w)
include R S A

/-- `comap R S A` is a type alias for `A`, and has an R-algebra structure defined on it
  when `algebra R S` and `algebra S A`. If `S` is an `R`-algebra and `A` is an `S`-algebra then
  `algebra.comap.algebra R S A` can be used to provide `A` with a structure of an `R`-algebra.
  Other than that, `algebra.comap` is now deprecated and replaced with `is_scalar_tower`. -/
/- This is done to avoid a type class search with meta-variables `algebra R ?m_1` and
    `algebra ?m_1 A -/
/- The `nolint` attribute is added because it has unused arguments `R` and `S`, but these are
  necessary for synthesizing the appropriate type classes -/
@[nolint unused_arguments]
def comap : Type w := A

instance comap.inhabited [h : inhabited A] : inhabited (comap R S A) := h
instance comap.semiring [h : semiring A] : semiring (comap R S A) := h
instance comap.ring [h : ring A] : ring (comap R S A) := h
instance comap.comm_semiring [h : comm_semiring A] : comm_semiring (comap R S A) := h
instance comap.comm_ring [h : comm_ring A] : comm_ring (comap R S A) := h

instance comap.algebra' [comm_semiring S] [semiring A] [h : algebra S A] :
  algebra S (comap R S A) := h

/-- Identity homomorphism `A →ₐ[S] comap R S A`. -/
def comap.to_comap [comm_semiring S] [semiring A] [algebra S A] :
  A →ₐ[S] comap R S A := alg_hom.id S A
/-- Identity homomorphism `comap R S A →ₐ[S] A`. -/
def comap.of_comap [comm_semiring S] [semiring A] [algebra S A] :
  comap R S A →ₐ[S] A := alg_hom.id S A

variables [comm_semiring R] [comm_semiring S] [semiring A] [algebra R S] [algebra S A]

/-- `R ⟶ S` induces `S-Alg ⥤ R-Alg` -/
instance comap.algebra : algebra R (comap R S A) :=
{ smul := λ r x, (algebra_map R S r • x : A),
  commutes' := λ r x, algebra.commutes _ _,
  smul_def' := λ _ _, algebra.smul_def _ _,
  .. (algebra_map S A).comp (algebra_map R S) }

/-- Embedding of `S` into `comap R S A`. -/
def to_comap : S →ₐ[R] comap R S A :=
{ commutes' := λ r, rfl,
  .. algebra_map S A }

theorem to_comap_apply (x) : to_comap R S A x = algebra_map S A x := rfl

end algebra

namespace alg_hom

variables {R : Type u} {S : Type v} {A : Type w} {B : Type u₁}
variables [comm_semiring R] [comm_semiring S] [semiring A] [semiring B]
variables [algebra R S] [algebra S A] [algebra S B] (φ : A →ₐ[S] B)
include R

/-- R ⟶ S induces S-Alg ⥤ R-Alg -/
def comap : algebra.comap R S A →ₐ[R] algebra.comap R S B :=
{ commutes' := λ r, φ.commutes (algebra_map R S r)
  ..φ }

end alg_hom

namespace rat

instance algebra_rat {α} [division_ring α] [char_zero α] : algebra ℚ α :=
(rat.cast_hom α).to_algebra' $ λ r x, r.cast_commute x

end rat

namespace algebra
open module

variables (R : Type u) (A : Type v)

variables [comm_semiring R] [semiring A] [algebra R A]

/-- `algebra_map` as an `alg_hom`. -/
def of_id : R →ₐ[R] A :=
{ commutes' := λ _, rfl, .. algebra_map R A }
variables {R}

theorem of_id_apply (r) : of_id R A r = algebra_map R A r := rfl

variables (R A)
/-- The multiplication in an algebra is a bilinear map. -/
def lmul : A →ₐ[R] (End R A) :=
{ map_one' := by { ext a, exact one_mul a },
  map_mul' := by { intros a b, ext c, exact mul_assoc a b c },
  map_zero' := by { ext a, exact zero_mul a },
  commutes' := by { intro r, ext a, dsimp, rw [smul_def] },
  .. (show A →ₗ[R] A →ₗ[R] A, from linear_map.mk₂ R (*)
  (λ x y z, add_mul x y z)
  (λ c x y, by rw [smul_def, smul_def, mul_assoc _ x y])
  (λ x y z, mul_add x y z)
  (λ c x y, by rw [smul_def, smul_def, left_comm])) }

variables {A}

/-- The multiplication on the left in an algebra is a linear map. -/
def lmul_left (r : A) : A →ₗ A :=
lmul R A r

/-- The multiplication on the right in an algebra is a linear map. -/
def lmul_right (r : A) : A →ₗ A :=
(lmul R A).to_linear_map.flip r

/-- Simultaneous multiplication on the left and right is a linear map. -/
def lmul_left_right (vw: A × A) : A →ₗ[R] A :=
(lmul_right R vw.2).comp (lmul_left R vw.1)

/-- The multiplication map on an algebra, as an `R`-linear map from `A ⊗[R] A` to `A`. -/
def lmul' : A ⊗[R] A →ₗ[R] A :=
tensor_product.lift (lmul R A).to_linear_map

variables {R A}

@[simp] lemma lmul_apply (p q : A) : lmul R A p q = p * q := rfl
@[simp] lemma lmul_left_apply (p q : A) : lmul_left R p q = p * q := rfl
@[simp] lemma lmul_right_apply (p q : A) : lmul_right R p q = q * p := rfl
@[simp] lemma lmul_left_right_apply (vw : A × A) (p : A) :
  lmul_left_right R vw p = vw.1 * p * vw.2 := rfl

@[simp] lemma lmul_left_one : lmul_left R (1:A) = linear_map.id :=
by { ext, simp only [linear_map.id_coe, one_mul, id.def, lmul_left_apply] }

@[simp] lemma lmul_left_mul (a b : A) :
  lmul_left R (a * b) = (lmul_left R a).comp (lmul_left R b) :=
by { ext, simp only [lmul_left_apply, linear_map.comp_apply, mul_assoc] }

@[simp] lemma lmul_right_one : lmul_right R (1:A) = linear_map.id :=
by { ext, simp only [linear_map.id_coe, mul_one, id.def, lmul_right_apply] }

@[simp] lemma lmul_right_mul (a b : A) :
  lmul_right R (a * b) = (lmul_right R b).comp (lmul_right R a) :=
by { ext, simp only [lmul_right_apply, linear_map.comp_apply, mul_assoc] }

@[simp] lemma lmul'_apply {x y : A} : lmul' R (x ⊗ₜ y) = x * y :=
by simp only [algebra.lmul', tensor_product.lift.tmul, alg_hom.to_linear_map_apply, lmul_apply]

instance linear_map.semimodule' (R : Type u) [comm_semiring R]
  (M : Type v) [add_comm_monoid M] [semimodule R M]
  (S : Type w) [comm_semiring S] [algebra R S] : semimodule S (M →ₗ[R] S) :=
{ smul := λ s f, linear_map.llcomp _ _ _ _ (algebra.lmul R S s) f,
  one_smul := λ f, linear_map.ext $ λ x, one_mul _,
  mul_smul := λ s₁ s₂ f, linear_map.ext $ λ x, mul_assoc _ _ _,
  smul_add := λ s f g, linear_map.map_add _ _ _,
  smul_zero := λ s, linear_map.map_zero _,
  add_smul := λ s₁ s₂ f, linear_map.ext $ λ x, add_mul _ _ _,
  zero_smul := λ f, linear_map.ext $ λ x, zero_mul _ }

end algebra

section nat

variables (R : Type*) [semiring R]

/-- Reinterpret a `ring_hom` as an `ℕ`-algebra homomorphism. -/
def alg_hom_nat
  {R : Type u} [semiring R] [algebra ℕ R]
  {S : Type v} [semiring S] [algebra ℕ S]
  (f : R →+* S) : R →ₐ[ℕ] S :=
{ commutes' := λ i, show f _ = _, by simp, .. f }

/-- Semiring ⥤ ℕ-Alg -/
instance algebra_nat : algebra ℕ R :=
{ commutes' := nat.cast_commute,
  smul_def' := λ _ _, nsmul_eq_mul _ _,
  .. nat.cast_ring_hom R }

section span_nat
open submodule

lemma span_nat_eq_add_group_closure (s : set R) :
  (span ℕ s).to_add_submonoid = add_submonoid.closure s :=
eq.symm $ add_submonoid.closure_eq_of_le subset_span $ λ x hx, span_induction hx
  (λ x hx, add_submonoid.subset_closure hx) (add_submonoid.zero_mem _)
  (λ _ _, add_submonoid.add_mem _) (λ _ _ _, add_submonoid.nsmul_mem _ ‹_› _)

@[simp] lemma span_nat_eq (s : add_submonoid R) : (span ℕ (s : set R)).to_add_submonoid = s :=
by rw [span_nat_eq_add_group_closure, s.closure_eq]

end span_nat

end nat

section int

variables (R : Type*) [ring R]

/-- Reinterpret a `ring_hom` as a `ℤ`-algebra homomorphism. -/
def alg_hom_int
  {R : Type u} [comm_ring R] [algebra ℤ R]
  {S : Type v} [comm_ring S] [algebra ℤ S]
  (f : R →+* S) : R →ₐ[ℤ] S :=
{ commutes' := λ i, show f _ = _, by simp, .. f }

/-- Ring ⥤ ℤ-Alg -/
instance algebra_int : algebra ℤ R :=
{ commutes' := int.cast_commute,
  smul_def' := λ _ _, gsmul_eq_mul _ _,
  .. int.cast_ring_hom R }

/--
Promote a ring homomorphisms to a `ℤ`-algebra homomorphism.
-/
def ring_hom.to_int_alg_hom {R S : Type*} [ring R] [ring S] (f : R →+* S) : R →ₐ[ℤ] S :=
{ commutes' := λ n, by simp,
  .. f }

variables {R}

section
variables {S : Type*} [ring S]

instance int_algebra_subsingleton : subsingleton (algebra ℤ S) :=
⟨λ P Q, by { ext, simp, }⟩
end

section
variables {S : Type*} [semiring S]

instance nat_algebra_subsingleton : subsingleton (algebra ℕ S) :=
⟨λ P Q, by { ext, simp, }⟩
end

section span_int
open submodule

lemma span_int_eq_add_group_closure (s : set R) :
  (span ℤ s).to_add_subgroup = add_subgroup.closure s :=
eq.symm $ add_subgroup.closure_eq_of_le _ subset_span $ λ x hx, span_induction hx
  (λ x hx, add_subgroup.subset_closure hx) (add_subgroup.zero_mem _)
  (λ _ _, add_subgroup.add_mem _) (λ _ _ _, add_subgroup.gsmul_mem _ ‹_› _)

@[simp] lemma span_int_eq (s : add_subgroup R) : (span ℤ (s : set R)).to_add_subgroup = s :=
by rw [span_int_eq_add_group_closure, s.closure_eq]

end span_int

end int

/-!
The R-algebra structure on `Π i : I, A i` when each `A i` is an R-algebra.

We couldn't set this up back in `algebra.pi_instances` because this file imports it.
-/
namespace pi

variable {I : Type u}     -- The indexing type
variable {f : I → Type v} -- The family of types already equipped with instances
variables (x y : Π i, f i) (i : I)
variables (I f)

instance algebra (α) {r : comm_semiring α}
  [s : ∀ i, semiring (f i)] [∀ i, algebra α (f i)] :
  algebra α (Π i : I, f i) :=
{ commutes' := λ a f, begin ext, simp [algebra.commutes], end,
  smul_def' := λ a f, begin ext, simp [algebra.smul_def''], end,
  ..pi.ring_hom (λ i, algebra_map α (f i)) }

@[simp] lemma algebra_map_apply (α) {r : comm_semiring α}
  [s : ∀ i, semiring (f i)] [∀ i, algebra α (f i)] (a : α) (i : I) :
  algebra_map α (Π i, f i) a i = algebra_map α (f i) a := rfl

-- One could also build a `Π i, R i`-algebra structure on `Π i, A i`,
-- when each `A i` is an `R i`-algebra, although I'm not sure that it's useful.

end pi

section is_scalar_tower

variables {R : Type*} [comm_semiring R]
variables (A : Type*) [semiring A] [algebra R A]
variables {M : Type*} [add_comm_monoid M] [semimodule A M] [semimodule R M] [is_scalar_tower R A M]
variables {N : Type*} [add_comm_monoid N] [semimodule A N] [semimodule R N] [is_scalar_tower R A N]

lemma algebra_compatible_smul (r : R) (m : M) : r • m = ((algebra_map R A) r) • m :=
by rw [←(one_smul A m), ←smul_assoc, algebra.smul_def, mul_one, one_smul]

@[simp] lemma algebra_map_smul (r : R) (m : M) : ((algebra_map R A) r) • m = r • m :=
(algebra_compatible_smul A r m).symm

variable {A}

@[priority 100] -- see Note [lower instance priority]
instance is_scalar_tower.to_smul_comm_class : smul_comm_class R A M :=
⟨λ r a m, by rw [algebra_compatible_smul A r (a • m), smul_smul, algebra.commutes, mul_smul,
  ←algebra_compatible_smul]⟩

@[priority 100] -- see Note [lower instance priority]
instance is_scalar_tower.to_smul_comm_class' : smul_comm_class A R M :=
smul_comm_class.symm _ _ _

lemma smul_algebra_smul_comm (r : R) (a : A) (m : M) : a • r • m = r • a • m :=
smul_comm _ _ _

namespace linear_map

instance coe_is_scalar_tower : has_coe (M →ₗ[A] N) (M →ₗ[R] N) :=
⟨restrict_scalars R⟩

variables (R) {A M N}

@[simp, norm_cast squash] lemma coe_restrict_scalars_eq_coe (f : M →ₗ[A] N) :
  (f.restrict_scalars R : M → N) = f := rfl

@[simp, norm_cast squash] lemma coe_coe_is_scalar_tower (f : M →ₗ[A] N) :
  ((f : M →ₗ[R] N) : M → N) = f := rfl

/-- `A`-linearly coerce a `R`-linear map from `M` to `A` to a function, given an algebra `A` over
a commutative semiring `R` and `M` a semimodule over `R`. -/
def lto_fun (R : Type u) (M : Type v) (A : Type w)
  [comm_semiring R] [add_comm_monoid M] [semimodule R M] [comm_ring A] [algebra R A] :
  (M →ₗ[R] A) →ₗ[A] (M → A) :=
{ to_fun := linear_map.to_fun,
  map_add' := λ f g, rfl,
  map_smul' := λ c f, rfl }

end linear_map

end is_scalar_tower

section restrict_scalars
/- In this section, we describe restriction of scalars: if `S` is an algebra over `R`, then
`S`-modules are also `R`-modules. -/

section type_synonym
variables (R A M : Type*)

/--
Warning: use this type synonym judiciously!
The preferred way of working with an `A`-module `M` as `R`-module (where `A` is an `R`-algebra),
is by `[module R M] [module A M] [is_scalar_tower R A M]`.

When `M` is a module over a ring `A`, and `A` is an algebra over `R`, then `M` inherits a
module structure over `R`, provided as a type synonym `module.restrict_scalars R A M := M`.
-/
@[nolint unused_arguments]
def restrict_scalars (R A M : Type*) : Type* := M

instance [I : inhabited M] : inhabited (restrict_scalars R A M) := I

instance [I : add_comm_monoid M] : add_comm_monoid (restrict_scalars R A M) := I

instance [I : add_comm_group M] : add_comm_group (restrict_scalars R A M) := I

instance restrict_scalars.module_orig [semiring A] [add_comm_monoid M] [I : semimodule A M] :
  semimodule A (restrict_scalars R A M) := I

variables [comm_semiring R] [semiring A] [algebra R A]
variables [add_comm_monoid M] [semimodule A M]

/--
When `M` is a module over a ring `A`, and `A` is an algebra over `R`, then `M` inherits a
module structure over `R`.

The preferred way of setting this up is `[module R M] [module A M] [is_scalar_tower R A M]`.
-/
instance : semimodule R (restrict_scalars R A M) :=
{ smul      := λ c x, (algebra_map R A c) • x,
  one_smul  := by simp,
  mul_smul  := by simp [mul_smul],
  smul_add  := by simp [smul_add],
  smul_zero := by simp [smul_zero],
  add_smul  := by simp [add_smul],
  zero_smul := by simp [zero_smul] }

lemma restrict_scalars_smul_def (c : R) (x : restrict_scalars R A M) :
  c • x = ((algebra_map R A c) • x : M) := rfl

instance : is_scalar_tower R A (restrict_scalars R A M) :=
⟨λ r A M, by { rw [algebra.smul_def, mul_smul], refl }⟩

instance submodule.restricted_module (V : submodule A M) :
  semimodule R V :=
restrict_scalars.semimodule R A V

instance submodule.restricted_module_is_scalar_tower (V : submodule A M) :
  is_scalar_tower R A V :=
restrict_scalars.is_scalar_tower R A V

end type_synonym

section semimodule
open semimodule

variables (R A M N : Type*) [comm_semiring R] [semiring A] [algebra R A]
variables [add_comm_monoid M] [semimodule R M] [semimodule A M] [is_scalar_tower R A M]
variables [add_comm_monoid N] [semimodule R N] [semimodule A N] [is_scalar_tower R A N]

variables {A M N}

namespace submodule

/--
`V.restrict_scalars R` is the `R`-submodule of the `R`-module given by restriction of scalars,
corresponding to `V`, an `S`-submodule of the original `S`-module.
-/
@[simps]
def restrict_scalars (V : submodule A M) : submodule R M :=
{ carrier := V.carrier,
  zero_mem' := V.zero_mem,
  smul_mem' := λ c m h, by { rw algebra_compatible_smul A c m, exact V.smul_mem _ h },
  add_mem' := λ x y hx hy, V.add_mem hx hy }

@[simp]
lemma restrict_scalars_mem (V : submodule A M) (m : M) :
  m ∈ V.restrict_scalars R ↔ m ∈ V :=
iff.refl _

variables (R A M)

lemma restrict_scalars_injective :
  function.injective (restrict_scalars R : submodule A M → submodule R M) :=
λ V₁ V₂ h, ext $ by convert set.ext_iff.1 (ext'_iff.1 h); refl

@[simp] lemma restrict_scalars_inj {V₁ V₂ : submodule A M} :
  restrict_scalars R V₁ = restrict_scalars R V₂ ↔ V₁ = V₂ :=
⟨λ h, restrict_scalars_injective R _ _ h, congr_arg _⟩

@[simp]
lemma restrict_scalars_bot : restrict_scalars R (⊥ : submodule A M) = ⊥ := rfl

@[simp]
lemma restrict_scalars_top : restrict_scalars R (⊤ : submodule A M) = ⊤ := rfl

end submodule

@[simp]
lemma linear_map.ker_restrict_scalars (f : M →ₗ[A] N) :
  (f.restrict_scalars R).ker = submodule.restrict_scalars R f.ker :=
rfl

end semimodule

end restrict_scalars

namespace linear_map
section extend_scalars
/-! When `V` is an `R`-module and `W` is an `S`-module, where `S` is an algebra over `R`, then
the collection of `R`-linear maps from `V` to `W` admits an `S`-module structure, given by
multiplication in the target. -/

variables (R : Type*) [comm_semiring R] (S : Type*) [semiring S] [algebra R S]
  (V : Type*) [add_comm_monoid V] [semimodule R V]
  (W : Type*) [add_comm_monoid W] [semimodule R W] [semimodule S W] [is_scalar_tower R S W]

instance is_scalar_tower_extend_scalars :
  is_scalar_tower R S (V →ₗ[R] W) :=
{ smul_assoc := λ r s f, by simp only [(•), coe_mk, smul_assoc] }

variables {R S V W}

/-- When `f` is a linear map taking values in `S`, then `λb, f b • x` is a linear map. -/
def smul_algebra_right (f : V →ₗ[R] S) (x : W) : V →ₗ[R] W :=
{ to_fun := λb, f b • x,
  map_add' := by simp [add_smul],
  map_smul' := λ b y, by { simp [algebra.smul_def, ← smul_smul], } }

@[simp] theorem smul_algebra_right_apply (f : V →ₗ[R] S) (x : W) (c : V) :
  smul_algebra_right f x c = f c • x := rfl

end extend_scalars
end linear_map<|MERGE_RESOLUTION|>--- conflicted
+++ resolved
@@ -728,10 +728,7 @@
   alg_hom.comp ↑e.symm (e : A₁ →ₐ[R] A₂) = alg_hom.id R A₁ :=
 by { ext, simp }
 
-<<<<<<< HEAD
-=======
 /-- An alg_equiv induces and equiv of alg_hom types -/
->>>>>>> 248f2109
 def alg_hom_equiv_alg_hom_left (ϕ : A₁ ≃ₐ[R] A₂) : (A₁ →ₐ[R] A₃) ≃ (A₂ →ₐ[R] A₃) :=
 { to_fun := λ f, f.comp ϕ.symm.to_alg_hom,
   inv_fun := λ f, f.comp ϕ.to_alg_hom,
@@ -740,10 +737,7 @@
   right_inv := λ f,
     by { simp only [alg_hom.comp_assoc, to_alg_hom_eq_coe, comp_symm, alg_hom.comp_id] } }
 
-<<<<<<< HEAD
-=======
 /-- An alg_equiv induces and equiv of alg_hom types -/
->>>>>>> 248f2109
 def alg_hom_equiv_alg_hom_right (ϕ : A₁ ≃ₐ[R] A₂) : (A₃ →ₐ[R] A₁) ≃ (A₃ →ₐ[R] A₂) :=
 { to_fun := λ f, ϕ.to_alg_hom.comp f,
   inv_fun := λ f, ϕ.symm.to_alg_hom.comp f,
