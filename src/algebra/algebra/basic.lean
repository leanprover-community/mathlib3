/-
Copyright (c) 2018 Kenny Lau. All rights reserved.
Released under Apache 2.0 license as described in the file LICENSE.
Authors: Kenny Lau, Yury Kudryashov
-/
import tactic.nth_rewrite
import data.matrix.basic
import linear_algebra.tensor_product
import ring_theory.subring
import deprecated.subring
import algebra.opposites

/-!
# Algebra over Commutative Semiring

In this file we define `algebra`s over commutative (semi)rings, algebra homomorphisms `alg_hom`,
algebra equivalences `alg_equiv`. We also define usual operations on `alg_hom`s
(`id`, `comp`).

`subalgebra`s are defined in `algebra.algebra.subalgebra`.

If `S` is an `R`-algebra and `A` is an `S`-algebra then `algebra.comap.algebra R S A` can be used
to provide `A` with a structure of an `R`-algebra. Other than that, `algebra.comap` is now
deprecated and replaced with `is_scalar_tower`.

For the category of `R`-algebras, denoted `Algebra R`, see the file
`algebra/category/Algebra/basic.lean`.

## Notations

* `A →ₐ[R] B` : `R`-algebra homomorphism from `A` to `B`.
* `A ≃ₐ[R] B` : `R`-algebra equivalence from `A` to `B`.
-/

universes u v w u₁ v₁

open_locale tensor_product big_operators

section prio
-- We set this priority to 0 later in this file
set_option extends_priority 200 /- control priority of
`instance [algebra R A] : has_scalar R A` -/

/--
Given a commutative (semi)ring `R`, an `R`-algebra is a (possibly noncommutative)
(semi)ring `A` endowed with a morphism of rings `R →+* A` which lands in the
center of `A`.

For convenience, this typeclass extends `has_scalar R A` where the scalar action must
agree with left multiplication by the image of the structure morphism.

Given an `algebra R A` instance, the structure morphism `R →+* A` is denoted `algebra_map R A`.
-/
@[nolint has_inhabited_instance]
class algebra (R : Type u) (A : Type v) [comm_semiring R] [semiring A]
  extends has_scalar R A, R →+* A :=
(commutes' : ∀ r x, to_fun r * x = x * to_fun r)
(smul_def' : ∀ r x, r • x = to_fun r * x)
end prio

/-- Embedding `R →+* A` given by `algebra` structure. -/
def algebra_map (R : Type u) (A : Type v) [comm_semiring R] [semiring A] [algebra R A] : R →+* A :=
algebra.to_ring_hom

/-- Creating an algebra from a morphism to the center of a semiring. -/
def ring_hom.to_algebra' {R S} [comm_semiring R] [semiring S] (i : R →+* S)
  (h : ∀ c x, i c * x = x * i c) :
  algebra R S :=
{ smul := λ c x, i c * x,
  commutes' := h,
  smul_def' := λ c x, rfl,
  to_ring_hom := i}

/-- Creating an algebra from a morphism to a commutative semiring. -/
def ring_hom.to_algebra {R S} [comm_semiring R] [comm_semiring S] (i : R →+* S) :
  algebra R S :=
i.to_algebra' $ λ _, mul_comm _

lemma ring_hom.algebra_map_to_algebra {R S} [comm_semiring R] [comm_semiring S]
  (i : R →+* S) :
  @algebra_map R S _ _ i.to_algebra = i :=
rfl

namespace algebra

variables {R : Type u} {S : Type v} {A : Type w} {B : Type*}

/-- Let `R` be a commutative semiring, let `A` be a semiring with a `semimodule R` structure.
If `(r • 1) * x = x * (r • 1) = r • x` for all `r : R` and `x : A`, then `A` is an `algebra`
over `R`. -/
def of_semimodule' [comm_semiring R] [semiring A] [semimodule R A]
  (h₁ : ∀ (r : R) (x : A), (r • 1) * x = r • x)
  (h₂ : ∀ (r : R) (x : A), x * (r • 1) = r • x) : algebra R A :=
{ to_fun := λ r, r • 1,
  map_one' := one_smul _ _,
  map_mul' := λ r₁ r₂, by rw [h₁, mul_smul],
  map_zero' := zero_smul _ _,
  map_add' := λ r₁ r₂, add_smul r₁ r₂ 1,
  commutes' := λ r x, by simp only [h₁, h₂],
  smul_def' := λ r x, by simp only [h₁] }

/-- Let `R` be a commutative semiring, let `A` be a semiring with a `semimodule R` structure.
If `(r • x) * y = x * (r • y) = r • (x * y)` for all `r : R` and `x y : A`, then `A`
is an `algebra` over `R`. -/
def of_semimodule [comm_semiring R] [semiring A] [semimodule R A]
  (h₁ : ∀ (r : R) (x y : A), (r • x) * y = r • (x * y))
  (h₂ : ∀ (r : R) (x y : A), x * (r • y) = r • (x * y)) : algebra R A :=
of_semimodule' (λ r x, by rw [h₁, one_mul]) (λ r x, by rw [h₂, mul_one])

section semiring

variables [comm_semiring R] [comm_semiring S]
variables [semiring A] [algebra R A] [semiring B] [algebra R B]

lemma smul_def'' (r : R) (x : A) : r • x = algebra_map R A r * x :=
algebra.smul_def' r x

/--
To prove two algebra structures on a fixed `[comm_semiring R] [semiring A]` agree,
it suffices to check the `algebra_map`s agree.
-/
-- We'll later use this to show `algebra ℤ M` is a subsingleton.
@[ext]
lemma algebra_ext {R : Type*} [comm_semiring R] {A : Type*} [semiring A] (P Q : algebra R A)
  (w : ∀ (r : R), by { haveI := P, exact algebra_map R A r } =
    by { haveI := Q, exact algebra_map R A r }) :
  P = Q :=
begin
  unfreezingI { rcases P with ⟨⟨P⟩⟩, rcases Q with ⟨⟨Q⟩⟩ },
  congr,
  { funext r a,
    replace w := congr_arg (λ s, s * a) (w r),
    simp only [←algebra.smul_def''] at w,
    apply w, },
  { ext r,
    exact w r, },
  { apply proof_irrel_heq, },
  { apply proof_irrel_heq, },
end

@[priority 200] -- see Note [lower instance priority]
instance to_semimodule : semimodule R A :=
{ one_smul := by simp [smul_def''],
  mul_smul := by simp [smul_def'', mul_assoc],
  smul_add := by simp [smul_def'', mul_add],
  smul_zero := by simp [smul_def''],
  add_smul := by simp [smul_def'', add_mul],
  zero_smul := by simp [smul_def''] }

-- from now on, we don't want to use the following instance anymore
attribute [instance, priority 0] algebra.to_has_scalar

lemma smul_def (r : R) (x : A) : r • x = algebra_map R A r * x :=
algebra.smul_def' r x

lemma algebra_map_eq_smul_one (r : R) : algebra_map R A r = r • 1 :=
calc algebra_map R A r = algebra_map R A r * 1 : (mul_one _).symm
                   ... = r • 1                 : (algebra.smul_def r 1).symm

theorem commutes (r : R) (x : A) : algebra_map R A r * x = x * algebra_map R A r :=
algebra.commutes' r x

theorem left_comm (r : R) (x y : A) : x * (algebra_map R A r * y) = algebra_map R A r * (x * y) :=
by rw [← mul_assoc, ← commutes, mul_assoc]

@[simp] lemma mul_smul_comm (s : R) (x y : A) :
  x * (s • y) = s • (x * y) :=
by rw [smul_def, smul_def, left_comm]

@[simp] lemma smul_mul_assoc (r : R) (x y : A) :
  (r • x) * y = r • (x * y) :=
by rw [smul_def, smul_def, mul_assoc]

section
variables {r : R} {a : A}

@[simp] lemma bit0_smul_one : bit0 r • (1 : A) = r • 2 :=
by simp [bit0, add_smul, smul_add]
@[simp] lemma bit0_smul_bit0 : bit0 r • bit0 a = r • (bit0 (bit0 a)) :=
by simp [bit0, add_smul, smul_add]
@[simp] lemma bit0_smul_bit1 : bit0 r • bit1 a = r • (bit0 (bit1 a)) :=
by simp [bit0, add_smul, smul_add]
@[simp] lemma bit1_smul_one : bit1 r • (1 : A) = r • 2 + 1 :=
by simp [bit1, add_smul, smul_add]
@[simp] lemma bit1_smul_bit0 : bit1 r • bit0 a = r • (bit0 (bit0 a)) + bit0 a :=
by simp [bit1, add_smul, smul_add]
@[simp] lemma bit1_smul_bit1 : bit1 r • bit1 a = r • (bit0 (bit1 a)) + bit1 a :=
by { simp only [bit0, bit1, add_smul, smul_add, one_smul], abel }

end

variables (R A)

/--
The canonical ring homomorphism `algebra_map R A : R →* A` for any `R`-algebra `A`,
packaged as an `R`-linear map.
-/
protected def linear_map : R →ₗ[R] A :=
{ map_smul' := λ x y, begin dsimp, simp [algebra.smul_def], end,
  ..algebra_map R A }

@[simp]
lemma linear_map_apply (r : R) : algebra.linear_map R A r = algebra_map R A r := rfl

instance id : algebra R R := (ring_hom.id R).to_algebra

variables {R A}

namespace id

@[simp] lemma map_eq_self (x : R) : algebra_map R R x = x := rfl

@[simp] lemma smul_eq_mul (x y : R) : x • y = x * y := rfl

end id

section prod
variables (R A B)

instance : algebra R (A × B) :=
{ commutes' := by { rintro r ⟨a, b⟩, dsimp, rw [commutes r a, commutes r b] },
  smul_def' := by { rintro r ⟨a, b⟩, dsimp, rw [smul_def r a, smul_def r b] },
  .. prod.semimodule,
  .. ring_hom.prod (algebra_map R A) (algebra_map R B) }

variables {R A B}

@[simp] lemma algebra_map_prod_apply (r : R) :
  algebra_map R (A × B) r = (algebra_map R A r, algebra_map R B r) := rfl

end prod

/-- Algebra over a subsemiring. -/
instance of_subsemiring (S : subsemiring R) : algebra S A :=
{ smul := λ s x, (s : R) • x,
  commutes' := λ r x, algebra.commutes r x,
  smul_def' := λ r x, algebra.smul_def r x,
  .. (algebra_map R A).comp (subsemiring.subtype S) }

/-- Algebra over a subring. -/
instance of_subring {R A : Type*} [comm_ring R] [ring A] [algebra R A]
  (S : subring R) : algebra S A :=
{ smul := λ s x, (s : R) • x,
  commutes' := λ r x, algebra.commutes r x,
  smul_def' := λ r x, algebra.smul_def r x,
  .. (algebra_map R A).comp (subring.subtype S) }

lemma algebra_map_of_subring {R : Type*} [comm_ring R] (S : subring R) :
  (algebra_map S R : S →+* R) = subring.subtype S := rfl

lemma coe_algebra_map_of_subring {R : Type*} [comm_ring R] (S : subring R) :
  (algebra_map S R : S → R) = subtype.val := rfl

lemma algebra_map_of_subring_apply {R : Type*} [comm_ring R] (S : subring R) (x : S) :
  algebra_map S R x = x := rfl

section
local attribute [instance] subset.comm_ring

/-- Algebra over a set that is closed under the ring operations. -/
local attribute [instance]
def of_is_subring {R A : Type*} [comm_ring R] [ring A] [algebra R A]
  (S : set R) [is_subring S] : algebra S A :=
algebra.of_subring S.to_subring

lemma is_subring_coe_algebra_map_hom {R : Type*} [comm_ring R] (S : set R) [is_subring S] :
  (algebra_map S R : S →+* R) = is_subring.subtype S := rfl

lemma is_subring_coe_algebra_map {R : Type*} [comm_ring R] (S : set R) [is_subring S] :
  (algebra_map S R : S → R) = subtype.val := rfl

lemma is_subring_algebra_map_apply {R : Type*} [comm_ring R] (S : set R) [is_subring S] (x : S) :
  algebra_map S R x = x := rfl

lemma set_range_subset {R : Type*} [comm_ring R] {T₁ T₂ : set R} [is_subring T₁] (hyp : T₁ ⊆ T₂) :
  set.range (algebra_map T₁ R) ⊆ T₂ :=
begin
  rintros x ⟨⟨t, ht⟩, rfl⟩,
  exact hyp ht,
end

end

/-- Explicit characterization of the submonoid map in the case of an algebra.
`S` is made explicit to help with type inference -/
def algebra_map_submonoid (S : Type*) [semiring S] [algebra R S]
  (M : submonoid R) : (submonoid S) :=
submonoid.map (algebra_map R S : R →* S) M

lemma mem_algebra_map_submonoid_of_mem [algebra R S] {M : submonoid R} (x : M) :
  (algebra_map R S x) ∈ algebra_map_submonoid S M :=
set.mem_image_of_mem (algebra_map R S) x.2

end semiring

section ring
variables [comm_ring R]

variables (R)

/-- A `semiring` that is an `algebra` over a commutative ring carries a natural `ring` structure. -/
def semiring_to_ring [semiring A] [algebra R A] : ring A := {
  ..semimodule.add_comm_monoid_to_add_comm_group R,
  ..(infer_instance : semiring A) }

variables {R}

lemma mul_sub_algebra_map_commutes [ring A] [algebra R A] (x : A) (r : R) :
  x * (x - algebra_map R A r) = (x - algebra_map R A r) * x :=
by rw [mul_sub, ←commutes, sub_mul]

lemma mul_sub_algebra_map_pow_commutes [ring A] [algebra R A] (x : A) (r : R) (n : ℕ) :
  x * (x - algebra_map R A r) ^ n = (x - algebra_map R A r) ^ n * x :=
begin
  induction n with n ih,
  { simp },
  { rw [pow_succ, ←mul_assoc, mul_sub_algebra_map_commutes,
      mul_assoc, ih, ←mul_assoc], }
end

end ring

end algebra

namespace opposite

variables {R A : Type*} [comm_semiring R] [semiring A] [algebra R A]

instance : algebra R Aᵒᵖ :=
{ smul := λ c x, op (c • unop x),
  to_ring_hom := (algebra_map R A).to_opposite $ λ x y, algebra.commutes _ _,
  smul_def' := λ c x, by dsimp; simp only [op_mul, algebra.smul_def, algebra.commutes, op_unop],
  commutes' := λ r, op_induction $ λ x, by dsimp; simp only [← op_mul, algebra.commutes] }

@[simp] lemma op_smul (c : R) (a : A) : op (c • a) = c • op a := rfl

@[simp] lemma algebra_map_apply (c : R) : algebra_map R Aᵒᵖ c = op (algebra_map R A c) := rfl

end opposite

namespace module
variables (R : Type u) (M : Type v) [comm_semiring R] [add_comm_monoid M] [semimodule R M]

instance endomorphism_algebra : algebra R (M →ₗ[R] M) :=
{ to_fun    := λ r, r • linear_map.id,
  map_one' := one_smul _ _,
  map_zero' := zero_smul _ _,
  map_add' := λ r₁ r₂, add_smul _ _ _,
  map_mul' := λ r₁ r₂, by { ext x, simp [mul_smul] },
  commutes' := by { intros, ext, simp },
  smul_def' := by { intros, ext, simp } }

lemma algebra_map_End_eq_smul_id (a : R) :
  (algebra_map R (End R M)) a = a • linear_map.id := rfl

@[simp] lemma algebra_map_End_apply (a : R) (m : M) :
  (algebra_map R (End R M)) a m = a • m := rfl

@[simp] lemma ker_algebra_map_End (K : Type u) (V : Type v)
  [field K] [add_comm_group V] [vector_space K V] (a : K) (ha : a ≠ 0) :
  ((algebra_map K (End K V)) a).ker = ⊥ :=
linear_map.ker_smul _ _ ha

end module

instance matrix_algebra (n : Type u) (R : Type v)
  [decidable_eq n] [fintype n] [comm_semiring R] : algebra R (matrix n n R) :=
{ commutes' := by { intros, simp [matrix.scalar], },
  smul_def' := by { intros, simp [matrix.scalar], },
  ..(matrix.scalar n) }

set_option old_structure_cmd true
/-- Defining the homomorphism in the category R-Alg. -/
@[nolint has_inhabited_instance]
structure alg_hom (R : Type u) (A : Type v) (B : Type w)
  [comm_semiring R] [semiring A] [semiring B] [algebra R A] [algebra R B] extends ring_hom A B :=
(commutes' : ∀ r : R, to_fun (algebra_map R A r) = algebra_map R B r)

run_cmd tactic.add_doc_string `alg_hom.to_ring_hom "Reinterpret an `alg_hom` as a `ring_hom`"

infixr ` →ₐ `:25 := alg_hom _
notation A ` →ₐ[`:25 R `] ` B := alg_hom R A B

namespace alg_hom

variables {R : Type u} {A : Type v} {B : Type w} {C : Type u₁} {D : Type v₁}

section semiring

variables [comm_semiring R] [semiring A] [semiring B] [semiring C] [semiring D]
variables [algebra R A] [algebra R B] [algebra R C] [algebra R D]

instance : has_coe_to_fun (A →ₐ[R] B) := ⟨_, λ f, f.to_fun⟩

initialize_simps_projections alg_hom (to_fun → apply)

instance coe_ring_hom : has_coe (A →ₐ[R] B) (A →+* B) := ⟨alg_hom.to_ring_hom⟩

instance coe_monoid_hom : has_coe (A →ₐ[R] B) (A →* B) := ⟨λ f, ↑(f : A →+* B)⟩

instance coe_add_monoid_hom : has_coe (A →ₐ[R] B) (A →+ B) := ⟨λ f, ↑(f : A →+* B)⟩

@[simp, norm_cast] lemma coe_mk {f : A → B} (h₁ h₂ h₃ h₄ h₅) :
  ⇑(⟨f, h₁, h₂, h₃, h₄, h₅⟩ : A →ₐ[R] B) = f := rfl

@[simp, norm_cast] lemma coe_to_ring_hom (f : A →ₐ[R] B) : ⇑(f : A →+* B) = f := rfl

-- as `simp` can already prove this lemma, it is not tagged with the `simp` attribute.
@[norm_cast] lemma coe_to_monoid_hom (f : A →ₐ[R] B) : ⇑(f : A →* B) = f := rfl

-- as `simp` can already prove this lemma, it is not tagged with the `simp` attribute.
@[norm_cast] lemma coe_to_add_monoid_hom (f : A →ₐ[R] B) : ⇑(f : A →+ B) = f := rfl

variables (φ : A →ₐ[R] B)

theorem coe_fn_inj ⦃φ₁ φ₂ : A →ₐ[R] B⦄ (H : ⇑φ₁ = φ₂) : φ₁ = φ₂ :=
by { cases φ₁, cases φ₂, congr, exact H }

theorem coe_ring_hom_injective : function.injective (coe : (A →ₐ[R] B) → (A →+* B)) :=
λ φ₁ φ₂ H, coe_fn_inj $ show ((φ₁ : (A →+* B)) : A → B) = ((φ₂ : (A →+* B)) : A → B),
  from congr_arg _ H

theorem coe_monoid_hom_injective : function.injective (coe : (A →ₐ[R] B)  → (A →* B)) :=
ring_hom.coe_monoid_hom_injective.comp coe_ring_hom_injective

theorem coe_add_monoid_hom_injective : function.injective (coe : (A →ₐ[R] B)  → (A →+ B)) :=
ring_hom.coe_add_monoid_hom_injective.comp coe_ring_hom_injective

protected lemma congr_fun {φ₁ φ₂ : A →ₐ[R] B} (H : φ₁ = φ₂) (x : A) : φ₁ x = φ₂ x := H ▸ rfl
protected lemma congr_arg (φ : A →ₐ[R] B) {x y : A} (h : x = y) : φ x = φ y := h ▸ rfl

@[ext]
theorem ext {φ₁ φ₂ : A →ₐ[R] B} (H : ∀ x, φ₁ x = φ₂ x) : φ₁ = φ₂ :=
coe_fn_inj $ funext H

theorem ext_iff {φ₁ φ₂ : A →ₐ[R] B} : φ₁ = φ₂ ↔ ∀ x, φ₁ x = φ₂ x :=
⟨alg_hom.congr_fun, ext⟩

@[simp]
theorem commutes (r : R) : φ (algebra_map R A r) = algebra_map R B r := φ.commutes' r

theorem comp_algebra_map : (φ : A →+* B).comp (algebra_map R A) = algebra_map R B :=
ring_hom.ext $ φ.commutes

@[simp] lemma map_add (r s : A) : φ (r + s) = φ r + φ s :=
φ.to_ring_hom.map_add r s

@[simp] lemma map_zero : φ 0 = 0 :=
φ.to_ring_hom.map_zero

@[simp] lemma map_mul (x y) : φ (x * y) = φ x * φ y :=
φ.to_ring_hom.map_mul x y

@[simp] lemma map_one : φ 1 = 1 :=
φ.to_ring_hom.map_one

@[simp] lemma map_smul (r : R) (x : A) : φ (r • x) = r • φ x :=
by simp only [algebra.smul_def, map_mul, commutes]

@[simp] lemma map_pow (x : A) (n : ℕ) : φ (x ^ n) = (φ x) ^ n :=
φ.to_ring_hom.map_pow x n

lemma map_sum {ι : Type*} (f : ι → A) (s : finset ι) :
  φ (∑ x in s, f x) = ∑ x in s, φ (f x) :=
φ.to_ring_hom.map_sum f s

lemma map_finsupp_sum {α : Type*} [has_zero α] {ι : Type*} (f : ι →₀ α) (g : ι → α → A) :
  φ (f.sum g) = f.sum (λ i a, φ (g i a)) :=
φ.map_sum _ _

@[simp] lemma map_nat_cast (n : ℕ) : φ n = n :=
φ.to_ring_hom.map_nat_cast n

@[simp] lemma map_bit0 (x) : φ (bit0 x) = bit0 (φ x) :=
φ.to_ring_hom.map_bit0 x

@[simp] lemma map_bit1 (x) : φ (bit1 x) = bit1 (φ x) :=
φ.to_ring_hom.map_bit1 x

section

variables (R A)
/-- Identity map as an `alg_hom`. -/
protected def id : A →ₐ[R] A :=
{ commutes' := λ _, rfl,
  ..ring_hom.id A  }

end

@[simp] lemma id_apply (p : A) : alg_hom.id R A p = p := rfl

/-- Composition of algebra homeomorphisms. -/
def comp (φ₁ : B →ₐ[R] C) (φ₂ : A →ₐ[R] B) : A →ₐ[R] C :=
{ commutes' := λ r : R, by rw [← φ₁.commutes, ← φ₂.commutes]; refl,
  .. φ₁.to_ring_hom.comp ↑φ₂ }

@[simp] lemma comp_apply (φ₁ : B →ₐ[R] C) (φ₂ : A →ₐ[R] B) (p : A) :
  φ₁.comp φ₂ p = φ₁ (φ₂ p) := rfl

@[simp] theorem comp_id : φ.comp (alg_hom.id R A) = φ :=
ext $ λ x, rfl

@[simp] theorem id_comp : (alg_hom.id R B).comp φ = φ :=
ext $ λ x, rfl

theorem comp_assoc (φ₁ : C →ₐ[R] D) (φ₂ : B →ₐ[R] C) (φ₃ : A →ₐ[R] B) :
  (φ₁.comp φ₂).comp φ₃ = φ₁.comp (φ₂.comp φ₃) :=
ext $ λ x, rfl

/-- R-Alg ⥤ R-Mod -/
def to_linear_map : A →ₗ B :=
{ to_fun := φ,
  map_add' := φ.map_add,
  map_smul' := φ.map_smul }

@[simp] lemma to_linear_map_apply (p : A) : φ.to_linear_map p = φ p := rfl

theorem to_linear_map_inj {φ₁ φ₂ : A →ₐ[R] B} (H : φ₁.to_linear_map = φ₂.to_linear_map) : φ₁ = φ₂ :=
ext $ λ x, show φ₁.to_linear_map x = φ₂.to_linear_map x, by rw H

@[simp] lemma comp_to_linear_map (f : A →ₐ[R] B) (g : B →ₐ[R] C) :
  (g.comp f).to_linear_map = g.to_linear_map.comp f.to_linear_map := rfl

end semiring

section comm_semiring

variables [comm_semiring R] [comm_semiring A] [comm_semiring B]
variables [algebra R A] [algebra R B] (φ : A →ₐ[R] B)

lemma map_prod {ι : Type*} (f : ι → A) (s : finset ι) :
  φ (∏ x in s, f x) = ∏ x in s, φ (f x) :=
φ.to_ring_hom.map_prod f s

lemma map_finsupp_prod {α : Type*} [has_zero α] {ι : Type*} (f : ι →₀ α) (g : ι → α → A) :
  φ (f.prod g) = f.prod (λ i a, φ (g i a)) :=
φ.map_prod _ _

end comm_semiring

section ring

variables [comm_semiring R] [ring A] [ring B]
variables [algebra R A] [algebra R B] (φ : A →ₐ[R] B)

@[simp] lemma map_neg (x) : φ (-x) = -φ x :=
φ.to_ring_hom.map_neg x

@[simp] lemma map_sub (x y) : φ (x - y) = φ x - φ y :=
φ.to_ring_hom.map_sub x y

@[simp] lemma map_int_cast (n : ℤ) : φ n = n :=
φ.to_ring_hom.map_int_cast n

end ring

section division_ring

variables [comm_ring R] [division_ring A] [division_ring B]
variables [algebra R A] [algebra R B] (φ : A →ₐ[R] B)

@[simp] lemma map_inv (x) : φ (x⁻¹) = (φ x)⁻¹ :=
φ.to_ring_hom.map_inv x

@[simp] lemma map_div (x y) : φ (x / y) = φ x / φ y :=
φ.to_ring_hom.map_div x y

end division_ring

theorem injective_iff {R A B : Type*} [comm_semiring R] [ring A] [semiring B]
  [algebra R A] [algebra R B] (f : A →ₐ[R] B) :
  function.injective f ↔ (∀ x, f x = 0 → x = 0) :=
ring_hom.injective_iff (f : A →+* B)

end alg_hom

set_option old_structure_cmd true
/-- An equivalence of algebras is an equivalence of rings commuting with the actions of scalars. -/
structure alg_equiv (R : Type u) (A : Type v) (B : Type w)
  [comm_semiring R] [semiring A] [semiring B] [algebra R A] [algebra R B]
  extends A ≃ B, A ≃* B, A ≃+ B, A ≃+* B :=
(commutes' : ∀ r : R, to_fun (algebra_map R A r) = algebra_map R B r)

attribute [nolint doc_blame] alg_equiv.to_ring_equiv
attribute [nolint doc_blame] alg_equiv.to_equiv
attribute [nolint doc_blame] alg_equiv.to_add_equiv
attribute [nolint doc_blame] alg_equiv.to_mul_equiv

notation A ` ≃ₐ[`:50 R `] ` A' := alg_equiv R A A'

namespace alg_equiv

variables {R : Type u} {A₁ : Type v} {A₂ : Type w} {A₃ : Type u₁}

section semiring

variables [comm_semiring R] [semiring A₁] [semiring A₂] [semiring A₃]
variables [algebra R A₁] [algebra R A₂] [algebra R A₃]
variables (e : A₁ ≃ₐ[R] A₂)

instance : has_coe_to_fun (A₁ ≃ₐ[R] A₂) := ⟨_, alg_equiv.to_fun⟩

@[ext]
lemma ext {f g : A₁ ≃ₐ[R] A₂} (h : ∀ a, f a = g a) : f = g :=
begin
  have h₁ : f.to_equiv = g.to_equiv := equiv.ext h,
  cases f, cases g, congr,
  { exact (funext h) },
  { exact congr_arg equiv.inv_fun h₁ }
end

lemma coe_fun_injective : @function.injective (A₁ ≃ₐ[R] A₂) (A₁ → A₂) (λ e, (e : A₁ → A₂)) :=
begin
  intros f g w,
  ext,
  exact congr_fun w a,
end

instance has_coe_to_ring_equiv : has_coe (A₁ ≃ₐ[R] A₂) (A₁ ≃+* A₂) := ⟨alg_equiv.to_ring_equiv⟩

@[simp] lemma mk_apply {to_fun inv_fun left_inv right_inv map_mul map_add commutes a} :
  (⟨to_fun, inv_fun, left_inv, right_inv, map_mul, map_add, commutes⟩ : A₁ ≃ₐ[R] A₂) a = to_fun a :=
rfl

@[simp] lemma to_fun_apply {e : A₁ ≃ₐ[R] A₂} {a : A₁} : e.to_fun a = e a := rfl

@[simp, norm_cast] lemma coe_ring_equiv : ((e : A₁ ≃+* A₂) : A₁ → A₂) = e := rfl

lemma coe_ring_equiv_injective : function.injective (λ e : A₁ ≃ₐ[R] A₂, (e : A₁ ≃+* A₂)) :=
begin
  intros f g w,
  ext,
  replace w : ((f : A₁ ≃+* A₂) : A₁ → A₂) = ((g : A₁ ≃+* A₂) : A₁ → A₂) :=
    congr_arg (λ e : A₁ ≃+* A₂, (e : A₁ → A₂)) w,
  exact congr_fun w a,
end

@[simp] lemma map_add : ∀ x y, e (x + y) = e x + e y := e.to_add_equiv.map_add

@[simp] lemma map_zero : e 0 = 0 := e.to_add_equiv.map_zero

@[simp] lemma map_mul : ∀ x y, e (x * y) = (e x) * (e y) := e.to_mul_equiv.map_mul

@[simp] lemma map_one : e 1 = 1 := e.to_mul_equiv.map_one

@[simp] lemma commutes : ∀ (r : R), e (algebra_map R A₁ r) = algebra_map R A₂ r :=
  e.commutes'

lemma map_sum {ι : Type*} (f : ι → A₁) (s : finset ι) :
  e (∑ x in s, f x) = ∑ x in s, e (f x) :=
e.to_add_equiv.map_sum f s

lemma map_finsupp_sum {α : Type*} [has_zero α] {ι : Type*} (f : ι →₀ α) (g : ι → α → A₁) :
  e (f.sum g) = f.sum (λ i b, e (g i b)) :=
e.map_sum _ _

/-- Interpret an algebra equivalence as an algebra homomorphism.

This definition is included for symmetry with the other `to_*_hom` projections.
The `simp` normal form is to use the coercion of the `has_coe_to_alg_hom` instance. -/
def to_alg_hom : A₁ →ₐ[R] A₂ :=
{ map_one' := e.map_one, map_zero' := e.map_zero, ..e }

instance has_coe_to_alg_hom : has_coe (A₁ ≃ₐ[R] A₂) (A₁ →ₐ[R] A₂) :=
⟨to_alg_hom⟩

@[simp] lemma to_alg_hom_eq_coe : e.to_alg_hom = e := rfl

@[simp, norm_cast] lemma coe_alg_hom : ((e : A₁ →ₐ[R] A₂) : A₁ → A₂) = e :=
rfl

@[simp] lemma map_pow : ∀ (x : A₁) (n : ℕ), e (x ^ n) = (e x) ^ n := e.to_alg_hom.map_pow

lemma injective : function.injective e := e.to_equiv.injective

lemma surjective : function.surjective e := e.to_equiv.surjective

lemma bijective : function.bijective e := e.to_equiv.bijective

instance : has_one (A₁ ≃ₐ[R] A₁) := ⟨{commutes' := λ r, rfl, ..(1 : A₁ ≃+* A₁)}⟩

instance : inhabited (A₁ ≃ₐ[R] A₁) := ⟨1⟩

/-- Algebra equivalences are reflexive. -/
@[refl]
def refl : A₁ ≃ₐ[R] A₁ := 1

@[simp] lemma coe_refl : (@refl R A₁ _ _ _ : A₁ →ₐ[R] A₁) = alg_hom.id R A₁ :=
alg_hom.ext (λ x, rfl)

/-- Algebra equivalences are symmetric. -/
@[symm]
def symm (e : A₁ ≃ₐ[R] A₂) : A₂ ≃ₐ[R] A₁ :=
{ commutes' := λ r, by { rw ←e.to_ring_equiv.symm_apply_apply (algebra_map R A₁ r), congr,
                         change _ = e _, rw e.commutes, },
  ..e.to_ring_equiv.symm, }

/-- See Note [custom simps projection] -/
def simps.inv_fun (e : A₁ ≃ₐ[R] A₂) : A₂ → A₁ := e.symm

initialize_simps_projections alg_equiv (to_fun → apply, inv_fun → symm_apply)

@[simp] lemma inv_fun_apply {e : A₁ ≃ₐ[R] A₂} {a : A₂} : e.inv_fun a = e.symm a := rfl

@[simp] lemma symm_symm {e : A₁ ≃ₐ[R] A₂} : e.symm.symm = e :=
by { ext, refl, }

/-- Algebra equivalences are transitive. -/
@[trans]
def trans (e₁ : A₁ ≃ₐ[R] A₂) (e₂ : A₂ ≃ₐ[R] A₃) : A₁ ≃ₐ[R] A₃ :=
{ commutes' := λ r, show e₂.to_fun (e₁.to_fun _) = _, by rw [e₁.commutes', e₂.commutes'],
  ..(e₁.to_ring_equiv.trans e₂.to_ring_equiv), }

@[simp] lemma apply_symm_apply (e : A₁ ≃ₐ[R] A₂) : ∀ x, e (e.symm x) = x :=
  e.to_equiv.apply_symm_apply

@[simp] lemma symm_apply_apply (e : A₁ ≃ₐ[R] A₂) : ∀ x, e.symm (e x) = x :=
  e.to_equiv.symm_apply_apply

@[simp] lemma trans_apply (e₁ : A₁ ≃ₐ[R] A₂) (e₂ : A₂ ≃ₐ[R] A₃) (x : A₁) :
  (e₁.trans e₂) x = e₂ (e₁ x) := rfl

@[simp] lemma comp_symm (e : A₁ ≃ₐ[R] A₂) :
  alg_hom.comp (e : A₁ →ₐ[R] A₂) ↑e.symm = alg_hom.id R A₂ :=
by { ext, simp }

@[simp] lemma symm_comp (e : A₁ ≃ₐ[R] A₂) :
  alg_hom.comp ↑e.symm (e : A₁ →ₐ[R] A₂) = alg_hom.id R A₁ :=
by { ext, simp }

/-- If an algebra morphism has an inverse, it is a algebra isomorphism. -/
def of_alg_hom (f : A₁ →ₐ[R] A₂) (g : A₂ →ₐ[R] A₁) (h₁ : f.comp g = alg_hom.id R A₂)
  (h₂ : g.comp f = alg_hom.id R A₁) : A₁ ≃ₐ[R] A₂ :=
{ inv_fun   := g,
  left_inv  := alg_hom.ext_iff.1 h₂,
  right_inv := alg_hom.ext_iff.1 h₁,
  ..f }

/-- Promotes a bijective algebra homomorphism to an algebra equivalence. -/
noncomputable def of_bijective (f : A₁ →ₐ[R] A₂) (hf : function.bijective f) : A₁ ≃ₐ[R] A₂ :=
{ .. ring_equiv.of_bijective (f : A₁ →+* A₂) hf, .. f }

/-- Forgetting the multiplicative structures, an equivalence of algebras is a linear equivalence. -/
def to_linear_equiv (e : A₁ ≃ₐ[R] A₂) : A₁ ≃ₗ[R] A₂ :=
{ to_fun    := e.to_fun,
  map_add'  := λ x y, by simp,
  map_smul' := λ r x, by simp [algebra.smul_def''],
  inv_fun   := e.symm.to_fun,
  left_inv  := e.left_inv,
  right_inv := e.right_inv, }

@[simp] lemma to_linear_equiv_apply (e : A₁ ≃ₐ[R] A₂) (x : A₁) : e.to_linear_equiv x = e x := rfl

theorem to_linear_equiv_inj {e₁ e₂ : A₁ ≃ₐ[R] A₂} (H : e₁.to_linear_equiv = e₂.to_linear_equiv) :
  e₁ = e₂ :=
ext $ λ x, show e₁.to_linear_equiv x = e₂.to_linear_equiv x, by rw H

/-- Interpret an algebra equivalence as a linear map. -/
def to_linear_map : A₁ →ₗ[R] A₂ :=
e.to_alg_hom.to_linear_map

@[simp] lemma to_alg_hom_to_linear_map :
  (e : A₁ →ₐ[R] A₂).to_linear_map = e.to_linear_map := rfl

@[simp] lemma to_linear_equiv_to_linear_map :
  e.to_linear_equiv.to_linear_map = e.to_linear_map := rfl

@[simp] lemma to_linear_map_apply (x : A₁) : e.to_linear_map x = e x := rfl

theorem to_linear_map_inj {e₁ e₂ : A₁ ≃ₐ[R] A₂} (H : e₁.to_linear_map = e₂.to_linear_map) :
  e₁ = e₂ :=
ext $ λ x, show e₁.to_linear_map x = e₂.to_linear_map x, by rw H

@[simp] lemma trans_to_linear_map (f : A₁ ≃ₐ[R] A₂) (g : A₂ ≃ₐ[R] A₃) :
  (f.trans g).to_linear_map = g.to_linear_map.comp f.to_linear_map := rfl

end semiring

section comm_semiring

variables [comm_semiring R] [comm_semiring A₁] [comm_semiring A₂]
variables [algebra R A₁] [algebra R A₂] (e : A₁ ≃ₐ[R] A₂)

lemma map_prod {ι : Type*} (f : ι → A₁) (s : finset ι) :
  e (∏ x in s, f x) = ∏ x in s, e (f x) :=
e.to_alg_hom.map_prod f s

lemma map_finsupp_prod {α : Type*} [has_zero α] {ι : Type*} (f : ι →₀ α) (g : ι → α → A₁) :
  e (f.prod g) = f.prod (λ i a, e (g i a)) :=
e.to_alg_hom.map_finsupp_prod f g

end comm_semiring

section ring

variables [comm_ring R] [ring A₁] [ring A₂]
variables [algebra R A₁] [algebra R A₂] (e : A₁ ≃ₐ[R] A₂)

@[simp] lemma map_neg (x) : e (-x) = -e x :=
e.to_alg_hom.map_neg x

@[simp] lemma map_sub (x y) : e (x - y) = e x - e y :=
e.to_alg_hom.map_sub x y

end ring

section division_ring

variables [comm_ring R] [division_ring A₁] [division_ring A₂]
variables [algebra R A₁] [algebra R A₂] (e : A₁ ≃ₐ[R] A₂)

@[simp] lemma map_inv (x) : e (x⁻¹) = (e x)⁻¹ :=
e.to_alg_hom.map_inv x

@[simp] lemma map_div (x y) : e (x / y) = e x / e y :=
e.to_alg_hom.map_div x y

end division_ring

end alg_equiv

namespace matrix

/-! ### `matrix` section

Specialize `matrix.one_map` and `matrix.zero_map` to `alg_hom` and `alg_equiv`.
TODO: there should be a way to avoid restating these for each `foo_hom`.
-/

variables {R A₁ A₂ n : Type*} [fintype n]

section semiring

variables [comm_semiring R] [semiring A₁] [algebra R A₁] [semiring A₂] [algebra R A₂]

/-- A version of `matrix.one_map` where `f` is an `alg_hom`. -/
@[simp] lemma alg_hom_map_one [decidable_eq n]
  (f : A₁ →ₐ[R] A₂) : (1 : matrix n n A₁).map f = 1 :=
one_map f.map_zero f.map_one

/-- A version of `matrix.one_map` where `f` is an `alg_equiv`. -/
@[simp] lemma alg_equiv_map_one [decidable_eq n]
  (f : A₁ ≃ₐ[R] A₂) : (1 : matrix n n A₁).map f = 1 :=
one_map f.map_zero f.map_one

/-- A version of `matrix.zero_map` where `f` is an `alg_hom`. -/
@[simp] lemma alg_hom_map_zero
  (f : A₁ →ₐ[R] A₂) : (0 : matrix n n A₁).map f = 0 :=
map_zero f.map_zero

/-- A version of `matrix.zero_map` where `f` is an `alg_equiv`. -/
@[simp] lemma alg_equiv_map_zero
  (f : A₁ ≃ₐ[R] A₂) : (0 : matrix n n A₁).map f = 0 :=
map_zero f.map_zero

end semiring

end matrix

namespace algebra

variables (R : Type u) (S : Type v) (A : Type w)
include R S A

/-- `comap R S A` is a type alias for `A`, and has an R-algebra structure defined on it
  when `algebra R S` and `algebra S A`. If `S` is an `R`-algebra and `A` is an `S`-algebra then
  `algebra.comap.algebra R S A` can be used to provide `A` with a structure of an `R`-algebra.
  Other than that, `algebra.comap` is now deprecated and replaced with `is_scalar_tower`. -/
/- This is done to avoid a type class search with meta-variables `algebra R ?m_1` and
    `algebra ?m_1 A -/
/- The `nolint` attribute is added because it has unused arguments `R` and `S`, but these are
  necessary for synthesizing the appropriate type classes -/
@[nolint unused_arguments]
def comap : Type w := A

instance comap.inhabited [h : inhabited A] : inhabited (comap R S A) := h
instance comap.semiring [h : semiring A] : semiring (comap R S A) := h
instance comap.ring [h : ring A] : ring (comap R S A) := h
instance comap.comm_semiring [h : comm_semiring A] : comm_semiring (comap R S A) := h
instance comap.comm_ring [h : comm_ring A] : comm_ring (comap R S A) := h

instance comap.algebra' [comm_semiring S] [semiring A] [h : algebra S A] :
  algebra S (comap R S A) := h

/-- Identity homomorphism `A →ₐ[S] comap R S A`. -/
def comap.to_comap [comm_semiring S] [semiring A] [algebra S A] :
  A →ₐ[S] comap R S A := alg_hom.id S A
/-- Identity homomorphism `comap R S A →ₐ[S] A`. -/
def comap.of_comap [comm_semiring S] [semiring A] [algebra S A] :
  comap R S A →ₐ[S] A := alg_hom.id S A

variables [comm_semiring R] [comm_semiring S] [semiring A] [algebra R S] [algebra S A]

/-- `R ⟶ S` induces `S-Alg ⥤ R-Alg` -/
instance comap.algebra : algebra R (comap R S A) :=
{ smul := λ r x, (algebra_map R S r • x : A),
  commutes' := λ r x, algebra.commutes _ _,
  smul_def' := λ _ _, algebra.smul_def _ _,
  .. (algebra_map S A).comp (algebra_map R S) }

/-- Embedding of `S` into `comap R S A`. -/
def to_comap : S →ₐ[R] comap R S A :=
{ commutes' := λ r, rfl,
  .. algebra_map S A }

theorem to_comap_apply (x) : to_comap R S A x = algebra_map S A x := rfl

end algebra

namespace alg_hom

variables {R : Type u} {S : Type v} {A : Type w} {B : Type u₁}
variables [comm_semiring R] [comm_semiring S] [semiring A] [semiring B]
variables [algebra R S] [algebra S A] [algebra S B] (φ : A →ₐ[S] B)
include R

/-- R ⟶ S induces S-Alg ⥤ R-Alg -/
def comap : algebra.comap R S A →ₐ[R] algebra.comap R S B :=
{ commutes' := λ r, φ.commutes (algebra_map R S r)
  ..φ }

end alg_hom

namespace rat

instance algebra_rat {α} [division_ring α] [char_zero α] : algebra ℚ α :=
(rat.cast_hom α).to_algebra' $ λ r x, r.cast_commute x

end rat

namespace algebra
open module

variables (R : Type u) (A : Type v)

variables [comm_semiring R] [semiring A] [algebra R A]

/-- `algebra_map` as an `alg_hom`. -/
def of_id : R →ₐ[R] A :=
{ commutes' := λ _, rfl, .. algebra_map R A }
variables {R}

theorem of_id_apply (r) : of_id R A r = algebra_map R A r := rfl

variables (R A)
/-- The multiplication in an algebra is a bilinear map. -/
def lmul : A →ₐ[R] (End R A) :=
{ map_one' := by { ext a, exact one_mul a },
  map_mul' := by { intros a b, ext c, exact mul_assoc a b c },
  map_zero' := by { ext a, exact zero_mul a },
  commutes' := by { intro r, ext a, dsimp, rw [smul_def] },
  .. (show A →ₗ[R] A →ₗ[R] A, from linear_map.mk₂ R (*)
  (λ x y z, add_mul x y z)
  (λ c x y, by rw [smul_def, smul_def, mul_assoc _ x y])
  (λ x y z, mul_add x y z)
  (λ c x y, by rw [smul_def, smul_def, left_comm])) }

variables {A}

/-- The multiplication on the left in an algebra is a linear map. -/
def lmul_left (r : A) : A →ₗ A :=
lmul R A r

/-- The multiplication on the right in an algebra is a linear map. -/
def lmul_right (r : A) : A →ₗ A :=
(lmul R A).to_linear_map.flip r

/-- Simultaneous multiplication on the left and right is a linear map. -/
def lmul_left_right (vw: A × A) : A →ₗ[R] A :=
(lmul_right R vw.2).comp (lmul_left R vw.1)

/-- The multiplication map on an algebra, as an `R`-linear map from `A ⊗[R] A` to `A`. -/
def lmul' : A ⊗[R] A →ₗ[R] A :=
tensor_product.lift (lmul R A).to_linear_map

variables {R A}

@[simp] lemma lmul_apply (p q : A) : lmul R A p q = p * q := rfl
@[simp] lemma lmul_left_apply (p q : A) : lmul_left R p q = p * q := rfl
@[simp] lemma lmul_right_apply (p q : A) : lmul_right R p q = q * p := rfl
@[simp] lemma lmul_left_right_apply (vw : A × A) (p : A) :
  lmul_left_right R vw p = vw.1 * p * vw.2 := rfl

@[simp] lemma lmul_left_one : lmul_left R (1:A) = linear_map.id :=
by { ext, simp only [linear_map.id_coe, one_mul, id.def, lmul_left_apply] }

@[simp] lemma lmul_left_mul (a b : A) :
  lmul_left R (a * b) = (lmul_left R a).comp (lmul_left R b) :=
by { ext, simp only [lmul_left_apply, linear_map.comp_apply, mul_assoc] }

@[simp] lemma lmul_right_one : lmul_right R (1:A) = linear_map.id :=
by { ext, simp only [linear_map.id_coe, mul_one, id.def, lmul_right_apply] }

@[simp] lemma lmul_right_mul (a b : A) :
  lmul_right R (a * b) = (lmul_right R b).comp (lmul_right R a) :=
by { ext, simp only [lmul_right_apply, linear_map.comp_apply, mul_assoc] }

@[simp] lemma lmul'_apply {x y : A} : lmul' R (x ⊗ₜ y) = x * y :=
by simp only [algebra.lmul', tensor_product.lift.tmul, alg_hom.to_linear_map_apply, lmul_apply]

instance linear_map.semimodule' (R : Type u) [comm_semiring R]
  (M : Type v) [add_comm_monoid M] [semimodule R M]
  (S : Type w) [comm_semiring S] [algebra R S] : semimodule S (M →ₗ[R] S) :=
{ smul := λ s f, linear_map.llcomp _ _ _ _ (algebra.lmul R S s) f,
  one_smul := λ f, linear_map.ext $ λ x, one_mul _,
  mul_smul := λ s₁ s₂ f, linear_map.ext $ λ x, mul_assoc _ _ _,
  smul_add := λ s f g, linear_map.map_add _ _ _,
  smul_zero := λ s, linear_map.map_zero _,
  add_smul := λ s₁ s₂ f, linear_map.ext $ λ x, add_mul _ _ _,
  zero_smul := λ f, linear_map.ext $ λ x, zero_mul _ }

end algebra

section nat

variables (R : Type*) [semiring R]

/-- Reinterpret a `ring_hom` as an `ℕ`-algebra homomorphism. -/
def alg_hom_nat
  {R : Type u} [semiring R] [algebra ℕ R]
  {S : Type v} [semiring S] [algebra ℕ S]
  (f : R →+* S) : R →ₐ[ℕ] S :=
{ commutes' := λ i, show f _ = _, by simp, .. f }

/-- Semiring ⥤ ℕ-Alg -/
instance algebra_nat : algebra ℕ R :=
{ commutes' := nat.cast_commute,
  smul_def' := λ _ _, nsmul_eq_mul _ _,
  .. nat.cast_ring_hom R }

section span_nat
open submodule

lemma span_nat_eq_add_group_closure (s : set R) :
  (span ℕ s).to_add_submonoid = add_submonoid.closure s :=
eq.symm $ add_submonoid.closure_eq_of_le subset_span $ λ x hx, span_induction hx
  (λ x hx, add_submonoid.subset_closure hx) (add_submonoid.zero_mem _)
  (λ _ _, add_submonoid.add_mem _) (λ _ _ _, add_submonoid.nsmul_mem _ ‹_› _)

@[simp] lemma span_nat_eq (s : add_submonoid R) : (span ℕ (s : set R)).to_add_submonoid = s :=
by rw [span_nat_eq_add_group_closure, s.closure_eq]

end span_nat

end nat

section int

variables (R : Type*) [ring R]

/-- Reinterpret a `ring_hom` as a `ℤ`-algebra homomorphism. -/
def alg_hom_int
  {R : Type u} [comm_ring R] [algebra ℤ R]
  {S : Type v} [comm_ring S] [algebra ℤ S]
  (f : R →+* S) : R →ₐ[ℤ] S :=
{ commutes' := λ i, show f _ = _, by simp, .. f }

/-- Ring ⥤ ℤ-Alg -/
instance algebra_int : algebra ℤ R :=
{ commutes' := int.cast_commute,
  smul_def' := λ _ _, gsmul_eq_mul _ _,
  .. int.cast_ring_hom R }

/--
Promote a ring homomorphisms to a `ℤ`-algebra homomorphism.
-/
def ring_hom.to_int_alg_hom {R S : Type*} [ring R] [ring S] (f : R →+* S) : R →ₐ[ℤ] S :=
{ commutes' := λ n, by simp,
  .. f }

variables {R}

section
variables {S : Type*} [ring S]

instance int_algebra_subsingleton : subsingleton (algebra ℤ S) :=
⟨λ P Q, by { ext, simp, }⟩
end

section
variables {S : Type*} [semiring S]

instance nat_algebra_subsingleton : subsingleton (algebra ℕ S) :=
⟨λ P Q, by { ext, simp, }⟩
end

section span_int
open submodule

lemma span_int_eq_add_group_closure (s : set R) :
  (span ℤ s).to_add_subgroup = add_subgroup.closure s :=
eq.symm $ add_subgroup.closure_eq_of_le _ subset_span $ λ x hx, span_induction hx
  (λ x hx, add_subgroup.subset_closure hx) (add_subgroup.zero_mem _)
  (λ _ _, add_subgroup.add_mem _) (λ _ _ _, add_subgroup.gsmul_mem _ ‹_› _)

@[simp] lemma span_int_eq (s : add_subgroup R) : (span ℤ (s : set R)).to_add_subgroup = s :=
by rw [span_int_eq_add_group_closure, s.closure_eq]

end span_int

end int

/-!
The R-algebra structure on `Π i : I, A i` when each `A i` is an R-algebra.

We couldn't set this up back in `algebra.pi_instances` because this file imports it.
-/
namespace pi

variable {I : Type u}     -- The indexing type
variable {f : I → Type v} -- The family of types already equipped with instances
variables (x y : Π i, f i) (i : I)
variables (I f)

instance algebra (α) {r : comm_semiring α}
  [s : ∀ i, semiring (f i)] [∀ i, algebra α (f i)] :
  algebra α (Π i : I, f i) :=
{ commutes' := λ a f, begin ext, simp [algebra.commutes], end,
  smul_def' := λ a f, begin ext, simp [algebra.smul_def''], end,
  ..pi.ring_hom (λ i, algebra_map α (f i)) }

@[simp] lemma algebra_map_apply (α) {r : comm_semiring α}
  [s : ∀ i, semiring (f i)] [∀ i, algebra α (f i)] (a : α) (i : I) :
  algebra_map α (Π i, f i) a i = algebra_map α (f i) a := rfl

-- One could also build a `Π i, R i`-algebra structure on `Π i, A i`,
-- when each `A i` is an `R i`-algebra, although I'm not sure that it's useful.

end pi

section is_scalar_tower

variables {R : Type*} [comm_semiring R]
variables (A : Type*) [semiring A] [algebra R A]
variables {M : Type*} [add_comm_monoid M] [semimodule A M] [semimodule R M] [is_scalar_tower R A M]
variables {N : Type*} [add_comm_monoid N] [semimodule A N] [semimodule R N] [is_scalar_tower R A N]

lemma algebra_compatible_smul (r : R) (m : M) : r • m = ((algebra_map R A) r) • m :=
by rw [←(one_smul A m), ←smul_assoc, algebra.smul_def, mul_one, one_smul]

@[simp] lemma algebra_map_smul (r : R) (m : M) : ((algebra_map R A) r) • m = r • m :=
(algebra_compatible_smul A r m).symm

variable {A}

@[priority 100] -- see Note [lower instance priority]
instance is_scalar_tower.to_smul_comm_class : smul_comm_class R A M :=
⟨λ r a m, by rw [algebra_compatible_smul A r (a • m), smul_smul, algebra.commutes, mul_smul,
  ←algebra_compatible_smul]⟩

@[priority 100] -- see Note [lower instance priority]
instance is_scalar_tower.to_smul_comm_class' : smul_comm_class A R M :=
smul_comm_class.symm _ _ _

lemma smul_algebra_smul_comm (r : R) (a : A) (m : M) : a • r • m = r • a • m :=
smul_comm _ _ _

namespace linear_map

instance coe_is_scalar_tower : has_coe (M →ₗ[A] N) (M →ₗ[R] N) :=
⟨restrict_scalars R⟩

variables (R) {A M N}

@[simp, norm_cast squash] lemma coe_restrict_scalars_eq_coe (f : M →ₗ[A] N) :
  (f.restrict_scalars R : M → N) = f := rfl

@[simp, norm_cast squash] lemma coe_coe_is_scalar_tower (f : M →ₗ[A] N) :
  ((f : M →ₗ[R] N) : M → N) = f := rfl

/-- `A`-linearly coerce a `R`-linear map from `M` to `A` to a function, given an algebra `A` over
a commutative semiring `R` and `M` a semimodule over `R`. -/
def lto_fun (R : Type u) (M : Type v) (A : Type w)
  [comm_semiring R] [add_comm_monoid M] [semimodule R M] [comm_ring A] [algebra R A] :
  (M →ₗ[R] A) →ₗ[A] (M → A) :=
{ to_fun := linear_map.to_fun,
  map_add' := λ f g, rfl,
  map_smul' := λ c f, rfl }

end linear_map

end is_scalar_tower

section restrict_scalars
/- In this section, we describe restriction of scalars: if `S` is an algebra over `R`, then
`S`-modules are also `R`-modules. -/

section type_synonym
variables (R A M : Type*)

/--
Warning: use this type synonym judiciously!
The preferred way of working with an `A`-module `M` as `R`-module (where `A` is an `R`-algebra),
is by `[module R M] [module A M] [is_scalar_tower R A M]`.

When `M` is a module over a ring `A`, and `A` is an algebra over `R`, then `M` inherits a
module structure over `R`, provided as a type synonym `module.restrict_scalars R A M := M`.
-/
@[nolint unused_arguments]
def restrict_scalars (R A M : Type*) : Type* := M

instance [I : inhabited M] : inhabited (restrict_scalars R A M) := I

instance [I : add_comm_monoid M] : add_comm_monoid (restrict_scalars R A M) := I

instance [I : add_comm_group M] : add_comm_group (restrict_scalars R A M) := I

instance restrict_scalars.module_orig [semiring A] [add_comm_monoid M] [I : semimodule A M] :
  semimodule A (restrict_scalars R A M) := I

variables [comm_semiring R] [semiring A] [algebra R A]
variables [add_comm_monoid M] [semimodule A M]

/--
When `M` is a module over a ring `A`, and `A` is an algebra over `R`, then `M` inherits a
module structure over `R`.

The preferred way of setting this up is `[module R M] [module A M] [is_scalar_tower R A M]`.
-/
instance : semimodule R (restrict_scalars R A M) :=
{ smul      := λ c x, (algebra_map R A c) • x,
  one_smul  := by simp,
  mul_smul  := by simp [mul_smul],
  smul_add  := by simp [smul_add],
  smul_zero := by simp [smul_zero],
  add_smul  := by simp [add_smul],
  zero_smul := by simp [zero_smul] }

lemma restrict_scalars_smul_def (c : R) (x : restrict_scalars R A M) :
  c • x = ((algebra_map R A c) • x : M) := rfl

instance : is_scalar_tower R A (restrict_scalars R A M) :=
⟨λ r A M, by { rw [algebra.smul_def, mul_smul], refl }⟩

instance submodule.restricted_module (V : submodule A M) :
  semimodule R V :=
restrict_scalars.semimodule R A V

instance submodule.restricted_module_is_scalar_tower (V : submodule A M) :
  is_scalar_tower R A V :=
restrict_scalars.is_scalar_tower R A V

end type_synonym

section semimodule
open semimodule

variables (R A M N : Type*) [comm_semiring R] [semiring A] [algebra R A]
variables [add_comm_monoid M] [semimodule R M] [semimodule A M] [is_scalar_tower R A M]
variables [add_comm_monoid N] [semimodule R N] [semimodule A N] [is_scalar_tower R A N]

variables {A M N}

namespace submodule

/--
`V.restrict_scalars R` is the `R`-submodule of the `R`-module given by restriction of scalars,
corresponding to `V`, an `S`-submodule of the original `S`-module.
-/
@[simps]
def restrict_scalars (V : submodule A M) : submodule R M :=
{ carrier := V.carrier,
  zero_mem' := V.zero_mem,
  smul_mem' := λ c m h, by { rw algebra_compatible_smul A c m, exact V.smul_mem _ h },
  add_mem' := λ x y hx hy, V.add_mem hx hy }

@[simp]
lemma restrict_scalars_mem (V : submodule A M) (m : M) :
  m ∈ V.restrict_scalars R ↔ m ∈ V :=
iff.refl _

variables (R A M)

lemma restrict_scalars_injective :
  function.injective (restrict_scalars R : submodule A M → submodule R M) :=
λ V₁ V₂ h, ext $ by convert set.ext_iff.1 (ext'_iff.1 h); refl

@[simp] lemma restrict_scalars_inj {V₁ V₂ : submodule A M} :
  restrict_scalars R V₁ = restrict_scalars R V₂ ↔ V₁ = V₂ :=
⟨λ h, restrict_scalars_injective R _ _ h, congr_arg _⟩

@[simp]
lemma restrict_scalars_bot : restrict_scalars R (⊥ : submodule A M) = ⊥ := rfl

@[simp]
lemma restrict_scalars_top : restrict_scalars R (⊤ : submodule A M) = ⊤ := rfl

end submodule

@[simp]
lemma linear_map.ker_restrict_scalars (f : M →ₗ[A] N) :
  (f.restrict_scalars R).ker = submodule.restrict_scalars R f.ker :=
rfl

end semimodule

end restrict_scalars

namespace linear_map
section extend_scalars
/-! When `V` is an `R`-module and `W` is an `S`-module, where `S` is an algebra over `R`, then
the collection of `R`-linear maps from `V` to `W` admits an `S`-module structure, given by
multiplication in the target. -/

variables (R : Type*) [comm_semiring R] (S : Type*) [semiring S] [algebra R S]
  (V : Type*) [add_comm_monoid V] [semimodule R V]
  (W : Type*) [add_comm_monoid W] [semimodule R W] [semimodule S W] [is_scalar_tower R S W]

instance is_scalar_tower_extend_scalars :
  is_scalar_tower R S (V →ₗ[R] W) :=
{ smul_assoc := λ r s f, by simp only [(•), coe_mk, smul_assoc] }

variables {R S V W}

<<<<<<< HEAD
lemma smul_apply' (c : S) (f : V →ₗ[R] W) (v : V) :
  (c • f) v = (c • (f v) : W) :=
rfl

=======
>>>>>>> 9dd9b6b0
/-- When `f` is a linear map taking values in `S`, then `λb, f b • x` is a linear map. -/
def smul_algebra_right (f : V →ₗ[R] S) (x : W) : V →ₗ[R] W :=
{ to_fun := λb, f b • x,
  map_add' := by simp [add_smul],
  map_smul' := λ b y, by { simp [algebra.smul_def, ← smul_smul], } }

@[simp] theorem smul_algebra_right_apply (f : V →ₗ[R] S) (x : W) (c : V) :
  smul_algebra_right f x c = f c • x := rfl

end extend_scalars
end linear_map<|MERGE_RESOLUTION|>--- conflicted
+++ resolved
@@ -1312,13 +1312,10 @@
 
 variables {R S V W}
 
-<<<<<<< HEAD
 lemma smul_apply' (c : S) (f : V →ₗ[R] W) (v : V) :
   (c • f) v = (c • (f v) : W) :=
 rfl
 
-=======
->>>>>>> 9dd9b6b0
 /-- When `f` is a linear map taking values in `S`, then `λb, f b • x` is a linear map. -/
 def smul_algebra_right (f : V →ₗ[R] S) (x : W) : V →ₗ[R] W :=
 { to_fun := λb, f b • x,
