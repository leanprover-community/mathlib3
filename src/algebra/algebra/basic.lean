/-
Copyright (c) 2018 Kenny Lau. All rights reserved.
Released under Apache 2.0 license as described in the file LICENSE.
Authors: Kenny Lau, Yury Kudryashov
-/
import tactic.nth_rewrite
import data.equiv.ring_aut
import linear_algebra.tensor_product
import ring_theory.subring
import algebra.opposites
import algebra.iterate_hom

/-!
# Algebra over Commutative Semiring

In this file we define `algebra`s over commutative (semi)rings, algebra homomorphisms `alg_hom`,
algebra equivalences `alg_equiv`. We also define usual operations on `alg_hom`s
(`id`, `comp`).

`subalgebra`s are defined in `algebra.algebra.subalgebra`.

If `S` is an `R`-algebra and `A` is an `S`-algebra then `algebra.comap.algebra R S A` can be used
to provide `A` with a structure of an `R`-algebra. Other than that, `algebra.comap` is now
deprecated and replaced with `is_scalar_tower`.

For the category of `R`-algebras, denoted `Algebra R`, see the file
`algebra/category/Algebra/basic.lean`.

## Notations

* `A →ₐ[R] B` : `R`-algebra homomorphism from `A` to `B`.
* `A ≃ₐ[R] B` : `R`-algebra equivalence from `A` to `B`.
-/

universes u v w u₁ v₁

open_locale tensor_product big_operators

section prio
-- We set this priority to 0 later in this file
set_option extends_priority 200 /- control priority of
`instance [algebra R A] : has_scalar R A` -/

/--
Given a commutative (semi)ring `R`, an `R`-algebra is a (possibly noncommutative)
(semi)ring `A` endowed with a morphism of rings `R →+* A` which lands in the
center of `A`.

For convenience, this typeclass extends `has_scalar R A` where the scalar action must
agree with left multiplication by the image of the structure morphism.

Given an `algebra R A` instance, the structure morphism `R →+* A` is denoted `algebra_map R A`.
-/
@[nolint has_inhabited_instance]
class algebra (R : Type u) (A : Type v) [comm_semiring R] [semiring A]
  extends has_scalar R A, R →+* A :=
(commutes' : ∀ r x, to_fun r * x = x * to_fun r)
(smul_def' : ∀ r x, r • x = to_fun r * x)
end prio

/-- Embedding `R →+* A` given by `algebra` structure. -/
def algebra_map (R : Type u) (A : Type v) [comm_semiring R] [semiring A] [algebra R A] : R →+* A :=
algebra.to_ring_hom

/-- Creating an algebra from a morphism to the center of a semiring. -/
def ring_hom.to_algebra' {R S} [comm_semiring R] [semiring S] (i : R →+* S)
  (h : ∀ c x, i c * x = x * i c) :
  algebra R S :=
{ smul := λ c x, i c * x,
  commutes' := h,
  smul_def' := λ c x, rfl,
  to_ring_hom := i}

/-- Creating an algebra from a morphism to a commutative semiring. -/
def ring_hom.to_algebra {R S} [comm_semiring R] [comm_semiring S] (i : R →+* S) :
  algebra R S :=
i.to_algebra' $ λ _, mul_comm _

lemma ring_hom.algebra_map_to_algebra {R S} [comm_semiring R] [comm_semiring S]
  (i : R →+* S) :
  @algebra_map R S _ _ i.to_algebra = i :=
rfl

namespace algebra

variables {R : Type u} {S : Type v} {A : Type w} {B : Type*}

/-- Let `R` be a commutative semiring, let `A` be a semiring with a `module R` structure.
If `(r • 1) * x = x * (r • 1) = r • x` for all `r : R` and `x : A`, then `A` is an `algebra`
over `R`.

See note [reducible non-instances]. -/
@[reducible]
def of_module' [comm_semiring R] [semiring A] [module R A]
  (h₁ : ∀ (r : R) (x : A), (r • 1) * x = r • x)
  (h₂ : ∀ (r : R) (x : A), x * (r • 1) = r • x) : algebra R A :=
{ to_fun := λ r, r • 1,
  map_one' := one_smul _ _,
  map_mul' := λ r₁ r₂, by rw [h₁, mul_smul],
  map_zero' := zero_smul _ _,
  map_add' := λ r₁ r₂, add_smul r₁ r₂ 1,
  commutes' := λ r x, by simp only [h₁, h₂],
  smul_def' := λ r x, by simp only [h₁] }

/-- Let `R` be a commutative semiring, let `A` be a semiring with a `module R` structure.
If `(r • x) * y = x * (r • y) = r • (x * y)` for all `r : R` and `x y : A`, then `A`
is an `algebra` over `R`.

See note [reducible non-instances]. -/
@[reducible]
def of_module [comm_semiring R] [semiring A] [module R A]
  (h₁ : ∀ (r : R) (x y : A), (r • x) * y = r • (x * y))
  (h₂ : ∀ (r : R) (x y : A), x * (r • y) = r • (x * y)) : algebra R A :=
of_module' (λ r x, by rw [h₁, one_mul]) (λ r x, by rw [h₂, mul_one])

section semiring

variables [comm_semiring R] [comm_semiring S]
variables [semiring A] [algebra R A] [semiring B] [algebra R B]

lemma smul_def'' (r : R) (x : A) : r • x = algebra_map R A r * x :=
algebra.smul_def' r x

/--
To prove two algebra structures on a fixed `[comm_semiring R] [semiring A]` agree,
it suffices to check the `algebra_map`s agree.
-/
-- We'll later use this to show `algebra ℤ M` is a subsingleton.
@[ext]
lemma algebra_ext {R : Type*} [comm_semiring R] {A : Type*} [semiring A] (P Q : algebra R A)
  (w : ∀ (r : R), by { haveI := P, exact algebra_map R A r } =
    by { haveI := Q, exact algebra_map R A r }) :
  P = Q :=
begin
  unfreezingI { rcases P with ⟨⟨P⟩⟩, rcases Q with ⟨⟨Q⟩⟩ },
  congr,
  { funext r a,
    replace w := congr_arg (λ s, s * a) (w r),
    simp only [←algebra.smul_def''] at w,
    apply w, },
  { ext r,
    exact w r, },
  { apply proof_irrel_heq, },
  { apply proof_irrel_heq, },
end

@[priority 200] -- see Note [lower instance priority]
instance to_module : module R A :=
{ one_smul := by simp [smul_def''],
  mul_smul := by simp [smul_def'', mul_assoc],
  smul_add := by simp [smul_def'', mul_add],
  smul_zero := by simp [smul_def''],
  add_smul := by simp [smul_def'', add_mul],
  zero_smul := by simp [smul_def''] }

-- from now on, we don't want to use the following instance anymore
attribute [instance, priority 0] algebra.to_has_scalar

lemma smul_def (r : R) (x : A) : r • x = algebra_map R A r * x :=
algebra.smul_def' r x

lemma algebra_map_eq_smul_one (r : R) : algebra_map R A r = r • 1 :=
calc algebra_map R A r = algebra_map R A r * 1 : (mul_one _).symm
                   ... = r • 1                 : (algebra.smul_def r 1).symm

lemma algebra_map_eq_smul_one' : ⇑(algebra_map R A) = λ r, r • (1 : A) :=
funext algebra_map_eq_smul_one

/-- `mul_comm` for `algebra`s when one element is from the base ring. -/
theorem commutes (r : R) (x : A) : algebra_map R A r * x = x * algebra_map R A r :=
algebra.commutes' r x

/-- `mul_left_comm` for `algebra`s when one element is from the base ring. -/
theorem left_comm (x : A) (r : R) (y : A) :
  x * (algebra_map R A r * y) = algebra_map R A r * (x * y) :=
by rw [← mul_assoc, ← commutes, mul_assoc]

/-- `mul_right_comm` for `algebra`s when one element is from the base ring. -/
theorem right_comm (x : A) (r : R) (y : A) :
  (x * algebra_map R A r) * y = (x * y) * algebra_map R A r :=
by rw [mul_assoc, commutes, ←mul_assoc]

instance _root_.is_scalar_tower.right : is_scalar_tower R A A :=
⟨λ x y z, by rw [smul_eq_mul, smul_eq_mul, smul_def, smul_def, mul_assoc]⟩

/-- This is just a special case of the global `mul_smul_comm` lemma that requires less typeclass
search (and was here first). -/
@[simp] protected lemma mul_smul_comm (s : R) (x y : A) :
  x * (s • y) = s • (x * y) :=
-- TODO: set up `is_scalar_tower.smul_comm_class` earlier so that we can actually prove this using
-- `mul_smul_comm s x y`.
by rw [smul_def, smul_def, left_comm]

/-- This is just a special case of the global `smul_mul_assoc` lemma that requires less typeclass
search (and was here first). -/
@[simp] protected lemma smul_mul_assoc (r : R) (x y : A) :
  (r • x) * y = r • (x * y) :=
smul_mul_assoc r x y

section
variables {r : R} {a : A}

@[simp] lemma bit0_smul_one : bit0 r • (1 : A) = bit0 (r • (1 : A)) :=
by simp [bit0, add_smul]
lemma bit0_smul_one' : bit0 r • (1 : A) = r • 2 :=
by simp [bit0, add_smul, smul_add]
@[simp] lemma bit0_smul_bit0 : bit0 r • bit0 a = r • (bit0 (bit0 a)) :=
by simp [bit0, add_smul, smul_add]
@[simp] lemma bit0_smul_bit1 : bit0 r • bit1 a = r • (bit0 (bit1 a)) :=
by simp [bit0, add_smul, smul_add]
@[simp] lemma bit1_smul_one : bit1 r • (1 : A) = bit1 (r • (1 : A)) :=
by simp [bit1, add_smul]
lemma bit1_smul_one' : bit1 r • (1 : A) = r • 2 + 1 :=
by simp [bit1, bit0, add_smul, smul_add]
@[simp] lemma bit1_smul_bit0 : bit1 r • bit0 a = r • (bit0 (bit0 a)) + bit0 a :=
by simp [bit1, add_smul, smul_add]
@[simp] lemma bit1_smul_bit1 : bit1 r • bit1 a = r • (bit0 (bit1 a)) + bit1 a :=
by { simp only [bit0, bit1, add_smul, smul_add, one_smul], abel }

end

variables (R A)

/--
The canonical ring homomorphism `algebra_map R A : R →* A` for any `R`-algebra `A`,
packaged as an `R`-linear map.
-/
protected def linear_map : R →ₗ[R] A :=
{ map_smul' := λ x y, by simp [algebra.smul_def],
  ..algebra_map R A }

@[simp]
lemma linear_map_apply (r : R) : algebra.linear_map R A r = algebra_map R A r := rfl

instance id : algebra R R := (ring_hom.id R).to_algebra

variables {R A}

namespace id

@[simp] lemma map_eq_self (x : R) : algebra_map R R x = x := rfl

@[simp] lemma smul_eq_mul (x y : R) : x • y = x * y := rfl

end id

section prod
variables (R A B)

instance : algebra R (A × B) :=
{ commutes' := by { rintro r ⟨a, b⟩, dsimp, rw [commutes r a, commutes r b] },
  smul_def' := by { rintro r ⟨a, b⟩, dsimp, rw [smul_def r a, smul_def r b] },
  .. prod.module,
  .. ring_hom.prod (algebra_map R A) (algebra_map R B) }

variables {R A B}

@[simp] lemma algebra_map_prod_apply (r : R) :
  algebra_map R (A × B) r = (algebra_map R A r, algebra_map R B r) := rfl

end prod

/-- Algebra over a subsemiring. This builds upon `subsemiring.module`. -/
instance of_subsemiring (S : subsemiring R) : algebra S A :=
{ smul := (•),
  commutes' := λ r x, algebra.commutes r x,
  smul_def' := λ r x, algebra.smul_def r x,
  .. (algebra_map R A).comp S.subtype }

/-- Algebra over a subring. This builds upon `subring.module`. -/
instance of_subring {R A : Type*} [comm_ring R] [ring A] [algebra R A]
  (S : subring R) : algebra S A :=
{ smul := (•),
  .. algebra.of_subsemiring S.to_subsemiring,
  .. (algebra_map R A).comp S.subtype }

lemma algebra_map_of_subring {R : Type*} [comm_ring R] (S : subring R) :
  (algebra_map S R : S →+* R) = subring.subtype S := rfl

lemma coe_algebra_map_of_subring {R : Type*} [comm_ring R] (S : subring R) :
  (algebra_map S R : S → R) = subtype.val := rfl

lemma algebra_map_of_subring_apply {R : Type*} [comm_ring R] (S : subring R) (x : S) :
  algebra_map S R x = x := rfl

/-- Explicit characterization of the submonoid map in the case of an algebra.
`S` is made explicit to help with type inference -/
def algebra_map_submonoid (S : Type*) [semiring S] [algebra R S]
  (M : submonoid R) : (submonoid S) :=
submonoid.map (algebra_map R S : R →* S) M

lemma mem_algebra_map_submonoid_of_mem [algebra R S] {M : submonoid R} (x : M) :
  (algebra_map R S x) ∈ algebra_map_submonoid S M :=
set.mem_image_of_mem (algebra_map R S) x.2

end semiring

section ring
variables [comm_ring R]

variables (R)

/-- A `semiring` that is an `algebra` over a commutative ring carries a natural `ring` structure. -/
def semiring_to_ring [semiring A] [algebra R A] : ring A := {
  ..module.add_comm_monoid_to_add_comm_group R,
  ..(infer_instance : semiring A) }

variables {R}

lemma mul_sub_algebra_map_commutes [ring A] [algebra R A] (x : A) (r : R) :
  x * (x - algebra_map R A r) = (x - algebra_map R A r) * x :=
by rw [mul_sub, ←commutes, sub_mul]

lemma mul_sub_algebra_map_pow_commutes [ring A] [algebra R A] (x : A) (r : R) (n : ℕ) :
  x * (x - algebra_map R A r) ^ n = (x - algebra_map R A r) ^ n * x :=
begin
  induction n with n ih,
  { simp },
  { rw [pow_succ, ←mul_assoc, mul_sub_algebra_map_commutes,
      mul_assoc, ih, ←mul_assoc], }
end

/-- If `algebra_map R A` is injective and `A` has no zero divisors,
`R`-multiples in `A` are zero only if one of the factors is zero.

Cannot be an instance because there is no `injective (algebra_map R A)` typeclass.
-/
lemma no_zero_smul_divisors.of_algebra_map_injective
  [semiring A] [algebra R A] [no_zero_divisors A]
  (h : function.injective (algebra_map R A)) : no_zero_smul_divisors R A :=
⟨λ c x hcx, (mul_eq_zero.mp ((smul_def c x).symm.trans hcx)).imp_left
  ((algebra_map R A).injective_iff.mp h _)⟩

end ring

section field

variables [field R] [semiring A] [algebra R A]

@[priority 100] -- see note [lower instance priority]
instance [nontrivial A] [no_zero_divisors A] : no_zero_smul_divisors R A :=
no_zero_smul_divisors.of_algebra_map_injective (algebra_map R A).injective

end field

end algebra

namespace opposite

variables {R A : Type*} [comm_semiring R] [semiring A] [algebra R A]

instance : algebra R Aᵒᵖ :=
{ to_ring_hom := (algebra_map R A).to_opposite $ λ x y, algebra.commutes _ _,
  smul_def' := λ c x, unop_injective $
    by { dsimp, simp only [op_mul, algebra.smul_def, algebra.commutes, op_unop] },
  commutes' := λ r, op_induction $ λ x, by dsimp; simp only [← op_mul, algebra.commutes],
  ..opposite.has_scalar A R }

@[simp] lemma algebra_map_apply (c : R) : algebra_map R Aᵒᵖ c = op (algebra_map R A c) := rfl

end opposite

namespace module
variables (R : Type u) (M : Type v) [comm_semiring R] [add_comm_monoid M] [module R M]

instance endomorphism_algebra : algebra R (M →ₗ[R] M) :=
{ to_fun    := λ r, r • linear_map.id,
  map_one' := one_smul _ _,
  map_zero' := zero_smul _ _,
  map_add' := λ r₁ r₂, add_smul _ _ _,
  map_mul' := λ r₁ r₂, by { ext x, simp [mul_smul] },
  commutes' := by { intros, ext, simp },
  smul_def' := by { intros, ext, simp } }

lemma algebra_map_End_eq_smul_id (a : R) :
  (algebra_map R (End R M)) a = a • linear_map.id := rfl

@[simp] lemma algebra_map_End_apply (a : R) (m : M) :
  (algebra_map R (End R M)) a m = a • m := rfl

@[simp] lemma ker_algebra_map_End (K : Type u) (V : Type v)
  [field K] [add_comm_group V] [module K V] (a : K) (ha : a ≠ 0) :
  ((algebra_map K (End K V)) a).ker = ⊥ :=
linear_map.ker_smul _ _ ha

end module

set_option old_structure_cmd true
/-- Defining the homomorphism in the category R-Alg. -/
@[nolint has_inhabited_instance]
structure alg_hom (R : Type u) (A : Type v) (B : Type w)
  [comm_semiring R] [semiring A] [semiring B] [algebra R A] [algebra R B] extends ring_hom A B :=
(commutes' : ∀ r : R, to_fun (algebra_map R A r) = algebra_map R B r)

run_cmd tactic.add_doc_string `alg_hom.to_ring_hom "Reinterpret an `alg_hom` as a `ring_hom`"

infixr ` →ₐ `:25 := alg_hom _
notation A ` →ₐ[`:25 R `] ` B := alg_hom R A B

namespace alg_hom

variables {R : Type u} {A : Type v} {B : Type w} {C : Type u₁} {D : Type v₁}

section semiring

variables [comm_semiring R] [semiring A] [semiring B] [semiring C] [semiring D]
variables [algebra R A] [algebra R B] [algebra R C] [algebra R D]

instance : has_coe_to_fun (A →ₐ[R] B) := ⟨_, λ f, f.to_fun⟩

initialize_simps_projections alg_hom (to_fun → apply)

@[simp] lemma to_fun_eq_coe (f : A →ₐ[R] B) : f.to_fun = f := rfl

instance coe_ring_hom : has_coe (A →ₐ[R] B) (A →+* B) := ⟨alg_hom.to_ring_hom⟩

instance coe_monoid_hom : has_coe (A →ₐ[R] B) (A →* B) := ⟨λ f, ↑(f : A →+* B)⟩

instance coe_add_monoid_hom : has_coe (A →ₐ[R] B) (A →+ B) := ⟨λ f, ↑(f : A →+* B)⟩

@[simp, norm_cast] lemma coe_mk {f : A → B} (h₁ h₂ h₃ h₄ h₅) :
  ⇑(⟨f, h₁, h₂, h₃, h₄, h₅⟩ : A →ₐ[R] B) = f := rfl

-- make the coercion the simp-normal form
@[simp] lemma to_ring_hom_eq_coe (f : A →ₐ[R] B) : f.to_ring_hom = f := rfl

@[simp, norm_cast] lemma coe_to_ring_hom (f : A →ₐ[R] B) : ⇑(f : A →+* B) = f := rfl

-- as `simp` can already prove this lemma, it is not tagged with the `simp` attribute.
@[norm_cast] lemma coe_to_monoid_hom (f : A →ₐ[R] B) : ⇑(f : A →* B) = f := rfl

-- as `simp` can already prove this lemma, it is not tagged with the `simp` attribute.
@[norm_cast] lemma coe_to_add_monoid_hom (f : A →ₐ[R] B) : ⇑(f : A →+ B) = f := rfl

variables (φ : A →ₐ[R] B)

theorem coe_fn_inj ⦃φ₁ φ₂ : A →ₐ[R] B⦄ (H : ⇑φ₁ = φ₂) : φ₁ = φ₂ :=
by { cases φ₁, cases φ₂, congr, exact H }

theorem coe_ring_hom_injective : function.injective (coe : (A →ₐ[R] B) → (A →+* B)) :=
λ φ₁ φ₂ H, coe_fn_inj $ show ((φ₁ : (A →+* B)) : A → B) = ((φ₂ : (A →+* B)) : A → B),
  from congr_arg _ H

theorem coe_monoid_hom_injective : function.injective (coe : (A →ₐ[R] B)  → (A →* B)) :=
ring_hom.coe_monoid_hom_injective.comp coe_ring_hom_injective

theorem coe_add_monoid_hom_injective : function.injective (coe : (A →ₐ[R] B)  → (A →+ B)) :=
ring_hom.coe_add_monoid_hom_injective.comp coe_ring_hom_injective

protected lemma congr_fun {φ₁ φ₂ : A →ₐ[R] B} (H : φ₁ = φ₂) (x : A) : φ₁ x = φ₂ x := H ▸ rfl
protected lemma congr_arg (φ : A →ₐ[R] B) {x y : A} (h : x = y) : φ x = φ y := h ▸ rfl

@[ext]
theorem ext {φ₁ φ₂ : A →ₐ[R] B} (H : ∀ x, φ₁ x = φ₂ x) : φ₁ = φ₂ :=
coe_fn_inj $ funext H

theorem ext_iff {φ₁ φ₂ : A →ₐ[R] B} : φ₁ = φ₂ ↔ ∀ x, φ₁ x = φ₂ x :=
⟨alg_hom.congr_fun, ext⟩

@[simp] theorem mk_coe {f : A →ₐ[R] B} (h₁ h₂ h₃ h₄ h₅) :
  (⟨f, h₁, h₂, h₃, h₄, h₅⟩ : A →ₐ[R] B) = f := ext $ λ _, rfl

@[simp]
theorem commutes (r : R) : φ (algebra_map R A r) = algebra_map R B r := φ.commutes' r

theorem comp_algebra_map : (φ : A →+* B).comp (algebra_map R A) = algebra_map R B :=
ring_hom.ext $ φ.commutes

@[simp] lemma map_add (r s : A) : φ (r + s) = φ r + φ s :=
φ.to_ring_hom.map_add r s

@[simp] lemma map_zero : φ 0 = 0 :=
φ.to_ring_hom.map_zero

@[simp] lemma map_mul (x y) : φ (x * y) = φ x * φ y :=
φ.to_ring_hom.map_mul x y

@[simp] lemma map_one : φ 1 = 1 :=
φ.to_ring_hom.map_one

@[simp] lemma map_smul (r : R) (x : A) : φ (r • x) = r • φ x :=
by simp only [algebra.smul_def, map_mul, commutes]

@[simp] lemma map_pow (x : A) (n : ℕ) : φ (x ^ n) = (φ x) ^ n :=
φ.to_ring_hom.map_pow x n

lemma map_sum {ι : Type*} (f : ι → A) (s : finset ι) :
  φ (∑ x in s, f x) = ∑ x in s, φ (f x) :=
φ.to_ring_hom.map_sum f s

lemma map_finsupp_sum {α : Type*} [has_zero α] {ι : Type*} (f : ι →₀ α) (g : ι → α → A) :
  φ (f.sum g) = f.sum (λ i a, φ (g i a)) :=
φ.map_sum _ _

@[simp] lemma map_nat_cast (n : ℕ) : φ n = n :=
φ.to_ring_hom.map_nat_cast n

@[simp] lemma map_bit0 (x) : φ (bit0 x) = bit0 (φ x) :=
φ.to_ring_hom.map_bit0 x

@[simp] lemma map_bit1 (x) : φ (bit1 x) = bit1 (φ x) :=
φ.to_ring_hom.map_bit1 x

/-- If a `ring_hom` is `R`-linear, then it is an `alg_hom`. -/
def mk' (f : A →+* B) (h : ∀ (c : R) x, f (c • x) = c • f x) : A →ₐ[R] B :=
{ to_fun := f,
  commutes' := λ c, by simp only [algebra.algebra_map_eq_smul_one, h, f.map_one],
  .. f }

@[simp] lemma coe_mk' (f : A →+* B) (h : ∀ (c : R) x, f (c • x) = c • f x) : ⇑(mk' f h) = f := rfl

section

variables (R A)
/-- Identity map as an `alg_hom`. -/
protected def id : A →ₐ[R] A :=
{ commutes' := λ _, rfl,
  ..ring_hom.id A  }

@[simp] lemma coe_id : ⇑(alg_hom.id R A) = id := rfl

@[simp] lemma id_to_ring_hom : (alg_hom.id R A : A →+* A) = ring_hom.id _ := rfl

end

lemma id_apply (p : A) : alg_hom.id R A p = p := rfl

/-- Composition of algebra homeomorphisms. -/
def comp (φ₁ : B →ₐ[R] C) (φ₂ : A →ₐ[R] B) : A →ₐ[R] C :=
{ commutes' := λ r : R, by rw [← φ₁.commutes, ← φ₂.commutes]; refl,
  .. φ₁.to_ring_hom.comp ↑φ₂ }

@[simp] lemma coe_comp (φ₁ : B →ₐ[R] C) (φ₂ : A →ₐ[R] B) : ⇑(φ₁.comp φ₂) = φ₁ ∘ φ₂ := rfl

lemma comp_apply (φ₁ : B →ₐ[R] C) (φ₂ : A →ₐ[R] B) (p : A) : φ₁.comp φ₂ p = φ₁ (φ₂ p) := rfl

lemma comp_to_ring_hom (φ₁ : B →ₐ[R] C) (φ₂ : A →ₐ[R] B) :
  ⇑(φ₁.comp φ₂ : A →+* C) = (φ₁ : B →+* C).comp ↑φ₂ := rfl

@[simp] theorem comp_id : φ.comp (alg_hom.id R A) = φ :=
ext $ λ x, rfl

@[simp] theorem id_comp : (alg_hom.id R B).comp φ = φ :=
ext $ λ x, rfl

theorem comp_assoc (φ₁ : C →ₐ[R] D) (φ₂ : B →ₐ[R] C) (φ₃ : A →ₐ[R] B) :
  (φ₁.comp φ₂).comp φ₃ = φ₁.comp (φ₂.comp φ₃) :=
ext $ λ x, rfl

/-- R-Alg ⥤ R-Mod -/
def to_linear_map : A →ₗ B :=
{ to_fun := φ,
  map_add' := φ.map_add,
  map_smul' := φ.map_smul }

@[simp] lemma to_linear_map_apply (p : A) : φ.to_linear_map p = φ p := rfl

theorem to_linear_map_injective : function.injective (to_linear_map : _ → (A →ₗ[R] B)) :=
λ φ₁ φ₂ h, ext $ linear_map.congr_fun h

@[simp] lemma comp_to_linear_map (f : A →ₐ[R] B) (g : B →ₐ[R] C) :
  (g.comp f).to_linear_map = g.to_linear_map.comp f.to_linear_map := rfl

@[simp] lemma to_linear_map_id : to_linear_map (alg_hom.id R A) = linear_map.id :=
linear_map.ext $ λ _, rfl

/-- Promote a `linear_map` to an `alg_hom` by supplying proofs about the behavior on `1` and `*`. -/
@[simps]
def of_linear_map (f : A →ₗ[R] B) (map_one : f 1 = 1) (map_mul : ∀ x y, f (x * y) = f x * f y) :
  A →ₐ[R] B :=
{ to_fun := f,
  map_one' := map_one,
  map_mul' := map_mul,
  commutes' := λ c, by simp only [algebra.algebra_map_eq_smul_one, f.map_smul, map_one],
  .. f.to_add_monoid_hom }

@[simp] lemma of_linear_map_to_linear_map (map_one) (map_mul) :
  of_linear_map φ.to_linear_map map_one map_mul = φ :=
by { ext, refl }

@[simp] lemma to_linear_map_of_linear_map (f : A →ₗ[R] B) (map_one) (map_mul) :
  to_linear_map (of_linear_map f map_one map_mul) = f :=
by { ext, refl }

@[simp] lemma of_linear_map_id (map_one) (map_mul) :
  of_linear_map linear_map.id map_one map_mul = alg_hom.id R A :=
ext $ λ _, rfl

lemma map_list_prod (s : list A) :
  φ s.prod = (s.map φ).prod :=
φ.to_ring_hom.map_list_prod s

section prod

/-- First projection as `alg_hom`. -/
def fst : A × B →ₐ[R] A :=
{ commutes' := λ r, rfl, .. ring_hom.fst A B}

/-- Second projection as `alg_hom`. -/
def snd : A × B →ₐ[R] B :=
{ commutes' := λ r, rfl, .. ring_hom.snd A B}

end prod

end semiring

section comm_semiring

variables [comm_semiring R] [comm_semiring A] [comm_semiring B]
variables [algebra R A] [algebra R B] (φ : A →ₐ[R] B)

lemma map_multiset_prod (s : multiset A) :
  φ s.prod = (s.map φ).prod :=
φ.to_ring_hom.map_multiset_prod s

lemma map_prod {ι : Type*} (f : ι → A) (s : finset ι) :
  φ (∏ x in s, f x) = ∏ x in s, φ (f x) :=
φ.to_ring_hom.map_prod f s

lemma map_finsupp_prod {α : Type*} [has_zero α] {ι : Type*} (f : ι →₀ α) (g : ι → α → A) :
  φ (f.prod g) = f.prod (λ i a, φ (g i a)) :=
φ.map_prod _ _

end comm_semiring

section ring

variables [comm_semiring R] [ring A] [ring B]
variables [algebra R A] [algebra R B] (φ : A →ₐ[R] B)

@[simp] lemma map_neg (x) : φ (-x) = -φ x :=
φ.to_ring_hom.map_neg x

@[simp] lemma map_sub (x y) : φ (x - y) = φ x - φ y :=
φ.to_ring_hom.map_sub x y

@[simp] lemma map_int_cast (n : ℤ) : φ n = n :=
φ.to_ring_hom.map_int_cast n

end ring

section division_ring

variables [comm_ring R] [division_ring A] [division_ring B]
variables [algebra R A] [algebra R B] (φ : A →ₐ[R] B)

@[simp] lemma map_inv (x) : φ (x⁻¹) = (φ x)⁻¹ :=
φ.to_ring_hom.map_inv x

@[simp] lemma map_div (x y) : φ (x / y) = φ x / φ y :=
φ.to_ring_hom.map_div x y

end division_ring

theorem injective_iff {R A B : Type*} [comm_semiring R] [ring A] [semiring B]
  [algebra R A] [algebra R B] (f : A →ₐ[R] B) :
  function.injective f ↔ (∀ x, f x = 0 → x = 0) :=
ring_hom.injective_iff (f : A →+* B)

end alg_hom

@[simp] lemma rat.smul_one_eq_coe {A : Type*} [division_ring A] [algebra ℚ A] (m : ℚ) :
  m • (1 : A) = ↑m :=
by rw [algebra.smul_def, mul_one, ring_hom.eq_rat_cast]

set_option old_structure_cmd true
/-- An equivalence of algebras is an equivalence of rings commuting with the actions of scalars. -/
structure alg_equiv (R : Type u) (A : Type v) (B : Type w)
  [comm_semiring R] [semiring A] [semiring B] [algebra R A] [algebra R B]
  extends A ≃ B, A ≃* B, A ≃+ B, A ≃+* B :=
(commutes' : ∀ r : R, to_fun (algebra_map R A r) = algebra_map R B r)

attribute [nolint doc_blame] alg_equiv.to_ring_equiv
attribute [nolint doc_blame] alg_equiv.to_equiv
attribute [nolint doc_blame] alg_equiv.to_add_equiv
attribute [nolint doc_blame] alg_equiv.to_mul_equiv

notation A ` ≃ₐ[`:50 R `] ` A' := alg_equiv R A A'

namespace alg_equiv

variables {R : Type u} {A₁ : Type v} {A₂ : Type w} {A₃ : Type u₁}

section semiring

variables [comm_semiring R] [semiring A₁] [semiring A₂] [semiring A₃]
variables [algebra R A₁] [algebra R A₂] [algebra R A₃]
variables (e : A₁ ≃ₐ[R] A₂)

instance : has_coe_to_fun (A₁ ≃ₐ[R] A₂) := ⟨_, alg_equiv.to_fun⟩

@[ext]
lemma ext {f g : A₁ ≃ₐ[R] A₂} (h : ∀ a, f a = g a) : f = g :=
begin
  have h₁ : f.to_equiv = g.to_equiv := equiv.ext h,
  cases f, cases g, congr,
  { exact (funext h) },
  { exact congr_arg equiv.inv_fun h₁ }
end

protected lemma congr_arg {f : A₁ ≃ₐ[R] A₂} : Π {x x' : A₁}, x = x' → f x = f x'
| _ _ rfl := rfl

protected lemma congr_fun {f g : A₁ ≃ₐ[R] A₂} (h : f = g) (x : A₁) : f x = g x := h ▸ rfl

lemma ext_iff {f g : A₁ ≃ₐ[R] A₂} : f = g ↔ ∀ x, f x = g x :=
⟨λ h x, h ▸ rfl, ext⟩

lemma coe_fun_injective : @function.injective (A₁ ≃ₐ[R] A₂) (A₁ → A₂) (λ e, (e : A₁ → A₂)) :=
begin
  intros f g w,
  ext,
  exact congr_fun w a,
end

instance has_coe_to_ring_equiv : has_coe (A₁ ≃ₐ[R] A₂) (A₁ ≃+* A₂) := ⟨alg_equiv.to_ring_equiv⟩

@[simp] lemma coe_mk {to_fun inv_fun left_inv right_inv map_mul map_add commutes} :
  ⇑(⟨to_fun, inv_fun, left_inv, right_inv, map_mul, map_add, commutes⟩ : A₁ ≃ₐ[R] A₂) = to_fun :=
rfl

@[simp] theorem mk_coe (e : A₁ ≃ₐ[R] A₂) (e' h₁ h₂ h₃ h₄ h₅) :
  (⟨e, e', h₁, h₂, h₃, h₄, h₅⟩ : A₁ ≃ₐ[R] A₂) = e := ext $ λ _, rfl

@[simp] lemma to_fun_eq_coe (e : A₁ ≃ₐ[R] A₂) : e.to_fun = e := rfl

-- TODO: decide on a simp-normal form so that only one of these two lemmas is needed
@[simp, norm_cast] lemma coe_ring_equiv : ((e : A₁ ≃+* A₂) : A₁ → A₂) = e := rfl
@[simp] lemma coe_ring_equiv' : (e.to_ring_equiv : A₁ → A₂) = e := rfl

lemma coe_ring_equiv_injective : function.injective (coe : (A₁ ≃ₐ[R] A₂) → (A₁ ≃+* A₂)) :=
λ e₁ e₂ h, ext $ ring_equiv.congr_fun h

@[simp] lemma map_add : ∀ x y, e (x + y) = e x + e y := e.to_add_equiv.map_add

@[simp] lemma map_zero : e 0 = 0 := e.to_add_equiv.map_zero

@[simp] lemma map_mul : ∀ x y, e (x * y) = (e x) * (e y) := e.to_mul_equiv.map_mul

@[simp] lemma map_one : e 1 = 1 := e.to_mul_equiv.map_one

@[simp] lemma commutes : ∀ (r : R), e (algebra_map R A₁ r) = algebra_map R A₂ r :=
  e.commutes'

lemma map_sum {ι : Type*} (f : ι → A₁) (s : finset ι) :
  e (∑ x in s, f x) = ∑ x in s, e (f x) :=
e.to_add_equiv.map_sum f s

lemma map_finsupp_sum {α : Type*} [has_zero α] {ι : Type*} (f : ι →₀ α) (g : ι → α → A₁) :
  e (f.sum g) = f.sum (λ i b, e (g i b)) :=
e.map_sum _ _

/-- Interpret an algebra equivalence as an algebra homomorphism.

This definition is included for symmetry with the other `to_*_hom` projections.
The `simp` normal form is to use the coercion of the `has_coe_to_alg_hom` instance. -/
def to_alg_hom : A₁ →ₐ[R] A₂ :=
{ map_one' := e.map_one, map_zero' := e.map_zero, ..e }

instance has_coe_to_alg_hom : has_coe (A₁ ≃ₐ[R] A₂) (A₁ →ₐ[R] A₂) :=
⟨to_alg_hom⟩

@[simp] lemma to_alg_hom_eq_coe : e.to_alg_hom = e := rfl

@[simp, norm_cast] lemma coe_alg_hom : ((e : A₁ →ₐ[R] A₂) : A₁ → A₂) = e :=
rfl

lemma coe_alg_hom_injective : function.injective (coe : (A₁ ≃ₐ[R] A₂) → (A₁ →ₐ[R] A₂)) :=
λ e₁ e₂ h, ext $ alg_hom.congr_fun h

/-- The two paths coercion can take to a `ring_hom` are equivalent -/
lemma coe_ring_hom_commutes : ((e : A₁ →ₐ[R] A₂) : A₁ →+* A₂) = ((e : A₁ ≃+* A₂) : A₁ →+* A₂) :=
rfl

@[simp] lemma map_pow : ∀ (x : A₁) (n : ℕ), e (x ^ n) = (e x) ^ n := e.to_alg_hom.map_pow

lemma injective : function.injective e := e.to_equiv.injective

lemma surjective : function.surjective e := e.to_equiv.surjective

lemma bijective : function.bijective e := e.to_equiv.bijective

instance : has_one (A₁ ≃ₐ[R] A₁) := ⟨{commutes' := λ r, rfl, ..(1 : A₁ ≃+* A₁)}⟩

instance : inhabited (A₁ ≃ₐ[R] A₁) := ⟨1⟩

/-- Algebra equivalences are reflexive. -/
@[refl]
def refl : A₁ ≃ₐ[R] A₁ := 1

@[simp] lemma refl_to_alg_hom : ↑(refl : A₁ ≃ₐ[R] A₁) = alg_hom.id R A₁ := rfl

@[simp] lemma coe_refl : ⇑(refl : A₁ ≃ₐ[R] A₁) = id := rfl

/-- Algebra equivalences are symmetric. -/
@[symm]
def symm (e : A₁ ≃ₐ[R] A₂) : A₂ ≃ₐ[R] A₁ :=
{ commutes' := λ r, by { rw ←e.to_ring_equiv.symm_apply_apply (algebra_map R A₁ r), congr,
                         change _ = e _, rw e.commutes, },
  ..e.to_ring_equiv.symm, }

/-- See Note [custom simps projection] -/
def simps.symm_apply (e : A₁ ≃ₐ[R] A₂) : A₂ → A₁ := e.symm

initialize_simps_projections alg_equiv (to_fun → apply, inv_fun → symm_apply)

@[simp] lemma inv_fun_eq_symm {e : A₁ ≃ₐ[R] A₂} : e.inv_fun = e.symm := rfl

@[simp] lemma symm_symm (e : A₁ ≃ₐ[R] A₂) : e.symm.symm = e :=
by { ext, refl, }

lemma symm_bijective : function.bijective (symm : (A₁ ≃ₐ[R] A₂) → (A₂ ≃ₐ[R] A₁)) :=
equiv.bijective ⟨symm, symm, symm_symm, symm_symm⟩

@[simp] lemma mk_coe' (e : A₁ ≃ₐ[R] A₂) (f h₁ h₂ h₃ h₄ h₅) :
  (⟨f, e, h₁, h₂, h₃, h₄, h₅⟩ : A₂ ≃ₐ[R] A₁) = e.symm :=
symm_bijective.injective $ ext $ λ x, rfl

@[simp] theorem symm_mk (f f') (h₁ h₂ h₃ h₄ h₅) :
  (⟨f, f', h₁, h₂, h₃, h₄, h₅⟩ : A₁ ≃ₐ[R] A₂).symm =
  { to_fun := f', inv_fun := f,
    ..(⟨f, f', h₁, h₂, h₃, h₄, h₅⟩ : A₁ ≃ₐ[R] A₂).symm } := rfl

/-- Algebra equivalences are transitive. -/
@[trans]
def trans (e₁ : A₁ ≃ₐ[R] A₂) (e₂ : A₂ ≃ₐ[R] A₃) : A₁ ≃ₐ[R] A₃ :=
{ commutes' := λ r, show e₂.to_fun (e₁.to_fun _) = _, by rw [e₁.commutes', e₂.commutes'],
  ..(e₁.to_ring_equiv.trans e₂.to_ring_equiv), }

@[simp] lemma apply_symm_apply (e : A₁ ≃ₐ[R] A₂) : ∀ x, e (e.symm x) = x :=
  e.to_equiv.apply_symm_apply

@[simp] lemma symm_apply_apply (e : A₁ ≃ₐ[R] A₂) : ∀ x, e.symm (e x) = x :=
  e.to_equiv.symm_apply_apply

@[simp] lemma coe_trans (e₁ : A₁ ≃ₐ[R] A₂) (e₂ : A₂ ≃ₐ[R] A₃) :
  ⇑(e₁.trans e₂) = e₂ ∘ e₁ := rfl

lemma trans_apply (e₁ : A₁ ≃ₐ[R] A₂) (e₂ : A₂ ≃ₐ[R] A₃) (x : A₁) :
  (e₁.trans e₂) x = e₂ (e₁ x) := rfl

@[simp] lemma comp_symm (e : A₁ ≃ₐ[R] A₂) :
  alg_hom.comp (e : A₁ →ₐ[R] A₂) ↑e.symm = alg_hom.id R A₂ :=
by { ext, simp }

@[simp] lemma symm_comp (e : A₁ ≃ₐ[R] A₂) :
  alg_hom.comp ↑e.symm (e : A₁ →ₐ[R] A₂) = alg_hom.id R A₁ :=
by { ext, simp }

theorem left_inverse_symm (e : A₁ ≃ₐ[R] A₂) : function.left_inverse e.symm e := e.left_inv

theorem right_inverse_symm (e : A₁ ≃ₐ[R] A₂) : function.right_inverse e.symm e := e.right_inv

/-- If `A₁` is equivalent to `A₁'` and `A₂` is equivalent to `A₂'`, then the type of maps
`A₁ →ₐ[R] A₂` is equivalent to the type of maps `A₁' →ₐ[R] A₂'`. -/
def arrow_congr {A₁' A₂' : Type*} [semiring A₁'] [semiring A₂'] [algebra R A₁'] [algebra R A₂']
  (e₁ : A₁ ≃ₐ[R] A₁') (e₂ : A₂ ≃ₐ[R] A₂') : (A₁ →ₐ[R] A₂) ≃ (A₁' →ₐ[R] A₂') :=
{ to_fun := λ f, (e₂.to_alg_hom.comp f).comp e₁.symm.to_alg_hom,
  inv_fun := λ f, (e₂.symm.to_alg_hom.comp f).comp e₁.to_alg_hom,
  left_inv := λ f, by { simp only [alg_hom.comp_assoc, to_alg_hom_eq_coe, symm_comp],
    simp only [←alg_hom.comp_assoc, symm_comp, alg_hom.id_comp, alg_hom.comp_id] },
  right_inv := λ f, by { simp only [alg_hom.comp_assoc, to_alg_hom_eq_coe, comp_symm],
    simp only [←alg_hom.comp_assoc, comp_symm, alg_hom.id_comp, alg_hom.comp_id] } }

lemma arrow_congr_comp {A₁' A₂' A₃' : Type*} [semiring A₁'] [semiring A₂'] [semiring A₃']
  [algebra R A₁'] [algebra R A₂'] [algebra R A₃'] (e₁ : A₁ ≃ₐ[R] A₁') (e₂ : A₂ ≃ₐ[R] A₂')
  (e₃ : A₃ ≃ₐ[R] A₃') (f : A₁ →ₐ[R] A₂) (g : A₂ →ₐ[R] A₃) :
  arrow_congr e₁ e₃ (g.comp f) = (arrow_congr e₂ e₃ g).comp (arrow_congr e₁ e₂ f) :=
by { ext, simp only [arrow_congr, equiv.coe_fn_mk, alg_hom.comp_apply],
  congr, exact (e₂.symm_apply_apply _).symm }

@[simp] lemma arrow_congr_refl :
  arrow_congr alg_equiv.refl alg_equiv.refl = equiv.refl (A₁ →ₐ[R] A₂) :=
by { ext, refl }

@[simp] lemma arrow_congr_trans {A₁' A₂' A₃' : Type*} [semiring A₁'] [semiring A₂'] [semiring A₃']
  [algebra R A₁'] [algebra R A₂'] [algebra R A₃'] (e₁ : A₁ ≃ₐ[R] A₂) (e₁' : A₁' ≃ₐ[R] A₂')
  (e₂ : A₂ ≃ₐ[R] A₃) (e₂' : A₂' ≃ₐ[R] A₃') :
  arrow_congr (e₁.trans e₂) (e₁'.trans e₂') = (arrow_congr e₁ e₁').trans (arrow_congr e₂ e₂') :=
by { ext, refl }

@[simp] lemma arrow_congr_symm {A₁' A₂' : Type*} [semiring A₁'] [semiring A₂']
  [algebra R A₁'] [algebra R A₂'] (e₁ : A₁ ≃ₐ[R] A₁') (e₂ : A₂ ≃ₐ[R] A₂') :
  (arrow_congr e₁ e₂).symm = arrow_congr e₁.symm e₂.symm :=
by { ext, refl }

/-- If an algebra morphism has an inverse, it is a algebra isomorphism. -/
def of_alg_hom (f : A₁ →ₐ[R] A₂) (g : A₂ →ₐ[R] A₁) (h₁ : f.comp g = alg_hom.id R A₂)
  (h₂ : g.comp f = alg_hom.id R A₁) : A₁ ≃ₐ[R] A₂ :=
{ to_fun    := f,
  inv_fun   := g,
  left_inv  := alg_hom.ext_iff.1 h₂,
  right_inv := alg_hom.ext_iff.1 h₁,
  ..f }

lemma coe_alg_hom_of_alg_hom (f : A₁ →ₐ[R] A₂) (g : A₂ →ₐ[R] A₁) (h₁ h₂) :
  ↑(of_alg_hom f g h₁ h₂) = f := alg_hom.ext $ λ _, rfl

@[simp]
lemma of_alg_hom_coe_alg_hom (f : A₁ ≃ₐ[R] A₂) (g : A₂ →ₐ[R] A₁) (h₁ h₂) :
  of_alg_hom ↑f g h₁ h₂ = f := ext $ λ _, rfl

lemma of_alg_hom_symm (f : A₁ →ₐ[R] A₂) (g : A₂ →ₐ[R] A₁) (h₁ h₂) :
  (of_alg_hom f g h₁ h₂).symm = of_alg_hom g f h₂ h₁ := rfl

/-- Promotes a bijective algebra homomorphism to an algebra equivalence. -/
noncomputable def of_bijective (f : A₁ →ₐ[R] A₂) (hf : function.bijective f) : A₁ ≃ₐ[R] A₂ :=
{ .. ring_equiv.of_bijective (f : A₁ →+* A₂) hf, .. f }

/-- Forgetting the multiplicative structures, an equivalence of algebras is a linear equivalence. -/
@[simps apply] def to_linear_equiv (e : A₁ ≃ₐ[R] A₂) : A₁ ≃ₗ[R] A₂ :=
{ to_fun    := e,
  map_smul' := λ r x, by simp [algebra.smul_def''],
  inv_fun   := e.symm,
  .. e }

@[simp] lemma to_linear_equiv_refl :
  (alg_equiv.refl : A₁ ≃ₐ[R] A₁).to_linear_equiv = linear_equiv.refl R A₁ := rfl

@[simp] lemma to_linear_equiv_symm (e : A₁ ≃ₐ[R] A₂) :
  e.to_linear_equiv.symm = e.symm.to_linear_equiv := rfl

@[simp] lemma to_linear_equiv_trans (e₁ : A₁ ≃ₐ[R] A₂) (e₂ : A₂ ≃ₐ[R] A₃) :
  (e₁.trans e₂).to_linear_equiv = e₁.to_linear_equiv.trans e₂.to_linear_equiv := rfl

theorem to_linear_equiv_injective : function.injective (to_linear_equiv : _ → (A₁ ≃ₗ[R] A₂)) :=
λ e₁ e₂ h, ext $ linear_equiv.congr_fun h

/-- Interpret an algebra equivalence as a linear map. -/
def to_linear_map : A₁ →ₗ[R] A₂ :=
e.to_alg_hom.to_linear_map

@[simp] lemma to_alg_hom_to_linear_map :
  (e : A₁ →ₐ[R] A₂).to_linear_map = e.to_linear_map := rfl

@[simp] lemma to_linear_equiv_to_linear_map :
  e.to_linear_equiv.to_linear_map = e.to_linear_map := rfl

@[simp] lemma to_linear_map_apply (x : A₁) : e.to_linear_map x = e x := rfl

theorem to_linear_map_injective : function.injective (to_linear_map : _ → (A₁ →ₗ[R] A₂)) :=
λ e₁ e₂ h, ext $ linear_map.congr_fun h

@[simp] lemma trans_to_linear_map (f : A₁ ≃ₐ[R] A₂) (g : A₂ ≃ₐ[R] A₃) :
  (f.trans g).to_linear_map = g.to_linear_map.comp f.to_linear_map := rfl

section of_linear_equiv

variables (l : A₁ ≃ₗ[R] A₂)
  (map_mul : ∀ x y : A₁, l (x * y) = l x * l y)
  (commutes : ∀ r : R, l (algebra_map R A₁ r) = algebra_map R A₂ r)

/--
Upgrade a linear equivalence to an algebra equivalence,
given that it distributes over multiplication and action of scalars.
-/
@[simps apply]
def of_linear_equiv : A₁ ≃ₐ[R] A₂ :=
{ to_fun := l,
  inv_fun := l.symm,
  map_mul' := map_mul,
  commutes' := commutes,
  ..l }

@[simp]
lemma of_linear_equiv_symm :
  (of_linear_equiv l map_mul commutes).symm = of_linear_equiv l.symm
    ((of_linear_equiv l map_mul commutes).symm.map_mul)
    ((of_linear_equiv l map_mul commutes).symm.commutes) :=
rfl

@[simp] lemma of_linear_equiv_to_linear_equiv (map_mul) (commutes) :
  of_linear_equiv e.to_linear_equiv map_mul commutes = e :=
by { ext, refl }

@[simp] lemma to_linear_equiv_of_linear_equiv :
  to_linear_equiv (of_linear_equiv l map_mul commutes) = l :=
by { ext, refl }

end of_linear_equiv

instance aut : group (A₁ ≃ₐ[R] A₁) :=
{ mul := λ ϕ ψ, ψ.trans ϕ,
  mul_assoc := λ ϕ ψ χ, rfl,
  one := 1,
  one_mul := λ ϕ, by { ext, refl },
  mul_one := λ ϕ, by { ext, refl },
  inv := symm,
  mul_left_inv := λ ϕ, by { ext, exact symm_apply_apply ϕ a } }

@[simp] lemma mul_apply (e₁ e₂ : A₁ ≃ₐ[R] A₁) (x : A₁) : (e₁ * e₂) x = e₁ (e₂ x) := rfl

/-- An algebra isomorphism induces a group isomorphism between automorphism groups -/
@[simps apply]
def aut_congr (ϕ : A₁ ≃ₐ[R] A₂) : (A₁ ≃ₐ[R] A₁) ≃* (A₂ ≃ₐ[R] A₂) :=
{ to_fun := λ ψ, ϕ.symm.trans (ψ.trans ϕ),
  inv_fun := λ ψ, ϕ.trans (ψ.trans ϕ.symm),
  left_inv := λ ψ, by { ext, simp_rw [trans_apply, symm_apply_apply] },
  right_inv := λ ψ, by { ext, simp_rw [trans_apply, apply_symm_apply] },
  map_mul' := λ ψ χ, by { ext, simp only [mul_apply, trans_apply, symm_apply_apply] } }

@[simp] lemma aut_congr_refl : aut_congr (alg_equiv.refl) = mul_equiv.refl (A₁ ≃ₐ[R] A₁) :=
by { ext, refl }

@[simp] lemma aut_congr_symm (ϕ : A₁ ≃ₐ[R] A₂) : (aut_congr ϕ).symm = aut_congr ϕ.symm := rfl

@[simp] lemma aut_congr_trans (ϕ : A₁ ≃ₐ[R] A₂) (ψ : A₂ ≃ₐ[R] A₃) :
  (aut_congr ϕ).trans (aut_congr ψ) = aut_congr (ϕ.trans ψ) := rfl

end semiring

section comm_semiring

variables [comm_semiring R] [comm_semiring A₁] [comm_semiring A₂]
variables [algebra R A₁] [algebra R A₂] (e : A₁ ≃ₐ[R] A₂)

lemma map_prod {ι : Type*} (f : ι → A₁) (s : finset ι) :
  e (∏ x in s, f x) = ∏ x in s, e (f x) :=
e.to_alg_hom.map_prod f s

lemma map_finsupp_prod {α : Type*} [has_zero α] {ι : Type*} (f : ι →₀ α) (g : ι → α → A₁) :
  e (f.prod g) = f.prod (λ i a, e (g i a)) :=
e.to_alg_hom.map_finsupp_prod f g

end comm_semiring

section ring

variables [comm_ring R] [ring A₁] [ring A₂]
variables [algebra R A₁] [algebra R A₂] (e : A₁ ≃ₐ[R] A₂)

@[simp] lemma map_neg (x) : e (-x) = -e x :=
e.to_alg_hom.map_neg x

@[simp] lemma map_sub (x y) : e (x - y) = e x - e y :=
e.to_alg_hom.map_sub x y

end ring

section division_ring

variables [comm_ring R] [division_ring A₁] [division_ring A₂]
variables [algebra R A₁] [algebra R A₂] (e : A₁ ≃ₐ[R] A₂)

@[simp] lemma map_inv (x) : e (x⁻¹) = (e x)⁻¹ :=
e.to_alg_hom.map_inv x

@[simp] lemma map_div (x y) : e (x / y) = e x / e y :=
e.to_alg_hom.map_div x y

end division_ring

end alg_equiv

<<<<<<< HEAD
=======
namespace matrix

/-! ### `matrix` section

Specialize `matrix.one_map` and `matrix.zero_map` to `alg_hom` and `alg_equiv`.
TODO: there should be a way to avoid restating these for each `foo_hom`.
-/

variables {R A₁ A₂ n : Type*} [fintype n]

section semiring

variables [comm_semiring R] [semiring A₁] [algebra R A₁] [semiring A₂] [algebra R A₂]

/-- A version of `matrix.one_map` where `f` is an `alg_hom`. -/
@[simp] lemma alg_hom_map_one [decidable_eq n]
  (f : A₁ →ₐ[R] A₂) : (1 : matrix n n A₁).map f = 1 :=
map_one _ f.map_zero f.map_one

/-- A version of `matrix.one_map` where `f` is an `alg_equiv`. -/
@[simp] lemma alg_equiv_map_one [decidable_eq n]
  (f : A₁ ≃ₐ[R] A₂) : (1 : matrix n n A₁).map f = 1 :=
map_one _ f.map_zero f.map_one

/-- A version of `matrix.zero_map` where `f` is an `alg_hom`. -/
@[simp] lemma alg_hom_map_zero
  (f : A₁ →ₐ[R] A₂) : (0 : matrix n n A₁).map f = 0 :=
map_zero _ f.map_zero

/-- A version of `matrix.zero_map` where `f` is an `alg_equiv`. -/
@[simp] lemma alg_equiv_map_zero
  (f : A₁ ≃ₐ[R] A₂) : (0 : matrix n n A₁).map f = 0 :=
map_zero _ f.map_zero

end semiring

end matrix

>>>>>>> 69c6adb5
section nat

variables {R : Type*} [semiring R]

-- Lower the priority so that `algebra.id` is picked most of the time when working with
-- `ℕ`-algebras. This is only an issue since `algebra.id` and `algebra_nat` are not yet defeq.
-- TODO: fix this by adding an `of_nat` field to semirings.
/-- Semiring ⥤ ℕ-Alg -/
@[priority 99] instance algebra_nat : algebra ℕ R :=
{ commutes' := nat.cast_commute,
  smul_def' := λ _ _, nsmul_eq_mul _ _,
  to_ring_hom := nat.cast_ring_hom R }

instance nat_algebra_subsingleton : subsingleton (algebra ℕ R) :=
⟨λ P Q, by { ext, simp, }⟩

end nat

namespace ring_hom

variables {R S : Type*}

/-- Reinterpret a `ring_hom` as an `ℕ`-algebra homomorphism. -/
def to_nat_alg_hom [semiring R] [semiring S] (f : R →+* S) :
  R →ₐ[ℕ] S :=
{ to_fun := f, commutes' := λ n, by simp, .. f }

/-- Reinterpret a `ring_hom` as a `ℤ`-algebra homomorphism. -/
def to_int_alg_hom [ring R] [ring S] [algebra ℤ R] [algebra ℤ S] (f : R →+* S) :
  R →ₐ[ℤ] S :=
{ commutes' := λ n, by simp, .. f }

@[simp] lemma map_rat_algebra_map [ring R] [ring S] [algebra ℚ R] [algebra ℚ S] (f : R →+* S)
  (r : ℚ) :
  f (algebra_map ℚ R r) = algebra_map ℚ S r :=
ring_hom.ext_iff.1 (subsingleton.elim (f.comp (algebra_map ℚ R)) (algebra_map ℚ S)) r

/-- Reinterpret a `ring_hom` as a `ℚ`-algebra homomorphism. -/
def to_rat_alg_hom [ring R] [ring S] [algebra ℚ R] [algebra ℚ S] (f : R →+* S) :
  R →ₐ[ℚ] S :=
{ commutes' := f.map_rat_algebra_map, .. f }

end ring_hom

namespace rat

instance algebra_rat {α} [division_ring α] [char_zero α] : algebra ℚ α :=
(rat.cast_hom α).to_algebra' $ λ r x, r.cast_commute x

@[simp] theorem algebra_map_rat_rat : algebra_map ℚ ℚ = ring_hom.id ℚ :=
subsingleton.elim _ _

-- TODO[gh-6025]: make this an instance once safe to do so
lemma algebra_rat_subsingleton {α} [semiring α] :
  subsingleton (algebra ℚ α) :=
⟨λ x y, algebra.algebra_ext x y $ ring_hom.congr_fun $ subsingleton.elim _ _⟩

end rat

namespace algebra
open module

variables (R : Type u) (A : Type v)

variables [comm_semiring R] [semiring A] [algebra R A]

/-- `algebra_map` as an `alg_hom`. -/
def of_id : R →ₐ[R] A :=
{ commutes' := λ _, rfl, .. algebra_map R A }
variables {R}

theorem of_id_apply (r) : of_id R A r = algebra_map R A r := rfl

variables (R A)
/-- The multiplication in an algebra is a bilinear map.

A weaker version of this for semirings exists as `add_monoid_hom.mul`. -/
def lmul : A →ₐ[R] (End R A) :=
{ map_one' := by { ext a, exact one_mul a },
  map_mul' := by { intros a b, ext c, exact mul_assoc a b c },
  map_zero' := by { ext a, exact zero_mul a },
  commutes' := by { intro r, ext a, dsimp, rw [smul_def] },
  .. (show A →ₗ[R] A →ₗ[R] A, from linear_map.mk₂ R (*)
  (λ x y z, add_mul x y z)
  (λ c x y, by rw [smul_def, smul_def, mul_assoc _ x y])
  (λ x y z, mul_add x y z)
  (λ c x y, by rw [smul_def, smul_def, left_comm])) }

variables {A}

/-- The multiplication on the left in an algebra is a linear map. -/
def lmul_left (r : A) : A →ₗ A :=
lmul R A r

/-- The multiplication on the right in an algebra is a linear map. -/
def lmul_right (r : A) : A →ₗ A :=
(lmul R A).to_linear_map.flip r

/-- Simultaneous multiplication on the left and right is a linear map. -/
def lmul_left_right (vw: A × A) : A →ₗ[R] A :=
(lmul_right R vw.2).comp (lmul_left R vw.1)

/-- The multiplication map on an algebra, as an `R`-linear map from `A ⊗[R] A` to `A`. -/
def lmul' : A ⊗[R] A →ₗ[R] A :=
tensor_product.lift (lmul R A).to_linear_map

lemma commute_lmul_left_right (a b : A) :
  commute (lmul_left R a) (lmul_right R b) :=
by { ext c, exact (mul_assoc a c b).symm, }

variables {R A}

@[simp] lemma lmul_apply (p q : A) : lmul R A p q = p * q := rfl
@[simp] lemma lmul_left_apply (p q : A) : lmul_left R p q = p * q := rfl
@[simp] lemma lmul_right_apply (p q : A) : lmul_right R p q = q * p := rfl
@[simp] lemma lmul_left_right_apply (vw : A × A) (p : A) :
  lmul_left_right R vw p = vw.1 * p * vw.2 := rfl

@[simp] lemma lmul_left_one : lmul_left R (1:A) = linear_map.id :=
by { ext, simp only [linear_map.id_coe, one_mul, id.def, lmul_left_apply] }

@[simp] lemma lmul_left_mul (a b : A) :
  lmul_left R (a * b) = (lmul_left R a).comp (lmul_left R b) :=
by { ext, simp only [lmul_left_apply, linear_map.comp_apply, mul_assoc] }

@[simp] lemma lmul_right_one : lmul_right R (1:A) = linear_map.id :=
by { ext, simp only [linear_map.id_coe, mul_one, id.def, lmul_right_apply] }

@[simp] lemma lmul_right_mul (a b : A) :
  lmul_right R (a * b) = (lmul_right R b).comp (lmul_right R a) :=
by { ext, simp only [lmul_right_apply, linear_map.comp_apply, mul_assoc] }

@[simp] lemma lmul_left_zero_eq_zero :
  lmul_left R (0 : A) = 0 :=
(lmul R A).map_zero

@[simp] lemma lmul_right_zero_eq_zero :
  lmul_right R (0 : A) = 0 :=
(lmul R A).to_linear_map.flip.map_zero

@[simp] lemma lmul_left_eq_zero_iff (a : A) :
  lmul_left R a = 0 ↔ a = 0 :=
begin
  split; intros h,
  { rw [← mul_one a, ← lmul_left_apply a 1, h, linear_map.zero_apply], },
  { rw h, exact lmul_left_zero_eq_zero, },
end

@[simp] lemma lmul_right_eq_zero_iff (a : A) :
  lmul_right R a = 0 ↔ a = 0 :=
begin
  split; intros h,
  { rw [← one_mul a, ← lmul_right_apply a 1, h, linear_map.zero_apply], },
  { rw h, exact lmul_right_zero_eq_zero, },
end

@[simp] lemma pow_lmul_left (a : A) (n : ℕ) :
  (lmul_left R a) ^ n = lmul_left R (a ^ n) :=
((lmul R A).map_pow a n).symm

@[simp] lemma pow_lmul_right (a : A) (n : ℕ) :
  (lmul_right R a) ^ n = lmul_right R (a ^ n) :=
linear_map.coe_injective $ ((lmul_right R a).coe_pow n).symm ▸ (mul_right_iterate a n)

@[simp] lemma lmul'_apply {x y : A} : lmul' R (x ⊗ₜ y) = x * y :=
by simp only [algebra.lmul', tensor_product.lift.tmul, alg_hom.to_linear_map_apply, lmul_apply]

instance linear_map.module' (R : Type u) [comm_semiring R]
  (M : Type v) [add_comm_monoid M] [module R M]
  (S : Type w) [comm_semiring S] [algebra R S] : module S (M →ₗ[R] S) :=
{ smul := λ s f, linear_map.llcomp _ _ _ _ (algebra.lmul R S s) f,
  one_smul := λ f, linear_map.ext $ λ x, one_mul _,
  mul_smul := λ s₁ s₂ f, linear_map.ext $ λ x, mul_assoc _ _ _,
  smul_add := λ s f g, linear_map.map_add _ _ _,
  smul_zero := λ s, linear_map.map_zero _,
  add_smul := λ s₁ s₂ f, linear_map.ext $ λ x, add_mul _ _ _,
  zero_smul := λ f, linear_map.ext $ λ x, zero_mul _ }

end algebra

section ring

namespace algebra

variables {R A : Type*} [comm_semiring R] [ring A] [algebra R A]

lemma lmul_left_injective [no_zero_divisors A] {x : A} (hx : x ≠ 0) :
  function.injective (lmul_left R x) :=
by { letI : domain A := { exists_pair_ne := ⟨x, 0, hx⟩, ..‹ring A›, ..‹no_zero_divisors A› },
     exact mul_right_injective' hx }

lemma lmul_right_injective [no_zero_divisors A] {x : A} (hx : x ≠ 0) :
  function.injective (lmul_right R x) :=
by { letI : domain A := { exists_pair_ne := ⟨x, 0, hx⟩, ..‹ring A›, ..‹no_zero_divisors A› },
     exact mul_left_injective' hx }

lemma lmul_injective [no_zero_divisors A] {x : A} (hx : x ≠ 0) :
  function.injective (lmul R A x) :=
by { letI : domain A := { exists_pair_ne := ⟨x, 0, hx⟩, ..‹ring A›, ..‹no_zero_divisors A› },
     exact mul_right_injective' hx }

end algebra

end ring

section int

variables (R : Type*) [ring R]

-- Lower the priority so that `algebra.id` is picked most of the time when working with
-- `ℤ`-algebras. This is only an issue since `algebra.id ℤ` and `algebra_int ℤ` are not yet defeq.
-- TODO: fix this by adding an `of_int` field to rings.
/-- Ring ⥤ ℤ-Alg -/
@[priority 99] instance algebra_int : algebra ℤ R :=
{ commutes' := int.cast_commute,
  smul_def' := λ _ _, gsmul_eq_mul _ _,
  to_ring_hom := int.cast_ring_hom R }

variables {R}

instance int_algebra_subsingleton : subsingleton (algebra ℤ R) :=
⟨λ P Q, by { ext, simp, }⟩

end int

/-!
The R-algebra structure on `Π i : I, A i` when each `A i` is an R-algebra.

We couldn't set this up back in `algebra.pi_instances` because this file imports it.
-/
namespace pi

variable {I : Type u}     -- The indexing type
variable {R : Type*}      -- The scalar type
variable {f : I → Type v} -- The family of types already equipped with instances
variables (x y : Π i, f i) (i : I)
variables (I f)

instance algebra {r : comm_semiring R}
  [s : ∀ i, semiring (f i)] [∀ i, algebra R (f i)] :
  algebra R (Π i : I, f i) :=
{ commutes' := λ a f, begin ext, simp [algebra.commutes], end,
  smul_def' := λ a f, begin ext, simp [algebra.smul_def''], end,
  ..(pi.ring_hom (λ i, algebra_map R (f i)) : R →+* Π i : I, f i) }

@[simp] lemma algebra_map_apply {r : comm_semiring R}
  [s : ∀ i, semiring (f i)] [∀ i, algebra R (f i)] (a : R) (i : I) :
  algebra_map R (Π i, f i) a i = algebra_map R (f i) a := rfl

-- One could also build a `Π i, R i`-algebra structure on `Π i, A i`,
-- when each `A i` is an `R i`-algebra, although I'm not sure that it's useful.

variables {I} (R) (f)

/-- `function.eval` as an `alg_hom`. The name matches `pi.eval_ring_hom`, `pi.eval_monoid_hom`,
etc. -/
@[simps]
def eval_alg_hom {r : comm_semiring R} [Π i, semiring (f i)] [Π i, algebra R (f i)] (i : I) :
  (Π i, f i) →ₐ[R] f i :=
{ to_fun := λ f, f i, commutes' := λ r, rfl, .. pi.eval_ring_hom f i}

end pi

section is_scalar_tower

variables {R : Type*} [comm_semiring R]
variables (A : Type*) [semiring A] [algebra R A]
variables {M : Type*} [add_comm_monoid M] [module A M] [module R M] [is_scalar_tower R A M]
variables {N : Type*} [add_comm_monoid N] [module A N] [module R N] [is_scalar_tower R A N]

lemma algebra_compatible_smul (r : R) (m : M) : r • m = ((algebra_map R A) r) • m :=
by rw [←(one_smul A m), ←smul_assoc, algebra.smul_def, mul_one, one_smul]

@[simp] lemma algebra_map_smul (r : R) (m : M) : ((algebra_map R A) r) • m = r • m :=
(algebra_compatible_smul A r m).symm

variable {A}

@[priority 100] -- see Note [lower instance priority]
instance is_scalar_tower.to_smul_comm_class : smul_comm_class R A M :=
⟨λ r a m, by rw [algebra_compatible_smul A r (a • m), smul_smul, algebra.commutes, mul_smul,
  ←algebra_compatible_smul]⟩

@[priority 100] -- see Note [lower instance priority]
instance is_scalar_tower.to_smul_comm_class' : smul_comm_class A R M :=
smul_comm_class.symm _ _ _

lemma smul_algebra_smul_comm (r : R) (a : A) (m : M) : a • r • m = r • a • m :=
smul_comm _ _ _

namespace linear_map

instance coe_is_scalar_tower : has_coe (M →ₗ[A] N) (M →ₗ[R] N) :=
⟨restrict_scalars R⟩

variables (R) {A M N}

@[simp, norm_cast squash] lemma coe_restrict_scalars_eq_coe (f : M →ₗ[A] N) :
  (f.restrict_scalars R : M → N) = f := rfl

@[simp, norm_cast squash] lemma coe_coe_is_scalar_tower (f : M →ₗ[A] N) :
  ((f : M →ₗ[R] N) : M → N) = f := rfl

/-- `A`-linearly coerce a `R`-linear map from `M` to `A` to a function, given an algebra `A` over
a commutative semiring `R` and `M` a module over `R`. -/
def lto_fun (R : Type u) (M : Type v) (A : Type w)
  [comm_semiring R] [add_comm_monoid M] [module R M] [comm_ring A] [algebra R A] :
  (M →ₗ[R] A) →ₗ[A] (M → A) :=
{ to_fun := linear_map.to_fun,
  map_add' := λ f g, rfl,
  map_smul' := λ c f, rfl }

end linear_map

end is_scalar_tower

section restrict_scalars

section type_synonym
variables (R S M A : Type*)

/-- If we put an `R`-algebra structure on a semiring `S`, we get a natural equivalence from the
category of `S`-modules to the category of representations of the algebra `S` (over `R`). The type
synonym `restrict_scalars` is essentially this equivalence.

Warning: use this type synonym judiciously! Consider an example where we want to construct an
`R`-linear map from `M` to `S`, given:
```lean
variables (R S M : Type*)
variables [comm_semiring R] [semiring S] [algebra R S] [add_comm_monoid M] [module S M]
```
With the assumptions above we can't directly state our map as we have no `module R M` structure, but
`restrict_scalars` permits it to be written as:
```lean
-- an `R`-module structure on `M` is provided by `restrict_scalars` which is compatible
example : restrict_scalars R S M →ₗ[R] S := sorry
```
However, it is usually better just to add this extra structure as an argument:
```lean
-- an `R`-module structure on `M` and proof of its compatibility is provided by the user
example [module R M] [is_scalar_tower R S M] : M →ₗ[R] S := sorry
```
The advantage of the second approach is that it defers the duty of providing the missing typeclasses
`[module R M] [is_scalar_tower R S M]`. If some concrete `M` naturally carries these (as is often
the case) then we have avoided `restrict_scalars` entirely. If not, we can pass
`restrict_scalars R S M` later on instead of `M`.

Note that this means we almost always want to state definitions and lemmas in the language of
`is_scalar_tower` rather than `restrict_scalars`.

An example of when one might want to use `restrict_scalars` would be if one has a vector space
over a field of characteristic zero and wishes to make use of the `ℚ`-algebra structure. -/
@[nolint unused_arguments]
def restrict_scalars (R S M : Type*) : Type* := M

instance [I : inhabited M] : inhabited (restrict_scalars R S M) := I

instance [I : add_comm_monoid M] : add_comm_monoid (restrict_scalars R S M) := I

instance [I : add_comm_group M] : add_comm_group (restrict_scalars R S M) := I

instance restrict_scalars.module_orig [semiring S] [add_comm_monoid M] [I : module S M] :
  module S (restrict_scalars R S M) := I

/-- `restrict_scalars.linear_equiv` is an equivalence of modules over the semiring `S`. -/
def restrict_scalars.linear_equiv [semiring S] [add_comm_monoid M] [module S M] :
  restrict_scalars R S M ≃ₗ[S] M :=
linear_equiv.refl S M

section module
variables [semiring S] [add_comm_monoid M] [comm_semiring R] [algebra R S] [module S M]

/--
When `M` is a module over a ring `S`, and `S` is an algebra over `R`, then `M` inherits a
module structure over `R`.

The preferred way of setting this up is `[module R M] [module S M] [is_scalar_tower R S M]`.
-/
instance : module R (restrict_scalars R S M) :=
module.comp_hom M (algebra_map R S)

lemma restrict_scalars_smul_def (c : R) (x : restrict_scalars R S M) :
  c • x = ((algebra_map R S c) • x : M) := rfl

@[simp] lemma restrict_scalars.linear_equiv_map_smul (t : R) (x : restrict_scalars R S M) :
  restrict_scalars.linear_equiv R S M (t • x)
  = (algebra_map R S t) • restrict_scalars.linear_equiv R S M x :=
rfl

instance : is_scalar_tower R S (restrict_scalars R S M) :=
⟨λ r S M, by { rw [algebra.smul_def, mul_smul], refl }⟩

instance submodule.restricted_module (V : submodule S M) :
  module R V :=
restrict_scalars.module R S V

instance submodule.restricted_module_is_scalar_tower (V : submodule S M) :
  is_scalar_tower R S V :=
restrict_scalars.is_scalar_tower R S V

end module

section algebra

instance [I : semiring A] : semiring (restrict_scalars R S A) := I
instance [I : ring A] : ring (restrict_scalars R S A) := I
instance [I : comm_semiring A] : comm_semiring (restrict_scalars R S A) := I
instance [I : comm_ring A] : comm_ring (restrict_scalars R S A) := I

variables [comm_semiring S] [semiring A]

instance restrict_scalars.algebra_orig [I : algebra S A] : algebra S (restrict_scalars R S A) := I

variables [algebra S A]

/-- Tautological `S`-algebra isomorphism `restrict_scalars R S A ≃ₐ[S] A`. -/
def restrict_scalars.alg_equiv : restrict_scalars R S A ≃ₐ[S] A := alg_equiv.refl

variables [comm_semiring R] [algebra R S]

/-- `R ⟶ S` induces `S-Alg ⥤ R-Alg` -/
instance : algebra R (restrict_scalars R S A) :=
{ smul := (•),
  commutes' := λ r x, algebra.commutes _ _,
  smul_def' := λ _ _, algebra.smul_def _ _,
  .. (algebra_map S A).comp (algebra_map R S) }

end algebra

end type_synonym

/-! TODO: The following lemmas no longer involve `algebra` at all, and could be moved closer
to `algebra/module/submodule.lean`. Currently this is tricky because `ker`, `range`, `⊤`, and `⊥`
are all defined in `linear_algebra/basic.lean`. -/
section module
open module

variables (R S M N : Type*) [semiring R] [semiring S] [has_scalar R S]
variables [add_comm_monoid M] [module R M] [module S M] [is_scalar_tower R S M]
variables [add_comm_monoid N] [module R N] [module S N] [is_scalar_tower R S N]

variables {S M N}

namespace submodule

/--
`V.restrict_scalars R` is the `R`-submodule of the `R`-module given by restriction of scalars,
corresponding to `V`, an `S`-submodule of the original `S`-module.
-/
@[simps]
def restrict_scalars (V : submodule S M) : submodule R M :=
{ carrier := V.carrier,
  zero_mem' := V.zero_mem,
  smul_mem' := λ c m h, V.smul_of_tower_mem c h,
  add_mem' := λ x y hx hy, V.add_mem hx hy }

@[simp]
lemma restrict_scalars_mem (V : submodule S M) (m : M) :
  m ∈ V.restrict_scalars R ↔ m ∈ V :=
iff.refl _

variables (R S M)

lemma restrict_scalars_injective :
  function.injective (restrict_scalars R : submodule S M → submodule R M) :=
λ V₁ V₂ h, ext $ by convert set.ext_iff.1 (set_like.ext'_iff.1 h); refl

@[simp] lemma restrict_scalars_inj {V₁ V₂ : submodule S M} :
  restrict_scalars R V₁ = restrict_scalars R V₂ ↔ V₁ = V₂ :=
(restrict_scalars_injective R _ _).eq_iff

@[simp]
lemma restrict_scalars_bot : restrict_scalars R (⊥ : submodule S M) = ⊥ := rfl

@[simp]
lemma restrict_scalars_top : restrict_scalars R (⊤ : submodule S M) = ⊤ := rfl

/-- If `S` is an `R`-algebra, then the `R`-module generated by a set `X` is included in the
`S`-module generated by `X`. -/
lemma span_le_restrict_scalars (X : set M) : span R (X : set M) ≤ restrict_scalars R (span S X) :=
submodule.span_le.mpr submodule.subset_span

end submodule

@[simp]
lemma linear_map.ker_restrict_scalars (f : M →ₗ[S] N) :
  (f.restrict_scalars R).ker = f.ker.restrict_scalars R :=
rfl

end module

end restrict_scalars

namespace submodule

variables (R A M : Type*)
variables [comm_semiring R] [semiring A] [algebra R A] [add_comm_monoid M]
variables [module R M] [module A M] [is_scalar_tower R A M]

/-- If `A` is an `R`-algebra such that the induced morhpsim `R →+* A` is surjective, then the
`R`-module generated by a set `X` equals the `A`-module generated by `X`. -/
lemma span_eq_restrict_scalars (X : set M) (hsur : function.surjective (algebra_map R A)) :
  span R X = restrict_scalars R (span A X) :=
begin
  apply (span_le_restrict_scalars R A M X).antisymm (λ m hm, _),
  refine span_induction hm subset_span (zero_mem _) (λ _ _, add_mem _) (λ a m hm, _),
  obtain ⟨r, rfl⟩ := hsur a,
  simpa [algebra_map_smul] using smul_mem _ r hm
end

end submodule

namespace alg_hom

variables {R : Type u} {A : Type v} {B : Type w} {I : Type*}

variables [comm_semiring R] [semiring A] [semiring B]
variables [algebra R A] [algebra R B]

/-- `R`-algebra homomorphism between the function spaces `I → A` and `I → B`, induced by an
`R`-algebra homomorphism `f` between `A` and `B`. -/
@[simps] protected def comp_left (f : A →ₐ[R] B) (I : Type*) : (I → A) →ₐ[R] (I → B) :=
{ to_fun := λ h, f ∘ h,
  commutes' := λ c, by { ext, exact f.commutes' c },
  .. f.to_ring_hom.comp_left I }

end alg_hom<|MERGE_RESOLUTION|>--- conflicted
+++ resolved
@@ -1052,47 +1052,6 @@
 
 end alg_equiv
 
-<<<<<<< HEAD
-=======
-namespace matrix
-
-/-! ### `matrix` section
-
-Specialize `matrix.one_map` and `matrix.zero_map` to `alg_hom` and `alg_equiv`.
-TODO: there should be a way to avoid restating these for each `foo_hom`.
--/
-
-variables {R A₁ A₂ n : Type*} [fintype n]
-
-section semiring
-
-variables [comm_semiring R] [semiring A₁] [algebra R A₁] [semiring A₂] [algebra R A₂]
-
-/-- A version of `matrix.one_map` where `f` is an `alg_hom`. -/
-@[simp] lemma alg_hom_map_one [decidable_eq n]
-  (f : A₁ →ₐ[R] A₂) : (1 : matrix n n A₁).map f = 1 :=
-map_one _ f.map_zero f.map_one
-
-/-- A version of `matrix.one_map` where `f` is an `alg_equiv`. -/
-@[simp] lemma alg_equiv_map_one [decidable_eq n]
-  (f : A₁ ≃ₐ[R] A₂) : (1 : matrix n n A₁).map f = 1 :=
-map_one _ f.map_zero f.map_one
-
-/-- A version of `matrix.zero_map` where `f` is an `alg_hom`. -/
-@[simp] lemma alg_hom_map_zero
-  (f : A₁ →ₐ[R] A₂) : (0 : matrix n n A₁).map f = 0 :=
-map_zero _ f.map_zero
-
-/-- A version of `matrix.zero_map` where `f` is an `alg_equiv`. -/
-@[simp] lemma alg_equiv_map_zero
-  (f : A₁ ≃ₐ[R] A₂) : (0 : matrix n n A₁).map f = 0 :=
-map_zero _ f.map_zero
-
-end semiring
-
-end matrix
-
->>>>>>> 69c6adb5
 section nat
 
 variables {R : Type*} [semiring R]
