/-
Copyright (c) 2018 Kenny Lau. All rights reserved.
Released under Apache 2.0 license as described in the file LICENSE.
Authors: Kenny Lau, Yury Kudryashov
-/
import algebra.module.basic
import algebra.module.ulift
import algebra.ne_zero
import algebra.ring.aut
import algebra.ring.ulift
import linear_algebra.span
import tactic.abel

/-!
# Algebras over commutative semirings

In this file we define associative unital `algebra`s over commutative (semi)rings, algebra
homomorphisms `alg_hom`, and algebra equivalences `alg_equiv`.

`subalgebra`s are defined in `algebra.algebra.subalgebra`.

For the category of `R`-algebras, denoted `Algebra R`, see the file
`algebra/category/Algebra/basic.lean`.

See the implementation notes for remarks about non-associative and non-unital algebras.

## Main definitions:

* `algebra R A`: the algebra typeclass.
* `alg_hom R A B`: the type of `R`-algebra morphisms from `A` to `B`.
* `alg_equiv R A B`: the type of `R`-algebra isomorphisms between `A` to `B`.
* `algebra_map R A : R →+* A`: the canonical map from `R` to `A`, as a `ring_hom`. This is the
  preferred spelling of this map.
* `algebra.linear_map R A : R →ₗ[R] A`: the canonical map from `R` to `A`, as a `linear_map`.
* `algebra.of_id R A : R →ₐ[R] A`: the canonical map from `R` to `A`, as n `alg_hom`.
* Instances of `algebra` in this file:
  * `algebra.id`
  * `pi.algebra`
  * `prod.algebra`
  * `algebra_nat`
  * `algebra_int`
  * `algebra_rat`
  * `mul_opposite.algebra`
  * `module.End.algebra`

## Notations

* `A →ₐ[R] B` : `R`-algebra homomorphism from `A` to `B`.
* `A ≃ₐ[R] B` : `R`-algebra equivalence from `A` to `B`.

## Implementation notes

Given a commutative (semi)ring `R`, there are two ways to define an `R`-algebra structure on a
(possibly noncommutative) (semi)ring `A`:
* By endowing `A` with a morphism of rings `R →+* A` denoted `algebra_map R A` which lands in the
  center of `A`.
* By requiring `A` be an `R`-module such that the action associates and commutes with multiplication
  as `r • (a₁ * a₂) = (r • a₁) * a₂ = a₁ * (r • a₂)`.

We define `algebra R A` in a way that subsumes both definitions, by extending `has_smul R A` and
requiring that this scalar action `r • x` must agree with left multiplication by the image of the
structure morphism `algebra_map R A r * x`.

As a result, there are two ways to talk about an `R`-algebra `A` when `A` is a semiring:
1. ```lean
   variables [comm_semiring R] [semiring A]
   variables [algebra R A]
   ```
2. ```lean
   variables [comm_semiring R] [semiring A]
   variables [module R A] [smul_comm_class R A A] [is_scalar_tower R A A]
   ```

The first approach implies the second via typeclass search; so any lemma stated with the second set
of arguments will automatically apply to the first set. Typeclass search does not know that the
second approach implies the first, but this can be shown with:
```lean
example {R A : Type*} [comm_semiring R] [semiring A]
  [module R A] [smul_comm_class R A A] [is_scalar_tower R A A] : algebra R A :=
algebra.of_module smul_mul_assoc mul_smul_comm
```

The advantage of the first approach is that `algebra_map R A` is available, and `alg_hom R A B` and
`subalgebra R A` can be used. For concrete `R` and `A`, `algebra_map R A` is often definitionally
convenient.

The advantage of the second approach is that `comm_semiring R`, `semiring A`, and `module R A` can
all be relaxed independently; for instance, this allows us to:
* Replace `semiring A` with `non_unital_non_assoc_semiring A` in order to describe non-unital and/or
  non-associative algebras.
* Replace `comm_semiring R` and `module R A` with `comm_group R'` and `distrib_mul_action R' A`,
  which when `R' = Rˣ` lets us talk about the "algebra-like" action of `Rˣ` on an
  `R`-algebra `A`.

While `alg_hom R A B` cannot be used in the second approach, `non_unital_alg_hom R A B` still can.

You should always use the first approach when working with associative unital algebras, and mimic
the second approach only when you need to weaken a condition on either `R` or `A`.

-/

universes u v w u₁ v₁

open_locale big_operators

section prio
-- We set this priority to 0 later in this file
set_option extends_priority 200 /- control priority of
`instance [algebra R A] : has_smul R A` -/

/--
An associative unital `R`-algebra is a semiring `A` equipped with a map into its center `R → A`.

See the implementation notes in this file for discussion of the details of this definition.
-/
@[nolint has_nonempty_instance]
class algebra (R : Type u) (A : Type v) [comm_semiring R] [semiring A]
  extends has_smul R A, R →+* A :=
(commutes' : ∀ r x, to_fun r * x = x * to_fun r)
(smul_def' : ∀ r x, r • x = to_fun r * x)
end prio

/-- Embedding `R →+* A` given by `algebra` structure. -/
def algebra_map (R : Type u) (A : Type v) [comm_semiring R] [semiring A] [algebra R A] : R →+* A :=
algebra.to_ring_hom

/-- Creating an algebra from a morphism to the center of a semiring. -/
def ring_hom.to_algebra' {R S} [comm_semiring R] [semiring S] (i : R →+* S)
  (h : ∀ c x, i c * x = x * i c) :
  algebra R S :=
{ smul := λ c x, i c * x,
  commutes' := h,
  smul_def' := λ c x, rfl,
  to_ring_hom := i}

/-- Creating an algebra from a morphism to a commutative semiring. -/
def ring_hom.to_algebra {R S} [comm_semiring R] [comm_semiring S] (i : R →+* S) :
  algebra R S :=
i.to_algebra' $ λ _, mul_comm _

lemma ring_hom.algebra_map_to_algebra {R S} [comm_semiring R] [comm_semiring S]
  (i : R →+* S) :
  @algebra_map R S _ _ i.to_algebra = i :=
rfl

namespace algebra

variables {R : Type u} {S : Type v} {A : Type w} {B : Type*}

/-- Let `R` be a commutative semiring, let `A` be a semiring with a `module R` structure.
If `(r • 1) * x = x * (r • 1) = r • x` for all `r : R` and `x : A`, then `A` is an `algebra`
over `R`.

See note [reducible non-instances]. -/
@[reducible]
def of_module' [comm_semiring R] [semiring A] [module R A]
  (h₁ : ∀ (r : R) (x : A), (r • 1) * x = r • x)
  (h₂ : ∀ (r : R) (x : A), x * (r • 1) = r • x) : algebra R A :=
{ to_fun := λ r, r • 1,
  map_one' := one_smul _ _,
  map_mul' := λ r₁ r₂, by rw [h₁, mul_smul],
  map_zero' := zero_smul _ _,
  map_add' := λ r₁ r₂, add_smul r₁ r₂ 1,
  commutes' := λ r x, by simp only [h₁, h₂],
  smul_def' := λ r x, by simp only [h₁] }

/-- Let `R` be a commutative semiring, let `A` be a semiring with a `module R` structure.
If `(r • x) * y = x * (r • y) = r • (x * y)` for all `r : R` and `x y : A`, then `A`
is an `algebra` over `R`.

See note [reducible non-instances]. -/
@[reducible]
def of_module [comm_semiring R] [semiring A] [module R A]
  (h₁ : ∀ (r : R) (x y : A), (r • x) * y = r • (x * y))
  (h₂ : ∀ (r : R) (x y : A), x * (r • y) = r • (x * y)) : algebra R A :=
of_module' (λ r x, by rw [h₁, one_mul]) (λ r x, by rw [h₂, mul_one])

section semiring

variables [comm_semiring R] [comm_semiring S]
variables [semiring A] [algebra R A] [semiring B] [algebra R B]

/-- We keep this lemma private because it picks up the `algebra.to_has_smul` instance
which we set to priority 0 shortly. See `smul_def` below for the public version. -/
private lemma smul_def'' (r : R) (x : A) : r • x = algebra_map R A r * x :=
algebra.smul_def' r x

/--
To prove two algebra structures on a fixed `[comm_semiring R] [semiring A]` agree,
it suffices to check the `algebra_map`s agree.
-/
-- We'll later use this to show `algebra ℤ M` is a subsingleton.
@[ext]
lemma algebra_ext {R : Type*} [comm_semiring R] {A : Type*} [semiring A] (P Q : algebra R A)
  (w : ∀ (r : R), by { haveI := P, exact algebra_map R A r } =
    by { haveI := Q, exact algebra_map R A r }) :
  P = Q :=
begin
  unfreezingI { rcases P with ⟨⟨P⟩⟩, rcases Q with ⟨⟨Q⟩⟩ },
  congr,
  { funext r a,
    replace w := congr_arg (λ s, s * a) (w r),
    simp only [←smul_def''] at w,
    apply w, },
  { ext r,
    exact w r, },
  { apply proof_irrel_heq, },
  { apply proof_irrel_heq, },
end

@[priority 200] -- see Note [lower instance priority]
instance to_module : module R A :=
{ one_smul := by simp [smul_def''],
  mul_smul := by simp [smul_def'', mul_assoc],
  smul_add := by simp [smul_def'', mul_add],
  smul_zero := by simp [smul_def''],
  add_smul := by simp [smul_def'', add_mul],
  zero_smul := by simp [smul_def''] }

-- From now on, we don't want to use the following instance anymore.
-- Unfortunately, leaving it in place causes deterministic timeouts later in mathlib.
attribute [instance, priority 0] algebra.to_has_smul

lemma smul_def (r : R) (x : A) : r • x = algebra_map R A r * x :=
algebra.smul_def' r x

lemma algebra_map_eq_smul_one (r : R) : algebra_map R A r = r • 1 :=
calc algebra_map R A r = algebra_map R A r * 1 : (mul_one _).symm
                   ... = r • 1                 : (algebra.smul_def r 1).symm

lemma algebra_map_eq_smul_one' : ⇑(algebra_map R A) = λ r, r • (1 : A) :=
funext algebra_map_eq_smul_one

/-- `mul_comm` for `algebra`s when one element is from the base ring. -/
theorem commutes (r : R) (x : A) : algebra_map R A r * x = x * algebra_map R A r :=
algebra.commutes' r x

/-- `mul_left_comm` for `algebra`s when one element is from the base ring. -/
theorem left_comm (x : A) (r : R) (y : A) :
  x * (algebra_map R A r * y) = algebra_map R A r * (x * y) :=
by rw [← mul_assoc, ← commutes, mul_assoc]

/-- `mul_right_comm` for `algebra`s when one element is from the base ring. -/
theorem right_comm (x : A) (r : R) (y : A) :
  (x * algebra_map R A r) * y = (x * y) * algebra_map R A r :=
by rw [mul_assoc, commutes, ←mul_assoc]

instance _root_.is_scalar_tower.right : is_scalar_tower R A A :=
⟨λ x y z, by rw [smul_eq_mul, smul_eq_mul, smul_def, smul_def, mul_assoc]⟩

/-- This is just a special case of the global `mul_smul_comm` lemma that requires less typeclass
search (and was here first). -/
@[simp] protected lemma mul_smul_comm (s : R) (x y : A) :
  x * (s • y) = s • (x * y) :=
-- TODO: set up `is_scalar_tower.smul_comm_class` earlier so that we can actually prove this using
-- `mul_smul_comm s x y`.
by rw [smul_def, smul_def, left_comm]

/-- This is just a special case of the global `smul_mul_assoc` lemma that requires less typeclass
search (and was here first). -/
@[simp] protected lemma smul_mul_assoc (r : R) (x y : A) :
  (r • x) * y = r • (x * y) :=
smul_mul_assoc r x y

@[simp]
lemma _root_.smul_algebra_map {α : Type*} [monoid α] [mul_distrib_mul_action α A]
  [smul_comm_class α R A] (a : α) (r : R) : a • algebra_map R A r = algebra_map R A r :=
by rw [algebra_map_eq_smul_one, smul_comm a r (1 : A), smul_one]

section
variables {r : R} {a : A}

@[simp] lemma bit0_smul_one : bit0 r • (1 : A) = bit0 (r • (1 : A)) :=
by simp [bit0, add_smul]
lemma bit0_smul_one' : bit0 r • (1 : A) = r • 2 :=
by simp [bit0, add_smul, smul_add]
@[simp] lemma bit0_smul_bit0 : bit0 r • bit0 a = r • (bit0 (bit0 a)) :=
by simp [bit0, add_smul, smul_add]
@[simp] lemma bit0_smul_bit1 : bit0 r • bit1 a = r • (bit0 (bit1 a)) :=
by simp [bit0, add_smul, smul_add]
@[simp] lemma bit1_smul_one : bit1 r • (1 : A) = bit1 (r • (1 : A)) :=
by simp [bit1, add_smul]
lemma bit1_smul_one' : bit1 r • (1 : A) = r • 2 + 1 :=
by simp [bit1, bit0, add_smul, smul_add]
@[simp] lemma bit1_smul_bit0 : bit1 r • bit0 a = r • (bit0 (bit0 a)) + bit0 a :=
by simp [bit1, add_smul, smul_add]
@[simp] lemma bit1_smul_bit1 : bit1 r • bit1 a = r • (bit0 (bit1 a)) + bit1 a :=
by { simp only [bit0, bit1, add_smul, smul_add, one_smul], abel }

end

variables (R A)

/--
The canonical ring homomorphism `algebra_map R A : R →* A` for any `R`-algebra `A`,
packaged as an `R`-linear map.
-/
protected def linear_map : R →ₗ[R] A :=
{ map_smul' := λ x y, by simp [algebra.smul_def],
  ..algebra_map R A }

@[simp]
lemma linear_map_apply (r : R) : algebra.linear_map R A r = algebra_map R A r := rfl

lemma coe_linear_map : ⇑(algebra.linear_map R A) = algebra_map R A := rfl

instance id : algebra R R := (ring_hom.id R).to_algebra

variables {R A}

namespace id

@[simp] lemma map_eq_id : algebra_map R R = ring_hom.id _ := rfl

lemma map_eq_self (x : R) : algebra_map R R x = x := rfl

@[simp] lemma smul_eq_mul (x y : R) : x • y = x * y := rfl

end id

section punit

instance _root_.punit.algebra : algebra R punit :=
{ to_fun := λ x, punit.star,
  map_one' := rfl,
  map_mul' := λ _ _, rfl,
  map_zero' := rfl,
  map_add' := λ _ _, rfl,
  commutes' := λ _ _, rfl,
  smul_def' := λ _ _, rfl }

@[simp] lemma algebra_map_punit (r : R) : algebra_map R punit r = punit.star := rfl

end punit

section ulift

instance _root_.ulift.algebra : algebra R (ulift A) :=
{ to_fun := λ r, ulift.up (algebra_map R A r),
  commutes' := λ r x, ulift.down_injective $ algebra.commutes r x.down,
  smul_def' := λ r x, ulift.down_injective $ algebra.smul_def' r x.down,
  .. ulift.module',
  .. (ulift.ring_equiv : ulift A ≃+* A).symm.to_ring_hom.comp (algebra_map R A) }

lemma _root_.ulift.algebra_map_eq (r : R) :
  algebra_map R (ulift A) r = ulift.up (algebra_map R A r) := rfl

@[simp] lemma _root_.ulift.down_algebra_map (r : R) :
  (algebra_map R (ulift A) r).down = algebra_map R A r := rfl

end ulift

section prod
variables (R A B)

instance _root_.prod.algebra : algebra R (A × B) :=
{ commutes' := by { rintro r ⟨a, b⟩, dsimp, rw [commutes r a, commutes r b] },
  smul_def' := by { rintro r ⟨a, b⟩, dsimp, rw [smul_def r a, smul_def r b] },
  .. prod.module,
  .. ring_hom.prod (algebra_map R A) (algebra_map R B) }

variables {R A B}

@[simp] lemma algebra_map_prod_apply (r : R) :
  algebra_map R (A × B) r = (algebra_map R A r, algebra_map R B r) := rfl

end prod

/-- Algebra over a subsemiring. This builds upon `subsemiring.module`. -/
instance of_subsemiring (S : subsemiring R) : algebra S A :=
{ smul := (•),
  commutes' := λ r x, algebra.commutes r x,
  smul_def' := λ r x, algebra.smul_def r x,
  .. (algebra_map R A).comp S.subtype }

lemma algebra_map_of_subsemiring (S : subsemiring R) :
  (algebra_map S R : S →+* R) = subsemiring.subtype S := rfl

lemma coe_algebra_map_of_subsemiring (S : subsemiring R) :
  (algebra_map S R : S → R) = subtype.val := rfl

lemma algebra_map_of_subsemiring_apply (S : subsemiring R) (x : S) :
  algebra_map S R x = x := rfl

/-- Algebra over a subring. This builds upon `subring.module`. -/
instance of_subring {R A : Type*} [comm_ring R] [ring A] [algebra R A]
  (S : subring R) : algebra S A :=
{ smul := (•),
  .. algebra.of_subsemiring S.to_subsemiring,
  .. (algebra_map R A).comp S.subtype }

lemma algebra_map_of_subring {R : Type*} [comm_ring R] (S : subring R) :
  (algebra_map S R : S →+* R) = subring.subtype S := rfl

lemma coe_algebra_map_of_subring {R : Type*} [comm_ring R] (S : subring R) :
  (algebra_map S R : S → R) = subtype.val := rfl

lemma algebra_map_of_subring_apply {R : Type*} [comm_ring R] (S : subring R) (x : S) :
  algebra_map S R x = x := rfl

/-- Explicit characterization of the submonoid map in the case of an algebra.
`S` is made explicit to help with type inference -/
def algebra_map_submonoid (S : Type*) [semiring S] [algebra R S]
  (M : submonoid R) : submonoid S :=
M.map (algebra_map R S)

lemma mem_algebra_map_submonoid_of_mem {S : Type*} [semiring S] [algebra R S] {M : submonoid R}
  (x : M) : (algebra_map R S x) ∈ algebra_map_submonoid S M :=
set.mem_image_of_mem (algebra_map R S) x.2

end semiring

section comm_semiring

variables [comm_semiring R]

lemma mul_sub_algebra_map_commutes [ring A] [algebra R A] (x : A) (r : R) :
  x * (x - algebra_map R A r) = (x - algebra_map R A r) * x :=
by rw [mul_sub, ←commutes, sub_mul]

lemma mul_sub_algebra_map_pow_commutes [ring A] [algebra R A] (x : A) (r : R) (n : ℕ) :
  x * (x - algebra_map R A r) ^ n = (x - algebra_map R A r) ^ n * x :=
begin
  induction n with n ih,
  { simp },
  { rw [pow_succ, ←mul_assoc, mul_sub_algebra_map_commutes, mul_assoc, ih, ←mul_assoc] }
end

end comm_semiring

section ring
variables [comm_ring R]

variables (R)

/-- A `semiring` that is an `algebra` over a commutative ring carries a natural `ring` structure.
See note [reducible non-instances]. -/
@[reducible]
def semiring_to_ring [semiring A] [algebra R A] : ring A :=
{ ..module.add_comm_monoid_to_add_comm_group R,
  ..(infer_instance : semiring A) }

end ring

end algebra

namespace mul_opposite

variables {R A : Type*} [comm_semiring R] [semiring A] [algebra R A]

instance : algebra R Aᵐᵒᵖ :=
{ to_ring_hom := (algebra_map R A).to_opposite $ λ x y, algebra.commutes _ _,
  smul_def' := λ c x, unop_injective $
    by { dsimp, simp only [op_mul, algebra.smul_def, algebra.commutes, op_unop] },
  commutes' := λ r, mul_opposite.rec $ λ x, by dsimp; simp only [← op_mul, algebra.commutes],
  .. mul_opposite.has_smul A R }

@[simp] lemma algebra_map_apply (c : R) : algebra_map R Aᵐᵒᵖ c = op (algebra_map R A c) := rfl

end mul_opposite

namespace module
variables (R : Type u) (M : Type v) [comm_semiring R] [add_comm_monoid M] [module R M]

instance : algebra R (module.End R M) :=
algebra.of_module smul_mul_assoc (λ r f g, (smul_comm r f g).symm)

lemma algebra_map_End_eq_smul_id (a : R) :
  (algebra_map R (End R M)) a = a • linear_map.id := rfl

@[simp] lemma algebra_map_End_apply (a : R) (m : M) :
  (algebra_map R (End R M)) a m = a • m := rfl

@[simp] lemma ker_algebra_map_End (K : Type u) (V : Type v)
  [field K] [add_comm_group V] [module K V] (a : K) (ha : a ≠ 0) :
  ((algebra_map K (End K V)) a).ker = ⊥ :=
linear_map.ker_smul _ _ ha

end module

namespace linear_map

variables {R : Type*} {A : Type*} {B : Type*} [comm_semiring R] [semiring A] [semiring B]
  [algebra R A] [algebra R B]

/-- An alternate statement of `linear_map.map_smul` for when `algebra_map` is more convenient to
work with than `•`. -/
lemma map_algebra_map_mul (f : A →ₗ[R] B) (a : A) (r : R) :
  f (algebra_map R A r * a) = algebra_map R B r * f a :=
by rw [←algebra.smul_def, ←algebra.smul_def, map_smul]

lemma map_mul_algebra_map (f : A →ₗ[R] B) (a : A) (r : R) :
  f (a * algebra_map R A r) = f a * algebra_map R B r :=
by rw [←algebra.commutes, ←algebra.commutes, map_algebra_map_mul]

end linear_map

set_option old_structure_cmd true
/-- Defining the homomorphism in the category R-Alg. -/
@[nolint has_nonempty_instance]
structure alg_hom (R : Type u) (A : Type v) (B : Type w)
  [comm_semiring R] [semiring A] [semiring B] [algebra R A] [algebra R B] extends ring_hom A B :=
(commutes' : ∀ r : R, to_fun (algebra_map R A r) = algebra_map R B r)

run_cmd tactic.add_doc_string `alg_hom.to_ring_hom "Reinterpret an `alg_hom` as a `ring_hom`"

infixr ` →ₐ `:25 := alg_hom _
notation A ` →ₐ[`:25 R `] ` B := alg_hom R A B

/-- `alg_hom_class F R A B` asserts `F` is a type of bundled algebra homomorphisms
from `A` to `B`.  -/
class alg_hom_class (F : Type*) (R : out_param Type*) (A : out_param Type*) (B : out_param Type*)
  [comm_semiring R] [semiring A] [semiring B] [algebra R A] [algebra R B]
  extends ring_hom_class F A B :=
(commutes : ∀ (f : F) (r : R), f (algebra_map R A r) = algebra_map R B r)

-- `R` becomes a metavariable but that's fine because it's an `out_param`
attribute [nolint dangerous_instance] alg_hom_class.to_ring_hom_class

attribute [simp] alg_hom_class.commutes

namespace alg_hom_class

variables {R : Type*} {A : Type*} {B : Type*} [comm_semiring R] [semiring A] [semiring B]
  [algebra R A] [algebra R B]

@[priority 100] -- see Note [lower instance priority]
instance {F : Type*} [alg_hom_class F R A B] : linear_map_class F R A B :=
{ map_smulₛₗ := λ f r x, by simp only [algebra.smul_def, map_mul, commutes, ring_hom.id_apply],
  ..‹alg_hom_class F R A B› }

end alg_hom_class

namespace alg_hom

variables {R : Type u} {A : Type v} {B : Type w} {C : Type u₁} {D : Type v₁}

section semiring

variables [comm_semiring R] [semiring A] [semiring B] [semiring C] [semiring D]
variables [algebra R A] [algebra R B] [algebra R C] [algebra R D]

instance : has_coe_to_fun (A →ₐ[R] B) (λ _, A → B) := ⟨alg_hom.to_fun⟩

initialize_simps_projections alg_hom (to_fun → apply)

@[simp] lemma to_fun_eq_coe (f : A →ₐ[R] B) : f.to_fun = f := rfl

instance : alg_hom_class (A →ₐ[R] B) R A B :=
{ coe := to_fun,
  coe_injective' := λ f g h, by { cases f, cases g, congr' },
  map_add := map_add',
  map_zero := map_zero',
  map_mul := map_mul',
  map_one := map_one',
  commutes := λ f, f.commutes' }

instance coe_ring_hom : has_coe (A →ₐ[R] B) (A →+* B) := ⟨alg_hom.to_ring_hom⟩

instance coe_monoid_hom : has_coe (A →ₐ[R] B) (A →* B) := ⟨λ f, ↑(f : A →+* B)⟩

instance coe_add_monoid_hom : has_coe (A →ₐ[R] B) (A →+ B) := ⟨λ f, ↑(f : A →+* B)⟩

@[simp, norm_cast] lemma coe_mk {f : A → B} (h₁ h₂ h₃ h₄ h₅) :
  ⇑(⟨f, h₁, h₂, h₃, h₄, h₅⟩ : A →ₐ[R] B) = f := rfl

-- make the coercion the simp-normal form
@[simp] lemma to_ring_hom_eq_coe (f : A →ₐ[R] B) : f.to_ring_hom = f := rfl

@[simp, norm_cast] lemma coe_to_ring_hom (f : A →ₐ[R] B) : ⇑(f : A →+* B) = f := rfl

@[simp, norm_cast] lemma coe_to_monoid_hom (f : A →ₐ[R] B) : ⇑(f : A →* B) = f := rfl

@[simp, norm_cast] lemma coe_to_add_monoid_hom (f : A →ₐ[R] B) : ⇑(f : A →+ B) = f := rfl

variables (φ : A →ₐ[R] B)

theorem coe_fn_injective : @function.injective (A →ₐ[R] B) (A → B) coe_fn := fun_like.coe_injective

theorem coe_fn_inj {φ₁ φ₂ : A →ₐ[R] B} : (φ₁ : A → B) = φ₂ ↔ φ₁ = φ₂ := fun_like.coe_fn_eq

theorem coe_ring_hom_injective : function.injective (coe : (A →ₐ[R] B) → (A →+* B)) :=
λ φ₁ φ₂ H, coe_fn_injective $ show ((φ₁ : (A →+* B)) : A → B) = ((φ₂ : (A →+* B)) : A → B),
  from congr_arg _ H

theorem coe_monoid_hom_injective : function.injective (coe : (A →ₐ[R] B)  → (A →* B)) :=
ring_hom.coe_monoid_hom_injective.comp coe_ring_hom_injective

theorem coe_add_monoid_hom_injective : function.injective (coe : (A →ₐ[R] B)  → (A →+ B)) :=
ring_hom.coe_add_monoid_hom_injective.comp coe_ring_hom_injective

protected lemma congr_fun {φ₁ φ₂ : A →ₐ[R] B} (H : φ₁ = φ₂) (x : A) : φ₁ x = φ₂ x :=
fun_like.congr_fun H x
protected lemma congr_arg (φ : A →ₐ[R] B) {x y : A} (h : x = y) : φ x = φ y :=
fun_like.congr_arg φ h

@[ext]
theorem ext {φ₁ φ₂ : A →ₐ[R] B} (H : ∀ x, φ₁ x = φ₂ x) : φ₁ = φ₂ := fun_like.ext _ _ H

theorem ext_iff {φ₁ φ₂ : A →ₐ[R] B} : φ₁ = φ₂ ↔ ∀ x, φ₁ x = φ₂ x := fun_like.ext_iff

@[simp] theorem mk_coe {f : A →ₐ[R] B} (h₁ h₂ h₃ h₄ h₅) :
  (⟨f, h₁, h₂, h₃, h₄, h₅⟩ : A →ₐ[R] B) = f := ext $ λ _, rfl

@[simp]
theorem commutes (r : R) : φ (algebra_map R A r) = algebra_map R B r := φ.commutes' r

theorem comp_algebra_map : (φ : A →+* B).comp (algebra_map R A) = algebra_map R B :=
ring_hom.ext $ φ.commutes

protected lemma map_add (r s : A) : φ (r + s) = φ r + φ s := map_add _ _ _
protected lemma map_zero : φ 0 = 0 := map_zero _
protected lemma map_mul (x y) : φ (x * y) = φ x * φ y := map_mul _ _ _
protected lemma map_one : φ 1 = 1 := map_one _
protected lemma map_pow (x : A) (n : ℕ) : φ (x ^ n) = (φ x) ^ n := map_pow _ _ _

@[simp] protected lemma map_smul (r : R) (x : A) : φ (r • x) = r • φ x := map_smul _ _ _

protected lemma map_sum {ι : Type*} (f : ι → A) (s : finset ι) :
  φ (∑ x in s, f x) = ∑ x in s, φ (f x) := map_sum _ _ _

protected lemma map_finsupp_sum {α : Type*} [has_zero α] {ι : Type*} (f : ι →₀ α) (g : ι → α → A) :
  φ (f.sum g) = f.sum (λ i a, φ (g i a)) := map_finsupp_sum _ _ _

protected lemma map_bit0 (x) : φ (bit0 x) = bit0 (φ x) := map_bit0 _ _
protected lemma map_bit1 (x) : φ (bit1 x) = bit1 (φ x) := map_bit1 _ _

/-- If a `ring_hom` is `R`-linear, then it is an `alg_hom`. -/
def mk' (f : A →+* B) (h : ∀ (c : R) x, f (c • x) = c • f x) : A →ₐ[R] B :=
{ to_fun := f,
  commutes' := λ c, by simp only [algebra.algebra_map_eq_smul_one, h, f.map_one],
  .. f }

@[simp] lemma coe_mk' (f : A →+* B) (h : ∀ (c : R) x, f (c • x) = c • f x) : ⇑(mk' f h) = f := rfl

section

variables (R A)
/-- Identity map as an `alg_hom`. -/
protected def id : A →ₐ[R] A :=
{ commutes' := λ _, rfl,
  ..ring_hom.id A }

@[simp] lemma coe_id : ⇑(alg_hom.id R A) = id := rfl

@[simp] lemma id_to_ring_hom : (alg_hom.id R A : A →+* A) = ring_hom.id _ := rfl

end

lemma id_apply (p : A) : alg_hom.id R A p = p := rfl

/-- Composition of algebra homeomorphisms. -/
def comp (φ₁ : B →ₐ[R] C) (φ₂ : A →ₐ[R] B) : A →ₐ[R] C :=
{ commutes' := λ r : R, by rw [← φ₁.commutes, ← φ₂.commutes]; refl,
  .. φ₁.to_ring_hom.comp ↑φ₂ }

@[simp] lemma coe_comp (φ₁ : B →ₐ[R] C) (φ₂ : A →ₐ[R] B) : ⇑(φ₁.comp φ₂) = φ₁ ∘ φ₂ := rfl

lemma comp_apply (φ₁ : B →ₐ[R] C) (φ₂ : A →ₐ[R] B) (p : A) : φ₁.comp φ₂ p = φ₁ (φ₂ p) := rfl

lemma comp_to_ring_hom (φ₁ : B →ₐ[R] C) (φ₂ : A →ₐ[R] B) :
  ⇑(φ₁.comp φ₂ : A →+* C) = (φ₁ : B →+* C).comp ↑φ₂ := rfl

@[simp] theorem comp_id : φ.comp (alg_hom.id R A) = φ :=
ext $ λ x, rfl

@[simp] theorem id_comp : (alg_hom.id R B).comp φ = φ :=
ext $ λ x, rfl

theorem comp_assoc (φ₁ : C →ₐ[R] D) (φ₂ : B →ₐ[R] C) (φ₃ : A →ₐ[R] B) :
  (φ₁.comp φ₂).comp φ₃ = φ₁.comp (φ₂.comp φ₃) :=
ext $ λ x, rfl

/-- R-Alg ⥤ R-Mod -/
def to_linear_map : A →ₗ[R] B :=
{ to_fun := φ,
  map_add' := map_add _,
  map_smul' := map_smul _ }

@[simp] lemma to_linear_map_apply (p : A) : φ.to_linear_map p = φ p := rfl

theorem to_linear_map_injective : function.injective (to_linear_map : _ → (A →ₗ[R] B)) :=
λ φ₁ φ₂ h, ext $ linear_map.congr_fun h

@[simp] lemma comp_to_linear_map (f : A →ₐ[R] B) (g : B →ₐ[R] C) :
  (g.comp f).to_linear_map = g.to_linear_map.comp f.to_linear_map := rfl

@[simp] lemma to_linear_map_id : to_linear_map (alg_hom.id R A) = linear_map.id :=
linear_map.ext $ λ _, rfl

/-- Promote a `linear_map` to an `alg_hom` by supplying proofs about the behavior on `1` and `*`. -/
@[simps]
def of_linear_map (f : A →ₗ[R] B) (map_one : f 1 = 1) (map_mul : ∀ x y, f (x * y) = f x * f y) :
  A →ₐ[R] B :=
{ to_fun := f,
  map_one' := map_one,
  map_mul' := map_mul,
  commutes' := λ c, by simp only [algebra.algebra_map_eq_smul_one, f.map_smul, map_one],
  .. f.to_add_monoid_hom }

@[simp] lemma of_linear_map_to_linear_map (map_one) (map_mul) :
  of_linear_map φ.to_linear_map map_one map_mul = φ :=
by { ext, refl }

@[simp] lemma to_linear_map_of_linear_map (f : A →ₗ[R] B) (map_one) (map_mul) :
  to_linear_map (of_linear_map f map_one map_mul) = f :=
by { ext, refl }

@[simp] lemma of_linear_map_id (map_one) (map_mul) :
  of_linear_map linear_map.id map_one map_mul = alg_hom.id R A :=
ext $ λ _, rfl

lemma map_smul_of_tower {R'} [has_smul R' A] [has_smul R' B]
  [linear_map.compatible_smul A B R' R] (r : R') (x : A) : φ (r • x) = r • φ x :=
φ.to_linear_map.map_smul_of_tower r x

lemma map_list_prod (s : list A) :
  φ s.prod = (s.map φ).prod :=
φ.to_ring_hom.map_list_prod s

@[simps mul one {attrs := []}] instance End : monoid (A →ₐ[R] A) :=
{ mul := comp,
  mul_assoc := λ ϕ ψ χ, rfl,
  one := alg_hom.id R A,
  one_mul := λ ϕ, ext $ λ x, rfl,
  mul_one := λ ϕ, ext $ λ x, rfl }

@[simp] lemma one_apply (x : A) : (1 : A →ₐ[R] A) x = x := rfl

@[simp] lemma mul_apply (φ ψ : A →ₐ[R] A) (x : A) : (φ * ψ) x = φ (ψ x) := rfl

section prod

variables (R A B)

/-- First projection as `alg_hom`. -/
def fst : A × B →ₐ[R] A :=
{ commutes' := λ r, rfl, .. ring_hom.fst A B}

/-- Second projection as `alg_hom`. -/
def snd : A × B →ₐ[R] B :=
{ commutes' := λ r, rfl, .. ring_hom.snd A B}

variables {R A B}

/-- The `pi.prod` of two morphisms is a morphism. -/
@[simps] def prod (f : A →ₐ[R] B) (g : A →ₐ[R] C) : (A →ₐ[R] B × C) :=
{ commutes' := λ r, by simp only [to_ring_hom_eq_coe, ring_hom.to_fun_eq_coe, ring_hom.prod_apply,
    coe_to_ring_hom, commutes, algebra.algebra_map_prod_apply],
  .. (f.to_ring_hom.prod g.to_ring_hom) }

lemma coe_prod (f : A →ₐ[R] B) (g : A →ₐ[R] C) : ⇑(f.prod g) = pi.prod f g := rfl

@[simp] theorem fst_prod (f : A →ₐ[R] B) (g : A →ₐ[R] C) :
  (fst R B C).comp (prod f g) = f := by ext; refl

@[simp] theorem snd_prod (f : A →ₐ[R] B) (g : A →ₐ[R] C) :
  (snd R B C).comp (prod f g) = g := by ext; refl

@[simp] theorem prod_fst_snd : prod (fst R A B) (snd R A B) = 1 :=
fun_like.coe_injective pi.prod_fst_snd

/-- Taking the product of two maps with the same domain is equivalent to taking the product of
their codomains. -/
@[simps] def prod_equiv : ((A →ₐ[R] B) × (A →ₐ[R] C)) ≃ (A →ₐ[R] B × C) :=
{ to_fun := λ f, f.1.prod f.2,
  inv_fun := λ f, ((fst _ _ _).comp f, (snd _ _ _).comp f),
  left_inv := λ f, by ext; refl,
  right_inv := λ f, by ext; refl }

end prod

lemma algebra_map_eq_apply (f : A →ₐ[R] B) {y : R} {x : A} (h : algebra_map R A y = x) :
  algebra_map R B y = f x :=
h ▸ (f.commutes _).symm

end semiring

section comm_semiring

variables [comm_semiring R] [comm_semiring A] [comm_semiring B]
variables [algebra R A] [algebra R B] (φ : A →ₐ[R] B)

protected lemma map_multiset_prod (s : multiset A) :
  φ s.prod = (s.map φ).prod := map_multiset_prod _ _

protected lemma map_prod {ι : Type*} (f : ι → A) (s : finset ι) :
  φ (∏ x in s, f x) = ∏ x in s, φ (f x) := map_prod _ _ _

protected lemma map_finsupp_prod {α : Type*} [has_zero α] {ι : Type*} (f : ι →₀ α) (g : ι → α → A) :
  φ (f.prod g) = f.prod (λ i a, φ (g i a)) := map_finsupp_prod _ _ _

end comm_semiring

section ring

variables [comm_semiring R] [ring A] [ring B]
variables [algebra R A] [algebra R B] (φ : A →ₐ[R] B)

protected lemma map_neg (x) : φ (-x) = -φ x := map_neg _ _
protected lemma map_sub (x y) : φ (x - y) = φ x - φ y := map_sub _ _ _

end ring

end alg_hom

@[simp] lemma rat.smul_one_eq_coe {A : Type*} [division_ring A] [algebra ℚ A] (m : ℚ) :
  @@has_smul.smul algebra.to_has_smul m (1 : A) = ↑m :=
by rw [algebra.smul_def, mul_one, eq_rat_cast]

set_option old_structure_cmd true
/-- An equivalence of algebras is an equivalence of rings commuting with the actions of scalars. -/
structure alg_equiv (R : Type u) (A : Type v) (B : Type w)
  [comm_semiring R] [semiring A] [semiring B] [algebra R A] [algebra R B]
  extends A ≃ B, A ≃* B, A ≃+ B, A ≃+* B :=
(commutes' : ∀ r : R, to_fun (algebra_map R A r) = algebra_map R B r)

attribute [nolint doc_blame] alg_equiv.to_ring_equiv
attribute [nolint doc_blame] alg_equiv.to_equiv
attribute [nolint doc_blame] alg_equiv.to_add_equiv
attribute [nolint doc_blame] alg_equiv.to_mul_equiv

notation A ` ≃ₐ[`:50 R `] ` A' := alg_equiv R A A'

/-- `alg_equiv_class F R A B` states that `F` is a type of algebra structure preserving
  equivalences. You should extend this class when you extend `alg_equiv`. -/
class alg_equiv_class (F : Type*) (R A B : out_param Type*)
  [comm_semiring R] [semiring A] [semiring B] [algebra R A] [algebra R B]
  extends ring_equiv_class F A B :=
(commutes : ∀ (f : F) (r : R), f (algebra_map R A r) = algebra_map R B r)

-- `R` becomes a metavariable but that's fine because it's an `out_param`
attribute [nolint dangerous_instance] alg_equiv_class.to_ring_equiv_class

namespace alg_equiv_class

@[priority 100] -- See note [lower instance priority]
instance to_alg_hom_class (F R A B : Type*)
  [comm_semiring R] [semiring A] [semiring B] [algebra R A] [algebra R B]
  [h : alg_equiv_class F R A B] : alg_hom_class F R A B :=
{ coe := coe_fn,
  coe_injective' := fun_like.coe_injective,
  map_zero := map_zero,
  map_one := map_one,
  .. h }

@[priority 100]
instance to_linear_equiv_class (F R A B : Type*)
  [comm_semiring R] [semiring A] [semiring B] [algebra R A] [algebra R B]
  [h : alg_equiv_class F R A B] : linear_equiv_class F R A B :=
{ map_smulₛₗ := λ f, map_smulₛₗ f,
  ..h }

end alg_equiv_class

namespace alg_equiv

variables {R : Type u} {A₁ : Type v} {A₂ : Type w} {A₃ : Type u₁}

section semiring

variables [comm_semiring R] [semiring A₁] [semiring A₂] [semiring A₃]
variables [algebra R A₁] [algebra R A₂] [algebra R A₃]
variables (e : A₁ ≃ₐ[R] A₂)

instance : alg_equiv_class (A₁ ≃ₐ[R] A₂) R A₁ A₂ :=
{ coe := to_fun,
  inv := inv_fun,
  coe_injective' := λ f g h₁ h₂, by { cases f, cases g, congr' },
  map_add := map_add',
  map_mul := map_mul',
  commutes := commutes',
  left_inv := left_inv,
  right_inv := right_inv }

/--  Helper instance for when there's too many metavariables to apply
`fun_like.has_coe_to_fun` directly. -/
instance : has_coe_to_fun (A₁ ≃ₐ[R] A₂) (λ _, A₁ → A₂) := ⟨alg_equiv.to_fun⟩

@[ext]
lemma ext {f g : A₁ ≃ₐ[R] A₂} (h : ∀ a, f a = g a) : f = g := fun_like.ext f g h

protected lemma congr_arg {f : A₁ ≃ₐ[R] A₂} {x x' : A₁} : x = x' → f x = f x' :=
fun_like.congr_arg f

protected lemma congr_fun {f g : A₁ ≃ₐ[R] A₂} (h : f = g) (x : A₁) : f x = g x :=
fun_like.congr_fun h x

protected lemma ext_iff {f g : A₁ ≃ₐ[R] A₂} : f = g ↔ ∀ x, f x = g x := fun_like.ext_iff

lemma coe_fun_injective : @function.injective (A₁ ≃ₐ[R] A₂) (A₁ → A₂) (λ e, (e : A₁ → A₂)) :=
fun_like.coe_injective

instance has_coe_to_ring_equiv : has_coe (A₁ ≃ₐ[R] A₂) (A₁ ≃+* A₂) := ⟨alg_equiv.to_ring_equiv⟩

@[simp] lemma coe_mk {to_fun inv_fun left_inv right_inv map_mul map_add commutes} :
  ⇑(⟨to_fun, inv_fun, left_inv, right_inv, map_mul, map_add, commutes⟩ : A₁ ≃ₐ[R] A₂) = to_fun :=
rfl

@[simp] theorem mk_coe (e : A₁ ≃ₐ[R] A₂) (e' h₁ h₂ h₃ h₄ h₅) :
  (⟨e, e', h₁, h₂, h₃, h₄, h₅⟩ : A₁ ≃ₐ[R] A₂) = e := ext $ λ _, rfl

@[simp] lemma to_fun_eq_coe (e : A₁ ≃ₐ[R] A₂) : e.to_fun = e := rfl

@[simp] lemma to_equiv_eq_coe : e.to_equiv = e := rfl

@[simp] lemma to_ring_equiv_eq_coe : e.to_ring_equiv = e := rfl

@[simp, norm_cast] lemma coe_ring_equiv : ((e : A₁ ≃+* A₂) : A₁ → A₂) = e := rfl

lemma coe_ring_equiv' : (e.to_ring_equiv : A₁ → A₂) = e := rfl

lemma coe_ring_equiv_injective : function.injective (coe : (A₁ ≃ₐ[R] A₂) → (A₁ ≃+* A₂)) :=
λ e₁ e₂ h, ext $ ring_equiv.congr_fun h

protected lemma map_add : ∀ x y, e (x + y) = e x + e y := map_add e
protected lemma map_zero : e 0 = 0 := map_zero e
protected lemma map_mul : ∀ x y, e (x * y) = (e x) * (e y) := map_mul e
protected lemma map_one : e 1 = 1 := map_one e

@[simp] lemma commutes : ∀ (r : R), e (algebra_map R A₁ r) = algebra_map R A₂ r :=
  e.commutes'

@[simp] lemma map_smul (r : R) (x : A₁) : e (r • x) = r • e x :=
by simp only [algebra.smul_def, map_mul, commutes]

lemma map_sum {ι : Type*} (f : ι → A₁) (s : finset ι) :
  e (∑ x in s, f x) = ∑ x in s, e (f x) :=
e.to_add_equiv.map_sum f s

lemma map_finsupp_sum {α : Type*} [has_zero α] {ι : Type*} (f : ι →₀ α) (g : ι → α → A₁) :
  e (f.sum g) = f.sum (λ i b, e (g i b)) :=
e.map_sum _ _

/-- Interpret an algebra equivalence as an algebra homomorphism.

This definition is included for symmetry with the other `to_*_hom` projections.
The `simp` normal form is to use the coercion of the `has_coe_to_alg_hom` instance. -/
def to_alg_hom : A₁ →ₐ[R] A₂ :=
{ map_one' := e.map_one, map_zero' := e.map_zero, ..e }

instance has_coe_to_alg_hom : has_coe (A₁ ≃ₐ[R] A₂) (A₁ →ₐ[R] A₂) :=
⟨to_alg_hom⟩

@[simp] lemma to_alg_hom_eq_coe : e.to_alg_hom = e := rfl

@[simp, norm_cast] lemma coe_alg_hom : ((e : A₁ →ₐ[R] A₂) : A₁ → A₂) = e :=
rfl

lemma coe_alg_hom_injective : function.injective (coe : (A₁ ≃ₐ[R] A₂) → (A₁ →ₐ[R] A₂)) :=
λ e₁ e₂ h, ext $ alg_hom.congr_fun h

/-- The two paths coercion can take to a `ring_hom` are equivalent -/
lemma coe_ring_hom_commutes : ((e : A₁ →ₐ[R] A₂) : A₁ →+* A₂) = ((e : A₁ ≃+* A₂) : A₁ →+* A₂) :=
rfl

protected lemma map_pow : ∀ (x : A₁) (n : ℕ), e (x ^ n) = (e x) ^ n := map_pow _
protected lemma injective : function.injective e := equiv_like.injective e
protected lemma surjective : function.surjective e := equiv_like.surjective e
protected lemma bijective : function.bijective e := equiv_like.bijective e

/-- Algebra equivalences are reflexive. -/
@[refl] def refl : A₁ ≃ₐ[R] A₁ := {commutes' := λ r, rfl, ..(1 : A₁ ≃+* A₁)}

instance : inhabited (A₁ ≃ₐ[R] A₁) := ⟨refl⟩

@[simp] lemma refl_to_alg_hom : ↑(refl : A₁ ≃ₐ[R] A₁) = alg_hom.id R A₁ := rfl

@[simp] lemma coe_refl : ⇑(refl : A₁ ≃ₐ[R] A₁) = id := rfl

/-- Algebra equivalences are symmetric. -/
@[symm]
def symm (e : A₁ ≃ₐ[R] A₂) : A₂ ≃ₐ[R] A₁ :=
{ commutes' := λ r, by { rw ←e.to_ring_equiv.symm_apply_apply (algebra_map R A₁ r), congr,
                         change _ = e _, rw e.commutes, },
  ..e.to_ring_equiv.symm, }

/-- See Note [custom simps projection] -/
def simps.symm_apply (e : A₁ ≃ₐ[R] A₂) : A₂ → A₁ := e.symm

initialize_simps_projections alg_equiv (to_fun → apply, inv_fun → symm_apply)

@[simp] lemma inv_fun_eq_symm {e : A₁ ≃ₐ[R] A₂} : e.inv_fun = e.symm := rfl

@[simp] lemma symm_symm (e : A₁ ≃ₐ[R] A₂) : e.symm.symm = e :=
by { ext, refl, }

lemma symm_bijective : function.bijective (symm : (A₁ ≃ₐ[R] A₂) → (A₂ ≃ₐ[R] A₁)) :=
equiv.bijective ⟨symm, symm, symm_symm, symm_symm⟩

@[simp] lemma mk_coe' (e : A₁ ≃ₐ[R] A₂) (f h₁ h₂ h₃ h₄ h₅) :
  (⟨f, e, h₁, h₂, h₃, h₄, h₅⟩ : A₂ ≃ₐ[R] A₁) = e.symm :=
symm_bijective.injective $ ext $ λ x, rfl

@[simp] theorem symm_mk (f f') (h₁ h₂ h₃ h₄ h₅) :
  (⟨f, f', h₁, h₂, h₃, h₄, h₅⟩ : A₁ ≃ₐ[R] A₂).symm =
  { to_fun := f', inv_fun := f,
    ..(⟨f, f', h₁, h₂, h₃, h₄, h₅⟩ : A₁ ≃ₐ[R] A₂).symm } := rfl

@[simp] theorem refl_symm : (alg_equiv.refl : A₁ ≃ₐ[R] A₁).symm = alg_equiv.refl := rfl

--this should be a simp lemma but causes a lint timeout
lemma to_ring_equiv_symm (f : A₁ ≃ₐ[R] A₁) : (f : A₁ ≃+* A₁).symm = f.symm := rfl

@[simp] lemma symm_to_ring_equiv : (e.symm : A₂ ≃+* A₁) = (e : A₁ ≃+* A₂).symm := rfl

/-- Algebra equivalences are transitive. -/
@[trans]
def trans (e₁ : A₁ ≃ₐ[R] A₂) (e₂ : A₂ ≃ₐ[R] A₃) : A₁ ≃ₐ[R] A₃ :=
{ commutes' := λ r, show e₂.to_fun (e₁.to_fun _) = _, by rw [e₁.commutes', e₂.commutes'],
  ..(e₁.to_ring_equiv.trans e₂.to_ring_equiv), }

@[simp] lemma apply_symm_apply (e : A₁ ≃ₐ[R] A₂) : ∀ x, e (e.symm x) = x :=
  e.to_equiv.apply_symm_apply

@[simp] lemma symm_apply_apply (e : A₁ ≃ₐ[R] A₂) : ∀ x, e.symm (e x) = x :=
  e.to_equiv.symm_apply_apply

@[simp] lemma symm_trans_apply (e₁ : A₁ ≃ₐ[R] A₂) (e₂ : A₂ ≃ₐ[R] A₃) (x : A₃) :
  (e₁.trans e₂).symm x = e₁.symm (e₂.symm x) := rfl

@[simp] lemma coe_trans (e₁ : A₁ ≃ₐ[R] A₂) (e₂ : A₂ ≃ₐ[R] A₃) :
  ⇑(e₁.trans e₂) = e₂ ∘ e₁ := rfl

@[simp] lemma trans_apply (e₁ : A₁ ≃ₐ[R] A₂) (e₂ : A₂ ≃ₐ[R] A₃) (x : A₁) :
  (e₁.trans e₂) x = e₂ (e₁ x) := rfl

@[simp] lemma comp_symm (e : A₁ ≃ₐ[R] A₂) :
  alg_hom.comp (e : A₁ →ₐ[R] A₂) ↑e.symm = alg_hom.id R A₂ :=
by { ext, simp }

@[simp] lemma symm_comp (e : A₁ ≃ₐ[R] A₂) :
  alg_hom.comp ↑e.symm (e : A₁ →ₐ[R] A₂) = alg_hom.id R A₁ :=
by { ext, simp }

theorem left_inverse_symm (e : A₁ ≃ₐ[R] A₂) : function.left_inverse e.symm e := e.left_inv

theorem right_inverse_symm (e : A₁ ≃ₐ[R] A₂) : function.right_inverse e.symm e := e.right_inv

/-- If `A₁` is equivalent to `A₁'` and `A₂` is equivalent to `A₂'`, then the type of maps
`A₁ →ₐ[R] A₂` is equivalent to the type of maps `A₁' →ₐ[R] A₂'`. -/
def arrow_congr {A₁' A₂' : Type*} [semiring A₁'] [semiring A₂'] [algebra R A₁'] [algebra R A₂']
  (e₁ : A₁ ≃ₐ[R] A₁') (e₂ : A₂ ≃ₐ[R] A₂') : (A₁ →ₐ[R] A₂) ≃ (A₁' →ₐ[R] A₂') :=
{ to_fun := λ f, (e₂.to_alg_hom.comp f).comp e₁.symm.to_alg_hom,
  inv_fun := λ f, (e₂.symm.to_alg_hom.comp f).comp e₁.to_alg_hom,
  left_inv := λ f, by { simp only [alg_hom.comp_assoc, to_alg_hom_eq_coe, symm_comp],
    simp only [←alg_hom.comp_assoc, symm_comp, alg_hom.id_comp, alg_hom.comp_id] },
  right_inv := λ f, by { simp only [alg_hom.comp_assoc, to_alg_hom_eq_coe, comp_symm],
    simp only [←alg_hom.comp_assoc, comp_symm, alg_hom.id_comp, alg_hom.comp_id] } }

lemma arrow_congr_comp {A₁' A₂' A₃' : Type*} [semiring A₁'] [semiring A₂'] [semiring A₃']
  [algebra R A₁'] [algebra R A₂'] [algebra R A₃'] (e₁ : A₁ ≃ₐ[R] A₁') (e₂ : A₂ ≃ₐ[R] A₂')
  (e₃ : A₃ ≃ₐ[R] A₃') (f : A₁ →ₐ[R] A₂) (g : A₂ →ₐ[R] A₃) :
  arrow_congr e₁ e₃ (g.comp f) = (arrow_congr e₂ e₃ g).comp (arrow_congr e₁ e₂ f) :=
by { ext, simp only [arrow_congr, equiv.coe_fn_mk, alg_hom.comp_apply],
  congr, exact (e₂.symm_apply_apply _).symm }

@[simp] lemma arrow_congr_refl :
  arrow_congr alg_equiv.refl alg_equiv.refl = equiv.refl (A₁ →ₐ[R] A₂) :=
by { ext, refl }

@[simp] lemma arrow_congr_trans {A₁' A₂' A₃' : Type*} [semiring A₁'] [semiring A₂'] [semiring A₃']
  [algebra R A₁'] [algebra R A₂'] [algebra R A₃'] (e₁ : A₁ ≃ₐ[R] A₂) (e₁' : A₁' ≃ₐ[R] A₂')
  (e₂ : A₂ ≃ₐ[R] A₃) (e₂' : A₂' ≃ₐ[R] A₃') :
  arrow_congr (e₁.trans e₂) (e₁'.trans e₂') = (arrow_congr e₁ e₁').trans (arrow_congr e₂ e₂') :=
by { ext, refl }

@[simp] lemma arrow_congr_symm {A₁' A₂' : Type*} [semiring A₁'] [semiring A₂']
  [algebra R A₁'] [algebra R A₂'] (e₁ : A₁ ≃ₐ[R] A₁') (e₂ : A₂ ≃ₐ[R] A₂') :
  (arrow_congr e₁ e₂).symm = arrow_congr e₁.symm e₂.symm :=
by { ext, refl }

/-- If an algebra morphism has an inverse, it is a algebra isomorphism. -/
def of_alg_hom (f : A₁ →ₐ[R] A₂) (g : A₂ →ₐ[R] A₁) (h₁ : f.comp g = alg_hom.id R A₂)
  (h₂ : g.comp f = alg_hom.id R A₁) : A₁ ≃ₐ[R] A₂ :=
{ to_fun    := f,
  inv_fun   := g,
  left_inv  := alg_hom.ext_iff.1 h₂,
  right_inv := alg_hom.ext_iff.1 h₁,
  ..f }

lemma coe_alg_hom_of_alg_hom (f : A₁ →ₐ[R] A₂) (g : A₂ →ₐ[R] A₁) (h₁ h₂) :
  ↑(of_alg_hom f g h₁ h₂) = f := alg_hom.ext $ λ _, rfl

@[simp]
lemma of_alg_hom_coe_alg_hom (f : A₁ ≃ₐ[R] A₂) (g : A₂ →ₐ[R] A₁) (h₁ h₂) :
  of_alg_hom ↑f g h₁ h₂ = f := ext $ λ _, rfl

lemma of_alg_hom_symm (f : A₁ →ₐ[R] A₂) (g : A₂ →ₐ[R] A₁) (h₁ h₂) :
  (of_alg_hom f g h₁ h₂).symm = of_alg_hom g f h₂ h₁ := rfl

/-- Promotes a bijective algebra homomorphism to an algebra equivalence. -/
noncomputable def of_bijective (f : A₁ →ₐ[R] A₂) (hf : function.bijective f) : A₁ ≃ₐ[R] A₂ :=
{ .. ring_equiv.of_bijective (f : A₁ →+* A₂) hf, .. f }

@[simp] lemma coe_of_bijective {f : A₁ →ₐ[R] A₂} {hf : function.bijective f} :
  (alg_equiv.of_bijective f hf : A₁ → A₂) = f := rfl

lemma of_bijective_apply {f : A₁ →ₐ[R] A₂} {hf : function.bijective f} (a : A₁) :
  (alg_equiv.of_bijective f hf) a = f a := rfl

/-- Forgetting the multiplicative structures, an equivalence of algebras is a linear equivalence. -/
@[simps apply] def to_linear_equiv (e : A₁ ≃ₐ[R] A₂) : A₁ ≃ₗ[R] A₂ :=
{ to_fun    := e,
  map_smul' := e.map_smul,
  inv_fun   := e.symm,
  .. e }

@[simp] lemma to_linear_equiv_refl :
  (alg_equiv.refl : A₁ ≃ₐ[R] A₁).to_linear_equiv = linear_equiv.refl R A₁ := rfl

@[simp] lemma to_linear_equiv_symm (e : A₁ ≃ₐ[R] A₂) :
  e.to_linear_equiv.symm = e.symm.to_linear_equiv := rfl

@[simp] lemma to_linear_equiv_trans (e₁ : A₁ ≃ₐ[R] A₂) (e₂ : A₂ ≃ₐ[R] A₃) :
  (e₁.trans e₂).to_linear_equiv = e₁.to_linear_equiv.trans e₂.to_linear_equiv := rfl

theorem to_linear_equiv_injective : function.injective (to_linear_equiv : _ → (A₁ ≃ₗ[R] A₂)) :=
λ e₁ e₂ h, ext $ linear_equiv.congr_fun h

/-- Interpret an algebra equivalence as a linear map. -/
def to_linear_map : A₁ →ₗ[R] A₂ :=
e.to_alg_hom.to_linear_map

@[simp] lemma to_alg_hom_to_linear_map :
  (e : A₁ →ₐ[R] A₂).to_linear_map = e.to_linear_map := rfl

@[simp] lemma to_linear_equiv_to_linear_map :
  e.to_linear_equiv.to_linear_map = e.to_linear_map := rfl

@[simp] lemma to_linear_map_apply (x : A₁) : e.to_linear_map x = e x := rfl

theorem to_linear_map_injective : function.injective (to_linear_map : _ → (A₁ →ₗ[R] A₂)) :=
λ e₁ e₂ h, ext $ linear_map.congr_fun h

@[simp] lemma trans_to_linear_map (f : A₁ ≃ₐ[R] A₂) (g : A₂ ≃ₐ[R] A₃) :
  (f.trans g).to_linear_map = g.to_linear_map.comp f.to_linear_map := rfl

section of_linear_equiv

variables (l : A₁ ≃ₗ[R] A₂)
  (map_mul : ∀ x y : A₁, l (x * y) = l x * l y)
  (commutes : ∀ r : R, l (algebra_map R A₁ r) = algebra_map R A₂ r)

/--
Upgrade a linear equivalence to an algebra equivalence,
given that it distributes over multiplication and action of scalars.
-/
@[simps apply]
def of_linear_equiv : A₁ ≃ₐ[R] A₂ :=
{ to_fun := l,
  inv_fun := l.symm,
  map_mul' := map_mul,
  commutes' := commutes,
  ..l }

@[simp]
lemma of_linear_equiv_symm :
  (of_linear_equiv l map_mul commutes).symm = of_linear_equiv l.symm
    ((of_linear_equiv l map_mul commutes).symm.map_mul)
    ((of_linear_equiv l map_mul commutes).symm.commutes) :=
rfl

@[simp] lemma of_linear_equiv_to_linear_equiv (map_mul) (commutes) :
  of_linear_equiv e.to_linear_equiv map_mul commutes = e :=
by { ext, refl }

@[simp] lemma to_linear_equiv_of_linear_equiv :
  to_linear_equiv (of_linear_equiv l map_mul commutes) = l :=
by { ext, refl }

end of_linear_equiv

<<<<<<< HEAD
@[simps mul one inv {attrs := []}] instance aut : group (A₁ ≃ₐ[R] A₁) :=
=======
section of_ring_equiv

/-- Promotes a linear ring_equiv to an alg_equiv. -/
@[simps]
def of_ring_equiv {f : A₁ ≃+* A₂}
  (hf : ∀ x, f (algebra_map R A₁ x) = algebra_map R A₂ x) : A₁ ≃ₐ[R] A₂ :=
{ to_fun := f,
  inv_fun := f.symm,
  commutes' := hf,
  .. f }

end of_ring_equiv

@[simps mul one {attrs := []}] instance aut : group (A₁ ≃ₐ[R] A₁) :=
>>>>>>> 97befb83
{ mul := λ ϕ ψ, ψ.trans ϕ,
  mul_assoc := λ ϕ ψ χ, rfl,
  one := refl,
  one_mul := λ ϕ, ext $ λ x, rfl,
  mul_one := λ ϕ, ext $ λ x, rfl,
  inv := symm,
  mul_left_inv := λ ϕ, ext $ symm_apply_apply ϕ }

@[simp] lemma one_apply (x : A₁) : (1 : A₁ ≃ₐ[R] A₁) x = x := rfl

@[simp] lemma mul_apply (e₁ e₂ : A₁ ≃ₐ[R] A₁) (x : A₁) : (e₁ * e₂) x = e₁ (e₂ x) := rfl

/-- An algebra isomorphism induces a group isomorphism between automorphism groups -/
@[simps apply]
def aut_congr (ϕ : A₁ ≃ₐ[R] A₂) : (A₁ ≃ₐ[R] A₁) ≃* (A₂ ≃ₐ[R] A₂) :=
{ to_fun := λ ψ, ϕ.symm.trans (ψ.trans ϕ),
  inv_fun := λ ψ, ϕ.trans (ψ.trans ϕ.symm),
  left_inv := λ ψ, by { ext, simp_rw [trans_apply, symm_apply_apply] },
  right_inv := λ ψ, by { ext, simp_rw [trans_apply, apply_symm_apply] },
  map_mul' := λ ψ χ, by { ext, simp only [mul_apply, trans_apply, symm_apply_apply] } }

@[simp] lemma aut_congr_refl : aut_congr (alg_equiv.refl) = mul_equiv.refl (A₁ ≃ₐ[R] A₁) :=
by { ext, refl }

@[simp] lemma aut_congr_symm (ϕ : A₁ ≃ₐ[R] A₂) : (aut_congr ϕ).symm = aut_congr ϕ.symm := rfl

@[simp] lemma aut_congr_trans (ϕ : A₁ ≃ₐ[R] A₂) (ψ : A₂ ≃ₐ[R] A₃) :
  (aut_congr ϕ).trans (aut_congr ψ) = aut_congr (ϕ.trans ψ) := rfl

/-- The tautological action by `A₁ ≃ₐ[R] A₁` on `A₁`.

This generalizes `function.End.apply_mul_action`. -/
instance apply_mul_semiring_action : mul_semiring_action (A₁ ≃ₐ[R] A₁) A₁ :=
{ smul := ($),
  smul_zero := alg_equiv.map_zero,
  smul_add := alg_equiv.map_add,
  smul_one := alg_equiv.map_one,
  smul_mul := alg_equiv.map_mul,
  one_smul := λ _, rfl,
  mul_smul := λ _ _ _, rfl }

@[simp] protected lemma smul_def (f : A₁ ≃ₐ[R] A₁) (a : A₁) : f • a = f a := rfl

instance apply_has_faithful_smul : has_faithful_smul (A₁ ≃ₐ[R] A₁) A₁ :=
⟨λ _ _, alg_equiv.ext⟩

instance apply_smul_comm_class : smul_comm_class R (A₁ ≃ₐ[R] A₁) A₁ :=
{ smul_comm := λ r e a, (e.map_smul r a).symm }

instance apply_smul_comm_class' : smul_comm_class (A₁ ≃ₐ[R] A₁) R A₁ :=
{ smul_comm := λ e r a, (e.map_smul r a) }

@[simp] lemma algebra_map_eq_apply (e : A₁ ≃ₐ[R] A₂) {y : R} {x : A₁} :
  (algebra_map R A₂ y = e x) ↔ (algebra_map R A₁ y = x) :=
⟨λ h, by simpa using e.symm.to_alg_hom.algebra_map_eq_apply h,
 λ h, e.to_alg_hom.algebra_map_eq_apply h⟩

end semiring

section comm_semiring

variables [comm_semiring R] [comm_semiring A₁] [comm_semiring A₂]
variables [algebra R A₁] [algebra R A₂] (e : A₁ ≃ₐ[R] A₂)

lemma map_prod {ι : Type*} (f : ι → A₁) (s : finset ι) :
  e (∏ x in s, f x) = ∏ x in s, e (f x) :=
map_prod _ f s

lemma map_finsupp_prod {α : Type*} [has_zero α] {ι : Type*} (f : ι →₀ α) (g : ι → α → A₁) :
  e (f.prod g) = f.prod (λ i a, e (g i a)) :=
map_finsupp_prod _ f g

end comm_semiring

section ring

variables [comm_semiring R] [ring A₁] [ring A₂]
variables [algebra R A₁] [algebra R A₂] (e : A₁ ≃ₐ[R] A₂)

protected lemma map_neg (x) : e (-x) = -e x := map_neg e x
protected lemma map_sub (x y) : e (x - y) = e x - e y := map_sub e x y

end ring

end alg_equiv

namespace mul_semiring_action

variables {M G : Type*} (R A : Type*) [comm_semiring R] [semiring A] [algebra R A]

section
variables [monoid M] [mul_semiring_action M A] [smul_comm_class M R A]

/-- Each element of the monoid defines a algebra homomorphism.

This is a stronger version of `mul_semiring_action.to_ring_hom` and
`distrib_mul_action.to_linear_map`. -/
@[simps]
def to_alg_hom (m : M) : A →ₐ[R] A :=
{ to_fun := λ a, m • a,
  commutes' := smul_algebra_map _,
  ..mul_semiring_action.to_ring_hom _ _ m }

theorem to_alg_hom_injective [has_faithful_smul M A] :
  function.injective (mul_semiring_action.to_alg_hom R A : M → A →ₐ[R] A) :=
λ m₁ m₂ h, eq_of_smul_eq_smul $ λ r, alg_hom.ext_iff.1 h r

end

section
variables [group G] [mul_semiring_action G A] [smul_comm_class G R A]

/-- Each element of the group defines a algebra equivalence.

This is a stronger version of `mul_semiring_action.to_ring_equiv` and
`distrib_mul_action.to_linear_equiv`. -/
@[simps]
def to_alg_equiv (g : G) : A ≃ₐ[R] A :=
{ .. mul_semiring_action.to_ring_equiv _ _ g,
  .. mul_semiring_action.to_alg_hom R A g }

theorem to_alg_equiv_injective [has_faithful_smul G A] :
  function.injective (mul_semiring_action.to_alg_equiv R A : G → A ≃ₐ[R] A) :=
λ m₁ m₂ h, eq_of_smul_eq_smul $ λ r, alg_equiv.ext_iff.1 h r

end

end mul_semiring_action

section nat

variables {R : Type*} [semiring R]

-- Lower the priority so that `algebra.id` is picked most of the time when working with
-- `ℕ`-algebras. This is only an issue since `algebra.id` and `algebra_nat` are not yet defeq.
-- TODO: fix this by adding an `of_nat` field to semirings.
/-- Semiring ⥤ ℕ-Alg -/
@[priority 99] instance algebra_nat : algebra ℕ R :=
{ commutes' := nat.cast_commute,
  smul_def' := λ _ _, nsmul_eq_mul _ _,
  to_ring_hom := nat.cast_ring_hom R }

instance nat_algebra_subsingleton : subsingleton (algebra ℕ R) :=
⟨λ P Q, by { ext, simp, }⟩

end nat

namespace ring_hom

variables {R S : Type*}

/-- Reinterpret a `ring_hom` as an `ℕ`-algebra homomorphism. -/
def to_nat_alg_hom [semiring R] [semiring S] (f : R →+* S) :
  R →ₐ[ℕ] S :=
{ to_fun := f, commutes' := λ n, by simp, .. f }

/-- Reinterpret a `ring_hom` as a `ℤ`-algebra homomorphism. -/
def to_int_alg_hom [ring R] [ring S] [algebra ℤ R] [algebra ℤ S] (f : R →+* S) :
  R →ₐ[ℤ] S :=
{ commutes' := λ n, by simp, .. f }

-- note that `R`, `S` could be `semiring`s but this is useless mathematically speaking -
-- a ℚ-algebra is a ring. furthermore, this change probably slows down elaboration.
@[simp] lemma map_rat_algebra_map [ring R] [ring S] [algebra ℚ R] [algebra ℚ S]
  (f : R →+* S) (r : ℚ) : f (algebra_map ℚ R r) = algebra_map ℚ S r :=
ring_hom.ext_iff.1 (subsingleton.elim (f.comp (algebra_map ℚ R)) (algebra_map ℚ S)) r

/-- Reinterpret a `ring_hom` as a `ℚ`-algebra homomorphism. This actually yields an equivalence,
see `ring_hom.equiv_rat_alg_hom`. -/
def to_rat_alg_hom [ring R] [ring S] [algebra ℚ R] [algebra ℚ S] (f : R →+* S) :
  R →ₐ[ℚ] S :=
{ commutes' := f.map_rat_algebra_map, .. f }

@[simp]
lemma to_rat_alg_hom_to_ring_hom [ring R] [ring S] [algebra ℚ R] [algebra ℚ S]
  (f : R →+* S) : ↑f.to_rat_alg_hom = f :=
ring_hom.ext $ λ x, rfl

end ring_hom

section

variables {R S : Type*}

@[simp]
lemma alg_hom.to_ring_hom_to_rat_alg_hom [ring R] [ring S] [algebra ℚ R] [algebra ℚ S]
  (f : R →ₐ[ℚ] S) : (f : R →+* S).to_rat_alg_hom = f :=
alg_hom.ext $ λ x, rfl

/-- The equivalence between `ring_hom` and `ℚ`-algebra homomorphisms. -/
@[simps]
def ring_hom.equiv_rat_alg_hom [ring R] [ring S] [algebra ℚ R] [algebra ℚ S] :
  (R →+* S) ≃ (R →ₐ[ℚ] S) :=
{ to_fun := ring_hom.to_rat_alg_hom,
  inv_fun := alg_hom.to_ring_hom,
  left_inv := ring_hom.to_rat_alg_hom_to_ring_hom,
  right_inv := alg_hom.to_ring_hom_to_rat_alg_hom, }

end

section rat

instance algebra_rat {α} [division_ring α] [char_zero α] : algebra ℚ α :=
{ smul := (•),
  smul_def' := division_ring.qsmul_eq_mul',
  to_ring_hom := rat.cast_hom α,
  commutes' := rat.cast_commute }

/-- The two `algebra ℚ ℚ` instances should coincide. -/
example : algebra_rat = algebra.id ℚ := rfl

@[simp] theorem algebra_map_rat_rat : algebra_map ℚ ℚ = ring_hom.id ℚ :=
subsingleton.elim _ _

instance algebra_rat_subsingleton {α} [semiring α] :
  subsingleton (algebra ℚ α) :=
⟨λ x y, algebra.algebra_ext x y $ ring_hom.congr_fun $ subsingleton.elim _ _⟩

end rat

namespace algebra
open module

variables (R : Type u) (A : Type v)

variables [comm_semiring R] [semiring A] [algebra R A]

/-- `algebra_map` as an `alg_hom`. -/
def of_id : R →ₐ[R] A :=
{ commutes' := λ _, rfl, .. algebra_map R A }
variables {R}

theorem of_id_apply (r) : of_id R A r = algebra_map R A r := rfl

end algebra

section int

variables (R : Type*) [ring R]

-- Lower the priority so that `algebra.id` is picked most of the time when working with
-- `ℤ`-algebras. This is only an issue since `algebra.id ℤ` and `algebra_int ℤ` are not yet defeq.
-- TODO: fix this by adding an `of_int` field to rings.
/-- Ring ⥤ ℤ-Alg -/
@[priority 99] instance algebra_int : algebra ℤ R :=
{ commutes' := int.cast_commute,
  smul_def' := λ _ _, zsmul_eq_mul _ _,
  to_ring_hom := int.cast_ring_hom R }

/-- A special case of `eq_int_cast'` that happens to be true definitionally -/
@[simp] lemma algebra_map_int_eq : algebra_map ℤ R = int.cast_ring_hom R := rfl

variables {R}

instance int_algebra_subsingleton : subsingleton (algebra ℤ R) :=
⟨λ P Q, by { ext, simp, }⟩

end int

namespace no_zero_smul_divisors

variables {R A : Type*}

open algebra

/-- If `algebra_map R A` is injective and `A` has no zero divisors,
`R`-multiples in `A` are zero only if one of the factors is zero.

Cannot be an instance because there is no `injective (algebra_map R A)` typeclass.
-/
lemma of_algebra_map_injective
  [comm_semiring R] [semiring A] [algebra R A] [no_zero_divisors A]
  (h : function.injective (algebra_map R A)) : no_zero_smul_divisors R A :=
⟨λ c x hcx, (mul_eq_zero.mp ((smul_def c x).symm.trans hcx)).imp_left
  (map_eq_zero_iff (algebra_map R A) h).mp⟩

variables (R A)
lemma algebra_map_injective [comm_ring R] [ring A] [nontrivial A]
  [algebra R A] [no_zero_smul_divisors R A] :
  function.injective (algebra_map R A) :=
suffices function.injective (λ (c : R), c • (1 : A)),
by { convert this, ext, rw [algebra.smul_def, mul_one] },
smul_left_injective R one_ne_zero

lemma _root_.ne_zero.of_no_zero_smul_divisors (n : ℕ) [comm_ring R] [ne_zero (n : R)] [ring A]
  [nontrivial A] [algebra R A] [no_zero_smul_divisors R A] : ne_zero (n : A) :=
ne_zero.nat_of_injective $ no_zero_smul_divisors.algebra_map_injective R A

variables {R A}
lemma iff_algebra_map_injective [comm_ring R] [ring A] [is_domain A] [algebra R A] :
  no_zero_smul_divisors R A ↔ function.injective (algebra_map R A) :=
⟨@@no_zero_smul_divisors.algebra_map_injective R A _ _ _ _,
 no_zero_smul_divisors.of_algebra_map_injective⟩

@[priority 100] -- see note [lower instance priority]
instance char_zero.no_zero_smul_divisors_nat [semiring R] [no_zero_divisors R] [char_zero R] :
  no_zero_smul_divisors ℕ R :=
no_zero_smul_divisors.of_algebra_map_injective $ (algebra_map ℕ R).injective_nat

@[priority 100] -- see note [lower instance priority]
instance char_zero.no_zero_smul_divisors_int [ring R] [no_zero_divisors R] [char_zero R] :
  no_zero_smul_divisors ℤ R :=
no_zero_smul_divisors.of_algebra_map_injective $ (algebra_map ℤ R).injective_int

section field

variables [field R] [semiring A] [algebra R A]

@[priority 100] -- see note [lower instance priority]
instance algebra.no_zero_smul_divisors [nontrivial A] [no_zero_divisors A] :
  no_zero_smul_divisors R A :=
no_zero_smul_divisors.of_algebra_map_injective (algebra_map R A).injective

end field

end no_zero_smul_divisors

/-!
The R-algebra structure on `Π i : I, A i` when each `A i` is an R-algebra.

We couldn't set this up back in `algebra.pi_instances` because this file imports it.
-/
namespace pi

variable {I : Type u}     -- The indexing type
variable {R : Type*}      -- The scalar type
variable {f : I → Type v} -- The family of types already equipped with instances
variables (x y : Π i, f i) (i : I)
variables (I f)

instance algebra {r : comm_semiring R}
  [s : ∀ i, semiring (f i)] [∀ i, algebra R (f i)] :
  algebra R (Π i : I, f i) :=
{ commutes' := λ a f, begin ext, simp [algebra.commutes], end,
  smul_def' := λ a f, begin ext, simp [algebra.smul_def], end,
  ..(pi.ring_hom (λ i, algebra_map R (f i)) : R →+* Π i : I, f i) }

@[simp] lemma algebra_map_apply {r : comm_semiring R}
  [s : ∀ i, semiring (f i)] [∀ i, algebra R (f i)] (a : R) (i : I) :
  algebra_map R (Π i, f i) a i = algebra_map R (f i) a := rfl

-- One could also build a `Π i, R i`-algebra structure on `Π i, A i`,
-- when each `A i` is an `R i`-algebra, although I'm not sure that it's useful.

variables {I} (R) (f)

/-- `function.eval` as an `alg_hom`. The name matches `pi.eval_ring_hom`, `pi.eval_monoid_hom`,
etc. -/
@[simps]
def eval_alg_hom {r : comm_semiring R} [Π i, semiring (f i)] [Π i, algebra R (f i)] (i : I) :
  (Π i, f i) →ₐ[R] f i :=
{ to_fun := λ f, f i, commutes' := λ r, rfl, .. pi.eval_ring_hom f i}

variables (A B : Type*) [comm_semiring R] [semiring B] [algebra R B]

/-- `function.const` as an `alg_hom`. The name matches `pi.const_ring_hom`, `pi.const_monoid_hom`,
etc. -/
@[simps]
def const_alg_hom : B →ₐ[R] (A → B) :=
{ to_fun := function.const _,
  commutes' := λ r, rfl,
  .. pi.const_ring_hom A B}

/-- When `R` is commutative and permits an `algebra_map`, `pi.const_ring_hom` is equal to that
map. -/
@[simp] lemma const_ring_hom_eq_algebra_map : const_ring_hom A R = algebra_map R (A → R) :=
rfl

@[simp] lemma const_alg_hom_eq_algebra_of_id : const_alg_hom R A R = algebra.of_id R (A → R) :=
rfl

end pi

/-- A special case of `pi.algebra` for non-dependent types. Lean struggles to elaborate
definitions elsewhere in the library without this, -/
instance function.algebra {R : Type*} (I : Type*)  (A : Type*) [comm_semiring R]
  [semiring A] [algebra R A] : algebra R (I → A) :=
pi.algebra _ _

namespace alg_equiv

/-- A family of algebra equivalences `Π j, (A₁ j ≃ₐ A₂ j)` generates a
multiplicative equivalence between `Π j, A₁ j` and `Π j, A₂ j`.

This is the `alg_equiv` version of `equiv.Pi_congr_right`, and the dependent version of
`alg_equiv.arrow_congr`.
-/
@[simps apply]
def Pi_congr_right {R ι : Type*} {A₁ A₂ : ι → Type*} [comm_semiring R]
  [Π i, semiring (A₁ i)] [Π i, semiring (A₂ i)] [Π i, algebra R (A₁ i)] [Π i, algebra R (A₂ i)]
  (e : Π i, A₁ i ≃ₐ[R] A₂ i) : (Π i, A₁ i) ≃ₐ[R] Π i, A₂ i :=
{ to_fun := λ x j, e j (x j),
  inv_fun := λ x j, (e j).symm (x j),
  commutes' := λ r, by { ext i, simp },
  .. @ring_equiv.Pi_congr_right ι A₁ A₂ _ _ (λ i, (e i).to_ring_equiv) }

@[simp]
lemma Pi_congr_right_refl {R ι : Type*} {A : ι → Type*} [comm_semiring R]
  [Π i, semiring (A i)] [Π i, algebra R (A i)] :
  Pi_congr_right (λ i, (alg_equiv.refl : A i ≃ₐ[R] A i)) = alg_equiv.refl := rfl

@[simp]
lemma Pi_congr_right_symm {R ι : Type*} {A₁ A₂ : ι → Type*} [comm_semiring R]
  [Π i, semiring (A₁ i)] [Π i, semiring (A₂ i)] [Π i, algebra R (A₁ i)] [Π i, algebra R (A₂ i)]
  (e : Π i, A₁ i ≃ₐ[R] A₂ i) : (Pi_congr_right e).symm = (Pi_congr_right $ λ i, (e i).symm) := rfl

@[simp]
lemma Pi_congr_right_trans {R ι : Type*} {A₁ A₂ A₃ : ι → Type*} [comm_semiring R]
  [Π i, semiring (A₁ i)] [Π i, semiring (A₂ i)] [Π i, semiring (A₃ i)]
  [Π i, algebra R (A₁ i)] [Π i, algebra R (A₂ i)] [Π i, algebra R (A₃ i)]
  (e₁ : Π i, A₁ i ≃ₐ[R] A₂ i) (e₂ : Π i, A₂ i ≃ₐ[R] A₃ i) :
  (Pi_congr_right e₁).trans (Pi_congr_right e₂) = (Pi_congr_right $ λ i, (e₁ i).trans (e₂ i)) :=
rfl

end alg_equiv

section is_scalar_tower

variables {R : Type*} [comm_semiring R]
variables (A : Type*) [semiring A] [algebra R A]
variables {M : Type*} [add_comm_monoid M] [module A M] [module R M] [is_scalar_tower R A M]
variables {N : Type*} [add_comm_monoid N] [module A N] [module R N] [is_scalar_tower R A N]

lemma algebra_compatible_smul (r : R) (m : M) : r • m = ((algebra_map R A) r) • m :=
by rw [←(one_smul A m), ←smul_assoc, algebra.smul_def, mul_one, one_smul]

@[simp] lemma algebra_map_smul (r : R) (m : M) : ((algebra_map R A) r) • m = r • m :=
(algebra_compatible_smul A r m).symm

lemma no_zero_smul_divisors.trans (R A M : Type*) [comm_ring R] [ring A] [is_domain A] [algebra R A]
  [add_comm_group M] [module R M] [module A M] [is_scalar_tower R A M] [no_zero_smul_divisors R A]
  [no_zero_smul_divisors A M] : no_zero_smul_divisors R M :=
begin
  refine ⟨λ r m h, _⟩,
  rw [algebra_compatible_smul A r m] at h,
  cases smul_eq_zero.1 h with H H,
  { have : function.injective (algebra_map R A) :=
      no_zero_smul_divisors.iff_algebra_map_injective.1 infer_instance,
    left,
    exact (injective_iff_map_eq_zero _).1 this _ H },
  { right,
    exact H }
end

variable {A}

@[priority 100] -- see Note [lower instance priority]
instance is_scalar_tower.to_smul_comm_class : smul_comm_class R A M :=
⟨λ r a m, by rw [algebra_compatible_smul A r (a • m), smul_smul, algebra.commutes, mul_smul,
  ←algebra_compatible_smul]⟩

@[priority 100] -- see Note [lower instance priority]
instance is_scalar_tower.to_smul_comm_class' : smul_comm_class A R M :=
smul_comm_class.symm _ _ _

lemma smul_algebra_smul_comm (r : R) (a : A) (m : M) : a • r • m = r • a • m :=
smul_comm _ _ _

namespace linear_map

instance coe_is_scalar_tower : has_coe (M →ₗ[A] N) (M →ₗ[R] N) :=
⟨restrict_scalars R⟩

variables (R) {A M N}

@[simp, norm_cast squash] lemma coe_restrict_scalars_eq_coe (f : M →ₗ[A] N) :
  (f.restrict_scalars R : M → N) = f := rfl

@[simp, norm_cast squash] lemma coe_coe_is_scalar_tower (f : M →ₗ[A] N) :
  ((f : M →ₗ[R] N) : M → N) = f := rfl

/-- `A`-linearly coerce a `R`-linear map from `M` to `A` to a function, given an algebra `A` over
a commutative semiring `R` and `M` a module over `R`. -/
def lto_fun (R : Type u) (M : Type v) (A : Type w)
  [comm_semiring R] [add_comm_monoid M] [module R M] [comm_ring A] [algebra R A] :
  (M →ₗ[R] A) →ₗ[A] (M → A) :=
{ to_fun := linear_map.to_fun,
  map_add' := λ f g, rfl,
  map_smul' := λ c f, rfl }

end linear_map

end is_scalar_tower

/-! TODO: The following lemmas no longer involve `algebra` at all, and could be moved closer
to `algebra/module/submodule.lean`. Currently this is tricky because `ker`, `range`, `⊤`, and `⊥`
are all defined in `linear_algebra/basic.lean`. -/
section module
open module

variables (R S M N : Type*) [semiring R] [semiring S] [has_smul R S]
variables [add_comm_monoid M] [module R M] [module S M] [is_scalar_tower R S M]
variables [add_comm_monoid N] [module R N] [module S N] [is_scalar_tower R S N]

variables {S M N}

@[simp]
lemma linear_map.ker_restrict_scalars (f : M →ₗ[S] N) :
  (f.restrict_scalars R).ker = f.ker.restrict_scalars R :=
rfl

end module

namespace submodule

variables (R A M : Type*)
variables [comm_semiring R] [semiring A] [algebra R A] [add_comm_monoid M]
variables [module R M] [module A M] [is_scalar_tower R A M]

/-- If `A` is an `R`-algebra such that the induced morhpsim `R →+* A` is surjective, then the
`R`-module generated by a set `X` equals the `A`-module generated by `X`. -/
lemma span_eq_restrict_scalars (X : set M) (hsur : function.surjective (algebra_map R A)) :
  span R X = restrict_scalars R (span A X) :=
begin
  apply (span_le_restrict_scalars R A X).antisymm (λ m hm, _),
  refine span_induction hm subset_span (zero_mem _) (λ _ _, add_mem) (λ a m hm, _),
  obtain ⟨r, rfl⟩ := hsur a,
  simpa [algebra_map_smul] using smul_mem _ r hm
end

end submodule

namespace alg_hom

variables {R : Type u} {A : Type v} {B : Type w} {I : Type*}

variables [comm_semiring R] [semiring A] [semiring B]
variables [algebra R A] [algebra R B]

/-- `R`-algebra homomorphism between the function spaces `I → A` and `I → B`, induced by an
`R`-algebra homomorphism `f` between `A` and `B`. -/
@[simps] protected def comp_left (f : A →ₐ[R] B) (I : Type*) : (I → A) →ₐ[R] (I → B) :=
{ to_fun := λ h, f ∘ h,
  commutes' := λ c, by { ext, exact f.commutes' c },
  .. f.to_ring_hom.comp_left I }

end alg_hom

example {R A} [comm_semiring R] [semiring A]
  [module R A] [smul_comm_class R A A] [is_scalar_tower R A A] : algebra R A :=
algebra.of_module smul_mul_assoc mul_smul_comm<|MERGE_RESOLUTION|>--- conflicted
+++ resolved
@@ -1171,9 +1171,6 @@
 
 end of_linear_equiv
 
-<<<<<<< HEAD
-@[simps mul one inv {attrs := []}] instance aut : group (A₁ ≃ₐ[R] A₁) :=
-=======
 section of_ring_equiv
 
 /-- Promotes a linear ring_equiv to an alg_equiv. -/
@@ -1188,7 +1185,6 @@
 end of_ring_equiv
 
 @[simps mul one {attrs := []}] instance aut : group (A₁ ≃ₐ[R] A₁) :=
->>>>>>> 97befb83
 { mul := λ ϕ ψ, ψ.trans ϕ,
   mul_assoc := λ ϕ ψ χ, rfl,
   one := refl,
