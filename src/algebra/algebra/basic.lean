--- conflicted
+++ resolved
@@ -473,26 +473,6 @@
 
 end ulift
 
-<<<<<<< HEAD
-section prod
-variables (R A B)
-
-instance _root_.prod.algebra : algebra R (A × B) :=
-{ commutes' := by { rintro r ⟨a, b⟩, dsimp, rw [commutes r a, commutes r b] },
-  smul_def' := by { rintro r ⟨a, b⟩, dsimp, rw [smul_def r a, smul_def r b] },
-  op_smul_def' := by { rintro ⟨a, b⟩ r, dsimp, rw [op_smul_def r a, op_smul_def r b] },
-  .. prod.module,
-  .. ring_hom.prod (algebra_map R A) (algebra_map R B) }
-
-variables {R A B}
-
-@[simp] lemma algebra_map_prod_apply (r : R) :
-  algebra_map R (A × B) r = (algebra_map R A r, algebra_map R B r) := rfl
-
-end prod
-
-=======
->>>>>>> 573eea92
 /-- Algebra over a subsemiring. This builds upon `subsemiring.module`. -/
 instance of_subsemiring (S : subsemiring R) : algebra S A :=
 { smul := (•),
@@ -807,109 +787,6 @@
 
 end no_zero_smul_divisors
 
-<<<<<<< HEAD
-/-!
-The R-algebra structure on `Π i : I, A i` when each `A i` is an R-algebra.
-
-We couldn't set this up back in `algebra.pi_instances` because this file imports it.
--/
-namespace pi
-
-variable {I : Type u}     -- The indexing type
-variable {R : Type*}      -- The scalar type
-variable {f : I → Type v} -- The family of types already equipped with instances
-variables (x y : Π i, f i) (i : I)
-variables (I f)
-
-instance algebra {r : comm_semiring R}
-  [s : ∀ i, semiring (f i)] [∀ i, algebra R (f i)] :
-  algebra R (Π i : I, f i) :=
-{ commutes' := λ a f, begin ext, simp [algebra.commutes], end,
-  smul_def' := λ a f, begin ext, simp [algebra.smul_def], end,
-  op_smul_def' := λ a f, begin ext, simp [algebra.op_smul_def], end,
-  ..(pi.ring_hom (λ i, algebra_map R (f i)) : R →+* Π i : I, f i) }
-
-@[simp] lemma algebra_map_apply {r : comm_semiring R}
-  [s : ∀ i, semiring (f i)] [∀ i, algebra R (f i)] (a : R) (i : I) :
-  algebra_map R (Π i, f i) a i = algebra_map R (f i) a := rfl
-
--- One could also build a `Π i, R i`-algebra structure on `Π i, A i`,
--- when each `A i` is an `R i`-algebra, although I'm not sure that it's useful.
-
-variables {I} (R) (f)
-
-/-- `function.eval` as an `alg_hom`. The name matches `pi.eval_ring_hom`, `pi.eval_monoid_hom`,
-etc. -/
-@[simps]
-def eval_alg_hom {r : comm_semiring R} [Π i, semiring (f i)] [Π i, algebra R (f i)] (i : I) :
-  (Π i, f i) →ₐ[R] f i :=
-{ to_fun := λ f, f i, commutes' := λ r, rfl, .. pi.eval_ring_hom f i}
-
-variables (A B : Type*) [comm_semiring R] [semiring B] [algebra R B]
-
-/-- `function.const` as an `alg_hom`. The name matches `pi.const_ring_hom`, `pi.const_monoid_hom`,
-etc. -/
-@[simps]
-def const_alg_hom : B →ₐ[R] (A → B) :=
-{ to_fun := function.const _,
-  commutes' := λ r, rfl,
-  .. pi.const_ring_hom A B}
-
-/-- When `R` is commutative and permits an `algebra_map`, `pi.const_ring_hom` is equal to that
-map. -/
-@[simp] lemma const_ring_hom_eq_algebra_map : const_ring_hom A R = algebra_map R (A → R) :=
-rfl
-
-@[simp] lemma const_alg_hom_eq_algebra_of_id : const_alg_hom R A R = algebra.of_id R (A → R) :=
-rfl
-
-end pi
-
-/-- A special case of `pi.algebra` for non-dependent types. Lean struggles to elaborate
-definitions elsewhere in the library without this, -/
-instance function.algebra {R : Type*} (I : Type*)  (A : Type*) [comm_semiring R]
-  [semiring A] [algebra R A] : algebra R (I → A) :=
-pi.algebra _ _
-
-namespace alg_equiv
-
-/-- A family of algebra equivalences `Π j, (A₁ j ≃ₐ A₂ j)` generates a
-multiplicative equivalence between `Π j, A₁ j` and `Π j, A₂ j`.
-
-This is the `alg_equiv` version of `equiv.Pi_congr_right`, and the dependent version of
-`alg_equiv.arrow_congr`.
--/
-@[simps apply]
-def Pi_congr_right {R ι : Type*} {A₁ A₂ : ι → Type*} [comm_semiring R]
-  [Π i, semiring (A₁ i)] [Π i, semiring (A₂ i)] [Π i, algebra R (A₁ i)] [Π i, algebra R (A₂ i)]
-  (e : Π i, A₁ i ≃ₐ[R] A₂ i) : (Π i, A₁ i) ≃ₐ[R] Π i, A₂ i :=
-{ to_fun := λ x j, e j (x j),
-  inv_fun := λ x j, (e j).symm (x j),
-  commutes' := λ r, by { ext i, simp },
-  .. @ring_equiv.Pi_congr_right ι A₁ A₂ _ _ (λ i, (e i).to_ring_equiv) }
-
-@[simp]
-lemma Pi_congr_right_refl {R ι : Type*} {A : ι → Type*} [comm_semiring R]
-  [Π i, semiring (A i)] [Π i, algebra R (A i)] :
-  Pi_congr_right (λ i, (alg_equiv.refl : A i ≃ₐ[R] A i)) = alg_equiv.refl := rfl
-
-@[simp]
-lemma Pi_congr_right_symm {R ι : Type*} {A₁ A₂ : ι → Type*} [comm_semiring R]
-  [Π i, semiring (A₁ i)] [Π i, semiring (A₂ i)] [Π i, algebra R (A₁ i)] [Π i, algebra R (A₂ i)]
-  (e : Π i, A₁ i ≃ₐ[R] A₂ i) : (Pi_congr_right e).symm = (Pi_congr_right $ λ i, (e i).symm) := rfl
-
-@[simp]
-lemma Pi_congr_right_trans {R ι : Type*} {A₁ A₂ A₃ : ι → Type*} [comm_semiring R]
-  [Π i, semiring (A₁ i)] [Π i, semiring (A₂ i)] [Π i, semiring (A₃ i)]
-  [Π i, algebra R (A₁ i)] [Π i, algebra R (A₂ i)] [Π i, algebra R (A₃ i)]
-  (e₁ : Π i, A₁ i ≃ₐ[R] A₂ i) (e₂ : Π i, A₂ i ≃ₐ[R] A₃ i) :
-  (Pi_congr_right e₁).trans (Pi_congr_right e₂) = (Pi_congr_right $ λ i, (e₁ i).trans (e₂ i)) :=
-rfl
-
-end alg_equiv
-
-=======
->>>>>>> 573eea92
 section is_scalar_tower
 
 variables {R : Type*} [comm_semiring R]
