--- conflicted
+++ resolved
@@ -214,7 +214,6 @@
       simp [fy_eq] }
 end
 
-<<<<<<< HEAD
 lemma map_op_mul :
   map (↑(op_linear_equiv R : A ≃ₗ[R] Aᵐᵒᵖ) : A →ₗ[R] Aᵐᵒᵖ) (M * N) =
     map (↑(op_linear_equiv R : A ≃ₗ[R] Aᵐᵒᵖ) : A →ₗ[R] Aᵐᵒᵖ) N *
@@ -236,7 +235,7 @@
     comap (↑(op_linear_equiv R : A ≃ₗ[R] Aᵐᵒᵖ).symm : Aᵐᵒᵖ →ₗ[R] A) N *
       comap (↑(op_linear_equiv R : A ≃ₗ[R] Aᵐᵒᵖ).symm : Aᵐᵒᵖ →ₗ[R] A) M :=
 by simp_rw [comap_equiv_eq_map_symm, linear_equiv.symm_symm, map_op_mul]
-=======
+
 section
 open_locale pointwise
 
@@ -267,7 +266,6 @@
 localized "attribute [instance] submodule.has_distrib_pointwise_neg" in pointwise
 
 end
->>>>>>> ce26d75d
 
 section decidable_eq
 
