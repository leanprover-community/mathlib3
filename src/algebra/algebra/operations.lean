--- conflicted
+++ resolved
@@ -131,11 +131,7 @@
   (M * N).to_add_submonoid = M.to_add_submonoid * N.to_add_submonoid :=
 begin
   dsimp [has_mul.mul],
-<<<<<<< HEAD
-  simp_rw [←algebra.lmul_left_to_add_monoid_hom R, algebra.lmul_left, ←map_to_add_submonoid _ N,
-=======
   simp_rw [←linear_map.mul_left_to_add_monoid_hom R, linear_map.mul_left, ←map_to_add_submonoid _ N,
->>>>>>> 0a3e8d38
     map₂],
   rw supr_to_add_submonoid,
   refl,
