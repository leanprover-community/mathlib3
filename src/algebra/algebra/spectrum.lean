--- conflicted
+++ resolved
@@ -244,11 +244,7 @@
 end
 
 open polynomial
-<<<<<<< HEAD
-/-- This is half of the spectral mapping theorem for polynomials. We prove it separately
-=======
 /-- Half of the spectral mapping theorem for polynomials. We prove it separately
->>>>>>> 7b641cba
 because it holds over any field, whereas `spectrum.map_polynomial_aeval_of_degree_pos` and
 `spectrum.map_polynomial_aeval_of_nonempty` need the field to be algebraically closed. -/
 theorem subset_polynomial_aeval (a : A) (p : polynomial 𝕜) :
@@ -267,13 +263,8 @@
 end
 
 lemma exists_mem_of_not_is_unit_aeval_prod {p : polynomial 𝕜} {a : A} (hp : p ≠ 0)
-<<<<<<< HEAD
-  (h : ¬is_unit (aeval a (multiset.map (λ (x : 𝕜), X - C x) p.roots).prod))
-  : ∃ k : 𝕜, k ∈ σ a ∧ eval k p = 0 :=
-=======
   (h : ¬is_unit (aeval a (multiset.map (λ (x : 𝕜), X - C x) p.roots).prod)) :
   ∃ k : 𝕜, k ∈ σ a ∧ eval k p = 0 :=
->>>>>>> 7b641cba
 begin
   rw [←multiset.prod_to_list, alg_hom.map_list_prod] at h,
   replace h := mt list.prod_is_unit h,
@@ -283,11 +274,7 @@
   exact ⟨r, by rwa [mem_iff, ←is_unit.sub_iff], by rwa [←is_root.def, ←mem_roots hp]⟩
 end
 
-<<<<<<< HEAD
-/-- This is the *spectral mapping theorem* for polynomials.  Note: the assumption `degree p > 0`
-=======
 /-- The *spectral mapping theorem* for polynomials.  Note: the assumption `degree p > 0`
->>>>>>> 7b641cba
 is necessary in case `σ a = ∅`, for then the left-hand side is `∅` and the right-hand side,
 assuming `[nontrivial A]`, is `{k}` where `p = polynomial.C k`. -/
 theorem map_polynomial_aeval_of_degree_pos [is_alg_closed 𝕜] (a : A) (p : polynomial 𝕜)
@@ -323,7 +310,6 @@
     simp only [set.image_congr, eval_C, aeval_C, scalar_eq, set.nonempty.image_const hnon] },
 end
 
-<<<<<<< HEAD
 variable (𝕜)
 /--
 Every element `a` in a nontrivial finite-dimensional algebra `A`
@@ -340,8 +326,6 @@
   exact ⟨k, hk⟩
 end
 
-=======
->>>>>>> 7b641cba
 end scalar_field
 
 end spectrum