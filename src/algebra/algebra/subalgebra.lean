--- conflicted
+++ resolved
@@ -736,7 +736,6 @@
 
 end prod
 
-<<<<<<< HEAD
 section supr_lift
 variables {ι : Type*}
 
@@ -809,7 +808,7 @@
 set.lift_of_eq_Union_of_mem x hx
 
 end supr_lift
-=======
+
 /-! ## Actions by `subalgebra`s
 
 These are just copies of the definitions about `subsemiring` starting from
@@ -874,11 +873,10 @@
   .. T }
 
 @[simp] lemma mem_under {R : Type u} {A : Type v} [comm_semiring R] [comm_semiring A]
-  {i : algebra R A} {S : subalgebra R A} {T : subalgebra S A} {x : A} : 
+  {i : algebra R A} {S : subalgebra R A} {T : subalgebra S A} {x : A} :
   x ∈ S.under T ↔ x ∈ T := iff.rfl
 
 end actions
->>>>>>> e597b75c
 
 end subalgebra
 
