/-
Copyright (c) 2018 Kenny Lau. All rights reserved.
Released under Apache 2.0 license as described in the file LICENSE.
Authors: Kenny Lau, Yury Kudryashov
-/
import algebra.algebra.operations
import data.set.Union_lift

/-!
# Subalgebras over Commutative Semiring

In this file we define `subalgebra`s and the usual operations on them (`map`, `comap'`).

More lemmas about `adjoin` can be found in `ring_theory.adjoin`.
-/
universes u v w

open_locale tensor_product big_operators

set_option old_structure_cmd true

/-- A subalgebra is a sub(semi)ring that includes the range of `algebra_map`. -/
structure subalgebra (R : Type u) (A : Type v)
  [comm_semiring R] [semiring A] [algebra R A] extends subsemiring A : Type v :=
(algebra_map_mem' : ∀ r, algebra_map R A r ∈ carrier)
(zero_mem' := (algebra_map R A).map_zero ▸ algebra_map_mem' 0)
(one_mem' := (algebra_map R A).map_one ▸ algebra_map_mem' 1)

/-- Reinterpret a `subalgebra` as a `subsemiring`. -/
add_decl_doc subalgebra.to_subsemiring

namespace subalgebra

variables {R : Type u} {A : Type v} {B : Type w}
variables [comm_semiring R] [semiring A] [algebra R A] [semiring B] [algebra R B]
include R

instance : set_like (subalgebra R A) A :=
⟨subalgebra.carrier, λ p q h, by cases p; cases q; congr'⟩

@[simp]
lemma mem_carrier {s : subalgebra R A} {x : A} : x ∈ s.carrier ↔ x ∈ s := iff.rfl

@[ext] theorem ext {S T : subalgebra R A} (h : ∀ x : A, x ∈ S ↔ x ∈ T) : S = T := set_like.ext h

@[simp] lemma mem_to_subsemiring {S : subalgebra R A} {x} : x ∈ S.to_subsemiring ↔ x ∈ S := iff.rfl

@[simp] lemma coe_to_subsemiring (S : subalgebra R A) : (↑S.to_subsemiring : set A) = S := rfl

/-- Copy of a subalgebra with a new `carrier` equal to the old one. Useful to fix definitional
equalities. -/
protected def copy (S : subalgebra R A) (s : set A) (hs : s = ↑S) : subalgebra R A :=
{ carrier := s,
  add_mem' := hs.symm ▸ S.add_mem',
  mul_mem' := hs.symm ▸ S.mul_mem',
  algebra_map_mem' := hs.symm ▸ S.algebra_map_mem' }

variables (S : subalgebra R A)

theorem algebra_map_mem (r : R) : algebra_map R A r ∈ S :=
S.algebra_map_mem' r

theorem srange_le : (algebra_map R A).srange ≤ S.to_subsemiring :=
λ x ⟨r, hr⟩, hr ▸ S.algebra_map_mem r

theorem range_subset : set.range (algebra_map R A) ⊆ S :=
λ x ⟨r, hr⟩, hr ▸ S.algebra_map_mem r

theorem range_le : set.range (algebra_map R A) ≤ S :=
S.range_subset

theorem one_mem : (1 : A) ∈ S :=
S.to_subsemiring.one_mem

theorem mul_mem {x y : A} (hx : x ∈ S) (hy : y ∈ S) : x * y ∈ S :=
S.to_subsemiring.mul_mem hx hy

theorem smul_mem {x : A} (hx : x ∈ S) (r : R) : r • x ∈ S :=
(algebra.smul_def r x).symm ▸ S.mul_mem (S.algebra_map_mem r) hx

theorem pow_mem {x : A} (hx : x ∈ S) (n : ℕ) : x ^ n ∈ S :=
S.to_subsemiring.pow_mem hx n

theorem zero_mem : (0 : A) ∈ S :=
S.to_subsemiring.zero_mem

theorem add_mem {x y : A} (hx : x ∈ S) (hy : y ∈ S) : x + y ∈ S :=
S.to_subsemiring.add_mem hx hy

theorem neg_mem {R : Type u} {A : Type v} [comm_ring R] [ring A]
  [algebra R A] (S : subalgebra R A) {x : A} (hx : x ∈ S) : -x ∈ S :=
neg_one_smul R x ▸ S.smul_mem hx _

theorem sub_mem {R : Type u} {A : Type v} [comm_ring R] [ring A]
  [algebra R A] (S : subalgebra R A) {x y : A} (hx : x ∈ S) (hy : y ∈ S) : x - y ∈ S :=
by simpa only [sub_eq_add_neg] using S.add_mem hx (S.neg_mem hy)

theorem nsmul_mem {x : A} (hx : x ∈ S) (n : ℕ) : n • x ∈ S :=
S.to_subsemiring.nsmul_mem hx n

theorem gsmul_mem {R : Type u} {A : Type v} [comm_ring R] [ring A]
  [algebra R A] (S : subalgebra R A) {x : A} (hx : x ∈ S) : ∀ (n : ℤ), n • x ∈ S
| (n : ℕ) := by { rw [gsmul_coe_nat], exact S.nsmul_mem hx n }
| -[1+ n] := by { rw [gsmul_neg_succ_of_nat], exact S.neg_mem (S.nsmul_mem hx _) }

theorem coe_nat_mem (n : ℕ) : (n : A) ∈ S :=
S.to_subsemiring.coe_nat_mem n

theorem coe_int_mem {R : Type u} {A : Type v} [comm_ring R] [ring A]
  [algebra R A] (S : subalgebra R A) (n : ℤ) : (n : A) ∈ S :=
int.cases_on n (λ i, S.coe_nat_mem i) (λ i, S.neg_mem $ S.coe_nat_mem $ i + 1)

theorem list_prod_mem {L : list A} (h : ∀ x ∈ L, x ∈ S) : L.prod ∈ S :=
S.to_subsemiring.list_prod_mem h

theorem list_sum_mem {L : list A} (h : ∀ x ∈ L, x ∈ S) : L.sum ∈ S :=
S.to_subsemiring.list_sum_mem h

theorem multiset_prod_mem {R : Type u} {A : Type v} [comm_semiring R] [comm_semiring A]
  [algebra R A] (S : subalgebra R A) {m : multiset A} (h : ∀ x ∈ m, x ∈ S) : m.prod ∈ S :=
S.to_subsemiring.multiset_prod_mem m h

theorem multiset_sum_mem {m : multiset A} (h : ∀ x ∈ m, x ∈ S) : m.sum ∈ S :=
S.to_subsemiring.multiset_sum_mem m h

theorem prod_mem {R : Type u} {A : Type v} [comm_semiring R] [comm_semiring A]
  [algebra R A] (S : subalgebra R A) {ι : Type w} {t : finset ι} {f : ι → A}
  (h : ∀ x ∈ t, f x ∈ S) : ∏ x in t, f x ∈ S :=
S.to_subsemiring.prod_mem h

theorem sum_mem {ι : Type w} {t : finset ι} {f : ι → A}
  (h : ∀ x ∈ t, f x ∈ S) : ∑ x in t, f x ∈ S :=
S.to_subsemiring.sum_mem h

/-- The projection from a subalgebra of `A` to an additive submonoid of `A`. -/
def to_add_submonoid {R : Type u} {A : Type v} [comm_semiring R] [semiring A] [algebra R A]
  (S : subalgebra R A) : add_submonoid A :=
S.to_subsemiring.to_add_submonoid

/-- The projection from a subalgebra of `A` to a submonoid of `A`. -/
def to_submonoid {R : Type u} {A : Type v} [comm_semiring R] [semiring A] [algebra R A]
  (S : subalgebra R A) : submonoid A :=
S.to_subsemiring.to_submonoid

/-- A subalgebra over a ring is also a `subring`. -/
def to_subring {R : Type u} {A : Type v} [comm_ring R] [ring A] [algebra R A] (S : subalgebra R A) :
  subring A :=
{ neg_mem' := λ _, S.neg_mem,
  .. S.to_subsemiring }

@[simp] lemma mem_to_subring {R : Type u} {A : Type v} [comm_ring R] [ring A] [algebra R A]
  {S : subalgebra R A} {x} : x ∈ S.to_subring ↔ x ∈ S := iff.rfl

@[simp] lemma coe_to_subring {R : Type u} {A : Type v} [comm_ring R] [ring A] [algebra R A]
  (S : subalgebra R A) : (↑S.to_subring : set A) = S := rfl

instance : inhabited S := ⟨(0 : S.to_subsemiring)⟩

section

/-! `subalgebra`s inherit structure from their `subsemiring` / `semiring` coercions. -/

instance to_semiring {R A}
  [comm_semiring R] [semiring A] [algebra R A] (S : subalgebra R A) :
  semiring S := S.to_subsemiring.to_semiring
instance to_comm_semiring {R A}
  [comm_semiring R] [comm_semiring A] [algebra R A] (S : subalgebra R A) :
  comm_semiring S := S.to_subsemiring.to_comm_semiring
instance to_ring {R A}
  [comm_ring R] [ring A] [algebra R A] (S : subalgebra R A) :
  ring S := S.to_subring.to_ring
instance to_comm_ring {R A}
  [comm_ring R] [comm_ring A] [algebra R A] (S : subalgebra R A) :
  comm_ring S := S.to_subring.to_comm_ring

instance to_ordered_semiring {R A}
  [comm_semiring R] [ordered_semiring A] [algebra R A] (S : subalgebra R A) :
  ordered_semiring S := S.to_subsemiring.to_ordered_semiring
instance to_ordered_comm_semiring {R A}
  [comm_semiring R] [ordered_comm_semiring A] [algebra R A] (S : subalgebra R A) :
  ordered_comm_semiring S := S.to_subsemiring.to_ordered_comm_semiring
instance to_ordered_ring {R A}
  [comm_ring R] [ordered_ring A] [algebra R A] (S : subalgebra R A) :
  ordered_ring S := S.to_subring.to_ordered_ring
instance to_ordered_comm_ring {R A}
  [comm_ring R] [ordered_comm_ring A] [algebra R A] (S : subalgebra R A) :
  ordered_comm_ring S := S.to_subring.to_ordered_comm_ring

instance to_linear_ordered_semiring {R A}
  [comm_semiring R] [linear_ordered_semiring A] [algebra R A] (S : subalgebra R A) :
  linear_ordered_semiring S := S.to_subsemiring.to_linear_ordered_semiring
/-! There is no `linear_ordered_comm_semiring`. -/
instance to_linear_ordered_ring {R A}
  [comm_ring R] [linear_ordered_ring A] [algebra R A] (S : subalgebra R A) :
  linear_ordered_ring S := S.to_subring.to_linear_ordered_ring
instance to_linear_ordered_comm_ring {R A}
  [comm_ring R] [linear_ordered_comm_ring A] [algebra R A] (S : subalgebra R A) :
  linear_ordered_comm_ring S := S.to_subring.to_linear_ordered_comm_ring

end

instance algebra : algebra R S :=
{ smul := λ (c:R) x, ⟨c • x.1, S.smul_mem x.2 c⟩,
  commutes' := λ c x, subtype.eq $ algebra.commutes _ _,
  smul_def' := λ c x, subtype.eq $ algebra.smul_def _ _,
  .. (algebra_map R A).cod_srestrict S.to_subsemiring $ λ x, S.range_le ⟨x, rfl⟩ }

instance to_algebra {R A B : Type*} [comm_semiring R] [comm_semiring A] [semiring B]
  [algebra R A] [algebra A B] (A₀ : subalgebra R A) : algebra A₀ B :=
algebra.of_subsemiring A₀.to_subsemiring

instance nontrivial [nontrivial A] : nontrivial S :=
S.to_subsemiring.nontrivial

instance no_zero_smul_divisors_bot [no_zero_smul_divisors R A] : no_zero_smul_divisors R S :=
⟨λ c x h,
  have c = 0 ∨ (x : A) = 0,
  from eq_zero_or_eq_zero_of_smul_eq_zero (congr_arg coe h),
  this.imp_right (@subtype.ext_iff _ _ x 0).mpr⟩

@[simp, norm_cast] lemma coe_add (x y : S) : (↑(x + y) : A) = ↑x + ↑y := rfl
@[simp, norm_cast] lemma coe_mul (x y : S) : (↑(x * y) : A) = ↑x * ↑y := rfl
@[simp, norm_cast] lemma coe_zero : ((0 : S) : A) = 0 := rfl
@[simp, norm_cast] lemma coe_one : ((1 : S) : A) = 1 := rfl
@[simp, norm_cast] lemma coe_neg {R : Type u} {A : Type v} [comm_ring R] [ring A] [algebra R A]
  {S : subalgebra R A} (x : S) : (↑(-x) : A) = -↑x := rfl
@[simp, norm_cast] lemma coe_sub {R : Type u} {A : Type v} [comm_ring R] [ring A] [algebra R A]
  {S : subalgebra R A} (x y : S) : (↑(x - y) : A) = ↑x - ↑y := rfl
@[simp, norm_cast] lemma coe_smul (r : R) (x : S) : (↑(r • x) : A) = r • ↑x := rfl
@[simp, norm_cast] lemma coe_algebra_map (r : R) : ↑(algebra_map R S r) = algebra_map R A r :=
rfl

@[simp, norm_cast] lemma coe_pow (x : S) (n : ℕ) : (↑(x^n) : A) = (↑x)^n :=
begin
  induction n with n ih,
  { simp, },
  { simp [pow_succ, ih], },
end

@[simp, norm_cast] lemma coe_eq_zero {x : S} : (x : A) = 0 ↔ x = 0 :=
(subtype.ext_iff.symm : (x : A) = (0 : S) ↔ x = 0)
@[simp, norm_cast] lemma coe_eq_one {x : S} : (x : A) = 1 ↔ x = 1 :=
(subtype.ext_iff.symm : (x : A) = (1 : S) ↔ x = 1)

-- todo: standardize on the names these morphisms
-- compare with submodule.subtype

/-- Embedding of a subalgebra into the algebra. -/
def val : S →ₐ[R] A :=
by refine_struct { to_fun := (coe : S → A) }; intros; refl

@[simp] lemma coe_val : (S.val : S → A) = coe := rfl

lemma val_apply (x : S) : S.val x = (x : A) := rfl

/-- Convert a `subalgebra` to `submodule` -/
def to_submodule : submodule R A :=
{ carrier := S,
  zero_mem' := (0:S).2,
  add_mem' := λ x y hx hy, (⟨x, hx⟩ + ⟨y, hy⟩ : S).2,
  smul_mem' := λ c x hx, (algebra.smul_def c x).symm ▸
    (⟨algebra_map R A c, S.range_le ⟨c, rfl⟩⟩ * ⟨x, hx⟩:S).2 }

@[simp] lemma mem_to_submodule {x} : x ∈ S.to_submodule ↔ x ∈ S := iff.rfl

@[simp] lemma coe_to_submodule (S : subalgebra R A) : (↑S.to_submodule : set A) = S := rfl

theorem to_submodule_injective :
  function.injective (to_submodule : subalgebra R A → submodule R A) :=
λ S T h, ext $ λ x, by rw [← mem_to_submodule, ← mem_to_submodule, h]

theorem to_submodule_inj {S U : subalgebra R A} : S.to_submodule = U.to_submodule ↔ S = U :=
to_submodule_injective.eq_iff

/-- As submodules, subalgebras are idempotent. -/
@[simp] theorem mul_self : S.to_submodule * S.to_submodule = S.to_submodule :=
begin
  apply le_antisymm,
  { rw submodule.mul_le,
    intros y hy z hz,
    exact mul_mem S hy hz },
  { intros x hx1,
    rw ← mul_one x,
    exact submodule.mul_mem_mul hx1 (one_mem S) }
end

/-- Linear equivalence between `S : submodule R A` and `S`. Though these types are equal,
we define it as a `linear_equiv` to avoid type equalities. -/
def to_submodule_equiv (S : subalgebra R A) : S.to_submodule ≃ₗ[R] S :=
linear_equiv.of_eq _ _ rfl

/-- If `S` is an `R`-subalgebra of `A` and `T` is an `S`-subalgebra of `A`,
then `T` is an `R`-subalgebra of `A`. -/
def under {R : Type u} {A : Type v} [comm_semiring R] [comm_semiring A]
  {i : algebra R A} (S : subalgebra R A)
  (T : subalgebra S A) : subalgebra R A :=
{ algebra_map_mem' := λ r, T.algebra_map_mem ⟨algebra_map R A r, S.algebra_map_mem r⟩,
  .. T }

/-- Transport a subalgebra via an algebra homomorphism. -/
def map (S : subalgebra R A) (f : A →ₐ[R] B) : subalgebra R B :=
{ algebra_map_mem' := λ r, f.commutes r ▸ set.mem_image_of_mem _ (S.algebra_map_mem r),
  .. S.to_subsemiring.map (f : A →+* B) }

lemma map_mono {S₁ S₂ : subalgebra R A} {f : A →ₐ[R] B} :
  S₁ ≤ S₂ → S₁.map f ≤ S₂.map f :=
set.image_subset f

lemma map_injective {S₁ S₂ : subalgebra R A} (f : A →ₐ[R] B)
  (hf : function.injective f) (ih : S₁.map f = S₂.map f) : S₁ = S₂ :=
ext $ set.ext_iff.1 $ set.image_injective.2 hf $ set.ext $ set_like.ext_iff.mp ih

lemma mem_map {S : subalgebra R A} {f : A →ₐ[R] B} {y : B} :
  y ∈ map S f ↔ ∃ x ∈ S, f x = y :=
subsemiring.mem_map

/-- Preimage of a subalgebra under an algebra homomorphism. -/
def comap' (S : subalgebra R B) (f : A →ₐ[R] B) : subalgebra R A :=
{ algebra_map_mem' := λ r, show f (algebra_map R A r) ∈ S,
    from (f.commutes r).symm ▸ S.algebra_map_mem r,
  .. S.to_subsemiring.comap (f : A →+* B) }

theorem map_le {S : subalgebra R A} {f : A →ₐ[R] B} {U : subalgebra R B} :
  map S f ≤ U ↔ S ≤ comap' U f :=
set.image_subset_iff

@[simp] lemma mem_comap (S : subalgebra R B) (f : A →ₐ[R] B) (x : A) :
  x ∈ S.comap' f ↔ f x ∈ S :=
iff.rfl

@[simp, norm_cast] lemma coe_comap (S : subalgebra R B) (f : A →ₐ[R] B) :
  (S.comap' f : set A) = f ⁻¹' (S : set B) :=
by { ext, simp, }

instance no_zero_divisors {R A : Type*} [comm_ring R] [semiring A] [no_zero_divisors A]
  [algebra R A] (S : subalgebra R A) : no_zero_divisors S :=
S.to_subsemiring.no_zero_divisors

instance no_zero_smul_divisors_top {R A : Type*} [comm_semiring R] [comm_semiring A] [algebra R A]
  [no_zero_divisors A] (S : subalgebra R A) : no_zero_smul_divisors S A :=
⟨λ c x h,
  have (c : A) = 0 ∨ x = 0,
  from eq_zero_or_eq_zero_of_mul_eq_zero h,
  this.imp_left (@subtype.ext_iff _ _ c 0).mpr⟩

instance integral_domain {R A : Type*} [comm_ring R] [integral_domain A] [algebra R A]
  (S : subalgebra R A) : integral_domain S :=
subring.integral_domain S.to_subring

end subalgebra

namespace alg_hom

variables {R : Type u} {A : Type v} {B : Type w}
variables [comm_semiring R] [semiring A] [semiring B] [algebra R A] [algebra R B]
variables (φ : A →ₐ[R] B)

/-- Range of an `alg_hom` as a subalgebra. -/
protected def range (φ : A →ₐ[R] B) : subalgebra R B :=
{ algebra_map_mem' := λ r, ⟨algebra_map R A r, φ.commutes r⟩,
  .. φ.to_ring_hom.srange }

@[simp] lemma mem_range (φ : A →ₐ[R] B) {y : B} :
  y ∈ φ.range ↔ ∃ x, φ x = y := ring_hom.mem_srange

theorem mem_range_self (φ : A →ₐ[R] B) (x : A) : φ x ∈ φ.range := φ.mem_range.2 ⟨x, rfl⟩

@[simp] lemma coe_range (φ : A →ₐ[R] B) : (φ.range : set B) = set.range φ :=
by { ext, rw [set_like.mem_coe, mem_range], refl }

/-- Restrict the codomain of an algebra homomorphism. -/
def cod_restrict (f : A →ₐ[R] B) (S : subalgebra R B) (hf : ∀ x, f x ∈ S) : A →ₐ[R] S :=
{ commutes' := λ r, subtype.eq $ f.commutes r,
  .. ring_hom.cod_srestrict (f : A →+* B) S.to_subsemiring hf }

@[simp] lemma val_comp_cod_restrict (f : A →ₐ[R] B) (S : subalgebra R B) (hf : ∀ x, f x ∈ S) :
  S.val.comp (f.cod_restrict S hf) = f :=
alg_hom.ext $ λ _, rfl

@[simp] lemma coe_cod_restrict (f : A →ₐ[R] B) (S : subalgebra R B) (hf : ∀ x, f x ∈ S) (x : A) :
  ↑(f.cod_restrict S hf x) = f x := rfl

theorem injective_cod_restrict (f : A →ₐ[R] B) (S : subalgebra R B) (hf : ∀ x, f x ∈ S) :
  function.injective (f.cod_restrict S hf) ↔ function.injective f :=
⟨λ H x y hxy, H $ subtype.eq hxy, λ H x y hxy, H (congr_arg subtype.val hxy : _)⟩

/-- Restrict the codomain of a alg_hom `f` to `f.range`.

This is the bundled version of `set.range_factorization`. -/
@[reducible] def range_restrict (f : A →ₐ[R] B) : A →ₐ[R] f.range :=
f.cod_restrict f.range f.mem_range_self

/-- The equalizer of two R-algebra homomorphisms -/
def equalizer (ϕ ψ : A →ₐ[R] B) : subalgebra R A :=
{ carrier := {a | ϕ a = ψ a},
  add_mem' := λ x y hx hy, by
  { change ϕ x = ψ x at hx,
    change ϕ y = ψ y at hy,
    change ϕ (x + y) = ψ (x + y),
    rw [alg_hom.map_add, alg_hom.map_add, hx, hy] },
  mul_mem' := λ x y hx hy, by
  { change ϕ x = ψ x at hx,
    change ϕ y = ψ y at hy,
    change ϕ (x * y) = ψ (x * y),
    rw [alg_hom.map_mul, alg_hom.map_mul, hx, hy] },
  algebra_map_mem' := λ x, by
  { change ϕ (algebra_map R A x) = ψ (algebra_map R A x),
    rw [alg_hom.commutes, alg_hom.commutes] } }

@[simp] lemma mem_equalizer (ϕ ψ : A →ₐ[R] B) (x : A) :
  x ∈ ϕ.equalizer ψ ↔ ϕ x = ψ x := iff.rfl

/-- The range of a morphism of algebras is a fintype, if the domain is a fintype.

Note that this instance can cause a diamond with `subtype.fintype` if `B` is also a fintype. -/
instance fintype_range [fintype A] [decidable_eq B] (φ : A →ₐ[R] B) : fintype φ.range :=
set.fintype_range φ

end alg_hom

namespace alg_equiv

variables {R : Type u} {A : Type v} {B : Type w}
variables [comm_semiring R] [semiring A] [semiring B] [algebra R A] [algebra R B]

/-- Restrict an algebra homomorphism with a left inverse to an algebra isomorphism to its range.

This is a computable alternative to `alg_equiv.of_injective`. -/
def of_left_inverse
  {g : B → A} {f : A →ₐ[R] B} (h : function.left_inverse g f) :
  A ≃ₐ[R] f.range :=
{ to_fun := f.range_restrict,
  inv_fun := g ∘ f.range.val,
  left_inv := h,
  right_inv := λ x, subtype.ext $
    let ⟨x', hx'⟩ := f.mem_range.mp x.prop in
    show f (g x) = x, by rw [←hx', h x'],
  ..f.range_restrict }

@[simp] lemma of_left_inverse_apply
  {g : B → A} {f : A →ₐ[R] B} (h : function.left_inverse g f) (x : A) :
  ↑(of_left_inverse h x) = f x := rfl

@[simp] lemma of_left_inverse_symm_apply
  {g : B → A} {f : A →ₐ[R] B} (h : function.left_inverse g f) (x : f.range) :
  (of_left_inverse h).symm x = g x := rfl

/-- Restrict an injective algebra homomorphism to an algebra isomorphism -/
noncomputable def of_injective (f : A →ₐ[R] B) (hf : function.injective f) :
  A ≃ₐ[R] f.range :=
of_left_inverse (classical.some_spec hf.has_left_inverse)

@[simp] lemma of_injective_apply (f : A →ₐ[R] B) (hf : function.injective f) (x : A) :
  ↑(of_injective f hf x) = f x := rfl

/-- Restrict an algebra homomorphism between fields to an algebra isomorphism -/
noncomputable def of_injective_field {E F : Type*} [division_ring E] [semiring F]
  [nontrivial F] [algebra R E] [algebra R F] (f : E →ₐ[R] F) : E ≃ₐ[R] f.range :=
of_injective f f.to_ring_hom.injective

end alg_equiv

namespace algebra

variables (R : Type u) {A : Type v} {B : Type w}
variables [comm_semiring R] [semiring A] [algebra R A] [semiring B] [algebra R B]

/-- The minimal subalgebra that includes `s`. -/
def adjoin (s : set A) : subalgebra R A :=
{ algebra_map_mem' := λ r, subsemiring.subset_closure $ or.inl ⟨r, rfl⟩,
  .. subsemiring.closure (set.range (algebra_map R A) ∪ s) }
variables {R}

protected lemma gc : galois_connection (adjoin R : set A → subalgebra R A) coe :=
λ s S, ⟨λ H, le_trans (le_trans (set.subset_union_right _ _) subsemiring.subset_closure) H,
λ H, show subsemiring.closure (set.range (algebra_map R A) ∪ s) ≤ S.to_subsemiring,
     from subsemiring.closure_le.2 $ set.union_subset S.range_subset H⟩

/-- Galois insertion between `adjoin` and `coe`. -/
protected def gi : galois_insertion (adjoin R : set A → subalgebra R A) coe :=
{ choice := λ s hs, (adjoin R s).copy s $ le_antisymm (algebra.gc.le_u_l s) hs,
  gc := algebra.gc,
  le_l_u := λ S, (algebra.gc (S : set A) (adjoin R S)).1 $ le_refl _,
  choice_eq := λ _ _, set_like.coe_injective $ by { generalize_proofs h, exact h } }

instance : complete_lattice (subalgebra R A) :=
galois_insertion.lift_complete_lattice algebra.gi

@[simp]
lemma coe_top : (↑(⊤ : subalgebra R A) : set A) = set.univ := rfl

@[simp] lemma mem_top {x : A} : x ∈ (⊤ : subalgebra R A) :=
set.mem_univ x

@[simp] lemma top_to_submodule : (⊤ : subalgebra R A).to_submodule = ⊤ := rfl

@[simp] lemma top_to_subsemiring : (⊤ : subalgebra R A).to_subsemiring = ⊤ := rfl

@[simp, norm_cast]
lemma coe_inf (S T : subalgebra R A) : (↑(S ⊓ T) : set A) = S ∩ T := rfl

@[simp]
lemma mem_inf {S T : subalgebra R A} {x : A} : x ∈ S ⊓ T ↔ x ∈ S ∧ x ∈ T := iff.rfl

@[simp] lemma inf_to_submodule (S T : subalgebra R A) :
  (S ⊓ T).to_submodule = S.to_submodule ⊓ T.to_submodule := rfl

@[simp] lemma inf_to_subsemiring (S T : subalgebra R A) :
  (S ⊓ T).to_subsemiring = S.to_subsemiring ⊓ T.to_subsemiring := rfl

@[simp, norm_cast]
lemma coe_Inf (S : set (subalgebra R A)) : (↑(Inf S) : set A) = ⋂ s ∈ S, ↑s := rfl

lemma mem_Inf {S : set (subalgebra R A)} {x : A} : x ∈ Inf S ↔ ∀ p ∈ S, x ∈ p := set.mem_bInter_iff

@[simp] lemma Inf_to_submodule (S : set (subalgebra R A)) :
  (Inf S).to_submodule = Inf (subalgebra.to_submodule '' S) :=
set_like.coe_injective $ by simp

@[simp] lemma Inf_to_subsemiring (S : set (subalgebra R A)) :
  (Inf S).to_subsemiring = Inf (subalgebra.to_subsemiring '' S) :=
set_like.coe_injective $ by simp

@[simp, norm_cast]
lemma coe_infi {ι : Sort*} {S : ι → subalgebra R A} : (↑(⨅ i, S i) : set A) = ⋂ i, S i :=
set.bInter_range

lemma mem_infi {ι : Sort*} {S : ι → subalgebra R A} {x : A} : (x ∈ ⨅ i, S i) ↔ ∀ i, x ∈ S i :=
by simp only [infi, mem_Inf, set.forall_range_iff]

@[simp] lemma infi_to_submodule {ι : Sort*} (S : ι → subalgebra R A) :
  (⨅ i, S i).to_submodule = ⨅ i, (S i).to_submodule :=
set_like.coe_injective $ by simp

instance : inhabited (subalgebra R A) := ⟨⊥⟩

theorem mem_bot {x : A} : x ∈ (⊥ : subalgebra R A) ↔ x ∈ set.range (algebra_map R A) :=
suffices (of_id R A).range = (⊥ : subalgebra R A),
by { rw [← this, ←set_like.mem_coe, alg_hom.coe_range], refl },
le_bot_iff.mp (λ x hx, subalgebra.range_le _ ((of_id R A).coe_range ▸ hx))

theorem to_submodule_bot : (⊥ : subalgebra R A).to_submodule = R ∙ 1 :=
by { ext x, simp [mem_bot, -set.singleton_one, submodule.mem_span_singleton, algebra.smul_def] }

@[simp] theorem coe_bot : ((⊥ : subalgebra R A) : set A) = set.range (algebra_map R A) :=
by simp [set.ext_iff, algebra.mem_bot]

theorem eq_top_iff {S : subalgebra R A} :
  S = ⊤ ↔ ∀ x : A, x ∈ S :=
⟨λ h x, by rw h; exact mem_top, λ h, by ext x; exact ⟨λ _, mem_top, λ _, h x⟩⟩

@[simp] theorem map_top (f : A →ₐ[R] B) : subalgebra.map (⊤ : subalgebra R A) f = f.range :=
subalgebra.ext $ λ x,
  ⟨λ ⟨y, _, hy⟩, ⟨y, hy⟩, λ ⟨y, hy⟩, ⟨y, algebra.mem_top, hy⟩⟩

@[simp] theorem map_bot (f : A →ₐ[R] B) : subalgebra.map (⊥ : subalgebra R A) f = ⊥ :=
eq_bot_iff.2 $ λ x ⟨y, hy, hfy⟩, let ⟨r, hr⟩ := mem_bot.1 hy in subalgebra.range_le _
⟨r, by rwa [← f.commutes, hr]⟩

@[simp] theorem comap_top (f : A →ₐ[R] B) : subalgebra.comap' (⊤ : subalgebra R B) f = ⊤ :=
eq_top_iff.2 $ λ x, mem_top

/-- `alg_hom` to `⊤ : subalgebra R A`. -/
def to_top : A →ₐ[R] (⊤ : subalgebra R A) :=
by refine_struct { to_fun := λ x, (⟨x, mem_top⟩ : (⊤ : subalgebra R A)) }; intros; refl

theorem surjective_algebra_map_iff :
  function.surjective (algebra_map R A) ↔ (⊤ : subalgebra R A) = ⊥ :=
⟨λ h, eq_bot_iff.2 $ λ y _, let ⟨x, hx⟩ := h y in hx ▸ subalgebra.algebra_map_mem _ _,
λ h y, algebra.mem_bot.1 $ eq_bot_iff.1 h (algebra.mem_top : y ∈ _)⟩

theorem bijective_algebra_map_iff {R A : Type*} [field R] [semiring A] [nontrivial A]
  [algebra R A] :
  function.bijective (algebra_map R A) ↔ (⊤ : subalgebra R A) = ⊥ :=
⟨λ h, surjective_algebra_map_iff.1 h.2,
λ h, ⟨(algebra_map R A).injective, surjective_algebra_map_iff.2 h⟩⟩

/-- The bottom subalgebra is isomorphic to the base ring. -/
noncomputable def bot_equiv_of_injective (h : function.injective (algebra_map R A)) :
  (⊥ : subalgebra R A) ≃ₐ[R] R :=
alg_equiv.symm $ alg_equiv.of_bijective (algebra.of_id R _)
⟨λ x y hxy, h (congr_arg subtype.val hxy : _),
 λ ⟨y, hy⟩, let ⟨x, hx⟩ := algebra.mem_bot.1 hy in ⟨x, subtype.eq hx⟩⟩

/-- The bottom subalgebra is isomorphic to the field. -/
noncomputable def bot_equiv (F R : Type*) [field F] [semiring R] [nontrivial R] [algebra F R] :
  (⊥ : subalgebra F R) ≃ₐ[F] F :=
bot_equiv_of_injective (ring_hom.injective _)

/-- The top subalgebra is isomorphic to the field. -/
noncomputable def top_equiv : (⊤ : subalgebra R A) ≃ₐ[R] A :=
(alg_equiv.of_bijective to_top ⟨λ _ _, subtype.mk.inj,
  λ x, ⟨x.val, by { ext, refl }⟩⟩ : A ≃ₐ[R] (⊤ : subalgebra R A)).symm

end algebra

namespace subalgebra
open algebra

variables {R : Type u} {A : Type v} {B : Type w}
variables [comm_semiring R] [semiring A] [algebra R A] [semiring B] [algebra R B]
variables (S : subalgebra R A)

-- TODO[gh-6025]: make this an instance once safe to do so
lemma subsingleton_of_subsingleton [subsingleton A] : subsingleton (subalgebra R A) :=
⟨λ B C, ext (λ x, by { simp only [subsingleton.elim x 0, zero_mem] })⟩

/--
For performance reasons this is not an instance. If you need this instance, add
```
local attribute [instance] alg_hom.subsingleton subalgebra.subsingleton_of_subsingleton
```
in the section that needs it.
-/
-- TODO[gh-6025]: make this an instance once safe to do so
lemma _root_.alg_hom.subsingleton [subsingleton (subalgebra R A)] : subsingleton (A →ₐ[R] B) :=
⟨λ f g, alg_hom.ext $ λ a,
  have a ∈ (⊥ : subalgebra R A) := subsingleton.elim (⊤ : subalgebra R A) ⊥ ▸ mem_top,
  let ⟨x, hx⟩ := set.mem_range.mp (mem_bot.mp this) in
  hx ▸ (f.commutes _).trans (g.commutes _).symm⟩

-- TODO[gh-6025]: make this an instance once safe to do so
lemma _root_.alg_equiv.subsingleton_left [subsingleton (subalgebra R A)] :
  subsingleton (A ≃ₐ[R] B) :=
begin
  haveI : subsingleton (A →ₐ[R] B) := alg_hom.subsingleton,
  exact ⟨λ f g, alg_equiv.ext
    (λ x, alg_hom.ext_iff.mp (subsingleton.elim f.to_alg_hom g.to_alg_hom) x)⟩,
end

-- TODO[gh-6025]: make this an instance once safe to do so
lemma _root_.alg_equiv.subsingleton_right [subsingleton (subalgebra R B)] :
  subsingleton (A ≃ₐ[R] B) :=
begin
  haveI : subsingleton (B ≃ₐ[R] A) := alg_equiv.subsingleton_left,
  exact ⟨λ f g, eq.trans (alg_equiv.symm_symm _).symm
    (by rw [subsingleton.elim f.symm g.symm, alg_equiv.symm_symm])⟩
end

lemma range_val : S.val.range = S :=
ext $ set.ext_iff.1 $ S.val.coe_range.trans subtype.range_val

instance : unique (subalgebra R R) :=
{ uniq :=
  begin
    intro S,
    refine le_antisymm (λ r hr, _) bot_le,
    simp only [set.mem_range, mem_bot, id.map_eq_self, exists_apply_eq_apply, default],
  end
  .. algebra.subalgebra.inhabited }

/-- The map `S → T` when `S` is a subalgebra contained in the subalgebra `T`.

This is the subalgebra version of `submodule.of_le`, or `subring.inclusion`  -/
def inclusion {S T : subalgebra R A} (h : S ≤ T) : S →ₐ[R] T :=
{ to_fun := set.inclusion h,
  map_one' := rfl,
  map_add' := λ _ _, rfl,
  map_mul' := λ _ _, rfl,
  map_zero' := rfl,
  commutes' := λ _, rfl }

lemma inclusion_injective {S T : subalgebra R A} (h : S ≤ T) :
  function.injective (inclusion h) :=
λ _ _, subtype.ext ∘ subtype.mk.inj

<<<<<<< HEAD
@[simp] lemma inclusion_self {S : subalgebra R A} (x : S) :
  inclusion (le_refl S) x = x := subtype.ext rfl
=======
@[simp] lemma inclusion_self {S : subalgebra R A}:
  inclusion (le_refl S) = alg_hom.id R S :=
alg_hom.ext $ λ x, subtype.ext rfl
>>>>>>> fd453cf1

@[simp] lemma inclusion_right {S T : subalgebra R A} (h : S ≤ T) (x : T)
  (m : (x : A) ∈ S) : inclusion h ⟨x, m⟩ = x := subtype.ext rfl

@[simp] lemma inclusion_inclusion {S T U : subalgebra R A} (hst : S ≤ T) (htu : T ≤ U)
<<<<<<< HEAD
  (x : S) : inclusion htu (inclusion hst x) = inclusion (set.subset.trans hst htu) x :=
=======
  (x : S) : inclusion htu (inclusion hst x) = inclusion (le_trans hst htu) x :=
>>>>>>> fd453cf1
subtype.ext rfl

@[simp] lemma coe_inclusion {S T : subalgebra R A} (h : S ≤ T) (s : S) :
  (inclusion h s : A) = s := rfl

/-- Two subalgebras that are equal are also equivalent as algebras.

This is the `subalgebra` version of `linear_equiv.of_eq` and `equiv.set.of_eq`. -/
@[simps apply]
def equiv_of_eq (S T : subalgebra R A) (h : S = T) : S ≃ₐ[R] T :=
{ to_fun := λ x, ⟨x, h ▸ x.2⟩,
  inv_fun := λ x, ⟨x, h.symm ▸ x.2⟩,
  map_mul' := λ _ _, rfl,
  commutes' := λ _, rfl,
  .. linear_equiv.of_eq _ _ (congr_arg to_submodule h) }

@[simp] lemma equiv_of_eq_symm (S T : subalgebra R A) (h : S = T) :
  (equiv_of_eq S T h).symm = equiv_of_eq T S h.symm :=
rfl

@[simp] lemma equiv_of_eq_rfl (S : subalgebra R A) :
  equiv_of_eq S S rfl = alg_equiv.refl :=
by { ext, refl }

@[simp] lemma equiv_of_eq_trans (S T U : subalgebra R A) (hST : S = T) (hTU : T = U) :
  (equiv_of_eq S T hST).trans (equiv_of_eq T U hTU) = equiv_of_eq S U (trans hST hTU) :=
rfl

section prod

variables (S₁ : subalgebra R B)

/-- The product of two subalgebras is a subalgebra. -/
def prod : subalgebra R (A × B) :=
{ carrier := set.prod S S₁,
  algebra_map_mem' := λ r, ⟨algebra_map_mem _ _, algebra_map_mem _ _⟩,
  .. S.to_subsemiring.prod S₁.to_subsemiring }

@[simp] lemma coe_prod :
  (prod S S₁ : set (A × B)) = set.prod S S₁ := rfl

lemma prod_to_submodule :
  (S.prod S₁).to_submodule = S.to_submodule.prod S₁.to_submodule := rfl

@[simp] lemma mem_prod {S : subalgebra R A} {S₁ : subalgebra R B} {x : A × B} :
  x ∈ prod S S₁ ↔ x.1 ∈ S ∧ x.2 ∈ S₁ := set.mem_prod

@[simp] lemma prod_top : (prod ⊤ ⊤ : subalgebra R (A × B)) = ⊤ :=
by ext; simp

lemma prod_mono {S T : subalgebra R A} {S₁ T₁ : subalgebra R B} :
  S ≤ T → S₁ ≤ T₁ → prod S S₁ ≤ prod T T₁ := set.prod_mono

@[simp] lemma prod_inf_prod {S T : subalgebra R A} {S₁ T₁ : subalgebra R B} :
  S.prod S₁ ⊓ T.prod T₁ = (S ⊓ T).prod (S₁ ⊓ T₁) :=
set_like.coe_injective set.prod_inter_prod

end prod

section supr_lift
variables {ι : Type*}

lemma coe_supr_of_directed [nonempty ι] {S : ι → subalgebra R A}
  (dir : directed (≤) S) :
  ((supr S : subalgebra R A) : set A) = ⋃ i, (S i : set A) :=
let K : subalgebra R A :=
  { carrier := ⋃ i, (S i),
    mul_mem' := λ x y hx hy,
      let ⟨i, hi⟩ := set.mem_Union.1 hx in
      let ⟨j, hj⟩ := set.mem_Union.1 hy in
      let ⟨k, hik, hjk⟩ := dir i j in
      set.mem_Union.2 ⟨k, subalgebra.mul_mem (S k) (hik hi) (hjk hj)⟩ ,
    add_mem' := λ x y hx hy,
      let ⟨i, hi⟩ := set.mem_Union.1 hx in
      let ⟨j, hj⟩ := set.mem_Union.1 hy in
      let ⟨k, hik, hjk⟩ := dir i j in
      set.mem_Union.2 ⟨k, subalgebra.add_mem (S k) (hik hi) (hjk hj)⟩,
    algebra_map_mem' := λ r, let i := @nonempty.some ι infer_instance in
      set.mem_Union.2 ⟨i, subalgebra.algebra_map_mem _ _⟩ } in
have supr S = K,
  from le_antisymm (supr_le (λ i, set.subset_Union (λ i, ↑(S i)) i))
    (set_like.coe_subset_coe.1
      (set.Union_subset (λ i, set_like.coe_subset_coe.2 (le_supr _ _)))),
this.symm ▸ rfl

/-- Define an algebra homomorphism on a directed supremum of subalgebras by defining
it on each subalgebra, and proving that it agrees on the intersection of subalgebras. -/
noncomputable def supr_lift [nonempty ι]
  (K : ι → subalgebra R A)
  (dir : directed (≤) K)
  (f : Π i, K i →ₐ[R] B)
  (hf : ∀ (i j : ι) (h : K i ≤ K j), f i = (f j).comp (inclusion h)) :
  (supr K : subalgebra R A) →ₐ[R] B :=
{ to_fun := set.lift_of_eq_Union (λ i, ↑(K i)) (λ i x, f i x)
    (λ i j x hxi hxj,
      let ⟨k, hik, hjk⟩ := dir i j in
      begin
        rw [hf i k hik, hf j k hjk],
        refl
      end) _
    (by exactI coe_supr_of_directed dir),
  map_one' := set.lift_of_eq_Union_const _ (λ _, 1) (λ _, rfl) _ (by simp),
  map_zero' := set.lift_of_eq_Union_const _ (λ _, 0) (λ _, rfl) _ (by simp),
  map_mul' := set.lift_of_eq_Union_binary dir _ (λ _, (*)) (λ _ _ _, rfl) _ (by simp),
  map_add' := set.lift_of_eq_Union_binary dir _ (λ _, (+)) (λ _ _ _, rfl) _ (by simp),
  commutes' := λ r, set.lift_of_eq_Union_const _ (λ _, algebra_map _ _ r)
    (λ _, rfl) _ (λ i, by erw [alg_hom.commutes (f i)]) }

variables [nonempty ι] {K : ι → subalgebra R A} {dir : directed (≤) K}
  {f : Π i, K i →ₐ[R] B}
  {hf : ∀ (i j : ι) (h : K i ≤ K j), f i = (f j).comp (inclusion h)}

@[simp] lemma supr_lift_inclusion {i : ι} (x : K i)
  (h : K i ≤ supr K := le_supr K i) :
  supr_lift K dir f hf (inclusion h x) = f i x :=
set.lift_of_eq_Union_inclusion _

@[simp] lemma supr_lift_comp_inclusion {i : ι}
  (h : K i ≤ supr K := le_supr K i) :
  (supr_lift K dir f hf).comp (inclusion h) = f i :=
by ext; simp

@[simp] lemma supr_lift_mk {i : ι} (x : K i)
  (hx : (x : A) ∈ supr K := set_like.le_def.2 (le_supr K i) x.prop) :
  supr_lift K dir f hf ⟨x, hx⟩ = f i x :=
set.lift_of_eq_Union_mk x hx

lemma supr_lift_of_mem {i : ι} (x : supr K) (hx : (x : A) ∈ K i) :
  supr_lift K dir f hf x = f i ⟨x, hx⟩ :=
set.lift_of_eq_Union_of_mem x hx

end supr_lift

end subalgebra

section nat

variables {R : Type*} [semiring R]

/-- A subsemiring is a `ℕ`-subalgebra. -/
def subalgebra_of_subsemiring (S : subsemiring R) : subalgebra ℕ R :=
{ algebra_map_mem' := λ i, S.coe_nat_mem i,
  .. S }

@[simp] lemma mem_subalgebra_of_subsemiring {x : R} {S : subsemiring R} :
  x ∈ subalgebra_of_subsemiring S ↔ x ∈ S :=
iff.rfl

end nat

section int

variables {R : Type*} [ring R]

/-- A subring is a `ℤ`-subalgebra. -/
def subalgebra_of_subring (S : subring R) : subalgebra ℤ R :=
{ algebra_map_mem' := λ i, int.induction_on i S.zero_mem
  (λ i ih, S.add_mem ih S.one_mem)
  (λ i ih, show ((-i - 1 : ℤ) : R) ∈ S, by { rw [int.cast_sub, int.cast_one],
    exact S.sub_mem ih S.one_mem }),
  .. S }

variables {S : Type*} [semiring S]

@[simp] lemma mem_subalgebra_of_subring {x : R} {S : subring R} :
  x ∈ subalgebra_of_subring S ↔ x ∈ S :=
iff.rfl

end int<|MERGE_RESOLUTION|>--- conflicted
+++ resolved
@@ -664,24 +664,15 @@
   function.injective (inclusion h) :=
 λ _ _, subtype.ext ∘ subtype.mk.inj
 
-<<<<<<< HEAD
-@[simp] lemma inclusion_self {S : subalgebra R A} (x : S) :
-  inclusion (le_refl S) x = x := subtype.ext rfl
-=======
 @[simp] lemma inclusion_self {S : subalgebra R A}:
   inclusion (le_refl S) = alg_hom.id R S :=
 alg_hom.ext $ λ x, subtype.ext rfl
->>>>>>> fd453cf1
 
 @[simp] lemma inclusion_right {S T : subalgebra R A} (h : S ≤ T) (x : T)
   (m : (x : A) ∈ S) : inclusion h ⟨x, m⟩ = x := subtype.ext rfl
 
 @[simp] lemma inclusion_inclusion {S T U : subalgebra R A} (hst : S ≤ T) (htu : T ≤ U)
-<<<<<<< HEAD
-  (x : S) : inclusion htu (inclusion hst x) = inclusion (set.subset.trans hst htu) x :=
-=======
   (x : S) : inclusion htu (inclusion hst x) = inclusion (le_trans hst htu) x :=
->>>>>>> fd453cf1
 subtype.ext rfl
 
 @[simp] lemma coe_inclusion {S T : subalgebra R A} (h : S ≤ T) (s : S) :
