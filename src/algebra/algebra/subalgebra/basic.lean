--- conflicted
+++ resolved
@@ -132,34 +132,7 @@
 zsmul_mem hx n
 protected theorem coe_int_mem {R : Type u} {A : Type v} [comm_ring R] [ring A]
   [algebra R A] (S : subalgebra R A) (n : ℤ) : (n : A) ∈ S :=
-<<<<<<< HEAD
-int.cases_on n (λ i, by simpa using S.coe_nat_mem i)
-  (λ i, by simpa using S.neg_mem (S.coe_nat_mem $ i + 1))
-
-theorem list_prod_mem {L : list A} (h : ∀ x ∈ L, x ∈ S) : L.prod ∈ S :=
-S.to_subsemiring.list_prod_mem h
-
-theorem list_sum_mem {L : list A} (h : ∀ x ∈ L, x ∈ S) : L.sum ∈ S :=
-S.to_subsemiring.list_sum_mem h
-
-theorem multiset_prod_mem {R : Type u} {A : Type v} [comm_semiring R] [comm_semiring A]
-  [algebra R A] (S : subalgebra R A) {m : multiset A} (h : ∀ x ∈ m, x ∈ S) : m.prod ∈ S :=
-S.to_subsemiring.multiset_prod_mem m h
-
-theorem multiset_sum_mem {m : multiset A} (h : ∀ x ∈ m, x ∈ S) : m.sum ∈ S :=
-S.to_subsemiring.multiset_sum_mem m h
-
-theorem prod_mem {R : Type u} {A : Type v} [comm_semiring R] [comm_semiring A]
-  [algebra R A] (S : subalgebra R A) {ι : Type w} {t : finset ι} {f : ι → A}
-  (h : ∀ x ∈ t, f x ∈ S) : ∏ x in t, f x ∈ S :=
-S.to_subsemiring.prod_mem h
-
-theorem sum_mem {ι : Type w} {t : finset ι} {f : ι → A}
-  (h : ∀ x ∈ t, f x ∈ S) : ∑ x in t, f x ∈ S :=
-S.to_subsemiring.sum_mem h
-=======
 coe_int_mem S n
->>>>>>> 4cf20164
 
 /-- The projection from a subalgebra of `A` to an additive submonoid of `A`. -/
 def to_add_submonoid {R : Type u} {A : Type v} [comm_semiring R] [semiring A] [algebra R A]
