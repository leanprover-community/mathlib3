--- conflicted
+++ resolved
@@ -125,11 +125,7 @@
 
 variables {R S A B}
 
-<<<<<<< HEAD
 @[simp, priority 900] lemma _root_.alg_hom.map_algebra_map (f : A →ₐ[S] B) (r : R) :
-=======
-@[simp, priority 900] lemma _root_.alg_hom.commutes_of_tower (f : A →ₐ[S] B) (r : R) :
->>>>>>> f181d81f
   f (algebra_map R A r) = algebra_map R B r :=
 by rw [algebra_map_apply R S A r, f.commutes, ← algebra_map_apply R S B]
 
