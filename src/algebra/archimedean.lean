--- conflicted
+++ resolved
@@ -311,14 +311,10 @@
 /-- `round` rounds a number to the nearest integer. `round (1 / 2) = 1` -/
 def round (x : α) : ℤ := ⌊x + 1 / 2⌋
 
-<<<<<<< HEAD
-@[simp] lemma round_zero [floor_ring α] : round (0 : α) = 0 := floor_eq_iff.2 (by norm_num)
-@[simp] lemma round_one [floor_ring α] : round (1 : α) = 1 := floor_eq_iff.2 (by norm_num)
-
-lemma abs_sub_round [floor_ring α] (x : α) : abs (x - round x) ≤ 1 / 2 :=
-=======
+@[simp] lemma round_zero : round (0 : α) = 0 := floor_eq_iff.2 (by norm_num)
+@[simp] lemma round_one : round (1 : α) = 1 := floor_eq_iff.2 (by norm_num)
+
 lemma abs_sub_round (x : α) : abs (x - round x) ≤ 1 / 2 :=
->>>>>>> 0cc3cd54
 begin
   rw [round, abs_sub_le_iff],
   have := floor_le (x + 1 / 2),
