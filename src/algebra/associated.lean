/-
Copyright (c) 2018 Johannes Hölzl. All rights reserved.
Released under Apache 2.0 license as described in the file LICENSE.
Authors: Johannes Hölzl, Jens Wagemaker
-/
import data.multiset.basic
import algebra.divisibility

/-!
# Associated, prime, and irreducible elements.
-/

variables {α : Type*} {β : Type*} {γ : Type*} {δ : Type*}

lemma is_unit_pow [monoid α] {a : α} (n : ℕ) : is_unit a → is_unit (a ^ n) :=
λ ⟨u, hu⟩, ⟨u ^ n, by simp *⟩

theorem is_unit_iff_dvd_one [comm_monoid α] {x : α} : is_unit x ↔ x ∣ 1 :=
⟨by rintro ⟨u, rfl⟩; exact ⟨_, u.mul_inv.symm⟩,
 λ ⟨y, h⟩, ⟨⟨x, y, h.symm, by rw [h, mul_comm]⟩, rfl⟩⟩

theorem is_unit_iff_forall_dvd [comm_monoid α] {x : α} :
  is_unit x ↔ ∀ y, x ∣ y :=
is_unit_iff_dvd_one.trans ⟨λ h y, dvd.trans h (one_dvd _), λ h, h _⟩

theorem is_unit_of_dvd_unit {α} [comm_monoid α] {x y : α}
  (xy : x ∣ y) (hu : is_unit y) : is_unit x :=
is_unit_iff_dvd_one.2 $ dvd_trans xy $ is_unit_iff_dvd_one.1 hu

theorem is_unit_int {n : ℤ} : is_unit n ↔ n.nat_abs = 1 :=
⟨begin rintro ⟨u, rfl⟩, exact (int.units_eq_one_or u).elim (by simp) (by simp) end,
  λ h, is_unit_iff_dvd_one.2 ⟨n, by rw [← int.nat_abs_mul_self, h]; refl⟩⟩

lemma is_unit_of_dvd_one [comm_monoid α] : ∀a ∣ 1, is_unit (a:α)
| a ⟨b, eq⟩ := ⟨units.mk_of_mul_eq_one a b eq.symm, rfl⟩

lemma dvd_and_not_dvd_iff [comm_cancel_monoid_with_zero α] {x y : α} :
  x ∣ y ∧ ¬y ∣ x ↔ dvd_not_unit x y :=
⟨λ ⟨⟨d, hd⟩, hyx⟩, ⟨λ hx0, by simpa [hx0] using hyx, ⟨d,
    mt is_unit_iff_dvd_one.1 (λ ⟨e, he⟩, hyx ⟨e, by rw [hd, mul_assoc, ← he, mul_one]⟩), hd⟩⟩,
  λ ⟨hx0, d, hdu, hdx⟩, ⟨⟨d, hdx⟩, λ ⟨e, he⟩, hdu (is_unit_of_dvd_one _
    ⟨e, mul_left_cancel' hx0 $ by conv {to_lhs, rw [he, hdx]};simp [mul_assoc]⟩)⟩⟩

lemma pow_dvd_pow_iff [comm_cancel_monoid_with_zero α]
  {x : α} {n m : ℕ} (h0 : x ≠ 0) (h1 : ¬ is_unit x) :
  x ^ n ∣ x ^ m ↔ n ≤ m :=
begin
  split,
  { intro h, rw [← not_lt], intro hmn, apply h1,
    have : x ^ m * x ∣ x ^ m * 1,
    { rw [← pow_succ', mul_one], exact dvd_trans (pow_dvd_pow _ (nat.succ_le_of_lt hmn)) h },
    rwa [mul_dvd_mul_iff_left, ← is_unit_iff_dvd_one] at this, apply pow_ne_zero m h0 },
  { apply pow_dvd_pow }
end

section prime
variables [comm_monoid_with_zero α]

/-- prime element of a `comm_monoid_with_zero` -/
def prime (p : α) : Prop :=
p ≠ 0 ∧ ¬ is_unit p ∧ (∀a b, p ∣ a * b → p ∣ a ∨ p ∣ b)

namespace prime
variables {p : α} (hp : prime p)

lemma ne_zero (hp : prime p) : p ≠ 0 :=
hp.1

lemma not_unit (hp : prime p) : ¬ is_unit p :=
hp.2.1

lemma ne_one (hp : prime p) : p ≠ 1 :=
λ h, hp.2.1 (h.symm ▸ is_unit_one)

lemma div_or_div (hp : prime p) {a b : α} (h : p ∣ a * b) :
  p ∣ a ∨ p ∣ b :=
hp.2.2 a b h

lemma dvd_of_dvd_pow (hp : prime p) {a : α} {n : ℕ} (h : p ∣ a^n) :
  p ∣ a :=
begin
  induction n with n ih,
  { rw pow_zero at h,
    have := is_unit_of_dvd_one _ h,
    have := not_unit hp,
    contradiction },
  rw pow_succ at h,
  cases div_or_div hp h with dvd_a dvd_pow,
  { assumption },
  exact ih dvd_pow
end

end prime

@[simp] lemma not_prime_zero : ¬ prime (0 : α) :=
λ h, h.ne_zero rfl

@[simp] lemma not_prime_one : ¬ prime (1 : α) :=
λ h, h.not_unit is_unit_one

lemma exists_mem_multiset_dvd_of_prime {s : multiset α} {p : α} (hp : prime p) :
  p ∣ s.prod → ∃a∈s, p ∣ a :=
multiset.induction_on s (assume h, (hp.not_unit $ is_unit_of_dvd_one _ h).elim) $
assume a s ih h,
  have p ∣ a * s.prod, by simpa using h,
  match hp.div_or_div this with
  | or.inl h := ⟨a, multiset.mem_cons_self a s, h⟩
  | or.inr h := let ⟨a, has, h⟩ := ih h in ⟨a, multiset.mem_cons_of_mem has, h⟩
  end

end prime

lemma left_dvd_or_dvd_right_of_dvd_prime_mul [comm_cancel_monoid_with_zero α] {a : α} :
  ∀ {b p : α}, prime p → a ∣ p * b → p ∣ a ∨ a ∣ b :=
begin
  rintros b p hp ⟨c, hc⟩,
  rcases hp.2.2 a c (hc ▸ dvd_mul_right _ _) with h | ⟨x, rfl⟩,
  { exact or.inl h },
  { rw [mul_left_comm, mul_right_inj' hp.ne_zero] at hc,
    exact or.inr (hc.symm ▸ dvd_mul_right _ _) }
end

/-- `irreducible p` states that `p` is non-unit and only factors into units.

We explicitly avoid stating that `p` is non-zero, this would require a semiring. Assuming only a
monoid allows us to reuse irreducible for associated elements.
-/
@[class] def irreducible [monoid α] (p : α) : Prop :=
¬ is_unit p ∧ ∀a b, p = a * b → is_unit a ∨ is_unit b

namespace irreducible

lemma not_unit [monoid α] {p : α} (hp : irreducible p) : ¬ is_unit p :=
hp.1

lemma is_unit_or_is_unit [monoid α] {p : α} (hp : irreducible p) {a b : α} (h : p = a * b) :
  is_unit a ∨ is_unit b :=
hp.2 a b h

end irreducible

@[simp] theorem not_irreducible_one [monoid α] : ¬ irreducible (1 : α) :=
by simp [irreducible]

@[simp] theorem not_irreducible_zero [monoid_with_zero α] : ¬ irreducible (0 : α)
| ⟨hn0, h⟩ := have is_unit (0:α) ∨ is_unit (0:α), from h 0 0 ((mul_zero 0).symm),
  this.elim hn0 hn0

theorem irreducible.ne_zero [monoid_with_zero α] : ∀ {p:α}, irreducible p → p ≠ 0
| _ hp rfl := not_irreducible_zero hp

theorem of_irreducible_mul {α} [monoid α] {x y : α} :
  irreducible (x * y) → is_unit x ∨ is_unit y
| ⟨_, h⟩ := h _ _ rfl

theorem irreducible_or_factor {α} [monoid α] (x : α) (h : ¬ is_unit x) :
  irreducible x ∨ ∃ a b, ¬ is_unit a ∧ ¬ is_unit b ∧ a * b = x :=
begin
  haveI := classical.dec,
  refine or_iff_not_imp_right.2 (λ H, _),
  simp [h, irreducible] at H ⊢,
  refine λ a b h, classical.by_contradiction $ λ o, _,
  simp [not_or_distrib] at o,
  exact H _ o.1 _ o.2 h.symm
end

lemma irreducible_of_prime [comm_cancel_monoid_with_zero α] {p : α} (hp : prime p) : irreducible p :=
⟨hp.not_unit, λ a b hab,
  (show a * b ∣ a ∨ a * b ∣ b, from hab ▸ hp.div_or_div (hab ▸ (dvd_refl _))).elim
    (λ ⟨x, hx⟩, or.inr (is_unit_iff_dvd_one.2
      ⟨x, mul_right_cancel' (show a ≠ 0, from λ h, by simp [*, prime] at *)
        $ by conv {to_lhs, rw hx}; simp [mul_comm, mul_assoc, mul_left_comm]⟩))
    (λ ⟨x, hx⟩, or.inl (is_unit_iff_dvd_one.2
      ⟨x, mul_right_cancel' (show b ≠ 0, from λ h, by simp [*, prime] at *)
        $ by conv {to_lhs, rw hx}; simp [mul_comm, mul_assoc, mul_left_comm]⟩))⟩

lemma succ_dvd_or_succ_dvd_of_succ_sum_dvd_mul [comm_cancel_monoid_with_zero α]
  {p : α} (hp : prime p) {a b : α} {k l : ℕ} :
  p ^ k ∣ a → p ^ l ∣ b → p ^ ((k + l) + 1) ∣ a * b → p ^ (k + 1) ∣ a ∨ p ^ (l + 1) ∣ b :=
λ ⟨x, hx⟩ ⟨y, hy⟩ ⟨z, hz⟩,
have h : p ^ (k + l) * (x * y) = p ^ (k + l) * (p * z),
  by simpa [mul_comm, _root_.pow_add, hx, hy, mul_assoc, mul_left_comm] using hz,
have hp0: p ^ (k + l) ≠ 0, from pow_ne_zero _ hp.ne_zero,
have hpd : p ∣ x * y, from ⟨z, by rwa [mul_right_inj' hp0] at h⟩,
(hp.div_or_div hpd).elim
  (λ ⟨d, hd⟩, or.inl ⟨d, by simp [*, pow_succ, mul_comm, mul_left_comm, mul_assoc]⟩)
  (λ ⟨d, hd⟩, or.inr ⟨d, by simp [*, pow_succ, mul_comm, mul_left_comm, mul_assoc]⟩)

/-- If `p` and `q` are irreducible, then `p ∣ q` implies `q ∣ p`. -/
lemma dvd_symm_of_irreducible [monoid α] {p q : α}
  (hp : irreducible p) (hq : irreducible q) : p ∣ q → q ∣ p :=
begin
  tactic.unfreeze_local_instances,
  rintros ⟨q', rfl⟩,
  rw is_unit.mul_right_dvd (or.resolve_left (of_irreducible_mul hq) hp.not_unit),
end

lemma dvd_symm_iff_of_irreducible [monoid α] {p q : α}
  (hp : irreducible p) (hq : irreducible q) : p ∣ q ↔ q ∣ p :=
⟨dvd_symm_of_irreducible hp hq, dvd_symm_of_irreducible hq hp⟩

/-- Two elements of a `monoid` are `associated` if one of them is another one
multiplied by a unit on the right. -/
def associated [monoid α] (x y : α) : Prop := ∃u:units α, x * u = y

local infix ` ~ᵤ ` : 50 := associated

namespace associated

@[refl] protected theorem refl [monoid α] (x : α) : x ~ᵤ x := ⟨1, by simp⟩

@[symm] protected theorem symm [monoid α] : ∀{x y : α}, x ~ᵤ y → y ~ᵤ x
| x _ ⟨u, rfl⟩ := ⟨u⁻¹, by rw [mul_assoc, units.mul_inv, mul_one]⟩

@[trans] protected theorem trans [monoid α] : ∀{x y z : α}, x ~ᵤ y → y ~ᵤ z → x ~ᵤ z
| x _ _ ⟨u, rfl⟩ ⟨v, rfl⟩ := ⟨u * v, by rw [units.coe_mul, mul_assoc]⟩

/-- The setoid of the relation `x ~ᵤ y` iff there is a unit `u` such that `x * u = y` -/
protected def setoid (α : Type*) [monoid α] : setoid α :=
{ r := associated, iseqv := ⟨associated.refl, λa b, associated.symm, λa b c, associated.trans⟩ }

end associated

local attribute [instance] associated.setoid

theorem unit_associated_one [monoid α] {u : units α} : (u : α) ~ᵤ 1 := ⟨u⁻¹, units.mul_inv u⟩

theorem associated_one_iff_is_unit [monoid α] {a : α} : (a : α) ~ᵤ 1 ↔ is_unit a :=
iff.intro
  (assume h, let ⟨c, h⟩ := h.symm in h ▸ ⟨c, (one_mul _).symm⟩)
  (assume ⟨c, h⟩, associated.symm ⟨c, by simp [h]⟩)

theorem associated_zero_iff_eq_zero [monoid_with_zero α] (a : α) : a ~ᵤ 0 ↔ a = 0 :=
iff.intro
  (assume h, let ⟨u, h⟩ := h.symm in by simpa using h.symm)
  (assume h, h ▸ associated.refl a)

theorem associated_one_of_mul_eq_one [comm_monoid α] {a : α} (b : α) (hab : a * b = 1) : a ~ᵤ 1 :=
show (units.mk_of_mul_eq_one a b hab : α) ~ᵤ 1, from unit_associated_one

theorem associated_one_of_associated_mul_one [comm_monoid α] {a b : α} :
  a * b ~ᵤ 1 → a ~ᵤ 1
| ⟨u, h⟩ := associated_one_of_mul_eq_one (b * u) $ by simpa [mul_assoc] using h

lemma associated_mul_mul [comm_monoid α] {a₁ a₂ b₁ b₂ : α} :
  a₁ ~ᵤ b₁ → a₂ ~ᵤ b₂ → (a₁ * a₂) ~ᵤ (b₁ * b₂)
| ⟨c₁, h₁⟩ ⟨c₂, h₂⟩ := ⟨c₁ * c₂, by simp [h₁.symm, h₂.symm, mul_assoc, mul_comm, mul_left_comm]⟩

lemma dvd_of_associated [monoid α] {a b : α} : a ~ᵤ b → a ∣ b := λ ⟨u, hu⟩, ⟨u, hu.symm⟩

lemma dvd_dvd_of_associated [monoid α] {a b : α} (h : a ~ᵤ b) : a ∣ b ∧ b ∣ a :=
⟨dvd_of_associated h, dvd_of_associated h.symm⟩

theorem associated_of_dvd_dvd [cancel_monoid_with_zero α]
  {a b : α} (hab : a ∣ b) (hba : b ∣ a) : a ~ᵤ b :=
begin
  rcases hab with ⟨c, rfl⟩,
  rcases hba with ⟨d, a_eq⟩,
  by_cases ha0 : a = 0,
  { simp [*] at * },
  have hac0 : a * c ≠ 0,
  { intro con, rw [con, zero_mul] at a_eq, apply ha0 a_eq, },
  have : a * (c * d) =  a * 1 := by rw [← mul_assoc, ← a_eq, mul_one],
  have hcd : (c * d) = 1, from mul_left_cancel' ha0 this,
  have : a * c * (d * c) = a * c * 1 := by rw [← mul_assoc, ← a_eq, mul_one],
  have hdc : d * c = 1, from mul_left_cancel' hac0 this,
  exact ⟨⟨c, d, hcd, hdc⟩, rfl⟩
end

theorem dvd_dvd_iff_associated [cancel_monoid_with_zero α] {a b : α} : a ∣ b ∧ b ∣ a ↔ a ~ᵤ b :=
⟨λ ⟨h1, h2⟩, associated_of_dvd_dvd h1 h2, dvd_dvd_of_associated⟩

lemma exists_associated_mem_of_dvd_prod [comm_cancel_monoid_with_zero α] {p : α}
  (hp : prime p) {s : multiset α} : (∀ r ∈ s, prime r) → p ∣ s.prod → ∃ q ∈ s, p ~ᵤ q :=
multiset.induction_on s (by simp [mt is_unit_iff_dvd_one.2 hp.not_unit])
  (λ a s ih hs hps, begin
    rw [multiset.prod_cons] at hps,
    cases hp.div_or_div hps with h h,
    { use [a, by simp],
      cases h with u hu,
      cases ((irreducible_of_prime (hs a (multiset.mem_cons.2
        (or.inl rfl)))).2 p u hu).resolve_left hp.not_unit with v hv,
      exact ⟨v, by simp [hu, hv]⟩ },
    { rcases ih (λ r hr, hs _ (multiset.mem_cons.2 (or.inr hr))) h with ⟨q, hq₁, hq₂⟩,
      exact ⟨q, multiset.mem_cons.2 (or.inr hq₁), hq₂⟩ }
  end)

lemma dvd_iff_dvd_of_rel_left [comm_monoid_with_zero α] {a b c : α} (h : a ~ᵤ b) : a ∣ c ↔ b ∣ c :=
let ⟨u, hu⟩ := h in hu ▸ units.mul_right_dvd.symm

lemma dvd_iff_dvd_of_rel_right [comm_monoid_with_zero α] {a b c : α} (h : b ~ᵤ c) : a ∣ b ↔ a ∣ c :=
let ⟨u, hu⟩ := h in hu ▸ units.dvd_mul_right.symm

lemma eq_zero_iff_of_associated [comm_monoid_with_zero α] {a b : α} (h : a ~ᵤ b) : a = 0 ↔ b = 0 :=
⟨λ ha, let ⟨u, hu⟩ := h in by simp [hu.symm, ha],
  λ hb, let ⟨u, hu⟩ := h.symm in by simp [hu.symm, hb]⟩

lemma ne_zero_iff_of_associated [comm_monoid_with_zero α] {a b : α} (h : a ~ᵤ b) : a ≠ 0 ↔ b ≠ 0 :=
by haveI := classical.dec; exact not_iff_not.2 (eq_zero_iff_of_associated h)

lemma prime_of_associated [comm_monoid_with_zero α] {p q : α} (h : p ~ᵤ q) (hp : prime p) : prime q :=
⟨(ne_zero_iff_of_associated h).1 hp.ne_zero,
  let ⟨u, hu⟩ := h in
    ⟨λ ⟨v, hv⟩, hp.not_unit ⟨v * u⁻¹, by simp [hv, hu.symm]⟩,
      hu ▸ by { simp [units.mul_right_dvd], intros a b, exact hp.div_or_div }⟩⟩

lemma prime_iff_of_associated [comm_monoid_with_zero α] {p q : α}
  (h : p ~ᵤ q) : prime p ↔ prime q :=
⟨prime_of_associated h, prime_of_associated h.symm⟩

lemma is_unit_iff_of_associated [monoid α] {a b : α} (h :  a ~ᵤ b) : is_unit a ↔ is_unit b :=
⟨let ⟨u, hu⟩ := h in λ ⟨v, hv⟩, ⟨v * u, by simp [hv, hu.symm]⟩,
  let ⟨u, hu⟩ := h.symm in λ ⟨v, hv⟩, ⟨v * u, by simp [hv, hu.symm]⟩⟩

lemma irreducible_of_associated [comm_monoid_with_zero α] {p q : α} (h : p ~ᵤ q)
  (hp : irreducible p) : irreducible q :=
⟨mt (is_unit_iff_of_associated h).2 hp.1,
  let ⟨u, hu⟩ := h in λ a b hab,
  have hpab : p = a * (b * (u⁻¹ : units α)),
    from calc p = (p * u) * (u ⁻¹ : units α) : by simp
      ... = _ : by rw hu; simp [hab, mul_assoc],
  (hp.2 _ _ hpab).elim or.inl (λ ⟨v, hv⟩, or.inr ⟨v * u, by simp [hv]⟩)⟩

lemma irreducible_iff_of_associated [comm_monoid_with_zero α] {p q : α} (h : p ~ᵤ q) :
  irreducible p ↔ irreducible q :=
⟨irreducible_of_associated h, irreducible_of_associated h.symm⟩

lemma associated_mul_left_cancel [comm_cancel_monoid_with_zero α] {a b c d : α}
(h : a * b ~ᵤ c * d) (h₁ : a ~ᵤ c) (ha : a ≠ 0) : b ~ᵤ d :=
let ⟨u, hu⟩ := h in let ⟨v, hv⟩ := associated.symm h₁ in
⟨u * (v : units α), mul_left_cancel' ha
  begin
    rw [← hv, mul_assoc c (v : α) d, mul_left_comm c, ← hu],
    simp [hv.symm, mul_assoc, mul_comm, mul_left_comm]
  end⟩

lemma associated_mul_right_cancel [comm_cancel_monoid_with_zero α] {a b c d : α} :
  a * b ~ᵤ c * d → b ~ᵤ d → b ≠ 0 → a ~ᵤ c :=
by rw [mul_comm a, mul_comm c]; exact associated_mul_left_cancel

/-- The quotient of a monoid by the `associated` relation. Two elements `x` and `y`
  are associated iff there is a unit `u` such that `x * u = y`. There is a natural
  monoid structure on `associates α`. -/
def associates (α : Type*) [monoid α] : Type* :=
quotient (associated.setoid α)

namespace associates
open associated

/-- The canonical quotient map from a monoid `α` into the `associates` of `α` -/
protected def mk {α : Type*} [monoid α] (a : α) : associates α :=
⟦ a ⟧

instance [monoid α] : inhabited (associates α) := ⟨⟦1⟧⟩

theorem mk_eq_mk_iff_associated [monoid α] {a b : α} :
  associates.mk a = associates.mk b ↔ a ~ᵤ b :=
iff.intro quotient.exact quot.sound

theorem quotient_mk_eq_mk [monoid α] (a : α) : ⟦ a ⟧ = associates.mk a := rfl

theorem quot_mk_eq_mk [monoid α] (a : α) : quot.mk setoid.r a = associates.mk a := rfl

theorem forall_associated [monoid α] {p : associates α → Prop} :
  (∀a, p a) ↔ (∀a, p (associates.mk a)) :=
iff.intro
  (assume h a, h _)
  (assume h a, quotient.induction_on a h)

theorem mk_surjective [monoid α] : function.surjective (@associates.mk α _) :=
forall_associated.2 (λ a, ⟨a, rfl⟩)

instance [monoid α] : has_one (associates α) := ⟨⟦ 1 ⟧⟩

theorem one_eq_mk_one [monoid α] : (1 : associates α) = associates.mk 1 := rfl

instance [monoid α] : has_bot (associates α) := ⟨1⟩

lemma exists_rep [monoid α] (a : associates α) : ∃ a0 : α, associates.mk a0 = a :=
quot.exists_rep a

section comm_monoid
variable [comm_monoid α]

instance : has_mul (associates α) :=
⟨λa' b', quotient.lift_on₂ a' b' (λa b, ⟦ a * b ⟧) $
  assume a₁ a₂ b₁ b₂ ⟨c₁, h₁⟩ ⟨c₂, h₂⟩,
  quotient.sound $ ⟨c₁ * c₂, by simp [h₁.symm, h₂.symm, mul_assoc, mul_comm, mul_left_comm]⟩⟩

theorem mk_mul_mk {x y : α} : associates.mk x * associates.mk y = associates.mk (x * y) :=
rfl

instance : comm_monoid (associates α) :=
{ one       := 1,
  mul       := (*),
  mul_one   := assume a', quotient.induction_on a' $
    assume a, show ⟦a * 1⟧ = ⟦ a ⟧, by simp,
  one_mul   := assume a', quotient.induction_on a' $
    assume a, show ⟦1 * a⟧ = ⟦ a ⟧, by simp,
  mul_assoc := assume a' b' c', quotient.induction_on₃ a' b' c' $
    assume a b c, show ⟦a * b * c⟧ = ⟦a * (b * c)⟧, by rw [mul_assoc],
  mul_comm  := assume a' b', quotient.induction_on₂ a' b' $
    assume a b, show ⟦a * b⟧ = ⟦b * a⟧, by rw [mul_comm] }

instance : preorder (associates α) :=
{ le := has_dvd.dvd,
  le_refl := dvd_refl,
  le_trans := λ a b c, dvd_trans}

@[simp] lemma mk_one : associates.mk (1 : α) = 1 := rfl

lemma mk_pow (a : α) (n : ℕ) : associates.mk (a ^ n) = (associates.mk a) ^ n :=
by induction n; simp [*, pow_succ, associates.mk_mul_mk.symm]

lemma dvd_eq_le : ((∣) : associates α → associates α → Prop) = (≤) := rfl

theorem prod_mk {p : multiset α} : (p.map associates.mk).prod = associates.mk p.prod :=
multiset.induction_on p (by simp; refl) $ assume a s ih, by simp [ih]; refl

theorem rel_associated_iff_map_eq_map {p q : multiset α} :
  multiset.rel associated p q ↔ p.map associates.mk = q.map associates.mk :=
by rw [← multiset.rel_eq];
  simp [multiset.rel_map_left, multiset.rel_map_right, mk_eq_mk_iff_associated]

theorem mul_eq_one_iff {x y : associates α} : x * y = 1 ↔ (x = 1 ∧ y = 1) :=
iff.intro
  (quotient.induction_on₂ x y $ assume a b h,
    have a * b ~ᵤ 1, from quotient.exact h,
    ⟨quotient.sound $ associated_one_of_associated_mul_one this,
      quotient.sound $ associated_one_of_associated_mul_one $ by rwa [mul_comm] at this⟩)
  (by simp {contextual := tt})

theorem prod_eq_one_iff {p : multiset (associates α)} :
  p.prod = 1 ↔ (∀a ∈ p, (a:associates α) = 1) :=
multiset.induction_on p
  (by simp)
  (by simp [mul_eq_one_iff, or_imp_distrib, forall_and_distrib] {contextual := tt})

theorem units_eq_one (u : units (associates α)) : u = 1 :=
units.ext (mul_eq_one_iff.1 u.val_inv).1

instance unique_units : unique (units (associates α)) :=
{ default := 1, uniq := associates.units_eq_one }

theorem coe_unit_eq_one (u : units (associates α)): (u : associates α) = 1 :=
by simp

theorem is_unit_iff_eq_one (a : associates α) : is_unit a ↔ a = 1 :=
iff.intro
  (assume ⟨u, h⟩, h ▸ coe_unit_eq_one _)
  (assume h, h.symm ▸ is_unit_one)

theorem is_unit_mk {a : α} : is_unit (associates.mk a) ↔ is_unit a :=
calc is_unit (associates.mk a) ↔ a ~ᵤ 1 :
    by rw [is_unit_iff_eq_one, one_eq_mk_one, mk_eq_mk_iff_associated]
  ... ↔ is_unit a : associated_one_iff_is_unit

section order

theorem mul_mono {a b c d : associates α} (h₁ : a ≤ b) (h₂ : c ≤ d) :
  a * c ≤ b * d :=
let ⟨x, hx⟩ := h₁, ⟨y, hy⟩ := h₂ in
⟨x * y, by simp [hx, hy, mul_comm, mul_assoc, mul_left_comm]⟩

theorem one_le {a : associates α} : 1 ≤ a :=
dvd.intro _ (one_mul a)

theorem prod_le_prod {p q : multiset (associates α)} (h : p ≤ q) : p.prod ≤ q.prod :=
begin
  haveI := classical.dec_eq (associates α),
  haveI := classical.dec_eq α,
  suffices : p.prod ≤ (p + (q - p)).prod, { rwa [multiset.add_sub_of_le h] at this },
  suffices : p.prod * 1 ≤ p.prod * (q - p).prod, { simpa },
  exact mul_mono (le_refl p.prod) one_le
end

theorem le_mul_right {a b : associates α} : a ≤ a * b := ⟨b, rfl⟩

theorem le_mul_left {a b : associates α} : a ≤ b * a :=
by rw [mul_comm]; exact le_mul_right

end order

end comm_monoid

instance [has_zero α] [monoid α] : has_zero (associates α) := ⟨⟦ 0 ⟧⟩
instance [has_zero α] [monoid α] : has_top (associates α) := ⟨0⟩

section comm_monoid_with_zero

variables [comm_monoid_with_zero α]

@[simp] theorem mk_eq_zero {a : α} : associates.mk a = 0 ↔ a = 0 :=
⟨assume h, (associated_zero_iff_eq_zero a).1 $ quotient.exact h, assume h, h.symm ▸ rfl⟩

instance : comm_monoid_with_zero (associates α) :=
{ zero_mul := by { rintro ⟨a⟩, show associates.mk (0 * a) = associates.mk 0, rw [zero_mul] },
  mul_zero := by { rintro ⟨a⟩, show associates.mk (a * 0) = associates.mk 0, rw [mul_zero] },
  .. associates.comm_monoid, .. associates.has_zero }

instance [nontrivial α] : nontrivial (associates α) :=
⟨⟨0, 1,
assume h,
have (0 : α) ~ᵤ 1, from quotient.exact h,
have (0 : α) = 1, from ((associated_zero_iff_eq_zero 1).1 this.symm).symm,
zero_ne_one this⟩⟩

lemma exists_non_zero_rep {a : associates α} : a ≠ 0 → ∃ a0 : α, a0 ≠ 0 ∧ associates.mk a0 = a :=
quotient.induction_on a (λ b nz, ⟨b, mt (congr_arg quotient.mk) nz, rfl⟩)

theorem dvd_of_mk_le_mk {a b : α} : associates.mk a ≤ associates.mk b → a ∣ b
| ⟨c', hc'⟩ := (quotient.induction_on c' $ assume c hc,
    let ⟨d, hd⟩ := (quotient.exact hc).symm in
    ⟨(↑d) * c,
      calc b = (a * c) * ↑d : hd.symm
        ... = a * (↑d * c) : by ac_refl⟩) hc'

theorem mk_le_mk_of_dvd {a b : α} : a ∣ b → associates.mk a ≤ associates.mk b :=
assume ⟨c, hc⟩, ⟨associates.mk c, by simp [hc]; refl⟩

theorem mk_le_mk_iff_dvd_iff {a b : α} : associates.mk a ≤ associates.mk b ↔ a ∣ b :=
iff.intro dvd_of_mk_le_mk mk_le_mk_of_dvd

theorem mk_dvd_mk {a b : α} : associates.mk a ∣ associates.mk b ↔ a ∣ b :=
iff.intro dvd_of_mk_le_mk mk_le_mk_of_dvd

lemma prime.le_or_le {p : associates α} (hp : prime p) {a b : associates α} (h : p ≤ a * b) :
  p ≤ a ∨ p ≤ b :=
hp.2.2 a b h

lemma exists_mem_multiset_le_of_prime {s : multiset (associates α)} {p : associates α}
  (hp : prime p) :
  p ≤ s.prod → ∃a∈s, p ≤ a :=
multiset.induction_on s (assume ⟨d, eq⟩, (hp.ne_one (mul_eq_one_iff.1 eq.symm).1).elim) $
assume a s ih h,
  have p ≤ a * s.prod, by simpa using h,
  match prime.le_or_le hp this with
  | or.inl h := ⟨a, multiset.mem_cons_self a s, h⟩
  | or.inr h := let ⟨a, has, h⟩ := ih h in ⟨a, multiset.mem_cons_of_mem has, h⟩
  end

lemma prime_mk (p : α) : prime (associates.mk p) ↔ _root_.prime p :=
begin
  rw [prime, _root_.prime, forall_associated],
  transitivity,
  { apply and_congr, refl,
    apply and_congr, refl,
    apply forall_congr, assume a,
    exact forall_associated },
  apply and_congr,
  { rw [(≠), mk_eq_zero] },
  apply and_congr,
  { rw [is_unit_mk], },
  apply forall_congr, assume a,
  apply forall_congr, assume b,
  rw [mk_mul_mk, mk_dvd_mk, mk_dvd_mk, mk_dvd_mk],
end

<<<<<<< HEAD
lemma coprime_associated {a b : α} :
  (∀ (d : α), d ∣ a → d ∣ b → ¬ _root_.prime d) ↔
  (∀ (d : associates α), d ≤ associates.mk a → d ≤ associates.mk b → ¬ prime d) :=
by { convert forall_quotient_iff.symm,
  simp_rw [quotient_mk_eq_mk, prime_mk, mk_le_mk_iff_dvd_iff] }
=======
theorem irreducible_mk (a : α) : irreducible (associates.mk a) ↔ irreducible a :=
begin
  simp only [irreducible, is_unit_mk],
  apply and_congr iff.rfl,
  split,
  { rintro h x y rfl,
    simpa [is_unit_mk] using h (associates.mk x) (associates.mk y) rfl },
  { intros h x y,
    refine quotient.induction_on₂ x y (assume x y a_eq, _),
    rcases quotient.exact a_eq.symm with ⟨u, a_eq⟩,
    rw mul_assoc at a_eq,
    show is_unit (associates.mk x) ∨ is_unit (associates.mk y),
    simpa [is_unit_mk] using h _ _ a_eq.symm }
end

theorem mk_dvd_not_unit_mk_iff {a b : α} :
  dvd_not_unit (associates.mk a) (associates.mk b) ↔
  dvd_not_unit a b :=
begin
  rw [dvd_not_unit, dvd_not_unit, ne, ne, mk_eq_zero],
  apply and_congr_right, intro ane0,
  split,
  { contrapose!, rw forall_associated,
    intros h x hx hbax,
    rw [mk_mul_mk, mk_eq_mk_iff_associated] at hbax,
    cases hbax with u hu,
    apply h (x * ↑u⁻¹),
    { rw is_unit_mk at hx,
      rw is_unit_iff_of_associated,
      apply hx,
      use u,
      simp, },
    simp [← mul_assoc, ← hu] },
  { rintro ⟨x, ⟨hx, rfl⟩⟩,
    use associates.mk x,
    simp [is_unit_mk, mk_mul_mk, hx], }
end

theorem dvd_not_unit_of_lt {a b : associates α} (hlt : a < b) :
  dvd_not_unit a b :=
begin
  split, { rintro rfl, apply not_lt_of_le _ hlt, apply dvd_zero },
  rcases hlt with ⟨⟨x, rfl⟩, ndvd⟩,
  refine ⟨x, _, rfl⟩,
  contrapose! ndvd,
  rcases ndvd with ⟨u, rfl⟩,
  simp,
end
>>>>>>> 4c896c5f

end comm_monoid_with_zero

section comm_cancel_monoid_with_zero
variable [comm_cancel_monoid_with_zero α]

instance : partial_order (associates α) :=
{ le_antisymm := λ a' b', quotient.induction_on₂ a' b' (λ a b hab hba,
  quot.sound $ associated_of_dvd_dvd (dvd_of_mk_le_mk hab) (dvd_of_mk_le_mk hba))
  .. associates.preorder }

instance : order_bot (associates α) :=
{ bot := 1,
  bot_le := assume a, one_le,
  .. associates.partial_order }

instance : order_top (associates α) :=
{ top := 0,
  le_top := assume a, ⟨0, (mul_zero a).symm⟩,
  .. associates.partial_order }

instance : no_zero_divisors (associates α) :=
⟨λ x y,
  (quotient.induction_on₂ x y $ assume a b h,
    have a * b = 0, from (associated_zero_iff_eq_zero _).1 (quotient.exact h),
    have a = 0 ∨ b = 0, from mul_eq_zero.1 this,
    this.imp (assume h, h.symm ▸ rfl) (assume h, h.symm ▸ rfl))⟩

theorem prod_eq_zero_iff [nontrivial α] {s : multiset (associates α)} :
  s.prod = 0 ↔ (0 : associates α) ∈ s :=
multiset.induction_on s (by simp) $
  assume a s, by simp [mul_eq_zero, @eq_comm _ 0 a] {contextual := tt}

theorem irreducible_iff_prime_iff :
  (∀ a : α, irreducible a ↔ prime a) ↔ (∀ a : (associates α), irreducible a ↔ prime a) :=
begin
  rw forall_associated, split;
  intros h a; have ha := h a; rw irreducible_mk at *; rw prime_mk at *; exact ha,
end

lemma eq_of_mul_eq_mul_left :
  ∀(a b c : associates α), a ≠ 0 → a * b = a * c → b = c :=
begin
  rintros ⟨a⟩ ⟨b⟩ ⟨c⟩ ha h,
  rcases quotient.exact' h with ⟨u, hu⟩,
  have hu : a * (b * ↑u) = a * c, { rwa [← mul_assoc] },
  exact quotient.sound' ⟨u, mul_left_cancel' (mt mk_eq_zero.2 ha) hu⟩
end

lemma eq_of_mul_eq_mul_right :
  ∀(a b c : associates α), b ≠ 0 → a * b = c * b → a = c :=
λ a b c bne0, (mul_comm b a) ▸ (mul_comm b c) ▸ (eq_of_mul_eq_mul_left b a c bne0)

lemma le_of_mul_le_mul_left (a b c : associates α) (ha : a ≠ 0) :
  a * b ≤ a * c → b ≤ c
| ⟨d, hd⟩ := ⟨d, eq_of_mul_eq_mul_left a _ _ ha $ by rwa ← mul_assoc⟩

lemma one_or_eq_of_le_of_prime :
  ∀(p m : associates α), prime p → m ≤ p → (m = 1 ∨ m = p)
| _ m ⟨hp0, hp1, h⟩ ⟨d, rfl⟩ :=
match h m d (dvd_refl _) with
| or.inl h := classical.by_cases (assume : m = 0, by simp [this]) $
  assume : m ≠ 0,
  have m * d ≤ m * 1, by simpa using h,
  have d ≤ 1, from associates.le_of_mul_le_mul_left m d 1 ‹m ≠ 0› this,
  have d = 1, from bot_unique this,
  by simp [this]
| or.inr h := classical.by_cases (assume : d = 0, by simp [this] at hp0; contradiction) $
  assume : d ≠ 0,
  have d * m ≤ d * 1, by simpa [mul_comm] using h,
  or.inl $ bot_unique $ associates.le_of_mul_le_mul_left d m 1 ‹d ≠ 0› this
end

instance : comm_cancel_monoid_with_zero (associates α) :=
{ mul_left_cancel_of_ne_zero := eq_of_mul_eq_mul_left,
  mul_right_cancel_of_ne_zero := eq_of_mul_eq_mul_right,
  .. (infer_instance : comm_monoid_with_zero (associates α)) }

theorem dvd_not_unit_iff_lt {a b : associates α} :
  dvd_not_unit a b ↔ a < b :=
dvd_and_not_dvd_iff.symm

end comm_cancel_monoid_with_zero

end associates<|MERGE_RESOLUTION|>--- conflicted
+++ resolved
@@ -556,13 +556,6 @@
   rw [mk_mul_mk, mk_dvd_mk, mk_dvd_mk, mk_dvd_mk],
 end
 
-<<<<<<< HEAD
-lemma coprime_associated {a b : α} :
-  (∀ (d : α), d ∣ a → d ∣ b → ¬ _root_.prime d) ↔
-  (∀ (d : associates α), d ≤ associates.mk a → d ≤ associates.mk b → ¬ prime d) :=
-by { convert forall_quotient_iff.symm,
-  simp_rw [quotient_mk_eq_mk, prime_mk, mk_le_mk_iff_dvd_iff] }
-=======
 theorem irreducible_mk (a : α) : irreducible (associates.mk a) ↔ irreducible a :=
 begin
   simp only [irreducible, is_unit_mk],
@@ -611,7 +604,6 @@
   rcases ndvd with ⟨u, rfl⟩,
   simp,
 end
->>>>>>> 4c896c5f
 
 end comm_monoid_with_zero
 
