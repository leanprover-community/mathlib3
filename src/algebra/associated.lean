/-
Copyright (c) 2018 Johannes Hölzl. All rights reserved.
Released under Apache 2.0 license as described in the file LICENSE.
Authors: Johannes Hölzl, Jens Wagemaker
-/
import algebra.divisibility
import algebra.group_power.basic
import algebra.invertible

/-!
# Associated, prime, and irreducible elements.
-/

variables {α : Type*} {β : Type*} {γ : Type*} {δ : Type*}

theorem is_unit_iff_dvd_one [comm_monoid α] {x : α} : is_unit x ↔ x ∣ 1 :=
⟨by rintro ⟨u, rfl⟩; exact ⟨_, u.mul_inv.symm⟩,
 λ ⟨y, h⟩, ⟨⟨x, y, h.symm, by rw [h, mul_comm]⟩, rfl⟩⟩

theorem is_unit_iff_forall_dvd [comm_monoid α] {x : α} :
  is_unit x ↔ ∀ y, x ∣ y :=
is_unit_iff_dvd_one.trans ⟨λ h y, h.trans (one_dvd _), λ h, h _⟩

theorem is_unit_of_dvd_unit {α} [comm_monoid α] {x y : α}
  (xy : x ∣ y) (hu : is_unit y) : is_unit x :=
is_unit_iff_dvd_one.2 $ xy.trans $ is_unit_iff_dvd_one.1 hu

lemma is_unit_of_dvd_one [comm_monoid α] : ∀a ∣ 1, is_unit (a:α)
| a ⟨b, eq⟩ := ⟨units.mk_of_mul_eq_one a b eq.symm, rfl⟩

lemma dvd_and_not_dvd_iff [cancel_comm_monoid_with_zero α] {x y : α} :
  x ∣ y ∧ ¬y ∣ x ↔ dvd_not_unit x y :=
⟨λ ⟨⟨d, hd⟩, hyx⟩, ⟨λ hx0, by simpa [hx0] using hyx, ⟨d,
    mt is_unit_iff_dvd_one.1 (λ ⟨e, he⟩, hyx ⟨e, by rw [hd, mul_assoc, ← he, mul_one]⟩), hd⟩⟩,
  λ ⟨hx0, d, hdu, hdx⟩, ⟨⟨d, hdx⟩, λ ⟨e, he⟩, hdu (is_unit_of_dvd_one _
    ⟨e, mul_left_cancel₀ hx0 $ by conv {to_lhs, rw [he, hdx]};simp [mul_assoc]⟩)⟩⟩

lemma pow_dvd_pow_iff [cancel_comm_monoid_with_zero α]
  {x : α} {n m : ℕ} (h0 : x ≠ 0) (h1 : ¬ is_unit x) :
  x ^ n ∣ x ^ m ↔ n ≤ m :=
begin
  split,
  { intro h, rw [← not_lt], intro hmn, apply h1,
    have : x ^ m * x ∣ x ^ m * 1,
    { rw [← pow_succ', mul_one], exact (pow_dvd_pow _ (nat.succ_le_of_lt hmn)).trans h },
    rwa [mul_dvd_mul_iff_left, ← is_unit_iff_dvd_one] at this, apply pow_ne_zero m h0 },
  { apply pow_dvd_pow }
end

section prime
variables [comm_monoid_with_zero α]

/-- prime element of a `comm_monoid_with_zero` -/
def prime (p : α) : Prop :=
p ≠ 0 ∧ ¬ is_unit p ∧ (∀a b, p ∣ a * b → p ∣ a ∨ p ∣ b)

namespace prime
variables {p : α} (hp : prime p)
include hp

lemma ne_zero : p ≠ 0 :=
hp.1

lemma not_unit : ¬ is_unit p :=
hp.2.1

lemma not_dvd_one : ¬ p ∣ 1 :=
mt (is_unit_of_dvd_one _) hp.not_unit

lemma ne_one : p ≠ 1 :=
λ h, hp.2.1 (h.symm ▸ is_unit_one)

lemma dvd_or_dvd (hp : prime p) {a b : α} (h : p ∣ a * b) :
  p ∣ a ∨ p ∣ b :=
hp.2.2 a b h

lemma dvd_of_dvd_pow (hp : prime p) {a : α} {n : ℕ} (h : p ∣ a^n) :
  p ∣ a :=
begin
  induction n with n ih,
  { rw pow_zero at h,
    have := is_unit_of_dvd_one _ h,
    have := not_unit hp,
    contradiction },
  rw pow_succ at h,
  cases dvd_or_dvd hp h with dvd_a dvd_pow,
  { assumption },
  exact ih dvd_pow
end

end prime

@[simp] lemma not_prime_zero : ¬ prime (0 : α) :=
λ h, h.ne_zero rfl

@[simp] lemma not_prime_one : ¬ prime (1 : α) :=
λ h, h.not_unit is_unit_one

end prime

lemma prime.left_dvd_or_dvd_right_of_dvd_mul [cancel_comm_monoid_with_zero α] {p : α}
  (hp : prime p) {a b : α} : a ∣ p * b → p ∣ a ∨ a ∣ b :=
begin
  rintro ⟨c, hc⟩,
  rcases hp.2.2 a c (hc ▸ dvd_mul_right _ _) with h | ⟨x, rfl⟩,
  { exact or.inl h },
  { rw [mul_left_comm, mul_right_inj' hp.ne_zero] at hc,
    exact or.inr (hc.symm ▸ dvd_mul_right _ _) }
end

/-- `irreducible p` states that `p` is non-unit and only factors into units.

We explicitly avoid stating that `p` is non-zero, this would require a semiring. Assuming only a
monoid allows us to reuse irreducible for associated elements.
-/
class irreducible [monoid α] (p : α) : Prop :=
(not_unit' : ¬ is_unit p)
(is_unit_or_is_unit' : ∀a b, p = a * b → is_unit a ∨ is_unit b)

namespace irreducible

lemma not_unit [monoid α] {p : α} (hp : irreducible p) : ¬ is_unit p :=
hp.1

lemma is_unit_or_is_unit [monoid α] {p : α} (hp : irreducible p) {a b : α} (h : p = a * b) :
  is_unit a ∨ is_unit b :=
irreducible.is_unit_or_is_unit' a b h

end irreducible

lemma irreducible_iff [monoid α] {p : α} :
  irreducible p ↔ ¬ is_unit p ∧ ∀a b, p = a * b → is_unit a ∨ is_unit b :=
⟨λ h, ⟨h.1, h.2⟩, λ h, ⟨h.1, h.2⟩⟩

@[simp] theorem not_irreducible_one [monoid α] : ¬ irreducible (1 : α) :=
by simp [irreducible_iff]

@[simp] theorem not_irreducible_zero [monoid_with_zero α] : ¬ irreducible (0 : α)
| ⟨hn0, h⟩ := have is_unit (0:α) ∨ is_unit (0:α), from h 0 0 ((mul_zero 0).symm),
  this.elim hn0 hn0

theorem irreducible.ne_zero [monoid_with_zero α] : ∀ {p:α}, irreducible p → p ≠ 0
| _ hp rfl := not_irreducible_zero hp

theorem of_irreducible_mul {α} [monoid α] {x y : α} :
  irreducible (x * y) → is_unit x ∨ is_unit y
| ⟨_, h⟩ := h _ _ rfl

theorem irreducible_or_factor {α} [monoid α] (x : α) (h : ¬ is_unit x) :
  irreducible x ∨ ∃ a b, ¬ is_unit a ∧ ¬ is_unit b ∧ a * b = x :=
begin
  haveI := classical.dec,
  refine or_iff_not_imp_right.2 (λ H, _),
  simp [h, irreducible_iff] at H ⊢,
  refine λ a b h, classical.by_contradiction $ λ o, _,
  simp [not_or_distrib] at o,
  exact H _ o.1 _ o.2 h.symm
end

protected lemma prime.irreducible [cancel_comm_monoid_with_zero α] {p : α} (hp : prime p) :
  irreducible p :=
⟨hp.not_unit, λ a b hab,
  (show a * b ∣ a ∨ a * b ∣ b, from hab ▸ hp.dvd_or_dvd (hab ▸ dvd_rfl)).elim
    (λ ⟨x, hx⟩, or.inr (is_unit_iff_dvd_one.2
      ⟨x, mul_right_cancel₀ (show a ≠ 0, from λ h, by simp [*, prime] at *)
        $ by conv {to_lhs, rw hx}; simp [mul_comm, mul_assoc, mul_left_comm]⟩))
    (λ ⟨x, hx⟩, or.inl (is_unit_iff_dvd_one.2
      ⟨x, mul_right_cancel₀ (show b ≠ 0, from λ h, by simp [*, prime] at *)
        $ by conv {to_lhs, rw hx}; simp [mul_comm, mul_assoc, mul_left_comm]⟩))⟩

lemma succ_dvd_or_succ_dvd_of_succ_sum_dvd_mul [cancel_comm_monoid_with_zero α]
  {p : α} (hp : prime p) {a b : α} {k l : ℕ} :
  p ^ k ∣ a → p ^ l ∣ b → p ^ ((k + l) + 1) ∣ a * b → p ^ (k + 1) ∣ a ∨ p ^ (l + 1) ∣ b :=
λ ⟨x, hx⟩ ⟨y, hy⟩ ⟨z, hz⟩,
have h : p ^ (k + l) * (x * y) = p ^ (k + l) * (p * z),
  by simpa [mul_comm, pow_add, hx, hy, mul_assoc, mul_left_comm] using hz,
have hp0: p ^ (k + l) ≠ 0, from pow_ne_zero _ hp.ne_zero,
have hpd : p ∣ x * y, from ⟨z, by rwa [mul_right_inj' hp0] at h⟩,
(hp.dvd_or_dvd hpd).elim
  (λ ⟨d, hd⟩, or.inl ⟨d, by simp [*, pow_succ, mul_comm, mul_left_comm, mul_assoc]⟩)
  (λ ⟨d, hd⟩, or.inr ⟨d, by simp [*, pow_succ, mul_comm, mul_left_comm, mul_assoc]⟩)

/-- If `p` and `q` are irreducible, then `p ∣ q` implies `q ∣ p`. -/
lemma irreducible.dvd_symm [monoid α] {p q : α}
  (hp : irreducible p) (hq : irreducible q) : p ∣ q → q ∣ p :=
begin
  tactic.unfreeze_local_instances,
  rintros ⟨q', rfl⟩,
  rw is_unit.mul_right_dvd (or.resolve_left (of_irreducible_mul hq) hp.not_unit),
end

lemma irreducible.dvd_comm [monoid α] {p q : α}
  (hp : irreducible p) (hq : irreducible q) : p ∣ q ↔ q ∣ p :=
⟨hp.dvd_symm hq, hq.dvd_symm hp⟩

/-- Two elements of a `monoid` are `associated` if one of them is another one
multiplied by a unit on the right. -/
def associated [monoid α] (x y : α) : Prop := ∃u:units α, x * u = y

local infix ` ~ᵤ ` : 50 := associated

namespace associated

@[refl] protected theorem refl [monoid α] (x : α) : x ~ᵤ x := ⟨1, by simp⟩

@[symm] protected theorem symm [monoid α] : ∀{x y : α}, x ~ᵤ y → y ~ᵤ x
| x _ ⟨u, rfl⟩ := ⟨u⁻¹, by rw [mul_assoc, units.mul_inv, mul_one]⟩

@[trans] protected theorem trans [monoid α] : ∀{x y z : α}, x ~ᵤ y → y ~ᵤ z → x ~ᵤ z
| x _ _ ⟨u, rfl⟩ ⟨v, rfl⟩ := ⟨u * v, by rw [units.coe_mul, mul_assoc]⟩

/-- The setoid of the relation `x ~ᵤ y` iff there is a unit `u` such that `x * u = y` -/
protected def setoid (α : Type*) [monoid α] : setoid α :=
{ r := associated, iseqv := ⟨associated.refl, λa b, associated.symm, λa b c, associated.trans⟩ }

end associated

local attribute [instance] associated.setoid

theorem unit_associated_one [monoid α] {u : units α} : (u : α) ~ᵤ 1 := ⟨u⁻¹, units.mul_inv u⟩

theorem associated_one_iff_is_unit [monoid α] {a : α} : (a : α) ~ᵤ 1 ↔ is_unit a :=
iff.intro
  (assume h, let ⟨c, h⟩ := h.symm in h ▸ ⟨c, (one_mul _).symm⟩)
  (assume ⟨c, h⟩, associated.symm ⟨c, by simp [h]⟩)

theorem associated_zero_iff_eq_zero [monoid_with_zero α] (a : α) : a ~ᵤ 0 ↔ a = 0 :=
iff.intro
  (assume h, let ⟨u, h⟩ := h.symm in by simpa using h.symm)
  (assume h, h ▸ associated.refl a)

theorem associated_one_of_mul_eq_one [comm_monoid α] {a : α} (b : α) (hab : a * b = 1) : a ~ᵤ 1 :=
show (units.mk_of_mul_eq_one a b hab : α) ~ᵤ 1, from unit_associated_one

theorem associated_one_of_associated_mul_one [comm_monoid α] {a b : α} :
  a * b ~ᵤ 1 → a ~ᵤ 1
| ⟨u, h⟩ := associated_one_of_mul_eq_one (b * u) $ by simpa [mul_assoc] using h

lemma associated_mul_unit_left {β : Type*} [monoid β] (a u : β) (hu : is_unit u) :
  associated (a * u) a :=
let ⟨u', hu⟩ := hu in ⟨u'⁻¹, hu ▸ units.mul_inv_cancel_right _ _⟩

lemma associated_unit_mul_left {β : Type*} [comm_monoid β] (a u : β) (hu : is_unit u) :
  associated (u * a) a :=
begin
  rw mul_comm,
  exact associated_mul_unit_left _ _ hu
end

lemma associated_mul_unit_right {β : Type*} [monoid β] (a u : β) (hu : is_unit u) :
  associated a (a * u) :=
(associated_mul_unit_left a u hu).symm

lemma associated_unit_mul_right {β : Type*} [comm_monoid β] (a u : β) (hu : is_unit u) :
  associated a (u * a) :=
(associated_unit_mul_left a u hu).symm

lemma associated.mul_mul [comm_monoid α] {a₁ a₂ b₁ b₂ : α} :
  a₁ ~ᵤ b₁ → a₂ ~ᵤ b₂ → (a₁ * a₂) ~ᵤ (b₁ * b₂)
| ⟨c₁, h₁⟩ ⟨c₂, h₂⟩ := ⟨c₁ * c₂, by simp [h₁.symm, h₂.symm, mul_assoc, mul_comm, mul_left_comm]⟩

lemma associated.mul_left [comm_monoid α] (a : α) {b c : α} (h : b ~ᵤ c) :
  (a * b) ~ᵤ (a * c) :=
(associated.refl a).mul_mul h

lemma associated.mul_right [comm_monoid α] {a b : α} (h : a ~ᵤ b) (c : α) :
  (a * c) ~ᵤ (b * c) :=
h.mul_mul (associated.refl c)

lemma associated.pow_pow [comm_monoid α] {a b : α} {n : ℕ} (h : a ~ᵤ b) :
  a ^ n ~ᵤ b ^ n :=
begin
  induction n with n ih, { simp [h] },
  convert h.mul_mul ih;
    rw pow_succ
end

protected lemma associated.dvd [monoid α] {a b : α} : a ~ᵤ b → a ∣ b := λ ⟨u, hu⟩, ⟨u, hu.symm⟩

protected lemma associated.dvd_dvd [monoid α] {a b : α} (h : a ~ᵤ b) : a ∣ b ∧ b ∣ a :=
⟨h.dvd, h.symm.dvd⟩

theorem associated_of_dvd_dvd [cancel_monoid_with_zero α]
  {a b : α} (hab : a ∣ b) (hba : b ∣ a) : a ~ᵤ b :=
begin
  rcases hab with ⟨c, rfl⟩,
  rcases hba with ⟨d, a_eq⟩,
  by_cases ha0 : a = 0,
  { simp [*] at * },
  have hac0 : a * c ≠ 0,
  { intro con, rw [con, zero_mul] at a_eq, apply ha0 a_eq, },
  have : a * (c * d) =  a * 1 := by rw [← mul_assoc, ← a_eq, mul_one],
  have hcd : (c * d) = 1, from mul_left_cancel₀ ha0 this,
  have : a * c * (d * c) = a * c * 1 := by rw [← mul_assoc, ← a_eq, mul_one],
  have hdc : d * c = 1, from mul_left_cancel₀ hac0 this,
  exact ⟨⟨c, d, hcd, hdc⟩, rfl⟩
end

theorem dvd_dvd_iff_associated [cancel_monoid_with_zero α] {a b : α} : a ∣ b ∧ b ∣ a ↔ a ~ᵤ b :=
⟨λ ⟨h1, h2⟩, associated_of_dvd_dvd h1 h2, associated.dvd_dvd⟩

lemma associated.dvd_iff_dvd_left [monoid α] {a b c : α} (h : a ~ᵤ b) : a ∣ c ↔ b ∣ c :=
let ⟨u, hu⟩ := h in hu ▸ units.mul_right_dvd.symm

lemma associated.dvd_iff_dvd_right [monoid α] {a b c : α} (h : b ~ᵤ c) : a ∣ b ↔ a ∣ c :=
let ⟨u, hu⟩ := h in hu ▸ units.dvd_mul_right.symm

lemma associated.eq_zero_iff [monoid_with_zero α] {a b : α} (h : a ~ᵤ b) : a = 0 ↔ b = 0 :=
⟨λ ha, let ⟨u, hu⟩ := h in by simp [hu.symm, ha],
  λ hb, let ⟨u, hu⟩ := h.symm in by simp [hu.symm, hb]⟩

lemma associated.ne_zero_iff [monoid_with_zero α] {a b : α} (h : a ~ᵤ b) : a ≠ 0 ↔ b ≠ 0 :=
not_congr h.eq_zero_iff

protected lemma associated.prime [comm_monoid_with_zero α] {p q : α} (h : p ~ᵤ q) (hp : prime p) :
  prime q :=
⟨h.ne_zero_iff.1 hp.ne_zero,
  let ⟨u, hu⟩ := h in
    ⟨λ ⟨v, hv⟩, hp.not_unit ⟨v * u⁻¹, by simp [hv, hu.symm]⟩,
      hu ▸ by { simp [units.mul_right_dvd], intros a b, exact hp.dvd_or_dvd }⟩⟩

lemma irreducible.associated_of_dvd [cancel_monoid_with_zero α] {p q : α}
  (p_irr : irreducible p) (q_irr : irreducible q) (dvd : p ∣ q) : associated p q :=
associated_of_dvd_dvd dvd (p_irr.dvd_symm q_irr dvd)

lemma irreducible.dvd_irreducible_iff_associated [cancel_monoid_with_zero α]
  {p q : α} (pp : irreducible p) (qp : irreducible q) :
  p ∣ q ↔ associated p q :=
⟨irreducible.associated_of_dvd pp qp, associated.dvd⟩

lemma prime.associated_of_dvd [cancel_comm_monoid_with_zero α] {p q : α}
  (p_prime : prime p) (q_prime : prime q) (dvd : p ∣ q) : associated p q :=
p_prime.irreducible.associated_of_dvd q_prime.irreducible dvd

theorem prime.dvd_prime_iff_associated [cancel_comm_monoid_with_zero α]
  {p q : α} (pp : prime p) (qp : prime q) :
  p ∣ q ↔ associated p q :=
pp.irreducible.dvd_irreducible_iff_associated qp.irreducible
lemma associated.prime_iff [comm_monoid_with_zero α] {p q : α}
  (h : p ~ᵤ q) : prime p ↔ prime q :=
⟨h.prime, h.symm.prime⟩

protected lemma associated.is_unit [monoid α] {a b : α} (h :  a ~ᵤ b) : is_unit a → is_unit b :=
let ⟨u, hu⟩ := h in λ ⟨v, hv⟩, ⟨v * u, by simp [hv, hu.symm]⟩

lemma associated.is_unit_iff [monoid α] {a b : α} (h :  a ~ᵤ b) : is_unit a ↔ is_unit b :=
⟨h.is_unit, h.symm.is_unit⟩

protected lemma associated.irreducible [monoid α] {p q : α} (h : p ~ᵤ q)
  (hp : irreducible p) : irreducible q :=
⟨mt h.symm.is_unit hp.1,
  let ⟨u, hu⟩ := h in λ a b hab,
  have hpab : p = a * (b * (u⁻¹ : units α)),
    from calc p = (p * u) * (u ⁻¹ : units α) : by simp
      ... = _ : by rw hu; simp [hab, mul_assoc],
  (hp.is_unit_or_is_unit hpab).elim or.inl (λ ⟨v, hv⟩, or.inr ⟨v * u, by simp [hv]⟩)⟩

protected lemma associated.irreducible_iff [monoid α] {p q : α} (h : p ~ᵤ q) :
  irreducible p ↔ irreducible q :=
⟨h.irreducible, h.symm.irreducible⟩

lemma associated.of_mul_left [cancel_comm_monoid_with_zero α] {a b c d : α}
  (h : a * b ~ᵤ c * d) (h₁ : a ~ᵤ c) (ha : a ≠ 0) : b ~ᵤ d :=
let ⟨u, hu⟩ := h in let ⟨v, hv⟩ := associated.symm h₁ in
⟨u * (v : units α), mul_left_cancel₀ ha
  begin
    rw [← hv, mul_assoc c (v : α) d, mul_left_comm c, ← hu],
    simp [hv.symm, mul_assoc, mul_comm, mul_left_comm]
  end⟩

lemma associated.of_mul_right [cancel_comm_monoid_with_zero α] {a b c d : α} :
  a * b ~ᵤ c * d → b ~ᵤ d → b ≠ 0 → a ~ᵤ c :=
by rw [mul_comm a, mul_comm c]; exact associated.of_mul_left

section unique_units
variables [monoid α] [unique (units α)]

lemma units_eq_one (u : units α) : u = 1 := subsingleton.elim u 1

theorem associated_iff_eq {x y : α} : x ~ᵤ y ↔ x = y :=
begin
  split,
  { rintro ⟨c, rfl⟩, rw [units_eq_one c, units.coe_one, mul_one] },
  { rintro rfl, refl },
end

theorem associated_eq_eq : (associated : α → α → Prop) = eq :=
by { ext, rw associated_iff_eq }

end unique_units

/-- The quotient of a monoid by the `associated` relation. Two elements `x` and `y`
  are associated iff there is a unit `u` such that `x * u = y`. There is a natural
  monoid structure on `associates α`. -/
def associates (α : Type*) [monoid α] : Type* :=
quotient (associated.setoid α)

namespace associates
open associated

/-- The canonical quotient map from a monoid `α` into the `associates` of `α` -/
protected def mk {α : Type*} [monoid α] (a : α) : associates α :=
⟦ a ⟧

instance [monoid α] : inhabited (associates α) := ⟨⟦1⟧⟩

theorem mk_eq_mk_iff_associated [monoid α] {a b : α} :
  associates.mk a = associates.mk b ↔ a ~ᵤ b :=
iff.intro quotient.exact quot.sound

theorem quotient_mk_eq_mk [monoid α] (a : α) : ⟦ a ⟧ = associates.mk a := rfl

theorem quot_mk_eq_mk [monoid α] (a : α) : quot.mk setoid.r a = associates.mk a := rfl

theorem forall_associated [monoid α] {p : associates α → Prop} :
  (∀a, p a) ↔ (∀a, p (associates.mk a)) :=
iff.intro
  (assume h a, h _)
  (assume h a, quotient.induction_on a h)

theorem mk_surjective [monoid α] : function.surjective (@associates.mk α _) :=
forall_associated.2 (λ a, ⟨a, rfl⟩)

instance [monoid α] : has_one (associates α) := ⟨⟦ 1 ⟧⟩

theorem one_eq_mk_one [monoid α] : (1 : associates α) = associates.mk 1 := rfl

instance [monoid α] : has_bot (associates α) := ⟨1⟩

lemma exists_rep [monoid α] (a : associates α) : ∃ a0 : α, associates.mk a0 = a :=
quot.exists_rep a

instance [monoid α] [subsingleton α] : unique (associates α) :=
{ default := 1,
  uniq := λ a, by { apply quotient.rec_on_subsingleton₂, intros a b, congr } }

section comm_monoid
variable [comm_monoid α]

instance : has_mul (associates α) :=
⟨λa' b', quotient.lift_on₂ a' b' (λa b, ⟦ a * b ⟧) $
  assume a₁ a₂ b₁ b₂ ⟨c₁, h₁⟩ ⟨c₂, h₂⟩,
  quotient.sound $ ⟨c₁ * c₂, by simp [h₁.symm, h₂.symm, mul_assoc, mul_comm, mul_left_comm]⟩⟩

theorem mk_mul_mk {x y : α} : associates.mk x * associates.mk y = associates.mk (x * y) :=
rfl

instance : comm_monoid (associates α) :=
{ one       := 1,
  mul       := (*),
  mul_one   := assume a', quotient.induction_on a' $
    assume a, show ⟦a * 1⟧ = ⟦ a ⟧, by simp,
  one_mul   := assume a', quotient.induction_on a' $
    assume a, show ⟦1 * a⟧ = ⟦ a ⟧, by simp,
  mul_assoc := assume a' b' c', quotient.induction_on₃ a' b' c' $
    assume a b c, show ⟦a * b * c⟧ = ⟦a * (b * c)⟧, by rw [mul_assoc],
  mul_comm  := assume a' b', quotient.induction_on₂ a' b' $
    assume a b, show ⟦a * b⟧ = ⟦b * a⟧, by rw [mul_comm] }

instance : preorder (associates α) :=
{ le := has_dvd.dvd,
  le_refl := dvd_refl,
  le_trans := λ a b c, dvd_trans}

@[simp] lemma mk_one : associates.mk (1 : α) = 1 := rfl

/-- `associates.mk` as a `monoid_hom`. -/
protected def mk_monoid_hom : α →* (associates α) := ⟨associates.mk, mk_one, λ x y, mk_mul_mk⟩

@[simp] lemma mk_monoid_hom_apply (a : α) : associates.mk_monoid_hom a = associates.mk a := rfl

lemma associated_map_mk {f : associates α →* α}
  (hinv : function.right_inverse f associates.mk) (a : α) :
  a ~ᵤ f (associates.mk a) :=
associates.mk_eq_mk_iff_associated.1 (hinv (associates.mk a)).symm

lemma mk_pow (a : α) (n : ℕ) : associates.mk (a ^ n) = (associates.mk a) ^ n :=
by induction n; simp [*, pow_succ, associates.mk_mul_mk.symm]

lemma dvd_eq_le : ((∣) : associates α → associates α → Prop) = (≤) := rfl

theorem mul_eq_one_iff {x y : associates α} : x * y = 1 ↔ (x = 1 ∧ y = 1) :=
iff.intro
  (quotient.induction_on₂ x y $ assume a b h,
    have a * b ~ᵤ 1, from quotient.exact h,
    ⟨quotient.sound $ associated_one_of_associated_mul_one this,
      quotient.sound $ associated_one_of_associated_mul_one $ by rwa [mul_comm] at this⟩)
  (by simp {contextual := tt})

theorem units_eq_one (u : units (associates α)) : u = 1 :=
units.ext (mul_eq_one_iff.1 u.val_inv).1

instance unique_units : unique (units (associates α)) :=
{ default := 1, uniq := associates.units_eq_one }

theorem coe_unit_eq_one (u : units (associates α)): (u : associates α) = 1 :=
by simp

theorem is_unit_iff_eq_one (a : associates α) : is_unit a ↔ a = 1 :=
iff.intro
  (assume ⟨u, h⟩, h ▸ coe_unit_eq_one _)
  (assume h, h.symm ▸ is_unit_one)

theorem is_unit_mk {a : α} : is_unit (associates.mk a) ↔ is_unit a :=
calc is_unit (associates.mk a) ↔ a ~ᵤ 1 :
    by rw [is_unit_iff_eq_one, one_eq_mk_one, mk_eq_mk_iff_associated]
  ... ↔ is_unit a : associated_one_iff_is_unit

section order

theorem mul_mono {a b c d : associates α} (h₁ : a ≤ b) (h₂ : c ≤ d) :
  a * c ≤ b * d :=
let ⟨x, hx⟩ := h₁, ⟨y, hy⟩ := h₂ in
⟨x * y, by simp [hx, hy, mul_comm, mul_assoc, mul_left_comm]⟩

theorem one_le {a : associates α} : 1 ≤ a :=
dvd.intro _ (one_mul a)

theorem le_mul_right {a b : associates α} : a ≤ a * b := ⟨b, rfl⟩

theorem le_mul_left {a b : associates α} : a ≤ b * a :=
by rw [mul_comm]; exact le_mul_right

instance : order_bot (associates α) :=
{ bot := 1,
  bot_le := assume a, one_le }

end order

end comm_monoid

instance [has_zero α] [monoid α] : has_zero (associates α) := ⟨⟦ 0 ⟧⟩
instance [has_zero α] [monoid α] : has_top (associates α) := ⟨0⟩

section comm_monoid_with_zero

variables [comm_monoid_with_zero α]

@[simp] theorem mk_eq_zero {a : α} : associates.mk a = 0 ↔ a = 0 :=
⟨assume h, (associated_zero_iff_eq_zero a).1 $ quotient.exact h, assume h, h.symm ▸ rfl⟩

theorem mk_ne_zero {a : α} : associates.mk a ≠ 0 ↔ a ≠ 0 :=
not_congr mk_eq_zero

instance : comm_monoid_with_zero (associates α) :=
{ zero_mul := by { rintro ⟨a⟩, show associates.mk (0 * a) = associates.mk 0, rw [zero_mul] },
  mul_zero := by { rintro ⟨a⟩, show associates.mk (a * 0) = associates.mk 0, rw [mul_zero] },
  .. associates.comm_monoid, .. associates.has_zero }

instance : order_top (associates α) :=
{ top := 0,
  le_top := assume a, ⟨0, (mul_zero a).symm⟩ }

instance : bounded_order (associates α) :=
{ .. associates.order_top,
  .. associates.order_bot }

instance [nontrivial α] : nontrivial (associates α) :=
⟨⟨0, 1,
assume h,
have (0 : α) ~ᵤ 1, from quotient.exact h,
have (0 : α) = 1, from ((associated_zero_iff_eq_zero 1).1 this.symm).symm,
zero_ne_one this⟩⟩

lemma exists_non_zero_rep {a : associates α} : a ≠ 0 → ∃ a0 : α, a0 ≠ 0 ∧ associates.mk a0 = a :=
quotient.induction_on a (λ b nz, ⟨b, mt (congr_arg quotient.mk) nz, rfl⟩)

theorem dvd_of_mk_le_mk {a b : α} : associates.mk a ≤ associates.mk b → a ∣ b
| ⟨c', hc'⟩ := (quotient.induction_on c' $ assume c hc,
    let ⟨d, hd⟩ := (quotient.exact hc).symm in
    ⟨(↑d) * c,
      calc b = (a * c) * ↑d : hd.symm
        ... = a * (↑d * c) : by ac_refl⟩) hc'

theorem mk_le_mk_of_dvd {a b : α} : a ∣ b → associates.mk a ≤ associates.mk b :=
assume ⟨c, hc⟩, ⟨associates.mk c, by simp [hc]; refl⟩

theorem mk_le_mk_iff_dvd_iff {a b : α} : associates.mk a ≤ associates.mk b ↔ a ∣ b :=
iff.intro dvd_of_mk_le_mk mk_le_mk_of_dvd

theorem mk_dvd_mk {a b : α} : associates.mk a ∣ associates.mk b ↔ a ∣ b :=
iff.intro dvd_of_mk_le_mk mk_le_mk_of_dvd

lemma prime.le_or_le {p : associates α} (hp : prime p) {a b : associates α} (h : p ≤ a * b) :
  p ≤ a ∨ p ≤ b :=
hp.2.2 a b h

lemma prime_mk (p : α) : prime (associates.mk p) ↔ _root_.prime p :=
begin
  rw [prime, _root_.prime, forall_associated],
  transitivity,
  { apply and_congr, refl,
    apply and_congr, refl,
    apply forall_congr, assume a,
    exact forall_associated },
  apply and_congr mk_ne_zero,
  apply and_congr,
  { rw [is_unit_mk], },
  apply forall_congr, assume a,
  apply forall_congr, assume b,
  rw [mk_mul_mk, mk_dvd_mk, mk_dvd_mk, mk_dvd_mk],
end

theorem irreducible_mk (a : α) : irreducible (associates.mk a) ↔ irreducible a :=
begin
  simp only [irreducible_iff, is_unit_mk],
  apply and_congr iff.rfl,
  split,
  { rintro h x y rfl,
    simpa [is_unit_mk] using h (associates.mk x) (associates.mk y) rfl },
  { intros h x y,
    refine quotient.induction_on₂ x y (assume x y a_eq, _),
    rcases quotient.exact a_eq.symm with ⟨u, a_eq⟩,
    rw mul_assoc at a_eq,
    show is_unit (associates.mk x) ∨ is_unit (associates.mk y),
    simpa [is_unit_mk] using h _ _ a_eq.symm }
end

theorem mk_dvd_not_unit_mk_iff {a b : α} :
  dvd_not_unit (associates.mk a) (associates.mk b) ↔
  dvd_not_unit a b :=
begin
  rw [dvd_not_unit, dvd_not_unit, mk_ne_zero],
  apply and_congr_right, intro ane0,
  split,
  { contrapose!, rw forall_associated,
    intros h x hx hbax,
    rw [mk_mul_mk, mk_eq_mk_iff_associated] at hbax,
    cases hbax with u hu,
    apply h (x * ↑u⁻¹),
    { rw is_unit_mk at hx,
      rw associated.is_unit_iff,
      apply hx,
      use u,
      simp, },
    simp [← mul_assoc, ← hu] },
  { rintro ⟨x, ⟨hx, rfl⟩⟩,
    use associates.mk x,
    simp [is_unit_mk, mk_mul_mk, hx], }
end

theorem dvd_not_unit_of_lt {a b : associates α} (hlt : a < b) :
  dvd_not_unit a b :=
begin
  split, { rintro rfl, apply not_lt_of_le _ hlt, apply dvd_zero },
  rcases hlt with ⟨⟨x, rfl⟩, ndvd⟩,
  refine ⟨x, _, rfl⟩,
  contrapose! ndvd,
  rcases ndvd with ⟨u, rfl⟩,
  simp,
end

end comm_monoid_with_zero

section cancel_comm_monoid_with_zero
variable [cancel_comm_monoid_with_zero α]

instance : partial_order (associates α) :=
{ le_antisymm := λ a' b', quotient.induction_on₂ a' b' (λ a b hab hba,
  quot.sound $ associated_of_dvd_dvd (dvd_of_mk_le_mk hab) (dvd_of_mk_le_mk hba))
  .. associates.preorder }

instance : no_zero_divisors (associates α) :=
⟨λ x y,
  (quotient.induction_on₂ x y $ assume a b h,
    have a * b = 0, from (associated_zero_iff_eq_zero _).1 (quotient.exact h),
    have a = 0 ∨ b = 0, from mul_eq_zero.1 this,
    this.imp (assume h, h.symm ▸ rfl) (assume h, h.symm ▸ rfl))⟩

theorem irreducible_iff_prime_iff :
  (∀ a : α, irreducible a ↔ prime a) ↔ (∀ a : (associates α), irreducible a ↔ prime a) :=
begin
  rw forall_associated, split;
  intros h a; have ha := h a; rw irreducible_mk at *; rw prime_mk at *; exact ha,
end

lemma eq_of_mul_eq_mul_left :
  ∀(a b c : associates α), a ≠ 0 → a * b = a * c → b = c :=
begin
  rintros ⟨a⟩ ⟨b⟩ ⟨c⟩ ha h,
  rcases quotient.exact' h with ⟨u, hu⟩,
  have hu : a * (b * ↑u) = a * c, { rwa [← mul_assoc] },
  exact quotient.sound' ⟨u, mul_left_cancel₀ (mk_ne_zero.1 ha) hu⟩
end

lemma eq_of_mul_eq_mul_right :
  ∀(a b c : associates α), b ≠ 0 → a * b = c * b → a = c :=
λ a b c bne0, (mul_comm b a) ▸ (mul_comm b c) ▸ (eq_of_mul_eq_mul_left b a c bne0)

lemma le_of_mul_le_mul_left (a b c : associates α) (ha : a ≠ 0) :
  a * b ≤ a * c → b ≤ c
| ⟨d, hd⟩ := ⟨d, eq_of_mul_eq_mul_left a _ _ ha $ by rwa ← mul_assoc⟩

lemma one_or_eq_of_le_of_prime :
  ∀(p m : associates α), prime p → m ≤ p → (m = 1 ∨ m = p)
| _ m ⟨hp0, hp1, h⟩ ⟨d, rfl⟩ :=
match h m d dvd_rfl with
| or.inl h := classical.by_cases (assume : m = 0, by simp [this]) $
  assume : m ≠ 0,
  have m * d ≤ m * 1, by simpa using h,
  have d ≤ 1, from associates.le_of_mul_le_mul_left m d 1 ‹m ≠ 0› this,
  have d = 1, from bot_unique this,
  by simp [this]
| or.inr h := classical.by_cases (assume : d = 0, by simp [this] at hp0; contradiction) $
  assume : d ≠ 0,
  have d * m ≤ d * 1, by simpa [mul_comm] using h,
  or.inl $ bot_unique $ associates.le_of_mul_le_mul_left d m 1 ‹d ≠ 0› this
end

instance : cancel_comm_monoid_with_zero (associates α) :=
{ mul_left_cancel_of_ne_zero := eq_of_mul_eq_mul_left,
  mul_right_cancel_of_ne_zero := eq_of_mul_eq_mul_right,
  .. (infer_instance : comm_monoid_with_zero (associates α)) }

theorem dvd_not_unit_iff_lt {a b : associates α} :
  dvd_not_unit a b ↔ a < b :=
dvd_and_not_dvd_iff.symm

end cancel_comm_monoid_with_zero

<<<<<<< HEAD
end multiset

/-- Prime `p` divides the product of a list `L` iff it divides some `a ∈ L` -/
lemma prime.dvd_prod_iff {M : Type*} [comm_monoid_with_zero M] {p : M} {L : list M} (pp : prime p) :
p ∣ L.prod ↔ ∃ a ∈ L, p ∣ a :=
begin
  split,
  { intros h,
    induction L,
    { simp only [list.prod_nil] at h, exact absurd h (prime.not_dvd_one pp) },
    { rw list.prod_cons at h,
      cases (prime.dvd_or_dvd pp) h, { use L_hd, simp [h_1] },
      { rcases L_ih h_1 with ⟨x, hx1, hx2⟩, use x, simp [list.mem_cons_iff, hx1, hx2] } } },
  { exact λ ⟨a, ha1, ha2⟩, dvd_trans ha2 (list.dvd_prod ha1) },
end
=======
end associates
>>>>>>> 5a598003
<|MERGE_RESOLUTION|>--- conflicted
+++ resolved
@@ -718,7 +718,14 @@
 
 end cancel_comm_monoid_with_zero
 
-<<<<<<< HEAD
+end associates
+
+namespace multiset
+
+lemma prod_ne_zero_of_prime [comm_cancel_monoid_with_zero α] [nontrivial α]
+ (s : multiset α) (h : ∀ x ∈ s, prime x) : s.prod ≠ 0 :=
+multiset.prod_ne_zero (λ h0, prime.ne_zero (h 0 h0) rfl)
+
 end multiset
 
 /-- Prime `p` divides the product of a list `L` iff it divides some `a ∈ L` -/
@@ -733,7 +740,4 @@
       cases (prime.dvd_or_dvd pp) h, { use L_hd, simp [h_1] },
       { rcases L_ih h_1 with ⟨x, hx1, hx2⟩, use x, simp [list.mem_cons_iff, hx1, hx2] } } },
   { exact λ ⟨a, ha1, ha2⟩, dvd_trans ha2 (list.dvd_prod ha1) },
-end
-=======
-end associates
->>>>>>> 5a598003
+end