/-
Copyright (c) 2017 Johannes Hölzl. All rights reserved.
Released under Apache 2.0 license as described in the file LICENSE.
Authors: Johannes Hölzl

Some big operators for lists and finite sets.
-/
import tactic.tauto data.list.basic data.finset data.nat.enat
import algebra.group algebra.ordered_group algebra.group_power

universes u v w
variables {α : Type u} {β : Type v} {γ : Type w}

theorem directed.finset_le {r : α → α → Prop} [is_trans α r]
  {ι} (hι : nonempty ι) {f : ι → α} (D : directed r f) (s : finset ι) :
  ∃ z, ∀ i ∈ s, r (f i) (f z) :=
show ∃ z, ∀ i ∈ s.1, r (f i) (f z), from
multiset.induction_on s.1 (let ⟨z⟩ := hι in ⟨z, λ _, false.elim⟩) $
λ i s ⟨j, H⟩, let ⟨k, h₁, h₂⟩ := D i j in
⟨k, λ a h, or.cases_on (multiset.mem_cons.1 h)
  (λ h, h.symm ▸ h₁)
  (λ h, trans (H _ h) h₂)⟩

theorem finset.exists_le {α : Type u} [nonempty α] [directed_order α] (s : finset α) :
  ∃ M, ∀ i ∈ s, i ≤ M :=
directed.finset_le (by apply_instance) directed_order.directed s

namespace finset
variables {s s₁ s₂ : finset α} {a : α} {f g : α → β}

/-- `prod s f` is the product of `f x` as `x` ranges over the elements of the finite set `s`. -/
@[to_additive]
protected def prod [comm_monoid β] (s : finset α) (f : α → β) : β := (s.1.map f).prod

@[to_additive] lemma prod_eq_multiset_prod [comm_monoid β] (s : finset α) (f : α → β) :
  s.prod f = (s.1.map f).prod := rfl

@[to_additive]
theorem prod_eq_fold [comm_monoid β] (s : finset α) (f : α → β) : s.prod f = s.fold (*) 1 f := rfl

section comm_monoid
variables [comm_monoid β]

@[simp, to_additive]
lemma prod_empty {α : Type u} {f : α → β} : (∅:finset α).prod f = 1 := rfl

@[simp, to_additive]
lemma prod_insert [decidable_eq α] : a ∉ s → (insert a s).prod f = f a * s.prod f := fold_insert

@[simp, to_additive]
lemma prod_singleton : (singleton a).prod f = f a :=
eq.trans fold_singleton $ mul_one _

@[to_additive]
lemma prod_pair [decidable_eq α] {a b : α} (h : a ≠ b) :
  ({a, b} : finset α).prod f = f a * f b :=
by simp [prod_insert (not_mem_singleton.2 h.symm), mul_comm]

@[simp] lemma prod_const_one : s.prod (λx, (1 : β)) = 1 :=
by simp only [finset.prod, multiset.map_const, multiset.prod_repeat, one_pow]
@[simp] lemma sum_const_zero {β} {s : finset α} [add_comm_monoid β] : s.sum (λx, (0 : β)) = 0 :=
@prod_const_one _ (multiplicative β) _ _
attribute [to_additive] prod_const_one

@[simp, to_additive]
lemma prod_image [decidable_eq α] {s : finset γ} {g : γ → α} :
  (∀x∈s, ∀y∈s, g x = g y → x = y) → (s.image g).prod f = s.prod (λx, f (g x)) :=
fold_image

@[simp, to_additive]
lemma prod_map (s : finset α) (e : α ↪ γ) (f : γ → β) :
  (s.map e).prod f = s.prod (λa, f (e a)) :=
by rw [finset.prod, finset.map_val, multiset.map_map]; refl

@[congr, to_additive]
lemma prod_congr (h : s₁ = s₂) : (∀x∈s₂, f x = g x) → s₁.prod f = s₂.prod g :=
by rw [h]; exact fold_congr
attribute [congr] finset.sum_congr

@[to_additive]
lemma prod_union_inter [decidable_eq α] : (s₁ ∪ s₂).prod f * (s₁ ∩ s₂).prod f = s₁.prod f * s₂.prod f :=
fold_union_inter

@[to_additive]
lemma prod_union [decidable_eq α] (h : disjoint s₁ s₂) : (s₁ ∪ s₂).prod f = s₁.prod f * s₂.prod f :=
by rw [←prod_union_inter, (disjoint_iff_inter_eq_empty.mp h)]; exact (mul_one _).symm

@[to_additive]
lemma prod_sdiff [decidable_eq α] (h : s₁ ⊆ s₂) : (s₂ \ s₁).prod f * s₁.prod f = s₂.prod f :=
by rw [←prod_union sdiff_disjoint, sdiff_union_of_subset h]

@[to_additive]
lemma prod_bind [decidable_eq α] {s : finset γ} {t : γ → finset α} :
  (∀x∈s, ∀y∈s, x ≠ y → disjoint (t x) (t y)) → (s.bind t).prod f = s.prod (λx, (t x).prod f) :=
by haveI := classical.dec_eq γ; exact
finset.induction_on s (λ _, by simp only [bind_empty, prod_empty])
  (assume x s hxs ih hd,
  have hd' : ∀x∈s, ∀y∈s, x ≠ y → disjoint (t x) (t y),
    from assume _ hx _ hy, hd _ (mem_insert_of_mem hx) _ (mem_insert_of_mem hy),
  have ∀y∈s, x ≠ y,
    from assume _ hy h, by rw [←h] at hy; contradiction,
  have ∀y∈s, disjoint (t x) (t y),
    from assume _ hy, hd _ (mem_insert_self _ _) _ (mem_insert_of_mem hy) (this _ hy),
  have disjoint (t x) (finset.bind s t),
    from (disjoint_bind_right _ _ _).mpr this,
  by simp only [bind_insert, prod_insert hxs, prod_union this, ih hd'])

@[to_additive]
lemma prod_product {s : finset γ} {t : finset α} {f : γ×α → β} :
  (s.product t).prod f = s.prod (λx, t.prod $ λy, f (x, y)) :=
begin
  haveI := classical.dec_eq α, haveI := classical.dec_eq γ,
  rw [product_eq_bind, prod_bind],
  { congr, funext, exact prod_image (λ _ _ _ _ H, (prod.mk.inj H).2) },
  simp only [disjoint_iff_ne, mem_image],
  rintros _ _ _ _ h ⟨_, _⟩ ⟨_, _, ⟨_, _⟩⟩ ⟨_, _⟩ ⟨_, _, ⟨_, _⟩⟩ _,
  apply h, cc
end

@[to_additive]
lemma prod_sigma {σ : α → Type*}
  {s : finset α} {t : Πa, finset (σ a)} {f : sigma σ → β} :
  (s.sigma t).prod f = s.prod (λa, (t a).prod $ λs, f ⟨a, s⟩) :=
by haveI := classical.dec_eq α; haveI := (λ a, classical.dec_eq (σ a)); exact
calc (s.sigma t).prod f =
       (s.bind (λa, (t a).image (λs, sigma.mk a s))).prod f : by rw sigma_eq_bind
  ... = s.prod (λa, ((t a).image (λs, sigma.mk a s)).prod f) :
    prod_bind $ assume a₁ ha a₂ ha₂ h,
    by simp only [disjoint_iff_ne, mem_image];
    rintro ⟨_, _⟩ ⟨_, _, _⟩ ⟨_, _⟩ ⟨_, _, _⟩ ⟨_, _⟩; apply h; cc
  ... = (s.prod $ λa, (t a).prod $ λs, f ⟨a, s⟩) :
    prod_congr rfl $ λ _ _, prod_image $ λ _ _ _ _ _, by cc

@[to_additive]
lemma prod_image' [decidable_eq α] {s : finset γ} {g : γ → α} (h : γ → β)
  (eq : ∀c∈s, f (g c) = (s.filter (λc', g c' = g c)).prod h) :
  (s.image g).prod f = s.prod h :=
begin
  letI := classical.dec_eq γ,
  rw [← image_bind_filter_eq s g] {occs := occurrences.pos [2]},
  rw [finset.prod_bind],
  { refine finset.prod_congr rfl (assume a ha, _),
    rcases finset.mem_image.1 ha with ⟨b, hb, rfl⟩,
    exact eq b hb },
  assume a₀ _ a₁ _ ne,
  refine (disjoint_iff_ne.2 _),
  assume c₀ h₀ c₁ h₁,
  rcases mem_filter.1 h₀ with ⟨h₀, rfl⟩,
  rcases mem_filter.1 h₁ with ⟨h₁, rfl⟩,
  exact mt (congr_arg g) ne
end

@[to_additive]
lemma prod_mul_distrib : s.prod (λx, f x * g x) = s.prod f * s.prod g :=
eq.trans (by rw one_mul; refl) fold_op_distrib

@[to_additive]
lemma prod_comm [decidable_eq γ] {s : finset γ} {t : finset α} {f : γ → α → β} :
  s.prod (λx, t.prod $ f x) = t.prod (λy, s.prod $ λx, f x y) :=
finset.induction_on s (by simp only [prod_empty, prod_const_one]) $
λ _ _ H ih, by simp only [prod_insert H, prod_mul_distrib, ih]

@[to_additive]
lemma prod_hom [comm_monoid γ] (s : finset α) {f : α → β} (g : β → γ) [is_monoid_hom g] :
  s.prod (λx, g (f x)) = g (s.prod f) :=
by { delta finset.prod, rw [← multiset.map_map, multiset.prod_hom _ g] }

@[to_additive]
lemma prod_hom_rel [comm_monoid γ] {r : β → γ → Prop} {f : α → β} {g : α → γ} {s : finset α}
  (h₁ : r 1 1) (h₂ : ∀a b c, r b c → r (f a * b) (g a * c)) : r (s.prod f) (s.prod g) :=
by { delta finset.prod, apply multiset.prod_hom_rel; assumption }

@[to_additive]
lemma prod_subset (h : s₁ ⊆ s₂) (hf : ∀x∈s₂, x ∉ s₁ → f x = 1) : s₁.prod f = s₂.prod f :=
by haveI := classical.dec_eq α; exact
have (s₂ \ s₁).prod f = (s₂ \ s₁).prod (λx, 1),
  from prod_congr rfl $ by simpa only [mem_sdiff, and_imp],
by rw [←prod_sdiff h]; simp only [this, prod_const_one, one_mul]

@[to_additive]
lemma prod_filter (p : α → Prop) [decidable_pred p] (f : α → β) :
  (s.filter p).prod f = s.prod (λa, if p a then f a else 1) :=
calc (s.filter p).prod f = (s.filter p).prod (λa, if p a then f a else 1) :
    prod_congr rfl (assume a h, by rw [if_pos (mem_filter.1 h).2])
  ... = s.prod (λa, if p a then f a else 1) :
    begin
      refine prod_subset (filter_subset s) (assume x hs h, _),
      rw [mem_filter, not_and] at h,
      exact if_neg (h hs)
    end

@[to_additive]
lemma prod_eq_single {s : finset α} {f : α → β} (a : α)
  (h₀ : ∀b∈s, b ≠ a → f b = 1) (h₁ : a ∉ s → f a = 1) : s.prod f = f a :=
by haveI := classical.dec_eq α;
from classical.by_cases
  (assume : a ∈ s,
    calc s.prod f = ({a} : finset α).prod f :
      begin
        refine (prod_subset _ _).symm,
        { intros _ H, rwa mem_singleton.1 H },
        { simpa only [mem_singleton] }
      end
      ... = f a : prod_singleton)
  (assume : a ∉ s,
    (prod_congr rfl $ λ b hb, h₀ b hb $ by rintro rfl; cc).trans $
      prod_const_one.trans (h₁ this).symm)

@[to_additive] lemma prod_ite [comm_monoid γ] {s : finset α}
  {p : α → Prop} {hp : decidable_pred p} (f g : α → γ) (h : γ → β) :
  s.prod (λ x, h (if p x then f x else g x)) =
  (s.filter p).prod (λ x, h (f x)) * (s.filter (λ x, ¬ p x)).prod (λ x, h (g x)) :=
by letI := classical.dec_eq α; exact
calc s.prod (λ x, h (if p x then f x else g x))
    = (s.filter p ∪ s.filter (λ x, ¬ p x)).prod (λ x, h (if p x then f x else g x)) :
  by rw [filter_union_filter_neg_eq]
... = (s.filter p).prod (λ x, h (if p x then f x else g x)) *
    (s.filter (λ x, ¬ p x)).prod (λ x, h (if p x then f x else g x)) :
  prod_union (by simp [disjoint_right] {contextual := tt})
... = (s.filter p).prod (λ x, h (f x)) * (s.filter (λ x, ¬ p x)).prod (λ x, h (g x)) :
  congr_arg2 _
    (prod_congr rfl (by simp {contextual := tt}))
    (prod_congr rfl (by simp {contextual := tt}))

@[simp, to_additive] lemma prod_ite_eq [decidable_eq α] (s : finset α) (a : α) (b : β) :
  s.prod (λ x, (ite (a = x) b 1)) = ite (a ∈ s) b 1 :=
begin
  rw ←finset.prod_filter,
  split_ifs;
  simp only [filter_eq, if_true, if_false, h, prod_empty, prod_singleton, insert_empty_eq_singleton],
end

@[to_additive]
lemma prod_attach {f : α → β} : s.attach.prod (λx, f x.val) = s.prod f :=
by haveI := classical.dec_eq α; exact
calc s.attach.prod (λx, f x.val) = ((s.attach).image subtype.val).prod f :
    by rw [prod_image]; exact assume x _ y _, subtype.eq
  ... = _ : by rw [attach_image_val]

@[to_additive]
lemma prod_bij {s : finset α} {t : finset γ} {f : α → β} {g : γ → β}
  (i : Πa∈s, γ) (hi : ∀a ha, i a ha ∈ t) (h : ∀a ha, f a = g (i a ha))
  (i_inj : ∀a₁ a₂ ha₁ ha₂, i a₁ ha₁ = i a₂ ha₂ → a₁ = a₂) (i_surj : ∀b∈t, ∃a ha, b = i a ha) :
  s.prod f = t.prod g :=
congr_arg multiset.prod
  (multiset.map_eq_map_of_bij_of_nodup f g s.2 t.2 i hi h i_inj i_surj)

@[to_additive]
lemma prod_bij_ne_one {s : finset α} {t : finset γ} {f : α → β} {g : γ → β}
  (i : Πa∈s, f a ≠ 1 → γ) (hi₁ : ∀a h₁ h₂, i a h₁ h₂ ∈ t)
  (hi₂ : ∀a₁ a₂ h₁₁ h₁₂ h₂₁ h₂₂, i a₁ h₁₁ h₁₂ = i a₂ h₂₁ h₂₂ → a₁ = a₂)
  (hi₃ : ∀b∈t, g b ≠ 1 → ∃a h₁ h₂, b = i a h₁ h₂)
  (h : ∀a h₁ h₂, f a = g (i a h₁ h₂)) :
  s.prod f = t.prod g :=
by haveI := classical.prop_decidable; exact
calc s.prod f = (s.filter $ λx, f x ≠ 1).prod f :
    (prod_subset (filter_subset _) $ by simp only [not_imp_comm, mem_filter]; exact λ _, and.intro).symm
  ... = (t.filter $ λx, g x ≠ 1).prod g :
    prod_bij (assume a ha, i a (mem_filter.mp ha).1 (mem_filter.mp ha).2)
      (assume a ha, (mem_filter.mp ha).elim $ λh₁ h₂, mem_filter.mpr
        ⟨hi₁ a h₁ h₂, λ hg, h₂ (hg ▸ h a h₁ h₂)⟩)
      (assume a ha, (mem_filter.mp ha).elim $ h a)
      (assume a₁ a₂ ha₁ ha₂,
        (mem_filter.mp ha₁).elim $ λha₁₁ ha₁₂, (mem_filter.mp ha₂).elim $ λha₂₁ ha₂₂, hi₂ a₁ a₂ _ _ _ _)
      (assume b hb, (mem_filter.mp hb).elim $ λh₁ h₂,
        let ⟨a, ha₁, ha₂, eq⟩ := hi₃ b h₁ h₂ in ⟨a, mem_filter.mpr ⟨ha₁, ha₂⟩, eq⟩)
  ... = t.prod g :
    (prod_subset (filter_subset _) $ by simp only [not_imp_comm, mem_filter]; exact λ _, and.intro)

@[to_additive]
lemma exists_ne_one_of_prod_ne_one : s.prod f ≠ 1 → ∃a∈s, f a ≠ 1 :=
by haveI := classical.dec_eq α; exact
finset.induction_on s (λ H, (H rfl).elim) (assume a s has ih h,
  classical.by_cases
    (assume ha : f a = 1,
      let ⟨a, ha, hfa⟩ := ih (by rwa [prod_insert has, ha, one_mul] at h) in
      ⟨a, mem_insert_of_mem ha, hfa⟩)
    (assume hna : f a ≠ 1,
      ⟨a, mem_insert_self _ _, hna⟩))

@[to_additive]
lemma prod_range_succ (f : ℕ → β) (n : ℕ) :
  (range (nat.succ n)).prod f = f n * (range n).prod f :=
by rw [range_succ, prod_insert not_mem_range_self]

lemma prod_range_succ' (f : ℕ → β) :
  ∀ n : ℕ, (range (nat.succ n)).prod f = (range n).prod (f ∘ nat.succ) * f 0
| 0       := (prod_range_succ _ _).trans $ mul_comm _ _
| (n + 1) := by rw [prod_range_succ (λ m, f (nat.succ m)), mul_assoc, ← prod_range_succ'];
                 exact prod_range_succ _ _

lemma sum_Ico_add {δ : Type*} [add_comm_monoid δ] (f : ℕ → δ) (m n k : ℕ) :
  (Ico m n).sum (λ l, f (k + l)) = (Ico (m + k) (n + k)).sum f :=
Ico.image_add m n k ▸ eq.symm $ sum_image $ λ x hx y hy h, nat.add_left_cancel h

@[to_additive]
lemma prod_Ico_add (f : ℕ → β) (m n k : ℕ) :
  (Ico m n).prod (λ l, f (k + l)) = (Ico (m + k) (n + k)).prod f :=
Ico.image_add m n k ▸ eq.symm $ prod_image $ λ x hx y hy h, nat.add_left_cancel h

lemma sum_Ico_succ_top {δ : Type*} [add_comm_monoid δ] {a b : ℕ}
  (hab : a ≤ b) (f : ℕ → δ) : (Ico a (b + 1)).sum f = (Ico a b).sum f + f b :=
by rw [Ico.succ_top hab, sum_insert Ico.not_mem_top, add_comm]

@[to_additive]
lemma prod_Ico_succ_top {a b : ℕ} (hab : a ≤ b) (f : ℕ → β) :
  (Ico a b.succ).prod f = (Ico a b).prod f * f b :=
@sum_Ico_succ_top (additive β) _ _ _ hab _

lemma sum_eq_sum_Ico_succ_bot {δ : Type*} [add_comm_monoid δ] {a b : ℕ}
  (hab : a < b) (f : ℕ → δ) : (Ico a b).sum f = f a + (Ico (a + 1) b).sum f :=
have ha : a ∉ Ico (a + 1) b, by simp,
by rw [← sum_insert ha, Ico.insert_succ_bot hab]

@[to_additive]
lemma prod_eq_prod_Ico_succ_bot {a b : ℕ} (hab : a < b) (f : ℕ → β) :
  (Ico a b).prod f = f a * (Ico (a + 1) b).prod f :=
@sum_eq_sum_Ico_succ_bot (additive β) _ _ _ hab _

@[to_additive]
lemma prod_Ico_consecutive (f : ℕ → β) {m n k : ℕ} (hmn : m ≤ n) (hnk : n ≤ k) :
  (Ico m n).prod f * (Ico n k).prod f = (Ico m k).prod f :=
Ico.union_consecutive hmn hnk ▸ eq.symm $ prod_union $ Ico.disjoint_consecutive m n k

@[to_additive]
lemma prod_range_mul_prod_Ico (f : ℕ → β) {m n : ℕ} (h : m ≤ n) :
  (range m).prod f * (Ico m n).prod f = (range n).prod f :=
Ico.zero_bot m ▸ Ico.zero_bot n ▸ prod_Ico_consecutive f (nat.zero_le m) h

@[to_additive sum_Ico_eq_add_neg]
lemma prod_Ico_eq_div {δ : Type*} [comm_group δ] (f : ℕ → δ) {m n : ℕ} (h : m ≤ n) :
  (Ico m n).prod f = (range n).prod f * ((range m).prod f)⁻¹ :=
eq_mul_inv_iff_mul_eq.2 $ by rw [mul_comm]; exact prod_range_mul_prod_Ico f h

lemma sum_Ico_eq_sub {δ : Type*} [add_comm_group δ] (f : ℕ → δ) {m n : ℕ} (h : m ≤ n) :
  (Ico m n).sum f = (range n).sum f - (range m).sum f :=
sum_Ico_eq_add_neg f h

@[to_additive]
lemma prod_Ico_eq_prod_range (f : ℕ → β) (m n : ℕ) :
  (Ico m n).prod f = (range (n - m)).prod (λ l, f (m + l)) :=
begin
  by_cases h : m ≤ n,
  { rw [← Ico.zero_bot, prod_Ico_add, zero_add, nat.sub_add_cancel h] },
  { replace h : n ≤ m :=  le_of_not_ge h,
     rw [Ico.eq_empty_of_le h, nat.sub_eq_zero_of_le h, range_zero, prod_empty, prod_empty] }
end

@[to_additive]
lemma prod_range_zero (f : ℕ → β) :
 (range 0).prod f = 1 :=
by rw [range_zero, prod_empty]

lemma prod_range_one (f : ℕ → β) :
  (range 1).prod f = f 0 :=
by { rw [range_one], apply @prod_singleton ℕ β 0 f }

lemma sum_range_one {δ : Type*} [add_comm_monoid δ] (f : ℕ → δ) :
  (range 1).sum f = f 0 :=
by { rw [range_one], apply @sum_singleton ℕ δ 0 f }

attribute [to_additive finset.sum_range_one] prod_range_one

@[simp] lemma prod_const (b : β) : s.prod (λ a, b) = b ^ s.card :=
by haveI := classical.dec_eq α; exact
finset.induction_on s rfl (λ a s has ih,
by rw [prod_insert has, card_insert_of_not_mem has, pow_succ, ih])

lemma prod_pow (s : finset α) (n : ℕ) (f : α → β) :
  s.prod (λ x, f x ^ n) = s.prod f ^ n :=
by haveI := classical.dec_eq α; exact
finset.induction_on s (by simp) (by simp [_root_.mul_pow] {contextual := tt})

lemma prod_nat_pow (s : finset α) (n : ℕ) (f : α → ℕ) :
  s.prod (λ x, f x ^ n) = s.prod f ^ n :=
by haveI := classical.dec_eq α; exact
finset.induction_on s (by simp) (by simp [nat.mul_pow] {contextual := tt})

@[to_additive]
lemma prod_involution {s : finset α} {f : α → β} :
  ∀ (g : Π a ∈ s, α)
  (h₁ : ∀ a ha, f a * f (g a ha) = 1)
  (h₂ : ∀ a ha, f a ≠ 1 → g a ha ≠ a)
  (h₃ : ∀ a ha, g a ha ∈ s)
  (h₄ : ∀ a ha, g (g a ha) (h₃ a ha) = a),
  s.prod f = 1 :=
by haveI := classical.dec_eq α;
haveI := classical.dec_eq β; exact
finset.strong_induction_on s
  (λ s ih g h₁ h₂ h₃ h₄,
    if hs : s = ∅ then hs.symm ▸ rfl
    else let ⟨x, hx⟩ := exists_mem_of_ne_empty hs in
      have hmem : ∀ y ∈ (s.erase x).erase (g x hx), y ∈ s,
        from λ y hy, (mem_of_mem_erase (mem_of_mem_erase hy)),
      have g_inj : ∀ {x hx y hy}, g x hx = g y hy → x = y,
        from λ x hx y hy h, by rw [← h₄ x hx, ← h₄ y hy]; simp [h],
      have ih': (erase (erase s x) (g x hx)).prod f = (1 : β) :=
        ih ((s.erase x).erase (g x hx))
          ⟨subset.trans (erase_subset _ _) (erase_subset _ _),
            λ h, not_mem_erase (g x hx) (s.erase x) (h (h₃ x hx))⟩
          (λ y hy, g y (hmem y hy))
          (λ y hy, h₁ y (hmem y hy))
          (λ y hy, h₂ y (hmem y hy))
          (λ y hy, mem_erase.2 ⟨λ (h : g y _ = g x hx), by simpa [g_inj h] using hy,
            mem_erase.2 ⟨λ (h : g y _ = x),
              have y = g x hx, from h₄ y (hmem y hy) ▸ by simp [h],
              by simpa [this] using hy, h₃ y (hmem y hy)⟩⟩)
          (λ y hy, h₄ y (hmem y hy)),
      if hx1 : f x = 1
      then ih' ▸ eq.symm (prod_subset hmem
        (λ y hy hy₁,
          have y = x ∨ y = g x hx, by simp [hy] at hy₁; tauto,
          this.elim (λ h, h.symm ▸ hx1)
            (λ h, h₁ x hx ▸ h ▸ hx1.symm ▸ (one_mul _).symm)))
      else by rw [← insert_erase hx, prod_insert (not_mem_erase _ _),
        ← insert_erase (mem_erase.2 ⟨h₂ x hx hx1, h₃ x hx⟩),
        prod_insert (not_mem_erase _ _), ih', mul_one, h₁ x hx])

@[to_additive]
lemma prod_eq_one {f : α → β} {s : finset α} (h : ∀x∈s, f x = 1) : s.prod f = 1 :=
calc s.prod f = s.prod (λx, 1) : finset.prod_congr rfl h
  ... = 1 : finset.prod_const_one

end comm_monoid

<<<<<<< HEAD
lemma sum_smul [add_comm_monoid β] (s : finset α) (n : ℕ) (f : α → β) :
=======
attribute [to_additive] prod_hom

lemma sum_smul' [add_comm_monoid β] (s : finset α) (n : ℕ) (f : α → β) :
>>>>>>> 883d974b
  s.sum (λ x, add_monoid.smul n (f x)) = add_monoid.smul n (s.sum f) :=
@prod_pow _ (multiplicative β) _ _ _ _
attribute [to_additive sum_smul'] prod_pow

@[simp] lemma sum_const [add_comm_monoid β] (b : β) :
  s.sum (λ a, b) = add_monoid.smul s.card b :=
@prod_const _ (multiplicative β) _ _ _
attribute [to_additive] prod_const

lemma sum_range_succ' [add_comm_monoid β] (f : ℕ → β) :
  ∀ n : ℕ, (range (nat.succ n)).sum f = (range n).sum (f ∘ nat.succ) + f 0 :=
@prod_range_succ' (multiplicative β) _ _
attribute [to_additive] prod_range_succ'

lemma sum_nat_cast [add_comm_monoid β] [has_one β] (s : finset α) (f : α → ℕ) :
  ↑(s.sum f) = s.sum (λa, f a : α → β) :=
(s.sum_hom _).symm

lemma prod_nat_cast [comm_semiring β] (s : finset α) (f : α → ℕ) :
  ↑(s.prod f) = s.prod (λa, f a : α → β) :=
(s.prod_hom _).symm

protected lemma sum_nat_coe_enat [decidable_eq α] (s : finset α) (f : α → ℕ) :
  s.sum (λ x, (f x : enat)) = (s.sum f : ℕ) :=
begin
  induction s using finset.induction with a s has ih h,
  { simp },
  { simp [has, ih] }
end

theorem dvd_sum [comm_semiring α] {a : α} {s : finset β} {f : β → α}
  (h : ∀ x ∈ s, a ∣ f x) : a ∣ s.sum f :=
multiset.dvd_sum (λ y hy, by rcases multiset.mem_map.1 hy with ⟨x, hx, rfl⟩; exact h x hx)

lemma le_sum_of_subadditive [add_comm_monoid α] [ordered_comm_monoid β]
  (f : α → β) (h_zero : f 0 = 0) (h_add : ∀x y, f (x + y) ≤ f x + f y) (s : finset γ) (g : γ → α) :
  f (s.sum g) ≤ s.sum (λc, f (g c)) :=
begin
  refine le_trans (multiset.le_sum_of_subadditive f h_zero h_add _) _,
  rw [multiset.map_map],
  refl
end

lemma abs_sum_le_sum_abs [discrete_linear_ordered_field α] {f : β → α} {s : finset β} :
  abs (s.sum f) ≤ s.sum (λa, abs (f a)) :=
le_sum_of_subadditive _ abs_zero abs_add s f

section comm_group
variables [comm_group β]

@[simp, to_additive]
lemma prod_inv_distrib : s.prod (λx, (f x)⁻¹) = (s.prod f)⁻¹ :=
s.prod_hom has_inv.inv

end comm_group

@[simp] theorem card_sigma {σ : α → Type*} (s : finset α) (t : Π a, finset (σ a)) :
  card (s.sigma t) = s.sum (λ a, card (t a)) :=
multiset.card_sigma _ _

lemma card_bind [decidable_eq β] {s : finset α} {t : α → finset β}
  (h : ∀ x ∈ s, ∀ y ∈ s, x ≠ y → disjoint (t x) (t y)) :
  (s.bind t).card = s.sum (λ u, card (t u)) :=
calc (s.bind t).card = (s.bind t).sum (λ _, 1) : by simp
... = s.sum (λ a, (t a).sum (λ _, 1)) : finset.sum_bind h
... = s.sum (λ u, card (t u)) : by simp

lemma card_bind_le [decidable_eq β] {s : finset α} {t : α → finset β} :
  (s.bind t).card ≤ s.sum (λ a, (t a).card) :=
by haveI := classical.dec_eq α; exact
finset.induction_on s (by simp)
  (λ a s has ih,
    calc ((insert a s).bind t).card ≤ (t a).card + (s.bind t).card :
    by rw bind_insert; exact finset.card_union_le _ _
    ... ≤ (insert a s).sum (λ a, card (t a)) :
    by rw sum_insert has; exact add_le_add_left ih _)

theorem card_eq_sum_card_image [decidable_eq β] (f : α → β) (s : finset α) :
  s.card = (s.image f).sum (λ a, (s.filter (λ x, f x = a)).card) :=
by letI := classical.dec_eq α; exact
calc s.card = ((s.image f).bind (λ a, s.filter (λ x, f x = a))).card :
  congr_arg _ (finset.ext.2 $ λ x,
    ⟨λ hs, mem_bind.2 ⟨f x, mem_image_of_mem _ hs,
      mem_filter.2 ⟨hs, rfl⟩⟩,
    λ h, let ⟨a, ha₁, ha₂⟩ := mem_bind.1 h in by convert filter_subset s ha₂⟩)
... = (s.image f).sum (λ a, (s.filter (λ x, f x = a)).card) :
  card_bind (by simp [disjoint_left, finset.ext] {contextual := tt})

lemma gsmul_sum [add_comm_group β] {f : α → β} {s : finset α} (z : ℤ) :
  gsmul z (s.sum f) = s.sum (λa, gsmul z (f a)) :=
(s.sum_hom (gsmul z)).symm

end finset

namespace finset
variables {s s₁ s₂ : finset α} {f g : α → β} {b : β} {a : α}

@[simp] lemma sum_sub_distrib [add_comm_group β] : s.sum (λx, f x - g x) = s.sum f - s.sum g :=
sum_add_distrib.trans $ congr_arg _ sum_neg_distrib

section semiring
variables [semiring β]

lemma sum_mul : s.sum f * b = s.sum (λx, f x * b) :=
(s.sum_hom (λ x, x * b)).symm

lemma mul_sum : b * s.sum f = s.sum (λx, b * f x) :=
(s.sum_hom _).symm

@[simp] lemma sum_mul_boole [decidable_eq α] (s : finset α) (f : α → β) (a : α) :
  s.sum (λ x, (f x * ite (a = x) 1 0)) = ite (a ∈ s) (f a) 0 :=
begin
  convert sum_ite_eq s a (f a),
  funext,
  split_ifs with h; simp [h],
end
@[simp] lemma sum_boole_mul [decidable_eq α] (s : finset α) (f : α → β) (a : α) :
  s.sum (λ x, (ite (a = x) 1 0) * f x) = ite (a ∈ s) (f a) 0 :=
begin
  convert sum_ite_eq s a (f a),
  funext,
  split_ifs with h; simp [h],
end

end semiring

section comm_semiring
variables [decidable_eq α] [comm_semiring β]

lemma prod_eq_zero (ha : a ∈ s) (h : f a = 0) : s.prod f = 0 :=
calc s.prod f = (insert a (erase s a)).prod f : by rw insert_erase ha
  ... = 0 : by rw [prod_insert (not_mem_erase _ _), h, zero_mul]

lemma prod_sum {δ : α → Type*} [∀a, decidable_eq (δ a)]
  {s : finset α} {t : Πa, finset (δ a)} {f : Πa, δ a → β} :
  s.prod (λa, (t a).sum (λb, f a b)) =
    (s.pi t).sum (λp, s.attach.prod (λx, f x.1 (p x.1 x.2))) :=
begin
  induction s using finset.induction with a s ha ih,
  { rw [pi_empty, sum_singleton], refl },
  { have h₁ : ∀x ∈ t a, ∀y ∈ t a, ∀h : x ≠ y,
        disjoint (image (pi.cons s a x) (pi s t)) (image (pi.cons s a y) (pi s t)),
    { assume x hx y hy h,
      simp only [disjoint_iff_ne, mem_image],
      rintros _ ⟨p₂, hp, eq₂⟩ _ ⟨p₃, hp₃, eq₃⟩ eq,
      have : pi.cons s a x p₂ a (mem_insert_self _ _) = pi.cons s a y p₃ a (mem_insert_self _ _),
      { rw [eq₂, eq₃, eq] },
      rw [pi.cons_same, pi.cons_same] at this,
      exact h this },
    rw [prod_insert ha, pi_insert ha, ih, sum_mul, sum_bind h₁],
    refine sum_congr rfl (λ b _, _),
    have h₂ : ∀p₁∈pi s t, ∀p₂∈pi s t, pi.cons s a b p₁ = pi.cons s a b p₂ → p₁ = p₂, from
      assume p₁ h₁ p₂ h₂ eq, injective_pi_cons ha eq,
    rw [sum_image h₂, mul_sum],
    refine sum_congr rfl (λ g _, _),
    rw [attach_insert, prod_insert, prod_image],
    { simp only [pi.cons_same],
      congr', ext ⟨v, hv⟩, congr',
      exact (pi.cons_ne (by rintro rfl; exact ha hv)).symm },
    { exact λ _ _ _ _, subtype.eq ∘ subtype.mk.inj },
    { simp only [mem_image], rintro ⟨⟨_, hm⟩, _, rfl⟩, exact ha hm } }
end

end comm_semiring

section integral_domain /- add integral_semi_domain to support nat and ennreal -/
variables [decidable_eq α] [integral_domain β]

lemma prod_eq_zero_iff : s.prod f = 0 ↔ (∃a∈s, f a = 0) :=
finset.induction_on s ⟨not.elim one_ne_zero, λ ⟨_, H, _⟩, H.elim⟩ $ λ a s ha ih,
by rw [prod_insert ha, mul_eq_zero_iff_eq_zero_or_eq_zero,
  bex_def, exists_mem_insert, ih, ← bex_def]

end integral_domain

section ordered_comm_monoid
variables [decidable_eq α] [ordered_comm_monoid β]

lemma sum_le_sum : (∀x∈s, f x ≤ g x) → s.sum f ≤ s.sum g :=
finset.induction_on s (λ _, le_refl _) $ assume a s ha ih h,
  have f a + s.sum f ≤ g a + s.sum g,
    from add_le_add' (h _ (mem_insert_self _ _)) (ih $ assume x hx, h _ $ mem_insert_of_mem hx),
  by simpa only [sum_insert ha]

lemma sum_nonneg (h : ∀x∈s, 0 ≤ f x) : 0 ≤ s.sum f := le_trans (by rw [sum_const_zero]) (sum_le_sum h)

lemma sum_nonpos (h : ∀x∈s, f x ≤ 0) : s.sum f ≤ 0 := le_trans (sum_le_sum h) (by rw [sum_const_zero])

lemma sum_le_sum_of_subset_of_nonneg
  (h : s₁ ⊆ s₂) (hf : ∀x∈s₂, x ∉ s₁ → 0 ≤ f x) : s₁.sum f ≤ s₂.sum f :=
calc s₁.sum f ≤ (s₂ \ s₁).sum f + s₁.sum f :
    le_add_of_nonneg_left' $ sum_nonneg $ by simpa only [mem_sdiff, and_imp]
  ... = (s₂ \ s₁ ∪ s₁).sum f : (sum_union sdiff_disjoint).symm
  ... = s₂.sum f : by rw [sdiff_union_of_subset h]

lemma sum_eq_zero_iff_of_nonneg : (∀x∈s, 0 ≤ f x) → (s.sum f = 0 ↔ ∀x∈s, f x = 0) :=
finset.induction_on s (λ _, ⟨λ _ _, false.elim, λ _, rfl⟩) $ λ a s ha ih H,
have ∀ x ∈ s, 0 ≤ f x, from λ _, H _ ∘ mem_insert_of_mem,
by rw [sum_insert ha,
  add_eq_zero_iff' (H _ $ mem_insert_self _ _) (sum_nonneg this),
  forall_mem_insert, ih this]

lemma sum_eq_zero_iff_of_nonpos : (∀x∈s, f x ≤ 0) → (s.sum f = 0 ↔ ∀x∈s, f x = 0) :=
@sum_eq_zero_iff_of_nonneg _ (order_dual β) _ _ _ _

lemma single_le_sum (hf : ∀x∈s, 0 ≤ f x) {a} (h : a ∈ s) : f a ≤ s.sum f :=
have (singleton a).sum f ≤ s.sum f,
  from sum_le_sum_of_subset_of_nonneg
  (λ x e, (mem_singleton.1 e).symm ▸ h) (λ x h _, hf x h),
by rwa sum_singleton at this

end ordered_comm_monoid

section canonically_ordered_monoid
variables [decidable_eq α] [canonically_ordered_monoid β]

lemma sum_le_sum_of_subset (h : s₁ ⊆ s₂) : s₁.sum f ≤ s₂.sum f :=
sum_le_sum_of_subset_of_nonneg h $ assume x h₁ h₂, zero_le _

lemma sum_le_sum_of_ne_zero [@decidable_rel β (≤)] (h : ∀x∈s₁, f x ≠ 0 → x ∈ s₂) :
  s₁.sum f ≤ s₂.sum f :=
calc s₁.sum f = (s₁.filter (λx, f x = 0)).sum f + (s₁.filter (λx, f x ≠ 0)).sum f :
    by rw [←sum_union, filter_union_filter_neg_eq];
       exact disjoint_filter.2 (assume _ _ h n_h, n_h h)
  ... ≤ s₂.sum f : add_le_of_nonpos_of_le'
      (sum_nonpos $ by simp only [mem_filter, and_imp]; exact λ _ _, le_of_eq)
      (sum_le_sum_of_subset $ by simpa only [subset_iff, mem_filter, and_imp])

end canonically_ordered_monoid

section linear_ordered_comm_ring
variables [decidable_eq α] [linear_ordered_comm_ring β]

/- this is also true for a ordered commutative multiplicative monoid -/
lemma prod_nonneg {s : finset α} {f : α → β}
  (h0 : ∀(x ∈ s), 0 ≤ f x) : 0 ≤ s.prod f :=
begin
  induction s using finset.induction with a s has ih h,
  { simp [zero_le_one] },
  { simp [has], apply mul_nonneg, apply h0 a (mem_insert_self a s),
    exact ih (λ x H, h0 x (mem_insert_of_mem H)) }
end

/- this is also true for a ordered commutative multiplicative monoid -/
lemma prod_pos {s : finset α} {f : α → β} (h0 : ∀(x ∈ s), 0 < f x) : 0 < s.prod f :=
begin
  induction s using finset.induction with a s has ih h,
  { simp [zero_lt_one] },
  { simp [has], apply mul_pos, apply h0 a (mem_insert_self a s),
    exact ih (λ x H, h0 x (mem_insert_of_mem H)) }
end

/- this is also true for a ordered commutative multiplicative monoid -/
lemma prod_le_prod {s : finset α} {f g : α → β} (h0 : ∀(x ∈ s), 0 ≤ f x)
  (h1 : ∀(x ∈ s), f x ≤ g x) : s.prod f ≤ s.prod g :=
begin
  induction s using finset.induction with a s has ih h,
  { simp },
  { simp [has], apply mul_le_mul,
      exact h1 a (mem_insert_self a s),
      apply ih (λ x H, h0 _ _) (λ x H, h1 _ _); exact (mem_insert_of_mem H),
      apply prod_nonneg (λ x H, h0 x (mem_insert_of_mem H)),
      apply le_trans (h0 a (mem_insert_self a s)) (h1 a (mem_insert_self a s)) }
end

end linear_ordered_comm_ring

@[simp] lemma card_pi [decidable_eq α] {δ : α → Type*}
  (s : finset α) (t : Π a, finset (δ a)) :
  (s.pi t).card = s.prod (λ a, card (t a)) :=
multiset.card_pi _ _

theorem card_le_mul_card_image [decidable_eq β] {f : α → β} (s : finset α)
  (n : ℕ) (hn : ∀ a ∈ s.image f, (s.filter (λ x, f x = a)).card ≤ n) :
  s.card ≤ n * (s.image f).card :=
calc s.card = (s.image f).sum (λ a, (s.filter (λ x, f x = a)).card) :
  card_eq_sum_card_image _ _
... ≤ (s.image f).sum (λ _, n) : sum_le_sum hn
... = _ : by simp [mul_comm]

@[simp] lemma prod_Ico_id_eq_fact (n : ℕ) : (Ico 1 n.succ).prod (λ x, x) = nat.fact n :=
calc (Ico 1 n.succ).prod (λ x, x) = (range n).prod nat.succ :
eq.symm (prod_bij (λ x _, nat.succ x)
  (λ a h₁, by simp [*, nat.lt_succ_iff, nat.succ_le_iff] at *)
  (by simp) (λ _ _ _ _, nat.succ_inj)
  (λ b h,
    have b.pred.succ = b, from nat.succ_pred_eq_of_pos $
      by simp [nat.pos_iff_ne_zero, nat.succ_le_iff] at *; tauto,
    ⟨nat.pred b, mem_range.2 $ nat.lt_of_succ_lt_succ (by simp [*] at *), this.symm⟩))
... = nat.fact n : by induction n; simp [*, range_succ]

end finset


namespace finset
section gauss_sum

/-- Gauss' summation formula -/
lemma sum_range_id_mul_two :
  ∀(n : ℕ), (finset.range n).sum (λi, i) * 2 = n * (n - 1)
| 0       := rfl
| 1       := rfl
| ((n + 1) + 1) :=
  begin
    rw [sum_range_succ, add_mul, sum_range_id_mul_two (n + 1), mul_comm, two_mul,
      nat.add_sub_cancel, nat.add_sub_cancel, mul_comm _ n],
    simp only [add_mul, one_mul, add_comm, add_assoc, add_left_comm]
  end

/-- Gauss' summation formula -/
lemma sum_range_id (n : ℕ) : (finset.range n).sum (λi, i) = (n * (n - 1)) / 2 :=
by rw [← sum_range_id_mul_two n, nat.mul_div_cancel]; exact dec_trivial

end gauss_sum

lemma card_eq_sum_ones (s : finset α) : s.card = s.sum (λ _, 1) :=
by simp

end finset

section group

open list
variables [group α] [group β]

theorem is_group_anti_hom.map_prod (f : α → β) [is_group_anti_hom f] (l : list α) :
  f (prod l) = prod (map f (reverse l)) :=
by induction l with hd tl ih; [exact is_group_anti_hom.map_one f,
  simp only [prod_cons, is_group_anti_hom.map_mul f, ih, reverse_cons, map_append, prod_append, map_singleton, prod_cons, prod_nil, mul_one]]

theorem inv_prod : ∀ l : list α, (prod l)⁻¹ = prod (map (λ x, x⁻¹) (reverse l)) :=
λ l, @is_group_anti_hom.map_prod _ _ _ _ _ inv_is_group_anti_hom l -- TODO there is probably a cleaner proof of this

end group

@[to_additive]
lemma monoid_hom.map_prod [comm_monoid β] [comm_monoid γ] (g : β →* γ) (f : α → β) (s : finset α) :
  g (s.prod f) = s.prod (λx, g (f x)) :=
(s.prod_hom g).symm


@[to_additive is_add_group_hom_finset_sum]
lemma is_group_hom_finset_prod {α β γ} [group α] [comm_group β] (s : finset γ)
  (f : γ → α → β) [∀c, is_group_hom (f c)] : is_group_hom (λa, s.prod (λc, f c a)) :=
{ map_mul := assume a b, by simp only [λc, is_mul_hom.map_mul (f c), finset.prod_mul_distrib] }

attribute [instance] is_group_hom_finset_prod is_add_group_hom_finset_sum

namespace multiset
variables [decidable_eq α]

@[simp] lemma to_finset_sum_count_eq (s : multiset α) :
  s.to_finset.sum (λa, s.count a) = s.card :=
multiset.induction_on s rfl
  (assume a s ih,
    calc (to_finset (a :: s)).sum (λx, count x (a :: s)) =
      (to_finset (a :: s)).sum (λx, (if x = a then 1 else 0) + count x s) :
        finset.sum_congr rfl $ λ _ _, by split_ifs;
        [simp only [h, count_cons_self, nat.one_add], simp only [count_cons_of_ne h, zero_add]]
      ... = card (a :: s) :
      begin
        by_cases a ∈ s.to_finset,
        { have : (to_finset s).sum (λx, ite (x = a) 1 0) = (finset.singleton a).sum (λx, ite (x = a) 1 0),
          { apply (finset.sum_subset _ _).symm,
            { intros _ H, rwa mem_singleton.1 H },
            { exact λ _ _ H, if_neg (mt finset.mem_singleton.2 H) } },
          rw [to_finset_cons, finset.insert_eq_of_mem h, finset.sum_add_distrib, ih, this, finset.sum_singleton, if_pos rfl, add_comm, card_cons] },
        { have ha : a ∉ s, by rwa mem_to_finset at h,
          have : (to_finset s).sum (λx, ite (x = a) 1 0) = (to_finset s).sum (λx, 0), from
            finset.sum_congr rfl (λ x hx, if_neg $ by rintro rfl; cc),
          rw [to_finset_cons, finset.sum_insert h, if_pos rfl, finset.sum_add_distrib, this, finset.sum_const_zero, ih, count_eq_zero_of_not_mem ha, zero_add, add_comm, card_cons] }
      end)

end multiset

namespace with_top
open finset
variables [decidable_eq α]

/-- sum of finte numbers is still finite -/
lemma sum_lt_top [ordered_comm_monoid β] {s : finset α} {f : α → with_top β} :
  (∀a∈s, f a < ⊤) → s.sum f < ⊤ :=
finset.induction_on s (by { intro h, rw sum_empty, exact coe_lt_top _ })
  (λa s ha ih h,
  begin
    rw [sum_insert ha, add_lt_top], split,
    { apply h, apply mem_insert_self },
    { apply ih, intros a ha, apply h, apply mem_insert_of_mem ha }
  end)

/-- sum of finte numbers is still finite -/
lemma sum_lt_top_iff [canonically_ordered_monoid β] {s : finset α} {f : α → with_top β} :
  s.sum f < ⊤ ↔ (∀a∈s, f a < ⊤) :=
iff.intro (λh a ha, lt_of_le_of_lt (single_le_sum (λa ha, zero_le _) ha) h) sum_lt_top

end with_top<|MERGE_RESOLUTION|>--- conflicted
+++ resolved
@@ -423,13 +423,7 @@
 
 end comm_monoid
 
-<<<<<<< HEAD
-lemma sum_smul [add_comm_monoid β] (s : finset α) (n : ℕ) (f : α → β) :
-=======
-attribute [to_additive] prod_hom
-
 lemma sum_smul' [add_comm_monoid β] (s : finset α) (n : ℕ) (f : α → β) :
->>>>>>> 883d974b
   s.sum (λ x, add_monoid.smul n (f x)) = add_monoid.smul n (s.sum f) :=
 @prod_pow _ (multiplicative β) _ _ _ _
 attribute [to_additive sum_smul'] prod_pow
