/-
Copyright (c) 2017 Johannes Hölzl. All rights reserved.
Released under Apache 2.0 license as described in the file LICENSE.
Authors: Johannes Hölzl
-/
<<<<<<< HEAD
import tactic.omega
=======

import data.finset.intervals
import data.finset.fold
import data.finset.powerset
import data.finset.pi
import data.nat.enat
import data.equiv.mul_add
>>>>>>> 1a419a9f
import tactic.abel
import tactic.simp_rw
import data.finset
import data.nat.enat

/-!
# Big operators

In this file we define products and sums indexed by finite sets (specifically, `finset`).

## Notation

We introduce the following notation, localized in `big_operators`.
To enable the notation, use `open_locale big_operators`.

Let `s` be a `finset α`, and `f : α → β` a function.

* `∏ x in s, f x` is notation for `finset.prod s f` (assuming `β` is a `comm_monoid`)
* `∑ x in s, f x` is notation for `finset.sum s f` (assuming `β` is an `add_comm_monoid`)
* `∏ x, f x` is notation for `finset.prod finset.univ f`
  (assuming `α` is a `fintype` and `β` is a `comm_monoid`)
* `∑ x, f x` is notation for `finset.sum finset.univ f`
  (assuming `α` is a `fintype` and `β` is an `add_comm_monoid`)

-/

universes u v w
variables {α : Type u} {β : Type v} {γ : Type w}

theorem directed.finset_le {r : α → α → Prop} [is_trans α r]
  {ι} (hι : nonempty ι) {f : ι → α} (D : directed r f) (s : finset ι) :
  ∃ z, ∀ i ∈ s, r (f i) (f z) :=
show ∃ z, ∀ i ∈ s.1, r (f i) (f z), from
multiset.induction_on s.1 (let ⟨z⟩ := hι in ⟨z, λ _, false.elim⟩) $
λ i s ⟨j, H⟩, let ⟨k, h₁, h₂⟩ := D i j in
⟨k, λ a h, or.cases_on (multiset.mem_cons.1 h)
  (λ h, h.symm ▸ h₁)
  (λ h, trans (H _ h) h₂)⟩

theorem finset.exists_le {α : Type u} [nonempty α] [directed_order α] (s : finset α) :
  ∃ M, ∀ i ∈ s, i ≤ M :=
directed.finset_le (by apply_instance) directed_order.directed s

namespace finset

/-- `∏ x in s, f x` is the product of `f x` as `x` ranges over the elements of the finite set `s`. -/
@[to_additive "`∑ x in s, f` is the sum of `f x` as `x` ranges over the elements
of the finite set `s`."]
protected def prod [comm_monoid β] (s : finset α) (f : α → β) : β := (s.1.map f).prod

end finset

/-
## Operator precedence of `∏` and `∑`

There is no established mathematical convention
for the operator precedence of big operators like `∏` and `∑`.
We will have to make a choice.

Online discussions, such as https://math.stackexchange.com/q/185538/30839
seem to suggest that `∏` and `∑` should have the same precedence,
and that this should be somewhere between `*` and `+`.
The latter have precedence levels `70` and `65` respectively,
and we therefore choose the level `67`.

In practice, this means that parentheses should be placed as follows:
```lean
∑ k in K, (a k + b k) = ∑ k in K, a k + ∑ k in K, b k →
  ∏ k in K, a k * b k = (∏ k in K, a k) * (∏ k in K, b k)
```
(Example taken from page 490 of Knuth's *Concrete Mathematics*.)
-/

localized "notation `∑` binders `, ` r:(scoped:67 f, finset.sum finset.univ f) := r" in big_operators
localized "notation `∏` binders `, ` r:(scoped:67 f, finset.prod finset.univ f) := r" in big_operators

localized "notation `∑` binders ` in ` s `, ` r:(scoped:67 f, finset.sum s f) := r" in big_operators
localized "notation `∏` binders ` in ` s `, ` r:(scoped:67 f, finset.prod s f) := r" in big_operators

open_locale big_operators

namespace finset
variables {s s₁ s₂ : finset α} {a : α} {f g : α → β}

@[to_additive] lemma prod_eq_multiset_prod [comm_monoid β] (s : finset α) (f : α → β) :
  ∏ x in s, f x = (s.1.map f).prod := rfl

@[to_additive]
theorem prod_eq_fold [comm_monoid β] (s : finset α) (f : α → β) : (∏ x in s, f x) = s.fold (*) 1 f := rfl

end finset

@[to_additive]
lemma monoid_hom.map_prod [comm_monoid β] [comm_monoid γ] (g : β →* γ) (f : α → β) (s : finset α) :
  g (∏ x in s, f x) = ∏ x in s, g (f x) :=
by simp only [finset.prod_eq_multiset_prod, g.map_multiset_prod, multiset.map_map]

@[to_additive]
lemma mul_equiv.map_prod [comm_monoid β] [comm_monoid γ] (g : β ≃* γ) (f : α → β) (s : finset α) :
  g (∏ x in s, f x) = ∏ x in s, g (f x) :=
g.to_monoid_hom.map_prod f s

lemma ring_hom.map_list_prod [semiring β] [semiring γ] (f : β →+* γ) (l : list β) :
  f l.prod = (l.map f).prod :=
f.to_monoid_hom.map_list_prod l

lemma ring_hom.map_list_sum [semiring β] [semiring γ] (f : β →+* γ) (l : list β) :
  f l.sum = (l.map f).sum :=
f.to_add_monoid_hom.map_list_sum l

lemma ring_hom.map_multiset_prod [comm_semiring β] [comm_semiring γ] (f : β →+* γ)
  (s : multiset β) :
  f s.prod = (s.map f).prod :=
f.to_monoid_hom.map_multiset_prod s

lemma ring_hom.map_multiset_sum [semiring β] [semiring γ] (f : β →+* γ) (s : multiset β) :
  f s.sum = (s.map f).sum :=
f.to_add_monoid_hom.map_multiset_sum s

lemma ring_hom.map_prod [comm_semiring β] [comm_semiring γ]
  (g : β →+* γ) (f : α → β) (s : finset α) :
  g (∏ x in s, f x) = ∏ x in s, g (f x) :=
g.to_monoid_hom.map_prod f s

lemma ring_hom.map_sum [semiring β] [semiring γ]
  (g : β →+* γ) (f : α → β) (s : finset α) :
  g (∑ x in s, f x) = ∑ x in s, g (f x) :=
g.to_add_monoid_hom.map_sum f s

namespace finset
variables {s s₁ s₂ : finset α} {a : α} {f g : α → β}

section comm_monoid
variables [comm_monoid β]

@[simp, to_additive]
lemma prod_empty {α : Type u} {f : α → β} : (∏ x in (∅:finset α), f x) = 1 := rfl

@[simp, to_additive]
lemma prod_insert [decidable_eq α] :
  a ∉ s → (∏ x in (insert a s), f x) = f a * ∏ x in s, f x := fold_insert

/-- If a function applied at a point is 1, a product is unchanged by
adding that point, whether or not present, to a `finset`. -/
@[simp, to_additive "If a function applied at a point is 0, a sum is unchanged by
adding that point, whether or not present, to a `finset`."]
lemma prod_insert_one [decidable_eq α] (h : f a = 1) :
  ∏ x in insert a s, f x = ∏ x in s, f x :=
begin
  by_cases hm : a ∈ s,
  { simp_rw insert_eq_of_mem hm },
  { rw [prod_insert hm, h, one_mul] },
end

@[simp, to_additive]
lemma prod_singleton : (∏ x in (singleton a), f x) = f a :=
eq.trans fold_singleton $ mul_one _

@[to_additive]
lemma prod_pair [decidable_eq α] {a b : α} (h : a ≠ b) :
  (∏ x in ({a, b} : finset α), f x) = f a * f b :=
by rw [prod_insert (not_mem_singleton.2 h), prod_singleton]

@[simp, priority 1100] lemma prod_const_one : (∏ x in s, (1 : β)) = 1 :=
by simp only [finset.prod, multiset.map_const, multiset.prod_repeat, one_pow]
@[simp, priority 1100] lemma sum_const_zero {β} {s : finset α} [add_comm_monoid β] :
  (∑ x in s, (0 : β)) = 0 :=
@prod_const_one _ (multiplicative β) _ _
attribute [to_additive] prod_const_one

@[simp, to_additive]
lemma prod_image [decidable_eq α] {s : finset γ} {g : γ → α} :
  (∀x∈s, ∀y∈s, g x = g y → x = y) → (∏ x in (s.image g), f x) = ∏ x in s, f (g x) :=
fold_image

@[simp, to_additive]
lemma prod_map (s : finset α) (e : α ↪ γ) (f : γ → β) :
  (∏ x in (s.map e), f x) = ∏ x in s, f (e x) :=
by rw [finset.prod, finset.map_val, multiset.map_map]; refl

@[congr, to_additive]
lemma prod_congr (h : s₁ = s₂) : (∀x∈s₂, f x = g x) → s₁.prod f = s₂.prod g :=
by rw [h]; exact fold_congr
attribute [congr] finset.sum_congr

@[to_additive]
lemma prod_union_inter [decidable_eq α] :
  (∏ x in (s₁ ∪ s₂), f x) * (∏ x in (s₁ ∩ s₂), f x) = (∏ x in s₁, f x) * (∏ x in s₂, f x) :=
fold_union_inter

@[to_additive]
lemma prod_union [decidable_eq α] (h : disjoint s₁ s₂) :
  (∏ x in (s₁ ∪ s₂), f x) = (∏ x in s₁, f x) * (∏ x in s₂, f x) :=
by rw [←prod_union_inter, (disjoint_iff_inter_eq_empty.mp h)]; exact (mul_one _).symm

@[to_additive]
lemma prod_sdiff [decidable_eq α] (h : s₁ ⊆ s₂) :
  (∏ x in (s₂ \ s₁), f x) * (∏ x in s₁, f x) = (∏ x in s₂, f x) :=
by rw [←prod_union sdiff_disjoint, sdiff_union_of_subset h]

@[simp, to_additive]
lemma prod_sum_elim [decidable_eq (α ⊕ γ)]
  (s : finset α) (t : finset γ) (f : α → β) (g : γ → β) :
  ∏ x in s.image sum.inl ∪ t.image sum.inr, sum.elim f g x = (∏ x in s, f x) * (∏ x in t, g x) :=
begin
  rw [prod_union, prod_image, prod_image],
  { simp only [sum.elim_inl, sum.elim_inr] },
  { exact λ _ _ _ _, sum.inr.inj },
  { exact λ _ _ _ _, sum.inl.inj },
  { rintros i hi,
    erw [finset.mem_inter, finset.mem_image, finset.mem_image] at hi,
    rcases hi with ⟨⟨i, hi, rfl⟩, ⟨j, hj, H⟩⟩,
    cases H }
end

@[to_additive]
lemma prod_bind [decidable_eq α] {s : finset γ} {t : γ → finset α} :
  (∀x∈s, ∀y∈s, x ≠ y → disjoint (t x) (t y)) → (∏ x in (s.bind t), f x) = ∏ x in s, ∏ i in t x, f i :=
by haveI := classical.dec_eq γ; exact
finset.induction_on s (λ _, by simp only [bind_empty, prod_empty])
  (assume x s hxs ih hd,
  have hd' : ∀x∈s, ∀y∈s, x ≠ y → disjoint (t x) (t y),
    from assume _ hx _ hy, hd _ (mem_insert_of_mem hx) _ (mem_insert_of_mem hy),
  have ∀y∈s, x ≠ y,
    from assume _ hy h, by rw [←h] at hy; contradiction,
  have ∀y∈s, disjoint (t x) (t y),
    from assume _ hy, hd _ (mem_insert_self _ _) _ (mem_insert_of_mem hy) (this _ hy),
  have disjoint (t x) (finset.bind s t),
    from (disjoint_bind_right _ _ _).mpr this,
  by simp only [bind_insert, prod_insert hxs, prod_union this, ih hd'])

@[to_additive]
lemma prod_product {s : finset γ} {t : finset α} {f : γ×α → β} :
  (∏ x in s.product t, f x) = ∏ x in s, ∏ y in t, f (x, y) :=
begin
  haveI := classical.dec_eq α, haveI := classical.dec_eq γ,
  rw [product_eq_bind, prod_bind],
  { congr, funext, exact prod_image (λ _ _ _ _ H, (prod.mk.inj H).2) },
  simp only [disjoint_iff_ne, mem_image],
  rintros _ _ _ _ h ⟨_, _⟩ ⟨_, _, ⟨_, _⟩⟩ ⟨_, _⟩ ⟨_, _, ⟨_, _⟩⟩ _,
  apply h, cc
end

/-- An uncurried version of `prod_product`. -/
@[to_additive]
lemma prod_product' {s : finset γ} {t : finset α} {f : γ → α → β} :
  (∏ x in s.product t, f x.1 x.2) = ∏ x in s, ∏ y in t, f x y :=
by rw prod_product

@[to_additive]
lemma prod_sigma {σ : α → Type*}
  {s : finset α} {t : Πa, finset (σ a)} {f : sigma σ → β} :
  (∏ x in s.sigma t, f x) = ∏ a in s, ∏ s in (t a), f ⟨a, s⟩ :=
by haveI := classical.dec_eq α; haveI := (λ a, classical.dec_eq (σ a)); exact
calc (∏ x in s.sigma t, f x) =
       ∏ x in s.bind (λa, (t a).image (λs, sigma.mk a s)), f x : by rw sigma_eq_bind
  ... = ∏ a in s, ∏ x in (t a).image (λs, sigma.mk a s), f x :
    prod_bind $ assume a₁ ha a₂ ha₂ h,
    by simp only [disjoint_iff_ne, mem_image];
    rintro ⟨_, _⟩ ⟨_, _, _⟩ ⟨_, _⟩ ⟨_, _, _⟩ ⟨_, _⟩; apply h; cc
  ... = ∏ a in s, ∏ s in t a, f ⟨a, s⟩ :
    prod_congr rfl $ λ _ _, prod_image $ λ _ _ _ _ _, by cc

@[to_additive]
lemma prod_image' [decidable_eq α] {s : finset γ} {g : γ → α} (h : γ → β)
  (eq : ∀c∈s, f (g c) = ∏ x in s.filter (λc', g c' = g c), h x) :
  (∏ x in s.image g, f x) = ∏ x in s, h x :=
begin
  letI := classical.dec_eq γ,
  rw [← image_bind_filter_eq s g] {occs := occurrences.pos [2]},
  rw [finset.prod_bind],
  { refine finset.prod_congr rfl (assume a ha, _),
    rcases finset.mem_image.1 ha with ⟨b, hb, rfl⟩,
    exact eq b hb },
  assume a₀ _ a₁ _ ne,
  refine (disjoint_iff_ne.2 _),
  assume c₀ h₀ c₁ h₁,
  rcases mem_filter.1 h₀ with ⟨h₀, rfl⟩,
  rcases mem_filter.1 h₁ with ⟨h₁, rfl⟩,
  exact mt (congr_arg g) ne
end

@[to_additive]
lemma prod_mul_distrib : ∏ x in s, (f x * g x) = (∏ x in s, f x) * (∏ x in s, g x) :=
eq.trans (by rw one_mul; refl) fold_op_distrib

@[to_additive]
lemma prod_comm {s : finset γ} {t : finset α} {f : γ → α → β} :
  (∏ x in s, ∏ y in t, f x y) = (∏ y in t, ∏ x in s, f x y) :=
begin
  classical,
  apply finset.induction_on s,
  { simp only [prod_empty, prod_const_one] },
  { intros _ _ H ih,
    simp only [prod_insert H, prod_mul_distrib, ih] }
end

@[to_additive]
lemma prod_hom [comm_monoid γ] (s : finset α) {f : α → β} (g : β → γ) [is_monoid_hom g] :
  (∏ x in s, g (f x)) = g (∏ x in s, f x) :=
((monoid_hom.of g).map_prod f s).symm

@[to_additive]
lemma prod_hom_rel [comm_monoid γ] {r : β → γ → Prop} {f : α → β} {g : α → γ} {s : finset α}
  (h₁ : r 1 1) (h₂ : ∀a b c, r b c → r (f a * b) (g a * c)) : r (∏ x in s, f x) (∏ x in s, g x) :=
by { delta finset.prod, apply multiset.prod_hom_rel; assumption }

@[to_additive]
lemma prod_subset (h : s₁ ⊆ s₂) (hf : ∀x∈s₂, x ∉ s₁ → f x = 1) : (∏ x in s₁, f x) = ∏ x in s₂, f x :=
by haveI := classical.dec_eq α; exact
have ∏ x in s₂ \ s₁, f x = ∏ x in s₂ \ s₁, 1,
  from prod_congr rfl $ by simpa only [mem_sdiff, and_imp],
by rw [←prod_sdiff h]; simp only [this, prod_const_one, one_mul]

-- If we use `[decidable_eq β]` here, some rewrites fail because they find a wrong `decidable`
-- instance first; `{∀x, decidable (f x ≠ 1)}` doesn't work with `rw ← prod_filter_ne_one`
@[to_additive]
lemma prod_filter_ne_one [∀ x, decidable (f x ≠ 1)] :
  (∏ x in (s.filter $ λx, f x ≠ 1), f x) = (∏ x in s, f x) :=
prod_subset (filter_subset _) $ λ x,
  by { classical, rw [not_imp_comm, mem_filter], exact and.intro }

@[to_additive]
lemma prod_filter (p : α → Prop) [decidable_pred p] (f : α → β) :
  (∏ a in s.filter p, f a) = (∏ a in s, if p a then f a else 1) :=
calc (∏ a in s.filter p, f a) = ∏ a in s.filter p, if p a then f a else 1 :
    prod_congr rfl (assume a h, by rw [if_pos (mem_filter.1 h).2])
  ... = ∏ a in s, if p a then f a else 1 :
    begin
      refine prod_subset (filter_subset s) (assume x hs h, _),
      rw [mem_filter, not_and] at h,
      exact if_neg (h hs)
    end

@[to_additive]
lemma prod_eq_single {s : finset α} {f : α → β} (a : α)
  (h₀ : ∀b∈s, b ≠ a → f b = 1) (h₁ : a ∉ s → f a = 1) : (∏ x in s, f x) = f a :=
by haveI := classical.dec_eq α;
from classical.by_cases
  (assume : a ∈ s,
    calc (∏ x in s, f x) = ∏ x in {a}, f x :
      begin
        refine (prod_subset _ _).symm,
        { intros _ H, rwa mem_singleton.1 H },
        { simpa only [mem_singleton] }
      end
      ... = f a : prod_singleton)
  (assume : a ∉ s,
    (prod_congr rfl $ λ b hb, h₀ b hb $ by rintro rfl; cc).trans $
      prod_const_one.trans (h₁ this).symm)

@[to_additive]
lemma prod_attach {f : α → β} : (∏ x in s.attach, f x.val) = (∏ x in s, f x) :=
by haveI := classical.dec_eq α; exact
  calc (∏ x in s.attach, f x.val) = (∏ x in (s.attach).image subtype.val, f x) :
    by rw [prod_image]; exact assume x _ y _, subtype.eq
  ... = _ : by rw [attach_image_val]

/-- A product over `s.subtype p` equals one over `s.filter p`. -/
@[simp, to_additive "A sum over `s.subtype p` equals one over `s.filter p`."]
lemma prod_subtype_eq_prod_filter (f : α → β) {p : α → Prop} [decidable_pred p] :
  ∏ x in s.subtype p, f x = ∏ x in s.filter p, f x :=
begin
  conv_lhs {
    erw ←prod_map (s.subtype p) (function.embedding.subtype _) f
  },
  exact prod_congr (subtype_map _) (λ x hx, rfl)
end

/-- If all elements of a `finset` satisfy the predicate `p`, a product
over `s.subtype p` equals that product over `s`. -/
@[to_additive "If all elements of a `finset` satisfy the predicate `p`, a sum
over `s.subtype p` equals that sum over `s`."]
lemma prod_subtype_of_mem (f : α → β) {p : α → Prop} [decidable_pred p]
    (h : ∀ x ∈ s, p x) : ∏ x in s.subtype p, f x = ∏ x in s, f x :=
by simp_rw [prod_subtype_eq_prod_filter, filter_true_of_mem h]

/-- A product of a function over a `finset` in a subtype equals a
product in the main type of a function that agrees with the first
function on that `finset`. -/
@[to_additive "A sum of a function over a `finset` in a subtype equals a
sum in the main type of a function that agrees with the first
function on that `finset`."]
lemma prod_subtype_map_embedding {p : α → Prop} {s : finset {x // p x}} {f : {x // p x} → β}
    {g : α → β} (h : ∀ x : {x // p x}, x ∈ s → g x = f x) :
  ∏ x in s.map (function.embedding.subtype _), g x = ∏ x in s, f x :=
begin
  rw finset.prod_map,
  exact finset.prod_congr rfl h
end

@[to_additive]
lemma prod_eq_one {f : α → β} {s : finset α} (h : ∀x∈s, f x = 1) : (∏ x in s, f x) = 1 :=
calc (∏ x in s, f x) = ∏ x in s, 1 : finset.prod_congr rfl h
  ... = 1 : finset.prod_const_one

@[to_additive] lemma prod_apply_dite {s : finset α} {p : α → Prop} {hp : decidable_pred p}
  (f : Π (x : α), p x → γ) (g : Π (x : α), ¬p x → γ) (h : γ → β) :
  (∏ x in s, h (if hx : p x then f x hx else g x hx)) =
  (∏ x in (s.filter p).attach, h (f x.1 (mem_filter.mp x.2).2)) *
    (∏ x in (s.filter (λ x, ¬ p x)).attach, h (g x.1 (mem_filter.mp x.2).2)) :=
by letI := classical.dec_eq α; exact
calc ∏ x in s, h (if hx : p x then f x hx else g x hx)
    = ∏ x in s.filter p ∪ s.filter (λ x, ¬ p x), h (if hx : p x then f x hx else g x hx) :
  by rw [filter_union_filter_neg_eq]
... = (∏ x in s.filter p, h (if hx : p x then f x hx else g x hx)) *
    (∏ x in s.filter (λ x, ¬ p x), h (if hx : p x then f x hx else g x hx)) :
  prod_union (by simp [disjoint_right] {contextual := tt})
... = (∏ x in (s.filter p).attach, h (if hx : p x.1 then f x.1 hx else g x.1 hx)) *
    (∏ x in (s.filter (λ x, ¬ p x)).attach, h (if hx : p x.1 then f x.1 hx else g x.1 hx)) :
  congr_arg2 _ prod_attach.symm prod_attach.symm
... = (∏ x in (s.filter p).attach, h (f x.1 (mem_filter.mp x.2).2)) *
    (∏ x in (s.filter (λ x, ¬ p x)).attach, h (g x.1 (mem_filter.mp x.2).2)) :
  congr_arg2 _
    (prod_congr rfl (λ x hx, congr_arg h (dif_pos (mem_filter.mp x.2).2)))
    (prod_congr rfl (λ x hx, congr_arg h (dif_neg (mem_filter.mp x.2).2)))

@[to_additive] lemma prod_apply_ite {s : finset α}
  {p : α → Prop} {hp : decidable_pred p} (f g : α → γ) (h : γ → β) :
  (∏ x in s, h (if p x then f x else g x)) =
  (∏ x in s.filter p, h (f x)) * (∏ x in s.filter (λ x, ¬ p x), h (g x)) :=
trans (prod_apply_dite _ _ _) (congr_arg2 _ (@prod_attach _ _ _ _ (h ∘ f)) (@prod_attach _ _ _ _ (h ∘ g)))

@[to_additive] lemma prod_dite {s : finset α} {p : α → Prop} {hp : decidable_pred p}
  (f : Π (x : α), p x → β) (g : Π (x : α), ¬p x → β) :
  (∏ x in s, if hx : p x then f x hx else g x hx) =
  (∏ x in (s.filter p).attach, f x.1 (mem_filter.mp x.2).2) *
    (∏ x in (s.filter (λ x, ¬ p x)).attach, g x.1 (mem_filter.mp x.2).2) :=
by simp [prod_apply_dite _ _ (λ x, x)]

@[to_additive] lemma prod_ite {s : finset α}
  {p : α → Prop} {hp : decidable_pred p} (f g : α → β) :
  (∏ x in s, if p x then f x else g x) =
  (∏ x in s.filter p, f x) * (∏ x in s.filter (λ x, ¬ p x), g x) :=
by simp [prod_apply_ite _ _ (λ x, x)]

@[simp, to_additive]
lemma prod_dite_eq [decidable_eq α] (s : finset α) (a : α) (b : Π x : α, a = x → β) :
  (∏ x in s, (if h : a = x then b x h else 1)) = ite (a ∈ s) (b a rfl) 1 :=
begin
  split_ifs with h,
  { rw [finset.prod_eq_single a, dif_pos rfl],
    { intros, rw dif_neg, cc },
    { cc } },
  { rw finset.prod_eq_one,
    intros, rw dif_neg, intro, cc }
end

@[simp, to_additive]
lemma prod_dite_eq' [decidable_eq α] (s : finset α) (a : α) (b : Π x : α, x = a → β) :
  (∏ x in s, (if h : x = a then b x h else 1)) = ite (a ∈ s) (b a rfl) 1 :=
begin
  split_ifs with h,
  { rw [finset.prod_eq_single a, dif_pos rfl],
    { intros, rw dif_neg, cc },
    { cc } },
  { rw finset.prod_eq_one,
    intros, rw dif_neg, intro, cc }
end

@[simp, to_additive] lemma prod_ite_eq [decidable_eq α] (s : finset α) (a : α) (b : α → β) :
  (∏ x in s, (ite (a = x) (b x) 1)) = ite (a ∈ s) (b a) 1 :=
prod_dite_eq s a (λ x _, b x)

/--
  When a product is taken over a conditional whose condition is an equality test on the index
  and whose alternative is 1, then the product's value is either the term at that index or `1`.

  The difference with `prod_ite_eq` is that the arguments to `eq` are swapped.
-/
@[simp, to_additive] lemma prod_ite_eq' [decidable_eq α] (s : finset α) (a : α) (b : α → β) :
  (∏ x in s, (ite (x = a) (b x) 1)) = ite (a ∈ s) (b a) 1 :=
prod_dite_eq' s a (λ x _, b x)

/--
  Reorder a product.

  The difference with `prod_bij'` is that the bijection is specified as a surjective injection,
  rather than by an inverse function.
-/
@[to_additive]
lemma prod_bij {s : finset α} {t : finset γ} {f : α → β} {g : γ → β}
  (i : Πa∈s, γ) (hi : ∀a ha, i a ha ∈ t) (h : ∀a ha, f a = g (i a ha))
  (i_inj : ∀a₁ a₂ ha₁ ha₂, i a₁ ha₁ = i a₂ ha₂ → a₁ = a₂) (i_surj : ∀b∈t, ∃a ha, b = i a ha) :
  (∏ x in s, f x) = (∏ x in t, g x) :=
congr_arg multiset.prod
  (multiset.map_eq_map_of_bij_of_nodup f g s.2 t.2 i hi h i_inj i_surj)

/--
  Reorder a product.

  The difference with `prod_bij` is that the bijection is specified with an inverse, rather than
  as a surjective injection.
-/
@[to_additive]
lemma prod_bij' {s : finset α} {t : finset γ} {f : α → β} {g : γ → β}
  (i : Πa∈s, γ) (hi : ∀a ha, i a ha ∈ t) (h : ∀a ha, f a = g (i a ha))
  (j : Πa∈t, α) (hj : ∀a ha, j a ha ∈ s) (left_inv : ∀ a ha, j (i a ha) (hi a ha) = a)
  (right_inv : ∀ a ha, i (j a ha) (hj a ha) = a) :
  (∏ x in s, f x) = (∏ x in t, g x) :=
begin
  refine prod_bij i hi h _ _,
  {intros a1 a2 h1 h2 eq, rw [←left_inv a1 h1, ←left_inv a2 h2], cc,},
  {intros b hb, use j b hb, use hj b hb, exact (right_inv b hb).symm,},
end

@[to_additive]
lemma prod_bij_ne_one {s : finset α} {t : finset γ} {f : α → β} {g : γ → β}
  (i : Πa∈s, f a ≠ 1 → γ) (hi₁ : ∀a h₁ h₂, i a h₁ h₂ ∈ t)
  (hi₂ : ∀a₁ a₂ h₁₁ h₁₂ h₂₁ h₂₂, i a₁ h₁₁ h₁₂ = i a₂ h₂₁ h₂₂ → a₁ = a₂)
  (hi₃ : ∀b∈t, g b ≠ 1 → ∃a h₁ h₂, b = i a h₁ h₂)
  (h : ∀a h₁ h₂, f a = g (i a h₁ h₂)) :
  (∏ x in s, f x) = (∏ x in t, g x) :=
by classical; exact
calc (∏ x in s, f x) = ∏ x in (s.filter $ λx, f x ≠ 1), f x : prod_filter_ne_one.symm
  ... = ∏ x in (t.filter $ λx, g x ≠ 1), g x :
    prod_bij (assume a ha, i a (mem_filter.mp ha).1 (mem_filter.mp ha).2)
      (assume a ha, (mem_filter.mp ha).elim $ λh₁ h₂, mem_filter.mpr
        ⟨hi₁ a h₁ h₂, λ hg, h₂ (hg ▸ h a h₁ h₂)⟩)
      (assume a ha, (mem_filter.mp ha).elim $ h a)
      (assume a₁ a₂ ha₁ ha₂,
        (mem_filter.mp ha₁).elim $ λha₁₁ ha₁₂, (mem_filter.mp ha₂).elim $ λha₂₁ ha₂₂, hi₂ a₁ a₂ _ _ _ _)
      (assume b hb, (mem_filter.mp hb).elim $ λh₁ h₂,
        let ⟨a, ha₁, ha₂, eq⟩ := hi₃ b h₁ h₂ in ⟨a, mem_filter.mpr ⟨ha₁, ha₂⟩, eq⟩)
  ... = (∏ x in t, g x) : prod_filter_ne_one

@[to_additive]
lemma nonempty_of_prod_ne_one (h : (∏ x in s, f x) ≠ 1) : s.nonempty :=
s.eq_empty_or_nonempty.elim (λ H, false.elim $ h $ H.symm ▸ prod_empty) id

@[to_additive]
lemma exists_ne_one_of_prod_ne_one (h : (∏ x in s, f x) ≠ 1) : ∃a∈s, f a ≠ 1 :=
begin
  classical,
  rw ← prod_filter_ne_one at h,
  rcases nonempty_of_prod_ne_one h with ⟨x, hx⟩,
  exact ⟨x, (mem_filter.1 hx).1, (mem_filter.1 hx).2⟩
end

lemma sum_range_succ {β} [add_comm_monoid β] (f : ℕ → β) (n : ℕ) :
  (∑ x in range (n + 1), f x) = f n + (∑ x in range n, f x) :=
by rw [range_succ, sum_insert not_mem_range_self]

@[to_additive]
lemma prod_range_succ (f : ℕ → β) (n : ℕ) :
  (∏ x in range (n + 1), f x) = f n * (∏ x in range n, f x) :=
by rw [range_succ, prod_insert not_mem_range_self]

lemma prod_range_succ' (f : ℕ → β) :
  ∀ n : ℕ, (∏ k in range (n + 1), f k) = (∏ k in range n, f (k+1)) * f 0
| 0       := (prod_range_succ _ _).trans $ mul_comm _ _
| (n + 1) := by rw [prod_range_succ (λ m, f (nat.succ m)), mul_assoc, ← prod_range_succ'];
                 exact prod_range_succ _ _

lemma sum_Ico_add {δ : Type*} [add_comm_monoid δ] (f : ℕ → δ) (m n k : ℕ) :
  (∑ l in Ico m n, f (k + l)) = (∑ l in Ico (m + k) (n + k), f l) :=
Ico.image_add m n k ▸ eq.symm $ sum_image $ λ x hx y hy h, nat.add_left_cancel h

@[to_additive]
lemma prod_Ico_add (f : ℕ → β) (m n k : ℕ) :
  (∏ l in Ico m n, f (k + l)) = (∏ l in Ico (m + k) (n + k), f l) :=
@sum_Ico_add (additive β) _ f m n k

lemma sum_Ico_succ_top {δ : Type*} [add_comm_monoid δ] {a b : ℕ}
  (hab : a ≤ b) (f : ℕ → δ) : (∑ k in Ico a (b + 1), f k) = (∑ k in Ico a b, f k) + f b :=
by rw [Ico.succ_top hab, sum_insert Ico.not_mem_top, add_comm]

@[to_additive]
lemma prod_Ico_succ_top {a b : ℕ} (hab : a ≤ b) (f : ℕ → β) :
  (∏ k in Ico a (b + 1), f k) = (∏ k in Ico a b, f k) * f b :=
@sum_Ico_succ_top (additive β) _ _ _ hab _

lemma sum_eq_sum_Ico_succ_bot {δ : Type*} [add_comm_monoid δ] {a b : ℕ}
  (hab : a < b) (f : ℕ → δ) : (∑ k in Ico a b, f k) = f a + (∑ k in Ico (a + 1) b, f k) :=
have ha : a ∉ Ico (a + 1) b, by simp,
by rw [← sum_insert ha, Ico.insert_succ_bot hab]

@[to_additive]
lemma prod_eq_prod_Ico_succ_bot {a b : ℕ} (hab : a < b) (f : ℕ → β) :
  (∏ k in Ico a b, f k) = f a * (∏ k in Ico (a + 1) b, f k) :=
@sum_eq_sum_Ico_succ_bot (additive β) _ _ _ hab _

@[to_additive]
lemma prod_Ico_consecutive (f : ℕ → β) {m n k : ℕ} (hmn : m ≤ n) (hnk : n ≤ k) :
  (∏ i in Ico m n, f i) * (∏ i in Ico n k, f i) = (∏ i in Ico m k, f i) :=
Ico.union_consecutive hmn hnk ▸ eq.symm $ prod_union $ Ico.disjoint_consecutive m n k

@[to_additive]
lemma prod_range_mul_prod_Ico (f : ℕ → β) {m n : ℕ} (h : m ≤ n) :
  (∏ k in range m, f k) * (∏ k in Ico m n, f k) = (∏ k in range n, f k) :=
Ico.zero_bot m ▸ Ico.zero_bot n ▸ prod_Ico_consecutive f (nat.zero_le m) h

@[to_additive]
lemma prod_Ico_eq_mul_inv {δ : Type*} [comm_group δ] (f : ℕ → δ) {m n : ℕ} (h : m ≤ n) :
  (∏ k in Ico m n, f k) = (∏ k in range n, f k) * (∏ k in range m, f k)⁻¹ :=
eq_mul_inv_iff_mul_eq.2 $ by rw [mul_comm]; exact prod_range_mul_prod_Ico f h

lemma sum_Ico_eq_sub {δ : Type*} [add_comm_group δ] (f : ℕ → δ) {m n : ℕ} (h : m ≤ n) :
  (∑ k in Ico m n, f k) = (∑ k in range n, f k) - (∑ k in range m, f k) :=
sum_Ico_eq_add_neg f h

@[to_additive]
lemma prod_Ico_eq_prod_range (f : ℕ → β) (m n : ℕ) :
  (∏ k in Ico m n, f k) = (∏ k in range (n - m), f (m + k)) :=
begin
  by_cases h : m ≤ n,
  { rw [← Ico.zero_bot, prod_Ico_add, zero_add, nat.sub_add_cancel h] },
  { replace h : n ≤ m :=  le_of_not_ge h,
     rw [Ico.eq_empty_of_le h, nat.sub_eq_zero_of_le h, range_zero, prod_empty, prod_empty] }
end

@[to_additive]
lemma prod_range_zero (f : ℕ → β) :
 (∏ k in range 0, f k) = 1 :=
by rw [range_zero, prod_empty]

lemma prod_range_one (f : ℕ → β) :
  (∏ k in range 1, f k) = f 0 :=
by { rw [range_one], apply @prod_singleton ℕ β 0 f }

lemma sum_range_one {δ : Type*} [add_comm_monoid δ] (f : ℕ → δ) :
  (∑ k in range 1, f k) = f 0 :=
@prod_range_one (multiplicative δ) _ f

attribute [to_additive finset.sum_range_one] prod_range_one


/-- To prove a property of a product, it suffices to prove that the property is multiplicative and holds on factors.
-/
@[to_additive "To prove a property of a sum, it suffices to prove that the property is additive and holds on summands."]
lemma prod_induction {M : Type*} [comm_monoid M] (f : α → M) (p : M → Prop)
(p_mul : ∀ a b, p a → p b → p (a * b)) (p_one : p 1) (p_s : ∀ x ∈ s, p $ f x) :
p $ ∏ x in s, f x :=
begin
  classical,
  induction s using finset.induction with x hx s hs, simpa,
  rw finset.prod_insert, swap, assumption,
  apply p_mul, apply p_s, simp,
  apply hs, intros a ha, apply p_s, simp [ha],
end


/-- For any product along `{0, ..., n-1}` of a commutative-monoid-valued function, we can verify that
it's equal to a different function just by checking ratios of adjacent terms.
This is a multiplicative discrete analogue of the fundamental theorem of calculus. -/
lemma prod_range_induction {M : Type*} [comm_monoid M]
  (f s : ℕ → M) (h0 : s 0 = 1) (h : ∀ n, s (n + 1) = s n * f n) (n : ℕ) :
  ∏ k in finset.range n, f k = s n :=
begin
  induction n with k hk,
  { simp only [h0, finset.prod_range_zero] },
  { simp only [hk, finset.prod_range_succ, h, mul_comm] }
end

/-- For any sum along `{0, ..., n-1}` of a commutative-monoid-valued function, we can verify that it's equal
to a different function just by checking differences of adjacent terms. This is a discrete analogue
of the fundamental theorem of calculus. -/
lemma sum_range_induction {M : Type*} [add_comm_monoid M]
  (f s : ℕ → M) (h0 : s 0 = 0) (h : ∀ n, s (n + 1) = s n + f n) (n : ℕ) :
  ∑ k in finset.range n, f k = s n :=
@prod_range_induction (multiplicative M) _ f s h0 h n

/-- A telescoping sum along `{0, ..., n-1}` of an additive commutative group valued function
reduces to the difference of the last and first terms.-/
lemma sum_range_sub {G : Type*} [add_comm_group G] (f : ℕ → G) (n : ℕ) :
  ∑ i in range n, (f (i+1) - f i) = f n - f 0 :=
by { apply sum_range_induction; abel, simp }


/-- A telescoping product along `{0, ..., n-1}` of a commutative group valued function
reduces to the ratio of the last and first factors.-/
lemma prod_range_div {M : Type*} [comm_group M] (f : ℕ → M) (n : ℕ) :
  ∏ i in range n, (f (i+1) * (f i)⁻¹ ) = f n * (f 0)⁻¹ :=
by apply @sum_range_sub (additive M)

/-- A telescoping sum along `{0, ..., n-1}` of an `ℕ`-valued function reduces to the difference of
the last and first terms when the function we are summing is monotone. -/
lemma sum_range_sub_of_monotone {f : ℕ → ℕ} (h : monotone f) (n : ℕ) :
  ∑ i in range n, (f (i+1) - f i) = f n - f 0 :=
begin
  refine sum_range_induction _ _ (nat.sub_self _) (λ n, _) _,
  have h₁ : f n ≤ f (n+1) := h (nat.le_succ _),
  have h₂ : f 0 ≤ f n := h (nat.zero_le _),
  rw [←nat.sub_add_comm h₂, nat.add_sub_cancel' h₁],
end

lemma prod_Ico_reflect (f : ℕ → β) (k : ℕ) {m n : ℕ} (h : m ≤ n + 1) :
  ∏ j in Ico k m, f (n - j) = ∏ j in Ico (n + 1 - m) (n + 1 - k), f j :=
begin
  have : ∀ i < m, i ≤ n,
  { intros i hi,
    exact (add_le_add_iff_right 1).1 (le_trans (nat.lt_iff_add_one_le.1 hi) h) },
  cases lt_or_le k m with hkm hkm,
  { rw [← finset.Ico.image_const_sub (this _ hkm)],
    refine (prod_image _).symm,
    simp only [Ico.mem],
    rintros i ⟨ki, im⟩ j ⟨kj, jm⟩ Hij,
    rw [← nat.sub_sub_self (this _ im), Hij, nat.sub_sub_self (this _ jm)] },
  { simp [Ico.eq_empty_of_le, nat.sub_le_sub_left, hkm] }
end

lemma sum_Ico_reflect {δ : Type*} [add_comm_monoid δ] (f : ℕ → δ) (k : ℕ) {m n : ℕ}
  (h : m ≤ n + 1) :
  ∑ j in Ico k m, f (n - j) = ∑ j in Ico (n + 1 - m) (n + 1 - k), f j :=
@prod_Ico_reflect (multiplicative δ) _ f k m n h

lemma prod_range_reflect (f : ℕ → β) (n : ℕ) :
  ∏ j in range n, f (n - 1 - j) = ∏ j in range n, f j :=
begin
  cases n,
  { simp },
  { simp only [range_eq_Ico, nat.succ_sub_succ_eq_sub, nat.sub_zero],
    rw [prod_Ico_reflect _ _ (le_refl _)],
    simp }
end

lemma sum_range_reflect {δ : Type*} [add_comm_monoid δ] (f : ℕ → δ) (n : ℕ) :
  ∑ j in range n, f (n - 1 - j) = ∑ j in range n, f j :=
@prod_range_reflect (multiplicative δ) _ f n

@[simp] lemma prod_const (b : β) : (∏ x in s, b) = b ^ s.card :=
by haveI := classical.dec_eq α; exact
finset.induction_on s rfl (λ a s has ih,
by rw [prod_insert has, card_insert_of_not_mem has, pow_succ, ih])

lemma prod_pow (s : finset α) (n : ℕ) (f : α → β) :
  (∏ x in s, f x ^ n) = (∏ x in s, f x) ^ n :=
by haveI := classical.dec_eq α; exact
finset.induction_on s (by simp) (by simp [_root_.mul_pow] {contextual := tt})

lemma prod_nat_pow (s : finset α) (n : ℕ) (f : α → ℕ) :
  (∏ x in s, f x ^ n) = (∏ x in s, f x) ^ n :=
by haveI := classical.dec_eq α; exact
finset.induction_on s (by simp) (by simp [nat.mul_pow] {contextual := tt})

-- `to_additive` fails on this lemma, so we prove it manually below
lemma prod_flip {n : ℕ} (f : ℕ → β) :
  (∏ r in range (n + 1), f (n - r)) = (∏ k in range (n + 1), f k) :=
begin
  induction n with n ih,
  { rw [prod_range_one, prod_range_one] },
  { rw [prod_range_succ', prod_range_succ _ (nat.succ n), mul_comm],
    simp [← ih] }
end

@[to_additive]
lemma prod_involution {s : finset α} {f : α → β} :
  ∀ (g : Π a ∈ s, α)
  (h₁ : ∀ a ha, f a * f (g a ha) = 1)
  (h₂ : ∀ a ha, f a ≠ 1 → g a ha ≠ a)
  (h₃ : ∀ a ha, g a ha ∈ s)
  (h₄ : ∀ a ha, g (g a ha) (h₃ a ha) = a),
  (∏ x in s, f x) = 1 :=
by haveI := classical.dec_eq α;
haveI := classical.dec_eq β; exact
finset.strong_induction_on s
  (λ s ih g h₁ h₂ h₃ h₄,
    s.eq_empty_or_nonempty.elim (λ hs, hs.symm ▸ rfl)
      (λ ⟨x, hx⟩,
      have hmem : ∀ y ∈ (s.erase x).erase (g x hx), y ∈ s,
        from λ y hy, (mem_of_mem_erase (mem_of_mem_erase hy)),
      have g_inj : ∀ {x hx y hy}, g x hx = g y hy → x = y,
        from λ x hx y hy h, by rw [← h₄ x hx, ← h₄ y hy]; simp [h],
      have ih': ∏ y in erase (erase s x) (g x hx), f y = (1 : β) :=
        ih ((s.erase x).erase (g x hx))
          ⟨subset.trans (erase_subset _ _) (erase_subset _ _),
            λ h, not_mem_erase (g x hx) (s.erase x) (h (h₃ x hx))⟩
          (λ y hy, g y (hmem y hy))
          (λ y hy, h₁ y (hmem y hy))
          (λ y hy, h₂ y (hmem y hy))
          (λ y hy, mem_erase.2 ⟨λ (h : g y _ = g x hx), by simpa [g_inj h] using hy,
            mem_erase.2 ⟨λ (h : g y _ = x),
              have y = g x hx, from h₄ y (hmem y hy) ▸ by simp [h],
              by simpa [this] using hy, h₃ y (hmem y hy)⟩⟩)
          (λ y hy, h₄ y (hmem y hy)),
      if hx1 : f x = 1
      then ih' ▸ eq.symm (prod_subset hmem
        (λ y hy hy₁,
          have y = x ∨ y = g x hx, by simp [hy] at hy₁; tauto,
          this.elim (λ h, h.symm ▸ hx1)
            (λ h, h₁ x hx ▸ h ▸ hx1.symm ▸ (one_mul _).symm)))
      else by rw [← insert_erase hx, prod_insert (not_mem_erase _ _),
        ← insert_erase (mem_erase.2 ⟨h₂ x hx hx1, h₃ x hx⟩),
        prod_insert (not_mem_erase _ _), ih', mul_one, h₁ x hx]))

/-- The product of the composition of functions `f` and `g`, is the product
over `b ∈ s.image g` of `f b` to the power of the cardinality of the fibre of `b` -/
lemma prod_comp [decidable_eq γ] {s : finset α} (f : γ → β) (g : α → γ) :
  ∏ a in s, f (g a) = ∏ b in s.image g, f b ^ (s.filter (λ a, g a = b)).card  :=
calc ∏ a in s, f (g a)
    = ∏ x in (s.image g).sigma (λ b : γ, s.filter (λ a, g a = b)), f (g x.2) :
  prod_bij (λ a ha, ⟨g a, a⟩) (by simp; tauto) (λ _ _, rfl) (by simp) (by finish)
... = ∏ b in s.image g, ∏ a in s.filter (λ a, g a = b), f (g a) : prod_sigma
... = ∏ b in s.image g, ∏ a in s.filter (λ a, g a = b), f b :
  prod_congr rfl (λ b hb, prod_congr rfl (by simp {contextual := tt}))
... = ∏ b in s.image g, f b ^ (s.filter (λ a, g a = b)).card :
  prod_congr rfl (λ _ _, prod_const _)

/-- A product over all subsets of `s ∪ {x}` is obtained by multiplying the product over all subsets
of `s`, and over all subsets of `s` to which one adds `x`. -/
@[to_additive]
lemma prod_powerset_insert [decidable_eq α] {s : finset α} {x : α} (h : x ∉ s) (f : finset α → β) :
  (∏ a in (insert x s).powerset, f a) =
    (∏ a in s.powerset, f a) * (∏ t in s.powerset, f (insert x t)) :=
begin
  rw [powerset_insert, finset.prod_union, finset.prod_image],
  { assume t₁ h₁ t₂ h₂ heq,
    rw [← finset.erase_insert (not_mem_of_mem_powerset_of_not_mem h₁ h),
        ← finset.erase_insert (not_mem_of_mem_powerset_of_not_mem h₂ h), heq] },
  { rw finset.disjoint_iff_ne,
    assume t₁ h₁ t₂ h₂,
    rcases finset.mem_image.1 h₂ with ⟨t₃, h₃, H₃₂⟩,
    rw ← H₃₂,
    exact ne_insert_of_not_mem _ _ (not_mem_of_mem_powerset_of_not_mem h₁ h) }
end

@[to_additive]
lemma prod_piecewise [decidable_eq α] (s t : finset α) (f g : α → β) :
  (∏ x in s, (t.piecewise f g) x) = (∏ x in s ∩ t, f x) * (∏ x in s \ t, g x) :=
by { rw [piecewise, prod_ite, filter_mem_eq_inter, ← sdiff_eq_filter], }

/-- If we can partition a product into subsets that cancel out, then the whole product cancels. -/
@[to_additive]
lemma prod_cancels_of_partition_cancels (R : setoid α) [decidable_rel R.r]
  (h : ∀ x ∈ s, (∏ a in s.filter (λy, y ≈ x), f a) = 1) : (∏ x in s, f x) = 1 :=
begin
  suffices : ∏ xbar in s.image quotient.mk, ∏ y in s.filter (λ y, ⟦y⟧ = xbar), f y = (∏ x in s, f x),
  { rw [←this, ←finset.prod_eq_one],
    intros xbar xbar_in_s,
    rcases (mem_image).mp xbar_in_s with ⟨x, x_in_s, xbar_eq_x⟩,
    rw [←xbar_eq_x, filter_congr (λ y _, @quotient.eq _ R y x)],
    apply h x x_in_s },
  apply finset.prod_image' f,
  intros,
  refl
end

@[to_additive]
lemma prod_update_of_not_mem [decidable_eq α] {s : finset α} {i : α}
  (h : i ∉ s) (f : α → β) (b : β) : (∏ x in s, function.update f i b x) = (∏ x in s, f x) :=
begin
  apply prod_congr rfl (λj hj, _),
  have : j ≠ i, by { assume eq, rw eq at hj, exact h hj },
  simp [this]
end

lemma prod_update_of_mem [decidable_eq α] {s : finset α} {i : α} (h : i ∈ s) (f : α → β) (b : β) :
  (∏ x in s, function.update f i b x) = b * (∏ x in s \ (singleton i), f x) :=
by { rw [update_eq_piecewise, prod_piecewise], simp [h] }

/-- If a product of a `finset` of size at most 1 has a given value, so
do the terms in that product. -/
lemma eq_of_card_le_one_of_prod_eq {s : finset α} (hc : s.card ≤ 1) {f : α → β} {b : β}
    (h : ∏ x in s, f x = b) : ∀ x ∈ s, f x = b :=
begin
  intros x hx,
  by_cases hc0 : s.card = 0,
  { exact false.elim (card_ne_zero_of_mem hx hc0) },
  { have h1 : s.card = 1 := le_antisymm hc (nat.one_le_of_lt (nat.pos_of_ne_zero hc0)),
    rw card_eq_one at h1,
    cases h1 with x2 hx2,
    rw [hx2, mem_singleton] at hx,
    simp_rw hx2 at h,
    rw hx,
    rw prod_singleton at h,
    exact h }
end

/-- If a sum of a `finset` of size at most 1 has a given value, so do
the terms in that sum. -/
lemma eq_of_card_le_one_of_sum_eq [add_comm_monoid γ] {s : finset α} (hc : s.card ≤ 1)
    {f : α → γ} {b : γ} (h : ∑ x in s, f x = b) : ∀ x ∈ s, f x = b :=
begin
  intros x hx,
  by_cases hc0 : s.card = 0,
  { exact false.elim (card_ne_zero_of_mem hx hc0) },
  { have h1 : s.card = 1 := le_antisymm hc (nat.one_le_of_lt (nat.pos_of_ne_zero hc0)),
    rw card_eq_one at h1,
    cases h1 with x2 hx2,
    rw [hx2, mem_singleton] at hx,
    simp_rw hx2 at h,
    rw hx,
    rw sum_singleton at h,
    exact h }
end

attribute [to_additive eq_of_card_le_one_of_sum_eq] eq_of_card_le_one_of_prod_eq

/-- If a function applied at a point is 1, a product is unchanged by
removing that point, if present, from a `finset`. -/
@[to_additive "If a function applied at a point is 0, a sum is unchanged by
removing that point, if present, from a `finset`."]
lemma prod_erase [decidable_eq α] (s : finset α) {f : α → β} {a : α} (h : f a = 1) :
  ∏ x in s.erase a, f x = ∏ x in s, f x :=
begin
  rw ←sdiff_singleton_eq_erase,
  apply prod_subset sdiff_subset_self,
  intros x hx hnx,
  rw sdiff_singleton_eq_erase at hnx,
  rwa eq_of_mem_of_not_mem_erase hx hnx
end

/-- If a product is 1 and the function is 1 except possibly at one
point, it is 1 everywhere on the `finset`. -/
@[to_additive "If a sum is 0 and the function is 0 except possibly at one
point, it is 0 everywhere on the `finset`."]
lemma eq_one_of_prod_eq_one {s : finset α} {f : α → β} {a : α} (hp : ∏ x in s, f x = 1)
    (h1 : ∀ x ∈ s, x ≠ a → f x = 1) : ∀ x ∈ s, f x = 1 :=
begin
  intros x hx,
  classical,
  by_cases h : x = a,
  { rw h,
    rw h at hx,
    rw [←prod_subset (singleton_subset_iff.2 hx)
                      (λ t ht ha, h1 t ht (not_mem_singleton.1 ha)),
        prod_singleton] at hp,
    exact hp },
  { exact h1 x hx h }
end

end comm_monoid

lemma sum_update_of_mem [add_comm_monoid β] [decidable_eq α] {s : finset α} {i : α}
  (h : i ∈ s) (f : α → β) (b : β) :
  (∑ x in s, function.update f i b x) = b + (∑ x in s \ (singleton i), f x) :=
by { rw [update_eq_piecewise, sum_piecewise], simp [h] }
attribute [to_additive] prod_update_of_mem

lemma sum_nsmul [add_comm_monoid β] (s : finset α) (n : ℕ) (f : α → β) :
  (∑ x in s, n •ℕ (f x)) = n •ℕ ((∑ x in s, f x)) :=
@prod_pow _ (multiplicative β) _ _ _ _
attribute [to_additive sum_nsmul] prod_pow

@[simp] lemma sum_const [add_comm_monoid β] (b : β) :
  (∑ x in s, b) = s.card •ℕ b :=
@prod_const _ (multiplicative β) _ _ _
attribute [to_additive] prod_const

lemma sum_comp [add_comm_monoid β] [decidable_eq γ] {s : finset α} (f : γ → β) (g : α → γ) :
  ∑ a in s, f (g a) = ∑ b in s.image g, (s.filter (λ a, g a = b)).card •ℕ (f b) :=
@prod_comp _ (multiplicative β) _ _ _ _ _ _
attribute [to_additive "The sum of the composition of functions `f` and `g`, is the sum
over `b ∈ s.image g` of `f b` times of the cardinality of the fibre of `b`"] prod_comp

lemma sum_const_nat {m : ℕ} {f : α → ℕ} (h₁ : ∀x ∈ s, f x = m) :
  (∑ x in s, f x) = card s * m :=
begin
  rw [← nat.nsmul_eq_mul, ← sum_const],
  apply sum_congr rfl h₁
end

@[simp]
lemma sum_boole {s : finset α} {p : α → Prop} [semiring β] {hp : decidable_pred p} :
  (∑ x in s, if p x then (1 : β) else (0 : β)) = (s.filter p).card :=
by simp [sum_ite]

lemma sum_range_succ' [add_comm_monoid β] (f : ℕ → β) :
  ∀ n : ℕ, (∑ i in range (n + 1), f i) = (∑ i in range n, f (i + 1)) + f 0 :=
@prod_range_succ' (multiplicative β) _ _
attribute [to_additive] prod_range_succ'

lemma sum_flip [add_comm_monoid β] {n : ℕ} (f : ℕ → β) :
  (∑ i in range (n + 1), f (n - i)) = (∑ i in range (n + 1), f i) :=
@prod_flip (multiplicative β) _ _ _
attribute [to_additive] prod_flip

@[norm_cast]
lemma sum_nat_cast [add_comm_monoid β] [has_one β] (s : finset α) (f : α → ℕ) :
  ↑(∑ x in s, f x : ℕ) = (∑ x in s, (f x : β)) :=
(nat.cast_add_monoid_hom β).map_sum f s

@[norm_cast]
lemma prod_nat_cast [comm_semiring β] (s : finset α) (f : α → ℕ) :
  ↑(∏ x in s, f x : ℕ) = (∏ x in s, (f x : β)) :=
(nat.cast_ring_hom β).map_prod f s

protected lemma sum_nat_coe_enat (s : finset α) (f : α → ℕ) :
  (∑ x in s, (f x : enat)) = (∑ x  in s, f x : ℕ) :=
begin
  classical,
  induction s using finset.induction with a s has ih h,
  { simp },
  { simp [has, ih] }
end

theorem dvd_sum [comm_semiring α] {a : α} {s : finset β} {f : β → α}
  (h : ∀ x ∈ s, a ∣ f x) : a ∣ ∑ x in s, f x :=
multiset.dvd_sum (λ y hy, by rcases multiset.mem_map.1 hy with ⟨x, hx, rfl⟩; exact h x hx)

lemma le_sum_of_subadditive [add_comm_monoid α] [ordered_add_comm_monoid β]
  (f : α → β) (h_zero : f 0 = 0) (h_add : ∀x y, f (x + y) ≤ f x + f y) (s : finset γ) (g : γ → α) :
  f (∑ x in s, g x) ≤ ∑ x in s, f (g x) :=
begin
  refine le_trans (multiset.le_sum_of_subadditive f h_zero h_add _) _,
  rw [multiset.map_map],
  refl
end

lemma abs_sum_le_sum_abs [discrete_linear_ordered_field α] {f : β → α} {s : finset β} :
  abs (∑ x in s, f x) ≤ ∑ x in s, abs (f x) :=
le_sum_of_subadditive _ abs_zero abs_add s f

section comm_group
variables [comm_group β]

@[simp, to_additive]
lemma prod_inv_distrib : (∏ x in s, (f x)⁻¹) = (∏ x in s, f x)⁻¹ :=
s.prod_hom has_inv.inv

end comm_group

@[simp] theorem card_sigma {σ : α → Type*} (s : finset α) (t : Π a, finset (σ a)) :
  card (s.sigma t) = ∑ a in s, card (t a) :=
multiset.card_sigma _ _

lemma card_bind [decidable_eq β] {s : finset α} {t : α → finset β}
  (h : ∀ x ∈ s, ∀ y ∈ s, x ≠ y → disjoint (t x) (t y)) :
  (s.bind t).card = ∑ u in s, card (t u) :=
calc (s.bind t).card = ∑ i in s.bind t, 1 : by simp
... = ∑ a in s, ∑ i in t a, 1 : finset.sum_bind h
... = ∑ u in s, card (t u) : by simp

lemma card_bind_le [decidable_eq β] {s : finset α} {t : α → finset β} :
  (s.bind t).card ≤ ∑ a in s, (t a).card :=
by haveI := classical.dec_eq α; exact
finset.induction_on s (by simp)
  (λ a s has ih,
    calc ((insert a s).bind t).card ≤ (t a).card + (s.bind t).card :
    by rw bind_insert; exact finset.card_union_le _ _
    ... ≤ ∑ a in insert a s, card (t a) :
    by rw sum_insert has; exact add_le_add_left ih _)

theorem card_eq_sum_card_image [decidable_eq β] (f : α → β) (s : finset α) :
  s.card = ∑ a in s.image f, (s.filter (λ x, f x = a)).card :=
by letI := classical.dec_eq α; exact
calc s.card = ((s.image f).bind (λ a, s.filter (λ x, f x = a))).card :
  congr_arg _ (finset.ext $ λ x,
    ⟨λ hs, mem_bind.2 ⟨f x, mem_image_of_mem _ hs,
      mem_filter.2 ⟨hs, rfl⟩⟩,
    λ h, let ⟨a, ha₁, ha₂⟩ := mem_bind.1 h in by convert filter_subset s ha₂⟩)
... = ∑ a in s.image f, (s.filter (λ x, f x = a)).card :
  card_bind (by simp [disjoint_left, finset.ext_iff] {contextual := tt})

lemma gsmul_sum [add_comm_group β] {f : α → β} {s : finset α} (z : ℤ) :
  gsmul z (∑ a in s, f a) = ∑ a in s, gsmul z (f a) :=
(s.sum_hom (gsmul z)).symm

end finset

namespace finset
variables {s s₁ s₂ : finset α} {f g : α → β} {b : β} {a : α}

@[simp] lemma sum_sub_distrib [add_comm_group β] :
  ∑ x in s, (f x - g x) = (∑ x in s, f x) - (∑ x in s, g x) :=
sum_add_distrib.trans $ congr_arg _ sum_neg_distrib

section comm_monoid
variables [comm_monoid β]

lemma prod_pow_boole [decidable_eq α] (s : finset α) (f : α → β) (a : α) :
  (∏ x in s, (f x)^(ite (a = x) 1 0)) = ite (a ∈ s) (f a) 1 :=
by simp

end comm_monoid

section semiring
variables [semiring β]

lemma sum_mul : (∑ x in s, f x) * b = ∑ x in s, f x * b :=
(s.sum_hom (λ x, x * b)).symm

lemma mul_sum : b * (∑ x in s, f x) = ∑ x in s, b * f x :=
(s.sum_hom _).symm

lemma sum_mul_boole [decidable_eq α] (s : finset α) (f : α → β) (a : α) :
  (∑ x in s, (f x * ite (a = x) 1 0)) = ite (a ∈ s) (f a) 0 :=
by simp

lemma sum_boole_mul [decidable_eq α] (s : finset α) (f : α → β) (a : α) :
  (∑ x in s, (ite (a = x) 1 0) * f x) = ite (a ∈ s) (f a) 0 :=
by simp

end semiring

lemma sum_div [division_ring β] {s : finset α} {f : α → β} {b : β} :
  (∑ x in s, f x) / b = ∑ x in s, f x / b :=
calc (∑ x in s, f x) / b = ∑ x in s, f x * (1 / b) : by rw [div_eq_mul_one_div, sum_mul]
                     ... = ∑ x in s, f x / b : by { congr, ext, rw ← div_eq_mul_one_div (f x) b }

section comm_semiring
variables [comm_semiring β]

lemma prod_eq_zero (ha : a ∈ s) (h : f a = 0) : (∏ x in s, f x) = 0 :=
by haveI := classical.dec_eq α;
calc (∏ x in s, f x) = ∏ x in insert a (erase s a), f x : by rw insert_erase ha
                 ... = 0 : by rw [prod_insert (not_mem_erase _ _), h, zero_mul]

/-- The product over a sum can be written as a sum over the product of sets, `finset.pi`.
  `finset.prod_univ_sum` is an alternative statement when the product is over `univ`. -/
lemma prod_sum {δ : α → Type*} [decidable_eq α] [∀a, decidable_eq (δ a)]
  {s : finset α} {t : Πa, finset (δ a)} {f : Πa, δ a → β} :
  (∏ a in s, ∑ b in (t a), f a b) =
    ∑ p in (s.pi t), ∏ x in s.attach, f x.1 (p x.1 x.2) :=
begin
  induction s using finset.induction with a s ha ih,
  { rw [pi_empty, sum_singleton], refl },
  { have h₁ : ∀x ∈ t a, ∀y ∈ t a, ∀h : x ≠ y,
        disjoint (image (pi.cons s a x) (pi s t)) (image (pi.cons s a y) (pi s t)),
    { assume x hx y hy h,
      simp only [disjoint_iff_ne, mem_image],
      rintros _ ⟨p₂, hp, eq₂⟩ _ ⟨p₃, hp₃, eq₃⟩ eq,
      have : pi.cons s a x p₂ a (mem_insert_self _ _) = pi.cons s a y p₃ a (mem_insert_self _ _),
      { rw [eq₂, eq₃, eq] },
      rw [pi.cons_same, pi.cons_same] at this,
      exact h this },
    rw [prod_insert ha, pi_insert ha, ih, sum_mul, sum_bind h₁],
    refine sum_congr rfl (λ b _, _),
    have h₂ : ∀p₁∈pi s t, ∀p₂∈pi s t, pi.cons s a b p₁ = pi.cons s a b p₂ → p₁ = p₂, from
      assume p₁ h₁ p₂ h₂ eq, pi_cons_injective ha eq,
    rw [sum_image h₂, mul_sum],
    refine sum_congr rfl (λ g _, _),
    rw [attach_insert, prod_insert, prod_image],
    { simp only [pi.cons_same],
      congr', ext ⟨v, hv⟩, congr',
      exact (pi.cons_ne (by rintro rfl; exact ha hv)).symm },
    { exact λ _ _ _ _, subtype.eq ∘ subtype.mk.inj },
    { simp only [mem_image], rintro ⟨⟨_, hm⟩, _, rfl⟩, exact ha hm } }
end

lemma sum_mul_sum {ι₁ : Type*} {ι₂ : Type*} (s₁ : finset ι₁) (s₂ : finset ι₂)
  (f₁ : ι₁ → β) (f₂ : ι₂ → β) :
  (∑ x₁ in s₁, f₁ x₁) * (∑ x₂ in s₂, f₂ x₂) = ∑ p in s₁.product s₂, f₁ p.1 * f₂ p.2 :=
by { rw [sum_product, sum_mul, sum_congr rfl], intros, rw mul_sum }

open_locale classical

/-- The product of `f a + g a` over all of `s` is the sum
  over the powerset of `s` of the product of `f` over a subset `t` times
  the product of `g` over the complement of `t`  -/
lemma prod_add (f g : α → β) (s : finset α) :
  ∏ a in s, (f a + g a) = ∑ t in s.powerset, ((∏ a in t, f a) * (∏ a in (s \ t), g a)) :=
calc ∏ a in s, (f a + g a)
    = ∏ a in s, ∑ p in ({true, false} : finset Prop), if p then f a else g a : by simp
... = ∑ p in (s.pi (λ _, {true, false}) : finset (Π a ∈ s, Prop)),
        ∏ a in s.attach, if p a.1 a.2 then f a.1 else g a.1 : prod_sum
... = ∑ t in s.powerset, (∏ a in t, f a) * (∏ a in (s \ t), g a) : begin
  refine eq.symm (sum_bij (λ t _ a _, a ∈ t) _ _ _ _),
  { simp [subset_iff]; tauto },
  { intros t ht,
    erw [prod_ite (λ a : {a // a ∈ s}, f a.1) (λ a : {a // a ∈ s}, g a.1)],
    refine congr_arg2 _
      (prod_bij (λ (a : α) (ha : a ∈ t), ⟨a, mem_powerset.1 ht ha⟩)
         _ _ _
        (λ b hb, ⟨b, by cases b; finish⟩))
      (prod_bij (λ (a : α) (ha : a ∈ s \ t), ⟨a, by simp * at *⟩)
        _ _ _
        (λ b hb, ⟨b, by cases b; finish⟩));
    intros; simp * at *; simp * at * },
  { finish [function.funext_iff, finset.ext_iff, subset_iff] },
  { assume f hf,
    exact ⟨s.filter (λ a : α, ∃ h : a ∈ s, f a h),
      by simp, by funext; intros; simp *⟩ }
end

/--  Summing `a^s.card * b^(n-s.card)` over all finite subsets `s` of a `finset`
gives `(a + b)^s.card`.-/
lemma sum_pow_mul_eq_add_pow
  {α R : Type*} [comm_semiring R] (a b : R) (s : finset α) :
  (∑ t in s.powerset, a ^ t.card * b ^ (s.card - t.card)) = (a + b) ^ s.card :=
begin
  rw [← prod_const, prod_add],
  refine finset.sum_congr rfl (λ t ht, _),
  rw [prod_const, prod_const, ← card_sdiff (mem_powerset.1 ht)]
end

lemma prod_pow_eq_pow_sum {x : β} {f : α → ℕ} :
  ∀ {s : finset α}, (∏ i in s, x ^ (f i)) = x ^ (∑ x in s, f x) :=
begin
  apply finset.induction,
  { simp },
  { assume a s has H,
    rw [finset.prod_insert has, finset.sum_insert has, pow_add, H] }
end

end comm_semiring

section integral_domain /- add integral_semi_domain to support nat and ennreal -/
variables [integral_domain β]

lemma prod_eq_zero_iff : (∏ x in s, f x) = 0 ↔ (∃a∈s, f a = 0) :=
begin
  classical,
  apply finset.induction_on s,
  exact ⟨not.elim one_ne_zero, λ ⟨_, H, _⟩, H.elim⟩,
  assume a s ha ih,
  rw [prod_insert ha, mul_eq_zero, bex_def, exists_mem_insert, ih, ← bex_def]
end

theorem prod_ne_zero_iff : (∏ x in s, f x) ≠ 0 ↔ (∀ a ∈ s, f a ≠ 0) :=
by { rw [ne, prod_eq_zero_iff], push_neg }

end integral_domain

section ordered_add_comm_monoid
variables [ordered_add_comm_monoid β]

lemma sum_le_sum : (∀x∈s, f x ≤ g x) → (∑ x in s, f x) ≤ (∑ x in s, g x) :=
begin
  classical,
  apply finset.induction_on s,
  exact (λ _, le_refl _),
  assume a s ha ih h,
  have : f a + (∑ x in s, f x) ≤ g a + (∑ x in s, g x),
    from add_le_add (h _ (mem_insert_self _ _)) (ih $ assume x hx, h _ $ mem_insert_of_mem hx),
  by simpa only [sum_insert ha]
end

lemma sum_nonneg (h : ∀x∈s, 0 ≤ f x) : 0 ≤ (∑ x in s, f x) :=
le_trans (by rw [sum_const_zero]) (sum_le_sum h)

lemma sum_nonpos (h : ∀x∈s, f x ≤ 0) : (∑ x in s, f x) ≤ 0 :=
le_trans (sum_le_sum h) (by rw [sum_const_zero])

lemma sum_le_sum_of_subset_of_nonneg
  (h : s₁ ⊆ s₂) (hf : ∀x∈s₂, x ∉ s₁ → 0 ≤ f x) : (∑ x in s₁, f x) ≤ (∑ x in s₂, f x) :=
by classical;
calc (∑ x in s₁, f x) ≤ (∑ x in s₂ \ s₁, f x) + (∑ x in s₁, f x) :
    le_add_of_nonneg_left' $ sum_nonneg $ by simpa only [mem_sdiff, and_imp]
  ... = ∑ x in s₂ \ s₁ ∪ s₁, f x : (sum_union sdiff_disjoint).symm
  ... = (∑ x in s₂, f x)         : by rw [sdiff_union_of_subset h]

lemma sum_mono_set_of_nonneg (hf : ∀ x, 0 ≤ f x) : monotone (λ s, ∑ x in s, f x) :=
λ s₁ s₂ hs, sum_le_sum_of_subset_of_nonneg hs $ λ x _ _, hf x

lemma sum_eq_zero_iff_of_nonneg : (∀x∈s, 0 ≤ f x) → ((∑ x in s, f x) = 0 ↔ ∀x∈s, f x = 0) :=
begin
  classical,
  apply finset.induction_on s,
  exact λ _, ⟨λ _ _, false.elim, λ _, rfl⟩,
  assume a s ha ih H,
  have : ∀ x ∈ s, 0 ≤ f x, from λ _, H _ ∘ mem_insert_of_mem,
  rw [sum_insert ha, add_eq_zero_iff' (H _ $ mem_insert_self _ _) (sum_nonneg this),
    forall_mem_insert, ih this]
end

lemma sum_eq_zero_iff_of_nonpos : (∀x∈s, f x ≤ 0) → ((∑ x in s, f x) = 0 ↔ ∀x∈s, f x = 0) :=
@sum_eq_zero_iff_of_nonneg _ (order_dual β) _ _ _

lemma single_le_sum (hf : ∀x∈s, 0 ≤ f x) {a} (h : a ∈ s) : f a ≤ (∑ x in s, f x) :=
have ∑ x in {a}, f x ≤ (∑ x in s, f x),
  from sum_le_sum_of_subset_of_nonneg
  (λ x e, (mem_singleton.1 e).symm ▸ h) (λ x h _, hf x h),
by rwa sum_singleton at this

end ordered_add_comm_monoid

section canonically_ordered_add_monoid
variables [canonically_ordered_add_monoid β]

@[simp] lemma sum_eq_zero_iff : ∑ x in s, f x = 0 ↔ ∀ x ∈ s, f x = 0 :=
sum_eq_zero_iff_of_nonneg $ λ x hx, zero_le (f x)

lemma sum_le_sum_of_subset (h : s₁ ⊆ s₂) : (∑ x in s₁, f x) ≤ (∑ x in s₂, f x) :=
sum_le_sum_of_subset_of_nonneg h $ assume x h₁ h₂, zero_le _

lemma sum_mono_set (f : α → β) : monotone (λ s, ∑ x in s, f x) :=
λ s₁ s₂ hs, sum_le_sum_of_subset hs

lemma sum_le_sum_of_ne_zero (h : ∀x∈s₁, f x ≠ 0 → x ∈ s₂) :
  (∑ x in s₁, f x) ≤ (∑ x in s₂, f x) :=
by classical;
calc (∑ x in s₁, f x) = ∑ x in s₁.filter (λx, f x = 0), f x + ∑ x in s₁.filter (λx, f x ≠ 0), f x :
    by rw [←sum_union, filter_union_filter_neg_eq];
       exact disjoint_filter.2 (assume _ _ h n_h, n_h h)
  ... ≤ (∑ x in s₂, f x) : add_le_of_nonpos_of_le'
      (sum_nonpos $ by simp only [mem_filter, and_imp]; exact λ _ _, le_of_eq)
      (sum_le_sum_of_subset $ by simpa only [subset_iff, mem_filter, and_imp])

end canonically_ordered_add_monoid

section ordered_cancel_comm_monoid

variables [ordered_cancel_add_comm_monoid β]

theorem sum_lt_sum (Hle : ∀ i ∈ s, f i ≤ g i) (Hlt : ∃ i ∈ s, f i < g i) :
  (∑ x in s, f x) < (∑ x in s, g x) :=
begin
  classical,
  rcases Hlt with ⟨i, hi, hlt⟩,
  rw [← insert_erase hi, sum_insert (not_mem_erase _ _), sum_insert (not_mem_erase _ _)],
  exact add_lt_add_of_lt_of_le hlt (sum_le_sum $ λ j hj, Hle j  $ mem_of_mem_erase hj)
end

lemma sum_lt_sum_of_nonempty (hs : s.nonempty) (Hlt : ∀ x ∈ s, f x < g x) :
  (∑ x in s, f x) < (∑ x in s, g x) :=
begin
  apply sum_lt_sum,
  { intros i hi, apply le_of_lt (Hlt i hi) },
  cases hs with i hi,
  exact ⟨i, hi, Hlt i hi⟩,
end

lemma sum_lt_sum_of_subset [decidable_eq α]
  (h : s₁ ⊆ s₂) {i : α} (hi : i ∈ s₂ \ s₁) (hpos : 0 < f i) (hnonneg : ∀ j ∈ s₂ \ s₁, 0 ≤ f j) :
  (∑ x in s₁, f x) < (∑ x in s₂, f x) :=
calc (∑ x in s₁, f x) < (∑ x in insert i s₁, f x) :
begin
  simp only [mem_sdiff] at hi,
  rw sum_insert hi.2,
  exact lt_add_of_pos_left (∑ x in s₁, f x) hpos,
end
... ≤ (∑ x in s₂, f x) :
begin
  simp only [mem_sdiff] at hi,
  apply sum_le_sum_of_subset_of_nonneg,
  { simp [finset.insert_subset, h, hi.1] },
  { assume x hx h'x,
    apply hnonneg x,
    simp [mem_insert, not_or_distrib] at h'x,
    rw mem_sdiff,
    simp [hx, h'x] }
end

end ordered_cancel_comm_monoid

section decidable_linear_ordered_cancel_comm_monoid

variables [decidable_linear_ordered_cancel_add_comm_monoid β]

theorem exists_le_of_sum_le (hs : s.nonempty) (Hle : (∑ x in s, f x) ≤ ∑ x in s, g x) :
  ∃ i ∈ s, f i ≤ g i :=
begin
  classical,
  contrapose! Hle with Hlt,
  rcases hs with ⟨i, hi⟩,
  exact sum_lt_sum (λ i hi, le_of_lt (Hlt i hi)) ⟨i, hi, Hlt i hi⟩
end

lemma exists_pos_of_sum_zero_of_exists_nonzero (f : α → β)
  (h₁ : ∑ e in s, f e = 0) (h₂ : ∃ x ∈ s, f x ≠ 0) :
  ∃ x ∈ s, 0 < f x :=
begin
  contrapose! h₁,
  obtain ⟨x, m, x_nz⟩ : ∃ x ∈ s, f x ≠ 0 := h₂,
  apply ne_of_lt,
  calc ∑ e in s, f e < ∑ e in s, 0 : by { apply sum_lt_sum h₁ ⟨x, m, lt_of_le_of_ne (h₁ x m) x_nz⟩ }
                 ... = 0           : by rw [finset.sum_const, nsmul_zero],
end

end decidable_linear_ordered_cancel_comm_monoid

section linear_ordered_comm_ring
variables [linear_ordered_comm_ring β]
open_locale classical

/- this is also true for a ordered commutative multiplicative monoid -/
lemma prod_nonneg {s : finset α} {f : α → β}
  (h0 : ∀(x ∈ s), 0 ≤ f x) : 0 ≤ (∏ x in s, f x) :=
prod_induction f (λ x, 0 ≤ x) (λ _ _ ha hb, mul_nonneg ha hb) zero_le_one h0


/- this is also true for a ordered commutative multiplicative monoid -/
lemma prod_pos {s : finset α} {f : α → β} (h0 : ∀(x ∈ s), 0 < f x) : 0 < (∏ x in s, f x) :=
prod_induction f (λ x, 0 < x) (λ _ _ ha hb, mul_pos ha hb) zero_lt_one h0


/- this is also true for a ordered commutative multiplicative monoid -/
lemma prod_le_prod {s : finset α} {f g : α → β} (h0 : ∀(x ∈ s), 0 ≤ f x)
  (h1 : ∀(x ∈ s), f x ≤ g x) : (∏ x in s, f x) ≤ (∏ x in s, g x) :=
begin
  induction s using finset.induction with a s has ih h,
  { simp },
  { simp [has], apply mul_le_mul,
      exact h1 a (mem_insert_self a s),
      apply ih (λ x H, h0 _ _) (λ x H, h1 _ _); exact (mem_insert_of_mem H),
      apply prod_nonneg (λ x H, h0 x (mem_insert_of_mem H)),
      apply le_trans (h0 a (mem_insert_self a s)) (h1 a (mem_insert_self a s)) }
end

end linear_ordered_comm_ring

section canonically_ordered_comm_semiring

variables [canonically_ordered_comm_semiring β]

lemma prod_le_prod' {s : finset α} {f g : α → β} (h : ∀ i ∈ s, f i ≤ g i) :
  (∏ x in s, f x) ≤ (∏ x in s, g x) :=
begin
  classical,
  induction s using finset.induction with a s has ih h,
  { simp },
  { rw [finset.prod_insert has, finset.prod_insert has],
    apply canonically_ordered_semiring.mul_le_mul,
    { exact h _ (finset.mem_insert_self a s) },
    { exact ih (λ i hi, h _ (finset.mem_insert_of_mem hi)) } }
end

end canonically_ordered_comm_semiring

@[simp] lemma card_pi [decidable_eq α] {δ : α → Type*}
  (s : finset α) (t : Π a, finset (δ a)) :
  (s.pi t).card = ∏ a in s, card (t a) :=
multiset.card_pi _ _

theorem card_le_mul_card_image [decidable_eq β] {f : α → β} (s : finset α)
  (n : ℕ) (hn : ∀ a ∈ s.image f, (s.filter (λ x, f x = a)).card ≤ n) :
  s.card ≤ n * (s.image f).card :=
calc s.card = (∑ a in s.image f, (s.filter (λ x, f x = a)).card) :
  card_eq_sum_card_image _ _
... ≤ (∑ _ in s.image f, n) : sum_le_sum hn
... = _ : by simp [mul_comm]

@[simp] lemma prod_Ico_id_eq_fact : ∀ n : ℕ, ∏ x in Ico 1 (n + 1), x = nat.fact n
| 0 := rfl
| (n+1) := by rw [prod_Ico_succ_top $ nat.succ_le_succ $ zero_le n,
  nat.fact_succ, prod_Ico_id_eq_fact n, nat.succ_eq_add_one, mul_comm]

end finset

namespace finset
section gauss_sum

/-- Gauss' summation formula -/
lemma sum_range_id_mul_two (n : ℕ) :
  (∑ i in range n, i) * 2 = n * (n - 1) :=
calc (∑ i in range n, i) * 2 = (∑ i in range n, i) + (∑ i in range n, (n - 1 - i)) :
  by rw [sum_range_reflect (λ i, i) n, mul_two]
... = ∑ i in range n, (i + (n - 1 - i)) : sum_add_distrib.symm
... = ∑ i in range n, (n - 1) : sum_congr rfl $ λ i hi, nat.add_sub_cancel' $
  nat.le_pred_of_lt $ mem_range.1 hi
... = n * (n - 1) : by rw [sum_const, card_range, nat.nsmul_eq_mul]

/-- Gauss' summation formula -/
lemma sum_range_id (n : ℕ) : (∑ i in range n, i) = (n * (n - 1)) / 2 :=
by rw [← sum_range_id_mul_two n, nat.mul_div_cancel]; exact dec_trivial

end gauss_sum

lemma card_eq_sum_ones (s : finset α) : s.card = ∑ _ in s, 1 :=
by simp

end finset

section group

open list
variables [group α] [group β]

theorem is_group_anti_hom.map_prod (f : α → β) [is_group_anti_hom f] (l : list α) :
  f (prod l) = prod (map f (reverse l)) :=
by induction l with hd tl ih; [exact is_group_anti_hom.map_one f,
  simp only [prod_cons, is_group_anti_hom.map_mul f, ih, reverse_cons, map_append, prod_append,
    map_singleton, prod_cons, prod_nil, mul_one]]

theorem inv_prod : ∀ l : list α, (prod l)⁻¹ = prod (map (λ x, x⁻¹) (reverse l)) :=
-- TODO there is probably a cleaner proof of this
λ l, @is_group_anti_hom.map_prod _ _ _ _ _ inv_is_group_anti_hom l

end group

@[to_additive is_add_group_hom_finset_sum]
lemma is_group_hom_finset_prod {α β γ} [group α] [comm_group β] (s : finset γ)
  (f : γ → α → β) [∀c, is_group_hom (f c)] : is_group_hom (λa, ∏ c in s, f c a) :=
{ map_mul := assume a b, by simp only [λc, is_mul_hom.map_mul (f c), finset.prod_mul_distrib] }

attribute [instance] is_group_hom_finset_prod is_add_group_hom_finset_sum

namespace multiset
variables [decidable_eq α]

@[simp] lemma to_finset_sum_count_eq (s : multiset α) :
  (∑ a in s.to_finset, s.count a) = s.card :=
multiset.induction_on s rfl
  (assume a s ih,
    calc (∑ x in to_finset (a :: s), count x (a :: s)) =
      ∑ x in to_finset (a :: s), ((if x = a then 1 else 0) + count x s) :
        finset.sum_congr rfl $ λ _ _, by split_ifs;
        [simp only [h, count_cons_self, nat.one_add], simp only [count_cons_of_ne h, zero_add]]
      ... = card (a :: s) :
      begin
        by_cases a ∈ s.to_finset,
        { have : ∑ x in s.to_finset, ite (x = a) 1 0 = ∑ x in {a}, ite (x = a) 1 0,
          { rw [finset.sum_ite_eq', if_pos h, finset.sum_singleton, if_pos rfl], },
          rw [to_finset_cons, finset.insert_eq_of_mem h, finset.sum_add_distrib, ih, this,
            finset.sum_singleton, if_pos rfl, add_comm, card_cons] },
        { have ha : a ∉ s, by rwa mem_to_finset at h,
          have : ∑ x in to_finset s, ite (x = a) 1 0 = ∑ x in to_finset s, 0, from
            finset.sum_congr rfl (λ x hx, if_neg $ by rintro rfl; cc),
          rw [to_finset_cons, finset.sum_insert h, if_pos rfl, finset.sum_add_distrib, this,
            finset.sum_const_zero, ih, count_eq_zero_of_not_mem ha, zero_add, add_comm, card_cons] }
      end)

end multiset

namespace with_top
open finset
open_locale classical

/-- A sum of finite numbers is still finite -/
lemma sum_lt_top [ordered_add_comm_monoid β] {s : finset α} {f : α → with_top β} :
  (∀a∈s, f a < ⊤) → (∑ x in s, f x) < ⊤ :=
λ h, sum_induction f (λ a, a < ⊤) (by { simp_rw add_lt_top, tauto }) zero_lt_top h


/-- A sum of finite numbers is still finite -/
lemma sum_lt_top_iff [canonically_ordered_add_monoid β] {s : finset α} {f : α → with_top β} :
  (∑ x in s, f x) < ⊤ ↔ (∀a∈s, f a < ⊤) :=
iff.intro (λh a ha, lt_of_le_of_lt (single_le_sum (λa ha, zero_le _) ha) h) sum_lt_top

/-- A sum of numbers is infinite iff one of them is infinite -/
lemma sum_eq_top_iff [canonically_ordered_add_monoid β] {s : finset α} {f : α → with_top β} :
  (∑ x in s, f x) = ⊤ ↔ (∃a∈s, f a = ⊤) :=
begin
  rw ← not_iff_not,
  push_neg,
  simp only [← lt_top_iff_ne_top],
  exact sum_lt_top_iff
end

end with_top<|MERGE_RESOLUTION|>--- conflicted
+++ resolved
@@ -3,20 +3,14 @@
 Released under Apache 2.0 license as described in the file LICENSE.
 Authors: Johannes Hölzl
 -/
-<<<<<<< HEAD
-import tactic.omega
-=======
 
 import data.finset.intervals
 import data.finset.fold
 import data.finset.powerset
 import data.finset.pi
-import data.nat.enat
 import data.equiv.mul_add
->>>>>>> 1a419a9f
 import tactic.abel
 import tactic.simp_rw
-import data.finset
 import data.nat.enat
 
 /-!
