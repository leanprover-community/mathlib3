/-
Copyright (c) 2017 Johannes Hölzl. All rights reserved.
Released under Apache 2.0 license as described in the file LICENSE.
Authors: Johannes Hölzl

Some big operators for lists and finite sets.
-/
import tactic.tauto data.list.basic data.finset data.nat.enat
import algebra.group algebra.ordered_group algebra.group_power

universes u v w
variables {α : Type u} {β : Type v} {γ : Type w}

theorem directed.finset_le {r : α → α → Prop} [is_trans α r]
  {ι} (hι : nonempty ι) {f : ι → α} (D : directed r f) (s : finset ι) :
  ∃ z, ∀ i ∈ s, r (f i) (f z) :=
show ∃ z, ∀ i ∈ s.1, r (f i) (f z), from
multiset.induction_on s.1 (let ⟨z⟩ := hι in ⟨z, λ _, false.elim⟩) $
λ i s ⟨j, H⟩, let ⟨k, h₁, h₂⟩ := D i j in
⟨k, λ a h, or.cases_on (multiset.mem_cons.1 h)
  (λ h, h.symm ▸ h₁)
  (λ h, trans (H _ h) h₂)⟩

theorem finset.exists_le {α : Type u} [nonempty α] [directed_order α] (s : finset α) :
  ∃ M, ∀ i ∈ s, i ≤ M :=
directed.finset_le (by apply_instance) directed_order.directed s

namespace finset
variables {s s₁ s₂ : finset α} {a : α} {f g : α → β}

/-- `prod s f` is the product of `f x` as `x` ranges over the elements of the finite set `s`. -/
@[to_additive]
protected def prod [comm_monoid β] (s : finset α) (f : α → β) : β := (s.1.map f).prod

@[to_additive] lemma prod_eq_multiset_prod [comm_monoid β] (s : finset α) (f : α → β) :
  s.prod f = (s.1.map f).prod := rfl

@[to_additive]
theorem prod_eq_fold [comm_monoid β] (s : finset α) (f : α → β) : s.prod f = s.fold (*) 1 f := rfl

section comm_monoid
variables [comm_monoid β]

@[simp, to_additive]
lemma prod_empty {α : Type u} {f : α → β} : (∅:finset α).prod f = 1 := rfl

@[simp, to_additive]
lemma prod_insert [decidable_eq α] : a ∉ s → (insert a s).prod f = f a * s.prod f := fold_insert

@[simp, to_additive]
lemma prod_singleton : (singleton a).prod f = f a :=
eq.trans fold_singleton $ mul_one _

@[simp] lemma prod_const_one : s.prod (λx, (1 : β)) = 1 :=
by simp only [finset.prod, multiset.map_const, multiset.prod_repeat, one_pow]
@[simp] lemma sum_const_zero {β} {s : finset α} [add_comm_monoid β] : s.sum (λx, (0 : β)) = 0 :=
@prod_const_one _ (multiplicative β) _ _
attribute [to_additive] prod_const_one

@[simp, to_additive]
lemma prod_image [decidable_eq α] {s : finset γ} {g : γ → α} :
  (∀x∈s, ∀y∈s, g x = g y → x = y) → (s.image g).prod f = s.prod (λx, f (g x)) :=
fold_image

@[simp, to_additive]
lemma prod_map (s : finset α) (e : α ↪ γ) (f : γ → β) :
  (s.map e).prod f = s.prod (λa, f (e a)) :=
by rw [finset.prod, finset.map_val, multiset.map_map]; refl

@[congr, to_additive]
lemma prod_congr (h : s₁ = s₂) : (∀x∈s₂, f x = g x) → s₁.prod f = s₂.prod g :=
by rw [h]; exact fold_congr
attribute [congr] finset.sum_congr

@[to_additive]
lemma prod_union_inter [decidable_eq α] : (s₁ ∪ s₂).prod f * (s₁ ∩ s₂).prod f = s₁.prod f * s₂.prod f :=
fold_union_inter

@[to_additive]
lemma prod_union [decidable_eq α] (h : disjoint s₁ s₂) : (s₁ ∪ s₂).prod f = s₁.prod f * s₂.prod f :=
by rw [←prod_union_inter, (disjoint_iff_inter_eq_empty.mp h)]; exact (mul_one _).symm

@[to_additive]
lemma prod_sdiff [decidable_eq α] (h : s₁ ⊆ s₂) : (s₂ \ s₁).prod f * s₁.prod f = s₂.prod f :=
by rw [←prod_union sdiff_disjoint, sdiff_union_of_subset h]

@[to_additive]
lemma prod_bind [decidable_eq α] {s : finset γ} {t : γ → finset α} :
  (∀x∈s, ∀y∈s, x ≠ y → disjoint (t x) (t y)) → (s.bind t).prod f = s.prod (λx, (t x).prod f) :=
by haveI := classical.dec_eq γ; exact
finset.induction_on s (λ _, by simp only [bind_empty, prod_empty])
  (assume x s hxs ih hd,
  have hd' : ∀x∈s, ∀y∈s, x ≠ y → disjoint (t x) (t y),
    from assume _ hx _ hy, hd _ (mem_insert_of_mem hx) _ (mem_insert_of_mem hy),
  have ∀y∈s, x ≠ y,
    from assume _ hy h, by rw [←h] at hy; contradiction,
  have ∀y∈s, disjoint (t x) (t y),
    from assume _ hy, hd _ (mem_insert_self _ _) _ (mem_insert_of_mem hy) (this _ hy),
  have disjoint (t x) (finset.bind s t),
    from (disjoint_bind_right _ _ _).mpr this,
  by simp only [bind_insert, prod_insert hxs, prod_union this, ih hd'])

@[to_additive]
lemma prod_product {s : finset γ} {t : finset α} {f : γ×α → β} :
  (s.product t).prod f = s.prod (λx, t.prod $ λy, f (x, y)) :=
begin
  haveI := classical.dec_eq α, haveI := classical.dec_eq γ,
  rw [product_eq_bind, prod_bind],
  { congr, funext, exact prod_image (λ _ _ _ _ H, (prod.mk.inj H).2) },
  simp only [disjoint_iff_ne, mem_image],
  rintros _ _ _ _ h ⟨_, _⟩ ⟨_, _, ⟨_, _⟩⟩ ⟨_, _⟩ ⟨_, _, ⟨_, _⟩⟩ _,
  apply h, cc
end

@[to_additive]
lemma prod_sigma {σ : α → Type*}
  {s : finset α} {t : Πa, finset (σ a)} {f : sigma σ → β} :
  (s.sigma t).prod f = s.prod (λa, (t a).prod $ λs, f ⟨a, s⟩) :=
by haveI := classical.dec_eq α; haveI := (λ a, classical.dec_eq (σ a)); exact
calc (s.sigma t).prod f =
       (s.bind (λa, (t a).image (λs, sigma.mk a s))).prod f : by rw sigma_eq_bind
  ... = s.prod (λa, ((t a).image (λs, sigma.mk a s)).prod f) :
    prod_bind $ assume a₁ ha a₂ ha₂ h,
    by simp only [disjoint_iff_ne, mem_image];
    rintro ⟨_, _⟩ ⟨_, _, _⟩ ⟨_, _⟩ ⟨_, _, _⟩ ⟨_, _⟩; apply h; cc
  ... = (s.prod $ λa, (t a).prod $ λs, f ⟨a, s⟩) :
    prod_congr rfl $ λ _ _, prod_image $ λ _ _ _ _ _, by cc

@[to_additive]
lemma prod_image' [decidable_eq α] {s : finset γ} {g : γ → α} (h : γ → β)
  (eq : ∀c∈s, f (g c) = (s.filter (λc', g c' = g c)).prod h) :
  (s.image g).prod f = s.prod h :=
begin
  letI := classical.dec_eq γ,
  rw [← image_bind_filter_eq s g] {occs := occurrences.pos [2]},
  rw [finset.prod_bind],
  { refine finset.prod_congr rfl (assume a ha, _),
    rcases finset.mem_image.1 ha with ⟨b, hb, rfl⟩,
    exact eq b hb },
  assume a₀ _ a₁ _ ne,
  refine (disjoint_iff_ne.2 _),
  assume c₀ h₀ c₁ h₁,
  rcases mem_filter.1 h₀ with ⟨h₀, rfl⟩,
  rcases mem_filter.1 h₁ with ⟨h₁, rfl⟩,
  exact mt (congr_arg g) ne
end

@[to_additive]
lemma prod_mul_distrib : s.prod (λx, f x * g x) = s.prod f * s.prod g :=
eq.trans (by rw one_mul; refl) fold_op_distrib

@[to_additive]
lemma prod_comm [decidable_eq γ] {s : finset γ} {t : finset α} {f : γ → α → β} :
  s.prod (λx, t.prod $ f x) = t.prod (λy, s.prod $ λx, f x y) :=
finset.induction_on s (by simp only [prod_empty, prod_const_one]) $
λ _ _ H ih, by simp only [prod_insert H, prod_mul_distrib, ih]

lemma prod_hom [comm_monoid γ] (g : β → γ) [is_monoid_hom g] : s.prod (λx, g (f x)) = g (s.prod f) :=
eq.trans (by rw is_monoid_hom.map_one g; refl) (fold_hom $ is_monoid_hom.map_mul g)

@[to_additive]
lemma prod_hom_rel [comm_monoid γ] {r : β → γ → Prop} {f : α → β} {g : α → γ} {s : finset α}
  (h₁ : r 1 1) (h₂ : ∀a b c, r b c → r (f a * b) (g a * c)) : r (s.prod f) (s.prod g) :=
begin
  letI := classical.dec_eq α,
  refine finset.induction_on s h₁ (assume a s has ih, _),
  rw [prod_insert has, prod_insert has],
  exact h₂ a (s.prod f) (s.prod g) ih,
end

@[to_additive]
lemma prod_subset (h : s₁ ⊆ s₂) (hf : ∀x∈s₂, x ∉ s₁ → f x = 1) : s₁.prod f = s₂.prod f :=
by haveI := classical.dec_eq α; exact
have (s₂ \ s₁).prod f = (s₂ \ s₁).prod (λx, 1),
  from prod_congr rfl $ by simpa only [mem_sdiff, and_imp],
by rw [←prod_sdiff h]; simp only [this, prod_const_one, one_mul]

@[to_additive]
lemma prod_filter (p : α → Prop) [decidable_pred p] (f : α → β) :
  (s.filter p).prod f = s.prod (λa, if p a then f a else 1) :=
calc (s.filter p).prod f = (s.filter p).prod (λa, if p a then f a else 1) :
    prod_congr rfl (assume a h, by rw [if_pos (mem_filter.1 h).2])
  ... = s.prod (λa, if p a then f a else 1) :
    begin
      refine prod_subset (filter_subset s) (assume x hs h, _),
      rw [mem_filter, not_and] at h,
      exact if_neg (h hs)
    end

@[to_additive]
lemma prod_eq_single {s : finset α} {f : α → β} (a : α)
  (h₀ : ∀b∈s, b ≠ a → f b = 1) (h₁ : a ∉ s → f a = 1) : s.prod f = f a :=
by haveI := classical.dec_eq α;
from classical.by_cases
  (assume : a ∈ s,
    calc s.prod f = ({a} : finset α).prod f :
      begin
        refine (prod_subset _ _).symm,
        { intros _ H, rwa mem_singleton.1 H },
        { simpa only [mem_singleton] }
      end
      ... = f a : prod_singleton)
  (assume : a ∉ s,
    (prod_congr rfl $ λ b hb, h₀ b hb $ by rintro rfl; cc).trans $
      prod_const_one.trans (h₁ this).symm)

@[to_additive] lemma prod_ite [comm_monoid γ] {s : finset α}
<<<<<<< HEAD
  {p : α → Prop} {h : decidable_pred p} (f g : α → γ) (h : γ → β) :
=======
  {p : α → Prop} {hp : decidable_pred p} (f g : α → γ) (h : γ → β) :
>>>>>>> b433afa7
  s.prod (λ x, h (if p x then f x else g x)) =
  (s.filter p).prod (λ x, h (f x)) * (s.filter (λ x, ¬ p x)).prod (λ x, h (g x)) :=
by letI := classical.dec_eq α; exact
calc s.prod (λ x, h (if p x then f x else g x))
    = (s.filter p ∪ s.filter (λ x, ¬ p x)).prod (λ x, h (if p x then f x else g x)) :
  by rw [filter_union_filter_neg_eq]
... = (s.filter p).prod (λ x, h (if p x then f x else g x)) *
    (s.filter (λ x, ¬ p x)).prod (λ x, h (if p x then f x else g x)) :
  prod_union (by simp [disjoint_right] {contextual := tt})
... = (s.filter p).prod (λ x, h (f x)) * (s.filter (λ x, ¬ p x)).prod (λ x, h (g x)) :
  congr_arg2 _
    (prod_congr rfl (by simp {contextual := tt}))
    (prod_congr rfl (by simp {contextual := tt}))

@[simp, to_additive] lemma prod_ite_eq [decidable_eq α] (s : finset α) (a : α) (b : β) :
  s.prod (λ x, (ite (a = x) b 1)) = ite (a ∈ s) b 1 :=
begin
  rw ←finset.prod_filter,
  split_ifs;
  simp only [filter_eq, if_true, if_false, h, prod_empty, prod_singleton, insert_empty_eq_singleton],
end

@[to_additive]
lemma prod_attach {f : α → β} : s.attach.prod (λx, f x.val) = s.prod f :=
by haveI := classical.dec_eq α; exact
calc s.attach.prod (λx, f x.val) = ((s.attach).image subtype.val).prod f :
    by rw [prod_image]; exact assume x _ y _, subtype.eq
  ... = _ : by rw [attach_image_val]

@[to_additive]
lemma prod_bij {s : finset α} {t : finset γ} {f : α → β} {g : γ → β}
  (i : Πa∈s, γ) (hi : ∀a ha, i a ha ∈ t) (h : ∀a ha, f a = g (i a ha))
  (i_inj : ∀a₁ a₂ ha₁ ha₂, i a₁ ha₁ = i a₂ ha₂ → a₁ = a₂) (i_surj : ∀b∈t, ∃a ha, b = i a ha) :
  s.prod f = t.prod g :=
congr_arg multiset.prod
  (multiset.map_eq_map_of_bij_of_nodup f g s.2 t.2 i hi h i_inj i_surj)

@[to_additive]
lemma prod_bij_ne_one {s : finset α} {t : finset γ} {f : α → β} {g : γ → β}
  (i : Πa∈s, f a ≠ 1 → γ) (hi₁ : ∀a h₁ h₂, i a h₁ h₂ ∈ t)
  (hi₂ : ∀a₁ a₂ h₁₁ h₁₂ h₂₁ h₂₂, i a₁ h₁₁ h₁₂ = i a₂ h₂₁ h₂₂ → a₁ = a₂)
  (hi₃ : ∀b∈t, g b ≠ 1 → ∃a h₁ h₂, b = i a h₁ h₂)
  (h : ∀a h₁ h₂, f a = g (i a h₁ h₂)) :
  s.prod f = t.prod g :=
by haveI := classical.prop_decidable; exact
calc s.prod f = (s.filter $ λx, f x ≠ 1).prod f :
    (prod_subset (filter_subset _) $ by simp only [not_imp_comm, mem_filter]; exact λ _, and.intro).symm
  ... = (t.filter $ λx, g x ≠ 1).prod g :
    prod_bij (assume a ha, i a (mem_filter.mp ha).1 (mem_filter.mp ha).2)
      (assume a ha, (mem_filter.mp ha).elim $ λh₁ h₂, mem_filter.mpr
        ⟨hi₁ a h₁ h₂, λ hg, h₂ (hg ▸ h a h₁ h₂)⟩)
      (assume a ha, (mem_filter.mp ha).elim $ h a)
      (assume a₁ a₂ ha₁ ha₂,
        (mem_filter.mp ha₁).elim $ λha₁₁ ha₁₂, (mem_filter.mp ha₂).elim $ λha₂₁ ha₂₂, hi₂ a₁ a₂ _ _ _ _)
      (assume b hb, (mem_filter.mp hb).elim $ λh₁ h₂,
        let ⟨a, ha₁, ha₂, eq⟩ := hi₃ b h₁ h₂ in ⟨a, mem_filter.mpr ⟨ha₁, ha₂⟩, eq⟩)
  ... = t.prod g :
    (prod_subset (filter_subset _) $ by simp only [not_imp_comm, mem_filter]; exact λ _, and.intro)

@[to_additive]
lemma exists_ne_one_of_prod_ne_one : s.prod f ≠ 1 → ∃a∈s, f a ≠ 1 :=
by haveI := classical.dec_eq α; exact
finset.induction_on s (λ H, (H rfl).elim) (assume a s has ih h,
  classical.by_cases
    (assume ha : f a = 1,
      let ⟨a, ha, hfa⟩ := ih (by rwa [prod_insert has, ha, one_mul] at h) in
      ⟨a, mem_insert_of_mem ha, hfa⟩)
    (assume hna : f a ≠ 1,
      ⟨a, mem_insert_self _ _, hna⟩))

@[to_additive]
lemma prod_range_succ (f : ℕ → β) (n : ℕ) :
  (range (nat.succ n)).prod f = f n * (range n).prod f :=
by rw [range_succ, prod_insert not_mem_range_self]

lemma prod_range_succ' (f : ℕ → β) :
  ∀ n : ℕ, (range (nat.succ n)).prod f = (range n).prod (f ∘ nat.succ) * f 0
| 0       := (prod_range_succ _ _).trans $ mul_comm _ _
| (n + 1) := by rw [prod_range_succ (λ m, f (nat.succ m)), mul_assoc, ← prod_range_succ'];
                 exact prod_range_succ _ _

lemma sum_Ico_add {δ : Type*} [add_comm_monoid δ] (f : ℕ → δ) (m n k : ℕ) :
  (Ico m n).sum (λ l, f (k + l)) = (Ico (m + k) (n + k)).sum f :=
Ico.image_add m n k ▸ eq.symm $ sum_image $ λ x hx y hy h, nat.add_left_cancel h

@[to_additive]
lemma prod_Ico_add (f : ℕ → β) (m n k : ℕ) :
  (Ico m n).prod (λ l, f (k + l)) = (Ico (m + k) (n + k)).prod f :=
Ico.image_add m n k ▸ eq.symm $ prod_image $ λ x hx y hy h, nat.add_left_cancel h

@[to_additive]
lemma prod_Ico_consecutive (f : ℕ → β) {m n k : ℕ} (hmn : m ≤ n) (hnk : n ≤ k) :
  (Ico m n).prod f * (Ico n k).prod f = (Ico m k).prod f :=
Ico.union_consecutive hmn hnk ▸ eq.symm $ prod_union $ Ico.disjoint_consecutive m n k

@[to_additive]
lemma prod_range_mul_prod_Ico (f : ℕ → β) {m n : ℕ} (h : m ≤ n) :
  (range m).prod f * (Ico m n).prod f = (range n).prod f :=
Ico.zero_bot m ▸ Ico.zero_bot n ▸ prod_Ico_consecutive f (nat.zero_le m) h

@[to_additive sum_Ico_eq_add_neg]
lemma prod_Ico_eq_div {δ : Type*} [comm_group δ] (f : ℕ → δ) {m n : ℕ} (h : m ≤ n) :
  (Ico m n).prod f = (range n).prod f * ((range m).prod f)⁻¹ :=
eq_mul_inv_iff_mul_eq.2 $ by rw [mul_comm]; exact prod_range_mul_prod_Ico f h

lemma sum_Ico_eq_sub {δ : Type*} [add_comm_group δ] (f : ℕ → δ) {m n : ℕ} (h : m ≤ n) :
  (Ico m n).sum f = (range n).sum f - (range m).sum f :=
sum_Ico_eq_add_neg f h

@[to_additive]
lemma prod_Ico_eq_prod_range (f : ℕ → β) (m n : ℕ) :
  (Ico m n).prod f = (range (n - m)).prod (λ l, f (m + l)) :=
begin
  by_cases h : m ≤ n,
  { rw [← Ico.zero_bot, prod_Ico_add, zero_add, nat.sub_add_cancel h] },
  { replace h : n ≤ m :=  le_of_not_ge h,
     rw [Ico.eq_empty_of_le h, nat.sub_eq_zero_of_le h, range_zero, prod_empty, prod_empty] }
end

@[to_additive]
lemma prod_range_zero (f : ℕ → β) :
 (range 0).prod f = 1 :=
by rw [range_zero, prod_empty]

lemma prod_range_one (f : ℕ → β) :
  (range 1).prod f = f 0 :=
by { rw [range_one], apply @prod_singleton ℕ β 0 f }

lemma sum_range_one {δ : Type*} [add_comm_monoid δ] (f : ℕ → δ) :
  (range 1).sum f = f 0 :=
by { rw [range_one], apply @sum_singleton ℕ δ 0 f }

attribute [to_additive finset.sum_range_one] prod_range_one

@[simp] lemma prod_const (b : β) : s.prod (λ a, b) = b ^ s.card :=
by haveI := classical.dec_eq α; exact
finset.induction_on s rfl (λ a s has ih,
by rw [prod_insert has, card_insert_of_not_mem has, pow_succ, ih])

lemma prod_pow (s : finset α) (n : ℕ) (f : α → β) :
  s.prod (λ x, f x ^ n) = s.prod f ^ n :=
by haveI := classical.dec_eq α; exact
finset.induction_on s (by simp) (by simp [_root_.mul_pow] {contextual := tt})

lemma prod_nat_pow (s : finset α) (n : ℕ) (f : α → ℕ) :
  s.prod (λ x, f x ^ n) = s.prod f ^ n :=
by haveI := classical.dec_eq α; exact
finset.induction_on s (by simp) (by simp [nat.mul_pow] {contextual := tt})

@[to_additive]
lemma prod_involution {s : finset α} {f : α → β} :
  ∀ (g : Π a ∈ s, α)
  (h₁ : ∀ a ha, f a * f (g a ha) = 1)
  (h₂ : ∀ a ha, f a ≠ 1 → g a ha ≠ a)
  (h₃ : ∀ a ha, g a ha ∈ s)
  (h₄ : ∀ a ha, g (g a ha) (h₃ a ha) = a),
  s.prod f = 1 :=
by haveI := classical.dec_eq α;
haveI := classical.dec_eq β; exact
finset.strong_induction_on s
  (λ s ih g h₁ h₂ h₃ h₄,
    if hs : s = ∅ then hs.symm ▸ rfl
    else let ⟨x, hx⟩ := exists_mem_of_ne_empty hs in
      have hmem : ∀ y ∈ (s.erase x).erase (g x hx), y ∈ s,
        from λ y hy, (mem_of_mem_erase (mem_of_mem_erase hy)),
      have g_inj : ∀ {x hx y hy}, g x hx = g y hy → x = y,
        from λ x hx y hy h, by rw [← h₄ x hx, ← h₄ y hy]; simp [h],
      have ih': (erase (erase s x) (g x hx)).prod f = (1 : β) :=
        ih ((s.erase x).erase (g x hx))
          ⟨subset.trans (erase_subset _ _) (erase_subset _ _),
            λ h, not_mem_erase (g x hx) (s.erase x) (h (h₃ x hx))⟩
          (λ y hy, g y (hmem y hy))
          (λ y hy, h₁ y (hmem y hy))
          (λ y hy, h₂ y (hmem y hy))
          (λ y hy, mem_erase.2 ⟨λ (h : g y _ = g x hx), by simpa [g_inj h] using hy,
            mem_erase.2 ⟨λ (h : g y _ = x),
              have y = g x hx, from h₄ y (hmem y hy) ▸ by simp [h],
              by simpa [this] using hy, h₃ y (hmem y hy)⟩⟩)
          (λ y hy, h₄ y (hmem y hy)),
      if hx1 : f x = 1
      then ih' ▸ eq.symm (prod_subset hmem
        (λ y hy hy₁,
          have y = x ∨ y = g x hx, by simp [hy] at hy₁; tauto,
          this.elim (λ h, h.symm ▸ hx1)
            (λ h, h₁ x hx ▸ h ▸ hx1.symm ▸ (one_mul _).symm)))
      else by rw [← insert_erase hx, prod_insert (not_mem_erase _ _),
        ← insert_erase (mem_erase.2 ⟨h₂ x hx hx1, h₃ x hx⟩),
        prod_insert (not_mem_erase _ _), ih', mul_one, h₁ x hx])

@[to_additive]
lemma prod_eq_one {f : α → β} {s : finset α} (h : ∀x∈s, f x = 1) : s.prod f = 1 :=
calc s.prod f = s.prod (λx, 1) : finset.prod_congr rfl h
  ... = 1 : finset.prod_const_one

end comm_monoid

attribute [to_additive] prod_hom

lemma sum_smul [add_comm_monoid β] (s : finset α) (n : ℕ) (f : α → β) :
  s.sum (λ x, add_monoid.smul n (f x)) = add_monoid.smul n (s.sum f) :=
@prod_pow _ (multiplicative β) _ _ _ _
attribute [to_additive sum_smul] prod_pow

@[simp] lemma sum_const [add_comm_monoid β] (b : β) :
  s.sum (λ a, b) = add_monoid.smul s.card b :=
@prod_const _ (multiplicative β) _ _ _
attribute [to_additive] prod_const

lemma sum_range_succ' [add_comm_monoid β] (f : ℕ → β) :
  ∀ n : ℕ, (range (nat.succ n)).sum f = (range n).sum (f ∘ nat.succ) + f 0 :=
@prod_range_succ' (multiplicative β) _ _
attribute [to_additive] prod_range_succ'

lemma sum_nat_cast [add_comm_monoid β] [has_one β] (s : finset α) (f : α → ℕ) :
  ↑(s.sum f) = s.sum (λa, f a : α → β) :=
(sum_hom _).symm

lemma prod_nat_cast [comm_semiring β] (s : finset α) (f : α → ℕ) :
  ↑(s.prod f) = s.prod (λa, f a : α → β) :=
(prod_hom _).symm

protected lemma sum_nat_coe_enat [decidable_eq α] (s : finset α) (f : α → ℕ) :
  s.sum (λ x, (f x : enat)) = (s.sum f : ℕ) :=
begin
  induction s using finset.induction with a s has ih h,
  { simp },
  { simp [has, ih] }
end

lemma le_sum_of_subadditive [add_comm_monoid α] [ordered_comm_monoid β]
  (f : α → β) (h_zero : f 0 = 0) (h_add : ∀x y, f (x + y) ≤ f x + f y) (s : finset γ) (g : γ → α) :
  f (s.sum g) ≤ s.sum (λc, f (g c)) :=
begin
  refine le_trans (multiset.le_sum_of_subadditive f h_zero h_add _) _,
  rw [multiset.map_map],
  refl
end

lemma abs_sum_le_sum_abs [discrete_linear_ordered_field α] {f : β → α} {s : finset β} :
  abs (s.sum f) ≤ s.sum (λa, abs (f a)) :=
le_sum_of_subadditive _ abs_zero abs_add s f

section comm_group
variables [comm_group β]

@[simp, to_additive]
lemma prod_inv_distrib : s.prod (λx, (f x)⁻¹) = (s.prod f)⁻¹ :=
prod_hom has_inv.inv

end comm_group

@[simp] theorem card_sigma {σ : α → Type*} (s : finset α) (t : Π a, finset (σ a)) :
  card (s.sigma t) = s.sum (λ a, card (t a)) :=
multiset.card_sigma _ _

lemma card_bind [decidable_eq β] {s : finset α} {t : α → finset β}
  (h : ∀ x ∈ s, ∀ y ∈ s, x ≠ y → disjoint (t x) (t y)) :
  (s.bind t).card = s.sum (λ u, card (t u)) :=
calc (s.bind t).card = (s.bind t).sum (λ _, 1) : by simp
... = s.sum (λ a, (t a).sum (λ _, 1)) : finset.sum_bind h
... = s.sum (λ u, card (t u)) : by simp

lemma card_bind_le [decidable_eq β] {s : finset α} {t : α → finset β} :
  (s.bind t).card ≤ s.sum (λ a, (t a).card) :=
by haveI := classical.dec_eq α; exact
finset.induction_on s (by simp)
  (λ a s has ih,
    calc ((insert a s).bind t).card ≤ (t a).card + (s.bind t).card :
    by rw bind_insert; exact finset.card_union_le _ _
    ... ≤ (insert a s).sum (λ a, card (t a)) :
    by rw sum_insert has; exact add_le_add_left ih _)

theorem card_eq_sum_card_image [decidable_eq β] (f : α → β) (s : finset α) :
  s.card = (s.image f).sum (λ a, (s.filter (λ x, f x = a)).card) :=
by letI := classical.dec_eq α; exact
calc s.card = ((s.image f).bind (λ a, s.filter (λ x, f x = a))).card :
  congr_arg _ (finset.ext.2 $ λ x,
    ⟨λ hs, mem_bind.2 ⟨f x, mem_image_of_mem _ hs,
      mem_filter.2 ⟨hs, rfl⟩⟩,
    λ h, let ⟨a, ha₁, ha₂⟩ := mem_bind.1 h in by convert filter_subset s ha₂⟩)
... = (s.image f).sum (λ a, (s.filter (λ x, f x = a)).card) :
  card_bind (by simp [disjoint_left, finset.ext] {contextual := tt})

lemma gsmul_sum [add_comm_group β] {f : α → β} {s : finset α} (z : ℤ) :
  gsmul z (s.sum f) = s.sum (λa, gsmul z (f a)) :=
(finset.sum_hom (gsmul z)).symm

end finset

namespace finset
variables {s s₁ s₂ : finset α} {f g : α → β} {b : β} {a : α}

@[simp] lemma sum_sub_distrib [add_comm_group β] : s.sum (λx, f x - g x) = s.sum f - s.sum g :=
sum_add_distrib.trans $ congr_arg _ sum_neg_distrib

section semiring
variables [semiring β]

lemma sum_mul : s.sum f * b = s.sum (λx, f x * b) :=
(sum_hom (λx, x * b)).symm

lemma mul_sum : b * s.sum f = s.sum (λx, b * f x) :=
(sum_hom (λx, b * x)).symm

@[simp] lemma sum_mul_boole [decidable_eq α] (s : finset α) (f : α → β) (a : α) :
  s.sum (λ x, (f x * ite (a = x) 1 0)) = ite (a ∈ s) (f a) 0 :=
begin
  convert sum_ite_eq s a (f a),
  funext,
  split_ifs with h; simp [h],
end
@[simp] lemma sum_boole_mul [decidable_eq α] (s : finset α) (f : α → β) (a : α) :
  s.sum (λ x, (ite (a = x) 1 0) * f x) = ite (a ∈ s) (f a) 0 :=
begin
  convert sum_ite_eq s a (f a),
  funext,
  split_ifs with h; simp [h],
end

end semiring

section comm_semiring
variables [decidable_eq α] [comm_semiring β]

lemma prod_eq_zero (ha : a ∈ s) (h : f a = 0) : s.prod f = 0 :=
calc s.prod f = (insert a (erase s a)).prod f : by rw insert_erase ha
  ... = 0 : by rw [prod_insert (not_mem_erase _ _), h, zero_mul]

lemma prod_sum {δ : α → Type*} [∀a, decidable_eq (δ a)]
  {s : finset α} {t : Πa, finset (δ a)} {f : Πa, δ a → β} :
  s.prod (λa, (t a).sum (λb, f a b)) =
    (s.pi t).sum (λp, s.attach.prod (λx, f x.1 (p x.1 x.2))) :=
begin
  induction s using finset.induction with a s ha ih,
  { rw [pi_empty, sum_singleton], refl },
  { have h₁ : ∀x ∈ t a, ∀y ∈ t a, ∀h : x ≠ y,
        disjoint (image (pi.cons s a x) (pi s t)) (image (pi.cons s a y) (pi s t)),
    { assume x hx y hy h,
      simp only [disjoint_iff_ne, mem_image],
      rintros _ ⟨p₂, hp, eq₂⟩ _ ⟨p₃, hp₃, eq₃⟩ eq,
      have : pi.cons s a x p₂ a (mem_insert_self _ _) = pi.cons s a y p₃ a (mem_insert_self _ _),
      { rw [eq₂, eq₃, eq] },
      rw [pi.cons_same, pi.cons_same] at this,
      exact h this },
    rw [prod_insert ha, pi_insert ha, ih, sum_mul, sum_bind h₁],
    refine sum_congr rfl (λ b _, _),
    have h₂ : ∀p₁∈pi s t, ∀p₂∈pi s t, pi.cons s a b p₁ = pi.cons s a b p₂ → p₁ = p₂, from
      assume p₁ h₁ p₂ h₂ eq, injective_pi_cons ha eq,
    rw [sum_image h₂, mul_sum],
    refine sum_congr rfl (λ g _, _),
    rw [attach_insert, prod_insert, prod_image],
    { simp only [pi.cons_same],
      congr', ext ⟨v, hv⟩, congr',
      exact (pi.cons_ne (by rintro rfl; exact ha hv)).symm },
    { exact λ _ _ _ _, subtype.eq ∘ subtype.mk.inj },
    { simp only [mem_image], rintro ⟨⟨_, hm⟩, _, rfl⟩, exact ha hm } }
end

end comm_semiring

section integral_domain /- add integral_semi_domain to support nat and ennreal -/
variables [decidable_eq α] [integral_domain β]

lemma prod_eq_zero_iff : s.prod f = 0 ↔ (∃a∈s, f a = 0) :=
finset.induction_on s ⟨not.elim one_ne_zero, λ ⟨_, H, _⟩, H.elim⟩ $ λ a s ha ih,
by rw [prod_insert ha, mul_eq_zero_iff_eq_zero_or_eq_zero,
  bex_def, exists_mem_insert, ih, ← bex_def]

end integral_domain

section ordered_comm_monoid
variables [decidable_eq α] [ordered_comm_monoid β]

lemma sum_le_sum : (∀x∈s, f x ≤ g x) → s.sum f ≤ s.sum g :=
finset.induction_on s (λ _, le_refl _) $ assume a s ha ih h,
  have f a + s.sum f ≤ g a + s.sum g,
    from add_le_add' (h _ (mem_insert_self _ _)) (ih $ assume x hx, h _ $ mem_insert_of_mem hx),
  by simpa only [sum_insert ha]

lemma sum_nonneg (h : ∀x∈s, 0 ≤ f x) : 0 ≤ s.sum f := le_trans (by rw [sum_const_zero]) (sum_le_sum h)

lemma sum_nonpos (h : ∀x∈s, f x ≤ 0) : s.sum f ≤ 0 := le_trans (sum_le_sum h) (by rw [sum_const_zero])

lemma sum_le_sum_of_subset_of_nonneg
  (h : s₁ ⊆ s₂) (hf : ∀x∈s₂, x ∉ s₁ → 0 ≤ f x) : s₁.sum f ≤ s₂.sum f :=
calc s₁.sum f ≤ (s₂ \ s₁).sum f + s₁.sum f :
    le_add_of_nonneg_left' $ sum_nonneg $ by simpa only [mem_sdiff, and_imp]
  ... = (s₂ \ s₁ ∪ s₁).sum f : (sum_union sdiff_disjoint).symm
  ... = s₂.sum f : by rw [sdiff_union_of_subset h]

lemma sum_eq_zero_iff_of_nonneg : (∀x∈s, 0 ≤ f x) → (s.sum f = 0 ↔ ∀x∈s, f x = 0) :=
finset.induction_on s (λ _, ⟨λ _ _, false.elim, λ _, rfl⟩) $ λ a s ha ih H,
have ∀ x ∈ s, 0 ≤ f x, from λ _, H _ ∘ mem_insert_of_mem,
by rw [sum_insert ha,
  add_eq_zero_iff' (H _ $ mem_insert_self _ _) (sum_nonneg this),
  forall_mem_insert, ih this]

lemma sum_eq_zero_iff_of_nonpos : (∀x∈s, f x ≤ 0) → (s.sum f = 0 ↔ ∀x∈s, f x = 0) :=
@sum_eq_zero_iff_of_nonneg _ (order_dual β) _ _ _ _

lemma single_le_sum (hf : ∀x∈s, 0 ≤ f x) {a} (h : a ∈ s) : f a ≤ s.sum f :=
have (singleton a).sum f ≤ s.sum f,
  from sum_le_sum_of_subset_of_nonneg
  (λ x e, (mem_singleton.1 e).symm ▸ h) (λ x h _, hf x h),
by rwa sum_singleton at this

end ordered_comm_monoid

section canonically_ordered_monoid
variables [decidable_eq α] [canonically_ordered_monoid β]

lemma sum_le_sum_of_subset (h : s₁ ⊆ s₂) : s₁.sum f ≤ s₂.sum f :=
sum_le_sum_of_subset_of_nonneg h $ assume x h₁ h₂, zero_le _

lemma sum_le_sum_of_ne_zero [@decidable_rel β (≤)] (h : ∀x∈s₁, f x ≠ 0 → x ∈ s₂) :
  s₁.sum f ≤ s₂.sum f :=
calc s₁.sum f = (s₁.filter (λx, f x = 0)).sum f + (s₁.filter (λx, f x ≠ 0)).sum f :
    by rw [←sum_union, filter_union_filter_neg_eq];
       exact disjoint_filter.2 (assume _ _ h n_h, n_h h)
  ... ≤ s₂.sum f : add_le_of_nonpos_of_le'
      (sum_nonpos $ by simp only [mem_filter, and_imp]; exact λ _ _, le_of_eq)
      (sum_le_sum_of_subset $ by simpa only [subset_iff, mem_filter, and_imp])

end canonically_ordered_monoid

section linear_ordered_comm_ring
variables [decidable_eq α] [linear_ordered_comm_ring β]

/- this is also true for a ordered commutative multiplicative monoid -/
lemma prod_nonneg {s : finset α} {f : α → β}
  (h0 : ∀(x ∈ s), 0 ≤ f x) : 0 ≤ s.prod f :=
begin
  induction s using finset.induction with a s has ih h,
  { simp [zero_le_one] },
  { simp [has], apply mul_nonneg, apply h0 a (mem_insert_self a s),
    exact ih (λ x H, h0 x (mem_insert_of_mem H)) }
end

/- this is also true for a ordered commutative multiplicative monoid -/
lemma prod_pos {s : finset α} {f : α → β} (h0 : ∀(x ∈ s), 0 < f x) : 0 < s.prod f :=
begin
  induction s using finset.induction with a s has ih h,
  { simp [zero_lt_one] },
  { simp [has], apply mul_pos, apply h0 a (mem_insert_self a s),
    exact ih (λ x H, h0 x (mem_insert_of_mem H)) }
end

/- this is also true for a ordered commutative multiplicative monoid -/
lemma prod_le_prod {s : finset α} {f g : α → β} (h0 : ∀(x ∈ s), 0 ≤ f x)
  (h1 : ∀(x ∈ s), f x ≤ g x) : s.prod f ≤ s.prod g :=
begin
  induction s using finset.induction with a s has ih h,
  { simp },
  { simp [has], apply mul_le_mul,
      exact h1 a (mem_insert_self a s),
      apply ih (λ x H, h0 _ _) (λ x H, h1 _ _); exact (mem_insert_of_mem H),
      apply prod_nonneg (λ x H, h0 x (mem_insert_of_mem H)),
      apply le_trans (h0 a (mem_insert_self a s)) (h1 a (mem_insert_self a s)) }
end

end linear_ordered_comm_ring

@[simp] lemma card_pi [decidable_eq α] {δ : α → Type*}
  (s : finset α) (t : Π a, finset (δ a)) :
  (s.pi t).card = s.prod (λ a, card (t a)) :=
multiset.card_pi _ _

theorem card_le_mul_card_image [decidable_eq β] {f : α → β} (s : finset α)
  (n : ℕ) (hn : ∀ a ∈ s.image f, (s.filter (λ x, f x = a)).card ≤ n) :
  s.card ≤ n * (s.image f).card :=
calc s.card = (s.image f).sum (λ a, (s.filter (λ x, f x = a)).card) :
  card_eq_sum_card_image _ _
... ≤ (s.image f).sum (λ _, n) : sum_le_sum hn
... = _ : by simp [mul_comm]

@[simp] lemma prod_range_id_eq_fact (n : ℕ) : ((range n.succ).erase 0).prod (λ x, x) = nat.fact n :=
calc ((range n.succ).erase 0).prod (λ x, x) = (range n).prod nat.succ :
eq.symm (prod_bij (λ x _, nat.succ x)
  (λ a h₁, mem_erase.2 ⟨nat.succ_ne_zero _, mem_range.2 $ nat.succ_lt_succ $ by simpa using h₁⟩)
  (by simp) (λ _ _ _ _, nat.succ_inj)
  (λ b h,
    have b.pred.succ = b, from nat.succ_pred_eq_of_pos $
      by simp [nat.pos_iff_ne_zero] at *; tauto,
    ⟨nat.pred b, mem_range.2 $ nat.lt_of_succ_lt_succ (by simp [*] at *), this.symm⟩))
... = nat.fact n : by induction n; simp [*, range_succ]

end finset


namespace finset
section gauss_sum

/-- Gauss' summation formula -/
lemma sum_range_id_mul_two :
  ∀(n : ℕ), (finset.range n).sum (λi, i) * 2 = n * (n - 1)
| 0       := rfl
| 1       := rfl
| ((n + 1) + 1) :=
  begin
    rw [sum_range_succ, add_mul, sum_range_id_mul_two (n + 1), mul_comm, two_mul,
      nat.add_sub_cancel, nat.add_sub_cancel, mul_comm _ n],
    simp only [add_mul, one_mul, add_comm, add_assoc, add_left_comm]
  end

/-- Gauss' summation formula -/
lemma sum_range_id (n : ℕ) : (finset.range n).sum (λi, i) = (n * (n - 1)) / 2 :=
by rw [← sum_range_id_mul_two n, nat.mul_div_cancel]; exact dec_trivial

end gauss_sum

lemma card_eq_sum_ones (s : finset α) : s.card = s.sum (λ _, 1) :=
by simp

end finset

section group

open list
variables [group α] [group β]

@[to_additive]
theorem is_group_hom.map_prod (f : α → β) [is_group_hom f] (l : list α) :
  f (prod l) = prod (map f l) :=
by induction l; simp only [*, is_mul_hom.map_mul f, is_group_hom.map_one f, prod_nil, prod_cons, map]

theorem is_group_anti_hom.map_prod (f : α → β) [is_group_anti_hom f] (l : list α) :
  f (prod l) = prod (map f (reverse l)) :=
by induction l with hd tl ih; [exact is_group_anti_hom.map_one f,
  simp only [prod_cons, is_group_anti_hom.map_mul f, ih, reverse_cons, map_append, prod_append, map_singleton, prod_cons, prod_nil, mul_one]]

theorem inv_prod : ∀ l : list α, (prod l)⁻¹ = prod (map (λ x, x⁻¹) (reverse l)) :=
λ l, @is_group_anti_hom.map_prod _ _ _ _ _ inv_is_group_anti_hom l -- TODO there is probably a cleaner proof of this

end group

section comm_group
variables [comm_group α] [comm_group β] (f : α → β) [is_group_hom f]

@[to_additive]
lemma is_group_hom.map_multiset_prod (m : multiset α) : f m.prod = (m.map f).prod :=
quotient.induction_on m $ assume l, by simp [is_group_hom.map_prod f l]

@[to_additive]
lemma is_group_hom.map_finset_prod (g : γ → α) (s : finset γ) : f (s.prod g) = s.prod (f ∘ g) :=
show f (s.val.map g).prod = (s.val.map (f ∘ g)).prod, by rw [is_group_hom.map_multiset_prod f]; simp

end comm_group

@[to_additive is_add_group_hom_finset_sum]
lemma is_group_hom_finset_prod {α β γ} [group α] [comm_group β] (s : finset γ)
  (f : γ → α → β) [∀c, is_group_hom (f c)] : is_group_hom (λa, s.prod (λc, f c a)) :=
{ map_mul := assume a b, by simp only [λc, is_mul_hom.map_mul (f c), finset.prod_mul_distrib] }

attribute [instance] is_group_hom_finset_prod is_add_group_hom_finset_sum

namespace multiset
variables [decidable_eq α]

@[simp] lemma to_finset_sum_count_eq (s : multiset α) :
  s.to_finset.sum (λa, s.count a) = s.card :=
multiset.induction_on s rfl
  (assume a s ih,
    calc (to_finset (a :: s)).sum (λx, count x (a :: s)) =
      (to_finset (a :: s)).sum (λx, (if x = a then 1 else 0) + count x s) :
        finset.sum_congr rfl $ λ _ _, by split_ifs;
        [simp only [h, count_cons_self, nat.one_add], simp only [count_cons_of_ne h, zero_add]]
      ... = card (a :: s) :
      begin
        by_cases a ∈ s.to_finset,
        { have : (to_finset s).sum (λx, ite (x = a) 1 0) = (finset.singleton a).sum (λx, ite (x = a) 1 0),
          { apply (finset.sum_subset _ _).symm,
            { intros _ H, rwa mem_singleton.1 H },
            { exact λ _ _ H, if_neg (mt finset.mem_singleton.2 H) } },
          rw [to_finset_cons, finset.insert_eq_of_mem h, finset.sum_add_distrib, ih, this, finset.sum_singleton, if_pos rfl, add_comm, card_cons] },
        { have ha : a ∉ s, by rwa mem_to_finset at h,
          have : (to_finset s).sum (λx, ite (x = a) 1 0) = (to_finset s).sum (λx, 0), from
            finset.sum_congr rfl (λ x hx, if_neg $ by rintro rfl; cc),
          rw [to_finset_cons, finset.sum_insert h, if_pos rfl, finset.sum_add_distrib, this, finset.sum_const_zero, ih, count_eq_zero_of_not_mem ha, zero_add, add_comm, card_cons] }
      end)

end multiset<|MERGE_RESOLUTION|>--- conflicted
+++ resolved
@@ -205,11 +205,7 @@
       prod_const_one.trans (h₁ this).symm)
 
 @[to_additive] lemma prod_ite [comm_monoid γ] {s : finset α}
-<<<<<<< HEAD
-  {p : α → Prop} {h : decidable_pred p} (f g : α → γ) (h : γ → β) :
-=======
   {p : α → Prop} {hp : decidable_pred p} (f g : α → γ) (h : γ → β) :
->>>>>>> b433afa7
   s.prod (λ x, h (if p x then f x else g x)) =
   (s.filter p).prod (λ x, h (f x)) * (s.filter (λ x, ¬ p x)).prod (λ x, h (g x)) :=
 by letI := classical.dec_eq α; exact
