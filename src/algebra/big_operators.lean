--- conflicted
+++ resolved
@@ -685,19 +685,10 @@
 ... ≤ (s.image f).sum (λ _, n) : sum_le_sum hn
 ... = _ : by simp [mul_comm]
 
-<<<<<<< HEAD
-@[simp] lemma prod_Ico_id_eq_fact (n : ℕ) :
-  (Ico 1 (n+1)).prod (λ x, x) = nat.fact n :=
-calc (Ico 1 (n+1)).prod (λ x, x) = (range n).prod nat.succ :
-eq.symm (prod_bij (λ x _, nat.succ x)
-  (λ a h₁, Ico.mem.2 ⟨nat.succ_le_succ (nat.zero_le _),
-    nat.succ_lt_succ (mem_range.1 h₁)⟩)
-=======
 @[simp] lemma prod_Ico_id_eq_fact (n : ℕ) : (Ico 1 n.succ).prod (λ x, x) = nat.fact n :=
 calc (Ico 1 n.succ).prod (λ x, x) = (range n).prod nat.succ :
 eq.symm (prod_bij (λ x _, nat.succ x)
   (λ a h₁, by simp [*, nat.lt_succ_iff, nat.succ_le_iff] at *)
->>>>>>> 1749a8dd
   (by simp) (λ _ _ _ _, nat.succ_inj)
   (λ b h,
     have b.pred.succ = b, from nat.succ_pred_eq_of_pos $
