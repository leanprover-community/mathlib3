--- conflicted
+++ resolved
@@ -119,9 +119,6 @@
  (s : multiset α) (h : ∀ x ∈ s, prime x) : s.prod ≠ 0 :=
 multiset.prod_ne_zero (λ h0, prime.ne_zero (h 0 h0) rfl)
 
-<<<<<<< HEAD
-end multiset
-=======
 end multiset
 
 open finset finsupp
@@ -138,20 +135,6 @@
   p ∣ f.prod g ↔ ∃ a ∈ f.support, p ∣ g a (f a) :=
 prime.dvd_finset_prod_iff pp _
 
-/-- Prime `p` divides the product of a list `L` iff it divides some `a ∈ L` -/
-lemma prime.dvd_prod_iff {p : M} {L : list M} (pp : prime p) :
-p ∣ L.prod ↔ ∃ a ∈ L, p ∣ a :=
-begin
-  split,
-  { intros h,
-    induction L,
-    { simp only [list.prod_nil] at h, exact absurd h (prime.not_dvd_one pp) },
-    { rw list.prod_cons at h,
-      cases (prime.dvd_or_dvd pp) h, { use L_hd, simp [h_1] },
-      { rcases L_ih h_1 with ⟨x, hx1, hx2⟩, use x, simp [list.mem_cons_iff, hx1, hx2] } } },
-  { exact λ ⟨a, ha1, ha2⟩, dvd_trans ha2 (list.dvd_prod ha1) },
-end
-
 end comm_monoid_with_zero
 
 lemma nat.prime.dvd_finset_prod_iff {α : Type*} {S : finset α} {p : ℕ}
@@ -161,5 +144,4 @@
 lemma nat.prime.dvd_finsupp_prod_iff {α M : Type*} [has_zero M] {f: α →₀ M}
   {g : α → M → ℕ} {p : ℕ} (pp : prime p) :
 p ∣ f.prod g ↔ ∃ a ∈ f.support, p ∣ g a (f a) :=
-nat.prime.dvd_finset_prod_iff pp _
->>>>>>> a10cb2f3
+nat.prime.dvd_finset_prod_iff pp _