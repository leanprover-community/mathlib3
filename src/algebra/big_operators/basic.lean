/-
Copyright (c) 2017 Johannes Hölzl. All rights reserved.
Released under Apache 2.0 license as described in the file LICENSE.
Authors: Johannes Hölzl
-/

import algebra.group.pi
import data.equiv.mul_add
import data.finset.fold
import data.fintype.basic
import data.set.pairwise

/-!
# Big operators

In this file we define products and sums indexed by finite sets (specifically, `finset`).

## Notation

We introduce the following notation, localized in `big_operators`.
To enable the notation, use `open_locale big_operators`.

Let `s` be a `finset α`, and `f : α → β` a function.

* `∏ x in s, f x` is notation for `finset.prod s f` (assuming `β` is a `comm_monoid`)
* `∑ x in s, f x` is notation for `finset.sum s f` (assuming `β` is an `add_comm_monoid`)
* `∏ x, f x` is notation for `finset.prod finset.univ f`
  (assuming `α` is a `fintype` and `β` is a `comm_monoid`)
* `∑ x, f x` is notation for `finset.sum finset.univ f`
  (assuming `α` is a `fintype` and `β` is an `add_comm_monoid`)

## Implementation Notes

The first arguments in all definitions and lemmas is the codomain of the function of the big
operator. This is necessary for the heuristic in `@[to_additive]`.
See the documentation of `to_additive.attr` for more information.

-/

universes u v w
variables {β : Type u} {α : Type v} {γ : Type w}

namespace finset

/--
`∏ x in s, f x` is the product of `f x`
as `x` ranges over the elements of the finite set `s`.
-/
@[to_additive "`∑ x in s, f` is the sum of `f x` as `x` ranges over the elements
of the finite set `s`."]
protected def prod [comm_monoid β] (s : finset α) (f : α → β) : β := (s.1.map f).prod

@[simp, to_additive] lemma prod_mk [comm_monoid β] (s : multiset α) (hs : s.nodup) (f : α → β) :
  (⟨s, hs⟩ : finset α).prod f = (s.map f).prod :=
rfl

end finset

/--
There is no established mathematical convention
for the operator precedence of big operators like `∏` and `∑`.
We will have to make a choice.

Online discussions, such as https://math.stackexchange.com/q/185538/30839
seem to suggest that `∏` and `∑` should have the same precedence,
and that this should be somewhere between `*` and `+`.
The latter have precedence levels `70` and `65` respectively,
and we therefore choose the level `67`.

In practice, this means that parentheses should be placed as follows:
```lean
∑ k in K, (a k + b k) = ∑ k in K, a k + ∑ k in K, b k →
  ∏ k in K, a k * b k = (∏ k in K, a k) * (∏ k in K, b k)
```
(Example taken from page 490 of Knuth's *Concrete Mathematics*.)
-/
library_note "operator precedence of big operators"

localized "notation `∑` binders `, ` r:(scoped:67 f, finset.sum finset.univ f) := r"
  in big_operators
localized "notation `∏` binders `, ` r:(scoped:67 f, finset.prod finset.univ f) := r"
  in big_operators

localized "notation `∑` binders ` in ` s `, ` r:(scoped:67 f, finset.sum s f) := r"
  in big_operators
localized "notation `∏` binders ` in ` s `, ` r:(scoped:67 f, finset.prod s f) := r"
  in big_operators

open_locale big_operators

namespace finset
variables {s s₁ s₂ : finset α} {a : α} {f g : α → β}

@[to_additive] lemma prod_eq_multiset_prod [comm_monoid β] (s : finset α) (f : α → β) :
  ∏ x in s, f x = (s.1.map f).prod := rfl

@[to_additive]
theorem prod_eq_fold [comm_monoid β] (s : finset α) (f : α → β) :
  ∏ x in s, f x = s.fold (*) 1 f :=
rfl

@[simp] lemma sum_multiset_singleton (s : finset α) :
  s.sum (λ x, {x}) = s.val :=
by simp only [sum_eq_multiset_sum, multiset.sum_map_singleton]

end finset


@[to_additive]
lemma monoid_hom.map_prod [comm_monoid β] [comm_monoid γ] (g : β →* γ) (f : α → β) (s : finset α) :
  g (∏ x in s, f x) = ∏ x in s, g (f x) :=
by simp only [finset.prod_eq_multiset_prod, g.map_multiset_prod, multiset.map_map]

@[to_additive]
lemma mul_equiv.map_prod [comm_monoid β] [comm_monoid γ] (g : β ≃* γ) (f : α → β) (s : finset α) :
  g (∏ x in s, f x) = ∏ x in s, g (f x) :=
g.to_monoid_hom.map_prod f s

lemma ring_hom.map_list_prod [semiring β] [semiring γ] (f : β →+* γ) (l : list β) :
  f l.prod = (l.map f).prod :=
f.to_monoid_hom.map_list_prod l

lemma ring_hom.map_list_sum [non_assoc_semiring β] [non_assoc_semiring γ]
  (f : β →+* γ) (l : list β) :
  f l.sum = (l.map f).sum :=
f.to_add_monoid_hom.map_list_sum l

/-- A morphism into the opposite ring acts on the product by acting on the reversed elements -/
lemma ring_hom.unop_map_list_prod [semiring β] [semiring γ] (f : β →+* γᵒᵖ) (l : list β) :
  opposite.unop (f l.prod) = (l.map (opposite.unop ∘ f)).reverse.prod :=
f.to_monoid_hom.unop_map_list_prod l

lemma ring_hom.map_multiset_prod [comm_semiring β] [comm_semiring γ] (f : β →+* γ)
  (s : multiset β) :
  f s.prod = (s.map f).prod :=
f.to_monoid_hom.map_multiset_prod s

lemma ring_hom.map_multiset_sum [non_assoc_semiring β] [non_assoc_semiring γ]
  (f : β →+* γ) (s : multiset β) :
  f s.sum = (s.map f).sum :=
f.to_add_monoid_hom.map_multiset_sum s

lemma ring_hom.map_prod [comm_semiring β] [comm_semiring γ] (g : β →+* γ) (f : α → β)
  (s : finset α) :
  g (∏ x in s, f x) = ∏ x in s, g (f x) :=
g.to_monoid_hom.map_prod f s

lemma ring_hom.map_sum [non_assoc_semiring β] [non_assoc_semiring γ]
  (g : β →+* γ) (f : α → β) (s : finset α) :
  g (∑ x in s, f x) = ∑ x in s, g (f x) :=
g.to_add_monoid_hom.map_sum f s

@[to_additive]
lemma monoid_hom.coe_prod [mul_one_class β] [comm_monoid γ] (f : α → β →* γ) (s : finset α) :
  ⇑(∏ x in s, f x) = ∏ x in s, f x :=
(monoid_hom.coe_fn β γ).map_prod _ _

-- See also `finset.prod_apply`, with the same conclusion
-- but with the weaker hypothesis `f : α → β → γ`.
@[simp, to_additive]
lemma monoid_hom.finset_prod_apply [mul_one_class β] [comm_monoid γ] (f : α → β →* γ)
  (s : finset α) (b : β) : (∏ x in s, f x) b = ∏ x in s, f x b :=
(monoid_hom.eval b).map_prod _ _

variables {s s₁ s₂ : finset α} {a : α} {f g : α → β}

namespace finset

section comm_monoid
variables [comm_monoid β]

@[simp, to_additive]
lemma prod_empty {f : α → β} : (∏ x in (∅:finset α), f x) = 1 := rfl

@[simp, to_additive]
lemma prod_cons (h : a ∉ s) : (∏ x in (cons a s h), f x) = f a * ∏ x in s, f x :=
fold_cons h

@[simp, to_additive]
lemma prod_insert [decidable_eq α] : a ∉ s → (∏ x in (insert a s), f x) = f a * ∏ x in s, f x :=
fold_insert

/--
The product of `f` over `insert a s` is the same as
the product over `s`, as long as `a` is in `s` or `f a = 1`.
-/
@[simp, to_additive "The sum of `f` over `insert a s` is the same as
the sum over `s`, as long as `a` is in `s` or `f a = 0`."]
lemma prod_insert_of_eq_one_if_not_mem [decidable_eq α] (h : a ∉ s → f a = 1) :
  ∏ x in insert a s, f x = ∏ x in s, f x :=
begin
  by_cases hm : a ∈ s,
  { simp_rw insert_eq_of_mem hm },
  { rw [prod_insert hm, h hm, one_mul] },
end

/--
The product of `f` over `insert a s` is the same as the product over `s`, as long as `f a = 1`.
-/
@[simp, to_additive "The sum of `f` over `insert a s` is the same as
the sum over `s`, as long as `f a = 0`."]
lemma prod_insert_one [decidable_eq α] (h : f a = 1) :
  ∏ x in insert a s, f x = ∏ x in s, f x :=
prod_insert_of_eq_one_if_not_mem (λ _, h)

@[simp, to_additive]
lemma prod_singleton : (∏ x in (singleton a), f x) = f a :=
eq.trans fold_singleton $ mul_one _

@[to_additive]
lemma prod_pair [decidable_eq α] {a b : α} (h : a ≠ b) :
  (∏ x in ({a, b} : finset α), f x) = f a * f b :=
by rw [prod_insert (not_mem_singleton.2 h), prod_singleton]

@[simp, priority 1100, to_additive]
lemma prod_const_one : (∏ x in s, (1 : β)) = 1 :=
by simp only [finset.prod, multiset.map_const, multiset.prod_repeat, one_pow]

@[simp, to_additive]
lemma prod_image [decidable_eq α] {s : finset γ} {g : γ → α} :
  (∀ x ∈ s, ∀ y ∈ s, g x = g y → x = y) → (∏ x in (s.image g), f x) = ∏ x in s, f (g x) :=
fold_image

@[simp, to_additive]
lemma prod_map (s : finset α) (e : α ↪ γ) (f : γ → β) :
  (∏ x in (s.map e), f x) = ∏ x in s, f (e x) :=
by rw [finset.prod, finset.map_val, multiset.map_map]; refl

@[congr, to_additive]
lemma prod_congr (h : s₁ = s₂) : (∀ x ∈ s₂, f x = g x) → s₁.prod f = s₂.prod g :=
by rw [h]; exact fold_congr
attribute [congr] finset.sum_congr

@[to_additive]
lemma prod_union_inter [decidable_eq α] :
  (∏ x in (s₁ ∪ s₂), f x) * (∏ x in (s₁ ∩ s₂), f x) = (∏ x in s₁, f x) * (∏ x in s₂, f x) :=
fold_union_inter

@[to_additive]
lemma prod_union [decidable_eq α] (h : disjoint s₁ s₂) :
  (∏ x in (s₁ ∪ s₂), f x) = (∏ x in s₁, f x) * (∏ x in s₂, f x) :=
by rw [←prod_union_inter, (disjoint_iff_inter_eq_empty.mp h)]; exact (mul_one _).symm

@[to_additive]
lemma prod_filter_mul_prod_filter_not (s : finset α) (p : α → Prop) [decidable_pred p]
  [decidable_pred (λ x, ¬p x)] (f : α → β) :
  (∏ x in s.filter p, f x) * (∏ x in s.filter (λ x, ¬p x), f x) = ∏ x in s, f x :=
begin
  haveI := classical.dec_eq α,
  rw [← prod_union (filter_inter_filter_neg_eq p s).le, filter_union_filter_neg_eq]
end

end comm_monoid

end finset

section
open finset
variables [fintype α] [decidable_eq α] [comm_monoid β]

@[to_additive]
lemma is_compl.prod_mul_prod {s t : finset α} (h : is_compl s t) (f : α → β) :
  (∏ i in s, f i) * (∏ i in t, f i) = ∏ i, f i :=
(finset.prod_union h.disjoint).symm.trans $ by rw [← finset.sup_eq_union, h.sup_eq_top]; refl

end

namespace finset

section comm_monoid
variables [comm_monoid β]

/-- Multiplying the products of a function over `s` and over `sᶜ` gives the whole product.
For a version expressed with subtypes, see `fintype.prod_subtype_mul_prod_subtype`. -/
@[to_additive "Adding the sums of a function over `s` and over `sᶜ` gives the whole sum.
For a version expressed with subtypes, see `fintype.sum_subtype_add_sum_subtype`. "]
lemma prod_mul_prod_compl [fintype α] [decidable_eq α] (s : finset α) (f : α → β) :
  (∏ i in s, f i) * (∏ i in sᶜ, f i) = ∏ i, f i :=
is_compl_compl.prod_mul_prod f

@[to_additive]
lemma prod_compl_mul_prod [fintype α] [decidable_eq α] (s : finset α) (f : α → β) :
  (∏ i in sᶜ, f i) * (∏ i in s, f i) = ∏ i, f i :=
is_compl_compl.symm.prod_mul_prod f

@[to_additive]
lemma prod_sdiff [decidable_eq α] (h : s₁ ⊆ s₂) :
  (∏ x in (s₂ \ s₁), f x) * (∏ x in s₁, f x) = (∏ x in s₂, f x) :=
by rw [←prod_union sdiff_disjoint, sdiff_union_of_subset h]

@[simp, to_additive]
lemma prod_sum_elim [decidable_eq (α ⊕ γ)]
  (s : finset α) (t : finset γ) (f : α → β) (g : γ → β) :
  ∏ x in s.map function.embedding.inl ∪ t.map function.embedding.inr, sum.elim f g x =
    (∏ x in s, f x) * (∏ x in t, g x) :=
begin
  rw [prod_union, prod_map, prod_map],
  { simp only [sum.elim_inl, function.embedding.inl_apply, function.embedding.inr_apply,
      sum.elim_inr] },
  { simp only [disjoint_left, finset.mem_map, finset.mem_map],
    rintros _ ⟨i, hi, rfl⟩ ⟨j, hj, H⟩,
    cases H }
end

@[to_additive]
lemma prod_bUnion [decidable_eq α] {s : finset γ} {t : γ → finset α}
  (hs : set.pairwise_disjoint ↑s t) :
  (∏ x in (s.bUnion t), f x) = ∏ x in s, ∏ i in t x, f i :=
begin
  haveI := classical.dec_eq γ,
  induction s using finset.induction_on with x s hxs ih hd,
  { simp_rw [bUnion_empty, prod_empty] },
  { simp_rw [coe_insert, set.pairwise_disjoint_insert, mem_coe] at hs,
    have : disjoint (t x) (finset.bUnion s t),
    { exact (disjoint_bUnion_right _ _ _).mpr (λ y hy, hs.2 y hy $ λ H, hxs $ H.substr hy) },
    rw [bUnion_insert, prod_insert hxs, prod_union this, ih hs.1] }
end

<<<<<<< HEAD
=======
@[to_additive]
lemma prod_product {s : finset γ} {t : finset α} {f : γ×α → β} :
  (∏ x in s.product t, f x) = ∏ x in s, ∏ y in t, f (x, y) :=
begin
  haveI := classical.dec_eq α, haveI := classical.dec_eq γ,
  rw [product_eq_bUnion, prod_bUnion],
  { congr, funext, exact prod_image (λ _ _ _ _ H, (prod.mk.inj H).2) },
  simp only [disjoint_iff_ne, mem_image],
  rintro x _ y _ h ⟨i, z⟩ hz,
  rw [inf_eq_inter, mem_inter, mem_image, mem_image] at hz,
  obtain ⟨⟨_, _, rfl, _⟩, _, _, rfl, _⟩ := hz,
  exact h rfl,
end

/-- An uncurried version of `finset.prod_product`. -/
@[to_additive "An uncurried version of `finset.sum_product`"]
lemma prod_product' {s : finset γ} {t : finset α} {f : γ → α → β} :
  (∏ x in s.product t, f x.1 x.2) = ∏ x in s, ∏ y in t, f x y :=
prod_product

>>>>>>> 79eb9344
/-- Product over a sigma type equals the product of fiberwise products. For rewriting
in the reverse direction, use `finset.prod_sigma'`.  -/
@[to_additive "Sum over a sigma type equals the sum of fiberwise sums. For rewriting
in the reverse direction, use `finset.sum_sigma'`"]
lemma prod_sigma {σ : α → Type*}
  (s : finset α) (t : Π a, finset (σ a)) (f : sigma σ → β) :
  (∏ x in s.sigma t, f x) = ∏ a in s, ∏ s in (t a), f ⟨a, s⟩ :=
by classical;
calc (∏ x in s.sigma t, f x) =
       ∏ x in s.bUnion (λ a, (t a).map (function.embedding.sigma_mk a)), f x : by rw sigma_eq_bUnion
  ... = ∏ a in s, ∏ x in (t a).map (function.embedding.sigma_mk a), f x :
    prod_bUnion $ assume a₁ ha a₂ ha₂ h x hx,
    by { simp only [inf_eq_inter, mem_inter, mem_map, function.embedding.sigma_mk_apply] at hx,
      rcases hx with ⟨⟨y, hy, rfl⟩, ⟨z, hz, hz'⟩⟩, cc }
  ... = ∏ a in s, ∏ s in t a, f ⟨a, s⟩ :
    prod_congr rfl $ λ _ _, prod_map _ _ _

@[to_additive]
lemma prod_sigma' {σ : α → Type*}
  (s : finset α) (t : Π a, finset (σ a)) (f : Π a, σ a → β) :
  (∏ a in s, ∏ s in (t a), f a s) = ∏ x in s.sigma t, f x.1 x.2 :=
eq.symm $ prod_sigma s t (λ x, f x.1 x.2)

@[to_additive]
lemma prod_fiberwise_of_maps_to [decidable_eq γ] {s : finset α} {t : finset γ} {g : α → γ}
  (h : ∀ x ∈ s, g x ∈ t) (f : α → β) :
  (∏ y in t, ∏ x in s.filter (λ x, g x = y), f x) = ∏ x in s, f x :=
begin
  letI := classical.dec_eq α,
  rw [← bUnion_filter_eq_of_maps_to h] {occs := occurrences.pos [2]},
  refine (prod_bUnion $ λ x' hx y' hy hne, _).symm,
  rw [function.on_fun, disjoint_filter],
  rintros x hx rfl,
  exact hne
end

@[to_additive]
lemma prod_image' [decidable_eq α] {s : finset γ} {g : γ → α} (h : γ → β)
  (eq : ∀ c ∈ s, f (g c) = ∏ x in s.filter (λ c', g c' = g c), h x) :
  (∏ x in s.image g, f x) = ∏ x in s, h x :=
calc (∏ x in s.image g, f x) = ∏ x in s.image g, ∏ x in s.filter (λ c', g c' = x), h x :
  prod_congr rfl $ λ x hx, let ⟨c, hcs, hc⟩ := mem_image.1 hx in hc ▸ (eq c hcs)
... = ∏ x in s, h x : prod_fiberwise_of_maps_to (λ x, mem_image_of_mem g) _

@[to_additive]
lemma prod_mul_distrib : ∏ x in s, (f x * g x) = (∏ x in s, f x) * (∏ x in s, g x) :=
eq.trans (by rw one_mul; refl) fold_op_distrib

@[to_additive]
lemma prod_comm {s : finset γ} {t : finset α} {f : γ → α → β} :
  (∏ x in s, ∏ y in t, f x y) = (∏ y in t, ∏ x in s, f x y) :=
begin
  classical,
  apply finset.induction_on s,
  { simp only [prod_empty, prod_const_one] },
  { intros _ _ H ih,
    simp only [prod_insert H, prod_mul_distrib, ih] }
end

@[to_additive]
lemma prod_product_left {s : finset γ} {t : finset α} {f : γ×α → β} :
  (∏ x in s.product t, f x) = ∏ x in s, ∏ y in t, f (x, y) :=
begin
  haveI := classical.dec_eq α, haveI := classical.dec_eq γ,
  rw [product_eq_bUnion, prod_bUnion],
  { congr, funext, exact prod_image (λ _ _ _ _ H, (prod.mk.inj H).2) },
  simp only [disjoint_iff_ne, mem_image],
  rintros _ _ _ _ h ⟨_, _⟩ ⟨_, _, ⟨_, _⟩⟩ ⟨_, _⟩ ⟨_, _, ⟨_, _⟩⟩ _,
  apply h, cc
end

/-- An uncurried version of `finset.prod_product_left`. -/
@[to_additive "An uncurried version of `finset.sum_product_left`"]
lemma prod_product_left' {s : finset γ} {t : finset α} {f : γ → α → β} :
  (∏ x in s.product t, f x.1 x.2) = ∏ x in s, ∏ y in t, f x y :=
prod_product_left

@[to_additive]
lemma prod_product_right {s : finset γ} {t : finset α} {f : γ×α → β} :
  (∏ x in s.product t, f x) = ∏ y in t, ∏ x in s, f (x, y) :=
by rw [prod_product_left, prod_comm]

/-- An uncurried version of `finset.prod_product_right`. -/
@[to_additive "An uncurried version of `finset.prod_product_right`"]
lemma prod_product_right' {s : finset γ} {t : finset α} {f : γ → α → β} :
  (∏ x in s.product t, f x.1 x.2) = ∏ y in t, ∏ x in s, f x y :=
prod_product_right

@[to_additive]
lemma prod_hom_rel [comm_monoid γ] {r : β → γ → Prop} {f : α → β} {g : α → γ} {s : finset α}
  (h₁ : r 1 1) (h₂ : ∀ a b c, r b c → r (f a * b) (g a * c)) : r (∏ x in s, f x) (∏ x in s, g x) :=
by { delta finset.prod, apply multiset.prod_hom_rel; assumption }

@[to_additive]
lemma prod_eq_one {f : α → β} {s : finset α} (h : ∀ x ∈ s, f x = 1) : (∏ x in s, f x) = 1 :=
calc (∏ x in s, f x) = ∏ x in s, 1 : finset.prod_congr rfl h
  ... = 1 : finset.prod_const_one

@[to_additive]
lemma prod_subset_one_on_sdiff [decidable_eq α] (h : s₁ ⊆ s₂) (hg : ∀ x ∈ (s₂ \ s₁), g x = 1)
  (hfg : ∀ x ∈ s₁, f x = g x) : ∏ i in s₁, f i = ∏ i in s₂, g i :=
begin
  rw [← prod_sdiff h, prod_eq_one hg, one_mul],
  exact prod_congr rfl hfg
end

@[to_additive]
lemma prod_subset (h : s₁ ⊆ s₂) (hf : ∀ x ∈ s₂, x ∉ s₁ → f x = 1) :
  (∏ x in s₁, f x) = ∏ x in s₂, f x :=
by haveI := classical.dec_eq α; exact prod_subset_one_on_sdiff h (by simpa) (λ _ _, rfl)

@[to_additive]
lemma prod_filter_of_ne {p : α → Prop} [decidable_pred p] (hp : ∀ x ∈ s, f x ≠ 1 → p x) :
  (∏ x in (s.filter p), f x) = (∏ x in s, f x) :=
prod_subset (filter_subset _ _) $ λ x,
  by { classical, rw [not_imp_comm, mem_filter], exact λ h₁ h₂, ⟨h₁, hp _ h₁ h₂⟩ }

-- If we use `[decidable_eq β]` here, some rewrites fail because they find a wrong `decidable`
-- instance first; `{∀ x, decidable (f x ≠ 1)}` doesn't work with `rw ← prod_filter_ne_one`
@[to_additive]
lemma prod_filter_ne_one [∀ x, decidable (f x ≠ 1)] :
  (∏ x in (s.filter $ λ x, f x ≠ 1), f x) = (∏ x in s, f x) :=
prod_filter_of_ne $ λ _ _, id

@[to_additive]
lemma prod_filter (p : α → Prop) [decidable_pred p] (f : α → β) :
  (∏ a in s.filter p, f a) = (∏ a in s, if p a then f a else 1) :=
calc (∏ a in s.filter p, f a) = ∏ a in s.filter p, if p a then f a else 1 :
    prod_congr rfl (assume a h, by rw [if_pos (mem_filter.1 h).2])
  ... = ∏ a in s, if p a then f a else 1 :
    begin
      refine prod_subset (filter_subset _ s) (assume x hs h, _),
      rw [mem_filter, not_and] at h,
      exact if_neg (h hs)
    end

@[to_additive]
lemma prod_eq_single_of_mem {s : finset α} {f : α → β} (a : α) (h : a ∈ s)
  (h₀ : ∀ b ∈ s, b ≠ a → f b = 1) : (∏ x in s, f x) = f a :=
begin
  haveI := classical.dec_eq α,
  calc (∏ x in s, f x) = ∏ x in {a}, f x :
      begin
        refine (prod_subset _ _).symm,
        { intros _ H, rwa mem_singleton.1 H },
        { simpa only [mem_singleton] }
      end
      ... = f a : prod_singleton
end

@[to_additive]
lemma prod_eq_single {s : finset α} {f : α → β} (a : α)
  (h₀ : ∀ b ∈ s, b ≠ a → f b = 1) (h₁ : a ∉ s → f a = 1) : (∏ x in s, f x) = f a :=
by haveI := classical.dec_eq α;
from classical.by_cases
  (assume : a ∈ s, prod_eq_single_of_mem a this h₀)
  (assume : a ∉ s,
    (prod_congr rfl $ λ b hb, h₀ b hb $ by rintro rfl; cc).trans $
      prod_const_one.trans (h₁ this).symm)

@[to_additive]
lemma prod_eq_mul_of_mem {s : finset α} {f : α → β} (a b : α) (ha : a ∈ s) (hb : b ∈ s) (hn : a ≠ b)
  (h₀ : ∀ c ∈ s, c ≠ a ∧ c ≠ b → f c = 1) : (∏ x in s, f x) = (f a) * (f b) :=
begin
  haveI := classical.dec_eq α;
  let s' := ({a, b} : finset α),
  have hu : s' ⊆ s,
  { refine insert_subset.mpr _, apply and.intro ha, apply singleton_subset_iff.mpr hb },
  have hf : ∀ c ∈ s, c ∉ s' → f c = 1,
  { intros c hc hcs,
    apply h₀ c hc,
    apply not_or_distrib.mp,
    intro hab,
    apply hcs,
    apply mem_insert.mpr,
    rw mem_singleton,
    exact hab },
  rw ←prod_subset hu hf,
  exact finset.prod_pair hn
end

@[to_additive]
lemma prod_eq_mul {s : finset α} {f : α → β} (a b : α) (hn : a ≠ b)
  (h₀ : ∀ c ∈ s, c ≠ a ∧ c ≠ b → f c = 1) (ha : a ∉ s → f a = 1) (hb : b ∉ s → f b = 1) :
  (∏ x in s, f x) = (f a) * (f b) :=
begin
  haveI := classical.dec_eq α;
  by_cases h₁ : a ∈ s; by_cases h₂ : b ∈ s,
  { exact prod_eq_mul_of_mem a b h₁ h₂ hn h₀ },
  { rw [hb h₂, mul_one],
    apply prod_eq_single_of_mem a h₁,
    exact λ c hc hca, h₀ c hc ⟨hca, ne_of_mem_of_not_mem hc h₂⟩ },
  { rw [ha h₁, one_mul],
    apply prod_eq_single_of_mem b h₂,
    exact λ c hc hcb, h₀ c hc ⟨ne_of_mem_of_not_mem hc h₁, hcb⟩ },
  { rw [ha h₁, hb h₂, mul_one],
    exact trans
      (prod_congr rfl (λ c hc, h₀ c hc ⟨ne_of_mem_of_not_mem hc h₁, ne_of_mem_of_not_mem hc h₂⟩))
      prod_const_one }
end

@[to_additive]
lemma prod_attach {f : α → β} : (∏ x in s.attach, f x) = (∏ x in s, f x) :=
by haveI := classical.dec_eq α; exact
  calc (∏ x in s.attach, f x.val) = (∏ x in (s.attach).image subtype.val, f x) :
    by rw [prod_image]; exact assume x _ y _, subtype.eq
  ... = _ : by rw [attach_image_val]

/-- A product over `s.subtype p` equals one over `s.filter p`. -/
@[simp, to_additive "A sum over `s.subtype p` equals one over `s.filter p`."]
lemma prod_subtype_eq_prod_filter (f : α → β) {p : α → Prop} [decidable_pred p] :
  ∏ x in s.subtype p, f x = ∏ x in s.filter p, f x :=
begin
  conv_lhs { erw ←prod_map (s.subtype p) (function.embedding.subtype _) f },
  exact prod_congr (subtype_map _) (λ x hx, rfl)
end

/-- If all elements of a `finset` satisfy the predicate `p`, a product
over `s.subtype p` equals that product over `s`. -/
@[to_additive "If all elements of a `finset` satisfy the predicate `p`, a sum
over `s.subtype p` equals that sum over `s`."]
lemma prod_subtype_of_mem (f : α → β) {p : α → Prop} [decidable_pred p]
    (h : ∀ x ∈ s, p x) : ∏ x in s.subtype p, f x = ∏ x in s, f x :=
by simp_rw [prod_subtype_eq_prod_filter, filter_true_of_mem h]

/-- A product of a function over a `finset` in a subtype equals a
product in the main type of a function that agrees with the first
function on that `finset`. -/
@[to_additive "A sum of a function over a `finset` in a subtype equals a
sum in the main type of a function that agrees with the first
function on that `finset`."]
lemma prod_subtype_map_embedding {p : α → Prop} {s : finset {x // p x}} {f : {x // p x} → β}
    {g : α → β} (h : ∀ x : {x // p x}, x ∈ s → g x = f x) :
  ∏ x in s.map (function.embedding.subtype _), g x = ∏ x in s, f x :=
begin
  rw finset.prod_map,
  exact finset.prod_congr rfl h
end

@[to_additive]
lemma prod_finset_coe (f : α → β) (s : finset α) :
  ∏ (i : (s : set α)), f i = ∏ i in s, f i :=
prod_attach

@[to_additive]
lemma prod_subtype {p : α → Prop} {F : fintype (subtype p)} (s : finset α)
  (h : ∀ x, x ∈ s ↔ p x) (f : α → β) :
  ∏ a in s, f a = ∏ a : subtype p, f a :=
have (∈ s) = p, from set.ext h, by { substI p, rw [←prod_finset_coe], congr }

@[to_additive] lemma prod_apply_dite {s : finset α} {p : α → Prop} {hp : decidable_pred p}
  [decidable_pred (λ x, ¬ p x)] (f : Π (x : α), p x → γ) (g : Π (x : α), ¬p x → γ)
  (h : γ → β) :
  (∏ x in s, h (if hx : p x then f x hx else g x hx)) =
  (∏ x in (s.filter p).attach, h (f x.1 (mem_filter.mp x.2).2)) *
    (∏ x in (s.filter (λ x, ¬ p x)).attach, h (g x.1 (mem_filter.mp x.2).2)) :=
calc ∏ x in s, h (if hx : p x then f x hx else g x hx)
    = (∏ x in s.filter p, h (if hx : p x then f x hx else g x hx)) *
    (∏ x in s.filter (λ x, ¬ p x), h (if hx : p x then f x hx else g x hx)) :
  (prod_filter_mul_prod_filter_not s p _).symm
... = (∏ x in (s.filter p).attach, h (if hx : p x.1 then f x.1 hx else g x.1 hx)) *
    (∏ x in (s.filter (λ x, ¬ p x)).attach, h (if hx : p x.1 then f x.1 hx else g x.1 hx)) :
  congr_arg2 _ prod_attach.symm prod_attach.symm
... = (∏ x in (s.filter p).attach, h (f x.1 (mem_filter.mp x.2).2)) *
    (∏ x in (s.filter (λ x, ¬ p x)).attach, h (g x.1 (mem_filter.mp x.2).2)) :
  congr_arg2 _
    (prod_congr rfl (λ x hx, congr_arg h (dif_pos (mem_filter.mp x.2).2)))
    (prod_congr rfl (λ x hx, congr_arg h (dif_neg (mem_filter.mp x.2).2)))

@[to_additive] lemma prod_apply_ite {s : finset α}
  {p : α → Prop} {hp : decidable_pred p} (f g : α → γ) (h : γ → β) :
  (∏ x in s, h (if p x then f x else g x)) =
  (∏ x in s.filter p, h (f x)) * (∏ x in s.filter (λ x, ¬ p x), h (g x)) :=
trans (prod_apply_dite _ _ _)
  (congr_arg2 _ (@prod_attach _ _ _ _ (h ∘ f)) (@prod_attach _ _ _ _ (h ∘ g)))

@[to_additive] lemma prod_dite {s : finset α} {p : α → Prop} {hp : decidable_pred p}
  (f : Π (x : α), p x → β) (g : Π (x : α), ¬p x → β) :
  (∏ x in s, if hx : p x then f x hx else g x hx) =
  (∏ x in (s.filter p).attach, f x.1 (mem_filter.mp x.2).2) *
    (∏ x in (s.filter (λ x, ¬ p x)).attach, g x.1 (mem_filter.mp x.2).2) :=
by simp [prod_apply_dite _ _ (λ x, x)]

@[to_additive] lemma prod_ite {s : finset α}
  {p : α → Prop} {hp : decidable_pred p} (f g : α → β) :
  (∏ x in s, if p x then f x else g x) =
  (∏ x in s.filter p, f x) * (∏ x in s.filter (λ x, ¬ p x), g x) :=
by simp [prod_apply_ite _ _ (λ x, x)]

@[to_additive] lemma prod_ite_of_false {p : α → Prop} {hp : decidable_pred p} (f g : α → β)
  (h : ∀ x ∈ s, ¬p x) : (∏ x in s, if p x then f x else g x) = (∏ x in s, g x) :=
by { rw prod_ite, simp [filter_false_of_mem h, filter_true_of_mem h] }

@[to_additive] lemma prod_ite_of_true {p : α → Prop} {hp : decidable_pred p} (f g : α → β)
  (h : ∀ x ∈ s, p x) : (∏ x in s, if p x then f x else g x) = (∏ x in s, f x) :=
by { simp_rw ←(ite_not (p _)), apply prod_ite_of_false, simpa }

@[to_additive] lemma prod_apply_ite_of_false {p : α → Prop} {hp : decidable_pred p} (f g : α → γ)
  (k : γ → β) (h : ∀ x ∈ s, ¬p x) :
  (∏ x in s, k (if p x then f x else g x)) = (∏ x in s, k (g x)) :=
by { simp_rw apply_ite k, exact prod_ite_of_false _ _ h }

@[to_additive] lemma prod_apply_ite_of_true {p : α → Prop} {hp : decidable_pred p} (f g : α → γ)
  (k : γ → β) (h : ∀ x ∈ s, p x) :
  (∏ x in s, k (if p x then f x else g x)) = (∏ x in s, k (f x)) :=
by { simp_rw apply_ite k, exact prod_ite_of_true _ _ h }

@[to_additive]
lemma prod_extend_by_one [decidable_eq α] (s : finset α) (f : α → β) :
  ∏ i in s, (if i ∈ s then f i else 1) = ∏ i in s, f i :=
prod_congr rfl $ λ i hi, if_pos hi

@[simp, to_additive]
lemma prod_dite_eq [decidable_eq α] (s : finset α) (a : α) (b : Π x : α, a = x → β) :
  (∏ x in s, (if h : a = x then b x h else 1)) = ite (a ∈ s) (b a rfl) 1 :=
begin
  split_ifs with h,
  { rw [finset.prod_eq_single a, dif_pos rfl],
    { intros, rw dif_neg, cc },
    { cc } },
  { rw finset.prod_eq_one,
    intros, rw dif_neg, intro, cc }
end

@[simp, to_additive]
lemma prod_dite_eq' [decidable_eq α] (s : finset α) (a : α) (b : Π x : α, x = a → β) :
  (∏ x in s, (if h : x = a then b x h else 1)) = ite (a ∈ s) (b a rfl) 1 :=
begin
  split_ifs with h,
  { rw [finset.prod_eq_single a, dif_pos rfl],
    { intros, rw dif_neg, cc },
    { cc } },
  { rw finset.prod_eq_one,
    intros, rw dif_neg, intro, cc }
end

@[simp, to_additive] lemma prod_ite_eq [decidable_eq α] (s : finset α) (a : α) (b : α → β) :
  (∏ x in s, (ite (a = x) (b x) 1)) = ite (a ∈ s) (b a) 1 :=
prod_dite_eq s a (λ x _, b x)

/--
  When a product is taken over a conditional whose condition is an equality test on the index
  and whose alternative is 1, then the product's value is either the term at that index or `1`.

  The difference with `prod_ite_eq` is that the arguments to `eq` are swapped.
-/
@[simp, to_additive] lemma prod_ite_eq' [decidable_eq α] (s : finset α) (a : α) (b : α → β) :
  (∏ x in s, (ite (x = a) (b x) 1)) = ite (a ∈ s) (b a) 1 :=
prod_dite_eq' s a (λ x _, b x)

@[to_additive]
lemma prod_ite_index (p : Prop) [decidable p] (s t : finset α) (f : α → β) :
  (∏ x in if p then s else t, f x) = if p then ∏ x in s, f x else ∏ x in t, f x :=
apply_ite (λ s, ∏ x in s, f x) _ _ _

@[simp, to_additive]
lemma prod_dite_irrel (p : Prop) [decidable p] (s : finset α) (f : p → α → β) (g : ¬p → α → β):
  (∏ x in s, if h : p then f h x else g h x) = if h : p then ∏ x in s, f h x else ∏ x in s, g h x :=
by { split_ifs with h; refl }

@[simp] lemma sum_pi_single' {ι M : Type*} [decidable_eq ι] [add_comm_monoid M]
  (i : ι) (x : M) (s : finset ι) :
  ∑ j in s, pi.single i x j = if i ∈ s then x else 0 :=
sum_dite_eq' _ _ _

@[simp] lemma sum_pi_single {ι : Type*} {M : ι → Type*}
  [decidable_eq ι] [Π i, add_comm_monoid (M i)] (i : ι) (f : Π i, M i) (s : finset ι) :
  ∑ j in s, pi.single j (f j) i = if i ∈ s then f i else 0 :=
sum_dite_eq _ _ _

/--
  Reorder a product.

  The difference with `prod_bij'` is that the bijection is specified as a surjective injection,
  rather than by an inverse function.
-/
@[to_additive "
  Reorder a sum.

  The difference with `sum_bij'` is that the bijection is specified as a surjective injection,
  rather than by an inverse function.
"]
lemma prod_bij {s : finset α} {t : finset γ} {f : α → β} {g : γ → β}
  (i : Π a ∈ s, γ) (hi : ∀ a ha, i a ha ∈ t) (h : ∀ a ha, f a = g (i a ha))
  (i_inj : ∀ a₁ a₂ ha₁ ha₂, i a₁ ha₁ = i a₂ ha₂ → a₁ = a₂) (i_surj : ∀ b ∈ t, ∃ a ha, b = i a ha) :
  (∏ x in s, f x) = (∏ x in t, g x) :=
congr_arg multiset.prod
  (multiset.map_eq_map_of_bij_of_nodup f g s.2 t.2 i hi h i_inj i_surj)

/--
  Reorder a product.

  The difference with `prod_bij` is that the bijection is specified with an inverse, rather than
  as a surjective injection.
-/
@[to_additive "
  Reorder a sum.

  The difference with `sum_bij` is that the bijection is specified with an inverse, rather than
  as a surjective injection.
"]
lemma prod_bij' {s : finset α} {t : finset γ} {f : α → β} {g : γ → β}
  (i : Π a ∈ s, γ) (hi : ∀ a ha, i a ha ∈ t) (h : ∀ a ha, f a = g (i a ha))
  (j : Π a ∈ t, α) (hj : ∀ a ha, j a ha ∈ s) (left_inv : ∀ a ha, j (i a ha) (hi a ha) = a)
  (right_inv : ∀ a ha, i (j a ha) (hj a ha) = a) :
  (∏ x in s, f x) = (∏ x in t, g x) :=
begin
  refine prod_bij i hi h _ _,
  {intros a1 a2 h1 h2 eq, rw [←left_inv a1 h1, ←left_inv a2 h2], cc,},
  {intros b hb, use j b hb, use hj b hb, exact (right_inv b hb).symm,},
end

@[to_additive]
lemma prod_bij_ne_one {s : finset α} {t : finset γ} {f : α → β} {g : γ → β}
  (i : Π a ∈ s, f a ≠ 1 → γ) (hi : ∀ a h₁ h₂, i a h₁ h₂ ∈ t)
  (i_inj : ∀ a₁ a₂ h₁₁ h₁₂ h₂₁ h₂₂, i a₁ h₁₁ h₁₂ = i a₂ h₂₁ h₂₂ → a₁ = a₂)
  (i_surj : ∀ b ∈ t, g b ≠ 1 → ∃ a h₁ h₂, b = i a h₁ h₂)
  (h : ∀ a h₁ h₂, f a = g (i a h₁ h₂)) :
  (∏ x in s, f x) = (∏ x in t, g x) :=
by classical; exact
calc (∏ x in s, f x) = ∏ x in (s.filter $ λ x, f x ≠ 1), f x : prod_filter_ne_one.symm
  ... = ∏ x in (t.filter $ λ x, g x ≠ 1), g x :
    prod_bij (assume a ha, i a (mem_filter.mp ha).1 (mem_filter.mp ha).2)
      (assume a ha, (mem_filter.mp ha).elim $ λ h₁ h₂, mem_filter.mpr
        ⟨hi a h₁ h₂, λ hg, h₂ (hg ▸ h a h₁ h₂)⟩)
      (assume a ha, (mem_filter.mp ha).elim $ h a)
      (assume a₁ a₂ ha₁ ha₂,
        (mem_filter.mp ha₁).elim $ λ ha₁₁ ha₁₂,
          (mem_filter.mp ha₂).elim $ λ ha₂₁ ha₂₂, i_inj a₁ a₂ _ _ _ _)
      (assume b hb, (mem_filter.mp hb).elim $ λ h₁ h₂,
        let ⟨a, ha₁, ha₂, eq⟩ := i_surj b h₁ h₂ in ⟨a, mem_filter.mpr ⟨ha₁, ha₂⟩, eq⟩)
  ... = (∏ x in t, g x) : prod_filter_ne_one

@[to_additive] lemma prod_dite_of_false {p : α → Prop} {hp : decidable_pred p}
  (h : ∀ x ∈ s, ¬ p x) (f : Π (x : α), p x → β) (g : Π (x : α), ¬p x → β) :
  (∏ x in s, if hx : p x then f x hx else g x hx) =
  ∏ (x : s), g x.val (h x.val x.property) :=
prod_bij (λ x hx, ⟨x,hx⟩) (λ x hx, by simp) (λ a ha, by { dsimp, rw dif_neg })
  (λ a₁ a₂ h₁ h₂ hh, congr_arg coe hh) (λ b hb, ⟨b.1, b.2, by simp⟩)

@[to_additive] lemma prod_dite_of_true {p : α → Prop} {hp : decidable_pred p}
  (h : ∀ x ∈ s, p x) (f : Π (x : α), p x → β) (g : Π (x : α), ¬p x → β) :
  (∏ x in s, if hx : p x then f x hx else g x hx) =
  ∏ (x : s), f x.val (h x.val x.property) :=
prod_bij (λ x hx, ⟨x,hx⟩) (λ x hx, by simp) (λ a ha, by { dsimp, rw dif_pos })
  (λ a₁ a₂ h₁ h₂ hh, congr_arg coe hh) (λ b hb, ⟨b.1, b.2, by simp⟩)

@[to_additive]
lemma nonempty_of_prod_ne_one (h : (∏ x in s, f x) ≠ 1) : s.nonempty :=
s.eq_empty_or_nonempty.elim (λ H, false.elim $ h $ H.symm ▸ prod_empty) id

@[to_additive]
lemma exists_ne_one_of_prod_ne_one (h : (∏ x in s, f x) ≠ 1) : ∃ a ∈ s, f a ≠ 1 :=
begin
  classical,
  rw ← prod_filter_ne_one at h,
  rcases nonempty_of_prod_ne_one h with ⟨x, hx⟩,
  exact ⟨x, (mem_filter.1 hx).1, (mem_filter.1 hx).2⟩
end

@[to_additive]
lemma prod_range_succ_comm (f : ℕ → β) (n : ℕ) :
  ∏ x in range (n + 1), f x = f n * ∏ x in range n, f x :=
by rw [range_succ, prod_insert not_mem_range_self]

@[to_additive]
lemma prod_range_succ (f : ℕ → β) (n : ℕ) :
  ∏ x in range (n + 1), f x = (∏ x in range n, f x) * f n :=
by simp only [mul_comm, prod_range_succ_comm]

@[to_additive]
lemma prod_range_succ' (f : ℕ → β) :
  ∀ n : ℕ, (∏ k in range (n + 1), f k) = (∏ k in range n, f (k+1)) * f 0
| 0       := prod_range_succ _ _
| (n + 1) := by rw [prod_range_succ _ n, mul_right_comm, ← prod_range_succ', prod_range_succ]

@[to_additive]
lemma eventually_constant_prod {u : ℕ → β} {N : ℕ} (hu : ∀ n ≥ N, u n = 1) {n : ℕ} (hn : N ≤ n) :
  ∏ k in range (n + 1), u k = ∏ k in range (N + 1), u k :=
begin
  obtain ⟨m, rfl : n = N + m⟩ := le_iff_exists_add.mp hn,
  clear hn,
  induction m with m hm,
  { simp },
  erw [prod_range_succ, hm],
  simp [hu]
end

@[to_additive]
lemma prod_range_add (f : ℕ → β) (n m : ℕ) :
  ∏ x in range (n + m), f x =
  (∏ x in range n, f x) * (∏ x in range m, f (n + x)) :=
begin
  induction m with m hm,
  { simp },
  { rw [nat.add_succ, prod_range_succ, hm, prod_range_succ, mul_assoc], },
end

@[to_additive]
lemma prod_range_add_div_prod_range {α : Type*} [comm_group α] (f : ℕ → α) (n m : ℕ) :
  (∏ k in range (n + m), f k) / (∏ k in range n, f k) = ∏ k in finset.range m, f (n + k) :=
div_eq_of_eq_mul' (prod_range_add f n m)

@[to_additive]
lemma prod_range_zero (f : ℕ → β) :
  ∏ k in range 0, f k = 1 :=
by rw [range_zero, prod_empty]

@[to_additive sum_range_one]
lemma prod_range_one (f : ℕ → β) :
  ∏ k in range 1, f k = f 0 :=
by { rw [range_one], apply @prod_singleton β ℕ 0 f }

open multiset

@[to_additive] lemma prod_multiset_map_count [decidable_eq α] (s : multiset α)
  {M : Type*} [comm_monoid M] (f : α → M) :
  (s.map f).prod = ∏ m in s.to_finset, (f m) ^ (s.count m) :=
begin
  induction s using multiset.induction_on with a s ih,
  { simp only [prod_const_one, count_zero, prod_zero, pow_zero, map_zero] },
  simp only [multiset.prod_cons, map_cons, to_finset_cons, ih],
  by_cases has : a ∈ s.to_finset,
  { rw [insert_eq_of_mem has, ← insert_erase has, prod_insert (not_mem_erase _ _),
        prod_insert (not_mem_erase _ _), ← mul_assoc, count_cons_self, pow_succ],
    congr' 1, refine prod_congr rfl (λ x hx, _),
    rw [count_cons_of_ne (ne_of_mem_erase hx)] },
  rw [prod_insert has, count_cons_self, count_eq_zero_of_not_mem (mt mem_to_finset.2 has), pow_one],
  congr' 1, refine prod_congr rfl (λ x hx, _),
  rw count_cons_of_ne,
  rintro rfl, exact has hx
end

@[to_additive]
lemma prod_multiset_count [decidable_eq α] [comm_monoid α] (s : multiset α) :
  s.prod = ∏ m in s.to_finset, m ^ (s.count m) :=
by { convert prod_multiset_map_count s id, rw map_id }

@[to_additive] lemma prod_mem_multiset [decidable_eq α]
  (m : multiset α) (f : {x // x ∈ m} → β) (g : α → β)
  (hfg : ∀ x, f x = g x) :
  ∏ (x : {x // x ∈ m}), f x = ∏ x in m.to_finset, g x :=
prod_bij (λ x _, x.1) (λ x _, multiset.mem_to_finset.mpr x.2)
  (λ _ _, hfg _)
  (λ _ _ _ _ h, by { ext, assumption })
  (λ y hy, ⟨⟨y, multiset.mem_to_finset.mp hy⟩, finset.mem_univ _, rfl⟩)

/--
To prove a property of a product, it suffices to prove that
the property is multiplicative and holds on factors.
-/
@[to_additive "To prove a property of a sum, it suffices to prove that
the property is additive and holds on summands."]
lemma prod_induction {M : Type*} [comm_monoid M] (f : α → M) (p : M → Prop)
  (p_mul : ∀ a b, p a → p b → p (a * b)) (p_one : p 1) (p_s : ∀ x ∈ s, p $ f x) :
  p $ ∏ x in s, f x :=
multiset.prod_induction _ _ p_mul p_one (multiset.forall_mem_map_iff.mpr p_s)

/--
To prove a property of a product, it suffices to prove that
the property is multiplicative and holds on factors.
-/
@[to_additive "To prove a property of a sum, it suffices to prove that
the property is additive and holds on summands."]
lemma prod_induction_nonempty {M : Type*} [comm_monoid M] (f : α → M) (p : M → Prop)
  (p_mul : ∀ a b, p a → p b → p (a * b)) (hs_nonempty : s.nonempty) (p_s : ∀ x ∈ s, p $ f x) :
  p $ ∏ x in s, f x :=
multiset.prod_induction_nonempty p p_mul (by simp [nonempty_iff_ne_empty.mp hs_nonempty])
  (multiset.forall_mem_map_iff.mpr p_s)

/--
For any product along `{0, ..., n-1}` of a commutative-monoid-valued function, we can verify that
it's equal to a different function just by checking ratios of adjacent terms.
This is a multiplicative discrete analogue of the fundamental theorem of calculus. -/
lemma prod_range_induction {M : Type*} [comm_monoid M]
  (f s : ℕ → M) (h0 : s 0 = 1) (h : ∀ n, s (n + 1) = s n * f n) (n : ℕ) :
  ∏ k in finset.range n, f k = s n :=
begin
  induction n with k hk,
  { simp only [h0, finset.prod_range_zero] },
  { simp only [hk, finset.prod_range_succ, h, mul_comm] }
end

/--
For any sum along `{0, ..., n-1}` of a commutative-monoid-valued function,
we can verify that it's equal to a different function
just by checking differences of adjacent terms.
This is a discrete analogue
of the fundamental theorem of calculus.
-/
lemma sum_range_induction {M : Type*} [add_comm_monoid M]
  (f s : ℕ → M) (h0 : s 0 = 0) (h : ∀ n, s (n + 1) = s n + f n) (n : ℕ) :
  ∑ k in finset.range n, f k = s n :=
@prod_range_induction (multiplicative M) _ f s h0 h n

/-- A telescoping sum along `{0, ..., n-1}` of an additive commutative group valued function
reduces to the difference of the last and first terms.-/
lemma sum_range_sub {G : Type*} [add_comm_group G] (f : ℕ → G) (n : ℕ) :
  ∑ i in range n, (f (i+1) - f i) = f n - f 0 :=
by { apply sum_range_induction; simp }

lemma sum_range_sub' {G : Type*} [add_comm_group G] (f : ℕ → G) (n : ℕ) :
  ∑ i in range n, (f i - f (i+1)) = f 0 - f n :=
by { apply sum_range_induction; simp }

/-- A telescoping product along `{0, ..., n-1}` of a commutative group valued function
reduces to the ratio of the last and first factors.-/
@[to_additive]
lemma prod_range_div {M : Type*} [comm_group M] (f : ℕ → M) (n : ℕ) :
  ∏ i in range n, (f (i+1) * (f i)⁻¹) = f n * (f 0)⁻¹ :=
by simpa only [← div_eq_mul_inv] using @sum_range_sub (additive M) _ f n

@[to_additive]
lemma prod_range_div' {M : Type*} [comm_group M] (f : ℕ → M) (n : ℕ) :
  ∏ i in range n, (f i * (f (i+1))⁻¹) = (f 0) * (f n)⁻¹ :=
by simpa only [← div_eq_mul_inv] using @sum_range_sub' (additive M) _ f n

/--
A telescoping sum along `{0, ..., n-1}` of an `ℕ`-valued function
reduces to the difference of the last and first terms
when the function we are summing is monotone.
-/
lemma sum_range_sub_of_monotone {f : ℕ → ℕ} (h : monotone f) (n : ℕ) :
  ∑ i in range n, (f (i+1) - f i) = f n - f 0 :=
begin
  refine sum_range_induction _ _ (tsub_self _) (λ n, _) _,
  have h₁ : f n ≤ f (n+1) := h (nat.le_succ _),
  have h₂ : f 0 ≤ f n := h (nat.zero_le _),
  rw [tsub_add_eq_add_tsub h₂, add_tsub_cancel_of_le h₁],
end

@[simp, to_additive] lemma prod_const (b : β) : (∏ x in s, b) = b ^ s.card :=
by haveI := classical.dec_eq α; exact
finset.induction_on s (by simp) (λ a s has ih,
by rw [prod_insert has, card_insert_of_not_mem has, pow_succ, ih])

@[to_additive]
lemma pow_eq_prod_const (b : β) : ∀ n, b ^ n = ∏ k in range n, b := by simp

@[to_additive sum_nsmul]
lemma prod_pow (s : finset α) (n : ℕ) (f : α → β) :
  ∏ x in s, f x ^ n = (∏ x in s, f x) ^ n :=
by haveI := classical.dec_eq α; exact
finset.induction_on s (by simp) (by simp [mul_pow] {contextual := tt})

@[to_additive]
lemma prod_flip {n : ℕ} (f : ℕ → β) :
  ∏ r in range (n + 1), f (n - r) = ∏ k in range (n + 1), f k :=
begin
  induction n with n ih,
  { rw [prod_range_one, prod_range_one] },
  { rw [prod_range_succ', prod_range_succ _ (nat.succ n)],
    simp [← ih] }
end

@[to_additive]
lemma prod_involution {s : finset α} {f : α → β} :
  ∀ (g : Π a ∈ s, α)
  (h : ∀ a ha, f a * f (g a ha) = 1)
  (g_ne : ∀ a ha, f a ≠ 1 → g a ha ≠ a)
  (g_mem : ∀ a ha, g a ha ∈ s)
  (g_inv : ∀ a ha, g (g a ha) (g_mem a ha) = a),
  (∏ x in s, f x) = 1 :=
by haveI := classical.dec_eq α;
haveI := classical.dec_eq β; exact
finset.strong_induction_on s
  (λ s ih g h g_ne g_mem g_inv,
    s.eq_empty_or_nonempty.elim (λ hs, hs.symm ▸ rfl)
      (λ ⟨x, hx⟩,
      have hmem : ∀ y ∈ (s.erase x).erase (g x hx), y ∈ s,
        from λ y hy, (mem_of_mem_erase (mem_of_mem_erase hy)),
      have g_inj : ∀ {x hx y hy}, g x hx = g y hy → x = y,
        from λ x hx y hy h, by rw [← g_inv x hx, ← g_inv y hy]; simp [h],
      have ih': ∏ y in erase (erase s x) (g x hx), f y = (1 : β) :=
        ih ((s.erase x).erase (g x hx))
          ⟨subset.trans (erase_subset _ _) (erase_subset _ _),
            λ h, not_mem_erase (g x hx) (s.erase x) (h (g_mem x hx))⟩
          (λ y hy, g y (hmem y hy))
          (λ y hy, h y (hmem y hy))
          (λ y hy, g_ne y (hmem y hy))
          (λ y hy, mem_erase.2 ⟨λ (h : g y _ = g x hx), by simpa [g_inj h] using hy,
            mem_erase.2 ⟨λ (h : g y _ = x),
              have y = g x hx, from g_inv y (hmem y hy) ▸ by simp [h],
              by simpa [this] using hy, g_mem y (hmem y hy)⟩⟩)
          (λ y hy, g_inv y (hmem y hy)),
      if hx1 : f x = 1
      then ih' ▸ eq.symm (prod_subset hmem
        (λ y hy hy₁,
          have y = x ∨ y = g x hx, by simp [hy] at hy₁; tauto,
          this.elim (λ hy, hy.symm ▸ hx1)
            (λ hy, h x hx ▸ hy ▸ hx1.symm ▸ (one_mul _).symm)))
      else by rw [← insert_erase hx, prod_insert (not_mem_erase _ _),
        ← insert_erase (mem_erase.2 ⟨g_ne x hx hx1, g_mem x hx⟩),
        prod_insert (not_mem_erase _ _), ih', mul_one, h x hx]))


/-- The product of the composition of functions `f` and `g`, is the product
over `b ∈ s.image g` of `f b` to the power of the cardinality of the fibre of `b`. See also
`finset.prod_image`. -/
lemma prod_comp [decidable_eq γ] (f : γ → β) (g : α → γ) :
  ∏ a in s, f (g a) = ∏ b in s.image g, f b ^ (s.filter (λ a, g a = b)).card  :=
calc ∏ a in s, f (g a)
    = ∏ x in (s.image g).sigma (λ b : γ, s.filter (λ a, g a = b)), f (g x.2) :
  prod_bij (λ a ha, ⟨g a, a⟩) (by simp; tauto) (λ _ _, rfl) (by simp) (by finish)
... = ∏ b in s.image g, ∏ a in s.filter (λ a, g a = b), f (g a) : prod_sigma _ _ _
... = ∏ b in s.image g, ∏ a in s.filter (λ a, g a = b), f b :
  prod_congr rfl (λ b hb, prod_congr rfl (by simp {contextual := tt}))
... = ∏ b in s.image g, f b ^ (s.filter (λ a, g a = b)).card :
  prod_congr rfl (λ _ _, prod_const _)

@[to_additive]
lemma prod_piecewise [decidable_eq α] (s t : finset α) (f g : α → β) :
  (∏ x in s, (t.piecewise f g) x) = (∏ x in s ∩ t, f x) * (∏ x in s \ t, g x) :=
by { rw [piecewise, prod_ite, filter_mem_eq_inter, ← sdiff_eq_filter], }

@[to_additive]
lemma prod_inter_mul_prod_diff [decidable_eq α] (s t : finset α) (f : α → β) :
  (∏ x in s ∩ t, f x) * (∏ x in s \ t, f x) = (∏ x in s, f x) :=
by { convert (s.prod_piecewise t f f).symm, simp [finset.piecewise] }

@[to_additive]
lemma prod_eq_mul_prod_diff_singleton [decidable_eq α] {s : finset α} {i : α} (h : i ∈ s)
  (f : α → β) : ∏ x in s, f x = f i * ∏ x in s \ {i}, f x :=
by { convert (s.prod_inter_mul_prod_diff {i} f).symm, simp [h] }

@[to_additive]
lemma prod_eq_prod_diff_singleton_mul [decidable_eq α] {s : finset α} {i : α} (h : i ∈ s)
  (f : α → β) : ∏ x in s, f x = (∏ x in s \ {i}, f x) * f i :=
by { rw [prod_eq_mul_prod_diff_singleton h, mul_comm] }

@[to_additive]
lemma _root_.fintype.prod_eq_mul_prod_compl [decidable_eq α] [fintype α] (a : α) (f : α → β) :
  ∏ i, f i = (f a) * ∏ i in {a}ᶜ, f i :=
prod_eq_mul_prod_diff_singleton (mem_univ a) f

@[to_additive]
lemma _root_.fintype.prod_eq_prod_compl_mul [decidable_eq α] [fintype α] (a : α) (f : α → β) :
  ∏ i, f i = (∏ i in {a}ᶜ, f i) * f a :=
prod_eq_prod_diff_singleton_mul (mem_univ a) f

lemma dvd_prod_of_mem (f : α → β) {a : α} {s : finset α} (ha : a ∈ s) :
  f a ∣ ∏ i in s, f i :=
begin
  classical,
  rw finset.prod_eq_mul_prod_diff_singleton ha,
  exact dvd_mul_right _ _,
end

/-- A product can be partitioned into a product of products, each equivalent under a setoid. -/
@[to_additive "A sum can be partitioned into a sum of sums, each equivalent under a setoid."]
lemma prod_partition (R : setoid α) [decidable_rel R.r] :
  (∏ x in s, f x) = ∏ xbar in s.image quotient.mk, ∏ y in s.filter (λ y, ⟦y⟧ = xbar), f y :=
begin
  refine (finset.prod_image' f (λ x hx, _)).symm,
  refl,
end

/-- If we can partition a product into subsets that cancel out, then the whole product cancels. -/
@[to_additive "If we can partition a sum into subsets that cancel out, then the whole sum cancels."]
lemma prod_cancels_of_partition_cancels (R : setoid α) [decidable_rel R.r]
  (h : ∀ x ∈ s, (∏ a in s.filter (λ y, y ≈ x), f a) = 1) : (∏ x in s, f x) = 1 :=
begin
  rw [prod_partition R, ←finset.prod_eq_one],
  intros xbar xbar_in_s,
  obtain ⟨x, x_in_s, xbar_eq_x⟩ := mem_image.mp xbar_in_s,
  rw [←xbar_eq_x, filter_congr (λ y _, @quotient.eq _ R y x)],
  apply h x x_in_s,
end

@[to_additive]
lemma prod_update_of_not_mem [decidable_eq α] {s : finset α} {i : α}
  (h : i ∉ s) (f : α → β) (b : β) : (∏ x in s, function.update f i b x) = (∏ x in s, f x) :=
begin
  apply prod_congr rfl (λ j hj, _),
  have : j ≠ i, by { assume eq, rw eq at hj, exact h hj },
  simp [this]
end

@[to_additive]
lemma prod_update_of_mem [decidable_eq α] {s : finset α} {i : α} (h : i ∈ s) (f : α → β) (b : β) :
  (∏ x in s, function.update f i b x) = b * (∏ x in s \ (singleton i), f x) :=
by { rw [update_eq_piecewise, prod_piecewise], simp [h] }

/-- If a product of a `finset` of size at most 1 has a given value, so
do the terms in that product. -/
@[to_additive eq_of_card_le_one_of_sum_eq "If a sum of a `finset` of size at most 1 has a given
value, so do the terms in that sum."]
lemma eq_of_card_le_one_of_prod_eq {s : finset α} (hc : s.card ≤ 1) {f : α → β} {b : β}
    (h : ∏ x in s, f x = b) : ∀ x ∈ s, f x = b :=
begin
  intros x hx,
  by_cases hc0 : s.card = 0,
  { exact false.elim (card_ne_zero_of_mem hx hc0) },
  { have h1 : s.card = 1 := le_antisymm hc (nat.one_le_of_lt (nat.pos_of_ne_zero hc0)),
    rw card_eq_one at h1,
    cases h1 with x2 hx2,
    rw [hx2, mem_singleton] at hx,
    simp_rw hx2 at h,
    rw hx,
    rw prod_singleton at h,
    exact h }
end

/-- Taking a product over `s : finset α` is the same as multiplying the value on a single element
`f a` by the product of `s.erase a`. -/
@[to_additive "Taking a sum over `s : finset α` is the same as adding the value on a single element
`f a` to the sum over `s.erase a`."]
lemma mul_prod_erase [decidable_eq α] (s : finset α) (f : α → β) {a : α} (h : a ∈ s) :
  f a * (∏ x in s.erase a, f x) = ∏ x in s, f x :=
by rw [← prod_insert (not_mem_erase a s), insert_erase h]

/-- A variant of `finset.mul_prod_erase` with the multiplication swapped. -/
@[to_additive "A variant of `finset.add_sum_erase` with the addition swapped."]
lemma prod_erase_mul [decidable_eq α] (s : finset α) (f : α → β) {a : α} (h : a ∈ s) :
  (∏ x in s.erase a, f x) * f a = ∏ x in s, f x :=
by rw [mul_comm, mul_prod_erase s f h]

/-- If a function applied at a point is 1, a product is unchanged by
removing that point, if present, from a `finset`. -/
@[to_additive "If a function applied at a point is 0, a sum is unchanged by
removing that point, if present, from a `finset`."]
lemma prod_erase [decidable_eq α] (s : finset α) {f : α → β} {a : α} (h : f a = 1) :
  ∏ x in s.erase a, f x = ∏ x in s, f x :=
begin
  rw ←sdiff_singleton_eq_erase,
  refine prod_subset (sdiff_subset _ _) (λ x hx hnx, _),
  rw sdiff_singleton_eq_erase at hnx,
  rwa eq_of_mem_of_not_mem_erase hx hnx
end

/-- If a product is 1 and the function is 1 except possibly at one
point, it is 1 everywhere on the `finset`. -/
@[to_additive "If a sum is 0 and the function is 0 except possibly at one
point, it is 0 everywhere on the `finset`."]
lemma eq_one_of_prod_eq_one {s : finset α} {f : α → β} {a : α} (hp : ∏ x in s, f x = 1)
    (h1 : ∀ x ∈ s, x ≠ a → f x = 1) : ∀ x ∈ s, f x = 1 :=
begin
  intros x hx,
  classical,
  by_cases h : x = a,
  { rw h,
    rw h at hx,
    rw [←prod_subset (singleton_subset_iff.2 hx)
                      (λ t ht ha, h1 t ht (not_mem_singleton.1 ha)),
        prod_singleton] at hp,
    exact hp },
  { exact h1 x hx h }
end

lemma prod_pow_boole [decidable_eq α] (s : finset α) (f : α → β) (a : α) :
  (∏ x in s, (f x)^(ite (a = x) 1 0)) = ite (a ∈ s) (f a) 1 :=
by simp

end comm_monoid

/-- If `f = g = h` everywhere but at `i`, where `f i = g i + h i`, then the product of `f` over `s`
  is the sum of the products of `g` and `h`. -/
lemma prod_add_prod_eq [comm_semiring β] {s : finset α} {i : α} {f g h : α → β}
  (hi : i ∈ s) (h1 : g i + h i = f i) (h2 : ∀ j ∈ s, j ≠ i → g j = f j)
  (h3 : ∀ j ∈ s, j ≠ i → h j = f j) : ∏ i in s, g i + ∏ i in s, h i = ∏ i in s, f i :=
by { classical, simp_rw [prod_eq_mul_prod_diff_singleton hi, ← h1, right_distrib],
     congr' 2; apply prod_congr rfl; simpa }

lemma card_eq_sum_ones (s : finset α) : s.card = ∑ _ in s, 1 :=
by simp

lemma sum_const_nat {m : ℕ} {f : α → ℕ} (h₁ : ∀ x ∈ s, f x = m) :
  (∑ x in s, f x) = card s * m :=
begin
  rw [← nat.nsmul_eq_mul, ← sum_const],
  apply sum_congr rfl h₁
end

@[simp]
lemma sum_boole {s : finset α} {p : α → Prop} [non_assoc_semiring β] {hp : decidable_pred p} :
  (∑ x in s, if p x then (1 : β) else (0 : β)) = (s.filter p).card :=
by simp [sum_ite]

lemma sum_comp [add_comm_monoid β] [decidable_eq γ] (f : γ → β) (g : α → γ) :
  ∑ a in s, f (g a) = ∑ b in s.image g, (s.filter (λ a, g a = b)).card • (f b) :=
@prod_comp (multiplicative β) _ _ _ _ _ _ _
attribute [to_additive "The sum of the composition of functions `f` and `g`, is the sum
over `b ∈ s.image g` of `f b` times of the cardinality of the fibre of `b`. See also
`finset.sum_image`."] prod_comp

lemma eq_sum_range_sub [add_comm_group β] (f : ℕ → β) (n : ℕ) :
  f n = f 0 + ∑ i in range n, (f (i+1) - f i) :=
by rw [finset.sum_range_sub, add_sub_cancel'_right]

lemma eq_sum_range_sub' [add_comm_group β] (f : ℕ → β) (n : ℕ) :
  f n = ∑ i in range (n + 1), if i = 0 then f 0 else f i - f (i - 1) :=
begin
  conv_lhs { rw [finset.eq_sum_range_sub f] },
  simp [finset.sum_range_succ', add_comm]
end

section opposite

open opposite

/-- Moving to the opposite additive commutative monoid commutes with summing. -/
@[simp] lemma op_sum [add_comm_monoid β] {s : finset α} (f : α → β) :
  op (∑ x in s, f x) = ∑ x in s, op (f x) :=
(op_add_equiv : β ≃+ βᵒᵖ).map_sum _ _

@[simp] lemma unop_sum [add_comm_monoid β] {s : finset α} (f : α → βᵒᵖ) :
  unop (∑ x in s, f x) = ∑ x in s, unop (f x) :=
(op_add_equiv : β ≃+ βᵒᵖ).symm.map_sum _ _

end opposite

section comm_group
variables [comm_group β]

@[simp, to_additive]
lemma prod_inv_distrib : (∏ x in s, (f x)⁻¹) = (∏ x in s, f x)⁻¹ :=
(monoid_hom.map_prod (comm_group.inv_monoid_hom : β →* β) f s).symm

end comm_group

@[simp] theorem card_sigma {σ : α → Type*} (s : finset α) (t : Π a, finset (σ a)) :
  card (s.sigma t) = ∑ a in s, card (t a) :=
multiset.card_sigma _ _

lemma card_bUnion [decidable_eq β] {s : finset α} {t : α → finset β}
  (h : ∀ x ∈ s, ∀ y ∈ s, x ≠ y → disjoint (t x) (t y)) :
  (s.bUnion t).card = ∑ u in s, card (t u) :=
calc (s.bUnion t).card = ∑ i in s.bUnion t, 1 : by simp
... = ∑ a in s, ∑ i in t a, 1 : finset.sum_bUnion h
... = ∑ u in s, card (t u) : by simp

lemma card_bUnion_le [decidable_eq β] {s : finset α} {t : α → finset β} :
  (s.bUnion t).card ≤ ∑ a in s, (t a).card :=
by haveI := classical.dec_eq α; exact
finset.induction_on s (by simp)
  (λ a s has ih,
    calc ((insert a s).bUnion t).card ≤ (t a).card + (s.bUnion t).card :
    by rw bUnion_insert; exact finset.card_union_le _ _
    ... ≤ ∑ a in insert a s, card (t a) :
    by rw sum_insert has; exact add_le_add_left ih _)

theorem card_eq_sum_card_fiberwise [decidable_eq β] {f : α → β} {s : finset α} {t : finset β}
  (H : ∀ x ∈ s, f x ∈ t) :
  s.card = ∑ a in t, (s.filter (λ x, f x = a)).card :=
by simp only [card_eq_sum_ones, sum_fiberwise_of_maps_to H]

theorem card_eq_sum_card_image [decidable_eq β] (f : α → β) (s : finset α) :
  s.card = ∑ a in s.image f, (s.filter (λ x, f x = a)).card :=
card_eq_sum_card_fiberwise (λ _, mem_image_of_mem _)

lemma zsmul_sum (α β : Type) [add_comm_group β] {f : α → β} {s : finset α} (z : ℤ) :
  zsmul z (∑ a in s, f a) = ∑ a in s, zsmul z (f a) :=
add_monoid_hom.map_sum (zsmul_add_group_hom z : β →+ β) f s

@[simp] lemma sum_sub_distrib [add_comm_group β] :
  ∑ x in s, (f x - g x) = (∑ x in s, f x) - (∑ x in s, g x) :=
by simpa only [sub_eq_add_neg] using sum_add_distrib.trans (congr_arg _ sum_neg_distrib)

section prod_eq_zero
variables [comm_monoid_with_zero β]

lemma prod_eq_zero (ha : a ∈ s) (h : f a = 0) : (∏ x in s, f x) = 0 :=
by { haveI := classical.dec_eq α, rw [←prod_erase_mul _ _ ha, h, mul_zero] }

lemma prod_boole {s : finset α} {p : α → Prop} [decidable_pred p] :
  ∏ i in s, ite (p i) (1 : β) (0 : β) = ite (∀ i ∈ s, p i) 1 0 :=
begin
  split_ifs,
  { apply prod_eq_one,
    intros i hi,
    rw if_pos (h i hi) },
  { push_neg at h,
    rcases h with ⟨i, hi, hq⟩,
    apply prod_eq_zero hi,
    rw [if_neg hq] },
end

variables [nontrivial β] [no_zero_divisors β]

lemma prod_eq_zero_iff : (∏ x in s, f x) = 0 ↔ (∃ a ∈ s, f a = 0) :=
begin
  classical,
  apply finset.induction_on s,
  exact ⟨not.elim one_ne_zero, λ ⟨_, H, _⟩, H.elim⟩,
  assume a s ha ih,
  rw [prod_insert ha, mul_eq_zero, bex_def, exists_mem_insert, ih, ← bex_def]
end

theorem prod_ne_zero_iff : (∏ x in s, f x) ≠ 0 ↔ (∀ a ∈ s, f a ≠ 0) :=
by { rw [ne, prod_eq_zero_iff], push_neg }

end prod_eq_zero

section comm_group_with_zero
variables [comm_group_with_zero β]

@[simp]
lemma prod_inv_distrib' : (∏ x in s, (f x)⁻¹) = (∏ x in s, f x)⁻¹ :=
begin
  classical,
  by_cases h : ∃ x ∈ s, f x = 0,
  { simpa [prod_eq_zero_iff.mpr h, prod_eq_zero_iff] using h },
  { push_neg at h,
    have h' := prod_ne_zero_iff.mpr h,
    have hf : ∀ x ∈ s, (f x)⁻¹ * f x = 1 := λ x hx, inv_mul_cancel (h x hx),
    apply mul_right_cancel₀ h',
    simp [h, h', ← finset.prod_mul_distrib, prod_congr rfl hf] }
end

end comm_group_with_zero

@[to_additive]
lemma prod_unique_nonempty {α β : Type*} [comm_monoid β] [unique α]
  (s : finset α) (f : α → β) (h : s.nonempty) :
  (∏ x in s, f x) = f (default α) :=
begin
  obtain ⟨a, ha⟩ := h,
  have : s = {a},
  { ext b,
    simpa [subsingleton.elim a b] using ha },
  rw [this, finset.prod_singleton, subsingleton.elim a (default α)]
end

end finset

namespace fintype

open finset

/-- `fintype.prod_bijective` is a variant of `finset.prod_bij` that accepts `function.bijective`.

See `function.bijective.prod_comp` for a version without `h`. -/
@[to_additive "`fintype.sum_equiv` is a variant of `finset.sum_bij` that accepts
`function.bijective`.

See `function.bijective.sum_comp` for a version without `h`. "]
lemma prod_bijective {α β M : Type*} [fintype α] [fintype β] [comm_monoid M]
  (e : α → β) (he : function.bijective e) (f : α → M) (g : β → M) (h : ∀ x, f x = g (e x)) :
  ∏ x : α, f x = ∏ x : β, g x :=
prod_bij
  (λ x _, e x)
  (λ x _, mem_univ (e x))
  (λ x _, h x)
  (λ x x' _ _ h, he.injective h)
  (λ y _, (he.surjective y).imp $ λ a h, ⟨mem_univ _, h.symm⟩)

/-- `fintype.prod_equiv` is a specialization of `finset.prod_bij` that
automatically fills in most arguments.

See `equiv.prod_comp` for a version without `h`.
-/
@[to_additive "`fintype.sum_equiv` is a specialization of `finset.sum_bij` that
automatically fills in most arguments.

See `equiv.sum_comp` for a version without `h`.
"]
lemma prod_equiv {α β M : Type*} [fintype α] [fintype β] [comm_monoid M]
  (e : α ≃ β) (f : α → M) (g : β → M) (h : ∀ x, f x = g (e x)) :
  ∏ x : α, f x = ∏ x : β, g x :=
prod_bijective e e.bijective f g h

@[to_additive]
lemma prod_finset_coe [comm_monoid β] :
  ∏ (i : (s : set α)), f i = ∏ i in s, f i :=
(finset.prod_subtype s (λ _, iff.rfl) f).symm

@[to_additive]
lemma prod_unique {α β : Type*} [comm_monoid β] [unique α] (f : α → β) :
  (∏ x : α, f x) = f (default α) :=
by rw [univ_unique, prod_singleton]

@[to_additive] lemma prod_empty {α β : Type*} [comm_monoid β] [is_empty α] (f : α → β) :
  (∏ x : α, f x) = 1 :=
by rw [eq_empty_of_is_empty (univ : finset α), finset.prod_empty]

@[to_additive]
lemma prod_subsingleton {α β : Type*} [comm_monoid β] [subsingleton α] (f : α → β) (a : α) :
  (∏ x : α, f x) = f a :=
begin
  haveI : unique α := unique_of_subsingleton a,
  convert prod_unique f
end

@[to_additive]
lemma prod_subtype_mul_prod_subtype {α β : Type*} [fintype α] [comm_monoid β]
  (p : α → Prop) (f : α → β) [decidable_pred p] :
  (∏ (i : {x // p x}), f i) * (∏ i : {x // ¬ p x}, f i) = ∏ i, f i :=
begin
  classical,
  let s := {x | p x}.to_finset,
  rw [← finset.prod_subtype s, ← finset.prod_subtype sᶜ],
  { exact finset.prod_mul_prod_compl _ _ },
  { simp },
  { simp }
end

end fintype

namespace list

@[to_additive] lemma prod_to_finset {M : Type*} [decidable_eq α] [comm_monoid M]
  (f : α → M) : ∀ {l : list α} (hl : l.nodup), l.to_finset.prod f = (l.map f).prod
| [] _ := by simp
| (a :: l) hl := let ⟨not_mem, hl⟩ := list.nodup_cons.mp hl in
  by simp [finset.prod_insert (mt list.mem_to_finset.mp not_mem), prod_to_finset hl]

end list

namespace multiset

variables [decidable_eq α]

@[simp] lemma to_finset_sum_count_eq (s : multiset α) :
  (∑ a in s.to_finset, s.count a) = s.card :=
multiset.induction_on s rfl
  (assume a s ih,
    calc (∑ x in to_finset (a ::ₘ s), count x (a ::ₘ s)) =
      ∑ x in to_finset (a ::ₘ s), ((if x = a then 1 else 0) + count x s) :
        finset.sum_congr rfl $ λ _ _, by split_ifs;
        [simp only [h, count_cons_self, nat.one_add], simp only [count_cons_of_ne h, zero_add]]
      ... = card (a ::ₘ s) :
      begin
        by_cases a ∈ s.to_finset,
        { have : ∑ x in s.to_finset, ite (x = a) 1 0 = ∑ x in {a}, ite (x = a) 1 0,
          { rw [finset.sum_ite_eq', if_pos h, finset.sum_singleton, if_pos rfl], },
          rw [to_finset_cons, finset.insert_eq_of_mem h, finset.sum_add_distrib, ih, this,
            finset.sum_singleton, if_pos rfl, add_comm, card_cons] },
        { have ha : a ∉ s, by rwa mem_to_finset at h,
          have : ∑ x in to_finset s, ite (x = a) 1 0 = ∑ x in to_finset s, 0, from
            finset.sum_congr rfl (λ x hx, if_neg $ by rintro rfl; cc),
          rw [to_finset_cons, finset.sum_insert h, if_pos rfl, finset.sum_add_distrib, this,
            finset.sum_const_zero, ih, count_eq_zero_of_not_mem ha, zero_add, add_comm, card_cons] }
      end)

lemma count_sum' {s : finset β} {a : α} {f : β → multiset α} :
  count a (∑ x in s, f x) = ∑ x in s, count a (f x) :=
by { dunfold finset.sum, rw count_sum }

@[simp] lemma to_finset_sum_count_nsmul_eq (s : multiset α) :
  (∑ a in s.to_finset, s.count a • {a}) = s :=
begin
  apply ext', intro b,
  rw count_sum',
  have h : count b s = count b (count b s • {b}),
  { rw [count_nsmul, count_singleton_self, mul_one] },
  rw h, clear h,
  apply finset.sum_eq_single b,
  { intros c h hcb, rw count_nsmul, convert mul_zero (count c s),
    apply count_eq_zero.mpr, exact finset.not_mem_singleton.mpr (ne.symm hcb) },
  { intro hb, rw [count_eq_zero_of_not_mem (mt mem_to_finset.2 hb), count_nsmul, zero_mul]}
end

theorem exists_smul_of_dvd_count (s : multiset α) {k : ℕ}
  (h : ∀ (a : α), a ∈ s → k ∣ multiset.count a s) :
  ∃ (u : multiset α), s = k • u :=
begin
  use ∑ a in s.to_finset, (s.count a / k) • {a},
  have h₂ : ∑ (x : α) in s.to_finset, k • (count x s / k) • ({x} : multiset α) =
    ∑ (x : α) in s.to_finset, count x s • {x},
  { apply finset.sum_congr rfl,
    intros x hx,
    rw [← mul_nsmul, nat.mul_div_cancel' (h x (mem_to_finset.mp hx))] },
  rw [← finset.sum_nsmul, h₂, to_finset_sum_count_nsmul_eq]
end

end multiset

@[simp, norm_cast] lemma nat.cast_sum [add_comm_monoid β] [has_one β] (s : finset α) (f : α → ℕ) :
  ↑(∑ x in s, f x : ℕ) = (∑ x in s, (f x : β)) :=
(nat.cast_add_monoid_hom β).map_sum f s

@[simp, norm_cast] lemma int.cast_sum [add_comm_group β] [has_one β] (s : finset α) (f : α → ℤ) :
  ↑(∑ x in s, f x : ℤ) = (∑ x in s, (f x : β)) :=
(int.cast_add_hom β).map_sum f s

@[simp, norm_cast] lemma nat.cast_prod {R : Type*} [comm_semiring R] (f : α → ℕ) (s : finset α) :
  (↑∏ i in s, f i : R) = ∏ i in s, f i :=
(nat.cast_ring_hom R).map_prod _ _

@[simp, norm_cast] lemma int.cast_prod {R : Type*} [comm_ring R] (f : α → ℤ) (s : finset α) :
  (↑∏ i in s, f i : R) = ∏ i in s, f i :=
(int.cast_ring_hom R).map_prod _ _

@[simp, norm_cast] lemma units.coe_prod {M : Type*} [comm_monoid M] (f : α → units M)
  (s : finset α) : (↑∏ i in s, f i : M) = ∏ i in s, f i :=
(units.coe_hom M).map_prod _ _

lemma nat_abs_sum_le {ι : Type*} (s : finset ι) (f : ι → ℤ) :
  (∑ i in s, f i).nat_abs ≤ ∑ i in s, (f i).nat_abs :=
begin
  classical,
  apply finset.induction_on s,
  { simp only [finset.sum_empty, int.nat_abs_zero] },
  { intros i s his IH,
    simp only [his, finset.sum_insert, not_false_iff],
    exact (int.nat_abs_add_le _ _).trans (add_le_add le_rfl IH) }
end<|MERGE_RESOLUTION|>--- conflicted
+++ resolved
@@ -316,8 +316,6 @@
     rw [bUnion_insert, prod_insert hxs, prod_union this, ih hs.1] }
 end
 
-<<<<<<< HEAD
-=======
 @[to_additive]
 lemma prod_product {s : finset γ} {t : finset α} {f : γ×α → β} :
   (∏ x in s.product t, f x) = ∏ x in s, ∏ y in t, f (x, y) :=
@@ -338,7 +336,6 @@
   (∏ x in s.product t, f x.1 x.2) = ∏ x in s, ∏ y in t, f x y :=
 prod_product
 
->>>>>>> 79eb9344
 /-- Product over a sigma type equals the product of fiberwise products. For rewriting
 in the reverse direction, use `finset.prod_sigma'`.  -/
 @[to_additive "Sum over a sigma type equals the sum of fiberwise sums. For rewriting
@@ -397,35 +394,6 @@
   { intros _ _ H ih,
     simp only [prod_insert H, prod_mul_distrib, ih] }
 end
-
-@[to_additive]
-lemma prod_product_left {s : finset γ} {t : finset α} {f : γ×α → β} :
-  (∏ x in s.product t, f x) = ∏ x in s, ∏ y in t, f (x, y) :=
-begin
-  haveI := classical.dec_eq α, haveI := classical.dec_eq γ,
-  rw [product_eq_bUnion, prod_bUnion],
-  { congr, funext, exact prod_image (λ _ _ _ _ H, (prod.mk.inj H).2) },
-  simp only [disjoint_iff_ne, mem_image],
-  rintros _ _ _ _ h ⟨_, _⟩ ⟨_, _, ⟨_, _⟩⟩ ⟨_, _⟩ ⟨_, _, ⟨_, _⟩⟩ _,
-  apply h, cc
-end
-
-/-- An uncurried version of `finset.prod_product_left`. -/
-@[to_additive "An uncurried version of `finset.sum_product_left`"]
-lemma prod_product_left' {s : finset γ} {t : finset α} {f : γ → α → β} :
-  (∏ x in s.product t, f x.1 x.2) = ∏ x in s, ∏ y in t, f x y :=
-prod_product_left
-
-@[to_additive]
-lemma prod_product_right {s : finset γ} {t : finset α} {f : γ×α → β} :
-  (∏ x in s.product t, f x) = ∏ y in t, ∏ x in s, f (x, y) :=
-by rw [prod_product_left, prod_comm]
-
-/-- An uncurried version of `finset.prod_product_right`. -/
-@[to_additive "An uncurried version of `finset.prod_product_right`"]
-lemma prod_product_right' {s : finset γ} {t : finset α} {f : γ → α → β} :
-  (∏ x in s.product t, f x.1 x.2) = ∏ y in t, ∏ x in s, f x y :=
-prod_product_right
 
 @[to_additive]
 lemma prod_hom_rel [comm_monoid γ] {r : β → γ → Prop} {f : α → β} {g : α → γ} {s : finset α}
