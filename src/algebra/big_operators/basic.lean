--- conflicted
+++ resolved
@@ -1412,13 +1412,8 @@
   (↑∏ i in s, f i : R) = ∏ i in s, f i :=
 (int.cast_ring_hom R).map_prod _ _
 
-<<<<<<< HEAD
-@[simp, norm_cast] lemma units.coe_prod {M : Type*} [comm_monoid M]
-  (f : α → units M) (s : finset α) : (↑∏ i in s, f i : M) = ∏ i in s, f i :=
-=======
 @[simp, norm_cast] lemma units.coe_prod {M : Type*} [comm_monoid M] (f : α → units M)
   (s : finset α) : (↑∏ i in s, f i : M) = ∏ i in s, f i :=
->>>>>>> 24b7290d
 (units.coe_hom M).map_prod _ _
 
 lemma nat_abs_sum_le {ι : Type*} (s : finset ι) (f : ι → ℤ) :
@@ -1430,8 +1425,4 @@
   { intros i s his IH,
     simp only [his, finset.sum_insert, not_false_iff],
     exact (int.nat_abs_add_le _ _).trans (add_le_add le_rfl IH) }
-<<<<<<< HEAD
-end
-=======
-end
->>>>>>> 24b7290d
+end