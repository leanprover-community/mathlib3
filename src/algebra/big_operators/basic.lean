--- conflicted
+++ resolved
@@ -760,9 +760,7 @@
 | 0       := prod_range_succ _ _
 | (n + 1) := by rw [prod_range_succ _ n, mul_right_comm, ← prod_range_succ', prod_range_succ]
 
-<<<<<<< HEAD
-@[to_additive]
-=======
+@[to_additive]
 lemma eventually_constant_prod {u : ℕ → β} {N : ℕ} (hu : ∀ n ≥ N, u n = 1) {n : ℕ} (hn : N ≤ n) :
   ∏ k in range (n + 1), u k = ∏ k in range (N + 1), u k :=
 begin
@@ -774,14 +772,7 @@
   simp [hu]
 end
 
-lemma eventually_constant_sum {β} [add_comm_monoid β] {u : ℕ → β} {N : ℕ}
-  (hu : ∀ n ≥ N, u n = 0) {n : ℕ} (hn : N ≤ n) :
-  ∑ k in range (n + 1), u k = ∑ k in range (N + 1), u k :=
-@eventually_constant_prod (multiplicative β) _ _ _ hu _ hn
-
-attribute [to_additive] eventually_constant_prod
-
->>>>>>> e8add823
+@[to_additive]
 lemma prod_range_add (f : ℕ → β) (n m : ℕ) :
   ∏ x in range (n + m), f x =
   (∏ x in range n, f x) * (∏ x in range m, f (n + x)) :=
