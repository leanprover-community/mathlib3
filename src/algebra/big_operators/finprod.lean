--- conflicted
+++ resolved
@@ -704,7 +704,6 @@
   (∑ᶠ a : α, f a) * r = ∑ᶠ a : α, f a * r :=
 (add_monoid_hom.mul_right r).map_finsum h
 
-<<<<<<< HEAD
 @[to_additive] lemma finset.mul_support_of_fiberwise_prod_subset_image [decidable_eq β]
   (s : finset α) (f : α → M) (g : α → β) :
   mul_support (λ b, (s.filter (λ a, g a = b)).prod f) ⊆ s.image g :=
@@ -765,7 +764,6 @@
 @[to_additive] lemma finprod_curry₂ {γ : Type*} (f : α × β × γ → M) (h : (mul_support f).finite) :
   ∏ᶠ abc, f abc = ∏ᶠ a b c, f (a, b, c) :=
 by { rw finprod_curry f h, congr, ext a, rw finprod_curry, simp [h], }
-=======
 @[to_additive]
 lemma finprod_dmem {s : set α} [decidable_pred (∈ s)] (f : (Π (a : α), a ∈ s → M)) :
   ∏ᶠ (a : α) (h : a ∈ s), f a h = ∏ᶠ (a : α) (h : a ∈ s), if h' : a ∈ s then f a h' else 1 :=
@@ -785,6 +783,5 @@
 lemma finprod_emb_domain (f : α ↪ β) [decidable_pred (∈ set.range f)] (g : α → M) :
   ∏ᶠ (b : β), (if h : b ∈ set.range f then g (classical.some h) else 1) = ∏ᶠ (a : α), g a :=
 finprod_emb_domain' f.injective g
->>>>>>> 583ad823
 
 end type