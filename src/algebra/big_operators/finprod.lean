/-
Copyright (c) 2020 Kexing Ying and Kevin Buzzard. All rights reserved.
Released under Apache 2.0 license as described in the file LICENSE.
Authors: Kexing Ying, Kevin Buzzard, Yury Kudryashov
-/
import algebra.big_operators.order
import algebra.indicator_function

/-!
# Finite products and sums over types and sets

We define products and sums over types and subsets of types, with no finiteness hypotheses.
All infinite products and sums are defined to be junk values (i.e. one or zero).
This approach is sometimes easier to use than `finset.sum`,
when issues arise with `finset` and `fintype` being data.

## Main definitions

We use the following variables:

* `α`, `β` - types with no structure;
* `s`, `t` - sets
* `M`, `N` - additive or multiplicative commutative monoids
* `f`, `g` - functions

Definitions in this file:

* `finsum f : M` : the sum of `f x` as `x` ranges over the support of `f`, if it's finite.
   Zero otherwise.

* `finprod f : M` : the product of `f x` as `x` ranges over the multiplicative support of `f`, if
   it's finite. One otherwise.

## Notation

* `∑ᶠ i, f i` and `∑ᶠ i : α, f i` for `finsum f`

* `∏ᶠ i, f i` and `∏ᶠ i : α, f i` for `finprod f`

This notation works for functions `f : p → M`, where `p : Prop`, so the following works:

* `∑ᶠ i ∈ s, f i`, where `f : α → M`, `s : set α` : sum over the set `s`;
* `∑ᶠ n < 5, f n`, where `f : ℕ → M` : same as `f 0 + f 1 + f 2 + f 3 + f 4`;
* `∏ᶠ (n >= -2) (hn : n < 3), f n`, where `f : ℤ → M` : same as `f (-2) * f (-1) * f 0 * f 1 * f 2`.

## Implementation notes

`finsum` and `finprod` is "yet another way of doing finite sums and products in Lean". However
experiments in the wild (e.g. with matroids) indicate that it is a helpful approach in settings
where the user is not interested in computability and wants to do reasoning without running into
typeclass diamonds caused by the constructive finiteness used in definitions such as `finset` and
`fintype`. By sticking solely to `set.finite` we avoid these problems. We are aware that there are
other solutions but for beginner mathematicians this approach is easier in practice.

Another application is the construction of a partition of unity from a collection of “bump”
function. In this case the finite set depends on the point and it's convenient to have a definition
that does not mention the set explicitly.

The first arguments in all definitions and lemmas is the codomain of the function of the big
operator. This is necessary for the heuristic in `@[to_additive]`.
See the documentation of `to_additive.attr` for more information.

We did not add `is_finite (X : Type) : Prop`, because it is simply `nonempty (fintype X)`.

## Tags

finsum, finprod, finite sum, finite product
-/

open function set

/-!
### Definition and relation to `finset.sum` and `finset.prod`
-/

section sort
variables {M N : Type*} {α β ι : Sort*} [comm_monoid M] [comm_monoid N]

open_locale big_operators

section

/- Note: we use classical logic only for these definitions, to ensure that we do not write lemmas
with `classical.dec` in their statement. -/
open_locale classical

/-- Sum of `f x` as `x` ranges over the elements of the support of `f`, if it's finite. Zero
otherwise. -/
@[irreducible] noncomputable def finsum {M α} [add_comm_monoid M] (f : α → M) : M :=
if h : finite (support (f ∘ plift.down)) then ∑ i in h.to_finset, f i.down else 0

/-- Product of `f x` as `x` ranges over the elements of the multiplicative support of `f`, if it's
finite. One otherwise. -/
@[irreducible, to_additive]
noncomputable def finprod (f : α → M) : M :=
if h : finite (mul_support (f ∘ plift.down)) then ∏ i in h.to_finset, f i.down else 1

end

localized "notation `∑ᶠ` binders `, ` r:(scoped:67 f, finsum f) := r" in big_operators

localized "notation `∏ᶠ` binders `, ` r:(scoped:67 f, finprod f) := r" in big_operators

@[to_additive] lemma finprod_eq_prod_plift_of_mul_support_to_finset_subset
  {f : α → M} (hf : finite (mul_support (f ∘ plift.down))) {s : finset (plift α)}
  (hs : hf.to_finset ⊆ s) :
  ∏ᶠ i, f i = ∏ i in s, f i.down :=
begin
  rw [finprod, dif_pos],
  refine finset.prod_subset hs (λ x hx hxf, _),
  rwa [hf.mem_to_finset, nmem_mul_support] at hxf
end

@[to_additive] lemma finprod_eq_prod_plift_of_mul_support_subset
  {f : α → M} {s : finset (plift α)} (hs : mul_support (f ∘ plift.down) ⊆ s) :
  ∏ᶠ i, f i = ∏ i in s, f i.down :=
finprod_eq_prod_plift_of_mul_support_to_finset_subset
  (s.finite_to_set.subset hs) $ λ x hx, by { rw finite.mem_to_finset at hx, exact hs hx }

@[simp, to_additive] lemma finprod_one : ∏ᶠ i : α, (1 : M) = 1 :=
begin
  have : mul_support (λ x : plift α, (λ _, 1 : α → M) x.down) ⊆ (∅ : finset (plift α)),
    from λ x h, h rfl,
  rw [finprod_eq_prod_plift_of_mul_support_subset this, finset.prod_empty]
end

@[to_additive] lemma finprod_of_is_empty [is_empty α] (f : α → M) : ∏ᶠ i, f i = 1 :=
by { rw ← finprod_one, congr }

@[simp, to_additive] lemma finprod_false (f : false → M) : ∏ᶠ i, f i = 1 :=
finprod_of_is_empty _

@[to_additive] lemma finprod_eq_single (f : α → M) (a : α) (ha : ∀ x ≠ a, f x = 1) :
  ∏ᶠ x, f x = f a :=
begin
  have : mul_support (f ∘ plift.down) ⊆ ({plift.up a} : finset (plift α)),
  { intro x, contrapose,
    simpa [plift.eq_up_iff_down_eq] using ha x.down },
  rw [finprod_eq_prod_plift_of_mul_support_subset this, finset.prod_singleton],
end

@[to_additive] lemma finprod_unique [unique α] (f : α → M) : ∏ᶠ i, f i = f default :=
finprod_eq_single f default $ λ x hx, (hx $ unique.eq_default _).elim

@[simp, to_additive] lemma finprod_true (f : true → M) : ∏ᶠ i, f i = f trivial :=
@finprod_unique M true _ ⟨⟨trivial⟩, λ _, rfl⟩ f

@[to_additive] lemma finprod_eq_dif {p : Prop} [decidable p] (f : p → M) :
  ∏ᶠ i, f i = if h : p then f h else 1 :=
begin
  split_ifs,
  { haveI : unique p := ⟨⟨h⟩, λ _, rfl⟩, exact finprod_unique f },
  { haveI : is_empty p := ⟨h⟩, exact finprod_of_is_empty f }
end

@[to_additive] lemma finprod_eq_if {p : Prop} [decidable p] {x : M} :
  ∏ᶠ i : p, x = if p then x else 1 :=
finprod_eq_dif (λ _, x)

@[to_additive] lemma finprod_congr {f g : α → M} (h : ∀ x, f x = g x) :
  finprod f = finprod g :=
congr_arg _ $ funext h

@[congr, to_additive] lemma finprod_congr_Prop {p q : Prop} {f : p → M} {g : q → M} (hpq : p = q)
  (hfg : ∀ h : q, f (hpq.mpr h) = g h) :
  finprod f = finprod g :=
by { subst q, exact finprod_congr hfg }

attribute [congr] finsum_congr_Prop

/-- To prove a property of a finite product, it suffices to prove that the property is
multiplicative and holds on the factors. -/
@[to_additive "To prove a property of a finite sum, it suffices to prove that the property is
additive and holds on the summands."]
lemma finprod_induction {f : α → M} (p : M → Prop) (hp₀ : p 1) (hp₁ : ∀ x y, p x → p y → p (x * y))
  (hp₂ : ∀ i, p (f i)) :
  p (∏ᶠ i, f i) :=
begin
  rw finprod,
  split_ifs,
  exacts [finset.prod_induction _ _ hp₁ hp₀ (λ i hi, hp₂ _), hp₀]
end

lemma finprod_nonneg {R : Type*} [ordered_comm_semiring R] {f : α → R} (hf : ∀ x, 0 ≤ f x) :
  0 ≤ ∏ᶠ x, f x :=
finprod_induction (λ x, 0 ≤ x) zero_le_one (λ x y, mul_nonneg) hf

@[to_additive finsum_nonneg]
lemma one_le_finprod' {M : Type*} [ordered_comm_monoid M] {f : α → M} (hf : ∀ i, 1 ≤ f i) :
  1 ≤ ∏ᶠ i, f i :=
finprod_induction _ le_rfl (λ _ _, one_le_mul) hf

@[to_additive] lemma monoid_hom.map_finprod_plift (f : M →* N) (g : α → M)
  (h : finite (mul_support $ g ∘ plift.down)) :
  f (∏ᶠ x, g x) = ∏ᶠ x, f (g x) :=
begin
  rw [finprod_eq_prod_plift_of_mul_support_subset h.coe_to_finset.ge,
    finprod_eq_prod_plift_of_mul_support_subset, f.map_prod],
  rw [h.coe_to_finset],
  exact mul_support_comp_subset f.map_one (g ∘ plift.down)
end

@[to_additive] lemma monoid_hom.map_finprod_Prop {p : Prop} (f : M →* N) (g : p → M) :
  f (∏ᶠ x, g x) = ∏ᶠ x, f (g x) :=
f.map_finprod_plift g (finite.of_fintype _)

@[to_additive] lemma monoid_hom.map_finprod_of_preimage_one (f : M →* N)
  (hf : ∀ x, f x = 1 → x = 1) (g : α → M) :
  f (∏ᶠ i, g i) = ∏ᶠ i, f (g i) :=
begin
  by_cases hg : (mul_support $ g ∘ plift.down).finite, { exact f.map_finprod_plift g hg },
  rw [finprod, dif_neg, f.map_one, finprod, dif_neg],
  exacts [infinite.mono (λ x hx, mt (hf (g x.down)) hx) hg, hg]
end

@[to_additive] lemma monoid_hom.map_finprod_of_injective (g : M →* N) (hg : injective g)
  (f : α → M) :
  g (∏ᶠ i, f i) = ∏ᶠ i, g (f i) :=
g.map_finprod_of_preimage_one (λ x, (hg.eq_iff' g.map_one).mp) f

@[to_additive] lemma mul_equiv.map_finprod (g : M ≃* N) (f : α → M) :
  g (∏ᶠ i, f i) = ∏ᶠ i, g (f i) :=
g.to_monoid_hom.map_finprod_of_injective g.injective f

lemma finsum_smul {R M : Type*} [ring R] [add_comm_group M] [module R M] [no_zero_smul_divisors R M]
  (f : ι → R) (x : M) :
  (∑ᶠ i, f i) • x = ∑ᶠ i, f i • x :=
begin
  rcases eq_or_ne x 0 with rfl|hx, { simp },
  exact ((smul_add_hom R M).flip x).map_finsum_of_injective (smul_left_injective R hx) _
end

lemma smul_finsum {R M : Type*} [ring R] [add_comm_group M] [module R M]
  [no_zero_smul_divisors R M] (c : R) (f : ι → M) :
  c • (∑ᶠ i, f i) = (∑ᶠ i, c • f i) :=
begin
  rcases eq_or_ne c 0 with rfl|hc, { simp },
  exact (smul_add_hom R M c).map_finsum_of_injective (smul_right_injective M hc) _
end

@[to_additive] lemma finprod_inv_distrib {G : Type*} [comm_group G] (f : α → G) :
  ∏ᶠ x, (f x)⁻¹ = (∏ᶠ x, f x)⁻¹ :=
((mul_equiv.inv G).map_finprod f).symm

lemma finprod_inv_distrib₀ {G : Type*} [comm_group_with_zero G] (f : α → G) :
  ∏ᶠ x, (f x)⁻¹ = (∏ᶠ x, f x)⁻¹ :=
((mul_equiv.inv₀ G).map_finprod f).symm

end sort

section type

variables {α β ι M N : Type*} [comm_monoid M] [comm_monoid N]

open_locale big_operators

@[to_additive] lemma finprod_eq_mul_indicator_apply (s : set α)
  (f : α → M) (a : α) :
  ∏ᶠ (h : a ∈ s), f a = mul_indicator s f a :=
by convert finprod_eq_if

@[simp, to_additive] lemma finprod_mem_mul_support (f : α → M) (a : α) :
  ∏ᶠ (h : f a ≠ 1), f a = f a :=
by rw [← mem_mul_support, finprod_eq_mul_indicator_apply, mul_indicator_mul_support]

@[to_additive] lemma finprod_mem_def (s : set α) (f : α → M) :
  ∏ᶠ a ∈ s, f a = ∏ᶠ a, mul_indicator s f a :=
finprod_congr $ finprod_eq_mul_indicator_apply s f

@[to_additive] lemma finprod_eq_prod_of_mul_support_subset (f : α → M) {s : finset α}
  (h : mul_support f ⊆ s) :
  ∏ᶠ i, f i = ∏ i in s, f i :=
begin
  have A : mul_support (f ∘ plift.down) = equiv.plift.symm '' mul_support f,
  { rw mul_support_comp_eq_preimage,
    exact (equiv.plift.symm.image_eq_preimage _).symm },
  have : mul_support (f ∘ plift.down) ⊆ s.map equiv.plift.symm.to_embedding,
  { rw [A, finset.coe_map], exact image_subset _ h },
  rw [finprod_eq_prod_plift_of_mul_support_subset this],
  simp
end

@[to_additive] lemma finprod_eq_prod_of_mul_support_to_finset_subset (f : α → M)
  (hf : finite (mul_support f)) {s : finset α} (h : hf.to_finset ⊆ s) :
  ∏ᶠ i, f i = ∏ i in s, f i :=
finprod_eq_prod_of_mul_support_subset _ $ λ x hx, h $ hf.mem_to_finset.2 hx

@[to_additive] lemma finprod_def (f : α → M) [decidable (mul_support f).finite] :
  ∏ᶠ i : α, f i = if h : (mul_support f).finite then ∏ i in h.to_finset, f i else 1 :=
begin
  split_ifs,
  { exact finprod_eq_prod_of_mul_support_to_finset_subset _ h (finset.subset.refl _) },
  { rw [finprod, dif_neg],
    rw [mul_support_comp_eq_preimage],
    exact mt (λ hf, hf.of_preimage equiv.plift.surjective) h}
end

@[to_additive] lemma finprod_of_infinite_mul_support {f : α → M} (hf : (mul_support f).infinite) :
  ∏ᶠ i, f i = 1 :=
by { classical, rw [finprod_def, dif_neg hf] }

@[to_additive] lemma finprod_eq_prod (f : α → M) (hf : (mul_support f).finite) :
  ∏ᶠ i : α, f i = ∏ i in hf.to_finset, f i :=
by { classical, rw [finprod_def, dif_pos hf] }

@[to_additive] lemma finprod_eq_prod_of_fintype [fintype α] (f : α → M) :
  ∏ᶠ i : α, f i = ∏ i, f i :=
finprod_eq_prod_of_mul_support_to_finset_subset _ (finite.of_fintype _) $ finset.subset_univ _

@[to_additive] lemma finprod_cond_eq_prod_of_cond_iff (f : α → M) {p : α → Prop} {t : finset α}
  (h : ∀ {x}, f x ≠ 1 → (p x ↔ x ∈ t)) :
  ∏ᶠ i (hi : p i), f i = ∏ i in t, f i :=
begin
  set s := {x | p x},
  have : mul_support (s.mul_indicator f) ⊆ t,
  { rw [set.mul_support_mul_indicator], intros x hx, exact (h hx.2).1 hx.1 },
  erw [finprod_mem_def, finprod_eq_prod_of_mul_support_subset _ this],
  refine finset.prod_congr rfl (λ x hx, mul_indicator_apply_eq_self.2 $ λ hxs, _),
  contrapose! hxs,
  exact (h hxs).2 hx
end

@[to_additive] lemma finprod_cond_ne (f : α → M) (a : α) [decidable_eq α]
  (hf : finite (mul_support f)) : (∏ᶠ i ≠ a, f i) = ∏ i in hf.to_finset.erase a, f i :=
begin
  apply finprod_cond_eq_prod_of_cond_iff,
  intros x hx,
  rw [finset.mem_erase, finite.mem_to_finset, mem_mul_support],
  exact ⟨λ h, and.intro h hx, λ h, h.1⟩
end

@[to_additive] lemma finprod_mem_eq_prod_of_inter_mul_support_eq (f : α → M) {s : set α}
  {t : finset α} (h : s ∩ mul_support f = t ∩ mul_support f) :
  ∏ᶠ i ∈ s, f i = ∏ i in t, f i :=
finprod_cond_eq_prod_of_cond_iff _ $ by simpa [set.ext_iff] using h

@[to_additive] lemma finprod_mem_eq_prod_of_subset (f : α → M) {s : set α} {t : finset α}
  (h₁ : s ∩ mul_support f ⊆ t) (h₂ : ↑t ⊆ s) :
  ∏ᶠ i ∈ s, f i = ∏ i in t, f i :=
finprod_cond_eq_prod_of_cond_iff _ $ λ x hx, ⟨λ h, h₁ ⟨h, hx⟩, λ h, h₂ h⟩

@[to_additive] lemma finprod_mem_eq_prod (f : α → M) {s : set α}
  (hf : (s ∩ mul_support f).finite) :
  ∏ᶠ i ∈ s, f i = ∏ i in hf.to_finset, f i :=
finprod_mem_eq_prod_of_inter_mul_support_eq _ $ by simp [inter_assoc]

@[to_additive] lemma finprod_mem_eq_prod_filter (f : α → M) (s : set α) [decidable_pred (∈ s)]
  (hf : (mul_support f).finite) :
  ∏ᶠ i ∈ s, f i = ∏ i in finset.filter (∈ s) hf.to_finset, f i :=
finprod_mem_eq_prod_of_inter_mul_support_eq _ $ by simp [inter_comm, inter_left_comm]

@[to_additive] lemma finprod_mem_eq_to_finset_prod (f : α → M) (s : set α) [fintype s] :
  ∏ᶠ i ∈ s, f i = ∏ i in s.to_finset, f i :=
finprod_mem_eq_prod_of_inter_mul_support_eq _ $ by rw [coe_to_finset]

@[to_additive] lemma finprod_mem_eq_finite_to_finset_prod (f : α → M) {s : set α} (hs : s.finite) :
  ∏ᶠ i ∈ s, f i = ∏ i in hs.to_finset, f i :=
finprod_mem_eq_prod_of_inter_mul_support_eq _ $ by rw [hs.coe_to_finset]

@[to_additive] lemma finprod_mem_finset_eq_prod (f : α → M) (s : finset α) :
  ∏ᶠ i ∈ s, f i = ∏ i in s, f i :=
finprod_mem_eq_prod_of_inter_mul_support_eq _ rfl

@[to_additive] lemma finprod_mem_coe_finset (f : α → M) (s : finset α) :
  ∏ᶠ i ∈ (s : set α), f i = ∏ i in s, f i :=
finprod_mem_eq_prod_of_inter_mul_support_eq _ rfl

@[to_additive] lemma finprod_mem_eq_one_of_infinite {f : α → M} {s : set α}
  (hs : (s ∩ mul_support f).infinite) : ∏ᶠ i ∈ s, f i = 1 :=
begin
  rw finprod_mem_def,
  apply finprod_of_infinite_mul_support,
  rwa [← mul_support_mul_indicator] at hs
end

@[to_additive]
lemma finprod_mem_eq_one_of_forall_eq_one {f : α → M} {s : set α} (h : ∀ x ∈ s, f x = 1) :
  ∏ᶠ i ∈ s, f i = 1 :=
by simp [h] {contextual := tt}

@[to_additive] lemma finprod_mem_inter_mul_support (f : α → M) (s : set α) :
  ∏ᶠ i ∈ (s ∩ mul_support f), f i = ∏ᶠ i ∈ s, f i :=
by rw [finprod_mem_def, finprod_mem_def, mul_indicator_inter_mul_support]

@[to_additive] lemma finprod_mem_inter_mul_support_eq (f : α → M) (s t : set α)
  (h : s ∩ mul_support f = t ∩ mul_support f) :
  ∏ᶠ i ∈ s, f i = ∏ᶠ i ∈ t, f i :=
by rw [← finprod_mem_inter_mul_support, h, finprod_mem_inter_mul_support]

@[to_additive] lemma finprod_mem_inter_mul_support_eq' (f : α → M) (s t : set α)
  (h : ∀ x ∈ mul_support f, x ∈ s ↔ x ∈ t) :
  ∏ᶠ i ∈ s, f i = ∏ᶠ i ∈ t, f i :=
begin
  apply finprod_mem_inter_mul_support_eq,
  ext x,
  exact and_congr_left (h x)
end

@[to_additive] lemma finprod_mem_univ (f : α → M) : ∏ᶠ i ∈ @set.univ α, f i = ∏ᶠ i : α, f i :=
finprod_congr $ λ i, finprod_true _

variables {f g : α → M} {a b : α} {s t : set α}

@[to_additive] lemma finprod_mem_congr (h₀ : s = t) (h₁ : ∀ x ∈ t, f x = g x) :
  ∏ᶠ i ∈ s, f i = ∏ᶠ i ∈ t, g i :=
h₀.symm ▸ (finprod_congr $ λ i, finprod_congr_Prop rfl (h₁ i))

@[to_additive]
lemma finprod_eq_one_of_forall_eq_one {f : α → M} (h : ∀ x, f x = 1) :
  ∏ᶠ i, f i = 1 :=
by simp [h] {contextual := tt}

/-!
### Distributivity w.r.t. addition, subtraction, and (scalar) multiplication
-/

/-- If the multiplicative supports of `f` and `g` are finite, then the product of `f i * g i` equals
the product of `f i` multiplied by the product of `g i`. -/
@[to_additive "If the additive supports of `f` and `g` are finite, then the sum of `f i + g i`
equals the sum of `f i` plus the sum of `g i`."]
lemma finprod_mul_distrib (hf : (mul_support f).finite) (hg : (mul_support g).finite) :
  ∏ᶠ i, f i * g i = (∏ᶠ i, f i) * ∏ᶠ i, g i :=
begin
  classical,
  rw [finprod_eq_prod_of_mul_support_to_finset_subset _ hf (finset.subset_union_left _ _),
    finprod_eq_prod_of_mul_support_to_finset_subset _ hg (finset.subset_union_right _ _),
    ← finset.prod_mul_distrib],
  refine finprod_eq_prod_of_mul_support_subset _ _,
  simp [mul_support_mul]
end

/-- If the multiplicative supports of `f` and `g` are finite, then the product of `f i / g i`
equals the product of `f i` divided by the product of `g i`. -/
@[to_additive "If the additive supports of `f` and `g` are finite, then the sum of `f i - g i`
equals the sum of `f i` minus the sum of `g i`."]
lemma finprod_div_distrib {G : Type*} [comm_group G] {f g : α → G} (hf : (mul_support f).finite)
  (hg : (mul_support g).finite) :
  ∏ᶠ i, f i / g i = (∏ᶠ i, f i) / ∏ᶠ i, g i :=
by simp only [div_eq_mul_inv, finprod_mul_distrib hf ((mul_support_inv g).symm.rec hg),
              finprod_inv_distrib]

lemma finprod_div_distrib₀ {G : Type*} [comm_group_with_zero G] {f g : α → G}
  (hf : (mul_support f).finite) (hg : (mul_support g).finite) :
  ∏ᶠ i, f i / g i = (∏ᶠ i, f i) / ∏ᶠ i, g i :=
by simp only [div_eq_mul_inv, finprod_mul_distrib hf ((mul_support_inv₀ g).symm.rec hg),
              finprod_inv_distrib₀]

/-- A more general version of `finprod_mem_mul_distrib` that only requires `s ∩ mul_support f` and
`s ∩ mul_support g` rather than `s` to be finite. -/
@[to_additive "A more general version of `finsum_mem_add_distrib` that only requires `s ∩ support f`
and `s ∩ support g` rather than `s` to be finite."]
lemma finprod_mem_mul_distrib' (hf : (s ∩ mul_support f).finite) (hg : (s ∩ mul_support g).finite) :
  ∏ᶠ i ∈ s, f i * g i = (∏ᶠ i ∈ s, f i) * ∏ᶠ i ∈ s, g i :=
begin
  rw [← mul_support_mul_indicator] at hf hg,
  simp only [finprod_mem_def, mul_indicator_mul, finprod_mul_distrib hf hg]
end

/-- The product of the constant function `1` over any set equals `1`. -/
@[to_additive "The product of the constant function `0` over any set equals `0`."]
lemma finprod_mem_one (s : set α) : ∏ᶠ i ∈ s, (1 : M) = 1 := by simp

/-- If a function `f` equals `1` on a set `s`, then the product of `f i` over `i ∈ s` equals `1`. -/
@[to_additive "If a function `f` equals `0` on a set `s`, then the product of `f i` over `i ∈ s`
equals `0`."]
lemma finprod_mem_of_eq_on_one (hf : s.eq_on f 1) : ∏ᶠ i ∈ s, f i = 1 :=
by { rw ← finprod_mem_one s, exact finprod_mem_congr rfl hf }

/-- If the product of `f i` over `i ∈ s` is not equal to `1`, then there is some `x ∈ s` such that
`f x ≠ 1`. -/
@[to_additive "If the product of `f i` over `i ∈ s` is not equal to `0`, then there is some `x ∈ s`
such that `f x ≠ 0`."]
lemma exists_ne_one_of_finprod_mem_ne_one (h : ∏ᶠ i ∈ s, f i ≠ 1) : ∃ x ∈ s, f x ≠ 1 :=
begin
  by_contra' h',
  exact h (finprod_mem_of_eq_on_one h')
end

/-- Given a finite set `s`, the product of `f i * g i` over `i ∈ s` equals the product of `f i`
over `i ∈ s` times the product of `g i` over `i ∈ s`. -/
@[to_additive "Given a finite set `s`, the sum of `f i + g i` over `i ∈ s` equals the sum of `f i`
over `i ∈ s` plus the sum of `g i` over `i ∈ s`."]
lemma finprod_mem_mul_distrib (hs : s.finite) :
  ∏ᶠ i ∈ s, f i * g i = (∏ᶠ i ∈ s, f i) * ∏ᶠ i ∈ s, g i :=
finprod_mem_mul_distrib' (hs.inter_of_left _) (hs.inter_of_left _)

@[to_additive] lemma monoid_hom.map_finprod {f : α → M} (g : M →* N) (hf : (mul_support f).finite) :
  g (∏ᶠ i, f i) = ∏ᶠ i, g (f i) :=
g.map_finprod_plift f $ hf.preimage $ equiv.plift.injective.inj_on _

<<<<<<< HEAD
@[to_additive] lemma finprod_pow (hf : (mul_support f).finite) (n : ℕ) :
  (∏ᶠ i, f i) ^ n = ∏ᶠ i, f i ^ n :=
(pow_monoid_hom n).map_finprod hf

/-- A more general version of `monoid_hom.map_finprod_mem` that requires `s ∩ mul_support f` and
  instead of `s` to be finite. -/
@[to_additive] lemma monoid_hom.map_finprod_mem' {f : α → M} (g : M →* N)
  (h₀ : (s ∩ mul_support f).finite) :
  g (∏ᶠ j ∈ s, f j) = ∏ᶠ i ∈ s, (g (f i)) :=
=======
/-- A more general version of `monoid_hom.map_finprod_mem` that requires `s ∩ mul_support f` rather
than `s` to be finite. -/
@[to_additive "A more general version of `add_monoid_hom.map_finsum_mem` that requires
`s ∩ support f` rather than `s` to be finite."]
lemma monoid_hom.map_finprod_mem' {f : α → M} (g : M →* N) (h₀ : (s ∩ mul_support f).finite) :
  g (∏ᶠ j ∈ s, f j) = ∏ᶠ i ∈ s, g (f i) :=
>>>>>>> fc882ff8
begin
  rw [g.map_finprod],
  { simp only [g.map_finprod_Prop] },
  { simpa only [finprod_eq_mul_indicator_apply, mul_support_mul_indicator] }
end

/-- Given a monoid homomorphism `g : M →* N` and a function `f : α → M`, the value of `g` at the
product of `f i` over `i ∈ s` equals the product of `g (f i)` over `s`. -/
@[to_additive "Given an additive monoid homomorphism `g : M →* N` and a function `f : α → M`, the
value of `g` at the sum of `f i` over `i ∈ s` equals the sum of `g (f i)` over `s`."]
lemma monoid_hom.map_finprod_mem (f : α → M) (g : M →* N) (hs : s.finite) :
  g (∏ᶠ j ∈ s, f j) = ∏ᶠ i ∈ s, g (f i) :=
g.map_finprod_mem' (hs.inter_of_left _)

@[to_additive] lemma mul_equiv.map_finprod_mem (g : M ≃* N) (f : α → M) {s : set α}
  (hs : s.finite) : g (∏ᶠ i ∈ s, f i) = ∏ᶠ i ∈ s, g (f i) :=
g.to_monoid_hom.map_finprod_mem f hs

@[to_additive] lemma finprod_mem_inv_distrib {G : Type*} [comm_group G] (f : α → G)
  (hs : s.finite) : ∏ᶠ x ∈ s, (f x)⁻¹ = (∏ᶠ x ∈ s, f x)⁻¹ :=
((mul_equiv.inv G).map_finprod_mem f hs).symm

lemma finprod_mem_inv_distrib₀ {G : Type*} [comm_group_with_zero G] (f : α → G)
  (hs : s.finite) : ∏ᶠ x ∈ s, (f x)⁻¹ = (∏ᶠ x ∈ s, f x)⁻¹ :=
((mul_equiv.inv₀ G).map_finprod_mem f hs).symm

/-- Given a finite set `s`, the product of `f i / g i` over `i ∈ s` equals the product of `f i`
over `i ∈ s` divided by the product of `g i` over `i ∈ s`. -/
@[to_additive "Given a finite set `s`, the sum of `f i / g i` over `i ∈ s` equals the sum of `f i`
over `i ∈ s` minus the sum of `g i` over `i ∈ s`."]
lemma finprod_mem_div_distrib {G : Type*} [comm_group G] (f g : α → G) (hs : s.finite) :
  ∏ᶠ i ∈ s, f i / g i = (∏ᶠ i ∈ s, f i) / ∏ᶠ i ∈ s, g i :=
by simp only [div_eq_mul_inv, finprod_mem_mul_distrib hs, finprod_mem_inv_distrib g hs]

lemma finprod_mem_div_distrib₀ {G : Type*} [comm_group_with_zero G] (f g : α → G)
  (hs : s.finite) : ∏ᶠ i ∈ s, f i / g i = (∏ᶠ i ∈ s, f i) / ∏ᶠ i ∈ s, g i :=
by simp only [div_eq_mul_inv, finprod_mem_mul_distrib hs, finprod_mem_inv_distrib₀ g hs]

/-!
### `∏ᶠ x ∈ s, f x` and set operations
-/

/-- The product of any function over an empty set is `1`. -/
@[to_additive "The sum of any function over an empty set is `0`."]
lemma finprod_mem_empty : ∏ᶠ i ∈ (∅ : set α), f i = 1 := by simp

/-- A set `s` is nonempty if the product of some function over `s` is not equal to `1`. -/
@[to_additive "A set `s` is nonempty if the sum of some function over `s` is not equal to `0`."]
lemma nonempty_of_finprod_mem_ne_one (h : ∏ᶠ i ∈ s, f i ≠ 1) : s.nonempty :=
ne_empty_iff_nonempty.1 $ λ h', h $ h'.symm ▸ finprod_mem_empty

/-- Given finite sets `s` and `t`, the product of `f i` over `i ∈ s ∪ t` times the product of
`f i` over `i ∈ s ∩ t` equals the product of `f i` over `i ∈ s` times the product of `f i`
over `i ∈ t`. -/
@[to_additive "Given finite sets `s` and `t`, the sum of `f i` over `i ∈ s ∪ t` plus the sum of
`f i` over `i ∈ s ∩ t` equals the sum of `f i` over `i ∈ s` plus the sum of `f i` over `i ∈ t`."]
lemma finprod_mem_union_inter (hs : s.finite) (ht : t.finite) :
  (∏ᶠ i ∈ s ∪ t, f i) * ∏ᶠ i ∈ s ∩ t, f i = (∏ᶠ i ∈ s, f i) * ∏ᶠ i ∈ t, f i :=
begin
  lift s to finset α using hs, lift t to finset α using ht,
  classical,
  rw [← finset.coe_union, ← finset.coe_inter],
  simp only [finprod_mem_coe_finset, finset.prod_union_inter]
end

/-- A more general version of `finprod_mem_union_inter` that requires `s ∩ mul_support f` and
`t ∩ mul_support f` rather than `s` and `t` to be finite. -/
@[to_additive "A more general version of `finsum_mem_union_inter` that requires `s ∩ support f` and
`t ∩ support f` rather than `s` and `t` to be finite."] lemma finprod_mem_union_inter'
  (hs : (s ∩ mul_support f).finite) (ht : (t ∩ mul_support f).finite) :
  (∏ᶠ i ∈ s ∪ t, f i) * ∏ᶠ i ∈ s ∩ t, f i = (∏ᶠ i ∈ s, f i) * ∏ᶠ i ∈ t, f i :=
begin
  rw [← finprod_mem_inter_mul_support f s, ← finprod_mem_inter_mul_support f t,
    ← finprod_mem_union_inter hs ht, ← union_inter_distrib_right, finprod_mem_inter_mul_support,
    ← finprod_mem_inter_mul_support f (s ∩ t)],
  congr' 2,
  rw [inter_left_comm, inter_assoc, inter_assoc, inter_self, inter_left_comm]
end

/-- A more general version of `finprod_mem_union` that requires `s ∩ mul_support f` and
`t ∩ mul_support f` rather than `s` and `t` to be finite. -/
@[to_additive "A more general version of `finsum_mem_union` that requires `s ∩ support f` and
`t ∩ support f` rather than `s` and `t` to be finite."]
lemma finprod_mem_union' (hst : disjoint s t) (hs : (s ∩ mul_support f).finite)
  (ht : (t ∩ mul_support f).finite) :
  ∏ᶠ i ∈ s ∪ t, f i = (∏ᶠ i ∈ s, f i) * ∏ᶠ i ∈ t, f i :=
by rw [← finprod_mem_union_inter' hs ht, disjoint_iff_inter_eq_empty.1 hst, finprod_mem_empty,
  mul_one]

/-- Given two finite disjoint sets `s` and `t`, the product of `f i` over `i ∈ s ∪ t` equals the
product of `f i` over `i ∈ s` times the product of `f i` over `i ∈ t`. -/
@[to_additive "Given two finite disjoint sets `s` and `t`, the sum of `f i` over `i ∈ s ∪ t` equals
the sum of `f i` over `i ∈ s` plus the sum of `f i` over `i ∈ t`."]
lemma finprod_mem_union (hst : disjoint s t) (hs : s.finite) (ht : t.finite) :
  ∏ᶠ i ∈ s ∪ t, f i = (∏ᶠ i ∈ s, f i) * ∏ᶠ i ∈ t, f i :=
finprod_mem_union' hst (hs.inter_of_left _) (ht.inter_of_left _)

/-- A more general version of `finprod_mem_union'` that requires `s ∩ mul_support f` and
`t ∩ mul_support f` rather than `s` and `t` to be disjoint -/
@[to_additive "A more general version of `finsum_mem_union'` that requires `s ∩ support f` and
`t ∩ support f` rather than `s` and `t` to be disjoint"]
lemma finprod_mem_union'' (hst : disjoint (s ∩ mul_support f) (t ∩ mul_support f))
  (hs : (s ∩ mul_support f).finite) (ht : (t ∩ mul_support f).finite) :
  ∏ᶠ i ∈ s ∪ t, f i = (∏ᶠ i ∈ s, f i) * ∏ᶠ i ∈ t, f i :=
by rw [← finprod_mem_inter_mul_support f s, ← finprod_mem_inter_mul_support f t,
  ← finprod_mem_union hst hs ht, ← union_inter_distrib_right, finprod_mem_inter_mul_support]

/-- The product of `f i` over `i ∈ {a}` equals `f a`. -/
@[to_additive "The sum of `f i` over `i ∈ {a}` equals `f a`."]
lemma finprod_mem_singleton : ∏ᶠ i ∈ ({a} : set α), f i = f a :=
by rw [← finset.coe_singleton, finprod_mem_coe_finset, finset.prod_singleton]

@[simp, to_additive] lemma finprod_cond_eq_left : ∏ᶠ i = a, f i = f a :=
finprod_mem_singleton

@[simp, to_additive] lemma finprod_cond_eq_right : ∏ᶠ i (hi : a = i), f i = f a :=
by simp [@eq_comm _ a]

/-- A more general version of `finprod_mem_insert` that requires `s ∩ mul_support f` rather than `s`
to be finite. -/
@[to_additive "A more general version of `finsum_mem_insert` that requires `s ∩ support f` rather
than `s` to be finite."]
lemma finprod_mem_insert' (f : α → M) (h : a ∉ s) (hs : (s ∩ mul_support f).finite) :
  ∏ᶠ i ∈ insert a s, f i = f a * ∏ᶠ i ∈ s, f i :=
begin
  rw [insert_eq, finprod_mem_union' _ _ hs, finprod_mem_singleton],
  { rwa disjoint_singleton_left },
  { exact (finite_singleton a).inter_of_left _ }
end

/-- Given a finite set `s` and an element `a ∉ s`, the product of `f i` over `i ∈ insert a s` equals
`f a` times the product of `f i` over `i ∈ s`. -/
@[to_additive "Given a finite set `s` and an element `a ∉ s`, the sum of `f i` over `i ∈ insert a s`
equals `f a` plus the sum of `f i` over `i ∈ s`."]
lemma finprod_mem_insert (f : α → M) (h : a ∉ s) (hs : s.finite) :
  ∏ᶠ i ∈ insert a s, f i = f a * ∏ᶠ i ∈ s, f i :=
finprod_mem_insert' f h $ hs.inter_of_left _

/-- If `f a = 1` when `a ∉ s`, then the product of `f i` over `i ∈ insert a s` equals the product of
`f i` over `i ∈ s`. -/
@[to_additive "If `f a = 0` when `a ∉ s`, then the sum of `f i` over `i ∈ insert a s` equals the sum
of `f i` over `i ∈ s`."]
lemma finprod_mem_insert_of_eq_one_if_not_mem (h : a ∉ s → f a = 1) :
  ∏ᶠ i ∈ insert a s, f i = ∏ᶠ i ∈ s, f i :=
begin
  refine finprod_mem_inter_mul_support_eq' _ _ _ (λ x hx, ⟨_, or.inr⟩),
  rintro (rfl|hxs),
  exacts [not_imp_comm.1 h hx, hxs]
end

/-- If `f a = 1`, then the product of `f i` over `i ∈ insert a s` equals the product of `f i` over
`i ∈ s`. -/
@[to_additive "If `f a = 0`, then the sum of `f i` over `i ∈ insert a s` equals the sum of `f i`
over `i ∈ s`."]
lemma finprod_mem_insert_one (h : f a = 1) : ∏ᶠ i ∈ insert a s, f i = ∏ᶠ i ∈ s, f i :=
finprod_mem_insert_of_eq_one_if_not_mem (λ _, h)

/-- If the multiplicative support of `f` is finite, then for every `x` in the domain of `f`, `f x`
divides `finprod f`.  -/
lemma finprod_mem_dvd {f : α → N} (a : α) (hf : (mul_support f).finite) : f a ∣ finprod f :=
begin
  by_cases ha : a ∈ mul_support f,
  { rw finprod_eq_prod_of_mul_support_to_finset_subset f hf (set.subset.refl _),
    exact finset.dvd_prod_of_mem f ((finite.mem_to_finset hf).mpr ha) },
  { rw nmem_mul_support.mp ha,
    exact one_dvd (finprod f) }
end

/-- The product of `f i` over `i ∈ {a, b}`, `a ≠ b`, is equal to `f a * f b`. -/
@[to_additive "The sum of `f i` over `i ∈ {a, b}`, `a ≠ b`, is equal to `f a + f b`."]
lemma finprod_mem_pair (h : a ≠ b) : ∏ᶠ i ∈ ({a, b} : set α), f i = f a * f b :=
by { rw [finprod_mem_insert, finprod_mem_singleton], exacts [h, finite_singleton b] }

/-- The product of `f y` over `y ∈ g '' s` equals the product of `f (g i)` over `s`
provided that `g` is injective on `s ∩ mul_support (f ∘ g)`. -/
@[to_additive "The sum of `f y` over `y ∈ g '' s` equals the sum of `f (g i)` over `s` provided that
`g` is injective on `s ∩ support (f ∘ g)`."]
lemma finprod_mem_image' {s : set β} {g : β → α} (hg : (s ∩ mul_support (f ∘ g)).inj_on g) :
  ∏ᶠ i ∈ g '' s, f i = ∏ᶠ j ∈ s, f (g j) :=
begin
  classical,
  by_cases hs : finite (s ∩ mul_support (f ∘ g)),
  { have hg : ∀ (x ∈ hs.to_finset) (y ∈ hs.to_finset), g x = g y → x = y,
      by simpa only [hs.mem_to_finset],
    rw [finprod_mem_eq_prod _ hs, ← finset.prod_image hg],
    refine finprod_mem_eq_prod_of_inter_mul_support_eq f _,
    rw [finset.coe_image, hs.coe_to_finset, ← image_inter_mul_support_eq, inter_assoc,
      inter_self] },
  { rw [finprod_mem_eq_one_of_infinite hs, finprod_mem_eq_one_of_infinite],
    rwa [image_inter_mul_support_eq, infinite_image_iff hg] }
end

/-- The product of `f y` over `y ∈ g '' s` equals the product of `f (g i)` over `s` provided that
`g` is injective on `s`. -/
@[to_additive "The sum of `f y` over `y ∈ g '' s` equals the sum of `f (g i)` over `s` provided that
`g` is injective on `s`."]
lemma finprod_mem_image {s : set β} {g : β → α} (hg : s.inj_on g) :
  ∏ᶠ i ∈ g '' s, f i = ∏ᶠ j ∈ s, f (g j) :=
finprod_mem_image' $ hg.mono $ inter_subset_left _ _

/-- The product of `f y` over `y ∈ set.range g` equals the product of `f (g i)` over all `i`
provided that `g` is injective on `mul_support (f ∘ g)`. -/
@[to_additive "The sum of `f y` over `y ∈ set.range g` equals the sum of `f (g i)` over all `i`
provided that `g` is injective on `support (f ∘ g)`."]
lemma finprod_mem_range' {g : β → α} (hg : (mul_support (f ∘ g)).inj_on g) :
  ∏ᶠ i ∈ range g, f i = ∏ᶠ j, f (g j) :=
begin
  rw [← image_univ, finprod_mem_image', finprod_mem_univ],
  rwa univ_inter
end

/-- The product of `f y` over `y ∈ set.range g` equals the product of `f (g i)` over all `i`
provided that `g` is injective. -/
@[to_additive "The sum of `f y` over `y ∈ set.range g` equals the sum of `f (g i)` over all `i`
provided that `g` is injective."]
lemma finprod_mem_range {g : β → α} (hg : injective g) : ∏ᶠ i ∈ range g, f i = ∏ᶠ j, f (g j) :=
finprod_mem_range' (hg.inj_on _)

/-- See also `finset.prod_bij`. -/
@[to_additive "See also `finset.sum_bij`."]
lemma finprod_mem_eq_of_bij_on {s : set α} {t : set β} {f : α → M} {g : β → M} (e : α → β)
  (he₀ : s.bij_on e t) (he₁ : ∀ x ∈ s, f x = g (e x)) :
  ∏ᶠ i ∈ s, f i = ∏ᶠ j ∈ t, g j :=
begin
  rw [← set.bij_on.image_eq he₀, finprod_mem_image he₀.2.1],
  exact finprod_mem_congr rfl he₁
end

/-- See `finprod_comp`, `fintype.prod_bijective` and `finset.prod_bij`. -/
@[to_additive "See `finsum_comp`, `fintype.sum_bijective` and `finset.sum_bij`."]
lemma finprod_eq_of_bijective {f : α → M} {g : β → M} (e : α → β) (he₀ : bijective e)
  (he₁ : ∀ x, f x = g (e x)) :
  ∏ᶠ i, f i = ∏ᶠ j, g j :=
begin
  rw [← finprod_mem_univ f, ← finprod_mem_univ g],
  exact finprod_mem_eq_of_bij_on _ (bijective_iff_bij_on_univ.mp he₀) (λ x _, he₁ x),
end

/-- See also `finprod_eq_of_bijective`, `fintype.prod_bijective` and `finset.prod_bij`. -/
@[to_additive "See also `finsum_eq_of_bijective`, `fintype.sum_bijective` and `finset.sum_bij`."]
lemma finprod_comp {g : β → M} (e : α → β) (he₀ : function.bijective e) :
  ∏ᶠ i, g (e i) = ∏ᶠ j, g j := finprod_eq_of_bijective e he₀ (λ x, rfl)

@[to_additive] lemma finprod_set_coe_eq_finprod_mem (s : set α) : ∏ᶠ j : s, f j = ∏ᶠ i ∈ s, f i :=
begin
  rw [← finprod_mem_range, subtype.range_coe],
  exact subtype.coe_injective
end

@[to_additive] lemma finprod_subtype_eq_finprod_cond (p : α → Prop) :
  ∏ᶠ j : subtype p, f j = ∏ᶠ i (hi : p i), f i :=
finprod_set_coe_eq_finprod_mem {i | p i}

@[to_additive] lemma finprod_mem_inter_mul_diff' (t : set α) (h : (s ∩ mul_support f).finite) :
  (∏ᶠ i ∈ s ∩ t, f i) * ∏ᶠ i ∈ s \ t, f i = ∏ᶠ i ∈ s, f i :=
begin
  rw [← finprod_mem_union', inter_union_diff],
  exacts [λ x hx, hx.2.2 hx.1.2, h.subset (λ x hx, ⟨hx.1.1, hx.2⟩),
    h.subset (λ x hx, ⟨hx.1.1, hx.2⟩)],
end

@[to_additive] lemma finprod_mem_inter_mul_diff (t : set α) (h : s.finite) :
  (∏ᶠ i ∈ s ∩ t, f i) * ∏ᶠ i ∈ s \ t, f i = ∏ᶠ i ∈ s, f i :=
finprod_mem_inter_mul_diff' _ $ h.inter_of_left _

/-- A more general version of `finprod_mem_mul_diff` that requires `t ∩ mul_support f` rather than
`t` to be finite. -/
@[to_additive "A more general version of `finsum_mem_add_diff` that requires `t ∩ support f` rather
than `t` to be finite."]
lemma finprod_mem_mul_diff' (hst : s ⊆ t) (ht : (t ∩ mul_support f).finite) :
  (∏ᶠ i ∈ s, f i) * ∏ᶠ i ∈ t \ s, f i = ∏ᶠ i ∈ t, f i :=
by rw [← finprod_mem_inter_mul_diff' _ ht, inter_eq_self_of_subset_right hst]

/-- Given a finite set `t` and a subset `s` of `t`, the product of `f i` over `i ∈ s`
times the product of `f i` over `t \ s` equals the product of `f i` over `i ∈ t`. -/
@[to_additive "Given a finite set `t` and a subset `s` of `t`, the sum of `f i` over `i ∈ s` plus
the sum of `f i` over `t \\ s` equals the sum of `f i` over `i ∈ t`."]
lemma finprod_mem_mul_diff (hst : s ⊆ t) (ht : t.finite) :
  (∏ᶠ i ∈ s, f i) * ∏ᶠ i ∈ t \ s, f i = ∏ᶠ i ∈ t, f i :=
finprod_mem_mul_diff' hst (ht.inter_of_left _)

/-- Given a family of pairwise disjoint finite sets `t i` indexed by a finite type, the product of
`f a` over the union `⋃ i, t i` is equal to the product over all indexes `i` of the products of
`f a` over `a ∈ t i`. -/
@[to_additive "Given a family of pairwise disjoint finite sets `t i` indexed by a finite type, the
sum of `f a` over the union `⋃ i, t i` is equal to the sum over all indexes `i` of the sums of `f a`
over `a ∈ t i`."]
lemma finprod_mem_Union [fintype ι] {t : ι → set α} (h : pairwise (disjoint on t))
  (ht : ∀ i, (t i).finite) :
  ∏ᶠ a ∈ (⋃ i : ι, t i), f a = ∏ᶠ i, ∏ᶠ a ∈ t i, f a :=
begin
  lift t to ι → finset α using ht,
  classical,
  rw [← bUnion_univ, ← finset.coe_univ, ← finset.coe_bUnion,
    finprod_mem_coe_finset, finset.prod_bUnion],
  { simp only [finprod_mem_coe_finset, finprod_eq_prod_of_fintype] },
  { exact λ x _ y _ hxy, finset.disjoint_iff_disjoint_coe.2 (h x y hxy) }
end

/-- Given a family of sets `t : ι → set α`, a finite set `I` in the index type such that all sets
`t i`, `i ∈ I`, are finite, if all `t i`, `i ∈ I`, are pairwise disjoint, then the product of `f a`
over `a ∈ ⋃ i ∈ I, t i` is equal to the product over `i ∈ I` of the products of `f a` over
`a ∈ t i`. -/
@[to_additive "Given a family of sets `t : ι → set α`, a finite set `I` in the index type such that
all sets `t i`, `i ∈ I`, are finite, if all `t i`, `i ∈ I`, are pairwise disjoint, then the sum of
`f a` over `a ∈ ⋃ i ∈ I, t i` is equal to the sum over `i ∈ I` of the sums of `f a` over
`a ∈ t i`."]
lemma finprod_mem_bUnion {I : set ι} {t : ι → set α} (h : I.pairwise_disjoint t) (hI : I.finite)
  (ht : ∀ i ∈ I, (t i).finite) :
  ∏ᶠ a ∈ ⋃ x ∈ I, t x, f a = ∏ᶠ i ∈ I, ∏ᶠ j ∈ t i, f j :=
begin
  haveI := hI.fintype,
  rw [bUnion_eq_Union, finprod_mem_Union, ← finprod_set_coe_eq_finprod_mem],
  exacts [λ x y hxy, h x.2 y.2 (subtype.coe_injective.ne hxy), λ b, ht b b.2]
end

/-- If `t` is a finite set of pairwise disjoint finite sets, then the product of `f a`
over `a ∈ ⋃₀ t` is the product over `s ∈ t` of the products of `f a` over `a ∈ s`. -/
@[to_additive "If `t` is a finite set of pairwise disjoint finite sets, then the sum of `f a` over
`a ∈ ⋃₀ t` is the sum over `s ∈ t` of the sums of `f a` over `a ∈ s`."]
lemma finprod_mem_sUnion {t : set (set α)} (h : t.pairwise_disjoint id) (ht₀ : t.finite)
  (ht₁ : ∀ x ∈ t, set.finite x) :
  ∏ᶠ a ∈ ⋃₀ t, f a = ∏ᶠ s ∈ t, ∏ᶠ a ∈ s, f a :=
by { rw set.sUnion_eq_bUnion, exact finprod_mem_bUnion h ht₀ ht₁ }

@[to_additive] lemma mul_finprod_cond_ne (a : α) (hf : finite (mul_support f)) :
  f a * (∏ᶠ i ≠ a, f i) = ∏ᶠ i, f i :=
begin
  classical,
  rw [finprod_eq_prod _ hf],
  have h : ∀ x : α, f x ≠ 1 → (x ≠ a ↔ x ∈ hf.to_finset \ {a}),
  { intros x hx,
    rw [finset.mem_sdiff, finset.mem_singleton, finite.mem_to_finset, mem_mul_support],
    exact ⟨λ h, and.intro hx h, λ h, h.2⟩,},
  rw [finprod_cond_eq_prod_of_cond_iff f h, finset.sdiff_singleton_eq_erase],
  by_cases ha : a ∈ mul_support f,
  { apply finset.mul_prod_erase _ _ ((finite.mem_to_finset _ ).mpr ha), },
  { rw [mem_mul_support, not_not] at ha,
    rw [ha, one_mul],
    apply finset.prod_erase _ ha, }
end

/-- If `s : set α` and `t : set β` are finite sets, then taking the product over `s` commutes with
taking the product over `t`. -/
@[to_additive "If `s : set α` and `t : set β` are finite sets, then summing over `s` commutes with
summing over `t`."]
lemma finprod_mem_comm {s : set α} {t : set β} (f : α → β → M) (hs : s.finite) (ht : t.finite) :
  ∏ᶠ i ∈ s, ∏ᶠ j ∈ t, f i j = ∏ᶠ j ∈ t, ∏ᶠ i ∈ s, f i j :=
begin
  lift s to finset α using hs, lift t to finset β using ht,
  simp only [finprod_mem_coe_finset],
  exact finset.prod_comm
end

/-- To prove a property of a finite product, it suffices to prove that the property is
multiplicative and holds on factors. -/
@[to_additive "To prove a property of a finite sum, it suffices to prove that the property is
additive and holds on summands."] lemma finprod_mem_induction (p : M → Prop) (hp₀ : p 1)
  (hp₁ : ∀ x y, p x → p y → p (x * y)) (hp₂ : ∀ x ∈ s, p $ f x) :
  p (∏ᶠ i ∈ s, f i) :=
finprod_induction _ hp₀ hp₁ $ λ x, finprod_induction _ hp₀ hp₁ $ hp₂ x

lemma finprod_cond_nonneg {R : Type*} [ordered_comm_semiring R] {p : α → Prop} {f : α → R}
  (hf : ∀ x, p x → 0 ≤ f x) :
  0 ≤ ∏ᶠ x (h : p x), f x :=
finprod_nonneg $ λ x, finprod_nonneg $ hf x

@[to_additive]
lemma single_le_finprod {M : Type*} [ordered_comm_monoid M] (i : α) {f : α → M}
  (hf : finite (mul_support f)) (h : ∀ j, 1 ≤ f j) :
  f i ≤ ∏ᶠ j, f j :=
by classical;
calc f i ≤ ∏ j in insert i hf.to_finset, f j :
  finset.single_le_prod' (λ j hj, h j) (finset.mem_insert_self _ _)
     ... = ∏ᶠ j, f j                :
  (finprod_eq_prod_of_mul_support_to_finset_subset _ hf (finset.subset_insert _ _)).symm

lemma finprod_eq_zero {M₀ : Type*} [comm_monoid_with_zero M₀] (f : α → M₀) (x : α)
  (hx : f x = 0) (hf : finite (mul_support f)) :
  ∏ᶠ x, f x = 0 :=
begin
  nontriviality,
  rw [finprod_eq_prod f hf],
  refine finset.prod_eq_zero (hf.mem_to_finset.2 _) hx,
  simp [hx]
end

@[to_additive] lemma finprod_prod_comm (s : finset β) (f : α → β → M)
  (h : ∀ b ∈ s, (mul_support (λ a, f a b)).finite) :
  ∏ᶠ a : α, ∏ b in s, f a b = ∏ b in s, ∏ᶠ a : α, f a b :=
begin
  have hU : mul_support (λ a, ∏ b in s, f a b) ⊆
    (s.finite_to_set.bUnion (λ b hb, h b (finset.mem_coe.1 hb))).to_finset,
  { rw finite.coe_to_finset,
    intros x hx,
    simp only [exists_prop, mem_Union, ne.def, mem_mul_support, finset.mem_coe],
    contrapose! hx,
    rw [mem_mul_support, not_not, finset.prod_congr rfl hx, finset.prod_const_one] },
  rw [finprod_eq_prod_of_mul_support_subset _ hU, finset.prod_comm],
  refine finset.prod_congr rfl (λ b hb, (finprod_eq_prod_of_mul_support_subset _ _).symm),
  intros a ha,
  simp only [finite.coe_to_finset, mem_Union],
  exact ⟨b, hb, ha⟩
end

@[to_additive] lemma prod_finprod_comm (s : finset α) (f : α → β → M)
  (h : ∀ a ∈ s, (mul_support (f a)).finite) :
  ∏ a in s, ∏ᶠ b : β, f a b = ∏ᶠ b : β, ∏ a in s, f a b :=
(finprod_prod_comm s (λ b a, f a b) h).symm

lemma mul_finsum {R : Type*} [semiring R] (f : α → R) (r : R) (h : (support f).finite) :
  r * ∑ᶠ a : α, f a = ∑ᶠ a : α, r * f a :=
(add_monoid_hom.mul_left r).map_finsum h

lemma finsum_mul {R : Type*} [semiring R] (f : α → R) (r : R) (h : (support f).finite) :
  (∑ᶠ a : α, f a) * r = ∑ᶠ a : α, f a * r :=
(add_monoid_hom.mul_right r).map_finsum h

@[to_additive] lemma finset.mul_support_of_fiberwise_prod_subset_image [decidable_eq β]
  (s : finset α) (f : α → M) (g : α → β) :
  mul_support (λ b, (s.filter (λ a, g a = b)).prod f) ⊆ s.image g :=
begin
  simp only [finset.coe_image, set.mem_image, finset.mem_coe, function.support_subset_iff],
  intros b h,
  suffices : (s.filter (λ (a : α), g a = b)).nonempty,
  { simpa only [s.fiber_nonempty_iff_mem_image g b, finset.mem_image, exists_prop], },
  exact finset.nonempty_of_prod_ne_one h,
end

/-- Note that `b ∈ (s.filter (λ ab, prod.fst ab = a)).image prod.snd` iff `(a, b) ∈ s` so we can
simplify the right hand side of this lemma. However the form stated here is more useful for
iterating this lemma, e.g., if we have `f : α × β × γ → M`. -/
@[to_additive "Note that `b ∈ (s.filter (λ ab, prod.fst ab = a)).image prod.snd` iff `(a, b) ∈ s` so
we can simplify the right hand side of this lemma. However the form stated here is more useful for
iterating this lemma, e.g., if we have `f : α × β × γ → M`."]
lemma finprod_mem_finset_product' [decidable_eq α] [decidable_eq β]
  (s : finset (α × β)) (f : α × β → M) :
  ∏ᶠ ab (h : ab ∈ s), f ab =
  ∏ᶠ a b (h : b ∈ (s.filter (λ ab, prod.fst ab = a)).image prod.snd), f (a, b) :=
begin
  have : ∀ a, ∏ (i : β) in (s.filter (λ ab, prod.fst ab = a)).image prod.snd, f (a, i) =
    (finset.filter (λ ab, prod.fst ab = a) s).prod f,
  { refine (λ a, finset.prod_bij (λ b _, (a, b)) _ _ _ _); -- `finish` closes these goals
    try { simp, done },
    suffices : ∀ a' b, (a', b) ∈ s → a' = a → (a, b) ∈ s ∧ a' = a, by simpa,
    rintros a' b hp rfl,
    exact ⟨hp, rfl⟩ },
  rw finprod_mem_finset_eq_prod,
  simp_rw [finprod_mem_finset_eq_prod, this],
  rw [finprod_eq_prod_of_mul_support_subset _
    (s.mul_support_of_fiberwise_prod_subset_image f prod.fst),
    ← finset.prod_fiberwise_of_maps_to _ f],  -- `finish` could close the goal here
  simp only [finset.mem_image, prod.mk.eta],
  exact λ x hx, ⟨x, hx, rfl⟩,
end

/-- See also `finprod_mem_finset_product'`. -/
@[to_additive "See also `finsum_mem_finset_product'`."]
lemma finprod_mem_finset_product (s : finset (α × β)) (f : α × β → M) :
  ∏ᶠ ab (h : ab ∈ s), f ab = ∏ᶠ a b (h : (a, b) ∈ s), f (a, b) :=
by { classical, rw finprod_mem_finset_product', simp, }

@[to_additive] lemma finprod_mem_finset_product₃ {γ : Type*}
  (s : finset (α × β × γ)) (f : α × β × γ → M) :
  ∏ᶠ abc (h : abc ∈ s), f abc = ∏ᶠ a b c (h : (a, b, c) ∈ s), f (a, b, c) :=
by { classical, rw finprod_mem_finset_product', simp_rw finprod_mem_finset_product', simp, }

@[to_additive] lemma finprod_curry (f : α × β → M) (hf : (mul_support f).finite) :
  ∏ᶠ ab, f ab = ∏ᶠ a b, f (a, b) :=
begin
  have h₁ : ∀ a, ∏ᶠ (h : a ∈ hf.to_finset), f a = f a, { simp, },
  have h₂ : ∏ᶠ a, f a = ∏ᶠ a (h : a ∈ hf.to_finset), f a, { simp, },
  simp_rw [h₂, finprod_mem_finset_product, h₁],
end

@[to_additive] lemma finprod_curry₃ {γ : Type*} (f : α × β × γ → M) (h : (mul_support f).finite) :
  ∏ᶠ abc, f abc = ∏ᶠ a b c, f (a, b, c) :=
by { rw finprod_curry f h, congr, ext a, rw finprod_curry, simp [h], }

@[to_additive]
lemma finprod_dmem {s : set α} [decidable_pred (∈ s)] (f : (Π (a : α), a ∈ s → M)) :
  ∏ᶠ (a : α) (h : a ∈ s), f a h = ∏ᶠ (a : α) (h : a ∈ s), if h' : a ∈ s then f a h' else 1 :=
finprod_congr (λ a, finprod_congr (λ ha, (dif_pos ha).symm))

@[to_additive]
lemma finprod_emb_domain' {f : α → β} (hf : injective f) [decidable_pred (∈ set.range f)]
  (g : α → M) :
  ∏ᶠ (b : β), (if h : b ∈ set.range f then g (classical.some h) else 1) = ∏ᶠ (a : α), g a :=
begin
  simp_rw [← finprod_eq_dif],
  rw [finprod_dmem, finprod_mem_range hf, finprod_congr (λ a, _)],
  rw [dif_pos (set.mem_range_self a), hf (classical.some_spec (set.mem_range_self a))]
end

@[to_additive]
lemma finprod_emb_domain (f : α ↪ β) [decidable_pred (∈ set.range f)] (g : α → M) :
  ∏ᶠ (b : β), (if h : b ∈ set.range f then g (classical.some h) else 1) = ∏ᶠ (a : α), g a :=
finprod_emb_domain' f.injective g

end type<|MERGE_RESOLUTION|>--- conflicted
+++ resolved
@@ -488,24 +488,16 @@
   g (∏ᶠ i, f i) = ∏ᶠ i, g (f i) :=
 g.map_finprod_plift f $ hf.preimage $ equiv.plift.injective.inj_on _
 
-<<<<<<< HEAD
 @[to_additive] lemma finprod_pow (hf : (mul_support f).finite) (n : ℕ) :
   (∏ᶠ i, f i) ^ n = ∏ᶠ i, f i ^ n :=
 (pow_monoid_hom n).map_finprod hf
 
-/-- A more general version of `monoid_hom.map_finprod_mem` that requires `s ∩ mul_support f` and
-  instead of `s` to be finite. -/
-@[to_additive] lemma monoid_hom.map_finprod_mem' {f : α → M} (g : M →* N)
-  (h₀ : (s ∩ mul_support f).finite) :
-  g (∏ᶠ j ∈ s, f j) = ∏ᶠ i ∈ s, (g (f i)) :=
-=======
 /-- A more general version of `monoid_hom.map_finprod_mem` that requires `s ∩ mul_support f` rather
 than `s` to be finite. -/
 @[to_additive "A more general version of `add_monoid_hom.map_finsum_mem` that requires
 `s ∩ support f` rather than `s` to be finite."]
 lemma monoid_hom.map_finprod_mem' {f : α → M} (g : M →* N) (h₀ : (s ∩ mul_support f).finite) :
   g (∏ᶠ j ∈ s, f j) = ∏ᶠ i ∈ s, g (f i) :=
->>>>>>> fc882ff8
 begin
   rw [g.map_finprod],
   { simp only [g.map_finprod_Prop] },
