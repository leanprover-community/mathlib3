--- conflicted
+++ resolved
@@ -60,14 +60,8 @@
   ∑ i, pi.single i (f i) = f :=
 by { ext a, simp }
 
-<<<<<<< HEAD
-lemma add_monoid_hom.functions_ext [fintype I] (G : Type*)
-  [add_comm_monoid G] (g h : (Π i, Z i) →+ G)
-  (H : ∀ (i : I) (x : Z i), g (pi.single i x) = h (pi.single i x)) : g = h :=
-=======
 lemma add_monoid_hom.functions_ext [finite I] (G : Type*) [add_comm_monoid G]
-  (g h : (Π i, Z i) →+ G) (w : ∀ i x, g (pi.single i x) = h (pi.single i x)) :g = h :=
->>>>>>> 21b64128
+  (g h : (Π i, Z i) →+ G) (H : ∀ i x, g (pi.single i x) = h (pi.single i x)) :g = h :=
 begin
   casesI nonempty_fintype I,
   ext k,
@@ -92,13 +86,8 @@
 variables {I : Type*} [decidable_eq I] {f : I → Type*}
 variables [Π i, non_assoc_semiring (f i)]
 
-<<<<<<< HEAD
-@[ext] lemma ring_hom.functions_ext [fintype I] (G : Type*) [non_assoc_semiring G]
+@[ext] lemma ring_hom.functions_ext [finite I] (G : Type*) [non_assoc_semiring G]
   (g h : (Π i, f i) →+* G) (H : ∀ (i : I) (x : f i), g (single i x) = h (single i x)) : g = h :=
-=======
-@[ext] lemma ring_hom.functions_ext [finite I] (G : Type*) [non_assoc_semiring G]
-  (g h : (Π i, f i) →+* G) (w : ∀ (i : I) (x : f i), g (single i x) = h (single i x)) : g = h :=
->>>>>>> 21b64128
 ring_hom.coe_add_monoid_hom_injective $
   @add_monoid_hom.functions_ext I _ f _ _ G _ (g : (Π i, f i) →+ G) h H
 
