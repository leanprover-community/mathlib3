/-
Copyright (c) 2021 Yury G. Kudryashov. All rights reserved.
Released under Apache 2.0 license as described in the file LICENSE.
Authors: Yury G. Kudryashov
-/
<<<<<<< HEAD
import data.set.pointwise
=======
import data.set.pointwise.basic
import order.conditionally_complete_lattice
>>>>>>> 11dcb6b5

/-!
# Upper/lower bounds in ordered monoids and groups

In this file we prove a few facts like “`-s` is bounded above iff `s` is bounded below”
(`bdd_above_neg`).
-/

open function set
open_locale pointwise

section inv_neg

variables {G : Type*} [group G] [preorder G] [covariant_class G G (*) (≤)]
  [covariant_class G G (swap (*)) (≤)] {s : set G} {a : G}

@[simp, to_additive]
lemma bdd_above_inv : bdd_above s⁻¹ ↔ bdd_below s := (order_iso.inv G).bdd_above_preimage

@[simp, to_additive]
lemma bdd_below_inv : bdd_below s⁻¹ ↔ bdd_above s := (order_iso.inv G).bdd_below_preimage

@[to_additive]
lemma bdd_above.inv (h : bdd_above s) : bdd_below s⁻¹ := bdd_below_inv.2 h

@[to_additive]
lemma bdd_below.inv (h : bdd_below s) : bdd_above s⁻¹ := bdd_above_inv.2 h

@[simp, to_additive]
lemma is_lub_inv : is_lub s⁻¹ a ↔ is_glb s a⁻¹ := (order_iso.inv G).is_lub_preimage

@[to_additive]
lemma is_lub_inv' : is_lub s⁻¹ a⁻¹ ↔ is_glb s a := (order_iso.inv G).is_lub_preimage'

@[to_additive]
lemma is_glb.inv (h : is_glb s a) : is_lub s⁻¹ a⁻¹ := is_lub_inv'.2 h

@[simp, to_additive]
lemma is_glb_inv : is_glb s⁻¹ a ↔ is_lub s a⁻¹ := (order_iso.inv G).is_glb_preimage

@[to_additive]
lemma is_glb_inv' : is_glb s⁻¹ a⁻¹ ↔ is_lub s a := (order_iso.inv G).is_glb_preimage'

@[to_additive]
lemma is_lub.inv (h : is_lub s a) : is_glb s⁻¹ a⁻¹ := is_glb_inv'.2 h

end inv_neg

section mul_add

variables {M : Type*} [has_mul M] [preorder M] [covariant_class M M (*) (≤)]
  [covariant_class M M (swap (*)) (≤)]

@[to_additive] lemma mul_mem_upper_bounds_mul {s t : set M} {a b : M} (ha : a ∈ upper_bounds s)
  (hb : b ∈ upper_bounds t) :
  a * b ∈ upper_bounds (s * t) :=
forall_image2_iff.2 $ λ x hx y hy, mul_le_mul' (ha hx) (hb hy)

@[to_additive] lemma subset_upper_bounds_mul (s t : set M) :
  upper_bounds s * upper_bounds t ⊆ upper_bounds (s * t) :=
image2_subset_iff.2 $ λ x hx y hy, mul_mem_upper_bounds_mul hx hy

@[to_additive] lemma mul_mem_lower_bounds_mul {s t : set M} {a b : M} (ha : a ∈ lower_bounds s)
  (hb : b ∈ lower_bounds t) : a * b ∈ lower_bounds (s * t) :=
@mul_mem_upper_bounds_mul Mᵒᵈ _ _ _ _ _ _ _ _ ha hb

@[to_additive] lemma subset_lower_bounds_mul (s t : set M) :
  lower_bounds s * lower_bounds t ⊆ lower_bounds (s * t) :=
@subset_upper_bounds_mul Mᵒᵈ _ _ _ _ _ _

@[to_additive] lemma bdd_above.mul {s t : set M} (hs : bdd_above s) (ht : bdd_above t) :
  bdd_above (s * t) :=
(hs.mul ht).mono (subset_upper_bounds_mul s t)

@[to_additive] lemma bdd_below.mul {s t : set M} (hs : bdd_below s) (ht : bdd_below t) :
  bdd_below (s * t) :=
(hs.mul ht).mono (subset_lower_bounds_mul s t)

end mul_add

section conditionally_complete_lattice

section right

variables {ι G : Type*} [group G] [conditionally_complete_lattice G]
  [covariant_class G G (function.swap (*)) (≤)] [nonempty ι] {f : ι → G}

@[to_additive] lemma csupr_mul (hf : bdd_above (set.range f)) (a : G) :
  (⨆ i, f i) * a = ⨆ i, f i * a :=
(order_iso.mul_right a).map_csupr hf

@[to_additive] lemma csupr_div (hf : bdd_above (set.range f)) (a : G) :
  (⨆ i, f i) / a = ⨆ i, f i / a :=
by simp only [div_eq_mul_inv, csupr_mul hf]

end right

section left

variables {ι G : Type*} [group G] [conditionally_complete_lattice G]
  [covariant_class G G (*) (≤)] [nonempty ι] {f : ι → G}

@[to_additive] lemma mul_csupr (hf : bdd_above (set.range f)) (a : G) :
  a * (⨆ i, f i) = ⨆ i, a * f i :=
(order_iso.mul_left a).map_csupr hf

end left

end conditionally_complete_lattice<|MERGE_RESOLUTION|>--- conflicted
+++ resolved
@@ -3,12 +3,8 @@
 Released under Apache 2.0 license as described in the file LICENSE.
 Authors: Yury G. Kudryashov
 -/
-<<<<<<< HEAD
-import data.set.pointwise
-=======
 import data.set.pointwise.basic
 import order.conditionally_complete_lattice
->>>>>>> 11dcb6b5
 
 /-!
 # Upper/lower bounds in ordered monoids and groups
