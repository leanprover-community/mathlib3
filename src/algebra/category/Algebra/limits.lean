/-
Copyright (c) 2020 Scott Morrison. All rights reserved.
Released under Apache 2.0 license as described in the file LICENSE.
Authors: Scott Morrison
-/
import algebra.category.Algebra.basic
import algebra.category.Module.limits
import algebra.category.CommRing.limits

/-!
# The category of R-algebras has all limits

Further, these limits are preserved by the forgetful functor --- that is,
the underlying types are just the limits in the category of types.
-/

open category_theory
open category_theory.limits

universes v u

namespace Algebra

variables {R : Type u} [comm_ring R]
variables {J : Type v} [small_category J]

instance semiring_obj (F : J ⥤ Algebra R) (j) :
  semiring ((F ⋙ forget (Algebra R)).obj j) :=
by { change semiring (F.obj j), apply_instance }

instance algebra_obj (F : J ⥤ Algebra R) (j) :
  algebra R ((F ⋙ forget (Algebra R)).obj j) :=
by { change algebra R (F.obj j), apply_instance }

/--
The flat sections of a functor into `Algebra R` form a submodule of all sections.
-/
def sections_subalgebra (F : J ⥤ Algebra R) :
  subalgebra R (Π j, F.obj j) :=
{ carrier := SemiRing.sections_subsemiring (F ⋙ forget₂ (Algebra R) Ring ⋙ forget₂ Ring SemiRing),
  algebra_map_mem' := λ r j j' f, (F.map f).commutes r, }


instance limit_semiring (F : J ⥤ Algebra R) :
<<<<<<< HEAD
  ring (limit (F ⋙ forget (Algebra.{v} R))) :=
=======
  ring (types.limit_cone (F ⋙ forget (Algebra R))).X :=
>>>>>>> 036527ae
begin
  change ring (sections_subalgebra F),
  apply_instance,
end

instance limit_algebra (F : J ⥤ Algebra R) :
<<<<<<< HEAD
  algebra R (limit (F ⋙ forget (Algebra.{v} R))) :=
=======
  algebra R (types.limit_cone (F ⋙ forget (Algebra R))).X :=
>>>>>>> 036527ae
begin
  change algebra R (sections_subalgebra F),
  apply_instance,
end

/-- `limit.π (F ⋙ forget (Algebra R)) j` as a `alg_hom`. -/
def limit_π_alg_hom (F : J ⥤ Algebra R) (j) :
<<<<<<< HEAD
  limit (F ⋙ forget (Algebra.{v} R)) →ₐ[R] (F ⋙ forget (Algebra.{v} R)).obj j :=
=======
  (types.limit_cone (F ⋙ forget (Algebra R))).X →ₐ[R] (F ⋙ forget (Algebra R)).obj j :=
>>>>>>> 036527ae
{ commutes' := λ r, rfl,
  ..SemiRing.limit_π_ring_hom (F ⋙ forget₂ (Algebra R) Ring.{v} ⋙ forget₂ Ring SemiRing.{v}) j }

namespace has_limits
-- The next two definitions are used in the construction of `has_limits (Algebra R)`.
-- After that, the limits should be constructed using the generic limits API,
-- e.g. `limit F`, `limit.cone F`, and `limit.is_limit F`.

/--
Construction of a limit cone in `Algebra R`.
(Internal use only; use the limits API.)
-/
def limit_cone (F : J ⥤ Algebra R) : cone F :=
{ X := Algebra.of R (types.limit_cone (F ⋙ forget _)).X,
  π :=
  { app := limit_π_alg_hom F,
    naturality' := λ j j' f,
      alg_hom.coe_fn_inj ((types.limit_cone (F ⋙ forget _)).π.naturality f) } }

/--
Witness that the limit cone in `Algebra R` is a limit cone.
(Internal use only; use the limits API.)
-/
def limit_cone_is_limit (F : J ⥤ Algebra R) : is_limit (limit_cone F) :=
begin
  refine is_limit.of_faithful
    (forget (Algebra R)) (types.limit_cone_is_limit _)
    (λ s, { .. }) (λ s, rfl),
  { simp only [forget_map_eq_coe, alg_hom.map_one, functor.map_cone_π], refl, },
  { intros x y, simp only [forget_map_eq_coe, alg_hom.map_mul, functor.map_cone_π], refl, },
  { simp only [forget_map_eq_coe, alg_hom.map_zero, functor.map_cone_π], refl, },
  { intros x y, simp only [forget_map_eq_coe, alg_hom.map_add, functor.map_cone_π], refl, },
  { intros r, ext j, dsimp, erw (s.π.app j).commutes r, refl, },
end

end has_limits

open has_limits

/-- The category of R-algebras has all limits. -/
@[irreducible]
instance has_limits : has_limits (Algebra R) :=
{ has_limits_of_shape := λ J 𝒥, by exactI
  { has_limit := λ F,
    { cone     := limit_cone F,
      is_limit := limit_cone_is_limit F } } }

/--
An auxiliary declaration to speed up typechecking.
-/
def forget₂_Ring_preserves_limits_aux (F : J ⥤ Algebra R) :
  is_limit ((forget₂ (Algebra R) Ring).map_cone (limit_cone F)) :=
Ring.limit_cone_is_limit (F ⋙ forget₂ (Algebra R) Ring)

/--
The forgetful functor from R-algebras to rings preserves all limits.
-/
<<<<<<< HEAD
instance forget₂_Ring_preserves_limits : preserves_limits (forget₂ (Algebra R) Ring.{v}) :=
{ preserves_limits_of_shape := λ J 𝒥,
  { preserves_limit := λ F,
    by exactI preserves_limit_of_preserves_limit_cone
      (limit.is_limit F) (limit.is_limit (F ⋙ forget₂ (Algebra R) Ring)) } }
=======
instance forget₂_Ring_preserves_limits : preserves_limits (forget₂ (Algebra R) Ring) :=
{ preserves_limits_of_shape := λ J 𝒥, by exactI
  { preserves_limit := λ F, preserves_limit_of_preserves_limit_cone
      (limit_cone_is_limit F) (forget₂_Ring_preserves_limits_aux F) } }

/--
An auxiliary declaration to speed up typechecking.
-/
def forget₂_Module_preserves_limits_aux (F : J ⥤ Algebra R) :
  is_limit ((forget₂ (Algebra R) (Module R)).map_cone (limit_cone F)) :=
Module.has_limits.limit_cone_is_limit (F ⋙ forget₂ (Algebra R) (Module R))
>>>>>>> 036527ae

/--
The forgetful functor from R-algebras to R-modules preserves all limits.
-/
<<<<<<< HEAD
instance forget₂_Module_preserves_limits : preserves_limits (forget₂ (Algebra R) (Module.{v} R)) :=
{ preserves_limits_of_shape := λ J 𝒥,
  { preserves_limit := λ F,
    by exactI preserves_limit_of_preserves_limit_cone
      (limit.is_limit F) (limit.is_limit (F ⋙ forget₂ (Algebra R) (Module R))) } }
=======
instance forget₂_Module_preserves_limits : preserves_limits (forget₂ (Algebra R) (Module R)) :=
{ preserves_limits_of_shape := λ J 𝒥, by exactI
  { preserves_limit := λ F, preserves_limit_of_preserves_limit_cone
      (limit_cone_is_limit F) (forget₂_Module_preserves_limits_aux F) } }
>>>>>>> 036527ae

/--
The forgetful functor from R-algebras to types preserves all limits.
-/
instance forget_preserves_limits : preserves_limits (forget (Algebra R)) :=
{ preserves_limits_of_shape := λ J 𝒥, by exactI
  { preserves_limit := λ F, preserves_limit_of_preserves_limit_cone
    (limit_cone_is_limit F) (types.limit_cone_is_limit (F ⋙ forget _)) } }

end Algebra<|MERGE_RESOLUTION|>--- conflicted
+++ resolved
@@ -42,22 +42,14 @@
 
 
 instance limit_semiring (F : J ⥤ Algebra R) :
-<<<<<<< HEAD
-  ring (limit (F ⋙ forget (Algebra.{v} R))) :=
-=======
-  ring (types.limit_cone (F ⋙ forget (Algebra R))).X :=
->>>>>>> 036527ae
+  ring (types.limit_cone (F ⋙ forget (Algebra.{v} R))).X :=
 begin
   change ring (sections_subalgebra F),
   apply_instance,
 end
 
 instance limit_algebra (F : J ⥤ Algebra R) :
-<<<<<<< HEAD
-  algebra R (limit (F ⋙ forget (Algebra.{v} R))) :=
-=======
-  algebra R (types.limit_cone (F ⋙ forget (Algebra R))).X :=
->>>>>>> 036527ae
+  algebra R (types.limit_cone (F ⋙ forget (Algebra.{v} R))).X :=
 begin
   change algebra R (sections_subalgebra F),
   apply_instance,
@@ -65,11 +57,7 @@
 
 /-- `limit.π (F ⋙ forget (Algebra R)) j` as a `alg_hom`. -/
 def limit_π_alg_hom (F : J ⥤ Algebra R) (j) :
-<<<<<<< HEAD
-  limit (F ⋙ forget (Algebra.{v} R)) →ₐ[R] (F ⋙ forget (Algebra.{v} R)).obj j :=
-=======
-  (types.limit_cone (F ⋙ forget (Algebra R))).X →ₐ[R] (F ⋙ forget (Algebra R)).obj j :=
->>>>>>> 036527ae
+  (types.limit_cone (F ⋙ forget (Algebra R))).X →ₐ[R] (F ⋙ forget (Algebra.{v} R)).obj j :=
 { commutes' := λ r, rfl,
   ..SemiRing.limit_π_ring_hom (F ⋙ forget₂ (Algebra R) Ring.{v} ⋙ forget₂ Ring SemiRing.{v}) j }
 
@@ -127,14 +115,7 @@
 /--
 The forgetful functor from R-algebras to rings preserves all limits.
 -/
-<<<<<<< HEAD
 instance forget₂_Ring_preserves_limits : preserves_limits (forget₂ (Algebra R) Ring.{v}) :=
-{ preserves_limits_of_shape := λ J 𝒥,
-  { preserves_limit := λ F,
-    by exactI preserves_limit_of_preserves_limit_cone
-      (limit.is_limit F) (limit.is_limit (F ⋙ forget₂ (Algebra R) Ring)) } }
-=======
-instance forget₂_Ring_preserves_limits : preserves_limits (forget₂ (Algebra R) Ring) :=
 { preserves_limits_of_shape := λ J 𝒥, by exactI
   { preserves_limit := λ F, preserves_limit_of_preserves_limit_cone
       (limit_cone_is_limit F) (forget₂_Ring_preserves_limits_aux F) } }
@@ -145,23 +126,14 @@
 def forget₂_Module_preserves_limits_aux (F : J ⥤ Algebra R) :
   is_limit ((forget₂ (Algebra R) (Module R)).map_cone (limit_cone F)) :=
 Module.has_limits.limit_cone_is_limit (F ⋙ forget₂ (Algebra R) (Module R))
->>>>>>> 036527ae
 
 /--
 The forgetful functor from R-algebras to R-modules preserves all limits.
 -/
-<<<<<<< HEAD
 instance forget₂_Module_preserves_limits : preserves_limits (forget₂ (Algebra R) (Module.{v} R)) :=
-{ preserves_limits_of_shape := λ J 𝒥,
-  { preserves_limit := λ F,
-    by exactI preserves_limit_of_preserves_limit_cone
-      (limit.is_limit F) (limit.is_limit (F ⋙ forget₂ (Algebra R) (Module R))) } }
-=======
-instance forget₂_Module_preserves_limits : preserves_limits (forget₂ (Algebra R) (Module R)) :=
 { preserves_limits_of_shape := λ J 𝒥, by exactI
   { preserves_limit := λ F, preserves_limit_of_preserves_limit_cone
       (limit_cone_is_limit F) (forget₂_Module_preserves_limits_aux F) } }
->>>>>>> 036527ae
 
 /--
 The forgetful functor from R-algebras to types preserves all limits.
