--- conflicted
+++ resolved
@@ -72,10 +72,7 @@
 instance has_forget_to_SemiRing : has_forget₂ Ring SemiRing :=
 by dsimp_result { delta Ring, apply_instance, }
 
-<<<<<<< HEAD
-=======
 instance has_forget_to_SemiRing : has_forget₂ Ring SemiRing := bundled_hom.forget₂ _ _
->>>>>>> 8b630df3
 instance has_forget_to_AddCommGroup : has_forget₂ Ring AddCommGroup :=
 -- can't use bundled_hom.mk_has_forget₂, since AddCommGroup is an induced category
 { forget₂ :=
@@ -100,15 +97,10 @@
 
 instance (R : CommSemiRing) : comm_semiring R := R.str
 
-<<<<<<< HEAD
-instance has_forget_to_SemiRing : has_forget₂ CommSemiRing SemiRing :=
-by dsimp_result { delta CommSemiRing, apply_instance, }
-=======
 instance : category CommSemiRing := infer_instance -- short-circuit type class inference
 instance : concrete_category CommSemiRing := infer_instance -- short-circuit type class inference
 
 instance has_forget_to_SemiRing : has_forget₂ CommSemiRing SemiRing := bundled_hom.forget₂ _ _
->>>>>>> 8b630df3
 
 /-- The forgetful functor from commutative rings to (multiplicative) commutative monoids. -/
 instance has_forget_to_CommMon : has_forget₂ CommSemiRing CommMon :=
@@ -134,15 +126,10 @@
 
 instance (R : CommRing) : comm_ring R := R.str
 
-<<<<<<< HEAD
-instance has_forget_to_Ring : has_forget₂ CommRing Ring :=
-by dsimp_result { delta CommRing, apply_instance, }
-=======
 instance : category CommRing := infer_instance -- short-circuit type class inference
 instance : concrete_category CommRing := infer_instance -- short-circuit type class inference
 
 instance has_forget_to_Ring : has_forget₂ CommRing Ring := bundled_hom.forget₂ _ _
->>>>>>> 8b630df3
 
 /-- The forgetful functor from commutative rings to (multiplicative) commutative monoids. -/
 instance has_forget_to_CommSemiRing : has_forget₂ CommRing CommSemiRing :=
