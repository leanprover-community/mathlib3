--- conflicted
+++ resolved
@@ -4,10 +4,6 @@
 Authors: Scott Morrison, Johannes Hölzl, Yury Kudryashov
 -/
 import algebra.category.Group.basic
-<<<<<<< HEAD
-import category_theory.reflect_isomorphisms
-=======
->>>>>>> fb883ea5
 import data.equiv.ring
 
 /-!
@@ -196,11 +192,7 @@
     resetI,
     let i := as_iso ((forget Ring).map f),
     let e : X ≃+* Y := { ..f, ..i.to_equiv },
-<<<<<<< HEAD
-    exact { ..e.to_Ring_iso} ,
-=======
     exact { ..e.to_Ring_iso },
->>>>>>> fb883ea5
   end }
 
 instance CommRing.forget_reflects_isos : reflects_isomorphisms (forget CommRing.{u}) :=
@@ -209,12 +201,7 @@
     resetI,
     let i := as_iso ((forget CommRing).map f),
     let e : X ≃+* Y := { ..f, ..i.to_equiv },
-<<<<<<< HEAD
-    exact { ..e.to_CommRing_iso} ,
-  end }
-=======
     exact { ..e.to_CommRing_iso },
   end }
 
-example : reflects_isomorphisms (forget₂ Ring AddCommGroup) := by apply_instance
->>>>>>> fb883ea5
+example : reflects_isomorphisms (forget₂ Ring AddCommGroup) := by apply_instance