/-
Copyright (c) 2019 Scott Morrison. All rights reserved.
Released under Apache 2.0 license as described in the file LICENSE.
Authors: Scott Morrison
-/
import algebra.category.CommRing.basic
import category_theory.limits.limits

/-!
# The category of commutative rings has all colimits.

This file uses a "pre-automated" approach, just as for `Mon/colimits.lean`.
It is a very uniform approach, that conceivably could be synthesised directly
by a tactic that analyses the shape of `comm_ring` and `ring_hom`.
-/

universes u v

open category_theory
open category_theory.limits

-- [ROBOT VOICE]:
-- You should pretend for now that this file was automatically generated.
-- It follows the same template as colimits in Mon.
-- Note that this means this file does not meet documentation standards.
/-
`#print comm_ring` says:

structure comm_ring : Type u → Type u
fields:
comm_ring.zero : Π (α : Type u) [c : comm_ring α], α
comm_ring.one : Π (α : Type u) [c : comm_ring α], α
comm_ring.neg : Π {α : Type u} [c : comm_ring α], α → α
comm_ring.add : Π {α : Type u} [c : comm_ring α], α → α → α
comm_ring.mul : Π {α : Type u} [c : comm_ring α], α → α → α

comm_ring.zero_add : ∀ {α : Type u} [c : comm_ring α] (a : α), 0 + a = a
comm_ring.add_zero : ∀ {α : Type u} [c : comm_ring α] (a : α), a + 0 = a
comm_ring.one_mul : ∀ {α : Type u} [c : comm_ring α] (a : α), 1 * a = a
comm_ring.mul_one : ∀ {α : Type u} [c : comm_ring α] (a : α), a * 1 = a
comm_ring.add_left_neg : ∀ {α : Type u} [c : comm_ring α] (a : α), -a + a = 0
comm_ring.add_comm : ∀ {α : Type u} [c : comm_ring α] (a b : α), a + b = b + a
comm_ring.mul_comm : ∀ {α : Type u} [c : comm_ring α] (a b : α), a * b = b * a
comm_ring.add_assoc : ∀ {α : Type u} [c : comm_ring α] (a b c_1 : α), a + b + c_1 = a + (b + c_1)
comm_ring.mul_assoc : ∀ {α : Type u} [c : comm_ring α] (a b c_1 : α), a * b * c_1 = a * (b * c_1)
comm_ring.left_distrib : ∀ {α : Type u} [c : comm_ring α] (a b c_1 : α), a * (b + c_1) = a * b + a * c_1
comm_ring.right_distrib : ∀ {α : Type u} [c : comm_ring α] (a b c_1 : α), (a + b) * c_1 = a * c_1 + b * c_1
-/

namespace CommRing.colimits

variables {J : Type v} [small_category J] (F : J ⥤ CommRing.{v})

inductive prequotient
-- There's always `of`
| of : Π (j : J) (x : (F.obj j).α), prequotient
-- Then one generator for each operation
| zero {} : prequotient
| one {} : prequotient
| neg : prequotient → prequotient
| add : prequotient → prequotient → prequotient
| mul : prequotient → prequotient → prequotient

open prequotient

inductive relation : prequotient F → prequotient F → Prop
-- Make it an equivalence relation:
| refl : Π (x), relation x x
| symm : Π (x y) (h : relation x y), relation y x
| trans : Π (x y z) (h : relation x y) (k : relation y z), relation x z
-- There's always a `map` relation
| map : Π (j j' : J) (f : j ⟶ j') (x : (F.obj j).α), relation (of j' (F.map f x)) (of j x)
-- Then one relation per operation, describing the interaction with `of`
| zero : Π (j), relation (of j 0) zero
| one : Π (j), relation (of j 1) one
| neg : Π (j) (x : (F.obj j).α), relation (of j (-x)) (neg (of j x))
| add : Π (j) (x y : (F.obj j).α), relation (of j (x + y)) (add (of j x) (of j y))
| mul : Π (j) (x y : (F.obj j).α), relation (of j (x * y)) (mul (of j x) (of j y))
-- Then one relation per argument of each operation
| neg_1 : Π (x x') (r : relation x x'), relation (neg x) (neg x')
| add_1 : Π (x x' y) (r : relation x x'), relation (add x y) (add x' y)
| add_2 : Π (x y y') (r : relation y y'), relation (add x y) (add x y')
| mul_1 : Π (x x' y) (r : relation x x'), relation (mul x y) (mul x' y)
| mul_2 : Π (x y y') (r : relation y y'), relation (mul x y) (mul x y')
-- And one relation per axiom
| zero_add      : Π (x), relation (add zero x) x
| add_zero      : Π (x), relation (add x zero) x
| one_mul       : Π (x), relation (mul one x) x
| mul_one       : Π (x), relation (mul x one) x
| add_left_neg  : Π (x), relation (add (neg x) x) zero
| add_comm      : Π (x y), relation (add x y) (add y x)
| mul_comm      : Π (x y), relation (mul x y) (mul y x)
| add_assoc     : Π (x y z), relation (add (add x y) z) (add x (add y z))
| mul_assoc     : Π (x y z), relation (mul (mul x y) z) (mul x (mul y z))
| left_distrib  : Π (x y z), relation (mul x (add y z)) (add (mul x y) (mul x z))
| right_distrib : Π (x y z), relation (mul (add x y) z) (add (mul x z) (mul y z))

def colimit_setoid : setoid (prequotient F) :=
{ r := relation F, iseqv := ⟨relation.refl, relation.symm, relation.trans⟩ }
attribute [instance] colimit_setoid

def colimit_type : Type v := quotient (colimit_setoid F)

instance : comm_ring (colimit_type F) :=
{ zero :=
  begin
    exact quot.mk _ zero
  end,
  one :=
  begin
    exact quot.mk _ one
  end,
  neg :=
  begin
    fapply @quot.lift,
    { intro x,
      exact quot.mk _ (neg x) },
    { intros x x' r,
      apply quot.sound,
      exact relation.neg_1 _ _ r },
  end,
  add :=
  begin
    fapply @quot.lift _ _ ((colimit_type F) → (colimit_type F)),
    { intro x,
      fapply @quot.lift,
      { intro y,
        exact quot.mk _ (add x y) },
      { intros y y' r,
        apply quot.sound,
        exact relation.add_2 _ _ _ r } },
    { intros x x' r,
      funext y,
      induction y,
      dsimp,
      apply quot.sound,
      { exact relation.add_1 _ _ _ r },
      { refl } },
  end,
  mul :=
  begin
    fapply @quot.lift _ _ ((colimit_type F) → (colimit_type F)),
    { intro x,
      fapply @quot.lift,
      { intro y,
        exact quot.mk _ (mul x y) },
      { intros y y' r,
        apply quot.sound,
        exact relation.mul_2 _ _ _ r } },
    { intros x x' r,
      funext y,
      induction y,
      dsimp,
      apply quot.sound,
      { exact relation.mul_1 _ _ _ r },
      { refl } },
  end,
  zero_add := λ x,
  begin
    induction x,
    dsimp,
    apply quot.sound,
    apply relation.zero_add,
    refl,
  end,
  add_zero := λ x,
  begin
    induction x,
    dsimp,
    apply quot.sound,
    apply relation.add_zero,
    refl,
  end,
  one_mul := λ x,
  begin
    induction x,
    dsimp,
    apply quot.sound,
    apply relation.one_mul,
    refl,
  end,
  mul_one := λ x,
  begin
    induction x,
    dsimp,
    apply quot.sound,
    apply relation.mul_one,
    refl,
  end,
  add_left_neg := λ x,
  begin
    induction x,
    dsimp,
    apply quot.sound,
    apply relation.add_left_neg,
    refl,
  end,
  add_comm := λ x y,
  begin
    induction x,
    induction y,
    dsimp,
    apply quot.sound,
    apply relation.add_comm,
    refl,
    refl,
  end,
  mul_comm := λ x y,
  begin
    induction x,
    induction y,
    dsimp,
    apply quot.sound,
    apply relation.mul_comm,
    refl,
    refl,
  end,
  add_assoc := λ x y z,
  begin
    induction x,
    induction y,
    induction z,
    dsimp,
    apply quot.sound,
    apply relation.add_assoc,
    refl,
    refl,
    refl,
  end,
  mul_assoc := λ x y z,
  begin
    induction x,
    induction y,
    induction z,
    dsimp,
    apply quot.sound,
    apply relation.mul_assoc,
    refl,
    refl,
    refl,
  end,
  left_distrib := λ x y z,
  begin
    induction x,
    induction y,
    induction z,
    dsimp,
    apply quot.sound,
    apply relation.left_distrib,
    refl,
    refl,
    refl,
  end,
  right_distrib := λ x y z,
  begin
    induction x,
    induction y,
    induction z,
    dsimp,
    apply quot.sound,
    apply relation.right_distrib,
    refl,
    refl,
    refl,
  end, }

@[simp] lemma quot_zero : quot.mk setoid.r zero = (0 : colimit_type F) := rfl
@[simp] lemma quot_one : quot.mk setoid.r one = (1 : colimit_type F) := rfl
@[simp] lemma quot_neg (x) : quot.mk setoid.r (neg x) = (-(quot.mk setoid.r x) : colimit_type F) := rfl
@[simp] lemma quot_add (x y) : quot.mk setoid.r (add x y) = ((quot.mk setoid.r x) + (quot.mk setoid.r y) : colimit_type F) := rfl
@[simp] lemma quot_mul (x y) : quot.mk setoid.r (mul x y) = ((quot.mk setoid.r x) * (quot.mk setoid.r y) : colimit_type F) := rfl

def colimit : CommRing := CommRing.of (colimit_type F)

def cocone_fun (j : J) (x : (F.obj j).α) : colimit_type F :=
quot.mk _ (of j x)

def cocone_morphism (j : J) : F.obj j ⟶ colimit F :=
{ to_fun := cocone_fun F j,
  map_one' := by apply quot.sound; apply relation.one,
  map_mul' := by intros; apply quot.sound; apply relation.mul,
  map_zero' := by apply quot.sound; apply relation.zero,
  map_add' := by intros; apply quot.sound; apply relation.add }

@[simp] lemma cocone_naturality {j j' : J} (f : j ⟶ j') :
  F.map f ≫ (cocone_morphism F j') = cocone_morphism F j :=
begin
  ext,
  apply quot.sound,
  apply relation.map,
end

@[simp] lemma cocone_naturality_components (j j' : J) (f : j ⟶ j') (x : F.obj j):
  (cocone_morphism F j') (F.map f x) = (cocone_morphism F j) x :=
by { rw ←cocone_naturality F f, refl }

def colimit_cocone : cocone F :=
{ X := colimit F,
  ι :=
  { app := cocone_morphism F } }.

@[simp] def desc_fun_lift (s : cocone F) : prequotient F → s.X
| (of j x)  := (s.ι.app j) x
| zero      := 0
| one       := 1
| (neg x)   := -(desc_fun_lift x)
| (add x y) := desc_fun_lift x + desc_fun_lift y
| (mul x y) := desc_fun_lift x * desc_fun_lift y

def desc_fun (s : cocone F) : colimit_type F → s.X :=
begin
  fapply quot.lift,
  { exact desc_fun_lift F s },
  { intros x y r,
    induction r; try { dsimp },
    -- refl
    { refl },
    -- symm
    { exact r_ih.symm },
    -- trans
    { exact eq.trans r_ih_h r_ih_k },
    -- map
    { rw cocone.naturality_bundled, },
    -- zero
    { erw is_ring_hom.map_zero ⇑((s.ι).app r), refl },
    -- one
    { erw is_ring_hom.map_one ⇑((s.ι).app r), refl },
    -- neg
    { rw is_ring_hom.map_neg ⇑((s.ι).app r_j) },
    -- add
    { rw is_ring_hom.map_add ⇑((s.ι).app r_j) },
    -- mul
    { rw is_ring_hom.map_mul ⇑((s.ι).app r_j) },
    -- neg_1
    { rw r_ih, },
    -- add_1
    { rw r_ih, },
    -- add_2
    { rw r_ih, },
    -- mul_1
    { rw r_ih, },
    -- mul_2
    { rw r_ih, },
    -- zero_add
    { rw zero_add, },
    -- add_zero
    { rw add_zero, },
    -- one_mul
    { rw one_mul, },
    -- mul_one
    { rw mul_one, },
    -- add_left_neg
    { rw add_left_neg, },
    -- add_comm
    { rw add_comm, },
    -- mul_comm
    { rw mul_comm, },
    -- add_assoc
    { rw add_assoc, },
    -- mul_assoc
    { rw mul_assoc, },
    -- left_distrib
    { rw left_distrib, },
    -- right_distrib
    { rw right_distrib, },
  }
end

@[simp] def desc_morphism (s : cocone F) : colimit F ⟶ s.X :=
{ to_fun := desc_fun F s,
  map_one' := rfl,
  map_zero' := rfl,
<<<<<<< HEAD
  map_add' := λ x y,
  begin
    induction x, induction y,
    refl,
    refl,
    refl,
  end,
  map_mul' := λ x y,
  begin
    induction x, induction y,
    refl,
    refl,
    refl,
  end }
=======
  map_add' := λ x y, by { induction x; induction y; refl },
  map_mul' := λ x y, by { induction x; induction y; refl }, }
>>>>>>> b11f0f14

def colimit_is_colimit : is_colimit (colimit_cocone F) :=
{ desc := λ s, desc_morphism F s,
  uniq' := λ s m w,
  begin
    ext,
    induction x,
    induction x,
    { have w' := congr_fun (congr_arg (λ f : F.obj x_j ⟶ s.X, (f : F.obj x_j → s.X)) (w x_j)) x_x,
      erw w',
      refl, },
    { simp only [desc_morphism, quot_zero],
      erw is_ring_hom.map_zero ⇑m,
      refl, },
    { simp only [desc_morphism, quot_one],
      erw is_ring_hom.map_one ⇑m,
      refl, },
    { simp only [desc_morphism, quot_neg],
      erw is_ring_hom.map_neg ⇑m,
      rw [x_ih],
      refl, },
    { simp only [desc_morphism, quot_add],
      erw is_ring_hom.map_add ⇑m,
      rw [x_ih_a, x_ih_a_1],
      refl, },
    { simp only [desc_morphism, quot_mul],
      erw is_ring_hom.map_mul ⇑m,
      rw [x_ih_a, x_ih_a_1],
      refl, },
    refl
  end }.

instance has_colimits_CommRing : has_colimits.{v} CommRing.{v} :=
{ has_colimits_of_shape := λ J 𝒥,
  { has_colimit := λ F, by exactI
    { cocone := colimit_cocone F,
      is_colimit := colimit_is_colimit F } } }

end CommRing.colimits<|MERGE_RESOLUTION|>--- conflicted
+++ resolved
@@ -370,25 +370,8 @@
 { to_fun := desc_fun F s,
   map_one' := rfl,
   map_zero' := rfl,
-<<<<<<< HEAD
-  map_add' := λ x y,
-  begin
-    induction x, induction y,
-    refl,
-    refl,
-    refl,
-  end,
-  map_mul' := λ x y,
-  begin
-    induction x, induction y,
-    refl,
-    refl,
-    refl,
-  end }
-=======
   map_add' := λ x y, by { induction x; induction y; refl },
   map_mul' := λ x y, by { induction x; induction y; refl }, }
->>>>>>> b11f0f14
 
 def colimit_is_colimit : is_colimit (colimit_cocone F) :=
 { desc := λ s, desc_morphism F s,
