--- conflicted
+++ resolved
@@ -86,11 +86,7 @@
 @[irreducible]
 instance has_limits : has_limits SemiRing :=
 { has_limits_of_shape := λ J 𝒥, by exactI
-<<<<<<< HEAD
   { has_limit := λ F, has_limit.mk
-=======
-  { has_limit := λ F,
->>>>>>> 08598013
     { cone     := limit_cone F,
       is_limit := limit_cone_is_limit F } } }
 
@@ -166,23 +162,17 @@
     (SemiRing.has_limits.limit_cone_is_limit _)
     (λ s, _) (λ s, rfl) })
 
-<<<<<<< HEAD
+/--
+A choice of limit cone for a functor into `CommSemiRing`.
+(Generally, you'll just want to use `limit F`.)
+-/
 def limit_cone (F : J ⥤ CommSemiRing) : cone F :=
 lift_limit (limit.is_limit (F ⋙ (forget₂ CommSemiRing SemiRing)))
 
-=======
-/--
-A choice of limit cone for a functor into `CommSemiRing`.
-(Generally, you'll just want to use `limit F`.)
--/
-def limit_cone (F : J ⥤ CommSemiRing) : cone F :=
-lift_limit (limit.is_limit (F ⋙ (forget₂ CommSemiRing SemiRing)))
-
 /--
 The chosen cone is a limit cone.
 (Generally, you'll just want to use `limit.cone F`.)
 -/
->>>>>>> 08598013
 def limit_cone_is_limit (F : J ⥤ CommSemiRing) : is_limit (limit_cone F) :=
 lifted_limit_is_limit _
 
@@ -257,23 +247,17 @@
     (SemiRing.has_limits.limit_cone_is_limit _)
     (λ s, _) (λ s, rfl) })
 
-<<<<<<< HEAD
+/--
+A choice of limit cone for a functor into `Ring`.
+(Generally, you'll just want to use `limit F`.)
+-/
 def limit_cone (F : J ⥤ Ring) : cone F :=
 lift_limit (limit.is_limit (F ⋙ (forget₂ Ring SemiRing)))
 
-=======
-/--
-A choice of limit cone for a functor into `Ring`.
-(Generally, you'll just want to use `limit F`.)
--/
-def limit_cone (F : J ⥤ Ring) : cone F :=
-lift_limit (limit.is_limit (F ⋙ (forget₂ Ring SemiRing)))
-
 /--
 The chosen cone is a limit cone.
 (Generally, you'll just want to use `limit.cone F`.)
 -/
->>>>>>> 08598013
 def limit_cone_is_limit (F : J ⥤ Ring) : is_limit (limit_cone F) :=
 lifted_limit_is_limit _
 
@@ -354,28 +338,21 @@
   makes_limit := is_limit.of_faithful (forget₂ CommRing Ring) (Ring.limit_cone_is_limit _)
     (λ s, _) (λ s, rfl) })
 
-<<<<<<< HEAD
+/--
+A choice of limit cone for a functor into `CommRing`.
+(Generally, you'll just want to use `limit F`.)
+-/
 def limit_cone (F : J ⥤ CommRing) : cone F :=
 lift_limit (limit.is_limit (F ⋙ (forget₂ CommRing Ring)))
 
-=======
-/--
-A choice of limit cone for a functor into `CommRing`.
-(Generally, you'll just want to use `limit F`.)
--/
-def limit_cone (F : J ⥤ CommRing) : cone F :=
-lift_limit (limit.is_limit (F ⋙ (forget₂ CommRing Ring)))
-
 /--
 The chosen cone is a limit cone.
 (Generally, you'll just want to use `limit.cone F`.)
 -/
->>>>>>> 08598013
 def limit_cone_is_limit (F : J ⥤ CommRing) : is_limit (limit_cone F) :=
 lifted_limit_is_limit _
 
 /-- The category of commutative rings has all limits. -/
-@[irreducible]
 instance has_limits : has_limits CommRing :=
 { has_limits_of_shape := λ J 𝒥, by exactI
   { has_limit := λ F, has_limit_of_created F (forget₂ CommRing Ring) } }
