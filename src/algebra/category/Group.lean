--- conflicted
+++ resolved
@@ -41,16 +41,14 @@
 @[to_additive]
 instance : has_one Group := ⟨Group.of punit⟩
 
-<<<<<<< HEAD
 -- TODO I wish this wasn't necessary, but the more general lemma in bundled_hom.lean doesn't fire.
 @[simp, to_additive] lemma coe_comp {X Y Z : Group} (f : X ⟶ Y) (g : Y ⟶ Z) (x : X) :
   (f ≫ g) x = g (f x) :=
 congr_fun ((forget Group).map_comp _ _) x
-=======
+
 @[to_additive has_forget_to_AddMon]
 instance has_forget_to_Mon : has_forget₂ Group.{u} Mon.{u} :=
 Mon.bundled_hom.full_subcategory_has_forget₂ _
->>>>>>> a2051b43
 
 end Group
 
