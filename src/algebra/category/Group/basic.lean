/-
Copyright (c) 2018 Johan Commelin. All rights reserved.
Released under Apache 2.0 license as described in the file LICENSE.
Authors: Johan Commelin
-/
import algebra.category.Mon.basic
import category_theory.endomorphism

/-!
# Category instances for group, add_group, comm_group, and add_comm_group.

We introduce the bundled categories:
* `Group`
* `AddGroup`
* `CommGroup`
* `AddCommGroup`
along with the relevant forgetful functors between them, and to the bundled monoid categories.
-/

universes u v

open category_theory

/-- The category of groups and group morphisms. -/
@[to_additive AddGroup]
def Group : Type (u+1) := bundled group

/-- The category of additive groups and group morphisms -/
add_decl_doc AddGroup

namespace Group

@[to_additive]
instance : bundled_hom.parent_projection group.to_monoid := ⟨⟩

<<<<<<< HEAD
attribute [derive [large_category, concrete_category]] Group AddGroup
attribute [to_additive] Group.large_category Group.concrete_category

@[to_additive] instance : has_coe_to_sort Group Type* := bundled.has_coe_to_sort
=======
attribute [derive [has_coe_to_sort, large_category, concrete_category]] Group
attribute [to_additive] Group.has_coe_to_sort Group.large_category Group.concrete_category
>>>>>>> 6823886c

/-- Construct a bundled `Group` from the underlying type and typeclass. -/
@[to_additive] def of (X : Type u) [group X] : Group := bundled.of X

/-- Construct a bundled `AddGroup` from the underlying type and typeclass. -/
add_decl_doc AddGroup.of

@[to_additive]
instance (G : Group) : group G := G.str

@[simp, to_additive] lemma coe_of (R : Type u) [group R] : (Group.of R : Type u) = R := rfl

@[to_additive]
instance : has_one Group := ⟨Group.of punit⟩

@[to_additive]
instance : inhabited Group := ⟨1⟩

@[to_additive]
instance one.unique : unique (1 : Group) :=
{ default := 1,
  uniq := λ a, begin cases a, refl, end }

@[simp, to_additive]
lemma one_apply (G H : Group) (g : G) : (1 : G ⟶ H) g = 1 := rfl

@[ext, to_additive]
lemma ext (G H : Group) (f₁ f₂ : G ⟶ H) (w : ∀ x, f₁ x = f₂ x) : f₁ = f₂ :=
by { ext1, apply w }

-- should to_additive do this automatically?
attribute [ext] AddGroup.ext

@[to_additive has_forget_to_AddMon]
instance has_forget_to_Mon : has_forget₂ Group Mon := bundled_hom.forget₂ _ _

end Group

/-- The category of commutative groups and group morphisms. -/
@[to_additive AddCommGroup]
def CommGroup : Type (u+1) := bundled comm_group

/-- The category of additive commutative groups and group morphisms. -/
add_decl_doc AddCommGroup

/-- `Ab` is an abbreviation for `AddCommGroup`, for the sake of mathematicians' sanity. -/
abbreviation Ab := AddCommGroup

namespace CommGroup

@[to_additive]
instance : bundled_hom.parent_projection comm_group.to_group := ⟨⟩

<<<<<<< HEAD
attribute [derive [large_category, concrete_category]] CommGroup AddCommGroup
attribute [to_additive] CommGroup.large_category CommGroup.concrete_category

@[to_additive] instance : has_coe_to_sort CommGroup Type* := bundled.has_coe_to_sort

=======
attribute [derive [has_coe_to_sort, large_category, concrete_category]] CommGroup
attribute [to_additive] CommGroup.has_coe_to_sort CommGroup.large_category
  CommGroup.concrete_category
>>>>>>> 6823886c

/-- Construct a bundled `CommGroup` from the underlying type and typeclass. -/
@[to_additive] def of (G : Type u) [comm_group G] : CommGroup := bundled.of G

/-- Construct a bundled `AddCommGroup` from the underlying type and typeclass. -/
add_decl_doc AddCommGroup.of

@[to_additive]
instance comm_group_instance (G : CommGroup) : comm_group G := G.str

@[simp, to_additive] lemma coe_of (R : Type u) [comm_group R] : (CommGroup.of R : Type u) = R := rfl

@[to_additive] instance : has_one CommGroup := ⟨CommGroup.of punit⟩

@[to_additive] instance : inhabited CommGroup := ⟨1⟩

@[to_additive]
instance one.unique : unique (1 : CommGroup) :=
{ default := 1,
  uniq := λ a, begin cases a, refl, end }

@[simp, to_additive]
lemma one_apply (G H : CommGroup) (g : G) : (1 : G ⟶ H) g = 1 := rfl

@[to_additive,ext]
lemma ext (G H : CommGroup) (f₁ f₂ : G ⟶ H) (w : ∀ x, f₁ x = f₂ x) : f₁ = f₂ :=
by { ext1, apply w }

attribute [ext] AddCommGroup.ext

@[to_additive has_forget_to_AddGroup]
instance has_forget_to_Group : has_forget₂ CommGroup Group := bundled_hom.forget₂ _ _

@[to_additive has_forget_to_AddCommMon]
instance has_forget_to_CommMon : has_forget₂ CommGroup CommMon :=
induced_category.has_forget₂ (λ G : CommGroup, CommMon.of G)

end CommGroup

-- This example verifies an improvement possible in Lean 3.8.
-- Before that, to have `monoid_hom.map_map` usable by `simp` here,
-- we had to mark all the concrete category `has_coe_to_sort` instances reducible.
-- Now, it just works.
@[to_additive]
example {R S : CommGroup} (i : R ⟶ S) (r : R) (h : r = 1) : i r = 1 :=
by simp [h]

namespace AddCommGroup

/-- Any element of an abelian group gives a unique morphism from `ℤ` sending
`1` to that element. -/
-- Note that because `ℤ : Type 0`, this forces `G : AddCommGroup.{0}`,
-- so we write this explicitly to be clear.
-- TODO generalize this, requiring a `ulift_instances.lean` file
def as_hom {G : AddCommGroup.{0}} (g : G) : (AddCommGroup.of ℤ) ⟶ G :=
gmultiples_hom G g

@[simp]
lemma as_hom_apply {G : AddCommGroup.{0}} (g : G) (i : ℤ) : (as_hom g) i = i • g := rfl

lemma as_hom_injective {G : AddCommGroup.{0}} : function.injective (@as_hom G) :=
λ h k w, by convert congr_arg (λ k : (AddCommGroup.of ℤ) ⟶ G, (k : ℤ → G) (1 : ℤ)) w; simp

@[ext]
lemma int_hom_ext
  {G : AddCommGroup.{0}} (f g : (AddCommGroup.of ℤ) ⟶ G) (w : f (1 : ℤ) = g (1 : ℤ)) : f = g :=
add_monoid_hom.ext_int w

-- TODO: this argument should be generalised to the situation where
-- the forgetful functor is representable.
lemma injective_of_mono {G H : AddCommGroup.{0}} (f : G ⟶ H) [mono f] : function.injective f :=
λ g₁ g₂ h,
begin
  have t0 : as_hom g₁ ≫ f = as_hom g₂ ≫ f :=
  begin
    ext,
    simpa [as_hom_apply] using h,
  end,
  have t1 : as_hom g₁ = as_hom g₂ := (cancel_mono _).1 t0,
  apply as_hom_injective t1,
end

end AddCommGroup

variables {X Y : Type u}

/-- Build an isomorphism in the category `Group` from a `mul_equiv` between `group`s. -/
@[to_additive add_equiv.to_AddGroup_iso, simps]
def mul_equiv.to_Group_iso [group X] [group Y] (e : X ≃* Y) : Group.of X ≅ Group.of Y :=
{ hom := e.to_monoid_hom,
  inv := e.symm.to_monoid_hom }

/-- Build an isomorphism in the category `AddGroup` from an `add_equiv` between `add_group`s. -/
add_decl_doc add_equiv.to_AddGroup_iso

/-- Build an isomorphism in the category `CommGroup` from a `mul_equiv` between `comm_group`s. -/
@[to_additive add_equiv.to_AddCommGroup_iso, simps]
def mul_equiv.to_CommGroup_iso [comm_group X] [comm_group Y] (e : X ≃* Y) :
  CommGroup.of X ≅ CommGroup.of Y :=
{ hom := e.to_monoid_hom,
  inv := e.symm.to_monoid_hom }

/-- Build an isomorphism in the category `AddCommGroup` from a `add_equiv` between
`add_comm_group`s. -/
add_decl_doc add_equiv.to_AddCommGroup_iso

namespace category_theory.iso

/-- Build a `mul_equiv` from an isomorphism in the category `Group`. -/
@[to_additive AddGroup_iso_to_add_equiv "Build an `add_equiv` from an isomorphism in the category
`AddGroup`.", simps]
def Group_iso_to_mul_equiv {X Y : Group} (i : X ≅ Y) : X ≃* Y :=
i.hom.to_mul_equiv i.inv i.hom_inv_id i.inv_hom_id

/-- Build a `mul_equiv` from an isomorphism in the category `CommGroup`. -/
@[to_additive AddCommGroup_iso_to_add_equiv "Build an `add_equiv` from an isomorphism
in the category `AddCommGroup`.", simps]
def CommGroup_iso_to_mul_equiv {X Y : CommGroup} (i : X ≅ Y) : X ≃* Y :=
i.hom.to_mul_equiv i.inv i.hom_inv_id i.inv_hom_id

end category_theory.iso

/-- multiplicative equivalences between `group`s are the same as (isomorphic to) isomorphisms
in `Group` -/
@[to_additive add_equiv_iso_AddGroup_iso "additive equivalences between `add_group`s are the same
as (isomorphic to) isomorphisms in `AddGroup`"]
def mul_equiv_iso_Group_iso {X Y : Type u} [group X] [group Y] :
  (X ≃* Y) ≅ (Group.of X ≅ Group.of Y) :=
{ hom := λ e, e.to_Group_iso,
  inv := λ i, i.Group_iso_to_mul_equiv, }

/-- multiplicative equivalences between `comm_group`s are the same as (isomorphic to) isomorphisms
in `CommGroup` -/
@[to_additive add_equiv_iso_AddCommGroup_iso "additive equivalences between `add_comm_group`s are
the same as (isomorphic to) isomorphisms in `AddCommGroup`"]
def mul_equiv_iso_CommGroup_iso {X Y : Type u} [comm_group X] [comm_group Y] :
  (X ≃* Y) ≅ (CommGroup.of X ≅ CommGroup.of Y) :=
{ hom := λ e, e.to_CommGroup_iso,
  inv := λ i, i.CommGroup_iso_to_mul_equiv, }

namespace category_theory.Aut

/-- The (bundled) group of automorphisms of a type is isomorphic to the (bundled) group
of permutations. -/
def iso_perm {α : Type u} : Group.of (Aut α) ≅ Group.of (equiv.perm α) :=
{ hom := ⟨λ g, g.to_equiv, (by tidy), (by tidy)⟩,
  inv := ⟨λ g, g.to_iso, (by tidy), (by tidy)⟩ }

/-- The (unbundled) group of automorphisms of a type is `mul_equiv` to the (unbundled) group
of permutations. -/
def mul_equiv_perm {α : Type u} : Aut α ≃* equiv.perm α :=
iso_perm.Group_iso_to_mul_equiv

end category_theory.Aut

@[to_additive]
instance Group.forget_reflects_isos : reflects_isomorphisms (forget Group.{u}) :=
{ reflects := λ X Y f _,
  begin
    resetI,
    let i := as_iso ((forget Group).map f),
    let e : X ≃* Y := { ..f, ..i.to_equiv },
    exact ⟨(is_iso.of_iso e.to_Group_iso).1⟩,
  end }

@[to_additive]
instance CommGroup.forget_reflects_isos : reflects_isomorphisms (forget CommGroup.{u}) :=
{ reflects := λ X Y f _,
  begin
    resetI,
    let i := as_iso ((forget CommGroup).map f),
    let e : X ≃* Y := { ..f, ..i.to_equiv },
    exact ⟨(is_iso.of_iso e.to_CommGroup_iso).1⟩,
  end }<|MERGE_RESOLUTION|>--- conflicted
+++ resolved
@@ -33,15 +33,10 @@
 @[to_additive]
 instance : bundled_hom.parent_projection group.to_monoid := ⟨⟩
 
-<<<<<<< HEAD
-attribute [derive [large_category, concrete_category]] Group AddGroup
+attribute [derive [large_category, concrete_category]] Group
 attribute [to_additive] Group.large_category Group.concrete_category
 
 @[to_additive] instance : has_coe_to_sort Group Type* := bundled.has_coe_to_sort
-=======
-attribute [derive [has_coe_to_sort, large_category, concrete_category]] Group
-attribute [to_additive] Group.has_coe_to_sort Group.large_category Group.concrete_category
->>>>>>> 6823886c
 
 /-- Construct a bundled `Group` from the underlying type and typeclass. -/
 @[to_additive] def of (X : Type u) [group X] : Group := bundled.of X
@@ -95,17 +90,11 @@
 @[to_additive]
 instance : bundled_hom.parent_projection comm_group.to_group := ⟨⟩
 
-<<<<<<< HEAD
-attribute [derive [large_category, concrete_category]] CommGroup AddCommGroup
+attribute [derive [large_category, concrete_category]] CommGroup
 attribute [to_additive] CommGroup.large_category CommGroup.concrete_category
 
 @[to_additive] instance : has_coe_to_sort CommGroup Type* := bundled.has_coe_to_sort
 
-=======
-attribute [derive [has_coe_to_sort, large_category, concrete_category]] CommGroup
-attribute [to_additive] CommGroup.has_coe_to_sort CommGroup.large_category
-  CommGroup.concrete_category
->>>>>>> 6823886c
 
 /-- Construct a bundled `CommGroup` from the underlying type and typeclass. -/
 @[to_additive] def of (G : Type u) [comm_group G] : CommGroup := bundled.of G
