--- conflicted
+++ resolved
@@ -51,11 +51,7 @@
 
 @[to_additive]
 instance limit_group (F : J ⥤ Group) :
-<<<<<<< HEAD
-  group (limit (F ⋙ forget Group.{u})) :=
-=======
-  group (types.limit_cone (F ⋙ forget Group)).X :=
->>>>>>> 036527ae
+  group (types.limit_cone (F ⋙ forget Group.{u})).X :=
 begin
   change group (sections_subgroup F),
   apply_instance,
@@ -67,27 +63,16 @@
 All we need to do is notice that the limit point has a `group` instance available,
 and then reuse the existing limit.
 -/
-<<<<<<< HEAD
-@[to_additive AddGroup.creates_limit]
+@[to_additive]
 instance (F : J ⥤ Group) : creates_limit F (forget₂ Group Mon.{u}) :=
-=======
-@[to_additive]
-instance (F : J ⥤ Group) : creates_limit F (forget₂ Group Mon) :=
->>>>>>> 036527ae
 creates_limit_of_reflects_iso (λ c' t,
 { lifted_cone :=
   { X := Group.of (types.limit_cone (F ⋙ forget Group)).X,
     π :=
-    { app := Mon.limit_π_monoid_hom (F ⋙ forget₂ Group Mon),
-<<<<<<< HEAD
-      naturality' := (Mon.has_limits.limit (F ⋙ forget₂ _ _)).π.naturality, } },
-  valid_lift := is_limit.unique_up_to_iso (limit.is_limit _) t,
-  makes_limit := is_limit.of_faithful (forget₂ Group Mon.{u}) (limit.is_limit _)
-=======
+    { app := Mon.limit_π_monoid_hom (F ⋙ forget₂ Group Mon.{u}),
       naturality' := (Mon.has_limits.limit_cone (F ⋙ forget₂ _ _)).π.naturality, } },
   valid_lift := is_limit.unique_up_to_iso (Mon.has_limits.limit_cone_is_limit _) t,
-  makes_limit := is_limit.of_faithful (forget₂ Group Mon) (Mon.has_limits.limit_cone_is_limit _)
->>>>>>> 036527ae
+  makes_limit := is_limit.of_faithful (forget₂ Group Mon.{u}) (Mon.has_limits.limit_cone_is_limit _)
     (λ s, _) (λ s, rfl) })
 
 /--
@@ -141,11 +126,7 @@
 
 @[to_additive]
 instance limit_comm_group (F : J ⥤ CommGroup) :
-<<<<<<< HEAD
-  comm_group (limit (F ⋙ forget CommGroup.{u})) :=
-=======
-  comm_group (types.limit_cone (F ⋙ forget CommGroup)).X :=
->>>>>>> 036527ae
+  comm_group (types.limit_cone (F ⋙ forget CommGroup.{u})).X :=
 @subgroup.to_comm_group (Π j, F.obj j) _
   (Group.sections_subgroup (F ⋙ forget₂ CommGroup Group.{u}))
 
@@ -155,28 +136,16 @@
 All we need to do is notice that the limit point has a `comm_group` instance available,
 and then reuse the existing limit.
 -/
-<<<<<<< HEAD
-@[to_additive AddCommGroup.creates_limit]
+@[to_additive]
 instance (F : J ⥤ CommGroup) : creates_limit F (forget₂ CommGroup Group.{u}) :=
-=======
-@[to_additive]
-instance (F : J ⥤ CommGroup) : creates_limit F (forget₂ CommGroup Group) :=
->>>>>>> 036527ae
 creates_limit_of_reflects_iso (λ c' t,
 { lifted_cone :=
   { X := CommGroup.of (types.limit_cone (F ⋙ forget CommGroup)).X,
     π :=
-<<<<<<< HEAD
     { app := Mon.limit_π_monoid_hom (F ⋙ forget₂ CommGroup Group.{u} ⋙ forget₂ Group Mon),
-      naturality' := (Mon.has_limits.limit _).π.naturality, } },
-  valid_lift := is_limit.unique_up_to_iso (limit.is_limit _) t,
-  makes_limit := is_limit.of_faithful (forget₂ _ Group.{u} ⋙ forget₂ _ Mon.{u}) (limit.is_limit _)
-=======
-    { app := Mon.limit_π_monoid_hom (F ⋙ forget₂ CommGroup Group ⋙ forget₂ Group Mon),
       naturality' := (Mon.has_limits.limit_cone _).π.naturality, } },
   valid_lift := is_limit.unique_up_to_iso (Group.limit_cone_is_limit _) t,
-  makes_limit := is_limit.of_faithful (forget₂ _ Group ⋙ forget₂ _ Mon) (Mon.has_limits.limit_cone_is_limit _)
->>>>>>> 036527ae
+  makes_limit := is_limit.of_faithful (forget₂ _ Group.{u} ⋙ forget₂ _ Mon.{u}) (Mon.has_limits.limit_cone_is_limit _)
     (λ s, _) (λ s, rfl) })
 
 /--
