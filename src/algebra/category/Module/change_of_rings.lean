--- conflicted
+++ resolved
@@ -23,10 +23,8 @@
 
 ## List of notations
 Let `R, S` be rings and `f : R →+* S`
-* if `M` is an `S`-module, `r : R` and `m : M` then notation `r r•[f] m` means `R`-scalar action on
-  `M` defined by `f r • m`.
-* if `M` is an `R`-module, then notation `S ⨂[R, f] M` means the tensor product `S ⨂ M` where `S` is
-  considered as an `R`-module via restriction of scalars.
+* if `M` is an `R`-module, then notation `S ⨂[R, f] M` means the tensor product `S ⨂ M` where `S`
+  is considered as an `R`-module via restriction of scalars.
 * if `M` is an `R`-module, `s : S` and `m : M`, then `s ⊗ₜ[R, f]` is the pure tensor
   `s ⊗ m : S ⊗[R, f] M`
 * if `M` is an `R`-module, `s : S` and  `x : S ⊗[R, f] M` then notation `s e•[f] x` denotes the
@@ -67,12 +65,6 @@
 { carrier := M,
   is_module := module.comp_hom M f }
 
-<<<<<<< HEAD
-
-@[simp] lemma smul_def (r : R) (m : M) : r r•[f] m = f r • m := rfl
-
-=======
->>>>>>> b630a2d4
 /--
 Given an `S`-linear map `g : M → M'` between `S`-modules, `g` is also `R`-linear between `M` and
 `M'` by means of restriction of scalars.
@@ -98,26 +90,24 @@
 end restrict_scalars
 
 /--
-<<<<<<< HEAD
- The restriction of scalars operation is functorial. For any `f : R →+* S` a ring homomorphism,
- * an `S`-module `M` can be considered as `R`-module by `r • m = f r • m`
- * an `S`-linear map is also `R`-linear
- -/
-@[simps] def restrict_scalars {R : Type u₁} {S : Type u₂} [ring R] [ring S] (f : R →+* S) :
-=======
 The restriction of scalars operation is functorial. For any `f : R →+* S` a ring homomorphism,
 * an `S`-module `M` can be considered as `R`-module by `r • m = f r • m`
 * an `S`-linear map is also `R`-linear
 -/
 def restrict_scalars {R : Type u₁} {S : Type u₂} [ring R] [ring S] (f : R →+* S) :
->>>>>>> b630a2d4
   Module.{v} S ⥤ Module.{v} R :=
 { obj := restrict_scalars.obj' f,
   map := λ _ _, restrict_scalars.map' f,
   map_id' := λ _, linear_map.ext $ λ m, rfl,
   map_comp' := λ _ _ _ g h, linear_map.ext $ λ m, rfl }
 
-<<<<<<< HEAD
+@[simp] lemma restrict_scalars.map_apply {R : Type u₁} {S : Type u₂} [ring R] [ring S] (f : R →+* S)
+  {M M' : Module.{v} S} (g : M ⟶ M') (x) : (restrict_scalars f).map g x = g x := rfl
+
+@[simp] lemma restrict_scalars.smul_def {R : Type u₁} {S : Type u₂} [ring R] [ring S] (f : R →+* S)
+  {M : Module.{v} S} (r : R) (m : (restrict_scalars f).obj M) : r • m = (f r • m : M) := rfl
+
+
 namespace extend_scalars
 
 open_locale tensor_product
@@ -143,7 +133,7 @@
 begin
   fconstructor,
   intros r s₁ s₂,
-  simp only [restrict_scalars.smul_def f ⟨S⟩, smul_eq_mul],
+  simp only [restrict_scalars.smul_def, smul_eq_mul],
   ring,
 end
 
@@ -210,12 +200,5 @@
   map := λ M1 M2 l, extend_scalars.map' f l,
   map_id' := λ _, extend_scalars.map'_id f,
   map_comp' := λ _ _ _, extend_scalars.map'_comp f }
-=======
-@[simp] lemma restrict_scalars.map_apply {R : Type u₁} {S : Type u₂} [ring R] [ring S] (f : R →+* S)
-  {M M' : Module.{v} S} (g : M ⟶ M') (x) : (restrict_scalars f).map g x = g x := rfl
-
-@[simp] lemma restrict_scalars.smul_def {R : Type u₁} {S : Type u₂} [ring R] [ring S] (f : R →+* S)
-  {M : Module.{v} S} (r : R) (m : (restrict_scalars f).obj M) : r • m = (f r • m : M) := rfl
->>>>>>> b630a2d4
 
 end category_theory.Module