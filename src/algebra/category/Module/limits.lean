--- conflicted
+++ resolved
@@ -103,11 +103,7 @@
 @[irreducible]
 instance has_limits : has_limits (Module R) :=
 { has_limits_of_shape := λ J 𝒥, by exactI
-<<<<<<< HEAD
   { has_limit := λ F, has_limit.mk
-=======
-  { has_limit := λ F,
->>>>>>> 08598013
     { cone     := limit_cone F,
       is_limit := limit_cone_is_limit F } } }
 
