--- conflicted
+++ resolved
@@ -28,17 +28,6 @@
 
 namespace Mon
 
-<<<<<<< HEAD
-@[to_additive]
-def of (M : Type u) [monoid M] : Mon := bundled.of M
-
-@[to_additive]
-instance bundled_hom : bundled_hom @monoid_hom :=
-⟨@monoid_hom.to_fun, @monoid_hom.id, @monoid_hom.comp, @monoid_hom.ext⟩
-
-@[to_additive add_monoid]
-instance (x : Mon) : monoid x := x.str
-=======
 @[to_additive add_monoid]
 instance (x : Mon) : monoid x := x.str
 
@@ -49,7 +38,6 @@
 @[to_additive]
 instance bundled_hom : bundled_hom @monoid_hom :=
 ⟨@monoid_hom.to_fun, @monoid_hom.id, @monoid_hom.comp, @monoid_hom.ext⟩
->>>>>>> b11f0f14
 
 end Mon
 
@@ -59,17 +47,6 @@
 
 namespace CommMon
 
-<<<<<<< HEAD
-@[to_additive]
-def of (X : Type u) [comm_monoid X] : CommMon := bundled.of X
-
-@[to_additive]
-instance bundled_hom : bundled_hom _ :=
-Mon.bundled_hom.induced_category @comm_monoid.to_monoid
-
-@[to_additive add_comm_monoid]
-instance (x : CommMon) : comm_monoid x := x.str
-=======
 @[to_additive add_comm_monoid]
 instance (x : CommMon) : comm_monoid x := x.str
 
@@ -79,8 +56,7 @@
 
 @[to_additive]
 instance bundled_hom : bundled_hom _ :=
-Mon.bundled_hom.full_subcategory @comm_monoid.to_monoid
->>>>>>> b11f0f14
+Mon.bundled_hom.induced_category @comm_monoid.to_monoid
 
 @[to_additive has_forget_to_AddMon]
 instance has_forget_to_Mon : has_forget₂ CommMon.{u} Mon.{u} :=
