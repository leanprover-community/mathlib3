--- conflicted
+++ resolved
@@ -63,15 +63,7 @@
 @[to_additive]
 def of (X : Type u) [comm_monoid X] : CommMon := bundled.of X
 
-<<<<<<< HEAD
-@[to_additive add_comm_monoid]
-instance (M : CommMon) : comm_monoid M := M.str
-
--- These examples verify that we have successfully provided the expected instances.
-example : concrete_category CommMon.{u} := infer_instance
-example : has_forget₂ CommMon.{u} Mon.{u} := infer_instance
-
--- TODO I wish this wasn't necessary, but the more general lemma in bundled_hom.lean doesn't fire.
+-- FIXME I wish this wasn't necessary, but the more general lemma in bundled_hom.lean doesn't fire.
 @[simp, to_additive] lemma coe_comp {X Y Z : CommMon} (f : X ⟶ Y) (g : Y ⟶ Z) (x : X) :
   (f ≫ g) x = g (f x) :=
 congr_fun ((forget CommMon).map_comp _ _) x
@@ -83,9 +75,8 @@
 section
 variables [monoid X] [monoid Y]
 
-@[to_additive add_equiv.to_AddMon_iso
-  "Build an isomorphism in the category `AddMon` from a `add_equiv` between `add_monoid`s."]
 /-- Build an isomorphism in the category `Mon` from a `mul_equiv` between `monoid`s. -/
+@[to_additive add_equiv.to_AddMon_iso "Build an isomorphism in the category `AddMon` from a `add_equiv` between `add_monoid`s."]
 def mul_equiv.to_Mon_iso (e : X ≃* Y) : Mon.of X ≅ Mon.of Y :=
 { hom := e.to_monoid_hom,
   inv := e.symm.to_monoid_hom }
@@ -99,9 +90,8 @@
 section
 variables [comm_monoid X] [comm_monoid Y]
 
-@[to_additive add_equiv.to_AddCommMon_iso
-  "Build an isomorphism in the category `AddCommMon` from a `add_equiv` between `add_comm_monoid`s."]
 /-- Build an isomorphism in the category `CommMon` from a `mul_equiv` between `comm_monoid`s. -/
+@[to_additive add_equiv.to_AddCommMon_iso "Build an isomorphism in the category `AddCommMon` from a `add_equiv` between `add_comm_monoid`s."]
 def mul_equiv.to_CommMon_iso (e : X ≃* Y) : CommMon.of X ≅ CommMon.of Y :=
 { hom := e.to_monoid_hom,
   inv := e.symm.to_monoid_hom }
@@ -114,9 +104,8 @@
 
 namespace category_theory.iso
 
-@[to_additive AddMond_iso_to_add_equiv
-  "Build an `add_equiv` from an isomorphism in the category `AddMon`."]
 /-- Build a `mul_equiv` from an isomorphism in the category `Mon`. -/
+@[to_additive AddMond_iso_to_add_equiv "Build an `add_equiv` from an isomorphism in the category `AddMon`."]
 def Mon_iso_to_mul_equiv {X Y : Mon.{u}} (i : X ≅ Y) : X ≃* Y :=
 { to_fun    := i.hom,
   inv_fun   := i.inv,
@@ -124,9 +113,8 @@
   right_inv := by tidy,
   map_mul'  := by tidy }.
 
-@[to_additive AddCommMon_iso_to_add_equiv
-  "Build an `add_equiv` from an isomorphism in the category `AddCommMon`."]
 /-- Build a `mul_equiv` from an isomorphism in the category `CommMon`. -/
+@[to_additive AddCommMon_iso_to_add_equiv "Build an `add_equiv` from an isomorphism in the category `AddCommMon`."]
 def CommMon_iso_to_mul_equiv {X Y : CommMon.{u}} (i : X ≅ Y) : X ≃* Y :=
 { to_fun    := i.hom,
   inv_fun   := i.inv,
@@ -136,21 +124,16 @@
 
 end category_theory.iso
 
-@[to_additive add_equiv_iso_AddMon_iso
-  "additive equivalences between `add_monoid`s are the same as (isomorphic to) isomorphisms in `AddMon`"]
 /-- multiplicative equivalences between `monoid`s are the same as (isomorphic to) isomorphisms in `Mon` -/
+@[to_additive add_equiv_iso_AddMon_iso "additive equivalences between `add_monoid`s are the same as (isomorphic to) isomorphisms in `AddMon`"]
 def mul_equiv_iso_Mon_iso {X Y : Type u} [monoid X] [monoid Y] :
   (X ≃* Y) ≅ (Mon.of X ≅ Mon.of Y) :=
 { hom := λ e, e.to_Mon_iso,
   inv := λ i, i.Mon_iso_to_mul_equiv, }
 
-@[to_additive add_equiv_iso_AddCommMon_iso
-  "additive equivalences between `add_comm_monoid`s are the same as (isomorphic to) isomorphisms in `AddCommMon`"]
 /-- multiplicative equivalences between `comm_monoid`s are the same as (isomorphic to) isomorphisms in `CommMon` -/
+@[to_additive add_equiv_iso_AddCommMon_iso "additive equivalences between `add_comm_monoid`s are the same as (isomorphic to) isomorphisms in `AddCommMon`"]
 def mul_equiv_iso_CommMon_iso {X Y : Type u} [comm_monoid X] [comm_monoid Y] :
   (X ≃* Y) ≅ (CommMon.of X ≅ CommMon.of Y) :=
 { hom := λ e, e.to_CommMon_iso,
-  inv := λ i, i.CommMon_iso_to_mul_equiv, }
-=======
-end CommMon
->>>>>>> a3017356
+  inv := λ i, i.CommMon_iso_to_mul_equiv, }