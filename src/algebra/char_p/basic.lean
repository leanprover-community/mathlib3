--- conflicted
+++ resolved
@@ -341,12 +341,8 @@
 | (m+2), hc := or.inl (@char_is_prime_of_two_le R _ _ (m+2) hc (nat.le_add_left 2 m))
 end
 
-<<<<<<< HEAD
-lemma char_is_prime_of_pos (p : ℕ) [h : fact (0 < p)] [char_p α p] : fact p.prime :=
+lemma char_is_prime_of_pos (p : ℕ) [h : fact (0 < p)] [char_p R p] : fact p.prime :=
 ⟨(char_p.char_is_prime_or_zero α _).resolve_right (pos_iff_ne_zero.1 h.1)⟩
-=======
-lemma char_is_prime_of_pos (p : ℕ) [h : fact (0 < p)] [char_p R p] : fact p.prime :=
-(char_p.char_is_prime_or_zero R _).resolve_right (pos_iff_ne_zero.1 h)
 
 end nontrivial
 
@@ -357,7 +353,6 @@
 section ring
 
 variables (R : Type*) [ring R] [no_zero_divisors R] [nontrivial R] [fintype R]
->>>>>>> 31531531
 
 theorem char_is_prime (p : ℕ) [char_p R p] :
   p.prime :=
