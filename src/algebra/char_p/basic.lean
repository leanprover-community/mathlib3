--- conflicted
+++ resolved
@@ -113,17 +113,12 @@
 
 end ring_char
 
-<<<<<<< HEAD
 theorem add_pow_char_of_commute [semiring R] {p : ℕ} [fact p.prime]
-=======
-theorem add_pow_char_of_commute (R : Type u) [semiring R] {p : ℕ} [hp : fact p.prime]
->>>>>>> 81e8a131
   [char_p R p] (x y : R) (h : commute x y) :
   (x + y)^p = x^p + y^p :=
 begin
   rw [commute.add_pow h, finset.sum_range_succ, nat.sub_self, pow_zero, nat.choose_self],
   rw [nat.cast_one, mul_one, mul_one], congr' 1,
-<<<<<<< HEAD
   convert finset.sum_eq_single 0 _ _,
   { simp only [mul_one, one_mul, nat.choose_zero_right, nat.sub_zero, nat.cast_one, pow_zero] },
   { intros b h1 h2,
@@ -132,15 +127,6 @@
     refine nat.prime.dvd_choose_self (pos_iff_ne_zero.mpr h2) _ (by assumption),
     rwa ← finset.mem_range },
   { intro h1, contrapose! h1, rw finset.mem_range, apply nat.prime.pos, assumption },
-=======
-  convert finset.sum_eq_single 0 _ _, { simp },
-  swap, { intro h1, contrapose! h1, rw finset.mem_range, exact hp.1.pos },
-  intros b h1 h2,
-  suffices : (p.choose b : R) = 0, { rw this, simp },
-  rw char_p.cast_eq_zero_iff R p,
-  refine nat.prime.dvd_choose_self (pos_iff_ne_zero.mpr h2) _ hp.1,
-  rwa ← finset.mem_range
->>>>>>> 81e8a131
 end
 
 theorem add_pow_char_pow_of_commute [semiring R] {p : ℕ} [fact p.prime]
@@ -216,13 +202,8 @@
 
 section comm_semiring
 
-<<<<<<< HEAD
 variables [comm_semiring R] {S : Type v} [comm_semiring S] (f : R →* S) (g : R →+* S)
   (p : ℕ) [fact p.prime] [char_p R p]  [char_p S p] (x y : R)
-=======
-variables (R : Type u) [comm_semiring R] {S : Type v} [comm_semiring S] (f : R →* S) (g : R →+* S)
-  (p : ℕ) [fact p.prime] [char_p R p] [char_p S p] (x y : R)
->>>>>>> 81e8a131
 
 /-- The frobenius map that sends x to x^p -/
 def frobenius : R →+* R :=
@@ -282,13 +263,8 @@
 
 section comm_ring
 
-<<<<<<< HEAD
 variables [comm_ring R] {S : Type v} [comm_ring S] (f : R →* S) (g : R →+* S)
   (p : ℕ) [fact p.prime] [char_p R p]  [char_p S p] (x y : R)
-=======
-variables (R : Type u) [comm_ring R] {S : Type v} [comm_ring S] (f : R →* S) (g : R →+* S)
-  (p : ℕ) [fact p.prime] [char_p R p] [char_p S p] (x y : R)
->>>>>>> 81e8a131
 
 theorem frobenius_neg : frobenius R p (-x) = -frobenius R p x := (frobenius R p).map_neg x
 
