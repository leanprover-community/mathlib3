/-
Copyright (c) 2014 Mario Carneiro. All rights reserved.
Released under Apache 2.0 license as described in the file LICENSE.
Authors: Mario Carneiro
-/

import data.nat.cast.field
import algebra.group_power.lemmas

/-!
# Characteristic zero (additional theorems)

> THIS FILE IS SYNCHRONIZED WITH MATHLIB4.
> Any changes to this file require a corresponding PR to mathlib4.

A ring `R` is called of characteristic zero if every natural number `n` is non-zero when considered
as an element of `R`. Since this definition doesn't mention the multiplicative structure of `R`
except for the existence of `1` in this file characteristic zero is defined for additive monoids
with `1`.

## Main statements

* Characteristic zero implies that the additive monoid is infinite.
-/

namespace nat
variables {R : Type*} [add_monoid_with_one R] [char_zero R]

/-- `nat.cast` as an embedding into monoids of characteristic `0`. -/
@[simps]
def cast_embedding : ℕ ↪ R := ⟨coe, cast_injective⟩

@[simp] lemma cast_pow_eq_one {R : Type*} [semiring R] [char_zero R] (q : ℕ) (n : ℕ) (hn : n ≠ 0) :
  (q : R) ^ n = 1 ↔ q = 1 :=
by { rw [←cast_pow, cast_eq_one], exact pow_eq_one_iff hn }

@[simp, norm_cast]
<<<<<<< HEAD
theorem cast_div_char_zero {k : Type*} [division_ring k] [char_zero k] {m n : ℕ}
=======
theorem cast_div_char_zero {k : Type*} [division_semiring k] [char_zero k] {m n : ℕ}
>>>>>>> bd58d3cd
  (n_dvd : n ∣ m) : ((m / n : ℕ) : k) = m / n :=
begin
  rcases eq_or_ne n 0 with rfl | hn,
  { simp },
  { exact cast_div n_dvd (cast_ne_zero.2 hn), },
end

end nat

section

variables (M : Type*) [add_monoid_with_one M] [char_zero M]

instance char_zero.ne_zero.two : ne_zero (2 : M) :=
⟨have ((2:ℕ):M) ≠ 0, from nat.cast_ne_zero.2 dec_trivial, by rwa [nat.cast_two] at this⟩

end

section
variables {R : Type*} [non_assoc_semiring R] [no_zero_divisors R] [char_zero R] {a : R}

@[simp]
lemma add_self_eq_zero {a : R} : a + a = 0 ↔ a = 0 :=
by simp only [(two_mul a).symm, mul_eq_zero, two_ne_zero, false_or]

@[simp]
lemma bit0_eq_zero {a : R} : bit0 a = 0 ↔ a = 0 := add_self_eq_zero
@[simp]
lemma zero_eq_bit0 {a : R} : 0 = bit0 a ↔ a = 0 :=
by { rw [eq_comm], exact bit0_eq_zero }

lemma bit0_ne_zero : bit0 a ≠ 0 ↔ a ≠ 0 := bit0_eq_zero.not
lemma zero_ne_bit0 : 0 ≠ bit0 a ↔ a ≠ 0 := zero_eq_bit0.not

end

section
variables {R : Type*} [non_assoc_ring R] [no_zero_divisors R] [char_zero R]

lemma neg_eq_self_iff {a : R} : -a = a ↔ a = 0 :=
neg_eq_iff_add_eq_zero.trans add_self_eq_zero

lemma eq_neg_self_iff {a : R} : a = -a ↔ a = 0 :=
eq_neg_iff_add_eq_zero.trans add_self_eq_zero

lemma nat_mul_inj {n : ℕ} {a b : R} (h : (n : R) * a = (n : R) * b) : n = 0 ∨ a = b :=
begin
  rw [←sub_eq_zero, ←mul_sub, mul_eq_zero, sub_eq_zero] at h,
  exact_mod_cast h,
end

lemma nat_mul_inj' {n : ℕ} {a b : R} (h : (n : R) * a = (n : R) * b) (w : n ≠ 0) : a = b :=
by simpa [w] using nat_mul_inj h

lemma bit0_injective : function.injective (bit0 : R → R) :=
λ a b h, begin
  dsimp [bit0] at h,
  simp only [(two_mul a).symm, (two_mul b).symm] at h,
  refine nat_mul_inj' _ two_ne_zero,
  exact_mod_cast h,
end

lemma bit1_injective : function.injective (bit1 : R → R) :=
λ a b h, begin
  simp only [bit1, add_left_inj] at h,
  exact bit0_injective h,
end

@[simp] lemma bit0_eq_bit0 {a b : R} : bit0 a = bit0 b ↔ a = b :=
bit0_injective.eq_iff

@[simp] lemma bit1_eq_bit1 {a b : R} : bit1 a = bit1 b ↔ a = b :=
bit1_injective.eq_iff

@[simp]
lemma bit1_eq_one {a : R} : bit1 a = 1 ↔ a = 0 :=
by rw [show (1 : R) = bit1 0, by simp, bit1_eq_bit1]

@[simp]
lemma one_eq_bit1 {a : R} : 1 = bit1 a ↔ a = 0 :=
by { rw [eq_comm], exact bit1_eq_one }

end

section
variables {R : Type*} [division_ring R] [char_zero R]

@[simp] lemma half_add_self (a : R) : (a + a) / 2 = a :=
by rw [← mul_two, mul_div_cancel a two_ne_zero]

@[simp] lemma add_halves' (a : R) : a / 2 + a / 2 = a :=
by rw [← add_div, half_add_self]

lemma sub_half (a : R) : a - a / 2 = a / 2 :=
by rw [sub_eq_iff_eq_add, add_halves']

lemma half_sub (a : R) : a / 2 - a = - (a / 2) :=
by rw [← neg_sub, sub_half]

end

namespace with_top

instance {R : Type*} [add_monoid_with_one R] [char_zero R] : char_zero (with_top R) :=
{ cast_injective := λ m n h, by rwa [← coe_nat, ← coe_nat n, coe_eq_coe, nat.cast_inj] at h }

end with_top

section ring_hom

variables {R S : Type*} [non_assoc_semiring R] [non_assoc_semiring S]

lemma ring_hom.char_zero (ϕ : R →+* S) [hS : char_zero S] : char_zero R :=
⟨λ a b h, char_zero.cast_injective (by rw [←map_nat_cast ϕ, ←map_nat_cast ϕ, h])⟩

lemma ring_hom.char_zero_iff {ϕ : R →+* S} (hϕ : function.injective ϕ) :
  char_zero R ↔ char_zero S :=
⟨λ hR, ⟨by introsI a b h; rwa [← @nat.cast_inj R, ← hϕ.eq_iff, map_nat_cast ϕ, map_nat_cast ϕ]⟩,
  λ hS, by exactI ϕ.char_zero⟩

lemma ring_hom.injective_nat (f : ℕ →+* R) [char_zero R] :
  function.injective f :=
subsingleton.elim (nat.cast_ring_hom _) f ▸ nat.cast_injective

end ring_hom<|MERGE_RESOLUTION|>--- conflicted
+++ resolved
@@ -35,11 +35,7 @@
 by { rw [←cast_pow, cast_eq_one], exact pow_eq_one_iff hn }
 
 @[simp, norm_cast]
-<<<<<<< HEAD
-theorem cast_div_char_zero {k : Type*} [division_ring k] [char_zero k] {m n : ℕ}
-=======
 theorem cast_div_char_zero {k : Type*} [division_semiring k] [char_zero k] {m n : ℕ}
->>>>>>> bd58d3cd
   (n_dvd : n ∣ m) : ((m / n : ℕ) : k) = m / n :=
 begin
   rcases eq_or_ne n 0 with rfl | hn,
