/-
Copyright (c) 2020 Kevin Kappelmann. All rights reserved.
Released under Apache 2.0 license as described in the file LICENSE.
Authors: Kevin Kappelmann
-/
import algebra.continued_fractions.computation.correctness_terminating
import data.nat.fib
import tactic.solve_by_elim
/-!
# Approximations for Continued Fraction Computations (`generalized_continued_fraction.of`)

## Summary

This file contains useful approximations for the values involved in the continued fractions
computation `generalized_continued_fraction.of`. In particular, we derive the so-called
*determinant formula* for `generalized_continued_fraction.of`:
`Aₙ * Bₙ₊₁ - Bₙ * Aₙ₊₁ = (-1)^(n + 1)`.

Moreover, we derive some upper bounds for the error term when computing a continued fraction up a
given position, i.e. bounds for the term
`|v - (generalized_continued_fraction.of v).convergents n|`. The derived bounds will show us that
the error term indeed gets smaller. As a corollary, we will be able to show that
`(generalized_continued_fraction.of v).convergents` converges to `v` in
`algebra.continued_fractions.computation.approximation_corollaries`.

## Main Theorems

- `generalized_continued_fraction.of_part_num_eq_one`: shows that all partial numerators `aᵢ` are
  equal to one.
- `generalized_continued_fraction.exists_int_eq_of_part_denom`: shows that all partial denominators
  `bᵢ` correspond to an integer.
- `generalized_continued_fraction.one_le_of_nth_part_denom`: shows that `1 ≤ bᵢ`.
- `generalized_continued_fraction.succ_nth_fib_le_of_nth_denom`: shows that the `n`th denominator
  `Bₙ` is greater than or equal to the `n + 1`th fibonacci number `nat.fib (n + 1)`.
- `generalized_continued_fraction.le_of_succ_nth_denom`: shows that `bₙ * Bₙ ≤ Bₙ₊₁`, where `bₙ` is
  the `n`th partial denominator of the continued fraction.
- `generalized_continued_fraction.abs_sub_convergents_le`: shows that
  `|v - Aₙ / Bₙ| ≤ 1 / (Bₙ * Bₙ₊₁)`, where `Aₙ` is the nth partial numerator.

## References

- [*Hardy, GH and Wright, EM and Heath-Brown, Roger and Silverman, Joseph*][hardy2008introduction]
- https://en.wikipedia.org/wiki/Generalized_continued_fraction#The_determinant_formula

-/

namespace generalized_continued_fraction
open generalized_continued_fraction as gcf int

variables {K : Type*} {v : K} {n : ℕ} [linear_ordered_field K] [floor_ring K]

namespace int_fract_pair
/-!
We begin with some lemmas about the stream of `int_fract_pair`s, which presumably are not
of great interest for the end user.
-/

/-- Shows that the fractional parts of the stream are in `[0,1)`. -/
lemma nth_stream_fr_nonneg_lt_one {ifp_n : int_fract_pair K}
  (nth_stream_eq : int_fract_pair.stream v n = some ifp_n) :
  0 ≤ ifp_n.fr ∧ ifp_n.fr < 1 :=
begin
  cases n,
  case nat.zero
  { have : int_fract_pair.of v = ifp_n, by injection nth_stream_eq,
    rw [←this, int_fract_pair.of],
<<<<<<< HEAD
    exact ⟨fract_nonneg, fract_lt_one⟩ },
  case nat.succ
  { rcases (succ_nth_stream_eq_some_iff.elim_left nth_stream_eq) with ⟨_, _, _, ifp_of_eq_ifp_n⟩,
    rw [←ifp_of_eq_ifp_n, int_fract_pair.of],
    exact ⟨fract_nonneg, fract_lt_one⟩ }
=======
    exact ⟨fract_nonneg _, fract_lt_one _⟩ },
  case nat.succ
  { rcases (succ_nth_stream_eq_some_iff.elim_left nth_stream_eq) with ⟨_, _, _, ifp_of_eq_ifp_n⟩,
    rw [←ifp_of_eq_ifp_n, int_fract_pair.of],
    exact ⟨fract_nonneg _, fract_lt_one _⟩ }
>>>>>>> aff49a63
end

/-- Shows that the fractional parts of the stream are nonnegative. -/
lemma nth_stream_fr_nonneg {ifp_n : int_fract_pair K}
  (nth_stream_eq : int_fract_pair.stream v n = some ifp_n) :
  0 ≤ ifp_n.fr :=
(nth_stream_fr_nonneg_lt_one nth_stream_eq).left

/-- Shows that the fractional parts of the stream are smaller than one. -/
lemma nth_stream_fr_lt_one {ifp_n : int_fract_pair K}
  (nth_stream_eq : int_fract_pair.stream v n = some ifp_n) :
  ifp_n.fr < 1 :=
(nth_stream_fr_nonneg_lt_one nth_stream_eq).right

/-- Shows that the integer parts of the stream are at least one. -/
lemma one_le_succ_nth_stream_b {ifp_succ_n : int_fract_pair K}
  (succ_nth_stream_eq : int_fract_pair.stream v (n + 1) = some ifp_succ_n) :
  1 ≤ ifp_succ_n.b :=
begin
  obtain ⟨ifp_n, nth_stream_eq, stream_nth_fr_ne_zero, ⟨-⟩⟩ :
    ∃ ifp_n, int_fract_pair.stream v n = some ifp_n ∧ ifp_n.fr ≠ 0
    ∧ int_fract_pair.of ifp_n.fr⁻¹ = ifp_succ_n, from
      succ_nth_stream_eq_some_iff.elim_left succ_nth_stream_eq,
  suffices : 1 ≤ ifp_n.fr⁻¹, { rw_mod_cast [le_floor], assumption },
  suffices : ifp_n.fr ≤ 1,
  { have h : 0 < ifp_n.fr, from
      lt_of_le_of_ne (nth_stream_fr_nonneg nth_stream_eq) stream_nth_fr_ne_zero.symm,
    apply one_le_inv h this },
  simp only [le_of_lt (nth_stream_fr_lt_one nth_stream_eq)]
end

/--
Shows that the `n + 1`th integer part `bₙ₊₁` of the stream is smaller or equal than the inverse of
the `n`th fractional part `frₙ` of the stream.
This result is straight-forward as `bₙ₊₁` is defined as the floor of `1 / frₙ`
-/
lemma succ_nth_stream_b_le_nth_stream_fr_inv {ifp_n ifp_succ_n : int_fract_pair K}
  (nth_stream_eq : int_fract_pair.stream v n = some ifp_n)
  (succ_nth_stream_eq : int_fract_pair.stream v (n + 1) = some ifp_succ_n) :
  (ifp_succ_n.b : K) ≤ ifp_n.fr⁻¹ :=
begin
  suffices : (⌊ifp_n.fr⁻¹⌋ : K) ≤ ifp_n.fr⁻¹,
  { cases ifp_n with _ ifp_n_fr,
    have : ifp_n_fr ≠ 0,
    { intro h, simpa [h, int_fract_pair.stream, nth_stream_eq] using succ_nth_stream_eq },
    have : int_fract_pair.of ifp_n_fr⁻¹ = ifp_succ_n,
    { simpa [this, int_fract_pair.stream, nth_stream_eq, option.coe_def] using succ_nth_stream_eq },
    rwa ←this },
  exact (floor_le ifp_n.fr⁻¹)
end

end int_fract_pair

/-!
Next we translate above results about the stream of `int_fract_pair`s to the computed continued
fraction `generalized_continued_fraction.of`.
-/

/-- Shows that the integer parts of the continued fraction are at least one. -/
lemma of_one_le_nth_part_denom {b : K}
  (nth_part_denom_eq : (gcf.of v).partial_denominators.nth n = some b) :
  1 ≤ b :=
begin
  obtain ⟨gp_n,  nth_s_eq, ⟨-⟩⟩ : ∃ gp_n, (gcf.of v).s.nth n = some gp_n ∧ gp_n.b = b, from
    exists_s_b_of_part_denom nth_part_denom_eq,
  obtain ⟨ifp_n, succ_nth_stream_eq, ifp_n_b_eq_gp_n_b⟩ :
    ∃ ifp, int_fract_pair.stream v (n + 1) = some ifp ∧ (ifp.b : K) = gp_n.b, from
      int_fract_pair.exists_succ_nth_stream_of_gcf_of_nth_eq_some nth_s_eq,
  rw [←ifp_n_b_eq_gp_n_b],
  exact_mod_cast (int_fract_pair.one_le_succ_nth_stream_b succ_nth_stream_eq)
end

/--
Shows that the partial numerators `aᵢ` of the continued fraction are equal to one and the partial
denominators `bᵢ` correspond to integers.
-/
lemma of_part_num_eq_one_and_exists_int_part_denom_eq {gp : gcf.pair K}
  (nth_s_eq : (gcf.of v).s.nth n = some gp) :
  gp.a = 1 ∧ ∃ (z : ℤ), gp.b = (z : K) :=
begin
  obtain ⟨ifp, stream_succ_nth_eq, -⟩ :
    ∃ ifp, int_fract_pair.stream v (n + 1) = some ifp ∧ _,
      from int_fract_pair.exists_succ_nth_stream_of_gcf_of_nth_eq_some nth_s_eq,
  have : gp = ⟨1, ifp.b⟩, by
  { have : (gcf.of v).s.nth n = some ⟨1, ifp.b⟩, from
      nth_of_eq_some_of_succ_nth_int_fract_pair_stream stream_succ_nth_eq,
    have : some gp = some ⟨1, ifp.b⟩, by rwa nth_s_eq at this,
    injection this },
  finish
end

/-- Shows that the partial numerators `aᵢ` are equal to one. -/
lemma of_part_num_eq_one {a : K} (nth_part_num_eq : (gcf.of v).partial_numerators.nth n = some a) :
  a = 1 :=
begin
  obtain ⟨gp, nth_s_eq, gp_a_eq_a_n⟩ : ∃ gp, (gcf.of v).s.nth n = some gp ∧ gp.a = a, from
    exists_s_a_of_part_num nth_part_num_eq,
  have : gp.a = 1, from (of_part_num_eq_one_and_exists_int_part_denom_eq nth_s_eq).left,
  rwa gp_a_eq_a_n at this
end

/-- Shows that the partial denominators `bᵢ` correspond to an integer. -/
lemma exists_int_eq_of_part_denom {b : K}
  (nth_part_denom_eq : (gcf.of v).partial_denominators.nth n = some b) :
  ∃ (z : ℤ), b = (z : K) :=
begin
  obtain ⟨gp, nth_s_eq, gp_b_eq_b_n⟩ : ∃ gp, (gcf.of v).s.nth n = some gp ∧ gp.b = b, from
    exists_s_b_of_part_denom nth_part_denom_eq,
  have : ∃ (z : ℤ), gp.b = (z : K), from
    (of_part_num_eq_one_and_exists_int_part_denom_eq nth_s_eq).right,
  rwa gp_b_eq_b_n at this
end

/-!
One of our next goals is to show that `bₙ * Bₙ ≤ Bₙ₊₁`. For this, we first show that the partial
denominators `Bₙ` are bounded from below by the fibonacci sequence `nat.fib`. This then implies that
`0 ≤ Bₙ` and hence `Bₙ₊₂ = bₙ₊₁ * Bₙ₊₁ + Bₙ ≥ bₙ₊₁ * Bₙ₊₁ + 0 = bₙ₊₁ * Bₙ₊₁`.
-/

-- open `nat` as we will make use of fibonacci numbers.
open nat

lemma fib_le_of_continuants_aux_b : (n ≤ 1 ∨ ¬(gcf.of v).terminated_at (n - 2)) →
  (fib n : K) ≤ ((gcf.of v).continuants_aux n).b :=
nat.strong_induction_on n
begin
  clear n,
  assume n IH hyp,
  rcases n with _|_|n,
  { simp [fib_succ_succ, continuants_aux] }, -- case n = 0
  { simp [fib_succ_succ, continuants_aux] }, -- case n = 1
  { let g := gcf.of v,  -- case 2 ≤ n
    have : ¬(n + 2 ≤ 1), by linarith,
    have not_terminated_at_n : ¬g.terminated_at n, from or.resolve_left hyp this,
    obtain ⟨gp, s_ppred_nth_eq⟩ : ∃ gp, g.s.nth n = some gp, from
      option.ne_none_iff_exists'.mp not_terminated_at_n,
    set pconts := g.continuants_aux (n + 1) with pconts_eq,
    set ppconts := g.continuants_aux n with ppconts_eq,
    -- use the recurrence of continuants_aux
    suffices : (fib n : K) + fib (n + 1) ≤ gp.a * ppconts.b + gp.b * pconts.b, by
      simpa [fib_succ_succ, add_comm,
        (continuants_aux_recurrence s_ppred_nth_eq ppconts_eq pconts_eq)],
    -- make use of the fact that gp.a = 1
    suffices : (fib n : K) + fib (n + 1) ≤ ppconts.b + gp.b * pconts.b, by
      simpa [(of_part_num_eq_one $ part_num_eq_s_a s_ppred_nth_eq)],
    have not_terminated_at_pred_n : ¬g.terminated_at (n - 1), from
      mt (terminated_stable $ nat.sub_le n 1) not_terminated_at_n,
    have not_terminated_at_ppred_n : ¬terminated_at g (n - 2), from
      mt (terminated_stable (n - 1).pred_le) not_terminated_at_pred_n,
    -- use the IH to get the inequalities for `pconts` and `ppconts`
    have : (fib (n + 1) : K) ≤ pconts.b, from
      IH _ (nat.lt.base $ n + 1) (or.inr not_terminated_at_pred_n),
    have ppred_nth_fib_le_ppconts_B : (fib n : K) ≤ ppconts.b, from
      IH n (lt_trans (nat.lt.base n) $ nat.lt.base $ n + 1) (or.inr not_terminated_at_ppred_n),
    suffices : (fib (n + 1) : K) ≤ gp.b * pconts.b,
      solve_by_elim [add_le_add ppred_nth_fib_le_ppconts_B],
    -- finally use the fact that 1 ≤ gp.b to solve the goal
    suffices : 1 * (fib (n + 1) : K) ≤ gp.b * pconts.b, by rwa [one_mul] at this,
    have one_le_gp_b : (1 : K) ≤ gp.b, from
      of_one_le_nth_part_denom (part_denom_eq_s_b s_ppred_nth_eq),
    have : (0 : K) ≤ fib (n + 1), by exact_mod_cast (fib (n + 1)).zero_le,
    have : (0 : K) ≤ gp.b, from le_trans zero_le_one one_le_gp_b,
    mono }
end

/-- Shows that the `n`th denominator is greater than or equal to the `n + 1`th fibonacci number,
that is `nat.fib (n + 1) ≤ Bₙ`. -/
lemma succ_nth_fib_le_of_nth_denom (hyp: n = 0 ∨ ¬(gcf.of v).terminated_at (n - 1)) :
  (fib (n + 1) : K) ≤ (gcf.of v).denominators n :=
begin
  rw [denom_eq_conts_b, nth_cont_eq_succ_nth_cont_aux],
  have : (n + 1) ≤ 1 ∨ ¬(gcf.of v).terminated_at (n - 1), by
  { cases n,
    case nat.zero : { exact (or.inl $ le_refl 1) },
    case nat.succ : { exact or.inr (or.resolve_left hyp n.succ_ne_zero) } },
  exact (fib_le_of_continuants_aux_b this)
end

/-! As a simple consequence, we can now derive that all denominators are nonnegative. -/

lemma zero_le_of_continuants_aux_b : 0 ≤ ((gcf.of v).continuants_aux n).b :=
begin
  let g := gcf.of v,
  induction n with n IH,
  case nat.zero: { refl },
  case nat.succ:
  { cases (decidable.em $ g.terminated_at (n - 1)) with terminated not_terminated,
    { cases n, -- terminating case
      { simp [zero_le_one] },
      { have : g.continuants_aux (n + 2) = g.continuants_aux (n + 1), from
          continuants_aux_stable_step_of_terminated terminated,
        simp only [this, IH] } },
    { calc -- non-terminating case
      (0 : K) ≤ fib (n + 1)                            : by exact_mod_cast (n + 1).fib.zero_le
          ... ≤ ((gcf.of v).continuants_aux (n + 1)).b : fib_le_of_continuants_aux_b
                                                           (or.inr not_terminated) } }
end

/-- Shows that all denominators are nonnegative. -/
lemma zero_le_of_denom : 0 ≤ (gcf.of v).denominators n :=
by { rw [denom_eq_conts_b, nth_cont_eq_succ_nth_cont_aux], exact zero_le_of_continuants_aux_b }

lemma le_of_succ_succ_nth_continuants_aux_b {b : K}
  (nth_part_denom_eq : (gcf.of v).partial_denominators.nth n = some b) :
  b * ((gcf.of v).continuants_aux $ n + 1).b ≤ ((gcf.of v).continuants_aux $ n + 2).b :=
begin
  set g := gcf.of v with g_eq,
  obtain ⟨gp_n, nth_s_eq, gpnb_eq_b⟩ : ∃ gp_n, g.s.nth n = some gp_n ∧ gp_n.b = b, from
    exists_s_b_of_part_denom nth_part_denom_eq,
  let conts := g.continuants_aux (n + 2),
  set pconts := g.continuants_aux (n + 1) with pconts_eq,
  set ppconts := g.continuants_aux n with ppconts_eq,
  -- use the recurrence of continuants_aux and the fact that gp_n.a = 1
  suffices : gp_n.b * pconts.b ≤ ppconts.b + gp_n.b * pconts.b, by
  { have : gp_n.a = 1, from of_part_num_eq_one (part_num_eq_s_a nth_s_eq),
    finish [gcf.continuants_aux_recurrence nth_s_eq ppconts_eq pconts_eq] },
  have : 0 ≤ ppconts.b, from zero_le_of_continuants_aux_b,
  solve_by_elim [le_add_of_nonneg_of_le, le_refl]
end

/-- Shows that `bₙ * Bₙ ≤ Bₙ₊₁`, where `bₙ` is the `n`th partial denominator and `Bₙ₊₁` and `Bₙ` are
the `n + 1`th and `n`th denominator of the continued fraction. -/
theorem le_of_succ_nth_denom {b : K}
  (nth_part_denom_eq : (gcf.of v).partial_denominators.nth n = some b) :
  b * (gcf.of v).denominators n ≤ (gcf.of v).denominators (n + 1) :=
begin
  rw [denom_eq_conts_b, nth_cont_eq_succ_nth_cont_aux],
  exact (le_of_succ_succ_nth_continuants_aux_b nth_part_denom_eq)
end

/-- Shows that the sequence of denominators is monotone, that is `Bₙ ≤ Bₙ₊₁`. -/
theorem of_denom_mono : (gcf.of v).denominators n ≤ (gcf.of v).denominators (n + 1) :=
begin
  let g := gcf.of v,
  cases (decidable.em $ g.partial_denominators.terminated_at n) with terminated not_terminated,
  { have : g.partial_denominators.nth n = none, by rwa seq.terminated_at at terminated,
    have : g.terminated_at n, from
      terminated_at_iff_part_denom_none.elim_right (by rwa seq.terminated_at at terminated),
    have : g.denominators (n + 1) = g.denominators n, from
      denominators_stable_of_terminated n.le_succ this,
    rw this },
  { obtain ⟨b, nth_part_denom_eq⟩ : ∃ b, g.partial_denominators.nth n = some b, from
      option.ne_none_iff_exists'.mp not_terminated,
    have : 1 ≤ b, from of_one_le_nth_part_denom nth_part_denom_eq,
    calc g.denominators n
        ≤ b * g.denominators n   : by simpa using (mul_le_mul_of_nonneg_right this zero_le_of_denom)
    ... ≤ g.denominators (n + 1) : le_of_succ_nth_denom nth_part_denom_eq }
end

section determinant
/-!
### Determinant Formula

Next we prove the so-called *determinant formula* for `generalized_continued_fraction.of`:
`Aₙ * Bₙ₊₁ - Bₙ * Aₙ₊₁ = (-1)^(n + 1)`.
-/

lemma determinant_aux (hyp: n = 0 ∨ ¬(gcf.of v).terminated_at (n - 1)) :
    ((gcf.of v).continuants_aux n).a * ((gcf.of v).continuants_aux (n + 1)).b
    - ((gcf.of v).continuants_aux n).b * ((gcf.of v).continuants_aux (n + 1)).a
  = (-1)^n :=
begin
  induction n with n IH,
  case nat.zero { simp [continuants_aux] },
  case nat.succ
  { -- set up some shorthand notation
    let g := gcf.of v,
    let conts := continuants_aux g (n + 2),
    set pred_conts := continuants_aux g (n + 1) with pred_conts_eq,
    set ppred_conts := continuants_aux g n with ppred_conts_eq,
    let pA := pred_conts.a,
    let pB := pred_conts.b,
    let ppA := ppred_conts.a,
    let ppB := ppred_conts.b,
    -- let's change the goal to something more readable
    change pA * conts.b - pB * conts.a = (-1)^(n + 1),
    have not_terminated_at_n : ¬terminated_at g n, from or.resolve_left hyp n.succ_ne_zero,
    obtain ⟨gp, s_nth_eq⟩ : ∃ gp, g.s.nth n = some gp, from
      option.ne_none_iff_exists'.elim_left not_terminated_at_n,
    -- unfold the recurrence relation for `conts` once and simplify to derive the following
    suffices : pA * (ppB + gp.b * pB) - pB * (ppA + gp.b * pA) = (-1)^(n + 1), by
    { simp only [conts, (continuants_aux_recurrence s_nth_eq ppred_conts_eq pred_conts_eq)],
      have gp_a_eq_one : gp.a = 1, from of_part_num_eq_one (part_num_eq_s_a s_nth_eq),
      rw [gp_a_eq_one, this.symm],
      ring },
    suffices : pA * ppB - pB * ppA = (-1)^(n + 1), calc
      pA * (ppB + gp.b * pB) - pB * (ppA + gp.b * pA)
          = pA * ppB + pA * gp.b * pB - pB * ppA - pB * gp.b * pA : by ring
      ... = pA * ppB - pB * ppA                                   : by ring
      ... = (-1)^(n + 1)                                          : by assumption,
    suffices : ppA * pB - ppB * pA = (-1)^n, by
    { have pow_succ_n : (-1 : K)^(n + 1) = (-1) * (-1)^n, from pow_succ (-1) n,
      rw [pow_succ_n, ←this],
      ring },
    exact (IH $ or.inr $ mt (terminated_stable $ n.sub_le 1) not_terminated_at_n) }
end

/-- The determinant formula `Aₙ * Bₙ₊₁ - Bₙ * Aₙ₊₁ = (-1)^(n + 1)` -/
lemma determinant (not_terminated_at_n : ¬(gcf.of v).terminated_at n) :
    (gcf.of v).numerators n * (gcf.of v).denominators (n + 1)
    - (gcf.of v).denominators n * (gcf.of v).numerators (n + 1)
  = (-1)^(n + 1) :=
(determinant_aux $ or.inr $ not_terminated_at_n)

end determinant

section error_term
/-!
### Approximation of Error Term

Next we derive some approximations for the error term when computing a continued fraction up a given
position, i.e. bounds for the term `|v - (generalized_continued_fraction.of v).convergents n|`.
-/

/-- This lemma follows from the finite correctness proof, the determinant equality, and
by simplifying the difference. -/
lemma sub_convergents_eq {ifp : int_fract_pair K}
  (stream_nth_eq : int_fract_pair.stream v n = some ifp) :
  let g := gcf.of v in
  let B := (g.continuants_aux (n + 1)).b in
  let pB := (g.continuants_aux n).b in
  v - g.convergents n = if ifp.fr = 0 then 0 else (-1)^n / (B * (ifp.fr⁻¹ * B + pB)) :=
begin
  -- set up some shorthand notation
  let g := gcf.of v,
  let conts := g.continuants_aux (n + 1),
  let pred_conts := g.continuants_aux n,
  have g_finite_correctness : v = gcf.comp_exact_value pred_conts conts ifp.fr, from
    comp_exact_value_correctness_of_stream_eq_some stream_nth_eq,
  cases decidable.em (ifp.fr = 0) with ifp_fr_eq_zero ifp_fr_ne_zero,
  { suffices : v - g.convergents n = 0, by simpa [ifp_fr_eq_zero],
    replace g_finite_correctness : v = g.convergents n, by
      simpa [gcf.comp_exact_value, ifp_fr_eq_zero] using g_finite_correctness,
    exact (sub_eq_zero.elim_right g_finite_correctness) },
  { -- more shorthand notation
    let A := conts.a,
    let B := conts.b,
    let pA := pred_conts.a,
    let pB := pred_conts.b,
    -- first, let's simplify the goal as `ifp.fr ≠ 0`
    suffices : v - A / B = (-1)^n / (B * (ifp.fr⁻¹ * B + pB)), by simpa [ifp_fr_ne_zero],
    -- now we can unfold `g.comp_exact_value` to derive the following equality for `v`
    replace g_finite_correctness : v = (pA + ifp.fr⁻¹ * A) / (pB + ifp.fr⁻¹ * B), by
      simpa [gcf.comp_exact_value, ifp_fr_ne_zero, next_continuants, next_numerator,
          next_denominator, add_comm] using g_finite_correctness,
    -- let's rewrite this equality for `v` in our goal
    suffices : (pA + ifp.fr⁻¹ * A) / (pB + ifp.fr⁻¹ * B) - A / B
             = (-1)^n / (B * (ifp.fr⁻¹ * B + pB)), by rwa g_finite_correctness,
    -- To continue, we need use the determinant equality. So let's derive the needed hypothesis.
    have n_eq_zero_or_not_terminated_at_pred_n : n = 0 ∨ ¬g.terminated_at (n - 1), by
    { cases n with n',
      { simp },
      { have : int_fract_pair.stream v (n' + 1) ≠ none, by simp [stream_nth_eq],
        have : ¬g.terminated_at n', from
          (not_iff_not_of_iff of_terminated_at_n_iff_succ_nth_int_fract_pair_stream_eq_none)
          .elim_right this,
        exact (or.inr this) } },
    have determinant_eq : pA * B - pB * A = (-1)^n, from
      determinant_aux n_eq_zero_or_not_terminated_at_pred_n,
    -- now all we got to do is to rewrite this equality in our goal and re-arrange terms;
    -- however, for this, we first have to derive quite a few tedious inequalities.
    have pB_ineq : (fib n : K) ≤ pB, by
    { have : n ≤ 1 ∨ ¬g.terminated_at (n - 2), by
      { cases n_eq_zero_or_not_terminated_at_pred_n with n_eq_zero not_terminated_at_pred_n,
        { simp [n_eq_zero] },
        { exact (or.inr $ mt (terminated_stable (n - 1).pred_le) not_terminated_at_pred_n) } },
      exact (fib_le_of_continuants_aux_b this) },
    have B_ineq : (fib (n + 1) : K) ≤ B, by
    { have : n + 1 ≤ 1 ∨ ¬g.terminated_at (n + 1 - 2), by
      { cases n_eq_zero_or_not_terminated_at_pred_n with n_eq_zero not_terminated_at_pred_n,
        { simp [n_eq_zero, le_refl] },
        { exact (or.inr not_terminated_at_pred_n) } },
      exact (fib_le_of_continuants_aux_b this) },
    have zero_lt_B : 0 < B,
    { have : 1 ≤ B, from
        le_trans
        (by exact_mod_cast fib_pos (lt_of_le_of_ne n.succ.zero_le n.succ_ne_zero.symm)) B_ineq,
      exact (lt_of_lt_of_le zero_lt_one this) },
    have zero_ne_B : 0 ≠ B, from ne_of_lt zero_lt_B,
    have : 0 ≠ pB + ifp.fr⁻¹ * B, by
    { have : (0 : K) ≤ fib n, by exact_mod_cast (fib n).zero_le,
      -- 0 ≤ fib n ≤ pB
      have zero_le_pB : 0 ≤ pB, from le_trans this pB_ineq,
      have : 0 < ifp.fr⁻¹, by
      { suffices : 0 < ifp.fr, by rwa inv_pos,
        have : 0 ≤ ifp.fr, from int_fract_pair.nth_stream_fr_nonneg stream_nth_eq,
        change ifp.fr ≠ 0 at ifp_fr_ne_zero,
        exact lt_of_le_of_ne this ifp_fr_ne_zero.symm },
      have : 0 < ifp.fr⁻¹ * B, from mul_pos this zero_lt_B,
      have : 0 < pB + ifp.fr⁻¹ * B, from add_pos_of_nonneg_of_pos zero_le_pB this,
      exact (ne_of_lt this) },
    -- finally, let's do the rewriting
    calc
      (pA + ifp.fr⁻¹ * A) / (pB + ifp.fr⁻¹ * B) - A / B
          = ((pA + ifp.fr⁻¹ * A) * B - (pB + ifp.fr⁻¹ * B) * A)
            / ((pB + ifp.fr⁻¹ * B) * B)                             : by rw (div_sub_div _ _
                                                                           this.symm zero_ne_B.symm)
      ... = (pA * B + ifp.fr⁻¹ * A * B - (pB * A + ifp.fr⁻¹ * B * A))
            / _                                                     : by repeat { rw [add_mul] }
      ... = (pA * B - pB * A) / ((pB + ifp.fr⁻¹ * B) * B)           : by ring
      ... = (-1)^n / ((pB + ifp.fr⁻¹ * B) * B)                      : by rw determinant_eq
      ... = (-1)^n / (B * (ifp.fr⁻¹ * B + pB))                      : by ac_refl }
end

/-- Shows that `|v - Aₙ / Bₙ| ≤ 1 / (Bₙ * Bₙ₊₁)` -/
theorem abs_sub_convergents_le (not_terminated_at_n : ¬(gcf.of v).terminated_at n) :
    |v - (gcf.of v).convergents n|
  ≤ 1 / (((gcf.of v).denominators n) * ((gcf.of v).denominators $ n + 1)) :=
begin
  -- shorthand notation
  let g := gcf.of v,
  let nextConts := g.continuants_aux (n + 2),
  set conts := continuants_aux g (n + 1) with conts_eq,
  set pred_conts := continuants_aux g n with pred_conts_eq,
  -- change the goal to something more readable
  change |v - convergents g n| ≤ 1 / (conts.b * nextConts.b),
  obtain ⟨gp, s_nth_eq⟩ : ∃ gp, g.s.nth n = some gp, from
    option.ne_none_iff_exists'.elim_left not_terminated_at_n,
  have gp_a_eq_one : gp.a = 1, from of_part_num_eq_one (part_num_eq_s_a s_nth_eq),
  -- unfold the recurrence relation for `nextConts.b`
  have nextConts_b_eq : nextConts.b = pred_conts.b + gp.b * conts.b, by
    simp [nextConts, (continuants_aux_recurrence s_nth_eq pred_conts_eq conts_eq), gp_a_eq_one,
      pred_conts_eq.symm, conts_eq.symm, add_comm],
  let denom := conts.b * (pred_conts.b + gp.b * conts.b),
  suffices : |v - g.convergents n| ≤ 1 / denom, by { rw [nextConts_b_eq], congr' 1 },
  obtain ⟨ifp_succ_n, succ_nth_stream_eq, ifp_succ_n_b_eq_gp_b⟩ :
    ∃ ifp_succ_n, int_fract_pair.stream v (n + 1)
                = some ifp_succ_n ∧ (ifp_succ_n.b : K) = gp.b, from
      int_fract_pair.exists_succ_nth_stream_of_gcf_of_nth_eq_some s_nth_eq,
  obtain ⟨ifp_n, stream_nth_eq, stream_nth_fr_ne_zero, if_of_eq_ifp_succ_n⟩ :
    ∃ ifp_n, int_fract_pair.stream v n = some ifp_n ∧ ifp_n.fr ≠ 0
           ∧ int_fract_pair.of ifp_n.fr⁻¹ = ifp_succ_n, from
      int_fract_pair.succ_nth_stream_eq_some_iff.elim_left succ_nth_stream_eq,
  let denom' := conts.b * (pred_conts.b + ifp_n.fr⁻¹ * conts.b),
  -- now we can use `sub_convergents_eq` to simplify our goal
  suffices : |(-1)^n / denom'| ≤ 1 / denom, by
  { have : v - g.convergents n = (-1)^n / denom', by
    { -- apply `sub_convergens_eq` and simplify the result
      have tmp, from sub_convergents_eq stream_nth_eq,
      delta at tmp,
      simp only [stream_nth_fr_ne_zero, conts_eq.symm, pred_conts_eq.symm] at tmp,
      rw tmp,
      simp only [denom'],
      ring_nf,
      ac_refl },
    rwa this },
  -- derive some tedious inequalities that we need to rewrite our goal
  have nextConts_b_ineq : (fib (n + 2) : K) ≤ (pred_conts.b + gp.b * conts.b), by
  { have : (fib (n + 2) : K) ≤ nextConts.b, from
      fib_le_of_continuants_aux_b (or.inr not_terminated_at_n),
    rwa [nextConts_b_eq] at this },
  have conts_b_ineq : (fib (n + 1) : K) ≤ conts.b, by
  { have : ¬g.terminated_at (n - 1), from mt (terminated_stable n.pred_le) not_terminated_at_n,
    exact (fib_le_of_continuants_aux_b $ or.inr this) },
  have zero_lt_conts_b : 0 < conts.b, by
  { have : (0 : K) < fib (n + 1), by
      exact_mod_cast (fib_pos (lt_of_le_of_ne n.succ.zero_le n.succ_ne_zero.symm)),
    exact (lt_of_lt_of_le this conts_b_ineq) },
  -- `denom'` is positive, so we can remove `|⬝|` from our goal
  suffices : 1 / denom' ≤ 1 / denom, by
  { have : |(-1)^n / denom'| = 1 / denom', by
    { suffices : 1 / |denom'| = 1 / denom', by rwa [abs_div, (abs_neg_one_pow n)],
      have : 0 < denom', by
      { have : 0 ≤ pred_conts.b, by
        { have : (fib n : K) ≤ pred_conts.b, by
          { have : ¬g.terminated_at (n - 2), from
              mt (terminated_stable (n.sub_le 2)) not_terminated_at_n,
            exact (fib_le_of_continuants_aux_b $ or.inr this) },
          exact le_trans (by exact_mod_cast (fib n).zero_le) this },
        have : 0 < ifp_n.fr⁻¹, by
        { have zero_le_ifp_n_fract : 0 ≤ ifp_n.fr, from
            int_fract_pair.nth_stream_fr_nonneg stream_nth_eq,
          exact inv_pos.elim_right
            (lt_of_le_of_ne zero_le_ifp_n_fract stream_nth_fr_ne_zero.symm) },
        any_goals { repeat { apply mul_pos <|> apply add_pos_of_nonneg_of_pos } }; assumption },
      rwa (abs_of_pos this) },
    rwa this },
  suffices : 0 < denom ∧ denom ≤ denom', from
    div_le_div_of_le_left zero_le_one this.left this.right,
  split,
  { have : 0 < pred_conts.b + gp.b * conts.b, from
      lt_of_lt_of_le
      (by exact_mod_cast (fib_pos (lt_of_le_of_ne n.succ.succ.zero_le n.succ.succ_ne_zero.symm)))
      nextConts_b_ineq,
    solve_by_elim [mul_pos] },
  { -- we can cancel multiplication by `conts.b` and addition with `pred_conts.b`
    suffices : gp.b * conts.b ≤ ifp_n.fr⁻¹ * conts.b, from
      ((mul_le_mul_left zero_lt_conts_b).elim_right $
        (add_le_add_iff_left pred_conts.b).elim_right this),
    suffices : (ifp_succ_n.b : K) * conts.b ≤ ifp_n.fr⁻¹ * conts.b, by rwa [←ifp_succ_n_b_eq_gp_b],
    have : (ifp_succ_n.b : K) ≤ ifp_n.fr⁻¹, from
      int_fract_pair.succ_nth_stream_b_le_nth_stream_fr_inv stream_nth_eq succ_nth_stream_eq,
    have : 0 ≤ conts.b, from le_of_lt zero_lt_conts_b,
    mono }
end

/--
Shows that `|v - Aₙ / Bₙ| ≤ 1 / (bₙ * Bₙ * Bₙ)`. This bound is worse than the one shown in
`gcf.abs_sub_convergents_le`, but sometimes it is easier to apply and sufficient for one's use case.
 -/
lemma abs_sub_convergents_le' {b : K}
  (nth_part_denom_eq : (gcf.of v).partial_denominators.nth n = some b) :
    |v - (gcf.of v).convergents n|
  ≤ 1 / (b * ((gcf.of v).denominators n) * ((gcf.of v).denominators n)) :=
begin
  let g := gcf.of v,
  let B := g.denominators n,
  let nB := g.denominators (n + 1),
  have not_terminated_at_n : ¬g.terminated_at n, by
  { have : g.partial_denominators.nth n ≠ none, by simp [nth_part_denom_eq],
    exact (not_iff_not_of_iff terminated_at_iff_part_denom_none).elim_right this },
  suffices : 1 / (B * nB) ≤ (1 : K) / (b * B * B), by
  { have : |v - g.convergents n| ≤ 1 / (B * nB), from abs_sub_convergents_le not_terminated_at_n,
    transitivity;
    assumption },
  -- derive some inequalities needed to show the claim
  have zero_lt_B : 0 < B, by
  { have : (fib (n + 1) : K) ≤ B, from
      succ_nth_fib_le_of_nth_denom (or.inr $
        mt (terminated_stable n.pred_le) not_terminated_at_n),
    exact (lt_of_lt_of_le
      (by exact_mod_cast (fib_pos (lt_of_le_of_ne n.succ.zero_le n.succ_ne_zero.symm))) this) },
  have denoms_ineq : b * B * B ≤ B * nB, by
  { have : b * B ≤ nB, from le_of_succ_nth_denom nth_part_denom_eq,
    rwa [(mul_comm B nB), (mul_le_mul_right zero_lt_B)] },
  have : (0 : K) < b * B * B, by
  { have : 0 < b, from lt_of_lt_of_le zero_lt_one (of_one_le_nth_part_denom nth_part_denom_eq),
    any_goals { repeat { apply mul_pos } }; assumption },
  exact (div_le_div_of_le_left zero_le_one this denoms_ineq)
end

end error_term

end generalized_continued_fraction<|MERGE_RESOLUTION|>--- conflicted
+++ resolved
@@ -64,19 +64,11 @@
   case nat.zero
   { have : int_fract_pair.of v = ifp_n, by injection nth_stream_eq,
     rw [←this, int_fract_pair.of],
-<<<<<<< HEAD
-    exact ⟨fract_nonneg, fract_lt_one⟩ },
-  case nat.succ
-  { rcases (succ_nth_stream_eq_some_iff.elim_left nth_stream_eq) with ⟨_, _, _, ifp_of_eq_ifp_n⟩,
-    rw [←ifp_of_eq_ifp_n, int_fract_pair.of],
-    exact ⟨fract_nonneg, fract_lt_one⟩ }
-=======
     exact ⟨fract_nonneg _, fract_lt_one _⟩ },
   case nat.succ
   { rcases (succ_nth_stream_eq_some_iff.elim_left nth_stream_eq) with ⟨_, _, _, ifp_of_eq_ifp_n⟩,
     rw [←ifp_of_eq_ifp_n, int_fract_pair.of],
     exact ⟨fract_nonneg _, fract_lt_one _⟩ }
->>>>>>> aff49a63
 end
 
 /-- Shows that the fractional parts of the stream are nonnegative. -/
