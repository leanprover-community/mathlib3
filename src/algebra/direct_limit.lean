/-
Copyright (c) 2019 Kenny Lau, Chris Hughes. All rights reserved.
Released under Apache 2.0 license as described in the file LICENSE.
Authors: Kenny Lau, Chris Hughes

Direct limit of modules, abelian groups, rings, and fields.

See Atiyah-Macdonald PP.32-33, Matsumura PP.269-270

Generalizes the notion of "union", or "gluing", of incomparable modules over the same ring,
or incomparable abelian groups, or rings, or fields.

It is constructed as a quotient of the free module (for the module case) or quotient of
the free commutative ring (for the ring case) instead of a quotient of the disjoint union
so as to make the operations (addition etc.) "computable".
-/
import ring_theory.free_comm_ring
<<<<<<< HEAD
import data.finset.order
=======
import linear_algebra.direct_sum_module
>>>>>>> 5c55e157

universes u v w u₁

open submodule

variables {R : Type u} [ring R]
variables {ι : Type v} [nonempty ι]
variables [decidable_eq ι] [directed_order ι]
variables (G : ι → Type w) [Π i, decidable_eq (G i)]

/-- A directed system is a functor from the category (directed poset) to another category.
This is used for abelian groups and rings and fields because their maps are not bundled.
See module.directed_system -/
class directed_system (f : Π i j, i ≤ j → G i → G j) : Prop :=
(map_self [] : ∀ i x h, f i i h x = x)
(map_map [] : ∀ i j k hij hjk x, f j k hjk (f i j hij x) = f i k (le_trans hij hjk) x)

namespace module

variables [Π i, add_comm_group (G i)] [Π i, module R (G i)]

/-- A directed system is a functor from the category (directed poset) to the category of R-modules. -/
class directed_system (f : Π i j, i ≤ j → G i →ₗ[R] G j) : Prop :=
(map_self [] : ∀ i x h, f i i h x = x)
(map_map [] : ∀ i j k hij hjk x, f j k hjk (f i j hij x) = f i k (le_trans hij hjk) x)

variables (f : Π i j, i ≤ j → G i →ₗ[R] G j) [directed_system G f]

/-- The direct limit of a directed system is the modules glued together along the maps. -/
def direct_limit : Type (max v w) :=
(span R $ { a | ∃ (i j) (H : i ≤ j) x,
  direct_sum.lof R ι G i x - direct_sum.lof R ι G j (f i j H x) = a }).quotient

namespace direct_limit

instance : add_comm_group (direct_limit G f) := quotient.add_comm_group _
instance : semimodule R (direct_limit G f) := quotient.semimodule _

variables (R ι)
/-- The canonical map from a component to the direct limit. -/
def of (i) : G i →ₗ[R] direct_limit G f :=
(mkq _).comp $ direct_sum.lof R ι G i
variables {R ι G f}

@[simp] lemma of_f {i j hij x} : (of R ι G f j (f i j hij x)) = of R ι G f i x :=
eq.symm $ (submodule.quotient.eq _).2 $ subset_span ⟨i, j, hij, x, rfl⟩

/-- Every element of the direct limit corresponds to some element in
some component of the directed system. -/
theorem exists_of (z : direct_limit G f) : ∃ i x, of R ι G f i x = z :=
nonempty.elim (by apply_instance) $ assume ind : ι,
quotient.induction_on' z $ λ z, direct_sum.induction_on z
  ⟨ind, 0, linear_map.map_zero _⟩
  (λ i x, ⟨i, x, rfl⟩)
  (λ p q ⟨i, x, ihx⟩ ⟨j, y, ihy⟩, let ⟨k, hik, hjk⟩ := directed_order.directed i j in
    ⟨k, f i k hik x + f j k hjk y, by rw [linear_map.map_add, of_f, of_f, ihx, ihy]; refl⟩)

@[elab_as_eliminator]
protected theorem induction_on {C : direct_limit G f → Prop} (z : direct_limit G f)
  (ih : ∀ i x, C (of R ι G f i x)) : C z :=
let ⟨i, x, h⟩ := exists_of z in h ▸ ih i x

variables {P : Type u₁} [add_comm_group P] [module R P] (g : Π i, G i →ₗ[R] P)
variables (Hg : ∀ i j hij x, g j (f i j hij x) = g i x)
include Hg

variables (R ι G f)
/-- The universal property of the direct limit: maps from the components to another module
that respect the directed system structure (i.e. make some diagram commute) give rise
to a unique map out of the direct limit. -/
def lift : direct_limit G f →ₗ[R] P :=
liftq _ (direct_sum.to_module R ι P g)
  (span_le.2 $ λ a ⟨i, j, hij, x, hx⟩, by rw [← hx, mem_coe, linear_map.sub_mem_ker_iff,
    direct_sum.to_module_lof, direct_sum.to_module_lof, Hg])
variables {R ι G f}

omit Hg
lemma lift_of {i} (x) : lift R ι G f g Hg (of R ι G f i x) = g i x :=
direct_sum.to_module_lof R _ _

theorem lift_unique (F : direct_limit G f →ₗ[R] P) (x) :
  F x = lift R ι G f (λ i, F.comp $ of R ι G f i)
    (λ i j hij x, by rw [linear_map.comp_apply, of_f]; refl) x :=
direct_limit.induction_on x $ λ i x, by rw lift_of; refl

section totalize
open_locale classical
variables (G f)
noncomputable def totalize : Π i j, G i →ₗ[R] G j :=
λ i j, if h : i ≤ j then f i j h else 0
variables {G f}

lemma totalize_apply (i j x) :
  totalize G f i j x = if h : i ≤ j then f i j h x else 0 :=
if h : i ≤ j
  then by dsimp only [totalize]; rw [dif_pos h, dif_pos h]
  else by dsimp only [totalize]; rw [dif_neg h, dif_neg h, linear_map.zero_apply]
end totalize

lemma to_module_totalize_of_le {x : direct_sum ι G} {i j : ι}
  (hij : i ≤ j) (hx : ∀ k ∈ x.support, k ≤ i) :
  direct_sum.to_module R ι (G j) (λ k, totalize G f k j) x =
  f i j hij (direct_sum.to_module R ι (G i) (λ k, totalize G f k i) x) :=
begin
  rw [← @dfinsupp.sum_single ι G _ _ _ x],
  unfold dfinsupp.sum,
  simp only [linear_map.map_sum],
  refine finset.sum_congr rfl (λ k hk, _),
  rw direct_sum.single_eq_lof R k (x k),
  simp [totalize_apply, hx k hk, le_trans (hx k hk) hij, directed_system.map_map f]
end

lemma of.zero_exact_aux {x : direct_sum ι G} (H : submodule.quotient.mk x = (0 : direct_limit G f)) :
  ∃ j, (∀ k ∈ x.support, k ≤ j) ∧ direct_sum.to_module R ι (G j) (λ i, totalize G f i j) x = (0 : G j) :=
nonempty.elim (by apply_instance) $ assume ind : ι,
span_induction ((quotient.mk_eq_zero _).1 H)
  (λ x ⟨i, j, hij, y, hxy⟩, let ⟨k, hik, hjk⟩ := directed_order.directed i j in
    ⟨k, begin
      clear_,
      subst hxy,
      split,
      { intros i0 hi0,
        rw [dfinsupp.mem_support_iff, dfinsupp.sub_apply, ← direct_sum.single_eq_lof,
            ← direct_sum.single_eq_lof, dfinsupp.single_apply, dfinsupp.single_apply] at hi0,
        split_ifs at hi0 with hi hj hj, { rwa hi at hik }, { rwa hi at hik }, { rwa hj at hjk },
        exfalso, apply hi0, rw sub_zero },
      simp [linear_map.map_sub, totalize_apply, hik, hjk,
        directed_system.map_map f, direct_sum.apply_eq_component,
        direct_sum.component.of],
    end⟩)
  ⟨ind, λ _ h, (finset.not_mem_empty _ h).elim, linear_map.map_zero _⟩
  (λ x y ⟨i, hi, hxi⟩ ⟨j, hj, hyj⟩,
    let ⟨k, hik, hjk⟩ := directed_order.directed i j in
    ⟨k, λ l hl,
      (finset.mem_union.1 (dfinsupp.support_add hl)).elim
        (λ hl, le_trans (hi _ hl) hik)
        (λ hl, le_trans (hj _ hl) hjk),
      by simp [linear_map.map_add, hxi, hyj,
          to_module_totalize_of_le hik hi,
          to_module_totalize_of_le hjk hj]⟩)
  (λ a x ⟨i, hi, hxi⟩,
    ⟨i, λ k hk, hi k (dfinsupp.support_smul hk),
      by simp [linear_map.map_smul, hxi]⟩)

/-- A component that corresponds to zero in the direct limit is already zero in some
bigger module in the directed system. -/
theorem of.zero_exact {i x} (H : of R ι G f i x = 0) :
  ∃ j hij, f i j hij x = (0 : G j) :=
let ⟨j, hj, hxj⟩ := of.zero_exact_aux H in
if hx0 : x = 0 then ⟨i, le_refl _, by simp [hx0]⟩
else
  have hij : i ≤ j, from hj _ $
    by simp [direct_sum.apply_eq_component, hx0],
  ⟨j, hij, by simpa [totalize_apply, hij] using hxj⟩

end direct_limit

end module


namespace add_comm_group

variables [Π i, add_comm_group (G i)]

/-- The direct limit of a directed system is the abelian groups glued together along the maps. -/
def direct_limit (f : Π i j, i ≤ j → G i → G j)
  [Π i j hij, is_add_group_hom (f i j hij)] [directed_system G f] : Type* :=
@module.direct_limit ℤ _ ι _ _ _ G _ _ _
  (λ i j hij, (add_monoid_hom.of $ f i j hij).to_int_linear_map)
  ⟨directed_system.map_self f, directed_system.map_map f⟩

namespace direct_limit

variables (f : Π i j, i ≤ j → G i → G j)
variables [Π i j hij, is_add_group_hom (f i j hij)] [directed_system G f]

lemma directed_system :
  module.directed_system G (λ i j hij, (add_monoid_hom.of $ f i j hij).to_int_linear_map) :=
⟨directed_system.map_self f, directed_system.map_map f⟩

local attribute [instance] directed_system

instance : add_comm_group (direct_limit G f) :=
module.direct_limit.add_comm_group G (λ i j hij, (add_monoid_hom.of $f i j hij).to_int_linear_map)


/-- The canonical map from a component to the direct limit. -/
def of (i) : G i → direct_limit G f :=
module.direct_limit.of ℤ ι G (λ i j hij, (add_monoid_hom.of $ f i j hij).to_int_linear_map) i
variables {G f}

instance of.is_add_group_hom (i) : is_add_group_hom (of G f i) :=
linear_map.is_add_group_hom _

@[simp] lemma of_f {i j} (hij) (x) : of G f j (f i j hij x) = of G f i x :=
module.direct_limit.of_f

@[simp] lemma of_zero (i) : of G f i 0 = 0 := is_add_group_hom.map_zero _
@[simp] lemma of_add (i x y) : of G f i (x + y) = of G f i x + of G f i y := is_add_hom.map_add _ _ _
@[simp] lemma of_neg (i x) : of G f i (-x) = -of G f i x := is_add_group_hom.map_neg _ _
@[simp] lemma of_sub (i x y) : of G f i (x - y) = of G f i x - of G f i y := is_add_group_hom.map_sub _ _ _

@[elab_as_eliminator]
protected theorem induction_on {C : direct_limit G f → Prop} (z : direct_limit G f)
  (ih : ∀ i x, C (of G f i x)) : C z :=
module.direct_limit.induction_on z ih

/-- A component that corresponds to zero in the direct limit is already zero in some
bigger module in the directed system. -/
theorem of.zero_exact (i x) (h : of G f i x = 0) : ∃ j hij, f i j hij x = 0 :=
module.direct_limit.of.zero_exact h

variables (P : Type u₁) [add_comm_group P]
variables (g : Π i, G i → P) [Π i, is_add_group_hom (g i)]
variables (Hg : ∀ i j hij x, g j (f i j hij x) = g i x)

variables (G f)
/-- The universal property of the direct limit: maps from the components to another abelian group
that respect the directed system structure (i.e. make some diagram commute) give rise
to a unique map out of the direct limit. -/
def lift : direct_limit G f → P :=
module.direct_limit.lift ℤ ι G (λ i j hij, (add_monoid_hom.of $ f i j hij).to_int_linear_map)
  (λ i, (add_monoid_hom.of $ g i).to_int_linear_map) Hg
variables {G f}

instance lift.is_add_group_hom : is_add_group_hom (lift G f P g Hg) :=
linear_map.is_add_group_hom _

@[simp] lemma lift_of (i x) : lift G f P g Hg (of G f i x) = g i x :=
module.direct_limit.lift_of _ _ _

@[simp] lemma lift_zero : lift G f P g Hg 0 = 0 := is_add_group_hom.map_zero _
@[simp] lemma lift_add (x y) : lift G f P g Hg (x + y) = lift G f P g Hg x + lift G f P g Hg y := is_add_hom.map_add _ _ _
@[simp] lemma lift_neg (x) : lift G f P g Hg (-x) = -lift G f P g Hg x := is_add_group_hom.map_neg _ _
@[simp] lemma lift_sub (x y) : lift G f P g Hg (x - y) = lift G f P g Hg x - lift G f P g Hg y := is_add_group_hom.map_sub _ _ _

lemma lift_unique (F : direct_limit G f → P) [is_add_group_hom F] (x) :
  F x = @lift _ _ _ _ G _ _ f _ _ P _ (λ i x, F $ of G f i x) (λ i, is_add_group_hom.comp _ _)
    (λ i j hij x, by dsimp; rw of_f) x :=
direct_limit.induction_on x $ λ i x, by rw lift_of

end direct_limit

end add_comm_group


namespace ring

variables [Π i, comm_ring (G i)]
variables (f : Π i j, i ≤ j → G i → G j)
variables [Π i j hij, is_ring_hom (f i j hij)]
variables [directed_system G f]

open free_comm_ring

/-- The direct limit of a directed system is the rings glued together along the maps. -/
def direct_limit : Type (max v w) :=
(ideal.span { a | (∃ i j H x, of (⟨j, f i j H x⟩ : Σ i, G i) - of ⟨i, x⟩ = a) ∨
  (∃ i, of (⟨i, 1⟩ : Σ i, G i) - 1 = a) ∨
  (∃ i x y, of (⟨i, x + y⟩ : Σ i, G i) - (of ⟨i, x⟩ + of ⟨i, y⟩) = a) ∨
  (∃ i x y, of (⟨i, x * y⟩ : Σ i, G i) - (of ⟨i, x⟩ * of ⟨i, y⟩) = a) }).quotient

namespace direct_limit

instance : comm_ring (direct_limit G f) :=
ideal.quotient.comm_ring _

instance : ring (direct_limit G f) :=
comm_ring.to_ring _

/-- The canonical map from a component to the direct limit. -/
def of (i) (x : G i) : direct_limit G f :=
ideal.quotient.mk _ (of (⟨i, x⟩ : Σ i, G i))

variables {G f}

instance of.is_ring_hom (i) : is_ring_hom (of G f i) :=
{ map_one := ideal.quotient.eq.2 $ subset_span $ or.inr $ or.inl ⟨i, rfl⟩,
  map_mul := λ x y, ideal.quotient.eq.2 $ subset_span $ or.inr $ or.inr $ or.inr ⟨i, x, y, rfl⟩,
  map_add := λ x y, ideal.quotient.eq.2 $ subset_span $ or.inr $ or.inr $ or.inl ⟨i, x, y, rfl⟩ }

@[simp] lemma of_f {i j} (hij) (x) : of G f j (f i j hij x) = of G f i x :=
ideal.quotient.eq.2 $ subset_span $ or.inl ⟨i, j, hij, x, rfl⟩

@[simp] lemma of_zero (i) : of G f i 0 = 0 := is_ring_hom.map_zero _
@[simp] lemma of_one (i) : of G f i 1 = 1 := is_ring_hom.map_one _
@[simp] lemma of_add (i x y) : of G f i (x + y) = of G f i x + of G f i y := is_ring_hom.map_add _
@[simp] lemma of_neg (i x) : of G f i (-x) = -of G f i x := is_ring_hom.map_neg _
@[simp] lemma of_sub (i x y) : of G f i (x - y) = of G f i x - of G f i y := is_ring_hom.map_sub _
@[simp] lemma of_mul (i x y) : of G f i (x * y) = of G f i x * of G f i y := is_ring_hom.map_mul _
@[simp] lemma of_pow (i x) (n : ℕ) : of G f i (x ^ n) = of G f i x ^ n := is_semiring_hom.map_pow _ _ _

/-- Every element of the direct limit corresponds to some element in
some component of the directed system. -/
theorem exists_of (z : direct_limit G f) : ∃ i x, of G f i x = z :=
nonempty.elim (by apply_instance) $ assume ind : ι,
quotient.induction_on' z $ λ x, free_abelian_group.induction_on x
  ⟨ind, 0, of_zero ind⟩
  (λ s, multiset.induction_on s
    ⟨ind, 1, of_one ind⟩
    (λ a s ih, let ⟨i, x⟩ := a, ⟨j, y, hs⟩ := ih, ⟨k, hik, hjk⟩ := directed_order.directed i j in
      ⟨k, f i k hik x * f j k hjk y, by rw [of_mul, of_f, of_f, hs]; refl⟩))
  (λ s ⟨i, x, ih⟩, ⟨i, -x, by rw [of_neg, ih]; refl⟩)
  (λ p q ⟨i, x, ihx⟩ ⟨j, y, ihy⟩, let ⟨k, hik, hjk⟩ := directed_order.directed i j in
    ⟨k, f i k hik x + f j k hjk y, by rw [of_add, of_f, of_f, ihx, ihy]; refl⟩)

@[elab_as_eliminator] theorem induction_on {C : direct_limit G f → Prop} (z : direct_limit G f)
  (ih : ∀ i x, C (of G f i x)) : C z :=
let ⟨i, x, hx⟩ := exists_of z in hx ▸ ih i x

section of_zero_exact
open_locale classical
variables (G f)
lemma of.zero_exact_aux2 {x : free_comm_ring Σ i, G i} {s t} (hxs : is_supported x s) {j k}
  (hj : ∀ z : Σ i, G i, z ∈ s → z.1 ≤ j) (hk : ∀ z : Σ i, G i, z ∈ t → z.1 ≤ k)
  (hjk : j ≤ k) (hst : s ⊆ t) :
  f j k hjk (lift (λ ix : s, f ix.1.1 j (hj ix ix.2) ix.1.2) (restriction s x)) =
  lift (λ ix : t, f ix.1.1 k (hk ix ix.2) ix.1.2) (restriction t x) :=
begin
  refine ring.in_closure.rec_on hxs _ _ _ _,
  { rw [restriction_one, lift_one, is_ring_hom.map_one (f j k hjk), restriction_one, lift_one] },
  { rw [restriction_neg, restriction_one, lift_neg, lift_one,
      is_ring_hom.map_neg (f j k hjk), is_ring_hom.map_one (f j k hjk),
      restriction_neg, restriction_one, lift_neg, lift_one] },
  { rintros _ ⟨p, hps, rfl⟩ n ih,
    rw [restriction_mul, lift_mul, is_ring_hom.map_mul (f j k hjk), ih, restriction_mul, lift_mul,
        restriction_of, dif_pos hps, lift_of, restriction_of, dif_pos (hst hps), lift_of],
    dsimp only, rw directed_system.map_map f, refl },
  { rintros x y ihx ihy,
    rw [restriction_add, lift_add, is_ring_hom.map_add (f j k hjk), ihx, ihy, restriction_add, lift_add] }
end
variables {G f}

lemma of.zero_exact_aux {x : free_comm_ring Σ i, G i} (H : ideal.quotient.mk _ x = (0 : direct_limit G f)) :
  ∃ j s, ∃ H : (∀ k : Σ i, G i, k ∈ s → k.1 ≤ j), is_supported x s ∧
    lift (λ ix : s, f ix.1.1 j (H ix ix.2) ix.1.2) (restriction s x) = (0 : G j) :=
begin
  refine span_induction (ideal.quotient.eq_zero_iff_mem.1 H) _ _ _ _,
  { rintros x (⟨i, j, hij, x, rfl⟩ | ⟨i, rfl⟩ | ⟨i, x, y, rfl⟩ | ⟨i, x, y, rfl⟩),
    { refine ⟨j, {⟨i, x⟩, ⟨j, f i j hij x⟩}, _,
        is_supported_sub (is_supported_of.2 $ or.inr rfl) (is_supported_of.2 $ or.inl rfl), _⟩,
      { rintros k (rfl | ⟨rfl | _⟩), exact hij, refl },
      { rw [restriction_sub, lift_sub, restriction_of, dif_pos, restriction_of, dif_pos, lift_of, lift_of],
        dsimp only, rw directed_system.map_map f, exact sub_self _,
        exacts [or.inr rfl, or.inl rfl] } },
    { refine ⟨i, {⟨i, 1⟩}, _, is_supported_sub (is_supported_of.2 rfl) is_supported_one, _⟩,
      { rintros k (rfl|h), refl },
      { rw [restriction_sub, lift_sub, restriction_of, dif_pos, restriction_one, lift_of, lift_one],
        dsimp only, rw [is_ring_hom.map_one (f i i _), sub_self], exacts [_inst_7 i i _, rfl] } },
    { refine ⟨i, {⟨i, x+y⟩, ⟨i, x⟩, ⟨i, y⟩}, _,
        is_supported_sub (is_supported_of.2 $ or.inl rfl)
          (is_supported_add (is_supported_of.2 $ or.inr $ or.inl rfl)
            (is_supported_of.2 $ or.inr $ or.inr rfl)), _⟩,
      { rintros k (rfl | ⟨rfl | ⟨rfl | hk⟩⟩); refl },
      { rw [restriction_sub, restriction_add, restriction_of, restriction_of, restriction_of,
          dif_pos, dif_pos, dif_pos, lift_sub, lift_add, lift_of, lift_of, lift_of],
        dsimp only, rw is_ring_hom.map_add (f i i _), exact sub_self _,
        exacts [or.inl rfl, by apply_instance, or.inr (or.inr rfl), or.inr (or.inl rfl)] } },
    { refine ⟨i, {⟨i, x*y⟩, ⟨i, x⟩, ⟨i, y⟩}, _,
        is_supported_sub (is_supported_of.2 $ or.inl rfl)
          (is_supported_mul (is_supported_of.2 $ or.inr $ or.inl rfl)
            (is_supported_of.2 $ or.inr $ or.inr rfl)), _⟩,
      { rintros k (rfl | ⟨rfl | ⟨rfl | hk⟩⟩); refl },
      { rw [restriction_sub, restriction_mul, restriction_of, restriction_of, restriction_of,
          dif_pos, dif_pos, dif_pos, lift_sub, lift_mul, lift_of, lift_of, lift_of],
        dsimp only, rw is_ring_hom.map_mul (f i i _),
        exacts [sub_self _, or.inl rfl, by apply_instance, or.inr (or.inr rfl),
          or.inr (or.inl rfl)] } } },
  { refine nonempty.elim (by apply_instance) (assume ind : ι, _),
    refine ⟨ind, ∅, λ _, false.elim, is_supported_zero, _⟩,
    rw [restriction_zero, lift_zero] },
  { rintros x y ⟨i, s, hi, hxs, ihs⟩ ⟨j, t, hj, hyt, iht⟩,
    rcases directed_order.directed i j with ⟨k, hik, hjk⟩,
    have : ∀ z : Σ i, G i, z ∈ s ∪ t → z.1 ≤ k,
    { rintros z (hz | hz), exact le_trans (hi z hz) hik, exact le_trans (hj z hz) hjk },
    refine ⟨k, s ∪ t, this, is_supported_add (is_supported_upwards hxs $ set.subset_union_left s t)
      (is_supported_upwards hyt $ set.subset_union_right s t), _⟩,
    { rw [restriction_add, lift_add,
        ← of.zero_exact_aux2 G f hxs hi this hik (set.subset_union_left s t),
        ← of.zero_exact_aux2 G f hyt hj this hjk (set.subset_union_right s t),
        ihs, is_ring_hom.map_zero (f i k hik), iht, is_ring_hom.map_zero (f j k hjk), zero_add] } },
  { rintros x y ⟨j, t, hj, hyt, iht⟩, rw smul_eq_mul,
    rcases exists_finset_support x with ⟨s, hxs⟩,
    rcases (s.image sigma.fst).exists_le with ⟨i, hi⟩,
    rcases directed_order.directed i j with ⟨k, hik, hjk⟩,
    have : ∀ z : Σ i, G i, z ∈ ↑s ∪ t → z.1 ≤ k,
    { rintros z (hz | hz), exact le_trans (hi z.1 $ finset.mem_image.2 ⟨z, hz, rfl⟩) hik, exact le_trans (hj z hz) hjk },
    refine ⟨k, ↑s ∪ t, this, is_supported_mul (is_supported_upwards hxs $ set.subset_union_left ↑s t)
      (is_supported_upwards hyt $ set.subset_union_right ↑s t), _⟩,
    rw [restriction_mul, lift_mul,
        ← of.zero_exact_aux2 G f hyt hj this hjk (set.subset_union_right ↑s t),
        iht, is_ring_hom.map_zero (f j k hjk), mul_zero] }
end

/-- A component that corresponds to zero in the direct limit is already zero in some
bigger module in the directed system. -/
lemma of.zero_exact {i x} (hix : of G f i x = 0) : ∃ j, ∃ hij : i ≤ j, f i j hij x = 0 :=
let ⟨j, s, H, hxs, hx⟩ := of.zero_exact_aux hix in
have hixs : (⟨i, x⟩ : Σ i, G i) ∈ s, from is_supported_of.1 hxs,
⟨j, H ⟨i, x⟩ hixs, by rw [restriction_of, dif_pos hixs, lift_of] at hx; exact hx⟩
end of_zero_exact

/-- If the maps in the directed system are injective, then the canonical maps
from the components to the direct limits are injective. -/
theorem of_injective (hf : ∀ i j hij, function.injective (f i j hij)) (i) :
  function.injective (of G f i) :=
begin
  suffices : ∀ x, of G f i x = 0 → x = 0,
  { intros x y hxy, rw ← sub_eq_zero_iff_eq, apply this,
    rw [is_ring_hom.map_sub (of G f i), hxy, sub_self] },
  intros x hx, rcases of.zero_exact hx with ⟨j, hij, hfx⟩,
  apply hf i j hij, rw [hfx, is_ring_hom.map_zero (f i j hij)]
end

variables (P : Type u₁) [comm_ring P]
variables (g : Π i, G i → P) [Π i, is_ring_hom (g i)]
variables (Hg : ∀ i j hij x, g j (f i j hij x) = g i x)
include Hg

open free_comm_ring

variables (G f)
/-- The universal property of the direct limit: maps from the components to another ring
that respect the directed system structure (i.e. make some diagram commute) give rise
to a unique map out of the direct limit.

We don't use this function as the canonical form because Lean 3 fails to automatically coerce
it to a function; use `lift` instead. -/
def lift_hom : direct_limit G f →+* P :=
ideal.quotient.lift _ (free_comm_ring.lift_hom $ λ x, g x.1 x.2) begin
  suffices : ideal.span _ ≤
    ideal.comap (free_comm_ring.lift_hom (λ (x : Σ (i : ι), G i), g (x.fst) (x.snd))) ⊥,
  { intros x hx, exact (mem_bot P).1 (this hx) },
  rw ideal.span_le, intros x hx,
  rw [mem_coe, ideal.mem_comap, mem_bot],
  rcases hx with ⟨i, j, hij, x, rfl⟩ | ⟨i, rfl⟩ | ⟨i, x, y, rfl⟩ | ⟨i, x, y, rfl⟩;
  simp only [coe_lift_hom, lift_sub, lift_of, Hg, lift_one, lift_add, lift_mul,
      is_ring_hom.map_one (g i), is_ring_hom.map_add (g i), is_ring_hom.map_mul (g i), sub_self]
end

/-- The universal property of the direct limit: maps from the components to another ring
that respect the directed system structure (i.e. make some diagram commute) give rise
to a unique map out of the direct limit. -/
def lift : direct_limit G f → P := lift_hom G f P g Hg

instance lift_is_ring_hom : is_ring_hom (lift G f P g Hg) := (lift_hom G f P g Hg).is_ring_hom

variables {G f}
omit Hg

@[simp] lemma lift_of (i x) : lift G f P g Hg (of G f i x) = g i x := free_comm_ring.lift_of _ _
@[simp] lemma lift_zero : lift G f P g Hg 0 = 0 := (lift_hom G f P g Hg).map_zero
@[simp] lemma lift_one : lift G f P g Hg 1 = 1 := (lift_hom G f P g Hg).map_one
@[simp] lemma lift_add (x y) : lift G f P g Hg (x + y) = lift G f P g Hg x + lift G f P g Hg y :=
(lift_hom G f P g Hg).map_add x y
@[simp] lemma lift_neg (x) : lift G f P g Hg (-x) = -lift G f P g Hg x :=
(lift_hom G f P g Hg).map_neg x
@[simp] lemma lift_sub (x y) : lift G f P g Hg (x - y) = lift G f P g Hg x - lift G f P g Hg y :=
(lift_hom G f P g Hg).map_sub x y
@[simp] lemma lift_mul (x y) : lift G f P g Hg (x * y) = lift G f P g Hg x * lift G f P g Hg y :=
(lift_hom G f P g Hg).map_mul x y
@[simp] lemma lift_pow (x) (n : ℕ) : lift G f P g Hg (x ^ n) = lift G f P g Hg x ^ n :=
(lift_hom G f P g Hg).map_pow x n

local attribute [instance, priority 100] is_ring_hom.comp
theorem lift_unique (F : direct_limit G f → P) [is_ring_hom F] (x) :
  F x = lift G f P (λ i x, F $ of G f i x) (λ i j hij x, by rw [of_f]) x :=
direct_limit.induction_on x $ λ i x, by rw lift_of

end direct_limit

end ring


namespace field

variables [Π i, field (G i)]
variables (f : Π i j, i ≤ j → G i → G j) [Π i j hij, is_ring_hom (f i j hij)]
variables [directed_system G f]

namespace direct_limit

instance nontrivial : nontrivial (ring.direct_limit G f) :=
⟨⟨0, 1, nonempty.elim (by apply_instance) $ assume i : ι, begin
  change (0 : ring.direct_limit G f) ≠ 1,
  rw ← ring.direct_limit.of_one,
  intros H, rcases ring.direct_limit.of.zero_exact H.symm with ⟨j, hij, hf⟩,
  rw is_ring_hom.map_one (f i j hij) at hf,
  exact one_ne_zero hf
end ⟩⟩

theorem exists_inv {p : ring.direct_limit G f} : p ≠ 0 → ∃ y, p * y = 1 :=
ring.direct_limit.induction_on p $ λ i x H,
⟨ring.direct_limit.of G f i (x⁻¹), by erw [← ring.direct_limit.of_mul,
    mul_inv_cancel (assume h : x = 0, H $ by rw [h, ring.direct_limit.of_zero]),
    ring.direct_limit.of_one]⟩

section
open_locale classical

noncomputable def inv (p : ring.direct_limit G f) : ring.direct_limit G f :=
if H : p = 0 then 0 else classical.some (direct_limit.exists_inv G f H)

protected theorem mul_inv_cancel {p : ring.direct_limit G f} (hp : p ≠ 0) : p * inv G f p = 1 :=
by rw [inv, dif_neg hp, classical.some_spec (direct_limit.exists_inv G f hp)]

protected theorem inv_mul_cancel {p : ring.direct_limit G f} (hp : p ≠ 0) : inv G f p * p = 1 :=
by rw [_root_.mul_comm, direct_limit.mul_inv_cancel G f hp]

protected noncomputable def field : field (ring.direct_limit G f) :=
{ inv := inv G f,
  mul_inv_cancel := λ p, direct_limit.mul_inv_cancel G f,
  inv_zero := dif_pos rfl,
  .. ring.direct_limit.comm_ring G f,
  .. direct_limit.nontrivial G f }

end

end direct_limit

end field<|MERGE_RESOLUTION|>--- conflicted
+++ resolved
@@ -15,11 +15,7 @@
 so as to make the operations (addition etc.) "computable".
 -/
 import ring_theory.free_comm_ring
-<<<<<<< HEAD
-import data.finset.order
-=======
 import linear_algebra.direct_sum_module
->>>>>>> 5c55e157
 
 universes u v w u₁
 
