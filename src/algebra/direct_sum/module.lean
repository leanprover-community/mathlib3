/-
Copyright (c) 2018 Kenny Lau. All rights reserved.
Released under Apache 2.0 license as described in the file LICENSE.
Authors: Kenny Lau
-/
import algebra.direct_sum.basic
import linear_algebra.dfinsupp

/-!
# Direct sum of modules

The first part of the file provides constructors for direct sums of modules. It provides a
construction of the direct sum using the universal property and proves its uniqueness
(`direct_sum.to_module.unique`).

The second part of the file covers the special case of direct sums of submodules of a fixed module
`M`.  There is a canonical linear map from this direct sum to `M`, and the construction is
of particular importance when this linear map is an equivalence; that is, when the submodules
provide an internal decomposition of `M`.  The property is defined as
`direct_sum.submodule_is_internal`, and its basic consequences are established.

-/

universes u v w u₁

namespace direct_sum
open_locale direct_sum

section general
variables {R : Type u} [semiring R]
variables {ι : Type v} [dec_ι : decidable_eq ι]
include R
variables {M : ι → Type w} [Π i, add_comm_monoid (M i)] [Π i, module R (M i)]

instance : module R (⨁ i, M i) := dfinsupp.module
instance {S : Type*} [semiring S] [Π i, module S (M i)] [Π i, smul_comm_class R S (M i)] :
  smul_comm_class R S (⨁ i, M i) := dfinsupp.smul_comm_class
instance {S : Type*} [semiring S] [has_scalar R S] [Π i, module S (M i)]
  [Π i, is_scalar_tower R S (M i)] :
  is_scalar_tower R S (⨁ i, M i) := dfinsupp.is_scalar_tower

lemma smul_apply (b : R) (v : ⨁ i, M i) (i : ι) :
  (b • v) i = b • (v i) := dfinsupp.smul_apply _ _ _

include dec_ι

variables R ι M
/-- Create the direct sum given a family `M` of `R` modules indexed over `ι`. -/
def lmk : Π s : finset ι, (Π i : (↑s : set ι), M i.val) →ₗ[R] (⨁ i, M i) :=
dfinsupp.lmk

/-- Inclusion of each component into the direct sum. -/
def lof : Π i : ι, M i →ₗ[R] (⨁ i, M i) :=
dfinsupp.lsingle

lemma lof_eq_of (i : ι) (b : M i) : lof R ι M i b = of M i b := rfl

variables {ι M}

lemma single_eq_lof (i : ι) (b : M i) :
  dfinsupp.single i b = lof R ι M i b := rfl

/-- Scalar multiplication commutes with direct sums. -/
theorem mk_smul (s : finset ι) (c : R) (x) : mk M s (c • x) = c • mk M s x :=
(lmk R ι M s).map_smul c x

/-- Scalar multiplication commutes with the inclusion of each component into the direct sum. -/
theorem of_smul (i : ι) (c : R) (x) : of M i (c • x) = c • of M i x :=
(lof R ι M i).map_smul c x

variables {R}
lemma support_smul [Π (i : ι) (x : M i), decidable (x ≠ 0)]
  (c : R) (v : ⨁ i, M i) : (c • v).support ⊆ v.support := dfinsupp.support_smul _ _

variables {N : Type u₁} [add_comm_monoid N] [module R N]
variables (φ : Π i, M i →ₗ[R] N)

variables (R ι N φ)
/-- The linear map constructed using the universal property of the coproduct. -/
def to_module : (⨁ i, M i) →ₗ[R] N :=
dfinsupp.lsum ℕ φ

/-- Coproducts in the categories of modules and additive monoids commute with the forgetful functor
from modules to additive monoids. -/
lemma coe_to_module_eq_coe_to_add_monoid :
  (to_module R ι N φ : (⨁ i, M i) → N) = to_add_monoid (λ i, (φ i).to_add_monoid_hom) :=
rfl

variables {ι N φ}

/-- The map constructed using the universal property gives back the original maps when
restricted to each component. -/
@[simp] lemma to_module_lof (i) (x : M i) : to_module R ι N φ (lof R ι M i x) = φ i x :=
to_add_monoid_of (λ i, (φ i).to_add_monoid_hom) i x

variables (ψ : (⨁ i, M i) →ₗ[R] N)

/-- Every linear map from a direct sum agrees with the one obtained by applying
the universal property to each of its components. -/
theorem to_module.unique (f : ⨁ i, M i) : ψ f = to_module R ι N (λ i, ψ.comp $ lof R ι M i) f :=
to_add_monoid.unique ψ.to_add_monoid_hom f

variables {ψ} {ψ' : (⨁ i, M i) →ₗ[R] N}

/-- Two `linear_map`s out of a direct sum are equal if they agree on the generators.

See note [partially-applied ext lemmas]. -/
@[ext]
theorem linear_map_ext ⦃ψ ψ' : (⨁ i, M i) →ₗ[R] N⦄
  (H : ∀ i, ψ.comp (lof R ι M i) = ψ'.comp (lof R ι M i)) : ψ = ψ' :=
dfinsupp.lhom_ext' H

/--
The inclusion of a subset of the direct summands
into a larger subset of the direct summands, as a linear map.
-/
def lset_to_set (S T : set ι) (H : S ⊆ T) :
  (⨁ (i : S), M i) →ₗ[R] (⨁ (i : T), M i) :=
to_module R _ _ $ λ i, lof R T (λ (i : subtype T), M i) ⟨i, H i.prop⟩

omit dec_ι

variables (ι M)
/-- Given `fintype α`, `linear_equiv_fun_on_fintype R` is the natural `R`-linear equivalence
between `⨁ i, M i` and `Π i, M i`. -/
@[simps apply] def linear_equiv_fun_on_fintype [fintype ι] :
  (⨁ i, M i) ≃ₗ[R] (Π i, M i) :=
{ to_fun := coe_fn,
  map_add' := λ f g, by { ext, simp only [add_apply, pi.add_apply] },
  map_smul' := λ c f, by { ext, simp only [dfinsupp.coe_smul, ring_hom.id_apply] },
  .. dfinsupp.equiv_fun_on_fintype }

variables {ι M}
@[simp] lemma linear_equiv_fun_on_fintype_lof [fintype ι] [decidable_eq ι] (i : ι) (m : M i) :
  (linear_equiv_fun_on_fintype R ι M) (lof R ι M i m) = pi.single i m :=
begin
  ext a,
  change (dfinsupp.equiv_fun_on_fintype (lof R ι M i m)) a = _,
  convert _root_.congr_fun (dfinsupp.equiv_fun_on_fintype_single i m) a,
end

@[simp] lemma linear_equiv_fun_on_fintype_symm_single [fintype ι] [decidable_eq ι]
  (i : ι) (m : M i) :
  (linear_equiv_fun_on_fintype R ι M).symm (pi.single i m) = lof R ι M i m :=
begin
  ext a,
  change (dfinsupp.equiv_fun_on_fintype.symm (pi.single i m)) a = _,
  rw (dfinsupp.equiv_fun_on_fintype_symm_single i m),
  refl
end

@[simp] lemma linear_equiv_fun_on_fintype_symm_coe [fintype ι] (f : ⨁ i, M i) :
  (linear_equiv_fun_on_fintype R ι M).symm f = f :=
by { ext, simp [linear_equiv_fun_on_fintype], }

/-- The natural linear equivalence between `⨁ _ : ι, M` and `M` when `unique ι`. -/
protected def lid (M : Type v) (ι : Type* := punit) [add_comm_monoid M] [module R M]
  [unique ι] :
  (⨁ (_ : ι), M) ≃ₗ[R] M :=
{ .. direct_sum.id M ι,
  .. to_module R ι M (λ i, linear_map.id) }

variables (ι M)
/-- The projection map onto one component, as a linear map. -/
def component (i : ι) : (⨁ i, M i) →ₗ[R] M i :=
dfinsupp.lapply i

variables {ι M}

lemma apply_eq_component (f : ⨁ i, M i) (i : ι) :
  f i = component R ι M i f := rfl

@[ext] lemma ext {f g : ⨁ i, M i}
  (h : ∀ i, component R ι M i f = component R ι M i g) : f = g :=
dfinsupp.ext h

lemma ext_iff {f g : ⨁ i, M i} : f = g ↔
  ∀ i, component R ι M i f = component R ι M i g :=
⟨λ h _, by rw h, ext R⟩

include dec_ι

@[simp] lemma lof_apply (i : ι) (b : M i) : ((lof R ι M i) b) i = b :=
dfinsupp.single_eq_same

@[simp] lemma component.lof_self (i : ι) (b : M i) :
  component R ι M i ((lof R ι M i) b) = b :=
lof_apply R i b

lemma component.of (i j : ι) (b : M j) :
  component R ι M i ((lof R ι M j) b) =
  if h : j = i then eq.rec_on h b else 0 :=
dfinsupp.single_apply

end general

section submodule

section semiring
variables {R : Type u} [semiring R]
variables {ι : Type v} [dec_ι : decidable_eq ι]
include dec_ι
variables {M : Type*} [add_comm_monoid M] [module R M]
variables (A : ι → submodule R M)

/-- The canonical embedding from `⨁ i, A i` to `M`  where `A` is a collection of `submodule R M`
indexed by `ι`-/
def submodule_coe : (⨁ i, A i) →ₗ[R] M := to_module R ι M (λ i, (A i).subtype)

@[simp] lemma submodule_coe_of (i : ι) (x : A i) : submodule_coe A (of (λ i, A i) i x) = x :=
to_add_monoid_of _ _ _

<<<<<<< HEAD
lemma coe_of_submodule_apply
  (i j : ι) (x : A i) :
=======
lemma coe_of_submodule_apply (i j : ι) (x : A i) :
>>>>>>> 2b2d1167
  (direct_sum.of _ i x j : M) = if i = j then x else 0 :=
begin
  obtain rfl | h := decidable.eq_or_ne i j,
  { rw [direct_sum.of_eq_same, if_pos rfl], },
  { rw [direct_sum.of_eq_of_ne _ _ _ _ h, if_neg h, submodule.coe_zero], },
end

/-- The `direct_sum` formed by a collection of `submodule`s of `M` is said to be internal if the
canonical map `(⨁ i, A i) →ₗ[R] M` is bijective.

For the alternate statement in terms of independence and spanning, see
`direct_sum.submodule_is_internal_iff_independent_and_supr_eq_top`. -/
def submodule_is_internal : Prop := function.bijective (submodule_coe A)

lemma submodule_is_internal.to_add_submonoid :
  submodule_is_internal A ↔ add_submonoid_is_internal (λ i, (A i).to_add_submonoid) :=
iff.rfl

variables {A}

/-- If a direct sum of submodules is internal then the submodules span the module. -/
lemma submodule_is_internal.supr_eq_top (h : submodule_is_internal A) : supr A = ⊤ :=
begin
  rw [submodule.supr_eq_range_dfinsupp_lsum, linear_map.range_eq_top],
  exact function.bijective.surjective h,
end

/-- If a direct sum of submodules is internal then the submodules are independent. -/
lemma submodule_is_internal.independent (h : submodule_is_internal A) :
  complete_lattice.independent A :=
complete_lattice.independent_of_dfinsupp_lsum_injective _ h.injective

/-- Given an internal direct sum decomposition of a module `M`, and a basis for each of the
components of the direct sum, the disjoint union of these bases is a basis for `M`. -/
noncomputable def submodule_is_internal.collected_basis
  (h : submodule_is_internal A) {α : ι → Type*} (v : Π i, basis (α i) R (A i)) :
  basis (Σ i, α i) R M :=
{ repr := (linear_equiv.of_bijective _ h.injective h.surjective).symm ≪≫ₗ
      (dfinsupp.map_range.linear_equiv (λ i, (v i).repr)) ≪≫ₗ
      (sigma_finsupp_lequiv_dfinsupp R).symm }

@[simp] lemma submodule_is_internal.collected_basis_coe
  (h : submodule_is_internal A) {α : ι → Type*} (v : Π i, basis (α i) R (A i)) :
  ⇑(h.collected_basis v) = λ a : Σ i, (α i), ↑(v a.1 a.2) :=
begin
  funext a,
  simp only [submodule_is_internal.collected_basis, to_module, submodule_coe,
    add_equiv.to_fun_eq_coe, basis.coe_of_repr, basis.repr_symm_apply, dfinsupp.lsum_apply_apply,
    dfinsupp.map_range.linear_equiv_apply, dfinsupp.map_range.linear_equiv_symm,
    dfinsupp.map_range_single, finsupp.total_single, linear_equiv.of_bijective_apply,
    linear_equiv.symm_symm, linear_equiv.symm_trans_apply, one_smul,
    sigma_finsupp_add_equiv_dfinsupp_apply, sigma_finsupp_equiv_dfinsupp_single,
    sigma_finsupp_lequiv_dfinsupp_apply],
  convert dfinsupp.sum_add_hom_single (λ i, (A i).subtype.to_add_monoid_hom) a.1 (v a.1 a.2),
end

lemma submodule_is_internal.collected_basis_mem
  (h : submodule_is_internal A) {α : ι → Type*} (v : Π i, basis (α i) R (A i)) (a : Σ i, α i) :
  h.collected_basis v a ∈ A a.1 :=
by simp

end semiring

section ring
variables {R : Type u} [ring R]
variables {ι : Type v} [dec_ι : decidable_eq ι]
include dec_ι
variables {M : Type*} [add_comm_group M] [module R M]

lemma submodule_is_internal.to_add_subgroup (A : ι → submodule R M) :
  submodule_is_internal A ↔ add_subgroup_is_internal (λ i, (A i).to_add_subgroup) :=
iff.rfl

/-- Note that this is not generally true for `[semiring R]`; see
`complete_lattice.independent.dfinsupp_lsum_injective` for details. -/
lemma submodule_is_internal_of_independent_of_supr_eq_top {A : ι → submodule R M}
  (hi : complete_lattice.independent A) (hs : supr A = ⊤) : submodule_is_internal A :=
⟨hi.dfinsupp_lsum_injective, linear_map.range_eq_top.1 $
  (submodule.supr_eq_range_dfinsupp_lsum _).symm.trans hs⟩

/-- `iff` version of `direct_sum.submodule_is_internal_of_independent_of_supr_eq_top`,
`direct_sum.submodule_is_internal.independent`, and `direct_sum.submodule_is_internal.supr_eq_top`.
-/
lemma submodule_is_internal_iff_independent_and_supr_eq_top (A : ι → submodule R M) :
    submodule_is_internal A ↔ complete_lattice.independent A ∧ supr A = ⊤ :=
⟨λ i, ⟨i.independent, i.supr_eq_top⟩,
 and.rec submodule_is_internal_of_independent_of_supr_eq_top⟩

/-! Now copy the lemmas for subgroup and submonoids. -/

lemma add_submonoid_is_internal.independent {M : Type*} [add_comm_monoid M]
  {A : ι → add_submonoid M} (h : add_submonoid_is_internal A) :
  complete_lattice.independent A :=
complete_lattice.independent_of_dfinsupp_sum_add_hom_injective _ h.injective

lemma add_subgroup_is_internal.independent {M : Type*} [add_comm_group M]
  {A : ι → add_subgroup M} (h : add_subgroup_is_internal A) :
  complete_lattice.independent A :=
complete_lattice.independent_of_dfinsupp_sum_add_hom_injective' _ h.injective

end ring

end submodule

end direct_sum<|MERGE_RESOLUTION|>--- conflicted
+++ resolved
@@ -210,12 +210,7 @@
 @[simp] lemma submodule_coe_of (i : ι) (x : A i) : submodule_coe A (of (λ i, A i) i x) = x :=
 to_add_monoid_of _ _ _
 
-<<<<<<< HEAD
-lemma coe_of_submodule_apply
-  (i j : ι) (x : A i) :
-=======
 lemma coe_of_submodule_apply (i j : ι) (x : A i) :
->>>>>>> 2b2d1167
   (direct_sum.of _ i x j : M) = if i = j then x else 0 :=
 begin
   obtain rfl | h := decidable.eq_or_ne i j,
