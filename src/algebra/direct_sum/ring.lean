--- conflicted
+++ resolved
@@ -532,37 +532,4 @@
   direct_sum.gcomm_semiring (λ i : ι, R) :=
 { ..comm_monoid.gcomm_monoid ι, ..semiring.direct_sum_gsemiring ι }
 
-<<<<<<< HEAD
-end uniform
-
-namespace submodule
-
-variables {R A : Type*} [comm_semiring R]
-
-/-- A direct sum of powers of a submodule of an algebra has a multiplicative structure. -/
-instance nat_power_direct_sum_gsemiring [semiring A] [algebra R A] (S : submodule R A) :
-  direct_sum.gsemiring (λ i : ℕ, ↥(S ^ i)) :=
-direct_sum.gsemiring.of_submodules _
-  (by { rw [←one_le, pow_zero], exact le_rfl })
-  (λ i j p q, by { rw pow_add, exact submodule.mul_mem_mul p.prop q.prop })
-
-/-- A direct sum of powers of a submodule of a commutative algebra has a commutative multiplicative
-structure. -/
-instance nat_power_direct_sum_gcomm_semiring [comm_semiring A] [algebra R A] (S : submodule R A) :
-  direct_sum.gcomm_semiring (λ i : ℕ, ↥(S ^ i)) :=
-direct_sum.gcomm_semiring.of_submodules _
-  (by { rw [←one_le, pow_zero], exact le_rfl })
-  (λ i j p q, by { rw pow_add, exact submodule.mul_mem_mul p.prop q.prop })
-
-end submodule
-
-namespace punit
-
-variables [decidable_eq ι] [add_comm_monoid ι]
-
-instance gcomm_semiring_punit : direct_sum.gcomm_semiring (λ i : ι, punit) := by apply_instance
-
-end punit
-=======
-end uniform
->>>>>>> 4b3198b9
+end uniform