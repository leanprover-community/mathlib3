/-
Copyright (c) 2018 Louis Carlin. All rights reserved.
Released under Apache 2.0 license as described in the file LICENSE.
Authors: Louis Carlin, Mario Carneiro

Euclidean domains and Euclidean algorithm (extended to come)
A lot is based on pre-existing code in mathlib for natural number gcds
-/
import data.int.basic
import algebra.field

universe u

section prio
set_option default_priority 100 -- see Note [default priority]
set_option old_structure_cmd true
<<<<<<< HEAD
/-- A `euclidean_domain` is an `integral_domain` with a division and a remainder, satisfying
  `b * (a / b) + a % b = a`. The definition of a euclidean domain usually includes a valuation
  function `R → ℕ`. This definition is slightly generalised to include a well founded relation
  `r` with the property that `r (a % b) b`, instead of a valuation.  -/
=======
/-- A Euclidean domain is an integral domain with quotient and remainder functions-/
>>>>>>> cd7c2287
@[protect_proj without mul_left_not_lt r_well_founded]
class euclidean_domain (R : Type u) extends comm_ring R, nontrivial R :=
(quotient : R → R → R)
(quotient_zero : ∀ a, quotient a 0 = 0)
(remainder : R → R → R)
 -- This could be changed to the same order as int.mod_add_div.
 -- We normally write `qb+r` rather than `r + qb` though.
(quotient_mul_add_remainder_eq : ∀ a b, b * quotient a b + remainder a b = a)
(r : R → R → Prop)
(r_well_founded : well_founded r)
(remainder_lt : ∀ a {b}, b ≠ 0 → r (remainder a b) b)
(mul_left_not_lt : ∀ a {b}, b ≠ 0 → ¬r (a * b) a)
end prio

namespace euclidean_domain
variable {α : Type u}
variables [euclidean_domain α]

local infix ` ≺ `:50 := euclidean_domain.r

@[priority 70] -- see Note [lower instance priority]
instance : has_div α := ⟨euclidean_domain.quotient⟩

@[priority 70] -- see Note [lower instance priority]
instance : has_mod α := ⟨euclidean_domain.remainder⟩

theorem div_add_mod (a b : α) : b * (a / b) + a % b = a :=
euclidean_domain.quotient_mul_add_remainder_eq _ _

lemma mod_eq_sub_mul_div {α : Type*} [euclidean_domain α] (a b : α) :
  a % b = a - b * (a / b) :=
calc a % b = b * (a / b) + a % b - b * (a / b) : (add_sub_cancel' _ _).symm
... = a - b * (a / b) : by rw div_add_mod

theorem mod_lt : ∀ a {b : α}, b ≠ 0 → (a % b) ≺ b :=
euclidean_domain.remainder_lt

theorem mul_right_not_lt {a : α} (b) (h : a ≠ 0) : ¬(a * b) ≺ b :=
by rw mul_comm; exact mul_left_not_lt b h

lemma mul_div_cancel_left {a : α} (b) (a0 : a ≠ 0) : a * b / a = b :=
eq.symm $ eq_of_sub_eq_zero $ classical.by_contradiction $ λ h,
begin
  have := mul_left_not_lt a h,
  rw [mul_sub, sub_eq_iff_eq_add'.2 (div_add_mod (a*b) a).symm] at this,
  exact this (mod_lt _ a0)
end

lemma mul_div_cancel (a) {b : α} (b0 : b ≠ 0) : a * b / b = a :=
by rw mul_comm; exact mul_div_cancel_left a b0

@[simp] lemma mod_zero (a : α) : a % 0 = a :=
by simpa only [zero_mul, zero_add] using div_add_mod a 0

@[simp] lemma mod_eq_zero {a b : α} : a % b = 0 ↔ b ∣ a :=
⟨λ h, by rw [← div_add_mod a b, h, add_zero]; exact dvd_mul_right _ _,
 λ ⟨c, e⟩, begin
  rw [e, ← add_left_cancel_iff, div_add_mod, add_zero],
  haveI := classical.dec,
  by_cases b0 : b = 0,
  { simp only [b0, zero_mul] },
  { rw [mul_div_cancel_left _ b0] }
 end⟩

@[simp] lemma mod_self (a : α) : a % a = 0 :=
mod_eq_zero.2 (dvd_refl _)

lemma dvd_mod_iff {a b c : α} (h : c ∣ b) : c ∣ a % b ↔ c ∣ a :=
by rw [dvd_add_iff_right (dvd_mul_of_dvd_left h _), div_add_mod]

lemma lt_one (a : α) : a ≺ (1:α) → a = 0 :=
by haveI := classical.dec; exact
not_imp_not.1 (λ h, by simpa only [one_mul] using mul_left_not_lt 1 h)

lemma val_dvd_le : ∀ a b : α, b ∣ a → a ≠ 0 → ¬a ≺ b
| _ b ⟨d, rfl⟩ ha := mul_left_not_lt b (mt (by rintro rfl; exact mul_zero _) ha)

@[simp] lemma mod_one (a : α) : a % 1 = 0 :=
mod_eq_zero.2 (one_dvd _)

@[simp] lemma zero_mod (b : α) : 0 % b = 0 :=
mod_eq_zero.2 (dvd_zero _)

@[simp, priority 900] lemma div_zero (a : α) : a / 0 = 0 :=
euclidean_domain.quotient_zero a

@[simp, priority 900] lemma zero_div {a : α} : 0 / a = 0 :=
classical.by_cases
  (λ a0 : a = 0, a0.symm ▸ div_zero 0)
  (λ a0, by simpa only [zero_mul] using mul_div_cancel 0 a0)

@[simp, priority 900] lemma div_self {a : α} (a0 : a ≠ 0) : a / a = 1 :=
by simpa only [one_mul] using mul_div_cancel 1 a0

lemma eq_div_of_mul_eq_left {a b c : α} (hb : b ≠ 0) (h : a * b = c) : a = c / b :=
by rw [← h, mul_div_cancel _ hb]

lemma eq_div_of_mul_eq_right {a b c : α} (ha : a ≠ 0) (h : a * b = c) : b = c / a :=
by rw [← h, mul_div_cancel_left _ ha]

theorem mul_div_assoc (x : α) {y z : α} (h : z ∣ y) : x * y / z = x * (y / z) :=
begin
  classical, by_cases hz : z = 0,
  { subst hz, rw [div_zero, div_zero, mul_zero] },
  rcases h with ⟨p, rfl⟩,
  rw [mul_div_cancel_left _ hz, mul_left_comm, mul_div_cancel_left _ hz]
end

section
open_locale classical

@[elab_as_eliminator]
theorem gcd.induction {P : α → α → Prop} : ∀ a b : α,
  (∀ x, P 0 x) →
  (∀ a b, a ≠ 0 → P (b % a) a → P a b) →
  P a b
| a := λ b H0 H1, if a0 : a = 0 then by rw [a0]; apply H0 else
  have h:_ := mod_lt b a0,
  H1 _ _ a0 (gcd.induction (b%a) a H0 H1)
using_well_founded {dec_tac := tactic.assumption,
  rel_tac := λ _ _, `[exact ⟨_, r_well_founded⟩]}

end

section gcd
variable [decidable_eq α]

<<<<<<< HEAD
/-- `gcd a b` is a (non-unique) element such that `gcd a b ∣ a` `gcd a b ∣ b`, and for 
  any element `c` such that `c ∣ a` and `c ∣ b`, then `c ∣ gcd a b` -/
=======
/-- The greatest common denominator of two elements of a Euclidean domain.
  It is defined using the Euclidean algorithm. -/
>>>>>>> cd7c2287
def gcd : α → α → α
| a := λ b, if a0 : a = 0 then b else
  have h:_ := mod_lt b a0,
  gcd (b%a) a
using_well_founded {dec_tac := tactic.assumption,
  rel_tac := λ _ _, `[exact ⟨_, r_well_founded⟩]}

@[simp] theorem gcd_zero_left (a : α) : gcd 0 a = a :=
by rw gcd; exact if_pos rfl

@[simp] theorem gcd_zero_right (a : α) : gcd a 0 = a :=
by rw gcd; split_ifs; simp only [h, zero_mod, gcd_zero_left]

theorem gcd_val (a b : α) : gcd a b = gcd (b % a) a :=
by rw gcd; split_ifs; [simp only [h, mod_zero, gcd_zero_right], refl]

theorem gcd_dvd (a b : α) : gcd a b ∣ a ∧ gcd a b ∣ b :=
gcd.induction a b
  (λ b, by rw [gcd_zero_left]; exact ⟨dvd_zero _, dvd_refl _⟩)
  (λ a b aneq ⟨IH₁, IH₂⟩, by rw gcd_val;
    exact ⟨IH₂, (dvd_mod_iff IH₂).1 IH₁⟩)

theorem gcd_dvd_left (a b : α) : gcd a b ∣ a := (gcd_dvd a b).left

theorem gcd_dvd_right (a b : α) : gcd a b ∣ b := (gcd_dvd a b).right

protected theorem gcd_eq_zero_iff {a b : α} :
  gcd a b = 0 ↔ a = 0 ∧ b = 0 :=
⟨λ h, by simpa [h] using gcd_dvd a b,
 by rintro ⟨rfl, rfl⟩; simp⟩

theorem dvd_gcd {a b c : α} : c ∣ a → c ∣ b → c ∣ gcd a b :=
gcd.induction a b
  (λ _ _ H, by simpa only [gcd_zero_left] using H)
  (λ a b a0 IH ca cb, by rw gcd_val;
    exact IH ((dvd_mod_iff ca).2 cb) ca)

theorem gcd_eq_left {a b : α} : gcd a b = a ↔ a ∣ b :=
⟨λ h, by rw ← h; apply gcd_dvd_right,
 λ h, by rw [gcd_val, mod_eq_zero.2 h, gcd_zero_left]⟩

@[simp] theorem gcd_one_left (a : α) : gcd 1 a = 1 :=
gcd_eq_left.2 (one_dvd _)

@[simp] theorem gcd_self (a : α) : gcd a a = a :=
gcd_eq_left.2 (dvd_refl _)

/--
An implementation of the extended GCD algorithm.
At each step we are computing a triple `(r, s, t)`, where `r` is the next value of the GCD
algorithm, to compute the greatest common divisor of the input (say `x` and `y`), and `s` and `t`
are the coefficients in front of `x` and `y` to obtain `r` (i.e. `r = s * x + t * y`).
The function `xgcd_aux` takes in two triples, and from these recursively computes the next triple:
```
xgcd_aux (r, s, t) (r', s', t') = xgcd_aux (r' % r, s' - (r' / r) * s, t' - (r' / r) * t) (r, s, t)
```
-/
def xgcd_aux : α → α → α → α → α → α → α × α × α
| r := λ s t r' s' t',
if hr : r = 0 then (r', s', t')
  else
  have r' % r ≺ r, from mod_lt _ hr,
  let q := r' / r in xgcd_aux (r' % r) (s' - q * s) (t' - q * t) r s t
using_well_founded {dec_tac := tactic.assumption,
  rel_tac := λ _ _, `[exact ⟨_, r_well_founded⟩]}

@[simp] theorem xgcd_zero_left {s t r' s' t' : α} : xgcd_aux 0 s t r' s' t' = (r', s', t') :=
by unfold xgcd_aux; exact if_pos rfl

theorem xgcd_aux_rec {r s t r' s' t' : α} (h : r ≠ 0) :
  xgcd_aux r s t r' s' t' = xgcd_aux (r' % r) (s' - (r' / r) * s) (t' - (r' / r) * t) r s t :=
by conv {to_lhs, rw [xgcd_aux]}; exact if_neg h

/-- Use the extended GCD algorithm to generate the `a` and `b` values
  satisfying `gcd x y = x * a + y * b`. -/
def xgcd (x y : α) : α × α := (xgcd_aux x 1 0 y 0 1).2

/-- The extended GCD `a` value in the equation `gcd x y = x * a + y * b`. -/
def gcd_a (x y : α) : α := (xgcd x y).1

/-- The extended GCD `b` value in the equation `gcd x y = x * a + y * b`. -/
def gcd_b (x y : α) : α := (xgcd x y).2

@[simp] theorem xgcd_aux_fst (x y : α) : ∀ s t s' t',
  (xgcd_aux x s t y s' t').1 = gcd x y :=
gcd.induction x y (by intros; rw [xgcd_zero_left, gcd_zero_left])
(λ x y h IH s t s' t', by simp only [xgcd_aux_rec h, if_neg h, IH]; rw ← gcd_val)

theorem xgcd_aux_val (x y : α) : xgcd_aux x 1 0 y 0 1 = (gcd x y, xgcd x y) :=
by rw [xgcd, ← xgcd_aux_fst x y 1 0 0 1, prod.mk.eta]

theorem xgcd_val (x y : α) : xgcd x y = (gcd_a x y, gcd_b x y) :=
prod.mk.eta.symm

private def P (a b : α) : α × α × α → Prop | (r, s, t) := (r : α) = a * s + b * t

theorem xgcd_aux_P (a b : α) {r r' : α} : ∀ {s t s' t'}, P a b (r, s, t) →
  P a b (r', s', t') → P a b (xgcd_aux r s t r' s' t') :=
gcd.induction r r' (by intros; simpa only [xgcd_zero_left]) $ λ x y h IH s t s' t' p p', begin
  rw [xgcd_aux_rec h], refine IH _ p, unfold P at p p' ⊢,
  rw [mul_sub, mul_sub, add_sub, sub_add_eq_add_sub, ← p', sub_sub,
    mul_comm _ s, ← mul_assoc, mul_comm _ t, ← mul_assoc, ← add_mul, ← p,
    mod_eq_sub_mul_div]
end

theorem gcd_eq_gcd_ab (a b : α) : (gcd a b : α) = a * gcd_a a b + b * gcd_b a b :=
by have := @xgcd_aux_P _ _ _ a b a b 1 0 0 1
  (by rw [P, mul_one, mul_zero, add_zero]) (by rw [P, mul_one, mul_zero, zero_add]);
rwa [xgcd_aux_val, xgcd_val] at this

@[priority 70] -- see Note [lower instance priority]
instance (α : Type*) [e : euclidean_domain α] : integral_domain α :=
by haveI := classical.dec_eq α; exact
{ eq_zero_or_eq_zero_of_mul_eq_zero :=
    λ a b h, (or_iff_not_and_not.2 $ λ h0,
      h0.1 $ by rw [← mul_div_cancel a h0.2, h, zero_div]),
  zero := 0, add := (+), mul := (*), ..e }

end gcd

section lcm
variables [decidable_eq α]

<<<<<<< HEAD
/-- `lcm a b` is a (non-unique) element such that `a ∣ lcm a b` `b ∣ lcm a b`, and for 
  any element `c` such that `a ∣ c` and `b ∣ c`, then `lcm a b ∣ c` -/
=======
/-- The least common multiple of two elements of a Euclidean domain. -/
>>>>>>> cd7c2287
def lcm (x y : α) : α :=
x * y / gcd x y

theorem dvd_lcm_left (x y : α) : x ∣ lcm x y :=
classical.by_cases
  (assume hxy : gcd x y = 0, by rw [lcm, hxy, div_zero]; exact dvd_zero _)
  (λ hxy, let ⟨z, hz⟩ := (gcd_dvd x y).2 in ⟨z, eq.symm $ eq_div_of_mul_eq_left hxy $
    by rw [mul_right_comm, mul_assoc, ← hz]⟩)

theorem dvd_lcm_right (x y : α) : y ∣ lcm x y :=
classical.by_cases
  (assume hxy : gcd x y = 0, by rw [lcm, hxy, div_zero]; exact dvd_zero _)
  (λ hxy, let ⟨z, hz⟩ := (gcd_dvd x y).1 in ⟨z, eq.symm $ eq_div_of_mul_eq_right hxy $
    by rw [← mul_assoc, mul_right_comm, ← hz]⟩)

theorem lcm_dvd {x y z : α} (hxz : x ∣ z) (hyz : y ∣ z) : lcm x y ∣ z :=
begin
  rw lcm, by_cases hxy : gcd x y = 0,
  { rw [hxy, div_zero], rw euclidean_domain.gcd_eq_zero_iff at hxy, rwa hxy.1 at hxz },
  rcases gcd_dvd x y with ⟨⟨r, hr⟩, ⟨s, hs⟩⟩,
  suffices : x * y ∣ z * gcd x y,
  { cases this with p hp, use p,
    generalize_hyp : gcd x y = g at hxy hs hp ⊢, subst hs,
    rw [mul_left_comm, mul_div_cancel_left _ hxy, ← mul_left_inj' hxy, hp],
    rw [← mul_assoc], simp only [mul_right_comm] },
  rw [gcd_eq_gcd_ab, mul_add], apply dvd_add,
  { rw mul_left_comm, exact mul_dvd_mul_left _ (dvd_mul_of_dvd_left hyz _) },
  { rw [mul_left_comm, mul_comm], exact mul_dvd_mul_left _ (dvd_mul_of_dvd_left hxz _) }
end

@[simp] lemma lcm_dvd_iff {x y z : α} : lcm x y ∣ z ↔ x ∣ z ∧ y ∣ z :=
⟨λ hz, ⟨dvd_trans (dvd_lcm_left _ _) hz, dvd_trans (dvd_lcm_right _ _) hz⟩,
λ ⟨hxz, hyz⟩, lcm_dvd hxz hyz⟩

@[simp] lemma lcm_zero_left (x : α) : lcm 0 x = 0 :=
by rw [lcm, zero_mul, zero_div]

@[simp] lemma lcm_zero_right (x : α) : lcm x 0 = 0 :=
by rw [lcm, mul_zero, zero_div]

@[simp] lemma lcm_eq_zero_iff {x y : α} : lcm x y = 0 ↔ x = 0 ∨ y = 0 :=
begin
  split,
  { intro hxy, rw [lcm, mul_div_assoc _ (gcd_dvd_right _ _), mul_eq_zero] at hxy,
    apply or_of_or_of_imp_right hxy, intro hy,
    by_cases hgxy : gcd x y = 0,
    { rw euclidean_domain.gcd_eq_zero_iff at hgxy, exact hgxy.2 },
    { rcases gcd_dvd x y with ⟨⟨r, hr⟩, ⟨s, hs⟩⟩,
      generalize_hyp : gcd x y = g at hr hs hy hgxy ⊢, subst hs,
      rw [mul_div_cancel_left _ hgxy] at hy, rw [hy, mul_zero] } },
  rintro (hx | hy),
  { rw [hx, lcm_zero_left] },
  { rw [hy, lcm_zero_right] }
end

@[simp] lemma gcd_mul_lcm (x y : α) : gcd x y * lcm x y = x * y :=
begin
  rw lcm, by_cases h : gcd x y = 0,
  { rw [h, zero_mul], rw euclidean_domain.gcd_eq_zero_iff at h, rw [h.1, zero_mul] },
  rcases gcd_dvd x y with ⟨⟨r, hr⟩, ⟨s, hs⟩⟩,
  generalize_hyp : gcd x y = g at h hr ⊢, subst hr,
  rw [mul_assoc, mul_div_cancel_left _ h]
end

end lcm

end euclidean_domain

instance int.euclidean_domain : euclidean_domain ℤ :=
{ add := (+),
  mul := (*),
  one := 1,
  zero := 0,
  neg := has_neg.neg,
  quotient := (/),
  quotient_zero := int.div_zero,
  remainder := (%),
  quotient_mul_add_remainder_eq := λ a b, by rw add_comm; exact int.mod_add_div _ _,
  r := λ a b, a.nat_abs < b.nat_abs,
  r_well_founded := measure_wf (λ a, int.nat_abs a),
  remainder_lt := λ a b b0, int.coe_nat_lt.1 $
    by rw [int.nat_abs_of_nonneg (int.mod_nonneg _ b0), ← int.abs_eq_nat_abs];
    exact int.mod_lt _ b0,
  mul_left_not_lt := λ a b b0, not_lt_of_ge $
    by rw [← mul_one a.nat_abs, int.nat_abs_mul];
    exact mul_le_mul_of_nonneg_left (int.nat_abs_pos_of_ne_zero b0) (nat.zero_le _),
  .. int.comm_ring,
  .. int.nontrivial }

@[priority 100] -- see Note [lower instance priority]
instance field.to_euclidean_domain {K : Type u} [field K] : euclidean_domain K :=
{ add := (+),
  mul := (*),
  one := 1,
  zero := 0,
  neg := has_neg.neg,
  quotient := (/),
  remainder := λ a b, a - a * b / b,
  quotient_zero := div_zero,
  quotient_mul_add_remainder_eq := λ a b,
    by classical; by_cases b = 0; simp [h, mul_div_cancel'],
  r := λ a b, a = 0 ∧ b ≠ 0,
  r_well_founded := well_founded.intro $ λ a, acc.intro _ $ λ b ⟨hb, hna⟩,
    acc.intro _ $ λ c ⟨hc, hnb⟩, false.elim $ hnb hb,
  remainder_lt := λ a b hnb, by simp [hnb],
  mul_left_not_lt := λ a b hnb ⟨hab, hna⟩, or.cases_on (mul_eq_zero.1 hab) hna hnb,
  .. ‹field K› }<|MERGE_RESOLUTION|>--- conflicted
+++ resolved
@@ -14,14 +14,11 @@
 section prio
 set_option default_priority 100 -- see Note [default priority]
 set_option old_structure_cmd true
-<<<<<<< HEAD
+
 /-- A `euclidean_domain` is an `integral_domain` with a division and a remainder, satisfying
   `b * (a / b) + a % b = a`. The definition of a euclidean domain usually includes a valuation
   function `R → ℕ`. This definition is slightly generalised to include a well founded relation
   `r` with the property that `r (a % b) b`, instead of a valuation.  -/
-=======
-/-- A Euclidean domain is an integral domain with quotient and remainder functions-/
->>>>>>> cd7c2287
 @[protect_proj without mul_left_not_lt r_well_founded]
 class euclidean_domain (R : Type u) extends comm_ring R, nontrivial R :=
 (quotient : R → R → R)
@@ -37,32 +34,32 @@
 end prio
 
 namespace euclidean_domain
-variable {α : Type u}
-variables [euclidean_domain α]
+variable {R : Type u}
+variables [euclidean_domain R]
 
 local infix ` ≺ `:50 := euclidean_domain.r
 
 @[priority 70] -- see Note [lower instance priority]
-instance : has_div α := ⟨euclidean_domain.quotient⟩
+instance : has_div R := ⟨euclidean_domain.quotient⟩
 
 @[priority 70] -- see Note [lower instance priority]
-instance : has_mod α := ⟨euclidean_domain.remainder⟩
-
-theorem div_add_mod (a b : α) : b * (a / b) + a % b = a :=
+instance : has_mod R := ⟨euclidean_domain.remainder⟩
+
+theorem div_add_mod (a b : R) : b * (a / b) + a % b = a :=
 euclidean_domain.quotient_mul_add_remainder_eq _ _
 
-lemma mod_eq_sub_mul_div {α : Type*} [euclidean_domain α] (a b : α) :
+lemma mod_eq_sub_mul_div {R : Type*} [euclidean_domain R] (a b : R) :
   a % b = a - b * (a / b) :=
 calc a % b = b * (a / b) + a % b - b * (a / b) : (add_sub_cancel' _ _).symm
 ... = a - b * (a / b) : by rw div_add_mod
 
-theorem mod_lt : ∀ a {b : α}, b ≠ 0 → (a % b) ≺ b :=
+theorem mod_lt : ∀ a {b : R}, b ≠ 0 → (a % b) ≺ b :=
 euclidean_domain.remainder_lt
 
-theorem mul_right_not_lt {a : α} (b) (h : a ≠ 0) : ¬(a * b) ≺ b :=
+theorem mul_right_not_lt {a : R} (b) (h : a ≠ 0) : ¬(a * b) ≺ b :=
 by rw mul_comm; exact mul_left_not_lt b h
 
-lemma mul_div_cancel_left {a : α} (b) (a0 : a ≠ 0) : a * b / a = b :=
+lemma mul_div_cancel_left {a : R} (b) (a0 : a ≠ 0) : a * b / a = b :=
 eq.symm $ eq_of_sub_eq_zero $ classical.by_contradiction $ λ h,
 begin
   have := mul_left_not_lt a h,
@@ -70,13 +67,13 @@
   exact this (mod_lt _ a0)
 end
 
-lemma mul_div_cancel (a) {b : α} (b0 : b ≠ 0) : a * b / b = a :=
+lemma mul_div_cancel (a) {b : R} (b0 : b ≠ 0) : a * b / b = a :=
 by rw mul_comm; exact mul_div_cancel_left a b0
 
-@[simp] lemma mod_zero (a : α) : a % 0 = a :=
+@[simp] lemma mod_zero (a : R) : a % 0 = a :=
 by simpa only [zero_mul, zero_add] using div_add_mod a 0
 
-@[simp] lemma mod_eq_zero {a b : α} : a % b = 0 ↔ b ∣ a :=
+@[simp] lemma mod_eq_zero {a b : R} : a % b = 0 ↔ b ∣ a :=
 ⟨λ h, by rw [← div_add_mod a b, h, add_zero]; exact dvd_mul_right _ _,
  λ ⟨c, e⟩, begin
   rw [e, ← add_left_cancel_iff, div_add_mod, add_zero],
@@ -86,43 +83,43 @@
   { rw [mul_div_cancel_left _ b0] }
  end⟩
 
-@[simp] lemma mod_self (a : α) : a % a = 0 :=
+@[simp] lemma mod_self (a : R) : a % a = 0 :=
 mod_eq_zero.2 (dvd_refl _)
 
-lemma dvd_mod_iff {a b c : α} (h : c ∣ b) : c ∣ a % b ↔ c ∣ a :=
+lemma dvd_mod_iff {a b c : R} (h : c ∣ b) : c ∣ a % b ↔ c ∣ a :=
 by rw [dvd_add_iff_right (dvd_mul_of_dvd_left h _), div_add_mod]
 
-lemma lt_one (a : α) : a ≺ (1:α) → a = 0 :=
+lemma lt_one (a : R) : a ≺ (1:R) → a = 0 :=
 by haveI := classical.dec; exact
 not_imp_not.1 (λ h, by simpa only [one_mul] using mul_left_not_lt 1 h)
 
-lemma val_dvd_le : ∀ a b : α, b ∣ a → a ≠ 0 → ¬a ≺ b
+lemma val_dvd_le : ∀ a b : R, b ∣ a → a ≠ 0 → ¬a ≺ b
 | _ b ⟨d, rfl⟩ ha := mul_left_not_lt b (mt (by rintro rfl; exact mul_zero _) ha)
 
-@[simp] lemma mod_one (a : α) : a % 1 = 0 :=
+@[simp] lemma mod_one (a : R) : a % 1 = 0 :=
 mod_eq_zero.2 (one_dvd _)
 
-@[simp] lemma zero_mod (b : α) : 0 % b = 0 :=
+@[simp] lemma zero_mod (b : R) : 0 % b = 0 :=
 mod_eq_zero.2 (dvd_zero _)
 
-@[simp, priority 900] lemma div_zero (a : α) : a / 0 = 0 :=
+@[simp, priority 900] lemma div_zero (a : R) : a / 0 = 0 :=
 euclidean_domain.quotient_zero a
 
-@[simp, priority 900] lemma zero_div {a : α} : 0 / a = 0 :=
+@[simp, priority 900] lemma zero_div {a : R} : 0 / a = 0 :=
 classical.by_cases
   (λ a0 : a = 0, a0.symm ▸ div_zero 0)
   (λ a0, by simpa only [zero_mul] using mul_div_cancel 0 a0)
 
-@[simp, priority 900] lemma div_self {a : α} (a0 : a ≠ 0) : a / a = 1 :=
+@[simp, priority 900] lemma div_self {a : R} (a0 : a ≠ 0) : a / a = 1 :=
 by simpa only [one_mul] using mul_div_cancel 1 a0
 
-lemma eq_div_of_mul_eq_left {a b c : α} (hb : b ≠ 0) (h : a * b = c) : a = c / b :=
+lemma eq_div_of_mul_eq_left {a b c : R} (hb : b ≠ 0) (h : a * b = c) : a = c / b :=
 by rw [← h, mul_div_cancel _ hb]
 
-lemma eq_div_of_mul_eq_right {a b c : α} (ha : a ≠ 0) (h : a * b = c) : b = c / a :=
+lemma eq_div_of_mul_eq_right {a b c : R} (ha : a ≠ 0) (h : a * b = c) : b = c / a :=
 by rw [← h, mul_div_cancel_left _ ha]
 
-theorem mul_div_assoc (x : α) {y z : α} (h : z ∣ y) : x * y / z = x * (y / z) :=
+theorem mul_div_assoc (x : R) {y z : R} (h : z ∣ y) : x * y / z = x * (y / z) :=
 begin
   classical, by_cases hz : z = 0,
   { subst hz, rw [div_zero, div_zero, mul_zero] },
@@ -134,7 +131,7 @@
 open_locale classical
 
 @[elab_as_eliminator]
-theorem gcd.induction {P : α → α → Prop} : ∀ a b : α,
+theorem gcd.induction {P : R → R → Prop} : ∀ a b : R,
   (∀ x, P 0 x) →
   (∀ a b, a ≠ 0 → P (b % a) a → P a b) →
   P a b
@@ -147,60 +144,55 @@
 end
 
 section gcd
-variable [decidable_eq α]
-
-<<<<<<< HEAD
-/-- `gcd a b` is a (non-unique) element such that `gcd a b ∣ a` `gcd a b ∣ b`, and for 
+variable [decidable_eq R]
+
+/-- `gcd a b` is a (non-unique) element such that `gcd a b ∣ a` `gcd a b ∣ b`, and for
   any element `c` such that `c ∣ a` and `c ∣ b`, then `c ∣ gcd a b` -/
-=======
-/-- The greatest common denominator of two elements of a Euclidean domain.
-  It is defined using the Euclidean algorithm. -/
->>>>>>> cd7c2287
-def gcd : α → α → α
+def gcd : R → R → R
 | a := λ b, if a0 : a = 0 then b else
   have h:_ := mod_lt b a0,
   gcd (b%a) a
 using_well_founded {dec_tac := tactic.assumption,
   rel_tac := λ _ _, `[exact ⟨_, r_well_founded⟩]}
 
-@[simp] theorem gcd_zero_left (a : α) : gcd 0 a = a :=
+@[simp] theorem gcd_zero_left (a : R) : gcd 0 a = a :=
 by rw gcd; exact if_pos rfl
 
-@[simp] theorem gcd_zero_right (a : α) : gcd a 0 = a :=
+@[simp] theorem gcd_zero_right (a : R) : gcd a 0 = a :=
 by rw gcd; split_ifs; simp only [h, zero_mod, gcd_zero_left]
 
-theorem gcd_val (a b : α) : gcd a b = gcd (b % a) a :=
+theorem gcd_val (a b : R) : gcd a b = gcd (b % a) a :=
 by rw gcd; split_ifs; [simp only [h, mod_zero, gcd_zero_right], refl]
 
-theorem gcd_dvd (a b : α) : gcd a b ∣ a ∧ gcd a b ∣ b :=
+theorem gcd_dvd (a b : R) : gcd a b ∣ a ∧ gcd a b ∣ b :=
 gcd.induction a b
   (λ b, by rw [gcd_zero_left]; exact ⟨dvd_zero _, dvd_refl _⟩)
   (λ a b aneq ⟨IH₁, IH₂⟩, by rw gcd_val;
     exact ⟨IH₂, (dvd_mod_iff IH₂).1 IH₁⟩)
 
-theorem gcd_dvd_left (a b : α) : gcd a b ∣ a := (gcd_dvd a b).left
-
-theorem gcd_dvd_right (a b : α) : gcd a b ∣ b := (gcd_dvd a b).right
-
-protected theorem gcd_eq_zero_iff {a b : α} :
+theorem gcd_dvd_left (a b : R) : gcd a b ∣ a := (gcd_dvd a b).left
+
+theorem gcd_dvd_right (a b : R) : gcd a b ∣ b := (gcd_dvd a b).right
+
+protected theorem gcd_eq_zero_iff {a b : R} :
   gcd a b = 0 ↔ a = 0 ∧ b = 0 :=
 ⟨λ h, by simpa [h] using gcd_dvd a b,
  by rintro ⟨rfl, rfl⟩; simp⟩
 
-theorem dvd_gcd {a b c : α} : c ∣ a → c ∣ b → c ∣ gcd a b :=
+theorem dvd_gcd {a b c : R} : c ∣ a → c ∣ b → c ∣ gcd a b :=
 gcd.induction a b
   (λ _ _ H, by simpa only [gcd_zero_left] using H)
   (λ a b a0 IH ca cb, by rw gcd_val;
     exact IH ((dvd_mod_iff ca).2 cb) ca)
 
-theorem gcd_eq_left {a b : α} : gcd a b = a ↔ a ∣ b :=
+theorem gcd_eq_left {a b : R} : gcd a b = a ↔ a ∣ b :=
 ⟨λ h, by rw ← h; apply gcd_dvd_right,
  λ h, by rw [gcd_val, mod_eq_zero.2 h, gcd_zero_left]⟩
 
-@[simp] theorem gcd_one_left (a : α) : gcd 1 a = 1 :=
+@[simp] theorem gcd_one_left (a : R) : gcd 1 a = 1 :=
 gcd_eq_left.2 (one_dvd _)
 
-@[simp] theorem gcd_self (a : α) : gcd a a = a :=
+@[simp] theorem gcd_self (a : R) : gcd a a = a :=
 gcd_eq_left.2 (dvd_refl _)
 
 /--
@@ -213,7 +205,7 @@
 xgcd_aux (r, s, t) (r', s', t') = xgcd_aux (r' % r, s' - (r' / r) * s, t' - (r' / r) * t) (r, s, t)
 ```
 -/
-def xgcd_aux : α → α → α → α → α → α → α × α × α
+def xgcd_aux : R → R → R → R → R → R → R × R × R
 | r := λ s t r' s' t',
 if hr : r = 0 then (r', s', t')
   else
@@ -222,37 +214,37 @@
 using_well_founded {dec_tac := tactic.assumption,
   rel_tac := λ _ _, `[exact ⟨_, r_well_founded⟩]}
 
-@[simp] theorem xgcd_zero_left {s t r' s' t' : α} : xgcd_aux 0 s t r' s' t' = (r', s', t') :=
+@[simp] theorem xgcd_zero_left {s t r' s' t' : R} : xgcd_aux 0 s t r' s' t' = (r', s', t') :=
 by unfold xgcd_aux; exact if_pos rfl
 
-theorem xgcd_aux_rec {r s t r' s' t' : α} (h : r ≠ 0) :
+theorem xgcd_aux_rec {r s t r' s' t' : R} (h : r ≠ 0) :
   xgcd_aux r s t r' s' t' = xgcd_aux (r' % r) (s' - (r' / r) * s) (t' - (r' / r) * t) r s t :=
 by conv {to_lhs, rw [xgcd_aux]}; exact if_neg h
 
 /-- Use the extended GCD algorithm to generate the `a` and `b` values
   satisfying `gcd x y = x * a + y * b`. -/
-def xgcd (x y : α) : α × α := (xgcd_aux x 1 0 y 0 1).2
+def xgcd (x y : R) : R × R := (xgcd_aux x 1 0 y 0 1).2
 
 /-- The extended GCD `a` value in the equation `gcd x y = x * a + y * b`. -/
-def gcd_a (x y : α) : α := (xgcd x y).1
+def gcd_a (x y : R) : R := (xgcd x y).1
 
 /-- The extended GCD `b` value in the equation `gcd x y = x * a + y * b`. -/
-def gcd_b (x y : α) : α := (xgcd x y).2
-
-@[simp] theorem xgcd_aux_fst (x y : α) : ∀ s t s' t',
+def gcd_b (x y : R) : R := (xgcd x y).2
+
+@[simp] theorem xgcd_aux_fst (x y : R) : ∀ s t s' t',
   (xgcd_aux x s t y s' t').1 = gcd x y :=
 gcd.induction x y (by intros; rw [xgcd_zero_left, gcd_zero_left])
 (λ x y h IH s t s' t', by simp only [xgcd_aux_rec h, if_neg h, IH]; rw ← gcd_val)
 
-theorem xgcd_aux_val (x y : α) : xgcd_aux x 1 0 y 0 1 = (gcd x y, xgcd x y) :=
+theorem xgcd_aux_val (x y : R) : xgcd_aux x 1 0 y 0 1 = (gcd x y, xgcd x y) :=
 by rw [xgcd, ← xgcd_aux_fst x y 1 0 0 1, prod.mk.eta]
 
-theorem xgcd_val (x y : α) : xgcd x y = (gcd_a x y, gcd_b x y) :=
+theorem xgcd_val (x y : R) : xgcd x y = (gcd_a x y, gcd_b x y) :=
 prod.mk.eta.symm
 
-private def P (a b : α) : α × α × α → Prop | (r, s, t) := (r : α) = a * s + b * t
-
-theorem xgcd_aux_P (a b : α) {r r' : α} : ∀ {s t s' t'}, P a b (r, s, t) →
+private def P (a b : R) : R × R × R → Prop | (r, s, t) := (r : R) = a * s + b * t
+
+theorem xgcd_aux_P (a b : R) {r r' : R} : ∀ {s t s' t'}, P a b (r, s, t) →
   P a b (r', s', t') → P a b (xgcd_aux r s t r' s' t') :=
 gcd.induction r r' (by intros; simpa only [xgcd_zero_left]) $ λ x y h IH s t s' t' p p', begin
   rw [xgcd_aux_rec h], refine IH _ p, unfold P at p p' ⊢,
@@ -261,14 +253,14 @@
     mod_eq_sub_mul_div]
 end
 
-theorem gcd_eq_gcd_ab (a b : α) : (gcd a b : α) = a * gcd_a a b + b * gcd_b a b :=
+theorem gcd_eq_gcd_ab (a b : R) : (gcd a b : R) = a * gcd_a a b + b * gcd_b a b :=
 by have := @xgcd_aux_P _ _ _ a b a b 1 0 0 1
   (by rw [P, mul_one, mul_zero, add_zero]) (by rw [P, mul_one, mul_zero, zero_add]);
 rwa [xgcd_aux_val, xgcd_val] at this
 
 @[priority 70] -- see Note [lower instance priority]
-instance (α : Type*) [e : euclidean_domain α] : integral_domain α :=
-by haveI := classical.dec_eq α; exact
+instance (R : Type*) [e : euclidean_domain R] : integral_domain R :=
+by haveI := classical.dec_eq R; exact
 { eq_zero_or_eq_zero_of_mul_eq_zero :=
     λ a b h, (or_iff_not_and_not.2 $ λ h0,
       h0.1 $ by rw [← mul_div_cancel a h0.2, h, zero_div]),
@@ -277,30 +269,26 @@
 end gcd
 
 section lcm
-variables [decidable_eq α]
-
-<<<<<<< HEAD
-/-- `lcm a b` is a (non-unique) element such that `a ∣ lcm a b` `b ∣ lcm a b`, and for 
+variables [decidable_eq R]
+
+/-- `lcm a b` is a (non-unique) element such that `a ∣ lcm a b` `b ∣ lcm a b`, and for
   any element `c` such that `a ∣ c` and `b ∣ c`, then `lcm a b ∣ c` -/
-=======
-/-- The least common multiple of two elements of a Euclidean domain. -/
->>>>>>> cd7c2287
-def lcm (x y : α) : α :=
+def lcm (x y : R) : R :=
 x * y / gcd x y
 
-theorem dvd_lcm_left (x y : α) : x ∣ lcm x y :=
+theorem dvd_lcm_left (x y : R) : x ∣ lcm x y :=
 classical.by_cases
   (assume hxy : gcd x y = 0, by rw [lcm, hxy, div_zero]; exact dvd_zero _)
   (λ hxy, let ⟨z, hz⟩ := (gcd_dvd x y).2 in ⟨z, eq.symm $ eq_div_of_mul_eq_left hxy $
     by rw [mul_right_comm, mul_assoc, ← hz]⟩)
 
-theorem dvd_lcm_right (x y : α) : y ∣ lcm x y :=
+theorem dvd_lcm_right (x y : R) : y ∣ lcm x y :=
 classical.by_cases
   (assume hxy : gcd x y = 0, by rw [lcm, hxy, div_zero]; exact dvd_zero _)
   (λ hxy, let ⟨z, hz⟩ := (gcd_dvd x y).1 in ⟨z, eq.symm $ eq_div_of_mul_eq_right hxy $
     by rw [← mul_assoc, mul_right_comm, ← hz]⟩)
 
-theorem lcm_dvd {x y z : α} (hxz : x ∣ z) (hyz : y ∣ z) : lcm x y ∣ z :=
+theorem lcm_dvd {x y z : R} (hxz : x ∣ z) (hyz : y ∣ z) : lcm x y ∣ z :=
 begin
   rw lcm, by_cases hxy : gcd x y = 0,
   { rw [hxy, div_zero], rw euclidean_domain.gcd_eq_zero_iff at hxy, rwa hxy.1 at hxz },
@@ -315,17 +303,17 @@
   { rw [mul_left_comm, mul_comm], exact mul_dvd_mul_left _ (dvd_mul_of_dvd_left hxz _) }
 end
 
-@[simp] lemma lcm_dvd_iff {x y z : α} : lcm x y ∣ z ↔ x ∣ z ∧ y ∣ z :=
+@[simp] lemma lcm_dvd_iff {x y z : R} : lcm x y ∣ z ↔ x ∣ z ∧ y ∣ z :=
 ⟨λ hz, ⟨dvd_trans (dvd_lcm_left _ _) hz, dvd_trans (dvd_lcm_right _ _) hz⟩,
 λ ⟨hxz, hyz⟩, lcm_dvd hxz hyz⟩
 
-@[simp] lemma lcm_zero_left (x : α) : lcm 0 x = 0 :=
+@[simp] lemma lcm_zero_left (x : R) : lcm 0 x = 0 :=
 by rw [lcm, zero_mul, zero_div]
 
-@[simp] lemma lcm_zero_right (x : α) : lcm x 0 = 0 :=
+@[simp] lemma lcm_zero_right (x : R) : lcm x 0 = 0 :=
 by rw [lcm, mul_zero, zero_div]
 
-@[simp] lemma lcm_eq_zero_iff {x y : α} : lcm x y = 0 ↔ x = 0 ∨ y = 0 :=
+@[simp] lemma lcm_eq_zero_iff {x y : R} : lcm x y = 0 ↔ x = 0 ∨ y = 0 :=
 begin
   split,
   { intro hxy, rw [lcm, mul_div_assoc _ (gcd_dvd_right _ _), mul_eq_zero] at hxy,
@@ -340,7 +328,7 @@
   { rw [hy, lcm_zero_right] }
 end
 
-@[simp] lemma gcd_mul_lcm (x y : α) : gcd x y * lcm x y = x * y :=
+@[simp] lemma gcd_mul_lcm (x y : R) : gcd x y * lcm x y = x * y :=
 begin
   rw lcm, by_cases h : gcd x y = 0,
   { rw [h, zero_mul], rw euclidean_domain.gcd_eq_zero_iff at h, rw [h.1, zero_mul] },
