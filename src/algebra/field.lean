/-
Copyright (c) 2014 Robert Lewis. All rights reserved.
Released under Apache 2.0 license as described in the file LICENSE.
Authors: Robert Lewis, Leonardo de Moura, Johannes Hölzl, Mario Carneiro
-/
import algebra.ring
import algebra.group_with_zero
open set

set_option default_priority 100 -- see Note [default priority]
set_option old_structure_cmd true

universe u
variables {α : Type u}

<<<<<<< HEAD
@[ancestor ring has_inv zero_ne_one_class]
class division_ring (α : Type u) extends ring α, has_inv α :=
=======
@[protect_proj, ancestor ring has_inv zero_ne_one_class]
class division_ring (α : Type u) extends ring α, has_inv α, zero_ne_one_class α :=
>>>>>>> 836184a8
(mul_inv_cancel : ∀ {a : α}, a ≠ 0 → a * a⁻¹ = 1)
(inv_mul_cancel : ∀ {a : α}, a ≠ 0 → a⁻¹ * a = 1)
(inv_zero : (0 : α)⁻¹ = 0)
(zero_ne_one : (0 : α) ≠ 1)

section division_ring
variables [division_ring α] {a b : α}

instance division_ring.to_nonzero : nonzero α :=
⟨division_ring.zero_ne_one⟩

protected definition algebra.div (a b : α) : α :=
a * b⁻¹

instance division_ring_has_div : has_div α :=
⟨algebra.div⟩

lemma division_def (a b : α) : a / b = a * b⁻¹ :=
rfl

@[simp] lemma mul_inv_cancel (h : a ≠ 0) : a * a⁻¹ = 1 :=
division_ring.mul_inv_cancel h

@[simp] lemma inv_mul_cancel (h : a ≠ 0) : a⁻¹ * a = 1 :=
division_ring.inv_mul_cancel h

@[simp] lemma one_div_eq_inv (a : α) : 1 / a = a⁻¹ := one_mul a⁻¹

@[field_simps] lemma inv_eq_one_div (a : α) : a⁻¹ = 1 / a := by simp

/-- Every division ring is a `group_with_zero`. -/
@[priority 10] -- see Note [lower instance priority]
instance division_ring.to_group_with_zero :
  group_with_zero α :=
{ mul_inv_cancel := λ _, mul_inv_cancel,
  .. ‹division_ring α›,
  .. (by apply_instance : semiring α) }

local attribute [simp]
  division_def mul_comm mul_assoc
  mul_left_comm mul_inv_cancel inv_mul_cancel

lemma div_eq_mul_one_div (a b : α) : a / b = a * (1 / b) := by simp

lemma mul_one_div_cancel (h : a ≠ 0) : a * (1 / a) = 1 := by simp [h]

lemma one_div_mul_cancel (h : a ≠ 0) : (1 / a) * a = 1 := by simp [h]

@[simp] lemma div_self (h : a ≠ 0) : a / a = 1 := by simp [h]

lemma one_div_one : 1 / 1 = (1:α) :=
div_self (ne.symm zero_ne_one)

theorem inv_one : (1⁻¹ : α) = 1 := by rw [inv_eq_one_div, one_div_one]

lemma mul_div_assoc (a b c : α) : (a * b) / c = a * (b / c) := by simp

@[field_simps] lemma mul_div_assoc' (a b c : α) : a * (b / c) = (a * b) / c :=
by simp [mul_div_assoc]

lemma one_div_ne_zero (h : a ≠ 0) : 1 / a ≠ 0 :=
assume : 1 / a = 0,
have 0 = (1:α), from eq.symm (by rw [← mul_one_div_cancel h, this, mul_zero]),
absurd this zero_ne_one

lemma ne_zero_of_one_div_ne_zero (h : 1 / a ≠ 0) : a ≠ 0 :=
assume ha : a = 0, begin rw [ha, div_zero] at h, contradiction end

lemma inv_ne_zero (h : a ≠ 0) : a⁻¹ ≠ 0 :=
by rw inv_eq_one_div; exact one_div_ne_zero h

lemma eq_zero_of_one_div_eq_zero (h : 1 / a = 0) : a = 0 :=
classical.by_cases
  (assume ha, ha)
  (assume ha, false.elim ((one_div_ne_zero ha) h))

lemma one_inv_eq : 1⁻¹ = (1:α) :=
calc 1⁻¹ = 1 * 1⁻¹ : by rw [one_mul]
     ... = (1:α)   : by simp

local attribute [simp] one_inv_eq

lemma div_one (a : α) : a / 1 = a := by simp

lemma zero_div (a : α) : 0 / a = 0 := by simp

-- note: integral domain has a "mul_ne_zero". a commutative division ring is an integral
-- domain, but let's not define that class for now.
lemma division_ring.mul_ne_zero (ha : a ≠ 0) (hb : b ≠ 0) : a * b ≠ 0 :=
assume : a * b = 0,
have   a * 1 = 0, by rw [← mul_one_div_cancel hb, ← mul_assoc, this, zero_mul],
have   a = 0, by rwa mul_one at this,
absurd this ha

lemma mul_ne_zero_comm (h : a * b ≠ 0) : b * a ≠ 0 :=
have h₁ : a ≠ 0, from ne_zero_of_mul_ne_zero_right h,
have h₂ : b ≠ 0, from ne_zero_of_mul_ne_zero_left h,
division_ring.mul_ne_zero h₂ h₁

lemma eq_one_div_of_mul_eq_one (h : a * b = 1) : b = 1 / a :=
have a ≠ 0, from
   assume : a = 0,
   have 0 = (1:α), by rwa [this, zero_mul] at h,
      absurd this zero_ne_one,
have b = (1 / a) * a * b, by rw [one_div_mul_cancel this, one_mul],
show b = 1 / a, by rwa [mul_assoc, h, mul_one] at this

lemma eq_one_div_of_mul_eq_one_left (h : b * a = 1) : b = 1 / a :=
have a ≠ 0, from
  assume : a = 0,
  have 0 = (1:α), by rwa [this, mul_zero] at h,
    absurd this zero_ne_one,
by rw [← h, mul_div_assoc, div_self this, mul_one]

lemma division_ring.one_div_mul_one_div : (1 / a) * (1 / b) = 1 / (b * a) :=
match classical.em (a = 0), classical.em (b = 0) with
| or.inr ha, or.inr hb :=
  have (b * a) * ((1 / a) * (1 / b)) = 1,
    by rw [mul_assoc, ← mul_assoc a, mul_one_div_cancel ha, one_mul, mul_one_div_cancel hb],
  eq_one_div_of_mul_eq_one this
| or.inl ha, _         := by simp [ha]
| _        , or.inl hb := by simp [hb]
end

lemma one_div_neg_one_eq_neg_one : (1:α) / (-1) = -1 :=
have (-1) * (-1) = (1:α), by rw [neg_mul_neg, one_mul],
eq.symm (eq_one_div_of_mul_eq_one this)

lemma one_div_neg_eq_neg_one_div (a : α) : 1 / (- a) = - (1 / a) :=
calc
  1 / (- a) = 1 / ((-1) * a)        : by rw neg_eq_neg_one_mul
        ... = (1 / a) * (1 / (- 1)) : by rw division_ring.one_div_mul_one_div
        ... = (1 / a) * (-1)        : by rw one_div_neg_one_eq_neg_one
        ... = - (1 / a)             : by rw [mul_neg_eq_neg_mul_symm, mul_one]

lemma div_neg_eq_neg_div (a b : α) : b / (- a) = - (b / a) :=
calc
  b / (- a) = b * (1 / (- a)) : by rw [← inv_eq_one_div, division_def]
        ... = b * -(1 / a)    : by rw one_div_neg_eq_neg_one_div
        ... = -(b * (1 / a))  : by rw neg_mul_eq_mul_neg
        ... = - (b * a⁻¹)     : by rw inv_eq_one_div

lemma neg_div (a b : α) : (-b) / a = - (b / a) :=
by rw [neg_eq_neg_one_mul, mul_div_assoc, ← neg_eq_neg_one_mul]

@[field_simps] lemma neg_div' {α : Type*} [division_ring α] (a b : α) : - (b / a) = (-b) / a :=
by simp [neg_div]

lemma neg_div_neg_eq (a b : α) : (-a) / (-b) = a / b :=
by rw [div_neg_eq_neg_div, neg_div, neg_neg]

lemma one_div_one_div (a : α) : 1 / (1 / a) = a :=
match classical.em (a = 0) with
| or.inl h := by simp [h]
| or.inr h := eq.symm (eq_one_div_of_mul_eq_one_left (mul_one_div_cancel h))
end

lemma inv_inv' (a : α) : a⁻¹⁻¹ = a :=
by rw [inv_eq_one_div, inv_eq_one_div, one_div_one_div]

lemma eq_of_one_div_eq_one_div (h : 1 / a = 1 / b) : a = b :=
by rw [← one_div_one_div a, h,one_div_one_div]

lemma mul_inv' (a b : α) : (b * a)⁻¹ = a⁻¹ * b⁻¹ :=
eq.symm $ calc
  a⁻¹ * b⁻¹ = (1 / a) * (1 / b) : by simp
        ... = (1 / (b * a))     : division_ring.one_div_mul_one_div
        ... = (b * a)⁻¹         : by simp

lemma one_div_div (a b : α) : 1 / (a / b) = b / a :=
by rw [one_div_eq_inv, division_def, mul_inv',
       inv_inv', division_def]

lemma div_helper (b : α) (h : a ≠ 0) : (1 / (a * b)) * a = 1 / b :=
by simp only [division_def, mul_inv', one_mul, mul_assoc, inv_mul_cancel h, mul_one]

lemma mul_div_cancel (a : α) {b : α} (hb : b ≠ 0) : a * b / b = a :=
by simp [hb]

lemma div_mul_cancel (a : α) {b : α} (hb : b ≠ 0) : a / b * b = a :=
by simp [hb]

@[field_simps] lemma div_div_eq_mul_div (a b c : α) : a / (b / c) = (a * c) / b :=
by rw [div_eq_mul_one_div, one_div_div, ← mul_div_assoc]

lemma div_mul_left (hb : b ≠ 0) : b / (a * b) = 1 / a :=
by simp only [division_def, mul_inv', ← mul_assoc, mul_inv_cancel hb]

lemma mul_div_mul_right (a : α) (b : α) {c : α} (hc : c ≠ 0) :
      (a * c) / (b * c) = a / b :=
by rw [mul_div_assoc, div_mul_left hc, ← mul_div_assoc, mul_one]

@[field_simps] lemma div_add_div_same (a b c : α) : a / c + b / c = (a + b) / c :=
eq.symm $ right_distrib a b (c⁻¹)

lemma div_sub_div_same (a b c : α) : (a / c) - (b / c) = (a - b) / c :=
by rw [sub_eq_add_neg, ← neg_div, div_add_div_same, sub_eq_add_neg]

lemma neg_inv : - a⁻¹ = (- a)⁻¹ :=
by rw [inv_eq_one_div, inv_eq_one_div, div_neg_eq_neg_div]

lemma add_div (a b c : α) : (a + b) / c = a / c + b / c :=
(div_add_div_same _ _ _).symm

lemma sub_div (a b c : α) : (a - b) / c = a / c - b / c :=
(div_sub_div_same _ _ _).symm

lemma division_ring.inv_inj : a⁻¹ = b⁻¹ ↔ a = b :=
inv_inj'' _ _

lemma division_ring.inv_eq_iff  : a⁻¹ = b ↔ b⁻¹ = a :=
inv_eq_iff

lemma div_neg (a : α) : a / -b = -(a / b) :=
by rw [← div_neg_eq_neg_div]

lemma inv_neg : (-a)⁻¹ = -(a⁻¹) :=
by rw neg_inv

lemma one_div_mul_add_mul_one_div_eq_one_div_add_one_div (ha : a ≠ 0) (hb : b ≠ 0) :
          (1 / a) * (a + b) * (1 / b) = 1 / a + 1 / b :=
by rw [(left_distrib (1 / a)), (one_div_mul_cancel ha), right_distrib, one_mul,
       mul_assoc, (mul_one_div_cancel hb), mul_one, add_comm]

lemma one_div_mul_sub_mul_one_div_eq_one_div_add_one_div (ha : a ≠ 0) (hb : b ≠ 0) :
          (1 / a) * (b - a) * (1 / b) = 1 / a - 1 / b :=
by rw [(mul_sub_left_distrib (1 / a)), (one_div_mul_cancel ha), mul_sub_right_distrib,
       one_mul, mul_assoc, (mul_one_div_cancel hb), mul_one]

lemma div_eq_one_iff_eq (a : α) {b : α} (hb : b ≠ 0) : a / b = 1 ↔ a = b :=
iff.intro
 (assume : a / b = 1, calc
      a   = a / b * b : by simp [hb]
      ... = 1 * b     : by rw this
      ... = b         : by simp)
 (assume : a = b, by simp [this, hb])

lemma eq_of_div_eq_one (a : α) {b : α} (Hb : b ≠ 0) : a / b = 1 → a = b :=
iff.mp $ div_eq_one_iff_eq a Hb

lemma eq_div_iff_mul_eq (a b : α) {c : α} (hc : c ≠ 0) : a = b / c ↔ a * c = b :=
iff.intro
  (assume : a = b / c, by rw [this, (div_mul_cancel _ hc)])
  (assume : a * c = b, by rw [← this, mul_div_cancel _ hc])

lemma eq_div_of_mul_eq (a b : α) {c : α} (hc : c ≠ 0) : a * c = b → a = b / c :=
iff.mpr $ eq_div_iff_mul_eq a b hc

lemma mul_eq_of_eq_div (a b: α) {c : α} (hc : c ≠ 0) : a = b / c → a * c = b :=
iff.mp $ eq_div_iff_mul_eq a b hc

lemma add_div_eq_mul_add_div (a b : α) {c : α} (hc : c ≠ 0) : a + b / c = (a * c + b) / c :=
have (a + b / c) * c = a * c + b, by rw [right_distrib, (div_mul_cancel _ hc)],
  (iff.mpr (eq_div_iff_mul_eq _ _ hc)) this

lemma mul_mul_div (a : α) {c : α} (hc : c ≠ 0) : a = a * c * (1 / c) :=
by simp [hc]

lemma eq_of_mul_eq_mul_of_nonzero_left {a b c : α} (h : a ≠ 0) (h₂ : a * b = a * c) : b = c :=
by rw [← one_mul b, ← inv_mul_cancel h, mul_assoc, h₂, ← mul_assoc, inv_mul_cancel h, one_mul]

lemma eq_of_mul_eq_mul_of_nonzero_right {a b c : α} (h : c ≠ 0) (h2 : a * c = b * c) : a = b :=
by rw [← mul_one a, ← mul_inv_cancel h, ← mul_assoc, h2, mul_assoc, mul_inv_cancel h, mul_one]

instance division_ring.to_domain : domain α :=
{ eq_zero_or_eq_zero_of_mul_eq_zero := λ a b h,
    classical.by_contradiction $ λ hn,
      division_ring.mul_ne_zero (mt or.inl hn) (mt or.inr hn) h
  ..‹division_ring α›, ..(by apply_instance : semiring α) }

end division_ring

<<<<<<< HEAD
@[ancestor division_ring comm_ring]
class field (α : Type u) extends comm_ring α, has_inv α :=
=======
@[protect_proj, ancestor division_ring comm_ring]
class field (α : Type u) extends comm_ring α, has_inv α, zero_ne_one_class α :=
>>>>>>> 836184a8
(mul_inv_cancel : ∀ {a : α}, a ≠ 0 → a * a⁻¹ = 1)
(inv_zero : (0 : α)⁻¹ = 0)
(zero_ne_one : (0 : α) ≠ 1)

section field

variable [field α]

instance field.to_division_ring : division_ring α :=
{ inv_mul_cancel := λ _ h, by rw [mul_comm, field.mul_inv_cancel h]
  ..show field α, by apply_instance }

lemma one_div_mul_one_div (a b : α) : (1 / a) * (1 / b) =  1 / (a * b) :=
by rw [division_ring.one_div_mul_one_div, mul_comm b]

lemma div_mul_right {a : α} (b : α) (ha : a ≠ 0) : a / (a * b) = 1 / b :=
by rw [mul_comm, div_mul_left ha]

lemma mul_div_cancel_left {a : α} (b : α) (ha : a ≠ 0) : a * b / a = b :=
by rw [mul_comm a, (mul_div_cancel _ ha)]

lemma mul_div_cancel' (a : α) {b : α} (hb : b ≠ 0) : b * (a / b) = a :=
by rw [mul_comm, (div_mul_cancel _ hb)]

lemma one_div_add_one_div {a b : α} (ha : a ≠ 0) (hb : b ≠ 0) : 1 / a + 1 / b = (a + b) / (a * b) :=
by rw [add_comm, ← div_mul_left ha, ← div_mul_right _ hb,
       division_def, division_def, division_def, ← right_distrib, mul_comm a]

local attribute [simp] mul_assoc mul_comm mul_left_comm

lemma div_mul_div (a b c d : α) :
      (a / b) * (c / d) = (a * c) / (b * d) :=
begin simp [division_def], rw [mul_inv', mul_comm d⁻¹] end

lemma mul_div_mul_left (a b : α) {c : α} (hc : c ≠ 0) :
      (c * a) / (c * b) = a / b :=
by rw [← div_mul_div, div_self hc, one_mul]

@[field_simps] lemma div_mul_eq_mul_div (a b c : α) : (b / c) * a = (b * a) / c :=
by simp [division_def]

lemma div_mul_eq_mul_div_comm (a b c : α) :
      (b / c) * a = b * (a / c) :=
by rw [div_mul_eq_mul_div, ← one_mul c, ← div_mul_div,
       div_one, one_mul]

lemma div_add_div (a : α) {b : α} (c : α) {d : α} (hb : b ≠ 0) (hd : d ≠ 0) :
      (a / b) + (c / d) = ((a * d) + (b * c)) / (b * d) :=
by rw [← mul_div_mul_right _ b hd, ← mul_div_mul_left c d hb, div_add_div_same]


@[field_simps] lemma div_sub_div (a : α) {b : α} (c : α) {d : α} (hb : b ≠ 0) (hd : d ≠ 0) :
  (a / b) - (c / d) = ((a * d) - (b * c)) / (b * d) :=
begin
  simp [sub_eq_add_neg],
  rw [neg_eq_neg_one_mul, ← mul_div_assoc, div_add_div _ _ hb hd,
      ← mul_assoc, mul_comm b, mul_assoc, ← neg_eq_neg_one_mul]
end

lemma mul_eq_mul_of_div_eq_div (a : α) {b : α} (c : α) {d : α} (hb : b ≠ 0)
  (hd : d ≠ 0) (h : a / b = c / d) : a * d = c * b :=
by rw [← mul_one (a*d), mul_assoc, mul_comm d, ← mul_assoc, ← div_self hb,
       ← div_mul_eq_mul_div_comm, h, div_mul_eq_mul_div, div_mul_cancel _ hd]

@[field_simps] lemma div_div_eq_div_mul (a b c : α) : (a / b) / c = a / (b * c) :=
by rw [div_eq_mul_one_div, div_mul_div, mul_one]

lemma div_div_div_div_eq (a : α) {b c d : α} :
      (a / b) / (c / d) = (a * d) / (b * c) :=
by rw [div_div_eq_mul_div, div_mul_eq_mul_div,
       div_div_eq_div_mul]

lemma div_mul_eq_div_mul_one_div (a b c : α) :
      a / (b * c) = (a / b) * (1 / c) :=
by rw [← div_div_eq_div_mul, ← div_eq_mul_one_div]

lemma inv_add_inv {a b : α} (ha : a ≠ 0) (hb : b ≠ 0) : a⁻¹ + b⁻¹ = (a + b) / (a * b) :=
by rw [inv_eq_one_div, inv_eq_one_div, one_div_add_one_div ha hb]

lemma inv_sub_inv {a b : α} (ha : a ≠ 0) (hb : b ≠ 0) : a⁻¹ - b⁻¹ = (b - a) / (a * b) :=
by rw [inv_eq_one_div, inv_eq_one_div, div_sub_div _ _ ha hb, one_mul, mul_one]

@[field_simps] lemma add_div' (a b c : α) (hc : c ≠ 0) : b + a / c = (b * c + a) / c :=
by simpa using div_add_div b a one_ne_zero hc

@[field_simps] lemma sub_div' (a b c : α) (hc : c ≠ 0) : b - a / c = (b * c - a) / c :=
by simpa using div_sub_div b a one_ne_zero hc

@[field_simps] lemma div_add' (a b c : α) (hc : c ≠ 0) : a / c + b = (a + b * c) / c :=
by rwa [add_comm, add_div', add_comm]

@[field_simps] lemma div_sub' (a b c : α) (hc : c ≠ 0) : a / c - b = (a - c * b) / c :=
by simpa using div_sub_div a b hc one_ne_zero

/-- Every field is a `comm_group_with_zero`. -/
instance field.to_comm_group_with_zero :
  comm_group_with_zero α :=
{ .. (_ : group_with_zero α), .. ‹field α› }

@[priority 100] -- see Note [lower instance priority]
instance field.to_integral_domain : integral_domain α :=
{ ..‹field α›, ..division_ring.to_domain }

end field

namespace ring_hom

section

variables {β : Type*} [division_ring α] [division_ring β] (f : α →+* β) {x y : α}

lemma map_ne_zero : f x ≠ 0 ↔ x ≠ 0 :=
⟨mt $ λ h, h.symm ▸ f.map_zero,
 λ x0 h, one_ne_zero $ by rw [← f.map_one, ← mul_inv_cancel x0, f.map_mul, h, zero_mul]⟩

lemma map_eq_zero : f x = 0 ↔ x = 0 :=
by haveI := classical.dec; exact not_iff_not.1 f.map_ne_zero

lemma map_inv : f x⁻¹ = (f x)⁻¹ :=
begin
  classical, by_cases h : x = 0, by simp [h],
  apply (domain.mul_right_inj (f.map_ne_zero.2 h)).1,
  rw [mul_inv_cancel (f.map_ne_zero.2 h), ← f.map_mul, mul_inv_cancel h, f.map_one]
end

lemma map_div : f (x / y) = f x / f y :=
(f.map_mul _ _).trans $ congr_arg _ $ f.map_inv

lemma injective : function.injective f :=
f.injective_iff.2
  (λ a ha, classical.by_contradiction $ λ ha0,
    by simpa [ha, f.map_mul, f.map_one, zero_ne_one]
        using congr_arg f (mul_inv_cancel ha0))

end

end ring_hom<|MERGE_RESOLUTION|>--- conflicted
+++ resolved
@@ -13,13 +13,8 @@
 universe u
 variables {α : Type u}
 
-<<<<<<< HEAD
-@[ancestor ring has_inv zero_ne_one_class]
+@[protect_proj, ancestor ring has_inv]
 class division_ring (α : Type u) extends ring α, has_inv α :=
-=======
-@[protect_proj, ancestor ring has_inv zero_ne_one_class]
-class division_ring (α : Type u) extends ring α, has_inv α, zero_ne_one_class α :=
->>>>>>> 836184a8
 (mul_inv_cancel : ∀ {a : α}, a ≠ 0 → a * a⁻¹ = 1)
 (inv_mul_cancel : ∀ {a : α}, a ≠ 0 → a⁻¹ * a = 1)
 (inv_zero : (0 : α)⁻¹ = 0)
@@ -292,13 +287,8 @@
 
 end division_ring
 
-<<<<<<< HEAD
-@[ancestor division_ring comm_ring]
+@[protect_proj, ancestor division_ring comm_ring]
 class field (α : Type u) extends comm_ring α, has_inv α :=
-=======
-@[protect_proj, ancestor division_ring comm_ring]
-class field (α : Type u) extends comm_ring α, has_inv α, zero_ne_one_class α :=
->>>>>>> 836184a8
 (mul_inv_cancel : ∀ {a : α}, a ≠ 0 → a * a⁻¹ = 1)
 (inv_zero : (0 : α)⁻¹ = 0)
 (zero_ne_one : (0 : α) ≠ 1)
