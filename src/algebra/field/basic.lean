/-
Copyright (c) 2014 Robert Lewis. All rights reserved.
Released under Apache 2.0 license as described in the file LICENSE.
Authors: Robert Lewis, Leonardo de Moura, Johannes Hölzl, Mario Carneiro
-/
import algebra.hom.ring

/-!
# Division (semi)rings and (semi)fields

This file introduces fields and division rings (also known as skewfields) and proves some basic
statements about them. For a more extensive theory of fields, see the `field_theory` folder.

## Main definitions

* `division_semiring`: Nontrivial semiring with multiplicative inverses for nonzero elements.
* `division_ring`: : Nontrivial ring with multiplicative inverses for nonzero elements.
* `semifield`: Commutative division semiring.
* `field`: Commutative division ring.
* `is_field`: Predicate on a (semi)ring that it is a (semi)field, i.e. that the multiplication is
  commutative, that it has more than one element and that all non-zero elements have a
  multiplicative inverse. In contrast to `field`, which contains the data of a function associating
  to an element of the field its multiplicative inverse, this predicate only assumes the existence
  and can therefore more easily be used to e.g. transfer along ring isomorphisms.

## Implementation details

By convention `0⁻¹ = 0` in a field or division ring. This is due to the fact that working with total
functions has the advantage of not constantly having to check that `x ≠ 0` when writing `x⁻¹`. With
this convention in place, some statements like `(a + b) * c⁻¹ = a * c⁻¹ + b * c⁻¹` still remain
true, while others like the defining property `a * a⁻¹ = 1` need the assumption `a ≠ 0`. If you are
a beginner in using Lean and are confused by that, you can read more about why this convention is
taken in Kevin Buzzard's
[blogpost](https://xenaproject.wordpress.com/2020/07/05/division-by-zero-in-type-theory-a-faq/)

A division ring or field is an example of a `group_with_zero`. If you cannot find
a division ring / field lemma that does not involve `+`, you can try looking for
a `group_with_zero` lemma instead.

## Tags

field, division ring, skew field, skew-field, skewfield
-/

open function set

set_option old_structure_cmd true

universe u
variables {α β K : Type*}

/-- A `division_semiring` is a `semiring` with multiplicative inverses for nonzero elements. -/
@[protect_proj, ancestor semiring group_with_zero]
class division_semiring (α : Type*) extends semiring α, group_with_zero α

/-- A `division_ring` is a `ring` with multiplicative inverses for nonzero elements. -/
@[protect_proj, ancestor ring division_semiring]
class division_ring (α : Type*) extends ring α, div_inv_monoid α, nontrivial α :=
(mul_inv_cancel : ∀ {a : α}, a ≠ 0 → a * a⁻¹ = 1)
(inv_zero : (0 : α)⁻¹ = 0)

/-- A `semifield` is a `comm_semiring` with multiplicative inverses for nonzero elements. -/
@[protect_proj, ancestor comm_semiring division_semiring comm_group_with_zero]
class semifield (α : Type*) extends comm_semiring α, division_semiring α, comm_group_with_zero α

/-- A `field` is a `comm_ring` with multiplicative inverses for nonzero elements. -/
@[protect_proj, ancestor comm_ring division_ring]
class field (α : Type*) extends comm_ring α, division_ring α

@[priority 100] -- see Note [lower instance priority]
instance division_ring.to_division_semiring [division_ring α] : division_semiring α :=
{ ..‹division_ring α›, ..(infer_instance : semiring α) }

section division_semiring
variables [division_semiring α] {a b c : α}

lemma add_div (a b c : α) : (a + b) / c = a / c + b / c := by simp_rw [div_eq_mul_inv, add_mul]

@[field_simps] lemma div_add_div_same (a b c : α) : a / c + b / c = (a + b) / c :=
(add_div _ _ _).symm

lemma same_add_div (h : b ≠ 0) : (b + a) / b = 1 + a / b := by rw [←div_self h, add_div]
lemma div_add_same (h : b ≠ 0) : (a + b) / b = a / b + 1 := by rw [←div_self h, add_div]
lemma one_add_div (h : b ≠ 0 ) : 1 + a / b = (b + a) / b := (same_add_div h).symm
lemma div_add_one (h : b ≠ 0) : a / b + 1 = (a + b) / b := (div_add_same h).symm

lemma one_div_mul_add_mul_one_div_eq_one_div_add_one_div (ha : a ≠ 0) (hb : b ≠ 0) :
  (1 / a) * (a + b) * (1 / b) = 1 / a + 1 / b :=
by rw [mul_add, one_div_mul_cancel ha, add_mul, one_mul, mul_assoc, mul_one_div_cancel hb, mul_one,
  add_comm]

lemma add_div_eq_mul_add_div (a b : α) (hc : c ≠ 0) : a + b / c = (a * c + b) / c :=
(eq_div_iff_mul_eq hc).2 $ by rw [right_distrib, (div_mul_cancel _ hc)]

@[field_simps] lemma add_div' (a b c : α) (hc : c ≠ 0) : b + a / c = (b * c + a) / c :=
by rw [add_div, mul_div_cancel _ hc]

@[field_simps] lemma div_add' (a b c : α) (hc : c ≠ 0) : a / c + b = (a + b * c) / c :=
by rwa [add_comm, add_div', add_comm]

end division_semiring

section division_ring
variables [division_ring K] {a b : K}

local attribute [simp]
  division_def mul_comm mul_assoc
  mul_left_comm mul_inv_cancel inv_mul_cancel

lemma one_div_neg_one_eq_neg_one : (1:K) / (-1) = -1 :=
have (-1) * (-1) = (1:K), by rw [neg_mul_neg, one_mul],
eq.symm (eq_one_div_of_mul_eq_one_right this)

lemma one_div_neg_eq_neg_one_div (a : K) : 1 / (- a) = - (1 / a) :=
calc
  1 / (- a) = 1 / ((-1) * a)        : by rw neg_eq_neg_one_mul
        ... = (1 / a) * (1 / (- 1)) : by rw one_div_mul_one_div_rev
        ... = (1 / a) * (-1)        : by rw one_div_neg_one_eq_neg_one
        ... = - (1 / a)             : by rw [mul_neg, mul_one]

lemma div_neg_eq_neg_div (a b : K) : b / (- a) = - (b / a) :=
calc
  b / (- a) = b * (1 / (- a)) : by rw [← inv_eq_one_div, division_def]
        ... = b * -(1 / a)    : by rw one_div_neg_eq_neg_one_div
        ... = -(b * (1 / a))  : by rw neg_mul_eq_mul_neg
        ... = - (b / a)       : by rw mul_one_div

lemma neg_div (a b : K) : (-b) / a = - (b / a) :=
by rw [neg_eq_neg_one_mul, mul_div_assoc, ← neg_eq_neg_one_mul]

@[field_simps] lemma neg_div' (a b : K) : - (b / a) = (-b) / a :=
by simp [neg_div]

lemma neg_div_neg_eq (a b : K) : (-a) / (-b) = a / b :=
by rw [div_neg_eq_neg_div, neg_div, neg_neg]

@[simp] lemma div_neg_self {a : K} (h : a ≠ 0) : a / -a = -1 :=
by rw [div_neg_eq_neg_div, div_self h]

@[simp] lemma neg_div_self {a : K} (h : a ≠ 0) : (-a) / a = -1 :=
by rw [neg_div, div_self h]

lemma div_sub_div_same (a b c : K) : (a / c) - (b / c) = (a - b) / c :=
by rw [sub_eq_add_neg, ← neg_div, div_add_div_same, sub_eq_add_neg]

lemma same_sub_div {a b : K} (h : b ≠ 0) : (b - a) / b = 1 - a / b :=
by simpa only [← @div_self _ _ b h] using (div_sub_div_same b a b).symm

lemma one_sub_div {a b : K} (h : b ≠ 0) : 1 - a / b = (b - a) / b := (same_sub_div h).symm

lemma div_sub_same {a b : K} (h : b ≠ 0) : (a - b) / b = a / b - 1 :=
by simpa only [← @div_self _ _ b h] using (div_sub_div_same a b b).symm

lemma div_sub_one {a b : K} (h : b ≠ 0) : a / b - 1 = (a - b) / b := (div_sub_same h).symm

lemma neg_inv : - a⁻¹ = (- a)⁻¹ :=
by rw [inv_eq_one_div, inv_eq_one_div, div_neg_eq_neg_div]

lemma sub_div (a b c : K) : (a - b) / c = a / c - b / c :=
(div_sub_div_same _ _ _).symm

lemma div_neg (a : K) : a / -b = -(a / b) :=
by rw [← div_neg_eq_neg_div]

lemma inv_neg : (-a)⁻¹ = -(a⁻¹) :=
by rw neg_inv

lemma one_div_mul_sub_mul_one_div_eq_one_div_add_one_div (ha : a ≠ 0) (hb : b ≠ 0) :
          (1 / a) * (b - a) * (1 / b) = 1 / a - 1 / b :=
by rw [(mul_sub_left_distrib (1 / a)), (one_div_mul_cancel ha), mul_sub_right_distrib,
       one_mul, mul_assoc, (mul_one_div_cancel hb), mul_one]

@[priority 100] -- see Note [lower instance priority]
instance division_ring.is_domain : is_domain K :=
{ ..‹division_ring K›,
  ..(by apply_instance : no_zero_divisors K) }

end division_ring

section semifield
variables [semifield α] {a b c d : α}

lemma div_add_div (a : α) (c : α) (hb : b ≠ 0) (hd : d ≠ 0) :
  (a / b) + (c / d) = ((a * d) + (b * c)) / (b * d) :=
by rw [← mul_div_mul_right _ b hd, ← mul_div_mul_left c d hb, div_add_div_same]

lemma one_div_add_one_div (ha : a ≠ 0) (hb : b ≠ 0) : 1 / a + 1 / b = (a + b) / (a * b) :=
by rw [div_add_div _ _ ha hb, one_mul, mul_one, add_comm]

lemma inv_add_inv (ha : a ≠ 0) (hb : b ≠ 0) : a⁻¹ + b⁻¹ = (a + b) / (a * b) :=
by rw [inv_eq_one_div, inv_eq_one_div, one_div_add_one_div ha hb]

end semifield

section field

variable [field K]

@[priority 100] -- see Note [lower instance priority]
instance field.to_semifield : semifield K :=
{ .. ‹field K›, .. (infer_instance : semiring K) }

local attribute [simp] mul_assoc mul_comm mul_left_comm

@[field_simps] lemma div_sub_div (a : K) {b : K} (c : K) {d : K} (hb : b ≠ 0) (hd : d ≠ 0) :
  (a / b) - (c / d) = ((a * d) - (b * c)) / (b * d) :=
begin
  simp [sub_eq_add_neg],
  rw [neg_eq_neg_one_mul, ← mul_div_assoc, div_add_div _ _ hb hd,
      ← mul_assoc, mul_comm b, mul_assoc, ← neg_eq_neg_one_mul]
end

lemma inv_sub_inv {a b : K} (ha : a ≠ 0) (hb : b ≠ 0) : a⁻¹ - b⁻¹ = (b - a) / (a * b) :=
by rw [inv_eq_one_div, inv_eq_one_div, div_sub_div _ _ ha hb, one_mul, mul_one]

@[field_simps] lemma sub_div' (a b c : K) (hc : c ≠ 0) : b - a / c = (b * c - a) / c :=
by simpa using div_sub_div b a one_ne_zero hc

@[field_simps] lemma div_sub' (a b c : K) (hc : c ≠ 0) : a / c - b = (a - c * b) / c :=
by simpa using div_sub_div a b hc one_ne_zero

@[priority 100] -- see Note [lower instance priority]
instance field.is_domain : is_domain K :=
{ ..division_ring.is_domain }

end field

section is_field

/-- A predicate to express that a (semi)ring is a (semi)field.

This is mainly useful because such a predicate does not contain data,
and can therefore be easily transported along ring isomorphisms.
Additionaly, this is useful when trying to prove that
a particular ring structure extends to a (semi)field. -/
structure is_field (R : Type u) [semiring R] : Prop :=
(exists_pair_ne : ∃ (x y : R), x ≠ y)
(mul_comm : ∀ (x y : R), x * y = y * x)
(mul_inv_cancel : ∀ {a : R}, a ≠ 0 → ∃ b, a * b = 1)

/-- Transferring from `semifield` to `is_field`. -/
lemma semifield.to_is_field (R : Type u) [semifield R] : is_field R :=
{ mul_inv_cancel := λ a ha, ⟨a⁻¹, mul_inv_cancel ha⟩,
  ..‹semifield R› }

/-- Transferring from `field` to `is_field`. -/
lemma field.to_is_field (R : Type u) [field R] : is_field R := semifield.to_is_field _

@[simp] lemma is_field.nontrivial {R : Type u} [semiring R] (h : is_field R) : nontrivial R :=
⟨h.exists_pair_ne⟩

@[simp] lemma not_is_field_of_subsingleton (R : Type u) [semiring R] [subsingleton R] :
  ¬is_field R :=
λ h, let ⟨x, y, h⟩ := h.exists_pair_ne in h (subsingleton.elim _ _)

open_locale classical

/-- Transferring from `is_field` to `semifield`. -/
noncomputable def is_field.to_semifield {R : Type u} [semiring R] (h : is_field R) : semifield R :=
{ inv := λ a, if ha : a = 0 then 0 else classical.some (is_field.mul_inv_cancel h ha),
  inv_zero := dif_pos rfl,
  mul_inv_cancel := λ a ha,
    begin
      convert classical.some_spec (is_field.mul_inv_cancel h ha),
      exact dif_neg ha
    end,
  .. ‹semiring R›, ..h }

/-- Transferring from `is_field` to `field`. -/
noncomputable def is_field.to_field {R : Type u} [ring R] (h : is_field R) : field R :=
{ .. ‹ring R›, ..is_field.to_semifield h }

/-- For each field, and for each nonzero element of said field, there is a unique inverse.
Since `is_field` doesn't remember the data of an `inv` function and as such,
a lemma that there is a unique inverse could be useful.
-/
lemma uniq_inv_of_is_field (R : Type u) [ring R] (hf : is_field R) :
  ∀ (x : R), x ≠ 0 → ∃! (y : R), x * y = 1 :=
begin
  intros x hx,
  apply exists_unique_of_exists_of_unique,
  { exact hf.mul_inv_cancel hx },
  { intros y z hxy hxz,
    calc y = y * (x * z) : by rw [hxz, mul_one]
       ... = (x * y) * z : by rw [← mul_assoc, hf.mul_comm y x]
       ... = z           : by rw [hxy, one_mul] }
end

end is_field

namespace ring_hom
section semiring
variables [semiring α] [division_semiring β]

@[simp] lemma map_units_inv (f : α →+* β) (u : αˣ) : f ↑u⁻¹ = (f ↑u)⁻¹ :=
(f : α →* β).map_units_inv u

variables [nontrivial α] (f : β →+* α) {a : β}

@[simp] lemma map_eq_zero : f a = 0 ↔ a = 0 := f.to_monoid_with_zero_hom.map_eq_zero
lemma map_ne_zero : f a ≠ 0 ↔ a ≠ 0 := f.to_monoid_with_zero_hom.map_ne_zero

end semiring

section division_semiring
variables [division_semiring α] [division_semiring β] (f : α →+* β) (a b : α)

lemma map_inv : f a⁻¹ = (f a)⁻¹ := f.to_monoid_with_zero_hom.map_inv _
lemma map_div : f (a / b) = f a / f b := f.to_monoid_with_zero_hom.map_div _ _

end division_semiring

protected lemma injective [division_ring α] [semiring β] [nontrivial β] (f : α →+* β) :
  injective f :=
(injective_iff_map_eq_zero f).2 $ λ x, f.map_eq_zero.1

end ring_hom

section noncomputable_defs

variables {R : Type*} [nontrivial R]

/-- Constructs a `division_ring` structure on a `ring` consisting only of units and 0. -/
noncomputable def division_ring_of_is_unit_or_eq_zero [hR : ring R]
  (h : ∀ (a : R), is_unit a ∨ a = 0) : division_ring R :=
{ .. (group_with_zero_of_is_unit_or_eq_zero h), .. hR }

/-- Constructs a `field` structure on a `comm_ring` consisting only of units and 0.
See note [reducible non-instances]. -/
@[reducible]
noncomputable def field_of_is_unit_or_eq_zero [hR : comm_ring R]
  (h : ∀ (a : R), is_unit a ∨ a = 0) : field R :=
{ .. (group_with_zero_of_is_unit_or_eq_zero h), .. hR }

end noncomputable_defs

/-- Pullback a `division_semiring` along an injective function. -/
@[reducible] -- See note [reducible non-instances]
protected def function.injective.division_semiring [division_semiring β] [has_zero α] [has_mul α]
  [has_add α] [has_one α] [has_inv α] [has_div α] [has_scalar ℕ α] [has_pow α ℕ] [has_pow α ℤ]
  (f : α → β) (hf : injective f) (zero : f 0 = 0) (one : f 1 = 1)
  (add : ∀ x y, f (x + y) = f x + f y) (mul : ∀ x y, f (x * y) = f x * f y)
  (inv : ∀ x, f (x⁻¹) = (f x)⁻¹) (div : ∀ x y, f (x / y) = f x / f y)
  (nsmul : ∀ x (n : ℕ), f (n • x) = n • f x)
  (npow : ∀ x (n : ℕ), f (x ^ n) = f x ^ n) (zpow : ∀ x (n : ℤ), f (x ^ n) = f x ^ n) :
  division_semiring α :=
{ .. hf.group_with_zero f zero one mul inv div npow zpow,
  .. hf.semiring f zero one add mul nsmul npow }

/-- Pullback a `division_ring` along an injective function.
See note [reducible non-instances]. -/
@[reducible]
protected def function.injective.division_ring [division_ring K] {K'}
<<<<<<< HEAD
  [has_zero K'] [has_one K'] [has_add K'] [has_mul K'] [has_neg K'] [has_sub K']
  [has_inv K'] [has_div K'] [has_scalar ℕ K']
  [has_scalar ℤ K'] [has_pow K' ℕ] [has_pow K' ℤ] [has_nat_cast K'] [has_int_cast K']
  (f : K' → K) (hf : function.injective f) (zero : f 0 = 0) (one : f 1 = 1)
=======
  [has_zero K'] [has_mul K'] [has_add K'] [has_neg K'] [has_sub K'] [has_one K'] [has_inv K']
  [has_div K'] [has_scalar ℕ K'] [has_scalar ℤ K'] [has_pow K' ℕ] [has_pow K' ℤ]
  (f : K' → K) (hf : injective f) (zero : f 0 = 0) (one : f 1 = 1)
>>>>>>> 72cff840
  (add : ∀ x y, f (x + y) = f x + f y) (mul : ∀ x y, f (x * y) = f x * f y)
  (neg : ∀ x, f (-x) = -f x) (sub : ∀ x y, f (x - y) = f x - f y)
  (inv : ∀ x, f (x⁻¹) = (f x)⁻¹) (div : ∀ x y, f (x / y) = f x / f y)
  (nsmul : ∀ x (n : ℕ), f (n • x) = n • f x) (zsmul : ∀ x (n : ℤ), f (n • x) = n • f x)
  (npow : ∀ x (n : ℕ), f (x ^ n) = f x ^ n) (zpow : ∀ x (n : ℤ), f (x ^ n) = f x ^ n)
  (nat_cast : ∀ n : ℕ, f n = n) (int_cast : ∀ n : ℤ, f n = n) :
  division_ring K' :=
{ .. hf.group_with_zero f zero one mul inv div npow zpow,
  .. hf.ring f zero one add mul neg sub nsmul zsmul npow nat_cast int_cast }

/-- Pullback a `field` along an injective function. -/
@[reducible] -- See note [reducible non-instances]
protected def function.injective.semifield [semifield β] [has_zero α] [has_mul α] [has_add α]
  [has_one α] [has_inv α] [has_div α] [has_scalar ℕ α] [has_pow α ℕ] [has_pow α ℤ]
  (f : α → β) (hf : injective f) (zero : f 0 = 0) (one : f 1 = 1)
  (add : ∀ x y, f (x + y) = f x + f y) (mul : ∀ x y, f (x * y) = f x * f y)
  (inv : ∀ x, f (x⁻¹) = (f x)⁻¹) (div : ∀ x y, f (x / y) = f x / f y)
  (nsmul : ∀ x (n : ℕ), f (n • x) = n • f x)
  (npow : ∀ x (n : ℕ), f (x ^ n) = f x ^ n) (zpow : ∀ x (n : ℤ), f (x ^ n) = f x ^ n) :
  semifield α :=
{ .. hf.comm_group_with_zero f zero one mul inv div npow zpow,
  .. hf.comm_semiring f zero one add mul nsmul npow }

/-- Pullback a `field` along an injective function.
See note [reducible non-instances]. -/
@[reducible]
protected def function.injective.field [field K] {K'}
<<<<<<< HEAD
  [has_zero K'] [has_one K'] [has_add K'] [has_mul K'] [has_neg K'] [has_sub K']
  [has_inv K'] [has_div K'] [has_scalar ℕ K']
  [has_scalar ℤ K'] [has_pow K' ℕ] [has_pow K' ℤ] [has_nat_cast K'] [has_int_cast K']
  (f : K' → K) (hf : function.injective f) (zero : f 0 = 0) (one : f 1 = 1)
=======
  [has_zero K'] [has_mul K'] [has_add K'] [has_neg K'] [has_sub K'] [has_one K'] [has_inv K']
  [has_div K'] [has_scalar ℕ K'] [has_scalar ℤ K'] [has_pow K' ℕ] [has_pow K' ℤ]
  (f : K' → K) (hf : injective f) (zero : f 0 = 0) (one : f 1 = 1)
>>>>>>> 72cff840
  (add : ∀ x y, f (x + y) = f x + f y) (mul : ∀ x y, f (x * y) = f x * f y)
  (neg : ∀ x, f (-x) = -f x) (sub : ∀ x y, f (x - y) = f x - f y)
  (inv : ∀ x, f (x⁻¹) = (f x)⁻¹) (div : ∀ x y, f (x / y) = f x / f y)
  (nsmul : ∀ x (n : ℕ), f (n • x) = n • f x) (zsmul : ∀ x (n : ℤ), f (n • x) = n • f x)
  (npow : ∀ x (n : ℕ), f (x ^ n) = f x ^ n) (zpow : ∀ x (n : ℤ), f (x ^ n) = f x ^ n)
  (nat_cast : ∀ n : ℕ, f n = n) (int_cast : ∀ n : ℤ, f n = n) :
  field K' :=
{ .. hf.comm_group_with_zero f zero one mul inv div npow zpow,
  .. hf.comm_ring f zero one add mul neg sub nsmul zsmul npow nat_cast int_cast }<|MERGE_RESOLUTION|>--- conflicted
+++ resolved
@@ -338,29 +338,25 @@
 @[reducible] -- See note [reducible non-instances]
 protected def function.injective.division_semiring [division_semiring β] [has_zero α] [has_mul α]
   [has_add α] [has_one α] [has_inv α] [has_div α] [has_scalar ℕ α] [has_pow α ℕ] [has_pow α ℤ]
+  [has_nat_cast α]
   (f : α → β) (hf : injective f) (zero : f 0 = 0) (one : f 1 = 1)
   (add : ∀ x y, f (x + y) = f x + f y) (mul : ∀ x y, f (x * y) = f x * f y)
   (inv : ∀ x, f (x⁻¹) = (f x)⁻¹) (div : ∀ x y, f (x / y) = f x / f y)
   (nsmul : ∀ x (n : ℕ), f (n • x) = n • f x)
-  (npow : ∀ x (n : ℕ), f (x ^ n) = f x ^ n) (zpow : ∀ x (n : ℤ), f (x ^ n) = f x ^ n) :
+  (npow : ∀ x (n : ℕ), f (x ^ n) = f x ^ n) (zpow : ∀ x (n : ℤ), f (x ^ n) = f x ^ n)
+  (nat_cast : ∀ n : ℕ, f n = n) :
   division_semiring α :=
 { .. hf.group_with_zero f zero one mul inv div npow zpow,
-  .. hf.semiring f zero one add mul nsmul npow }
+  .. hf.semiring f zero one add mul nsmul npow nat_cast }
 
 /-- Pullback a `division_ring` along an injective function.
 See note [reducible non-instances]. -/
 @[reducible]
 protected def function.injective.division_ring [division_ring K] {K'}
-<<<<<<< HEAD
-  [has_zero K'] [has_one K'] [has_add K'] [has_mul K'] [has_neg K'] [has_sub K']
-  [has_inv K'] [has_div K'] [has_scalar ℕ K']
-  [has_scalar ℤ K'] [has_pow K' ℕ] [has_pow K' ℤ] [has_nat_cast K'] [has_int_cast K']
-  (f : K' → K) (hf : function.injective f) (zero : f 0 = 0) (one : f 1 = 1)
-=======
-  [has_zero K'] [has_mul K'] [has_add K'] [has_neg K'] [has_sub K'] [has_one K'] [has_inv K']
+  [has_zero K'] [has_one K'] [has_add K'] [has_mul K'] [has_neg K'] [has_sub K'] [has_inv K']
   [has_div K'] [has_scalar ℕ K'] [has_scalar ℤ K'] [has_pow K' ℕ] [has_pow K' ℤ]
+  [has_nat_cast K'] [has_int_cast K']
   (f : K' → K) (hf : injective f) (zero : f 0 = 0) (one : f 1 = 1)
->>>>>>> 72cff840
   (add : ∀ x y, f (x + y) = f x + f y) (mul : ∀ x y, f (x * y) = f x * f y)
   (neg : ∀ x, f (-x) = -f x) (sub : ∀ x y, f (x - y) = f x - f y)
   (inv : ∀ x, f (x⁻¹) = (f x)⁻¹) (div : ∀ x y, f (x / y) = f x / f y)
@@ -375,29 +371,25 @@
 @[reducible] -- See note [reducible non-instances]
 protected def function.injective.semifield [semifield β] [has_zero α] [has_mul α] [has_add α]
   [has_one α] [has_inv α] [has_div α] [has_scalar ℕ α] [has_pow α ℕ] [has_pow α ℤ]
+  [has_nat_cast α]
   (f : α → β) (hf : injective f) (zero : f 0 = 0) (one : f 1 = 1)
   (add : ∀ x y, f (x + y) = f x + f y) (mul : ∀ x y, f (x * y) = f x * f y)
   (inv : ∀ x, f (x⁻¹) = (f x)⁻¹) (div : ∀ x y, f (x / y) = f x / f y)
   (nsmul : ∀ x (n : ℕ), f (n • x) = n • f x)
-  (npow : ∀ x (n : ℕ), f (x ^ n) = f x ^ n) (zpow : ∀ x (n : ℤ), f (x ^ n) = f x ^ n) :
+  (npow : ∀ x (n : ℕ), f (x ^ n) = f x ^ n) (zpow : ∀ x (n : ℤ), f (x ^ n) = f x ^ n)
+  (nat_cast : ∀ n : ℕ, f n = n) :
   semifield α :=
 { .. hf.comm_group_with_zero f zero one mul inv div npow zpow,
-  .. hf.comm_semiring f zero one add mul nsmul npow }
+  .. hf.comm_semiring f zero one add mul nsmul npow nat_cast }
 
 /-- Pullback a `field` along an injective function.
 See note [reducible non-instances]. -/
 @[reducible]
 protected def function.injective.field [field K] {K'}
-<<<<<<< HEAD
-  [has_zero K'] [has_one K'] [has_add K'] [has_mul K'] [has_neg K'] [has_sub K']
-  [has_inv K'] [has_div K'] [has_scalar ℕ K']
-  [has_scalar ℤ K'] [has_pow K' ℕ] [has_pow K' ℤ] [has_nat_cast K'] [has_int_cast K']
-  (f : K' → K) (hf : function.injective f) (zero : f 0 = 0) (one : f 1 = 1)
-=======
   [has_zero K'] [has_mul K'] [has_add K'] [has_neg K'] [has_sub K'] [has_one K'] [has_inv K']
   [has_div K'] [has_scalar ℕ K'] [has_scalar ℤ K'] [has_pow K' ℕ] [has_pow K' ℤ]
+  [has_nat_cast K'] [has_int_cast K']
   (f : K' → K) (hf : injective f) (zero : f 0 = 0) (one : f 1 = 1)
->>>>>>> 72cff840
   (add : ∀ x y, f (x + y) = f x + f y) (mul : ∀ x y, f (x * y) = f x * f y)
   (neg : ∀ x, f (-x) = -f x) (sub : ∀ x y, f (x - y) = f x - f y)
   (inv : ∀ x, f (x⁻¹) = (f x)⁻¹) (div : ∀ x y, f (x / y) = f x / f y)
