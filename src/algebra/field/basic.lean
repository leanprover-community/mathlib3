--- conflicted
+++ resolved
@@ -358,21 +358,6 @@
 end is_field
 
 namespace ring_hom
-<<<<<<< HEAD
-section semiring
-variables [semiring α] [division_semiring β]
-
-@[simp] lemma map_units_inv (f : α →+* β) (u : αˣ) : f ↑u⁻¹ = (f ↑u)⁻¹ :=
-(f : α →* β).map_units_inv u
-
-variables [nontrivial α] (f : β →+* α) {a : β}
-
-@[simp] lemma map_eq_zero : f a = 0 ↔ a = 0 := f.to_monoid_with_zero_hom.map_eq_zero
-lemma map_ne_zero : f a ≠ 0 ↔ a ≠ 0 := f.to_monoid_with_zero_hom.map_ne_zero
-
-end semiring
-=======
->>>>>>> 972aa423
 
 protected lemma injective [division_ring α] [semiring β] [nontrivial β] (f : α →+* β) :
   injective f :=
