--- conflicted
+++ resolved
@@ -3,14 +3,9 @@
 Released under Apache 2.0 license as described in the file LICENSE.
 Authors: Robert Lewis, Leonardo de Moura, Johannes Hölzl, Mario Carneiro
 -/
-<<<<<<< HEAD
-import algebra.hom.ring
+import algebra.group_with_zero.power
 import algebra.parity
 import data.rat.nnrat
-=======
-import data.rat.defs
-import algebra.group_with_zero.power
->>>>>>> 43cd4142
 
 /-!
 # Division (semi)rings and (semi)fields
@@ -57,7 +52,7 @@
 universe u
 variables {α β K : Type*}
 
-/-- The default definition of the coercion `(↑(a : ℚ≥0) : K)` for a division semiring `K` is define
+/-- The default definition of the coercion `(↑(a : ℚ≥0) : K)` for a division semiring `K` is defined
 as `(a / b : K) = (a : K) * (b : K)⁻¹`. Use `coe` instead of `nnrat.cast_rec` for better
 definitional behaviour. -/
 def nnrat.cast_rec [has_lift_t ℕ K] [has_mul K] [has_inv K] : ℚ≥0 → K := λ q, ↑q.num * (↑q.denom)⁻¹
