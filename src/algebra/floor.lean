--- conflicted
+++ resolved
@@ -58,40 +58,15 @@
 A `floor_ring` is a linear ordered ring over `α` with a function
 `floor : α → ℤ` satisfying `∀ (z : ℤ) (a : α), z ≤ floor a ↔ (z : α) ≤ a)`.
 -/
-class floor_ring (α) [ordered_ring α] :=
+class floor_ring (α) [linear_ordered_ring α] :=
 (floor : α → ℤ)
 (ceil : α → ℤ)
-<<<<<<< HEAD
-(gc_floor : galois_connection coe floor)
-(gc_ceil : galois_connection ceil coe)
-=======
 (gc_coe_floor : galois_connection coe floor)
 (gc_ceil_coe : galois_connection ceil coe)
->>>>>>> b112d4dd
 
 instance : floor_ring ℤ :=
 { floor := id,
   ceil := id,
-<<<<<<< HEAD
-  gc_floor := λ a b, by { rw int.cast_id, refl },
-  gc_ceil := λ a b, by { rw int.cast_id, refl } }
-
-/-- A `floor_ring` constructor from the `floor` function alone. -/
-def floor_ring.of_floor (α) [linear_ordered_ring α] (floor : α → ℤ)
-  (gc_floor : galois_connection coe floor) : floor_ring α :=
-{ floor := floor,
-  ceil := λ a, -floor (-a),
-  gc_floor := gc_floor,
-  gc_ceil := λ a z, by rw [neg_le, ←gc_floor, int.cast_neg, neg_le_neg_iff] }
-
-/-- A `floor_ring` constructor from the `ceil` function alone. -/
-def floor_ring.of_ceil (α) [linear_ordered_ring α] (ceil : α → ℤ)
-  (gc_ceil : galois_connection ceil coe) : floor_ring α :=
-{ floor := λ a, -ceil (-a),
-  ceil := ceil,
-  gc_floor := λ a z, by rw [le_neg, gc_ceil, int.cast_neg, neg_le_neg_iff],
-  gc_ceil := gc_ceil }
-=======
   gc_coe_floor := λ a b, by { rw int.cast_id, refl },
   gc_ceil_coe := λ a b, by { rw int.cast_id, refl } }
 
@@ -110,7 +85,6 @@
   ceil := ceil,
   gc_coe_floor := λ a z, by rw [le_neg, gc_ceil_coe, int.cast_neg, neg_le_neg_iff],
   gc_ceil_coe := gc_ceil_coe }
->>>>>>> b112d4dd
 
 namespace int
 variables [linear_ordered_ring α] [floor_ring α] {z : ℤ} {a : α}
@@ -122,11 +96,8 @@
 
 /-- `int.ceil a` is the smallest integer `z` such that `a ≤ z`. It is denoted with `⌈a⌉`. -/
 def ceil : α → ℤ := floor_ring.ceil
-<<<<<<< HEAD
-=======
 
 @[simp] lemma floor_ring_ceil_eq : @floor_ring.ceil = @int.ceil := rfl
->>>>>>> b112d4dd
 
 /-- `int.fract a`, the fractional part of `a`, is `a` minus its floor. -/
 def fract (a : α) : α := a - floor a
@@ -137,11 +108,7 @@
 
 /-! #### Floor -/
 
-<<<<<<< HEAD
-lemma gc_coe_floor : galois_connection (coe : ℤ → α) floor := floor_ring.gc_floor
-=======
 lemma gc_coe_floor : galois_connection (coe : ℤ → α) floor := floor_ring.gc_coe_floor
->>>>>>> b112d4dd
 
 lemma le_floor : z ≤ ⌊a⌋ ↔ (z : α) ≤ a := (gc_coe_floor z a).symm
 
@@ -150,15 +117,12 @@
 lemma floor_le (a : α) : (⌊a⌋ : α) ≤ a := gc_coe_floor.l_u_le a
 
 lemma floor_nonneg : 0 ≤ ⌊a⌋ ↔ 0 ≤ a := le_floor
-<<<<<<< HEAD
 
 lemma floor_nonpos (ha : a ≤ 0) : ⌊a⌋ ≤ 0 :=
 begin
   rw ←@cast_le α,
   exact (floor_le a).trans ha,
 end
-=======
->>>>>>> b112d4dd
 
 lemma lt_succ_floor (a : α) : a < ⌊a⌋.succ := floor_lt.1 $ int.lt_succ_self _
 
@@ -279,11 +243,7 @@
 
 /-! #### Ceil -/
 
-<<<<<<< HEAD
-lemma gc_ceil_coe : galois_connection ceil (coe : ℤ → α) := floor_ring.gc_ceil
-=======
 lemma gc_ceil_coe : galois_connection ceil (coe : ℤ → α) := floor_ring.gc_ceil_coe
->>>>>>> b112d4dd
 
 lemma ceil_le : ⌈a⌉ ≤ z ↔ a ≤ z := gc_ceil_coe a z
 
@@ -391,6 +351,7 @@
   gc_floor := λ n a ha, by { rw nat.cast_id, refl },
   gc_ceil := λ n a, by { rw nat.cast_id, refl } }
 
+@[priority 100] -- see Note [lower instance priority]
 instance floor_ring.to_floor_semiring [linear_ordered_ring α] [floor_ring α] : floor_semiring α :=
 { floor := λ a, ⌊a⌋.to_nat,
   ceil := λ a, ⌈a⌉.to_nat,
@@ -456,13 +417,8 @@
 lemma floor_pos : 0 < ⌊a⌋₊ ↔ 1 ≤ a :=
 by { convert le_floor_iff' nat.one_ne_zero, exact cast_one.symm }
 
-<<<<<<< HEAD
 lemma pos_of_floor_pos (h : 0 < ⌊a⌋₊) : 0 < a :=
 (le_or_lt a 0).resolve_left (λ ha, lt_irrefl 0 $ by rwa floor_of_nonpos ha at h)
-=======
-lemma floor_add_one (ha : 0 ≤ a) : ⌊a + 1⌋₊ = ⌊a⌋₊ + 1 :=
-by { convert floor_add_nat ha 1, exact cast_one.symm }
->>>>>>> b112d4dd
 
 lemma lt_of_lt_floor (h : n < ⌊a⌋₊) : ↑n < a :=
 (nat.cast_lt.2 h).trans_le $ floor_le (pos_of_floor_pos $ (nat.zero_le n).trans_lt h).le
@@ -499,22 +455,17 @@
 
 @[simp] lemma ceil_eq_zero : ⌈a⌉₊ = 0 ↔ a ≤ 0 := le_zero_iff.symm.trans ceil_le
 
-<<<<<<< HEAD
 lemma lt_of_ceil_lt (h : ⌈a⌉₊ < n) : a < n := (le_ceil a).trans_lt (nat.cast_lt.2 h)
 
 lemma le_of_ceil_le (h : ⌈a⌉₊ ≤ n) : a ≤ n := (le_ceil a).trans (nat.cast_le.2 h)
 
 lemma floor_lt_ceil_of_lt_of_pos {a b : α} (h : a < b) (h' : 0 < b) : ⌊a⌋₊ < ⌈b⌉₊ :=
-=======
-lemma ceil_add_nat (ha : 0 ≤ a) (n : ℕ) : ⌈a + n⌉₊ = ⌈a⌉₊ + n :=
->>>>>>> b112d4dd
 begin
   rcases le_or_lt 0 a with ha|ha,
   { rw floor_lt ha, exact h.trans_le (le_ceil _) },
   { rwa [floor_of_nonpos ha.le, lt_ceil] }
 end
 
-<<<<<<< HEAD
 end linear_ordered_semiring
 
 section linear_ordered_ring
@@ -531,17 +482,6 @@
 
 lemma floor_add_one (ha : 0 ≤ a) : ⌊a + 1⌋₊ = ⌊a⌋₊ + 1 :=
 by { convert floor_add_nat ha 1, exact cast_one.symm }
-=======
-lemma ceil_add_one (ha : 0 ≤ a) : ⌈a + 1⌉₊ = ⌈a⌉₊ + 1 :=
-by { convert ceil_add_nat ha 1, exact cast_one.symm }
-
-lemma ceil_lt_add_one (ha : 0 ≤ a) : (⌈a⌉₊ : α) < a + 1 :=
-lt_ceil.1 $ (nat.lt_succ_self _).trans_le (ceil_add_one ha).ge
-
-lemma lt_of_ceil_lt (h : ⌈a⌉₊ < n) : a < n := (le_ceil a).trans_lt (nat.cast_lt.2 h)
-
-lemma le_of_ceil_le (h : ⌈a⌉₊ ≤ n) : a ≤ n := (le_ceil a).trans (nat.cast_le.2 h)
->>>>>>> b112d4dd
 
 lemma sub_one_lt_floor (a : α) : a - 1 < ⌊a⌋₊ := sub_lt_iff_lt_add.2 $ lt_floor_add_one a
 
