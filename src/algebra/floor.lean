--- conflicted
+++ resolved
@@ -43,11 +43,7 @@
 
 open_locale classical
 
-<<<<<<< HEAD
-/-! ### Floor ring -/
-=======
 /-! ### Floor rings -/
->>>>>>> 5c3cdd21
 
 /--
 A `floor_ring` is a linear ordered ring over `α` with a function
@@ -216,8 +212,61 @@
   rw [int.cast_sub, ←hz, ←hy],
   abel
 end
-
-<<<<<<< HEAD
+/-- `ceil x` is the smallest integer `z` such that `x ≤ z`. It is denoted with `⌈x⌉`. -/
+def ceil (x : α) : ℤ := -⌊-x⌋
+
+notation `⌈` x `⌉` := ceil x
+
+theorem ceil_le {z : ℤ} {x : α} : ⌈x⌉ ≤ z ↔ x ≤ z :=
+by rw [ceil, neg_le, le_floor, int.cast_neg, neg_le_neg_iff]
+
+theorem lt_ceil {x : α} {z : ℤ} : z < ⌈x⌉ ↔ (z:α) < x :=
+lt_iff_lt_of_le_iff_le ceil_le
+
+theorem ceil_le_floor_add_one (x : α) : ⌈x⌉ ≤ ⌊x⌋ + 1 :=
+by rw [ceil_le, int.cast_add, int.cast_one]; exact le_of_lt (lt_floor_add_one x)
+
+theorem le_ceil (x : α) : x ≤ ⌈x⌉ :=
+ceil_le.1 (le_refl _)
+
+@[simp] theorem ceil_coe (z : ℤ) : ⌈(z:α)⌉ = z :=
+by rw [ceil, ← int.cast_neg, floor_coe, neg_neg]
+
+theorem ceil_mono {a b : α} (h : a ≤ b) : ⌈a⌉ ≤ ⌈b⌉ :=
+ceil_le.2 (le_trans h (le_ceil _))
+
+@[simp] theorem ceil_add_int (x : α) (z : ℤ) : ⌈x + z⌉ = ⌈x⌉ + z :=
+by rw [ceil, neg_add', floor_sub_int, neg_sub, sub_eq_neg_add]; refl
+
+theorem ceil_sub_int (x : α) (z : ℤ) : ⌈x - z⌉ = ⌈x⌉ - z :=
+eq.trans (by rw [int.cast_neg, sub_eq_add_neg]) (ceil_add_int _ _)
+
+theorem ceil_lt_add_one (x : α) : (⌈x⌉ : α) < x + 1 :=
+by rw [← lt_ceil, ← int.cast_one, ceil_add_int]; apply lt_add_one
+
+lemma ceil_pos {a : α} : 0 < ⌈a⌉ ↔ 0 < a :=
+⟨ λ h, have ⌊-a⌋ < 0, from neg_of_neg_pos h,
+  pos_of_neg_neg $ lt_of_not_ge $ (not_iff_not_of_iff floor_nonneg).1 $ not_le_of_gt this,
+ λ h, have -a < 0, from neg_neg_of_pos h,
+  neg_pos_of_neg $ lt_of_not_ge $ (not_iff_not_of_iff floor_nonneg).2 $ not_le_of_gt this ⟩
+
+@[simp] theorem ceil_zero : ⌈(0 : α)⌉ = 0 := by simp [ceil]
+
+lemma ceil_nonneg {q : α} (hq : 0 ≤ q) : 0 ≤ ⌈q⌉ :=
+if h : q > 0 then le_of_lt $ ceil_pos.2 h
+else by rw [le_antisymm (le_of_not_lt h) hq, ceil_zero]; trivial
+
+lemma ceil_eq_iff {r : α} {z : ℤ} :
+  ⌈r⌉ = z ↔ ↑z-1 < r ∧ r ≤ z :=
+by rw [←ceil_le, ←int.cast_one, ←int.cast_sub, ←lt_ceil,
+int.sub_one_lt_iff, le_antisymm_iff, and.comm]
+
+lemma ceil_eq_on_Ioc (n : ℤ) : ∀ x ∈ (set.Ioc (n-1) n : set α), ⌈x⌉ = n :=
+λ x ⟨h₀, h₁⟩, ceil_eq_iff.mpr ⟨h₀, h₁⟩
+
+lemma ceil_eq_on_Ioc' (n : ℤ) : ∀ x ∈ (set.Ioc (n-1) n : set α), (⌈x⌉ : α) = n :=
+λ x hx, by exact_mod_cast ceil_eq_on_Ioc n x hx
+
 end int
 
 /-! ### Floor semiring -/
@@ -379,64 +428,7 @@
 
 /-- `ceil x` is the smallest integer `z` such that `x ≤ z` -/
 def ceil (x : α) : ℕ := ⨅ (n : ℕ) (hn : x ≤ ↑n), n
-=======
-/-- `ceil x` is the smallest integer `z` such that `x ≤ z`. It is denoted with `⌈x⌉`. -/
-def ceil (x : α) : ℤ := -⌊-x⌋
->>>>>>> 5c3cdd21
-
-notation `⌈` x `⌉` := ceil x
-
-theorem ceil_le {z : ℤ} {x : α} : ⌈x⌉ ≤ z ↔ x ≤ z :=
-by rw [ceil, neg_le, le_floor, int.cast_neg, neg_le_neg_iff]
-
-theorem lt_ceil {x : α} {z : ℤ} : z < ⌈x⌉ ↔ (z:α) < x :=
-lt_iff_lt_of_le_iff_le ceil_le
-
-theorem ceil_le_floor_add_one (x : α) : ⌈x⌉ ≤ ⌊x⌋ + 1 :=
-by rw [ceil_le, int.cast_add, int.cast_one]; exact le_of_lt (lt_floor_add_one x)
-
-theorem le_ceil (x : α) : x ≤ ⌈x⌉ :=
-ceil_le.1 (le_refl _)
-
-@[simp] theorem ceil_coe (z : ℤ) : ⌈(z:α)⌉ = z :=
-by rw [ceil, ← int.cast_neg, floor_coe, neg_neg]
-
-theorem ceil_mono {a b : α} (h : a ≤ b) : ⌈a⌉ ≤ ⌈b⌉ :=
-ceil_le.2 (le_trans h (le_ceil _))
-
-@[simp] theorem ceil_add_int (x : α) (z : ℤ) : ⌈x + z⌉ = ⌈x⌉ + z :=
-by rw [ceil, neg_add', floor_sub_int, neg_sub, sub_eq_neg_add]; refl
-
-theorem ceil_sub_int (x : α) (z : ℤ) : ⌈x - z⌉ = ⌈x⌉ - z :=
-eq.trans (by rw [int.cast_neg, sub_eq_add_neg]) (ceil_add_int _ _)
-
-theorem ceil_lt_add_one (x : α) : (⌈x⌉ : α) < x + 1 :=
-by rw [← lt_ceil, ← int.cast_one, ceil_add_int]; apply lt_add_one
-
-lemma ceil_pos {a : α} : 0 < ⌈a⌉ ↔ 0 < a :=
-⟨ λ h, have ⌊-a⌋ < 0, from neg_of_neg_pos h,
-  pos_of_neg_neg $ lt_of_not_ge $ (not_iff_not_of_iff floor_nonneg).1 $ not_le_of_gt this,
- λ h, have -a < 0, from neg_neg_of_pos h,
-  neg_pos_of_neg $ lt_of_not_ge $ (not_iff_not_of_iff floor_nonneg).2 $ not_le_of_gt this ⟩
-
-@[simp] theorem ceil_zero : ⌈(0 : α)⌉ = 0 := by simp [ceil]
-
-lemma ceil_nonneg {q : α} (hq : 0 ≤ q) : 0 ≤ ⌈q⌉ :=
-if h : q > 0 then le_of_lt $ ceil_pos.2 h
-else by rw [le_antisymm (le_of_not_lt h) hq, ceil_zero]; trivial
-
-lemma ceil_eq_iff {r : α} {z : ℤ} :
-  ⌈r⌉ = z ↔ ↑z-1 < r ∧ r ≤ z :=
-by rw [←ceil_le, ←int.cast_one, ←int.cast_sub, ←lt_ceil,
-int.sub_one_lt_iff, le_antisymm_iff, and.comm]
-
-lemma ceil_eq_on_Ioc (n : ℤ) : ∀ x ∈ (set.Ioc (n-1) n : set α), ⌈x⌉ = n :=
-λ x ⟨h₀, h₁⟩, ceil_eq_iff.mpr ⟨h₀, h₁⟩
-
-lemma ceil_eq_on_Ioc' (n : ℤ) : ∀ x ∈ (set.Ioc (n-1) n : set α), (⌈x⌉ : α) = n :=
-λ x hx, by exact_mod_cast ceil_eq_on_Ioc n x hx
-
-<<<<<<< HEAD
+
 end nat
 
 
@@ -445,7 +437,7 @@
 It is the same as `⌈q⌉` when `q ≥ 0`, otherwise it is `0`.
 -/
 def nat_ceil (a : α) : ℕ := int.to_nat (⌈a⌉)
-=======
+
 lemma floor_lt_ceil_of_lt {x y : α} (h : x < y) : ⌊x⌋ < ⌈y⌉ :=
 by { rw floor_lt, exact h.trans_le (le_ceil _) }
 
@@ -488,7 +480,6 @@
 
 theorem le_nat_floor_iff (ha : 0 ≤ a) : n ≤ ⌊a⌋₊ ↔ ↑n ≤ a :=
 ⟨λ h, (nat.cast_le.2 h).trans (nat_floor_le ha), le_nat_floor_of_le⟩
->>>>>>> 5c3cdd21
 
 lemma lt_of_lt_nat_floor (h : n < ⌊a⌋₊) : ↑n < a :=
 (nat.cast_lt.2 h).trans_le (nat_floor_le (pos_of_nat_floor_pos ((nat.zero_le n).trans_lt h)).le)
