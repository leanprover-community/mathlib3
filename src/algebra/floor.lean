/-
Copyright (c) 2018 Mario Carneiro. All rights reserved.
Released under Apache 2.0 license as described in the file LICENSE.
Authors: Mario Carneiro, Kevin Kappelmann
-/
import tactic.abel
import tactic.linarith

/-!
# Floor and ceil

## Summary

We define the natural- and integer-valued floor and ceil functions on linearly ordered rings.

## Main Definitions

- `floor_ring`: Linear ordered ring with a floor function.
- `int.floor a`: Greatest integer `z` such that `z ≤ a`.
- `int.ceil a`: Least integer `z` such that `a ≤ z`.
- `int.fract a`: Fractional part of `a`, defined as `a - floor a`.
- `nat.floor a`: Greatest natural `n` such that `n ≤ a`. Defined as `0` if `a < 0`.
- `nat.ceil a`: Least natural `n` such that `a ≤ n`.

## Notations

- `⌊a⌋` is `int.floor a`.
- `⌈a⌉` is `int.ceil a`.
- `⌊a⌋₊` is `nat.floor a`.
- `⌈a⌉₊` is `nat.ceil a`.

The index `₊` in the notations for `nat.floor` and `nat.ceil` is used in analogy to the notation
for `nnnorm`.

## Tags

rounding, floor, ceil
-/

variables {α : Type*}

open_locale classical

/-! ### Floor rings -/

/--
A `floor_ring` is a linear ordered ring over `α` with a function
`floor : α → ℤ` satisfying `∀ (z : ℤ) (a : α), z ≤ floor a ↔ (z : α) ≤ a)`.
-/
class floor_ring (α) [linear_ordered_ring α] :=
(floor : α → ℤ)
(le_floor : ∀ (z : ℤ) (a : α), z ≤ floor a ↔ (z : α) ≤ a)

instance : floor_ring ℤ := { floor := id, le_floor := λ _ _, by rw int.cast_id; refl }

<<<<<<< HEAD
namespace int
variables [linear_ordered_ring α] [floor_ring α]
=======
variables [linear_ordered_ring α] [floor_ring α] {z : ℤ} {a : α}
>>>>>>> a132d0ab

/-- `int.floor a` is the greatest integer `z` such that `z ≤ a`. It is denoted with `⌊a⌋`. -/
def floor : α → ℤ := floor_ring.floor

/-- `int.ceil a` is the smallest integer `z` such that `a ≤ z`. It is denoted with `⌈a⌉`. -/
def ceil (a : α) : ℤ := -floor (-a)

/-- `int.fract a`, the fractional part of `a`, is `a` minus its floor. -/
def fract (a : α) : α := a - floor a

notation `⌊` a `⌋` := int.floor a
notation `⌈` a `⌉` := int.ceil a
-- Mathematical notation for `fract a` is usually `{a}`. Let's not even go there.

/-! #### Floor -/

lemma le_floor : ∀ {z : ℤ} {a : α}, z ≤ ⌊a⌋ ↔ (z : α) ≤ a :=
floor_ring.le_floor

lemma floor_lt {a : α} {z : ℤ} : ⌊a⌋ < z ↔ a < z :=
lt_iff_lt_of_le_iff_le le_floor

lemma floor_le (a : α) : (⌊a⌋ : α) ≤ a :=
le_floor.1 le_rfl

lemma floor_nonneg {a : α} : 0 ≤ ⌊a⌋ ↔ 0 ≤ a :=
by { rw [le_floor], refl }

lemma lt_succ_floor (a : α) : a < ⌊a⌋.succ :=
floor_lt.1 $ int.lt_succ_self _

lemma lt_floor_add_one (a : α) : a < ⌊a⌋ + 1 :=
by simpa only [int.succ, int.cast_add, int.cast_one] using lt_succ_floor a

lemma sub_one_lt_floor (a : α) : a - 1 < ⌊a⌋ :=
sub_lt_iff_lt_add.2 (lt_floor_add_one a)

@[simp] lemma floor_coe (z : ℤ) : ⌊(z : α)⌋ = z :=
eq_of_forall_le_iff $ λ a, by rw [le_floor, int.cast_le]

@[simp] lemma floor_zero : ⌊(0 : α)⌋ = 0 := floor_coe 0

@[simp] lemma floor_one : ⌊(1 : α)⌋ = 1 :=
by rw [← int.cast_one, floor_coe]

@[mono] lemma floor_mono {a b : α} (h : a ≤ b) : ⌊a⌋ ≤ ⌊b⌋ :=
le_floor.2 (le_trans (floor_le _) h)

<<<<<<< HEAD
@[simp] lemma floor_add_int (a : α) (z : ℤ) : ⌊a + z⌋ = ⌊a⌋ + z :=
=======
lemma floor_pos : 0 < ⌊a⌋ ↔ 1 ≤ a :=
⟨λ h, le_trans (by rwa [←int.cast_one, int.cast_le, ←zero_add (1 : ℤ), int.add_one_le_iff])
  (floor_le _), λ h, zero_lt_one.trans_le (le_floor.2 $ by rwa int.cast_one)⟩

@[simp] theorem floor_add_int (x : α) (z : ℤ) : ⌊x + z⌋ = ⌊x⌋ + z :=
>>>>>>> a132d0ab
eq_of_forall_le_iff $ λ a, by rw [le_floor,
  ← sub_le_iff_le_add, ← sub_le_iff_le_add, le_floor, int.cast_sub]

@[simp] lemma floor_int_add (z : ℤ) (a : α) : ⌊↑z + a⌋ = z + ⌊a⌋ :=
by simpa only [add_comm] using floor_add_int a z

@[simp] lemma floor_add_nat (a : α) (n : ℕ) : ⌊a + n⌋ = ⌊a⌋ + n :=
floor_add_int a n

@[simp] lemma floor_nat_add (n : ℕ) (a : α) : ⌊↑n + a⌋ = n + ⌊a⌋ :=
floor_int_add n a

@[simp] lemma floor_sub_int (a : α) (z : ℤ) : ⌊a - z⌋ = ⌊a⌋ - z :=
eq.trans (by rw [int.cast_neg, sub_eq_add_neg]) (floor_add_int _ _)

@[simp] lemma floor_sub_nat (a : α) (n : ℕ) : ⌊a - n⌋ = ⌊a⌋ - n :=
floor_sub_int a n

lemma abs_sub_lt_one_of_floor_eq_floor {α : Type*} [linear_ordered_comm_ring α] [floor_ring α]
  {a b : α} (h : ⌊a⌋ = ⌊b⌋) : |a - b| < 1 :=
begin
  have : a < ⌊a⌋ + 1         := lt_floor_add_one a,
  have : b < ⌊b⌋ + 1         :=  lt_floor_add_one b,
  have : (⌊a⌋ : α) = ⌊b⌋ := int.cast_inj.2 h,
  have : (⌊a⌋: α) ≤ a        := floor_le a,
  have : (⌊b⌋ : α) ≤ b       := floor_le b,
  exact abs_sub_lt_iff.2 ⟨by linarith, by linarith⟩
end

lemma floor_eq_iff {a : α} {z : ℤ} :
  ⌊a⌋ = z ↔ ↑z ≤ a ∧ a < z + 1 :=
by rw [le_antisymm_iff, le_floor, ←int.lt_add_one_iff, floor_lt, int.cast_add, int.cast_one,
  and.comm]

lemma floor_eq_on_Ico (n : ℤ) : ∀ a ∈ set.Ico (n : α) (n + 1), ⌊a⌋ = n :=
λ a ⟨h₀, h₁⟩, floor_eq_iff.mpr ⟨h₀, h₁⟩

lemma floor_eq_on_Ico' (n : ℤ) : ∀ a ∈ set.Ico (n : α) (n + 1), (⌊a⌋ : α) = n :=
λ a ha, congr_arg _ $ floor_eq_on_Ico n a ha

/-! #### Fractional part -/

@[simp] lemma floor_add_fract (a : α) : (⌊a⌋ : α) + fract a = a := add_sub_cancel'_right _ _

@[simp] lemma fract_add_floor (a : α) : fract a + ⌊a⌋ = a := sub_add_cancel _ _

lemma fract_nonneg (a : α) : 0 ≤ fract a :=
sub_nonneg.2 $ floor_le _

lemma fract_lt_one (a : α) : fract a < 1 :=
sub_lt.1 $ sub_one_lt_floor _

@[simp] lemma fract_zero : fract (0 : α) = 0 := by unfold fract; simp

@[simp] lemma fract_coe (z : ℤ) : fract (z : α) = 0 :=
by unfold fract; rw floor_coe; exact sub_self _

@[simp] lemma fract_floor (a : α) : fract (⌊a⌋ : α) = 0 := fract_coe _

@[simp] lemma floor_fract (a : α) : ⌊fract a⌋ = 0 :=
by rw floor_eq_iff; exact ⟨fract_nonneg _,
  by rw [int.cast_zero, zero_add]; exact fract_lt_one a⟩

lemma fract_eq_iff {a b : α} : fract a = b ↔ 0 ≤ b ∧ b < 1 ∧ ∃ z : ℤ, a - b = z :=
⟨λ h, by rw ←h; exact ⟨fract_nonneg _, fract_lt_one _,
  ⟨⌊a⌋, sub_sub_cancel _ _⟩⟩, begin
    intro h,
    show a - ⌊a⌋ = b, apply eq.symm,
    rw [eq_sub_iff_add_eq, add_comm, ←eq_sub_iff_add_eq],
    rcases h with ⟨hge, hlt, ⟨z, hz⟩⟩,
    rw [hz, int.cast_inj, floor_eq_iff, ←hz],
    clear hz, split; simpa [sub_eq_add_neg, add_assoc]
  end⟩

lemma fract_eq_fract {a b : α} : fract a = fract b ↔ ∃ z : ℤ, a - b = z :=
⟨λ h, ⟨⌊a⌋ - ⌊b⌋, begin
  unfold fract at h, rw [int.cast_sub, sub_eq_sub_iff_sub_eq_sub.1 h],
 end⟩,
λ h, begin
  rcases h with ⟨z, hz⟩,
  rw fract_eq_iff,
  split, exact fract_nonneg _,
  split, exact fract_lt_one _,
  use z + ⌊b⌋,
  rw [eq_add_of_sub_eq hz, int.cast_add],
  unfold fract, simp [sub_eq_add_neg, add_assoc]
end⟩

@[simp] lemma fract_fract (a : α) : fract (fract a) = fract a :=
by rw fract_eq_fract; exact ⟨-⌊a⌋, by simp [sub_eq_add_neg, add_assoc, fract]⟩

lemma fract_add (a b : α) : ∃ z : ℤ, fract (a + b) - fract a - fract b = z :=
⟨⌊a⌋ + ⌊b⌋ - ⌊a + b⌋, by unfold fract; simp [sub_eq_add_neg]; abel⟩

lemma fract_mul_nat (a : α) (b : ℕ) : ∃ z : ℤ, fract a * b - fract (a * b) = z :=
begin
  induction b with c hc,
    use 0, simp,
  rcases hc with ⟨z, hz⟩,
  rw [nat.succ_eq_add_one, nat.cast_add, mul_add, mul_add, nat.cast_one, mul_one, mul_one],
  rcases fract_add (a * c) a with ⟨y, hy⟩,
  use z - y,
  rw [int.cast_sub, ←hz, ←hy],
  abel
end

/-! #### Ceil -/

lemma ceil_le {z : ℤ} {a : α} : ⌈a⌉ ≤ z ↔ a ≤ z :=
by rw [ceil, neg_le, le_floor, int.cast_neg, neg_le_neg_iff]

lemma floor_neg {a : α} : ⌊-a⌋ = -⌈a⌉ :=
eq_of_forall_le_iff (λ z, by rw [le_neg, ceil_le, le_floor, int.cast_neg, le_neg])

lemma ceil_neg {a : α} : ⌈-a⌉ = -⌊a⌋ :=
eq_of_forall_ge_iff (λ z, by rw [neg_le, ceil_le, le_floor, int.cast_neg, neg_le])

lemma lt_ceil {a : α} {z : ℤ} : z < ⌈a⌉ ↔ (z : α) < a :=
lt_iff_lt_of_le_iff_le ceil_le

lemma ceil_le_floor_add_one (a : α) : ⌈a⌉ ≤ ⌊a⌋ + 1 :=
by { rw [ceil_le, int.cast_add, int.cast_one], exact (lt_floor_add_one a).le }

lemma le_ceil (a : α) : a ≤ ⌈a⌉ :=
ceil_le.1 le_rfl

@[simp] lemma ceil_coe (z : ℤ) : ⌈(z : α)⌉ = z :=
eq_of_forall_ge_iff $ λ a, by rw [ceil_le, int.cast_le]

lemma ceil_mono {a b : α} (h : a ≤ b) : ⌈a⌉ ≤ ⌈b⌉ :=
ceil_le.2 (le_trans h (le_ceil _))

@[simp] lemma ceil_add_int (a : α) (z : ℤ) : ⌈a + z⌉ = ⌈a⌉ + z :=
by rw [←neg_inj, neg_add', ←floor_neg, ←floor_neg, neg_add', floor_sub_int]

lemma ceil_sub_int (a : α) (z : ℤ) : ⌈a - z⌉ = ⌈a⌉ - z :=
eq.trans (by rw [int.cast_neg, sub_eq_add_neg]) (ceil_add_int _ _)

lemma ceil_lt_add_one (a : α) : (⌈a⌉ : α) < a + 1 :=
by { rw [← lt_ceil, ← int.cast_one, ceil_add_int], apply lt_add_one }

lemma ceil_pos {a : α} : 0 < ⌈a⌉ ↔ 0 < a :=
by { rw lt_ceil, refl }

@[simp] lemma ceil_zero : ⌈(0 : α)⌉ = 0 := ceil_coe 0

lemma ceil_nonneg {a : α} (ha : 0 ≤ a) : 0 ≤ ⌈a⌉ :=
by exact_mod_cast ha.trans (le_ceil a)

lemma ceil_eq_iff {a : α} {z : ℤ} : ⌈a⌉ = z ↔ ↑z - 1 < a ∧ a ≤ z :=
by rw [←ceil_le, ←int.cast_one, ←int.cast_sub, ←lt_ceil, int.sub_one_lt_iff, le_antisymm_iff,
  and.comm]

lemma ceil_eq_on_Ioc (z : ℤ) : ∀ a ∈ set.Ioc (z - 1 : α) z, ⌈a⌉ = z :=
λ a ⟨h₀, h₁⟩, ceil_eq_iff.mpr ⟨h₀, h₁⟩

lemma ceil_eq_on_Ioc' (z : ℤ) : ∀ a ∈ set.Ioc (z - 1 : α) z, (⌈a⌉ : α) = z :=
λ a ha, by exact_mod_cast ceil_eq_on_Ioc z a ha

lemma floor_lt_ceil_of_lt {a b : α} (h : a < b) : ⌊a⌋ < ⌈b⌉ :=
cast_lt.1 $ (floor_le a).trans_lt $ h.trans_le $ le_ceil b

/-! #### Intervals -/

@[simp] lemma preimage_Ioo {a b : α} :
  ((coe : ℤ → α) ⁻¹' (set.Ioo a b)) = set.Ioo ⌊a⌋ ⌈b⌉ :=
by { ext, simp [floor_lt, lt_ceil] }

@[simp] lemma preimage_Ico {a b : α} :
  ((coe : ℤ → α) ⁻¹' (set.Ico a b)) = set.Ico ⌈a⌉ ⌈b⌉ :=
by { ext, simp [ceil_le, lt_ceil] }

@[simp] lemma preimage_Ioc {a b : α} :
  ((coe : ℤ → α) ⁻¹' (set.Ioc a b)) = set.Ioc ⌊a⌋ ⌊b⌋ :=
by { ext, simp [floor_lt, le_floor] }

@[simp] lemma preimage_Icc {a b : α} :
  ((coe : ℤ → α) ⁻¹' (set.Icc a b)) = set.Icc ⌈a⌉ ⌊b⌋ :=
by { ext, simp [ceil_le, le_floor] }

@[simp] lemma preimage_Ioi {a : α} : ((coe : ℤ → α) ⁻¹' (set.Ioi a)) = set.Ioi ⌊a⌋ :=
by { ext, simp [floor_lt] }

@[simp] lemma preimage_Ici {a : α} : ((coe : ℤ → α) ⁻¹' (set.Ici a)) = set.Ici ⌈a⌉ :=
by { ext, simp [ceil_le] }

@[simp] lemma preimage_Iio {a : α} : ((coe : ℤ → α) ⁻¹' (set.Iio a)) = set.Iio ⌈a⌉ :=
by { ext, simp [lt_ceil] }

@[simp] lemma preimage_Iic {a : α} : ((coe : ℤ → α) ⁻¹' (set.Iic a)) = set.Iic ⌊a⌋ :=
by { ext, simp [le_floor] }

end int

lemma floor_ring_unique {α} [linear_ordered_ring α] (inst1 inst2 : floor_ring α) :
  @int.floor _ _ inst1 = @int.floor _ _ inst2 :=
begin
  ext v,
  suffices : (⌊v⌋ : α) ≤ v ∧ v < ⌊v⌋ + 1, by rwa [int.floor_eq_iff],
  exact ⟨int.floor_le v, int.lt_floor_add_one v⟩
end

/-! ### `nat.floor` and `nat.ceil` -/

namespace nat
variables [linear_ordered_ring α] [floor_ring α] {a : α} {n : ℕ}

<<<<<<< HEAD
/-- `nat.floor a` is the greatest natural `n` that is less than `a`.
It is equal to `⌊a⌋` when `a ≥ 0`, and is `0` otherwise. It is denoted with `⌊a⌋₊`.-/
def floor (a : α) : ℕ := int.to_nat ⌊a⌋
=======
section nat
variables {n : ℕ}
>>>>>>> a132d0ab

/-- `nat.ceil a` is the least natural `n` that is greater than `a`.
It is equal to `⌈a⌉` when `a ≥ 0`, and is `0` otherwise. It is denoted with `⌈a⌉₊`. -/
def ceil (a : α) : ℕ := int.to_nat ⌈a⌉

notation `⌊` a `⌋₊` := nat.floor a
notation `⌈` a `⌉₊` := nat.ceil a

lemma floor_of_nonpos (ha : a ≤ 0) : ⌊a⌋₊ = 0 :=
begin
  apply int.to_nat_of_nonpos,
  exact_mod_cast (int.floor_le a).trans ha,
end

<<<<<<< HEAD
lemma pos_of_floor_pos (h : 0 < ⌊a⌋₊) : 0 < a :=
begin
  refine (le_or_lt a 0).resolve_left (λ ha, lt_irrefl 0 _),
  rwa floor_of_nonpos ha at h,
end

lemma floor_le (ha : 0 ≤ a) : ↑⌊a⌋₊ ≤ a :=
=======
lemma nat_floor_le (ha : 0 ≤ a) : ↑⌊a⌋₊ ≤ a :=
>>>>>>> a132d0ab
begin
  refine le_trans _ (int.floor_le _),
  norm_cast,
  exact (int.to_nat_of_nonneg (int.floor_nonneg.2 ha)).le,
end

lemma le_floor_of_le (h : ↑n ≤ a) : n ≤ ⌊a⌋₊ :=
begin
  have hn := int.le_to_nat n,
  norm_cast at hn,
  exact hn.trans (int.to_nat_le_to_nat (int.le_floor.2 h)),
end

lemma floor_pos (ha : 1 ≤ a) : 0 < ⌊a⌋₊ :=
zero_lt_one.trans_le (le_floor_of_le $ by rwa cast_one)

<<<<<<< HEAD
lemma le_floor_iff (ha : 0 ≤ a) : n ≤ ⌊a⌋₊ ↔ ↑n ≤ a :=
⟨λ h, (nat.cast_le.2 h).trans (floor_le ha), le_floor_of_le⟩
=======
lemma nat_floor_pos : 0 < ⌊a⌋₊ ↔ 1 ≤ a :=
begin
  cases le_total a 0,
  { rw nat_floor_of_nonpos h,
    exact iff_of_false (lt_irrefl 0) (λ ha, zero_lt_one.not_le $ ha.trans h) },
  { rw [←nat.cast_one, ←le_nat_floor_iff h],
    refl }
end

lemma pos_of_nat_floor_pos (h : 0 < ⌊a⌋₊) : 0 < a :=
begin
  refine (le_or_lt a 0).resolve_left (λ ha, lt_irrefl 0 _),
  rwa nat_floor_of_nonpos ha at h,
end

lemma lt_of_lt_nat_floor (h : n < ⌊a⌋₊) : ↑n < a :=
(nat.cast_lt.2 h).trans_le (nat_floor_le (pos_of_nat_floor_pos ((nat.zero_le n).trans_lt h)).le)
>>>>>>> a132d0ab

lemma lt_of_lt_floor (h : n < ⌊a⌋₊) : ↑n < a :=
(nat.cast_lt.2 h).trans_le (floor_le (pos_of_floor_pos ((nat.zero_le n).trans_lt h)).le)

lemma floor_lt_iff (ha : 0 ≤ a) : ⌊a⌋₊ < n ↔ a < ↑n :=
le_iff_le_iff_lt_iff_lt.1 (le_floor_iff ha)

lemma floor_mono {a₁ a₂ : α} (h : a₁ ≤ a₂) : ⌊a₁⌋₊ ≤ ⌊a₂⌋₊ :=
begin
  obtain ha | ha := le_total a₁ 0,
  { rw floor_of_nonpos ha,
    exact nat.zero_le _ },
  exact le_floor_of_le ((floor_le ha).trans h),
end

@[simp] lemma floor_coe (n : ℕ) : ⌊(n : α)⌋₊ = n :=
begin
  rw floor,
  convert int.to_nat_coe_nat n,
  exact int.floor_coe n,
end

@[simp] lemma floor_zero : ⌊(0 : α)⌋₊ = 0 := floor_coe 0

lemma floor_add_nat (ha : 0 ≤ a) (n : ℕ) : ⌊a + n⌋₊ = ⌊a⌋₊ + n :=
begin
  change int.to_nat ⌊a + (n : ℤ)⌋ = int.to_nat ⌊a⌋ + n,
  rw [int.floor_add_int, int.to_nat_add_nat (int.le_floor.2 ha)],
end

lemma lt_floor_add_one (a : α) : a < ⌊a⌋₊ + 1 :=
begin
  refine (int.lt_floor_add_one a).trans_le (add_le_add_right _ 1),
  norm_cast,
  exact int.le_to_nat _,
end

<<<<<<< HEAD
lemma sub_one_lt_floor (a : α) : a - 1 < ⌊a⌋₊ :=
sub_lt_iff_lt_add.2 (lt_floor_add_one a)

lemma floor_eq_zero_iff : ⌊a⌋₊ = 0 ↔ a < 1 :=
=======
lemma sub_one_lt_nat_floor (a : α) : a - 1 < ⌊a⌋₊ :=
sub_lt_iff_lt_add.2 (lt_nat_floor_add_one a)

lemma nat_floor_eq_zero_iff : ⌊a⌋₊ = 0 ↔ a < 1 :=
>>>>>>> a132d0ab
begin
  obtain ha | ha := le_total a 0,
  { exact iff_of_true (floor_of_nonpos ha) (ha.trans_lt zero_lt_one) },
  rw [←nat.cast_one, ←floor_lt_iff ha, nat.lt_add_one_iff, nat.le_zero_iff],
end

/-! #### Ceil -/

@[simp] lemma ceil_le : ⌈a⌉₊ ≤ n ↔ a ≤ n :=
by { rw [ceil, int.to_nat_le, int.ceil_le], refl }

lemma lt_ceil : n < ⌈a⌉₊ ↔ (n : α) < a :=
not_iff_not.1 $ by rw [not_lt, not_lt, ceil_le]

lemma le_ceil (a : α) : a ≤ ⌈a⌉₊ := ceil_le.1 le_rfl

lemma ceil_mono {a₁ a₂ : α} (h : a₁ ≤ a₂) : ⌈a₁⌉₊ ≤ ⌈a₂⌉₊ :=
ceil_le.2 (le_trans h (le_ceil _))

@[simp] lemma ceil_coe (n : ℕ) : ⌈(n : α)⌉₊ = n :=
show (⌈((n : ℤ) : α)⌉).to_nat = n, by { rw int.ceil_coe, refl }

@[simp] lemma ceil_zero : ⌈(0 : α)⌉₊ = 0 := ceil_coe 0

@[simp] lemma ceil_eq_zero : ⌈a⌉₊ = 0 ↔ a ≤ 0 :=
by simp [← nonpos_iff_eq_zero]

lemma ceil_add_nat {a : α} (a_nonneg : 0 ≤ a) (n : ℕ) : ⌈a + n⌉₊ = ⌈a⌉₊ + n :=
begin
  change int.to_nat (⌈a + (n:ℤ)⌉) = int.to_nat ⌈a⌉ + n,
  rw [int.ceil_add_int],
  have : 0 ≤ ⌈a⌉, by simpa using (int.ceil_mono a_nonneg),
  obtain ⟨_, ceil_a_eq⟩ : ∃ (n : ℕ), ⌈a⌉ = n, from int.eq_coe_of_zero_le this,
  rw ceil_a_eq,
  refl
end

lemma ceil_lt_add_one {a : α} (a_nonneg : 0 ≤ a) : (⌈a⌉₊ : α) < a + 1 :=
lt_ceil.1 $ by rw (
  show ⌈a + 1⌉₊ = ⌈a⌉₊ + 1, by exact_mod_cast (ceil_add_nat a_nonneg 1));
  apply nat.lt_succ_self

lemma lt_of_ceil_lt {a : α} {n : ℕ} (h : ⌈a⌉₊ < n) : a < n :=
lt_of_le_of_lt (le_ceil a) (by exact_mod_cast h)

lemma le_of_ceil_le {a : α} {n : ℕ} (h : ⌈a⌉₊ ≤ n) : a ≤ n :=
le_trans (le_ceil a) (by exact_mod_cast h)

lemma floor_lt_ceil_of_lt_of_pos {a b : α} (h : a < b) (h' : 0 < b) :
  ⌊a⌋₊ < ⌈b⌉₊ :=
begin
  rcases le_or_lt 0 a with ha|ha,
  { rw floor_lt_iff ha, exact h.trans_le (le_ceil _) },
  { rwa [floor_of_nonpos ha.le, lt_ceil] }
end

end nat<|MERGE_RESOLUTION|>--- conflicted
+++ resolved
@@ -53,12 +53,8 @@
 
 instance : floor_ring ℤ := { floor := id, le_floor := λ _ _, by rw int.cast_id; refl }
 
-<<<<<<< HEAD
 namespace int
-variables [linear_ordered_ring α] [floor_ring α]
-=======
 variables [linear_ordered_ring α] [floor_ring α] {z : ℤ} {a : α}
->>>>>>> a132d0ab
 
 /-- `int.floor a` is the greatest integer `z` such that `z ≤ a`. It is denoted with `⌊a⌋`. -/
 def floor : α → ℤ := floor_ring.floor
@@ -107,15 +103,11 @@
 @[mono] lemma floor_mono {a b : α} (h : a ≤ b) : ⌊a⌋ ≤ ⌊b⌋ :=
 le_floor.2 (le_trans (floor_le _) h)
 
-<<<<<<< HEAD
-@[simp] lemma floor_add_int (a : α) (z : ℤ) : ⌊a + z⌋ = ⌊a⌋ + z :=
-=======
 lemma floor_pos : 0 < ⌊a⌋ ↔ 1 ≤ a :=
 ⟨λ h, le_trans (by rwa [←int.cast_one, int.cast_le, ←zero_add (1 : ℤ), int.add_one_le_iff])
   (floor_le _), λ h, zero_lt_one.trans_le (le_floor.2 $ by rwa int.cast_one)⟩
 
-@[simp] theorem floor_add_int (x : α) (z : ℤ) : ⌊x + z⌋ = ⌊x⌋ + z :=
->>>>>>> a132d0ab
+@[simp] lemma floor_add_int (a : α) (z : ℤ) : ⌊a + z⌋ = ⌊a⌋ + z :=
 eq_of_forall_le_iff $ λ a, by rw [le_floor,
   ← sub_le_iff_le_add, ← sub_le_iff_le_add, le_floor, int.cast_sub]
 
@@ -323,14 +315,9 @@
 namespace nat
 variables [linear_ordered_ring α] [floor_ring α] {a : α} {n : ℕ}
 
-<<<<<<< HEAD
 /-- `nat.floor a` is the greatest natural `n` that is less than `a`.
 It is equal to `⌊a⌋` when `a ≥ 0`, and is `0` otherwise. It is denoted with `⌊a⌋₊`.-/
 def floor (a : α) : ℕ := int.to_nat ⌊a⌋
-=======
-section nat
-variables {n : ℕ}
->>>>>>> a132d0ab
 
 /-- `nat.ceil a` is the least natural `n` that is greater than `a`.
 It is equal to `⌈a⌉` when `a ≥ 0`, and is `0` otherwise. It is denoted with `⌈a⌉₊`. -/
@@ -345,17 +332,7 @@
   exact_mod_cast (int.floor_le a).trans ha,
 end
 
-<<<<<<< HEAD
-lemma pos_of_floor_pos (h : 0 < ⌊a⌋₊) : 0 < a :=
-begin
-  refine (le_or_lt a 0).resolve_left (λ ha, lt_irrefl 0 _),
-  rwa floor_of_nonpos ha at h,
-end
-
 lemma floor_le (ha : 0 ≤ a) : ↑⌊a⌋₊ ≤ a :=
-=======
-lemma nat_floor_le (ha : 0 ≤ a) : ↑⌊a⌋₊ ≤ a :=
->>>>>>> a132d0ab
 begin
   refine le_trans _ (int.floor_le _),
   norm_cast,
@@ -369,31 +346,20 @@
   exact hn.trans (int.to_nat_le_to_nat (int.le_floor.2 h)),
 end
 
-lemma floor_pos (ha : 1 ≤ a) : 0 < ⌊a⌋₊ :=
-zero_lt_one.trans_le (le_floor_of_le $ by rwa cast_one)
-
-<<<<<<< HEAD
 lemma le_floor_iff (ha : 0 ≤ a) : n ≤ ⌊a⌋₊ ↔ ↑n ≤ a :=
 ⟨λ h, (nat.cast_le.2 h).trans (floor_le ha), le_floor_of_le⟩
-=======
-lemma nat_floor_pos : 0 < ⌊a⌋₊ ↔ 1 ≤ a :=
+
+lemma floor_pos : 0 < ⌊a⌋₊ ↔ 1 ≤ a :=
 begin
   cases le_total a 0,
-  { rw nat_floor_of_nonpos h,
+  { rw floor_of_nonpos h,
     exact iff_of_false (lt_irrefl 0) (λ ha, zero_lt_one.not_le $ ha.trans h) },
-  { rw [←nat.cast_one, ←le_nat_floor_iff h],
-    refl }
-end
-
-lemma pos_of_nat_floor_pos (h : 0 < ⌊a⌋₊) : 0 < a :=
-begin
-  refine (le_or_lt a 0).resolve_left (λ ha, lt_irrefl 0 _),
-  rwa nat_floor_of_nonpos ha at h,
-end
-
-lemma lt_of_lt_nat_floor (h : n < ⌊a⌋₊) : ↑n < a :=
-(nat.cast_lt.2 h).trans_le (nat_floor_le (pos_of_nat_floor_pos ((nat.zero_le n).trans_lt h)).le)
->>>>>>> a132d0ab
+  { rw ←nat.cast_one,
+    exact le_floor_iff h }
+end
+
+lemma pos_of_floor_pos (h : 0 < ⌊a⌋₊) : 0 < a :=
+(le_or_lt a 0).resolve_left (λ ha, lt_irrefl 0 $ by rwa floor_of_nonpos ha at h)
 
 lemma lt_of_lt_floor (h : n < ⌊a⌋₊) : ↑n < a :=
 (nat.cast_lt.2 h).trans_le (floor_le (pos_of_floor_pos ((nat.zero_le n).trans_lt h)).le)
@@ -431,17 +397,10 @@
   exact int.le_to_nat _,
 end
 
-<<<<<<< HEAD
 lemma sub_one_lt_floor (a : α) : a - 1 < ⌊a⌋₊ :=
 sub_lt_iff_lt_add.2 (lt_floor_add_one a)
 
 lemma floor_eq_zero_iff : ⌊a⌋₊ = 0 ↔ a < 1 :=
-=======
-lemma sub_one_lt_nat_floor (a : α) : a - 1 < ⌊a⌋₊ :=
-sub_lt_iff_lt_add.2 (lt_nat_floor_add_one a)
-
-lemma nat_floor_eq_zero_iff : ⌊a⌋₊ = 0 ↔ a < 1 :=
->>>>>>> a132d0ab
 begin
   obtain ha | ha := le_total a 0,
   { exact iff_of_true (floor_of_nonpos ha) (ha.trans_lt zero_lt_one) },
