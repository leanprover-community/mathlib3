--- conflicted
+++ resolved
@@ -320,11 +320,6 @@
 end
 (by { ext, simp, })
 
-<<<<<<< HEAD
-instance [nontrivial R] [nontrivial X] : nontrivial (free_algebra R X) :=
-equiv_monoid_algebra_free_monoid.to_equiv.nontrivial
-
-=======
 instance [nontrivial R] : nontrivial (free_algebra R X) :=
 equiv_monoid_algebra_free_monoid.to_equiv.nontrivial
 
@@ -350,7 +345,6 @@
 
 end
 
->>>>>>> e5f9409c
 end free_algebra
 
 /- There is something weird in the above namespace that breaks the typeclass resolution of
