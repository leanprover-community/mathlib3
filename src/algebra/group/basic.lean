/-
Copyright (c) 2014 Jeremy Avigad. All rights reserved.
Released under Apache 2.0 license as described in the file LICENSE.
Authors: Jeremy Avigad, Leonardo de Moura, Simon Hudon, Mario Carneiro
-/

import algebra.group.defs

/-!
# Basic lemmas about semigroups, monoids, and groups

> THIS FILE IS SYNCHRONIZED WITH MATHLIB4.
> Any changes to this file require a corresponding PR to mathlib4.

This file lists various basic lemmas about semigroups, monoids, and groups. Most proofs are
one-liners from the corresponding axioms. For the definitions of semigroups, monoids and groups, see
`algebra/group/defs.lean`.
-/

open function

universe u
variables {α β G : Type*}

section associative
variables (f : α → α → α) [is_associative α f] (x y : α)

/--
Composing two associative operations of `f : α → α → α` on the left
is equal to an associative operation on the left.
-/
lemma comp_assoc_left : (f x) ∘ (f y) = (f (f x y)) :=
by { ext z, rw [function.comp_apply, @is_associative.assoc _ f] }

/--
Composing two associative operations of `f : α → α → α` on the right
is equal to an associative operation on the right.
-/
lemma comp_assoc_right : (λ z, f z x) ∘ (λ z, f z y) = (λ z, f z (f y x)) :=
by { ext z, rw [function.comp_apply, @is_associative.assoc _ f] }

end associative

section semigroup

/--
Composing two multiplications on the left by `y` then `x`
is equal to a multiplication on the left by `x * y`.
-/
@[simp, to_additive
"Composing two additions on the left by `y` then `x`
is equal to a addition on the left by `x + y`."]
lemma comp_mul_left [semigroup α] (x y : α) :
  ((*) x) ∘ ((*) y) = ((*) (x * y)) :=
comp_assoc_left _ _ _

/--
Composing two multiplications on the right by `y` and `x`
is equal to a multiplication on the right by `y * x`.
-/
@[simp, to_additive
"Composing two additions on the right by `y` and `x`
is equal to a addition on the right by `y + x`."]
lemma comp_mul_right [semigroup α] (x y : α) :
  (* x) ∘ (* y) = (* (y * x)) :=
comp_assoc_right _ _ _

end semigroup

section mul_one_class
variables {M : Type u} [mul_one_class M]

@[to_additive]
lemma ite_mul_one {P : Prop} [decidable P] {a b : M} :
  ite P (a * b) 1 = ite P a 1 * ite P b 1 :=
by { by_cases h : P; simp [h], }

@[to_additive]
lemma ite_one_mul {P : Prop} [decidable P] {a b : M} :
  ite P 1 (a * b) = ite P 1 a * ite P 1 b :=
by { by_cases h : P; simp [h], }

@[to_additive]
lemma eq_one_iff_eq_one_of_mul_eq_one {a b : M} (h : a * b = 1) : a = 1 ↔ b = 1 :=
by split; { rintro rfl, simpa using h }

@[to_additive]
lemma one_mul_eq_id : ((*) (1 : M)) = id := funext one_mul

@[to_additive]
lemma mul_one_eq_id : (* (1 : M)) = id := funext mul_one

end mul_one_class

section comm_semigroup
variables [comm_semigroup G]

@[no_rsimp, to_additive]
lemma mul_left_comm : ∀ a b c : G, a * (b * c) = b * (a * c) :=
left_comm has_mul.mul mul_comm mul_assoc

@[to_additive]
lemma mul_right_comm : ∀ a b c : G, a * b * c = a * c * b :=
right_comm has_mul.mul mul_comm mul_assoc

@[to_additive]
theorem mul_mul_mul_comm (a b c d : G) : (a * b) * (c * d) = (a * c) * (b * d) :=
by simp only [mul_left_comm, mul_assoc]

@[to_additive]
lemma mul_rotate (a b c : G) : a * b * c = b * c * a :=
by simp only [mul_left_comm, mul_comm]

@[to_additive]
lemma mul_rotate' (a b c : G) : a * (b * c) = b * (c * a) :=
by simp only [mul_left_comm, mul_comm]

end comm_semigroup

section add_comm_semigroup
variables {M : Type u} [add_comm_semigroup M]

lemma bit0_add (a b : M) : bit0 (a + b) = bit0 a + bit0 b :=
add_add_add_comm _ _ _ _
lemma bit1_add [has_one M] (a b : M) : bit1 (a + b) = bit0 a + bit1 b :=
(congr_arg (+ (1 : M)) $ bit0_add a b : _).trans (add_assoc _ _ _)
lemma bit1_add' [has_one M] (a b : M) : bit1 (a + b) = bit1 a + bit0 b :=
by rw [add_comm, bit1_add, add_comm]

end add_comm_semigroup

local attribute [simp] mul_assoc sub_eq_add_neg

section add_monoid
variables {M : Type u} [add_monoid M] {a b c : M}

@[simp] lemma bit0_zero : bit0 (0 : M) = 0 := add_zero _
@[simp] lemma bit1_zero [has_one M] : bit1 (0 : M) = 1 :=
by rw [bit1, bit0_zero, zero_add]

end add_monoid

section comm_monoid
variables {M : Type u} [comm_monoid M] {x y z : M}

@[to_additive] lemma inv_unique (hy : x * y = 1) (hz : x * z = 1) : y = z :=
left_inv_eq_right_inv (trans (mul_comm _ _) hy) hz

end comm_monoid

section left_cancel_monoid

variables {M : Type u} [left_cancel_monoid M] {a b : M}

@[simp, to_additive] lemma mul_right_eq_self : a * b = a ↔ b = 1 :=
calc a * b = a ↔ a * b = a * 1 : by rw mul_one
           ... ↔ b = 1         : mul_left_cancel_iff

@[simp, to_additive] lemma self_eq_mul_right : a = a * b ↔ b = 1 :=
eq_comm.trans mul_right_eq_self

end left_cancel_monoid

section right_cancel_monoid

variables {M : Type u} [right_cancel_monoid M] {a b : M}

@[simp, to_additive] lemma mul_left_eq_self : a * b = b ↔ a = 1 :=
calc a * b = b ↔ a * b = 1 * b : by rw one_mul
           ... ↔ a = 1         : mul_right_cancel_iff

@[simp, to_additive] lemma self_eq_mul_left : b = a * b ↔ a = 1 :=
eq_comm.trans mul_left_eq_self

end right_cancel_monoid

section has_involutive_inv
variables [has_involutive_inv G] {a b : G}

@[simp, to_additive]
lemma inv_involutive : function.involutive (has_inv.inv : G → G) := inv_inv

@[simp, to_additive]
lemma inv_surjective : function.surjective (has_inv.inv : G → G) :=
inv_involutive.surjective

@[to_additive]
lemma inv_injective : function.injective (has_inv.inv : G → G) :=
inv_involutive.injective

@[simp, to_additive] theorem inv_inj {a b : G} : a⁻¹ = b⁻¹ ↔ a = b := inv_injective.eq_iff

@[to_additive]
lemma eq_inv_of_eq_inv (h : a = b⁻¹) : b = a⁻¹ :=
by simp [h]

@[to_additive]
theorem eq_inv_iff_eq_inv : a = b⁻¹ ↔ b = a⁻¹ :=
⟨eq_inv_of_eq_inv, eq_inv_of_eq_inv⟩

@[to_additive]
theorem inv_eq_iff_inv_eq  : a⁻¹ = b ↔ b⁻¹ = a :=
eq_comm.trans $ eq_inv_iff_eq_inv.trans eq_comm

variables (G)

@[simp, to_additive] lemma inv_comp_inv : has_inv.inv ∘ has_inv.inv = @id G :=
inv_involutive.comp_self

@[to_additive] lemma left_inverse_inv : left_inverse (λ a : G, a⁻¹) (λ a, a⁻¹) := inv_inv
@[to_additive] lemma right_inverse_inv : left_inverse (λ a : G, a⁻¹) (λ a, a⁻¹) := inv_inv

end has_involutive_inv

section div_inv_monoid
variables [div_inv_monoid G] {a b c : G}

@[to_additive, field_simps] -- The attributes are out of order on purpose
lemma inv_eq_one_div (x : G) :
  x⁻¹ = 1 / x :=
by rw [div_eq_mul_inv, one_mul]

@[to_additive]
lemma mul_one_div (x y : G) :
  x * (1 / y) = x / y :=
by rw [div_eq_mul_inv, one_mul, div_eq_mul_inv]

@[to_additive]
lemma mul_div_assoc (a b c : G) : a * b / c = a * (b / c) :=
by rw [div_eq_mul_inv, div_eq_mul_inv, mul_assoc _ _ _]

@[to_additive, field_simps] -- The attributes are out of order on purpose
lemma mul_div_assoc' (a b c : G) : a * (b / c) = (a * b) / c :=
(mul_div_assoc _ _ _).symm

@[simp, to_additive] lemma one_div (a : G) : 1 / a = a⁻¹ :=
(inv_eq_one_div a).symm

@[to_additive] lemma mul_div (a b c : G) : a * (b / c) = a * b / c :=
by simp only [mul_assoc, div_eq_mul_inv]

@[to_additive] lemma div_eq_mul_one_div (a b : G) : a / b = a * (1 / b) :=
by rw [div_eq_mul_inv, one_div]

end div_inv_monoid

section div_inv_one_monoid
variables [div_inv_one_monoid G]

@[simp, to_additive] lemma div_one (a : G) : a / 1 = a :=
by simp [div_eq_mul_inv]

@[to_additive] lemma one_div_one : (1 : G) / 1 = 1 :=
div_one _

end div_inv_one_monoid

section division_monoid
variables [division_monoid α] {a b c : α}

local attribute [simp] mul_assoc div_eq_mul_inv

@[to_additive] lemma inv_eq_of_mul_eq_one_left (h : a * b = 1) : b⁻¹ = a :=
by rw [←inv_eq_of_mul_eq_one_right h, inv_inv]

@[to_additive] lemma eq_inv_of_mul_eq_one_left (h : a * b = 1) : a = b⁻¹ :=
(inv_eq_of_mul_eq_one_left h).symm

@[to_additive] lemma eq_inv_of_mul_eq_one_right (h : a * b = 1) : b = a⁻¹ :=
(inv_eq_of_mul_eq_one_right h).symm

@[to_additive] lemma eq_one_div_of_mul_eq_one_left (h : b * a = 1) : b = 1 / a :=
by rw [eq_inv_of_mul_eq_one_left h,  one_div]

@[to_additive] lemma eq_one_div_of_mul_eq_one_right (h : a * b = 1) : b = 1 / a :=
by rw [eq_inv_of_mul_eq_one_right h, one_div]

@[to_additive] lemma eq_of_div_eq_one (h : a / b = 1) : a = b :=
inv_injective $ inv_eq_of_mul_eq_one_right $ by rwa ←div_eq_mul_inv

@[to_additive] lemma div_ne_one_of_ne : a ≠ b → a / b ≠ 1 := mt eq_of_div_eq_one

variables (a b c)

@[to_additive] lemma one_div_mul_one_div_rev : (1 / a) * (1 / b) =  1 / (b * a) := by simp
@[to_additive] lemma inv_div_left : a⁻¹ / b = (b * a)⁻¹ := by simp
@[simp, to_additive] lemma inv_div : (a / b)⁻¹ = b / a := by simp
@[simp, to_additive] lemma one_div_div : 1 / (a / b) = b / a := by simp
@[to_additive] lemma one_div_one_div : 1 / (1 / a) = a := by simp

@[priority 100, to_additive subtraction_monoid.to_sub_neg_zero_monoid]
instance division_monoid.to_div_inv_one_monoid :
  div_inv_one_monoid α :=
{ inv_one := by simpa only [one_div, inv_inv] using (inv_div (1 : α) 1).symm,
  ..division_monoid.to_div_inv_monoid α }

variables {a b c}

@[simp, to_additive] lemma inv_eq_one : a⁻¹ = 1 ↔ a = 1 := inv_injective.eq_iff' inv_one
@[simp, to_additive] lemma one_eq_inv : 1 = a⁻¹ ↔ a = 1 := eq_comm.trans inv_eq_one
@[to_additive] lemma inv_ne_one : a⁻¹ ≠ 1 ↔ a ≠ 1 := inv_eq_one.not

@[to_additive] lemma eq_of_one_div_eq_one_div (h : 1 / a = 1 / b) : a = b :=
by rw [←one_div_one_div a, h, one_div_one_div]

variables (a b c)

 -- The attributes are out of order on purpose
@[to_additive, field_simps] lemma div_div_eq_mul_div : a / (b / c) = a * c / b := by simp
@[simp, to_additive] lemma div_inv_eq_mul : a / b⁻¹ = a * b := by simp
@[to_additive] lemma div_mul_eq_div_div_swap : a / (b * c) = a / c / b :=
by simp only [mul_assoc, mul_inv_rev, div_eq_mul_inv]

end division_monoid

lemma bit0_neg [subtraction_monoid α] (a : α) : bit0 (-a) = -bit0 a := (neg_add_rev _ _).symm

section division_comm_monoid
variables [division_comm_monoid α] (a b c d : α)

local attribute [simp] mul_assoc mul_comm mul_left_comm div_eq_mul_inv

@[to_additive neg_add] lemma mul_inv : (a * b)⁻¹ = a⁻¹ * b⁻¹ := by simp
@[to_additive] lemma inv_div' : (a / b)⁻¹ = a⁻¹ / b⁻¹ := by simp
@[to_additive] lemma div_eq_inv_mul : a / b = b⁻¹ * a := by simp
@[to_additive] lemma inv_mul_eq_div : a⁻¹ * b = b / a := by simp
@[to_additive] lemma inv_mul' : (a * b)⁻¹ = a⁻¹ / b := by simp
@[simp, to_additive] lemma inv_div_inv : (a⁻¹ / b⁻¹) = b / a := by simp
@[to_additive] lemma inv_inv_div_inv : (a⁻¹ / b⁻¹)⁻¹ = a / b := by simp
@[to_additive] lemma one_div_mul_one_div : (1 / a) * (1 / b) =  1 / (a * b) := by simp

@[to_additive] lemma div_right_comm : a / b / c = a / c / b := by simp
@[to_additive, field_simps] lemma div_div : a / b / c = a / (b * c) := by simp
@[to_additive] lemma div_mul : a / b * c = a / (b / c) := by simp
@[to_additive] lemma mul_div_left_comm : a * (b / c) = b * (a / c) := by simp
@[to_additive] lemma mul_div_right_comm : a * b / c = a / c * b := by simp
@[to_additive] lemma div_mul_eq_div_div : a / (b * c) = a / b / c := by simp
@[to_additive, field_simps] lemma div_mul_eq_mul_div : a / b * c = a * c / b := by simp
@[to_additive] lemma mul_comm_div : a / b * c = a * (c / b) := by simp
@[to_additive] lemma div_mul_comm : a / b * c = c / b * a := by simp
@[to_additive] lemma div_mul_eq_div_mul_one_div : a / (b * c) = (a / b) * (1 / c) := by simp

@[to_additive] lemma div_div_div_eq : a / b / (c / d) = a * d / (b * c) := by simp
@[to_additive] lemma div_div_div_comm : a / b / (c / d) = a / c / (b / d) := by simp
@[to_additive] lemma div_mul_div_comm : a / b * (c / d) = a * c / (b * d) := by simp
@[to_additive] lemma mul_div_mul_comm : a * b / (c * d) = a / c * (b / d) := by simp

end division_comm_monoid

section group
variables [group G] {a b c d : G}

@[simp, to_additive] theorem div_eq_inv_self : a / b = b⁻¹ ↔ a = 1 :=
by rw [div_eq_mul_inv, mul_left_eq_self]

@[to_additive]
theorem mul_left_surjective (a : G) : function.surjective ((*) a) :=
λ x, ⟨a⁻¹ * x, mul_inv_cancel_left a x⟩

@[to_additive]
theorem mul_right_surjective (a : G) : function.surjective (λ x, x * a) :=
λ x, ⟨x * a⁻¹, inv_mul_cancel_right x a⟩

@[to_additive]
lemma eq_mul_inv_of_mul_eq (h : a * c = b) : a = b * c⁻¹ :=
by simp [h.symm]

@[to_additive]
lemma eq_inv_mul_of_mul_eq (h : b * a = c) : a = b⁻¹ * c :=
by simp [h.symm]

@[to_additive]
lemma inv_mul_eq_of_eq_mul (h : b = a * c) : a⁻¹ * b = c :=
by simp [h]

@[to_additive]
lemma mul_inv_eq_of_eq_mul (h : a = c * b) : a * b⁻¹ = c :=
by simp [h]

@[to_additive]
lemma eq_mul_of_mul_inv_eq (h : a * c⁻¹ = b) : a = b * c :=
by simp [h.symm]

@[to_additive]
lemma eq_mul_of_inv_mul_eq (h : b⁻¹ * a = c) : a = b * c :=
by simp [h.symm, mul_inv_cancel_left]

@[to_additive]
lemma mul_eq_of_eq_inv_mul (h : b = a⁻¹ * c) : a * b = c :=
by rw [h, mul_inv_cancel_left]

@[to_additive]
lemma mul_eq_of_eq_mul_inv (h : a = c * b⁻¹) : a * b = c :=
by simp [h]

@[to_additive]
theorem mul_eq_one_iff_eq_inv : a * b = 1 ↔ a = b⁻¹ :=
⟨eq_inv_of_mul_eq_one_left, λ h, by rw [h, mul_left_inv]⟩

@[to_additive]
theorem mul_eq_one_iff_inv_eq : a * b = 1 ↔ a⁻¹ = b :=
by rw [mul_eq_one_iff_eq_inv, eq_inv_iff_eq_inv, eq_comm]

@[to_additive]
theorem eq_inv_iff_mul_eq_one : a = b⁻¹ ↔ a * b = 1 :=
mul_eq_one_iff_eq_inv.symm

@[to_additive]
theorem inv_eq_iff_mul_eq_one : a⁻¹ = b ↔ a * b = 1 :=
mul_eq_one_iff_inv_eq.symm

@[to_additive]
theorem eq_mul_inv_iff_mul_eq : a = b * c⁻¹ ↔ a * c = b :=
⟨λ h, by rw [h, inv_mul_cancel_right], λ h, by rw [← h, mul_inv_cancel_right]⟩

@[to_additive]
theorem eq_inv_mul_iff_mul_eq : a = b⁻¹ * c ↔ b * a = c :=
⟨λ h, by rw [h, mul_inv_cancel_left], λ h, by rw [← h, inv_mul_cancel_left]⟩

@[to_additive]
theorem inv_mul_eq_iff_eq_mul : a⁻¹ * b = c ↔ b = a * c :=
⟨λ h, by rw [← h, mul_inv_cancel_left], λ h, by rw [h, inv_mul_cancel_left]⟩

@[to_additive]
theorem mul_inv_eq_iff_eq_mul : a * b⁻¹ = c ↔ a = c * b :=
⟨λ h, by rw [← h, inv_mul_cancel_right], λ h, by rw [h, mul_inv_cancel_right]⟩

@[to_additive]
theorem mul_inv_eq_one : a * b⁻¹ = 1 ↔ a = b :=
by rw [mul_eq_one_iff_eq_inv, inv_inv]

@[to_additive]
theorem inv_mul_eq_one : a⁻¹ * b = 1 ↔ a = b :=
by rw [mul_eq_one_iff_eq_inv, inv_inj]

@[to_additive]
lemma div_left_injective : function.injective (λ a, a / b) :=
by simpa only [div_eq_mul_inv] using λ a a' h, mul_left_injective (b⁻¹) h

@[to_additive]
lemma div_right_injective : function.injective (λ a, b / a) :=
by simpa only [div_eq_mul_inv] using λ a a' h, inv_injective (mul_right_injective b h)

@[simp, to_additive sub_add_cancel]
lemma div_mul_cancel' (a b : G) : a / b * b = a :=
by rw [div_eq_mul_inv, inv_mul_cancel_right a b]

@[simp, to_additive sub_self]
lemma div_self' (a : G) : a / a = 1 :=
by rw [div_eq_mul_inv, mul_right_inv a]

@[simp, to_additive add_sub_cancel]
lemma mul_div_cancel'' (a b : G) : a * b / b = a :=
by rw [div_eq_mul_inv, mul_inv_cancel_right a b]

@[simp, to_additive]
lemma mul_div_mul_right_eq_div (a b c : G) : (a * c) / (b * c) = a / b :=
by rw [div_mul_eq_div_div_swap]; simp only [mul_left_inj, eq_self_iff_true, mul_div_cancel'']

@[to_additive eq_sub_of_add_eq]
lemma eq_div_of_mul_eq' (h : a * c = b) : a = b / c :=
by simp [← h]

@[to_additive sub_eq_of_eq_add]
lemma div_eq_of_eq_mul'' (h : a = c * b) : a / b = c :=
by simp [h]

@[to_additive]
lemma eq_mul_of_div_eq (h : a / c = b) : a = b * c :=
by simp [← h]

@[to_additive]
lemma mul_eq_of_eq_div (h : a = c / b) : a * b = c :=
by simp [h]

@[simp, to_additive]
lemma div_right_inj : a / b = a / c ↔ b = c :=
div_right_injective.eq_iff

@[simp, to_additive]
lemma div_left_inj : b / a = c / a ↔ b = c :=
by { rw [div_eq_mul_inv, div_eq_mul_inv], exact mul_left_inj _ }

@[simp, to_additive sub_add_sub_cancel]
lemma div_mul_div_cancel' (a b c : G) : (a / b) * (b / c) = a / c :=
by rw [← mul_div_assoc, div_mul_cancel']

@[simp, to_additive sub_sub_sub_cancel_right]
lemma div_div_div_cancel_right' (a b c : G) : (a / c) / (b / c) = a / b :=
by rw [← inv_div c b, div_inv_eq_mul, div_mul_div_cancel']

@[to_additive]
theorem div_eq_one : a / b = 1 ↔ a = b :=
⟨eq_of_div_eq_one, λ h, by rw [h, div_self']⟩

alias div_eq_one ↔ _ div_eq_one_of_eq
alias sub_eq_zero ↔ _ sub_eq_zero_of_eq

@[to_additive]
theorem div_ne_one : a / b ≠ 1 ↔ a ≠ b :=
not_congr div_eq_one

@[simp, to_additive]
theorem div_eq_self : a / b = a ↔ b = 1 :=
by rw [div_eq_mul_inv, mul_right_eq_self, inv_eq_one]

@[to_additive eq_sub_iff_add_eq]
theorem eq_div_iff_mul_eq' : a = b / c ↔ a * c = b :=
by rw [div_eq_mul_inv, eq_mul_inv_iff_mul_eq]

@[to_additive]
theorem div_eq_iff_eq_mul : a / b = c ↔ a = c * b :=
by rw [div_eq_mul_inv, mul_inv_eq_iff_eq_mul]

@[to_additive]
theorem eq_iff_eq_of_div_eq_div (H : a / b = c / d) : a = b ↔ c = d :=
by rw [← div_eq_one, H, div_eq_one]

@[to_additive]
theorem left_inverse_div_mul_left (c : G) : function.left_inverse (λ x, x / c) (λ x, x * c) :=
assume x, mul_div_cancel'' x c

@[to_additive]
theorem left_inverse_mul_left_div (c : G) : function.left_inverse (λ x, x * c) (λ x, x / c) :=
assume x, div_mul_cancel' x c

@[to_additive]
theorem left_inverse_mul_right_inv_mul (c : G) :
  function.left_inverse (λ x, c * x) (λ x, c⁻¹ * x) :=
assume x, mul_inv_cancel_left c x

@[to_additive]
theorem left_inverse_inv_mul_mul_right (c : G) :
  function.left_inverse (λ x, c⁻¹ * x) (λ x, c * x) :=
assume x, inv_mul_cancel_left c x

@[to_additive]
lemma exists_npow_eq_one_of_zpow_eq_one {n : ℤ} (hn : n ≠ 0) {x : G} (h : x ^ n = 1) :
  ∃ n : ℕ, 0 < n ∧ x ^ n = 1 :=
begin
  cases n with n n,
  { rw zpow_of_nat at h,
    refine ⟨n, nat.pos_of_ne_zero (λ n0, hn _), h⟩, rw n0, refl },
  { rw [zpow_neg_succ_of_nat, inv_eq_one] at h,
    refine ⟨n + 1, n.succ_pos, h⟩ }
end

end group

section comm_group
variables [comm_group G] {a b c d : G}

local attribute [simp] mul_assoc mul_comm mul_left_comm div_eq_mul_inv

@[to_additive]
lemma div_eq_of_eq_mul' {a b c : G} (h : a = b * c) : a / b = c :=
by rw [h, div_eq_mul_inv, mul_comm, inv_mul_cancel_left]

@[simp, to_additive]
lemma mul_div_mul_left_eq_div (a b c : G) : (c * a) / (c * b) = a / b :=
by simp

@[to_additive eq_sub_of_add_eq']
lemma eq_div_of_mul_eq'' (h : c * a = b) : a = b / c :=
by simp [h.symm]

@[to_additive]
lemma eq_mul_of_div_eq' (h : a / b = c) : a = b * c :=
by simp [h.symm]

@[to_additive]
lemma mul_eq_of_eq_div' (h : b = c / a) : a * b = c :=
begin simp [h], rw [mul_comm c, mul_inv_cancel_left] end

@[to_additive sub_sub_self]
lemma div_div_self' (a b : G) : a / (a / b) = b :=
by simpa using mul_inv_cancel_left a b

@[to_additive]
lemma div_eq_div_mul_div (a b c : G) : a / b = c / b * (a / c) := by simp [mul_left_comm c]

@[simp, to_additive]
lemma div_div_cancel (a b : G) : a / (a / b) = b := div_div_self' a b

@[simp, to_additive]
lemma div_div_cancel_left (a b : G) : a / b / a = b⁻¹ := by simp

@[to_additive eq_sub_iff_add_eq']
lemma eq_div_iff_mul_eq'' : a = b / c ↔ c * a = b :=
by rw [eq_div_iff_mul_eq', mul_comm]

@[to_additive]
lemma div_eq_iff_eq_mul' : a / b = c ↔ a = b * c :=
by rw [div_eq_iff_eq_mul, mul_comm]

@[simp, to_additive add_sub_cancel']
lemma mul_div_cancel''' (a b : G) : a * b / a = b := by rw [div_eq_inv_mul, inv_mul_cancel_left]

@[simp, to_additive]
lemma mul_div_cancel'_right (a b : G) : a * (b / a) = b :=
by rw [← mul_div_assoc, mul_div_cancel''']

@[simp, to_additive sub_add_cancel']
lemma div_mul_cancel'' (a b : G) : a / (a * b) = b⁻¹ :=
by rw [← inv_div, mul_div_cancel''']

-- This lemma is in the `simp` set under the name `mul_inv_cancel_comm_assoc`,
-- along with the additive version `add_neg_cancel_comm_assoc`,
-- defined  in `algebra/group/commute`
@[to_additive]
lemma mul_mul_inv_cancel'_right (a b : G) : a * (b * a⁻¹) = b :=
by rw [← div_eq_mul_inv, mul_div_cancel'_right a b]

@[simp, to_additive]
lemma mul_mul_div_cancel (a b c : G) : (a * c) * (b / c) = a * b :=
by rw [mul_assoc, mul_div_cancel'_right]

@[simp, to_additive]
lemma div_mul_mul_cancel (a b c : G) : (a / c) * (b * c) = a * b :=
by rw [mul_left_comm, div_mul_cancel', mul_comm]

@[simp, to_additive sub_add_sub_cancel']
lemma div_mul_div_cancel'' (a b c : G) : (a / b) * (c / a) = c / b :=
by rw mul_comm; apply div_mul_div_cancel'

@[simp, to_additive]
lemma mul_div_div_cancel (a b c : G) : (a * b) / (a / c) = b * c :=
by rw [← div_mul, mul_div_cancel''']

@[simp, to_additive]
lemma div_div_div_cancel_left (a b c : G) : (c / a) / (c / b) = b / a :=
by rw [← inv_div b c, div_inv_eq_mul, mul_comm, div_mul_div_cancel']

@[to_additive] lemma div_eq_div_iff_mul_eq_mul : a / b = c / d ↔ a * d = c * b :=
begin
  rw [div_eq_iff_eq_mul, div_mul_eq_mul_div, eq_comm, div_eq_iff_eq_mul'],
  simp only [mul_comm, eq_comm]
end

@[to_additive] lemma div_eq_div_iff_div_eq_div : a / b = c / d ↔ a / c = b / d :=
by rw [div_eq_iff_eq_mul, div_mul_eq_mul_div, div_eq_iff_eq_mul', mul_div_assoc]

end comm_group

section subtraction_comm_monoid
variables {M : Type u} [subtraction_comm_monoid M]

lemma bit0_sub (a b : M) : bit0 (a - b) = bit0 a - bit0 b :=
sub_add_sub_comm _ _ _ _
lemma bit1_sub [has_one M] (a b : M) : bit1 (a - b) = bit1 a - bit0 b :=
(congr_arg (+ (1 : M)) $ bit0_sub a b : _).trans $ sub_add_eq_add_sub _ _ _

end subtraction_comm_monoid

<<<<<<< HEAD
/-- If a binary function from a type equipped with a total relation `r` to a monoid is
  anti-symmetric (i.e. satisfies `f a b * f b a = 1`), in order to show it is multiplicative
  (i.e. satisfies `f a c = f a b * f b c`), we may assume `r a b` and `r b c` are satisfied. -/
@[to_additive additive_of_is_total "If a binary function from a type equipped with a total relation
  `r` to an additive monoid is anti-symmetric (i.e. satisfies `f a b + f b a = 0`), in order to show
  it is multiplicative (i.e. satisfies `f a c = f a b + f b c`), we may assume `r a b` and `r b c`
  are satisfied."]
lemma multiplicative_of_is_total [monoid β] (f : α → α → β) (r : α → α → Prop) [t : is_total α r]
  (hswap : ∀ a b, f a b * f b a = 1)
  (hmul : ∀ {a b c}, r a b → r b c → f a c = f a b * f b c)
  (a b c : α) : f a c = f a b * f b c :=
begin
  have := _,
  obtain hbc | hcb := t.total b c,
  { revert b c, exact this },
  { rw [this c b hcb, mul_assoc, hswap c b, mul_one] },
  intros b c hbc,
  obtain hab | hba := t.total a b,
  { exact hmul hab hbc },
  obtain hac | hca := t.total a c,
  { rw [hmul hba hac, ← mul_assoc, hswap a b, one_mul] },
  { rw [← one_mul (f a c), ← hswap a b, hmul hbc hca, mul_assoc, mul_assoc, hswap c a, mul_one] },
end
=======
section multiplicative

variables [monoid β] (p r : α → α → Prop) [is_total α r] (f : α → α → β)

@[to_additive additive_of_symmetric_of_is_total]
lemma multiplicative_of_symmetric_of_is_total
  (hsymm : symmetric p) (hf_swap : ∀ {a b}, p a b → f a b * f b a = 1)
  (hmul : ∀ {a b c}, r a b → r b c → p a b → p b c → p a c → f a c = f a b * f b c)
  {a b c : α} (pab : p a b) (pbc : p b c) (pac : p a c) : f a c = f a b * f b c :=
begin
  suffices : ∀ {b c}, r b c → p a b → p b c → p a c → f a c = f a b * f b c,
  { obtain rbc | rcb := total_of r b c,
    { exact this rbc pab pbc pac },
    { rw [this rcb pac (hsymm pbc) pab, mul_assoc, hf_swap (hsymm pbc), mul_one] } },
  intros b c rbc pab pbc pac,
  obtain rab | rba := total_of r a b,
  { exact hmul rab rbc pab pbc pac },
  rw [← one_mul (f a c), ← hf_swap pab, mul_assoc],
  obtain rac | rca := total_of r a c,
  { rw [hmul rba rac (hsymm pab) pac pbc] },
  { rw [hmul rbc rca pbc (hsymm pac) (hsymm pab), mul_assoc, hf_swap (hsymm pac), mul_one] },
end

/-- If a binary function from a type equipped with a total relation `r` to a monoid is
  anti-symmetric (i.e. satisfies `f a b * f b a = 1`), in order to show it is multiplicative
  (i.e. satisfies `f a c = f a b * f b c`), we may assume `r a b` and `r b c` are satisfied.
  We allow restricting to a subset specified by a predicate `p`. -/
@[to_additive additive_of_is_total "If a binary function from a type equipped with a total relation
  `r` to an additive monoid is anti-symmetric (i.e. satisfies `f a b + f b a = 0`), in order to show
  it is additive (i.e. satisfies `f a c = f a b + f b c`), we may assume `r a b` and `r b c`
  are satisfied. We allow restricting to a subset specified by a predicate `p`."]
lemma multiplicative_of_is_total (p : α → Prop)
  (hswap : ∀ {a b}, p a → p b → f a b * f b a = 1)
  (hmul : ∀ {a b c}, r a b → r b c → p a → p b → p c → f a c = f a b * f b c)
  {a b c : α} (pa : p a) (pb : p b) (pc : p c) : f a c = f a b * f b c :=
begin
  apply multiplicative_of_symmetric_of_is_total (λ a b, p a ∧ p b) r f (λ _ _, and.swap),
  { simp_rw and_imp, exact @hswap },
  { exact λ a b c rab rbc pab pbc pac, hmul rab rbc pab.1 pab.2 pac.2 },
  exacts [⟨pa, pb⟩, ⟨pb, pc⟩, ⟨pa, pc⟩],
end

end multiplicative
>>>>>>> 3f0c8b32
<|MERGE_RESOLUTION|>--- conflicted
+++ resolved
@@ -652,31 +652,6 @@
 
 end subtraction_comm_monoid
 
-<<<<<<< HEAD
-/-- If a binary function from a type equipped with a total relation `r` to a monoid is
-  anti-symmetric (i.e. satisfies `f a b * f b a = 1`), in order to show it is multiplicative
-  (i.e. satisfies `f a c = f a b * f b c`), we may assume `r a b` and `r b c` are satisfied. -/
-@[to_additive additive_of_is_total "If a binary function from a type equipped with a total relation
-  `r` to an additive monoid is anti-symmetric (i.e. satisfies `f a b + f b a = 0`), in order to show
-  it is multiplicative (i.e. satisfies `f a c = f a b + f b c`), we may assume `r a b` and `r b c`
-  are satisfied."]
-lemma multiplicative_of_is_total [monoid β] (f : α → α → β) (r : α → α → Prop) [t : is_total α r]
-  (hswap : ∀ a b, f a b * f b a = 1)
-  (hmul : ∀ {a b c}, r a b → r b c → f a c = f a b * f b c)
-  (a b c : α) : f a c = f a b * f b c :=
-begin
-  have := _,
-  obtain hbc | hcb := t.total b c,
-  { revert b c, exact this },
-  { rw [this c b hcb, mul_assoc, hswap c b, mul_one] },
-  intros b c hbc,
-  obtain hab | hba := t.total a b,
-  { exact hmul hab hbc },
-  obtain hac | hca := t.total a c,
-  { rw [hmul hba hac, ← mul_assoc, hswap a b, one_mul] },
-  { rw [← one_mul (f a c), ← hswap a b, hmul hbc hca, mul_assoc, mul_assoc, hswap c a, mul_one] },
-end
-=======
 section multiplicative
 
 variables [monoid β] (p r : α → α → Prop) [is_total α r] (f : α → α → β)
@@ -719,5 +694,4 @@
   exacts [⟨pa, pb⟩, ⟨pb, pc⟩, ⟨pa, pc⟩],
 end
 
-end multiplicative
->>>>>>> 3f0c8b32
+end multiplicative