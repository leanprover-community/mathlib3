--- conflicted
+++ resolved
@@ -213,17 +213,13 @@
 end comm_monoid
 
 /-- A monoid in which multiplication is left-cancellative. -/
-@[ancestor left_cancel_semigroup monoid]
+@[protect_proj, ancestor left_cancel_semigroup monoid]
 class left_cancel_monoid (M : Type u) extends left_cancel_semigroup M, monoid M
 
 /-- An additive monoid in which addition is left-cancellative.
 Main examples are `ℕ` and groups. This is the right typeclass for many sum lemmas, as having a zero
 is useful to define the sum over the empty set, so `add_left_cancel_semigroup` is not enough. -/
-<<<<<<< HEAD
-@[ancestor add_left_cancel_semigroup add_monoid]
-=======
-@[protect_proj]
->>>>>>> d3fc918b
+@[protect_proj, ancestor add_left_cancel_semigroup add_monoid]
 class add_left_cancel_monoid (M : Type u) extends add_left_cancel_semigroup M, add_monoid M
 
 attribute [to_additive add_left_cancel_monoid] left_cancel_monoid
