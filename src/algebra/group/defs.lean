--- conflicted
+++ resolved
@@ -188,30 +188,6 @@
 class mul_one_class (M : Type u) extends has_one M, has_mul M :=
 (one_mul : ∀ (a : M), 1 * a = a)
 (mul_one : ∀ (a : M), a * 1 = a)
-<<<<<<< HEAD
-
-/-- Typeclass for expressing that a type `M` with addition and a zero satisfies
-`0 + a = a` and `a + 0 = a` for all `a : M`. -/
-@[ancestor has_zero has_add]
-class add_zero_class (M : Type u) extends has_zero M, has_add M :=
-(zero_add : ∀ (a : M), 0 + a = a)
-(add_zero : ∀ (a : M), a + 0 = a)
-
-attribute [to_additive] mul_one_class
-
-/-- A `monoid` is a `semigroup` with an element `1` such that `1 * a = a * 1 = a`. -/
-@[ancestor semigroup has_one]
-class monoid (M : Type u) extends semigroup M, has_one M :=
-(one_mul : ∀ a : M, 1 * a = a) (mul_one : ∀ a : M, a * 1 = a)
-
-/-- An `add_monoid` is an `add_semigroup` with an element `0` such that `0 + a = a + 0 = a`. -/
-@[ancestor add_semigroup has_zero]
-class add_monoid (M : Type u) extends add_semigroup M, has_zero M :=
-(zero_add : ∀ a : M, 0 + a = a) (add_zero : ∀ a : M, a + 0 = a)
-
-attribute [to_additive] monoid
-=======
->>>>>>> 42c42370
 
 /-- Typeclass for expressing that a type `M` with addition and a zero satisfies
 `0 + a = a` and `a + 0 = a` for all `a : M`. -/
