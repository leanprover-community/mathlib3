/-
Copyright (c) 2014 Jeremy Avigad. All rights reserved.
Released under Apache 2.0 license as described in the file LICENSE.
Authors: Jeremy Avigad, Leonardo de Moura, Simon Hudon, Mario Carneiro
-/
import algebra.group.to_additive
import tactic.basic

/-!
# Typeclasses for (semi)groups and monoid

In this file we define typeclasses for algebraic structures with one binary operation.
The classes are named `(add_)?(comm_)?(semigroup|monoid|group)`, where `add_` means that
the class uses additive notation and `comm_` means that the class assumes that the binary
operation is commutative.

The file does not contain any lemmas except for

* axioms of typeclasses restated in the root namespace;
* lemmas required for instances.

For basic lemmas about these classes see `algebra.group.basic`.
-/

set_option old_structure_cmd true

universe u

/- Additive "sister" structures.
   Example, add_semigroup mirrors semigroup.
   These structures exist just to help automation.
   In an alternative design, we could have the binary operation as an
   extra argument for semigroup, monoid, group, etc. However, the lemmas
   would be hard to index since they would not contain any constant.
   For example, mul_assoc would be

   lemma mul_assoc {α : Type u} {op : α → α → α} [semigroup α op] :
                   ∀ a b c : α, op (op a b) c = op a (op b c) :=
    semigroup.mul_assoc

   The simplifier cannot effectively use this lemma since the pattern for
   the left-hand-side would be

        ?op (?op ?a ?b) ?c

   Remark: we use a tactic for transporting theorems from the multiplicative fragment
   to the additive one.
-/

section has_mul

variables {G : Type u} [has_mul G]

/-- `left_mul g` denotes left multiplication by `g` -/
@[to_additive "`left_add g` denotes left addition by `g`"]
def left_mul : G → G → G := λ g : G, λ x : G, g * x

/-- `right_mul g` denotes right multiplication by `g` -/
@[to_additive "`right_add g` denotes right addition by `g`"]
def right_mul : G → G → G := λ g : G, λ x : G, x * g

end has_mul

/-- A semigroup is a type with an associative `(*)`. -/
@[protect_proj, ancestor has_mul] class semigroup (G : Type u) extends has_mul G :=
(mul_assoc : ∀ a b c : G, a * b * c = a * (b * c))
/-- An additive semigroup is a type with an associative `(+)`. -/
@[protect_proj, ancestor has_add] class add_semigroup (G : Type u) extends has_add G :=
(add_assoc : ∀ a b c : G, a + b + c = a + (b + c))
attribute [to_additive] semigroup

section semigroup
variables {G : Type u} [semigroup G]

@[no_rsimp, to_additive]
lemma mul_assoc : ∀ a b c : G, a * b * c = a * (b * c) :=
semigroup.mul_assoc

attribute [no_rsimp] add_assoc -- TODO(Mario): find out why this isn't copying

@[to_additive]
instance semigroup.to_is_associative : is_associative G (*) :=
⟨mul_assoc⟩

end semigroup

/-- A commutative semigroup is a type with an associative commutative `(*)`. -/
@[protect_proj, ancestor semigroup]
class comm_semigroup (G : Type u) extends semigroup G :=
(mul_comm : ∀ a b : G, a * b = b * a)

/-- A commutative additive semigroup is a type with an associative commutative `(+)`. -/
@[protect_proj, ancestor add_semigroup]
class add_comm_semigroup (G : Type u) extends add_semigroup G :=
(add_comm : ∀ a b : G, a + b = b + a)
attribute [to_additive] comm_semigroup

section comm_semigroup
variables {G : Type u} [comm_semigroup G]

@[no_rsimp, to_additive]
lemma mul_comm : ∀ a b : G, a * b = b * a :=
comm_semigroup.mul_comm
attribute [no_rsimp] add_comm

@[to_additive]
instance comm_semigroup.to_is_commutative : is_commutative G (*) :=
⟨mul_comm⟩

end comm_semigroup

/-- A `left_cancel_semigroup` is a semigroup such that `a * b = a * c` implies `b = c`. -/
@[protect_proj, ancestor semigroup]
class left_cancel_semigroup (G : Type u) extends semigroup G :=
(mul_left_cancel : ∀ a b c : G, a * b = a * c → b = c)
/-- An `add_left_cancel_semigroup` is an additive semigroup such that
`a + b = a + c` implies `b = c`. -/
@[protect_proj, ancestor add_semigroup]
class add_left_cancel_semigroup (G : Type u) extends add_semigroup G :=
(add_left_cancel : ∀ a b c : G, a + b = a + c → b = c)
attribute [to_additive add_left_cancel_semigroup] left_cancel_semigroup

section left_cancel_semigroup
variables {G : Type u} [left_cancel_semigroup G] {a b c : G}

@[to_additive]
lemma mul_left_cancel : a * b = a * c → b = c :=
left_cancel_semigroup.mul_left_cancel a b c

@[to_additive]
lemma mul_left_cancel_iff : a * b = a * c ↔ b = c :=
⟨mul_left_cancel, congr_arg _⟩

@[to_additive]
theorem mul_right_injective (a : G) : function.injective ((*) a) :=
λ b c, mul_left_cancel

@[simp, to_additive]
theorem mul_right_inj (a : G) {b c : G} : a * b = a * c ↔ b = c :=
(mul_right_injective a).eq_iff

@[to_additive]
theorem mul_ne_mul_right (a : G) {b c : G} : a * b ≠ a * c ↔ b ≠ c :=
(mul_right_injective a).ne_iff

end left_cancel_semigroup

/-- A `right_cancel_semigroup` is a semigroup such that `a * b = c * b` implies `a = c`. -/
@[protect_proj, ancestor semigroup]
class right_cancel_semigroup (G : Type u) extends semigroup G :=
(mul_right_cancel : ∀ a b c : G, a * b = c * b → a = c)

/-- An `add_right_cancel_semigroup` is an additive semigroup such that
`a + b = c + b` implies `a = c`. -/
@[protect_proj, ancestor add_semigroup]
class add_right_cancel_semigroup (G : Type u) extends add_semigroup G :=
(add_right_cancel : ∀ a b c : G, a + b = c + b → a = c)
attribute [to_additive add_right_cancel_semigroup] right_cancel_semigroup

section right_cancel_semigroup
variables {G : Type u} [right_cancel_semigroup G] {a b c : G}

@[to_additive]
lemma mul_right_cancel : a * b = c * b → a = c :=
right_cancel_semigroup.mul_right_cancel a b c

@[to_additive]
lemma mul_right_cancel_iff : b * a = c * a ↔ b = c :=
⟨mul_right_cancel, congr_arg _⟩

@[to_additive]
theorem mul_left_injective (a : G) : function.injective (λ x, x * a) :=
λ b c, mul_right_cancel

@[simp, to_additive]
theorem mul_left_inj (a : G) {b c : G} : b * a = c * a ↔ b = c :=
(mul_left_injective a).eq_iff

@[to_additive]
theorem mul_ne_mul_left (a : G) {b c : G} : b * a ≠ c * a ↔ b ≠ c :=
(mul_left_injective a).ne_iff

end right_cancel_semigroup

/-- Typeclass for expressing that a type `M` with multiplication and a one satisfies
`1 * a = a` and `a * 1 = a` for all `a : M`. -/
@[ancestor has_one has_mul]
class mul_one_class (M : Type u) extends has_one M, has_mul M :=
(one_mul : ∀ (a : M), 1 * a = a)
(mul_one : ∀ (a : M), a * 1 = a)

/-- Typeclass for expressing that a type `M` with addition and a zero satisfies
`0 + a = a` and `a + 0 = a` for all `a : M`. -/
@[ancestor has_zero has_add]
class add_zero_class (M : Type u) extends has_zero M, has_add M :=
(zero_add : ∀ (a : M), 0 + a = a)
(add_zero : ∀ (a : M), a + 0 = a)

attribute [to_additive] mul_one_class

section mul_one_class
variables {M : Type u} [mul_one_class M]

@[ematch, simp, to_additive]
lemma one_mul : ∀ a : M, 1 * a = a :=
mul_one_class.one_mul

@[ematch, simp, to_additive]
lemma mul_one : ∀ a : M, a * 1 = a :=
mul_one_class.mul_one

attribute [ematch] add_zero zero_add -- TODO(Mario): Make to_additive transfer this

@[to_additive]
instance mul_one_class.to_is_left_id : is_left_id M (*) 1 :=
⟨ mul_one_class.one_mul ⟩

@[to_additive]
instance mul_one_class.to_is_right_id : is_right_id M (*) 1 :=
⟨ mul_one_class.mul_one ⟩

end mul_one_class



section
variables {M : Type u}

-- use `x * npow_rec n x` and not `npow_rec n x * x` in the definition to make sure that
-- definitional unfolding of `npow_rec` is blocked, to avoid deep recursion issues.
/-- The fundamental power operation in a monoid. `npow_rec n a = a*a*...*a` n times.
Use instead `a ^ n`,  which has better definitional behavior. -/
def npow_rec [has_one M] [has_mul M] : ℕ → M → M
| 0     a := 1
| (n+1) a := a * npow_rec n a

/-- The fundamental scalar multiplication in an additive monoid. `nsmul_rec n a = a+a+...+a` n
times. Use instead `n • a`, which has better definitional behavior. -/
def nsmul_rec [has_zero M] [has_add M] : ℕ → M → M
| 0     a := 0
| (n+1) a := a + nsmul_rec n a

attribute [to_additive] npow_rec

end


/-- Suppose that one can put two mathematical structures on a type, a rich one `R` and a poor one
`P`, and that one can deduce the poor structure from the rich structure through a map `F` (called a
forgetful functor) (think `R = metric_space` and `P = topological_space`). A possible
implementation would be to have a type class `rich` containing a field `R`, a type class `poor`
containing a field `P`, and an instance from `rich` to `poor`. However, this creates diamond
problems, and a better approach is to let `rich` extend `poor` and have a field saying that
`F R = P`.

To illustrate this, consider the pair `metric_space` / `topological_space`. Consider the topology
on a product of two metric spaces. With the first approach, it could be obtained by going first from
each metric space to its topology, and then taking the product topology. But it could also be
obtained by considering the product metric space (with its sup distance) and then the topology
coming from this distance. These would be the same topology, but not definitionally, which means
that from the point of view of Lean's kernel, there would be two different `topological_space`
instances on the product. This is not compatible with the way instances are designed and used:
there should be at most one instance of a kind on each type. This approach has created an instance
diamond that does not commute definitionally.

The second approach solves this issue. Now, a metric space contains both a distance, a topology, and
a proof that the topology coincides with the one coming from the distance. When one defines the
product of two metric spaces, one uses the sup distance and the product topology, and one has to
give the proof that the sup distance induces the product topology. Following both sides of the
instance diamond then gives rise (definitionally) to the product topology on the product space.

Another approach would be to have the rich type class take the poor type class as an instance
parameter. It would solve the diamond problem, but it would lead to a blow up of the number
of type classes one would need to declare to work with complicated classes, say a real inner
product space, and would create exponential complexity when working with products of
such complicated spaces, that are avoided by bundling things carefully as above.

Note that this description of this specific case of the product of metric spaces is oversimplified
compared to mathlib, as there is an intermediate typeclass between `metric_space` and
`topological_space` called `uniform_space`. The above scheme is used at both levels, embedding a
topology in the uniform space structure, and a uniform structure in the metric space structure.

Note also that, when `P` is a proposition, there is no such issue as any two proofs of `P` are
definitionally equivalent in Lean.

To avoid boilerplate, there are some designs that can automatically fill the poor fields when
creating a rich structure if one doesn't want to do something special about them. For instance,
in the definition of metric spaces, default tactics fill the uniform space fields if they are
not given explicitly. One can also have a helper function creating the rich structure from a
structure with fewer fields, where the helper function fills the remaining fields. See for instance
`uniform_space.of_core` or `real_inner_product.of_core`.

For more details on this question, called the forgetful inheritance pattern, see [Competing
inheritance paths in dependent type theory: a case study in functional
analysis](https://hal.inria.fr/hal-02463336).
-/
library_note "forgetful inheritance"

/-- `try_refl_tac` solves goals of the form `∀ a b, f a b = g a b`,
if they hold by definition. -/
meta def try_refl_tac : tactic unit := `[intros; refl]

/-!
### Design note on `add_monoid` and `monoid`

An `add_monoid` has a natural `ℕ`-action, defined by `n • a = a + ... + a`, that we want to declare
as an instance as it makes it possible to use the language of linear algebra. However, there are
often other natural `ℕ`-actions. For instance, for any semiring `R`, the space of polynomials
`polynomial R` has a natural `R`-action defined by multiplication on the coefficients. This means
that `polynomial ℕ` would have two natural `ℕ`-actions, which are equal but not defeq. The same
goes for linear maps, tensor products, and so on (and even for `ℕ` itself).

To solve this issue, we embed an `ℕ`-action in the definition of an `add_monoid` (which is by
default equal to the naive action `a + ... + a`, but can be adjusted when needed), and declare
a `has_scalar ℕ α` instance using this action. See Note [forgetful inheritance] for more
explanations on this pattern.

For example, when we define `polynomial R`, then we declare the `ℕ`-action to be by multiplication
on each coefficient (using the `ℕ`-action on `R` that comes from the fact that `R` is
an `add_monoid`). In this way, the two natural `has_scalar ℕ (polynomial ℕ)` instances are defeq.

The tactic `to_additive` transfers definitions and results from multiplicative monoids to additive
monoids. To work, it has to map fields to fields. This means that we should also add corresponding
fields to the multiplicative structure `monoid`, which could solve defeq problems for powers if
needed. These problems do not come up in practice, so most of the time we will not need to adjust
the `npow` field when defining multiplicative objects.

Nice notation and a basic theory for the power function on monoids and the `ℕ`-action on additive
monoids are built in the file `algebra.group_power.basic`. For now, we only register the most basic
properties that we need right away.
-/

-- use `n.succ` instead of `n + 1` in the `npow_succ'` field to make sure that `to_additive`
-- is not lost (otherwise, it would try to convert `1 : ℕ` to `0 : ℕ`)
/-- A `monoid` is a `semigroup` with an element `1` such that `1 * a = a * 1 = a`. -/
@[ancestor semigroup mul_one_class]
class monoid (M : Type u) extends semigroup M, mul_one_class M :=
(npow : ℕ → M → M := npow_rec)
(npow_zero' : ∀ x, npow 0 x = 1 . try_refl_tac)
(npow_succ' : ∀ (n : ℕ) x, npow n.succ x = x * npow n x . try_refl_tac)

export monoid (npow)

/-- An `add_monoid` is an `add_semigroup` with an element `0` such that `0 + a = a + 0 = a`. -/
@[ancestor add_semigroup add_zero_class]
class add_monoid (M : Type u) extends add_semigroup M, add_zero_class M :=
(nsmul : ℕ → M → M := nsmul_rec)
(nsmul_zero' : ∀ x, nsmul 0 x = 0 . try_refl_tac)
(nsmul_succ' : ∀ (n : ℕ) x, nsmul n.succ x = x + nsmul n x . try_refl_tac)

export add_monoid (nsmul)

attribute [to_additive] monoid

section monoid
variables {M : Type u} [monoid M]

@[to_additive]
lemma left_inv_eq_right_inv {a b c : M} (hba : b * a = 1) (hac : a * c = 1) : b = c :=
by rw [←one_mul c, ←hba, mul_assoc, hac, mul_one b]

end monoid

<<<<<<< HEAD
lemma npow_one {M : Type u} [monoid M] (x : M) :
  npow 1 x = x :=
by simp [monoid.npow_succ', monoid.npow_zero']

lemma nsmul_one' {M : Type u} [add_monoid M] (x : M) :
  nsmul 1 x = x :=
by simp [add_monoid.nsmul_succ', add_monoid.nsmul_zero']

attribute [to_additive nsmul_one'] npow_one

@[to_additive nsmul_add']
lemma npow_add {M : Type u} [monoid M] (m n : ℕ) (x : M) :
  npow (m + n) x = npow m x * npow n x :=
begin
  induction m with m ih,
  { rw [nat.zero_add, monoid.npow_zero', one_mul], },
  { rw [nat.succ_add, monoid.npow_succ', monoid.npow_succ', ih, ← mul_assoc] }
end

/-- A commutative monoid is a monoid with commutative `(*)`. -/
@[protect_proj, ancestor monoid comm_semigroup]
class comm_monoid (M : Type u) extends monoid M, comm_semigroup M

=======
>>>>>>> 46302c70
/-- An additive commutative monoid is an additive monoid with commutative `(+)`. -/
@[protect_proj, ancestor add_monoid add_comm_semigroup]
class add_comm_monoid (M : Type u) extends add_monoid M, add_comm_semigroup M

<<<<<<< HEAD
attribute [to_additive] comm_monoid
=======
/-- A commutative monoid is a monoid with commutative `(*)`. -/
@[protect_proj, ancestor monoid comm_semigroup, to_additive]
class comm_monoid (M : Type u) extends monoid M, comm_semigroup M
>>>>>>> 46302c70

section left_cancel_monoid

/-- An additive monoid in which addition is left-cancellative.
Main examples are `ℕ` and groups. This is the right typeclass for many sum lemmas, as having a zero
is useful to define the sum over the empty set, so `add_left_cancel_semigroup` is not enough. -/
@[protect_proj, ancestor add_left_cancel_semigroup add_monoid]
class add_left_cancel_monoid (M : Type u) extends add_left_cancel_semigroup M, add_monoid M

/-- A monoid in which multiplication is left-cancellative. -/
@[protect_proj, ancestor left_cancel_semigroup monoid, to_additive add_left_cancel_monoid]
class left_cancel_monoid (M : Type u) extends left_cancel_semigroup M, monoid M

end left_cancel_monoid

section right_cancel_monoid

/-- An additive monoid in which addition is right-cancellative.
Main examples are `ℕ` and groups. This is the right typeclass for many sum lemmas, as having a zero
is useful to define the sum over the empty set, so `add_right_cancel_semigroup` is not enough. -/
@[protect_proj, ancestor add_right_cancel_semigroup add_monoid]
class add_right_cancel_monoid (M : Type u) extends add_right_cancel_semigroup M, add_monoid M

/-- A monoid in which multiplication is right-cancellative. -/
@[protect_proj, ancestor right_cancel_semigroup monoid, to_additive add_right_cancel_monoid]
class right_cancel_monoid (M : Type u) extends right_cancel_semigroup M, monoid M

end right_cancel_monoid

section cancel_monoid

/-- An additive monoid in which addition is cancellative on both sides.
Main examples are `ℕ` and groups. This is the right typeclass for many sum lemmas, as having a zero
is useful to define the sum over the empty set, so `add_right_cancel_semigroup` is not enough. -/
@[protect_proj, ancestor add_left_cancel_monoid add_right_cancel_monoid]
class add_cancel_monoid (M : Type u)
  extends add_left_cancel_monoid M, add_right_cancel_monoid M

/-- A monoid in which multiplication is cancellative. -/
@[protect_proj, ancestor left_cancel_monoid right_cancel_monoid, to_additive add_cancel_monoid]
class cancel_monoid (M : Type u) extends left_cancel_monoid M, right_cancel_monoid M

/-- Commutative version of add_cancel_monoid. -/
@[protect_proj, ancestor add_left_cancel_monoid add_comm_monoid]
class add_cancel_comm_monoid (M : Type u) extends add_left_cancel_monoid M, add_comm_monoid M

/-- Commutative version of cancel_monoid. -/
@[protect_proj, ancestor left_cancel_monoid comm_monoid, to_additive add_cancel_comm_monoid]
class cancel_comm_monoid (M : Type u) extends left_cancel_monoid M, comm_monoid M

@[priority 100, to_additive] -- see Note [lower instance priority]
instance cancel_comm_monoid.to_cancel_monoid (M : Type u) [cancel_comm_monoid M] :
  cancel_monoid M :=
{ mul_right_cancel := λ a b c h, mul_left_cancel $ by rw [mul_comm, h, mul_comm],
  .. ‹cancel_comm_monoid M› }

end cancel_monoid

/-- A `div_inv_monoid` is a `monoid` with operations `/` and `⁻¹` satisfying
`div_eq_mul_inv : ∀ a b, a / b = a * b⁻¹`.

This is the immediate common ancestor of `group` and `group_with_zero`,
in order to deduplicate the name `div_eq_mul_inv`.
The default for `div` is such that `a / b = a * b⁻¹` holds by definition.

Adding `div` as a field rather than defining `a / b := a * b⁻¹` allows us to
avoid certain classes of unification failures, for example:
Let `foo X` be a type with a `∀ X, has_div (foo X)` instance but no
`∀ X, has_inv (foo X)`, e.g. when `foo X` is a `euclidean_domain`. Suppose we
also have an instance `∀ X [cromulent X], group_with_zero (foo X)`. Then the
`(/)` coming from `group_with_zero_has_div` cannot be definitionally equal to
the `(/)` coming from `foo.has_div`.
-/
@[protect_proj, ancestor monoid has_inv has_div]
class div_inv_monoid (G : Type u) extends monoid G, has_inv G, has_div G :=
(div := λ a b, a * b⁻¹)
(div_eq_mul_inv : ∀ a b : G, a / b = a * b⁻¹ . try_refl_tac)

/-- A `sub_neg_monoid` is an `add_monoid` with unary `-` and binary `-` operations
satisfying `sub_eq_add_neg : ∀ a b, a - b = a + -b`.

The default for `sub` is such that `a - b = a + -b` holds by definition.

Adding `sub` as a field rather than defining `a - b := a + -b` allows us to
avoid certain classes of unification failures, for example:
Let `foo X` be a type with a `∀ X, has_sub (foo X)` instance but no
`∀ X, has_neg (foo X)`. Suppose we also have an instance
`∀ X [cromulent X], add_group (foo X)`. Then the `(-)` coming from
`add_group.has_sub` cannot be definitionally equal to the `(-)` coming from
`foo.has_sub`.
-/
@[protect_proj, ancestor add_monoid has_neg has_sub]
class sub_neg_monoid (G : Type u) extends add_monoid G, has_neg G, has_sub G :=
(sub := λ a b, a + -b)
(sub_eq_add_neg : ∀ a b : G, a - b = a + -b . try_refl_tac)

attribute [to_additive sub_neg_monoid] div_inv_monoid

@[to_additive]
lemma div_eq_mul_inv {G : Type u} [div_inv_monoid G] :
  ∀ a b : G, a / b = a * b⁻¹ :=
div_inv_monoid.div_eq_mul_inv

/-- A `group` is a `monoid` with an operation `⁻¹` satisfying `a⁻¹ * a = 1`.

There is also a division operation `/` such that `a / b = a * b⁻¹`,
with a default so that `a / b = a * b⁻¹` holds by definition.
-/
@[protect_proj, ancestor div_inv_monoid]
class group (G : Type u) extends div_inv_monoid G :=
(mul_left_inv : ∀ a : G, a⁻¹ * a = 1)

/-- An `add_group` is an `add_monoid` with a unary `-` satisfying `-a + a = 0`.

There is also a binary operation `-` such that `a - b = a + -b`,
with a default so that `a - b = a + -b` holds by definition.
-/
@[protect_proj, ancestor sub_neg_monoid]
class add_group (A : Type u) extends sub_neg_monoid A :=
(add_left_neg : ∀ a : A, -a + a = 0)

attribute [to_additive] group

/-- Abbreviation for `@div_inv_monoid.to_monoid _ (@group.to_div_inv_monoid _ _)`.

Useful because it corresponds to the fact that `Grp` is a subcategory of `Mon`.
Not an instance since it duplicates `@div_inv_monoid.to_monoid _ (@group.to_div_inv_monoid _ _)`.
-/
@[to_additive
"Abbreviation for `@sub_neg_monoid.to_add_monoid _ (@add_group.to_sub_neg_monoid _ _)`.

Useful because it corresponds to the fact that `AddGroup` is a subcategory of `AddMon`.
Not an instance since it duplicates
`@sub_neg_monoid.to_add_monoid _ (@add_group.to_sub_neg_monoid _ _)`."]
def group.to_monoid (G : Type u) [group G] : monoid G :=
@div_inv_monoid.to_monoid _ (@group.to_div_inv_monoid _ _)

section group
variables {G : Type u} [group G] {a b c : G}

@[simp, to_additive]
lemma mul_left_inv : ∀ a : G, a⁻¹ * a = 1 :=
group.mul_left_inv

@[to_additive] lemma inv_mul_self (a : G) : a⁻¹ * a = 1 := mul_left_inv a

@[simp, to_additive]
lemma inv_mul_cancel_left (a b : G) : a⁻¹ * (a * b) = b :=
by rw [← mul_assoc, mul_left_inv, one_mul]

@[simp, to_additive]
lemma inv_eq_of_mul_eq_one (h : a * b = 1) : a⁻¹ = b :=
left_inv_eq_right_inv (inv_mul_self a) h

@[simp, to_additive]
lemma inv_inv (a : G) : (a⁻¹)⁻¹ = a :=
inv_eq_of_mul_eq_one (mul_left_inv a)

@[simp, to_additive]
lemma mul_right_inv (a : G) : a * a⁻¹ = 1 :=
have a⁻¹⁻¹ * a⁻¹ = 1 := mul_left_inv a⁻¹,
by rwa [inv_inv] at this

@[to_additive] lemma mul_inv_self (a : G) : a * a⁻¹ = 1 := mul_right_inv a

@[simp, to_additive]
lemma mul_inv_cancel_right (a b : G) : a * b * b⁻¹ = a :=
by rw [mul_assoc, mul_right_inv, mul_one]

@[priority 100, to_additive]    -- see Note [lower instance priority]
instance group.to_cancel_monoid : cancel_monoid G :=
{ mul_right_cancel := λ a b c h, by rw [← mul_inv_cancel_right a b, h, mul_inv_cancel_right],
  mul_left_cancel := λ a b c h, by rw [← inv_mul_cancel_left a b, h, inv_mul_cancel_left],
  ..‹group G› }

end group

/-- A commutative group is a group with commutative `(*)`. -/
@[protect_proj, ancestor group comm_monoid]
class comm_group (G : Type u) extends group G, comm_monoid G
/-- An additive commutative group is an additive group with commutative `(+)`. -/
@[protect_proj, ancestor add_group add_comm_monoid]
class add_comm_group (G : Type u) extends add_group G, add_comm_monoid G
attribute [to_additive] comm_group
attribute [instance, priority 300] add_comm_group.to_add_comm_monoid

section comm_group

variables {G : Type u} [comm_group G]

@[priority 100, to_additive]    -- see Note [lower instance priority]
instance comm_group.to_cancel_comm_monoid : cancel_comm_monoid G :=
{ ..‹comm_group G›,
  ..group.to_cancel_monoid }

end comm_group<|MERGE_RESOLUTION|>--- conflicted
+++ resolved
@@ -328,18 +328,11 @@
 Nice notation and a basic theory for the power function on monoids and the `ℕ`-action on additive
 monoids are built in the file `algebra.group_power.basic`. For now, we only register the most basic
 properties that we need right away.
--/
-
--- use `n.succ` instead of `n + 1` in the `npow_succ'` field to make sure that `to_additive`
--- is not lost (otherwise, it would try to convert `1 : ℕ` to `0 : ℕ`)
-/-- A `monoid` is a `semigroup` with an element `1` such that `1 * a = a * 1 = a`. -/
-@[ancestor semigroup mul_one_class]
-class monoid (M : Type u) extends semigroup M, mul_one_class M :=
-(npow : ℕ → M → M := npow_rec)
-(npow_zero' : ∀ x, npow 0 x = 1 . try_refl_tac)
-(npow_succ' : ∀ (n : ℕ) x, npow n.succ x = x * npow n x . try_refl_tac)
-
-export monoid (npow)
+
+In the definition, we use `n.succ` instead of `n + 1` in the `nsmul_succ'` and `npow_succ'` fields
+to make sure that `to_additive` is not confused (otherwise, it would try to convert `1 : ℕ`
+to `0 : ℕ`).
+-/
 
 /-- An `add_monoid` is an `add_semigroup` with an element `0` such that `0 + a = a + 0 = a`. -/
 @[ancestor add_semigroup add_zero_class]
@@ -350,7 +343,14 @@
 
 export add_monoid (nsmul)
 
-attribute [to_additive] monoid
+/-- A `monoid` is a `semigroup` with an element `1` such that `1 * a = a * 1 = a`. -/
+@[ancestor semigroup mul_one_class, to_additive]
+class monoid (M : Type u) extends semigroup M, mul_one_class M :=
+(npow : ℕ → M → M := npow_rec)
+(npow_zero' : ∀ x, npow 0 x = 1 . try_refl_tac)
+(npow_succ' : ∀ (n : ℕ) x, npow n.succ x = x * npow n x . try_refl_tac)
+
+export monoid (npow)
 
 section monoid
 variables {M : Type u} [monoid M]
@@ -361,7 +361,6 @@
 
 end monoid
 
-<<<<<<< HEAD
 lemma npow_one {M : Type u} [monoid M] (x : M) :
   npow 1 x = x :=
 by simp [monoid.npow_succ', monoid.npow_zero']
@@ -381,23 +380,13 @@
   { rw [nat.succ_add, monoid.npow_succ', monoid.npow_succ', ih, ← mul_assoc] }
 end
 
-/-- A commutative monoid is a monoid with commutative `(*)`. -/
-@[protect_proj, ancestor monoid comm_semigroup]
-class comm_monoid (M : Type u) extends monoid M, comm_semigroup M
-
-=======
->>>>>>> 46302c70
 /-- An additive commutative monoid is an additive monoid with commutative `(+)`. -/
 @[protect_proj, ancestor add_monoid add_comm_semigroup]
 class add_comm_monoid (M : Type u) extends add_monoid M, add_comm_semigroup M
 
-<<<<<<< HEAD
-attribute [to_additive] comm_monoid
-=======
 /-- A commutative monoid is a monoid with commutative `(*)`. -/
 @[protect_proj, ancestor monoid comm_semigroup, to_additive]
 class comm_monoid (M : Type u) extends monoid M, comm_semigroup M
->>>>>>> 46302c70
 
 section left_cancel_monoid
 
