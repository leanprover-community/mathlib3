/-
Copyright (c) 2018 Patrick Massot. All rights reserved.
Released under Apache 2.0 license as described in the file LICENSE.
Authors: Patrick Massot, Kevin Buzzard, Scott Morrison, Johan Commelin, Chris Hughes,
  Johannes Hölzl, Yury Kudryashov
-/
import algebra.group.commute

/-!
# monoid and group homomorphisms

This file defines the bundled structures for monoid and group homomorphisms. Namely, we define
`monoid_hom` (resp., `add_monoid_hom`) to be bundled homomorphisms between multiplicative (resp.,
additive) monoids or groups.

We also define coercion to a function, and  usual operations: composition, identity homomorphism,
pointwise multiplication and pointwise inversion.

## Notations

* `→*` for bundled monoid homs (also use for group homs)
* `→+` for bundled add_monoid homs (also use for add_group homs)

## implementation notes

There's a coercion from bundled homs to fun, and the canonical
notation is to use the bundled hom as a function via this coercion.

There is no `group_hom` -- the idea is that `monoid_hom` is used.
The constructor for `monoid_hom` needs a proof of `map_one` as well
as `map_mul`; a separate constructor `monoid_hom.mk'` will construct
group homs (i.e. monoid homs between groups) given only a proof
that multiplication is preserved,

Implicit `{}` brackets are often used instead of type class `[]` brackets.  This is done when the
instances can be inferred because they are implicit arguments to the type `monoid_hom`.  When they
can be inferred from the type it is faster to use this method than to use type class inference.

Historically this file also included definitions of unbundled homomorphism classes; they were
deprecated and moved to `deprecated/group`.

## Tags

monoid_hom, add_monoid_hom

-/

variables {M : Type*} {N : Type*} {P : Type*} -- monoids
  {G : Type*} {H : Type*} -- groups

-- for easy multiple inheritance
set_option old_structure_cmd true

/-- Homomorphism that preserves zero -/
structure zero_hom (M : Type*) (N : Type*) [has_zero M] [has_zero N] :=
(to_fun : M → N)
(map_zero' : to_fun 0 = 0)

/-- Homomorphism that preserves addition -/
structure add_hom (M : Type*) (N : Type*) [has_add M] [has_add N] :=
(to_fun : M → N)
(map_add' : ∀ x y, to_fun (x + y) = to_fun x + to_fun y)

/-- Bundled add_monoid homomorphisms; use this for bundled add_group homomorphisms too. -/
structure add_monoid_hom (M : Type*) (N : Type*) [add_monoid M] [add_monoid N]
  extends zero_hom M N, add_hom M N

attribute [nolint doc_blame] add_monoid_hom.to_add_hom
attribute [nolint doc_blame] add_monoid_hom.to_zero_hom

infixr ` →+ `:25 := add_monoid_hom

/-- Homomorphism that preserves one -/
@[to_additive]
structure one_hom (M : Type*) (N : Type*) [has_one M] [has_one N] :=
(to_fun : M → N)
(map_one' : to_fun 1 = 1)

/-- Homomorphism that preserves multiplication -/
@[to_additive]
structure mul_hom (M : Type*) (N : Type*) [has_mul M] [has_mul N] :=
(to_fun : M → N)
(map_mul' : ∀ x y, to_fun (x * y) = to_fun x * to_fun y)

/-- Bundled monoid homomorphisms; use this for bundled group homomorphisms too. -/
@[to_additive]
structure monoid_hom (M : Type*) (N : Type*) [monoid M] [monoid N] extends one_hom M N, mul_hom M N

attribute [nolint doc_blame] monoid_hom.to_mul_hom
attribute [nolint doc_blame] monoid_hom.to_one_hom

infixr ` →* `:25 := monoid_hom

-- completely uninteresting lemmas about coercion to function, that all homs need
section coes

@[to_additive]
instance {mM : has_one M} {mN : has_one N} : has_coe_to_fun (one_hom M N) :=
⟨_, one_hom.to_fun⟩
@[to_additive]
instance {mM : has_mul M} {mN : has_mul N} : has_coe_to_fun (mul_hom M N) :=
⟨_, mul_hom.to_fun⟩
@[to_additive]
instance {mM : monoid M} {mN : monoid N} : has_coe_to_fun (M →* N) :=
⟨_, monoid_hom.to_fun⟩

@[simp, to_additive]
lemma one_hom.to_fun_eq_coe [has_one M] [has_one N] (f : one_hom M N) : f.to_fun = f := rfl
@[simp, to_additive]
lemma mul_hom.to_fun_eq_coe [has_mul M] [has_mul N] (f : mul_hom M N) : f.to_fun = f := rfl
@[simp, to_additive]
lemma monoid_hom.to_fun_eq_coe [monoid M] [monoid N] (f : M →* N) : f.to_fun = f := rfl

@[simp, to_additive]
lemma one_hom.coe_mk [has_one M] [has_one N]
  (f : M → N) (h1) : ⇑(one_hom.mk f h1) = f := rfl
@[simp, to_additive]
lemma mul_hom.coe_mk [has_mul M] [has_mul N]
  (f : M → N) (hmul) : ⇑(mul_hom.mk f hmul) = f := rfl
@[simp, to_additive]
lemma monoid_hom.coe_mk [monoid M] [monoid N]
  (f : M → N) (h1 hmul) : ⇑(monoid_hom.mk f h1 hmul) = f := rfl

@[to_additive]
theorem one_hom.congr_fun [has_one M] [has_one N]
  {f g : one_hom M N} (h : f = g) (x : M) : f x = g x :=
congr_arg (λ h : one_hom M N, h x) h
@[to_additive]
theorem mul_hom.congr_fun [has_mul M] [has_mul N]
  {f g : mul_hom M N} (h : f = g) (x : M) : f x = g x :=
congr_arg (λ h : mul_hom M N, h x) h
@[to_additive]
theorem monoid_hom.congr_fun [monoid M] [monoid N]
  {f g : M →* N} (h : f = g) (x : M) : f x = g x :=
congr_arg (λ h : M →* N, h x) h

@[to_additive]
theorem one_hom.congr_arg [has_one M] [has_one N]
  (f : one_hom M N) {x y : M} (h : x = y) : f x = f y :=
congr_arg (λ x : M, f x) h
@[to_additive]
theorem mul_hom.congr_arg [has_mul M] [has_mul N]
  (f : mul_hom M N) {x y : M} (h : x = y) : f x = f y :=
congr_arg (λ x : M, f x) h
@[to_additive]
theorem monoid_hom.congr_arg [monoid M] [monoid N]
  (f : M →* N) {x y : M} (h : x = y) : f x = f y :=
congr_arg (λ x : M, f x) h

@[to_additive]
lemma one_hom.coe_inj [has_one M] [has_one N] ⦃f g : one_hom M N⦄ (h : (f : M → N) = g) : f = g :=
by cases f; cases g; cases h; refl
@[to_additive]
lemma mul_hom.coe_inj [has_mul M] [has_mul N] ⦃f g : mul_hom M N⦄ (h : (f : M → N) = g) : f = g :=
by cases f; cases g; cases h; refl
@[to_additive]
lemma monoid_hom.coe_inj [monoid M] [monoid N] ⦃f g : M →* N⦄ (h : (f : M → N) = g) : f = g :=
by cases f; cases g; cases h; refl

@[ext, to_additive]
lemma one_hom.ext [has_one M] [has_one N] ⦃f g : one_hom M N⦄ (h : ∀ x, f x = g x) : f = g :=
one_hom.coe_inj (funext h)
@[ext, to_additive]
lemma mul_hom.ext [has_mul M] [has_mul N] ⦃f g : mul_hom M N⦄ (h : ∀ x, f x = g x) : f = g :=
mul_hom.coe_inj (funext h)
@[ext, to_additive]
lemma monoid_hom.ext [monoid M] [monoid N] ⦃f g : M →* N⦄ (h : ∀ x, f x = g x) : f = g :=
monoid_hom.coe_inj (funext h)

attribute [ext] zero_hom.ext add_hom.ext add_monoid_hom.ext

@[to_additive]
lemma one_hom.ext_iff [has_one M] [has_one N] {f g : one_hom M N} : f = g ↔ ∀ x, f x = g x :=
⟨λ h x, h ▸ rfl, λ h, one_hom.ext h⟩
@[to_additive]
lemma mul_hom.ext_iff [has_mul M] [has_mul N] {f g : mul_hom M N} : f = g ↔ ∀ x, f x = g x :=
⟨λ h x, h ▸ rfl, λ h, mul_hom.ext h⟩
@[to_additive]
lemma monoid_hom.ext_iff [monoid M] [monoid N] {f g : M →* N} : f = g ↔ ∀ x, f x = g x :=
⟨λ h x, h ▸ rfl, λ h, monoid_hom.ext h⟩

end coes

@[simp, to_additive]
lemma one_hom.map_one [has_one M] [has_one N] (f : one_hom M N) : f 1 = 1 := f.map_one'
/-- If `f` is a monoid homomorphism then `f 1 = 1`. -/
@[simp, to_additive]
lemma monoid_hom.map_one [monoid M] [monoid N] (f : M →* N) : f 1 = 1 := f.map_one'

/-- If `f` is an additive monoid homomorphism then `f 0 = 0`. -/
add_decl_doc add_monoid_hom.map_zero

@[simp, to_additive]
lemma mul_hom.map_mul [has_mul M] [has_mul N]
  (f : mul_hom M N) (a b : M) : f (a * b) = f a * f b := f.map_mul' a b
/-- If `f` is a monoid homomorphism then `f (a * b) = f a * f b`. -/
@[simp, to_additive]
lemma monoid_hom.map_mul [monoid M] [monoid N]
  (f : M →* N) (a b : M) : f (a * b) = f a * f b := f.map_mul' a b

/-- If `f` is an additive monoid homomorphism then `f (a + b) = f a + f b`. -/
add_decl_doc add_monoid_hom.map_add

namespace monoid_hom
variables {mM : monoid M} {mN : monoid N} {mP : monoid P}
variables [group G] [comm_group H]

include mM mN

@[to_additive]
lemma map_mul_eq_one (f : M →* N) {a b : M} (h : a * b = 1) : f a * f b = 1 :=
by rw [← f.map_mul, h, f.map_one]

/-- Given a monoid homomorphism `f : M →* N` and an element `x : M`, if `x` has a right inverse,
then `f x` has a right inverse too. For elements invertible on both sides see `is_unit.map`. -/
@[to_additive "Given an add_monoid homomorphism `f : M →+ N` and an element `x : M`, if `x` has
a right inverse, then `f x` has a right inverse too."]
lemma map_exists_right_inv (f : M →* N) {x : M} (hx : ∃ y, x * y = 1) :
  ∃ y, f x * y = 1 :=
let ⟨y, hy⟩ := hx in ⟨f y, f.map_mul_eq_one hy⟩

/-- Given a monoid homomorphism `f : M →* N` and an element `x : M`, if `x` has a left inverse,
then `f x` has a left inverse too. For elements invertible on both sides see `is_unit.map`. -/
@[to_additive "Given an add_monoid homomorphism `f : M →+ N` and an element `x : M`, if `x` has
a left inverse, then `f x` has a left inverse too. For elements invertible on both sides see
`is_add_unit.map`."]
lemma map_exists_left_inv (f : M →* N) {x : M} (hx : ∃ y, y * x = 1) :
  ∃ y, y * f x = 1 :=
let ⟨y, hy⟩ := hx in ⟨f y, f.map_mul_eq_one hy⟩

end monoid_hom

/-- The identity map from a type with 1 to itself. -/
@[to_additive]
def one_hom.id (M : Type*) [has_one M] : one_hom M M :=
{ to_fun := id, map_one' := rfl, }
/-- The identity map from a type with multiplication to itself. -/
@[to_additive]
def mul_hom.id (M : Type*) [has_mul M] : mul_hom M M :=
{ to_fun := id, map_mul' := λ _ _, rfl, }
/-- The identity map from a monoid to itself. -/
@[to_additive]
def monoid_hom.id (M : Type*) [monoid M] : M →* M :=
{ to_fun := id, map_one' := rfl, map_mul' := λ _ _, rfl, }

/-- The identity map from an type with zero to itself. -/
add_decl_doc zero_hom.id
/-- The identity map from an type with addition to itself. -/
add_decl_doc add_hom.id
/-- The identity map from an additive monoid to itself. -/
add_decl_doc add_monoid_hom.id

@[simp, to_additive] lemma one_hom.id_apply {M : Type*} [has_one M] (x : M) :
  one_hom.id M x = x := rfl
@[simp, to_additive] lemma mul_hom.id_apply {M : Type*} [has_mul M] (x : M) :
  mul_hom.id M x = x := rfl
@[simp, to_additive] lemma monoid_hom.id_apply {M : Type*} [monoid M] (x : M) :
  monoid_hom.id M x = x := rfl

/-- Composition of `one_hom`s as a `one_hom`. -/
@[to_additive]
def one_hom.comp [has_one M] [has_one N] [has_one P]
  (hnp : one_hom N P) (hmn : one_hom M N) : one_hom M P :=
{ to_fun := hnp ∘ hmn, map_one' := by simp, }
/-- Composition of `mul_hom`s as a `mul_hom`. -/
@[to_additive]
def mul_hom.comp [has_mul M] [has_mul N] [has_mul P]
  (hnp : mul_hom N P) (hmn : mul_hom M N) : mul_hom M P :=
{ to_fun := hnp ∘ hmn, map_mul' := by simp, }
/-- Composition of monoid morphisms as a monoid morphism. -/
@[to_additive]
def monoid_hom.comp [monoid M] [monoid N] [monoid P] (hnp : N →* P) (hmn : M →* N) : M →* P :=
{ to_fun := hnp ∘ hmn, map_one' := by simp, map_mul' := by simp, }

/-- Composition of `zero_hom`s as a `zero_hom`. -/
add_decl_doc zero_hom.comp
/-- Composition of `add_hom`s as a `add_hom`. -/
add_decl_doc add_hom.comp
/-- Composition of additive monoid morphisms as an additive monoid morphism. -/
add_decl_doc add_monoid_hom.comp

@[simp, to_additive] lemma one_hom.comp_apply [has_one M] [has_one N] [has_one P]
  (g : one_hom N P) (f : one_hom M N) (x : M) :
  g.comp f x = g (f x) := rfl
@[simp, to_additive] lemma mul_hom.comp_apply [has_mul M] [has_mul N] [has_mul P]
  (g : mul_hom N P) (f : mul_hom M N) (x : M) :
  g.comp f x = g (f x) := rfl
@[simp, to_additive] lemma monoid_hom.comp_apply [monoid M] [monoid N] [monoid P]
  (g : N →* P) (f : M →* N) (x : M) :
  g.comp f x = g (f x) := rfl

/-- Composition of monoid homomorphisms is associative. -/
@[to_additive] lemma one_hom.comp_assoc {Q : Type*} [has_one M] [has_one N] [has_one P] [has_one Q]
  (f : one_hom M N) (g : one_hom N P) (h : one_hom P Q) :
  (h.comp g).comp f = h.comp (g.comp f) := rfl
@[to_additive] lemma mul_hom.comp_assoc {Q : Type*} [has_mul M] [has_mul N] [has_mul P] [has_mul Q]
  (f : mul_hom M N) (g : mul_hom N P) (h : mul_hom P Q) :
  (h.comp g).comp f = h.comp (g.comp f) := rfl
@[to_additive] lemma monoid_hom.comp_assoc {Q : Type*} [monoid M] [monoid N] [monoid P] [monoid Q]
  (f : M →* N) (g : N →* P) (h : P →* Q) :
  (h.comp g).comp f = h.comp (g.comp f) := rfl

@[to_additive]
lemma one_hom.cancel_right [has_one M] [has_one N] [has_one P]
  {g₁ g₂ : one_hom N P} {f : one_hom M N} (hf : function.surjective f) :
  g₁.comp f = g₂.comp f ↔ g₁ = g₂ :=
⟨λ h, one_hom.ext $ (forall_iff_forall_surj hf).1 (one_hom.ext_iff.1 h), λ h, h ▸ rfl⟩
@[to_additive]
lemma mul_hom.cancel_right [has_mul M] [has_mul N] [has_mul P]
  {g₁ g₂ : mul_hom N P} {f : mul_hom M N} (hf : function.surjective f) :
  g₁.comp f = g₂.comp f ↔ g₁ = g₂ :=
⟨λ h, mul_hom.ext $ (forall_iff_forall_surj hf).1 (mul_hom.ext_iff.1 h), λ h, h ▸ rfl⟩
@[to_additive]
lemma monoid_hom.cancel_right [monoid M] [monoid N] [monoid P]
  {g₁ g₂ : N →* P} {f : M →* N} (hf : function.surjective f) :
  g₁.comp f = g₂.comp f ↔ g₁ = g₂ :=
⟨λ h, monoid_hom.ext $ (forall_iff_forall_surj hf).1 (monoid_hom.ext_iff.1 h), λ h, h ▸ rfl⟩

@[to_additive]
lemma one_hom.cancel_left [has_one M] [has_one N] [has_one P]
  {g : one_hom N P} {f₁ f₂ : one_hom M N} (hg : function.injective g) :
  g.comp f₁ = g.comp f₂ ↔ f₁ = f₂ :=
⟨λ h, one_hom.ext $ λ x, hg $ by rw [← one_hom.comp_apply, h, one_hom.comp_apply],
 λ h, h ▸ rfl⟩
@[to_additive]
lemma mul_hom.cancel_left [has_one M] [has_one N] [has_one P]
  {g : one_hom N P} {f₁ f₂ : one_hom M N} (hg : function.injective g) :
  g.comp f₁ = g.comp f₂ ↔ f₁ = f₂ :=
⟨λ h, one_hom.ext $ λ x, hg $ by rw [← one_hom.comp_apply, h, one_hom.comp_apply],
 λ h, h ▸ rfl⟩
@[to_additive]
lemma monoid_hom.cancel_left [monoid M] [monoid N] [monoid P]
  {g : N →* P} {f₁ f₂ : M →* N} (hg : function.injective g) :
  g.comp f₁ = g.comp f₂ ↔ f₁ = f₂ :=
⟨λ h, monoid_hom.ext $ λ x, hg $ by rw [← monoid_hom.comp_apply, h, monoid_hom.comp_apply],
 λ h, h ▸ rfl⟩

@[simp, to_additive] lemma one_hom.comp_id [has_one M] [has_one N]
  (f : one_hom M N) : f.comp (one_hom.id M) = f := one_hom.ext $ λ x, rfl
@[simp, to_additive] lemma mul_hom.comp_id [has_mul M] [has_mul N]
  (f : mul_hom M N) : f.comp (mul_hom.id M) = f := mul_hom.ext $ λ x, rfl
@[simp, to_additive] lemma monoid_hom.comp_id [monoid M] [monoid N]
  (f : M →* N) : f.comp (monoid_hom.id M) = f := monoid_hom.ext $ λ x, rfl

@[simp, to_additive] lemma one_hom.id_comp [has_one M] [has_one N]
(f : one_hom M N) : (one_hom.id N).comp f = f := one_hom.ext $ λ x, rfl
@[simp, to_additive] lemma mul_hom.id_comp [has_mul M] [has_mul N]
(f : mul_hom M N) : (mul_hom.id N).comp f = f := mul_hom.ext $ λ x, rfl
@[simp, to_additive] lemma monoid_hom.id_comp [monoid M] [monoid N]
(f : M →* N) : (monoid_hom.id N).comp f = f := monoid_hom.ext $ λ x, rfl

section End

namespace monoid

variables (M) [monoid M]

/-- The monoid of endomorphisms. -/
protected def End := M →* M

namespace End

instance : monoid (monoid.End M) :=
{ mul := monoid_hom.comp,
  one := monoid_hom.id M,
  mul_assoc := λ _ _ _, monoid_hom.comp_assoc _ _ _,
  mul_one := monoid_hom.comp_id,
  one_mul := monoid_hom.id_comp }

instance : inhabited (monoid.End M) := ⟨1⟩

instance : has_coe_to_fun (monoid.End M) := ⟨_, monoid_hom.to_fun⟩

end End

@[simp] lemma coe_one : ((1 : monoid.End M) : M → M) = id := rfl
@[simp] lemma coe_mul (f g) : ((f * g : monoid.End M) : M → M) = f ∘ g := rfl

end monoid

namespace add_monoid

variables (A : Type*) [add_monoid A]

/-- The monoid of endomorphisms. -/
protected def End := A →+ A

namespace End

instance : monoid (add_monoid.End A) :=
{ mul := add_monoid_hom.comp,
  one := add_monoid_hom.id A,
  mul_assoc := λ _ _ _, add_monoid_hom.comp_assoc _ _ _,
  mul_one := add_monoid_hom.comp_id,
  one_mul := add_monoid_hom.id_comp }

instance : inhabited (add_monoid.End A) := ⟨1⟩

instance : has_coe_to_fun (add_monoid.End A) := ⟨_, add_monoid_hom.to_fun⟩

end End

@[simp] lemma coe_one : ((1 : add_monoid.End A) : A → A) = id := rfl
@[simp] lemma coe_mul (f g) : ((f * g : add_monoid.End A) : A → A) = f ∘ g := rfl

end add_monoid

end End

/-- `1` is the homomorphism sending all elements to `1`. -/
@[to_additive]
instance [has_one M] [has_one N] : has_one (one_hom M N) := ⟨⟨λ _, 1, rfl⟩⟩
/-- `1` is the multiplicative homomorphism sending all elements to `1`. -/
@[to_additive]
instance [has_mul M] [monoid N] : has_one (mul_hom M N) := ⟨⟨λ _, 1, λ _ _, (one_mul 1).symm⟩⟩
/-- `1` is the monoid homomorphism sending all elements to `1`. -/
@[to_additive]
instance [monoid M] [monoid N] : has_one (M →* N) := ⟨⟨λ _, 1, rfl, λ _ _, (one_mul 1).symm⟩⟩

/-- `0` is the homomorphism sending all elements to `0`. -/
add_decl_doc zero_hom.has_zero
/-- `0` is the additive homomorphism sending all elements to `0`. -/
add_decl_doc add_hom.has_zero
/-- `0` is the additive monoid homomorphism sending all elements to `0`. -/
add_decl_doc add_monoid_hom.has_zero

@[simp, to_additive] lemma one_hom.one_apply [has_one M] [has_one N]
  (x : M) : (1 : one_hom M N) x = 1 := rfl
@[simp, to_additive] lemma monoid_hom.one_apply [monoid M] [monoid N]
  (x : M) : (1 : M →* N) x = 1 := rfl

@[to_additive]
instance [has_one M] [has_one N] : inhabited (one_hom M N) := ⟨1⟩
@[to_additive]
instance [has_mul M] [monoid N] : inhabited (mul_hom M N) := ⟨1⟩
@[to_additive]
instance [monoid M] [monoid N] : inhabited (M →* N) := ⟨1⟩

namespace monoid_hom
variables [mM : monoid M] [mN : monoid N] [mP : monoid P]
variables [group G] [comm_group H]

/-- Given two monoid morphisms `f`, `g` to a commutative monoid, `f * g` is the monoid morphism
sending `x` to `f x * g x`. -/
@[to_additive]
instance {M N} {mM : monoid M} [comm_monoid N] : has_mul (M →* N) :=
⟨λ f g,
  { to_fun := λ m, f m * g m,
    map_one' := show f 1 * g 1 = 1, by simp,
    map_mul' := begin intros, show f (x * y) * g (x * y) = f x * g x * (f y * g y),
      rw [f.map_mul, g.map_mul, ←mul_assoc, ←mul_assoc, mul_right_comm (f x)], end }⟩

/-- Given two additive monoid morphisms `f`, `g` to an additive commutative monoid, `f + g` is the
additive monoid morphism sending `x` to `f x + g x`. -/
add_decl_doc add_monoid_hom.has_add

@[simp, to_additive] lemma mul_apply {M N} {mM : monoid M} {mN : comm_monoid N}
  (f g : M →* N) (x : M) :
  (f * g) x = f x * g x := rfl

/-- (M →* N) is a comm_monoid if N is commutative. -/
@[to_additive]
instance {M N} [monoid M] [comm_monoid N] : comm_monoid (M →* N) :=
{ mul := (*),
  mul_assoc := by intros; ext; apply mul_assoc,
  one := 1,
  one_mul := by intros; ext; apply one_mul,
  mul_one := by intros; ext; apply mul_one,
  mul_comm := by intros; ext; apply mul_comm }

/-- `flip` arguments of `f : M →* N →* P` -/
@[to_additive "`flip` arguments of `f : M →+ N →+ P`"]
def flip {mM : monoid M} {mN : monoid N} {mP : comm_monoid P} (f : M →* N →* P) :
  N →* M →* P :=
{ to_fun := λ y, ⟨λ x, f x y, by rw [f.map_one, one_apply], λ x₁ x₂, by rw [f.map_mul, mul_apply]⟩,
  map_one' := ext $ λ x, (f x).map_one,
  map_mul' := λ y₁ y₂, ext $ λ x, (f x).map_mul y₁ y₂ }

@[simp, to_additive] lemma flip_apply {mM : monoid M} {mN : monoid N} {mP : comm_monoid P}
  (f : M →* N →* P) (x : M) (y : N) :
  f.flip y x = f x y :=
rfl

/-- Evaluation of a `monoid_hom` at a point as a monoid homomorphism. See also `monoid_hom.apply`
for the evaluation of any function at a point. -/
@[to_additive "Evaluation of an `add_monoid_hom` at a point as an additive monoid homomorphism.
<<<<<<< HEAD
See also `monoid_hom.apply` for the evaluation of any function at a point."]
def eval [monoid M] [comm_monoid N] : M →* (M →* N) →* N := (monoid_hom.id (M →* N)).flip
=======
See also `add_monoid_hom.apply` for the evaluation of any function at a point."]
def eval [monoid M] [comm_monoid N] (x : M) : (M →* N) →* N := ⟨λ f, f x, rfl, λ f g, rfl⟩
>>>>>>> 62bab510

@[simp, to_additive]
lemma eval_apply [monoid M] [comm_monoid N] (x : M) (f : M →* N) : eval x f = f x := rfl

/-- If two homomorphism from a group to a monoid are equal at `x`, then they are equal at `x⁻¹`. -/
@[to_additive "If two homomorphism from an additive group to an additive monoid are equal at `x`,
then they are equal at `-x`." ]
lemma eq_on_inv {G} [group G] [monoid M] {f g : G →* M} {x : G} (h : f x = g x) :
  f x⁻¹ = g x⁻¹ :=
left_inv_eq_right_inv (f.map_mul_eq_one $ inv_mul_self x) $
  h.symm ▸ g.map_mul_eq_one $ mul_inv_self x

/-- Group homomorphisms preserve inverse. -/
@[simp, to_additive]
theorem map_inv {G H} [group G] [group H] (f : G →* H) (g : G) : f g⁻¹ = (f g)⁻¹ :=
eq_inv_of_mul_eq_one $ f.map_mul_eq_one $ inv_mul_self g

/-- Group homomorphisms preserve division. -/
@[simp, to_additive]
theorem map_mul_inv {G H} [group G] [group H] (f : G →* H) (g h : G) :
  f (g * h⁻¹) = (f g) * (f h)⁻¹ := by rw [f.map_mul, f.map_inv]

/-- A homomorphism from a group to a monoid is injective iff its kernel is trivial. -/
@[to_additive]
lemma injective_iff {G H} [group G] [monoid H] (f : G →* H) :
  function.injective f ↔ (∀ a, f a = 1 → a = 1) :=
⟨λ h x hfx, h $ hfx.trans f.map_one.symm,
 λ h x y hxy, mul_inv_eq_one.1 $ h _ $ by rw [f.map_mul, hxy, ← f.map_mul, mul_inv_self, f.map_one]⟩

include mM
/-- Makes a group homomomorphism from a proof that the map preserves multiplication. -/
@[to_additive]
def mk' (f : M → G) (map_mul : ∀ a b : M, f (a * b) = f a * f b) : M →* G :=
{ to_fun := f,
  map_mul' := map_mul,
  map_one' := mul_self_iff_eq_one.1 $ by rw [←map_mul, mul_one] }

/-- Makes an additive group homomomorphism from a proof that the map preserves multiplication. -/
add_decl_doc add_monoid_hom.mk'

@[simp, to_additive]
lemma coe_mk' {f : M → G} (map_mul : ∀ a b : M, f (a * b) = f a * f b) :
  ⇑(mk' f map_mul) = f := rfl

omit mM

/-- Makes a group homomorphism from a proof that the map preserves right division `λ x y, x * y⁻¹`.
-/
@[to_additive "Makes an additive group homomorphism from a proof that the map preserves
the operation `λ a b, a + -b`. See also `add_monoid_hom.of_map_sub` for a version using
`λ a b, a - b`."]
def of_map_mul_inv {H : Type*} [group H] (f : G → H)
  (map_div : ∀ a b : G, f (a * b⁻¹) = f a * (f b)⁻¹) :
  G →* H :=
mk' f $ λ x y,
calc f (x * y) = f x * (f $ 1 * 1⁻¹ * y⁻¹)⁻¹ : by simp only [one_mul, one_inv, ← map_div, inv_inv]
... = f x * f y : by { simp only [map_div], simp only [mul_right_inv, one_mul, inv_inv] }

@[simp, to_additive] lemma coe_of_map_mul_inv {H : Type*} [group H] (f : G → H)
  (map_div : ∀ a b : G, f (a * b⁻¹) = f a * (f b)⁻¹) :
  ⇑(of_map_mul_inv f map_div) = f :=
rfl

/-- If `f` is a monoid homomorphism to a commutative group, then `f⁻¹` is the homomorphism sending
`x` to `(f x)⁻¹`. -/
@[to_additive]
instance {M G} [monoid M] [comm_group G] : has_inv (M →* G) :=
⟨λ f, mk' (λ g, (f g)⁻¹) $ λ a b, by rw [←mul_inv, f.map_mul]⟩

/-- If `f` is an additive monoid homomorphism to an additive commutative group, then `-f` is the
homomorphism sending `x` to `-(f x)`. -/
add_decl_doc add_monoid_hom.has_neg

@[simp, to_additive] lemma inv_apply {M G} {mM : monoid M} {gG : comm_group G}
  (f : M →* G) (x : M) :
  f⁻¹ x = (f x)⁻¹ := rfl

/-- If `G` is a commutative group, then `M →* G` a commutative group too. -/
@[to_additive]
instance {M G} [monoid M] [comm_group G] : comm_group (M →* G) :=
{ inv := has_inv.inv,
  mul_left_inv := by intros; ext; apply mul_left_inv,
  ..monoid_hom.comm_monoid }

/-- If `G` is an additive commutative group, then `M →+ G` an additive commutative group too. -/
add_decl_doc add_monoid_hom.add_comm_group

end monoid_hom

namespace add_monoid_hom

variables [add_group G] [add_group H]

/-- Additive group homomorphisms preserve subtraction. -/
@[simp] theorem map_sub (f : G →+ H) (g h : G) : f (g - h) = (f g) - (f h) := f.map_add_neg g h

/-- Define a morphism of additive groups given a map which respects difference. -/
def of_map_sub (f : G → H) (hf : ∀ x y, f (x - y) = f x - f y) : G →+ H :=
of_map_add_neg f hf

@[simp] lemma coe_of_map_sub (f : G → H) (hf : ∀ x y, f (x - y) = f x - f y) :
  ⇑(of_map_sub f hf) = f :=
rfl

end add_monoid_hom

section commute

variables [monoid M] [monoid N] {a x y : M}

@[simp, to_additive]
protected lemma semiconj_by.map (h : semiconj_by a x y) (f : M →* N) :
  semiconj_by (f a) (f x) (f y) :=
by simpa only [semiconj_by, f.map_mul] using congr_arg f h

@[simp, to_additive]
protected lemma commute.map (h : commute x y) (f : M →* N) : commute (f x) (f y) := h.map f

end commute<|MERGE_RESOLUTION|>--- conflicted
+++ resolved
@@ -484,13 +484,8 @@
 /-- Evaluation of a `monoid_hom` at a point as a monoid homomorphism. See also `monoid_hom.apply`
 for the evaluation of any function at a point. -/
 @[to_additive "Evaluation of an `add_monoid_hom` at a point as an additive monoid homomorphism.
-<<<<<<< HEAD
-See also `monoid_hom.apply` for the evaluation of any function at a point."]
+See also `add_monoid_hom.apply` for the evaluation of any function at a point."]
 def eval [monoid M] [comm_monoid N] : M →* (M →* N) →* N := (monoid_hom.id (M →* N)).flip
-=======
-See also `add_monoid_hom.apply` for the evaluation of any function at a point."]
-def eval [monoid M] [comm_monoid N] (x : M) : (M →* N) →* N := ⟨λ f, f x, rfl, λ f g, rfl⟩
->>>>>>> 62bab510
 
 @[simp, to_additive]
 lemma eval_apply [monoid M] [comm_monoid N] (x : M) (f : M →* N) : eval x f = f x := rfl
