--- conflicted
+++ resolved
@@ -667,14 +667,9 @@
 @[simp, to_additive]
 lemma eval_apply [monoid M] [comm_monoid N] (x : M) (f : M →* N) : eval x f = f x := rfl
 
-<<<<<<< HEAD
-/-- Composition of monoid morphisms as a monoid morphism. -/
-@[simps, to_additive]
-=======
 /-- Composition of monoid morphisms (`monoid_hom.comp`) as a monoid morphism. -/
 @[simps, to_additive "Composition of additive monoid morphisms
 (`add_monoid_hom.comp`) as an additive monoid morphism."]
->>>>>>> 62904c71
 def comp_hom [monoid M] [comm_monoid N] [comm_monoid P] :
   (N →* P) →* (M →* N) →* (M →* P) :=
 { to_fun := λ g, { to_fun := g.comp, map_one' := comp_one g, map_mul' := comp_mul g },
