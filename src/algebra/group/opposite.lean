/-
Copyright (c) 2018 Kenny Lau. All rights reserved.
Released under Apache 2.0 license as described in the file LICENSE.
Authors: Kenny Lau
-/
import algebra.group.inj_surj
import algebra.group.commute
import algebra.hom.equiv.basic
import algebra.opposites
import data.int.cast.defs

/-!
# Group structures on the multiplicative and additive opposites
-/
universes u v
variables (α : Type u)

namespace mul_opposite

/-!
### Additive structures on `αᵐᵒᵖ`
-/

instance [add_semigroup α] : add_semigroup (αᵐᵒᵖ) :=
unop_injective.add_semigroup _ (λ x y, rfl)

instance [add_left_cancel_semigroup α] : add_left_cancel_semigroup αᵐᵒᵖ :=
unop_injective.add_left_cancel_semigroup _ (λ x y, rfl)

instance [add_right_cancel_semigroup α] : add_right_cancel_semigroup αᵐᵒᵖ :=
unop_injective.add_right_cancel_semigroup _ (λ x y, rfl)

instance [add_comm_semigroup α] : add_comm_semigroup αᵐᵒᵖ :=
unop_injective.add_comm_semigroup _ (λ x y, rfl)

instance [add_zero_class α] : add_zero_class αᵐᵒᵖ :=
unop_injective.add_zero_class _ rfl (λ x y, rfl)

instance [add_monoid α] : add_monoid αᵐᵒᵖ :=
unop_injective.add_monoid _ rfl (λ _ _, rfl) (λ _ _, rfl)

instance [add_comm_monoid α] : add_comm_monoid αᵐᵒᵖ :=
unop_injective.add_comm_monoid _ rfl (λ _ _, rfl) (λ _ _, rfl)

@[to_additive] instance [has_nat_cast α] : has_nat_cast αᵐᵒᵖ := ⟨λ n, op n⟩
@[to_additive] instance [has_int_cast α] : has_int_cast αᵐᵒᵖ := ⟨λ n, op n⟩

instance [add_monoid_with_one α] : add_monoid_with_one αᵐᵒᵖ :=
<<<<<<< HEAD
{ nat_cast_zero := show op ((0 : ℕ) : α) = 0, by simp,
=======
{ nat_cast := λ n, op n,
  nat_cast_zero := show op ((0 : ℕ) : α) = 0, by simp [nat.cast_zero],
>>>>>>> 23cd34bb
  nat_cast_succ := show ∀ n, op ((n + 1 : ℕ) : α) = op (n : ℕ) + 1, by simp,
  .. mul_opposite.add_monoid α, .. mul_opposite.has_one α, ..mul_opposite.has_nat_cast _ }

instance [add_comm_monoid_with_one α] : add_comm_monoid_with_one αᵐᵒᵖ :=
{ .. mul_opposite.add_monoid_with_one α, ..mul_opposite.add_comm_monoid α }

instance [sub_neg_monoid α] : sub_neg_monoid αᵐᵒᵖ :=
unop_injective.sub_neg_monoid _ rfl (λ _ _, rfl) (λ _, rfl) (λ _ _, rfl) (λ _ _, rfl) (λ _ _, rfl)

instance [add_group α] : add_group αᵐᵒᵖ :=
unop_injective.add_group _ rfl (λ _ _, rfl) (λ _, rfl) (λ _ _, rfl) (λ _ _, rfl) (λ _ _, rfl)

instance [add_comm_group α] : add_comm_group αᵐᵒᵖ :=
unop_injective.add_comm_group _ rfl (λ _ _, rfl) (λ _, rfl) (λ _ _, rfl) (λ _ _, rfl) (λ _ _, rfl)

instance [add_group_with_one α] : add_group_with_one αᵐᵒᵖ :=
{ int_cast := λ n, op n,
  int_cast_of_nat := λ n, show op ((n : ℤ) : α) = op n, by rw int.cast_coe_nat,
  int_cast_neg_succ_of_nat := λ n, show op _ = op (- unop (op ((n + 1 : ℕ) : α))),
    by erw [unop_op, int.cast_neg_succ_of_nat]; refl,
  .. mul_opposite.add_monoid_with_one α, .. mul_opposite.add_group α }

instance [add_comm_group_with_one α] : add_comm_group_with_one αᵐᵒᵖ :=
{ .. mul_opposite.add_group_with_one α, ..mul_opposite.add_comm_group α }

/-!
### Multiplicative structures on `αᵐᵒᵖ`

We also generate additive structures on `αᵃᵒᵖ` using `to_additive`
-/

@[to_additive] instance [semigroup α] : semigroup αᵐᵒᵖ :=
{ mul_assoc := λ x y z, unop_injective $ eq.symm $ mul_assoc (unop z) (unop y) (unop x),
  .. mul_opposite.has_mul α }

@[to_additive] instance [right_cancel_semigroup α] : left_cancel_semigroup αᵐᵒᵖ :=
{ mul_left_cancel := λ x y z H, unop_injective $ mul_right_cancel $ op_injective H,
  .. mul_opposite.semigroup α }

@[to_additive] instance [left_cancel_semigroup α] : right_cancel_semigroup αᵐᵒᵖ :=
{ mul_right_cancel := λ x y z H, unop_injective $ mul_left_cancel $ op_injective H,
  .. mul_opposite.semigroup α }

@[to_additive] instance [comm_semigroup α] : comm_semigroup αᵐᵒᵖ :=
{ mul_comm := λ x y, unop_injective $ mul_comm (unop y) (unop x),
  .. mul_opposite.semigroup α }

@[to_additive] instance [mul_one_class α] : mul_one_class αᵐᵒᵖ :=
{ one_mul := λ x, unop_injective $ mul_one $ unop x,
  mul_one := λ x, unop_injective $ one_mul $ unop x,
  .. mul_opposite.has_mul α, .. mul_opposite.has_one α }

@[to_additive] instance [monoid α] : monoid αᵐᵒᵖ :=
{ npow := λ n x, op $ x.unop ^ n,
  npow_zero' := λ x, unop_injective $ monoid.npow_zero' x.unop,
  npow_succ' := λ n x, unop_injective $ pow_succ' x.unop n,
  .. mul_opposite.semigroup α, .. mul_opposite.mul_one_class α }

@[to_additive] instance [right_cancel_monoid α] : left_cancel_monoid αᵐᵒᵖ :=
{ .. mul_opposite.left_cancel_semigroup α, .. mul_opposite.monoid α }

@[to_additive] instance [left_cancel_monoid α] : right_cancel_monoid αᵐᵒᵖ :=
{ .. mul_opposite.right_cancel_semigroup α, .. mul_opposite.monoid α }

@[to_additive] instance [cancel_monoid α] : cancel_monoid αᵐᵒᵖ :=
{ .. mul_opposite.right_cancel_monoid α, .. mul_opposite.left_cancel_monoid α }

@[to_additive] instance [comm_monoid α] : comm_monoid αᵐᵒᵖ :=
{ .. mul_opposite.monoid α, .. mul_opposite.comm_semigroup α }

@[to_additive] instance [cancel_comm_monoid α] : cancel_comm_monoid αᵐᵒᵖ :=
{ .. mul_opposite.cancel_monoid α, .. mul_opposite.comm_monoid α }

@[to_additive add_opposite.sub_neg_monoid] instance [div_inv_monoid α] : div_inv_monoid αᵐᵒᵖ :=
{ zpow := λ n x, op $ x.unop ^ n,
  zpow_zero' := λ x, unop_injective $ div_inv_monoid.zpow_zero' x.unop,
  zpow_succ' := λ n x, unop_injective $
    by rw [unop_op, zpow_of_nat, zpow_of_nat, pow_succ', unop_mul, unop_op],
  zpow_neg' := λ z x, unop_injective $ div_inv_monoid.zpow_neg' z x.unop,
  .. mul_opposite.monoid α, .. mul_opposite.has_inv α }

@[to_additive add_opposite.subtraction_monoid] instance [division_monoid α] :
  division_monoid αᵐᵒᵖ :=
{ mul_inv_rev := λ a b, unop_injective $ mul_inv_rev _ _,
  inv_eq_of_mul := λ a b h, unop_injective $ inv_eq_of_mul_eq_one_left $ congr_arg unop h,
  .. mul_opposite.div_inv_monoid α, .. mul_opposite.has_involutive_inv α }

@[to_additive add_opposite.subtraction_comm_monoid] instance [division_comm_monoid α] :
  division_comm_monoid αᵐᵒᵖ :=
{ ..mul_opposite.division_monoid α, ..mul_opposite.comm_semigroup α }

@[to_additive] instance [group α] : group αᵐᵒᵖ :=
{ mul_left_inv := λ x, unop_injective $ mul_inv_self $ unop x,
  .. mul_opposite.div_inv_monoid α, }

@[to_additive] instance [comm_group α] : comm_group αᵐᵒᵖ :=
{ .. mul_opposite.group α, .. mul_opposite.comm_monoid α }

variable {α}

@[simp, norm_cast, to_additive] lemma op_nat_cast [has_nat_cast α] (n : ℕ) : op (n : α) = n := rfl
@[simp, norm_cast, to_additive] lemma op_int_cast [has_int_cast α] (n : ℤ) : op (n : α) = n := rfl

@[simp, norm_cast, to_additive]
lemma unop_nat_cast [has_nat_cast α] (n : ℕ) : unop (n : αᵐᵒᵖ) = n := rfl

@[simp, norm_cast, to_additive]
lemma unop_int_cast [has_int_cast α] (n : ℤ) : unop (n : αᵐᵒᵖ) = n := rfl

@[simp, to_additive] lemma unop_div [div_inv_monoid α] (x y : αᵐᵒᵖ) :
  unop (x / y) = (unop y)⁻¹ * unop x :=
rfl

@[simp, to_additive] lemma op_div [div_inv_monoid α] (x y : α) :
  op (x / y) = (op y)⁻¹ * op x :=
by simp [div_eq_mul_inv]

@[simp, to_additive] lemma semiconj_by_op [has_mul α] {a x y : α} :
  semiconj_by (op a) (op y) (op x) ↔ semiconj_by a x y :=
by simp only [semiconj_by, ← op_mul, op_inj, eq_comm]

@[simp, to_additive] lemma semiconj_by_unop [has_mul α] {a x y : αᵐᵒᵖ} :
  semiconj_by (unop a) (unop y) (unop x) ↔ semiconj_by a x y :=
by conv_rhs { rw [← op_unop a, ← op_unop x, ← op_unop y, semiconj_by_op] }

@[to_additive] lemma _root_.semiconj_by.op [has_mul α] {a x y : α} (h : semiconj_by a x y) :
  semiconj_by (op a) (op y) (op x) :=
semiconj_by_op.2 h

@[to_additive] lemma _root_.semiconj_by.unop [has_mul α] {a x y : αᵐᵒᵖ} (h : semiconj_by a x y) :
  semiconj_by (unop a) (unop y) (unop x) :=
semiconj_by_unop.2 h

@[to_additive] lemma _root_.commute.op [has_mul α] {x y : α} (h : commute x y) :
  commute (op x) (op y) := h.op

@[to_additive] lemma commute.unop [has_mul α] {x y : αᵐᵒᵖ} (h : commute x y) :
  commute (unop x) (unop y) := h.unop

@[simp, to_additive] lemma commute_op [has_mul α] {x y : α} :
  commute (op x) (op y) ↔ commute x y :=
semiconj_by_op

@[simp, to_additive] lemma commute_unop [has_mul α] {x y : αᵐᵒᵖ} :
  commute (unop x) (unop y) ↔ commute x y :=
semiconj_by_unop

/-- The function `mul_opposite.op` is an additive equivalence. -/
@[simps { fully_applied := ff, simp_rhs := tt }]
def op_add_equiv [has_add α] : α ≃+ αᵐᵒᵖ :=
{ map_add' := λ a b, rfl, .. op_equiv }

@[simp] lemma op_add_equiv_to_equiv [has_add α] :
  (op_add_equiv : α ≃+ αᵐᵒᵖ).to_equiv = op_equiv :=
rfl

end mul_opposite

/-!
### Multiplicative structures on `αᵃᵒᵖ`
-/

namespace add_opposite

instance [semigroup α] : semigroup (αᵃᵒᵖ) :=
unop_injective.semigroup _ (λ x y, rfl)

instance [left_cancel_semigroup α] : left_cancel_semigroup αᵃᵒᵖ :=
unop_injective.left_cancel_semigroup _ (λ x y, rfl)

instance [right_cancel_semigroup α] : right_cancel_semigroup αᵃᵒᵖ :=
unop_injective.right_cancel_semigroup _ (λ x y, rfl)

instance [comm_semigroup α] : comm_semigroup αᵃᵒᵖ :=
unop_injective.comm_semigroup _ (λ x y, rfl)

instance [mul_one_class α] : mul_one_class αᵃᵒᵖ :=
unop_injective.mul_one_class _ rfl (λ x y, rfl)

instance {β} [has_pow α β] : has_pow αᵃᵒᵖ β := { pow := λ a b, op (unop a ^ b) }

@[simp] lemma op_pow {β} [has_pow α β] (a : α) (b : β) : op (a ^ b) = op a ^ b := rfl
@[simp] lemma unop_pow {β} [has_pow α β] (a : αᵃᵒᵖ) (b : β) : unop (a ^ b) = unop a ^ b := rfl

instance [monoid α] : monoid αᵃᵒᵖ :=
unop_injective.monoid _ rfl (λ _ _, rfl) (λ _ _, rfl)

instance [comm_monoid α] : comm_monoid αᵃᵒᵖ :=
unop_injective.comm_monoid _ rfl (λ _ _, rfl) (λ _ _, rfl)

instance [div_inv_monoid α] : div_inv_monoid αᵃᵒᵖ :=
unop_injective.div_inv_monoid _ rfl (λ _ _, rfl) (λ _, rfl) (λ _ _, rfl) (λ _ _, rfl) (λ _ _, rfl)

instance [group α] : group αᵃᵒᵖ :=
unop_injective.group _ rfl (λ _ _, rfl) (λ _, rfl) (λ _ _, rfl) (λ _ _, rfl) (λ _ _, rfl)

instance [comm_group α] : comm_group αᵃᵒᵖ :=
unop_injective.comm_group _ rfl (λ _ _, rfl) (λ _, rfl) (λ _ _, rfl) (λ _ _, rfl) (λ _ _, rfl)

-- NOTE: `add_monoid_with_one α → add_monoid_with_one αᵃᵒᵖ` does not hold

instance [add_comm_monoid_with_one α] : add_comm_monoid_with_one αᵃᵒᵖ :=
{ nat_cast_zero := show op ((0 : ℕ) : α) = 0, by simp,
  nat_cast_succ := show ∀ n, op ((n + 1 : ℕ) : α) = op (n : ℕ) + 1, by simp [add_comm],
  ..add_opposite.add_comm_monoid α, ..add_opposite.has_one, ..add_opposite.has_nat_cast _ }

instance [add_comm_group_with_one α] : add_comm_group_with_one αᵃᵒᵖ :=
{ ..add_opposite.add_comm_monoid_with_one _, ..add_opposite.add_comm_group α }

variable {α}

/-- The function `add_opposite.op` is a multiplicative equivalence. -/
@[simps { fully_applied := ff, simp_rhs := tt }]
def op_mul_equiv [has_mul α] : α ≃* αᵃᵒᵖ :=
{ map_mul' := λ a b, rfl, .. op_equiv }

@[simp] lemma op_mul_equiv_to_equiv [has_mul α] :
  (op_mul_equiv : α ≃* αᵃᵒᵖ).to_equiv = op_equiv :=
rfl

end add_opposite

open mul_opposite

/-- Inversion on a group is a `mul_equiv` to the opposite group. When `G` is commutative, there is
`mul_equiv.inv`. -/
@[to_additive "Negation on an additive group is an `add_equiv` to the opposite group. When `G`
is commutative, there is `add_equiv.inv`.", simps { fully_applied := ff, simp_rhs := tt }]
def mul_equiv.inv' (G : Type*) [division_monoid G] : G ≃* Gᵐᵒᵖ :=
{ map_mul' := λ x y, unop_injective $ mul_inv_rev x y,
  .. (equiv.inv G).trans op_equiv }

/-- A semigroup homomorphism `f : M →ₙ* N` such that `f x` commutes with `f y` for all `x, y`
defines a semigroup homomorphism to `Nᵐᵒᵖ`. -/
@[to_additive "An additive semigroup homomorphism `f : add_hom M N` such that `f x` additively
commutes with `f y` for all `x, y` defines an additive semigroup homomorphism to `Sᵃᵒᵖ`.",
  simps {fully_applied := ff}]
def mul_hom.to_opposite {M N : Type*} [has_mul M] [has_mul N] (f : M →ₙ* N)
  (hf : ∀ x y, commute (f x) (f y)) : M →ₙ* Nᵐᵒᵖ :=
{ to_fun := mul_opposite.op ∘ f,
  map_mul' := λ x y, by simp [(hf x y).eq] }

/-- A semigroup homomorphism `f : M →ₙ* N` such that `f x` commutes with `f y` for all `x, y`
defines a semigroup homomorphism from `Mᵐᵒᵖ`. -/
@[to_additive "An additive semigroup homomorphism `f : add_hom M N` such that `f x` additively
commutes with `f y` for all `x`, `y` defines an additive semigroup homomorphism from `Mᵃᵒᵖ`.",
  simps {fully_applied := ff}]
def mul_hom.from_opposite {M N : Type*} [has_mul M] [has_mul N] (f : M →ₙ* N)
  (hf : ∀ x y, commute (f x) (f y)) : Mᵐᵒᵖ →ₙ* N :=
{ to_fun := f ∘ mul_opposite.unop,
  map_mul' := λ x y, (f.map_mul _ _).trans (hf _ _).eq }

/-- A monoid homomorphism `f : M →* N` such that `f x` commutes with `f y` for all `x, y` defines
a monoid homomorphism to `Nᵐᵒᵖ`. -/
@[to_additive "An additive monoid homomorphism `f : M →+ N` such that `f x` additively commutes
with `f y` for all `x, y` defines an additive monoid homomorphism to `Sᵃᵒᵖ`.",
  simps {fully_applied := ff}]
def monoid_hom.to_opposite {M N : Type*} [mul_one_class M] [mul_one_class N] (f : M →* N)
  (hf : ∀ x y, commute (f x) (f y)) : M →* Nᵐᵒᵖ :=
{ to_fun := mul_opposite.op ∘ f,
  map_one' := congr_arg op f.map_one,
  map_mul' := λ x y, by simp [(hf x y).eq] }

/-- A monoid homomorphism `f : M →* N` such that `f x` commutes with `f y` for all `x, y` defines
a monoid homomorphism from `Mᵐᵒᵖ`. -/
@[to_additive "An additive monoid homomorphism `f : M →+ N` such that `f x` additively commutes
with `f y` for all `x`, `y` defines an additive monoid homomorphism from `Mᵃᵒᵖ`.",
  simps {fully_applied := ff}]
def monoid_hom.from_opposite {M N : Type*} [mul_one_class M] [mul_one_class N] (f : M →* N)
  (hf : ∀ x y, commute (f x) (f y)) : Mᵐᵒᵖ →* N :=
{ to_fun := f ∘ mul_opposite.unop,
  map_one' := f.map_one,
  map_mul' := λ x y, (f.map_mul _ _).trans (hf _ _).eq }

/-- The units of the opposites are equivalent to the opposites of the units. -/
@[to_additive "The additive units of the additive opposites are equivalent to the additive opposites
of the additive units."]
def units.op_equiv {M} [monoid M] : (Mᵐᵒᵖ)ˣ ≃* (Mˣ)ᵐᵒᵖ :=
{ to_fun := λ u, op ⟨unop u, unop ↑(u⁻¹), op_injective u.4, op_injective u.3⟩,
  inv_fun := mul_opposite.rec $ λ u, ⟨op ↑(u), op ↑(u⁻¹), unop_injective $ u.4, unop_injective u.3⟩,
  map_mul' := λ x y, unop_injective $ units.ext $ rfl,
  left_inv := λ x, units.ext $ by simp,
  right_inv := λ x, unop_injective $ units.ext $ rfl }

@[simp, to_additive]
lemma units.coe_unop_op_equiv {M} [monoid M] (u : (Mᵐᵒᵖ)ˣ) :
  ((units.op_equiv u).unop : M) = unop (u : Mᵐᵒᵖ) :=
rfl

@[simp, to_additive]
lemma units.coe_op_equiv_symm {M} [monoid M] (u : (Mˣ)ᵐᵒᵖ) :
  (units.op_equiv.symm u : Mᵐᵒᵖ) = op (u.unop : M) :=
rfl

/-- A semigroup homomorphism `M →ₙ* N` can equivalently be viewed as a semigroup homomorphism
`Mᵐᵒᵖ →ₙ* Nᵐᵒᵖ`. This is the action of the (fully faithful) `ᵐᵒᵖ`-functor on morphisms. -/
@[to_additive "An additive semigroup homomorphism `add_hom M N` can equivalently be viewed as an
additive semigroup homomorphism `add_hom Mᵃᵒᵖ Nᵃᵒᵖ`. This is the action of the (fully faithful)
`ᵃᵒᵖ`-functor on morphisms.", simps]
def mul_hom.op {M N} [has_mul M] [has_mul N] :
  (M →ₙ* N) ≃ (Mᵐᵒᵖ →ₙ* Nᵐᵒᵖ) :=
{ to_fun    := λ f, { to_fun   := op ∘ f ∘ unop,
                      map_mul' := λ x y, unop_injective (f.map_mul y.unop x.unop) },
  inv_fun   := λ f, { to_fun   := unop ∘ f ∘ op,
                      map_mul' := λ x y, congr_arg unop (f.map_mul (op y) (op x)) },
  left_inv  := λ f, by { ext, refl },
  right_inv := λ f, by { ext x, simp } }

/-- The 'unopposite' of a semigroup homomorphism `Mᵐᵒᵖ →ₙ* Nᵐᵒᵖ`. Inverse to `mul_hom.op`. -/
@[simp, to_additive "The 'unopposite' of an additive semigroup homomorphism `Mᵃᵒᵖ →ₙ+ Nᵃᵒᵖ`. Inverse
to `add_hom.op`."]
def mul_hom.unop {M N} [has_mul M] [has_mul N] :
  (Mᵐᵒᵖ →ₙ* Nᵐᵒᵖ) ≃ (M →ₙ* N) := mul_hom.op.symm

/-- An additive semigroup homomorphism `add_hom M N` can equivalently be viewed as an additive
homomorphism `add_hom Mᵐᵒᵖ Nᵐᵒᵖ`. This is the action of the (fully faithful) `ᵐᵒᵖ`-functor on
morphisms. -/
@[simps]
def add_hom.mul_op {M N} [has_add M] [has_add N] :
  (add_hom M N) ≃ (add_hom Mᵐᵒᵖ Nᵐᵒᵖ) :=
{ to_fun    := λ f, { to_fun    := op ∘ f ∘ unop,
                      map_add'  := λ x y, unop_injective (f.map_add x.unop y.unop) },
  inv_fun   := λ f, { to_fun    := unop ∘ f ∘ op,
                      map_add'  := λ x y, congr_arg unop (f.map_add (op x) (op y)) },
  left_inv  := λ f, by { ext, refl },
  right_inv := λ f, by { ext, simp } }

/-- The 'unopposite' of an additive semigroup hom `αᵐᵒᵖ →+ βᵐᵒᵖ`. Inverse to
`add_hom.mul_op`. -/
@[simp] def add_hom.mul_unop {α β} [has_add α] [has_add β] :
  (add_hom αᵐᵒᵖ βᵐᵒᵖ) ≃ (add_hom α β) := add_hom.mul_op.symm

/-- A monoid homomorphism `M →* N` can equivalently be viewed as a monoid homomorphism
`Mᵐᵒᵖ →* Nᵐᵒᵖ`. This is the action of the (fully faithful) `ᵐᵒᵖ`-functor on morphisms. -/
@[to_additive "An additive monoid homomorphism `M →+ N` can equivalently be viewed as an
additive monoid homomorphism `Mᵃᵒᵖ →+ Nᵃᵒᵖ`. This is the action of the (fully faithful)
`ᵃᵒᵖ`-functor on morphisms.", simps]
def monoid_hom.op {M N} [mul_one_class M] [mul_one_class N] :
  (M →* N) ≃ (Mᵐᵒᵖ →* Nᵐᵒᵖ) :=
{ to_fun    := λ f, { to_fun   := op ∘ f ∘ unop,
                      map_one' := congr_arg op f.map_one,
                      map_mul' := λ x y, unop_injective (f.map_mul y.unop x.unop) },
  inv_fun   := λ f, { to_fun   := unop ∘ f ∘ op,
                      map_one' := congr_arg unop f.map_one,
                      map_mul' := λ x y, congr_arg unop (f.map_mul (op y) (op x)) },
  left_inv  := λ f, by { ext, refl },
  right_inv := λ f, by { ext x, simp } }

/-- The 'unopposite' of a monoid homomorphism `Mᵐᵒᵖ →* Nᵐᵒᵖ`. Inverse to `monoid_hom.op`. -/
@[simp, to_additive "The 'unopposite' of an additive monoid homomorphism `Mᵃᵒᵖ →+ Nᵃᵒᵖ`. Inverse to
`add_monoid_hom.op`."]
def monoid_hom.unop {M N} [mul_one_class M] [mul_one_class N] :
  (Mᵐᵒᵖ →* Nᵐᵒᵖ) ≃ (M →* N) := monoid_hom.op.symm

/-- An additive homomorphism `M →+ N` can equivalently be viewed as an additive homomorphism
`Mᵐᵒᵖ →+ Nᵐᵒᵖ`. This is the action of the (fully faithful) `ᵐᵒᵖ`-functor on morphisms. -/
@[simps]
def add_monoid_hom.mul_op {M N} [add_zero_class M] [add_zero_class N] :
  (M →+ N) ≃ (Mᵐᵒᵖ →+ Nᵐᵒᵖ) :=
{ to_fun    := λ f, { to_fun    := op ∘ f ∘ unop,
                      map_zero' := unop_injective f.map_zero,
                      map_add'  := λ x y, unop_injective (f.map_add x.unop y.unop) },
  inv_fun   := λ f, { to_fun    := unop ∘ f ∘ op,
                      map_zero' := congr_arg unop f.map_zero,
                      map_add'  := λ x y, congr_arg unop (f.map_add (op x) (op y)) },
  left_inv  := λ f, by { ext, refl },
  right_inv := λ f, by { ext, simp } }

/-- The 'unopposite' of an additive monoid hom `αᵐᵒᵖ →+ βᵐᵒᵖ`. Inverse to
`add_monoid_hom.mul_op`. -/
@[simp] def add_monoid_hom.mul_unop {α β} [add_zero_class α] [add_zero_class β] :
  (αᵐᵒᵖ →+ βᵐᵒᵖ) ≃ (α →+ β) := add_monoid_hom.mul_op.symm

/-- A iso `α ≃+ β` can equivalently be viewed as an iso `αᵐᵒᵖ ≃+ βᵐᵒᵖ`. -/
@[simps]
def add_equiv.mul_op {α β} [has_add α] [has_add β] :
  (α ≃+ β) ≃ (αᵐᵒᵖ ≃+ βᵐᵒᵖ) :=
{ to_fun    := λ f, op_add_equiv.symm.trans (f.trans op_add_equiv),
  inv_fun   := λ f, op_add_equiv.trans (f.trans op_add_equiv.symm),
  left_inv  := λ f, by { ext, refl },
  right_inv := λ f, by { ext, simp } }

/-- The 'unopposite' of an iso `αᵐᵒᵖ ≃+ βᵐᵒᵖ`. Inverse to `add_equiv.mul_op`. -/
@[simp] def add_equiv.mul_unop {α β} [has_add α] [has_add β] :
  (αᵐᵒᵖ ≃+ βᵐᵒᵖ) ≃ (α ≃+ β) := add_equiv.mul_op.symm

/-- A iso `α ≃* β` can equivalently be viewed as an iso `αᵐᵒᵖ ≃* βᵐᵒᵖ`. -/
@[to_additive "A iso `α ≃+ β` can equivalently be viewed as an iso `αᵃᵒᵖ ≃+ βᵃᵒᵖ`.", simps]
def mul_equiv.op {α β} [has_mul α] [has_mul β] :
  (α ≃* β) ≃ (αᵐᵒᵖ ≃* βᵐᵒᵖ) :=
{ to_fun    := λ f, { to_fun   := op ∘ f ∘ unop,
                      inv_fun  := op ∘ f.symm ∘ unop,
                      left_inv := λ x, unop_injective (f.symm_apply_apply x.unop),
                      right_inv := λ x, unop_injective (f.apply_symm_apply x.unop),
                      map_mul' := λ x y, unop_injective (f.map_mul y.unop x.unop) },
  inv_fun   := λ f, { to_fun   := unop ∘ f ∘ op,
                      inv_fun  := unop ∘ f.symm ∘ op,
                      left_inv := λ x, by simp,
                      right_inv := λ x, by simp,
                      map_mul' := λ x y, congr_arg unop (f.map_mul (op y) (op x)) },
  left_inv  := λ f, by { ext, refl },
  right_inv := λ f, by { ext, simp } }

/-- The 'unopposite' of an iso `αᵐᵒᵖ ≃* βᵐᵒᵖ`. Inverse to `mul_equiv.op`. -/
@[simp, to_additive "The 'unopposite' of an iso `αᵃᵒᵖ ≃+ βᵃᵒᵖ`. Inverse to `add_equiv.op`."]
def mul_equiv.unop {α β} [has_mul α] [has_mul β] :
  (αᵐᵒᵖ ≃* βᵐᵒᵖ) ≃ (α ≃* β) := mul_equiv.op.symm

section ext

/-- This ext lemma change equalities on `αᵐᵒᵖ →+ β` to equalities on `α →+ β`.
This is useful because there are often ext lemmas for specific `α`s that will apply
to an equality of `α →+ β` such as `finsupp.add_hom_ext'`. -/
@[ext]
lemma add_monoid_hom.mul_op_ext {α β} [add_zero_class α] [add_zero_class β]
  (f g : αᵐᵒᵖ →+ β)
  (h : f.comp (op_add_equiv : α ≃+ αᵐᵒᵖ).to_add_monoid_hom =
       g.comp (op_add_equiv : α ≃+ αᵐᵒᵖ).to_add_monoid_hom) : f = g :=
add_monoid_hom.ext $ mul_opposite.rec $ λ x, (add_monoid_hom.congr_fun h : _) x

end ext<|MERGE_RESOLUTION|>--- conflicted
+++ resolved
@@ -46,12 +46,7 @@
 @[to_additive] instance [has_int_cast α] : has_int_cast αᵐᵒᵖ := ⟨λ n, op n⟩
 
 instance [add_monoid_with_one α] : add_monoid_with_one αᵐᵒᵖ :=
-<<<<<<< HEAD
 { nat_cast_zero := show op ((0 : ℕ) : α) = 0, by simp,
-=======
-{ nat_cast := λ n, op n,
-  nat_cast_zero := show op ((0 : ℕ) : α) = 0, by simp [nat.cast_zero],
->>>>>>> 23cd34bb
   nat_cast_succ := show ∀ n, op ((n + 1 : ℕ) : α) = op (n : ℕ) + 1, by simp,
   .. mul_opposite.add_monoid α, .. mul_opposite.has_one α, ..mul_opposite.has_nat_cast _ }
 
