--- conflicted
+++ resolved
@@ -442,15 +442,9 @@
     if env.contains tgt
     then proceed_fields env src tgt prio
     else do
-<<<<<<< HEAD
-      transform_decl_with_prefix_dict dict src tgt
+      transform_decl_with_prefix_dict dict val.replace_all val.trace ignore reorder src tgt
         [`reducible, `_refl_lemma, `simp, `norm_cast, `instance, `refl, `symm, `trans,
           `elab_as_eliminator, `no_rsimp, `continuity, `ext, `ematch, `measurability],
-=======
-      transform_decl_with_prefix_dict dict val.replace_all val.trace ignore reorder src tgt
-        [`reducible, `_refl_lemma, `simp, `instance, `refl, `symm, `trans, `elab_as_eliminator,
-         `no_rsimp, `measurability],
->>>>>>> ab967d23
       mwhen (has_attribute' `simps src)
         (trace "Apply the simps attribute after the to_additive attribute"),
       match val.doc with
