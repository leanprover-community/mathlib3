--- conflicted
+++ resolved
@@ -508,21 +508,16 @@
     if env.contains tgt
     then proceed_fields env src tgt prio
     else do
-<<<<<<< HEAD
-      transform_decl_with_prefix_dict dict val.replace_all val.trace ignore reorder src tgt
+      transform_decl_with_prefix_dict dict val.replace_all val.trace relevant ignore reorder src tgt
         [`reducible, `_refl_lemma, `simp, `norm_cast, `instance, `refl, `symm, `trans,
-          `elab_as_eliminator, `no_rsimp, `continuity, `ext, `ematch, `measurability],
-=======
-      transform_decl_with_prefix_dict dict val.replace_all val.trace relevant ignore reorder src tgt
-        [`reducible, `_refl_lemma, `simp, `instance, `refl, `symm, `trans, `elab_as_eliminator,
-         `no_rsimp, `measurability],
->>>>>>> 9ac2aa29
+          `elab_as_eliminator, `no_rsimp, `continuity, `ext, `ematch, `measurability, `alias],
       mwhen (has_attribute' `simps src)
         (trace "Apply the simps attribute after the to_additive attribute"),
       match val.doc with
       | some doc := add_doc_string tgt doc
       | none := skip
       end }
+#print attributes -- TODO check this list for more
 
 add_tactic_doc
 { name                     := "to_additive",
