--- conflicted
+++ resolved
@@ -145,11 +145,7 @@
 product `A * B`. -/
 class unique_prods (G) [has_mul G] : Prop :=
 (unique_mul_of_nonempty : ∀ {A B : finset G} (hA : A.nonempty) (hB : B.nonempty),
-<<<<<<< HEAD
-  ∃ (a0 ∈ A) (b0 ∈ B), unique_mul A B a0 b0 )
-=======
   ∃ (a0 ∈ A) (b0 ∈ B), unique_mul A B a0 b0)
->>>>>>> 04968857
 
 attribute [to_additive] unique_prods
 
@@ -171,11 +167,7 @@
 
 end additive
 
-<<<<<<< HEAD
-@[to_additive] lemma eq_and_eq_of_le_of_le_of_mul_eq {A} [has_mul A] [linear_order A]
-=======
 @[to_additive] lemma eq_and_eq_of_le_of_le_of_mul_le {A} [has_mul A] [linear_order A]
->>>>>>> 04968857
   [covariant_class A A (*) (≤)] [covariant_class A A (function.swap (*)) (<)]
   [contravariant_class A A (*) (≤)]
   {a b a0 b0 : A} (ha : a0 ≤ a) (hb : b0 ≤ b) (ab : a * b ≤ a0 * b0) :
@@ -197,4 +189,4 @@
   [covariant_class A A (*) (≤)] [covariant_class A A (function.swap (*)) (<)]
   [contravariant_class A A (*) (≤)] : unique_prods A :=
 { unique_mul_of_nonempty := λ A B hA hB, ⟨_, A.min'_mem ‹_›, _, B.min'_mem ‹_›, λ a b ha hb ab,
-    eq_and_eq_of_le_of_le_of_mul_eq (finset.min'_le _ _ ‹_›) (finset.min'_le _ _ ‹_›) ab.le⟩ }+    eq_and_eq_of_le_of_le_of_mul_le (finset.min'_le _ _ ‹_›) (finset.min'_le _ _ ‹_›) ab.le⟩ }