/-
Copyright (c) 2017 Kenny Lau. All rights reserved.
Released under Apache 2.0 license as described in the file LICENSE.
Authors: Kenny Lau, Mario Carneiro, Johannes Hölzl, Chris Hughes, Jens Wagemaker
-/
import algebra.group.basic
import algebra.group.inj_surj
import logic.nontrivial

/-!
# Units (i.e., invertible elements) of a monoid

An element of a `monoid` is a unit if it has a two-sided inverse.

## Main declarations

* `units M`: the group of units (i.e., invertible elements) of a monoid.
* `is_unit x`: a predicate asserting that `x` is a unit (i.e., invertible element) of a monoid.

For both declarations, there is an additive counterpart: `add_units` and `is_add_unit`.

## Notation

We provide `Mˣ` as notation for `units M`,
resembling the notation $R^{\times}$ for the units of a ring, which is common in mathematics.

-/

open function

universe u
variable {α : Type u}

/-- Units of a `monoid`, bundled version. Notation: `αˣ`.

An element of a `monoid` is a unit if it has a two-sided inverse.
This version bundles the inverse element so that it can be computed.
For a predicate see `is_unit`. -/
structure units (α : Type u) [monoid α] :=
(val : α)
(inv : α)
(val_inv : val * inv = 1)
(inv_val : inv * val = 1)

postfix `ˣ`:1025 := units
-- We don't provide notation for the additive version, because its use is somewhat rare.

/-- Units of an `add_monoid`, bundled version.

An element of an `add_monoid` is a unit if it has a two-sided additive inverse.
This version bundles the inverse element so that it can be computed.
For a predicate see `is_add_unit`. -/
structure add_units (α : Type u) [add_monoid α] :=
(val : α)
(neg : α)
(val_neg : val + neg = 0)
(neg_val : neg + val = 0)

attribute [to_additive] units

section has_elem

@[to_additive] lemma unique_has_one {α : Type*} [unique α] [has_one α] :
  default = (1 : α) :=
unique.default_eq 1

end has_elem

namespace units

variables [monoid α]

@[to_additive] instance : has_coe αˣ α := ⟨val⟩

@[to_additive] instance : has_one αˣ := ⟨⟨1, 1, one_mul 1, one_mul 1⟩⟩

@[to_additive] instance : has_mul αˣ := ⟨λ u₁ u₂, ⟨u₁.val * u₂.val, u₂.inv * u₁.inv,
    by rw [mul_assoc, ← mul_assoc u₂.val, val_inv, one_mul, val_inv],
    by rw [mul_assoc, ← mul_assoc u₁.inv, inv_val, one_mul, inv_val]⟩⟩

@[to_additive] instance : has_inv αˣ := ⟨λ u, ⟨u.2, u.1, u.4, u.3⟩⟩

-- TODO: we don't have the imports available to prove these sorrys yet
-- @[to_additive] instance : has_pow αˣ ℕ := ⟨λ u n, ⟨u.val ^ n, u.inv ^ n, sorry, sorry⟩⟩

/-- See Note [custom simps projection] -/
@[to_additive /-" See Note [custom simps projection] "-/]
def simps.coe (u : αˣ) : α := u

/-- See Note [custom simps projection] -/
@[to_additive /-" See Note [custom simps projection] "-/]
def simps.coe_inv (u : αˣ) : α := ↑(u⁻¹)

initialize_simps_projections units (val → coe as_prefix, inv → coe_inv as_prefix)
initialize_simps_projections add_units (val → coe as_prefix, neg → coe_neg as_prefix)

@[simp, to_additive] lemma coe_mk (a : α) (b h₁ h₂) : ↑(units.mk a b h₁ h₂) = a := rfl

@[ext, to_additive] theorem ext :
  function.injective (coe : αˣ → α)
| ⟨v, i₁, vi₁, iv₁⟩ ⟨v', i₂, vi₂, iv₂⟩ e :=
  by change v = v' at e; subst v'; congr;
      simpa only [iv₂, vi₁, one_mul, mul_one] using mul_assoc i₂ v i₁

@[norm_cast, to_additive] theorem eq_iff {a b : αˣ} :
  (a : α) = b ↔ a = b := ext.eq_iff

@[to_additive] theorem ext_iff {a b : αˣ} :
  a = b ↔ (a : α) = b := eq_iff.symm

@[to_additive] instance [decidable_eq α] : decidable_eq αˣ :=
λ a b, decidable_of_iff' _ ext_iff

@[simp, to_additive] theorem mk_coe (u : αˣ) (y h₁ h₂) :
  mk (u : α) y h₁ h₂ = u :=
ext rfl

/-- Copy a unit, adjusting definition equalities. -/
@[to_additive /-"Copy an `add_unit`, adjusting definitional equalities."-/, simps]
def copy (u : αˣ) (val : α) (hv : val = u) (inv : α) (hi : inv = ↑(u⁻¹)) : αˣ :=
{ val := val, inv := inv,
  inv_val := hv.symm ▸ hi.symm ▸ u.inv_val, val_inv := hv.symm ▸ hi.symm ▸ u.val_inv }

@[to_additive]
lemma copy_eq (u : αˣ) (val hv inv hi) :
  u.copy val hv inv hi = u :=
ext hv

<<<<<<< HEAD
-- Needs priority `< 100` to make division of units in `[comm_ring α]` work properly.
/-- Units of a monoid form a group. -/
@[to_additive "Additive units of an additive monoid form an additive group.", priority 70]
instance : group αˣ :=
{ mul := λ u₁ u₂, ⟨u₁.val * u₂.val, u₂.inv * u₁.inv,
    by rw [mul_assoc, ← mul_assoc u₂.val, val_inv, one_mul, val_inv],
    by rw [mul_assoc, ← mul_assoc u₁.inv, inv_val, one_mul, inv_val]⟩,
  one := ⟨1, 1, one_mul 1, one_mul 1⟩,
  mul_one := λ u, ext $ mul_one u,
  one_mul := λ u, ext $ one_mul u,
  mul_assoc := λ u₁ u₂ u₃, ext $ mul_assoc u₁ u₂ u₃,
  inv := has_inv.inv,
  mul_left_inv := λ u, ext u.inv_val }
=======
@[to_additive] instance : inhabited αˣ := ⟨1⟩

/-- Units of a monoid form a group. -/
@[to_additive "Additive units of an additive monoid form an additive group."] instance : group αˣ :=
{ inv := has_inv.inv,
  mul_left_inv := λ u, ext u.inv_val,
  ..function.injective.monoid coe ext coe_one coe_mul  }
>>>>>>> 766905ee

@[to_additive] instance {α} [comm_monoid α] : comm_group αˣ :=
{ mul_comm := λ u₁ u₂, ext $ mul_comm _ _, ..units.group }

@[to_additive] instance [has_repr α] : has_repr αˣ := ⟨repr ∘ val⟩

variables (a b c : αˣ) {u : αˣ}

@[simp, norm_cast, to_additive] lemma coe_mul : (↑(a * b) : α) = a * b := rfl

@[simp, norm_cast, to_additive] lemma coe_one : ((1 : αˣ) : α) = 1 := rfl

@[simp, norm_cast, to_additive] lemma coe_eq_one {a : αˣ} : (a : α) = 1 ↔ a = 1 :=
by rw [←units.coe_one, eq_iff]

@[simp, to_additive] lemma inv_mk (x y : α) (h₁ h₂) : (mk x y h₁ h₂)⁻¹ = mk y x h₂ h₁ := rfl

@[simp, to_additive] lemma val_eq_coe : a.val = (↑a : α) := rfl

@[simp, to_additive] lemma inv_eq_coe_inv : a.inv = ((a⁻¹ : αˣ) : α) := rfl

@[simp, to_additive] lemma inv_mul : (↑a⁻¹ * a : α) = 1 := inv_val _
@[simp, to_additive] lemma mul_inv : (a * ↑a⁻¹ : α) = 1 := val_inv _

@[to_additive] lemma inv_mul_of_eq {a : α} (h : ↑u = a) : ↑u⁻¹ * a = 1 := by rw [←h, u.inv_mul]
@[to_additive] lemma mul_inv_of_eq {a : α} (h : ↑u = a) : a * ↑u⁻¹ = 1 := by rw [←h, u.mul_inv]

@[simp, to_additive] lemma mul_inv_cancel_left (a : αˣ) (b : α) : (a:α) * (↑a⁻¹ * b) = b :=
by rw [← mul_assoc, mul_inv, one_mul]

@[simp, to_additive] lemma inv_mul_cancel_left (a : αˣ) (b : α) : (↑a⁻¹:α) * (a * b) = b :=
by rw [← mul_assoc, inv_mul, one_mul]

@[simp, to_additive] lemma mul_inv_cancel_right (a : α) (b : αˣ) : a * b * ↑b⁻¹ = a :=
by rw [mul_assoc, mul_inv, mul_one]

@[simp, to_additive] lemma inv_mul_cancel_right (a : α) (b : αˣ) : a * ↑b⁻¹ * b = a :=
by rw [mul_assoc, inv_mul, mul_one]

@[simp, to_additive] theorem mul_right_inj (a : αˣ) {b c : α} : (a:α) * b = a * c ↔ b = c :=
⟨λ h, by simpa only [inv_mul_cancel_left] using congr_arg ((*) ↑(a⁻¹ : αˣ)) h, congr_arg _⟩

@[simp, to_additive] theorem mul_left_inj (a : αˣ) {b c : α} : b * a = c * a ↔ b = c :=
⟨λ h, by simpa only [mul_inv_cancel_right] using congr_arg (* ↑(a⁻¹ : αˣ)) h, congr_arg _⟩

@[to_additive] theorem eq_mul_inv_iff_mul_eq {a b : α} : a = b * ↑c⁻¹ ↔ a * c = b :=
⟨λ h, by rw [h, inv_mul_cancel_right], λ h, by rw [← h, mul_inv_cancel_right]⟩

@[to_additive] theorem eq_inv_mul_iff_mul_eq {a c : α} : a = ↑b⁻¹ * c ↔ ↑b * a = c :=
⟨λ h, by rw [h, mul_inv_cancel_left], λ h, by rw [← h, inv_mul_cancel_left]⟩

@[to_additive] theorem inv_mul_eq_iff_eq_mul {b c : α} : ↑a⁻¹ * b = c ↔ b = a * c :=
⟨λ h, by rw [← h, mul_inv_cancel_left], λ h, by rw [h, inv_mul_cancel_left]⟩

@[to_additive] theorem mul_inv_eq_iff_eq_mul {a c : α} : a * ↑b⁻¹ = c ↔ a = c * b :=
⟨λ h, by rw [← h, inv_mul_cancel_right], λ h, by rw [h, mul_inv_cancel_right]⟩

@[to_additive] protected lemma inv_eq_of_mul_eq_one_left {a : α} (h : a * u = 1) : ↑u⁻¹ = a :=
calc ↑u⁻¹ = 1 * ↑u⁻¹ : by rw one_mul
      ... = a : by rw [←h, mul_inv_cancel_right]

@[to_additive] protected lemma inv_eq_of_mul_eq_one_right {a : α} (h : ↑u * a = 1) : ↑u⁻¹ = a :=
calc ↑u⁻¹ = ↑u⁻¹ * 1 : by rw mul_one
      ... = a : by rw [←h, inv_mul_cancel_left]

@[to_additive] protected lemma eq_inv_of_mul_eq_one_left {a : α} (h : ↑u * a = 1) : a = ↑u⁻¹ :=
(units.inv_eq_of_mul_eq_one_right h).symm

@[to_additive] protected lemma eq_inv_of_mul_eq_one_right {a : α} (h : a * u = 1) : a = ↑u⁻¹ :=
(units.inv_eq_of_mul_eq_one_left h).symm

@[simp, to_additive] lemma mul_inv_eq_one {a : α} : a * ↑u⁻¹ = 1 ↔ a = u :=
⟨inv_inv u ▸ units.eq_inv_of_mul_eq_one_right, λ h, mul_inv_of_eq h.symm⟩

@[simp, to_additive] lemma inv_mul_eq_one {a : α} : ↑u⁻¹ * a = 1 ↔ ↑u = a :=
⟨inv_inv u ▸ units.inv_eq_of_mul_eq_one_right, inv_mul_of_eq⟩

@[to_additive] lemma mul_eq_one_iff_eq_inv {a : α} : a * u = 1 ↔ a = ↑u⁻¹ :=
by rw [←mul_inv_eq_one, inv_inv]

@[to_additive] lemma mul_eq_one_iff_inv_eq {a : α} : ↑u * a = 1 ↔ ↑u⁻¹ = a :=
by rw [←inv_mul_eq_one, inv_inv]

lemma inv_unique {u₁ u₂ : αˣ} (h : (↑u₁ : α) = ↑u₂) : (↑u₁⁻¹ : α) = ↑u₂⁻¹ :=
units.inv_eq_of_mul_eq_one_right $ by rw [h, u₂.mul_inv]

end units

/-- For `a, b` in a `comm_monoid` such that `a * b = 1`, makes a unit out of `a`. -/
@[to_additive "For `a, b` in an `add_comm_monoid` such that `a + b = 0`, makes an add_unit
out of `a`."]
def units.mk_of_mul_eq_one [comm_monoid α] (a b : α) (hab : a * b = 1) :
  αˣ :=
⟨a, b, hab, (mul_comm b a).trans hab⟩

@[simp, to_additive] lemma units.coe_mk_of_mul_eq_one [comm_monoid α] {a b : α} (h : a * b = 1) :
  (units.mk_of_mul_eq_one a b h : α) = a := rfl

section monoid
variables [monoid α] {a b c : α}

/-- Partial division. It is defined when the
  second argument is invertible, and unlike the division operator
  in `division_ring` it is not totalized at zero. -/
def divp (a : α) (u) : α := a * (u⁻¹ : αˣ)

infix ` /ₚ `:70 := divp

@[simp] theorem divp_self (u : αˣ) : (u : α) /ₚ u = 1 := units.mul_inv _

@[simp] theorem divp_one (a : α) : a /ₚ 1 = a := mul_one _

theorem divp_assoc (a b : α) (u : αˣ) : a * b /ₚ u = a * (b /ₚ u) :=
mul_assoc _ _ _

@[simp] theorem divp_inv (u : αˣ) : a /ₚ u⁻¹ = a * u := rfl

@[simp] theorem divp_mul_cancel (a : α) (u : αˣ) : a /ₚ u * u = a :=
(mul_assoc _ _ _).trans $ by rw [units.inv_mul, mul_one]

@[simp] theorem mul_divp_cancel (a : α) (u : αˣ) : (a * u) /ₚ u = a :=
(mul_assoc _ _ _).trans $ by rw [units.mul_inv, mul_one]

@[simp] theorem divp_left_inj (u : αˣ) {a b : α} : a /ₚ u = b /ₚ u ↔ a = b :=
units.mul_left_inj _

theorem divp_divp_eq_divp_mul (x : α) (u₁ u₂ : αˣ) : (x /ₚ u₁) /ₚ u₂ = x /ₚ (u₂ * u₁) :=
by simp only [divp, mul_inv_rev, units.coe_mul, mul_assoc]

theorem divp_eq_iff_mul_eq {x : α} {u : αˣ} {y : α} : x /ₚ u = y ↔ y * u = x :=
u.mul_left_inj.symm.trans $ by rw [divp_mul_cancel]; exact ⟨eq.symm, eq.symm⟩

theorem divp_eq_one_iff_eq {a : α} {u : αˣ} : a /ₚ u = 1 ↔ a = u :=
(units.mul_left_inj u).symm.trans $ by rw [divp_mul_cancel, one_mul]

@[simp] theorem one_divp (u : αˣ) : 1 /ₚ u = ↑u⁻¹ :=
one_mul _

end monoid

section comm_monoid

variables [comm_monoid α]

theorem divp_eq_divp_iff {x y : α} {ux uy : αˣ} :
  x /ₚ ux = y /ₚ uy ↔ x * uy = y * ux :=
by rw [divp_eq_iff_mul_eq, mul_comm, ← divp_assoc, divp_eq_iff_mul_eq, mul_comm y ux]

theorem divp_mul_divp (x y : α) (ux uy : αˣ) :
  (x /ₚ ux) * (y /ₚ uy) = (x * y) /ₚ (ux * uy) :=
by rw [← divp_divp_eq_divp_mul, divp_assoc, mul_comm x, divp_assoc, mul_comm]

end comm_monoid

/-!
# `is_unit` predicate

In this file we define the `is_unit` predicate on a `monoid`, and
prove a few basic properties. For the bundled version see `units`. See
also `prime`, `associated`, and `irreducible` in `algebra/associated`.

-/

section is_unit

variables {M : Type*} {N : Type*}

/-- An element `a : M` of a monoid is a unit if it has a two-sided inverse.
The actual definition says that `a` is equal to some `u : Mˣ`, where
`Mˣ` is a bundled version of `is_unit`. -/
@[to_additive "An element `a : M` of an add_monoid is an `add_unit` if it has
a two-sided additive inverse. The actual definition says that `a` is equal to some
`u : add_units M`, where `add_units M` is a bundled version of `is_add_unit`."]
def is_unit [monoid M] (a : M) : Prop := ∃ u : Mˣ, (u : M) = a

@[nontriviality, to_additive]
lemma is_unit_of_subsingleton [monoid M] [subsingleton M] (a : M) : is_unit a :=
⟨⟨a, a, subsingleton.elim _ _, subsingleton.elim _ _⟩, rfl⟩

attribute [nontriviality] is_add_unit_of_subsingleton

@[to_additive] instance [monoid M] : can_lift M Mˣ :=
{ coe := coe,
  cond := is_unit,
  prf := λ _, id }

@[to_additive] instance [monoid M] [subsingleton M] : unique Mˣ :=
{ default := 1,
  uniq := λ a, units.coe_eq_one.mp $ subsingleton.elim (a : M) 1 }

@[simp, to_additive is_add_unit_add_unit]
protected lemma units.is_unit [monoid M] (u : Mˣ) : is_unit (u : M) := ⟨u, rfl⟩

@[simp, to_additive]
theorem is_unit_one [monoid M] : is_unit (1:M) := ⟨1, rfl⟩

@[to_additive] theorem is_unit_of_mul_eq_one [comm_monoid M]
  (a b : M) (h : a * b = 1) : is_unit a :=
⟨units.mk_of_mul_eq_one a b h, rfl⟩

@[to_additive is_add_unit.exists_neg] theorem is_unit.exists_right_inv [monoid M]
  {a : M} (h : is_unit a) : ∃ b, a * b = 1 :=
by { rcases h with ⟨⟨a, b, hab, _⟩, rfl⟩, exact ⟨b, hab⟩ }

@[to_additive is_add_unit.exists_neg'] theorem is_unit.exists_left_inv [monoid M]
  {a : M} (h : is_unit a) : ∃ b, b * a = 1 :=
by { rcases h with ⟨⟨a, b, _, hba⟩, rfl⟩, exact ⟨b, hba⟩ }

@[to_additive] theorem is_unit_iff_exists_inv [comm_monoid M]
  {a : M} : is_unit a ↔ ∃ b, a * b = 1 :=
⟨λ h, h.exists_right_inv,
 λ ⟨b, hab⟩, is_unit_of_mul_eq_one _ b hab⟩

@[to_additive] theorem is_unit_iff_exists_inv' [comm_monoid M]
  {a : M} : is_unit a ↔ ∃ b, b * a = 1 :=
by simp [is_unit_iff_exists_inv, mul_comm]

@[to_additive]
lemma is_unit.mul [monoid M] {x y : M} : is_unit x → is_unit y → is_unit (x * y) :=
by { rintros ⟨x, rfl⟩ ⟨y, rfl⟩, exact ⟨x * y, units.coe_mul _ _⟩ }

/-- Multiplication by a `u : Mˣ` on the right doesn't affect `is_unit`. -/
@[simp, to_additive "Addition of a `u : add_units M` on the right doesn't
affect `is_add_unit`."]
theorem units.is_unit_mul_units [monoid M] (a : M) (u : Mˣ) :
  is_unit (a * u) ↔ is_unit a :=
iff.intro
  (assume ⟨v, hv⟩,
    have is_unit (a * ↑u * ↑u⁻¹), by existsi v * u⁻¹; rw [←hv, units.coe_mul],
    by rwa [mul_assoc, units.mul_inv, mul_one] at this)
  (λ v, v.mul u.is_unit)

/-- Multiplication by a `u : Mˣ` on the left doesn't affect `is_unit`. -/
@[simp, to_additive "Addition of a `u : add_units M` on the left doesn't affect `is_add_unit`."]
theorem units.is_unit_units_mul {M : Type*} [monoid M] (u : Mˣ) (a : M) :
  is_unit (↑u * a) ↔ is_unit a :=
iff.intro
  (assume ⟨v, hv⟩,
    have is_unit (↑u⁻¹ * (↑u * a)), by existsi u⁻¹ * v; rw [←hv, units.coe_mul],
    by rwa [←mul_assoc, units.inv_mul, one_mul] at this)
  u.is_unit.mul

@[to_additive]
theorem is_unit_of_mul_is_unit_left [comm_monoid M] {x y : M}
  (hu : is_unit (x * y)) : is_unit x :=
let ⟨z, hz⟩ := is_unit_iff_exists_inv.1 hu in
is_unit_iff_exists_inv.2 ⟨y * z, by rwa ← mul_assoc⟩

@[to_additive] theorem is_unit_of_mul_is_unit_right [comm_monoid M] {x y : M}
  (hu : is_unit (x * y)) : is_unit y :=
@is_unit_of_mul_is_unit_left _ _ y x $ by rwa mul_comm

@[simp, to_additive]
lemma is_unit.mul_iff [comm_monoid M] {x y : M} : is_unit (x * y) ↔ is_unit x ∧ is_unit y :=
⟨λ h, ⟨is_unit_of_mul_is_unit_left h, is_unit_of_mul_is_unit_right h⟩,
  λ h, is_unit.mul h.1 h.2⟩

/-- The element of the group of units, corresponding to an element of a monoid which is a unit. When
`α` is a `division_monoid`, use `is_unit.unit'` instead. -/
@[to_additive "The element of the additive group of additive units, corresponding to an element of
an additive monoid which is an additive unit. When `α` is a `subtraction_monoid`, use
`is_add_unit.add_unit'` instead."]
noncomputable def is_unit.unit [monoid M] {a : M} (h : is_unit a) : Mˣ :=
(classical.some h).copy a (classical.some_spec h).symm _ rfl

@[simp, to_additive]
lemma is_unit.unit_of_coe_units [monoid M] {a : Mˣ} (h : is_unit (a : M)) : h.unit = a :=
units.ext $ rfl

@[to_additive]
lemma is_unit.unit_spec [monoid M] {a : M} (h : is_unit a) : ↑h.unit = a :=
rfl

@[to_additive]
lemma is_unit.coe_inv_mul [monoid M] {a : M} (h : is_unit a) :
  ↑(h.unit)⁻¹ * a = 1 :=
units.mul_inv _

@[to_additive]
lemma is_unit.mul_coe_inv [monoid M] {a : M} (h : is_unit a) :
  a * ↑(h.unit)⁻¹ = 1 :=
begin
  convert units.mul_inv _,
  simp [h.unit_spec]
end

/-- `is_unit x` is decidable if we can decide if `x` comes from `Mˣ`. -/
instance [monoid M] (x : M) [h : decidable (∃ u : Mˣ, ↑u = x)] : decidable (is_unit x) := h

section monoid
variables [monoid M] {a b c : M}

@[to_additive] lemma is_unit.mul_left_inj (h : is_unit a) : b * a = c * a ↔ b = c :=
let ⟨u, hu⟩ := h in hu ▸ u.mul_left_inj

@[to_additive] lemma is_unit.mul_right_inj (h : is_unit a) : a * b = a * c ↔ b = c :=
let ⟨u, hu⟩ := h in hu ▸ u.mul_right_inj

@[to_additive] protected lemma is_unit.mul_left_cancel (h : is_unit a) : a * b = a * c → b = c :=
h.mul_right_inj.1

@[to_additive] protected lemma is_unit.mul_right_cancel (h : is_unit b) : a * b = c * b → a = c :=
h.mul_left_inj.1

@[to_additive] protected lemma is_unit.mul_right_injective (h : is_unit a) : injective ((*) a) :=
λ _ _, h.mul_left_cancel

@[to_additive] protected lemma is_unit.mul_left_injective (h : is_unit b) : injective (* b) :=
λ _ _, h.mul_right_cancel

end monoid
end is_unit

section noncomputable_defs

variables {M : Type*}

/-- Constructs a `group` structure on a `monoid` consisting only of units. -/
noncomputable def group_of_is_unit [hM : monoid M] (h : ∀ (a : M), is_unit a) : group M :=
{ inv := λ a, ↑((h a).unit)⁻¹,
  mul_left_inv := λ a, by
  { change ↑((h a).unit)⁻¹ * a = 1,
    rw [units.inv_mul_eq_iff_eq_mul, (h a).unit_spec, mul_one] },
  .. hM }

/-- Constructs a `comm_group` structure on a `comm_monoid` consisting only of units. -/
noncomputable def comm_group_of_is_unit [hM : comm_monoid M] (h : ∀ (a : M), is_unit a) :
  comm_group M :=
{ inv := λ a, ↑((h a).unit)⁻¹,
  mul_left_inv := λ a, by
  { change ↑((h a).unit)⁻¹ * a = 1,
    rw [units.inv_mul_eq_iff_eq_mul, (h a).unit_spec, mul_one] },
  .. hM }

end noncomputable_defs<|MERGE_RESOLUTION|>--- conflicted
+++ resolved
@@ -5,6 +5,7 @@
 -/
 import algebra.group.basic
 import algebra.group.inj_surj
+import algebra.group_power.basic
 import logic.nontrivial
 
 /-!
@@ -126,11 +127,16 @@
   u.copy val hv inv hi = u :=
 ext hv
 
-<<<<<<< HEAD
--- Needs priority `< 100` to make division of units in `[comm_ring α]` work properly.
+variables (a b c : αˣ) {u : αˣ}
+
+@[simp, norm_cast, to_additive] lemma coe_mul : (↑(a * b) : α) = a * b := rfl
+
+@[simp, norm_cast, to_additive] lemma coe_one : ((1 : αˣ) : α) = 1 := rfl
+
+@[to_additive] instance : inhabited αˣ := ⟨1⟩
+
 /-- Units of a monoid form a group. -/
-@[to_additive "Additive units of an additive monoid form an additive group.", priority 70]
-instance : group αˣ :=
+@[to_additive "Additive units of an additive monoid form an additive group."] instance : group αˣ :=
 { mul := λ u₁ u₂, ⟨u₁.val * u₂.val, u₂.inv * u₁.inv,
     by rw [mul_assoc, ← mul_assoc u₂.val, val_inv, one_mul, val_inv],
     by rw [mul_assoc, ← mul_assoc u₁.inv, inv_val, one_mul, inv_val]⟩,
@@ -140,26 +146,14 @@
   mul_assoc := λ u₁ u₂ u₃, ext $ mul_assoc u₁ u₂ u₃,
   inv := has_inv.inv,
   mul_left_inv := λ u, ext u.inv_val }
-=======
-@[to_additive] instance : inhabited αˣ := ⟨1⟩
-
-/-- Units of a monoid form a group. -/
-@[to_additive "Additive units of an additive monoid form an additive group."] instance : group αˣ :=
-{ inv := has_inv.inv,
-  mul_left_inv := λ u, ext u.inv_val,
-  ..function.injective.monoid coe ext coe_one coe_mul  }
->>>>>>> 766905ee
+-- { inv := has_inv.inv,
+--   mul_left_inv := λ u, ext u.inv_val,
+--   ..function.injective.monoid coe ext coe_one coe_mul  }
 
 @[to_additive] instance {α} [comm_monoid α] : comm_group αˣ :=
 { mul_comm := λ u₁ u₂, ext $ mul_comm _ _, ..units.group }
 
 @[to_additive] instance [has_repr α] : has_repr αˣ := ⟨repr ∘ val⟩
-
-variables (a b c : αˣ) {u : αˣ}
-
-@[simp, norm_cast, to_additive] lemma coe_mul : (↑(a * b) : α) = a * b := rfl
-
-@[simp, norm_cast, to_additive] lemma coe_one : ((1 : αˣ) : α) = 1 := rfl
 
 @[simp, norm_cast, to_additive] lemma coe_eq_one {a : αˣ} : (a : α) = 1 ↔ a = 1 :=
 by rw [←units.coe_one, eq_iff]
