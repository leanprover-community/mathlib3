/-
Copyright (c) 2017 Kenny Lau. All rights reserved.
Released under Apache 2.0 license as described in the file LICENSE.
Authors: Kenny Lau, Mario Carneiro, Johannes, Hölzl, Chris Hughes
-/
import logic.function
import algebra.group.to_additive
import tactic.norm_cast

/-!
# Units (i.e., invertible elements) of a multiplicative monoid
-/

universe u
variable {α : Type u}

/-- Units of a monoid, bundled version. An element of a `monoid` is a unit if it has a two-sided
inverse. This version bundles the inverse element so that it can be computed. For a predicate
see `is_unit`. -/
structure units (α : Type u) [monoid α] :=
(val : α)
(inv : α)
(val_inv : val * inv = 1)
(inv_val : inv * val = 1)

/-- Units of an add_monoid, bundled version. An element of an add_monoid is a unit if it has a
    two-sided additive inverse. This version bundles the inverse element so that it can be
    computed. For a predicate see `is_add_unit`. -/
structure add_units (α : Type u) [add_monoid α] :=
(val : α)
(neg : α)
(val_neg : val + neg = 0)
(neg_val : neg + val = 0)

attribute [to_additive add_units] units

namespace units

variables [monoid α]

@[to_additive] instance : has_coe (units α) α := ⟨val⟩

@[simp, to_additive] lemma coe_mk (a : α) (b h₁ h₂) : ↑(units.mk a b h₁ h₂) = a := rfl

@[ext, to_additive] theorem ext :
  function.injective (coe : units α → α)
| ⟨v, i₁, vi₁, iv₁⟩ ⟨v', i₂, vi₂, iv₂⟩ e :=
  by change v = v' at e; subst v'; congr;
      simpa only [iv₂, vi₁, one_mul, mul_one] using mul_assoc i₂ v i₁

@[to_additive] theorem ext_iff {a b : units α} :
  a = b ↔ (a : α) = b :=
ext.eq_iff.symm

@[to_additive] instance [decidable_eq α] : decidable_eq (units α) := λ a b, decidable_of_iff' _ ext_iff

/-- Units of a monoid form a group. -/
@[to_additive] instance : group (units α) :=
{ mul := λ u₁ u₂, ⟨u₁.val * u₂.val, u₂.inv * u₁.inv,
    by rw [mul_assoc, ← mul_assoc u₂.val, val_inv, one_mul, val_inv],
    by rw [mul_assoc, ← mul_assoc u₁.inv, inv_val, one_mul, inv_val]⟩,
  one := ⟨1, 1, one_mul 1, one_mul 1⟩,
  mul_one := λ u, ext $ mul_one u,
  one_mul := λ u, ext $ one_mul u,
  mul_assoc := λ u₁ u₂ u₃, ext $ mul_assoc u₁ u₂ u₃,
  inv := λ u, ⟨u.2, u.1, u.4, u.3⟩,
  mul_left_inv := λ u, ext u.inv_val }

variables (a b : units α) {c : units α}
<<<<<<< HEAD
@[simp, to_additive, norm_cast] lemma coe_mul : (↑(a * b) : α) = a * b := rfl
@[simp, to_additive, norm_cast] lemma coe_one : ((1 : units α) : α) = 1 := rfl
@[to_additive, norm_cast] lemma val_coe : (↑a : α) = a.val := rfl
@[to_additive, norm_cast] lemma coe_inv : ((a⁻¹ : units α) : α) = a.inv := rfl
=======
@[simp, norm_cast, to_additive] lemma coe_mul : (↑(a * b) : α) = a * b := rfl
attribute [norm_cast] add_units.coe_add

@[simp, norm_cast, to_additive] lemma coe_one : ((1 : units α) : α) = 1 := rfl
attribute [norm_cast] add_units.coe_zero

@[to_additive] lemma val_coe : (↑a : α) = a.val := rfl

@[norm_cast, to_additive] lemma coe_inv : ((a⁻¹ : units α) : α) = a.inv := rfl
attribute [norm_cast] add_units.coe_neg

>>>>>>> 8c5de868
@[simp, to_additive] lemma inv_mul : (↑a⁻¹ * a : α) = 1 := inv_val _
@[simp, to_additive] lemma mul_inv : (a * ↑a⁻¹ : α) = 1 := val_inv _

@[simp, to_additive] lemma mul_inv_cancel_left (a : units α) (b : α) : (a:α) * (↑a⁻¹ * b) = b :=
by rw [← mul_assoc, mul_inv, one_mul]

@[simp, to_additive] lemma inv_mul_cancel_left (a : units α) (b : α) : (↑a⁻¹:α) * (a * b) = b :=
by rw [← mul_assoc, inv_mul, one_mul]

@[simp, to_additive] lemma mul_inv_cancel_right (a : α) (b : units α) : a * b * ↑b⁻¹ = a :=
by rw [mul_assoc, mul_inv, mul_one]

@[simp, to_additive] lemma inv_mul_cancel_right (a : α) (b : units α) : a * ↑b⁻¹ * b = a :=
by rw [mul_assoc, inv_mul, mul_one]

@[to_additive] instance : inhabited (units α) := ⟨1⟩

@[to_additive] instance {α} [comm_monoid α] : comm_group (units α) :=
{ mul_comm := λ u₁ u₂, ext $ mul_comm _ _, ..units.group }

@[to_additive] instance [has_repr α] : has_repr (units α) := ⟨repr ∘ val⟩

@[simp, to_additive] theorem mul_left_inj (a : units α) {b c : α} : (a:α) * b = a * c ↔ b = c :=
⟨λ h, by simpa only [inv_mul_cancel_left] using congr_arg ((*) ↑(a⁻¹ : units α)) h, congr_arg _⟩

@[simp, to_additive] theorem mul_right_inj (a : units α) {b c : α} : b * a = c * a ↔ b = c :=
⟨λ h, by simpa only [mul_inv_cancel_right] using congr_arg (* ↑(a⁻¹ : units α)) h, congr_arg _⟩

@[to_additive] theorem eq_mul_inv_iff_mul_eq {a b : α} : a = b * ↑c⁻¹ ↔ a * c = b :=
⟨λ h, by rw [h, inv_mul_cancel_right], λ h, by rw [← h, mul_inv_cancel_right]⟩

@[to_additive] theorem eq_inv_mul_iff_mul_eq {a c : α} : a = ↑b⁻¹ * c ↔ ↑b * a = c :=
⟨λ h, by rw [h, mul_inv_cancel_left], λ h, by rw [← h, inv_mul_cancel_left]⟩

@[to_additive] theorem inv_mul_eq_iff_eq_mul {b c : α} : ↑a⁻¹ * b = c ↔ b = a * c :=
⟨λ h, by rw [← h, mul_inv_cancel_left], λ h, by rw [h, inv_mul_cancel_left]⟩

@[to_additive] theorem mul_inv_eq_iff_eq_mul {a c : α} : a * ↑b⁻¹ = c ↔ a = c * b :=
⟨λ h, by rw [← h, inv_mul_cancel_right], λ h, by rw [h, mul_inv_cancel_right]⟩

end units

theorem nat.units_eq_one (u : units ℕ) : u = 1 :=
units.ext $ nat.eq_one_of_dvd_one ⟨u.inv, u.val_inv.symm⟩

theorem nat.add_units_eq_zero (u : add_units ℕ) : u = 0 :=
add_units.ext $ (nat.eq_zero_of_add_eq_zero u.val_neg).1

/-- For `a, b` in a `comm_monoid` such that `a * b = 1`, makes a unit out of `a`. -/
@[to_additive "For `a, b` in an `add_comm_monoid` such that `a + b = 0`, makes an add_unit out of `a`."]
def units.mk_of_mul_eq_one [comm_monoid α] (a b : α) (hab : a * b = 1) :
  units α :=
⟨a, b, hab, (mul_comm b a).trans hab⟩

@[simp, to_additive] lemma units.coe_mk_of_mul_eq_one [comm_monoid α] {a b : α} (h : a * b = 1) :
  (units.mk_of_mul_eq_one a b h : α) = a := rfl

section monoid
  variables [monoid α] {a b c : α}

  /-- Partial division. It is defined when the
    second argument is invertible, and unlike the division operator
    in `division_ring` it is not totalized at zero. -/
  def divp (a : α) (u) : α := a * (u⁻¹ : units α)

  infix ` /ₚ `:70 := divp

  @[simp] theorem divp_self (u : units α) : (u : α) /ₚ u = 1 := units.mul_inv _

  @[simp] theorem divp_one (a : α) : a /ₚ 1 = a := mul_one _

  theorem divp_assoc (a b : α) (u : units α) : a * b /ₚ u = a * (b /ₚ u) :=
  mul_assoc _ _ _

  @[simp] theorem divp_inv (u : units α) : a /ₚ u⁻¹ = a * u := rfl

  @[simp] theorem divp_mul_cancel (a : α) (u : units α) : a /ₚ u * u = a :=
  (mul_assoc _ _ _).trans $ by rw [units.inv_mul, mul_one]

  @[simp] theorem mul_divp_cancel (a : α) (u : units α) : (a * u) /ₚ u = a :=
  (mul_assoc _ _ _).trans $ by rw [units.mul_inv, mul_one]

  @[simp] theorem divp_right_inj (u : units α) {a b : α} : a /ₚ u = b /ₚ u ↔ a = b :=
  units.mul_right_inj _

  theorem divp_divp_eq_divp_mul (x : α) (u₁ u₂ : units α) : (x /ₚ u₁) /ₚ u₂ = x /ₚ (u₂ * u₁) :=
  by simp only [divp, mul_inv_rev, units.coe_mul, mul_assoc]

  theorem divp_eq_iff_mul_eq {x : α} {u : units α} {y : α} : x /ₚ u = y ↔ y * u = x :=
  u.mul_right_inj.symm.trans $ by rw [divp_mul_cancel]; exact ⟨eq.symm, eq.symm⟩

  theorem divp_eq_one_iff_eq {a : α} {u : units α} : a /ₚ u = 1 ↔ a = u :=
  (units.mul_right_inj u).symm.trans $ by rw [divp_mul_cancel, one_mul]

  @[simp] theorem one_divp (u : units α) : 1 /ₚ u = ↑u⁻¹ :=
  one_mul _

end monoid

section comm_monoid

variables [comm_monoid α]

theorem divp_eq_divp_iff {x y : α} {ux uy : units α} :
  x /ₚ ux = y /ₚ uy ↔ x * uy = y * ux :=
by rw [divp_eq_iff_mul_eq, mul_comm, ← divp_assoc, divp_eq_iff_mul_eq, mul_comm y ux]

theorem divp_mul_divp (x y : α) (ux uy : units α) :
  (x /ₚ ux) * (y /ₚ uy) = (x * y) /ₚ (ux * uy) :=
by rw [← divp_divp_eq_divp_mul, divp_assoc, mul_comm x, divp_assoc, mul_comm]

end comm_monoid<|MERGE_RESOLUTION|>--- conflicted
+++ resolved
@@ -67,12 +67,6 @@
   mul_left_inv := λ u, ext u.inv_val }
 
 variables (a b : units α) {c : units α}
-<<<<<<< HEAD
-@[simp, to_additive, norm_cast] lemma coe_mul : (↑(a * b) : α) = a * b := rfl
-@[simp, to_additive, norm_cast] lemma coe_one : ((1 : units α) : α) = 1 := rfl
-@[to_additive, norm_cast] lemma val_coe : (↑a : α) = a.val := rfl
-@[to_additive, norm_cast] lemma coe_inv : ((a⁻¹ : units α) : α) = a.inv := rfl
-=======
 @[simp, norm_cast, to_additive] lemma coe_mul : (↑(a * b) : α) = a * b := rfl
 attribute [norm_cast] add_units.coe_add
 
@@ -84,7 +78,6 @@
 @[norm_cast, to_additive] lemma coe_inv : ((a⁻¹ : units α) : α) = a.inv := rfl
 attribute [norm_cast] add_units.coe_neg
 
->>>>>>> 8c5de868
 @[simp, to_additive] lemma inv_mul : (↑a⁻¹ * a : α) = 1 := inv_val _
 @[simp, to_additive] lemma mul_inv : (a * ↑a⁻¹ : α) = 1 := val_inv _
 
