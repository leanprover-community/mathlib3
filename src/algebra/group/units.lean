/-
Copyright (c) 2017 Kenny Lau. All rights reserved.
Released under Apache 2.0 license as described in the file LICENSE.
Authors: Kenny Lau, Mario Carneiro, Johannes, Hölzl, Chris Hughes

Units (i.e., invertible elements) of a multiplicative monoid.
-/

import tactic.basic

universe u
variable {α : Type u}

structure units (α : Type u) [monoid α] :=
(val : α)
(inv : α)
(val_inv : val * inv = 1)
(inv_val : inv * val = 1)

namespace units
variables [monoid α] {a b c : units α}

instance : has_coe (units α) α := ⟨val⟩

@[extensionality] theorem ext : ∀ {a b : units α}, (a : α) = b → a = b
| ⟨v, i₁, vi₁, iv₁⟩ ⟨v', i₂, vi₂, iv₂⟩ e :=
  by change v = v' at e; subst v'; congr;
      simpa only [iv₂, vi₁, one_mul, mul_one] using mul_assoc i₂ v i₁

theorem ext_iff {a b : units α} : a = b ↔ (a : α) = b :=
⟨congr_arg _, ext⟩

instance [decidable_eq α] : decidable_eq (units α)
| a b := decidable_of_iff' _ ext_iff

protected def mul (u₁ u₂ : units α) : units α :=
⟨u₁.val * u₂.val, u₂.inv * u₁.inv,
  have u₁.val * (u₂.val * u₂.inv) * u₁.inv = 1,
    by rw [u₂.val_inv]; rw [mul_one, u₁.val_inv],
  by simpa only [mul_assoc],
  have u₂.inv * (u₁.inv * u₁.val) * u₂.val = 1,
    by rw [u₁.inv_val]; rw [mul_one, u₂.inv_val],
  by simpa only [mul_assoc]⟩

protected def inv' (u : units α) : units α :=
⟨u.inv, u.val, u.inv_val, u.val_inv⟩

instance : has_mul (units α) := ⟨units.mul⟩
instance : has_one (units α) := ⟨⟨1, 1, mul_one 1, one_mul 1⟩⟩
instance : has_inv (units α) := ⟨units.inv'⟩

variables (a b)
@[simp] lemma coe_mul : (↑(a * b) : α) = a * b := rfl
@[simp] lemma coe_one : ((1 : units α) : α) = 1 := rfl
lemma val_coe : (↑a : α) = a.val := rfl
lemma coe_inv : ((a⁻¹ : units α) : α) = a.inv := rfl
@[simp] lemma inv_mul : (↑a⁻¹ * a : α) = 1 := inv_val _
@[simp] lemma mul_inv : (a * ↑a⁻¹ : α) = 1 := val_inv _

@[simp] lemma mul_inv_cancel_left (a : units α) (b : α) : (a:α) * (↑a⁻¹ * b) = b :=
by rw [← mul_assoc, mul_inv, one_mul]

@[simp] lemma inv_mul_cancel_left (a : units α) (b : α) : (↑a⁻¹:α) * (a * b) = b :=
by rw [← mul_assoc, inv_mul, one_mul]

@[simp] lemma mul_inv_cancel_right (a : α) (b : units α) : a * b * ↑b⁻¹ = a :=
by rw [mul_assoc, mul_inv, mul_one]

@[simp] lemma inv_mul_cancel_right (a : α) (b : units α) : a * ↑b⁻¹ * b = a :=
by rw [mul_assoc, inv_mul, mul_one]

instance : group (units α) :=
by refine {mul := (*), one := 1, inv := has_inv.inv, ..};
  { intros, apply ext, simp only [coe_mul, coe_one,
      mul_assoc, one_mul, mul_one, inv_mul] }

instance {α} [comm_monoid α] : comm_group (units α) :=
{ mul_comm := λ u₁ u₂, ext $ mul_comm _ _, ..units.group }

instance [has_repr α] : has_repr (units α) := ⟨repr ∘ val⟩

@[simp] theorem mul_left_inj (a : units α) {b c : α} : (a:α) * b = a * c ↔ b = c :=
⟨λ h, by simpa only [inv_mul_cancel_left] using congr_arg ((*) ↑(a⁻¹ : units α)) h, congr_arg _⟩

@[simp] theorem mul_right_inj (a : units α) {b c : α} : b * a = c * a ↔ b = c :=
⟨λ h, by simpa only [mul_inv_cancel_right] using congr_arg (* ↑(a⁻¹ : units α)) h, congr_arg _⟩

end units

theorem nat.units_eq_one (u : units ℕ) : u = 1 :=
units.ext $ nat.eq_one_of_dvd_one ⟨u.inv, u.val_inv.symm⟩

def units.mk_of_mul_eq_one [comm_monoid α] (a b : α) (hab : a * b = 1) : units α :=
⟨a, b, hab, (mul_comm b a).trans hab⟩


section monoid
  variables [monoid α] {a b c : α}

  /-- Partial division. It is defined when the
    second argument is invertible, and unlike the division operator
    in `division_ring` it is not totalized at zero. -/
  def divp (a : α) (u) : α := a * (u⁻¹ : units α)

  infix ` /ₚ `:70 := divp

  @[simp] theorem divp_self (u : units α) : (u : α) /ₚ u = 1 := units.mul_inv _

  @[simp] theorem divp_one (a : α) : a /ₚ 1 = a := mul_one _

  theorem divp_assoc (a b : α) (u : units α) : a * b /ₚ u = a * (b /ₚ u) :=
  mul_assoc _ _ _

  @[simp] theorem divp_inv (x : α) (u : units α) : a /ₚ u⁻¹ = a * u := rfl

  @[simp] theorem divp_mul_cancel (a : α) (u : units α) : a /ₚ u * u = a :=
  (mul_assoc _ _ _).trans $ by rw [units.inv_mul, mul_one]

  @[simp] theorem mul_divp_cancel (a : α) (u : units α) : (a * u) /ₚ u = a :=
  (mul_assoc _ _ _).trans $ by rw [units.mul_inv, mul_one]

  @[simp] theorem divp_right_inj (u : units α) {a b : α} : a /ₚ u = b /ₚ u ↔ a = b :=
  units.mul_right_inj _

  theorem divp_divp_eq_divp_mul (x : α) (u₁ u₂ : units α) : (x /ₚ u₁) /ₚ u₂ = x /ₚ (u₂ * u₁) :=
  by simp only [divp, mul_inv_rev, units.coe_mul, mul_assoc]

  theorem divp_eq_iff_mul_eq (x : α) (u : units α) (y : α) : x /ₚ u = y ↔ y * u = x :=
  u.mul_right_inj.symm.trans $ by rw [divp_mul_cancel]; exact ⟨eq.symm, eq.symm⟩

  theorem divp_eq_one_iff_eq (a : α) (u : units α) : a /ₚ u = 1 ↔ a = u :=
  (units.mul_right_inj u).symm.trans $ by rw [divp_mul_cancel, one_mul]

  @[simp] theorem one_divp (u : units α) : 1 /ₚ u = ↑u⁻¹ :=
  one_mul _

end monoid

<<<<<<< HEAD
namespace group
=======
section comm_monoid

variables [comm_monoid α]

theorem divp_eq_divp_iff {x y : α} {ux uy : units α} :
  x /ₚ ux = y /ₚ uy ↔ x * uy = y * ux :=
by rw [divp_eq_iff_mul_eq, mul_comm, ← divp_assoc, divp_eq_iff_mul_eq, mul_comm y ux]

theorem divp_mul_divp (x y : α) (ux uy : units α) :
  (x /ₚ ux) * (y /ₚ uy) = (x * y) /ₚ (ux * uy) :=
by rw [← divp_divp_eq_divp_mul, divp_assoc, mul_comm x, divp_assoc, mul_comm]

end comm_monoid

section group
>>>>>>> 2dd6398e
  variables [group α]

  def to_units (x : α) : units α := ⟨x, x⁻¹, mul_inv_self _, inv_mul_self _⟩
end group<|MERGE_RESOLUTION|>--- conflicted
+++ resolved
@@ -136,9 +136,6 @@
 
 end monoid
 
-<<<<<<< HEAD
-namespace group
-=======
 section comm_monoid
 
 variables [comm_monoid α]
@@ -153,8 +150,7 @@
 
 end comm_monoid
 
-section group
->>>>>>> 2dd6398e
+namespace group
   variables [group α]
 
   def to_units (x : α) : units α := ⟨x, x⁻¹, mul_inv_self _, inv_mul_self _⟩
