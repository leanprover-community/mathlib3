--- conflicted
+++ resolved
@@ -55,12 +55,9 @@
 instance [has_mul α] : has_mul (with_one α) :=
 { mul := option.lift_or_get (*) }
 
-<<<<<<< HEAD
 @[simp, norm_cast, to_additive]
 lemma coe_mul [has_mul α] (a b : α) : ((a * b : α) : with_one α) = a * b := rfl
 
-=======
->>>>>>> 7d88a30a
 @[to_additive]
 instance [semigroup α] : monoid (with_one α) :=
 { mul_assoc := (option.lift_or_get_assoc _).1,
@@ -255,12 +252,7 @@
   mul_inv_cancel := with_zero.mul_inv_cancel,
   ..with_zero.monoid_with_zero,
   ..with_zero.has_inv,
-<<<<<<< HEAD
-  ..with_zero.nontrivial
-}
-=======
   ..with_zero.nontrivial }
->>>>>>> 7d88a30a
 end group
 
 section comm_group
@@ -293,12 +285,7 @@
   { refl },
   { refl },
   { apply option.some_inj.2,
-<<<<<<< HEAD
-    apply mul_comm
-  }
-=======
     apply mul_comm }
->>>>>>> 7d88a30a
 end
 
 /-- if `G` is a `comm_group` then `with_zero G` is a `comm_group_with_zero`. -/
@@ -328,11 +315,7 @@
 
 end semiring
 
-<<<<<<< HEAD
+attribute [irreducible] with_zero
+
 end with_zero
-#lint
-=======
-attribute [irreducible] with_zero
-
-end with_zero
->>>>>>> 7d88a30a
+#lint