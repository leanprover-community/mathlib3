/-
Copyright (c) 2020 Kenny Lau. All rights reserved.
Released under Apache 2.0 license as described in the file LICENSE.
Authors: Kenny Lau
-/
import algebra.group_ring_action
import group_theory.group_action

/-!
# Equivariant homomorphisms

## Main definitions

* `mul_action_hom M X Y`, the type of equivariant functions from `X` to `Y`, where `M` is a monoid
  that acts on the types `X` and `Y`.
* `distrib_mul_action_hom M A B`, the type of equivariant additive monoid homomorphisms
  from `A` to `B`, where `M` is a monoid that acts on the additive monoids `A` and `B`.
* `mul_semiring_action_hom M R S`, the type of equivariant ring homomorphisms
  from `R` to `S`, where `M` is a monoid that acts on the rings `R` and `S`.

## Notations

* `X →[M] Y` is `mul_action_hom M X Y`.
* `A →+[M] B` is `distrib_mul_action_hom M X Y`.
* `R →+*[M] S` is `mul_semiring_action_hom M X Y`.

-/

variables (M' : Type*)
variables (X : Type*) [has_scalar M' X]
variables (Y : Type*) [has_scalar M' Y]
variables (Z : Type*) [has_scalar M' Z]
variables (M : Type*) [monoid M]
variables (A : Type*) [add_monoid A] [distrib_mul_action M A]
variables (A' : Type*) [add_group A'] [distrib_mul_action M A']
variables (B : Type*) [add_monoid B] [distrib_mul_action M B]
variables (B' : Type*) [add_group B'] [distrib_mul_action M B']
variables (C : Type*) [add_monoid C] [distrib_mul_action M C]
variables (R : Type*) [semiring R] [mul_semiring_action M R]
variables (R' : Type*) [ring R'] [mul_semiring_action M R']
variables (S : Type*) [semiring S] [mul_semiring_action M S]
variables (S' : Type*) [ring S'] [mul_semiring_action M S']
variables (T : Type*) [semiring T] [mul_semiring_action M T]
variables (G : Type*) [group G] (H : subgroup G)

set_option old_structure_cmd true

/-- Equivariant functions. -/
@[nolint has_inhabited_instance]
structure mul_action_hom :=
(to_fun : X → Y)
(map_smul' : ∀ (m : M') (x : X), to_fun (m • x) = m • to_fun x)

notation X ` →[`:25 M:25 `] `:0 Y:0 := mul_action_hom M X Y

namespace mul_action_hom

instance : has_coe_to_fun (X →[M'] Y) (λ _, X → Y) := ⟨mul_action_hom.to_fun⟩

variables {M M' X Y}

@[simp] lemma map_smul (f : X →[M'] Y) (m : M') (x : X) : f (m • x) = m • f x :=
f.map_smul' m x

@[ext] theorem ext : ∀ {f g : X →[M'] Y}, (∀ x, f x = g x) → f = g
| ⟨f, _⟩ ⟨g, _⟩ H := by { congr' 1 with x, exact H x }

theorem ext_iff {f g : X →[M'] Y} : f = g ↔ ∀ x, f x = g x :=
⟨λ H x, by rw H, ext⟩

protected lemma congr_fun {f g : X →[M'] Y} (h : f = g) (x : X) : f x = g x := h ▸ rfl

variables (M M') {X}

/-- The identity map as an equivariant map. -/
protected def id : X →[M'] X :=
⟨id, λ _ _, rfl⟩

@[simp] lemma id_apply (x : X) : mul_action_hom.id M' x = x := rfl

variables {M M' X Y Z}

/-- Composition of two equivariant maps. -/
def comp (g : Y →[M'] Z) (f : X →[M'] Y) : X →[M'] Z :=
⟨g ∘ f, λ m x, calc
g (f (m • x)) = g (m • f x) : by rw f.map_smul
          ... = m • g (f x) : g.map_smul _ _⟩

@[simp] lemma comp_apply (g : Y →[M'] Z) (f : X →[M'] Y) (x : X) : g.comp f x = g (f x) := rfl

@[simp] lemma id_comp (f : X →[M'] Y) : (mul_action_hom.id M').comp f = f :=
ext $ λ x, by rw [comp_apply, id_apply]

@[simp] lemma comp_id (f : X →[M'] Y) : f.comp (mul_action_hom.id M') = f :=
ext $ λ x, by rw [comp_apply, id_apply]

variables {A B}

/-- The inverse of a bijective equivariant map is equivariant. -/
@[simps] def inverse (f : A →[M] B) (g : B → A)
  (h₁ : function.left_inverse g f) (h₂ : function.right_inverse g f) :
  B →[M] A :=
{ to_fun    := g,
  map_smul' := λ m x,
    calc g (m • x) = g (m • (f (g x))) : by rw h₂
               ... = g (f (m • (g x))) : by rw f.map_smul
               ... = m • g x : by rw h₁, }

variables {G} (H)

/-- The canonical map to the left cosets. -/
def to_quotient : G →[G] quotient_group.quotient H :=
⟨coe, λ g x, rfl⟩

@[simp] lemma to_quotient_apply (g : G) : to_quotient H g = g := rfl

end mul_action_hom

/-- Equivariant additive monoid homomorphisms. -/
structure distrib_mul_action_hom extends A →[M] B, A →+ B.

/-- Reinterpret an equivariant additive monoid homomorphism as an additive monoid homomorphism. -/
add_decl_doc distrib_mul_action_hom.to_add_monoid_hom

/-- Reinterpret an equivariant additive monoid homomorphism as an equivariant function. -/
add_decl_doc distrib_mul_action_hom.to_mul_action_hom

notation A ` →+[`:25 M:25 `] `:0 B:0 := distrib_mul_action_hom M A B

namespace distrib_mul_action_hom

instance has_coe : has_coe (A →+[M] B) (A →+ B) :=
⟨to_add_monoid_hom⟩

instance has_coe' : has_coe (A →+[M] B) (A →[M] B) :=
⟨to_mul_action_hom⟩

<<<<<<< HEAD
instance : has_coe_to_fun (A →+[M] B) (λ _, A → B) := ⟨λ c, c.to_fun⟩
=======
instance : has_coe_to_fun (A →+[M] B) :=
⟨_, to_fun⟩
>>>>>>> 6823886c

variables {M A B}

@[simp] lemma to_fun_eq_coe (f : A →+[M] B) : f.to_fun = ⇑f := rfl

@[norm_cast] lemma coe_fn_coe (f : A →+[M] B) : ((f : A →+ B) : A → B) = f := rfl
@[norm_cast] lemma coe_fn_coe' (f : A →+[M] B) : ((f : A →[M] B) : A → B) = f := rfl

@[ext] theorem ext : ∀ {f g : A →+[M] B}, (∀ x, f x = g x) → f = g
| ⟨f, _, _, _⟩ ⟨g, _, _, _⟩ H := by { congr' 1 with x, exact H x }

theorem ext_iff {f g : A →+[M] B} : f = g ↔ ∀ x, f x = g x :=
⟨λ H x, by rw H, ext⟩

protected lemma congr_fun {f g : A →+[M] B} (h : f = g) (x : A) : f x = g x := h ▸ rfl

lemma to_mul_action_hom_injective {f g : A →+[M] B}
  (h : (f : A →[M] B) = (g : A →[M] B)) : f = g :=
by { ext a, exact mul_action_hom.congr_fun h a, }

lemma to_add_monoid_hom_injective {f g : A →+[M] B}
  (h : (f : A →+ B) = (g : A →+ B)) : f = g :=
by { ext a, exact add_monoid_hom.congr_fun h a, }

@[simp] lemma map_zero (f : A →+[M] B) : f 0 = 0 :=
f.map_zero'

@[simp] lemma map_add (f : A →+[M] B) (x y : A) : f (x + y) = f x + f y :=
f.map_add' x y

@[simp] lemma map_neg (f : A' →+[M] B') (x : A') : f (-x) = -f x :=
(f : A' →+ B').map_neg x

@[simp] lemma map_sub (f : A' →+[M] B') (x y : A') : f (x - y) = f x - f y :=
(f : A' →+ B').map_sub x y

@[simp] lemma map_smul (f : A →+[M] B) (m : M) (x : A) : f (m • x) = m • f x :=
f.map_smul' m x

variables (M) {A}

/-- The identity map as an equivariant additive monoid homomorphism. -/
protected def id : A →+[M] A :=
⟨id, λ _ _, rfl, rfl, λ _ _, rfl⟩

@[simp] lemma id_apply (x : A) : distrib_mul_action_hom.id M x = x := rfl

variables {M A B C}

instance : has_zero (A →+[M] B) :=
⟨{ map_smul' := by simp,
   .. (0 : A →+ B) }⟩

instance : has_one (A →+[M] A) := ⟨distrib_mul_action_hom.id M⟩

@[simp] lemma coe_zero : ((0 : A →+[M] B) : A → B) = 0 := rfl

@[simp] lemma coe_one : ((1 : A →+[M] A) : A → A) = id := rfl

lemma zero_apply (a : A) : (0 : A →+[M] B) a = 0 := rfl

lemma one_apply (a : A) : (1 : A →+[M] A) a = a := rfl

instance : inhabited (A →+[M] B) := ⟨0⟩

/-- Composition of two equivariant additive monoid homomorphisms. -/
def comp (g : B →+[M] C) (f : A →+[M] B) : A →+[M] C :=
{ .. mul_action_hom.comp (g : B →[M] C) (f : A →[M] B),
  .. add_monoid_hom.comp (g : B →+ C) (f : A →+ B), }

@[simp] lemma comp_apply (g : B →+[M] C) (f : A →+[M] B) (x : A) : g.comp f x = g (f x) := rfl

@[simp] lemma id_comp (f : A →+[M] B) : (distrib_mul_action_hom.id M).comp f = f :=
ext $ λ x, by rw [comp_apply, id_apply]

@[simp] lemma comp_id (f : A →+[M] B) : f.comp (distrib_mul_action_hom.id M) = f :=
ext $ λ x, by rw [comp_apply, id_apply]

/-- The inverse of a bijective `distrib_mul_action_hom` is a `distrib_mul_action_hom`. -/
@[simps] def inverse (f : A →+[M] B) (g : B → A)
  (h₁ : function.left_inverse g f) (h₂ : function.right_inverse g f) :
  B →+[M] A :=
{ to_fun := g,
  .. (f : A →+ B).inverse g h₁ h₂,
  .. (f : A →[M] B).inverse g h₁ h₂ }

section semiring

variables {R M'} [add_monoid M'] [distrib_mul_action R M']

@[ext] lemma ext_ring
  {f g : R →+[R] M'} (h : f 1 = g 1) : f = g :=
by { ext x, rw [← mul_one x, ← smul_eq_mul R, f.map_smul, g.map_smul, h], }

lemma ext_ring_iff {f g : R →+[R] M'} : f = g ↔ f 1 = g 1 :=
⟨λ h, h ▸ rfl, ext_ring⟩

end semiring

end distrib_mul_action_hom

/-- Equivariant ring homomorphisms. -/
@[nolint has_inhabited_instance]
structure mul_semiring_action_hom extends R →+[M] S, R →+* S.

/-- Reinterpret an equivariant ring homomorphism as a ring homomorphism. -/
add_decl_doc mul_semiring_action_hom.to_ring_hom

/-- Reinterpret an equivariant ring homomorphism as an equivariant additive monoid homomorphism. -/
add_decl_doc mul_semiring_action_hom.to_distrib_mul_action_hom

notation R ` →+*[`:25 M:25 `] `:0 S:0 := mul_semiring_action_hom M R S

namespace mul_semiring_action_hom

instance has_coe : has_coe (R →+*[M] S) (R →+* S) :=
⟨to_ring_hom⟩

instance has_coe' : has_coe (R →+*[M] S) (R →+[M] S) :=
⟨to_distrib_mul_action_hom⟩

instance : has_coe_to_fun (R →+*[M] S) (λ _, R → S) := ⟨λ c, c.to_fun⟩

variables {M R S}

@[norm_cast] lemma coe_fn_coe (f : R →+*[M] S) : ((f : R →+* S) : R → S) = f := rfl
@[norm_cast] lemma coe_fn_coe' (f : R →+*[M] S) : ((f : R →+[M] S) : R → S) = f := rfl

@[ext] theorem ext : ∀ {f g : R →+*[M] S}, (∀ x, f x = g x) → f = g
| ⟨f, _, _, _, _, _⟩ ⟨g, _, _, _, _, _⟩ H := by { congr' 1 with x, exact H x }

theorem ext_iff {f g : R →+*[M] S} : f = g ↔ ∀ x, f x = g x :=
⟨λ H x, by rw H, ext⟩

@[simp] lemma map_zero (f : R →+*[M] S) : f 0 = 0 :=
f.map_zero'

@[simp] lemma map_add (f : R →+*[M] S) (x y : R) : f (x + y) = f x + f y :=
f.map_add' x y

@[simp] lemma map_neg (f : R' →+*[M] S') (x : R') : f (-x) = -f x :=
(f : R' →+* S').map_neg x

@[simp] lemma map_sub (f : R' →+*[M] S') (x y : R') : f (x - y) = f x - f y :=
(f : R' →+* S').map_sub x y

@[simp] lemma map_one (f : R →+*[M] S) : f 1 = 1 :=
f.map_one'

@[simp] lemma map_mul (f : R →+*[M] S) (x y : R) : f (x * y) = f x * f y :=
f.map_mul' x y

@[simp] lemma map_smul (f : R →+*[M] S) (m : M) (x : R) : f (m • x) = m • f x :=
f.map_smul' m x

variables (M) {R}

/-- The identity map as an equivariant ring homomorphism. -/
protected def id : R →+*[M] R :=
⟨id, λ _ _, rfl, rfl, λ _ _, rfl, rfl, λ _ _, rfl⟩

@[simp] lemma id_apply (x : R) : mul_semiring_action_hom.id M x = x := rfl

variables {M R S T}

/-- Composition of two equivariant additive monoid homomorphisms. -/
def comp (g : S →+*[M] T) (f : R →+*[M] S) : R →+*[M] T :=
{ .. distrib_mul_action_hom.comp (g : S →+[M] T) (f : R →+[M] S),
  .. ring_hom.comp (g : S →+* T) (f : R →+* S), }

@[simp] lemma comp_apply (g : S →+*[M] T) (f : R →+*[M] S) (x : R) : g.comp f x = g (f x) := rfl

@[simp] lemma id_comp (f : R →+*[M] S) : (mul_semiring_action_hom.id M).comp f = f :=
ext $ λ x, by rw [comp_apply, id_apply]

@[simp] lemma comp_id (f : R →+*[M] S) : f.comp (mul_semiring_action_hom.id M) = f :=
ext $ λ x, by rw [comp_apply, id_apply]

end mul_semiring_action_hom

section
variables (M) {R'} (U : subring R') [is_invariant_subring M U]

/-- The canonical inclusion from an invariant subring. -/
def is_invariant_subring.subtype_hom : U →+*[M] R' :=
{ map_smul' := λ m s, rfl, ..U.subtype }

@[simp] theorem is_invariant_subring.coe_subtype_hom :
  (is_invariant_subring.subtype_hom M U : U → R') = coe := rfl

@[simp] theorem is_invariant_subring.coe_subtype_hom' :
  (is_invariant_subring.subtype_hom M U : U →+* R') = U.subtype := rfl

end<|MERGE_RESOLUTION|>--- conflicted
+++ resolved
@@ -135,12 +135,7 @@
 instance has_coe' : has_coe (A →+[M] B) (A →[M] B) :=
 ⟨to_mul_action_hom⟩
 
-<<<<<<< HEAD
-instance : has_coe_to_fun (A →+[M] B) (λ _, A → B) := ⟨λ c, c.to_fun⟩
-=======
-instance : has_coe_to_fun (A →+[M] B) :=
-⟨_, to_fun⟩
->>>>>>> 6823886c
+instance : has_coe_to_fun (A →+[M] B) (λ _, A → B) := ⟨to_fun⟩
 
 variables {M A B}
 
