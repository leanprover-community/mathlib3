/-
Copyright (c) 2015 Jeremy Avigad. All rights reserved.
Released under Apache 2.0 license as described in the file LICENSE.
Authors: Jeremy Avigad, Robert Y. Lewis
-/
import algebra.order.ring
import algebra.group_power.ring

/-!
# Lemmas about the interaction of power operations with order

Note that some lemmas are in `algebra/group_power/lemmas.lean` as they import files which
depend on this file.
-/

open function

variables {A G M R : Type*}

section monoid
variable [monoid M]

section preorder
variable [preorder M]

<<<<<<< HEAD
section covariant_le
variables [covariant_class M M (*) (≤)]
=======
section left
variables [covariant_class M M (*) (≤)] {x : M}
>>>>>>> 7362d50a

@[to_additive nsmul_le_nsmul_of_le_right, mono]
lemma pow_le_pow_of_le_left' [covariant_class M M (swap (*)) (≤)] {a b : M} (hab : a ≤ b) :
  ∀ i : ℕ, a ^ i ≤ b ^ i
| 0     := by simp
| (k+1) := by { rw [pow_succ, pow_succ],
    exact mul_le_mul' hab (pow_le_pow_of_le_left' k) }

attribute [mono] nsmul_le_nsmul_of_le_right

@[to_additive nsmul_nonneg]
theorem one_le_pow_of_one_le' {a : M} (H : 1 ≤ a) : ∀ n : ℕ, 1 ≤ a ^ n
| 0       := by simp
| (k + 1) := by { rw pow_succ, exact one_le_mul H (one_le_pow_of_one_le' k) }

@[to_additive nsmul_nonpos]
lemma pow_le_one' {a : M} (H : a ≤ 1) (n : ℕ) : a ^ n ≤ 1 := @one_le_pow_of_one_le' Mᵒᵈ _ _ _ _ H n

@[to_additive nsmul_le_nsmul]
theorem pow_le_pow' {a : M} {n m : ℕ} (ha : 1 ≤ a) (h : n ≤ m) : a ^ n ≤ a ^ m :=
let ⟨k, hk⟩ := nat.le.dest h in
calc a ^ n ≤ a ^ n * a ^ k : le_mul_of_one_le_right' (one_le_pow_of_one_le' ha _)
       ... = a ^ m         : by rw [← hk, pow_add]

@[to_additive nsmul_le_nsmul_of_nonpos]
theorem pow_le_pow_of_le_one' {a : M} {n m : ℕ} (ha : a ≤ 1) (h : n ≤ m) : a ^ m ≤ a ^ n :=
@pow_le_pow' Mᵒᵈ _ _ _ _ _ _  ha h

@[to_additive nsmul_pos]
theorem one_lt_pow' {a : M} (ha : 1 < a) {k : ℕ} (hk : k ≠ 0) : 1 < a ^ k :=
begin
  rcases nat.exists_eq_succ_of_ne_zero hk with ⟨l, rfl⟩,
  clear hk,
  induction l with l IH,
  { simpa using ha },
  { rw pow_succ,
    exact one_lt_mul'' ha IH }
end

@[to_additive nsmul_neg]
lemma pow_lt_one' {a : M} (ha : a < 1) {k : ℕ} (hk : k ≠ 0) : a ^ k < 1 :=
@one_lt_pow' Mᵒᵈ _ _ _ _ ha k hk

@[to_additive nsmul_lt_nsmul]
theorem pow_lt_pow' [covariant_class M M (*) (<)] {a : M} {n m : ℕ} (ha : 1 < a) (h : n < m) :
  a ^ n < a ^ m :=
begin
  rcases nat.le.dest h with ⟨k, rfl⟩, clear h,
  rw [pow_add, pow_succ', mul_assoc, ← pow_succ],
  exact lt_mul_of_one_lt_right' _ (one_lt_pow' ha k.succ_ne_zero)
end

@[to_additive nsmul_strict_mono_right]
lemma pow_strict_mono_left [covariant_class M M (*) (<)] {a : M} (ha : 1 < a) :
  strict_mono ((^) a : ℕ → M) :=
λ m n, pow_lt_pow' ha

<<<<<<< HEAD
lemma left.one_le_pow_of_le : ∀ {n : ℕ} {x : M}, 1 ≤ x → 1 ≤ x^n
| 0       x _ := (pow_zero x).symm.le
| (n + 1) x H := calc 1 ≤ x          : H
                    ... = x * 1      : (mul_one x).symm
                    ... ≤ x * x ^ n  : mul_le_mul_left' (left.one_le_pow_of_le H) x
                    ... = x ^ n.succ : (pow_succ x n).symm

end covariant_le
=======
@[to_additive left.pow_nonneg]
lemma left.one_le_pow_of_le (hx : 1 ≤ x) : ∀ {n : ℕ}, 1 ≤ x^n
| 0       := (pow_zero x).ge
| (n + 1) := by { rw pow_succ, exact left.one_le_mul hx left.one_le_pow_of_le }

@[to_additive left.pow_nonpos]
lemma left.pow_le_one_of_le (hx : x ≤ 1) : ∀ {n : ℕ}, x^n ≤ 1
| 0       := (pow_zero _).le
| (n + 1) := by { rw pow_succ, exact left.mul_le_one hx left.pow_le_one_of_le }

end left
>>>>>>> 7362d50a

section right
variables [covariant_class M M (swap (*)) (≤)] {x : M}

@[to_additive right.pow_nonneg]
lemma right.one_le_pow_of_le (hx : 1 ≤ x) : ∀ {n : ℕ}, 1 ≤ x^n
| 0       := (pow_zero _).ge
| (n + 1) := by { rw pow_succ, exact right.one_le_mul hx right.one_le_pow_of_le }

@[to_additive right.pow_nonpos]
lemma right.pow_le_one_of_le (hx : x ≤ 1) : ∀ {n : ℕ}, x^n ≤ 1
| 0       := (pow_zero _).le
| (n + 1) := by { rw pow_succ, exact right.mul_le_one hx right.pow_le_one_of_le }

end right

@[to_additive left.pow_neg]
lemma left.pow_lt_one_of_lt [covariant_class M M (*) (<)] {n : ℕ} {x : M} (hn : 0 < n) (h : x < 1) :
  x^n < 1 :=
nat.le_induction ((pow_one _).trans_lt h) (λ n _ ih, by { rw pow_succ, exact mul_lt_one h ih }) _
  (nat.succ_le_iff.2 hn)

@[to_additive right.pow_neg]
lemma right.pow_lt_one_of_lt [covariant_class M M (swap (*)) (<)] {n : ℕ} {x : M}
<<<<<<< HEAD
  (n0 : 0 < n) (H : x < 1) :
  x^n < 1 :=
begin
  refine nat.le_induction ((pow_one _).le.trans_lt H) (λ n n1 hn, _) _ (nat.succ_le_iff.mpr n0),
  calc x ^ (n + 1) = x ^ n * x : pow_succ' x n
               ... < 1 * x     : mul_lt_mul_right' hn x
               ... = x         : one_mul x
               ... < 1         : H
end
=======
  (hn : 0 < n) (h : x < 1) :
  x^n < 1 :=
nat.le_induction ((pow_one _).trans_lt h)
  (λ n _ ih, by { rw pow_succ, exact right.mul_lt_one h ih }) _ (nat.succ_le_iff.2 hn)
>>>>>>> 7362d50a

end preorder

section linear_order
variables [linear_order M]

section covariant_le
variables [covariant_class M M (*) (≤)]

@[to_additive nsmul_nonneg_iff]
lemma one_le_pow_iff {x : M} {n : ℕ} (hn : n ≠ 0) : 1 ≤ x ^ n ↔ 1 ≤ x :=
⟨le_imp_le_of_lt_imp_lt $ λ h, pow_lt_one' h hn, λ h, one_le_pow_of_one_le' h n⟩

@[to_additive]
lemma pow_le_one_iff {x : M} {n : ℕ} (hn : n ≠ 0) : x ^ n ≤ 1 ↔ x ≤ 1 :=
@one_le_pow_iff Mᵒᵈ _ _ _ _ _ hn

@[to_additive nsmul_pos_iff]
lemma one_lt_pow_iff {x : M} {n : ℕ} (hn : n ≠ 0) : 1 < x ^ n ↔ 1 < x :=
lt_iff_lt_of_le_iff_le (pow_le_one_iff hn)

@[to_additive]
lemma pow_lt_one_iff {x : M} {n : ℕ} (hn : n ≠ 0) : x ^ n < 1 ↔ x < 1 :=
lt_iff_lt_of_le_iff_le (one_le_pow_iff hn)

@[to_additive]
lemma pow_eq_one_iff {x : M} {n : ℕ} (hn : n ≠ 0) : x ^ n = 1 ↔ x = 1 :=
by simp only [le_antisymm_iff, pow_le_one_iff hn, one_le_pow_iff hn]

variables [covariant_class M M (*) (<)] {a : M} {m n : ℕ}

@[to_additive nsmul_le_nsmul_iff]
lemma pow_le_pow_iff' (ha : 1 < a) : a ^ m ≤ a ^ n ↔ m ≤ n := (pow_strict_mono_left ha).le_iff_le

@[to_additive nsmul_lt_nsmul_iff]
lemma pow_lt_pow_iff' (ha : 1 < a) : a ^ m < a ^ n ↔ m < n := (pow_strict_mono_left ha).lt_iff_lt

end covariant_le

@[to_additive left.nsmul_neg_iff]
lemma left.pow_lt_one_iff [covariant_class M M (*) (<)] {n : ℕ} {x : M} (hn : 0 < n) :
  x^n < 1 ↔ x < 1 :=
by { haveI := has_mul.to_covariant_class_left M, exact pow_lt_one_iff hn.ne' }

@[to_additive right.nsmul_neg_iff]
lemma right.pow_lt_one_iff [covariant_class M M (swap (*)) (<)] {n : ℕ} {x : M} (hn : 0 < n) :
  x^n < 1 ↔ x < 1 :=
⟨λ H, not_le.mp $ λ k, H.not_le $ by { haveI := has_mul.to_covariant_class_right M,
    exact right.one_le_pow_of_le k }, right.pow_lt_one_of_lt hn⟩

end linear_order
end monoid

section div_inv_monoid

variables [div_inv_monoid G] [preorder G] [covariant_class G G (*) (≤)]

@[to_additive zsmul_nonneg]
theorem one_le_zpow {x : G} (H : 1 ≤ x) {n : ℤ} (hn : 0 ≤ n) :
  1 ≤ x ^ n :=
begin
  lift n to ℕ using hn,
  rw zpow_coe_nat,
  apply one_le_pow_of_one_le' H,
end

end div_inv_monoid

namespace canonically_ordered_comm_semiring

variables [canonically_ordered_comm_semiring R]

theorem pow_pos {a : R} (H : 0 < a) (n : ℕ) : 0 < a ^ n :=
pos_iff_ne_zero.2 $ pow_ne_zero _ H.ne'

end canonically_ordered_comm_semiring

section ordered_semiring
variables [ordered_semiring R] {a x y : R} {n m : ℕ}

lemma zero_pow_le_one : ∀ n : ℕ, (0 : R) ^ n ≤ 1
| 0 := (pow_zero _).le
| (n + 1) := by { rw [zero_pow n.succ_pos], exact zero_le_one }

theorem pow_add_pow_le (hx : 0 ≤ x) (hy : 0 ≤ y) (hn : n ≠ 0) : x ^ n + y ^ n ≤ (x + y) ^ n :=
begin
  rcases nat.exists_eq_succ_of_ne_zero hn with ⟨k, rfl⟩,
  induction k with k ih, { simp only [pow_one] },
  let n := k.succ,
  have h1 := add_nonneg (mul_nonneg hx (pow_nonneg hy n)) (mul_nonneg hy (pow_nonneg hx n)),
  have h2 := add_nonneg hx hy,
  calc x^n.succ + y^n.succ
    ≤ x*x^n + y*y^n + (x*y^n + y*x^n) :
      by { rw [pow_succ _ n, pow_succ _ n], exact le_add_of_nonneg_right h1 }
    ... = (x+y) * (x^n + y^n) :
      by rw [add_mul, mul_add, mul_add, add_comm (y*x^n), ← add_assoc,
        ← add_assoc, add_assoc (x*x^n) (x*y^n), add_comm (x*y^n) (y*y^n), ← add_assoc]
    ... ≤ (x+y)^n.succ :
      by { rw [pow_succ _ n], exact mul_le_mul_of_nonneg_left (ih (nat.succ_ne_zero k)) h2 }
end

theorem pow_lt_pow_of_lt_left (Hxy : x < y) (Hxpos : 0 ≤ x) (Hnpos : 0 < n) :
  x ^ n < y ^ n :=
begin
  cases lt_or_eq_of_le Hxpos,
  { rw ← tsub_add_cancel_of_le (nat.succ_le_of_lt Hnpos),
    induction (n - 1), { simpa only [pow_one] },
    rw [pow_add, pow_add, nat.succ_eq_add_one, pow_one, pow_one],
    apply mul_lt_mul ih (le_of_lt Hxy) h (le_of_lt (pow_pos (lt_trans h Hxy) _)) },
  { rw [←h, zero_pow Hnpos], apply pow_pos (by rwa ←h at Hxy : 0 < y),}
end

lemma pow_lt_one (h₀ : 0 ≤ a) (h₁ : a < 1) {n : ℕ} (hn : n ≠ 0) : a ^ n < 1 :=
(one_pow n).subst (pow_lt_pow_of_lt_left h₁ h₀ (nat.pos_of_ne_zero hn))

theorem strict_mono_on_pow (hn : 0 < n) : strict_mono_on (λ x : R, x ^ n) (set.Ici 0) :=
λ x hx y hy h, pow_lt_pow_of_lt_left h hx hn

theorem one_le_pow_of_one_le (H : 1 ≤ a) : ∀ (n : ℕ), 1 ≤ a ^ n
| 0     := by rw [pow_zero]
| (n+1) := by { rw pow_succ, simpa only [mul_one] using mul_le_mul H (one_le_pow_of_one_le n)
    zero_le_one (le_trans zero_le_one H) }

lemma pow_mono (h : 1 ≤ a) : monotone (λ n : ℕ, a ^ n) :=
monotone_nat_of_le_succ $ λ n,
  by { rw pow_succ, exact le_mul_of_one_le_left (pow_nonneg (zero_le_one.trans h) _) h }

theorem pow_le_pow (ha : 1 ≤ a) (h : n ≤ m) : a ^ n ≤ a ^ m :=
pow_mono ha h

theorem le_self_pow (ha : 1 ≤ a) (h : 1 ≤ m) : a ≤ a ^ m :=
eq.trans_le (pow_one a).symm (pow_le_pow ha h)

lemma strict_mono_pow (h : 1 < a) : strict_mono (λ n : ℕ, a ^ n) :=
have 0 < a := zero_le_one.trans_lt h,
strict_mono_nat_of_lt_succ $ λ n, by simpa only [one_mul, pow_succ]
  using mul_lt_mul h (le_refl (a ^ n)) (pow_pos this _) this.le

lemma pow_lt_pow (h : 1 < a) (h2 : n < m) : a ^ n < a ^ m :=
strict_mono_pow h h2

lemma pow_lt_pow_iff (h : 1 < a) : a ^ n < a ^ m ↔ n < m :=
(strict_mono_pow h).lt_iff_lt

lemma pow_le_pow_iff (h : 1 < a) : a ^ n ≤ a ^ m ↔ n ≤ m :=
(strict_mono_pow h).le_iff_le

lemma strict_anti_pow (h₀ : 0 < a) (h₁ : a < 1) : strict_anti (λ n : ℕ, a ^ n) :=
strict_anti_nat_of_succ_lt $ λ n,
  by simpa only [pow_succ, one_mul] using mul_lt_mul h₁ le_rfl (pow_pos h₀ n) zero_le_one

lemma pow_lt_pow_iff_of_lt_one (h₀ : 0 < a) (h₁ : a < 1) : a ^ m < a ^ n ↔ n < m :=
(strict_anti_pow h₀ h₁).lt_iff_lt

lemma pow_lt_pow_of_lt_one (h : 0 < a) (ha : a < 1) {i j : ℕ} (hij : i < j) : a ^ j < a ^ i :=
(pow_lt_pow_iff_of_lt_one h ha).2 hij

@[mono] lemma pow_le_pow_of_le_left {a b : R} (ha : 0 ≤ a) (hab : a ≤ b) : ∀ i : ℕ, a^i ≤ b^i
| 0     := by simp
| (k+1) := by { rw [pow_succ, pow_succ],
    exact mul_le_mul hab (pow_le_pow_of_le_left _) (pow_nonneg ha _) (le_trans ha hab) }

lemma one_lt_pow (ha : 1 < a) {n : ℕ} (hn : n ≠ 0) : 1 < a ^ n :=
pow_zero a ▸ pow_lt_pow ha (pos_iff_ne_zero.2 hn)

lemma pow_le_one : ∀ (n : ℕ) (h₀ : 0 ≤ a) (h₁ : a ≤ 1), a ^ n ≤ 1
| 0       h₀ h₁ := (pow_zero a).le
| (n + 1) h₀ h₁ := (pow_succ' a n).le.trans (mul_le_one (pow_le_one n h₀ h₁) h₀ h₁)

lemma sq_pos_of_pos (ha : 0 < a) : 0 < a ^ 2 := by { rw sq, exact mul_pos ha ha }

end ordered_semiring

section ordered_ring
variables [ordered_ring R] {a : R}

lemma sq_pos_of_neg (ha : a < 0) : 0 < a ^ 2 := by { rw sq, exact mul_pos_of_neg_of_neg ha ha }

lemma pow_bit0_pos_of_neg (ha : a < 0) (n : ℕ) : 0 < a ^ bit0 n :=
begin
  rw pow_bit0',
  exact pow_pos (mul_pos_of_neg_of_neg ha ha) _,
end

lemma pow_bit1_neg (ha : a < 0) (n : ℕ) : a ^ bit1 n < 0 :=
begin
  rw [bit1, pow_succ],
  exact mul_neg_of_neg_of_pos ha (pow_bit0_pos_of_neg ha n),
end

end ordered_ring

section linear_ordered_semiring
variables [linear_ordered_semiring R] {a b : R}

lemma pow_le_one_iff_of_nonneg {a : R} (ha : 0 ≤ a) {n : ℕ} (hn : n ≠ 0) : a ^ n ≤ 1 ↔ a ≤ 1 :=
begin
  refine ⟨_, pow_le_one n ha⟩,
  rw [←not_lt, ←not_lt],
  exact mt (λ h, one_lt_pow h hn),
end

lemma one_le_pow_iff_of_nonneg {a : R} (ha : 0 ≤ a) {n : ℕ} (hn : n ≠ 0) : 1 ≤ a ^ n ↔ 1 ≤ a :=
begin
  refine ⟨_, λ h, one_le_pow_of_one_le h n⟩,
  rw [←not_lt, ←not_lt],
  exact mt (λ h, pow_lt_one ha h hn),
end

lemma one_lt_pow_iff_of_nonneg {a : R} (ha : 0 ≤ a) {n : ℕ} (hn : n ≠ 0) : 1 < a ^ n ↔ 1 < a :=
lt_iff_lt_of_le_iff_le (pow_le_one_iff_of_nonneg ha hn)

lemma pow_lt_one_iff_of_nonneg {a : R} (ha : 0 ≤ a) {n : ℕ} (hn : n ≠ 0) : a ^ n < 1 ↔ a < 1 :=
lt_iff_lt_of_le_iff_le (one_le_pow_iff_of_nonneg ha hn)

lemma sq_le_one_iff {a : R} (ha : 0 ≤ a) : a^2 ≤ 1 ↔ a ≤ 1 :=
pow_le_one_iff_of_nonneg ha (nat.succ_ne_zero _)

lemma sq_lt_one_iff {a : R} (ha : 0 ≤ a) : a^2 < 1 ↔ a < 1 :=
pow_lt_one_iff_of_nonneg ha (nat.succ_ne_zero _)

lemma one_le_sq_iff {a : R} (ha : 0 ≤ a) : 1 ≤ a^2 ↔ 1 ≤ a :=
one_le_pow_iff_of_nonneg ha (nat.succ_ne_zero _)

lemma one_lt_sq_iff {a : R} (ha : 0 ≤ a) : 1 < a^2 ↔ 1 < a :=
one_lt_pow_iff_of_nonneg ha (nat.succ_ne_zero _)

@[simp] theorem pow_left_inj {x y : R} {n : ℕ} (Hxpos : 0 ≤ x) (Hypos : 0 ≤ y) (Hnpos : 0 < n) :
  x ^ n = y ^ n ↔ x = y :=
(@strict_mono_on_pow R _ _ Hnpos).inj_on.eq_iff Hxpos Hypos

lemma lt_of_pow_lt_pow {a b : R} (n : ℕ) (hb : 0 ≤ b) (h : a ^ n < b ^ n) : a < b :=
lt_of_not_ge $ λ hn, not_lt_of_ge (pow_le_pow_of_le_left hb hn _) h

lemma le_of_pow_le_pow {a b : R} (n : ℕ) (hb : 0 ≤ b) (hn : 0 < n) (h : a ^ n ≤ b ^ n) : a ≤ b :=
le_of_not_lt $ λ h1, not_le_of_lt (pow_lt_pow_of_lt_left h1 hb hn) h

@[simp] lemma sq_eq_sq {a b : R} (ha : 0 ≤ a) (hb : 0 ≤ b) : a ^ 2 = b ^ 2 ↔ a = b :=
pow_left_inj ha hb dec_trivial

lemma lt_of_mul_self_lt_mul_self (hb : 0 ≤ b) : a * a < b * b → a < b :=
by { simp_rw ←sq, exact lt_of_pow_lt_pow _ hb }

end linear_ordered_semiring

section linear_ordered_ring

variable [linear_ordered_ring R]

lemma pow_abs (a : R) (n : ℕ) : |a| ^ n = |a ^ n| :=
((abs_hom.to_monoid_hom : R →* R).map_pow a n).symm

lemma abs_neg_one_pow (n : ℕ) : |(-1 : R) ^ n| = 1 :=
by rw [←pow_abs, abs_neg, abs_one, one_pow]

theorem pow_bit0_nonneg (a : R) (n : ℕ) : 0 ≤ a ^ bit0 n :=
by { rw pow_bit0, exact mul_self_nonneg _ }

theorem sq_nonneg (a : R) : 0 ≤ a ^ 2 :=
pow_bit0_nonneg a 1

alias sq_nonneg ← pow_two_nonneg

theorem pow_bit0_pos {a : R} (h : a ≠ 0) (n : ℕ) : 0 < a ^ bit0 n :=
(pow_bit0_nonneg a n).lt_of_ne (pow_ne_zero _ h).symm

theorem sq_pos_of_ne_zero (a : R) (h : a ≠ 0) : 0 < a ^ 2 :=
pow_bit0_pos h 1

alias sq_pos_of_ne_zero ← pow_two_pos_of_ne_zero

theorem pow_bit0_pos_iff (a : R) {n : ℕ} (hn : n ≠ 0) : 0 < a ^ bit0 n ↔ a ≠ 0 :=
begin
  refine ⟨λ h, _, λ h, pow_bit0_pos h n⟩,
  rintro rfl,
  rw zero_pow (nat.zero_lt_bit0 hn) at h,
  exact lt_irrefl _ h,
end

theorem sq_pos_iff (a : R) : 0 < a ^ 2 ↔ a ≠ 0 :=
pow_bit0_pos_iff a one_ne_zero

variables {x y : R}

theorem sq_abs (x : R) : |x| ^ 2 = x ^ 2 :=
by simpa only [sq] using abs_mul_abs_self x

theorem abs_sq (x : R) : |x ^ 2| = x ^ 2 :=
by simpa only [sq] using abs_mul_self x

theorem sq_lt_sq : x ^ 2 < y ^ 2 ↔ |x| < |y| :=
by simpa only [sq_abs]
  using (@strict_mono_on_pow R _ _ two_pos).lt_iff_lt (abs_nonneg x) (abs_nonneg y)

theorem sq_lt_sq' (h1 : -y < x) (h2 : x < y) : x ^ 2 < y ^ 2 :=
sq_lt_sq.2 (lt_of_lt_of_le (abs_lt.2 ⟨h1, h2⟩) (le_abs_self _))

theorem sq_le_sq : x ^ 2 ≤ y ^ 2 ↔ |x| ≤ |y| :=
by simpa only [sq_abs]
  using (@strict_mono_on_pow R _ _ two_pos).le_iff_le (abs_nonneg x) (abs_nonneg y)

theorem sq_le_sq' (h1 : -y ≤ x) (h2 : x ≤ y) : x ^ 2 ≤ y ^ 2 :=
sq_le_sq.2 (le_trans (abs_le.mpr ⟨h1, h2⟩) (le_abs_self _))

theorem abs_lt_of_sq_lt_sq (h : x^2 < y^2) (hy : 0 ≤ y) : |x| < y :=
by rwa [← abs_of_nonneg hy, ← sq_lt_sq]

theorem abs_lt_of_sq_lt_sq' (h : x^2 < y^2) (hy : 0 ≤ y) : -y < x ∧ x < y :=
abs_lt.mp $ abs_lt_of_sq_lt_sq h hy

theorem abs_le_of_sq_le_sq (h : x^2 ≤ y^2) (hy : 0 ≤ y) : |x| ≤ y :=
by rwa [← abs_of_nonneg hy, ← sq_le_sq]

theorem abs_le_of_sq_le_sq' (h : x^2 ≤ y^2) (hy : 0 ≤ y) : -y ≤ x ∧ x ≤ y :=
abs_le.mp $ abs_le_of_sq_le_sq h hy

lemma sq_eq_sq_iff_abs_eq_abs (x y : R) : x^2 = y^2 ↔ |x| = |y| :=
by simp only [le_antisymm_iff, sq_le_sq]

@[simp] lemma sq_le_one_iff_abs_le_one (x : R) : x^2 ≤ 1 ↔ |x| ≤ 1 :=
by simpa only [one_pow, abs_one] using @sq_le_sq _ _ x 1

@[simp] lemma sq_lt_one_iff_abs_lt_one (x : R) : x^2 < 1 ↔ |x| < 1 :=
by simpa only [one_pow, abs_one] using @sq_lt_sq _ _ x 1

@[simp] lemma one_le_sq_iff_one_le_abs (x : R) : 1 ≤ x^2 ↔ 1 ≤ |x| :=
by simpa only [one_pow, abs_one] using @sq_le_sq _ _ 1 x

@[simp] lemma one_lt_sq_iff_one_lt_abs (x : R) : 1 < x^2 ↔ 1 < |x| :=
by simpa only [one_pow, abs_one] using @sq_lt_sq _ _ 1 x

lemma pow_four_le_pow_two_of_pow_two_le {x y : R} (h : x^2 ≤ y) : x^4 ≤ y^2 :=
(pow_mul x 2 2).symm ▸ pow_le_pow_of_le_left (sq_nonneg x) h 2

end linear_ordered_ring

section linear_ordered_comm_ring
variables [linear_ordered_comm_ring R]

/-- Arithmetic mean-geometric mean (AM-GM) inequality for linearly ordered commutative rings. -/
lemma two_mul_le_add_sq (a b : R) : 2 * a * b ≤ a ^ 2 + b ^ 2 :=
sub_nonneg.mp ((sub_add_eq_add_sub _ _ _).subst ((sub_sq a b).subst (sq_nonneg _)))

alias two_mul_le_add_sq ← two_mul_le_add_pow_two

end linear_ordered_comm_ring

section linear_ordered_comm_monoid_with_zero
variables [linear_ordered_comm_monoid_with_zero M] [no_zero_divisors M] {a : M} {n : ℕ}

lemma pow_pos_iff (hn : 0 < n) : 0 < a ^ n ↔ 0 < a := by simp_rw [zero_lt_iff, pow_ne_zero_iff hn]

end linear_ordered_comm_monoid_with_zero

section linear_ordered_comm_group_with_zero
variables [linear_ordered_comm_group_with_zero M] {a : M} {m n : ℕ}

lemma pow_lt_pow_succ (ha : 1 < a) : a ^ n < a ^ n.succ :=
by { rw [←one_mul (a ^ n), pow_succ],
  exact mul_lt_right₀ _ ha (pow_ne_zero _ (zero_lt_one₀.trans ha).ne') }

lemma pow_lt_pow₀ (ha : 1 < a) (hmn : m < n) : a ^ m < a ^ n :=
by { induction hmn with n hmn ih, exacts [pow_lt_pow_succ ha, lt_trans ih (pow_lt_pow_succ ha)] }

end linear_ordered_comm_group_with_zero

namespace monoid_hom
variables [ring R] [monoid M] [linear_order M] [covariant_class M M (*) (≤)] (f : R →* M)

lemma map_neg_one : f (-1) = 1 :=
<<<<<<< HEAD
(pow_eq_one_iff (nat.succ_ne_zero 1)).1 $
  calc f (-1) ^ 2 = f (-1) * f(-1) : sq _
              ... = f ((-1) * - 1) : (f.map_mul _ _).symm
              ... = f ( - - 1)     : congr_arg _ (neg_one_mul _)
              ... = f 1            : congr_arg _ (neg_neg _)
              ... = 1              : map_one f

@[simp] lemma map_neg (x : R) : f (-x) = f x :=
calc f (-x) = f (-1 * x)   : congr_arg _ (neg_one_mul _).symm
        ... = f (-1) * f x : map_mul _ _ _
        ... = 1 * f x      : _root_.congr_arg (λ g, g * (f x)) (map_neg_one f)
        ... = f x          : one_mul _

lemma map_sub_swap (x y : R) : f (x - y) = f (y - x) :=
calc f (x - y) = f (-(y - x)) : congr_arg _ (neg_sub _ _).symm
           ... = _            : map_neg _ _
=======
(pow_eq_one_iff (nat.succ_ne_zero 1)).1 $ by rw [←map_pow, neg_one_sq, map_one]

@[simp] lemma map_neg (x : R) : f (-x) = f x :=
by rw [←neg_one_mul, map_mul, map_neg_one, one_mul]

lemma map_sub_swap (x y : R) : f (x - y) = f (y - x) := by rw [←map_neg, neg_sub]
>>>>>>> 7362d50a

end monoid_hom<|MERGE_RESOLUTION|>--- conflicted
+++ resolved
@@ -23,13 +23,8 @@
 section preorder
 variable [preorder M]
 
-<<<<<<< HEAD
-section covariant_le
-variables [covariant_class M M (*) (≤)]
-=======
 section left
 variables [covariant_class M M (*) (≤)] {x : M}
->>>>>>> 7362d50a
 
 @[to_additive nsmul_le_nsmul_of_le_right, mono]
 lemma pow_le_pow_of_le_left' [covariant_class M M (swap (*)) (≤)] {a b : M} (hab : a ≤ b) :
@@ -87,16 +82,6 @@
   strict_mono ((^) a : ℕ → M) :=
 λ m n, pow_lt_pow' ha
 
-<<<<<<< HEAD
-lemma left.one_le_pow_of_le : ∀ {n : ℕ} {x : M}, 1 ≤ x → 1 ≤ x^n
-| 0       x _ := (pow_zero x).symm.le
-| (n + 1) x H := calc 1 ≤ x          : H
-                    ... = x * 1      : (mul_one x).symm
-                    ... ≤ x * x ^ n  : mul_le_mul_left' (left.one_le_pow_of_le H) x
-                    ... = x ^ n.succ : (pow_succ x n).symm
-
-end covariant_le
-=======
 @[to_additive left.pow_nonneg]
 lemma left.one_le_pow_of_le (hx : 1 ≤ x) : ∀ {n : ℕ}, 1 ≤ x^n
 | 0       := (pow_zero x).ge
@@ -108,7 +93,6 @@
 | (n + 1) := by { rw pow_succ, exact left.mul_le_one hx left.pow_le_one_of_le }
 
 end left
->>>>>>> 7362d50a
 
 section right
 variables [covariant_class M M (swap (*)) (≤)] {x : M}
@@ -133,22 +117,10 @@
 
 @[to_additive right.pow_neg]
 lemma right.pow_lt_one_of_lt [covariant_class M M (swap (*)) (<)] {n : ℕ} {x : M}
-<<<<<<< HEAD
-  (n0 : 0 < n) (H : x < 1) :
-  x^n < 1 :=
-begin
-  refine nat.le_induction ((pow_one _).le.trans_lt H) (λ n n1 hn, _) _ (nat.succ_le_iff.mpr n0),
-  calc x ^ (n + 1) = x ^ n * x : pow_succ' x n
-               ... < 1 * x     : mul_lt_mul_right' hn x
-               ... = x         : one_mul x
-               ... < 1         : H
-end
-=======
   (hn : 0 < n) (h : x < 1) :
   x^n < 1 :=
 nat.le_induction ((pow_one _).trans_lt h)
   (λ n _ ih, by { rw pow_succ, exact right.mul_lt_one h ih }) _ (nat.succ_le_iff.2 hn)
->>>>>>> 7362d50a
 
 end preorder
 
@@ -519,30 +491,11 @@
 variables [ring R] [monoid M] [linear_order M] [covariant_class M M (*) (≤)] (f : R →* M)
 
 lemma map_neg_one : f (-1) = 1 :=
-<<<<<<< HEAD
-(pow_eq_one_iff (nat.succ_ne_zero 1)).1 $
-  calc f (-1) ^ 2 = f (-1) * f(-1) : sq _
-              ... = f ((-1) * - 1) : (f.map_mul _ _).symm
-              ... = f ( - - 1)     : congr_arg _ (neg_one_mul _)
-              ... = f 1            : congr_arg _ (neg_neg _)
-              ... = 1              : map_one f
-
-@[simp] lemma map_neg (x : R) : f (-x) = f x :=
-calc f (-x) = f (-1 * x)   : congr_arg _ (neg_one_mul _).symm
-        ... = f (-1) * f x : map_mul _ _ _
-        ... = 1 * f x      : _root_.congr_arg (λ g, g * (f x)) (map_neg_one f)
-        ... = f x          : one_mul _
-
-lemma map_sub_swap (x y : R) : f (x - y) = f (y - x) :=
-calc f (x - y) = f (-(y - x)) : congr_arg _ (neg_sub _ _).symm
-           ... = _            : map_neg _ _
-=======
 (pow_eq_one_iff (nat.succ_ne_zero 1)).1 $ by rw [←map_pow, neg_one_sq, map_one]
 
 @[simp] lemma map_neg (x : R) : f (-x) = f x :=
 by rw [←neg_one_mul, map_mul, map_neg_one, one_mul]
 
 lemma map_sub_swap (x y : R) : f (x - y) = f (y - x) := by rw [←map_neg, neg_sub]
->>>>>>> 7362d50a
 
 end monoid_hom