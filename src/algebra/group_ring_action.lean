--- conflicted
+++ resolved
@@ -84,10 +84,7 @@
 λ m₁ m₂ h, eq_of_smul_eq_smul $ λ r, ring_hom.ext_iff.1 h r
 
 /-- Each element of the group defines a semiring isomorphism. -/
-<<<<<<< HEAD
-=======
 @[simps]
->>>>>>> 93390069
 def mul_semiring_action.to_ring_equiv [mul_semiring_action G R] (x : G) : R ≃+* R :=
 { .. distrib_mul_action.to_add_equiv G R x,
   .. mul_semiring_action.to_ring_hom G R x }
