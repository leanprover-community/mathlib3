--- conflicted
+++ resolved
@@ -47,12 +47,8 @@
 section
 set_option default_priority 100 -- see Note [default priority]
 
-<<<<<<< HEAD
-/-- A type with multiplication and zero is a `mul_zero_class` if `0 * a = a * 0 = 0` for all `a`. -/
-=======
-/-- Typeclass for expressing that a type `G₀` with multiplication and a zero satisfies
-`0 * a = 0` and `a * 0 = 0` for all `a : G₀`. -/
->>>>>>> a22cd4d7
+/-- Typeclass for expressing that a type `M₀` with multiplication and a zero satisfies
+`0 * a = 0` and `a * 0 = 0` for all `a : M₀`. -/
 @[protect_proj, ancestor has_mul has_zero]
 class mul_zero_class (M₀ : Type*) extends has_mul M₀, has_zero M₀ :=
 (zero_mul : ∀ a : M₀, 0 * a = 0)
@@ -89,7 +85,6 @@
 
 @[simp] lemma zero_ne_one : 0 ≠ (1:M₀) := nonzero.zero_ne_one
 
-<<<<<<< HEAD
 @[simp] lemma one_ne_zero : (1:M₀) ≠ 0 := zero_ne_one.symm
 
 lemma ne_zero_of_eq_one {a : M₀} (h : a = 1) : a ≠ 0 :=
@@ -110,15 +105,10 @@
 
 end
 
-/-- A type with `(*)` and `0` *has no zero divisors* if `a * b = 0` implies `a = 0` or `b = 0`. -/
+/-- Predicate typeclass for expressing that `a * b = 0` implies `a = 0` or `b = 0`
+for all `a` and `b` of type `G₀`. -/
 class no_zero_divisors (M₀ : Type*) [has_mul M₀] [has_zero M₀] : Prop :=
 (eq_zero_or_eq_zero_of_mul_eq_zero : ∀ {a b : M₀}, a * b = 0 → a = 0 ∨ b = 0)
-=======
-/-- Predicate typeclass for expressing that `a * b = 0` implies `a = 0` or `b = 0`
-for all `a` and `b` of type `G₀`. -/
-class no_zero_divisors (G₀ : Type*) [has_mul G₀] [has_zero G₀] : Prop :=
-(eq_zero_or_eq_zero_of_mul_eq_zero : ∀ {a b : G₀}, a * b = 0 → a = 0 ∨ b = 0)
->>>>>>> a22cd4d7
 
 export no_zero_divisors (eq_zero_or_eq_zero_of_mul_eq_zero)
 
