--- conflicted
+++ resolved
@@ -974,28 +974,17 @@
 
 end commute
 
-<<<<<<< HEAD
-namespace monoid_with_zero_hom
-
-variables [group_with_zero G₀] [group_with_zero G₀'] [monoid_with_zero M₀] [nontrivial M₀]
-  [monoid_with_zero M₀']
-
-section monoid_with_zero
-
-variables (f g : G₀ →*₀ M₀) {a : G₀}
-=======
 section monoid_with_zero
 variables [group_with_zero G₀] [monoid_with_zero M₀] [nontrivial M₀]
   [monoid_with_zero_hom_class F G₀ M₀] (f : F) {a : G₀}
 include M₀
->>>>>>> 4ddb7a54
 
 lemma map_ne_zero : f a ≠ 0 ↔ a ≠ 0 :=
 ⟨λ hfa ha, hfa $ ha.symm ▸ map_zero f, λ ha, ((is_unit.mk0 a ha).map f).ne_zero⟩
 
 @[simp] lemma map_eq_zero : f a = 0 ↔ a = 0 := not_iff_not.1 (map_ne_zero f)
 
-lemma eq_on_inv (f g : G₀ →*₀ M₀') (h : f a = g a) : f a⁻¹ = g a⁻¹ :=
+lemma eq_on_inv (f g : F) (h : f a = g a) : f a⁻¹ = g a⁻¹ :=
 begin
   rcases eq_or_ne a 0 with rfl|ha, { simp },
   lift a to units G₀ using is_unit.mk0 a ha,
