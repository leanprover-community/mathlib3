/-
Copyright (c) 2021 Scott Morrison. All rights reserved.
Released under Apache 2.0 license as described in the file LICENSE.
Authors: Scott Morrison, Eric Weiser
-/
import tactic.doc_commands

/-!
# Documentation of the algebraic hierarchy

A library note giving advice on modifying the algebraic hierarchy.
(It is not intended as a "tour".)

TODO: Add sections about interactions with topological typeclasses, and order typeclasses.

-/

/--
# The algebraic hierarchy

In any theorem proving environment,
there are difficult decisions surrounding the design of the "algebraic hierarchy".

There is a danger of exponential explosion in the number of gadgets,
especially once interactions between algebraic and order/topological/etc structures are considered.

In mathlib, we try to avoid this by only introducing new algebraic typeclasses either
1. when there is "real mathematics" to be done with them, or
2. when there is a meaninful gain in simplicity by factoring out a common substructure.

(As examples, at this point we don't have `loop`, or `unital_magma`,
but we do have `lie_submodule` and `topological_field`!
We also have `group_with_zero`, as an exemplar of point 2.)

Generally in mathlib we use the extension mechanism (so `comm_ring` extends `ring`)
rather than mixins (e.g. with separate `ring` and `comm_mul` classes),
in part because of the potential blow-up in term sizes described at
https://www.ralfj.de/blog/2019/05/15/typeclasses-exponential-blowup.html
However there is tension here, as it results in considerable duplication in the API,
particularly in the interaction with order structures.

This library note is not intended as a design document
justifying and explaining the history of mathlib's algebraic hierarchy!
Instead it is intended as a developer's guide, for contributors wanting to extend
(either new leaves, or new intermediate classes) the algebraic hierarchy as it exists.

(Ideally we would have both a tour guide to the existing hierarchy,
and an account of the design choices.
See https://arxiv.org/abs/1910.09336 for an overview of mathlib as a whole,
with some attention to the algebraic hierarchy and
https://leanprover-community.github.io/mathlib-overview.html
for a summary of what is in mathlib today.)

## Instances

When adding a new typeclass `Z` to the algebraic hierarchy
one should attempt to add the following constructions and results,
when applicable:

* Instances transferred elementwise to products, like `prod.monoid`.
  See `algebra.group.prod` for more examples.
  ```
  instance prod.Z [Z M] [Z N] : Z (M × N) := ...
  ```
* Instances transferred elementwise to pi types, like `pi.monoid`.
  See `algebra.group.pi` for more examples.
  ```
  instance pi.Z [∀ i, Z $ f i] : Z (Π i : I, f i) := ...
  ```
* Instances transferred to `opposite M`, like `opposite.monoid`.
  See `algebra.opposites` for more examples.
  ```
  instance opposite.Z [Z M] : Z (opposite M) := ...
  ```
* Instances transferred to `ulift M`, like `ulift.monoid`.
  See `algebra.group.ulift` for more examples.
  ```
  instance ulift.Z [Z M] : Z (ulift M) := ...
  ```
* Definitions for transferring the proof fields of instances along
  injective or surjective functions that agree on the data fields,
  like `function.injective.monoid` and `function.surjective.monoid`.
  We make these definitions `@[reducible]`, see note [reducible non-instances].
<<<<<<< HEAD
  See ``algebra.group.inj_surj` for more examples.
=======
  See `algebra.group.inj_surj` for more examples.
>>>>>>> 8e25717f
  ```
  @[reducible]
  def function.injective.Z [Z M₂] (f : M₁ → M₂) (hf : injective f)
    (one : f 1 = 1) (mul : ∀ x y, f (x * y) = f x * f y) : Z M₁ := ...

  @[reducible]
  def function.surjective.Z [Z M₁] (f : M₁ → M₂) (hf : surjective f)
    (one : f 1 = 1) (mul : ∀ x y, f (x * y) = f x * f y) : Z M₂ := ...
  ```
* Instances transferred elementwise to `finsupp`s, like `finsupp.semigroup`.
  See `data.finsupp.pointwise` for more examples.
  ```
  instance finsupp.Z [Z β] : Z (α →₀ β) := ...
  ```
* Instances transferred elementwise to `set`s, like `set.monoid`.
  See `algebra.pointwise` for more examples.
  ```
  instance set.Z [Z α] : Z (set α) := ...
  ```
* Definitions for transferring the entire structure across an equivalence, like `equiv.monoid`.
  See `data.equiv.transfer_instance` for more examples. See also the `transport` tactic.
  ```
  def equiv.Z (e : α ≃ β) [Z β] : Z α := ...
  /- When there is a new notion of `Z`-equiv: -/
  def equiv.Z_equiv (e : α ≃ β) [Z β] : by { letI := equiv.Z e, exact α ≃Z β } := ...
  ```

## Subobjects

When a new typeclass `Z` adds new data fields,
you should also create a new `sub_Z` `structure` with a `carrier` field.

This can be a lot of work; for now try to closely follow the existing examples
(e.g. `submonoid`, `subring`, `subalgebra`).
We would very much like to provide some automation here, but a prerequisite will be making
all the existing APIs more uniform.

If `Z` extends `Y`, then `sub_Z` should usually extend `sub_Y`.

When `Z` adds only new proof fields to an existing structure `Y`,
you should provide instances transferring
`Z α` to `Z (sub_Y α)`, like `submonoid.to_comm_monoid`.
Typically this is done using the `function.injective.Z` definition mentioned above.
```
instance sub_Y.to_Z [Z α] : Z (sub_Y α) :=
coe_injective.Z coe ...
```

## Morphisms and equivalences

## Category theory

For many algebraic structures, particularly ones used in representation theory, algebraic geometry,
etc., we also define "bundled" versions, which carry `category` instances.

These bundled versions are usually named in camel case,
so for example we have `AddCommGroup` as a bundled `add_comm_group`,
and `TopCommRing` (which bundles together `comm_ring`, `topological_space`, and `topological_ring`).

These bundled versions have many appealing features:
* a uniform notation for morphisms `X ⟶ Y`
* a uniform notation (and definition) for isomorphisms `X ≅ Y`
* a uniform API for subobjects, via the partial order `subobject X`
* interoperability with unbundled structures, via coercions to `Type`
  (so if `G : AddCommGroup`, you can treat `G` as a type,
  and it automatically has an `add_comm_group` instance)
  and lifting maps `AddCommGroup.of G`, when `G` is a type with an `add_comm_group` instance.

If, for example you do the work of proving that a typeclass `Z` has a good notion of tensor product,
you are strongly encouraged to provide the corresponding `monoidal_category` instance
on a bundled version.
This ensures that the API for tensor products is complete, and enables use of general machinery.
Similarly if you prove universal properties, or adjunctions, you are encouraged to state these
using categorical language!

One disadvantage of the bundled approach is that we can only speak of morphisms between
objects living in the same type-theoretic universe.
In practice this is rarely a problem.

# Making a pull request

With so many moving parts, how do you actually go about changing the algebraic hierarchy?

We're still evolving how to handle this, but the current suggestion is:

* If you're adding a new "leaf" class, the requirements are lower,
  and an initial PR can just add whatever is immediately needed.
* A new "intermediate" class, especially low down in the hierarchy,
  needs to be careful about leaving gaps.

In a perfect world, there would be a group of simultaneous PRs that basically cover everything!
(Or at least an expectation that PRs may not be merged immediately while waiting on other
PRs that fill out the API.)

However "perfect is the enemy of good", and it would also be completely reasonable
to add a TODO list in the main module doc-string for the new class,
briefly listing the parts of the API which still need to be provided.
Hopefully this document makes it easy to assemble this list.

Another alternative to a TODO list in the doc-strings is adding github issues.


-/
library_note "the algebraic hierarchy"

/--
Some definitions that define objects of a class cannot be instances, because they have an
explicit argument that does not occur in the conclusion. An example is `preorder.lift` that has a
function `f : α → β` as an explicit argument to lift a preorder on `β` to a preorder on `α`.

If these definitions are used to define other instances *and* it is important that these other
instances will be unfolded by type-class inference, then these definitions should be marked
`@[reducible]`.

For example, `preorder.lift` is used to define `units.preorder` and `partial_order.lift` is used
to define `units.partial_order`. In some cases it is important that type-class inference can
recognize that `units.preorder` and `units.partial_order` give rise to the same `has_le` instance.
For example, you might have another class that takes `[has_le α]` as an argument, and this argument
sometimes comes from `units.preorder` and sometimes from `units.partial_order`.
Therefore, `preorder.lift` and `partial_order.lift` are marked `@[reducible]`.
-/
library_note "reducible non-instances"<|MERGE_RESOLUTION|>--- conflicted
+++ resolved
@@ -81,11 +81,7 @@
   injective or surjective functions that agree on the data fields,
   like `function.injective.monoid` and `function.surjective.monoid`.
   We make these definitions `@[reducible]`, see note [reducible non-instances].
-<<<<<<< HEAD
-  See ``algebra.group.inj_surj` for more examples.
-=======
   See `algebra.group.inj_surj` for more examples.
->>>>>>> 8e25717f
   ```
   @[reducible]
   def function.injective.Z [Z M₂] (f : M₁ → M₂) (hf : injective f)
