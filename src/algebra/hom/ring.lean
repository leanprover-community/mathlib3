--- conflicted
+++ resolved
@@ -3,12 +3,9 @@
 Released under Apache 2.0 license as described in the file LICENSE.
 Authors: Amelia Livingston, Jireh Loreaux
 -/
-<<<<<<< HEAD
-import algebra.ring.divisibility
-=======
 import algebra.ring.basic
+import algebra.divisibility
 import data.pi.algebra
->>>>>>> b8d96d77
 
 /-!
 # Homomorphisms of semirings and rings
