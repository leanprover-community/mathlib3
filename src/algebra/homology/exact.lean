/-
Copyright (c) 2020 Markus Himmel. All rights reserved.
Released under Apache 2.0 license as described in the file LICENSE.
Authors: Markus Himmel
-/
import algebra.homology.image_to_kernel_map

/-!
# Exact sequences

In a category with zero morphisms, images, and equalizers we say that `f : A ⟶ B` and `g : B ⟶ C`
are exact if `f ≫ g = 0` and the natural map `image f ⟶ kernel g` is an epimorphism.

(We say epimorphism rather than isomorphism because, at least for preadditive categories,
this is exactly equivalent to the homology at `i` vanishing.
In an abelian category, this is the same as asking for it to be an isomorphism,
because the inclusion map is always a monomorphism.)

# Main results
* Suppose that cokernels exist and that `f` and `g` are exact. If `s` is any kernel fork over `g`
  and `t` is any cokernel cofork over `f`, then `fork.ι s ≫ cofork.π t = 0`.

See also `category_theory/abelian/exact.lean` for results that only hold in abelian categories.

# Future work
* Short exact sequences, split exact sequences, the splitting lemma (maybe only for abelian
  categories?)
* Two adjacent maps in a chain complex are exact iff the homology vanishes
* Composing with isomorphisms retains exactness, and similar constructions

-/

universes v u

open category_theory
open category_theory.limits

variables {V : Type u} [category.{v} V] [has_zero_morphisms V]
variables [has_equalizers V] [has_images V]

namespace category_theory

/-- Two morphisms `f : A ⟶ B`, `g : B ⟶ C` are called exact if `f ≫ g = 0` and the natural map
    `image f ⟶ kernel g` is an epimorphism. -/
class exact {A B C : V} (f : A ⟶ B) (g : B ⟶ C) : Prop :=
(w : f ≫ g = 0)
(epi : epi (image_to_kernel_map f g w))

attribute [instance] exact.epi

lemma exact.w_assoc {A B C D : V} {f : A ⟶ B} {g : B ⟶ C} [exact f g] {h : C ⟶ D} :
  f ≫ g ≫ h = 0 :=
<<<<<<< HEAD
by rw [←category.assoc, @exact.w _ _ _ _ _ _ _ _ _ f g, zero_comp]
=======
by rw [←category.assoc, @exact.w _ _ _ _ _ _ _ _ f g, has_zero_morphisms.zero_comp]
>>>>>>> bbfeff38

instance exact_comp_iso {A B C C' : V} (f : A ⟶ B) (g : B ⟶ C) (h : C ≅ C') [exact f g] :
  exact f (g ≫ h.hom) :=
{ w := exact.w_assoc,
  epi := by { simp only [image_to_kernel_map_comp_iso], apply epi_comp, } }

instance exact_iso_comp {A A' B C : V} (h : A' ≅ A) (f : A ⟶ B) (g : B ⟶ C) [exact f g] :
  exact (h.hom ≫ f) g :=
<<<<<<< HEAD
{ w := by rw [category.assoc, @exact.w _ _ _ _ _ _ _ _ _ f g, comp_zero],
=======
{ w := by rw [category.assoc, @exact.w _ _ _ _ _ _ _ _ f g, has_zero_morphisms.comp_zero],
>>>>>>> bbfeff38
  epi := by { simp only [image_to_kernel_map_iso_comp], apply epi_comp, } }

section
variables [has_cokernels V] {A B C : V} (f : A ⟶ B) (g : B ⟶ C)

@[simp, reassoc] lemma kernel_comp_cokernel [exact f g] : kernel.ι g ≫ cokernel.π f = 0 :=
zero_of_epi_comp (image_to_kernel_map f g exact.w) $ zero_of_epi_comp (factor_thru_image f) $
  by simp

lemma comp_eq_zero_of_exact [exact f g] {X Y : V} {ι : X ⟶ B} (hι : ι ≫ g = 0) {π : B ⟶ Y}
  (hπ : f ≫ π = 0) : ι ≫ π = 0 :=
by rw [←kernel.lift_ι _ _ hι, ←cokernel.π_desc _ _ hπ, category.assoc, kernel_comp_cokernel_assoc,
  zero_comp, comp_zero]

@[simp, reassoc] lemma fork_ι_comp_cofork_π [exact f g] (s : kernel_fork g)
  (t : cokernel_cofork f) : fork.ι s ≫ cofork.π t = 0 :=
comp_eq_zero_of_exact f g (kernel_fork.condition s) (cokernel_cofork.condition t)

end

section
local attribute [instance] has_zero_object.has_zero

lemma exact_of_zero [has_zero_object V] {A C : V} (f : A ⟶ 0) (g : 0 ⟶ C) : exact f g :=
begin
  obtain rfl : f = 0 := by ext,
  obtain rfl : g = 0 := by ext,
  fsplit,
  { simp, },
  { exact image_to_kernel_map_epi_of_zero_of_mono 0, },
end

end

end category_theory<|MERGE_RESOLUTION|>--- conflicted
+++ resolved
@@ -50,11 +50,7 @@
 
 lemma exact.w_assoc {A B C D : V} {f : A ⟶ B} {g : B ⟶ C} [exact f g] {h : C ⟶ D} :
   f ≫ g ≫ h = 0 :=
-<<<<<<< HEAD
-by rw [←category.assoc, @exact.w _ _ _ _ _ _ _ _ _ f g, zero_comp]
-=======
-by rw [←category.assoc, @exact.w _ _ _ _ _ _ _ _ f g, has_zero_morphisms.zero_comp]
->>>>>>> bbfeff38
+by rw [←category.assoc, @exact.w _ _ _ _ _ _ _ _ f g, zero_comp]
 
 instance exact_comp_iso {A B C C' : V} (f : A ⟶ B) (g : B ⟶ C) (h : C ≅ C') [exact f g] :
   exact f (g ≫ h.hom) :=
@@ -63,11 +59,7 @@
 
 instance exact_iso_comp {A A' B C : V} (h : A' ≅ A) (f : A ⟶ B) (g : B ⟶ C) [exact f g] :
   exact (h.hom ≫ f) g :=
-<<<<<<< HEAD
-{ w := by rw [category.assoc, @exact.w _ _ _ _ _ _ _ _ _ f g, comp_zero],
-=======
-{ w := by rw [category.assoc, @exact.w _ _ _ _ _ _ _ _ f g, has_zero_morphisms.comp_zero],
->>>>>>> bbfeff38
+{ w := by rw [category.assoc, @exact.w _ _ _ _ _ _ _ _ f g, comp_zero],
   epi := by { simp only [image_to_kernel_map_iso_comp], apply epi_comp, } }
 
 section
