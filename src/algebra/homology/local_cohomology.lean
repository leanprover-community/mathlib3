/-
Copyright (c) 2023 Emily Witt. All rights reserved.
Released under Apache 2.0 license as described in the file LICENSE.
Authors: Emily Witt, Scott Morrison, Jake Levinson, Sam van Gool
-/
import ring_theory.ideal.basic
import algebra.category.Module.colimits
import algebra.category.Module.projective
import category_theory.abelian.ext
import category_theory.limits.final
import ring_theory.noetherian

/-!
# Local cohomology.

This file defines the `i`-th local cohomology module of an `R`-module `M` with support in an
ideal `I` of `R`, where `R` is a commutative ring, as the direct limit of Ext modules:

Given a collection of ideals cofinal with the powers of `I`, consider the directed system of
quotients of `R` by these ideals, and take the direct limit of the system induced on the `i`-th
Ext into `M`.  One can, of course, take the collection to simply be the integral powers of `I`.

## References

* [M. Hochster, *Local cohomology*][hochsterunpublished]
  <https://dept.math.lsa.umich.edu/~hochster/615W22/lcc.pdf>
* [R. Hartshorne, *Local cohomology: A seminar given by A. Grothendieck*][hartshorne61]
* [M. Brodmann and R. Sharp, *Local cohomology: An algebraic introduction with geometric
  applications*][brodmannsharp13]
* [S. Iyengar, G. Leuschke, A. Leykin, Anton, C. Miller, E. Miller, A. Singh, U. Walther,
  *Twenty-four hours of local cohomology*][iyengaretal13]

## Tags

local cohomology, local cohomology modules

## Future work

* Prove that this definition is equivalent to:
    * the right-derived functor definition
    * the characterization as the limit of Koszul homology
    * the characterization as the cohomology of a Cech-like complex
* Prove that local cohomology depends only on the radical of the ideal
* Establish long exact sequence(s) in local cohomology
-/

open opposite
open category_theory
open category_theory.limits

noncomputable theory

universes u v

section local_cohomology

section
variables {R : Type u} [comm_ring R] {D : Type v} [small_category D]

local attribute [ext] quiver.hom.unop_inj

/--  The directed system of `R`-modules of the form `R/J`, where `J` is an ideal of `R`,
determined by the functor `I`, represented as a functor  -/
def ring_mod_ideals (I : D ⥤ ideal R) : D ⥤ Module.{u} R :=
{ obj := λ t, Module.of R $ R ⧸ (I.obj t),
  map := λ s t w, submodule.mapq _ _ (linear_map.id) (I.map w).down.down }

/-- The diagram we will take the colimit of to define local cohomology, corresponding to the
directed system determined by the functor `I` -/
def local_cohomology_diagram (I : D ⥤ ideal R) (i : ℕ) : Dᵒᵖ ⥤ Module.{u} R ⥤ Module.{u} R :=
(ring_mod_ideals I).op ⋙ Ext R (Module.{u} R) i

end

section
-- We momentarily need to work with a type inequality, as later we will take colimits
-- along diagrams either in Type, or in the same universe as the ring, and we need to cover both.
variables {R : Type max u v} [comm_ring R] {D : Type v} [small_category D]

/-- `local_cohomology I i` is `i`-th the local cohomology module of a module `M` over a
commutative ring `R` with support in an ideal whose powers are cofinal with a collection of ideals
of `R` that is represented as a functor `I` -/
<<<<<<< HEAD
def local_cohomology_of_diagram (I : D ⥤ ideal R) (i : ℕ) : Module.{max u v} R ⥤ Module.{max u v} R :=
colimit (local_cohomology_diagram.{(max u v) v} I i)
=======
def local_cohomology (I : D ⥤ ideal R) (i : ℕ) : Module.{max u v} R ⥤ Module.{max u v} R :=
colimit (local_cohomology_diagram I i)
>>>>>>> 5eda1e8d

end

section
variables {R : Type u} [comm_ring R]

/-- The functor sending a natural number `i` to the `i`-th power of the ideal `J` -/
def ideal_powers (J : ideal R) : ℕᵒᵖ ⥤ ideal R :=
{ obj := λ t, J^(unop t),
  map := λ s t w, ⟨⟨ideal.pow_le_pow w.unop.down.down⟩⟩, }

/-- `local_cohomology_powers J i` is `i`-th the local cohomology module of a module `M` over
a commutative ring `R` with support in the ideal `J` of `R` -/
def local_cohomology_powers (J : ideal R) (i : ℕ) : Module.{u} R ⥤ Module.{u} R :=
  local_cohomology_of_diagram (ideal_powers J) i

/-- The directed system of all ideals with the same radical as a given ideal -/
@[reducible] def ideals_with_same_radical (J : ideal R) : Type u :=
full_subcategory (λ J' : ideal R, J'.radical = J.radical)

<<<<<<< HEAD
/-- The diagram of all ideals with the same radical as `J`. This is the "largest" diagram
that computes local cohomology with support in `J`. -/
def same_radical_diagram (J : ideal R) : (ideals_with_same_radical J) ⥤ ideal R :=
=======
/-- The diagram of all ideals with the same radical as a given ideal -/
def same_radical_diagram (J : ideal R) : ideals_with_same_radical J ⥤ ideal R :=
>>>>>>> 5eda1e8d
full_subcategory_inclusion _

/-- Local cohomology as the direct limit of Ext(R/J, M) over all ideals with the same radical
as `J`. -/
def local_cohomology_univ (J : ideal R) (i : ℕ) :
  Module.{u} R ⥤ Module.{u} R :=
local_cohomology_of_diagram.{u} (same_radical_diagram.{u} J) i
-- TODO: Construct `local_cohomology_powers J i ≅ local_cohomology_univ J i`

end

section local_cohomology_powers_equiv_univ

variables {R : Type} [comm_ring R] (I J : ideal R)

lemma exists_pow_le_of_radical_le_of_fg (hIJ : I.radical ≤ J.radical) (hJ : J.radical.fg) :
  ∃ (k : ℕ), I^k ≤ J :=
begin
  obtain ⟨k, hk⟩ := J.exists_radical_pow_le_of_fg hJ,
  use k,
  calc I^k ≤ I.radical^k : ideal.pow_mono (ideal.le_radical) _
       ... ≤ J.radical^k : ideal.pow_mono hIJ _
       ... ≤ J           : hk,
end

<<<<<<< HEAD
end local_cohomology_powers_equiv_univ
=======
section

variables {R : Type u} [comm_ring R]

def P (J : ideal R) : ℕᵒᵖ ⥤ ideals_with_same_radical J := sorry
def e (J : ideal R) : P J ⋙ same_radical_diagram J ≅ ideal_powers J := sorry
theorem P_final (J : ideal R) : functor.final (P J) := sorry

-- This is timing out, even with the proof by `sorry`!?
def foo (J : ideal R) (i : ℕ) :
  local_cohomology_powers J i ≅ local_cohomology_univ J i :=
sorry

def bar {I J : ideal R} (w : I.radical = J.radical) (i : ℕ) :
  local_cohomology_univ I i ≅ local_cohomology_univ J i :=
sorry

end
>>>>>>> 5eda1e8d

end local_cohomology<|MERGE_RESOLUTION|>--- conflicted
+++ resolved
@@ -80,13 +80,8 @@
 /-- `local_cohomology I i` is `i`-th the local cohomology module of a module `M` over a
 commutative ring `R` with support in an ideal whose powers are cofinal with a collection of ideals
 of `R` that is represented as a functor `I` -/
-<<<<<<< HEAD
 def local_cohomology_of_diagram (I : D ⥤ ideal R) (i : ℕ) : Module.{max u v} R ⥤ Module.{max u v} R :=
 colimit (local_cohomology_diagram.{(max u v) v} I i)
-=======
-def local_cohomology (I : D ⥤ ideal R) (i : ℕ) : Module.{max u v} R ⥤ Module.{max u v} R :=
-colimit (local_cohomology_diagram I i)
->>>>>>> 5eda1e8d
 
 end
 
@@ -107,14 +102,9 @@
 @[reducible] def ideals_with_same_radical (J : ideal R) : Type u :=
 full_subcategory (λ J' : ideal R, J'.radical = J.radical)
 
-<<<<<<< HEAD
 /-- The diagram of all ideals with the same radical as `J`. This is the "largest" diagram
 that computes local cohomology with support in `J`. -/
 def same_radical_diagram (J : ideal R) : (ideals_with_same_radical J) ⥤ ideal R :=
-=======
-/-- The diagram of all ideals with the same radical as a given ideal -/
-def same_radical_diagram (J : ideal R) : ideals_with_same_radical J ⥤ ideal R :=
->>>>>>> 5eda1e8d
 full_subcategory_inclusion _
 
 /-- Local cohomology as the direct limit of Ext(R/J, M) over all ideals with the same radical
@@ -140,9 +130,8 @@
        ... ≤ J           : hk,
 end
 
-<<<<<<< HEAD
 end local_cohomology_powers_equiv_univ
-=======
+
 section
 
 variables {R : Type u} [comm_ring R]
@@ -161,6 +150,5 @@
 sorry
 
 end
->>>>>>> 5eda1e8d
 
 end local_cohomology