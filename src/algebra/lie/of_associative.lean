/-
Copyright (c) 2021 Oliver Nash. All rights reserved.
Released under Apache 2.0 license as described in the file LICENSE.
Authors: Oliver Nash
-/
import algebra.lie.basic
import algebra.lie.subalgebra
import algebra.lie.submodule
import algebra.algebra.subalgebra

/-!
# Lie algebras of associative algebras

This file defines the Lie algebra structure that arises on an associative algebra via the ring
commutator.

Since the linear endomorphisms of a Lie algebra form an associative algebra, one can define the
adjoint action as a morphism of Lie algebras from a Lie algebra to its linear endomorphisms. We
make such a definition in this file.

## Main definitions

 * `lie_algebra.of_associative_algebra`
 * `lie_algebra.of_associative_algebra_hom`
 * `lie_module.to_endomorphism`
 * `lie_algebra.ad`
 * `linear_equiv.lie_conj`
 * `alg_equiv.to_lie_equiv`

## Tags

lie algebra, ring commutator, adjoint action
-/

universes u v w w₁ w₂

section of_associative

variables {A : Type v} [ring A]

namespace ring

/-- The bracket operation for rings is the ring commutator, which captures the extent to which a
ring is commutative. It is identically zero exactly when the ring is commutative. -/
@[priority 100]
instance : has_bracket A A := ⟨λ x y, x*y - y*x⟩

lemma lie_def (x y : A) : ⁅x, y⁆ = x*y - y*x := rfl

end ring

namespace lie_ring

/-- An associative ring gives rise to a Lie ring by taking the bracket to be the ring commutator. -/
@[priority 100]
instance of_associative_ring : lie_ring A :=
{ add_lie      := by simp only [ring.lie_def, right_distrib, left_distrib,
    sub_eq_add_neg, add_comm, add_left_comm, forall_const, eq_self_iff_true, neg_add_rev],
  lie_add      := by simp only [ring.lie_def, right_distrib, left_distrib,
    sub_eq_add_neg, add_comm, add_left_comm, forall_const, eq_self_iff_true, neg_add_rev],
  lie_self     := by simp only [ring.lie_def, forall_const, sub_self],
  leibniz_lie  := λ x y z, by { repeat { rw ring.lie_def, }, noncomm_ring, } }

lemma of_associative_ring_bracket (x y : A) : ⁅x, y⁆ = x*y - y*x := rfl

@[simp] lemma lie_apply {α : Type*} (f g : α → A) (a : α) : ⁅f, g⁆ a = ⁅f a, g a⁆ := rfl

end lie_ring

section associative_module

variables {M : Type w} [add_comm_group M] [module A M]

/-- We can regard a module over an associative ring `A` as a Lie ring module over `A` with Lie
bracket equal to its ring commutator.

Note that this cannot be a global instance because it would create a diamond when `M = A`,
specifically we can build two mathematically-different `has_bracket A A`s:
 1. `@ring.has_bracket A _` which says `⁅a, b⁆ = a * b - b * a`
 2. `(@lie_ring_module.of_associative_module A _ A _ _).to_has_bracket` which says `⁅a, b⁆ = a • b`
    (and thus `⁅a, b⁆ = a * b`)

See note [reducible non-instances] -/
@[reducible]
def lie_ring_module.of_associative_module : lie_ring_module A M :=
{ bracket     := (•),
  add_lie     := add_smul,
  lie_add     := smul_add,
  leibniz_lie :=
    by simp [lie_ring.of_associative_ring_bracket, sub_smul, mul_smul, sub_add_cancel], }

local attribute [instance] lie_ring_module.of_associative_module

lemma lie_eq_smul (a : A) (m : M) : ⁅a, m⁆ = a • m := rfl

end associative_module

section lie_algebra

variables {R : Type u} [comm_ring R] [algebra R A]

/-- An associative algebra gives rise to a Lie algebra by taking the bracket to be the ring
commutator. -/
@[priority 100]
instance lie_algebra.of_associative_algebra : lie_algebra R A :=
{ lie_smul := λ t x y,
    by rw [lie_ring.of_associative_ring_bracket, lie_ring.of_associative_ring_bracket,
           algebra.mul_smul_comm, algebra.smul_mul_assoc, smul_sub], }

local attribute [instance] lie_ring_module.of_associative_module

section associative_representation

variables {M : Type w} [add_comm_group M] [module R M] [module A M] [is_scalar_tower R A M]

/-- A representation of an associative algebra `A` is also a representation of `A`, regarded as a
Lie algebra via the ring commutator.

See the comment at `lie_ring_module.of_associative_module` for why the possibility `M = A` means
this cannot be a global instance. -/
def lie_module.of_associative_module : lie_module R A M :=
{ smul_lie := smul_assoc,
  lie_smul := smul_algebra_smul_comm }

instance module.End.lie_ring_module : lie_ring_module (module.End R M) M :=
lie_ring_module.of_associative_module

instance module.End.lie_module : lie_module R (module.End R M) M :=
lie_module.of_associative_module

end associative_representation

namespace alg_hom

variables {B : Type w} {C : Type w₁} [ring B] [ring C] [algebra R B] [algebra R C]
variables (f : A →ₐ[R] B) (g : B →ₐ[R] C)

/-- The map `of_associative_algebra` associating a Lie algebra to an associative algebra is
functorial. -/
def to_lie_hom : A →ₗ⁅R⁆ B :=
 { map_lie' := λ x y, show f ⁅x,y⁆ = ⁅f x,f y⁆,
     by simp only [lie_ring.of_associative_ring_bracket, alg_hom.map_sub, alg_hom.map_mul],
  ..f.to_linear_map, }

instance : has_coe (A →ₐ[R] B) (A →ₗ⁅R⁆ B) := ⟨to_lie_hom⟩

@[simp] lemma to_lie_hom_coe : f.to_lie_hom = ↑f := rfl

@[simp] lemma coe_to_lie_hom : ((f : A →ₗ⁅R⁆ B) : A → B) = f := rfl

lemma to_lie_hom_apply (x : A) : f.to_lie_hom x = f x := rfl

@[simp] lemma to_lie_hom_id : (alg_hom.id R A : A →ₗ⁅R⁆ A) = lie_hom.id := rfl

@[simp] lemma to_lie_hom_comp : (g.comp f : A →ₗ⁅R⁆ C) = (g : B →ₗ⁅R⁆ C).comp (f : A →ₗ⁅R⁆ B) := rfl

lemma to_lie_hom_injective {f g : A →ₐ[R] B}
  (h : (f : A →ₗ⁅R⁆ B) = (g : A →ₗ⁅R⁆ B)) : f = g :=
by { ext a, exact lie_hom.congr_fun h a, }

end alg_hom

end lie_algebra

end of_associative

section adjoint_action

variables (R : Type u) (L : Type v) (M : Type w)
variables [comm_ring R] [lie_ring L] [lie_algebra R L] [add_comm_group M] [module R M]
variables [lie_ring_module L M] [lie_module R L M]

/-- A Lie module yields a Lie algebra morphism into the linear endomorphisms of the module.

See also `lie_module.to_module_hom`. -/
@[simps] def lie_module.to_endomorphism : L →ₗ⁅R⁆ module.End R M :=
{ to_fun    := λ x,
  { to_fun    := λ m, ⁅x, m⁆,
    map_add'  := lie_add x,
    map_smul' := λ t, lie_smul t x, },
  map_add'  := λ x y, by { ext m, apply add_lie, },
  map_smul' := λ t x, by { ext m, apply smul_lie, },
  map_lie'  := λ x y, by { ext m, apply lie_lie, }, }

/-- The adjoint action of a Lie algebra on itself. -/
def lie_algebra.ad : L →ₗ⁅R⁆ module.End R L := lie_module.to_endomorphism R L L

@[simp] lemma lie_algebra.ad_apply (x y : L) : lie_algebra.ad R L x y = ⁅x, y⁆ := rfl

@[simp] lemma lie_module.to_endomorphism_module_End :
  lie_module.to_endomorphism R (module.End R M) M = lie_hom.id :=
by { ext g m, simp [lie_eq_smul], }

<<<<<<< HEAD
=======
lemma lie_subalgebra.to_endomorphism_eq (K : lie_subalgebra R L) {x : K} :
  lie_module.to_endomorphism R K M x = lie_module.to_endomorphism R L M x :=
rfl

@[simp] lemma lie_subalgebra.to_endomorphism_mk (K : lie_subalgebra R L) {x : L} (hx : x ∈ K) :
  lie_module.to_endomorphism R K M ⟨x, hx⟩ = lie_module.to_endomorphism R L M x :=
rfl

variables {R L M}

lemma lie_submodule.coe_map_to_endomorphism_le {N : lie_submodule R L M} {x : L} :
  (N : submodule R M).map (lie_module.to_endomorphism R L M x) ≤ N :=
begin
  rintros n ⟨m, hm, rfl⟩,
  exact N.lie_mem hm,
end

>>>>>>> 5b0996f8
open lie_algebra

lemma lie_algebra.ad_eq_lmul_left_sub_lmul_right (A : Type v) [ring A] [algebra R A] :
  (ad R A : A → module.End R A) = algebra.lmul_left R - algebra.lmul_right R :=
by { ext a b, simp [lie_ring.of_associative_ring_bracket], }

lemma lie_subalgebra.ad_comp_incl_eq (K : lie_subalgebra R L) (x : K) :
  (ad R L ↑x).comp (K.incl : K →ₗ[R] L) = (K.incl : K →ₗ[R] L).comp (ad R K x) :=
begin
  ext y,
  simp only [ad_apply, lie_hom.coe_to_linear_map, lie_subalgebra.coe_incl, linear_map.coe_comp,
    lie_subalgebra.coe_bracket, function.comp_app],
end

end adjoint_action

/-- A subalgebra of an associative algebra is a Lie subalgebra of the associated Lie algebra. -/
def lie_subalgebra_of_subalgebra (R : Type u) [comm_ring R] (A : Type v) [ring A] [algebra R A]
  (A' : subalgebra R A) : lie_subalgebra R A :=
{ lie_mem' := λ x y hx hy, by
  { change ⁅x, y⁆ ∈ A', change x ∈ A' at hx, change y ∈ A' at hy,
    rw lie_ring.of_associative_ring_bracket,
    have hxy := A'.mul_mem hx hy,
    have hyx := A'.mul_mem hy hx,
    exact submodule.sub_mem A'.to_submodule hxy hyx, },
  ..A'.to_submodule }

namespace linear_equiv

variables {R : Type u} {M₁ : Type v} {M₂ : Type w}
variables [comm_ring R] [add_comm_group M₁] [module R M₁] [add_comm_group M₂] [module R M₂]
variables (e : M₁ ≃ₗ[R] M₂)

/-- A linear equivalence of two modules induces a Lie algebra equivalence of their endomorphisms. -/
def lie_conj : module.End R M₁ ≃ₗ⁅R⁆ module.End R M₂ :=
{ map_lie' := λ f g, show e.conj ⁅f, g⁆ = ⁅e.conj f, e.conj g⁆,
    by simp only [lie_ring.of_associative_ring_bracket, linear_map.mul_eq_comp, e.conj_comp,
                  linear_equiv.map_sub],
  ..e.conj }

@[simp] lemma lie_conj_apply (f : module.End R M₁) : e.lie_conj f = e.conj f := rfl

@[simp] lemma lie_conj_symm : e.lie_conj.symm = e.symm.lie_conj := rfl

end linear_equiv

namespace alg_equiv

variables {R : Type u} {A₁ : Type v} {A₂ : Type w}
variables [comm_ring R] [ring A₁] [ring A₂] [algebra R A₁] [algebra R A₂]
variables (e : A₁ ≃ₐ[R] A₂)

/-- An equivalence of associative algebras is an equivalence of associated Lie algebras. -/
def to_lie_equiv : A₁ ≃ₗ⁅R⁆ A₂ :=
{ to_fun   := e.to_fun,
  map_lie' := λ x y, by simp [lie_ring.of_associative_ring_bracket],
  ..e.to_linear_equiv }

@[simp] lemma to_lie_equiv_apply (x : A₁) : e.to_lie_equiv x = e x := rfl

@[simp] lemma to_lie_equiv_symm_apply (x : A₂) : e.to_lie_equiv.symm x = e.symm x := rfl

end alg_equiv<|MERGE_RESOLUTION|>--- conflicted
+++ resolved
@@ -191,8 +191,6 @@
   lie_module.to_endomorphism R (module.End R M) M = lie_hom.id :=
 by { ext g m, simp [lie_eq_smul], }
 
-<<<<<<< HEAD
-=======
 lemma lie_subalgebra.to_endomorphism_eq (K : lie_subalgebra R L) {x : K} :
   lie_module.to_endomorphism R K M x = lie_module.to_endomorphism R L M x :=
 rfl
@@ -210,7 +208,6 @@
   exact N.lie_mem hm,
 end
 
->>>>>>> 5b0996f8
 open lie_algebra
 
 lemma lie_algebra.ad_eq_lmul_left_sub_lmul_right (A : Type v) [ring A] [algebra R A] :
