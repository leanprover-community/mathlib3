/-
Copyright (c) 2015 Nathaniel Thomas. All rights reserved.
Released under Apache 2.0 license as described in the file LICENSE.
Authors: Nathaniel Thomas, Jeremy Avigad, Johannes Hölzl, Mario Carneiro

Modules over a ring.

## Implementation notes


Throughout the `linear_map` section implicit `{}` brackets are often used instead of type class `[]` brackets.
This is done when the instances can be inferred because they are implicit arguments to the type `linear_map`.
When they can be inferred from the type it is faster to use this method than to use type class inference

-/

import algebra.ring algebra.big_operators group_theory.subgroup group_theory.group_action
open function

universes u v w x
variables {α : Type u} {β : Type v} {γ : Type w} {δ : Type x}

-- /-- Typeclass for types with a scalar multiplication operation, denoted `•` (`\bu`) -/
-- class has_scalar (α : Type u) (γ : Type v) := (smul : α → γ → γ)

-- infixr ` • `:73 := has_scalar.smul

section prio
set_option default_priority 100 -- see Note [default priority]
/-- A semimodule is a generalization of vector spaces to a scalar semiring.
  It consists of a scalar semiring `α` and an additive monoid of "vectors" `β`,
  connected by a "scalar multiplication" operation `r • x : β`
  (where `r : α` and `x : β`) with some natural associativity and
  distributivity axioms similar to those on a ring. -/
class semimodule (α : Type u) (β : Type v) [semiring α]
  [add_comm_monoid β] extends distrib_mul_action α β :=
(add_smul : ∀(r s : α) (x : β), (r + s) • x = r • x + s • x)
(zero_smul : ∀x : β, (0 : α) • x = 0)
end prio

section semimodule
variables [R:semiring α] [add_comm_monoid β] [semimodule α β] (r s : α) (x y : β)
include R

theorem add_smul : (r + s) • x = r • x + s • x := semimodule.add_smul r s x
variables (α)
@[simp] theorem zero_smul : (0 : α) • x = 0 := semimodule.zero_smul α x

variable {α}

lemma semimodule.eq_zero_of_zero_eq_one (zero_eq_one : (0 : α) = 1) : x = 0 :=
by rw [←one_smul α x, ←zero_eq_one, zero_smul]

instance smul.is_add_monoid_hom (x : β) : is_add_monoid_hom (λ r:α, r • x) :=
{ map_zero := zero_smul _ x,
  map_add := λ r₁ r₂, add_smul r₁ r₂ x }

lemma list.sum_smul {l : list α} {x : β} : l.sum • x = (l.map (λ r, r • x)).sum :=
show (λ r, r • x) l.sum = (l.map (λ r, r • x)).sum,
from (list.sum_hom _ _).symm

lemma multiset.sum_smul {l : multiset α} {x : β} : l.sum • x = (l.map (λ r, r • x)).sum :=
show (λ r, r • x) l.sum = (l.map (λ r, r • x)).sum,
from (multiset.sum_hom _ _).symm

lemma finset.sum_smul {f : γ → α} {s : finset γ} {x : β} :
  s.sum f • x = s.sum (λ r, (f r) • x) :=
show (λ r, r • x) (s.sum f) = s.sum (λ r, (f r) • x),
from (finset.sum_hom _ _).symm

end semimodule

section prio
set_option default_priority 100 -- see Note [default priority]
/-- A module is a generalization of vector spaces to a scalar ring.
  It consists of a scalar ring `α` and an additive group of "vectors" `β`,
  connected by a "scalar multiplication" operation `r • x : β`
  (where `r : α` and `x : β`) with some natural associativity and
  distributivity axioms similar to those on a ring. -/
class module (α : Type u) (β : Type v) [ring α] [add_comm_group β] extends semimodule α β
end prio

/--
To prove two module structures on a fixed `add_comm_group` agree,
it suffices to check the scalar multiplications agree.
-/
-- We'll later use this to show `module ℤ M` is a subsingleton.
@[ext]
lemma module_ext {R : Type*} [ring R] {M : Type*} [add_comm_group M] (P Q : module R M)
  (w : ∀ (r : R) (m : M), by { haveI := P, exact r • m } = by { haveI := Q, exact r • m }) :
  P = Q :=
begin
  resetI,
  rcases P with ⟨⟨⟨⟨⟨P⟩⟩⟩⟩⟩, rcases Q with ⟨⟨⟨⟨⟨Q⟩⟩⟩⟩⟩, congr,
  funext r m,
  exact w r m,
  all_goals { apply proof_irrel_heq },
end

structure module.core (α β) [ring α] [add_comm_group β] extends has_scalar α β :=
(smul_add : ∀(r : α) (x y : β), r • (x + y) = r • x + r • y)
(add_smul : ∀(r s : α) (x : β), (r + s) • x = r • x + s • x)
(mul_smul : ∀(r s : α) (x : β), (r * s) • x = r • s • x)
(one_smul : ∀x : β, (1 : α) • x = x)

/-- Define `module` without proving `zero_smul` and `smul_zero` by using an auxiliary
structure `module.core`. -/
def module.of_core {α β} [ring α] [add_comm_group β] (M : module.core α β) : module α β :=
by letI := M.to_has_scalar; exact
{ zero_smul := λ x,
    have (0 : α) • x + (0 : α) • x = (0 : α) • x + 0, by rw ← M.add_smul; simp,
    add_left_cancel this,
  smul_zero := λ r,
    have r • (0:β) + r • 0 = r • 0 + 0, by rw ← M.smul_add; simp,
    add_left_cancel this,
  ..M }

section module
variables [ring α] [add_comm_group β] [module α β] (r s : α) (x y : β)

@[simp] theorem neg_smul : -r • x = - (r • x) :=
eq_neg_of_add_eq_zero (by rw [← add_smul, add_left_neg, zero_smul])

variables (α)
theorem neg_one_smul (x : β) : (-1 : α) • x = -x := by simp
variables {α}

@[simp] theorem smul_neg : r • (-x) = -(r • x) :=
by rw [← neg_one_smul α, ← mul_smul, mul_neg_one, neg_smul]

theorem smul_sub (r : α) (x y : β) : r • (x - y) = r • x - r • y :=
by simp [smul_add, sub_eq_add_neg]; rw smul_neg

theorem sub_smul (r s : α) (y : β) : (r - s) • y = r • y - s • y :=
by simp [add_smul, sub_eq_add_neg]

theorem smul_eq_zero {R E : Type*} [division_ring R] [add_comm_group E] [module R E]
  {c : R} {x : E} :
  c • x = 0 ↔ c = 0 ∨ x = 0 :=
⟨λ h, classical.by_cases or.inl
  (λ hc, or.inr $ by rw [← one_smul R x, ← inv_mul_cancel hc, mul_smul, h, smul_zero]),
  λ h, h.elim (λ hc, hc.symm ▸ zero_smul R x) (λ hx, hx.symm ▸ smul_zero c)⟩

end module

instance semiring.to_semimodule [r : semiring α] : semimodule α α :=
{ smul := (*),
  smul_add := mul_add,
  add_smul := add_mul,
  mul_smul := mul_assoc,
  one_smul := one_mul,
  zero_smul := zero_mul,
  smul_zero := mul_zero, ..r }

@[simp] lemma smul_eq_mul [semiring α] {a a' : α} : a • a' = a * a' := rfl

instance ring.to_module [r : ring α] : module α α :=
{ ..semiring.to_semimodule }

/-- A ring homomorphism `f : α →+* β` defines a module structure by `r • x = f r * x`. -/
def ring_hom.to_module [ring α] [ring β] (f : α →+* β) : module α β :=
module.of_core
{ smul := λ r x, f r * x,
  smul_add := λ r x y, by unfold has_scalar.smul; rw [mul_add],
  add_smul := λ r s x, by unfold has_scalar.smul; rw [f.map_add, add_mul],
  mul_smul := λ r s x, by unfold has_scalar.smul; rw [f.map_mul, mul_assoc],
  one_smul := λ x, show f 1 * x = _, by rw [f.map_one, one_mul] }

class is_linear_map (α : Type u) {β : Type v} {γ : Type w}
  [ring α] [add_comm_group β] [add_comm_group γ] [module α β] [module α γ]
  (f : β → γ) : Prop :=
(add  : ∀x y, f (x + y) = f x + f y)
(smul : ∀(c : α) x, f (c • x) = c • f x)

structure linear_map (α : Type u) (β : Type v) (γ : Type w)
  [ring α] [add_comm_group β] [add_comm_group γ] [module α β] [module α γ] :=
(to_fun : β → γ)
(add  : ∀x y, to_fun (x + y) = to_fun x + to_fun y)
(smul : ∀(c : α) x, to_fun (c • x) = c • to_fun x)

infixr ` →ₗ `:25 := linear_map _
notation β ` →ₗ[`:25 α:25 `] `:0 γ:0 := linear_map α β γ

namespace linear_map

variables {rα : ring α} {gβ : add_comm_group β} {gγ : add_comm_group γ} {gδ : add_comm_group δ}
variables {mβ : module α β} {mγ : module α γ} {mδ : module α δ}
variables (f g : β →ₗ[α] γ)
include α mβ mγ

instance : has_coe_to_fun (β →ₗ[α] γ) := ⟨_, to_fun⟩

@[simp] lemma coe_mk (f : β → γ) (h₁ h₂) :
  ((linear_map.mk f h₁ h₂ : β →ₗ[α] γ) : β → γ) = f := rfl

@[simp] lemma to_fun_eq_coe (f : β →ₗ[α] γ) : f.to_fun = ⇑f := rfl

theorem is_linear : is_linear_map α f := {..f}

@[ext] theorem ext {f g : β →ₗ[α] γ} (H : ∀ x, f x = g x) : f = g :=
by cases f; cases g; congr'; exact funext H

theorem ext_iff {f g : β →ₗ[α] γ} : f = g ↔ ∀ x, f x = g x :=
⟨by rintro rfl; simp, ext⟩

@[simp] lemma map_add (x y : β) : f (x + y) = f x + f y := f.add x y

@[simp] lemma map_smul (c : α) (x : β) : f (c • x) = c • f x := f.smul c x

@[simp] lemma map_zero : f 0 = 0 :=
by rw [← zero_smul α, map_smul f 0 0, zero_smul]

instance : is_add_group_hom f := { map_add := map_add f }

/-- convert a linear map to an additive map -/
def to_add_monoid_hom (f : β →ₗ[α] γ) : β →+ γ :=
{ to_fun := f,
  map_zero' := f.map_zero,
  map_add' := f.map_add }

@[simp] lemma to_add_monoid_hom_coe (f : β →ₗ[α] γ) :
  ((f.to_add_monoid_hom) : β → γ) = (f : β → γ) := rfl

@[simp] lemma map_neg (x : β) : f (- x) = - f x :=
f.to_add_monoid_hom.map_neg x

@[simp] lemma map_sub (x y : β) : f (x - y) = f x - f y :=
f.to_add_monoid_hom.map_sub x y

@[simp] lemma map_sum {ι} {t : finset ι} {g : ι → β} :
  f (t.sum g) = t.sum (λi, f (g i)) :=
f.to_add_monoid_hom.map_sum _ _

include mδ

<<<<<<< HEAD
/-- Composition of two linear maps is a linear map -/
=======
/-- Composition of linear maps. -/
>>>>>>> b508d0e0
def comp (f : γ →ₗ[α] δ) (g : β →ₗ[α] γ) : β →ₗ[α] δ := ⟨f ∘ g, by simp, by simp⟩

@[simp] lemma comp_apply (f : γ →ₗ[α] δ) (g : β →ₗ[α] γ) (x : β) : f.comp g x = f (g x) := rfl

omit mγ mδ
variables [rα] [gβ] [mβ]

/-- Identity map as a `linear_map` -/
def id : β →ₗ[α] β := ⟨id, λ _ _, rfl, λ _ _, rfl⟩

@[simp] lemma id_apply (x : β) : @id α β _ _ _ x = x := rfl

end linear_map

namespace is_linear_map
variables [ring α] [add_comm_group β] [add_comm_group γ]
variables [module α β] [module α γ]
include α

/-- Convert an `is_linear_map` predicate to a `linear_map` -/
def mk' (f : β → γ) (H : is_linear_map α f) : β →ₗ γ := {to_fun := f, ..H}

@[simp] theorem mk'_apply {f : β → γ} (H : is_linear_map α f) (x : β) :
  mk' f H x = f x := rfl

lemma is_linear_map_neg :
  is_linear_map α (λ (z : β), -z) :=
is_linear_map.mk neg_add (λ x y, (smul_neg x y).symm)

lemma is_linear_map_smul {α R : Type*} [add_comm_group α] [comm_ring R] [module R α] (c : R) :
  is_linear_map R (λ (z : α), c • z) :=
begin
  refine is_linear_map.mk (smul_add c) _,
  intros _ _,
  simp [smul_smul],
  ac_refl
end

--TODO: move
lemma is_linear_map_smul' {α R : Type*} [add_comm_group α] [ring R] [module R α] (a : α) :
  is_linear_map R (λ (c : R), c • a) :=
begin
  refine is_linear_map.mk (λ x y, add_smul x y a) _,
  intros _ _,
  simp [smul_smul]
end

variables {f : β → γ} (lin : is_linear_map α f)
include β γ lin

lemma map_zero : f (0 : β) = (0 : γ) := (lin.mk' f).map_zero

lemma map_add : ∀ x y, f (x + y) = f x + f y := lin.add

lemma map_neg (x : β) : f (- x) = - f x := (lin.mk' f).map_neg x

lemma map_sub (x y : β) : f (x - y) = f x - f y := (lin.mk' f).map_sub x y

lemma map_smul (c : α) (x : β) : f (c • x) = c • f x := (lin.mk' f).map_smul c x

end is_linear_map

abbreviation module.End (R : Type u) (M : Type v)
  [comm_ring R] [add_comm_group M] [module R M] := M →ₗ[R] M

/-- A submodule of a module is one which is closed under vector operations.
  This is a sufficient condition for the subset of vectors in the submodule
  to themselves form a module. -/
structure submodule (α : Type u) (β : Type v) [ring α]
  [add_comm_group β] [module α β] : Type v :=
(carrier : set β)
(zero : (0:β) ∈ carrier)
(add : ∀ {x y}, x ∈ carrier → y ∈ carrier → x + y ∈ carrier)
(smul : ∀ (c:α) {x}, x ∈ carrier → c • x ∈ carrier)

namespace submodule
variables [ring α] [add_comm_group β] [add_comm_group γ]
variables [module α β] [module α γ]
variables (p p' : submodule α β)
variables {r : α} {x y : β}

instance : has_coe (submodule α β) (set β) := ⟨submodule.carrier⟩
instance : has_mem β (submodule α β) := ⟨λ x p, x ∈ (p : set β)⟩
@[simp] theorem mem_coe : x ∈ (p : set β) ↔ x ∈ p := iff.rfl

theorem ext' {s t : submodule α β} (h : (s : set β) = t) : s = t :=
by cases s; cases t; congr'

protected theorem ext'_iff {s t : submodule α β}  : (s : set β) = t ↔ s = t :=
⟨ext', λ h, h ▸ rfl⟩

@[ext] theorem ext {s t : submodule α β}
  (h : ∀ x, x ∈ s ↔ x ∈ t) : s = t := ext' $ set.ext h

@[simp] lemma zero_mem : (0 : β) ∈ p := p.zero

lemma add_mem (h₁ : x ∈ p) (h₂ : y ∈ p) : x + y ∈ p := p.add h₁ h₂

lemma smul_mem (r : α) (h : x ∈ p) : r • x ∈ p := p.smul r h

lemma neg_mem (hx : x ∈ p) : -x ∈ p := by rw ← neg_one_smul α; exact p.smul_mem _ hx

lemma sub_mem (hx : x ∈ p) (hy : y ∈ p) : x - y ∈ p := p.add_mem hx (p.neg_mem hy)

lemma neg_mem_iff : -x ∈ p ↔ x ∈ p :=
⟨λ h, by simpa using neg_mem p h, neg_mem p⟩

lemma add_mem_iff_left (h₁ : y ∈ p) : x + y ∈ p ↔ x ∈ p :=
⟨λ h₂, by simpa using sub_mem _ h₂ h₁, λ h₂, add_mem _ h₂ h₁⟩

lemma add_mem_iff_right (h₁ : x ∈ p) : x + y ∈ p ↔ y ∈ p :=
⟨λ h₂, by simpa using sub_mem _ h₂ h₁, add_mem _ h₁⟩

lemma sum_mem {ι : Type w} [decidable_eq ι] {t : finset ι} {f : ι → β} :
  (∀c∈t, f c ∈ p) → t.sum f ∈ p :=
finset.induction_on t (by simp [p.zero_mem]) (by simp [p.add_mem] {contextual := tt})

lemma smul_mem_iff' (u : units α) : (u:α) • x ∈ p ↔ x ∈ p :=
⟨λ h, by simpa only [smul_smul, u.inv_mul, one_smul] using p.smul_mem ↑u⁻¹ h, p.smul_mem u⟩

instance : has_add p := ⟨λx y, ⟨x.1 + y.1, add_mem _ x.2 y.2⟩⟩
instance : has_zero p := ⟨⟨0, zero_mem _⟩⟩
instance : inhabited p := ⟨0⟩
instance : has_neg p := ⟨λx, ⟨-x.1, neg_mem _ x.2⟩⟩
instance : has_scalar α p := ⟨λ c x, ⟨c • x.1, smul_mem _ c x.2⟩⟩

@[simp, move_cast] lemma coe_add (x y : p) : (↑(x + y) : β) = ↑x + ↑y := rfl
@[simp, elim_cast] lemma coe_zero : ((0 : p) : β) = 0 := rfl
@[simp, move_cast] lemma coe_neg (x : p) : ((-x : p) : β) = -x := rfl
@[simp, move_cast] lemma coe_smul (r : α) (x : p) : ((r • x : p) : β) = r • ↑x := rfl
@[simp, elim_cast] lemma coe_mk (x : β) (hx : x ∈ p) : ((⟨x, hx⟩ : p) : β) = x := rfl

@[simp] protected lemma eta (x : p) (hx : (x : β) ∈ p) : (⟨x, hx⟩ : p) = x := subtype.eta x hx

instance : add_comm_group p :=
by refine {add := (+), zero := 0, neg := has_neg.neg, ..};
  { intros, apply set_coe.ext, simp [add_comm, add_left_comm] }

instance submodule_is_add_subgroup : is_add_subgroup (p : set β) :=
{ zero_mem := p.zero,
  add_mem  := p.add,
  neg_mem  := λ _, p.neg_mem }

@[simp, move_cast] lemma coe_sub (x y : p) : (↑(x - y) : β) = ↑x - ↑y := rfl

instance : module α p :=
by refine {smul := (•), ..};
   { intros, apply set_coe.ext, simp [smul_add, add_smul, mul_smul] }

protected def subtype : p →ₗ[α] β :=
by refine {to_fun := coe, ..}; simp [coe_smul]

@[simp] theorem subtype_apply (x : p) : p.subtype x = x := rfl

lemma subtype_eq_val (p : submodule α β) :
  ((submodule.subtype p) : p → β) = subtype.val := rfl

end submodule

@[reducible] def ideal (α : Type u) [comm_ring α] := submodule α α

namespace ideal
variables [comm_ring α] (I : ideal α) {a b : α}

protected lemma zero_mem : (0 : α) ∈ I := I.zero_mem

protected lemma add_mem : a ∈ I → b ∈ I → a + b ∈ I := I.add_mem

lemma neg_mem_iff : -a ∈ I ↔ a ∈ I := I.neg_mem_iff

lemma add_mem_iff_left : b ∈ I → (a + b ∈ I ↔ a ∈ I) := I.add_mem_iff_left

lemma add_mem_iff_right : a ∈ I → (a + b ∈ I ↔ b ∈ I) := I.add_mem_iff_right

protected lemma sub_mem : a ∈ I → b ∈ I → a - b ∈ I := I.sub_mem

lemma mul_mem_left : b ∈ I → a * b ∈ I := I.smul_mem _

lemma mul_mem_right (h : a ∈ I) : a * b ∈ I := mul_comm b a ▸ I.mul_mem_left h

end ideal

/--
Vector spaces are defined as an `abbreviation` for modules,
if the base ring is a field.
(A previous definition made `vector_space` a structure
defined to be `module`.)
This has as advantage that vector spaces are completely transparant
for type class inference, which means that all instances for modules
are immediately picked up for vector spaces as well.
A cosmetic disadvantage is that one can not extend vector spaces an sich,
in definitions such as `normed_space`.
The solution is to extend `module` instead.
-/
library_note "vector space definition"

/-- A vector space is the same as a module, except the scalar ring is actually
  a field. (This adds commutativity of the multiplication and existence of inverses.)
  This is the traditional generalization of spaces like `ℝ^n`, which have a natural
  addition operation and a way to multiply them by real numbers, but no multiplication
  operation between vectors. -/
abbreviation vector_space (α : Type u) (β : Type v) [field α] [add_comm_group β] :=
module α β

instance field.to_vector_space {α : Type*} [field α] : vector_space α α :=
{ .. ring.to_module }

/-- Subspace of a vector space. Defined to equal `submodule`. -/
@[reducible] def subspace (α : Type u) (β : Type v)
  [field α] [add_comm_group β] [vector_space α β] : Type v :=
submodule α β

instance subspace.vector_space {α β}
  {f : field α} [add_comm_group β] [vector_space α β]
  (p : subspace α β) : vector_space α p := {..submodule.module p}

namespace submodule

variables {R : division_ring α} [add_comm_group β] [module α β]
variables (p : submodule α β) {r : α} {x y : β}
include R

set_option class.instance_max_depth 36

theorem smul_mem_iff (r0 : r ≠ 0) : r • x ∈ p ↔ x ∈ p :=
p.smul_mem_iff' (units.mk0 r r0)

end submodule

namespace add_comm_monoid
open add_monoid

variables {M : Type*} [add_comm_monoid M]

/-- The natural ℕ-semimodule structure on any `add_comm_monoid`. -/
-- We don't make this a global instance, as it results in too many instances,
-- and confusing ambiguity in the notation `n • x` when `n : ℕ`.
def nat_semimodule : semimodule ℕ M :=
{ smul := smul,
  smul_add := λ _ _ _, smul_add _ _ _,
  add_smul := λ _ _ _, add_smul _ _ _,
  mul_smul := λ _ _ _, mul_smul _ _ _,
  one_smul := one_smul,
  zero_smul := zero_smul,
  smul_zero := smul_zero }

end add_comm_monoid

namespace add_comm_group

variables {M : Type*} [add_comm_group M]

/-- The natural ℤ-module structure on any `add_comm_group`. -/
-- We don't immediately make this a global instance, as it results in too many instances,
-- and confusing ambiguity in the notation `n • x` when `n : ℤ`.
-- We do turn it into a global instance, but only at the end of this file,
-- and I remain dubious whether this is a good idea.
def int_module : module ℤ M :=
{ smul := gsmul,
  smul_add := λ _ _ _, gsmul_add _ _ _,
  add_smul := λ _ _ _, add_gsmul _ _ _,
  mul_smul := λ _ _ _, gsmul_mul _ _ _,
  one_smul := one_gsmul,
  zero_smul := zero_gsmul,
  smul_zero := gsmul_zero }

instance : subsingleton (module ℤ M) :=
begin
  split,
  intros P Q,
  ext,
  -- isn't that lovely: `r • m = r • m`
  have one_smul : by { haveI := P, exact (1 : ℤ) • m } = by { haveI := Q, exact (1 : ℤ) • m },
    begin
      rw [@one_smul ℤ _ _ (by { haveI := P, apply_instance, }) m],
      rw [@one_smul ℤ _ _ (by { haveI := Q, apply_instance, }) m],
    end,
  have nat_smul : ∀ n : ℕ, by { haveI := P, exact (n : ℤ) • m } = by { haveI := Q, exact (n : ℤ) • m },
    begin
      intro n,
      induction n with n ih,
      { erw [zero_smul, zero_smul], },
      { rw [int.coe_nat_succ, add_smul, add_smul],
        erw ih,
        rw [one_smul], }
    end,
  cases r,
  { rw [int.of_nat_eq_coe, nat_smul], },
  { rw [int.neg_succ_of_nat_coe, neg_smul, neg_smul, nat_smul], }
end

end add_comm_group

section
local attribute [instance] add_comm_monoid.nat_semimodule

lemma semimodule.smul_eq_smul (R : Type*) [semiring R]
  {β : Type*} [add_comm_group β] [semimodule R β]
  (n : ℕ) (b : β) : n • b = (n : R) • b :=
begin
  induction n with n ih,
  { rw [nat.cast_zero, zero_smul, zero_smul] },
  { change (n + 1) • b = (n + 1 : R) • b,
    rw [add_smul, add_smul, one_smul, ih, one_smul] }
end

lemma semimodule.add_monoid_smul_eq_smul (R : Type*) [semiring R] {β : Type*} [add_comm_group β]
  [semimodule R β] (n : ℕ) (b : β) : add_monoid.smul n b = (n : R) • b :=
semimodule.smul_eq_smul R n b

lemma nat.smul_def {M : Type*} [add_comm_monoid M] (n : ℕ) (x : M) :
  n • x = add_monoid.smul n x :=
rfl

end

section
local attribute [instance] add_comm_group.int_module

lemma gsmul_eq_smul {M : Type*} [add_comm_group M] (n : ℤ) (x : M) : gsmul n x = n • x := rfl

lemma module.gsmul_eq_smul_cast (R : Type*) [ring R] {β : Type*} [add_comm_group β] [module R β]
  (n : ℤ) (b : β) : gsmul n b = (n : R) • b :=
begin
  cases n,
  { apply semimodule.add_monoid_smul_eq_smul, },
  { dsimp,
    rw semimodule.add_monoid_smul_eq_smul R,
    push_cast,
    rw neg_smul, }
end

lemma module.gsmul_eq_smul {β : Type*} [add_comm_group β] [module ℤ β]
  (n : ℤ) (b : β) : gsmul n b = n • b :=
by rw [module.gsmul_eq_smul_cast ℤ, int.cast_id]

end

-- We prove this without using the `add_comm_group.int_module` instance, so the `•`s here
-- come from whatever the local `module ℤ` structure actually is.
lemma add_monoid_hom.map_int_module_smul
  {α : Type*} {β : Type*} [add_comm_group α] [add_comm_group β]
  [module ℤ α] [module ℤ β] (f : α →+ β) (x : ℤ) (a : α) : f (x • a) = x • f a :=
by simp only [← module.gsmul_eq_smul, f.map_gsmul]

lemma add_monoid_hom.map_int_cast_smul
  {R : Type*} [ring R] {α : Type*} {β : Type*} [add_comm_group α] [add_comm_group β]
  [module R α] [module R β] (f : α →+ β) (x : ℤ) (a : α) : f ((x : R) • a) = (x : R) • f a :=
by simp only [← module.gsmul_eq_smul_cast, f.map_gsmul]

lemma add_monoid_hom.map_nat_cast_smul
  {R : Type*} [semiring R] {α : Type*} {β : Type*} [add_comm_group α] [add_comm_group β]
  [semimodule R α] [semimodule R β] (f : α →+ β) (x : ℕ) (a : α) :
  f ((x : R) • a) = (x : R) • f a :=
by simp only [← semimodule.add_monoid_smul_eq_smul, f.map_smul]

lemma add_monoid_hom.map_rat_cast_smul {R : Type*} [division_ring R] [char_zero R]
  {E : Type*} [add_comm_group E] [module R E] {F : Type*} [add_comm_group F] [module R F]
  (f : E →+ F) (c : ℚ) (x : E) :
  f ((c : R) • x) = (c : R) • f x :=
begin
  have : ∀ (x : E) (n : ℕ), 0 < n → f (((n⁻¹ : ℚ) : R) • x) = ((n⁻¹ : ℚ) : R) • f x,
  { intros x n hn,
    replace hn : (n : R) ≠ 0 := nat.cast_ne_zero.2 (ne_of_gt hn),
    conv_rhs { congr, skip, rw [← one_smul R x, ← mul_inv_cancel hn, mul_smul] },
    rw [f.map_nat_cast_smul, smul_smul, rat.cast_inv, rat.cast_coe_nat,
      inv_mul_cancel hn, one_smul] },
  refine c.num_denom_cases_on (λ m n hn hmn, _),
  rw [rat.mk_eq_div, div_eq_mul_inv, rat.cast_mul, int.cast_coe_nat, mul_smul, mul_smul,
    rat.cast_coe_int, f.map_int_cast_smul, this _ n hn]
end

lemma add_monoid_hom.map_rat_module_smul {E : Type*} [add_comm_group E] [vector_space ℚ E]
  {F : Type*} [add_comm_group F] [module ℚ F] (f : E →+ F) (c : ℚ) (x : E) :
  f (c • x) = c • f x :=
rat.cast_id c ▸ f.map_rat_cast_smul c x

-- We finally turn on these instances globally:
attribute [instance] add_comm_monoid.nat_semimodule add_comm_group.int_module

/-- Reinterpret an additive homomorphism as a `ℤ`-linear map. -/
def add_monoid_hom.to_int_linear_map [add_comm_group α] [add_comm_group β] (f : α →+ β) :
  α →ₗ[ℤ] β :=
⟨f, f.map_add, f.map_int_module_smul⟩

/-- Reinterpret an additive homomorphism as a `ℚ`-linear map. -/
def add_monoid_hom.to_rat_linear_map [add_comm_group α] [vector_space ℚ α]
  [add_comm_group β] [vector_space ℚ β] (f : α →+ β) :
  α →ₗ[ℚ] β :=
⟨f, f.map_add, f.map_rat_module_smul⟩

namespace finset

lemma sum_const' {α : Type*} (R : Type*) [ring R] {β : Type*}
  [add_comm_group β] [module R β] {s : finset α} (b : β) :
  finset.sum s (λ (a : α), b) = (finset.card s : R) • b :=
by rw [finset.sum_const, ← semimodule.smul_eq_smul]; refl

variables {M : Type*} [decidable_linear_ordered_cancel_comm_monoid M]
  {s : finset α} (f : α → M)

theorem exists_card_smul_le_sum (hs : s.nonempty) :
  ∃ i ∈ s, s.card • f i ≤ s.sum f :=
exists_le_of_sum_le hs $ by rw [sum_const, ← nat.smul_def, smul_sum]

theorem exists_card_smul_ge_sum (hs : s.nonempty) :
  ∃ i ∈ s, s.sum f ≤ s.card • f i :=
exists_le_of_sum_le hs $ by rw [sum_const, ← nat.smul_def, smul_sum]

end finset<|MERGE_RESOLUTION|>--- conflicted
+++ resolved
@@ -233,11 +233,7 @@
 
 include mδ
 
-<<<<<<< HEAD
 /-- Composition of two linear maps is a linear map -/
-=======
-/-- Composition of linear maps. -/
->>>>>>> b508d0e0
 def comp (f : γ →ₗ[α] δ) (g : β →ₗ[α] γ) : β →ₗ[α] δ := ⟨f ∘ g, by simp, by simp⟩
 
 @[simp] lemma comp_apply (f : γ →ₗ[α] δ) (g : β →ₗ[α] γ) (x : β) : f.comp g x = f (g x) := rfl
