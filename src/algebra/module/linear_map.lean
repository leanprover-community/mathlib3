/-
Copyright (c) 2020 Anne Baanen. All rights reserved.
Released under Apache 2.0 license as described in the file LICENSE.
Authors: Nathaniel Thomas, Jeremy Avigad, Johannes Hölzl, Mario Carneiro, Anne Baanen,
  Frédéric Dupuis, Heather Macbeth
-/
import algebra.group.hom
import algebra.module.basic
import algebra.group_action_hom

/-!
<<<<<<< HEAD
# (Semi)linear maps and (semi)linear equivalences
=======
# Linear maps
>>>>>>> 5625ec02

In this file we define

* `linear_map σ M M₂`, `M →ₛₗ[σ] M₂` : a semilinear map between two `module`s. Here,
  `σ` is a `ring_hom` from `R` to `R₂` and an `f : M →ₛₗ[σ] M₂` satisfies
  `f (c • x) = (σ c) • (f x)`. We recover plain linear maps by choosing `σ` to be `ring_hom.id R`.
  This is denoted by `M →ₗ[R] M₂`.

* `is_linear_map R f` : predicate saying that `f : M → M₂` is a linear map. (Note that this
  was not generalized to semilinear maps.)

<<<<<<< HEAD
* `linear_equiv σ M M₂`, `M ≃ₛₗ[σ] M₂`: an invertible semilinear map. The plain linear version,
  with `σ` being `ring_hom.id R`, is denoted by `M ≃ₗ[R] M₂`.

## Implementation notes

To ensure that composition works smoothly for semilinear maps, we use the following typeclasses
  for `ring_hom`s defined in `algebra/ring/basic`:
* `ring_hom_comp_triple σ₁₂ σ₂₃ σ₁₃`, which states that `σ₁₃ = σ₂₃.comp σ₁₂`.
* `ring_hom_inv_pair σ σ'`, which state that `σ` and `σ'` are inverses of each other.
* `ring_hom_surjective σ`, which states that `σ` is surjective.
These typeclasses ensure that objects such as `σ₂₃.comp σ₁₂` never end up in the type of a
semilinear map; instead, the typeclass system directly finds the appropriate `ring_hom` to use.

## Notation

* Throughout the file, we denote regular linear maps by `fₗ`, `gₗ`, etc, and semilinear maps
  by `f`, `g`, etc.

=======
>>>>>>> 5625ec02
## Tags

linear map
-/

open function
open_locale big_operators

universes u u' v w x y z
variables {R : Type*} {R₁ : Type*} {R₂ : Type*} {R₃ : Type*}
variables {k : Type*} {S : Type*} {M : Type*} {M₁ : Type*} {M₂ : Type*} {M₃ : Type*}
variables {N₁ : Type*} {N₂ : Type*} {N₃ : Type*} {N₄ : Type*} {ι : Type*}

/-- A map `f` between modules over a semiring is linear if it satisfies the two properties
`f (x + y) = f x + f y` and `f (c • x) = c • f x`. The predicate `is_linear_map R f` asserts this
property. A bundled version is available with `linear_map`, and should be favored over
`is_linear_map` most of the time. -/
structure is_linear_map (R : Type u) {M : Type v} {M₂ : Type w}
  [semiring R] [add_comm_monoid M] [add_comm_monoid M₂] [module R M] [module R M₂]
  (f : M → M₂) : Prop :=
(map_add : ∀ x y, f (x + y) = f x + f y)
(map_smul : ∀ (c : R) x, f (c • x) = c • f x)

section

set_option old_structure_cmd true

/-- A map `f` between an `R`-module and an `S`-module over a ring homomorphism `σ : R →+* S`
is semilinear if it satisfies the two properties `f (x + y) = f x + f y` and
`f (c • x) = (σ c) • f x`. Elements of `linear_map σ M M₂` (available under the notation
`M →ₛₗ[σ] M₂`) are bundled versions of such maps. For plain linear maps (i.e. for which
`σ = ring_hom.id R`), the notation `M →ₗ[R] M₂` is available. An unbundled version of plain linear
maps is available with the predicate `is_linear_map`, but it should be avoided most of the time. -/
structure linear_map {R : Type*} {S : Type*} [semiring R] [semiring S] (σ : R →+* S)
  (M : Type*) (M₂ : Type*)
  [add_comm_monoid M] [add_comm_monoid M₂] [module R M] [module S M₂]
  extends add_hom M M₂ :=
(map_smul' : ∀ (r : R) (x : M), to_fun (r • x) = (σ r) • to_fun x)

end

/-- The `add_hom` underlying a `linear_map`. -/
add_decl_doc linear_map.to_add_hom

notation M ` →ₛₗ[`:25 σ:25 `] `:0 M₂:0 := linear_map σ M M₂
notation M ` →ₗ[`:25 R:25 `] `:0 M₂:0 := linear_map (ring_hom.id R) M M₂

namespace linear_map

section add_comm_monoid

variables [semiring R] [semiring S]

section
variables [add_comm_monoid M] [add_comm_monoid M₁] [add_comm_monoid M₂] [add_comm_monoid M₃]
variables [add_comm_monoid N₁] [add_comm_monoid N₂] [add_comm_monoid N₃]
variables [module R M] [module R M₂] [module S M₃]

/-- The `distrib_mul_action_hom` underlying a `linear_map`. -/
def to_distrib_mul_action_hom (f : M →ₗ[R] M₂) : distrib_mul_action_hom R M M₂ :=
{ map_zero' := zero_smul R (0 : M) ▸ zero_smul R (f.to_fun 0) ▸ f.map_smul' 0 0, ..f }

instance {σ : R →+* S} : has_coe_to_fun (M →ₛₗ[σ] M₃) := ⟨_, to_fun⟩

initialize_simps_projections linear_map (to_fun → apply)

@[simp] lemma coe_mk (f : M → M₂) (h₁ h₂) :
  ((linear_map.mk f h₁ h₂ : M →ₗ[R] M₂) : M → M₂) = f := rfl


/-- Identity map as a `linear_map` -/
def id : M →ₗ[R] M :=
{ to_fun := id, ..distrib_mul_action_hom.id R }

lemma id_apply (x : M) :
  @id R M _ _ _ x = x := rfl

@[simp, norm_cast] lemma id_coe : ((linear_map.id : M →ₗ[R] M) : M → M) = _root_.id :=
by { ext x, refl }

end

section
variables [add_comm_monoid M] [add_comm_monoid M₁] [add_comm_monoid M₂] [add_comm_monoid M₃]
variables [add_comm_monoid N₁] [add_comm_monoid N₂] [add_comm_monoid N₃]
variables [module R M] [module R M₂] [module S M₃]
variables (σ : R →+* S)
variables (fₗ gₗ : M →ₗ[R] M₂) (f g : M →ₛₗ[σ] M₃)

@[simp] lemma to_fun_eq_coe : f.to_fun = ⇑f := rfl

theorem is_linear : is_linear_map R fₗ := ⟨fₗ.map_add', fₗ.map_smul'⟩

variables {fₗ gₗ f g σ}

theorem coe_injective : @injective (M →ₛₗ[σ] M₃) (M → M₃) coe_fn :=
by rintro ⟨f, _⟩ ⟨g, _⟩ ⟨h⟩; congr

@[ext] theorem ext (H : ∀ x, f x = g x) : f = g :=
coe_injective $ funext H

protected lemma congr_arg : Π {x x' : M}, x = x' → f x = f x'
| _ _ rfl := rfl

/-- If two linear maps are equal, they are equal at each point. -/
protected lemma congr_fun (h : f = g) (x : M) : f x = g x := h ▸ rfl

theorem ext_iff : f = g ↔ ∀ x, f x = g x :=
⟨by { rintro rfl x, refl }, ext⟩

@[simp] lemma mk_coe (f : M →ₛₗ[σ] M₃) (h₁ h₂) :
  (linear_map.mk f h₁ h₂ : M →ₛₗ[σ] M₃) = f := ext $ λ _, rfl

variables (fₗ gₗ f g)

@[simp] lemma map_add (x y : M) : f (x + y) = f x + f y := f.map_add' x y

@[simp] lemma map_smulₛₗ (c : R) (x : M) : f (c • x) = (σ c) • f x := f.map_smul' c x

lemma map_smul (c : R) (x : M) : fₗ (c • x) = c • fₗ x := fₗ.map_smul' c x

lemma map_smul_inv {σ' : S →+* R} [ring_hom_inv_pair σ σ'] (c : S) (x : M) :
  c • f x = f (σ' c • x) :=
by simp

@[simp] lemma map_zero : f 0 = 0 :=
by { rw [←zero_smul R (0 : M), map_smulₛₗ], simp }

@[simp] lemma map_eq_zero_iff (h : function.injective f) {x : M} : f x = 0 ↔ x = 0 :=
⟨λ w, by { apply h, simp [w], }, λ w, by { subst w, simp, }⟩

variables (M M₂)
/--
A typeclass for `has_scalar` structures which can be moved through a `linear_map`.
This typeclass is generated automatically from a `is_scalar_tower` instance, but exists so that
we can also add an instance for `add_comm_group.int_module`, allowing `z •` to be moved even if
`R` does not support negation.
-/
class compatible_smul (R S : Type*) [semiring S] [has_scalar R M]
  [module S M] [has_scalar R M₂] [module S M₂] :=
(map_smul : ∀ (fₗ : M →ₗ[S] M₂) (c : R) (x : M), fₗ (c • x) = c • fₗ x)
variables {M M₂}

@[priority 100]
instance is_scalar_tower.compatible_smul
  {R S : Type*} [semiring S] [has_scalar R S]
  [has_scalar R M] [module S M] [is_scalar_tower R S M]
  [has_scalar R M₂] [module S M₂] [is_scalar_tower R S M₂] : compatible_smul M M₂ R S :=
⟨λ fₗ c x, by rw [← smul_one_smul S c x, ← smul_one_smul S c (fₗ x), map_smul]⟩

@[simp, priority 900]
lemma map_smul_of_tower {R S : Type*} [semiring S] [has_scalar R M]
  [module S M] [has_scalar R M₂] [module S M₂]
  [compatible_smul M M₂ R S] (fₗ : M →ₗ[S] M₂) (c : R) (x : M) :
  fₗ (c • x) = c • fₗ x :=
compatible_smul.map_smul fₗ c x

/-- convert a linear map to an additive map -/
def to_add_monoid_hom : M →+ M₃ :=
{ to_fun := f,
  map_zero' := f.map_zero,
  map_add' := f.map_add }

@[simp] lemma to_add_monoid_hom_coe : ⇑f.to_add_monoid_hom = f := rfl

section restrict_scalars

variables (R) [module S M] [module S M₂] [compatible_smul M M₂ R S]

/-- If `M` and `M₂` are both `R`-modules and `S`-modules and `R`-module structures
are defined by an action of `R` on `S` (formally, we have two scalar towers), then any `S`-linear
map from `M` to `M₂` is `R`-linear.

See also `linear_map.map_smul_of_tower`. -/
@[simps]
def restrict_scalars (fₗ : M →ₗ[S] M₂) : M →ₗ[R] M₂ :=
{ to_fun := fₗ,
  map_add' := fₗ.map_add,
  map_smul' := fₗ.map_smul_of_tower }

lemma restrict_scalars_injective :
  function.injective (restrict_scalars R : (M →ₗ[S] M₂) → (M →ₗ[R] M₂)) :=
λ fₗ gₗ h, ext (linear_map.congr_fun h : _)

@[simp]
lemma restrict_scalars_inj (fₗ gₗ : M →ₗ[S] M₂) :
  fₗ.restrict_scalars R = gₗ.restrict_scalars R ↔ fₗ = gₗ :=
(restrict_scalars_injective R).eq_iff

end restrict_scalars

variable {R}

@[simp] lemma map_sum {ι} {t : finset ι} {g : ι → M} :
  f (∑ i in t, g i) = (∑ i in t, f (g i)) :=
f.to_add_monoid_hom.map_sum _ _

theorem to_add_monoid_hom_injective :
  function.injective (to_add_monoid_hom : (M →ₛₗ[σ] M₃) → (M →+ M₃)) :=
λ f g h, ext $ add_monoid_hom.congr_fun h

/-- If two `R`-linear maps from `R` are equal on `1`, then they are equal. -/
@[ext] theorem ext_ring {f g : R →ₛₗ[σ] M₃} (h : f 1 = g 1) : f = g :=
ext $ λ x, by rw [← mul_one x, ← smul_eq_mul, f.map_smulₛₗ, g.map_smulₛₗ, h]

theorem ext_ring_iff {σ : R →+* R} {f g : R →ₛₗ[σ] M} : f = g ↔ f 1 = g 1 :=
⟨λ h, h ▸ rfl, ext_ring⟩

end

section

variables [semiring R₁] [semiring R₂] [semiring R₃]
variables [add_comm_monoid M] [add_comm_monoid M₁] [add_comm_monoid M₂] [add_comm_monoid M₃]
variables {module_M₁ : module R₁ M₁} {module_M₂ : module R₂ M₂} {module_M₃ : module R₃ M₃}
variables {σ₁₂ : R₁ →+* R₂} {σ₂₃ : R₂ →+* R₃} {σ₁₃ : R₁ →+* R₃}
variables [ring_hom_comp_triple σ₁₂ σ₂₃ σ₁₃]
variables (f : M₂ →ₛₗ[σ₂₃] M₃) (g : M₁ →ₛₗ[σ₁₂] M₂)

include module_M₁ module_M₂ module_M₃
/-- Composition of two linear maps is a linear map -/
def comp : M₁ →ₛₗ[σ₁₃] M₃ :=
{ to_fun := f ∘ g,
  map_add' := by simp only [map_add, forall_const, eq_self_iff_true, comp_app],
  map_smul' := λ r x, by rw [comp_app, map_smulₛₗ, map_smulₛₗ, ring_hom_comp_triple.comp_apply] }
omit module_M₁ module_M₂ module_M₃

infixr ` ∘ₗ `:80 := @linear_map.comp _ _ _ _ _ _ _ _ _ _ _ _ _ _ _
  (ring_hom.id _) (ring_hom.id _) (ring_hom.id _) ring_hom_comp_triple.ids

include σ₁₃
lemma comp_apply (x : M₁) : f.comp g x = f (g x) := rfl
omit σ₁₃

include σ₁₃
@[simp, norm_cast] lemma coe_comp : (f.comp g : M₁ → M₃) = f ∘ g := rfl
omit σ₁₃

@[simp] theorem comp_id : f.comp id = f :=
linear_map.ext $ λ x, rfl

@[simp] theorem id_comp : id.comp f = f :=
linear_map.ext $ λ x, rfl

end

variables [add_comm_monoid M] [add_comm_monoid M₁] [add_comm_monoid M₂] [add_comm_monoid M₃]

/-- If a function `g` is a left and right inverse of a linear map `f`, then `g` is linear itself. -/
def inverse [module R M] [module S M₂] {σ : R →+* S} {σ' : S →+* R} [ring_hom_inv_pair σ σ']
  (f : M →ₛₗ[σ] M₂) (g : M₂ → M) (h₁ : left_inverse g f) (h₂ : right_inverse g f) :
  M₂ →ₛₗ[σ'] M :=
by dsimp [left_inverse, function.right_inverse] at h₁ h₂; exact
  { to_fun := g,
    map_add' := λ x y, by { rw [← h₁ (g (x + y)), ← h₁ (g x + g y)]; simp [h₂] },
    map_smul' := λ a b, by { rw [← h₁ (g (a • b)), ← h₁ ((σ' a) • g b)], simp [h₂] } }

end add_comm_monoid

section add_comm_group

variables [semiring R] [semiring S] [add_comm_group M] [add_comm_group M₂]
variables {module_M : module R M} {module_M₂ : module S M₂} {σ : R →+* S}
variables (f : M →ₛₗ[σ] M₂)

@[simp] lemma map_neg (x : M) : f (- x) = - f x :=
f.to_add_monoid_hom.map_neg x

@[simp] lemma map_sub (x y : M) : f (x - y) = f x - f y :=
f.to_add_monoid_hom.map_sub x y

instance compatible_smul.int_module
  {S : Type*} [semiring S] [module S M] [module S M₂] : compatible_smul M M₂ ℤ S :=
⟨λ fₗ c x, begin
  induction c using int.induction_on,
  case hz : { simp },
  case hp : n ih { simp [add_smul, ih] },
  case hn : n ih { simp [sub_smul, ih] }
end⟩

instance compatible_smul.units {R S : Type*}
  [monoid R] [mul_action R M] [mul_action R M₂] [semiring S] [module S M] [module S M₂]
  [compatible_smul M M₂ R S] :
  compatible_smul M M₂ (units R) S :=
⟨λ fₗ c x, (compatible_smul.map_smul fₗ (c : R) x : _)⟩

end add_comm_group

end linear_map

namespace module

/-- `g : R →+* S` is `R`-linear when the module structure on `S` is `module.comp_hom S g` . -/
@[simps]
def comp_hom.to_linear_map {R S : Type*} [semiring R] [semiring S] (g : R →+* S) :
  (by haveI := comp_hom S g; exact (R →ₗ[R] S)) :=
by exact {
  to_fun := (g : R → S),
  map_add' := g.map_add,
  map_smul' := g.map_mul }

end module

namespace distrib_mul_action_hom

variables [semiring R] [add_comm_monoid M] [add_comm_monoid M₂] [module R M] [module R M₂]

/-- A `distrib_mul_action_hom` between two modules is a linear map. -/
def to_linear_map (fₗ : M →+[R] M₂) : M →ₗ[R] M₂ := { ..fₗ }

instance : has_coe (M →+[R] M₂) (M →ₗ[R] M₂) := ⟨to_linear_map⟩

@[simp] lemma to_linear_map_eq_coe (f : M →+[R] M₂) :
  f.to_linear_map = ↑f :=
rfl

@[simp, norm_cast] lemma coe_to_linear_map (f : M →+[R] M₂) :
  ((f : M →ₗ[R] M₂) : M → M₂) = f :=
rfl

lemma to_linear_map_injective {f g : M →+[R] M₂} (h : (f : M →ₗ[R] M₂) = (g : M →ₗ[R] M₂)) :
  f = g :=
by { ext m, exact linear_map.congr_fun h m, }

end distrib_mul_action_hom

namespace is_linear_map

section add_comm_monoid
variables [semiring R] [add_comm_monoid M] [add_comm_monoid M₂]
variables [module R M] [module R M₂]
include R

/-- Convert an `is_linear_map` predicate to a `linear_map` -/
def mk' (f : M → M₂) (H : is_linear_map R f) : M →ₗ[R] M₂ :=
{ to_fun := f, map_add' := H.1, map_smul' := H.2 }

@[simp] theorem mk'_apply {f : M → M₂} (H : is_linear_map R f) (x : M) :
  mk' f H x = f x := rfl

lemma is_linear_map_smul {R M : Type*} [comm_semiring R] [add_comm_monoid M] [module R M]
  (c : R) :
  is_linear_map R (λ (z : M), c • z) :=
begin
  refine is_linear_map.mk (smul_add c) _,
  intros _ _,
  simp only [smul_smul, mul_comm]
end

lemma is_linear_map_smul' {R M : Type*} [semiring R] [add_comm_monoid M] [module R M] (a : M) :
  is_linear_map R (λ (c : R), c • a) :=
is_linear_map.mk (λ x y, add_smul x y a) (λ x y, mul_smul x y a)

variables {f : M → M₂} (lin : is_linear_map R f)
include M M₂ lin

lemma map_zero : f (0 : M) = (0 : M₂) := (lin.mk' f).map_zero

end add_comm_monoid

section add_comm_group

variables [semiring R] [add_comm_group M] [add_comm_group M₂]
variables [module R M] [module R M₂]
include R

lemma is_linear_map_neg :
  is_linear_map R (λ (z : M), -z) :=
is_linear_map.mk neg_add (λ x y, (smul_neg x y).symm)

variables {f : M → M₂} (lin : is_linear_map R f)
include M M₂ lin

lemma map_neg (x : M) : f (- x) = - f x := (lin.mk' f).map_neg x

lemma map_sub (x y) : f (x - y) = f x - f y := (lin.mk' f).map_sub x y

end add_comm_group

end is_linear_map

/-- Linear endomorphisms of a module, with associated ring structure
`linear_map.endomorphism_semiring` and algebra structure `module.endomorphism_algebra`. -/
abbreviation module.End (R : Type u) (M : Type v)
  [semiring R] [add_comm_monoid M] [module R M] := M →ₗ[R] M

/-- Reinterpret an additive homomorphism as a `ℕ`-linear map. -/
def add_monoid_hom.to_nat_linear_map [add_comm_monoid M] [add_comm_monoid M₂] (f : M →+ M₂) :
  M →ₗ[ℕ] M₂ :=
{ to_fun := f, map_add' := f.map_add, map_smul' := f.map_nat_module_smul }

lemma add_monoid_hom.to_nat_linear_map_injective [add_comm_monoid M] [add_comm_monoid M₂] :
  function.injective (@add_monoid_hom.to_nat_linear_map M M₂ _ _) :=
by { intros f g h, ext, exact linear_map.congr_fun h x }

/-- Reinterpret an additive homomorphism as a `ℤ`-linear map. -/
def add_monoid_hom.to_int_linear_map [add_comm_group M] [add_comm_group M₂] (f : M →+ M₂) :
  M →ₗ[ℤ] M₂ :=
{ to_fun := f, map_add' := f.map_add, map_smul' := f.map_int_module_smul }

lemma add_monoid_hom.to_int_linear_map_injective [add_comm_group M] [add_comm_group M₂] :
  function.injective (@add_monoid_hom.to_int_linear_map M M₂ _ _) :=
by { intros f g h, ext, exact linear_map.congr_fun h x }

@[simp] lemma add_monoid_hom.coe_to_int_linear_map [add_comm_group M] [add_comm_group M₂]
  (f : M →+ M₂) :
  ⇑f.to_int_linear_map = f := rfl

/-- Reinterpret an additive homomorphism as a `ℚ`-linear map. -/
def add_monoid_hom.to_rat_linear_map [add_comm_group M] [module ℚ M]
  [add_comm_group M₂] [module ℚ M₂] (f : M →+ M₂) :
  M →ₗ[ℚ] M₂ :=
{ map_smul' := f.map_rat_module_smul, ..f }

lemma add_monoid_hom.to_rat_linear_map_injective
  [add_comm_group M] [module ℚ M] [add_comm_group M₂] [module ℚ M₂] :
  function.injective (@add_monoid_hom.to_rat_linear_map M M₂ _ _ _ _) :=
by { intros f g h, ext, exact linear_map.congr_fun h x }

@[simp] lemma add_monoid_hom.coe_to_rat_linear_map [add_comm_group M] [module ℚ M]
  [add_comm_group M₂] [module ℚ M₂] (f : M →+ M₂) :
<<<<<<< HEAD
  ⇑f.to_rat_linear_map = f := rfl

/-! ### Linear equivalences -/
section
set_option old_structure_cmd true

/-- A linear equivalence is an invertible linear map. -/
@[nolint has_inhabited_instance]
structure linear_equiv {R : Type*} {S : Type*} [semiring R] [semiring S] (σ : R →+* S)
  {σ' : S →+* R} [ring_hom_inv_pair σ σ'] [ring_hom_inv_pair σ' σ]
  (M : Type*) (M₂ : Type*)
  [add_comm_monoid M] [add_comm_monoid M₂] [module R M] [module S M₂]
  extends linear_map σ M M₂, M ≃+ M₂
end

attribute [nolint doc_blame] linear_equiv.to_linear_map
attribute [nolint doc_blame] linear_equiv.to_add_equiv

notation M ` ≃ₛₗ[`:50 σ `] ` M₂ := linear_equiv σ M M₂
notation M ` ≃ₗ[`:50 R `] ` M₂ := linear_equiv (ring_hom.id R) M M₂

namespace linear_equiv

section add_comm_monoid

variables {M₄ : Type*}
variables [semiring R] [semiring S]

section
variables [add_comm_monoid M] [add_comm_monoid M₁] [add_comm_monoid M₂]
variables [module R M] [module S M₂] {σ : R →+* S} {σ' : S →+* R}
variables [ring_hom_inv_pair σ σ'] [ring_hom_inv_pair σ' σ]

include R

include σ'
instance : has_coe (M ≃ₛₗ[σ] M₂) (M →ₛₗ[σ] M₂) := ⟨to_linear_map⟩
-- see Note [function coercion]
instance : has_coe_to_fun (M ≃ₛₗ[σ] M₂) := ⟨_, λ f, f.to_fun⟩

@[simp] lemma coe_mk {to_fun inv_fun map_add map_smul left_inv right_inv } :
  ⇑(⟨to_fun, map_add, map_smul, inv_fun, left_inv, right_inv⟩ : M ≃ₛₗ[σ] M₂) = to_fun :=
rfl

-- This exists for compatibility, previously `≃ₗ[R]` extended `≃` instead of `≃+`.
@[nolint doc_blame]
def to_equiv : (M ≃ₛₗ[σ] M₂) → M ≃ M₂ := λ f, f.to_add_equiv.to_equiv

lemma to_equiv_injective : function.injective (to_equiv : (M ≃ₛₗ[σ] M₂) → M ≃ M₂) :=
λ ⟨_, _, _, _, _, _⟩ ⟨_, _, _, _, _, _⟩ h, linear_equiv.mk.inj_eq.mpr (equiv.mk.inj h)

@[simp] lemma to_equiv_inj {e₁ e₂ : M ≃ₛₗ[σ] M₂} : e₁.to_equiv = e₂.to_equiv ↔ e₁ = e₂ :=
to_equiv_injective.eq_iff

lemma to_linear_map_injective :
  function.injective (coe : (M ≃ₛₗ[σ] M₂) → (M →ₛₗ[σ] M₂)) :=
λ e₁ e₂ H, to_equiv_injective $ equiv.ext $ linear_map.congr_fun H

@[simp, norm_cast] lemma to_linear_map_inj {e₁ e₂ : M ≃ₛₗ[σ] M₂} :
  (e₁ : M →ₛₗ[σ] M₂) = e₂ ↔ e₁ = e₂ :=
to_linear_map_injective.eq_iff

end

section
variables [semiring R₁] [semiring R₂] [semiring R₃]
variables [add_comm_monoid M] [add_comm_monoid M₁] [add_comm_monoid M₂]
variables [add_comm_monoid M₃] [add_comm_monoid M₄]
variables [add_comm_monoid N₁] [add_comm_monoid N₂]
variables {module_M : module R M} {module_S_M₂ : module S M₂} {σ : R →+* S} {σ' : S →+* R}
variables {re₁ : ring_hom_inv_pair σ σ'} {re₂ : ring_hom_inv_pair σ' σ}
variables (e e' : M ≃ₛₗ[σ] M₂)

lemma to_linear_map_eq_coe : e.to_linear_map = (e : M →ₛₗ[σ] M₂) := rfl

@[simp, norm_cast] theorem coe_coe : ⇑(e : M →ₛₗ[σ] M₂) = e := rfl

@[simp] lemma coe_to_equiv : ⇑e.to_equiv = e := rfl

@[simp] lemma coe_to_linear_map : ⇑e.to_linear_map = e := rfl

@[simp] lemma to_fun_eq_coe : e.to_fun = e := rfl

section
variables {e e'}
@[ext] lemma ext (h : ∀ x, e x = e' x) : e = e' :=
to_equiv_injective (equiv.ext h)

protected lemma congr_arg : Π {x x' : M}, x = x' → e x = e x'
| _ _ rfl := rfl

protected lemma congr_fun (h : e = e') (x : M) : e x = e' x := h ▸ rfl

lemma ext_iff : e = e' ↔ ∀ x, e x = e' x :=
⟨λ h x, h ▸ rfl, ext⟩

end

section
variables (M R)

/-- The identity map is a linear equivalence. -/
@[refl]
def refl [module R M] : M ≃ₗ[R] M := { .. linear_map.id, .. equiv.refl M }

end

@[simp] lemma refl_apply [module R M] (x : M) : refl R M x = x := rfl

include module_M module_S_M₂ re₁ re₂
/-- Linear equivalences are symmetric. -/
@[symm]
def symm (e : M ≃ₛₗ[σ] M₂) : M₂ ≃ₛₗ[σ'] M :=
{ to_fun := e.to_linear_map.inverse e.inv_fun e.left_inv e.right_inv,
  inv_fun := e.to_equiv.symm.inv_fun,
  map_smul' := λ r x, by simp,
  .. e.to_linear_map.inverse e.inv_fun e.left_inv e.right_inv,
  .. e.to_equiv.symm }
omit module_M module_S_M₂ re₁ re₂

/-- See Note [custom simps projection] -/
def simps.symm_apply {R : Type*} {S : Type*} [semiring R] [semiring S] {σ : R →+* S}
  {σ' : S →+* R} [ring_hom_inv_pair σ σ'] [ring_hom_inv_pair σ' σ]
  {M : Type*} {M₂ : Type*} [add_comm_monoid M] [add_comm_monoid M₂] [module R M] [module S M₂]
  (e : M ≃ₛₗ[σ] M₂) : M₂ → M := e.symm

initialize_simps_projections linear_equiv (to_fun → apply, inv_fun → symm_apply)

include σ'
@[simp] lemma inv_fun_eq_symm : e.inv_fun = e.symm := rfl
omit σ'

variables {module_M₁ : module R₁ M₁} {module_M₂ : module R₂ M₂} {module_M₃ : module R₃ M₃}
variables {module_N₁ : module R₁ N₁} {module_N₂ : module R₁ N₂}
variables {σ₁₂ : R₁ →+* R₂} {σ₂₃ : R₂ →+* R₃} {σ₁₃ : R₁ →+* R₃}
variables {σ₂₁ : R₂ →+* R₁} {σ₃₂ : R₃ →+* R₂} {σ₃₁ : R₃ →+* R₁}
variables [ring_hom_comp_triple σ₁₂ σ₂₃ σ₁₃]
variables [ring_hom_comp_triple σ₃₂ σ₂₁ σ₃₁]
variables {re₁₂ : ring_hom_inv_pair σ₁₂ σ₂₁} {re₂₃ : ring_hom_inv_pair σ₂₃ σ₃₂}
variables [ring_hom_inv_pair σ₁₃ σ₃₁] {re₂₁ : ring_hom_inv_pair σ₂₁ σ₁₂}
variables {re₃₂ : ring_hom_inv_pair σ₃₂ σ₂₃} [ring_hom_inv_pair σ₃₁ σ₁₃]
variables (e₁₂ : M₁ ≃ₛₗ[σ₁₂] M₂) (e₂₃ : M₂ ≃ₛₗ[σ₂₃] M₃)

include σ₃₁
/-- Linear equivalences are transitive. -/
-- Note: The linter thinks the `ring_hom_comp_triple` argument is doubled -- it is not.
@[trans, nolint unused_arguments]
def trans : M₁ ≃ₛₗ[σ₁₃] M₃ :=
{ .. e₂₃.to_linear_map.comp e₁₂.to_linear_map,
  .. e₁₂.to_equiv.trans e₂₃.to_equiv }
omit σ₃₁

infixl ` ≪≫ₗ `:80 := @linear_equiv.trans _ _ _ _ _ _ _ _ _ _ _ _ _ _ _
  (ring_hom.id _) (ring_hom.id _) (ring_hom.id _)
  (ring_hom.id _) (ring_hom.id _) (ring_hom.id _)
  ring_hom_comp_triple.ids ring_hom_comp_triple.ids
  ring_hom_inv_pair.ids ring_hom_inv_pair.ids ring_hom_inv_pair.ids
  ring_hom_inv_pair.ids ring_hom_inv_pair.ids ring_hom_inv_pair.ids

variables {e₁₂} {e₂₃}

@[simp] lemma coe_to_add_equiv : ⇑(e.to_add_equiv) = e := rfl

/-- The two paths coercion can take to an `add_monoid_hom` are equivalent -/
lemma to_add_monoid_hom_commutes :
  e.to_linear_map.to_add_monoid_hom = e.to_add_equiv.to_add_monoid_hom :=
rfl

include σ₃₁
@[simp] theorem trans_apply (c : M₁) :
  (e₁₂.trans e₂₃ : M₁ ≃ₛₗ[σ₁₃] M₃) c = e₂₃ (e₁₂ c) := rfl
omit σ₃₁

include σ'
@[simp] theorem apply_symm_apply (c : M₂) : e (e.symm c) = c := e.right_inv c
@[simp] theorem symm_apply_apply (b : M) : e.symm (e b) = b := e.left_inv b
omit σ'

include σ₃₁ σ₂₁ σ₃₂
@[simp] lemma symm_trans_apply
  (c : M₃) : (e₁₂.trans e₂₃ : M₁ ≃ₛₗ[σ₁₃] M₃).symm c = e₁₂.symm (e₂₃.symm c) := rfl
omit σ₃₁ σ₂₁ σ₃₂

@[simp] lemma trans_refl : e.trans (refl S M₂) = e := to_equiv_injective e.to_equiv.trans_refl
@[simp] lemma refl_trans : (refl R M).trans e = e := to_equiv_injective e.to_equiv.refl_trans

include σ'
lemma symm_apply_eq {x y} : e.symm x = y ↔ x = e y := e.to_equiv.symm_apply_eq

lemma eq_symm_apply {x y} : y = e.symm x ↔ e y = x := e.to_equiv.eq_symm_apply
omit σ'

@[simp] lemma refl_symm [module R M] : (refl R M).symm = linear_equiv.refl R M := rfl

@[simp] lemma trans_symm [module R M] [module R M₂] (f : M ≃ₗ[R] M₂) :
  f.trans f.symm = linear_equiv.refl R M :=
by { ext x, simp }

@[simp] lemma symm_trans [module R M] [module R M₂] (f : M ≃ₗ[R] M₂) :
  f.symm.trans f = linear_equiv.refl R M₂ :=
by { ext x, simp }

@[simp, norm_cast] lemma refl_to_linear_map [module R M] :
  (linear_equiv.refl R M : M →ₗ[R] M) = linear_map.id :=
rfl

@[simp, norm_cast]
lemma comp_coe [module R M] [module R M₂] [module R M₃] (f :  M ≃ₗ[R] M₂)
  (f' :  M₂ ≃ₗ[R] M₃) : (f' : M₂ →ₗ[R] M₃).comp (f : M →ₗ[R] M₂) = (f.trans f' : M ≃ₗ[R] M₃) :=
rfl

@[simp] lemma mk_coe (h₁ h₂ f h₃ h₄) :
  (linear_equiv.mk e h₁ h₂ f h₃ h₄ : M ≃ₛₗ[σ] M₂) = e := ext $ λ _, rfl

@[simp] theorem map_add (a b : M) : e (a + b) = e a + e b := e.map_add' a b
@[simp] theorem map_zero : e 0 = 0 := e.to_linear_map.map_zero
@[simp] theorem map_smulₛₗ (c : R) (x : M) : e (c • x) = (σ c) • e x := e.map_smul' c x

include module_N₁ module_N₂
theorem map_smul (e : N₁ ≃ₗ[R₁] N₂) (c : R₁) (x : N₁) :
  e (c • x) = c • e x := map_smulₛₗ _ _ _
omit module_N₁ module_N₂

@[simp] lemma map_sum {s : finset ι} (u : ι → M) : e (∑ i in s, u i) = ∑ i in s, e (u i) :=
e.to_linear_map.map_sum

@[simp] theorem map_eq_zero_iff {x : M} : e x = 0 ↔ x = 0 :=
e.to_add_equiv.map_eq_zero_iff
theorem map_ne_zero_iff {x : M} : e x ≠ 0 ↔ x ≠ 0 :=
e.to_add_equiv.map_ne_zero_iff

include module_M module_S_M₂ re₁ re₂
@[simp] theorem symm_symm (e : M ≃ₛₗ[σ] M₂): e.symm.symm = e :=
by { cases e, refl }
omit module_M module_S_M₂ re₁ re₂

lemma symm_bijective [module R M] [module S M₂] [ring_hom_inv_pair σ' σ]
  [ring_hom_inv_pair σ σ'] : function.bijective (symm : (M ≃ₛₗ[σ] M₂) → (M₂ ≃ₛₗ[σ'] M)) :=
equiv.bijective ⟨(symm : (M ≃ₛₗ[σ] M₂) →
  (M₂ ≃ₛₗ[σ'] M)), (symm : (M₂ ≃ₛₗ[σ'] M) → (M ≃ₛₗ[σ] M₂)), symm_symm, symm_symm⟩

@[simp] lemma mk_coe' (f h₁ h₂ h₃ h₄) : (linear_equiv.mk f h₁ h₂ ⇑e h₃ h₄ :
  M₂ ≃ₛₗ[σ'] M) = e.symm :=
symm_bijective.injective $ ext $ λ x, rfl

include σ'
@[simp] theorem symm_mk (f h₁ h₂ h₃ h₄) :
  (⟨e, h₁, h₂, f, h₃, h₄⟩ : M ≃ₛₗ[σ] M₂).symm =
  { to_fun := f, inv_fun := e,
    ..(⟨e, h₁, h₂, f, h₃, h₄⟩ : M ≃ₛₗ[σ] M₂).symm } := rfl
omit σ'

@[simp] lemma coe_symm_mk [module R M] [module R M₂]
  {to_fun inv_fun map_add map_smul left_inv right_inv} :
  ⇑((⟨to_fun, map_add, map_smul, inv_fun, left_inv, right_inv⟩ : M ≃ₗ[R] M₂).symm) = inv_fun :=
rfl

protected lemma bijective : function.bijective e := e.to_equiv.bijective
protected lemma injective : function.injective e := e.to_equiv.injective
protected lemma surjective : function.surjective e := e.to_equiv.surjective

include σ'
protected lemma image_eq_preimage (s : set M) : e '' s = e.symm ⁻¹' s :=
e.to_equiv.image_eq_preimage s
omit σ'

end

variables [semiring R₁] [semiring R₂] [semiring R₃]
variables [add_comm_monoid M] [add_comm_monoid M₁] [add_comm_monoid M₂]

/-- An involutive linear map is a linear equivalence. -/
def of_involutive {σ σ' : R →+* R} [ring_hom_inv_pair σ σ'] [ring_hom_inv_pair σ' σ]
  {module_M : module R M} (f : M →ₛₗ[σ] M) (hf : involutive f) :
  M ≃ₛₗ[σ] M :=
{ .. f, .. hf.to_equiv f }

@[simp] lemma coe_of_involutive {σ σ' : R →+* R} [ring_hom_inv_pair σ σ']
  [ring_hom_inv_pair σ' σ] {module_M : module R M} (f : M →ₛₗ[σ] M) (hf : involutive f) :
  ⇑(of_involutive f hf) = f :=
rfl

section restrict_scalars

variables (R) [module R M] [module R M₂] [module S M] [module S M₂]
  [linear_map.compatible_smul M M₂ R S]

/-- If `M` and `M₂` are both `R`-semimodules and `S`-semimodules and `R`-semimodule structures
are defined by an action of `R` on `S` (formally, we have two scalar towers), then any `S`-linear
equivalence from `M` to `M₂` is also an `R`-linear equivalence.

See also `linear_map.restrict_scalars`. -/
@[simps]
def restrict_scalars (f : M ≃ₗ[S] M₂) : M ≃ₗ[R] M₂ :=
{ to_fun := f,
  inv_fun := f.symm,
  left_inv := f.left_inv,
  right_inv := f.right_inv,
  .. f.to_linear_map.restrict_scalars R }

lemma restrict_scalars_injective :
  function.injective (restrict_scalars R : (M ≃ₗ[S] M₂) → (M ≃ₗ[R] M₂)) :=
λ f g h, ext (linear_equiv.congr_fun h : _)

@[simp]
lemma restrict_scalars_inj (f g : M ≃ₗ[S] M₂) :
  f.restrict_scalars R = g.restrict_scalars R ↔ f = g :=
(restrict_scalars_injective R).eq_iff

end restrict_scalars

end add_comm_monoid

end linear_equiv

namespace module

/-- `g : R ≃+* S` is `R`-linear when the module structure on `S` is `module.comp_hom S g` . -/
@[simps]
def comp_hom.to_linear_equiv {R S : Type*} [semiring R] [semiring S] (g : R ≃+* S) :
  (by haveI := comp_hom S (↑g : R →+* S); exact (R ≃ₗ[R] S)) :=
by exact {
  to_fun := (g : R → S),
  inv_fun := (g.symm : S → R),
  map_smul' := g.map_mul,
  ..g }

end module

namespace distrib_mul_action

variables (R M) [semiring R] [add_comm_monoid M] [module R M]

section
variables [monoid S] [distrib_mul_action S M] [smul_comm_class S R M]

/-- Each element of the monoid defines a linear map.

This is a stronger version of `distrib_mul_action.to_add_monoid_hom`. -/
@[simps]
def to_linear_map (s : S) : M →ₗ[R] M :=
{ to_fun := has_scalar.smul s,
  map_add' := smul_add s,
  map_smul' := λ a b, smul_comm _ _ _ }

end

section
variables [group S] [distrib_mul_action S M] [smul_comm_class S R M]

/-- Each element of the group defines a linear equivalence.

This is a stronger version of `distrib_mul_action.to_add_equiv`. -/
@[simps]
def to_linear_equiv (s : S) : M ≃ₗ[R] M :=
{ ..to_add_equiv M s,
  ..to_linear_map R M s }

end

end distrib_mul_action
=======
  ⇑f.to_rat_linear_map = f := rfl
>>>>>>> 5625ec02
<|MERGE_RESOLUTION|>--- conflicted
+++ resolved
@@ -9,11 +9,7 @@
 import algebra.group_action_hom
 
 /-!
-<<<<<<< HEAD
-# (Semi)linear maps and (semi)linear equivalences
-=======
-# Linear maps
->>>>>>> 5625ec02
+# (Semi)linear maps
 
 In this file we define
 
@@ -24,10 +20,6 @@
 
 * `is_linear_map R f` : predicate saying that `f : M → M₂` is a linear map. (Note that this
   was not generalized to semilinear maps.)
-
-<<<<<<< HEAD
-* `linear_equiv σ M M₂`, `M ≃ₛₗ[σ] M₂`: an invertible semilinear map. The plain linear version,
-  with `σ` being `ring_hom.id R`, is denoted by `M ≃ₗ[R] M₂`.
 
 ## Implementation notes
 
@@ -44,8 +36,6 @@
 * Throughout the file, we denote regular linear maps by `fₗ`, `gₗ`, etc, and semilinear maps
   by `f`, `g`, etc.
 
-=======
->>>>>>> 5625ec02
 ## Tags
 
 linear map
@@ -467,368 +457,4 @@
 
 @[simp] lemma add_monoid_hom.coe_to_rat_linear_map [add_comm_group M] [module ℚ M]
   [add_comm_group M₂] [module ℚ M₂] (f : M →+ M₂) :
-<<<<<<< HEAD
-  ⇑f.to_rat_linear_map = f := rfl
-
-/-! ### Linear equivalences -/
-section
-set_option old_structure_cmd true
-
-/-- A linear equivalence is an invertible linear map. -/
-@[nolint has_inhabited_instance]
-structure linear_equiv {R : Type*} {S : Type*} [semiring R] [semiring S] (σ : R →+* S)
-  {σ' : S →+* R} [ring_hom_inv_pair σ σ'] [ring_hom_inv_pair σ' σ]
-  (M : Type*) (M₂ : Type*)
-  [add_comm_monoid M] [add_comm_monoid M₂] [module R M] [module S M₂]
-  extends linear_map σ M M₂, M ≃+ M₂
-end
-
-attribute [nolint doc_blame] linear_equiv.to_linear_map
-attribute [nolint doc_blame] linear_equiv.to_add_equiv
-
-notation M ` ≃ₛₗ[`:50 σ `] ` M₂ := linear_equiv σ M M₂
-notation M ` ≃ₗ[`:50 R `] ` M₂ := linear_equiv (ring_hom.id R) M M₂
-
-namespace linear_equiv
-
-section add_comm_monoid
-
-variables {M₄ : Type*}
-variables [semiring R] [semiring S]
-
-section
-variables [add_comm_monoid M] [add_comm_monoid M₁] [add_comm_monoid M₂]
-variables [module R M] [module S M₂] {σ : R →+* S} {σ' : S →+* R}
-variables [ring_hom_inv_pair σ σ'] [ring_hom_inv_pair σ' σ]
-
-include R
-
-include σ'
-instance : has_coe (M ≃ₛₗ[σ] M₂) (M →ₛₗ[σ] M₂) := ⟨to_linear_map⟩
--- see Note [function coercion]
-instance : has_coe_to_fun (M ≃ₛₗ[σ] M₂) := ⟨_, λ f, f.to_fun⟩
-
-@[simp] lemma coe_mk {to_fun inv_fun map_add map_smul left_inv right_inv } :
-  ⇑(⟨to_fun, map_add, map_smul, inv_fun, left_inv, right_inv⟩ : M ≃ₛₗ[σ] M₂) = to_fun :=
-rfl
-
--- This exists for compatibility, previously `≃ₗ[R]` extended `≃` instead of `≃+`.
-@[nolint doc_blame]
-def to_equiv : (M ≃ₛₗ[σ] M₂) → M ≃ M₂ := λ f, f.to_add_equiv.to_equiv
-
-lemma to_equiv_injective : function.injective (to_equiv : (M ≃ₛₗ[σ] M₂) → M ≃ M₂) :=
-λ ⟨_, _, _, _, _, _⟩ ⟨_, _, _, _, _, _⟩ h, linear_equiv.mk.inj_eq.mpr (equiv.mk.inj h)
-
-@[simp] lemma to_equiv_inj {e₁ e₂ : M ≃ₛₗ[σ] M₂} : e₁.to_equiv = e₂.to_equiv ↔ e₁ = e₂ :=
-to_equiv_injective.eq_iff
-
-lemma to_linear_map_injective :
-  function.injective (coe : (M ≃ₛₗ[σ] M₂) → (M →ₛₗ[σ] M₂)) :=
-λ e₁ e₂ H, to_equiv_injective $ equiv.ext $ linear_map.congr_fun H
-
-@[simp, norm_cast] lemma to_linear_map_inj {e₁ e₂ : M ≃ₛₗ[σ] M₂} :
-  (e₁ : M →ₛₗ[σ] M₂) = e₂ ↔ e₁ = e₂ :=
-to_linear_map_injective.eq_iff
-
-end
-
-section
-variables [semiring R₁] [semiring R₂] [semiring R₃]
-variables [add_comm_monoid M] [add_comm_monoid M₁] [add_comm_monoid M₂]
-variables [add_comm_monoid M₃] [add_comm_monoid M₄]
-variables [add_comm_monoid N₁] [add_comm_monoid N₂]
-variables {module_M : module R M} {module_S_M₂ : module S M₂} {σ : R →+* S} {σ' : S →+* R}
-variables {re₁ : ring_hom_inv_pair σ σ'} {re₂ : ring_hom_inv_pair σ' σ}
-variables (e e' : M ≃ₛₗ[σ] M₂)
-
-lemma to_linear_map_eq_coe : e.to_linear_map = (e : M →ₛₗ[σ] M₂) := rfl
-
-@[simp, norm_cast] theorem coe_coe : ⇑(e : M →ₛₗ[σ] M₂) = e := rfl
-
-@[simp] lemma coe_to_equiv : ⇑e.to_equiv = e := rfl
-
-@[simp] lemma coe_to_linear_map : ⇑e.to_linear_map = e := rfl
-
-@[simp] lemma to_fun_eq_coe : e.to_fun = e := rfl
-
-section
-variables {e e'}
-@[ext] lemma ext (h : ∀ x, e x = e' x) : e = e' :=
-to_equiv_injective (equiv.ext h)
-
-protected lemma congr_arg : Π {x x' : M}, x = x' → e x = e x'
-| _ _ rfl := rfl
-
-protected lemma congr_fun (h : e = e') (x : M) : e x = e' x := h ▸ rfl
-
-lemma ext_iff : e = e' ↔ ∀ x, e x = e' x :=
-⟨λ h x, h ▸ rfl, ext⟩
-
-end
-
-section
-variables (M R)
-
-/-- The identity map is a linear equivalence. -/
-@[refl]
-def refl [module R M] : M ≃ₗ[R] M := { .. linear_map.id, .. equiv.refl M }
-
-end
-
-@[simp] lemma refl_apply [module R M] (x : M) : refl R M x = x := rfl
-
-include module_M module_S_M₂ re₁ re₂
-/-- Linear equivalences are symmetric. -/
-@[symm]
-def symm (e : M ≃ₛₗ[σ] M₂) : M₂ ≃ₛₗ[σ'] M :=
-{ to_fun := e.to_linear_map.inverse e.inv_fun e.left_inv e.right_inv,
-  inv_fun := e.to_equiv.symm.inv_fun,
-  map_smul' := λ r x, by simp,
-  .. e.to_linear_map.inverse e.inv_fun e.left_inv e.right_inv,
-  .. e.to_equiv.symm }
-omit module_M module_S_M₂ re₁ re₂
-
-/-- See Note [custom simps projection] -/
-def simps.symm_apply {R : Type*} {S : Type*} [semiring R] [semiring S] {σ : R →+* S}
-  {σ' : S →+* R} [ring_hom_inv_pair σ σ'] [ring_hom_inv_pair σ' σ]
-  {M : Type*} {M₂ : Type*} [add_comm_monoid M] [add_comm_monoid M₂] [module R M] [module S M₂]
-  (e : M ≃ₛₗ[σ] M₂) : M₂ → M := e.symm
-
-initialize_simps_projections linear_equiv (to_fun → apply, inv_fun → symm_apply)
-
-include σ'
-@[simp] lemma inv_fun_eq_symm : e.inv_fun = e.symm := rfl
-omit σ'
-
-variables {module_M₁ : module R₁ M₁} {module_M₂ : module R₂ M₂} {module_M₃ : module R₃ M₃}
-variables {module_N₁ : module R₁ N₁} {module_N₂ : module R₁ N₂}
-variables {σ₁₂ : R₁ →+* R₂} {σ₂₃ : R₂ →+* R₃} {σ₁₃ : R₁ →+* R₃}
-variables {σ₂₁ : R₂ →+* R₁} {σ₃₂ : R₃ →+* R₂} {σ₃₁ : R₃ →+* R₁}
-variables [ring_hom_comp_triple σ₁₂ σ₂₃ σ₁₃]
-variables [ring_hom_comp_triple σ₃₂ σ₂₁ σ₃₁]
-variables {re₁₂ : ring_hom_inv_pair σ₁₂ σ₂₁} {re₂₃ : ring_hom_inv_pair σ₂₃ σ₃₂}
-variables [ring_hom_inv_pair σ₁₃ σ₃₁] {re₂₁ : ring_hom_inv_pair σ₂₁ σ₁₂}
-variables {re₃₂ : ring_hom_inv_pair σ₃₂ σ₂₃} [ring_hom_inv_pair σ₃₁ σ₁₃]
-variables (e₁₂ : M₁ ≃ₛₗ[σ₁₂] M₂) (e₂₃ : M₂ ≃ₛₗ[σ₂₃] M₃)
-
-include σ₃₁
-/-- Linear equivalences are transitive. -/
--- Note: The linter thinks the `ring_hom_comp_triple` argument is doubled -- it is not.
-@[trans, nolint unused_arguments]
-def trans : M₁ ≃ₛₗ[σ₁₃] M₃ :=
-{ .. e₂₃.to_linear_map.comp e₁₂.to_linear_map,
-  .. e₁₂.to_equiv.trans e₂₃.to_equiv }
-omit σ₃₁
-
-infixl ` ≪≫ₗ `:80 := @linear_equiv.trans _ _ _ _ _ _ _ _ _ _ _ _ _ _ _
-  (ring_hom.id _) (ring_hom.id _) (ring_hom.id _)
-  (ring_hom.id _) (ring_hom.id _) (ring_hom.id _)
-  ring_hom_comp_triple.ids ring_hom_comp_triple.ids
-  ring_hom_inv_pair.ids ring_hom_inv_pair.ids ring_hom_inv_pair.ids
-  ring_hom_inv_pair.ids ring_hom_inv_pair.ids ring_hom_inv_pair.ids
-
-variables {e₁₂} {e₂₃}
-
-@[simp] lemma coe_to_add_equiv : ⇑(e.to_add_equiv) = e := rfl
-
-/-- The two paths coercion can take to an `add_monoid_hom` are equivalent -/
-lemma to_add_monoid_hom_commutes :
-  e.to_linear_map.to_add_monoid_hom = e.to_add_equiv.to_add_monoid_hom :=
-rfl
-
-include σ₃₁
-@[simp] theorem trans_apply (c : M₁) :
-  (e₁₂.trans e₂₃ : M₁ ≃ₛₗ[σ₁₃] M₃) c = e₂₃ (e₁₂ c) := rfl
-omit σ₃₁
-
-include σ'
-@[simp] theorem apply_symm_apply (c : M₂) : e (e.symm c) = c := e.right_inv c
-@[simp] theorem symm_apply_apply (b : M) : e.symm (e b) = b := e.left_inv b
-omit σ'
-
-include σ₃₁ σ₂₁ σ₃₂
-@[simp] lemma symm_trans_apply
-  (c : M₃) : (e₁₂.trans e₂₃ : M₁ ≃ₛₗ[σ₁₃] M₃).symm c = e₁₂.symm (e₂₃.symm c) := rfl
-omit σ₃₁ σ₂₁ σ₃₂
-
-@[simp] lemma trans_refl : e.trans (refl S M₂) = e := to_equiv_injective e.to_equiv.trans_refl
-@[simp] lemma refl_trans : (refl R M).trans e = e := to_equiv_injective e.to_equiv.refl_trans
-
-include σ'
-lemma symm_apply_eq {x y} : e.symm x = y ↔ x = e y := e.to_equiv.symm_apply_eq
-
-lemma eq_symm_apply {x y} : y = e.symm x ↔ e y = x := e.to_equiv.eq_symm_apply
-omit σ'
-
-@[simp] lemma refl_symm [module R M] : (refl R M).symm = linear_equiv.refl R M := rfl
-
-@[simp] lemma trans_symm [module R M] [module R M₂] (f : M ≃ₗ[R] M₂) :
-  f.trans f.symm = linear_equiv.refl R M :=
-by { ext x, simp }
-
-@[simp] lemma symm_trans [module R M] [module R M₂] (f : M ≃ₗ[R] M₂) :
-  f.symm.trans f = linear_equiv.refl R M₂ :=
-by { ext x, simp }
-
-@[simp, norm_cast] lemma refl_to_linear_map [module R M] :
-  (linear_equiv.refl R M : M →ₗ[R] M) = linear_map.id :=
-rfl
-
-@[simp, norm_cast]
-lemma comp_coe [module R M] [module R M₂] [module R M₃] (f :  M ≃ₗ[R] M₂)
-  (f' :  M₂ ≃ₗ[R] M₃) : (f' : M₂ →ₗ[R] M₃).comp (f : M →ₗ[R] M₂) = (f.trans f' : M ≃ₗ[R] M₃) :=
-rfl
-
-@[simp] lemma mk_coe (h₁ h₂ f h₃ h₄) :
-  (linear_equiv.mk e h₁ h₂ f h₃ h₄ : M ≃ₛₗ[σ] M₂) = e := ext $ λ _, rfl
-
-@[simp] theorem map_add (a b : M) : e (a + b) = e a + e b := e.map_add' a b
-@[simp] theorem map_zero : e 0 = 0 := e.to_linear_map.map_zero
-@[simp] theorem map_smulₛₗ (c : R) (x : M) : e (c • x) = (σ c) • e x := e.map_smul' c x
-
-include module_N₁ module_N₂
-theorem map_smul (e : N₁ ≃ₗ[R₁] N₂) (c : R₁) (x : N₁) :
-  e (c • x) = c • e x := map_smulₛₗ _ _ _
-omit module_N₁ module_N₂
-
-@[simp] lemma map_sum {s : finset ι} (u : ι → M) : e (∑ i in s, u i) = ∑ i in s, e (u i) :=
-e.to_linear_map.map_sum
-
-@[simp] theorem map_eq_zero_iff {x : M} : e x = 0 ↔ x = 0 :=
-e.to_add_equiv.map_eq_zero_iff
-theorem map_ne_zero_iff {x : M} : e x ≠ 0 ↔ x ≠ 0 :=
-e.to_add_equiv.map_ne_zero_iff
-
-include module_M module_S_M₂ re₁ re₂
-@[simp] theorem symm_symm (e : M ≃ₛₗ[σ] M₂): e.symm.symm = e :=
-by { cases e, refl }
-omit module_M module_S_M₂ re₁ re₂
-
-lemma symm_bijective [module R M] [module S M₂] [ring_hom_inv_pair σ' σ]
-  [ring_hom_inv_pair σ σ'] : function.bijective (symm : (M ≃ₛₗ[σ] M₂) → (M₂ ≃ₛₗ[σ'] M)) :=
-equiv.bijective ⟨(symm : (M ≃ₛₗ[σ] M₂) →
-  (M₂ ≃ₛₗ[σ'] M)), (symm : (M₂ ≃ₛₗ[σ'] M) → (M ≃ₛₗ[σ] M₂)), symm_symm, symm_symm⟩
-
-@[simp] lemma mk_coe' (f h₁ h₂ h₃ h₄) : (linear_equiv.mk f h₁ h₂ ⇑e h₃ h₄ :
-  M₂ ≃ₛₗ[σ'] M) = e.symm :=
-symm_bijective.injective $ ext $ λ x, rfl
-
-include σ'
-@[simp] theorem symm_mk (f h₁ h₂ h₃ h₄) :
-  (⟨e, h₁, h₂, f, h₃, h₄⟩ : M ≃ₛₗ[σ] M₂).symm =
-  { to_fun := f, inv_fun := e,
-    ..(⟨e, h₁, h₂, f, h₃, h₄⟩ : M ≃ₛₗ[σ] M₂).symm } := rfl
-omit σ'
-
-@[simp] lemma coe_symm_mk [module R M] [module R M₂]
-  {to_fun inv_fun map_add map_smul left_inv right_inv} :
-  ⇑((⟨to_fun, map_add, map_smul, inv_fun, left_inv, right_inv⟩ : M ≃ₗ[R] M₂).symm) = inv_fun :=
-rfl
-
-protected lemma bijective : function.bijective e := e.to_equiv.bijective
-protected lemma injective : function.injective e := e.to_equiv.injective
-protected lemma surjective : function.surjective e := e.to_equiv.surjective
-
-include σ'
-protected lemma image_eq_preimage (s : set M) : e '' s = e.symm ⁻¹' s :=
-e.to_equiv.image_eq_preimage s
-omit σ'
-
-end
-
-variables [semiring R₁] [semiring R₂] [semiring R₃]
-variables [add_comm_monoid M] [add_comm_monoid M₁] [add_comm_monoid M₂]
-
-/-- An involutive linear map is a linear equivalence. -/
-def of_involutive {σ σ' : R →+* R} [ring_hom_inv_pair σ σ'] [ring_hom_inv_pair σ' σ]
-  {module_M : module R M} (f : M →ₛₗ[σ] M) (hf : involutive f) :
-  M ≃ₛₗ[σ] M :=
-{ .. f, .. hf.to_equiv f }
-
-@[simp] lemma coe_of_involutive {σ σ' : R →+* R} [ring_hom_inv_pair σ σ']
-  [ring_hom_inv_pair σ' σ] {module_M : module R M} (f : M →ₛₗ[σ] M) (hf : involutive f) :
-  ⇑(of_involutive f hf) = f :=
-rfl
-
-section restrict_scalars
-
-variables (R) [module R M] [module R M₂] [module S M] [module S M₂]
-  [linear_map.compatible_smul M M₂ R S]
-
-/-- If `M` and `M₂` are both `R`-semimodules and `S`-semimodules and `R`-semimodule structures
-are defined by an action of `R` on `S` (formally, we have two scalar towers), then any `S`-linear
-equivalence from `M` to `M₂` is also an `R`-linear equivalence.
-
-See also `linear_map.restrict_scalars`. -/
-@[simps]
-def restrict_scalars (f : M ≃ₗ[S] M₂) : M ≃ₗ[R] M₂ :=
-{ to_fun := f,
-  inv_fun := f.symm,
-  left_inv := f.left_inv,
-  right_inv := f.right_inv,
-  .. f.to_linear_map.restrict_scalars R }
-
-lemma restrict_scalars_injective :
-  function.injective (restrict_scalars R : (M ≃ₗ[S] M₂) → (M ≃ₗ[R] M₂)) :=
-λ f g h, ext (linear_equiv.congr_fun h : _)
-
-@[simp]
-lemma restrict_scalars_inj (f g : M ≃ₗ[S] M₂) :
-  f.restrict_scalars R = g.restrict_scalars R ↔ f = g :=
-(restrict_scalars_injective R).eq_iff
-
-end restrict_scalars
-
-end add_comm_monoid
-
-end linear_equiv
-
-namespace module
-
-/-- `g : R ≃+* S` is `R`-linear when the module structure on `S` is `module.comp_hom S g` . -/
-@[simps]
-def comp_hom.to_linear_equiv {R S : Type*} [semiring R] [semiring S] (g : R ≃+* S) :
-  (by haveI := comp_hom S (↑g : R →+* S); exact (R ≃ₗ[R] S)) :=
-by exact {
-  to_fun := (g : R → S),
-  inv_fun := (g.symm : S → R),
-  map_smul' := g.map_mul,
-  ..g }
-
-end module
-
-namespace distrib_mul_action
-
-variables (R M) [semiring R] [add_comm_monoid M] [module R M]
-
-section
-variables [monoid S] [distrib_mul_action S M] [smul_comm_class S R M]
-
-/-- Each element of the monoid defines a linear map.
-
-This is a stronger version of `distrib_mul_action.to_add_monoid_hom`. -/
-@[simps]
-def to_linear_map (s : S) : M →ₗ[R] M :=
-{ to_fun := has_scalar.smul s,
-  map_add' := smul_add s,
-  map_smul' := λ a b, smul_comm _ _ _ }
-
-end
-
-section
-variables [group S] [distrib_mul_action S M] [smul_comm_class S R M]
-
-/-- Each element of the group defines a linear equivalence.
-
-This is a stronger version of `distrib_mul_action.to_add_equiv`. -/
-@[simps]
-def to_linear_equiv (s : S) : M ≃ₗ[R] M :=
-{ ..to_add_equiv M s,
-  ..to_linear_map R M s }
-
-end
-
-end distrib_mul_action
-=======
-  ⇑f.to_rat_linear_map = f := rfl
->>>>>>> 5625ec02
+  ⇑f.to_rat_linear_map = f := rfl