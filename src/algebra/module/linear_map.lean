--- conflicted
+++ resolved
@@ -99,17 +99,12 @@
 def to_distrib_mul_action_hom (f : M →ₗ[R] M₂) : distrib_mul_action_hom R M M₂ :=
 { map_zero' := zero_smul R (0 : M) ▸ zero_smul R (f.to_fun 0) ▸ f.map_smul' 0 0, ..f }
 
-<<<<<<< HEAD
-instance : has_coe_to_fun (M →ₗ[R] M₂) (λ _, M → M₂) := ⟨to_fun⟩
-=======
-instance {σ : R →+* S} : has_coe_to_fun (M →ₛₗ[σ] M₃) := ⟨_, to_fun⟩
->>>>>>> e14cf589
+instance {σ : R →+* S} : has_coe_to_fun (M →ₛₗ[σ] M₃) (λ _, M → M₃) := ⟨linear_map.to_fun⟩
 
 initialize_simps_projections linear_map (to_fun → apply)
 
 @[simp] lemma coe_mk (f : M → M₂) (h₁ h₂) :
   ((linear_map.mk f h₁ h₂ : M →ₗ[R] M₂) : M → M₂) = f := rfl
-
 
 /-- Identity map as a `linear_map` -/
 def id : M →ₗ[R] M :=
