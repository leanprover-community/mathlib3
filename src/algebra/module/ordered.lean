--- conflicted
+++ resolved
@@ -184,7 +184,6 @@
   ordered_smul k (ι → M) :=
 pi.ordered_smul
 
-<<<<<<< HEAD
 end field
 
 /-! ### Upper/lower bounds -/
@@ -295,7 +294,4 @@
 end
 
 end module
-end linear_ordered_field
-=======
-end field
->>>>>>> 5db83f9c
+end linear_ordered_field