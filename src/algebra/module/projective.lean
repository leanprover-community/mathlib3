/-
Copyright (c) 2021 Kevin Buzzard. All rights reserved.
Released under Apache 2.0 license as described in the file LICENSE.
Authors: Kevin Buzzard
-/

import algebra.module.basic
import linear_algebra.finsupp
import linear_algebra.free_module.basic

/-!

# Projective modules

This file contains a definition of a projective module, the proof that
our definition is equivalent to a lifting property, and the
proof that all free modules are projective.

## Main definitions

Let `R` be a ring (or a semiring) and let `M` be an `R`-module.

* `is_projective R M` : the proposition saying that `M` is a projective `R`-module.

## Main theorems

* `is_projective.lifting_property` : a map from a projective module can be lifted along
  a surjection.

* `is_projective.of_lifting_property` : If for all R-module surjections `A →ₗ B`, all
  maps `M →ₗ B` lift to `M →ₗ A`, then `M` is projective.

* `is_projective.of_free` : Free modules are projective

## Implementation notes

The actual definition of projective we use is that the natural R-module map
from the free R-module on the type M down to M splits. This is more convenient
than certain other definitions which involve quantifying over universes,
and also universe-polymorphic (the ring and module can be in different universes).

We require that the module sits in at least as high a universe as the ring:
without this, free modules don't even exist,
and it's unclear if projective modules are even a useful notion.

## References

https://en.wikipedia.org/wiki/Projective_module

## TODO

- Direct sum of two projective modules is projective.
- Arbitrary sum of projective modules is projective.

All of these should be relatively straightforward.

## Tags

projective module

-/

universes u v

open linear_map finsupp

/- The actual implementation we choose: `P` is projective if the natural surjection
   from the free `R`-module on `P` to `P` splits. -/
/-- An R-module is projective if it is a direct summand of a free module, or equivalently
  if maps from the module lift along surjections. There are several other equivalent
  definitions. -/
class module.projective (R : Type*) [semiring R] (P : Type*) [add_comm_monoid P]
  [module R P] : Prop :=
(out : ∃ s : P →ₗ[R] (P →₀ R), function.left_inverse (finsupp.total P P R id) s)

namespace module

section semiring

variables {R : Type*} [semiring R] {P : Type*} [add_comm_monoid P] [module R P]
  {M : Type*} [add_comm_monoid M] [module R M] {N : Type*} [add_comm_monoid N] [module R N]

lemma projective_def : projective R P ↔
  (∃ s : P →ₗ[R] (P →₀ R), function.left_inverse (finsupp.total P P R id) s) :=
⟨λ h, h.1, λ h, ⟨h⟩⟩

<<<<<<< HEAD
theorem projective_def' {R : Type u} [semiring R] {P : Type (max u v)} [add_comm_monoid P]
  [module R P] : projective R P ↔
  (∃ s : P →ₗ[R] (P →₀ R), (finsupp.total P P R id) ∘ₗ s = id) :=
by simp_rw [module.projective_def, fun_like.ext_iff, function.left_inverse, coe_comp, id_coe,
  id.def]

section semiring

variables {R : Type u} [semiring R] {P : Type (max u v)} [add_comm_monoid P] [module R P]
  {M : Type (max u v)} [add_comm_group M] [module R M] {N : Type*} [add_comm_group N] [module R N]
=======
theorem projective_def' : projective R P ↔
  (∃ s : P →ₗ[R] (P →₀ R), (finsupp.total P P R id) ∘ₗ s = id) :=
by simp_rw [projective_def, fun_like.ext_iff, function.left_inverse, coe_comp, id_coe, id.def]
>>>>>>> 02625770

/-- A projective R-module has the property that maps from it lift along surjections. -/
theorem projective_lifting_property [h : projective R P] (f : M →ₗ[R] N) (g : P →ₗ[R] N)
  (hf : function.surjective f) : ∃ (h : P →ₗ[R] M), f.comp h = g :=
begin
  /-
  Here's the first step of the proof.
  Recall that `X →₀ R` is Lean's way of talking about the free `R`-module
  on a type `X`. The universal property `finsupp.total` says that to a map
  `X → N` from a type to an `R`-module, we get an associated R-module map
  `(X →₀ R) →ₗ N`. Apply this to a (noncomputable) map `P → M` coming from the map
  `P →ₗ N` and a random splitting of the surjection `M →ₗ N`, and we get
  a map `φ : (P →₀ R) →ₗ M`.
  -/
  let φ : (P →₀ R) →ₗ[R] M := finsupp.total _ _ _ (λ p, function.surj_inv hf (g p)),
  -- By projectivity we have a map `P →ₗ (P →₀ R)`;
  cases h.out with s hs,
  -- Compose to get `P →ₗ M`. This works.
  use φ.comp s,
  ext p,
  conv_rhs {rw ← hs p},
  simp [φ, finsupp.total_apply, function.surj_inv_eq hf],
end

variables {Q : Type*} [add_comm_monoid Q] [module R Q]

instance [hP : projective R P] [hQ : projective R Q] : projective R (P × Q) :=
begin
  rw module.projective_def',
  cases hP.out with sP hsP,
  cases hQ.out with sQ hsQ,
  use coprod (lmap_domain R R (inl R P Q)) (lmap_domain R R (inr R P Q)) ∘ₗ sP.prod_map sQ,
  ext; simp only [coe_inl, coe_inr, coe_comp, function.comp_app, prod_map_apply, map_zero,
    coprod_apply, lmap_domain_apply, map_domain_zero, add_zero, zero_add, id_comp,
    total_map_domain R _ (prod.mk.inj_right (0 : Q)),
    total_map_domain R _ (prod.mk.inj_left (0 : P))],

  { rw [←fst_apply _, apply_total R], exact hsP x, },
  { rw [←snd_apply _, apply_total R], exact finsupp.total_zero_apply _ (sP x), },
  { rw [←fst_apply _, apply_total R], exact finsupp.total_zero_apply _ (sQ x), },
  { rw [←snd_apply _, apply_total R], exact hsQ x, },
end

end semiring

section ring

variables {R : Type*} [ring R] {P : Type*} [add_comm_group P] [module R P]

/-- Free modules are projective. -/
theorem projective_of_basis {ι : Type*} (b : basis ι R P) : projective R P :=
begin
  -- need P →ₗ (P →₀ R) for definition of projective.
  -- get it from `ι → (P →₀ R)` coming from `b`.
  use b.constr ℕ (λ i, finsupp.single (b i) (1 : R)),
  intro m,
  simp only [b.constr_apply, mul_one, id.def, finsupp.smul_single', finsupp.total_single,
    linear_map.map_finsupp_sum],
  exact b.total_repr m,
end

@[priority 100]
instance projective_of_free [module.free R P] : module.projective R P :=
projective_of_basis $ module.free.choose_basis R P

end ring

--This is in a different section because special universe restrictions are required.
section of_lifting_property

/-- A module which satisfies the universal property is projective. Note that the universe variables
in `huniv` are somewhat restricted. -/
theorem projective_of_lifting_property'
  {R : Type u} [semiring R] {P : Type (max u v)} [add_comm_monoid P] [module R P]
  -- If for all surjections of `R`-modules `M →ₗ N`, all maps `P →ₗ N` lift to `P →ₗ M`,
  (huniv : ∀ {M : Type (max v u)} {N : Type (max u v)} [add_comm_monoid M] [add_comm_monoid N],
    by exactI
    ∀ [module R M] [module R N],
    by exactI
    ∀ (f : M →ₗ[R] N) (g : P →ₗ[R] N),
  function.surjective f → ∃ (h : P →ₗ[R] M), f.comp h = g) :
  -- then `P` is projective.
  projective R P :=
begin
  -- let `s` be the universal map `(P →₀ R) →ₗ P` coming from the identity map `P →ₗ P`.
  obtain ⟨s, hs⟩ : ∃ (s : P →ₗ[R] P →₀ R),
    (finsupp.total P P R id).comp s = linear_map.id :=
    huniv (finsupp.total P P R (id : P → P)) (linear_map.id : P →ₗ[R] P) _,
  -- This `s` works.
  { use s,
    rwa linear_map.ext_iff at hs },
  { intro p,
    use finsupp.single p 1,
    simp },
end

<<<<<<< HEAD
variables (Q : Type (max u v)) [add_comm_monoid Q] [module R Q]

instance [hP : projective R P] [hQ : projective R Q] : projective R (P × Q) :=
begin
  rw module.projective_def',
  cases hP.out with sP hsP,
  cases hQ.out with sQ hsQ,
  use coprod (lmap_domain R R (inl R P Q)) (lmap_domain R R (inr R P Q)) ∘ₗ sP.prod_map sQ,
  ext;
  simp only [coe_inl, coe_inr, coe_comp, function.comp_app, prod_map_apply, map_zero, coprod_apply,
  lmap_domain_apply, map_domain_zero, add_zero, zero_add, id_comp,
  total_map_domain R _ (prod.mk.inj_right (0 : Q)),
  total_map_domain R _ (prod.mk.inj_left (0 : P))],

  { rw [←fst_apply _, apply_total R], exact hsP x, },
  { rw [←snd_apply _, apply_total R], exact finsupp.total_zero_apply _ (sP x), },
  { rw [←fst_apply _, apply_total R], exact finsupp.total_zero_apply _ (sQ x), },
  { rw [←snd_apply _, apply_total R], exact hsQ x, },
end

-- What should be the universe for `ι`?
variables {ι : Type} (A : ι → Type (max u v)) [Π (i : ι), add_comm_monoid (A i)]
  [Π (i : ι), module R (A i)]

instance [h : Π (i : ι), projective R (A i)] : projective R (Π₀ i, A i) :=
begin
  classical,
  rw module.projective_def',
  simp_rw projective_def at h, choose s hs using h,

  letI : Π (i : ι), add_comm_monoid (A i →₀ R) := λ i, by apply_instance,
  letI : Π (i : ι), module R (A i →₀ R) := λ i, by apply_instance,
  letI : add_comm_monoid (Π₀ (i : ι), A i →₀ R) := @dfinsupp.add_comm_monoid ι (λ i, A i →₀ R) _,
  letI : module R (Π₀ (i : ι), A i →₀ R) := @dfinsupp.module ι R (λ i, A i →₀ R) _ _ _,

  let f := λ i, lmap_domain R R (dfinsupp.single i : A i → Π₀ i, A i),
  use dfinsupp.coprod_map f ∘ₗ dfinsupp.map_range.linear_map s,

  ext i x j,
  simp only [dfinsupp.coprod_map, direct_sum.lof, total_map_domain R _ dfinsupp.single_injective,
  coe_comp, coe_lsum, id_coe, linear_equiv.coe_to_linear_map, finsupp_lequiv_dfinsupp_symm_apply,
  function.comp_app, dfinsupp.lsingle_apply, dfinsupp.map_range.linear_map_apply,
  dfinsupp.map_range_single, lmap_domain_apply, dfinsupp.to_finsupp_single,
  finsupp.sum_single_index, id.def, function.comp.left_id, dfinsupp.single_apply],
  rw [←dfinsupp.lapply_apply j, apply_total R],

  obtain rfl | hij := eq_or_ne i j,

  { convert (hs i) x,
    { ext, simp },
    { simp } },
  { convert finsupp.total_zero_apply _ ((s i) x),
    { ext, simp [hij] },
    { simp [hij] } }
end

end semiring

section ring

variables {R : Type u} [ring R] {P : Type (max u v)} [add_comm_group P] [module R P]

=======
>>>>>>> 02625770
/-- A variant of `of_lifting_property'` when we're working over a `[ring R]`,
which only requires quantifying over modules with an `add_comm_group` instance. -/
theorem projective_of_lifting_property
  {R : Type u} [ring R] {P : Type (max u v)} [add_comm_group P] [module R P]
  -- If for all surjections of `R`-modules `M →ₗ N`, all maps `P →ₗ N` lift to `P →ₗ M`,
  (huniv : ∀ {M : Type (max v u)} {N : Type (max u v)} [add_comm_group M] [add_comm_group N],
    by exactI
    ∀ [module R M] [module R N],
    by exactI
    ∀ (f : M →ₗ[R] N) (g : P →ₗ[R] N),
  function.surjective f → ∃ (h : P →ₗ[R] M), f.comp h = g) :
  -- then `P` is projective.
  projective R P :=
-- We could try and prove this *using* `of_lifting_property`,
-- but this quickly leads to typeclass hell,
-- so we just prove it over again.
begin
  -- let `s` be the universal map `(P →₀ R) →ₗ P` coming from the identity map `P →ₗ P`.
  obtain ⟨s, hs⟩ : ∃ (s : P →ₗ[R] P →₀ R),
    (finsupp.total P P R id).comp s = linear_map.id :=
    huniv (finsupp.total P P R (id : P → P)) (linear_map.id : P →ₗ[R] P) _,
  -- This `s` works.
  { use s,
    rwa linear_map.ext_iff at hs },
  { intro p,
    use finsupp.single p 1,
    simp },
end

end of_lifting_property

end module<|MERGE_RESOLUTION|>--- conflicted
+++ resolved
@@ -84,22 +84,9 @@
   (∃ s : P →ₗ[R] (P →₀ R), function.left_inverse (finsupp.total P P R id) s) :=
 ⟨λ h, h.1, λ h, ⟨h⟩⟩
 
-<<<<<<< HEAD
-theorem projective_def' {R : Type u} [semiring R] {P : Type (max u v)} [add_comm_monoid P]
-  [module R P] : projective R P ↔
-  (∃ s : P →ₗ[R] (P →₀ R), (finsupp.total P P R id) ∘ₗ s = id) :=
-by simp_rw [module.projective_def, fun_like.ext_iff, function.left_inverse, coe_comp, id_coe,
-  id.def]
-
-section semiring
-
-variables {R : Type u} [semiring R] {P : Type (max u v)} [add_comm_monoid P] [module R P]
-  {M : Type (max u v)} [add_comm_group M] [module R M] {N : Type*} [add_comm_group N] [module R N]
-=======
 theorem projective_def' : projective R P ↔
   (∃ s : P →ₗ[R] (P →₀ R), (finsupp.total P P R id) ∘ₗ s = id) :=
 by simp_rw [projective_def, fun_like.ext_iff, function.left_inverse, coe_comp, id_coe, id.def]
->>>>>>> 02625770
 
 /-- A projective R-module has the property that maps from it lift along surjections. -/
 theorem projective_lifting_property [h : projective R P] (f : M →ₗ[R] N) (g : P →ₗ[R] N)
@@ -143,6 +130,42 @@
   { rw [←snd_apply _, apply_total R], exact hsQ x, },
 end
 
+-- What should be the universe for `ι`?
+variables {ι : Type*} (A : ι → Type*) [Π (i : ι), add_comm_monoid (A i)]
+  [Π (i : ι), module R (A i)]
+
+instance [h : Π (i : ι), projective R (A i)] : projective R (Π₀ i, A i) :=
+begin
+  classical,
+  rw module.projective_def',
+  simp_rw projective_def at h, choose s hs using h,
+
+  letI : Π (i : ι), add_comm_monoid (A i →₀ R) := λ i, by apply_instance,
+  letI : Π (i : ι), module R (A i →₀ R) := λ i, by apply_instance,
+  letI : add_comm_monoid (Π₀ (i : ι), A i →₀ R) := @dfinsupp.add_comm_monoid ι (λ i, A i →₀ R) _,
+  letI : module R (Π₀ (i : ι), A i →₀ R) := @dfinsupp.module ι R (λ i, A i →₀ R) _ _ _,
+
+  let f := λ i, lmap_domain R R (dfinsupp.single i : A i → Π₀ i, A i),
+  use dfinsupp.coprod_map f ∘ₗ dfinsupp.map_range.linear_map s,
+
+  ext i x j,
+  simp only [dfinsupp.coprod_map, direct_sum.lof, total_map_domain R _ dfinsupp.single_injective,
+  coe_comp, coe_lsum, id_coe, linear_equiv.coe_to_linear_map, finsupp_lequiv_dfinsupp_symm_apply,
+  function.comp_app, dfinsupp.lsingle_apply, dfinsupp.map_range.linear_map_apply,
+  dfinsupp.map_range_single, lmap_domain_apply, dfinsupp.to_finsupp_single,
+  finsupp.sum_single_index, id.def, function.comp.left_id, dfinsupp.single_apply],
+  rw [←dfinsupp.lapply_apply j, apply_total R],
+
+  obtain rfl | hij := eq_or_ne i j,
+
+  { convert (hs i) x,
+    { ext, simp },
+    { simp } },
+  { convert finsupp.total_zero_apply _ ((s i) x),
+    { ext, simp [hij] },
+    { simp [hij] } }
+end
+
 end semiring
 
 section ring
@@ -196,71 +219,6 @@
     simp },
 end
 
-<<<<<<< HEAD
-variables (Q : Type (max u v)) [add_comm_monoid Q] [module R Q]
-
-instance [hP : projective R P] [hQ : projective R Q] : projective R (P × Q) :=
-begin
-  rw module.projective_def',
-  cases hP.out with sP hsP,
-  cases hQ.out with sQ hsQ,
-  use coprod (lmap_domain R R (inl R P Q)) (lmap_domain R R (inr R P Q)) ∘ₗ sP.prod_map sQ,
-  ext;
-  simp only [coe_inl, coe_inr, coe_comp, function.comp_app, prod_map_apply, map_zero, coprod_apply,
-  lmap_domain_apply, map_domain_zero, add_zero, zero_add, id_comp,
-  total_map_domain R _ (prod.mk.inj_right (0 : Q)),
-  total_map_domain R _ (prod.mk.inj_left (0 : P))],
-
-  { rw [←fst_apply _, apply_total R], exact hsP x, },
-  { rw [←snd_apply _, apply_total R], exact finsupp.total_zero_apply _ (sP x), },
-  { rw [←fst_apply _, apply_total R], exact finsupp.total_zero_apply _ (sQ x), },
-  { rw [←snd_apply _, apply_total R], exact hsQ x, },
-end
-
--- What should be the universe for `ι`?
-variables {ι : Type} (A : ι → Type (max u v)) [Π (i : ι), add_comm_monoid (A i)]
-  [Π (i : ι), module R (A i)]
-
-instance [h : Π (i : ι), projective R (A i)] : projective R (Π₀ i, A i) :=
-begin
-  classical,
-  rw module.projective_def',
-  simp_rw projective_def at h, choose s hs using h,
-
-  letI : Π (i : ι), add_comm_monoid (A i →₀ R) := λ i, by apply_instance,
-  letI : Π (i : ι), module R (A i →₀ R) := λ i, by apply_instance,
-  letI : add_comm_monoid (Π₀ (i : ι), A i →₀ R) := @dfinsupp.add_comm_monoid ι (λ i, A i →₀ R) _,
-  letI : module R (Π₀ (i : ι), A i →₀ R) := @dfinsupp.module ι R (λ i, A i →₀ R) _ _ _,
-
-  let f := λ i, lmap_domain R R (dfinsupp.single i : A i → Π₀ i, A i),
-  use dfinsupp.coprod_map f ∘ₗ dfinsupp.map_range.linear_map s,
-
-  ext i x j,
-  simp only [dfinsupp.coprod_map, direct_sum.lof, total_map_domain R _ dfinsupp.single_injective,
-  coe_comp, coe_lsum, id_coe, linear_equiv.coe_to_linear_map, finsupp_lequiv_dfinsupp_symm_apply,
-  function.comp_app, dfinsupp.lsingle_apply, dfinsupp.map_range.linear_map_apply,
-  dfinsupp.map_range_single, lmap_domain_apply, dfinsupp.to_finsupp_single,
-  finsupp.sum_single_index, id.def, function.comp.left_id, dfinsupp.single_apply],
-  rw [←dfinsupp.lapply_apply j, apply_total R],
-
-  obtain rfl | hij := eq_or_ne i j,
-
-  { convert (hs i) x,
-    { ext, simp },
-    { simp } },
-  { convert finsupp.total_zero_apply _ ((s i) x),
-    { ext, simp [hij] },
-    { simp [hij] } }
-end
-
-end semiring
-
-section ring
-
-variables {R : Type u} [ring R] {P : Type (max u v)} [add_comm_group P] [module R P]
-
-=======
->>>>>>> 02625770
 /-- A variant of `of_lifting_property'` when we're working over a `[ring R]`,
 which only requires quantifying over modules with an `add_comm_group` instance. -/
 theorem projective_of_lifting_property
