/-
Copyright (c) 2015 Nathaniel Thomas. All rights reserved.
Released under Apache 2.0 license as described in the file LICENSE.
Authors: Nathaniel Thomas, Jeremy Avigad, Johannes Hölzl, Mario Carneiro
-/
import algebra.module.linear_map
import algebra.module.equiv
import group_theory.group_action.sub_mul_action
import group_theory.submonoid.membership

/-!

# Submodules of a module

> THIS FILE IS SYNCHRONIZED WITH MATHLIB4.
> Any changes to this file require a corresponding PR to mathlib4.

In this file we define

* `submodule R M` : a subset of a `module` `M` that contains zero and is closed with respect to
  addition and scalar multiplication.

* `subspace k M` : an abbreviation for `submodule` assuming that `k` is a `field`.

## Tags

submodule, subspace, linear map
-/

open function
open_locale big_operators

universes u'' u' u v w
variables {G : Type u''} {S : Type u'} {R : Type u} {M : Type v} {ι : Type w}

set_option old_structure_cmd true

/-- `submodule_class S R M` says `S` is a type of submodules `s ≤ M`.

Note that only `R` is marked as `out_param` since `M` is already supplied by the `set_like` class.
-/
class submodule_class (S : Type*) (R : out_param $ Type*) (M : Type*) [add_zero_class M]
  [has_smul R M] [set_like S M] [add_submonoid_class S M] extends smul_mem_class S R M

/-- A submodule of a module is one which is closed under vector operations.
  This is a sufficient condition for the subset of vectors in the submodule
  to themselves form a module. -/
structure submodule (R : Type u) (M : Type v) [semiring R]
  [add_comm_monoid M] [module R M] extends add_submonoid M, sub_mul_action R M : Type v.

/-- Reinterpret a `submodule` as an `add_submonoid`. -/
add_decl_doc submodule.to_add_submonoid

/-- Reinterpret a `submodule` as an `sub_mul_action`. -/
add_decl_doc submodule.to_sub_mul_action

namespace submodule

variables [semiring R] [add_comm_monoid M] [module R M]

instance : set_like (submodule R M) M :=
{ coe := submodule.carrier,
  coe_injective' := λ p q h, by cases p; cases q; congr' }

instance : add_submonoid_class (submodule R M) M :=
{ zero_mem := zero_mem',
  add_mem := add_mem' }

instance : submodule_class (submodule R M) R M :=
{ smul_mem := smul_mem' }

@[simp] theorem mem_to_add_submonoid (p : submodule R M) (x : M) : x ∈ p.to_add_submonoid ↔ x ∈ p :=
iff.rfl

variables {p q : submodule R M}

@[simp]
lemma mem_mk {S : set M} {x : M} (h₁ h₂ h₃) : x ∈ (⟨S, h₁, h₂, h₃⟩ : submodule R M) ↔ x ∈ S :=
iff.rfl

@[simp] lemma coe_set_mk (S : set M) (h₁ h₂ h₃) :
  ((⟨S, h₁, h₂, h₃⟩ : submodule R M) : set M) = S := rfl

@[simp]
lemma mk_le_mk {S S' : set M} (h₁ h₂ h₃ h₁' h₂' h₃') :
  (⟨S, h₁, h₂, h₃⟩ : submodule R M) ≤ (⟨S', h₁', h₂', h₃'⟩ : submodule R M) ↔ S ⊆ S' := iff.rfl

@[ext] theorem ext (h : ∀ x, x ∈ p ↔ x ∈ q) : p = q := set_like.ext h

/-- Copy of a submodule with a new `carrier` equal to the old one. Useful to fix definitional
equalities. -/
protected def copy (p : submodule R M) (s : set M) (hs : s = ↑p) : submodule R M :=
{ carrier := s,
  zero_mem' := hs.symm ▸ p.zero_mem',
  add_mem' := λ _ _, hs.symm ▸ p.add_mem',
  smul_mem' := hs.symm ▸ p.smul_mem' }

@[simp] lemma coe_copy (S : submodule R M) (s : set M) (hs : s = ↑S) :
  (S.copy s hs : set M) = s := rfl

lemma copy_eq (S : submodule R M) (s : set M) (hs : s = ↑S) : S.copy s hs = S :=
set_like.coe_injective hs

theorem to_add_submonoid_injective :
  injective (to_add_submonoid : submodule R M → add_submonoid M) :=
λ p q h, set_like.ext'_iff.2 (show _, from set_like.ext'_iff.1 h)

@[simp] theorem to_add_submonoid_eq : p.to_add_submonoid = q.to_add_submonoid ↔ p = q :=
to_add_submonoid_injective.eq_iff

@[mono] lemma to_add_submonoid_strict_mono :
  strict_mono (to_add_submonoid : submodule R M → add_submonoid M) := λ _ _, id

lemma to_add_submonoid_le : p.to_add_submonoid ≤ q.to_add_submonoid ↔ p ≤ q := iff.rfl

@[mono]
lemma to_add_submonoid_mono : monotone (to_add_submonoid : submodule R M → add_submonoid M) :=
to_add_submonoid_strict_mono.monotone

@[simp] theorem coe_to_add_submonoid (p : submodule R M) :
  (p.to_add_submonoid : set M) = p := rfl

theorem to_sub_mul_action_injective :
  injective (to_sub_mul_action : submodule R M → sub_mul_action R M) :=
λ p q h, set_like.ext'_iff.2 (show _, from set_like.ext'_iff.1 h)

@[simp] theorem to_sub_mul_action_eq : p.to_sub_mul_action = q.to_sub_mul_action ↔ p = q :=
to_sub_mul_action_injective.eq_iff

@[mono] lemma to_sub_mul_action_strict_mono :
  strict_mono (to_sub_mul_action : submodule R M → sub_mul_action R M) := λ _ _, id

@[mono]
lemma to_sub_mul_action_mono : monotone (to_sub_mul_action : submodule R M → sub_mul_action R M) :=
to_sub_mul_action_strict_mono.monotone

@[simp] theorem coe_to_sub_mul_action (p : submodule R M) :
  (p.to_sub_mul_action : set M) = p := rfl

end submodule

namespace submodule_class

variables [semiring R] [add_comm_monoid M] [module R M] {A : Type*} [set_like A M]
  [add_submonoid_class A M] [hA : submodule_class A R M] (S' : A)

include hA
/-- A submodule of a `module` is a `module`.  -/
@[priority 75] -- Prefer subclasses of `module` over `submodule_class`.
instance to_module : module R S' :=
subtype.coe_injective.module R (add_submonoid_class.subtype S') (set_like.coe_smul S')

/-- The natural `R`-linear map from a submodule of an `R`-module `M` to `M`. -/
protected def subtype : S' →ₗ[R] M := ⟨coe, λ _ _, rfl, λ _ _, rfl⟩

@[simp] protected theorem coe_subtype : (submodule_class.subtype S' : S' → M) = coe := rfl

end submodule_class

namespace submodule

section add_comm_monoid

variables [semiring R] [add_comm_monoid M]

-- We can infer the module structure implicitly from the bundled submodule,
-- rather than via typeclass resolution.
variables {module_M : module R M}
variables {p q : submodule R M}
variables {r : R} {x y : M}

variables (p)
@[simp] lemma mem_carrier : x ∈ p.carrier ↔ x ∈ (p : set M) := iff.rfl

@[simp] protected lemma zero_mem : (0 : M) ∈ p := zero_mem _
protected lemma add_mem (h₁ : x ∈ p) (h₂ : y ∈ p) : x + y ∈ p := add_mem h₁ h₂

lemma smul_mem (r : R) (h : x ∈ p) : r • x ∈ p := p.smul_mem' r h
lemma smul_of_tower_mem [has_smul S R] [has_smul S M] [is_scalar_tower S R M]
  (r : S) (h : x ∈ p) : r • x ∈ p :=
p.to_sub_mul_action.smul_of_tower_mem r h

protected lemma sum_mem {t : finset ι} {f : ι → M} : (∀c∈t, f c ∈ p) → (∑ i in t, f i) ∈ p :=
sum_mem

lemma sum_smul_mem {t : finset ι} {f : ι → M} (r : ι → R)
    (hyp : ∀ c ∈ t, f c ∈ p) : (∑ i in t, r i • f i) ∈ p :=
sum_mem (λ i hi, smul_mem _ _ (hyp i hi))

@[simp] lemma smul_mem_iff' [group G] [mul_action G M] [has_smul G R] [is_scalar_tower G R M]
  (g : G) : g • x ∈ p ↔ x ∈ p :=
p.to_sub_mul_action.smul_mem_iff' g

instance : has_add p := ⟨λx y, ⟨x.1 + y.1, add_mem x.2 y.2⟩⟩
instance : has_zero p := ⟨⟨0, zero_mem _⟩⟩
instance : inhabited p := ⟨0⟩

instance [has_smul S R] [has_smul S M] [is_scalar_tower S R M] :
  has_smul S p := ⟨λ c x, ⟨c • x.1, smul_of_tower_mem _ c x.2⟩⟩

instance [has_smul S R] [has_smul S M] [is_scalar_tower S R M] : is_scalar_tower S R p :=
p.to_sub_mul_action.is_scalar_tower

instance is_scalar_tower' {S' : Type*}
  [has_smul S R] [has_smul S M] [has_smul S' R] [has_smul S' M] [has_smul S S']
  [is_scalar_tower S' R M] [is_scalar_tower S S' M] [is_scalar_tower S R M] :
  is_scalar_tower S S' p :=
p.to_sub_mul_action.is_scalar_tower'

instance
  [has_smul S R] [has_smul S M] [is_scalar_tower S R M]
  [has_smul Sᵐᵒᵖ R] [has_smul Sᵐᵒᵖ M] [is_scalar_tower Sᵐᵒᵖ R M]
  [is_central_scalar S M] : is_central_scalar S p :=
p.to_sub_mul_action.is_central_scalar

protected lemma nonempty : (p : set M).nonempty := ⟨0, p.zero_mem⟩

@[simp] lemma mk_eq_zero {x} (h : x ∈ p) : (⟨x, h⟩ : p) = 0 ↔ x = 0 := subtype.ext_iff_val

variables {p}
@[simp, norm_cast] lemma coe_eq_zero {x : p} : (x : M) = 0 ↔ x = 0 :=
(set_like.coe_eq_coe : (x : M) = (0 : p) ↔ x = 0)
@[simp, norm_cast] lemma coe_add (x y : p) : (↑(x + y) : M) = ↑x + ↑y := rfl
@[simp, norm_cast] lemma coe_zero : ((0 : p) : M) = 0 := rfl
@[norm_cast] lemma coe_smul (r : R) (x : p) : ((r • x : p) : M) = r • ↑x := rfl
@[simp, norm_cast] lemma coe_smul_of_tower [has_smul S R] [has_smul S M] [is_scalar_tower S R M]
  (r : S) (x : p) : ((r • x : p) : M) = r • ↑x := rfl
@[simp, norm_cast] lemma coe_mk (x : M) (hx : x ∈ p) : ((⟨x, hx⟩ : p) : M) = x := rfl
@[simp] lemma coe_mem (x : p) : (x : M) ∈ p := x.2

variables (p)

instance : add_comm_monoid p :=
{ add := (+), zero := 0, .. p.to_add_submonoid.to_add_comm_monoid }

instance module' [semiring S] [has_smul S R] [module S M] [is_scalar_tower S R M] : module S p :=
by refine {smul := (•), ..p.to_sub_mul_action.mul_action', ..};
   { intros, apply set_coe.ext, simp [smul_add, add_smul, mul_smul] }
instance : module R p := p.module'

instance no_zero_smul_divisors [no_zero_smul_divisors R M] : no_zero_smul_divisors R p :=
⟨λ c x h,
  have c = 0 ∨ (x : M) = 0,
  from eq_zero_or_eq_zero_of_smul_eq_zero (congr_arg coe h),
  this.imp_right (@subtype.ext_iff _ _ x 0).mpr⟩

/-- Embedding of a submodule `p` to the ambient space `M`. -/
protected def subtype : p →ₗ[R] M :=
by refine {to_fun := coe, ..}; simp [coe_smul]

theorem subtype_apply (x : p) : p.subtype x = x := rfl

@[simp] lemma coe_subtype : ((submodule.subtype p) : p → M) = coe := rfl

lemma injective_subtype : injective p.subtype := subtype.coe_injective

/-- Note the `add_submonoid` version of this lemma is called `add_submonoid.coe_finset_sum`. -/
@[simp] lemma coe_sum (x : ι → p) (s : finset ι) : ↑(∑ i in s, x i) = ∑ i in s, (x i : M) :=
map_sum p.subtype _ _

<<<<<<< HEAD
/-! ### Actions by `submodule`s
=======
section add_action

/-! ### Additive actions by `submodule`s
>>>>>>> 155d5519

These instances transfer the action by an element `m : M` of a `R`-module `M` written as `m +ᵥ a`
onto the action by an element `s : S` of a submodule `S : submodule R M` such that
`s +ᵥ a = (s : M) +ᵥ a`.

These instances work particularly well in conjunction with `add_group.to_add_action`, enabling
`s +ᵥ m` as an alias for `↑s + m`.

-/

variables {α β : Type*}

instance [has_vadd M α] : has_vadd p α := p.to_add_submonoid.has_vadd

instance vadd_comm_class [has_vadd M β] [has_vadd α β] [vadd_comm_class M α β] :
  vadd_comm_class p α β := ⟨λ a, (vadd_comm (a : M) : _)⟩

instance [has_vadd M α] [has_faithful_vadd M α] :
  has_faithful_vadd p α := ⟨λ x y h, subtype.ext $ eq_of_vadd_eq_vadd h⟩

/-- The action by a submodule is the action by the underlying module. -/
instance [add_action M α] : add_action p α := add_action.comp_hom _ p.subtype.to_add_monoid_hom

variable {p}

lemma vadd_def [has_vadd M α] (g : p) (m : α) : g +ᵥ m = (g : M) +ᵥ m := rfl

<<<<<<< HEAD
=======
end add_action

>>>>>>> 155d5519
section restrict_scalars
variables (S) [semiring S] [module S M] [module R M] [has_smul S R] [is_scalar_tower S R M]

/--
`V.restrict_scalars S` is the `S`-submodule of the `S`-module given by restriction of scalars,
corresponding to `V`, an `R`-submodule of the original `R`-module.
-/
def restrict_scalars (V : submodule R M) : submodule S M :=
{ carrier := V,
  zero_mem' := V.zero_mem,
  smul_mem' := λ c m h, V.smul_of_tower_mem c h,
  add_mem' := λ x y hx hy, V.add_mem hx hy }

@[simp]
lemma coe_restrict_scalars (V : submodule R M) : (V.restrict_scalars S : set M) = V :=
rfl

@[simp]
lemma restrict_scalars_mem (V : submodule R M) (m : M) : m ∈ V.restrict_scalars S ↔ m ∈ V :=
iff.refl _

@[simp]
lemma restrict_scalars_self (V : submodule R M) : V.restrict_scalars R = V :=
set_like.coe_injective rfl

variables (R S M)

lemma restrict_scalars_injective :
  function.injective (restrict_scalars S : submodule R M → submodule S M) :=
λ V₁ V₂ h, ext $ set.ext_iff.1 (set_like.ext'_iff.1 h : _)

@[simp] lemma restrict_scalars_inj {V₁ V₂ : submodule R M} :
  restrict_scalars S V₁ = restrict_scalars S V₂ ↔ V₁ = V₂ :=
(restrict_scalars_injective S _ _).eq_iff

/-- Even though `p.restrict_scalars S` has type `submodule S M`, it is still an `R`-module. -/
instance restrict_scalars.orig_module (p : submodule R M) :
  module R (p.restrict_scalars S) :=
(by apply_instance : module R p)

instance (p : submodule R M) : is_scalar_tower S R (p.restrict_scalars S) :=
{ smul_assoc := λ r s x, subtype.ext $ smul_assoc r s (x : M) }

/-- `restrict_scalars S` is an embedding of the lattice of `R`-submodules into
the lattice of `S`-submodules. -/
@[simps]
def restrict_scalars_embedding : submodule R M ↪o submodule S M :=
{ to_fun := restrict_scalars S,
  inj' := restrict_scalars_injective S R M,
  map_rel_iff' := λ p q, by simp [set_like.le_def] }

/-- Turning `p : submodule R M` into an `S`-submodule gives the same module structure
as turning it into a type and adding a module structure. -/
@[simps {simp_rhs := tt}]
def restrict_scalars_equiv (p : submodule R M) : p.restrict_scalars S ≃ₗ[R] p :=
{ to_fun := id, inv_fun := id, map_smul' := λ c x, rfl, .. add_equiv.refl p }

end restrict_scalars

end add_comm_monoid

section add_comm_group

variables [ring R] [add_comm_group M]
variables {module_M : module R M}
variables (p p' : submodule R M)
variables {r : R} {x y : M}

instance [module R M] : add_subgroup_class (submodule R M) M :=
{ neg_mem := λ p x, p.to_sub_mul_action.neg_mem,
  .. submodule.add_submonoid_class }

protected lemma neg_mem (hx : x ∈ p) : -x ∈ p := neg_mem hx

/-- Reinterpret a submodule as an additive subgroup. -/
def to_add_subgroup : add_subgroup M :=
{ neg_mem' := λ _, p.neg_mem , .. p.to_add_submonoid }

@[simp] lemma coe_to_add_subgroup : (p.to_add_subgroup : set M) = p := rfl

@[simp] lemma mem_to_add_subgroup : x ∈ p.to_add_subgroup ↔ x ∈ p := iff.rfl

include module_M

theorem to_add_subgroup_injective : injective (to_add_subgroup : submodule R M → add_subgroup M)
| p q h := set_like.ext (set_like.ext_iff.1 h : _)

@[simp] theorem to_add_subgroup_eq : p.to_add_subgroup = p'.to_add_subgroup ↔ p = p' :=
to_add_subgroup_injective.eq_iff

@[mono] lemma to_add_subgroup_strict_mono :
  strict_mono (to_add_subgroup : submodule R M → add_subgroup M) := λ _ _, id

lemma to_add_subgroup_le : p.to_add_subgroup ≤ p'.to_add_subgroup ↔ p ≤ p' := iff.rfl

@[mono] lemma to_add_subgroup_mono : monotone (to_add_subgroup : submodule R M → add_subgroup M) :=
to_add_subgroup_strict_mono.monotone

omit module_M

protected lemma sub_mem : x ∈ p → y ∈ p → x - y ∈ p := sub_mem
protected lemma neg_mem_iff : -x ∈ p ↔ x ∈ p := neg_mem_iff
protected lemma add_mem_iff_left : y ∈ p → (x + y ∈ p ↔ x ∈ p) := add_mem_cancel_right
protected lemma add_mem_iff_right : x ∈ p → (x + y ∈ p ↔ y ∈ p) := add_mem_cancel_left
protected lemma coe_neg (x : p) : ((-x : p) : M) = -x := add_subgroup_class.coe_neg _
protected lemma coe_sub (x y : p) : (↑(x - y) : M) = ↑x - ↑y := add_subgroup_class.coe_sub _ _

lemma sub_mem_iff_left (hy : y ∈ p) : (x - y) ∈ p ↔ x ∈ p :=
by rw [sub_eq_add_neg, p.add_mem_iff_left (p.neg_mem hy)]

lemma sub_mem_iff_right (hx : x ∈ p) : (x - y) ∈ p ↔ y ∈ p :=
by rw [sub_eq_add_neg, p.add_mem_iff_right hx, p.neg_mem_iff]

instance : add_comm_group p :=
{ add := (+), zero := 0, neg := has_neg.neg, ..p.to_add_subgroup.to_add_comm_group }

end add_comm_group

section is_domain

variables [ring R] [is_domain R]
variables [add_comm_group M] [module R M] {b : ι → M}

lemma not_mem_of_ortho {x : M} {N : submodule R M}
  (ortho : ∀ (c : R) (y ∈ N), c • x + y = (0 : M) → c = 0) :
  x ∉ N :=
by { intro hx, simpa using ortho (-1) x hx }

lemma ne_zero_of_ortho {x : M} {N : submodule R M}
  (ortho : ∀ (c : R) (y ∈ N), c • x + y = (0 : M) → c = 0) :
  x ≠ 0 :=
mt (λ h, show x ∈ N, from h.symm ▸ N.zero_mem) (not_mem_of_ortho ortho)

end is_domain

section ordered_monoid

variables [semiring R]

/-- A submodule of an `ordered_add_comm_monoid` is an `ordered_add_comm_monoid`. -/
instance to_ordered_add_comm_monoid
  {M} [ordered_add_comm_monoid M] [module R M] (S : submodule R M) :
  ordered_add_comm_monoid S :=
subtype.coe_injective.ordered_add_comm_monoid coe rfl (λ _ _, rfl) (λ _ _, rfl)

/-- A submodule of a `linear_ordered_add_comm_monoid` is a `linear_ordered_add_comm_monoid`. -/
instance to_linear_ordered_add_comm_monoid
  {M} [linear_ordered_add_comm_monoid M] [module R M] (S : submodule R M) :
  linear_ordered_add_comm_monoid S :=
subtype.coe_injective.linear_ordered_add_comm_monoid coe rfl (λ _ _, rfl) (λ _ _, rfl) (λ _ _, rfl)
  (λ _ _, rfl)

/-- A submodule of an `ordered_cancel_add_comm_monoid` is an `ordered_cancel_add_comm_monoid`. -/
instance to_ordered_cancel_add_comm_monoid
  {M} [ordered_cancel_add_comm_monoid M] [module R M] (S : submodule R M) :
  ordered_cancel_add_comm_monoid S :=
subtype.coe_injective.ordered_cancel_add_comm_monoid coe rfl (λ _ _, rfl) (λ _ _, rfl)

/-- A submodule of a `linear_ordered_cancel_add_comm_monoid` is a
`linear_ordered_cancel_add_comm_monoid`. -/
instance to_linear_ordered_cancel_add_comm_monoid
  {M} [linear_ordered_cancel_add_comm_monoid M] [module R M] (S : submodule R M) :
  linear_ordered_cancel_add_comm_monoid S :=
subtype.coe_injective.linear_ordered_cancel_add_comm_monoid coe rfl (λ _ _, rfl) (λ _ _, rfl)
  (λ _ _, rfl) (λ _ _, rfl)

end ordered_monoid

section ordered_group

variables [ring R]

/-- A submodule of an `ordered_add_comm_group` is an `ordered_add_comm_group`. -/
instance to_ordered_add_comm_group
  {M} [ordered_add_comm_group M] [module R M] (S : submodule R M) :
  ordered_add_comm_group S :=
subtype.coe_injective.ordered_add_comm_group coe
  rfl (λ _ _, rfl) (λ _, rfl) (λ _ _, rfl) (λ _ _, rfl) (λ _ _, rfl)

/-- A submodule of a `linear_ordered_add_comm_group` is a
`linear_ordered_add_comm_group`. -/
instance to_linear_ordered_add_comm_group
  {M} [linear_ordered_add_comm_group M] [module R M] (S : submodule R M) :
  linear_ordered_add_comm_group S :=
subtype.coe_injective.linear_ordered_add_comm_group coe
  rfl (λ _ _, rfl) (λ _, rfl) (λ _ _, rfl) (λ _ _, rfl) (λ _ _, rfl) (λ _ _, rfl) (λ _ _, rfl)

end ordered_group

end submodule

namespace submodule

variables [division_ring S] [semiring R] [add_comm_monoid M] [module R M]
variables [has_smul S R] [module S M] [is_scalar_tower S R M]

variables (p : submodule R M) {s : S} {x y : M}

theorem smul_mem_iff (s0 : s ≠ 0) : s • x ∈ p ↔ x ∈ p :=
p.to_sub_mul_action.smul_mem_iff s0

end submodule

/-- Subspace of a vector space. Defined to equal `submodule`. -/
abbreviation subspace (R : Type u) (M : Type v)
  [division_ring R] [add_comm_group M] [module R M] :=
submodule R M<|MERGE_RESOLUTION|>--- conflicted
+++ resolved
@@ -258,13 +258,9 @@
 @[simp] lemma coe_sum (x : ι → p) (s : finset ι) : ↑(∑ i in s, x i) = ∑ i in s, (x i : M) :=
 map_sum p.subtype _ _
 
-<<<<<<< HEAD
-/-! ### Actions by `submodule`s
-=======
 section add_action
 
 /-! ### Additive actions by `submodule`s
->>>>>>> 155d5519
 
 These instances transfer the action by an element `m : M` of a `R`-module `M` written as `m +ᵥ a`
 onto the action by an element `s : S` of a submodule `S : submodule R M` such that
@@ -292,11 +288,8 @@
 
 lemma vadd_def [has_vadd M α] (g : p) (m : α) : g +ᵥ m = (g : M) +ᵥ m := rfl
 
-<<<<<<< HEAD
-=======
 end add_action
 
->>>>>>> 155d5519
 section restrict_scalars
 variables (S) [semiring S] [module S M] [module R M] [has_smul S R] [is_scalar_tower S R M]
 
