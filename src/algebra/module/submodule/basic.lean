/-
Copyright (c) 2015 Nathaniel Thomas. All rights reserved.
Released under Apache 2.0 license as described in the file LICENSE.
Authors: Nathaniel Thomas, Jeremy Avigad, Johannes Hölzl, Mario Carneiro
-/
import algebra.module.linear_map
import algebra.module.equiv
import group_theory.group_action.sub_mul_action
import group_theory.submonoid.membership

/-!

# Submodules of a module

> THIS FILE IS SYNCHRONIZED WITH MATHLIB4.
> Any changes to this file require a corresponding PR to mathlib4.

In this file we define

* `submodule R M` : a subset of a `module` `M` that contains zero and is closed with respect to
  addition and scalar multiplication.

* `subspace k M` : an abbreviation for `submodule` assuming that `k` is a `field`.

## Tags

submodule, subspace, linear map
-/

open function
open_locale big_operators

universes u'' u' u v w
variables {G : Type u''} {S : Type u'} {R : Type u} {M : Type v} {ι : Type w}

set_option old_structure_cmd true

/-- `submodule_class S R M` says `S` is a type of submodules `s ≤ M`.

Note that only `R` is marked as `out_param` since `M` is already supplied by the `set_like` class.
-/
class submodule_class (S : Type*) (R : out_param $ Type*) (M : Type*) [add_zero_class M]
  [has_smul R M] [set_like S M] [add_submonoid_class S M] extends smul_mem_class S R M

/-- A submodule of a module is one which is closed under vector operations.
  This is a sufficient condition for the subset of vectors in the submodule
  to themselves form a module. -/
structure submodule (R : Type u) (M : Type v) [semiring R]
  [add_comm_monoid M] [module R M] extends add_submonoid M, sub_mul_action R M : Type v.

/-- Reinterpret a `submodule` as an `add_submonoid`. -/
add_decl_doc submodule.to_add_submonoid

/-- Reinterpret a `submodule` as an `sub_mul_action`. -/
add_decl_doc submodule.to_sub_mul_action

namespace submodule

variables [semiring R] [add_comm_monoid M] [module R M]

instance : set_like (submodule R M) M :=
{ coe := submodule.carrier,
  coe_injective' := λ p q h, by cases p; cases q; congr' }

instance : add_submonoid_class (submodule R M) M :=
{ zero_mem := zero_mem',
  add_mem := add_mem' }

instance : submodule_class (submodule R M) R M :=
{ smul_mem := smul_mem' }

@[simp] theorem mem_to_add_submonoid (p : submodule R M) (x : M) : x ∈ p.to_add_submonoid ↔ x ∈ p :=
iff.rfl

variables {p q : submodule R M}

@[simp]
lemma mem_mk {S : set M} {x : M} (h₁ h₂ h₃) : x ∈ (⟨S, h₁, h₂, h₃⟩ : submodule R M) ↔ x ∈ S :=
iff.rfl

@[simp] lemma coe_set_mk (S : set M) (h₁ h₂ h₃) :
  ((⟨S, h₁, h₂, h₃⟩ : submodule R M) : set M) = S := rfl

@[simp]
lemma mk_le_mk {S S' : set M} (h₁ h₂ h₃ h₁' h₂' h₃') :
  (⟨S, h₁, h₂, h₃⟩ : submodule R M) ≤ (⟨S', h₁', h₂', h₃'⟩ : submodule R M) ↔ S ⊆ S' := iff.rfl

@[ext] theorem ext (h : ∀ x, x ∈ p ↔ x ∈ q) : p = q := set_like.ext h

/-- Copy of a submodule with a new `carrier` equal to the old one. Useful to fix definitional
equalities. -/
protected def copy (p : submodule R M) (s : set M) (hs : s = ↑p) : submodule R M :=
{ carrier := s,
  zero_mem' := hs.symm ▸ p.zero_mem',
  add_mem' := λ _ _, hs.symm ▸ p.add_mem',
  smul_mem' := hs.symm ▸ p.smul_mem' }

@[simp] lemma coe_copy (S : submodule R M) (s : set M) (hs : s = ↑S) :
  (S.copy s hs : set M) = s := rfl

lemma copy_eq (S : submodule R M) (s : set M) (hs : s = ↑S) : S.copy s hs = S :=
set_like.coe_injective hs

theorem to_add_submonoid_injective :
  injective (to_add_submonoid : submodule R M → add_submonoid M) :=
λ p q h, set_like.ext'_iff.2 (show _, from set_like.ext'_iff.1 h)

@[simp] theorem to_add_submonoid_eq : p.to_add_submonoid = q.to_add_submonoid ↔ p = q :=
to_add_submonoid_injective.eq_iff

@[mono] lemma to_add_submonoid_strict_mono :
  strict_mono (to_add_submonoid : submodule R M → add_submonoid M) := λ _ _, id

lemma to_add_submonoid_le : p.to_add_submonoid ≤ q.to_add_submonoid ↔ p ≤ q := iff.rfl

@[mono]
lemma to_add_submonoid_mono : monotone (to_add_submonoid : submodule R M → add_submonoid M) :=
to_add_submonoid_strict_mono.monotone

@[simp] theorem coe_to_add_submonoid (p : submodule R M) :
  (p.to_add_submonoid : set M) = p := rfl

theorem to_sub_mul_action_injective :
  injective (to_sub_mul_action : submodule R M → sub_mul_action R M) :=
λ p q h, set_like.ext'_iff.2 (show _, from set_like.ext'_iff.1 h)

@[simp] theorem to_sub_mul_action_eq : p.to_sub_mul_action = q.to_sub_mul_action ↔ p = q :=
to_sub_mul_action_injective.eq_iff

@[mono] lemma to_sub_mul_action_strict_mono :
  strict_mono (to_sub_mul_action : submodule R M → sub_mul_action R M) := λ _ _, id

@[mono]
lemma to_sub_mul_action_mono : monotone (to_sub_mul_action : submodule R M → sub_mul_action R M) :=
to_sub_mul_action_strict_mono.monotone

@[simp] theorem coe_to_sub_mul_action (p : submodule R M) :
  (p.to_sub_mul_action : set M) = p := rfl

end submodule

namespace submodule_class

variables [semiring R] [add_comm_monoid M] [module R M] {A : Type*} [set_like A M]
  [add_submonoid_class A M] [hA : submodule_class A R M] (S' : A)

include hA
/-- A submodule of a `module` is a `module`.  -/
@[priority 75] -- Prefer subclasses of `module` over `submodule_class`.
instance to_module : module R S' :=
subtype.coe_injective.module R (add_submonoid_class.subtype S') (set_like.coe_smul S')

/-- The natural `R`-linear map from a submodule of an `R`-module `M` to `M`. -/
protected def subtype : S' →ₗ[R] M := ⟨coe, λ _ _, rfl, λ _ _, rfl⟩

@[simp] protected theorem coe_subtype : (submodule_class.subtype S' : S' → M) = coe := rfl

end submodule_class

namespace submodule

section add_comm_monoid

variables [semiring R] [add_comm_monoid M]

-- We can infer the module structure implicitly from the bundled submodule,
-- rather than via typeclass resolution.
variables {module_M : module R M}
variables {p q : submodule R M}
variables {r : R} {x y : M}

variables (p)
@[simp] lemma mem_carrier : x ∈ p.carrier ↔ x ∈ (p : set M) := iff.rfl

@[simp] protected lemma zero_mem : (0 : M) ∈ p := zero_mem _
protected lemma add_mem (h₁ : x ∈ p) (h₂ : y ∈ p) : x + y ∈ p := add_mem h₁ h₂

lemma smul_mem (r : R) (h : x ∈ p) : r • x ∈ p := p.smul_mem' r h
lemma smul_of_tower_mem [has_smul S R] [has_smul S M] [is_scalar_tower S R M]
  (r : S) (h : x ∈ p) : r • x ∈ p :=
p.to_sub_mul_action.smul_of_tower_mem r h

protected lemma sum_mem {t : finset ι} {f : ι → M} : (∀c∈t, f c ∈ p) → (∑ i in t, f i) ∈ p :=
sum_mem

lemma sum_smul_mem {t : finset ι} {f : ι → M} (r : ι → R)
    (hyp : ∀ c ∈ t, f c ∈ p) : (∑ i in t, r i • f i) ∈ p :=
sum_mem (λ i hi, smul_mem _ _ (hyp i hi))

@[simp] lemma smul_mem_iff' [group G] [mul_action G M] [has_smul G R] [is_scalar_tower G R M]
  (g : G) : g • x ∈ p ↔ x ∈ p :=
p.to_sub_mul_action.smul_mem_iff' g

instance : has_add p := ⟨λx y, ⟨x.1 + y.1, add_mem x.2 y.2⟩⟩
instance : has_zero p := ⟨⟨0, zero_mem _⟩⟩
instance : inhabited p := ⟨0⟩

instance [has_smul S R] [has_smul S M] [is_scalar_tower S R M] :
  has_smul S p := ⟨λ c x, ⟨c • x.1, smul_of_tower_mem _ c x.2⟩⟩

instance [has_smul S R] [has_smul S M] [is_scalar_tower S R M] : is_scalar_tower S R p :=
p.to_sub_mul_action.is_scalar_tower

instance is_scalar_tower' {S' : Type*}
  [has_smul S R] [has_smul S M] [has_smul S' R] [has_smul S' M] [has_smul S S']
  [is_scalar_tower S' R M] [is_scalar_tower S S' M] [is_scalar_tower S R M] :
  is_scalar_tower S S' p :=
p.to_sub_mul_action.is_scalar_tower'

instance
  [has_smul S R] [has_smul S M] [is_scalar_tower S R M]
  [has_smul Sᵐᵒᵖ R] [has_smul Sᵐᵒᵖ M] [is_scalar_tower Sᵐᵒᵖ R M]
  [is_central_scalar S M] : is_central_scalar S p :=
p.to_sub_mul_action.is_central_scalar

protected lemma nonempty : (p : set M).nonempty := ⟨0, p.zero_mem⟩

@[simp] lemma mk_eq_zero {x} (h : x ∈ p) : (⟨x, h⟩ : p) = 0 ↔ x = 0 := subtype.ext_iff_val

variables {p}
@[simp, norm_cast] lemma coe_eq_zero {x : p} : (x : M) = 0 ↔ x = 0 :=
(set_like.coe_eq_coe : (x : M) = (0 : p) ↔ x = 0)
@[simp, norm_cast] lemma coe_add (x y : p) : (↑(x + y) : M) = ↑x + ↑y := rfl
@[simp, norm_cast] lemma coe_zero : ((0 : p) : M) = 0 := rfl
@[norm_cast] lemma coe_smul (r : R) (x : p) : ((r • x : p) : M) = r • ↑x := rfl
@[simp, norm_cast] lemma coe_smul_of_tower [has_smul S R] [has_smul S M] [is_scalar_tower S R M]
  (r : S) (x : p) : ((r • x : p) : M) = r • ↑x := rfl
@[simp, norm_cast] lemma coe_mk (x : M) (hx : x ∈ p) : ((⟨x, hx⟩ : p) : M) = x := rfl
@[simp] lemma coe_mem (x : p) : (x : M) ∈ p := x.2

variables (p)

instance : add_comm_monoid p :=
{ add := (+), zero := 0, .. p.to_add_submonoid.to_add_comm_monoid }

instance module' [semiring S] [has_smul S R] [module S M] [is_scalar_tower S R M] : module S p :=
by refine {smul := (•), ..p.to_sub_mul_action.mul_action', ..};
   { intros, apply set_coe.ext, simp [smul_add, add_smul, mul_smul] }
instance : module R p := p.module'

instance no_zero_smul_divisors [no_zero_smul_divisors R M] : no_zero_smul_divisors R p :=
⟨λ c x h,
  have c = 0 ∨ (x : M) = 0,
  from eq_zero_or_eq_zero_of_smul_eq_zero (congr_arg coe h),
  this.imp_right (@subtype.ext_iff _ _ x 0).mpr⟩

/-- Embedding of a submodule `p` to the ambient space `M`. -/
protected def subtype : p →ₗ[R] M :=
by refine {to_fun := coe, ..}; simp [coe_smul]

theorem subtype_apply (x : p) : p.subtype x = x := rfl

@[simp] lemma coe_subtype : ((submodule.subtype p) : p → M) = coe := rfl

lemma injective_subtype : injective p.subtype := subtype.coe_injective

/-- Note the `add_submonoid` version of this lemma is called `add_submonoid.coe_finset_sum`. -/
@[simp] lemma coe_sum (x : ι → p) (s : finset ι) : ↑(∑ i in s, x i) = ∑ i in s, (x i : M) :=
map_sum p.subtype _ _

/-! ### Actions by `submodule`s

These instances transfer the action by an element `m : M` of a `R`-module `M` written as `m +ᵥ a`
onto the action by an element `s : S` of a submodule `S : submodule R M` such that
`s +ᵥ a = (s : M) +ᵥ a`.

These instances work particularly well in conjunction with `add_group.to_add_action`, enabling
`s +ᵥ m` as an alias for `↑s + m`.

-/

variables {α β : Type*}

<<<<<<< HEAD
instance p.to_add_submonoid.has_add [has_vadd M α] : has_vadd p α := has_vadd.comp _ p.subtype
=======
instance [has_vadd M α] : has_vadd p α := p.to_add_submonoid.has_vadd
>>>>>>> d95362bb

instance vadd_comm_class [has_vadd M β] [has_vadd α β] [vadd_comm_class M α β] :
  vadd_comm_class p α β := ⟨λ a, (vadd_comm (a : M) : _)⟩

instance [has_vadd M α] [has_faithful_vadd M α] :
  has_faithful_vadd p α := ⟨λ x y h, subtype.ext $ eq_of_vadd_eq_vadd h⟩

<<<<<<< HEAD
/-- The action by a submodule is the action by the underlying submodule. -/
=======
/-- The action by a submodule is the action by the underlying module. -/
>>>>>>> d95362bb
instance [add_action M α] : add_action p α := add_action.comp_hom _ p.subtype.to_add_monoid_hom

variable {p}

lemma vadd_def [has_vadd M α] (g : p) (m : α) : g +ᵥ m = (g : M) +ᵥ m := rfl

section restrict_scalars
variables (S) [semiring S] [module S M] [module R M] [has_smul S R] [is_scalar_tower S R M]

/--
`V.restrict_scalars S` is the `S`-submodule of the `S`-module given by restriction of scalars,
corresponding to `V`, an `R`-submodule of the original `R`-module.
-/
def restrict_scalars (V : submodule R M) : submodule S M :=
{ carrier := V,
  zero_mem' := V.zero_mem,
  smul_mem' := λ c m h, V.smul_of_tower_mem c h,
  add_mem' := λ x y hx hy, V.add_mem hx hy }

@[simp]
lemma coe_restrict_scalars (V : submodule R M) : (V.restrict_scalars S : set M) = V :=
rfl

@[simp]
lemma restrict_scalars_mem (V : submodule R M) (m : M) : m ∈ V.restrict_scalars S ↔ m ∈ V :=
iff.refl _

@[simp]
lemma restrict_scalars_self (V : submodule R M) : V.restrict_scalars R = V :=
set_like.coe_injective rfl

variables (R S M)

lemma restrict_scalars_injective :
  function.injective (restrict_scalars S : submodule R M → submodule S M) :=
λ V₁ V₂ h, ext $ set.ext_iff.1 (set_like.ext'_iff.1 h : _)

@[simp] lemma restrict_scalars_inj {V₁ V₂ : submodule R M} :
  restrict_scalars S V₁ = restrict_scalars S V₂ ↔ V₁ = V₂ :=
(restrict_scalars_injective S _ _).eq_iff

/-- Even though `p.restrict_scalars S` has type `submodule S M`, it is still an `R`-module. -/
instance restrict_scalars.orig_module (p : submodule R M) :
  module R (p.restrict_scalars S) :=
(by apply_instance : module R p)

instance (p : submodule R M) : is_scalar_tower S R (p.restrict_scalars S) :=
{ smul_assoc := λ r s x, subtype.ext $ smul_assoc r s (x : M) }

/-- `restrict_scalars S` is an embedding of the lattice of `R`-submodules into
the lattice of `S`-submodules. -/
@[simps]
def restrict_scalars_embedding : submodule R M ↪o submodule S M :=
{ to_fun := restrict_scalars S,
  inj' := restrict_scalars_injective S R M,
  map_rel_iff' := λ p q, by simp [set_like.le_def] }

/-- Turning `p : submodule R M` into an `S`-submodule gives the same module structure
as turning it into a type and adding a module structure. -/
@[simps {simp_rhs := tt}]
def restrict_scalars_equiv (p : submodule R M) : p.restrict_scalars S ≃ₗ[R] p :=
{ to_fun := id, inv_fun := id, map_smul' := λ c x, rfl, .. add_equiv.refl p }

end restrict_scalars

end add_comm_monoid

section add_comm_group

variables [ring R] [add_comm_group M]
variables {module_M : module R M}
variables (p p' : submodule R M)
variables {r : R} {x y : M}

instance [module R M] : add_subgroup_class (submodule R M) M :=
{ neg_mem := λ p x, p.to_sub_mul_action.neg_mem,
  .. submodule.add_submonoid_class }

protected lemma neg_mem (hx : x ∈ p) : -x ∈ p := neg_mem hx

/-- Reinterpret a submodule as an additive subgroup. -/
def to_add_subgroup : add_subgroup M :=
{ neg_mem' := λ _, p.neg_mem , .. p.to_add_submonoid }

@[simp] lemma coe_to_add_subgroup : (p.to_add_subgroup : set M) = p := rfl

@[simp] lemma mem_to_add_subgroup : x ∈ p.to_add_subgroup ↔ x ∈ p := iff.rfl

include module_M

theorem to_add_subgroup_injective : injective (to_add_subgroup : submodule R M → add_subgroup M)
| p q h := set_like.ext (set_like.ext_iff.1 h : _)

@[simp] theorem to_add_subgroup_eq : p.to_add_subgroup = p'.to_add_subgroup ↔ p = p' :=
to_add_subgroup_injective.eq_iff

@[mono] lemma to_add_subgroup_strict_mono :
  strict_mono (to_add_subgroup : submodule R M → add_subgroup M) := λ _ _, id

lemma to_add_subgroup_le : p.to_add_subgroup ≤ p'.to_add_subgroup ↔ p ≤ p' := iff.rfl

@[mono] lemma to_add_subgroup_mono : monotone (to_add_subgroup : submodule R M → add_subgroup M) :=
to_add_subgroup_strict_mono.monotone

omit module_M

protected lemma sub_mem : x ∈ p → y ∈ p → x - y ∈ p := sub_mem
protected lemma neg_mem_iff : -x ∈ p ↔ x ∈ p := neg_mem_iff
protected lemma add_mem_iff_left : y ∈ p → (x + y ∈ p ↔ x ∈ p) := add_mem_cancel_right
protected lemma add_mem_iff_right : x ∈ p → (x + y ∈ p ↔ y ∈ p) := add_mem_cancel_left
protected lemma coe_neg (x : p) : ((-x : p) : M) = -x := add_subgroup_class.coe_neg _
protected lemma coe_sub (x y : p) : (↑(x - y) : M) = ↑x - ↑y := add_subgroup_class.coe_sub _ _

lemma sub_mem_iff_left (hy : y ∈ p) : (x - y) ∈ p ↔ x ∈ p :=
by rw [sub_eq_add_neg, p.add_mem_iff_left (p.neg_mem hy)]

lemma sub_mem_iff_right (hx : x ∈ p) : (x - y) ∈ p ↔ y ∈ p :=
by rw [sub_eq_add_neg, p.add_mem_iff_right hx, p.neg_mem_iff]

instance : add_comm_group p :=
{ add := (+), zero := 0, neg := has_neg.neg, ..p.to_add_subgroup.to_add_comm_group }

end add_comm_group

section is_domain

variables [ring R] [is_domain R]
variables [add_comm_group M] [module R M] {b : ι → M}

lemma not_mem_of_ortho {x : M} {N : submodule R M}
  (ortho : ∀ (c : R) (y ∈ N), c • x + y = (0 : M) → c = 0) :
  x ∉ N :=
by { intro hx, simpa using ortho (-1) x hx }

lemma ne_zero_of_ortho {x : M} {N : submodule R M}
  (ortho : ∀ (c : R) (y ∈ N), c • x + y = (0 : M) → c = 0) :
  x ≠ 0 :=
mt (λ h, show x ∈ N, from h.symm ▸ N.zero_mem) (not_mem_of_ortho ortho)

end is_domain

section ordered_monoid

variables [semiring R]

/-- A submodule of an `ordered_add_comm_monoid` is an `ordered_add_comm_monoid`. -/
instance to_ordered_add_comm_monoid
  {M} [ordered_add_comm_monoid M] [module R M] (S : submodule R M) :
  ordered_add_comm_monoid S :=
subtype.coe_injective.ordered_add_comm_monoid coe rfl (λ _ _, rfl) (λ _ _, rfl)

/-- A submodule of a `linear_ordered_add_comm_monoid` is a `linear_ordered_add_comm_monoid`. -/
instance to_linear_ordered_add_comm_monoid
  {M} [linear_ordered_add_comm_monoid M] [module R M] (S : submodule R M) :
  linear_ordered_add_comm_monoid S :=
subtype.coe_injective.linear_ordered_add_comm_monoid coe rfl (λ _ _, rfl) (λ _ _, rfl) (λ _ _, rfl)
  (λ _ _, rfl)

/-- A submodule of an `ordered_cancel_add_comm_monoid` is an `ordered_cancel_add_comm_monoid`. -/
instance to_ordered_cancel_add_comm_monoid
  {M} [ordered_cancel_add_comm_monoid M] [module R M] (S : submodule R M) :
  ordered_cancel_add_comm_monoid S :=
subtype.coe_injective.ordered_cancel_add_comm_monoid coe rfl (λ _ _, rfl) (λ _ _, rfl)

/-- A submodule of a `linear_ordered_cancel_add_comm_monoid` is a
`linear_ordered_cancel_add_comm_monoid`. -/
instance to_linear_ordered_cancel_add_comm_monoid
  {M} [linear_ordered_cancel_add_comm_monoid M] [module R M] (S : submodule R M) :
  linear_ordered_cancel_add_comm_monoid S :=
subtype.coe_injective.linear_ordered_cancel_add_comm_monoid coe rfl (λ _ _, rfl) (λ _ _, rfl)
  (λ _ _, rfl) (λ _ _, rfl)

end ordered_monoid

section ordered_group

variables [ring R]

/-- A submodule of an `ordered_add_comm_group` is an `ordered_add_comm_group`. -/
instance to_ordered_add_comm_group
  {M} [ordered_add_comm_group M] [module R M] (S : submodule R M) :
  ordered_add_comm_group S :=
subtype.coe_injective.ordered_add_comm_group coe
  rfl (λ _ _, rfl) (λ _, rfl) (λ _ _, rfl) (λ _ _, rfl) (λ _ _, rfl)

/-- A submodule of a `linear_ordered_add_comm_group` is a
`linear_ordered_add_comm_group`. -/
instance to_linear_ordered_add_comm_group
  {M} [linear_ordered_add_comm_group M] [module R M] (S : submodule R M) :
  linear_ordered_add_comm_group S :=
subtype.coe_injective.linear_ordered_add_comm_group coe
  rfl (λ _ _, rfl) (λ _, rfl) (λ _ _, rfl) (λ _ _, rfl) (λ _ _, rfl) (λ _ _, rfl) (λ _ _, rfl)

end ordered_group

end submodule

namespace submodule

variables [division_ring S] [semiring R] [add_comm_monoid M] [module R M]
variables [has_smul S R] [module S M] [is_scalar_tower S R M]

variables (p : submodule R M) {s : S} {x y : M}

theorem smul_mem_iff (s0 : s ≠ 0) : s • x ∈ p ↔ x ∈ p :=
p.to_sub_mul_action.smul_mem_iff s0

end submodule

/-- Subspace of a vector space. Defined to equal `submodule`. -/
abbreviation subspace (R : Type u) (M : Type v)
  [division_ring R] [add_comm_group M] [module R M] :=
submodule R M<|MERGE_RESOLUTION|>--- conflicted
+++ resolved
@@ -271,11 +271,7 @@
 
 variables {α β : Type*}
 
-<<<<<<< HEAD
-instance p.to_add_submonoid.has_add [has_vadd M α] : has_vadd p α := has_vadd.comp _ p.subtype
-=======
 instance [has_vadd M α] : has_vadd p α := p.to_add_submonoid.has_vadd
->>>>>>> d95362bb
 
 instance vadd_comm_class [has_vadd M β] [has_vadd α β] [vadd_comm_class M α β] :
   vadd_comm_class p α β := ⟨λ a, (vadd_comm (a : M) : _)⟩
@@ -283,11 +279,7 @@
 instance [has_vadd M α] [has_faithful_vadd M α] :
   has_faithful_vadd p α := ⟨λ x y h, subtype.ext $ eq_of_vadd_eq_vadd h⟩
 
-<<<<<<< HEAD
-/-- The action by a submodule is the action by the underlying submodule. -/
-=======
 /-- The action by a submodule is the action by the underlying module. -/
->>>>>>> d95362bb
 instance [add_action M α] : add_action p α := add_action.comp_hom _ p.subtype.to_add_monoid_hom
 
 variable {p}
