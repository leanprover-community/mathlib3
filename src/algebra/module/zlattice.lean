--- conflicted
+++ resolved
@@ -20,18 +20,11 @@
   `(hd : ∀ r : ℝ, (L ∩ (metric.closed_ball 0 r)).finite)`, that is `L` is discrete
   `(hs : submodule.span ℝ (L : set E) = ⊤)`, that is `L` spans `E` over `K`.
 
-## Main result
-* `zspan.is_add_fundamental_domain`: for `L : submodule.span ℤ (set.range b)` a ℤ-lattice, proves
- that the set defined by `zspan.fundamental_domain` is indeed a fundamental domain.
-
-<<<<<<< HEAD
 ## Main results
 * `zspan.is_add_fundamental_domain`: for `L : submodule.span ℤ (set.range b)` a ℤ-lattice, proves
 that the set defined by `zspan.fundamental_domain` is indeed a fundamental domain.
 * `zlattice.dim`: for `L : add_subgroup E` with `L` discrete and spanning `E` over `K`, proves that
 `finrank ℤ L = finrank K E`.
-=======
->>>>>>> 86e90b62
 -/
 
 open_locale classical
