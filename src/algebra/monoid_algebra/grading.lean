--- conflicted
+++ resolved
@@ -207,10 +207,6 @@
 
 /-- `add_monoid_algebra.grades` describe an internally graded algebra -/
 lemma grade.is_internal : direct_sum.submodule_is_internal (grade R : ι → submodule R _) :=
-<<<<<<< HEAD
-by simpa only [grade_by_id] using grade_by.is_internal (add_monoid_hom.id ι)
-=======
 graded_algebra.is_internal _
->>>>>>> 6c0580a2
 
 end add_monoid_algebra