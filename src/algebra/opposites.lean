/-
Copyright (c) 2018 Kenny Lau. All rights reserved.
Released under Apache 2.0 license as described in the file LICENSE.
Authors: Kenny Lau
-/
<<<<<<< HEAD
import algebra.field
=======
>>>>>>> 682b8db5
import algebra.group.commute
import algebra.ring.basic
import data.equiv.mul_add

/-!
# Multiplicative opposite and algebraic operations on it

<<<<<<< HEAD
In this file we define `mul_oppposite α = αᵐᵒᵖ` to be the multiplicative opposite of `α`. It
=======
In this file we define `mul_opposite α = αᵐᵒᵖ` to be the multiplicative opposite of `α`. It
>>>>>>> 682b8db5
inherits all additive algebraic structures on `α`, and reverses the order of multipliers in
multiplicative structures, i.e., `op (x * y) = op x * op y`, where `mul_opposite.op` is the
canonical map from `α` to `αᵐᵒᵖ`.

## Notation

`αᵐᵒᵖ = mul_opposite α`
-/

universes u v
open function

/-- Multiplicative opposite of a type. This type inherits all additive structures on `α` and
reverses left and right in multiplication.-/
def mul_opposite (α : Type u) : Type u := α

postfix `ᵐᵒᵖ`:std.prec.max_plus := mul_opposite

namespace mul_opposite

variables {α : Type u}

/-- The element of `mul_opposite α` that represents `x : α`. -/
@[pp_nodot]
def op : α → αᵐᵒᵖ := id

/-- The element of `α` represented by `x : αᵐᵒᵖ`. -/
@[pp_nodot]
def unop : αᵐᵒᵖ → α := id

@[simp] lemma unop_op (x : α) : unop (op x) = x := rfl
@[simp] lemma op_unop (x : αᵐᵒᵖ) : op (unop x) = x := rfl
@[simp] lemma op_comp_unop : (op : α → αᵐᵒᵖ) ∘ unop = id := rfl
@[simp] lemma unop_comp_op : (unop : αᵐᵒᵖ → α) ∘ op = id := rfl

attribute [irreducible] mul_opposite

/-- A recursor for `opposite`. Use as `induction x using mul_opposite.rec`. -/
@[simp]
protected def rec {F : Π (X : αᵐᵒᵖ), Sort v} (h : Π X, F (op X)) : Π X, F X :=
λ X, h (unop X)

/-- The canonical bijection between `αᵐᵒᵖ` and `α`. -/
@[simps apply symm_apply { fully_applied := ff }]
def op_equiv : α ≃ αᵐᵒᵖ := ⟨op, unop, unop_op, op_unop⟩

lemma op_bijective : bijective (op : α → αᵐᵒᵖ) := op_equiv.bijective
lemma unop_bijective : bijective (unop : αᵐᵒᵖ → α) := op_equiv.symm.bijective
lemma op_injective : injective (op : α → αᵐᵒᵖ) := op_bijective.injective
lemma op_surjective : surjective (op : α → αᵐᵒᵖ) := op_bijective.surjective
lemma unop_injective : injective (unop : αᵐᵒᵖ → α) := unop_bijective.injective
lemma unop_surjective : surjective (unop : αᵐᵒᵖ → α) := unop_bijective.surjective

@[simp] lemma op_inj {x y : α} : op x = op y ↔ x = y := op_injective.eq_iff
@[simp] lemma unop_inj {x y : αᵐᵒᵖ} : unop x = unop y ↔ x = y := unop_injective.eq_iff

variable (α)

instance [nontrivial α] : nontrivial αᵐᵒᵖ := op_injective.nontrivial
instance [inhabited α] : inhabited αᵐᵒᵖ := ⟨op (default α)⟩
instance [subsingleton α] : subsingleton αᵐᵒᵖ := unop_injective.subsingleton
instance [unique α] : unique αᵐᵒᵖ := unique.mk' _
instance [is_empty α] : is_empty αᵐᵒᵖ := function.is_empty unop

instance [has_zero α] : has_zero αᵐᵒᵖ := { zero := op 0 }

instance [has_one α] : has_one αᵐᵒᵖ := { one := op 1 }

instance [has_add α] : has_add αᵐᵒᵖ :=
{ add := λ x y, op (unop x + unop y) }

instance [has_sub α] : has_sub αᵐᵒᵖ :=
{ sub := λ x y, op (unop x - unop y) }

instance [has_neg α] : has_neg αᵐᵒᵖ :=
{ neg := λ x, op $ -(unop x) }

instance [has_mul α] : has_mul αᵐᵒᵖ :=
{ mul := λ x y, op (unop y * unop x) }

instance [has_inv α] : has_inv αᵐᵒᵖ :=
{ inv := λ x, op $ (unop x)⁻¹ }

instance (R : Type*) [has_scalar R α] : has_scalar R αᵐᵒᵖ :=
{ smul := λ c x, op (c • unop x) }

section
variables (α)

@[simp] lemma op_zero [has_zero α] : op (0 : α) = 0 := rfl
@[simp] lemma unop_zero [has_zero α] : unop (0 : αᵐᵒᵖ) = 0 := rfl

@[simp] lemma op_one [has_one α] : op (1 : α) = 1 := rfl
@[simp] lemma unop_one [has_one α] : unop (1 : αᵐᵒᵖ) = 1 := rfl

variable {α}

@[simp] lemma op_add [has_add α] (x y : α) : op (x + y) = op x + op y := rfl
@[simp] lemma unop_add [has_add α] (x y : αᵐᵒᵖ) : unop (x + y) = unop x + unop y := rfl

@[simp] lemma op_neg [has_neg α] (x : α) : op (-x) = -op x := rfl
@[simp] lemma unop_neg [has_neg α] (x : αᵐᵒᵖ) : unop (-x) = -unop x := rfl

@[simp] lemma op_mul [has_mul α] (x y : α) : op (x * y) = op y * op x := rfl
@[simp] lemma unop_mul [has_mul α] (x y : αᵐᵒᵖ) : unop (x * y) = unop y * unop x := rfl

@[simp] lemma op_inv [has_inv α] (x : α) : op (x⁻¹) = (op x)⁻¹ := rfl
@[simp] lemma unop_inv [has_inv α] (x : αᵐᵒᵖ) : unop (x⁻¹) = (unop x)⁻¹ := rfl

@[simp] lemma op_sub [has_sub α] (x y : α) : op (x - y) = op x - op y := rfl
@[simp] lemma unop_sub [has_sub α] (x y : αᵐᵒᵖ) : unop (x - y) = unop x - unop y := rfl

@[simp] lemma op_smul {R : Type*} [has_scalar R α] (c : R) (a : α) : op (c • a) = c • op a := rfl
@[simp] lemma unop_smul {R : Type*} [has_scalar R α] (c : R) (a : αᵐᵒᵖ) :
  unop (c • a) = c • unop a := rfl

end

instance [add_semigroup α] : add_semigroup (αᵐᵒᵖ) :=
unop_injective.add_semigroup _ (λ x y, rfl)

instance [add_left_cancel_semigroup α] : add_left_cancel_semigroup αᵐᵒᵖ :=
unop_injective.add_left_cancel_semigroup _ (λ x y, rfl)

instance [add_right_cancel_semigroup α] : add_right_cancel_semigroup αᵐᵒᵖ :=
unop_injective.add_right_cancel_semigroup _ (λ x y, rfl)

instance [add_comm_semigroup α] : add_comm_semigroup αᵐᵒᵖ :=
{ add_comm := λ x y, unop_injective $ add_comm (unop x) (unop y),
  .. mul_opposite.add_semigroup α }

@[simp] lemma unop_eq_zero_iff {α} [has_zero α] (a : αᵐᵒᵖ) : a.unop = (0 : α) ↔ a = (0 : αᵐᵒᵖ) :=
unop_injective.eq_iff' rfl

@[simp] lemma op_eq_zero_iff {α} [has_zero α] (a : α) : op a = (0 : αᵐᵒᵖ) ↔ a = (0 : α) :=
op_injective.eq_iff' rfl

lemma unop_ne_zero_iff {α} [has_zero α] (a : αᵐᵒᵖ) : a.unop ≠ (0 : α) ↔ a ≠ (0 : αᵐᵒᵖ) :=
not_congr $ unop_eq_zero_iff a

lemma op_ne_zero_iff {α} [has_zero α] (a : α) : op a ≠ (0 : αᵐᵒᵖ) ↔ a ≠ (0 : α) :=
not_congr $ op_eq_zero_iff a

instance [add_zero_class α] : add_zero_class αᵐᵒᵖ :=
unop_injective.add_zero_class _ rfl (λ x y, rfl)

instance [add_monoid α] : add_monoid αᵐᵒᵖ :=
unop_injective.add_monoid_smul _ rfl (λ _ _, rfl) (λ _ _, rfl)

instance [add_comm_monoid α] : add_comm_monoid αᵐᵒᵖ :=
{ .. mul_opposite.add_monoid α, .. mul_opposite.add_comm_semigroup α }

instance [sub_neg_monoid α] : sub_neg_monoid αᵐᵒᵖ :=
unop_injective.sub_neg_monoid_smul _ rfl (λ _ _, rfl) (λ _, rfl)
  (λ _ _, rfl) (λ _ _, rfl) (λ _ _, rfl)

instance [add_group α] : add_group αᵐᵒᵖ :=
unop_injective.add_group_smul _ rfl (λ _ _, rfl) (λ _, rfl)
  (λ _ _, rfl) (λ _ _, rfl) (λ _ _, rfl)

instance [add_comm_group α] : add_comm_group αᵐᵒᵖ :=
{ .. mul_opposite.add_group α, .. mul_opposite.add_comm_monoid α }

instance [semigroup α] : semigroup αᵐᵒᵖ :=
{ mul_assoc := λ x y z, unop_injective $ eq.symm $ mul_assoc (unop z) (unop y) (unop x),
  .. mul_opposite.has_mul α }

instance [right_cancel_semigroup α] : left_cancel_semigroup αᵐᵒᵖ :=
{ mul_left_cancel := λ x y z H, unop_injective $ mul_right_cancel $ op_injective H,
  .. mul_opposite.semigroup α }

instance [left_cancel_semigroup α] : right_cancel_semigroup αᵐᵒᵖ :=
{ mul_right_cancel := λ x y z H, unop_injective $ mul_left_cancel $ op_injective H,
  .. mul_opposite.semigroup α }

instance [comm_semigroup α] : comm_semigroup αᵐᵒᵖ :=
{ mul_comm := λ x y, unop_injective $ mul_comm (unop y) (unop x),
  .. mul_opposite.semigroup α }

@[simp] lemma unop_eq_one_iff {α} [has_one α] (a : αᵐᵒᵖ) : a.unop = 1 ↔ a = 1 :=
unop_injective.eq_iff' rfl

@[simp] lemma op_eq_one_iff {α} [has_one α] (a : α) : op a = 1 ↔ a = 1 :=
op_injective.eq_iff' rfl

instance [mul_one_class α] : mul_one_class αᵐᵒᵖ :=
{ one_mul := λ x, unop_injective $ mul_one $ unop x,
  mul_one := λ x, unop_injective $ one_mul $ unop x,
  .. mul_opposite.has_mul α, .. mul_opposite.has_one α }

instance [monoid α] : monoid αᵐᵒᵖ :=
{ npow := λ n x, op $ x.unop ^ n,
  npow_zero' := λ x, unop_injective $ monoid.npow_zero' x.unop,
  npow_succ' := λ n x, unop_injective $ pow_succ' x.unop n,
  .. mul_opposite.semigroup α, .. mul_opposite.mul_one_class α }

instance [right_cancel_monoid α] : left_cancel_monoid αᵐᵒᵖ :=
{ .. mul_opposite.left_cancel_semigroup α, .. mul_opposite.monoid α }

instance [left_cancel_monoid α] : right_cancel_monoid αᵐᵒᵖ :=
{ .. mul_opposite.right_cancel_semigroup α, .. mul_opposite.monoid α }

instance [cancel_monoid α] : cancel_monoid αᵐᵒᵖ :=
{ .. mul_opposite.right_cancel_monoid α, .. mul_opposite.left_cancel_monoid α }

instance [comm_monoid α] : comm_monoid αᵐᵒᵖ :=
{ .. mul_opposite.monoid α, .. mul_opposite.comm_semigroup α }

instance [cancel_comm_monoid α] : cancel_comm_monoid αᵐᵒᵖ :=
{ .. mul_opposite.cancel_monoid α, .. mul_opposite.comm_monoid α }

instance [div_inv_monoid α] : div_inv_monoid αᵐᵒᵖ :=
{ zpow := λ n x, op $ x.unop ^ n,
  zpow_zero' := λ x, unop_injective $ div_inv_monoid.zpow_zero' x.unop,
  zpow_succ' := λ n x, unop_injective $
    by rw [unop_op, zpow_of_nat, zpow_of_nat, pow_succ', unop_mul, unop_op],
  zpow_neg' := λ z x, unop_injective $ div_inv_monoid.zpow_neg' z x.unop,
  .. mul_opposite.monoid α, .. mul_opposite.has_inv α }

instance [group α] : group αᵐᵒᵖ :=
{ mul_left_inv := λ x, unop_injective $ mul_inv_self $ unop x,
  .. mul_opposite.div_inv_monoid α, }

instance [comm_group α] : comm_group αᵐᵒᵖ :=
{ .. mul_opposite.group α, .. mul_opposite.comm_monoid α }

instance [distrib α] : distrib αᵐᵒᵖ :=
{ left_distrib := λ x y z, unop_injective $ add_mul (unop y) (unop z) (unop x),
  right_distrib := λ x y z, unop_injective $ mul_add (unop z) (unop x) (unop y),
  .. mul_opposite.has_add α, .. mul_opposite.has_mul α }

instance [mul_zero_class α] : mul_zero_class αᵐᵒᵖ :=
{ zero := 0,
  mul := (*),
  zero_mul := λ x, unop_injective $ mul_zero $ unop x,
  mul_zero := λ x, unop_injective $ zero_mul $ unop x }

instance [mul_zero_one_class α] : mul_zero_one_class αᵐᵒᵖ :=
{ .. mul_opposite.mul_zero_class α, .. mul_opposite.mul_one_class α }

instance [semigroup_with_zero α] : semigroup_with_zero αᵐᵒᵖ :=
{ .. mul_opposite.semigroup α, .. mul_opposite.mul_zero_class α }

instance [monoid_with_zero α] : monoid_with_zero αᵐᵒᵖ :=
{ .. mul_opposite.monoid α, .. mul_opposite.mul_zero_one_class α }

instance [non_unital_non_assoc_semiring α] : non_unital_non_assoc_semiring αᵐᵒᵖ :=
{ .. mul_opposite.add_comm_monoid α, .. mul_opposite.mul_zero_class α, .. mul_opposite.distrib α }

instance [non_unital_semiring α] : non_unital_semiring αᵐᵒᵖ :=
{ .. mul_opposite.semigroup_with_zero α, .. mul_opposite.non_unital_non_assoc_semiring α }

instance [non_assoc_semiring α] : non_assoc_semiring αᵐᵒᵖ :=
{ .. mul_opposite.mul_zero_one_class α, .. mul_opposite.non_unital_non_assoc_semiring α }

instance [semiring α] : semiring αᵐᵒᵖ :=
{ .. mul_opposite.non_unital_semiring α, .. mul_opposite.non_assoc_semiring α,
  .. mul_opposite.monoid_with_zero α }

instance [comm_semiring α] : comm_semiring αᵐᵒᵖ :=
{ .. mul_opposite.semiring α, .. mul_opposite.comm_semigroup α }

instance [ring α] : ring αᵐᵒᵖ :=
{ .. mul_opposite.add_comm_group α, .. mul_opposite.monoid α, .. mul_opposite.semiring α }

instance [comm_ring α] : comm_ring αᵐᵒᵖ :=
{ .. mul_opposite.ring α, .. mul_opposite.comm_semiring α }

instance [has_zero α] [has_mul α] [no_zero_divisors α] : no_zero_divisors αᵐᵒᵖ :=
{ eq_zero_or_eq_zero_of_mul_eq_zero := λ x y (H : op (_ * _) = op (0:α)),
    or.cases_on (eq_zero_or_eq_zero_of_mul_eq_zero $ op_injective H)
      (λ hy, or.inr $ unop_injective $ hy) (λ hx, or.inl $ unop_injective $ hx), }

instance [ring α] [is_domain α] : is_domain αᵐᵒᵖ :=
{ .. mul_opposite.no_zero_divisors α, .. mul_opposite.ring α, .. mul_opposite.nontrivial α }

instance [group_with_zero α] : group_with_zero αᵐᵒᵖ :=
{ mul_inv_cancel := λ x hx, unop_injective $ inv_mul_cancel $ unop_injective.ne hx,
  inv_zero := unop_injective inv_zero,
  .. mul_opposite.monoid_with_zero α, .. mul_opposite.div_inv_monoid α,
  .. mul_opposite.nontrivial α }
<<<<<<< HEAD

instance [division_ring α] : division_ring αᵐᵒᵖ :=
{ .. mul_opposite.group_with_zero α, .. mul_opposite.ring α }

instance [field α] : field αᵐᵒᵖ :=
{ .. mul_opposite.division_ring α, .. mul_opposite.comm_ring α }

instance (R : Type*) [monoid R] [mul_action R α] : mul_action R αᵐᵒᵖ :=
{ one_smul := λ x, unop_injective $ one_smul R (unop x),
  mul_smul := λ r₁ r₂ x, unop_injective $ mul_smul r₁ r₂ (unop x),
  .. mul_opposite.has_scalar α R }

instance (R : Type*) [monoid R] [add_monoid α] [distrib_mul_action R α] :
  distrib_mul_action R αᵐᵒᵖ :=
{ smul_add := λ r x₁ x₂, unop_injective $ smul_add r (unop x₁) (unop x₂),
  smul_zero := λ r, unop_injective $ smul_zero r,
  .. mul_opposite.mul_action α R }

instance (R : Type*) [monoid R] [monoid α] [mul_distrib_mul_action R α] :
  mul_distrib_mul_action R αᵐᵒᵖ :=
{ smul_mul := λ r x₁ x₂, unop_injective $ smul_mul' r (unop x₂) (unop x₁),
  smul_one := λ r, unop_injective $ smul_one r,
  .. mul_opposite.mul_action α R }

instance {M N} [has_scalar M N] [has_scalar M α] [has_scalar N α] [is_scalar_tower M N α] :
  is_scalar_tower M N αᵐᵒᵖ :=
⟨λ x y z, unop_injective $ smul_assoc _ _ _⟩

instance {M N} [has_scalar M α] [has_scalar N α] [smul_comm_class M N α] :
  smul_comm_class M N αᵐᵒᵖ :=
⟨λ x y z, unop_injective $ smul_comm _ _ _⟩

/-- Like `has_mul.to_has_scalar`, but multiplies on the right.

See also `monoid.to_opposite_mul_action` and `monoid_with_zero.to_opposite_mul_action`. -/
instance _root_.has_mul.to_has_opposite_scalar [has_mul α] : has_scalar αᵐᵒᵖ α :=
{ smul := λ c x, x * c.unop }

@[simp] lemma op_smul_eq_mul [has_mul α] {a a' : α} : op a • a' = a' * a := rfl

-- TODO: add an additive version once we have additive opposites
/-- The right regular action of a group on itself is transitive. -/
instance _root_.mul_action.opposite_regular.is_pretransitive {G : Type*} [group G] :
  mul_action.is_pretransitive Gᵐᵒᵖ G :=
⟨λ x y, ⟨op (x⁻¹ * y), mul_inv_cancel_left _ _⟩⟩

instance _root_.semigroup.opposite_smul_comm_class [semigroup α] :
  smul_comm_class αᵐᵒᵖ α α :=
{ smul_comm := λ x y z, (mul_assoc _ _ _) }

instance _root_.semigroup.opposite_smul_comm_class' [semigroup α] :
  smul_comm_class α αᵐᵒᵖ α :=
{ smul_comm := λ x y z, (mul_assoc _ _ _).symm }

/-- Like `monoid.to_mul_action`, but multiplies on the right. -/
instance _root_.monoid.to_opposite_mul_action [monoid α] : mul_action αᵐᵒᵖ α :=
{ smul := (•),
  one_smul := mul_one,
  mul_smul := λ x y r, (mul_assoc _ _ _).symm }

instance _root_.is_scalar_tower.opposite_mid {M N} [monoid N] [has_scalar M N]
  [smul_comm_class M N N] :
  is_scalar_tower M Nᵐᵒᵖ N :=
⟨λ x y z, mul_smul_comm _ _ _⟩

instance _root_.smul_comm_class.opposite_mid {M N} [monoid N] [has_scalar M N]
  [is_scalar_tower M N N] :
  smul_comm_class M Nᵐᵒᵖ N :=
⟨λ x y z, by { induction y using mul_opposite.rec, simp [smul_mul_assoc] }⟩

-- The above instance does not create an unwanted diamond, the two paths to
-- `mul_action αᵐᵒᵖ αᵐᵒᵖ` are defeq.
example [monoid α] : monoid.to_mul_action αᵐᵒᵖ = mul_opposite.mul_action α αᵐᵒᵖ := rfl

/-- `monoid.to_opposite_mul_action` is faithful on cancellative monoids. -/
instance _root_.left_cancel_monoid.to_has_faithful_opposite_scalar [left_cancel_monoid α] :
  has_faithful_scalar αᵐᵒᵖ α :=
⟨λ x y h, unop_injective $ mul_left_cancel (h 1)⟩

/-- `monoid.to_opposite_mul_action` is faithful on nontrivial cancellative monoids with zero. -/
instance _root_.cancel_monoid_with_zero.to_has_faithful_opposite_scalar
  [cancel_monoid_with_zero α] [nontrivial α] : has_faithful_scalar αᵐᵒᵖ α :=
⟨λ x y h, unop_injective $ mul_left_cancel₀ one_ne_zero (h 1)⟩
=======
>>>>>>> 682b8db5

variable {α}

lemma semiconj_by.op [has_mul α] {a x y : α} (h : semiconj_by a x y) :
  semiconj_by (op a) (op y) (op x) :=
begin
  dunfold semiconj_by,
  rw [← op_mul, ← op_mul, h.eq]
end

lemma semiconj_by.unop [has_mul α] {a x y : αᵐᵒᵖ} (h : semiconj_by a x y) :
  semiconj_by (unop a) (unop y) (unop x) :=
begin
  dunfold semiconj_by,
  rw [← unop_mul, ← unop_mul, h.eq]
end

@[simp] lemma semiconj_by_op [has_mul α] {a x y : α} :
  semiconj_by (op a) (op y) (op x) ↔ semiconj_by a x y :=
begin
  split,
  { intro h,
    rw [← unop_op a, ← unop_op x, ← unop_op y],
    exact semiconj_by.unop h },
  { intro h,
    exact semiconj_by.op h }
end

@[simp] lemma semiconj_by_unop [has_mul α] {a x y : αᵐᵒᵖ} :
  semiconj_by (unop a) (unop y) (unop x) ↔ semiconj_by a x y :=
by conv_rhs { rw [← op_unop a, ← op_unop x, ← op_unop y, semiconj_by_op] }

lemma commute.op [has_mul α] {x y : α} (h : commute x y) : commute (op x) (op y) :=
begin
  dunfold commute at h ⊢,
  exact semiconj_by.op h
end

lemma commute.unop [has_mul α] {x y : αᵐᵒᵖ} (h : commute x y) : commute (unop x) (unop y) :=
begin
  dunfold commute at h ⊢,
  exact semiconj_by.unop h
end

@[simp] lemma commute_op [has_mul α] {x y : α} :
  commute (op x) (op y) ↔ commute x y :=
begin
  dunfold commute,
  rw semiconj_by_op
end

@[simp] lemma commute_unop [has_mul α] {x y : αᵐᵒᵖ} :
  commute (unop x) (unop y) ↔ commute x y :=
begin
  dunfold commute,
  rw semiconj_by_unop
end

/-- The function `unop` is an additive equivalence. -/
@[simps { fully_applied := ff, simp_rhs := tt }]
def op_add_equiv [has_add α] : α ≃+ αᵐᵒᵖ :=
{ map_add' := λ a b, rfl, .. op_equiv }

@[simp] lemma op_add_equiv_to_equiv [has_add α] :
  (op_add_equiv : α ≃+ αᵐᵒᵖ).to_equiv = op_equiv :=
rfl

end mul_opposite

open mul_opposite

/-- Inversion on a group is a `mul_equiv` to the opposite group. When `G` is commutative, there is
`mul_equiv.inv`. -/
@[simps { fully_applied := ff, simp_rhs := tt }]
def mul_equiv.inv' (G : Type*) [group G] : G ≃* Gᵐᵒᵖ :=
{ map_mul' := λ x y, unop_injective $ mul_inv_rev x y,
  .. (equiv.inv G).trans op_equiv }

/-- A monoid homomorphism `f : R →* S` such that `f x` commutes with `f y` for all `x, y` defines
a monoid homomorphism to `Sᵐᵒᵖ`. -/
@[simps {fully_applied := ff}]
def monoid_hom.to_opposite {R S : Type*} [mul_one_class R] [mul_one_class S] (f : R →* S)
  (hf : ∀ x y, commute (f x) (f y)) : R →* Sᵐᵒᵖ :=
{ to_fun := mul_opposite.op ∘ f,
  map_one' := congr_arg op f.map_one,
  map_mul' := λ x y, by simp [(hf x y).eq] }

/-- A ring homomorphism `f : R →+* S` such that `f x` commutes with `f y` for all `x, y` defines
a ring homomorphism to `Sᵐᵒᵖ`. -/
@[simps {fully_applied := ff}]
def ring_hom.to_opposite {R S : Type*} [semiring R] [semiring S] (f : R →+* S)
  (hf : ∀ x y, commute (f x) (f y)) : R →+* Sᵐᵒᵖ :=
{ to_fun := mul_opposite.op ∘ f,
  .. ((op_add_equiv : S ≃+ Sᵐᵒᵖ).to_add_monoid_hom.comp ↑f : R →+ Sᵐᵒᵖ),
  .. f.to_monoid_hom.to_opposite hf }

/-- The units of the opposites are equivalent to the opposites of the units. -/
def units.op_equiv {R} [monoid R] : units Rᵐᵒᵖ ≃* (units R)ᵐᵒᵖ :=
{ to_fun := λ u, op ⟨unop u, unop ↑(u⁻¹), op_injective u.4, op_injective u.3⟩,
  inv_fun := mul_opposite.rec $ λ u, ⟨op ↑(u), op ↑(u⁻¹), unop_injective $ u.4, unop_injective u.3⟩,
  map_mul' := λ x y, unop_injective $ units.ext $ rfl,
  left_inv := λ x, units.ext $ by simp,
  right_inv := λ x, unop_injective $ units.ext $ rfl }

@[simp]
lemma units.coe_unop_op_equiv {R} [monoid R] (u : units Rᵐᵒᵖ) :
  ((units.op_equiv u).unop : R) = unop (u : Rᵐᵒᵖ) :=
rfl

@[simp]
lemma units.coe_op_equiv_symm {R} [monoid R] (u : (units R)ᵐᵒᵖ) :
  (units.op_equiv.symm u : Rᵐᵒᵖ) = op (u.unop : R) :=
rfl

/-- A hom `α →* β` can equivalently be viewed as a hom `αᵐᵒᵖ →* βᵐᵒᵖ`. This is the action of the
(fully faithful) `ᵐᵒᵖ`-functor on morphisms. -/
@[simps]
def monoid_hom.op {α β} [mul_one_class α] [mul_one_class β] :
  (α →* β) ≃ (αᵐᵒᵖ →* βᵐᵒᵖ) :=
{ to_fun    := λ f, { to_fun   := op ∘ f ∘ unop,
                      map_one' := congr_arg op f.map_one,
                      map_mul' := λ x y, unop_injective (f.map_mul y.unop x.unop) },
  inv_fun   := λ f, { to_fun   := unop ∘ f ∘ op,
                      map_one' := congr_arg unop f.map_one,
                      map_mul' := λ x y, congr_arg unop (f.map_mul (op y) (op x)) },
  left_inv  := λ f, by { ext, refl },
  right_inv := λ f, by { ext x, simp } }

/-- The 'unopposite' of a monoid hom `αᵐᵒᵖ →* βᵐᵒᵖ`. Inverse to `monoid_hom.op`. -/
@[simp] def monoid_hom.unop {α β} [mul_one_class α] [mul_one_class β] :
  (αᵐᵒᵖ →* βᵐᵒᵖ) ≃ (α →* β) := monoid_hom.op.symm

/-- A hom `α →+ β` can equivalently be viewed as a hom `αᵐᵒᵖ →+ βᵐᵒᵖ`. This is the action of the
(fully faithful) `ᵐᵒᵖ`-functor on morphisms. -/
@[simps]
def add_monoid_hom.op {α β} [add_zero_class α] [add_zero_class β] :
  (α →+ β) ≃ (αᵐᵒᵖ →+ βᵐᵒᵖ) :=
{ to_fun    := λ f, { to_fun    := op ∘ f ∘ unop,
                      map_zero' := unop_injective f.map_zero,
                      map_add'  := λ x y, unop_injective (f.map_add x.unop y.unop) },
  inv_fun   := λ f, { to_fun    := unop ∘ f ∘ op,
                      map_zero' := congr_arg unop f.map_zero,
                      map_add'  := λ x y, congr_arg unop (f.map_add (op x) (op y)) },
  left_inv  := λ f, by { ext, refl },
  right_inv := λ f, by { ext, simp } }

/-- The 'unopposite' of an additive monoid hom `αᵐᵒᵖ →+ βᵐᵒᵖ`. Inverse to `add_monoid_hom.op`. -/
@[simp] def add_monoid_hom.unop {α β} [add_zero_class α] [add_zero_class β] :
  (αᵐᵒᵖ →+ βᵐᵒᵖ) ≃ (α →+ β) := add_monoid_hom.op.symm

/-- A ring hom `α →+* β` can equivalently be viewed as a ring hom `αᵐᵒᵖ →+* βᵐᵒᵖ`. This is the
action of the (fully faithful) `ᵐᵒᵖ`-functor on morphisms. -/
@[simps]
def ring_hom.op {α β} [non_assoc_semiring α] [non_assoc_semiring β] :
  (α →+* β) ≃ (αᵐᵒᵖ →+* βᵐᵒᵖ) :=
{ to_fun    := λ f, { ..f.to_add_monoid_hom.op, ..f.to_monoid_hom.op },
  inv_fun   := λ f, { ..f.to_add_monoid_hom.unop, ..f.to_monoid_hom.unop },
  left_inv  := λ f, by { ext, refl },
  right_inv := λ f, by { ext, simp } }

/-- The 'unopposite' of a ring hom `αᵐᵒᵖ →+* βᵐᵒᵖ`. Inverse to `ring_hom.op`. -/
@[simp] def ring_hom.unop {α β} [non_assoc_semiring α] [non_assoc_semiring β] :
  (αᵐᵒᵖ →+* βᵐᵒᵖ) ≃ (α →+* β) := ring_hom.op.symm

/-- A iso `α ≃+ β` can equivalently be viewed as an iso `αᵐᵒᵖ ≃+ βᵐᵒᵖ`. -/
@[simps]
def add_equiv.op {α β} [has_add α] [has_add β] :
  (α ≃+ β) ≃ (αᵐᵒᵖ ≃+ βᵐᵒᵖ) :=
{ to_fun    := λ f, op_add_equiv.symm.trans (f.trans op_add_equiv),
  inv_fun   := λ f, op_add_equiv.trans (f.trans op_add_equiv.symm),
  left_inv  := λ f, by { ext, refl },
  right_inv := λ f, by { ext, simp } }

/-- The 'unopposite' of an iso `αᵐᵒᵖ ≃+ βᵐᵒᵖ`. Inverse to `add_equiv.op`. -/
@[simp] def add_equiv.unop {α β} [has_add α] [has_add β] :
  (αᵐᵒᵖ ≃+ βᵐᵒᵖ) ≃ (α ≃+ β) := add_equiv.op.symm

/-- A iso `α ≃* β` can equivalently be viewed as an iso `αᵐᵒᵖ ≃+ βᵐᵒᵖ`. -/
@[simps]
def mul_equiv.op {α β} [has_mul α] [has_mul β] :
  (α ≃* β) ≃ (αᵐᵒᵖ ≃* βᵐᵒᵖ) :=
{ to_fun    := λ f, { to_fun   := op ∘ f ∘ unop,
                      inv_fun  := op ∘ f.symm ∘ unop,
                      left_inv := λ x, unop_injective (f.symm_apply_apply x.unop),
                      right_inv := λ x, unop_injective (f.apply_symm_apply x.unop),
                      map_mul' := λ x y, unop_injective (f.map_mul y.unop x.unop) },
  inv_fun   := λ f, { to_fun   := unop ∘ f ∘ op,
                      inv_fun  := unop ∘ f.symm ∘ op,
                      left_inv := λ x, by simp,
                      right_inv := λ x, by simp,
                      map_mul' := λ x y, congr_arg unop (f.map_mul (op y) (op x)) },
  left_inv  := λ f, by { ext, refl },
  right_inv := λ f, by { ext, simp } }

/-- The 'unopposite' of an iso `αᵐᵒᵖ ≃* βᵐᵒᵖ`. Inverse to `mul_equiv.op`. -/
@[simp] def mul_equiv.unop {α β} [has_mul α] [has_mul β] :
  (αᵐᵒᵖ ≃* βᵐᵒᵖ) ≃ (α ≃* β) := mul_equiv.op.symm

section ext

/-- This ext lemma change equalities on `αᵐᵒᵖ →+ β` to equalities on `α →+ β`.
This is useful because there are often ext lemmas for specific `α`s that will apply
to an equality of `α →+ β` such as `finsupp.add_hom_ext'`. -/
@[ext]
lemma add_monoid_hom.op_ext {α β} [add_zero_class α] [add_zero_class β]
  (f g : αᵐᵒᵖ →+ β)
  (h : f.comp (op_add_equiv : α ≃+ αᵐᵒᵖ).to_add_monoid_hom =
       g.comp (op_add_equiv : α ≃+ αᵐᵒᵖ).to_add_monoid_hom) : f = g :=
add_monoid_hom.ext $ mul_opposite.rec $ λ x, (add_monoid_hom.congr_fun h : _) x

end ext<|MERGE_RESOLUTION|>--- conflicted
+++ resolved
@@ -3,10 +3,6 @@
 Released under Apache 2.0 license as described in the file LICENSE.
 Authors: Kenny Lau
 -/
-<<<<<<< HEAD
-import algebra.field
-=======
->>>>>>> 682b8db5
 import algebra.group.commute
 import algebra.ring.basic
 import data.equiv.mul_add
@@ -14,11 +10,7 @@
 /-!
 # Multiplicative opposite and algebraic operations on it
 
-<<<<<<< HEAD
-In this file we define `mul_oppposite α = αᵐᵒᵖ` to be the multiplicative opposite of `α`. It
-=======
 In this file we define `mul_opposite α = αᵐᵒᵖ` to be the multiplicative opposite of `α`. It
->>>>>>> 682b8db5
 inherits all additive algebraic structures on `α`, and reverses the order of multipliers in
 multiplicative structures, i.e., `op (x * y) = op x * op y`, where `mul_opposite.op` is the
 canonical map from `α` to `αᵐᵒᵖ`.
@@ -300,92 +292,6 @@
   inv_zero := unop_injective inv_zero,
   .. mul_opposite.monoid_with_zero α, .. mul_opposite.div_inv_monoid α,
   .. mul_opposite.nontrivial α }
-<<<<<<< HEAD
-
-instance [division_ring α] : division_ring αᵐᵒᵖ :=
-{ .. mul_opposite.group_with_zero α, .. mul_opposite.ring α }
-
-instance [field α] : field αᵐᵒᵖ :=
-{ .. mul_opposite.division_ring α, .. mul_opposite.comm_ring α }
-
-instance (R : Type*) [monoid R] [mul_action R α] : mul_action R αᵐᵒᵖ :=
-{ one_smul := λ x, unop_injective $ one_smul R (unop x),
-  mul_smul := λ r₁ r₂ x, unop_injective $ mul_smul r₁ r₂ (unop x),
-  .. mul_opposite.has_scalar α R }
-
-instance (R : Type*) [monoid R] [add_monoid α] [distrib_mul_action R α] :
-  distrib_mul_action R αᵐᵒᵖ :=
-{ smul_add := λ r x₁ x₂, unop_injective $ smul_add r (unop x₁) (unop x₂),
-  smul_zero := λ r, unop_injective $ smul_zero r,
-  .. mul_opposite.mul_action α R }
-
-instance (R : Type*) [monoid R] [monoid α] [mul_distrib_mul_action R α] :
-  mul_distrib_mul_action R αᵐᵒᵖ :=
-{ smul_mul := λ r x₁ x₂, unop_injective $ smul_mul' r (unop x₂) (unop x₁),
-  smul_one := λ r, unop_injective $ smul_one r,
-  .. mul_opposite.mul_action α R }
-
-instance {M N} [has_scalar M N] [has_scalar M α] [has_scalar N α] [is_scalar_tower M N α] :
-  is_scalar_tower M N αᵐᵒᵖ :=
-⟨λ x y z, unop_injective $ smul_assoc _ _ _⟩
-
-instance {M N} [has_scalar M α] [has_scalar N α] [smul_comm_class M N α] :
-  smul_comm_class M N αᵐᵒᵖ :=
-⟨λ x y z, unop_injective $ smul_comm _ _ _⟩
-
-/-- Like `has_mul.to_has_scalar`, but multiplies on the right.
-
-See also `monoid.to_opposite_mul_action` and `monoid_with_zero.to_opposite_mul_action`. -/
-instance _root_.has_mul.to_has_opposite_scalar [has_mul α] : has_scalar αᵐᵒᵖ α :=
-{ smul := λ c x, x * c.unop }
-
-@[simp] lemma op_smul_eq_mul [has_mul α] {a a' : α} : op a • a' = a' * a := rfl
-
--- TODO: add an additive version once we have additive opposites
-/-- The right regular action of a group on itself is transitive. -/
-instance _root_.mul_action.opposite_regular.is_pretransitive {G : Type*} [group G] :
-  mul_action.is_pretransitive Gᵐᵒᵖ G :=
-⟨λ x y, ⟨op (x⁻¹ * y), mul_inv_cancel_left _ _⟩⟩
-
-instance _root_.semigroup.opposite_smul_comm_class [semigroup α] :
-  smul_comm_class αᵐᵒᵖ α α :=
-{ smul_comm := λ x y z, (mul_assoc _ _ _) }
-
-instance _root_.semigroup.opposite_smul_comm_class' [semigroup α] :
-  smul_comm_class α αᵐᵒᵖ α :=
-{ smul_comm := λ x y z, (mul_assoc _ _ _).symm }
-
-/-- Like `monoid.to_mul_action`, but multiplies on the right. -/
-instance _root_.monoid.to_opposite_mul_action [monoid α] : mul_action αᵐᵒᵖ α :=
-{ smul := (•),
-  one_smul := mul_one,
-  mul_smul := λ x y r, (mul_assoc _ _ _).symm }
-
-instance _root_.is_scalar_tower.opposite_mid {M N} [monoid N] [has_scalar M N]
-  [smul_comm_class M N N] :
-  is_scalar_tower M Nᵐᵒᵖ N :=
-⟨λ x y z, mul_smul_comm _ _ _⟩
-
-instance _root_.smul_comm_class.opposite_mid {M N} [monoid N] [has_scalar M N]
-  [is_scalar_tower M N N] :
-  smul_comm_class M Nᵐᵒᵖ N :=
-⟨λ x y z, by { induction y using mul_opposite.rec, simp [smul_mul_assoc] }⟩
-
--- The above instance does not create an unwanted diamond, the two paths to
--- `mul_action αᵐᵒᵖ αᵐᵒᵖ` are defeq.
-example [monoid α] : monoid.to_mul_action αᵐᵒᵖ = mul_opposite.mul_action α αᵐᵒᵖ := rfl
-
-/-- `monoid.to_opposite_mul_action` is faithful on cancellative monoids. -/
-instance _root_.left_cancel_monoid.to_has_faithful_opposite_scalar [left_cancel_monoid α] :
-  has_faithful_scalar αᵐᵒᵖ α :=
-⟨λ x y h, unop_injective $ mul_left_cancel (h 1)⟩
-
-/-- `monoid.to_opposite_mul_action` is faithful on nontrivial cancellative monoids with zero. -/
-instance _root_.cancel_monoid_with_zero.to_has_faithful_opposite_scalar
-  [cancel_monoid_with_zero α] [nontrivial α] : has_faithful_scalar αᵐᵒᵖ α :=
-⟨λ x y h, unop_injective $ mul_left_cancel₀ one_ne_zero (h 1)⟩
-=======
->>>>>>> 682b8db5
 
 variable {α}
 
