--- conflicted
+++ resolved
@@ -483,9 +483,6 @@
 
 /-- The 'unopposite' of an iso `αᵒᵖ ≃* βᵒᵖ`. Inverse to `mul_equiv.op`. -/
 @[simp] def mul_equiv.unop {α β} [has_mul α] [has_mul β] :
-<<<<<<< HEAD
-  (αᵒᵖ ≃* βᵒᵖ) ≃ (α ≃* β) := mul_equiv.op.symm
-=======
   (αᵒᵖ ≃* βᵒᵖ) ≃ (α ≃* β) := mul_equiv.op.symm
 
 section ext
@@ -500,5 +497,4 @@
        g.comp (op_add_equiv : α ≃+ αᵒᵖ).to_add_monoid_hom) : f = g :=
 add_monoid_hom.ext $ λ x, (add_monoid_hom.congr_fun h : _) x.unop
 
-end ext
->>>>>>> 5dc8bc16
+end ext