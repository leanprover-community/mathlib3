--- conflicted
+++ resolved
@@ -690,13 +690,8 @@
 lemma abs_one_div (a : α) : |1 / a| = 1 / |a| :=
 by rw [abs_div, abs_one]
 
-<<<<<<< HEAD
 lemma abs_inv (a : α) : |a⁻¹| = (|a|)⁻¹ :=
-(abs_hom : monoid_with_zero_hom α α).map_inv' a
-=======
-lemma abs_inv (a : α) : abs a⁻¹ = (abs a)⁻¹ :=
 (abs_hom : monoid_with_zero_hom α α).map_inv a
->>>>>>> 812d6bbd
 
 -- TODO: add lemmas with `a⁻¹`.
 lemma one_div_strict_anti_on : strict_anti_on (λ x : α, 1 / x) (set.Ioi 0) :=
