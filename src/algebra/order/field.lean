/-
Copyright (c) 2014 Robert Lewis. All rights reserved.
Released under Apache 2.0 license as described in the file LICENSE.
Authors: Robert Lewis, Leonardo de Moura, Mario Carneiro, Floris van Doorn
-/
import algebra.field.basic
import algebra.group_power.lemmas
import algebra.group_power.order
import algebra.order.ring
import order.bounds
import tactic.monotonicity.basic

/-!
# Linear ordered (semi)fields

A linear ordered (semi)field is a (semi)field equipped with a linear order such that
* addition respects the order: `a ≤ b → c + a ≤ c + b`;
* multiplication of positives is positive: `0 < a → 0 < b → 0 < a * b`;
* `0 < 1`.

## Main Definitions

* `linear_ordered_semifield`: Typeclass for linear order semifields.
* `linear_ordered_field`: Typeclass for linear ordered fields.
-/

set_option old_structure_cmd true

variables {α β : Type*}

/-- A linear ordered semifield is a field with a linear order respecting the operations. -/
@[protect_proj] class linear_ordered_semifield (α : Type*)
  extends linear_ordered_semiring α, semifield α

/-- A linear ordered field is a field with a linear order respecting the operations. -/
@[protect_proj] class linear_ordered_field (α : Type*) extends linear_ordered_comm_ring α, field α

@[priority 100] -- See note [lower instance priority]
instance linear_ordered_field.to_linear_ordered_semifield [linear_ordered_field α] :
  linear_ordered_semifield α :=
{ ..linear_ordered_ring.to_linear_ordered_semiring, ..‹linear_ordered_field α› }

namespace function

/-- Pullback a `linear_ordered_semifield` under an injective map. -/
@[reducible] -- See note [reducible non-instances]
def injective.linear_ordered_semifield [linear_ordered_semifield α] [has_zero β] [has_one β]
  [has_add β] [has_mul β] [has_pow β ℕ] [has_scalar ℕ β] [has_nat_cast β] [has_inv β] [has_div β]
  [has_pow β ℤ] (f : β → α) (hf : injective f) (zero : f 0 = 0) (one : f 1 = 1)
  (add : ∀ x y, f (x + y) = f x + f y) (mul : ∀ x y, f (x * y) = f x * f y)
  (inv : ∀ x, f (x⁻¹) = (f x)⁻¹) (div : ∀ x y, f (x / y) = f x / f y)
  (nsmul : ∀ x (n : ℕ), f (n • x) = n • f x)
  (npow : ∀ x (n : ℕ), f (x ^ n) = f x ^ n) (zpow : ∀ x (n : ℤ), f (x ^ n) = f x ^ n)
  (nat_cast : ∀ n : ℕ, f n = n) :
  linear_ordered_semifield β :=
{ ..hf.linear_ordered_semiring f zero one add mul nsmul npow nat_cast,
  ..hf.semifield f zero one add mul inv div nsmul npow zpow nat_cast }

/-- Pullback a `linear_ordered_field` under an injective map. -/
@[reducible] -- See note [reducible non-instances]
def injective.linear_ordered_field [linear_ordered_field α] [has_zero β] [has_one β] [has_add β]
  [has_mul β] [has_neg β] [has_sub β] [has_pow β ℕ] [has_scalar ℕ β] [has_scalar ℤ β]
  [has_nat_cast β] [has_int_cast β][has_inv β] [has_div β] [has_pow β ℤ]
  (f : β → α) (hf : injective f) (zero : f 0 = 0) (one : f 1 = 1)
  (add : ∀ x y, f (x + y) = f x + f y) (mul : ∀ x y, f (x * y) = f x * f y)
  (neg : ∀ x, f (-x) = -f x) (sub : ∀ x y, f (x - y) = f x - f y)
  (inv : ∀ x, f (x⁻¹) = (f x)⁻¹) (div : ∀ x y, f (x / y) = f x / f y)
  (nsmul : ∀ x (n : ℕ), f (n • x) = n • f x) (zsmul : ∀ x (n : ℤ), f (n • x) = n • f x)
  (npow : ∀ x (n : ℕ), f (x ^ n) = f x ^ n) (zpow : ∀ x (n : ℤ), f (x ^ n) = f x ^ n)
  (nat_cast : ∀ n : ℕ, f n = n) (int_cast : ∀ n : ℤ, f n = n) :
  linear_ordered_field β :=
{ .. hf.linear_ordered_ring f zero one add mul neg sub nsmul zsmul npow nat_cast int_cast,
  .. hf.field f zero one add mul neg sub inv div nsmul zsmul npow zpow nat_cast int_cast }

end function

section linear_ordered_semifield
variables [linear_ordered_semifield α] {a b c d e : α}

/-- `equiv.mul_left₀` as an order_iso. -/
@[simps {simp_rhs := tt}]
def order_iso.mul_left₀ (a : α) (ha : 0 < a) : α ≃o α :=
{ map_rel_iff' := λ _ _, mul_le_mul_left ha, ..equiv.mul_left₀ a ha.ne' }

/-- `equiv.mul_right₀` as an order_iso. -/
@[simps {simp_rhs := tt}]
def order_iso.mul_right₀ (a : α) (ha : 0 < a) : α ≃o α :=
{ map_rel_iff' := λ _ _, mul_le_mul_right ha, ..equiv.mul_right₀ a ha.ne' }

/-!
### Lemmas about pos, nonneg, nonpos, neg
-/

@[simp] lemma inv_pos : 0 < a⁻¹ ↔ 0 < a :=
suffices ∀ a : α, 0 < a → 0 < a⁻¹,
from ⟨λ h, inv_inv a ▸ this _ h, this a⟩,
assume a ha, flip lt_of_mul_lt_mul_left ha.le $ by simp [ne_of_gt ha, zero_lt_one]

@[simp] lemma inv_nonneg : 0 ≤ a⁻¹ ↔ 0 ≤ a :=
by simp only [le_iff_eq_or_lt, inv_pos, zero_eq_inv]

@[simp] lemma inv_lt_zero : a⁻¹ < 0 ↔ a < 0 :=
by simp only [← not_le, inv_nonneg]

@[simp] lemma inv_nonpos : a⁻¹ ≤ 0 ↔ a ≤ 0 :=
by simp only [← not_lt, inv_pos]

lemma one_div_pos : 0 < 1 / a ↔ 0 < a :=
inv_eq_one_div a ▸ inv_pos

lemma one_div_neg : 1 / a < 0 ↔ a < 0 :=
inv_eq_one_div a ▸ inv_lt_zero

lemma one_div_nonneg : 0 ≤ 1 / a ↔ 0 ≤ a :=
inv_eq_one_div a ▸ inv_nonneg

lemma one_div_nonpos : 1 / a ≤ 0 ↔ a ≤ 0 :=
inv_eq_one_div a ▸ inv_nonpos

lemma div_pos (ha : 0 < a) (hb : 0 < b) : 0 < a / b :=
by { rw div_eq_mul_inv, exact mul_pos ha (inv_pos.2 hb) }

lemma div_nonneg (ha : 0 ≤ a) (hb : 0 ≤ b) : 0 ≤ a / b :=
by { rw div_eq_mul_inv, exact mul_nonneg ha (inv_nonneg.2 hb) }

lemma div_nonpos_of_nonpos_of_nonneg (ha : a ≤ 0) (hb : 0 ≤ b) : a / b ≤ 0 :=
by { rw div_eq_mul_inv, exact mul_nonpos_of_nonpos_of_nonneg ha (inv_nonneg.2 hb) }

lemma div_nonpos_of_nonneg_of_nonpos (ha : 0 ≤ a) (hb : b ≤ 0) : a / b ≤ 0 :=
by { rw div_eq_mul_inv, exact mul_nonpos_of_nonneg_of_nonpos ha (inv_nonpos.2 hb) }

/-!
### Relating one division with another term.
-/

lemma le_div_iff (hc : 0 < c) : a ≤ b / c ↔ a * c ≤ b :=
⟨λ h, div_mul_cancel b (ne_of_lt hc).symm ▸ mul_le_mul_of_nonneg_right h hc.le,
  λ h, calc
    a   = a * c * (1 / c) : mul_mul_div a (ne_of_lt hc).symm
    ... ≤ b * (1 / c)     : mul_le_mul_of_nonneg_right h (one_div_pos.2 hc).le
    ... = b / c           : (div_eq_mul_one_div b c).symm⟩

lemma le_div_iff' (hc : 0 < c) : a ≤ b / c ↔ c * a ≤ b :=
by rw [mul_comm, le_div_iff hc]

lemma div_le_iff (hb : 0 < b) : a / b ≤ c ↔ a ≤ c * b :=
⟨λ h, calc
  a = a / b * b : by rw (div_mul_cancel _ (ne_of_lt hb).symm)
  ... ≤ c * b     : mul_le_mul_of_nonneg_right h hb.le,
  λ h, calc
  a / b = a * (1 / b)     : div_eq_mul_one_div a b
  ... ≤ (c * b) * (1 / b) : mul_le_mul_of_nonneg_right h (one_div_pos.2 hb).le
  ... = (c * b) / b       : (div_eq_mul_one_div (c * b) b).symm
  ... = c                 : by refine (div_eq_iff (ne_of_gt hb)).mpr rfl⟩

lemma div_le_iff' (hb : 0 < b) : a / b ≤ c ↔ a ≤ b * c :=
by rw [mul_comm, div_le_iff hb]

lemma lt_div_iff (hc : 0 < c) : a < b / c ↔ a * c < b :=
lt_iff_lt_of_le_iff_le $ div_le_iff hc

lemma lt_div_iff' (hc : 0 < c) : a < b / c ↔ c * a < b :=
by rw [mul_comm, lt_div_iff hc]

lemma div_lt_iff (hc : 0 < c) : b / c < a ↔ b < a * c :=
lt_iff_lt_of_le_iff_le (le_div_iff hc)

lemma div_lt_iff' (hc : 0 < c) : b / c < a ↔ b < c * a :=
by rw [mul_comm, div_lt_iff hc]

lemma inv_mul_le_iff (h : 0 < b) : b⁻¹ * a ≤ c ↔ a ≤ b * c :=
begin
  rw [inv_eq_one_div, mul_comm, ← div_eq_mul_one_div],
  exact div_le_iff' h,
end

lemma inv_mul_le_iff' (h : 0 < b) : b⁻¹ * a ≤ c ↔ a ≤ c * b :=
by rw [inv_mul_le_iff h, mul_comm]

lemma mul_inv_le_iff (h : 0 < b) : a * b⁻¹ ≤ c ↔ a ≤ b * c :=
by rw [mul_comm, inv_mul_le_iff h]

lemma mul_inv_le_iff' (h : 0 < b) : a * b⁻¹ ≤ c ↔ a ≤ c * b :=
by rw [mul_comm, inv_mul_le_iff' h]

lemma div_self_le_one (a : α) : a / a ≤ 1 :=
if h : a = 0 then by simp [h] else by simp [h]

lemma inv_mul_lt_iff (h : 0 < b) : b⁻¹ * a < c ↔ a < b * c :=
begin
  rw [inv_eq_one_div, mul_comm, ← div_eq_mul_one_div],
  exact div_lt_iff' h,
end

lemma inv_mul_lt_iff' (h : 0 < b) : b⁻¹ * a < c ↔ a < c * b :=
by rw [inv_mul_lt_iff h, mul_comm]

lemma mul_inv_lt_iff (h : 0 < b) : a * b⁻¹ < c ↔ a < b * c :=
by rw [mul_comm, inv_mul_lt_iff h]

lemma mul_inv_lt_iff' (h : 0 < b) : a * b⁻¹ < c ↔ a < c * b :=
by rw [mul_comm, inv_mul_lt_iff' h]

lemma inv_pos_le_iff_one_le_mul (ha : 0 < a) : a⁻¹ ≤ b ↔ 1 ≤ b * a :=
by { rw [inv_eq_one_div], exact div_le_iff ha }

lemma inv_pos_le_iff_one_le_mul' (ha : 0 < a) : a⁻¹ ≤ b ↔ 1 ≤ a * b :=
by { rw [inv_eq_one_div], exact div_le_iff' ha }

lemma inv_pos_lt_iff_one_lt_mul (ha : 0 < a) : a⁻¹ < b ↔ 1 < b * a :=
by { rw [inv_eq_one_div], exact div_lt_iff ha }

lemma inv_pos_lt_iff_one_lt_mul' (ha : 0 < a) : a⁻¹ < b ↔ 1 < a * b :=
by { rw [inv_eq_one_div], exact div_lt_iff' ha }

/-- One direction of `div_le_iff` where `b` is allowed to be `0` (but `c` must be nonnegative) -/
lemma div_le_of_nonneg_of_le_mul (hb : 0 ≤ b) (hc : 0 ≤ c) (h : a ≤ c * b) : a / b ≤ c :=
by { rcases eq_or_lt_of_le hb with rfl|hb', simp [hc], rwa [div_le_iff hb'] }

lemma div_le_one_of_le (h : a ≤ b) (hb : 0 ≤ b) : a / b ≤ 1 :=
div_le_of_nonneg_of_le_mul hb zero_le_one $ by rwa one_mul

/-!
### Bi-implications of inequalities using inversions
-/

lemma inv_le_inv_of_le (ha : 0 < a) (h : a ≤ b) : b⁻¹ ≤ a⁻¹ :=
by rwa [← one_div a, le_div_iff' ha, ← div_eq_mul_inv, div_le_iff (ha.trans_le h), one_mul]

/-- See `inv_le_inv_of_le` for the implication from right-to-left with one fewer assumption. -/
lemma inv_le_inv (ha : 0 < a) (hb : 0 < b) : a⁻¹ ≤ b⁻¹ ↔ b ≤ a :=
by rw [← one_div, div_le_iff ha, ← div_eq_inv_mul, le_div_iff hb, one_mul]

/-- In a linear ordered field, for positive `a` and `b` we have `a⁻¹ ≤ b ↔ b⁻¹ ≤ a`.
See also `inv_le_of_inv_le` for a one-sided implication with one fewer assumption. -/
lemma inv_le (ha : 0 < a) (hb : 0 < b) : a⁻¹ ≤ b ↔ b⁻¹ ≤ a :=
by rw [← inv_le_inv hb (inv_pos.2 ha), inv_inv]

lemma inv_le_of_inv_le (ha : 0 < a) (h : a⁻¹ ≤ b) : b⁻¹ ≤ a :=
(inv_le ha ((inv_pos.2 ha).trans_le h)).1 h

lemma le_inv (ha : 0 < a) (hb : 0 < b) : a ≤ b⁻¹ ↔ b ≤ a⁻¹ :=
by rw [← inv_le_inv (inv_pos.2 hb) ha, inv_inv]

/-- See `inv_lt_inv_of_lt` for the implication from right-to-left with one fewer assumption. -/
lemma inv_lt_inv (ha : 0 < a) (hb : 0 < b) : a⁻¹ < b⁻¹ ↔ b < a :=
lt_iff_lt_of_le_iff_le (inv_le_inv hb ha)

lemma inv_lt_inv_of_lt (hb : 0 < b) (h : b < a) : a⁻¹ < b⁻¹ :=
(inv_lt_inv (hb.trans h) hb).2 h

/-- In a linear ordered field, for positive `a` and `b` we have `a⁻¹ < b ↔ b⁻¹ < a`.
See also `inv_lt_of_inv_lt` for a one-sided implication with one fewer assumption. -/
lemma inv_lt (ha : 0 < a) (hb : 0 < b) : a⁻¹ < b ↔ b⁻¹ < a :=
lt_iff_lt_of_le_iff_le (le_inv hb ha)

lemma inv_lt_of_inv_lt (ha : 0 < a) (h : a⁻¹ < b) : b⁻¹ < a :=
(inv_lt ha ((inv_pos.2 ha).trans h)).1 h

lemma lt_inv (ha : 0 < a) (hb : 0 < b) : a < b⁻¹ ↔ b < a⁻¹ :=
lt_iff_lt_of_le_iff_le (inv_le hb ha)

lemma inv_lt_one (ha : 1 < a) : a⁻¹ < 1 :=
by rwa [inv_lt ((@zero_lt_one α _ _).trans ha) zero_lt_one, inv_one]

lemma one_lt_inv (h₁ : 0 < a) (h₂ : a < 1) : 1 < a⁻¹ :=
by rwa [lt_inv (@zero_lt_one α _ _) h₁, inv_one]

lemma inv_le_one (ha : 1 ≤ a) : a⁻¹ ≤ 1 :=
by rwa [inv_le ((@zero_lt_one α _ _).trans_le ha) zero_lt_one, inv_one]

lemma one_le_inv (h₁ : 0 < a) (h₂ : a ≤ 1) : 1 ≤ a⁻¹ :=
by rwa [le_inv (@zero_lt_one α _ _) h₁, inv_one]

lemma inv_lt_one_iff_of_pos (h₀ : 0 < a) : a⁻¹ < 1 ↔ 1 < a :=
⟨λ h₁, inv_inv a ▸ one_lt_inv (inv_pos.2 h₀) h₁, inv_lt_one⟩

lemma inv_lt_one_iff : a⁻¹ < 1 ↔ a ≤ 0 ∨ 1 < a :=
begin
  cases le_or_lt a 0 with ha ha,
  { simp [ha, (inv_nonpos.2 ha).trans_lt zero_lt_one] },
  { simp only [ha.not_le, false_or, inv_lt_one_iff_of_pos ha] }
end

lemma one_lt_inv_iff : 1 < a⁻¹ ↔ 0 < a ∧ a < 1 :=
⟨λ h, ⟨inv_pos.1 (zero_lt_one.trans h), inv_inv a ▸ inv_lt_one h⟩, and_imp.2 one_lt_inv⟩

lemma inv_le_one_iff : a⁻¹ ≤ 1 ↔ a ≤ 0 ∨ 1 ≤ a :=
begin
  rcases em (a = 1) with (rfl|ha),
  { simp [le_rfl] },
  { simp only [ne.le_iff_lt (ne.symm ha), ne.le_iff_lt (mt inv_eq_one.1 ha), inv_lt_one_iff] }
end

lemma one_le_inv_iff : 1 ≤ a⁻¹ ↔ 0 < a ∧ a ≤ 1 :=
⟨λ h, ⟨inv_pos.1 (zero_lt_one.trans_le h), inv_inv a ▸ inv_le_one h⟩, and_imp.2 one_le_inv⟩

/-!
### Relating two divisions.
-/

@[mono] lemma div_le_div_of_le (hc : 0 ≤ c) (h : a ≤ b) : a / c ≤ b / c :=
begin
  rw [div_eq_mul_one_div a c, div_eq_mul_one_div b c],
  exact mul_le_mul_of_nonneg_right h (one_div_nonneg.2 hc)
end

-- Not a `mono` lemma b/c `div_le_div` is strictly more general
lemma div_le_div_of_le_left (ha : 0 ≤ a) (hc : 0 < c) (h : c ≤ b) : a / b ≤ a / c :=
begin
  rw [div_eq_mul_inv, div_eq_mul_inv],
  exact mul_le_mul_of_nonneg_left ((inv_le_inv (hc.trans_le h) hc).mpr h) ha
end

lemma div_le_div_of_le_of_nonneg (hab : a ≤ b) (hc : 0 ≤ c) : a / c ≤ b / c :=
div_le_div_of_le hc hab

lemma div_lt_div_of_lt (hc : 0 < c) (h : a < b) : a / c < b / c :=
begin
  rw [div_eq_mul_one_div a c, div_eq_mul_one_div b c],
  exact mul_lt_mul_of_pos_right h (one_div_pos.2 hc)
end

lemma div_le_div_right (hc : 0 < c) : a / c ≤ b / c ↔ a ≤ b :=
⟨le_imp_le_of_lt_imp_lt $ div_lt_div_of_lt hc, div_le_div_of_le $ hc.le⟩

lemma div_lt_div_right (hc : 0 < c) : a / c < b / c ↔ a < b :=
lt_iff_lt_of_le_iff_le $ div_le_div_right hc

lemma div_lt_div_left (ha : 0 < a) (hb : 0 < b) (hc : 0 < c) : a / b < a / c ↔ c < b :=
by simp only [div_eq_mul_inv, mul_lt_mul_left ha, inv_lt_inv hb hc]

lemma div_le_div_left (ha : 0 < a) (hb : 0 < b) (hc : 0 < c) : a / b ≤ a / c ↔ c ≤ b :=
le_iff_le_iff_lt_iff_lt.2 (div_lt_div_left ha hc hb)

lemma div_lt_div_iff (b0 : 0 < b) (d0 : 0 < d) :
  a / b < c / d ↔ a * d < c * b :=
by rw [lt_div_iff d0, div_mul_eq_mul_div, div_lt_iff b0]

lemma div_le_div_iff (b0 : 0 < b) (d0 : 0 < d) : a / b ≤ c / d ↔ a * d ≤ c * b :=
by rw [le_div_iff d0, div_mul_eq_mul_div, div_le_iff b0]

@[mono] lemma div_le_div (hc : 0 ≤ c) (hac : a ≤ c) (hd : 0 < d) (hbd : d ≤ b) : a / b ≤ c / d :=
by { rw div_le_div_iff (hd.trans_le hbd) hd, exact mul_le_mul hac hbd hd.le hc }

lemma div_lt_div (hac : a < c) (hbd : d ≤ b) (c0 : 0 ≤ c) (d0 : 0 < d) :
  a / b < c / d :=
(div_lt_div_iff (d0.trans_le hbd) d0).2 (mul_lt_mul hac hbd d0 c0)

lemma div_lt_div' (hac : a ≤ c) (hbd : d < b) (c0 : 0 < c) (d0 : 0 < d) :
  a / b < c / d :=
(div_lt_div_iff (d0.trans hbd) d0).2 (mul_lt_mul' hac hbd d0.le c0)

lemma div_lt_div_of_lt_left (hc : 0 < c) (hb : 0 < b) (h : b < a) : c / a < c / b :=
(div_lt_div_left hc (hb.trans h) hb).mpr h

/-!
### Relating one division and involving `1`
-/

lemma div_le_self (ha : 0 ≤ a) (hb : 1 ≤ b) : a / b ≤ a :=
by simpa only [div_one] using div_le_div_of_le_left ha zero_lt_one hb

lemma div_lt_self (ha : 0 < a) (hb : 1 < b) : a / b < a :=
by simpa only [div_one] using div_lt_div_of_lt_left ha zero_lt_one hb

lemma le_div_self (ha : 0 ≤ a) (hb₀ : 0 < b) (hb₁ : b ≤ 1) : a ≤ a / b :=
by simpa only [div_one] using div_le_div_of_le_left ha hb₀ hb₁

lemma one_le_div (hb : 0 < b) : 1 ≤ a / b ↔ b ≤ a :=
by rw [le_div_iff hb, one_mul]

lemma div_le_one (hb : 0 < b) : a / b ≤ 1 ↔ a ≤ b :=
by rw [div_le_iff hb, one_mul]

lemma one_lt_div (hb : 0 < b) : 1 < a / b ↔ b < a :=
by rw [lt_div_iff hb, one_mul]

lemma div_lt_one (hb : 0 < b) : a / b < 1 ↔ a < b :=
by rw [div_lt_iff hb, one_mul]

lemma one_div_le (ha : 0 < a) (hb : 0 < b) : 1 / a ≤ b ↔ 1 / b ≤ a :=
by simpa using inv_le ha hb

lemma one_div_lt (ha : 0 < a) (hb : 0 < b) : 1 / a < b ↔ 1 / b < a :=
by simpa using inv_lt ha hb

lemma le_one_div (ha : 0 < a) (hb : 0 < b) : a ≤ 1 / b ↔ b ≤ 1 / a :=
by simpa using le_inv ha hb

lemma lt_one_div (ha : 0 < a) (hb : 0 < b) : a < 1 / b ↔ b < 1 / a :=
by simpa using lt_inv ha hb

/-!
### Relating two divisions, involving `1`
-/
lemma one_div_le_one_div_of_le (ha : 0 < a) (h : a ≤ b) : 1 / b ≤ 1 / a :=
by simpa using inv_le_inv_of_le ha h

lemma one_div_lt_one_div_of_lt (ha : 0 < a) (h : a < b) : 1 / b < 1 / a :=
by rwa [lt_div_iff' ha, ← div_eq_mul_one_div, div_lt_one (ha.trans h)]

lemma le_of_one_div_le_one_div (ha : 0 < a) (h : 1 / a ≤ 1 / b) : b ≤ a :=
le_imp_le_of_lt_imp_lt (one_div_lt_one_div_of_lt ha) h

lemma lt_of_one_div_lt_one_div (ha : 0 < a) (h : 1 / a < 1 / b) : b < a :=
lt_imp_lt_of_le_imp_le (one_div_le_one_div_of_le ha) h

/-- For the single implications with fewer assumptions, see `one_div_le_one_div_of_le` and
  `le_of_one_div_le_one_div` -/
lemma one_div_le_one_div (ha : 0 < a) (hb : 0 < b) : 1 / a ≤ 1 / b ↔ b ≤ a :=
div_le_div_left zero_lt_one ha hb

/-- For the single implications with fewer assumptions, see `one_div_lt_one_div_of_lt` and
  `lt_of_one_div_lt_one_div` -/
lemma one_div_lt_one_div (ha : 0 < a) (hb : 0 < b) : 1 / a < 1 / b ↔ b < a :=
div_lt_div_left zero_lt_one ha hb

lemma one_lt_one_div (h1 : 0 < a) (h2 : a < 1) : 1 < 1 / a :=
by rwa [lt_one_div (@zero_lt_one α _ _) h1, one_div_one]

lemma one_le_one_div (h1 : 0 < a) (h2 : a ≤ 1) : 1 ≤ 1 / a :=
by rwa [le_one_div (@zero_lt_one α _ _) h1, one_div_one]

/-!
### Results about halving.

The equalities also hold in semifields of characteristic `0`.
-/

/- TODO: Unify `add_halves` and `add_halves'` into a single lemma about
`division_semiring` + `char_zero` -/
lemma add_halves (a : α) : a / 2 + a / 2 = a :=
by rw [div_add_div_same, ← two_mul, mul_div_cancel_left a two_ne_zero]

-- TODO: Generalize to `division_semiring`
lemma add_self_div_two (a : α) : (a + a) / 2 = a :=
by rw [← mul_two, mul_div_cancel a two_ne_zero]

lemma half_pos (h : 0 < a) : 0 < a / 2 := div_pos h zero_lt_two

lemma one_half_pos : (0:α) < 1 / 2 := half_pos zero_lt_one

lemma div_two_lt_of_pos (h : 0 < a) : a / 2 < a :=
by { rw [div_lt_iff (@zero_lt_two α _ _)], exact lt_mul_of_one_lt_right h one_lt_two }

lemma half_lt_self : 0 < a → a / 2 < a := div_two_lt_of_pos

lemma half_le_self (ha_nonneg : 0 ≤ a) : a / 2 ≤ a :=
begin
  by_cases h0 : a = 0,
  { simp [h0], },
  { rw ← ne.def at h0,
    exact (half_lt_self (lt_of_le_of_ne ha_nonneg h0.symm)).le, },
end

lemma one_half_lt_one : (1 / 2 : α) < 1 := half_lt_self zero_lt_one

lemma left_lt_add_div_two : a < (a + b) / 2 ↔ a < b := by simp [lt_div_iff, mul_two]

lemma add_div_two_lt_right : (a + b) / 2 < b ↔ a < b := by simp [div_lt_iff, mul_two]

/-!
### Miscellaneous lemmas
-/

<<<<<<< HEAD
/-- Pullback a `linear_ordered_field` under an injective map.
See note [reducible non-instances]. -/
@[reducible]
def function.injective.linear_ordered_field {β : Type*}
  [has_zero β] [has_one β] [has_add β] [has_mul β] [has_neg β] [has_sub β]
  [has_pow β ℕ] [has_smul ℕ β] [has_smul ℤ β] [has_nat_cast β] [has_int_cast β]
  [has_inv β] [has_div β] [has_pow β ℤ]
  (f : β → α) (hf : function.injective f) (zero : f 0 = 0) (one : f 1 = 1)
  (add : ∀ x y, f (x + y) = f x + f y) (mul : ∀ x y, f (x * y) = f x * f y)
  (neg : ∀ x, f (-x) = -f x) (sub : ∀ x y, f (x - y) = f x - f y)
  (inv : ∀ x, f (x⁻¹) = (f x)⁻¹) (div : ∀ x y, f (x / y) = f x / f y)
  (nsmul : ∀ x (n : ℕ), f (n • x) = n • f x) (zsmul : ∀ x (n : ℤ), f (n • x) = n • f x)
  (npow : ∀ x (n : ℕ), f (x ^ n) = f x ^ n) (zpow : ∀ x (n : ℤ), f (x ^ n) = f x ^ n)
  (nat_cast : ∀ n : ℕ, f n = n) (int_cast : ∀ n : ℤ, f n = n) :
  linear_ordered_field β :=
{ .. hf.linear_ordered_ring f zero one add mul neg sub nsmul zsmul npow nat_cast int_cast,
  .. hf.field f zero one add mul neg sub inv div nsmul zsmul npow zpow nat_cast int_cast }

lemma mul_sub_mul_div_mul_neg_iff (hc : c ≠ 0) (hd : d ≠ 0) :
  (a * d - b * c) / (c * d) < 0 ↔ a / c < b / d :=
by rw [mul_comm b c, ← div_sub_div _ _ hc hd, sub_lt_zero]

alias mul_sub_mul_div_mul_neg_iff ↔ div_lt_div_of_mul_sub_mul_div_neg mul_sub_mul_div_mul_neg

lemma mul_sub_mul_div_mul_nonpos_iff (hc : c ≠ 0) (hd : d ≠ 0) :
      (a * d - b * c) / (c * d) ≤ 0 ↔ a / c ≤ b / d :=
by rw [mul_comm b c, ← div_sub_div _ _ hc hd, sub_nonpos]

alias mul_sub_mul_div_mul_nonpos_iff ↔
  div_le_div_of_mul_sub_mul_div_nonpos mul_sub_mul_div_mul_nonpos

=======
>>>>>>> 03374ee3
lemma mul_le_mul_of_mul_div_le (h : a * (b / c) ≤ d) (hc : 0 < c) : b * a ≤ d * c :=
begin
  rw [← mul_div_assoc] at h,
  rwa [mul_comm b, ← div_le_iff hc],
end

lemma div_mul_le_div_mul_of_div_le_div (h : a / b ≤ c / d) (he : 0 ≤ e) :
  a / (b * e) ≤ c / (d * e) :=
begin
  rw [div_mul_eq_div_mul_one_div, div_mul_eq_div_mul_one_div],
  exact mul_le_mul_of_nonneg_right h (one_div_nonneg.2 he)
end

lemma exists_pos_mul_lt {a : α} (h : 0 < a) (b : α) : ∃ c : α, 0 < c ∧ b * c < a :=
begin
  have : 0 < a / max (b + 1) 1, from div_pos h (lt_max_iff.2 (or.inr zero_lt_one)),
  refine ⟨a / max (b + 1) 1, this, _⟩,
  rw [← lt_div_iff this, div_div_cancel' h.ne'],
  exact lt_max_iff.2 (or.inl $ lt_add_one _)
end

lemma monotone.div_const {β : Type*} [preorder β] {f : β → α} (hf : monotone f)
  {c : α} (hc : 0 ≤ c) : monotone (λ x, (f x) / c) :=
by simpa only [div_eq_mul_inv] using hf.mul_const (inv_nonneg.2 hc)

lemma strict_mono.div_const {β : Type*} [preorder β] {f : β → α} (hf : strict_mono f)
  {c : α} (hc : 0 < c) :
  strict_mono (λ x, (f x) / c) :=
by simpa only [div_eq_mul_inv] using hf.mul_const (inv_pos.2 hc)

@[priority 100] -- see Note [lower instance priority]
instance linear_ordered_field.to_densely_ordered : densely_ordered α :=
{ dense := λ a₁ a₂ h, ⟨(a₁ + a₂) / 2,
  calc a₁ = (a₁ + a₁) / 2 : (add_self_div_two a₁).symm
      ... < (a₁ + a₂) / 2 : div_lt_div_of_lt zero_lt_two (add_lt_add_left h _),
  calc (a₁ + a₂) / 2 < (a₂ + a₂) / 2 : div_lt_div_of_lt zero_lt_two (add_lt_add_right h _)
                 ... = a₂            : add_self_div_two a₂⟩ }

lemma min_div_div_right {c : α} (hc : 0 ≤ c) (a b : α) : min (a / c) (b / c) = (min a b) / c :=
eq.symm $ monotone.map_min (λ x y, div_le_div_of_le hc)

lemma max_div_div_right {c : α} (hc : 0 ≤ c) (a b : α) : max (a / c) (b / c) = (max a b) / c :=
eq.symm $ monotone.map_max (λ x y, div_le_div_of_le hc)

lemma one_div_strict_anti_on : strict_anti_on (λ x : α, 1 / x) (set.Ioi 0) :=
λ x x1 y y1 xy, (one_div_lt_one_div (set.mem_Ioi.mp y1) (set.mem_Ioi.mp x1)).mpr xy

lemma one_div_pow_le_one_div_pow_of_le (a1 : 1 ≤ a) {m n : ℕ} (mn : m ≤ n) :
  1 / a ^ n ≤ 1 / a ^ m :=
by refine (one_div_le_one_div _ _).mpr (pow_le_pow a1 mn);
  exact pow_pos (zero_lt_one.trans_le a1) _

lemma one_div_pow_lt_one_div_pow_of_lt (a1 : 1 < a) {m n : ℕ} (mn : m < n) :
  1 / a ^ n < 1 / a ^ m :=
by refine (one_div_lt_one_div _ _).mpr (pow_lt_pow a1 mn);
  exact pow_pos (trans zero_lt_one a1) _

lemma one_div_pow_anti (a1 : 1 ≤ a) : antitone (λ n : ℕ, 1 / a ^ n) :=
λ m n, one_div_pow_le_one_div_pow_of_le a1

lemma one_div_pow_strict_anti (a1 : 1 < a) : strict_anti (λ n : ℕ, 1 / a ^ n) :=
λ m n, one_div_pow_lt_one_div_pow_of_lt a1

lemma inv_strict_anti_on : strict_anti_on (λ x : α, x⁻¹) (set.Ioi 0) :=
λ x hx y hy xy, (inv_lt_inv hy hx).2 xy

lemma inv_pow_le_inv_pow_of_le (a1 : 1 ≤ a) {m n : ℕ} (mn : m ≤ n) :
  (a ^ n)⁻¹ ≤ (a ^ m)⁻¹ :=
by convert one_div_pow_le_one_div_pow_of_le a1 mn; simp

lemma inv_pow_lt_inv_pow_of_lt (a1 : 1 < a) {m n : ℕ} (mn : m < n) :
  (a ^ n)⁻¹ < (a ^ m)⁻¹ :=
by convert one_div_pow_lt_one_div_pow_of_lt a1 mn; simp

lemma inv_pow_anti (a1 : 1 ≤ a) : antitone (λ n : ℕ, (a ^ n)⁻¹) :=
λ m n, inv_pow_le_inv_pow_of_le a1

lemma inv_pow_strict_anti (a1 : 1 < a) : strict_anti (λ n : ℕ, (a ^ n)⁻¹) :=
λ m n, inv_pow_lt_inv_pow_of_lt a1

/-! ### Results about `is_lub` and `is_glb` -/

lemma is_glb.mul_left {s : set α} (ha : 0 ≤ a) (hs : is_glb s b) :
  is_glb ((λ b, a * b) '' s) (a * b) :=
begin
  rcases lt_or_eq_of_le ha with ha | rfl,
  { exact (order_iso.mul_left₀ _ ha).is_glb_image'.2 hs, },
  { simp_rw zero_mul,
    rw hs.nonempty.image_const,
    exact is_glb_singleton },
end

lemma is_glb.mul_right {s : set α} (ha : 0 ≤ a) (hs : is_glb s b) :
  is_glb ((λ b, b * a) '' s) (b * a) :=
by simpa [mul_comm] using hs.mul_left ha

end linear_ordered_semifield

section
variables [linear_ordered_field α] {a b c d : α}

/-! ### Lemmas about pos, nonneg, nonpos, neg -/

lemma div_pos_iff : 0 < a / b ↔ 0 < a ∧ 0 < b ∨ a < 0 ∧ b < 0 := by simp [division_def, mul_pos_iff]
lemma div_neg_iff : a / b < 0 ↔ 0 < a ∧ b < 0 ∨ a < 0 ∧ 0 < b := by simp [division_def, mul_neg_iff]

lemma div_nonneg_iff : 0 ≤ a / b ↔ 0 ≤ a ∧ 0 ≤ b ∨ a ≤ 0 ∧ b ≤ 0 :=
by simp [division_def, mul_nonneg_iff]

lemma div_nonpos_iff : a / b ≤ 0 ↔ 0 ≤ a ∧ b ≤ 0 ∨ a ≤ 0 ∧ 0 ≤ b :=
by simp [division_def, mul_nonpos_iff]

lemma div_nonneg_of_nonpos (ha : a ≤ 0) (hb : b ≤ 0) : 0 ≤ a / b :=
div_nonneg_iff.2 $ or.inr ⟨ha, hb⟩

lemma div_pos_of_neg_of_neg (ha : a < 0) (hb : b < 0) : 0 < a / b :=
div_pos_iff.2 $ or.inr ⟨ha, hb⟩

lemma div_neg_of_neg_of_pos (ha : a < 0) (hb : 0 < b) : a / b < 0 :=
div_neg_iff.2 $ or.inr ⟨ha, hb⟩

lemma div_neg_of_pos_of_neg (ha : 0 < a) (hb : b < 0) : a / b < 0 :=
div_neg_iff.2 $ or.inl ⟨ha, hb⟩

/-! ### Relating one division with another term -/

lemma div_le_iff_of_neg (hc : c < 0) : b / c ≤ a ↔ a * c ≤ b :=
⟨λ h, div_mul_cancel b (ne_of_lt hc) ▸ mul_le_mul_of_nonpos_right h hc.le,
  λ h, calc
    a = a * c * (1 / c) : mul_mul_div a (ne_of_lt hc)
  ... ≥ b * (1 / c)     : mul_le_mul_of_nonpos_right h (one_div_neg.2 hc).le
  ... = b / c           : (div_eq_mul_one_div b c).symm⟩

lemma div_le_iff_of_neg' (hc : c < 0) : b / c ≤ a ↔ c * a ≤ b :=
by rw [mul_comm, div_le_iff_of_neg hc]

lemma le_div_iff_of_neg (hc : c < 0) : a ≤ b / c ↔ b ≤ a * c :=
by rw [← neg_neg c, mul_neg, div_neg, le_neg,
    div_le_iff (neg_pos.2 hc), neg_mul]

lemma le_div_iff_of_neg' (hc : c < 0) : a ≤ b / c ↔ b ≤ c * a :=
by rw [mul_comm, le_div_iff_of_neg hc]

lemma div_lt_iff_of_neg (hc : c < 0) : b / c < a ↔ a * c < b :=
lt_iff_lt_of_le_iff_le $ le_div_iff_of_neg hc

lemma div_lt_iff_of_neg' (hc : c < 0) : b / c < a ↔ c * a < b :=
by rw [mul_comm, div_lt_iff_of_neg hc]

lemma lt_div_iff_of_neg (hc : c < 0) : a < b / c ↔ b < a * c :=
lt_iff_lt_of_le_iff_le $ div_le_iff_of_neg hc

lemma lt_div_iff_of_neg' (hc : c < 0) : a < b / c ↔ b < c * a :=
by rw [mul_comm, lt_div_iff_of_neg hc]

/-! ### Bi-implications of inequalities using inversions -/

lemma inv_le_inv_of_neg (ha : a < 0) (hb : b < 0) : a⁻¹ ≤ b⁻¹ ↔ b ≤ a :=
by rw [← one_div, div_le_iff_of_neg ha, ← div_eq_inv_mul, div_le_iff_of_neg hb, one_mul]

lemma inv_le_of_neg (ha : a < 0) (hb : b < 0) : a⁻¹ ≤ b ↔ b⁻¹ ≤ a :=
by rw [← inv_le_inv_of_neg hb (inv_lt_zero.2 ha), inv_inv]

lemma le_inv_of_neg (ha : a < 0) (hb : b < 0) : a ≤ b⁻¹ ↔ b ≤ a⁻¹ :=
by rw [← inv_le_inv_of_neg (inv_lt_zero.2 hb) ha, inv_inv]

lemma inv_lt_inv_of_neg (ha : a < 0) (hb : b < 0) : a⁻¹ < b⁻¹ ↔ b < a :=
lt_iff_lt_of_le_iff_le (inv_le_inv_of_neg hb ha)

lemma inv_lt_of_neg (ha : a < 0) (hb : b < 0) : a⁻¹ < b ↔ b⁻¹ < a :=
lt_iff_lt_of_le_iff_le (le_inv_of_neg hb ha)

lemma lt_inv_of_neg (ha : a < 0) (hb : b < 0) : a < b⁻¹ ↔ b < a⁻¹ :=
lt_iff_lt_of_le_iff_le (inv_le_of_neg hb ha)

/-! ### Relating two divisions -/

lemma div_le_div_of_nonpos_of_le (hc : c ≤ 0) (h : b ≤ a) : a / c ≤ b / c :=
begin
  rw [div_eq_mul_one_div a c, div_eq_mul_one_div b c],
  exact mul_le_mul_of_nonpos_right h (one_div_nonpos.2 hc)
end

lemma div_lt_div_of_neg_of_lt (hc : c < 0) (h : b < a) : a / c < b / c :=
begin
  rw [div_eq_mul_one_div a c, div_eq_mul_one_div b c],
  exact mul_lt_mul_of_neg_right h (one_div_neg.2 hc)
end

lemma div_le_div_right_of_neg (hc : c < 0) : a / c ≤ b / c ↔ b ≤ a :=
⟨le_imp_le_of_lt_imp_lt $ div_lt_div_of_neg_of_lt hc, div_le_div_of_nonpos_of_le $ hc.le⟩

lemma div_lt_div_right_of_neg (hc : c < 0) : a / c < b / c ↔ b < a :=
lt_iff_lt_of_le_iff_le $ div_le_div_right_of_neg hc

/-! ### Relating one division and involving `1` -/

lemma one_le_div_of_neg (hb : b < 0) : 1 ≤ a / b ↔ a ≤ b :=
by rw [le_div_iff_of_neg hb, one_mul]

lemma div_le_one_of_neg (hb : b < 0) : a / b ≤ 1 ↔ b ≤ a :=
by rw [div_le_iff_of_neg hb, one_mul]

lemma one_lt_div_of_neg (hb : b < 0) : 1 < a / b ↔ a < b :=
by rw [lt_div_iff_of_neg hb, one_mul]

lemma div_lt_one_of_neg (hb : b < 0) : a / b < 1 ↔ b < a :=
by rw [div_lt_iff_of_neg hb, one_mul]

lemma one_div_le_of_neg (ha : a < 0) (hb : b < 0) : 1 / a ≤ b ↔ 1 / b ≤ a :=
by simpa using inv_le_of_neg ha hb

lemma one_div_lt_of_neg (ha : a < 0) (hb : b < 0) : 1 / a < b ↔ 1 / b < a :=
by simpa using inv_lt_of_neg ha hb

lemma le_one_div_of_neg (ha : a < 0) (hb : b < 0) : a ≤ 1 / b ↔ b ≤ 1 / a :=
by simpa using le_inv_of_neg ha hb

lemma lt_one_div_of_neg (ha : a < 0) (hb : b < 0) : a < 1 / b ↔ b < 1 / a :=
by simpa using lt_inv_of_neg ha hb

lemma one_lt_div_iff : 1 < a / b ↔ 0 < b ∧ b < a ∨ b < 0 ∧ a < b :=
begin
  rcases lt_trichotomy b 0 with (hb|rfl|hb),
  { simp [hb, hb.not_lt, one_lt_div_of_neg] },
  { simp [lt_irrefl, zero_le_one] },
  { simp [hb, hb.not_lt, one_lt_div] }
end

lemma one_le_div_iff : 1 ≤ a / b ↔ 0 < b ∧ b ≤ a ∨ b < 0 ∧ a ≤ b :=
begin
  rcases lt_trichotomy b 0 with (hb|rfl|hb),
  { simp [hb, hb.not_lt, one_le_div_of_neg] },
  { simp [lt_irrefl, zero_lt_one.not_le, zero_lt_one] },
  { simp [hb, hb.not_lt, one_le_div] }
end

lemma div_lt_one_iff : a / b < 1 ↔ 0 < b ∧ a < b ∨ b = 0 ∨ b < 0 ∧ b < a :=
begin
  rcases lt_trichotomy b 0 with (hb|rfl|hb),
  { simp [hb, hb.not_lt, hb.ne, div_lt_one_of_neg] },
  { simp [zero_lt_one], },
  { simp [hb, hb.not_lt, div_lt_one, hb.ne.symm] }
end

lemma div_le_one_iff : a / b ≤ 1 ↔ 0 < b ∧ a ≤ b ∨ b = 0 ∨ b < 0 ∧ b ≤ a :=
begin
  rcases lt_trichotomy b 0 with (hb|rfl|hb),
  { simp [hb, hb.not_lt, hb.ne, div_le_one_of_neg] },
  { simp [zero_le_one], },
  { simp [hb, hb.not_lt, div_le_one, hb.ne.symm] }
end

/-! ### Relating two divisions, involving `1` -/

lemma one_div_le_one_div_of_neg_of_le (hb : b < 0) (h : a ≤ b) : 1 / b ≤ 1 / a :=
by rwa [div_le_iff_of_neg' hb, ← div_eq_mul_one_div, div_le_one_of_neg (h.trans_lt hb)]

lemma one_div_lt_one_div_of_neg_of_lt (hb : b < 0) (h : a < b) : 1 / b < 1 / a :=
by rwa [div_lt_iff_of_neg' hb, ← div_eq_mul_one_div, div_lt_one_of_neg (h.trans hb)]

lemma le_of_neg_of_one_div_le_one_div (hb : b < 0) (h : 1 / a ≤ 1 / b) : b ≤ a :=
le_imp_le_of_lt_imp_lt (one_div_lt_one_div_of_neg_of_lt hb) h

lemma lt_of_neg_of_one_div_lt_one_div (hb : b < 0) (h : 1 / a < 1 / b) : b < a :=
lt_imp_lt_of_le_imp_le (one_div_le_one_div_of_neg_of_le hb) h

/-- For the single implications with fewer assumptions, see `one_div_lt_one_div_of_neg_of_lt` and
  `lt_of_one_div_lt_one_div` -/
lemma one_div_le_one_div_of_neg (ha : a < 0) (hb : b < 0) : 1 / a ≤ 1 / b ↔ b ≤ a :=
by simpa [one_div] using inv_le_inv_of_neg ha hb

/-- For the single implications with fewer assumptions, see `one_div_lt_one_div_of_lt` and
  `lt_of_one_div_lt_one_div` -/
lemma one_div_lt_one_div_of_neg (ha : a < 0) (hb : b < 0) : 1 / a < 1 / b ↔ b < a :=
lt_iff_lt_of_le_iff_le (one_div_le_one_div_of_neg hb ha)

lemma one_div_lt_neg_one (h1 : a < 0) (h2 : -1 < a) : 1 / a < -1 :=
suffices 1 / a < 1 / -1, by rwa one_div_neg_one_eq_neg_one at this,
one_div_lt_one_div_of_neg_of_lt h1 h2

lemma one_div_le_neg_one (h1 : a < 0) (h2 : -1 ≤ a) : 1 / a ≤ -1 :=
suffices 1 / a ≤ 1 / -1, by rwa one_div_neg_one_eq_neg_one at this,
one_div_le_one_div_of_neg_of_le h1 h2

/-! ### Results about halving -/

lemma sub_self_div_two (a : α) : a - a / 2 = a / 2 :=
suffices a / 2 + a / 2 - a / 2 = a / 2, by rwa add_halves at this,
by rw [add_sub_cancel]

lemma div_two_sub_self (a : α) : a / 2 - a = - (a / 2) :=
suffices a / 2 - (a / 2 + a / 2) = - (a / 2), by rwa add_halves at this,
by rw [sub_add_eq_sub_sub, sub_self, zero_sub]

lemma add_sub_div_two_lt (h : a < b) : a + (b - a) / 2 < b :=
begin
  rwa [← div_sub_div_same, sub_eq_add_neg, add_comm (b/2), ← add_assoc, ← sub_eq_add_neg,
    ← lt_sub_iff_add_lt, sub_self_div_two, sub_self_div_two, div_lt_div_right (@zero_lt_two α _ _)]
end

/--  An inequality involving `2`. -/
lemma sub_one_div_inv_le_two (a2 : 2 ≤ a) : (1 - 1 / a)⁻¹ ≤ 2 :=
begin
  -- Take inverses on both sides to obtain `2⁻¹ ≤ 1 - 1 / a`
  refine (inv_le_inv_of_le (inv_pos.2 zero_lt_two) _).trans_eq (inv_inv (2 : α)),
  -- move `1 / a` to the left and `1 - 1 / 2 = 1 / 2` to the right to obtain `1 / a ≤ ⅟ 2`
  refine (le_sub_iff_add_le.2 (_ : _ + 2⁻¹ = _ ).le).trans ((sub_le_sub_iff_left 1).2 _),
  { -- show 2⁻¹ + 2⁻¹ = 1
    exact (two_mul _).symm.trans (mul_inv_cancel two_ne_zero) },
  { -- take inverses on both sides and use the assumption `2 ≤ a`.
    exact (one_div a).le.trans (inv_le_inv_of_le zero_lt_two a2) }
end

/-! ### Results about `is_lub` and `is_glb` -/

-- TODO: Generalize to `linear_ordered_semifield`
lemma is_lub.mul_left {s : set α} (ha : 0 ≤ a) (hs : is_lub s b) :
  is_lub ((λ b, a * b) '' s) (a * b) :=
begin
  rcases lt_or_eq_of_le ha with ha | rfl,
  { exact (order_iso.mul_left₀ _ ha).is_lub_image'.2 hs, },
  { simp_rw zero_mul,
    rw hs.nonempty.image_const,
    exact is_lub_singleton },
end

-- TODO: Generalize to `linear_ordered_semifield`
lemma is_lub.mul_right {s : set α} (ha : 0 ≤ a) (hs : is_lub s b) :
  is_lub ((λ b, b * a) '' s) (b * a) :=
by simpa [mul_comm] using hs.mul_left ha

/-! ### Miscellaneous lemmmas -/

lemma mul_sub_mul_div_mul_neg_iff (hc : c ≠ 0) (hd : d ≠ 0) :
  (a * d - b * c) / (c * d) < 0 ↔ a / c < b / d :=
by rw [mul_comm b c, ← div_sub_div _ _ hc hd, sub_lt_zero]

lemma mul_sub_mul_div_mul_nonpos_iff (hc : c ≠ 0) (hd : d ≠ 0) :
  (a * d - b * c) / (c * d) ≤ 0 ↔ a / c ≤ b / d :=
by rw [mul_comm b c, ← div_sub_div _ _ hc hd, sub_nonpos]

alias mul_sub_mul_div_mul_neg_iff ↔ div_lt_div_of_mul_sub_mul_div_neg mul_sub_mul_div_mul_neg
alias mul_sub_mul_div_mul_nonpos_iff ↔
  div_le_div_of_mul_sub_mul_div_nonpos mul_sub_mul_div_mul_nonpos

lemma exists_add_lt_and_pos_of_lt (h : b < a) : ∃ c, b + c < a ∧ 0 < c :=
⟨(a - b) / 2, add_sub_div_two_lt h, div_pos (sub_pos_of_lt h) zero_lt_two⟩

lemma le_of_forall_sub_le (h : ∀ ε > 0, b - ε ≤ a) : b ≤ a :=
begin
  contrapose! h,
  simpa only [and_comm ((0 : α) < _), lt_sub_iff_add_lt, gt_iff_lt]
    using exists_add_lt_and_pos_of_lt h,
end

lemma mul_self_inj_of_nonneg (a0 : 0 ≤ a) (b0 : 0 ≤ b) : a * a = b * b ↔ a = b :=
mul_self_eq_mul_self_iff.trans $ or_iff_left_of_imp $
  λ h, by { subst a, have : b = 0 := le_antisymm (neg_nonneg.1 a0) b0, rw [this, neg_zero] }

lemma min_div_div_right_of_nonpos (hc : c ≤ 0) (a b : α) : min (a / c) (b / c) = (max a b) / c :=
eq.symm $ antitone.map_max $ λ x y, div_le_div_of_nonpos_of_le hc

lemma max_div_div_right_of_nonpos (hc : c ≤ 0) (a b : α) : max (a / c) (b / c) = (min a b) / c :=
eq.symm $ antitone.map_min $ λ x y, div_le_div_of_nonpos_of_le hc

lemma abs_inv (a : α) : |a⁻¹| = (|a|)⁻¹ := (abs_hom : α →*₀ α).map_inv a
lemma abs_div (a b : α) : |a / b| = |a| / |b| := (abs_hom : α →*₀ α).map_div a b
lemma abs_one_div (a : α) : |1 / a| = 1 / |a| := by rw [abs_div, abs_one]

lemma pow_minus_two_nonneg : 0 ≤ a^(-2 : ℤ) :=
begin
  simp only [inv_nonneg, zpow_neg],
  change 0 ≤ a ^ ((2 : ℕ) : ℤ),
  rw zpow_coe_nat,
  apply sq_nonneg,
end

/-- Bernoulli's inequality reformulated to estimate `(n : α)`. -/
lemma nat.cast_le_pow_sub_div_sub (H : 1 < a)  (n : ℕ) : (n : α) ≤ (a ^ n - 1) / (a - 1) :=
(le_div_iff (sub_pos.2 H)).2 $ le_sub_left_of_add_le $
  one_add_mul_sub_le_pow ((neg_le_self zero_le_one).trans H.le) _

/-- For any `a > 1` and a natural `n` we have `n ≤ a ^ n / (a - 1)`. See also
`nat.cast_le_pow_sub_div_sub` for a stronger inequality with `a ^ n - 1` in the numerator. -/
theorem nat.cast_le_pow_div_sub (H : 1 < a) (n : ℕ) : (n : α) ≤ a ^ n / (a - 1) :=
(n.cast_le_pow_sub_div_sub H).trans $ div_le_div_of_le (sub_nonneg.2 H.le)
  (sub_le_self _ zero_le_one)

end<|MERGE_RESOLUTION|>--- conflicted
+++ resolved
@@ -464,40 +464,6 @@
 ### Miscellaneous lemmas
 -/
 
-<<<<<<< HEAD
-/-- Pullback a `linear_ordered_field` under an injective map.
-See note [reducible non-instances]. -/
-@[reducible]
-def function.injective.linear_ordered_field {β : Type*}
-  [has_zero β] [has_one β] [has_add β] [has_mul β] [has_neg β] [has_sub β]
-  [has_pow β ℕ] [has_smul ℕ β] [has_smul ℤ β] [has_nat_cast β] [has_int_cast β]
-  [has_inv β] [has_div β] [has_pow β ℤ]
-  (f : β → α) (hf : function.injective f) (zero : f 0 = 0) (one : f 1 = 1)
-  (add : ∀ x y, f (x + y) = f x + f y) (mul : ∀ x y, f (x * y) = f x * f y)
-  (neg : ∀ x, f (-x) = -f x) (sub : ∀ x y, f (x - y) = f x - f y)
-  (inv : ∀ x, f (x⁻¹) = (f x)⁻¹) (div : ∀ x y, f (x / y) = f x / f y)
-  (nsmul : ∀ x (n : ℕ), f (n • x) = n • f x) (zsmul : ∀ x (n : ℤ), f (n • x) = n • f x)
-  (npow : ∀ x (n : ℕ), f (x ^ n) = f x ^ n) (zpow : ∀ x (n : ℤ), f (x ^ n) = f x ^ n)
-  (nat_cast : ∀ n : ℕ, f n = n) (int_cast : ∀ n : ℤ, f n = n) :
-  linear_ordered_field β :=
-{ .. hf.linear_ordered_ring f zero one add mul neg sub nsmul zsmul npow nat_cast int_cast,
-  .. hf.field f zero one add mul neg sub inv div nsmul zsmul npow zpow nat_cast int_cast }
-
-lemma mul_sub_mul_div_mul_neg_iff (hc : c ≠ 0) (hd : d ≠ 0) :
-  (a * d - b * c) / (c * d) < 0 ↔ a / c < b / d :=
-by rw [mul_comm b c, ← div_sub_div _ _ hc hd, sub_lt_zero]
-
-alias mul_sub_mul_div_mul_neg_iff ↔ div_lt_div_of_mul_sub_mul_div_neg mul_sub_mul_div_mul_neg
-
-lemma mul_sub_mul_div_mul_nonpos_iff (hc : c ≠ 0) (hd : d ≠ 0) :
-      (a * d - b * c) / (c * d) ≤ 0 ↔ a / c ≤ b / d :=
-by rw [mul_comm b c, ← div_sub_div _ _ hc hd, sub_nonpos]
-
-alias mul_sub_mul_div_mul_nonpos_iff ↔
-  div_le_div_of_mul_sub_mul_div_nonpos mul_sub_mul_div_mul_nonpos
-
-=======
->>>>>>> 03374ee3
 lemma mul_le_mul_of_mul_div_le (h : a * (b / c) ≤ d) (hc : 0 < c) : b * a ≤ d * c :=
 begin
   rw [← mul_div_assoc] at h,
