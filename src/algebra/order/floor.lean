/-
Copyright (c) 2018 Mario Carneiro. All rights reserved.
Released under Apache 2.0 license as described in the file LICENSE.
Authors: Mario Carneiro, Kevin Kappelmann
-/
import data.int.lemmas
import data.set.intervals.group
import tactic.abel
import tactic.linarith
import tactic.positivity

/-!
# Floor and ceil

## Summary

We define the natural- and integer-valued floor and ceil functions on ordered rings.

## Main Definitions

* `floor_semiring`: An ordered semiring with natural-valued floor and ceil.
* `nat.floor a`: Greatest natural `n` such that `n ≤ a`. Equal to `0` if `a < 0`.
* `nat.ceil a`: Least natural `n` such that `a ≤ n`.

* `floor_ring`: An ordered ring with integer-valued floor and ceil.
* `int.floor a`: Greatest integer `z` such that `z ≤ a`.
* `int.ceil a`: Least integer `z` such that `a ≤ z`.
* `int.fract a`: Fractional part of `a`, defined as `a - floor a`.
* `round a`: Nearest integer to `a`. Defined only on linearly ordered rings.
             It rounds halves towards infinity.

## Notations

* `⌊a⌋₊` is `nat.floor a`.
* `⌈a⌉₊` is `nat.ceil a`.
* `⌊a⌋` is `int.floor a`.
* `⌈a⌉` is `int.ceil a`.

The index `₊` in the notations for `nat.floor` and `nat.ceil` is used in analogy to the notation
for `nnnorm`.

## Tags

rounding, floor, ceil
-/

open set
variables {F α β : Type*}

/-! ### Floor semiring -/

/-- A `floor_semiring` is an ordered semiring over `α` with a function
`floor : α → ℕ` satisfying `∀ (n : ℕ) (x : α), n ≤ ⌊x⌋ ↔ (n : α) ≤ x)`. -/
class floor_semiring (α) [ordered_semiring α] :=
(floor : α → ℕ)
(ceil : α → ℕ)
(nonneg_of_floor {a : α} : floor a ≠ 0 → 0 ≤ a)
(gc_floor {a : α} {n : ℕ} (ha : 0 ≤ a) : n ≤ floor a ↔ (n : α) ≤ a)
(gc_ceil : galois_connection ceil coe)

instance : floor_semiring ℕ :=
{ floor := id,
  ceil := id,
  nonneg_of_floor := λ a ha, zero_le _,
  gc_floor := λ n a ha, by { rw nat.cast_id, refl },
  gc_ceil := λ n a, by { rw nat.cast_id, refl } }

@[priority 100] -- see Note [lower instance priority]
instance floor_semiring.to_nontrivial [ordered_semiring α] [floor_semiring α] : nontrivial α :=
begin
  refine (subsingleton_or_nontrivial α).resolve_left (λ h, _),
  refine nat.not_succ_le_self (floor_semiring.floor (0 : α)) _,
  exact (floor_semiring.gc_floor le_rfl).mpr (by exactI subsingleton.le _ _)
end

namespace nat
section ordered_semiring
variables [ordered_semiring α] [floor_semiring α] {a b : α} {m n : ℕ}

/-- `⌊a⌋₊` is the greatest natural `n` such that `n ≤ a`. If `a` is negative, then `⌊a⌋₊ = 0`. -/
def floor : α → ℕ := floor_semiring.floor

/-- `⌈a⌉₊` is the least natural `n` such that `a ≤ n` -/
def ceil : α → ℕ := floor_semiring.ceil

@[simp] lemma floor_nat : (nat.floor : ℕ → ℕ) = id := rfl
@[simp] lemma ceil_nat : (nat.ceil : ℕ → ℕ) = id := rfl

notation `⌊` a `⌋₊` := nat.floor a
notation `⌈` a `⌉₊` := nat.ceil a

/-! #### Floor -/

lemma le_floor_iff (ha : 0 ≤ a) : n ≤ ⌊a⌋₊ ↔ (n : α) ≤ a := floor_semiring.gc_floor ha

lemma le_floor (h : (n : α) ≤ a) : n ≤ ⌊a⌋₊ := (le_floor_iff $ n.cast_nonneg.trans h).2 h

lemma floor_le (ha : 0 ≤ a) : (⌊a⌋₊ : α) ≤ a := (le_floor_iff ha).1 le_rfl

@[simp] lemma floor_zero : ⌊(0 : α)⌋₊ = 0 :=
by { rw [←le_zero_iff, ←nat.lt_succ_iff, ←not_le, le_floor_iff le_rfl, cast_one],
  exact zero_lt_one.not_le }

lemma nonneg_of_floor_ne_zero : ⌊a⌋₊ ≠ 0 → 0 ≤ a := floor_semiring.nonneg_of_floor

lemma floor_of_not_neg (ha : ¬ 0 < a) : ⌊a⌋₊ = 0 :=
begin
  by_contra h,
  obtain rfl := (nonneg_of_floor_ne_zero h).eq_of_not_lt ha,
  exact h floor_zero,
end

lemma floor_of_nonpos (ha : a ≤ 0) : ⌊a⌋₊ = 0 := floor_of_not_neg ha.not_lt

lemma floor_mono : monotone (floor : α → ℕ) := λ a b h, begin
  by_cases ha : 0 ≤ a,
  { exact le_floor ((floor_le ha).trans h) },
  { rw floor_of_not_neg (mt le_of_lt ha),
    exact nat.zero_le _ }
end

variables [char_zero α]

@[simp] lemma floor_coe (n : ℕ) : ⌊(n : α)⌋₊ = n :=
eq_of_forall_le_iff $ λ a, by { rw [le_floor_iff (@cast_nonneg α _ n)], exact nat.cast_le' }

end ordered_semiring

section strict_ordered_semiring
variables [strict_ordered_semiring α] [nontrivial α] [floor_semiring α] {a b : α} {m n : ℕ}

@[priority 100] -- see Note [lower instance priority]
instance _root_.floor_semiring.to_char_zero : char_zero α :=
⟨λ m n hmn, by rw [←@floor_coe α _ _ _ n, ← @floor_coe α _ _ _ m, hmn]⟩

@[simp] lemma floor_one : ⌊(1 : α)⌋₊ = 1 := by rw [←nat.cast_one, floor_coe]

lemma le_floor_iff' (hn : n ≠ 0) : n ≤ ⌊a⌋₊ ↔ (n : α) ≤ a :=
begin
  by_cases ha : 0 ≤ a,
  { exact le_floor_iff ha },
  { rw floor_of_not_nonneg ha,
    exact iff_of_false (nat.pos_of_ne_zero hn).not_le (ha.imp (λ H, le_trans (cast_nonneg _) H)) },
end

@[simp] lemma one_le_floor_iff (x : α) : 1 ≤ ⌊x⌋₊ ↔ 1 ≤ x :=
by exact_mod_cast (@le_floor_iff' α _ _ x 1 one_ne_zero)

lemma floor_pos : 0 < ⌊a⌋₊ ↔ 1 ≤ a :=
by { convert le_floor_iff' nat.one_ne_zero, exact cast_one.symm }

lemma floor_le_of_le (h : a ≤ n) : ⌊a⌋₊ ≤ n :=
by { convert floor_mono h, exact (floor_coe _).symm }

lemma floor_le_one_of_le_one (h : a ≤ 1) : ⌊a⌋₊ ≤ 1 :=
floor_le_of_le $ h.trans_eq $ nat.cast_one.symm

lemma floor_add_nat (ha : 0 ≤ a) (n : ℕ) : ⌊a + n⌋₊ = ⌊a⌋₊ + n :=
eq_of_forall_le_iff $ λ b, begin
  rw [le_floor_iff (add_nonneg ha n.cast_nonneg)],
  obtain hb | hb := le_total n b,
  { obtain ⟨d, rfl⟩ := exists_add_of_le hb,
    rw [nat.cast_add, add_comm n, add_comm (n : α), add_le_add_iff_right, add_le_add_iff_right,
      le_floor_iff ha] },
  { obtain ⟨d, rfl⟩ := exists_add_of_le hb,
    rw [nat.cast_add, add_left_comm _ b, add_left_comm _ (b : α)],
    refine iff_of_true _ le_self_add,
    exact (le_add_of_nonneg_right $ ha.trans $ le_add_of_nonneg_right d.cast_nonneg) }
end

lemma floor_add_one (ha : 0 ≤ a) : ⌊a + 1⌋₊ = ⌊a⌋₊ + 1 :=
by { convert floor_add_nat ha 1, exact cast_one.symm }

/-! #### Ceil -/

lemma gc_ceil_coe : galois_connection (ceil : α → ℕ) coe := floor_semiring.gc_ceil

@[simp] lemma ceil_le : ⌈a⌉₊ ≤ n ↔ a ≤ n := gc_ceil_coe _ _

lemma le_ceil (a : α) : a ≤ ⌈a⌉₊ := ceil_le.1 le_rfl

lemma ceil_mono : monotone (ceil : α → ℕ) := gc_ceil_coe.monotone_l

@[simp] lemma ceil_coe (n : ℕ) : ⌈(n : α)⌉₊ = n :=
eq_of_forall_ge_iff $ λ a, ceil_le.trans nat.cast_le

@[simp] lemma ceil_zero : ⌈(0 : α)⌉₊ = 0 := by rw [← nat.cast_zero, ceil_coe]

@[simp] lemma ceil_one : ⌈(1 : α)⌉₊ = 1 := by rw [←nat.cast_one, ceil_coe]

@[simp] lemma ceil_eq_zero : ⌈a⌉₊ = 0 ↔ a ≤ 0 := by rw [← le_zero_iff, ceil_le, nat.cast_zero]

lemma le_of_ceil_le (h : ⌈a⌉₊ ≤ n) : a ≤ n := (le_ceil a).trans (nat.cast_le.2 h)

@[simp] lemma preimage_ceil_zero : (nat.ceil : α → ℕ) ⁻¹' {0} = Iic 0 :=
ext $ λ x, ceil_eq_zero

lemma ceil_add_nat (ha : 0 ≤ a) (n : ℕ) : ⌈a + n⌉₊ = ⌈a⌉₊ + n :=
eq_of_forall_ge_iff $ λ b, begin
  rw [ceil_le],
  obtain hb | hb := le_total n b,
  { obtain ⟨d, rfl⟩ := exists_add_of_le hb,
    rw [nat.cast_add, add_comm n, add_comm (n : α), add_le_add_iff_right, add_le_add_iff_right,
        ceil_le] },
  { obtain ⟨d, rfl⟩ := exists_add_of_le hb,
    rw [nat.cast_add, add_left_comm _ b, add_left_comm _ (b : α), add_le_iff_nonpos_right,
    add_le_iff_nonpos_right, le_zero_iff, add_eq_zero_iff, ceil_eq_zero, ← @cast_eq_zero α,
    ha.le_iff_eq, iff_iff_implies_and_implies, and_imp],
    exact ⟨λ H, and.intro (eq_zero_of_add_nonpos_left ha (nat.cast_nonneg d) H)
    (eq_zero_of_add_nonpos_right ha (nat.cast_nonneg d) H), λ H1 H2, add_nonpos H1.le H2.le⟩ }
end

lemma ceil_add_one (ha : 0 ≤ a) : ⌈a + 1⌉₊ = ⌈a⌉₊ + 1 :=
by { convert ceil_add_nat ha 1, exact cast_one.symm }

lemma floor_le_ceil (a : α) : ⌊a⌋₊ ≤ ⌈a⌉₊ :=
begin
  by_cases ha : 0 ≤ a,
  { exact cast_le.1 ((floor_le ha).trans $ le_ceil _) },
  { rw floor_of_not_nonneg ha,
    exact nat.zero_le _ }
end

/-! #### Intervals -/

@[simp] lemma preimage_Icc {a b : α} (hb : 0 ≤ b) :
  ((coe : ℕ → α) ⁻¹' (set.Icc a b)) = set.Icc ⌈a⌉₊ ⌊b⌋₊ :=
by { ext, simp [ceil_le, hb, le_floor_iff] }

@[simp] lemma preimage_Ici {a : α} : ((coe : ℕ → α) ⁻¹' (set.Ici a)) = set.Ici ⌈a⌉₊ :=
by { ext, simp [ceil_le] }

@[simp] lemma preimage_Iic {a : α} (ha : 0 ≤ a) : ((coe : ℕ → α) ⁻¹' (set.Iic a)) = set.Iic ⌊a⌋₊ :=
by { ext, simp [le_floor_iff, ha] }

end ordered_semiring

section linear_ordered_semiring
variables [linear_ordered_semiring α] [floor_semiring α] {a : α} {n : ℕ}

/-! #### Floor -/

lemma floor_lt (ha : 0 ≤ a) : ⌊a⌋₊ < n ↔ a < n := lt_iff_lt_of_le_iff_le $ le_floor_iff ha

lemma floor_lt_one (ha : 0 ≤ a) : ⌊a⌋₊ < 1 ↔ a < 1 :=
(floor_lt ha).trans $ by rw nat.cast_one

lemma lt_of_floor_lt (h : ⌊a⌋₊ < n) : a < n := lt_of_not_le $ λ h', (le_floor h').not_lt h

lemma lt_one_of_floor_lt_one (h : ⌊a⌋₊ < 1) : a < 1 := by exact_mod_cast lt_of_floor_lt h

lemma lt_succ_floor (a : α) : a < ⌊a⌋₊.succ := lt_of_floor_lt $ nat.lt_succ_self _

lemma lt_floor_add_one (a : α) : a < ⌊a⌋₊ + 1 := by simpa using lt_succ_floor a

lemma floor_lt' (hn : n ≠ 0) : ⌊a⌋₊ < n ↔ a < n := lt_iff_lt_of_le_iff_le $ le_floor_iff' hn

lemma pos_of_floor_pos (h : 0 < ⌊a⌋₊) : 0 < a :=
(le_or_lt a 0).resolve_left (λ ha, lt_irrefl 0 $ by rwa floor_of_nonpos ha at h)

lemma lt_of_lt_floor (h : n < ⌊a⌋₊) : ↑n < a :=
(nat.cast_lt.2 h).trans_le $ floor_le (pos_of_floor_pos $ (nat.zero_le n).trans_lt h).le

@[simp] lemma floor_eq_zero : ⌊a⌋₊ = 0 ↔ a < 1 :=
by { rw [←lt_one_iff, ←@cast_one α], exact floor_lt' nat.one_ne_zero }

lemma floor_eq_iff (ha : 0 ≤ a) : ⌊a⌋₊ = n ↔ ↑n ≤ a ∧ a < ↑n + 1 :=
by rw [←le_floor_iff ha, ←nat.cast_one, ←nat.cast_add, ←floor_lt ha, nat.lt_add_one_iff,
  le_antisymm_iff, and.comm]

lemma floor_eq_iff' (hn : n ≠ 0) : ⌊a⌋₊ = n ↔ ↑n ≤ a ∧ a < ↑n + 1 :=
by rw [← le_floor_iff' hn, ← nat.cast_one, ← nat.cast_add, ← floor_lt' (nat.add_one_ne_zero n),
  nat.lt_add_one_iff, le_antisymm_iff, and.comm]

lemma floor_eq_on_Ico (n : ℕ) : ∀ a ∈ (set.Ico n (n+1) : set α), ⌊a⌋₊ = n :=
λ a ⟨h₀, h₁⟩, (floor_eq_iff $ n.cast_nonneg.trans h₀).mpr ⟨h₀, h₁⟩

lemma floor_eq_on_Ico' (n : ℕ) : ∀ a ∈ (set.Ico n (n+1) : set α), (⌊a⌋₊ : α) = n :=
λ x hx, by exact_mod_cast floor_eq_on_Ico n x hx

lemma preimage_floor_of_ne_zero {n : ℕ} (hn : n ≠ 0) : (floor : α → ℕ) ⁻¹' {n} = Ico n (n + 1) :=
ext $ λ a, floor_eq_iff' hn

@[simp] lemma preimage_floor_zero : (floor : α → ℕ) ⁻¹' {0} = Iio 1 :=
ext $ λ a, floor_eq_zero

/-! #### Ceil -/

lemma lt_ceil : n < ⌈a⌉₊ ↔ (n : α) < a := lt_iff_lt_of_le_iff_le ceil_le

@[simp] lemma ceil_pos : 0 < ⌈a⌉₊ ↔ 0 < a := by rw [lt_ceil, cast_zero]

lemma lt_of_ceil_lt (h : ⌈a⌉₊ < n) : a < n := (le_ceil a).trans_lt (nat.cast_lt.2 h)

lemma floor_lt_ceil_of_lt_of_pos {a b : α} (h : a < b) (h' : 0 < b) : ⌊a⌋₊ < ⌈b⌉₊ :=
begin
  rcases le_or_lt 0 a with ha|ha,
  { rw floor_lt ha, exact h.trans_le (le_ceil _) },
  { rwa [floor_of_nonpos ha.le, lt_ceil, nat.cast_zero] }
end

lemma ceil_eq_iff (hn : n ≠ 0) : ⌈a⌉₊ = n ↔ ↑(n - 1) < a ∧ a ≤ n :=
by rw [← ceil_le, ← not_le, ← ceil_le, not_le,
  tsub_lt_iff_right (nat.add_one_le_iff.2 (pos_iff_ne_zero.2 hn)), nat.lt_add_one_iff,
  le_antisymm_iff, and.comm]

lemma preimage_ceil_of_ne_zero (hn : n ≠ 0) : (nat.ceil : α → ℕ) ⁻¹' {n} = Ioc ↑(n - 1) n :=
ext $ λ x, ceil_eq_iff hn

lemma ceil_lt_add_one (ha : 0 ≤ a) : (⌈a⌉₊ : α) < a + 1 :=
lt_ceil.1 $ (nat.lt_succ_self _).trans_le (ceil_add_one ha).ge

/-! #### Intervals -/

@[simp] lemma preimage_Ioo {a b : α} (ha : 0 ≤ a) :
  ((coe : ℕ → α) ⁻¹' (set.Ioo a b)) = set.Ioo ⌊a⌋₊ ⌈b⌉₊ :=
by { ext, simp [floor_lt, lt_ceil, ha] }

@[simp] lemma preimage_Ico {a b : α} : ((coe : ℕ → α) ⁻¹' (set.Ico a b)) = set.Ico ⌈a⌉₊ ⌈b⌉₊ :=
by { ext, simp [ceil_le, lt_ceil] }

@[simp] lemma preimage_Ioc {a b : α} (ha : 0 ≤ a) (hb : 0 ≤ b) :
  ((coe : ℕ → α) ⁻¹' (set.Ioc a b)) = set.Ioc ⌊a⌋₊ ⌊b⌋₊ :=
by { ext, simp [floor_lt, le_floor_iff, hb, ha] }

@[simp] lemma preimage_Ioi {a : α} (ha : 0 ≤ a) : ((coe : ℕ → α) ⁻¹' (set.Ioi a)) = set.Ioi ⌊a⌋₊ :=
by { ext, simp [floor_lt, ha] }

@[simp] lemma preimage_Iio {a : α} : ((coe : ℕ → α) ⁻¹' (set.Iio a)) = set.Iio ⌈a⌉₊ :=
by { ext, simp [lt_ceil] }

lemma floor_sub_nat [has_sub α] [has_ordered_sub α] [has_exists_add_of_le α] (a : α) (n : ℕ) :
  ⌊a - n⌋₊ = ⌊a⌋₊ - n :=
begin
  obtain ha | ha := le_total a 0,
  { rw [floor_of_nonpos ha, floor_of_nonpos (tsub_nonpos_of_le (ha.trans n.cast_nonneg)),
      zero_tsub] },
  cases le_total a n,
  { rw [floor_of_nonpos (tsub_nonpos_of_le h), eq_comm, tsub_eq_zero_iff_le],
    exact nat.cast_le.1 ((nat.floor_le ha).trans h) },
  { rw [eq_tsub_iff_add_eq_of_le (le_floor h), ←floor_add_nat _,
      tsub_add_cancel_of_le h],
    exact le_tsub_of_add_le_left ((add_zero _).trans_le h), }
end

end linear_ordered_semiring

section linear_ordered_ring
variables [linear_ordered_ring α] [floor_semiring α]

lemma sub_one_lt_floor (a : α) : a - 1 < ⌊a⌋₊ := sub_lt_iff_lt_add.2 $ lt_floor_add_one a

end linear_ordered_ring

section linear_ordered_semifield
variables [linear_ordered_semifield α] [floor_semiring α]

lemma floor_div_nat (a : α) (n : ℕ) : ⌊a / n⌋₊ = ⌊a⌋₊ / n :=
begin
  cases le_total a 0 with ha ha,
  { rw [floor_of_nonpos, floor_of_nonpos ha],
    { simp },
    apply div_nonpos_of_nonpos_of_nonneg ha n.cast_nonneg },
  obtain rfl | hn := n.eq_zero_or_pos,
  { rw [cast_zero, div_zero, nat.div_zero, floor_zero] },
  refine (floor_eq_iff _).2 _,
  { exact div_nonneg ha n.cast_nonneg },
  split,
  { exact cast_div_le.trans (div_le_div_of_le_of_nonneg (floor_le ha) n.cast_nonneg) },
  rw [div_lt_iff, add_mul, one_mul, ←cast_mul, ←cast_add, ←floor_lt ha],
  { exact lt_div_mul_add hn },
  { exact (cast_pos.2 hn) }
end

/-- Natural division is the floor of field division. -/
lemma floor_div_eq_div (m n : ℕ) : ⌊(m : α) / n⌋₊ = m / n :=
by { convert floor_div_nat (m : α) n, rw m.floor_coe }

end linear_ordered_semifield

end nat

/-- There exists at most one `floor_semiring` structure on an ordered semiring. -/
lemma floor_semiring.subsingleton [strict_ordered_semiring α] :
  subsingleton (floor_semiring α) :=
begin
  refine ⟨λ H₁ H₂, _⟩,
  have : H₁.ceil = H₂.ceil,
    from funext (λ a, H₁.gc_ceil.l_unique H₂.gc_ceil $ λ n, rfl),
  have : H₁.floor = H₂.floor,
  { ext a,
    by_cases 0 ≤ a,
    { refine eq_of_forall_le_iff (λ n, _),
      rw [H₁.gc_floor, H₂.gc_floor]; exact h },
    { transitivity,
      { exact @nat.floor_of_not_nonneg _ _ H₁ _ h },
      { exact (@nat.floor_of_not_nonneg _ _ H₂ _ h).symm } } },
  cases H₁, cases H₂, congr; assumption
end

/-! ### Floor rings -/

/--
A `floor_ring` is an ordered ring over `α` with a function `floor : α → ℤ` satisfying
`∀ (z : ℤ) (a : α), z ≤ floor a ↔ (z : α) ≤ a)`.
-/
class floor_ring (α) [strict_ordered_ring α] :=
(floor : α → ℤ)
(ceil : α → ℤ)
(gc_coe_floor : galois_connection coe floor)
(gc_ceil_coe : galois_connection ceil coe)

instance : floor_ring ℤ :=
{ floor := id,
  ceil := id,
  gc_coe_floor := λ a b, by { rw int.cast_id, refl },
  gc_ceil_coe := λ a b, by { rw int.cast_id, refl } }

/-- A `floor_ring` constructor from the `floor` function alone. -/
def floor_ring.of_floor (α) [strict_ordered_ring α] (floor : α → ℤ)
  (gc_coe_floor : galois_connection coe floor) : floor_ring α :=
{ floor := floor,
  ceil := λ a, -floor (-a),
  gc_coe_floor := gc_coe_floor,
  gc_ceil_coe := λ a z, by rw [neg_le, ←gc_coe_floor, int.cast_neg, neg_le_neg_iff] }

/-- A `floor_ring` constructor from the `ceil` function alone. -/
def floor_ring.of_ceil (α) [strict_ordered_ring α] (ceil : α → ℤ)
  (gc_ceil_coe : galois_connection ceil coe) : floor_ring α :=
{ floor := λ a, -ceil (-a),
  ceil := ceil,
  gc_coe_floor := λ a z, by rw [le_neg, gc_ceil_coe, int.cast_neg, neg_le_neg_iff],
  gc_ceil_coe := gc_ceil_coe }

@[priority 100] -- see Note [lower instance priority]
instance floor_ring.to_nontrivial [strict_ordered_ring α] [floor_ring α] : nontrivial α :=
begin
  refine (subsingleton_or_nontrivial α).resolve_left (λ h, (int.zero_lt_one).not_le _),
  rw ← add_le_iff_nonpos_right (floor_ring.floor (0 : α)),
  exactI (floor_ring.gc_coe_floor).le_u (by exactI subsingleton.le _ _)
end

namespace int

section ordered_ring
variables [strict_ordered_ring α] [floor_ring α] {z : ℤ} {a : α}

/-- `int.floor a` is the greatest integer `z` such that `z ≤ a`. It is denoted with `⌊a⌋`. -/
def floor : α → ℤ := floor_ring.floor

/-- `int.ceil a` is the smallest integer `z` such that `a ≤ z`. It is denoted with `⌈a⌉`. -/
def ceil : α → ℤ := floor_ring.ceil

/-- `int.fract a`, the fractional part of `a`, is `a` minus its floor. -/
def fract (a : α) : α := a - floor a

@[simp] lemma floor_int : (int.floor : ℤ → ℤ) = id := rfl
@[simp] lemma ceil_int : (int.ceil : ℤ → ℤ) = id := rfl
@[simp] lemma fract_int : (int.fract : ℤ → ℤ) = 0 := funext $ λ x, by simp [fract]

notation `⌊` a `⌋` := int.floor a
notation `⌈` a `⌉` := int.ceil a
-- Mathematical notation for `fract a` is usually `{a}`. Let's not even go there.

@[simp] lemma floor_ring_floor_eq : @floor_ring.floor = @int.floor := rfl

@[simp] lemma floor_ring_ceil_eq : @floor_ring.ceil = @int.ceil := rfl

/-! #### Floor -/

lemma gc_coe_floor : galois_connection (coe : ℤ → α) floor := floor_ring.gc_coe_floor

@[mono] lemma floor_mono : monotone (floor : α → ℤ) := gc_coe_floor.monotone_u

lemma le_floor : z ≤ ⌊a⌋ ↔ (z : α) ≤ a := (gc_coe_floor z a).symm

lemma floor_le (a : α) : (⌊a⌋ : α) ≤ a := gc_coe_floor.l_u_le a

lemma floor_nonneg : 0 ≤ ⌊a⌋ ↔ 0 ≤ a := by rw [le_floor, int.cast_zero]

lemma floor_nonpos (ha : a ≤ 0) : ⌊a⌋ ≤ 0 := by exact_mod_cast (floor_le a).trans ha

lemma floor_pos : 0 < ⌊a⌋ ↔ 1 ≤ a := by { convert le_floor, exact cast_one.symm }

lemma floor_neg_iff' : ⌊a⌋ < 0 ↔ ¬ 0 ≤ a := by rw [← floor_nonneg, not_le]

@[simp] lemma floor_int_cast (z : ℤ) : ⌊(z : α)⌋ = z :=
eq_of_forall_le_iff $ λ a, by rw [le_floor, int.cast_le]

@[simp] lemma floor_nat_cast (n : ℕ) : ⌊(n : α)⌋ = n :=
eq_of_forall_le_iff $ λ a, by rw [le_floor, ← cast_coe_nat, cast_le]

@[simp] lemma floor_zero : ⌊(0 : α)⌋ = 0 := by rw [← cast_zero, floor_int_cast]

@[simp] lemma floor_one : ⌊(1 : α)⌋ = 1 := by rw [← cast_one, floor_int_cast]

@[simp] lemma floor_add_int (a : α) (z : ℤ) : ⌊a + z⌋ = ⌊a⌋ + z :=
eq_of_forall_le_iff $ λ a, by rw [le_floor,
  ← sub_le_iff_le_add, ← sub_le_iff_le_add, le_floor, int.cast_sub]

lemma floor_add_one (a : α) : ⌊a + 1⌋ = ⌊a⌋ + 1 :=
by { convert floor_add_int a 1, exact cast_one.symm }

@[simp] lemma floor_int_add (z : ℤ) (a : α) : ⌊↑z + a⌋ = z + ⌊a⌋ :=
by simpa only [add_comm] using floor_add_int a z

@[simp] lemma floor_add_nat (a : α) (n : ℕ) : ⌊a + n⌋ = ⌊a⌋ + n :=
by rw [← int.cast_coe_nat, floor_add_int]

@[simp] lemma floor_nat_add (n : ℕ) (a : α) : ⌊↑n + a⌋ = n + ⌊a⌋ :=
by rw [← int.cast_coe_nat, floor_int_add]

@[simp] lemma floor_sub_int (a : α) (z : ℤ) : ⌊a - z⌋ = ⌊a⌋ - z :=
eq.trans (by rw [int.cast_neg, sub_eq_add_neg]) (floor_add_int _ _)

@[simp] lemma floor_sub_nat (a : α) (n : ℕ) : ⌊a - n⌋ = ⌊a⌋ - n :=
by rw [← int.cast_coe_nat, floor_sub_int]

/-! #### Fractional part -/

@[simp] lemma self_sub_floor (a : α) : a - ⌊a⌋ = fract a := rfl

@[simp] lemma floor_add_fract (a : α) : (⌊a⌋ : α) + fract a = a := add_sub_cancel'_right _ _

@[simp] lemma fract_add_floor (a : α) : fract a + ⌊a⌋ = a := sub_add_cancel _ _

@[simp] lemma fract_add_int (a : α) (m : ℤ) : fract (a + m) = fract a :=
by { rw fract, simp }

@[simp] lemma fract_add_nat (a : α) (m : ℕ) : fract (a + m) = fract a :=
by { rw fract, simp }

@[simp] lemma fract_sub_int (a : α) (m : ℤ) : fract (a - m) = fract a :=
by { rw fract, simp }

@[simp] lemma fract_int_add (m : ℤ) (a : α) : fract (↑m + a) = fract a :=
by rw [add_comm, fract_add_int]

@[simp] lemma fract_sub_nat (a : α) (n : ℕ) : fract (a - n) = fract a :=
by { rw fract, simp }

@[simp] lemma fract_int_nat (n : ℕ) (a : α) : fract (↑n + a) = fract a :=
by rw [add_comm, fract_add_nat]

@[simp] lemma self_sub_fract (a : α) : a - fract a = ⌊a⌋ := sub_sub_cancel _ _

@[simp] lemma fract_sub_self (a : α) : fract a - a = -⌊a⌋ := sub_sub_cancel_left _ _

@[simp] lemma fract_nonneg (a : α) : 0 ≤ fract a := sub_nonneg.2 $ floor_le _

@[simp] lemma fract_zero : fract (0 : α) = 0 := by rw [fract, floor_zero, cast_zero, sub_self]

@[simp] lemma fract_one : fract (1 : α) = 0 :=
by simp [fract]

@[simp] lemma fract_int_cast (z : ℤ) : fract (z : α) = 0 :=
by { unfold fract, rw floor_int_cast, exact sub_self _ }

@[simp] lemma fract_nat_cast (n : ℕ) : fract (n : α) = 0 := by simp [fract]

@[simp] lemma fract_floor (a : α) : fract (⌊a⌋ : α) = 0 := fract_int_cast _

lemma fract_add (a b : α) : ∃ z : ℤ, fract (a + b) - fract a - fract b = z :=
⟨⌊a⌋ + ⌊b⌋ - ⌊a + b⌋, by { unfold fract, simp [sub_eq_add_neg], abel }⟩

lemma fract_mul_nat (a : α) (b : ℕ) : ∃ z : ℤ, fract a * b - fract (a * b) = z :=
begin
  induction b with c hc,
    use 0, simp,
  rcases hc with ⟨z, hz⟩,
  rw [nat.succ_eq_add_one, nat.cast_add, mul_add, mul_add, nat.cast_one, mul_one, mul_one],
  rcases fract_add (a * c) a with ⟨y, hy⟩,
  use z - y,
  rw [int.cast_sub, ←hz, ←hy],
  abel
end

/-! #### Ceil -/

lemma gc_ceil_coe : galois_connection ceil (coe : ℤ → α) := floor_ring.gc_ceil_coe

@[mono] lemma ceil_mono : monotone (ceil : α → ℤ) := gc_ceil_coe.monotone_l

lemma ceil_le : ⌈a⌉ ≤ z ↔ a ≤ z := gc_ceil_coe a z

lemma le_ceil (a : α) : a ≤ ⌈a⌉ := gc_ceil_coe.le_u_l a

lemma ceil_nonneg (ha : 0 ≤ a) : 0 ≤ ⌈a⌉ := by exact_mod_cast ha.trans (le_ceil a)

lemma ceil_nonpos : ⌈a⌉ ≤ 0 ↔ a ≤ 0 := by rw [ceil_le, int.cast_zero]

lemma ceil_neg_iff : ⌈a⌉ < 0 ↔ a ≤ -1 :=
by rw [←le_sub_one_iff, ceil_le, zero_sub, cast_neg, cast_one]

lemma ceil_pos' : 0 < ⌈a⌉ ↔ ¬ a ≤ 0 := by rw [← ceil_nonpos, not_le]

@[simp] lemma ceil_int_cast (z : ℤ) : ⌈(z : α)⌉ = z :=
eq_of_forall_ge_iff $ λ a, by rw [ceil_le, int.cast_le]

@[simp] lemma ceil_nat_cast (n : ℕ) : ⌈(n : α)⌉ = n :=
eq_of_forall_ge_iff $ λ a, by rw [ceil_le, ← cast_coe_nat, cast_le]

@[simp] lemma ceil_zero : ⌈(0 : α)⌉ = 0 := by rw [← cast_zero, ceil_int_cast]

@[simp] lemma ceil_one : ⌈(1 : α)⌉ = 1 := by rw [← cast_one, ceil_int_cast]

lemma floor_neg : ⌊-a⌋ = -⌈a⌉ :=
eq_of_forall_le_iff (λ z, by rw [le_neg, ceil_le, le_floor, int.cast_neg, le_neg])

lemma ceil_neg : ⌈-a⌉ = -⌊a⌋ :=
eq_of_forall_ge_iff (λ z, by rw [neg_le, ceil_le, le_floor, int.cast_neg, neg_le])

@[simp] lemma ceil_add_int (a : α) (z : ℤ) : ⌈a + z⌉ = ⌈a⌉ + z :=
by rw [←neg_inj, neg_add', ←floor_neg, ←floor_neg, neg_add', floor_sub_int]

@[simp] lemma ceil_add_nat (a : α) (n : ℕ) : ⌈a + n⌉ = ⌈a⌉ + n :=
by rw [← int.cast_coe_nat, ceil_add_int]

@[simp] lemma ceil_add_one (a : α) : ⌈a + 1⌉ = ⌈a⌉ + 1 :=
by { convert ceil_add_int a (1 : ℤ), exact cast_one.symm }

@[simp] lemma ceil_sub_int (a : α) (z : ℤ) : ⌈a - z⌉ = ⌈a⌉ - z :=
eq.trans (by rw [int.cast_neg, sub_eq_add_neg]) (ceil_add_int _ _)

@[simp] lemma ceil_sub_nat (a : α) (n : ℕ) : ⌈a - n⌉ = ⌈a⌉ - n :=
by convert ceil_sub_int a n using 1; simp

@[simp] lemma ceil_sub_one (a : α) : ⌈a - 1⌉ = ⌈a⌉ - 1 :=
by rw [eq_sub_iff_add_eq, ← ceil_add_one, sub_add_cancel]

lemma floor_le_ceil (a : α) : ⌊a⌋ ≤ ⌈a⌉ := cast_le.1 $ (floor_le _).trans $ le_ceil _

lemma floor_lt_ceil_of_lt {a b : α} (h : a < b) : ⌊a⌋ < ⌈b⌉ :=
cast_lt.1 $ (floor_le a).trans_lt $ h.trans_le $ le_ceil b

/-! #### Intervals -/

@[simp] lemma preimage_Icc {a b : α} : ((coe : ℤ → α) ⁻¹' (set.Icc a b)) = set.Icc ⌈a⌉ ⌊b⌋ :=
by { ext, simp [ceil_le, le_floor] }

@[simp] lemma preimage_Ici : ((coe : ℤ → α) ⁻¹' (set.Ici a)) = set.Ici ⌈a⌉ :=
by { ext, simp [ceil_le] }

@[simp] lemma preimage_Iic : ((coe : ℤ → α) ⁻¹' (set.Iic a)) = set.Iic ⌊a⌋ :=
by { ext, simp [le_floor] }

end ordered_ring

section linear_ordered_ring
variables [linear_ordered_ring α] [floor_ring α] {z : ℤ} {a : α}

/-! #### Floor -/

lemma floor_lt : ⌊a⌋ < z ↔ a < z := lt_iff_lt_of_le_iff_le le_floor

@[simp] lemma floor_neg_iff : ⌊a⌋ < 0 ↔ a < 0 := by rw [floor_neg_iff', not_le]

@[simp] lemma floor_le_sub_one_iff : ⌊a⌋ ≤ z - 1 ↔ a < z := by rw [← floor_lt, le_sub_one_iff]

@[simp] lemma floor_le_neg_one_iff : ⌊a⌋ ≤ -1 ↔ a < 0 :=
by rw [← zero_sub (1 : ℤ), floor_le_sub_one_iff, cast_zero]

lemma lt_succ_floor (a : α) : a < ⌊a⌋.succ := floor_lt.1 $ int.lt_succ_self _

@[simp] lemma lt_floor_add_one (a : α) : a < ⌊a⌋ + 1 :=
by simpa only [int.succ, int.cast_add, int.cast_one] using lt_succ_floor a

@[simp] lemma sub_one_lt_floor (a : α) : a - 1 < ⌊a⌋ := sub_lt_iff_lt_add.2 (lt_floor_add_one a)

lemma lt_add_one_of_floor_eq_floor {a b : α} (h : ⌊a⌋ = ⌊b⌋) : b < a + 1 :=
lt_of_lt_of_le (lt_floor_add_one _) ((add_le_add_iff_right _).mpr (h ▸ (floor_le a)))

lemma abs_sub_lt_one_of_floor_eq_floor {a b : α} (h : ⌊a⌋ = ⌊b⌋) : |a - b| < 1 :=
begin
  simp_rw [abs_sub_lt_iff, sub_lt_iff_lt_add'],
  exact ⟨lt_add_one_of_floor_eq_floor h.symm, lt_add_one_of_floor_eq_floor h⟩
end

lemma floor_eq_iff : ⌊a⌋ = z ↔ ↑z ≤ a ∧ a < z + 1 :=
by rw [le_antisymm_iff, le_floor, ←int.lt_add_one_iff, floor_lt, int.cast_add, int.cast_one,
  and.comm]

@[simp] lemma floor_eq_zero_iff : ⌊a⌋ = 0 ↔ a ∈ Ico (0 : α) 1 := by simp [floor_eq_iff]

lemma floor_eq_on_Ico (n : ℤ) : ∀ a ∈ set.Ico (n : α) (n + 1), ⌊a⌋ = n :=
λ a ⟨h₀, h₁⟩, floor_eq_iff.mpr ⟨h₀, h₁⟩

lemma floor_eq_on_Ico' (n : ℤ) : ∀ a ∈ set.Ico (n : α) (n + 1), (⌊a⌋ : α) = n :=
λ a ha, congr_arg _ $ floor_eq_on_Ico n a ha

@[simp] lemma preimage_floor_singleton (m : ℤ) : (floor : α → ℤ) ⁻¹' {m} = Ico m (m + 1) :=
ext $ λ x, floor_eq_iff

/-! #### Fractional part -/

<<<<<<< HEAD
lemma fract_lt_one (a : α) : fract a < 1 := sub_lt.1 $ sub_one_lt_floor _
=======
@[simp] lemma self_sub_floor (a : α) : a - ⌊a⌋ = fract a := rfl

@[simp] lemma floor_add_fract (a : α) : (⌊a⌋ : α) + fract a = a := add_sub_cancel'_right _ _

@[simp] lemma fract_add_floor (a : α) : fract a + ⌊a⌋ = a := sub_add_cancel _ _

@[simp] lemma fract_add_int (a : α) (m : ℤ) : fract (a + m) = fract a :=
by { rw fract, simp }

@[simp] lemma fract_add_nat (a : α) (m : ℕ) : fract (a + m) = fract a :=
by { rw fract, simp }

@[simp] lemma fract_sub_int (a : α) (m : ℤ) : fract (a - m) = fract a :=
by { rw fract, simp }

@[simp] lemma fract_int_add (m : ℤ) (a : α) : fract (↑m + a) = fract a :=
by rw [add_comm, fract_add_int]

@[simp] lemma fract_sub_nat (a : α) (n : ℕ) : fract (a - n) = fract a :=
by { rw fract, simp }

@[simp] lemma fract_int_nat (n : ℕ) (a : α) : fract (↑n + a) = fract a :=
by rw [add_comm, fract_add_nat]

@[simp] lemma self_sub_fract (a : α) : a - fract a = ⌊a⌋ := sub_sub_cancel _ _

@[simp] lemma fract_sub_self (a : α) : fract a - a = -⌊a⌋ := sub_sub_cancel_left _ _

@[simp] lemma fract_nonneg (a : α) : 0 ≤ fract a := sub_nonneg.2 $ floor_le _

lemma fract_lt_one (a : α) : fract a < 1 := sub_lt_comm.1 $ sub_one_lt_floor _
>>>>>>> a35ddf20

lemma abs_fract : |int.fract a| = int.fract a := abs_eq_self.mpr $ fract_nonneg a

@[simp] lemma abs_one_sub_fract : |1 - fract a| = 1 - fract a :=
abs_eq_self.mpr $ sub_nonneg.mpr (fract_lt_one a).le

@[simp] lemma floor_fract (a : α) : ⌊fract a⌋ = 0 :=
by rw [floor_eq_iff, int.cast_zero, zero_add]; exact ⟨fract_nonneg _, fract_lt_one _⟩

lemma fract_eq_iff {a b : α} : fract a = b ↔ 0 ≤ b ∧ b < 1 ∧ ∃ z : ℤ, a - b = z :=
⟨λ h, by { rw ←h, exact ⟨fract_nonneg _, fract_lt_one _, ⟨⌊a⌋, sub_sub_cancel _ _⟩⟩},
  begin
    rintro ⟨h₀, h₁, z, hz⟩,
    show a - ⌊a⌋ = b, apply eq.symm,
    rw [eq_sub_iff_add_eq, add_comm, ←eq_sub_iff_add_eq],
    rw [hz, int.cast_inj, floor_eq_iff, ←hz],
    clear hz, split; simpa [sub_eq_add_neg, add_assoc]
  end⟩

lemma fract_eq_fract {a b : α} : fract a = fract b ↔ ∃ z : ℤ, a - b = z :=
⟨λ h, ⟨⌊a⌋ - ⌊b⌋, begin
  unfold fract at h, rw [int.cast_sub, sub_eq_sub_iff_sub_eq_sub.1 h],
 end⟩, begin
  rintro ⟨z, hz⟩,
  refine fract_eq_iff.2 ⟨fract_nonneg _, fract_lt_one _, z + ⌊b⌋, _⟩,
  rw [eq_add_of_sub_eq hz, add_comm, int.cast_add],
  exact add_sub_sub_cancel _ _ _,
end⟩

@[simp] lemma fract_eq_self {a : α} : fract a = a ↔ 0 ≤ a ∧ a < 1 :=
fract_eq_iff.trans $ and.assoc.symm.trans $ and_iff_left ⟨0, by simp⟩

@[simp] lemma fract_fract (a : α) : fract (fract a) = fract a :=
fract_eq_self.2 ⟨fract_nonneg _, fract_lt_one _⟩

lemma fract_neg {x : α} (hx : fract x ≠ 0) :
  fract (-x) = 1 - fract x :=
begin
  rw fract_eq_iff,
  split,
  { rw [le_sub_iff_add_le, zero_add],
    exact (fract_lt_one x).le, },
  refine ⟨sub_lt_self _ (lt_of_le_of_ne' (fract_nonneg x) hx), -⌊x⌋ - 1, _⟩,
  simp only [sub_sub_eq_add_sub, cast_sub, cast_neg, cast_one, sub_left_inj],
  conv in (-x) {rw ← floor_add_fract x},
  simp [-floor_add_fract],
end

@[simp]
lemma fract_neg_eq_zero {x : α} : fract (-x) = 0 ↔ fract x = 0 :=
begin
  simp only [fract_eq_iff, le_refl, zero_lt_one, tsub_zero, true_and],
  split; rintros ⟨z, hz⟩; use [-z]; simp [← hz],
end

lemma preimage_fract (s : set α) : fract ⁻¹' s = ⋃ m : ℤ, (λ x, x - m) ⁻¹' (s ∩ Ico (0 : α) 1) :=
begin
  ext x,
  simp only [mem_preimage, mem_Union, mem_inter_iff],
  refine ⟨λ h, ⟨⌊x⌋, h, fract_nonneg x, fract_lt_one x⟩, _⟩,
  rintro ⟨m, hms, hm0, hm1⟩,
  obtain rfl : ⌊x⌋ = m, from floor_eq_iff.2 ⟨sub_nonneg.1 hm0, sub_lt_iff_lt_add'.1 hm1⟩,
  exact hms
end

lemma image_fract (s : set α) : fract '' s = ⋃ m : ℤ, (λ x, x - m) '' s ∩ Ico 0 1 :=
begin
  ext x,
  simp only [mem_image, mem_inter_iff, mem_Union], split,
  { rintro ⟨y, hy, rfl⟩,
    exact ⟨⌊y⌋, ⟨y, hy, rfl⟩, fract_nonneg y, fract_lt_one y⟩ },
  { rintro ⟨m, ⟨y, hys, rfl⟩, h0, h1⟩,
    obtain rfl : ⌊y⌋ = m, from floor_eq_iff.2 ⟨sub_nonneg.1 h0, sub_lt_iff_lt_add'.1 h1⟩,
    exact ⟨y, hys, rfl⟩ }
end

/-! #### Ceil -/

lemma lt_ceil : z < ⌈a⌉ ↔ (z : α) < a := lt_iff_lt_of_le_iff_le ceil_le

@[simp] lemma ceil_pos : 0 < ⌈a⌉ ↔ 0 < a := by rw [ceil_pos', not_le]

@[simp] lemma add_one_le_ceil_iff : z + 1 ≤ ⌈a⌉ ↔ (z : α) < a := by rw [← lt_ceil, add_one_le_iff]

@[simp] lemma one_le_ceil_iff : 1 ≤ ⌈a⌉ ↔ 0 < a :=
by rw [← zero_add (1 : ℤ), add_one_le_ceil_iff, cast_zero]

lemma ceil_le_floor_add_one (a : α) : ⌈a⌉ ≤ ⌊a⌋ + 1 :=
by { rw [ceil_le, int.cast_add, int.cast_one], exact (lt_floor_add_one a).le }

lemma ceil_lt_add_one (a : α) : (⌈a⌉ : α) < a + 1 :=
by { rw [← lt_ceil, ← int.cast_one, ceil_add_int], apply lt_add_one }

lemma ceil_eq_iff : ⌈a⌉ = z ↔ ↑z - 1 < a ∧ a ≤ z :=
by rw [←ceil_le, ←int.cast_one, ←int.cast_sub, ←lt_ceil, int.sub_one_lt_iff, le_antisymm_iff,
  and.comm]

@[simp] lemma ceil_eq_zero_iff : ⌈a⌉ = 0 ↔ a ∈ Ioc (-1 : α) 0 := by simp [ceil_eq_iff]

lemma ceil_eq_on_Ioc (z : ℤ) : ∀ a ∈ set.Ioc (z - 1 : α) z, ⌈a⌉ = z :=
λ a ⟨h₀, h₁⟩, ceil_eq_iff.mpr ⟨h₀, h₁⟩

lemma ceil_eq_on_Ioc' (z : ℤ) : ∀ a ∈ set.Ioc (z - 1 : α) z, (⌈a⌉ : α) = z :=
λ a ha, by exact_mod_cast ceil_eq_on_Ioc z a ha

@[simp] lemma preimage_ceil_singleton (m : ℤ) : (ceil : α → ℤ) ⁻¹' {m} = Ioc (m - 1) m :=
ext $ λ x, ceil_eq_iff

lemma fract_eq_zero_or_add_one_sub_ceil (a : α) : fract a = 0 ∨ fract a = a + 1 - (⌈a⌉ : α) :=
begin
  cases eq_or_ne (fract a) 0 with ha ha, { exact or.inl ha, }, right,
  suffices : (⌈a⌉ : α) = ⌊a⌋ + 1, { rw [this, ← self_sub_fract], abel, },
  norm_cast,
  rw ceil_eq_iff,
  refine ⟨_, _root_.le_of_lt $ by simp⟩,
  rw [cast_add, cast_one, add_tsub_cancel_right, ← self_sub_fract a, sub_lt_self_iff],
  exact ha.symm.lt_of_le (fract_nonneg a),
end

lemma ceil_eq_add_one_sub_fract (ha : fract a ≠ 0) : (⌈a⌉ : α) = a + 1 - fract a :=
by { rw (or_iff_right ha).mp (fract_eq_zero_or_add_one_sub_ceil a), abel, }

lemma ceil_sub_self_eq (ha : fract a ≠ 0) : (⌈a⌉ : α) - a = 1 - fract a :=
by { rw (or_iff_right ha).mp (fract_eq_zero_or_add_one_sub_ceil a), abel, }

/-! #### Intervals -/

@[simp] lemma preimage_Ioo {a b : α} : ((coe : ℤ → α) ⁻¹' (set.Ioo a b)) = set.Ioo ⌊a⌋ ⌈b⌉ :=
by { ext, simp [floor_lt, lt_ceil] }

@[simp] lemma preimage_Ico {a b : α} : ((coe : ℤ → α) ⁻¹' (set.Ico a b)) = set.Ico ⌈a⌉ ⌈b⌉ :=
by { ext, simp [ceil_le, lt_ceil] }

@[simp] lemma preimage_Ioc {a b : α} : ((coe : ℤ → α) ⁻¹' (set.Ioc a b)) = set.Ioc ⌊a⌋ ⌊b⌋ :=
by { ext, simp [floor_lt, le_floor] }

@[simp] lemma preimage_Ioi : ((coe : ℤ → α) ⁻¹' (set.Ioi a)) = set.Ioi ⌊a⌋ :=
by { ext, simp [floor_lt] }

@[simp] lemma preimage_Iio : ((coe : ℤ → α) ⁻¹' (set.Iio a)) = set.Iio ⌈a⌉ :=
by { ext, simp [lt_ceil] }

end linear_ordered_ring

section linear_ordered_field

variables {k : Type*} [linear_ordered_field k] [floor_ring k] {b : k}

lemma fract_div_mul_self_mem_Ico (a b : k) (ha : 0 < a) : fract (b/a) * a ∈ Ico 0 a :=
⟨(zero_le_mul_right ha).2 (fract_nonneg (b/a)), (mul_lt_iff_lt_one_left ha).2 (fract_lt_one (b/a))⟩

lemma fract_div_mul_self_add_zsmul_eq (a b : k) (ha : a ≠ 0) :
  fract (b/a) * a + ⌊b/a⌋ • a = b :=
by rw [zsmul_eq_mul, ← add_mul, fract_add_floor, div_mul_cancel b ha]

lemma sub_floor_div_mul_nonneg (a : k) (hb : 0 < b) : 0 ≤ a - ⌊a / b⌋ * b :=
sub_nonneg_of_le $ (le_div_iff hb).1 $ floor_le _

lemma sub_floor_div_mul_lt (a : k) (hb : 0 < b) : a - ⌊a / b⌋ * b < b :=
sub_lt_iff_lt_add.2 $ by { rw [←one_add_mul, ←div_lt_iff hb, add_comm], exact lt_floor_add_one _ }

end linear_ordered_field

end int

open int

/-! ### Round -/

section round

section linear_ordered_ring

variables [linear_ordered_ring α] [floor_ring α]

/-- `round` rounds a number to the nearest integer. `round (1 / 2) = 1` -/
def round (x : α) : ℤ := if 2 * fract x < 1 then ⌊x⌋ else ⌈x⌉

@[simp] lemma round_zero : round (0 : α) = 0 := by simp [round]

@[simp] lemma round_one : round (1 : α) = 1 := by simp [round]

@[simp] lemma round_nat_cast (n : ℕ) : round (n : α) = n := by simp [round]

@[simp] lemma round_int_cast (n : ℤ) : round (n : α) = n := by simp [round]

@[simp]
lemma round_add_int (x : α) (y : ℤ) : round (x + y) = round x + y :=
by rw [round, round, int.fract_add_int, int.floor_add_int, int.ceil_add_int, ← apply_ite2, if_t_t]

@[simp]
lemma round_add_one (a : α) : round (a + 1) = round a + 1 :=
by { convert round_add_int a 1, exact int.cast_one.symm }

@[simp]
lemma round_sub_int (x : α) (y : ℤ) : round (x - y) = round x - y :=
by { rw [sub_eq_add_neg], norm_cast, rw [round_add_int, sub_eq_add_neg] }

@[simp]
lemma round_sub_one (a : α) : round (a - 1) = round a - 1 :=
by { convert round_sub_int a 1, exact int.cast_one.symm }

@[simp]
lemma round_add_nat (x : α) (y : ℕ) : round (x + y) = round x + y :=
by rw [round, round, fract_add_nat, int.floor_add_nat, int.ceil_add_nat, ← apply_ite2, if_t_t]

@[simp]
lemma round_sub_nat (x : α) (y : ℕ) : round (x - y) = round x - y :=
by { rw [sub_eq_add_neg, ← int.cast_coe_nat], norm_cast, rw [round_add_int, sub_eq_add_neg] }

@[simp]
lemma round_int_add (x : α) (y : ℤ) : round ((y : α) + x) = y + round x :=
by { rw [add_comm, round_add_int, add_comm] }

@[simp]
lemma round_nat_add (x : α) (y : ℕ) : round ((y : α) + x) = y + round x :=
by { rw [add_comm, round_add_nat, add_comm] }

lemma abs_sub_round_eq_min (x : α) : |x - round x| = min (fract x) (1 - fract x) :=
begin
  simp_rw [round, min_def_lt, two_mul, ← lt_tsub_iff_left],
  cases lt_or_ge (fract x) (1 - fract x) with hx hx,
  { rw [if_pos hx, if_pos hx, self_sub_floor, abs_fract], },
  { have : 0 < fract x,
    { replace hx : 0 < fract x + fract x := lt_of_lt_of_le zero_lt_one (tsub_le_iff_left.mp hx),
      simpa only [← two_mul, zero_lt_mul_left, zero_lt_two] using hx, },
    rw [if_neg (not_lt.mpr hx), if_neg (not_lt.mpr hx), abs_sub_comm, ceil_sub_self_eq this.ne.symm,
      abs_one_sub_fract], },
end

lemma round_le (x : α) (z : ℤ) : |x - round x| ≤ |x - z| :=
begin
  rw [abs_sub_round_eq_min, min_le_iff],
  rcases le_or_lt (z : α) x with hx | hx; [left, right],
  { conv_rhs { rw [abs_eq_self.mpr (sub_nonneg.mpr hx), ← fract_add_floor x, add_sub_assoc], },
    simpa only [le_add_iff_nonneg_right, sub_nonneg, cast_le] using le_floor.mpr hx, },
  { rw abs_eq_neg_self.mpr (sub_neg.mpr hx).le,
    conv_rhs { rw ← fract_add_floor x, },
    rw [add_sub_assoc, add_comm, neg_add, neg_sub, le_add_neg_iff_add_le, sub_add_cancel,
      le_sub_comm],
    norm_cast,
    exact floor_le_sub_one_iff.mpr hx, },
end

end linear_ordered_ring

section linear_ordered_field

variables [linear_ordered_field α] [floor_ring α]

lemma round_eq (x : α) : round x = ⌊x + 1 / 2⌋ :=
begin
  simp_rw [round, (by simp only [lt_div_iff', two_pos] : 2 * fract x < 1 ↔ fract x < 1 / 2)],
  cases lt_or_ge (fract x) (1 / 2) with hx hx,
  { conv_rhs { rw [← fract_add_floor x, add_assoc, add_left_comm, floor_int_add], },
    rw [if_pos hx, self_eq_add_right, floor_eq_iff, cast_zero, zero_add],
    split; linarith [fract_nonneg x], },
  { have : ⌊fract x + 1 / 2⌋ = 1, { rw floor_eq_iff, split; norm_num; linarith [fract_lt_one x], },
    rw [if_neg (not_lt.mpr hx), ← fract_add_floor x, add_assoc, add_left_comm, floor_int_add,
      ceil_add_int, add_comm _ ⌊x⌋, add_right_inj, ceil_eq_iff, this, cast_one, sub_self],
    split; linarith [fract_lt_one x], },
end

@[simp] lemma round_two_inv : round (2⁻¹ : α) = 1 :=
by simp only [round_eq, ← one_div, add_halves', floor_one]

@[simp] lemma round_neg_two_inv : round (-2⁻¹ : α) = 0 :=
by simp only [round_eq, ← one_div, add_left_neg, floor_zero]

@[simp] lemma round_eq_zero_iff {x : α} : round x = 0 ↔ x ∈ Ico (-(1 / 2)) ((1 : α)/2) :=
begin
  rw [round_eq, floor_eq_zero_iff, add_mem_Ico_iff_left],
  norm_num,
end

lemma abs_sub_round (x : α) : |x - round x| ≤ 1 / 2 :=
begin
  rw [round_eq, abs_sub_le_iff],
  have := floor_le (x + 1 / 2),
  have := lt_floor_add_one (x + 1 / 2),
  split; linarith
end

end linear_ordered_field

end round

namespace nat

section ordered_semiring

variables [strict_ordered_semiring α] [strict_ordered_semiring β] [floor_semiring α]
  [floor_semiring β] [ring_hom_class F α β] {a : α} {b : β}
include β

lemma ceil_congr (h : ∀ n : ℕ, a ≤ n ↔ b ≤ n) : ⌈a⌉₊ = ⌈b⌉₊ :=
(ceil_le.2 $ (h _).2 $ le_ceil _).antisymm $ ceil_le.2 $ (h _).1 $ le_ceil _

end ordered_semiring

section linear_ordered_semiring_ordered_semiring

variables [linear_ordered_semiring α] [strict_ordered_semiring β] [floor_semiring α]
  [floor_semiring β] [ring_hom_class F α β] {a : α} {b : β}
include β

lemma map_ceil (f : F) (hf : strict_mono f) (a : α) : ⌈f a⌉₊ = ⌈a⌉₊ :=
ceil_congr $ λ n, by rw [←map_nat_cast f, hf.le_iff_le]

end linear_ordered_semiring_ordered_semiring

section linear_ordered_semiring_linear_ordered_semiring

variables [linear_ordered_semiring α] [linear_ordered_semiring β] [floor_semiring α]
  [floor_semiring β] [ring_hom_class F α β] {a : α} {b : β}
include β

lemma floor_congr (h : ∀ n : ℕ, (n : α) ≤ a ↔ (n : β) ≤ b) : ⌊a⌋₊ = ⌊b⌋₊ :=
begin
  have h₀ : 0 ≤ a ↔ 0 ≤ b := by simpa only [cast_zero] using h 0,
  obtain ha | ha := lt_or_le a 0,
  { rw [floor_of_nonpos ha.le, floor_of_nonpos (le_of_not_le $ h₀.not.mp ha.not_le)] },
  exact (le_floor $ (h _).1 $ floor_le ha).antisymm (le_floor $ (h _).2 $ floor_le $ h₀.1 ha),
end

lemma map_floor (f : F) (hf : strict_mono f) (a : α) : ⌊f a⌋₊ = ⌊a⌋₊ :=
floor_congr $ λ n, by rw [←map_nat_cast f, hf.le_iff_le]

end linear_ordered_semiring_linear_ordered_semiring

end nat

namespace int
section ordered_ring
variables [strict_ordered_ring α] [strict_ordered_ring β] [floor_ring α] [floor_ring β]
  [ring_hom_class F α β] {a : α} {b : β}
include β

lemma floor_congr (h : ∀ n : ℤ, (n : α) ≤ a ↔ (n : β) ≤ b) : ⌊a⌋ = ⌊b⌋ :=
(le_floor.2 $ (h _).1 $ floor_le _).antisymm $ le_floor.2 $ (h _).2 $ floor_le _

lemma ceil_congr (h : ∀ n : ℤ, a ≤ n ↔ b ≤ n) : ⌈a⌉ = ⌈b⌉ :=
(ceil_le.2 $ (h _).2 $ le_ceil _).antisymm $ ceil_le.2 $ (h _).1 $ le_ceil _

end ordered_ring

section linear_ordered_ring_ordered_ring

variables [linear_ordered_ring α] [strict_ordered_ring β] [floor_ring α] [floor_ring β]
  [ring_hom_class F α β] {a : α} {b : β}
include β

lemma map_floor (f : F) (hf : strict_mono f) (a : α) : ⌊f a⌋ = ⌊a⌋ :=
floor_congr $ λ n, by rw [←map_int_cast f, hf.le_iff_le]

lemma map_ceil (f : F) (hf : strict_mono f) (a : α) : ⌈f a⌉ = ⌈a⌉ :=
ceil_congr $ λ n, by rw [←map_int_cast f, hf.le_iff_le]

lemma map_fract (f : F) (hf : strict_mono f) (a : α) : fract (f a) = f (fract a) :=
by simp_rw [fract, map_sub, map_int_cast, map_floor _ hf]

end linear_ordered_ring_ordered_ring

end int

namespace int
variables [linear_ordered_field α] [linear_ordered_field β] [floor_ring α] [floor_ring β]
  [ring_hom_class F α β] {a : α} {b : β}
include β

lemma map_round (f : F) (hf : strict_mono f) (a : α) : round (f a) = round a :=
by simp_rw [round_eq, ←map_floor _ hf, map_add, one_div, map_inv₀, map_bit0, map_one]

end int

/-! #### A floor ring as a floor semiring -/

@[priority 100] -- see Note [lower instance priority]
instance floor_ring.to_floor_semiring [strict_ordered_ring α] [zero_le_one_class α] [floor_ring α] :
floor_semiring α :=
{ floor := λ a, ⌊a⌋.to_nat,
  ceil := λ a, ⌈a⌉.to_nat,
  nonneg_of_floor := λ a ha,
  by { rw [ne.def, int.to_nat_eq_zero, not_le, floor_pos] at ha,
       exact zero_le_one.trans ha },
  gc_floor := λ a n ha,
    by rw [int.le_to_nat_iff (int.floor_nonneg.2 ha), int.le_floor, int.cast_coe_nat],
  gc_ceil := λ a n, by rw [int.to_nat_le, int.ceil_le, int.cast_coe_nat] }

namespace int
variables [strict_ordered_ring α] [floor_ring α] (a : α)

lemma floor_to_nat : ⌊a⌋.to_nat = ⌊a⌋₊ := rfl

lemma ceil_to_nat : ⌈a⌉.to_nat = ⌈a⌉₊ := rfl

end int

namespace nat
@[simp] lemma floor_int : (nat.floor : ℤ → ℕ) = int.to_nat := rfl
@[simp] lemma ceil_int : (nat.ceil : ℤ → ℕ) = int.to_nat := rfl

variables [strict_ordered_ring α] [floor_ring α] {a : α}

lemma cast_floor_eq_int_floor (ha : 0 ≤ a) : (⌊a⌋₊ : ℤ) = ⌊a⌋ :=
by rw [←int.floor_to_nat, int.to_nat_of_nonneg (int.floor_nonneg.2 ha)]

lemma cast_floor_eq_cast_int_floor (ha : 0 ≤ a) : (⌊a⌋₊ : α) = ⌊a⌋ :=
by rw [←nat.cast_floor_eq_int_floor ha, int.cast_coe_nat]

lemma cast_ceil_eq_int_ceil (ha : 0 ≤ a) : (⌈a⌉₊ : ℤ) = ⌈a⌉ :=
by { rw [←int.ceil_to_nat, int.to_nat_of_nonneg (int.ceil_nonneg ha)] }

lemma cast_ceil_eq_cast_int_ceil (ha : 0 ≤ a) : (⌈a⌉₊ : α) = ⌈a⌉ :=
by rw [←nat.cast_ceil_eq_int_ceil ha, int.cast_coe_nat]

end nat

/-- There exists at most one `floor_ring` structure on a given ordered ring. -/
lemma floor_ring.subsingleton [strict_ordered_ring α] :
  subsingleton (floor_ring α) :=
begin
  refine ⟨λ H₁ H₂, _⟩,
  have : H₁.floor = H₂.floor := funext (λ a, H₁.gc_coe_floor.u_unique H₂.gc_coe_floor $ λ _, rfl),
  have : H₁.ceil = H₂.ceil := funext (λ a, H₁.gc_ceil_coe.l_unique H₂.gc_ceil_coe $ λ _, rfl),
  cases H₁, cases H₂, congr; assumption
end

namespace tactic
open positivity

private lemma int_floor_nonneg [strict_ordered_ring α] [floor_ring α] {a : α} (ha : 0 ≤ a) :
  0 ≤ ⌊a⌋ := int.floor_nonneg.2 ha
private lemma int_floor_nonneg_of_pos [strict_ordered_ring α] [floor_ring α] {a : α} (ha : 0 < a) :
  0 ≤ ⌊a⌋ := int_floor_nonneg ha.le

/-- Extension for the `positivity` tactic: `int.floor` is nonnegative if its input is. -/
@[positivity]
meta def positivity_floor : expr → tactic strictness
| `(⌊%%a⌋) := do
      strictness_a ← core a,
      match strictness_a with
      | positive p := nonnegative <$> mk_app ``int_floor_nonneg_of_pos [p]
      | nonnegative p := nonnegative <$> mk_app ``int_floor_nonneg [p]
      | _ := failed
      end
| e := pp e >>= fail ∘ format.bracket "The expression `" "` is not of the form `⌊a⌋`"

private lemma nat_ceil_pos [linear_ordered_semiring α] [floor_semiring α] {a : α} :
  0 < a → 0 < ⌈a⌉₊ := nat.ceil_pos.2
private lemma int_ceil_pos [linear_ordered_ring α] [floor_ring α] {a : α} : 0 < a → 0 < ⌈a⌉ :=
int.ceil_pos.2

/-- Extension for the `positivity` tactic: `ceil` and `int.ceil` are positive/nonnegative if
their input is. -/
@[positivity]
meta def positivity_ceil : expr → tactic strictness
| `(⌈%%a⌉₊) := do
      positive p ← core a, -- We already know `0 ≤ n` for all `n : ℕ`
      positive <$> mk_app ``nat_ceil_pos [p]
| `(⌈%%a⌉) := do
      strictness_a ← core a,
      match strictness_a with
      | positive p := positive <$> mk_app ``int_ceil_pos [p]
      | nonnegative p := nonnegative <$> mk_app ``int.ceil_nonneg [p]
      | _ := failed
      end
| e := pp e >>= fail ∘ format.bracket "The expression `" "` is not of the form `⌈a⌉₊` nor `⌈a⌉`"

end tactic<|MERGE_RESOLUTION|>--- conflicted
+++ resolved
@@ -548,6 +548,8 @@
 
 @[simp] lemma fract_nonneg (a : α) : 0 ≤ fract a := sub_nonneg.2 $ floor_le _
 
+lemma fract_lt_one (a : α) : fract a < 1 := sub_lt_comm.1 $ sub_one_lt_floor _
+
 @[simp] lemma fract_zero : fract (0 : α) = 0 := by rw [fract, floor_zero, cast_zero, sub_self]
 
 @[simp] lemma fract_one : fract (1 : α) = 0 :=
@@ -693,41 +695,7 @@
 
 /-! #### Fractional part -/
 
-<<<<<<< HEAD
 lemma fract_lt_one (a : α) : fract a < 1 := sub_lt.1 $ sub_one_lt_floor _
-=======
-@[simp] lemma self_sub_floor (a : α) : a - ⌊a⌋ = fract a := rfl
-
-@[simp] lemma floor_add_fract (a : α) : (⌊a⌋ : α) + fract a = a := add_sub_cancel'_right _ _
-
-@[simp] lemma fract_add_floor (a : α) : fract a + ⌊a⌋ = a := sub_add_cancel _ _
-
-@[simp] lemma fract_add_int (a : α) (m : ℤ) : fract (a + m) = fract a :=
-by { rw fract, simp }
-
-@[simp] lemma fract_add_nat (a : α) (m : ℕ) : fract (a + m) = fract a :=
-by { rw fract, simp }
-
-@[simp] lemma fract_sub_int (a : α) (m : ℤ) : fract (a - m) = fract a :=
-by { rw fract, simp }
-
-@[simp] lemma fract_int_add (m : ℤ) (a : α) : fract (↑m + a) = fract a :=
-by rw [add_comm, fract_add_int]
-
-@[simp] lemma fract_sub_nat (a : α) (n : ℕ) : fract (a - n) = fract a :=
-by { rw fract, simp }
-
-@[simp] lemma fract_int_nat (n : ℕ) (a : α) : fract (↑n + a) = fract a :=
-by rw [add_comm, fract_add_nat]
-
-@[simp] lemma self_sub_fract (a : α) : a - fract a = ⌊a⌋ := sub_sub_cancel _ _
-
-@[simp] lemma fract_sub_self (a : α) : fract a - a = -⌊a⌋ := sub_sub_cancel_left _ _
-
-@[simp] lemma fract_nonneg (a : α) : 0 ≤ fract a := sub_nonneg.2 $ floor_le _
-
-lemma fract_lt_one (a : α) : fract a < 1 := sub_lt_comm.1 $ sub_one_lt_floor _
->>>>>>> a35ddf20
 
 lemma abs_fract : |int.fract a| = int.fract a := abs_eq_self.mpr $ fract_nonneg a
 
