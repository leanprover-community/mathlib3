/-
Copyright (c) 2018 Mario Carneiro. All rights reserved.
Released under Apache 2.0 license as described in the file LICENSE.
Authors: Mario Carneiro, Kevin Kappelmann
-/
<<<<<<< HEAD

import data.set.intervals.group
=======
import data.int.lemmas
>>>>>>> 228404df
import tactic.abel
import tactic.linarith
import tactic.positivity

/-!
# Floor and ceil

## Summary

We define the natural- and integer-valued floor and ceil functions on linearly ordered rings.

## Main Definitions

* `floor_semiring`: An ordered semiring with natural-valued floor and ceil.
* `nat.floor a`: Greatest natural `n` such that `n ≤ a`. Equal to `0` if `a < 0`.
* `nat.ceil a`: Least natural `n` such that `a ≤ n`.

* `floor_ring`: A linearly ordered ring with integer-valued floor and ceil.
* `int.floor a`: Greatest integer `z` such that `z ≤ a`.
* `int.ceil a`: Least integer `z` such that `a ≤ z`.
* `int.fract a`: Fractional part of `a`, defined as `a - floor a`.
* `round a`: Nearest integer to `a`. It rounds halves towards infinity.

## Notations

* `⌊a⌋₊` is `nat.floor a`.
* `⌈a⌉₊` is `nat.ceil a`.
* `⌊a⌋` is `int.floor a`.
* `⌈a⌉` is `int.ceil a`.

The index `₊` in the notations for `nat.floor` and `nat.ceil` is used in analogy to the notation
for `nnnorm`.

## TODO

`linear_ordered_ring`/`linear_ordered_semiring` can be relaxed to `order_ring`/`order_semiring` in
many lemmas.

## Tags

rounding, floor, ceil
-/

open set
variables {F α β : Type*}

/-! ### Floor semiring -/

/-- A `floor_semiring` is an ordered semiring over `α` with a function
`floor : α → ℕ` satisfying `∀ (n : ℕ) (x : α), n ≤ ⌊x⌋ ↔ (n : α) ≤ x)`.
Note that many lemmas require a `linear_order`. Please see the above `TODO`. -/
class floor_semiring (α) [ordered_semiring α] :=
(floor : α → ℕ)
(ceil : α → ℕ)
(floor_of_neg {a : α} (ha : a < 0) : floor a = 0)
(gc_floor {a : α} {n : ℕ} (ha : 0 ≤ a) : n ≤ floor a ↔ (n : α) ≤ a)
(gc_ceil : galois_connection ceil coe)

instance : floor_semiring ℕ :=
{ floor := id,
  ceil := id,
  floor_of_neg := λ a ha, (a.not_lt_zero ha).elim,
  gc_floor := λ n a ha, by { rw nat.cast_id, refl },
  gc_ceil := λ n a, by { rw nat.cast_id, refl } }

namespace nat

section ordered_semiring
variables [ordered_semiring α] [floor_semiring α] {a : α} {n : ℕ}

/-- `⌊a⌋₊` is the greatest natural `n` such that `n ≤ a`. If `a` is negative, then `⌊a⌋₊ = 0`. -/
def floor : α → ℕ := floor_semiring.floor

/-- `⌈a⌉₊` is the least natural `n` such that `a ≤ n` -/
def ceil : α → ℕ := floor_semiring.ceil

@[simp] lemma floor_nat : (nat.floor : ℕ → ℕ) = id := rfl
@[simp] lemma ceil_nat : (nat.ceil : ℕ → ℕ) = id := rfl

notation `⌊` a `⌋₊` := nat.floor a
notation `⌈` a `⌉₊` := nat.ceil a

end ordered_semiring

section linear_ordered_semiring
variables [linear_ordered_semiring α] [floor_semiring α] {a : α} {n : ℕ}

lemma le_floor_iff (ha : 0 ≤ a) : n ≤ ⌊a⌋₊ ↔ (n : α) ≤ a := floor_semiring.gc_floor ha

lemma le_floor (h : (n : α) ≤ a) : n ≤ ⌊a⌋₊ := (le_floor_iff $ n.cast_nonneg.trans h).2 h

lemma floor_lt (ha : 0 ≤ a) : ⌊a⌋₊ < n ↔ a < n := lt_iff_lt_of_le_iff_le $ le_floor_iff ha

lemma floor_lt_one (ha : 0 ≤ a) : ⌊a⌋₊ < 1 ↔ a < 1 :=
(floor_lt ha).trans $ by rw nat.cast_one

lemma lt_of_floor_lt (h : ⌊a⌋₊ < n) : a < n := lt_of_not_le $ λ h', (le_floor h').not_lt h

lemma lt_one_of_floor_lt_one (h : ⌊a⌋₊ < 1) : a < 1 := by exact_mod_cast lt_of_floor_lt h

lemma floor_le (ha : 0 ≤ a) : (⌊a⌋₊ : α) ≤ a := (le_floor_iff ha).1 le_rfl

lemma lt_succ_floor (a : α) : a < ⌊a⌋₊.succ := lt_of_floor_lt $ nat.lt_succ_self _

lemma lt_floor_add_one (a : α) : a < ⌊a⌋₊ + 1 := by simpa using lt_succ_floor a

@[simp] lemma floor_coe (n : ℕ) : ⌊(n : α)⌋₊ = n :=
eq_of_forall_le_iff $ λ a, by { rw [le_floor_iff, nat.cast_le], exact n.cast_nonneg }

@[simp] lemma floor_zero : ⌊(0 : α)⌋₊ = 0 := by rw [← nat.cast_zero, floor_coe]

@[simp] lemma floor_one : ⌊(1 : α)⌋₊ = 1 := by rw [←nat.cast_one, floor_coe]

lemma floor_of_nonpos (ha : a ≤ 0) : ⌊a⌋₊ = 0 :=
ha.lt_or_eq.elim floor_semiring.floor_of_neg $ by { rintro rfl, exact floor_zero }

lemma floor_mono : monotone (floor : α → ℕ) := λ a b h, begin
  obtain ha | ha := le_total a 0,
  { rw floor_of_nonpos ha,
    exact nat.zero_le _ },
  { exact le_floor ((floor_le ha).trans h) }
end

lemma le_floor_iff' (hn : n ≠ 0) : n ≤ ⌊a⌋₊ ↔ (n : α) ≤ a :=
begin
  obtain ha | ha := le_total a 0,
  { rw floor_of_nonpos ha,
    exact iff_of_false (nat.pos_of_ne_zero hn).not_le
      (not_le_of_lt $ ha.trans_lt $ cast_pos.2 $ nat.pos_of_ne_zero hn) },
  { exact le_floor_iff ha }
end

@[simp] lemma one_le_floor_iff (x : α) : 1 ≤ ⌊x⌋₊ ↔ 1 ≤ x :=
by exact_mod_cast (@le_floor_iff' α _ _ x 1 one_ne_zero)

lemma floor_lt' (hn : n ≠ 0) : ⌊a⌋₊ < n ↔ a < n := lt_iff_lt_of_le_iff_le $ le_floor_iff' hn

lemma floor_pos : 0 < ⌊a⌋₊ ↔ 1 ≤ a :=
by { convert le_floor_iff' nat.one_ne_zero, exact cast_one.symm }

lemma pos_of_floor_pos (h : 0 < ⌊a⌋₊) : 0 < a :=
(le_or_lt a 0).resolve_left (λ ha, lt_irrefl 0 $ by rwa floor_of_nonpos ha at h)

lemma lt_of_lt_floor (h : n < ⌊a⌋₊) : ↑n < a :=
(nat.cast_lt.2 h).trans_le $ floor_le (pos_of_floor_pos $ (nat.zero_le n).trans_lt h).le

lemma floor_le_of_le (h : a ≤ n) : ⌊a⌋₊ ≤ n := le_imp_le_iff_lt_imp_lt.2 lt_of_lt_floor h

lemma floor_le_one_of_le_one (h : a ≤ 1) : ⌊a⌋₊ ≤ 1 :=
floor_le_of_le $ h.trans_eq $ nat.cast_one.symm

@[simp] lemma floor_eq_zero : ⌊a⌋₊ = 0 ↔ a < 1 :=
by { rw [←lt_one_iff, ←@cast_one α], exact floor_lt' nat.one_ne_zero }

lemma floor_eq_iff (ha : 0 ≤ a) : ⌊a⌋₊ = n ↔ ↑n ≤ a ∧ a < ↑n + 1 :=
by rw [←le_floor_iff ha, ←nat.cast_one, ←nat.cast_add, ←floor_lt ha, nat.lt_add_one_iff,
  le_antisymm_iff, and.comm]

lemma floor_eq_iff' (hn : n ≠ 0) : ⌊a⌋₊ = n ↔ ↑n ≤ a ∧ a < ↑n + 1 :=
by rw [← le_floor_iff' hn, ← nat.cast_one, ← nat.cast_add, ← floor_lt' (nat.add_one_ne_zero n),
  nat.lt_add_one_iff, le_antisymm_iff, and.comm]

lemma floor_eq_on_Ico (n : ℕ) : ∀ a ∈ (set.Ico n (n+1) : set α), ⌊a⌋₊ = n :=
λ a ⟨h₀, h₁⟩, (floor_eq_iff $ n.cast_nonneg.trans h₀).mpr ⟨h₀, h₁⟩

lemma floor_eq_on_Ico' (n : ℕ) : ∀ a ∈ (set.Ico n (n+1) : set α), (⌊a⌋₊ : α) = n :=
λ x hx, by exact_mod_cast floor_eq_on_Ico n x hx

@[simp] lemma preimage_floor_zero : (floor : α → ℕ) ⁻¹' {0} = Iio 1 :=
ext $ λ a, floor_eq_zero

lemma preimage_floor_of_ne_zero {n : ℕ} (hn : n ≠ 0) : (floor : α → ℕ) ⁻¹' {n} = Ico n (n + 1) :=
ext $ λ a, floor_eq_iff' hn

/-! #### Ceil -/

lemma gc_ceil_coe : galois_connection (ceil : α → ℕ) coe := floor_semiring.gc_ceil

@[simp] lemma ceil_le : ⌈a⌉₊ ≤ n ↔ a ≤ n := gc_ceil_coe _ _

lemma lt_ceil : n < ⌈a⌉₊ ↔ (n : α) < a := lt_iff_lt_of_le_iff_le ceil_le

@[simp] lemma add_one_le_ceil_iff : n + 1 ≤ ⌈a⌉₊ ↔ (n : α) < a :=
by rw [← nat.lt_ceil, nat.add_one_le_iff]

@[simp] lemma one_le_ceil_iff : 1 ≤ ⌈a⌉₊ ↔ 0 < a :=
by rw [← zero_add 1, nat.add_one_le_ceil_iff, nat.cast_zero]

lemma ceil_le_floor_add_one (a : α) : ⌈a⌉₊ ≤ ⌊a⌋₊ + 1 :=
by { rw [ceil_le, nat.cast_add, nat.cast_one], exact (lt_floor_add_one a).le }

lemma le_ceil (a : α) : a ≤ ⌈a⌉₊ := ceil_le.1 le_rfl

@[simp] lemma ceil_int_cast {α : Type*} [linear_ordered_ring α]
  [floor_semiring α] (z : ℤ) : ⌈(z : α)⌉₊ = z.to_nat :=
eq_of_forall_ge_iff $ λ a, by { simp, norm_cast }

@[simp] lemma ceil_nat_cast (n : ℕ) : ⌈(n : α)⌉₊ = n :=
eq_of_forall_ge_iff $ λ a, by rw [ceil_le, cast_le]

lemma ceil_mono : monotone (ceil : α → ℕ) := gc_ceil_coe.monotone_l

@[simp] lemma ceil_zero : ⌈(0 : α)⌉₊ = 0 := by rw [← nat.cast_zero, ceil_nat_cast]

@[simp] lemma ceil_one : ⌈(1 : α)⌉₊ = 1 := by rw [←nat.cast_one, ceil_nat_cast]

@[simp] lemma ceil_eq_zero : ⌈a⌉₊ = 0 ↔ a ≤ 0 := by rw [← le_zero_iff, ceil_le, nat.cast_zero]

@[simp] lemma ceil_pos : 0 < ⌈a⌉₊ ↔ 0 < a := by rw [lt_ceil, cast_zero]

lemma lt_of_ceil_lt (h : ⌈a⌉₊ < n) : a < n := (le_ceil a).trans_lt (nat.cast_lt.2 h)

lemma le_of_ceil_le (h : ⌈a⌉₊ ≤ n) : a ≤ n := (le_ceil a).trans (nat.cast_le.2 h)

lemma floor_le_ceil (a : α) : ⌊a⌋₊ ≤ ⌈a⌉₊ :=
begin
  obtain ha | ha := le_total a 0,
  { rw floor_of_nonpos ha,
    exact nat.zero_le _ },
  { exact cast_le.1 ((floor_le ha).trans $ le_ceil _) }
end

lemma floor_lt_ceil_of_lt_of_pos {a b : α} (h : a < b) (h' : 0 < b) : ⌊a⌋₊ < ⌈b⌉₊ :=
begin
  rcases le_or_lt 0 a with ha|ha,
  { rw floor_lt ha, exact h.trans_le (le_ceil _) },
  { rwa [floor_of_nonpos ha.le, lt_ceil, nat.cast_zero] }
end

lemma ceil_eq_iff (hn : n ≠ 0) : ⌈a⌉₊ = n ↔ ↑(n - 1) < a ∧ a ≤ n :=
by rw [← ceil_le, ← not_le, ← ceil_le, not_le,
  tsub_lt_iff_right (nat.add_one_le_iff.2 (pos_iff_ne_zero.2 hn)), nat.lt_add_one_iff,
  le_antisymm_iff, and.comm]

@[simp] lemma preimage_ceil_zero : (nat.ceil : α → ℕ) ⁻¹' {0} = Iic 0 :=
ext $ λ x, ceil_eq_zero

lemma preimage_ceil_of_ne_zero (hn : n ≠ 0) : (nat.ceil : α → ℕ) ⁻¹' {n} = Ioc ↑(n - 1) n :=
ext $ λ x, ceil_eq_iff hn

/-! #### Intervals -/

@[simp] lemma preimage_Ioo {a b : α} (ha : 0 ≤ a) :
  ((coe : ℕ → α) ⁻¹' (set.Ioo a b)) = set.Ioo ⌊a⌋₊ ⌈b⌉₊ :=
by { ext, simp [floor_lt, lt_ceil, ha] }

@[simp] lemma preimage_Ico {a b : α} : ((coe : ℕ → α) ⁻¹' (set.Ico a b)) = set.Ico ⌈a⌉₊ ⌈b⌉₊ :=
by { ext, simp [ceil_le, lt_ceil] }

@[simp] lemma preimage_Ioc {a b : α} (ha : 0 ≤ a) (hb : 0 ≤ b) :
  ((coe : ℕ → α) ⁻¹' (set.Ioc a b)) = set.Ioc ⌊a⌋₊ ⌊b⌋₊ :=
by { ext, simp [floor_lt, le_floor_iff, hb, ha] }

@[simp] lemma preimage_Icc {a b : α} (hb : 0 ≤ b) :
  ((coe : ℕ → α) ⁻¹' (set.Icc a b)) = set.Icc ⌈a⌉₊ ⌊b⌋₊ :=
by { ext, simp [ceil_le, hb, le_floor_iff] }

@[simp] lemma preimage_Ioi {a : α} (ha : 0 ≤ a) : ((coe : ℕ → α) ⁻¹' (set.Ioi a)) = set.Ioi ⌊a⌋₊ :=
by { ext, simp [floor_lt, ha] }

@[simp] lemma preimage_Ici {a : α} : ((coe : ℕ → α) ⁻¹' (set.Ici a)) = set.Ici ⌈a⌉₊ :=
by { ext, simp [ceil_le] }

@[simp] lemma preimage_Iio {a : α} : ((coe : ℕ → α) ⁻¹' (set.Iio a)) = set.Iio ⌈a⌉₊ :=
by { ext, simp [lt_ceil] }

@[simp] lemma preimage_Iic {a : α} (ha : 0 ≤ a) : ((coe : ℕ → α) ⁻¹' (set.Iic a)) = set.Iic ⌊a⌋₊ :=
by { ext, simp [le_floor_iff, ha] }

lemma floor_add_nat (ha : 0 ≤ a) (n : ℕ) : ⌊a + n⌋₊ = ⌊a⌋₊ + n :=
eq_of_forall_le_iff $ λ b, begin
  rw [le_floor_iff (add_nonneg ha n.cast_nonneg)],
  obtain hb | hb := le_total n b,
  { obtain ⟨d, rfl⟩ := exists_add_of_le hb,
    rw [nat.cast_add, add_comm n, add_comm (n : α), add_le_add_iff_right, add_le_add_iff_right,
      le_floor_iff ha] },
  { obtain ⟨d, rfl⟩ := exists_add_of_le hb,
    rw [nat.cast_add, add_left_comm _ b, add_left_comm _ (b : α)],
    refine iff_of_true _ le_self_add,
    exact (le_add_of_nonneg_right $ ha.trans $ le_add_of_nonneg_right d.cast_nonneg) }
end

lemma floor_add_one (ha : 0 ≤ a) : ⌊a + 1⌋₊ = ⌊a⌋₊ + 1 :=
by { convert floor_add_nat ha 1, exact cast_one.symm }

lemma floor_sub_nat [has_sub α] [has_ordered_sub α] [has_exists_add_of_le α] (a : α) (n : ℕ) :
  ⌊a - n⌋₊ = ⌊a⌋₊ - n :=
begin
  obtain ha | ha := le_total a 0,
  { rw [floor_of_nonpos ha, floor_of_nonpos (tsub_nonpos_of_le (ha.trans n.cast_nonneg)),
      zero_tsub] },
  cases le_total a n,
  { rw [floor_of_nonpos (tsub_nonpos_of_le h), eq_comm, tsub_eq_zero_iff_le],
    exact nat.cast_le.1 ((nat.floor_le ha).trans h) },
  { rw [eq_tsub_iff_add_eq_of_le (le_floor h), ←floor_add_nat _,
      tsub_add_cancel_of_le h],
    exact le_tsub_of_add_le_left ((add_zero _).trans_le h), }
end

lemma ceil_add_nat (ha : 0 ≤ a) (n : ℕ) : ⌈a + n⌉₊ = ⌈a⌉₊ + n :=
eq_of_forall_ge_iff $ λ b, begin
  rw [←not_lt, ←not_lt, not_iff_not],
  rw [lt_ceil],
  obtain hb | hb := le_or_lt n b,
  { obtain ⟨d, rfl⟩ := exists_add_of_le hb,
    rw [nat.cast_add, add_comm n, add_comm (n : α), add_lt_add_iff_right, add_lt_add_iff_right,
      lt_ceil] },
  { exact iff_of_true (lt_add_of_nonneg_of_lt ha $ cast_lt.2 hb) (lt_add_left _ _ _ hb) }
end

lemma ceil_add_one (ha : 0 ≤ a) : ⌈a + 1⌉₊ = ⌈a⌉₊ + 1 :=
by { convert ceil_add_nat ha 1, exact cast_one.symm }

lemma ceil_lt_add_one (ha : 0 ≤ a) : (⌈a⌉₊ : α) < a + 1 :=
lt_ceil.1 $ (nat.lt_succ_self _).trans_le (ceil_add_one ha).ge

end linear_ordered_semiring

section linear_ordered_ring
variables [linear_ordered_ring α] [floor_semiring α]

lemma sub_one_lt_floor (a : α) : a - 1 < ⌊a⌋₊ := sub_lt_iff_lt_add.2 $ lt_floor_add_one a

end linear_ordered_ring

section linear_ordered_semifield
variables [linear_ordered_semifield α] [floor_semiring α]

lemma floor_div_nat (a : α) (n : ℕ) : ⌊a / n⌋₊ = ⌊a⌋₊ / n :=
begin
  cases le_total a 0 with ha ha,
  { rw [floor_of_nonpos, floor_of_nonpos ha],
    { simp },
    apply div_nonpos_of_nonpos_of_nonneg ha n.cast_nonneg },
  obtain rfl | hn := n.eq_zero_or_pos,
  { rw [cast_zero, div_zero, nat.div_zero, floor_zero] },
  refine (floor_eq_iff _).2 _,
  { exact div_nonneg ha n.cast_nonneg },
  split,
  { exact cast_div_le.trans (div_le_div_of_le_of_nonneg (floor_le ha) n.cast_nonneg) },
  rw [div_lt_iff, add_mul, one_mul, ←cast_mul, ←cast_add, ←floor_lt ha],
  { exact lt_div_mul_add hn },
  { exact (cast_pos.2 hn) }
end

/-- Natural division is the floor of field division. -/
lemma floor_div_eq_div (m n : ℕ) : ⌊(m : α) / n⌋₊ = m / n :=
by { convert floor_div_nat (m : α) n, rw m.floor_coe }

end linear_ordered_semifield

end nat

/-- There exists at most one `floor_semiring` structure on a linear ordered semiring. -/
lemma subsingleton_floor_semiring {α} [linear_ordered_semiring α] :
  subsingleton (floor_semiring α) :=
begin
  refine ⟨λ H₁ H₂, _⟩,
  have : H₁.ceil = H₂.ceil,
    from funext (λ a, H₁.gc_ceil.l_unique H₂.gc_ceil $ λ n, rfl),
  have : H₁.floor = H₂.floor,
  { ext a,
    cases lt_or_le a 0,
    { rw [H₁.floor_of_neg, H₂.floor_of_neg]; exact h },
    { refine eq_of_forall_le_iff (λ n, _),
      rw [H₁.gc_floor, H₂.gc_floor]; exact h } },
  cases H₁, cases H₂, congr; assumption
end

/-! ### Floor rings -/

/--
A `floor_ring` is a linear ordered ring over `α` with a function
`floor : α → ℤ` satisfying `∀ (z : ℤ) (a : α), z ≤ floor a ↔ (z : α) ≤ a)`.
-/
class floor_ring (α) [linear_ordered_ring α] :=
(floor : α → ℤ)
(ceil : α → ℤ)
(gc_coe_floor : galois_connection coe floor)
(gc_ceil_coe : galois_connection ceil coe)

instance : floor_ring ℤ :=
{ floor := id,
  ceil := id,
  gc_coe_floor := λ a b, by { rw int.cast_id, refl },
  gc_ceil_coe := λ a b, by { rw int.cast_id, refl } }

/-- A `floor_ring` constructor from the `floor` function alone. -/
def floor_ring.of_floor (α) [linear_ordered_ring α] (floor : α → ℤ)
  (gc_coe_floor : galois_connection coe floor) : floor_ring α :=
{ floor := floor,
  ceil := λ a, -floor (-a),
  gc_coe_floor := gc_coe_floor,
  gc_ceil_coe := λ a z, by rw [neg_le, ←gc_coe_floor, int.cast_neg, neg_le_neg_iff] }

/-- A `floor_ring` constructor from the `ceil` function alone. -/
def floor_ring.of_ceil (α) [linear_ordered_ring α] (ceil : α → ℤ)
  (gc_ceil_coe : galois_connection ceil coe) : floor_ring α :=
{ floor := λ a, -ceil (-a),
  ceil := ceil,
  gc_coe_floor := λ a z, by rw [le_neg, gc_ceil_coe, int.cast_neg, neg_le_neg_iff],
  gc_ceil_coe := gc_ceil_coe }

namespace int
variables [linear_ordered_ring α] [floor_ring α] {z : ℤ} {a : α}

/-- `int.floor a` is the greatest integer `z` such that `z ≤ a`. It is denoted with `⌊a⌋`. -/
def floor : α → ℤ := floor_ring.floor

/-- `int.ceil a` is the smallest integer `z` such that `a ≤ z`. It is denoted with `⌈a⌉`. -/
def ceil : α → ℤ := floor_ring.ceil

/-- `int.fract a`, the fractional part of `a`, is `a` minus its floor. -/
def fract (a : α) : α := a - floor a

@[simp] lemma floor_int : (int.floor : ℤ → ℤ) = id := rfl
@[simp] lemma ceil_int : (int.ceil : ℤ → ℤ) = id := rfl
@[simp] lemma fract_int : (int.fract : ℤ → ℤ) = 0 := funext $ λ x, by simp [fract]

notation `⌊` a `⌋` := int.floor a
notation `⌈` a `⌉` := int.ceil a
-- Mathematical notation for `fract a` is usually `{a}`. Let's not even go there.

@[simp] lemma floor_ring_floor_eq : @floor_ring.floor = @int.floor := rfl

@[simp] lemma floor_ring_ceil_eq : @floor_ring.ceil = @int.ceil := rfl

/-! #### Floor -/

lemma gc_coe_floor : galois_connection (coe : ℤ → α) floor := floor_ring.gc_coe_floor

lemma le_floor : z ≤ ⌊a⌋ ↔ (z : α) ≤ a := (gc_coe_floor z a).symm

lemma floor_lt : ⌊a⌋ < z ↔ a < z := lt_iff_lt_of_le_iff_le le_floor

lemma floor_le (a : α) : (⌊a⌋ : α) ≤ a := gc_coe_floor.l_u_le a

lemma floor_nonneg : 0 ≤ ⌊a⌋ ↔ 0 ≤ a := by rw [le_floor, int.cast_zero]

@[simp] lemma floor_le_sub_one_iff : ⌊a⌋ ≤ z - 1 ↔ a < z := by rw [← floor_lt, le_sub_one_iff]

@[simp] lemma floor_le_neg_one_iff : ⌊a⌋ ≤ -1 ↔ a < 0 :=
by rw [← zero_sub (1 : ℤ), floor_le_sub_one_iff, cast_zero]

lemma floor_nonpos (ha : a ≤ 0) : ⌊a⌋ ≤ 0 :=
begin
  rw [← @cast_le α, int.cast_zero],
  exact (floor_le a).trans ha,
end

lemma lt_succ_floor (a : α) : a < ⌊a⌋.succ := floor_lt.1 $ int.lt_succ_self _

@[simp] lemma lt_floor_add_one (a : α) : a < ⌊a⌋ + 1 :=
by simpa only [int.succ, int.cast_add, int.cast_one] using lt_succ_floor a

@[simp] lemma sub_one_lt_floor (a : α) : a - 1 < ⌊a⌋ := sub_lt_iff_lt_add.2 (lt_floor_add_one a)

@[simp] lemma floor_int_cast (z : ℤ) : ⌊(z : α)⌋ = z :=
eq_of_forall_le_iff $ λ a, by rw [le_floor, int.cast_le]

@[simp] lemma floor_nat_cast (n : ℕ) : ⌊(n : α)⌋ = n :=
eq_of_forall_le_iff $ λ a, by rw [le_floor, ← cast_coe_nat, cast_le]

@[simp] lemma floor_zero : ⌊(0 : α)⌋ = 0 := by rw [← cast_zero, floor_int_cast]

@[simp] lemma floor_one : ⌊(1 : α)⌋ = 1 := by rw [← cast_one, floor_int_cast]

@[mono] lemma floor_mono : monotone (floor : α → ℤ) := gc_coe_floor.monotone_u

lemma floor_pos : 0 < ⌊a⌋ ↔ 1 ≤ a :=
by { convert le_floor, exact cast_one.symm }

@[simp] lemma floor_add_int (a : α) (z : ℤ) : ⌊a + z⌋ = ⌊a⌋ + z :=
eq_of_forall_le_iff $ λ a, by rw [le_floor,
  ← sub_le_iff_le_add, ← sub_le_iff_le_add, le_floor, int.cast_sub]

lemma floor_add_one (a : α) : ⌊a + 1⌋ = ⌊a⌋ + 1 :=
by { convert floor_add_int a 1, exact cast_one.symm }

@[simp] lemma floor_int_add (z : ℤ) (a : α) : ⌊↑z + a⌋ = z + ⌊a⌋ :=
by simpa only [add_comm] using floor_add_int a z

@[simp] lemma floor_add_nat (a : α) (n : ℕ) : ⌊a + n⌋ = ⌊a⌋ + n :=
by rw [← int.cast_coe_nat, floor_add_int]

@[simp] lemma floor_nat_add (n : ℕ) (a : α) : ⌊↑n + a⌋ = n + ⌊a⌋ :=
by rw [← int.cast_coe_nat, floor_int_add]

@[simp] lemma floor_sub_int (a : α) (z : ℤ) : ⌊a - z⌋ = ⌊a⌋ - z :=
eq.trans (by rw [int.cast_neg, sub_eq_add_neg]) (floor_add_int _ _)

@[simp] lemma floor_sub_nat (a : α) (n : ℕ) : ⌊a - n⌋ = ⌊a⌋ - n :=
by rw [← int.cast_coe_nat, floor_sub_int]

lemma abs_sub_lt_one_of_floor_eq_floor {α : Type*} [linear_ordered_comm_ring α] [floor_ring α]
  {a b : α} (h : ⌊a⌋ = ⌊b⌋) : |a - b| < 1 :=
begin
  have : a < ⌊a⌋ + 1     := lt_floor_add_one a,
  have : b < ⌊b⌋ + 1     := lt_floor_add_one b,
  have : (⌊a⌋ : α) = ⌊b⌋ := int.cast_inj.2 h,
  have : (⌊a⌋ : α) ≤ a   := floor_le a,
  have : (⌊b⌋ : α) ≤ b   := floor_le b,
  exact abs_sub_lt_iff.2 ⟨by linarith, by linarith⟩
end

lemma floor_eq_iff : ⌊a⌋ = z ↔ ↑z ≤ a ∧ a < z + 1 :=
by rw [le_antisymm_iff, le_floor, ←int.lt_add_one_iff, floor_lt, int.cast_add, int.cast_one,
  and.comm]

@[simp] lemma floor_eq_zero_iff : ⌊a⌋ = 0 ↔ a ∈ Ico (0 : α) 1 := by simp [floor_eq_iff]

lemma floor_eq_on_Ico (n : ℤ) : ∀ a ∈ set.Ico (n : α) (n + 1), ⌊a⌋ = n :=
λ a ⟨h₀, h₁⟩, floor_eq_iff.mpr ⟨h₀, h₁⟩

lemma floor_eq_on_Ico' (n : ℤ) : ∀ a ∈ set.Ico (n : α) (n + 1), (⌊a⌋ : α) = n :=
λ a ha, congr_arg _ $ floor_eq_on_Ico n a ha

@[simp] lemma preimage_floor_singleton (m : ℤ) : (floor : α → ℤ) ⁻¹' {m} = Ico m (m + 1) :=
ext $ λ x, floor_eq_iff

/-! #### Fractional part -/

@[simp] lemma self_sub_floor (a : α) : a - ⌊a⌋ = fract a := rfl

@[simp] lemma floor_add_fract (a : α) : (⌊a⌋ : α) + fract a = a := add_sub_cancel'_right _ _

@[simp] lemma fract_add_floor (a : α) : fract a + ⌊a⌋ = a := sub_add_cancel _ _

@[simp] lemma fract_add_int (a : α) (m : ℤ) : fract (a + m) = fract a :=
by { rw fract, simp }

@[simp] lemma fract_add_nat (a : α) (m : ℕ) : fract (a + m) = fract a :=
by { rw fract, simp }

@[simp] lemma fract_sub_int (a : α) (m : ℤ) : fract (a - m) = fract a :=
by { rw fract, simp }

@[simp] lemma fract_int_add (m : ℤ) (a : α) : fract (↑m + a) = fract a :=
by rw [add_comm, fract_add_int]

@[simp] lemma fract_sub_nat (a : α) (n : ℕ) : fract (a - n) = fract a :=
by { rw fract, simp }

@[simp] lemma fract_int_nat (n : ℕ) (a : α) : fract (↑n + a) = fract a :=
by rw [add_comm, fract_add_nat]

@[simp] lemma self_sub_fract (a : α) : a - fract a = ⌊a⌋ := sub_sub_cancel _ _

@[simp] lemma fract_sub_self (a : α) : fract a - a = -⌊a⌋ := sub_sub_cancel_left _ _

@[simp] lemma fract_nonneg (a : α) : 0 ≤ fract a := sub_nonneg.2 $ floor_le _

lemma fract_lt_one (a : α) : fract a < 1 := sub_lt_comm.1 $ sub_one_lt_floor _

@[simp] lemma fract_zero : fract (0 : α) = 0 := by rw [fract, floor_zero, cast_zero, sub_self]

@[simp] lemma fract_one : fract (1 : α) = 0 :=
by simp [fract]

lemma abs_fract : |int.fract a| = int.fract a := abs_eq_self.mpr $ fract_nonneg a

@[simp] lemma abs_one_sub_fract : |1 - fract a| = 1 - fract a :=
abs_eq_self.mpr $ sub_nonneg.mpr (fract_lt_one a).le

@[simp] lemma fract_int_cast (z : ℤ) : fract (z : α) = 0 :=
by { unfold fract, rw floor_int_cast, exact sub_self _ }

@[simp] lemma fract_nat_cast (n : ℕ) : fract (n : α) = 0 := by simp [fract]

@[simp] lemma fract_floor (a : α) : fract (⌊a⌋ : α) = 0 := fract_int_cast _

@[simp] lemma floor_fract (a : α) : ⌊fract a⌋ = 0 :=
by rw [floor_eq_iff, int.cast_zero, zero_add]; exact ⟨fract_nonneg _, fract_lt_one _⟩

lemma fract_eq_iff {a b : α} : fract a = b ↔ 0 ≤ b ∧ b < 1 ∧ ∃ z : ℤ, a - b = z :=
⟨λ h, by { rw ←h, exact ⟨fract_nonneg _, fract_lt_one _, ⟨⌊a⌋, sub_sub_cancel _ _⟩⟩},
  begin
    rintro ⟨h₀, h₁, z, hz⟩,
    show a - ⌊a⌋ = b, apply eq.symm,
    rw [eq_sub_iff_add_eq, add_comm, ←eq_sub_iff_add_eq],
    rw [hz, int.cast_inj, floor_eq_iff, ←hz],
    clear hz, split; simpa [sub_eq_add_neg, add_assoc]
  end⟩

lemma fract_eq_fract {a b : α} : fract a = fract b ↔ ∃ z : ℤ, a - b = z :=
⟨λ h, ⟨⌊a⌋ - ⌊b⌋, begin
  unfold fract at h, rw [int.cast_sub, sub_eq_sub_iff_sub_eq_sub.1 h],
 end⟩, begin
  rintro ⟨z, hz⟩,
  refine fract_eq_iff.2 ⟨fract_nonneg _, fract_lt_one _, z + ⌊b⌋, _⟩,
  rw [eq_add_of_sub_eq hz, add_comm, int.cast_add],
  exact add_sub_sub_cancel _ _ _,
end⟩

@[simp] lemma fract_eq_self {a : α} : fract a = a ↔ 0 ≤ a ∧ a < 1 :=
fract_eq_iff.trans $ and.assoc.symm.trans $ and_iff_left ⟨0, by simp⟩

@[simp] lemma fract_fract (a : α) : fract (fract a) = fract a :=
fract_eq_self.2 ⟨fract_nonneg _, fract_lt_one _⟩

lemma fract_add (a b : α) : ∃ z : ℤ, fract (a + b) - fract a - fract b = z :=
⟨⌊a⌋ + ⌊b⌋ - ⌊a + b⌋, by { unfold fract, simp [sub_eq_add_neg], abel }⟩

lemma fract_neg {x : α} (hx : fract x ≠ 0) :
  fract (-x) = 1 - fract x :=
begin
  rw fract_eq_iff,
  split,
  { rw [le_sub_iff_add_le, zero_add],
    exact (fract_lt_one x).le, },
  refine ⟨sub_lt_self _ (lt_of_le_of_ne' (fract_nonneg x) hx), -⌊x⌋ - 1, _⟩,
  simp only [sub_sub_eq_add_sub, cast_sub, cast_neg, cast_one, sub_left_inj],
  conv in (-x) {rw ← floor_add_fract x},
  simp [-floor_add_fract],
end

@[simp]
lemma fract_neg_eq_zero {x : α} : fract (-x) = 0 ↔ fract x = 0 :=
begin
  simp only [fract_eq_iff, le_refl, zero_lt_one, tsub_zero, true_and],
  split; rintros ⟨z, hz⟩; use [-z]; simp [← hz],
end

lemma fract_mul_nat (a : α) (b : ℕ) : ∃ z : ℤ, fract a * b - fract (a * b) = z :=
begin
  induction b with c hc,
    use 0, simp,
  rcases hc with ⟨z, hz⟩,
  rw [nat.succ_eq_add_one, nat.cast_add, mul_add, mul_add, nat.cast_one, mul_one, mul_one],
  rcases fract_add (a * c) a with ⟨y, hy⟩,
  use z - y,
  rw [int.cast_sub, ←hz, ←hy],
  abel
end

lemma preimage_fract (s : set α) : fract ⁻¹' s = ⋃ m : ℤ, (λ x, x - m) ⁻¹' (s ∩ Ico (0 : α) 1) :=
begin
  ext x,
  simp only [mem_preimage, mem_Union, mem_inter_iff],
  refine ⟨λ h, ⟨⌊x⌋, h, fract_nonneg x, fract_lt_one x⟩, _⟩,
  rintro ⟨m, hms, hm0, hm1⟩,
  obtain rfl : ⌊x⌋ = m, from floor_eq_iff.2 ⟨sub_nonneg.1 hm0, sub_lt_iff_lt_add'.1 hm1⟩,
  exact hms
end

lemma image_fract (s : set α) : fract '' s = ⋃ m : ℤ, (λ x, x - m) '' s ∩ Ico 0 1 :=
begin
  ext x,
  simp only [mem_image, mem_inter_iff, mem_Union], split,
  { rintro ⟨y, hy, rfl⟩,
    exact ⟨⌊y⌋, ⟨y, hy, rfl⟩, fract_nonneg y, fract_lt_one y⟩ },
  { rintro ⟨m, ⟨y, hys, rfl⟩, h0, h1⟩,
    obtain rfl : ⌊y⌋ = m, from floor_eq_iff.2 ⟨sub_nonneg.1 h0, sub_lt_iff_lt_add'.1 h1⟩,
    exact ⟨y, hys, rfl⟩ }
end

section linear_ordered_field

variables {k : Type*} [linear_ordered_field k] [floor_ring k] {b : k}

lemma fract_div_mul_self_mem_Ico (a b : k) (ha : 0 < a) : fract (b/a) * a ∈ Ico 0 a :=
⟨(zero_le_mul_right ha).2 (fract_nonneg (b/a)), (mul_lt_iff_lt_one_left ha).2 (fract_lt_one (b/a))⟩

lemma fract_div_mul_self_add_zsmul_eq (a b : k) (ha : a ≠ 0) :
  fract (b/a) * a + ⌊b/a⌋ • a = b :=
by rw [zsmul_eq_mul, ← add_mul, fract_add_floor, div_mul_cancel b ha]

lemma sub_floor_div_mul_nonneg (a : k) (hb : 0 < b) : 0 ≤ a - ⌊a / b⌋ * b :=
sub_nonneg_of_le $ (le_div_iff hb).1 $ floor_le _

lemma sub_floor_div_mul_lt (a : k) (hb : 0 < b) : a - ⌊a / b⌋ * b < b :=
sub_lt_iff_lt_add.2 $ by { rw [←one_add_mul, ←div_lt_iff hb, add_comm], exact lt_floor_add_one _ }

end linear_ordered_field

/-! #### Ceil -/

lemma gc_ceil_coe : galois_connection ceil (coe : ℤ → α) := floor_ring.gc_ceil_coe

lemma ceil_le : ⌈a⌉ ≤ z ↔ a ≤ z := gc_ceil_coe a z

lemma floor_neg : ⌊-a⌋ = -⌈a⌉ :=
eq_of_forall_le_iff (λ z, by rw [le_neg, ceil_le, le_floor, int.cast_neg, le_neg])

lemma ceil_neg : ⌈-a⌉ = -⌊a⌋ :=
eq_of_forall_ge_iff (λ z, by rw [neg_le, ceil_le, le_floor, int.cast_neg, neg_le])

lemma lt_ceil : z < ⌈a⌉ ↔ (z : α) < a := lt_iff_lt_of_le_iff_le ceil_le

@[simp] lemma add_one_le_ceil_iff : z + 1 ≤ ⌈a⌉ ↔ (z : α) < a := by rw [← lt_ceil, add_one_le_iff]

@[simp] lemma one_le_ceil_iff : 1 ≤ ⌈a⌉ ↔ 0 < a :=
by rw [← zero_add (1 : ℤ), add_one_le_ceil_iff, cast_zero]

lemma ceil_le_floor_add_one (a : α) : ⌈a⌉ ≤ ⌊a⌋ + 1 :=
by { rw [ceil_le, int.cast_add, int.cast_one], exact (lt_floor_add_one a).le }

lemma le_ceil (a : α) : a ≤ ⌈a⌉ := gc_ceil_coe.le_u_l a

@[simp] lemma ceil_int_cast (z : ℤ) : ⌈(z : α)⌉ = z :=
eq_of_forall_ge_iff $ λ a, by rw [ceil_le, int.cast_le]

@[simp] lemma ceil_nat_cast (n : ℕ) : ⌈(n : α)⌉ = n :=
eq_of_forall_ge_iff $ λ a, by rw [ceil_le, ← cast_coe_nat, cast_le]

lemma ceil_mono : monotone (ceil : α → ℤ) := gc_ceil_coe.monotone_l

@[simp] lemma ceil_add_int (a : α) (z : ℤ) : ⌈a + z⌉ = ⌈a⌉ + z :=
by rw [←neg_inj, neg_add', ←floor_neg, ←floor_neg, neg_add', floor_sub_int]

@[simp] lemma ceil_add_nat (a : α) (n : ℕ) : ⌈a + n⌉ = ⌈a⌉ + n :=
by rw [← int.cast_coe_nat, ceil_add_int]

@[simp] lemma ceil_add_one (a : α) : ⌈a + 1⌉ = ⌈a⌉ + 1 :=
by { convert ceil_add_int a (1 : ℤ), exact cast_one.symm }

@[simp] lemma ceil_sub_int (a : α) (z : ℤ) : ⌈a - z⌉ = ⌈a⌉ - z :=
eq.trans (by rw [int.cast_neg, sub_eq_add_neg]) (ceil_add_int _ _)

@[simp] lemma ceil_sub_nat (a : α) (n : ℕ) : ⌈a - n⌉ = ⌈a⌉ - n :=
by convert ceil_sub_int a n using 1; simp

@[simp] lemma ceil_sub_one (a : α) : ⌈a - 1⌉ = ⌈a⌉ - 1 :=
by rw [eq_sub_iff_add_eq, ← ceil_add_one, sub_add_cancel]

lemma ceil_lt_add_one (a : α) : (⌈a⌉ : α) < a + 1 :=
by { rw [← lt_ceil, ← int.cast_one, ceil_add_int], apply lt_add_one }

@[simp] lemma ceil_pos : 0 < ⌈a⌉ ↔ 0 < a := by rw [lt_ceil, cast_zero]

@[simp] lemma ceil_zero : ⌈(0 : α)⌉ = 0 := by rw [← cast_zero, ceil_int_cast]

@[simp] lemma ceil_one : ⌈(1 : α)⌉ = 1 := by rw [← cast_one, ceil_int_cast]

lemma ceil_nonneg (ha : 0 ≤ a) : 0 ≤ ⌈a⌉ :=
by exact_mod_cast ha.trans (le_ceil a)

lemma ceil_eq_iff : ⌈a⌉ = z ↔ ↑z - 1 < a ∧ a ≤ z :=
by rw [←ceil_le, ←int.cast_one, ←int.cast_sub, ←lt_ceil, int.sub_one_lt_iff, le_antisymm_iff,
  and.comm]

@[simp] lemma ceil_eq_zero_iff : ⌈a⌉ = 0 ↔ a ∈ Ioc (-1 : α) 0 := by simp [ceil_eq_iff]

lemma ceil_eq_on_Ioc (z : ℤ) : ∀ a ∈ set.Ioc (z - 1 : α) z, ⌈a⌉ = z :=
λ a ⟨h₀, h₁⟩, ceil_eq_iff.mpr ⟨h₀, h₁⟩

lemma ceil_eq_on_Ioc' (z : ℤ) : ∀ a ∈ set.Ioc (z - 1 : α) z, (⌈a⌉ : α) = z :=
λ a ha, by exact_mod_cast ceil_eq_on_Ioc z a ha

lemma floor_le_ceil (a : α) : ⌊a⌋ ≤ ⌈a⌉ := cast_le.1 $ (floor_le _).trans $ le_ceil _

lemma floor_lt_ceil_of_lt {a b : α} (h : a < b) : ⌊a⌋ < ⌈b⌉ :=
cast_lt.1 $ (floor_le a).trans_lt $ h.trans_le $ le_ceil b

@[simp] lemma preimage_ceil_singleton (m : ℤ) : (ceil : α → ℤ) ⁻¹' {m} = Ioc (m - 1) m :=
ext $ λ x, ceil_eq_iff

lemma fract_eq_zero_or_add_one_sub_ceil (a : α) : fract a = 0 ∨ fract a = a + 1 - (⌈a⌉ : α) :=
begin
  cases eq_or_ne (fract a) 0 with ha ha, { exact or.inl ha, }, right,
  suffices : (⌈a⌉ : α) = ⌊a⌋ + 1, { rw [this, ← self_sub_fract], abel, },
  norm_cast,
  rw ceil_eq_iff,
  refine ⟨_, _root_.le_of_lt $ by simp⟩,
  rw [cast_add, cast_one, add_tsub_cancel_right, ← self_sub_fract a, sub_lt_self_iff],
  exact ha.symm.lt_of_le (fract_nonneg a),
end

lemma ceil_eq_add_one_sub_fract (ha : fract a ≠ 0) : (⌈a⌉ : α) = a + 1 - fract a :=
by { rw (or_iff_right ha).mp (fract_eq_zero_or_add_one_sub_ceil a), abel, }

lemma ceil_sub_self_eq (ha : fract a ≠ 0) : (⌈a⌉ : α) - a = 1 - fract a :=
by { rw (or_iff_right ha).mp (fract_eq_zero_or_add_one_sub_ceil a), abel, }

/-! #### Intervals -/

@[simp] lemma preimage_Ioo {a b : α} : ((coe : ℤ → α) ⁻¹' (set.Ioo a b)) = set.Ioo ⌊a⌋ ⌈b⌉ :=
by { ext, simp [floor_lt, lt_ceil] }

@[simp] lemma preimage_Ico {a b : α} : ((coe : ℤ → α) ⁻¹' (set.Ico a b)) = set.Ico ⌈a⌉ ⌈b⌉ :=
by { ext, simp [ceil_le, lt_ceil] }

@[simp] lemma preimage_Ioc {a b : α} : ((coe : ℤ → α) ⁻¹' (set.Ioc a b)) = set.Ioc ⌊a⌋ ⌊b⌋ :=
by { ext, simp [floor_lt, le_floor] }

@[simp] lemma preimage_Icc {a b : α} : ((coe : ℤ → α) ⁻¹' (set.Icc a b)) = set.Icc ⌈a⌉ ⌊b⌋ :=
by { ext, simp [ceil_le, le_floor] }

@[simp] lemma preimage_Ioi : ((coe : ℤ → α) ⁻¹' (set.Ioi a)) = set.Ioi ⌊a⌋ :=
by { ext, simp [floor_lt] }

@[simp] lemma preimage_Ici : ((coe : ℤ → α) ⁻¹' (set.Ici a)) = set.Ici ⌈a⌉ :=
by { ext, simp [ceil_le] }

@[simp] lemma preimage_Iio : ((coe : ℤ → α) ⁻¹' (set.Iio a)) = set.Iio ⌈a⌉ :=
by { ext, simp [lt_ceil] }

@[simp] lemma preimage_Iic : ((coe : ℤ → α) ⁻¹' (set.Iic a)) = set.Iic ⌊a⌋ :=
by { ext, simp [le_floor] }

end int

open int

/-! ### Round -/

section round

section linear_ordered_ring

variables [linear_ordered_ring α] [floor_ring α]

/-- `round` rounds a number to the nearest integer. `round (1 / 2) = 1` -/
def round (x : α) : ℤ := if 2 * fract x < 1 then ⌊x⌋ else ⌈x⌉

@[simp] lemma round_zero : round (0 : α) = 0 := by simp [round]

@[simp] lemma round_one : round (1 : α) = 1 := by simp [round]

@[simp] lemma round_nat_cast (n : ℕ) : round (n : α) = n := by simp [round]

@[simp] lemma round_int_cast (n : ℤ) : round (n : α) = n := by simp [round]

@[simp]
lemma round_add_int (x : α) (y : ℤ) : round (x + y) = round x + y :=
by rw [round, round, int.fract_add_int, int.floor_add_int, int.ceil_add_int, ← apply_ite2, if_t_t]

@[simp]
lemma round_add_one (a : α) : round (a + 1) = round a + 1 :=
by { convert round_add_int a 1, exact int.cast_one.symm }

@[simp]
lemma round_sub_int (x : α) (y : ℤ) : round (x - y) = round x - y :=
by { rw [sub_eq_add_neg], norm_cast, rw [round_add_int, sub_eq_add_neg] }

@[simp]
lemma round_sub_one (a : α) : round (a - 1) = round a - 1 :=
by { convert round_sub_int a 1, exact int.cast_one.symm }

@[simp]
lemma round_add_nat (x : α) (y : ℕ) : round (x + y) = round x + y :=
by rw [round, round, fract_add_nat, int.floor_add_nat, int.ceil_add_nat, ← apply_ite2, if_t_t]

@[simp]
lemma round_sub_nat (x : α) (y : ℕ) : round (x - y) = round x - y :=
by { rw [sub_eq_add_neg, ← int.cast_coe_nat], norm_cast, rw [round_add_int, sub_eq_add_neg] }

@[simp]
lemma round_int_add (x : α) (y : ℤ) : round ((y : α) + x) = y + round x :=
by { rw [add_comm, round_add_int, add_comm] }

@[simp]
lemma round_nat_add (x : α) (y : ℕ) : round ((y : α) + x) = y + round x :=
by { rw [add_comm, round_add_nat, add_comm] }

lemma abs_sub_round_eq_min (x : α) : |x - round x| = min (fract x) (1 - fract x) :=
begin
  simp_rw [round, min_def', two_mul, ← lt_tsub_iff_left],
  cases lt_or_ge (fract x) (1 - fract x) with hx hx,
  { rw [if_pos hx, if_pos hx, self_sub_floor, abs_fract], },
  { have : 0 < fract x,
    { replace hx : 0 < fract x + fract x := lt_of_lt_of_le zero_lt_one (tsub_le_iff_left.mp hx),
      simpa only [← two_mul, zero_lt_mul_left, zero_lt_two] using hx, },
    rw [if_neg (not_lt.mpr hx), if_neg (not_lt.mpr hx), abs_sub_comm, ceil_sub_self_eq this.ne.symm,
      abs_one_sub_fract], },
end

lemma round_le (x : α) (z : ℤ) : |x - round x| ≤ |x - z| :=
begin
  rw [abs_sub_round_eq_min, min_le_iff],
  rcases le_or_lt (z : α) x with hx | hx; [left, right],
  { conv_rhs { rw [abs_eq_self.mpr (sub_nonneg.mpr hx), ← fract_add_floor x, add_sub_assoc], },
    simpa only [le_add_iff_nonneg_right, sub_nonneg, cast_le] using le_floor.mpr hx, },
  { rw abs_eq_neg_self.mpr (sub_neg.mpr hx).le,
    conv_rhs { rw ← fract_add_floor x, },
    rw [add_sub_assoc, add_comm, neg_add, neg_sub, le_add_neg_iff_add_le, sub_add_cancel,
      le_sub_comm],
    norm_cast,
    exact floor_le_sub_one_iff.mpr hx, },
end

end linear_ordered_ring

section linear_ordered_field

variables [linear_ordered_field α] [floor_ring α]

lemma round_eq (x : α) : round x = ⌊x + 1 / 2⌋ :=
begin
  simp_rw [round, (by simp only [lt_div_iff', two_pos] : 2 * fract x < 1 ↔ fract x < 1 / 2)],
  cases lt_or_ge (fract x) (1 / 2) with hx hx,
  { conv_rhs { rw [← fract_add_floor x, add_assoc, add_left_comm, floor_int_add], },
    rw [if_pos hx, self_eq_add_right, floor_eq_iff, cast_zero, zero_add],
    split; linarith [fract_nonneg x], },
  { have : ⌊fract x + 1 / 2⌋ = 1, { rw floor_eq_iff, split; norm_num; linarith [fract_lt_one x], },
    rw [if_neg (not_lt.mpr hx), ← fract_add_floor x, add_assoc, add_left_comm, floor_int_add,
      ceil_add_int, add_comm _ ⌊x⌋, add_right_inj, ceil_eq_iff, this, cast_one, sub_self],
    split; linarith [fract_lt_one x], },
end

@[simp] lemma round_two_inv : round (2⁻¹ : α) = 1 :=
by simp only [round_eq, ← one_div, add_halves', floor_one]

@[simp] lemma round_neg_two_inv : round (-2⁻¹ : α) = 0 :=
by simp only [round_eq, ← one_div, add_left_neg, floor_zero]

@[simp] lemma round_eq_zero_iff {x : α} : round x = 0 ↔ x ∈ Ico (-(1 / 2)) ((1 : α)/2) :=
begin
  rw [round_eq, floor_eq_zero_iff, add_mem_Ico_iff_left],
  norm_num,
end

lemma abs_sub_round (x : α) : |x - round x| ≤ 1 / 2 :=
begin
  rw [round_eq, abs_sub_le_iff],
  have := floor_le (x + 1 / 2),
  have := lt_floor_add_one (x + 1 / 2),
  split; linarith
end

end linear_ordered_field

end round

namespace nat
variables [linear_ordered_semiring α] [linear_ordered_semiring β] [floor_semiring α]
  [floor_semiring β] [ring_hom_class F α β] {a : α} {b : β}
include β

lemma floor_congr (h : ∀ n : ℕ, (n : α) ≤ a ↔ (n : β) ≤ b) : ⌊a⌋₊ = ⌊b⌋₊ :=
begin
  have h₀ : 0 ≤ a ↔ 0 ≤ b := by simpa only [cast_zero] using h 0,
  obtain ha | ha := lt_or_le a 0,
  { rw [floor_of_nonpos ha.le, floor_of_nonpos (le_of_not_le $ h₀.not.mp ha.not_le)] },
  exact (le_floor $ (h _).1 $ floor_le ha).antisymm (le_floor $ (h _).2 $ floor_le $ h₀.1 ha),
end

lemma ceil_congr (h : ∀ n : ℕ, a ≤ n ↔ b ≤ n) : ⌈a⌉₊ = ⌈b⌉₊ :=
(ceil_le.2 $ (h _).2 $ le_ceil _).antisymm $ ceil_le.2 $ (h _).1 $ le_ceil _

lemma map_floor (f : F) (hf : strict_mono f) (a : α) : ⌊f a⌋₊ = ⌊a⌋₊ :=
floor_congr $ λ n, by rw [←map_nat_cast f, hf.le_iff_le]

lemma map_ceil (f : F) (hf : strict_mono f) (a : α) : ⌈f a⌉₊ = ⌈a⌉₊ :=
ceil_congr $ λ n, by rw [←map_nat_cast f, hf.le_iff_le]

end nat

namespace int
variables [linear_ordered_ring α] [linear_ordered_ring β] [floor_ring α] [floor_ring β]
  [ring_hom_class F α β] {a : α} {b : β}
include β

lemma floor_congr (h : ∀ n : ℤ, (n : α) ≤ a ↔ (n : β) ≤ b) : ⌊a⌋ = ⌊b⌋ :=
(le_floor.2 $ (h _).1 $ floor_le _).antisymm $ le_floor.2 $ (h _).2 $ floor_le _

lemma ceil_congr (h : ∀ n : ℤ, a ≤ n ↔ b ≤ n) : ⌈a⌉ = ⌈b⌉ :=
(ceil_le.2 $ (h _).2 $ le_ceil _).antisymm $ ceil_le.2 $ (h _).1 $ le_ceil _

lemma map_floor (f : F) (hf : strict_mono f) (a : α) : ⌊f a⌋ = ⌊a⌋ :=
floor_congr $ λ n, by rw [←map_int_cast f, hf.le_iff_le]

lemma map_ceil (f : F) (hf : strict_mono f) (a : α) : ⌈f a⌉ = ⌈a⌉ :=
ceil_congr $ λ n, by rw [←map_int_cast f, hf.le_iff_le]

lemma map_fract (f : F) (hf : strict_mono f) (a : α) : fract (f a) = f (fract a) :=
by simp_rw [fract, map_sub, map_int_cast, map_floor _ hf]

end int

namespace int
variables [linear_ordered_field α] [linear_ordered_field β] [floor_ring α] [floor_ring β]
  [ring_hom_class F α β] {a : α} {b : β}
include β

lemma map_round (f : F) (hf : strict_mono f) (a : α) : round (f a) = round a :=
by simp_rw [round_eq, ←map_floor _ hf, map_add, one_div, map_inv₀, map_bit0, map_one]

end int

section floor_ring_to_semiring
variables {α} [linear_ordered_ring α] [floor_ring α]

/-! #### A floor ring as a floor semiring -/

@[priority 100] -- see Note [lower instance priority]
instance _root_.floor_ring.to_floor_semiring : floor_semiring α :=
{ floor := λ a, ⌊a⌋.to_nat,
  ceil := λ a, ⌈a⌉.to_nat,
  floor_of_neg := λ a ha, int.to_nat_of_nonpos (int.floor_nonpos ha.le),
  gc_floor := λ a n ha,
    by rw [int.le_to_nat_iff (int.floor_nonneg.2 ha), int.le_floor, int.cast_coe_nat],
  gc_ceil := λ a n, by rw [int.to_nat_le, int.ceil_le, int.cast_coe_nat] }

lemma int.floor_to_nat (a : α) : ⌊a⌋.to_nat = ⌊a⌋₊ := rfl

lemma int.ceil_to_nat  (a : α) : ⌈a⌉.to_nat = ⌈a⌉₊ := rfl

@[simp] lemma nat.floor_int : (nat.floor : ℤ → ℕ) = int.to_nat := rfl
@[simp] lemma nat.ceil_int : (nat.ceil : ℤ → ℕ) = int.to_nat := rfl

variables {a : α}

lemma nat.cast_floor_eq_int_floor (ha : 0 ≤ a) : (⌊a⌋₊ : ℤ) = ⌊a⌋ :=
by rw [←int.floor_to_nat, int.to_nat_of_nonneg (int.floor_nonneg.2 ha)]

lemma nat.cast_floor_eq_cast_int_floor (ha : 0 ≤ a) : (⌊a⌋₊ : α) = ⌊a⌋ :=
by rw [←nat.cast_floor_eq_int_floor ha, int.cast_coe_nat]

lemma nat.cast_ceil_eq_int_ceil (ha : 0 ≤ a) : (⌈a⌉₊ : ℤ) = ⌈a⌉ :=
by { rw [←int.ceil_to_nat, int.to_nat_of_nonneg (int.ceil_nonneg ha)] }

lemma nat.cast_ceil_eq_cast_int_ceil (ha : 0 ≤ a) : (⌈a⌉₊ : α) = ⌈a⌉ :=
by rw [←nat.cast_ceil_eq_int_ceil ha, int.cast_coe_nat]

end floor_ring_to_semiring

/-- There exists at most one `floor_ring` structure on a given linear ordered ring. -/
lemma subsingleton_floor_ring {α} [linear_ordered_ring α] :
  subsingleton (floor_ring α) :=
begin
  refine ⟨λ H₁ H₂, _⟩,
  have : H₁.floor = H₂.floor := funext (λ a, H₁.gc_coe_floor.u_unique H₂.gc_coe_floor $ λ _, rfl),
  have : H₁.ceil = H₂.ceil := funext (λ a, H₁.gc_ceil_coe.l_unique H₂.gc_ceil_coe $ λ _, rfl),
  cases H₁, cases H₂, congr; assumption
end

namespace tactic
open positivity

private lemma int_floor_nonneg [linear_ordered_ring α] [floor_ring α] {a : α} (ha : 0 ≤ a) :
  0 ≤ ⌊a⌋ := int.floor_nonneg.2 ha
private lemma int_floor_nonneg_of_pos [linear_ordered_ring α] [floor_ring α] {a : α} (ha : 0 < a) :
  0 ≤ ⌊a⌋ := int_floor_nonneg ha.le

/-- Extension for the `positivity` tactic: `int.floor` is nonnegative if its input is. -/
@[positivity]
meta def positivity_floor : expr → tactic strictness
| `(⌊%%a⌋) := do
      strictness_a ← core a,
      match strictness_a with
      | positive p := nonnegative <$> mk_app ``int_floor_nonneg_of_pos [p]
      | nonnegative p := nonnegative <$> mk_app ``int_floor_nonneg [p]
      | _ := failed
      end
| e := pp e >>= fail ∘ format.bracket "The expression `" "` is not of the form `⌊a⌋`"

private lemma nat_ceil_pos [linear_ordered_semiring α] [floor_semiring α] {a : α} :
  0 < a → 0 < ⌈a⌉₊ := nat.ceil_pos.2
private lemma int_ceil_pos [linear_ordered_ring α] [floor_ring α] {a : α} : 0 < a → 0 < ⌈a⌉ :=
int.ceil_pos.2

/-- Extension for the `positivity` tactic: `ceil` and `int.ceil` are positive/nonnegative if
their input is. -/
@[positivity]
meta def positivity_ceil : expr → tactic strictness
| `(⌈%%a⌉₊) := do
      positive p ← core a, -- We already know `0 ≤ n` for all `n : ℕ`
      positive <$> mk_app ``nat_ceil_pos [p]
| `(⌈%%a⌉) := do
      strictness_a ← core a,
      match strictness_a with
      | positive p := positive <$> mk_app ``int_ceil_pos [p]
      | nonnegative p := nonnegative <$> mk_app ``int.ceil_nonneg [p]
      | _ := failed
      end
| e := pp e >>= fail ∘ format.bracket "The expression `" "` is not of the form `⌈a⌉₊` nor `⌈a⌉`"

end tactic<|MERGE_RESOLUTION|>--- conflicted
+++ resolved
@@ -3,12 +3,9 @@
 Released under Apache 2.0 license as described in the file LICENSE.
 Authors: Mario Carneiro, Kevin Kappelmann
 -/
-<<<<<<< HEAD
-
+
+import data.int.lemmas
 import data.set.intervals.group
-=======
-import data.int.lemmas
->>>>>>> 228404df
 import tactic.abel
 import tactic.linarith
 import tactic.positivity
