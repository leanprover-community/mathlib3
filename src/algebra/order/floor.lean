--- conflicted
+++ resolved
@@ -707,8 +707,6 @@
 @[simp] lemma fract_fract (a : α) : fract (fract a) = fract a :=
 fract_eq_self.2 ⟨fract_nonneg _, fract_lt_one _⟩
 
-<<<<<<< HEAD
-=======
 lemma fract_add (a b : α) : ∃ z : ℤ, fract (a + b) - fract a - fract b = z :=
 ⟨⌊a⌋ + ⌊b⌋ - ⌊a + b⌋, by { unfold fract, simp [sub_eq_add_neg], abel }⟩
 
@@ -744,7 +742,6 @@
   abel
 end
 
->>>>>>> 158724c8
 lemma preimage_fract (s : set α) : fract ⁻¹' s = ⋃ m : ℤ, (λ x, x - m) ⁻¹' (s ∩ Ico (0 : α) 1) :=
 begin
   ext x,
@@ -780,8 +777,6 @@
 lemma ceil_le_floor_add_one (a : α) : ⌈a⌉ ≤ ⌊a⌋ + 1 :=
 by { rw [ceil_le, int.cast_add, int.cast_one], exact (lt_floor_add_one a).le }
 
-<<<<<<< HEAD
-=======
 lemma le_ceil (a : α) : a ≤ ⌈a⌉ := gc_ceil_coe.le_u_l a
 
 @[simp] lemma ceil_int_cast (z : ℤ) : ⌈(z : α)⌉ = z :=
@@ -810,7 +805,6 @@
 @[simp] lemma ceil_sub_one (a : α) : ⌈a - 1⌉ = ⌈a⌉ - 1 :=
 by rw [eq_sub_iff_add_eq, ← ceil_add_one, sub_add_cancel]
 
->>>>>>> 158724c8
 lemma ceil_lt_add_one (a : α) : (⌈a⌉ : α) < a + 1 :=
 by { rw [← lt_ceil, ← int.cast_one, ceil_add_int], apply lt_add_one }
 
