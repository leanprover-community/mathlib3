--- conflicted
+++ resolved
@@ -957,12 +957,7 @@
 
 end int
 
-<<<<<<< HEAD
 variables {α} [ordered_ring α] [floor_ring α]
-=======
-section floor_ring_to_semiring
-variables {α} [linear_ordered_ring α] [floor_ring α]
->>>>>>> 9cf494e0
 
 /-! #### A floor ring as a floor semiring -/
 
@@ -996,15 +991,8 @@
 lemma nat.cast_ceil_eq_cast_int_ceil (ha : 0 ≤ a) : (⌈a⌉₊ : α) = ⌈a⌉ :=
 by rw [←nat.cast_ceil_eq_int_ceil ha, int.cast_coe_nat]
 
-<<<<<<< HEAD
 /-- There exists at most one `floor_ring` structure on a given ordered ring. -/
 lemma subsingleton_floor_ring {α} [ordered_ring α] :
-=======
-end floor_ring_to_semiring
-
-/-- There exists at most one `floor_ring` structure on a given linear ordered ring. -/
-lemma subsingleton_floor_ring {α} [linear_ordered_ring α] :
->>>>>>> 9cf494e0
   subsingleton (floor_ring α) :=
 begin
   refine ⟨λ H₁ H₂, _⟩,
@@ -1016,9 +1004,9 @@
 namespace tactic
 open positivity
 
-private lemma int_floor_nonneg [linear_ordered_ring α] [floor_ring α] {a : α} (ha : 0 ≤ a) :
+private lemma int_floor_nonneg [ordered_ring α] [floor_ring α] {a : α} (ha : 0 ≤ a) :
   0 ≤ ⌊a⌋ := int.floor_nonneg.2 ha
-private lemma int_floor_nonneg_of_pos [linear_ordered_ring α] [floor_ring α] {a : α} (ha : 0 < a) :
+private lemma int_floor_nonneg_of_pos [ordered_ring α] [floor_ring α] {a : α} (ha : 0 < a) :
   0 ≤ ⌊a⌋ := int_floor_nonneg ha.le
 
 /-- Extension for the `positivity` tactic: `int.floor` is nonnegative if its input is. -/
