--- conflicted
+++ resolved
@@ -746,21 +746,12 @@
   let q := ⌈↑m₀ / (n : k)⌉,
   let m₁ := (q * ↑n) -(↑m₀ : ℤ),
   have hm₁ : 0 ≤ m₁, { simpa [←@cast_le k, ←div_le_iff hn] using floor_ring.gc_ceil_coe.le_u_l _, },
-<<<<<<< HEAD
-  calc fract (↑-↑m₀ / ↑n) = fract (-(m₀ : k) / n) : by rw [coe_neg, cast_coe_nat]
-                      ... = fract ((m₁ : k) / n) : _
-                      ... = ↑(m₁ % (n : ℤ)) / ↑n : this hm₁
-                      ... = ↑(-(↑m₀ : ℤ) % ↑n) / ↑n : _,
-  { rw [← fract_int_add q, ← mul_div_cancel (q : k) (ne_of_gt hn), ← add_div, ← sub_eq_add_neg,
-      coe_sub, coe_mul, cast_coe_nat, cast_coe_nat], },
-=======
   calc fract (↑-↑m₀ / ↑n) = fract (-(m₀ : k) / n) : by push_cast
                       ... = fract ((m₁ : k) / n) : _
                       ... = ↑(m₁ % (n : ℤ)) / ↑n : this hm₁
                       ... = ↑(-(↑m₀ : ℤ) % ↑n) / ↑n : _,
   { rw [← fract_int_add q, ← mul_div_cancel (q : k) (ne_of_gt hn), ← add_div, ← sub_eq_add_neg],
     push_cast, },
->>>>>>> dbde88c8
   { congr' 2,
     change ((q * ↑n) -(↑m₀ : ℤ)) % ↑n = _,
     rw [sub_eq_add_neg, add_comm (q * ↑n), add_mul_mod_self], },
