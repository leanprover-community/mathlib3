/-
Copyright (c) 2016 Jeremy Avigad. All rights reserved.
Released under Apache 2.0 license as described in the file LICENSE.
Authors: Jeremy Avigad, Leonardo de Moura, Mario Carneiro, Johannes Hölzl
-/
import algebra.order.monoid
import order.order_dual
import algebra.abs

/-!
# Ordered groups

This file develops the basics of ordered groups.

## Implementation details

Unfortunately, the number of `'` appended to lemmas in this file
may differ between the multiplicative and the additive version of a lemma.
The reason is that we did not want to change existing names in the library.
-/

set_option old_structure_cmd true
open function

universe u
variable {α : Type u}

@[to_additive]
instance group.covariant_class_le.to_contravariant_class_le
  [group α] [has_le α] [covariant_class α α (*) (≤)] : contravariant_class α α (*) (≤) :=
group.covconv

@[to_additive]
instance group.swap.covariant_class_le.to_contravariant_class_le [group α] [has_le α]
  [covariant_class α α (swap (*)) (≤)] : contravariant_class α α (swap (*)) (≤) :=
{ elim := λ a b c bc, calc  b = b * a * a⁻¹ : eq_mul_inv_of_mul_eq rfl
                          ... ≤ c * a * a⁻¹ : mul_le_mul_right' bc a⁻¹
                          ... = c           : mul_inv_eq_of_eq_mul rfl }

@[to_additive]
instance group.covariant_class_lt.to_contravariant_class_lt
  [group α] [has_lt α] [covariant_class α α (*) (<)] : contravariant_class α α (*) (<) :=
{ elim := λ a b c bc, calc  b = a⁻¹ * (a * b) : eq_inv_mul_of_mul_eq rfl
                          ... < a⁻¹ * (a * c) : mul_lt_mul_left' bc a⁻¹
                          ... = c             : inv_mul_cancel_left a c }

@[to_additive]
instance group.swap.covariant_class_lt.to_contravariant_class_lt [group α] [has_lt α]
  [covariant_class α α (swap (*)) (<)] : contravariant_class α α (swap (*)) (<) :=
{ elim := λ a b c bc, calc  b = b * a * a⁻¹ : eq_mul_inv_of_mul_eq rfl
                          ... < c * a * a⁻¹ : mul_lt_mul_right' bc a⁻¹
                          ... = c           : mul_inv_eq_of_eq_mul rfl }

/-- An ordered additive commutative group is an additive commutative group
with a partial order in which addition is strictly monotone. -/
@[protect_proj, ancestor add_comm_group partial_order]
class ordered_add_comm_group (α : Type u) extends add_comm_group α, partial_order α :=
(add_le_add_left : ∀ a b : α, a ≤ b → ∀ c : α, c + a ≤ c + b)

/-- An ordered commutative group is an commutative group
with a partial order in which multiplication is strictly monotone. -/
@[protect_proj, ancestor comm_group partial_order]
class ordered_comm_group (α : Type u) extends comm_group α, partial_order α :=
(mul_le_mul_left : ∀ a b : α, a ≤ b → ∀ c : α, c * a ≤ c * b)
attribute [to_additive] ordered_comm_group

@[to_additive]
instance ordered_comm_group.to_covariant_class_left_le (α : Type u) [ordered_comm_group α] :
  covariant_class α α (*) (≤) :=
{ elim := λ a b c bc, ordered_comm_group.mul_le_mul_left b c bc a }

/--The units of an ordered commutative monoid form an ordered commutative group. -/
@[to_additive]
instance units.ordered_comm_group [ordered_comm_monoid α] : ordered_comm_group (units α) :=
{ mul_le_mul_left := λ a b h c, (mul_le_mul_left' (h : (a : α) ≤ b) _ :  (c : α) * a ≤ c * b),
  .. units.partial_order,
  .. units.comm_group }

@[priority 100, to_additive]    -- see Note [lower instance priority]
instance ordered_comm_group.to_ordered_cancel_comm_monoid (α : Type u)
  [s : ordered_comm_group α] :
  ordered_cancel_comm_monoid α :=
{ mul_left_cancel       := λ a b c, (mul_right_inj a).mp,
  le_of_mul_le_mul_left := λ a b c, (mul_le_mul_iff_left a).mp,
  ..s }

@[priority 100, to_additive]
instance ordered_comm_group.has_exists_mul_of_le (α : Type u)
  [ordered_comm_group α] :
  has_exists_mul_of_le α :=
⟨λ a b hab, ⟨b * a⁻¹, (mul_inv_cancel_comm_assoc a b).symm⟩⟩

@[to_additive] instance [h : has_inv α] : has_inv (order_dual α) := h
@[to_additive] instance [h : has_div α] : has_div (order_dual α) := h
@[to_additive] instance [h : div_inv_monoid α] : div_inv_monoid (order_dual α) := h
@[to_additive] instance [h : group α] : group (order_dual α) := h
@[to_additive] instance [h : comm_group α] : comm_group (order_dual α) := h

@[to_additive] instance [ordered_comm_group α] : ordered_comm_group (order_dual α) :=
{ .. order_dual.ordered_comm_monoid, .. order_dual.group }

section group
variables [group α]

section typeclasses_left_le
variables [has_le α] [covariant_class α α (*) (≤)] {a b c d : α}

/--  Uses `left` co(ntra)variant. -/
@[simp, to_additive left.neg_nonpos_iff]
lemma left.inv_le_one_iff :
  a⁻¹ ≤ 1 ↔ 1 ≤ a :=
by { rw [← mul_le_mul_iff_left a], simp }

/--  Uses `left` co(ntra)variant. -/
@[simp, to_additive left.nonneg_neg_iff]
lemma left.one_le_inv_iff :
  1 ≤ a⁻¹ ↔ a ≤ 1 :=
by { rw [← mul_le_mul_iff_left a], simp }

@[simp, to_additive]
lemma le_inv_mul_iff_mul_le : b ≤ a⁻¹ * c ↔ a * b ≤ c :=
by { rw ← mul_le_mul_iff_left a, simp }

@[simp, to_additive]
lemma inv_mul_le_iff_le_mul : b⁻¹ * a ≤ c ↔ a ≤ b * c :=
by rw [← mul_le_mul_iff_left b, mul_inv_cancel_left]

@[to_additive neg_le_iff_add_nonneg']
lemma inv_le_iff_one_le_mul' : a⁻¹ ≤ b ↔ 1 ≤ a * b :=
(mul_le_mul_iff_left a).symm.trans $ by rw mul_inv_self

@[to_additive]
lemma le_inv_iff_mul_le_one_left : a ≤ b⁻¹ ↔ b * a ≤ 1 :=
(mul_le_mul_iff_left b).symm.trans $ by rw mul_inv_self

@[to_additive]
lemma le_inv_mul_iff_le : 1 ≤ b⁻¹ * a ↔ b ≤ a :=
by rw [← mul_le_mul_iff_left b, mul_one, mul_inv_cancel_left]

@[to_additive]
lemma inv_mul_le_one_iff : a⁻¹ * b ≤ 1 ↔ b ≤ a :=
trans (inv_mul_le_iff_le_mul) $ by rw mul_one

end typeclasses_left_le

section typeclasses_left_lt
variables [has_lt α] [covariant_class α α (*) (<)] {a b c : α}

/--  Uses `left` co(ntra)variant. -/
@[simp, to_additive left.neg_pos_iff]
lemma left.one_lt_inv_iff :
  1 < a⁻¹ ↔ a < 1 :=
by rw [← mul_lt_mul_iff_left a, mul_inv_self, mul_one]

/--  Uses `left` co(ntra)variant. -/
@[simp, to_additive left.neg_neg_iff]
lemma left.inv_lt_one_iff :
  a⁻¹ < 1 ↔ 1 < a :=
by rw [← mul_lt_mul_iff_left a, mul_inv_self, mul_one]

@[simp, to_additive]
lemma lt_inv_mul_iff_mul_lt : b < a⁻¹ * c ↔ a * b < c :=
by { rw [← mul_lt_mul_iff_left a], simp }

@[simp, to_additive]
lemma inv_mul_lt_iff_lt_mul : b⁻¹ * a < c ↔ a < b * c :=
by rw [← mul_lt_mul_iff_left b, mul_inv_cancel_left]

@[to_additive]
lemma inv_lt_iff_one_lt_mul' : a⁻¹ < b ↔ 1 < a * b :=
(mul_lt_mul_iff_left a).symm.trans $ by rw mul_inv_self

@[to_additive]
lemma lt_inv_iff_mul_lt_one' : a < b⁻¹ ↔ b * a < 1 :=
(mul_lt_mul_iff_left b).symm.trans $ by rw mul_inv_self

@[to_additive]
lemma lt_inv_mul_iff_lt : 1 < b⁻¹ * a ↔ b < a :=
by rw [← mul_lt_mul_iff_left b, mul_one, mul_inv_cancel_left]

@[to_additive]
lemma inv_mul_lt_one_iff : a⁻¹ * b < 1 ↔ b < a :=
trans (inv_mul_lt_iff_lt_mul) $ by rw mul_one

end typeclasses_left_lt

section typeclasses_right_le
variables [has_le α] [covariant_class α α (swap (*)) (≤)] {a b c : α}

/--  Uses `right` co(ntra)variant. -/
@[simp, to_additive right.neg_nonpos_iff]
lemma right.inv_le_one_iff :
  a⁻¹ ≤ 1 ↔ 1 ≤ a :=
by { rw [← mul_le_mul_iff_right a], simp }

/--  Uses `right` co(ntra)variant. -/
@[simp, to_additive right.nonneg_neg_iff]
lemma right.one_le_inv_iff :
  1 ≤ a⁻¹ ↔ a ≤ 1 :=
by { rw [← mul_le_mul_iff_right a], simp }

@[to_additive neg_le_iff_add_nonneg]
lemma inv_le_iff_one_le_mul : a⁻¹ ≤ b ↔ 1 ≤ b * a :=
(mul_le_mul_iff_right a).symm.trans $ by rw inv_mul_self

@[to_additive]
lemma le_inv_iff_mul_le_one_right : a ≤ b⁻¹ ↔ a * b ≤ 1 :=
(mul_le_mul_iff_right b).symm.trans $ by rw inv_mul_self

@[simp, to_additive]
lemma mul_inv_le_iff_le_mul : a * b⁻¹ ≤ c ↔ a ≤ c * b :=
(mul_le_mul_iff_right b).symm.trans $ by rw inv_mul_cancel_right

@[simp, to_additive]
lemma le_mul_inv_iff_mul_le : c ≤ a * b⁻¹ ↔ c * b ≤ a :=
(mul_le_mul_iff_right b).symm.trans $ by rw inv_mul_cancel_right

@[simp, to_additive]
lemma mul_inv_le_one_iff_le : a * b⁻¹ ≤ 1 ↔ a ≤ b :=
mul_inv_le_iff_le_mul.trans $ by rw one_mul

@[to_additive]
lemma le_mul_inv_iff_le : 1 ≤ a * b⁻¹ ↔ b ≤ a :=
by rw [← mul_le_mul_iff_right b, one_mul, inv_mul_cancel_right]

@[to_additive]
lemma mul_inv_le_one_iff : b * a⁻¹ ≤ 1 ↔ b ≤ a :=
trans (mul_inv_le_iff_le_mul) $ by rw one_mul

end typeclasses_right_le

section typeclasses_right_lt
variables [has_lt α] [covariant_class α α (swap (*)) (<)] {a b c : α}

/--  Uses `right` co(ntra)variant. -/
@[simp, to_additive right.neg_neg_iff]
lemma right.inv_lt_one_iff :
  a⁻¹ < 1 ↔ 1 < a :=
by rw [← mul_lt_mul_iff_right a, inv_mul_self, one_mul]

/--  Uses `right` co(ntra)variant. -/
@[simp, to_additive right.neg_pos_iff]
lemma right.one_lt_inv_iff :
  1 < a⁻¹ ↔ a < 1 :=
by rw [← mul_lt_mul_iff_right a, inv_mul_self, one_mul]

@[to_additive]
lemma inv_lt_iff_one_lt_mul : a⁻¹ < b ↔ 1 < b * a :=
(mul_lt_mul_iff_right a).symm.trans $ by rw inv_mul_self

@[to_additive]
lemma lt_inv_iff_mul_lt_one : a < b⁻¹ ↔ a * b < 1 :=
(mul_lt_mul_iff_right b).symm.trans $ by rw inv_mul_self

@[simp, to_additive]
lemma mul_inv_lt_iff_lt_mul : a * b⁻¹ < c ↔ a < c * b :=
by rw [← mul_lt_mul_iff_right b, inv_mul_cancel_right]

@[simp, to_additive]
lemma lt_mul_inv_iff_mul_lt : c < a * b⁻¹ ↔ c * b < a :=
(mul_lt_mul_iff_right b).symm.trans $ by rw inv_mul_cancel_right

@[simp, to_additive]
lemma inv_mul_lt_one_iff_lt : a * b⁻¹ < 1 ↔ a < b :=
by rw [← mul_lt_mul_iff_right b, inv_mul_cancel_right, one_mul]

@[to_additive]
lemma lt_mul_inv_iff_lt : 1 < a * b⁻¹ ↔ b < a :=
by rw [← mul_lt_mul_iff_right b, one_mul, inv_mul_cancel_right]

@[to_additive]
lemma mul_inv_lt_one_iff : b * a⁻¹ < 1 ↔ b < a :=
trans (mul_inv_lt_iff_lt_mul) $ by rw one_mul

end typeclasses_right_lt

section typeclasses_left_right_le
variables [has_le α] [covariant_class α α (*) (≤)] [covariant_class α α (swap (*)) (≤)]
  {a b c d : α}

@[simp, to_additive]
lemma inv_le_inv_iff : a⁻¹ ≤ b⁻¹ ↔ b ≤ a :=
by { rw [← mul_le_mul_iff_left a, ← mul_le_mul_iff_right b], simp }

alias neg_le_neg_iff ↔ le_of_neg_le_neg _

section

variable (α)

/-- `x ↦ x⁻¹` as an order-reversing equivalence. -/
@[to_additive "`x ↦ -x` as an order-reversing equivalence.", simps]
def order_iso.inv : α ≃o order_dual α :=
{ to_equiv := (equiv.inv α).trans order_dual.to_dual,
  map_rel_iff' := λ a b, @inv_le_inv_iff α _ _ _ _ _ _ }

end

@[to_additive neg_le]
lemma inv_le' : a⁻¹ ≤ b ↔ b⁻¹ ≤ a :=
(order_iso.inv α).symm_apply_le

alias inv_le' ↔ inv_le_of_inv_le' _
attribute [to_additive neg_le_of_neg_le] inv_le_of_inv_le'

@[to_additive le_neg]
lemma le_inv' : a ≤ b⁻¹ ↔ b ≤ a⁻¹ :=
(order_iso.inv α).le_symm_apply

@[to_additive]
lemma mul_inv_le_inv_mul_iff : a * b⁻¹ ≤ d⁻¹ * c ↔ d * a ≤ c * b :=
by rw [← mul_le_mul_iff_left d, ← mul_le_mul_iff_right b, mul_inv_cancel_left, mul_assoc,
    inv_mul_cancel_right]

@[simp, to_additive] lemma div_le_self_iff (a : α) {b : α} : a / b ≤ a ↔ 1 ≤ b :=
by simp [div_eq_mul_inv]

alias sub_le_self_iff ↔ _ sub_le_self

end typeclasses_left_right_le

section typeclasses_left_right_lt
variables [has_lt α] [covariant_class α α (*) (<)] [covariant_class α α (swap (*)) (<)]
  {a b c d : α}

@[simp, to_additive]
lemma inv_lt_inv_iff : a⁻¹ < b⁻¹ ↔ b < a :=
by { rw [← mul_lt_mul_iff_left a, ← mul_lt_mul_iff_right b], simp }

@[to_additive neg_lt]
lemma inv_lt' : a⁻¹ < b ↔ b⁻¹ < a :=
by rw [← inv_lt_inv_iff, inv_inv]

@[to_additive lt_neg]
lemma lt_inv' : a < b⁻¹ ↔ b < a⁻¹ :=
by rw [← inv_lt_inv_iff, inv_inv]

alias lt_inv' ↔ lt_inv_of_lt_inv _
attribute [to_additive] lt_inv_of_lt_inv

alias inv_lt' ↔ inv_lt_of_inv_lt' _
attribute [to_additive neg_lt_of_neg_lt] inv_lt_of_inv_lt'

@[to_additive]
lemma mul_inv_lt_inv_mul_iff : a * b⁻¹ < d⁻¹ * c ↔ d * a < c * b :=
by rw [← mul_lt_mul_iff_left d, ← mul_lt_mul_iff_right b, mul_inv_cancel_left, mul_assoc,
    inv_mul_cancel_right]

@[simp, to_additive] lemma div_lt_self_iff (a : α) {b : α} : a / b < a ↔ 1 < b :=
by simp [div_eq_mul_inv]

alias sub_lt_self_iff ↔ _ sub_lt_self

end typeclasses_left_right_lt

section pre_order
variable [preorder α]

section left_le
variables [covariant_class α α (*) (≤)] {a : α}

@[to_additive]
lemma left.inv_le_self (h : 1 ≤ a) : a⁻¹ ≤ a :=
le_trans (left.inv_le_one_iff.mpr h) h

alias left.neg_le_self ← neg_le_self

@[to_additive]
lemma left.self_le_inv (h : a ≤ 1) : a ≤ a⁻¹ :=
le_trans h (left.one_le_inv_iff.mpr h)

end left_le

section left_lt
variables [covariant_class α α (*) (<)] {a : α}

@[to_additive]
lemma left.inv_lt_self (h : 1 < a) : a⁻¹ < a :=
(left.inv_lt_one_iff.mpr h).trans h

alias left.neg_lt_self ← neg_lt_self

@[to_additive]
lemma left.self_lt_inv (h : a < 1) : a < a⁻¹ :=
lt_trans h (left.one_lt_inv_iff.mpr h)

end left_lt

section right_le
variables [covariant_class α α (swap (*)) (≤)] {a : α}

@[to_additive]
lemma right.inv_le_self (h : 1 ≤ a) : a⁻¹ ≤ a :=
le_trans (right.inv_le_one_iff.mpr h) h

@[to_additive]
lemma right.self_le_inv (h : a ≤ 1) : a ≤ a⁻¹ :=
le_trans h (right.one_le_inv_iff.mpr h)

end right_le

section right_lt
variables [covariant_class α α (swap (*)) (<)] {a : α}

@[to_additive]
lemma right.inv_lt_self (h : 1 < a) : a⁻¹ < a :=
(right.inv_lt_one_iff.mpr h).trans h

@[to_additive]
lemma right.self_lt_inv (h : a < 1) : a < a⁻¹ :=
lt_trans h (right.one_lt_inv_iff.mpr h)

end right_lt

end pre_order

end group

section comm_group
variables [comm_group α]

section has_le
variables [has_le α] [covariant_class α α (*) (≤)] {a b c d : α}

@[to_additive]
lemma inv_mul_le_iff_le_mul' : c⁻¹ * a ≤ b ↔ a ≤ b * c :=
by rw [inv_mul_le_iff_le_mul, mul_comm]

@[simp, to_additive]
lemma mul_inv_le_iff_le_mul' : a * b⁻¹ ≤ c ↔ a ≤ b * c :=
by rw [← inv_mul_le_iff_le_mul, mul_comm]

@[to_additive add_neg_le_add_neg_iff]
lemma mul_inv_le_mul_inv_iff' : a * b⁻¹ ≤ c * d⁻¹ ↔ a * d ≤ c * b :=
by rw [mul_comm c, mul_inv_le_inv_mul_iff, mul_comm]

end has_le

section has_lt
variables [has_lt α] [covariant_class α α (*) (<)] {a b c d : α}

@[to_additive]
lemma inv_mul_lt_iff_lt_mul' : c⁻¹ * a < b ↔ a < b * c :=
by rw [inv_mul_lt_iff_lt_mul, mul_comm]

@[simp, to_additive]
lemma mul_inv_lt_iff_le_mul' : a * b⁻¹ < c ↔ a < b * c :=
by rw [← inv_mul_lt_iff_lt_mul, mul_comm]

@[to_additive add_neg_lt_add_neg_iff]
lemma mul_inv_lt_mul_inv_iff' : a * b⁻¹ < c * d⁻¹ ↔ a * d < c * b :=
by rw [mul_comm c, mul_inv_lt_inv_mul_iff, mul_comm]

end has_lt

end comm_group

alias le_inv' ↔ le_inv_of_le_inv _
attribute [to_additive] le_inv_of_le_inv

alias left.inv_le_one_iff ↔ one_le_of_inv_le_one _
attribute [to_additive] one_le_of_inv_le_one

alias left.one_le_inv_iff ↔ le_one_of_one_le_inv _
attribute [to_additive nonpos_of_neg_nonneg] le_one_of_one_le_inv

alias inv_lt_inv_iff ↔ lt_of_inv_lt_inv _
attribute [to_additive] lt_of_inv_lt_inv

alias left.inv_lt_one_iff ↔ one_lt_of_inv_lt_one _
attribute [to_additive] one_lt_of_inv_lt_one

alias left.inv_lt_one_iff ← inv_lt_one_iff_one_lt
attribute [to_additive] inv_lt_one_iff_one_lt

alias left.inv_lt_one_iff ← inv_lt_one'
attribute [to_additive neg_lt_zero] inv_lt_one'

alias left.one_lt_inv_iff ↔  inv_of_one_lt_inv _
attribute [to_additive neg_of_neg_pos] inv_of_one_lt_inv

alias left.one_lt_inv_iff ↔ _ one_lt_inv_of_inv
attribute [to_additive neg_pos_of_neg] one_lt_inv_of_inv

alias le_inv_mul_iff_mul_le ↔ mul_le_of_le_inv_mul _
attribute [to_additive] mul_le_of_le_inv_mul

alias le_inv_mul_iff_mul_le ↔ _ le_inv_mul_of_mul_le
attribute [to_additive] le_inv_mul_of_mul_le

alias inv_mul_le_iff_le_mul ↔ _ inv_mul_le_of_le_mul
attribute [to_additive] inv_mul_le_iff_le_mul

alias lt_inv_mul_iff_mul_lt ↔ mul_lt_of_lt_inv_mul _
attribute [to_additive] mul_lt_of_lt_inv_mul

alias lt_inv_mul_iff_mul_lt ↔ _ lt_inv_mul_of_mul_lt
attribute [to_additive] lt_inv_mul_of_mul_lt

alias inv_mul_lt_iff_lt_mul ↔ lt_mul_of_inv_mul_lt inv_mul_lt_of_lt_mul
attribute [to_additive] lt_mul_of_inv_mul_lt
attribute [to_additive] inv_mul_lt_of_lt_mul

alias lt_mul_of_inv_mul_lt ← lt_mul_of_inv_mul_lt_left
attribute [to_additive] lt_mul_of_inv_mul_lt_left

alias left.inv_le_one_iff ← inv_le_one'
attribute [to_additive neg_nonpos] inv_le_one'

alias left.one_le_inv_iff ← one_le_inv'
attribute [to_additive neg_nonneg] one_le_inv'

alias left.one_lt_inv_iff ← one_lt_inv'
attribute [to_additive neg_pos] one_lt_inv'

alias mul_lt_mul_left' ← ordered_comm_group.mul_lt_mul_left'
attribute [to_additive ordered_add_comm_group.add_lt_add_left] ordered_comm_group.mul_lt_mul_left'

alias le_of_mul_le_mul_left' ← ordered_comm_group.le_of_mul_le_mul_left
attribute [to_additive ordered_add_comm_group.le_of_add_le_add_left]
  ordered_comm_group.le_of_mul_le_mul_left

alias lt_of_mul_lt_mul_left' ← ordered_comm_group.lt_of_mul_lt_mul_left
attribute [to_additive ordered_add_comm_group.lt_of_add_lt_add_left]
  ordered_comm_group.lt_of_mul_lt_mul_left

/-- Pullback an `ordered_comm_group` under an injective map.
See note [reducible non-instances]. -/
@[reducible, to_additive function.injective.ordered_add_comm_group
"Pullback an `ordered_add_comm_group` under an injective map."]
def function.injective.ordered_comm_group [ordered_comm_group α] {β : Type*}
  [has_one β] [has_mul β] [has_inv β] [has_div β]
  (f : β → α) (hf : function.injective f) (one : f 1 = 1)
  (mul : ∀ x y, f (x * y) = f x * f y)
  (inv : ∀ x, f (x⁻¹) = (f x)⁻¹)
  (div : ∀ x y, f (x / y) = f x / f y) :
  ordered_comm_group β :=
{ ..partial_order.lift f hf,
  ..hf.ordered_comm_monoid f one mul,
  ..hf.comm_group f one mul inv div }

/-  Most of the lemmas that are primed in this section appear in ordered_field. -/
/-  I (DT) did not try to minimise the assumptions. -/
section group
variables [group α] [has_le α]

section right
variables [covariant_class α α (swap (*)) (≤)] {a b c d : α}

@[simp, to_additive]
lemma div_le_div_iff_right (c : α) : a / c ≤ b / c ↔ a ≤ b :=
by simpa only [div_eq_mul_inv] using mul_le_mul_iff_right _

@[to_additive sub_le_sub_right]
lemma div_le_div_right' (h : a ≤ b) (c : α) : a / c ≤ b / c :=
(div_le_div_iff_right c).2 h

@[simp, to_additive sub_nonneg]
lemma one_le_div' : 1 ≤ a / b ↔ b ≤ a :=
by rw [← mul_le_mul_iff_right b, one_mul, div_eq_mul_inv, inv_mul_cancel_right]

alias sub_nonneg ↔ le_of_sub_nonneg sub_nonneg_of_le

@[simp, to_additive sub_nonpos]
lemma div_le_one' : a / b ≤ 1 ↔ a ≤ b :=
by rw [← mul_le_mul_iff_right b, one_mul, div_eq_mul_inv, inv_mul_cancel_right]

alias sub_nonpos ↔ le_of_sub_nonpos sub_nonpos_of_le

@[to_additive]
lemma le_div_iff_mul_le : a ≤ c / b ↔ a * b ≤ c :=
by rw [← mul_le_mul_iff_right b, div_eq_mul_inv, inv_mul_cancel_right]

alias le_sub_iff_add_le ↔ add_le_of_le_sub_right le_sub_right_of_add_le

@[to_additive]
lemma div_le_iff_le_mul : a / c ≤ b ↔ a ≤ b * c :=
by rw [← mul_le_mul_iff_right c, div_eq_mul_inv, inv_mul_cancel_right]

/-- `equiv.mul_right` as an `order_iso`. See also `order_embedding.mul_right`. -/
@[to_additive "`equiv.add_right` as an `order_iso`. See also `order_embedding.add_right`.",
  simps to_equiv apply {simp_rhs := tt}]
def order_iso.mul_right (a : α) : α ≃o α :=
{ map_rel_iff' := λ _ _, mul_le_mul_iff_right a, to_equiv := equiv.mul_right a }

@[simp, to_additive] lemma order_iso.mul_right_symm (a : α) :
  (order_iso.mul_right a).symm = order_iso.mul_right a⁻¹ :=
by { ext x, refl }

end right

section left
variables [covariant_class α α (*) (≤)]

/-- `equiv.mul_left` as an `order_iso`. See also `order_embedding.mul_left`. -/
@[to_additive "`equiv.add_left` as an `order_iso`. See also `order_embedding.add_left`.",
  simps to_equiv apply  {simp_rhs := tt}]
def order_iso.mul_left (a : α) : α ≃o α :=
{ map_rel_iff' := λ _ _, mul_le_mul_iff_left a, to_equiv := equiv.mul_left a }

@[simp, to_additive] lemma order_iso.mul_left_symm (a : α) :
  (order_iso.mul_left a).symm = order_iso.mul_left a⁻¹ :=
by { ext x, refl }

variables [covariant_class α α (swap (*)) (≤)] {a b c : α}

@[simp, to_additive]
lemma div_le_div_iff_left (a : α) : a / b ≤ a / c ↔ c ≤ b :=
by rw [div_eq_mul_inv, div_eq_mul_inv, ← mul_le_mul_iff_left a⁻¹, inv_mul_cancel_left,
    inv_mul_cancel_left, inv_le_inv_iff]

@[to_additive sub_le_sub_left]
lemma div_le_div_left' (h : a ≤ b) (c : α) : c / b ≤ c / a :=
(div_le_div_iff_left c).2 h

end left

end group

section comm_group
variables [comm_group α]

section has_le
variables [has_le α] [covariant_class α α (*) (≤)] {a b c d : α}

@[to_additive sub_le_sub_iff]
lemma div_le_div_iff' : a / b ≤ c / d ↔ a * d ≤ c * b :=
by simpa only [div_eq_mul_inv] using mul_inv_le_mul_inv_iff'

@[to_additive]
lemma le_div_iff_mul_le' : b ≤ c / a ↔ a * b ≤ c :=
by rw [le_div_iff_mul_le, mul_comm]

alias le_sub_iff_add_le' ↔ add_le_of_le_sub_left le_sub_left_of_add_le

@[to_additive]
lemma div_le_iff_le_mul' : a / b ≤ c ↔ a ≤ b * c :=
by rw [div_le_iff_le_mul, mul_comm]

alias sub_le_iff_le_add' ↔ le_add_of_sub_left_le sub_left_le_of_le_add

@[simp, to_additive]
lemma inv_le_div_iff_le_mul : b⁻¹ ≤ a / c ↔ c ≤ a * b :=
le_div_iff_mul_le.trans inv_mul_le_iff_le_mul'

@[to_additive]
lemma inv_le_div_iff_le_mul' : a⁻¹ ≤ b / c ↔ c ≤ a * b :=
by rw [inv_le_div_iff_le_mul, mul_comm]

@[to_additive sub_le]
lemma div_le'' : a / b ≤ c ↔ a / c ≤ b :=
div_le_iff_le_mul'.trans div_le_iff_le_mul.symm

@[to_additive le_sub]
lemma le_div'' : a ≤ b / c ↔ c ≤ b / a :=
le_div_iff_mul_le'.trans le_div_iff_mul_le.symm

end has_le

section preorder
variables [preorder α] [covariant_class α α (*) (≤)] {a b c d : α}

@[to_additive sub_le_sub]
lemma div_le_div'' (hab : a ≤ b) (hcd : c ≤ d) :
  a / d ≤ b / c :=
begin
  rw [div_eq_mul_inv, div_eq_mul_inv, mul_comm b, mul_inv_le_inv_mul_iff, mul_comm],
  exact mul_le_mul' hab hcd
end

end preorder

end comm_group

/-  Most of the lemmas that are primed in this section appear in ordered_field. -/
/-  I (DT) did not try to minimise the assumptions. -/
section group
variables [group α] [has_lt α]

section right
variables [covariant_class α α (swap (*)) (<)] {a b c d : α}

@[simp, to_additive]
lemma div_lt_div_iff_right (c : α) : a / c < b / c ↔ a < b :=
by simpa only [div_eq_mul_inv] using mul_lt_mul_iff_right _

@[to_additive sub_lt_sub_right]
lemma div_lt_div_right' (h : a < b) (c : α) : a / c < b / c :=
(div_lt_div_iff_right c).2 h

@[simp, to_additive sub_pos]
lemma one_lt_div' : 1 < a / b ↔ b < a :=
by rw [← mul_lt_mul_iff_right b, one_mul, div_eq_mul_inv, inv_mul_cancel_right]

alias sub_pos ↔ lt_of_sub_pos sub_pos_of_lt

@[simp, to_additive sub_neg]
lemma div_lt_one' : a / b < 1 ↔ a < b :=
by rw [← mul_lt_mul_iff_right b, one_mul, div_eq_mul_inv, inv_mul_cancel_right]

alias sub_neg ↔ lt_of_sub_neg sub_neg_of_lt

alias sub_neg ← sub_lt_zero

@[to_additive]
lemma lt_div_iff_mul_lt : a < c / b ↔ a * b < c :=
by rw [← mul_lt_mul_iff_right b, div_eq_mul_inv, inv_mul_cancel_right]

alias lt_sub_iff_add_lt ↔ add_lt_of_lt_sub_right lt_sub_right_of_add_lt

@[to_additive]
lemma div_lt_iff_lt_mul : a / c < b ↔ a < b * c :=
by rw [← mul_lt_mul_iff_right c, div_eq_mul_inv, inv_mul_cancel_right]

alias sub_lt_iff_lt_add ↔ lt_add_of_sub_right_lt sub_right_lt_of_lt_add

end right

section left
variables [covariant_class α α (*) (<)] [covariant_class α α (swap (*)) (<)] {a b c : α}

@[simp, to_additive]
lemma div_lt_div_iff_left (a : α) : a / b < a / c ↔ c < b :=
by rw [div_eq_mul_inv, div_eq_mul_inv, ← mul_lt_mul_iff_left a⁻¹, inv_mul_cancel_left,
    inv_mul_cancel_left, inv_lt_inv_iff]

@[simp, to_additive]
lemma inv_lt_div_iff_lt_mul : a⁻¹ < b / c ↔ c < a * b :=
by rw [div_eq_mul_inv, lt_mul_inv_iff_mul_lt, inv_mul_lt_iff_lt_mul]

@[to_additive sub_lt_sub_left]
lemma div_lt_div_left' (h : a < b) (c : α) : c / b < c / a :=
(div_lt_div_iff_left c).2 h

end left

end group

section comm_group
variables [comm_group α]

section has_lt
variables [has_lt α] [covariant_class α α (*) (<)] {a b c d : α}

@[to_additive sub_lt_sub_iff]
lemma div_lt_div_iff' : a / b < c / d ↔ a * d < c * b :=
by simpa only [div_eq_mul_inv] using mul_inv_lt_mul_inv_iff'

@[to_additive]
lemma lt_div_iff_mul_lt' : b < c / a ↔ a * b < c :=
by rw [lt_div_iff_mul_lt, mul_comm]

alias lt_sub_iff_add_lt' ↔ add_lt_of_lt_sub_left lt_sub_left_of_add_lt

@[to_additive]
lemma div_lt_iff_lt_mul' : a / b < c ↔ a < b * c :=
by rw [div_lt_iff_lt_mul, mul_comm]

alias sub_lt_iff_lt_add' ↔ lt_add_of_sub_left_lt sub_left_lt_of_lt_add

@[to_additive]
lemma inv_lt_div_iff_lt_mul' : b⁻¹ < a / c ↔ c < a * b :=
lt_div_iff_mul_lt.trans inv_mul_lt_iff_lt_mul'

@[to_additive sub_lt]
lemma div_lt'' : a / b < c ↔ a / c < b :=
div_lt_iff_lt_mul'.trans div_lt_iff_lt_mul.symm

@[to_additive lt_sub]
lemma lt_div'' : a < b / c ↔ c < b / a :=
lt_div_iff_mul_lt'.trans lt_div_iff_mul_lt.symm

end has_lt

section preorder
variables [preorder α] [covariant_class α α (*) (<)] {a b c d : α}

@[to_additive sub_lt_sub]
lemma div_lt_div'' (hab : a < b) (hcd : c < d) :
  a / d < b / c :=
begin
  rw [div_eq_mul_inv, div_eq_mul_inv, mul_comm b, mul_inv_lt_inv_mul_iff, mul_comm],
  exact mul_lt_mul_of_lt_of_lt hab hcd
end

end preorder

end comm_group

section linear_order
variables [group α] [linear_order α] [covariant_class α α (*) (≤)]

section variable_names
variables {a b c : α}

@[to_additive]
lemma le_of_forall_one_lt_lt_mul (h : ∀ ε : α, 1 < ε → a < b * ε) : a ≤ b :=
le_of_not_lt (λ h₁, lt_irrefl a (by simpa using (h _ (lt_inv_mul_iff_lt.mpr h₁))))

@[to_additive]
lemma le_iff_forall_one_lt_lt_mul : a ≤ b ↔ ∀ ε, 1 < ε → a < b * ε :=
⟨λ h ε, lt_mul_of_le_of_one_lt h, le_of_forall_one_lt_lt_mul⟩

/-  I (DT) introduced this lemma to prove (the additive version `sub_le_sub_flip` of)
`div_le_div_flip` below.  Now I wonder what is the point of either of these lemmas... -/
@[to_additive]
lemma div_le_inv_mul_iff [covariant_class α α (swap (*)) (≤)] :
  a / b ≤ a⁻¹ * b ↔ a ≤ b :=
begin
  rw [div_eq_mul_inv, mul_inv_le_inv_mul_iff],
  exact ⟨λ h, not_lt.mp (λ k, not_lt.mpr h (mul_lt_mul''' k k)), λ h, mul_le_mul' h h⟩,
end

/-  What is the point of this lemma?  See comment about `div_le_inv_mul_iff` above. -/
@[simp, to_additive]
lemma div_le_div_flip {α : Type*} [comm_group α] [linear_order α] [covariant_class α α (*) (≤)]
  {a b : α}:
  a / b ≤ b / a ↔ a ≤ b :=
begin
  rw [div_eq_mul_inv b, mul_comm],
  exact div_le_inv_mul_iff,
end

@[simp, to_additive] lemma max_one_div_max_inv_one_eq_self (a : α) :
  max a 1 / max a⁻¹ 1 = a :=
by { rcases le_total a 1 with h|h; simp [h] }

alias max_zero_sub_max_neg_zero_eq_self ← max_zero_sub_eq_self

end variable_names

section densely_ordered
variables [densely_ordered α] {a b c : α}

@[to_additive]
lemma le_of_forall_one_lt_le_mul (h : ∀ ε : α, 1 < ε → a ≤ b * ε) : a ≤ b :=
le_of_forall_le_of_dense $ λ c hc,
calc a ≤ b * (b⁻¹ * c) : h _ (lt_inv_mul_iff_lt.mpr hc)
   ... = c             : mul_inv_cancel_left b c

@[to_additive]
lemma le_of_forall_lt_one_mul_le (h : ∀ ε < 1, a * ε ≤ b) : a ≤ b :=
@le_of_forall_one_lt_le_mul (order_dual α) _ _ _ _ _ _ h

@[to_additive]
lemma le_of_forall_one_lt_div_le (h : ∀ ε : α, 1 < ε → a / ε ≤ b) : a ≤ b :=
le_of_forall_lt_one_mul_le $ λ ε ε1,
  by simpa only [div_eq_mul_inv, inv_inv]  using h ε⁻¹ (left.one_lt_inv_iff.2 ε1)

@[to_additive]
lemma le_iff_forall_one_lt_le_mul : a ≤ b ↔ ∀ ε, 1 < ε → a ≤ b * ε :=
⟨λ h ε ε_pos, le_mul_of_le_of_one_le h ε_pos.le, le_of_forall_one_lt_le_mul⟩

@[to_additive]
lemma le_iff_forall_lt_one_mul_le : a ≤ b ↔ ∀ ε < 1, a * ε ≤ b :=
@le_iff_forall_one_lt_le_mul (order_dual α) _ _ _ _ _ _

end densely_ordered

end linear_order

/-!
### Linearly ordered commutative groups
-/

/-- A linearly ordered additive commutative group is an
additive commutative group with a linear order in which
addition is monotone. -/
@[protect_proj, ancestor ordered_add_comm_group linear_order]
class linear_ordered_add_comm_group (α : Type u) extends ordered_add_comm_group α, linear_order α

/-- A linearly ordered commutative monoid with an additively absorbing `⊤` element.
  Instances should include number systems with an infinite element adjoined.` -/
@[protect_proj, ancestor linear_ordered_add_comm_monoid_with_top sub_neg_monoid nontrivial]
class linear_ordered_add_comm_group_with_top (α : Type*)
  extends linear_ordered_add_comm_monoid_with_top α, sub_neg_monoid α, nontrivial α :=
(neg_top : - (⊤ : α) = ⊤)
(add_neg_cancel : ∀ a:α, a ≠ ⊤ → a + (- a) = 0)

/-- A linearly ordered commutative group is a
commutative group with a linear order in which
multiplication is monotone. -/
@[protect_proj, ancestor ordered_comm_group linear_order, to_additive]
class linear_ordered_comm_group (α : Type u) extends ordered_comm_group α, linear_order α

@[to_additive] instance [linear_ordered_comm_group α] :
  linear_ordered_comm_group (order_dual α) :=
{ .. order_dual.ordered_comm_group, .. order_dual.linear_order α }

section linear_ordered_comm_group
variables [linear_ordered_comm_group α] {a b c : α}

@[priority 100, to_additive] -- see Note [lower instance priority]
instance linear_ordered_comm_group.to_linear_ordered_cancel_comm_monoid :
  linear_ordered_cancel_comm_monoid α :=
{ le_of_mul_le_mul_left := λ x y z, le_of_mul_le_mul_left',
  mul_left_cancel := λ x y z, mul_left_cancel,
  ..‹linear_ordered_comm_group α› }

/-- Pullback a `linear_ordered_comm_group` under an injective map.
See note [reducible non-instances]. -/
@[reducible, to_additive function.injective.linear_ordered_add_comm_group
"Pullback a `linear_ordered_add_comm_group` under an injective map."]
def function.injective.linear_ordered_comm_group {β : Type*}
  [has_one β] [has_mul β] [has_inv β] [has_div β]
  (f : β → α) (hf : function.injective f) (one : f 1 = 1)
  (mul : ∀ x y, f (x * y) = f x * f y)
  (inv : ∀ x, f (x⁻¹) = (f x)⁻¹)
  (div : ∀ x y, f (x / y) = f x / f y)  :
  linear_ordered_comm_group β :=
{ ..linear_order.lift f hf,
  ..hf.ordered_comm_group f one mul inv div }

@[to_additive linear_ordered_add_comm_group.add_lt_add_left]
lemma linear_ordered_comm_group.mul_lt_mul_left'
  (a b : α) (h : a < b) (c : α) : c * a < c * b :=
mul_lt_mul_left' h c

@[to_additive min_neg_neg]
lemma min_inv_inv' (a b : α) : min (a⁻¹) (b⁻¹) = (max a b)⁻¹ :=
eq.symm $ @monotone.map_max α (order_dual α) _ _ has_inv.inv a b $ λ a b, inv_le_inv_iff.mpr

@[to_additive max_neg_neg]
lemma max_inv_inv' (a b : α) : max (a⁻¹) (b⁻¹) = (min a b)⁻¹ :=
eq.symm $ @monotone.map_min α (order_dual α) _ _ has_inv.inv a b $ λ a b, inv_le_inv_iff.mpr

@[to_additive min_sub_sub_right]
lemma min_div_div_right' (a b c : α) : min (a / c) (b / c) = min a b / c :=
by simpa only [div_eq_mul_inv] using min_mul_mul_right a b (c⁻¹)

@[to_additive max_sub_sub_right]
lemma max_div_div_right' (a b c : α) : max (a / c) (b / c) = max a b / c :=
by simpa only [div_eq_mul_inv] using max_mul_mul_right a b (c⁻¹)

@[to_additive min_sub_sub_left]
lemma min_div_div_left' (a b c : α) : min (a / b) (a / c) = a / max b c :=
by simp only [div_eq_mul_inv, min_mul_mul_left, min_inv_inv']

@[to_additive max_sub_sub_left]
lemma max_div_div_left' (a b c : α) : max (a / b) (a / c) = a / min b c :=
by simp only [div_eq_mul_inv, max_mul_mul_left, max_inv_inv']

@[to_additive eq_zero_of_neg_eq]
lemma eq_one_of_inv_eq' (h : a⁻¹ = a) : a = 1 :=
match lt_trichotomy a 1 with
| or.inl h₁ :=
  have 1 < a, from h ▸ one_lt_inv_of_inv h₁,
  absurd h₁ this.asymm
| or.inr (or.inl h₁) := h₁
| or.inr (or.inr h₁) :=
  have a < 1, from h ▸ inv_lt_one'.mpr h₁,
  absurd h₁ this.asymm
end

@[to_additive exists_zero_lt]
lemma exists_one_lt' [nontrivial α] : ∃ (a:α), 1 < a :=
begin
  obtain ⟨y, hy⟩ := decidable.exists_ne (1 : α),
  cases hy.lt_or_lt,
  { exact ⟨y⁻¹, one_lt_inv'.mpr h⟩ },
  { exact ⟨y, h⟩ }
end

@[priority 100, to_additive] -- see Note [lower instance priority]
instance linear_ordered_comm_group.to_no_top_order [nontrivial α] :
  no_top_order α :=
⟨ begin
    obtain ⟨y, hy⟩ : ∃ (a:α), 1 < a := exists_one_lt',
    exact λ a, ⟨a * y, lt_mul_of_one_lt_right' a hy⟩
  end ⟩

@[priority 100, to_additive] -- see Note [lower instance priority]
instance linear_ordered_comm_group.to_no_bot_order [nontrivial α] : no_bot_order α :=
⟨ begin
    obtain ⟨y, hy⟩ : ∃ (a:α), 1 < a := exists_one_lt',
    exact λ a, ⟨a / y, (div_lt_self_iff a).mpr hy⟩
  end ⟩

end linear_ordered_comm_group

section covariant_add_le

section has_neg

/-- `abs a` is the absolute value of `a`. -/
@[to_additive, priority 100] -- see Note [lower instance priority]
instance has_inv_lattice_has_abs [has_inv α] [lattice α] : has_abs (α)  := ⟨λa, a ⊔ (a⁻¹)⟩

variables [has_neg α] [linear_order α] {a b: α}

<<<<<<< HEAD
lemma abs_eq_sup_neg {α : Type*} [has_neg α] [lattice α] (a : α) : abs a = a ⊔ (-a) :=
rfl

lemma abs_eq_max_neg {α : Type*} [has_neg α] [linear_order α] (a : α) : abs a = max a (-a) :=
rfl
=======
lemma abs_eq_max_neg (a : α) : abs a = max a (-a) :=
begin
  exact rfl,
end
>>>>>>> f184dd7d

lemma abs_choice (x : α) : abs x = x ∨ abs x = -x := max_choice _ _

lemma abs_le' : abs a ≤ b ↔ a ≤ b ∧ -a ≤ b := max_le_iff

lemma le_abs : a ≤ abs b ↔ a ≤ b ∨ a ≤ -b := le_max_iff

lemma le_abs_self (a : α) : a ≤ abs a := le_max_left _ _

lemma neg_le_abs_self (a : α) : -a ≤ abs a := le_max_right _ _

lemma lt_abs : a < abs b ↔ a < b ∨ a < -b := lt_max_iff

theorem abs_le_abs (h₀ : a ≤ b) (h₁ : -a ≤ b) : abs a ≤ abs b :=
(abs_le'.2 ⟨h₀, h₁⟩).trans (le_abs_self b)

lemma abs_by_cases (P : α → Prop) {a : α} (h1 : P a) (h2 : P (-a)) : P (abs a) :=
sup_ind _ _ h1 h2

end has_neg

section add_group
variables [add_group α] [linear_order α]

@[simp] lemma abs_neg (a : α) : abs (-a) = abs a :=
begin
  rw [abs_eq_max_neg, max_comm, neg_neg, abs_eq_max_neg]
end

lemma eq_or_eq_neg_of_abs_eq {a b : α} (h : abs a = b) : a = b ∨ a = -b :=
by simpa only [← h, eq_comm, eq_neg_iff_eq_neg] using abs_choice a

lemma abs_eq_abs {a b : α} : abs a = abs b ↔ a = b ∨ a = -b :=
begin
  refine ⟨λ h, _, λ h, _⟩,
  { obtain rfl | rfl := eq_or_eq_neg_of_abs_eq h;
    simpa only [neg_eq_iff_neg_eq, neg_inj, or.comm, @eq_comm _ (-b)] using abs_choice b },
  { cases h; simp only [h, abs_neg] },
end

lemma abs_sub_comm (a b : α) : abs (a - b) = abs (b - a) :=
calc  abs (a - b) = abs (- (b - a)) : congr_arg _ (neg_sub b a).symm
              ... = abs (b - a)     : abs_neg (b - a)

variables [covariant_class α α (+) (≤)] {a b c : α}

lemma abs_of_nonneg (h : 0 ≤ a) : abs a = a :=
max_eq_left $ (neg_nonpos.2 h).trans h

lemma abs_of_pos (h : 0 < a) : abs a = a :=
abs_of_nonneg h.le

lemma abs_of_nonpos (h : a ≤ 0) : abs a = -a :=
max_eq_right $ h.trans (neg_nonneg.2 h)

lemma abs_of_neg (h : a < 0) : abs a = -a :=
abs_of_nonpos h.le

@[simp] lemma abs_zero : abs 0 = (0:α) :=
abs_of_nonneg le_rfl

@[simp] lemma abs_pos : 0 < abs a ↔ a ≠ 0 :=
begin
  rcases lt_trichotomy a 0 with (ha|rfl|ha),
  { simp [abs_of_neg ha, neg_pos, ha.ne, ha] },
  { simp },
  { simp [abs_of_pos ha, ha, ha.ne.symm] }
end

lemma abs_pos_of_pos (h : 0 < a) : 0 < abs a := abs_pos.2 h.ne.symm

lemma abs_pos_of_neg (h : a < 0) : 0 < abs a := abs_pos.2 h.ne

lemma neg_abs_le_self (a : α) : -abs a ≤ a :=
begin
  cases le_total 0 a with h h,
  { calc -abs a = - a   : congr_arg (has_neg.neg) (abs_of_nonneg h)
            ... ≤ 0     : neg_nonpos.mpr h
            ... ≤ a     : h },
  { calc -abs a = - - a : congr_arg (has_neg.neg) (abs_of_nonpos h)
            ... ≤ a     : (neg_neg a).le }
end

lemma abs_nonneg (a : α) : 0 ≤ abs a :=
(le_total 0 a).elim (λ h, h.trans (le_abs_self a)) (λ h, (neg_nonneg.2 h).trans $ neg_le_abs_self a)

@[simp] lemma abs_abs (a : α) : abs (abs a) = abs a :=
abs_of_nonneg $ abs_nonneg a

@[simp] lemma abs_eq_zero : abs a = 0 ↔ a = 0 :=
decidable.not_iff_not.1 $ ne_comm.trans $ (abs_nonneg a).lt_iff_ne.symm.trans abs_pos

@[simp] lemma abs_nonpos_iff {a : α} : abs a ≤ 0 ↔ a = 0 :=
(abs_nonneg a).le_iff_eq.trans abs_eq_zero

variable [covariant_class α α (swap (+)) (≤)]

lemma abs_lt : abs a < b ↔ - b < a ∧ a < b :=
max_lt_iff.trans $ and.comm.trans $ by rw [neg_lt]

lemma neg_lt_of_abs_lt (h : abs a < b) : -b < a := (abs_lt.mp h).1

lemma lt_of_abs_lt (h : abs a < b) : a < b := (abs_lt.mp h).2

lemma max_sub_min_eq_abs' (a b : α) : max a b - min a b = abs (a - b) :=
begin
  cases le_total a b with ab ba,
  { rw [max_eq_right ab, min_eq_left ab, abs_of_nonpos, neg_sub], rwa sub_nonpos },
  { rw [max_eq_left ba, min_eq_right ba, abs_of_nonneg], rwa sub_nonneg }
end

lemma max_sub_min_eq_abs (a b : α) : max a b - min a b = abs (b - a) :=
by { rw abs_sub_comm, exact max_sub_min_eq_abs' _ _ }

end add_group

section add_comm_group
variables [add_comm_group α] [linear_order α] [covariant_class α α (+) (≤)] {a b c d : α}

lemma abs_le : abs a ≤ b ↔ - b ≤ a ∧ a ≤ b :=
by rw [abs_le', and.comm, neg_le]

lemma neg_le_of_abs_le (h : abs a ≤ b) : -b ≤ a := (abs_le.mp h).1

lemma le_of_abs_le (h : abs a ≤ b) : a ≤ b := (abs_le.mp h).2

/--
The **triangle inequality** in `linear_ordered_add_comm_group`s.
-/
lemma abs_add (a b : α) : abs (a + b) ≤ abs a + abs b :=
abs_le.2 ⟨(neg_add (abs a) (abs b)).symm ▸
  add_le_add (neg_le.2 $ neg_le_abs_self _) (neg_le.2 $ neg_le_abs_self _),
  add_le_add (le_abs_self _) (le_abs_self _)⟩

theorem abs_sub (a b : α) :
  abs (a - b) ≤ abs a + abs b :=
by { rw [sub_eq_add_neg, ←abs_neg b], exact abs_add a _ }

lemma abs_sub_le_iff : abs (a - b) ≤ c ↔ a - b ≤ c ∧ b - a ≤ c :=
by rw [abs_le, neg_le_sub_iff_le_add, sub_le_iff_le_add', and_comm, sub_le_iff_le_add']

lemma abs_sub_lt_iff : abs (a - b) < c ↔ a - b < c ∧ b - a < c :=
by rw [abs_lt, neg_lt_sub_iff_lt_add', sub_lt_iff_lt_add', and_comm, sub_lt_iff_lt_add']

lemma sub_le_of_abs_sub_le_left (h : abs (a - b) ≤ c) : b - c ≤ a :=
sub_le.1 $ (abs_sub_le_iff.1 h).2

lemma sub_le_of_abs_sub_le_right (h : abs (a - b) ≤ c) : a - c ≤ b :=
sub_le_of_abs_sub_le_left (abs_sub_comm a b ▸ h)

lemma sub_lt_of_abs_sub_lt_left (h : abs (a - b) < c) : b - c < a :=
sub_lt.1 $ (abs_sub_lt_iff.1 h).2

lemma sub_lt_of_abs_sub_lt_right (h : abs (a - b) < c) : a - c < b :=
sub_lt_of_abs_sub_lt_left (abs_sub_comm a b ▸ h)

lemma abs_sub_abs_le_abs_sub (a b : α) : abs a - abs b ≤ abs (a - b) :=
sub_le_iff_le_add.2 $
calc abs a = abs (a - b + b)     : by rw [sub_add_cancel]
       ... ≤ abs (a - b) + abs b : abs_add _ _

lemma abs_abs_sub_abs_le_abs_sub (a b : α) : abs (abs a - abs b) ≤ abs (a - b) :=
abs_sub_le_iff.2 ⟨abs_sub_abs_le_abs_sub _ _, by rw abs_sub_comm; apply abs_sub_abs_le_abs_sub⟩

lemma abs_eq (hb : 0 ≤ b) : abs a = b ↔ a = b ∨ a = -b :=
begin
  refine ⟨eq_or_eq_neg_of_abs_eq, _⟩,
  rintro (rfl|rfl); simp only [abs_neg, abs_of_nonneg hb]
end

lemma abs_le_max_abs_abs (hab : a ≤ b)  (hbc : b ≤ c) : abs b ≤ max (abs a) (abs c) :=
abs_le'.2
  ⟨by simp [hbc.trans (le_abs_self c)],
   by simp [(neg_le_neg_iff.mpr hab).trans (neg_le_abs_self a)]⟩

lemma eq_of_abs_sub_eq_zero {a b : α} (h : abs (a - b) = 0) : a = b :=
sub_eq_zero.1 $ abs_eq_zero.1 h

lemma abs_sub_le (a b c : α) : abs (a - c) ≤ abs (a - b) + abs (b - c) :=
calc
    abs (a - c) = abs (a - b + (b - c))     : by rw [sub_add_sub_cancel]
            ... ≤ abs (a - b) + abs (b - c) : abs_add _ _

lemma abs_add_three (a b c : α) : abs (a + b + c) ≤ abs a + abs b + abs c :=
(abs_add _ _).trans (add_le_add_right (abs_add _ _) _)

lemma dist_bdd_within_interval {a b lb ub : α} (hal : lb ≤ a) (hau : a ≤ ub)
      (hbl : lb ≤ b) (hbu : b ≤ ub) : abs (a - b) ≤ ub - lb :=
abs_sub_le_iff.2 ⟨sub_le_sub hau hbl, sub_le_sub hbu hal⟩

lemma eq_of_abs_sub_nonpos (h : abs (a - b) ≤ 0) : a = b :=
eq_of_abs_sub_eq_zero (le_antisymm h (abs_nonneg (a - b)))

lemma abs_max_sub_max_le_abs (a b c : α) : abs (max a c - max b c) ≤ abs (a - b) :=
begin
  simp_rw [abs_le, le_sub_iff_add_le, sub_le_iff_le_add, ← max_add_add_left],
  split; apply max_le_max; simp only [← le_sub_iff_add_le, ← sub_le_iff_le_add, sub_self, neg_le,
    neg_le_abs_self, neg_zero, abs_nonneg, le_abs_self]
end

end add_comm_group

end covariant_add_le

section linear_ordered_add_comm_group
variable [linear_ordered_add_comm_group α]

instance with_top.linear_ordered_add_comm_group_with_top :
  linear_ordered_add_comm_group_with_top (with_top α) :=
{ neg            := option.map (λ a : α, -a),
  neg_top        := @option.map_none _ _ (λ a : α, -a),
  add_neg_cancel := begin
    rintro (a | a) ha,
    { exact (ha rfl).elim },
    { exact with_top.coe_add.symm.trans (with_top.coe_eq_coe.2 (add_neg_self a)) }
  end,
  .. with_top.linear_ordered_add_comm_monoid_with_top,
  .. option.nontrivial }

end linear_ordered_add_comm_group

/-- This is not so much a new structure as a construction mechanism
  for ordered groups, by specifying only the "positive cone" of the group. -/
class nonneg_add_comm_group (α : Type*) extends add_comm_group α :=
(nonneg          : α → Prop)
(pos             : α → Prop := λ a, nonneg a ∧ ¬ nonneg (neg a))
(pos_iff         : ∀ a, pos a ↔ nonneg a ∧ ¬ nonneg (-a) . order_laws_tac)
(zero_nonneg     : nonneg 0)
(add_nonneg      : ∀ {a b}, nonneg a → nonneg b → nonneg (a + b))
(nonneg_antisymm : ∀ {a}, nonneg a → nonneg (-a) → a = 0)

namespace nonneg_add_comm_group
variable [s : nonneg_add_comm_group α]
include s

@[reducible, priority 100] -- see Note [lower instance priority]
instance to_ordered_add_comm_group : ordered_add_comm_group α :=
{ le               := λ a b, nonneg (b - a),
  lt               := λ a b, pos (b - a),
  lt_iff_le_not_le := λ a b, by simp; rw [pos_iff]; simp,
  le_refl          := λ a, by simp [zero_nonneg],
  le_trans         := λ a b c nab nbc, by simp [-sub_eq_add_neg];
    rw ← sub_add_sub_cancel; exact add_nonneg nbc nab,
  le_antisymm      := λ a b nab nba, eq_of_sub_eq_zero $
    nonneg_antisymm nba (by rw neg_sub; exact nab),
  add_le_add_left  := λ a b nab c, by simpa [(≤), preorder.le] using nab,
  ..s }

theorem nonneg_def {a : α} : nonneg a ↔ 0 ≤ a :=
show _ ↔ nonneg _, by simp

theorem pos_def {a : α} : pos a ↔ 0 < a :=
show _ ↔ pos _, by simp

theorem not_zero_pos : ¬ pos (0 : α) :=
mt pos_def.1 (lt_irrefl _)

theorem zero_lt_iff_nonneg_nonneg {a : α} :
  0 < a ↔ nonneg a ∧ ¬ nonneg (-a) :=
pos_def.symm.trans (pos_iff _)

theorem nonneg_total_iff :
  (∀ a : α, nonneg a ∨ nonneg (-a)) ↔
  (∀ a b : α, a ≤ b ∨ b ≤ a) :=
⟨λ h a b, by have := h (b - a); rwa [neg_sub] at this,
 λ h a, by rw [nonneg_def, nonneg_def, neg_nonneg]; apply h⟩

/--
A `nonneg_add_comm_group` is a `linear_ordered_add_comm_group`
if `nonneg` is total and decidable.
-/
def to_linear_ordered_add_comm_group
  [decidable_pred (@nonneg α _)]
  (nonneg_total : ∀ a : α, nonneg a ∨ nonneg (-a))
  : linear_ordered_add_comm_group α :=
{ le := (≤),
  lt := (<),
  le_total := nonneg_total_iff.1 nonneg_total,
  decidable_le := by apply_instance,
  decidable_lt := by apply_instance,
  ..@nonneg_add_comm_group.to_ordered_add_comm_group _ s }

end nonneg_add_comm_group

namespace prod

variables {G H : Type*}

@[to_additive]
instance [ordered_comm_group G] [ordered_comm_group H] :
  ordered_comm_group (G × H) :=
{ .. prod.comm_group, .. prod.partial_order G H, .. prod.ordered_cancel_comm_monoid }

end prod

section type_tags

instance [ordered_add_comm_group α] : ordered_comm_group (multiplicative α) :=
{ ..multiplicative.comm_group,
  ..multiplicative.ordered_comm_monoid }

instance [ordered_comm_group α] : ordered_add_comm_group (additive α) :=
{ ..additive.add_comm_group,
  ..additive.ordered_add_comm_monoid }

instance [linear_ordered_add_comm_group α] : linear_ordered_comm_group (multiplicative α) :=
{ ..multiplicative.linear_order,
  ..multiplicative.ordered_comm_group }

instance [linear_ordered_comm_group α] : linear_ordered_add_comm_group (additive α) :=
{ ..additive.linear_order,
  ..additive.ordered_add_comm_group }

end type_tags

section norm_num_lemmas
/- The following lemmas are stated so that the `norm_num` tactic can use them with the
expected signatures.  -/
variables [ordered_comm_group α] {a b : α}

@[to_additive neg_le_neg]
lemma inv_le_inv' : a ≤ b → b⁻¹ ≤ a⁻¹ :=
inv_le_inv_iff.mpr

@[to_additive neg_lt_neg]
lemma inv_lt_inv' : a < b → b⁻¹ < a⁻¹ :=
inv_lt_inv_iff.mpr

/-  The additive version is also a `linarith` lemma. -/
@[to_additive]
theorem inv_lt_one_of_one_lt : 1 < a → a⁻¹ < 1 :=
inv_lt_one_iff_one_lt.mpr

/-  The additive version is also a `linarith` lemma. -/
@[to_additive]
lemma inv_le_one_of_one_le : 1 ≤ a → a⁻¹ ≤ 1 :=
inv_le_one'.mpr

@[to_additive neg_nonneg_of_nonpos]
lemma one_le_inv_of_le_one :  a ≤ 1 → 1 ≤ a⁻¹ :=
one_le_inv'.mpr

end norm_num_lemmas<|MERGE_RESOLUTION|>--- conflicted
+++ resolved
@@ -986,20 +986,13 @@
 @[to_additive, priority 100] -- see Note [lower instance priority]
 instance has_inv_lattice_has_abs [has_inv α] [lattice α] : has_abs (α)  := ⟨λa, a ⊔ (a⁻¹)⟩
 
-variables [has_neg α] [linear_order α] {a b: α}
-
-<<<<<<< HEAD
 lemma abs_eq_sup_neg {α : Type*} [has_neg α] [lattice α] (a : α) : abs a = a ⊔ (-a) :=
 rfl
 
-lemma abs_eq_max_neg {α : Type*} [has_neg α] [linear_order α] (a : α) : abs a = max a (-a) :=
+variables [has_neg α] [linear_order α] {a b: α}
+
+lemma abs_eq_max_neg : abs a = max a (-a) :=
 rfl
-=======
-lemma abs_eq_max_neg (a : α) : abs a = max a (-a) :=
-begin
-  exact rfl,
-end
->>>>>>> f184dd7d
 
 lemma abs_choice (x : α) : abs x = x ∨ abs x = -x := max_choice _ _
 
