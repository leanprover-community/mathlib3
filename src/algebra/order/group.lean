/-
Copyright (c) 2016 Jeremy Avigad. All rights reserved.
Released under Apache 2.0 license as described in the file LICENSE.
Authors: Jeremy Avigad, Leonardo de Moura, Mario Carneiro, Johannes Hölzl
-/
import algebra.order.monoid
import order.order_dual
import algebra.abs

/-!
# Ordered groups

This file develops the basics of ordered groups.

## Implementation details

Unfortunately, the number of `'` appended to lemmas in this file
may differ between the multiplicative and the additive version of a lemma.
The reason is that we did not want to change existing names in the library.
-/

set_option old_structure_cmd true
open function

universe u
variable {α : Type u}

@[to_additive]
instance group.covariant_class_le.to_contravariant_class_le
  [group α] [has_le α] [covariant_class α α (*) (≤)] : contravariant_class α α (*) (≤) :=
group.covconv

@[to_additive]
instance group.swap.covariant_class_le.to_contravariant_class_le [group α] [has_le α]
  [covariant_class α α (swap (*)) (≤)] : contravariant_class α α (swap (*)) (≤) :=
{ elim := λ a b c bc, calc  b = b * a * a⁻¹ : eq_mul_inv_of_mul_eq rfl
                          ... ≤ c * a * a⁻¹ : mul_le_mul_right' bc a⁻¹
                          ... = c           : mul_inv_eq_of_eq_mul rfl }

@[to_additive]
instance group.covariant_class_lt.to_contravariant_class_lt
  [group α] [has_lt α] [covariant_class α α (*) (<)] : contravariant_class α α (*) (<) :=
{ elim := λ a b c bc, calc  b = a⁻¹ * (a * b) : eq_inv_mul_of_mul_eq rfl
                          ... < a⁻¹ * (a * c) : mul_lt_mul_left' bc a⁻¹
                          ... = c             : inv_mul_cancel_left a c }

@[to_additive]
instance group.swap.covariant_class_lt.to_contravariant_class_lt [group α] [has_lt α]
  [covariant_class α α (swap (*)) (<)] : contravariant_class α α (swap (*)) (<) :=
{ elim := λ a b c bc, calc  b = b * a * a⁻¹ : eq_mul_inv_of_mul_eq rfl
                          ... < c * a * a⁻¹ : mul_lt_mul_right' bc a⁻¹
                          ... = c           : mul_inv_eq_of_eq_mul rfl }

/-- An ordered additive commutative group is an additive commutative group
with a partial order in which addition is strictly monotone. -/
@[protect_proj, ancestor add_comm_group partial_order]
class ordered_add_comm_group (α : Type u) extends add_comm_group α, partial_order α :=
(add_le_add_left : ∀ a b : α, a ≤ b → ∀ c : α, c + a ≤ c + b)

/-- An ordered commutative group is an commutative group
with a partial order in which multiplication is strictly monotone. -/
@[protect_proj, ancestor comm_group partial_order]
class ordered_comm_group (α : Type u) extends comm_group α, partial_order α :=
(mul_le_mul_left : ∀ a b : α, a ≤ b → ∀ c : α, c * a ≤ c * b)
attribute [to_additive] ordered_comm_group

@[to_additive]
instance ordered_comm_group.to_covariant_class_left_le (α : Type u) [ordered_comm_group α] :
  covariant_class α α (*) (≤) :=
{ elim := λ a b c bc, ordered_comm_group.mul_le_mul_left b c bc a }

/--The units of an ordered commutative monoid form an ordered commutative group. -/
@[to_additive]
instance units.ordered_comm_group [ordered_comm_monoid α] : ordered_comm_group (units α) :=
{ mul_le_mul_left := λ a b h c, (mul_le_mul_left' (h : (a : α) ≤ b) _ :  (c : α) * a ≤ c * b),
  .. units.partial_order,
  .. units.comm_group }

@[priority 100, to_additive]    -- see Note [lower instance priority]
instance ordered_comm_group.to_ordered_cancel_comm_monoid (α : Type u)
  [s : ordered_comm_group α] :
  ordered_cancel_comm_monoid α :=
{ mul_left_cancel       := λ a b c, (mul_right_inj a).mp,
  le_of_mul_le_mul_left := λ a b c, (mul_le_mul_iff_left a).mp,
  ..s }

@[priority 100, to_additive]
instance ordered_comm_group.has_exists_mul_of_le (α : Type u)
  [ordered_comm_group α] :
  has_exists_mul_of_le α :=
⟨λ a b hab, ⟨b * a⁻¹, (mul_inv_cancel_comm_assoc a b).symm⟩⟩

@[to_additive] instance [h : has_inv α] : has_inv (order_dual α) := h
@[to_additive] instance [h : has_div α] : has_div (order_dual α) := h
@[to_additive] instance [h : div_inv_monoid α] : div_inv_monoid (order_dual α) := h
@[to_additive] instance [h : group α] : group (order_dual α) := h
@[to_additive] instance [h : comm_group α] : comm_group (order_dual α) := h

@[to_additive] instance [ordered_comm_group α] : ordered_comm_group (order_dual α) :=
{ .. order_dual.ordered_comm_monoid, .. order_dual.group }

section group
variables [group α]

section typeclasses_left_le
variables [has_le α] [covariant_class α α (*) (≤)] {a b c d : α}

/--  Uses `left` co(ntra)variant. -/
@[simp, to_additive left.neg_nonpos_iff]
lemma left.inv_le_one_iff :
  a⁻¹ ≤ 1 ↔ 1 ≤ a :=
by { rw [← mul_le_mul_iff_left a], simp }

/--  Uses `left` co(ntra)variant. -/
@[simp, to_additive left.nonneg_neg_iff]
lemma left.one_le_inv_iff :
  1 ≤ a⁻¹ ↔ a ≤ 1 :=
by { rw [← mul_le_mul_iff_left a], simp }

@[simp, to_additive]
lemma le_inv_mul_iff_mul_le : b ≤ a⁻¹ * c ↔ a * b ≤ c :=
by { rw ← mul_le_mul_iff_left a, simp }

@[simp, to_additive]
lemma inv_mul_le_iff_le_mul : b⁻¹ * a ≤ c ↔ a ≤ b * c :=
by rw [← mul_le_mul_iff_left b, mul_inv_cancel_left]

@[to_additive neg_le_iff_add_nonneg']
lemma inv_le_iff_one_le_mul' : a⁻¹ ≤ b ↔ 1 ≤ a * b :=
(mul_le_mul_iff_left a).symm.trans $ by rw mul_inv_self

@[to_additive]
lemma le_inv_iff_mul_le_one_left : a ≤ b⁻¹ ↔ b * a ≤ 1 :=
(mul_le_mul_iff_left b).symm.trans $ by rw mul_inv_self

@[to_additive]
lemma le_inv_mul_iff_le : 1 ≤ b⁻¹ * a ↔ b ≤ a :=
by rw [← mul_le_mul_iff_left b, mul_one, mul_inv_cancel_left]

@[to_additive]
lemma inv_mul_le_one_iff : a⁻¹ * b ≤ 1 ↔ b ≤ a :=
trans (inv_mul_le_iff_le_mul) $ by rw mul_one

end typeclasses_left_le

section typeclasses_left_lt
variables [has_lt α] [covariant_class α α (*) (<)] {a b c : α}

/--  Uses `left` co(ntra)variant. -/
@[simp, to_additive left.neg_pos_iff]
lemma left.one_lt_inv_iff :
  1 < a⁻¹ ↔ a < 1 :=
by rw [← mul_lt_mul_iff_left a, mul_inv_self, mul_one]

/--  Uses `left` co(ntra)variant. -/
@[simp, to_additive left.neg_neg_iff]
lemma left.inv_lt_one_iff :
  a⁻¹ < 1 ↔ 1 < a :=
by rw [← mul_lt_mul_iff_left a, mul_inv_self, mul_one]

@[simp, to_additive]
lemma lt_inv_mul_iff_mul_lt : b < a⁻¹ * c ↔ a * b < c :=
by { rw [← mul_lt_mul_iff_left a], simp }

@[simp, to_additive]
lemma inv_mul_lt_iff_lt_mul : b⁻¹ * a < c ↔ a < b * c :=
by rw [← mul_lt_mul_iff_left b, mul_inv_cancel_left]

@[to_additive]
lemma inv_lt_iff_one_lt_mul' : a⁻¹ < b ↔ 1 < a * b :=
(mul_lt_mul_iff_left a).symm.trans $ by rw mul_inv_self

@[to_additive]
lemma lt_inv_iff_mul_lt_one' : a < b⁻¹ ↔ b * a < 1 :=
(mul_lt_mul_iff_left b).symm.trans $ by rw mul_inv_self

@[to_additive]
lemma lt_inv_mul_iff_lt : 1 < b⁻¹ * a ↔ b < a :=
by rw [← mul_lt_mul_iff_left b, mul_one, mul_inv_cancel_left]

@[to_additive]
lemma inv_mul_lt_one_iff : a⁻¹ * b < 1 ↔ b < a :=
trans (inv_mul_lt_iff_lt_mul) $ by rw mul_one

end typeclasses_left_lt

section typeclasses_right_le
variables [has_le α] [covariant_class α α (swap (*)) (≤)] {a b c : α}

/--  Uses `right` co(ntra)variant. -/
@[simp, to_additive right.neg_nonpos_iff]
lemma right.inv_le_one_iff :
  a⁻¹ ≤ 1 ↔ 1 ≤ a :=
by { rw [← mul_le_mul_iff_right a], simp }

/--  Uses `right` co(ntra)variant. -/
@[simp, to_additive right.nonneg_neg_iff]
lemma right.one_le_inv_iff :
  1 ≤ a⁻¹ ↔ a ≤ 1 :=
by { rw [← mul_le_mul_iff_right a], simp }

@[to_additive neg_le_iff_add_nonneg]
lemma inv_le_iff_one_le_mul : a⁻¹ ≤ b ↔ 1 ≤ b * a :=
(mul_le_mul_iff_right a).symm.trans $ by rw inv_mul_self

@[to_additive]
lemma le_inv_iff_mul_le_one_right : a ≤ b⁻¹ ↔ a * b ≤ 1 :=
(mul_le_mul_iff_right b).symm.trans $ by rw inv_mul_self

@[simp, to_additive]
lemma mul_inv_le_iff_le_mul : a * b⁻¹ ≤ c ↔ a ≤ c * b :=
(mul_le_mul_iff_right b).symm.trans $ by rw inv_mul_cancel_right

@[simp, to_additive]
lemma le_mul_inv_iff_mul_le : c ≤ a * b⁻¹ ↔ c * b ≤ a :=
(mul_le_mul_iff_right b).symm.trans $ by rw inv_mul_cancel_right

@[simp, to_additive]
lemma mul_inv_le_one_iff_le : a * b⁻¹ ≤ 1 ↔ a ≤ b :=
mul_inv_le_iff_le_mul.trans $ by rw one_mul

@[to_additive]
lemma le_mul_inv_iff_le : 1 ≤ a * b⁻¹ ↔ b ≤ a :=
by rw [← mul_le_mul_iff_right b, one_mul, inv_mul_cancel_right]

@[to_additive]
lemma mul_inv_le_one_iff : b * a⁻¹ ≤ 1 ↔ b ≤ a :=
trans (mul_inv_le_iff_le_mul) $ by rw one_mul

end typeclasses_right_le

section typeclasses_right_lt
variables [has_lt α] [covariant_class α α (swap (*)) (<)] {a b c : α}

/--  Uses `right` co(ntra)variant. -/
@[simp, to_additive right.neg_neg_iff]
lemma right.inv_lt_one_iff :
  a⁻¹ < 1 ↔ 1 < a :=
by rw [← mul_lt_mul_iff_right a, inv_mul_self, one_mul]

/--  Uses `right` co(ntra)variant. -/
@[simp, to_additive right.neg_pos_iff]
lemma right.one_lt_inv_iff :
  1 < a⁻¹ ↔ a < 1 :=
by rw [← mul_lt_mul_iff_right a, inv_mul_self, one_mul]

@[to_additive]
lemma inv_lt_iff_one_lt_mul : a⁻¹ < b ↔ 1 < b * a :=
(mul_lt_mul_iff_right a).symm.trans $ by rw inv_mul_self

@[to_additive]
lemma lt_inv_iff_mul_lt_one : a < b⁻¹ ↔ a * b < 1 :=
(mul_lt_mul_iff_right b).symm.trans $ by rw inv_mul_self

@[simp, to_additive]
lemma mul_inv_lt_iff_lt_mul : a * b⁻¹ < c ↔ a < c * b :=
by rw [← mul_lt_mul_iff_right b, inv_mul_cancel_right]

@[simp, to_additive]
lemma lt_mul_inv_iff_mul_lt : c < a * b⁻¹ ↔ c * b < a :=
(mul_lt_mul_iff_right b).symm.trans $ by rw inv_mul_cancel_right

@[simp, to_additive]
lemma inv_mul_lt_one_iff_lt : a * b⁻¹ < 1 ↔ a < b :=
by rw [← mul_lt_mul_iff_right b, inv_mul_cancel_right, one_mul]

@[to_additive]
lemma lt_mul_inv_iff_lt : 1 < a * b⁻¹ ↔ b < a :=
by rw [← mul_lt_mul_iff_right b, one_mul, inv_mul_cancel_right]

@[to_additive]
lemma mul_inv_lt_one_iff : b * a⁻¹ < 1 ↔ b < a :=
trans (mul_inv_lt_iff_lt_mul) $ by rw one_mul

end typeclasses_right_lt

section typeclasses_left_right_le
variables [has_le α] [covariant_class α α (*) (≤)] [covariant_class α α (swap (*)) (≤)]
  {a b c d : α}

@[simp, to_additive]
lemma inv_le_inv_iff : a⁻¹ ≤ b⁻¹ ↔ b ≤ a :=
by { rw [← mul_le_mul_iff_left a, ← mul_le_mul_iff_right b], simp }

alias neg_le_neg_iff ↔ le_of_neg_le_neg _

section

variable (α)

/-- `x ↦ x⁻¹` as an order-reversing equivalence. -/
@[to_additive "`x ↦ -x` as an order-reversing equivalence.", simps]
def order_iso.inv : α ≃o order_dual α :=
{ to_equiv := (equiv.inv α).trans order_dual.to_dual,
  map_rel_iff' := λ a b, @inv_le_inv_iff α _ _ _ _ _ _ }

end

@[to_additive neg_le]
lemma inv_le' : a⁻¹ ≤ b ↔ b⁻¹ ≤ a :=
(order_iso.inv α).symm_apply_le

alias inv_le' ↔ inv_le_of_inv_le' _
attribute [to_additive neg_le_of_neg_le] inv_le_of_inv_le'

@[to_additive le_neg]
lemma le_inv' : a ≤ b⁻¹ ↔ b ≤ a⁻¹ :=
(order_iso.inv α).le_symm_apply

@[to_additive]
lemma mul_inv_le_inv_mul_iff : a * b⁻¹ ≤ d⁻¹ * c ↔ d * a ≤ c * b :=
by rw [← mul_le_mul_iff_left d, ← mul_le_mul_iff_right b, mul_inv_cancel_left, mul_assoc,
    inv_mul_cancel_right]

@[simp, to_additive] lemma div_le_self_iff (a : α) {b : α} : a / b ≤ a ↔ 1 ≤ b :=
by simp [div_eq_mul_inv]

alias sub_le_self_iff ↔ _ sub_le_self

end typeclasses_left_right_le

section typeclasses_left_right_lt
variables [has_lt α] [covariant_class α α (*) (<)] [covariant_class α α (swap (*)) (<)]
  {a b c d : α}

@[simp, to_additive]
lemma inv_lt_inv_iff : a⁻¹ < b⁻¹ ↔ b < a :=
by { rw [← mul_lt_mul_iff_left a, ← mul_lt_mul_iff_right b], simp }

@[to_additive neg_lt]
lemma inv_lt' : a⁻¹ < b ↔ b⁻¹ < a :=
by rw [← inv_lt_inv_iff, inv_inv]

@[to_additive lt_neg]
lemma lt_inv' : a < b⁻¹ ↔ b < a⁻¹ :=
by rw [← inv_lt_inv_iff, inv_inv]

alias lt_inv' ↔ lt_inv_of_lt_inv _
attribute [to_additive] lt_inv_of_lt_inv

alias inv_lt' ↔ inv_lt_of_inv_lt' _
attribute [to_additive neg_lt_of_neg_lt] inv_lt_of_inv_lt'

@[to_additive]
lemma mul_inv_lt_inv_mul_iff : a * b⁻¹ < d⁻¹ * c ↔ d * a < c * b :=
by rw [← mul_lt_mul_iff_left d, ← mul_lt_mul_iff_right b, mul_inv_cancel_left, mul_assoc,
    inv_mul_cancel_right]

@[simp, to_additive] lemma div_lt_self_iff (a : α) {b : α} : a / b < a ↔ 1 < b :=
by simp [div_eq_mul_inv]

alias sub_lt_self_iff ↔ _ sub_lt_self

end typeclasses_left_right_lt

section pre_order
variable [preorder α]

section left_le
variables [covariant_class α α (*) (≤)] {a : α}

@[to_additive]
lemma left.inv_le_self (h : 1 ≤ a) : a⁻¹ ≤ a :=
le_trans (left.inv_le_one_iff.mpr h) h

alias left.neg_le_self ← neg_le_self

@[to_additive]
lemma left.self_le_inv (h : a ≤ 1) : a ≤ a⁻¹ :=
le_trans h (left.one_le_inv_iff.mpr h)

end left_le

section left_lt
variables [covariant_class α α (*) (<)] {a : α}

@[to_additive]
lemma left.inv_lt_self (h : 1 < a) : a⁻¹ < a :=
(left.inv_lt_one_iff.mpr h).trans h

alias left.neg_lt_self ← neg_lt_self

@[to_additive]
lemma left.self_lt_inv (h : a < 1) : a < a⁻¹ :=
lt_trans h (left.one_lt_inv_iff.mpr h)

end left_lt

section right_le
variables [covariant_class α α (swap (*)) (≤)] {a : α}

@[to_additive]
lemma right.inv_le_self (h : 1 ≤ a) : a⁻¹ ≤ a :=
le_trans (right.inv_le_one_iff.mpr h) h

@[to_additive]
lemma right.self_le_inv (h : a ≤ 1) : a ≤ a⁻¹ :=
le_trans h (right.one_le_inv_iff.mpr h)

end right_le

section right_lt
variables [covariant_class α α (swap (*)) (<)] {a : α}

@[to_additive]
lemma right.inv_lt_self (h : 1 < a) : a⁻¹ < a :=
(right.inv_lt_one_iff.mpr h).trans h

@[to_additive]
lemma right.self_lt_inv (h : a < 1) : a < a⁻¹ :=
lt_trans h (right.one_lt_inv_iff.mpr h)

end right_lt

end pre_order

end group

section comm_group
variables [comm_group α]

section has_le
variables [has_le α] [covariant_class α α (*) (≤)] {a b c d : α}

@[to_additive]
lemma inv_mul_le_iff_le_mul' : c⁻¹ * a ≤ b ↔ a ≤ b * c :=
by rw [inv_mul_le_iff_le_mul, mul_comm]

@[simp, to_additive]
lemma mul_inv_le_iff_le_mul' : a * b⁻¹ ≤ c ↔ a ≤ b * c :=
by rw [← inv_mul_le_iff_le_mul, mul_comm]

@[to_additive add_neg_le_add_neg_iff]
lemma mul_inv_le_mul_inv_iff' : a * b⁻¹ ≤ c * d⁻¹ ↔ a * d ≤ c * b :=
by rw [mul_comm c, mul_inv_le_inv_mul_iff, mul_comm]

end has_le

section has_lt
variables [has_lt α] [covariant_class α α (*) (<)] {a b c d : α}

@[to_additive]
lemma inv_mul_lt_iff_lt_mul' : c⁻¹ * a < b ↔ a < b * c :=
by rw [inv_mul_lt_iff_lt_mul, mul_comm]

@[simp, to_additive]
lemma mul_inv_lt_iff_le_mul' : a * b⁻¹ < c ↔ a < b * c :=
by rw [← inv_mul_lt_iff_lt_mul, mul_comm]

@[to_additive add_neg_lt_add_neg_iff]
lemma mul_inv_lt_mul_inv_iff' : a * b⁻¹ < c * d⁻¹ ↔ a * d < c * b :=
by rw [mul_comm c, mul_inv_lt_inv_mul_iff, mul_comm]

end has_lt

end comm_group

alias le_inv' ↔ le_inv_of_le_inv _
attribute [to_additive] le_inv_of_le_inv

alias left.inv_le_one_iff ↔ one_le_of_inv_le_one _
attribute [to_additive] one_le_of_inv_le_one

alias left.one_le_inv_iff ↔ le_one_of_one_le_inv _
attribute [to_additive nonpos_of_neg_nonneg] le_one_of_one_le_inv

alias inv_lt_inv_iff ↔ lt_of_inv_lt_inv _
attribute [to_additive] lt_of_inv_lt_inv

alias left.inv_lt_one_iff ↔ one_lt_of_inv_lt_one _
attribute [to_additive] one_lt_of_inv_lt_one

alias left.inv_lt_one_iff ← inv_lt_one_iff_one_lt
attribute [to_additive] inv_lt_one_iff_one_lt

alias left.inv_lt_one_iff ← inv_lt_one'
attribute [to_additive neg_lt_zero] inv_lt_one'

alias left.one_lt_inv_iff ↔  inv_of_one_lt_inv _
attribute [to_additive neg_of_neg_pos] inv_of_one_lt_inv

alias left.one_lt_inv_iff ↔ _ one_lt_inv_of_inv
attribute [to_additive neg_pos_of_neg] one_lt_inv_of_inv

alias le_inv_mul_iff_mul_le ↔ mul_le_of_le_inv_mul _
attribute [to_additive] mul_le_of_le_inv_mul

alias le_inv_mul_iff_mul_le ↔ _ le_inv_mul_of_mul_le
attribute [to_additive] le_inv_mul_of_mul_le

alias inv_mul_le_iff_le_mul ↔ _ inv_mul_le_of_le_mul
attribute [to_additive] inv_mul_le_iff_le_mul

alias lt_inv_mul_iff_mul_lt ↔ mul_lt_of_lt_inv_mul _
attribute [to_additive] mul_lt_of_lt_inv_mul

alias lt_inv_mul_iff_mul_lt ↔ _ lt_inv_mul_of_mul_lt
attribute [to_additive] lt_inv_mul_of_mul_lt

alias inv_mul_lt_iff_lt_mul ↔ lt_mul_of_inv_mul_lt inv_mul_lt_of_lt_mul
attribute [to_additive] lt_mul_of_inv_mul_lt
attribute [to_additive] inv_mul_lt_of_lt_mul

alias lt_mul_of_inv_mul_lt ← lt_mul_of_inv_mul_lt_left
attribute [to_additive] lt_mul_of_inv_mul_lt_left

alias left.inv_le_one_iff ← inv_le_one'
attribute [to_additive neg_nonpos] inv_le_one'

alias left.one_le_inv_iff ← one_le_inv'
attribute [to_additive neg_nonneg] one_le_inv'

alias left.one_lt_inv_iff ← one_lt_inv'
attribute [to_additive neg_pos] one_lt_inv'

alias mul_lt_mul_left' ← ordered_comm_group.mul_lt_mul_left'
attribute [to_additive ordered_add_comm_group.add_lt_add_left] ordered_comm_group.mul_lt_mul_left'

alias le_of_mul_le_mul_left' ← ordered_comm_group.le_of_mul_le_mul_left
attribute [to_additive ordered_add_comm_group.le_of_add_le_add_left]
  ordered_comm_group.le_of_mul_le_mul_left

alias lt_of_mul_lt_mul_left' ← ordered_comm_group.lt_of_mul_lt_mul_left
attribute [to_additive ordered_add_comm_group.lt_of_add_lt_add_left]
  ordered_comm_group.lt_of_mul_lt_mul_left

/-- Pullback an `ordered_comm_group` under an injective map.
See note [reducible non-instances]. -/
@[reducible, to_additive function.injective.ordered_add_comm_group
"Pullback an `ordered_add_comm_group` under an injective map."]
def function.injective.ordered_comm_group [ordered_comm_group α] {β : Type*}
  [has_one β] [has_mul β] [has_inv β] [has_div β]
  (f : β → α) (hf : function.injective f) (one : f 1 = 1)
  (mul : ∀ x y, f (x * y) = f x * f y)
  (inv : ∀ x, f (x⁻¹) = (f x)⁻¹)
  (div : ∀ x y, f (x / y) = f x / f y) :
  ordered_comm_group β :=
{ ..partial_order.lift f hf,
  ..hf.ordered_comm_monoid f one mul,
  ..hf.comm_group f one mul inv div }

/-  Most of the lemmas that are primed in this section appear in ordered_field. -/
/-  I (DT) did not try to minimise the assumptions. -/
section group
variables [group α] [has_le α]

section right
variables [covariant_class α α (swap (*)) (≤)] {a b c d : α}

@[simp, to_additive]
lemma div_le_div_iff_right (c : α) : a / c ≤ b / c ↔ a ≤ b :=
by simpa only [div_eq_mul_inv] using mul_le_mul_iff_right _

@[to_additive sub_le_sub_right]
lemma div_le_div_right' (h : a ≤ b) (c : α) : a / c ≤ b / c :=
(div_le_div_iff_right c).2 h

@[simp, to_additive sub_nonneg]
lemma one_le_div' : 1 ≤ a / b ↔ b ≤ a :=
by rw [← mul_le_mul_iff_right b, one_mul, div_eq_mul_inv, inv_mul_cancel_right]

alias sub_nonneg ↔ le_of_sub_nonneg sub_nonneg_of_le

@[simp, to_additive sub_nonpos]
lemma div_le_one' : a / b ≤ 1 ↔ a ≤ b :=
by rw [← mul_le_mul_iff_right b, one_mul, div_eq_mul_inv, inv_mul_cancel_right]

alias sub_nonpos ↔ le_of_sub_nonpos sub_nonpos_of_le

@[to_additive]
lemma le_div_iff_mul_le : a ≤ c / b ↔ a * b ≤ c :=
by rw [← mul_le_mul_iff_right b, div_eq_mul_inv, inv_mul_cancel_right]

alias le_sub_iff_add_le ↔ add_le_of_le_sub_right le_sub_right_of_add_le

@[to_additive]
lemma div_le_iff_le_mul : a / c ≤ b ↔ a ≤ b * c :=
by rw [← mul_le_mul_iff_right c, div_eq_mul_inv, inv_mul_cancel_right]

/-- `equiv.mul_right` as an `order_iso`. See also `order_embedding.mul_right`. -/
@[to_additive "`equiv.add_right` as an `order_iso`. See also `order_embedding.add_right`.",
  simps to_equiv apply {simp_rhs := tt}]
def order_iso.mul_right (a : α) : α ≃o α :=
{ map_rel_iff' := λ _ _, mul_le_mul_iff_right a, to_equiv := equiv.mul_right a }

@[simp, to_additive] lemma order_iso.mul_right_symm (a : α) :
  (order_iso.mul_right a).symm = order_iso.mul_right a⁻¹ :=
by { ext x, refl }

end right

section left
variables [covariant_class α α (*) (≤)]

/-- `equiv.mul_left` as an `order_iso`. See also `order_embedding.mul_left`. -/
@[to_additive "`equiv.add_left` as an `order_iso`. See also `order_embedding.add_left`.",
  simps to_equiv apply  {simp_rhs := tt}]
def order_iso.mul_left (a : α) : α ≃o α :=
{ map_rel_iff' := λ _ _, mul_le_mul_iff_left a, to_equiv := equiv.mul_left a }

@[simp, to_additive] lemma order_iso.mul_left_symm (a : α) :
  (order_iso.mul_left a).symm = order_iso.mul_left a⁻¹ :=
by { ext x, refl }

variables [covariant_class α α (swap (*)) (≤)] {a b c : α}

@[simp, to_additive]
lemma div_le_div_iff_left (a : α) : a / b ≤ a / c ↔ c ≤ b :=
by rw [div_eq_mul_inv, div_eq_mul_inv, ← mul_le_mul_iff_left a⁻¹, inv_mul_cancel_left,
    inv_mul_cancel_left, inv_le_inv_iff]

@[to_additive sub_le_sub_left]
lemma div_le_div_left' (h : a ≤ b) (c : α) : c / b ≤ c / a :=
(div_le_div_iff_left c).2 h

end left

end group

section comm_group
variables [comm_group α]

section has_le
variables [has_le α] [covariant_class α α (*) (≤)] {a b c d : α}

@[to_additive sub_le_sub_iff]
lemma div_le_div_iff' : a / b ≤ c / d ↔ a * d ≤ c * b :=
by simpa only [div_eq_mul_inv] using mul_inv_le_mul_inv_iff'

@[to_additive]
lemma le_div_iff_mul_le' : b ≤ c / a ↔ a * b ≤ c :=
by rw [le_div_iff_mul_le, mul_comm]

alias le_sub_iff_add_le' ↔ add_le_of_le_sub_left le_sub_left_of_add_le

@[to_additive]
lemma div_le_iff_le_mul' : a / b ≤ c ↔ a ≤ b * c :=
by rw [div_le_iff_le_mul, mul_comm]

alias sub_le_iff_le_add' ↔ le_add_of_sub_left_le sub_left_le_of_le_add

@[simp, to_additive]
lemma inv_le_div_iff_le_mul : b⁻¹ ≤ a / c ↔ c ≤ a * b :=
le_div_iff_mul_le.trans inv_mul_le_iff_le_mul'

@[to_additive]
lemma inv_le_div_iff_le_mul' : a⁻¹ ≤ b / c ↔ c ≤ a * b :=
by rw [inv_le_div_iff_le_mul, mul_comm]

@[to_additive sub_le]
lemma div_le'' : a / b ≤ c ↔ a / c ≤ b :=
div_le_iff_le_mul'.trans div_le_iff_le_mul.symm

@[to_additive le_sub]
lemma le_div'' : a ≤ b / c ↔ c ≤ b / a :=
le_div_iff_mul_le'.trans le_div_iff_mul_le.symm

end has_le

section preorder
variables [preorder α] [covariant_class α α (*) (≤)] {a b c d : α}

@[to_additive sub_le_sub]
lemma div_le_div'' (hab : a ≤ b) (hcd : c ≤ d) :
  a / d ≤ b / c :=
begin
  rw [div_eq_mul_inv, div_eq_mul_inv, mul_comm b, mul_inv_le_inv_mul_iff, mul_comm],
  exact mul_le_mul' hab hcd
end

end preorder

end comm_group

/-  Most of the lemmas that are primed in this section appear in ordered_field. -/
/-  I (DT) did not try to minimise the assumptions. -/
section group
variables [group α] [has_lt α]

section right
variables [covariant_class α α (swap (*)) (<)] {a b c d : α}

@[simp, to_additive]
lemma div_lt_div_iff_right (c : α) : a / c < b / c ↔ a < b :=
by simpa only [div_eq_mul_inv] using mul_lt_mul_iff_right _

@[to_additive sub_lt_sub_right]
lemma div_lt_div_right' (h : a < b) (c : α) : a / c < b / c :=
(div_lt_div_iff_right c).2 h

@[simp, to_additive sub_pos]
lemma one_lt_div' : 1 < a / b ↔ b < a :=
by rw [← mul_lt_mul_iff_right b, one_mul, div_eq_mul_inv, inv_mul_cancel_right]

alias sub_pos ↔ lt_of_sub_pos sub_pos_of_lt

@[simp, to_additive sub_neg]
lemma div_lt_one' : a / b < 1 ↔ a < b :=
by rw [← mul_lt_mul_iff_right b, one_mul, div_eq_mul_inv, inv_mul_cancel_right]

alias sub_neg ↔ lt_of_sub_neg sub_neg_of_lt

alias sub_neg ← sub_lt_zero

@[to_additive]
lemma lt_div_iff_mul_lt : a < c / b ↔ a * b < c :=
by rw [← mul_lt_mul_iff_right b, div_eq_mul_inv, inv_mul_cancel_right]

alias lt_sub_iff_add_lt ↔ add_lt_of_lt_sub_right lt_sub_right_of_add_lt

@[to_additive]
lemma div_lt_iff_lt_mul : a / c < b ↔ a < b * c :=
by rw [← mul_lt_mul_iff_right c, div_eq_mul_inv, inv_mul_cancel_right]

alias sub_lt_iff_lt_add ↔ lt_add_of_sub_right_lt sub_right_lt_of_lt_add

end right

section left
variables [covariant_class α α (*) (<)] [covariant_class α α (swap (*)) (<)] {a b c : α}

@[simp, to_additive]
lemma div_lt_div_iff_left (a : α) : a / b < a / c ↔ c < b :=
by rw [div_eq_mul_inv, div_eq_mul_inv, ← mul_lt_mul_iff_left a⁻¹, inv_mul_cancel_left,
    inv_mul_cancel_left, inv_lt_inv_iff]

@[simp, to_additive]
lemma inv_lt_div_iff_lt_mul : a⁻¹ < b / c ↔ c < a * b :=
by rw [div_eq_mul_inv, lt_mul_inv_iff_mul_lt, inv_mul_lt_iff_lt_mul]

@[to_additive sub_lt_sub_left]
lemma div_lt_div_left' (h : a < b) (c : α) : c / b < c / a :=
(div_lt_div_iff_left c).2 h

end left

end group

section comm_group
variables [comm_group α]

section has_lt
variables [has_lt α] [covariant_class α α (*) (<)] {a b c d : α}

@[to_additive sub_lt_sub_iff]
lemma div_lt_div_iff' : a / b < c / d ↔ a * d < c * b :=
by simpa only [div_eq_mul_inv] using mul_inv_lt_mul_inv_iff'

@[to_additive]
lemma lt_div_iff_mul_lt' : b < c / a ↔ a * b < c :=
by rw [lt_div_iff_mul_lt, mul_comm]

alias lt_sub_iff_add_lt' ↔ add_lt_of_lt_sub_left lt_sub_left_of_add_lt

@[to_additive]
lemma div_lt_iff_lt_mul' : a / b < c ↔ a < b * c :=
by rw [div_lt_iff_lt_mul, mul_comm]

alias sub_lt_iff_lt_add' ↔ lt_add_of_sub_left_lt sub_left_lt_of_lt_add

@[to_additive]
lemma inv_lt_div_iff_lt_mul' : b⁻¹ < a / c ↔ c < a * b :=
lt_div_iff_mul_lt.trans inv_mul_lt_iff_lt_mul'

@[to_additive sub_lt]
lemma div_lt'' : a / b < c ↔ a / c < b :=
div_lt_iff_lt_mul'.trans div_lt_iff_lt_mul.symm

@[to_additive lt_sub]
lemma lt_div'' : a < b / c ↔ c < b / a :=
lt_div_iff_mul_lt'.trans lt_div_iff_mul_lt.symm

end has_lt

section preorder
variables [preorder α] [covariant_class α α (*) (<)] {a b c d : α}

@[to_additive sub_lt_sub]
lemma div_lt_div'' (hab : a < b) (hcd : c < d) :
  a / d < b / c :=
begin
  rw [div_eq_mul_inv, div_eq_mul_inv, mul_comm b, mul_inv_lt_inv_mul_iff, mul_comm],
  exact mul_lt_mul_of_lt_of_lt hab hcd
end

end preorder

end comm_group

section linear_order
variables [group α] [linear_order α] [covariant_class α α (*) (≤)]

section variable_names
variables {a b c : α}

@[to_additive]
lemma le_of_forall_one_lt_lt_mul (h : ∀ ε : α, 1 < ε → a < b * ε) : a ≤ b :=
le_of_not_lt (λ h₁, lt_irrefl a (by simpa using (h _ (lt_inv_mul_iff_lt.mpr h₁))))

@[to_additive]
lemma le_iff_forall_one_lt_lt_mul : a ≤ b ↔ ∀ ε, 1 < ε → a < b * ε :=
⟨λ h ε, lt_mul_of_le_of_one_lt h, le_of_forall_one_lt_lt_mul⟩

/-  I (DT) introduced this lemma to prove (the additive version `sub_le_sub_flip` of)
`div_le_div_flip` below.  Now I wonder what is the point of either of these lemmas... -/
@[to_additive]
lemma div_le_inv_mul_iff [covariant_class α α (swap (*)) (≤)] :
  a / b ≤ a⁻¹ * b ↔ a ≤ b :=
begin
  rw [div_eq_mul_inv, mul_inv_le_inv_mul_iff],
  exact ⟨λ h, not_lt.mp (λ k, not_lt.mpr h (mul_lt_mul''' k k)), λ h, mul_le_mul' h h⟩,
end

/-  What is the point of this lemma?  See comment about `div_le_inv_mul_iff` above. -/
@[simp, to_additive]
lemma div_le_div_flip {α : Type*} [comm_group α] [linear_order α] [covariant_class α α (*) (≤)]
  {a b : α}:
  a / b ≤ b / a ↔ a ≤ b :=
begin
  rw [div_eq_mul_inv b, mul_comm],
  exact div_le_inv_mul_iff,
end

@[simp, to_additive] lemma max_one_div_max_inv_one_eq_self (a : α) :
  max a 1 / max a⁻¹ 1 = a :=
by { rcases le_total a 1 with h|h; simp [h] }

alias max_zero_sub_max_neg_zero_eq_self ← max_zero_sub_eq_self

end variable_names

section densely_ordered
variables [densely_ordered α] {a b c : α}

@[to_additive]
lemma le_of_forall_one_lt_le_mul (h : ∀ ε : α, 1 < ε → a ≤ b * ε) : a ≤ b :=
le_of_forall_le_of_dense $ λ c hc,
calc a ≤ b * (b⁻¹ * c) : h _ (lt_inv_mul_iff_lt.mpr hc)
   ... = c             : mul_inv_cancel_left b c

@[to_additive]
lemma le_of_forall_lt_one_mul_le (h : ∀ ε < 1, a * ε ≤ b) : a ≤ b :=
@le_of_forall_one_lt_le_mul (order_dual α) _ _ _ _ _ _ h

@[to_additive]
lemma le_of_forall_one_lt_div_le (h : ∀ ε : α, 1 < ε → a / ε ≤ b) : a ≤ b :=
le_of_forall_lt_one_mul_le $ λ ε ε1,
  by simpa only [div_eq_mul_inv, inv_inv]  using h ε⁻¹ (left.one_lt_inv_iff.2 ε1)

@[to_additive]
lemma le_iff_forall_one_lt_le_mul : a ≤ b ↔ ∀ ε, 1 < ε → a ≤ b * ε :=
⟨λ h ε ε_pos, le_mul_of_le_of_one_le h ε_pos.le, le_of_forall_one_lt_le_mul⟩

@[to_additive]
lemma le_iff_forall_lt_one_mul_le : a ≤ b ↔ ∀ ε < 1, a * ε ≤ b :=
@le_iff_forall_one_lt_le_mul (order_dual α) _ _ _ _ _ _

end densely_ordered

end linear_order

/-!
### Linearly ordered commutative groups
-/

/-- A linearly ordered additive commutative group is an
additive commutative group with a linear order in which
addition is monotone. -/
@[protect_proj, ancestor ordered_add_comm_group linear_order]
class linear_ordered_add_comm_group (α : Type u) extends ordered_add_comm_group α, linear_order α

/-- A linearly ordered commutative monoid with an additively absorbing `⊤` element.
  Instances should include number systems with an infinite element adjoined.` -/
@[protect_proj, ancestor linear_ordered_add_comm_monoid_with_top sub_neg_monoid nontrivial]
class linear_ordered_add_comm_group_with_top (α : Type*)
  extends linear_ordered_add_comm_monoid_with_top α, sub_neg_monoid α, nontrivial α :=
(neg_top : - (⊤ : α) = ⊤)
(add_neg_cancel : ∀ a:α, a ≠ ⊤ → a + (- a) = 0)

/-- A linearly ordered commutative group is a
commutative group with a linear order in which
multiplication is monotone. -/
@[protect_proj, ancestor ordered_comm_group linear_order, to_additive]
class linear_ordered_comm_group (α : Type u) extends ordered_comm_group α, linear_order α

@[to_additive] instance [linear_ordered_comm_group α] :
  linear_ordered_comm_group (order_dual α) :=
{ .. order_dual.ordered_comm_group, .. order_dual.linear_order α }

section linear_ordered_comm_group
variables [linear_ordered_comm_group α] {a b c : α}

@[priority 100, to_additive] -- see Note [lower instance priority]
instance linear_ordered_comm_group.to_linear_ordered_cancel_comm_monoid :
  linear_ordered_cancel_comm_monoid α :=
{ le_of_mul_le_mul_left := λ x y z, le_of_mul_le_mul_left',
  mul_left_cancel := λ x y z, mul_left_cancel,
  ..‹linear_ordered_comm_group α› }

/-- Pullback a `linear_ordered_comm_group` under an injective map.
See note [reducible non-instances]. -/
@[reducible, to_additive function.injective.linear_ordered_add_comm_group
"Pullback a `linear_ordered_add_comm_group` under an injective map."]
def function.injective.linear_ordered_comm_group {β : Type*}
  [has_one β] [has_mul β] [has_inv β] [has_div β]
  (f : β → α) (hf : function.injective f) (one : f 1 = 1)
  (mul : ∀ x y, f (x * y) = f x * f y)
  (inv : ∀ x, f (x⁻¹) = (f x)⁻¹)
  (div : ∀ x y, f (x / y) = f x / f y)  :
  linear_ordered_comm_group β :=
{ ..linear_order.lift f hf,
  ..hf.ordered_comm_group f one mul inv div }

@[to_additive linear_ordered_add_comm_group.add_lt_add_left]
lemma linear_ordered_comm_group.mul_lt_mul_left'
  (a b : α) (h : a < b) (c : α) : c * a < c * b :=
mul_lt_mul_left' h c

@[to_additive min_neg_neg]
lemma min_inv_inv' (a b : α) : min (a⁻¹) (b⁻¹) = (max a b)⁻¹ :=
eq.symm $ @monotone.map_max α (order_dual α) _ _ has_inv.inv a b $ λ a b, inv_le_inv_iff.mpr

@[to_additive max_neg_neg]
lemma max_inv_inv' (a b : α) : max (a⁻¹) (b⁻¹) = (min a b)⁻¹ :=
eq.symm $ @monotone.map_min α (order_dual α) _ _ has_inv.inv a b $ λ a b, inv_le_inv_iff.mpr

@[to_additive min_sub_sub_right]
lemma min_div_div_right' (a b c : α) : min (a / c) (b / c) = min a b / c :=
by simpa only [div_eq_mul_inv] using min_mul_mul_right a b (c⁻¹)

@[to_additive max_sub_sub_right]
lemma max_div_div_right' (a b c : α) : max (a / c) (b / c) = max a b / c :=
by simpa only [div_eq_mul_inv] using max_mul_mul_right a b (c⁻¹)

@[to_additive min_sub_sub_left]
lemma min_div_div_left' (a b c : α) : min (a / b) (a / c) = a / max b c :=
by simp only [div_eq_mul_inv, min_mul_mul_left, min_inv_inv']

@[to_additive max_sub_sub_left]
lemma max_div_div_left' (a b c : α) : max (a / b) (a / c) = a / min b c :=
by simp only [div_eq_mul_inv, max_mul_mul_left, max_inv_inv']

@[to_additive eq_zero_of_neg_eq]
lemma eq_one_of_inv_eq' (h : a⁻¹ = a) : a = 1 :=
match lt_trichotomy a 1 with
| or.inl h₁ :=
  have 1 < a, from h ▸ one_lt_inv_of_inv h₁,
  absurd h₁ this.asymm
| or.inr (or.inl h₁) := h₁
| or.inr (or.inr h₁) :=
  have a < 1, from h ▸ inv_lt_one'.mpr h₁,
  absurd h₁ this.asymm
end

@[to_additive exists_zero_lt]
lemma exists_one_lt' [nontrivial α] : ∃ (a:α), 1 < a :=
begin
  obtain ⟨y, hy⟩ := decidable.exists_ne (1 : α),
  cases hy.lt_or_lt,
  { exact ⟨y⁻¹, one_lt_inv'.mpr h⟩ },
  { exact ⟨y, h⟩ }
end

@[priority 100, to_additive] -- see Note [lower instance priority]
instance linear_ordered_comm_group.to_no_top_order [nontrivial α] :
  no_top_order α :=
⟨ begin
    obtain ⟨y, hy⟩ : ∃ (a:α), 1 < a := exists_one_lt',
    exact λ a, ⟨a * y, lt_mul_of_one_lt_right' a hy⟩
  end ⟩

@[priority 100, to_additive] -- see Note [lower instance priority]
instance linear_ordered_comm_group.to_no_bot_order [nontrivial α] : no_bot_order α :=
⟨ begin
    obtain ⟨y, hy⟩ : ∃ (a:α), 1 < a := exists_one_lt',
    exact λ a, ⟨a / y, (div_lt_self_iff a).mpr hy⟩
  end ⟩

end linear_ordered_comm_group

section covariant_add_le

section has_neg

/-- `abs a` is the absolute value of `a`. -/
@[to_additive, priority 100] -- see Note [lower instance priority]
instance has_inv_lattice_has_abs [has_inv α] [lattice α] : has_abs (α)  := ⟨λa, a ⊔ (a⁻¹)⟩

lemma abs_eq_sup_neg {α : Type*} [has_neg α] [lattice α] (a : α) : abs a = a ⊔ (-a) :=
rfl

variables [has_neg α] [linear_order α] {a b: α}

lemma abs_eq_max_neg : abs a = max a (-a) :=
rfl

lemma abs_choice (x : α) : |x| = x ∨ |x| = -x := max_choice _ _

lemma abs_le' : |a| ≤ b ↔ a ≤ b ∧ -a ≤ b := max_le_iff

lemma le_abs : a ≤ |b| ↔ a ≤ b ∨ a ≤ -b := le_max_iff

lemma le_abs_self (a : α) : a ≤ |a| := le_max_left _ _

lemma neg_le_abs_self (a : α) : -a ≤ |a| := le_max_right _ _

lemma lt_abs : a < |b| ↔ a < b ∨ a < -b := lt_max_iff

theorem abs_le_abs (h₀ : a ≤ b) (h₁ : -a ≤ b) : |a| ≤ |b| :=
(abs_le'.2 ⟨h₀, h₁⟩).trans (le_abs_self b)

lemma abs_by_cases (P : α → Prop) {a : α} (h1 : P a) (h2 : P (-a)) : P (|a|) :=
sup_ind _ _ h1 h2

end has_neg

section add_group
variables [add_group α] [linear_order α]

@[simp] lemma abs_neg (a : α) : | -a| = |a| :=
begin
  rw [abs_eq_max_neg, max_comm, neg_neg, abs_eq_max_neg]
end

lemma eq_or_eq_neg_of_abs_eq {a b : α} (h : |a| = b) : a = b ∨ a = -b :=
by simpa only [← h, eq_comm, eq_neg_iff_eq_neg] using abs_choice a

lemma abs_eq_abs {a b : α} : |a| = |b| ↔ a = b ∨ a = -b :=
begin
  refine ⟨λ h, _, λ h, _⟩,
  { obtain rfl | rfl := eq_or_eq_neg_of_abs_eq h;
    simpa only [neg_eq_iff_neg_eq, neg_inj, or.comm, @eq_comm _ (-b)] using abs_choice b },
  { cases h; simp only [h, abs_neg] },
end

lemma abs_sub_comm (a b : α) : |a - b| = |b - a| :=
calc  |a - b| = | - (b - a)| : congr_arg _ (neg_sub b a).symm
              ... = |b - a|     : abs_neg (b - a)

variables [covariant_class α α (+) (≤)] {a b c : α}

lemma abs_of_nonneg (h : 0 ≤ a) : |a| = a :=
max_eq_left $ (neg_nonpos.2 h).trans h

lemma abs_of_pos (h : 0 < a) : |a| = a :=
abs_of_nonneg h.le

lemma abs_of_nonpos (h : a ≤ 0) : |a| = -a :=
max_eq_right $ h.trans (neg_nonneg.2 h)

lemma abs_of_neg (h : a < 0) : |a| = -a :=
abs_of_nonpos h.le

@[simp] lemma abs_zero : |0| = (0:α) :=
abs_of_nonneg le_rfl

@[simp] lemma abs_pos : 0 < |a| ↔ a ≠ 0 :=
begin
  rcases lt_trichotomy a 0 with (ha|rfl|ha),
  { simp [abs_of_neg ha, neg_pos, ha.ne, ha] },
  { simp },
  { simp [abs_of_pos ha, ha, ha.ne.symm] }
end

lemma abs_pos_of_pos (h : 0 < a) : 0 < |a| := abs_pos.2 h.ne.symm

lemma abs_pos_of_neg (h : a < 0) : 0 < |a| := abs_pos.2 h.ne

lemma neg_abs_le_self (a : α) : -|a| ≤ a :=
begin
  cases le_total 0 a with h h,
  { calc -|a| = - a   : congr_arg (has_neg.neg) (abs_of_nonneg h)
            ... ≤ 0     : neg_nonpos.mpr h
            ... ≤ a     : h },
  { calc -|a| = - - a : congr_arg (has_neg.neg) (abs_of_nonpos h)
            ... ≤ a     : (neg_neg a).le }
end

lemma abs_nonneg (a : α) : 0 ≤ |a| :=
(le_total 0 a).elim (λ h, h.trans (le_abs_self a)) (λ h, (neg_nonneg.2 h).trans $ neg_le_abs_self a)

@[simp] lemma abs_abs (a : α) : | |a| | = |a| :=
abs_of_nonneg $ abs_nonneg a

@[simp] lemma abs_eq_zero : |a| = 0 ↔ a = 0 :=
decidable.not_iff_not.1 $ ne_comm.trans $ (abs_nonneg a).lt_iff_ne.symm.trans abs_pos

@[simp] lemma abs_nonpos_iff {a : α} : |a| ≤ 0 ↔ a = 0 :=
(abs_nonneg a).le_iff_eq.trans abs_eq_zero

variable [covariant_class α α (swap (+)) (≤)]

lemma abs_lt : |a| < b ↔ - b < a ∧ a < b :=
max_lt_iff.trans $ and.comm.trans $ by rw [neg_lt]

lemma neg_lt_of_abs_lt (h : |a| < b) : -b < a := (abs_lt.mp h).1

lemma lt_of_abs_lt (h : |a| < b) : a < b := (abs_lt.mp h).2

lemma max_sub_min_eq_abs' (a b : α) : max a b - min a b = |a - b| :=
begin
  cases le_total a b with ab ba,
  { rw [max_eq_right ab, min_eq_left ab, abs_of_nonpos, neg_sub], rwa sub_nonpos },
  { rw [max_eq_left ba, min_eq_right ba, abs_of_nonneg], rwa sub_nonneg }
end

lemma max_sub_min_eq_abs (a b : α) : max a b - min a b = |b - a| :=
by { rw abs_sub_comm, exact max_sub_min_eq_abs' _ _ }

end add_group

end covariant_add_le

section linear_ordered_add_comm_group

variables [linear_ordered_add_comm_group α] {a b c d : α}

lemma abs_le : |a| ≤ b ↔ - b ≤ a ∧ a ≤ b :=
by rw [abs_le', and.comm, neg_le]

lemma neg_le_of_abs_le (h : |a| ≤ b) : -b ≤ a := (abs_le.mp h).1

lemma le_of_abs_le (h : |a| ≤ b) : a ≤ b := (abs_le.mp h).2

/--
The **triangle inequality** in `linear_ordered_add_comm_group`s.
-/
lemma abs_add (a b : α) : |a + b| ≤ |a| + |b| :=
abs_le.2 ⟨(neg_add (|a|) (|b|)).symm ▸
  add_le_add (neg_le.2 $ neg_le_abs_self _) (neg_le.2 $ neg_le_abs_self _),
  add_le_add (le_abs_self _) (le_abs_self _)⟩

theorem abs_sub (a b : α) :
  |a - b| ≤ |a| + |b| :=
by { rw [sub_eq_add_neg, ←abs_neg b], exact abs_add a _ }

lemma abs_sub_le_iff : |a - b| ≤ c ↔ a - b ≤ c ∧ b - a ≤ c :=
by rw [abs_le, neg_le_sub_iff_le_add, sub_le_iff_le_add', and_comm, sub_le_iff_le_add']

lemma abs_sub_lt_iff : |a - b| < c ↔ a - b < c ∧ b - a < c :=
by rw [abs_lt, neg_lt_sub_iff_lt_add', sub_lt_iff_lt_add', and_comm, sub_lt_iff_lt_add']

lemma sub_le_of_abs_sub_le_left (h : |a - b| ≤ c) : b - c ≤ a :=
sub_le.1 $ (abs_sub_le_iff.1 h).2

lemma sub_le_of_abs_sub_le_right (h : |a - b| ≤ c) : a - c ≤ b :=
sub_le_of_abs_sub_le_left (abs_sub_comm a b ▸ h)

lemma sub_lt_of_abs_sub_lt_left (h : |a - b| < c) : b - c < a :=
sub_lt.1 $ (abs_sub_lt_iff.1 h).2

lemma sub_lt_of_abs_sub_lt_right (h : |a - b| < c) : a - c < b :=
sub_lt_of_abs_sub_lt_left (abs_sub_comm a b ▸ h)

lemma abs_sub_abs_le_abs_sub (a b : α) : |a| - |b| ≤ |a - b| :=
sub_le_iff_le_add.2 $
calc |a| = |a - b + b|     : by rw [sub_add_cancel]
       ... ≤ |a - b| + |b| : abs_add _ _

lemma abs_abs_sub_abs_le_abs_sub (a b : α) : | |a| - |b| | ≤ |a - b| :=
abs_sub_le_iff.2 ⟨abs_sub_abs_le_abs_sub _ _, by rw abs_sub_comm; apply abs_sub_abs_le_abs_sub⟩

lemma abs_eq (hb : 0 ≤ b) : |a| = b ↔ a = b ∨ a = -b :=
begin
  refine ⟨eq_or_eq_neg_of_abs_eq, _⟩,
  rintro (rfl|rfl); simp only [abs_neg, abs_of_nonneg hb]
end

lemma abs_le_max_abs_abs (hab : a ≤ b)  (hbc : b ≤ c) : |b| ≤ max (|a|) (|c|) :=
abs_le'.2
  ⟨by simp [hbc.trans (le_abs_self c)],
   by simp [(neg_le_neg_iff.mpr hab).trans (neg_le_abs_self a)]⟩

lemma eq_of_abs_sub_eq_zero {a b : α} (h : |a - b| = 0) : a = b :=
sub_eq_zero.1 $ abs_eq_zero.1 h

lemma abs_sub_le (a b c : α) : |a - c| ≤ |a - b| + |b - c| :=
calc
    |a - c| = |a - b + (b - c)|     : by rw [sub_add_sub_cancel]
            ... ≤ |a - b| + |b - c| : abs_add _ _

lemma abs_add_three (a b c : α) : |a + b + c| ≤ |a| + |b| + |c| :=
(abs_add _ _).trans (add_le_add_right (abs_add _ _) _)

lemma dist_bdd_within_interval {a b lb ub : α} (hal : lb ≤ a) (hau : a ≤ ub)
      (hbl : lb ≤ b) (hbu : b ≤ ub) : |a - b| ≤ ub - lb :=
abs_sub_le_iff.2 ⟨sub_le_sub hau hbl, sub_le_sub hbu hal⟩

lemma eq_of_abs_sub_nonpos (h : |a - b| ≤ 0) : a = b :=
eq_of_abs_sub_eq_zero (le_antisymm h (abs_nonneg (a - b)))

lemma max_sub_max_le_max (a b c d : α) : max a b - max c d ≤ max (a - c) (b - d) :=
begin
  simp only [sub_le_iff_le_add, max_le_iff], split,
  calc a = a - c + c : (sub_add_cancel a c).symm
  ... ≤ max (a - c) (b - d) + max c d : add_le_add (le_max_left _ _) (le_max_left _ _),
  calc b = b - d + d : (sub_add_cancel b d).symm
  ... ≤ max (a - c) (b - d) + max c d : add_le_add (le_max_right _ _) (le_max_right _ _)
end

lemma abs_max_sub_max_le_max (a b c d : α) : |max a b - max c d| ≤ max (|a - c|) (|b - d|) :=
begin
  refine abs_sub_le_iff.2 ⟨_, _⟩,
  { exact (max_sub_max_le_max _ _ _ _).trans (max_le_max (le_abs_self _) (le_abs_self _)) },
  { rw [abs_sub_comm a c, abs_sub_comm b d],
    exact (max_sub_max_le_max _ _ _ _).trans (max_le_max (le_abs_self _) (le_abs_self _)) }
end

lemma abs_min_sub_min_le_max (a b c d : α) : |min a b - min c d| ≤ max (|a - c|) (|b - d|) :=
by simpa only [max_neg_neg, neg_sub_neg, abs_sub_comm]
  using abs_max_sub_max_le_max (-a) (-b) (-c) (-d)

lemma abs_max_sub_max_le_abs (a b c : α) : |max a c - max b c| ≤ |a - b| :=
by simpa only [sub_self, abs_zero, max_eq_left (abs_nonneg _)]
  using abs_max_sub_max_le_max a c b c

instance with_top.linear_ordered_add_comm_group_with_top :
  linear_ordered_add_comm_group_with_top (with_top α) :=
{ neg            := option.map (λ a : α, -a),
  neg_top        := @option.map_none _ _ (λ a : α, -a),
  add_neg_cancel := begin
    rintro (a | a) ha,
    { exact (ha rfl).elim },
    { exact with_top.coe_add.symm.trans (with_top.coe_eq_coe.2 (add_neg_self a)) }
  end,
  .. with_top.linear_ordered_add_comm_monoid_with_top,
  .. option.nontrivial }

end linear_ordered_add_comm_group

namespace add_comm_group

/-- A collection of elements in an `add_comm_group` designated as "non-negative".
This is useful for constructing an `ordered_add_commm_group`
by choosing a positive cone in an exisiting `add_comm_group`. -/
@[nolint has_inhabited_instance]
structure positive_cone (α : Type*) [add_comm_group α] :=
(nonneg          : α → Prop)
(pos             : α → Prop := λ a, nonneg a ∧ ¬ nonneg (-a))
(pos_iff         : ∀ a, pos a ↔ nonneg a ∧ ¬ nonneg (-a) . order_laws_tac)
(zero_nonneg     : nonneg 0)
(add_nonneg      : ∀ {a b}, nonneg a → nonneg b → nonneg (a + b))
(nonneg_antisymm : ∀ {a}, nonneg a → nonneg (-a) → a = 0)

<<<<<<< HEAD
namespace add_comm_group

/-- A collection of elements in an `add_comm_group` designated as "non-negative".
This is useful for constructing an `ordered_add_commm_group`
by choosing a positive cone in an exisiting `add_comm_group`. -/
@[nolint has_inhabited_instance]
structure positive_cone (α : Type*) [add_comm_group α] :=
(nonneg          : α → Prop)
(pos             : α → Prop := λ a, nonneg a ∧ ¬ nonneg (-a))
(pos_iff         : ∀ a, pos a ↔ nonneg a ∧ ¬ nonneg (-a) . order_laws_tac)
(zero_nonneg     : nonneg 0)
(add_nonneg      : ∀ {a b}, nonneg a → nonneg b → nonneg (a + b))
(nonneg_antisymm : ∀ {a}, nonneg a → nonneg (-a) → a = 0)

/-- A positve cone in an `add_comm_group` induceds a linear order if
=======
/-- A positive cone in an `add_comm_group` induces a linear order if
>>>>>>> 1ec385df
for every `a`, either `a` or `-a` is non-negative. -/
@[nolint has_inhabited_instance]
structure total_positive_cone (α : Type*) [add_comm_group α] extends positive_cone α :=
(nonneg_decidable : decidable_pred nonneg)
(nonneg_total : ∀ a : α, nonneg a ∨ nonneg (-a))

/-- Forget that a `total_positive_cone` is total. -/
add_decl_doc total_positive_cone.to_positive_cone

end add_comm_group

namespace ordered_add_comm_group

open add_comm_group

/-- Construct an `ordered_add_comm_group` by
designating a positive cone in an existing `add_comm_group`. -/
def mk_of_positive_cone {α : Type*} [add_comm_group α] (C : positive_cone α) :
  ordered_add_comm_group α :=
{ le               := λ a b, C.nonneg (b - a),
  lt               := λ a b, C.pos (b - a),
  lt_iff_le_not_le := λ a b, by simp; rw [C.pos_iff]; simp,
  le_refl          := λ a, by simp [C.zero_nonneg],
  le_trans         := λ a b c nab nbc, by simp [-sub_eq_add_neg];
    rw ← sub_add_sub_cancel; exact C.add_nonneg nbc nab,
  le_antisymm      := λ a b nab nba, eq_of_sub_eq_zero $
    C.nonneg_antisymm nba (by rw neg_sub; exact nab),
  add_le_add_left  := λ a b nab c, by simpa [(≤), preorder.le] using nab,
  ..‹add_comm_group α› }
<<<<<<< HEAD

end ordered_add_comm_group

namespace linear_ordered_add_comm_group

open add_comm_group

/-- Construct an `linear_ordered_add_comm_group` by
designating a positive cone in an existing `add_comm_group`
such that for every `a`, either `a` or `-a` is non-negative. -/
def mk_of_positive_cone {α : Type*} [add_comm_group α] (C : total_positive_cone α) :
  linear_ordered_add_comm_group α :=
{ le_total := λ a b, by { convert C.nonneg_total (b - a), change C.nonneg _ = _, congr, simp, },
  decidable_le := λ a b, C.nonneg_decidable _,
  ..ordered_add_comm_group.mk_of_positive_cone C.to_positive_cone }

=======

end ordered_add_comm_group

namespace linear_ordered_add_comm_group

open add_comm_group

/-- Construct a `linear_ordered_add_comm_group` by
designating a positive cone in an existing `add_comm_group`
such that for every `a`, either `a` or `-a` is non-negative. -/
def mk_of_positive_cone {α : Type*} [add_comm_group α] (C : total_positive_cone α) :
  linear_ordered_add_comm_group α :=
{ le_total := λ a b, by { convert C.nonneg_total (b - a), change C.nonneg _ = _, congr, simp, },
  decidable_le := λ a b, C.nonneg_decidable _,
  ..ordered_add_comm_group.mk_of_positive_cone C.to_positive_cone }

>>>>>>> 1ec385df
end linear_ordered_add_comm_group

namespace prod

variables {G H : Type*}

@[to_additive]
instance [ordered_comm_group G] [ordered_comm_group H] :
  ordered_comm_group (G × H) :=
{ .. prod.comm_group, .. prod.partial_order G H, .. prod.ordered_cancel_comm_monoid }

end prod

section type_tags

instance [ordered_add_comm_group α] : ordered_comm_group (multiplicative α) :=
{ ..multiplicative.comm_group,
  ..multiplicative.ordered_comm_monoid }

instance [ordered_comm_group α] : ordered_add_comm_group (additive α) :=
{ ..additive.add_comm_group,
  ..additive.ordered_add_comm_monoid }

instance [linear_ordered_add_comm_group α] : linear_ordered_comm_group (multiplicative α) :=
{ ..multiplicative.linear_order,
  ..multiplicative.ordered_comm_group }

instance [linear_ordered_comm_group α] : linear_ordered_add_comm_group (additive α) :=
{ ..additive.linear_order,
  ..additive.ordered_add_comm_group }

end type_tags

section norm_num_lemmas
/- The following lemmas are stated so that the `norm_num` tactic can use them with the
expected signatures.  -/
variables [ordered_comm_group α] {a b : α}

@[to_additive neg_le_neg]
lemma inv_le_inv' : a ≤ b → b⁻¹ ≤ a⁻¹ :=
inv_le_inv_iff.mpr

@[to_additive neg_lt_neg]
lemma inv_lt_inv' : a < b → b⁻¹ < a⁻¹ :=
inv_lt_inv_iff.mpr

/-  The additive version is also a `linarith` lemma. -/
@[to_additive]
theorem inv_lt_one_of_one_lt : 1 < a → a⁻¹ < 1 :=
inv_lt_one_iff_one_lt.mpr

/-  The additive version is also a `linarith` lemma. -/
@[to_additive]
lemma inv_le_one_of_one_le : 1 ≤ a → a⁻¹ ≤ 1 :=
inv_le_one'.mpr

@[to_additive neg_nonneg_of_nonpos]
lemma one_le_inv_of_le_one :  a ≤ 1 → 1 ≤ a⁻¹ :=
one_le_inv'.mpr

end norm_num_lemmas<|MERGE_RESOLUTION|>--- conflicted
+++ resolved
@@ -1242,25 +1242,7 @@
 (add_nonneg      : ∀ {a b}, nonneg a → nonneg b → nonneg (a + b))
 (nonneg_antisymm : ∀ {a}, nonneg a → nonneg (-a) → a = 0)
 
-<<<<<<< HEAD
-namespace add_comm_group
-
-/-- A collection of elements in an `add_comm_group` designated as "non-negative".
-This is useful for constructing an `ordered_add_commm_group`
-by choosing a positive cone in an exisiting `add_comm_group`. -/
-@[nolint has_inhabited_instance]
-structure positive_cone (α : Type*) [add_comm_group α] :=
-(nonneg          : α → Prop)
-(pos             : α → Prop := λ a, nonneg a ∧ ¬ nonneg (-a))
-(pos_iff         : ∀ a, pos a ↔ nonneg a ∧ ¬ nonneg (-a) . order_laws_tac)
-(zero_nonneg     : nonneg 0)
-(add_nonneg      : ∀ {a b}, nonneg a → nonneg b → nonneg (a + b))
-(nonneg_antisymm : ∀ {a}, nonneg a → nonneg (-a) → a = 0)
-
-/-- A positve cone in an `add_comm_group` induceds a linear order if
-=======
 /-- A positive cone in an `add_comm_group` induces a linear order if
->>>>>>> 1ec385df
 for every `a`, either `a` or `-a` is non-negative. -/
 @[nolint has_inhabited_instance]
 structure total_positive_cone (α : Type*) [add_comm_group α] extends positive_cone α :=
@@ -1290,24 +1272,6 @@
     C.nonneg_antisymm nba (by rw neg_sub; exact nab),
   add_le_add_left  := λ a b nab c, by simpa [(≤), preorder.le] using nab,
   ..‹add_comm_group α› }
-<<<<<<< HEAD
-
-end ordered_add_comm_group
-
-namespace linear_ordered_add_comm_group
-
-open add_comm_group
-
-/-- Construct an `linear_ordered_add_comm_group` by
-designating a positive cone in an existing `add_comm_group`
-such that for every `a`, either `a` or `-a` is non-negative. -/
-def mk_of_positive_cone {α : Type*} [add_comm_group α] (C : total_positive_cone α) :
-  linear_ordered_add_comm_group α :=
-{ le_total := λ a b, by { convert C.nonneg_total (b - a), change C.nonneg _ = _, congr, simp, },
-  decidable_le := λ a b, C.nonneg_decidable _,
-  ..ordered_add_comm_group.mk_of_positive_cone C.to_positive_cone }
-
-=======
 
 end ordered_add_comm_group
 
@@ -1324,7 +1288,6 @@
   decidable_le := λ a b, C.nonneg_decidable _,
   ..ordered_add_comm_group.mk_of_positive_cone C.to_positive_cone }
 
->>>>>>> 1ec385df
 end linear_ordered_add_comm_group
 
 namespace prod
