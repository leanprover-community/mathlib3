--- conflicted
+++ resolved
@@ -4,10 +4,7 @@
 Authors: Christopher Hoskin
 -/
 import algebra.group_power.basic -- Needed for squares
-<<<<<<< HEAD
-=======
 import algebra.order.group.basic
->>>>>>> 11dcb6b5
 import tactic.nth_rewrite
 
 /-!
