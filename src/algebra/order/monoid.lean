/-
Copyright (c) 2016 Jeremy Avigad. All rights reserved.
Released under Apache 2.0 license as described in the file LICENSE.
Authors: Jeremy Avigad, Leonardo de Moura, Mario Carneiro, Johannes Hölzl
-/
import algebra.group.with_one
import algebra.group.prod
import algebra.hom.equiv
import algebra.order.monoid_lemmas
import order.min_max
import order.hom.basic

/-!
# Ordered monoids

This file develops the basics of ordered monoids.

## Implementation details

Unfortunately, the number of `'` appended to lemmas in this file
may differ between the multiplicative and the additive version of a lemma.
The reason is that we did not want to change existing names in the library.
-/

set_option old_structure_cmd true
open function

universe u
variables {α : Type u} {β : Type*}

/-- An ordered commutative monoid is a commutative monoid
with a partial order such that `a ≤ b → c * a ≤ c * b` (multiplication is monotone)
-/
@[protect_proj, ancestor comm_monoid partial_order]
class ordered_comm_monoid (α : Type*) extends comm_monoid α, partial_order α :=
(mul_le_mul_left       : ∀ a b : α, a ≤ b → ∀ c : α, c * a ≤ c * b)

/-- An ordered (additive) commutative monoid is a commutative monoid
  with a partial order such that `a ≤ b → c + a ≤ c + b` (addition is monotone)
-/
@[protect_proj, ancestor add_comm_monoid partial_order]
class ordered_add_comm_monoid (α : Type*) extends add_comm_monoid α, partial_order α :=
(add_le_add_left       : ∀ a b : α, a ≤ b → ∀ c : α, c + a ≤ c + b)

attribute [to_additive] ordered_comm_monoid

section ordered_instances

@[to_additive]
instance ordered_comm_monoid.to_covariant_class_left (M : Type*) [ordered_comm_monoid M] :
  covariant_class M M (*) (≤) :=
{ elim := λ a b c bc, ordered_comm_monoid.mul_le_mul_left _ _ bc a }

/- This instance can be proven with `by apply_instance`.  However, `with_bot ℕ` does not
pick up a `covariant_class M M (function.swap (*)) (≤)` instance without it (see PR #7940). -/
@[to_additive]
instance ordered_comm_monoid.to_covariant_class_right (M : Type*) [ordered_comm_monoid M] :
  covariant_class M M (swap (*)) (≤) :=
covariant_swap_mul_le_of_covariant_mul_le M

/- This is not an instance, to avoid creating a loop in the type-class system: in a
`left_cancel_semigroup` with a `partial_order`, assuming `covariant_class M M (*) (≤)` implies
`covariant_class M M (*) (<)`, see `left_cancel_semigroup.covariant_mul_lt_of_covariant_mul_le`. -/
@[to_additive] lemma has_mul.to_covariant_class_left
  (M : Type*) [has_mul M] [partial_order M] [covariant_class M M (*) (<)] :
  covariant_class M M (*) (≤) :=
⟨covariant_le_of_covariant_lt _ _ _ covariant_class.elim⟩

/- This is not an instance, to avoid creating a loop in the type-class system: in a
`right_cancel_semigroup` with a `partial_order`, assuming `covariant_class M M (swap (*)) (<)`
implies `covariant_class M M (swap (*)) (≤)`, see
`right_cancel_semigroup.covariant_swap_mul_lt_of_covariant_swap_mul_le`. -/
@[to_additive] lemma has_mul.to_covariant_class_right
  (M : Type*) [has_mul M] [partial_order M] [covariant_class M M (swap (*)) (<)] :
  covariant_class M M (swap (*)) (≤) :=
⟨covariant_le_of_covariant_lt _ _ _ covariant_class.elim⟩

end ordered_instances

/-- An `ordered_comm_monoid` with one-sided 'division' in the sense that
if `a ≤ b`, there is some `c` for which `a * c = b`. This is a weaker version
of the condition on canonical orderings defined by `canonically_ordered_monoid`. -/
class has_exists_mul_of_le (α : Type u) [has_mul α] [has_le α] : Prop :=
(exists_mul_of_le : ∀ {a b : α}, a ≤ b → ∃ (c : α), b = a * c)

/-- An `ordered_add_comm_monoid` with one-sided 'subtraction' in the sense that
if `a ≤ b`, then there is some `c` for which `a + c = b`. This is a weaker version
of the condition on canonical orderings defined by `canonically_ordered_add_monoid`. -/
class has_exists_add_of_le (α : Type u) [has_add α] [has_le α] : Prop :=
(exists_add_of_le : ∀ {a b : α}, a ≤ b → ∃ (c : α), b = a + c)

attribute [to_additive] has_exists_mul_of_le

export has_exists_mul_of_le (exists_mul_of_le)

export has_exists_add_of_le (exists_add_of_le)

section has_exists_mul_of_le
variables [linear_order α] [densely_ordered α] [monoid α] [has_exists_mul_of_le α]
  [covariant_class α α (*) (<)] [contravariant_class α α (*) (<)] {a b : α}

@[to_additive]
lemma le_of_forall_one_lt_le_mul (h : ∀ ε : α, 1 < ε → a ≤ b * ε) : a ≤ b :=
le_of_forall_le_of_dense $ λ x hxb, by { obtain ⟨ε, rfl⟩ := exists_mul_of_le hxb.le,
  exact h _ ((lt_mul_iff_one_lt_right' b).1 hxb) }

@[to_additive]
lemma le_of_forall_one_lt_lt_mul' (h : ∀ ε : α, 1 < ε → a < b * ε) : a ≤ b :=
le_of_forall_one_lt_le_mul $ λ ε hε, (h _ hε).le

@[to_additive]
lemma le_iff_forall_one_lt_lt_mul' : a ≤ b ↔ ∀ ε, 1 < ε → a < b * ε :=
⟨λ h ε, lt_mul_of_le_of_one_lt h, le_of_forall_one_lt_lt_mul'⟩

end has_exists_mul_of_le

/-- A linearly ordered additive commutative monoid. -/
@[protect_proj, ancestor linear_order ordered_add_comm_monoid]
class linear_ordered_add_comm_monoid (α : Type*)
  extends linear_order α, ordered_add_comm_monoid α.

/-- A linearly ordered commutative monoid. -/
@[protect_proj, ancestor linear_order ordered_comm_monoid, to_additive]
class linear_ordered_comm_monoid (α : Type*)
  extends linear_order α, ordered_comm_monoid α.

/-- Typeclass for expressing that the `0` of a type is less or equal to its `1`. -/
class zero_le_one_class (α : Type*) [has_zero α] [has_one α] [has_le α] :=
(zero_le_one : (0 : α) ≤ 1)

@[simp] lemma zero_le_one [has_zero α] [has_one α] [has_le α] [zero_le_one_class α] : (0 : α) ≤ 1 :=
zero_le_one_class.zero_le_one

/- `zero_le_one` with an explicit type argument. -/
lemma zero_le_one' (α) [has_zero α] [has_one α] [has_le α] [zero_le_one_class α] : (0 : α) ≤ 1 :=
zero_le_one

lemma zero_le_two [preorder α] [has_one α] [add_zero_class α] [zero_le_one_class α]
  [covariant_class α α (+) (≤)] : (0 : α) ≤ 2 :=
add_nonneg zero_le_one zero_le_one

lemma zero_le_three [preorder α] [has_one α] [add_zero_class α] [zero_le_one_class α]
  [covariant_class α α (+) (≤)] : (0 : α) ≤ 3 :=
add_nonneg zero_le_two zero_le_one

lemma zero_le_four [preorder α] [has_one α] [add_zero_class α] [zero_le_one_class α]
  [covariant_class α α (+) (≤)] : (0 : α) ≤ 4 :=
add_nonneg zero_le_two zero_le_two

lemma one_le_two [has_le α] [has_one α] [add_zero_class α] [zero_le_one_class α]
  [covariant_class α α (+) (≤)] : (1 : α) ≤ 2 :=
calc 1 = 1 + 0 : (add_zero 1).symm
   ... ≤ 1 + 1 : add_le_add_left zero_le_one _

lemma one_le_two' [has_le α] [has_one α] [add_zero_class α] [zero_le_one_class α]
  [covariant_class α α (swap (+)) (≤)] : (1 : α) ≤ 2 :=
calc 1 = 0 + 1 : (zero_add 1).symm
   ... ≤ 1 + 1 : add_le_add_right zero_le_one _

/-- A linearly ordered commutative monoid with a zero element. -/
class linear_ordered_comm_monoid_with_zero (α : Type*)
  extends linear_ordered_comm_monoid α, comm_monoid_with_zero α :=
(zero_le_one : (0 : α) ≤ 1)

@[priority 100]
instance linear_ordered_comm_monoid_with_zero.zero_le_one_class
  [h : linear_ordered_comm_monoid_with_zero α] : zero_le_one_class α :=
{ ..h }

/-- A linearly ordered commutative monoid with an additively absorbing `⊤` element.
  Instances should include number systems with an infinite element adjoined.` -/
@[protect_proj, ancestor linear_ordered_add_comm_monoid has_top]
class linear_ordered_add_comm_monoid_with_top (α : Type*)
  extends linear_ordered_add_comm_monoid α, has_top α :=
(le_top : ∀ x : α, x ≤ ⊤)
(top_add' : ∀ x : α, ⊤ + x = ⊤)

@[priority 100] -- see Note [lower instance priority]
instance linear_ordered_add_comm_monoid_with_top.to_order_top (α : Type u)
  [h : linear_ordered_add_comm_monoid_with_top α] : order_top α :=
{ ..h }

section linear_ordered_add_comm_monoid_with_top
variables [linear_ordered_add_comm_monoid_with_top α] {a b : α}

@[simp]
lemma top_add (a : α) : ⊤ + a = ⊤ := linear_ordered_add_comm_monoid_with_top.top_add' a

@[simp]
lemma add_top (a : α) : a + ⊤ = ⊤ :=
trans (add_comm _ _) (top_add _)

end linear_ordered_add_comm_monoid_with_top

/-- Pullback an `ordered_comm_monoid` under an injective map.
See note [reducible non-instances]. -/
@[reducible, to_additive function.injective.ordered_add_comm_monoid
"Pullback an `ordered_add_comm_monoid` under an injective map."]
def function.injective.ordered_comm_monoid [ordered_comm_monoid α] {β : Type*}
  [has_one β] [has_mul β] [has_pow β ℕ]
  (f : β → α) (hf : function.injective f) (one : f 1 = 1)
  (mul : ∀ x y, f (x * y) = f x * f y) (npow : ∀ x (n : ℕ), f (x ^ n) = f x ^ n) :
  ordered_comm_monoid β :=
{ mul_le_mul_left := λ a b ab c, show f (c * a) ≤ f (c * b), by
  { rw [mul, mul], apply mul_le_mul_left', exact ab },
  ..partial_order.lift f hf,
  ..hf.comm_monoid f one mul npow }

/-- Pullback a `linear_ordered_comm_monoid` under an injective map.
See note [reducible non-instances]. -/
@[reducible, to_additive function.injective.linear_ordered_add_comm_monoid
"Pullback an `ordered_add_comm_monoid` under an injective map."]
def function.injective.linear_ordered_comm_monoid [linear_ordered_comm_monoid α] {β : Type*}
  [has_one β] [has_mul β] [has_pow β ℕ] [has_sup β] [has_inf β]
  (f : β → α) (hf : function.injective f) (one : f 1 = 1)
  (mul : ∀ x y, f (x * y) = f x * f y) (npow : ∀ x (n : ℕ), f (x ^ n) = f x ^ n)
  (hsup : ∀ x y, f (x ⊔ y) = max (f x) (f y)) (hinf : ∀ x y, f (x ⊓ y) = min (f x) (f y)) :
  linear_ordered_comm_monoid β :=
{ .. hf.ordered_comm_monoid f one mul npow,
  .. linear_order.lift f hf hsup hinf }

lemma bit0_pos [ordered_add_comm_monoid α] {a : α} (h : 0 < a) : 0 < bit0 a :=
add_pos' h h

namespace units

@[to_additive]
instance [monoid α] [preorder α] : preorder αˣ :=
preorder.lift (coe : αˣ → α)

@[simp, norm_cast, to_additive]
theorem coe_le_coe [monoid α] [preorder α] {a b : αˣ} :
  (a : α) ≤ b ↔ a ≤ b := iff.rfl

@[simp, norm_cast, to_additive]
theorem coe_lt_coe [monoid α] [preorder α] {a b : αˣ} :
  (a : α) < b ↔ a < b := iff.rfl

@[to_additive]
instance [monoid α] [partial_order α] : partial_order αˣ :=
partial_order.lift coe units.ext

@[to_additive]
instance [monoid α] [linear_order α] : linear_order αˣ :=
linear_order.lift' coe units.ext

/-- `coe : αˣ → α` as an order embedding. -/
@[to_additive "`coe : add_units α → α` as an order embedding.", simps { fully_applied := ff }]
def order_embedding_coe [monoid α] [linear_order α] : αˣ ↪o α := ⟨⟨coe, ext⟩, λ _ _, iff.rfl⟩

@[simp, norm_cast, to_additive]
theorem max_coe [monoid α] [linear_order α] {a b : αˣ} :
  (↑(max a b) : α) = max a b :=
monotone.map_max order_embedding_coe.monotone

@[simp, norm_cast, to_additive]
theorem min_coe [monoid α] [linear_order α] {a b : αˣ} :
  (↑(min a b) : α) = min a b :=
monotone.map_min order_embedding_coe.monotone

end units

namespace with_zero

local attribute [semireducible] with_zero

instance [preorder α] : preorder (with_zero α) := with_bot.preorder

instance [partial_order α] : partial_order (with_zero α) := with_bot.partial_order

instance [preorder α] : order_bot (with_zero α) := with_bot.order_bot

lemma zero_le [preorder α] (a : with_zero α) : 0 ≤ a := bot_le

lemma zero_lt_coe [preorder α] (a : α) : (0 : with_zero α) < a := with_bot.bot_lt_coe a

lemma zero_eq_bot [preorder α] : (0 : with_zero α) = ⊥ := rfl

@[simp, norm_cast] lemma coe_lt_coe [preorder α] {a b : α} : (a : with_zero α) < b ↔ a < b :=
with_bot.coe_lt_coe

@[simp, norm_cast] lemma coe_le_coe [preorder α] {a b : α} : (a : with_zero α) ≤ b ↔ a ≤ b :=
with_bot.coe_le_coe

instance [lattice α] : lattice (with_zero α) := with_bot.lattice

instance [linear_order α] : linear_order (with_zero α) := with_bot.linear_order

instance covariant_class_mul_le {α : Type u} [has_mul α] [preorder α]
  [covariant_class α α (*) (≤)] :
  covariant_class (with_zero α) (with_zero α) (*) (≤) :=
begin
  refine ⟨λ a b c hbc, _⟩,
  induction a using with_zero.rec_zero_coe, { exact zero_le _ },
  induction b using with_zero.rec_zero_coe, { exact zero_le _ },
  rcases with_bot.coe_le_iff.1 hbc with ⟨c, rfl, hbc'⟩,
  rw [← coe_mul, ← coe_mul, coe_le_coe],
  exact mul_le_mul_left' hbc' a
end

instance contravariant_class_mul_lt {α : Type u} [has_mul α] [partial_order α]
  [contravariant_class α α (*) (<)] :
  contravariant_class (with_zero α) (with_zero α) (*) (<) :=
begin
  refine ⟨λ a b c h, _⟩,
  have := ((zero_le _).trans_lt h).ne',
  lift a to α using left_ne_zero_of_mul this,
  lift c to α using right_ne_zero_of_mul this,
  induction b using with_zero.rec_zero_coe,
  exacts [zero_lt_coe _, coe_lt_coe.mpr (lt_of_mul_lt_mul_left' $ coe_lt_coe.mp h)]
end

@[simp] lemma le_max_iff [linear_order α] {a b c : α} :
  (a : with_zero α) ≤ max b c ↔ a ≤ max b c :=
by simp only [with_zero.coe_le_coe, le_max_iff]

@[simp] lemma min_le_iff [linear_order α] {a b c : α} :
   min (a : with_zero α) b ≤ c ↔ min a b ≤ c :=
by simp only [with_zero.coe_le_coe, min_le_iff]

instance [ordered_comm_monoid α] : ordered_comm_monoid (with_zero α) :=
{ mul_le_mul_left := λ _ _, mul_le_mul_left',
  ..with_zero.comm_monoid_with_zero,
  ..with_zero.partial_order }

protected lemma covariant_class_add_le [add_zero_class α] [preorder α]
  [covariant_class α α (+) (≤)] (h : ∀ a : α, 0 ≤ a) :
  covariant_class (with_zero α) (with_zero α) (+) (≤) :=
begin
  refine ⟨λ a b c hbc, _⟩,
  induction a using with_zero.rec_zero_coe,
  { rwa [zero_add, zero_add] },
  induction b using with_zero.rec_zero_coe,
  { rw [add_zero],
    induction c using with_zero.rec_zero_coe,
    { rw [add_zero], exact le_rfl },
    { rw [← coe_add, coe_le_coe],
      exact le_add_of_nonneg_right (h _) } },
  { rcases with_bot.coe_le_iff.1 hbc with ⟨c, rfl, hbc'⟩,
    rw [← coe_add, ← coe_add, coe_le_coe],
    exact add_le_add_left hbc' a }
end

/-
Note 1 : the below is not an instance because it requires `zero_le`. It seems
like a rather pathological definition because α already has a zero.
Note 2 : there is no multiplicative analogue because it does not seem necessary.
Mathematicians might be more likely to use the order-dual version, where all
elements are ≤ 1 and then 1 is the top element.
-/

/--
If `0` is the least element in `α`, then `with_zero α` is an `ordered_add_comm_monoid`.
See note [reducible non-instances].
-/
@[reducible] protected def ordered_add_comm_monoid [ordered_add_comm_monoid α]
  (zero_le : ∀ a : α, 0 ≤ a) : ordered_add_comm_monoid (with_zero α) :=
{ add_le_add_left := @add_le_add_left _ _ _ (with_zero.covariant_class_add_le zero_le),
  ..with_zero.partial_order,
  ..with_zero.add_comm_monoid, .. }

end with_zero

/-- A canonically ordered additive monoid is an ordered commutative additive monoid
  in which the ordering coincides with the subtractibility relation,
  which is to say, `a ≤ b` iff there exists `c` with `b = a + c`.
  This is satisfied by the natural numbers, for example, but not
  the integers or other nontrivial `ordered_add_comm_group`s. -/
@[protect_proj, ancestor ordered_add_comm_monoid has_bot]
class canonically_ordered_add_monoid (α : Type*) extends ordered_add_comm_monoid α, has_bot α :=
(bot_le : ∀ x : α, ⊥ ≤ x)
(exists_add_of_le : ∀ {a b : α}, a ≤ b → ∃ c, b = a + c)
(le_self_add : ∀ a b : α, a ≤ a + b)

@[priority 100]  -- see Note [lower instance priority]
instance canonically_ordered_add_monoid.to_order_bot (α : Type u)
  [h : canonically_ordered_add_monoid α] : order_bot α :=
{ ..h }

/-- A canonically ordered monoid is an ordered commutative monoid
  in which the ordering coincides with the divisibility relation,
  which is to say, `a ≤ b` iff there exists `c` with `b = a * c`.
  Examples seem rare; it seems more likely that the `order_dual`
  of a naturally-occurring lattice satisfies this than the lattice
  itself (for example, dual of the lattice of ideals of a PID or
  Dedekind domain satisfy this; collections of all things ≤ 1 seem to
  be more natural that collections of all things ≥ 1).
-/
@[protect_proj, ancestor ordered_comm_monoid has_bot, to_additive]
class canonically_ordered_monoid (α : Type*) extends ordered_comm_monoid α, has_bot α :=
(bot_le : ∀ x : α, ⊥ ≤ x)
(exists_mul_of_le : ∀ {a b : α}, a ≤ b → ∃ c, b = a * c)
(le_self_mul : ∀ a b : α, a ≤ a * b)

@[priority 100, to_additive]  -- see Note [lower instance priority]
instance canonically_ordered_monoid.to_order_bot (α : Type u)
  [h : canonically_ordered_monoid α] : order_bot α :=
{ ..h }

@[priority 100, to_additive]  -- see Note [lower instance priority]
instance canonically_ordered_monoid.has_exists_mul_of_le (α : Type u)
  [h : canonically_ordered_monoid α] : has_exists_mul_of_le α :=
{ ..h }

section canonically_ordered_monoid

variables [canonically_ordered_monoid α] {a b c d : α}

@[to_additive] lemma le_self_mul : a ≤ a * c := canonically_ordered_monoid.le_self_mul _ _
@[to_additive] lemma le_mul_self : a ≤ b * a := by { rw mul_comm, exact le_self_mul }

@[to_additive] lemma self_le_mul_right (a b : α) : a ≤ a * b := le_self_mul
@[to_additive] lemma self_le_mul_left (a b : α) : a ≤ b * a := le_mul_self

@[to_additive] lemma le_of_mul_le_left : a * b ≤ c → a ≤ c := le_self_mul.trans
@[to_additive] lemma le_of_mul_le_right : a * b ≤ c → b ≤ c := le_mul_self.trans

@[to_additive]
lemma le_iff_exists_mul : a ≤ b ↔ ∃ c, b = a * c :=
⟨exists_mul_of_le, by { rintro ⟨c, rfl⟩, exact le_self_mul }⟩

@[to_additive]
lemma le_iff_exists_mul' : a ≤ b ↔ ∃ c, b = c * a :=
by simpa only [mul_comm _ a] using le_iff_exists_mul

@[simp, to_additive zero_le] lemma one_le (a : α) : 1 ≤ a :=
le_iff_exists_mul.mpr ⟨a, (one_mul _).symm⟩

@[to_additive] lemma bot_eq_one : (⊥ : α) = 1 :=
le_antisymm bot_le (one_le ⊥)

@[simp, to_additive] lemma mul_eq_one_iff : a * b = 1 ↔ a = 1 ∧ b = 1 :=
mul_eq_one_iff' (one_le _) (one_le _)

@[simp, to_additive] lemma le_one_iff_eq_one : a ≤ 1 ↔ a = 1 :=
(one_le a).le_iff_eq

@[to_additive] lemma one_lt_iff_ne_one : 1 < a ↔ a ≠ 1 :=
(one_le a).lt_iff_ne.trans ne_comm

@[to_additive] lemma eq_one_or_one_lt : a = 1 ∨ 1 < a :=
(one_le a).eq_or_lt.imp_left eq.symm

@[simp, to_additive add_pos_iff] lemma one_lt_mul_iff : 1 < a * b ↔ 1 < a ∨ 1 < b :=
by simp only [one_lt_iff_ne_one, ne.def, mul_eq_one_iff, not_and_distrib]

@[to_additive] lemma exists_one_lt_mul_of_lt (h : a < b) : ∃ c (hc : 1 < c), a * c = b :=
begin
  obtain ⟨c, hc⟩ := le_iff_exists_mul.1 h.le,
  refine ⟨c, one_lt_iff_ne_one.2 _, hc.symm⟩,
  rintro rfl,
  simpa [hc, lt_irrefl] using h
end

@[to_additive] lemma le_mul_left (h : a ≤ c) : a ≤ b * c :=
calc a = 1 * a : by simp
  ... ≤ b * c : mul_le_mul' (one_le _) h

@[to_additive] lemma le_mul_right (h : a ≤ b) : a ≤ b * c :=
calc a = a * 1 : by simp
  ... ≤ b * c : mul_le_mul' h (one_le _)

@[to_additive]
lemma lt_iff_exists_mul [covariant_class α α (*) (<)] : a < b ↔ ∃ c > 1, b = a * c :=
begin
  simp_rw [lt_iff_le_and_ne, and_comm, le_iff_exists_mul, ← exists_and_distrib_left, exists_prop],
  apply exists_congr, intro c,
  rw [and.congr_left_iff, gt_iff_lt], rintro rfl,
  split,
  { rw [one_lt_iff_ne_one], apply mt, rintro rfl, rw [mul_one] },
  { rw [← (self_le_mul_right a c).lt_iff_ne], apply lt_mul_of_one_lt_right' }
end

instance with_zero.has_exists_add_of_le {α} [has_add α] [preorder α] [has_exists_add_of_le α] :
  has_exists_add_of_le (with_zero α) :=
⟨λ a b, begin
  apply with_zero.cases_on a,
  { exact λ _, ⟨b, (zero_add b).symm⟩ },
  apply with_zero.cases_on b,
  { exact λ b' h, (with_bot.not_coe_le_bot _ h).elim },
  rintro a' b' h,
  obtain ⟨c, rfl⟩ := exists_add_of_le (with_zero.coe_le_coe.1 h),
  exact ⟨c, rfl⟩,
end⟩

-- This instance looks absurd: a monoid already has a zero
/-- Adding a new zero to a canonically ordered additive monoid produces another one. -/
instance with_zero.canonically_ordered_add_monoid {α : Type u} [canonically_ordered_add_monoid α] :
  canonically_ordered_add_monoid (with_zero α) :=
{ le_self_add := λ a b, begin
    apply with_zero.cases_on a,
    { exact bot_le },
    apply with_zero.cases_on b,
    { exact λ b', le_rfl },
    { exact λ a' b', with_zero.coe_le_coe.2 le_self_add }
  end,
  .. with_zero.order_bot,
  .. with_zero.ordered_add_comm_monoid zero_le, ..with_zero.has_exists_add_of_le }

end canonically_ordered_monoid

lemma pos_of_gt {M : Type*} [canonically_ordered_add_monoid M] {n m : M} (h : n < m) : 0 < m :=
lt_of_le_of_lt (zero_le _) h

@[priority 100] instance canonically_ordered_add_monoid.zero_le_one_class {M : Type*}
  [canonically_ordered_add_monoid M] [has_one M] : zero_le_one_class M :=
⟨zero_le 1⟩

/-- A canonically linear-ordered additive monoid is a canonically ordered additive monoid
    whose ordering is a linear order. -/
@[protect_proj, ancestor canonically_ordered_add_monoid linear_order]
class canonically_linear_ordered_add_monoid (α : Type*)
      extends canonically_ordered_add_monoid α, linear_order α

/-- A canonically linear-ordered monoid is a canonically ordered monoid
    whose ordering is a linear order. -/
@[protect_proj, ancestor canonically_ordered_monoid linear_order, to_additive]
class canonically_linear_ordered_monoid (α : Type*)
      extends canonically_ordered_monoid α, linear_order α

section canonically_linear_ordered_monoid
variables [canonically_linear_ordered_monoid α]

@[priority 100, to_additive]  -- see Note [lower instance priority]
instance canonically_linear_ordered_monoid.semilattice_sup : semilattice_sup α :=
{ ..linear_order.to_lattice }

instance with_zero.canonically_linear_ordered_add_monoid
  (α : Type*) [canonically_linear_ordered_add_monoid α] :
    canonically_linear_ordered_add_monoid (with_zero α) :=
{ .. with_zero.canonically_ordered_add_monoid,
  .. with_zero.linear_order }

@[to_additive]
lemma min_mul_distrib (a b c : α) : min a (b * c) = min a (min a b * min a c) :=
begin
  cases le_total a b with hb hb,
  { simp [hb, le_mul_right] },
  { cases le_total a c with hc hc,
    { simp [hc, le_mul_left] },
    { simp [hb, hc] } }
end

@[to_additive]
lemma min_mul_distrib' (a b c : α) : min (a * b) c = min (min a c * min b c) c :=
by simpa [min_comm _ c] using min_mul_distrib c a b

@[simp, to_additive]
lemma one_min (a : α) : min 1 a = 1 :=
min_eq_left (one_le a)

@[simp, to_additive]
lemma min_one (a : α) : min a 1 = 1 :=
min_eq_right (one_le a)

/-- In a linearly ordered monoid, we are happy for `bot_eq_one` to be a `@[simp]` lemma. -/
@[simp, to_additive
  "In a linearly ordered monoid, we are happy for `bot_eq_zero` to be a `@[simp]` lemma"]
lemma bot_eq_one' : (⊥ : α) = 1 :=
bot_eq_one

end canonically_linear_ordered_monoid

/-- An ordered cancellative additive commutative monoid
is an additive commutative monoid with a partial order,
in which addition is cancellative and monotone. -/
@[protect_proj, ancestor add_cancel_comm_monoid partial_order]
class ordered_cancel_add_comm_monoid (α : Type u)
      extends add_cancel_comm_monoid α, partial_order α :=
(add_le_add_left       : ∀ a b : α, a ≤ b → ∀ c : α, c + a ≤ c + b)
(le_of_add_le_add_left : ∀ a b c : α, a + b ≤ a + c → b ≤ c)

/-- An ordered cancellative commutative monoid
is a commutative monoid with a partial order,
in which multiplication is cancellative and monotone. -/
@[protect_proj, ancestor cancel_comm_monoid partial_order, to_additive]
class ordered_cancel_comm_monoid (α : Type u)
      extends cancel_comm_monoid α, partial_order α :=
(mul_le_mul_left       : ∀ a b : α, a ≤ b → ∀ c : α, c * a ≤ c * b)
(le_of_mul_le_mul_left : ∀ a b c : α, a * b ≤ a * c → b ≤ c)

section ordered_cancel_comm_monoid
variables [ordered_cancel_comm_monoid α] {a b c d : α}

@[to_additive]
lemma ordered_cancel_comm_monoid.lt_of_mul_lt_mul_left : ∀ a b c : α, a * b < a * c → b < c :=
λ a b c h, lt_of_le_not_le
  (ordered_cancel_comm_monoid.le_of_mul_le_mul_left a b c h.le) $
  mt (λ h, ordered_cancel_comm_monoid.mul_le_mul_left _ _ h _) (not_le_of_gt h)

@[to_additive]
instance ordered_cancel_comm_monoid.to_contravariant_class_left
  (M : Type*) [ordered_cancel_comm_monoid M] :
  contravariant_class M M (*) (<) :=
{ elim := λ a b c, ordered_cancel_comm_monoid.lt_of_mul_lt_mul_left _ _ _ }

/- This instance can be proven with `by apply_instance`.  However, by analogy with the
instance `ordered_cancel_comm_monoid.to_covariant_class_right` above, I imagine that without
this instance, some Type would not have a `contravariant_class M M (function.swap (*)) (<)`
instance. -/
@[to_additive]
instance ordered_cancel_comm_monoid.to_contravariant_class_right
  (M : Type*) [ordered_cancel_comm_monoid M] :
  contravariant_class M M (swap (*)) (<) :=
contravariant_swap_mul_lt_of_contravariant_mul_lt M

@[priority 100, to_additive]    -- see Note [lower instance priority]
instance ordered_cancel_comm_monoid.to_ordered_comm_monoid : ordered_comm_monoid α :=
{ ..‹ordered_cancel_comm_monoid α› }

/-- Pullback an `ordered_cancel_comm_monoid` under an injective map.
See note [reducible non-instances]. -/
@[reducible, to_additive function.injective.ordered_cancel_add_comm_monoid
"Pullback an `ordered_cancel_add_comm_monoid` under an injective map."]
def function.injective.ordered_cancel_comm_monoid {β : Type*}
  [has_one β] [has_mul β] [has_pow β ℕ]
  (f : β → α) (hf : function.injective f) (one : f 1 = 1)
  (mul : ∀ x y, f (x * y) = f x * f y) (npow : ∀ x (n : ℕ), f (x ^ n) = f x ^ n) :
  ordered_cancel_comm_monoid β :=
{ le_of_mul_le_mul_left := λ a b c (bc : f (a * b) ≤ f (a * c)),
    (mul_le_mul_iff_left (f a)).mp (by rwa [← mul, ← mul]),
  ..hf.left_cancel_semigroup f mul,
  ..hf.ordered_comm_monoid f one mul npow }

end ordered_cancel_comm_monoid

/-! Some lemmas about types that have an ordering and a binary operation, with no
  rules relating them. -/
@[to_additive]
lemma fn_min_mul_fn_max {β} [linear_order α] [comm_semigroup β] (f : α → β) (n m : α) :
  f (min n m) * f (max n m) = f n * f m :=
by { cases le_total n m with h h; simp [h, mul_comm] }

@[to_additive]
lemma min_mul_max [linear_order α] [comm_semigroup α] (n m : α) :
  min n m * max n m = n * m :=
fn_min_mul_fn_max id n m

/-- A linearly ordered cancellative additive commutative monoid
is an additive commutative monoid with a decidable linear order
in which addition is cancellative and monotone. -/
@[protect_proj, ancestor ordered_cancel_add_comm_monoid linear_ordered_add_comm_monoid]
class linear_ordered_cancel_add_comm_monoid (α : Type u)
  extends ordered_cancel_add_comm_monoid α, linear_ordered_add_comm_monoid α

/-- A linearly ordered cancellative commutative monoid
is a commutative monoid with a linear order
in which multiplication is cancellative and monotone. -/
@[protect_proj, ancestor ordered_cancel_comm_monoid linear_ordered_comm_monoid, to_additive]
class linear_ordered_cancel_comm_monoid (α : Type u)
  extends ordered_cancel_comm_monoid α, linear_ordered_comm_monoid α

section covariant_class_mul_le
variables [linear_order α]

section has_mul
variable [has_mul α]

section left
variable [covariant_class α α (*) (≤)]

@[to_additive] lemma min_mul_mul_left (a b c : α) : min (a * b) (a * c) = a * min b c :=
(monotone_id.const_mul' a).map_min.symm

@[to_additive]
lemma max_mul_mul_left (a b c : α) : max (a * b) (a * c) = a * max b c :=
(monotone_id.const_mul' a).map_max.symm

@[to_additive]
lemma lt_or_lt_of_mul_lt_mul [covariant_class α α (function.swap (*)) (≤)]
  {a b m n : α} (h : m * n < a * b) :
  m < a ∨ n < b :=
by { contrapose! h, exact mul_le_mul' h.1 h.2 }

@[to_additive]
lemma mul_lt_mul_iff_of_le_of_le
  [covariant_class α α (function.swap (*)) (<)]
  [covariant_class α α (*) (<)]
  [covariant_class α α (function.swap (*)) (≤)]
  {a b c d : α} (ac : a ≤ c) (bd : b ≤ d) :
  a * b < c * d ↔ (a < c) ∨ (b < d) :=
begin
  refine ⟨lt_or_lt_of_mul_lt_mul, λ h, _⟩,
  cases h with ha hb,
  { exact mul_lt_mul_of_lt_of_le ha bd },
  { exact mul_lt_mul_of_le_of_lt ac hb }
end

end left

section right
variable [covariant_class α α (function.swap (*)) (≤)]

@[to_additive]
lemma min_mul_mul_right (a b c : α) : min (a * c) (b * c) = min a b * c :=
(monotone_id.mul_const' c).map_min.symm

@[to_additive]
lemma max_mul_mul_right (a b c : α) : max (a * c) (b * c) = max a b * c :=
(monotone_id.mul_const' c).map_max.symm

end right

end has_mul

variable [mul_one_class α]

@[to_additive]
lemma min_le_mul_of_one_le_right [covariant_class α α (*) (≤)] {a b : α} (hb : 1 ≤ b) :
  min a b ≤ a * b :=
min_le_iff.2 $ or.inl $ le_mul_of_one_le_right' hb

@[to_additive]
lemma min_le_mul_of_one_le_left [covariant_class α α (function.swap (*)) (≤)] {a b : α}
  (ha : 1 ≤ a) : min a b ≤ a * b :=
min_le_iff.2 $ or.inr $ le_mul_of_one_le_left' ha

@[to_additive]
lemma max_le_mul_of_one_le [covariant_class α α (*) (≤)]
  [covariant_class α α (function.swap (*)) (≤)] {a b : α} (ha : 1 ≤ a) (hb : 1 ≤ b) :
  max a b ≤ a * b :=
max_le_iff.2 ⟨le_mul_of_one_le_right' hb, le_mul_of_one_le_left' ha⟩

end covariant_class_mul_le

section linear_ordered_cancel_comm_monoid
variables [linear_ordered_cancel_comm_monoid α]

/-- Pullback a `linear_ordered_cancel_comm_monoid` under an injective map.
See note [reducible non-instances]. -/
@[reducible, to_additive function.injective.linear_ordered_cancel_add_comm_monoid
"Pullback a `linear_ordered_cancel_add_comm_monoid` under an injective map."]
def function.injective.linear_ordered_cancel_comm_monoid {β : Type*}
  [has_one β] [has_mul β] [has_pow β ℕ] [has_sup β] [has_inf β]
  (f : β → α) (hf : function.injective f) (one : f 1 = 1)
  (mul : ∀ x y, f (x * y) = f x * f y) (npow : ∀ x (n : ℕ), f (x ^ n) = f x ^ n)
  (hsup : ∀ x y, f (x ⊔ y) = max (f x) (f y)) (hinf : ∀ x y, f (x ⊓ y) = min (f x) (f y)) :
  linear_ordered_cancel_comm_monoid β :=
{ ..hf.linear_ordered_comm_monoid f one mul npow hsup hinf,
  ..hf.ordered_cancel_comm_monoid f one mul npow }

end linear_ordered_cancel_comm_monoid

/-! ### Order dual -/

namespace order_dual

@[to_additive]
instance contravariant_class_mul_le [has_le α] [has_mul α] [c : contravariant_class α α (*) (≤)] :
  contravariant_class αᵒᵈ αᵒᵈ (*) (≤) :=
⟨c.1.flip⟩

@[to_additive]
instance covariant_class_mul_le [has_le α] [has_mul α] [c : covariant_class α α (*) (≤)] :
  covariant_class αᵒᵈ αᵒᵈ (*) (≤) :=
⟨c.1.flip⟩

@[to_additive] instance contravariant_class_swap_mul_le [has_le α] [has_mul α]
  [c : contravariant_class α α (swap (*)) (≤)] :
  contravariant_class αᵒᵈ αᵒᵈ (swap (*)) (≤) :=
⟨c.1.flip⟩

@[to_additive]
instance covariant_class_swap_mul_le [has_le α] [has_mul α]
  [c : covariant_class α α (swap (*)) (≤)] :
  covariant_class αᵒᵈ αᵒᵈ (swap (*)) (≤) :=
⟨c.1.flip⟩

@[to_additive]
instance contravariant_class_mul_lt [has_lt α] [has_mul α] [c : contravariant_class α α (*) (<)] :
  contravariant_class αᵒᵈ αᵒᵈ (*) (<) :=
⟨c.1.flip⟩

@[to_additive]
instance covariant_class_mul_lt [has_lt α] [has_mul α] [c : covariant_class α α (*) (<)] :
  covariant_class αᵒᵈ αᵒᵈ (*) (<) :=
⟨c.1.flip⟩

@[to_additive] instance contravariant_class_swap_mul_lt [has_lt α] [has_mul α]
  [c : contravariant_class α α (swap (*)) (<)] :
  contravariant_class αᵒᵈ αᵒᵈ (swap (*)) (<) :=
⟨c.1.flip⟩

@[to_additive]
instance covariant_class_swap_mul_lt [has_lt α] [has_mul α]
  [c : covariant_class α α (swap (*)) (<)] :
  covariant_class αᵒᵈ αᵒᵈ (swap (*)) (<) :=
⟨c.1.flip⟩

@[to_additive]
instance [ordered_comm_monoid α] : ordered_comm_monoid αᵒᵈ :=
{ mul_le_mul_left := λ a b h c, mul_le_mul_left' h c,
  .. order_dual.partial_order α,
  .. order_dual.comm_monoid }

@[to_additive ordered_cancel_add_comm_monoid.to_contravariant_class]
instance ordered_cancel_comm_monoid.to_contravariant_class [ordered_cancel_comm_monoid α] :
  contravariant_class αᵒᵈ αᵒᵈ has_mul.mul has_le.le :=
{ elim := λ a b c, ordered_cancel_comm_monoid.le_of_mul_le_mul_left a c b }

@[to_additive]
instance [ordered_cancel_comm_monoid α] : ordered_cancel_comm_monoid αᵒᵈ :=
{ le_of_mul_le_mul_left := λ a b c : α, le_of_mul_le_mul_left',
  .. order_dual.ordered_comm_monoid, .. order_dual.cancel_comm_monoid }

@[to_additive]
instance [linear_ordered_cancel_comm_monoid α] :
  linear_ordered_cancel_comm_monoid αᵒᵈ :=
{ .. order_dual.linear_order α,
  .. order_dual.ordered_cancel_comm_monoid }

@[to_additive]
instance [linear_ordered_comm_monoid α] :
  linear_ordered_comm_monoid αᵒᵈ :=
{ .. order_dual.linear_order α,
  .. order_dual.ordered_comm_monoid }

end order_dual

/-! ### Product -/

namespace prod

variables {M N : Type*}

@[to_additive]
instance [ordered_comm_monoid α] [ordered_comm_monoid β] : ordered_comm_monoid (α × β) :=
{ mul_le_mul_left := λ a b h c, ⟨mul_le_mul_left' h.1 _, mul_le_mul_left' h.2 _⟩,
  .. prod.comm_monoid, .. prod.partial_order _ _ }

@[to_additive]
instance [ordered_cancel_comm_monoid M] [ordered_cancel_comm_monoid N] :
  ordered_cancel_comm_monoid (M × N) :=
{ le_of_mul_le_mul_left := λ a b c h, ⟨le_of_mul_le_mul_left' h.1, le_of_mul_le_mul_left' h.2⟩,
  .. prod.cancel_comm_monoid, .. prod.ordered_comm_monoid }

@[to_additive] instance [has_le α] [has_le β] [has_mul α] [has_mul β] [has_exists_mul_of_le α]
  [has_exists_mul_of_le β] : has_exists_mul_of_le (α × β) :=
⟨λ a b h, let ⟨c, hc⟩ := exists_mul_of_le h.1, ⟨d, hd⟩ := exists_mul_of_le h.2 in
  ⟨(c, d), ext hc hd⟩⟩

@[to_additive] instance [canonically_ordered_monoid α] [canonically_ordered_monoid β] :
  canonically_ordered_monoid (α × β) :=
{ le_self_mul := λ a b, ⟨le_self_mul, le_self_mul⟩,
  ..prod.ordered_comm_monoid, ..prod.order_bot _ _, ..prod.has_exists_mul_of_le }

end prod

/-! ### `with_bot`/`with_top`-/

namespace with_top

section has_one

variables [has_one α]

@[to_additive] instance : has_one (with_top α) := ⟨(1 : α)⟩

@[simp, norm_cast, to_additive] lemma coe_one : ((1 : α) : with_top α) = 1 := rfl

@[simp, norm_cast, to_additive] lemma coe_eq_one {a : α} : (a : with_top α) = 1 ↔ a = 1 :=
coe_eq_coe

@[simp, to_additive] protected lemma map_one {β} (f : α → β) :
  (1 : with_top α).map f = (f 1 : with_top β) := rfl

@[simp, norm_cast, to_additive] theorem one_eq_coe {a : α} : 1 = (a : with_top α) ↔ a = 1 :=
trans eq_comm coe_eq_one

@[simp, to_additive] theorem top_ne_one : ⊤ ≠ (1 : with_top α) .
@[simp, to_additive] theorem one_ne_top : (1 : with_top α) ≠ ⊤ .

instance [has_zero α] [has_le α] [zero_le_one_class α] : zero_le_one_class (with_top α) :=
⟨some_le_some.2 zero_le_one⟩

end has_one

section has_add
variables [has_add α] {a b c d : with_top α} {x y : α}

instance : has_add (with_top α) := ⟨λ o₁ o₂, o₁.bind $ λ a, o₂.map $ (+) a⟩

@[norm_cast] lemma coe_add : ((x + y : α) : with_top α) = x + y := rfl
@[norm_cast] lemma coe_bit0 : ((bit0 x : α) : with_top α) = bit0 x := rfl
@[norm_cast] lemma coe_bit1 [has_one α] {a : α} : ((bit1 a : α) : with_top α) = bit1 a := rfl

@[simp] lemma top_add (a : with_top α) : ⊤ + a = ⊤ := rfl
@[simp] lemma add_top (a : with_top α) : a + ⊤ = ⊤ := by cases a; refl

@[simp] lemma add_eq_top : a + b = ⊤ ↔ a = ⊤ ∨ b = ⊤ :=
by cases a; cases b; simp [none_eq_top, some_eq_coe, ←with_top.coe_add, ←with_zero.coe_add]

lemma add_ne_top : a + b ≠ ⊤ ↔ a ≠ ⊤ ∧ b ≠ ⊤ := add_eq_top.not.trans not_or_distrib

lemma add_lt_top [partial_order α] {a b : with_top α} : a + b < ⊤ ↔ a < ⊤ ∧ b < ⊤ :=
by simp_rw [lt_top_iff_ne_top, add_ne_top]

lemma add_eq_coe : ∀ {a b : with_top α} {c : α},
  a + b = c ↔ ∃ (a' b' : α), ↑a' = a ∧ ↑b' = b ∧ a' + b' = c
| none b c := by simp [none_eq_top]
| (some a) none c := by simp [none_eq_top]
| (some a) (some b) c :=
    by simp only [some_eq_coe, ← coe_add, coe_eq_coe, exists_and_distrib_left, exists_eq_left]

@[simp] lemma add_coe_eq_top_iff {x : with_top α} {y : α} : x + y = ⊤ ↔ x = ⊤ :=
by { induction x using with_top.rec_top_coe; simp [← coe_add, -with_zero.coe_add] }

@[simp] lemma coe_add_eq_top_iff {y : with_top α} : ↑x + y = ⊤ ↔ y = ⊤ :=
by { induction y using with_top.rec_top_coe; simp [← coe_add, -with_zero.coe_add] }

instance covariant_class_add_le [has_le α] [covariant_class α α (+) (≤)] :
  covariant_class (with_top α) (with_top α) (+) (≤) :=
⟨λ a b c h, begin
  cases a; cases c; try { exact le_top },
  rcases le_coe_iff.1 h with ⟨b, rfl, h'⟩,
  exact coe_le_coe.2 (add_le_add_left (coe_le_coe.1 h) _)
end⟩

instance covariant_class_swap_add_le [has_le α] [covariant_class α α (swap (+)) (≤)] :
  covariant_class (with_top α) (with_top α) (swap (+)) (≤) :=
⟨λ a b c h, begin
  cases a; cases c; try { exact le_top },
  rcases le_coe_iff.1 h with ⟨b, rfl, h'⟩,
  exact coe_le_coe.2 (add_le_add_right (coe_le_coe.1 h) _)
end⟩

instance contravariant_class_add_lt [has_lt α] [contravariant_class α α (+) (<)] :
  contravariant_class (with_top α) (with_top α) (+) (<) :=
⟨λ a b c h, begin
  induction a using with_top.rec_top_coe, { exact (not_none_lt _ h).elim },
  induction b using with_top.rec_top_coe, { exact (not_none_lt _ h).elim },
  induction c using with_top.rec_top_coe,
  { exact coe_lt_top _ },
  { exact coe_lt_coe.2 (lt_of_add_lt_add_left $ coe_lt_coe.1 h) }
end⟩

instance contravariant_class_swap_add_lt [has_lt α] [contravariant_class α α (swap (+)) (<)] :
  contravariant_class (with_top α) (with_top α) (swap (+)) (<) :=
⟨λ a b c h, begin
  cases a; cases b; try { exact (not_none_lt _ h).elim },
  cases c,
  { exact coe_lt_top _ },
  { exact coe_lt_coe.2 (lt_of_add_lt_add_right $ coe_lt_coe.1 h) }
end⟩

protected lemma le_of_add_le_add_left [has_le α] [contravariant_class α α (+) (≤)] (ha : a ≠ ⊤)
  (h : a + b ≤ a + c) : b ≤ c :=
begin
  lift a to α using ha,
  induction c using with_top.rec_top_coe, { exact le_top },
  induction b using with_top.rec_top_coe, { exact (not_top_le_coe _ h).elim },
  simp only [← coe_add, coe_le_coe] at h ⊢,
  exact le_of_add_le_add_left h
end

protected lemma le_of_add_le_add_right [has_le α] [contravariant_class α α (swap (+)) (≤)]
  (ha : a ≠ ⊤) (h : b + a ≤ c + a) : b ≤ c :=
begin
  lift a to α using ha,
  cases c,
  { exact le_top },
  cases b,
  { exact (not_top_le_coe _ h).elim },
  { exact coe_le_coe.2 (le_of_add_le_add_right $ coe_le_coe.1 h) }
end

protected lemma add_lt_add_left [has_lt α] [covariant_class α α (+) (<)] (ha : a ≠ ⊤) (h : b < c) :
  a + b < a + c :=
begin
  lift a to α using ha,
  rcases lt_iff_exists_coe.1 h with ⟨b, rfl, h'⟩,
  cases c,
  { exact coe_lt_top _ },
  { exact coe_lt_coe.2 (add_lt_add_left (coe_lt_coe.1 h) _) }
end

protected lemma add_lt_add_right [has_lt α] [covariant_class α α (swap (+)) (<)]
  (ha : a ≠ ⊤) (h : b < c) :
  b + a < c + a :=
begin
  lift a to α using ha,
  rcases lt_iff_exists_coe.1 h with ⟨b, rfl, h'⟩,
  cases c,
  { exact coe_lt_top _ },
  { exact coe_lt_coe.2 (add_lt_add_right (coe_lt_coe.1 h) _) }
end

protected lemma add_le_add_iff_left [has_le α] [covariant_class α α (+) (≤)]
  [contravariant_class α α (+) (≤)]
  (ha : a ≠ ⊤) : a + b ≤ a + c ↔ b ≤ c :=
⟨with_top.le_of_add_le_add_left ha, λ h, add_le_add_left h a⟩

protected lemma add_le_add_iff_right [has_le α] [covariant_class α α (swap (+)) (≤)]
  [contravariant_class α α (swap (+)) (≤)] (ha : a ≠ ⊤) : b + a ≤ c + a ↔ b ≤ c :=
⟨with_top.le_of_add_le_add_right ha, λ h, add_le_add_right h a⟩

protected lemma add_lt_add_iff_left [has_lt α] [covariant_class α α (+) (<)]
  [contravariant_class α α (+) (<)] (ha : a ≠ ⊤) : a + b < a + c ↔ b < c :=
⟨lt_of_add_lt_add_left, with_top.add_lt_add_left ha⟩

protected lemma add_lt_add_iff_right [has_lt α] [covariant_class α α (swap (+)) (<)]
  [contravariant_class α α (swap (+)) (<)] (ha : a ≠ ⊤) : b + a < c + a ↔ b < c :=
⟨lt_of_add_lt_add_right, with_top.add_lt_add_right ha⟩

protected lemma add_lt_add_of_le_of_lt [preorder α] [covariant_class α α (+) (<)]
  [covariant_class α α (swap (+)) (≤)] (ha : a ≠ ⊤) (hab : a ≤ b) (hcd : c < d) : a + c < b + d :=
(with_top.add_lt_add_left ha hcd).trans_le $ add_le_add_right hab _

protected lemma add_lt_add_of_lt_of_le [preorder α] [covariant_class α α (+) (≤)]
  [covariant_class α α (swap (+)) (<)] (hc : c ≠ ⊤) (hab : a < b) (hcd : c ≤ d) : a + c < b + d :=
(with_top.add_lt_add_right hc hab).trans_le $ add_le_add_left hcd _

/-  There is no `with_top.map_mul_of_mul_hom`, since `with_top` does not have a multiplication. -/
@[simp] protected lemma map_add {F} [has_add β] [add_hom_class F α β] (f : F) (a b : with_top α) :
  (a + b).map f = a.map f + b.map f :=
begin
  induction a using with_top.rec_top_coe,
  { exact (top_add _).symm },
  { induction b using with_top.rec_top_coe,
    { exact (add_top _).symm },
    { rw [map_coe, map_coe, ← coe_add, ← coe_add, ← map_add],
      refl } },
end

end has_add

instance [add_semigroup α] : add_semigroup (with_top α) :=
{ add_assoc := begin
    repeat { refine with_top.rec_top_coe _ _; try { intro }};
    simp [←with_top.coe_add, add_assoc]
  end,
  ..with_top.has_add }

instance [add_comm_semigroup α] : add_comm_semigroup (with_top α) :=
{ add_comm :=
  begin
    repeat { refine with_top.rec_top_coe _ _; try { intro }};
    simp [←with_top.coe_add, add_comm]
  end,
  ..with_top.add_semigroup }

instance [add_zero_class α] : add_zero_class (with_top α) :=
{ zero_add :=
  begin
    refine with_top.rec_top_coe _ _,
    { simp },
    { intro,
      rw [←with_top.coe_zero, ←with_top.coe_add, zero_add] }
  end,
  add_zero :=
  begin
    refine with_top.rec_top_coe _ _,
    { simp },
    { intro,
      rw [←with_top.coe_zero, ←with_top.coe_add, add_zero] }
  end,
  ..with_top.has_zero,
  ..with_top.has_add }

instance [add_monoid α] : add_monoid (with_top α) :=
{ ..with_top.add_zero_class,
  ..with_top.has_zero,
  ..with_top.add_semigroup }

instance [add_comm_monoid α] : add_comm_monoid (with_top α) :=
{ ..with_top.add_monoid, ..with_top.add_comm_semigroup }

instance [add_monoid_with_one α] : add_monoid_with_one (with_top α) :=
{ nat_cast := λ n, ↑(n : α),
  nat_cast_zero := by rw [nat.cast_zero, with_top.coe_zero],
  nat_cast_succ := λ n, by rw [nat.cast_add_one, with_top.coe_add, with_top.coe_one],
  .. with_top.has_one, .. with_top.add_monoid }

instance [add_comm_monoid_with_one α] : add_comm_monoid_with_one (with_top α) :=
{ .. with_top.add_monoid_with_one, .. with_top.add_comm_monoid }

instance [ordered_add_comm_monoid α] : ordered_add_comm_monoid (with_top α) :=
{ add_le_add_left :=
    begin
      rintros a b h (_|c), { simp [none_eq_top] },
      rcases b with (_|b), { simp [none_eq_top] },
      rcases le_coe_iff.1 h with ⟨a, rfl, h⟩,
      simp only [some_eq_coe, ← coe_add, coe_le_coe] at h ⊢,
      exact add_le_add_left h c
    end,
  ..with_top.partial_order, ..with_top.add_comm_monoid }

instance [linear_ordered_add_comm_monoid α] :
  linear_ordered_add_comm_monoid_with_top (with_top α) :=
{ top_add' := with_top.top_add,
  ..with_top.order_top,
  ..with_top.linear_order,
  ..with_top.ordered_add_comm_monoid,
  ..option.nontrivial }

instance [has_le α] [has_add α] [has_exists_add_of_le α] : has_exists_add_of_le (with_top α) :=
⟨λ a b, match a, b with
  | ⊤, ⊤ := by simp
  | (a : α), ⊤ := λ _, ⟨⊤, rfl⟩
  | (a : α), (b : α) := λ h, begin
      obtain ⟨c, rfl⟩ := exists_add_of_le (with_top.coe_le_coe.1 h),
      exact ⟨c, rfl⟩
    end
  | ⊤, (b : α) := λ h, (not_top_le_coe _ h).elim
end⟩

instance [canonically_ordered_add_monoid α] : canonically_ordered_add_monoid (with_top α) :=
{ le_self_add := λ a b, match a, b with
  | ⊤, ⊤ := le_rfl
  | (a : α), ⊤ := le_top
  | (a : α), (b : α) := with_top.coe_le_coe.2 le_self_add
  | ⊤, (b : α) := le_rfl
  end,
  ..with_top.order_bot, ..with_top.ordered_add_comm_monoid, ..with_top.has_exists_add_of_le }

instance [canonically_linear_ordered_add_monoid α] :
  canonically_linear_ordered_add_monoid (with_top α) :=
{ ..with_top.canonically_ordered_add_monoid, ..with_top.linear_order }

@[simp, norm_cast] lemma coe_nat [add_monoid_with_one α] (n : ℕ) : ((n : α) : with_top α) = n := rfl
@[simp] lemma nat_ne_top [add_monoid_with_one α] (n : ℕ) : (n : with_top α) ≠ ⊤ := coe_ne_top
@[simp] lemma top_ne_nat [add_monoid_with_one α] (n : ℕ) : (⊤ : with_top α) ≠ n := top_ne_coe

/-- Coercion from `α` to `with_top α` as an `add_monoid_hom`. -/
def coe_add_hom [add_monoid α] : α →+ with_top α :=
⟨coe, rfl, λ _ _, rfl⟩

@[simp] lemma coe_coe_add_hom [add_monoid α] : ⇑(coe_add_hom : α →+ with_top α) = coe := rfl

@[simp] lemma zero_lt_top [ordered_add_comm_monoid α] : (0 : with_top α) < ⊤ :=
coe_lt_top 0

@[simp, norm_cast] lemma zero_lt_coe [ordered_add_comm_monoid α] (a : α) :
  (0 : with_top α) < a ↔ 0 < a :=
coe_lt_coe

<<<<<<< HEAD
/-- A version of `with_top.map` for `zero_hom`s. -/
@[to_additive, simps { fully_applied := ff }] protected def _root_.one_hom.with_top
  {M N : Type*} [has_one M] [has_one N] (f : one_hom M N) :
=======
/-- A version of `with_top.map` for `one_hom`s. -/
@[to_additive "A version of `with_top.map` for `zero_hom`s", simps { fully_applied := ff }]
protected def _root_.one_hom.with_top_map {M N : Type*} [has_one M] [has_one N] (f : one_hom M N) :
>>>>>>> a3e847c0
  one_hom (with_top M) (with_top N) :=
{ to_fun := with_top.map f,
  map_one' := by rw [with_top.map_one, map_one, coe_one] }

/-- A version of `with_top.map` for `add_hom`s. -/
<<<<<<< HEAD
@[simps { fully_applied := ff }] protected def _root_.add_hom.with_top
  {M N : Type*} [has_add M] [has_add N] (f : add_hom M N) :
  add_hom (with_top M) (with_top N) :=
{ to_fun := with_top.map f,
  map_add' := λ x y, match x, y with
    ⊤, y := by rw [top_add, map_top, top_add],
    x, ⊤ := by rw [add_top, map_top, add_top],
    (x : M), (y : M) := by simp only [← coe_add, map_coe, map_add]
  end }

/-- A version of `with_top.map` for `add_monoid_hom`s. -/
@[simps { fully_applied := ff }] protected def _root_.add_monoid_hom.with_top
  {M N : Type*} [add_zero_class M] [add_zero_class N] (f : M →+ N) :
  with_top M →+ with_top N :=
{ to_fun := with_top.map f,
  .. f.to_zero_hom.with_top, .. f.to_add_hom.with_top }
=======
@[simps { fully_applied := ff }] protected def _root_.add_hom.with_top_map
  {M N : Type*} [has_add M] [has_add N] (f : add_hom M N) :
  add_hom (with_top M) (with_top N) :=
{ to_fun := with_top.map f,
  map_add' := with_top.map_add f }

/-- A version of `with_top.map` for `add_monoid_hom`s. -/
@[simps { fully_applied := ff }] protected def _root_.add_monoid_hom.with_top_map
  {M N : Type*} [add_zero_class M] [add_zero_class N] (f : M →+ N) :
  with_top M →+ with_top N :=
{ to_fun := with_top.map f,
  .. f.to_zero_hom.with_top_map, .. f.to_add_hom.with_top_map }
>>>>>>> a3e847c0

end with_top

namespace with_bot

@[to_additive] instance [has_one α] : has_one (with_bot α) := with_top.has_one
instance [has_add α] : has_add (with_bot α) := with_top.has_add
instance [add_semigroup α] : add_semigroup (with_bot α) := with_top.add_semigroup
instance [add_comm_semigroup α] : add_comm_semigroup (with_bot α) := with_top.add_comm_semigroup
instance [add_zero_class α] : add_zero_class (with_bot α) := with_top.add_zero_class
instance [add_monoid α] : add_monoid (with_bot α) := with_top.add_monoid
instance [add_comm_monoid α] : add_comm_monoid (with_bot α) := with_top.add_comm_monoid
instance [add_monoid_with_one α] : add_monoid_with_one (with_bot α) := with_top.add_monoid_with_one

instance [add_comm_monoid_with_one α] : add_comm_monoid_with_one (with_bot α) :=
with_top.add_comm_monoid_with_one

instance [has_zero α] [has_one α] [has_le α] [zero_le_one_class α] :
  zero_le_one_class (with_bot α) :=
⟨some_le_some.2 zero_le_one⟩

-- `by norm_cast` proves this lemma, so I did not tag it with `norm_cast`
@[to_additive]
lemma coe_one [has_one α] : ((1 : α) : with_bot α) = 1 := rfl

-- `by norm_cast` proves this lemma, so I did not tag it with `norm_cast`
@[to_additive]
lemma coe_eq_one [has_one α] {a : α} : (a : with_bot α) = 1 ↔ a = 1 :=
with_top.coe_eq_one

@[to_additive] protected lemma map_one {β} [has_one α] (f : α → β) :
  (1 : with_bot α).map f = (f 1 : with_bot β) := rfl

@[norm_cast] lemma coe_nat [add_monoid_with_one α] (n : ℕ) : ((n : α) : with_bot α) = n := rfl
@[simp] lemma nat_ne_bot [add_monoid_with_one α] (n : ℕ) : (n : with_bot α) ≠ ⊥ := coe_ne_bot
@[simp] lemma bot_ne_nat [add_monoid_with_one α] (n : ℕ) : (⊥ : with_bot α) ≠ n := bot_ne_coe

section has_add
variables [has_add α] {a b c d : with_bot α} {x y : α}

-- `norm_cast` proves those lemmas, because `with_top`/`with_bot` are reducible
lemma coe_add (a b : α) : ((a + b : α) : with_bot α) = a + b := rfl
lemma coe_bit0 : ((bit0 x : α) : with_bot α) = bit0 x := rfl
lemma coe_bit1 [has_one α] {a : α} : ((bit1 a : α) : with_bot α) = bit1 a := rfl

@[simp] lemma bot_add (a : with_bot α) : ⊥ + a = ⊥ := rfl
@[simp] lemma add_bot (a : with_bot α) : a + ⊥ = ⊥ := by cases a; refl

@[simp] lemma add_eq_bot : a + b = ⊥ ↔ a = ⊥ ∨ b = ⊥ := with_top.add_eq_top
lemma add_ne_bot : a + b ≠ ⊥ ↔ a ≠ ⊥ ∧ b ≠ ⊥ := with_top.add_ne_top

lemma bot_lt_add [partial_order α] {a b : with_bot α} : ⊥ < a + b ↔ ⊥ < a ∧ ⊥ < b :=
@with_top.add_lt_top αᵒᵈ _ _ _ _

lemma add_eq_coe : a + b = x ↔ ∃ (a' b' : α), ↑a' = a ∧ ↑b' = b ∧ a' + b' = x := with_top.add_eq_coe

@[simp] lemma add_coe_eq_bot_iff : a + y = ⊥ ↔ a = ⊥ := with_top.add_coe_eq_top_iff
@[simp] lemma coe_add_eq_bot_iff : ↑x + b = ⊥ ↔ b = ⊥ := with_top.coe_add_eq_top_iff

/-  There is no `with_bot.map_mul_of_mul_hom`, since `with_bot` does not have a multiplication. -/
@[simp] protected lemma map_add {F} [has_add β] [add_hom_class F α β] (f : F) (a b : with_bot α) :
  (a + b).map f = a.map f + b.map f :=
with_top.map_add f a b

/-- A version of `with_bot.map` for `one_hom`s. -/
@[to_additive "A version of `with_bot.map` for `zero_hom`s", simps { fully_applied := ff }]
protected def _root_.one_hom.with_bot_map {M N : Type*} [has_one M] [has_one N] (f : one_hom M N) :
  one_hom (with_bot M) (with_bot N) :=
{ to_fun := with_bot.map f,
  map_one' := by rw [with_bot.map_one, map_one, coe_one] }

/-- A version of `with_bot.map` for `add_hom`s. -/
@[simps { fully_applied := ff }] protected def _root_.add_hom.with_bot_map
  {M N : Type*} [has_add M] [has_add N] (f : add_hom M N) :
  add_hom (with_bot M) (with_bot N) :=
{ to_fun := with_bot.map f,
  map_add' := with_bot.map_add f }

/-- A version of `with_bot.map` for `add_monoid_hom`s. -/
@[simps { fully_applied := ff }] protected def _root_.add_monoid_hom.with_bot_map
  {M N : Type*} [add_zero_class M] [add_zero_class N] (f : M →+ N) :
  with_bot M →+ with_bot N :=
{ to_fun := with_bot.map f,
  .. f.to_zero_hom.with_bot_map, .. f.to_add_hom.with_bot_map }

variables [preorder α]

instance covariant_class_add_le [covariant_class α α (+) (≤)] :
  covariant_class (with_bot α) (with_bot α) (+) (≤) :=
@order_dual.covariant_class_add_le (with_top αᵒᵈ) _ _ _

instance covariant_class_swap_add_le [covariant_class α α (swap (+)) (≤)] :
  covariant_class (with_bot α) (with_bot α) (swap (+)) (≤) :=
@order_dual.covariant_class_swap_add_le (with_top αᵒᵈ) _ _ _

instance contravariant_class_add_lt [contravariant_class α α (+) (<)] :
  contravariant_class (with_bot α) (with_bot α) (+) (<) :=
@order_dual.contravariant_class_add_lt (with_top αᵒᵈ) _ _ _

instance contravariant_class_swap_add_lt [contravariant_class α α (swap (+)) (<)] :
  contravariant_class (with_bot α) (with_bot α) (swap (+)) (<) :=
@order_dual.contravariant_class_swap_add_lt (with_top αᵒᵈ) _ _ _

protected lemma le_of_add_le_add_left [contravariant_class α α (+) (≤)] (ha : a ≠ ⊥)
  (h : a + b ≤ a + c) : b ≤ c :=
@with_top.le_of_add_le_add_left αᵒᵈ _ _ _ _ _ _ ha h

protected lemma le_of_add_le_add_right [contravariant_class α α (swap (+)) (≤)] (ha : a ≠ ⊥)
  (h : b + a ≤ c + a) : b ≤ c :=
@with_top.le_of_add_le_add_right αᵒᵈ _ _ _ _ _ _ ha h

protected lemma add_lt_add_left [covariant_class α α (+) (<)] (ha : a ≠ ⊥) (h : b < c) :
  a + b < a + c :=
@with_top.add_lt_add_left αᵒᵈ _ _ _ _ _ _ ha h

protected lemma add_lt_add_right [covariant_class α α (swap (+)) (<)] (ha : a ≠ ⊥) (h : b < c) :
  b + a < c + a :=
@with_top.add_lt_add_right αᵒᵈ _ _ _ _ _ _ ha h

protected lemma add_le_add_iff_left [covariant_class α α (+) (≤)] [contravariant_class α α (+) (≤)]
  (ha : a ≠ ⊥) : a + b ≤ a + c ↔ b ≤ c :=
⟨with_bot.le_of_add_le_add_left ha, λ h, add_le_add_left h a⟩

protected lemma add_le_add_iff_right [covariant_class α α (swap (+)) (≤)]
  [contravariant_class α α (swap (+)) (≤)] (ha : a ≠ ⊥) : b + a ≤ c + a ↔ b ≤ c :=
⟨with_bot.le_of_add_le_add_right ha, λ h, add_le_add_right h a⟩

protected lemma add_lt_add_iff_left [covariant_class α α (+) (<)] [contravariant_class α α (+) (<)]
  (ha : a ≠ ⊥) : a + b < a + c ↔ b < c :=
⟨lt_of_add_lt_add_left, with_bot.add_lt_add_left ha⟩

protected lemma add_lt_add_iff_right [covariant_class α α (swap (+)) (<)]
  [contravariant_class α α (swap (+)) (<)] (ha : a ≠ ⊥) : b + a < c + a ↔ b < c :=
⟨lt_of_add_lt_add_right, with_bot.add_lt_add_right ha⟩

protected lemma add_lt_add_of_le_of_lt [covariant_class α α (+) (<)]
  [covariant_class α α (swap (+)) (≤)] (hb : b ≠ ⊥) (hab : a ≤ b) (hcd : c < d) : a + c < b + d :=
@with_top.add_lt_add_of_le_of_lt αᵒᵈ _ _ _ _ _ _ _ _ hb hab hcd

protected lemma add_lt_add_of_lt_of_le [covariant_class α α (+) (≤)]
  [covariant_class α α (swap (+)) (<)] (hd : d ≠ ⊥) (hab : a < b) (hcd : c ≤ d) : a + c < b + d :=
@with_top.add_lt_add_of_lt_of_le αᵒᵈ _ _ _ _ _ _ _ _ hd hab hcd

end has_add

instance [ordered_add_comm_monoid α] : ordered_add_comm_monoid (with_bot α) :=
{ add_le_add_left := λ a b h c, add_le_add_left h c,
  ..with_bot.partial_order,
  ..with_bot.add_comm_monoid }

instance [linear_ordered_add_comm_monoid α] : linear_ordered_add_comm_monoid (with_bot α) :=
{ ..with_bot.linear_order, ..with_bot.ordered_add_comm_monoid }

end with_bot

/-! ### `additive`/`multiplicative` -/

section type_tags

instance : Π [has_le α], has_le (multiplicative α) := id
instance : Π [has_le α], has_le (additive α) := id
instance : Π [has_lt α], has_lt (multiplicative α) := id
instance : Π [has_lt α], has_lt (additive α) := id
instance : Π [preorder α], preorder (multiplicative α) := id
instance : Π [preorder α], preorder (additive α) := id
instance : Π [partial_order α], partial_order (multiplicative α) := id
instance : Π [partial_order α], partial_order (additive α) := id
instance : Π [linear_order α], linear_order (multiplicative α) := id
instance : Π [linear_order α], linear_order (additive α) := id
instance [has_le α] : Π [order_bot α], order_bot (multiplicative α) := id
instance [has_le α] : Π [order_bot α], order_bot (additive α) := id
instance [has_le α] : Π [order_top α], order_top (multiplicative α) := id
instance [has_le α] : Π [order_top α], order_top (additive α) := id
instance [has_le α] : Π [bounded_order α], bounded_order (multiplicative α) := id
instance [has_le α] : Π [bounded_order α], bounded_order (additive α) := id

instance [ordered_add_comm_monoid α] : ordered_comm_monoid (multiplicative α) :=
{ mul_le_mul_left := @ordered_add_comm_monoid.add_le_add_left α _,
  ..multiplicative.partial_order,
  ..multiplicative.comm_monoid }

instance [ordered_comm_monoid α] : ordered_add_comm_monoid (additive α) :=
{ add_le_add_left := @ordered_comm_monoid.mul_le_mul_left α _,
  ..additive.partial_order,
  ..additive.add_comm_monoid }

instance [ordered_cancel_add_comm_monoid α] : ordered_cancel_comm_monoid (multiplicative α) :=
{ le_of_mul_le_mul_left := @ordered_cancel_add_comm_monoid.le_of_add_le_add_left α _,
  ..multiplicative.left_cancel_semigroup,
  ..multiplicative.ordered_comm_monoid }

instance [ordered_cancel_comm_monoid α] : ordered_cancel_add_comm_monoid (additive α) :=
{ le_of_add_le_add_left := @ordered_cancel_comm_monoid.le_of_mul_le_mul_left α _,
  ..additive.add_left_cancel_semigroup,
  ..additive.ordered_add_comm_monoid }

instance [linear_ordered_add_comm_monoid α] : linear_ordered_comm_monoid (multiplicative α) :=
{ ..multiplicative.linear_order,
  ..multiplicative.ordered_comm_monoid }

instance [linear_ordered_comm_monoid α] : linear_ordered_add_comm_monoid (additive α) :=
{ ..additive.linear_order,
  ..additive.ordered_add_comm_monoid }

instance [has_add α] [has_le α] [has_exists_add_of_le α] :
  has_exists_mul_of_le (multiplicative α) :=
⟨@exists_add_of_le α _ _ _⟩

instance [has_mul α] [has_le α] [has_exists_mul_of_le α] : has_exists_add_of_le (additive α) :=
⟨@exists_mul_of_le α _ _ _⟩

instance [canonically_ordered_add_monoid α] : canonically_ordered_monoid (multiplicative α) :=
{ le_self_mul := @le_self_add α _,
  ..multiplicative.ordered_comm_monoid, ..multiplicative.order_bot,
  ..multiplicative.has_exists_mul_of_le }

instance [canonically_ordered_monoid α] : canonically_ordered_add_monoid (additive α) :=
{ le_self_add := @le_self_mul α _,
  ..additive.ordered_add_comm_monoid, ..additive.order_bot, ..additive.has_exists_add_of_le }

instance [canonically_linear_ordered_add_monoid α] :
  canonically_linear_ordered_monoid (multiplicative α) :=
{ ..multiplicative.canonically_ordered_monoid, ..multiplicative.linear_order }

instance [canonically_linear_ordered_monoid α] :
  canonically_linear_ordered_add_monoid (additive α) :=
{ ..additive.canonically_ordered_add_monoid, ..additive.linear_order }

namespace additive

variables [preorder α]

@[simp] lemma of_mul_le {a b : α} : of_mul a ≤ of_mul b ↔ a ≤ b := iff.rfl

@[simp] lemma of_mul_lt {a b : α} : of_mul a < of_mul b ↔ a < b := iff.rfl

@[simp] lemma to_mul_le {a b : additive α} : to_mul a ≤ to_mul b ↔ a ≤ b := iff.rfl

@[simp] lemma to_mul_lt {a b : additive α} : to_mul a < to_mul b ↔ a < b := iff.rfl

end additive

namespace multiplicative

variables [preorder α]

@[simp] lemma of_add_le {a b : α} : of_add a ≤ of_add b ↔ a ≤ b := iff.rfl

@[simp] lemma of_add_lt {a b : α} : of_add a < of_add b ↔ a < b := iff.rfl

@[simp] lemma to_add_le {a b : multiplicative α} : to_add a ≤ to_add b ↔ a ≤ b := iff.rfl

@[simp] lemma to_add_lt {a b : multiplicative α} : to_add a < to_add b ↔ a < b := iff.rfl

end multiplicative

end type_tags

namespace with_zero

local attribute [semireducible] with_zero
variables [has_add α]

/-- Making an additive monoid multiplicative then adding a zero is the same as adding a bottom
element then making it multiplicative. -/
def to_mul_bot : with_zero (multiplicative α) ≃* multiplicative (with_bot α) :=
by exact mul_equiv.refl _

@[simp] lemma to_mul_bot_zero :
  to_mul_bot (0 : with_zero (multiplicative α)) = multiplicative.of_add ⊥ := rfl
@[simp] lemma to_mul_bot_coe (x : multiplicative α) :
  to_mul_bot ↑x = multiplicative.of_add (x.to_add : with_bot α) := rfl
@[simp] lemma to_mul_bot_symm_bot :
  to_mul_bot.symm (multiplicative.of_add (⊥ : with_bot α)) = 0 := rfl
@[simp] lemma to_mul_bot_coe_of_add (x : α) :
  to_mul_bot.symm (multiplicative.of_add (x : with_bot α)) = multiplicative.of_add x := rfl

variables [preorder α] (a b : with_zero (multiplicative α))

lemma to_mul_bot_strict_mono : strict_mono (@to_mul_bot α _) := λ x y, id
@[simp] lemma to_mul_bot_le : to_mul_bot a ≤ to_mul_bot b ↔ a ≤ b := iff.rfl
@[simp] lemma to_mul_bot_lt : to_mul_bot a < to_mul_bot b ↔ a < b := iff.rfl

end with_zero

/-- The order embedding sending `b` to `a * b`, for some fixed `a`.
See also `order_iso.mul_left` when working in an ordered group. -/
@[to_additive "The order embedding sending `b` to `a + b`, for some fixed `a`.
  See also `order_iso.add_left` when working in an additive ordered group.", simps]
def order_embedding.mul_left
  {α : Type*} [has_mul α] [linear_order α] [covariant_class α α (*) (<)] (m : α) : α ↪o α :=
order_embedding.of_strict_mono (λ n, m * n) (λ a b w, mul_lt_mul_left' w m)

/-- The order embedding sending `b` to `b * a`, for some fixed `a`.
See also `order_iso.mul_right` when working in an ordered group. -/
@[to_additive "The order embedding sending `b` to `b + a`, for some fixed `a`.
  See also `order_iso.add_right` when working in an additive ordered group.", simps]
def order_embedding.mul_right
  {α : Type*} [has_mul α] [linear_order α] [covariant_class α α (swap (*)) (<)] (m : α) :
  α ↪o α :=
order_embedding.of_strict_mono (λ n, n * m) (λ a b w, mul_lt_mul_right' w m)<|MERGE_RESOLUTION|>--- conflicted
+++ resolved
@@ -1134,38 +1134,14 @@
   (0 : with_top α) < a ↔ 0 < a :=
 coe_lt_coe
 
-<<<<<<< HEAD
-/-- A version of `with_top.map` for `zero_hom`s. -/
-@[to_additive, simps { fully_applied := ff }] protected def _root_.one_hom.with_top
-  {M N : Type*} [has_one M] [has_one N] (f : one_hom M N) :
-=======
 /-- A version of `with_top.map` for `one_hom`s. -/
 @[to_additive "A version of `with_top.map` for `zero_hom`s", simps { fully_applied := ff }]
 protected def _root_.one_hom.with_top_map {M N : Type*} [has_one M] [has_one N] (f : one_hom M N) :
->>>>>>> a3e847c0
   one_hom (with_top M) (with_top N) :=
 { to_fun := with_top.map f,
   map_one' := by rw [with_top.map_one, map_one, coe_one] }
 
 /-- A version of `with_top.map` for `add_hom`s. -/
-<<<<<<< HEAD
-@[simps { fully_applied := ff }] protected def _root_.add_hom.with_top
-  {M N : Type*} [has_add M] [has_add N] (f : add_hom M N) :
-  add_hom (with_top M) (with_top N) :=
-{ to_fun := with_top.map f,
-  map_add' := λ x y, match x, y with
-    ⊤, y := by rw [top_add, map_top, top_add],
-    x, ⊤ := by rw [add_top, map_top, add_top],
-    (x : M), (y : M) := by simp only [← coe_add, map_coe, map_add]
-  end }
-
-/-- A version of `with_top.map` for `add_monoid_hom`s. -/
-@[simps { fully_applied := ff }] protected def _root_.add_monoid_hom.with_top
-  {M N : Type*} [add_zero_class M] [add_zero_class N] (f : M →+ N) :
-  with_top M →+ with_top N :=
-{ to_fun := with_top.map f,
-  .. f.to_zero_hom.with_top, .. f.to_add_hom.with_top }
-=======
 @[simps { fully_applied := ff }] protected def _root_.add_hom.with_top_map
   {M N : Type*} [has_add M] [has_add N] (f : add_hom M N) :
   add_hom (with_top M) (with_top N) :=
@@ -1178,7 +1154,6 @@
   with_top M →+ with_top N :=
 { to_fun := with_top.map f,
   .. f.to_zero_hom.with_top_map, .. f.to_add_hom.with_top_map }
->>>>>>> a3e847c0
 
 end with_top
 
