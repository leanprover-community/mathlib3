/-
Copyright (c) 2022 Damiano Testa. All rights reserved.
Released under Apache 2.0 license as described in the file LICENSE.
Authors: Damiano Testa, Yuyang Zhao
-/
import algebra.covariant_and_contravariant
import algebra.group_with_zero.defs

/-!
# Multiplication by ·positive· elements is monotonic

Let `α` be a type with `<` and `0`.  We use the type `{x : α // 0 < x}` of positive elements of `α`
to prove results about monotonicity of multiplication.  We also introduce the local notation `α>0`
for the subtype `{x : α // 0 < x}`:

*  the notation `α>0` to stands for `{x : α // 0 < x}`.

If the type `α` also has a multiplication, then we combine this with (`contravariant_`)
`covariant_class`es to assume that multiplication by positive elements is (strictly) monotone on a
`mul_zero_class`, `monoid_with_zero`,...
More specifically, we use extensively the following typeclasses:

* monotone left
* * `covariant_class α>0 α (λ x y, x * y) (≤)`, abbreviated `pos_mul_mono α`,
    expressing that multiplication by positive elements on the left is monotone;
* * `covariant_class α>0 α (λ x y, x * y) (<)`, abbreviated `pos_mul_strict_mono α`,
    expressing that multiplication by positive elements on the left is strictly monotone;
* monotone right
* * `covariant_class α>0 α (λ x y, y * x) (≤)`, abbreviated `mul_pos_mono α`,
    expressing that multiplication by positive elements on the right is monotone;
* * `covariant_class α>0 α (λ x y, y * x) (<)`, abbreviated `mul_pos_strict_mono α`,
    expressing that multiplication by positive elements on the right is strictly monotone.
* reverse monotone left
* * `contravariant_class α>0 α (λ x y, x * y) (≤)`, abbreviated `pos_mul_mono_rev α`,
    expressing that multiplication by positive elements on the left is reverse monotone;
* * `contravariant_class α>0 α (λ x y, x * y) (<)`, abbreviated `pos_mul_reflect_lt α`,
    expressing that multiplication by positive elements on the left is strictly reverse monotone;
* reverse reverse monotone right
* * `contravariant_class α>0 α (λ x y, y * x) (≤)`, abbreviated `mul_pos_mono_rev α`,
    expressing that multiplication by positive elements on the right is reverse monotone;
* * `contravariant_class α>0 α (λ x y, y * x) (<)`, abbreviated `mul_pos_reflect_lt α`,
    expressing that multiplication by positive elements on the right is strictly reverse monotone.

##  Formalization comments

We use `α>0 = {x : α // 0 < x}` with a strict inequality since in most cases what happens with `0`
is clear.  This creates a few bumps in the first couple of proofs, where we have to split cases on
whether an element is `0` or not, but goes smoothly after that.  A further advantage is that we
only introduce notation for the positive elements and we do not need also the non-negative ones.

Some lemmas for `partial_order` also have a variant for `preorder`, where the `preorder` version has
stronger hypotheses.  In this case we put the `preorder` lemma in the `preorder` namespace.
-/

/- I am changing the file `algebra/order/monoid_lemmas` incrementally, with the idea of
reproducing almost all of the proofs in `algebra/order/ring` with weaker assumptions. -/

universe u
variable {α : Type u}

/-  Notation for positive elements
https://
leanprover.zulipchat.com/#narrow/stream/113488-general/topic/notation.20for.20positive.20elements
-/
local notation `α>0` := {x : α // 0 < x}

namespace zero_lt

section abbreviations_strict_mono
variables (X : Type u) [has_mul X] [has_zero X] [has_lt X]

/--  `zero_lt.pos_mul_strict_mono α` is an abbreviation for
`covariant_class α>0 α (λ x y, x * y) (<)`,
expressing that multiplication by positive elements on the left is strictly monotone. -/
abbreviation pos_mul_strict_mono : Prop :=
covariant_class {x : X // 0 < x} X (λ x y, x * y) (<)

/--  `zero_lt.mul_pos_strict_mono α` is an abbreviation for
`covariant_class α>0 α (λ x y, y * x) (<)`,
expressing that multiplication by positive elements on the right is strictly monotone. -/
abbreviation mul_pos_strict_mono : Prop :=
covariant_class {x : X // 0 < x} X (λ x y, y * x) (<)

/--  `zero_lt.pos_mul_reflect_lt α` is an abbreviation for
`contravariant_class α>0 α (λ x y, x * y) (<)`,
expressing that multiplication by positive elements on the left is strictly reverse monotone. -/
abbreviation pos_mul_reflect_lt : Prop :=
contravariant_class {x : X // 0 < x} X (λ x y, x * y) (<)

/--  `zero_lt.mul_pos_reflect_lt α` is an abbreviation for
`contravariant_class α>0 α (λ x y, y * x) (<)`,
expressing that multiplication by positive elements on the right is strictly reverse monotone. -/
abbreviation mul_pos_reflect_lt : Prop :=
contravariant_class {x : X // 0 < x} X (λ x y, y * x) (<)

end abbreviations_strict_mono

section abbreviations_mono
variables (X : Type*) [has_mul X] [has_zero X] [has_lt X] [has_le X]

/--  `zero_lt.pos_mul_mono α` is an abbreviation for
`covariant_class α>0 α (λ x y, x * y) (≤)`,
expressing that multiplication by positive elements on the left is monotone. -/
abbreviation pos_mul_mono : Prop :=
covariant_class {x : X // 0 < x} X (λ x y, x * y) (≤)

/--  `zero_lt.mul_pos_mono α` is an abbreviation for
`covariant_class α>0 α (λ x y, y * x) (≤)`,
expressing that multiplication by positive elements on the right is monotone. -/
abbreviation mul_pos_mono : Prop :=
covariant_class {x : X // 0 < x} X (λ x y, y * x) (≤)

/--  `zero_lt.pos_mul_mono_rev α` is an abbreviation for
`contravariant_class α>0 α (λ x y, x * y) (≤)`,
expressing that multiplication by positive elements on the left is reverse monotone. -/
abbreviation pos_mul_mono_rev : Prop :=
contravariant_class {x : X // 0 < x} X (λ x y, x * y) (≤)

/--  `zero_lt.mul_pos_mono_rev α` is an abbreviation for
`contravariant_class α>0 α (λ x y, y * x) (≤)`,
expressing that multiplication by positive elements on the right is reverse monotone. -/
abbreviation mul_pos_mono_rev : Prop :=
contravariant_class {x : X // 0 < x} X (λ x y, y * x) (≤)

end abbreviations_mono

variables {a b c d : α}

section has_mul_zero
variables [has_mul α] [has_zero α]

section has_lt
variables [has_lt α]

lemma mul_lt_mul_left' [pos_mul_strict_mono α]
  (bc : b < c) (a0 : 0 < a) :
  a * b < a * c :=
@covariant_class.elim α>0 α (λ x y, x * y) (<) _ ⟨a, a0⟩ _ _ bc

lemma mul_lt_mul_right' [mul_pos_strict_mono α]
  (bc : b < c) (a0 : 0 < a) :
  b * a < c * a :=
@covariant_class.elim α>0 α (λ x y, y * x) (<) _ ⟨a, a0⟩ _ _ bc

-- proven with `a0 : 0 ≤ a` as `lt_of_mul_lt_mul_left`
lemma lt_of_mul_lt_mul_left' [pos_mul_reflect_lt α]
  (bc : a * b < a * c) (a0 : 0 < a) :
  b < c :=
@contravariant_class.elim α>0 α (λ x y, x * y) (<) _ ⟨a, a0⟩ _ _ bc

-- proven with `a0 : 0 ≤ a` as `lt_of_mul_lt_mul_right`
lemma lt_of_mul_lt_mul_right' [mul_pos_reflect_lt α]
  (bc : b * a < c * a) (a0 : 0 < a) :
  b < c :=
@contravariant_class.elim α>0 α (λ x y, y * x) (<) _ ⟨a, a0⟩ _ _ bc

@[simp]
lemma mul_lt_mul_left [pos_mul_strict_mono α] [pos_mul_reflect_lt α]
  (a0 : 0 < a) :
  a * b < a * c ↔ b < c :=
@rel_iff_cov α>0 α (λ x y, x * y) (<) _ _ ⟨a, a0⟩ _ _

@[simp]
lemma mul_lt_mul_right [mul_pos_strict_mono α] [mul_pos_reflect_lt α]
  (a0 : 0 < a) :
  b * a < c * a ↔ b < c :=
@rel_iff_cov α>0 α (λ x y, y * x) (<) _ _ ⟨a, a0⟩ _ _

end has_lt

section has_lt_le
variables [has_lt α] [has_le α]

-- proven with `a0 : 0 ≤ a` as `mul_le_mul_left`
lemma mul_le_mul_left_of_le_of_pos [pos_mul_mono α]
  (bc : b ≤ c) (a0 : 0 < a) :
  a * b ≤ a * c :=
@covariant_class.elim α>0 α (λ x y, x * y) (≤) _ ⟨a, a0⟩ _ _ bc

-- proven with `a0 : 0 ≤ a` as `mul_le_mul_right`
lemma mul_le_mul_right_of_le_of_pos [mul_pos_mono α]
  (bc : b ≤ c) (a0 : 0 < a) :
  b * a ≤ c * a :=
@covariant_class.elim α>0 α (λ x y, y * x) (≤) _ ⟨a, a0⟩ _ _ bc

lemma le_of_mul_le_mul_left' [pos_mul_mono_rev α]
  (bc : a * b ≤ a * c) (a0 : 0 < a) :
  b ≤ c :=
@contravariant_class.elim α>0 α (λ x y, x * y) (≤) _ ⟨a, a0⟩ _ _ bc

lemma le_of_mul_le_mul_right' [mul_pos_mono_rev α]
  (bc : b * a ≤ c * a) (a0 : 0 < a) :
  b ≤ c :=
@contravariant_class.elim α>0 α (λ x y, y * x) (≤) _ ⟨a, a0⟩ _ _ bc

@[simp]
lemma mul_le_mul_left [pos_mul_mono α] [pos_mul_mono_rev α]
  (a0 : 0 < a) :
  a * b ≤ a * c ↔ b ≤ c :=
@rel_iff_cov α>0 α (λ x y, x * y) (≤) _ _ ⟨a, a0⟩ _ _

@[simp]
lemma mul_le_mul_right [mul_pos_mono α] [mul_pos_mono_rev α]
  (a0 : 0 < a) :
  b * a ≤ c * a ↔ b ≤ c :=
@rel_iff_cov α>0 α (λ x y, y * x) (≤) _ _ ⟨a, a0⟩ _ _

end has_lt_le

section preorder
variables [preorder α]

-- proven with `a0 : 0 ≤ a` `d0 : 0 ≤ d` as `mul_le_mul_of_le_of_le`
lemma preorder.mul_le_mul_of_le_of_le [pos_mul_mono α] [mul_pos_mono α]
  (h₁ : a ≤ b) (h₂ : c ≤ d) (a0 : 0 < a) (d0 : 0 < d) : a * c ≤ b * d :=
(mul_le_mul_left_of_le_of_pos h₂ a0).trans (mul_le_mul_right_of_le_of_pos h₁ d0)

-- proven with `b0 : 0 ≤ b` `c0 : 0 ≤ c` as `mul_le_mul_of_le_of_le'`
lemma preorder.mul_le_mul_of_le_of_le' [pos_mul_mono α] [mul_pos_mono α]
  (h₁ : a ≤ b) (h₂ : c ≤ d) (b0 : 0 < b) (c0 : 0 < c) : a * c ≤ b * d :=
(mul_le_mul_right_of_le_of_pos h₁ c0).trans (mul_le_mul_left_of_le_of_pos h₂ b0)

lemma mul_lt_mul_of_le_of_lt [pos_mul_strict_mono α] [mul_pos_mono α]
  (h₁ : a ≤ b) (h₂ : c < d) (a0 : 0 < a) (d0 : 0 < d) : a * c < b * d :=
(mul_lt_mul_left' h₂ a0).trans_le (mul_le_mul_right_of_le_of_pos h₁ d0)

lemma mul_lt_mul_of_le_of_lt' [pos_mul_strict_mono α] [mul_pos_mono α]
  (h₁ : a ≤ b) (h₂ : c < d) (b0 : 0 < b) (c0 : 0 < c) : a * c < b * d :=
(mul_le_mul_right_of_le_of_pos h₁ c0).trans_lt (mul_lt_mul_left' h₂ b0)

lemma mul_lt_mul_of_lt_of_le [pos_mul_mono α] [mul_pos_strict_mono α]
  (h₁ : a < b) (h₂ : c ≤ d) (a0 : 0 < a) (d0 : 0 < d) : a * c < b * d :=
(mul_le_mul_left_of_le_of_pos h₂ a0).trans_lt (mul_lt_mul_right' h₁ d0)

lemma mul_lt_mul_of_lt_of_le' [pos_mul_mono α] [mul_pos_strict_mono α]
  (h₁ : a < b) (h₂ : c ≤ d) (b0 : 0 < b) (c0 : 0 < c) : a * c < b * d :=
(mul_lt_mul_right' h₁ c0).trans_le (mul_le_mul_left_of_le_of_pos h₂ b0)

lemma mul_lt_mul_of_lt_of_lt [pos_mul_strict_mono α] [mul_pos_strict_mono α]
  (h₁ : a < b) (h₂ : c < d) (a0 : 0 < a) (d0 : 0 < d) : a * c < b * d :=
(mul_lt_mul_left' h₂ a0).trans (mul_lt_mul_right' h₁ d0)

lemma mul_lt_mul_of_lt_of_lt' [pos_mul_strict_mono α] [mul_pos_strict_mono α]
  (h₁ : a < b) (h₂ : c < d) (b0 : 0 < b) (c0 : 0 < c) : a * c < b * d :=
(mul_lt_mul_right' h₁ c0).trans (mul_lt_mul_left' h₂ b0)

-- proven with `a0 : 0 ≤ a` as `mul_le_of_mul_le_left`
lemma preorder.mul_le_of_mul_le_left [pos_mul_mono α]
  (h : a * b ≤ c) (hle : d ≤ b) (a0 : 0 < a) :
  a * d ≤ c :=
(mul_le_mul_left_of_le_of_pos hle a0).trans h

lemma mul_lt_of_mul_lt_left [pos_mul_mono α]
  (h : a * b < c) (hle : d ≤ b) (a0 : 0 < a) :
  a * d < c :=
(mul_le_mul_left_of_le_of_pos hle a0).trans_lt h

-- proven with `b0 : 0 ≤ b` as `le_mul_of_le_mul_left`
lemma preorder.le_mul_of_le_mul_left [pos_mul_mono α]
  (h : a ≤ b * c) (hle : c ≤ d) (b0 : 0 < b) :
  a ≤ b * d :=
h.trans (mul_le_mul_left_of_le_of_pos hle b0)

lemma lt_mul_of_lt_mul_left [pos_mul_mono α]
  (h : a < b * c) (hle : c ≤ d) (b0 : 0 < b) :
  a < b * d :=
h.trans_le (mul_le_mul_left_of_le_of_pos hle b0)

-- proven with `b0 : 0 ≤ b` as `mul_le_of_mul_le_right`
lemma preorder.mul_le_of_mul_le_right [mul_pos_mono α]
  (h : a * b ≤ c) (hle : d ≤ a) (b0 : 0 < b) :
  d * b ≤ c :=
(mul_le_mul_right_of_le_of_pos hle b0).trans h

lemma mul_lt_of_mul_lt_right [mul_pos_mono α]
  (h : a * b < c) (hle : d ≤ a) (b0 : 0 < b) :
  d * b < c :=
(mul_le_mul_right_of_le_of_pos hle b0).trans_lt h

-- proven with `c0 : 0 ≤ c` as `le_mul_of_le_mul_right`
lemma preorder.le_mul_of_le_mul_right [mul_pos_mono α]
  (h : a ≤ b * c) (hle : b ≤ d) (c0 : 0 < c) :
  a ≤ d * c :=
h.trans (mul_le_mul_right_of_le_of_pos hle c0)

lemma lt_mul_of_lt_mul_right [mul_pos_mono α]
  (h : a < b * c) (hle : b ≤ d) (c0 : 0 < c) :
  a < d * c :=
h.trans_le (mul_le_mul_right_of_le_of_pos hle c0)

end preorder

section partial_order
variables [partial_order α]

@[priority 100] -- see Note [lower instance priority]
instance pos_mul_strict_mono.to_pos_mul_mono [pos_mul_strict_mono α] : pos_mul_mono α :=
⟨λ x a b h, h.eq_or_lt.elim (λ h', h' ▸ le_rfl) (λ h', (mul_lt_mul_left' h' x.prop).le)⟩

@[priority 100] -- see Note [lower instance priority]
instance mul_pos_strict_mono.to_mul_pos_mono [mul_pos_strict_mono α] : mul_pos_mono α :=
⟨λ x a b h, h.eq_or_lt.elim (λ h', h' ▸ le_rfl) (λ h', (mul_lt_mul_right' h' x.prop).le)⟩

@[priority 100] -- see Note [lower instance priority]
instance pos_mul_mono_rev.to_pos_mul_reflect_lt [pos_mul_mono_rev α] : pos_mul_reflect_lt α :=
⟨λ x a b h, lt_of_le_of_ne (le_of_mul_le_mul_left' h.le x.prop) (λ h', by simpa [h'] using h)⟩

@[priority 100] -- see Note [lower instance priority]
instance mul_pos_mono_rev.to_mul_pos_reflect_lt [mul_pos_mono_rev α] : mul_pos_reflect_lt α :=
⟨λ x a b h, lt_of_le_of_ne (le_of_mul_le_mul_right' h.le x.prop) (λ h', by simpa [h'] using h)⟩

end partial_order

section linear_order
variables [linear_order α]

@[priority 100] -- see Note [lower instance priority]
instance pos_mul_strict_mono.to_pos_mul_mono_rev [pos_mul_strict_mono α] : pos_mul_mono_rev α :=
⟨λ x a b h, le_of_not_lt $ λ h', h.not_lt (mul_lt_mul_left' h' x.prop)⟩

@[priority 100] -- see Note [lower instance priority]
instance mul_pos_strict_mono.to_mul_pos_mono_rev [mul_pos_strict_mono α] : mul_pos_mono_rev α :=
⟨λ x a b h, le_of_not_lt $ λ h', h.not_lt (mul_lt_mul_right' h' x.prop)⟩

lemma pos_mul_mono_rev.to_pos_mul_strict_mono [pos_mul_mono_rev α] : pos_mul_strict_mono α :=
⟨λ x a b h, lt_of_not_le $ λ h', h.not_le (le_of_mul_le_mul_left' h' x.prop)⟩

lemma mul_pos_mono_rev.to_mul_pos_strict_mono [mul_pos_mono_rev α] : mul_pos_strict_mono α :=
⟨λ x a b h, lt_of_not_le $ λ h', h.not_le (le_of_mul_le_mul_right' h' x.prop)⟩

lemma pos_mul_strict_mono_iff_pos_mul_mono_rev : pos_mul_strict_mono α ↔ pos_mul_mono_rev α :=
⟨@zero_lt.pos_mul_strict_mono.to_pos_mul_mono_rev _ _ _ _,
         @pos_mul_mono_rev.to_pos_mul_strict_mono _ _ _ _⟩

lemma mul_pos_strict_mono_iff_mul_pos_mono_rev : mul_pos_strict_mono α ↔ mul_pos_mono_rev α :=
⟨@zero_lt.mul_pos_strict_mono.to_mul_pos_mono_rev _ _ _ _,
         @mul_pos_mono_rev.to_mul_pos_strict_mono _ _ _ _⟩

lemma pos_mul_reflect_lt.to_pos_mul_mono [pos_mul_reflect_lt α] : pos_mul_mono α :=
⟨λ x a b h, le_of_not_lt $ λ h', h.not_lt (lt_of_mul_lt_mul_left' h' x.prop)⟩

lemma mul_pos_reflect_lt.to_mul_pos_mono [mul_pos_reflect_lt α] : mul_pos_mono α :=
⟨λ x a b h, le_of_not_lt $ λ h', h.not_lt (lt_of_mul_lt_mul_right' h' x.prop)⟩

lemma pos_mul_mono.to_pos_mul_reflect_lt [pos_mul_mono α] : pos_mul_reflect_lt α :=
⟨λ x a b h, lt_of_not_le $ λ h', h.not_le (mul_le_mul_left_of_le_of_pos h' x.prop)⟩

lemma mul_pos_mono.to_mul_pos_reflect_lt [mul_pos_mono α] : mul_pos_reflect_lt α :=
⟨λ x a b h, lt_of_not_le $ λ h', h.not_le (mul_le_mul_right_of_le_of_pos h' x.prop)⟩

lemma pos_mul_mono_iff_pos_mul_reflect_lt : pos_mul_mono α ↔ pos_mul_reflect_lt α :=
⟨@pos_mul_mono.to_pos_mul_reflect_lt _ _ _ _, @pos_mul_reflect_lt.to_pos_mul_mono _ _ _ _⟩

lemma mul_pos_mono_iff_mul_pos_reflect_lt : mul_pos_mono α ↔ mul_pos_reflect_lt α :=
⟨@mul_pos_mono.to_mul_pos_reflect_lt _ _ _ _, @mul_pos_reflect_lt.to_mul_pos_mono _ _ _ _⟩

end linear_order

end has_mul_zero

section mul_zero_class
variables [mul_zero_class α]

section preorder
variables [preorder α]

/-- Assumes left covariance. -/
lemma left.mul_pos [pos_mul_strict_mono α]
  (ha : 0 < a) (hb : 0 < b) :
  0 < a * b :=
have h : a * 0 < a * b, from mul_lt_mul_left' hb ha,
by rwa [mul_zero] at h

<<<<<<< HEAD
alias left.mul_pos ← mul_pos
=======
alias left.mul_pos ← _root_.mul_pos
>>>>>>> 4ed5f0e1

lemma mul_neg_of_pos_of_neg [pos_mul_strict_mono α]
  (ha : 0 < a) (hb : b < 0) :
  a * b < 0 :=
have h : a * b < a * 0, from mul_lt_mul_left' hb ha,
by rwa [mul_zero] at h

@[simp] lemma zero_lt_mul_left [pos_mul_strict_mono α] [pos_mul_reflect_lt α] (h : 0 < c) :
  0 < c * b ↔ 0 < b :=
by { convert mul_lt_mul_left h, simp }

/-- Assumes right covariance. -/
lemma right.mul_pos [mul_pos_strict_mono α]
  (ha : 0 < a) (hb : 0 < b) :
  0 < a * b :=
have h : 0 * b < a * b, from mul_lt_mul_right' ha hb,
by rwa [zero_mul] at h

lemma mul_neg_of_neg_of_pos [mul_pos_strict_mono α]
  (ha : a < 0) (hb : 0 < b) :
  a * b < 0 :=
have h : a * b < 0 * b, from mul_lt_mul_right' ha hb,
by rwa [zero_mul] at h

@[simp] lemma zero_lt_mul_right [mul_pos_strict_mono α] [mul_pos_reflect_lt α] (h : 0 < c) :
  0 < b * c ↔ 0 < b :=
by { convert mul_lt_mul_right h, simp }

end preorder

section partial_order
variables [partial_order α]

lemma mul_le_mul_of_nonneg_left [pos_mul_mono α]
  (bc : b ≤ c) (a0 : 0 ≤ a) :
  a * b ≤ a * c :=
a0.lt_or_eq.elim (mul_le_mul_left_of_le_of_pos bc) (λ h, by simp only [← h, zero_mul])

lemma mul_le_mul_of_nonneg_right [mul_pos_mono α]
  (bc : b ≤ c) (a0 : 0 ≤ a) :
  b * a ≤ c * a :=
a0.lt_or_eq.elim (mul_le_mul_right_of_le_of_pos bc) (λ h, by simp only [← h, mul_zero])

/-- Assumes left covariance. -/
lemma left.mul_nonneg [pos_mul_mono α]
  (ha : 0 ≤ a) (hb : 0 ≤ b) :
  0 ≤ a * b :=
have h : a * 0 ≤ a * b, from mul_le_mul_of_nonneg_left hb ha,
by rwa [mul_zero] at h

alias left.mul_nonneg ← mul_nonneg

lemma mul_nonpos_of_nonneg_of_nonpos [pos_mul_mono α]
  (ha : 0 ≤ a) (hb : b ≤ 0) :
  a * b ≤ 0 :=
have h : a * b ≤ a * 0, from mul_le_mul_of_nonneg_left hb ha,
by rwa [mul_zero] at h

/-- Assumes right covariance. -/
lemma right.mul_nonneg [mul_pos_mono α]
  (ha : 0 ≤ a) (hb : 0 ≤ b) :
  0 ≤ a * b :=
have h : 0 * b ≤ a * b, from mul_le_mul_of_nonneg_right ha hb,
by rwa [zero_mul] at h

lemma mul_nonpos_of_nonpos_of_nonneg [mul_pos_mono α]
  (ha : a ≤ 0) (hb : 0 ≤ b) :
  a * b ≤ 0 :=
have h : a * b ≤ 0 * b, from mul_le_mul_of_nonneg_right ha hb,
by rwa [zero_mul] at h

lemma lt_of_mul_lt_mul_left [pos_mul_reflect_lt α]
  (bc : a * b < a * c) (a0 : 0 ≤ a) :
  b < c :=
begin
  by_cases a₀ : a = 0,
  { exact (lt_irrefl (0 : α) (by simpa only [a₀, zero_mul] using bc)).elim },
  { exact lt_of_mul_lt_mul_left' bc ((ne.symm a₀).le_iff_lt.mp a0) }
end

lemma pos_of_mul_pos_right [pos_mul_reflect_lt α] (h : 0 < a * b) (ha : 0 ≤ a) :
  0 < b :=
lt_of_mul_lt_mul_left ((mul_zero a).symm ▸ h : a * 0 < a * b) ha

lemma lt_of_mul_lt_mul_right [mul_pos_reflect_lt α]
  (ab : a * c < b * c) (c0 : 0 ≤ c) :
  a < b :=
begin
  by_cases c₀ : c = 0,
  { exact (lt_irrefl (0 : α) (by simpa only [c₀, mul_zero] using ab)).elim },
  { exact lt_of_mul_lt_mul_right' ab ((ne.symm c₀).le_iff_lt.mp c0) }
end

lemma pos_of_mul_pos_left [mul_pos_reflect_lt α] (h : 0 < a * b) (hb : 0 ≤ b) :
  0 < a :=
lt_of_mul_lt_mul_right ((zero_mul b).symm ▸ h : 0 * b < a * b) hb

lemma pos_iff_pos_of_mul_pos [pos_mul_reflect_lt α] [mul_pos_reflect_lt α] (hab : 0 < a * b) :
  0 < a ↔ 0 < b :=
⟨pos_of_mul_pos_right hab ∘ le_of_lt, pos_of_mul_pos_left hab ∘ le_of_lt⟩

lemma mul_le_mul_of_le_of_le [pos_mul_mono α] [mul_pos_mono α]
  (h₁ : a ≤ b) (h₂ : c ≤ d) (a0 : 0 ≤ a) (d0 : 0 ≤ d) : a * c ≤ b * d :=
(mul_le_mul_of_nonneg_left h₂ a0).trans $ mul_le_mul_of_nonneg_right h₁ d0

lemma mul_le_mul [pos_mul_mono α] [mul_pos_mono α]
  (h₁ : a ≤ b) (h₂ : c ≤ d) (c0 : 0 ≤ c) (b0 : 0 ≤ b) : a * c ≤ b * d :=
(mul_le_mul_of_nonneg_right h₁ c0).trans $ mul_le_mul_of_nonneg_left h₂ b0

lemma mul_le_of_mul_le_left [pos_mul_mono α]
  (h : a * b ≤ c) (hle : d ≤ b) (a0 : 0 ≤ a) :
  a * d ≤ c :=
(mul_le_mul_of_nonneg_left hle a0).trans h

lemma le_mul_of_le_mul_left [pos_mul_mono α]
  (h : a ≤ b * c) (hle : c ≤ d) (b0 : 0 ≤ b) :
  a ≤ b * d :=
h.trans (mul_le_mul_of_nonneg_left hle b0)

lemma mul_le_of_mul_le_right [mul_pos_mono α]
  (h : a * b ≤ c) (hle : d ≤ a) (b0 : 0 ≤ b) :
  d * b ≤ c :=
(mul_le_mul_of_nonneg_right hle b0).trans h

lemma le_mul_of_le_mul_right [mul_pos_mono α]
  (h : a ≤ b * c) (hle : b ≤ d) (c0 : 0 ≤ c) :
  a ≤ d * c :=
h.trans (mul_le_mul_of_nonneg_right hle c0)

lemma mul_left_cancel_iff_of_pos [pos_mul_mono_rev α]
  (a0 : 0 < a) :
  a * b = a * c ↔ b = c :=
⟨λ h, (le_of_mul_le_mul_left' h.le a0).antisymm (le_of_mul_le_mul_left' h.ge a0), congr_arg _⟩

lemma mul_right_cancel_iff_of_pos [mul_pos_mono_rev α]
  (b0 : 0 < b) :
  a * b = c * b ↔ a = c :=
⟨λ h, (le_of_mul_le_mul_right' h.le b0).antisymm (le_of_mul_le_mul_right' h.ge b0), congr_arg _⟩

lemma mul_eq_mul_iff_eq_and_eq [pos_mul_strict_mono α] [mul_pos_strict_mono α]
  [pos_mul_mono_rev α] [mul_pos_mono_rev α]
  (hac : a ≤ b) (hbd : c ≤ d) (a0 : 0 < a) (d0 : 0 < d) :
  a * c = b * d ↔ a = b ∧ c = d :=
begin
  refine ⟨λ h, _, λ h, congr_arg2 (*) h.1 h.2⟩,
  rcases hac.eq_or_lt with rfl | hac,
  { exact ⟨rfl, (mul_left_cancel_iff_of_pos a0).mp h⟩ },
  rcases eq_or_lt_of_le hbd with rfl | hbd,
  { exact ⟨(mul_right_cancel_iff_of_pos d0).mp h, rfl⟩ },
  exact ((mul_lt_mul_of_lt_of_lt hac hbd a0 d0).ne h).elim,
end

lemma mul_eq_mul_iff_eq_and_eq' [pos_mul_strict_mono α] [mul_pos_strict_mono α]
  [pos_mul_mono_rev α] [mul_pos_mono_rev α]
  (hac : a ≤ b) (hbd : c ≤ d) (b0 : 0 < b) (c0 : 0 < c) :
  a * c = b * d ↔ a = b ∧ c = d :=
begin
  refine ⟨λ h, _, λ h, congr_arg2 (*) h.1 h.2⟩,
  rcases hac.eq_or_lt with rfl | hac,
  { exact ⟨rfl, (mul_left_cancel_iff_of_pos b0).mp h⟩ },
  rcases eq_or_lt_of_le hbd with rfl | hbd,
  { exact ⟨(mul_right_cancel_iff_of_pos c0).mp h, rfl⟩ },
  exact ((mul_lt_mul_of_lt_of_lt' hac hbd b0 c0).ne h).elim,
end

end partial_order

section linear_order
variables [linear_order α]

lemma pos_and_pos_or_neg_and_neg_of_mul_pos [pos_mul_mono α] [mul_pos_mono α]
  (hab : 0 < a * b) :
  (0 < a ∧ 0 < b) ∨ (a < 0 ∧ b < 0) :=
begin
  rcases lt_trichotomy 0 a with ha | rfl | ha,
  { refine or.inl ⟨ha, lt_imp_lt_of_le_imp_le (λ hb, _) hab⟩,
    exact mul_nonpos_of_nonneg_of_nonpos ha.le hb },
  { rw [zero_mul] at hab, exact hab.false.elim },
  { refine or.inr ⟨ha, lt_imp_lt_of_le_imp_le (λ hb, _) hab⟩,
    exact mul_nonpos_of_nonpos_of_nonneg ha.le hb }
end

lemma neg_of_mul_pos_right [pos_mul_mono α] [mul_pos_mono α]
  (h : 0 < a * b) (ha : a ≤ 0) :
  b < 0 :=
((pos_and_pos_or_neg_and_neg_of_mul_pos h).resolve_left $ λ h, h.1.not_le ha).2

lemma neg_of_mul_pos_left [pos_mul_mono α] [mul_pos_mono α]
  (h : 0 < a * b) (ha : b ≤ 0) :
  a < 0 :=
((pos_and_pos_or_neg_and_neg_of_mul_pos h).resolve_left $ λ h, h.2.not_le ha).1

lemma neg_iff_neg_of_mul_pos [pos_mul_mono α] [mul_pos_mono α]
  (hab : 0 < a * b) :
  a < 0 ↔ b < 0 :=
⟨neg_of_mul_pos_right hab ∘ le_of_lt, neg_of_mul_pos_left hab ∘ le_of_lt⟩

lemma left.neg_of_mul_neg_left [pos_mul_mono α]
  (h : a * b < 0) (h1 : 0 ≤ a) :
  b < 0 :=
lt_of_not_ge (assume h2 : b ≥ 0, (left.mul_nonneg h1 h2).not_lt h)

alias left.neg_of_mul_neg_left ← neg_of_mul_neg_left

lemma right.neg_of_mul_neg_left [mul_pos_mono α]
  (h : a * b < 0) (h1 : 0 ≤ a) :
  b < 0 :=
lt_of_not_ge (assume h2 : b ≥ 0, (right.mul_nonneg h1 h2).not_lt h)

lemma left.neg_of_mul_neg_right [pos_mul_mono α]
  (h : a * b < 0) (h1 : 0 ≤ b) : a < 0 :=
lt_of_not_ge (assume h2 : a ≥ 0, (left.mul_nonneg h2 h1).not_lt h)

alias left.neg_of_mul_neg_right ← neg_of_mul_neg_right

lemma right.neg_of_mul_neg_right [mul_pos_mono α]
  (h : a * b < 0) (h1 : 0 ≤ b) : a < 0 :=
lt_of_not_ge (assume h2 : a ≥ 0, (right.mul_nonneg h2 h1).not_lt h)

end linear_order

end mul_zero_class

section mul_one_class
variables [mul_one_class α] [has_zero α]

section preorder
variables [preorder α]

/-! Lemmas of the form `a ≤ a * b ↔ 1 ≤ b` and `a * b ≤ a ↔ b ≤ 1`,
which assume left covariance. -/

@[simp]
lemma le_mul_iff_one_le_right
  [pos_mul_mono α] [pos_mul_mono_rev α]
  (a0 : 0 < a) :
  a ≤ a * b ↔ 1 ≤ b :=
iff.trans (by rw [mul_one]) (mul_le_mul_left a0)

@[simp]
lemma lt_mul_iff_one_lt_right
  [pos_mul_strict_mono α] [pos_mul_reflect_lt α]
  (a0 : 0 < a) :
  a < a * b ↔ 1 < b :=
iff.trans (by rw [mul_one]) (mul_lt_mul_left a0)

@[simp]
lemma mul_le_iff_le_one_right
  [pos_mul_mono α] [pos_mul_mono_rev α]
  (a0 : 0 < a) :
  a * b ≤ a ↔ b ≤ 1 :=
iff.trans (by rw [mul_one]) (mul_le_mul_left a0)

@[simp]
lemma mul_lt_iff_lt_one_right
  [pos_mul_strict_mono α] [pos_mul_reflect_lt α]
  (a0 : 0 < a) :
  a * b < a ↔ b < 1 :=
iff.trans (by rw [mul_one]) (mul_lt_mul_left a0)

/-! Lemmas of the form `a ≤ b * a ↔ 1 ≤ b` and `a * b ≤ b ↔ a ≤ 1`,
which assume right covariance. -/

@[simp]
lemma le_mul_iff_one_le_left
  [mul_pos_mono α] [mul_pos_mono_rev α]
  (a0 : 0 < a) :
  a ≤ b * a ↔ 1 ≤ b :=
iff.trans (by rw [one_mul]) (mul_le_mul_right a0)

@[simp]
lemma lt_mul_iff_one_lt_left
  [mul_pos_strict_mono α] [mul_pos_reflect_lt α]
  (a0 : 0 < a) :
  a < b * a ↔ 1 < b :=
iff.trans (by rw [one_mul]) (mul_lt_mul_right a0)

@[simp]
lemma mul_le_iff_le_one_left
  [mul_pos_mono α] [mul_pos_mono_rev α]
  (b0 : 0 < b) :
  a * b ≤ b ↔ a ≤ 1 :=
iff.trans (by rw [one_mul]) (mul_le_mul_right b0)

@[simp]
lemma mul_lt_iff_lt_one_left
  [mul_pos_strict_mono α] [mul_pos_reflect_lt α]
  (b0 : 0 < b) :
  a * b < b ↔ a < 1 :=
iff.trans (by rw [one_mul]) (mul_lt_mul_right b0)

/-! Lemmas of the form `b ≤ c → a ≤ 1 → b * a ≤ c`. -/

-- proven with `b0 : 0 ≤ b` as `mul_le_of_le_of_le_one`
lemma preorder.mul_le_of_le_of_le_one [pos_mul_mono α]
  (bc : b ≤ c) (ha : a ≤ 1) (b0 : 0 < b) : b * a ≤ c :=
calc  b * a ≤ b * 1 : mul_le_mul_left_of_le_of_pos ha b0
        ... = b     : mul_one b
        ... ≤ c     : bc

lemma mul_lt_of_le_of_lt_one [pos_mul_strict_mono α]
  (bc : b ≤ c) (ha : a < 1) (b0 : 0 < b) : b * a < c :=
calc  b * a < b * 1 : mul_lt_mul_left' ha b0
        ... = b     : mul_one b
        ... ≤ c     : bc

lemma mul_lt_of_lt_of_le_one [pos_mul_mono α]
  (bc : b < c) (ha : a ≤ 1) (b0 : 0 < b) : b * a < c :=
calc  b * a ≤ b * 1 : mul_le_mul_left_of_le_of_pos ha b0
        ... = b     : mul_one b
        ... < c     : bc

lemma mul_lt_of_lt_of_lt_one [pos_mul_strict_mono α]
  (bc : b < c) (ha : a < 1) (b0 : 0 < b) : b * a < c :=
calc  b * a < b * 1 : mul_lt_mul_left' ha b0
        ... = b     : mul_one b
        ... < c     : bc

-- proven with `a0 : 0 ≤ a` as `left.mul_le_one_of_le_of_le`
/-- Assumes left covariance. -/
lemma preorder.left.mul_le_one_of_le_of_le [pos_mul_mono α]
  (ha : a ≤ 1) (hb : b ≤ 1) (a0 : 0 < a) : a * b ≤ 1 :=
preorder.mul_le_of_le_of_le_one ha hb a0

/-- Assumes left covariance. -/
lemma left.mul_lt_one_of_le_of_lt [pos_mul_strict_mono α]
  (ha : a ≤ 1) (hb : b < 1) (a0 : 0 < a) : a * b < 1 :=
mul_lt_of_le_of_lt_one ha hb a0

/-- Assumes left covariance. -/
lemma left.mul_lt_one_of_lt_of_le [pos_mul_mono α]
  (ha : a < 1) (hb : b ≤ 1) (a0 : 0 < a) : a * b < 1 :=
mul_lt_of_lt_of_le_one ha hb a0

/-- Assumes left covariance. -/
lemma left.mul_lt_one_of_lt_of_lt [pos_mul_strict_mono α]
  (ha : a < 1) (hb : b < 1) (a0 : 0 < a) : a * b < 1 :=
mul_lt_of_lt_of_lt_one ha hb a0

-- proven with `a0 : 0 ≤ a` and `c0 : 0 ≤ c` as `mul_le_of_le_of_le_one'`
lemma preorder.mul_le_of_le_of_le_one' [pos_mul_mono α] [mul_pos_mono α]
  (bc : b ≤ c) (ha : a ≤ 1) (a0 : 0 < a) (c0 : 0 < c) : b * a ≤ c :=
calc  b * a ≤ c * a : mul_le_mul_right_of_le_of_pos bc a0
        ... ≤ c * 1 : mul_le_mul_left_of_le_of_pos ha c0
        ... = c     : mul_one c

-- proven with `c0 : 0 ≤ c` as `mul_lt_of_lt_of_le_one'`
lemma preorder.mul_lt_of_lt_of_le_one' [pos_mul_mono α] [mul_pos_strict_mono α]
  (bc : b < c) (ha : a ≤ 1) (a0 : 0 < a) (c0 : 0 < c) : b * a < c :=
calc  b * a < c * a : mul_lt_mul_right' bc a0
        ... ≤ c * 1 : mul_le_mul_left_of_le_of_pos ha c0
        ... = c     : mul_one c

-- proven with `a0 : 0 ≤ a` as `mul_lt_of_le_of_lt_one'`
lemma preorder.mul_lt_of_le_of_lt_one' [pos_mul_strict_mono α] [mul_pos_mono α]
  (bc : b ≤ c) (ha : a < 1) (a0 : 0 < a) (c0 : 0 < c) : b * a < c :=
calc  b * a ≤ c * a : mul_le_mul_right_of_le_of_pos bc a0
        ... < c * 1 : mul_lt_mul_left' ha c0
        ... = c     : mul_one c

lemma mul_lt_of_lt_of_lt_one' [pos_mul_strict_mono α] [mul_pos_strict_mono α]
  (bc : b < c) (ha : a < 1) (a0 : 0 < a) (c0 : 0 < c) : b * a < c :=
calc  b * a < c * a : mul_lt_mul_right' bc a0
        ... < c * 1 : mul_lt_mul_left' ha c0
        ... = c     : mul_one c

/-! Lemmas of the form `b ≤ c → 1 ≤ a → b ≤ c * a`. -/

-- proven with `c0 : 0 ≤ c` as `le_mul_of_le_of_one_le`
lemma preorder.le_mul_of_le_of_one_le [pos_mul_mono α]
  (bc : b ≤ c) (ha : 1 ≤ a) (c0 : 0 < c) : b ≤ c * a :=
calc  b ≤ c     : bc
    ... = c * 1 : (mul_one c).symm
    ... ≤ c * a : mul_le_mul_left_of_le_of_pos ha c0

lemma lt_mul_of_le_of_one_lt [pos_mul_strict_mono α]
  (bc : b ≤ c) (ha : 1 < a) (c0 : 0 < c) : b < c * a :=
calc  b ≤ c     : bc
    ... = c * 1 : (mul_one c).symm
    ... < c * a : mul_lt_mul_left' ha c0

lemma lt_mul_of_lt_of_one_le [pos_mul_mono α]
  (bc : b < c) (ha : 1 ≤ a) (c0 : 0 < c) : b < c * a :=
calc  b < c     : bc
    ... = c * 1 : (mul_one c).symm
    ... ≤ c * a : mul_le_mul_left_of_le_of_pos ha c0

lemma lt_mul_of_lt_of_one_lt [pos_mul_strict_mono α]
  (bc : b < c) (ha : 1 < a) (c0 : 0 < c) : b < c * a :=
calc  b < c     : bc
    ... = c * 1 : (mul_one _).symm
    ... < c * a : mul_lt_mul_left' ha c0

-- proven with `a0 : 0 ≤ a` as `left.one_le_mul_of_le_of_le`
/-- Assumes left covariance. -/
lemma preorder.left.one_le_mul_of_le_of_le [pos_mul_mono α]
  (ha : 1 ≤ a) (hb : 1 ≤ b) (a0 : 0 < a) : 1 ≤ a * b :=
preorder.le_mul_of_le_of_one_le ha hb a0

/-- Assumes left covariance. -/
lemma left.one_lt_mul_of_le_of_lt [pos_mul_strict_mono α]
  (ha : 1 ≤ a) (hb : 1 < b) (a0 : 0 < a) : 1 < a * b :=
lt_mul_of_le_of_one_lt ha hb a0

/-- Assumes left covariance. -/
lemma left.one_lt_mul_of_lt_of_le [pos_mul_mono α]
  (ha : 1 < a) (hb : 1 ≤ b) (a0 : 0 < a) : 1 < a * b :=
lt_mul_of_lt_of_one_le ha hb a0

/-- Assumes left covariance. -/
lemma left.one_lt_mul_of_lt_of_lt [pos_mul_strict_mono α]
  (ha : 1 < a) (hb : 1 < b) (a0 : 0 < a) : 1 < a * b :=
lt_mul_of_lt_of_one_lt ha hb a0

-- proven with `a0 : 0 ≤ a` and `b0 : 0 ≤ b` as `le_mul_of_le_of_one_le'`
lemma preorder.le_mul_of_le_of_one_le' [pos_mul_mono α] [mul_pos_mono α]
  (bc : b ≤ c) (ha : 1 ≤ a) (a0 : 0 < a) (b0 : 0 < b) : b ≤ c * a :=
calc  b = b * 1 : (mul_one b).symm
    ... ≤ b * a : mul_le_mul_left_of_le_of_pos ha b0
    ... ≤ c * a : mul_le_mul_right_of_le_of_pos bc a0

-- proven with `a0 : 0 ≤ a` as `lt_mul_of_le_of_one_lt'`
lemma preorder.lt_mul_of_le_of_one_lt' [pos_mul_strict_mono α] [mul_pos_mono α]
  (bc : b ≤ c) (ha : 1 < a) (a0 : 0 < a) (b0 : 0 < b) : b < c * a :=
calc  b = b * 1 : (mul_one b).symm
    ... < b * a : mul_lt_mul_left' ha b0
    ... ≤ c * a : mul_le_mul_right_of_le_of_pos bc a0

-- proven with `b0 : 0 ≤ b` as `lt_mul_of_lt_of_one_le'`
lemma preorder.lt_mul_of_lt_of_one_le' [pos_mul_mono α] [mul_pos_strict_mono α]
  (bc : b < c) (ha : 1 ≤ a) (a0 : 0 < a) (b0 : 0 < b) : b < c * a :=
calc  b = b * 1 : (mul_one b).symm
    ... ≤ b * a : mul_le_mul_left_of_le_of_pos ha b0
    ... < c * a : mul_lt_mul_right' bc a0

lemma lt_mul_of_lt_of_one_lt' [pos_mul_strict_mono α] [mul_pos_strict_mono α]
  (bc : b < c) (ha : 1 < a) (a0 : 0 < a) (b0 : 0 < b) : b < c * a :=
calc  b = b * 1 : (mul_one b).symm
    ... < b * a : mul_lt_mul_left' ha b0
    ... < c * a : mul_lt_mul_right' bc a0

/-! Lemmas of the form `a ≤ 1 → b ≤ c → a * b ≤ c`. -/

-- proven with `b0 : 0 ≤ b` as `mul_le_of_le_one_of_le`
lemma preorder.mul_le_of_le_one_of_le [mul_pos_mono α]
  (ha : a ≤ 1) (bc : b ≤ c) (b0 : 0 < b) : a * b ≤ c :=
calc  a * b ≤ 1 * b : mul_le_mul_right_of_le_of_pos ha b0
        ... = b     : one_mul b
        ... ≤ c     : bc

lemma mul_lt_of_lt_one_of_le [mul_pos_strict_mono α]
  (ha : a < 1) (bc : b ≤ c) (b0 : 0 < b) : a * b < c :=
calc  a * b < 1 * b : mul_lt_mul_right' ha b0
        ... = b     : one_mul b
        ... ≤ c     : bc

lemma mul_lt_of_le_one_of_lt [mul_pos_mono α]
  (ha : a ≤ 1) (hb : b < c) (b0 : 0 < b) : a * b < c :=
calc  a * b ≤ 1 * b : mul_le_mul_right_of_le_of_pos ha b0
        ... = b     : one_mul b
        ... < c     : hb

lemma mul_lt_of_lt_one_of_lt [mul_pos_strict_mono α]
  (ha : a < 1) (bc : b < c) (b0 : 0 < b) : a * b < c :=
calc  a * b < 1 * b : mul_lt_mul_right' ha b0
        ... = b     : one_mul b
        ... < c     : bc

-- proven with `b0 : 0 ≤ b` as `right.mul_le_one_of_le_of_le`
/-- Assumes right covariance. -/
lemma preorder.right.mul_le_one_of_le_of_le [mul_pos_mono α]
  (ha : a ≤ 1) (hb : b ≤ 1) (b0 : 0 < b) : a * b ≤ 1 :=
preorder.mul_le_of_le_one_of_le ha hb b0

/-- Assumes right covariance. -/
lemma right.mul_lt_one_of_lt_of_le [mul_pos_strict_mono α]
  (ha : a < 1) (hb : b ≤ 1) (b0 : 0 < b) : a * b < 1 :=
mul_lt_of_lt_one_of_le ha hb b0

/-- Assumes right covariance. -/
lemma right.mul_lt_one_of_le_of_lt [mul_pos_mono α]
  (ha : a ≤ 1) (hb : b < 1) (b0 : 0 < b) : a * b < 1 :=
mul_lt_of_le_one_of_lt ha hb b0

/-- Assumes right covariance. -/
lemma right.mul_lt_one_of_lt_of_lt [mul_pos_strict_mono α]
  (ha : a < 1) (hb : b < 1) (b0 : 0 < b) : a * b < 1 :=
mul_lt_of_lt_one_of_lt ha hb b0

-- proven with `a0 : 0 ≤ a` and `c0 : 0 ≤ c` as `mul_le_of_le_one_of_le'`
lemma preorder.mul_le_of_le_one_of_le' [pos_mul_mono α] [mul_pos_mono α]
  (ha : a ≤ 1) (bc : b ≤ c) (a0 : 0 < a) (c0 : 0 < c) : a * b ≤ c :=
calc  a * b ≤ a * c : mul_le_mul_left_of_le_of_pos bc a0
        ... ≤ 1 * c : mul_le_mul_right_of_le_of_pos ha c0
        ... = c     : one_mul c

-- proven with `a0 : 0 ≤ a` as `mul_lt_of_lt_one_of_le'`
lemma preorder.mul_lt_of_lt_one_of_le' [pos_mul_mono α] [mul_pos_strict_mono α]
  (ha : a < 1) (bc : b ≤ c) (a0 : 0 < a) (c0 : 0 < c) : a * b < c :=
calc  a * b ≤ a * c : mul_le_mul_left_of_le_of_pos bc a0
        ... < 1 * c : mul_lt_mul_right' ha c0
        ... = c     : one_mul c

-- proven with `c0 : 0 ≤ c` as `mul_lt_of_le_one_of_lt'`
lemma preorder.mul_lt_of_le_one_of_lt' [pos_mul_strict_mono α] [mul_pos_mono α]
  (ha : a ≤ 1) (bc : b < c) (a0 : 0 < a) (c0 : 0 < c) : a * b < c :=
calc  a * b < a * c : mul_lt_mul_left' bc a0
        ... ≤ 1 * c : mul_le_mul_right_of_le_of_pos ha c0
        ... = c     : one_mul c

lemma mul_lt_of_lt_one_of_lt' [pos_mul_strict_mono α] [mul_pos_strict_mono α]
  (ha : a < 1) (bc : b < c) (a0 : 0 < a) (c0 : 0 < c) : a * b < c :=
calc  a * b < a * c : mul_lt_mul_left' bc a0
        ... < 1 * c : mul_lt_mul_right' ha c0
        ... = c     : one_mul c

/-! Lemmas of the form `1 ≤ a → b ≤ c → b ≤ a * c`. -/

-- proven with `c0 : 0 ≤ c` as `le_mul_of_one_le_of_le`
lemma preorder.le_mul_of_one_le_of_le [mul_pos_mono α]
  (ha : 1 ≤ a) (bc : b ≤ c) (c0 : 0 < c) : b ≤ a * c :=
calc  b ≤ c     : bc
    ... = 1 * c : (one_mul c).symm
    ... ≤ a * c : mul_le_mul_right_of_le_of_pos ha c0

lemma lt_mul_of_one_lt_of_le [mul_pos_strict_mono α]
  (ha : 1 < a) (bc : b ≤ c) (c0 : 0 < c) : b < a * c :=
calc  b ≤ c     : bc
    ... = 1 * c : (one_mul c).symm
    ... < a * c : mul_lt_mul_right' ha c0

lemma lt_mul_of_one_le_of_lt [mul_pos_mono α]
  (ha : 1 ≤ a) (bc : b < c) (c0 : 0 < c) : b < a * c :=
calc  b < c     : bc
    ... = 1 * c : (one_mul c).symm
    ... ≤ a * c : mul_le_mul_right_of_le_of_pos ha c0

lemma lt_mul_of_one_lt_of_lt [mul_pos_strict_mono α]
  (ha : 1 < a) (bc : b < c) (c0 : 0 < c) : b < a * c :=
calc  b < c     : bc
    ... = 1 * c : (one_mul c).symm
    ... < a * c : mul_lt_mul_right' ha c0

-- proven with `b0 : 0 ≤ b` as `right.one_le_mul_of_le_of_le`
/-- Assumes right covariance. -/
lemma preorder.right.one_le_mul_of_le_of_le [mul_pos_mono α]
  (ha : 1 ≤ a) (hb : 1 ≤ b) (b0 : 0 < b) : 1 ≤ a * b :=
preorder.le_mul_of_one_le_of_le ha hb b0

/-- Assumes right covariance. -/
lemma right.one_lt_mul_of_lt_of_le [mul_pos_strict_mono α]
  (ha : 1 < a) (hb : 1 ≤ b) (b0 : 0 < b) : 1 < a * b :=
lt_mul_of_one_lt_of_le ha hb b0

/-- Assumes right covariance. -/
lemma right.one_lt_mul_of_le_of_lt [mul_pos_mono α]
  (ha : 1 ≤ a) (hb : 1 < b) (b0 : 0 < b) : 1 < a * b :=
lt_mul_of_one_le_of_lt ha hb b0

/-- Assumes right covariance. -/
lemma right.one_lt_mul_of_lt_of_lt [mul_pos_strict_mono α]
  (ha : 1 < a) (hb : 1 < b) (b0 : 0 < b) : 1 < a * b :=
lt_mul_of_one_lt_of_lt ha hb b0

-- proven with `a0 : 0 ≤ a` and `b0 : 0 ≤ b` as `le_mul_of_one_le_of_le'`
lemma preorder.le_mul_of_one_le_of_le' [pos_mul_mono α] [mul_pos_mono α]
  (ha : 1 ≤ a) (bc : b ≤ c) (a0 : 0 < a) (b0 : 0 < b) : b ≤ a * c :=
calc  b = 1 * b : (one_mul b).symm
    ... ≤ a * b : mul_le_mul_right_of_le_of_pos ha b0
    ... ≤ a * c : mul_le_mul_left_of_le_of_pos bc a0

-- proven with `a0 : 0 ≤ a` as `lt_mul_of_one_lt_of_le'`
lemma preorder.lt_mul_of_one_lt_of_le' [pos_mul_mono α] [mul_pos_strict_mono α]
  (ha : 1 < a) (bc : b ≤ c) (a0 : 0 < a) (b0 : 0 < b) : b < a * c :=
calc  b = 1 * b : (one_mul b).symm
    ... < a * b : mul_lt_mul_right' ha b0
    ... ≤ a * c : mul_le_mul_left_of_le_of_pos bc a0

-- proven with `b0 : 0 ≤ b` as `lt_mul_of_one_le_of_lt'`
lemma preorder.lt_mul_of_one_le_of_lt' [pos_mul_strict_mono α] [mul_pos_mono α]
  (ha : 1 ≤ a) (bc : b < c) (a0 : 0 < a) (b0 : 0 < b) : b < a * c :=
calc  b = 1 * b : (one_mul b).symm
    ... ≤ a * b : mul_le_mul_right_of_le_of_pos ha b0
    ... < a * c : mul_lt_mul_left' bc a0

lemma lt_mul_of_one_lt_of_lt' [pos_mul_strict_mono α] [mul_pos_strict_mono α]
  (ha : 1 < a) (bc : b < c) (a0 : 0 < a) (b0 : 0 < b) : b < a * c :=
calc  b = 1 * b : (one_mul b).symm
    ... < a * b : mul_lt_mul_right' ha b0
    ... < a * c : mul_lt_mul_left' bc a0

-- proven with `a0 : 0 ≤ a` as `mul_le_of_le_one_right`
lemma preorder.mul_le_of_le_one_right [pos_mul_mono α] (h : b ≤ 1) (a0 : 0 < a) :
  a * b ≤ a :=
preorder.mul_le_of_le_of_le_one le_rfl h a0

-- proven with `a0 : 0 ≤ a` as `le_mul_of_one_le_right`
lemma preorder.le_mul_of_one_le_right [pos_mul_mono α] (h : 1 ≤ b) (a0 : 0 < a) :
  a ≤ a * b :=
preorder.le_mul_of_le_of_one_le le_rfl h a0

-- proven with `b0 : 0 ≤ b` as `mul_le_of_le_one_left`
lemma preorder.mul_le_of_le_one_left [mul_pos_mono α] (h : a ≤ 1) (b0 : 0 < b) :
  a * b ≤ b :=
preorder.mul_le_of_le_one_of_le h le_rfl b0

-- proven with `b0 : 0 ≤ b` as `le_mul_of_one_le_left`
lemma preorder.le_mul_of_one_le_left [mul_pos_mono α] (h : 1 ≤ a) (b0 : 0 < b) :
  b ≤ a * b :=
preorder.le_mul_of_one_le_of_le h le_rfl b0

lemma mul_lt_of_lt_one_right [pos_mul_strict_mono α] (a0 : 0 < a) (h : b < 1) :
  a * b < a :=
mul_lt_of_le_of_lt_one le_rfl h a0

lemma lt_mul_of_one_lt_right [pos_mul_strict_mono α] (a0 : 0 < a) (h : 1 < b) :
  a < a * b :=
lt_mul_of_le_of_one_lt le_rfl h a0

lemma mul_lt_of_lt_one_left [mul_pos_strict_mono α] (b0 : 0 < b) (h : a < 1) :
  a * b < b :=
mul_lt_of_lt_one_of_le h le_rfl b0

lemma lt_mul_of_one_lt_left [mul_pos_strict_mono α] (b0 : 0 < b) (h : 1 < a) :
  b < a * b :=
lt_mul_of_one_lt_of_le h le_rfl b0

-- proven with `a0 : 0 ≤ a` as `le_of_mul_le_of_one_le_left`
lemma preorder.le_of_mul_le_of_one_le_left [pos_mul_mono α]
  (h : a * b ≤ c) (hle : 1 ≤ b) (a0 : 0 < a) :
  a ≤ c :=
(preorder.le_mul_of_one_le_right hle a0).trans h

lemma lt_of_mul_lt_of_one_le_left [pos_mul_mono α]
  (h : a * b < c) (hle : 1 ≤ b) (a0 : 0 < a) :
  a < c :=
(preorder.le_mul_of_one_le_right hle a0).trans_lt h

-- proven with `b0 : 0 ≤ b` as `le_of_le_mul_of_le_one_left`
lemma preorder.le_of_le_mul_of_le_one_left [pos_mul_mono α]
  (h : a ≤ b * c) (hle : c ≤ 1) (b0 : 0 < b) :
  a ≤ b :=
h.trans (preorder.mul_le_of_le_one_right hle b0)

lemma lt_of_lt_mul_of_le_one_left [pos_mul_mono α]
  (h : a < b * c) (hle : c ≤ 1) (b0 : 0 < b) :
  a < b :=
h.trans_le (preorder.mul_le_of_le_one_right hle b0)

-- proven with `b0 : 0 ≤ b` as `le_of_mul_le_of_one_le_right`
lemma preorder.le_of_mul_le_of_one_le_right [mul_pos_mono α]
  (h : a * b ≤ c) (hle : 1 ≤ a) (b0 : 0 < b) :
  b ≤ c :=
(preorder.le_mul_of_one_le_left hle b0).trans h

lemma lt_of_mul_lt_of_one_le_right [mul_pos_mono α]
  (h : a * b < c) (hle : 1 ≤ a) (b0 : 0 < b) :
  b < c :=
(preorder.le_mul_of_one_le_left hle b0).trans_lt h

-- proven with `c0 : 0 ≤ b` as `le_of_le_mul_of_le_one_right`
lemma preorder.le_of_le_mul_of_le_one_right [mul_pos_mono α]
  (h : a ≤ b * c) (hle : b ≤ 1) (c0 : 0 < c) :
  a ≤ c :=
h.trans (preorder.mul_le_of_le_one_left hle c0)

lemma lt_of_lt_mul_of_le_one_right [mul_pos_mono α]
  (h : a < b * c) (hle : b ≤ 1) (c0 : 0 < c) :
  a < c :=
h.trans_le (preorder.mul_le_of_le_one_left hle c0)

end preorder

section linear_order
variables [linear_order α]

-- proven with `a0 : 0 ≤ a` as `exists_square_le`
lemma exists_square_le' [pos_mul_strict_mono α]
  (a0 : 0 < a) : ∃ (b : α), b * b ≤ a :=
begin
  by_cases h : a < 1,
  { use a,
    have : a*a < a*1,
    exact mul_lt_mul_left' h a0,
    rw mul_one at this,
    exact le_of_lt this },
  { use 1,
    push_neg at h,
    rwa mul_one }
end

end linear_order

end mul_one_class

section mul_zero_one_class
variables [mul_zero_one_class α]

section partial_order
variables [partial_order α]

/-! Lemmas of the form `b ≤ c → a ≤ 1 → b * a ≤ c`. -/

lemma mul_le_of_le_of_le_one [pos_mul_mono α]
  (bc : b ≤ c) (ha : a ≤ 1) (b0 : 0 ≤ b) : b * a ≤ c :=
b0.lt_or_eq.elim (preorder.mul_le_of_le_of_le_one bc ha)
  (λ h, by rw [← h, zero_mul]; exact b0.trans bc)

/-- Assumes left covariance. -/
lemma left.mul_le_one_of_le_of_le [pos_mul_mono α]
  (ha : a ≤ 1) (hb : b ≤ 1) (a0 : 0 ≤ a) : a * b ≤ 1 :=
mul_le_of_le_of_le_one ha hb a0

lemma mul_nonneg_le_one_le [pos_mul_mono α] [mul_pos_mono α]
  (c0 : 0 ≤ c) (bc : b ≤ c) (a0 : 0 ≤ a) (ha : a ≤ 1) : b * a ≤ c :=
calc  b * a ≤ c * a : mul_le_mul_of_nonneg_right bc a0
        ... ≤ c * 1 : mul_le_mul_of_nonneg_left ha c0
        ... = c     : mul_one c

lemma mul_lt_of_lt_of_le_one' [pos_mul_mono α] [mul_pos_strict_mono α]
  (bc : b < c) (ha : a ≤ 1) (a0 : 0 < a) (c0 : 0 ≤ c) : b * a < c :=
calc  b * a < c * a : mul_lt_mul_right' bc a0
        ... ≤ c * 1 : mul_le_mul_of_nonneg_left ha c0
        ... = c     : mul_one c

lemma mul_lt_of_le_of_lt_one' [pos_mul_strict_mono α] [mul_pos_mono α]
  (bc : b ≤ c) (ha : a < 1) (a0 : 0 ≤ a) (c0 : 0 < c) : b * a < c :=
calc  b * a ≤ c * a : mul_le_mul_of_nonneg_right bc a0
        ... < c * 1 : mul_lt_mul_left' ha c0
        ... = c     : mul_one c

/-! Lemmas of the form `b ≤ c → 1 ≤ a → b ≤ c * a`. -/

lemma le_mul_of_le_of_one_le [pos_mul_mono α]
  (bc : b ≤ c) (ha : 1 ≤ a) (c0 : 0 ≤ c) : b ≤ c * a :=
c0.lt_or_eq.elim (preorder.le_mul_of_le_of_one_le bc ha)
  (λ h, by rw [← h, zero_mul] at *; exact bc)

/-- Assumes left covariance. -/
lemma left.one_le_mul_of_le_of_le [pos_mul_mono α]
  (ha : 1 ≤ a) (hb : 1 ≤ b) (a0 : 0 ≤ a) : 1 ≤ a * b :=
le_mul_of_le_of_one_le ha hb a0

lemma le_mul_of_le_of_one_le' [pos_mul_mono α] [mul_pos_mono α]
  (bc : b ≤ c) (ha : 1 ≤ a) (a0 : 0 ≤ a) (b0 : 0 ≤ b) : b ≤ c * a :=
calc  b = b * 1 : (mul_one b).symm
    ... ≤ b * a : mul_le_mul_of_nonneg_left ha b0
    ... ≤ c * a : mul_le_mul_of_nonneg_right bc a0

lemma lt_mul_of_le_of_one_lt' [pos_mul_strict_mono α] [mul_pos_mono α]
  (bc : b ≤ c) (ha : 1 < a) (a0 : 0 ≤ a) (b0 : 0 < b) : b < c * a :=
calc  b = b * 1 : (mul_one b).symm
    ... < b * a : mul_lt_mul_left' ha b0
    ... ≤ c * a : mul_le_mul_of_nonneg_right bc a0

lemma lt_mul_of_lt_of_one_le' [pos_mul_mono α] [mul_pos_strict_mono α]
  (bc : b < c) (ha : 1 ≤ a) (a0 : 0 < a) (b0 : 0 ≤ b) : b < c * a :=
calc  b = b * 1 : (mul_one b).symm
    ... ≤ b * a : mul_le_mul_of_nonneg_left ha b0
    ... < c * a : mul_lt_mul_right' bc a0

/-! Lemmas of the form `a ≤ 1 → b ≤ c → a * b ≤ c`. -/

lemma mul_le_of_le_one_of_le [mul_pos_mono α]
  (ha : a ≤ 1) (bc : b ≤ c) (b0 : 0 ≤ b) : a * b ≤ c :=
b0.lt_or_eq.elim (preorder.mul_le_of_le_one_of_le ha bc)
  (λ h, by rw [← h, mul_zero] at *; exact bc)

/-- Assumes right covariance. -/
lemma right.mul_le_one_of_le_of_le [mul_pos_mono α]
  (ha : a ≤ 1) (hb : b ≤ 1) (b0 : 0 < b) : a * b ≤ 1 :=
preorder.mul_le_of_le_one_of_le ha hb b0

lemma mul_le_of_le_one_of_le' [pos_mul_mono α] [mul_pos_mono α]
  (ha : a ≤ 1) (bc : b ≤ c) (a0 : 0 ≤ a) (c0 : 0 ≤ c) : a * b ≤ c :=
calc  a * b ≤ a * c : mul_le_mul_of_nonneg_left bc a0
        ... ≤ 1 * c : mul_le_mul_of_nonneg_right ha c0
        ... = c     : one_mul c

lemma mul_lt_of_lt_one_of_le' [pos_mul_mono α] [mul_pos_strict_mono α]
  (ha : a < 1) (bc : b ≤ c) (a0 : 0 ≤ a) (c0 : 0 < c) : a * b < c :=
calc  a * b ≤ a * c : mul_le_mul_of_nonneg_left bc a0
        ... < 1 * c : mul_lt_mul_right' ha c0
        ... = c     : one_mul c

lemma mul_lt_of_le_one_of_lt' [pos_mul_strict_mono α] [mul_pos_mono α]
  (ha : a ≤ 1) (bc : b < c) (a0 : 0 < a) (c0 : 0 ≤ c) : a * b < c :=
calc  a * b < a * c : mul_lt_mul_left' bc a0
        ... ≤ 1 * c : mul_le_mul_of_nonneg_right ha c0
        ... = c     : one_mul c

/-! Lemmas of the form `1 ≤ a → b ≤ c → b ≤ a * c`. -/

lemma le_mul_of_one_le_of_le [mul_pos_mono α]
  (ha : 1 ≤ a) (bc : b ≤ c) (c0 : 0 ≤ c) : b ≤ a * c :=
c0.lt_or_eq.elim (preorder.le_mul_of_one_le_of_le ha bc)
  (λ h, by rw [← h, mul_zero] at *; exact bc)

/-- Assumes right covariance. -/
lemma right.one_le_mul_of_le_of_le [mul_pos_mono α]
  (ha : 1 ≤ a) (hb : 1 ≤ b) (b0 : 0 ≤ b) : 1 ≤ a * b :=
le_mul_of_one_le_of_le ha hb b0

lemma le_mul_of_one_le_of_le' [pos_mul_mono α] [mul_pos_mono α]
  (ha : 1 ≤ a) (bc : b ≤ c) (a0 : 0 ≤ a) (b0 : 0 ≤ b) : b ≤ a * c :=
calc  b = 1 * b : (one_mul b).symm
    ... ≤ a * b : mul_le_mul_of_nonneg_right ha b0
    ... ≤ a * c : mul_le_mul_of_nonneg_left bc a0

lemma lt_mul_of_one_lt_of_le' [pos_mul_mono α] [mul_pos_strict_mono α]
  (ha : 1 < a) (bc : b ≤ c) (a0 : 0 ≤ a) (b0 : 0 < b) : b < a * c :=
calc  b = 1 * b : (one_mul b).symm
    ... < a * b : mul_lt_mul_right' ha b0
    ... ≤ a * c : mul_le_mul_of_nonneg_left bc a0

lemma lt_mul_of_one_le_of_lt' [pos_mul_strict_mono α] [mul_pos_mono α]
  (ha : 1 ≤ a) (bc : b < c) (a0 : 0 < a) (b0 : 0 ≤ b) : b < a * c :=
calc  b = 1 * b : (one_mul b).symm
    ... ≤ a * b : mul_le_mul_of_nonneg_right ha b0
    ... < a * c : mul_lt_mul_left' bc a0

lemma mul_le_of_le_one_right [pos_mul_mono α] (a0 : 0 ≤ a) (h : b ≤ 1) :
  a * b ≤ a :=
mul_le_of_le_of_le_one le_rfl h a0

lemma le_mul_of_one_le_right [pos_mul_mono α] (a0 : 0 ≤ a) (h : 1 ≤ b) :
  a ≤ a * b :=
le_mul_of_le_of_one_le le_rfl h a0

lemma mul_le_of_le_one_left [mul_pos_mono α] (b0 : 0 ≤ b) (h : a ≤ 1) :
  a * b ≤ b :=
mul_le_of_le_one_of_le h le_rfl b0

lemma le_mul_of_one_le_left [mul_pos_mono α] (b0 : 0 ≤ b) (h : 1 ≤ a) :
  b ≤ a * b :=
le_mul_of_one_le_of_le h le_rfl b0

lemma le_of_mul_le_of_one_le_of_nonneg_left [pos_mul_mono α]
  (h : a * b ≤ c) (hle : 1 ≤ b) (a0 : 0 ≤ a) :
  a ≤ c :=
a0.lt_or_eq.elim (preorder.le_of_mul_le_of_one_le_left h hle)
  (λ ha, by simpa only [← ha, zero_mul] using h)

lemma le_of_le_mul_of_le_one_of_nonneg_left [pos_mul_mono α]
  (h : a ≤ b * c) (hle : c ≤ 1) (b0 : 0 ≤ b) :
  a ≤ b :=
b0.lt_or_eq.elim (preorder.le_of_le_mul_of_le_one_left h hle)
  (λ hb, by simpa only [← hb, zero_mul] using h)

lemma le_of_mul_le_of_one_le_nonneg_right [mul_pos_mono α]
  (h : a * b ≤ c) (hle : 1 ≤ a) (b0 : 0 ≤ b) :
  b ≤ c :=
b0.lt_or_eq.elim (preorder.le_of_mul_le_of_one_le_right h hle)
  (λ ha, by simpa only [← ha, mul_zero] using h)

lemma le_of_le_mul_of_le_one_right [mul_pos_mono α]
  (h : a ≤ b * c) (hle : b ≤ 1) (c0 : 0 ≤ c) :
  a ≤ c :=
c0.lt_or_eq.elim (preorder.le_of_le_mul_of_le_one_right h hle)
  (λ ha, by simpa only [← ha, mul_zero] using h)

end partial_order

section linear_order
variables [linear_order α]

lemma exists_square_le [pos_mul_strict_mono α]
  (a0 : 0 ≤ a) : ∃ (b : α), b * b ≤ a :=
a0.lt_or_eq.elim exists_square_le' (λ h, by rw [← h]; exact ⟨0, by simp⟩)

end linear_order

end mul_zero_one_class

section cancel_monoid_with_zero

variables [cancel_monoid_with_zero α]

section partial_order
variables [partial_order α]

lemma pos_mul_mono.to_pos_mul_strict_mono [pos_mul_mono α] : pos_mul_strict_mono α :=
⟨λ x a b h, (mul_le_mul_left_of_le_of_pos h.le x.2).lt_of_ne (h.ne ∘ mul_left_cancel₀ x.2.ne')⟩

lemma pos_mul_mono_iff_pos_mul_strict_mono : pos_mul_mono α ↔ pos_mul_strict_mono α :=
⟨@pos_mul_mono.to_pos_mul_strict_mono α _ _, @zero_lt.pos_mul_strict_mono.to_pos_mul_mono α _ _ _⟩

lemma mul_pos_mono.to_mul_pos_strict_mono [mul_pos_mono α] : mul_pos_strict_mono α :=
⟨λ x a b h, (mul_le_mul_right_of_le_of_pos h.le x.2).lt_of_ne (h.ne ∘ mul_right_cancel₀ x.2.ne')⟩

lemma mul_pos_mono_iff_mul_pos_strict_mono : mul_pos_mono α ↔ mul_pos_strict_mono α :=
⟨@mul_pos_mono.to_mul_pos_strict_mono α _ _, @zero_lt.mul_pos_strict_mono.to_mul_pos_mono α _ _ _⟩

lemma pos_mul_reflect_lt.to_pos_mul_mono_rev [pos_mul_reflect_lt α] : pos_mul_mono_rev α :=
⟨λ x a b h, h.eq_or_lt.elim (le_of_eq ∘ mul_left_cancel₀ x.2.ne.symm)
                            (λ h', (lt_of_mul_lt_mul_left' h' x.2).le)⟩

lemma pos_mul_mono_rev_iff_pos_mul_reflect_lt : pos_mul_mono_rev α ↔ pos_mul_reflect_lt α :=
⟨@zero_lt.pos_mul_mono_rev.to_pos_mul_reflect_lt α _ _ _,
 @pos_mul_reflect_lt.to_pos_mul_mono_rev α _ _⟩

lemma mul_pos_reflect_lt.to_mul_pos_mono_rev [mul_pos_reflect_lt α] : mul_pos_mono_rev α :=
⟨λ x a b h, h.eq_or_lt.elim (le_of_eq ∘ mul_right_cancel₀ x.2.ne.symm)
                            (λ h', (lt_of_mul_lt_mul_right' h' x.2).le)⟩

lemma mul_pos_mono_rev_iff_mul_pos_reflect_lt : mul_pos_mono_rev α ↔ mul_pos_reflect_lt α :=
⟨@zero_lt.mul_pos_mono_rev.to_mul_pos_reflect_lt α _ _ _,
 @mul_pos_reflect_lt.to_mul_pos_mono_rev α _ _⟩

end partial_order

end cancel_monoid_with_zero

section comm_semigroup_has_zero
variables [comm_semigroup α] [has_zero α]

variables [has_lt α]

lemma pos_mul_strict_mono_iff_mul_pos_strict_mono :
  pos_mul_strict_mono α ↔ mul_pos_strict_mono α :=
by simp ! only [mul_comm]

lemma pos_mul_reflect_lt_iff_mul_pos_reflect_lt :
  pos_mul_reflect_lt α ↔ mul_pos_reflect_lt α :=
by simp ! only [mul_comm]

variables [has_le α]

lemma pos_mul_mono_iff_mul_pos_mono :
  pos_mul_mono α ↔ mul_pos_mono α :=
by simp ! only [mul_comm]

lemma pos_mul_mono_rev_iff_mul_pos_mono_rev :
  pos_mul_mono_rev α ↔ mul_pos_mono_rev α :=
by simp ! only [mul_comm]

end comm_semigroup_has_zero

end zero_lt

export zero_lt<|MERGE_RESOLUTION|>--- conflicted
+++ resolved
@@ -371,11 +371,7 @@
 have h : a * 0 < a * b, from mul_lt_mul_left' hb ha,
 by rwa [mul_zero] at h
 
-<<<<<<< HEAD
 alias left.mul_pos ← mul_pos
-=======
-alias left.mul_pos ← _root_.mul_pos
->>>>>>> 4ed5f0e1
 
 lemma mul_neg_of_pos_of_neg [pos_mul_strict_mono α]
   (ha : 0 < a) (hb : b < 0) :
