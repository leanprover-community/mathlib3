/-
Copyright (c) 2022 Damiano Testa. All rights reserved.
Released under Apache 2.0 license as described in the file LICENSE.
Authors: Damiano Testa, Yuyang Zhao
-/
import algebra.covariant_and_contravariant
import algebra.group_with_zero.defs

/-!
# Multiplication by ·positive· elements is monotonic

Let `α` be a type with `<` and `0`.  We use the type `{x : α // 0 < x}` of positive elements of `α`
to prove results about monotonicity of multiplication.  We also introduce the local notation `α>0`
for the subtype `{x : α // 0 < x}`:

If the type `α` also has a multiplication, then we combine this with (`contravariant_`)
`covariant_class`es to assume that multiplication by positive elements is (strictly) monotone on a
`mul_zero_class`, `monoid_with_zero`,...
More specifically, we use extensively the following typeclasses:

* monotone left
* * `covariant_class α>0 α (λ x y, x * y) (≤)`, abbreviated `pos_mul_mono α`,
    expressing that multiplication by positive elements on the left is monotone;
* * `covariant_class α>0 α (λ x y, x * y) (<)`, abbreviated `pos_mul_strict_mono α`,
    expressing that multiplication by positive elements on the left is strictly monotone;
* monotone right
* * `covariant_class α>0 α (λ x y, y * x) (≤)`, abbreviated `mul_pos_mono α`,
    expressing that multiplication by positive elements on the right is monotone;
* * `covariant_class α>0 α (λ x y, y * x) (<)`, abbreviated `mul_pos_strict_mono α`,
    expressing that multiplication by positive elements on the right is strictly monotone.
* reverse monotone left
* * `contravariant_class α>0 α (λ x y, x * y) (≤)`, abbreviated `pos_mul_mono_rev α`,
    expressing that multiplication by positive elements on the left is reverse monotone;
* * `contravariant_class α>0 α (λ x y, x * y) (<)`, abbreviated `pos_mul_reflect_lt α`,
    expressing that multiplication by positive elements on the left is strictly reverse monotone;
* reverse reverse monotone right
* * `contravariant_class α>0 α (λ x y, y * x) (≤)`, abbreviated `mul_pos_mono_rev α`,
    expressing that multiplication by positive elements on the right is reverse monotone;
* * `contravariant_class α>0 α (λ x y, y * x) (<)`, abbreviated `mul_pos_reflect_lt α`,
    expressing that multiplication by positive elements on the right is strictly reverse monotone.

## Notation

The following is local notation in this file:
* `α≥0`: `{x : α // 0 ≤ x}`
* `α>0`: `{x : α // 0 < x}`
-/

variable (α : Type*)

/- Notations for nonnegative and positive elements
https://
leanprover.zulipchat.com/#narrow/stream/113488-general/topic/notation.20for.20positive.20elements
-/
local notation `α≥0` := {x : α // 0 ≤ x}
local notation `α>0` := {x : α // 0 < x}

section abbreviations
variables [has_mul α] [has_zero α] [preorder α]

/-- `pos_mul_mono α` is an abbreviation for `covariant_class α≥0 α (λ x y, x * y) (≤)`,
expressing that multiplication by nonnegative elements on the left is monotone. -/
abbreviation pos_mul_mono : Prop := covariant_class α≥0 α (λ x y, x * y) (≤)

/-- `mul_pos_mono α` is an abbreviation for `covariant_class α≥0 α (λ x y, y * x) (≤)`,
expressing that multiplication by nonnegative elements on the right is monotone. -/
abbreviation mul_pos_mono : Prop := covariant_class α≥0 α (λ x y, y * x) (≤)

/-- `pos_mul_strict_mono α` is an abbreviation for `covariant_class α>0 α (λ x y, x * y) (<)`,
expressing that multiplication by positive elements on the left is strictly monotone. -/
abbreviation pos_mul_strict_mono : Prop := covariant_class α>0 α (λ x y, x * y) (<)

/-- `mul_pos_strict_mono α` is an abbreviation for `covariant_class α>0 α (λ x y, y * x) (<)`,
expressing that multiplication by positive elements on the right is strictly monotone. -/
abbreviation mul_pos_strict_mono : Prop := covariant_class α>0 α (λ x y, y * x) (<)

/-- `pos_mul_reflect_lt α` is an abbreviation for `contravariant_class α≥0 α (λ x y, x * y) (<)`,
expressing that multiplication by nonnegative elements on the left is strictly reverse monotone. -/
abbreviation pos_mul_reflect_lt : Prop := contravariant_class α≥0 α (λ x y, x * y) (<)

/-- `mul_pos_reflect_lt α` is an abbreviation for `contravariant_class α≥0 α (λ x y, y * x) (<)`,
expressing that multiplication by nonnegative elements on the right is strictly reverse monotone. -/
abbreviation mul_pos_reflect_lt : Prop := contravariant_class α≥0 α (λ x y, y * x) (<)

/-- `pos_mul_mono_rev α` is an abbreviation for `contravariant_class α>0 α (λ x y, x * y) (≤)`,
expressing that multiplication by positive elements on the left is reverse monotone. -/
abbreviation pos_mul_mono_rev : Prop := contravariant_class α>0 α (λ x y, x * y) (≤)

/-- `mul_pos_mono_rev α` is an abbreviation for `contravariant_class α>0 α (λ x y, y * x) (≤)`,
expressing that multiplication by positive elements on the right is reverse monotone. -/
abbreviation mul_pos_mono_rev : Prop := contravariant_class α>0 α (λ x y, y * x) (≤)

end abbreviations

variables {α} {a b c d : α}

section has_mul_zero
variables [has_mul α] [has_zero α]

section preorder
variables [preorder α]

<<<<<<< HEAD
lemma mul_lt_mul_left [pos_mul_strict_mono α]
  (bc : b < c) (a0 : 0 < a) :
  a * b < a * c :=
@covariant_class.elim α>0 α (λ x y, x * y) (<) _ ⟨a, a0⟩ _ _ bc

lemma mul_lt_mul_right [mul_pos_strict_mono α]
  (bc : b < c) (a0 : 0 < a) :
  b * a < c * a :=
@covariant_class.elim α>0 α (λ x y, y * x) (<) _ ⟨a, a0⟩ _ _ bc
=======
instance pos_mul_mono.to_covariant_class_pos_mul_le [pos_mul_mono α] :
  covariant_class α>0 α (λ x y, x * y) (≤) :=
⟨λ a b c bc, @covariant_class.elim α≥0 α (λ x y, x * y) (≤) _ ⟨_, a.2.le⟩ _ _ bc⟩

instance mul_pos_mono.to_covariant_class_pos_mul_le [mul_pos_mono α] :
  covariant_class α>0 α (λ x y, y * x) (≤) :=
⟨λ a b c bc, @covariant_class.elim α≥0 α (λ x y, y * x) (≤) _ ⟨_, a.2.le⟩ _ _ bc⟩
>>>>>>> 9ae03a5b

instance pos_mul_reflect_lt.to_contravariant_class_pos_mul_lt [pos_mul_reflect_lt α] :
  contravariant_class α>0 α (λ x y, x * y) (<) :=
⟨λ a b c bc, @contravariant_class.elim α≥0 α (λ x y, x * y) (<) _ ⟨_, a.2.le⟩ _ _ bc⟩

instance mul_pos_reflect_lt.to_contravariant_class_pos_mul_lt [mul_pos_reflect_lt α] :
  contravariant_class α>0 α (λ x y, y * x) (<) :=
⟨λ a b c bc, @contravariant_class.elim α≥0 α (λ x y, y * x) (<) _ ⟨_, a.2.le⟩ _ _ bc⟩

lemma mul_le_mul_of_nonneg_left [pos_mul_mono α] (h : b ≤ c) (a0 : 0 ≤ a) : a * b ≤ a * c :=
@covariant_class.elim α≥0 α (λ x y, x * y) (≤) _ ⟨a, a0⟩ _ _ h

lemma mul_le_mul_of_nonneg_right [mul_pos_mono α] (h : b ≤ c) (a0 : 0 ≤ a) : b * a ≤ c * a :=
@covariant_class.elim α≥0 α (λ x y, y * x) (≤) _ ⟨a, a0⟩ _ _ h

lemma mul_lt_mul_of_pos_left [pos_mul_strict_mono α] (bc : b < c) (a0 : 0 < a) : a * b < a * c :=
@covariant_class.elim α>0 α (λ x y, x * y) (<) _ ⟨a, a0⟩ _ _ bc

lemma mul_lt_mul_of_pos_right [mul_pos_strict_mono α] (bc : b < c) (a0 : 0 < a) : b * a < c * a :=
@covariant_class.elim α>0 α (λ x y, y * x) (<) _ ⟨a, a0⟩ _ _ bc

lemma lt_of_mul_lt_mul_left [pos_mul_reflect_lt α] (h : a * b < a * c) (a0 : 0 ≤ a) : b < c :=
@contravariant_class.elim α≥0 α (λ x y, x * y) (<) _ ⟨a, a0⟩ _ _ h

lemma lt_of_mul_lt_mul_right [mul_pos_reflect_lt α] (h : b * a < c * a) (a0 : 0 ≤ a) : b < c :=
@contravariant_class.elim α≥0 α (λ x y, y * x) (<) _ ⟨a, a0⟩ _ _ h

lemma le_of_mul_le_mul_left [pos_mul_mono_rev α] (bc : a * b ≤ a * c) (a0 : 0 < a) : b ≤ c :=
@contravariant_class.elim α>0 α (λ x y, x * y) (≤) _ ⟨a, a0⟩ _ _ bc

lemma le_of_mul_le_mul_right [mul_pos_mono_rev α] (bc : b * a ≤ c * a) (a0 : 0 < a) : b ≤ c :=
@contravariant_class.elim α>0 α (λ x y, y * x) (≤) _ ⟨a, a0⟩ _ _ bc

alias lt_of_mul_lt_mul_left  ← lt_of_mul_lt_mul_of_nonneg_left
alias lt_of_mul_lt_mul_right ← lt_of_mul_lt_mul_of_nonneg_right
alias le_of_mul_le_mul_left  ← le_of_mul_le_mul_of_pos_left
alias le_of_mul_le_mul_right ← le_of_mul_le_mul_of_pos_right

@[simp] lemma mul_lt_mul_left [pos_mul_strict_mono α] [pos_mul_reflect_lt α]
  (a0 : 0 < a) :
  a * b < a * c ↔ b < c :=
@rel_iff_cov α>0 α (λ x y, x * y) (<) _ _ ⟨a, a0⟩ _ _

@[simp] lemma mul_lt_mul_right [mul_pos_strict_mono α] [mul_pos_reflect_lt α]
  (a0 : 0 < a) :
  b * a < c * a ↔ b < c :=
@rel_iff_cov α>0 α (λ x y, y * x) (<) _ _ ⟨a, a0⟩ _ _

@[simp] lemma mul_le_mul_left [pos_mul_mono α] [pos_mul_mono_rev α]
  (a0 : 0 < a) :
  a * b ≤ a * c ↔ b ≤ c :=
@rel_iff_cov α>0 α (λ x y, x * y) (≤) _ _ ⟨a, a0⟩ _ _

@[simp] lemma mul_le_mul_right [mul_pos_mono α] [mul_pos_mono_rev α]
  (a0 : 0 < a) :
  b * a ≤ c * a ↔ b ≤ c :=
@rel_iff_cov α>0 α (λ x y, y * x) (≤) _ _ ⟨a, a0⟩ _ _

lemma mul_lt_mul_of_pos_of_nonneg [pos_mul_strict_mono α] [mul_pos_mono α]
  (h₁ : a ≤ b) (h₂ : c < d) (a0 : 0 < a) (d0 : 0 ≤ d) : a * c < b * d :=
(mul_lt_mul_of_pos_left h₂ a0).trans_le (mul_le_mul_of_nonneg_right h₁ d0)

<<<<<<< HEAD
section preorder
variables [preorder α]

-- proven with `a0 : 0 ≤ a` `d0 : 0 ≤ d` as `mul_le_mul_of_le_of_le`
lemma preorder.mul_le_mul_of_le_of_le [pos_mul_mono α] [mul_pos_mono α]
  (h₁ : a ≤ b) (h₂ : c ≤ d) (a0 : 0 < a) (d0 : 0 < d) : a * c ≤ b * d :=
(mul_le_mul_left' h₂ a0).trans (mul_le_mul_right' h₁ d0)

-- proven with `b0 : 0 ≤ b` `c0 : 0 ≤ c` as `mul_le_mul_of_le_of_le'`
lemma preorder.mul_le_mul_of_le_of_le' [pos_mul_mono α] [mul_pos_mono α]
  (h₁ : a ≤ b) (h₂ : c ≤ d) (b0 : 0 < b) (c0 : 0 < c) : a * c ≤ b * d :=
(mul_le_mul_right' h₁ c0).trans (mul_le_mul_left' h₂ b0)

lemma mul_lt_mul_of_le_of_lt [pos_mul_strict_mono α] [mul_pos_mono α]
  (h₁ : a ≤ b) (h₂ : c < d) (a0 : 0 < a) (d0 : 0 < d) : a * c < b * d :=
(mul_lt_mul_left h₂ a0).trans_le (mul_le_mul_right' h₁ d0)

lemma mul_lt_mul_of_le_of_lt' [pos_mul_strict_mono α] [mul_pos_mono α]
  (h₁ : a ≤ b) (h₂ : c < d) (b0 : 0 < b) (c0 : 0 < c) : a * c < b * d :=
(mul_le_mul_right' h₁ c0).trans_lt (mul_lt_mul_left h₂ b0)

lemma mul_lt_mul_of_lt_of_le [pos_mul_mono α] [mul_pos_strict_mono α]
  (h₁ : a < b) (h₂ : c ≤ d) (a0 : 0 < a) (d0 : 0 < d) : a * c < b * d :=
(mul_le_mul_left' h₂ a0).trans_lt (mul_lt_mul_right h₁ d0)

lemma mul_lt_mul_of_lt_of_le' [pos_mul_mono α] [mul_pos_strict_mono α]
  (h₁ : a < b) (h₂ : c ≤ d) (b0 : 0 < b) (c0 : 0 < c) : a * c < b * d :=
(mul_lt_mul_right h₁ c0).trans_le (mul_le_mul_left' h₂ b0)
=======
lemma mul_lt_mul_of_le_of_le' [pos_mul_strict_mono α] [mul_pos_mono α]
  (h₁ : a ≤ b) (h₂ : c < d) (b0 : 0 < b) (c0 : 0 ≤ c) : a * c < b * d :=
(mul_le_mul_of_nonneg_right h₁ c0).trans_lt (mul_lt_mul_of_pos_left h₂ b0)

lemma mul_lt_mul_of_nonneg_of_pos [pos_mul_mono α] [mul_pos_strict_mono α]
  (h₁ : a < b) (h₂ : c ≤ d) (a0 : 0 ≤ a) (d0 : 0 < d) : a * c < b * d :=
(mul_le_mul_of_nonneg_left h₂ a0).trans_lt (mul_lt_mul_of_pos_right h₁ d0)

lemma mul_lt_mul_of_le_of_lt' [pos_mul_mono α] [mul_pos_strict_mono α]
  (h₁ : a < b) (h₂ : c ≤ d) (b0 : 0 ≤ b) (c0 : 0 < c) : a * c < b * d :=
(mul_lt_mul_of_pos_right h₁ c0).trans_le (mul_le_mul_of_nonneg_left h₂ b0)
>>>>>>> 9ae03a5b

lemma mul_lt_mul_of_pos_of_pos [pos_mul_strict_mono α] [mul_pos_strict_mono α]
  (h₁ : a < b) (h₂ : c < d) (a0 : 0 < a) (d0 : 0 < d) : a * c < b * d :=
<<<<<<< HEAD
(mul_lt_mul_left h₂ a0).trans (mul_lt_mul_right h₁ d0)

lemma mul_lt_mul_of_lt_of_lt' [pos_mul_strict_mono α] [mul_pos_strict_mono α]
  (h₁ : a < b) (h₂ : c < d) (b0 : 0 < b) (c0 : 0 < c) : a * c < b * d :=
(mul_lt_mul_right h₁ c0).trans (mul_lt_mul_left h₂ b0)
=======
(mul_lt_mul_of_pos_left h₂ a0).trans (mul_lt_mul_of_pos_right h₁ d0)

lemma mul_lt_mul_of_lt_of_lt' [pos_mul_strict_mono α] [mul_pos_strict_mono α]
  (h₁ : a < b) (h₂ : c < d) (b0 : 0 < b) (c0 : 0 < c) : a * c < b * d :=
(mul_lt_mul_of_pos_right h₁ c0).trans (mul_lt_mul_of_pos_left h₂ b0)
>>>>>>> 9ae03a5b

lemma mul_lt_of_mul_lt_of_nonneg_left [pos_mul_mono α] (h : a * b < c) (hdb : d ≤ b) (ha : 0 ≤ a) :
  a * d < c :=
(mul_le_mul_of_nonneg_left hdb ha).trans_lt h

lemma lt_mul_of_lt_mul_of_nonneg_left [pos_mul_mono α] (h : a < b * c) (hcd : c ≤ d) (hb : 0 ≤ b) :
  a < b * d :=
h.trans_le $ mul_le_mul_of_nonneg_left hcd hb

lemma mul_lt_of_mul_lt_of_nonneg_right [mul_pos_mono α] (h : a * b < c) (hda : d ≤ a) (hb : 0 ≤ b) :
  d * b < c :=
(mul_le_mul_of_nonneg_right hda hb).trans_lt h

lemma lt_mul_of_lt_mul_of_nonneg_right [mul_pos_mono α] (h : a < b * c) (hbd : b ≤ d) (hc : 0 ≤ c) :
  a < d * c :=
h.trans_le $ mul_le_mul_of_nonneg_right hbd hc

end preorder

<<<<<<< HEAD
section partial_order
variables [partial_order α]

@[priority 100] -- see Note [lower instance priority]
instance pos_mul_strict_mono.to_pos_mul_mono [pos_mul_strict_mono α] : pos_mul_mono α :=
⟨λ x a b h, h.eq_or_lt.elim (λ h', h' ▸ le_rfl) (λ h', (mul_lt_mul_left h' x.prop).le)⟩

@[priority 100] -- see Note [lower instance priority]
instance mul_pos_strict_mono.to_mul_pos_mono [mul_pos_strict_mono α] : mul_pos_mono α :=
⟨λ x a b h, h.eq_or_lt.elim (λ h', h' ▸ le_rfl) (λ h', (mul_lt_mul_right h' x.prop).le)⟩

@[priority 100] -- see Note [lower instance priority]
instance pos_mul_mono_rev.to_pos_mul_reflect_lt [pos_mul_mono_rev α] : pos_mul_reflect_lt α :=
⟨λ x a b h, lt_of_le_of_ne (le_of_mul_le_mul_left' h.le x.prop) (λ h', by simpa [h'] using h)⟩

@[priority 100] -- see Note [lower instance priority]
instance mul_pos_mono_rev.to_mul_pos_reflect_lt [mul_pos_mono_rev α] : mul_pos_reflect_lt α :=
⟨λ x a b h, lt_of_le_of_ne (le_of_mul_le_mul_right' h.le x.prop) (λ h', by simpa [h'] using h)⟩

end partial_order

=======
>>>>>>> 9ae03a5b
section linear_order
variables [linear_order α]

@[priority 100] -- see Note [lower instance priority]
instance pos_mul_strict_mono.to_pos_mul_mono_rev [pos_mul_strict_mono α] : pos_mul_mono_rev α :=
<<<<<<< HEAD
⟨λ x a b h, le_of_not_lt $ λ h', h.not_lt (mul_lt_mul_left h' x.prop)⟩

@[priority 100] -- see Note [lower instance priority]
instance mul_pos_strict_mono.to_mul_pos_mono_rev [mul_pos_strict_mono α] : mul_pos_mono_rev α :=
⟨λ x a b h, le_of_not_lt $ λ h', h.not_lt (mul_lt_mul_right h' x.prop)⟩
=======
⟨λ x a b h, le_of_not_lt $ λ h', h.not_lt $ mul_lt_mul_of_pos_left h' x.prop⟩

@[priority 100] -- see Note [lower instance priority]
instance mul_pos_strict_mono.to_mul_pos_mono_rev [mul_pos_strict_mono α] : mul_pos_mono_rev α :=
⟨λ x a b h, le_of_not_lt $ λ h', h.not_lt $ mul_lt_mul_of_pos_right h' x.prop⟩
>>>>>>> 9ae03a5b

lemma pos_mul_mono_rev.to_pos_mul_strict_mono [pos_mul_mono_rev α] : pos_mul_strict_mono α :=
⟨λ x a b h, lt_of_not_le $ λ h', h.not_le $ le_of_mul_le_mul_of_pos_left h' x.prop⟩

lemma mul_pos_mono_rev.to_mul_pos_strict_mono [mul_pos_mono_rev α] : mul_pos_strict_mono α :=
⟨λ x a b h, lt_of_not_le $ λ h', h.not_le $ le_of_mul_le_mul_of_pos_right h' x.prop⟩

lemma pos_mul_strict_mono_iff_pos_mul_mono_rev : pos_mul_strict_mono α ↔ pos_mul_mono_rev α :=
⟨@pos_mul_strict_mono.to_pos_mul_mono_rev _ _ _ _, @pos_mul_mono_rev.to_pos_mul_strict_mono _ _ _ _⟩

lemma mul_pos_strict_mono_iff_mul_pos_mono_rev : mul_pos_strict_mono α ↔ mul_pos_mono_rev α :=
⟨@mul_pos_strict_mono.to_mul_pos_mono_rev _ _ _ _, @mul_pos_mono_rev.to_mul_pos_strict_mono _ _ _ _⟩

lemma pos_mul_reflect_lt.to_pos_mul_mono [pos_mul_reflect_lt α] : pos_mul_mono α :=
⟨λ x a b h, le_of_not_lt $ λ h', h.not_lt $ lt_of_mul_lt_mul_left h' x.prop⟩

lemma mul_pos_reflect_lt.to_mul_pos_mono [mul_pos_reflect_lt α] : mul_pos_mono α :=
⟨λ x a b h, le_of_not_lt $ λ h', h.not_lt $ lt_of_mul_lt_mul_right h' x.prop⟩

lemma pos_mul_mono.to_pos_mul_reflect_lt [pos_mul_mono α] : pos_mul_reflect_lt α :=
⟨λ x a b h, lt_of_not_le $ λ h', h.not_le $ mul_le_mul_of_nonneg_left h' x.prop⟩

lemma mul_pos_mono.to_mul_pos_reflect_lt [mul_pos_mono α] : mul_pos_reflect_lt α :=
⟨λ x a b h, lt_of_not_le $ λ h', h.not_le $ mul_le_mul_of_nonneg_right h' x.prop⟩

lemma pos_mul_mono_iff_pos_mul_reflect_lt : pos_mul_mono α ↔ pos_mul_reflect_lt α :=
⟨@pos_mul_mono.to_pos_mul_reflect_lt _ _ _ _, @pos_mul_reflect_lt.to_pos_mul_mono _ _ _ _⟩

lemma mul_pos_mono_iff_mul_pos_reflect_lt : mul_pos_mono α ↔ mul_pos_reflect_lt α :=
⟨@mul_pos_mono.to_mul_pos_reflect_lt _ _ _ _, @mul_pos_reflect_lt.to_mul_pos_mono _ _ _ _⟩

end linear_order

end has_mul_zero

section mul_zero_class
variables [mul_zero_class α]

section preorder
variables [preorder α]

/-- Assumes left covariance. -/
<<<<<<< HEAD
lemma left.mul_pos [pos_mul_strict_mono α]
  (ha : 0 < a) (hb : 0 < b) :
  0 < a * b :=
have h : a * 0 < a * b, from mul_lt_mul_left hb ha,
by rwa [mul_zero] at h

lemma mul_neg_of_pos_of_neg [pos_mul_strict_mono α]
  (ha : 0 < a) (hb : b < 0) :
  a * b < 0 :=
have h : a * b < a * 0, from mul_lt_mul_left hb ha,
by rwa [mul_zero] at h

/-- Assumes right covariance. -/
lemma right.mul_pos [mul_pos_strict_mono α]
  (ha : 0 < a) (hb : 0 < b) :
  0 < a * b :=
have h : 0 * b < a * b, from mul_lt_mul_right ha hb,
by rwa [zero_mul] at h

lemma mul_neg_of_neg_of_pos [mul_pos_strict_mono α]
  (ha : a < 0) (hb : 0 < b) :
  a * b < 0 :=
have h : a * b < 0 * b, from mul_lt_mul_right ha hb,
by rwa [zero_mul] at h
=======
lemma left.mul_pos [pos_mul_strict_mono α] (ha : 0 < a) (hb : 0 < b) : 0 < a * b :=
by simpa only [mul_zero] using mul_lt_mul_of_pos_left hb ha

alias left.mul_pos ← mul_pos
>>>>>>> 9ae03a5b

lemma mul_neg_of_pos_of_neg [pos_mul_strict_mono α] (ha : 0 < a) (hb : b < 0) : a * b < 0 :=
by simpa only [mul_zero] using mul_lt_mul_of_pos_left hb ha

@[simp] lemma zero_lt_mul_left [pos_mul_strict_mono α] [pos_mul_reflect_lt α] (h : 0 < c) :
  0 < c * b ↔ 0 < b :=
by { convert mul_lt_mul_left h, simp }

/-- Assumes right covariance. -/
lemma right.mul_pos [mul_pos_strict_mono α] (ha : 0 < a) (hb : 0 < b) : 0 < a * b :=
by simpa only [zero_mul] using mul_lt_mul_of_pos_right ha hb

lemma mul_neg_of_neg_of_pos [mul_pos_strict_mono α] (ha : a < 0) (hb : 0 < b) : a * b < 0 :=
by simpa only [zero_mul] using mul_lt_mul_of_pos_right ha hb

@[simp] lemma zero_lt_mul_right [mul_pos_strict_mono α] [mul_pos_reflect_lt α] (h : 0 < c) :
  0 < b * c ↔ 0 < b :=
by { convert mul_lt_mul_right h, simp }

/-- Assumes left covariance. -/
lemma left.mul_nonneg [pos_mul_mono α] (ha : 0 ≤ a) (hb : 0 ≤ b) : 0 ≤ a * b :=
by simpa only [mul_zero] using mul_le_mul_of_nonneg_left hb ha

alias left.mul_nonneg ← mul_nonneg

lemma mul_nonpos_of_nonneg_of_nonpos [pos_mul_mono α] (ha : 0 ≤ a) (hb : b ≤ 0) : a * b ≤ 0 :=
by simpa only [mul_zero] using mul_le_mul_of_nonneg_left hb ha

/-- Assumes right covariance. -/
lemma right.mul_nonneg [mul_pos_mono α] (ha : 0 ≤ a) (hb : 0 ≤ b) : 0 ≤ a * b :=
by simpa only [zero_mul] using mul_le_mul_of_nonneg_right ha hb

lemma mul_nonpos_of_nonpos_of_nonneg [mul_pos_mono α] (ha : a ≤ 0) (hb : 0 ≤ b) : a * b ≤ 0 :=
by simpa only [zero_mul] using mul_le_mul_of_nonneg_right ha hb

lemma pos_of_mul_pos_right [pos_mul_reflect_lt α] (h : 0 < a * b) (ha : 0 ≤ a) : 0 < b :=
lt_of_mul_lt_mul_left ((mul_zero a).symm ▸ h : a * 0 < a * b) ha

lemma pos_of_mul_pos_left [mul_pos_reflect_lt α] (h : 0 < a * b) (hb : 0 ≤ b) : 0 < a :=
lt_of_mul_lt_mul_right ((zero_mul b).symm ▸ h : 0 * b < a * b) hb

lemma pos_iff_pos_of_mul_pos [pos_mul_reflect_lt α] [mul_pos_reflect_lt α] (hab : 0 < a * b) :
  0 < a ↔ 0 < b :=
⟨pos_of_mul_pos_right hab ∘ le_of_lt, pos_of_mul_pos_left hab ∘ le_of_lt⟩

lemma mul_le_mul_of_le_of_le [pos_mul_mono α] [mul_pos_mono α]
  (h₁ : a ≤ b) (h₂ : c ≤ d) (a0 : 0 ≤ a) (d0 : 0 ≤ d) : a * c ≤ b * d :=
(mul_le_mul_of_nonneg_left h₂ a0).trans $ mul_le_mul_of_nonneg_right h₁ d0

lemma mul_le_mul [pos_mul_mono α] [mul_pos_mono α]
  (h₁ : a ≤ b) (h₂ : c ≤ d) (c0 : 0 ≤ c) (b0 : 0 ≤ b) : a * c ≤ b * d :=
(mul_le_mul_of_nonneg_right h₁ c0).trans $ mul_le_mul_of_nonneg_left h₂ b0

lemma mul_le_of_mul_le_of_nonneg_left [pos_mul_mono α] (h : a * b ≤ c) (hle : d ≤ b) (a0 : 0 ≤ a) :
  a * d ≤ c :=
(mul_le_mul_of_nonneg_left hle a0).trans h

lemma le_mul_of_le_mul_of_nonneg_left [pos_mul_mono α] (h : a ≤ b * c) (hle : c ≤ d) (b0 : 0 ≤ b) :
  a ≤ b * d :=
h.trans (mul_le_mul_of_nonneg_left hle b0)

lemma mul_le_of_mul_le_of_nonneg_right [mul_pos_mono α] (h : a * b ≤ c) (hle : d ≤ a) (b0 : 0 ≤ b) :
  d * b ≤ c :=
(mul_le_mul_of_nonneg_right hle b0).trans h

lemma le_mul_of_le_mul_of_nonneg_right [mul_pos_mono α] (h : a ≤ b * c) (hle : b ≤ d) (c0 : 0 ≤ c) :
  a ≤ d * c :=
h.trans (mul_le_mul_of_nonneg_right hle c0)

end preorder

section partial_order
variables [partial_order α]

lemma pos_mul_mono_iff_covariant_pos : pos_mul_mono α ↔ covariant_class α>0 α (λ x y, x * y) (≤) :=
⟨@pos_mul_mono.to_covariant_class_pos_mul_le _ _ _ _, λ h, ⟨λ a b c h, begin
    obtain ha | ha := a.prop.eq_or_gt,
    { simp only [ha, zero_mul] },
    { exactI @covariant_class.elim α>0 α (λ x y, x * y) (≤) _ ⟨_, ha⟩ _ _ h }
  end⟩⟩

lemma mul_pos_mono_iff_covariant_pos : mul_pos_mono α ↔ covariant_class α>0 α (λ x y, y * x) (≤) :=
⟨@mul_pos_mono.to_covariant_class_pos_mul_le _ _ _ _, λ h, ⟨λ a b c h, begin
    obtain ha | ha := a.prop.eq_or_gt,
    { simp only [ha, mul_zero] },
    { exactI @covariant_class.elim α>0 α (λ x y, y * x) (≤) _ ⟨_, ha⟩ _ _ h }
  end⟩⟩

lemma pos_mul_reflect_lt_iff_contravariant_pos :
  pos_mul_reflect_lt α ↔ contravariant_class α>0 α (λ x y, x * y) (<) :=
⟨@pos_mul_reflect_lt.to_contravariant_class_pos_mul_lt _ _ _ _, λ h, ⟨λ a b c h, begin
    obtain ha | ha := a.prop.eq_or_gt,
    { simpa [ha] using h },
    { exactI (@contravariant_class.elim α>0 α (λ x y, x * y) (<) _ ⟨_, ha⟩ _ _ h) }
  end⟩⟩

lemma mul_pos_reflect_lt_iff_contravariant_pos :
  mul_pos_reflect_lt α ↔ contravariant_class α>0 α (λ x y, y * x) (<) :=
⟨@mul_pos_reflect_lt.to_contravariant_class_pos_mul_lt _ _ _ _, λ h, ⟨λ a b c h, begin
    obtain ha | ha := a.prop.eq_or_gt,
    { simpa [ha] using h },
    { exactI (@contravariant_class.elim α>0 α (λ x y, y * x) (<) _ ⟨_, ha⟩ _ _ h) }
  end⟩⟩

@[priority 100] -- see Note [lower instance priority]
instance pos_mul_strict_mono.to_pos_mul_mono [pos_mul_strict_mono α] : pos_mul_mono α :=
pos_mul_mono_iff_covariant_pos.2 $ ⟨λ a, strict_mono.monotone $ @covariant_class.elim _ _ _ _ _ _⟩

@[priority 100] -- see Note [lower instance priority]
instance mul_pos_strict_mono.to_mul_pos_mono [mul_pos_strict_mono α] : mul_pos_mono α :=
mul_pos_mono_iff_covariant_pos.2 $ ⟨λ a, strict_mono.monotone $ @covariant_class.elim _ _ _ _ _ _⟩

@[priority 100] -- see Note [lower instance priority]
instance pos_mul_mono_rev.to_pos_mul_reflect_lt [pos_mul_mono_rev α] : pos_mul_reflect_lt α :=
pos_mul_reflect_lt_iff_contravariant_pos.2
  ⟨λ a b c h, (le_of_mul_le_mul_of_pos_left h.le a.2).lt_of_ne $ by { rintro rfl, simpa using h }⟩

@[priority 100] -- see Note [lower instance priority]
instance mul_pos_mono_rev.to_mul_pos_reflect_lt [mul_pos_mono_rev α] : mul_pos_reflect_lt α :=
mul_pos_reflect_lt_iff_contravariant_pos.2
  ⟨λ a b c h, (le_of_mul_le_mul_of_pos_right h.le a.2).lt_of_ne $ by { rintro rfl, simpa using h }⟩

lemma mul_left_cancel_iff_of_pos [pos_mul_mono_rev α] (a0 : 0 < a) : a * b = a * c ↔ b = c :=
⟨λ h, (le_of_mul_le_mul_of_pos_left h.le a0).antisymm $ le_of_mul_le_mul_of_pos_left h.ge a0,
  congr_arg _⟩

lemma mul_right_cancel_iff_of_pos [mul_pos_mono_rev α] (b0 : 0 < b) : a * b = c * b ↔ a = c :=
⟨λ h, (le_of_mul_le_mul_of_pos_right h.le b0).antisymm $ le_of_mul_le_mul_of_pos_right h.ge b0,
  congr_arg _⟩

lemma mul_eq_mul_iff_eq_and_eq_of_pos [pos_mul_strict_mono α] [mul_pos_strict_mono α]
  [pos_mul_mono_rev α] [mul_pos_mono_rev α]
  (hac : a ≤ b) (hbd : c ≤ d) (a0 : 0 < a) (d0 : 0 < d) :
  a * c = b * d ↔ a = b ∧ c = d :=
begin
  refine ⟨λ h, _, λ h, congr_arg2 (*) h.1 h.2⟩,
  rcases hac.eq_or_lt with rfl | hac,
  { exact ⟨rfl, (mul_left_cancel_iff_of_pos a0).mp h⟩ },
  rcases eq_or_lt_of_le hbd with rfl | hbd,
  { exact ⟨(mul_right_cancel_iff_of_pos d0).mp h, rfl⟩ },
  exact ((mul_lt_mul_of_pos_of_pos hac hbd a0 d0).ne h).elim,
end

lemma mul_eq_mul_iff_eq_and_eq_of_pos' [pos_mul_strict_mono α] [mul_pos_strict_mono α]
  [pos_mul_mono_rev α] [mul_pos_mono_rev α]
  (hac : a ≤ b) (hbd : c ≤ d) (b0 : 0 < b) (c0 : 0 < c) :
  a * c = b * d ↔ a = b ∧ c = d :=
begin
  refine ⟨λ h, _, λ h, congr_arg2 (*) h.1 h.2⟩,
  rcases hac.eq_or_lt with rfl | hac,
  { exact ⟨rfl, (mul_left_cancel_iff_of_pos b0).mp h⟩ },
  rcases eq_or_lt_of_le hbd with rfl | hbd,
  { exact ⟨(mul_right_cancel_iff_of_pos c0).mp h, rfl⟩ },
  exact ((mul_lt_mul_of_lt_of_lt' hac hbd b0 c0).ne h).elim,
end

end partial_order

section linear_order
variables [linear_order α]

lemma pos_and_pos_or_neg_and_neg_of_mul_pos [pos_mul_mono α] [mul_pos_mono α]
  (hab : 0 < a * b) :
  (0 < a ∧ 0 < b) ∨ (a < 0 ∧ b < 0) :=
begin
  rcases lt_trichotomy 0 a with ha | rfl | ha,
  { refine or.inl ⟨ha, lt_imp_lt_of_le_imp_le (λ hb, _) hab⟩,
    exact mul_nonpos_of_nonneg_of_nonpos ha.le hb },
  { rw [zero_mul] at hab, exact hab.false.elim },
  { refine or.inr ⟨ha, lt_imp_lt_of_le_imp_le (λ hb, _) hab⟩,
    exact mul_nonpos_of_nonpos_of_nonneg ha.le hb }
end

lemma neg_of_mul_pos_right [pos_mul_mono α] [mul_pos_mono α]
  (h : 0 < a * b) (ha : a ≤ 0) :
  b < 0 :=
((pos_and_pos_or_neg_and_neg_of_mul_pos h).resolve_left $ λ h, h.1.not_le ha).2

lemma neg_of_mul_pos_left [pos_mul_mono α] [mul_pos_mono α]
  (h : 0 < a * b) (ha : b ≤ 0) :
  a < 0 :=
((pos_and_pos_or_neg_and_neg_of_mul_pos h).resolve_left $ λ h, h.2.not_le ha).1

lemma neg_iff_neg_of_mul_pos [pos_mul_mono α] [mul_pos_mono α]
  (hab : 0 < a * b) :
  a < 0 ↔ b < 0 :=
⟨neg_of_mul_pos_right hab ∘ le_of_lt, neg_of_mul_pos_left hab ∘ le_of_lt⟩

lemma left.neg_of_mul_neg_left [pos_mul_mono α]
  (h : a * b < 0) (h1 : 0 ≤ a) :
  b < 0 :=
lt_of_not_ge (assume h2 : b ≥ 0, (left.mul_nonneg h1 h2).not_lt h)

lemma right.neg_of_mul_neg_left [mul_pos_mono α]
  (h : a * b < 0) (h1 : 0 ≤ a) :
  b < 0 :=
lt_of_not_ge (assume h2 : b ≥ 0, (right.mul_nonneg h1 h2).not_lt h)

lemma left.neg_of_mul_neg_right [pos_mul_mono α]
  (h : a * b < 0) (h1 : 0 ≤ b) : a < 0 :=
lt_of_not_ge (assume h2 : a ≥ 0, (left.mul_nonneg h2 h1).not_lt h)

lemma right.neg_of_mul_neg_right [mul_pos_mono α]
  (h : a * b < 0) (h1 : 0 ≤ b) : a < 0 :=
lt_of_not_ge (assume h2 : a ≥ 0, (right.mul_nonneg h2 h1).not_lt h)

end linear_order

end mul_zero_class

section mul_one_class
variables [mul_one_class α] [has_zero α]

section preorder
variables [preorder α]

/-! Lemmas of the form `a ≤ a * b ↔ 1 ≤ b` and `a * b ≤ a ↔ b ≤ 1`,
which assume left covariance. -/

@[simp]
lemma le_mul_iff_one_le_right
  [pos_mul_mono α] [pos_mul_mono_rev α]
  (a0 : 0 < a) :
  a ≤ a * b ↔ 1 ≤ b :=
iff.trans (by rw [mul_one]) (mul_le_mul_left a0)

@[simp]
lemma lt_mul_iff_one_lt_right
  [pos_mul_strict_mono α] [pos_mul_reflect_lt α]
  (a0 : 0 < a) :
  a < a * b ↔ 1 < b :=
iff.trans (by rw [mul_one]) (mul_lt_mul_left a0)

@[simp]
lemma mul_le_iff_le_one_right
  [pos_mul_mono α] [pos_mul_mono_rev α]
  (a0 : 0 < a) :
  a * b ≤ a ↔ b ≤ 1 :=
iff.trans (by rw [mul_one]) (mul_le_mul_left a0)

@[simp]
lemma mul_lt_iff_lt_one_right
  [pos_mul_strict_mono α] [pos_mul_reflect_lt α]
  (a0 : 0 < a) :
  a * b < a ↔ b < 1 :=
iff.trans (by rw [mul_one]) (mul_lt_mul_left a0)

/-! Lemmas of the form `a ≤ b * a ↔ 1 ≤ b` and `a * b ≤ b ↔ a ≤ 1`,
which assume right covariance. -/

@[simp]
lemma le_mul_iff_one_le_left
  [mul_pos_mono α] [mul_pos_mono_rev α]
  (a0 : 0 < a) :
  a ≤ b * a ↔ 1 ≤ b :=
iff.trans (by rw [one_mul]) (mul_le_mul_right a0)

@[simp]
lemma lt_mul_iff_one_lt_left
  [mul_pos_strict_mono α] [mul_pos_reflect_lt α]
  (a0 : 0 < a) :
  a < b * a ↔ 1 < b :=
iff.trans (by rw [one_mul]) (mul_lt_mul_right a0)

@[simp]
lemma mul_le_iff_le_one_left
  [mul_pos_mono α] [mul_pos_mono_rev α]
  (b0 : 0 < b) :
  a * b ≤ b ↔ a ≤ 1 :=
iff.trans (by rw [one_mul]) (mul_le_mul_right b0)

@[simp]
lemma mul_lt_iff_lt_one_left
  [mul_pos_strict_mono α] [mul_pos_reflect_lt α]
  (b0 : 0 < b) :
  a * b < b ↔ a < 1 :=
iff.trans (by rw [one_mul]) (mul_lt_mul_right b0)

<<<<<<< HEAD
/-! Lemmas of the form `b ≤ c → a ≤ 1 → b * a ≤ c`. -/

-- proven with `b0 : 0 ≤ b` as `mul_le_of_le_of_le_one`
lemma preorder.mul_le_of_le_of_le_one [pos_mul_mono α]
  (bc : b ≤ c) (ha : a ≤ 1) (b0 : 0 < b) : b * a ≤ c :=
calc  b * a ≤ b * 1 : mul_le_mul_left' ha b0
        ... = b     : mul_one b
        ... ≤ c     : bc

lemma mul_lt_of_le_of_lt_one [pos_mul_strict_mono α]
  (bc : b ≤ c) (ha : a < 1) (b0 : 0 < b) : b * a < c :=
calc  b * a < b * 1 : mul_lt_mul_left ha b0
        ... = b     : mul_one b
        ... ≤ c     : bc

lemma mul_lt_of_lt_of_le_one [pos_mul_mono α]
  (bc : b < c) (ha : a ≤ 1) (b0 : 0 < b) : b * a < c :=
calc  b * a ≤ b * 1 : mul_le_mul_left' ha b0
        ... = b     : mul_one b
        ... < c     : bc

lemma mul_lt_of_lt_of_lt_one [pos_mul_strict_mono α]
  (bc : b < c) (ha : a < 1) (b0 : 0 < b) : b * a < c :=
calc  b * a < b * 1 : mul_lt_mul_left ha b0
        ... = b     : mul_one b
        ... < c     : bc

-- proven with `a0 : 0 ≤ a` as `left.mul_le_one_of_le_of_le`
/-- Assumes left covariance. -/
lemma preorder.left.mul_le_one_of_le_of_le' [pos_mul_mono α]
  (ha : a ≤ 1) (hb : b ≤ 1) (a0 : 0 < a) : a * b ≤ 1 :=
preorder.mul_le_of_le_of_le_one ha hb a0
=======
/-! Lemmas of the form `1 ≤ b → a ≤ a * b`. -/

lemma mul_le_of_le_one_left [mul_pos_mono α] (hb : 0 ≤ b) (h : a ≤ 1) : a * b ≤ b :=
by simpa only [one_mul] using mul_le_mul_of_nonneg_right h hb
>>>>>>> 9ae03a5b

lemma le_mul_of_one_le_left [mul_pos_mono α] (hb : 0 ≤ b) (h : 1 ≤ a) : b ≤ a * b :=
by simpa only [one_mul] using mul_le_mul_of_nonneg_right h hb

lemma mul_le_of_le_one_right [pos_mul_mono α] (ha : 0 ≤ a) (h : b ≤ 1) : a * b ≤ a :=
by simpa only [mul_one] using mul_le_mul_of_nonneg_left h ha

lemma le_mul_of_one_le_right [pos_mul_mono α] (ha : 0 ≤ a) (h : 1 ≤ b) : a ≤ a * b :=
by simpa only [mul_one] using mul_le_mul_of_nonneg_left h ha

<<<<<<< HEAD
-- proven with `a0 : 0 ≤ a` and `c0 : 0 ≤ c` as `mul_le_of_le_of_le_one'`
lemma preorder.mul_le_of_le_of_le_one' [pos_mul_mono α] [mul_pos_mono α]
  (bc : b ≤ c) (ha : a ≤ 1) (a0 : 0 < a) (c0 : 0 < c) : b * a ≤ c :=
calc  b * a ≤ c * a : mul_le_mul_right' bc a0
        ... ≤ c * 1 : mul_le_mul_left' ha c0
        ... = c     : mul_one c

-- proven with `c0 : 0 ≤ c` as `mul_lt_of_lt_of_le_one'`
lemma preorder.mul_lt_of_lt_of_le_one' [pos_mul_mono α] [mul_pos_strict_mono α]
  (bc : b < c) (ha : a ≤ 1) (a0 : 0 < a) (c0 : 0 < c) : b * a < c :=
calc  b * a < c * a : mul_lt_mul_right bc a0
        ... ≤ c * 1 : mul_le_mul_left' ha c0
        ... = c     : mul_one c

-- proven with `a0 : 0 ≤ a` as `mul_lt_of_le_of_lt_one'`
lemma preorder.mul_lt_of_le_of_lt_one' [pos_mul_strict_mono α] [mul_pos_mono α]
  (bc : b ≤ c) (ha : a < 1) (a0 : 0 < a) (c0 : 0 < c) : b * a < c :=
calc  b * a ≤ c * a : mul_le_mul_right' bc a0
        ... < c * 1 : mul_lt_mul_left ha c0
        ... = c     : mul_one c

lemma mul_lt_of_lt_of_lt_one' [pos_mul_strict_mono α] [mul_pos_strict_mono α]
  (bc : b < c) (ha : a < 1) (a0 : 0 < a) (c0 : 0 < c) : b * a < c :=
calc  b * a < c * a : mul_lt_mul_right bc a0
        ... < c * 1 : mul_lt_mul_left ha c0
        ... = c     : mul_one c

/-! Lemmas of the form `b ≤ c → 1 ≤ a → b ≤ c * a`. -/

-- proven with `c0 : 0 ≤ c` as `le_mul_of_le_of_one_le`
lemma preorder.le_mul_of_le_of_one_le [pos_mul_mono α]
  (bc : b ≤ c) (ha : 1 ≤ a) (c0 : 0 < c) : b ≤ c * a :=
calc  b ≤ c     : bc
    ... = c * 1 : (mul_one c).symm
    ... ≤ c * a : mul_le_mul_left' ha c0

lemma lt_mul_of_le_of_one_lt [pos_mul_strict_mono α]
  (bc : b ≤ c) (ha : 1 < a) (c0 : 0 < c) : b < c * a :=
calc  b ≤ c     : bc
    ... = c * 1 : (mul_one c).symm
    ... < c * a : mul_lt_mul_left ha c0

lemma lt_mul_of_lt_of_one_le [pos_mul_mono α]
  (bc : b < c) (ha : 1 ≤ a) (c0 : 0 < c) : b < c * a :=
calc  b < c     : bc
    ... = c * 1 : (mul_one c).symm
    ... ≤ c * a : mul_le_mul_left' ha c0

lemma lt_mul_of_lt_of_one_lt [pos_mul_strict_mono α]
  (bc : b < c) (ha : 1 < a) (c0 : 0 < c) : b < c * a :=
calc  b < c     : bc
    ... = c * 1 : (mul_one _).symm
    ... < c * a : mul_lt_mul_left ha c0

-- proven with `a0 : 0 ≤ a` as `left.one_le_mul_of_le_of_le`
/-- Assumes left covariance. -/
lemma preorder.left.one_le_mul_of_le_of_le [pos_mul_mono α]
  (ha : 1 ≤ a) (hb : 1 ≤ b) (a0 : 0 < a) : 1 ≤ a * b :=
preorder.le_mul_of_le_of_one_le ha hb a0
=======
lemma mul_lt_of_lt_one_left [mul_pos_strict_mono α] (hb : 0 < b) (h : a < 1) : a * b < b :=
by simpa only [one_mul] using mul_lt_mul_of_pos_right h hb

lemma lt_mul_of_one_lt_left [mul_pos_strict_mono α] (hb : 0 < b) (h : 1 < a) : b < a * b :=
by simpa only [one_mul] using mul_lt_mul_of_pos_right h hb

lemma mul_lt_of_lt_one_right [pos_mul_strict_mono α] (ha : 0 < a) (h : b < 1) : a * b < a :=
by simpa only [mul_one] using mul_lt_mul_of_pos_left h ha

lemma lt_mul_of_one_lt_right [pos_mul_strict_mono α] (ha : 0 < a) (h : 1 < b) : a < a * b :=
by simpa only [mul_one] using mul_lt_mul_of_pos_left h ha

/-! Lemmas of the form `b ≤ c → a ≤ 1 → b * a ≤ c`. -/
/- Yaël: What's the point of these lemmas? They just chain an existing lemma with an assumption in
all possible ways, thereby artificially inflating the API and making the truly relevant lemmas hard
to find -/

lemma mul_le_of_le_of_le_one_of_nonneg [pos_mul_mono α] (h : b ≤ c) (ha : a ≤ 1) (hb : 0 ≤ b) :
  b * a ≤ c :=
(mul_le_of_le_one_right hb ha).trans h

lemma mul_lt_of_le_of_lt_one_of_pos [pos_mul_strict_mono α] (bc : b ≤ c) (ha : a < 1) (b0 : 0 < b) :
  b * a < c :=
(mul_lt_of_lt_one_right b0 ha).trans_le bc

lemma mul_lt_of_lt_of_le_one_of_nonneg [pos_mul_mono α] (h : b < c) (ha : a ≤ 1) (hb : 0 ≤ b) :
  b * a < c :=
(mul_le_of_le_one_right hb ha).trans_lt h
>>>>>>> 9ae03a5b

/-- Assumes left covariance. -/
lemma left.mul_le_one_of_le_of_le [pos_mul_mono α] (ha : a ≤ 1) (hb : b ≤ 1) (a0 : 0 ≤ a) :
  a * b ≤ 1 :=
mul_le_of_le_of_le_one_of_nonneg ha hb a0

/-- Assumes left covariance. -/
lemma left.mul_lt_of_le_of_lt_one_of_pos [pos_mul_strict_mono α]
  (ha : a ≤ 1) (hb : b < 1) (a0 : 0 < a) : a * b < 1 :=
mul_lt_of_le_of_lt_one_of_pos ha hb a0

/-- Assumes left covariance. -/
lemma left.mul_lt_of_lt_of_le_one_of_nonneg [pos_mul_mono α]
  (ha : a < 1) (hb : b ≤ 1) (a0 : 0 ≤ a) : a * b < 1 :=
mul_lt_of_lt_of_le_one_of_nonneg ha hb a0

<<<<<<< HEAD
-- proven with `a0 : 0 ≤ a` and `b0 : 0 ≤ b` as `le_mul_of_le_of_one_le'`
lemma preorder.le_mul_of_le_of_one_le' [pos_mul_mono α] [mul_pos_mono α]
  (bc : b ≤ c) (ha : 1 ≤ a) (a0 : 0 < a) (b0 : 0 < b) : b ≤ c * a :=
calc  b = b * 1 : (mul_one b).symm
    ... ≤ b * a : mul_le_mul_left' ha b0
    ... ≤ c * a : mul_le_mul_right' bc a0

-- proven with `a0 : 0 ≤ a` as `lt_mul_of_le_of_one_lt'`
lemma preorder.lt_mul_of_le_of_one_lt' [pos_mul_strict_mono α] [mul_pos_mono α]
  (bc : b ≤ c) (ha : 1 < a) (a0 : 0 < a) (b0 : 0 < b) : b < c * a :=
calc  b = b * 1 : (mul_one b).symm
    ... < b * a : mul_lt_mul_left ha b0
    ... ≤ c * a : mul_le_mul_right' bc a0

-- proven with `b0 : 0 ≤ b` as `lt_mul_of_lt_of_one_le'`
lemma preorder.lt_mul_of_lt_of_one_le' [pos_mul_mono α] [mul_pos_strict_mono α]
  (bc : b < c) (ha : 1 ≤ a) (a0 : 0 < a) (b0 : 0 < b) : b < c * a :=
calc  b = b * 1 : (mul_one b).symm
    ... ≤ b * a : mul_le_mul_left' ha b0
    ... < c * a : mul_lt_mul_right bc a0

lemma lt_mul_of_lt_of_one_lt' [pos_mul_strict_mono α] [mul_pos_strict_mono α]
  (bc : b < c) (ha : 1 < a) (a0 : 0 < a) (b0 : 0 < b) : b < c * a :=
calc  b = b * 1 : (mul_one b).symm
    ... < b * a : mul_lt_mul_left ha b0
    ... < c * a : mul_lt_mul_right bc a0

/-! Lemmas of the form `a ≤ 1 → b ≤ c → a * b ≤ c`. -/

-- proven with `b0 : 0 ≤ b` as `mul_le_of_le_one_of_le`
lemma preorder.mul_le_of_le_one_of_le [mul_pos_mono α]
  (ha : a ≤ 1) (bc : b ≤ c) (b0 : 0 < b) : a * b ≤ c :=
calc  a * b ≤ 1 * b : mul_le_mul_right' ha b0
        ... = b     : one_mul b
        ... ≤ c     : bc

lemma mul_lt_of_lt_one_of_le [mul_pos_strict_mono α]
  (ha : a < 1) (bc : b ≤ c) (b0 : 0 < b) : a * b < c :=
calc  a * b < 1 * b : mul_lt_mul_right ha b0
        ... = b     : one_mul b
        ... ≤ c     : bc

lemma mul_lt_of_le_one_of_lt [mul_pos_mono α]
  (ha : a ≤ 1) (hb : b < c) (b0 : 0 < b) : a * b < c :=
calc  a * b ≤ 1 * b : mul_le_mul_right' ha b0
        ... = b     : one_mul b
        ... < c     : hb

lemma mul_lt_of_lt_one_of_lt [mul_pos_strict_mono α]
  (ha : a < 1) (bc : b < c) (b0 : 0 < b) : a * b < c :=
calc  a * b < 1 * b : mul_lt_mul_right ha b0
        ... = b     : one_mul b
        ... < c     : bc

-- proven with `b0 : 0 ≤ b` as `right.mul_le_one_of_le_of_le`
/-- Assumes right covariance. -/
lemma preorder.right.mul_le_one_of_le_of_le [mul_pos_mono α]
  (ha : a ≤ 1) (hb : b ≤ 1) (b0 : 0 < b) : a * b ≤ 1 :=
preorder.mul_le_of_le_one_of_le ha hb b0
=======
lemma mul_le_of_le_of_le_one' [pos_mul_mono α] [mul_pos_mono α]
  (bc : b ≤ c) (ha : a ≤ 1) (a0 : 0 ≤ a) (c0 : 0 ≤ c) : b * a ≤ c :=
(mul_le_mul_of_nonneg_right bc a0).trans $ mul_le_of_le_one_right c0 ha

lemma mul_lt_of_lt_of_le_one' [pos_mul_mono α] [mul_pos_strict_mono α]
  (bc : b < c) (ha : a ≤ 1) (a0 : 0 < a) (c0 : 0 ≤ c) : b * a < c :=
(mul_lt_mul_of_pos_right bc a0).trans_le $ mul_le_of_le_one_right c0 ha
>>>>>>> 9ae03a5b

lemma mul_lt_of_le_of_lt_one' [pos_mul_strict_mono α] [mul_pos_mono α]
  (bc : b ≤ c) (ha : a < 1) (a0 : 0 ≤ a) (c0 : 0 < c) : b * a < c :=
(mul_le_mul_of_nonneg_right bc a0).trans_lt $ mul_lt_of_lt_one_right c0 ha

lemma mul_lt_of_lt_of_lt_one_of_pos [pos_mul_mono α] [mul_pos_strict_mono α]
  (bc : b < c) (ha : a ≤ 1) (a0 : 0 < a) (c0 : 0 ≤ c) : b * a < c :=
(mul_lt_mul_of_pos_right bc a0).trans_le $ mul_le_of_le_one_right c0 ha

/-! Lemmas of the form `b ≤ c → 1 ≤ a → b ≤ c * a`. -/

<<<<<<< HEAD
-- proven with `a0 : 0 ≤ a` and `c0 : 0 ≤ c` as `mul_le_of_le_one_of_le'`
lemma preorder.mul_le_of_le_one_of_le' [pos_mul_mono α] [mul_pos_mono α]
  (ha : a ≤ 1) (bc : b ≤ c) (a0 : 0 < a) (c0 : 0 < c) : a * b ≤ c :=
calc  a * b ≤ a * c : mul_le_mul_left' bc a0
        ... ≤ 1 * c : mul_le_mul_right' ha c0
        ... = c     : one_mul c

-- proven with `a0 : 0 ≤ a` as `mul_lt_of_lt_one_of_le'`
lemma preorder.mul_lt_of_lt_one_of_le' [pos_mul_mono α] [mul_pos_strict_mono α]
  (ha : a < 1) (bc : b ≤ c) (a0 : 0 < a) (c0 : 0 < c) : a * b < c :=
calc  a * b ≤ a * c : mul_le_mul_left' bc a0
        ... < 1 * c : mul_lt_mul_right ha c0
        ... = c     : one_mul c

-- proven with `c0 : 0 ≤ c` as `mul_lt_of_le_one_of_lt'`
lemma preorder.mul_lt_of_le_one_of_lt' [pos_mul_strict_mono α] [mul_pos_mono α]
  (ha : a ≤ 1) (bc : b < c) (a0 : 0 < a) (c0 : 0 < c) : a * b < c :=
calc  a * b < a * c : mul_lt_mul_left bc a0
        ... ≤ 1 * c : mul_le_mul_right' ha c0
        ... = c     : one_mul c

lemma mul_lt_of_lt_one_of_lt' [pos_mul_strict_mono α] [mul_pos_strict_mono α]
  (ha : a < 1) (bc : b < c) (a0 : 0 < a) (c0 : 0 < c) : a * b < c :=
calc  a * b < a * c : mul_lt_mul_left bc a0
        ... < 1 * c : mul_lt_mul_right ha c0
        ... = c     : one_mul c

/-! Lemmas of the form `1 ≤ a → b ≤ c → b ≤ a * c`. -/

-- proven with `c0 : 0 ≤ c` as `le_mul_of_one_le_of_le`
lemma preorder.le_mul_of_one_le_of_le [mul_pos_mono α]
  (ha : 1 ≤ a) (bc : b ≤ c) (c0 : 0 < c) : b ≤ a * c :=
calc  b ≤ c     : bc
    ... = 1 * c : (one_mul c).symm
    ... ≤ a * c : mul_le_mul_right' ha c0

lemma lt_mul_of_one_lt_of_le [mul_pos_strict_mono α]
  (ha : 1 < a) (bc : b ≤ c) (c0 : 0 < c) : b < a * c :=
calc  b ≤ c     : bc
    ... = 1 * c : (one_mul c).symm
    ... < a * c : mul_lt_mul_right ha c0

lemma lt_mul_of_one_le_of_lt [mul_pos_mono α]
  (ha : 1 ≤ a) (bc : b < c) (c0 : 0 < c) : b < a * c :=
calc  b < c     : bc
    ... = 1 * c : (one_mul c).symm
    ... ≤ a * c : mul_le_mul_right' ha c0

lemma lt_mul_of_one_lt_of_lt [mul_pos_strict_mono α]
  (ha : 1 < a) (bc : b < c) (c0 : 0 < c) : b < a * c :=
calc  b < c     : bc
    ... = 1 * c : (one_mul c).symm
    ... < a * c : mul_lt_mul_right ha c0

-- proven with `b0 : 0 ≤ b` as `right.one_le_mul_of_le_of_le`
/-- Assumes right covariance. -/
lemma preorder.right.one_le_mul_of_le_of_le [mul_pos_mono α]
  (ha : 1 ≤ a) (hb : 1 ≤ b) (b0 : 0 < b) : 1 ≤ a * b :=
preorder.le_mul_of_one_le_of_le ha hb b0
=======
lemma le_mul_of_le_of_one_le_of_nonneg [pos_mul_mono α] (h : b ≤ c) (ha : 1 ≤ a) (hc : 0 ≤ c) :
  b ≤ c * a :=
h.trans $ le_mul_of_one_le_right hc ha

lemma lt_mul_of_le_of_one_lt_of_pos [pos_mul_strict_mono α] (bc : b ≤ c) (ha : 1 < a) (c0 : 0 < c) :
  b < c * a :=
bc.trans_lt $ lt_mul_of_one_lt_right c0 ha
>>>>>>> 9ae03a5b

lemma lt_mul_of_lt_of_one_le_of_nonneg [pos_mul_mono α] (h : b < c) (ha : 1 ≤ a) (hc : 0 ≤ c) :
  b < c * a :=
h.trans_le $ le_mul_of_one_le_right hc ha

/-- Assumes left covariance. -/
lemma left.one_le_mul_of_le_of_le [pos_mul_mono α] (ha : 1 ≤ a) (hb : 1 ≤ b) (a0 : 0 ≤ a) :
  1 ≤ a * b :=
le_mul_of_le_of_one_le_of_nonneg ha hb a0

<<<<<<< HEAD
/-- Assumes right covariance. -/
lemma right.one_lt_mul_of_lt_of_lt [mul_pos_strict_mono α]
  (ha : 1 < a) (hb : 1 < b) (b0 : 0 < b) : 1 < a * b :=
lt_mul_of_one_lt_of_lt ha hb b0

-- proven with `a0 : 0 ≤ a` and `b0 : 0 ≤ b` as `le_mul_of_one_le_of_le'`
lemma preorder.le_mul_of_one_le_of_le' [pos_mul_mono α] [mul_pos_mono α]
  (ha : 1 ≤ a) (bc : b ≤ c) (a0 : 0 < a) (b0 : 0 < b) : b ≤ a * c :=
calc  b = 1 * b : (one_mul b).symm
    ... ≤ a * b : mul_le_mul_right' ha b0
    ... ≤ a * c : mul_le_mul_left' bc a0

-- proven with `a0 : 0 ≤ a` as `lt_mul_of_one_lt_of_le'`
lemma preorder.lt_mul_of_one_lt_of_le' [pos_mul_mono α] [mul_pos_strict_mono α]
  (ha : 1 < a) (bc : b ≤ c) (a0 : 0 < a) (b0 : 0 < b) : b < a * c :=
calc  b = 1 * b : (one_mul b).symm
    ... < a * b : mul_lt_mul_right ha b0
    ... ≤ a * c : mul_le_mul_left' bc a0

-- proven with `b0 : 0 ≤ b` as `lt_mul_of_one_le_of_lt'`
lemma preorder.lt_mul_of_one_le_of_lt' [pos_mul_strict_mono α] [mul_pos_mono α]
  (ha : 1 ≤ a) (bc : b < c) (a0 : 0 < a) (b0 : 0 < b) : b < a * c :=
calc  b = 1 * b : (one_mul b).symm
    ... ≤ a * b : mul_le_mul_right' ha b0
    ... < a * c : mul_lt_mul_left bc a0

lemma lt_mul_of_one_lt_of_lt' [pos_mul_strict_mono α] [mul_pos_strict_mono α]
  (ha : 1 < a) (bc : b < c) (a0 : 0 < a) (b0 : 0 < b) : b < a * c :=
calc  b = 1 * b : (one_mul b).symm
    ... < a * b : mul_lt_mul_right ha b0
    ... < a * c : mul_lt_mul_left bc a0

-- proven with `a0 : 0 ≤ a` as `mul_le_of_le_one_right`
lemma preorder.mul_le_of_le_one_right [pos_mul_mono α] (h : b ≤ 1) (a0 : 0 < a) :
  a * b ≤ a :=
preorder.mul_le_of_le_of_le_one le_rfl h a0

-- proven with `a0 : 0 ≤ a` as `le_mul_of_one_le_right`
lemma preorder.le_mul_of_one_le_right [pos_mul_mono α] (h : 1 ≤ b) (a0 : 0 < a) :
  a ≤ a * b :=
preorder.le_mul_of_le_of_one_le le_rfl h a0

-- proven with `b0 : 0 ≤ b` as `mul_le_of_le_one_left`
lemma preorder.mul_le_of_le_one_left [mul_pos_mono α] (h : a ≤ 1) (b0 : 0 < b) :
  a * b ≤ b :=
preorder.mul_le_of_le_one_of_le h le_rfl b0

-- proven with `b0 : 0 ≤ b` as `le_mul_of_one_le_left`
lemma preorder.le_mul_of_one_le_left [mul_pos_mono α] (h : 1 ≤ a) (b0 : 0 < b) :
  b ≤ a * b :=
preorder.le_mul_of_one_le_of_le h le_rfl b0

lemma mul_lt_of_lt_one_right [pos_mul_strict_mono α] (h : b < 1) (a0 : 0 < a) :
  a * b < a :=
mul_lt_of_le_of_lt_one le_rfl h a0

lemma lt_mul_of_one_lt_right [pos_mul_strict_mono α] (h : 1 < b) (a0 : 0 < a) :
  a < a * b :=
lt_mul_of_le_of_one_lt le_rfl h a0

lemma mul_lt_of_lt_one_left [mul_pos_strict_mono α] (h : a < 1) (b0 : 0 < b) :
  a * b < b :=
mul_lt_of_lt_one_of_le h le_rfl b0

lemma lt_mul_of_one_lt_left [mul_pos_strict_mono α] (h : 1 < a) (b0 : 0 < b) :
  b < a * b :=
lt_mul_of_one_lt_of_le h le_rfl b0

-- proven with `a0 : 0 ≤ a` as `le_of_mul_le_of_one_le_left`
lemma preorder.le_of_mul_le_of_one_le_left [pos_mul_mono α]
  (h : a * b ≤ c) (hle : 1 ≤ b) (a0 : 0 < a) :
  a ≤ c :=
(preorder.le_mul_of_one_le_right hle a0).trans h
=======
/-- Assumes left covariance. -/
lemma left.one_lt_mul_of_le_of_lt_of_pos [pos_mul_strict_mono α]
  (ha : 1 ≤ a) (hb : 1 < b) (a0 : 0 < a) : 1 < a * b :=
lt_mul_of_le_of_one_lt_of_pos ha hb a0
>>>>>>> 9ae03a5b

/-- Assumes left covariance. -/
lemma left.lt_mul_of_lt_of_one_le_of_nonneg [pos_mul_mono α]
  (ha : 1 < a) (hb : 1 ≤ b) (a0 : 0 ≤ a) : 1 < a * b :=
lt_mul_of_lt_of_one_le_of_nonneg ha hb a0

lemma le_mul_of_le_of_one_le' [pos_mul_mono α] [mul_pos_mono α]
  (bc : b ≤ c) (ha : 1 ≤ a) (a0 : 0 ≤ a) (b0 : 0 ≤ b) : b ≤ c * a :=
(le_mul_of_one_le_right b0 ha).trans $ mul_le_mul_of_nonneg_right bc a0

lemma lt_mul_of_le_of_one_lt' [pos_mul_strict_mono α] [mul_pos_mono α]
  (bc : b ≤ c) (ha : 1 < a) (a0 : 0 ≤ a) (b0 : 0 < b) : b < c * a :=
(lt_mul_of_one_lt_right b0 ha).trans_le $ mul_le_mul_of_nonneg_right bc a0

lemma lt_mul_of_lt_of_one_le' [pos_mul_mono α] [mul_pos_strict_mono α]
  (bc : b < c) (ha : 1 ≤ a) (a0 : 0 < a) (b0 : 0 ≤ b) : b < c * a :=
(le_mul_of_one_le_right b0 ha).trans_lt $ mul_lt_mul_of_pos_right bc a0

lemma lt_mul_of_lt_of_one_lt_of_pos [pos_mul_strict_mono α] [mul_pos_strict_mono α]
  (bc : b < c) (ha : 1 < a) (a0 : 0 < a) (b0 : 0 < b) : b < c * a :=
(lt_mul_of_one_lt_right b0 ha).trans $ mul_lt_mul_of_pos_right bc a0

/-! Lemmas of the form `a ≤ 1 → b ≤ c → a * b ≤ c`. -/

lemma mul_le_of_le_one_of_le_of_nonneg [mul_pos_mono α] (ha : a ≤ 1) (h : b ≤ c) (hb : 0 ≤ b) :
  a * b ≤ c :=
(mul_le_of_le_one_left hb ha).trans h

lemma mul_lt_of_lt_one_of_le_of_pos [mul_pos_strict_mono α] (ha : a < 1) (h : b ≤ c) (hb : 0 < b) :
  a * b < c :=
(mul_lt_of_lt_one_left hb ha).trans_le h

lemma mul_lt_of_le_one_of_lt_of_nonneg [mul_pos_mono α] (ha : a ≤ 1) (h : b < c) (hb : 0 ≤ b) :
  a * b < c :=
(mul_le_of_le_one_left hb ha).trans_lt h

<<<<<<< HEAD
-- proven with `a0 : 0 ≤ a` as `exists_square_le`
lemma exists_square_le' [pos_mul_strict_mono α]
  (a0 : 0 < a) : ∃ (b : α), b * b ≤ a :=
begin
  by_cases h : a < 1,
  { use a,
    have : a*a < a*1,
    exact mul_lt_mul_left h a0,
    rw mul_one at this,
    exact le_of_lt this },
  { use 1,
    push_neg at h,
    rwa mul_one }
end
=======
/-- Assumes right covariance. -/
lemma right.mul_lt_one_of_lt_of_le_of_pos [mul_pos_strict_mono α]
  (ha : a < 1) (hb : b ≤ 1) (b0 : 0 < b) : a * b < 1 :=
mul_lt_of_lt_one_of_le_of_pos ha hb b0
>>>>>>> 9ae03a5b

/-- Assumes right covariance. -/
lemma right.mul_lt_one_of_le_of_lt_of_nonneg [mul_pos_mono α]
  (ha : a ≤ 1) (hb : b < 1) (b0 : 0 ≤ b) : a * b < 1 :=
mul_lt_of_le_one_of_lt_of_nonneg ha hb b0

lemma mul_lt_of_lt_one_of_lt_of_pos [pos_mul_strict_mono α] [mul_pos_strict_mono α]
  (ha : a < 1) (bc : b < c) (a0 : 0 < a) (c0 : 0 < c) : a * b < c :=
(mul_lt_mul_of_pos_left bc a0).trans $ mul_lt_of_lt_one_left c0 ha

/-- Assumes right covariance. -/
lemma right.mul_le_one_of_le_of_le [mul_pos_mono α]
  (ha : a ≤ 1) (hb : b ≤ 1) (b0 : 0 ≤ b) : a * b ≤ 1 :=
mul_le_of_le_one_of_le_of_nonneg ha hb b0

lemma mul_le_of_le_one_of_le' [pos_mul_mono α] [mul_pos_mono α]
  (ha : a ≤ 1) (bc : b ≤ c) (a0 : 0 ≤ a) (c0 : 0 ≤ c) : a * b ≤ c :=
(mul_le_mul_of_nonneg_left bc a0).trans $ mul_le_of_le_one_left c0 ha

<<<<<<< HEAD
/-! Lemmas of the form `b ≤ c → a ≤ 1 → b * a ≤ c`. -/

lemma mul_le_of_le_of_le_one [pos_mul_mono α]
  (bc : b ≤ c) (ha : a ≤ 1) (b0 : 0 ≤ b) : b * a ≤ c :=
b0.lt_or_eq.elim (preorder.mul_le_of_le_of_le_one bc ha)
  (λ h, by rw [← h, zero_mul]; exact b0.trans bc)
=======
lemma mul_lt_of_lt_one_of_le' [pos_mul_mono α] [mul_pos_strict_mono α]
  (ha : a < 1) (bc : b ≤ c) (a0 : 0 ≤ a) (c0 : 0 < c) : a * b < c :=
(mul_le_mul_of_nonneg_left bc a0).trans_lt $ mul_lt_of_lt_one_left c0 ha
>>>>>>> 9ae03a5b

lemma mul_lt_of_le_one_of_lt' [pos_mul_strict_mono α] [mul_pos_mono α]
  (ha : a ≤ 1) (bc : b < c) (a0 : 0 < a) (c0 : 0 ≤ c) : a * b < c :=
(mul_lt_mul_of_pos_left bc a0).trans_le $ mul_le_of_le_one_left c0 ha

<<<<<<< HEAD
lemma mul_le_of_le_of_le_one' [pos_mul_mono α] [mul_pos_mono α]
  (bc : b ≤ c) (ha : a ≤ 1) (a0 : 0 ≤ a) (c0 : 0 ≤ c) : b * a ≤ c :=
calc  b * a ≤ c * a : mul_le_mul_right bc a0
        ... ≤ c * 1 : mul_le_mul_left ha c0
        ... = c     : mul_one c

lemma mul_lt_of_lt_of_le_one' [pos_mul_mono α] [mul_pos_strict_mono α]
  (bc : b < c) (ha : a ≤ 1) (a0 : 0 < a) (c0 : 0 ≤ c) : b * a < c :=
calc  b * a < c * a : mul_lt_mul_right bc a0
        ... ≤ c * 1 : mul_le_mul_left ha c0
        ... = c     : mul_one c

lemma mul_lt_of_le_of_lt_one' [pos_mul_strict_mono α] [mul_pos_mono α]
  (bc : b ≤ c) (ha : a < 1) (a0 : 0 ≤ a) (c0 : 0 < c) : b * a < c :=
calc  b * a ≤ c * a : mul_le_mul_right bc a0
        ... < c * 1 : mul_lt_mul_left ha c0
        ... = c     : mul_one c

/-! Lemmas of the form `b ≤ c → 1 ≤ a → b ≤ c * a`. -/

lemma le_mul_of_le_of_one_le [pos_mul_mono α]
  (bc : b ≤ c) (ha : 1 ≤ a) (c0 : 0 ≤ c) : b ≤ c * a :=
c0.lt_or_eq.elim (preorder.le_mul_of_le_of_one_le bc ha)
  (λ h, by rw [← h, zero_mul] at *; exact bc)
=======
/-! Lemmas of the form `1 ≤ a → b ≤ c → b ≤ a * c`. -/
>>>>>>> 9ae03a5b

lemma lt_mul_of_one_lt_of_le_of_pos [mul_pos_strict_mono α] (ha : 1 < a) (h : b ≤ c) (hc : 0 < c) :
  b < a * c :=
h.trans_lt $ lt_mul_of_one_lt_left hc ha

<<<<<<< HEAD
lemma le_mul_of_le_of_one_le' [pos_mul_mono α] [mul_pos_mono α]
  (bc : b ≤ c) (ha : 1 ≤ a) (a0 : 0 ≤ a) (b0 : 0 ≤ b) : b ≤ c * a :=
calc  b = b * 1 : (mul_one b).symm
    ... ≤ b * a : mul_le_mul_left ha b0
    ... ≤ c * a : mul_le_mul_right bc a0

lemma lt_mul_of_le_of_one_lt' [pos_mul_strict_mono α] [mul_pos_mono α]
  (bc : b ≤ c) (ha : 1 < a) (a0 : 0 ≤ a) (b0 : 0 < b) : b < c * a :=
calc  b = b * 1 : (mul_one b).symm
    ... < b * a : mul_lt_mul_left ha b0
    ... ≤ c * a : mul_le_mul_right bc a0

lemma lt_mul_of_lt_of_one_le' [pos_mul_mono α] [mul_pos_strict_mono α]
  (bc : b < c) (ha : 1 ≤ a) (a0 : 0 < a) (b0 : 0 ≤ b) : b < c * a :=
calc  b = b * 1 : (mul_one b).symm
    ... ≤ b * a : mul_le_mul_left ha b0
    ... < c * a : mul_lt_mul_right bc a0

/-! Lemmas of the form `a ≤ 1 → b ≤ c → a * b ≤ c`. -/

lemma mul_le_of_le_one_of_le [mul_pos_mono α]
  (ha : a ≤ 1) (bc : b ≤ c) (b0 : 0 ≤ b) : a * b ≤ c :=
b0.lt_or_eq.elim (preorder.mul_le_of_le_one_of_le ha bc)
  (λ h, by rw [← h, mul_zero] at *; exact bc)
=======
lemma lt_mul_of_one_le_of_lt_of_nonneg [mul_pos_mono α] (ha : 1 ≤ a) (h : b < c) (hc : 0 ≤ c) :
  b < a * c :=
h.trans_le $ le_mul_of_one_le_left hc ha

lemma lt_mul_of_one_lt_of_lt_of_pos [mul_pos_strict_mono α] (ha : 1 < a) (h : b < c) (hc : 0 < c) :
  b < a * c :=
h.trans $ lt_mul_of_one_lt_left hc ha
>>>>>>> 9ae03a5b

/-- Assumes right covariance. -/
lemma right.one_lt_mul_of_lt_of_le_of_pos [mul_pos_strict_mono α]
  (ha : 1 < a) (hb : 1 ≤ b) (b0 : 0 < b) : 1 < a * b :=
lt_mul_of_one_lt_of_le_of_pos ha hb b0

<<<<<<< HEAD
lemma mul_le_of_le_one_of_le' [pos_mul_mono α] [mul_pos_mono α]
  (ha : a ≤ 1) (bc : b ≤ c) (a0 : 0 ≤ a) (c0 : 0 ≤ c) : a * b ≤ c :=
calc  a * b ≤ a * c : mul_le_mul_left bc a0
        ... ≤ 1 * c : mul_le_mul_right ha c0
        ... = c     : one_mul c

lemma mul_lt_of_lt_one_of_le' [pos_mul_mono α] [mul_pos_strict_mono α]
  (ha : a < 1) (bc : b ≤ c) (a0 : 0 ≤ a) (c0 : 0 < c) : a * b < c :=
calc  a * b ≤ a * c : mul_le_mul_left bc a0
        ... < 1 * c : mul_lt_mul_right ha c0
        ... = c     : one_mul c

lemma mul_lt_of_le_one_of_lt' [pos_mul_strict_mono α] [mul_pos_mono α]
  (ha : a ≤ 1) (bc : b < c) (a0 : 0 < a) (c0 : 0 ≤ c) : a * b < c :=
calc  a * b < a * c : mul_lt_mul_left bc a0
        ... ≤ 1 * c : mul_le_mul_right ha c0
        ... = c     : one_mul c

/-! Lemmas of the form `1 ≤ a → b ≤ c → b ≤ a * c`. -/

lemma le_mul_of_one_le_of_le [mul_pos_mono α]
  (ha : 1 ≤ a) (bc : b ≤ c) (c0 : 0 ≤ c) : b ≤ a * c :=
c0.lt_or_eq.elim (preorder.le_mul_of_one_le_of_le ha bc)
  (λ h, by rw [← h, mul_zero] at *; exact bc)
=======
/-- Assumes right covariance. -/
lemma right.one_lt_mul_of_le_of_lt_of_nonneg [mul_pos_mono α]
  (ha : 1 ≤ a) (hb : 1 < b) (b0 : 0 ≤ b) : 1 < a * b :=
lt_mul_of_one_le_of_lt_of_nonneg ha hb b0
>>>>>>> 9ae03a5b

/-- Assumes right covariance. -/
lemma right.one_lt_mul_of_lt_of_lt [mul_pos_strict_mono α]
  (ha : 1 < a) (hb : 1 < b) (b0 : 0 < b) : 1 < a * b :=
lt_mul_of_one_lt_of_lt_of_pos ha hb b0

<<<<<<< HEAD
lemma le_mul_of_one_le_of_le' [pos_mul_mono α] [mul_pos_mono α]
  (ha : 1 ≤ a) (bc : b ≤ c) (a0 : 0 ≤ a) (b0 : 0 ≤ b) : b ≤ a * c :=
calc  b = 1 * b : (one_mul b).symm
    ... ≤ a * b : mul_le_mul_right ha b0
    ... ≤ a * c : mul_le_mul_left bc a0

lemma lt_mul_of_one_lt_of_le' [pos_mul_mono α] [mul_pos_strict_mono α]
  (ha : 1 < a) (bc : b ≤ c) (a0 : 0 ≤ a) (b0 : 0 < b) : b < a * c :=
calc  b = 1 * b : (one_mul b).symm
    ... < a * b : mul_lt_mul_right ha b0
    ... ≤ a * c : mul_le_mul_left bc a0

lemma lt_mul_of_one_le_of_lt' [pos_mul_strict_mono α] [mul_pos_mono α]
  (ha : 1 ≤ a) (bc : b < c) (a0 : 0 < a) (b0 : 0 ≤ b) : b < a * c :=
calc  b = 1 * b : (one_mul b).symm
    ... ≤ a * b : mul_le_mul_right ha b0
    ... < a * c : mul_lt_mul_left bc a0

lemma mul_le_of_le_one_right [pos_mul_mono α] (h : b ≤ 1) (a0 : 0 ≤ a) :
  a * b ≤ a :=
mul_le_of_le_of_le_one le_rfl h a0
=======
lemma lt_mul_of_one_lt_of_lt_of_nonneg [mul_pos_mono α] (ha : 1 ≤ a) (h : b < c) (hc : 0 ≤ c) :
  b < a * c :=
h.trans_le $ le_mul_of_one_le_left hc ha
>>>>>>> 9ae03a5b

lemma lt_of_mul_lt_of_one_le_of_nonneg_left [pos_mul_mono α] (h : a * b < c) (hle : 1 ≤ b)
  (ha : 0 ≤ a) :
  a < c :=
(le_mul_of_one_le_right ha hle).trans_lt h

lemma lt_of_lt_mul_of_le_one_of_nonneg_left [pos_mul_mono α] (h : a < b * c) (hc : c ≤ 1)
  (hb : 0 ≤ b) :
  a < b :=
h.trans_le $ mul_le_of_le_one_right hb hc

lemma lt_of_lt_mul_of_le_one_of_nonneg_right [mul_pos_mono α] (h : a < b * c) (hb : b ≤ 1)
  (hc : 0 ≤ c) :
  a < c :=
h.trans_le $ mul_le_of_le_one_left hc hb

lemma le_mul_of_one_le_of_le_of_nonneg [mul_pos_mono α] (ha : 1 ≤ a) (bc : b ≤ c) (c0 : 0 ≤ c) :
  b ≤ a * c :=
bc.trans $ le_mul_of_one_le_left c0 ha

/-- Assumes right covariance. -/
lemma right.one_le_mul_of_le_of_le [mul_pos_mono α] (ha : 1 ≤ a) (hb : 1 ≤ b) (b0 : 0 ≤ b) :
  1 ≤ a * b :=
le_mul_of_one_le_of_le_of_nonneg ha hb b0

lemma le_of_mul_le_of_one_le_of_nonneg_left [pos_mul_mono α] (h : a * b ≤ c) (hb : 1 ≤ b)
  (ha : 0 ≤ a) :
  a ≤ c :=
(le_mul_of_one_le_right ha hb).trans h

lemma le_of_le_mul_of_le_one_of_nonneg_left [pos_mul_mono α] (h : a ≤ b * c) (hc : c ≤ 1)
  (hb : 0 ≤ b) :
  a ≤ b :=
h.trans $ mul_le_of_le_one_right hb hc

lemma le_of_mul_le_of_one_le_nonneg_right [mul_pos_mono α] (h : a * b ≤ c) (ha : 1 ≤ a)
  (hb : 0 ≤ b) :
  b ≤ c :=
(le_mul_of_one_le_left hb ha).trans h

lemma le_of_le_mul_of_le_one_of_nonneg_right [mul_pos_mono α] (h : a ≤ b * c) (hb : b ≤ 1)
  (hc : 0 ≤ c) :
  a ≤ c :=
h.trans $ mul_le_of_le_one_left hc hb

end preorder

section linear_order
variables [linear_order α]

-- Yaël: What's the point of this lemma? If we have `0 * 0 = 0`, then we can just take `b = 0`.
-- proven with `a0 : 0 ≤ a` as `exists_square_le`
lemma exists_square_le' [pos_mul_strict_mono α] (a0 : 0 < a) : ∃ (b : α), b * b ≤ a :=
begin
  obtain ha | ha := lt_or_le a 1,
  { exact ⟨a, (mul_lt_of_lt_one_right a0 ha).le⟩ },
  { exact ⟨1, by rwa mul_one⟩ }
end

end linear_order
end mul_one_class

section cancel_monoid_with_zero

variables [cancel_monoid_with_zero α]

section partial_order
variables [partial_order α]

lemma pos_mul_mono.to_pos_mul_strict_mono [pos_mul_mono α] : pos_mul_strict_mono α :=
⟨λ x a b h, (mul_le_mul_of_nonneg_left h.le x.2.le).lt_of_ne (h.ne ∘ mul_left_cancel₀ x.2.ne')⟩

lemma pos_mul_mono_iff_pos_mul_strict_mono : pos_mul_mono α ↔ pos_mul_strict_mono α :=
⟨@pos_mul_mono.to_pos_mul_strict_mono α _ _, @pos_mul_strict_mono.to_pos_mul_mono α _ _⟩

lemma mul_pos_mono.to_mul_pos_strict_mono [mul_pos_mono α] : mul_pos_strict_mono α :=
⟨λ x a b h, (mul_le_mul_of_nonneg_right h.le x.2.le).lt_of_ne (h.ne ∘ mul_right_cancel₀ x.2.ne')⟩

lemma mul_pos_mono_iff_mul_pos_strict_mono : mul_pos_mono α ↔ mul_pos_strict_mono α :=
⟨@mul_pos_mono.to_mul_pos_strict_mono α _ _, @mul_pos_strict_mono.to_mul_pos_mono α _ _⟩

lemma pos_mul_reflect_lt.to_pos_mul_mono_rev [pos_mul_reflect_lt α] : pos_mul_mono_rev α :=
⟨λ x a b h, h.eq_or_lt.elim (le_of_eq ∘ mul_left_cancel₀ x.2.ne.symm)
                            (λ h', (lt_of_mul_lt_mul_left h' x.2.le).le)⟩

lemma pos_mul_mono_rev_iff_pos_mul_reflect_lt : pos_mul_mono_rev α ↔ pos_mul_reflect_lt α :=
⟨@pos_mul_mono_rev.to_pos_mul_reflect_lt α _ _, @pos_mul_reflect_lt.to_pos_mul_mono_rev α _ _⟩

lemma mul_pos_reflect_lt.to_mul_pos_mono_rev [mul_pos_reflect_lt α] : mul_pos_mono_rev α :=
⟨λ x a b h, h.eq_or_lt.elim (le_of_eq ∘ mul_right_cancel₀ x.2.ne.symm)
                            (λ h', (lt_of_mul_lt_mul_right h' x.2.le).le)⟩

lemma mul_pos_mono_rev_iff_mul_pos_reflect_lt : mul_pos_mono_rev α ↔ mul_pos_reflect_lt α :=
⟨@mul_pos_mono_rev.to_mul_pos_reflect_lt α _ _, @mul_pos_reflect_lt.to_mul_pos_mono_rev α _ _⟩

end partial_order

end cancel_monoid_with_zero

section comm_semigroup_has_zero
variables [comm_semigroup α] [has_zero α] [preorder α]

lemma pos_mul_strict_mono_iff_mul_pos_strict_mono :
  pos_mul_strict_mono α ↔ mul_pos_strict_mono α :=
by simp ! only [mul_comm]

lemma pos_mul_reflect_lt_iff_mul_pos_reflect_lt :
  pos_mul_reflect_lt α ↔ mul_pos_reflect_lt α :=
by simp ! only [mul_comm]

lemma pos_mul_mono_iff_mul_pos_mono :
  pos_mul_mono α ↔ mul_pos_mono α :=
by simp ! only [mul_comm]

lemma pos_mul_mono_rev_iff_mul_pos_mono_rev :
  pos_mul_mono_rev α ↔ mul_pos_mono_rev α :=
by simp ! only [mul_comm]

end comm_semigroup_has_zero<|MERGE_RESOLUTION|>--- conflicted
+++ resolved
@@ -100,17 +100,6 @@
 section preorder
 variables [preorder α]
 
-<<<<<<< HEAD
-lemma mul_lt_mul_left [pos_mul_strict_mono α]
-  (bc : b < c) (a0 : 0 < a) :
-  a * b < a * c :=
-@covariant_class.elim α>0 α (λ x y, x * y) (<) _ ⟨a, a0⟩ _ _ bc
-
-lemma mul_lt_mul_right [mul_pos_strict_mono α]
-  (bc : b < c) (a0 : 0 < a) :
-  b * a < c * a :=
-@covariant_class.elim α>0 α (λ x y, y * x) (<) _ ⟨a, a0⟩ _ _ bc
-=======
 instance pos_mul_mono.to_covariant_class_pos_mul_le [pos_mul_mono α] :
   covariant_class α>0 α (λ x y, x * y) (≤) :=
 ⟨λ a b c bc, @covariant_class.elim α≥0 α (λ x y, x * y) (≤) _ ⟨_, a.2.le⟩ _ _ bc⟩
@@ -118,7 +107,6 @@
 instance mul_pos_mono.to_covariant_class_pos_mul_le [mul_pos_mono α] :
   covariant_class α>0 α (λ x y, y * x) (≤) :=
 ⟨λ a b c bc, @covariant_class.elim α≥0 α (λ x y, y * x) (≤) _ ⟨_, a.2.le⟩ _ _ bc⟩
->>>>>>> 9ae03a5b
 
 instance pos_mul_reflect_lt.to_contravariant_class_pos_mul_lt [pos_mul_reflect_lt α] :
   contravariant_class α>0 α (λ x y, x * y) (<) :=
@@ -181,36 +169,6 @@
   (h₁ : a ≤ b) (h₂ : c < d) (a0 : 0 < a) (d0 : 0 ≤ d) : a * c < b * d :=
 (mul_lt_mul_of_pos_left h₂ a0).trans_le (mul_le_mul_of_nonneg_right h₁ d0)
 
-<<<<<<< HEAD
-section preorder
-variables [preorder α]
-
--- proven with `a0 : 0 ≤ a` `d0 : 0 ≤ d` as `mul_le_mul_of_le_of_le`
-lemma preorder.mul_le_mul_of_le_of_le [pos_mul_mono α] [mul_pos_mono α]
-  (h₁ : a ≤ b) (h₂ : c ≤ d) (a0 : 0 < a) (d0 : 0 < d) : a * c ≤ b * d :=
-(mul_le_mul_left' h₂ a0).trans (mul_le_mul_right' h₁ d0)
-
--- proven with `b0 : 0 ≤ b` `c0 : 0 ≤ c` as `mul_le_mul_of_le_of_le'`
-lemma preorder.mul_le_mul_of_le_of_le' [pos_mul_mono α] [mul_pos_mono α]
-  (h₁ : a ≤ b) (h₂ : c ≤ d) (b0 : 0 < b) (c0 : 0 < c) : a * c ≤ b * d :=
-(mul_le_mul_right' h₁ c0).trans (mul_le_mul_left' h₂ b0)
-
-lemma mul_lt_mul_of_le_of_lt [pos_mul_strict_mono α] [mul_pos_mono α]
-  (h₁ : a ≤ b) (h₂ : c < d) (a0 : 0 < a) (d0 : 0 < d) : a * c < b * d :=
-(mul_lt_mul_left h₂ a0).trans_le (mul_le_mul_right' h₁ d0)
-
-lemma mul_lt_mul_of_le_of_lt' [pos_mul_strict_mono α] [mul_pos_mono α]
-  (h₁ : a ≤ b) (h₂ : c < d) (b0 : 0 < b) (c0 : 0 < c) : a * c < b * d :=
-(mul_le_mul_right' h₁ c0).trans_lt (mul_lt_mul_left h₂ b0)
-
-lemma mul_lt_mul_of_lt_of_le [pos_mul_mono α] [mul_pos_strict_mono α]
-  (h₁ : a < b) (h₂ : c ≤ d) (a0 : 0 < a) (d0 : 0 < d) : a * c < b * d :=
-(mul_le_mul_left' h₂ a0).trans_lt (mul_lt_mul_right h₁ d0)
-
-lemma mul_lt_mul_of_lt_of_le' [pos_mul_mono α] [mul_pos_strict_mono α]
-  (h₁ : a < b) (h₂ : c ≤ d) (b0 : 0 < b) (c0 : 0 < c) : a * c < b * d :=
-(mul_lt_mul_right h₁ c0).trans_le (mul_le_mul_left' h₂ b0)
-=======
 lemma mul_lt_mul_of_le_of_le' [pos_mul_strict_mono α] [mul_pos_mono α]
   (h₁ : a ≤ b) (h₂ : c < d) (b0 : 0 < b) (c0 : 0 ≤ c) : a * c < b * d :=
 (mul_le_mul_of_nonneg_right h₁ c0).trans_lt (mul_lt_mul_of_pos_left h₂ b0)
@@ -222,23 +180,14 @@
 lemma mul_lt_mul_of_le_of_lt' [pos_mul_mono α] [mul_pos_strict_mono α]
   (h₁ : a < b) (h₂ : c ≤ d) (b0 : 0 ≤ b) (c0 : 0 < c) : a * c < b * d :=
 (mul_lt_mul_of_pos_right h₁ c0).trans_le (mul_le_mul_of_nonneg_left h₂ b0)
->>>>>>> 9ae03a5b
 
 lemma mul_lt_mul_of_pos_of_pos [pos_mul_strict_mono α] [mul_pos_strict_mono α]
   (h₁ : a < b) (h₂ : c < d) (a0 : 0 < a) (d0 : 0 < d) : a * c < b * d :=
-<<<<<<< HEAD
-(mul_lt_mul_left h₂ a0).trans (mul_lt_mul_right h₁ d0)
-
-lemma mul_lt_mul_of_lt_of_lt' [pos_mul_strict_mono α] [mul_pos_strict_mono α]
-  (h₁ : a < b) (h₂ : c < d) (b0 : 0 < b) (c0 : 0 < c) : a * c < b * d :=
-(mul_lt_mul_right h₁ c0).trans (mul_lt_mul_left h₂ b0)
-=======
 (mul_lt_mul_of_pos_left h₂ a0).trans (mul_lt_mul_of_pos_right h₁ d0)
 
 lemma mul_lt_mul_of_lt_of_lt' [pos_mul_strict_mono α] [mul_pos_strict_mono α]
   (h₁ : a < b) (h₂ : c < d) (b0 : 0 < b) (c0 : 0 < c) : a * c < b * d :=
 (mul_lt_mul_of_pos_right h₁ c0).trans (mul_lt_mul_of_pos_left h₂ b0)
->>>>>>> 9ae03a5b
 
 lemma mul_lt_of_mul_lt_of_nonneg_left [pos_mul_mono α] (h : a * b < c) (hdb : d ≤ b) (ha : 0 ≤ a) :
   a * d < c :=
@@ -258,48 +207,16 @@
 
 end preorder
 
-<<<<<<< HEAD
-section partial_order
-variables [partial_order α]
-
-@[priority 100] -- see Note [lower instance priority]
-instance pos_mul_strict_mono.to_pos_mul_mono [pos_mul_strict_mono α] : pos_mul_mono α :=
-⟨λ x a b h, h.eq_or_lt.elim (λ h', h' ▸ le_rfl) (λ h', (mul_lt_mul_left h' x.prop).le)⟩
-
-@[priority 100] -- see Note [lower instance priority]
-instance mul_pos_strict_mono.to_mul_pos_mono [mul_pos_strict_mono α] : mul_pos_mono α :=
-⟨λ x a b h, h.eq_or_lt.elim (λ h', h' ▸ le_rfl) (λ h', (mul_lt_mul_right h' x.prop).le)⟩
-
-@[priority 100] -- see Note [lower instance priority]
-instance pos_mul_mono_rev.to_pos_mul_reflect_lt [pos_mul_mono_rev α] : pos_mul_reflect_lt α :=
-⟨λ x a b h, lt_of_le_of_ne (le_of_mul_le_mul_left' h.le x.prop) (λ h', by simpa [h'] using h)⟩
-
-@[priority 100] -- see Note [lower instance priority]
-instance mul_pos_mono_rev.to_mul_pos_reflect_lt [mul_pos_mono_rev α] : mul_pos_reflect_lt α :=
-⟨λ x a b h, lt_of_le_of_ne (le_of_mul_le_mul_right' h.le x.prop) (λ h', by simpa [h'] using h)⟩
-
-end partial_order
-
-=======
->>>>>>> 9ae03a5b
 section linear_order
 variables [linear_order α]
 
 @[priority 100] -- see Note [lower instance priority]
 instance pos_mul_strict_mono.to_pos_mul_mono_rev [pos_mul_strict_mono α] : pos_mul_mono_rev α :=
-<<<<<<< HEAD
-⟨λ x a b h, le_of_not_lt $ λ h', h.not_lt (mul_lt_mul_left h' x.prop)⟩
-
-@[priority 100] -- see Note [lower instance priority]
-instance mul_pos_strict_mono.to_mul_pos_mono_rev [mul_pos_strict_mono α] : mul_pos_mono_rev α :=
-⟨λ x a b h, le_of_not_lt $ λ h', h.not_lt (mul_lt_mul_right h' x.prop)⟩
-=======
 ⟨λ x a b h, le_of_not_lt $ λ h', h.not_lt $ mul_lt_mul_of_pos_left h' x.prop⟩
 
 @[priority 100] -- see Note [lower instance priority]
 instance mul_pos_strict_mono.to_mul_pos_mono_rev [mul_pos_strict_mono α] : mul_pos_mono_rev α :=
 ⟨λ x a b h, le_of_not_lt $ λ h', h.not_lt $ mul_lt_mul_of_pos_right h' x.prop⟩
->>>>>>> 9ae03a5b
 
 lemma pos_mul_mono_rev.to_pos_mul_strict_mono [pos_mul_mono_rev α] : pos_mul_strict_mono α :=
 ⟨λ x a b h, lt_of_not_le $ λ h', h.not_le $ le_of_mul_le_mul_of_pos_left h' x.prop⟩
@@ -342,37 +259,10 @@
 variables [preorder α]
 
 /-- Assumes left covariance. -/
-<<<<<<< HEAD
-lemma left.mul_pos [pos_mul_strict_mono α]
-  (ha : 0 < a) (hb : 0 < b) :
-  0 < a * b :=
-have h : a * 0 < a * b, from mul_lt_mul_left hb ha,
-by rwa [mul_zero] at h
-
-lemma mul_neg_of_pos_of_neg [pos_mul_strict_mono α]
-  (ha : 0 < a) (hb : b < 0) :
-  a * b < 0 :=
-have h : a * b < a * 0, from mul_lt_mul_left hb ha,
-by rwa [mul_zero] at h
-
-/-- Assumes right covariance. -/
-lemma right.mul_pos [mul_pos_strict_mono α]
-  (ha : 0 < a) (hb : 0 < b) :
-  0 < a * b :=
-have h : 0 * b < a * b, from mul_lt_mul_right ha hb,
-by rwa [zero_mul] at h
-
-lemma mul_neg_of_neg_of_pos [mul_pos_strict_mono α]
-  (ha : a < 0) (hb : 0 < b) :
-  a * b < 0 :=
-have h : a * b < 0 * b, from mul_lt_mul_right ha hb,
-by rwa [zero_mul] at h
-=======
 lemma left.mul_pos [pos_mul_strict_mono α] (ha : 0 < a) (hb : 0 < b) : 0 < a * b :=
 by simpa only [mul_zero] using mul_lt_mul_of_pos_left hb ha
 
 alias left.mul_pos ← mul_pos
->>>>>>> 9ae03a5b
 
 lemma mul_neg_of_pos_of_neg [pos_mul_strict_mono α] (ha : 0 < a) (hb : b < 0) : a * b < 0 :=
 by simpa only [mul_zero] using mul_lt_mul_of_pos_left hb ha
@@ -651,45 +541,10 @@
   a * b < b ↔ a < 1 :=
 iff.trans (by rw [one_mul]) (mul_lt_mul_right b0)
 
-<<<<<<< HEAD
-/-! Lemmas of the form `b ≤ c → a ≤ 1 → b * a ≤ c`. -/
-
--- proven with `b0 : 0 ≤ b` as `mul_le_of_le_of_le_one`
-lemma preorder.mul_le_of_le_of_le_one [pos_mul_mono α]
-  (bc : b ≤ c) (ha : a ≤ 1) (b0 : 0 < b) : b * a ≤ c :=
-calc  b * a ≤ b * 1 : mul_le_mul_left' ha b0
-        ... = b     : mul_one b
-        ... ≤ c     : bc
-
-lemma mul_lt_of_le_of_lt_one [pos_mul_strict_mono α]
-  (bc : b ≤ c) (ha : a < 1) (b0 : 0 < b) : b * a < c :=
-calc  b * a < b * 1 : mul_lt_mul_left ha b0
-        ... = b     : mul_one b
-        ... ≤ c     : bc
-
-lemma mul_lt_of_lt_of_le_one [pos_mul_mono α]
-  (bc : b < c) (ha : a ≤ 1) (b0 : 0 < b) : b * a < c :=
-calc  b * a ≤ b * 1 : mul_le_mul_left' ha b0
-        ... = b     : mul_one b
-        ... < c     : bc
-
-lemma mul_lt_of_lt_of_lt_one [pos_mul_strict_mono α]
-  (bc : b < c) (ha : a < 1) (b0 : 0 < b) : b * a < c :=
-calc  b * a < b * 1 : mul_lt_mul_left ha b0
-        ... = b     : mul_one b
-        ... < c     : bc
-
--- proven with `a0 : 0 ≤ a` as `left.mul_le_one_of_le_of_le`
-/-- Assumes left covariance. -/
-lemma preorder.left.mul_le_one_of_le_of_le' [pos_mul_mono α]
-  (ha : a ≤ 1) (hb : b ≤ 1) (a0 : 0 < a) : a * b ≤ 1 :=
-preorder.mul_le_of_le_of_le_one ha hb a0
-=======
 /-! Lemmas of the form `1 ≤ b → a ≤ a * b`. -/
 
 lemma mul_le_of_le_one_left [mul_pos_mono α] (hb : 0 ≤ b) (h : a ≤ 1) : a * b ≤ b :=
 by simpa only [one_mul] using mul_le_mul_of_nonneg_right h hb
->>>>>>> 9ae03a5b
 
 lemma le_mul_of_one_le_left [mul_pos_mono α] (hb : 0 ≤ b) (h : 1 ≤ a) : b ≤ a * b :=
 by simpa only [one_mul] using mul_le_mul_of_nonneg_right h hb
@@ -700,67 +555,6 @@
 lemma le_mul_of_one_le_right [pos_mul_mono α] (ha : 0 ≤ a) (h : 1 ≤ b) : a ≤ a * b :=
 by simpa only [mul_one] using mul_le_mul_of_nonneg_left h ha
 
-<<<<<<< HEAD
--- proven with `a0 : 0 ≤ a` and `c0 : 0 ≤ c` as `mul_le_of_le_of_le_one'`
-lemma preorder.mul_le_of_le_of_le_one' [pos_mul_mono α] [mul_pos_mono α]
-  (bc : b ≤ c) (ha : a ≤ 1) (a0 : 0 < a) (c0 : 0 < c) : b * a ≤ c :=
-calc  b * a ≤ c * a : mul_le_mul_right' bc a0
-        ... ≤ c * 1 : mul_le_mul_left' ha c0
-        ... = c     : mul_one c
-
--- proven with `c0 : 0 ≤ c` as `mul_lt_of_lt_of_le_one'`
-lemma preorder.mul_lt_of_lt_of_le_one' [pos_mul_mono α] [mul_pos_strict_mono α]
-  (bc : b < c) (ha : a ≤ 1) (a0 : 0 < a) (c0 : 0 < c) : b * a < c :=
-calc  b * a < c * a : mul_lt_mul_right bc a0
-        ... ≤ c * 1 : mul_le_mul_left' ha c0
-        ... = c     : mul_one c
-
--- proven with `a0 : 0 ≤ a` as `mul_lt_of_le_of_lt_one'`
-lemma preorder.mul_lt_of_le_of_lt_one' [pos_mul_strict_mono α] [mul_pos_mono α]
-  (bc : b ≤ c) (ha : a < 1) (a0 : 0 < a) (c0 : 0 < c) : b * a < c :=
-calc  b * a ≤ c * a : mul_le_mul_right' bc a0
-        ... < c * 1 : mul_lt_mul_left ha c0
-        ... = c     : mul_one c
-
-lemma mul_lt_of_lt_of_lt_one' [pos_mul_strict_mono α] [mul_pos_strict_mono α]
-  (bc : b < c) (ha : a < 1) (a0 : 0 < a) (c0 : 0 < c) : b * a < c :=
-calc  b * a < c * a : mul_lt_mul_right bc a0
-        ... < c * 1 : mul_lt_mul_left ha c0
-        ... = c     : mul_one c
-
-/-! Lemmas of the form `b ≤ c → 1 ≤ a → b ≤ c * a`. -/
-
--- proven with `c0 : 0 ≤ c` as `le_mul_of_le_of_one_le`
-lemma preorder.le_mul_of_le_of_one_le [pos_mul_mono α]
-  (bc : b ≤ c) (ha : 1 ≤ a) (c0 : 0 < c) : b ≤ c * a :=
-calc  b ≤ c     : bc
-    ... = c * 1 : (mul_one c).symm
-    ... ≤ c * a : mul_le_mul_left' ha c0
-
-lemma lt_mul_of_le_of_one_lt [pos_mul_strict_mono α]
-  (bc : b ≤ c) (ha : 1 < a) (c0 : 0 < c) : b < c * a :=
-calc  b ≤ c     : bc
-    ... = c * 1 : (mul_one c).symm
-    ... < c * a : mul_lt_mul_left ha c0
-
-lemma lt_mul_of_lt_of_one_le [pos_mul_mono α]
-  (bc : b < c) (ha : 1 ≤ a) (c0 : 0 < c) : b < c * a :=
-calc  b < c     : bc
-    ... = c * 1 : (mul_one c).symm
-    ... ≤ c * a : mul_le_mul_left' ha c0
-
-lemma lt_mul_of_lt_of_one_lt [pos_mul_strict_mono α]
-  (bc : b < c) (ha : 1 < a) (c0 : 0 < c) : b < c * a :=
-calc  b < c     : bc
-    ... = c * 1 : (mul_one _).symm
-    ... < c * a : mul_lt_mul_left ha c0
-
--- proven with `a0 : 0 ≤ a` as `left.one_le_mul_of_le_of_le`
-/-- Assumes left covariance. -/
-lemma preorder.left.one_le_mul_of_le_of_le [pos_mul_mono α]
-  (ha : 1 ≤ a) (hb : 1 ≤ b) (a0 : 0 < a) : 1 ≤ a * b :=
-preorder.le_mul_of_le_of_one_le ha hb a0
-=======
 lemma mul_lt_of_lt_one_left [mul_pos_strict_mono α] (hb : 0 < b) (h : a < 1) : a * b < b :=
 by simpa only [one_mul] using mul_lt_mul_of_pos_right h hb
 
@@ -789,7 +583,6 @@
 lemma mul_lt_of_lt_of_le_one_of_nonneg [pos_mul_mono α] (h : b < c) (ha : a ≤ 1) (hb : 0 ≤ b) :
   b * a < c :=
 (mul_le_of_le_one_right hb ha).trans_lt h
->>>>>>> 9ae03a5b
 
 /-- Assumes left covariance. -/
 lemma left.mul_le_one_of_le_of_le [pos_mul_mono α] (ha : a ≤ 1) (hb : b ≤ 1) (a0 : 0 ≤ a) :
@@ -806,67 +599,6 @@
   (ha : a < 1) (hb : b ≤ 1) (a0 : 0 ≤ a) : a * b < 1 :=
 mul_lt_of_lt_of_le_one_of_nonneg ha hb a0
 
-<<<<<<< HEAD
--- proven with `a0 : 0 ≤ a` and `b0 : 0 ≤ b` as `le_mul_of_le_of_one_le'`
-lemma preorder.le_mul_of_le_of_one_le' [pos_mul_mono α] [mul_pos_mono α]
-  (bc : b ≤ c) (ha : 1 ≤ a) (a0 : 0 < a) (b0 : 0 < b) : b ≤ c * a :=
-calc  b = b * 1 : (mul_one b).symm
-    ... ≤ b * a : mul_le_mul_left' ha b0
-    ... ≤ c * a : mul_le_mul_right' bc a0
-
--- proven with `a0 : 0 ≤ a` as `lt_mul_of_le_of_one_lt'`
-lemma preorder.lt_mul_of_le_of_one_lt' [pos_mul_strict_mono α] [mul_pos_mono α]
-  (bc : b ≤ c) (ha : 1 < a) (a0 : 0 < a) (b0 : 0 < b) : b < c * a :=
-calc  b = b * 1 : (mul_one b).symm
-    ... < b * a : mul_lt_mul_left ha b0
-    ... ≤ c * a : mul_le_mul_right' bc a0
-
--- proven with `b0 : 0 ≤ b` as `lt_mul_of_lt_of_one_le'`
-lemma preorder.lt_mul_of_lt_of_one_le' [pos_mul_mono α] [mul_pos_strict_mono α]
-  (bc : b < c) (ha : 1 ≤ a) (a0 : 0 < a) (b0 : 0 < b) : b < c * a :=
-calc  b = b * 1 : (mul_one b).symm
-    ... ≤ b * a : mul_le_mul_left' ha b0
-    ... < c * a : mul_lt_mul_right bc a0
-
-lemma lt_mul_of_lt_of_one_lt' [pos_mul_strict_mono α] [mul_pos_strict_mono α]
-  (bc : b < c) (ha : 1 < a) (a0 : 0 < a) (b0 : 0 < b) : b < c * a :=
-calc  b = b * 1 : (mul_one b).symm
-    ... < b * a : mul_lt_mul_left ha b0
-    ... < c * a : mul_lt_mul_right bc a0
-
-/-! Lemmas of the form `a ≤ 1 → b ≤ c → a * b ≤ c`. -/
-
--- proven with `b0 : 0 ≤ b` as `mul_le_of_le_one_of_le`
-lemma preorder.mul_le_of_le_one_of_le [mul_pos_mono α]
-  (ha : a ≤ 1) (bc : b ≤ c) (b0 : 0 < b) : a * b ≤ c :=
-calc  a * b ≤ 1 * b : mul_le_mul_right' ha b0
-        ... = b     : one_mul b
-        ... ≤ c     : bc
-
-lemma mul_lt_of_lt_one_of_le [mul_pos_strict_mono α]
-  (ha : a < 1) (bc : b ≤ c) (b0 : 0 < b) : a * b < c :=
-calc  a * b < 1 * b : mul_lt_mul_right ha b0
-        ... = b     : one_mul b
-        ... ≤ c     : bc
-
-lemma mul_lt_of_le_one_of_lt [mul_pos_mono α]
-  (ha : a ≤ 1) (hb : b < c) (b0 : 0 < b) : a * b < c :=
-calc  a * b ≤ 1 * b : mul_le_mul_right' ha b0
-        ... = b     : one_mul b
-        ... < c     : hb
-
-lemma mul_lt_of_lt_one_of_lt [mul_pos_strict_mono α]
-  (ha : a < 1) (bc : b < c) (b0 : 0 < b) : a * b < c :=
-calc  a * b < 1 * b : mul_lt_mul_right ha b0
-        ... = b     : one_mul b
-        ... < c     : bc
-
--- proven with `b0 : 0 ≤ b` as `right.mul_le_one_of_le_of_le`
-/-- Assumes right covariance. -/
-lemma preorder.right.mul_le_one_of_le_of_le [mul_pos_mono α]
-  (ha : a ≤ 1) (hb : b ≤ 1) (b0 : 0 < b) : a * b ≤ 1 :=
-preorder.mul_le_of_le_one_of_le ha hb b0
-=======
 lemma mul_le_of_le_of_le_one' [pos_mul_mono α] [mul_pos_mono α]
   (bc : b ≤ c) (ha : a ≤ 1) (a0 : 0 ≤ a) (c0 : 0 ≤ c) : b * a ≤ c :=
 (mul_le_mul_of_nonneg_right bc a0).trans $ mul_le_of_le_one_right c0 ha
@@ -874,7 +606,6 @@
 lemma mul_lt_of_lt_of_le_one' [pos_mul_mono α] [mul_pos_strict_mono α]
   (bc : b < c) (ha : a ≤ 1) (a0 : 0 < a) (c0 : 0 ≤ c) : b * a < c :=
 (mul_lt_mul_of_pos_right bc a0).trans_le $ mul_le_of_le_one_right c0 ha
->>>>>>> 9ae03a5b
 
 lemma mul_lt_of_le_of_lt_one' [pos_mul_strict_mono α] [mul_pos_mono α]
   (bc : b ≤ c) (ha : a < 1) (a0 : 0 ≤ a) (c0 : 0 < c) : b * a < c :=
@@ -886,67 +617,6 @@
 
 /-! Lemmas of the form `b ≤ c → 1 ≤ a → b ≤ c * a`. -/
 
-<<<<<<< HEAD
--- proven with `a0 : 0 ≤ a` and `c0 : 0 ≤ c` as `mul_le_of_le_one_of_le'`
-lemma preorder.mul_le_of_le_one_of_le' [pos_mul_mono α] [mul_pos_mono α]
-  (ha : a ≤ 1) (bc : b ≤ c) (a0 : 0 < a) (c0 : 0 < c) : a * b ≤ c :=
-calc  a * b ≤ a * c : mul_le_mul_left' bc a0
-        ... ≤ 1 * c : mul_le_mul_right' ha c0
-        ... = c     : one_mul c
-
--- proven with `a0 : 0 ≤ a` as `mul_lt_of_lt_one_of_le'`
-lemma preorder.mul_lt_of_lt_one_of_le' [pos_mul_mono α] [mul_pos_strict_mono α]
-  (ha : a < 1) (bc : b ≤ c) (a0 : 0 < a) (c0 : 0 < c) : a * b < c :=
-calc  a * b ≤ a * c : mul_le_mul_left' bc a0
-        ... < 1 * c : mul_lt_mul_right ha c0
-        ... = c     : one_mul c
-
--- proven with `c0 : 0 ≤ c` as `mul_lt_of_le_one_of_lt'`
-lemma preorder.mul_lt_of_le_one_of_lt' [pos_mul_strict_mono α] [mul_pos_mono α]
-  (ha : a ≤ 1) (bc : b < c) (a0 : 0 < a) (c0 : 0 < c) : a * b < c :=
-calc  a * b < a * c : mul_lt_mul_left bc a0
-        ... ≤ 1 * c : mul_le_mul_right' ha c0
-        ... = c     : one_mul c
-
-lemma mul_lt_of_lt_one_of_lt' [pos_mul_strict_mono α] [mul_pos_strict_mono α]
-  (ha : a < 1) (bc : b < c) (a0 : 0 < a) (c0 : 0 < c) : a * b < c :=
-calc  a * b < a * c : mul_lt_mul_left bc a0
-        ... < 1 * c : mul_lt_mul_right ha c0
-        ... = c     : one_mul c
-
-/-! Lemmas of the form `1 ≤ a → b ≤ c → b ≤ a * c`. -/
-
--- proven with `c0 : 0 ≤ c` as `le_mul_of_one_le_of_le`
-lemma preorder.le_mul_of_one_le_of_le [mul_pos_mono α]
-  (ha : 1 ≤ a) (bc : b ≤ c) (c0 : 0 < c) : b ≤ a * c :=
-calc  b ≤ c     : bc
-    ... = 1 * c : (one_mul c).symm
-    ... ≤ a * c : mul_le_mul_right' ha c0
-
-lemma lt_mul_of_one_lt_of_le [mul_pos_strict_mono α]
-  (ha : 1 < a) (bc : b ≤ c) (c0 : 0 < c) : b < a * c :=
-calc  b ≤ c     : bc
-    ... = 1 * c : (one_mul c).symm
-    ... < a * c : mul_lt_mul_right ha c0
-
-lemma lt_mul_of_one_le_of_lt [mul_pos_mono α]
-  (ha : 1 ≤ a) (bc : b < c) (c0 : 0 < c) : b < a * c :=
-calc  b < c     : bc
-    ... = 1 * c : (one_mul c).symm
-    ... ≤ a * c : mul_le_mul_right' ha c0
-
-lemma lt_mul_of_one_lt_of_lt [mul_pos_strict_mono α]
-  (ha : 1 < a) (bc : b < c) (c0 : 0 < c) : b < a * c :=
-calc  b < c     : bc
-    ... = 1 * c : (one_mul c).symm
-    ... < a * c : mul_lt_mul_right ha c0
-
--- proven with `b0 : 0 ≤ b` as `right.one_le_mul_of_le_of_le`
-/-- Assumes right covariance. -/
-lemma preorder.right.one_le_mul_of_le_of_le [mul_pos_mono α]
-  (ha : 1 ≤ a) (hb : 1 ≤ b) (b0 : 0 < b) : 1 ≤ a * b :=
-preorder.le_mul_of_one_le_of_le ha hb b0
-=======
 lemma le_mul_of_le_of_one_le_of_nonneg [pos_mul_mono α] (h : b ≤ c) (ha : 1 ≤ a) (hc : 0 ≤ c) :
   b ≤ c * a :=
 h.trans $ le_mul_of_one_le_right hc ha
@@ -954,7 +624,6 @@
 lemma lt_mul_of_le_of_one_lt_of_pos [pos_mul_strict_mono α] (bc : b ≤ c) (ha : 1 < a) (c0 : 0 < c) :
   b < c * a :=
 bc.trans_lt $ lt_mul_of_one_lt_right c0 ha
->>>>>>> 9ae03a5b
 
 lemma lt_mul_of_lt_of_one_le_of_nonneg [pos_mul_mono α] (h : b < c) (ha : 1 ≤ a) (hc : 0 ≤ c) :
   b < c * a :=
@@ -965,86 +634,10 @@
   1 ≤ a * b :=
 le_mul_of_le_of_one_le_of_nonneg ha hb a0
 
-<<<<<<< HEAD
-/-- Assumes right covariance. -/
-lemma right.one_lt_mul_of_lt_of_lt [mul_pos_strict_mono α]
-  (ha : 1 < a) (hb : 1 < b) (b0 : 0 < b) : 1 < a * b :=
-lt_mul_of_one_lt_of_lt ha hb b0
-
--- proven with `a0 : 0 ≤ a` and `b0 : 0 ≤ b` as `le_mul_of_one_le_of_le'`
-lemma preorder.le_mul_of_one_le_of_le' [pos_mul_mono α] [mul_pos_mono α]
-  (ha : 1 ≤ a) (bc : b ≤ c) (a0 : 0 < a) (b0 : 0 < b) : b ≤ a * c :=
-calc  b = 1 * b : (one_mul b).symm
-    ... ≤ a * b : mul_le_mul_right' ha b0
-    ... ≤ a * c : mul_le_mul_left' bc a0
-
--- proven with `a0 : 0 ≤ a` as `lt_mul_of_one_lt_of_le'`
-lemma preorder.lt_mul_of_one_lt_of_le' [pos_mul_mono α] [mul_pos_strict_mono α]
-  (ha : 1 < a) (bc : b ≤ c) (a0 : 0 < a) (b0 : 0 < b) : b < a * c :=
-calc  b = 1 * b : (one_mul b).symm
-    ... < a * b : mul_lt_mul_right ha b0
-    ... ≤ a * c : mul_le_mul_left' bc a0
-
--- proven with `b0 : 0 ≤ b` as `lt_mul_of_one_le_of_lt'`
-lemma preorder.lt_mul_of_one_le_of_lt' [pos_mul_strict_mono α] [mul_pos_mono α]
-  (ha : 1 ≤ a) (bc : b < c) (a0 : 0 < a) (b0 : 0 < b) : b < a * c :=
-calc  b = 1 * b : (one_mul b).symm
-    ... ≤ a * b : mul_le_mul_right' ha b0
-    ... < a * c : mul_lt_mul_left bc a0
-
-lemma lt_mul_of_one_lt_of_lt' [pos_mul_strict_mono α] [mul_pos_strict_mono α]
-  (ha : 1 < a) (bc : b < c) (a0 : 0 < a) (b0 : 0 < b) : b < a * c :=
-calc  b = 1 * b : (one_mul b).symm
-    ... < a * b : mul_lt_mul_right ha b0
-    ... < a * c : mul_lt_mul_left bc a0
-
--- proven with `a0 : 0 ≤ a` as `mul_le_of_le_one_right`
-lemma preorder.mul_le_of_le_one_right [pos_mul_mono α] (h : b ≤ 1) (a0 : 0 < a) :
-  a * b ≤ a :=
-preorder.mul_le_of_le_of_le_one le_rfl h a0
-
--- proven with `a0 : 0 ≤ a` as `le_mul_of_one_le_right`
-lemma preorder.le_mul_of_one_le_right [pos_mul_mono α] (h : 1 ≤ b) (a0 : 0 < a) :
-  a ≤ a * b :=
-preorder.le_mul_of_le_of_one_le le_rfl h a0
-
--- proven with `b0 : 0 ≤ b` as `mul_le_of_le_one_left`
-lemma preorder.mul_le_of_le_one_left [mul_pos_mono α] (h : a ≤ 1) (b0 : 0 < b) :
-  a * b ≤ b :=
-preorder.mul_le_of_le_one_of_le h le_rfl b0
-
--- proven with `b0 : 0 ≤ b` as `le_mul_of_one_le_left`
-lemma preorder.le_mul_of_one_le_left [mul_pos_mono α] (h : 1 ≤ a) (b0 : 0 < b) :
-  b ≤ a * b :=
-preorder.le_mul_of_one_le_of_le h le_rfl b0
-
-lemma mul_lt_of_lt_one_right [pos_mul_strict_mono α] (h : b < 1) (a0 : 0 < a) :
-  a * b < a :=
-mul_lt_of_le_of_lt_one le_rfl h a0
-
-lemma lt_mul_of_one_lt_right [pos_mul_strict_mono α] (h : 1 < b) (a0 : 0 < a) :
-  a < a * b :=
-lt_mul_of_le_of_one_lt le_rfl h a0
-
-lemma mul_lt_of_lt_one_left [mul_pos_strict_mono α] (h : a < 1) (b0 : 0 < b) :
-  a * b < b :=
-mul_lt_of_lt_one_of_le h le_rfl b0
-
-lemma lt_mul_of_one_lt_left [mul_pos_strict_mono α] (h : 1 < a) (b0 : 0 < b) :
-  b < a * b :=
-lt_mul_of_one_lt_of_le h le_rfl b0
-
--- proven with `a0 : 0 ≤ a` as `le_of_mul_le_of_one_le_left`
-lemma preorder.le_of_mul_le_of_one_le_left [pos_mul_mono α]
-  (h : a * b ≤ c) (hle : 1 ≤ b) (a0 : 0 < a) :
-  a ≤ c :=
-(preorder.le_mul_of_one_le_right hle a0).trans h
-=======
 /-- Assumes left covariance. -/
 lemma left.one_lt_mul_of_le_of_lt_of_pos [pos_mul_strict_mono α]
   (ha : 1 ≤ a) (hb : 1 < b) (a0 : 0 < a) : 1 < a * b :=
 lt_mul_of_le_of_one_lt_of_pos ha hb a0
->>>>>>> 9ae03a5b
 
 /-- Assumes left covariance. -/
 lemma left.lt_mul_of_lt_of_one_le_of_nonneg [pos_mul_mono α]
@@ -1081,27 +674,10 @@
   a * b < c :=
 (mul_le_of_le_one_left hb ha).trans_lt h
 
-<<<<<<< HEAD
--- proven with `a0 : 0 ≤ a` as `exists_square_le`
-lemma exists_square_le' [pos_mul_strict_mono α]
-  (a0 : 0 < a) : ∃ (b : α), b * b ≤ a :=
-begin
-  by_cases h : a < 1,
-  { use a,
-    have : a*a < a*1,
-    exact mul_lt_mul_left h a0,
-    rw mul_one at this,
-    exact le_of_lt this },
-  { use 1,
-    push_neg at h,
-    rwa mul_one }
-end
-=======
 /-- Assumes right covariance. -/
 lemma right.mul_lt_one_of_lt_of_le_of_pos [mul_pos_strict_mono α]
   (ha : a < 1) (hb : b ≤ 1) (b0 : 0 < b) : a * b < 1 :=
 mul_lt_of_lt_one_of_le_of_pos ha hb b0
->>>>>>> 9ae03a5b
 
 /-- Assumes right covariance. -/
 lemma right.mul_lt_one_of_le_of_lt_of_nonneg [mul_pos_mono α]
@@ -1121,82 +697,20 @@
   (ha : a ≤ 1) (bc : b ≤ c) (a0 : 0 ≤ a) (c0 : 0 ≤ c) : a * b ≤ c :=
 (mul_le_mul_of_nonneg_left bc a0).trans $ mul_le_of_le_one_left c0 ha
 
-<<<<<<< HEAD
-/-! Lemmas of the form `b ≤ c → a ≤ 1 → b * a ≤ c`. -/
-
-lemma mul_le_of_le_of_le_one [pos_mul_mono α]
-  (bc : b ≤ c) (ha : a ≤ 1) (b0 : 0 ≤ b) : b * a ≤ c :=
-b0.lt_or_eq.elim (preorder.mul_le_of_le_of_le_one bc ha)
-  (λ h, by rw [← h, zero_mul]; exact b0.trans bc)
-=======
 lemma mul_lt_of_lt_one_of_le' [pos_mul_mono α] [mul_pos_strict_mono α]
   (ha : a < 1) (bc : b ≤ c) (a0 : 0 ≤ a) (c0 : 0 < c) : a * b < c :=
 (mul_le_mul_of_nonneg_left bc a0).trans_lt $ mul_lt_of_lt_one_left c0 ha
->>>>>>> 9ae03a5b
 
 lemma mul_lt_of_le_one_of_lt' [pos_mul_strict_mono α] [mul_pos_mono α]
   (ha : a ≤ 1) (bc : b < c) (a0 : 0 < a) (c0 : 0 ≤ c) : a * b < c :=
 (mul_lt_mul_of_pos_left bc a0).trans_le $ mul_le_of_le_one_left c0 ha
 
-<<<<<<< HEAD
-lemma mul_le_of_le_of_le_one' [pos_mul_mono α] [mul_pos_mono α]
-  (bc : b ≤ c) (ha : a ≤ 1) (a0 : 0 ≤ a) (c0 : 0 ≤ c) : b * a ≤ c :=
-calc  b * a ≤ c * a : mul_le_mul_right bc a0
-        ... ≤ c * 1 : mul_le_mul_left ha c0
-        ... = c     : mul_one c
-
-lemma mul_lt_of_lt_of_le_one' [pos_mul_mono α] [mul_pos_strict_mono α]
-  (bc : b < c) (ha : a ≤ 1) (a0 : 0 < a) (c0 : 0 ≤ c) : b * a < c :=
-calc  b * a < c * a : mul_lt_mul_right bc a0
-        ... ≤ c * 1 : mul_le_mul_left ha c0
-        ... = c     : mul_one c
-
-lemma mul_lt_of_le_of_lt_one' [pos_mul_strict_mono α] [mul_pos_mono α]
-  (bc : b ≤ c) (ha : a < 1) (a0 : 0 ≤ a) (c0 : 0 < c) : b * a < c :=
-calc  b * a ≤ c * a : mul_le_mul_right bc a0
-        ... < c * 1 : mul_lt_mul_left ha c0
-        ... = c     : mul_one c
-
-/-! Lemmas of the form `b ≤ c → 1 ≤ a → b ≤ c * a`. -/
-
-lemma le_mul_of_le_of_one_le [pos_mul_mono α]
-  (bc : b ≤ c) (ha : 1 ≤ a) (c0 : 0 ≤ c) : b ≤ c * a :=
-c0.lt_or_eq.elim (preorder.le_mul_of_le_of_one_le bc ha)
-  (λ h, by rw [← h, zero_mul] at *; exact bc)
-=======
 /-! Lemmas of the form `1 ≤ a → b ≤ c → b ≤ a * c`. -/
->>>>>>> 9ae03a5b
 
 lemma lt_mul_of_one_lt_of_le_of_pos [mul_pos_strict_mono α] (ha : 1 < a) (h : b ≤ c) (hc : 0 < c) :
   b < a * c :=
 h.trans_lt $ lt_mul_of_one_lt_left hc ha
 
-<<<<<<< HEAD
-lemma le_mul_of_le_of_one_le' [pos_mul_mono α] [mul_pos_mono α]
-  (bc : b ≤ c) (ha : 1 ≤ a) (a0 : 0 ≤ a) (b0 : 0 ≤ b) : b ≤ c * a :=
-calc  b = b * 1 : (mul_one b).symm
-    ... ≤ b * a : mul_le_mul_left ha b0
-    ... ≤ c * a : mul_le_mul_right bc a0
-
-lemma lt_mul_of_le_of_one_lt' [pos_mul_strict_mono α] [mul_pos_mono α]
-  (bc : b ≤ c) (ha : 1 < a) (a0 : 0 ≤ a) (b0 : 0 < b) : b < c * a :=
-calc  b = b * 1 : (mul_one b).symm
-    ... < b * a : mul_lt_mul_left ha b0
-    ... ≤ c * a : mul_le_mul_right bc a0
-
-lemma lt_mul_of_lt_of_one_le' [pos_mul_mono α] [mul_pos_strict_mono α]
-  (bc : b < c) (ha : 1 ≤ a) (a0 : 0 < a) (b0 : 0 ≤ b) : b < c * a :=
-calc  b = b * 1 : (mul_one b).symm
-    ... ≤ b * a : mul_le_mul_left ha b0
-    ... < c * a : mul_lt_mul_right bc a0
-
-/-! Lemmas of the form `a ≤ 1 → b ≤ c → a * b ≤ c`. -/
-
-lemma mul_le_of_le_one_of_le [mul_pos_mono α]
-  (ha : a ≤ 1) (bc : b ≤ c) (b0 : 0 ≤ b) : a * b ≤ c :=
-b0.lt_or_eq.elim (preorder.mul_le_of_le_one_of_le ha bc)
-  (λ h, by rw [← h, mul_zero] at *; exact bc)
-=======
 lemma lt_mul_of_one_le_of_lt_of_nonneg [mul_pos_mono α] (ha : 1 ≤ a) (h : b < c) (hc : 0 ≤ c) :
   b < a * c :=
 h.trans_le $ le_mul_of_one_le_left hc ha
@@ -1204,77 +718,25 @@
 lemma lt_mul_of_one_lt_of_lt_of_pos [mul_pos_strict_mono α] (ha : 1 < a) (h : b < c) (hc : 0 < c) :
   b < a * c :=
 h.trans $ lt_mul_of_one_lt_left hc ha
->>>>>>> 9ae03a5b
 
 /-- Assumes right covariance. -/
 lemma right.one_lt_mul_of_lt_of_le_of_pos [mul_pos_strict_mono α]
   (ha : 1 < a) (hb : 1 ≤ b) (b0 : 0 < b) : 1 < a * b :=
 lt_mul_of_one_lt_of_le_of_pos ha hb b0
 
-<<<<<<< HEAD
-lemma mul_le_of_le_one_of_le' [pos_mul_mono α] [mul_pos_mono α]
-  (ha : a ≤ 1) (bc : b ≤ c) (a0 : 0 ≤ a) (c0 : 0 ≤ c) : a * b ≤ c :=
-calc  a * b ≤ a * c : mul_le_mul_left bc a0
-        ... ≤ 1 * c : mul_le_mul_right ha c0
-        ... = c     : one_mul c
-
-lemma mul_lt_of_lt_one_of_le' [pos_mul_mono α] [mul_pos_strict_mono α]
-  (ha : a < 1) (bc : b ≤ c) (a0 : 0 ≤ a) (c0 : 0 < c) : a * b < c :=
-calc  a * b ≤ a * c : mul_le_mul_left bc a0
-        ... < 1 * c : mul_lt_mul_right ha c0
-        ... = c     : one_mul c
-
-lemma mul_lt_of_le_one_of_lt' [pos_mul_strict_mono α] [mul_pos_mono α]
-  (ha : a ≤ 1) (bc : b < c) (a0 : 0 < a) (c0 : 0 ≤ c) : a * b < c :=
-calc  a * b < a * c : mul_lt_mul_left bc a0
-        ... ≤ 1 * c : mul_le_mul_right ha c0
-        ... = c     : one_mul c
-
-/-! Lemmas of the form `1 ≤ a → b ≤ c → b ≤ a * c`. -/
-
-lemma le_mul_of_one_le_of_le [mul_pos_mono α]
-  (ha : 1 ≤ a) (bc : b ≤ c) (c0 : 0 ≤ c) : b ≤ a * c :=
-c0.lt_or_eq.elim (preorder.le_mul_of_one_le_of_le ha bc)
-  (λ h, by rw [← h, mul_zero] at *; exact bc)
-=======
 /-- Assumes right covariance. -/
 lemma right.one_lt_mul_of_le_of_lt_of_nonneg [mul_pos_mono α]
   (ha : 1 ≤ a) (hb : 1 < b) (b0 : 0 ≤ b) : 1 < a * b :=
 lt_mul_of_one_le_of_lt_of_nonneg ha hb b0
->>>>>>> 9ae03a5b
 
 /-- Assumes right covariance. -/
 lemma right.one_lt_mul_of_lt_of_lt [mul_pos_strict_mono α]
   (ha : 1 < a) (hb : 1 < b) (b0 : 0 < b) : 1 < a * b :=
 lt_mul_of_one_lt_of_lt_of_pos ha hb b0
 
-<<<<<<< HEAD
-lemma le_mul_of_one_le_of_le' [pos_mul_mono α] [mul_pos_mono α]
-  (ha : 1 ≤ a) (bc : b ≤ c) (a0 : 0 ≤ a) (b0 : 0 ≤ b) : b ≤ a * c :=
-calc  b = 1 * b : (one_mul b).symm
-    ... ≤ a * b : mul_le_mul_right ha b0
-    ... ≤ a * c : mul_le_mul_left bc a0
-
-lemma lt_mul_of_one_lt_of_le' [pos_mul_mono α] [mul_pos_strict_mono α]
-  (ha : 1 < a) (bc : b ≤ c) (a0 : 0 ≤ a) (b0 : 0 < b) : b < a * c :=
-calc  b = 1 * b : (one_mul b).symm
-    ... < a * b : mul_lt_mul_right ha b0
-    ... ≤ a * c : mul_le_mul_left bc a0
-
-lemma lt_mul_of_one_le_of_lt' [pos_mul_strict_mono α] [mul_pos_mono α]
-  (ha : 1 ≤ a) (bc : b < c) (a0 : 0 < a) (b0 : 0 ≤ b) : b < a * c :=
-calc  b = 1 * b : (one_mul b).symm
-    ... ≤ a * b : mul_le_mul_right ha b0
-    ... < a * c : mul_lt_mul_left bc a0
-
-lemma mul_le_of_le_one_right [pos_mul_mono α] (h : b ≤ 1) (a0 : 0 ≤ a) :
-  a * b ≤ a :=
-mul_le_of_le_of_le_one le_rfl h a0
-=======
 lemma lt_mul_of_one_lt_of_lt_of_nonneg [mul_pos_mono α] (ha : 1 ≤ a) (h : b < c) (hc : 0 ≤ c) :
   b < a * c :=
 h.trans_le $ le_mul_of_one_le_left hc ha
->>>>>>> 9ae03a5b
 
 lemma lt_of_mul_lt_of_one_le_of_nonneg_left [pos_mul_mono α] (h : a * b < c) (hle : 1 ≤ b)
   (ha : 0 ≤ a) :
