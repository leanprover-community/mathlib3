/-
Copyright (c) 2021 Floris van Doorn. All rights reserved.
Released under Apache 2.0 license as described in the file LICENSE.
Authors: Floris van Doorn
-/
import algebra.order.archimedean
import algebra.order.sub
import algebra.order.with_zero
import order.lattice_intervals
import order.conditionally_complete_lattice

/-!
# The type of nonnegative elements

This file defines instances and prove some properties about the nonnegative elements
`{x : α // 0 ≤ x}` of an arbitrary type `α`.

Currently we only state instances and states some `simp`/`norm_cast` lemmas.

When `α` is `ℝ`, this will give us some properties about `ℝ≥0`.

## Main declarations

* `{x : α // 0 ≤ x}` is a `canonically_linear_ordered_add_monoid` if `α` is a `linear_ordered_ring`.
* `{x : α // 0 ≤ x}` is a `linear_ordered_comm_group_with_zero` if `α` is a `linear_ordered_field`.

## Implementation Notes

Instead of `{x : α // 0 ≤ x}` we could also use `set.Ici (0 : α)`, which is definitionally equal.
However, using the explicit subtype has a big advantage: when writing and element explicitly
with a proof of nonnegativity as `⟨x, hx⟩`, the `hx` is expected to have type `0 ≤ x`. If we would
use `Ici 0`, then the type is expected to be `x ∈ Ici 0`. Although these types are definitionally
equal, this often confuses the elaborator. Similar problems arise when doing cases on an element.

The disadvantage is that we have to duplicate some instances about `set.Ici` to this subtype.
-/

open set

variables {α : Type*}

namespace nonneg

<<<<<<< HEAD
instance order_bot [preorder α] {a : α} : order_bot {x : α // a ≤ x} :=
set.Ici.order_bot
=======
/-- This instance uses data fields from `subtype.partial_order` to help type-class inference.
The `set.Ici` data fields are definitionally equal, but that requires unfolding semireducible
definitions, so type-class inference won't see this. -/
instance order_bot [partial_order α] {a : α} : order_bot {x : α // a ≤ x} :=
{ ..subtype.partial_order _, ..set.Ici.order_bot }
>>>>>>> be948000

@[simp] lemma bot_eq [preorder α] {a : α} : (⊥ : {x : α // a ≤ x}) = ⟨a, le_rfl⟩ := rfl

instance no_top_order [partial_order α] [no_top_order α] {a : α} : no_top_order {x : α // a ≤ x} :=
set.Ici.no_top_order

<<<<<<< HEAD
instance semilattice_inf [semilattice_inf α] {a : α} : semilattice_inf {x : α // a ≤ x} :=
set.Ici.semilattice_inf
=======
/-- This instance uses data fields from `subtype.partial_order` to help type-class inference.
The `set.Ici` data fields are definitionally equal, but that requires unfolding semireducible
definitions, so type-class inference won't see this. -/
instance semilattice_inf_bot [semilattice_inf α] {a : α} : semilattice_inf_bot {x : α // a ≤ x} :=
{ ..nonneg.order_bot, ..set.Ici.semilattice_inf_bot }
>>>>>>> be948000

instance densely_ordered [preorder α] [densely_ordered α] {a : α} :
  densely_ordered {x : α // a ≤ x} :=
show densely_ordered (Ici a), from set.densely_ordered

<<<<<<< HEAD
lemma Ici.le_iff [preorder α] {a : α} (x y : set.Ici a) :
  x ≤ y ↔ (x : α) ≤ y := iff.rfl

/-- If `Sup ∅ ≤ a` then `{x : α // a ≤ x}` is a `conditionally_complete_linear_order`. -/
@[reducible]
protected noncomputable def conditionally_complete_linear_order
  [conditionally_complete_linear_order α] {a : α} :
  conditionally_complete_linear_order {x : α // a ≤ x} :=
{ .. @ord_connected_subset_conditionally_complete_linear_order α (set.Ici a) _ ⟨⟨a, le_rfl⟩⟩ _ }

/-- If `Sup ∅ ≤ a` then `{x : α // a ≤ x}` is a `conditionally_complete_linear_order_bot`. -/
=======
/-- If `Sup ∅ ≤ a` then `{x : α // a ≤ x}` is a `conditionally_complete_linear_order_bot`.

This instance uses data fields from `subtype.linear_order` to help type-class inference.
The `set.Ici` data fields are definitionally equal, but that requires unfolding semireducible
definitions, so type-class inference won't see this. -/
>>>>>>> be948000
@[reducible]
protected noncomputable def conditionally_complete_linear_order_bot
  [conditionally_complete_linear_order α] {a : α} (h : Sup ∅ ≤ a) :
  conditionally_complete_linear_order_bot {x : α // a ≤ x} :=
{ cSup_empty := (function.funext_iff.1
    (@subset_Sup_def α (set.Ici a) _ ⟨⟨a, le_rfl⟩⟩) ∅).trans $ subtype.eq $
      by { rw bot_eq, cases h.lt_or_eq with h2 h2, { simp [h2.not_le] }, simp [h2], },
  ..nonneg.order_bot,
<<<<<<< HEAD
  ..nonneg.conditionally_complete_linear_order }
=======
  ..(by apply_instance : linear_order {x : α // a ≤ x}),
  .. @ord_connected_subset_conditionally_complete_linear_order α (set.Ici a) _ ⟨⟨a, le_rfl⟩⟩ _ }
>>>>>>> be948000

instance inhabited [preorder α] {a : α} : inhabited {x : α // a ≤ x} :=
⟨⟨a, le_rfl⟩⟩

instance has_zero [has_zero α] [preorder α] : has_zero {x : α // 0 ≤ x} :=
⟨⟨0, le_rfl⟩⟩

@[simp, norm_cast]
protected lemma coe_zero [has_zero α] [preorder α] : ((0 : {x : α // 0 ≤ x}) : α) = 0 := rfl

@[simp] lemma mk_eq_zero [has_zero α] [preorder α] {x : α} (hx : 0 ≤ x) :
  (⟨x, hx⟩ : {x : α // 0 ≤ x}) = 0 ↔ x = 0 :=
subtype.ext_iff

instance has_add [add_zero_class α] [preorder α] [covariant_class α α (+) (≤)] :
  has_add {x : α // 0 ≤ x} :=
⟨λ x y, ⟨x + y, add_nonneg x.2 y.2⟩⟩

@[simp] lemma mk_add_mk [add_zero_class α] [preorder α] [covariant_class α α (+) (≤)] {x y : α}
  (hx : 0 ≤ x) (hy : 0 ≤ y) : (⟨x, hx⟩ : {x : α // 0 ≤ x}) + ⟨y, hy⟩ = ⟨x + y, add_nonneg hx hy⟩ :=
rfl

@[simp, norm_cast]
protected lemma coe_add [add_zero_class α] [preorder α] [covariant_class α α (+) (≤)]
  (a b : {x : α // 0 ≤ x}) : ((a + b : {x : α // 0 ≤ x}) : α) = a + b := rfl

instance ordered_add_comm_monoid [ordered_add_comm_monoid α] :
  ordered_add_comm_monoid {x : α // 0 ≤ x} :=
subtype.coe_injective.ordered_add_comm_monoid (coe : {x : α // 0 ≤ x} → α) rfl (λ x y, rfl)

instance linear_ordered_add_comm_monoid [linear_ordered_add_comm_monoid α] :
  linear_ordered_add_comm_monoid {x : α // 0 ≤ x} :=
subtype.coe_injective.linear_ordered_add_comm_monoid (coe : {x : α // 0 ≤ x} → α) rfl (λ x y, rfl)

instance ordered_cancel_add_comm_monoid [ordered_cancel_add_comm_monoid α] :
  ordered_cancel_add_comm_monoid {x : α // 0 ≤ x} :=
subtype.coe_injective.ordered_cancel_add_comm_monoid (coe : {x : α // 0 ≤ x} → α) rfl (λ x y, rfl)

instance linear_ordered_cancel_add_comm_monoid [linear_ordered_cancel_add_comm_monoid α] :
  linear_ordered_cancel_add_comm_monoid {x : α // 0 ≤ x} :=
subtype.coe_injective.linear_ordered_cancel_add_comm_monoid
  (coe : {x : α // 0 ≤ x} → α) rfl (λ x y, rfl)

/-- Coercion `{x : α // 0 ≤ x} → α` as a `add_monoid_hom`. -/
def coe_add_monoid_hom [ordered_add_comm_monoid α] : {x : α // 0 ≤ x} →+ α :=
⟨coe, nonneg.coe_zero, nonneg.coe_add⟩

@[norm_cast]
lemma nsmul_coe [ordered_add_comm_monoid α] (n : ℕ) (r : {x : α // 0 ≤ x}) :
  ↑(n • r) = n • (r : α) :=
nonneg.coe_add_monoid_hom.map_nsmul _ _

instance archimedean [ordered_add_comm_monoid α] [archimedean α] : archimedean {x : α // 0 ≤ x} :=
⟨ assume x y pos_y,
  let ⟨n, hr⟩ := archimedean.arch (x : α) (pos_y : (0 : α) < y) in
  ⟨n, show (x : α) ≤ (n • y : {x : α // 0 ≤ x}), by simp [*, -nsmul_eq_mul, nsmul_coe]⟩ ⟩

instance has_one [ordered_semiring α] : has_one {x : α // 0 ≤ x} :=
{ one := ⟨1, zero_le_one⟩ }

@[simp, norm_cast]
protected lemma coe_one [ordered_semiring α] : ((1 : {x : α // 0 ≤ x}) : α) = 1 := rfl

@[simp] lemma mk_eq_one [ordered_semiring α] {x : α} (hx : 0 ≤ x) :
  (⟨x, hx⟩ : {x : α // 0 ≤ x}) = 1 ↔ x = 1 :=
subtype.ext_iff

instance has_mul [ordered_semiring α] : has_mul {x : α // 0 ≤ x} :=
{ mul := λ x y, ⟨x * y, mul_nonneg x.2 y.2⟩ }

@[simp, norm_cast]
protected lemma coe_mul [ordered_semiring α] (a b : {x : α // 0 ≤ x}) :
  ((a * b : {x : α // 0 ≤ x}) : α) = a * b := rfl

@[simp] lemma mk_mul_mk [ordered_semiring α] {x y : α} (hx : 0 ≤ x) (hy : 0 ≤ y) :
  (⟨x, hx⟩ : {x : α // 0 ≤ x}) * ⟨y, hy⟩ = ⟨x * y, mul_nonneg hx hy⟩ :=
rfl

instance ordered_semiring [ordered_semiring α] : ordered_semiring {x : α // 0 ≤ x} :=
subtype.coe_injective.ordered_semiring
  (coe : {x : α // 0 ≤ x} → α) rfl rfl (λ x y, rfl) (λ x y, rfl)

instance ordered_comm_semiring [ordered_comm_semiring α] : ordered_comm_semiring {x : α // 0 ≤ x} :=
subtype.coe_injective.ordered_comm_semiring
  (coe : {x : α // 0 ≤ x} → α) rfl rfl (λ x y, rfl) (λ x y, rfl)

-- These prevent noncomputable instances being found, as it does not require `linear_order` which
-- is frequently non-computable.
instance monoid_with_zero [ordered_semiring α] : monoid_with_zero {x : α // 0 ≤ x} :=
by apply_instance

instance comm_monoid_with_zero [ordered_comm_semiring α] : comm_monoid_with_zero {x : α // 0 ≤ x} :=
by apply_instance

instance nontrivial [linear_ordered_semiring α] : nontrivial {x : α // 0 ≤ x} :=
⟨ ⟨0, 1, λ h, zero_ne_one (congr_arg subtype.val h)⟩ ⟩

instance linear_ordered_semiring [linear_ordered_semiring α] :
  linear_ordered_semiring {x : α // 0 ≤ x} :=
subtype.coe_injective.linear_ordered_semiring
  (coe : {x : α // 0 ≤ x} → α) rfl rfl (λ x y, rfl) (λ x y, rfl)

instance linear_ordered_comm_monoid_with_zero [linear_ordered_comm_ring α] :
  linear_ordered_comm_monoid_with_zero {x : α // 0 ≤ x} :=
{ mul_le_mul_left := λ a b h c, mul_le_mul_of_nonneg_left h c.2,
  ..nonneg.linear_ordered_semiring,
  ..nonneg.ordered_comm_semiring }

/-- Coercion `{x : α // 0 ≤ x} → α` as a `ring_hom`. -/
def coe_ring_hom [ordered_semiring α] : {x : α // 0 ≤ x} →+* α :=
⟨coe, nonneg.coe_one, nonneg.coe_mul, nonneg.coe_zero, nonneg.coe_add⟩

instance has_inv [linear_ordered_field α] : has_inv {x : α // 0 ≤ x} :=
{ inv := λ x, ⟨x⁻¹, inv_nonneg.mpr x.2⟩ }

@[simp, norm_cast]
protected lemma coe_inv [linear_ordered_field α] (a : {x : α // 0 ≤ x}) :
  ((a⁻¹ : {x : α // 0 ≤ x}) : α) = a⁻¹ := rfl

@[simp] lemma inv_mk [linear_ordered_field α] {x : α} (hx : 0 ≤ x) :
  (⟨x, hx⟩ : {x : α // 0 ≤ x})⁻¹ = ⟨x⁻¹, inv_nonneg.mpr hx⟩ :=
rfl

instance linear_ordered_comm_group_with_zero [linear_ordered_field α] :
  linear_ordered_comm_group_with_zero {x : α // 0 ≤ x} :=
{ inv_zero := by { ext, exact inv_zero },
  mul_inv_cancel := by { intros a ha, ext, refine mul_inv_cancel (mt (λ h, _) ha), ext, exact h },
  ..nonneg.nontrivial,
  ..nonneg.has_inv,
  ..nonneg.linear_ordered_comm_monoid_with_zero }

instance has_div [linear_ordered_field α] : has_div {x : α // 0 ≤ x} :=
{ div := λ x y, ⟨x / y, div_nonneg x.2 y.2⟩ }

@[simp, norm_cast]
protected lemma coe_div [linear_ordered_field α] (a b : {x : α // 0 ≤ x}) :
  ((a / b : {x : α // 0 ≤ x}) : α) = a / b := rfl

@[simp] lemma mk_div_mk [linear_ordered_field α] {x y : α} (hx : 0 ≤ x) (hy : 0 ≤ y) :
  (⟨x, hx⟩ : {x : α // 0 ≤ x}) / ⟨y, hy⟩ = ⟨x / y, div_nonneg hx hy⟩ :=
rfl

instance canonically_ordered_add_monoid [ordered_ring α] :
  canonically_ordered_add_monoid {x : α // 0 ≤ x} :=
{ le_iff_exists_add     := λ ⟨a, ha⟩ ⟨b, hb⟩,
    by simpa only [mk_add_mk, subtype.exists, subtype.mk_eq_mk] using le_iff_exists_nonneg_add a b,
  ..nonneg.ordered_add_comm_monoid,
  ..nonneg.order_bot }

instance canonically_ordered_comm_semiring [ordered_comm_ring α] [no_zero_divisors α] :
  canonically_ordered_comm_semiring {x : α // 0 ≤ x} :=
{ eq_zero_or_eq_zero_of_mul_eq_zero := by { rintro ⟨a, ha⟩ ⟨b, hb⟩, simp },
  ..nonneg.canonically_ordered_add_monoid,
  ..nonneg.ordered_comm_semiring }

instance canonically_linear_ordered_add_monoid [linear_ordered_ring α] :
  canonically_linear_ordered_add_monoid {x : α // 0 ≤ x} :=
{ ..subtype.linear_order _, ..nonneg.canonically_ordered_add_monoid }

section linear_order

variables [has_zero α] [linear_order α]

/-- The function `a ↦ max a 0` of type `α → {x : α // 0 ≤ x}`. -/
def to_nonneg (a : α) : {x : α // 0 ≤ x} :=
⟨max a 0, le_max_right _ _⟩

@[simp]
lemma coe_to_nonneg {a : α} : (to_nonneg a : α) = max a 0 := rfl

@[simp]
lemma to_nonneg_of_nonneg {a : α} (h : 0 ≤ a) : to_nonneg a = ⟨a, h⟩ :=
by simp [to_nonneg, h]

@[simp]
lemma to_nonneg_coe {a : {x : α // 0 ≤ x}} : to_nonneg (a : α) = a :=
by { cases a with a ha, exact to_nonneg_of_nonneg ha }

@[simp]
lemma to_nonneg_le {a : α} {b : {x : α // 0 ≤ x}} : to_nonneg a ≤ b ↔ a ≤ b :=
by { cases b with b hb, simp [to_nonneg, hb] }

@[simp]
lemma to_nonneg_lt {a : {x : α // 0 ≤ x}} {b : α} : a < to_nonneg b ↔ ↑a < b :=
by { cases a with a ha, simp [to_nonneg, ha.not_lt] }

instance has_sub [has_sub α] : has_sub {x : α // 0 ≤ x} :=
⟨λ x y, to_nonneg (x - y)⟩

@[simp] lemma mk_sub_mk [has_sub α] {x y : α}
  (hx : 0 ≤ x) (hy : 0 ≤ y) : (⟨x, hx⟩ : {x : α // 0 ≤ x}) - ⟨y, hy⟩ = to_nonneg (x - y) :=
rfl

end linear_order

instance has_ordered_sub [linear_ordered_ring α] : has_ordered_sub {x : α // 0 ≤ x} :=
⟨by { rintro ⟨a, ha⟩ ⟨b, hb⟩ ⟨c, hc⟩, simp only [sub_le_iff_le_add, subtype.mk_le_mk, mk_sub_mk,
  mk_add_mk, to_nonneg_le, subtype.coe_mk]}⟩

end nonneg<|MERGE_RESOLUTION|>--- conflicted
+++ resolved
@@ -41,38 +41,21 @@
 
 namespace nonneg
 
-<<<<<<< HEAD
 instance order_bot [preorder α] {a : α} : order_bot {x : α // a ≤ x} :=
 set.Ici.order_bot
-=======
-/-- This instance uses data fields from `subtype.partial_order` to help type-class inference.
-The `set.Ici` data fields are definitionally equal, but that requires unfolding semireducible
-definitions, so type-class inference won't see this. -/
-instance order_bot [partial_order α] {a : α} : order_bot {x : α // a ≤ x} :=
-{ ..subtype.partial_order _, ..set.Ici.order_bot }
->>>>>>> be948000
 
 @[simp] lemma bot_eq [preorder α] {a : α} : (⊥ : {x : α // a ≤ x}) = ⟨a, le_rfl⟩ := rfl
 
 instance no_top_order [partial_order α] [no_top_order α] {a : α} : no_top_order {x : α // a ≤ x} :=
 set.Ici.no_top_order
 
-<<<<<<< HEAD
 instance semilattice_inf [semilattice_inf α] {a : α} : semilattice_inf {x : α // a ≤ x} :=
 set.Ici.semilattice_inf
-=======
-/-- This instance uses data fields from `subtype.partial_order` to help type-class inference.
-The `set.Ici` data fields are definitionally equal, but that requires unfolding semireducible
-definitions, so type-class inference won't see this. -/
-instance semilattice_inf_bot [semilattice_inf α] {a : α} : semilattice_inf_bot {x : α // a ≤ x} :=
-{ ..nonneg.order_bot, ..set.Ici.semilattice_inf_bot }
->>>>>>> be948000
 
 instance densely_ordered [preorder α] [densely_ordered α] {a : α} :
   densely_ordered {x : α // a ≤ x} :=
 show densely_ordered (Ici a), from set.densely_ordered
 
-<<<<<<< HEAD
 lemma Ici.le_iff [preorder α] {a : α} (x y : set.Ici a) :
   x ≤ y ↔ (x : α) ≤ y := iff.rfl
 
@@ -83,14 +66,11 @@
   conditionally_complete_linear_order {x : α // a ≤ x} :=
 { .. @ord_connected_subset_conditionally_complete_linear_order α (set.Ici a) _ ⟨⟨a, le_rfl⟩⟩ _ }
 
-/-- If `Sup ∅ ≤ a` then `{x : α // a ≤ x}` is a `conditionally_complete_linear_order_bot`. -/
-=======
 /-- If `Sup ∅ ≤ a` then `{x : α // a ≤ x}` is a `conditionally_complete_linear_order_bot`.
 
 This instance uses data fields from `subtype.linear_order` to help type-class inference.
 The `set.Ici` data fields are definitionally equal, but that requires unfolding semireducible
 definitions, so type-class inference won't see this. -/
->>>>>>> be948000
 @[reducible]
 protected noncomputable def conditionally_complete_linear_order_bot
   [conditionally_complete_linear_order α] {a : α} (h : Sup ∅ ≤ a) :
@@ -99,12 +79,7 @@
     (@subset_Sup_def α (set.Ici a) _ ⟨⟨a, le_rfl⟩⟩) ∅).trans $ subtype.eq $
       by { rw bot_eq, cases h.lt_or_eq with h2 h2, { simp [h2.not_le] }, simp [h2], },
   ..nonneg.order_bot,
-<<<<<<< HEAD
   ..nonneg.conditionally_complete_linear_order }
-=======
-  ..(by apply_instance : linear_order {x : α // a ≤ x}),
-  .. @ord_connected_subset_conditionally_complete_linear_order α (set.Ici a) _ ⟨⟨a, le_rfl⟩⟩ _ }
->>>>>>> be948000
 
 instance inhabited [preorder α] {a : α} : inhabited {x : α // a ≤ x} :=
 ⟨⟨a, le_rfl⟩⟩
