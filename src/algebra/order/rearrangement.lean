/-
Copyright (c) 2022 Mantas Bakšys. All rights reserved.
Released under Apache 2.0 license as described in the file LICENSE.
Authors: Mantas Bakšys
-/
import algebra.big_operators.order
import algebra.order.module
import data.prod.lex
import group_theory.perm.concrete_cycle
import order.monovary
import tactic.interval_cases

/-!
# Rearrangement inequality

<<<<<<< HEAD
This file proves the rearrangement inequality and Chebyshev's inequality.
=======
This file proves the rearrangement inequality and deduces the conditions for equality and strict
inequality.
>>>>>>> 8d13a2db

The rearrangement inequality tells you that for two functions `f g : ι → α`, the sum
`∑ i, f i * g (σ i)` is maximized over all `σ : perm ι` when `g ∘ σ` monovaries with `f` and
minimized when `g ∘ σ` antivaries with `f`.

<<<<<<< HEAD
Chebyshev's inequality states `(∑ i in s, f i) * ∑ i in s, g i ≤ s.card * ∑ i in s, f i * g i` when
`f g : ι → α` monovary, and the reverse inequality when `f` and `g` antivary.
=======
The inequality also tells you that `∑ i, f i * g (σ i) = ∑ i, f i * g i` if and only if `g ∘ σ`
monovaries with `f` when `g` monovaries with `f`. The above equality also holds if and only if
`g ∘ σ` antivaries with `f` when `g` antivaries with `f`.

From the above two statements, we deduce that the inequality is strict if and only if `g ∘ σ` does
not monovary with `f` when `g` monovaries with `f`. Analogously, the inequality is strict if and
only if `g ∘ σ` does not antivary with `f` when `g` antivaries with `f`.
>>>>>>> 8d13a2db

## Implementation notes

In fact, we don't need much compatibility between the addition and multiplication of `α`, so we can
actually decouple them by replacing multiplication with scalar multiplication and making `f` and `g`
land in different types.
As a bonus, this makes the dual statement trivial. The multiplication versions are provided for
convenience.

The case for `monotone`/`antitone` pairs of functions over a `linear_order` is not deduced in this
file because it is easily deducible from the `monovary` API.
-/

<<<<<<< HEAD
namespace finset
variables {α : Type*} [fintype α] {s : finset α}

@[simp] lemma coe_eq_univ : (s : set α) = set.univ ↔ s = univ := by rw [←coe_univ, coe_inj]

end finset

section cycle

open equiv equiv.perm set order_dual
open_locale big_operators

variables {α β : Type*} {σ : perm α} {s : set α} {t : set β} {a : α}

lemma list.nodup.is_cycle_on_form_perm [decidable_eq α] {l : list α} (h : l.nodup) :
  l.form_perm.is_cycle_on {a | a ∈ l} :=
begin
  sorry
end

-- where to move?
lemma set.product_self (π : perm α) (hπ : π.is_cycle_on s) :
  s ×ˢ s = ⋃ n : ℤ, (λ a, (a, (π ^ n) a)) '' s :=
begin
  ext,
  simp,
end

end cycle

section to_move

open equiv equiv.perm set order_dual
open_locale big_operators

variables {ι α β : Type*} [semiring α] [add_comm_monoid β] [module α β] {s : set ι} {σ : perm ι}
  {f : ι → α} {g : ι → β} {i : ι}

-- where to move?
lemma sum_mul_sum_eq_sum_perm [decidable_eq ι] (s : finset ι) (π : perm s) (hπ : π.is_cycle)
  (hπs : π.support = finset.univ) : (∑ i in s, f i) • (∑ i in s, g i) =
    ∑ k in finset.range s.card, (∑ i in s, f i • g ((π^k).subtype_congr (equiv.refl _) i)) :=
begin
  rw [finset.sum_smul_sum, finset.product_self_eq_range_bUnion_perm π hπ hπs, finset.sum_bUnion _],
end

-- where to move?
lemma finset.product_self [decidable_eq ι] (π : perm ι) (hπ : π.is_cycle_on s) :
  s.product s =
  (finset.range s.card).bUnion (λ k, s.map ⟨λ i, (i, (π ^ k) i), λ i j, congr_arg prod.fst⟩) :=
begin
  ext,
  obtain hs | hs := eq_or_ne s.card 0,
  { simp only [finset.card_eq_zero.mp hs, mem_product, not_mem_empty, and_self, card_empty,
      range_zero, bUnion_empty] },
  simp only [mem_bUnion, mem_range, mem_singleton, exists_prop, mem_product],
  refine ⟨λ h, _, λ h, _⟩,
  { have hπ1 : π ⟨a.1, h.1⟩ ≠ ⟨a.1, h.1⟩,
    { simp only [← equiv.perm.mem_support, hπs, mem_univ] },
    have hπ2 : π ⟨a.2, h.2⟩ ≠ ⟨a.2, h.2⟩,
    { simp only [← equiv.perm.mem_support, hπs, mem_univ] },
    cases hπ.exists_pow_eq hπ1 hπ2 with i hi,
    replace hi : (π ^ (i % s.card)) ⟨a.fst, _⟩ = ⟨a.snd, _⟩,
    { convert hi using 2,
      convert (eq.symm pow_eq_mod_order_of),
      simp only [equiv.perm.order_of_is_cycle hπ, hπs, univ_eq_attach, card_attach] },
    refine ⟨i % s.card, _, a.1, h.1, _⟩,
    { exact nat.mod_lt _ (pos_iff_ne_zero.mpr hs) },
    { ext, refl,
      rw equiv.perm.subtype_congr.left_apply,
      { simp only [hi, subtype.coe_mk] },
      { exact h.1 } } },
  { rcases h with ⟨k, hk, b, hbs, h⟩,
    rw h,
    refine ⟨by simpa using hbs, _⟩,
    rw equiv.perm.subtype_congr.left_apply,
    simp only [coe_mem],
    exact hbs }
end

-- where to move?
lemma finset.product_self_eq_range_bUnion_perm [decidable_eq ι] (π : perm s) (hπ : π.is_cycle)
  (hπs : π.support = univ) : s.product s =
  (finset.range s.card).bUnion (λ k, s.bUnion $ λ i, {(i, (π^k).subtype_congr (equiv.refl _) i)}) :=
begin
  ext,
  obtain hs | hs := eq_or_ne s.card 0,
  { simp only [finset.card_eq_zero.mp hs, mem_product, not_mem_empty, and_self, card_empty,
      range_zero, bUnion_empty] },
  simp only [mem_bUnion, mem_range, mem_singleton, exists_prop, mem_product],
  refine ⟨λ h, _, λ h, _⟩,
  { have hπ1 : π ⟨a.1, h.1⟩ ≠ ⟨a.1, h.1⟩,
    { simp only [← equiv.perm.mem_support, hπs, mem_univ] },
    have hπ2 : π ⟨a.2, h.2⟩ ≠ ⟨a.2, h.2⟩,
    { simp only [← equiv.perm.mem_support, hπs, mem_univ] },
    cases hπ.exists_pow_eq hπ1 hπ2 with i hi,
    replace hi : (π ^ (i % s.card)) ⟨a.fst, _⟩ = ⟨a.snd, _⟩,
    { convert hi using 2,
      convert (eq.symm pow_eq_mod_order_of),
      simp only [equiv.perm.order_of_is_cycle hπ, hπs, univ_eq_attach, card_attach] },
    refine ⟨i % s.card, _, a.1, h.1, _⟩,
    { exact nat.mod_lt _ (pos_iff_ne_zero.mpr hs) },
    { ext, refl,
      rw equiv.perm.subtype_congr.left_apply,
      { simp only [hi, subtype.coe_mk] },
      { exact h.1 } } },
  { rcases h with ⟨k, hk, b, hbs, h⟩,
    rw h,
    refine ⟨by simpa using hbs, _⟩,
    rw equiv.perm.subtype_congr.left_apply,
    simp only [coe_mem],
    exact hbs }
end

-- where to move?
lemma sum_mul_sum_eq_sum_perm [decidable_eq ι] (s : finset ι) (π : perm s) (hπ : π.is_cycle)
  (hπs : π.support = univ) : (∑ i in s, f i) • (∑ i in s, g i) =
    ∑ k in finset.range s.card, (∑ i in s, f i • g ((π^k).subtype_congr (equiv.refl _) i)) :=
begin
  rw [finset.sum_smul_sum, finset.product_self_eq_range_bUnion_perm π hπ hπs, finset.sum_bUnion _],
  { refine finset.sum_congr rfl (λ x hx, _),
    rw finset.sum_bUnion _,
    { exact finset.sum_congr rfl (λ y hy, sum_singleton) },
    rintros a ha b hb hab ⟨c, d⟩ h,
    simp only [inf_eq_inter, mem_inter, mem_singleton, prod.mk.inj_iff] at h,
    exfalso, apply hab,
    rw [← h.1.1, h.2.1] },
  rintros a ha b hb hab ⟨c, d⟩ h,
  simp only [inf_eq_inter, mem_inter, mem_bUnion, mem_singleton, prod.mk.inj_iff,
    exists_prop] at h,
  rcases h with ⟨⟨e, he⟩, ⟨f, hf⟩⟩,
  have h : ((π ^ a).subtype_congr (equiv.refl {a // a ∉ s})) c =
    ((π ^ b).subtype_congr (equiv.refl {a // a ∉ s})) c,
  { conv_lhs { rw [he.2.1, ← he.2.2, hf.2.2, ← hf.2.1] } },
  have hc : c ∈ s := by simp only [he.2.1, he.1],
  replace h : (π ^ a) ⟨c, hc⟩ = (π ^ b) ⟨c, hc⟩,
  { rw [subtype_congr.left_apply _] at h,
    swap, exact hc,
    rw [subtype_congr.left_apply _] at h,
    swap, exact hc,
    simp only [← @subtype.coe_inj ι _ _, h] },
  replace h : π ^ a = π ^ b,
  { rw is_cycle.pow_eq_pow_iff hπ,
    exact ⟨⟨c, hc⟩, mem_support.1 $ by simp only [hπs, mem_univ], h⟩ },
  simp only [pow_eq_pow_iff_modeq, equiv.perm.order_of_is_cycle hπ, hπs,
    univ_eq_attach, card_attach] at h,
  exfalso,
  apply hab,
  rw [nat.modeq.eq_of_modeq_of_abs_lt h _],
  rw abs_sub_lt_iff,
  simp only [mem_coe, mem_range] at *,
  split; linarith
end

end to_move

open equiv equiv.perm finset order_dual
=======
open equiv equiv.perm finset function order_dual
>>>>>>> 8d13a2db
open_locale big_operators

variables {ι α β : Type*}

/-! ### Rearrangement inequality -/

/-! #### Scalar multiplication versions -/

section smul
variables [linear_ordered_ring α] [linear_ordered_add_comm_group β] [module α β]
  [ordered_smul α β] {s : finset ι} {σ : perm ι} {f : ι → α} {g : ι → β}

/-- **Rearrangement Inequality**: Pointwise scalar multiplication of `f` and `g` is maximized when
<<<<<<< HEAD
`f` and `g` monovary together. Stated by permuting the entries of `g`.  -/
=======
`f` and `g` monovary together. Stated by permuting the entries of `g`. -/
>>>>>>> 8d13a2db
lemma monovary_on.sum_smul_comp_perm_le_sum_smul (hfg : monovary_on f g s)
  (hσ : {x | σ x ≠ x} ⊆ s) :
  ∑ i in s, f i • g (σ i) ≤ ∑ i in s, f i • g i :=
begin
  classical,
  revert hσ σ hfg,
  apply finset.induction_on_max_value (λ i, to_lex (g i, f i)) s,
  { simp only [le_rfl, finset.sum_empty, implies_true_iff] },
  intros a s has hamax hind σ hfg hσ,
  set τ : perm ι := σ.trans (swap a (σ a)) with hτ,
  have hτs : {x | τ x ≠ x} ⊆ s,
  { intros x hx,
    simp only [ne.def, set.mem_set_of_eq, equiv.coe_trans, equiv.swap_comp_apply] at hx,
    split_ifs at hx with h₁ h₂ h₃,
    { obtain rfl | hax := eq_or_ne x a,
      { contradiction },
      { exact mem_of_mem_insert_of_ne (hσ $ λ h, hax $ h.symm.trans h₁) hax } },
    { exact (hx $ σ.injective h₂.symm).elim },
    { exact mem_of_mem_insert_of_ne (hσ hx) (ne_of_apply_ne _ h₂) } },
  specialize hind (hfg.subset $ subset_insert _ _) hτs,
  simp_rw sum_insert has,
  refine le_trans _ (add_le_add_left hind _),
  obtain hσa | hσa := eq_or_ne a (σ a),
  { rw [←hσa, swap_self, trans_refl] at hτ,
    rw [←hσa, hτ] },
  have h1s : σ⁻¹ a ∈ s,
  { rw [ne.def, ←inv_eq_iff_eq] at hσa,
    refine mem_of_mem_insert_of_ne (hσ $ λ h, hσa _) hσa,
    rwa [apply_inv_self, eq_comm] at h },
  simp only [← s.sum_erase_add _ h1s, add_comm],
  rw [← add_assoc, ← add_assoc],
  refine add_le_add _ (sum_congr rfl $ λ x hx, _).le,
  { simp only [hτ, swap_apply_left, function.comp_app, equiv.coe_trans, apply_inv_self],
    suffices : 0 ≤ (f a - f (σ⁻¹ a)) • (g a - g (σ a)),
    { rw ← sub_nonneg,
      convert this,
      simp only [smul_sub, sub_smul],
      abel },
    refine smul_nonneg (sub_nonneg_of_le _) (sub_nonneg_of_le _),
    { specialize hamax (σ⁻¹ a) h1s,
      rw prod.lex.le_iff at hamax,
      cases hamax,
      { exact hfg (mem_insert_of_mem h1s) (mem_insert_self _ _) hamax },
      { exact hamax.2 } },
    { specialize hamax (σ a) (mem_of_mem_insert_of_ne (hσ $ σ.injective.ne hσa.symm) hσa.symm),
      rw prod.lex.le_iff at hamax,
      cases hamax,
      { exact hamax.le },
      { exact hamax.1.le } } },
  { congr' 2,
    rw [eq_comm, hτ],
    rw [mem_erase, ne.def, eq_inv_iff_eq] at hx,
    refine swap_apply_of_ne_of_ne hx.1 (σ.injective.ne _),
    rintro rfl,
    exact has hx.2 }
end

/-- **Equality case of Rearrangement Inequality**: Pointwise scalar multiplication of `f` and `g`,
which monovary together, is unchanged by a permutation if and only if `f` and `g ∘ σ` monovary
together. Stated by permuting the entries of `g`. -/
lemma monovary_on.sum_smul_comp_perm_eq_sum_smul_iff (hfg : monovary_on f g s)
  (hσ : {x | σ x ≠ x} ⊆ s) :
  ∑ i in s, f i • g (σ i) = ∑ i in s, f i • g i ↔ monovary_on f (g ∘ σ) s :=
begin
  classical,
  refine ⟨not_imp_not.1 $ λ h, _, λ h, (hfg.sum_smul_comp_perm_le_sum_smul hσ).antisymm _⟩,
  { rw monovary_on at h,
    push_neg at h,
    obtain ⟨x, hx, y, hy, hgxy, hfxy⟩ := h,
    set τ : perm ι := (swap x y).trans σ,
    have hτs : {x | τ x ≠ x} ⊆ s,
    { refine (set_support_mul_subset σ $ swap x y).trans (set.union_subset hσ $ λ z hz, _),
      obtain ⟨_, rfl | rfl⟩ := swap_apply_ne_self_iff.1 hz; assumption },
    refine ((hfg.sum_smul_comp_perm_le_sum_smul hτs).trans_lt' _).ne,
    obtain rfl | hxy := eq_or_ne x y,
    { cases lt_irrefl _ hfxy },
    simp only [←s.sum_erase_add _ hx, ←(s.erase x).sum_erase_add _ (mem_erase.2 ⟨hxy.symm, hy⟩),
      add_assoc, equiv.coe_trans, function.comp_app],
    suffices : f y • g (σ y) + f x • g (σ x) < f y • g (τ y) + f x • g (τ x),
    { refine add_lt_add_of_le_of_lt (finset.sum_congr rfl $ λ z hz, _).le this,
      simp_rw mem_erase at hz,
      rw swap_apply_of_ne_of_ne hz.2.1 hz.1 },
    have : 0 < (f x - f y) • (g (σ y) - g (σ x)) := smul_pos (sub_pos.2 hfxy) (sub_pos.2 hgxy),
    simpa only [equiv.coe_trans, function.comp_app, swap_apply_right, swap_apply_left, smul_sub,
      sub_smul, lt_sub_iff_add_lt, zero_add, sub_add_eq_add_sub, sub_lt_iff_lt_add,
      add_comm (_ • g (σ x))] using this },
  { convert h.sum_smul_comp_perm_le_sum_smul ((set_support_inv_eq _).subset.trans hσ) using 1,
    simp_rw [function.comp_app, apply_inv_self] }
end

/-- **Strict inequality case of Rearrangement Inequality**: Pointwise scalar multiplication of
`f` and `g`, which monovary together, is strictly decreased by a permutation if and only if
`f` and `g ∘ σ` do not monovary together. Stated by permuting the entries of `g`. -/
lemma monovary_on.sum_smul_comp_perm_lt_sum_smul_iff (hfg : monovary_on f g s)
  (hσ : {x | σ x ≠ x} ⊆ s) :
  ∑ i in s, f i • g (σ i) < ∑ i in s, f i • g i ↔ ¬ monovary_on f (g ∘ σ) s :=
by simp [←hfg.sum_smul_comp_perm_eq_sum_smul_iff hσ,
  lt_iff_le_and_ne, hfg.sum_smul_comp_perm_le_sum_smul hσ]

/-- **Rearrangement Inequality**: Pointwise scalar multiplication of `f` and `g` is maximized when
`f` and `g` monovary together. Stated by permuting the entries of `f`. -/
lemma monovary_on.sum_comp_perm_smul_le_sum_smul (hfg : monovary_on f g s)
  (hσ : {x | σ x ≠ x} ⊆ s) :
  ∑ i in s, f (σ i) • g i ≤ ∑ i in s, f i • g i :=
begin
  convert hfg.sum_smul_comp_perm_le_sum_smul
    (show {x | σ⁻¹ x ≠ x} ⊆ s, by simp only [set_support_inv_eq, hσ]) using 1,
  exact σ.sum_comp' s (λ i j, f i • g j) hσ,
end

/-- **Equality case of Rearrangement Inequality**: Pointwise scalar multiplication of `f` and `g`,
which monovary together, is unchanged by a permutation if and only if `f ∘ σ` and `g` monovary
together. Stated by permuting the entries of `f`. -/
lemma monovary_on.sum_comp_perm_smul_eq_sum_smul_iff (hfg : monovary_on f g s)
  (hσ : {x | σ x ≠ x} ⊆ s) :
  ∑ i in s, f (σ i) • g i = ∑ i in s, f i • g i ↔ monovary_on (f ∘ σ) g s :=
begin
  have hσinv : {x | σ⁻¹ x ≠ x} ⊆ s := (set_support_inv_eq _).subset.trans hσ,
  refine (iff.trans _ $ hfg.sum_smul_comp_perm_eq_sum_smul_iff hσinv).trans ⟨λ h, _, λ h, _⟩,
  { simpa only [σ.sum_comp' s (λ i j, f i • g j) hσ] },
  { convert h.comp_right σ,
    { rw [comp.assoc, inv_def, symm_comp_self, comp.right_id] },
    { rw [σ.eq_preimage_iff_image_eq, set.image_perm hσ] } },
  { convert h.comp_right σ.symm,
    { rw [comp.assoc, self_comp_symm, comp.right_id] },
    { rw σ.symm.eq_preimage_iff_image_eq,
      exact set.image_perm hσinv } }
end

/-- **Strict inequality case of Rearrangement Inequality**: Pointwise scalar multiplication of
`f` and `g`, which monovary together, is strictly decreased by a permutation if and only if
`f ∘ σ` and `g` do not monovary together. Stated by permuting the entries of `f`. -/
lemma monovary_on.sum_comp_perm_smul_lt_sum_smul_iff (hfg : monovary_on f g s)
  (hσ : {x | σ x ≠ x} ⊆ s) :
  ∑ i in s, f (σ i) • g i < ∑ i in s, f i • g i ↔ ¬ monovary_on (f ∘ σ) g s :=
by simp [←hfg.sum_comp_perm_smul_eq_sum_smul_iff hσ,
  lt_iff_le_and_ne, hfg.sum_comp_perm_smul_le_sum_smul hσ]

/-- **Rearrangement Inequality**: Pointwise scalar multiplication of `f` and `g` is minimized when
`f` and `g` antivary together. Stated by permuting the entries of `g`. -/
lemma antivary_on.sum_smul_le_sum_smul_comp_perm (hfg : antivary_on f g s)
  (hσ : {x | σ x ≠ x} ⊆ s) :
  ∑ i in s, f i • g i ≤ ∑ i in s, f i • g (σ i) :=
hfg.dual_right.sum_smul_comp_perm_le_sum_smul hσ

/-- **Equality case of the Rearrangement Inequality**: Pointwise scalar multiplication of `f` and
`g`, which antivary together, is unchanged by a permutation if and only if `f` and `g ∘ σ` antivary
together. Stated by permuting the entries of `g`. -/
lemma antivary_on.sum_smul_eq_sum_smul_comp_perm_iff (hfg : antivary_on f g s)
  (hσ : {x | σ x ≠ x} ⊆ s) :
  ∑ i in s, f i • g (σ i) = ∑ i in s, f i • g i ↔ antivary_on f (g ∘ σ) s :=
(hfg.dual_right.sum_smul_comp_perm_eq_sum_smul_iff hσ).trans monovary_on_to_dual_right

/-- **Strict inequality case of the Rearrangement Inequality**: Pointwise scalar multiplication of
`f` and `g`, which antivary together, is strictly decreased by a permutation if and only if
`f` and `g ∘ σ` do not antivary together. Stated by permuting the entries of `g`. -/
lemma antivary_on.sum_smul_lt_sum_smul_comp_perm_iff (hfg : antivary_on f g s)
  (hσ : {x | σ x ≠ x} ⊆ s) :
  ∑ i in s, f i • g i < ∑ i in s, f i • g (σ i) ↔ ¬ antivary_on f (g ∘ σ) s :=
by simp [←hfg.sum_smul_eq_sum_smul_comp_perm_iff hσ, lt_iff_le_and_ne, eq_comm,
  hfg.sum_smul_le_sum_smul_comp_perm hσ]

/-- **Rearrangement Inequality**: Pointwise scalar multiplication of `f` and `g` is minimized when
`f` and `g` antivary together. Stated by permuting the entries of `f`. -/
lemma antivary_on.sum_smul_le_sum_comp_perm_smul (hfg : antivary_on f g s)
  (hσ : {x | σ x ≠ x} ⊆ s) :
  ∑ i in s, f i • g i ≤ ∑ i in s, f (σ i) • g i :=
hfg.dual_right.sum_comp_perm_smul_le_sum_smul hσ

/-- **Equality case of the Rearrangement Inequality**: Pointwise scalar multiplication of `f` and
`g`, which antivary together, is unchanged by a permutation if and only if `f ∘ σ` and `g` antivary
together. Stated by permuting the entries of `f`. -/
lemma antivary_on.sum_smul_eq_sum_comp_perm_smul_iff (hfg : antivary_on f g s)
  (hσ : {x | σ x ≠ x} ⊆ s) :
  ∑ i in s, f (σ i) • g i = ∑ i in s, f i • g i ↔ antivary_on (f ∘ σ) g s :=
(hfg.dual_right.sum_comp_perm_smul_eq_sum_smul_iff hσ).trans monovary_on_to_dual_right

/-- **Strict inequality case of the Rearrangement Inequality**: Pointwise scalar multiplication of
`f` and `g`, which antivary together, is strictly decreased by a permutation if and only if
`f ∘ σ` and `g` do not antivary together. Stated by permuting the entries of `f`. -/
lemma antivary_on.sum_smul_lt_sum_comp_perm_smul_iff (hfg : antivary_on f g s)
  (hσ : {x | σ x ≠ x} ⊆ s) :
  ∑ i in s, f i • g i < ∑ i in s, f (σ i) • g i ↔ ¬ antivary_on (f ∘ σ) g s :=
by simp [←hfg.sum_smul_eq_sum_comp_perm_smul_iff hσ, eq_comm, lt_iff_le_and_ne,
  hfg.sum_smul_le_sum_comp_perm_smul hσ]

variables [fintype ι]

/-- **Rearrangement Inequality**: Pointwise scalar multiplication of `f` and `g` is maximized when
<<<<<<< HEAD
`f` and `g` monovary together. Stated by permuting the entries of `g`.  -/
=======
`f` and `g` monovary together. Stated by permuting the entries of `g`. -/
>>>>>>> 8d13a2db
lemma monovary.sum_smul_comp_perm_le_sum_smul (hfg : monovary f g) :
  ∑ i, f i • g (σ i) ≤ ∑ i, f i • g i :=
(hfg.monovary_on _).sum_smul_comp_perm_le_sum_smul $ λ i _, mem_univ _

/-- **Equality case of Rearrangement Inequality**: Pointwise scalar multiplication of `f` and `g`,
which monovary together, is unchanged by a permutation if and only if `f` and `g ∘ σ` monovary
together. Stated by permuting the entries of `g`. -/
lemma monovary.sum_smul_comp_perm_eq_sum_smul_iff (hfg : monovary f g) :
  ∑ i, f i • g (σ i) = ∑ i, f i • g i ↔ monovary f (g ∘ σ) :=
by simp [(hfg.monovary_on _).sum_smul_comp_perm_eq_sum_smul_iff (λ i _, mem_univ _)]

/-- **Strict inequality case of Rearrangement Inequality**: Pointwise scalar multiplication of
`f` and `g`, which monovary together, is strictly decreased by a permutation if and only if
`f` and `g ∘ σ` do not monovary together. Stated by permuting the entries of `g`. -/
lemma monovary.sum_smul_comp_perm_lt_sum_smul_iff (hfg : monovary f g) :
  ∑ i, f i • g (σ i) < ∑ i, f i • g i ↔ ¬ monovary f (g ∘ σ) :=
by simp [(hfg.monovary_on _).sum_smul_comp_perm_lt_sum_smul_iff (λ i _, mem_univ _)]

/-- **Rearrangement Inequality**: Pointwise scalar multiplication of `f` and `g` is maximized when
`f` and `g` monovary together. Stated by permuting the entries of `f`. -/
lemma monovary.sum_comp_perm_smul_le_sum_smul (hfg : monovary f g) :
  ∑ i, f (σ i) • g i ≤ ∑ i, f i • g i :=
(hfg.monovary_on _).sum_comp_perm_smul_le_sum_smul $ λ i _, mem_univ _

/-- **Equality case of Rearrangement Inequality**: Pointwise scalar multiplication of `f` and `g`,
which monovary together, is unchanged by a permutation if and only if `f ∘ σ` and `g` monovary
together. Stated by permuting the entries of `g`. -/
lemma monovary.sum_comp_perm_smul_eq_sum_smul_iff (hfg : monovary f g) :
  ∑ i, f (σ i) • g i = ∑ i, f i • g i ↔ monovary (f ∘ σ) g :=
by simp [(hfg.monovary_on _).sum_comp_perm_smul_eq_sum_smul_iff (λ i _, mem_univ _)]

/-- **Strict inequality case of Rearrangement Inequality**: Pointwise scalar multiplication of
`f` and `g`, which monovary together, is strictly decreased by a permutation if and only if
`f` and `g ∘ σ` do not monovary together. Stated by permuting the entries of `g`. -/
lemma monovary.sum_comp_perm_smul_lt_sum_smul_iff (hfg : monovary f g) :
   ∑ i, f (σ i) • g i < ∑ i, f i • g i ↔ ¬ monovary (f ∘ σ) g :=
by simp [(hfg.monovary_on _).sum_comp_perm_smul_lt_sum_smul_iff (λ i _, mem_univ _)]

/-- **Rearrangement Inequality**: Pointwise scalar multiplication of `f` and `g` is minimized when
`f` and `g` antivary together. Stated by permuting the entries of `g`. -/
lemma antivary.sum_smul_le_sum_smul_comp_perm (hfg : antivary f g) :
  ∑ i, f i • g i ≤ ∑ i, f i • g (σ i) :=
(hfg.antivary_on _).sum_smul_le_sum_smul_comp_perm $ λ i _, mem_univ _

/-- **Equality case of the Rearrangement Inequality**: Pointwise scalar multiplication of `f` and
`g`, which antivary together, is unchanged by a permutation if and only if `f` and `g ∘ σ` antivary
together. Stated by permuting the entries of `g`. -/
lemma antivary.sum_smul_eq_sum_smul_comp_perm_iff (hfg : antivary f g) :
  ∑ i, f i • g (σ i) = ∑ i, f i • g i ↔ antivary f (g ∘ σ) :=
by simp [(hfg.antivary_on _).sum_smul_eq_sum_smul_comp_perm_iff (λ i _, mem_univ _)]

/-- **Strict inequality case of the Rearrangement Inequality**: Pointwise scalar multiplication of
`f` and `g`, which antivary together, is strictly decreased by a permutation if and only if
`f` and `g ∘ σ` do not antivary together. Stated by permuting the entries of `g`. -/
lemma antivary.sum_smul_lt_sum_smul_comp_perm_iff (hfg : antivary f g) :
  ∑ i, f i • g i < ∑ i, f i • g (σ i) ↔ ¬ antivary f (g ∘ σ) :=
by simp [(hfg.antivary_on _).sum_smul_lt_sum_smul_comp_perm_iff (λ i _, mem_univ _)]

/-- **Rearrangement Inequality**: Pointwise scalar multiplication of `f` and `g` is minimized when
`f` and `g` antivary together. Stated by permuting the entries of `f`. -/
lemma antivary.sum_smul_le_sum_comp_perm_smul (hfg : antivary f g) :
  ∑ i, f i • g i ≤ ∑ i, f (σ i) • g i :=
(hfg.antivary_on _).sum_smul_le_sum_comp_perm_smul $ λ i _, mem_univ _

/-- **Equality case of the Rearrangement Inequality**: Pointwise scalar multiplication of `f` and
`g`, which antivary together, is unchanged by a permutation if and only if `f ∘ σ` and `g` antivary
together. Stated by permuting the entries of `f`. -/
lemma antivary.sum_smul_eq_sum_comp_perm_smul_iff (hfg : antivary f g) :
  ∑ i, f (σ i) • g i = ∑ i, f i • g i ↔ antivary (f ∘ σ) g :=
by simp [(hfg.antivary_on _).sum_smul_eq_sum_comp_perm_smul_iff (λ i _, mem_univ _)]

/-- **Strict inequality case of the Rearrangement Inequality**: Pointwise scalar multiplication of
`f` and `g`, which antivary together, is strictly decreased by a permutation if and only if
`f ∘ σ` and `g` do not antivary together. Stated by permuting the entries of `f`. -/
lemma antivary.sum_smul_lt_sum_comp_perm_smul_iff (hfg : antivary f g) :
  ∑ i, f i • g i < ∑ i, f (σ i) • g i ↔ ¬ antivary (f ∘ σ) g :=
by simp [(hfg.antivary_on _).sum_smul_lt_sum_comp_perm_smul_iff (λ i _, mem_univ _)]

end smul

/-!
#### Multiplication versions

Special cases of the above when scalar multiplication is actually multiplication.
-/

section mul
variables [linear_ordered_ring α] {s : finset ι} {σ : perm ι} {f g : ι → α}

/-- **Rearrangement Inequality**: Pointwise multiplication of `f` and `g` is maximized when `f` and
<<<<<<< HEAD
`g` monovary together. Stated by permuting the entries of `g`.  -/
=======
`g` monovary together. Stated by permuting the entries of `g`. -/
>>>>>>> 8d13a2db
lemma monovary_on.sum_mul_comp_perm_le_sum_mul (hfg : monovary_on f g s) (hσ : {x | σ x ≠ x} ⊆ s) :
  ∑ i in s, f i * g (σ i) ≤ ∑ i in s, f i * g i :=
hfg.sum_smul_comp_perm_le_sum_smul hσ

/-- **Equality case of Rearrangement Inequality**: Pointwise multiplication of `f` and `g`,
which monovary together, is unchanged by a permutation if and only if `f` and `g ∘ σ` monovary
together. Stated by permuting the entries of `g`. -/
lemma monovary_on.sum_mul_comp_perm_eq_sum_mul_iff (hfg : monovary_on f g s)
  (hσ : {x | σ x ≠ x} ⊆ s) :
  ∑ i in s, f i * g (σ i) = ∑ i in s, f i * g i ↔ monovary_on f (g ∘ σ) s :=
hfg.sum_smul_comp_perm_eq_sum_smul_iff hσ

/-- **Strict inequality case of Rearrangement Inequality**: Pointwise scalar multiplication of
`f` and `g`, which monovary together, is strictly decreased by a permutation if and only if
`f` and `g ∘ σ` do not monovary together. Stated by permuting the entries of `g`. -/
lemma monovary_on.sum_mul_comp_perm_lt_sum_mul_iff (hfg : monovary_on f g s)
  (hσ : {x | σ x ≠ x} ⊆ s) :
  ∑ i in s, f i • g (σ i) < ∑ i in s, f i • g i ↔ ¬ monovary_on f (g ∘ σ) s :=
hfg.sum_smul_comp_perm_lt_sum_smul_iff hσ

/-- **Rearrangement Inequality**: Pointwise multiplication of `f` and `g` is maximized when `f` and
`g` monovary together. Stated by permuting the entries of `f`. -/
lemma monovary_on.sum_comp_perm_mul_le_sum_mul (hfg : monovary_on f g s) (hσ : {x | σ x ≠ x} ⊆ s) :
  ∑ i in s, f (σ i) * g i ≤ ∑ i in s, f i * g i :=
hfg.sum_comp_perm_smul_le_sum_smul hσ

/-- **Equality case of Rearrangement Inequality**: Pointwise multiplication of `f` and `g`,
which monovary together, is unchanged by a permutation if and only if `f ∘ σ` and `g` monovary
together. Stated by permuting the entries of `f`. -/
lemma monovary_on.sum_comp_perm_mul_eq_sum_mul_iff (hfg : monovary_on f g s)
  (hσ : {x | σ x ≠ x} ⊆ s) :
  ∑ i in s, f (σ i) * g i = ∑ i in s, f i * g i ↔ monovary_on (f ∘ σ) g s :=
hfg.sum_comp_perm_smul_eq_sum_smul_iff hσ

/-- **Strict inequality case of Rearrangement Inequality**: Pointwise multiplication of
`f` and `g`, which monovary together, is strictly decreased by a permutation if and only if
`f ∘ σ` and `g` do not monovary together. Stated by permuting the entries of `f`. -/
lemma monovary_on.sum_comp_perm_mul_lt_sum_mul_iff (hfg : monovary_on f g s)
  (hσ : {x | σ x ≠ x} ⊆ s) :
  ∑ i in s, f (σ i) * g i < ∑ i in s, f i * g i ↔ ¬ monovary_on (f ∘ σ) g s :=
hfg.sum_comp_perm_smul_lt_sum_smul_iff hσ

/-- **Rearrangement Inequality**: Pointwise multiplication of `f` and `g` is minimized when `f` and
`g` antivary together. Stated by permuting the entries of `g`. -/
lemma antivary_on.sum_mul_le_sum_mul_comp_perm (hfg : antivary_on f g s) (hσ : {x | σ x ≠ x} ⊆ s) :
  ∑ i in s, f i * g i ≤ ∑ i in s, f i * g (σ i) :=
hfg.sum_smul_le_sum_smul_comp_perm hσ

/-- **Equality case of the Rearrangement Inequality**: Pointwise multiplication of `f` and `g`,
which antivary together, is unchanged by a permutation if and only if `f` and `g ∘ σ` antivary
together. Stated by permuting the entries of `g`. -/
lemma antivary_on.sum_mul_eq_sum_mul_comp_perm_iff (hfg : antivary_on f g s)
  (hσ : {x | σ x ≠ x} ⊆ s) :
  ∑ i in s, f i * g (σ i) = ∑ i in s, f i * g i ↔ antivary_on f (g ∘ σ) s :=
hfg.sum_smul_eq_sum_smul_comp_perm_iff hσ

/-- **Strict inequality case of the Rearrangement Inequality**: Pointwise multiplication of
`f` and `g`, which antivary together, is strictly decreased by a permutation if and only if
`f` and `g ∘ σ` do not antivary together. Stated by permuting the entries of `g`. -/
lemma antivary_on.sum_mul_lt_sum_mul_comp_perm_iff (hfg : antivary_on f g s)
  (hσ : {x | σ x ≠ x} ⊆ s) :
  ∑ i in s, f i * g i < ∑ i in s, f i * g (σ i) ↔ ¬ antivary_on f (g ∘ σ) s :=
hfg.sum_smul_lt_sum_smul_comp_perm_iff hσ

/-- **Rearrangement Inequality**: Pointwise multiplication of `f` and `g` is minimized when `f` and
`g` antivary together. Stated by permuting the entries of `f`. -/
lemma antivary_on.sum_mul_le_sum_comp_perm_mul (hfg : antivary_on f g s) (hσ : {x | σ x ≠ x} ⊆ s) :
  ∑ i in s, f i * g i ≤ ∑ i in s, f (σ i) * g i :=
hfg.sum_smul_le_sum_comp_perm_smul hσ

<<<<<<< HEAD
/-- **Rearrangement Inequality**: Pointwise multiplication of `f` and a permutation of `f` is
maximized when the permutation is the identity.  -/
lemma sum_mul_comp_perm_le_sum_sq_of_subset (f : ι → α) (hσ : {x | σ x ≠ x} ⊆ s) :
  ∑ i in s, f i * f (σ i) ≤ ∑ i in s, f i ^ 2 :=
by { simp_rw sq, exact (monovary_on_self _ _).sum_mul_comp_perm_le_sum_mul hσ }

/-- **Rearrangement Inequality**: Pointwise multiplication of a permutation of `f` and `f` is
maximized when the permutation is the identity.  -/
lemma sum_comp_perm_mul_le_sum_sq_of_subset (f : ι → α) (hσ : {x | σ x ≠ x} ⊆ s) :
  ∑ i in s, f (σ i) * f i ≤ ∑ i in s, f i ^ 2 :=
by { simp_rw sq, exact (monovary_on_self _ _).sum_comp_perm_mul_le_sum_mul hσ }
=======
/-- **Equality case of the Rearrangement Inequality**: Pointwise multiplication of `f` and `g`,
which antivary together, is unchanged by a permutation if and only if `f ∘ σ` and `g` antivary
together. Stated by permuting the entries of `f`. -/
lemma antivary_on.sum_mul_eq_sum_comp_perm_mul_iff (hfg : antivary_on f g s)
  (hσ : {x | σ x ≠ x} ⊆ s) :
  ∑ i in s, f (σ i) * g i = ∑ i in s, f i * g i ↔ antivary_on (f ∘ σ) g s :=
hfg.sum_smul_eq_sum_comp_perm_smul_iff hσ

/-- **Strict inequality case of the Rearrangement Inequality**: Pointwise multiplication of
`f` and `g`, which antivary together, is strictly decreased by a permutation if and only if
`f ∘ σ` and `g` do not antivary together. Stated by permuting the entries of `f`. -/
lemma antivary_on.sum_mul_lt_sum_comp_perm_mul_iff (hfg : antivary_on f g s)
  (hσ : {x | σ x ≠ x} ⊆ s) :
  ∑ i in s, f i * g i < ∑ i in s, f (σ i) * g i ↔ ¬ antivary_on (f ∘ σ) g s :=
hfg.sum_smul_lt_sum_comp_perm_smul_iff hσ
>>>>>>> 8d13a2db

variables [fintype ι]

/-- **Rearrangement Inequality**: Pointwise multiplication of `f` and `g` is maximized when `f` and
<<<<<<< HEAD
`g` monovary together. Stated by permuting the entries of `g`.  -/
=======
`g` monovary together. Stated by permuting the entries of `g`. -/
>>>>>>> 8d13a2db
lemma monovary.sum_mul_comp_perm_le_sum_mul (hfg : monovary f g) :
  ∑ i, f i * g (σ i) ≤ ∑ i, f i * g i :=
hfg.sum_smul_comp_perm_le_sum_smul

/-- **Equality case of Rearrangement Inequality**: Pointwise multiplication of `f` and `g`,
which monovary together, is unchanged by a permutation if and only if `f` and `g ∘ σ` monovary
together. Stated by permuting the entries of `g`. -/
lemma monovary.sum_mul_comp_perm_eq_sum_mul_iff (hfg : monovary f g) :
  ∑ i, f i * g (σ i) = ∑ i, f i * g i ↔ monovary f (g ∘ σ) :=
hfg.sum_smul_comp_perm_eq_sum_smul_iff

/-- **Strict inequality case of Rearrangement Inequality**: Pointwise multiplication of
`f` and `g`, which monovary together, is strictly decreased by a permutation if and only if
`f` and `g ∘ σ` do not monovary together. Stated by permuting the entries of `g`. -/
lemma monovary.sum_mul_comp_perm_lt_sum_mul_iff (hfg : monovary f g) :
  ∑ i, f i * g (σ i) < ∑ i, f i * g i ↔ ¬ monovary f (g ∘ σ) :=
hfg.sum_smul_comp_perm_lt_sum_smul_iff

/-- **Rearrangement Inequality**: Pointwise multiplication of `f` and `g` is maximized when `f` and
`g` monovary together. Stated by permuting the entries of `f`. -/
lemma monovary.sum_comp_perm_mul_le_sum_mul (hfg : monovary f g) :
  ∑ i, f (σ i) * g i ≤ ∑ i, f i * g i :=
hfg.sum_comp_perm_smul_le_sum_smul

/-- **Equality case of Rearrangement Inequality**: Pointwise multiplication of `f` and `g`,
which monovary together, is unchanged by a permutation if and only if `f ∘ σ` and `g` monovary
together. Stated by permuting the entries of `g`. -/
lemma monovary.sum_comp_perm_mul_eq_sum_mul_iff (hfg : monovary f g) :
  ∑ i, f (σ i) * g i = ∑ i, f i * g i ↔ monovary (f ∘ σ) g :=
hfg.sum_comp_perm_smul_eq_sum_smul_iff

/-- **Strict inequality case of Rearrangement Inequality**: Pointwise multiplication of
`f` and `g`, which monovary together, is strictly decreased by a permutation if and only if
`f` and `g ∘ σ` do not monovary together. Stated by permuting the entries of `g`. -/
lemma monovary.sum_comp_perm_mul_lt_sum_mul_iff (hfg : monovary f g) :
   ∑ i, f (σ i) * g i < ∑ i, f i * g i ↔ ¬ monovary (f ∘ σ) g :=
hfg.sum_comp_perm_smul_lt_sum_smul_iff

/-- **Rearrangement Inequality**: Pointwise multiplication of `f` and `g` is minimized when `f` and
`g` antivary together. Stated by permuting the entries of `g`. -/
lemma antivary.sum_mul_le_sum_mul_comp_perm (hfg : antivary f g) :
  ∑ i, f i * g i ≤ ∑ i, f i * g (σ i) :=
hfg.sum_smul_le_sum_smul_comp_perm

/-- **Equality case of the Rearrangement Inequality**: Pointwise multiplication of `f` and `g`,
which antivary together, is unchanged by a permutation if and only if `f` and `g ∘ σ` antivary
together. Stated by permuting the entries of `g`. -/
lemma antivary.sum_mul_eq_sum_mul_comp_perm_iff (hfg : antivary f g) :
  ∑ i, f i * g (σ i) = ∑ i, f i * g i ↔ antivary f (g ∘ σ) :=
hfg.sum_smul_eq_sum_smul_comp_perm_iff

/-- **Strict inequality case of the Rearrangement Inequality**: Pointwise multiplication of
`f` and `g`, which antivary together, is strictly decreased by a permutation if and only if
`f` and `g ∘ σ` do not antivary together. Stated by permuting the entries of `g`. -/
lemma antivary.sum_mul_lt_sum_mul_comp_perm_iff (hfg : antivary f g) :
  ∑ i, f i • g i < ∑ i, f i • g (σ i) ↔ ¬ antivary f (g ∘ σ) :=
hfg.sum_smul_lt_sum_smul_comp_perm_iff

/-- **Rearrangement Inequality**: Pointwise multiplication of `f` and `g` is minimized when `f` and
`g` antivary together. Stated by permuting the entries of `f`. -/
lemma antivary.sum_mul_le_sum_comp_perm_mul (hfg : antivary f g) :
  ∑ i, f i * g i ≤ ∑ i, f (σ i) * g i :=
hfg.sum_smul_le_sum_comp_perm_smul

<<<<<<< HEAD
/-- **Rearrangement Inequality**: Pointwise multiplication of `f` and a permutation of `f` is
maximized when the permutation is the identity.  -/
lemma sum_mul_comp_perm_le_sum_mul (f : ι → α) (σ : perm ι) : ∑ i, f i * f (σ i) ≤ ∑ i, f i ^ 2 :=
sum_mul_comp_perm_le_sum_sq_of_subset _ $ by { rw coe_univ, exact set.subset_univ _ }

/-- **Rearrangement Inequality**: Pointwise multiplication of a permutation of `f` and `f` is
maximized when the permutation is the identity.  -/
lemma sum_comp_perm_mul_le_sum_sq (f : ι → α) (σ : perm ι) : ∑ i, f (σ i) * f i ≤ ∑ i, f i ^ 2 :=
sum_comp_perm_mul_le_sum_sq_of_subset _ $ by { rw coe_univ, exact set.subset_univ _ }

end mul

/-! ### Chebyshev inequality -/

/-! #### Scalar multiplication versions -/

section smul
variables [linear_ordered_ring α] [linear_ordered_add_comm_group β] [module α β]
  [ordered_smul α β] {s : finset ι} {σ : perm ι} {f : ι → α} {g : ι → β}

/-- **Chebyshev Inequality**: When `f` and `g` monovary together, the scalar product of their sum is
less than the size of the set times their scalar product. -/
lemma monovary_on.sum_smul_sum_le_card_smul_sum (hfg : monovary_on f g s) :
  (∑ i in s, f i) • ∑ i in s, g i ≤ s.card • ∑ i in s, f i • g i :=
begin
  classical,
  set π : perm ι := s.to_list.form_perm with hπ,
  have hπc : π.is_cycle_on s,
  { convert s.nodup_to_list.is_cycle_on_form_perm,
    simp_rw [mem_to_list, set_of_mem] },
  rw sum_smul_sum,
  rw sum_product,
  dsimp,
  -- rw sum_mul_sum_eq_sum_perm s π hπc hπs,
  -- have : ∑ (k : ℕ) in range s.card,
  -- ∑ (i : ι) in s, f i • g (((π ^ k).subtype_congr (equiv.refl _)) i) ≤
  --   ∑ (k : ℕ) in range s.card, ∑ (i : ι) in s, f i • g i,
  -- { refine finset.sum_le_sum (λ k hk, _),
  --   convert monovary_on.sum_smul_comp_perm_le_sum_smul hfg (λ x hx, _),
  --   contrapose! hx,
  --   simp only [set.mem_set_of_eq, not_not],
  --   rw equiv.perm.subtype_congr.right_apply,
  --   simp only [coe_refl, id.def, subtype.coe_mk],
  --   contrapose! hx,
  --   exact mem_coe.mpr hx },
  -- rwa [sum_const, card_range] at this,
end

/-- **Chebyshev Inequality**: When `f` and `g` antivary together, the scalar product of their sum is
less than the size of the set times their scalar product. -/
lemma antivary_on.card_smul_sum_le_sum_smul_sum (hfg : antivary_on f g s) :
  s.card • ∑ i in s, f i • g i ≤ (∑ i in s, f i) • ∑ i in s, g i :=
by convert hfg.dual_right.sum_smul_sum_le_card_smul_sum

variables [fintype ι]

/-- **Chebyshev Inequality**: When `f` and `g` monovary together, the scalar product of their sum is
less than the size of the set times their scalar product. -/
lemma monovary.sum_smul_sum_le_card_smul_sum (hfg : monovary f g) :
  (∑ i, f i) • ∑ i, g i ≤ fintype.card ι • ∑ i, f i • g i :=
(hfg.monovary_on _).sum_smul_sum_le_card_smul_sum

/-- **Chebyshev Inequality**: When `f` and `g` antivary together, the scalar product of their sum is
less than the size of the set times their scalar product. -/
lemma antivary.card_smul_sum_le_sum_smul_sum (hfg : antivary f g) :
  fintype.card ι • ∑ i, f i • g i ≤ (∑ i, f i) • ∑ i, g i :=
by convert (hfg.dual_right.monovary_on _).sum_smul_sum_le_card_smul_sum

end smul

/-!
#### Multiplication versions

Special cases of the above when scalar multiplication is actually multiplication.
-/

section mul
variables [linear_ordered_ring α] {s : finset ι} {σ : perm ι} {f g : ι → α}

/-- **Chebyshev Inequality**: When `f` and `g` monovary together, the product of their sum is
less than the size of the set times their scalar product. -/
lemma monovary_on.sum_mul_sum_le_card_mul_sum (hfg : monovary_on f g s) :
  (∑ i in s, f i) * ∑ i in s, g i ≤ s.card * ∑ i in s, f i * g i :=
by { rw ←nsmul_eq_mul, exact hfg.sum_smul_sum_le_card_smul_sum }

/-- **Chebyshev Inequality**: When `f` and `g` antivary together, the product of their sum is
greater than the size of the set times their scalar product. -/
lemma antivary_on.card_mul_sum_le_sum_mul_sum (hfg : antivary_on f g s) :
  (s.card : α) * ∑ i in s, f i * g i ≤ (∑ i in s, f i) * ∑ i in s, g i :=
by { rw ←nsmul_eq_mul, exact hfg.card_smul_sum_le_sum_smul_sum }

/-- **Chebyshev Inequality**: The square of the sum is less than the size of the set times the sum
of the squares. -/
lemma sq_sum_le_card_mul_sum_sq : (∑ i in s, f i)^2 ≤ s.card * ∑ i in s, f i ^ 2 :=
by { simp_rw sq, exact (monovary_on_self _ _).sum_mul_sum_le_card_mul_sum }

variables [fintype ι]

/-- **Chebyshev Inequality**: When `f` and `g` monovary together, the product of their sum is less
than the size of the set times their scalar product. -/
lemma monovary.sum_mul_sum_le_card_mul_sum (hfg : monovary f g) :
  (∑ i, f i) * ∑ i, g i ≤ fintype.card ι * ∑ i, f i * g i :=
(hfg.monovary_on _).sum_mul_sum_le_card_mul_sum

/-- **Chebyshev Inequality**: When `f` and `g` antivary together, the product of their sum is less
than the size of the set times their scalar product. -/
lemma antivary.card_mul_sum_le_sum_mul_sum (hfg : antivary f g) :
  (fintype.card ι : α) * ∑ i, f i * g i ≤ (∑ i, f i) * ∑ i, g i :=
(hfg.antivary_on _).card_mul_sum_le_sum_mul_sum
=======
/-- **Equality case of the Rearrangement Inequality**: Pointwise multiplication of `f` and `g`,
which antivary together, is unchanged by a permutation if and only if `f ∘ σ` and `g` antivary
together. Stated by permuting the entries of `f`. -/
lemma antivary.sum_mul_eq_sum_comp_perm_mul_iff (hfg : antivary f g) :
  ∑ i, f (σ i) * g i = ∑ i, f i * g i ↔ antivary (f ∘ σ) g :=
hfg.sum_smul_eq_sum_comp_perm_smul_iff

/-- **Strict inequality case of the Rearrangement Inequality**: Pointwise multiplication of
`f` and `g`, which antivary together, is strictly decreased by a permutation if and only if
`f ∘ σ` and `g` do not antivary together. Stated by permuting the entries of `f`. -/
lemma antivary.sum_mul_lt_sum_comp_perm_mul_iff (hfg : antivary f g) :
  ∑ i, f i * g i < ∑ i, f (σ i) * g i ↔ ¬ antivary (f ∘ σ) g :=
hfg.sum_smul_lt_sum_comp_perm_smul_iff
>>>>>>> 8d13a2db

end mul<|MERGE_RESOLUTION|>--- conflicted
+++ resolved
@@ -13,21 +13,13 @@
 /-!
 # Rearrangement inequality
 
-<<<<<<< HEAD
-This file proves the rearrangement inequality and Chebyshev's inequality.
-=======
-This file proves the rearrangement inequality and deduces the conditions for equality and strict
-inequality.
->>>>>>> 8d13a2db
+This file proves the rearrangement inequality and Chebyshev's inequality. It also deduces the
+conditions for equality and strict inequality.
 
 The rearrangement inequality tells you that for two functions `f g : ι → α`, the sum
 `∑ i, f i * g (σ i)` is maximized over all `σ : perm ι` when `g ∘ σ` monovaries with `f` and
 minimized when `g ∘ σ` antivaries with `f`.
 
-<<<<<<< HEAD
-Chebyshev's inequality states `(∑ i in s, f i) * ∑ i in s, g i ≤ s.card * ∑ i in s, f i * g i` when
-`f g : ι → α` monovary, and the reverse inequality when `f` and `g` antivary.
-=======
 The inequality also tells you that `∑ i, f i * g (σ i) = ∑ i, f i * g i` if and only if `g ∘ σ`
 monovaries with `f` when `g` monovaries with `f`. The above equality also holds if and only if
 `g ∘ σ` antivaries with `f` when `g` antivaries with `f`.
@@ -35,7 +27,9 @@
 From the above two statements, we deduce that the inequality is strict if and only if `g ∘ σ` does
 not monovary with `f` when `g` monovaries with `f`. Analogously, the inequality is strict if and
 only if `g ∘ σ` does not antivary with `f` when `g` antivaries with `f`.
->>>>>>> 8d13a2db
+
+Chebyshev's inequality states `(∑ i in s, f i) * ∑ i in s, g i ≤ s.card * ∑ i in s, f i * g i` when
+`f g : ι → α` monovary, and the reverse inequality when `f` and `g` antivary.
 
 ## Implementation notes
 
@@ -49,7 +43,6 @@
 file because it is easily deducible from the `monovary` API.
 -/
 
-<<<<<<< HEAD
 namespace finset
 variables {α : Type*} [fintype α] {s : finset α}
 
@@ -206,10 +199,7 @@
 
 end to_move
 
-open equiv equiv.perm finset order_dual
-=======
 open equiv equiv.perm finset function order_dual
->>>>>>> 8d13a2db
 open_locale big_operators
 
 variables {ι α β : Type*}
@@ -223,11 +213,7 @@
   [ordered_smul α β] {s : finset ι} {σ : perm ι} {f : ι → α} {g : ι → β}
 
 /-- **Rearrangement Inequality**: Pointwise scalar multiplication of `f` and `g` is maximized when
-<<<<<<< HEAD
-`f` and `g` monovary together. Stated by permuting the entries of `g`.  -/
-=======
 `f` and `g` monovary together. Stated by permuting the entries of `g`. -/
->>>>>>> 8d13a2db
 lemma monovary_on.sum_smul_comp_perm_le_sum_smul (hfg : monovary_on f g s)
   (hσ : {x | σ x ≠ x} ⊆ s) :
   ∑ i in s, f i • g (σ i) ≤ ∑ i in s, f i • g i :=
@@ -417,11 +403,7 @@
 variables [fintype ι]
 
 /-- **Rearrangement Inequality**: Pointwise scalar multiplication of `f` and `g` is maximized when
-<<<<<<< HEAD
-`f` and `g` monovary together. Stated by permuting the entries of `g`.  -/
-=======
 `f` and `g` monovary together. Stated by permuting the entries of `g`. -/
->>>>>>> 8d13a2db
 lemma monovary.sum_smul_comp_perm_le_sum_smul (hfg : monovary f g) :
   ∑ i, f i • g (σ i) ≤ ∑ i, f i • g i :=
 (hfg.monovary_on _).sum_smul_comp_perm_le_sum_smul $ λ i _, mem_univ _
@@ -512,11 +494,7 @@
 variables [linear_ordered_ring α] {s : finset ι} {σ : perm ι} {f g : ι → α}
 
 /-- **Rearrangement Inequality**: Pointwise multiplication of `f` and `g` is maximized when `f` and
-<<<<<<< HEAD
-`g` monovary together. Stated by permuting the entries of `g`.  -/
-=======
 `g` monovary together. Stated by permuting the entries of `g`. -/
->>>>>>> 8d13a2db
 lemma monovary_on.sum_mul_comp_perm_le_sum_mul (hfg : monovary_on f g s) (hσ : {x | σ x ≠ x} ⊆ s) :
   ∑ i in s, f i * g (σ i) ≤ ∑ i in s, f i * g i :=
 hfg.sum_smul_comp_perm_le_sum_smul hσ
@@ -587,7 +565,22 @@
   ∑ i in s, f i * g i ≤ ∑ i in s, f (σ i) * g i :=
 hfg.sum_smul_le_sum_comp_perm_smul hσ
 
-<<<<<<< HEAD
+/-- **Equality case of the Rearrangement Inequality**: Pointwise multiplication of `f` and `g`,
+which antivary together, is unchanged by a permutation if and only if `f ∘ σ` and `g` antivary
+together. Stated by permuting the entries of `f`. -/
+lemma antivary_on.sum_mul_eq_sum_comp_perm_mul_iff (hfg : antivary_on f g s)
+  (hσ : {x | σ x ≠ x} ⊆ s) :
+  ∑ i in s, f (σ i) * g i = ∑ i in s, f i * g i ↔ antivary_on (f ∘ σ) g s :=
+hfg.sum_smul_eq_sum_comp_perm_smul_iff hσ
+
+/-- **Strict inequality case of the Rearrangement Inequality**: Pointwise multiplication of
+`f` and `g`, which antivary together, is strictly decreased by a permutation if and only if
+`f ∘ σ` and `g` do not antivary together. Stated by permuting the entries of `f`. -/
+lemma antivary_on.sum_mul_lt_sum_comp_perm_mul_iff (hfg : antivary_on f g s)
+  (hσ : {x | σ x ≠ x} ⊆ s) :
+  ∑ i in s, f i * g i < ∑ i in s, f (σ i) * g i ↔ ¬ antivary_on (f ∘ σ) g s :=
+hfg.sum_smul_lt_sum_comp_perm_smul_iff hσ
+
 /-- **Rearrangement Inequality**: Pointwise multiplication of `f` and a permutation of `f` is
 maximized when the permutation is the identity.  -/
 lemma sum_mul_comp_perm_le_sum_sq_of_subset (f : ι → α) (hσ : {x | σ x ≠ x} ⊆ s) :
@@ -599,32 +592,11 @@
 lemma sum_comp_perm_mul_le_sum_sq_of_subset (f : ι → α) (hσ : {x | σ x ≠ x} ⊆ s) :
   ∑ i in s, f (σ i) * f i ≤ ∑ i in s, f i ^ 2 :=
 by { simp_rw sq, exact (monovary_on_self _ _).sum_comp_perm_mul_le_sum_mul hσ }
-=======
-/-- **Equality case of the Rearrangement Inequality**: Pointwise multiplication of `f` and `g`,
-which antivary together, is unchanged by a permutation if and only if `f ∘ σ` and `g` antivary
-together. Stated by permuting the entries of `f`. -/
-lemma antivary_on.sum_mul_eq_sum_comp_perm_mul_iff (hfg : antivary_on f g s)
-  (hσ : {x | σ x ≠ x} ⊆ s) :
-  ∑ i in s, f (σ i) * g i = ∑ i in s, f i * g i ↔ antivary_on (f ∘ σ) g s :=
-hfg.sum_smul_eq_sum_comp_perm_smul_iff hσ
-
-/-- **Strict inequality case of the Rearrangement Inequality**: Pointwise multiplication of
-`f` and `g`, which antivary together, is strictly decreased by a permutation if and only if
-`f ∘ σ` and `g` do not antivary together. Stated by permuting the entries of `f`. -/
-lemma antivary_on.sum_mul_lt_sum_comp_perm_mul_iff (hfg : antivary_on f g s)
-  (hσ : {x | σ x ≠ x} ⊆ s) :
-  ∑ i in s, f i * g i < ∑ i in s, f (σ i) * g i ↔ ¬ antivary_on (f ∘ σ) g s :=
-hfg.sum_smul_lt_sum_comp_perm_smul_iff hσ
->>>>>>> 8d13a2db
 
 variables [fintype ι]
 
 /-- **Rearrangement Inequality**: Pointwise multiplication of `f` and `g` is maximized when `f` and
-<<<<<<< HEAD
-`g` monovary together. Stated by permuting the entries of `g`.  -/
-=======
 `g` monovary together. Stated by permuting the entries of `g`. -/
->>>>>>> 8d13a2db
 lemma monovary.sum_mul_comp_perm_le_sum_mul (hfg : monovary f g) :
   ∑ i, f i * g (σ i) ≤ ∑ i, f i * g i :=
 hfg.sum_smul_comp_perm_le_sum_smul
@@ -689,7 +661,20 @@
   ∑ i, f i * g i ≤ ∑ i, f (σ i) * g i :=
 hfg.sum_smul_le_sum_comp_perm_smul
 
-<<<<<<< HEAD
+/-- **Equality case of the Rearrangement Inequality**: Pointwise multiplication of `f` and `g`,
+which antivary together, is unchanged by a permutation if and only if `f ∘ σ` and `g` antivary
+together. Stated by permuting the entries of `f`. -/
+lemma antivary.sum_mul_eq_sum_comp_perm_mul_iff (hfg : antivary f g) :
+  ∑ i, f (σ i) * g i = ∑ i, f i * g i ↔ antivary (f ∘ σ) g :=
+hfg.sum_smul_eq_sum_comp_perm_smul_iff
+
+/-- **Strict inequality case of the Rearrangement Inequality**: Pointwise multiplication of
+`f` and `g`, which antivary together, is strictly decreased by a permutation if and only if
+`f ∘ σ` and `g` do not antivary together. Stated by permuting the entries of `f`. -/
+lemma antivary.sum_mul_lt_sum_comp_perm_mul_iff (hfg : antivary f g) :
+  ∑ i, f i * g i < ∑ i, f (σ i) * g i ↔ ¬ antivary (f ∘ σ) g :=
+hfg.sum_smul_lt_sum_comp_perm_smul_iff
+
 /-- **Rearrangement Inequality**: Pointwise multiplication of `f` and a permutation of `f` is
 maximized when the permutation is the identity.  -/
 lemma sum_mul_comp_perm_le_sum_mul (f : ι → α) (σ : perm ι) : ∑ i, f i * f (σ i) ≤ ∑ i, f i ^ 2 :=
@@ -799,20 +784,5 @@
 lemma antivary.card_mul_sum_le_sum_mul_sum (hfg : antivary f g) :
   (fintype.card ι : α) * ∑ i, f i * g i ≤ (∑ i, f i) * ∑ i, g i :=
 (hfg.antivary_on _).card_mul_sum_le_sum_mul_sum
-=======
-/-- **Equality case of the Rearrangement Inequality**: Pointwise multiplication of `f` and `g`,
-which antivary together, is unchanged by a permutation if and only if `f ∘ σ` and `g` antivary
-together. Stated by permuting the entries of `f`. -/
-lemma antivary.sum_mul_eq_sum_comp_perm_mul_iff (hfg : antivary f g) :
-  ∑ i, f (σ i) * g i = ∑ i, f i * g i ↔ antivary (f ∘ σ) g :=
-hfg.sum_smul_eq_sum_comp_perm_smul_iff
-
-/-- **Strict inequality case of the Rearrangement Inequality**: Pointwise multiplication of
-`f` and `g`, which antivary together, is strictly decreased by a permutation if and only if
-`f ∘ σ` and `g` do not antivary together. Stated by permuting the entries of `f`. -/
-lemma antivary.sum_mul_lt_sum_comp_perm_mul_iff (hfg : antivary f g) :
-  ∑ i, f i * g i < ∑ i, f (σ i) * g i ↔ ¬ antivary (f ∘ σ) g :=
-hfg.sum_smul_lt_sum_comp_perm_smul_iff
->>>>>>> 8d13a2db
 
 end mul