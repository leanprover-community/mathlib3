--- conflicted
+++ resolved
@@ -739,19 +739,11 @@
 lemma nonneg_of_mul_nonneg_right (h : 0 ≤ a * b) (ha : 0 < a) : 0 ≤ b :=
 le_of_not_gt $ λ hb, (mul_neg_of_pos_of_neg ha hb).not_le h
 
-<<<<<<< HEAD
-lemma neg_of_mul_neg_left (h : a * b < 0) (h1 : 0 ≤ a) : b < 0 :=
-lt_of_not_ge (assume h2 : b ≥ 0, (decidable.mul_nonneg h1 h2).not_lt h)
-
-lemma neg_of_mul_neg_right (h : a * b < 0) (h1 : 0 ≤ b) : a < 0 :=
-lt_of_not_ge (assume h2 : a ≥ 0, (decidable.mul_nonneg h2 h1).not_lt h)
-=======
 lemma neg_of_mul_neg_left (h : a * b < 0) (hb : 0 ≤ b) : a < 0 :=
 lt_of_not_ge $ λ ha, (decidable.mul_nonneg ha hb).not_lt h
 
 lemma neg_of_mul_neg_right (h : a * b < 0) (ha : 0 ≤ a) : b < 0 :=
 lt_of_not_ge $ λ hb, (decidable.mul_nonneg ha hb).not_lt h
->>>>>>> dccae26c
 
 lemma nonpos_of_mul_nonpos_left (h : a * b ≤ 0) (hb : 0 < b) : a ≤ 0 :=
 le_of_not_gt (assume ha : a > 0, (mul_pos ha hb).not_le h)
@@ -911,7 +903,10 @@
   neg_of_mul_pos_right (by exact (u.mul_inv.symm ▸ zero_lt_one)) h.le,
 ⟨this, this⟩
 
-<<<<<<< HEAD
+@[priority 100] -- see Note [lower instance priority]
+instance linear_ordered_semiring.to_char_zero : char_zero α :=
+ordered_semiring.to_char_zero
+
 end linear_ordered_semiring
 
 section mono
@@ -926,13 +921,8 @@
 lemma cmp_mul_pos_right (ha : 0 < a) (b c : α) :
   cmp (b * a) (c * a) = cmp b c :=
 (strict_mono_mul_right_of_pos ha).cmp_map_eq b c
-=======
-@[priority 100] -- see Note [lower instance priority]
-instance linear_ordered_semiring.to_char_zero : char_zero α :=
-ordered_semiring.to_char_zero
->>>>>>> dccae26c
-
-end linear_ordered_semiring
+
+end mono
 
 section linear_ordered_semiring
 variables [linear_ordered_semiring α] {a b c : α}
@@ -1310,15 +1300,12 @@
 
 @[simp] lemma mul_lt_mul_right_of_neg {a b c : α} (h : c < 0) : a * c < b * c ↔ b < a :=
 (strict_anti_mul_right h).lt_iff_lt
-<<<<<<< HEAD
 
 lemma cmp_mul_neg_left {a : α} (ha : a < 0) (b c : α) : cmp (a * b) (a * c) = cmp c b :=
 (strict_anti_mul_left ha).cmp_map_eq b c
 
 lemma cmp_mul_neg_right {a : α} (ha : a < 0) (b c : α) : cmp (b * a) (c * a) = cmp c b :=
 (strict_anti_mul_right ha).cmp_map_eq b c
-=======
->>>>>>> dccae26c
 
 lemma sub_one_lt (a : α) : a - 1 < a :=
 sub_lt_iff_lt_add.2 (lt_add_one a)
