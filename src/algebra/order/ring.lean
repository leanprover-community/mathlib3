--- conflicted
+++ resolved
@@ -90,7 +90,6 @@
 universe u
 variable {α : Type u}
 
-<<<<<<< HEAD
 namespace order_dual
 
 /-! Note that `order_dual` does not satisfy any of the ordered ring typeclasses due to the
@@ -111,10 +110,7 @@
 
 end order_dual
 
-lemma add_one_le_two_mul [preorder α] [semiring α] [covariant_class α α (+) (≤)]
-=======
 lemma add_one_le_two_mul [has_le α] [semiring α] [covariant_class α α (+) (≤)]
->>>>>>> 6dde651a
   {a : α} (a1 : 1 ≤ a) :
   a + 1 ≤ 2 * a :=
 calc  a + 1 ≤ a + a : add_le_add_left a1 a
