--- conflicted
+++ resolved
@@ -106,9 +106,6 @@
 universe u
 variables {α : Type u} {β : Type*}
 
-/-! Note that `order_dual` does not satisfy any of the ordered ring typeclasses due to the
-`zero_le_one` field. -/
-
 lemma add_one_le_two_mul [has_le α] [semiring α] [covariant_class α α (+) (≤)]
   {a : α} (a1 : 1 ≤ a) :
   a + 1 ≤ 2 * a :=
@@ -144,11 +141,8 @@
 instance ordered_semiring.to_mul_pos_mono : zero_lt.mul_pos_mono α :=
 ⟨λ x a b h, mul_le_mul_of_nonneg_right h x.2.le⟩
 
--- TODO: there are four variations, depending on which variables we assume to be nonneg
 lemma mul_le_mul (hac : a ≤ c) (hbd : b ≤ d) (hb : 0 ≤ b) (hc : 0 ≤ c) : a * b ≤ c * d :=
-calc
-  a * b ≤ c * b : mul_le_mul_of_nonneg_right hac hb
-    ... ≤ c * d : mul_le_mul_of_nonneg_left hbd hc
+(mul_le_mul_of_nonneg_right hac hb).trans $ mul_le_mul_of_nonneg_left hbd hc
 
 lemma mul_nonneg_le_one_le (h₁ : 0 ≤ c) (h₂ : a ≤ c) (h₃ : 0 ≤ b) (h₄ : b ≤ 1) : a * b ≤ c :=
 by simpa only [mul_one] using mul_le_mul h₂ h₄ h₃ h₁
@@ -184,6 +178,33 @@
 
 lemma one_le_mul_of_one_le_of_one_le (a1 : 1 ≤ a) (b1 : 1 ≤ b) : (1 : α) ≤ a * b :=
 (mul_one (1 : α)).symm.le.trans (mul_le_mul a1 b1 zero_le_one (zero_le_one.trans a1))
+
+section monotone
+variables [preorder β] {f g : β → α}
+
+lemma monotone_mul_left_of_nonneg (ha : 0 ≤ a) : monotone (λ x, a * x) :=
+λ b c h, mul_le_mul_of_nonneg_left h ha
+
+lemma monotone_mul_right_of_nonneg (ha : 0 ≤ a) : monotone (λ x, x * a) :=
+λ b c h, mul_le_mul_of_nonneg_right h ha
+
+lemma monotone.mul_const (hf : monotone f) (ha : 0 ≤ a) : monotone (λ x, f x * a) :=
+(monotone_mul_right_of_nonneg ha).comp hf
+
+lemma monotone.const_mul (hf : monotone f) (ha : 0 ≤ a) : monotone (λ x, a * f x) :=
+(monotone_mul_left_of_nonneg ha).comp hf
+
+lemma antitone.mul_const (hf : antitone f) (ha : 0 ≤ a) : antitone (λ x, f x * a) :=
+(antitone_mul_right_of_nonneg ha).comp hf
+
+lemma monotone.const_mul (hf : antitone f) (ha : 0 ≤ a) : antitone (λ x, a * f x) :=
+(antitone_mul_left_of_nonneg ha).comp hf
+
+lemma monotone.mul (hf : monotone f) (hg : monotone g) (hf₀ : ∀ x, 0 ≤ f x) (hg₀ : ∀ x, 0 ≤ g x) :
+  monotone (f * g) :=
+λ b c h, mul_le_mul (hf h) (hg h) (hg₀ _) (hf₀ _)
+
+end monotone
 
 /-- Pullback an `ordered_semiring` under an injective map.
 See note [reducible non-instances]. -/
@@ -381,116 +402,45 @@
 lemma lt_mul_self (hn : 1 < a) : a < a * a :=
 lt_mul_left (hn.trans_le' zero_le_one) hn
 
-<<<<<<< HEAD
+section monotone
+variables [preorder β] {f g : β → α}
+
+lemma strict_mono.mul_monotone (hf : strict_mono f) (hg : monotone g) (hf₀ : ∀ x, 0 ≤ f x)
+  (hg₀ : ∀ x, 0 < g x) :
+  strict_mono (f * g) :=
+λ b c h, mul_lt_mul (hf h) (hg h.le) (hg₀ _) (hf₀ _)
+
+lemma monotone.mul_strict_mono (hf : monotone f) (hg : strict_mono g) (hf₀ : ∀ x, 0 < f x)
+  (hg₀ : ∀ x, 0 ≤ g x) :
+  strict_mono (f * g) :=
+λ b c h, mul_lt_mul' (hf h.le) (hg h) (hg₀ _) (hf₀ _)
+
+lemma strict_mono.mul (hf : strict_mono f) (hg : strict_mono g) (hf₀ : ∀ x, 0 ≤ f x)
+  (hg₀ : ∀ x, 0 ≤ g x) :
+  strict_mono (f * g) :=
+λ b c h, mul_lt_mul'' (hf h) (hg h) (hf₀ _) (hg₀ _)
+
+lemma strict_mono_mul_left_of_pos (ha : 0 < a) : strict_mono (λ x, a * x) :=
+λ b c h, mul_lt_mul_of_pos_left h ha
+
+lemma strict_mono_mul_right_of_pos (ha : 0 < a) : strict_mono (λ x, x * a) :=
+λ b c h, mul_lt_mul_of_pos_right h ha
+
+lemma strict_mono.mul_const (hf : strict_mono f) (ha : 0 < a) : strict_mono (λ x, f x * a) :=
+(strict_mono_mul_right_of_pos ha).comp hf
+
+lemma strict_mono.const_mul (hf : strict_mono f) (ha : 0 < a) : strict_mono (λ x, a * f x) :=
+(strict_mono_mul_left_of_pos ha).comp hf
+
+lemma strict_anti.mul_const (hf : strict_anti f) (ha : 0 < a) : strict_anti (λ x, f x * a) :=
+(strict_mono_mul_right_of_pos ha).comp_strict_anti hf
+
+lemma strict_anti.const_mul (hf : strict_anti f) (ha : 0 < a) : strict_anti (λ x, a * f x) :=
+(strict_mono_mul_left_of_pos ha).comp_strict_anti hf
+
+end monotone
+
 /-- Pullback an `ordered_cancel_semiring` under an injective map.
-=======
--- See Note [decidable namespace]
-protected lemma decidable.add_le_mul_two_add [@decidable_rel α (≤)] {a b : α}
-  (a2 : 2 ≤ a) (b0 : 0 ≤ b) : a + (2 + b) ≤ a * (2 + b) :=
-calc a + (2 + b) ≤ a + (a + a * b) :
-      add_le_add_left (add_le_add a2 (decidable.le_mul_of_one_le_left b0 (one_le_two.trans a2))) a
-             ... ≤ a * (2 + b) : by rw [mul_add, mul_two, add_assoc]
-
-lemma add_le_mul_two_add {a b : α} : 2 ≤ a → 0 ≤ b → a + (2 + b) ≤ a * (2 + b) :=
-by classical; exact decidable.add_le_mul_two_add
-
--- See Note [decidable namespace]
-protected lemma decidable.one_le_mul_of_one_le_of_one_le [@decidable_rel α (≤)]
-  {a b : α} (a1 : 1 ≤ a) (b1 : 1 ≤ b) : (1 : α) ≤ a * b :=
-(mul_one (1 : α)).symm.le.trans (decidable.mul_le_mul a1 b1 zero_le_one (zero_le_one.trans a1))
-
-lemma one_le_mul_of_one_le_of_one_le {a b : α} : 1 ≤ a → 1 ≤ b → (1 : α) ≤ a * b :=
-by classical; exact decidable.one_le_mul_of_one_le_of_one_le
-
-namespace decidable
-
-variables {β : Type*} [@decidable_rel α (≤)] [preorder β] {f g : β → α}
-
-lemma monotone_mul_left_of_nonneg (ha : 0 ≤ a) : monotone (λ x, a*x) :=
-assume b c b_le_c, decidable.mul_le_mul_of_nonneg_left b_le_c ha
-
-lemma monotone_mul_right_of_nonneg (ha : 0 ≤ a) : monotone (λ x, x*a) :=
-assume b c b_le_c, decidable.mul_le_mul_of_nonneg_right b_le_c ha
-
-lemma monotone_mul {β : Type*} [preorder β] {f g : β → α}
-  (hf : monotone f) (hg : monotone g) (hf0 : ∀ x, 0 ≤ f x) (hg0 : ∀ x, 0 ≤ g x) :
-  monotone (λ x, f x * g x) :=
-λ x y h, decidable.mul_le_mul (hf h) (hg h) (hg0 x) (hf0 y)
-
-lemma strict_mono_mul_monotone (hf : strict_mono f) (hg : monotone g) (hf0 : ∀ x, 0 ≤ f x)
-  (hg0 : ∀ x, 0 < g x) :
-  strict_mono (λ x, f x * g x) :=
-λ x y h, decidable.mul_lt_mul (hf h) (hg h.le) (hg0 x) (hf0 y)
-
-lemma monotone_mul_strict_mono (hf : monotone f) (hg : strict_mono g) (hf0 : ∀ x, 0 < f x)
-  (hg0 : ∀ x, 0 ≤ g x) :
-  strict_mono (λ x, f x * g x) :=
-λ x y h, decidable.mul_lt_mul' (hf h.le) (hg h) (hg0 x) (hf0 y)
-
-lemma strict_mono_mul (hf : strict_mono f) (hg : strict_mono g) (hf0 : ∀ x, 0 ≤ f x)
-  (hg0 : ∀ x, 0 ≤ g x) :
-  strict_mono (λ x, f x * g x) :=
-λ x y h, decidable.mul_lt_mul'' (hf h) (hg h) (hf0 x) (hg0 x)
-
-end decidable
-
-section mono
-
-open_locale classical
-
-variables {β : Type*} [preorder β] {f g : β → α}
-
-lemma monotone_mul_left_of_nonneg (ha : 0 ≤ a) : monotone (λ x, a*x) :=
-decidable.monotone_mul_left_of_nonneg ha
-
-lemma monotone_mul_right_of_nonneg (ha : 0 ≤ a) : monotone (λ x, x*a) :=
-decidable.monotone_mul_right_of_nonneg ha
-
-lemma monotone.mul_const (hf : monotone f) (ha : 0 ≤ a) :
-  monotone (λ x, (f x) * a) :=
-(monotone_mul_right_of_nonneg ha).comp hf
-
-lemma monotone.const_mul (hf : monotone f) (ha : 0 ≤ a) :
-  monotone (λ x, a * (f x)) :=
-(monotone_mul_left_of_nonneg ha).comp hf
-
-lemma monotone.mul (hf : monotone f) (hg : monotone g) (hf0 : ∀ x, 0 ≤ f x) (hg0 : ∀ x, 0 ≤ g x) :
-  monotone (λ x, f x * g x) :=
-decidable.monotone_mul hf hg hf0 hg0
-
-lemma strict_mono_mul_left_of_pos (ha : 0 < a) : strict_mono (λ x, a * x) :=
-assume b c b_lt_c, mul_lt_mul_of_pos_left b_lt_c ha
-
-lemma strict_mono_mul_right_of_pos (ha : 0 < a) : strict_mono (λ x, x * a) :=
-assume b c b_lt_c, mul_lt_mul_of_pos_right b_lt_c ha
-
-lemma strict_mono.mul_const (hf : strict_mono f) (ha : 0 < a) :
-  strict_mono (λ x, (f x) * a) :=
-(strict_mono_mul_right_of_pos ha).comp hf
-
-lemma strict_mono.const_mul (hf : strict_mono f) (ha : 0 < a) :
-  strict_mono (λ x, a * (f x)) :=
-(strict_mono_mul_left_of_pos ha).comp hf
-
-lemma strict_mono.mul_monotone (hf : strict_mono f) (hg : monotone g) (hf0 : ∀ x, 0 ≤ f x)
-  (hg0 : ∀ x, 0 < g x) :
-  strict_mono (λ x, f x * g x) :=
-decidable.strict_mono_mul_monotone hf hg hf0 hg0
-
-lemma monotone.mul_strict_mono (hf : monotone f) (hg : strict_mono g) (hf0 : ∀ x, 0 < f x)
-  (hg0 : ∀ x, 0 ≤ g x) :
-  strict_mono (λ x, f x * g x) :=
-decidable.monotone_mul_strict_mono hf hg hf0 hg0
-
-lemma strict_mono.mul (hf : strict_mono f) (hg : strict_mono g) (hf0 : ∀ x, 0 ≤ f x)
-  (hg0 : ∀ x, 0 ≤ g x) :
-  strict_mono (λ x, f x * g x) :=
-decidable.strict_mono_mul hf hg hf0 hg0
-
-end mono
-
-/-- Pullback an `ordered_semiring` under an injective map.
->>>>>>> 00eb6910
 See note [reducible non-instances]. -/
 @[reducible]
 def function.injective.ordered_cancel_semiring
@@ -625,7 +575,6 @@
 section linear_ordered_semiring
 variables [linear_ordered_semiring α] {a b c d : α}
 
-<<<<<<< HEAD
 lemma lt_of_mul_lt_mul_left (h : c * a < c * b) (hc : 0 ≤ c) : a < b :=
 by haveI := @linear_order.decidable_le α _; exact lt_of_not_ge
   (assume h1 : b ≤ a,
@@ -637,32 +586,23 @@
   (assume h1 : b ≤ a,
    have h2 : b * c ≤ a * c, from mul_le_mul_of_nonneg_right h1 hc,
    h2.not_lt h)
-=======
-local attribute [instance] linear_ordered_semiring.decidable_le
-
--- `norm_num` expects the lemma stating `0 < 1` to have a single typeclass argument
--- (see `norm_num.prove_pos_nat`).
--- Rather than working out how to relax that assumption,
--- we provide a synonym for `zero_lt_one` (which needs both `ordered_semiring α` and `nontrivial α`)
--- with only a `linear_ordered_semiring` typeclass argument.
-lemma zero_lt_one' : 0 < (1 : α) := zero_lt_one
-
-lemma lt_of_mul_lt_mul_left (h : c * a < c * b) (hc : 0 ≤ c) : a < b :=
-(decidable.monotone_mul_left_of_nonneg hc).reflect_lt h
-
-lemma lt_of_mul_lt_mul_right (h : a * c < b * c) (hc : 0 ≤ c) : a < b :=
-(decidable.monotone_mul_right_of_nonneg hc).reflect_lt h
->>>>>>> 00eb6910
 
 lemma le_of_mul_le_mul_left (h : c * a ≤ c * b) (hc : 0 < c) : a ≤ b :=
-(strict_mono_mul_left_of_pos hc).le_iff_le.1 h
+le_of_not_gt
+  (assume h1 : b < a,
+   have h2 : c * b < c * a, from mul_lt_mul_of_pos_left h1 hc,
+   h2.not_le h)
 
 lemma le_of_mul_le_mul_right (h : a * c ≤ b * c) (hc : 0 < c) : a ≤ b :=
-(strict_mono_mul_right_of_pos hc).le_iff_le.1 h
+le_of_not_gt
+  (assume h1 : b < a,
+   have h2 : b * c < a * c, from mul_lt_mul_of_pos_right h1 hc,
+   h2.not_le h)
 
 lemma pos_and_pos_or_neg_and_neg_of_mul_pos (hab : 0 < a * b) :
   (0 < a ∧ 0 < b) ∨ (a < 0 ∧ b < 0) :=
 begin
+  haveI := @linear_order.decidable_le α _,
   rcases lt_trichotomy 0 a with (ha|rfl|ha),
   { refine or.inl ⟨ha, lt_imp_lt_of_le_imp_le (λ hb, _) hab⟩,
     exact mul_nonpos_of_nonneg_of_nonpos ha.le hb },
@@ -674,6 +614,7 @@
 lemma nonneg_and_nonneg_or_nonpos_and_nonpos_of_mul_nnonneg (hab : 0 ≤ a * b) :
     (0 ≤ a ∧ 0 ≤ b) ∨ (a ≤ 0 ∧ b ≤ 0) :=
 begin
+  haveI := @linear_order.decidable_le α _,
   refine decidable.or_iff_not_and_not.2 _,
   simp only [not_and, not_le], intros ab nab, apply not_lt_of_le hab _,
   rcases lt_trichotomy 0 a with (ha|rfl|ha),
@@ -706,17 +647,10 @@
 le_of_not_gt $ λ hb, (mul_neg_of_pos_of_neg ha hb).not_le h
 
 lemma neg_of_mul_neg_left (h : a * b < 0) (hb : 0 ≤ b) : a < 0 :=
-<<<<<<< HEAD
 lt_of_not_ge (λ ha : a ≥ 0, (mul_nonneg ha hb).not_lt h)
 
 lemma neg_of_mul_neg_right (h : a * b < 0) (ha : 0 ≤ a) : b < 0 :=
 lt_of_not_ge (assume hb : b ≥ 0, (mul_nonneg ha hb).not_lt h)
-=======
-lt_of_not_ge $ λ ha, (decidable.mul_nonneg ha hb).not_lt h
-
-lemma neg_of_mul_neg_right (h : a * b < 0) (ha : 0 ≤ a) : b < 0 :=
-lt_of_not_ge $ λ hb, (decidable.mul_nonneg ha hb).not_lt h
->>>>>>> 00eb6910
 
 lemma nonpos_of_mul_nonpos_left (h : a * b ≤ 0) (hb : 0 < b) : a ≤ 0 :=
 le_of_not_gt (assume ha : a > 0, (mul_pos ha hb).not_le h)
@@ -725,7 +659,6 @@
 le_of_not_gt (assume hb : b > 0, (mul_pos ha hb).not_le h)
 
 @[simp] lemma mul_le_mul_left (h : 0 < c) : c * a ≤ c * b ↔ a ≤ b :=
-<<<<<<< HEAD
 ⟨λ h', le_of_mul_le_mul_left h' h, λ h', mul_le_mul_of_nonneg_left h' h.le⟩
 
 @[simp] lemma mul_le_mul_right (h : 0 < c) : a * c ≤ b * c ↔ a ≤ b :=
@@ -738,18 +671,6 @@
 @[simp] lemma mul_lt_mul_right (h : 0 < c) : a * c < b * c ↔ a < b :=
 ⟨lt_imp_lt_of_le_imp_le $ λ h', mul_le_mul_of_nonneg_right h' h.le,
  λ h', mul_lt_mul_of_pos_right h' h⟩
-=======
-(strict_mono_mul_left_of_pos h).le_iff_le
-
-@[simp] lemma mul_le_mul_right (h : 0 < c) : a * c ≤ b * c ↔ a ≤ b :=
-(strict_mono_mul_right_of_pos h).le_iff_le
-
-@[simp] lemma mul_lt_mul_left (h : 0 < c) : c * a < c * b ↔ a < b :=
-(strict_mono_mul_left_of_pos h).lt_iff_lt
-
-@[simp] lemma mul_lt_mul_right (h : 0 < c) : a * c < b * c ↔ a < b :=
-(strict_mono_mul_right_of_pos h).lt_iff_lt
->>>>>>> 00eb6910
 
 @[simp] lemma zero_le_mul_left (h : 0 < c) : 0 ≤ c * b ↔ 0 ≤ b :=
 by { convert mul_le_mul_left h, simp }
@@ -895,72 +816,6 @@
 instance linear_ordered_semiring.to_char_zero : char_zero α :=
 ordered_cancel_semiring.to_char_zero
 
-end linear_ordered_semiring
-
-<<<<<<< HEAD
-section mono
-variables [linear_ordered_semiring α] [preorder β] {f g : β → α} {a : α}
-
-lemma monotone_mul_left_of_nonneg (ha : 0 ≤ a) : monotone (λ x, a*x) :=
-by haveI := @linear_order.decidable_le α _; exact
-assume b c b_le_c, mul_le_mul_of_nonneg_left b_le_c ha
-
-lemma monotone_mul_right_of_nonneg (ha : 0 ≤ a) : monotone (λ x, x*a) :=
-by haveI := @linear_order.decidable_le α _; exact
-assume b c b_le_c, mul_le_mul_of_nonneg_right b_le_c ha
-
-lemma monotone.mul_const (hf : monotone f) (ha : 0 ≤ a) :
-  monotone (λ x, (f x) * a) :=
-(monotone_mul_right_of_nonneg ha).comp hf
-
-lemma monotone.const_mul (hf : monotone f) (ha : 0 ≤ a) :
-  monotone (λ x, a * (f x)) :=
-(monotone_mul_left_of_nonneg ha).comp hf
-
-lemma monotone.mul (hf : monotone f) (hg : monotone g) (hf0 : ∀ x, 0 ≤ f x) (hg0 : ∀ x, 0 ≤ g x) :
-  monotone (λ x, f x * g x) :=
-by haveI := @linear_order.decidable_le α _; exact
-λ x y h, mul_le_mul (hf h) (hg h) (hg0 x) (hf0 y)
-
-lemma strict_mono_mul_left_of_pos (ha : 0 < a) : strict_mono (λ x, a * x) :=
-assume b c b_lt_c, (mul_lt_mul_left ha).2 b_lt_c
-
-lemma strict_mono_mul_right_of_pos (ha : 0 < a) : strict_mono (λ x, x * a) :=
-assume b c b_lt_c, (mul_lt_mul_right ha).2 b_lt_c
-
-lemma strict_mono.mul_const (hf : strict_mono f) (ha : 0 < a) :
-  strict_mono (λ x, (f x) * a) :=
-(strict_mono_mul_right_of_pos ha).comp hf
-
-lemma strict_mono.const_mul (hf : strict_mono f) (ha : 0 < a) :
-  strict_mono (λ x, a * (f x)) :=
-(strict_mono_mul_left_of_pos ha).comp hf
-
-lemma strict_mono.mul_monotone (hf : strict_mono f) (hg : monotone g) (hf0 : ∀ x, 0 ≤ f x)
-  (hg0 : ∀ x, 0 < g x) :
-  strict_mono (λ x, f x * g x) :=
-by haveI := @linear_order.decidable_le α _; exact
-λ x y h, mul_lt_mul (hf h) (hg h.le) (hg0 x) (hf0 y)
-
-lemma monotone.mul_strict_mono (hf : monotone f) (hg : strict_mono g) (hf0 : ∀ x, 0 < f x)
-  (hg0 : ∀ x, 0 ≤ g x) :
-  strict_mono (λ x, f x * g x) :=
-by haveI := @linear_order.decidable_le α _; exact
-λ x y h, mul_lt_mul' (hf h.le) (hg h) (hg0 x) (hf0 y)
-
-lemma strict_mono.mul (hf : strict_mono f) (hg : strict_mono g) (hf0 : ∀ x, 0 ≤ f x)
-  (hg0 : ∀ x, 0 ≤ g x) :
-  strict_mono (λ x, f x * g x) :=
-by haveI := @linear_order.decidable_le α _; exact
-λ x y h, mul_lt_mul'' (hf h) (hg h) (hf0 x) (hg0 x)
-
-end mono
-
-=======
->>>>>>> 00eb6910
-section linear_ordered_semiring
-variables [linear_ordered_semiring α] {a b c : α}
-
 lemma mul_max_of_nonneg (b c : α) (ha : 0 ≤ a) : a * max b c = max (a * b) (a * c) :=
 (monotone_mul_left_of_nonneg ha).map_max
 
@@ -983,7 +838,7 @@
 (mul_pos     : ∀ a b : α, 0 < a → 0 < b → 0 < a * b)
 
 section ordered_ring
-variables [ordered_ring α] {a b c : α}
+variables [ordered_ring α] {a b c d : α}
 
 lemma ordered_ring.mul_lt_mul_of_pos_left (h₁ : a < b) (h₂ : 0 < c) : c * a < c * b :=
 begin
@@ -1013,16 +868,14 @@
 have -(c * b) ≤ -(c * a), by rwa [neg_mul, neg_mul] at this,
 le_of_neg_le_neg this
 
-lemma mul_le_mul_of_nonpos_right
-  (h : b ≤ a) (hc : c ≤ 0) : a * c ≤ b * c :=
+lemma mul_le_mul_of_nonpos_right (h : b ≤ a) (hc : c ≤ 0) : a * c ≤ b * c :=
 have -c ≥ 0,              from neg_nonneg_of_nonpos hc,
 have b * -c ≤ a * -c,     from mul_le_mul_of_nonneg_right h this,
 have -(b * c) ≤ -(a * c), by rwa [mul_neg, mul_neg] at this,
 le_of_neg_le_neg this
 
 lemma mul_nonneg_of_nonpos_of_nonpos (ha : a ≤ 0) (hb : b ≤ 0) : 0 ≤ a * b :=
-have 0 * b ≤ a * b, from mul_le_mul_of_nonpos_right ha hb,
-by rwa zero_mul at this
+by simpa only [zero_mul] using mul_le_mul_of_nonpos_right ha hb
 
 lemma mul_lt_mul_of_neg_left {a b c : α} (h : b < a) (hc : c < 0) : c * a < c * b :=
 have -c > 0,              from neg_pos_of_neg hc,
@@ -1040,25 +893,90 @@
 have 0 * b < a * b, from mul_lt_mul_of_neg_right ha hb,
 by rwa zero_mul at this
 
-lemma decidable.antitone_mul_left [@decidable_rel α (≤)] {a : α} (ha : a ≤ 0) :
-  antitone ((*) a) :=
-λ b c b_le_c, decidable.mul_le_mul_of_nonpos_left b_le_c ha
-
-lemma antitone_mul_left {a : α} (ha : a ≤ 0) : antitone ((*) a) :=
-λ b c b_le_c, mul_le_mul_of_nonpos_left b_le_c ha
-
-lemma decidable.antitone_mul_right [@decidable_rel α (≤)] {a : α} (ha : a ≤ 0) :
-  antitone (λ x, x * a) :=
-λ b c b_le_c, decidable.mul_le_mul_of_nonpos_right b_le_c ha
-
-lemma antitone_mul_right {a : α} (ha : a ≤ 0) : antitone (λ x, x * a) :=
-λ b c b_le_c, mul_le_mul_of_nonpos_right b_le_c ha
-
-lemma strict_anti_mul_left {a : α} (ha : a < 0) : strict_anti ((*) a) :=
-λ b c b_lt_c, mul_lt_mul_of_neg_left b_lt_c ha
-
-lemma strict_anti_mul_right {a : α} (ha : a < 0) : strict_anti (λ x, x * a) :=
-λ b c b_lt_c, mul_lt_mul_of_neg_right b_lt_c ha
+lemma mul_le_mul_of_nonneg_of_nonpos (hca : c ≤ a) (hbd : b ≤ d) (hc : 0 ≤ c) (hb : b ≤ 0) :
+  a * b ≤ c * d :=
+(mul_le_mul_of_nonpos_right hca hb).trans $ mul_le_mul_of_nonneg_left hbd hc
+
+lemma mul_le_mul_of_nonneg_of_nonpos' (hca : c ≤ a) (hbd : b ≤ d) (ha : 0 ≤ a) (hd : d ≤ 0) :
+  a * b ≤ c * d :=
+(mul_le_mul_of_nonneg_left hbd ha).trans $ mul_le_mul_of_nonpos_right hca hd
+
+lemma mul_le_mul_of_nonpos_of_nonneg (hac : a ≤ c) (hdb : d ≤ b) (hc : c ≤ 0) (hb : 0 ≤ b) :
+  a * b ≤ c * d :=
+(mul_le_mul_of_nonneg_right hac hb).trans $ mul_le_mul_of_nonpos_left hdb hc
+
+lemma mul_le_mul_of_nonpos_of_nonneg' (hca : c ≤ a) (hbd : b ≤ d) (ha : 0 ≤ a) (hd : d ≤ 0) :
+  a * b ≤ c * d :=
+(mul_le_mul_of_nonneg_left hbd ha).trans $ mul_le_mul_of_nonpos_right hca hd
+
+lemma mul_le_mul_of_nonpos_of_nonpos (hca : c ≤ a) (hdb : d ≤ b) (hc : c ≤ 0) (hb : b ≤ 0) :
+  a * b ≤ c * d :=
+(mul_le_mul_of_nonpos_right hca hb).trans $ mul_le_mul_of_nonpos_left hdb hc
+
+lemma mul_le_mul_of_nonpos_of_nonpos' (hca : c ≤ a) (hdb : d ≤ b) (ha : a ≤ 0) (hd : d ≤ 0) :
+  a * b ≤ c * d :=
+(mul_le_mul_of_nonpos_left hdb ha).trans $ mul_le_mul_of_nonpos_right hca hd
+
+section antitone
+variables [preorder β] {f g : β → α}
+
+lemma strict_mono_mul_left_of_pos (ha : 0 < a) : strict_mono (λ x, a * x) :=
+λ b c h, mul_lt_mul_of_pos_left h ha
+
+lemma strict_mono_mul_right_of_pos (ha : 0 < a) : strict_mono (λ x, x * a) :=
+λ b c h, mul_lt_mul_of_pos_right h ha
+
+lemma antitone_mul_left_of_nonpos (ha : a ≤ 0) : antitone (λ x, a * x) :=
+λ b c h, mul_le_mul_of_nonpos_left h ha
+
+lemma antitone_mul_right_of_nonpos (ha : a ≤ 0) : antitone (λ x, x * a) :=
+λ b c h, mul_le_mul_of_nonpos_right h ha
+
+lemma strict_anti_mul_left_of_neg (ha : a < 0) : strict_anti (λ x, a * x) :=
+λ b c h, mul_lt_mul_of_neg_left h ha
+
+lemma strict_anti_mul_right_of_neg (ha : a < 0) : strict_anti (λ x, x * a) :=
+λ b c h, mul_lt_mul_of_neg_right h ha
+
+lemma monotone.const_mul_of_nonpos (hf : monotone f) (ha : a ≤ 0) : antitone (λ x, a * f x) :=
+(antitone_mul_left_of_nonpos ha).comp_monotone hf
+
+lemma monotone.mul_const_of_nonpos (hf : monotone f) (ha : a ≤ 0) : antitone (λ x, f x * a) :=
+(antitone_mul_right_of_nonpos ha).comp_monotone hf
+
+lemma antitone.const_mul_of_nonpos (hf : antitone f) (ha : a ≤ 0) : monotone (λ x, a * f x) :=
+(antitone_mul_left_of_nonpos ha).comp hf
+
+lemma antitone.mul_const_of_nonpos (hf : antitone f) (ha : a ≤ 0) : monotone (λ x, f x * a) :=
+(antitone_mul_right_of_nonpos ha).comp hf
+
+lemma strict_mono.const_mul_of_neg (hf : strict_mono f) (ha : a < 0) : strict_anti (λ x, a * f x) :=
+(strict_anti_mul_left_of_neg ha).comp_strict_mono hf
+
+lemma strict_mono.mul_const_of_neg (hf : strict_mono f) (ha : a < 0) : strict_anti (λ x, f x * a) :=
+(strict_anti_mul_right_of_neg ha).comp_strict_mono hf
+
+lemma strict_anti.const_mul_of_neg (hf : strict_anti f) (ha : a < 0) : strict_mono (λ x, a * f x) :=
+(strict_anti_mul_left_of_neg ha).comp hf
+
+lemma strict_anti.mul_const_of_neg (hf : strict_anti f) (ha : a < 0) : strict_mono (λ x, f x * a) :=
+(strict_anti_mul_right_of_neg ha).comp hf
+
+lemma antitone.mul_monotone (hf : antitone f) (hg : monotone g) (hf₀ : ∀ x, f x ≤ 0)
+  (hg₀ : ∀ x, 0 ≤ g x) :
+  antitone (f * g) :=
+λ b c h, mul_le_mul_of_nonpos_of_nonneg (hf h) (hg h) (hf₀ _) (hg₀ _)
+
+lemma monotone.mul_antitone (hf : monotone f) (hg : antitone g) (hf₀ : ∀ x, 0 ≤ f x)
+  (hg₀ : ∀ x, g x ≤ 0) :
+  antitone (f * g) :=
+λ b c h, mul_le_mul_of_nonneg_of_nonpos (hf h) (hg h) (hf₀ _) (hg₀ _)
+
+lemma antitone.mul (hf : antitone f) (hg : antitone g) (hf₀ : ∀ x, f x ≤ 0) (hg₀ : ∀ x, g x ≤ 0) :
+  monotone (f * g) :=
+λ b c h, mul_le_mul_of_nonpos_of_nonpos (hf h) (hg h) (hf₀ _) (hg₀ _)
+
+end antitone
 
 /-- Pullback an `ordered_ring` under an injective map.
 See note [reducible non-instances]. -/
@@ -1152,8 +1070,6 @@
 section linear_ordered_ring
 variables [linear_ordered_ring α] {a b c : α}
 
-local attribute [instance] linear_ordered_ring.decidable_le linear_ordered_ring.decidable_lt
-
 @[priority 100] -- see Note [lower instance priority]
 instance linear_ordered_ring.to_linear_ordered_semiring : linear_ordered_semiring α :=
 { mul_zero                   := mul_zero,
@@ -1275,7 +1191,6 @@
 lemma neg_one_lt_zero : -1 < (0:α) := neg_lt_zero.2 zero_lt_one
 
 @[simp] lemma mul_le_mul_left_of_neg {a b c : α} (h : c < 0) : c * a ≤ c * b ↔ b ≤ a :=
-<<<<<<< HEAD
 by haveI := @linear_order.decidable_le α _; exact
 ⟨le_imp_le_of_lt_imp_lt $ λ h', mul_lt_mul_of_neg_left h' h,
   λ h', mul_le_mul_of_nonpos_left h' h.le⟩
@@ -1284,18 +1199,12 @@
 by haveI := @linear_order.decidable_le α _; exact
 ⟨le_imp_le_of_lt_imp_lt $ λ h', mul_lt_mul_of_neg_right h' h,
   λ h', mul_le_mul_of_nonpos_right h' h.le⟩
-=======
-(strict_anti_mul_left h).le_iff_le
-
-@[simp] lemma mul_le_mul_right_of_neg {a b c : α} (h : c < 0) : a * c ≤ b * c ↔ b ≤ a :=
-(strict_anti_mul_right h).le_iff_le
->>>>>>> 00eb6910
 
 @[simp] lemma mul_lt_mul_left_of_neg {a b c : α} (h : c < 0) : c * a < c * b ↔ b < a :=
-(strict_anti_mul_left h).lt_iff_lt
+lt_iff_lt_of_le_iff_le (mul_le_mul_left_of_neg h)
 
 @[simp] lemma mul_lt_mul_right_of_neg {a b c : α} (h : c < 0) : a * c < b * c ↔ b < a :=
-(strict_anti_mul_right h).lt_iff_lt
+lt_iff_lt_of_le_iff_le (mul_le_mul_right_of_neg h)
 
 lemma sub_one_lt (a : α) : a - 1 < a :=
 sub_lt_iff_lt_add.2 (lt_add_one a)
