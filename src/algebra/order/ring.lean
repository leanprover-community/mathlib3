/-
Copyright (c) 2016 Jeremy Avigad. All rights reserved.
Released under Apache 2.0 license as described in the file LICENSE.
Authors: Jeremy Avigad, Leonardo de Moura, Mario Carneiro
-/
import algebra.order.group
import algebra.order.sub
import algebra.char_zero.defs
import algebra.hom.ring
import data.set.intervals.basic

/-!
# Ordered rings and semirings

This file develops the basics of ordered (semi)rings.

Each typeclass here comprises
* an algebraic class (`semiring`, `comm_semiring`, `ring`, `comm_ring`)
* an order class (`partial_order`, `linear_order`)
* assumptions on how both interact ((strict) monotonicity, canonicity)

For short,
* "`+` respects `≤`" means "monotonicity of addition"
* "`*` respects `<`" means "strict monotonicity of multiplication by a positive number".

## Typeclasses

* `ordered_semiring`: Semiring with a partial order such that `+` respects `≤` and `*` respects `<`.
* `ordered_comm_semiring`: Commutative semiring with a partial order such that `+` respects `≤` and
  `*` respects `<`.
* `ordered_ring`: Ring with a partial order such that `+` respects `≤` and `*` respects `<`.
* `ordered_comm_ring`: Commutative ring with a partial order such that `+` respects `≤` and
  `*` respects `<`.
* `linear_ordered_semiring`: Semiring with a linear order such that `+` respects `≤` and
  `*` respects `<`.
* `linear_ordered_ring`: Ring with a linear order such that `+` respects `≤` and `*` respects `<`.
* `linear_ordered_comm_ring`: Commutative ring with a linear order such that `+` respects `≤` and
  `*` respects `<`.
* `canonically_ordered_comm_semiring`: Commutative semiring with a partial order such that `+`
  respects `≤`, `*` respects `<`, and `a ≤ b ↔ ∃ c, b = a + c`.

and some typeclasses to define ordered rings by specifying their nonegative elements:
* `nonneg_ring`: To define `ordered_ring`s.
* `linear_nonneg_ring`: To define `linear_ordered_ring`s.

## Hierarchy

The hardest part of proving order lemmas might be to figure out the correct generality and its
corresponding typeclass. Here's an attempt at demystifying it. For each typeclass, we list its
immediate predecessors and what conditions are added to each of them.

* `ordered_semiring`
  - `ordered_cancel_add_comm_monoid` & multiplication & `*` respects `<`
  - `semiring` & partial order structure & `+` respects `≤` & `*` respects `<`
* `ordered_comm_semiring`
  - `ordered_semiring` & commutativity of multiplication
  - `comm_semiring` & partial order structure & `+` respects `≤` & `*` respects `<`
* `ordered_ring`
  - `ordered_semiring` & additive inverses
  - `ordered_add_comm_group` & multiplication & `*` respects `<`
  - `ring` & partial order structure & `+` respects `≤` & `*` respects `<`
* `ordered_comm_ring`
  - `ordered_ring` & commutativity of multiplication
  - `ordered_comm_semiring` & additive inverses
  - `comm_ring` & partial order structure & `+` respects `≤` & `*` respects `<`
* `linear_ordered_semiring`
  - `ordered_semiring` & totality of the order & nontriviality
  - `linear_ordered_add_comm_monoid` & multiplication & nontriviality & `*` respects `<`
* `linear_ordered_ring`
  - `ordered_ring` & totality of the order & nontriviality
  - `linear_ordered_semiring` & additive inverses
  - `linear_ordered_add_comm_group` & multiplication & `*` respects `<`
  - `domain` & linear order structure
* `linear_ordered_comm_ring`
  - `ordered_comm_ring` & totality of the order & nontriviality
  - `linear_ordered_ring` & commutativity of multiplication
  - `is_domain` & linear order structure
* `canonically_ordered_comm_semiring`
  - `canonically_ordered_add_monoid` & multiplication & `*` respects `<` & no zero divisors
  - `comm_semiring` & `a ≤ b ↔ ∃ c, b = a + c` & no zero divisors

## TODO

We're still missing some typeclasses, like
* `linear_ordered_comm_semiring`
* `canonically_ordered_semiring`
They have yet to come up in practice.
-/

set_option old_structure_cmd true

universe u
variable {α : Type u}

namespace order_dual

/-! Note that `order_dual` does not satisfy any of the ordered ring typeclasses due to the
`zero_le_one` field. -/

instance [h : distrib α] : distrib αᵒᵈ := h
instance [has_mul α] [h : has_distrib_neg α] : has_distrib_neg αᵒᵈ := h
instance [h : non_unital_non_assoc_semiring α] : non_unital_non_assoc_semiring αᵒᵈ := h
instance [h : non_unital_semiring α] : non_unital_semiring αᵒᵈ := h
instance [h : non_assoc_semiring α] : non_assoc_semiring αᵒᵈ := h
instance [h : semiring α] : semiring αᵒᵈ := h
instance [h : non_unital_comm_semiring α] : non_unital_comm_semiring αᵒᵈ := h
instance [h : comm_semiring α] : comm_semiring αᵒᵈ := h
instance [h : non_unital_non_assoc_ring α] : non_unital_non_assoc_ring αᵒᵈ := h
instance [h : non_unital_ring α] : non_unital_ring αᵒᵈ := h
instance [h : non_assoc_ring α] : non_assoc_ring αᵒᵈ := h
instance [h : ring α] : ring αᵒᵈ := h
instance [h : non_unital_comm_ring α] : non_unital_comm_ring αᵒᵈ := h
instance [h : comm_ring α] : comm_ring αᵒᵈ := h

end order_dual

lemma add_one_le_two_mul [has_le α] [semiring α] [covariant_class α α (+) (≤)]
  {a : α} (a1 : 1 ≤ a) :
  a + 1 ≤ 2 * a :=
calc  a + 1 ≤ a + a : add_le_add_left a1 a
        ... = 2 * a : (two_mul _).symm

/-- An `ordered_semiring α` is a semiring `α` with a partial order such that
addition is monotone and multiplication by a positive number is strictly monotone. -/
@[protect_proj]
class ordered_semiring (α : Type u) extends semiring α, ordered_cancel_add_comm_monoid α :=
(zero_le_one : (0 : α) ≤ 1)
(mul_lt_mul_of_pos_left  : ∀ a b c : α, a < b → 0 < c → c * a < c * b)
(mul_lt_mul_of_pos_right : ∀ a b c : α, a < b → 0 < c → a * c < b * c)

@[priority 100] instance ordered_semiring.zero_le_one_class [h : ordered_semiring α] :
  zero_le_one_class α :=
{ ..h }

section ordered_semiring
variables [ordered_semiring α] {a b c d : α}

section nontrivial

variables [nontrivial α]

@[simp] lemma zero_lt_one : 0 < (1 : α) :=
lt_of_le_of_ne zero_le_one zero_ne_one

lemma zero_lt_two : 0 < (2:α) := add_pos zero_lt_one zero_lt_one

@[field_simps] lemma two_ne_zero : (2:α) ≠ 0 :=
zero_lt_two.ne'

lemma one_lt_two : 1 < (2:α) :=
calc (2:α) = 1+1 : one_add_one_eq_two
     ...   > 1+0 : add_lt_add_left zero_lt_one _
     ...   = 1   : add_zero 1

lemma zero_lt_three : 0 < (3:α) := add_pos zero_lt_two zero_lt_one

@[field_simps] lemma three_ne_zero : (3:α) ≠ 0 :=
zero_lt_three.ne'

lemma zero_lt_four : 0 < (4:α) := add_pos zero_lt_two zero_lt_two

@[field_simps] lemma four_ne_zero : (4:α) ≠ 0 :=
zero_lt_four.ne'

alias zero_lt_one ← one_pos
alias zero_lt_two ← two_pos
alias zero_lt_three ← three_pos
alias zero_lt_four ← four_pos

end nontrivial

lemma mul_lt_mul_of_pos_left (h₁ : a < b) (h₂ : 0 < c) : c * a < c * b :=
ordered_semiring.mul_lt_mul_of_pos_left a b c h₁ h₂

lemma mul_lt_mul_of_pos_right (h₁ : a < b) (h₂ : 0 < c) : a * c < b * c :=
ordered_semiring.mul_lt_mul_of_pos_right a b c h₁ h₂

lemma mul_lt_of_lt_one_left (hb : 0 < b) (ha : a < 1) : a * b < b :=
(mul_lt_mul_of_pos_right ha hb).trans_le (one_mul _).le

lemma mul_lt_of_lt_one_right (ha : 0 < a) (hb : b < 1) : a * b < a :=
(mul_lt_mul_of_pos_left hb ha).trans_le (mul_one _).le

-- See Note [decidable namespace]
protected lemma decidable.mul_le_mul_of_nonneg_left [@decidable_rel α (≤)]
  (h₁ : a ≤ b) (h₂ : 0 ≤ c) : c * a ≤ c * b :=
begin
  by_cases ba : b ≤ a, { simp [ba.antisymm h₁] },
  by_cases c0 : c ≤ 0, { simp [c0.antisymm h₂] },
  exact (mul_lt_mul_of_pos_left (h₁.lt_of_not_le ba) (h₂.lt_of_not_le c0)).le,
end

lemma mul_le_mul_of_nonneg_left : a ≤ b → 0 ≤ c → c * a ≤ c * b :=
by classical; exact decidable.mul_le_mul_of_nonneg_left

-- See Note [decidable namespace]
protected lemma decidable.mul_le_mul_of_nonneg_right [@decidable_rel α (≤)]
  (h₁ : a ≤ b) (h₂ : 0 ≤ c) : a * c ≤ b * c :=
begin
  by_cases ba : b ≤ a, { simp [ba.antisymm h₁] },
  by_cases c0 : c ≤ 0, { simp [c0.antisymm h₂] },
  exact (mul_lt_mul_of_pos_right (h₁.lt_of_not_le ba) (h₂.lt_of_not_le c0)).le,
end

lemma mul_le_mul_of_nonneg_right : a ≤ b → 0 ≤ c → a * c ≤ b * c :=
by classical; exact decidable.mul_le_mul_of_nonneg_right

-- TODO: there are four variations, depending on which variables we assume to be nonneg
-- See Note [decidable namespace]
protected lemma decidable.mul_le_mul [@decidable_rel α (≤)]
  (hac : a ≤ c) (hbd : b ≤ d) (nn_b : 0 ≤ b) (nn_c : 0 ≤ c) : a * b ≤ c * d :=
calc
  a * b ≤ c * b : decidable.mul_le_mul_of_nonneg_right hac nn_b
    ... ≤ c * d : decidable.mul_le_mul_of_nonneg_left hbd nn_c

lemma mul_le_mul : a ≤ c → b ≤ d → 0 ≤ b → 0 ≤ c → a * b ≤ c * d :=
by classical; exact decidable.mul_le_mul

-- See Note [decidable namespace]
protected lemma decidable.mul_nonneg_le_one_le {α : Type*} [ordered_semiring α]
  [@decidable_rel α (≤)] {a b c : α}
  (h₁ : 0 ≤ c) (h₂ : a ≤ c) (h₃ : 0 ≤ b) (h₄ : b ≤ 1) : a * b ≤ c :=
by simpa only [mul_one] using decidable.mul_le_mul h₂ h₄ h₃ h₁

lemma mul_nonneg_le_one_le {α : Type*} [ordered_semiring α] {a b c : α} :
  0 ≤ c → a ≤ c → 0 ≤ b → b ≤ 1 → a * b ≤ c :=
by classical; exact decidable.mul_nonneg_le_one_le

-- See Note [decidable namespace]
protected lemma decidable.mul_nonneg [@decidable_rel α (≤)]
  (ha : 0 ≤ a) (hb : 0 ≤ b) : 0 ≤ a * b :=
have h : 0 * b ≤ a * b, from decidable.mul_le_mul_of_nonneg_right ha hb,
by rwa [zero_mul] at h

lemma mul_nonneg : 0 ≤ a → 0 ≤ b → 0 ≤ a * b := by classical; exact decidable.mul_nonneg

@[simp] theorem pow_nonneg (H : 0 ≤ a) : ∀ (n : ℕ), 0 ≤ a ^ n
| 0     := by { rw pow_zero, exact zero_le_one}
| (n+1) := by { rw pow_succ, exact mul_nonneg H (pow_nonneg _) }

-- See Note [decidable namespace]
protected lemma decidable.mul_nonpos_of_nonneg_of_nonpos [@decidable_rel α (≤)]
  (ha : 0 ≤ a) (hb : b ≤ 0) : a * b ≤ 0 :=
have h : a * b ≤ a * 0, from decidable.mul_le_mul_of_nonneg_left hb ha,
by rwa mul_zero at h

lemma mul_nonpos_of_nonneg_of_nonpos : 0 ≤ a → b ≤ 0 → a * b ≤ 0 :=
 by classical; exact decidable.mul_nonpos_of_nonneg_of_nonpos

-- See Note [decidable namespace]
protected lemma decidable.mul_nonpos_of_nonpos_of_nonneg [@decidable_rel α (≤)]
  (ha : a ≤ 0) (hb : 0 ≤ b) : a * b ≤ 0 :=
have h : a * b ≤ 0 * b, from decidable.mul_le_mul_of_nonneg_right ha hb,
by rwa zero_mul at h

lemma mul_nonpos_of_nonpos_of_nonneg : a ≤ 0 → 0 ≤ b → a * b ≤ 0 :=
by classical; exact decidable.mul_nonpos_of_nonpos_of_nonneg

-- See Note [decidable namespace]
protected lemma decidable.mul_lt_mul [@decidable_rel α (≤)]
  (hac : a < c) (hbd : b ≤ d) (pos_b : 0 < b) (nn_c : 0 ≤ c) : a * b < c * d :=
calc
  a * b < c * b : mul_lt_mul_of_pos_right hac pos_b
    ... ≤ c * d : decidable.mul_le_mul_of_nonneg_left hbd nn_c

lemma mul_lt_mul : a < c → b ≤ d → 0 < b → 0 ≤ c → a * b < c * d :=
by classical; exact decidable.mul_lt_mul

-- See Note [decidable namespace]
protected lemma decidable.mul_lt_mul' [@decidable_rel α (≤)]
  (h1 : a ≤ c) (h2 : b < d) (h3 : 0 ≤ b) (h4 : 0 < c) : a * b < c * d :=
calc
   a * b ≤ c * b : decidable.mul_le_mul_of_nonneg_right h1 h3
     ... < c * d : mul_lt_mul_of_pos_left h2 h4

lemma mul_lt_mul' : a ≤ c → b < d → 0 ≤ b → 0 < c → a * b < c * d :=
by classical; exact decidable.mul_lt_mul'

lemma mul_pos (ha : 0 < a) (hb : 0 < b) : 0 < a * b :=
have h : 0 * b < a * b, from mul_lt_mul_of_pos_right ha hb,
by rwa zero_mul at h

@[simp] theorem pow_pos (H : 0 < a) : ∀ (n : ℕ), 0 < a ^ n
| 0     := by { nontriviality, rw pow_zero, exact zero_lt_one }
| (n+1) := by { rw pow_succ, exact mul_pos H (pow_pos _) }

lemma mul_neg_of_pos_of_neg (ha : 0 < a) (hb : b < 0) : a * b < 0 :=
have h : a * b < a * 0, from mul_lt_mul_of_pos_left hb ha,
by rwa mul_zero at h

lemma mul_neg_of_neg_of_pos (ha : a < 0) (hb : 0 < b) : a * b < 0 :=
have h : a * b < 0 * b, from mul_lt_mul_of_pos_right ha hb,
by rwa zero_mul at  h

-- See Note [decidable namespace]
protected lemma decidable.mul_self_lt_mul_self [@decidable_rel α (≤)]
  (h1 : 0 ≤ a) (h2 : a < b) : a * a < b * b :=
decidable.mul_lt_mul' h2.le h2 h1 $ h1.trans_lt h2

lemma mul_self_lt_mul_self (h1 : 0 ≤ a) (h2 : a < b) : a * a < b * b :=
mul_lt_mul' h2.le h2 h1 $ h1.trans_lt h2

-- See Note [decidable namespace]
protected lemma decidable.strict_mono_on_mul_self [@decidable_rel α (≤)] :
  strict_mono_on (λ x : α, x * x) (set.Ici 0) :=
λ x hx y hy hxy, decidable.mul_self_lt_mul_self hx hxy

lemma strict_mono_on_mul_self : strict_mono_on (λ x : α, x * x) (set.Ici 0) :=
λ x hx y hy hxy, mul_self_lt_mul_self hx hxy

-- See Note [decidable namespace]
protected lemma decidable.mul_self_le_mul_self [@decidable_rel α (≤)]
  (h1 : 0 ≤ a) (h2 : a ≤ b) : a * a ≤ b * b :=
decidable.mul_le_mul h2 h2 h1 $ h1.trans h2

lemma mul_self_le_mul_self (h1 : 0 ≤ a) (h2 : a ≤ b) : a * a ≤ b * b :=
mul_le_mul h2 h2 h1 $ h1.trans h2

-- See Note [decidable namespace]
protected lemma decidable.mul_lt_mul'' [@decidable_rel α (≤)]
  (h1 : a < c) (h2 : b < d) (h3 : 0 ≤ a) (h4 : 0 ≤ b) : a * b < c * d :=
h4.lt_or_eq_dec.elim
  (λ b0, decidable.mul_lt_mul h1 h2.le b0 $ h3.trans h1.le)
  (λ b0, by rw [← b0, mul_zero]; exact
    mul_pos (h3.trans_lt h1) (h4.trans_lt h2))

lemma mul_lt_mul'' : a < c → b < d → 0 ≤ a → 0 ≤ b → a * b < c * d :=
by classical; exact decidable.mul_lt_mul''

-- See Note [decidable namespace]
protected lemma decidable.le_mul_of_one_le_right [@decidable_rel α (≤)]
  (hb : 0 ≤ b) (h : 1 ≤ a) : b ≤ b * a :=
suffices b * 1 ≤ b * a, by rwa mul_one at this,
decidable.mul_le_mul_of_nonneg_left h hb

lemma le_mul_of_one_le_right : 0 ≤ b → 1 ≤ a → b ≤ b * a :=
by classical; exact decidable.le_mul_of_one_le_right

-- See Note [decidable namespace]
protected lemma decidable.le_mul_of_one_le_left [@decidable_rel α (≤)]
  (hb : 0 ≤ b) (h : 1 ≤ a) : b ≤ a * b :=
suffices 1 * b ≤ a * b, by rwa one_mul at this,
decidable.mul_le_mul_of_nonneg_right h hb

lemma le_mul_of_one_le_left : 0 ≤ b → 1 ≤ a → b ≤ a * b :=
by classical; exact decidable.le_mul_of_one_le_left

-- See Note [decidable namespace]
protected lemma decidable.lt_mul_of_one_lt_right [@decidable_rel α (≤)]
  (hb : 0 < b) (h : 1 < a) : b < b * a :=
suffices b * 1 < b * a, by rwa mul_one at this,
decidable.mul_lt_mul' le_rfl h zero_le_one hb

lemma lt_mul_of_one_lt_right : 0 < b → 1 < a → b < b * a :=
by classical; exact decidable.lt_mul_of_one_lt_right

-- See Note [decidable namespace]
protected lemma decidable.lt_mul_of_one_lt_left [@decidable_rel α (≤)]
  (hb : 0 < b) (h : 1 < a) : b < a * b :=
suffices 1 * b < a * b, by rwa one_mul at this,
decidable.mul_lt_mul h le_rfl hb (zero_le_one.trans h.le)

lemma lt_mul_of_one_lt_left : 0 < b → 1 < a → b < a * b :=
by classical; exact decidable.lt_mul_of_one_lt_left

lemma lt_two_mul_self [nontrivial α] (ha : 0 < a) : a < 2 * a :=
lt_mul_of_one_lt_left ha one_lt_two

-- See Note [decidable namespace]
protected lemma decidable.add_le_mul_two_add [@decidable_rel α (≤)] {a b : α}
  (a2 : 2 ≤ a) (b0 : 0 ≤ b) : a + (2 + b) ≤ a * (2 + b) :=
calc a + (2 + b) ≤ a + (a + a * b) :
      add_le_add_left (add_le_add a2 (decidable.le_mul_of_one_le_left b0 (one_le_two.trans a2))) a
             ... ≤ a * (2 + b) : by rw [mul_add, mul_two, add_assoc]

lemma add_le_mul_two_add {a b : α} : 2 ≤ a → 0 ≤ b → a + (2 + b) ≤ a * (2 + b) :=
by classical; exact decidable.add_le_mul_two_add

-- See Note [decidable namespace]
protected lemma decidable.one_le_mul_of_one_le_of_one_le [@decidable_rel α (≤)]
  {a b : α} (a1 : 1 ≤ a) (b1 : 1 ≤ b) : (1 : α) ≤ a * b :=
(mul_one (1 : α)).symm.le.trans (decidable.mul_le_mul a1 b1 zero_le_one (zero_le_one.trans a1))

lemma one_le_mul_of_one_le_of_one_le {a b : α} : 1 ≤ a → 1 ≤ b → (1 : α) ≤ a * b :=
by classical; exact decidable.one_le_mul_of_one_le_of_one_le

/-- Pullback an `ordered_semiring` under an injective map.
See note [reducible non-instances]. -/
@[reducible]
def function.injective.ordered_semiring {β : Type*}
  [has_zero β] [has_one β] [has_add β] [has_mul β] [has_pow β ℕ]
  [has_scalar ℕ β] [has_nat_cast β]
  (f : β → α) (hf : function.injective f) (zero : f 0 = 0) (one : f 1 = 1)
  (add : ∀ x y, f (x + y) = f x + f y) (mul : ∀ x y, f (x * y) = f x * f y)
  (nsmul : ∀ x (n : ℕ), f (n • x) = n • f x) (npow : ∀ x (n : ℕ), f (x ^ n) = f x ^ n)
  (nat_cast : ∀ n : ℕ, f n = n) :
  ordered_semiring β :=
{ zero_le_one := show f 0 ≤ f 1, by simp only [zero, one, zero_le_one],
  mul_lt_mul_of_pos_left := λ  a b c ab c0, show f (c * a) < f (c * b),
    begin
      rw [mul, mul],
      refine mul_lt_mul_of_pos_left ab _,
      rwa ← zero,
    end,
  mul_lt_mul_of_pos_right := λ a b c ab c0, show f (a * c) < f (b * c),
    begin
      rw [mul, mul],
      refine mul_lt_mul_of_pos_right ab _,
      rwa ← zero,
    end,
  ..hf.ordered_cancel_add_comm_monoid f zero add nsmul,
  ..hf.semiring f zero one add mul nsmul npow nat_cast }

section
variable [nontrivial α]

lemma bit1_pos (h : 0 ≤ a) : 0 < bit1 a :=
lt_add_of_le_of_pos (add_nonneg h h) zero_lt_one

lemma lt_add_one (a : α) : a < a + 1 :=
lt_add_of_le_of_pos le_rfl zero_lt_one

lemma lt_one_add (a : α) : a < 1 + a :=
by { rw [add_comm], apply lt_add_one }

end

lemma bit1_pos' (h : 0 < a) : 0 < bit1 a :=
begin
  nontriviality,
  exact bit1_pos h.le,
end

-- See Note [decidable namespace]
protected lemma decidable.one_lt_mul [@decidable_rel α (≤)]
  (ha : 1 ≤ a) (hb : 1 < b) : 1 < a * b :=
begin
  nontriviality,
  exact (one_mul (1 : α)) ▸ decidable.mul_lt_mul' ha hb zero_le_one (zero_lt_one.trans_le ha)
end

lemma one_lt_mul : 1 ≤ a → 1 < b → 1 < a * b :=
by classical; exact decidable.one_lt_mul

-- See Note [decidable namespace]
protected lemma decidable.mul_le_one [@decidable_rel α (≤)]
  (ha : a ≤ 1) (hb' : 0 ≤ b) (hb : b ≤ 1) : a * b ≤ 1 :=
one_mul (1 : α) ▸ decidable.mul_le_mul ha hb hb' zero_le_one

lemma mul_le_one : a ≤ 1 → 0 ≤ b → b ≤ 1 → a * b ≤ 1 :=
by classical; exact decidable.mul_le_one

-- See Note [decidable namespace]
protected lemma decidable.one_lt_mul_of_le_of_lt [@decidable_rel α (≤)]
  (ha : 1 ≤ a) (hb : 1 < b) : 1 < a * b :=
begin
  nontriviality,
  calc 1 = 1 * 1 : by rw one_mul
     ... < a * b : decidable.mul_lt_mul' ha hb zero_le_one (zero_lt_one.trans_le ha)
end

lemma one_lt_mul_of_le_of_lt : 1 ≤ a → 1 < b → 1 < a * b :=
by classical; exact decidable.one_lt_mul_of_le_of_lt

-- See Note [decidable namespace]
protected lemma decidable.one_lt_mul_of_lt_of_le [@decidable_rel α (≤)]
  (ha : 1 < a) (hb : 1 ≤ b) : 1 < a * b :=
begin
  nontriviality,
  calc 1 = 1 * 1 : by rw one_mul
    ... < a * b : decidable.mul_lt_mul ha hb zero_lt_one $ zero_le_one.trans ha.le
end

lemma one_lt_mul_of_lt_of_le : 1 < a → 1 ≤ b → 1 < a * b :=
by classical; exact decidable.one_lt_mul_of_lt_of_le

-- See Note [decidable namespace]
protected lemma decidable.mul_le_of_le_one_right [@decidable_rel α (≤)]
  (ha : 0 ≤ a) (hb1 : b ≤ 1) : a * b ≤ a :=
calc a * b ≤ a * 1 : decidable.mul_le_mul_of_nonneg_left hb1 ha
... = a : mul_one a

lemma mul_le_of_le_one_right : 0 ≤ a → b ≤ 1 → a * b ≤ a :=
by classical; exact decidable.mul_le_of_le_one_right

-- See Note [decidable namespace]
protected lemma decidable.mul_le_of_le_one_left [@decidable_rel α (≤)]
  (hb : 0 ≤ b) (ha1 : a ≤ 1) : a * b ≤ b :=
calc a * b ≤ 1 * b : decidable.mul_le_mul ha1 le_rfl hb zero_le_one
... = b : one_mul b

lemma mul_le_of_le_one_left : 0 ≤ b → a ≤ 1 → a * b ≤ b :=
by classical; exact decidable.mul_le_of_le_one_left

-- See Note [decidable namespace]
protected lemma decidable.mul_lt_one_of_nonneg_of_lt_one_left [@decidable_rel α (≤)]
  (ha0 : 0 ≤ a) (ha : a < 1) (hb : b ≤ 1) : a * b < 1 :=
calc a * b ≤ a : decidable.mul_le_of_le_one_right ha0 hb
... < 1 : ha

lemma mul_lt_one_of_nonneg_of_lt_one_left : 0 ≤ a → a < 1 → b ≤ 1 → a * b < 1 :=
by classical; exact decidable.mul_lt_one_of_nonneg_of_lt_one_left

-- See Note [decidable namespace]
protected lemma decidable.mul_lt_one_of_nonneg_of_lt_one_right [@decidable_rel α (≤)]
  (ha : a ≤ 1) (hb0 : 0 ≤ b) (hb : b < 1) : a * b < 1 :=
calc a * b ≤ b : decidable.mul_le_of_le_one_left hb0 ha
... < 1 : hb

lemma mul_lt_one_of_nonneg_of_lt_one_right : a ≤ 1 → 0 ≤ b → b < 1 → a * b < 1 :=
by classical; exact decidable.mul_lt_one_of_nonneg_of_lt_one_right

<<<<<<< HEAD
theorem nat.strict_mono_cast [nontrivial α] : strict_mono (coe : ℕ → α) :=
strict_mono_nat_of_lt_succ $ λ n, by rw [nat.cast_succ]; apply lt_add_one

/-- Note this is not an instance as `char_zero` implies `nontrivial`,
and this would risk forming a loop. -/
lemma ordered_semiring.to_char_zero [nontrivial α] : char_zero α :=
⟨nat.strict_mono_cast.injective⟩

=======
section has_exists_add_of_le
variables [has_exists_add_of_le α]

/-- Binary **rearrangement inequality**. -/
lemma mul_add_mul_le_mul_add_mul (hab : a ≤ b) (hcd : c ≤ d) : a * d + b * c ≤ a * c + b * d :=
begin
  obtain ⟨b, rfl⟩ := exists_add_of_le hab,
  obtain ⟨d, rfl⟩ := exists_add_of_le hcd,
  rw [mul_add, add_right_comm, mul_add, ←add_assoc],
  exact add_le_add_left (mul_le_mul_of_nonneg_right hab $ (le_add_iff_nonneg_right _).1 hcd) _,
end

/-- Binary **rearrangement inequality**. -/
lemma mul_add_mul_le_mul_add_mul' (hba : b ≤ a) (hdc : d ≤ c) : a • d + b • c ≤ a • c + b • d :=
by { rw [add_comm (a • d), add_comm (a • c)], exact mul_add_mul_le_mul_add_mul hba hdc }

/-- Binary strict **rearrangement inequality**. -/
lemma mul_add_mul_lt_mul_add_mul (hab : a < b) (hcd : c < d) : a * d + b * c < a * c + b * d :=
begin
  obtain ⟨b, rfl⟩ := exists_add_of_le hab.le,
  obtain ⟨d, rfl⟩ := exists_add_of_le hcd.le,
  rw [mul_add, add_right_comm, mul_add, ←add_assoc],
  exact add_lt_add_left (mul_lt_mul_of_pos_right hab $ (lt_add_iff_pos_right _).1 hcd) _,
end

/-- Binary **rearrangement inequality**. -/
lemma mul_add_mul_lt_mul_add_mul' (hba : b < a) (hdc : d < c) : a • d + b • c < a • c + b • d :=
by { rw [add_comm (a • d), add_comm (a • c)], exact mul_add_mul_lt_mul_add_mul hba hdc }

end has_exists_add_of_le
>>>>>>> ac2e9dbf
end ordered_semiring

section ordered_comm_semiring

/-- An `ordered_comm_semiring α` is a commutative semiring `α` with a partial order such that
addition is monotone and multiplication by a positive number is strictly monotone. -/
@[protect_proj]
class ordered_comm_semiring (α : Type u) extends ordered_semiring α, comm_semiring α

/-- Pullback an `ordered_comm_semiring` under an injective map.
See note [reducible non-instances]. -/
@[reducible]
def function.injective.ordered_comm_semiring [ordered_comm_semiring α] {β : Type*}
  [add_monoid_with_one β] [has_mul β] [has_pow β ℕ]
  (f : β → α) (hf : function.injective f) (zero : f 0 = 0) (one : f 1 = 1)
  (add : ∀ x y, f (x + y) = f x + f y) (mul : ∀ x y, f (x * y) = f x * f y)
  (nsmul : ∀ x (n : ℕ), f (n • x) = n • f x) (npow : ∀ x (n : ℕ), f (x ^ n) = f x ^ n)
  (nat_cast : ∀ n : ℕ, f n = n) :
  ordered_comm_semiring β :=
{ ..hf.comm_semiring f zero one add mul nsmul npow nat_cast,
  ..hf.ordered_semiring f zero one add mul nsmul npow nat_cast }

end ordered_comm_semiring

/--
A `linear_ordered_semiring α` is a nontrivial semiring `α` with a linear order
such that addition is monotone and multiplication by a positive number is strictly monotone.
-/
-- It's not entirely clear we should assume `nontrivial` at this point;
-- it would be reasonable to explore changing this,
-- but be warned that the instances involving `domain` may cause
-- typeclass search loops.
@[protect_proj]
class linear_ordered_semiring (α : Type u)
  extends ordered_semiring α, linear_ordered_add_comm_monoid α, nontrivial α

section linear_ordered_semiring
variables [linear_ordered_semiring α] {a b c d : α}

-- `norm_num` expects the lemma stating `0 < 1` to have a single typeclass argument
-- (see `norm_num.prove_pos_nat`).
-- Rather than working out how to relax that assumption,
-- we provide a synonym for `zero_lt_one` (which needs both `ordered_semiring α` and `nontrivial α`)
-- with only a `linear_ordered_semiring` typeclass argument.
lemma zero_lt_one' : 0 < (1 : α) := zero_lt_one

lemma lt_of_mul_lt_mul_left (h : c * a < c * b) (hc : 0 ≤ c) : a < b :=
by haveI := @linear_order.decidable_le α _; exact lt_of_not_ge
  (assume h1 : b ≤ a,
   have h2 : c * b ≤ c * a, from decidable.mul_le_mul_of_nonneg_left h1 hc,
   h2.not_lt h)

lemma lt_of_mul_lt_mul_right (h : a * c < b * c) (hc : 0 ≤ c) : a < b :=
by haveI := @linear_order.decidable_le α _; exact lt_of_not_ge
  (assume h1 : b ≤ a,
   have h2 : b * c ≤ a * c, from decidable.mul_le_mul_of_nonneg_right h1 hc,
   h2.not_lt h)

lemma le_of_mul_le_mul_left (h : c * a ≤ c * b) (hc : 0 < c) : a ≤ b :=
le_of_not_gt
  (assume h1 : b < a,
   have h2 : c * b < c * a, from mul_lt_mul_of_pos_left h1 hc,
   h2.not_le h)

lemma le_of_mul_le_mul_right (h : a * c ≤ b * c) (hc : 0 < c) : a ≤ b :=
le_of_not_gt
  (assume h1 : b < a,
   have h2 : b * c < a * c, from mul_lt_mul_of_pos_right h1 hc,
   h2.not_le h)

lemma pos_and_pos_or_neg_and_neg_of_mul_pos (hab : 0 < a * b) :
  (0 < a ∧ 0 < b) ∨ (a < 0 ∧ b < 0) :=
begin
  haveI := @linear_order.decidable_le α _,
  rcases lt_trichotomy 0 a with (ha|rfl|ha),
  { refine or.inl ⟨ha, lt_imp_lt_of_le_imp_le (λ hb, _) hab⟩,
    exact decidable.mul_nonpos_of_nonneg_of_nonpos ha.le hb },
  { rw [zero_mul] at hab, exact hab.false.elim },
  { refine or.inr ⟨ha, lt_imp_lt_of_le_imp_le (λ hb, _) hab⟩,
    exact decidable.mul_nonpos_of_nonpos_of_nonneg ha.le hb }
end

lemma nonneg_and_nonneg_or_nonpos_and_nonpos_of_mul_nnonneg (hab : 0 ≤ a * b) :
    (0 ≤ a ∧ 0 ≤ b) ∨ (a ≤ 0 ∧ b ≤ 0) :=
begin
  haveI := @linear_order.decidable_le α _,
  refine decidable.or_iff_not_and_not.2 _,
  simp only [not_and, not_le], intros ab nab, apply not_lt_of_le hab _,
  rcases lt_trichotomy 0 a with (ha|rfl|ha),
  exacts [mul_neg_of_pos_of_neg ha (ab ha.le), ((ab le_rfl).asymm (nab le_rfl)).elim,
    mul_neg_of_neg_of_pos ha (nab ha.le)]
end

lemma pos_of_mul_pos_left (h : 0 < a * b) (ha : 0 ≤ a) : 0 < b :=
((pos_and_pos_or_neg_and_neg_of_mul_pos h).resolve_right $ λ h, h.1.not_le ha).2

lemma pos_of_mul_pos_right (h : 0 < a * b) (hb : 0 ≤ b) : 0 < a :=
((pos_and_pos_or_neg_and_neg_of_mul_pos h).resolve_right $ λ h, h.2.not_le hb).1

lemma pos_iff_pos_of_mul_pos (hab : 0 < a * b) : 0 < a ↔ 0 < b :=
⟨pos_of_mul_pos_left hab ∘ le_of_lt, pos_of_mul_pos_right hab ∘ le_of_lt⟩

lemma neg_of_mul_pos_left (h : 0 < a * b) (ha : a ≤ 0) : b < 0 :=
((pos_and_pos_or_neg_and_neg_of_mul_pos h).resolve_left $ λ h, h.1.not_le ha).2

lemma neg_of_mul_pos_right (h : 0 < a * b) (ha : b ≤ 0) : a < 0 :=
((pos_and_pos_or_neg_and_neg_of_mul_pos h).resolve_left $ λ h, h.2.not_le ha).1

lemma neg_iff_neg_of_mul_pos (hab : 0 < a * b) : a < 0 ↔ b < 0 :=
⟨neg_of_mul_pos_left hab ∘ le_of_lt, neg_of_mul_pos_right hab ∘ le_of_lt⟩

lemma nonneg_of_mul_nonneg_left (h : 0 ≤ a * b) (h1 : 0 < a) : 0 ≤ b :=
le_of_not_gt (assume h2 : b < 0, (mul_neg_of_pos_of_neg h1 h2).not_le h)

lemma nonneg_of_mul_nonneg_right (h : 0 ≤ a * b) (h1 : 0 < b) : 0 ≤ a :=
le_of_not_gt (assume h2 : a < 0, (mul_neg_of_neg_of_pos h2 h1).not_le h)

lemma neg_of_mul_neg_left (h : a * b < 0) (h1 : 0 ≤ a) : b < 0 :=
by haveI := @linear_order.decidable_le α _; exact
lt_of_not_ge (assume h2 : b ≥ 0, (decidable.mul_nonneg h1 h2).not_lt h)

lemma neg_of_mul_neg_right (h : a * b < 0) (h1 : 0 ≤ b) : a < 0 :=
by haveI := @linear_order.decidable_le α _; exact
lt_of_not_ge (assume h2 : a ≥ 0, (decidable.mul_nonneg h2 h1).not_lt h)

lemma nonpos_of_mul_nonpos_left (h : a * b ≤ 0) (h1 : 0 < a) : b ≤ 0 :=
le_of_not_gt (assume h2 : b > 0, (mul_pos h1 h2).not_le h)

lemma nonpos_of_mul_nonpos_right (h : a * b ≤ 0) (h1 : 0 < b) : a ≤ 0 :=
le_of_not_gt (assume h2 : a > 0, (mul_pos h2 h1).not_le h)

@[simp] lemma mul_le_mul_left (h : 0 < c) : c * a ≤ c * b ↔ a ≤ b :=
by haveI := @linear_order.decidable_le α _; exact
⟨λ h', le_of_mul_le_mul_left h' h, λ h', decidable.mul_le_mul_of_nonneg_left h' h.le⟩

@[simp] lemma mul_le_mul_right (h : 0 < c) : a * c ≤ b * c ↔ a ≤ b :=
by haveI := @linear_order.decidable_le α _; exact
⟨λ h', le_of_mul_le_mul_right h' h, λ h', decidable.mul_le_mul_of_nonneg_right h' h.le⟩

@[simp] lemma mul_lt_mul_left (h : 0 < c) : c * a < c * b ↔ a < b :=
by haveI := @linear_order.decidable_le α _; exact
⟨lt_imp_lt_of_le_imp_le $ λ h', decidable.mul_le_mul_of_nonneg_left h' h.le,
 λ h', mul_lt_mul_of_pos_left h' h⟩

@[simp] lemma mul_lt_mul_right (h : 0 < c) : a * c < b * c ↔ a < b :=
by haveI := @linear_order.decidable_le α _; exact
⟨lt_imp_lt_of_le_imp_le $ λ h', decidable.mul_le_mul_of_nonneg_right h' h.le,
 λ h', mul_lt_mul_of_pos_right h' h⟩

@[simp] lemma zero_le_mul_left (h : 0 < c) : 0 ≤ c * b ↔ 0 ≤ b :=
by { convert mul_le_mul_left h, simp }

@[simp] lemma zero_le_mul_right (h : 0 < c) : 0 ≤ b * c ↔ 0 ≤ b :=
by { convert mul_le_mul_right h, simp }

@[simp] lemma zero_lt_mul_left (h : 0 < c) : 0 < c * b ↔ 0 < b :=
by { convert mul_lt_mul_left h, simp }

@[simp] lemma zero_lt_mul_right (h : 0 < c) : 0 < b * c ↔ 0 < b :=
by { convert mul_lt_mul_right h, simp }

lemma add_le_mul_of_left_le_right (a2 : 2 ≤ a) (ab : a ≤ b) : a + b ≤ a * b :=
have 0 < b, from
calc 0 < 2 : zero_lt_two
   ... ≤ a : a2
   ... ≤ b : ab,
calc a + b ≤ b + b : add_le_add_right ab b
       ... = 2 * b : (two_mul b).symm
       ... ≤ a * b : (mul_le_mul_right this).mpr a2

lemma add_le_mul_of_right_le_left (b2 : 2 ≤ b) (ba : b ≤ a) : a + b ≤ a * b :=
have 0 < a, from
calc 0 < 2 : zero_lt_two
   ... ≤ b : b2
   ... ≤ a : ba,
calc a + b ≤ a + a : add_le_add_left ba a
       ... = a * 2 : (mul_two a).symm
       ... ≤ a * b : (mul_le_mul_left this).mpr b2

lemma add_le_mul (a2 : 2 ≤ a) (b2 : 2 ≤ b) : a + b ≤ a * b :=
if hab : a ≤ b then add_le_mul_of_left_le_right a2 hab
               else add_le_mul_of_right_le_left b2 (le_of_not_le hab)

lemma add_le_mul' (a2 : 2 ≤ a) (b2 : 2 ≤ b) : a + b ≤ b * a :=
(le_of_eq (add_comm _ _)).trans (add_le_mul b2 a2)

section

@[simp] lemma bit0_le_bit0 : bit0 a ≤ bit0 b ↔ a ≤ b :=
by rw [bit0, bit0, ← two_mul, ← two_mul, mul_le_mul_left (zero_lt_two : 0 < (2:α))]

@[simp] lemma bit0_lt_bit0 : bit0 a < bit0 b ↔ a < b :=
by rw [bit0, bit0, ← two_mul, ← two_mul, mul_lt_mul_left (zero_lt_two : 0 < (2:α))]

@[simp] lemma bit1_le_bit1 : bit1 a ≤ bit1 b ↔ a ≤ b :=
(add_le_add_iff_right 1).trans bit0_le_bit0

@[simp] lemma bit1_lt_bit1 : bit1 a < bit1 b ↔ a < b :=
(add_lt_add_iff_right 1).trans bit0_lt_bit0

@[simp] lemma one_le_bit1 : (1 : α) ≤ bit1 a ↔ 0 ≤ a :=
by rw [bit1, le_add_iff_nonneg_left, bit0, ← two_mul, zero_le_mul_left (zero_lt_two : 0 < (2:α))]

@[simp] lemma one_lt_bit1 : (1 : α) < bit1 a ↔ 0 < a :=
by rw [bit1, lt_add_iff_pos_left, bit0, ← two_mul, zero_lt_mul_left (zero_lt_two : 0 < (2:α))]

@[simp] lemma zero_le_bit0 : (0 : α) ≤ bit0 a ↔ 0 ≤ a :=
by rw [bit0, ← two_mul, zero_le_mul_left (zero_lt_two : 0 < (2:α))]

@[simp] lemma zero_lt_bit0 : (0 : α) < bit0 a ↔ 0 < a :=
by rw [bit0, ← two_mul, zero_lt_mul_left (zero_lt_two : 0 < (2:α))]

end

lemma le_mul_iff_one_le_left (hb : 0 < b) : b ≤ a * b ↔ 1 ≤ a :=
suffices 1 * b ≤ a * b ↔ 1 ≤ a, by rwa one_mul at this,
mul_le_mul_right hb

lemma lt_mul_iff_one_lt_left (hb : 0 < b) : b < a * b ↔ 1 < a :=
suffices 1 * b < a * b ↔ 1 < a, by rwa one_mul at this,
mul_lt_mul_right hb

lemma le_mul_iff_one_le_right (hb : 0 < b) : b ≤ b * a ↔ 1 ≤ a :=
suffices b * 1 ≤ b * a ↔ 1 ≤ a, by rwa mul_one at this,
mul_le_mul_left hb

lemma lt_mul_iff_one_lt_right (hb : 0 < b) : b < b * a ↔ 1 < a :=
suffices b * 1 < b * a ↔ 1 < a, by rwa mul_one at this,
mul_lt_mul_left hb

theorem mul_nonneg_iff_right_nonneg_of_pos (ha : 0 < a) : 0 ≤ a * b ↔ 0 ≤ b :=
by haveI := @linear_order.decidable_le α _; exact
⟨λ h, nonneg_of_mul_nonneg_left h ha, λ h, decidable.mul_nonneg ha.le h⟩

theorem mul_nonneg_iff_left_nonneg_of_pos (hb : 0 < b) : 0 ≤ a * b ↔ 0 ≤ a :=
by haveI := @linear_order.decidable_le α _; exact
⟨λ h, nonneg_of_mul_nonneg_right h hb, λ h, decidable.mul_nonneg h hb.le⟩

lemma mul_le_iff_le_one_left (hb : 0 < b) : a * b ≤ b ↔ a ≤ 1 :=
⟨ λ h, le_of_not_lt (mt (lt_mul_iff_one_lt_left hb).2 h.not_lt),
  λ h, le_of_not_lt (mt (lt_mul_iff_one_lt_left hb).1 h.not_lt) ⟩

lemma mul_lt_iff_lt_one_left (hb : 0 < b) : a * b < b ↔ a < 1 :=
lt_iff_lt_of_le_iff_le $ le_mul_iff_one_le_left hb

lemma mul_le_iff_le_one_right (hb : 0 < b) : b * a ≤ b ↔ a ≤ 1 :=
⟨ λ h, le_of_not_lt (mt (lt_mul_iff_one_lt_right hb).2 h.not_lt),
  λ h, le_of_not_lt (mt (lt_mul_iff_one_lt_right hb).1 h.not_lt) ⟩

lemma mul_lt_iff_lt_one_right (hb : 0 < b) : b * a < b ↔ a < 1 :=
lt_iff_lt_of_le_iff_le $ le_mul_iff_one_le_right hb

-- TODO: `left` and `right` for these two lemmas are backwards compared to `neg_of_mul_pos`
-- lemmas.
lemma nonpos_of_mul_nonneg_left (h : 0 ≤ a * b) (hb : b < 0) : a ≤ 0 :=
le_of_not_gt (λ ha, absurd h (mul_neg_of_pos_of_neg ha hb).not_le)

lemma nonpos_of_mul_nonneg_right (h : 0 ≤ a * b) (ha : a < 0) : b ≤ 0 :=
le_of_not_gt (λ hb, absurd h (mul_neg_of_neg_of_pos ha hb).not_le)

@[priority 100] -- see Note [lower instance priority]
instance linear_ordered_semiring.to_no_max_order {α : Type*} [linear_ordered_semiring α] :
  no_max_order α :=
⟨assume a, ⟨a + 1, lt_add_of_pos_right _ zero_lt_one⟩⟩

/-- Pullback a `linear_ordered_semiring` under an injective map.
See note [reducible non-instances]. -/
@[reducible]
def function.injective.linear_ordered_semiring {β : Type*}
  [has_zero β] [has_one β] [has_add β] [has_mul β] [has_pow β ℕ] [has_scalar ℕ β] [has_nat_cast β]
  (f : β → α) (hf : function.injective f) (zero : f 0 = 0) (one : f 1 = 1)
  (add : ∀ x y, f (x + y) = f x + f y) (mul : ∀ x y, f (x * y) = f x * f y)
  (nsmul : ∀ x (n : ℕ), f (n • x) = n • f x) (npow : ∀ x (n : ℕ), f (x ^ n) = f x ^ n)
  (nat_cast : ∀ n : ℕ, f n = n) :
  linear_ordered_semiring β :=
{ .. linear_order.lift f hf,
  .. pullback_nonzero f zero one,
  .. hf.ordered_semiring f zero one add mul nsmul npow nat_cast }

@[simp] lemma units.inv_pos {u : αˣ} : (0 : α) < ↑u⁻¹ ↔ (0 : α) < u :=
have ∀ {u : αˣ}, (0 : α) < u → (0 : α) < ↑u⁻¹ := λ u h,
  (zero_lt_mul_left h).mp $ u.mul_inv.symm ▸ zero_lt_one,
⟨this, this⟩

@[simp] lemma units.inv_neg {u : αˣ} : ↑u⁻¹ < (0 : α) ↔ ↑u < (0 : α) :=
have ∀ {u : αˣ}, ↑u < (0 : α) → ↑u⁻¹ < (0 : α) := λ u h,
  neg_of_mul_pos_left (by exact (u.mul_inv.symm ▸ zero_lt_one)) h.le,
⟨this, this⟩

@[priority 100] -- see Note [lower instance priority]
instance linear_ordered_semiring.to_char_zero : char_zero α :=
ordered_semiring.to_char_zero

end linear_ordered_semiring

section mono
variables {β : Type*} [linear_ordered_semiring α] [preorder β] {f g : β → α} {a : α}

lemma monotone_mul_left_of_nonneg (ha : 0 ≤ a) : monotone (λ x, a*x) :=
by haveI := @linear_order.decidable_le α _; exact
assume b c b_le_c, decidable.mul_le_mul_of_nonneg_left b_le_c ha

lemma monotone_mul_right_of_nonneg (ha : 0 ≤ a) : monotone (λ x, x*a) :=
by haveI := @linear_order.decidable_le α _; exact
assume b c b_le_c, decidable.mul_le_mul_of_nonneg_right b_le_c ha

lemma monotone.mul_const (hf : monotone f) (ha : 0 ≤ a) :
  monotone (λ x, (f x) * a) :=
(monotone_mul_right_of_nonneg ha).comp hf

lemma monotone.const_mul (hf : monotone f) (ha : 0 ≤ a) :
  monotone (λ x, a * (f x)) :=
(monotone_mul_left_of_nonneg ha).comp hf

lemma monotone.mul (hf : monotone f) (hg : monotone g) (hf0 : ∀ x, 0 ≤ f x) (hg0 : ∀ x, 0 ≤ g x) :
  monotone (λ x, f x * g x) :=
by haveI := @linear_order.decidable_le α _; exact
λ x y h, decidable.mul_le_mul (hf h) (hg h) (hg0 x) (hf0 y)

lemma strict_mono_mul_left_of_pos (ha : 0 < a) : strict_mono (λ x, a * x) :=
assume b c b_lt_c, (mul_lt_mul_left ha).2 b_lt_c

lemma strict_mono_mul_right_of_pos (ha : 0 < a) : strict_mono (λ x, x * a) :=
assume b c b_lt_c, (mul_lt_mul_right ha).2 b_lt_c

lemma strict_mono.mul_const (hf : strict_mono f) (ha : 0 < a) :
  strict_mono (λ x, (f x) * a) :=
(strict_mono_mul_right_of_pos ha).comp hf

lemma strict_mono.const_mul (hf : strict_mono f) (ha : 0 < a) :
  strict_mono (λ x, a * (f x)) :=
(strict_mono_mul_left_of_pos ha).comp hf

lemma strict_mono.mul_monotone (hf : strict_mono f) (hg : monotone g) (hf0 : ∀ x, 0 ≤ f x)
  (hg0 : ∀ x, 0 < g x) :
  strict_mono (λ x, f x * g x) :=
by haveI := @linear_order.decidable_le α _; exact
λ x y h, decidable.mul_lt_mul (hf h) (hg h.le) (hg0 x) (hf0 y)

lemma monotone.mul_strict_mono (hf : monotone f) (hg : strict_mono g) (hf0 : ∀ x, 0 < f x)
  (hg0 : ∀ x, 0 ≤ g x) :
  strict_mono (λ x, f x * g x) :=
by haveI := @linear_order.decidable_le α _; exact
λ x y h, decidable.mul_lt_mul' (hf h.le) (hg h) (hg0 x) (hf0 y)

lemma strict_mono.mul (hf : strict_mono f) (hg : strict_mono g) (hf0 : ∀ x, 0 ≤ f x)
  (hg0 : ∀ x, 0 ≤ g x) :
  strict_mono (λ x, f x * g x) :=
by haveI := @linear_order.decidable_le α _; exact
λ x y h, decidable.mul_lt_mul'' (hf h) (hg h) (hf0 x) (hg0 x)

end mono

section linear_ordered_semiring
variables [linear_ordered_semiring α] {a b c : α}

lemma mul_max_of_nonneg (b c : α) (ha : 0 ≤ a) : a * max b c = max (a * b) (a * c) :=
(monotone_mul_left_of_nonneg ha).map_max

lemma mul_min_of_nonneg (b c : α) (ha : 0 ≤ a) : a * min b c = min (a * b) (a * c) :=
(monotone_mul_left_of_nonneg ha).map_min

lemma max_mul_of_nonneg (a b : α) (hc : 0 ≤ c) : max a b * c = max (a * c) (b * c) :=
(monotone_mul_right_of_nonneg hc).map_max

lemma min_mul_of_nonneg (a b : α) (hc : 0 ≤ c) : min a b * c = min (a * c) (b * c) :=
(monotone_mul_right_of_nonneg hc).map_min

end linear_ordered_semiring

/-- An `ordered_ring α` is a ring `α` with a partial order such that
addition is monotone and multiplication by a positive number is strictly monotone. -/
@[protect_proj]
class ordered_ring (α : Type u) extends ring α, ordered_add_comm_group α :=
(zero_le_one : 0 ≤ (1 : α))
(mul_pos     : ∀ a b : α, 0 < a → 0 < b → 0 < a * b)

section ordered_ring
variables [ordered_ring α] {a b c : α}

-- See Note [decidable namespace]
protected lemma decidable.ordered_ring.mul_nonneg [@decidable_rel α (≤)]
  {a b : α} (h₁ : 0 ≤ a) (h₂ : 0 ≤ b) : 0 ≤ a * b :=
begin
  by_cases ha : a ≤ 0, { simp [le_antisymm ha h₁] },
  by_cases hb : b ≤ 0, { simp [le_antisymm hb h₂] },
  exact (le_not_le_of_lt (ordered_ring.mul_pos a b (h₁.lt_of_not_le ha) (h₂.lt_of_not_le hb))).1,
end

lemma ordered_ring.mul_nonneg : 0 ≤ a → 0 ≤ b → 0 ≤ a * b :=
by classical; exact decidable.ordered_ring.mul_nonneg

-- See Note [decidable namespace]
protected lemma decidable.ordered_ring.mul_le_mul_of_nonneg_left
  [@decidable_rel α (≤)] (h₁ : a ≤ b) (h₂ : 0 ≤ c) : c * a ≤ c * b :=
begin
  rw [← sub_nonneg, ← mul_sub],
  exact decidable.ordered_ring.mul_nonneg h₂ (sub_nonneg.2 h₁),
end

lemma ordered_ring.mul_le_mul_of_nonneg_left : a ≤ b → 0 ≤ c → c * a ≤ c * b :=
by classical; exact decidable.ordered_ring.mul_le_mul_of_nonneg_left

-- See Note [decidable namespace]
protected lemma decidable.ordered_ring.mul_le_mul_of_nonneg_right
  [@decidable_rel α (≤)] (h₁ : a ≤ b) (h₂ : 0 ≤ c) : a * c ≤ b * c :=
begin
  rw [← sub_nonneg, ← sub_mul],
  exact decidable.ordered_ring.mul_nonneg (sub_nonneg.2 h₁) h₂,
end

lemma ordered_ring.mul_le_mul_of_nonneg_right : a ≤ b → 0 ≤ c → a * c ≤ b * c :=
by classical; exact decidable.ordered_ring.mul_le_mul_of_nonneg_right

lemma ordered_ring.mul_lt_mul_of_pos_left (h₁ : a < b) (h₂ : 0 < c) : c * a < c * b :=
begin
  rw [← sub_pos, ← mul_sub],
  exact ordered_ring.mul_pos _ _ h₂ (sub_pos.2 h₁),
end

lemma ordered_ring.mul_lt_mul_of_pos_right (h₁ : a < b) (h₂ : 0 < c) : a * c < b * c :=
begin
  rw [← sub_pos, ← sub_mul],
  exact ordered_ring.mul_pos _ _ (sub_pos.2 h₁) h₂,
end

@[priority 100] -- see Note [lower instance priority]
instance ordered_ring.to_ordered_semiring : ordered_semiring α :=
{ mul_zero                   := mul_zero,
  zero_mul                   := zero_mul,
  add_left_cancel            := @add_left_cancel α _,
  le_of_add_le_add_left      := @le_of_add_le_add_left α _ _ _,
  mul_lt_mul_of_pos_left     := @ordered_ring.mul_lt_mul_of_pos_left α _,
  mul_lt_mul_of_pos_right    := @ordered_ring.mul_lt_mul_of_pos_right α _,
  ..‹ordered_ring α› }

-- See Note [decidable namespace]
protected lemma decidable.mul_le_mul_of_nonpos_left [@decidable_rel α (≤)]
  {a b c : α} (h : b ≤ a) (hc : c ≤ 0) : c * a ≤ c * b :=
have -c ≥ 0,              from neg_nonneg_of_nonpos hc,
have -c * b ≤ -c * a,     from decidable.mul_le_mul_of_nonneg_left h this,
have -(c * b) ≤ -(c * a), by rwa [neg_mul, neg_mul] at this,
le_of_neg_le_neg this

lemma mul_le_mul_of_nonpos_left {a b c : α} : b ≤ a → c ≤ 0 → c * a ≤ c * b :=
by classical; exact decidable.mul_le_mul_of_nonpos_left

-- See Note [decidable namespace]
protected lemma decidable.mul_le_mul_of_nonpos_right [@decidable_rel α (≤)]
  {a b c : α} (h : b ≤ a) (hc : c ≤ 0) : a * c ≤ b * c :=
have -c ≥ 0,              from neg_nonneg_of_nonpos hc,
have b * -c ≤ a * -c,     from decidable.mul_le_mul_of_nonneg_right h this,
have -(b * c) ≤ -(a * c), by rwa [mul_neg, mul_neg] at this,
le_of_neg_le_neg this

lemma mul_le_mul_of_nonpos_right {a b c : α} : b ≤ a → c ≤ 0 → a * c ≤ b * c :=
by classical; exact decidable.mul_le_mul_of_nonpos_right

-- See Note [decidable namespace]
protected lemma decidable.mul_nonneg_of_nonpos_of_nonpos [@decidable_rel α (≤)]
  {a b : α} (ha : a ≤ 0) (hb : b ≤ 0) : 0 ≤ a * b :=
have 0 * b ≤ a * b, from decidable.mul_le_mul_of_nonpos_right ha hb,
by rwa zero_mul at this

lemma mul_nonneg_of_nonpos_of_nonpos {a b : α} : a ≤ 0 → b ≤ 0 → 0 ≤ a * b :=
by classical; exact decidable.mul_nonneg_of_nonpos_of_nonpos

lemma mul_lt_mul_of_neg_left {a b c : α} (h : b < a) (hc : c < 0) : c * a < c * b :=
have -c > 0,              from neg_pos_of_neg hc,
have -c * b < -c * a,     from mul_lt_mul_of_pos_left h this,
have -(c * b) < -(c * a), by rwa [neg_mul, neg_mul] at this,
lt_of_neg_lt_neg this

lemma mul_lt_mul_of_neg_right {a b c : α} (h : b < a) (hc : c < 0) : a * c < b * c :=
have -c > 0,              from neg_pos_of_neg hc,
have b * -c < a * -c,     from mul_lt_mul_of_pos_right h this,
have -(b * c) < -(a * c), by rwa [mul_neg, mul_neg] at this,
lt_of_neg_lt_neg this

lemma mul_pos_of_neg_of_neg {a b : α} (ha : a < 0) (hb : b < 0) : 0 < a * b :=
have 0 * b < a * b, from mul_lt_mul_of_neg_right ha hb,
by rwa zero_mul at this

/-- Pullback an `ordered_ring` under an injective map.
See note [reducible non-instances]. -/
@[reducible]
def function.injective.ordered_ring {β : Type*}
  [has_zero β] [has_one β] [has_add β] [has_mul β] [has_neg β] [has_sub β]
  [has_scalar ℕ β] [has_scalar ℤ β] [has_pow β ℕ] [has_nat_cast β] [has_int_cast β]
  (f : β → α) (hf : function.injective f) (zero : f 0 = 0) (one : f 1 = 1)
  (add : ∀ x y, f (x + y) = f x + f y) (mul : ∀ x y, f (x * y) = f x * f y)
  (neg : ∀ x, f (- x) = - f x) (sub : ∀ x y, f (x - y) = f x - f y)
  (nsmul : ∀ x (n : ℕ), f (n • x) = n • f x) (zsmul : ∀ x (n : ℤ), f (n • x) = n • f x)
  (npow : ∀ x (n : ℕ), f (x ^ n) = f x ^ n)
  (nat_cast : ∀ n : ℕ, f n = n) (int_cast : ∀ n : ℤ, f n = n) :
  ordered_ring β :=
{ mul_pos := λ a b a0 b0, show f 0 < f (a * b), by { rw [zero, mul], apply mul_pos; rwa ← zero },
  ..hf.ordered_semiring f zero one add mul nsmul npow nat_cast,
  ..hf.ring f zero one add mul neg sub nsmul zsmul npow nat_cast int_cast }

lemma le_iff_exists_nonneg_add (a b : α) : a ≤ b ↔ ∃ c ≥ 0, b = a + c :=
⟨λ h, ⟨b - a, sub_nonneg.mpr h, by simp⟩,
  λ ⟨c, hc, h⟩, by { rw [h, le_add_iff_nonneg_right], exact hc }⟩

end ordered_ring

section ordered_comm_ring

/-- An `ordered_comm_ring α` is a commutative ring `α` with a partial order such that
addition is monotone and multiplication by a positive number is strictly monotone. -/
@[protect_proj]
class ordered_comm_ring (α : Type u) extends ordered_ring α, comm_ring α

@[priority 100] -- See note [lower instance priority]
instance ordered_comm_ring.to_ordered_comm_semiring {α : Type u} [ordered_comm_ring α] :
  ordered_comm_semiring α :=
{ .. (by apply_instance : ordered_semiring α),
  .. ‹ordered_comm_ring α› }

/-- Pullback an `ordered_comm_ring` under an injective map.
See note [reducible non-instances]. -/
@[reducible]
def function.injective.ordered_comm_ring [ordered_comm_ring α] {β : Type*}
  [has_zero β] [has_one β] [has_add β] [has_mul β] [has_neg β] [has_sub β]
  [has_pow β ℕ] [has_scalar ℕ β] [has_scalar ℤ β] [has_nat_cast β] [has_int_cast β]
  (f : β → α) (hf : function.injective f) (zero : f 0 = 0) (one : f 1 = 1)
  (add : ∀ x y, f (x + y) = f x + f y) (mul : ∀ x y, f (x * y) = f x * f y)
  (neg : ∀ x, f (- x) = - f x) (sub : ∀ x y, f (x - y) = f x - f y)
  (nsmul : ∀ x (n : ℕ), f (n • x) = n • f x) (zsmul : ∀ x (n : ℤ), f (n • x) = n • f x)
  (npow : ∀ x (n : ℕ), f (x ^ n) = f x ^ n)
  (nat_cast : ∀ n : ℕ, f n = n) (int_cast : ∀ n : ℤ, f n = n) :
  ordered_comm_ring β :=
{ ..hf.ordered_ring f zero one add mul neg sub nsmul zsmul npow nat_cast int_cast,
  ..hf.comm_ring f zero one add mul neg sub nsmul zsmul npow nat_cast int_cast }

end ordered_comm_ring

/-- A `linear_ordered_ring α` is a ring `α` with a linear order such that
addition is monotone and multiplication by a positive number is strictly monotone. -/
@[protect_proj] class linear_ordered_ring (α : Type u)
  extends ordered_ring α, linear_order α, nontrivial α

@[priority 100] -- see Note [lower instance priority]
instance linear_ordered_ring.to_linear_ordered_add_comm_group [s : linear_ordered_ring α] :
  linear_ordered_add_comm_group α :=
{ .. s }

section linear_ordered_semiring
variables [linear_ordered_semiring α] {a b c : α}

local attribute [instance] linear_ordered_semiring.decidable_le

lemma le_of_mul_le_of_one_le {a b c : α} (h : a * c ≤ b) (hb : 0 ≤ b) (hc : 1 ≤ c) : a ≤ b :=
have h' : a * c ≤ b * c, from calc
     a * c ≤ b : h
       ... = b * 1 : by rewrite mul_one
       ... ≤ b * c : decidable.mul_le_mul_of_nonneg_left hc hb,
le_of_mul_le_mul_right h' (zero_lt_one.trans_le hc)

lemma nonneg_le_nonneg_of_sq_le_sq {a b : α} (hb : 0 ≤ b) (h : a * a ≤ b * b) : a ≤ b :=
le_of_not_gt (λhab, (decidable.mul_self_lt_mul_self hb hab).not_le h)

lemma mul_self_le_mul_self_iff {a b : α} (h1 : 0 ≤ a) (h2 : 0 ≤ b) : a ≤ b ↔ a * a ≤ b * b :=
⟨decidable.mul_self_le_mul_self h1, nonneg_le_nonneg_of_sq_le_sq h2⟩

lemma mul_self_lt_mul_self_iff {a b : α} (h1 : 0 ≤ a) (h2 : 0 ≤ b) : a < b ↔ a * a < b * b :=
((@decidable.strict_mono_on_mul_self α _ _).lt_iff_lt h1 h2).symm

lemma mul_self_inj {a b : α} (h1 : 0 ≤ a) (h2 : 0 ≤ b) : a * a = b * b ↔ a = b :=
(@decidable.strict_mono_on_mul_self α _ _).inj_on.eq_iff h1 h2

end linear_ordered_semiring

section linear_ordered_ring
variables [linear_ordered_ring α] {a b c : α}

@[priority 100] -- see Note [lower instance priority]
instance linear_ordered_ring.to_linear_ordered_semiring : linear_ordered_semiring α :=
{ mul_zero                   := mul_zero,
  zero_mul                   := zero_mul,
  add_left_cancel            := @add_left_cancel α _,
  le_of_add_le_add_left      := @le_of_add_le_add_left α _ _ _,
  mul_lt_mul_of_pos_left     := @mul_lt_mul_of_pos_left α _,
  mul_lt_mul_of_pos_right    := @mul_lt_mul_of_pos_right α _,
  le_total                   := linear_ordered_ring.le_total,
  ..‹linear_ordered_ring α› }

@[priority 100] -- see Note [lower instance priority]
instance linear_ordered_ring.is_domain : is_domain α :=
{ eq_zero_or_eq_zero_of_mul_eq_zero :=
    begin
      intros a b hab,
      refine decidable.or_iff_not_and_not.2 (λ h, _), revert hab,
      cases lt_or_gt_of_ne h.1 with ha ha; cases lt_or_gt_of_ne h.2 with hb hb,
      exacts [(mul_pos_of_neg_of_neg ha hb).ne.symm, (mul_neg_of_neg_of_pos ha hb).ne,
        (mul_neg_of_pos_of_neg ha hb).ne, (mul_pos ha hb).ne.symm]
    end,
  .. ‹linear_ordered_ring α› }

@[simp] lemma abs_one : |(1 : α)| = 1 := abs_of_pos zero_lt_one
@[simp] lemma abs_two : |(2 : α)| = 2 := abs_of_pos zero_lt_two

lemma abs_mul (a b : α) : |a * b| = |a| * |b| :=
begin
  haveI := @linear_order.decidable_le α _,
  rw [abs_eq (decidable.mul_nonneg (abs_nonneg a) (abs_nonneg b))],
  cases le_total a 0 with ha ha; cases le_total b 0 with hb hb;
    simp only [abs_of_nonpos, abs_of_nonneg, true_or, or_true, eq_self_iff_true,
      neg_mul, mul_neg, neg_neg, *]
end

/-- `abs` as a `monoid_with_zero_hom`. -/
def abs_hom : α →*₀ α := ⟨abs, abs_zero, abs_one, abs_mul⟩

@[simp] lemma abs_mul_abs_self (a : α) : |a| * |a| = a * a :=
abs_by_cases (λ x, x * x = a * a) rfl (neg_mul_neg a a)

@[simp] lemma abs_mul_self (a : α) : |a * a| = a * a :=
by rw [abs_mul, abs_mul_abs_self]

lemma mul_pos_iff : 0 < a * b ↔ 0 < a ∧ 0 < b ∨ a < 0 ∧ b < 0 :=
⟨pos_and_pos_or_neg_and_neg_of_mul_pos,
  λ h, h.elim (and_imp.2 mul_pos) (and_imp.2 mul_pos_of_neg_of_neg)⟩

lemma mul_neg_iff : a * b < 0 ↔ 0 < a ∧ b < 0 ∨ a < 0 ∧ 0 < b :=
by rw [← neg_pos, neg_mul_eq_mul_neg, mul_pos_iff, neg_pos, neg_lt_zero]

lemma mul_nonneg_iff : 0 ≤ a * b ↔ 0 ≤ a ∧ 0 ≤ b ∨ a ≤ 0 ∧ b ≤ 0 :=
by haveI := @linear_order.decidable_le α _; exact
⟨nonneg_and_nonneg_or_nonpos_and_nonpos_of_mul_nnonneg,
  λ h, h.elim (and_imp.2 decidable.mul_nonneg) (and_imp.2 decidable.mul_nonneg_of_nonpos_of_nonpos)⟩

/-- Out of three elements of a `linear_ordered_ring`, two must have the same sign. -/
lemma mul_nonneg_of_three (a b c : α) :
  0 ≤ a * b ∨ 0 ≤ b * c ∨ 0 ≤ c * a :=
by iterate 3 { rw mul_nonneg_iff };
  have := le_total 0 a; have := le_total 0 b; have := le_total 0 c; itauto

lemma mul_nonpos_iff : a * b ≤ 0 ↔ 0 ≤ a ∧ b ≤ 0 ∨ a ≤ 0 ∧ 0 ≤ b :=
by rw [← neg_nonneg, neg_mul_eq_mul_neg, mul_nonneg_iff, neg_nonneg, neg_nonpos]

lemma mul_self_nonneg (a : α) : 0 ≤ a * a :=
abs_mul_self a ▸ abs_nonneg _

@[simp] lemma neg_le_self_iff : -a ≤ a ↔ 0 ≤ a :=
by simp [neg_le_iff_add_nonneg, ← two_mul, mul_nonneg_iff, zero_le_one, (@zero_lt_two α _ _).not_le]

@[simp] lemma neg_lt_self_iff : -a < a ↔ 0 < a :=
by simp [neg_lt_iff_pos_add, ← two_mul, mul_pos_iff, zero_lt_one, (@zero_lt_two α _ _).not_lt]

@[simp] lemma le_neg_self_iff : a ≤ -a ↔ a ≤ 0 :=
calc a ≤ -a ↔ -(-a) ≤ -a : by rw neg_neg
... ↔ 0 ≤ -a : neg_le_self_iff
... ↔ a ≤ 0 : neg_nonneg

@[simp] lemma lt_neg_self_iff : a < -a ↔ a < 0 :=
calc a < -a ↔ -(-a) < -a : by rw neg_neg
... ↔ 0 < -a : neg_lt_self_iff
... ↔ a < 0 : neg_pos

@[simp] lemma abs_eq_self : |a| = a ↔ 0 ≤ a := by simp [abs_eq_max_neg]

@[simp] lemma abs_eq_neg_self : |a| = -a ↔ a ≤ 0 := by simp [abs_eq_max_neg]

/-- For an element `a` of a linear ordered ring, either `abs a = a` and `0 ≤ a`,
    or `abs a = -a` and `a < 0`.
    Use cases on this lemma to automate linarith in inequalities -/
lemma abs_cases (a : α) : (|a| = a ∧ 0 ≤ a) ∨ (|a| = -a ∧ a < 0) :=
begin
  by_cases 0 ≤ a,
  { left,
    exact ⟨abs_eq_self.mpr h, h⟩ },
  { right,
    push_neg at h,
    exact ⟨abs_eq_neg_self.mpr (le_of_lt h), h⟩ }
end

lemma gt_of_mul_lt_mul_neg_left (h : c * a < c * b) (hc : c ≤ 0) : b < a :=
have nhc : 0 ≤ -c, from neg_nonneg_of_nonpos hc,
have h2 : -(c * b) < -(c * a), from neg_lt_neg h,
have h3 : (-c) * b < (-c) * a, from calc
     (-c) * b = - (c * b)    : by rewrite neg_mul_eq_neg_mul
          ... < -(c * a)     : h2
          ... = (-c) * a     : by rewrite neg_mul_eq_neg_mul,
lt_of_mul_lt_mul_left h3 nhc

lemma neg_one_lt_zero : -1 < (0:α) := neg_lt_zero.2 zero_lt_one

@[simp] lemma mul_le_mul_left_of_neg {a b c : α} (h : c < 0) : c * a ≤ c * b ↔ b ≤ a :=
by haveI := @linear_order.decidable_le α _; exact
⟨le_imp_le_of_lt_imp_lt $ λ h', mul_lt_mul_of_neg_left h' h,
  λ h', decidable.mul_le_mul_of_nonpos_left h' h.le⟩

@[simp] lemma mul_le_mul_right_of_neg {a b c : α} (h : c < 0) : a * c ≤ b * c ↔ b ≤ a :=
by haveI := @linear_order.decidable_le α _; exact
⟨le_imp_le_of_lt_imp_lt $ λ h', mul_lt_mul_of_neg_right h' h,
  λ h', decidable.mul_le_mul_of_nonpos_right h' h.le⟩

@[simp] lemma mul_lt_mul_left_of_neg {a b c : α} (h : c < 0) : c * a < c * b ↔ b < a :=
lt_iff_lt_of_le_iff_le (mul_le_mul_left_of_neg h)

@[simp] lemma mul_lt_mul_right_of_neg {a b c : α} (h : c < 0) : a * c < b * c ↔ b < a :=
lt_iff_lt_of_le_iff_le (mul_le_mul_right_of_neg h)

lemma sub_one_lt (a : α) : a - 1 < a :=
sub_lt_iff_lt_add.2 (lt_add_one a)

@[simp] lemma mul_self_pos {a : α} : 0 < a * a ↔ a ≠ 0 :=
begin
  split,
  { rintro h rfl, rw mul_zero at h, exact h.false },
  { intro h,
    cases h.lt_or_lt with h h,
    exacts [mul_pos_of_neg_of_neg h h, mul_pos h h] }
end

lemma mul_self_le_mul_self_of_le_of_neg_le {x y : α} (h₁ : x ≤ y) (h₂ : -x ≤ y) : x * x ≤ y * y :=
begin
  haveI := @linear_order.decidable_le α _,
  rw [← abs_mul_abs_self x],
  exact decidable.mul_self_le_mul_self (abs_nonneg x) (abs_le.2 ⟨neg_le.2 h₂, h₁⟩)
end

lemma nonneg_of_mul_nonpos_left {a b : α} (h : a * b ≤ 0) (hb : b < 0) : 0 ≤ a :=
le_of_not_gt (λ ha, absurd h (mul_pos_of_neg_of_neg ha hb).not_le)

lemma nonneg_of_mul_nonpos_right {a b : α} (h : a * b ≤ 0) (ha : a < 0) : 0 ≤ b :=
le_of_not_gt (λ hb, absurd h (mul_pos_of_neg_of_neg ha hb).not_le)

lemma pos_of_mul_neg_left {a b : α} (h : a * b < 0) (hb : b ≤ 0) : 0 < a :=
by haveI := @linear_order.decidable_le α _; exact
lt_of_not_ge (λ ha, absurd h (decidable.mul_nonneg_of_nonpos_of_nonpos ha hb).not_lt)

lemma pos_of_mul_neg_right {a b : α} (h : a * b < 0) (ha : a ≤ 0) : 0 < b :=
by haveI := @linear_order.decidable_le α _; exact
lt_of_not_ge (λ hb, absurd h (decidable.mul_nonneg_of_nonpos_of_nonpos ha hb).not_lt)

lemma neg_iff_pos_of_mul_neg (hab : a * b < 0) : a < 0 ↔ 0 < b :=
⟨pos_of_mul_neg_right hab ∘ le_of_lt, neg_of_mul_neg_right hab ∘ le_of_lt⟩

lemma pos_iff_neg_of_mul_neg (hab : a * b < 0) : 0 < a ↔ b < 0 :=
⟨neg_of_mul_neg_left hab ∘ le_of_lt, pos_of_mul_neg_left hab ∘ le_of_lt⟩

/-- The sum of two squares is zero iff both elements are zero. -/
lemma mul_self_add_mul_self_eq_zero {x y : α} : x * x + y * y = 0 ↔ x = 0 ∧ y = 0 :=
by rw [add_eq_zero_iff', mul_self_eq_zero, mul_self_eq_zero]; apply mul_self_nonneg

lemma eq_zero_of_mul_self_add_mul_self_eq_zero (h : a * a + b * b = 0) : a = 0 :=
(mul_self_add_mul_self_eq_zero.mp h).left

lemma abs_eq_iff_mul_self_eq : |a| = |b| ↔ a * a = b * b :=
begin
  rw [← abs_mul_abs_self, ← abs_mul_abs_self b],
  exact (mul_self_inj (abs_nonneg a) (abs_nonneg b)).symm,
end

lemma abs_lt_iff_mul_self_lt : |a| < |b| ↔ a * a < b * b :=
begin
  rw [← abs_mul_abs_self, ← abs_mul_abs_self b],
  exact mul_self_lt_mul_self_iff (abs_nonneg a) (abs_nonneg b)
end

lemma abs_le_iff_mul_self_le : |a| ≤ |b| ↔ a * a ≤ b * b :=
begin
  rw [← abs_mul_abs_self, ← abs_mul_abs_self b],
  exact mul_self_le_mul_self_iff (abs_nonneg a) (abs_nonneg b)
end

lemma abs_le_one_iff_mul_self_le_one : |a| ≤ 1 ↔ a * a ≤ 1 :=
by simpa only [abs_one, one_mul] using @abs_le_iff_mul_self_le α _ a 1

/-- Pullback a `linear_ordered_ring` under an injective map.
See note [reducible non-instances]. -/
@[reducible]
def function.injective.linear_ordered_ring {β : Type*}
  [has_zero β] [has_one β] [has_add β] [has_mul β] [has_neg β] [has_sub β]
  [has_scalar ℕ β] [has_scalar ℤ β] [has_pow β ℕ] [has_nat_cast β] [has_int_cast β]
  (f : β → α) (hf : function.injective f) (zero : f 0 = 0) (one : f 1 = 1)
  (add : ∀ x y, f (x + y) = f x + f y) (mul : ∀ x y, f (x * y) = f x * f y)
  (neg : ∀ x, f (-x) = -f x) (sub : ∀ x y, f (x - y) = f x - f y)
  (nsmul : ∀ x (n : ℕ), f (n • x) = n • f x) (zsmul : ∀ x (n : ℤ), f (n • x) = n • f x)
  (npow : ∀ x (n : ℕ), f (x ^ n) = f x ^ n)
  (nat_cast : ∀ n : ℕ, f n = n) (int_cast : ∀ n : ℤ, f n = n) :
  linear_ordered_ring β :=
{ .. linear_order.lift f hf,
  .. pullback_nonzero f zero one,
  .. hf.ordered_ring f zero one add mul neg sub nsmul zsmul npow nat_cast int_cast }

end linear_ordered_ring

/-- A `linear_ordered_comm_ring α` is a commutative ring `α` with a linear order
such that addition is monotone and multiplication by a positive number is strictly monotone. -/
@[protect_proj]
class linear_ordered_comm_ring (α : Type u) extends linear_ordered_ring α, comm_monoid α

@[priority 100] -- see Note [lower instance priority]
instance linear_ordered_comm_ring.to_ordered_comm_ring [d : linear_ordered_comm_ring α] :
  ordered_comm_ring α :=
{ ..d }

@[priority 100] -- see Note [lower instance priority]
instance linear_ordered_comm_ring.to_linear_ordered_semiring [d : linear_ordered_comm_ring α] :
   linear_ordered_semiring α :=
{ .. d, ..linear_ordered_ring.to_linear_ordered_semiring }

section linear_ordered_comm_ring

variables [linear_ordered_comm_ring α] {a b c d : α}

lemma max_mul_mul_le_max_mul_max (b c : α) (ha : 0 ≤ a) (hd: 0 ≤ d) :
  max (a * b) (d * c) ≤ max a c * max d b :=
by haveI := @linear_order.decidable_le α _; exact
have ba : b * a ≤ max d b * max c a, from
  decidable.mul_le_mul (le_max_right d b) (le_max_right c a) ha (le_trans hd (le_max_left d b)),
have cd : c * d ≤ max a c * max b d, from
  decidable.mul_le_mul (le_max_right a c) (le_max_right b d) hd (le_trans ha (le_max_left a c)),
max_le
  (by simpa [mul_comm, max_comm] using ba)
  (by simpa [mul_comm, max_comm] using cd)

lemma abs_sub_sq (a b : α) : |a - b| * |a - b| = a * a + b * b - (1 + 1) * a * b :=
begin
  rw abs_mul_abs_self,
  simp only [mul_add, add_comm, add_left_comm, mul_comm, sub_eq_add_neg,
    mul_one, mul_neg, neg_add_rev, neg_neg],
end

end linear_ordered_comm_ring
section
variables [ring α] [linear_order α] {a b : α}

@[simp] lemma abs_dvd (a b : α) : |a| ∣ b ↔ a ∣ b :=
by { cases abs_choice a with h h; simp only [h, neg_dvd] }

lemma abs_dvd_self (a : α) : |a| ∣ a :=
(abs_dvd a a).mpr (dvd_refl a)

@[simp] lemma dvd_abs (a b : α) : a ∣ |b| ↔ a ∣ b :=
by { cases abs_choice b with h h; simp only [h, dvd_neg] }

lemma self_dvd_abs (a : α) : a ∣ |a| :=
(dvd_abs a a).mpr (dvd_refl a)

lemma abs_dvd_abs (a b : α) : |a| ∣ |b| ↔ a ∣ b :=
(abs_dvd _ _).trans (dvd_abs _ _)

end

section linear_ordered_comm_ring

variables [linear_ordered_comm_ring α]

/-- Pullback a `linear_ordered_comm_ring` under an injective map.
See note [reducible non-instances]. -/
@[reducible]
def function.injective.linear_ordered_comm_ring {β : Type*}
  [has_zero β] [has_one β] [has_add β] [has_mul β] [has_neg β] [has_sub β]
  [has_pow β ℕ] [has_scalar ℕ β] [has_scalar ℤ β] [has_nat_cast β] [has_int_cast β]
  (f : β → α) (hf : function.injective f) (zero : f 0 = 0) (one : f 1 = 1)
  (add : ∀ x y, f (x + y) = f x + f y) (mul : ∀ x y, f (x * y) = f x * f y)
  (neg : ∀ x, f (-x) = -f x) (sub : ∀ x y, f (x - y) = f x - f y)
  (nsmul : ∀ x (n : ℕ), f (n • x) = n • f x) (zsmul : ∀ x (n : ℤ), f (n • x) = n • f x)
  (npow : ∀ x (n : ℕ), f (x ^ n) = f x ^ n)
  (nat_cast : ∀ n : ℕ, f n = n) (int_cast : ∀ n : ℤ, f n = n) :
  linear_ordered_comm_ring β :=
{ .. linear_order.lift f hf,
  .. pullback_nonzero f zero one,
  .. hf.ordered_comm_ring f zero one add mul neg sub nsmul zsmul npow nat_cast int_cast }

end linear_ordered_comm_ring

namespace ring

/-- A positive cone in a ring consists of a positive cone in underlying `add_comm_group`,
which contains `1` and such that the positive elements are closed under multiplication. -/
@[nolint has_inhabited_instance]
structure positive_cone (α : Type*) [ring α] extends add_comm_group.positive_cone α :=
(one_nonneg : nonneg 1)
(mul_pos : ∀ (a b), pos a → pos b → pos (a * b))

/-- Forget that a positive cone in a ring respects the multiplicative structure. -/
add_decl_doc positive_cone.to_positive_cone

/-- A positive cone in a ring induces a linear order if `1` is a positive element. -/
@[nolint has_inhabited_instance]
structure total_positive_cone (α : Type*) [ring α]
  extends positive_cone α, add_comm_group.total_positive_cone α :=
(one_pos : pos 1)

/-- Forget that a `total_positive_cone` in a ring is total. -/
add_decl_doc total_positive_cone.to_positive_cone

/-- Forget that a `total_positive_cone` in a ring respects the multiplicative structure. -/
add_decl_doc total_positive_cone.to_total_positive_cone

end ring

namespace ordered_ring

open ring

/-- Construct an `ordered_ring` by
designating a positive cone in an existing `ring`. -/
def mk_of_positive_cone {α : Type*} [ring α] (C : positive_cone α) :
  ordered_ring α :=
{ zero_le_one := by { change C.nonneg (1 - 0), convert C.one_nonneg, simp, },
  mul_pos := λ x y xp yp, begin
    change C.pos (x*y - 0),
    convert C.mul_pos x y (by { convert xp, simp, }) (by { convert yp, simp, }),
    simp,
  end,
  ..‹ring α›,
  ..ordered_add_comm_group.mk_of_positive_cone C.to_positive_cone }

end ordered_ring

namespace linear_ordered_ring

open ring

/-- Construct a `linear_ordered_ring` by
designating a positive cone in an existing `ring`. -/
def mk_of_positive_cone {α : Type*} [ring α] (C : total_positive_cone α) :
  linear_ordered_ring α :=
{ exists_pair_ne := ⟨0, 1, begin
    intro h,
    have one_pos := C.one_pos,
    rw [←h, C.pos_iff] at one_pos,
    simpa using one_pos,
  end⟩,
  ..ordered_ring.mk_of_positive_cone C.to_positive_cone,
  ..linear_ordered_add_comm_group.mk_of_positive_cone C.to_total_positive_cone, }

end linear_ordered_ring

/-- A canonically ordered commutative semiring is an ordered, commutative semiring
in which `a ≤ b` iff there exists `c` with `b = a + c`. This is satisfied by the
natural numbers, for example, but not the integers or other ordered groups. -/
@[protect_proj]
class canonically_ordered_comm_semiring (α : Type*) extends
  canonically_ordered_add_monoid α, comm_semiring α :=
(eq_zero_or_eq_zero_of_mul_eq_zero : ∀ a b : α, a * b = 0 → a = 0 ∨ b = 0)

namespace canonically_ordered_comm_semiring
variables [canonically_ordered_comm_semiring α] {a b : α}

@[priority 100] -- see Note [lower instance priority]
instance to_no_zero_divisors : no_zero_divisors α :=
⟨canonically_ordered_comm_semiring.eq_zero_or_eq_zero_of_mul_eq_zero⟩

@[priority 100] -- see Note [lower instance priority]
instance to_covariant_mul_le : covariant_class α α (*) (≤) :=
begin
  refine ⟨λ a b c h, _⟩,
  rcases le_iff_exists_add.1 h with ⟨c, rfl⟩,
  rw mul_add,
  apply self_le_add_right
end

/-- A version of `zero_lt_one : 0 < 1` for a `canonically_ordered_comm_semiring`. -/
lemma zero_lt_one [nontrivial α] : (0:α) < 1 := (zero_le 1).lt_of_ne zero_ne_one

@[simp] lemma mul_pos : 0 < a * b ↔ (0 < a) ∧ (0 < b) :=
by simp only [pos_iff_ne_zero, ne.def, mul_eq_zero, not_or_distrib]


end canonically_ordered_comm_semiring

section sub

variables [canonically_ordered_comm_semiring α] {a b c : α}
variables [has_sub α] [has_ordered_sub α]

variables [is_total α (≤)]

namespace add_le_cancellable
protected lemma mul_tsub (h : add_le_cancellable (a * c)) :
  a * (b - c) = a * b - a * c :=
begin
  cases total_of (≤) b c with hbc hcb,
  { rw [tsub_eq_zero_iff_le.2 hbc, mul_zero, tsub_eq_zero_iff_le.2 (mul_le_mul_left' hbc a)] },
  { apply h.eq_tsub_of_add_eq, rw [← mul_add, tsub_add_cancel_of_le hcb] }
end

protected lemma tsub_mul (h : add_le_cancellable (b * c)) : (a - b) * c = a * c - b * c :=
by { simp only [mul_comm _ c] at *, exact h.mul_tsub }

end add_le_cancellable

variables [contravariant_class α α (+) (≤)]

lemma mul_tsub (a b c : α) : a * (b - c) = a * b - a * c :=
contravariant.add_le_cancellable.mul_tsub

lemma tsub_mul (a b c : α) : (a - b) * c = a * c - b * c :=
contravariant.add_le_cancellable.tsub_mul

end sub

/-! ### Structures involving `*` and `0` on `with_top` and `with_bot`

The main results of this section are `with_top.canonically_ordered_comm_semiring` and
`with_bot.comm_monoid_with_zero`.
-/

namespace with_top

instance [nonempty α] : nontrivial (with_top α) :=
option.nontrivial

instance [add_monoid_with_one α] : add_monoid_with_one (with_top α) :=
{ nat_cast := λ n, ((n : α) : with_top α),
  nat_cast_zero := show (((0 : ℕ) : α) : with_top α) = 0, by simp,
  nat_cast_succ :=
    show ∀ n, (((n + 1 : ℕ) : α) : with_top α) = (((n : ℕ) : α) : with_top α) + 1,
    by simp [with_top.coe_add],
  .. with_top.add_monoid, .. with_top.has_one }

variable [decidable_eq α]

section has_mul

variables [has_zero α] [has_mul α]

instance : mul_zero_class (with_top α) :=
{ zero := 0,
  mul := λm n, if m = 0 ∨ n = 0 then 0 else m.bind (λa, n.bind $ λb, ↑(a * b)),
  zero_mul := assume a, if_pos $ or.inl rfl,
  mul_zero := assume a, if_pos $ or.inr rfl }

lemma mul_def {a b : with_top α} :
  a * b = if a = 0 ∨ b = 0 then 0 else a.bind (λa, b.bind $ λb, ↑(a * b)) := rfl

@[simp] lemma mul_top {a : with_top α} (h : a ≠ 0) : a * ⊤ = ⊤ :=
by cases a; simp [mul_def, h]; refl

@[simp] lemma top_mul {a : with_top α} (h : a ≠ 0) : ⊤ * a = ⊤ :=
by cases a; simp [mul_def, h]; refl

@[simp] lemma top_mul_top : (⊤ * ⊤ : with_top α) = ⊤ :=
top_mul top_ne_zero

end has_mul

section mul_zero_class

variables [mul_zero_class α]

@[norm_cast] lemma coe_mul {a b : α} : (↑(a * b) : with_top α) = a * b :=
decidable.by_cases (assume : a = 0, by simp [this]) $ assume ha,
decidable.by_cases (assume : b = 0, by simp [this]) $ assume hb,
by { simp [*, mul_def], refl }

lemma mul_coe {b : α} (hb : b ≠ 0) : ∀{a : with_top α}, a * b = a.bind (λa:α, ↑(a * b))
| none     := show (if (⊤:with_top α) = 0 ∨ (b:with_top α) = 0 then 0 else ⊤ : with_top α) = ⊤,
    by simp [hb]
| (some a) := show ↑a * ↑b = ↑(a * b), from coe_mul.symm

@[simp] lemma mul_eq_top_iff {a b : with_top α} : a * b = ⊤ ↔ (a ≠ 0 ∧ b = ⊤) ∨ (a = ⊤ ∧ b ≠ 0) :=
begin
  cases a; cases b; simp only [none_eq_top, some_eq_coe],
  { simp [← coe_mul] },
  { suffices : ⊤ * (b : with_top α) = ⊤ ↔ b ≠ 0, by simpa,
    by_cases hb : b = 0; simp [hb] },
  { suffices : (a : with_top α) * ⊤ = ⊤ ↔ a ≠ 0, by simpa,
    by_cases ha : a = 0; simp [ha] },
  { simp [← coe_mul] }
end

lemma mul_lt_top [preorder α] {a b : with_top α} (ha : a ≠ ⊤) (hb : b ≠ ⊤) : a * b < ⊤ :=
begin
  lift a to α using ha,
  lift b to α using hb,
  simp only [← coe_mul, coe_lt_top]
end

end mul_zero_class

/-- `nontrivial α` is needed here as otherwise we have `1 * ⊤ = ⊤` but also `= 0 * ⊤ = 0`. -/
instance [mul_zero_one_class α] [nontrivial α] : mul_zero_one_class (with_top α) :=
{ mul := (*),
  one := 1,
  zero := 0,
  one_mul := λ a, match a with
  | none     := show ((1:α) : with_top α) * ⊤ = ⊤, by simp [-with_top.coe_one]
  | (some a) := show ((1:α) : with_top α) * a = a, by simp [coe_mul.symm, -with_top.coe_one]
  end,
  mul_one := λ a, match a with
  | none     := show ⊤ * ((1:α) : with_top α) = ⊤, by simp [-with_top.coe_one]
  | (some a) := show ↑a * ((1:α) : with_top α) = a, by simp [coe_mul.symm, -with_top.coe_one]
  end,
  .. with_top.mul_zero_class }

/-- A version of `with_top.map` for `monoid_with_zero_hom`s. -/
@[simps { fully_applied := ff }] protected def _root_.monoid_with_zero_hom.with_top_map
  {R S : Type*} [mul_zero_one_class R] [decidable_eq R] [nontrivial R]
  [mul_zero_one_class S] [decidable_eq S] [nontrivial S] (f : R →*₀ S) (hf : function.injective f) :
  with_top R →*₀ with_top S :=
{ to_fun := with_top.map f,
  map_mul' := λ x y,
    begin
      have : ∀ z, map f z = 0 ↔ z = 0,
        from λ z, (option.map_injective hf).eq_iff' f.to_zero_hom.with_top_map.map_zero,
      rcases eq_or_ne x 0 with rfl|hx, { simp },
      rcases eq_or_ne y 0 with rfl|hy, { simp },
      induction x using with_top.rec_top_coe, { simp [hy, this] },
      induction y using with_top.rec_top_coe,
      { have : (f x : with_top S) ≠ 0, by simpa [hf.eq_iff' (map_zero f)] using hx,
        simp [hx, this] },
      simp [← coe_mul]
    end,
  .. f.to_zero_hom.with_top_map, .. f.to_monoid_hom.to_one_hom.with_top_map }

instance [mul_zero_class α] [no_zero_divisors α] : no_zero_divisors (with_top α) :=
⟨λ a b, by cases a; cases b; dsimp [mul_def]; split_ifs;
  simp [*, none_eq_top, some_eq_coe, mul_eq_zero] at *⟩

instance [semigroup_with_zero α] [no_zero_divisors α] : semigroup_with_zero (with_top α) :=
{ mul := (*),
  zero := 0,
  mul_assoc := λ a b c, begin
    cases a,
    { by_cases hb : b = 0; by_cases hc : c = 0;
        simp [*, none_eq_top] },
    cases b,
    { by_cases ha : a = 0; by_cases hc : c = 0;
        simp [*, none_eq_top, some_eq_coe] },
    cases c,
    { by_cases ha : a = 0; by_cases hb : b = 0;
        simp [*, none_eq_top, some_eq_coe] },
    simp [some_eq_coe, coe_mul.symm, mul_assoc]
  end,
  .. with_top.mul_zero_class }

instance [monoid_with_zero α] [no_zero_divisors α] [nontrivial α] : monoid_with_zero (with_top α) :=
{ .. with_top.mul_zero_one_class, .. with_top.semigroup_with_zero }

instance [comm_monoid_with_zero α] [no_zero_divisors α] [nontrivial α] :
  comm_monoid_with_zero (with_top α) :=
{ mul := (*),
  zero := 0,
  mul_comm := λ a b, begin
    by_cases ha : a = 0, { simp [ha] },
    by_cases hb : b = 0, { simp [hb] },
    simp [ha, hb, mul_def, option.bind_comm a b, mul_comm]
  end,
  .. with_top.monoid_with_zero }

variables [canonically_ordered_comm_semiring α]

private lemma distrib' (a b c : with_top α) : (a + b) * c = a * c + b * c :=
begin
  cases c,
  { show (a + b) * ⊤ = a * ⊤ + b * ⊤,
    by_cases ha : a = 0; simp [ha] },
  { show (a + b) * c = a * c + b * c,
    by_cases hc : c = 0, { simp [hc] },
    simp [mul_coe hc], cases a; cases b,
    repeat { refl <|> exact congr_arg some (add_mul _ _ _) } }
end

/-- This instance requires `canonically_ordered_comm_semiring` as it is the smallest class
that derives from both `non_assoc_non_unital_semiring` and `canonically_ordered_add_monoid`, both
of which are required for distributivity. -/
instance [nontrivial α] : comm_semiring (with_top α) :=
{ right_distrib   := distrib',
  left_distrib    := assume a b c, by rw [mul_comm, distrib', mul_comm b, mul_comm c]; refl,
  .. with_top.add_monoid_with_one, .. with_top.add_comm_monoid, .. with_top.comm_monoid_with_zero }

instance [nontrivial α] : canonically_ordered_comm_semiring (with_top α) :=
{ .. with_top.comm_semiring,
  .. with_top.canonically_ordered_add_monoid,
  .. with_top.no_zero_divisors, }

/-- A version of `with_top.map` for `ring_hom`s. -/
@[simps { fully_applied := ff }] protected def _root_.ring_hom.with_top_map
  {R S : Type*} [canonically_ordered_comm_semiring R] [decidable_eq R] [nontrivial R]
  [canonically_ordered_comm_semiring S] [decidable_eq S] [nontrivial S]
  (f : R →+* S) (hf : function.injective f) :
  with_top R →+* with_top S :=
{ to_fun := with_top.map f,
  .. f.to_monoid_with_zero_hom.with_top_map hf, .. f.to_add_monoid_hom.with_top_map }

end with_top

namespace with_bot

instance [nonempty α] : nontrivial (with_bot α) :=
option.nontrivial

instance [add_monoid_with_one α] : add_monoid_with_one (with_bot α) :=
{ nat_cast := λ n, ((n : α) : with_bot α),
  nat_cast_zero := show (((0 : ℕ) : α) : with_bot α) = 0, by simp,
  nat_cast_succ :=
    show ∀ n, (((n + 1 : ℕ) : α) : with_bot α) = (((n : ℕ) : α) : with_bot α) + 1,
    by simp [with_bot.coe_add],
  .. with_bot.add_monoid, .. with_bot.has_one }

variable [decidable_eq α]

section has_mul

variables [has_zero α] [has_mul α]

instance : mul_zero_class (with_bot α) :=
with_top.mul_zero_class

lemma mul_def {a b : with_bot α} :
  a * b = if a = 0 ∨ b = 0 then 0 else a.bind (λa, b.bind $ λb, ↑(a * b)) := rfl

@[simp] lemma mul_bot {a : with_bot α} (h : a ≠ 0) : a * ⊥ = ⊥ :=
with_top.mul_top h

@[simp] lemma bot_mul {a : with_bot α} (h : a ≠ 0) : ⊥ * a = ⊥ :=
with_top.top_mul h

@[simp] lemma bot_mul_bot : (⊥ * ⊥ : with_bot α) = ⊥ :=
with_top.top_mul_top

end has_mul

section mul_zero_class

variables [mul_zero_class α]

@[norm_cast] lemma coe_mul {a b : α} : (↑(a * b) : with_bot α) = a * b :=
decidable.by_cases (assume : a = 0, by simp [this]) $ assume ha,
decidable.by_cases (assume : b = 0, by simp [this]) $ assume hb,
by { simp [*, mul_def], refl }

lemma mul_coe {b : α} (hb : b ≠ 0) {a : with_bot α} : a * b = a.bind (λa:α, ↑(a * b)) :=
with_top.mul_coe hb

@[simp] lemma mul_eq_bot_iff {a b : with_bot α} : a * b = ⊥ ↔ (a ≠ 0 ∧ b = ⊥) ∨ (a = ⊥ ∧ b ≠ 0) :=
with_top.mul_eq_top_iff

lemma bot_lt_mul [preorder α] {a b : with_bot α} (ha : ⊥ < a) (hb : ⊥ < b) : ⊥ < a * b :=
begin
  lift a to α using ne_bot_of_gt ha,
  lift b to α using ne_bot_of_gt hb,
  simp only [← coe_mul, bot_lt_coe],
end

end mul_zero_class

/-- `nontrivial α` is needed here as otherwise we have `1 * ⊥ = ⊥` but also `= 0 * ⊥ = 0`. -/
instance [mul_zero_one_class α] [nontrivial α] : mul_zero_one_class (with_bot α) :=
with_top.mul_zero_one_class

instance [mul_zero_class α] [no_zero_divisors α] : no_zero_divisors (with_bot α) :=
with_top.no_zero_divisors

instance [semigroup_with_zero α] [no_zero_divisors α] : semigroup_with_zero (with_bot α) :=
with_top.semigroup_with_zero

instance [monoid_with_zero α] [no_zero_divisors α] [nontrivial α] : monoid_with_zero (with_bot α) :=
with_top.monoid_with_zero

instance [comm_monoid_with_zero α] [no_zero_divisors α] [nontrivial α] :
  comm_monoid_with_zero (with_bot α) :=
with_top.comm_monoid_with_zero

instance [canonically_ordered_comm_semiring α] [nontrivial α] : comm_semiring (with_bot α) :=
with_top.comm_semiring

end with_bot<|MERGE_RESOLUTION|>--- conflicted
+++ resolved
@@ -510,7 +510,6 @@
 lemma mul_lt_one_of_nonneg_of_lt_one_right : a ≤ 1 → 0 ≤ b → b < 1 → a * b < 1 :=
 by classical; exact decidable.mul_lt_one_of_nonneg_of_lt_one_right
 
-<<<<<<< HEAD
 theorem nat.strict_mono_cast [nontrivial α] : strict_mono (coe : ℕ → α) :=
 strict_mono_nat_of_lt_succ $ λ n, by rw [nat.cast_succ]; apply lt_add_one
 
@@ -519,7 +518,6 @@
 lemma ordered_semiring.to_char_zero [nontrivial α] : char_zero α :=
 ⟨nat.strict_mono_cast.injective⟩
 
-=======
 section has_exists_add_of_le
 variables [has_exists_add_of_le α]
 
@@ -550,7 +548,6 @@
 by { rw [add_comm (a • d), add_comm (a • c)], exact mul_add_mul_lt_mul_add_mul hba hdc }
 
 end has_exists_add_of_le
->>>>>>> ac2e9dbf
 end ordered_semiring
 
 section ordered_comm_semiring
