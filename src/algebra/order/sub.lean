--- conflicted
+++ resolved
@@ -250,20 +250,6 @@
 lemma tsub_right_comm : a - b - c = a - c - b :=
 by simp_rw [← tsub_add_eq_tsub_tsub, add_comm]
 
-<<<<<<< HEAD
-lemma add_tsub_add_le_tsub_add_tsub :
-  (a + b) - (c + d) ≤ (a - c) + (b - d) :=
-begin
-  rw [add_comm c, ← tsub_tsub],
-  refine (tsub_le_tsub_right add_tsub_le_assoc c).trans _,
-  rw [add_comm a, add_comm (a - c)],
-  exact add_tsub_le_assoc
-end
-
-end cov
-
-=======
->>>>>>> 0a3e8d38
 /-! ### Lemmas that assume that an element is `add_le_cancellable`. -/
 
 namespace add_le_cancellable
