--- conflicted
+++ resolved
@@ -28,16 +28,6 @@
 * `to_Ioc_div hp a b` (where `hp : 0 < p`): The unique integer such that this multiple of `p`,
   subtracted from `b`, is in `Ioc a (a + p)`.
 * `to_Ioc_mod hp a b` (where `hp : 0 < p`): Reduce `b` to the interval `Ioc a (a + p)`.
-<<<<<<< HEAD
-* `a ≡ b [PMOD p]`: `a` and `b` are congruent modulo a multiple of `p`. See also `smodeq` which is a
-  more general version in arbitrary submodules. This is notation for `add_comm_group.modeq p a b`.
-* `quotient_add_group.circular_order`: the circular order on the additive circle.
-
-## TODO
-
-Unify `smodeq` and `add_comm_group.modeq`, which were originally developed independently.
-=======
->>>>>>> f80f2a90
 -/
 
 noncomputable theory
@@ -540,31 +530,12 @@
 
 alias to_Ico_mod_inj ↔ _ add_comm_group.modeq.to_Ico_mod_eq_to_Ico_mod
 
-open add_comm_group
-
-/-- If `a` and `b` fall within the same cycle WRT `c`, then they are congruent modulo `p`. -/
-@[simp] lemma to_Ico_mod_inj (c : α) :
-  to_Ico_mod hp c a = to_Ico_mod hp c b ↔ a ≡ b [PMOD p] :=
-by simp_rw [to_Ico_mod_eq_to_Ico_mod, modeq_iff_eq_add_zsmul hp, sub_eq_iff_eq_add']
-
-alias to_Ico_mod_inj ↔ _ add_comm_group.modeq.to_Ico_mod_eq_to_Ico_mod
-
-lemma add_comm_group.modeq_comm (hp : 0 < p) :
-  a ≡ b [PMOD p] ↔ b ≡ a [PMOD p] :=
-by rw [←to_Ico_mod_inj hp, eq_comm, to_Ico_mod_inj]; assumption
-
-alias add_comm_group.modeq_comm ↔ add_comm_group.modeq.symm _
-
 lemma Ico_eq_locus_Ioc_eq_Union_Ioo :
   {b | to_Ico_mod hp a b = to_Ioc_mod hp a b} = ⋃ z : ℤ, set.Ioo (a + z • p) (a + p + z • p) :=
 begin
   ext1, simp_rw [set.mem_set_of, set.mem_Union, ← set.sub_mem_Ioo_iff_left,
-<<<<<<< HEAD
-    ←not_modeq_iff_to_Ico_mod_eq_to_Ioc_mod, modeq, not_forall, not_not],
-=======
     ←not_modeq_iff_to_Ico_mod_eq_to_Ioc_mod, modeq_iff_not_forall_mem_Ioo_mod hp, not_forall,
     not_not],
->>>>>>> f80f2a90
 end
 
 lemma to_Ioc_div_wcovby_to_Ico_div (a b : α) : to_Ioc_div hp a b ⩿ to_Ico_div hp a b :=
@@ -590,6 +561,8 @@
 end
 
 end Ico_Ioc
+
+open add_comm_group
 
 lemma to_Ico_mod_eq_self : to_Ico_mod hp a b = b ↔ b ∈ set.Ico a (a + p) :=
 by { rw [to_Ico_mod_eq_iff, and_iff_left], exact ⟨0, by simp⟩ }
@@ -759,10 +732,10 @@
   b ≡ a [PMOD p] ∨ c ≡ b [PMOD p] ∨ a ≡ c [PMOD p] :=
 begin
   by_contra' h,
-  rw add_comm_group.modeq_comm hp at h,
-  rw ←(add_comm_group.not_modeq_iff_to_Ico_mod_eq_to_Ioc_mod hp).mp h.2.2 at h₁₂₃,
-  rw ←(add_comm_group.not_modeq_iff_to_Ico_mod_eq_to_Ioc_mod hp).mp h.1 at h₁₃₂,
-  exact h.2.1 ((to_Ico_mod_inj hp _).mp (h₁₃₂.antisymm h₁₂₃)),
+  rw modeq_comm at h,
+  rw ←(not_modeq_iff_to_Ico_mod_eq_to_Ioc_mod hp).mp h.2.2 at h₁₂₃,
+  rw ←(not_modeq_iff_to_Ico_mod_eq_to_Ioc_mod hp).mp h.1 at h₁₃₂,
+  exact h.2.1 ((to_Ico_mod_inj _).1 $ h₁₃₂.antisymm h₁₂₃),
 end
 
 private lemma to_Ixx_mod_total' (a b c : α) :
@@ -800,9 +773,10 @@
       have h₂₃₄' := to_Ixx_mod_cyclic_left _ (to_Ixx_mod_cyclic_left _ h₂₃₄.1),
       exact to_Ixx_mod_cyclic_left _ ((h₁₂₃'.trans h.ge).trans h₂₃₄') },
     by_contra,
-    have hIco₃₂ : to_Ico_mod hp x₃ x₂ = x₃ := ((add_comm_group.tfae_modeq hp x₃ x₂).out 3 1).mpr h,
+    have hIco₃₂ : to_Ico_mod hp x₃ x₂ = x₃ :=
+      ((modeq_iff_to_Ico_mod_ne_to_Ioc_mod _).2 h).to_Ico_mod_eq_left _,
     have hIco₃₁ : x₃ < to_Ioc_mod hp x₃ x₁ := left_lt_to_Ioc_mod _ _ _,
-    exact h₁₂₃.2 (hIco₃₂.le.trans hIco₃₁.le), },
+    exact h₁₂₃.2 (hIco₃₂.le.trans hIco₃₁.le) },
   { rw not_le,
     have := to_Ico_mod_le_to_Ioc_mod hp x₃ x₂,
     exact ((not_le.1 h₁₂₃.2).trans_le this).trans (not_le.1 h₂₃₄.2) },
@@ -853,7 +827,7 @@
     induction x₃ using quotient_add_group.induction_on',
     rw btw_cyclic at h₃₂₁,
     simp_rw [btw_coe_iff] at h₁₂₃ h₃₂₁,
-    simp_rw ←add_comm_group.modeq_iff_eq_mod_zmultiples hp'.out,
+    simp_rw ←modeq_iff_eq_mod_zmultiples,
     exact to_Ixx_mod_antisymm _ h₁₂₃ h₃₂₁,
   end,
   btw_total := λ x₁ x₂ x₃, begin
