/-
Copyright (c) 2022 Joseph Myers. All rights reserved.
Released under Apache 2.0 license as described in the file LICENSE.
Authors: Joseph Myers
-/
import algebra.module.basic
import algebra.order.archimedean
import algebra.periodic
import data.int.succ_pred
import group_theory.quotient_group
import order.circular
/-!
# Reducing to an interval modulo its length

> THIS FILE IS SYNCHRONIZED WITH MATHLIB4.
> Any changes to this file require a corresponding PR to mathlib4.

This file defines operations that reduce a number (in an `archimedean`
`linear_ordered_add_comm_group`) to a number in a given interval, modulo the length of that
interval.

## Main definitions

* `to_Ico_div hp a b` (where `hp : 0 < p`): The unique integer such that this multiple of `p`,
  subtracted from `b`, is in `Ico a (a + p)`.
* `to_Ico_mod hp a b` (where `hp : 0 < p`): Reduce `b` to the interval `Ico a (a + p)`.
* `to_Ioc_div hp a b` (where `hp : 0 < p`): The unique integer such that this multiple of `p`,
  subtracted from `b`, is in `Ioc a (a + p)`.
* `to_Ioc_mod hp a b` (where `hp : 0 < p`): Reduce `b` to the interval `Ioc a (a + p)`.
* `add_comm_group.modeq p a b`: `a` and `b` are congruent modulo a multiple of `p`. See also
  `smodeq` which is a more general version in arbitrary submodules.

## TODO

Unify `smodeq` and `add_comm_group.modeq`, which were originally developed independently.
-/

noncomputable theory

section linear_ordered_add_comm_group

variables {α : Type*} [linear_ordered_add_comm_group α] [hα : archimedean α] {p : α} (hp : 0 < p)
  {a b c : α} {n : ℤ}
include hα

/--
The unique integer such that this multiple of `p`, subtracted from `b`, is in `Ico a (a + p)`. -/
def to_Ico_div (a b : α) : ℤ := (exists_unique_sub_zsmul_mem_Ico hp b a).some

lemma sub_to_Ico_div_zsmul_mem_Ico (a b : α) : b - to_Ico_div hp a b • p ∈ set.Ico a (a + p) :=
(exists_unique_sub_zsmul_mem_Ico hp b a).some_spec.1

lemma to_Ico_div_eq_of_sub_zsmul_mem_Ico (h : b - n • p ∈ set.Ico a (a + p)) :
  to_Ico_div hp a b = n :=
((exists_unique_sub_zsmul_mem_Ico hp b a).some_spec.2 _ h).symm

/--
The unique integer such that this multiple of `p`, subtracted from `b`, is in `Ioc a (a + p)`. -/
def to_Ioc_div (a b : α) : ℤ := (exists_unique_sub_zsmul_mem_Ioc hp b a).some

lemma sub_to_Ioc_div_zsmul_mem_Ioc (a b : α) : b - to_Ioc_div hp a b • p ∈ set.Ioc a (a + p) :=
(exists_unique_sub_zsmul_mem_Ioc hp b a).some_spec.1

lemma to_Ioc_div_eq_of_sub_zsmul_mem_Ioc (h : b - n • p ∈ set.Ioc a (a + p)) :
  to_Ioc_div hp a b = n :=
((exists_unique_sub_zsmul_mem_Ioc hp b a).some_spec.2 _ h).symm

/-- Reduce `b` to the interval `Ico a (a + p)`. -/
def to_Ico_mod (a b : α) : α := b - to_Ico_div hp a b • p

/-- Reduce `b` to the interval `Ioc a (a + p)`. -/
def to_Ioc_mod (a b : α) : α := b - to_Ioc_div hp a b • p

lemma to_Ico_mod_mem_Ico (a b : α) : to_Ico_mod hp a b ∈ set.Ico a (a + p) :=
sub_to_Ico_div_zsmul_mem_Ico hp a b

lemma to_Ico_mod_mem_Ico' (b : α) : to_Ico_mod hp 0 b ∈ set.Ico 0 p :=
by { convert to_Ico_mod_mem_Ico hp 0 b, exact (zero_add p).symm, }

lemma to_Ioc_mod_mem_Ioc (a b : α) : to_Ioc_mod hp a b ∈ set.Ioc a (a + p) :=
sub_to_Ioc_div_zsmul_mem_Ioc hp a b

lemma left_le_to_Ico_mod (a b : α) : a ≤ to_Ico_mod hp a b :=
(set.mem_Ico.1 (to_Ico_mod_mem_Ico hp a b)).1

lemma left_lt_to_Ioc_mod (a b : α) : a < to_Ioc_mod hp a b :=
(set.mem_Ioc.1 (to_Ioc_mod_mem_Ioc hp a b)).1

lemma to_Ico_mod_lt_right (a b : α) : to_Ico_mod hp a b < a + p :=
(set.mem_Ico.1 (to_Ico_mod_mem_Ico hp a b)).2

lemma to_Ioc_mod_le_right (a b : α) : to_Ioc_mod hp a b ≤ a + p :=
(set.mem_Ioc.1 (to_Ioc_mod_mem_Ioc hp a b)).2

@[simp] lemma self_sub_to_Ico_div_zsmul (a b : α) : b - to_Ico_div hp a b • p = to_Ico_mod hp a b :=
rfl

@[simp] lemma self_sub_to_Ioc_div_zsmul (a b : α) : b - to_Ioc_div hp a b • p = to_Ioc_mod hp a b :=
rfl

@[simp] lemma to_Ico_div_zsmul_sub_self (a b : α) :
  to_Ico_div hp a b • p - b = -to_Ico_mod hp a b :=
by rw [to_Ico_mod, neg_sub]

@[simp] lemma to_Ioc_div_zsmul_sub_self (a b : α) :
  to_Ioc_div hp a b • p - b = -to_Ioc_mod hp a b :=
by rw [to_Ioc_mod, neg_sub]

@[simp] lemma to_Ico_mod_sub_self (a b : α) : to_Ico_mod hp a b - b = -to_Ico_div hp a b • p :=
by rw [to_Ico_mod, sub_sub_cancel_left, neg_smul]

@[simp] lemma to_Ioc_mod_sub_self (a b : α) : to_Ioc_mod hp a b - b = -to_Ioc_div hp a b • p :=
by rw [to_Ioc_mod, sub_sub_cancel_left, neg_smul]

@[simp] lemma self_sub_to_Ico_mod (a b : α) : b - to_Ico_mod hp a b = to_Ico_div hp a b • p :=
by rw [to_Ico_mod, sub_sub_cancel]

@[simp] lemma self_sub_to_Ioc_mod (a b : α) : b - to_Ioc_mod hp a b = to_Ioc_div hp a b • p :=
by rw [to_Ioc_mod, sub_sub_cancel]

@[simp] lemma to_Ico_mod_add_to_Ico_div_zsmul (a b : α) :
  to_Ico_mod hp a b + to_Ico_div hp a b • p = b :=
by rw [to_Ico_mod, sub_add_cancel]

@[simp] lemma to_Ioc_mod_add_to_Ioc_div_zsmul (a b : α) :
  to_Ioc_mod hp a b + to_Ioc_div hp a b • p = b :=
by rw [to_Ioc_mod, sub_add_cancel]

@[simp] lemma to_Ico_div_zsmul_sub_to_Ico_mod (a b : α) :
  to_Ico_div hp a b • p + to_Ico_mod hp a b = b :=
by rw [add_comm, to_Ico_mod_add_to_Ico_div_zsmul]

@[simp] lemma to_Ioc_div_zsmul_sub_to_Ioc_mod (a b : α) :
  to_Ioc_div hp a b • p + to_Ioc_mod hp a b = b :=
by rw [add_comm, to_Ioc_mod_add_to_Ioc_div_zsmul]

lemma to_Ico_mod_eq_iff : to_Ico_mod hp a b = c ↔ c ∈ set.Ico a (a + p) ∧ ∃ z : ℤ, b = c + z • p :=
begin
  refine ⟨λ h, ⟨h ▸ to_Ico_mod_mem_Ico hp a b, to_Ico_div hp a b,
                h ▸ (to_Ico_mod_add_to_Ico_div_zsmul _ _ _).symm⟩, _⟩,
  simp_rw ←@sub_eq_iff_eq_add,
  rintro ⟨hc, n, rfl⟩,
  rw [←to_Ico_div_eq_of_sub_zsmul_mem_Ico hp hc, to_Ico_mod],
end

lemma to_Ioc_mod_eq_iff : to_Ioc_mod hp a b = c ↔ c ∈ set.Ioc a (a + p) ∧ ∃ z : ℤ, b = c + z • p :=
begin
  refine ⟨λ h, ⟨h ▸ to_Ioc_mod_mem_Ioc hp a b, to_Ioc_div hp a b,
                h ▸ (to_Ioc_mod_add_to_Ioc_div_zsmul hp _ _).symm⟩, _⟩,
  simp_rw ←@sub_eq_iff_eq_add,
  rintro ⟨hc, n, rfl⟩,
  rw [←to_Ioc_div_eq_of_sub_zsmul_mem_Ioc hp hc, to_Ioc_mod],
end

@[simp] lemma to_Ico_div_apply_left (a : α) : to_Ico_div hp a a = 0 :=
to_Ico_div_eq_of_sub_zsmul_mem_Ico hp $ by simp [hp]

@[simp] lemma to_Ioc_div_apply_left (a : α) : to_Ioc_div hp a a = -1 :=
to_Ioc_div_eq_of_sub_zsmul_mem_Ioc hp $ by simp [hp]

@[simp] lemma to_Ico_mod_apply_left (a : α) : to_Ico_mod hp a a = a :=
by { rw [to_Ico_mod_eq_iff hp, set.left_mem_Ico], exact ⟨lt_add_of_pos_right _ hp, 0, by simp⟩ }

@[simp] lemma to_Ioc_mod_apply_left (a : α) : to_Ioc_mod hp a a = a + p :=
by { rw [to_Ioc_mod_eq_iff hp, set.right_mem_Ioc], exact ⟨lt_add_of_pos_right _ hp, -1, by simp⟩ }

lemma to_Ico_div_apply_right (a : α) : to_Ico_div hp a (a + p) = 1 :=
to_Ico_div_eq_of_sub_zsmul_mem_Ico hp $ by simp [hp]

lemma to_Ioc_div_apply_right (a : α) : to_Ioc_div hp a (a + p) = 0 :=
to_Ioc_div_eq_of_sub_zsmul_mem_Ioc hp $ by simp [hp]

lemma to_Ico_mod_apply_right (a : α) : to_Ico_mod hp a (a + p) = a :=
by { rw [to_Ico_mod_eq_iff hp, set.left_mem_Ico], exact ⟨lt_add_of_pos_right _ hp, 1, by simp⟩ }

lemma to_Ioc_mod_apply_right (a : α) : to_Ioc_mod hp a (a + p) = a + p :=
by { rw [to_Ioc_mod_eq_iff hp, set.right_mem_Ioc], exact ⟨lt_add_of_pos_right _ hp, 0, by simp⟩ }

@[simp] lemma to_Ico_div_add_zsmul (a b : α) (m : ℤ) :
  to_Ico_div hp a (b + m • p) = to_Ico_div hp a b + m :=
to_Ico_div_eq_of_sub_zsmul_mem_Ico hp $
  by simpa only [add_smul, add_sub_add_right_eq_sub] using sub_to_Ico_div_zsmul_mem_Ico hp a b

@[simp] lemma to_Ico_div_add_zsmul' (a b: α) (m : ℤ) :
  to_Ico_div hp (a + m • p) b = to_Ico_div hp a b - m :=
begin
  refine to_Ico_div_eq_of_sub_zsmul_mem_Ico _ _,
  rw [sub_smul, ←sub_add, add_right_comm],
  simpa using sub_to_Ico_div_zsmul_mem_Ico hp a b,
end

@[simp] lemma to_Ioc_div_add_zsmul (a b : α) (m : ℤ) :
  to_Ioc_div hp a (b + m • p) = to_Ioc_div hp a b + m :=
to_Ioc_div_eq_of_sub_zsmul_mem_Ioc hp $
  by simpa only [add_smul, add_sub_add_right_eq_sub] using sub_to_Ioc_div_zsmul_mem_Ioc hp a b

@[simp] lemma to_Ioc_div_add_zsmul' (a b : α) (m : ℤ) :
  to_Ioc_div hp (a + m • p) b = to_Ioc_div hp a b - m :=
begin
  refine to_Ioc_div_eq_of_sub_zsmul_mem_Ioc _ _,
  rw [sub_smul, ←sub_add, add_right_comm],
  simpa using sub_to_Ioc_div_zsmul_mem_Ioc hp a b,
end

@[simp] lemma to_Ico_div_zsmul_add (a b : α) (m : ℤ) :
  to_Ico_div hp a (m • p + b) = m + to_Ico_div hp a b :=
by rw [add_comm, to_Ico_div_add_zsmul, add_comm]

@[simp] lemma to_Ioc_div_zsmul_add (a b : α) (m : ℤ) :
  to_Ioc_div hp a (m • p + b) = to_Ioc_div hp a b + m :=
by rw [add_comm, to_Ioc_div_add_zsmul, add_comm]

@[simp] lemma to_Ico_div_sub_zsmul (a b : α) (m : ℤ) :
  to_Ico_div hp a (b - m • p) = to_Ico_div hp a b - m :=
by rw [sub_eq_add_neg, ←neg_smul, to_Ico_div_add_zsmul, sub_eq_add_neg]

@[simp] lemma to_Ioc_div_sub_zsmul (a b : α) (m : ℤ) :
  to_Ioc_div hp a (b - m • p) = to_Ioc_div hp a b - m :=
by rw [sub_eq_add_neg, ←neg_smul, to_Ioc_div_add_zsmul, sub_eq_add_neg]

@[simp] lemma to_Ico_div_add_right (a b : α) : to_Ico_div hp a (b + p) = to_Ico_div hp a b + 1 :=
by simpa only [one_zsmul] using to_Ico_div_add_zsmul hp a b 1

@[simp] lemma to_Ioc_div_add_right (a b : α) : to_Ioc_div hp a (b + p) = to_Ioc_div hp a b + 1 :=
by simpa only [one_zsmul] using to_Ioc_div_add_zsmul hp a b 1

@[simp] lemma to_Ico_div_add_left (a b : α) : to_Ico_div hp a (p + b) = to_Ico_div hp a b + 1 :=
by rw [add_comm, to_Ico_div_add_right]

@[simp] lemma to_Ioc_div_add_left (a b : α) : to_Ioc_div hp a (p + b) = to_Ioc_div hp a b + 1 :=
by rw [add_comm, to_Ioc_div_add_right]

@[simp] lemma to_Ico_div_sub (a b : α) : to_Ico_div hp a (b - p) = to_Ico_div hp a b - 1 :=
by simpa only [one_zsmul] using to_Ico_div_sub_zsmul hp a b 1

@[simp] lemma to_Ioc_div_sub (a b : α) : to_Ioc_div hp a (b - p) = to_Ioc_div hp a b - 1 :=
by simpa only [one_zsmul] using to_Ioc_div_sub_zsmul hp a b 1

lemma to_Ico_div_sub' (a b c : α) : to_Ico_div hp a (b - c) = to_Ico_div hp (a + c) b :=
begin
  apply to_Ico_div_eq_of_sub_zsmul_mem_Ico,
  rw [←sub_right_comm, set.sub_mem_Ico_iff_left, add_right_comm],
  exact sub_to_Ico_div_zsmul_mem_Ico hp (a + c) b,
end

lemma to_Ioc_div_sub' (a b c : α) : to_Ioc_div hp a (b - c) = to_Ioc_div hp (a + c) b :=
begin
  apply to_Ioc_div_eq_of_sub_zsmul_mem_Ioc,
  rw [←sub_right_comm, set.sub_mem_Ioc_iff_left, add_right_comm],
  exact sub_to_Ioc_div_zsmul_mem_Ioc hp (a + c) b,
end

lemma to_Ico_div_eq_to_Ico_div_zero (a b : α) : to_Ico_div hp a b = to_Ico_div hp 0 (b - a) :=
by rw [to_Ico_div_sub', zero_add]

lemma to_Ioc_div_eq_to_Ioc_div_zero (a b : α) : to_Ioc_div hp a b = to_Ioc_div hp 0 (b - a) :=
by rw [to_Ioc_div_sub', zero_add]

lemma to_Ico_div_add_right' (a b c : α) : to_Ico_div hp a (b + c) = to_Ico_div hp (a - c) b :=
by rw [←sub_neg_eq_add, to_Ico_div_sub', sub_eq_add_neg]

lemma to_Ioc_div_add_right' (a b c : α) : to_Ioc_div hp a (b + c) = to_Ioc_div hp (a - c) b :=
by rw [←sub_neg_eq_add, to_Ioc_div_sub', sub_eq_add_neg]

lemma to_Ico_div_neg (a b : α) : to_Ico_div hp a (-b) = -(to_Ioc_div hp (-a) b + 1) :=
begin
  suffices : to_Ico_div hp a (-b) = -(to_Ioc_div hp (-(a + p)) b),
  { rwa [neg_add, ←sub_eq_add_neg, ←to_Ioc_div_add_right', to_Ioc_div_add_right] at this },
  rw [← neg_eq_iff_eq_neg, eq_comm],
  apply to_Ioc_div_eq_of_sub_zsmul_mem_Ioc,
  obtain ⟨hc, ho⟩ := sub_to_Ico_div_zsmul_mem_Ico hp a (-b),
  rw [←neg_lt_neg_iff, neg_sub' (-b), neg_neg, ←neg_smul] at ho,
  rw [←neg_le_neg_iff, neg_sub' (-b), neg_neg, ←neg_smul] at hc,
  refine ⟨ho, hc.trans_eq _⟩,
  rw [neg_add, neg_add_cancel_right],
end

lemma to_Ioc_div_neg (a b : α) : to_Ioc_div hp a (-b) = -(to_Ico_div hp (-a) b + 1) :=
by rw [←neg_neg b, to_Ico_div_neg, neg_neg, neg_neg, neg_add', neg_neg, add_sub_cancel]

@[simp] lemma to_Ico_mod_add_zsmul (a b : α) (m : ℤ) :
  to_Ico_mod hp a (b + m • p) = to_Ico_mod hp a b :=
by { rw [to_Ico_mod, to_Ico_div_add_zsmul, to_Ico_mod, add_smul], abel }

@[simp] lemma to_Ioc_mod_add_zsmul (a b : α) (m : ℤ) :
  to_Ioc_mod hp a (b + m • p) = to_Ioc_mod hp a b :=
by { rw [to_Ioc_mod, to_Ioc_div_add_zsmul, to_Ioc_mod, add_smul], abel }

@[simp] lemma to_Ico_mod_zsmul_add (a b : α) (m : ℤ) :
  to_Ico_mod hp a (m • p + b) = to_Ico_mod hp a b :=
by rw [add_comm, to_Ico_mod_add_zsmul]

@[simp] lemma to_Ioc_mod_zsmul_add (a b : α) (m : ℤ) :
  to_Ioc_mod hp a (m • p + b) = to_Ioc_mod hp a b :=
by rw [add_comm, to_Ioc_mod_add_zsmul]

@[simp] lemma to_Ico_mod_sub_zsmul (a b : α) (m : ℤ) :
  to_Ico_mod hp a (b - m • p) = to_Ico_mod hp a b :=
by rw [sub_eq_add_neg, ←neg_smul, to_Ico_mod_add_zsmul]

@[simp] lemma to_Ioc_mod_sub_zsmul (a b : α) (m : ℤ) :
  to_Ioc_mod hp a (b - m • p) = to_Ioc_mod hp a b :=
by rw [sub_eq_add_neg, ←neg_smul, to_Ioc_mod_add_zsmul]

@[simp] lemma to_Ico_mod_add_right (a b : α) : to_Ico_mod hp a (b + p) = to_Ico_mod hp a b :=
by simpa only [one_zsmul] using to_Ico_mod_add_zsmul hp a b 1

@[simp] lemma to_Ioc_mod_add_right (a b : α) : to_Ioc_mod hp a (b + p) = to_Ioc_mod hp a b :=
by simpa only [one_zsmul] using to_Ioc_mod_add_zsmul hp a b 1

@[simp] lemma to_Ico_mod_add_left (a b : α) : to_Ico_mod hp a (p + b) = to_Ico_mod hp a b :=
by rw [add_comm, to_Ico_mod_add_right]

@[simp] lemma to_Ioc_mod_add_left (a b : α) : to_Ioc_mod hp a (p + b) = to_Ioc_mod hp a b :=
by rw [add_comm, to_Ioc_mod_add_right]

@[simp] lemma to_Ico_mod_sub (a b : α) : to_Ico_mod hp a (b - p) = to_Ico_mod hp a b :=
by simpa only [one_zsmul] using to_Ico_mod_sub_zsmul hp a b 1

@[simp] lemma to_Ioc_mod_sub (a b : α) : to_Ioc_mod hp a (b - p) = to_Ioc_mod hp a b :=
by simpa only [one_zsmul] using to_Ioc_mod_sub_zsmul hp a b 1

lemma to_Ico_mod_sub' (a b c : α) : to_Ico_mod hp a (b - c) = to_Ico_mod hp (a + c) b - c :=
by simp_rw [to_Ico_mod, to_Ico_div_sub', sub_right_comm]

lemma to_Ioc_mod_sub' (a b c : α) : to_Ioc_mod hp a (b - c) = to_Ioc_mod hp (a + c) b - c :=
by simp_rw [to_Ioc_mod, to_Ioc_div_sub', sub_right_comm]

lemma to_Ico_mod_add_right' (a b c : α) : to_Ico_mod hp a (b + c) = to_Ico_mod hp (a - c) b + c :=
by simp_rw [to_Ico_mod, to_Ico_div_add_right', sub_add_eq_add_sub]

lemma to_Ioc_mod_add_right' (a b c : α) : to_Ioc_mod hp a (b + c) = to_Ioc_mod hp (a - c) b + c :=
by simp_rw [to_Ioc_mod, to_Ioc_div_add_right', sub_add_eq_add_sub]

lemma to_Ico_mod_neg (a b : α) : to_Ico_mod hp a (-b) = p - to_Ioc_mod hp (-a) b :=
by { simp_rw [to_Ico_mod, to_Ioc_mod, to_Ico_div_neg, neg_smul, add_smul], abel }

lemma to_Ioc_mod_neg (a b : α) : to_Ioc_mod hp a (-b) = p - to_Ico_mod hp (-a) b :=
by { simp_rw [to_Ioc_mod, to_Ico_mod, to_Ioc_div_neg, neg_smul, add_smul], abel }

lemma to_Ico_mod_eq_to_Ico_mod : to_Ico_mod hp a b = to_Ico_mod hp a c ↔ ∃ n : ℤ, c - b = n • p :=
begin
  refine ⟨λ h, ⟨to_Ico_div hp a c - to_Ico_div hp a b, _⟩, λ h, _⟩,
  { conv_lhs { rw [←to_Ico_mod_add_to_Ico_div_zsmul hp a b,
                   ←to_Ico_mod_add_to_Ico_div_zsmul hp a c] },
    rw [h, sub_smul],
    abel },
  { rcases h with ⟨z, hz⟩,
    rw sub_eq_iff_eq_add at hz,
    rw [hz, to_Ico_mod_zsmul_add] }
end

lemma to_Ioc_mod_eq_to_Ioc_mod : to_Ioc_mod hp a b = to_Ioc_mod hp a c ↔ ∃ n : ℤ, c - b = n • p :=
begin
  refine ⟨λ h, ⟨to_Ioc_div hp a c - to_Ioc_div hp a b, _⟩, λ h, _⟩,
  { conv_lhs { rw [←to_Ioc_mod_add_to_Ioc_div_zsmul hp a b,
                   ←to_Ioc_mod_add_to_Ioc_div_zsmul hp a c] },
    rw [h, sub_smul],
    abel },
  { rcases h with ⟨z, hz⟩,
    rw sub_eq_iff_eq_add at hz,
    rw [hz, to_Ioc_mod_zsmul_add] }
end

/-! ### Links between the `Ico` and `Ioc` variants applied to the same element -/

section Ico_Ioc

namespace add_comm_group
variables (a b)
omit hα
/-- `add_comm_group.modeq p a b` means that `b` does not lie in the open interval `(a, a + p)`
modulo `p`.

Equivalently (as shown below), `b` is congruent to `a` modulo `p`, or `to_Ico_mod hp a` disagrees
with `to_Ioc_mod hp a` at `b`, or `to_Ico_div hp a` disagrees with `to_Ioc_div hp a` at `b`. -/
def modeq (p a b : α) : Prop := ∀ z : ℤ, b - z • p ∉ set.Ioo a (a + p)
include hα

lemma tfae_modeq :
  tfae [modeq p a b,
    to_Ico_mod hp a b ≠ to_Ioc_mod hp a b,
    to_Ico_mod hp a b + p = to_Ioc_mod hp a b,
    to_Ico_mod hp a b = a] :=
begin
  rw modeq,
  tfae_have : 2 → 1,
  { rw [←not_exists, not_imp_not],
    exact λ ⟨i, hi⟩,
      ((to_Ico_mod_eq_iff hp).2 ⟨set.Ioo_subset_Ico_self hi, i, (sub_add_cancel b _).symm⟩).trans
      ((to_Ioc_mod_eq_iff hp).2 ⟨set.Ioo_subset_Ioc_self hi, i, (sub_add_cancel b _).symm⟩).symm },
  tfae_have : 3 → 2,
  { intro h, rw [←h, ne, eq_comm, add_right_eq_self], exact hp.ne' },
  tfae_have : 4 → 3,
  { intro h,
    rw [h, eq_comm, to_Ioc_mod_eq_iff, set.right_mem_Ioc],
    refine ⟨lt_add_of_pos_right a hp, to_Ico_div hp a b - 1, _⟩,
    rw [sub_one_zsmul, add_add_add_comm, add_right_neg, add_zero],
    conv_lhs { rw [← to_Ico_mod_add_to_Ico_div_zsmul hp a b, h] } },
  tfae_have : 1 → 4,
  { rw [←not_exists, not_imp_comm],
    have h' := to_Ico_mod_mem_Ico hp a b,
    exact λ h, ⟨_, h'.1.lt_of_ne' h, h'.2⟩ },
  tfae_finish,
end

variables {a b}

lemma modeq_iff_to_Ico_mod_ne_to_Ioc_mod :
  modeq p a b ↔ to_Ico_mod hp a b ≠ to_Ioc_mod hp a b := (tfae_modeq hp a b).out 0 1
lemma modeq_iff_to_Ico_mod_add_period_eq_to_Ioc_mod :
  modeq p a b ↔ to_Ico_mod hp a b + p = to_Ioc_mod hp a b := (tfae_modeq hp a b).out 0 2
lemma modeq_iff_to_Ico_mod_eq_left :
  modeq p a b ↔ to_Ico_mod hp a b = a := (tfae_modeq hp a b).out 0 3

<<<<<<< HEAD
alias mem_Ioo_mod_iff_to_Ico_mod_eq_to_Ioc_mod ↔ mem_Ioo_mod.to_Ico_mod_eq_to_Ioc_mod _

lemma not_mem_Ioo_mod_iff_to_Ico_mod_add_period_eq_to_Ioc_mod :
  ¬mem_Ioo_mod p a b ↔ to_Ico_mod hp a b + p = to_Ioc_mod hp a b :=
(mem_Ioo_mod_iff_to_Ico_mod_add_period_ne_to_Ioc_mod hp).not_left
=======
lemma not_modeq_iff_to_Ico_mod_eq_to_Ioc_mod :
  ¬modeq p a b ↔ to_Ico_mod hp a b = to_Ioc_mod hp a b :=
(modeq_iff_to_Ico_mod_ne_to_Ioc_mod _).not_left
>>>>>>> 4d06b17a

lemma modeq_iff_to_Ioc_mod_eq_right : modeq p a b ↔ to_Ioc_mod hp a b = a + p :=
begin
  rw [modeq_iff_to_Ico_mod_ne_to_Ioc_mod hp, ne, to_Ico_mod_eq_iff hp, not_iff_comm],
  obtain ⟨h₁, h₂⟩ := to_Ioc_mod_mem_Ioc hp a b,
  exact ⟨λ h, ⟨⟨h₁.le, h₂.lt_of_ne h⟩, _, (to_Ioc_mod_add_to_Ioc_div_zsmul _ _ _).symm⟩,
    λ h, h.1.2.ne⟩,
end

lemma not_modeq_iff_to_Ico_div_eq_to_Ioc_div :
  ¬modeq p a b ↔ to_Ico_div hp a b = to_Ioc_div hp a b :=
by rw [not_modeq_iff_to_Ico_mod_eq_to_Ioc_mod hp,
       to_Ico_mod, to_Ioc_mod, sub_right_inj, (zsmul_strict_mono_left hp).injective.eq_iff]

lemma modeq_iff_to_Ico_div_eq_to_Ioc_div_add_one :
  modeq p a b ↔ to_Ico_div hp a b = to_Ioc_div hp a b + 1 :=
by rw [modeq_iff_to_Ico_mod_add_period_eq_to_Ioc_mod hp, to_Ico_mod, to_Ioc_mod,
       ← eq_sub_iff_add_eq, sub_sub, sub_right_inj, ← add_one_zsmul,
       (zsmul_strict_mono_left hp).injective.eq_iff]

<<<<<<< HEAD
lemma not_mem_Ioo_mod_iff_to_Ico_div_eq_to_Ioc_div_add_one :
  ¬mem_Ioo_mod p a b ↔ to_Ico_div hp a b = to_Ioc_div hp a b + 1 :=
(mem_Ioo_mod_iff_to_Ico_div_ne_to_Ioc_div_add_one hp).not_left

section
=======
>>>>>>> 4d06b17a
include hp

lemma modeq_iff_eq_add_zsmul : modeq p a b ↔ ∃ z : ℤ, b = a + z • p :=
begin
  rw [modeq_iff_to_Ico_mod_eq_left hp],
  split; intro h,
  { rw ← h,
    exact ⟨_, (to_Ico_mod_add_to_Ico_div_zsmul _ _ _).symm⟩ },
  { rw [to_Ico_mod_eq_iff, set.left_mem_Ico],
    exact ⟨lt_add_of_pos_right a hp, h⟩, },
end

lemma not_modeq_iff_ne_add_zsmul : ¬modeq p a b ↔ ∀ z : ℤ, b ≠ a + z • p :=
by rw [modeq_iff_eq_add_zsmul hp, not_exists]

lemma modeq_iff_eq_mod_zmultiples :
  modeq p a b ↔ (b : α ⧸ add_subgroup.zmultiples p) = a :=
by simp_rw [modeq_iff_eq_add_zsmul hp, quotient_add_group.eq_iff_sub_mem,
    add_subgroup.mem_zmultiples_iff, eq_sub_iff_add_eq', eq_comm]

lemma not_modeq_iff_ne_mod_zmultiples :
  ¬modeq p a b ↔ (b : α ⧸ add_subgroup.zmultiples p) ≠ a :=
(modeq_iff_eq_mod_zmultiples hp).not

end add_comm_group

lemma Ico_eq_locus_Ioc_eq_Union_Ioo :
  {b | to_Ico_mod hp a b = to_Ioc_mod hp a b} = ⋃ z : ℤ, set.Ioo (a + z • p) (a + p + z • p) :=
begin
  ext1, simp_rw [set.mem_set_of, set.mem_Union, ← set.sub_mem_Ioo_iff_left,
    ←add_comm_group.not_modeq_iff_to_Ico_mod_eq_to_Ioc_mod, add_comm_group.modeq, not_forall,
    not_not],
end

lemma to_Ioc_div_wcovby_to_Ico_div (a b : α) : to_Ioc_div hp a b ⩿ to_Ico_div hp a b :=
begin
  suffices : to_Ioc_div hp a b = to_Ico_div hp a b ∨ to_Ioc_div hp a b + 1 = to_Ico_div hp a b,
  { rwa [wcovby_iff_eq_or_covby, ←order.succ_eq_iff_covby] },
  rw [eq_comm, ←add_comm_group.not_modeq_iff_to_Ico_div_eq_to_Ioc_div,
    eq_comm, ←add_comm_group.modeq_iff_to_Ico_div_eq_to_Ioc_div_add_one],
  exact em' _,
end

lemma to_Ico_mod_le_to_Ioc_mod (a b : α) : to_Ico_mod hp a b ≤ to_Ioc_mod hp a b :=
begin
  rw [to_Ico_mod, to_Ioc_mod, sub_le_sub_iff_left],
  exact zsmul_mono_left hp.le (to_Ioc_div_wcovby_to_Ico_div _ _ _).le
end

lemma to_Ioc_mod_le_to_Ico_mod_add (a b : α) : to_Ioc_mod hp a b ≤ to_Ico_mod hp a b + p :=
begin
  rw [to_Ico_mod, to_Ioc_mod, sub_add, sub_le_sub_iff_left, sub_le_iff_le_add, ←add_one_zsmul,
    (zsmul_strict_mono_left hp).le_iff_le],
  apply (to_Ioc_div_wcovby_to_Ico_div _ _ _).le_succ,
end

end

/-- If `a` and `b` fall within the same cycle WRT `c`, then they are congruent modulo `p`. -/
@[simp] lemma to_Ico_mod_inj : to_Ico_mod hp c a = to_Ico_mod hp c b ↔ ¬ mem_Ioo_mod p a b :=
begin
  rw [to_Ico_mod_eq_to_Ico_mod, not_mem_Ioo_mod_iff_eq_add_zsmul hp],
  simp_rw sub_eq_iff_eq_add',
end

lemma to_Ico_mod_ne_to_Ico_mod : to_Ico_mod hp c a ≠ to_Ico_mod hp c b ↔ mem_Ioo_mod p a b :=
(to_Ico_mod_inj hp).not_left

alias to_Ico_mod_ne_to_Ico_mod ↔ _ mem_Ioo_mod.to_Ico_mod_ne_to_Ico_mod

lemma mem_Ioo_mod_comm (hp : 0 < p) : mem_Ioo_mod p a b ↔ mem_Ioo_mod p b a :=
by rw [←to_Ico_mod_ne_to_Ico_mod hp, ne_comm, to_Ico_mod_ne_to_Ico_mod]; assumption

alias mem_Ioo_mod_comm ↔ mem_Ioo_mod.symm _

end Ico_Ioc

lemma to_Ico_mod_eq_self : to_Ico_mod hp a b = b ↔ b ∈ set.Ico a (a + p) :=
by { rw [to_Ico_mod_eq_iff, and_iff_left], exact ⟨0, by simp⟩ }

lemma to_Ioc_mod_eq_self : to_Ioc_mod hp a b = b ↔ b ∈ set.Ioc a (a + p) :=
by { rw [to_Ioc_mod_eq_iff, and_iff_left], exact ⟨0, by simp⟩ }

@[simp] lemma to_Ico_mod_to_Ico_mod (a₁ a₂ b : α) :
  to_Ico_mod hp a₁ (to_Ico_mod hp a₂ b) = to_Ico_mod hp a₁ b :=
(to_Ico_mod_eq_to_Ico_mod _).2 ⟨to_Ico_div hp a₂ b, self_sub_to_Ico_mod hp a₂ b⟩

@[simp] lemma to_Ico_mod_to_Ioc_mod (a₁ a₂ b : α) :
  to_Ico_mod hp a₁ (to_Ioc_mod hp a₂ b) = to_Ico_mod hp a₁ b :=
(to_Ico_mod_eq_to_Ico_mod _).2 ⟨to_Ioc_div hp a₂ b, self_sub_to_Ioc_mod hp a₂ b⟩

@[simp] lemma to_Ioc_mod_to_Ioc_mod (a₁ a₂ b : α) :
  to_Ioc_mod hp a₁ (to_Ioc_mod hp a₂ b) = to_Ioc_mod hp a₁ b :=
(to_Ioc_mod_eq_to_Ioc_mod _).2 ⟨to_Ioc_div hp a₂ b, self_sub_to_Ioc_mod hp a₂ b⟩

@[simp] lemma to_Ioc_mod_to_Ico_mod (a₁ a₂ b : α) :
  to_Ioc_mod hp a₁ (to_Ico_mod hp a₂ b) = to_Ioc_mod hp a₁ b :=
(to_Ioc_mod_eq_to_Ioc_mod _).2 ⟨to_Ico_div hp a₂ b, self_sub_to_Ico_mod hp a₂ b⟩

lemma to_Ico_mod_zero_sub_comm (a b : α) : to_Ico_mod hp 0 (a - b) = p - to_Ioc_mod hp 0 (b - a) :=
by rw [←neg_sub, to_Ico_mod_neg, neg_zero]

lemma to_Ioc_mod_zero_sub_comm (a b : α) : to_Ioc_mod hp 0 (a - b) = p - to_Ico_mod hp 0 (b - a) :=
by rw [←neg_sub, to_Ioc_mod_neg, neg_zero]

private lemma to_Ixx_mod_add_eq (a b : α) : to_Ico_mod hp 0 (a - b) + to_Ioc_mod hp 0 (b - a) = p :=
by rw [to_Ico_mod_zero_sub_comm, sub_add_cancel]

lemma to_Ico_mod_periodic (a : α) : function.periodic (to_Ico_mod hp a) p :=
to_Ico_mod_add_right hp a

lemma to_Ioc_mod_periodic (a : α) : function.periodic (to_Ioc_mod hp a) p :=
to_Ioc_mod_add_right hp a

section to_move

lemma to_Ico_mod_eq_sub (x₁ x₂ : α) : to_Ico_mod hp x₁ x₂ = to_Ico_mod hp 0 (x₂ - x₁) + x₁ :=
by rw [to_Ico_mod_sub', zero_add, sub_add_cancel]

lemma to_Ioc_mod_eq_sub (x₁ x₂ : α) : to_Ioc_mod hp x₁ x₂ = to_Ioc_mod hp 0 (x₂ - x₁) + x₁ :=
by rw [to_Ioc_mod_sub', zero_add, sub_add_cancel]

private lemma to_Ixx_mod_iff (x₁ x₂ x₃ : α) :
  to_Ico_mod hp x₁ x₂ ≤ to_Ioc_mod hp x₁ x₃ ↔
  to_Ico_mod hp 0 (x₂ - x₁) + to_Ico_mod hp 0 (x₁ - x₃) ≤ p :=
by rw [to_Ico_mod_eq_sub, to_Ioc_mod_eq_sub _ x₁, add_le_add_iff_right, ←neg_sub x₁ x₃,
    to_Ioc_mod_neg, neg_zero, le_sub_iff_add_le]

@[simp] lemma to_Ico_mod_zsmul_add' (a b : α) (m : ℤ) :
  to_Ico_mod hp (a + m • p) b = to_Ico_mod hp a b + m • p :=
by simp only [to_Ico_mod, to_Ico_div_add_zsmul', sub_smul, sub_add]

@[simp] lemma to_Ioc_mod_zsmul_add' (a b : α) (m : ℤ) :
  to_Ioc_mod hp (a + m • p) b = to_Ioc_mod hp a b + m • p :=
by simp only [to_Ioc_mod, to_Ioc_div_add_zsmul', sub_smul, sub_add]

private lemma to_Ixx_mod_cyclic_left (x₁ x₂ x₃ : α)
  (h : to_Ico_mod hp x₁ x₂ ≤ to_Ioc_mod hp x₁ x₃) :
  to_Ico_mod hp x₂ x₃ ≤ to_Ioc_mod hp x₂ x₁ :=
begin
  let x₂' := to_Ico_mod hp x₁ x₂,
  let x₃' := to_Ico_mod hp x₂' x₃,

  suffices hequiv : x₃' ≤ to_Ioc_mod hp x₂' x₁,
  { have hd : ∃ (z : ℤ), x₂ = x₂' + z • p := ((to_Ico_mod_eq_iff hp).1 rfl).2,
    clear_value x₂',
    obtain ⟨m₂, rfl⟩ := hd,
    simpa using hequiv },

  have h : x₂' ≤ to_Ioc_mod hp x₁ x₃' := by simpa,

  have hIoc₂₁ : to_Ioc_mod hp x₂' x₁ = x₁ + p,
  { apply (to_Ioc_mod_eq_iff hp).2,
    refine ⟨_, -1, _⟩,
    { simp only [set.mem_Ioc, add_le_add_iff_right],
      exact ⟨to_Ico_mod_lt_right _ _ _, left_le_to_Ico_mod _ _ _⟩ },
    simp only [add_neg_cancel_right, one_smul, neg_smul] },

  by_cases hc : x₃' ≤ x₁ + p,
  { exact hIoc₂₁.symm.trans_ge hc },

  rw [not_le] at hc,
  have hIoc₁₃ : to_Ioc_mod hp x₁ x₃' = x₃' - p,
  { apply (to_Ioc_mod_eq_iff hp).2,
    refine ⟨_, 1, _⟩, swap,
    { simp only [sub_add_cancel, one_smul] },
    simp only [set.mem_Ioc, add_le_add_iff_right],
    split,
    { exact lt_sub_iff_add_lt.2 hc },
      have w₁ : x₃' - p < x₂' := (sub_lt_iff_lt_add.2 (to_Ico_mod_lt_right _ _ _)),
      have w₂ : x₂' < x₁ + p := to_Ico_mod_lt_right _ _ _,
      exact (le_of_lt w₁).trans (le_of_lt w₂) },

  have h₃ : x₃' - p < x₂' := sub_lt_iff_lt_add.2 (to_Ico_mod_lt_right _ _ x₃),
  have not_h₃ := not_lt.2 (h.trans hIoc₁₃.symm.ge),
  contradiction,
end

private lemma to_Ixx_mod_antisymm {x₁ x₂ x₃ : α}
  (h₁₂₃ : to_Ico_mod hp x₁ x₂ ≤ to_Ioc_mod hp x₁ x₃)
  (h₁₃₂ : to_Ico_mod hp x₁ x₃ ≤ to_Ioc_mod hp x₁ x₂) :
  ¬ mem_Ioo_mod p x₂ x₁ ∨ ¬ mem_Ioo_mod p x₃ x₂ ∨ ¬ mem_Ioo_mod p x₁ x₃ :=
begin
  by_contra' h,
  rw ←h.2.2.to_Ico_mod_eq_to_Ioc_mod hp at h₁₂₃,
  rw ←(h.1.symm hp).to_Ico_mod_eq_to_Ioc_mod hp at h₁₃₂,
  exact h.2.1.to_Ico_mod_ne_to_Ico_mod hp (h₁₃₂.antisymm h₁₂₃),
end

/-- From this I think it's a lot easier to verify the axioms; another essential ingredient is the
lemma saying {x-y} + {y-x} = period if x ≠ y (and = 0 if x = y). Thus if x ≠ y and y ≠ z then
({x-y} + {y-z}) + ({z-y} + {y-x}) = 2 * period, so one of {x-y} + {y-z} and {z-y} + {y-x} must be
`≤ period`, proving btw_total; -/
private lemma to_Ixx_mod_total' (x y z : α) :
  to_Ico_mod hp y x ≤ to_Ioc_mod hp y z ∨ to_Ico_mod hp y z ≤ to_Ioc_mod hp y x :=
begin
  have := congr_arg2 (+) (to_Ixx_mod_add_eq hp x y) (to_Ixx_mod_add_eq hp z y),
  rw [add_add_add_comm, add_comm (to_Ioc_mod _ _ _), add_add_add_comm, ←two_nsmul] at this,
  replace := min_le_of_add_le_two_nsmul this.le,
  rw min_le_iff at this,
  rw [to_Ixx_mod_iff, to_Ixx_mod_iff],
  refine this.imp (le_trans $ add_le_add_left _ _) (le_trans $ add_le_add_left _ _),
  { apply to_Ico_mod_le_to_Ioc_mod },
  { apply to_Ico_mod_le_to_Ioc_mod },
end

private lemma to_Ixx_mod_total (x y z : α) :
  to_Ico_mod hp x y ≤ to_Ioc_mod hp x z ∨
  to_Ico_mod hp z y ≤ to_Ioc_mod hp z x :=
(to_Ixx_mod_total' _ _ _ _).imp_right $ to_Ixx_mod_cyclic_left _ _ _ _

private lemma to_Ixx_mod_trans {x₁ x₂ x₃ x₄ : α}
  (h₁₂₃ : to_Ico_mod hp x₁ x₂ ≤ to_Ioc_mod hp x₁ x₃
    ∧ ¬to_Ico_mod hp x₃ x₂ ≤ to_Ioc_mod hp x₃ x₁)
  (h₂₃₄ : to_Ico_mod hp x₂ x₄ ≤ to_Ioc_mod hp x₂ x₃
    ∧ ¬to_Ico_mod hp x₃ x₄ ≤ to_Ioc_mod hp x₃ x₂) :
  to_Ico_mod hp x₁ x₄ ≤ to_Ioc_mod hp x₁ x₃
    ∧ ¬to_Ico_mod hp x₃ x₄ ≤ to_Ioc_mod hp x₃ x₁ :=
begin
  have h₁₂₃' := to_Ixx_mod_cyclic_left _ _ _ _ (to_Ixx_mod_cyclic_left _ _ _ _ h₁₂₃.1),
  have h₂₃₄' := to_Ixx_mod_cyclic_left _ _ _ _ (to_Ixx_mod_cyclic_left _ _ _ _ h₂₃₄.1),

  split, swap,
  { rw not_le,
    have := to_Ico_mod_le_to_Ioc_mod hp x₃ x₂,
    exact ((not_le.1 h₁₂₃.2).trans_le this).trans (not_le.1 h₂₃₄.2) },

  suffices h : to_Ico_mod hp x₃ x₂ = to_Ioc_mod hp x₃ x₂,
  { exact to_Ixx_mod_cyclic_left _ _ _ _ ((h₁₂₃'.trans $ ge_of_eq h).trans h₂₃₄') },

  by_contra,
  have hIco₃₂ : to_Ico_mod hp x₃ x₂ = x₃ :=
    ((tfae_mem_Ioo_mod hp x₃ x₂).out 3 1).not_right.2 h,
  have hIco₃₁ : x₃ < to_Ioc_mod hp x₃ x₁ := left_lt_to_Ioc_mod _ _ _,
  exact h₁₂₃.2 (hIco₃₂.le.trans hIco₃₁.le),
end

end to_move

/-- `to_Ico_mod` as an equiv from the quotient. -/
@[simps symm_apply]
def quotient_add_group.equiv_Ico_mod (a : α) :
  (α ⧸ add_subgroup.zmultiples p) ≃ set.Ico a (a + p) :=
{ to_fun := λ b, ⟨(to_Ico_mod_periodic hp a).lift b,
    quotient_add_group.induction_on' b $ to_Ico_mod_mem_Ico hp a⟩,
  inv_fun := coe,
  right_inv := λ b, subtype.ext $ (to_Ico_mod_eq_self hp).mpr b.prop,
  left_inv := λ b, begin
    induction b using quotient_add_group.induction_on',
    dsimp,
    rw [quotient_add_group.eq_iff_sub_mem, to_Ico_mod_sub_self],
    apply add_subgroup.zsmul_mem_zmultiples,
  end }

@[simp]
lemma quotient_add_group.equiv_Ico_mod_coe (a b : α) :
  quotient_add_group.equiv_Ico_mod hp a ↑b = ⟨to_Ico_mod hp a b, to_Ico_mod_mem_Ico hp a _⟩ :=
rfl

@[simp]
lemma quotient_add_group.equiv_Ico_mod_zero (a : α) :
  quotient_add_group.equiv_Ico_mod hp a 0 = ⟨to_Ico_mod hp a 0, to_Ico_mod_mem_Ico hp a _⟩ :=
rfl

/-- `to_Ioc_mod` as an equiv from the quotient. -/
@[simps symm_apply]
def quotient_add_group.equiv_Ioc_mod (a : α) :
  (α ⧸ add_subgroup.zmultiples p) ≃ set.Ioc a (a + p) :=
{ to_fun := λ b, ⟨(to_Ioc_mod_periodic hp a).lift b,
    quotient_add_group.induction_on' b $ to_Ioc_mod_mem_Ioc hp a⟩,
  inv_fun := coe,
  right_inv := λ b, subtype.ext $ (to_Ioc_mod_eq_self hp).mpr b.prop,
  left_inv := λ b, begin
    induction b using quotient_add_group.induction_on',
    dsimp,
    rw [quotient_add_group.eq_iff_sub_mem, to_Ioc_mod_sub_self],
    apply add_subgroup.zsmul_mem_zmultiples,
  end }

@[simp]
lemma quotient_add_group.equiv_Ioc_mod_coe (a b : α) :
  quotient_add_group.equiv_Ioc_mod hp a ↑b = ⟨to_Ioc_mod hp a b, to_Ioc_mod_mem_Ioc hp a _⟩ :=
rfl

@[simp]
lemma quotient_add_group.equiv_Ioc_mod_zero (a : α) :
  quotient_add_group.equiv_Ioc_mod hp a 0 = ⟨to_Ioc_mod hp a 0, to_Ioc_mod_mem_Ioc hp a _⟩ :=
rfl

namespace quotient_add_group
variables [hp' : fact (0 < p)]
include hp'

instance : has_btw (α ⧸ add_subgroup.zmultiples p) :=
{ btw := λ x₁ x₂ x₃, (equiv_Ico_mod hp'.out 0 (x₂ - x₁) : α) ≤ equiv_Ioc_mod hp'.out 0 (x₃ - x₁) }

lemma btw_coe_iff' (x₁ x₂ x₃ : α) : has_btw.btw (x₁ : α ⧸ add_subgroup.zmultiples p) x₂ x₃ ↔
    to_Ico_mod hp'.out 0 (x₂ - x₁) ≤ to_Ioc_mod hp'.out 0 (x₃ - x₁) :=
iff.rfl

-- maybe harder to prove with than the primed one?
lemma btw_coe_iff (x₁ x₂ x₃ : α) : has_btw.btw (x₁ : α ⧸ add_subgroup.zmultiples p) x₂ x₃ ↔
    to_Ico_mod hp'.out x₁ x₂ ≤ to_Ioc_mod hp'.out x₁ x₃ :=
by rw [btw_coe_iff', to_Ioc_mod_sub', to_Ico_mod_sub', zero_add, sub_le_sub_iff_right]

instance circular_preorder : circular_preorder (α ⧸ add_subgroup.zmultiples p) :=
{ btw_refl := λ x, show _ ≤ _, by simp [sub_self, hp'.out.le],
  btw_cyclic_left := λ x₁ x₂ x₃ h, begin
    induction x₁ using quotient_add_group.induction_on',
    induction x₂ using quotient_add_group.induction_on',
    induction x₃ using quotient_add_group.induction_on',
    simp_rw [btw_coe_iff] at h ⊢,
    apply to_Ixx_mod_cyclic_left _ _ _ _ h,
  end,
  sbtw := _,
  sbtw_iff_btw_not_btw := λ _ _ _, iff.rfl,
  sbtw_trans_left := λ x₁ x₂ x₃ x₄ (h₁₂₃ : _ ∧ _) (h₂₃₄ : _ ∧ _), show _ ∧ _, begin
    induction x₁ using quotient_add_group.induction_on',
    induction x₂ using quotient_add_group.induction_on',
    induction x₃ using quotient_add_group.induction_on',
    induction x₄ using quotient_add_group.induction_on',
    simp_rw [btw_coe_iff] at h₁₂₃ h₂₃₄ ⊢,
    apply to_Ixx_mod_trans _ h₁₂₃ h₂₃₄,
  end }

instance circular_order : circular_order (α ⧸ add_subgroup.zmultiples p) :=
{ btw_antisymm := λ x₁ x₂ x₃ h₁₂₃ h₃₂₁, begin
    induction x₁ using quotient_add_group.induction_on',
    induction x₂ using quotient_add_group.induction_on',
    induction x₃ using quotient_add_group.induction_on',
    rw btw_cyclic at h₃₂₁,
    simp_rw [btw_coe_iff] at h₁₂₃ h₃₂₁,
    simp_rw ←not_mem_Ioo_mod_iff_eq_mod_zmultiples hp'.out,
    exact to_Ixx_mod_antisymm _ h₁₂₃ h₃₂₁,
  end,
  btw_total := λ x₁ x₂ x₃, begin
    induction x₁ using quotient_add_group.induction_on',
    induction x₂ using quotient_add_group.induction_on',
    induction x₃ using quotient_add_group.induction_on',
    simp_rw [btw_coe_iff] at ⊢,
    apply to_Ixx_mod_total,
  end,
  ..quotient_add_group.circular_preorder }

end quotient_add_group

end linear_ordered_add_comm_group

section linear_ordered_field

variables {α : Type*} [linear_ordered_field α] [floor_ring α] {p : α} (hp : 0 < p)

lemma to_Ico_div_eq_floor (a b : α) : to_Ico_div hp a b = ⌊(b - a) / p⌋ :=
begin
  refine to_Ico_div_eq_of_sub_zsmul_mem_Ico hp _,
  rw [set.mem_Ico, zsmul_eq_mul, ←sub_nonneg, add_comm, sub_right_comm, ←sub_lt_iff_lt_add,
    sub_right_comm _ _ a],
  exact ⟨int.sub_floor_div_mul_nonneg _ hp, int.sub_floor_div_mul_lt _ hp⟩,
end

lemma to_Ioc_div_eq_neg_floor (a b : α) : to_Ioc_div hp a b = -⌊(a + p - b) / p⌋ :=
begin
  refine to_Ioc_div_eq_of_sub_zsmul_mem_Ioc hp _,
  rw [set.mem_Ioc, zsmul_eq_mul, int.cast_neg, neg_mul, sub_neg_eq_add, ←sub_nonneg,
    sub_add_eq_sub_sub],
  refine ⟨_, int.sub_floor_div_mul_nonneg _ hp⟩,
  rw [←add_lt_add_iff_right p, add_assoc, add_comm b, ←sub_lt_iff_lt_add, add_comm (_ * _),
      ←sub_lt_iff_lt_add],
  exact int.sub_floor_div_mul_lt _ hp
end

lemma to_Ico_div_zero_one (b : α) : to_Ico_div (zero_lt_one' α) 0 b = ⌊b⌋ :=
by simp [to_Ico_div_eq_floor]

lemma to_Ico_mod_eq_add_fract_mul (a b : α) : to_Ico_mod hp a b = a + int.fract ((b - a) / p) * p :=
begin
  rw [to_Ico_mod, to_Ico_div_eq_floor, int.fract],
  field_simp [hp.ne.symm],
  ring
end

lemma to_Ico_mod_eq_fract_mul (b : α) : to_Ico_mod hp 0 b = int.fract (b / p) * p :=
by simp [to_Ico_mod_eq_add_fract_mul]

lemma to_Ioc_mod_eq_sub_fract_mul (a b : α) :
  to_Ioc_mod hp a b = a + p - int.fract ((a + p - b) / p) * p :=
begin
  rw [to_Ioc_mod, to_Ioc_div_eq_neg_floor, int.fract],
  field_simp [hp.ne.symm],
  ring
end

lemma to_Ico_mod_zero_one (b : α) : to_Ico_mod (zero_lt_one' α) 0 b = int.fract b :=
by simp [to_Ico_mod_eq_add_fract_mul]

end linear_ordered_field

/-! ### Lemmas about unions of translates of intervals -/
section union

open set int

section linear_ordered_add_comm_group

variables {α : Type*} [linear_ordered_add_comm_group α] [archimedean α] {p : α} (hp : 0 < p) (a : α)
include hp

lemma Union_Ioc_add_zsmul : (⋃ (n : ℤ), Ioc (a + n • p) (a + (n + 1) • p)) = univ :=
begin
  refine eq_univ_iff_forall.mpr (λ b, mem_Union.mpr _),
  rcases sub_to_Ioc_div_zsmul_mem_Ioc hp a b with ⟨hl, hr⟩,
  refine ⟨to_Ioc_div hp a b, ⟨lt_sub_iff_add_lt.mp hl, _⟩⟩,
  rw [add_smul, one_smul, ←add_assoc],
  convert sub_le_iff_le_add.mp hr using 1, abel,
end

lemma Union_Ico_add_zsmul : (⋃ (n : ℤ), Ico (a + n • p) (a + (n + 1) • p)) = univ :=
begin
  refine eq_univ_iff_forall.mpr (λ b, mem_Union.mpr _),
  rcases sub_to_Ico_div_zsmul_mem_Ico hp a b with ⟨hl, hr⟩,
  refine ⟨to_Ico_div hp a b, ⟨le_sub_iff_add_le.mp hl, _⟩⟩,
  rw [add_smul, one_smul, ←add_assoc],
  convert sub_lt_iff_lt_add.mp hr using 1, abel,
end

lemma Union_Icc_add_zsmul : (⋃ (n : ℤ), Icc (a + n • p) (a + (n + 1) • p)) = univ :=
by simpa only [Union_Ioc_add_zsmul hp a, univ_subset_iff] using
  Union_mono (λ n : ℤ, (Ioc_subset_Icc_self : Ioc (a + n • p) (a + (n + 1) • p) ⊆ Icc _ _))

lemma Union_Ioc_zsmul : (⋃ (n : ℤ), Ioc (n • p) ((n + 1) • p)) = univ :=
by simpa only [zero_add] using Union_Ioc_add_zsmul hp 0

lemma Union_Ico_zsmul : (⋃ (n : ℤ), Ico (n • p) ((n + 1) • p)) = univ :=
by simpa only [zero_add] using Union_Ico_add_zsmul hp 0

lemma Union_Icc_zsmul : (⋃ (n : ℤ), Icc (n • p) ((n + 1) • p)) = univ :=
by simpa only [zero_add] using Union_Icc_add_zsmul hp 0

end linear_ordered_add_comm_group

section linear_ordered_ring

variables {α : Type*} [linear_ordered_ring α] [archimedean α] (a : α)

lemma Union_Ioc_add_int_cast : (⋃ (n : ℤ), Ioc (a + n) (a + n + 1)) = set.univ :=
by simpa only [zsmul_one, int.cast_add, int.cast_one, ←add_assoc]
  using Union_Ioc_add_zsmul zero_lt_one a

lemma Union_Ico_add_int_cast : (⋃ (n : ℤ), Ico (a + n) (a + n + 1)) = set.univ :=
by simpa only [zsmul_one, int.cast_add, int.cast_one, ←add_assoc]
  using Union_Ico_add_zsmul zero_lt_one a

lemma Union_Icc_add_int_cast : (⋃ (n : ℤ), Icc (a + n) (a + n + 1)) = set.univ :=
by simpa only [zsmul_one, int.cast_add, int.cast_one, ←add_assoc]
  using Union_Icc_add_zsmul zero_lt_one a

variables (α)

lemma Union_Ioc_int_cast : (⋃ (n : ℤ), Ioc (n : α) (n + 1)) = set.univ :=
by simpa only [zero_add] using Union_Ioc_add_int_cast (0 : α)

lemma Union_Ico_int_cast : (⋃ (n : ℤ), Ico (n : α) (n + 1)) = set.univ :=
by simpa only [zero_add] using Union_Ico_add_int_cast (0 : α)

lemma Union_Icc_int_cast : (⋃ (n : ℤ), Icc (n : α) (n + 1)) = set.univ :=
by simpa only [zero_add] using Union_Icc_add_int_cast (0 : α)

end linear_ordered_ring

end union<|MERGE_RESOLUTION|>--- conflicted
+++ resolved
@@ -413,17 +413,9 @@
 lemma modeq_iff_to_Ico_mod_eq_left :
   modeq p a b ↔ to_Ico_mod hp a b = a := (tfae_modeq hp a b).out 0 3
 
-<<<<<<< HEAD
-alias mem_Ioo_mod_iff_to_Ico_mod_eq_to_Ioc_mod ↔ mem_Ioo_mod.to_Ico_mod_eq_to_Ioc_mod _
-
-lemma not_mem_Ioo_mod_iff_to_Ico_mod_add_period_eq_to_Ioc_mod :
-  ¬mem_Ioo_mod p a b ↔ to_Ico_mod hp a b + p = to_Ioc_mod hp a b :=
-(mem_Ioo_mod_iff_to_Ico_mod_add_period_ne_to_Ioc_mod hp).not_left
-=======
 lemma not_modeq_iff_to_Ico_mod_eq_to_Ioc_mod :
   ¬modeq p a b ↔ to_Ico_mod hp a b = to_Ioc_mod hp a b :=
 (modeq_iff_to_Ico_mod_ne_to_Ioc_mod _).not_left
->>>>>>> 4d06b17a
 
 lemma modeq_iff_to_Ioc_mod_eq_right : modeq p a b ↔ to_Ioc_mod hp a b = a + p :=
 begin
@@ -444,14 +436,6 @@
        ← eq_sub_iff_add_eq, sub_sub, sub_right_inj, ← add_one_zsmul,
        (zsmul_strict_mono_left hp).injective.eq_iff]
 
-<<<<<<< HEAD
-lemma not_mem_Ioo_mod_iff_to_Ico_div_eq_to_Ioc_div_add_one :
-  ¬mem_Ioo_mod p a b ↔ to_Ico_div hp a b = to_Ioc_div hp a b + 1 :=
-(mem_Ioo_mod_iff_to_Ico_div_ne_to_Ioc_div_add_one hp).not_left
-
-section
-=======
->>>>>>> 4d06b17a
 include hp
 
 lemma modeq_iff_eq_add_zsmul : modeq p a b ↔ ∃ z : ℤ, b = a + z • p :=
@@ -508,24 +492,21 @@
   apply (to_Ioc_div_wcovby_to_Ico_div _ _ _).le_succ,
 end
 
-end
-
 /-- If `a` and `b` fall within the same cycle WRT `c`, then they are congruent modulo `p`. -/
-@[simp] lemma to_Ico_mod_inj : to_Ico_mod hp c a = to_Ico_mod hp c b ↔ ¬ mem_Ioo_mod p a b :=
-begin
-  rw [to_Ico_mod_eq_to_Ico_mod, not_mem_Ioo_mod_iff_eq_add_zsmul hp],
+@[simp] lemma to_Ico_mod_inj (c : α) :
+  to_Ico_mod hp c a = to_Ico_mod hp c b ↔ add_comm_group.modeq p a b :=
+begin
+  rw [to_Ico_mod_eq_to_Ico_mod, add_comm_group.modeq_iff_eq_add_zsmul hp],
   simp_rw sub_eq_iff_eq_add',
 end
 
-lemma to_Ico_mod_ne_to_Ico_mod : to_Ico_mod hp c a ≠ to_Ico_mod hp c b ↔ mem_Ioo_mod p a b :=
-(to_Ico_mod_inj hp).not_left
-
-alias to_Ico_mod_ne_to_Ico_mod ↔ _ mem_Ioo_mod.to_Ico_mod_ne_to_Ico_mod
-
-lemma mem_Ioo_mod_comm (hp : 0 < p) : mem_Ioo_mod p a b ↔ mem_Ioo_mod p b a :=
-by rw [←to_Ico_mod_ne_to_Ico_mod hp, ne_comm, to_Ico_mod_ne_to_Ico_mod]; assumption
-
-alias mem_Ioo_mod_comm ↔ mem_Ioo_mod.symm _
+alias to_Ico_mod_inj ↔ _ add_comm_group.modeq.to_Ico_mod_eq_to_Ico_mod
+
+lemma add_comm_group.modeq_comm (hp : 0 < p) :
+  add_comm_group.modeq p a b ↔ add_comm_group.modeq p b a :=
+by rw [←to_Ico_mod_inj hp, eq_comm, to_Ico_mod_inj]; assumption
+
+alias add_comm_group.modeq_comm ↔ add_comm_group.modeq.symm _
 
 end Ico_Ioc
 
@@ -633,12 +614,13 @@
 private lemma to_Ixx_mod_antisymm {x₁ x₂ x₃ : α}
   (h₁₂₃ : to_Ico_mod hp x₁ x₂ ≤ to_Ioc_mod hp x₁ x₃)
   (h₁₃₂ : to_Ico_mod hp x₁ x₃ ≤ to_Ioc_mod hp x₁ x₂) :
-  ¬ mem_Ioo_mod p x₂ x₁ ∨ ¬ mem_Ioo_mod p x₃ x₂ ∨ ¬ mem_Ioo_mod p x₁ x₃ :=
+  add_comm_group.modeq p x₂ x₁ ∨ add_comm_group.modeq p x₃ x₂ ∨ add_comm_group.modeq p x₁ x₃ :=
 begin
   by_contra' h,
-  rw ←h.2.2.to_Ico_mod_eq_to_Ioc_mod hp at h₁₂₃,
-  rw ←(h.1.symm hp).to_Ico_mod_eq_to_Ioc_mod hp at h₁₃₂,
-  exact h.2.1.to_Ico_mod_ne_to_Ico_mod hp (h₁₃₂.antisymm h₁₂₃),
+  rw add_comm_group.modeq_comm hp at h,
+  rw ←(add_comm_group.not_modeq_iff_to_Ico_mod_eq_to_Ioc_mod hp).mp h.2.2 at h₁₂₃,
+  rw ←(add_comm_group.not_modeq_iff_to_Ico_mod_eq_to_Ioc_mod hp).mp h.1 at h₁₃₂,
+  exact h.2.1 ((to_Ico_mod_inj hp _).mp (h₁₃₂.antisymm h₁₂₃)),
 end
 
 /-- From this I think it's a lot easier to verify the axioms; another essential ingredient is the
@@ -683,8 +665,7 @@
   { exact to_Ixx_mod_cyclic_left _ _ _ _ ((h₁₂₃'.trans $ ge_of_eq h).trans h₂₃₄') },
 
   by_contra,
-  have hIco₃₂ : to_Ico_mod hp x₃ x₂ = x₃ :=
-    ((tfae_mem_Ioo_mod hp x₃ x₂).out 3 1).not_right.2 h,
+  have hIco₃₂ : to_Ico_mod hp x₃ x₂ = x₃ := ((add_comm_group.tfae_modeq hp x₃ x₂).out 3 1).mpr h,
   have hIco₃₁ : x₃ < to_Ioc_mod hp x₃ x₁ := left_lt_to_Ioc_mod _ _ _,
   exact h₁₂₃.2 (hIco₃₂.le.trans hIco₃₁.le),
 end
@@ -784,7 +765,7 @@
     induction x₃ using quotient_add_group.induction_on',
     rw btw_cyclic at h₃₂₁,
     simp_rw [btw_coe_iff] at h₁₂₃ h₃₂₁,
-    simp_rw ←not_mem_Ioo_mod_iff_eq_mod_zmultiples hp'.out,
+    simp_rw ←add_comm_group.modeq_iff_eq_mod_zmultiples hp'.out,
     exact to_Ixx_mod_antisymm _ h₁₂₃ h₃₂₁,
   end,
   btw_total := λ x₁ x₂ x₃, begin
