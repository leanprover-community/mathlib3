--- conflicted
+++ resolved
@@ -21,19 +21,14 @@
 
 ## Main definitions
 
-* `Imodeq p a b`: `a` and `b` are congruent modulo a multiple of `p`. See also `smodeq` which
-  is a more general version in arbitrary submodules.
+* `add_comm_group.modeq p a b`: `a` and `b` are congruent modulo a multiple of `p`. See also
+  `smodeq` which is a more general version in arbitrary submodules.
 * `to_Ico_div hp a b` (where `hp : 0 < p`): The unique integer such that this multiple of `p`,
   subtracted from `b`, is in `Ico a (a + p)`.
 * `to_Ico_mod hp a b` (where `hp : 0 < p`): Reduce `b` to the interval `Ico a (a + p)`.
 * `to_Ioc_div hp a b` (where `hp : 0 < p`): The unique integer such that this multiple of `p`,
   subtracted from `b`, is in `Ioc a (a + p)`.
 * `to_Ioc_mod hp a b` (where `hp : 0 < p`): Reduce `b` to the interval `Ioc a (a + p)`.
-<<<<<<< HEAD
-=======
-* `add_comm_group.modeq p a b`: `a` and `b` are congruent modulo a multiple of `p`. See also
-  `smodeq` which is a more general version in arbitrary submodules.
->>>>>>> e9fb7cf8
 
 ## TODO
 
@@ -42,36 +37,36 @@
 
 noncomputable theory
 
-section add_comm_group
+namespace add_comm_group
 variables {α : Type*} [add_comm_group α]
 
-/-- `Imodeq p a b` means that `b` is congruent to `a` modulo `p`.
+/-- `modeq p a b` means that `b` is congruent to `a` modulo `p`.
 
 Equivalently (as shown further down the file), `b` does not lie in the open interval `(a, a + p)`
 modulo `p`, or `to_Ico_mod hp a` disagrees with `to_Ioc_mod hp a` at `b`, or `to_Ico_div hp a`
 disagrees with `to_Ioc_div hp a` at `b`. -/
-def Imodeq (p a b : α) : Prop := ∃ z : ℤ, b = a + z • p
+def modeq (p a b : α) : Prop := ∃ z : ℤ, b = a + z • p
 
 variables {p a b : α}
 
-lemma Imodeq.symm : Imodeq p a b → Imodeq p b a
+lemma modeq.symm : modeq p a b → modeq p b a
 | ⟨z, hz⟩ := ⟨-z, hz.symm ▸ by rw [neg_smul, add_neg_cancel_right]⟩
 
-lemma Imodeq_comm : Imodeq p a b ↔ Imodeq p b a := ⟨Imodeq.symm, Imodeq.symm⟩
-
-lemma Imodeq_iff_eq_add_zsmul : Imodeq p a b ↔ ∃ z : ℤ, b = a + z • p := iff.rfl
-
-lemma not_Imodeq_iff_ne_add_zsmul : ¬Imodeq p a b ↔ ∀ z : ℤ, b ≠ a + z • p :=
-by rw [Imodeq_iff_eq_add_zsmul, not_exists]
-
-lemma Imodeq_iff_eq_mod_zmultiples :
-  Imodeq p a b ↔ (b : α ⧸ add_subgroup.zmultiples p) = a :=
-by simp_rw [Imodeq_iff_eq_add_zsmul, quotient_add_group.eq_iff_sub_mem,
+lemma modeq_comm : modeq p a b ↔ modeq p b a := ⟨modeq.symm, modeq.symm⟩
+
+lemma modeq_iff_eq_add_zsmul : modeq p a b ↔ ∃ z : ℤ, b = a + z • p := iff.rfl
+
+lemma not_modeq_iff_ne_add_zsmul : ¬modeq p a b ↔ ∀ z : ℤ, b ≠ a + z • p :=
+by rw [modeq_iff_eq_add_zsmul, not_exists]
+
+lemma modeq_iff_eq_mod_zmultiples :
+  modeq p a b ↔ (b : α ⧸ add_subgroup.zmultiples p) = a :=
+by simp_rw [modeq_iff_eq_add_zsmul, quotient_add_group.eq_iff_sub_mem,
     add_subgroup.mem_zmultiples_iff, eq_sub_iff_add_eq', eq_comm]
 
-lemma not_Imodeq_iff_ne_mod_zmultiples :
-  ¬Imodeq p a b ↔ (b : α ⧸ add_subgroup.zmultiples p) ≠ a :=
-Imodeq_iff_eq_mod_zmultiples.not
+lemma not_modeq_iff_ne_mod_zmultiples :
+  ¬modeq p a b ↔ (b : α ⧸ add_subgroup.zmultiples p) ≠ a :=
+modeq_iff_eq_mod_zmultiples.not
 
 end add_comm_group
 
@@ -381,11 +376,12 @@
 /-! ### Links between the `Ico` and `Ioc` variants applied to the same element -/
 
 section Ico_Ioc
-<<<<<<< HEAD
+
+namespace add_comm_group
 variables {a b}
 
-lemma Imodeq_iff_to_Ico_mod_eq_left :
-  Imodeq p a b ↔ to_Ico_mod hp a b = a :=
+lemma modeq_iff_to_Ico_mod_eq_left :
+  modeq p a b ↔ to_Ico_mod hp a b = a :=
 begin
   split,
   { rintros ⟨z, rfl⟩,
@@ -394,10 +390,10 @@
     refine ⟨to_Ico_div hp a b, eq_add_of_sub_eq h⟩, }
 end
 
-alias Imodeq_iff_to_Ico_mod_eq_left ↔ Imodeq.to_Ico_mod_eq_left _
-
-lemma Imodeq_iff_to_Ioc_mod_eq_right :
-  Imodeq p a b ↔ to_Ioc_mod hp a b = a + p :=
+alias modeq_iff_to_Ico_mod_eq_left ↔ modeq.to_Ico_mod_eq_left _
+
+lemma modeq_iff_to_Ioc_mod_eq_right :
+  modeq p a b ↔ to_Ioc_mod hp a b = a + p :=
 begin
   split,
   { rintros ⟨z, rfl⟩,
@@ -407,40 +403,18 @@
     rwa [add_one_zsmul, add_left_comm, ←sub_eq_iff_eq_add'] }
 end
 
-alias Imodeq_iff_to_Ioc_mod_eq_right ↔ Imodeq.to_Ico_mod_eq_right _
+alias modeq_iff_to_Ioc_mod_eq_right ↔ modeq.to_Ico_mod_eq_right _
 
 variables (a b)
-
-lemma tfae_Imodeq :
-  tfae [
-    Imodeq p a b,
-    ∀ z : ℤ, b - z • p ∉ set.Ioo a (a + p),
-=======
-
-namespace add_comm_group
-variables (a b)
-omit hα
-/-- `add_comm_group.modeq p a b` means that `b` does not lie in the open interval `(a, a + p)`
-modulo `p`.
-
-Equivalently (as shown below), `b` is congruent to `a` modulo `p`, or `to_Ico_mod hp a` disagrees
-with `to_Ioc_mod hp a` at `b`, or `to_Ico_div hp a` disagrees with `to_Ioc_div hp a` at `b`. -/
-def modeq (p a b : α) : Prop := ∀ z : ℤ, b - z • p ∉ set.Ioo a (a + p)
-include hα
 
 lemma tfae_modeq :
   tfae [modeq p a b,
->>>>>>> e9fb7cf8
+    ∀ z : ℤ, b - z • p ∉ set.Ioo a (a + p),
     to_Ico_mod hp a b ≠ to_Ioc_mod hp a b,
     to_Ico_mod hp a b + p = to_Ioc_mod hp a b] :=
 begin
-<<<<<<< HEAD
-  rw Imodeq_iff_to_Ico_mod_eq_left hp,
+  rw modeq_iff_to_Ico_mod_eq_left hp,
   tfae_have : 3 → 2,
-=======
-  rw modeq,
-  tfae_have : 2 → 1,
->>>>>>> e9fb7cf8
   { rw [←not_exists, not_imp_not],
     exact λ ⟨i, hi⟩,
       ((to_Ico_mod_eq_iff hp).2 ⟨set.Ioo_subset_Ico_self hi, i, (sub_add_cancel b _).symm⟩).trans
@@ -462,43 +436,20 @@
 
 variables {a b}
 
-<<<<<<< HEAD
-lemma Imodeq_iff_not_forall_mem_Ioo_mod :
-  Imodeq p a b ↔ ∀ z : ℤ, b - z • p ∉ set.Ioo a (a + p) := (tfae_Imodeq hp a b).out 0 1
-lemma Imodeq_iff_to_Ico_mod_ne_to_Ioc_mod :
-  Imodeq p a b ↔ to_Ico_mod hp a b ≠ to_Ioc_mod hp a b := (tfae_Imodeq hp a b).out 0 2
-lemma Imodeq_iff_to_Ico_mod_add_period_eq_to_Ioc_mod :
-  Imodeq p a b ↔ to_Ico_mod hp a b + p = to_Ioc_mod hp a b := (tfae_Imodeq hp a b).out 0 3
-=======
+lemma modeq_iff_not_forall_mem_Ioo_mod :
+  modeq p a b ↔ ∀ z : ℤ, b - z • p ∉ set.Ioo a (a + p) := (tfae_modeq hp a b).out 0 1
 lemma modeq_iff_to_Ico_mod_ne_to_Ioc_mod :
-  modeq p a b ↔ to_Ico_mod hp a b ≠ to_Ioc_mod hp a b := (tfae_modeq hp a b).out 0 1
+  modeq p a b ↔ to_Ico_mod hp a b ≠ to_Ioc_mod hp a b := (tfae_modeq hp a b).out 0 2
 lemma modeq_iff_to_Ico_mod_add_period_eq_to_Ioc_mod :
-  modeq p a b ↔ to_Ico_mod hp a b + p = to_Ioc_mod hp a b := (tfae_modeq hp a b).out 0 2
-lemma modeq_iff_to_Ico_mod_eq_left :
-  modeq p a b ↔ to_Ico_mod hp a b = a := (tfae_modeq hp a b).out 0 3
->>>>>>> e9fb7cf8
+  modeq p a b ↔ to_Ico_mod hp a b + p = to_Ioc_mod hp a b := (tfae_modeq hp a b).out 0 3
 
 lemma not_modeq_iff_to_Ico_mod_eq_to_Ioc_mod :
   ¬modeq p a b ↔ to_Ico_mod hp a b = to_Ioc_mod hp a b :=
 (modeq_iff_to_Ico_mod_ne_to_Ioc_mod _).not_left
 
-<<<<<<< HEAD
-lemma not_Imodeq_iff_to_Ico_div_eq_to_Ioc_div :
-  ¬Imodeq p a b ↔ to_Ico_div hp a b = to_Ioc_div hp a b :=
-by rw [not_Imodeq_iff_to_Ico_mod_eq_to_Ioc_mod hp,
-=======
-lemma modeq_iff_to_Ioc_mod_eq_right : modeq p a b ↔ to_Ioc_mod hp a b = a + p :=
-begin
-  rw [modeq_iff_to_Ico_mod_ne_to_Ioc_mod hp, ne, to_Ico_mod_eq_iff hp, not_iff_comm],
-  obtain ⟨h₁, h₂⟩ := to_Ioc_mod_mem_Ioc hp a b,
-  exact ⟨λ h, ⟨⟨h₁.le, h₂.lt_of_ne h⟩, _, (to_Ioc_mod_add_to_Ioc_div_zsmul _ _ _).symm⟩,
-    λ h, h.1.2.ne⟩,
-end
-
 lemma not_modeq_iff_to_Ico_div_eq_to_Ioc_div :
   ¬modeq p a b ↔ to_Ico_div hp a b = to_Ioc_div hp a b :=
 by rw [not_modeq_iff_to_Ico_mod_eq_to_Ioc_mod hp,
->>>>>>> e9fb7cf8
        to_Ico_mod, to_Ioc_mod, sub_right_inj, (zsmul_strict_mono_left hp).injective.eq_iff]
 
 lemma modeq_iff_to_Ico_div_eq_to_Ioc_div_add_one :
@@ -507,45 +458,14 @@
        ← eq_sub_iff_add_eq, sub_sub, sub_right_inj, ← add_one_zsmul,
        (zsmul_strict_mono_left hp).injective.eq_iff]
 
-include hp
-
-<<<<<<< HEAD
-=======
-lemma modeq_iff_eq_add_zsmul : modeq p a b ↔ ∃ z : ℤ, b = a + z • p :=
-begin
-  rw [modeq_iff_to_Ico_mod_eq_left hp],
-  split; intro h,
-  { rw ← h,
-    exact ⟨_, (to_Ico_mod_add_to_Ico_div_zsmul _ _ _).symm⟩ },
-  { rw [to_Ico_mod_eq_iff, set.left_mem_Ico],
-    exact ⟨lt_add_of_pos_right a hp, h⟩, },
-end
-
-lemma not_modeq_iff_ne_add_zsmul : ¬modeq p a b ↔ ∀ z : ℤ, b ≠ a + z • p :=
-by rw [modeq_iff_eq_add_zsmul hp, not_exists]
-
-lemma modeq_iff_eq_mod_zmultiples :
-  modeq p a b ↔ (b : α ⧸ add_subgroup.zmultiples p) = a :=
-by simp_rw [modeq_iff_eq_add_zsmul hp, quotient_add_group.eq_iff_sub_mem,
-    add_subgroup.mem_zmultiples_iff, eq_sub_iff_add_eq', eq_comm]
-
-lemma not_modeq_iff_ne_mod_zmultiples :
-  ¬modeq p a b ↔ (b : α ⧸ add_subgroup.zmultiples p) ≠ a :=
-(modeq_iff_eq_mod_zmultiples hp).not
-
 end add_comm_group
 
->>>>>>> e9fb7cf8
 lemma Ico_eq_locus_Ioc_eq_Union_Ioo :
   {b | to_Ico_mod hp a b = to_Ioc_mod hp a b} = ⋃ z : ℤ, set.Ioo (a + z • p) (a + p + z • p) :=
 begin
   ext1, simp_rw [set.mem_set_of, set.mem_Union, ← set.sub_mem_Ioo_iff_left,
-<<<<<<< HEAD
-    ←not_Imodeq_iff_to_Ico_mod_eq_to_Ioc_mod, Imodeq_iff_not_forall_mem_Ioo_mod hp, not_forall,
-=======
-    ←add_comm_group.not_modeq_iff_to_Ico_mod_eq_to_Ioc_mod, add_comm_group.modeq, not_forall,
->>>>>>> e9fb7cf8
-    not_not],
+    ←add_comm_group.not_modeq_iff_to_Ico_mod_eq_to_Ioc_mod,
+    add_comm_group.modeq_iff_not_forall_mem_Ioo_mod hp, not_forall, not_not],
 end
 
 lemma to_Ioc_div_wcovby_to_Ico_div (a b : α) : to_Ioc_div hp a b ⩿ to_Ico_div hp a b :=
