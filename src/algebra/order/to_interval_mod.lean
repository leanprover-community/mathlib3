/-
Copyright (c) 2022 Joseph Myers. All rights reserved.
Released under Apache 2.0 license as described in the file LICENSE.
Authors: Joseph Myers
-/
import algebra.module.basic
import algebra.order.archimedean
import algebra.periodic
import data.int.succ_pred
import group_theory.quotient_group
import order.circular
/-!
# Reducing to an interval modulo its length

> THIS FILE IS SYNCHRONIZED WITH MATHLIB4.
> Any changes to this file require a corresponding PR to mathlib4.

This file defines operations that reduce a number (in an `archimedean`
`linear_ordered_add_comm_group`) to a number in a given interval, modulo the length of that
interval.

## Main definitions

* `to_Ico_div hp a b` (where `hp : 0 < p`): The unique integer such that this multiple of `p`,
  subtracted from `b`, is in `Ico a (a + p)`.
* `to_Ico_mod hp a b` (where `hp : 0 < p`): Reduce `b` to the interval `Ico a (a + p)`.
* `to_Ioc_div hp a b` (where `hp : 0 < p`): The unique integer such that this multiple of `p`,
  subtracted from `b`, is in `Ioc a (a + p)`.
* `to_Ioc_mod hp a b` (where `hp : 0 < p`): Reduce `b` to the interval `Ioc a (a + p)`.

-/

noncomputable theory

section linear_ordered_add_comm_group

variables {α : Type*} [linear_ordered_add_comm_group α] [hα : archimedean α] {p : α} (hp : 0 < p)
  {a b c : α} {n : ℤ}
include hα

/--
The unique integer such that this multiple of `p`, subtracted from `b`, is in `Ico a (a + p)`. -/
def to_Ico_div (a b : α) : ℤ := (exists_unique_sub_zsmul_mem_Ico hp b a).some

lemma sub_to_Ico_div_zsmul_mem_Ico (a b : α) : b - to_Ico_div hp a b • p ∈ set.Ico a (a + p) :=
(exists_unique_sub_zsmul_mem_Ico hp b a).some_spec.1

lemma to_Ico_div_eq_of_sub_zsmul_mem_Ico (h : b - n • p ∈ set.Ico a (a + p)) :
  to_Ico_div hp a b = n :=
((exists_unique_sub_zsmul_mem_Ico hp b a).some_spec.2 _ h).symm

/--
The unique integer such that this multiple of `p`, subtracted from `b`, is in `Ioc a (a + p)`. -/
def to_Ioc_div (a b : α) : ℤ := (exists_unique_sub_zsmul_mem_Ioc hp b a).some

lemma sub_to_Ioc_div_zsmul_mem_Ioc (a b : α) : b - to_Ioc_div hp a b • p ∈ set.Ioc a (a + p) :=
(exists_unique_sub_zsmul_mem_Ioc hp b a).some_spec.1

lemma to_Ioc_div_eq_of_sub_zsmul_mem_Ioc (h : b - n • p ∈ set.Ioc a (a + p)) :
  to_Ioc_div hp a b = n :=
((exists_unique_sub_zsmul_mem_Ioc hp b a).some_spec.2 _ h).symm

/-- Reduce `b` to the interval `Ico a (a + p)`. -/
def to_Ico_mod (a b : α) : α := b - to_Ico_div hp a b • p

/-- Reduce `b` to the interval `Ioc a (a + p)`. -/
def to_Ioc_mod (a b : α) : α := b - to_Ioc_div hp a b • p

lemma to_Ico_mod_mem_Ico (a b : α) : to_Ico_mod hp a b ∈ set.Ico a (a + p) :=
sub_to_Ico_div_zsmul_mem_Ico hp a b

lemma to_Ico_mod_mem_Ico' (b : α) : to_Ico_mod hp 0 b ∈ set.Ico 0 p :=
by { convert to_Ico_mod_mem_Ico hp 0 b, exact (zero_add p).symm, }

lemma to_Ioc_mod_mem_Ioc (a b : α) : to_Ioc_mod hp a b ∈ set.Ioc a (a + p) :=
sub_to_Ioc_div_zsmul_mem_Ioc hp a b

lemma left_le_to_Ico_mod (a b : α) : a ≤ to_Ico_mod hp a b :=
(set.mem_Ico.1 (to_Ico_mod_mem_Ico hp a b)).1

lemma left_lt_to_Ioc_mod (a b : α) : a < to_Ioc_mod hp a b :=
(set.mem_Ioc.1 (to_Ioc_mod_mem_Ioc hp a b)).1

lemma to_Ico_mod_lt_right (a b : α) : to_Ico_mod hp a b < a + p :=
(set.mem_Ico.1 (to_Ico_mod_mem_Ico hp a b)).2

lemma to_Ioc_mod_le_right (a b : α) : to_Ioc_mod hp a b ≤ a + p :=
(set.mem_Ioc.1 (to_Ioc_mod_mem_Ioc hp a b)).2

@[simp] lemma self_sub_to_Ico_div_zsmul (a b : α) : b - to_Ico_div hp a b • p = to_Ico_mod hp a b :=
rfl

@[simp] lemma self_sub_to_Ioc_div_zsmul (a b : α) : b - to_Ioc_div hp a b • p = to_Ioc_mod hp a b :=
rfl

@[simp] lemma to_Ico_div_zsmul_sub_self (a b : α) :
  to_Ico_div hp a b • p - b = -to_Ico_mod hp a b :=
by rw [to_Ico_mod, neg_sub]

@[simp] lemma to_Ioc_div_zsmul_sub_self (a b : α) :
  to_Ioc_div hp a b • p - b = -to_Ioc_mod hp a b :=
by rw [to_Ioc_mod, neg_sub]

@[simp] lemma to_Ico_mod_sub_self (a b : α) : to_Ico_mod hp a b - b = -to_Ico_div hp a b • p :=
by rw [to_Ico_mod, sub_sub_cancel_left, neg_smul]

@[simp] lemma to_Ioc_mod_sub_self (a b : α) : to_Ioc_mod hp a b - b = -to_Ioc_div hp a b • p :=
by rw [to_Ioc_mod, sub_sub_cancel_left, neg_smul]

@[simp] lemma self_sub_to_Ico_mod (a b : α) : b - to_Ico_mod hp a b = to_Ico_div hp a b • p :=
by rw [to_Ico_mod, sub_sub_cancel]

@[simp] lemma self_sub_to_Ioc_mod (a b : α) : b - to_Ioc_mod hp a b = to_Ioc_div hp a b • p :=
by rw [to_Ioc_mod, sub_sub_cancel]

@[simp] lemma to_Ico_mod_add_to_Ico_div_zsmul (a b : α) :
  to_Ico_mod hp a b + to_Ico_div hp a b • p = b :=
by rw [to_Ico_mod, sub_add_cancel]

@[simp] lemma to_Ioc_mod_add_to_Ioc_div_zsmul (a b : α) :
  to_Ioc_mod hp a b + to_Ioc_div hp a b • p = b :=
by rw [to_Ioc_mod, sub_add_cancel]

@[simp] lemma to_Ico_div_zsmul_sub_to_Ico_mod (a b : α) :
  to_Ico_div hp a b • p + to_Ico_mod hp a b = b :=
by rw [add_comm, to_Ico_mod_add_to_Ico_div_zsmul]

@[simp] lemma to_Ioc_div_zsmul_sub_to_Ioc_mod (a b : α) :
  to_Ioc_div hp a b • p + to_Ioc_mod hp a b = b :=
by rw [add_comm, to_Ioc_mod_add_to_Ioc_div_zsmul]

lemma to_Ico_mod_eq_iff : to_Ico_mod hp a b = c ↔ c ∈ set.Ico a (a + p) ∧ ∃ z : ℤ, b = c + z • p :=
begin
  refine ⟨λ h, ⟨h ▸ to_Ico_mod_mem_Ico hp a b, to_Ico_div hp a b,
                h ▸ (to_Ico_mod_add_to_Ico_div_zsmul _ _ _).symm⟩, _⟩,
  simp_rw ←@sub_eq_iff_eq_add,
  rintro ⟨hc, n, rfl⟩,
  rw [←to_Ico_div_eq_of_sub_zsmul_mem_Ico hp hc, to_Ico_mod],
end

lemma to_Ioc_mod_eq_iff : to_Ioc_mod hp a b = c ↔ c ∈ set.Ioc a (a + p) ∧ ∃ z : ℤ, b = c + z • p :=
begin
  refine ⟨λ h, ⟨h ▸ to_Ioc_mod_mem_Ioc hp a b, to_Ioc_div hp a b,
                h ▸ (to_Ioc_mod_add_to_Ioc_div_zsmul hp _ _).symm⟩, _⟩,
  simp_rw ←@sub_eq_iff_eq_add,
  rintro ⟨hc, n, rfl⟩,
  rw [←to_Ioc_div_eq_of_sub_zsmul_mem_Ioc hp hc, to_Ioc_mod],
end

@[simp] lemma to_Ico_div_apply_left (a : α) : to_Ico_div hp a a = 0 :=
to_Ico_div_eq_of_sub_zsmul_mem_Ico hp $ by simp [hp]

@[simp] lemma to_Ioc_div_apply_left (a : α) : to_Ioc_div hp a a = -1 :=
to_Ioc_div_eq_of_sub_zsmul_mem_Ioc hp $ by simp [hp]

@[simp] lemma to_Ico_mod_apply_left (a : α) : to_Ico_mod hp a a = a :=
by { rw [to_Ico_mod_eq_iff hp, set.left_mem_Ico], exact ⟨lt_add_of_pos_right _ hp, 0, by simp⟩ }

@[simp] lemma to_Ioc_mod_apply_left (a : α) : to_Ioc_mod hp a a = a + p :=
by { rw [to_Ioc_mod_eq_iff hp, set.right_mem_Ioc], exact ⟨lt_add_of_pos_right _ hp, -1, by simp⟩ }

lemma to_Ico_div_apply_right (a : α) : to_Ico_div hp a (a + p) = 1 :=
to_Ico_div_eq_of_sub_zsmul_mem_Ico hp $ by simp [hp]

lemma to_Ioc_div_apply_right (a : α) : to_Ioc_div hp a (a + p) = 0 :=
to_Ioc_div_eq_of_sub_zsmul_mem_Ioc hp $ by simp [hp]

lemma to_Ico_mod_apply_right (a : α) : to_Ico_mod hp a (a + p) = a :=
by { rw [to_Ico_mod_eq_iff hp, set.left_mem_Ico], exact ⟨lt_add_of_pos_right _ hp, 1, by simp⟩ }

lemma to_Ioc_mod_apply_right (a : α) : to_Ioc_mod hp a (a + p) = a + p :=
by { rw [to_Ioc_mod_eq_iff hp, set.right_mem_Ioc], exact ⟨lt_add_of_pos_right _ hp, 0, by simp⟩ }

@[simp] lemma to_Ico_div_add_zsmul (a b : α) (m : ℤ) :
  to_Ico_div hp a (b + m • p) = to_Ico_div hp a b + m :=
to_Ico_div_eq_of_sub_zsmul_mem_Ico hp $
  by simpa only [add_smul, add_sub_add_right_eq_sub] using sub_to_Ico_div_zsmul_mem_Ico hp a b

<<<<<<< HEAD
@[simp] lemma to_Ico_div_add_zsmul' (a : α) {b : α} (hb : 0 < b) (x : α) (m : ℤ) :
  to_Ico_div (a + m • b) hb x = to_Ico_div a hb x - m :=
begin
  refine (eq_to_Ico_div_of_sub_zsmul_mem_Ico hb _).symm,
  rw [sub_smul, (sub_add _ _ _).symm, add_right_comm],
  simpa using (sub_to_Ico_div_zsmul_mem_Ico a hb x),
end

@[simp] lemma to_Ioc_div_add_zsmul (a : α) {b : α} (hb : 0 < b) (x : α) (m : ℤ) :
  to_Ioc_div a hb (x + m • b) = to_Ioc_div a hb x + m :=
begin
  refine (eq_to_Ioc_div_of_sub_zsmul_mem_Ioc hb _).symm,
  convert sub_to_Ioc_div_zsmul_mem_Ioc a hb x using 1,
  simp [add_smul]
end

@[simp] lemma to_Ioc_div_add_zsmul' (a : α) {b : α} (hb : 0 < b) (x : α) (m : ℤ) :
  to_Ioc_div (a + m • b) hb x = to_Ioc_div a hb x - m :=
begin
  refine (eq_to_Ioc_div_of_sub_zsmul_mem_Ioc hb _).symm,
  rw [sub_smul, (sub_add _ _ _).symm, add_right_comm],
  simpa using (sub_to_Ioc_div_zsmul_mem_Ioc a hb x),
end

@[simp] lemma to_Ico_div_zsmul_add (a : α) {b : α} (hb : 0 < b) (x : α) (m : ℤ) :
  to_Ico_div a hb (m • b + x) = m + to_Ico_div a hb x :=
=======
@[simp] lemma to_Ioc_div_add_zsmul (a b : α) (m : ℤ) :
  to_Ioc_div hp a (b + m • p) = to_Ioc_div hp a b + m :=
to_Ioc_div_eq_of_sub_zsmul_mem_Ioc hp $
  by simpa only [add_smul, add_sub_add_right_eq_sub] using sub_to_Ioc_div_zsmul_mem_Ioc hp a b

@[simp] lemma to_Ico_div_zsmul_add (a b : α) (m : ℤ) :
  to_Ico_div hp a (m • p + b) = m + to_Ico_div hp a b :=
>>>>>>> 2c1d8ca2
by rw [add_comm, to_Ico_div_add_zsmul, add_comm]

@[simp] lemma to_Ioc_div_zsmul_add (a b : α) (m : ℤ) :
  to_Ioc_div hp a (m • p + b) = to_Ioc_div hp a b + m :=
by rw [add_comm, to_Ioc_div_add_zsmul, add_comm]

@[simp] lemma to_Ico_div_sub_zsmul (a b : α) (m : ℤ) :
  to_Ico_div hp a (b - m • p) = to_Ico_div hp a b - m :=
by rw [sub_eq_add_neg, ←neg_smul, to_Ico_div_add_zsmul, sub_eq_add_neg]

@[simp] lemma to_Ioc_div_sub_zsmul (a b : α) (m : ℤ) :
  to_Ioc_div hp a (b - m • p) = to_Ioc_div hp a b - m :=
by rw [sub_eq_add_neg, ←neg_smul, to_Ioc_div_add_zsmul, sub_eq_add_neg]

@[simp] lemma to_Ico_div_add_right (a b : α) : to_Ico_div hp a (b + p) = to_Ico_div hp a b + 1 :=
by simpa only [one_zsmul] using to_Ico_div_add_zsmul hp a b 1

@[simp] lemma to_Ioc_div_add_right (a b : α) : to_Ioc_div hp a (b + p) = to_Ioc_div hp a b + 1 :=
by simpa only [one_zsmul] using to_Ioc_div_add_zsmul hp a b 1

@[simp] lemma to_Ico_div_add_left (a b : α) : to_Ico_div hp a (p + b) = to_Ico_div hp a b + 1 :=
by rw [add_comm, to_Ico_div_add_right]

@[simp] lemma to_Ioc_div_add_left (a b : α) : to_Ioc_div hp a (p + b) = to_Ioc_div hp a b + 1 :=
by rw [add_comm, to_Ioc_div_add_right]

@[simp] lemma to_Ico_div_sub (a b : α) : to_Ico_div hp a (b - p) = to_Ico_div hp a b - 1 :=
by simpa only [one_zsmul] using to_Ico_div_sub_zsmul hp a b 1

@[simp] lemma to_Ioc_div_sub (a b : α) : to_Ioc_div hp a (b - p) = to_Ioc_div hp a b - 1 :=
by simpa only [one_zsmul] using to_Ioc_div_sub_zsmul hp a b 1

lemma to_Ico_div_sub' (a b c : α) : to_Ico_div hp a (b - c) = to_Ico_div hp (a + c) b :=
begin
  apply to_Ico_div_eq_of_sub_zsmul_mem_Ico,
  rw [←sub_right_comm, set.sub_mem_Ico_iff_left, add_right_comm],
  exact sub_to_Ico_div_zsmul_mem_Ico hp (a + c) b,
end

lemma to_Ioc_div_sub' (a b c : α) : to_Ioc_div hp a (b - c) = to_Ioc_div hp (a + c) b :=
begin
  apply to_Ioc_div_eq_of_sub_zsmul_mem_Ioc,
  rw [←sub_right_comm, set.sub_mem_Ioc_iff_left, add_right_comm],
  exact sub_to_Ioc_div_zsmul_mem_Ioc hp (a + c) b,
end

<<<<<<< HEAD
lemma to_Ico_div_eq_to_Ico_div_zero (a : α) {b : α} (hb : 0 < b) (x : α) :
  to_Ico_div a hb x = to_Ico_div 0 hb (x - a) :=
by rw [to_Ico_div_sub', zero_add]

lemma to_Ioc_div_eq_to_Ioc_div_zero (a : α) {b : α} (hb : 0 < b) (x : α) :
  to_Ioc_div a hb x = to_Ioc_div 0 hb (x - a) :=
by rw [to_Ioc_div_sub', zero_add]

lemma to_Ico_div_add_right' (a : α) {b : α} (hb : 0 < b) (x y : α) :
  to_Ico_div a hb (x + y) = to_Ico_div (a - y) hb x :=
=======
lemma to_Ico_div_add_right' (a b c : α) : to_Ico_div hp a (b + c) = to_Ico_div hp (a - c) b :=
>>>>>>> 2c1d8ca2
by rw [←sub_neg_eq_add, to_Ico_div_sub', sub_eq_add_neg]

lemma to_Ioc_div_add_right' (a b c : α) : to_Ioc_div hp a (b + c) = to_Ioc_div hp (a - c) b :=
by rw [←sub_neg_eq_add, to_Ioc_div_sub', sub_eq_add_neg]

lemma to_Ico_div_neg (a b : α) : to_Ico_div hp a (-b) = -(to_Ioc_div hp (-a) b + 1) :=
begin
  suffices : to_Ico_div hp a (-b) = -(to_Ioc_div hp (-(a + p)) b),
  { rwa [neg_add, ←sub_eq_add_neg, ←to_Ioc_div_add_right', to_Ioc_div_add_right] at this },
  rw [← neg_eq_iff_eq_neg, eq_comm],
  apply to_Ioc_div_eq_of_sub_zsmul_mem_Ioc,
  obtain ⟨hc, ho⟩ := sub_to_Ico_div_zsmul_mem_Ico hp a (-b),
  rw [←neg_lt_neg_iff, neg_sub' (-b), neg_neg, ←neg_smul] at ho,
  rw [←neg_le_neg_iff, neg_sub' (-b), neg_neg, ←neg_smul] at hc,
  refine ⟨ho, hc.trans_eq _⟩,
  rw [neg_add, neg_add_cancel_right],
end

lemma to_Ioc_div_neg (a b : α) : to_Ioc_div hp a (-b) = -(to_Ico_div hp (-a) b + 1) :=
by rw [←neg_neg b, to_Ico_div_neg, neg_neg, neg_neg, neg_add', neg_neg, add_sub_cancel]

@[simp] lemma to_Ico_mod_add_zsmul (a b : α) (m : ℤ) :
  to_Ico_mod hp a (b + m • p) = to_Ico_mod hp a b :=
by { rw [to_Ico_mod, to_Ico_div_add_zsmul, to_Ico_mod, add_smul], abel }

@[simp] lemma to_Ioc_mod_add_zsmul (a b : α) (m : ℤ) :
  to_Ioc_mod hp a (b + m • p) = to_Ioc_mod hp a b :=
by { rw [to_Ioc_mod, to_Ioc_div_add_zsmul, to_Ioc_mod, add_smul], abel }

@[simp] lemma to_Ico_mod_zsmul_add (a b : α) (m : ℤ) :
  to_Ico_mod hp a (m • p + b) = to_Ico_mod hp a b :=
by rw [add_comm, to_Ico_mod_add_zsmul]

@[simp] lemma to_Ioc_mod_zsmul_add (a b : α) (m : ℤ) :
  to_Ioc_mod hp a (m • p + b) = to_Ioc_mod hp a b :=
by rw [add_comm, to_Ioc_mod_add_zsmul]

@[simp] lemma to_Ico_mod_sub_zsmul (a b : α) (m : ℤ) :
  to_Ico_mod hp a (b - m • p) = to_Ico_mod hp a b :=
by rw [sub_eq_add_neg, ←neg_smul, to_Ico_mod_add_zsmul]

@[simp] lemma to_Ioc_mod_sub_zsmul (a b : α) (m : ℤ) :
  to_Ioc_mod hp a (b - m • p) = to_Ioc_mod hp a b :=
by rw [sub_eq_add_neg, ←neg_smul, to_Ioc_mod_add_zsmul]

@[simp] lemma to_Ico_mod_add_right (a b : α) : to_Ico_mod hp a (b + p) = to_Ico_mod hp a b :=
by simpa only [one_zsmul] using to_Ico_mod_add_zsmul hp a b 1

@[simp] lemma to_Ioc_mod_add_right (a b : α) : to_Ioc_mod hp a (b + p) = to_Ioc_mod hp a b :=
by simpa only [one_zsmul] using to_Ioc_mod_add_zsmul hp a b 1

@[simp] lemma to_Ico_mod_add_left (a b : α) : to_Ico_mod hp a (p + b) = to_Ico_mod hp a b :=
by rw [add_comm, to_Ico_mod_add_right]

@[simp] lemma to_Ioc_mod_add_left (a b : α) : to_Ioc_mod hp a (p + b) = to_Ioc_mod hp a b :=
by rw [add_comm, to_Ioc_mod_add_right]

@[simp] lemma to_Ico_mod_sub (a b : α) : to_Ico_mod hp a (b - p) = to_Ico_mod hp a b :=
by simpa only [one_zsmul] using to_Ico_mod_sub_zsmul hp a b 1

@[simp] lemma to_Ioc_mod_sub (a b : α) : to_Ioc_mod hp a (b - p) = to_Ioc_mod hp a b :=
by simpa only [one_zsmul] using to_Ioc_mod_sub_zsmul hp a b 1

lemma to_Ico_mod_sub' (a b c : α) : to_Ico_mod hp a (b - c) = to_Ico_mod hp (a + c) b - c :=
by simp_rw [to_Ico_mod, to_Ico_div_sub', sub_right_comm]

lemma to_Ioc_mod_sub' (a b c : α) : to_Ioc_mod hp a (b - c) = to_Ioc_mod hp (a + c) b - c :=
by simp_rw [to_Ioc_mod, to_Ioc_div_sub', sub_right_comm]

lemma to_Ico_mod_add_right' (a b c : α) : to_Ico_mod hp a (b + c) = to_Ico_mod hp (a - c) b + c :=
by simp_rw [to_Ico_mod, to_Ico_div_add_right', sub_add_eq_add_sub]

lemma to_Ioc_mod_add_right' (a b c : α) : to_Ioc_mod hp a (b + c) = to_Ioc_mod hp (a - c) b + c :=
by simp_rw [to_Ioc_mod, to_Ioc_div_add_right', sub_add_eq_add_sub]

lemma to_Ico_mod_neg (a b : α) : to_Ico_mod hp a (-b) = p - to_Ioc_mod hp (-a) b :=
by { simp_rw [to_Ico_mod, to_Ioc_mod, to_Ico_div_neg, neg_smul, add_smul], abel }

lemma to_Ioc_mod_neg (a b : α) : to_Ioc_mod hp a (-b) = p - to_Ico_mod hp (-a) b :=
by { simp_rw [to_Ioc_mod, to_Ico_mod, to_Ioc_div_neg, neg_smul, add_smul], abel }

lemma to_Ico_mod_eq_to_Ico_mod : to_Ico_mod hp a b = to_Ico_mod hp a c ↔ ∃ n : ℤ, c - b = n • p :=
begin
  refine ⟨λ h, ⟨to_Ico_div hp a c - to_Ico_div hp a b, _⟩, λ h, _⟩,
  { conv_lhs { rw [←to_Ico_mod_add_to_Ico_div_zsmul hp a b,
                   ←to_Ico_mod_add_to_Ico_div_zsmul hp a c] },
    rw [h, sub_smul],
    abel },
  { rcases h with ⟨z, hz⟩,
    rw sub_eq_iff_eq_add at hz,
    rw [hz, to_Ico_mod_zsmul_add] }
end

lemma to_Ioc_mod_eq_to_Ioc_mod : to_Ioc_mod hp a b = to_Ioc_mod hp a c ↔ ∃ n : ℤ, c - b = n • p :=
begin
  refine ⟨λ h, ⟨to_Ioc_div hp a c - to_Ioc_div hp a b, _⟩, λ h, _⟩,
  { conv_lhs { rw [←to_Ioc_mod_add_to_Ioc_div_zsmul hp a b,
                   ←to_Ioc_mod_add_to_Ioc_div_zsmul hp a c] },
    rw [h, sub_smul],
    abel },
  { rcases h with ⟨z, hz⟩,
    rw sub_eq_iff_eq_add at hz,
    rw [hz, to_Ioc_mod_zsmul_add] }
end

/-! ### Links between the `Ico` and `Ioc` variants applied to the same element -/

section Ico_Ioc
<<<<<<< HEAD

variables (a : α) {b c p : α} (hb : 0 < b) (hp : 0 < p) (x : α)

omit hα

-- TODO: The argument order to `mem_Ioo_mod` is terrible. `a` and `x` play analogous roles, but `b`
-- has nothing to do with `a`
/-- `mem_Ioo_mod a b x` means that `x` lies in the open interval `(a, a + b)` modulo `b`.
Equivalently (as shown below), `x` is not congruent to `a` modulo `b`, or `to_Ico_mod a hb` agrees
with `to_Ioc_mod a hb` at `x`, or `to_Ico_div a hb` agrees with `to_Ioc_div a hb` at `x`. -/
def mem_Ioo_mod (b x : α) : Prop := ∃ z : ℤ, x - z • b ∈ set.Ioo a (a + b)
=======
variables (a b)

omit hα
/-- `mem_Ioo_mod p a b` means that `b` lies in the open interval `(a, a + p)` modulo `p`.
Equivalently (as shown below), `b` is not congruent to `a` modulo `p`, or `to_Ico_mod hp a` agrees
with `to_Ioc_mod hp a` at `b`, or `to_Ico_div hp a` agrees with `to_Ioc_div hp a` at `b`. -/
def mem_Ioo_mod (p a b : α) : Prop := ∃ z : ℤ, b - z • p ∈ set.Ioo a (a + p)
>>>>>>> 2c1d8ca2
include hα

lemma tfae_mem_Ioo_mod :
  tfae [mem_Ioo_mod p a b,
    to_Ico_mod hp a b = to_Ioc_mod hp a b,
    to_Ico_mod hp a b + p ≠ to_Ioc_mod hp a b,
    to_Ico_mod hp a b ≠ a] :=
begin
  tfae_have : 1 → 2,
  { exact λ ⟨i, hi⟩,
      ((to_Ico_mod_eq_iff hp).2 ⟨set.Ioo_subset_Ico_self hi, i, (sub_add_cancel b _).symm⟩).trans
      ((to_Ioc_mod_eq_iff hp).2 ⟨set.Ioo_subset_Ioc_self hi, i, (sub_add_cancel b _).symm⟩).symm },
  tfae_have : 2 → 3,
  { intro h, rw [h, ne, add_right_eq_self], exact hp.ne' },
  tfae_have : 3 → 4,
  { refine mt (λ h, _),
    rw [h, eq_comm, to_Ioc_mod_eq_iff, set.right_mem_Ioc],
    refine ⟨lt_add_of_pos_right a hp, to_Ico_div hp a b - 1, _⟩,
    rw [sub_one_zsmul, add_add_add_comm, add_right_neg, add_zero],
    conv_lhs { rw [← to_Ico_mod_add_to_Ico_div_zsmul hp a b, h] } },
  tfae_have : 4 → 1,
  { have h' := to_Ico_mod_mem_Ico hp a b, exact λ h, ⟨_, h'.1.lt_of_ne' h, h'.2⟩ },
  tfae_finish,
end

variables {a b}

lemma mem_Ioo_mod_iff_to_Ico_mod_eq_to_Ioc_mod :
  mem_Ioo_mod p a b ↔ to_Ico_mod hp a b = to_Ioc_mod hp a b := (tfae_mem_Ioo_mod hp a b).out 0 1
lemma mem_Ioo_mod_iff_to_Ico_mod_add_period_ne_to_Ioc_mod :
  mem_Ioo_mod p a b ↔ to_Ico_mod hp a b + p ≠ to_Ioc_mod hp a b := (tfae_mem_Ioo_mod hp a b).out 0 2
lemma mem_Ioo_mod_iff_to_Ico_mod_ne_left :
  mem_Ioo_mod p a b ↔ to_Ico_mod hp a b ≠ a := (tfae_mem_Ioo_mod hp a b).out 0 3

alias mem_Ioo_mod_iff_to_Ico_mod_eq_to_Ioc_mod ↔ mem_Ioo_mod.to_Ico_mod_eq_to_Ioc_mod _

lemma not_mem_Ioo_mod_iff_to_Ico_mod_add_period_eq_to_Ioc_mod :
  ¬mem_Ioo_mod p a b ↔ to_Ico_mod hp a b + p = to_Ioc_mod hp a b :=
(mem_Ioo_mod_iff_to_Ico_mod_add_period_ne_to_Ioc_mod hp).not_left

lemma not_mem_Ioo_mod_iff_to_Ico_mod_eq_left : ¬mem_Ioo_mod p a b ↔ to_Ico_mod hp a b = a :=
(mem_Ioo_mod_iff_to_Ico_mod_ne_left hp).not_left

lemma mem_Ioo_mod_iff_to_Ioc_mod_ne_right : mem_Ioo_mod p a b ↔ to_Ioc_mod hp a b ≠ a + p :=
begin
  rw [mem_Ioo_mod_iff_to_Ico_mod_eq_to_Ioc_mod, to_Ico_mod_eq_iff hp],
  obtain ⟨h₁, h₂⟩ := to_Ioc_mod_mem_Ioc hp a b,
  exact ⟨λ h, h.1.2.ne, λ h, ⟨⟨h₁.le, h₂.lt_of_ne h⟩, _,
    (to_Ioc_mod_add_to_Ioc_div_zsmul _ _ _).symm⟩⟩,
end

lemma not_mem_Ioo_mod_iff_to_Ioc_eq_right : ¬mem_Ioo_mod p a b ↔ to_Ioc_mod hp a b = a + p :=
(mem_Ioo_mod_iff_to_Ioc_mod_ne_right hp).not_left

lemma mem_Ioo_mod_iff_to_Ico_div_eq_to_Ioc_div :
  mem_Ioo_mod p a b ↔ to_Ico_div hp a b = to_Ioc_div hp a b :=
by rw [mem_Ioo_mod_iff_to_Ico_mod_eq_to_Ioc_mod hp,
       to_Ico_mod, to_Ioc_mod, sub_right_inj, (zsmul_strict_mono_left hp).injective.eq_iff]

lemma mem_Ioo_mod_iff_to_Ico_div_ne_to_Ioc_div_add_one :
  mem_Ioo_mod p a b ↔ to_Ico_div hp a b ≠ to_Ioc_div hp a b + 1 :=
by rw [mem_Ioo_mod_iff_to_Ico_mod_add_period_ne_to_Ioc_mod hp, ne, ne, to_Ico_mod, to_Ioc_mod,
       ← eq_sub_iff_add_eq, sub_sub, sub_right_inj, ← add_one_zsmul,
       (zsmul_strict_mono_left hp).injective.eq_iff]

lemma not_mem_Ioo_mod_iff_to_Ico_div_eq_to_Ioc_div_add_one :
  ¬mem_Ioo_mod p a b ↔ to_Ico_div hp a b = to_Ioc_div hp a b + 1 :=
(mem_Ioo_mod_iff_to_Ico_div_ne_to_Ioc_div_add_one hp).not_left

<<<<<<< HEAD
section
include hb
=======
include hp
>>>>>>> 2c1d8ca2

lemma mem_Ioo_mod_iff_ne_add_zsmul : mem_Ioo_mod p a b ↔ ∀ z : ℤ, b ≠ a + z • p :=
begin
  rw [mem_Ioo_mod_iff_to_Ico_mod_ne_left hp, ← not_iff_not],
  push_neg, split; intro h,
  { rw ← h,
    exact ⟨_, (to_Ico_mod_add_to_Ico_div_zsmul _ _ _).symm⟩ },
  { rw [to_Ico_mod_eq_iff, set.left_mem_Ico],
    exact ⟨lt_add_of_pos_right a hp, h⟩, },
end

lemma not_mem_Ioo_mod_iff_eq_add_zsmul : ¬mem_Ioo_mod p a b ↔ ∃ z : ℤ, b = a + z • p :=
by simpa only [not_forall, not_ne_iff] using (mem_Ioo_mod_iff_ne_add_zsmul hp).not

lemma not_mem_Ioo_mod_iff_eq_mod_zmultiples :
  ¬mem_Ioo_mod p a b ↔ (b : α ⧸ add_subgroup.zmultiples p) = a :=
by simp_rw [not_mem_Ioo_mod_iff_eq_add_zsmul hp, quotient_add_group.eq_iff_sub_mem,
    add_subgroup.mem_zmultiples_iff, eq_sub_iff_add_eq', eq_comm]

lemma mem_Ioo_mod_iff_ne_mod_zmultiples :
  mem_Ioo_mod p a b ↔ (b : α ⧸ add_subgroup.zmultiples p) ≠ a :=
(not_mem_Ioo_mod_iff_eq_mod_zmultiples hp).not_right

lemma Ico_eq_locus_Ioc_eq_Union_Ioo :
  {b | to_Ico_mod hp a b = to_Ioc_mod hp a b} = ⋃ z : ℤ, set.Ioo (a + z • p) (a + p + z • p) :=
begin
  ext1, simp_rw [set.mem_set_of, set.mem_Union, ← set.sub_mem_Ioo_iff_left],
  exact (mem_Ioo_mod_iff_to_Ico_mod_eq_to_Ioc_mod hp).symm,
end

lemma to_Ioc_div_wcovby_to_Ico_div (a b : α) : to_Ioc_div hp a b ⩿ to_Ico_div hp a b :=
begin
  suffices : to_Ioc_div hp a b = to_Ico_div hp a b ∨ to_Ioc_div hp a b + 1 = to_Ico_div hp a b,
  { rwa [wcovby_iff_eq_or_covby, ←order.succ_eq_iff_covby] },
  rw [eq_comm, ←mem_Ioo_mod_iff_to_Ico_div_eq_to_Ioc_div,
    eq_comm, ←not_mem_Ioo_mod_iff_to_Ico_div_eq_to_Ioc_div_add_one],
  exact em _,
end

lemma to_Ico_mod_le_to_Ioc_mod (a b : α) : to_Ico_mod hp a b ≤ to_Ioc_mod hp a b :=
begin
  rw [to_Ico_mod, to_Ioc_mod, sub_le_sub_iff_left],
  exact zsmul_mono_left hp.le (to_Ioc_div_wcovby_to_Ico_div _ _ _).le
end

lemma to_Ioc_mod_le_to_Ico_mod_add (a b : α) : to_Ioc_mod hp a b ≤ to_Ico_mod hp a b + p :=
begin
  rw [to_Ico_mod, to_Ioc_mod, sub_add, sub_le_sub_iff_left, sub_le_iff_le_add, ←add_one_zsmul,
    (zsmul_strict_mono_left hp).le_iff_le],
  apply (to_Ioc_div_wcovby_to_Ico_div _ _ _).le_succ,
end

end

/-- If `a` and `b` fall within the same cycle WRT `c`, then they are not within `p` of one another.
-/
@[simp] lemma to_Ico_mod_inj :
  to_Ico_mod c hp a = to_Ico_mod c hp b ↔ ¬ mem_Ioo_mod a p b :=
begin
  rw [to_Ico_mod_eq_to_Ico_mod, not_mem_Ioo_mod_iff_eq_add_zsmul hp],
  simp_rw sub_eq_iff_eq_add',
end

lemma to_Ico_mod_ne_to_Ico_mod :
  to_Ico_mod c hp a ≠ to_Ico_mod c hp b ↔ mem_Ioo_mod a p b :=
(to_Ico_mod_inj hp).not_left

alias to_Ico_mod_ne_to_Ico_mod ↔ _ mem_Ioo_mod.to_Ico_mod_ne_to_Ico_mod

lemma mem_Ioo_mod_comm (hp : 0 < p) : mem_Ioo_mod a p b ↔ mem_Ioo_mod b p a :=
by rw [←to_Ico_mod_ne_to_Ico_mod hp, ne_comm, to_Ico_mod_ne_to_Ico_mod]; assumption

alias mem_Ioo_mod_comm ↔ mem_Ioo_mod.symm _

end Ico_Ioc

lemma to_Ico_mod_eq_self : to_Ico_mod hp a b = b ↔ b ∈ set.Ico a (a + p) :=
by { rw [to_Ico_mod_eq_iff, and_iff_left], exact ⟨0, by simp⟩ }

lemma to_Ioc_mod_eq_self : to_Ioc_mod hp a b = b ↔ b ∈ set.Ioc a (a + p) :=
by { rw [to_Ioc_mod_eq_iff, and_iff_left], exact ⟨0, by simp⟩ }

@[simp] lemma to_Ico_mod_to_Ico_mod (a₁ a₂ b : α) :
  to_Ico_mod hp a₁ (to_Ico_mod hp a₂ b) = to_Ico_mod hp a₁ b :=
(to_Ico_mod_eq_to_Ico_mod _).2 ⟨to_Ico_div hp a₂ b, self_sub_to_Ico_mod hp a₂ b⟩

@[simp] lemma to_Ico_mod_to_Ioc_mod (a₁ a₂ b : α) :
  to_Ico_mod hp a₁ (to_Ioc_mod hp a₂ b) = to_Ico_mod hp a₁ b :=
(to_Ico_mod_eq_to_Ico_mod _).2 ⟨to_Ioc_div hp a₂ b, self_sub_to_Ioc_mod hp a₂ b⟩

@[simp] lemma to_Ioc_mod_to_Ioc_mod (a₁ a₂ b : α) :
  to_Ioc_mod hp a₁ (to_Ioc_mod hp a₂ b) = to_Ioc_mod hp a₁ b :=
(to_Ioc_mod_eq_to_Ioc_mod _).2 ⟨to_Ioc_div hp a₂ b, self_sub_to_Ioc_mod hp a₂ b⟩

@[simp] lemma to_Ioc_mod_to_Ico_mod (a₁ a₂ b : α) :
  to_Ioc_mod hp a₁ (to_Ico_mod hp a₂ b) = to_Ioc_mod hp a₁ b :=
(to_Ioc_mod_eq_to_Ioc_mod _).2 ⟨to_Ico_div hp a₂ b, self_sub_to_Ico_mod hp a₂ b⟩

<<<<<<< HEAD
lemma to_Ico_mod_zero_sub_comm {b : α} (hb : 0 < b) (x y : α) :
  to_Ico_mod 0 hb (x - y) = b - to_Ioc_mod 0 hb (y - x) :=
by rw [←neg_sub, to_Ico_mod_neg, neg_zero]

lemma to_Ioc_mod_zero_sub_comm {b : α} (hb : 0 < b) (x y : α) :
  to_Ioc_mod 0 hb (x - y) = b - to_Ico_mod 0 hb (y - x) :=
by rw [←neg_sub, to_Ioc_mod_neg, neg_zero]

private lemma to_Ixx_mod_add_eq {b : α} (hb : 0 < b) (x₁ x₂ : α) :
  to_Ico_mod 0 hb (x₁ - x₂) + to_Ioc_mod 0 hb (x₂ - x₁) = b :=
by rw [to_Ico_mod_zero_sub_comm, sub_add_cancel]

lemma to_Ico_mod_periodic (a : α) {b : α} (hb : 0 < b) : function.periodic (to_Ico_mod a hb) b :=
to_Ico_mod_add_right a hb
=======
lemma to_Ico_mod_periodic (a : α) : function.periodic (to_Ico_mod hp a) p :=
to_Ico_mod_add_right hp a
>>>>>>> 2c1d8ca2

lemma to_Ioc_mod_periodic (a : α) : function.periodic (to_Ioc_mod hp a) p :=
to_Ioc_mod_add_right hp a

/-- `to_Ico_mod` as an equiv from the quotient. -/
@[simps symm_apply]
def quotient_add_group.equiv_Ico_mod (a : α) :
  (α ⧸ add_subgroup.zmultiples p) ≃ set.Ico a (a + p) :=
{ to_fun := λ b, ⟨(to_Ico_mod_periodic hp a).lift b,
    quotient_add_group.induction_on' b $ to_Ico_mod_mem_Ico hp a⟩,
  inv_fun := coe,
  right_inv := λ b, subtype.ext $ (to_Ico_mod_eq_self hp).mpr b.prop,
  left_inv := λ b, begin
    induction b using quotient_add_group.induction_on',
    dsimp,
    rw [quotient_add_group.eq_iff_sub_mem, to_Ico_mod_sub_self],
    apply add_subgroup.zsmul_mem_zmultiples,
  end }

@[simp]
lemma quotient_add_group.equiv_Ico_mod_coe (a b : α) :
  quotient_add_group.equiv_Ico_mod hp a ↑b = ⟨to_Ico_mod hp a b, to_Ico_mod_mem_Ico hp a _⟩ :=
rfl

@[simp]
lemma quotient_add_group.equiv_Ico_mod_zero (a : α) {b : α} (hb : 0 < b) :
  quotient_add_group.equiv_Ico_mod a hb 0 = ⟨to_Ico_mod a hb 0, to_Ico_mod_mem_Ico a hb _⟩ :=
rfl

/-- `to_Ioc_mod` as an equiv from the quotient. -/
@[simps symm_apply]
def quotient_add_group.equiv_Ioc_mod (a : α) :
  (α ⧸ add_subgroup.zmultiples p) ≃ set.Ioc a (a + p) :=
{ to_fun := λ b, ⟨(to_Ioc_mod_periodic hp a).lift b,
    quotient_add_group.induction_on' b $ to_Ioc_mod_mem_Ioc hp a⟩,
  inv_fun := coe,
  right_inv := λ b, subtype.ext $ (to_Ioc_mod_eq_self hp).mpr b.prop,
  left_inv := λ b, begin
    induction b using quotient_add_group.induction_on',
    dsimp,
    rw [quotient_add_group.eq_iff_sub_mem, to_Ioc_mod_sub_self],
    apply add_subgroup.zsmul_mem_zmultiples,
  end }

@[simp]
lemma quotient_add_group.equiv_Ioc_mod_coe (a b : α) :
  quotient_add_group.equiv_Ioc_mod hp a ↑b = ⟨to_Ioc_mod hp a b, to_Ioc_mod_mem_Ioc hp a _⟩ :=
rfl

@[simp]
lemma quotient_add_group.equiv_Ioc_mod_zero (a : α) {b : α} (hb : 0 < b) :
  quotient_add_group.equiv_Ioc_mod a hb 0 = ⟨to_Ioc_mod a hb 0, to_Ioc_mod_mem_Ioc a hb _⟩ :=
rfl

namespace quotient_add_group
variables {b : α} [hb : fact (0 < b)]
include hb

instance : has_btw (α ⧸ add_subgroup.zmultiples b) :=
{ btw := λ x₁ x₂ x₃, (equiv_Ico_mod 0 hb.out (x₂ - x₁) : α) ≤ equiv_Ioc_mod 0 hb.out (x₃ - x₁) }

lemma btw_coe_iff' (x₁ x₂ x₃ : α) :
  has_btw.btw (x₁ : α ⧸ add_subgroup.zmultiples b) x₂ x₃ ↔
    to_Ico_mod 0 hb.out (x₂ - x₁) ≤ to_Ioc_mod 0 hb.out (x₃ - x₁) :=
iff.rfl

-- maybe harder to prove with than the primed one?
lemma btw_coe_iff (x₁ x₂ x₃ : α) :
  has_btw.btw (x₁ : α ⧸ add_subgroup.zmultiples b) x₂ x₃ ↔
    to_Ico_mod x₁ hb.out x₂ ≤ to_Ioc_mod x₁ hb.out x₃ :=
by rw [btw_coe_iff', to_Ioc_mod_sub', to_Ico_mod_sub', zero_add, sub_le_sub_iff_right]

lemma to_Ico_mod_eq_sub (hb : 0 < b) (x₁ x₂ : α) :
  to_Ico_mod x₁ hb x₂ = to_Ico_mod 0 hb (x₂ - x₁) + x₁ :=
by rw [to_Ico_mod_sub', zero_add, sub_add_cancel]

lemma to_Ioc_mod_eq_sub (hb : 0 < b) (x₁ x₂ : α) :
  to_Ioc_mod x₁ hb x₂ = to_Ioc_mod 0 hb (x₂ - x₁) + x₁ :=
by rw [to_Ioc_mod_sub', zero_add, sub_add_cancel]

private lemma to_Ixx_mod_iff (hb : 0 < b) (x₁ x₂ x₃ : α) :
  to_Ico_mod x₁ hb x₂ ≤ to_Ioc_mod x₁ hb x₃ ↔
  to_Ico_mod 0 hb (x₂ - x₁) + to_Ico_mod 0 hb (x₁ - x₃) ≤ b :=
by rw [to_Ico_mod_eq_sub, to_Ioc_mod_eq_sub _ x₁, add_le_add_iff_right, ←neg_sub x₁ x₃,
    to_Ioc_mod_neg, neg_zero, le_sub_iff_add_le]

@[simp] lemma to_Ico_mod_zsmul_add' (a : α) {b : α} (hb : 0 < b) (x : α) (m : ℤ) :
  to_Ico_mod (a + m • b) hb x = to_Ico_mod a hb x + m • b :=
by simp only [to_Ico_mod, to_Ico_div_add_zsmul', sub_smul, sub_add]

@[simp] lemma to_Ioc_mod_zsmul_add' (a : α) {b : α} (hb : 0 < b) (x : α) (m : ℤ) :
  to_Ioc_mod (a + m • b) hb x = to_Ioc_mod a hb x + m • b :=
by simp only [to_Ioc_mod, to_Ioc_div_add_zsmul', sub_smul, sub_add]

private lemma to_Ixx_mod_cyclic_left (x₁ x₂ x₃ : α)
  (h : to_Ico_mod x₁ hb.out x₂ ≤ to_Ioc_mod x₁ hb.out x₃) :
  to_Ico_mod x₂ hb.out x₃ ≤ to_Ioc_mod x₂ hb.out x₁ :=
begin
  let x₂' := to_Ico_mod x₁ hb.out x₂,
  let x₃' := to_Ico_mod x₂' hb.out x₃,

  suffices hequiv : x₃' ≤ to_Ioc_mod x₂' hb.out x₁,
  { have hd : ∃ (z : ℤ), x₂ = x₂' + z • b := ((to_Ico_mod_eq_iff hb.out).1 rfl).2,
    clear_value x₂',
    obtain ⟨m₂, rfl⟩ := hd,
    simpa using hequiv },

  have h : x₂' ≤ to_Ioc_mod x₁ hb.out x₃' := by simpa,

  have hIoc₂₁ : to_Ioc_mod x₂' hb.out x₁ = x₁ + b,
  { apply (to_Ioc_mod_eq_iff hb.out).2,
    refine ⟨_, -1, _⟩,
    { simp only [set.mem_Ioc, add_le_add_iff_right],
      exact ⟨to_Ico_mod_lt_right _ _ _, left_le_to_Ico_mod _ _ _⟩ },
    simp only [add_neg_cancel_right, one_smul, neg_smul] },

  by_cases hc : x₃' ≤ x₁ + b,
  { exact hIoc₂₁.symm.trans_ge hc },

  rw [not_le] at hc,
  have hIoc₁₃ : to_Ioc_mod x₁ hb.out x₃' = x₃' - b,
  { apply (to_Ioc_mod_eq_iff hb.out).2,
    refine ⟨_, 1, _⟩, swap,
    { simp only [sub_add_cancel, one_smul] },
    simp only [set.mem_Ioc, add_le_add_iff_right],
    split,
    { exact lt_sub_iff_add_lt.2 hc },
      have w₁ : x₃' - b < x₂' := (sub_lt_iff_lt_add.2 (to_Ico_mod_lt_right _ _ _)),
      have w₂ : x₂' < x₁ + b := to_Ico_mod_lt_right _ _ _,
      exact (le_of_lt w₁).trans (le_of_lt w₂) },

  have h₃ : x₃' - b < x₂' := sub_lt_iff_lt_add.2 (to_Ico_mod_lt_right x₂' _ x₃),
  have not_h₃ := not_lt.2 (h.trans hIoc₁₃.symm.ge),
  contradiction,
end

private lemma to_Ixx_mod_antisymm {x₁ x₂ x₃ : α}
  (h₁₂₃ : to_Ico_mod x₁ hb.out x₂ ≤ to_Ioc_mod x₁ hb.out x₃)
  (h₁₃₂ : to_Ico_mod x₁ hb.out x₃ ≤ to_Ioc_mod x₁ hb.out x₂) :
  ¬mem_Ioo_mod x₂ b x₁ ∨ ¬mem_Ioo_mod x₃ b x₂ ∨ ¬mem_Ioo_mod x₁ b x₃ :=
begin
  by_contra' h,
  rw ←h.2.2.to_Ico_mod_eq_to_Ioc_mod hb.out at h₁₂₃,
  rw ←(h.1.symm hb.out).to_Ico_mod_eq_to_Ioc_mod hb.out at h₁₃₂,
  exact h.2.1.to_Ico_mod_ne_to_Ico_mod hb.out (h₁₃₂.antisymm h₁₂₃),
end

/--
 From this I think it's a lot easier to verify the axioms; another essential ingredient is the lemma
 saying {x-y} + {y-x} = period if x ≠ y (and = 0 if x = y). Thus if x ≠ y and y ≠ z then
 ({x-y} + {y-z}) + ({z-y} + {y-x}) = 2 * period, so one of {x-y} + {y-z} and {z-y} + {y-x} must be
 `≤ period`, proving btw_total;
-/
private lemma to_Ixx_mod_total' (x y z : α) :
  to_Ico_mod y hb.out x ≤ to_Ioc_mod y hb.out z ∨
  to_Ico_mod y hb.out z ≤ to_Ioc_mod y hb.out x :=
begin
  have := congr_arg2 (+) (to_Ixx_mod_add_eq hb.out x y) (to_Ixx_mod_add_eq hb.out z y),
  rw [add_add_add_comm, add_comm (to_Ioc_mod _ _ _), add_add_add_comm, ←two_nsmul] at this,
  replace := min_le_of_add_le_two_nsmul this.le,
  rw min_le_iff at this,
  rw [to_Ixx_mod_iff, to_Ixx_mod_iff],
  refine this.imp
    (le_trans (add_le_add_left _ _))
    (le_trans (add_le_add_left _ _)),
  { apply to_Ico_mod_le_to_Ioc_mod },
  { apply to_Ico_mod_le_to_Ioc_mod },
end

private lemma to_Ixx_mod_total (x y z : α) :
  to_Ico_mod x hb.out y ≤ to_Ioc_mod x hb.out z ∨
  to_Ico_mod z hb.out y ≤ to_Ioc_mod z hb.out x :=
begin
  refine ( to_Ixx_mod_total' _ _ _).imp_right _,
  apply to_Ixx_mod_cyclic_left,
end

private lemma to_Ixx_mod_trans {x₁ x₂ x₃ x₄ : α}
  (h₁₂₃ : to_Ico_mod x₁ hb.out x₂ ≤ to_Ioc_mod x₁ hb.out x₃
    ∧ ¬to_Ico_mod x₃ hb.out x₂ ≤ to_Ioc_mod x₃ hb.out x₁)
  (h₂₃₄ : to_Ico_mod x₂ hb.out x₄ ≤ to_Ioc_mod x₂ hb.out x₃
    ∧ ¬to_Ico_mod x₃ hb.out x₄ ≤ to_Ioc_mod x₃ hb.out x₂) :
  to_Ico_mod x₁ hb.out x₄ ≤ to_Ioc_mod x₁ hb.out x₃
    ∧ ¬to_Ico_mod x₃ hb.out x₄ ≤ to_Ioc_mod x₃ hb.out x₁ :=
begin
  have h₁₂₃' := to_Ixx_mod_cyclic_left _ _ _ (to_Ixx_mod_cyclic_left _ _ _ h₁₂₃.1),
  have h₂₃₄' := to_Ixx_mod_cyclic_left _ _ _ (to_Ixx_mod_cyclic_left _ _ _ h₂₃₄.1),

  split, swap,
  { rw not_le,
    have := to_Ico_mod_le_to_Ioc_mod x₃ hb.out x₂,
    exact ((not_le.1 h₁₂₃.2).trans_le this).trans (not_le.1 h₂₃₄.2) },

  suffices h : to_Ico_mod x₃ hb.out x₂ = to_Ioc_mod x₃ hb.out x₂,
  { exact to_Ixx_mod_cyclic_left _ _ _ ((h₁₂₃'.trans $ ge_of_eq h).trans h₂₃₄') },

  by_contra,
  have hIco₃₂ : to_Ico_mod x₃ hb.out x₂ = x₃ :=
    ((tfae_mem_Ioo_mod x₃ hb.out x₂).out 3 1).not_right.2 h,
  have hIco₃₁ : x₃ < to_Ioc_mod x₃ hb.out x₁ := left_lt_to_Ioc_mod x₃ _ x₁,
  exact (h₁₂₃.2 $ (le_of_eq hIco₃₂).trans hIco₃₁.le),
end

instance circular_preorder : circular_preorder (α ⧸ add_subgroup.zmultiples b) :=
{ btw_refl := λ x, show _ ≤ _, by simp [sub_self, hb.out.le],
  btw_cyclic_left := λ x₁ x₂ x₃ h, begin
    induction x₁ using quotient_add_group.induction_on',
    induction x₂ using quotient_add_group.induction_on',
    induction x₃ using quotient_add_group.induction_on',
    simp_rw [btw_coe_iff] at h ⊢,
    apply to_Ixx_mod_cyclic_left _ _ _ h,
  end,
  sbtw := _,
  sbtw_iff_btw_not_btw := λ _ _ _, iff.rfl,
  sbtw_trans_left := λ x₁ x₂ x₃ x₄ (h₁₂₃ : _ ∧ _) (h₂₃₄ : _ ∧ _), show _ ∧ _, begin
    induction x₁ using quotient_add_group.induction_on',
    induction x₂ using quotient_add_group.induction_on',
    induction x₃ using quotient_add_group.induction_on',
    induction x₄ using quotient_add_group.induction_on',
    simp_rw [btw_coe_iff] at h₁₂₃ h₂₃₄ ⊢,
    apply to_Ixx_mod_trans h₁₂₃ h₂₃₄,
  end }

instance circular_order : circular_order (α ⧸ add_subgroup.zmultiples b) :=
{ btw_antisymm := λ x₁ x₂ x₃ h₁₂₃ h₃₂₁, begin
    induction x₁ using quotient_add_group.induction_on',
    induction x₂ using quotient_add_group.induction_on',
    induction x₃ using quotient_add_group.induction_on',
    rw btw_cyclic at h₃₂₁,
    simp_rw [btw_coe_iff] at h₁₂₃ h₃₂₁,
    simp_rw ←not_mem_Ioo_mod_iff_eq_mod_zmultiples hb.out,
    exact to_Ixx_mod_antisymm h₁₂₃ h₃₂₁,
  end,
  btw_total := λ x₁ x₂ x₃, begin
    induction x₁ using quotient_add_group.induction_on',
    induction x₂ using quotient_add_group.induction_on',
    induction x₃ using quotient_add_group.induction_on',
    simp_rw [btw_coe_iff] at ⊢,
    apply to_Ixx_mod_total,
  end,
  ..quotient_add_group.circular_preorder }

end quotient_add_group

end linear_ordered_add_comm_group

section linear_ordered_field

variables {α : Type*} [linear_ordered_field α] [floor_ring α] {p : α} (hp : 0 < p)

lemma to_Ico_div_eq_floor (a b : α) : to_Ico_div hp a b = ⌊(b - a) / p⌋ :=
begin
  refine to_Ico_div_eq_of_sub_zsmul_mem_Ico hp _,
  rw [set.mem_Ico, zsmul_eq_mul, ←sub_nonneg, add_comm, sub_right_comm, ←sub_lt_iff_lt_add,
    sub_right_comm _ _ a],
  exact ⟨int.sub_floor_div_mul_nonneg _ hp, int.sub_floor_div_mul_lt _ hp⟩,
end

lemma to_Ioc_div_eq_neg_floor (a b : α) : to_Ioc_div hp a b = -⌊(a + p - b) / p⌋ :=
begin
  refine to_Ioc_div_eq_of_sub_zsmul_mem_Ioc hp _,
  rw [set.mem_Ioc, zsmul_eq_mul, int.cast_neg, neg_mul, sub_neg_eq_add, ←sub_nonneg,
    sub_add_eq_sub_sub],
  refine ⟨_, int.sub_floor_div_mul_nonneg _ hp⟩,
  rw [←add_lt_add_iff_right p, add_assoc, add_comm b, ←sub_lt_iff_lt_add, add_comm (_ * _),
      ←sub_lt_iff_lt_add],
  exact int.sub_floor_div_mul_lt _ hp
end

lemma to_Ico_div_zero_one (b : α) : to_Ico_div (zero_lt_one' α) 0 b = ⌊b⌋ :=
by simp [to_Ico_div_eq_floor]

lemma to_Ico_mod_eq_add_fract_mul (a b : α) : to_Ico_mod hp a b = a + int.fract ((b - a) / p) * p :=
begin
  rw [to_Ico_mod, to_Ico_div_eq_floor, int.fract],
  field_simp [hp.ne.symm],
  ring
end

lemma to_Ico_mod_eq_fract_mul (b : α) : to_Ico_mod hp 0 b = int.fract (b / p) * p :=
by simp [to_Ico_mod_eq_add_fract_mul]

lemma to_Ioc_mod_eq_sub_fract_mul (a b : α) :
  to_Ioc_mod hp a b = a + p - int.fract ((a + p - b) / p) * p :=
begin
  rw [to_Ioc_mod, to_Ioc_div_eq_neg_floor, int.fract],
  field_simp [hp.ne.symm],
  ring
end

lemma to_Ico_mod_zero_one (b : α) : to_Ico_mod (zero_lt_one' α) 0 b = int.fract b :=
by simp [to_Ico_mod_eq_add_fract_mul]

end linear_ordered_field

/-! ### Lemmas about unions of translates of intervals -/
section union

open set int

section linear_ordered_add_comm_group

variables {α : Type*} [linear_ordered_add_comm_group α] [archimedean α] {p : α} (hp : 0 < p) (a : α)
include hp

lemma Union_Ioc_add_zsmul : (⋃ (n : ℤ), Ioc (a + n • p) (a + (n + 1) • p)) = univ :=
begin
  refine eq_univ_iff_forall.mpr (λ b, mem_Union.mpr _),
  rcases sub_to_Ioc_div_zsmul_mem_Ioc hp a b with ⟨hl, hr⟩,
  refine ⟨to_Ioc_div hp a b, ⟨lt_sub_iff_add_lt.mp hl, _⟩⟩,
  rw [add_smul, one_smul, ←add_assoc],
  convert sub_le_iff_le_add.mp hr using 1, abel,
end

lemma Union_Ico_add_zsmul : (⋃ (n : ℤ), Ico (a + n • p) (a + (n + 1) • p)) = univ :=
begin
  refine eq_univ_iff_forall.mpr (λ b, mem_Union.mpr _),
  rcases sub_to_Ico_div_zsmul_mem_Ico hp a b with ⟨hl, hr⟩,
  refine ⟨to_Ico_div hp a b, ⟨le_sub_iff_add_le.mp hl, _⟩⟩,
  rw [add_smul, one_smul, ←add_assoc],
  convert sub_lt_iff_lt_add.mp hr using 1, abel,
end

lemma Union_Icc_add_zsmul : (⋃ (n : ℤ), Icc (a + n • p) (a + (n + 1) • p)) = univ :=
by simpa only [Union_Ioc_add_zsmul hp a, univ_subset_iff] using
  Union_mono (λ n : ℤ, (Ioc_subset_Icc_self : Ioc (a + n • p) (a + (n + 1) • p) ⊆ Icc _ _))

lemma Union_Ioc_zsmul : (⋃ (n : ℤ), Ioc (n • p) ((n + 1) • p)) = univ :=
by simpa only [zero_add] using Union_Ioc_add_zsmul hp 0

lemma Union_Ico_zsmul : (⋃ (n : ℤ), Ico (n • p) ((n + 1) • p)) = univ :=
by simpa only [zero_add] using Union_Ico_add_zsmul hp 0

lemma Union_Icc_zsmul : (⋃ (n : ℤ), Icc (n • p) ((n + 1) • p)) = univ :=
by simpa only [zero_add] using Union_Icc_add_zsmul hp 0

end linear_ordered_add_comm_group

section linear_ordered_ring

variables {α : Type*} [linear_ordered_ring α] [archimedean α] (a : α)

lemma Union_Ioc_add_int_cast : (⋃ (n : ℤ), Ioc (a + n) (a + n + 1)) = set.univ :=
by simpa only [zsmul_one, int.cast_add, int.cast_one, ←add_assoc]
  using Union_Ioc_add_zsmul zero_lt_one a

lemma Union_Ico_add_int_cast : (⋃ (n : ℤ), Ico (a + n) (a + n + 1)) = set.univ :=
by simpa only [zsmul_one, int.cast_add, int.cast_one, ←add_assoc]
  using Union_Ico_add_zsmul zero_lt_one a

lemma Union_Icc_add_int_cast : (⋃ (n : ℤ), Icc (a + n) (a + n + 1)) = set.univ :=
by simpa only [zsmul_one, int.cast_add, int.cast_one, ←add_assoc]
  using Union_Icc_add_zsmul zero_lt_one a

variables (α)

lemma Union_Ioc_int_cast : (⋃ (n : ℤ), Ioc (n : α) (n + 1)) = set.univ :=
by simpa only [zero_add] using Union_Ioc_add_int_cast (0 : α)

lemma Union_Ico_int_cast : (⋃ (n : ℤ), Ico (n : α) (n + 1)) = set.univ :=
by simpa only [zero_add] using Union_Ico_add_int_cast (0 : α)

lemma Union_Icc_int_cast : (⋃ (n : ℤ), Icc (n : α) (n + 1)) = set.univ :=
by simpa only [zero_add] using Union_Icc_add_int_cast (0 : α)

end linear_ordered_ring

end union<|MERGE_RESOLUTION|>--- conflicted
+++ resolved
@@ -176,42 +176,29 @@
 to_Ico_div_eq_of_sub_zsmul_mem_Ico hp $
   by simpa only [add_smul, add_sub_add_right_eq_sub] using sub_to_Ico_div_zsmul_mem_Ico hp a b
 
-<<<<<<< HEAD
-@[simp] lemma to_Ico_div_add_zsmul' (a : α) {b : α} (hb : 0 < b) (x : α) (m : ℤ) :
-  to_Ico_div (a + m • b) hb x = to_Ico_div a hb x - m :=
-begin
-  refine (eq_to_Ico_div_of_sub_zsmul_mem_Ico hb _).symm,
-  rw [sub_smul, (sub_add _ _ _).symm, add_right_comm],
-  simpa using (sub_to_Ico_div_zsmul_mem_Ico a hb x),
-end
-
-@[simp] lemma to_Ioc_div_add_zsmul (a : α) {b : α} (hb : 0 < b) (x : α) (m : ℤ) :
-  to_Ioc_div a hb (x + m • b) = to_Ioc_div a hb x + m :=
-begin
-  refine (eq_to_Ioc_div_of_sub_zsmul_mem_Ioc hb _).symm,
-  convert sub_to_Ioc_div_zsmul_mem_Ioc a hb x using 1,
-  simp [add_smul]
-end
-
-@[simp] lemma to_Ioc_div_add_zsmul' (a : α) {b : α} (hb : 0 < b) (x : α) (m : ℤ) :
-  to_Ioc_div (a + m • b) hb x = to_Ioc_div a hb x - m :=
-begin
-  refine (eq_to_Ioc_div_of_sub_zsmul_mem_Ioc hb _).symm,
-  rw [sub_smul, (sub_add _ _ _).symm, add_right_comm],
-  simpa using (sub_to_Ioc_div_zsmul_mem_Ioc a hb x),
-end
-
-@[simp] lemma to_Ico_div_zsmul_add (a : α) {b : α} (hb : 0 < b) (x : α) (m : ℤ) :
-  to_Ico_div a hb (m • b + x) = m + to_Ico_div a hb x :=
-=======
+@[simp] lemma to_Ico_div_add_zsmul' (a b: α) (m : ℤ) :
+  to_Ico_div hp (a + m • p) b = to_Ico_div hp a b - m :=
+begin
+  refine to_Ico_div_eq_of_sub_zsmul_mem_Ico _ _,
+  rw [sub_smul, ←sub_add, add_right_comm],
+  simpa using sub_to_Ico_div_zsmul_mem_Ico hp a b,
+end
+
 @[simp] lemma to_Ioc_div_add_zsmul (a b : α) (m : ℤ) :
   to_Ioc_div hp a (b + m • p) = to_Ioc_div hp a b + m :=
 to_Ioc_div_eq_of_sub_zsmul_mem_Ioc hp $
   by simpa only [add_smul, add_sub_add_right_eq_sub] using sub_to_Ioc_div_zsmul_mem_Ioc hp a b
 
+@[simp] lemma to_Ioc_div_add_zsmul' (a b : α) (m : ℤ) :
+  to_Ioc_div hp (a + m • p) b = to_Ioc_div hp a b - m :=
+begin
+  refine to_Ioc_div_eq_of_sub_zsmul_mem_Ioc _ _,
+  rw [sub_smul, ←sub_add, add_right_comm],
+  simpa using sub_to_Ioc_div_zsmul_mem_Ioc hp a b,
+end
+
 @[simp] lemma to_Ico_div_zsmul_add (a b : α) (m : ℤ) :
   to_Ico_div hp a (m • p + b) = m + to_Ico_div hp a b :=
->>>>>>> 2c1d8ca2
 by rw [add_comm, to_Ico_div_add_zsmul, add_comm]
 
 @[simp] lemma to_Ioc_div_zsmul_add (a b : α) (m : ℤ) :
@@ -258,20 +245,13 @@
   exact sub_to_Ioc_div_zsmul_mem_Ioc hp (a + c) b,
 end
 
-<<<<<<< HEAD
-lemma to_Ico_div_eq_to_Ico_div_zero (a : α) {b : α} (hb : 0 < b) (x : α) :
-  to_Ico_div a hb x = to_Ico_div 0 hb (x - a) :=
+lemma to_Ico_div_eq_to_Ico_div_zero (a b : α) : to_Ico_div hp a b = to_Ico_div hp 0 (b - a) :=
 by rw [to_Ico_div_sub', zero_add]
 
-lemma to_Ioc_div_eq_to_Ioc_div_zero (a : α) {b : α} (hb : 0 < b) (x : α) :
-  to_Ioc_div a hb x = to_Ioc_div 0 hb (x - a) :=
+lemma to_Ioc_div_eq_to_Ioc_div_zero (a b : α) : to_Ioc_div hp a b = to_Ioc_div hp 0 (b - a) :=
 by rw [to_Ioc_div_sub', zero_add]
 
-lemma to_Ico_div_add_right' (a : α) {b : α} (hb : 0 < b) (x y : α) :
-  to_Ico_div a hb (x + y) = to_Ico_div (a - y) hb x :=
-=======
 lemma to_Ico_div_add_right' (a b c : α) : to_Ico_div hp a (b + c) = to_Ico_div hp (a - c) b :=
->>>>>>> 2c1d8ca2
 by rw [←sub_neg_eq_add, to_Ico_div_sub', sub_eq_add_neg]
 
 lemma to_Ioc_div_add_right' (a b c : α) : to_Ioc_div hp a (b + c) = to_Ioc_div hp (a - c) b :=
@@ -380,19 +360,6 @@
 /-! ### Links between the `Ico` and `Ioc` variants applied to the same element -/
 
 section Ico_Ioc
-<<<<<<< HEAD
-
-variables (a : α) {b c p : α} (hb : 0 < b) (hp : 0 < p) (x : α)
-
-omit hα
-
--- TODO: The argument order to `mem_Ioo_mod` is terrible. `a` and `x` play analogous roles, but `b`
--- has nothing to do with `a`
-/-- `mem_Ioo_mod a b x` means that `x` lies in the open interval `(a, a + b)` modulo `b`.
-Equivalently (as shown below), `x` is not congruent to `a` modulo `b`, or `to_Ico_mod a hb` agrees
-with `to_Ioc_mod a hb` at `x`, or `to_Ico_div a hb` agrees with `to_Ioc_div a hb` at `x`. -/
-def mem_Ioo_mod (b x : α) : Prop := ∃ z : ℤ, x - z • b ∈ set.Ioo a (a + b)
-=======
 variables (a b)
 
 omit hα
@@ -400,7 +367,6 @@
 Equivalently (as shown below), `b` is not congruent to `a` modulo `p`, or `to_Ico_mod hp a` agrees
 with `to_Ioc_mod hp a` at `b`, or `to_Ico_div hp a` agrees with `to_Ioc_div hp a` at `b`. -/
 def mem_Ioo_mod (p a b : α) : Prop := ∃ z : ℤ, b - z • p ∈ set.Ioo a (a + p)
->>>>>>> 2c1d8ca2
 include hα
 
 lemma tfae_mem_Ioo_mod :
@@ -470,12 +436,8 @@
   ¬mem_Ioo_mod p a b ↔ to_Ico_div hp a b = to_Ioc_div hp a b + 1 :=
 (mem_Ioo_mod_iff_to_Ico_div_ne_to_Ioc_div_add_one hp).not_left
 
-<<<<<<< HEAD
 section
-include hb
-=======
 include hp
->>>>>>> 2c1d8ca2
 
 lemma mem_Ioo_mod_iff_ne_add_zsmul : mem_Ioo_mod p a b ↔ ∀ z : ℤ, b ≠ a + z • p :=
 begin
@@ -530,22 +492,19 @@
 
 end
 
-/-- If `a` and `b` fall within the same cycle WRT `c`, then they are not within `p` of one another.
--/
-@[simp] lemma to_Ico_mod_inj :
-  to_Ico_mod c hp a = to_Ico_mod c hp b ↔ ¬ mem_Ioo_mod a p b :=
+/-- If `a` and `b` fall within the same cycle WRT `c`, then they are congruent modulo `p`. -/
+@[simp] lemma to_Ico_mod_inj : to_Ico_mod hp c a = to_Ico_mod hp c b ↔ ¬ mem_Ioo_mod p a b :=
 begin
   rw [to_Ico_mod_eq_to_Ico_mod, not_mem_Ioo_mod_iff_eq_add_zsmul hp],
   simp_rw sub_eq_iff_eq_add',
 end
 
-lemma to_Ico_mod_ne_to_Ico_mod :
-  to_Ico_mod c hp a ≠ to_Ico_mod c hp b ↔ mem_Ioo_mod a p b :=
+lemma to_Ico_mod_ne_to_Ico_mod : to_Ico_mod hp c a ≠ to_Ico_mod hp c b ↔ mem_Ioo_mod p a b :=
 (to_Ico_mod_inj hp).not_left
 
 alias to_Ico_mod_ne_to_Ico_mod ↔ _ mem_Ioo_mod.to_Ico_mod_ne_to_Ico_mod
 
-lemma mem_Ioo_mod_comm (hp : 0 < p) : mem_Ioo_mod a p b ↔ mem_Ioo_mod b p a :=
+lemma mem_Ioo_mod_comm (hp : 0 < p) : mem_Ioo_mod p a b ↔ mem_Ioo_mod p b a :=
 by rw [←to_Ico_mod_ne_to_Ico_mod hp, ne_comm, to_Ico_mod_ne_to_Ico_mod]; assumption
 
 alias mem_Ioo_mod_comm ↔ mem_Ioo_mod.symm _
@@ -574,28 +533,145 @@
   to_Ioc_mod hp a₁ (to_Ico_mod hp a₂ b) = to_Ioc_mod hp a₁ b :=
 (to_Ioc_mod_eq_to_Ioc_mod _).2 ⟨to_Ico_div hp a₂ b, self_sub_to_Ico_mod hp a₂ b⟩
 
-<<<<<<< HEAD
-lemma to_Ico_mod_zero_sub_comm {b : α} (hb : 0 < b) (x y : α) :
-  to_Ico_mod 0 hb (x - y) = b - to_Ioc_mod 0 hb (y - x) :=
+lemma to_Ico_mod_zero_sub_comm (a b : α) : to_Ico_mod hp 0 (a - b) = p - to_Ioc_mod hp 0 (b - a) :=
 by rw [←neg_sub, to_Ico_mod_neg, neg_zero]
 
-lemma to_Ioc_mod_zero_sub_comm {b : α} (hb : 0 < b) (x y : α) :
-  to_Ioc_mod 0 hb (x - y) = b - to_Ico_mod 0 hb (y - x) :=
+lemma to_Ioc_mod_zero_sub_comm (a b : α) : to_Ioc_mod hp 0 (a - b) = p - to_Ico_mod hp 0 (b - a) :=
 by rw [←neg_sub, to_Ioc_mod_neg, neg_zero]
 
-private lemma to_Ixx_mod_add_eq {b : α} (hb : 0 < b) (x₁ x₂ : α) :
-  to_Ico_mod 0 hb (x₁ - x₂) + to_Ioc_mod 0 hb (x₂ - x₁) = b :=
+private lemma to_Ixx_mod_add_eq (a b : α) : to_Ico_mod hp 0 (a - b) + to_Ioc_mod hp 0 (b - a) = p :=
 by rw [to_Ico_mod_zero_sub_comm, sub_add_cancel]
 
-lemma to_Ico_mod_periodic (a : α) {b : α} (hb : 0 < b) : function.periodic (to_Ico_mod a hb) b :=
-to_Ico_mod_add_right a hb
-=======
 lemma to_Ico_mod_periodic (a : α) : function.periodic (to_Ico_mod hp a) p :=
 to_Ico_mod_add_right hp a
->>>>>>> 2c1d8ca2
 
 lemma to_Ioc_mod_periodic (a : α) : function.periodic (to_Ioc_mod hp a) p :=
 to_Ioc_mod_add_right hp a
+
+section to_move
+
+lemma to_Ico_mod_eq_sub (x₁ x₂ : α) : to_Ico_mod hp x₁ x₂ = to_Ico_mod hp 0 (x₂ - x₁) + x₁ :=
+by rw [to_Ico_mod_sub', zero_add, sub_add_cancel]
+
+lemma to_Ioc_mod_eq_sub (x₁ x₂ : α) : to_Ioc_mod hp x₁ x₂ = to_Ioc_mod hp 0 (x₂ - x₁) + x₁ :=
+by rw [to_Ioc_mod_sub', zero_add, sub_add_cancel]
+
+private lemma to_Ixx_mod_iff (x₁ x₂ x₃ : α) :
+  to_Ico_mod hp x₁ x₂ ≤ to_Ioc_mod hp x₁ x₃ ↔
+  to_Ico_mod hp 0 (x₂ - x₁) + to_Ico_mod hp 0 (x₁ - x₃) ≤ p :=
+by rw [to_Ico_mod_eq_sub, to_Ioc_mod_eq_sub _ x₁, add_le_add_iff_right, ←neg_sub x₁ x₃,
+    to_Ioc_mod_neg, neg_zero, le_sub_iff_add_le]
+
+@[simp] lemma to_Ico_mod_zsmul_add' (a b : α) (m : ℤ) :
+  to_Ico_mod hp (a + m • p) b = to_Ico_mod hp a b + m • p :=
+by simp only [to_Ico_mod, to_Ico_div_add_zsmul', sub_smul, sub_add]
+
+@[simp] lemma to_Ioc_mod_zsmul_add' (a b : α) (m : ℤ) :
+  to_Ioc_mod hp (a + m • p) b = to_Ioc_mod hp a b + m • p :=
+by simp only [to_Ioc_mod, to_Ioc_div_add_zsmul', sub_smul, sub_add]
+
+private lemma to_Ixx_mod_cyclic_left (x₁ x₂ x₃ : α)
+  (h : to_Ico_mod hp x₁ x₂ ≤ to_Ioc_mod hp x₁ x₃) :
+  to_Ico_mod hp x₂ x₃ ≤ to_Ioc_mod hp x₂ x₁ :=
+begin
+  let x₂' := to_Ico_mod hp x₁ x₂,
+  let x₃' := to_Ico_mod hp x₂' x₃,
+
+  suffices hequiv : x₃' ≤ to_Ioc_mod hp x₂' x₁,
+  { have hd : ∃ (z : ℤ), x₂ = x₂' + z • p := ((to_Ico_mod_eq_iff hp).1 rfl).2,
+    clear_value x₂',
+    obtain ⟨m₂, rfl⟩ := hd,
+    simpa using hequiv },
+
+  have h : x₂' ≤ to_Ioc_mod hp x₁ x₃' := by simpa,
+
+  have hIoc₂₁ : to_Ioc_mod hp x₂' x₁ = x₁ + p,
+  { apply (to_Ioc_mod_eq_iff hp).2,
+    refine ⟨_, -1, _⟩,
+    { simp only [set.mem_Ioc, add_le_add_iff_right],
+      exact ⟨to_Ico_mod_lt_right _ _ _, left_le_to_Ico_mod _ _ _⟩ },
+    simp only [add_neg_cancel_right, one_smul, neg_smul] },
+
+  by_cases hc : x₃' ≤ x₁ + p,
+  { exact hIoc₂₁.symm.trans_ge hc },
+
+  rw [not_le] at hc,
+  have hIoc₁₃ : to_Ioc_mod hp x₁ x₃' = x₃' - p,
+  { apply (to_Ioc_mod_eq_iff hp).2,
+    refine ⟨_, 1, _⟩, swap,
+    { simp only [sub_add_cancel, one_smul] },
+    simp only [set.mem_Ioc, add_le_add_iff_right],
+    split,
+    { exact lt_sub_iff_add_lt.2 hc },
+      have w₁ : x₃' - p < x₂' := (sub_lt_iff_lt_add.2 (to_Ico_mod_lt_right _ _ _)),
+      have w₂ : x₂' < x₁ + p := to_Ico_mod_lt_right _ _ _,
+      exact (le_of_lt w₁).trans (le_of_lt w₂) },
+
+  have h₃ : x₃' - p < x₂' := sub_lt_iff_lt_add.2 (to_Ico_mod_lt_right _ _ x₃),
+  have not_h₃ := not_lt.2 (h.trans hIoc₁₃.symm.ge),
+  contradiction,
+end
+
+private lemma to_Ixx_mod_antisymm {x₁ x₂ x₃ : α}
+  (h₁₂₃ : to_Ico_mod hp x₁ x₂ ≤ to_Ioc_mod hp x₁ x₃)
+  (h₁₃₂ : to_Ico_mod hp x₁ x₃ ≤ to_Ioc_mod hp x₁ x₂) :
+  ¬ mem_Ioo_mod p x₂ x₁ ∨ ¬ mem_Ioo_mod p x₃ x₂ ∨ ¬ mem_Ioo_mod p x₁ x₃ :=
+begin
+  by_contra' h,
+  rw ←h.2.2.to_Ico_mod_eq_to_Ioc_mod hp at h₁₂₃,
+  rw ←(h.1.symm hp).to_Ico_mod_eq_to_Ioc_mod hp at h₁₃₂,
+  exact h.2.1.to_Ico_mod_ne_to_Ico_mod hp (h₁₃₂.antisymm h₁₂₃),
+end
+
+/-- From this I think it's a lot easier to verify the axioms; another essential ingredient is the
+lemma saying {x-y} + {y-x} = period if x ≠ y (and = 0 if x = y). Thus if x ≠ y and y ≠ z then
+({x-y} + {y-z}) + ({z-y} + {y-x}) = 2 * period, so one of {x-y} + {y-z} and {z-y} + {y-x} must be
+`≤ period`, proving btw_total; -/
+private lemma to_Ixx_mod_total' (x y z : α) :
+  to_Ico_mod hp y x ≤ to_Ioc_mod hp y z ∨ to_Ico_mod hp y z ≤ to_Ioc_mod hp y x :=
+begin
+  have := congr_arg2 (+) (to_Ixx_mod_add_eq hp x y) (to_Ixx_mod_add_eq hp z y),
+  rw [add_add_add_comm, add_comm (to_Ioc_mod _ _ _), add_add_add_comm, ←two_nsmul] at this,
+  replace := min_le_of_add_le_two_nsmul this.le,
+  rw min_le_iff at this,
+  rw [to_Ixx_mod_iff, to_Ixx_mod_iff],
+  refine this.imp (le_trans $ add_le_add_left _ _) (le_trans $ add_le_add_left _ _),
+  { apply to_Ico_mod_le_to_Ioc_mod },
+  { apply to_Ico_mod_le_to_Ioc_mod },
+end
+
+private lemma to_Ixx_mod_total (x y z : α) :
+  to_Ico_mod hp x y ≤ to_Ioc_mod hp x z ∨
+  to_Ico_mod hp z y ≤ to_Ioc_mod hp z x :=
+(to_Ixx_mod_total' _ _ _ _).imp_right $ to_Ixx_mod_cyclic_left _ _ _ _
+
+private lemma to_Ixx_mod_trans {x₁ x₂ x₃ x₄ : α}
+  (h₁₂₃ : to_Ico_mod hp x₁ x₂ ≤ to_Ioc_mod hp x₁ x₃
+    ∧ ¬to_Ico_mod hp x₃ x₂ ≤ to_Ioc_mod hp x₃ x₁)
+  (h₂₃₄ : to_Ico_mod hp x₂ x₄ ≤ to_Ioc_mod hp x₂ x₃
+    ∧ ¬to_Ico_mod hp x₃ x₄ ≤ to_Ioc_mod hp x₃ x₂) :
+  to_Ico_mod hp x₁ x₄ ≤ to_Ioc_mod hp x₁ x₃
+    ∧ ¬to_Ico_mod hp x₃ x₄ ≤ to_Ioc_mod hp x₃ x₁ :=
+begin
+  have h₁₂₃' := to_Ixx_mod_cyclic_left _ _ _ _ (to_Ixx_mod_cyclic_left _ _ _ _ h₁₂₃.1),
+  have h₂₃₄' := to_Ixx_mod_cyclic_left _ _ _ _ (to_Ixx_mod_cyclic_left _ _ _ _ h₂₃₄.1),
+
+  split, swap,
+  { rw not_le,
+    have := to_Ico_mod_le_to_Ioc_mod hp x₃ x₂,
+    exact ((not_le.1 h₁₂₃.2).trans_le this).trans (not_le.1 h₂₃₄.2) },
+
+  suffices h : to_Ico_mod hp x₃ x₂ = to_Ioc_mod hp x₃ x₂,
+  { exact to_Ixx_mod_cyclic_left _ _ _ _ ((h₁₂₃'.trans $ ge_of_eq h).trans h₂₃₄') },
+
+  by_contra,
+  have hIco₃₂ : to_Ico_mod hp x₃ x₂ = x₃ :=
+    ((tfae_mem_Ioo_mod hp x₃ x₂).out 3 1).not_right.2 h,
+  have hIco₃₁ : x₃ < to_Ioc_mod hp x₃ x₁ := left_lt_to_Ioc_mod _ _ _,
+  exact h₁₂₃.2 (hIco₃₂.le.trans hIco₃₁.le),
+end
+
+end to_move
 
 /-- `to_Ico_mod` as an equiv from the quotient. -/
 @[simps symm_apply]
@@ -618,8 +694,8 @@
 rfl
 
 @[simp]
-lemma quotient_add_group.equiv_Ico_mod_zero (a : α) {b : α} (hb : 0 < b) :
-  quotient_add_group.equiv_Ico_mod a hb 0 = ⟨to_Ico_mod a hb 0, to_Ico_mod_mem_Ico a hb _⟩ :=
+lemma quotient_add_group.equiv_Ico_mod_zero (a : α) :
+  quotient_add_group.equiv_Ico_mod hp a 0 = ⟨to_Ico_mod hp a 0, to_Ico_mod_mem_Ico hp a _⟩ :=
 rfl
 
 /-- `to_Ioc_mod` as an equiv from the quotient. -/
@@ -643,167 +719,34 @@
 rfl
 
 @[simp]
-lemma quotient_add_group.equiv_Ioc_mod_zero (a : α) {b : α} (hb : 0 < b) :
-  quotient_add_group.equiv_Ioc_mod a hb 0 = ⟨to_Ioc_mod a hb 0, to_Ioc_mod_mem_Ioc a hb _⟩ :=
+lemma quotient_add_group.equiv_Ioc_mod_zero (a : α) :
+  quotient_add_group.equiv_Ioc_mod hp a 0 = ⟨to_Ioc_mod hp a 0, to_Ioc_mod_mem_Ioc hp a _⟩ :=
 rfl
 
 namespace quotient_add_group
-variables {b : α} [hb : fact (0 < b)]
-include hb
-
-instance : has_btw (α ⧸ add_subgroup.zmultiples b) :=
-{ btw := λ x₁ x₂ x₃, (equiv_Ico_mod 0 hb.out (x₂ - x₁) : α) ≤ equiv_Ioc_mod 0 hb.out (x₃ - x₁) }
-
-lemma btw_coe_iff' (x₁ x₂ x₃ : α) :
-  has_btw.btw (x₁ : α ⧸ add_subgroup.zmultiples b) x₂ x₃ ↔
-    to_Ico_mod 0 hb.out (x₂ - x₁) ≤ to_Ioc_mod 0 hb.out (x₃ - x₁) :=
+variables [hp' : fact (0 < p)]
+include hp'
+
+instance : has_btw (α ⧸ add_subgroup.zmultiples p) :=
+{ btw := λ x₁ x₂ x₃, (equiv_Ico_mod hp'.out 0 (x₂ - x₁) : α) ≤ equiv_Ioc_mod hp'.out 0 (x₃ - x₁) }
+
+lemma btw_coe_iff' (x₁ x₂ x₃ : α) : has_btw.btw (x₁ : α ⧸ add_subgroup.zmultiples p) x₂ x₃ ↔
+    to_Ico_mod hp'.out 0 (x₂ - x₁) ≤ to_Ioc_mod hp'.out 0 (x₃ - x₁) :=
 iff.rfl
 
 -- maybe harder to prove with than the primed one?
-lemma btw_coe_iff (x₁ x₂ x₃ : α) :
-  has_btw.btw (x₁ : α ⧸ add_subgroup.zmultiples b) x₂ x₃ ↔
-    to_Ico_mod x₁ hb.out x₂ ≤ to_Ioc_mod x₁ hb.out x₃ :=
+lemma btw_coe_iff (x₁ x₂ x₃ : α) : has_btw.btw (x₁ : α ⧸ add_subgroup.zmultiples p) x₂ x₃ ↔
+    to_Ico_mod hp'.out x₁ x₂ ≤ to_Ioc_mod hp'.out x₁ x₃ :=
 by rw [btw_coe_iff', to_Ioc_mod_sub', to_Ico_mod_sub', zero_add, sub_le_sub_iff_right]
 
-lemma to_Ico_mod_eq_sub (hb : 0 < b) (x₁ x₂ : α) :
-  to_Ico_mod x₁ hb x₂ = to_Ico_mod 0 hb (x₂ - x₁) + x₁ :=
-by rw [to_Ico_mod_sub', zero_add, sub_add_cancel]
-
-lemma to_Ioc_mod_eq_sub (hb : 0 < b) (x₁ x₂ : α) :
-  to_Ioc_mod x₁ hb x₂ = to_Ioc_mod 0 hb (x₂ - x₁) + x₁ :=
-by rw [to_Ioc_mod_sub', zero_add, sub_add_cancel]
-
-private lemma to_Ixx_mod_iff (hb : 0 < b) (x₁ x₂ x₃ : α) :
-  to_Ico_mod x₁ hb x₂ ≤ to_Ioc_mod x₁ hb x₃ ↔
-  to_Ico_mod 0 hb (x₂ - x₁) + to_Ico_mod 0 hb (x₁ - x₃) ≤ b :=
-by rw [to_Ico_mod_eq_sub, to_Ioc_mod_eq_sub _ x₁, add_le_add_iff_right, ←neg_sub x₁ x₃,
-    to_Ioc_mod_neg, neg_zero, le_sub_iff_add_le]
-
-@[simp] lemma to_Ico_mod_zsmul_add' (a : α) {b : α} (hb : 0 < b) (x : α) (m : ℤ) :
-  to_Ico_mod (a + m • b) hb x = to_Ico_mod a hb x + m • b :=
-by simp only [to_Ico_mod, to_Ico_div_add_zsmul', sub_smul, sub_add]
-
-@[simp] lemma to_Ioc_mod_zsmul_add' (a : α) {b : α} (hb : 0 < b) (x : α) (m : ℤ) :
-  to_Ioc_mod (a + m • b) hb x = to_Ioc_mod a hb x + m • b :=
-by simp only [to_Ioc_mod, to_Ioc_div_add_zsmul', sub_smul, sub_add]
-
-private lemma to_Ixx_mod_cyclic_left (x₁ x₂ x₃ : α)
-  (h : to_Ico_mod x₁ hb.out x₂ ≤ to_Ioc_mod x₁ hb.out x₃) :
-  to_Ico_mod x₂ hb.out x₃ ≤ to_Ioc_mod x₂ hb.out x₁ :=
-begin
-  let x₂' := to_Ico_mod x₁ hb.out x₂,
-  let x₃' := to_Ico_mod x₂' hb.out x₃,
-
-  suffices hequiv : x₃' ≤ to_Ioc_mod x₂' hb.out x₁,
-  { have hd : ∃ (z : ℤ), x₂ = x₂' + z • b := ((to_Ico_mod_eq_iff hb.out).1 rfl).2,
-    clear_value x₂',
-    obtain ⟨m₂, rfl⟩ := hd,
-    simpa using hequiv },
-
-  have h : x₂' ≤ to_Ioc_mod x₁ hb.out x₃' := by simpa,
-
-  have hIoc₂₁ : to_Ioc_mod x₂' hb.out x₁ = x₁ + b,
-  { apply (to_Ioc_mod_eq_iff hb.out).2,
-    refine ⟨_, -1, _⟩,
-    { simp only [set.mem_Ioc, add_le_add_iff_right],
-      exact ⟨to_Ico_mod_lt_right _ _ _, left_le_to_Ico_mod _ _ _⟩ },
-    simp only [add_neg_cancel_right, one_smul, neg_smul] },
-
-  by_cases hc : x₃' ≤ x₁ + b,
-  { exact hIoc₂₁.symm.trans_ge hc },
-
-  rw [not_le] at hc,
-  have hIoc₁₃ : to_Ioc_mod x₁ hb.out x₃' = x₃' - b,
-  { apply (to_Ioc_mod_eq_iff hb.out).2,
-    refine ⟨_, 1, _⟩, swap,
-    { simp only [sub_add_cancel, one_smul] },
-    simp only [set.mem_Ioc, add_le_add_iff_right],
-    split,
-    { exact lt_sub_iff_add_lt.2 hc },
-      have w₁ : x₃' - b < x₂' := (sub_lt_iff_lt_add.2 (to_Ico_mod_lt_right _ _ _)),
-      have w₂ : x₂' < x₁ + b := to_Ico_mod_lt_right _ _ _,
-      exact (le_of_lt w₁).trans (le_of_lt w₂) },
-
-  have h₃ : x₃' - b < x₂' := sub_lt_iff_lt_add.2 (to_Ico_mod_lt_right x₂' _ x₃),
-  have not_h₃ := not_lt.2 (h.trans hIoc₁₃.symm.ge),
-  contradiction,
-end
-
-private lemma to_Ixx_mod_antisymm {x₁ x₂ x₃ : α}
-  (h₁₂₃ : to_Ico_mod x₁ hb.out x₂ ≤ to_Ioc_mod x₁ hb.out x₃)
-  (h₁₃₂ : to_Ico_mod x₁ hb.out x₃ ≤ to_Ioc_mod x₁ hb.out x₂) :
-  ¬mem_Ioo_mod x₂ b x₁ ∨ ¬mem_Ioo_mod x₃ b x₂ ∨ ¬mem_Ioo_mod x₁ b x₃ :=
-begin
-  by_contra' h,
-  rw ←h.2.2.to_Ico_mod_eq_to_Ioc_mod hb.out at h₁₂₃,
-  rw ←(h.1.symm hb.out).to_Ico_mod_eq_to_Ioc_mod hb.out at h₁₃₂,
-  exact h.2.1.to_Ico_mod_ne_to_Ico_mod hb.out (h₁₃₂.antisymm h₁₂₃),
-end
-
-/--
- From this I think it's a lot easier to verify the axioms; another essential ingredient is the lemma
- saying {x-y} + {y-x} = period if x ≠ y (and = 0 if x = y). Thus if x ≠ y and y ≠ z then
- ({x-y} + {y-z}) + ({z-y} + {y-x}) = 2 * period, so one of {x-y} + {y-z} and {z-y} + {y-x} must be
- `≤ period`, proving btw_total;
--/
-private lemma to_Ixx_mod_total' (x y z : α) :
-  to_Ico_mod y hb.out x ≤ to_Ioc_mod y hb.out z ∨
-  to_Ico_mod y hb.out z ≤ to_Ioc_mod y hb.out x :=
-begin
-  have := congr_arg2 (+) (to_Ixx_mod_add_eq hb.out x y) (to_Ixx_mod_add_eq hb.out z y),
-  rw [add_add_add_comm, add_comm (to_Ioc_mod _ _ _), add_add_add_comm, ←two_nsmul] at this,
-  replace := min_le_of_add_le_two_nsmul this.le,
-  rw min_le_iff at this,
-  rw [to_Ixx_mod_iff, to_Ixx_mod_iff],
-  refine this.imp
-    (le_trans (add_le_add_left _ _))
-    (le_trans (add_le_add_left _ _)),
-  { apply to_Ico_mod_le_to_Ioc_mod },
-  { apply to_Ico_mod_le_to_Ioc_mod },
-end
-
-private lemma to_Ixx_mod_total (x y z : α) :
-  to_Ico_mod x hb.out y ≤ to_Ioc_mod x hb.out z ∨
-  to_Ico_mod z hb.out y ≤ to_Ioc_mod z hb.out x :=
-begin
-  refine ( to_Ixx_mod_total' _ _ _).imp_right _,
-  apply to_Ixx_mod_cyclic_left,
-end
-
-private lemma to_Ixx_mod_trans {x₁ x₂ x₃ x₄ : α}
-  (h₁₂₃ : to_Ico_mod x₁ hb.out x₂ ≤ to_Ioc_mod x₁ hb.out x₃
-    ∧ ¬to_Ico_mod x₃ hb.out x₂ ≤ to_Ioc_mod x₃ hb.out x₁)
-  (h₂₃₄ : to_Ico_mod x₂ hb.out x₄ ≤ to_Ioc_mod x₂ hb.out x₃
-    ∧ ¬to_Ico_mod x₃ hb.out x₄ ≤ to_Ioc_mod x₃ hb.out x₂) :
-  to_Ico_mod x₁ hb.out x₄ ≤ to_Ioc_mod x₁ hb.out x₃
-    ∧ ¬to_Ico_mod x₃ hb.out x₄ ≤ to_Ioc_mod x₃ hb.out x₁ :=
-begin
-  have h₁₂₃' := to_Ixx_mod_cyclic_left _ _ _ (to_Ixx_mod_cyclic_left _ _ _ h₁₂₃.1),
-  have h₂₃₄' := to_Ixx_mod_cyclic_left _ _ _ (to_Ixx_mod_cyclic_left _ _ _ h₂₃₄.1),
-
-  split, swap,
-  { rw not_le,
-    have := to_Ico_mod_le_to_Ioc_mod x₃ hb.out x₂,
-    exact ((not_le.1 h₁₂₃.2).trans_le this).trans (not_le.1 h₂₃₄.2) },
-
-  suffices h : to_Ico_mod x₃ hb.out x₂ = to_Ioc_mod x₃ hb.out x₂,
-  { exact to_Ixx_mod_cyclic_left _ _ _ ((h₁₂₃'.trans $ ge_of_eq h).trans h₂₃₄') },
-
-  by_contra,
-  have hIco₃₂ : to_Ico_mod x₃ hb.out x₂ = x₃ :=
-    ((tfae_mem_Ioo_mod x₃ hb.out x₂).out 3 1).not_right.2 h,
-  have hIco₃₁ : x₃ < to_Ioc_mod x₃ hb.out x₁ := left_lt_to_Ioc_mod x₃ _ x₁,
-  exact (h₁₂₃.2 $ (le_of_eq hIco₃₂).trans hIco₃₁.le),
-end
-
-instance circular_preorder : circular_preorder (α ⧸ add_subgroup.zmultiples b) :=
-{ btw_refl := λ x, show _ ≤ _, by simp [sub_self, hb.out.le],
+instance circular_preorder : circular_preorder (α ⧸ add_subgroup.zmultiples p) :=
+{ btw_refl := λ x, show _ ≤ _, by simp [sub_self, hp'.out.le],
   btw_cyclic_left := λ x₁ x₂ x₃ h, begin
     induction x₁ using quotient_add_group.induction_on',
     induction x₂ using quotient_add_group.induction_on',
     induction x₃ using quotient_add_group.induction_on',
     simp_rw [btw_coe_iff] at h ⊢,
-    apply to_Ixx_mod_cyclic_left _ _ _ h,
+    apply to_Ixx_mod_cyclic_left _ _ _ _ h,
   end,
   sbtw := _,
   sbtw_iff_btw_not_btw := λ _ _ _, iff.rfl,
@@ -813,18 +756,18 @@
     induction x₃ using quotient_add_group.induction_on',
     induction x₄ using quotient_add_group.induction_on',
     simp_rw [btw_coe_iff] at h₁₂₃ h₂₃₄ ⊢,
-    apply to_Ixx_mod_trans h₁₂₃ h₂₃₄,
+    apply to_Ixx_mod_trans _ h₁₂₃ h₂₃₄,
   end }
 
-instance circular_order : circular_order (α ⧸ add_subgroup.zmultiples b) :=
+instance circular_order : circular_order (α ⧸ add_subgroup.zmultiples p) :=
 { btw_antisymm := λ x₁ x₂ x₃ h₁₂₃ h₃₂₁, begin
     induction x₁ using quotient_add_group.induction_on',
     induction x₂ using quotient_add_group.induction_on',
     induction x₃ using quotient_add_group.induction_on',
     rw btw_cyclic at h₃₂₁,
     simp_rw [btw_coe_iff] at h₁₂₃ h₃₂₁,
-    simp_rw ←not_mem_Ioo_mod_iff_eq_mod_zmultiples hb.out,
-    exact to_Ixx_mod_antisymm h₁₂₃ h₃₂₁,
+    simp_rw ←not_mem_Ioo_mod_iff_eq_mod_zmultiples hp'.out,
+    exact to_Ixx_mod_antisymm _ h₁₂₃ h₃₂₁,
   end,
   btw_total := λ x₁ x₂ x₃, begin
     induction x₁ using quotient_add_group.induction_on',
