--- conflicted
+++ resolved
@@ -3,10 +3,6 @@
 Released under Apache 2.0 license as described in the file LICENSE.
 Authors: Kenny Lau, Johan Commelin, Patrick Massot
 -/
-<<<<<<< HEAD
-import algebra.group_power.order
-=======
->>>>>>> c9444d9e
 import algebra.order.group
 
 /-!
