/-
Copyright (c) 2020 Kenny Lau. All rights reserved.
Released under Apache 2.0 license as described in the file LICENSE.
Authors: Kenny Lau, Johan Commelin, Patrick Massot
-/
import algebra.order.group

/-!
# Linearly ordered commutative groups and monoids with a zero element adjoined

This file sets up a special class of linearly ordered commutative monoids
that show up as the target of so-called “valuations” in algebraic number theory.

Usually, in the informal literature, these objects are constructed
by taking a linearly ordered commutative group Γ and formally adjoining a zero element: Γ ∪ {0}.

The disadvantage is that a type such as `nnreal` is not of that form,
whereas it is a very common target for valuations.
The solutions is to use a typeclass, and that is exactly what we do in this file.

Note that to avoid issues with import cycles, `linear_ordered_comm_monoid_with_zero` is defined
in another file. However, the lemmas about it are stated here.
-/

set_option old_structure_cmd true

/-- A linearly ordered commutative group with a zero element. -/
@[protect_proj]
class linear_ordered_comm_group_with_zero (α : Type*)
  extends linear_ordered_comm_monoid_with_zero α, comm_group_with_zero α

variables {α : Type*}
variables {a b c d x y z : α}

instance [linear_ordered_add_comm_monoid_with_top α] :
  linear_ordered_comm_monoid_with_zero (multiplicative αᵒᵈ) :=
{ zero := multiplicative.of_add (⊤ : α),
  zero_mul := top_add,
  mul_zero := add_top,
  zero_le_one := (le_top : (0 : α) ≤ ⊤),
  ..multiplicative.ordered_comm_monoid,
  ..multiplicative.linear_order }

instance [linear_ordered_add_comm_group_with_top α] :
  linear_ordered_comm_group_with_zero (multiplicative αᵒᵈ) :=
{ inv_zero := linear_ordered_add_comm_group_with_top.neg_top,
  mul_inv_cancel := linear_ordered_add_comm_group_with_top.add_neg_cancel,
  ..multiplicative.div_inv_monoid,
  ..multiplicative.linear_ordered_comm_monoid_with_zero,
  ..multiplicative.nontrivial }

instance [linear_ordered_comm_monoid α] :
  linear_ordered_comm_monoid_with_zero (with_zero α) :=
{ mul_le_mul_left := λ x y, mul_le_mul_left',
  zero_le_one     := with_zero.zero_le _,
  ..with_zero.linear_order,
  ..with_zero.comm_monoid_with_zero }

instance [linear_ordered_comm_group α] :
  linear_ordered_comm_group_with_zero (with_zero α) :=
{ ..with_zero.linear_ordered_comm_monoid_with_zero,
  ..with_zero.comm_group_with_zero }

section linear_ordered_comm_monoid

variables [linear_ordered_comm_monoid_with_zero α]
/-
The following facts are true more generally in a (linearly) ordered commutative monoid.
-/

/-- Pullback a `linear_ordered_comm_monoid_with_zero` under an injective map.
See note [reducible non-instances]. -/
@[reducible]
def function.injective.linear_ordered_comm_monoid_with_zero {β : Type*}
  [has_zero β] [has_one β] [has_mul β] [has_pow β ℕ] [has_sup β] [has_inf β]
  (f : β → α) (hf : function.injective f) (zero : f 0 = 0) (one : f 1 = 1)
  (mul : ∀ x y, f (x * y) = f x * f y) (npow : ∀ x (n : ℕ), f (x ^ n) = f x ^ n)
  (hsup : ∀ x y, f (x ⊔ y) = max (f x) (f y)) (hinf : ∀ x y, f (x ⊓ y) = min (f x) (f y)) :
  linear_ordered_comm_monoid_with_zero β :=
{ zero_le_one := show f 0 ≤ f 1, by simp only [zero, one,
    linear_ordered_comm_monoid_with_zero.zero_le_one],
  ..linear_order.lift f hf hsup hinf,
  ..hf.ordered_comm_monoid f one mul npow,
  ..hf.comm_monoid_with_zero f zero one mul npow }

@[simp] lemma zero_le' : 0 ≤ a :=
by simpa only [mul_zero, mul_one] using mul_le_mul_left' zero_le_one a

@[simp] lemma not_lt_zero' : ¬a < 0 :=
not_lt_of_le zero_le'

@[simp] lemma le_zero_iff : a ≤ 0 ↔ a = 0 :=
⟨λ h, le_antisymm h zero_le', λ h, h ▸ le_rfl⟩

lemma zero_lt_iff : 0 < a ↔ a ≠ 0 :=
⟨ne_of_gt, λ h, lt_of_le_of_ne zero_le' h.symm⟩

lemma ne_zero_of_lt (h : b < a) : a ≠ 0 :=
λ h1, not_lt_zero' $ show b < 0, from h1 ▸ h

instance : linear_ordered_add_comm_monoid_with_top (additive αᵒᵈ) :=
{ top := (0 : α),
  top_add' := λ a, (zero_mul a : (0 : α) * a = 0),
  le_top := λ _, zero_le',
  ..additive.ordered_add_comm_monoid,
  ..additive.linear_order }

end linear_ordered_comm_monoid

variables [linear_ordered_comm_group_with_zero α]

lemma zero_lt_one₀ : (0 : α) < 1 :=
lt_of_le_of_ne zero_le_one zero_ne_one

<<<<<<< HEAD
lemma mul_le_one₀ (ha : a ≤ 1) (hb : b ≤ 1) : a * b ≤ 1 := mul_le_one' ha hb

=======
-- TODO: Do we really need the following two?

/-- Alias of `mul_le_one'` for unification. -/
lemma mul_le_one₀ (ha : a ≤ 1) (hb : b ≤ 1) : a * b ≤ 1 := mul_le_one' ha hb

/-- Alias of `one_le_mul'` for unification. -/
>>>>>>> 9ae03a5b
lemma one_le_mul₀ (ha : 1 ≤ a) (hb : 1 ≤ b) : 1 ≤ a * b := one_le_mul ha hb

lemma le_of_le_mul_right (h : c ≠ 0) (hab : a * c ≤ b * c) : a ≤ b :=
by simpa only [mul_inv_cancel_right₀ h] using (mul_le_mul_right' hab c⁻¹)

lemma le_mul_inv_of_mul_le (h : c ≠ 0) (hab : a * c ≤ b) : a ≤ b * c⁻¹ :=
le_of_le_mul_right h (by simpa [h] using hab)

lemma mul_inv_le_of_le_mul (hab : a ≤ b * c) : a * c⁻¹ ≤ b :=
begin
  by_cases h : c = 0,
  { simp [h], },
  { exact le_of_le_mul_right h (by simpa [h] using hab), },
end

lemma inv_le_one₀ (ha : a ≠ 0) : a⁻¹ ≤ 1 ↔ 1 ≤ a := @inv_le_one' _ _ _ _ $ units.mk0 a ha

lemma one_le_inv₀ (ha : a ≠ 0) : 1 ≤ a⁻¹ ↔ a ≤ 1 := @one_le_inv' _ _ _ _ $ units.mk0 a ha

lemma le_mul_inv_iff₀ (hc : c ≠ 0) : a ≤ b * c⁻¹ ↔ a * c ≤ b :=
⟨λ h, inv_inv c ▸ mul_inv_le_of_le_mul h, le_mul_inv_of_mul_le hc⟩

lemma mul_inv_le_iff₀ (hc : c ≠ 0) : a * c⁻¹ ≤ b ↔ a ≤ b * c :=
⟨λ h, inv_inv c ▸ le_mul_inv_of_mul_le (inv_ne_zero hc) h, mul_inv_le_of_le_mul⟩

lemma div_le_div₀ (a b c d : α) (hb : b ≠ 0) (hd : d ≠ 0) :
  a * b⁻¹ ≤ c * d⁻¹ ↔ a * d ≤ c * b :=
if ha : a = 0 then by simp [ha] else
if hc : c = 0 then by simp [inv_ne_zero hb, hc, hd] else
show (units.mk0 a ha) * (units.mk0 b hb)⁻¹ ≤ (units.mk0 c hc) * (units.mk0 d hd)⁻¹ ↔
  (units.mk0 a ha) * (units.mk0 d hd) ≤ (units.mk0 c hc) * (units.mk0 b hb),
from mul_inv_le_mul_inv_iff'

@[simp] lemma units.zero_lt (u : αˣ) : (0 : α) < u :=
zero_lt_iff.2 $ u.ne_zero

lemma mul_lt_mul_of_lt_of_le₀ (hab : a ≤ b) (hb : b ≠ 0) (hcd : c < d) : a * c < b * d :=
have hd : d ≠ 0 := ne_zero_of_lt hcd,
if ha : a = 0 then by { rw [ha, zero_mul, zero_lt_iff], exact mul_ne_zero hb hd } else
if hc : c = 0 then by { rw [hc, mul_zero, zero_lt_iff], exact mul_ne_zero hb hd } else
show (units.mk0 a ha) * (units.mk0 c hc) < (units.mk0 b hb) * (units.mk0 d hd),
from mul_lt_mul_of_le_of_lt hab hcd

lemma mul_lt_mul₀ (hab : a < b) (hcd : c < d) : a * c < b * d :=
mul_lt_mul_of_lt_of_le₀ hab.le (ne_zero_of_lt hab) hcd

lemma mul_inv_lt_of_lt_mul₀ (h : x < y * z) : x * z⁻¹ < y :=
by { contrapose! h, simpa only [inv_inv] using mul_inv_le_of_le_mul h }

lemma inv_mul_lt_of_lt_mul₀ (h : x < y * z) : y⁻¹ * x < z :=
by { rw mul_comm at *, exact mul_inv_lt_of_lt_mul₀ h }

lemma mul_lt_right₀ (c : α) (h : a < b) (hc : c ≠ 0) : a * c < b * c :=
by { contrapose! h, exact le_of_le_mul_right hc h }

lemma inv_lt_inv₀ (ha : a ≠ 0) (hb : b ≠ 0) : a⁻¹ < b⁻¹ ↔ b < a :=
show (units.mk0 a ha)⁻¹ < (units.mk0 b hb)⁻¹ ↔ (units.mk0 b hb) < (units.mk0 a ha),
from inv_lt_inv_iff

lemma inv_le_inv₀ (ha : a ≠ 0) (hb : b ≠ 0) : a⁻¹ ≤ b⁻¹ ↔ b ≤ a :=
show (units.mk0 a ha)⁻¹ ≤ (units.mk0 b hb)⁻¹ ↔ (units.mk0 b hb) ≤ (units.mk0 a ha),
from inv_le_inv_iff

lemma lt_of_mul_lt_mul_of_le₀ (h : a * b < c * d) (hc : 0 < c) (hh : c ≤ a) : b < d :=
begin
  have ha : a ≠ 0 := ne_of_gt (lt_of_lt_of_le hc hh),
  simp_rw ← inv_le_inv₀ ha (ne_of_gt hc) at hh,
  have := mul_lt_mul_of_lt_of_le₀ hh (inv_ne_zero (ne_of_gt hc)) h,
  simpa [inv_mul_cancel_left₀ ha, inv_mul_cancel_left₀ (ne_of_gt hc)] using this,
end

lemma mul_le_mul_right₀ (hc : c ≠ 0) : a * c ≤ b * c ↔ a ≤ b :=
⟨le_of_le_mul_right hc, λ hab, mul_le_mul_right' hab _⟩

lemma mul_le_mul_left₀ (ha : a ≠ 0) : a * b ≤ a * c ↔ b ≤ c :=
by {simp only [mul_comm a], exact mul_le_mul_right₀ ha }

lemma div_le_div_right₀ (hc : c ≠ 0) : a / c ≤ b / c ↔ a ≤ b :=
by rw [div_eq_mul_inv, div_eq_mul_inv, mul_le_mul_right₀ (inv_ne_zero hc)]

lemma div_le_div_left₀ (ha : a ≠ 0) (hb : b ≠ 0) (hc : c ≠ 0) : a / b ≤ a / c ↔ c ≤ b :=
by simp only [div_eq_mul_inv, mul_le_mul_left₀ ha, inv_le_inv₀ hb hc]

lemma le_div_iff₀ (hc : c ≠ 0) : a ≤ b / c ↔ a*c ≤ b :=
by rw [div_eq_mul_inv, le_mul_inv_iff₀ hc]

lemma div_le_iff₀ (hc : c ≠ 0) : a / c ≤ b ↔ a ≤ b*c :=
by rw [div_eq_mul_inv, mul_inv_le_iff₀ hc]

lemma eq_one_of_mul_eq_one_left (ha : a ≤ 1) (hb : b ≤ 1) (hab : a * b = 1) : a = 1 :=
le_antisymm ha $ (inv_le_one₀ $ left_ne_zero_of_mul_eq_one hab).mp $
  eq_inv_of_mul_eq_one_right hab ▸ hb

lemma eq_one_of_mul_eq_one_right (ha : a ≤ 1) (hb : b ≤ 1) (hab : a * b = 1) : b = 1 :=
le_antisymm hb $ (inv_le_one₀ $ right_ne_zero_of_mul_eq_one hab).mp $
  eq_inv_of_mul_eq_one_left hab ▸ ha

lemma eq_one_of_mul_eq_one_left' (ha : 1 ≤ a) (hb : 1 ≤ b) (hab : a * b = 1) : a = 1 :=
le_antisymm
  ((one_le_inv₀ $ left_ne_zero_of_mul_eq_one hab).mp $ eq_inv_of_mul_eq_one_right hab ▸ hb) ha

lemma eq_one_of_mul_eq_one_right' (ha : 1 ≤ a) (hb : 1 ≤ b) (hab : a * b = 1) : b = 1 :=
le_antisymm
  ((one_le_inv₀ $ right_ne_zero_of_mul_eq_one hab).mp $ eq_inv_of_mul_eq_one_left hab ▸ ha) hb

/-- `equiv.mul_left₀` as an order_iso on a `linear_ordered_comm_group_with_zero.`.

Note that `order_iso.mul_left₀` refers to the `linear_ordered_field` version. -/
@[simps apply to_equiv {simp_rhs := tt}]
def order_iso.mul_left₀' {a : α} (ha : a ≠ 0) : α ≃o α :=
{ map_rel_iff' := λ x y,  mul_le_mul_left₀ ha, ..equiv.mul_left₀ a ha }

lemma order_iso.mul_left₀'_symm {a : α} (ha : a ≠ 0) :
  (order_iso.mul_left₀' ha).symm = order_iso.mul_left₀' (inv_ne_zero ha) :=
by { ext, refl }

/-- `equiv.mul_right₀` as an order_iso on a `linear_ordered_comm_group_with_zero.`.

Note that `order_iso.mul_right₀` refers to the `linear_ordered_field` version. -/
@[simps apply to_equiv {simp_rhs := tt}]
def order_iso.mul_right₀' {a : α} (ha : a ≠ 0) : α ≃o α :=
{ map_rel_iff' := λ _ _, mul_le_mul_right₀ ha, ..equiv.mul_right₀ a ha }

lemma order_iso.mul_right₀'_symm {a : α} (ha : a ≠ 0) :
  (order_iso.mul_right₀' ha).symm = order_iso.mul_right₀' (inv_ne_zero ha) :=
by { ext, refl }

instance : linear_ordered_add_comm_group_with_top (additive αᵒᵈ) :=
{ neg_top := inv_zero,
  add_neg_cancel := λ a ha, mul_inv_cancel ha,
  ..additive.sub_neg_monoid,
  ..additive.linear_ordered_add_comm_monoid_with_top,
  ..additive.nontrivial }<|MERGE_RESOLUTION|>--- conflicted
+++ resolved
@@ -112,17 +112,12 @@
 lemma zero_lt_one₀ : (0 : α) < 1 :=
 lt_of_le_of_ne zero_le_one zero_ne_one
 
-<<<<<<< HEAD
-lemma mul_le_one₀ (ha : a ≤ 1) (hb : b ≤ 1) : a * b ≤ 1 := mul_le_one' ha hb
-
-=======
 -- TODO: Do we really need the following two?
 
 /-- Alias of `mul_le_one'` for unification. -/
 lemma mul_le_one₀ (ha : a ≤ 1) (hb : b ≤ 1) : a * b ≤ 1 := mul_le_one' ha hb
 
 /-- Alias of `one_le_mul'` for unification. -/
->>>>>>> 9ae03a5b
 lemma one_le_mul₀ (ha : 1 ≤ a) (hb : 1 ≤ b) : 1 ≤ a * b := one_le_mul ha hb
 
 lemma le_of_le_mul_right (h : c ≠ 0) (hab : a * c ≤ b * c) : a ≤ b :=
@@ -212,22 +207,6 @@
 lemma div_le_iff₀ (hc : c ≠ 0) : a / c ≤ b ↔ a ≤ b*c :=
 by rw [div_eq_mul_inv, mul_inv_le_iff₀ hc]
 
-lemma eq_one_of_mul_eq_one_left (ha : a ≤ 1) (hb : b ≤ 1) (hab : a * b = 1) : a = 1 :=
-le_antisymm ha $ (inv_le_one₀ $ left_ne_zero_of_mul_eq_one hab).mp $
-  eq_inv_of_mul_eq_one_right hab ▸ hb
-
-lemma eq_one_of_mul_eq_one_right (ha : a ≤ 1) (hb : b ≤ 1) (hab : a * b = 1) : b = 1 :=
-le_antisymm hb $ (inv_le_one₀ $ right_ne_zero_of_mul_eq_one hab).mp $
-  eq_inv_of_mul_eq_one_left hab ▸ ha
-
-lemma eq_one_of_mul_eq_one_left' (ha : 1 ≤ a) (hb : 1 ≤ b) (hab : a * b = 1) : a = 1 :=
-le_antisymm
-  ((one_le_inv₀ $ left_ne_zero_of_mul_eq_one hab).mp $ eq_inv_of_mul_eq_one_right hab ▸ hb) ha
-
-lemma eq_one_of_mul_eq_one_right' (ha : 1 ≤ a) (hb : 1 ≤ b) (hab : a * b = 1) : b = 1 :=
-le_antisymm
-  ((one_le_inv₀ $ right_ne_zero_of_mul_eq_one hab).mp $ eq_inv_of_mul_eq_one_left hab ▸ ha) hb
-
 /-- `equiv.mul_left₀` as an order_iso on a `linear_ordered_comm_group_with_zero.`.
 
 Note that `order_iso.mul_left₀` refers to the `linear_ordered_field` version. -/
