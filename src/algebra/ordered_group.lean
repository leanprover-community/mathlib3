/-
Copyright (c) 2016 Jeremy Avigad. All rights reserved.
Released under Apache 2.0 license as described in the file LICENSE.
Authors: Jeremy Avigad, Leonardo de Moura, Mario Carneiro, Johannes Hölzl
-/
import algebra.ordered_monoid
import order.rel_iso

/-!
# Ordered groups

This file develops the basics of ordered groups.

## Implementation details

Unfortunately, the number of `'` appended to lemmas in this file
may differ between the multiplicative and the additive version of a lemma.
The reason is that we did not want to change existing names in the library.
-/

set_option old_structure_cmd true

universe u
variable {α : Type u}

@[to_additive]
instance group.covariant_class_le.to_contravariant_class_le
  [group α] [has_le α] [covariant_class α α (*) (≤)] : contravariant_class α α (*) (≤) :=
{ elim := λ a b c bc, calc  b = a⁻¹ * (a * b) : eq_inv_mul_of_mul_eq rfl
                          ... ≤ a⁻¹ * (a * c) : mul_le_mul_left' bc a⁻¹
                          ... = c             : inv_mul_cancel_left a c }

@[to_additive]
instance group.swap.covariant_class_le.to_contravariant_class_le [group α] [has_le α]
  [covariant_class α α (function.swap (*)) (≤)] : contravariant_class α α (function.swap (*)) (≤) :=
{ elim := λ a b c bc, calc  b = b * a * a⁻¹ : eq_mul_inv_of_mul_eq rfl
                          ... ≤ c * a * a⁻¹ : mul_le_mul_right' bc a⁻¹
                          ... = c           : mul_inv_eq_of_eq_mul rfl }

@[to_additive]
instance group.covariant_class_lt.to_contravariant_class_lt
  [group α] [has_lt α] [covariant_class α α (*) (<)] : contravariant_class α α (*) (<) :=
{ elim := λ a b c bc, calc  b = a⁻¹ * (a * b) : eq_inv_mul_of_mul_eq rfl
                          ... < a⁻¹ * (a * c) : mul_lt_mul_left' bc a⁻¹
                          ... = c             : inv_mul_cancel_left a c }

@[to_additive]
instance group.swap.covariant_class_lt.to_contravariant_class_lt [group α] [has_lt α]
  [covariant_class α α (function.swap (*)) (<)] : contravariant_class α α (function.swap (*)) (<) :=
{ elim := λ a b c bc, calc  b = b * a * a⁻¹ : eq_mul_inv_of_mul_eq rfl
                          ... < c * a * a⁻¹ : mul_lt_mul_right' bc a⁻¹
                          ... = c           : mul_inv_eq_of_eq_mul rfl }

/-- An ordered additive commutative group is an additive commutative group
with a partial order in which addition is strictly monotone. -/
@[protect_proj, ancestor add_comm_group partial_order]
class ordered_add_comm_group (α : Type u) extends add_comm_group α, partial_order α :=
(add_le_add_left : ∀ a b : α, a ≤ b → ∀ c : α, c + a ≤ c + b)

/-- An ordered commutative group is an commutative group
with a partial order in which multiplication is strictly monotone. -/
@[protect_proj, ancestor comm_group partial_order]
class ordered_comm_group (α : Type u) extends comm_group α, partial_order α :=
(mul_le_mul_left : ∀ a b : α, a ≤ b → ∀ c : α, c * a ≤ c * b)
attribute [to_additive] ordered_comm_group

@[to_additive]
instance ordered_comm_group.to_covariant_class_left_le (α : Type u) [ordered_comm_group α] :
  covariant_class α α (*) (≤) :=
{ elim := λ a b c bc, ordered_comm_group.mul_le_mul_left b c bc a }

/--The units of an ordered commutative monoid form an ordered commutative group. -/
@[to_additive]
instance units.ordered_comm_group [ordered_comm_monoid α] : ordered_comm_group (units α) :=
{ mul_le_mul_left := λ a b h c, (mul_le_mul_left' (h : (a : α) ≤ b) _ :  (c : α) * a ≤ c * b),
  .. units.partial_order,
  .. (infer_instance : comm_group (units α)) }

@[priority 100, to_additive]    -- see Note [lower instance priority]
instance ordered_comm_group.to_ordered_cancel_comm_monoid (α : Type u)
  [s : ordered_comm_group α] :
  ordered_cancel_comm_monoid α :=
{ mul_left_cancel       := λ a b c, (mul_right_inj a).mp,
  le_of_mul_le_mul_left := λ a b c, (mul_le_mul_iff_left a).mp,
  ..s }

@[priority 100, to_additive]
instance ordered_comm_group.has_exists_mul_of_le (α : Type u)
  [ordered_comm_group α] :
  has_exists_mul_of_le α :=
⟨λ a b hab, ⟨b * a⁻¹, (mul_inv_cancel_comm_assoc a b).symm⟩⟩

section group
variables [group α]

section typeclasses_left_le
variables [has_le α] [covariant_class α α (*) (≤)] {a b c d : α}

/--  Uses `left` co(ntra)variant. -/
@[simp, to_additive left.neg_nonpos_iff]
lemma left.inv_le_one_iff :
  a⁻¹ ≤ 1 ↔ 1 ≤ a :=
by { rw [← mul_le_mul_iff_left a], simp }

/--  Uses `left` co(ntra)variant. -/
@[simp, to_additive left.nonneg_neg_iff]
lemma left.one_le_inv_iff :
  1 ≤ a⁻¹ ↔ a ≤ 1 :=
by { rw [← mul_le_mul_iff_left a], simp }

@[simp, to_additive]
lemma le_inv_mul_iff_mul_le : b ≤ a⁻¹ * c ↔ a * b ≤ c :=
by { rw ← mul_le_mul_iff_left a, simp }

@[simp, to_additive]
lemma inv_mul_le_iff_le_mul : b⁻¹ * a ≤ c ↔ a ≤ b * c :=
by rw [← mul_le_mul_iff_left b, mul_inv_cancel_left]

@[to_additive neg_le_iff_add_nonneg']
lemma inv_le_iff_one_le_mul' : a⁻¹ ≤ b ↔ 1 ≤ a * b :=
(mul_le_mul_iff_left a).symm.trans $ by rw mul_inv_self

@[to_additive]
lemma le_inv_iff_mul_le_one_left : a ≤ b⁻¹ ↔ b * a ≤ 1 :=
(mul_le_mul_iff_left b).symm.trans $ by rw mul_inv_self

@[to_additive]
lemma le_inv_mul_iff_le : 1 ≤ b⁻¹ * a ↔ b ≤ a :=
by rw [← mul_le_mul_iff_left b, mul_one, mul_inv_cancel_left]

@[to_additive]
lemma inv_mul_le_one_iff : a⁻¹ * b ≤ 1 ↔ b ≤ a :=
trans (inv_mul_le_iff_le_mul) $ by rw mul_one

end typeclasses_left_le

section typeclasses_left_lt
variables [has_lt α] [covariant_class α α (*) (<)] {a b c : α}

/--  Uses `left` co(ntra)variant. -/
@[simp, to_additive left.neg_pos_iff]
lemma left.one_lt_inv_iff :
  1 < a⁻¹ ↔ a < 1 :=
by rw [← mul_lt_mul_iff_left a, mul_inv_self, mul_one]

/--  Uses `left` co(ntra)variant. -/
@[simp, to_additive left.neg_neg_iff]
lemma left.inv_lt_one_iff :
  a⁻¹ < 1 ↔ 1 < a :=
by rw [← mul_lt_mul_iff_left a, mul_inv_self, mul_one]

@[simp, to_additive]
lemma lt_inv_mul_iff_mul_lt : b < a⁻¹ * c ↔ a * b < c :=
by { rw [← mul_lt_mul_iff_left a], simp }

@[simp, to_additive]
lemma inv_mul_lt_iff_lt_mul : b⁻¹ * a < c ↔ a < b * c :=
by rw [← mul_lt_mul_iff_left b, mul_inv_cancel_left]

@[to_additive]
lemma inv_lt_iff_one_lt_mul' : a⁻¹ < b ↔ 1 < a * b :=
(mul_lt_mul_iff_left a).symm.trans $ by rw mul_inv_self

@[to_additive]
lemma lt_inv_iff_mul_lt_one' : a < b⁻¹ ↔ b * a < 1 :=
(mul_lt_mul_iff_left b).symm.trans $ by rw mul_inv_self

@[to_additive]
lemma lt_inv_mul_iff_lt : 1 < b⁻¹ * a ↔ b < a :=
by rw [← mul_lt_mul_iff_left b, mul_one, mul_inv_cancel_left]

@[to_additive]
lemma inv_mul_lt_one_iff : a⁻¹ * b < 1 ↔ b < a :=
trans (inv_mul_lt_iff_lt_mul) $ by rw mul_one

end typeclasses_left_lt

section typeclasses_right_le
variables [has_le α] [covariant_class α α (function.swap (*)) (≤)] {a b c : α}

/--  Uses `right` co(ntra)variant. -/
@[simp, to_additive right.neg_nonpos_iff]
lemma right.inv_le_one_iff :
  a⁻¹ ≤ 1 ↔ 1 ≤ a :=
by { rw [← mul_le_mul_iff_right a], simp }

/--  Uses `right` co(ntra)variant. -/
@[simp, to_additive right.nonneg_neg_iff]
lemma right.one_le_inv_iff :
  1 ≤ a⁻¹ ↔ a ≤ 1 :=
by { rw [← mul_le_mul_iff_right a], simp }

@[to_additive neg_le_iff_add_nonneg]
lemma inv_le_iff_one_le_mul : a⁻¹ ≤ b ↔ 1 ≤ b * a :=
(mul_le_mul_iff_right a).symm.trans $ by rw inv_mul_self

@[to_additive]
lemma le_inv_iff_mul_le_one_right : a ≤ b⁻¹ ↔ a * b ≤ 1 :=
(mul_le_mul_iff_right b).symm.trans $ by rw inv_mul_self

@[simp, to_additive]
lemma mul_inv_le_iff_le_mul : a * b⁻¹ ≤ c ↔ a ≤ c * b :=
(mul_le_mul_iff_right b).symm.trans $ by rw inv_mul_cancel_right

@[simp, to_additive]
lemma le_mul_inv_iff_mul_le : c ≤ a * b⁻¹ ↔ c * b ≤ a :=
(mul_le_mul_iff_right b).symm.trans $ by rw inv_mul_cancel_right

@[simp, to_additive]
lemma mul_inv_le_one_iff_le : a * b⁻¹ ≤ 1 ↔ a ≤ b :=
mul_inv_le_iff_le_mul.trans $ by rw one_mul

@[to_additive]
lemma le_mul_inv_iff_le : 1 ≤ a * b⁻¹ ↔ b ≤ a :=
by rw [← mul_le_mul_iff_right b, one_mul, inv_mul_cancel_right]

@[to_additive]
lemma mul_inv_le_one_iff : b * a⁻¹ ≤ 1 ↔ b ≤ a :=
trans (mul_inv_le_iff_le_mul) $ by rw one_mul

end typeclasses_right_le

section typeclasses_right_lt
variables [has_lt α] [covariant_class α α (function.swap (*)) (<)] {a b c : α}

/--  Uses `right` co(ntra)variant. -/
@[simp, to_additive right.neg_neg_iff]
lemma right.inv_lt_one_iff :
  a⁻¹ < 1 ↔ 1 < a :=
by rw [← mul_lt_mul_iff_right a, inv_mul_self, one_mul]

/--  Uses `right` co(ntra)variant. -/
@[simp, to_additive right.neg_pos_iff]
lemma right.one_lt_inv_iff :
  1 < a⁻¹ ↔ a < 1 :=
by rw [← mul_lt_mul_iff_right a, inv_mul_self, one_mul]

@[to_additive]
lemma inv_lt_iff_one_lt_mul : a⁻¹ < b ↔ 1 < b * a :=
(mul_lt_mul_iff_right a).symm.trans $ by rw inv_mul_self

@[to_additive]
lemma lt_inv_iff_mul_lt_one : a < b⁻¹ ↔ a * b < 1 :=
(mul_lt_mul_iff_right b).symm.trans $ by rw inv_mul_self

@[simp, to_additive]
lemma mul_inv_lt_iff_lt_mul : a * b⁻¹ < c ↔ a < c * b :=
by rw [← mul_lt_mul_iff_right b, inv_mul_cancel_right]

@[simp, to_additive]
lemma lt_mul_inv_iff_mul_lt : c < a * b⁻¹ ↔ c * b < a :=
(mul_lt_mul_iff_right b).symm.trans $ by rw inv_mul_cancel_right

@[simp, to_additive]
lemma inv_mul_lt_one_iff_lt : a * b⁻¹ < 1 ↔ a < b :=
by rw [← mul_lt_mul_iff_right b, inv_mul_cancel_right, one_mul]

@[to_additive]
lemma lt_mul_inv_iff_lt : 1 < a * b⁻¹ ↔ b < a :=
by rw [← mul_lt_mul_iff_right b, one_mul, inv_mul_cancel_right]

@[to_additive]
lemma mul_inv_lt_one_iff : b * a⁻¹ < 1 ↔ b < a :=
trans (mul_inv_lt_iff_lt_mul) $ by rw one_mul

end typeclasses_right_lt

section typeclasses_left_right_le
variables [has_le α] [covariant_class α α (*) (≤)] [covariant_class α α (function.swap (*)) (≤)]
  {a b c d : α}

@[simp, to_additive]
lemma inv_le_inv_iff : a⁻¹ ≤ b⁻¹ ↔ b ≤ a :=
by { rw [← mul_le_mul_iff_left a, ← mul_le_mul_iff_right b], simp }

alias neg_le_neg_iff ↔ le_of_neg_le_neg _

@[to_additive]
lemma inv_le_of_inv_le (h : a⁻¹ ≤ b) : b⁻¹ ≤ a :=
inv_le_inv_iff.mp (
  calc  a⁻¹ ≤ b     : h
        ... = b⁻¹⁻¹ : (inv_inv _).symm)

@[to_additive neg_le]
lemma inv_le' : a⁻¹ ≤ b ↔ b⁻¹ ≤ a :=
by rw [← inv_le_inv_iff, inv_inv]

@[to_additive le_neg]
lemma le_inv' : a ≤ b⁻¹ ↔ b ≤ a⁻¹ :=
by rw [← inv_le_inv_iff, inv_inv]

@[to_additive]
lemma mul_inv_le_inv_mul_iff : a * b⁻¹ ≤ d⁻¹ * c ↔ d * a ≤ c * b :=
by rw [← mul_le_mul_iff_left d, ← mul_le_mul_iff_right b, mul_inv_cancel_left, mul_assoc,
    inv_mul_cancel_right]

@[simp, to_additive] lemma div_le_self_iff (a : α) {b : α} : a / b ≤ a ↔ 1 ≤ b :=
by simp [div_eq_mul_inv]

alias sub_le_self_iff ↔ _ sub_le_self

end typeclasses_left_right_le

section typeclasses_left_right_lt
variables [has_lt α] [covariant_class α α (*) (<)] [covariant_class α α (function.swap (*)) (<)]
  {a b c d : α}

@[simp, to_additive]
lemma inv_lt_inv_iff : a⁻¹ < b⁻¹ ↔ b < a :=
by { rw [← mul_lt_mul_iff_left a, ← mul_lt_mul_iff_right b], simp }

@[to_additive]
lemma lt_inv_of_lt_inv (h : a < b⁻¹) : b < a⁻¹ :=
inv_lt_inv_iff.mp (
  calc  a⁻¹⁻¹ = a   : inv_inv a
          ... < b⁻¹ : h)

@[to_additive]
lemma inv_lt_of_inv_lt (h : a⁻¹ < b) : b⁻¹ < a :=
inv_lt_inv_iff.mp (
    calc  a⁻¹ < b : h
          ... = b⁻¹⁻¹   : (inv_inv b).symm)

@[to_additive neg_lt]
lemma inv_lt' : a⁻¹ < b ↔ b⁻¹ < a :=
by rw [← inv_lt_inv_iff, inv_inv]

@[to_additive lt_neg]
lemma lt_inv' : a < b⁻¹ ↔ b < a⁻¹ :=
by rw [← inv_lt_inv_iff, inv_inv]

@[to_additive]
lemma mul_inv_lt_inv_mul_iff : a * b⁻¹ < d⁻¹ * c ↔ d * a < c * b :=
by rw [← mul_lt_mul_iff_left d, ← mul_lt_mul_iff_right b, mul_inv_cancel_left, mul_assoc,
    inv_mul_cancel_right]

@[simp, to_additive] lemma div_lt_self_iff (a : α) {b : α} : a / b < a ↔ 1 < b :=
by simp [div_eq_mul_inv]

alias sub_lt_self_iff ↔ _ sub_lt_self

end typeclasses_left_right_lt

section pre_order
variable [preorder α]

section left_le
variables [covariant_class α α (*) (≤)] {a : α}

@[to_additive]
lemma left.inv_le_self (h : 1 ≤ a) : a⁻¹ ≤ a :=
le_trans (left.inv_le_one_iff.mpr h) h

alias left.neg_le_self ← neg_le_self

@[to_additive]
lemma left.self_le_inv (h : a ≤ 1) : a ≤ a⁻¹ :=
le_trans h (left.one_le_inv_iff.mpr h)

end left_le

section left_lt
variables [covariant_class α α (*) (<)] {a : α}

@[to_additive]
lemma left.inv_lt_self (h : 1 < a) : a⁻¹ < a :=
(left.inv_lt_one_iff.mpr h).trans h

alias left.neg_lt_self ← neg_lt_self

@[to_additive]
lemma left.self_lt_inv (h : a < 1) : a < a⁻¹ :=
lt_trans h (left.one_lt_inv_iff.mpr h)

end left_lt

section right_le
variables [covariant_class α α (function.swap (*)) (≤)] {a : α}

@[to_additive]
lemma right.inv_le_self (h : 1 ≤ a) : a⁻¹ ≤ a :=
le_trans (right.inv_le_one_iff.mpr h) h

@[to_additive]
lemma right.self_le_inv (h : a ≤ 1) : a ≤ a⁻¹ :=
le_trans h (right.one_le_inv_iff.mpr h)

end right_le

section right_lt
variables [covariant_class α α (function.swap (*)) (<)] {a : α}

@[to_additive]
lemma right.inv_lt_self (h : 1 < a) : a⁻¹ < a :=
(right.inv_lt_one_iff.mpr h).trans h

@[to_additive]
lemma right.self_lt_inv (h : a < 1) : a < a⁻¹ :=
lt_trans h (right.one_lt_inv_iff.mpr h)

end right_lt

end pre_order

end group

section comm_group
variables [comm_group α]

section has_le
variables [has_le α] [covariant_class α α (*) (≤)] {a b c d : α}

@[to_additive]
lemma inv_mul_le_iff_le_mul' : c⁻¹ * a ≤ b ↔ a ≤ b * c :=
by rw [inv_mul_le_iff_le_mul, mul_comm]

@[simp, to_additive]
lemma mul_inv_le_iff_le_mul' : a * b⁻¹ ≤ c ↔ a ≤ b * c :=
by rw [← inv_mul_le_iff_le_mul, mul_comm]

@[to_additive add_neg_le_add_neg_iff]
lemma mul_inv_le_mul_inv_iff' : a * b⁻¹ ≤ c * d⁻¹ ↔ a * d ≤ c * b :=
by rw [mul_comm c, mul_inv_le_inv_mul_iff, mul_comm]

end has_le

section has_lt
variables [has_lt α] [covariant_class α α (*) (<)] {a b c d : α}

@[to_additive]
lemma inv_mul_lt_iff_lt_mul' : c⁻¹ * a < b ↔ a < b * c :=
by rw [inv_mul_lt_iff_lt_mul, mul_comm]

@[simp, to_additive]
lemma mul_inv_lt_iff_le_mul' : a * b⁻¹ < c ↔ a < b * c :=
by rw [← inv_mul_lt_iff_lt_mul, mul_comm]

@[to_additive add_neg_lt_add_neg_iff]
lemma mul_inv_lt_mul_inv_iff' : a * b⁻¹ < c * d⁻¹ ↔ a * d < c * b :=
by rw [mul_comm c, mul_inv_lt_inv_mul_iff, mul_comm]

end has_lt

end comm_group

alias le_inv' ↔ le_inv_of_le_inv _
attribute [to_additive] le_inv_of_le_inv

alias left.inv_le_one_iff ↔ one_le_of_inv_le_one _
attribute [to_additive] one_le_of_inv_le_one

alias left.one_le_inv_iff ↔ le_one_of_one_le_inv _
attribute [to_additive nonpos_of_neg_nonneg] le_one_of_one_le_inv

alias inv_lt_inv_iff ↔ lt_of_inv_lt_inv _
attribute [to_additive] lt_of_inv_lt_inv

alias left.inv_lt_one_iff ↔ one_lt_of_inv_lt_one _
attribute [to_additive] one_lt_of_inv_lt_one

alias left.inv_lt_one_iff ← inv_lt_one_iff_one_lt
attribute [to_additive] inv_lt_one_iff_one_lt

alias left.inv_lt_one_iff ← inv_lt_one'
attribute [to_additive neg_lt_zero] inv_lt_one'

alias left.one_lt_inv_iff ↔  inv_of_one_lt_inv _
attribute [to_additive neg_of_neg_pos] inv_of_one_lt_inv

alias left.one_lt_inv_iff ↔ _ one_lt_inv_of_inv
attribute [to_additive neg_pos_of_neg] one_lt_inv_of_inv

alias le_inv_mul_iff_mul_le ↔ mul_le_of_le_inv_mul _
attribute [to_additive] mul_le_of_le_inv_mul

alias le_inv_mul_iff_mul_le ↔ _ le_inv_mul_of_mul_le
attribute [to_additive] le_inv_mul_of_mul_le

alias inv_mul_le_iff_le_mul ↔ _ inv_mul_le_of_le_mul
attribute [to_additive] inv_mul_le_iff_le_mul

alias lt_inv_mul_iff_mul_lt ↔ mul_lt_of_lt_inv_mul _
attribute [to_additive] mul_lt_of_lt_inv_mul

alias lt_inv_mul_iff_mul_lt ↔ _ lt_inv_mul_of_mul_lt
attribute [to_additive] lt_inv_mul_of_mul_lt

alias inv_mul_lt_iff_lt_mul ↔ lt_mul_of_inv_mul_lt inv_mul_lt_of_lt_mul
attribute [to_additive] lt_mul_of_inv_mul_lt
attribute [to_additive] inv_mul_lt_of_lt_mul

alias lt_mul_of_inv_mul_lt ← lt_mul_of_inv_mul_lt_left
attribute [to_additive] lt_mul_of_inv_mul_lt_left

alias left.inv_le_one_iff ← inv_le_one'
attribute [to_additive neg_nonpos] inv_le_one'

alias left.one_le_inv_iff ← one_le_inv'
attribute [to_additive neg_nonneg] one_le_inv'

alias left.one_lt_inv_iff ← one_lt_inv'
attribute [to_additive neg_pos] one_lt_inv'

alias mul_lt_mul_left' ← ordered_comm_group.mul_lt_mul_left'
attribute [to_additive ordered_add_comm_group.add_lt_add_left] ordered_comm_group.mul_lt_mul_left'

alias le_of_mul_le_mul_left' ← ordered_comm_group.le_of_mul_le_mul_left
attribute [to_additive ordered_add_comm_group.le_of_add_le_add_left]
  ordered_comm_group.le_of_mul_le_mul_left

alias lt_of_mul_lt_mul_left' ← ordered_comm_group.lt_of_mul_lt_mul_left
attribute [to_additive ordered_add_comm_group.lt_of_add_lt_add_left]
  ordered_comm_group.lt_of_mul_lt_mul_left

/-- Pullback an `ordered_comm_group` under an injective map.
See note [reducible non-instances]. -/
@[reducible, to_additive function.injective.ordered_add_comm_group
"Pullback an `ordered_add_comm_group` under an injective map."]
def function.injective.ordered_comm_group [ordered_comm_group α] {β : Type*}
  [has_one β] [has_mul β] [has_inv β] [has_div β]
  (f : β → α) (hf : function.injective f) (one : f 1 = 1)
  (mul : ∀ x y, f (x * y) = f x * f y)
  (inv : ∀ x, f (x⁻¹) = (f x)⁻¹)
  (div : ∀ x y, f (x / y) = f x / f y) :
  ordered_comm_group β :=
{ ..partial_order.lift f hf,
  ..hf.ordered_comm_monoid f one mul,
  ..hf.comm_group f one mul inv div }

<<<<<<< HEAD
/-- `equiv.mul_left` as an order_iso. -/
@[simps {simp_rhs := tt}]
def order_iso.mul_left (a : α) : α ≃o α :=
{ map_rel_iff' := λ _ _, mul_le_mul_iff_left a, ..equiv.mul_left a }

/-- `equiv.mul_right` as an order_iso. -/
@[simps {simp_rhs := tt}]
def order_iso.mul_right (a : α) : α ≃o α :=
{ map_rel_iff' := λ _ _, mul_le_mul_iff_right a, ..equiv.mul_right a }

end ordered_comm_group
=======
/-  Most of the lemmas that are primed in this section appear in ordered_field. -/
/-  I (DT) did not try to minimise the assumptions. -/
section group
variables [group α] [has_le α]
>>>>>>> e0ca8534

section right
variables [covariant_class α α (function.swap (*)) (≤)] {a b c d : α}

@[simp, to_additive]
lemma div_le_div_iff_right (c : α) : a / c ≤ b / c ↔ a ≤ b :=
by simpa only [div_eq_mul_inv] using mul_le_mul_iff_right _

@[to_additive sub_le_sub_right]
lemma div_le_div_right' (h : a ≤ b) (c : α) : a / c ≤ b / c :=
(div_le_div_iff_right c).2 h

@[simp, to_additive sub_nonneg]
lemma one_le_div' : 1 ≤ a / b ↔ b ≤ a :=
by rw [← mul_le_mul_iff_right b, one_mul, div_eq_mul_inv, inv_mul_cancel_right]

alias sub_nonneg ↔ le_of_sub_nonneg sub_nonneg_of_le

@[simp, to_additive sub_nonpos]
lemma div_le_one' : a / b ≤ 1 ↔ a ≤ b :=
by rw [← mul_le_mul_iff_right b, one_mul, div_eq_mul_inv, inv_mul_cancel_right]

alias sub_nonpos ↔ le_of_sub_nonpos sub_nonpos_of_le

@[to_additive]
lemma le_div_iff_mul_le : a ≤ c / b ↔ a * b ≤ c :=
by rw [← mul_le_mul_iff_right b, div_eq_mul_inv, inv_mul_cancel_right]

alias le_sub_iff_add_le ↔ add_le_of_le_sub_right le_sub_right_of_add_le

@[to_additive]
lemma div_le_iff_le_mul : a / c ≤ b ↔ a ≤ b * c :=
by rw [← mul_le_mul_iff_right c, div_eq_mul_inv, inv_mul_cancel_right]

end right

section left
variables [covariant_class α α (*) (≤)] [covariant_class α α (function.swap (*)) (≤)] {a b c : α}

@[simp, to_additive]
lemma div_le_div_iff_left (a : α) : a / b ≤ a / c ↔ c ≤ b :=
by rw [div_eq_mul_inv, div_eq_mul_inv, ← mul_le_mul_iff_left a⁻¹, inv_mul_cancel_left,
    inv_mul_cancel_left, inv_le_inv_iff]

@[to_additive sub_le_sub_left]
lemma div_le_div_left' (h : a ≤ b) (c : α) : c / b ≤ c / a :=
(div_le_div_iff_left c).2 h

end left

end group

section comm_group
variables [comm_group α]

section has_le
variables [has_le α] [covariant_class α α (*) (≤)] {a b c d : α}

@[to_additive sub_le_sub_iff]
lemma div_le_div_iff' : a / b ≤ c / d ↔ a * d ≤ c * b :=
by simpa only [div_eq_mul_inv] using mul_inv_le_mul_inv_iff'

@[to_additive]
lemma le_div_iff_mul_le' : b ≤ c / a ↔ a * b ≤ c :=
by rw [le_div_iff_mul_le, mul_comm]

alias le_sub_iff_add_le' ↔ add_le_of_le_sub_left le_sub_left_of_add_le

@[to_additive]
lemma div_le_iff_le_mul' : a / b ≤ c ↔ a ≤ b * c :=
by rw [div_le_iff_le_mul, mul_comm]

alias sub_le_iff_le_add' ↔ le_add_of_sub_left_le sub_left_le_of_le_add

@[simp, to_additive]
lemma inv_le_div_iff_le_mul : b⁻¹ ≤ a / c ↔ c ≤ a * b :=
le_div_iff_mul_le.trans inv_mul_le_iff_le_mul'

@[to_additive]
lemma inv_le_div_iff_le_mul' : a⁻¹ ≤ b / c ↔ c ≤ a * b :=
by rw [inv_le_div_iff_le_mul, mul_comm]

@[to_additive sub_le]
lemma div_le'' : a / b ≤ c ↔ a / c ≤ b :=
div_le_iff_le_mul'.trans div_le_iff_le_mul.symm

@[to_additive le_sub]
lemma le_div'' : a ≤ b / c ↔ c ≤ b / a :=
le_div_iff_mul_le'.trans le_div_iff_mul_le.symm

end has_le

section preorder
variables [preorder α] [covariant_class α α (*) (≤)] {a b c d : α}

@[to_additive sub_le_sub]
lemma div_le_div'' (hab : a ≤ b) (hcd : c ≤ d) :
  a / d ≤ b / c :=
begin
  rw [div_eq_mul_inv, div_eq_mul_inv, mul_comm b, mul_inv_le_inv_mul_iff, mul_comm],
  exact mul_le_mul' hab hcd
end

end preorder

end comm_group

/-  Most of the lemmas that are primed in this section appear in ordered_field. -/
/-  I (DT) did not try to minimise the assumptions. -/
section group
variables [group α] [has_lt α]

section right
variables [covariant_class α α (function.swap (*)) (<)] {a b c d : α}

@[simp, to_additive]
lemma div_lt_div_iff_right (c : α) : a / c < b / c ↔ a < b :=
by simpa only [div_eq_mul_inv] using mul_lt_mul_iff_right _

@[to_additive sub_lt_sub_right]
lemma div_lt_div_right' (h : a < b) (c : α) : a / c < b / c :=
(div_lt_div_iff_right c).2 h

@[simp, to_additive sub_pos]
lemma one_lt_div' : 1 < a / b ↔ b < a :=
by rw [← mul_lt_mul_iff_right b, one_mul, div_eq_mul_inv, inv_mul_cancel_right]

alias sub_pos ↔ lt_of_sub_pos sub_pos_of_lt

@[simp, to_additive sub_neg]
lemma div_lt_one' : a / b < 1 ↔ a < b :=
by rw [← mul_lt_mul_iff_right b, one_mul, div_eq_mul_inv, inv_mul_cancel_right]

alias sub_neg ↔ lt_of_sub_neg sub_neg_of_lt

alias sub_neg ← sub_lt_zero

@[to_additive]
lemma lt_div_iff_mul_lt : a < c / b ↔ a * b < c :=
by rw [← mul_lt_mul_iff_right b, div_eq_mul_inv, inv_mul_cancel_right]

alias lt_sub_iff_add_lt ↔ add_lt_of_lt_sub_right lt_sub_right_of_add_lt

@[to_additive]
lemma div_lt_iff_lt_mul : a / c < b ↔ a < b * c :=
by rw [← mul_lt_mul_iff_right c, div_eq_mul_inv, inv_mul_cancel_right]

alias sub_lt_iff_lt_add ↔ lt_add_of_sub_right_lt sub_right_lt_of_lt_add

end right

section left
variables [covariant_class α α (*) (<)] [covariant_class α α (function.swap (*)) (<)] {a b c : α}

@[simp, to_additive]
lemma div_lt_div_iff_left (a : α) : a / b < a / c ↔ c < b :=
by rw [div_eq_mul_inv, div_eq_mul_inv, ← mul_lt_mul_iff_left a⁻¹, inv_mul_cancel_left,
    inv_mul_cancel_left, inv_lt_inv_iff]

@[simp, to_additive]
lemma inv_lt_div_iff_lt_mul : a⁻¹ < b / c ↔ c < a * b :=
by rw [div_eq_mul_inv, lt_mul_inv_iff_mul_lt, inv_mul_lt_iff_lt_mul]

@[to_additive sub_lt_sub_left]
lemma div_lt_div_left' (h : a < b) (c : α) : c / b < c / a :=
(div_lt_div_iff_left c).2 h

end left

end group

section comm_group
variables [comm_group α]

section has_lt
variables [has_lt α] [covariant_class α α (*) (<)] {a b c d : α}

@[to_additive sub_lt_sub_iff]
lemma div_lt_div_iff' : a / b < c / d ↔ a * d < c * b :=
by simpa only [div_eq_mul_inv] using mul_inv_lt_mul_inv_iff'

@[to_additive]
lemma lt_div_iff_mul_lt' : b < c / a ↔ a * b < c :=
by rw [lt_div_iff_mul_lt, mul_comm]

alias lt_sub_iff_add_lt' ↔ add_lt_of_lt_sub_left lt_sub_left_of_add_lt

@[to_additive]
lemma div_lt_iff_lt_mul' : a / b < c ↔ a < b * c :=
by rw [div_lt_iff_lt_mul, mul_comm]

alias sub_lt_iff_lt_add' ↔ lt_add_of_sub_left_lt sub_left_lt_of_lt_add

@[to_additive]
lemma inv_lt_div_iff_lt_mul' : b⁻¹ < a / c ↔ c < a * b :=
lt_div_iff_mul_lt.trans inv_mul_lt_iff_lt_mul'

@[to_additive sub_lt]
lemma div_lt'' : a / b < c ↔ a / c < b :=
div_lt_iff_lt_mul'.trans div_lt_iff_lt_mul.symm

@[to_additive lt_sub]
lemma lt_div'' : a < b / c ↔ c < b / a :=
lt_div_iff_mul_lt'.trans lt_div_iff_mul_lt.symm

end has_lt

section preorder
variables [preorder α] [covariant_class α α (*) (<)] {a b c d : α}

@[to_additive sub_lt_sub]
lemma div_lt_div'' (hab : a < b) (hcd : c < d) :
  a / d < b / c :=
begin
  rw [div_eq_mul_inv, div_eq_mul_inv, mul_comm b, mul_inv_lt_inv_mul_iff, mul_comm],
  exact mul_lt_mul_of_lt_of_lt hab hcd
end

end preorder

end comm_group

section linear_order
variables [group α] [linear_order α] [covariant_class α α (*) (≤)]

section variable_names
variables {a b c : α}

@[to_additive]
lemma le_of_forall_one_lt_lt_mul (h : ∀ ε : α, 1 < ε → a < b * ε) : a ≤ b :=
le_of_not_lt (λ h₁, lt_irrefl a (by simpa using (h _ (lt_inv_mul_iff_lt.mpr h₁))))

@[to_additive]
lemma le_iff_forall_one_lt_lt_mul : a ≤ b ↔ ∀ ε, 1 < ε → a < b * ε :=
⟨λ h ε, lt_mul_of_le_of_one_lt h, le_of_forall_one_lt_lt_mul⟩

/-  I (DT) introduced this lemma to prove (the additive version `sub_le_sub_flip` of)
`div_le_div_flip` below.  Now I wonder what is the point of either of these lemmas... -/
@[to_additive]
lemma div_le_inv_mul_iff [covariant_class α α (function.swap (*)) (≤)] :
  a / b ≤ a⁻¹ * b ↔ a ≤ b :=
begin
  rw [div_eq_mul_inv, mul_inv_le_inv_mul_iff],
  exact ⟨λ h, not_lt.mp (λ k, not_lt.mpr h (mul_lt_mul''' k k)), λ h, mul_le_mul' h h⟩,
end

/-  What is the point of this lemma?  See comment about `div_le_inv_mul_iff` above. -/
@[simp, to_additive]
lemma div_le_div_flip {α : Type*} [comm_group α] [linear_order α] [covariant_class α α (*) (≤)]
  {a b : α}:
  a / b ≤ b / a ↔ a ≤ b :=
begin
  rw [div_eq_mul_inv b, mul_comm],
  exact div_le_inv_mul_iff,
end

@[simp, to_additive] lemma max_one_div_max_inv_one_eq_self (a : α) :
  max a 1 / max a⁻¹ 1 = a :=
by { rcases le_total a 1 with h|h; simp [h] }

alias max_zero_sub_max_neg_zero_eq_self ← max_zero_sub_eq_self

end variable_names

section densely_ordered
variables [densely_ordered α] {a b c : α}

@[to_additive]
lemma le_of_forall_one_lt_le_mul (h : ∀ ε : α, 1 < ε → a ≤ b * ε) : a ≤ b :=
le_of_forall_le_of_dense $ λ c hc,
calc a ≤ b * (b⁻¹ * c) : h _ (lt_inv_mul_iff_lt.mpr hc)
   ... = c            : mul_inv_cancel_left b c

@[to_additive]
lemma le_iff_forall_one_lt_le_mul : a ≤ b ↔ ∀ ε, 1 < ε → a ≤ b * ε :=
⟨λ h ε ε_pos, le_mul_of_le_of_one_le h ε_pos.le, le_of_forall_one_lt_le_mul⟩

end densely_ordered

end linear_order

/-!
### Linearly ordered commutative groups
-/

/-- A linearly ordered additive commutative group is an
additive commutative group with a linear order in which
addition is monotone. -/
@[protect_proj, ancestor ordered_add_comm_group linear_order]
class linear_ordered_add_comm_group (α : Type u) extends ordered_add_comm_group α, linear_order α

/-- A linearly ordered commutative monoid with an additively absorbing `⊤` element.
  Instances should include number systems with an infinite element adjoined.` -/
@[protect_proj, ancestor linear_ordered_add_comm_monoid_with_top sub_neg_monoid nontrivial]
class linear_ordered_add_comm_group_with_top (α : Type*)
  extends linear_ordered_add_comm_monoid_with_top α, sub_neg_monoid α, nontrivial α :=
(neg_top : - (⊤ : α) = ⊤)
(add_neg_cancel : ∀ a:α, a ≠ ⊤ → a + (- a) = 0)

/-- A linearly ordered commutative group is a
commutative group with a linear order in which
multiplication is monotone. -/
@[protect_proj, ancestor ordered_comm_group linear_order, to_additive]
class linear_ordered_comm_group (α : Type u) extends ordered_comm_group α, linear_order α

section linear_ordered_comm_group
variables [linear_ordered_comm_group α] {a b c : α}

@[priority 100, to_additive] -- see Note [lower instance priority]
instance linear_ordered_comm_group.to_linear_ordered_cancel_comm_monoid :
  linear_ordered_cancel_comm_monoid α :=
{ le_of_mul_le_mul_left := λ x y z, le_of_mul_le_mul_left',
  mul_left_cancel := λ x y z, mul_left_cancel,
  ..‹linear_ordered_comm_group α› }

/-- Pullback a `linear_ordered_comm_group` under an injective map.
See note [reducible non-instances]. -/
@[reducible, to_additive function.injective.linear_ordered_add_comm_group
"Pullback a `linear_ordered_add_comm_group` under an injective map."]
def function.injective.linear_ordered_comm_group {β : Type*}
  [has_one β] [has_mul β] [has_inv β] [has_div β]
  (f : β → α) (hf : function.injective f) (one : f 1 = 1)
  (mul : ∀ x y, f (x * y) = f x * f y)
  (inv : ∀ x, f (x⁻¹) = (f x)⁻¹)
  (div : ∀ x y, f (x / y) = f x / f y)  :
  linear_ordered_comm_group β :=
{ ..linear_order.lift f hf,
  ..hf.ordered_comm_group f one mul inv div }

@[to_additive linear_ordered_add_comm_group.add_lt_add_left]
lemma linear_ordered_comm_group.mul_lt_mul_left'
  (a b : α) (h : a < b) (c : α) : c * a < c * b :=
mul_lt_mul_left' h c

@[to_additive min_neg_neg]
lemma min_inv_inv' (a b : α) : min (a⁻¹) (b⁻¹) = (max a b)⁻¹ :=
eq.symm $ @monotone.map_max α (order_dual α) _ _ has_inv.inv a b $ λ a b, inv_le_inv_iff.mpr

@[to_additive max_neg_neg]
lemma max_inv_inv' (a b : α) : max (a⁻¹) (b⁻¹) = (min a b)⁻¹ :=
eq.symm $ @monotone.map_min α (order_dual α) _ _ has_inv.inv a b $ λ a b, inv_le_inv_iff.mpr

@[to_additive min_sub_sub_right]
lemma min_div_div_right' (a b c : α) : min (a / c) (b / c) = min a b / c :=
by simpa only [div_eq_mul_inv] using min_mul_mul_right a b (c⁻¹)

@[to_additive max_sub_sub_right]
lemma max_div_div_right' (a b c : α) : max (a / c) (b / c) = max a b / c :=
by simpa only [div_eq_mul_inv] using max_mul_mul_right a b (c⁻¹)

@[to_additive min_sub_sub_left]
lemma min_div_div_left' (a b c : α) : min (a / b) (a / c) = a / max b c :=
by simp only [div_eq_mul_inv, min_mul_mul_left, min_inv_inv']

@[to_additive max_sub_sub_left]
lemma max_div_div_left' (a b c : α) : max (a / b) (a / c) = a / min b c :=
by simp only [div_eq_mul_inv, max_mul_mul_left, max_inv_inv']

@[to_additive eq_zero_of_neg_eq]
lemma eq_one_of_inv_eq' (h : a⁻¹ = a) : a = 1 :=
match lt_trichotomy a 1 with
| or.inl h₁ :=
  have 1 < a, from h ▸ one_lt_inv_of_inv h₁,
  absurd h₁ this.asymm
| or.inr (or.inl h₁) := h₁
| or.inr (or.inr h₁) :=
  have a < 1, from h ▸ inv_lt_one'.mpr h₁,
  absurd h₁ this.asymm
end

@[to_additive exists_zero_lt]
lemma exists_one_lt' [nontrivial α] : ∃ (a:α), 1 < a :=
begin
  obtain ⟨y, hy⟩ := decidable.exists_ne (1 : α),
  cases hy.lt_or_lt,
  { exact ⟨y⁻¹, one_lt_inv'.mpr h⟩ },
  { exact ⟨y, h⟩ }
end

@[priority 100, to_additive] -- see Note [lower instance priority]
instance linear_ordered_comm_group.to_no_top_order [nontrivial α] :
  no_top_order α :=
⟨ begin
    obtain ⟨y, hy⟩ : ∃ (a:α), 1 < a := exists_one_lt',
    exact λ a, ⟨a * y, lt_mul_of_one_lt_right' a hy⟩
  end ⟩

@[priority 100, to_additive] -- see Note [lower instance priority]
instance linear_ordered_comm_group.to_no_bot_order [nontrivial α] : no_bot_order α :=
⟨ begin
    obtain ⟨y, hy⟩ : ∃ (a:α), 1 < a := exists_one_lt',
    exact λ a, ⟨a / y, (div_lt_self_iff a).mpr hy⟩
  end ⟩

end linear_ordered_comm_group

section covariant_add_le

section has_neg
variables [has_neg α] [linear_order α] {a b: α}

/-- `abs a` is the absolute value of `a`. -/
def abs {α : Type*} [has_neg α] [linear_order α] (a : α) : α := max a (-a)

lemma abs_choice (x : α) : abs x = x ∨ abs x = -x := max_choice _ _

lemma abs_le' : abs a ≤ b ↔ a ≤ b ∧ -a ≤ b := max_le_iff

lemma le_abs : a ≤ abs b ↔ a ≤ b ∨ a ≤ -b := le_max_iff

lemma le_abs_self (a : α) : a ≤ abs a := le_max_left _ _

lemma neg_le_abs_self (a : α) : -a ≤ abs a := le_max_right _ _

lemma lt_abs : a < abs b ↔ a < b ∨ a < -b := lt_max_iff

theorem abs_le_abs (h₀ : a ≤ b) (h₁ : -a ≤ b) : abs a ≤ abs b :=
(abs_le'.2 ⟨h₀, h₁⟩).trans (le_abs_self b)

lemma abs_by_cases (P : α → Prop) {a : α} (h1 : P a) (h2 : P (-a)) : P (abs a) :=
sup_ind _ _ h1 h2

end has_neg

section add_group
variables [add_group α] [linear_order α]

@[simp] lemma abs_neg (a : α) : abs (-a) = abs a :=
begin unfold abs, rw [max_comm, neg_neg] end

lemma eq_or_eq_neg_of_abs_eq {a b : α} (h : abs a = b) : a = b ∨ a = -b :=
by simpa only [← h, eq_comm, eq_neg_iff_eq_neg] using abs_choice a

lemma abs_eq_abs {a b : α} : abs a = abs b ↔ a = b ∨ a = -b :=
begin
  refine ⟨λ h, _, λ h, _⟩,
  { obtain rfl | rfl := eq_or_eq_neg_of_abs_eq h;
    simpa only [neg_eq_iff_neg_eq, neg_inj, or.comm, @eq_comm _ (-b)] using abs_choice b },
  { cases h; simp only [h, abs_neg] },
end

lemma abs_sub_comm (a b : α) : abs (a - b) = abs (b - a) :=
calc  abs (a - b) = abs (- (b - a)) : congr_arg _ (neg_sub b a).symm
              ... = abs (b - a)     : abs_neg (b - a)

variables [covariant_class α α (+) (≤)] {a b c : α}

lemma abs_of_nonneg (h : 0 ≤ a) : abs a = a :=
max_eq_left $ (neg_nonpos.2 h).trans h

lemma abs_of_pos (h : 0 < a) : abs a = a :=
abs_of_nonneg h.le

lemma abs_of_nonpos (h : a ≤ 0) : abs a = -a :=
max_eq_right $ h.trans (neg_nonneg.2 h)

lemma abs_of_neg (h : a < 0) : abs a = -a :=
abs_of_nonpos h.le

@[simp] lemma abs_zero : abs 0 = (0:α) :=
abs_of_nonneg le_rfl

@[simp] lemma abs_pos : 0 < abs a ↔ a ≠ 0 :=
begin
  rcases lt_trichotomy a 0 with (ha|rfl|ha),
  { simp [abs_of_neg ha, neg_pos, ha.ne, ha] },
  { simp },
  { simp [abs_of_pos ha, ha, ha.ne.symm] }
end

lemma abs_pos_of_pos (h : 0 < a) : 0 < abs a := abs_pos.2 h.ne.symm

lemma abs_pos_of_neg (h : a < 0) : 0 < abs a := abs_pos.2 h.ne

lemma neg_abs_le_self (a : α) : -abs a ≤ a :=
begin
  cases le_total 0 a with h h,
  { calc -abs a = - a   : congr_arg (has_neg.neg) (abs_of_nonneg h)
            ... ≤ 0     : neg_nonpos.mpr h
            ... ≤ a     : h },
  { calc -abs a = - - a : congr_arg (has_neg.neg) (abs_of_nonpos h)
            ... ≤ a     : (neg_neg a).le }
end

lemma abs_nonneg (a : α) : 0 ≤ abs a :=
(le_total 0 a).elim (λ h, h.trans (le_abs_self a)) (λ h, (neg_nonneg.2 h).trans $ neg_le_abs_self a)

@[simp] lemma abs_abs (a : α) : abs (abs a) = abs a :=
abs_of_nonneg $ abs_nonneg a

@[simp] lemma abs_eq_zero : abs a = 0 ↔ a = 0 :=
decidable.not_iff_not.1 $ ne_comm.trans $ (abs_nonneg a).lt_iff_ne.symm.trans abs_pos

@[simp] lemma abs_nonpos_iff {a : α} : abs a ≤ 0 ↔ a = 0 :=
(abs_nonneg a).le_iff_eq.trans abs_eq_zero

variable [covariant_class α α (function.swap (+)) (≤)]

lemma abs_lt : abs a < b ↔ - b < a ∧ a < b :=
max_lt_iff.trans $ and.comm.trans $ by rw [neg_lt]

lemma neg_lt_of_abs_lt (h : abs a < b) : -b < a := (abs_lt.mp h).1

lemma lt_of_abs_lt (h : abs a < b) : a < b := (abs_lt.mp h).2

lemma max_sub_min_eq_abs' (a b : α) : max a b - min a b = abs (a - b) :=
begin
  cases le_total a b with ab ba,
  { rw [max_eq_right ab, min_eq_left ab, abs_of_nonpos, neg_sub], rwa sub_nonpos },
  { rw [max_eq_left ba, min_eq_right ba, abs_of_nonneg], rwa sub_nonneg }
end

lemma max_sub_min_eq_abs (a b : α) : max a b - min a b = abs (b - a) :=
by { rw abs_sub_comm, exact max_sub_min_eq_abs' _ _ }

end add_group

section add_comm_group
variables [add_comm_group α] [linear_order α] [covariant_class α α (+) (≤)] {a b c d : α}

lemma abs_le : abs a ≤ b ↔ - b ≤ a ∧ a ≤ b :=
by rw [abs_le', and.comm, neg_le]

lemma neg_le_of_abs_le (h : abs a ≤ b) : -b ≤ a := (abs_le.mp h).1

lemma le_of_abs_le (h : abs a ≤ b) : a ≤ b := (abs_le.mp h).2

/--
The **triangle inequality** in `linear_ordered_add_comm_group`s.
-/
lemma abs_add (a b : α) : abs (a + b) ≤ abs a + abs b :=
abs_le.2 ⟨(neg_add (abs a) (abs b)).symm ▸
  add_le_add (neg_le.2 $ neg_le_abs_self _) (neg_le.2 $ neg_le_abs_self _),
  add_le_add (le_abs_self _) (le_abs_self _)⟩

theorem abs_sub (a b : α) :
  abs (a - b) ≤ abs a + abs b :=
by { rw [sub_eq_add_neg, ←abs_neg b], exact abs_add a _ }

lemma abs_sub_le_iff : abs (a - b) ≤ c ↔ a - b ≤ c ∧ b - a ≤ c :=
by rw [abs_le, neg_le_sub_iff_le_add, sub_le_iff_le_add', and_comm, sub_le_iff_le_add']

lemma abs_sub_lt_iff : abs (a - b) < c ↔ a - b < c ∧ b - a < c :=
by rw [abs_lt, neg_lt_sub_iff_lt_add', sub_lt_iff_lt_add', and_comm, sub_lt_iff_lt_add']

lemma sub_le_of_abs_sub_le_left (h : abs (a - b) ≤ c) : b - c ≤ a :=
sub_le.1 $ (abs_sub_le_iff.1 h).2

lemma sub_le_of_abs_sub_le_right (h : abs (a - b) ≤ c) : a - c ≤ b :=
sub_le_of_abs_sub_le_left (abs_sub_comm a b ▸ h)

lemma sub_lt_of_abs_sub_lt_left (h : abs (a - b) < c) : b - c < a :=
sub_lt.1 $ (abs_sub_lt_iff.1 h).2

lemma sub_lt_of_abs_sub_lt_right (h : abs (a - b) < c) : a - c < b :=
sub_lt_of_abs_sub_lt_left (abs_sub_comm a b ▸ h)

lemma abs_sub_abs_le_abs_sub (a b : α) : abs a - abs b ≤ abs (a - b) :=
sub_le_iff_le_add.2 $
calc abs a = abs (a - b + b)     : by rw [sub_add_cancel]
       ... ≤ abs (a - b) + abs b : abs_add _ _

lemma abs_abs_sub_abs_le_abs_sub (a b : α) : abs (abs a - abs b) ≤ abs (a - b) :=
abs_sub_le_iff.2 ⟨abs_sub_abs_le_abs_sub _ _, by rw abs_sub_comm; apply abs_sub_abs_le_abs_sub⟩

lemma abs_eq (hb : 0 ≤ b) : abs a = b ↔ a = b ∨ a = -b :=
begin
  refine ⟨eq_or_eq_neg_of_abs_eq, _⟩,
  rintro (rfl|rfl); simp only [abs_neg, abs_of_nonneg hb]
end

lemma abs_le_max_abs_abs (hab : a ≤ b)  (hbc : b ≤ c) : abs b ≤ max (abs a) (abs c) :=
abs_le'.2
  ⟨by simp [hbc.trans (le_abs_self c)],
   by simp [(neg_le_neg_iff.mpr hab).trans (neg_le_abs_self a)]⟩

lemma eq_of_abs_sub_eq_zero {a b : α} (h : abs (a - b) = 0) : a = b :=
sub_eq_zero.1 $ abs_eq_zero.1 h

lemma abs_sub_le (a b c : α) : abs (a - c) ≤ abs (a - b) + abs (b - c) :=
calc
    abs (a - c) = abs (a - b + (b - c))     : by rw [sub_add_sub_cancel]
            ... ≤ abs (a - b) + abs (b - c) : abs_add _ _

lemma abs_add_three (a b c : α) : abs (a + b + c) ≤ abs a + abs b + abs c :=
(abs_add _ _).trans (add_le_add_right (abs_add _ _) _)

lemma dist_bdd_within_interval {a b lb ub : α} (hal : lb ≤ a) (hau : a ≤ ub)
      (hbl : lb ≤ b) (hbu : b ≤ ub) : abs (a - b) ≤ ub - lb :=
abs_sub_le_iff.2 ⟨sub_le_sub hau hbl, sub_le_sub hbu hal⟩

lemma eq_of_abs_sub_nonpos (h : abs (a - b) ≤ 0) : a = b :=
eq_of_abs_sub_eq_zero (le_antisymm h (abs_nonneg (a - b)))

lemma abs_max_sub_max_le_abs (a b c : α) : abs (max a c - max b c) ≤ abs (a - b) :=
begin
  simp_rw [abs_le, le_sub_iff_add_le, sub_le_iff_le_add, ← max_add_add_left],
  split; apply max_le_max; simp only [← le_sub_iff_add_le, ← sub_le_iff_le_add, sub_self, neg_le,
    neg_le_abs_self, neg_zero, abs_nonneg, le_abs_self]
end

end add_comm_group

end covariant_add_le

section linear_ordered_add_comm_group
variable [linear_ordered_add_comm_group α]

instance with_top.linear_ordered_add_comm_group_with_top :
  linear_ordered_add_comm_group_with_top (with_top α) :=
{ neg            := option.map (λ a : α, -a),
  neg_top        := @option.map_none _ _ (λ a : α, -a),
  add_neg_cancel := begin
    rintro (a | a) ha,
    { exact (ha rfl).elim },
    { exact with_top.coe_add.symm.trans (with_top.coe_eq_coe.2 (add_neg_self a)) }
  end,
  .. with_top.linear_ordered_add_comm_monoid_with_top,
  .. option.nontrivial }

end linear_ordered_add_comm_group

/-- This is not so much a new structure as a construction mechanism
  for ordered groups, by specifying only the "positive cone" of the group. -/
class nonneg_add_comm_group (α : Type*) extends add_comm_group α :=
(nonneg          : α → Prop)
(pos             : α → Prop := λ a, nonneg a ∧ ¬ nonneg (neg a))
(pos_iff         : ∀ a, pos a ↔ nonneg a ∧ ¬ nonneg (-a) . order_laws_tac)
(zero_nonneg     : nonneg 0)
(add_nonneg      : ∀ {a b}, nonneg a → nonneg b → nonneg (a + b))
(nonneg_antisymm : ∀ {a}, nonneg a → nonneg (-a) → a = 0)

namespace nonneg_add_comm_group
variable [s : nonneg_add_comm_group α]
include s

@[reducible, priority 100] -- see Note [lower instance priority]
instance to_ordered_add_comm_group : ordered_add_comm_group α :=
{ le               := λ a b, nonneg (b - a),
  lt               := λ a b, pos (b - a),
  lt_iff_le_not_le := λ a b, by simp; rw [pos_iff]; simp,
  le_refl          := λ a, by simp [zero_nonneg],
  le_trans         := λ a b c nab nbc, by simp [-sub_eq_add_neg];
    rw ← sub_add_sub_cancel; exact add_nonneg nbc nab,
  le_antisymm      := λ a b nab nba, eq_of_sub_eq_zero $
    nonneg_antisymm nba (by rw neg_sub; exact nab),
  add_le_add_left  := λ a b nab c, by simpa [(≤), preorder.le] using nab,
  ..s }

theorem nonneg_def {a : α} : nonneg a ↔ 0 ≤ a :=
show _ ↔ nonneg _, by simp

theorem pos_def {a : α} : pos a ↔ 0 < a :=
show _ ↔ pos _, by simp

theorem not_zero_pos : ¬ pos (0 : α) :=
mt pos_def.1 (lt_irrefl _)

theorem zero_lt_iff_nonneg_nonneg {a : α} :
  0 < a ↔ nonneg a ∧ ¬ nonneg (-a) :=
pos_def.symm.trans (pos_iff _)

theorem nonneg_total_iff :
  (∀ a : α, nonneg a ∨ nonneg (-a)) ↔
  (∀ a b : α, a ≤ b ∨ b ≤ a) :=
⟨λ h a b, by have := h (b - a); rwa [neg_sub] at this,
 λ h a, by rw [nonneg_def, nonneg_def, neg_nonneg]; apply h⟩

/--
A `nonneg_add_comm_group` is a `linear_ordered_add_comm_group`
if `nonneg` is total and decidable.
-/
def to_linear_ordered_add_comm_group
  [decidable_pred (@nonneg α _)]
  (nonneg_total : ∀ a : α, nonneg a ∨ nonneg (-a))
  : linear_ordered_add_comm_group α :=
{ le := (≤),
  lt := (<),
  le_total := nonneg_total_iff.1 nonneg_total,
  decidable_le := by apply_instance,
  decidable_lt := by apply_instance,
  ..@nonneg_add_comm_group.to_ordered_add_comm_group _ s }

end nonneg_add_comm_group

namespace order_dual

instance [ordered_add_comm_group α] : ordered_add_comm_group (order_dual α) :=
{ add_left_neg := λ a : α, add_left_neg a,
  sub := λ a b, (a - b : α),
  ..order_dual.ordered_add_comm_monoid,
  ..show add_comm_group α, by apply_instance }

instance [linear_ordered_add_comm_group α] :
  linear_ordered_add_comm_group (order_dual α) :=
{ add_le_add_left := λ a b h c, by exact add_le_add_left h _,
  ..order_dual.linear_order α,
  ..show add_comm_group α, by apply_instance }

end order_dual

namespace prod

variables {G H : Type*}

@[to_additive]
instance [ordered_comm_group G] [ordered_comm_group H] :
  ordered_comm_group (G × H) :=
{ .. prod.comm_group, .. prod.partial_order G H, .. prod.ordered_cancel_comm_monoid }

end prod

section type_tags

instance [ordered_add_comm_group α] : ordered_comm_group (multiplicative α) :=
{ ..multiplicative.comm_group,
  ..multiplicative.ordered_comm_monoid }

instance [ordered_comm_group α] : ordered_add_comm_group (additive α) :=
{ ..additive.add_comm_group,
  ..additive.ordered_add_comm_monoid }

instance [linear_ordered_add_comm_group α] : linear_ordered_comm_group (multiplicative α) :=
{ ..multiplicative.linear_order,
  ..multiplicative.ordered_comm_group }

instance [linear_ordered_comm_group α] : linear_ordered_add_comm_group (additive α) :=
{ ..additive.linear_order,
  ..additive.ordered_add_comm_group }

end type_tags

section norm_num_lemmas
/- The following lemmas are stated so that the `norm_num` tactic can use them with the
expected signatures.  -/
variables [ordered_comm_group α] {a b : α}

@[to_additive neg_le_neg]
lemma inv_le_inv' : a ≤ b → b⁻¹ ≤ a⁻¹ :=
inv_le_inv_iff.mpr

@[to_additive neg_lt_neg]
lemma inv_lt_inv' : a < b → b⁻¹ < a⁻¹ :=
inv_lt_inv_iff.mpr

/-  The additive version is also a `linarith` lemma. -/
@[to_additive]
theorem inv_lt_one_of_one_lt : 1 < a → a⁻¹ < 1 :=
inv_lt_one_iff_one_lt.mpr

/-  The additive version is also a `linarith` lemma. -/
@[to_additive]
lemma inv_le_one_of_one_le : 1 ≤ a → a⁻¹ ≤ 1 :=
inv_le_one'.mpr

@[to_additive neg_nonneg_of_nonpos]
lemma one_le_inv_of_le_one :  a ≤ 1 → 1 ≤ a⁻¹ :=
one_le_inv'.mpr

end norm_num_lemmas<|MERGE_RESOLUTION|>--- conflicted
+++ resolved
@@ -527,24 +527,20 @@
   ..hf.ordered_comm_monoid f one mul,
   ..hf.comm_group f one mul inv div }
 
-<<<<<<< HEAD
 /-- `equiv.mul_left` as an order_iso. -/
 @[simps {simp_rhs := tt}]
-def order_iso.mul_left (a : α) : α ≃o α :=
+def order_iso.mul_left [ordered_comm_group α] (a : α) : α ≃o α :=
 { map_rel_iff' := λ _ _, mul_le_mul_iff_left a, ..equiv.mul_left a }
 
 /-- `equiv.mul_right` as an order_iso. -/
 @[simps {simp_rhs := tt}]
-def order_iso.mul_right (a : α) : α ≃o α :=
+def order_iso.mul_right [ordered_comm_group α] (a : α) : α ≃o α :=
 { map_rel_iff' := λ _ _, mul_le_mul_iff_right a, ..equiv.mul_right a }
 
-end ordered_comm_group
-=======
 /-  Most of the lemmas that are primed in this section appear in ordered_field. -/
 /-  I (DT) did not try to minimise the assumptions. -/
 section group
 variables [group α] [has_le α]
->>>>>>> e0ca8534
 
 section right
 variables [covariant_class α α (function.swap (*)) (≤)] {a b c d : α}
