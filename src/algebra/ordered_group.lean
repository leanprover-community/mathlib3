--- conflicted
+++ resolved
@@ -25,25 +25,25 @@
 @[to_additive]
 instance group.covariant_class_le.to_contravariant_class_le
   [group α] [has_le α] [covariant_class α α (*) (≤)] : contravariant_class α α (*) (≤) :=
-{ covtc := λ a b c bc, by { convert covariant_class.covc (a⁻¹) bc;
+{ elim := λ a b c bc, by { convert covariant_class.elim (a⁻¹) bc;
     exact eq_inv_mul_of_mul_eq rfl <|> assumption } }
 
 @[to_additive]
 instance group.swap.covariant_class_le.to_contravariant_class_le [group α] [has_le α]
   [covariant_class α α (function.swap (*)) (≤)] : contravariant_class α α (function.swap (*)) (≤) :=
-{ covtc := λ a b c bc, by { convert @covariant_class.covc α α (function.swap (*)) _ _ a⁻¹ _ _ bc;
+{ elim := λ a b c bc, by { convert @covariant_class.elim α α (function.swap (*)) _ _ a⁻¹ _ _ bc;
     exact eq_mul_inv_of_mul_eq rfl } }
 
 @[to_additive]
 instance group.covariant_class_lt.to_contravariant_class_lt
   [group α] [has_lt α] [covariant_class α α (*) (<)] : contravariant_class α α (*) (<) :=
-{ covtc := λ a b c bc, by { convert covariant_class.covc (a⁻¹) bc;
+{ elim := λ a b c bc, by { convert covariant_class.elim (a⁻¹) bc;
     exact eq_inv_mul_of_mul_eq rfl <|> assumption } }
 
 @[to_additive]
 instance group.swap.covariant_class_lt.to_contravariant_class_lt [group α] [has_lt α]
   [covariant_class α α (function.swap (*)) (<)] : contravariant_class α α (function.swap (*)) (<) :=
-{ covtc := λ a b c bc, by { convert @covariant_class.covc α α (function.swap (*)) _ _ a⁻¹ _ _ bc;
+{ elim := λ a b c bc, by { convert @covariant_class.elim α α (function.swap (*)) _ _ a⁻¹ _ _ bc;
     exact eq_mul_inv_of_mul_eq rfl } }
 
 /-- An ordered additive commutative group is an additive commutative group
@@ -60,11 +60,10 @@
 attribute [to_additive] ordered_comm_group
 
 @[to_additive]
-<<<<<<< HEAD
 instance ordered_comm_group.to_covariant_class_left_le (α : Type u) [ordered_comm_group α] :
   covariant_class α α (*) (≤) :=
-{ covc := λ a b c bc, ordered_comm_group.mul_le_mul_left b c bc a }
-=======
+{ elim := λ a b c bc, ordered_comm_group.mul_le_mul_left b c bc a }
+
 instance units.covariant_class [ordered_comm_monoid α] :
   covariant_class (units α) (units α) (*) (≤) :=
 { elim := λ a b c bc, by {
@@ -74,7 +73,6 @@
   refine units.coe_lt_coe.mp _,
   cases lt_iff_le_and_ne.mp (units.coe_lt_coe.mpr h) with lef rig,
   exact lt_of_le_of_ne (mul_le_mul_left' lef ↑a) (λ hg, rig ((units.mul_right_inj a).mp hg)) } }
->>>>>>> 6ba98dda
 
 /--The units of an ordered commutative monoid form an ordered commutative group. -/
 @[to_additive]
@@ -406,23 +404,9 @@
 lemma inv_mul_lt_iff_lt_mul' : c⁻¹ * a < b ↔ a < b * c :=
 by rw [inv_mul_lt_iff_lt_mul, mul_comm]
 
-<<<<<<< HEAD
 @[simp, to_additive]
 lemma mul_inv_lt_iff_le_mul' : a * b⁻¹ < c ↔ a < b * c :=
 by rw [← inv_mul_lt_iff_lt_mul, mul_comm]
-=======
-@[to_additive add_neg_le_add_neg_iff]
-lemma mul_inv_le_mul_inv_iff' : a * b⁻¹ ≤ c * d⁻¹ ↔ a * d ≤ c * b :=
-begin
-  split ; intro h,
-  have := mul_le_mul_right' (mul_le_mul_right' h b) d,
-  rwa [inv_mul_cancel_right, mul_assoc _ _ b, mul_comm _ b, ← mul_assoc, inv_mul_cancel_right]
-    at this,
-  have := mul_le_mul_right' (mul_le_mul_right' h d⁻¹) b⁻¹,
-  rwa [mul_inv_cancel_right, _root_.mul_assoc, _root_.mul_comm d⁻¹ b⁻¹, ← mul_assoc,
-    mul_inv_cancel_right] at this,
-end
->>>>>>> 6ba98dda
 
 @[to_additive add_neg_lt_add_neg_iff]
 lemma mul_inv_lt_mul_inv_iff' : a * b⁻¹ < c * d⁻¹ ↔ a * d < c * b :=
@@ -489,7 +473,6 @@
 alias lt_mul_of_inv_mul_lt ← lt_mul_of_inv_mul_lt_left
 attribute [to_additive] lt_mul_of_inv_mul_lt_left
 
-<<<<<<< HEAD
 alias inv_mul_lt_of_lt_mul ← inv_mul_lt_left_of_lt_mul
 attribute [to_additive] inv_mul_lt_left_of_lt_mul
 
@@ -516,8 +499,6 @@
 attribute [to_additive ordered_add_comm_group.lt_of_add_lt_add_left]
   ordered_comm_group.lt_of_mul_lt_mul_left
 
-=======
->>>>>>> 6ba98dda
 /-- Pullback an `ordered_comm_group` under an injective map.
 See note [reducible non-instances]. -/
 @[reducible, to_additive function.injective.ordered_add_comm_group
@@ -897,7 +878,7 @@
 lemma max_div_div_left' (a b c : α) : max (a / b) (a / c) = a / min b c :=
 by simp only [div_eq_mul_inv, max_mul_mul_left, max_inv_inv']
 
-@[to_additive max_zero_sub_eq_self]
+@[simp, to_additive max_zero_sub_eq_self]
 lemma max_one_div_eq_self' (a : α) : max a 1 / max (a⁻¹) 1 = a :=
 begin
   rcases le_total a 1,
@@ -952,18 +933,7 @@
 /-- `abs a` is the absolute value of `a`. -/
 def abs {α : Type*} [has_neg α] [linear_order α] (a : α) : α := max a (-a)
 
-<<<<<<< HEAD
 lemma abs_choice (x : α) : abs x = x ∨ abs x = -x := max_choice _ _
-=======
-@[simp] lemma max_zero_sub_max_neg_zero_eq_self (a : α) :
-  max a 0 - max (-a) 0 = a :=
-by { rcases le_total a 0 with h|h; simp [h] }
-
-lemma le_of_forall_pos_le_add [densely_ordered α] (h : ∀ ε : α, 0 < ε → a ≤ b + ε) : a ≤ b :=
-le_of_forall_le_of_dense $ λ c hc,
-calc a ≤ b + (c - b) : h _ (sub_pos_of_lt hc)
-   ... = c           : add_sub_cancel'_right _ _
->>>>>>> 6ba98dda
 
 lemma abs_le' : abs a ≤ b ↔ a ≤ b ∧ -a ≤ b := max_le_iff
 
@@ -988,9 +958,6 @@
 
 @[simp] lemma abs_neg (a : α) : abs (-a) = abs a :=
 begin unfold abs, rw [max_comm, neg_neg] end
-
-lemma abs_sub (a b : α) : abs (a - b) = abs (b - a) :=
-by rw [← neg_sub, abs_neg]
 
 lemma eq_or_eq_neg_of_abs_eq {a b : α} (h : abs a = b) : a = b ∨ a = -b :=
 by simpa only [← h, eq_comm, eq_neg_iff_eq_neg] using abs_choice a
@@ -1032,30 +999,19 @@
 
 lemma abs_pos_of_neg (h : a < 0) : 0 < abs a := abs_pos.2 h.ne
 
-<<<<<<< HEAD
-=======
 lemma abs_sub_comm (a b : α) : abs (a - b) = abs (b - a) :=
 by rw [← neg_sub, abs_neg]
 
-lemma abs_le' : abs a ≤ b ↔ a ≤ b ∧ -a ≤ b := max_le_iff
-
-lemma abs_le : abs a ≤ b ↔ - b ≤ a ∧ a ≤ b :=
-by rw [abs_le', and.comm, neg_le]
-
-lemma neg_le_of_abs_le (h : abs a ≤ b) : -b ≤ a := (abs_le.mp h).1
-
-lemma le_of_abs_le (h : abs a ≤ b) : a ≤ b := (abs_le.mp h).2
-
-lemma le_abs : a ≤ abs b ↔ a ≤ b ∨ a ≤ -b := le_max_iff
-
-lemma le_abs_self (a : α) : a ≤ abs a := le_max_left _ _
-
-lemma neg_le_abs_self (a : α) : -a ≤ abs a := le_max_right _ _
-
 lemma neg_abs_le_self (a : α) : -abs a ≤ a :=
-neg_le.mpr $ neg_le_abs_self a
-
->>>>>>> 6ba98dda
+begin
+  cases le_total 0 a with h h,
+  { calc -abs a = - a   : congr_arg (has_neg.neg) (abs_of_nonneg h)
+            ... ≤ 0     : neg_nonpos.mpr h
+            ... ≤ a     : h },
+  { calc -abs a = - - a : congr_arg (has_neg.neg) (abs_of_nonpos h)
+            ... ≤ a     : (neg_neg a).le }
+end
+
 lemma abs_nonneg (a : α) : 0 ≤ abs a :=
 (le_total 0 a).elim (λ h, h.trans (le_abs_self a)) (λ h, (neg_nonneg.2 h).trans $ neg_le_abs_self a)
 
