--- conflicted
+++ resolved
@@ -453,28 +453,13 @@
 lemma sub_lt_sub_right (h : a < b) (c : α) : a - c < b - c :=
 (sub_lt_sub_iff_right c).2 h
 
-<<<<<<< HEAD
-local attribute [semireducible] additive multiplicative
-
-instance [add_semigroup α] : add_semigroup (with_top α) :=
-{ add := λ o₁ o₂, o₁.bind (λ a, o₂.map (λ b, a + b)),
-  ..@additive.add_semigroup _ $ @with_zero.semigroup (multiplicative α) _ }
-=======
 @[simp] lemma sub_nonneg : 0 ≤ a - b ↔ b ≤ a :=
 by rw [← sub_self a, sub_le_sub_iff_left]
->>>>>>> 6df15017
 
 alias sub_nonneg ↔ le_of_sub_nonneg sub_nonneg_of_le
 
-<<<<<<< HEAD
-instance [add_comm_semigroup α] : add_comm_semigroup (with_top α) :=
-{ add := (+),
-  ..@additive.add_comm_semigroup _ $
-    @with_zero.comm_semigroup (multiplicative α) _ }
-=======
 @[simp] lemma sub_nonpos : a - b ≤ 0 ↔ a ≤ b :=
 by rw [← sub_self b,  sub_le_sub_iff_right]
->>>>>>> 6df15017
 
 alias sub_nonpos ↔ le_of_sub_nonpos sub_nonpos_of_le
 
