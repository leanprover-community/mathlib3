/-
Copyright (c) 2016 Jeremy Avigad. All rights reserved.
Released under Apache 2.0 license as described in the file LICENSE.
Authors: Jeremy Avigad, Leonardo de Moura, Mario Carneiro, Johannes Hölzl
-/
import algebra.ordered_monoid

/-!
# Ordered groups
This file develops the basics of ordered groups.
## Implementation details
Unfortunately, the number of `'` appended to lemmas in this file
may differ between the multiplicative and the additive version of a lemma.
The reason is that we did not want to change existing names in the library.
-/

set_option old_structure_cmd true

universe u
variable {α : Type u}

@[to_additive]
instance group.covariant_class_le.to_contravariant_class_le
  [group α] [has_le α] [covariant_class α α (*) (≤)] : contravariant_class α α (*) (≤) :=
{ elim := λ a b c bc, by { convert covariant_class.elim (a⁻¹) bc;
    exact eq_inv_mul_of_mul_eq rfl <|> assumption } }

@[to_additive]
instance group.swap.covariant_class_le.to_contravariant_class_le [group α] [has_le α]
  [covariant_class α α (function.swap (*)) (≤)] : contravariant_class α α (function.swap (*)) (≤) :=
{ elim := λ a b c bc, by { convert @covariant_class.elim α α (function.swap (*)) _ _ a⁻¹ _ _ bc;
    exact eq_mul_inv_of_mul_eq rfl } }

@[to_additive]
instance group.covariant_class_lt.to_contravariant_class_lt
  [group α] [has_lt α] [covariant_class α α (*) (<)] : contravariant_class α α (*) (<) :=
{ elim := λ a b c bc, by { convert covariant_class.elim (a⁻¹) bc;
    exact eq_inv_mul_of_mul_eq rfl <|> assumption } }

@[to_additive]
instance group.swap.covariant_class_lt.to_contravariant_class_lt [group α] [has_lt α]
  [covariant_class α α (function.swap (*)) (<)] : contravariant_class α α (function.swap (*)) (<) :=
{ elim := λ a b c bc, by { convert @covariant_class.elim α α (function.swap (*)) _ _ a⁻¹ _ _ bc;
    exact eq_mul_inv_of_mul_eq rfl } }

/-- An ordered additive commutative group is an additive commutative group
with a partial order in which addition is strictly monotone. -/
@[protect_proj, ancestor add_comm_group partial_order]
class ordered_add_comm_group (α : Type u) extends add_comm_group α, partial_order α :=
(add_le_add_left : ∀ a b : α, a ≤ b → ∀ c : α, c + a ≤ c + b)

/-- An ordered commutative group is an commutative group
with a partial order in which multiplication is strictly monotone. -/
@[protect_proj, ancestor comm_group partial_order]
class ordered_comm_group (α : Type u) extends comm_group α, partial_order α :=
(mul_le_mul_left : ∀ a b : α, a ≤ b → ∀ c : α, c * a ≤ c * b)
attribute [to_additive] ordered_comm_group

@[to_additive]
instance ordered_comm_group.to_covariant_class_left_le (α : Type u) [ordered_comm_group α] :
  covariant_class α α (*) (≤) :=
{ elim := λ a b c bc, ordered_comm_group.mul_le_mul_left b c bc a }

/--The units of an ordered commutative monoid form an ordered commutative group. -/
@[to_additive]
instance units.ordered_comm_group [ordered_comm_monoid α] : ordered_comm_group (units α) :=
{ mul_le_mul_left := λ a b h c, (mul_le_mul_left' (h : (a : α) ≤ (b : α)) _ :  (c : α) * a ≤ c * b),
  .. units.partial_order,
  .. (infer_instance : comm_group (units α)) }

-- is this instance needed?
instance units.covariant_class [ordered_comm_monoid α] :
  covariant_class (units α) (units α) (*) (≤) :=
by apply_instance

@[priority 100, to_additive]    -- see Note [lower instance priority]
instance ordered_comm_group.to_ordered_cancel_comm_monoid (α : Type u)
  [s : ordered_comm_group α] :
  ordered_cancel_comm_monoid α :=
{ mul_left_cancel       := @mul_left_cancel α _,
  le_of_mul_le_mul_left := λ a b c, (mul_le_mul_iff_left a).mp,
  ..s }

@[priority 100, to_additive]
instance ordered_comm_group.has_exists_mul_of_le (α : Type u)
  [ordered_comm_group α] :
  has_exists_mul_of_le α :=
⟨λ a b hab, ⟨b * a⁻¹, (mul_inv_cancel_comm_assoc a b).symm⟩⟩

section group
variables [group α]

section typeclasses_left_le
variables [has_le α] [covariant_class α α (*) (≤)] {a b c d : α}

/--  Uses `left` co(ntra)variant. -/
@[simp, to_additive left.neg_nonpos_iff]
lemma left.inv_le_one_iff :
  a⁻¹ ≤ 1 ↔ 1 ≤ a :=
by { rw [← mul_le_mul_iff_left a], simp }

/--  Uses `left` co(ntra)variant. -/
@[simp, to_additive left.nonneg_neg_iff]
lemma left.one_le_inv_iff :
  1 ≤ a⁻¹ ↔ a ≤ 1 :=
by { rw [← mul_le_mul_iff_left a], simp }

@[simp, to_additive]
lemma le_inv_mul_iff_mul_le : b ≤ a⁻¹ * c ↔ a * b ≤ c :=
by { rw ← mul_le_mul_iff_left a, simp }

@[to_additive]
lemma inv_mul_iff_le_mul : b⁻¹ * a ≤ c ↔ a ≤ b * c :=
by { rw ← mul_le_mul_iff_left b, simp }

@[to_additive neg_le_iff_add_nonneg']
lemma inv_le_iff_one_le_mul' : a⁻¹ ≤ b ↔ 1 ≤ a * b :=
(mul_le_mul_iff_left a).symm.trans $ by rw mul_inv_self

@[to_additive]
lemma le_inv_iff_mul_le_one' : a ≤ b⁻¹ ↔ b * a ≤ 1 :=
(mul_le_mul_iff_left b).symm.trans $ by rw mul_inv_self

@[simp, to_additive]
lemma inv_mul_le_iff_le_mul : b⁻¹ * a ≤ c ↔ a ≤ b * c :=
by rw [← mul_le_mul_iff_left b, mul_inv_cancel_left]

end typeclasses_left_le

section typeclasses_left_lt
variables [has_lt α] [covariant_class α α (*) (<)] {a b c : α}

/--  Uses `left` co(ntra)variant. -/
@[simp, to_additive left.neg_pos_iff]
lemma left.one_lt_inv_iff :
  1 < a⁻¹ ↔ a < 1 :=
by rw [← mul_lt_mul_iff_left a, mul_inv_self, mul_one]

/--  Uses `left` co(ntra)variant. -/
@[simp, to_additive left.neg_neg_iff]
lemma left.inv_lt_one_iff :
  a⁻¹ < 1 ↔ 1 < a :=
by rw [← mul_lt_mul_iff_left a, mul_inv_self, mul_one]

@[simp, to_additive]
lemma lt_inv_mul_iff_mul_lt : b < a⁻¹ * c ↔ a * b < c :=
by { rw [← mul_lt_mul_iff_left a], simp }

@[simp, to_additive]
lemma inv_mul_lt_iff_lt_mul : b⁻¹ * a < c ↔ a < b * c :=
by rw [← mul_lt_mul_iff_left b, mul_inv_cancel_left]

@[to_additive]
lemma inv_lt_iff_one_lt_mul' : a⁻¹ < b ↔ 1 < a * b :=
(mul_lt_mul_iff_left a).symm.trans $ by rw mul_inv_self

@[to_additive]
lemma lt_inv_iff_mul_lt_one' : a < b⁻¹ ↔ b * a < 1 :=
(mul_lt_mul_iff_left b).symm.trans $ by rw mul_inv_self

@[to_additive]
lemma lt_inv_iff_lt : 1 < b⁻¹ * a ↔ b < a :=
by rw [← mul_lt_mul_iff_left b, mul_one, mul_inv_cancel_left]

end typeclasses_left_lt

section typeclasses_right_le
variables [has_le α] [covariant_class α α (function.swap (*)) (≤)] {a b c : α}

/--  Uses `right` co(ntra)variant. -/
@[simp, to_additive right.neg_nonpos_iff]
lemma right.inv_le_one_iff :
  a⁻¹ ≤ 1 ↔ 1 ≤ a :=
by { rw [← mul_le_mul_iff_right a], simp }

/--  Uses `right` co(ntra)variant. -/
@[simp, to_additive right.nonneg_neg_iff]
lemma right.one_le_inv_iff :
  1 ≤ a⁻¹ ↔ a ≤ 1 :=
by { rw [← mul_le_mul_iff_right a], simp }

@[to_additive neg_le_iff_add_nonneg]
lemma inv_le_iff_one_le_mul : a⁻¹ ≤ b ↔ 1 ≤ b * a :=
(mul_le_mul_iff_right a).symm.trans $ by rw inv_mul_self

@[to_additive]
lemma le_inv_iff_mul_le_one : a ≤ b⁻¹ ↔ a * b ≤ 1 :=
(mul_le_mul_iff_right b).symm.trans $ by rw inv_mul_self

@[simp, to_additive]
lemma mul_inv_le_iff_le_mul : a * b⁻¹ ≤ c ↔ a ≤ c * b :=
by rw [← mul_le_mul_iff_right b, inv_mul_cancel_right]

@[simp, to_additive]
lemma inv_mul_le_one_iff_le : a * b⁻¹ ≤ 1 ↔ a ≤ b :=
by rw [← mul_le_mul_iff_right b, inv_mul_cancel_right, one_mul]

end typeclasses_right_le

section typeclasses_right_lt
variables [has_lt α] [covariant_class α α (function.swap (*)) (<)] {a b c : α}

/--  Uses `right` co(ntra)variant. -/
@[simp, to_additive right.neg_neg_iff]
lemma right.inv_lt_one_iff :
  a⁻¹ < 1 ↔ 1 < a :=
by rw [← mul_lt_mul_iff_right a, inv_mul_self, one_mul]

/--  Uses `right` co(ntra)variant. -/
@[simp, to_additive right.neg_pos_iff]
lemma right.one_lt_inv_iff :
  1 < a⁻¹ ↔ a < 1 :=
by rw [← mul_lt_mul_iff_right a, inv_mul_self, one_mul]

@[to_additive]
lemma inv_lt_iff_one_lt_mul : a⁻¹ < b ↔ 1 < b * a :=
(mul_lt_mul_iff_right a).symm.trans $ by rw inv_mul_self

@[to_additive]
lemma lt_inv_iff_mul_lt_one : a < b⁻¹ ↔ a * b < 1 :=
(mul_lt_mul_iff_right b).symm.trans $ by rw inv_mul_self
<<<<<<< HEAD

@[simp, to_additive]
lemma mul_inv_lt_iff_lt_mul : a * b⁻¹ < c ↔ a < c * b :=
by rw [← mul_lt_mul_iff_right b, inv_mul_cancel_right]

@[simp, to_additive]
=======

@[simp, to_additive]
lemma mul_inv_lt_iff_lt_mul : a * b⁻¹ < c ↔ a < c * b :=
by rw [← mul_lt_mul_iff_right b, inv_mul_cancel_right]

@[simp, to_additive]
>>>>>>> e08d23be
lemma inv_mul_lt_one_iff_lt : a * b⁻¹ < 1 ↔ a < b :=
by rw [← mul_lt_mul_iff_right b, inv_mul_cancel_right, one_mul]

end typeclasses_right_lt

section typeclasses_left_right_le
variables [has_le α] [covariant_class α α (*) (≤)] [covariant_class α α (function.swap (*)) (≤)]
  {a b c d : α}

@[simp, to_additive]
lemma inv_le_inv_iff : a⁻¹ ≤ b⁻¹ ↔ b ≤ a :=
by { rw [← mul_le_mul_iff_left a, ← mul_le_mul_iff_right b], simp }

alias neg_le_neg_iff ↔ le_of_neg_le_neg _

@[to_additive]
lemma inv_le_of_inv_le (h : a⁻¹ ≤ b) : b⁻¹ ≤ a :=
inv_le_inv_iff.mp (
  calc  a⁻¹ ≤ b   : h
        ... = b⁻¹⁻¹ : eq_inv_of_eq_inv rfl)

@[to_additive neg_le]
lemma inv_le' : a⁻¹ ≤ b ↔ b⁻¹ ≤ a :=
by rw [← inv_le_inv_iff, inv_inv]

@[to_additive le_neg]
lemma le_inv' : a ≤ b⁻¹ ↔ b ≤ a⁻¹ :=
by rw [← inv_le_inv_iff, inv_inv]

@[to_additive]
lemma mul_inv_le_inv_mul_iff : a * b⁻¹ ≤ d⁻¹ * c ↔ d * a ≤ c * b :=
by rw [← mul_le_mul_iff_left d, ← mul_le_mul_iff_right b, mul_inv_cancel_left, mul_assoc,
    inv_mul_cancel_right]

@[simp, to_additive] lemma div_le_self_iff (a : α) {b : α} : a / b ≤ a ↔ 1 ≤ b :=
by simp [div_eq_mul_inv]

alias sub_le_self_iff ↔ _ sub_le_self

end typeclasses_left_right_le

section typeclasses_left_right_lt
variables [has_lt α] [covariant_class α α (*) (<)] [covariant_class α α (function.swap (*)) (<)]
  {a b c d : α}

@[simp, to_additive]
lemma inv_lt_inv_iff : a⁻¹ < b⁻¹ ↔ b < a :=
by { rw [← mul_lt_mul_iff_left a, ← mul_lt_mul_iff_right b], simp }

@[to_additive]
lemma lt_inv_of_lt_inv (h : a < b⁻¹) : b < a⁻¹ :=
inv_lt_inv_iff.mp (
  calc  a⁻¹⁻¹ = a   : inv_inv a
          ... < b⁻¹ : h)

@[to_additive]
lemma inv_lt_of_inv_lt (h : a⁻¹ < b) : b⁻¹ < a :=
inv_lt_inv_iff.mp (
    calc  a⁻¹ < b : h
          ... = b⁻¹⁻¹   : (inv_inv b).symm)

@[to_additive neg_lt]
lemma inv_lt' : a⁻¹ < b ↔ b⁻¹ < a :=
by rw [← inv_lt_inv_iff, inv_inv]

@[to_additive lt_neg]
lemma lt_inv' : a < b⁻¹ ↔ b < a⁻¹ :=
by rw [← inv_lt_inv_iff, inv_inv]

@[to_additive]
lemma mul_inv_lt_inv_mul_iff : a * b⁻¹ < d⁻¹ * c ↔ d * a < c * b :=
by rw [← mul_lt_mul_iff_left d, ← mul_lt_mul_iff_right b, mul_inv_cancel_left, mul_assoc,
    inv_mul_cancel_right]

@[simp, to_additive] lemma div_lt_self_iff (a : α) {b : α} : a / b < a ↔ 1 < b :=
by simp [div_eq_mul_inv]

alias sub_lt_self_iff ↔ _ sub_lt_self

end typeclasses_left_right_lt

section pre_order
variable [preorder α]

section left_le
variables [covariant_class α α (*) (≤)] {a : α}

@[to_additive]
lemma left.inv_le_self (h : 1 ≤ a) : a⁻¹ ≤ a :=
le_trans (left.inv_le_one_iff.mpr h) h

alias left.neg_le_self ← neg_le_self

@[to_additive]
lemma left.self_le_inv (h : a ≤ 1) : a ≤ a⁻¹ :=
le_trans h (left.one_le_inv_iff.mpr h)

end left_le

section left_lt
variables [covariant_class α α (*) (<)] {a : α}

@[to_additive]
lemma left.inv_lt_self (h : 1 < a) : a⁻¹ < a :=
(left.inv_lt_one_iff.mpr h).trans h

alias left.neg_lt_self ← neg_lt_self

@[to_additive]
lemma left.self_lt_inv (h : a < 1) : a < a⁻¹ :=
lt_trans h (left.one_lt_inv_iff.mpr h)

end left_lt
<<<<<<< HEAD

section right_le
variables [covariant_class α α (function.swap (*)) (≤)] {a : α}

@[to_additive]
lemma right.inv_le_self (h : 1 ≤ a) : a⁻¹ ≤ a :=
le_trans (right.inv_le_one_iff.mpr h) h

@[to_additive]
lemma right.self_le_inv (h : a ≤ 1) : a ≤ a⁻¹ :=
le_trans h (right.one_le_inv_iff.mpr h)

end right_le

=======

section right_le
variables [covariant_class α α (function.swap (*)) (≤)] {a : α}

@[to_additive]
lemma right.inv_le_self (h : 1 ≤ a) : a⁻¹ ≤ a :=
le_trans (right.inv_le_one_iff.mpr h) h

@[to_additive]
lemma right.self_le_inv (h : a ≤ 1) : a ≤ a⁻¹ :=
le_trans h (right.one_le_inv_iff.mpr h)

end right_le

>>>>>>> e08d23be
section right_lt
variables [covariant_class α α (function.swap (*)) (<)] {a : α}

@[to_additive]
lemma right.inv_lt_self (h : 1 < a) : a⁻¹ < a :=
(right.inv_lt_one_iff.mpr h).trans h

@[to_additive]
lemma right.self_lt_inv (h : a < 1) : a < a⁻¹ :=
lt_trans h (right.one_lt_inv_iff.mpr h)

end right_lt

end pre_order

end group

section comm_group
variables [comm_group α]

section has_le
variables [has_le α] [covariant_class α α (*) (≤)] {a b c d : α}

@[simp, to_additive]
lemma inv_mul_le_iff_le_mul' : c⁻¹ * a ≤ b ↔ a ≤ b * c :=
by rw [inv_mul_le_iff_le_mul, mul_comm]

@[simp, to_additive]
lemma mul_inv_le_iff_le_mul' : a * b⁻¹ ≤ c ↔ a ≤ b * c :=
by rw [← inv_mul_le_iff_le_mul, mul_comm]

@[to_additive add_neg_le_add_neg_iff]
lemma mul_inv_le_mul_inv_iff' : a * b⁻¹ ≤ c * d⁻¹ ↔ a * d ≤ c * b :=
by rw [mul_comm c, mul_inv_le_inv_mul_iff, mul_comm]

end has_le

section has_lt
variables [has_lt α] [covariant_class α α (*) (<)] {a b c d : α}

@[to_additive]
lemma inv_mul_lt_iff_lt_mul' : c⁻¹ * a < b ↔ a < b * c :=
by rw [inv_mul_lt_iff_lt_mul, mul_comm]

@[simp, to_additive]
lemma mul_inv_lt_iff_le_mul' : a * b⁻¹ < c ↔ a < b * c :=
by rw [← inv_mul_lt_iff_lt_mul, mul_comm]

@[to_additive add_neg_lt_add_neg_iff]
lemma mul_inv_lt_mul_inv_iff' : a * b⁻¹ < c * d⁻¹ ↔ a * d < c * b :=
by rw [mul_comm c, mul_inv_lt_inv_mul_iff, mul_comm]

end has_lt

end comm_group

alias le_inv' ↔ le_inv_of_le_inv _
attribute [to_additive] le_inv_of_le_inv

alias left.inv_le_one_iff ↔ one_le_of_inv_le_one _
attribute [to_additive] one_le_of_inv_le_one

alias left.one_le_inv_iff ↔ le_one_of_one_le_inv _
attribute [to_additive nonpos_of_neg_nonneg] le_one_of_one_le_inv

alias inv_lt_inv_iff ↔ lt_of_inv_lt_inv _
attribute [to_additive] lt_of_inv_lt_inv

<<<<<<< HEAD
alias left.inv_lt_one_iff ↔ one_lt_of_inv_inv _
attribute [to_additive] one_lt_of_inv_inv
=======
alias left.inv_lt_one_iff ↔ one_lt_of_inv_lt_one _
attribute [to_additive] one_lt_of_inv_lt_one
>>>>>>> e08d23be

alias left.inv_lt_one_iff ← inv_lt_one_iff_one_lt
attribute [to_additive] inv_lt_one_iff_one_lt

<<<<<<< HEAD
=======
alias left.inv_lt_one_iff ← inv_lt_one'
attribute [to_additive neg_lt_zero] inv_lt_one'

>>>>>>> e08d23be
alias left.one_lt_inv_iff ↔  inv_of_one_lt_inv _
attribute [to_additive neg_of_neg_pos] inv_of_one_lt_inv

alias left.one_lt_inv_iff ↔ _ one_lt_inv_of_inv
attribute [to_additive neg_pos_of_neg] one_lt_inv_of_inv

alias le_inv_mul_iff_mul_le ↔ mul_le_of_le_inv_mul _
attribute [to_additive] mul_le_of_le_inv_mul

alias le_inv_mul_iff_mul_le ↔ _ le_inv_mul_of_mul_le
attribute [to_additive] le_inv_mul_of_mul_le

<<<<<<< HEAD
alias inv_mul_iff_le_mul ↔ le_mul_of_inv_mul_le _
attribute [to_additive] le_mul_of_inv_mul_le

alias inv_mul_iff_le_mul ↔ _ inv_mul_le_of_le_mul
attribute [to_additive] inv_mul_le_of_le_mul

alias le_mul_of_inv_mul_le ← le_mul_of_inv_mul_le_left
attribute [to_additive] le_mul_of_inv_mul_le_left

alias inv_mul_le_of_le_mul ← inv_mul_le_left_of_le_mul
attribute [to_additive] inv_mul_le_left_of_le_mul

=======
alias inv_mul_iff_le_mul ↔ _ inv_mul_le_of_le_mul
attribute [to_additive] inv_mul_le_of_le_mul

>>>>>>> e08d23be
alias lt_inv_mul_iff_mul_lt ↔ mul_lt_of_lt_inv_mul _
attribute [to_additive] mul_lt_of_lt_inv_mul

alias lt_inv_mul_iff_mul_lt ↔ _ lt_inv_mul_of_mul_lt
attribute [to_additive] lt_inv_mul_of_mul_lt

<<<<<<< HEAD
alias inv_mul_lt_iff_lt_mul ↔ lt_mul_of_inv_mul_lt _
attribute [to_additive] lt_mul_of_inv_mul_lt

alias inv_mul_lt_iff_lt_mul ↔ _ inv_mul_lt_of_lt_mul
=======
alias inv_mul_lt_iff_lt_mul ↔ lt_mul_of_inv_mul_lt inv_mul_lt_of_lt_mul
attribute [to_additive] lt_mul_of_inv_mul_lt
>>>>>>> e08d23be
attribute [to_additive] inv_mul_lt_of_lt_mul

alias lt_mul_of_inv_mul_lt ← lt_mul_of_inv_mul_lt_left
attribute [to_additive] lt_mul_of_inv_mul_lt_left

<<<<<<< HEAD
alias inv_mul_lt_of_lt_mul ← inv_mul_lt_left_of_lt_mul
attribute [to_additive] inv_mul_lt_left_of_lt_mul

=======
>>>>>>> e08d23be
alias left.inv_le_one_iff ← inv_le_one'
attribute [to_additive neg_nonpos] inv_le_one'

alias left.one_le_inv_iff ← one_le_inv'
attribute [to_additive neg_nonneg] one_le_inv'

<<<<<<< HEAD
alias left.inv_lt_one_iff ← inv_lt_one'
attribute [to_additive neg_lt_zero] inv_lt_one'

=======
>>>>>>> e08d23be
alias left.one_lt_inv_iff ← one_lt_inv'
attribute [to_additive neg_pos] one_lt_inv'

alias mul_lt_mul_left' ← ordered_comm_group.mul_lt_mul_left'
attribute [to_additive ordered_add_comm_group.add_lt_add_left] ordered_comm_group.mul_lt_mul_left'

alias le_of_mul_le_mul_left' ← ordered_comm_group.le_of_mul_le_mul_left
attribute [to_additive ordered_add_comm_group.le_of_add_le_add_left]
  ordered_comm_group.le_of_mul_le_mul_left

alias lt_of_mul_lt_mul_left' ← ordered_comm_group.lt_of_mul_lt_mul_left
attribute [to_additive ordered_add_comm_group.lt_of_add_lt_add_left]
  ordered_comm_group.lt_of_mul_lt_mul_left

/-- Pullback an `ordered_comm_group` under an injective map.
See note [reducible non-instances]. -/
@[reducible, to_additive function.injective.ordered_add_comm_group
"Pullback an `ordered_add_comm_group` under an injective map."]
def function.injective.ordered_comm_group [ordered_comm_group α] {β : Type*}
  [has_one β] [has_mul β] [has_inv β] [has_div β]
  (f : β → α) (hf : function.injective f) (one : f 1 = 1)
  (mul : ∀ x y, f (x * y) = f x * f y)
  (inv : ∀ x, f (x⁻¹) = (f x)⁻¹)
  (div : ∀ x y, f (x / y) = f x / f y) :
  ordered_comm_group β :=
{ ..partial_order.lift f hf,
  ..hf.ordered_comm_monoid f one mul,
  ..hf.comm_group f one mul inv div }

/-  Most of the lemmas that are primed in this section appear in ordered_field. -/
/-  I (DT) did not try to minimise the assumptions. -/
section group
variables [group α] [has_le α]

section right
variables [covariant_class α α (function.swap (*)) (≤)] {a b c d : α}

@[simp, to_additive]
lemma div_le_div_iff_right (c : α) : a / c ≤ b / c ↔ a ≤ b :=
by simpa only [div_eq_mul_inv] using mul_le_mul_iff_right _

@[to_additive sub_le_sub_right]
lemma div_le_div_right' (h : a ≤ b) (c : α) : a / c ≤ b / c :=
(div_le_div_iff_right c).2 h

@[simp, to_additive sub_nonneg]
lemma one_le_div' : 1 ≤ a / b ↔ b ≤ a :=
by rw [← mul_le_mul_iff_right b, one_mul, div_eq_mul_inv, inv_mul_cancel_right]

alias sub_nonneg ↔ le_of_sub_nonneg sub_nonneg_of_le

@[simp, to_additive sub_nonpos]
lemma div_le_one' : a / b ≤ 1 ↔ a ≤ b :=
by rw [← mul_le_mul_iff_right b, one_mul, div_eq_mul_inv, inv_mul_cancel_right]

alias sub_nonpos ↔ le_of_sub_nonpos sub_nonpos_of_le
<<<<<<< HEAD

@[to_additive]
lemma le_div_iff_mul_le : a ≤ c / b ↔ a * b ≤ c :=
by rw [← mul_le_mul_iff_right b, div_eq_mul_inv, inv_mul_cancel_right]

alias le_sub_iff_add_le ↔ add_le_of_le_sub_right le_sub_right_of_add_le

@[to_additive]
lemma div_le_iff_le_mul : a / c ≤ b ↔ a ≤ b * c :=
by rw [← mul_le_mul_iff_right c, div_eq_mul_inv, inv_mul_cancel_right]

end right

section left
variables [covariant_class α α (*) (≤)] [covariant_class α α (function.swap (*)) (≤)] {a b c : α}

@[simp, to_additive]
lemma div_le_div_iff_left (a : α) : a / b ≤ a / c ↔ c ≤ b :=
by rw [div_eq_mul_inv, div_eq_mul_inv, ← mul_le_mul_iff_left a⁻¹, inv_mul_cancel_left,
    inv_mul_cancel_left, inv_le_inv_iff]

@[to_additive sub_le_sub_left]
lemma div_le_div_left' (h : a ≤ b) (c : α) : c / b ≤ c / a :=
(div_le_div_iff_left c).2 h

end left

end group

section comm_group
variables [comm_group α]

section has_le
variables [has_le α] [covariant_class α α (*) (≤)] {a b c d : α}

@[to_additive sub_le_sub_iff]
lemma div_le_div_iff' : a / b ≤ c / d ↔ a * d ≤ c * b :=
by simpa only [div_eq_mul_inv] using mul_inv_le_mul_inv_iff'

@[to_additive]
lemma le_div_iff_mul_le' : b ≤ c / a ↔ a * b ≤ c :=
by rw [le_div_iff_mul_le, mul_comm]

alias le_sub_iff_add_le' ↔ add_le_of_le_sub_left le_sub_left_of_add_le

@[to_additive]
lemma div_le_iff_le_mul' : a / b ≤ c ↔ a ≤ b * c :=
by rw [div_le_iff_le_mul, mul_comm]

alias sub_le_iff_le_add' ↔ le_add_of_sub_left_le sub_left_le_of_le_add

@[simp, to_additive]
lemma inv_le_div_iff_le_mul : b⁻¹ ≤ a / c ↔ c ≤ a * b :=
le_div_iff_mul_le.trans inv_mul_le_iff_le_mul'

@[to_additive]
lemma inv_le_div_iff_le_mul' : a⁻¹ ≤ b / c ↔ c ≤ a * b :=
by rw [inv_le_div_iff_le_mul, mul_comm]

@[to_additive sub_le]
lemma inv_le'' : a / b ≤ c ↔ a / c ≤ b :=
div_le_iff_le_mul'.trans div_le_iff_le_mul.symm

@[to_additive le_sub]
lemma le_inv'' : a ≤ b / c ↔ c ≤ b / a :=
le_div_iff_mul_le'.trans le_div_iff_mul_le.symm

end has_le

section preorder
variables [preorder α] [covariant_class α α (*) (≤)] {a b c d : α}

@[to_additive sub_le_sub]
lemma div_le_div'' (hab : a ≤ b) (hcd : c ≤ d) :
  a / d ≤ b / c :=
begin
  rw [div_eq_mul_inv, div_eq_mul_inv, mul_comm b, mul_inv_le_inv_mul_iff, mul_comm],
  exact mul_le_mul' hab hcd
end

end preorder

end comm_group

/-  Most of the lemmas that are primed in this section appear in ordered_field. -/
/-  I (DT) did not try to minimise the assumptions. -/
section group
variables [group α] [has_lt α]

section right
variables [covariant_class α α (function.swap (*)) (<)] {a b c d : α}

@[simp, to_additive]
lemma div_lt_div_iff_right (c : α) : a / c < b / c ↔ a < b :=
by simpa only [div_eq_mul_inv] using mul_lt_mul_iff_right _

@[to_additive sub_lt_sub_right]
lemma div_lt_div_right' (h : a < b) (c : α) : a / c < b / c :=
(div_lt_div_iff_right c).2 h

@[simp, to_additive sub_pos]
lemma one_lt_div' : 1 < a / b ↔ b < a :=
by rw [← mul_lt_mul_iff_right b, one_mul, div_eq_mul_inv, inv_mul_cancel_right]

alias sub_pos ↔ lt_of_sub_pos sub_pos_of_lt

@[simp, to_additive sub_neg]
lemma div_lt_one' : a / b < 1 ↔ a < b :=
by rw [← mul_lt_mul_iff_right b, one_mul, div_eq_mul_inv, inv_mul_cancel_right]

alias sub_neg ↔ lt_of_sub_neg sub_neg_of_lt

alias sub_neg ← sub_lt_zero

=======

@[to_additive]
lemma le_div_iff_mul_le : a ≤ c / b ↔ a * b ≤ c :=
by rw [← mul_le_mul_iff_right b, div_eq_mul_inv, inv_mul_cancel_right]

alias le_sub_iff_add_le ↔ add_le_of_le_sub_right le_sub_right_of_add_le

@[to_additive]
lemma div_le_iff_le_mul : a / c ≤ b ↔ a ≤ b * c :=
by rw [← mul_le_mul_iff_right c, div_eq_mul_inv, inv_mul_cancel_right]

end right

section left
variables [covariant_class α α (*) (≤)] [covariant_class α α (function.swap (*)) (≤)] {a b c : α}

@[simp, to_additive]
lemma div_le_div_iff_left (a : α) : a / b ≤ a / c ↔ c ≤ b :=
by rw [div_eq_mul_inv, div_eq_mul_inv, ← mul_le_mul_iff_left a⁻¹, inv_mul_cancel_left,
    inv_mul_cancel_left, inv_le_inv_iff]

@[to_additive sub_le_sub_left]
lemma div_le_div_left' (h : a ≤ b) (c : α) : c / b ≤ c / a :=
(div_le_div_iff_left c).2 h

end left

end group

section comm_group
variables [comm_group α]

section has_le
variables [has_le α] [covariant_class α α (*) (≤)] {a b c d : α}

@[to_additive sub_le_sub_iff]
lemma div_le_div_iff' : a / b ≤ c / d ↔ a * d ≤ c * b :=
by simpa only [div_eq_mul_inv] using mul_inv_le_mul_inv_iff'

@[to_additive]
lemma le_div_iff_mul_le' : b ≤ c / a ↔ a * b ≤ c :=
by rw [le_div_iff_mul_le, mul_comm]

alias le_sub_iff_add_le' ↔ add_le_of_le_sub_left le_sub_left_of_add_le

@[to_additive]
lemma div_le_iff_le_mul' : a / b ≤ c ↔ a ≤ b * c :=
by rw [div_le_iff_le_mul, mul_comm]

alias sub_le_iff_le_add' ↔ le_add_of_sub_left_le sub_left_le_of_le_add

@[simp, to_additive]
lemma inv_le_div_iff_le_mul : b⁻¹ ≤ a / c ↔ c ≤ a * b :=
le_div_iff_mul_le.trans inv_mul_le_iff_le_mul'

@[to_additive]
lemma inv_le_div_iff_le_mul' : a⁻¹ ≤ b / c ↔ c ≤ a * b :=
by rw [inv_le_div_iff_le_mul, mul_comm]

@[to_additive sub_le]
lemma inv_le'' : a / b ≤ c ↔ a / c ≤ b :=
div_le_iff_le_mul'.trans div_le_iff_le_mul.symm

@[to_additive le_sub]
lemma le_inv'' : a ≤ b / c ↔ c ≤ b / a :=
le_div_iff_mul_le'.trans le_div_iff_mul_le.symm

end has_le

section preorder
variables [preorder α] [covariant_class α α (*) (≤)] {a b c d : α}

@[to_additive sub_le_sub]
lemma div_le_div'' (hab : a ≤ b) (hcd : c ≤ d) :
  a / d ≤ b / c :=
begin
  rw [div_eq_mul_inv, div_eq_mul_inv, mul_comm b, mul_inv_le_inv_mul_iff, mul_comm],
  exact mul_le_mul' hab hcd
end

end preorder

end comm_group

/-  Most of the lemmas that are primed in this section appear in ordered_field. -/
/-  I (DT) did not try to minimise the assumptions. -/
section group
variables [group α] [has_lt α]

section right
variables [covariant_class α α (function.swap (*)) (<)] {a b c d : α}

@[simp, to_additive]
lemma div_lt_div_iff_right (c : α) : a / c < b / c ↔ a < b :=
by simpa only [div_eq_mul_inv] using mul_lt_mul_iff_right _

@[to_additive sub_lt_sub_right]
lemma div_lt_div_right' (h : a < b) (c : α) : a / c < b / c :=
(div_lt_div_iff_right c).2 h

@[simp, to_additive sub_pos]
lemma one_lt_div' : 1 < a / b ↔ b < a :=
by rw [← mul_lt_mul_iff_right b, one_mul, div_eq_mul_inv, inv_mul_cancel_right]

alias sub_pos ↔ lt_of_sub_pos sub_pos_of_lt

@[simp, to_additive sub_neg]
lemma div_lt_one' : a / b < 1 ↔ a < b :=
by rw [← mul_lt_mul_iff_right b, one_mul, div_eq_mul_inv, inv_mul_cancel_right]

alias sub_neg ↔ lt_of_sub_neg sub_neg_of_lt

alias sub_neg ← sub_lt_zero

>>>>>>> e08d23be
@[to_additive]
lemma lt_div_iff_mul_lt : a < c / b ↔ a * b < c :=
by rw [← mul_lt_mul_iff_right b, div_eq_mul_inv, inv_mul_cancel_right]

alias lt_sub_iff_add_lt ↔ add_lt_of_lt_sub_right lt_sub_right_of_add_lt

@[to_additive]
lemma div_lt_iff_lt_mul : a / c < b ↔ a < b * c :=
by rw [← mul_lt_mul_iff_right c, div_eq_mul_inv, inv_mul_cancel_right]

alias sub_lt_iff_lt_add ↔ lt_add_of_sub_right_lt sub_right_lt_of_lt_add

end right

section left
variables [covariant_class α α (*) (<)] [covariant_class α α (function.swap (*)) (<)] {a b c : α}

@[simp, to_additive]
lemma div_lt_div_iff_left (a : α) : a / b < a / c ↔ c < b :=
by rw [div_eq_mul_inv, div_eq_mul_inv, ← mul_lt_mul_iff_left a⁻¹, inv_mul_cancel_left,
    inv_mul_cancel_left, inv_lt_inv_iff]

@[to_additive sub_lt_sub_left]
lemma div_lt_div_left' (h : a < b) (c : α) : c / b < c / a :=
(div_lt_div_iff_left c).2 h

end left

end group

section comm_group
variables [comm_group α]

section has_lt
variables [has_lt α] [covariant_class α α (*) (<)] {a b c d : α}

@[to_additive sub_lt_sub_iff]
lemma div_lt_div_iff' : a / b < c / d ↔ a * d < c * b :=
by simpa only [div_eq_mul_inv] using mul_inv_lt_mul_inv_iff'

@[to_additive]
lemma lt_div_iff_mul_lt' : b < c / a ↔ a * b < c :=
by rw [lt_div_iff_mul_lt, mul_comm]

alias lt_sub_iff_add_lt' ↔ add_lt_of_lt_sub_left lt_sub_left_of_add_lt

@[to_additive]
lemma div_lt_iff_lt_mul' : a / b < c ↔ a < b * c :=
by rw [div_lt_iff_lt_mul, mul_comm]

alias sub_lt_iff_lt_add' ↔ lt_add_of_sub_left_lt sub_left_lt_of_lt_add

@[simp, to_additive]
lemma inv_lt_div_iff_lt_mul : b⁻¹ < a / c ↔ c < a * b :=
lt_div_iff_mul_lt.trans inv_mul_lt_iff_lt_mul'

@[to_additive]
lemma inv_lt_div_iff_lt_mul' : a⁻¹ < b / c ↔ c < a * b :=
by rw [inv_lt_div_iff_lt_mul, mul_comm]

@[to_additive sub_lt]
lemma inv_lt'' : a / b < c ↔ a / c < b :=
div_lt_iff_lt_mul'.trans div_lt_iff_lt_mul.symm
<<<<<<< HEAD

@[to_additive lt_sub]
lemma lt_inv'' : a < b / c ↔ c < b / a :=
lt_div_iff_mul_lt'.trans lt_div_iff_mul_lt.symm

end has_lt

section preorder
variables [preorder α] [covariant_class α α (*) (<)] {a b c d : α}

@[to_additive sub_lt_sub]
lemma div_lt_div'' (hab : a < b) (hcd : c < d) :
  a / d < b / c :=
begin
  rw [div_eq_mul_inv, div_eq_mul_inv, mul_comm b, mul_inv_lt_inv_mul_iff, mul_comm],
  exact mul_lt_mul_of_lt_of_lt hab hcd
end

end preorder

end comm_group

section linear_order
variables [group α] [linear_order α] [covariant_class α α (*) (≤)]

section variable_names
variables {a b c : α}

@[to_additive]
lemma le_of_forall_one_lt_lt_mul (h : ∀ ε : α, 1 < ε → a < b * ε) : a ≤ b :=
le_of_not_lt (λ h₁, lt_irrefl a (by simpa using (h _ (lt_inv_iff_lt.mpr h₁))))

@[to_additive]
lemma le_iff_forall_one_lt_lt_mul : a ≤ b ↔ ∀ ε, 1 < ε → a < b * ε :=
⟨λ h ε, lt_mul_of_le_of_one_lt h, le_of_forall_one_lt_lt_mul⟩

/-  I (DT) introduced this lemma to prove (the additive version `sub_le_sub_flip` of)
`div_le_div_flip` below.  Now I wonder what is the point of either of these lemmas... -/
@[to_additive]
lemma div_le_inv_mul_iff [covariant_class α α (function.swap (*)) (≤)] :
  a / b ≤ a⁻¹ * b ↔ a ≤ b :=
begin
  rw [div_eq_mul_inv, mul_inv_le_inv_mul_iff],
  exact ⟨λ h, not_lt.mp (λ k, not_lt.mpr h (mul_lt_mul''' k k)), λ h, mul_le_mul' h h⟩,
end

/-  What is the point of this lemma?  See comment about `div_le_inv_mul_iff` above. -/
@[simp, to_additive]
lemma div_le_div_flip {α : Type*} [comm_group α] [linear_order α] [covariant_class α α (*) (≤)]
  {a b : α}:
  a / b ≤ b / a ↔ a ≤ b :=
begin
  rw [div_eq_mul_inv b, mul_comm],
  exact div_le_inv_mul_iff,
end

@[simp, to_additive] lemma max_one_div_max_inv_one_eq_self (a : α) :
  max a 1 / max a⁻¹ 1 = a :=
by { rcases le_total a 1 with h|h; simp [h] }

alias max_zero_sub_max_neg_zero_eq_self ← max_zero_sub_eq_self

end variable_names

section densely_ordered
variables [densely_ordered α] {a b c : α}

@[to_additive]
lemma le_of_forall_one_lt_le_mul (h : ∀ ε : α, 1 < ε → a ≤ b * ε) : a ≤ b :=
le_of_forall_le_of_dense $ λ c hc,
calc a ≤ b * (b⁻¹ * c) : h _ (lt_inv_iff_lt.mpr hc)
   ... = c            : mul_inv_cancel_left b c

@[to_additive]
lemma le_iff_forall_one_lt_le_mul : a ≤ b ↔ ∀ ε, 1 < ε → a ≤ b * ε :=
⟨λ h ε ε_pos, le_mul_of_le_of_one_le h ε_pos.le, le_of_forall_one_lt_le_mul⟩

end densely_ordered

end linear_order
=======

@[to_additive lt_sub]
lemma lt_inv'' : a < b / c ↔ c < b / a :=
lt_div_iff_mul_lt'.trans lt_div_iff_mul_lt.symm

end has_lt

section preorder
variables [preorder α] [covariant_class α α (*) (<)] {a b c d : α}

@[to_additive sub_lt_sub]
lemma div_lt_div'' (hab : a < b) (hcd : c < d) :
  a / d < b / c :=
begin
  rw [div_eq_mul_inv, div_eq_mul_inv, mul_comm b, mul_inv_lt_inv_mul_iff, mul_comm],
  exact mul_lt_mul_of_lt_of_lt hab hcd
end

end preorder
>>>>>>> e08d23be

end comm_group

section linear_order
variables [group α] [linear_order α] [covariant_class α α (*) (≤)]

section variable_names
variables {a b c : α}

@[to_additive]
lemma le_of_forall_one_lt_lt_mul (h : ∀ ε : α, 1 < ε → a < b * ε) : a ≤ b :=
le_of_not_lt (λ h₁, lt_irrefl a (by simpa using (h _ (lt_inv_iff_lt.mpr h₁))))

@[to_additive]
lemma le_iff_forall_one_lt_lt_mul : a ≤ b ↔ ∀ ε, 1 < ε → a < b * ε :=
⟨λ h ε, lt_mul_of_le_of_one_lt h, le_of_forall_one_lt_lt_mul⟩

/-  I (DT) introduced this lemma to prove (the additive version `sub_le_sub_flip` of)
`div_le_div_flip` below.  Now I wonder what is the point of either of these lemmas... -/
@[to_additive]
lemma div_le_inv_mul_iff [covariant_class α α (function.swap (*)) (≤)] :
  a / b ≤ a⁻¹ * b ↔ a ≤ b :=
begin
  rw [div_eq_mul_inv, mul_inv_le_inv_mul_iff],
  exact ⟨λ h, not_lt.mp (λ k, not_lt.mpr h (mul_lt_mul''' k k)), λ h, mul_le_mul' h h⟩,
end

/-  What is the point of this lemma?  See comment about `div_le_inv_mul_iff` above. -/
@[simp, to_additive]
lemma div_le_div_flip {α : Type*} [comm_group α] [linear_order α] [covariant_class α α (*) (≤)]
  {a b : α}:
  a / b ≤ b / a ↔ a ≤ b :=
begin
  rw [div_eq_mul_inv b, mul_comm],
  exact div_le_inv_mul_iff,
end

@[simp, to_additive] lemma max_one_div_max_inv_one_eq_self (a : α) :
  max a 1 / max a⁻¹ 1 = a :=
by { rcases le_total a 1 with h|h; simp [h] }

alias max_zero_sub_max_neg_zero_eq_self ← max_zero_sub_eq_self

end variable_names

section densely_ordered
variables [densely_ordered α] {a b c : α}

@[to_additive]
lemma le_of_forall_one_lt_le_mul (h : ∀ ε : α, 1 < ε → a ≤ b * ε) : a ≤ b :=
le_of_forall_le_of_dense $ λ c hc,
calc a ≤ b * (b⁻¹ * c) : h _ (lt_inv_iff_lt.mpr hc)
   ... = c            : mul_inv_cancel_left b c

@[to_additive]
lemma le_iff_forall_one_lt_le_mul : a ≤ b ↔ ∀ ε, 1 < ε → a ≤ b * ε :=
⟨λ h ε ε_pos, le_mul_of_le_of_one_le h ε_pos.le, le_of_forall_one_lt_le_mul⟩

end densely_ordered

end linear_order

/-!
### Linearly ordered commutative groups
-/

/-- A linearly ordered additive commutative group is an
additive commutative group with a linear order in which
addition is monotone. -/
@[protect_proj, ancestor add_comm_group linear_order]
class linear_ordered_add_comm_group (α : Type u) extends add_comm_group α, linear_order α :=
(add_le_add_left : ∀ a b : α, a ≤ b → ∀ c : α, c + a ≤ c + b)

/-- A linearly ordered commutative monoid with an additively absorbing `⊤` element.
  Instances should include number systems with an infinite element adjoined.` -/
@[protect_proj, ancestor linear_ordered_add_comm_monoid_with_top sub_neg_monoid nontrivial]
class linear_ordered_add_comm_group_with_top (α : Type*)
  extends linear_ordered_add_comm_monoid_with_top α, sub_neg_monoid α, nontrivial α :=
(neg_top : - (⊤ : α) = ⊤)
(add_neg_cancel : ∀ a:α, a ≠ ⊤ → a + (- a) = 0)

/-- A linearly ordered commutative group is a
commutative group with a linear order in which
multiplication is monotone. -/
@[protect_proj, ancestor comm_group linear_order, to_additive]
class linear_ordered_comm_group (α : Type u) extends comm_group α, linear_order α :=
(mul_le_mul_left : ∀ a b : α, a ≤ b → ∀ c : α, c * a ≤ c * b)

section linear_ordered_comm_group
variables [linear_ordered_comm_group α] {a b c : α}

@[priority 100, to_additive] -- see Note [lower instance priority]
instance linear_ordered_comm_group.to_ordered_comm_group : ordered_comm_group α :=
{ ..‹linear_ordered_comm_group α› }

@[priority 100, to_additive] -- see Note [lower instance priority]
instance linear_ordered_comm_group.to_linear_ordered_cancel_comm_monoid :
  linear_ordered_cancel_comm_monoid α :=
{ le_of_mul_le_mul_left := λ x y z, le_of_mul_le_mul_left',
  mul_left_cancel := λ x y z, mul_left_cancel,
  ..‹linear_ordered_comm_group α› }

/-- Pullback a `linear_ordered_comm_group` under an injective map.
See note [reducible non-instances]. -/
@[reducible, to_additive function.injective.linear_ordered_add_comm_group
"Pullback a `linear_ordered_add_comm_group` under an injective map."]
def function.injective.linear_ordered_comm_group {β : Type*}
  [has_one β] [has_mul β] [has_inv β] [has_div β]
  (f : β → α) (hf : function.injective f) (one : f 1 = 1)
  (mul : ∀ x y, f (x * y) = f x * f y)
  (inv : ∀ x, f (x⁻¹) = (f x)⁻¹)
  (div : ∀ x y, f (x / y) = f x / f y)  :
  linear_ordered_comm_group β :=
{ ..linear_order.lift f hf,
  ..hf.ordered_comm_group f one mul inv div }

@[to_additive linear_ordered_add_comm_group.add_lt_add_left]
lemma linear_ordered_comm_group.mul_lt_mul_left'
  (a b : α) (h : a < b) (c : α) : c * a < c * b :=
mul_lt_mul_left' h c

@[to_additive min_neg_neg]
lemma min_inv_inv' (a b : α) : min (a⁻¹) (b⁻¹) = (max a b)⁻¹ :=
eq.symm $ @monotone.map_max α (order_dual α) _ _ has_inv.inv a b $ λ a b, inv_le_inv_iff.mpr

@[to_additive max_neg_neg]
lemma max_inv_inv' (a b : α) : max (a⁻¹) (b⁻¹) = (min a b)⁻¹ :=
eq.symm $ @monotone.map_min α (order_dual α) _ _ has_inv.inv a b $ λ a b, inv_le_inv_iff.mpr

@[to_additive min_sub_sub_right]
lemma min_div_div_right' (a b c : α) : min (a / c) (b / c) = min a b / c :=
by simpa only [div_eq_mul_inv] using min_mul_mul_right a b (c⁻¹)

@[to_additive max_sub_sub_right]
lemma max_div_div_right' (a b c : α) : max (a / c) (b / c) = max a b / c :=
by simpa only [div_eq_mul_inv] using max_mul_mul_right a b (c⁻¹)

@[to_additive min_sub_sub_left]
lemma min_div_div_left' (a b c : α) : min (a / b) (a / c) = a / max b c :=
by simp only [div_eq_mul_inv, min_mul_mul_left, min_inv_inv']

@[to_additive max_sub_sub_left]
lemma max_div_div_left' (a b c : α) : max (a / b) (a / c) = a / min b c :=
by simp only [div_eq_mul_inv, max_mul_mul_left, max_inv_inv']

@[to_additive eq_zero_of_neg_eq]
lemma eq_one_of_inv_eq' (h : a⁻¹ = a) : a = 1 :=
match lt_trichotomy a 1 with
| or.inl h₁ :=
  have 1 < a, from h ▸ one_lt_inv_of_inv h₁,
  absurd h₁ this.asymm
| or.inr (or.inl h₁) := h₁
| or.inr (or.inr h₁) :=
  have a < 1, from h ▸ inv_lt_one'.mpr h₁,
  absurd h₁ this.asymm
end

@[to_additive exists_zero_lt]
lemma exists_one_lt' [nontrivial α] : ∃ (a:α), 1 < a :=
begin
  obtain ⟨y, hy⟩ := decidable.exists_ne (1 : α),
  cases hy.lt_or_lt,
  { exact ⟨y⁻¹, one_lt_inv'.mpr h⟩ },
  { exact ⟨y, h⟩ }
end

@[priority 100, to_additive] -- see Note [lower instance priority]
instance linear_ordered_comm_group.to_no_top_order [nontrivial α] :
  no_top_order α :=
⟨ begin
    obtain ⟨y, hy⟩ : ∃ (a:α), 1 < a := exists_one_lt',
    exact λ a, ⟨a * y, lt_mul_of_one_lt_right' a hy⟩
  end ⟩

@[priority 100, to_additive] -- see Note [lower instance priority]
instance linear_ordered_comm_group.to_no_bot_order [nontrivial α] : no_bot_order α :=
⟨ begin
    obtain ⟨y, hy⟩ : ∃ (a:α), 1 < a := exists_one_lt',
    exact λ a, ⟨a / y, (div_lt_self_iff a).mpr hy⟩
  end ⟩

end linear_ordered_comm_group

section covariant_add_le

section has_neg
variables [has_neg α] [linear_order α] {a b: α}

/-- `abs a` is the absolute value of `a`. -/
def abs {α : Type*} [has_neg α] [linear_order α] (a : α) : α := max a (-a)

lemma abs_choice (x : α) : abs x = x ∨ abs x = -x := max_choice _ _

lemma abs_le' : abs a ≤ b ↔ a ≤ b ∧ -a ≤ b := max_le_iff

lemma le_abs : a ≤ abs b ↔ a ≤ b ∨ a ≤ -b := le_max_iff

lemma le_abs_self (a : α) : a ≤ abs a := le_max_left _ _

lemma neg_le_abs_self (a : α) : -a ≤ abs a := le_max_right _ _

lemma lt_abs : a < abs b ↔ a < b ∨ a < -b := lt_max_iff

theorem abs_le_abs (h₀ : a ≤ b) (h₁ : -a ≤ b) : abs a ≤ abs b :=
(abs_le'.2 ⟨h₀, h₁⟩).trans (le_abs_self b)

lemma abs_by_cases (P : α → Prop) {a : α} (h1 : P a) (h2 : P (-a)) : P (abs a) :=
sup_ind _ _ h1 h2

end has_neg

section add_group
variables [add_group α] [linear_order α]

@[simp] lemma abs_neg (a : α) : abs (-a) = abs a :=
begin unfold abs, rw [max_comm, neg_neg] end

lemma eq_or_eq_neg_of_abs_eq {a b : α} (h : abs a = b) : a = b ∨ a = -b :=
by simpa only [← h, eq_comm, eq_neg_iff_eq_neg] using abs_choice a

lemma abs_eq_abs {a b : α} : abs a = abs b ↔ a = b ∨ a = -b :=
begin
  refine ⟨λ h, _, λ h, _⟩,
  { obtain rfl | rfl := eq_or_eq_neg_of_abs_eq h;
    simpa only [neg_eq_iff_neg_eq, neg_inj, or.comm, @eq_comm _ (-b)] using abs_choice b },
  { cases h; simp only [h, abs_neg] },
end

lemma abs_sub_comm (a b : α) : abs (a - b) = abs (b - a) :=
calc  abs (a - b) = abs (- (b - a)) : congr_arg _ (neg_sub b a).symm
              ... = abs (b - a)     : abs_neg (b - a)

variables [covariant_class α α (+) (≤)] {a b c : α}

lemma abs_of_nonneg (h : 0 ≤ a) : abs a = a :=
max_eq_left $ (neg_nonpos.2 h).trans h

lemma abs_of_pos (h : 0 < a) : abs a = a :=
abs_of_nonneg h.le

lemma abs_of_nonpos (h : a ≤ 0) : abs a = -a :=
max_eq_right $ h.trans (neg_nonneg.2 h)

lemma abs_of_neg (h : a < 0) : abs a = -a :=
abs_of_nonpos h.le

@[simp] lemma abs_zero : abs 0 = (0:α) :=
abs_of_nonneg le_rfl

@[simp] lemma abs_pos : 0 < abs a ↔ a ≠ 0 :=
begin
  rcases lt_trichotomy a 0 with (ha|rfl|ha),
  { simp [abs_of_neg ha, neg_pos, ha.ne, ha] },
  { simp },
  { simp [abs_of_pos ha, ha, ha.ne.symm] }
end

lemma abs_pos_of_pos (h : 0 < a) : 0 < abs a := abs_pos.2 h.ne.symm

lemma abs_pos_of_neg (h : a < 0) : 0 < abs a := abs_pos.2 h.ne

lemma neg_abs_le_self (a : α) : -abs a ≤ a :=
begin
  cases le_total 0 a with h h,
  { calc -abs a = - a   : congr_arg (has_neg.neg) (abs_of_nonneg h)
            ... ≤ 0     : neg_nonpos.mpr h
            ... ≤ a     : h },
  { calc -abs a = - - a : congr_arg (has_neg.neg) (abs_of_nonpos h)
            ... ≤ a     : (neg_neg a).le }
end

lemma abs_nonneg (a : α) : 0 ≤ abs a :=
(le_total 0 a).elim (λ h, h.trans (le_abs_self a)) (λ h, (neg_nonneg.2 h).trans $ neg_le_abs_self a)

@[simp] lemma abs_abs (a : α) : abs (abs a) = abs a :=
abs_of_nonneg $ abs_nonneg a

@[simp] lemma abs_eq_zero : abs a = 0 ↔ a = 0 :=
decidable.not_iff_not.1 $ ne_comm.trans $ (abs_nonneg a).lt_iff_ne.symm.trans abs_pos

@[simp] lemma abs_nonpos_iff {a : α} : abs a ≤ 0 ↔ a = 0 :=
(abs_nonneg a).le_iff_eq.trans abs_eq_zero

variable [covariant_class α α (function.swap (+)) (≤)]

lemma abs_lt : abs a < b ↔ - b < a ∧ a < b :=
max_lt_iff.trans $ and.comm.trans $ by rw [neg_lt]

lemma neg_lt_of_abs_lt (h : abs a < b) : -b < a := (abs_lt.mp h).1

lemma lt_of_abs_lt (h : abs a < b) : a < b := (abs_lt.mp h).2

lemma max_sub_min_eq_abs' (a b : α) : max a b - min a b = abs (a - b) :=
begin
  cases le_total a b with ab ba,
  { rw [max_eq_right ab, min_eq_left ab, abs_of_nonpos, neg_sub], rwa sub_nonpos },
  { rw [max_eq_left ba, min_eq_right ba, abs_of_nonneg], rwa sub_nonneg }
end

lemma max_sub_min_eq_abs (a b : α) : max a b - min a b = abs (b - a) :=
by { rw abs_sub_comm, exact max_sub_min_eq_abs' _ _ }

end add_group

section add_comm_group
variables [add_comm_group α] [linear_order α] [covariant_class α α (+) (≤)] {a b c d : α}

lemma abs_le : abs a ≤ b ↔ - b ≤ a ∧ a ≤ b :=
by rw [abs_le', and.comm, neg_le]

lemma neg_le_of_abs_le (h : abs a ≤ b) : -b ≤ a := (abs_le.mp h).1

lemma le_of_abs_le (h : abs a ≤ b) : a ≤ b := (abs_le.mp h).2

lemma abs_add (a b : α) : abs (a + b) ≤ abs a + abs b :=
abs_le.2 ⟨(neg_add (abs a) (abs b)).symm ▸
  add_le_add (neg_le.2 $ neg_le_abs_self _) (neg_le.2 $ neg_le_abs_self _),
  add_le_add (le_abs_self _) (le_abs_self _)⟩

theorem abs_sub (a b : α) :
  abs (a - b) ≤ abs a + abs b :=
by { rw [sub_eq_add_neg, ←abs_neg b], exact abs_add a _ }

lemma abs_sub_le_iff : abs (a - b) ≤ c ↔ a - b ≤ c ∧ b - a ≤ c :=
by rw [abs_le, neg_le_sub_iff_le_add, @sub_le_iff_le_add' _ _ _ _ _ b, and_comm, sub_le_iff_le_add']

lemma abs_sub_lt_iff : abs (a - b) < c ↔ a - b < c ∧ b - a < c :=
by rw [abs_lt, neg_lt_sub_iff_lt_add, @sub_lt_iff_lt_add' _ _ _ _ _ b, and_comm, sub_lt_iff_lt_add']

lemma sub_le_of_abs_sub_le_left (h : abs (a - b) ≤ c) : b - c ≤ a :=
sub_le.1 $ (abs_sub_le_iff.1 h).2

lemma sub_le_of_abs_sub_le_right (h : abs (a - b) ≤ c) : a - c ≤ b :=
sub_le_of_abs_sub_le_left (abs_sub_comm a b ▸ h)

lemma sub_lt_of_abs_sub_lt_left (h : abs (a - b) < c) : b - c < a :=
sub_lt.1 $ (abs_sub_lt_iff.1 h).2

lemma sub_lt_of_abs_sub_lt_right (h : abs (a - b) < c) : a - c < b :=
sub_lt_of_abs_sub_lt_left (abs_sub_comm a b ▸ h)

lemma abs_sub_abs_le_abs_sub (a b : α) : abs a - abs b ≤ abs (a - b) :=
sub_le_iff_le_add.2 $
calc abs a = abs (a - b + b)     : by rw [sub_add_cancel]
       ... ≤ abs (a - b) + abs b : abs_add _ _

lemma abs_abs_sub_abs_le_abs_sub (a b : α) : abs (abs a - abs b) ≤ abs (a - b) :=
abs_sub_le_iff.2 ⟨abs_sub_abs_le_abs_sub _ _, by rw abs_sub_comm; apply abs_sub_abs_le_abs_sub⟩

lemma abs_eq (hb : 0 ≤ b) : abs a = b ↔ a = b ∨ a = -b :=
begin
  refine ⟨eq_or_eq_neg_of_abs_eq, _⟩,
  rintro (rfl|rfl); simp only [abs_neg, abs_of_nonneg hb]
end

lemma abs_le_max_abs_abs (hab : a ≤ b)  (hbc : b ≤ c) : abs b ≤ max (abs a) (abs c) :=
abs_le'.2
  ⟨by simp [hbc.trans (le_abs_self c)],
   by simp [(neg_le_neg_iff.mpr hab).trans (neg_le_abs_self a)]⟩

lemma eq_of_abs_sub_eq_zero {a b : α} (h : abs (a - b) = 0) : a = b :=
sub_eq_zero.1 $ abs_eq_zero.1 h

lemma abs_sub_le (a b c : α) : abs (a - c) ≤ abs (a - b) + abs (b - c) :=
calc
    abs (a - c) = abs (a - b + (b - c))     : by rw [sub_add_sub_cancel]
            ... ≤ abs (a - b) + abs (b - c) : abs_add _ _

lemma abs_add_three (a b c : α) : abs (a + b + c) ≤ abs a + abs b + abs c :=
(abs_add _ _).trans (add_le_add_right (abs_add _ _) _)

lemma dist_bdd_within_interval {a b lb ub : α} (hal : lb ≤ a) (hau : a ≤ ub)
      (hbl : lb ≤ b) (hbu : b ≤ ub) : abs (a - b) ≤ ub - lb :=
abs_sub_le_iff.2 ⟨sub_le_sub hau hbl, sub_le_sub hbu hal⟩

lemma eq_of_abs_sub_nonpos (h : abs (a - b) ≤ 0) : a = b :=
eq_of_abs_sub_eq_zero (le_antisymm h (abs_nonneg (a - b)))

lemma abs_max_sub_max_le_abs (a b c : α) : abs (max a c - max b c) ≤ abs (a - b) :=
begin
  simp_rw [abs_le, le_sub_iff_add_le, sub_le_iff_le_add, ← max_add_add_left],
  split; apply max_le_max; simp only [← le_sub_iff_add_le, ← sub_le_iff_le_add, sub_self, neg_le,
    neg_le_abs_self, neg_zero, abs_nonneg, le_abs_self]
end

end add_comm_group

end covariant_add_le

section linear_ordered_add_comm_group
variable [linear_ordered_add_comm_group α]

instance with_top.linear_ordered_add_comm_group_with_top :
  linear_ordered_add_comm_group_with_top (with_top α) :=
{ neg := option.map (λ a : α, -a),
  neg_top := @option.map_none _ _ (λ a : α, -a),
  add_neg_cancel := begin
    rintro (a | a) ha,
    { exact (ha rfl).elim },
    exact with_top.coe_add.symm.trans (with_top.coe_eq_coe.2 (add_neg_self a)),
  end,
  .. with_top.linear_ordered_add_comm_monoid_with_top,
  .. option.nontrivial }

end linear_ordered_add_comm_group

/-- This is not so much a new structure as a construction mechanism
  for ordered groups, by specifying only the "positive cone" of the group. -/
class nonneg_add_comm_group (α : Type*) extends add_comm_group α :=
(nonneg : α → Prop)
(pos : α → Prop := λ a, nonneg a ∧ ¬ nonneg (neg a))
(pos_iff : ∀ a, pos a ↔ nonneg a ∧ ¬ nonneg (-a) . order_laws_tac)
(zero_nonneg : nonneg 0)
(add_nonneg : ∀ {a b}, nonneg a → nonneg b → nonneg (a + b))
(nonneg_antisymm : ∀ {a}, nonneg a → nonneg (-a) → a = 0)

namespace nonneg_add_comm_group
variable [s : nonneg_add_comm_group α]
include s

@[reducible, priority 100] -- see Note [lower instance priority]
instance to_ordered_add_comm_group : ordered_add_comm_group α :=
{ le := λ a b, nonneg (b - a),
  lt := λ a b, pos (b - a),
  lt_iff_le_not_le := λ a b, by simp; rw [pos_iff]; simp,
  le_refl := λ a, by simp [zero_nonneg],
  le_trans := λ a b c nab nbc, by simp [-sub_eq_add_neg];
    rw ← sub_add_sub_cancel; exact add_nonneg nbc nab,
  le_antisymm := λ a b nab nba, eq_of_sub_eq_zero $
    nonneg_antisymm nba (by rw neg_sub; exact nab),
  add_le_add_left := λ a b nab c, by simpa [(≤), preorder.le] using nab,
  ..s }

theorem nonneg_def {a : α} : nonneg a ↔ 0 ≤ a :=
show _ ↔ nonneg _, by simp

theorem pos_def {a : α} : pos a ↔ 0 < a :=
show _ ↔ pos _, by simp

theorem not_zero_pos : ¬ pos (0 : α) :=
mt pos_def.1 (lt_irrefl _)

theorem zero_lt_iff_nonneg_nonneg {a : α} :
  0 < a ↔ nonneg a ∧ ¬ nonneg (-a) :=
pos_def.symm.trans (pos_iff _)

theorem nonneg_total_iff :
  (∀ a : α, nonneg a ∨ nonneg (-a)) ↔
  (∀ a b : α, a ≤ b ∨ b ≤ a) :=
⟨λ h a b, by have := h (b - a); rwa [neg_sub] at this,
 λ h a, by rw [nonneg_def, nonneg_def, neg_nonneg]; apply h⟩

/--
A `nonneg_add_comm_group` is a `linear_ordered_add_comm_group`
if `nonneg` is total and decidable.
-/
def to_linear_ordered_add_comm_group
  [decidable_pred (@nonneg α _)]
  (nonneg_total : ∀ a : α, nonneg a ∨ nonneg (-a))
  : linear_ordered_add_comm_group α :=
{ le := (≤),
  lt := (<),
  le_total := nonneg_total_iff.1 nonneg_total,
  decidable_le := by apply_instance,
  decidable_lt := by apply_instance,
  ..@nonneg_add_comm_group.to_ordered_add_comm_group _ s }

end nonneg_add_comm_group

namespace order_dual

instance [ordered_add_comm_group α] : ordered_add_comm_group (order_dual α) :=
{ add_left_neg := λ a : α, add_left_neg a,
  sub := λ a b, (a - b : α),
  ..order_dual.ordered_add_comm_monoid,
  ..show add_comm_group α, by apply_instance }

instance [linear_ordered_add_comm_group α] :
  linear_ordered_add_comm_group (order_dual α) :=
{ add_le_add_left := λ a b h c, by exact add_le_add_left h _,
  ..order_dual.linear_order α,
  ..show add_comm_group α, by apply_instance }

end order_dual

namespace prod

variables {G H : Type*}

@[to_additive]
instance [ordered_comm_group G] [ordered_comm_group H] :
  ordered_comm_group (G × H) :=
{ .. prod.comm_group, .. prod.partial_order G H, .. prod.ordered_cancel_comm_monoid }

end prod

section type_tags

instance [ordered_add_comm_group α] : ordered_comm_group (multiplicative α) :=
{ ..multiplicative.comm_group,
  ..multiplicative.ordered_comm_monoid }

instance [ordered_comm_group α] : ordered_add_comm_group (additive α) :=
{ ..additive.add_comm_group,
  ..additive.ordered_add_comm_monoid }

instance [linear_ordered_add_comm_group α] : linear_ordered_comm_group (multiplicative α) :=
{ ..multiplicative.linear_order,
  ..multiplicative.ordered_comm_group }

instance [linear_ordered_comm_group α] : linear_ordered_add_comm_group (additive α) :=
{ ..additive.linear_order,
  ..additive.ordered_add_comm_group }

end type_tags

section norm_num_lemmas
/- The following lemmas are stated so that the `norm_num` tactic can use them with the
expected signatures.  -/
variables [ordered_comm_group α] {a b : α}

@[to_additive neg_le_neg]
<<<<<<< HEAD
theorem inv_le_inv' : a ≤ b → b⁻¹ ≤ a⁻¹ :=
inv_le_inv_iff.mpr

@[to_additive neg_lt_neg]
theorem inv_lt_inv' : a < b → b⁻¹ < a⁻¹ :=
=======
lemma inv_le_inv' : a ≤ b → b⁻¹ ≤ a⁻¹ :=
inv_le_inv_iff.mpr

@[to_additive neg_lt_neg]
lemma inv_lt_inv' : a < b → b⁻¹ < a⁻¹ :=
>>>>>>> e08d23be
inv_lt_inv_iff.mpr

/-  The additive version is also a `linarith` lemma. -/
@[to_additive]
theorem inv_lt_one_of_one_lt : 1 < a → a⁻¹ < 1 :=
inv_lt_one_iff_one_lt.mpr

/-  The additive version is also a `linarith` lemma. -/
@[to_additive]
<<<<<<< HEAD
theorem inv_le_one_of_one_le : 1 ≤ a → a⁻¹ ≤ 1 :=
inv_le_one'.mpr

@[to_additive neg_nonneg_of_nonpos]
theorem one_le_inv_of_le_one :  a ≤ 1 → 1 ≤ a⁻¹ :=
=======
lemma inv_le_one_of_one_le : 1 ≤ a → a⁻¹ ≤ 1 :=
inv_le_one'.mpr

@[to_additive neg_nonneg_of_nonpos]
lemma one_le_inv_of_le_one :  a ≤ 1 → 1 ≤ a⁻¹ :=
>>>>>>> e08d23be
one_le_inv'.mpr

end norm_num_lemmas<|MERGE_RESOLUTION|>--- conflicted
+++ resolved
@@ -219,21 +219,13 @@
 @[to_additive]
 lemma lt_inv_iff_mul_lt_one : a < b⁻¹ ↔ a * b < 1 :=
 (mul_lt_mul_iff_right b).symm.trans $ by rw inv_mul_self
-<<<<<<< HEAD
 
 @[simp, to_additive]
 lemma mul_inv_lt_iff_lt_mul : a * b⁻¹ < c ↔ a < c * b :=
 by rw [← mul_lt_mul_iff_right b, inv_mul_cancel_right]
 
 @[simp, to_additive]
-=======
-
-@[simp, to_additive]
-lemma mul_inv_lt_iff_lt_mul : a * b⁻¹ < c ↔ a < c * b :=
-by rw [← mul_lt_mul_iff_right b, inv_mul_cancel_right]
-
-@[simp, to_additive]
->>>>>>> e08d23be
+
 lemma inv_mul_lt_one_iff_lt : a * b⁻¹ < 1 ↔ a < b :=
 by rw [← mul_lt_mul_iff_right b, inv_mul_cancel_right, one_mul]
 
@@ -347,7 +339,6 @@
 lt_trans h (left.one_lt_inv_iff.mpr h)
 
 end left_lt
-<<<<<<< HEAD
 
 section right_le
 variables [covariant_class α α (function.swap (*)) (≤)] {a : α}
@@ -362,22 +353,6 @@
 
 end right_le
 
-=======
-
-section right_le
-variables [covariant_class α α (function.swap (*)) (≤)] {a : α}
-
-@[to_additive]
-lemma right.inv_le_self (h : 1 ≤ a) : a⁻¹ ≤ a :=
-le_trans (right.inv_le_one_iff.mpr h) h
-
-@[to_additive]
-lemma right.self_le_inv (h : a ≤ 1) : a ≤ a⁻¹ :=
-le_trans h (right.one_le_inv_iff.mpr h)
-
-end right_le
-
->>>>>>> e08d23be
 section right_lt
 variables [covariant_class α α (function.swap (*)) (<)] {a : α}
 
@@ -446,23 +421,15 @@
 alias inv_lt_inv_iff ↔ lt_of_inv_lt_inv _
 attribute [to_additive] lt_of_inv_lt_inv
 
-<<<<<<< HEAD
-alias left.inv_lt_one_iff ↔ one_lt_of_inv_inv _
-attribute [to_additive] one_lt_of_inv_inv
-=======
 alias left.inv_lt_one_iff ↔ one_lt_of_inv_lt_one _
 attribute [to_additive] one_lt_of_inv_lt_one
->>>>>>> e08d23be
 
 alias left.inv_lt_one_iff ← inv_lt_one_iff_one_lt
 attribute [to_additive] inv_lt_one_iff_one_lt
 
-<<<<<<< HEAD
-=======
 alias left.inv_lt_one_iff ← inv_lt_one'
 attribute [to_additive neg_lt_zero] inv_lt_one'
 
->>>>>>> e08d23be
 alias left.one_lt_inv_iff ↔  inv_of_one_lt_inv _
 attribute [to_additive neg_of_neg_pos] inv_of_one_lt_inv
 
@@ -475,62 +442,28 @@
 alias le_inv_mul_iff_mul_le ↔ _ le_inv_mul_of_mul_le
 attribute [to_additive] le_inv_mul_of_mul_le
 
-<<<<<<< HEAD
-alias inv_mul_iff_le_mul ↔ le_mul_of_inv_mul_le _
-attribute [to_additive] le_mul_of_inv_mul_le
-
 alias inv_mul_iff_le_mul ↔ _ inv_mul_le_of_le_mul
 attribute [to_additive] inv_mul_le_of_le_mul
 
-alias le_mul_of_inv_mul_le ← le_mul_of_inv_mul_le_left
-attribute [to_additive] le_mul_of_inv_mul_le_left
-
-alias inv_mul_le_of_le_mul ← inv_mul_le_left_of_le_mul
-attribute [to_additive] inv_mul_le_left_of_le_mul
-
-=======
-alias inv_mul_iff_le_mul ↔ _ inv_mul_le_of_le_mul
-attribute [to_additive] inv_mul_le_of_le_mul
-
->>>>>>> e08d23be
 alias lt_inv_mul_iff_mul_lt ↔ mul_lt_of_lt_inv_mul _
 attribute [to_additive] mul_lt_of_lt_inv_mul
 
 alias lt_inv_mul_iff_mul_lt ↔ _ lt_inv_mul_of_mul_lt
 attribute [to_additive] lt_inv_mul_of_mul_lt
 
-<<<<<<< HEAD
-alias inv_mul_lt_iff_lt_mul ↔ lt_mul_of_inv_mul_lt _
-attribute [to_additive] lt_mul_of_inv_mul_lt
-
-alias inv_mul_lt_iff_lt_mul ↔ _ inv_mul_lt_of_lt_mul
-=======
 alias inv_mul_lt_iff_lt_mul ↔ lt_mul_of_inv_mul_lt inv_mul_lt_of_lt_mul
 attribute [to_additive] lt_mul_of_inv_mul_lt
->>>>>>> e08d23be
 attribute [to_additive] inv_mul_lt_of_lt_mul
 
 alias lt_mul_of_inv_mul_lt ← lt_mul_of_inv_mul_lt_left
 attribute [to_additive] lt_mul_of_inv_mul_lt_left
 
-<<<<<<< HEAD
-alias inv_mul_lt_of_lt_mul ← inv_mul_lt_left_of_lt_mul
-attribute [to_additive] inv_mul_lt_left_of_lt_mul
-
-=======
->>>>>>> e08d23be
 alias left.inv_le_one_iff ← inv_le_one'
 attribute [to_additive neg_nonpos] inv_le_one'
 
 alias left.one_le_inv_iff ← one_le_inv'
 attribute [to_additive neg_nonneg] one_le_inv'
 
-<<<<<<< HEAD
-alias left.inv_lt_one_iff ← inv_lt_one'
-attribute [to_additive neg_lt_zero] inv_lt_one'
-
-=======
->>>>>>> e08d23be
 alias left.one_lt_inv_iff ← one_lt_inv'
 attribute [to_additive neg_pos] one_lt_inv'
 
@@ -587,7 +520,6 @@
 by rw [← mul_le_mul_iff_right b, one_mul, div_eq_mul_inv, inv_mul_cancel_right]
 
 alias sub_nonpos ↔ le_of_sub_nonpos sub_nonpos_of_le
-<<<<<<< HEAD
 
 @[to_additive]
 lemma le_div_iff_mul_le : a ≤ c / b ↔ a * b ≤ c :=
@@ -702,122 +634,6 @@
 
 alias sub_neg ← sub_lt_zero
 
-=======
-
-@[to_additive]
-lemma le_div_iff_mul_le : a ≤ c / b ↔ a * b ≤ c :=
-by rw [← mul_le_mul_iff_right b, div_eq_mul_inv, inv_mul_cancel_right]
-
-alias le_sub_iff_add_le ↔ add_le_of_le_sub_right le_sub_right_of_add_le
-
-@[to_additive]
-lemma div_le_iff_le_mul : a / c ≤ b ↔ a ≤ b * c :=
-by rw [← mul_le_mul_iff_right c, div_eq_mul_inv, inv_mul_cancel_right]
-
-end right
-
-section left
-variables [covariant_class α α (*) (≤)] [covariant_class α α (function.swap (*)) (≤)] {a b c : α}
-
-@[simp, to_additive]
-lemma div_le_div_iff_left (a : α) : a / b ≤ a / c ↔ c ≤ b :=
-by rw [div_eq_mul_inv, div_eq_mul_inv, ← mul_le_mul_iff_left a⁻¹, inv_mul_cancel_left,
-    inv_mul_cancel_left, inv_le_inv_iff]
-
-@[to_additive sub_le_sub_left]
-lemma div_le_div_left' (h : a ≤ b) (c : α) : c / b ≤ c / a :=
-(div_le_div_iff_left c).2 h
-
-end left
-
-end group
-
-section comm_group
-variables [comm_group α]
-
-section has_le
-variables [has_le α] [covariant_class α α (*) (≤)] {a b c d : α}
-
-@[to_additive sub_le_sub_iff]
-lemma div_le_div_iff' : a / b ≤ c / d ↔ a * d ≤ c * b :=
-by simpa only [div_eq_mul_inv] using mul_inv_le_mul_inv_iff'
-
-@[to_additive]
-lemma le_div_iff_mul_le' : b ≤ c / a ↔ a * b ≤ c :=
-by rw [le_div_iff_mul_le, mul_comm]
-
-alias le_sub_iff_add_le' ↔ add_le_of_le_sub_left le_sub_left_of_add_le
-
-@[to_additive]
-lemma div_le_iff_le_mul' : a / b ≤ c ↔ a ≤ b * c :=
-by rw [div_le_iff_le_mul, mul_comm]
-
-alias sub_le_iff_le_add' ↔ le_add_of_sub_left_le sub_left_le_of_le_add
-
-@[simp, to_additive]
-lemma inv_le_div_iff_le_mul : b⁻¹ ≤ a / c ↔ c ≤ a * b :=
-le_div_iff_mul_le.trans inv_mul_le_iff_le_mul'
-
-@[to_additive]
-lemma inv_le_div_iff_le_mul' : a⁻¹ ≤ b / c ↔ c ≤ a * b :=
-by rw [inv_le_div_iff_le_mul, mul_comm]
-
-@[to_additive sub_le]
-lemma inv_le'' : a / b ≤ c ↔ a / c ≤ b :=
-div_le_iff_le_mul'.trans div_le_iff_le_mul.symm
-
-@[to_additive le_sub]
-lemma le_inv'' : a ≤ b / c ↔ c ≤ b / a :=
-le_div_iff_mul_le'.trans le_div_iff_mul_le.symm
-
-end has_le
-
-section preorder
-variables [preorder α] [covariant_class α α (*) (≤)] {a b c d : α}
-
-@[to_additive sub_le_sub]
-lemma div_le_div'' (hab : a ≤ b) (hcd : c ≤ d) :
-  a / d ≤ b / c :=
-begin
-  rw [div_eq_mul_inv, div_eq_mul_inv, mul_comm b, mul_inv_le_inv_mul_iff, mul_comm],
-  exact mul_le_mul' hab hcd
-end
-
-end preorder
-
-end comm_group
-
-/-  Most of the lemmas that are primed in this section appear in ordered_field. -/
-/-  I (DT) did not try to minimise the assumptions. -/
-section group
-variables [group α] [has_lt α]
-
-section right
-variables [covariant_class α α (function.swap (*)) (<)] {a b c d : α}
-
-@[simp, to_additive]
-lemma div_lt_div_iff_right (c : α) : a / c < b / c ↔ a < b :=
-by simpa only [div_eq_mul_inv] using mul_lt_mul_iff_right _
-
-@[to_additive sub_lt_sub_right]
-lemma div_lt_div_right' (h : a < b) (c : α) : a / c < b / c :=
-(div_lt_div_iff_right c).2 h
-
-@[simp, to_additive sub_pos]
-lemma one_lt_div' : 1 < a / b ↔ b < a :=
-by rw [← mul_lt_mul_iff_right b, one_mul, div_eq_mul_inv, inv_mul_cancel_right]
-
-alias sub_pos ↔ lt_of_sub_pos sub_pos_of_lt
-
-@[simp, to_additive sub_neg]
-lemma div_lt_one' : a / b < 1 ↔ a < b :=
-by rw [← mul_lt_mul_iff_right b, one_mul, div_eq_mul_inv, inv_mul_cancel_right]
-
-alias sub_neg ↔ lt_of_sub_neg sub_neg_of_lt
-
-alias sub_neg ← sub_lt_zero
-
->>>>>>> e08d23be
 @[to_additive]
 lemma lt_div_iff_mul_lt : a < c / b ↔ a * b < c :=
 by rw [← mul_lt_mul_iff_right b, div_eq_mul_inv, inv_mul_cancel_right]
@@ -881,7 +697,6 @@
 @[to_additive sub_lt]
 lemma inv_lt'' : a / b < c ↔ a / c < b :=
 div_lt_iff_lt_mul'.trans div_lt_iff_lt_mul.symm
-<<<<<<< HEAD
 
 @[to_additive lt_sub]
 lemma lt_inv'' : a < b / c ↔ c < b / a :=
@@ -901,88 +716,6 @@
 end
 
 end preorder
-
-end comm_group
-
-section linear_order
-variables [group α] [linear_order α] [covariant_class α α (*) (≤)]
-
-section variable_names
-variables {a b c : α}
-
-@[to_additive]
-lemma le_of_forall_one_lt_lt_mul (h : ∀ ε : α, 1 < ε → a < b * ε) : a ≤ b :=
-le_of_not_lt (λ h₁, lt_irrefl a (by simpa using (h _ (lt_inv_iff_lt.mpr h₁))))
-
-@[to_additive]
-lemma le_iff_forall_one_lt_lt_mul : a ≤ b ↔ ∀ ε, 1 < ε → a < b * ε :=
-⟨λ h ε, lt_mul_of_le_of_one_lt h, le_of_forall_one_lt_lt_mul⟩
-
-/-  I (DT) introduced this lemma to prove (the additive version `sub_le_sub_flip` of)
-`div_le_div_flip` below.  Now I wonder what is the point of either of these lemmas... -/
-@[to_additive]
-lemma div_le_inv_mul_iff [covariant_class α α (function.swap (*)) (≤)] :
-  a / b ≤ a⁻¹ * b ↔ a ≤ b :=
-begin
-  rw [div_eq_mul_inv, mul_inv_le_inv_mul_iff],
-  exact ⟨λ h, not_lt.mp (λ k, not_lt.mpr h (mul_lt_mul''' k k)), λ h, mul_le_mul' h h⟩,
-end
-
-/-  What is the point of this lemma?  See comment about `div_le_inv_mul_iff` above. -/
-@[simp, to_additive]
-lemma div_le_div_flip {α : Type*} [comm_group α] [linear_order α] [covariant_class α α (*) (≤)]
-  {a b : α}:
-  a / b ≤ b / a ↔ a ≤ b :=
-begin
-  rw [div_eq_mul_inv b, mul_comm],
-  exact div_le_inv_mul_iff,
-end
-
-@[simp, to_additive] lemma max_one_div_max_inv_one_eq_self (a : α) :
-  max a 1 / max a⁻¹ 1 = a :=
-by { rcases le_total a 1 with h|h; simp [h] }
-
-alias max_zero_sub_max_neg_zero_eq_self ← max_zero_sub_eq_self
-
-end variable_names
-
-section densely_ordered
-variables [densely_ordered α] {a b c : α}
-
-@[to_additive]
-lemma le_of_forall_one_lt_le_mul (h : ∀ ε : α, 1 < ε → a ≤ b * ε) : a ≤ b :=
-le_of_forall_le_of_dense $ λ c hc,
-calc a ≤ b * (b⁻¹ * c) : h _ (lt_inv_iff_lt.mpr hc)
-   ... = c            : mul_inv_cancel_left b c
-
-@[to_additive]
-lemma le_iff_forall_one_lt_le_mul : a ≤ b ↔ ∀ ε, 1 < ε → a ≤ b * ε :=
-⟨λ h ε ε_pos, le_mul_of_le_of_one_le h ε_pos.le, le_of_forall_one_lt_le_mul⟩
-
-end densely_ordered
-
-end linear_order
-=======
-
-@[to_additive lt_sub]
-lemma lt_inv'' : a < b / c ↔ c < b / a :=
-lt_div_iff_mul_lt'.trans lt_div_iff_mul_lt.symm
-
-end has_lt
-
-section preorder
-variables [preorder α] [covariant_class α α (*) (<)] {a b c d : α}
-
-@[to_additive sub_lt_sub]
-lemma div_lt_div'' (hab : a < b) (hcd : c < d) :
-  a / d < b / c :=
-begin
-  rw [div_eq_mul_inv, div_eq_mul_inv, mul_comm b, mul_inv_lt_inv_mul_iff, mul_comm],
-  exact mul_lt_mul_of_lt_of_lt hab hcd
-end
-
-end preorder
->>>>>>> e08d23be
 
 end comm_group
 
@@ -1505,19 +1238,11 @@
 variables [ordered_comm_group α] {a b : α}
 
 @[to_additive neg_le_neg]
-<<<<<<< HEAD
-theorem inv_le_inv' : a ≤ b → b⁻¹ ≤ a⁻¹ :=
-inv_le_inv_iff.mpr
-
-@[to_additive neg_lt_neg]
-theorem inv_lt_inv' : a < b → b⁻¹ < a⁻¹ :=
-=======
 lemma inv_le_inv' : a ≤ b → b⁻¹ ≤ a⁻¹ :=
 inv_le_inv_iff.mpr
 
 @[to_additive neg_lt_neg]
 lemma inv_lt_inv' : a < b → b⁻¹ < a⁻¹ :=
->>>>>>> e08d23be
 inv_lt_inv_iff.mpr
 
 /-  The additive version is also a `linarith` lemma. -/
@@ -1527,19 +1252,11 @@
 
 /-  The additive version is also a `linarith` lemma. -/
 @[to_additive]
-<<<<<<< HEAD
-theorem inv_le_one_of_one_le : 1 ≤ a → a⁻¹ ≤ 1 :=
-inv_le_one'.mpr
-
-@[to_additive neg_nonneg_of_nonpos]
-theorem one_le_inv_of_le_one :  a ≤ 1 → 1 ≤ a⁻¹ :=
-=======
 lemma inv_le_one_of_one_le : 1 ≤ a → a⁻¹ ≤ 1 :=
 inv_le_one'.mpr
 
 @[to_additive neg_nonneg_of_nonpos]
 lemma one_le_inv_of_le_one :  a ≤ 1 → 1 ≤ a⁻¹ :=
->>>>>>> e08d23be
 one_le_inv'.mpr
 
 end norm_num_lemmas