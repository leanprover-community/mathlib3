/-
Copyright (c) 2016 Jeremy Avigad. All rights reserved.
Released under Apache 2.0 license as described in the file LICENSE.
Authors: Jeremy Avigad, Leonardo de Moura, Mario Carneiro, Johannes Hölzl
-/
import algebra.group.units
import algebra.group.with_one
import algebra.group.type_tags
import order.bounded_lattice

set_option old_structure_cmd true
set_option default_priority 100 -- see Note [default priority]

/-!
# Ordered monoids and groups

This file develops the basics of ordered monoids and groups.

## Implementation details

Unfortunately, the number of `'` appended to lemmas in this file
may differ between the multiplicative and the additive version of a lemma.
The reason is that we did not want to change existing names in the library.

-/

universe u
variable {α : Type u}

/-- An ordered commutative monoid is a commutative monoid
with a partial order such that
  * `a ≤ b → c * a ≤ c * b` (multiplication is monotone)
  * `a * b < a * c → b < c`.
-/
@[protect_proj, ancestor comm_monoid partial_order]
class ordered_comm_monoid (α : Type*) extends comm_monoid α, partial_order α :=
(mul_le_mul_left       : ∀ a b : α, a ≤ b → ∀ c : α, c * a ≤ c * b)
(lt_of_mul_lt_mul_left : ∀ a b c : α, a * b < a * c → b < c)

/-- An ordered (additive) commutative monoid is a commutative monoid
  with a partial order such that
  * `a ≤ b → c + a ≤ c + b` (addition is monotone)
  * `a + b < a + c → b < c`.
-/
@[protect_proj, ancestor add_comm_monoid partial_order]
class ordered_add_comm_monoid (α : Type*) extends add_comm_monoid α, partial_order α :=
(add_le_add_left       : ∀ a b : α, a ≤ b → ∀ c : α, c + a ≤ c + b)
(lt_of_add_lt_add_left : ∀ a b c : α, a + b < a + c → b < c)

attribute [to_additive ordered_add_comm_monoid] ordered_comm_monoid

section ordered_comm_monoid
variables [ordered_comm_monoid α] {a b c d : α}

@[to_additive]
lemma mul_le_mul_left' (h : a ≤ b) : c * a ≤ c * b :=
ordered_comm_monoid.mul_le_mul_left a b h c

@[to_additive]
lemma mul_le_mul_right' (h : a ≤ b) : a * c ≤ b * c :=
mul_comm c a ▸ mul_comm c b ▸ mul_le_mul_left' h

@[to_additive]
lemma lt_of_mul_lt_mul_left' : a * b < a * c → b < c :=
ordered_comm_monoid.lt_of_mul_lt_mul_left a b c

@[to_additive]
lemma mul_le_mul' (h₁ : a ≤ b) (h₂ : c ≤ d) : a * c ≤ b * d :=
le_trans (mul_le_mul_right' h₁) (mul_le_mul_left' h₂)

<<<<<<< HEAD
@[to_additive le_add_of_nonneg_right']
lemma le_mul_of_one_le_right'' (h : 1 ≤ b) : a ≤ a * b :=
have a * b ≥ a * 1, from mul_le_mul_left' h,
by rwa mul_one at this
=======
lemma le_add_of_nonneg_right' (h : 0 ≤ b) : a ≤ a + b :=
have a + 0 ≤ a + b, from add_le_add_left' h,
by rwa add_zero at this
>>>>>>> 42813431

@[to_additive le_add_of_nonneg_left']
lemma le_mul_of_one_le_left'' (h : 1 ≤ b) : a ≤ b * a :=
have 1 * a ≤ b * a, from mul_le_mul_right' h,
by rwa one_mul at this

@[to_additive]
lemma lt_of_mul_lt_mul_right' (h : a * b < c * b) : a < c :=
lt_of_mul_lt_mul_left'
  (show b * a < b * c, begin rw [mul_comm b a, mul_comm b c], assumption end)

-- here we start using properties of one.
@[to_additive]
lemma le_mul_of_one_le_of_le' (ha : 1 ≤ a) (hbc : b ≤ c) : b ≤ a * c :=
one_mul b ▸ mul_le_mul' ha hbc

@[to_additive]
lemma le_mul_of_le_of_one_le' (hbc : b ≤ c) (ha : 1 ≤ a) : b ≤ c * a :=
mul_one b ▸ mul_le_mul' hbc ha

@[to_additive add_nonneg']
lemma one_le_mul' (ha : 1 ≤ a) (hb : 1 ≤ b) : 1 ≤ a * b :=
le_mul_of_one_le_of_le' ha hb

@[to_additive]
lemma mul_one_lt_of_one_lt_of_one_le' (ha : 1 < a) (hb : 1 ≤ b) : 1 < a * b :=
lt_of_lt_of_le ha $ le_mul_of_one_le_right'' hb

@[to_additive]
lemma mul_one_lt' (ha : 1 < a) (hb : 1 < b) : 1 < a * b :=
mul_one_lt_of_one_lt_of_one_le' ha $ le_of_lt hb

@[to_additive]
lemma mul_one_lt_of_one_le_of_one_lt' (ha : 1 ≤ a) (hb : 1 < b) : 1 < a * b :=
lt_of_lt_of_le hb $ le_mul_of_one_le_left'' ha

@[to_additive]
lemma mul_le_one' (ha : a ≤ 1) (hb : b ≤ 1) : a * b ≤ 1 :=
one_mul (1:α) ▸ (mul_le_mul' ha hb)

@[to_additive]
lemma mul_le_of_le_one_of_le' (ha : a ≤ 1) (hbc : b ≤ c) : a * b ≤ c :=
one_mul c ▸ mul_le_mul' ha hbc

@[to_additive]
lemma mul_le_of_le_of_le_one' (hbc : b ≤ c) (ha : a ≤ 1) : b * a ≤ c :=
mul_one c ▸ mul_le_mul' hbc ha

@[to_additive]
lemma mul_lt_one_of_lt_one_of_le_one' (ha : a < 1) (hb : b ≤ 1) : a * b < 1 :=
lt_of_le_of_lt (mul_le_of_le_of_le_one' (le_refl _) hb) ha

@[to_additive]
lemma mul_lt_one_of_le_one_of_lt_one' (ha : a ≤ 1) (hb : b < 1) : a * b < 1 :=
lt_of_le_of_lt (mul_le_of_le_one_of_le' ha (le_refl _)) hb

@[to_additive]
lemma mul_lt_one' (ha : a < 1) (hb : b < 1) : a * b < 1 :=
mul_lt_one_of_le_one_of_lt_one' (le_of_lt ha) hb

@[to_additive]
lemma lt_mul_of_one_le_of_lt' (ha : 1 ≤ a) (hbc : b < c) : b < a * c :=
lt_of_lt_of_le hbc $ le_mul_of_one_le_left'' ha

@[to_additive]
lemma lt_mul_of_lt_of_one_le' (hbc : b < c) (ha : 1 ≤ a) : b < c * a :=
lt_of_lt_of_le hbc $ le_mul_of_one_le_right'' ha

@[to_additive]
lemma lt_mul_of_one_lt_of_lt' (ha : 1 < a) (hbc : b < c) : b < a * c :=
lt_mul_of_one_le_of_lt' (le_of_lt ha) hbc

@[to_additive]
lemma lt_mul_of_lt_of_one_lt' (hbc : b < c) (ha : 1 < a) : b < c * a :=
lt_mul_of_lt_of_one_le' hbc (le_of_lt ha)

@[to_additive]
lemma mul_lt_of_le_one_of_lt' (ha : a ≤ 1) (hbc : b < c) : a * b < c :=
lt_of_le_of_lt (mul_le_of_le_one_of_le' ha (le_refl _)) hbc

@[to_additive]
lemma mul_lt_of_lt_of_le_one' (hbc : b < c) (ha : a ≤ 1)  : b * a < c :=
lt_of_le_of_lt (mul_le_of_le_of_le_one' (le_refl _) ha) hbc

@[to_additive]
lemma mul_lt_of_lt_one_of_lt' (ha : a < 1) (hbc : b < c) : a * b < c :=
mul_lt_of_le_one_of_lt' (le_of_lt ha) hbc

@[to_additive]
lemma mul_lt_of_lt_of_lt_one' (hbc : b < c) (ha : a < 1) : b * a < c :=
mul_lt_of_lt_of_le_one' hbc (le_of_lt ha)

@[to_additive]
lemma mul_eq_one_iff' (ha : 1 ≤ a) (hb : 1 ≤ b) : a * b = 1 ↔ a = 1 ∧ b = 1 :=
iff.intro
  (assume hab : a * b = 1,
   have a ≤ 1, from hab ▸ le_mul_of_le_of_one_le' (le_refl _) hb,
   have a = 1, from le_antisymm this ha,
   have b ≤ 1, from hab ▸ le_mul_of_one_le_of_le' ha (le_refl _),
   have b = 1, from le_antisymm this hb,
   and.intro ‹a = 1› ‹b = 1›)
  (assume ⟨ha', hb'⟩, by rw [ha', hb', mul_one])

section mono

variables {β : Type*} [preorder β] {f g : β → α}

@[to_additive monotone.add]
lemma monotone.mul' (hf : monotone f) (hg : monotone g) : monotone (λ x, f x * g x) :=
λ x y h, mul_le_mul' (hf h) (hg h)

@[to_additive monotone.add_const]
lemma monotone.mul_const' (hf : monotone f) (a : α) : monotone (λ x, f x * a) :=
hf.mul' monotone_const

@[to_additive monotone.const_add]
lemma monotone.const_mul' (hf : monotone f) (a : α) : monotone (λ x, a * f x) :=
monotone_const.mul' hf

end mono

end ordered_comm_monoid

lemma bit0_pos [ordered_add_comm_monoid α] {a : α} (h : 0 < a) : 0 < bit0 a :=
add_pos' h h

namespace units

@[to_additive]
instance [monoid α] [i : preorder α] : preorder (units α) :=
preorder.lift (coe : units α → α) i

@[simp, to_additive]
theorem coe_le_coe [monoid α] [preorder α] {a b : units α} :
  (a : α) ≤ b ↔ a ≤ b := iff.rfl

@[simp, to_additive]
theorem coe_lt_coe [monoid α] [preorder α] {a b : units α} :
  (a : α) < b ↔ a < b := iff.rfl

@[to_additive]
instance [monoid α] [i : partial_order α] : partial_order (units α) :=
partial_order.lift (coe : units α → α) (by ext) i

@[to_additive]
instance [monoid α] [i : linear_order α] : linear_order (units α) :=
linear_order.lift (coe : units α → α) (by ext) i

@[to_additive]
instance [monoid α] [i : decidable_linear_order α] : decidable_linear_order (units α) :=
decidable_linear_order.lift (coe : units α → α) (by ext) i

@[simp, to_additive]
theorem max_coe [monoid α] [decidable_linear_order α] {a b : units α} :
  (↑(max a b) : α) = max a b :=
by by_cases a ≤ b; simp [max, h]

@[simp, to_additive]
theorem min_coe [monoid α] [decidable_linear_order α] {a b : units α} :
  (↑(min a b) : α) = min a b :=
by by_cases a ≤ b; simp [min, h]

end units

namespace with_zero

instance [preorder α] : preorder (with_zero α) := with_bot.preorder
instance [partial_order α] : partial_order (with_zero α) := with_bot.partial_order
instance [partial_order α] : order_bot (with_zero α) := with_bot.order_bot
instance [lattice α] : lattice (with_zero α) := with_bot.lattice
instance [linear_order α] : linear_order (with_zero α) := with_bot.linear_order
instance [decidable_linear_order α] :
 decidable_linear_order (with_zero α) := with_bot.decidable_linear_order

/--
If `0` is the least element in `α`, then `with_zero α` is an `ordered_add_comm_monoid`.
-/
def ordered_add_comm_monoid [ordered_add_comm_monoid α]
  (zero_le : ∀ a : α, 0 ≤ a) : ordered_add_comm_monoid (with_zero α) :=
begin
  suffices, refine {
    add_le_add_left := this,
    ..with_zero.partial_order,
    ..with_zero.add_comm_monoid, .. },
  { intros a b c h,
    have h' := lt_iff_le_not_le.1 h,
    rw lt_iff_le_not_le at ⊢,
    refine ⟨λ b h₂, _, λ h₂, h'.2 $ this _ _ h₂ _⟩,
    cases h₂, cases c with c,
    { cases h'.2 (this _ _ bot_le a) },
    { refine ⟨_, rfl, _⟩,
      cases a with a,
      { exact with_bot.some_le_some.1 h'.1 },
      { exact le_of_lt (lt_of_add_lt_add_left' $
          with_bot.some_lt_some.1 h), } } },
  { intros a b h c ca h₂,
    cases b with b,
    { rw le_antisymm h bot_le at h₂,
      exact ⟨_, h₂, le_refl _⟩ },
    cases a with a,
    { change c + 0 = some ca at h₂,
      simp at h₂, simp [h₂],
      exact ⟨_, rfl, by simpa using add_le_add_left' (zero_le b)⟩ },
    { simp at h,
      cases c with c; change some _ = _ at h₂;
        simp [-add_comm] at h₂; subst ca; refine ⟨_, rfl, _⟩,
      { exact h },
      { exact add_le_add_left' h } } }
end

end with_zero

namespace with_top

instance [add_semigroup α] : add_semigroup (with_top α) :=
{ add := λ o₁ o₂, o₁.bind (λ a, o₂.map (λ b, a + b)),
  ..@additive.add_semigroup _ $ @with_zero.semigroup (multiplicative α) _ }

lemma coe_add [add_semigroup α] {a b : α} : ((a + b : α) : with_top α) = a + b := rfl

instance [add_comm_semigroup α] : add_comm_semigroup (with_top α) :=
{ ..@additive.add_comm_semigroup _ $
    @with_zero.comm_semigroup (multiplicative α) _ }

instance [add_monoid α] : add_monoid (with_top α) :=
{ zero := some 0,
  add := (+),
  ..@additive.add_monoid _ $ @with_zero.monoid (multiplicative α) _ }

instance [add_comm_monoid α] : add_comm_monoid (with_top α) :=
{ zero := 0,
  add := (+),
  ..@additive.add_comm_monoid _ $
    @with_zero.comm_monoid (multiplicative α) _ }

instance [ordered_add_comm_monoid α] : ordered_add_comm_monoid (with_top α) :=
begin
  suffices, refine {
    add_le_add_left := this,
    ..with_top.partial_order,
    ..with_top.add_comm_monoid, ..},
  { intros a b c h,
    have h' := h,
    rw lt_iff_le_not_le at h' ⊢,
    refine ⟨λ c h₂, _, λ h₂, h'.2 $ this _ _ h₂ _⟩,
    cases h₂, cases a with a,
    { exact (not_le_of_lt h).elim le_top },
    cases b with b,
    { exact (not_le_of_lt h).elim le_top },
    { exact ⟨_, rfl, le_of_lt (lt_of_add_lt_add_left' $
        with_top.some_lt_some.1 h)⟩ } },
  { intros a b h c ca h₂,
    cases c with c, {cases h₂},
    cases b with b; cases h₂,
    cases a with a, {cases le_antisymm h le_top },
    simp at h,
    exact ⟨_, rfl, add_le_add_left' h⟩, }
end

@[simp] lemma zero_lt_top [ordered_add_comm_monoid α] : (0 : with_top α) < ⊤ :=
coe_lt_top 0

@[simp] lemma zero_lt_coe [ordered_add_comm_monoid α] (a : α) : (0 : with_top α) < a ↔ 0 < a :=
coe_lt_coe

@[simp] lemma add_top [ordered_add_comm_monoid α] : ∀{a : with_top α}, a + ⊤ = ⊤
| none := rfl
| (some a) := rfl

@[simp] lemma top_add [ordered_add_comm_monoid α] {a : with_top α} : ⊤ + a = ⊤ := rfl

lemma add_eq_top [ordered_add_comm_monoid α] (a b : with_top α) : a + b = ⊤ ↔ a = ⊤ ∨ b = ⊤ :=
by cases a; cases b; simp [none_eq_top, some_eq_coe, coe_add.symm]

lemma add_lt_top [ordered_add_comm_monoid α] (a b : with_top α) : a + b < ⊤ ↔ a < ⊤ ∧ b < ⊤ :=
begin
  apply not_iff_not.1,
  simp [lt_top_iff_ne_top, add_eq_top],
  finish,
  apply classical.dec _,
  apply classical.dec _,
end

end with_top

namespace with_bot

instance [add_semigroup α] : add_semigroup (with_bot α) := with_top.add_semigroup
instance [add_comm_semigroup α] : add_comm_semigroup (with_bot α) := with_top.add_comm_semigroup
instance [add_monoid α] : add_monoid (with_bot α) := with_top.add_monoid
instance [add_comm_monoid α] : add_comm_monoid (with_bot α) :=  with_top.add_comm_monoid

instance [ordered_add_comm_monoid α] : ordered_add_comm_monoid (with_bot α) :=
begin
  suffices, refine {
    add_le_add_left := this,
    ..with_bot.partial_order,
    ..with_bot.add_comm_monoid, ..},
  { intros a b c h,
    have h' := h,
    rw lt_iff_le_not_le at h' ⊢,
    refine ⟨λ b h₂, _, λ h₂, h'.2 $ this _ _ h₂ _⟩,
    cases h₂, cases a with a,
    { exact (not_le_of_lt h).elim bot_le },
    cases c with c,
    { exact (not_le_of_lt h).elim bot_le },
    { exact ⟨_, rfl, le_of_lt (lt_of_add_lt_add_left' $
        with_bot.some_lt_some.1 h)⟩ } },
  { intros a b h c ca h₂,
    cases c with c, {cases h₂},
    cases a with a; cases h₂,
    cases b with b, {cases le_antisymm h bot_le},
    simp at h,
    exact ⟨_, rfl, add_le_add_left' h⟩, }
end

@[simp] lemma coe_zero [add_monoid α] : ((0 : α) : with_bot α) = 0 := rfl

@[simp] lemma coe_add [add_semigroup α] (a b : α) : ((a + b : α) : with_bot α) = a + b := rfl

@[simp] lemma bot_add [ordered_add_comm_monoid α] (a : with_bot α) : ⊥ + a = ⊥ := rfl

@[simp] lemma add_bot [ordered_add_comm_monoid α] (a : with_bot α) : a + ⊥ = ⊥ := by cases a; refl

instance has_one [has_one α] : has_one (with_bot α) := ⟨(1 : α)⟩

@[simp] lemma coe_one [has_one α] : ((1 : α) : with_bot α) = 1 := rfl

end with_bot

/-- A canonically ordered monoid is an ordered commutative monoid
  in which the ordering coincides with the divisibility relation,
  which is to say, `a ≤ b` iff there exists `c` with `b = a + c`.
  This is satisfied by the natural numbers, for example, but not
  the integers or other ordered groups. -/
@[protect_proj]
class canonically_ordered_add_monoid (α : Type*) extends ordered_add_comm_monoid α, order_bot α :=
(le_iff_exists_add : ∀a b:α, a ≤ b ↔ ∃c, b = a + c)

section canonically_ordered_add_monoid
variables [canonically_ordered_add_monoid α] {a b c d : α}

lemma le_iff_exists_add : a ≤ b ↔ ∃c, b = a + c :=
canonically_ordered_add_monoid.le_iff_exists_add a b

@[simp] lemma zero_le (a : α) : 0 ≤ a := le_iff_exists_add.mpr ⟨a, by simp⟩

@[simp] lemma bot_eq_zero : (⊥ : α) = 0 :=
le_antisymm bot_le (zero_le ⊥)

@[simp] lemma add_eq_zero_iff : a + b = 0 ↔ a = 0 ∧ b = 0 :=
add_eq_zero_iff' (zero_le _) (zero_le _)

@[simp] lemma le_zero_iff_eq : a ≤ 0 ↔ a = 0 :=
iff.intro
  (assume h, le_antisymm h (zero_le a))
  (assume h, h ▸ le_refl a)

lemma zero_lt_iff_ne_zero : 0 < a ↔ a ≠ 0 :=
iff.intro ne_of_gt $ assume hne, lt_of_le_of_ne (zero_le _) hne.symm

@[nolint ge_or_gt]
lemma exists_pos_add_of_lt (h : a < b) : ∃ c > 0, a + c = b :=
begin
  obtain ⟨c, hc⟩ := le_iff_exists_add.1 (le_of_lt h),
  refine ⟨c, zero_lt_iff_ne_zero.2 _, hc.symm⟩,
  rintro rfl,
  simpa [hc, lt_irrefl] using h
end

lemma le_add_left (h : a ≤ c) : a ≤ b + c :=
calc a = 0 + a : by simp
  ... ≤ b + c : add_le_add' (zero_le _) h

lemma le_add_right (h : a ≤ b) : a ≤ b + c :=
calc a = a + 0 : by simp
  ... ≤ b + c : add_le_add' h (zero_le _)

instance with_zero.canonically_ordered_add_monoid :
  canonically_ordered_add_monoid (with_zero α) :=
{ le_iff_exists_add := λ a b, begin
    cases a with a,
    { exact iff_of_true bot_le ⟨b, (zero_add b).symm⟩ },
    cases b with b,
    { exact iff_of_false
        (mt (le_antisymm bot_le) (by simp))
        (λ ⟨c, h⟩, by cases c; cases h) },
    { simp [le_iff_exists_add, -add_comm],
      split; intro h; rcases h with ⟨c, h⟩,
      { exact ⟨some c, congr_arg some h⟩ },
      { cases c; cases h,
        { exact ⟨_, (add_zero _).symm⟩ },
        { exact ⟨_, rfl⟩ } } }
  end,
  bot    := 0,
  bot_le := assume a a' h, option.no_confusion h,
  .. with_zero.ordered_add_comm_monoid zero_le }

instance with_top.canonically_ordered_add_monoid : canonically_ordered_add_monoid (with_top α) :=
{ le_iff_exists_add := assume a b,
  match a, b with
  | a, none     := show a ≤ ⊤ ↔ ∃c, ⊤ = a + c, by simp; refine ⟨⊤, _⟩; cases a; refl
  | (some a), (some b) := show (a:with_top α) ≤ ↑b ↔ ∃c:with_top α, ↑b = ↑a + c,
    begin
      simp [canonically_ordered_add_monoid.le_iff_exists_add, -add_comm],
      split,
      { rintro ⟨c, rfl⟩, refine ⟨c, _⟩, simp [with_top.coe_add] },
      { exact assume h, match b, h with _, ⟨some c, rfl⟩ := ⟨_, rfl⟩ end }
    end
  | none, some b := show (⊤ : with_top α) ≤ b ↔ ∃c:with_top α, ↑b = ⊤ + c, by simp
  end,
  .. with_top.order_bot,
  .. with_top.ordered_add_comm_monoid }

end canonically_ordered_add_monoid

/-- An ordered cancellative additive commutative monoid
is an additive commutative monoid with a partial order,
in which addition is cancellative and strictly monotone. -/
@[protect_proj, ancestor add_comm_monoid add_left_cancel_semigroup add_right_cancel_semigroup partial_order]
class ordered_cancel_add_comm_monoid (α : Type u)
      extends add_comm_monoid α, add_left_cancel_semigroup α,
              add_right_cancel_semigroup α, partial_order α :=
(add_le_add_left       : ∀ a b : α, a ≤ b → ∀ c : α, c + a ≤ c + b)
(le_of_add_le_add_left : ∀ a b c : α, a + b ≤ a + c → b ≤ c)

/-- An ordered cancellative commutative monoid
is a commutative monoid with a partial order,
in which multiplication is cancellative and strictly monotone. -/
@[protect_proj, ancestor comm_monoid left_cancel_semigroup right_cancel_semigroup partial_order]
class ordered_cancel_comm_monoid (α : Type u)
      extends comm_monoid α, left_cancel_semigroup α,
              right_cancel_semigroup α, partial_order α :=
(mul_le_mul_left       : ∀ a b : α, a ≤ b → ∀ c : α, c * a ≤ c * b)
(le_of_mul_le_mul_left : ∀ a b c : α, a * b ≤ a * c → b ≤ c)

attribute [to_additive ordered_cancel_add_comm_monoid] ordered_cancel_comm_monoid

section ordered_cancel_comm_monoid
variables [ordered_cancel_comm_monoid α] {a b c d : α}

@[to_additive]
instance ordered_cancel_comm_monoid.to_left_cancel_monoid :
  left_cancel_monoid α := { ..‹ordered_cancel_comm_monoid α› }

@[to_additive add_le_add_left]
lemma mul_le_mul_left'' : ∀ {a b : α} (h : a ≤ b) (c : α), c * a ≤ c * b :=
ordered_cancel_comm_monoid.mul_le_mul_left

@[to_additive le_of_add_le_add_left]
lemma le_of_mul_le_mul_left' : ∀ {a b c : α}, a * b ≤ a * c → b ≤ c :=
ordered_cancel_comm_monoid.le_of_mul_le_mul_left

@[to_additive add_lt_add_left]
lemma mul_lt_mul_left' (h : a < b) (c : α) : c * a < c * b :=
lt_of_le_not_le (mul_le_mul_left'' (le_of_lt h) _) $
  mt le_of_mul_le_mul_left' (not_le_of_gt h)

@[to_additive lt_of_add_lt_add_left]
lemma lt_of_mul_lt_mul_left'' (h : a * b < a * c) : b < c :=
lt_of_le_not_le (le_of_mul_le_mul_left' (le_of_lt h)) $
  mt (λ h, mul_le_mul_left'' h _) (not_le_of_gt h)

@[to_additive]
instance ordered_cancel_comm_monoid.to_ordered_comm_monoid : ordered_comm_monoid α :=
{ lt_of_mul_lt_mul_left := @lt_of_mul_lt_mul_left'' _ _, ..‹ordered_cancel_comm_monoid α› }

@[to_additive add_le_add_right]
lemma mul_le_mul_right'' (h : a ≤ b) (c : α) : a * c ≤ b * c :=
mul_comm c a ▸ mul_comm c b ▸ mul_le_mul_left' h

@[to_additive add_lt_add_right]
lemma mul_lt_mul_right' (h : a < b) (c : α) : a * c < b * c :=
begin
 rw [mul_comm a c, mul_comm b c],
 exact (mul_lt_mul_left' h c)
end

<<<<<<< HEAD
@[to_additive add_le_add]
lemma mul_le_mul'' {a b c d : α} (h₁ : a ≤ b) (h₂ : c ≤ d) : a * c ≤ b * d :=
le_trans (mul_le_mul_right' h₁) (mul_le_mul_left' h₂)

@[to_additive]
lemma le_mul_of_one_le_right (h : b ≥ 1) : a ≤ a * b :=
have a * b ≥ a * 1, from mul_le_mul_left' h,
by rwa mul_one at this

@[to_additive]
lemma le_mul_of_one_le_left (h : b ≥ 1) : a ≤ b * a :=
have 1 * a ≤ b * a, from mul_le_mul_right' h,
by rwa one_mul at this

@[to_additive add_lt_add]
lemma mul_lt_mul''' (h₁ : a < b) (h₂ : c < d) : a * c < b * d :=
lt_trans (mul_lt_mul_right' h₁ c) (mul_lt_mul_left' h₂ b)

@[to_additive]
lemma mul_lt_mul_of_le_of_lt (h₁ : a ≤ b) (h₂ : c < d) : a * c < b * d :=
lt_of_le_of_lt (mul_le_mul_right' h₁) (mul_lt_mul_left' h₂ b)

@[to_additive]
lemma mul_lt_mul_of_lt_of_le (h₁ : a < b) (h₂ : c ≤ d) : a * c < b * d :=
lt_of_lt_of_le (mul_lt_mul_right' h₁ c) (mul_le_mul_left' h₂)

@[to_additive]
lemma lt_mul_of_one_lt_right (a : α) {b : α} (h : b > 1) : a < a * b :=
have a * 1 < a * b, from mul_lt_mul_left' h a,
by rwa [mul_one] at this

@[to_additive]
lemma lt_mul_of_one_lt_left (a : α) {b : α} (h : b > 1) : a < b * a :=
have 1 * a < b * a, from mul_lt_mul_right' h a,
by rwa [one_mul] at this

@[to_additive le_of_add_le_add_right]
lemma le_of_mul_le_mul_right' (h : a * b ≤ c * b) : a ≤ c :=
le_of_mul_le_mul_left'
  (show b * a ≤ b * c, begin rw [mul_comm b a, mul_comm b c], assumption end)

@[to_additive lt_of_add_lt_add_right]
lemma lt_of_mul_lt_mul_right'' (h : a * b < c * b) : a < c :=
lt_of_mul_lt_mul_left''
  (show b * a < b * c, begin rw [mul_comm b a, mul_comm b c], assumption end)

-- here we start using properties of one.
@[to_additive add_nonneg]
lemma one_le_mul (ha : 1 ≤ a) (hb : 1 ≤ b) : 1 ≤ a * b :=
one_mul (1:α) ▸ (mul_le_mul'' ha hb)

@[to_additive]
lemma mul_one_lt (ha : 1 < a) (hb : 1 < b) : 1 < a * b :=
  one_mul (1:α) ▸ (mul_lt_mul''' ha hb)

@[to_additive]
lemma mul_one_lt_of_one_lt_of_one_le (ha : 1 < a) (hb : 1 ≤ b) : 1 < a * b :=
one_mul (1:α) ▸ (mul_lt_mul_of_lt_of_le ha hb)

@[to_additive]
lemma mul_one_lt_of_one_le_of_one_lt (ha : 1 ≤ a) (hb : 1 < b) : 1 < a * b :=
one_mul (1:α) ▸ (mul_lt_mul_of_le_of_lt ha hb)

@[to_additive add_nonpos]
lemma mul_le_one'' (ha : a ≤ 1) (hb : b ≤ 1) : a * b ≤ 1 :=
one_mul (1:α) ▸ (mul_le_mul'' ha hb)

@[to_additive]
lemma mul_lt_one (ha : a < 1) (hb : b < 1) : a * b < 1 :=
one_mul (1:α) ▸ (mul_lt_mul''' ha hb)

@[to_additive]
lemma mul_lt_one_of_lt_one_of_le_one (ha : a < 1) (hb : b ≤ 1) : a * b < 1 :=
one_mul (1:α) ▸ (mul_lt_mul_of_lt_of_le ha hb)

@[to_additive]
lemma mul_lt_one_of_le_one_of_lt_one (ha : a ≤ 1) (hb : b < 1) : a * b < 1 :=
one_mul (1:α) ▸ (mul_lt_mul_of_le_of_lt ha hb)

@[to_additive]
lemma mul_eq_one_iff_eq_one_and_eq_one_of_one_le_of_one_le
    (ha : 1 ≤ a) (hb : 1 ≤ b) : a * b = 1 ↔ a = 1 ∧ b = 1 :=
=======
lemma add_le_add {a b c d : α} (h₁ : a ≤ b) (h₂ : c ≤ d) : a + c ≤ b + d :=
le_trans (add_le_add_right h₁ c) (add_le_add_left h₂ b)

lemma le_add_of_nonneg_right (h : 0 ≤ b) : a ≤ a + b :=
have a + 0 ≤ a + b, from add_le_add_left h a,
by rwa add_zero at this

lemma le_add_of_nonneg_left (h : 0 ≤ b) : a ≤ b + a :=
have 0 + a ≤ b + a, from add_le_add_right h a,
by rwa zero_add at this

lemma add_lt_add (h₁ : a < b) (h₂ : c < d) : a + c < b + d :=
lt_trans (add_lt_add_right h₁ c) (add_lt_add_left h₂ b)

lemma add_lt_add_of_le_of_lt (h₁ : a ≤ b) (h₂ : c < d) : a + c < b + d :=
lt_of_le_of_lt (add_le_add_right h₁ c) (add_lt_add_left h₂ b)

lemma add_lt_add_of_lt_of_le (h₁ : a < b) (h₂ : c ≤ d) : a + c < b + d :=
lt_of_lt_of_le (add_lt_add_right h₁ c) (add_le_add_left h₂ b)

lemma lt_add_of_pos_right (a : α) {b : α} (h : 0 < b) : a < a + b :=
have a + 0 < a + b, from add_lt_add_left h a,
by rwa [add_zero] at this

lemma lt_add_of_pos_left (a : α) {b : α} (h : 0 < b) : a < b + a :=
have 0 + a < b + a, from add_lt_add_right h a,
by rwa [zero_add] at this

lemma le_of_add_le_add_right (h : a + b ≤ c + b) : a ≤ c :=
le_of_add_le_add_left
  (show b + a ≤ b + c, begin rw [add_comm b a, add_comm b c], assumption end)

lemma lt_of_add_lt_add_right (h : a + b < c + b) : a < c :=
lt_of_add_lt_add_left
  (show b + a < b + c, begin rw [add_comm b a, add_comm b c], assumption end)

-- here we start using properties of zero.
lemma add_nonneg (ha : 0 ≤ a) (hb : 0 ≤ b) : 0 ≤ a + b :=
zero_add (0:α) ▸ (add_le_add ha hb)

lemma add_pos (ha : 0 < a) (hb : 0 < b) : 0 < a + b :=
  zero_add (0:α) ▸ (add_lt_add ha hb)

lemma add_pos_of_pos_of_nonneg (ha : 0 < a) (hb : 0 ≤ b) : 0 < a + b :=
zero_add (0:α) ▸ (add_lt_add_of_lt_of_le ha hb)

lemma add_pos_of_nonneg_of_pos (ha : 0 ≤ a) (hb : 0 < b) : 0 < a + b :=
zero_add (0:α) ▸ (add_lt_add_of_le_of_lt ha hb)

lemma add_nonpos (ha : a ≤ 0) (hb : b ≤ 0) : a + b ≤ 0 :=
zero_add (0:α) ▸ (add_le_add ha hb)

lemma add_neg (ha : a < 0) (hb : b < 0) : a + b < 0 :=
zero_add (0:α) ▸ (add_lt_add ha hb)

lemma add_neg_of_neg_of_nonpos (ha : a < 0) (hb : b ≤ 0) : a + b < 0 :=
zero_add (0:α) ▸ (add_lt_add_of_lt_of_le ha hb)

lemma add_neg_of_nonpos_of_neg (ha : a ≤ 0) (hb : b < 0) : a + b < 0 :=
zero_add (0:α) ▸ (add_lt_add_of_le_of_lt ha hb)

lemma add_eq_zero_iff_eq_zero_and_eq_zero_of_nonneg_of_nonneg
    (ha : 0 ≤ a) (hb : 0 ≤ b) : a + b = 0 ↔ a = 0 ∧ b = 0 :=
>>>>>>> 42813431
iff.intro
  (assume hab : a * b = 1,
   have ha' : a ≤ 1, from
   calc
       a     = a * 1 : by rw mul_one
         ... ≤ a * b : mul_le_mul_left' hb
         ... = 1     : hab,
   have haz : a = 1, from le_antisymm ha' ha,
   have hb' : b ≤ 1, from
   calc
      b     = 1 * b : by rw one_mul
        ... ≤ a * b : by exact mul_le_mul_right' ha
        ... = 1     : hab,
   have hbz : b = 1, from le_antisymm hb' hb,
   and.intro haz hbz)
  (assume ⟨ha', hb'⟩,
   by rw [ha', hb', mul_one])

@[to_additive]
lemma le_mul_of_one_le_of_le (ha : 1 ≤ a) (hbc : b ≤ c) : b ≤ a * c :=
one_mul b ▸ mul_le_mul'' ha hbc

@[to_additive]
lemma le_mul_of_le_of_one_le (hbc : b ≤ c) (ha : 1 ≤ a) : b ≤ c * a :=
mul_one b ▸ mul_le_mul'' hbc ha

@[to_additive]
lemma lt_mul_of_one_lt_of_le (ha : 1 < a) (hbc : b ≤ c) : b < a * c :=
one_mul b ▸ mul_lt_mul_of_lt_of_le ha hbc

@[to_additive]
lemma lt_mul_of_le_of_one_lt (hbc : b ≤ c) (ha : 1 < a) : b < c * a :=
mul_one b ▸ mul_lt_mul_of_le_of_lt hbc ha

@[to_additive]
lemma mul_le_of_le_one_of_le (ha : a ≤ 1) (hbc : b ≤ c) : a * b ≤ c :=
one_mul c ▸ mul_le_mul'' ha hbc

@[to_additive]
lemma mul_le_of_le_of_le_one (hbc : b ≤ c) (ha : a ≤ 1) : b * a ≤ c :=
mul_one c ▸ mul_le_mul'' hbc ha

@[to_additive]
lemma mul_lt_of_lt_one_of_le (ha : a < 1) (hbc : b ≤ c) : a * b < c :=
one_mul c ▸ mul_lt_mul_of_lt_of_le ha hbc

@[to_additive]
lemma mul_lt_of_le_of_lt_one (hbc : b ≤ c) (ha : a < 1) : b * a < c :=
mul_one c ▸ mul_lt_mul_of_le_of_lt hbc ha

@[to_additive]
lemma lt_mul_of_one_le_of_lt (ha : 1 ≤ a) (hbc : b < c) : b < a * c :=
one_mul b ▸ mul_lt_mul_of_le_of_lt ha hbc

@[to_additive]
lemma lt_mul_of_lt_of_one_le (hbc : b < c) (ha : 1 ≤ a) : b < c * a :=
mul_one b ▸ mul_lt_mul_of_lt_of_le hbc ha

@[to_additive]
lemma lt_mul_of_one_lt_of_lt (ha : 1 < a) (hbc : b < c) : b < a * c :=
one_mul b ▸ mul_lt_mul''' ha hbc

@[to_additive]
lemma lt_mul_of_lt_of_one_lt (hbc : b < c) (ha : 1 < a) : b < c * a :=
mul_one b ▸ mul_lt_mul''' hbc ha

@[to_additive]
lemma mul_lt_of_le_one_of_lt (ha : a ≤ 1) (hbc : b < c) : a * b < c :=
one_mul c ▸ mul_lt_mul_of_le_of_lt ha hbc

@[to_additive]
lemma mul_lt_of_lt_of_le_one (hbc : b < c) (ha : a ≤ 1)  : b * a < c :=
mul_one c ▸ mul_lt_mul_of_lt_of_le hbc ha

@[to_additive]
lemma mul_lt_of_lt_one_of_lt (ha : a < 1) (hbc : b < c) : a * b < c :=
one_mul c ▸ mul_lt_mul''' ha hbc

@[to_additive]
lemma mul_lt_of_lt_of_lt_one (hbc : b < c) (ha : a < 1) : b * a < c :=
mul_one c ▸ mul_lt_mul''' hbc ha

@[simp, to_additive]
lemma mul_le_mul_iff_left (a : α) {b c : α} : a * b ≤ a * c ↔ b ≤ c :=
⟨le_of_mul_le_mul_left', λ h, mul_le_mul_left' h⟩

@[simp, to_additive]
lemma mul_le_mul_iff_right (c : α) : a * c ≤ b * c ↔ a ≤ b :=
mul_comm c a ▸ mul_comm c b ▸ mul_le_mul_iff_left c

@[simp, to_additive]
lemma mul_lt_mul_iff_left (a : α) {b c : α} : a * b < a * c ↔ b < c :=
⟨lt_of_mul_lt_mul_left'', λ h, mul_lt_mul_left' h _⟩

@[simp, to_additive]
lemma mul_lt_mul_iff_right (c : α) : a * c < b * c ↔ a < b :=
mul_comm c a ▸ mul_comm c b ▸ mul_lt_mul_iff_left c

@[simp, to_additive le_add_iff_nonneg_right]
lemma le_mul_iff_one_le_right' (a : α) {b : α} : a ≤ a * b ↔ 1 ≤ b :=
have a * 1 ≤ a * b ↔ 1 ≤ b, from mul_le_mul_iff_left a,
by rwa mul_one at this

@[simp, to_additive le_add_iff_nonneg_left]
lemma le_mul_iff_one_le_left' (a : α) {b : α} : a ≤ b * a ↔ 1 ≤ b :=
by rw [mul_comm, le_mul_iff_one_le_right']

@[simp, to_additive lt_add_iff_pos_right]
lemma lt_mul_iff_one_lt_right' (a : α) {b : α} : a < a * b ↔ 1 < b :=
have a * 1 < a * b ↔ 1 < b, from mul_lt_mul_iff_left a,
by rwa mul_one at this

@[simp, to_additive lt_add_iff_pos_left]
lemma lt_mul_iff_one_lt_left' (a : α) {b : α} : a < b * a ↔ 1 < b :=
by rw [mul_comm, lt_mul_iff_one_lt_right']

@[simp, to_additive add_le_iff_nonpos_left]
lemma mul_le_iff_le_one_left' : a * b ≤ b ↔ a ≤ 1 :=
by { convert mul_le_mul_iff_right b, rw [one_mul] }

@[simp, to_additive add_le_iff_nonpos_right]
lemma mul_le_iff_le_one_right' : a * b ≤ a ↔ b ≤ 1 :=
by { convert mul_le_mul_iff_left a, rw [mul_one] }

@[simp, to_additive add_lt_iff_neg_right]
lemma mul_lt_iff_lt_one_right' : a * b < b ↔ a < 1 :=
by { convert mul_lt_mul_iff_right b, rw [one_mul] }

@[simp, to_additive add_lt_iff_neg_left]
lemma mul_lt_iff_lt_one_left' : a * b < a ↔ b < 1 :=
by { convert mul_lt_mul_iff_left a, rw [mul_one] }

@[to_additive]
lemma mul_eq_one_iff_eq_one_of_one_le
  (ha : 1 ≤ a) (hb : 1 ≤ b) : a * b = 1 ↔ a = 1 ∧ b = 1 :=
⟨λ hab : a * b = 1,
by split; apply le_antisymm; try {assumption};
   rw ← hab; simp [ha, hb],
λ ⟨ha', hb'⟩, by rw [ha', hb', mul_one]⟩

section mono

variables {β : Type*} [preorder β] {f g : β → α}

@[to_additive monotone.add_strict_mono]
lemma monotone.mul_strict_mono' (hf : monotone f) (hg : strict_mono g) :
  strict_mono (λ x, f x * g x) :=
λ x y h, mul_lt_mul_of_le_of_lt (hf $ le_of_lt h) (hg h)

@[to_additive strict_mono.add_monotone]
lemma strict_mono.mul_monotone' (hf : strict_mono f) (hg : monotone g) :
  strict_mono (λ x, f x * g x) :=
λ x y h, mul_lt_mul_of_lt_of_le (hf h) (hg $ le_of_lt h)

end mono

end ordered_cancel_comm_monoid

section ordered_cancel_add_comm_monoid

variable [ordered_cancel_add_comm_monoid α]

lemma with_top.add_lt_add_iff_left :
  ∀{a b c : with_top α}, a < ⊤ → (a + c < a + b ↔ c < b)
| none := assume b c h, (lt_irrefl ⊤ h).elim
| (some a) :=
  begin
    assume b c h,
    cases b; cases c;
      simp [with_top.none_eq_top, with_top.some_eq_coe, with_top.coe_lt_top, with_top.coe_lt_coe],
    { rw [← with_top.coe_add], exact with_top.coe_lt_top _ },
    { rw [← with_top.coe_add, ← with_top.coe_add, with_top.coe_lt_coe],
      exact add_lt_add_iff_left _ }
  end

lemma with_top.add_lt_add_iff_right
  {a b c : with_top α} : a < ⊤ → (c + a < b + a ↔ c < b) :=
by simpa [add_comm] using @with_top.add_lt_add_iff_left _ _ a b c

<<<<<<< HEAD
=======
section mono

variables {β : Type*} [preorder β] {f g : β → α}

lemma monotone.add_strict_mono (hf : monotone f) (hg : strict_mono g) :
  strict_mono (λ x, f x + g x) :=
λ x y h, add_lt_add_of_le_of_lt (hf $ le_of_lt h) (hg h)

lemma strict_mono.add_monotone (hf : strict_mono f) (hg : monotone g) :
  strict_mono (λ x, f x + g x) :=
λ x y h, add_lt_add_of_lt_of_le (hf h) (hg $ le_of_lt h)

lemma strict_mono.add_const (hf : strict_mono f) (c : α) :
  strict_mono (λ x, f x + c) :=
hf.add_monotone monotone_const

lemma strict_mono.const_add (hf : strict_mono f) (c : α) :
  strict_mono (λ x, c + f x) :=
monotone_const.add_strict_mono hf

end mono

>>>>>>> 42813431
end ordered_cancel_add_comm_monoid

/-- An ordered additive commutative group is an additive commutative group
with a partial order in which addition is strictly monotone. -/
@[protect_proj, ancestor add_comm_group partial_order]
class ordered_add_comm_group (α : Type u) extends add_comm_group α, partial_order α :=
(add_le_add_left : ∀ a b : α, a ≤ b → ∀ c : α, c + a ≤ c + b)

/-- An ordered commutative group is an commutative group
with a partial order in which multiplication is strictly monotone. -/
@[protect_proj, ancestor comm_group partial_order]
class ordered_comm_group (α : Type u) extends comm_group α, partial_order α :=
(mul_le_mul_left : ∀ a b : α, a ≤ b → ∀ c : α, c * a ≤ c * b)

attribute [to_additive ordered_add_comm_group] ordered_comm_group

section ordered_comm_group
variables [ordered_comm_group α] {a b c d : α}

@[to_additive ordered_add_comm_group.add_lt_add_left]
lemma ordered_comm_group.mul_lt_mul_left' (a b : α) (h : a < b) (c : α) : c * a < c * b :=
begin
  rw lt_iff_le_not_le at h ⊢,
  split,
  { apply ordered_comm_group.mul_le_mul_left _ _ h.1 },
  { intro w,
    replace w : c⁻¹ * (c * b) ≤ c⁻¹ * (c * a) := ordered_comm_group.mul_le_mul_left _ _ w _,
    simp only [mul_one, mul_comm, mul_left_inv, mul_left_comm] at w,
    exact h.2 w },
end

@[to_additive ordered_add_comm_group.le_of_add_le_add_left]
lemma ordered_comm_group.le_of_mul_le_mul_left (h : a * b ≤ a * c) : b ≤ c :=
have a⁻¹ * (a * b) ≤ a⁻¹ * (a * c), from ordered_comm_group.mul_le_mul_left _ _ h _,
begin simp [inv_mul_cancel_left] at this, assumption end

@[to_additive]
lemma ordered_comm_group.lt_of_mul_lt_mul_left (h : a * b < a * c) : b < c :=
have a⁻¹ * (a * b) < a⁻¹ * (a * c), from ordered_comm_group.mul_lt_mul_left' _ _ h _,
begin simp [inv_mul_cancel_left] at this, assumption end

@[to_additive]
instance ordered_comm_group.to_ordered_cancel_comm_monoid (α : Type u)
  [s : ordered_comm_group α] : ordered_cancel_comm_monoid α :=
{ mul_left_cancel       := @mul_left_cancel α _,
  mul_right_cancel      := @mul_right_cancel α _,
  le_of_mul_le_mul_left := @ordered_comm_group.le_of_mul_le_mul_left α _,
  ..s }

@[to_additive neg_le_neg]
lemma inv_le_inv' (h : a ≤ b) : b⁻¹ ≤ a⁻¹ :=
have 1 ≤ a⁻¹ * b,           from mul_left_inv a ▸ mul_le_mul_left' h,
have 1 * b⁻¹ ≤ a⁻¹ * b * b⁻¹, from mul_le_mul_right' this,
by rwa [mul_inv_cancel_right, one_mul] at this

@[to_additive]
lemma le_of_inv_le_inv (h : b⁻¹ ≤ a⁻¹) : a ≤ b :=
suffices (a⁻¹)⁻¹ ≤ (b⁻¹)⁻¹, from
  begin simp [inv_inv] at this, assumption end,
inv_le_inv' h

@[to_additive]
lemma one_le_of_inv_le_one (h : a⁻¹ ≤ 1) : 1 ≤ a :=
have a⁻¹ ≤ 1⁻¹, by rwa one_inv,
le_of_inv_le_inv this

@[to_additive]
lemma inv_le_one_of_one_le (h : 1 ≤ a) : a⁻¹ ≤ 1 :=
have a⁻¹ ≤ 1⁻¹, from inv_le_inv' h,
by rwa one_inv at this

@[to_additive nonpos_of_neg_nonneg]
lemma le_one_of_one_le_inv (h : 1 ≤ a⁻¹) : a ≤ 1 :=
have 1⁻¹ ≤ a⁻¹, by rwa one_inv,
le_of_inv_le_inv this

@[to_additive neg_nonneg_of_nonpos]
lemma one_le_inv_of_le_one (h : a ≤ 1) : 1 ≤ a⁻¹ :=
have 1⁻¹ ≤ a⁻¹, from inv_le_inv' h,
by rwa one_inv at this

@[to_additive neg_lt_neg]
lemma inv_lt_inv' (h : a < b) : b⁻¹ < a⁻¹ :=
have 1 < a⁻¹ * b, from mul_left_inv a ▸ mul_lt_mul_left' h (a⁻¹),
have 1 * b⁻¹ < a⁻¹ * b * b⁻¹, from mul_lt_mul_right' this (b⁻¹),
by rwa [mul_inv_cancel_right, one_mul] at this

@[to_additive]
lemma lt_of_inv_lt_inv (h : b⁻¹ < a⁻¹) : a < b :=
inv_inv a ▸ inv_inv b ▸ inv_lt_inv' h

@[to_additive]
lemma one_lt_of_inv_inv (h : a⁻¹ < 1) : 1 < a :=
have a⁻¹ < 1⁻¹, by rwa one_inv,
lt_of_inv_lt_inv this

@[to_additive]
lemma inv_inv_of_one_lt (h : 1 < a) : a⁻¹ < 1 :=
have a⁻¹ < 1⁻¹, from inv_lt_inv' h,
by rwa one_inv at this

@[to_additive neg_of_neg_pos]
lemma inv_of_one_lt_inv (h : 1 < a⁻¹) : a < 1 :=
have 1⁻¹ < a⁻¹, by rwa one_inv,
lt_of_inv_lt_inv this

@[to_additive neg_pos_of_neg]
lemma one_lt_inv_of_inv (h : a < 1) : 1 < a⁻¹ :=
have 1⁻¹ < a⁻¹, from inv_lt_inv' h,
by rwa one_inv at this

@[to_additive]
lemma le_inv_of_le_inv (h : a ≤ b⁻¹) : b ≤ a⁻¹ :=
begin
  have h := inv_le_inv' h,
  rwa inv_inv at h
end

@[to_additive]
lemma inv_le_of_inv_le (h : a⁻¹ ≤ b) : b⁻¹ ≤ a :=
begin
  have h := inv_le_inv' h,
  rwa inv_inv at h
end

@[to_additive]
lemma lt_inv_of_lt_inv (h : a < b⁻¹) : b < a⁻¹ :=
begin
  have h := inv_lt_inv' h,
  rwa inv_inv at h
end

@[to_additive]
lemma inv_lt_of_inv_lt (h : a⁻¹ < b) : b⁻¹ < a :=
begin
  have h := inv_lt_inv' h,
  rwa inv_inv at h
end

@[to_additive]
lemma mul_le_of_le_inv_mul (h : b ≤ a⁻¹ * c) : a * b ≤ c :=
begin
  have h := mul_le_mul_left' h,
  rwa mul_inv_cancel_left at h
end

@[to_additive]
lemma le_inv_mul_of_mul_le (h : a * b ≤ c) : b ≤ a⁻¹ * c :=
begin
  have h := mul_le_mul_left' h,
  rwa inv_mul_cancel_left at h
end

@[to_additive]
lemma le_mul_of_inv_mul_le (h : b⁻¹ * a ≤ c) : a ≤ b * c :=
begin
  have h := mul_le_mul_left' h,
  rwa mul_inv_cancel_left at h
end

@[to_additive]
lemma inv_mul_le_of_le_mul (h : a ≤ b * c) : b⁻¹ * a ≤ c :=
begin
  have h := mul_le_mul_left' h,
  rwa inv_mul_cancel_left at h
end

@[to_additive]
lemma le_mul_of_inv_mul_le_left (h : b⁻¹ * a ≤ c) : a ≤ b * c :=
le_mul_of_inv_mul_le h

@[to_additive]
lemma inv_mul_le_left_of_le_mul (h : a ≤ b * c) : b⁻¹ * a ≤ c :=
inv_mul_le_of_le_mul h

@[to_additive]
lemma le_mul_of_inv_mul_le_right (h : c⁻¹ * a ≤ b) : a ≤ b * c :=
by { rw mul_comm, exact le_mul_of_inv_mul_le h }

@[to_additive]
lemma inv_mul_le_right_of_le_mul (h : a ≤ b * c) : c⁻¹ * a ≤ b :=
by { rw mul_comm at h, apply inv_mul_le_left_of_le_mul h }

@[to_additive]
lemma mul_lt_of_lt_inv_mul (h : b < a⁻¹ * c) : a * b < c :=
begin
  have h := mul_lt_mul_left' h a,
  rwa mul_inv_cancel_left at h
end

@[to_additive]
lemma lt_inv_mul_of_mul_lt (h : a * b < c) : b < a⁻¹ * c :=
begin
  have h := mul_lt_mul_left' h (a⁻¹),
  rwa inv_mul_cancel_left at h
end

@[to_additive]
lemma lt_mul_of_inv_mul_lt (h : b⁻¹ * a < c) : a < b * c :=
begin
  have h := mul_lt_mul_left' h b,
  rwa mul_inv_cancel_left at h
end

@[to_additive]
lemma inv_mul_lt_of_lt_mul (h : a < b * c) : b⁻¹ * a < c :=
begin
  have h := mul_lt_mul_left' h (b⁻¹),
  rwa inv_mul_cancel_left at h
end

@[to_additive]
lemma lt_mul_of_inv_mul_lt_left (h : b⁻¹ * a < c) : a < b * c :=
lt_mul_of_inv_mul_lt h

@[to_additive]
lemma inv_mul_lt_left_of_lt_mul (h : a < b * c) : b⁻¹ * a < c :=
inv_mul_lt_of_lt_mul h

@[to_additive]
lemma lt_mul_of_inv_mul_lt_right (h : c⁻¹ * a < b) : a < b * c :=
by { rw mul_comm, exact lt_mul_of_inv_mul_lt h }

@[to_additive]
lemma inv_mul_lt_right_of_lt_mul (h : a < b * c) : c⁻¹ * a < b :=
by { rw mul_comm at h, exact inv_mul_lt_of_lt_mul h }

@[to_additive]
lemma mul_le_mul_three {a b c d e f : α} (h₁ : a ≤ d) (h₂ : b ≤ e) (h₃ : c ≤ f) :
      a * b * c ≤ d * e * f :=
begin
  apply le_trans,
  apply mul_le_mul'',
  apply mul_le_mul'',
  assumption',
  apply le_refl
end

@[simp, to_additive]
lemma inv_lt_one_iff_one_lt : a⁻¹ < 1 ↔ 1 < a :=
⟨ one_lt_of_inv_inv, inv_inv_of_one_lt ⟩

@[simp, to_additive]
lemma inv_le_inv_iff : a⁻¹ ≤ b⁻¹ ↔ b ≤ a :=
have a * b * a⁻¹ ≤ a * b * b⁻¹ ↔ a⁻¹ ≤ b⁻¹, from mul_le_mul_iff_left _,
by { rw [mul_inv_cancel_right, mul_comm a, mul_inv_cancel_right] at this, rw [this] }

@[to_additive neg_le]
lemma inv_le' : a⁻¹ ≤ b ↔ b⁻¹ ≤ a :=
have a⁻¹ ≤ (b⁻¹)⁻¹ ↔ b⁻¹ ≤ a, from inv_le_inv_iff,
by rwa inv_inv at this

@[to_additive le_neg]
lemma le_inv' : a ≤ b⁻¹ ↔ b ≤ a⁻¹ :=
have (a⁻¹)⁻¹ ≤ b⁻¹ ↔ b ≤ a⁻¹, from inv_le_inv_iff,
by rwa inv_inv at this

@[to_additive neg_le_iff_add_nonneg]
lemma inv_le_iff_one_le_mul : a⁻¹ ≤ b ↔ 1 ≤ a * b :=
(mul_le_mul_iff_left a).symm.trans $ by rw mul_inv_self

@[to_additive]
lemma le_inv_iff_mul_le_one : a ≤ b⁻¹ ↔ a * b ≤ 1 :=
(mul_le_mul_iff_right b).symm.trans $ by rw inv_mul_self

@[simp, to_additive neg_nonpos]
lemma inv_le_one' : a⁻¹ ≤ 1 ↔ 1 ≤ a :=
have a⁻¹ ≤ 1⁻¹ ↔ 1 ≤ a, from inv_le_inv_iff,
by rwa one_inv at this

@[simp, to_additive neg_nonneg]
lemma one_le_inv' : 1 ≤ a⁻¹ ↔ a ≤ 1 :=
have 1⁻¹ ≤ a⁻¹ ↔ a ≤ 1, from inv_le_inv_iff,
by rwa one_inv at this

@[to_additive]
lemma inv_le_self (h : 1 ≤ a) : a⁻¹ ≤ a :=
le_trans (inv_le_one'.2 h) h

@[to_additive]
lemma self_le_inv (h : a ≤ 1) : a ≤ a⁻¹ :=
le_trans h (one_le_inv'.2 h)

@[simp, to_additive]
lemma inv_lt_inv_iff : a⁻¹ < b⁻¹ ↔ b < a :=
have a * b * a⁻¹ < a * b * b⁻¹ ↔ a⁻¹ < b⁻¹, from mul_lt_mul_iff_left _,
by { rw [mul_inv_cancel_right, mul_comm a, mul_inv_cancel_right] at this, rw [this] }

@[to_additive neg_lt_zero]
lemma inv_lt_one' : a⁻¹ < 1 ↔ 1 < a :=
have a⁻¹ < 1⁻¹ ↔ 1 < a, from inv_lt_inv_iff,
by rwa one_inv at this

@[to_additive neg_pos]
lemma one_lt_inv' : 1 < a⁻¹ ↔ a < 1 :=
have 1⁻¹ < a⁻¹ ↔ a < 1, from inv_lt_inv_iff,
by rwa one_inv at this

@[to_additive neg_lt]
lemma inv_lt' : a⁻¹ < b ↔ b⁻¹ < a :=
have a⁻¹ < (b⁻¹)⁻¹ ↔ b⁻¹ < a, from inv_lt_inv_iff,
by rwa inv_inv at this

@[to_additive lt_neg]
lemma lt_inv' : a < b⁻¹ ↔ b < a⁻¹ :=
have (a⁻¹)⁻¹ < b⁻¹ ↔ b < a⁻¹, from inv_lt_inv_iff,
by rwa inv_inv at this

@[to_additive]
lemma le_inv_mul_iff_mul_le : b ≤ a⁻¹ * c ↔ a * b ≤ c :=
have a⁻¹ * (a * b) ≤ a⁻¹ * c ↔ a * b ≤ c, from mul_le_mul_iff_left _,
by rwa inv_mul_cancel_left at this

@[simp, to_additive]
lemma inv_mul_le_iff_le_mul : b⁻¹ * a ≤ c ↔ a ≤ b * c :=
have b⁻¹ * a ≤ b⁻¹ * (b * c) ↔ a ≤ b * c, from mul_le_mul_iff_left _,
by rwa inv_mul_cancel_left at this

@[to_additive]
lemma mul_inv_le_iff_le_mul : a * c⁻¹ ≤ b ↔ a ≤ b * c :=
by rw [mul_comm a, mul_comm b, inv_mul_le_iff_le_mul]

@[simp, to_additive]
lemma mul_inv_le_iff_le_mul' : a * b⁻¹ ≤ c ↔ a ≤ b * c :=
by rw [← inv_mul_le_iff_le_mul, mul_comm]

@[to_additive]
lemma inv_mul_le_iff_le_mul' : c⁻¹ * a ≤ b ↔ a ≤ b * c :=
by rw [inv_mul_le_iff_le_mul, mul_comm]

@[simp, to_additive]
lemma lt_inv_mul_iff_mul_lt : b < a⁻¹ * c ↔ a * b < c :=
have a⁻¹ * (a * b) < a⁻¹ * c ↔ a * b < c, from mul_lt_mul_iff_left _,
by rwa inv_mul_cancel_left at this

@[simp, to_additive]
lemma inv_mul_lt_iff_lt_mul : b⁻¹ * a < c ↔ a < b * c :=
have b⁻¹ * a < b⁻¹ * (b * c) ↔ a < b * c, from mul_lt_mul_iff_left _,
by rwa inv_mul_cancel_left at this

@[to_additive]
lemma inv_mul_lt_iff_lt_mul_right : c⁻¹ * a < b ↔ a < b * c :=
by rw [inv_mul_lt_iff_lt_mul, mul_comm]

end ordered_comm_group

section ordered_add_comm_group
variables [ordered_add_comm_group α] {a b c d : α}

lemma sub_nonneg_of_le (h : b ≤ a) : 0 ≤ a - b :=
begin
  have h := add_le_add_right h (-b),
  rwa add_right_neg at h
end

lemma le_of_sub_nonneg (h : 0 ≤ a - b) : b ≤ a :=
begin
  have h := add_le_add_right h b,
  rwa [sub_add_cancel, zero_add] at h
end

lemma sub_nonpos_of_le (h : a ≤ b) : a - b ≤ 0 :=
begin
  have h := add_le_add_right h (-b),
  rwa add_right_neg at h
end

lemma le_of_sub_nonpos (h : a - b ≤ 0) : a ≤ b :=
begin
  have h := add_le_add_right h b,
  rwa [sub_add_cancel, zero_add] at h
end

lemma sub_pos_of_lt (h : b < a) : 0 < a - b :=
begin
  have h := add_lt_add_right h (-b),
  rwa add_right_neg at h
end

lemma lt_of_sub_pos (h : 0 < a - b) : b < a :=
begin
  have h := add_lt_add_right h b,
  rwa [sub_add_cancel, zero_add] at h
end

lemma sub_neg_of_lt (h : a < b) : a - b < 0 :=
begin
  have h := add_lt_add_right h (-b),
  rwa add_right_neg at h
end

lemma lt_of_sub_neg (h : a - b < 0) : a < b :=
begin
  have h := add_lt_add_right h b,
  rwa [sub_add_cancel, zero_add] at h
end

lemma add_le_of_le_sub_left (h : b ≤ c - a) : a + b ≤ c :=
begin
  have h := add_le_add_left h a,
  rwa [← add_sub_assoc, add_comm a c, add_sub_cancel] at h
end

lemma le_sub_left_of_add_le (h : a + b ≤ c) : b ≤ c - a :=
begin
  have h := add_le_add_right h (-a),
  rwa [add_comm a b, add_neg_cancel_right] at h
end

lemma add_le_of_le_sub_right (h : a ≤ c - b) : a + b ≤ c :=
begin
  have h := add_le_add_right h b,
  rwa sub_add_cancel at h
end

lemma le_sub_right_of_add_le (h : a + b ≤ c) : a ≤ c - b :=
begin
  have h := add_le_add_right h (-b),
  rwa add_neg_cancel_right at h
end

lemma le_add_of_sub_left_le (h : a - b ≤ c) : a ≤ b + c :=
begin
  have h := add_le_add_right h b,
  rwa [sub_add_cancel, add_comm] at h
end

lemma sub_left_le_of_le_add (h : a ≤ b + c) : a - b ≤ c :=
begin
  have h := add_le_add_right h (-b),
  rwa [add_comm b c, add_neg_cancel_right] at h
end

lemma le_add_of_sub_right_le (h : a - c ≤ b) : a ≤ b + c :=
begin
  have h := add_le_add_right h c,
  rwa sub_add_cancel at h
end

lemma sub_right_le_of_le_add (h : a ≤ b + c) : a - c ≤ b :=
begin
  have h := add_le_add_right h (-c),
  rwa add_neg_cancel_right at h
end

lemma le_add_of_neg_le_sub_left (h : -a ≤ b - c) : c ≤ a + b :=
le_add_of_neg_add_le_left (add_le_of_le_sub_right h)

lemma neg_le_sub_left_of_le_add (h : c ≤ a + b) : -a ≤ b - c :=
begin
  have h := le_neg_add_of_add_le (sub_left_le_of_le_add h),
  rwa add_comm at h
end

lemma le_add_of_neg_le_sub_right (h : -b ≤ a - c) : c ≤ a + b :=
le_add_of_sub_right_le (add_le_of_le_sub_left h)

lemma neg_le_sub_right_of_le_add (h : c ≤ a + b) : -b ≤ a - c :=
le_sub_left_of_add_le (sub_right_le_of_le_add h)

lemma sub_le_of_sub_le (h : a - b ≤ c) : a - c ≤ b :=
sub_left_le_of_le_add (le_add_of_sub_right_le h)

lemma sub_le_sub_left (h : a ≤ b) (c : α) : c - b ≤ c - a :=
add_le_add_left (neg_le_neg h) c

lemma sub_le_sub_right (h : a ≤ b) (c : α) : a - c ≤ b - c :=
add_le_add_right h (-c)

lemma sub_le_sub (hab : a ≤ b) (hcd : c ≤ d) : a - d ≤ b - c :=
add_le_add hab (neg_le_neg hcd)

lemma add_lt_of_lt_sub_left (h : b < c - a) : a + b < c :=
begin
  have h := add_lt_add_left h a,
  rwa [← add_sub_assoc, add_comm a c, add_sub_cancel] at h
end

lemma lt_sub_left_of_add_lt (h : a + b < c) : b < c - a :=
begin
  have h := add_lt_add_right h (-a),
  rwa [add_comm a b, add_neg_cancel_right] at h
end

lemma add_lt_of_lt_sub_right (h : a < c - b) : a + b < c :=
begin
  have h := add_lt_add_right h b,
  rwa sub_add_cancel at h
end

lemma lt_sub_right_of_add_lt (h : a + b < c) : a < c - b :=
begin
  have h := add_lt_add_right h (-b),
  rwa add_neg_cancel_right at h
end

lemma lt_add_of_sub_left_lt (h : a - b < c) : a < b + c :=
begin
  have h := add_lt_add_right h b,
  rwa [sub_add_cancel, add_comm] at h
end

lemma sub_left_lt_of_lt_add (h : a < b + c) : a - b < c :=
begin
  have h := add_lt_add_right h (-b),
  rwa [add_comm b c, add_neg_cancel_right] at h
end

lemma lt_add_of_sub_right_lt (h : a - c < b) : a < b + c :=
begin
  have h := add_lt_add_right h c,
  rwa sub_add_cancel at h
end

lemma sub_right_lt_of_lt_add (h : a < b + c) : a - c < b :=
begin
  have h := add_lt_add_right h (-c),
  rwa add_neg_cancel_right at h
end

lemma lt_add_of_neg_lt_sub_left (h : -a < b - c) : c < a + b :=
lt_add_of_neg_add_lt_left (add_lt_of_lt_sub_right h)

lemma neg_lt_sub_left_of_lt_add (h : c < a + b) : -a < b - c :=
begin
  have h := lt_neg_add_of_add_lt (sub_left_lt_of_lt_add h),
  rwa add_comm at h
end

lemma lt_add_of_neg_lt_sub_right (h : -b < a - c) : c < a + b :=
lt_add_of_sub_right_lt (add_lt_of_lt_sub_left h)

lemma neg_lt_sub_right_of_lt_add (h : c < a + b) : -b < a - c :=
lt_sub_left_of_add_lt (sub_right_lt_of_lt_add h)

lemma sub_lt_of_sub_lt (h : a - b < c) : a - c < b :=
sub_left_lt_of_lt_add (lt_add_of_sub_right_lt h)

lemma sub_lt_sub_left (h : a < b) (c : α) : c - b < c - a :=
add_lt_add_left (neg_lt_neg h) c

lemma sub_lt_sub_right (h : a < b) (c : α) : a - c < b - c :=
add_lt_add_right h (-c)

lemma sub_lt_sub (hab : a < b) (hcd : c < d) : a - d < b - c :=
add_lt_add hab (neg_lt_neg hcd)

lemma sub_lt_sub_of_le_of_lt (hab : a ≤ b) (hcd : c < d) : a - d < b - c :=
add_lt_add_of_le_of_lt hab (neg_lt_neg hcd)

lemma sub_lt_sub_of_lt_of_le (hab : a < b) (hcd : c ≤ d) : a - d < b - c :=
add_lt_add_of_lt_of_le hab (neg_le_neg hcd)

lemma sub_le_self (a : α) {b : α} (h : 0 ≤ b) : a - b ≤ a :=
calc
  a - b = a + -b : rfl
    ... ≤ a + 0  : add_le_add_left (neg_nonpos_of_nonneg h) _
    ... = a      : by rw add_zero

lemma sub_lt_self (a : α) {b : α} (h : 0 < b) : a - b < a :=
calc
  a - b = a + -b : rfl
    ... < a + 0  : add_lt_add_left (neg_neg_of_pos h) _
    ... = a      : by rw add_zero

@[simp]
lemma sub_le_sub_iff_left (a : α) {b c : α} : a - b ≤ a - c ↔ c ≤ b :=
(add_le_add_iff_left _).trans neg_le_neg_iff

@[simp]
lemma sub_le_sub_iff_right (c : α) : a - c ≤ b - c ↔ a ≤ b :=
add_le_add_iff_right _

@[simp]
lemma sub_lt_sub_iff_left (a : α) {b c : α} : a - b < a - c ↔ c < b :=
(add_lt_add_iff_left _).trans neg_lt_neg_iff

@[simp]
lemma sub_lt_sub_iff_right (c : α) : a - c < b - c ↔ a < b :=
add_lt_add_iff_right _

@[simp] lemma sub_nonneg : 0 ≤ a - b ↔ b ≤ a :=
have a - a ≤ a - b ↔ b ≤ a, from sub_le_sub_iff_left a,
by rwa sub_self at this

@[simp] lemma sub_nonpos : a - b ≤ 0 ↔ a ≤ b :=
have a - b ≤ b - b ↔ a ≤ b, from sub_le_sub_iff_right b,
by rwa sub_self at this

@[simp] lemma sub_pos : 0 < a - b ↔ b < a :=
have a - a < a - b ↔ b < a, from sub_lt_sub_iff_left a,
by rwa sub_self at this

@[simp] lemma sub_lt_zero : a - b < 0 ↔ a < b :=
have a - b < b - b ↔ a < b, from sub_lt_sub_iff_right b,
by rwa sub_self at this

lemma le_sub_iff_add_le' : b ≤ c - a ↔ a + b ≤ c :=
by rw [sub_eq_add_neg, add_comm, le_neg_add_iff_add_le]

lemma le_sub_iff_add_le : a ≤ c - b ↔ a + b ≤ c :=
by rw [le_sub_iff_add_le', add_comm]

lemma sub_le_iff_le_add' : a - b ≤ c ↔ a ≤ b + c :=
by rw [sub_eq_add_neg, add_comm, neg_add_le_iff_le_add]

lemma sub_le_iff_le_add : a - c ≤ b ↔ a ≤ b + c :=
by rw [sub_le_iff_le_add', add_comm]

@[simp] lemma neg_le_sub_iff_le_add : -b ≤ a - c ↔ c ≤ a + b :=
le_sub_iff_add_le.trans neg_add_le_iff_le_add'

lemma neg_le_sub_iff_le_add' : -a ≤ b - c ↔ c ≤ a + b :=
by rw [neg_le_sub_iff_le_add, add_comm]

lemma sub_le : a - b ≤ c ↔ a - c ≤ b :=
sub_le_iff_le_add'.trans sub_le_iff_le_add.symm

theorem le_sub : a ≤ b - c ↔ c ≤ b - a :=
le_sub_iff_add_le'.trans le_sub_iff_add_le.symm

lemma lt_sub_iff_add_lt' : b < c - a ↔ a + b < c :=
by rw [sub_eq_add_neg, add_comm, lt_neg_add_iff_add_lt]

lemma lt_sub_iff_add_lt : a < c - b ↔ a + b < c :=
by rw [lt_sub_iff_add_lt', add_comm]

lemma sub_lt_iff_lt_add' : a - b < c ↔ a < b + c :=
by rw [sub_eq_add_neg, add_comm, neg_add_lt_iff_lt_add]

lemma sub_lt_iff_lt_add : a - c < b ↔ a < b + c :=
by rw [sub_lt_iff_lt_add', add_comm]

@[simp] lemma neg_lt_sub_iff_lt_add : -b < a - c ↔ c < a + b :=
lt_sub_iff_add_lt.trans neg_add_lt_iff_lt_add_right

lemma neg_lt_sub_iff_lt_add' : -a < b - c ↔ c < a + b :=
by rw [neg_lt_sub_iff_lt_add, add_comm]

lemma sub_lt : a - b < c ↔ a - c < b :=
sub_lt_iff_lt_add'.trans sub_lt_iff_lt_add.symm

theorem lt_sub : a < b - c ↔ c < b - a :=
lt_sub_iff_add_lt'.trans lt_sub_iff_add_lt.symm

lemma sub_le_self_iff (a : α) {b : α} : a - b ≤ a ↔ 0 ≤ b :=
sub_le_iff_le_add'.trans (le_add_iff_nonneg_left _)

lemma sub_lt_self_iff (a : α) {b : α} : a - b < a ↔ 0 < b :=
sub_lt_iff_lt_add'.trans (lt_add_iff_pos_left _)

end ordered_add_comm_group

/-
TODO:
The `add_lt_add_left` field of `ordered_add_comm_group` is redundant,
and it is no longer in core so we can remove it now.
This alternative constructor is the best we could do.
-/

/-- Alternative constructor for ordered commutative groups,
that avoids the field `mul_lt_mul_left`. -/
@[to_additive "Alternative constructor for ordered commutative groups,
that avoids the field `mul_lt_mul_left`."]
def ordered_comm_group.mk' {α : Type u} [comm_group α] [partial_order α]
  (mul_le_mul_left : ∀ a b : α, a ≤ b → ∀ c : α, c * a ≤ c * b) :
  ordered_comm_group α :=
{ mul_le_mul_left := mul_le_mul_left,
  ..(by apply_instance : comm_group α),
  ..(by apply_instance : partial_order α) }

/-- A decidable linearly ordered cancellative additive commutative monoid
is an additive commutative monoid with a decidable linear order
in which addition is cancellative and strictly monotone. -/
@[protect_proj] class decidable_linear_ordered_cancel_add_comm_monoid (α : Type u)
  extends ordered_cancel_add_comm_monoid α, decidable_linear_order α

section decidable_linear_ordered_cancel_add_comm_monoid
variables [decidable_linear_ordered_cancel_add_comm_monoid α]

lemma min_add_add_left (a b c : α) : min (a + b) (a + c) = a + min b c :=
eq.symm (eq_min
  (show a + min b c ≤ a + b, from add_le_add_left (min_le_left _ _)  _)
  (show a + min b c ≤ a + c, from add_le_add_left (min_le_right _ _)  _)
  (assume d,
    assume : d ≤ a + b,
    assume : d ≤ a + c,
    decidable.by_cases
      (assume : b ≤ c, by rwa [min_eq_left this])
      (assume : ¬ b ≤ c, by rwa [min_eq_right (le_of_lt (lt_of_not_ge this))])))

lemma min_add_add_right (a b c : α) : min (a + c) (b + c) = min a b + c :=
begin rw [add_comm a c, add_comm b c, add_comm _ c], apply min_add_add_left end

lemma max_add_add_left (a b c : α) : max (a + b) (a + c) = a + max b c :=
eq.symm (eq_max
  (add_le_add_left (le_max_left _ _)  _)
  (add_le_add_left (le_max_right _ _) _)
  (assume d,
    assume : a + b ≤ d,
    assume : a + c ≤ d,
    decidable.by_cases
      (assume : b ≤ c, by rwa [max_eq_right this])
      (assume : ¬ b ≤ c, by rwa [max_eq_left (le_of_lt (lt_of_not_ge this))])))

lemma max_add_add_right (a b c : α) : max (a + c) (b + c) = max a b + c :=
begin rw [add_comm a c, add_comm b c, add_comm _ c], apply max_add_add_left end

end decidable_linear_ordered_cancel_add_comm_monoid

/-- A decidable linearly ordered additive commutative group is an
additive commutative group with a decidable linear order in which
addition is strictly monotone. -/
@[protect_proj] class decidable_linear_ordered_add_comm_group (α : Type u)
  extends add_comm_group α, decidable_linear_order α :=
(add_le_add_left : ∀ a b : α, a ≤ b → ∀ c : α, c + a ≤ c + b)

instance decidable_linear_ordered_comm_group.to_ordered_add_comm_group (α : Type u)
  [s : decidable_linear_ordered_add_comm_group α] : ordered_add_comm_group α :=
{ add := s.add, ..s }

section decidable_linear_ordered_add_comm_group
variables [decidable_linear_ordered_add_comm_group α]

@[priority 100] -- see Note [lower instance priority]
instance decidable_linear_ordered_add_comm_group.to_decidable_linear_ordered_cancel_add_comm_monoid :
  decidable_linear_ordered_cancel_add_comm_monoid α :=
{ le_of_add_le_add_left := λ x y z, le_of_add_le_add_left,
  add_left_cancel := λ x y z, add_left_cancel,
  add_right_cancel := λ x y z, add_right_cancel,
  ..‹decidable_linear_ordered_add_comm_group α› }

lemma decidable_linear_ordered_add_comm_group.add_lt_add_left
  (a b : α) (h : a < b) (c : α) : c + a < c + b :=
ordered_add_comm_group.add_lt_add_left a b h c

lemma max_neg_neg (a b : α) : max (-a) (-b) = - min a b  :=
eq.symm (eq_max
  (show -a ≤ -(min a b), from neg_le_neg $ min_le_left a b)
  (show -b ≤ -(min a b), from neg_le_neg $ min_le_right a b)
  (assume d,
    assume H₁ : -a ≤ d,
    assume H₂ : -b ≤ d,
    have H : -d ≤ min a b,
      from le_min (neg_le_of_neg_le  H₁) (neg_le_of_neg_le H₂),
    show -(min a b) ≤ d, from neg_le_of_neg_le H))

lemma min_eq_neg_max_neg_neg (a b : α) : min a b = - max (-a) (-b) :=
by rw [max_neg_neg, neg_neg]

lemma min_neg_neg (a b : α) : min (-a) (-b) = - max a b :=
by rw [min_eq_neg_max_neg_neg, neg_neg, neg_neg]

lemma max_eq_neg_min_neg_neg (a b : α) : max a b = - min (-a) (-b) :=
by rw [min_neg_neg, neg_neg]

/-- `abs a` is the absolute value of `a`. -/
def abs (a : α) : α := max a (-a)

lemma abs_of_nonneg {a : α} (h : 0 ≤ a) : abs a = a :=
have h' : -a ≤ a, from le_trans (neg_nonpos_of_nonneg h) h,
max_eq_left h'

lemma abs_of_pos {a : α} (h : 0 < a) : abs a = a :=
abs_of_nonneg (le_of_lt h)

lemma abs_of_nonpos {a : α} (h : a ≤ 0) : abs a = -a :=
have h' : a ≤ -a, from le_trans h (neg_nonneg_of_nonpos h),
max_eq_right h'

lemma abs_of_neg {a : α} (h : a < 0) : abs a = -a :=
abs_of_nonpos (le_of_lt h)

lemma abs_zero : abs 0 = (0:α) :=
abs_of_nonneg (le_refl _)

lemma abs_neg (a : α) : abs (-a) = abs a :=
begin unfold abs, rw [max_comm, neg_neg] end

lemma abs_pos_of_pos {a : α} (h : 0 < a) : 0 < abs a :=
by rwa (abs_of_pos h)

lemma abs_pos_of_neg {a : α} (h : a < 0) : 0 < abs a :=
abs_neg a ▸ abs_pos_of_pos (neg_pos_of_neg h)

lemma abs_sub (a b : α) : abs (a - b) = abs (b - a) :=
by rw [← neg_sub, abs_neg]

lemma ne_zero_of_abs_ne_zero {a : α} (h : abs a ≠ 0) : a ≠ 0 :=
assume ha, h (eq.symm ha ▸ abs_zero)

/- these assume a linear order -/

lemma eq_zero_of_neg_eq {a : α} (h : -a = a) : a = 0 :=
match lt_trichotomy a 0 with
| or.inl h₁ :=
  have 0 < a, from h ▸ neg_pos_of_neg h₁,
  absurd h₁ (lt_asymm this)
| or.inr (or.inl h₁) := h₁
| or.inr (or.inr h₁) :=
  have a < 0, from h ▸ neg_neg_of_pos h₁,
  absurd h₁ (lt_asymm this)
end

lemma abs_nonneg (a : α) : 0 ≤ abs a :=
or.elim (le_total 0 a)
  (assume h : 0 ≤ a, by rwa (abs_of_nonneg h))
  (assume h : a ≤ 0, calc
       0 ≤ -a    : neg_nonneg_of_nonpos h
     ... = abs a : eq.symm (abs_of_nonpos h))

lemma abs_abs (a : α) : abs (abs a) = abs a :=
abs_of_nonneg $ abs_nonneg a

lemma le_abs_self (a : α) : a ≤ abs a :=
or.elim (le_total 0 a)
  (assume h : 0 ≤ a,
   begin rw [abs_of_nonneg h] end)
  (assume h : a ≤ 0, le_trans h $ abs_nonneg a)

lemma neg_le_abs_self (a : α) : -a ≤ abs a :=
abs_neg a ▸ le_abs_self (-a)

lemma eq_zero_of_abs_eq_zero {a : α} (h : abs a = 0) : a = 0 :=
have h₁ : a ≤ 0, from h ▸ le_abs_self a,
have h₂ : -a ≤ 0, from h ▸ abs_neg a ▸ le_abs_self (-a),
le_antisymm h₁ (nonneg_of_neg_nonpos h₂)

lemma eq_of_abs_sub_eq_zero {a b : α} (h : abs (a - b) = 0) : a = b :=
have a - b = 0, from eq_zero_of_abs_eq_zero h,
show a = b, from eq_of_sub_eq_zero this

lemma abs_pos_of_ne_zero {a : α} (h : a ≠ 0) : 0 < abs a :=
or.elim (lt_or_gt_of_ne h) abs_pos_of_neg abs_pos_of_pos

lemma abs_by_cases (P : α → Prop) {a : α} (h1 : P a) (h2 : P (-a)) : P (abs a) :=
or.elim (le_total 0 a)
  (assume h : 0 ≤ a, eq.symm (abs_of_nonneg h) ▸ h1)
  (assume h : a ≤ 0, eq.symm (abs_of_nonpos h) ▸ h2)

lemma abs_le_of_le_of_neg_le {a b : α} (h1 : a ≤ b) (h2 : -a ≤ b) : abs a ≤ b :=
abs_by_cases (λ x : α, x ≤ b) h1 h2

lemma abs_lt_of_lt_of_neg_lt {a b : α} (h1 : a < b) (h2 : -a < b) : abs a < b :=
abs_by_cases (λ x : α, x < b) h1 h2

private lemma aux1 {a b : α} (h1 : 0 ≤ a + b) (h2 : 0 ≤ a) : abs (a + b) ≤ abs a + abs b :=
decidable.by_cases
  (assume h3 : 0 ≤ b, calc
    abs (a + b) ≤ abs (a + b)   : by apply le_refl
            ... = a + b         : by rw (abs_of_nonneg h1)
            ... = abs a + b     : by rw (abs_of_nonneg h2)
            ... = abs a + abs b : by rw (abs_of_nonneg h3))
 (assume h3 : ¬ 0 ≤ b,
  have h4 : b ≤ 0, from le_of_lt (lt_of_not_ge h3),
  calc
    abs (a + b) = a + b         : by rw (abs_of_nonneg h1)
            ... = abs a + b     : by rw (abs_of_nonneg h2)
            ... ≤ abs a + 0     : add_le_add_left h4 _
            ... ≤ abs a + -b    : add_le_add_left (neg_nonneg_of_nonpos h4) _
            ... = abs a + abs b : by rw (abs_of_nonpos h4))

private lemma aux2 {a b : α} (h1 : 0 ≤ a + b) : abs (a + b) ≤ abs a + abs b :=
or.elim (le_total b 0)
 (assume h2 : b ≤ 0,
  have h3 : ¬ a < 0, from
    assume h4 : a < 0,
    have h5 : a + b < 0,
      begin
        have aux := add_lt_add_of_lt_of_le h4 h2,
        rwa [add_zero] at aux
      end,
    not_lt_of_ge h1 h5,
  aux1 h1 (le_of_not_gt h3))
 (assume h2 : 0 ≤ b,
  begin
    have h3 : abs (b + a) ≤ abs b + abs a,
    begin
      rw add_comm at h1,
      exact aux1 h1 h2
    end,
    rw [add_comm, add_comm (abs a)],
    exact h3
  end)

lemma abs_add_le_abs_add_abs (a b : α) : abs (a + b) ≤ abs a + abs b :=
or.elim (le_total 0 (a + b))
  (assume h2 : 0 ≤ a + b, aux2 h2)
  (assume h2 : a + b ≤ 0,
   have h3 : -a + -b = -(a + b), by rw neg_add,
   have h4 : 0 ≤ -(a + b), from neg_nonneg_of_nonpos h2,
   have h5   : 0 ≤ -a + -b, begin rw [← h3] at h4, exact h4 end,
   calc
      abs (a + b) = abs (-a + -b)   : by rw [← abs_neg, neg_add]
              ... ≤ abs (-a) + abs (-b) : aux2 h5
              ... = abs a + abs b       : by rw [abs_neg, abs_neg])

lemma abs_sub_abs_le_abs_sub (a b : α) : abs a - abs b ≤ abs (a - b) :=
have h1 : abs a - abs b + abs b ≤ abs (a - b) + abs b, from
calc
   abs a - abs b + abs b = abs a                 : by rw sub_add_cancel
                     ... = abs (a - b + b)       : by rw sub_add_cancel
                     ... ≤ abs (a - b) + abs b   : by apply abs_add_le_abs_add_abs,
le_of_add_le_add_right h1

lemma abs_sub_le (a b c : α) : abs (a - c) ≤ abs (a - b) + abs (b - c) :=
calc
    abs (a - c) = abs (a - b + (b - c))     : by rw [sub_eq_add_neg, sub_eq_add_neg, sub_eq_add_neg,
                                                    add_assoc, neg_add_cancel_left]
            ... ≤ abs (a - b) + abs (b - c) : by apply abs_add_le_abs_add_abs

lemma abs_add_three (a b c : α) : abs (a + b + c) ≤ abs a + abs b + abs c :=
begin
  apply le_trans,
  apply abs_add_le_abs_add_abs,
  apply le_trans,
  apply add_le_add_right,
  apply abs_add_le_abs_add_abs,
  apply le_refl
end

lemma dist_bdd_within_interval {a b lb ub : α} (hal : lb ≤ a) (hau : a ≤ ub)
      (hbl : lb ≤ b) (hbu : b ≤ ub) : abs (a - b) ≤ ub - lb :=
begin
  cases (decidable.em (b ≤ a)) with hba hba,
  rw (abs_of_nonneg (sub_nonneg_of_le hba)),
  apply sub_le_sub,
  apply hau,
  apply hbl,
  rw [abs_of_neg (sub_neg_of_lt (lt_of_not_ge hba)), neg_sub],
  apply sub_le_sub,
  apply hbu,
  apply hal
end

lemma decidable_linear_ordered_add_comm_group.eq_of_abs_sub_nonpos
  {a b : α} (h : abs (a - b) ≤ 0) : a = b :=
eq_of_abs_sub_eq_zero (le_antisymm h (abs_nonneg (a - b)))

end decidable_linear_ordered_add_comm_group

set_option old_structure_cmd true
section prio
set_option default_priority 100 -- see Note [default priority]
/-- This is not so much a new structure as a construction mechanism
  for ordered groups, by specifying only the "positive cone" of the group. -/
class nonneg_add_comm_group (α : Type*) extends add_comm_group α :=
(nonneg : α → Prop)
(pos : α → Prop := λ a, nonneg a ∧ ¬ nonneg (neg a))
(pos_iff : ∀ a, pos a ↔ nonneg a ∧ ¬ nonneg (-a) . order_laws_tac)
(zero_nonneg : nonneg 0)
(add_nonneg : ∀ {a b}, nonneg a → nonneg b → nonneg (a + b))
(nonneg_antisymm : ∀ {a}, nonneg a → nonneg (-a) → a = 0)
end prio

namespace nonneg_add_comm_group
variable [s : nonneg_add_comm_group α]
include s

@[reducible, priority 100] -- see Note [lower instance priority]
instance to_ordered_add_comm_group : ordered_add_comm_group α :=
{ le := λ a b, nonneg (b - a),
  lt := λ a b, pos (b - a),
  lt_iff_le_not_le := λ a b, by simp; rw [pos_iff]; simp,
  le_refl := λ a, by simp [zero_nonneg],
  le_trans := λ a b c nab nbc, by simp [-sub_eq_add_neg];
    rw ← sub_add_sub_cancel; exact add_nonneg nbc nab,
  le_antisymm := λ a b nab nba, eq_of_sub_eq_zero $
    nonneg_antisymm nba (by rw neg_sub; exact nab),
  add_le_add_left := λ a b nab c, by simpa [(≤), preorder.le] using nab,
  ..s }

theorem nonneg_def {a : α} : nonneg a ↔ 0 ≤ a :=
show _ ↔ nonneg _, by simp

theorem pos_def {a : α} : pos a ↔ 0 < a :=
show _ ↔ pos _, by simp

theorem not_zero_pos : ¬ pos (0 : α) :=
mt pos_def.1 (lt_irrefl _)

theorem zero_lt_iff_nonneg_nonneg {a : α} :
  0 < a ↔ nonneg a ∧ ¬ nonneg (-a) :=
pos_def.symm.trans (pos_iff _)

theorem nonneg_total_iff :
  (∀ a : α, nonneg a ∨ nonneg (-a)) ↔
  (∀ a b : α, a ≤ b ∨ b ≤ a) :=
⟨λ h a b, by have := h (b - a); rwa [neg_sub] at this,
 λ h a, by rw [nonneg_def, nonneg_def, neg_nonneg]; apply h⟩

/--
A `nonneg_add_comm_group` is a `decidable_linear_ordered_add_comm_group`
if `nonneg` is total and decidable.
-/
def to_decidable_linear_ordered_add_comm_group
  [decidable_pred (@nonneg α _)]
  (nonneg_total : ∀ a : α, nonneg a ∨ nonneg (-a))
  : decidable_linear_ordered_add_comm_group α :=
{ le := (≤),
  lt := (<),
  lt_iff_le_not_le := @lt_iff_le_not_le _ _,
  le_refl := @le_refl _ _,
  le_trans := @le_trans _ _,
  le_antisymm := @le_antisymm _ _,
  le_total := nonneg_total_iff.1 nonneg_total,
  decidable_le := by apply_instance,
  decidable_lt := by apply_instance,
  ..@nonneg_add_comm_group.to_ordered_add_comm_group _ s }

end nonneg_add_comm_group

namespace order_dual

instance [ordered_add_comm_monoid α] : ordered_add_comm_monoid (order_dual α) :=
{ add_le_add_left := λ a b h c, @add_le_add_left' α _ b a c h,
  lt_of_add_lt_add_left := λ a b c h, @lt_of_add_lt_add_left' α _ a c b h,
  ..order_dual.partial_order α,
  ..show add_comm_monoid α, by apply_instance }

instance [ordered_cancel_add_comm_monoid α] : ordered_cancel_add_comm_monoid (order_dual α) :=
{ le_of_add_le_add_left := λ a b c : α, le_of_add_le_add_left,
  add_left_cancel := @add_left_cancel α _,
  add_right_cancel := @add_right_cancel α _,
  ..order_dual.ordered_add_comm_monoid }

instance [ordered_add_comm_group α] : ordered_add_comm_group (order_dual α) :=
{ add_left_neg := λ a : α, add_left_neg a,
  ..order_dual.ordered_add_comm_monoid,
  ..show add_comm_group α, by apply_instance }

end order_dual<|MERGE_RESOLUTION|>--- conflicted
+++ resolved
@@ -68,16 +68,10 @@
 lemma mul_le_mul' (h₁ : a ≤ b) (h₂ : c ≤ d) : a * c ≤ b * d :=
 le_trans (mul_le_mul_right' h₁) (mul_le_mul_left' h₂)
 
-<<<<<<< HEAD
 @[to_additive le_add_of_nonneg_right']
 lemma le_mul_of_one_le_right'' (h : 1 ≤ b) : a ≤ a * b :=
-have a * b ≥ a * 1, from mul_le_mul_left' h,
+have a * 1 ≤ a * b, from mul_le_mul_left' h,
 by rwa mul_one at this
-=======
-lemma le_add_of_nonneg_right' (h : 0 ≤ b) : a ≤ a + b :=
-have a + 0 ≤ a + b, from add_le_add_left' h,
-by rwa add_zero at this
->>>>>>> 42813431
 
 @[to_additive le_add_of_nonneg_left']
 lemma le_mul_of_one_le_left'' (h : 1 ≤ b) : a ≤ b * a :=
@@ -556,18 +550,17 @@
  exact (mul_lt_mul_left' h c)
 end
 
-<<<<<<< HEAD
 @[to_additive add_le_add]
 lemma mul_le_mul'' {a b c d : α} (h₁ : a ≤ b) (h₂ : c ≤ d) : a * c ≤ b * d :=
 le_trans (mul_le_mul_right' h₁) (mul_le_mul_left' h₂)
 
 @[to_additive]
-lemma le_mul_of_one_le_right (h : b ≥ 1) : a ≤ a * b :=
-have a * b ≥ a * 1, from mul_le_mul_left' h,
+lemma le_mul_of_one_le_right (h : 1 ≤ b) : a ≤ a * b :=
+have a * 1 ≤ a * b, from mul_le_mul_left' h,
 by rwa mul_one at this
 
 @[to_additive]
-lemma le_mul_of_one_le_left (h : b ≥ 1) : a ≤ b * a :=
+lemma le_mul_of_one_le_left (h : 1 ≤ b) : a ≤ b * a :=
 have 1 * a ≤ b * a, from mul_le_mul_right' h,
 by rwa one_mul at this
 
@@ -584,12 +577,12 @@
 lt_of_lt_of_le (mul_lt_mul_right' h₁ c) (mul_le_mul_left' h₂)
 
 @[to_additive]
-lemma lt_mul_of_one_lt_right (a : α) {b : α} (h : b > 1) : a < a * b :=
+lemma lt_mul_of_one_lt_right (a : α) {b : α} (h : 1 < b) : a < a * b :=
 have a * 1 < a * b, from mul_lt_mul_left' h a,
 by rwa [mul_one] at this
 
 @[to_additive]
-lemma lt_mul_of_one_lt_left (a : α) {b : α} (h : b > 1) : a < b * a :=
+lemma lt_mul_of_one_lt_left (a : α) {b : α} (h : 1 < b) : a < b * a :=
 have 1 * a < b * a, from mul_lt_mul_right' h a,
 by rwa [one_mul] at this
 
@@ -639,71 +632,6 @@
 @[to_additive]
 lemma mul_eq_one_iff_eq_one_and_eq_one_of_one_le_of_one_le
     (ha : 1 ≤ a) (hb : 1 ≤ b) : a * b = 1 ↔ a = 1 ∧ b = 1 :=
-=======
-lemma add_le_add {a b c d : α} (h₁ : a ≤ b) (h₂ : c ≤ d) : a + c ≤ b + d :=
-le_trans (add_le_add_right h₁ c) (add_le_add_left h₂ b)
-
-lemma le_add_of_nonneg_right (h : 0 ≤ b) : a ≤ a + b :=
-have a + 0 ≤ a + b, from add_le_add_left h a,
-by rwa add_zero at this
-
-lemma le_add_of_nonneg_left (h : 0 ≤ b) : a ≤ b + a :=
-have 0 + a ≤ b + a, from add_le_add_right h a,
-by rwa zero_add at this
-
-lemma add_lt_add (h₁ : a < b) (h₂ : c < d) : a + c < b + d :=
-lt_trans (add_lt_add_right h₁ c) (add_lt_add_left h₂ b)
-
-lemma add_lt_add_of_le_of_lt (h₁ : a ≤ b) (h₂ : c < d) : a + c < b + d :=
-lt_of_le_of_lt (add_le_add_right h₁ c) (add_lt_add_left h₂ b)
-
-lemma add_lt_add_of_lt_of_le (h₁ : a < b) (h₂ : c ≤ d) : a + c < b + d :=
-lt_of_lt_of_le (add_lt_add_right h₁ c) (add_le_add_left h₂ b)
-
-lemma lt_add_of_pos_right (a : α) {b : α} (h : 0 < b) : a < a + b :=
-have a + 0 < a + b, from add_lt_add_left h a,
-by rwa [add_zero] at this
-
-lemma lt_add_of_pos_left (a : α) {b : α} (h : 0 < b) : a < b + a :=
-have 0 + a < b + a, from add_lt_add_right h a,
-by rwa [zero_add] at this
-
-lemma le_of_add_le_add_right (h : a + b ≤ c + b) : a ≤ c :=
-le_of_add_le_add_left
-  (show b + a ≤ b + c, begin rw [add_comm b a, add_comm b c], assumption end)
-
-lemma lt_of_add_lt_add_right (h : a + b < c + b) : a < c :=
-lt_of_add_lt_add_left
-  (show b + a < b + c, begin rw [add_comm b a, add_comm b c], assumption end)
-
--- here we start using properties of zero.
-lemma add_nonneg (ha : 0 ≤ a) (hb : 0 ≤ b) : 0 ≤ a + b :=
-zero_add (0:α) ▸ (add_le_add ha hb)
-
-lemma add_pos (ha : 0 < a) (hb : 0 < b) : 0 < a + b :=
-  zero_add (0:α) ▸ (add_lt_add ha hb)
-
-lemma add_pos_of_pos_of_nonneg (ha : 0 < a) (hb : 0 ≤ b) : 0 < a + b :=
-zero_add (0:α) ▸ (add_lt_add_of_lt_of_le ha hb)
-
-lemma add_pos_of_nonneg_of_pos (ha : 0 ≤ a) (hb : 0 < b) : 0 < a + b :=
-zero_add (0:α) ▸ (add_lt_add_of_le_of_lt ha hb)
-
-lemma add_nonpos (ha : a ≤ 0) (hb : b ≤ 0) : a + b ≤ 0 :=
-zero_add (0:α) ▸ (add_le_add ha hb)
-
-lemma add_neg (ha : a < 0) (hb : b < 0) : a + b < 0 :=
-zero_add (0:α) ▸ (add_lt_add ha hb)
-
-lemma add_neg_of_neg_of_nonpos (ha : a < 0) (hb : b ≤ 0) : a + b < 0 :=
-zero_add (0:α) ▸ (add_lt_add_of_lt_of_le ha hb)
-
-lemma add_neg_of_nonpos_of_neg (ha : a ≤ 0) (hb : b < 0) : a + b < 0 :=
-zero_add (0:α) ▸ (add_lt_add_of_le_of_lt ha hb)
-
-lemma add_eq_zero_iff_eq_zero_and_eq_zero_of_nonneg_of_nonneg
-    (ha : 0 ≤ a) (hb : 0 ≤ b) : a + b = 0 ↔ a = 0 ∧ b = 0 :=
->>>>>>> 42813431
 iff.intro
   (assume hab : a * b = 1,
    have ha' : a ≤ 1, from
@@ -883,31 +811,6 @@
   {a b c : with_top α} : a < ⊤ → (c + a < b + a ↔ c < b) :=
 by simpa [add_comm] using @with_top.add_lt_add_iff_left _ _ a b c
 
-<<<<<<< HEAD
-=======
-section mono
-
-variables {β : Type*} [preorder β] {f g : β → α}
-
-lemma monotone.add_strict_mono (hf : monotone f) (hg : strict_mono g) :
-  strict_mono (λ x, f x + g x) :=
-λ x y h, add_lt_add_of_le_of_lt (hf $ le_of_lt h) (hg h)
-
-lemma strict_mono.add_monotone (hf : strict_mono f) (hg : monotone g) :
-  strict_mono (λ x, f x + g x) :=
-λ x y h, add_lt_add_of_lt_of_le (hf h) (hg $ le_of_lt h)
-
-lemma strict_mono.add_const (hf : strict_mono f) (c : α) :
-  strict_mono (λ x, f x + c) :=
-hf.add_monotone monotone_const
-
-lemma strict_mono.const_add (hf : strict_mono f) (c : α) :
-  strict_mono (λ x, c + f x) :=
-monotone_const.add_strict_mono hf
-
-end mono
-
->>>>>>> 42813431
 end ordered_cancel_add_comm_monoid
 
 /-- An ordered additive commutative group is an additive commutative group
