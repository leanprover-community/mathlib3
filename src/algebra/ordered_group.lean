--- conflicted
+++ resolved
@@ -282,19 +282,11 @@
 lemma inv_le_iff_one_le_mul' : a⁻¹ ≤ b ↔ 1 ≤ a * b :=
 (mul_le_mul_iff_left a).symm.trans $ by rw mul_inv_self
 
-<<<<<<< HEAD
-@[to_additive neg_lt_iff_add_pos]
+@[to_additive]
 lemma inv_lt_iff_one_lt_mul : a⁻¹ < b ↔ 1 < b * a :=
 (mul_lt_mul_iff_right a).symm.trans $ by rw inv_mul_self
 
-@[to_additive neg_lt_iff_add_pos']
-=======
-@[to_additive]
-lemma inv_lt_iff_one_lt_mul : a⁻¹ < b ↔ 1 < b * a :=
-(mul_lt_mul_iff_right a).symm.trans $ by rw inv_mul_self
-
-@[to_additive]
->>>>>>> 1ea49596
+@[to_additive]
 lemma inv_lt_iff_one_lt_mul' : a⁻¹ < b ↔ 1 < a * b :=
 (mul_lt_mul_iff_left a).symm.trans $ by rw mul_inv_self
 
