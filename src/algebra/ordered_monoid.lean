/-
Copyright (c) 2016 Jeremy Avigad. All rights reserved.
Released under Apache 2.0 license as described in the file LICENSE.
Authors: Jeremy Avigad, Leonardo de Moura, Mario Carneiro, Johannes Hölzl
-/
import algebra.group.with_one
import algebra.group.type_tags
import algebra.group.prod
import algebra.order_functions
import order.bounded_lattice
import algebra.ordered_monoid_lemmas
/-!
# Ordered monoids

This file develops the basics of ordered monoids.

## Implementation details

Unfortunately, the number of `'` appended to lemmas in this file
may differ between the multiplicative and the additive version of a lemma.
The reason is that we did not want to change existing names in the library.
-/

set_option old_structure_cmd true

universe u
variable {α : Type u}

/-- An ordered commutative monoid is a commutative monoid
with a partial order such that
  * `a ≤ b → c * a ≤ c * b` (multiplication is monotone)
  * `a * b < a * c → b < c`.
-/
@[protect_proj, ancestor comm_monoid partial_order]
class ordered_comm_monoid (α : Type*) extends comm_monoid α, partial_order α :=
(mul_le_mul_left       : ∀ a b : α, a ≤ b → ∀ c : α, c * a ≤ c * b)
(lt_of_mul_lt_mul_left : ∀ a b c : α, a * b < a * c → b < c)

/-- An ordered (additive) commutative monoid is a commutative monoid
  with a partial order such that
  * `a ≤ b → c + a ≤ c + b` (addition is monotone)
  * `a + b < a + c → b < c`.
-/
@[protect_proj, ancestor add_comm_monoid partial_order]
class ordered_add_comm_monoid (α : Type*) extends add_comm_monoid α, partial_order α :=
(add_le_add_left       : ∀ a b : α, a ≤ b → ∀ c : α, c + a ≤ c + b)
(lt_of_add_lt_add_left : ∀ a b c : α, a + b < a + c → b < c)

attribute [to_additive] ordered_comm_monoid

section ordered_instances

@[to_additive]
instance ordered_comm_monoid.to_covariant_class_left (M : Type*) [ordered_comm_monoid M] :
  covariant_class M M (*) (≤) :=
{ elim := λ a b c bc, ordered_comm_monoid.mul_le_mul_left _ _ bc a }

@[to_additive]
instance ordered_comm_monoid.to_contravariant_class_left (M : Type*) [ordered_comm_monoid M] :
  contravariant_class M M (*) (<) :=
{ elim := λ a b c, ordered_comm_monoid.lt_of_mul_lt_mul_left _ _ _ }

/- This instance can be proven with `by apply_instance`.  However, `with_bot ℕ` does not
pick up a `covariant_class M M (function.swap (*)) (≤)` instance without it (see PR #7940). -/
@[to_additive]
instance ordered_comm_monoid.to_covariant_class_right (M : Type*) [ordered_comm_monoid M] :
  covariant_class M M (function.swap (*)) (≤) :=
covariant_swap_mul_le_of_covariant_mul_le M

/- This instance can be proven with `by apply_instance`.  However, by analogy with the
instance `ordered_comm_monoid.to_covariant_class_right` above, I imagine that without
this instance, some Type would not have a `contravariant_class M M (function.swap (*)) (≤)`
instance. -/
@[to_additive]
instance ordered_comm_monoid.to_contravariant_class_right (M : Type*) [ordered_comm_monoid M] :
  contravariant_class M M (function.swap (*)) (<) :=
contravariant_swap_mul_lt_of_contravariant_mul_lt M

end ordered_instances

/-- An `ordered_comm_monoid` with one-sided 'division' in the sense that
if `a ≤ b`, there is some `c` for which `a * c = b`. This is a weaker version
of the condition on canonical orderings defined by `canonically_ordered_monoid`. -/
class has_exists_mul_of_le (α : Type u) [ordered_comm_monoid α] : Prop :=
(exists_mul_of_le : ∀ {a b : α}, a ≤ b → ∃ (c : α), b = a * c)

/-- An `ordered_add_comm_monoid` with one-sided 'subtraction' in the sense that
if `a ≤ b`, then there is some `c` for which `a + c = b`. This is a weaker version
of the condition on canonical orderings defined by `canonically_ordered_add_monoid`. -/
class has_exists_add_of_le (α : Type u) [ordered_add_comm_monoid α] : Prop :=
(exists_add_of_le : ∀ {a b : α}, a ≤ b → ∃ (c : α), b = a + c)

attribute [to_additive] has_exists_mul_of_le

export has_exists_mul_of_le (exists_mul_of_le)

export has_exists_add_of_le (exists_add_of_le)

/-- A linearly ordered additive commutative monoid. -/
@[protect_proj, ancestor linear_order ordered_add_comm_monoid]
class linear_ordered_add_comm_monoid (α : Type*)
  extends linear_order α, ordered_add_comm_monoid α :=
(lt_of_add_lt_add_left := λ x y z, by {
  -- type-class inference uses `a : linear_order α` which it can't unfold, unless we provide this!
  -- `lt_iff_le_not_le` gets filled incorrectly with `autoparam` if we don't provide that field.
  letI : linear_order α := by refine { le := le, lt := lt, lt_iff_le_not_le := _, .. }; assumption,
  apply lt_imp_lt_of_le_imp_le,
  exact λ h, add_le_add_left _ _ h _ })

/-- A linearly ordered commutative monoid. -/
@[protect_proj, ancestor linear_order ordered_comm_monoid, to_additive]
class linear_ordered_comm_monoid (α : Type*)
  extends linear_order α, ordered_comm_monoid α :=
(lt_of_mul_lt_mul_left := λ x y z, by {
  -- type-class inference uses `a : linear_order α` which it can't unfold, unless we provide this!
  -- `lt_iff_le_not_le` gets filled incorrectly with `autoparam` if we don't provide that field.
  letI : linear_order α := by refine { le := le, lt := lt, lt_iff_le_not_le := _, .. }; assumption,
  apply lt_imp_lt_of_le_imp_le,
  exact λ h, mul_le_mul_left _ _ h _ })

/-- A linearly ordered commutative monoid with a zero element. -/
class linear_ordered_comm_monoid_with_zero (α : Type*)
  extends linear_ordered_comm_monoid α, comm_monoid_with_zero α :=
(zero_le_one : (0 : α) ≤ 1)

/-- A linearly ordered commutative monoid with an additively absorbing `⊤` element.
  Instances should include number systems with an infinite element adjoined.` -/
@[protect_proj, ancestor linear_ordered_add_comm_monoid order_top]
class linear_ordered_add_comm_monoid_with_top (α : Type*)
  extends linear_ordered_add_comm_monoid α, order_top α :=
(top_add' : ∀ x : α, ⊤ + x = ⊤)

section linear_ordered_add_comm_monoid_with_top
variables [linear_ordered_add_comm_monoid_with_top α] {a b : α}

@[simp]
lemma top_add (a : α) : ⊤ + a = ⊤ := linear_ordered_add_comm_monoid_with_top.top_add' a

@[simp]
lemma add_top (a : α) : a + ⊤ = ⊤ :=
trans (add_comm _ _) (top_add _)

end linear_ordered_add_comm_monoid_with_top

/-- Pullback an `ordered_comm_monoid` under an injective map.
See note [reducible non-instances]. -/
@[reducible, to_additive function.injective.ordered_add_comm_monoid
"Pullback an `ordered_add_comm_monoid` under an injective map."]
def function.injective.ordered_comm_monoid [ordered_comm_monoid α] {β : Type*}
  [has_one β] [has_mul β]
  (f : β → α) (hf : function.injective f) (one : f 1 = 1)
  (mul : ∀ x y, f (x * y) = f x * f y) :
  ordered_comm_monoid β :=
{ mul_le_mul_left := λ a b ab c, show f (c * a) ≤ f (c * b), by
  { rw [mul, mul], apply mul_le_mul_left', exact ab },
  lt_of_mul_lt_mul_left :=
    λ a b c bc, show f b < f c, from lt_of_mul_lt_mul_left' (by rwa [← mul, ← mul] : (f a) * _ < _),
  ..partial_order.lift f hf,
  ..hf.comm_monoid f one mul }

/-- Pullback a `linear_ordered_comm_monoid` under an injective map.
See note [reducible non-instances]. -/
@[reducible, to_additive function.injective.linear_ordered_add_comm_monoid
"Pullback an `ordered_add_comm_monoid` under an injective map."]
def function.injective.linear_ordered_comm_monoid [linear_ordered_comm_monoid α] {β : Type*}
  [has_one β] [has_mul β]
  (f : β → α) (hf : function.injective f) (one : f 1 = 1)
  (mul : ∀ x y, f (x * y) = f x * f y) :
  linear_ordered_comm_monoid β :=
{ .. hf.ordered_comm_monoid f one mul,
  .. linear_order.lift f hf }

lemma bit0_pos [ordered_add_comm_monoid α] {a : α} (h : 0 < a) : 0 < bit0 a :=
add_pos h h

namespace units

@[to_additive]
instance [monoid α] [preorder α] : preorder (units α) :=
preorder.lift (coe : units α → α)

@[simp, norm_cast, to_additive]
theorem coe_le_coe [monoid α] [preorder α] {a b : units α} :
  (a : α) ≤ b ↔ a ≤ b := iff.rfl

-- should `to_additive` do this?
attribute [norm_cast] add_units.coe_le_coe

@[simp, norm_cast, to_additive]
theorem coe_lt_coe [monoid α] [preorder α] {a b : units α} :
  (a : α) < b ↔ a < b := iff.rfl

attribute [norm_cast] add_units.coe_lt_coe

@[to_additive]
instance [monoid α] [partial_order α] : partial_order (units α) :=
partial_order.lift coe units.ext

@[to_additive]
instance [monoid α] [linear_order α] : linear_order (units α) :=
linear_order.lift coe units.ext

@[simp, norm_cast, to_additive]
theorem max_coe [monoid α] [linear_order α] {a b : units α} :
  (↑(max a b) : α) = max a b :=
by by_cases b ≤ a; simp [max, h]

attribute [norm_cast] add_units.max_coe

@[simp, norm_cast, to_additive]
theorem min_coe [monoid α] [linear_order α] {a b : units α} :
  (↑(min a b) : α) = min a b :=
by by_cases a ≤ b; simp [min, h]

attribute [norm_cast] add_units.min_coe

end units

namespace with_zero

local attribute [semireducible] with_zero

instance [preorder α] : preorder (with_zero α) := with_bot.preorder

instance [partial_order α] : partial_order (with_zero α) := with_bot.partial_order

instance [partial_order α] : order_bot (with_zero α) := with_bot.order_bot

lemma zero_le [partial_order α] (a : with_zero α) : 0 ≤ a := order_bot.bot_le a

lemma zero_lt_coe [preorder α] (a : α) : (0 : with_zero α) < a := with_bot.bot_lt_coe a

@[simp, norm_cast] lemma coe_lt_coe [partial_order α] {a b : α} : (a : with_zero α) < b ↔ a < b :=
with_bot.coe_lt_coe

@[simp, norm_cast] lemma coe_le_coe [partial_order α] {a b : α} : (a : with_zero α) ≤ b ↔ a ≤ b :=
with_bot.coe_le_coe

instance [lattice α] : lattice (with_zero α) := with_bot.lattice

instance [linear_order α] : linear_order (with_zero α) := with_bot.linear_order

lemma mul_le_mul_left {α : Type u} [has_mul α] [preorder α]
  [covariant_class α α (*) (≤)] :
  ∀ (a b : with_zero α),
    a ≤ b → ∀ (c : with_zero α), c * a ≤ c * b :=
begin
  rintro (_ | a) (_ | b) h (_ | c);
  try { exact λ f hf, option.no_confusion hf },
  { exact false.elim (not_lt_of_le h (with_zero.zero_lt_coe a))},
  { simp_rw [some_eq_coe] at h ⊢,
    norm_cast at h ⊢,
    exact covariant_class.elim _ h }
end

lemma lt_of_mul_lt_mul_left  {α : Type u} [has_mul α] [partial_order α]
  [contravariant_class α α (*) (<)] :
  ∀ (a b c : with_zero α), a * b < a * c → b < c :=
begin
  rintro (_ | a) (_ | b) (_ | c) h;
  try { exact false.elim (lt_irrefl none h) },
  { exact with_zero.zero_lt_coe c },
  { exact false.elim (not_le_of_lt h (with_zero.zero_le _)) },
  { simp_rw [some_eq_coe] at h ⊢,
    norm_cast at h ⊢,
    apply lt_of_mul_lt_mul_left' h }
end

instance [ordered_comm_monoid α] : ordered_comm_monoid (with_zero α) :=
{ mul_le_mul_left := with_zero.mul_le_mul_left,
  lt_of_mul_lt_mul_left := with_zero.lt_of_mul_lt_mul_left,
  ..with_zero.comm_monoid_with_zero,
  ..with_zero.partial_order }

/-
Note 1 : the below is not an instance because it requires `zero_le`. It seems
like a rather pathological definition because α already has a zero.
Note 2 : there is no multiplicative analogue because it does not seem necessary.
Mathematicians might be more likely to use the order-dual version, where all
elements are ≤ 1 and then 1 is the top element.
-/

/--
If `0` is the least element in `α`, then `with_zero α` is an `ordered_add_comm_monoid`.
-/
def ordered_add_comm_monoid [ordered_add_comm_monoid α]
  (zero_le : ∀ a : α, 0 ≤ a) : ordered_add_comm_monoid (with_zero α) :=
begin
  suffices, refine {
    add_le_add_left := this,
    ..with_zero.partial_order,
    ..with_zero.add_comm_monoid, .. },
  { intros a b c h,
    have h' := lt_iff_le_not_le.1 h,
    rw lt_iff_le_not_le at ⊢,
    refine ⟨λ b h₂, _, λ h₂, h'.2 $ this _ _ h₂ _⟩,
    cases h₂, cases c with c,
    { cases h'.2 (this _ _ bot_le a) },
    { refine ⟨_, rfl, _⟩,
      cases a with a,
      { exact with_bot.some_le_some.1 h'.1 },
      { exact le_of_lt (lt_of_add_lt_add_left $
          with_bot.some_lt_some.1 h), } } },
  { intros a b h c ca h₂,
    cases b with b,
    { rw le_antisymm h bot_le at h₂,
      exact ⟨_, h₂, le_refl _⟩ },
    cases a with a,
    { change c + 0 = some ca at h₂,
      simp at h₂, simp [h₂],
      exact ⟨_, rfl, by simpa using add_le_add_left (zero_le b) _⟩ },
    { simp at h,
      cases c with c; change some _ = _ at h₂;
        simp [-add_comm] at h₂; subst ca; refine ⟨_, rfl, _⟩,
      { exact h },
      { exact add_le_add_left h _ } } }
end

end with_zero

namespace with_top

section has_one

variables [has_one α]

@[to_additive] instance : has_one (with_top α) := ⟨(1 : α)⟩

@[simp, to_additive] lemma coe_one : ((1 : α) : with_top α) = 1 := rfl

@[simp, to_additive] lemma coe_eq_one {a : α} : (a : with_top α) = 1 ↔ a = 1 :=
coe_eq_coe

@[simp, to_additive] theorem one_eq_coe {a : α} : 1 = (a : with_top α) ↔ a = 1 :=
trans eq_comm coe_eq_one

attribute [norm_cast] coe_one coe_eq_one coe_zero coe_eq_zero one_eq_coe zero_eq_coe

@[simp, to_additive] theorem top_ne_one : ⊤ ≠ (1 : with_top α) .
@[simp, to_additive] theorem one_ne_top : (1 : with_top α) ≠ ⊤ .

end has_one

instance [has_add α] : has_add (with_top α) :=
⟨λ o₁ o₂, o₁.bind (λ a, o₂.map (λ b, a + b))⟩

local attribute [semireducible] with_zero

instance [add_semigroup α] : add_semigroup (with_top α) :=
{ add := (+),
  ..(infer_instance : add_semigroup (additive (with_zero (multiplicative α)))) }

@[norm_cast] lemma coe_add [has_add α] {a b : α} : ((a + b : α) : with_top α) = a + b := rfl

@[norm_cast] lemma coe_bit0 [has_add α] {a : α} : ((bit0 a : α) : with_top α) = bit0 a := rfl

@[norm_cast]
lemma coe_bit1 [has_add α] [has_one α] {a : α} : ((bit1 a : α) : with_top α) = bit1 a := rfl

@[simp] lemma add_top [has_add α] : ∀{a : with_top α}, a + ⊤ = ⊤
| none := rfl
| (some a) := rfl

@[simp] lemma top_add [has_add α] {a : with_top α} : ⊤ + a = ⊤ := rfl

lemma add_eq_top [has_add α] {a b : with_top α} : a + b = ⊤ ↔ a = ⊤ ∨ b = ⊤ :=
by cases a; cases b; simp [none_eq_top, some_eq_coe, ←with_top.coe_add, ←with_zero.coe_add]

lemma add_lt_top [has_add α] [partial_order α] {a b : with_top α} : a + b < ⊤ ↔ a < ⊤ ∧ b < ⊤ :=
by simp [lt_top_iff_ne_top, add_eq_top, not_or_distrib]

lemma add_eq_coe [has_add α] : ∀ {a b : with_top α} {c : α},
  a + b = c ↔ ∃ (a' b' : α), ↑a' = a ∧ ↑b' = b ∧ a' + b' = c
| none b c := by simp [none_eq_top]
| (some a) none c := by simp [none_eq_top]
| (some a) (some b) c :=
    by simp only [some_eq_coe, ← coe_add, coe_eq_coe, exists_and_distrib_left, exists_eq_left]

instance [add_comm_semigroup α] : add_comm_semigroup (with_top α) :=
{ ..@additive.add_comm_semigroup _ $
    @with_zero.comm_semigroup (multiplicative α) _ }

instance [add_monoid α] : add_monoid (with_top α) :=
{ zero := some 0,
  add := (+),
  ..@additive.add_monoid _ $ @monoid_with_zero.to_monoid _ $
    @with_zero.monoid_with_zero (multiplicative α) _ }

instance [add_comm_monoid α] : add_comm_monoid (with_top α) :=
{ zero := 0,
  add := (+),
  ..@additive.add_comm_monoid _ $ @comm_monoid_with_zero.to_comm_monoid _ $
    @with_zero.comm_monoid_with_zero (multiplicative α) _ }

instance [ordered_add_comm_monoid α] : ordered_add_comm_monoid (with_top α) :=
{ add_le_add_left :=
    begin
      rintros a b h (_|c), { simp [none_eq_top] },
      rcases b with (_|b), { simp [none_eq_top] },
      rcases le_coe_iff.1 h with ⟨a, rfl, h⟩,
      simp only [some_eq_coe, ← coe_add, coe_le_coe] at h ⊢,
      exact add_le_add_left h c
    end,
  lt_of_add_lt_add_left :=
    begin
      intros a b c h,
      rcases lt_iff_exists_coe.1 h with ⟨ab, hab, hlt⟩,
      rcases add_eq_coe.1 hab with ⟨a, b, rfl, rfl, rfl⟩,
      rw coe_lt_iff,
      rintro c rfl,
      exact lt_of_add_lt_add_left (coe_lt_coe.1 hlt)
    end,
  ..with_top.partial_order, ..with_top.add_comm_monoid }

instance [linear_ordered_add_comm_monoid α] :
  linear_ordered_add_comm_monoid_with_top (with_top α) :=
{ top_add' := λ x, with_top.top_add,
  ..with_top.order_top,
  ..with_top.linear_order,
  ..with_top.ordered_add_comm_monoid,
  ..option.nontrivial }

/-- Coercion from `α` to `with_top α` as an `add_monoid_hom`. -/
def coe_add_hom [add_monoid α] : α →+ with_top α :=
⟨coe, rfl, λ _ _, rfl⟩

@[simp] lemma coe_coe_add_hom [add_monoid α] : ⇑(coe_add_hom : α →+ with_top α) = coe := rfl

@[simp] lemma zero_lt_top [ordered_add_comm_monoid α] : (0 : with_top α) < ⊤ :=
coe_lt_top 0

@[simp, norm_cast] lemma zero_lt_coe [ordered_add_comm_monoid α] (a : α) :
  (0 : with_top α) < a ↔ 0 < a :=
coe_lt_coe

end with_top

namespace with_bot

instance [has_zero α] : has_zero (with_bot α) := with_top.has_zero
instance [has_one α] : has_one (with_bot α) := with_top.has_one
instance [add_semigroup α] : add_semigroup (with_bot α) := with_top.add_semigroup
instance [add_comm_semigroup α] : add_comm_semigroup (with_bot α) := with_top.add_comm_semigroup
instance [add_monoid α] : add_monoid (with_bot α) := with_top.add_monoid
instance [add_comm_monoid α] : add_comm_monoid (with_bot α) :=  with_top.add_comm_monoid

instance [ordered_add_comm_monoid α] : ordered_add_comm_monoid (with_bot α) :=
begin
  suffices, refine {
    add_le_add_left := this,
    ..with_bot.partial_order,
    ..with_bot.add_comm_monoid, ..},
  { intros a b c h,
    have h' := h,
    rw lt_iff_le_not_le at h' ⊢,
    refine ⟨λ b h₂, _, λ h₂, h'.2 $ this _ _ h₂ _⟩,
    cases h₂, cases a with a,
    { exact (not_le_of_lt h).elim bot_le },
    cases c with c,
    { exact (not_le_of_lt h).elim bot_le },
    { exact ⟨_, rfl, le_of_lt (lt_of_add_lt_add_left $
        with_bot.some_lt_some.1 h)⟩ } },
  { intros a b h c ca h₂,
    cases c with c, {cases h₂},
    cases a with a; cases h₂,
    cases b with b, {cases le_antisymm h bot_le},
    simp at h,
    exact ⟨_, rfl, add_le_add_left h _⟩, }
end

instance [linear_ordered_add_comm_monoid α] : linear_ordered_add_comm_monoid (with_bot α) :=
{ ..with_bot.linear_order,
  ..with_bot.ordered_add_comm_monoid }

-- `by norm_cast` proves this lemma, so I did not tag it with `norm_cast`
lemma coe_zero [has_zero α] : ((0 : α) : with_bot α) = 0 := rfl

-- `by norm_cast` proves this lemma, so I did not tag it with `norm_cast`
lemma coe_one [has_one α] : ((1 : α) : with_bot α) = 1 := rfl

-- `by norm_cast` proves this lemma, so I did not tag it with `norm_cast`
lemma coe_eq_zero {α : Type*}
  [add_monoid α] {a : α} : (a : with_bot α) = 0 ↔ a = 0 :=
by norm_cast

-- `by norm_cast` proves this lemma, so I did not tag it with `norm_cast`
lemma coe_add [add_semigroup α] (a b : α) : ((a + b : α) : with_bot α) = a + b := by norm_cast

-- `by norm_cast` proves this lemma, so I did not tag it with `norm_cast`
lemma coe_bit0 [add_semigroup α] {a : α} : ((bit0 a : α) : with_bot α) = bit0 a :=
by norm_cast

-- `by norm_cast` proves this lemma, so I did not tag it with `norm_cast`
lemma coe_bit1 [add_semigroup α] [has_one α] {a : α} : ((bit1 a : α) : with_bot α) = bit1 a :=
by norm_cast

<<<<<<< HEAD
@[simp] lemma bot_add [add_monoid α] (a : with_bot α) : ⊥ + a = ⊥ := rfl

@[simp] lemma add_bot [add_monoid α] (a : with_bot α) : a + ⊥ = ⊥ := by cases a; refl

@[simp] lemma add_eq_bot_iff [add_monoid α] {m n : with_bot α} :
  m + n = ⊥ ↔ m = ⊥ ∨ n = ⊥ :=
begin
  induction m using with_bot.rec_bot_coe,
  { simp },
  induction n using with_bot.rec_bot_coe,
  { simp },
  { simp [←with_bot.coe_add] }
end
=======
@[simp] lemma bot_add [add_semigroup α] (a : with_bot α) : ⊥ + a = ⊥ := rfl

@[simp] lemma add_bot [add_semigroup α] (a : with_bot α) : a + ⊥ = ⊥ := by cases a; refl

@[simp] lemma add_eq_bot [add_semigroup α] {m n : with_bot α} :
  m + n = ⊥ ↔ m = ⊥ ∨ n = ⊥ :=
with_top.add_eq_top
>>>>>>> 9a251f1e

end with_bot

/-- A canonically ordered additive monoid is an ordered commutative additive monoid
  in which the ordering coincides with the subtractibility relation,
  which is to say, `a ≤ b` iff there exists `c` with `b = a + c`.
  This is satisfied by the natural numbers, for example, but not
  the integers or other nontrivial `ordered_add_comm_group`s. -/
@[protect_proj, ancestor ordered_add_comm_monoid order_bot]
class canonically_ordered_add_monoid (α : Type*) extends ordered_add_comm_monoid α, order_bot α :=
(le_iff_exists_add : ∀ a b : α, a ≤ b ↔ ∃ c, b = a + c)

/-- A canonically ordered monoid is an ordered commutative monoid
  in which the ordering coincides with the divisibility relation,
  which is to say, `a ≤ b` iff there exists `c` with `b = a * c`.
  Examples seem rare; it seems more likely that the `order_dual`
  of a naturally-occurring lattice satisfies this than the lattice
  itself (for example, dual of the lattice of ideals of a PID or
  Dedekind domain satisfy this; collections of all things ≤ 1 seem to
  be more natural that collections of all things ≥ 1).
-/
@[protect_proj, ancestor ordered_comm_monoid order_bot, to_additive]
class canonically_ordered_monoid (α : Type*) extends ordered_comm_monoid α, order_bot α :=
(le_iff_exists_mul : ∀ a b : α, a ≤ b ↔ ∃ c, b = a * c)

section canonically_ordered_monoid

variables [canonically_ordered_monoid α] {a b c d : α}

@[to_additive]
lemma le_iff_exists_mul : a ≤ b ↔ ∃c, b = a * c :=
canonically_ordered_monoid.le_iff_exists_mul a b

@[to_additive]
lemma self_le_mul_right (a b : α) : a ≤ a * b :=
le_iff_exists_mul.mpr ⟨b, rfl⟩

@[to_additive]
lemma self_le_mul_left (a b : α) : a ≤ b * a :=
by { rw [mul_comm], exact self_le_mul_right a b }

@[simp, to_additive zero_le] lemma one_le (a : α) : 1 ≤ a :=
le_iff_exists_mul.mpr ⟨a, (one_mul _).symm⟩

@[simp, to_additive] lemma bot_eq_one : (⊥ : α) = 1 :=
le_antisymm bot_le (one_le ⊥)

@[simp, to_additive] lemma mul_eq_one_iff : a * b = 1 ↔ a = 1 ∧ b = 1 :=
mul_eq_one_iff' (one_le _) (one_le _)

@[simp, to_additive] lemma le_one_iff_eq_one : a ≤ 1 ↔ a = 1 :=
iff.intro
  (assume h, le_antisymm h (one_le a))
  (assume h, h ▸ le_refl a)

@[to_additive] lemma one_lt_iff_ne_one : 1 < a ↔ a ≠ 1 :=
iff.intro ne_of_gt $ assume hne, lt_of_le_of_ne (one_le _) hne.symm

@[to_additive] lemma exists_pos_mul_of_lt (h : a < b) : ∃ c > 1, a * c = b :=
begin
  obtain ⟨c, hc⟩ := le_iff_exists_mul.1 h.le,
  refine ⟨c, one_lt_iff_ne_one.2 _, hc.symm⟩,
  rintro rfl,
  simpa [hc, lt_irrefl] using h
end

@[to_additive] lemma le_mul_left (h : a ≤ c) : a ≤ b * c :=
calc a = 1 * a : by simp
  ... ≤ b * c : mul_le_mul' (one_le _) h

@[to_additive] lemma le_mul_self : a ≤ b * a :=
le_mul_left (le_refl a)

@[to_additive] lemma le_mul_right (h : a ≤ b) : a ≤ b * c :=
calc a = a * 1 : by simp
  ... ≤ b * c : mul_le_mul' h (one_le _)

@[to_additive] lemma le_self_mul : a ≤ a * c :=
le_mul_right (le_refl a)

local attribute [semireducible] with_zero

-- This instance looks absurd: a monoid already has a zero
/-- Adding a new zero to a canonically ordered additive monoid produces another one. -/
instance with_zero.canonically_ordered_add_monoid {α : Type u} [canonically_ordered_add_monoid α] :
  canonically_ordered_add_monoid (with_zero α) :=
{ le_iff_exists_add := λ a b, begin
    cases a with a,
    { exact iff_of_true bot_le ⟨b, (zero_add b).symm⟩ },
    cases b with b,
    { exact iff_of_false
        (mt (le_antisymm bot_le) (by simp))
        (λ ⟨c, h⟩, by cases c; cases h) },
    { simp [le_iff_exists_add, -add_comm],
      split; intro h; rcases h with ⟨c, h⟩,
      { exact ⟨some c, congr_arg some h⟩ },
      { cases c; cases h,
        { exact ⟨_, (add_zero _).symm⟩ },
        { exact ⟨_, rfl⟩ } } }
  end,
  bot    := 0,
  bot_le := assume a a' h, option.no_confusion h,
  .. with_zero.ordered_add_comm_monoid zero_le }

instance with_top.canonically_ordered_add_monoid {α : Type u} [canonically_ordered_add_monoid α] :
  canonically_ordered_add_monoid (with_top α) :=
{ le_iff_exists_add := assume a b,
  match a, b with
  | a, none     := show a ≤ ⊤ ↔ ∃c, ⊤ = a + c, by simp; refine ⟨⊤, _⟩; cases a; refl
  | (some a), (some b) := show (a:with_top α) ≤ ↑b ↔ ∃c:with_top α, ↑b = ↑a + c,
    begin
      simp [canonically_ordered_add_monoid.le_iff_exists_add, -add_comm],
      split,
      { rintro ⟨c, rfl⟩, refine ⟨c, _⟩, norm_cast },
      { exact assume h, match b, h with _, ⟨some c, rfl⟩ := ⟨_, rfl⟩ end }
    end
  | none, some b := show (⊤ : with_top α) ≤ b ↔ ∃c:with_top α, ↑b = ⊤ + c, by simp
  end,
  .. with_top.order_bot,
  .. with_top.ordered_add_comm_monoid }

@[priority 100, to_additive]
instance canonically_ordered_monoid.has_exists_mul_of_le (α : Type u)
  [canonically_ordered_monoid α] : has_exists_mul_of_le α :=
{ exists_mul_of_le := λ a b hab, le_iff_exists_mul.mp hab }

end canonically_ordered_monoid

lemma pos_of_gt {M : Type*} [canonically_ordered_add_monoid M] {n m : M} (h : n < m) : 0 < m :=
lt_of_le_of_lt (zero_le _) h

/-- A canonically linear-ordered additive monoid is a canonically ordered additive monoid
    whose ordering is a linear order. -/
@[protect_proj, ancestor canonically_ordered_add_monoid linear_order]
class canonically_linear_ordered_add_monoid (α : Type*)
      extends canonically_ordered_add_monoid α, linear_order α

/-- A canonically linear-ordered monoid is a canonically ordered monoid
    whose ordering is a linear order. -/
@[protect_proj, ancestor canonically_ordered_monoid linear_order, to_additive]
class canonically_linear_ordered_monoid (α : Type*)
      extends canonically_ordered_monoid α, linear_order α

section canonically_linear_ordered_monoid
variables

@[priority 100, to_additive]  -- see Note [lower instance priority]
instance canonically_linear_ordered_monoid.semilattice_sup_bot
  [canonically_linear_ordered_monoid α] : semilattice_sup_bot α :=
{ ..lattice_of_linear_order, ..canonically_ordered_monoid.to_order_bot α }

instance with_top.canonically_linear_ordered_add_monoid
  (α : Type*) [canonically_linear_ordered_add_monoid α] :
    canonically_linear_ordered_add_monoid (with_top α) :=
{ .. (infer_instance : canonically_ordered_add_monoid (with_top α)),
  .. (infer_instance : linear_order (with_top α)) }

@[to_additive] lemma min_mul_distrib [canonically_linear_ordered_monoid α] (a b c : α) :
  min a (b * c) = min a (min a b * min a c) :=
begin
  cases le_total a b with hb hb,
  { simp [hb, le_mul_right] },
  { cases le_total a c with hc hc,
    { simp [hc, le_mul_left] },
    { simp [hb, hc] } }
end

@[to_additive] lemma min_mul_distrib' [canonically_linear_ordered_monoid α] (a b c : α) :
  min (a * b) c = min (min a c * min b c) c :=
by simpa [min_comm _ c] using min_mul_distrib c a b

end canonically_linear_ordered_monoid

/-- An ordered cancellative additive commutative monoid
is an additive commutative monoid with a partial order,
in which addition is cancellative and monotone. -/
@[protect_proj, ancestor add_cancel_comm_monoid partial_order]
class ordered_cancel_add_comm_monoid (α : Type u)
      extends add_cancel_comm_monoid α, partial_order α :=
(add_le_add_left       : ∀ a b : α, a ≤ b → ∀ c : α, c + a ≤ c + b)
(le_of_add_le_add_left : ∀ a b c : α, a + b ≤ a + c → b ≤ c)

/-- An ordered cancellative commutative monoid
is a commutative monoid with a partial order,
in which multiplication is cancellative and monotone. -/
@[protect_proj, ancestor cancel_comm_monoid partial_order, to_additive]
class ordered_cancel_comm_monoid (α : Type u)
      extends cancel_comm_monoid α, partial_order α :=
(mul_le_mul_left       : ∀ a b : α, a ≤ b → ∀ c : α, c * a ≤ c * b)
(le_of_mul_le_mul_left : ∀ a b c : α, a * b ≤ a * c → b ≤ c)

section ordered_cancel_comm_monoid
variables [ordered_cancel_comm_monoid α] {a b c d : α}

@[priority 100, to_additive]    -- see Note [lower instance priority]
instance ordered_cancel_comm_monoid.to_ordered_comm_monoid : ordered_comm_monoid α :=
{ lt_of_mul_lt_mul_left := λ a b c h, lt_of_le_not_le
      (ordered_cancel_comm_monoid.le_of_mul_le_mul_left a b c h.le) $
      mt (λ h, ordered_cancel_comm_monoid.mul_le_mul_left _ _ h _) (not_le_of_gt h),
  ..‹ordered_cancel_comm_monoid α› }

/-- Pullback an `ordered_cancel_comm_monoid` under an injective map.
See note [reducible non-instances]. -/
@[reducible, to_additive function.injective.ordered_cancel_add_comm_monoid
"Pullback an `ordered_cancel_add_comm_monoid` under an injective map."]
def function.injective.ordered_cancel_comm_monoid {β : Type*}
  [has_one β] [has_mul β]
  (f : β → α) (hf : function.injective f) (one : f 1 = 1)
  (mul : ∀ x y, f (x * y) = f x * f y) :
  ordered_cancel_comm_monoid β :=
{ le_of_mul_le_mul_left := λ a b c (bc : f (a * b) ≤ f (a * c)),
    (mul_le_mul_iff_left (f a)).mp (by rwa [← mul, ← mul]),
  ..hf.left_cancel_semigroup f mul,
  ..hf.ordered_comm_monoid f one mul }

end ordered_cancel_comm_monoid

section ordered_cancel_add_comm_monoid

variable [ordered_cancel_add_comm_monoid α]

lemma with_top.add_lt_add_iff_left :
  ∀{a b c : with_top α}, a < ⊤ → (a + c < a + b ↔ c < b)
| none := assume b c h, (lt_irrefl ⊤ h).elim
| (some a) :=
  begin
    assume b c h,
    cases b; cases c;
      simp [with_top.none_eq_top, with_top.some_eq_coe, with_top.coe_lt_top, with_top.coe_lt_coe],
    { norm_cast, exact with_top.coe_lt_top _ },
    { norm_cast, exact add_lt_add_iff_left _ }
  end

lemma with_bot.add_lt_add_iff_left :
  ∀{a b c : with_bot α}, ⊥ < a → (a + c < a + b ↔ c < b)
| none := assume b c h, (lt_irrefl ⊥ h).elim
| (some a) :=
  begin
    assume b c h,
    cases b; cases c;
      simp [with_bot.none_eq_bot, with_bot.some_eq_coe, with_bot.bot_lt_coe, with_bot.coe_lt_coe],
    { norm_cast, exact with_bot.bot_lt_coe _ },
    { norm_cast, exact add_lt_add_iff_left _ }
  end

local attribute [semireducible] with_zero

lemma with_top.add_lt_add_iff_right
  {a b c : with_top α} : a < ⊤ → (c + a < b + a ↔ c < b) :=
by simpa [add_comm] using @with_top.add_lt_add_iff_left _ _ a b c

lemma with_bot.add_lt_add_iff_right
  {a b c : with_bot α} : ⊥ < a → (c + a < b + a ↔ c < b) :=
by simpa [add_comm] using @with_bot.add_lt_add_iff_left _ _ a b c

end ordered_cancel_add_comm_monoid

/-! Some lemmas about types that have an ordering and a binary operation, with no
  rules relating them. -/
@[to_additive]
lemma fn_min_mul_fn_max {β} [linear_order α] [comm_semigroup β] (f : α → β) (n m : α) :
  f (min n m) * f (max n m) = f n * f m :=
by { cases le_total n m with h h; simp [h, mul_comm] }

@[to_additive]
lemma min_mul_max [linear_order α] [comm_semigroup α] (n m : α) :
  min n m * max n m = n * m :=
fn_min_mul_fn_max id n m

/-- A linearly ordered cancellative additive commutative monoid
is an additive commutative monoid with a decidable linear order
in which addition is cancellative and monotone. -/
@[protect_proj, ancestor ordered_cancel_add_comm_monoid linear_ordered_add_comm_monoid]
class linear_ordered_cancel_add_comm_monoid (α : Type u)
  extends ordered_cancel_add_comm_monoid α, linear_ordered_add_comm_monoid α

/-- A linearly ordered cancellative commutative monoid
is a commutative monoid with a linear order
in which multiplication is cancellative and monotone. -/
@[protect_proj, ancestor ordered_cancel_comm_monoid linear_ordered_comm_monoid, to_additive]
class linear_ordered_cancel_comm_monoid (α : Type u)
  extends ordered_cancel_comm_monoid α, linear_ordered_comm_monoid α

section covariant_class_mul_le
variables [cancel_comm_monoid α] [linear_order α] [covariant_class α α (*) (≤)]

@[to_additive] lemma min_mul_mul_left (a b c : α) : min (a * b) (a * c) = a * min b c :=
(monotone_id.const_mul' a).map_min.symm

@[to_additive]
lemma min_mul_mul_right (a b c : α) : min (a * c) (b * c) = min a b * c :=
(monotone_id.mul_const' c).map_min.symm

@[to_additive]
lemma max_mul_mul_left (a b c : α) : max (a * b) (a * c) = a * max b c :=
(monotone_id.const_mul' a).map_max.symm

@[to_additive]
lemma max_mul_mul_right (a b c : α) : max (a * c) (b * c) = max a b * c :=
(monotone_id.mul_const' c).map_max.symm

@[to_additive]
lemma min_le_mul_of_one_le_right {a b : α} (hb : 1 ≤ b) : min a b ≤ a * b :=
min_le_iff.2 $ or.inl $ le_mul_of_one_le_right' hb

@[to_additive]
lemma min_le_mul_of_one_le_left {a b : α} (ha : 1 ≤ a) : min a b ≤ a * b :=
min_le_iff.2 $ or.inr $ le_mul_of_one_le_left' ha

@[to_additive]
lemma max_le_mul_of_one_le {a b : α} (ha : 1 ≤ a) (hb : 1 ≤ b) : max a b ≤ a * b :=
max_le_iff.2 ⟨le_mul_of_one_le_right' hb, le_mul_of_one_le_left' ha⟩

end covariant_class_mul_le

section linear_ordered_cancel_comm_monoid
variables [linear_ordered_cancel_comm_monoid α]

/-- Pullback a `linear_ordered_cancel_comm_monoid` under an injective map.
See note [reducible non-instances]. -/
@[reducible, to_additive function.injective.linear_ordered_cancel_add_comm_monoid
"Pullback a `linear_ordered_cancel_add_comm_monoid` under an injective map."]
def function.injective.linear_ordered_cancel_comm_monoid {β : Type*}
  [has_one β] [has_mul β]
  (f : β → α) (hf : function.injective f) (one : f 1 = 1)
  (mul : ∀ x y, f (x * y) = f x * f y) :
  linear_ordered_cancel_comm_monoid β :=
{ ..hf.linear_ordered_comm_monoid f one mul,
  ..hf.ordered_cancel_comm_monoid f one mul }

end linear_ordered_cancel_comm_monoid

namespace order_dual

@[to_additive]
instance [h : has_mul α] : has_mul (order_dual α) := h

@[to_additive]
instance [ordered_comm_monoid α] : ordered_comm_monoid (order_dual α) :=
{ mul_le_mul_left := λ a b h c, show (id c : α) * b ≤ c * a, from mul_le_mul_left' h _,
  lt_of_mul_lt_mul_left := λ a b c h, by
    apply lt_of_mul_lt_mul_left' (by convert h : (id a : α) * c < a * b),
  ..order_dual.partial_order α,
  ..show comm_monoid α, by apply_instance }

@[to_additive ordered_cancel_add_comm_monoid.to_contravariant_class]
instance ordered_cancel_comm_monoid.to_contravariant_class [ordered_cancel_comm_monoid α] :
  contravariant_class (order_dual α) (order_dual α) has_mul.mul has_le.le :=
{ elim := λ a b c bc, (ordered_cancel_comm_monoid.le_of_mul_le_mul_left a c b (dual_le.mp bc)) }

@[to_additive]
instance [ordered_cancel_comm_monoid α] : ordered_cancel_comm_monoid (order_dual α) :=
{ le_of_mul_le_mul_left := λ a b c : α, le_of_mul_le_mul_left',
  mul_left_cancel := @mul_left_cancel α _,
  ..order_dual.ordered_comm_monoid }

@[to_additive]
instance [linear_ordered_cancel_comm_monoid α] :
  linear_ordered_cancel_comm_monoid (order_dual α) :=
{ .. order_dual.linear_order α,
  .. order_dual.ordered_cancel_comm_monoid }

@[to_additive]
instance [linear_ordered_comm_monoid α] :
  linear_ordered_comm_monoid (order_dual α) :=
{ .. order_dual.linear_order α,
  .. order_dual.ordered_comm_monoid }

end order_dual

namespace prod

variables {M N : Type*}

@[to_additive]
instance [ordered_cancel_comm_monoid M] [ordered_cancel_comm_monoid N] :
  ordered_cancel_comm_monoid (M × N) :=
{ mul_le_mul_left := λ a b h c, ⟨mul_le_mul_left' h.1 _, mul_le_mul_left' h.2 _⟩,
  le_of_mul_le_mul_left := λ a b c h, ⟨le_of_mul_le_mul_left' h.1, le_of_mul_le_mul_left' h.2⟩,
 .. prod.cancel_comm_monoid, .. prod.partial_order M N }

end prod

section type_tags

instance : Π [preorder α], preorder (multiplicative α) := id
instance : Π [preorder α], preorder (additive α) := id
instance : Π [partial_order α], partial_order (multiplicative α) := id
instance : Π [partial_order α], partial_order (additive α) := id
instance : Π [linear_order α], linear_order (multiplicative α) := id
instance : Π [linear_order α], linear_order (additive α) := id

instance [ordered_add_comm_monoid α] : ordered_comm_monoid (multiplicative α) :=
{ mul_le_mul_left := @ordered_add_comm_monoid.add_le_add_left α _,
  lt_of_mul_lt_mul_left := @ordered_add_comm_monoid.lt_of_add_lt_add_left α _,
  ..multiplicative.partial_order,
  ..multiplicative.comm_monoid }

instance [ordered_comm_monoid α] : ordered_add_comm_monoid (additive α) :=
{ add_le_add_left := @ordered_comm_monoid.mul_le_mul_left α _,
  lt_of_add_lt_add_left := @ordered_comm_monoid.lt_of_mul_lt_mul_left α _,
  ..additive.partial_order,
  ..additive.add_comm_monoid }

instance [ordered_cancel_add_comm_monoid α] : ordered_cancel_comm_monoid (multiplicative α) :=
{ le_of_mul_le_mul_left := @ordered_cancel_add_comm_monoid.le_of_add_le_add_left α _,
  ..multiplicative.left_cancel_semigroup,
  ..multiplicative.ordered_comm_monoid }

instance [ordered_cancel_comm_monoid α] : ordered_cancel_add_comm_monoid (additive α) :=
{ le_of_add_le_add_left := @ordered_cancel_comm_monoid.le_of_mul_le_mul_left α _,
  ..additive.add_left_cancel_semigroup,
  ..additive.ordered_add_comm_monoid }

instance [linear_ordered_add_comm_monoid α] : linear_ordered_comm_monoid (multiplicative α) :=
{ ..multiplicative.linear_order,
  ..multiplicative.ordered_comm_monoid }

instance [linear_ordered_comm_monoid α] : linear_ordered_add_comm_monoid (additive α) :=
{ ..additive.linear_order,
  ..additive.ordered_add_comm_monoid }

instance [sub_neg_monoid α] : sub_neg_monoid (order_dual α) :=
{ ..show sub_neg_monoid α, from infer_instance }

instance [div_inv_monoid α] : div_inv_monoid (order_dual α) :=
{ ..show div_inv_monoid α, from infer_instance }

end type_tags<|MERGE_RESOLUTION|>--- conflicted
+++ resolved
@@ -494,21 +494,6 @@
 lemma coe_bit1 [add_semigroup α] [has_one α] {a : α} : ((bit1 a : α) : with_bot α) = bit1 a :=
 by norm_cast
 
-<<<<<<< HEAD
-@[simp] lemma bot_add [add_monoid α] (a : with_bot α) : ⊥ + a = ⊥ := rfl
-
-@[simp] lemma add_bot [add_monoid α] (a : with_bot α) : a + ⊥ = ⊥ := by cases a; refl
-
-@[simp] lemma add_eq_bot_iff [add_monoid α] {m n : with_bot α} :
-  m + n = ⊥ ↔ m = ⊥ ∨ n = ⊥ :=
-begin
-  induction m using with_bot.rec_bot_coe,
-  { simp },
-  induction n using with_bot.rec_bot_coe,
-  { simp },
-  { simp [←with_bot.coe_add] }
-end
-=======
 @[simp] lemma bot_add [add_semigroup α] (a : with_bot α) : ⊥ + a = ⊥ := rfl
 
 @[simp] lemma add_bot [add_semigroup α] (a : with_bot α) : a + ⊥ = ⊥ := by cases a; refl
@@ -516,7 +501,6 @@
 @[simp] lemma add_eq_bot [add_semigroup α] {m n : with_bot α} :
   m + n = ⊥ ↔ m = ⊥ ∨ n = ⊥ :=
 with_top.add_eq_top
->>>>>>> 9a251f1e
 
 end with_bot
 
