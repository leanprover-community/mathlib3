--- conflicted
+++ resolved
@@ -63,16 +63,6 @@
 { elim := λ a b c bc, ordered_comm_monoid.mul_le_mul_left _ _ bc a }
 
 @[to_additive]
-<<<<<<< HEAD
-instance ordered_comm_monoid.to_covariant_class_right (M : Type*) [ordered_comm_monoid M] :
-  covariant_class M M (function.swap (*)) (≤) :=
-{ elim := λ a b c bc, show (b * a ≤ c * a), by {
-        rw [mul_comm _ a, mul_comm _ a],
-        exact ordered_comm_monoid.mul_le_mul_left _ _ bc a } }
-
-@[to_additive]
-=======
->>>>>>> b05f9b3a
 instance ordered_comm_monoid.to_contravariant_class_left (M : Type*) [ordered_comm_monoid M] :
   contravariant_class M M (*) (<) :=
 { elim := λ a b c bc, ordered_comm_monoid.lt_of_mul_lt_mul_left _ _ _ bc }
