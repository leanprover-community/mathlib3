/-
Copyright (c) 2016 Jeremy Avigad. All rights reserved.
Released under Apache 2.0 license as described in the file LICENSE.
Authors: Jeremy Avigad, Leonardo de Moura, Mario Carneiro, Johannes Hölzl, Damiano Testa
-/

import algebra.covariant_and_contravariant
import order.basic

/-!
# Ordered monoids

This file develops the basics of ordered monoids.

## Implementation details

Unfortunately, the number of `'` appended to lemmas in this file
may differ between the multiplicative and the additive version of a lemma.
The reason is that we did not want to change existing names in the library.

## Remark

Almost no monoid is actually present in this file: most assumptions have been generalized to
`has_mul` or `mul_one_class`.

-/

-- TODO: If possible, uniformize lemma names, taking special care of `'`,
-- after the `ordered`-refactor is done.

open function

variables {α : Type*}

section has_mul
variables [has_mul α]

section has_le
variables [has_le α]

<<<<<<< HEAD
@[simp, to_additive]
lemma mul_le_mul_iff_left [covariant_class α α (*) (≤)] [contravariant_class α α (*) (≤)]
  (a : α) {b c : α} :
  a * b ≤ a * c ↔ b ≤ c :=
rel_iff_cov α α (*) (≤) a

@[simp, to_additive]
lemma mul_le_mul_iff_right
  [covariant_class α α (swap (*)) (≤)] [contravariant_class α α (swap (*)) (≤)]
  (a : α) {b c : α} :
  b * a ≤ c * a ↔ b ≤ c :=
rel_iff_cov α α (swap (*)) (≤) a

=======
>>>>>>> 3d6a8285
/- The prime on this lemma is present only on the multiplicative version.  The unprimed version
is taken by the analogous lemma for semiring, with an extra non-negativity assumption. -/
@[to_additive add_le_add_left]
lemma mul_le_mul_left' [covariant_class α α (*) (≤)] {b c : α} (bc : b ≤ c) (a : α) :
  a * b ≤ a * c :=
covariant_class.elim _ bc

@[to_additive le_of_add_le_add_left]
lemma le_of_mul_le_mul_left' [contravariant_class α α (*) (≤)]
  {a b c : α} (bc : a * b ≤ a * c) :
  b ≤ c :=
contravariant_class.elim _ bc

/- The prime on this lemma is present only on the multiplicative version.  The unprimed version
is taken by the analogous lemma for semiring, with an extra non-negativity assumption. -/
@[to_additive add_le_add_right]
lemma mul_le_mul_right' [covariant_class α α (swap (*)) (≤)]
  {b c : α} (bc : b ≤ c) (a : α) :
  b * a ≤ c * a :=
covariant_class.elim a bc

@[to_additive le_of_add_le_add_right]
lemma le_of_mul_le_mul_right' [contravariant_class α α (swap (*)) (≤)]
  {a b c : α} (bc : b * a ≤ c * a) :
  b ≤ c :=
contravariant_class.elim a bc

@[simp, to_additive]
lemma mul_le_mul_iff_left [covariant_class α α (*) (≤)] [contravariant_class α α (*) (≤)]
  (a : α) {b c : α} :
  a * b ≤ a * c ↔ b ≤ c :=
rel_iff_cov α α (*) (≤) a

@[simp, to_additive]
lemma mul_le_mul_iff_right
  [covariant_class α α (function.swap (*)) (≤)] [contravariant_class α α (function.swap (*)) (≤)]
  (a : α) {b c : α} :
  b * a ≤ c * a ↔ b ≤ c :=
rel_iff_cov α α (function.swap (*)) (≤) a

end has_le

section has_lt
variables [has_lt α]

@[simp, to_additive]
lemma mul_lt_mul_iff_left [covariant_class α α (*) (<)] [contravariant_class α α (*) (<)]
  (a : α) {b c : α} :
  a * b < a * c ↔ b < c :=
rel_iff_cov α α (*) (<) a

@[simp, to_additive]
lemma mul_lt_mul_iff_right
  [covariant_class α α (swap (*)) (<)] [contravariant_class α α (swap (*)) (<)]
  (a : α) {b c : α} :
  b * a < c * a ↔ b < c :=
rel_iff_cov α α (swap (*)) (<) a

@[to_additive add_lt_add_left]
lemma mul_lt_mul_left' [covariant_class α α (*) (<)] {b c : α} (bc : b < c) (a : α) :
  a * b < a * c :=
covariant_class.elim _ bc

@[to_additive lt_of_add_lt_add_left]
lemma lt_of_mul_lt_mul_left' [contravariant_class α α (*) (<)]
  {a b c : α} (bc : a * b < a * c) :
  b < c :=
contravariant_class.elim _ bc

@[to_additive add_lt_add_right]
lemma mul_lt_mul_right' [covariant_class α α (swap (*)) (<)]
  {b c : α} (bc : b < c) (a : α) :
  b * a < c * a :=
covariant_class.elim a bc

@[to_additive lt_of_add_lt_add_right]
lemma lt_of_mul_lt_mul_right' [contravariant_class α α (swap (*)) (<)]
  {a b c : α} (bc : b * a < c * a) :
  b < c :=
contravariant_class.elim a bc

end has_lt

end has_mul

-- using one
section mul_one_class
variables [mul_one_class α]

section has_le
variables [has_le α]

@[simp, to_additive le_add_iff_nonneg_right]
lemma le_mul_iff_one_le_right'
  [covariant_class α α (*) (≤)] [contravariant_class α α (*) (≤)]
  (a : α) {b : α} : a ≤ a * b ↔ 1 ≤ b :=
iff.trans (by rw [mul_one]) (mul_le_mul_iff_left a)

@[simp, to_additive add_le_iff_nonpos_right]
lemma mul_le_iff_le_one_right'
  [covariant_class α α (*) (≤)] [contravariant_class α α (*) (≤)]
  (a : α) {b : α} :
  a * b ≤ a ↔ b ≤ 1 :=
iff.trans (by rw [mul_one]) (mul_le_mul_iff_left a)

@[simp, to_additive le_add_iff_nonneg_left]
lemma le_mul_iff_one_le_left'
  [covariant_class α α (swap (*)) (≤)] [contravariant_class α α (swap (*)) (≤)]
  (a : α) {b : α} :
  a ≤ b * a ↔ 1 ≤ b :=
iff.trans (by rw one_mul) (mul_le_mul_iff_right a)

@[simp, to_additive add_le_iff_nonpos_left]
lemma mul_le_iff_le_one_left'
  [covariant_class α α (swap (*)) (≤)] [contravariant_class α α (swap (*)) (≤)]
  {a b : α} :
  a * b ≤ b ↔ a ≤ 1 :=
iff.trans (by rw one_mul) (mul_le_mul_iff_right b)

end has_le

section has_lt
variable [has_lt α]

@[to_additive lt_add_of_pos_right]
lemma lt_mul_of_one_lt_right'
  [covariant_class α α (*) (<)]
  (a : α) {b : α} (h : 1 < b) : a < a * b :=
calc a = a * 1 : (mul_one _).symm
   ... < a * b : mul_lt_mul_left' h a

@[simp, to_additive lt_add_iff_pos_right]
lemma lt_mul_iff_one_lt_right'
  [covariant_class α α (*) (<)] [contravariant_class α α (*) (<)]
  (a : α) {b : α} :
  a < a * b ↔ 1 < b :=
iff.trans (by rw mul_one) (mul_lt_mul_iff_left a)

@[simp, to_additive add_lt_iff_neg_left]
lemma mul_lt_iff_lt_one_left'
  [covariant_class α α (*) (<)] [contravariant_class α α (*) (<)] {a b : α} :
  a * b < a ↔ b < 1 :=
iff.trans (by rw mul_one) (mul_lt_mul_iff_left a)

@[simp, to_additive lt_add_iff_pos_left]
lemma lt_mul_iff_one_lt_left'
  [covariant_class α α (swap (*)) (<)] [contravariant_class α α (swap (*)) (<)]
  (a : α) {b : α} : a < b * a ↔ 1 < b :=
iff.trans (by rw one_mul) (mul_lt_mul_iff_right a)

@[simp, to_additive add_lt_iff_neg_right]
lemma mul_lt_iff_lt_one_right'
  [covariant_class α α (swap (*)) (<)] [contravariant_class α α (swap (*)) (<)]
  {a : α} (b : α) :
  a * b < b ↔ a < 1 :=
iff.trans (by rw one_mul) (mul_lt_mul_iff_right b)

end has_lt

section preorder
variable [preorder α]

@[to_additive]
lemma mul_le_of_le_of_le_one [covariant_class α α (*) (≤)]
  {a b c : α} (hbc : b ≤ c) (ha : a ≤ 1) : b * a ≤ c :=
calc  b * a ≤ b * 1 : mul_le_mul_left' ha b
        ... = b     : mul_one b
        ... ≤ c     : hbc

alias mul_le_of_le_of_le_one ← mul_le_one'
attribute [to_additive add_nonpos] mul_le_one'

@[to_additive]
lemma lt_mul_of_lt_of_one_le [covariant_class α α (*) (≤)]
  {a b c : α} (hbc : b < c) (ha : 1 ≤ a) : b < c * a :=
calc  b < c     : hbc
    ... = c * 1 : (mul_one c).symm
    ... ≤ c * a : mul_le_mul_left' ha c

@[to_additive]
lemma mul_lt_of_lt_of_le_one [covariant_class α α (*) (≤)]
  {a b c : α} (hbc : b < c) (ha : a ≤ 1)  : b * a < c :=
calc  b * a ≤ b * 1 : mul_le_mul_left' ha b
        ... = b     : mul_one b
        ... < c     : hbc

@[to_additive]
lemma lt_mul_of_le_of_one_lt [covariant_class α α (*) (<)]
  {a b c : α} (hbc : b ≤ c) (ha : 1 < a) : b < c * a :=
calc  b ≤ c     : hbc
    ... = c * 1 : (mul_one c).symm
    ... < c * a : mul_lt_mul_left' ha c

@[to_additive]
lemma mul_lt_of_le_one_of_lt [covariant_class α α (swap (*)) (≤)]
  {a b c : α} (ha : a ≤ 1) (hb : b < c) : a * b < c :=
calc  a * b ≤ 1 * b : mul_le_mul_right' ha b
        ... = b     : one_mul b
        ... < c     : hb

@[to_additive]
lemma mul_le_of_le_one_of_le [covariant_class α α (swap (*)) (≤)]
  {a b c : α} (ha : a ≤ 1) (hbc : b ≤ c) :
  a * b ≤ c :=
calc  a * b ≤ 1 * b : mul_le_mul_right' ha b
        ... = b     : one_mul b
        ... ≤ c     : hbc

@[to_additive]
lemma le_mul_of_one_le_of_le [covariant_class α α (swap (*)) (≤)]
  {a b c: α} (ha : 1 ≤ a) (hbc : b ≤ c) : b ≤ a * c :=
calc  b ≤ c     : hbc
    ... = 1 * c : (one_mul c).symm
    ... ≤ a * c : mul_le_mul_right' ha c

/--
Assume monotonicity on the `left`. The lemma assuming `right` is `right.mul_lt_one`. -/
@[to_additive]
lemma left.mul_lt_one [covariant_class α α (*) (<)]
  {a b : α} (ha : a < 1) (hb : b < 1) : a * b < 1 :=
calc  a * b < a * 1 : mul_lt_mul_left' hb a
        ... = a     : mul_one a
        ... < 1     : ha

/--
Assume monotonicity on the `right`. The lemma assuming `left` is `left.mul_lt_one`. -/
@[to_additive]
lemma right.mul_lt_one [covariant_class α α (swap (*)) (<)]
  {a b : α} (ha : a < 1) (hb : b < 1) : a * b < 1 :=
calc  a * b < 1 * b : mul_lt_mul_right' ha b
        ... = b     : one_mul b
        ... < 1     : hb

@[to_additive]
lemma mul_lt_of_le_of_lt_one
  [covariant_class α α (*) (<)] [covariant_class α α (swap (*)) (≤)]
  {a b c: α} (hbc : b ≤ c) (ha : a < 1) : b * a < c :=
calc  b * a ≤ c * a : mul_le_mul_right' hbc a
        ... < c * 1 : mul_lt_mul_left' ha c
        ... = c     : mul_one c

@[to_additive]
lemma mul_lt_of_lt_one_of_le [covariant_class α α (swap (*)) (<)]
  {a b c : α} (ha : a < 1) (hbc : b ≤ c) : a * b < c :=
calc  a * b < 1 * b : mul_lt_mul_right' ha b
        ... = b     : one_mul b
        ... ≤ c     : hbc

@[to_additive]
lemma lt_mul_of_one_lt_of_le [covariant_class α α (swap (*)) (<)]
  {a b c : α} (ha : 1 < a) (hbc : b ≤ c) : b < a * c :=
calc  b ≤ c     : hbc
    ... = 1 * c : (one_mul c).symm
    ... < a * c : mul_lt_mul_right' ha c

/-- Assumes left covariance. -/
@[to_additive]
lemma le_mul_of_le_of_le_one [covariant_class α α (*) (≤)]
  {a b c : α} (ha : c ≤ a) (hb : 1 ≤ b) : c ≤ a * b :=
calc  c ≤ a     : ha
    ... = a * 1 : (mul_one a).symm
    ... ≤ a * b : mul_le_mul_left' hb a

/-  This lemma is present to mimick the name of an existing one. -/
@[to_additive add_nonneg]
lemma one_le_mul [covariant_class α α (*) (≤)]
  {a b : α} (ha : 1 ≤ a) (hb : 1 ≤ b) : 1 ≤ a * b :=
le_mul_of_le_of_le_one ha hb

/-- Assumes left covariance. -/
@[to_additive]
lemma lt_mul_of_lt_of_one_lt [covariant_class α α (*) (<)]
  {a b c : α} (ha : c < a) (hb : 1 < b) : c < a * b :=
calc  c < a     : ha
    ... = a * 1 : (mul_one _).symm
    ... < a * b : mul_lt_mul_left' hb a

/-- Assumes left covariance. -/
@[to_additive]
lemma left.mul_lt_one_of_lt_of_lt_one [covariant_class α α (*) (<)]
  {a b c : α} (ha : a < c) (hb : b < 1) : a * b < c :=
calc  a * b < a * 1 : mul_lt_mul_left' hb a
        ... = a     : mul_one a
        ... < c     : ha

/-- Assumes right covariance. -/
@[to_additive]
lemma right.mul_lt_one_of_lt_of_lt_one [covariant_class α α (swap (*)) (<)]
  {a b c : α} (ha : a < 1) (hb : b < c) : a * b < c :=
calc  a * b < 1 * b : mul_lt_mul_right' ha b
        ... = b     : one_mul b
        ... < c     : hb

/-- Assumes right covariance. -/
@[to_additive right.add_nonneg]
lemma right.one_le_mul [covariant_class α α (swap (*)) (≤)]
  {a b : α} (ha : 1 ≤ a) (hb : 1 ≤ b) : 1 ≤ a * b :=
calc  1 ≤ b     : hb
    ... = 1 * b : (one_mul b).symm
    ... ≤ a * b : mul_le_mul_right' ha b

/-- Assumes right covariance. -/
@[to_additive right.add_pos]
lemma right.one_lt_mul [covariant_class α α (swap (*)) (<)]
  {b : α} (hb : 1 < b) {a: α} (ha : 1 < a) : 1 < a * b :=
calc  1 < b     : hb
    ... = 1 * b : (one_mul _).symm
    ... < a * b : mul_lt_mul_right' ha b

end preorder


@[to_additive le_add_of_nonneg_right]
lemma le_mul_of_one_le_right' [has_le α] [covariant_class α α (*) (≤)] {a b : α} (h : 1 ≤ b) :
  a ≤ a * b :=
calc  a = a * 1  : (mul_one _).symm
    ... ≤ a * b  : mul_le_mul_left' h a

@[to_additive add_le_of_nonpos_right]
lemma mul_le_of_le_one_right' [has_le α] [covariant_class α α (*) (≤)] {a b : α} (h : b ≤ 1) :
  a * b ≤ a :=
calc  a * b ≤ a * 1 : mul_le_mul_left' h a
        ... = a     : mul_one a

end mul_one_class

@[to_additive]
lemma mul_left_cancel'' [semigroup α] [partial_order α]
  [contravariant_class α α (*) (≤)] {a b c : α} (h : a * b = a * c) : b = c :=
(le_of_mul_le_mul_left' h.le).antisymm (le_of_mul_le_mul_left' h.ge)

@[to_additive]
lemma mul_right_cancel'' [semigroup α] [partial_order α]
  [contravariant_class α α (function.swap (*)) (≤)] {a b c : α} (h : a * b = c * b) :
  a = c :=
le_antisymm (le_of_mul_le_mul_right' h.le) (le_of_mul_le_mul_right' h.ge)

/- This is not instance, since we want to have an instance from `left_cancel_semigroup`s
to the appropriate `covariant_class`. -/
/--  A semigroup with a partial order and satisfying `left_cancel_semigroup`
(i.e. `a * c < b * c → a < b`) is a `left_cancel semigroup`. -/
@[to_additive
"An additive semigroup with a partial order and satisfying `left_cancel_add_semigroup`
(i.e. `c + a < c + b → a < b`) is a `left_cancel add_semigroup`."]
def contravariant.to_left_cancel_semigroup [semigroup α] [partial_order α]
  [contravariant_class α α (*) (≤)] :
  left_cancel_semigroup α :=
{ mul_left_cancel := λ a b c, mul_left_cancel''
  ..‹semigroup α› }

/- This is not instance, since we want to have an instance from `right_cancel_semigroup`s
to the appropriate `covariant_class`. -/
/--  A semigroup with a partial order and satisfying `right_cancel_semigroup`
(i.e. `a * c < b * c → a < b`) is a `right_cancel semigroup`. -/
@[to_additive
"An additive semigroup with a partial order and satisfying `right_cancel_add_semigroup`
(`a + c < b + c → a < b`) is a `right_cancel add_semigroup`."]
def contravariant.to_right_cancel_semigroup [semigroup α] [partial_order α]
<<<<<<< HEAD
  [contravariant_class α α (swap (*) : α → α → α) (≤)] :
=======
  [contravariant_class α α (function.swap (*)) (≤)] :
>>>>>>> 3d6a8285
  right_cancel_semigroup α :=
{ mul_right_cancel := λ a b c, mul_right_cancel''
  ..‹semigroup α› }

variables {a b c d : α}

section left
variables [preorder α]

section has_mul
variables [has_mul α]

@[to_additive]
lemma mul_lt_mul_of_lt_of_lt
  [covariant_class α α (*) (<)] [covariant_class α α (swap (*)) (<)]
  (h₁ : a < b) (h₂ : c < d) : a * c < b * d :=
calc  a * c < a * d : mul_lt_mul_left' h₂ a
        ... < b * d : mul_lt_mul_right' h₁ d

section contravariant_mul_lt_left_le_right
variables [covariant_class α α (*) (<)] [covariant_class α α (swap (*)) (≤)]

@[to_additive]
lemma mul_lt_mul_of_le_of_lt
  (h₁ : a ≤ b) (h₂ : c < d) : a * c < b * d :=
(mul_le_mul_right' h₁ _).trans_lt (mul_lt_mul_left' h₂ b)

@[to_additive add_lt_add]
lemma mul_lt_mul''' (h₁ : a < b) (h₂ : c < d) : a * c < b * d :=
mul_lt_mul_of_le_of_lt h₁.le h₂

end contravariant_mul_lt_left_le_right

variable [covariant_class α α (*) (≤)]

@[to_additive]
lemma mul_lt_of_mul_lt_left (h : a * b < c) (hle : d ≤ b) :
  a * d < c :=
(mul_le_mul_left' hle a).trans_lt h

@[to_additive]
lemma mul_le_of_mul_le_left (h : a * b ≤ c) (hle : d ≤ b) :
  a * d ≤ c :=
@act_rel_of_rel_of_act_rel _ _ _ (≤) _ ⟨λ _ _ _, le_trans⟩ a _ _ _ hle h

@[to_additive]
lemma lt_mul_of_lt_mul_left (h : a < b * c) (hle : c ≤ d) :
  a < b * d :=
h.trans_le (mul_le_mul_left' hle b)

@[to_additive]
lemma le_mul_of_le_mul_left (h : a ≤ b * c) (hle : c ≤ d) :
  a ≤ b * d :=
@rel_act_of_rel_of_rel_act _ _ _ (≤) _ ⟨λ _ _ _, le_trans⟩ b _ _ _ hle h

@[to_additive]
lemma mul_lt_mul_of_lt_of_le [covariant_class α α (swap (*)) (<)]
  (h₁ : a < b) (h₂ : c ≤ d) : a * c < b * d :=
(mul_le_mul_left' h₂ _).trans_lt (mul_lt_mul_right' h₁ d)

end has_mul

/-!  Here we start using properties of one, on the left. -/
section mul_one_class
variables [mul_one_class α] [covariant_class α α (*) (≤)]

@[to_additive]
lemma lt_of_mul_lt_of_one_le_left (h : a * b < c) (hle : 1 ≤ b) : a < c :=
(le_mul_of_one_le_right' hle).trans_lt h

@[to_additive]
lemma le_of_mul_le_of_one_le_left (h : a * b ≤ c) (hle : 1 ≤ b) : a ≤ c :=
(le_mul_of_one_le_right' hle).trans h

@[to_additive]
lemma lt_of_lt_mul_of_le_one_left (h : a < b * c) (hle : c ≤ 1) : a < b :=
h.trans_le (mul_le_of_le_one_right' hle)

@[to_additive]
lemma le_of_le_mul_of_le_one_left (h : a ≤ b * c) (hle : c ≤ 1) : a ≤ b :=
h.trans (mul_le_of_le_one_right' hle)

@[to_additive]
theorem mul_lt_of_lt_of_lt_one (bc : b < c) (a1 : a < 1) :
  b * a < c :=
calc  b * a ≤ b * 1 : mul_le_mul_left' a1.le _
        ... = b     : mul_one b
        ... < c     : bc

end mul_one_class

end left

section right

section preorder
variables [preorder α]

section has_mul
variables [has_mul α]

variable [covariant_class α α (swap (*)) (≤)]

@[to_additive]
lemma mul_lt_of_mul_lt_right (h : a * b < c) (hle : d ≤ a) :
  d * b < c :=
(mul_le_mul_right' hle b).trans_lt h

@[to_additive]
lemma mul_le_of_mul_le_right (h : a * b ≤ c) (hle : d ≤ a) :
  d * b ≤ c :=
(mul_le_mul_right' hle b).trans h

@[to_additive]
lemma lt_mul_of_lt_mul_right (h : a < b * c) (hle : b ≤ d) :
  a < d * c :=
h.trans_le (mul_le_mul_right' hle c)

@[to_additive]
lemma le_mul_of_le_mul_right (h : a ≤ b * c) (hle : b ≤ d) :
  a ≤ d * c :=
h.trans (mul_le_mul_right' hle c)

variable [covariant_class α α (*) (≤)]

@[to_additive add_le_add]
lemma mul_le_mul' (h₁ : a ≤ b) (h₂ : c ≤ d) : a * c ≤ b * d :=
(mul_le_mul_left' h₂ _).trans (mul_le_mul_right' h₁ d)

@[to_additive]
lemma mul_le_mul_three {e f : α} (h₁ : a ≤ d) (h₂ : b ≤ e) (h₃ : c ≤ f) :
  a * b * c ≤ d * e * f :=
mul_le_mul' (mul_le_mul' h₁ h₂) h₃

end has_mul

/-!  Here we start using properties of one, on the right. -/
section mul_one_class
variables [mul_one_class α]

section le_right
variable [covariant_class α α (swap (*)) (≤)]

@[to_additive le_add_of_nonneg_left]
lemma le_mul_of_one_le_left' (h : 1 ≤ b) : a ≤ b * a :=
calc  a = 1 * a : (one_mul a).symm
    ... ≤ b * a : mul_le_mul_right' h a

@[to_additive add_le_of_nonpos_left]
lemma mul_le_of_le_one_left' (h : b ≤ 1) : b * a ≤ a :=
calc  b * a ≤ 1 * a : mul_le_mul_right' h a
        ... = a     : one_mul a

@[to_additive]
lemma lt_of_mul_lt_of_one_le_right (h : a * b < c) (hle : 1 ≤ a) : b < c :=
(le_mul_of_one_le_left' hle).trans_lt h

@[to_additive]
lemma le_of_mul_le_of_one_le_right (h : a * b ≤ c) (hle : 1 ≤ a) : b ≤ c :=
(le_mul_of_one_le_left' hle).trans h

@[to_additive]
lemma lt_of_lt_mul_of_le_one_right (h : a < b * c) (hle : b ≤ 1) : a < c :=
h.trans_le (mul_le_of_le_one_left' hle)

@[to_additive]
lemma le_of_le_mul_of_le_one_right (h : a ≤ b * c) (hle : b ≤ 1) : a ≤ c :=
h.trans (mul_le_of_le_one_left' hle)

theorem mul_lt_of_lt_one_of_lt (a1 : a < 1) (bc : b < c) :
  a * b < c :=
calc  a * b ≤ 1 * b : mul_le_mul_right' a1.le _
        ... = b : one_mul b
        ... < c : bc

end le_right

section lt_right

@[to_additive lt_add_of_pos_left]
lemma lt_mul_of_one_lt_left' [covariant_class α α (swap (*)) (<)]
  (a : α) {b : α} (h : 1 < b) : a < b * a :=
calc a = 1 * a : (one_mul _).symm
   ... < b * a : mul_lt_mul_right' h a

end lt_right

end mul_one_class

end preorder

end right

section preorder
variables [preorder α]

section mul_one_class
variables [mul_one_class α]

section covariant_left
variable [covariant_class α α (*) (≤)]

@[to_additive add_pos_of_pos_of_nonneg]
lemma one_lt_mul_of_lt_of_le' (ha : 1 < a) (hb : 1 ≤ b) : 1 < a * b :=
lt_of_lt_of_le ha $ le_mul_of_one_le_right' hb

@[to_additive add_pos]
lemma one_lt_mul' (ha : 1 < a) (hb : 1 < b) : 1 < a * b :=
one_lt_mul_of_lt_of_le' ha hb.le

@[to_additive]
lemma lt_mul_of_lt_of_one_le' (hbc : b < c) (ha : 1 ≤ a) :
  b < c * a :=
hbc.trans_le $ le_mul_of_one_le_right' ha

@[to_additive]
lemma lt_mul_of_lt_of_one_lt' (hbc : b < c) (ha : 1 < a) :
  b < c * a :=
lt_mul_of_lt_of_one_le' hbc ha.le

@[to_additive]
lemma le_mul_of_le_of_one_le (hbc : b ≤ c) (ha : 1 ≤ a) : b ≤ c * a :=
calc  b ≤ c : hbc
    ... = c * 1 : (mul_one c).symm
    ... ≤ c * a : mul_le_mul_left' ha c

@[to_additive add_nonneg]
lemma one_le_mul_right (ha : 1 ≤ a) (hb : 1 ≤ b) : 1 ≤ a * b :=
calc  1 ≤ a     : ha
    ... = a * 1 : (mul_one a).symm
    ... ≤ a * b : mul_le_mul_left' hb a

end covariant_left

section covariant_right
variable [covariant_class α α (swap (*)) (≤)]

@[to_additive add_pos_of_nonneg_of_pos]
lemma one_lt_mul_of_le_of_lt' (ha : 1 ≤ a) (hb : 1 < b) : 1 < a * b :=
lt_of_lt_of_le hb $ le_mul_of_one_le_left' ha

@[to_additive]
lemma lt_mul_of_one_le_of_lt (ha : 1 ≤ a) (hbc : b < c) : b < a * c :=
hbc.trans_le $ le_mul_of_one_le_left' ha

@[to_additive]
lemma lt_mul_of_one_lt_of_lt (ha : 1 < a) (hbc : b < c) : b < a * c :=
lt_mul_of_one_le_of_lt ha.le hbc

end covariant_right

end mul_one_class

end preorder

section partial_order

/-!  Properties assuming `partial_order`. -/
variables [mul_one_class α] [partial_order α]
  [covariant_class α α (*) (≤)] [covariant_class α α (swap (*)) (≤)]

@[to_additive]
lemma mul_eq_one_iff' (ha : 1 ≤ a) (hb : 1 ≤ b) : a * b = 1 ↔ a = 1 ∧ b = 1 :=
iff.intro
  (assume hab : a * b = 1,
   have a ≤ 1, from hab ▸ le_mul_of_le_of_one_le le_rfl hb,
   have a = 1, from le_antisymm this ha,
   have b ≤ 1, from hab ▸ le_mul_of_one_le_of_le ha le_rfl,
   have b = 1, from le_antisymm this hb,
   and.intro ‹a = 1› ‹b = 1›)
  (assume ⟨ha', hb'⟩, by rw [ha', hb', mul_one])

end partial_order

section mono
variables [has_mul α] {β : Type*} {f g : β → α}

section has_le
variables [preorder α] [preorder β]

@[to_additive monotone.const_add]
lemma monotone.const_mul' [covariant_class α α (*) (≤)] (hf : monotone f) (a : α) :
  monotone (λ x, a * f x) :=
λ x y h, mul_le_mul_left' (hf h) a

@[to_additive monotone.add_const]
lemma monotone.mul_const' [covariant_class α α (swap (*)) (≤)]
  (hf : monotone f) (a : α) : monotone (λ x, f x * a) :=
λ x y h, mul_le_mul_right' (hf h) a

end has_le

variables [preorder α] [preorder β]

/--  The product of two monotone functions is monotone. -/
@[to_additive monotone.add "The sum of two monotone functions is monotone."]
lemma monotone.mul' [covariant_class α α (*) (≤)] [covariant_class α α (swap (*)) (≤)]
  (hf : monotone f) (hg : monotone g) : monotone (λ x, f x * g x) :=
λ x y h, mul_le_mul' (hf h) (hg h)

end mono

section strict_mono
variables [has_mul α] {β : Type*} {f g : β → α}

section left
variables [has_lt α] [covariant_class α α (*) (<)] [has_lt β]

@[to_additive strict_mono.const_add]
lemma strict_mono.const_mul' (hf : strict_mono f) (c : α) :
  strict_mono (λ x, c * f x) :=
λ a b ab, mul_lt_mul_left' (hf ab) c

end left

section right
variables [has_lt α] [covariant_class α α (swap (*)) (<)] [has_lt β]

@[to_additive strict_mono.add_const]
lemma strict_mono.mul_const' (hf : strict_mono f) (c : α) :
  strict_mono (λ x, f x * c) :=
λ a b ab, mul_lt_mul_right' (hf ab) c

end right

/--  The product of two strictly monotone functions is strictly monotone. -/
@[to_additive strict_mono.add
"The sum of two strictly monotone functions is strictly monotone."]
lemma strict_mono.mul' [has_lt β] [preorder α]
  [covariant_class α α (*) (<)] [covariant_class α α (swap (*)) (<)]
  (hf : strict_mono f) (hg : strict_mono g) :
  strict_mono (λ x, f x * g x) :=
λ a b ab, mul_lt_mul_of_lt_of_lt (hf ab) (hg ab)

variables [preorder α]

/--  The product of a monotone function and a strictly monotone function is strictly monotone. -/
@[to_additive monotone.add_strict_mono
"The sum of a monotone function and a strictly monotone function is strictly monotone."]
lemma monotone.mul_strict_mono' [covariant_class α α (*) (<)]
  [covariant_class α α (swap (*)) (≤)] {β : Type*} [preorder β]
  {f g : β → α} (hf : monotone f) (hg : strict_mono g) :
  strict_mono (λ x, f x * g x) :=
λ x y h, mul_lt_mul_of_le_of_lt (hf h.le) (hg h)

variables [covariant_class α α (*) (≤)] [covariant_class α α (swap (*)) (<)] [preorder β]

/--  The product of a strictly monotone function and a monotone function is strictly monotone. -/
@[to_additive strict_mono.add_monotone
"The sum of a strictly monotone function and a monotone function is strictly monotone."]
lemma strict_mono.mul_monotone' (hf : strict_mono f) (hg : monotone g) :
  strict_mono (λ x, f x * g x) :=
λ x y h, mul_lt_mul_of_lt_of_le (hf h) (hg h.le)

end strict_mono

/--
An element `a : α` is `mul_le_cancellable` if `x ↦ a * x` is order-reflecting.
We will make a separate version of many lemmas that require `[contravariant_class α α (*) (≤)]` with
`mul_le_cancellable` assumptions instead. These lemmas can then be instantiated to specific types,
like `ennreal`, where we can replace the assumption `add_le_cancellable x` by `x ≠ ∞`.
-/
@[to_additive /-" An element `a : α` is `add_le_cancellable` if `x ↦ a + x` is order-reflecting.
We will make a separate version of many lemmas that require `[contravariant_class α α (+) (≤)]` with
`mul_le_cancellable` assumptions instead. These lemmas can then be instantiated to specific types,
like `ennreal`, where we can replace the assumption `add_le_cancellable x` by `x ≠ ∞`. "-/
]
def mul_le_cancellable [has_mul α] [has_le α] (a : α) : Prop :=
∀ ⦃b c⦄, a * b ≤ a * c → b ≤ c

@[to_additive]
lemma contravariant.mul_le_cancellable [has_mul α] [has_le α] [contravariant_class α α (*) (≤)]
  {a : α} : mul_le_cancellable a :=
λ b c, le_of_mul_le_mul_left'

namespace mul_le_cancellable

@[to_additive]
protected lemma injective [has_mul α] [partial_order α] {a : α} (ha : mul_le_cancellable a) :
  injective ((*) a) :=
λ b c h, le_antisymm (ha h.le) (ha h.ge)

@[to_additive]
protected lemma inj [has_mul α] [partial_order α] {a b c : α} (ha : mul_le_cancellable a) :
  a * b = a * c ↔ b = c :=
ha.injective.eq_iff

@[to_additive]
protected lemma injective_left [comm_semigroup α] [partial_order α] {a : α}
  (ha : mul_le_cancellable a) : injective (* a) :=
λ b c h, ha.injective $ by rwa [mul_comm a, mul_comm a]

@[to_additive]
protected lemma inj_left [comm_semigroup α] [partial_order α] {a b c : α}
  (hc : mul_le_cancellable c) : a * c = b * c ↔ a = b :=
hc.injective_left.eq_iff

variable [has_le α]

@[to_additive]
protected lemma mul_le_mul_iff_left [has_mul α] [covariant_class α α (*) (≤)]
  {a b c : α} (ha : mul_le_cancellable a) : a * b ≤ a * c ↔ b ≤ c :=
⟨λ h, ha h, λ h, mul_le_mul_left' h a⟩

@[to_additive]
protected lemma mul_le_mul_iff_right [comm_semigroup α] [covariant_class α α (*) (≤)]
  {a b c : α} (ha : mul_le_cancellable a) : b * a ≤ c * a ↔ b ≤ c :=
by rw [mul_comm b, mul_comm c, ha.mul_le_mul_iff_left]

@[to_additive]
protected lemma le_mul_iff_one_le_right [mul_one_class α] [covariant_class α α (*) (≤)]
  {a b : α} (ha : mul_le_cancellable a) : a ≤ a * b ↔ 1 ≤ b :=
iff.trans (by rw [mul_one]) ha.mul_le_mul_iff_left

@[to_additive]
protected lemma mul_le_iff_le_one_right [mul_one_class α] [covariant_class α α (*) (≤)]
  {a b : α} (ha : mul_le_cancellable a) : a * b ≤ a ↔ b ≤ 1 :=
iff.trans (by rw [mul_one]) ha.mul_le_mul_iff_left

@[to_additive]
protected lemma le_mul_iff_one_le_left [comm_monoid α] [covariant_class α α (*) (≤)]
  {a b : α} (ha : mul_le_cancellable a) : a ≤ b * a ↔ 1 ≤ b :=
by rw [mul_comm, ha.le_mul_iff_one_le_right]

@[to_additive]
protected lemma mul_le_iff_le_one_left [comm_monoid α] [covariant_class α α (*) (≤)]
  {a b : α} (ha : mul_le_cancellable a) : b * a ≤ a ↔ b ≤ 1 :=
by rw [mul_comm, ha.mul_le_iff_le_one_right]

end mul_le_cancellable<|MERGE_RESOLUTION|>--- conflicted
+++ resolved
@@ -38,22 +38,6 @@
 section has_le
 variables [has_le α]
 
-<<<<<<< HEAD
-@[simp, to_additive]
-lemma mul_le_mul_iff_left [covariant_class α α (*) (≤)] [contravariant_class α α (*) (≤)]
-  (a : α) {b c : α} :
-  a * b ≤ a * c ↔ b ≤ c :=
-rel_iff_cov α α (*) (≤) a
-
-@[simp, to_additive]
-lemma mul_le_mul_iff_right
-  [covariant_class α α (swap (*)) (≤)] [contravariant_class α α (swap (*)) (≤)]
-  (a : α) {b c : α} :
-  b * a ≤ c * a ↔ b ≤ c :=
-rel_iff_cov α α (swap (*)) (≤) a
-
-=======
->>>>>>> 3d6a8285
 /- The prime on this lemma is present only on the multiplicative version.  The unprimed version
 is taken by the analogous lemma for semiring, with an extra non-negativity assumption. -/
 @[to_additive add_le_add_left]
@@ -89,10 +73,10 @@
 
 @[simp, to_additive]
 lemma mul_le_mul_iff_right
-  [covariant_class α α (function.swap (*)) (≤)] [contravariant_class α α (function.swap (*)) (≤)]
+  [covariant_class α α (swap (*)) (≤)] [contravariant_class α α (swap (*)) (≤)]
   (a : α) {b c : α} :
   b * a ≤ c * a ↔ b ≤ c :=
-rel_iff_cov α α (function.swap (*)) (≤) a
+rel_iff_cov α α (swap (*)) (≤) a
 
 end has_le
 
@@ -387,7 +371,7 @@
 
 @[to_additive]
 lemma mul_right_cancel'' [semigroup α] [partial_order α]
-  [contravariant_class α α (function.swap (*)) (≤)] {a b c : α} (h : a * b = c * b) :
+  [contravariant_class α α (swap (*)) (≤)] {a b c : α} (h : a * b = c * b) :
   a = c :=
 le_antisymm (le_of_mul_le_mul_right' h.le) (le_of_mul_le_mul_right' h.ge)
 
@@ -412,11 +396,7 @@
 "An additive semigroup with a partial order and satisfying `right_cancel_add_semigroup`
 (`a + c < b + c → a < b`) is a `right_cancel add_semigroup`."]
 def contravariant.to_right_cancel_semigroup [semigroup α] [partial_order α]
-<<<<<<< HEAD
-  [contravariant_class α α (swap (*) : α → α → α) (≤)] :
-=======
-  [contravariant_class α α (function.swap (*)) (≤)] :
->>>>>>> 3d6a8285
+  [contravariant_class α α (swap (*)) (≤)] :
   right_cancel_semigroup α :=
 { mul_right_cancel := λ a b c, mul_right_cancel''
   ..‹semigroup α› }
