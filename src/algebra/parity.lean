/-
Copyright (c) 2022 Damiano Testa. All rights reserved.
Released under Apache 2.0 license as described in the file LICENSE.
Authors: Damiano Testa
-/

import algebra.ring.basic
import algebra.algebra.basic
import algebra.group_power.basic
import algebra.field_power
import algebra.opposites

/-!  # Squares, even and odd elements

This file proves some general facts about squares, even and odd elements of semirings.

In the implementation, we define `is_square` and we let `even` be the notion transported by
`to_additive`.  The definition are therefore as follows:
```lean
is_square a ↔ ∃ r, a = r * r
even a ↔ ∃ r, a = r + r
```

Odd elements are not unified with a multiplicative notion.

## Future work

* TODO: Try to generalize further the typeclass assumptions on `is_square/even`.
  For instance, in some cases, there are `semiring` assumptions that I (DT) am not convinced are
  necessary.
* TODO: Consider moving the definition and lemmas about `odd` to a separate file.
* TODO: The "old" definition of `even a` asked for the existence of an element `c` such that
  `a = 2 * c`.  For this reason, several fixes introduce an extra `two_mul` or `← two_mul`.
  It might be the case that by making a careful choice of `simp` lemma, this can be avoided.
 -/

open mul_opposite
variables {F α β R : Type*}

section has_mul
variables [has_mul α]

/--  An element `a` of a type `α` with multiplication satisfies `square a` if `a = r * r`,
for some `r : α`. -/
@[to_additive
"An element `a` of a type `α` with addition satisfies `even a` if `a = r + r`,
for some `r : α`."]
def is_square (a : α) : Prop := ∃ r, a = r * r

@[simp, to_additive] lemma is_square_mul_self (m : α) : is_square (m * m) := ⟨m, rfl⟩

@[to_additive] lemma is_square_op_iff (a : α) : is_square (op a) ↔ is_square a :=
⟨λ ⟨c, hc⟩, ⟨unop c, by rw [← unop_mul, ← hc, unop_op]⟩, λ ⟨c, hc⟩, by simp [hc]⟩

/-- Create a decidability instance for `is_square` on `fintype`s. -/
instance is_square_decidable [fintype α] [decidable_eq α] : decidable_pred (is_square : α → Prop) :=
λ a, fintype.decidable_exists_fintype

end has_mul

@[simp, to_additive]
lemma is_square_one [mul_one_class α] : is_square (1 : α) := ⟨1, (mul_one _).symm⟩

@[to_additive]
lemma is_square.map [mul_one_class α] [mul_one_class β] [monoid_hom_class F α β] {m : α} (f : F) :
  is_square m → is_square (f m) :=
by { rintro ⟨m, rfl⟩, exact ⟨f m, by simp⟩ }

<<<<<<< HEAD
/-- `0` is always a square (in a monoid with zero). -/
@[simp]
lemma is_square_zero [mul_zero_class α] : is_square (0 : α) := ⟨0, (mul_zero _).symm⟩

/-- Create a decidability instance for `is_square` on `fintype`s. -/
instance is_square_decidable [fintype α] [has_mul α] [decidable_eq α] :
  decidable_pred (is_square : α → Prop) :=
λ a, fintype.decidable_exists_fintype

=======
>>>>>>> fd5d3068
section monoid
variables [monoid α]

@[to_additive even_iff_exists_two_nsmul]
lemma is_square_iff_exists_sq (m : α) : is_square m ↔ ∃ c, m = c ^ 2 :=
by simp [is_square, pow_two]

alias is_square_iff_exists_sq ↔ is_square.exists_sq is_square_of_exists_sq

attribute [to_additive even.exists_two_nsmul "Alias of the forwards direction of
`even_iff_exists_two_nsmul`."] is_square.exists_sq

attribute [to_additive even_of_exists_two_nsmul "Alias of the backwards direction of
`even_iff_exists_two_nsmul`."] is_square_of_exists_sq

@[simp, to_additive even_two_nsmul]
lemma is_square_sq (a : α) : is_square (a ^ 2) := ⟨a, pow_two _⟩

variables [has_distrib_neg α] {n : ℕ}

lemma even.neg_pow : even n → ∀ a : α, (-a) ^ n = a ^ n :=
by { rintro ⟨c, rfl⟩ a, simp_rw [←two_mul, pow_mul, neg_sq] }

lemma even.neg_one_pow (h : even n) : (-1 : α) ^ n = 1 := by rw [h.neg_pow, one_pow]

end monoid
<<<<<<< HEAD

section comm_monoid
variable [comm_monoid α]

@[to_additive]
lemma is_square.mul_is_square {m n : α} (hm : is_square m) (hn : is_square n) :
  is_square (m * n) :=
begin
  rcases hm with ⟨m, rfl⟩,
  rcases hn with ⟨n, rfl⟩,
  refine ⟨m * n, mul_mul_mul_comm m m n n⟩,
end

lemma irreducible.not_square {x : α} (h : irreducible x) :
  ¬is_square x :=
begin
  rintros ⟨y, hy⟩,
  rcases h.is_unit_or_is_unit hy with hu | hu;
  rw hy at h;
  exact h.not_unit (hu.mul hu),
end

lemma is_square.not_irreducible {x : α} (h : is_square x) : ¬irreducible x :=
λ h', h'.not_square h

end comm_monoid

section cancel_comm_monoid_with_zero
variable [cancel_comm_monoid_with_zero α]

lemma prime.not_square {x : α} (h : prime x) :
  ¬is_square x := h.irreducible.not_square

lemma is_square.not_prime {x : α} (h : is_square x) : ¬prime x :=
λ h', h'.not_square h

end cancel_comm_monoid_with_zero

section group
variable [group α]

@[to_additive]
lemma is_square_op_iff (a : α) : is_square (op a) ↔ is_square a :=
⟨λ ⟨c, hc⟩, ⟨unop c, by rw [← unop_mul, ← hc, unop_op]⟩, λ ⟨c, hc⟩, by simp [hc]⟩
=======

/-- `0` is always a square (in a monoid with zero). -/
lemma is_square_zero (M : Type*) [monoid_with_zero M] : is_square (0 : M) :=
by { use 0, simp only [mul_zero] }

@[to_additive] lemma is_square.mul [comm_semigroup α] {a b : α} :
  is_square a → is_square b → is_square (a * b) :=
by { rintro ⟨a, rfl⟩ ⟨b, rfl⟩, exact ⟨a * b, mul_mul_mul_comm _ _ _ _⟩ }

section division_monoid
variables [division_monoid α] {a : α}
>>>>>>> fd5d3068

@[simp, to_additive] lemma is_square_inv : is_square a⁻¹ ↔ is_square a :=
begin
  refine ⟨λ h, _, λ h, _⟩,
  { rw [← is_square_op_iff, ← inv_inv a],
    exact h.map (mul_equiv.inv' α) },
   { exact ((is_square_op_iff a).mpr h).map (mul_equiv.inv' α).symm }
end

alias is_square_inv ↔ _ is_square.inv

attribute [to_additive] is_square.inv

variables [has_distrib_neg α] {n : ℤ}

lemma even.neg_zpow : even n → ∀ a : α, (-a) ^ n = a ^ n :=
by { rintro ⟨c, rfl⟩ a, exact zpow_bit0_neg _ _ }

lemma even.neg_one_zpow (h : even n) : (-1 : α) ^ n = 1 := by rw [h.neg_zpow, one_zpow]

end division_monoid

lemma even_abs [subtraction_monoid α] [linear_order α] {a : α} : even (|a|) ↔ even a :=
by cases abs_choice a; simp only [h, even_neg]

@[to_additive]
lemma is_square.div [division_comm_monoid α] {a b : α} (ha : is_square a) (hb : is_square b) :
  is_square (a / b) :=
by { rw div_eq_mul_inv, exact ha.mul hb.inv }

<<<<<<< HEAD
-- `odd.tsub_odd` requires `canonically_linear_ordered_semiring`, which we don't have
lemma even.tsub_even [canonically_linear_ordered_add_monoid α] [has_sub α] [has_ordered_sub α]
=======
-- `odd.tsub` requires `canonically_linear_ordered_semiring`, which we don't have
lemma even.tsub [canonically_linear_ordered_add_monoid α] [has_sub α] [has_ordered_sub α]
>>>>>>> fd5d3068
  [contravariant_class α α (+) (≤)] {m n : α} (hm : even m) (hn : even n) : even (m - n) :=
begin
  obtain ⟨a, rfl⟩ := hm,
  obtain ⟨b, rfl⟩ := hn,
  refine ⟨a - b, _⟩,
  obtain h | h := le_total a b,
  { rw [tsub_eq_zero_of_le h, tsub_eq_zero_of_le (add_le_add h h), add_zero] },
  { exact (tsub_add_tsub_comm h h).symm }
end

lemma even_iff_exists_bit0 [has_add α] {a : α} : even a ↔ ∃ b, a = bit0 b := iff.rfl

alias even_iff_exists_bit0 ↔ even.exists_bit0 _

section semiring
variables [semiring α] [semiring β] {m n : α}

lemma even_iff_exists_two_mul (m : α) : even m ↔ ∃ c, m = 2 * c :=
by simp [even_iff_exists_two_nsmul]

lemma even_iff_two_dvd {a : α} : even a ↔ 2 ∣ a := by simp [even, has_dvd.dvd, two_mul]

@[simp] lemma range_two_mul (α : Type*) [semiring α] :
  set.range (λ x : α, 2 * x) = {a | even a} :=
by { ext x, simp [eq_comm, two_mul, even] }

@[simp] lemma even_bit0 (a : α) : even (bit0 a) :=
⟨a, rfl⟩

@[simp] lemma even_two : even (2 : α) := ⟨1, rfl⟩

@[simp] lemma even.mul_left (hm : even m) (n) : even (n * m) :=
hm.map (add_monoid_hom.mul_left n)

@[simp] lemma even.mul_right (hm : even m) (n) : even (m * n) :=
hm.map (add_monoid_hom.mul_right n)

lemma even_two_mul (m : α) : even (2 * m) := ⟨m, two_mul _⟩

lemma even.pow_of_ne_zero (hm : even m) : ∀ {a : ℕ}, a ≠ 0 → even (m ^ a)
| 0       a0 := (a0 rfl).elim
| (a + 1) _  := by { rw pow_succ, exact hm.mul_right _ }

section with_odd

/-- An element `a` of a semiring is odd if there exists `k` such `a = 2*k + 1`. -/
def odd (a : α) : Prop := ∃ k, a = 2*k + 1

lemma odd_iff_exists_bit1 {a : α} : odd a ↔ ∃ b, a = bit1 b :=
exists_congr $ λ b, by { rw two_mul, refl }

alias odd_iff_exists_bit1 ↔ odd.exists_bit1 _

@[simp] lemma odd_bit1 (a : α) : odd (bit1 a) := odd_iff_exists_bit1.2 ⟨a, rfl⟩

@[simp] lemma range_two_mul_add_one (α : Type*) [semiring α] :
  set.range (λ x : α, 2 * x + 1) = {a | odd a} :=
by { ext x, simp [odd, eq_comm] }

lemma even.add_odd : even m → odd n → odd (m + n) :=
by { rintro ⟨m, rfl⟩ ⟨n, rfl⟩, exact ⟨m + n, by rw [mul_add, ← two_mul, add_assoc]⟩ }

lemma odd.add_even (hm : odd m) (hn : even n) : odd (m + n) :=
by { rw add_comm, exact hn.add_odd hm }

lemma odd.add_odd : odd m → odd n → even (m + n) :=
begin
  rintro ⟨m, rfl⟩ ⟨n, rfl⟩,
  refine ⟨n + m + 1, _⟩,
  rw [← two_mul, ←add_assoc, add_comm _ (2 * n), ←add_assoc, ←mul_add, add_assoc, mul_add _ (n + m),
    mul_one],
  refl
end

@[simp] lemma odd_one : odd (1 : α) :=
⟨0, (zero_add _).symm.trans (congr_arg (+ (1 : α)) (mul_zero _).symm)⟩

@[simp] lemma odd_two_mul_add_one (m : α) : odd (2 * m + 1) := ⟨m, rfl⟩

lemma odd.map [ring_hom_class F α β] (f : F) : odd m → odd (f m) :=
by { rintro ⟨m, rfl⟩, exact ⟨f m, by simp [two_mul]⟩ }

@[simp] lemma odd.mul : odd m → odd n → odd (m * n) :=
begin
  rintro ⟨m, rfl⟩ ⟨n, rfl⟩,
  refine ⟨2 * m * n + n + m, _⟩,
  rw [mul_add, add_mul, mul_one, ← add_assoc, one_mul, mul_assoc, ← mul_add, ← mul_add, ← mul_assoc,
    ← nat.cast_two, ← nat.cast_comm],
end

lemma odd.pow (hm : odd m) : ∀ {a : ℕ}, odd (m ^ a)
| 0       := by { rw pow_zero, exact odd_one }
| (a + 1) := by { rw pow_succ, exact hm.mul odd.pow }

end with_odd
end semiring

section monoid
variables [monoid α] [has_distrib_neg α] {a : α} {n : ℕ}

lemma odd.neg_pow : odd n → ∀ a : α, (-a) ^ n = - a ^ n :=
by { rintro ⟨c, rfl⟩ a, simp_rw [pow_add, pow_mul, neg_sq, pow_one, mul_neg] }
lemma odd.neg_one_pow (h : odd n) : (-1 : α) ^ n = -1 := by rw [h.neg_pow, one_pow]

end monoid

section canonically_ordered_comm_semiring

variables [canonically_ordered_comm_semiring α]

-- this holds more generally in a `canonically_ordered_add_monoid` if we refactor `odd` to use
-- either `2 • t` or `t + t` instead of `2 * t`.
lemma odd.pos [nontrivial α] {n : α} (hn : odd n) : 0 < n :=
begin
  obtain ⟨k, rfl⟩ := hn,
  rw [pos_iff_ne_zero, ne.def, add_eq_zero_iff, not_and'],
  exact λ h, (one_ne_zero h).elim
end

end canonically_ordered_comm_semiring

section ring
variables [ring α] {a b : α} {n : ℕ}

@[simp] lemma even_neg_two : even (- 2 : α) := by simp only [even_neg, even_two]

lemma odd.neg (hp : odd a) : odd (-a) :=
begin
  obtain ⟨k, hk⟩ := hp,
  use -(k + 1),
  rw [mul_neg, mul_add, neg_add, add_assoc, two_mul (1 : α), neg_add,
    neg_add_cancel_right, ←neg_add, hk],
end

@[simp] lemma odd_neg : odd (-a) ↔ odd a := ⟨λ h, neg_neg a ▸ h.neg, odd.neg⟩

@[simp] lemma odd_neg_one : odd (- 1 : α) := by simp

lemma odd.sub_even (ha : odd a) (hb : even b) : odd (a - b) :=
by { rw sub_eq_add_neg, exact ha.add_even hb.neg }

lemma even.sub_odd (ha : even a) (hb : odd b) : odd (a - b) :=
by { rw sub_eq_add_neg, exact ha.add_odd hb.neg }

lemma odd.sub_odd (ha : odd a) (hb : odd b) : even (a - b) :=
by { rw sub_eq_add_neg, exact ha.add_odd hb.neg }

lemma odd_abs [linear_order α] : odd (abs a) ↔ odd a :=
by cases abs_choice a with h h; simp only [h, odd_neg]

end ring

section powers
variables [linear_ordered_ring R] {a : R} {n : ℕ}

lemma even.pow_nonneg (hn : even n) (a : R) : 0 ≤ a ^ n :=
by cases hn with k hk; simpa only [hk, two_mul] using pow_bit0_nonneg a k

lemma even.pow_pos (hn : even n) (ha : a ≠ 0) : 0 < a ^ n :=
by cases hn with k hk; simpa only [hk, two_mul] using pow_bit0_pos ha k

lemma odd.pow_nonpos (hn : odd n) (ha : a ≤ 0) : a ^ n ≤ 0:=
by cases hn with k hk; simpa only [hk, two_mul] using pow_bit1_nonpos_iff.mpr ha

lemma odd.pow_neg (hn : odd n) (ha : a < 0) : a ^ n < 0:=
by cases hn with k hk; simpa only [hk, two_mul] using pow_bit1_neg_iff.mpr ha

lemma odd.pow_nonneg_iff (hn : odd n) : 0 ≤ a ^ n ↔ 0 ≤ a :=
⟨λ h, le_of_not_lt (λ ha, h.not_lt $ hn.pow_neg ha), λ ha, pow_nonneg ha n⟩

lemma odd.pow_nonpos_iff (hn : odd n) : a ^ n ≤ 0 ↔ a ≤ 0 :=
⟨λ h, le_of_not_lt (λ ha, h.not_lt $ pow_pos ha _), hn.pow_nonpos⟩

lemma odd.pow_pos_iff (hn : odd n) : 0 < a ^ n ↔ 0 < a :=
⟨λ h, lt_of_not_le (λ ha, h.not_le $ hn.pow_nonpos ha), λ ha, pow_pos ha n⟩

lemma odd.pow_neg_iff (hn : odd n) : a ^ n < 0 ↔ a < 0 :=
⟨λ h, lt_of_not_le (λ ha, h.not_le $ pow_nonneg ha _), hn.pow_neg⟩

lemma even.pow_pos_iff (hn : even n) (h₀ : 0 < n) : 0 < a ^ n ↔ a ≠ 0 :=
⟨λ h ha, by { rw [ha, zero_pow h₀] at h, exact lt_irrefl 0 h }, hn.pow_pos⟩

lemma even.pow_abs {p : ℕ} (hp : even p) (a : R) : |a| ^ p = a ^ p :=
begin
  rw [←abs_pow, abs_eq_self],
  exact hp.pow_nonneg _
end

@[simp] lemma pow_bit0_abs (a : R) (p : ℕ) : |a| ^ bit0 p = a ^ bit0 p := (even_bit0 _).pow_abs _

lemma odd.strict_mono_pow (hn : odd n) : strict_mono (λ a : R, a ^ n) :=
by cases hn with k hk; simpa only [hk, two_mul] using strict_mono_pow_bit1 _

end powers

/-- The cardinality of `fin (bit0 k)` is even, `fact` version.
This `fact` is needed as an instance by `matrix.special_linear_group.has_neg`. -/
lemma fintype.card_fin_even {k : ℕ} : fact (even (fintype.card (fin (bit0 k)))) :=
⟨by { rw [fintype.card_fin], exact even_bit0 k }⟩

section field_power
variable {K : Type*}

section division_ring
variables [division_ring K] {n : ℤ}

lemma odd.neg_zpow (h : odd n) (a : K) : (-a) ^ n = - a ^ n :=
by { obtain ⟨k, rfl⟩ := h.exists_bit1, exact zpow_bit1_neg _ _ }

lemma odd.neg_one_zpow (h : odd n) : (-1 : K) ^ n = -1 := by rw [h.neg_zpow, one_zpow]

end division_ring

variables [linear_ordered_field K] {n : ℤ} {a : K}

protected lemma even.zpow_nonneg (hn : even n) (a : K) : 0 ≤ a ^ n :=
begin
  cases le_or_lt 0 a with h h,
  { exact zpow_nonneg h _ },
  { exact (hn.neg_zpow a).subst (zpow_nonneg (neg_nonneg_of_nonpos h.le) _) }
end

theorem even.zpow_pos (hn : even n) (ha : a ≠ 0) : 0 < a ^ n :=
by cases hn with k hk; simpa only [hk, two_mul] using zpow_bit0_pos ha k

protected lemma odd.zpow_nonneg (hn : odd n) (ha : 0 ≤ a) : 0 ≤ a ^ n :=
by cases hn with k hk; simpa only [hk, two_mul] using zpow_bit1_nonneg_iff.mpr ha

theorem odd.zpow_pos (hn : odd n) (ha : 0 < a) : 0 < a ^ n :=
by cases hn with k hk; simpa only [hk, two_mul] using zpow_bit1_pos_iff.mpr ha

theorem odd.zpow_nonpos (hn : odd n) (ha : a ≤ 0) : a ^ n ≤ 0:=
by cases hn with k hk; simpa only [hk, two_mul] using zpow_bit1_nonpos_iff.mpr ha

theorem odd.zpow_neg (hn : odd n) (ha : a < 0) : a ^ n < 0:=
by cases hn with k hk; simpa only [hk, two_mul] using zpow_bit1_neg_iff.mpr ha

lemma even.zpow_abs {p : ℤ} (hp : even p) (a : K) : |a| ^ p = a ^ p :=
begin
  cases abs_choice a with h h;
  simp only [h, hp.neg_zpow _],
end

@[simp] lemma zpow_bit0_abs (a : K) (p : ℤ) : |a| ^ bit0 p = a ^ bit0 p :=
(even_bit0 _).zpow_abs _

lemma even.abs_zpow {p : ℤ} (hp : even p) (a : K) : |a ^ p| = a ^ p :=
begin
  rw [abs_eq_self],
  exact hp.zpow_nonneg _
end

@[simp] lemma abs_zpow_bit0 (a : K) (p : ℤ) :
  |a ^ bit0 p| = a ^ bit0 p :=
(even_bit0 _).abs_zpow _

end field_power<|MERGE_RESOLUTION|>--- conflicted
+++ resolved
@@ -66,18 +66,13 @@
   is_square m → is_square (f m) :=
 by { rintro ⟨m, rfl⟩, exact ⟨f m, by simp⟩ }
 
-<<<<<<< HEAD
-/-- `0` is always a square (in a monoid with zero). -/
-@[simp]
-lemma is_square_zero [mul_zero_class α] : is_square (0 : α) := ⟨0, (mul_zero _).symm⟩
+@[simp] lemma is_square_zero [mul_zero_class α] : is_square (0 : α) := ⟨0, (mul_zero _).symm⟩
 
 /-- Create a decidability instance for `is_square` on `fintype`s. -/
 instance is_square_decidable [fintype α] [has_mul α] [decidable_eq α] :
   decidable_pred (is_square : α → Prop) :=
 λ a, fintype.decidable_exists_fintype
 
-=======
->>>>>>> fd5d3068
 section monoid
 variables [monoid α]
 
@@ -104,64 +99,31 @@
 lemma even.neg_one_pow (h : even n) : (-1 : α) ^ n = 1 := by rw [h.neg_pow, one_pow]
 
 end monoid
-<<<<<<< HEAD
-
-section comm_monoid
-variable [comm_monoid α]
-
-@[to_additive]
-lemma is_square.mul_is_square {m n : α} (hm : is_square m) (hn : is_square n) :
-  is_square (m * n) :=
-begin
-  rcases hm with ⟨m, rfl⟩,
-  rcases hn with ⟨n, rfl⟩,
-  refine ⟨m * n, mul_mul_mul_comm m m n n⟩,
-end
-
-lemma irreducible.not_square {x : α} (h : irreducible x) :
-  ¬is_square x :=
-begin
-  rintros ⟨y, hy⟩,
-  rcases h.is_unit_or_is_unit hy with hu | hu;
-  rw hy at h;
-  exact h.not_unit (hu.mul hu),
-end
-
-lemma is_square.not_irreducible {x : α} (h : is_square x) : ¬irreducible x :=
-λ h', h'.not_square h
-
-end comm_monoid
-
-section cancel_comm_monoid_with_zero
-variable [cancel_comm_monoid_with_zero α]
-
-lemma prime.not_square {x : α} (h : prime x) :
-  ¬is_square x := h.irreducible.not_square
-
-lemma is_square.not_prime {x : α} (h : is_square x) : ¬prime x :=
-λ h', h'.not_square h
-
-end cancel_comm_monoid_with_zero
-
-section group
-variable [group α]
-
-@[to_additive]
-lemma is_square_op_iff (a : α) : is_square (op a) ↔ is_square a :=
-⟨λ ⟨c, hc⟩, ⟨unop c, by rw [← unop_mul, ← hc, unop_op]⟩, λ ⟨c, hc⟩, by simp [hc]⟩
-=======
-
-/-- `0` is always a square (in a monoid with zero). -/
-lemma is_square_zero (M : Type*) [monoid_with_zero M] : is_square (0 : M) :=
-by { use 0, simp only [mul_zero] }
 
 @[to_additive] lemma is_square.mul [comm_semigroup α] {a b : α} :
   is_square a → is_square b → is_square (a * b) :=
 by { rintro ⟨a, rfl⟩ ⟨b, rfl⟩, exact ⟨a * b, mul_mul_mul_comm _ _ _ _⟩ }
 
+section comm_monoid
+variable [comm_monoid α] {a : α}
+
+lemma irreducible.not_square (ha : irreducible a) : ¬ is_square a :=
+by { rintro ⟨b, rfl⟩, cases ha.is_unit_or_is_unit hy; exact h.not_unit (hu.mul hu) }
+
+lemma is_square.not_irreducible (ha : is_square a) : ¬ irreducible x := λ h, h.not_square ha
+
+end comm_monoid
+
+section cancel_comm_monoid_with_zero
+variable [cancel_comm_monoid_with_zero α] {a : α}
+
+lemma prime.not_square (ha : prime a) : ¬ is_square a := ha.irreducible.not_square
+lemma is_square.not_prime (ha : is_square a) : ¬ prime a := λ h, h.not_square ha
+
+end cancel_comm_monoid_with_zero
+
 section division_monoid
 variables [division_monoid α] {a : α}
->>>>>>> fd5d3068
 
 @[simp, to_additive] lemma is_square_inv : is_square a⁻¹ ↔ is_square a :=
 begin
@@ -192,13 +154,8 @@
   is_square (a / b) :=
 by { rw div_eq_mul_inv, exact ha.mul hb.inv }
 
-<<<<<<< HEAD
--- `odd.tsub_odd` requires `canonically_linear_ordered_semiring`, which we don't have
-lemma even.tsub_even [canonically_linear_ordered_add_monoid α] [has_sub α] [has_ordered_sub α]
-=======
 -- `odd.tsub` requires `canonically_linear_ordered_semiring`, which we don't have
 lemma even.tsub [canonically_linear_ordered_add_monoid α] [has_sub α] [has_ordered_sub α]
->>>>>>> fd5d3068
   [contravariant_class α α (+) (≤)] {m n : α} (hm : even m) (hn : even n) : even (m - n) :=
 begin
   obtain ⟨a, rfl⟩ := hm,
