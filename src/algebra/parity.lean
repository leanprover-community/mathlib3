/-
Copyright (c) 2022 Damiano Testa. All rights reserved.
Released under Apache 2.0 license as described in the file LICENSE.
Authors: Damiano Testa
-/

import algebra.ring.basic
import algebra.algebra.basic
import algebra.group_power.basic
import algebra.field_power
import algebra.opposites

/-!  # Squares, even and odd elements

This file proves some general facts about squares, even and odd elements of semirings.

In the implementation, we define `is_square` and we let `even` be the notion transported by
`to_additive`.  The definition are therefore as follows:
```lean
is_square a ↔ ∃ r, a = r * r
even a ↔ ∃ r, a = r + r
```

Odd elements are not unified with a multiplicative notion.

## Future work

* TODO: Try to generalize further the typeclass assumptions on `is_square/even`.
  For instance, in some cases, there are `semiring` assumptions that I (DT) am not convinced are
  necessary.
* TODO: Consider moving the definition and lemmas about `odd` to a separate file.
* TODO: The "old" definition of `even a` asked for the existence of an element `c` such that
  `a = 2 * c`.  For this reason, several fixes introduce an extra `two_mul` or `← two_mul`.
  It might be the case that by making a careful choice of `simp` lemma, this can be avoided.
 -/

open mul_opposite
variables {F α β R : Type*}

section has_mul
variables [has_mul α]

/--  An element `a` of a type `α` with multiplication satisfies `square a` if `a = r * r`,
for some `r : α`. -/
@[to_additive
"An element `a` of a type `α` with addition satisfies `even a` if `a = r + r`,
for some `r : α`."]
def is_square (a : α) : Prop := ∃ r, a = r * r

@[simp, to_additive] lemma is_square_mul_self (m : α) : is_square (m * m) := ⟨m, rfl⟩

@[to_additive] lemma is_square_op_iff (a : α) : is_square (op a) ↔ is_square a :=
⟨λ ⟨c, hc⟩, ⟨unop c, by rw [← unop_mul, ← hc, unop_op]⟩, λ ⟨c, hc⟩, by simp [hc]⟩

/-- Create a decidability instance for `is_square` on `fintype`s. -/
instance is_square_decidable [fintype α] [decidable_eq α] : decidable_pred (is_square : α → Prop) :=
λ a, fintype.decidable_exists_fintype

end has_mul

@[simp, to_additive]
lemma is_square_one [mul_one_class α] : is_square (1 : α) := ⟨1, (mul_one _).symm⟩

@[to_additive]
lemma is_square.map [mul_one_class α] [mul_one_class β] [monoid_hom_class F α β] {m : α} (f : F) :
  is_square m → is_square (f m) :=
by { rintro ⟨m, rfl⟩, exact ⟨f m, by simp⟩ }

section monoid
variables [monoid α]

@[to_additive even_iff_exists_two_nsmul]
lemma is_square_iff_exists_sq (m : α) : is_square m ↔ ∃ c, m = c ^ 2 :=
by simp [is_square, pow_two]

alias is_square_iff_exists_sq ↔ is_square.exists_sq is_square_of_exists_sq

attribute [to_additive even.exists_two_nsmul "Alias of the forwards direction of
`even_iff_exists_two_nsmul`."] is_square.exists_sq

attribute [to_additive even_of_exists_two_nsmul "Alias of the backwards direction of
`even_iff_exists_two_nsmul`."] is_square_of_exists_sq

@[simp, to_additive even_two_nsmul]
lemma is_square_sq (a : α) : is_square (a ^ 2) := ⟨a, pow_two _⟩

variables [has_distrib_neg α] {n : ℕ}

lemma even.neg_pow : even n → ∀ a : α, (-a) ^ n = a ^ n :=
by { rintro ⟨c, rfl⟩ a, simp_rw [←two_mul, pow_mul, neg_sq] }

lemma even.neg_one_pow (h : even n) : (-1 : α) ^ n = 1 := by rw [h.neg_pow, one_pow]

end monoid

/-- `0` is always a square (in a monoid with zero). -/
lemma is_square_zero (M : Type*) [monoid_with_zero M] : is_square (0 : M) :=
by { use 0, simp only [mul_zero] }

@[to_additive] lemma is_square.mul [comm_semigroup α] {a b : α} :
  is_square a → is_square b → is_square (a * b) :=
by { rintro ⟨a, rfl⟩ ⟨b, rfl⟩, exact ⟨a * b, mul_mul_mul_comm _ _ _ _⟩ }

section division_monoid
variables [division_monoid α] {a : α}

@[simp, to_additive] lemma is_square_inv : is_square a⁻¹ ↔ is_square a :=
begin
  refine ⟨λ h, _, λ h, _⟩,
  { rw [← is_square_op_iff, ← inv_inv a],
    exact h.map (mul_equiv.inv' α) },
  { exact ((is_square_op_iff a).mpr h).map (mul_equiv.inv' α).symm }
end

alias is_square_inv ↔ _ is_square.inv

attribute [to_additive] is_square.inv

variables [has_distrib_neg α] {n : ℤ}

lemma even.neg_zpow : even n → ∀ a : α, (-a) ^ n = a ^ n :=
by { rintro ⟨c, rfl⟩ a, exact zpow_bit0_neg _ _ }

lemma even.neg_one_zpow (h : even n) : (-1 : α) ^ n = 1 := by rw [h.neg_zpow, one_zpow]
<<<<<<< HEAD

end division_monoid

lemma even_abs [subtraction_monoid α] [linear_order α] {a : α} : even (|a|) ↔ even a :=
by cases abs_choice a; simp only [h, even_neg]

@[to_additive]
lemma is_square.div [division_comm_monoid α] {a b : α} (ha : is_square a) (hb : is_square b) :
  is_square (a / b) :=
by { rw div_eq_mul_inv, exact ha.mul hb.inv }
=======
>>>>>>> 37647bf2

end division_monoid

lemma even_abs [subtraction_monoid α] [linear_order α] {a : α} : even (|a|) ↔ even a :=
by cases abs_choice a; simp only [h, even_neg]

@[to_additive]
lemma is_square.div [division_comm_monoid α] {a b : α} (ha : is_square a) (hb : is_square b) :
  is_square (a / b) :=
by { rw div_eq_mul_inv, exact ha.mul hb.inv }

-- `odd.tsub` requires `canonically_linear_ordered_semiring`, which we don't have
lemma even.tsub [canonically_linear_ordered_add_monoid α] [has_sub α] [has_ordered_sub α]
  [contravariant_class α α (+) (≤)] {m n : α} (hm : even m) (hn : even n) : even (m - n) :=
begin
  obtain ⟨a, rfl⟩ := hm,
  obtain ⟨b, rfl⟩ := hn,
  refine ⟨a - b, _⟩,
  obtain h | h := le_total a b,
  { rw [tsub_eq_zero_of_le h, tsub_eq_zero_of_le (add_le_add h h), add_zero] },
  { exact (tsub_add_tsub_comm h h).symm }
end

lemma even_iff_exists_bit0 [has_add α] {a : α} : even a ↔ ∃ b, a = bit0 b := iff.rfl

alias even_iff_exists_bit0 ↔ even.exists_bit0 _

section semiring
variables [semiring α] [semiring β] {m n : α}

lemma even_iff_exists_two_mul (m : α) : even m ↔ ∃ c, m = 2 * c :=
by simp [even_iff_exists_two_nsmul]

lemma even_iff_two_dvd {a : α} : even a ↔ 2 ∣ a := by simp [even, has_dvd.dvd, two_mul]

@[simp] lemma range_two_mul (α : Type*) [semiring α] :
  set.range (λ x : α, 2 * x) = {a | even a} :=
by { ext x, simp [eq_comm, two_mul, even] }

@[simp] lemma even_bit0 (a : α) : even (bit0 a) :=
⟨a, rfl⟩

@[simp] lemma even_two : even (2 : α) := ⟨1, rfl⟩

@[simp] lemma even.mul_left (hm : even m) (n) : even (n * m) :=
hm.map (add_monoid_hom.mul_left n)

@[simp] lemma even.mul_right (hm : even m) (n) : even (m * n) :=
hm.map (add_monoid_hom.mul_right n)

lemma even_two_mul (m : α) : even (2 * m) := ⟨m, two_mul _⟩

lemma even.pow_of_ne_zero (hm : even m) : ∀ {a : ℕ}, a ≠ 0 → even (m ^ a)
| 0       a0 := (a0 rfl).elim
| (a + 1) _  := by { rw pow_succ, exact hm.mul_right _ }

section with_odd

/-- An element `a` of a semiring is odd if there exists `k` such `a = 2*k + 1`. -/
def odd (a : α) : Prop := ∃ k, a = 2*k + 1

lemma odd_iff_exists_bit1 {a : α} : odd a ↔ ∃ b, a = bit1 b :=
exists_congr $ λ b, by { rw two_mul, refl }

alias odd_iff_exists_bit1 ↔ odd.exists_bit1 _

@[simp] lemma odd_bit1 (a : α) : odd (bit1 a) := odd_iff_exists_bit1.2 ⟨a, rfl⟩

@[simp] lemma range_two_mul_add_one (α : Type*) [semiring α] :
  set.range (λ x : α, 2 * x + 1) = {a | odd a} :=
by { ext x, simp [odd, eq_comm] }

lemma even.add_odd : even m → odd n → odd (m + n) :=
by { rintro ⟨m, rfl⟩ ⟨n, rfl⟩, exact ⟨m + n, by rw [mul_add, ← two_mul, add_assoc]⟩ }

lemma odd.add_even (hm : odd m) (hn : even n) : odd (m + n) :=
by { rw add_comm, exact hn.add_odd hm }

lemma odd.add_odd : odd m → odd n → even (m + n) :=
begin
  rintro ⟨m, rfl⟩ ⟨n, rfl⟩,
  refine ⟨n + m + 1, _⟩,
  rw [← two_mul, ←add_assoc, add_comm _ (2 * n), ←add_assoc, ←mul_add, add_assoc, mul_add _ (n + m),
    mul_one],
  refl
end

@[simp] lemma odd_one : odd (1 : α) :=
⟨0, (zero_add _).symm.trans (congr_arg (+ (1 : α)) (mul_zero _).symm)⟩

@[simp] lemma odd_two_mul_add_one (m : α) : odd (2 * m + 1) := ⟨m, rfl⟩

lemma odd.map [ring_hom_class F α β] (f : F) : odd m → odd (f m) :=
by { rintro ⟨m, rfl⟩, exact ⟨f m, by simp [two_mul]⟩ }

<<<<<<< HEAD
@[simp] lemma odd.mul_odd : odd m → odd n → odd (m * n) :=
=======
@[simp] lemma odd.mul : odd m → odd n → odd (m * n) :=
>>>>>>> 37647bf2
begin
  rintro ⟨m, rfl⟩ ⟨n, rfl⟩,
  refine ⟨2 * m * n + n + m, _⟩,
  rw [mul_add, add_mul, mul_one, ← add_assoc, one_mul, mul_assoc, ← mul_add, ← mul_add, ← mul_assoc,
    ← nat.cast_two, ← nat.cast_comm],
end

lemma odd.pow (hm : odd m) : ∀ {a : ℕ}, odd (m ^ a)
| 0       := by { rw pow_zero, exact odd_one }
| (a + 1) := by { rw pow_succ, exact hm.mul odd.pow }

end with_odd
end semiring

section monoid
variables [monoid α] [has_distrib_neg α] {a : α} {n : ℕ}

lemma odd.neg_pow : odd n → ∀ a : α, (-a) ^ n = - a ^ n :=
by { rintro ⟨c, rfl⟩ a, simp_rw [pow_add, pow_mul, neg_sq, pow_one, mul_neg] }
lemma odd.neg_one_pow (h : odd n) : (-1 : α) ^ n = -1 := by rw [h.neg_pow, one_pow]

end monoid

section ring
variables [ring α] {a b : α} {n : ℕ}

@[simp] lemma even_neg_two : even (- 2 : α) := by simp only [even_neg, even_two]

lemma odd.neg (hp : odd a) : odd (-a) :=
begin
  obtain ⟨k, hk⟩ := hp,
  use -(k + 1),
  rw [mul_neg, mul_add, neg_add, add_assoc, two_mul (1 : α), neg_add,
    neg_add_cancel_right, ←neg_add, hk],
end

@[simp] lemma odd_neg : odd (-a) ↔ odd a := ⟨λ h, neg_neg a ▸ h.neg, odd.neg⟩

@[simp] lemma odd_neg_one : odd (- 1 : α) := by simp

lemma odd.sub_even (ha : odd a) (hb : even b) : odd (a - b) :=
by { rw sub_eq_add_neg, exact ha.add_even hb.neg }

lemma even.sub_odd (ha : even a) (hb : odd b) : odd (a - b) :=
by { rw sub_eq_add_neg, exact ha.add_odd hb.neg }

lemma odd.sub_odd (ha : odd a) (hb : odd b) : even (a - b) :=
by { rw sub_eq_add_neg, exact ha.add_odd hb.neg }

lemma odd_abs [linear_order α] : odd (abs a) ↔ odd a :=
by cases abs_choice a with h h; simp only [h, odd_neg]

end ring

section powers
variables [linear_ordered_ring R] {a : R} {n : ℕ}

lemma even.pow_nonneg (hn : even n) (a : R) : 0 ≤ a ^ n :=
by cases hn with k hk; simpa only [hk, two_mul] using pow_bit0_nonneg a k

lemma even.pow_pos (hn : even n) (ha : a ≠ 0) : 0 < a ^ n :=
by cases hn with k hk; simpa only [hk, two_mul] using pow_bit0_pos ha k

lemma odd.pow_nonpos (hn : odd n) (ha : a ≤ 0) : a ^ n ≤ 0:=
by cases hn with k hk; simpa only [hk, two_mul] using pow_bit1_nonpos_iff.mpr ha

lemma odd.pow_neg (hn : odd n) (ha : a < 0) : a ^ n < 0:=
by cases hn with k hk; simpa only [hk, two_mul] using pow_bit1_neg_iff.mpr ha

lemma odd.pow_nonneg_iff (hn : odd n) : 0 ≤ a ^ n ↔ 0 ≤ a :=
⟨λ h, le_of_not_lt (λ ha, h.not_lt $ hn.pow_neg ha), λ ha, pow_nonneg ha n⟩

lemma odd.pow_nonpos_iff (hn : odd n) : a ^ n ≤ 0 ↔ a ≤ 0 :=
⟨λ h, le_of_not_lt (λ ha, h.not_lt $ pow_pos ha _), hn.pow_nonpos⟩

lemma odd.pow_pos_iff (hn : odd n) : 0 < a ^ n ↔ 0 < a :=
⟨λ h, lt_of_not_le (λ ha, h.not_le $ hn.pow_nonpos ha), λ ha, pow_pos ha n⟩

lemma odd.pow_neg_iff (hn : odd n) : a ^ n < 0 ↔ a < 0 :=
⟨λ h, lt_of_not_le (λ ha, h.not_le $ pow_nonneg ha _), hn.pow_neg⟩

lemma even.pow_pos_iff (hn : even n) (h₀ : 0 < n) : 0 < a ^ n ↔ a ≠ 0 :=
⟨λ h ha, by { rw [ha, zero_pow h₀] at h, exact lt_irrefl 0 h }, hn.pow_pos⟩

lemma even.pow_abs {p : ℕ} (hp : even p) (a : R) : |a| ^ p = a ^ p :=
begin
  rw [←abs_pow, abs_eq_self],
  exact hp.pow_nonneg _
end

@[simp] lemma pow_bit0_abs (a : R) (p : ℕ) : |a| ^ bit0 p = a ^ bit0 p := (even_bit0 _).pow_abs _

lemma odd.strict_mono_pow (hn : odd n) : strict_mono (λ a : R, a ^ n) :=
by cases hn with k hk; simpa only [hk, two_mul] using strict_mono_pow_bit1 _

end powers

/-- The cardinality of `fin (bit0 k)` is even, `fact` version.
This `fact` is needed as an instance by `matrix.special_linear_group.has_neg`. -/
lemma fintype.card_fin_even {k : ℕ} : fact (even (fintype.card (fin (bit0 k)))) :=
⟨by { rw [fintype.card_fin], exact even_bit0 k }⟩

section field_power
variable {K : Type*}

section division_ring
variables [division_ring K] {n : ℤ}

lemma odd.neg_zpow (h : odd n) (a : K) : (-a) ^ n = - a ^ n :=
by { obtain ⟨k, rfl⟩ := h.exists_bit1, exact zpow_bit1_neg _ _ }

lemma odd.neg_one_zpow (h : odd n) : (-1 : K) ^ n = -1 := by rw [h.neg_zpow, one_zpow]

end division_ring

variables [linear_ordered_field K] {n : ℤ} {a : K}

protected lemma even.zpow_nonneg (hn : even n) (a : K) : 0 ≤ a ^ n :=
begin
  cases le_or_lt 0 a with h h,
  { exact zpow_nonneg h _ },
  { exact (hn.neg_zpow a).subst (zpow_nonneg (neg_nonneg_of_nonpos h.le) _) }
end

theorem even.zpow_pos (hn : even n) (ha : a ≠ 0) : 0 < a ^ n :=
by cases hn with k hk; simpa only [hk, two_mul] using zpow_bit0_pos ha k

protected lemma odd.zpow_nonneg (hn : odd n) (ha : 0 ≤ a) : 0 ≤ a ^ n :=
by cases hn with k hk; simpa only [hk, two_mul] using zpow_bit1_nonneg_iff.mpr ha

theorem odd.zpow_pos (hn : odd n) (ha : 0 < a) : 0 < a ^ n :=
by cases hn with k hk; simpa only [hk, two_mul] using zpow_bit1_pos_iff.mpr ha

theorem odd.zpow_nonpos (hn : odd n) (ha : a ≤ 0) : a ^ n ≤ 0:=
by cases hn with k hk; simpa only [hk, two_mul] using zpow_bit1_nonpos_iff.mpr ha

theorem odd.zpow_neg (hn : odd n) (ha : a < 0) : a ^ n < 0:=
by cases hn with k hk; simpa only [hk, two_mul] using zpow_bit1_neg_iff.mpr ha

lemma even.zpow_abs {p : ℤ} (hp : even p) (a : K) : |a| ^ p = a ^ p :=
begin
  cases abs_choice a with h h;
  simp only [h, hp.neg_zpow _],
end

@[simp] lemma zpow_bit0_abs (a : K) (p : ℤ) : |a| ^ bit0 p = a ^ bit0 p :=
(even_bit0 _).zpow_abs _

lemma even.abs_zpow {p : ℤ} (hp : even p) (a : K) : |a ^ p| = a ^ p :=
begin
  rw [abs_eq_self],
  exact hp.zpow_nonneg _
end

@[simp] lemma abs_zpow_bit0 (a : K) (p : ℤ) :
  |a ^ bit0 p| = a ^ bit0 p :=
(even_bit0 _).abs_zpow _

end field_power<|MERGE_RESOLUTION|>--- conflicted
+++ resolved
@@ -122,19 +122,6 @@
 by { rintro ⟨c, rfl⟩ a, exact zpow_bit0_neg _ _ }
 
 lemma even.neg_one_zpow (h : even n) : (-1 : α) ^ n = 1 := by rw [h.neg_zpow, one_zpow]
-<<<<<<< HEAD
-
-end division_monoid
-
-lemma even_abs [subtraction_monoid α] [linear_order α] {a : α} : even (|a|) ↔ even a :=
-by cases abs_choice a; simp only [h, even_neg]
-
-@[to_additive]
-lemma is_square.div [division_comm_monoid α] {a b : α} (ha : is_square a) (hb : is_square b) :
-  is_square (a / b) :=
-by { rw div_eq_mul_inv, exact ha.mul hb.inv }
-=======
->>>>>>> 37647bf2
 
 end division_monoid
 
@@ -230,11 +217,7 @@
 lemma odd.map [ring_hom_class F α β] (f : F) : odd m → odd (f m) :=
 by { rintro ⟨m, rfl⟩, exact ⟨f m, by simp [two_mul]⟩ }
 
-<<<<<<< HEAD
-@[simp] lemma odd.mul_odd : odd m → odd n → odd (m * n) :=
-=======
 @[simp] lemma odd.mul : odd m → odd n → odd (m * n) :=
->>>>>>> 37647bf2
 begin
   rintro ⟨m, rfl⟩ ⟨n, rfl⟩,
   refine ⟨2 * m * n + n + m, _⟩,
