/-
Copyright (c) 2022 Damiano Testa. All rights reserved.
Released under Apache 2.0 license as described in the file LICENSE.
Authors: Damiano Testa
-/

import algebra.ring.basic
import algebra.algebra.basic
import algebra.group_power.basic
import algebra.field_power
import algebra.opposites
<<<<<<< HEAD
import data.int.sqrt
=======
>>>>>>> 138448ae

/-!  # Squares, even and odd elements

This file proves some general facts about squares, even and odd elements of semirings.

In the implementation, we define `is_square` and we let `even` be the notion transported by
`to_additive`.  The definition are therefore as follows:
```lean
is_square a ↔ ∃ r, a = r * r
even a ↔ ∃ r, a = r + r
```

Odd elements are not unified with a multiplicative notion.

<<<<<<< HEAD
=======
## Future work

>>>>>>> 138448ae
* TODO: Try to generalize further the typeclass assumptions on `is_square/even`.
  For instance, in some cases, there are `semiring` assumptions that I (DT) am not convinced are
  necessary.
* TODO: Consider moving the definition and lemmas about `odd` to a separate file.
* TODO: The "old" definition of `even a` asked for the existence of an element `c` such that
  `a = 2 * c`.  For this reason, several fixes introduce an extra `two_mul` or `← two_mul`.
  It might be the case that by making a careful choice of `simp` lemma, this can be avoided.
 -/

open mul_opposite
variables {α β : Type*}

/--  An element `a` of a type `α` with multiplication satisfies `square a` if `a = r * r`,
for some `r : α`. -/
@[to_additive
"An element `a` of a type `α` with addition satisfies `even a` if `a = r + r`,
for some `r : α`."]
def is_square [has_mul α] (a : α) : Prop := ∃ r, a = r * r
<<<<<<< HEAD

@[simp, to_additive]
lemma is_square_mul_self [has_mul α] (m : α) : is_square (m * m) := ⟨m, rfl⟩

@[to_additive even_iff_exists_two_nsmul]
lemma is_square_iff_exists_sq [monoid α] (m : α) : is_square m ↔ ∃ c, m = c ^ 2 :=
by simp [is_square, pow_two]

@[simp, to_additive even_two_nsmul]
lemma is_square_sq [monoid α] (a : α) : is_square (a ^ 2) := ⟨a, pow_two _⟩

@[simp, to_additive]
lemma is_square_one [mul_one_class α] : is_square (1 : α) := ⟨1, (mul_one _).symm⟩

@[to_additive]
lemma monoid_hom.is_square [mul_one_class α] [mul_one_class β] {m : α}
  (f : α →* β) (hm : is_square m) :
=======

@[simp, to_additive]
lemma is_square_mul_self [has_mul α] (m : α) : is_square (m * m) := ⟨m, rfl⟩

@[to_additive even_iff_exists_two_nsmul]
lemma is_square_iff_exists_sq [monoid α] (m : α) : is_square m ↔ ∃ c, m = c ^ 2 :=
by simp [is_square, pow_two]

alias is_square_iff_exists_sq ↔ is_square.exists_sq is_square_of_exists_sq

attribute [to_additive even.exists_two_nsmul] is_square.exists_sq
/-- Alias of the forwards direction of `even_iff_exists_two_nsmul`. -/
add_decl_doc even.exists_two_nsmul

attribute [to_additive even_of_exists_two_nsmul] is_square_of_exists_sq
/-- Alias of the backwards direction of `even_iff_exists_two_nsmul`. -/
add_decl_doc even_of_exists_two_nsmul

@[simp, to_additive even_two_nsmul]
lemma is_square_sq [monoid α] (a : α) : is_square (a ^ 2) := ⟨a, pow_two _⟩

@[simp, to_additive]
lemma is_square_one [mul_one_class α] : is_square (1 : α) := ⟨1, (mul_one _).symm⟩

@[to_additive]
lemma is_square.map {F : Type*} [mul_one_class α] [mul_one_class β] [monoid_hom_class F α β]
  {m : α} (f : F) (hm : is_square m) :
>>>>>>> 138448ae
  is_square (f m) :=
begin
  rcases hm with ⟨m, rfl⟩,
  exact ⟨f m, by simp⟩
end

@[to_additive]
lemma is_square.mul_is_square [comm_monoid α] {m n : α} (hm : is_square m) (hn : is_square n) :
  is_square (m * n) :=
begin
  rcases hm with ⟨m, rfl⟩,
  rcases hn with ⟨n, rfl⟩,
  refine ⟨m * n, mul_mul_mul_comm m m n n⟩,
end

<<<<<<< HEAD
section monoid

@[simp]
lemma is_square_zero [monoid_with_zero α] : is_square (0 : α) := ⟨0, (mul_zero _).symm⟩

@[simp]
lemma irreducible.not_square [comm_monoid α] {x : α} (h : irreducible x) :
  ¬is_square x :=
begin
  rintros ⟨y, hy⟩,
  rcases h.is_unit_or_is_unit hy with hu | hu;
  rw hy at h;
  exact h.not_unit (hu.mul hu),
end

@[simp]
lemma prime.not_square [cancel_comm_monoid_with_zero α] {x : α} (h : prime x) :
  ¬is_square x := h.irreducible.not_square

end monoid

section group
variable [group α]

@[to_additive]
lemma is_square_op_iff (a : α) : is_square (op a) ↔ is_square a :=
⟨λ ⟨c, hc⟩, ⟨unop c, by rw [← unop_mul, ← hc, unop_op]⟩, λ ⟨c, hc⟩, by simp [hc]⟩

@[simp, to_additive] lemma is_square_inv (a : α) : is_square a⁻¹ ↔ is_square a :=
begin
  refine ⟨λ h, _, λ h, _⟩,
  { rw [← is_square_op_iff, ← inv_inv a],
    exact (mul_equiv.inv' α).to_monoid_hom.is_square h },
  { exact (mul_equiv.inv' α).symm.to_monoid_hom.is_square ((is_square_op_iff a).mpr h) }
end

=======
section group
variable [group α]

@[to_additive]
lemma is_square_op_iff (a : α) : is_square (op a) ↔ is_square a :=
⟨λ ⟨c, hc⟩, ⟨unop c, by rw [← unop_mul, ← hc, unop_op]⟩, λ ⟨c, hc⟩, by simp [hc]⟩

@[simp, to_additive] lemma is_square_inv (a : α) : is_square a⁻¹ ↔ is_square a :=
begin
  refine ⟨λ h, _, λ h, _⟩,
  { rw [← is_square_op_iff, ← inv_inv a],
    exact h.map (mul_equiv.inv' α) },
  { exact ((is_square_op_iff a).mpr h).map (mul_equiv.inv' α).symm }
end

>>>>>>> 138448ae
end group

section comm_group
variable [comm_group α]

@[to_additive]
lemma is_square.div_is_square {m n : α} (hm : is_square m) (hn : is_square n) : is_square (m / n) :=
by { rw div_eq_mul_inv,  exact hm.mul_is_square ((is_square_inv n).mpr hn) }

end comm_group

section semiring
variables [semiring α] [semiring β] {m n : α}

lemma even_iff_exists_two_mul (m : α) : even m ↔ ∃ c, m = 2 * c :=
by simp [even_iff_exists_two_nsmul]

lemma even_iff_two_dvd {a : α} : even a ↔ 2 ∣ a := by simp [even, has_dvd.dvd, two_mul]

@[simp] lemma range_two_mul (α : Type*) [semiring α] :
  set.range (λ x : α, 2 * x) = {a | even a} :=
by { ext x, simp [eq_comm, two_mul, even] }

@[simp] lemma even_bit0 (a : α) : even (bit0 a) :=
⟨a, rfl⟩

@[simp] lemma even_two : even (2 : α) := ⟨1, rfl⟩

@[simp] lemma even.mul_left (hm : even m) (n) : even (n * m) :=
<<<<<<< HEAD
(add_monoid_hom.mul_left n).even hm
=======
hm.map (add_monoid_hom.mul_left n)
>>>>>>> 138448ae

@[simp] lemma even.mul_right (hm : even m) (n) : even (m * n) :=
hm.map (add_monoid_hom.mul_right n)

lemma even_two_mul (m : α) : even (2 * m) := ⟨m, two_mul _⟩

lemma even.pow_of_ne_zero (hm : even m) : ∀ {a : ℕ}, a ≠ 0 → even (m ^ a)
| 0       a0 := (a0 rfl).elim
| (a + 1) _  := by { rw pow_succ, exact hm.mul_right _ }

section with_odd

/-- An element `a` of a semiring is odd if there exists `k` such `a = 2*k + 1`. -/
def odd (a : α) : Prop := ∃ k, a = 2*k + 1

@[simp] lemma odd_bit1 (a : α) : odd (bit1 a) :=
⟨a, by rw [bit1, bit0, two_mul]⟩

@[simp] lemma range_two_mul_add_one (α : Type*) [semiring α] :
  set.range (λ x : α, 2 * x + 1) = {a | odd a} :=
by { ext x, simp [odd, eq_comm] }

lemma even.add_odd (hm : even m) (hn : odd n) : odd (m + n) :=
begin
  rcases hm with ⟨m, rfl⟩,
  rcases hn with ⟨n, rfl⟩,
  exact ⟨m + n, by rw [mul_add, ← two_mul, add_assoc]⟩
end

lemma odd.add_even (hm : odd m) (hn : even n) : odd (m + n) :=
by { rw add_comm, exact hn.add_odd hm }

lemma odd.add_odd (hm : odd m) (hn : odd n) : even (m + n) :=
begin
  rcases hm with ⟨m, rfl⟩,
  rcases hn with ⟨n, rfl⟩,
  refine ⟨n + m + 1, _⟩,
  rw [← two_mul, ←add_assoc, add_comm _ (2 * n), ←add_assoc, ←mul_add, add_assoc, mul_add _ (n + m),
    mul_one],
  refl
end

@[simp] lemma odd_one : odd (1 : α) :=
⟨0, (zero_add _).symm.trans (congr_arg (+ (1 : α)) (mul_zero _).symm)⟩

@[simp] lemma odd_two_mul_add_one (m : α) : odd (2 * m + 1) := ⟨m, rfl⟩

lemma ring_hom.odd (f : α →+* β) (hm : odd m) : odd (f m) :=
begin
  rcases hm with ⟨m, rfl⟩,
  exact ⟨f m, by simp [two_mul]⟩
end

@[simp] lemma odd.mul_odd (hm : odd m) (hn : odd n) : odd (m * n) :=
begin
  rcases hm with ⟨m, rfl⟩,
  rcases hn with ⟨n, rfl⟩,
  refine ⟨2 * m * n + n + m, _⟩,
  rw [mul_add, add_mul, mul_one, ← add_assoc, one_mul, mul_assoc, ← mul_add, ← mul_add, ← mul_assoc,
    ← nat.cast_two, ← nat.cast_comm],
end

lemma odd.pow (hm : odd m) : ∀ {a : ℕ}, odd (m ^ a)
| 0       := by { rw pow_zero, exact odd_one }
| (a + 1) := by { rw pow_succ, exact hm.mul_odd odd.pow }

end with_odd

end semiring

section ring
variables [ring α] {m n : α}

@[simp] lemma even_neg_two : even (- 2 : α) := by simp only [even_neg, even_two]

<<<<<<< HEAD
-- from src/algebra/order/ring.lean
=======
>>>>>>> 138448ae
lemma even_abs [linear_order α] {a : α} : even (|a|) ↔ even a :=
begin
  rcases abs_choice a with h | h; rw h,
  exact even_neg a,
end

lemma odd.neg {a : α} (hp : odd a) : odd (-a) :=
begin
  obtain ⟨k, hk⟩ := hp,
  use -(k + 1),
  rw [mul_neg, mul_add, neg_add, add_assoc, two_mul (1 : α), neg_add,
    neg_add_cancel_right, ←neg_add, hk],
end

@[simp] lemma odd_neg (a : α) : odd (-a) ↔ odd a :=
⟨λ h, neg_neg a ▸ h.neg, odd.neg⟩

@[simp] lemma odd_neg_one : odd (- 1 : α) := by simp

theorem odd.sub_even (hm : odd m) (hn : even n) : odd (m - n) :=
by { rw sub_eq_add_neg, exact hm.add_even ((even_neg n).mpr hn) }

theorem even.sub_odd (hm : even m) (hn : odd n) : odd (m - n) :=
by { rw sub_eq_add_neg, exact hm.add_odd ((odd_neg n).mpr hn) }

lemma odd.sub_odd (hm : odd m) (hn : odd n) : even (m - n) :=
by { rw sub_eq_add_neg, exact hm.add_odd ((odd_neg n).mpr hn) }

<<<<<<< HEAD
-- from src/algebra/order/ring.lean
=======
>>>>>>> 138448ae
lemma odd_abs [linear_order α] {a : α} : odd (abs a) ↔ odd a :=
by { cases abs_choice a with h h; simp only [h, odd_neg] }

end ring

section powers
variables {R : Type*}
  {a : R} {n : ℕ} [linear_ordered_ring R]

lemma even.pow_nonneg (hn : even n) (a : R) : 0 ≤ a ^ n :=
by cases hn with k hk; simpa only [hk, two_mul] using pow_bit0_nonneg a k

lemma even.pow_pos (hn : even n) (ha : a ≠ 0) : 0 < a ^ n :=
by cases hn with k hk; simpa only [hk, two_mul] using pow_bit0_pos ha k

lemma odd.pow_nonpos (hn : odd n) (ha : a ≤ 0) : a ^ n ≤ 0:=
by cases hn with k hk; simpa only [hk, two_mul] using pow_bit1_nonpos_iff.mpr ha

lemma odd.pow_neg (hn : odd n) (ha : a < 0) : a ^ n < 0:=
by cases hn with k hk; simpa only [hk, two_mul] using pow_bit1_neg_iff.mpr ha

lemma odd.pow_nonneg_iff (hn : odd n) : 0 ≤ a ^ n ↔ 0 ≤ a :=
⟨λ h, le_of_not_lt (λ ha, h.not_lt $ hn.pow_neg ha), λ ha, pow_nonneg ha n⟩

lemma odd.pow_nonpos_iff (hn : odd n) : a ^ n ≤ 0 ↔ a ≤ 0 :=
⟨λ h, le_of_not_lt (λ ha, h.not_lt $ pow_pos ha _), hn.pow_nonpos⟩

lemma odd.pow_pos_iff (hn : odd n) : 0 < a ^ n ↔ 0 < a :=
⟨λ h, lt_of_not_ge' (λ ha, h.not_le $ hn.pow_nonpos ha), λ ha, pow_pos ha n⟩

lemma odd.pow_neg_iff (hn : odd n) : a ^ n < 0 ↔ a < 0 :=
⟨λ h, lt_of_not_ge' (λ ha, h.not_le $ pow_nonneg ha _), hn.pow_neg⟩

lemma even.pow_pos_iff (hn : even n) (h₀ : 0 < n) : 0 < a ^ n ↔ a ≠ 0 :=
⟨λ h ha, by { rw [ha, zero_pow h₀] at h, exact lt_irrefl 0 h }, hn.pow_pos⟩

lemma even.pow_abs {p : ℕ} (hp : even p) (a : R) : |a| ^ p = a ^ p :=
begin
  rw [←abs_pow, abs_eq_self],
  exact hp.pow_nonneg _
end

@[simp] lemma pow_bit0_abs (a : R) (p : ℕ) : |a| ^ bit0 p = a ^ bit0 p := (even_bit0 _).pow_abs _

lemma odd.strict_mono_pow (hn : odd n) : strict_mono (λ a : R, a ^ n) :=
by cases hn with k hk; simpa only [hk, two_mul] using strict_mono_pow_bit1 _

end powers

/-- The cardinality of `fin (bit0 k)` is even, `fact` version.
This `fact` is needed as an instance by `matrix.special_linear_group.has_neg`. -/
lemma fintype.card_fin_even {k : ℕ} : fact (even (fintype.card (fin (bit0 k)))) :=
⟨by { rw [fintype.card_fin], exact even_bit0 k }⟩

section field_power
variable {K : Type*}

lemma even.zpow_neg [division_ring K] {n : ℤ} (h : even n) (a : K) :
  (-a) ^ n = a ^ n :=
begin
  obtain ⟨k, rfl⟩ := h,
  rw [← two_mul, ←bit0_eq_two_mul, zpow_bit0_neg],
end

variables [linear_ordered_field K] {n : ℤ} {a : K}

lemma even.zpow_nonneg (hn : even n) (a : K) :
  0 ≤ a ^ n :=
begin
  cases le_or_lt 0 a with h h,
  { exact zpow_nonneg h _ },
  { exact (hn.zpow_neg a).subst (zpow_nonneg (neg_nonneg_of_nonpos h.le) _) }
end

theorem even.zpow_pos (hn : even n) (ha : a ≠ 0) : 0 < a ^ n :=
by cases hn with k hk; simpa only [hk, two_mul] using zpow_bit0_pos ha k

theorem odd.zpow_nonneg (hn : odd n) (ha : 0 ≤ a) : 0 ≤ a ^ n :=
by cases hn with k hk; simpa only [hk, two_mul] using zpow_bit1_nonneg_iff.mpr ha

theorem odd.zpow_pos (hn : odd n) (ha : 0 < a) : 0 < a ^ n :=
by cases hn with k hk; simpa only [hk, two_mul] using zpow_bit1_pos_iff.mpr ha

theorem odd.zpow_nonpos (hn : odd n) (ha : a ≤ 0) : a ^ n ≤ 0:=
by cases hn with k hk; simpa only [hk, two_mul] using zpow_bit1_nonpos_iff.mpr ha

theorem odd.zpow_neg (hn : odd n) (ha : a < 0) : a ^ n < 0:=
by cases hn with k hk; simpa only [hk, two_mul] using zpow_bit1_neg_iff.mpr ha

lemma even.zpow_abs {p : ℤ} (hp : even p) (a : K) : |a| ^ p = a ^ p :=
begin
  cases abs_choice a with h h;
  simp only [h, hp.zpow_neg _],
end

@[simp] lemma zpow_bit0_abs (a : K) (p : ℤ) : |a| ^ bit0 p = a ^ bit0 p :=
(even_bit0 _).zpow_abs _

lemma even.abs_zpow {p : ℤ} (hp : even p) (a : K) : |a ^ p| = a ^ p :=
begin
  rw [abs_eq_self],
  exact hp.zpow_nonneg _
end

@[simp] lemma abs_zpow_bit0 (a : K) (p : ℤ) :
  |a ^ bit0 p| = a ^ bit0 p :=
(even_bit0 _).abs_zpow _

end field_power

section decidability

namespace nat

instance : decidable_pred (is_square : ℕ → Prop)
| n :=
begin
  convert decidable_of_iff' _ (nat.exists_mul_self n),
  unfold is_square,
  congr,
  ext,
  split,
  { intros h, simp [h], },
  { intros h, simp [h],},
end

end nat

namespace int

instance : decidable_pred (is_square : ℤ → Prop)
| n :=
begin
  convert decidable_of_iff' _ (int.exists_mul_self n),
  unfold is_square,
  congr,
  ext,
  split,
  { intros h, simp [h], },
  { intros h, simp [h],},
end

end int

end decidability<|MERGE_RESOLUTION|>--- conflicted
+++ resolved
@@ -9,10 +9,7 @@
 import algebra.group_power.basic
 import algebra.field_power
 import algebra.opposites
-<<<<<<< HEAD
 import data.int.sqrt
-=======
->>>>>>> 138448ae
 
 /-!  # Squares, even and odd elements
 
@@ -27,11 +24,8 @@
 
 Odd elements are not unified with a multiplicative notion.
 
-<<<<<<< HEAD
-=======
 ## Future work
 
->>>>>>> 138448ae
 * TODO: Try to generalize further the typeclass assumptions on `is_square/even`.
   For instance, in some cases, there are `semiring` assumptions that I (DT) am not convinced are
   necessary.
@@ -50,7 +44,6 @@
 "An element `a` of a type `α` with addition satisfies `even a` if `a = r + r`,
 for some `r : α`."]
 def is_square [has_mul α] (a : α) : Prop := ∃ r, a = r * r
-<<<<<<< HEAD
 
 @[simp, to_additive]
 lemma is_square_mul_self [has_mul α] (m : α) : is_square (m * m) := ⟨m, rfl⟩
@@ -59,24 +52,6 @@
 lemma is_square_iff_exists_sq [monoid α] (m : α) : is_square m ↔ ∃ c, m = c ^ 2 :=
 by simp [is_square, pow_two]
 
-@[simp, to_additive even_two_nsmul]
-lemma is_square_sq [monoid α] (a : α) : is_square (a ^ 2) := ⟨a, pow_two _⟩
-
-@[simp, to_additive]
-lemma is_square_one [mul_one_class α] : is_square (1 : α) := ⟨1, (mul_one _).symm⟩
-
-@[to_additive]
-lemma monoid_hom.is_square [mul_one_class α] [mul_one_class β] {m : α}
-  (f : α →* β) (hm : is_square m) :
-=======
-
-@[simp, to_additive]
-lemma is_square_mul_self [has_mul α] (m : α) : is_square (m * m) := ⟨m, rfl⟩
-
-@[to_additive even_iff_exists_two_nsmul]
-lemma is_square_iff_exists_sq [monoid α] (m : α) : is_square m ↔ ∃ c, m = c ^ 2 :=
-by simp [is_square, pow_two]
-
 alias is_square_iff_exists_sq ↔ is_square.exists_sq is_square_of_exists_sq
 
 attribute [to_additive even.exists_two_nsmul] is_square.exists_sq
@@ -96,7 +71,6 @@
 @[to_additive]
 lemma is_square.map {F : Type*} [mul_one_class α] [mul_one_class β] [monoid_hom_class F α β]
   {m : α} (f : F) (hm : is_square m) :
->>>>>>> 138448ae
   is_square (f m) :=
 begin
   rcases hm with ⟨m, rfl⟩,
@@ -112,7 +86,6 @@
   refine ⟨m * n, mul_mul_mul_comm m m n n⟩,
 end
 
-<<<<<<< HEAD
 section monoid
 
 @[simp]
@@ -149,23 +122,6 @@
   { exact (mul_equiv.inv' α).symm.to_monoid_hom.is_square ((is_square_op_iff a).mpr h) }
 end
 
-=======
-section group
-variable [group α]
-
-@[to_additive]
-lemma is_square_op_iff (a : α) : is_square (op a) ↔ is_square a :=
-⟨λ ⟨c, hc⟩, ⟨unop c, by rw [← unop_mul, ← hc, unop_op]⟩, λ ⟨c, hc⟩, by simp [hc]⟩
-
-@[simp, to_additive] lemma is_square_inv (a : α) : is_square a⁻¹ ↔ is_square a :=
-begin
-  refine ⟨λ h, _, λ h, _⟩,
-  { rw [← is_square_op_iff, ← inv_inv a],
-    exact h.map (mul_equiv.inv' α) },
-  { exact ((is_square_op_iff a).mpr h).map (mul_equiv.inv' α).symm }
-end
-
->>>>>>> 138448ae
 end group
 
 section comm_group
@@ -195,11 +151,7 @@
 @[simp] lemma even_two : even (2 : α) := ⟨1, rfl⟩
 
 @[simp] lemma even.mul_left (hm : even m) (n) : even (n * m) :=
-<<<<<<< HEAD
-(add_monoid_hom.mul_left n).even hm
-=======
 hm.map (add_monoid_hom.mul_left n)
->>>>>>> 138448ae
 
 @[simp] lemma even.mul_right (hm : even m) (n) : even (m * n) :=
 hm.map (add_monoid_hom.mul_right n)
@@ -275,10 +227,6 @@
 
 @[simp] lemma even_neg_two : even (- 2 : α) := by simp only [even_neg, even_two]
 
-<<<<<<< HEAD
--- from src/algebra/order/ring.lean
-=======
->>>>>>> 138448ae
 lemma even_abs [linear_order α] {a : α} : even (|a|) ↔ even a :=
 begin
   rcases abs_choice a with h | h; rw h,
@@ -307,10 +255,6 @@
 lemma odd.sub_odd (hm : odd m) (hn : odd n) : even (m - n) :=
 by { rw sub_eq_add_neg, exact hm.add_odd ((odd_neg n).mpr hn) }
 
-<<<<<<< HEAD
--- from src/algebra/order/ring.lean
-=======
->>>>>>> 138448ae
 lemma odd_abs [linear_order α] {a : α} : odd (abs a) ↔ odd a :=
 by { cases abs_choice a with h h; simp only [h, odd_neg] }
 
@@ -450,7 +394,7 @@
   ext,
   split,
   { intros h, simp [h], },
-  { intros h, simp [h],},
+  { intros h, simp [h], },
 end
 
 end int
