/-
Copyright (c) 2019 Johan Commelin. All rights reserved.
Released under Apache 2.0 license as described in the file LICENSE.
Authors: Johan Commelin, Floris van Doorn
-/
import algebra.module.basic
import data.set.finite
import group_theory.submonoid.basic

/-!
# Pointwise addition, multiplication, and scalar multiplication of sets.

This file defines pointwise algebraic operations on sets.
* For a type `α` with multiplication, multiplication is defined on `set α` by taking
  `s * t` to be the set of all `x * y` where `x ∈ s` and `y ∈ t`. Similarly for addition.
* For `α` a semigroup, `set α` is a semigroup.
* If `α` is a (commutative) monoid, we define an alias `set_semiring α` for `set α`, which then
  becomes a (commutative) semiring with union as addition and pointwise multiplication as
  multiplication.
* For a type `β` with scalar multiplication by another type `α`, this
  file defines a scalar multiplication of `set β` by `set α` and a separate scalar
  multiplication of `set β` by `α`.
* We also define pointwise multiplication on `finset`.

Appropriate definitions and results are also transported to the additive theory via `to_additive`.

## Implementation notes
* The following expressions are considered in simp-normal form in a group:
  `(λ h, h * g) ⁻¹' s`, `(λ h, g * h) ⁻¹' s`, `(λ h, h * g⁻¹) ⁻¹' s`, `(λ h, g⁻¹ * h) ⁻¹' s`,
  `s * t`, `s⁻¹`, `(1 : set _)` (and similarly for additive variants).
  Expressions equal to one of these will be simplified.

## Tags

set multiplication, set addition, pointwise addition, pointwise multiplication

-/

namespace set
open function

variables {α : Type*} {β : Type*} {s s₁ s₂ t t₁ t₂ u : set α} {a b : α} {x y : β}

/-! ### Properties about 1 -/

/-- The set `(1 : set α)` is defined as `{1}` in locale `pointwise`.

See note [reducible non-instances].
-/
@[to_additive
/-"The set `(0 : set α)` is defined as `{0}` in locale `pointwise`.

See note [reducible non-instances]."-/]
protected def has_one [has_one α] : has_one (set α) := ⟨{1}⟩

localized "attribute [instance] set.has_one set.has_zero" in pointwise

@[to_additive]
lemma singleton_one [has_one α] : ({1} : set α) = 1 := rfl

@[simp, to_additive]
lemma mem_one [has_one α] : a ∈ (1 : set α) ↔ a = 1 := iff.rfl

@[to_additive]
lemma one_mem_one [has_one α] : (1 : α) ∈ (1 : set α) := eq.refl _

@[simp, to_additive]
theorem one_subset [has_one α] : 1 ⊆ s ↔ (1 : α) ∈ s := singleton_subset_iff

@[to_additive]
theorem one_nonempty [has_one α] : (1 : set α).nonempty := ⟨1, rfl⟩

@[simp, to_additive]
theorem image_one [has_one α] {f : α → β} : f '' 1 = {f 1} := image_singleton

/-! ### Properties about multiplication -/

/-- The set `(s * t : set α)` is defined as `{x * y | x ∈ s, y ∈ t}` in locale `pointwise`.

See note [reducible non-instances].
-/
@[to_additive
/-" The set `(s + t : set α)` is defined as `{x + y | x ∈ s, y ∈ t}` in locale `pointwise`.

See note [reducible non-instances].
"-/]
protected def has_mul [has_mul α] : has_mul (set α) := ⟨image2 has_mul.mul⟩

localized "attribute [instance] set.has_mul set.has_add" in pointwise

@[simp, to_additive]
lemma image2_mul [has_mul α] : image2 has_mul.mul s t = s * t := rfl

@[to_additive]
lemma mem_mul [has_mul α] : a ∈ s * t ↔ ∃ x y, x ∈ s ∧ y ∈ t ∧ x * y = a := iff.rfl

@[to_additive]
lemma mul_mem_mul [has_mul α] (ha : a ∈ s) (hb : b ∈ t) : a * b ∈ s * t := mem_image2_of_mem ha hb

@[to_additive add_image_prod]
lemma image_mul_prod [has_mul α] : (λ x : α × α, x.fst * x.snd) '' s.prod t = s * t := image_prod _

@[simp, to_additive]
lemma image_mul_left [group α] : (λ b, a * b) '' t = (λ b, a⁻¹ * b) ⁻¹' t :=
by { rw image_eq_preimage_of_inverse; intro c; simp }

@[simp, to_additive]
lemma image_mul_right [group α] : (λ a, a * b) '' t = (λ a, a * b⁻¹) ⁻¹' t :=
by { rw image_eq_preimage_of_inverse; intro c; simp }

@[to_additive]
lemma image_mul_left' [group α] : (λ b, a⁻¹ * b) '' t = (λ b, a * b) ⁻¹' t := by simp

@[to_additive]
lemma image_mul_right' [group α] : (λ a, a * b⁻¹) '' t = (λ a, a * b) ⁻¹' t := by simp

@[simp, to_additive]
lemma preimage_mul_left_singleton [group α] : ((*) a) ⁻¹' {b} = {a⁻¹ * b} :=
by rw [← image_mul_left', image_singleton]

@[simp, to_additive]
lemma preimage_mul_right_singleton [group α] : (* a) ⁻¹' {b} = {b * a⁻¹} :=
by rw [← image_mul_right', image_singleton]

@[simp, to_additive]
lemma preimage_mul_left_one [group α] : (λ b, a * b) ⁻¹' 1 = {a⁻¹} :=
by rw [← image_mul_left', image_one, mul_one]

@[simp, to_additive]
lemma preimage_mul_right_one [group α] : (λ a, a * b) ⁻¹' 1 = {b⁻¹} :=
by rw [← image_mul_right', image_one, one_mul]

@[to_additive]
lemma preimage_mul_left_one' [group α] : (λ b, a⁻¹ * b) ⁻¹' 1 = {a} := by simp

@[to_additive]
lemma preimage_mul_right_one' [group α] : (λ a, a * b⁻¹) ⁻¹' 1 = {b} := by simp

@[simp, to_additive]
lemma mul_singleton [has_mul α] : s * {b} = (λ a, a * b) '' s := image2_singleton_right

@[simp, to_additive]
lemma singleton_mul [has_mul α] : {a} * t = (λ b, a * b) '' t := image2_singleton_left

@[simp, to_additive]
lemma singleton_mul_singleton [has_mul α] : ({a} : set α) * {b} = {a * b} := image2_singleton

@[to_additive]
protected lemma mul_comm [comm_semigroup α] : s * t = t * s :=
by simp only [← image2_mul, image2_swap _ s, mul_comm]

/-- `set α` is a `mul_one_class` under pointwise operations if `α` is.

See note [reducible non-instances].
-/
@[reducible, to_additive /-"`set α` is an `add_zero_class` under pointwise operations if `α` is.

See note [reducible non-instances].
"-/]
protected def mul_one_class [mul_one_class α] : mul_one_class (set α) :=
{ mul_one := λ s, by { simp only [← singleton_one, mul_singleton, mul_one, image_id'] },
  one_mul := λ s, by { simp only [← singleton_one, singleton_mul, one_mul, image_id'] },
  ..set.has_one, ..set.has_mul }

/-- `set α` is a `semigroup` under pointwise operations if `α` is.

See note [reducible non-instances].
-/
@[reducible, to_additive /-"`set α` is an `add_semigroup` under pointwise operations if `α` is.

See note [reducible non-instances].
"-/]
protected def semigroup [semigroup α] : semigroup (set α) :=
{ mul_assoc := λ _ _ _, image2_assoc mul_assoc,
  ..set.has_mul }

/-- `set α` is a `monoid` under pointwise operations if `α` is.

See note [reducible non-instances].
-/
@[reducible, to_additive /-"`set α` is an `add_monoid` under pointwise operations if `α` is.

See note [reducible non-instances].
"-/]
protected def monoid [monoid α] : monoid (set α) :=
{ ..set.semigroup,
  ..set.mul_one_class }

/-- `set α` is a `comm_monoid` under pointwise operations if `α` is.

See note [reducible non-instances].
-/
@[reducible, to_additive /-"`set α` is an `add_comm_monoid` under pointwise operations if `α` is.

See note [reducible non-instances].
"-/]
protected def comm_monoid [comm_monoid α] : comm_monoid (set α) :=
{ mul_comm := λ _ _, set.mul_comm, ..set.monoid }

localized "attribute [instance] set.mul_one_class set.add_zero_class set.semigroup set.add_semigroup
  set.monoid set.add_monoid set.comm_monoid set.add_comm_monoid" in pointwise

lemma pow_mem_pow [monoid α] (ha : a ∈ s) (n : ℕ) :
  a ^ n ∈ s ^ n :=
begin
  induction n with n ih,
  { rw pow_zero,
    exact set.mem_singleton 1 },
  { rw pow_succ,
    exact set.mul_mem_mul ha ih },
end

@[to_additive]
<<<<<<< HEAD
lemma singleton.is_mul_hom [has_mul α] : is_mul_hom (singleton : α → set α) :=
{ map_mul := λ a b, singleton_mul_singleton.symm }
=======
protected lemma mul_comm [comm_semigroup α] : s * t = t * s :=
by simp only [← image2_mul, image2_swap _ s, mul_comm]

@[to_additive set.add_comm_monoid]
instance [comm_monoid α] : comm_monoid (set α) :=
{ mul_comm := λ _ _, set.mul_comm, ..set.monoid }

/-- Under `[has_mul M]`, the `singleton` map from `M` to `set M` as a `mul_hom`, that is, a map
which preserves multiplication. -/
@[to_additive "Under `[has_add A]`, the `singleton` map from `A` to `set A` as an `add_hom`,
that is, a map which preserves addition.", simps]
def singleton_mul_hom [has_mul α] : mul_hom α (set α) :=
{ to_fun := singleton,
  map_mul' := λ a b, singleton_mul_singleton.symm }
>>>>>>> 5e59fb48

@[simp, to_additive]
lemma empty_mul [has_mul α] : ∅ * s = ∅ := image2_empty_left

@[simp, to_additive]
lemma mul_empty [has_mul α] : s * ∅ = ∅ := image2_empty_right

lemma empty_pow [monoid α] (n : ℕ) (hn : n ≠ 0) : (∅ : set α) ^ n = ∅ :=
by rw [←nat.sub_add_cancel (nat.pos_of_ne_zero hn), pow_succ, empty_mul]

instance decidable_mem_mul [monoid α] [fintype α] [decidable_eq α]
  [decidable_pred (∈ s)] [decidable_pred (∈ t)] :
  decidable_pred (∈ s * t) :=
λ _, decidable_of_iff _ mem_mul.symm

instance decidable_mem_pow [monoid α] [fintype α] [decidable_eq α]
  [decidable_pred (∈ s)] (n : ℕ) :
  decidable_pred (∈ (s ^ n)) :=
begin
  induction n with n ih,
  { simp_rw [pow_zero, mem_one], apply_instance },
  { letI := ih, rw pow_succ, apply_instance }
end

@[to_additive]
lemma mul_subset_mul [has_mul α] (h₁ : s₁ ⊆ t₁) (h₂ : s₂ ⊆ t₂) : s₁ * s₂ ⊆ t₁ * t₂ :=
image2_subset h₁ h₂

lemma pow_subset_pow [monoid α] (hst : s ⊆ t) (n : ℕ) :
  s ^ n ⊆ t ^ n :=
begin
  induction n with n ih,
  { rw pow_zero,
    exact subset.rfl },
  { rw [pow_succ, pow_succ],
    exact mul_subset_mul hst ih },
end

@[to_additive]
lemma union_mul [has_mul α] : (s ∪ t) * u = (s * u) ∪ (t * u) := image2_union_left

@[to_additive]
lemma mul_union [has_mul α] : s * (t ∪ u) = (s * t) ∪ (s * u) := image2_union_right

@[to_additive]
lemma Union_mul_left_image [has_mul α] : (⋃ a ∈ s, (λ x, a * x) '' t) = s * t :=
Union_image_left _

@[to_additive]
lemma Union_mul_right_image [has_mul α] : (⋃ a ∈ t, (λ x, x * a) '' s) = s * t :=
Union_image_right _

@[simp, to_additive]
lemma univ_mul_univ [monoid α] : (univ : set α) * univ = univ :=
begin
  have : ∀x, ∃a b : α, a * b = x := λx, ⟨x, ⟨1, mul_one x⟩⟩,
  simpa only [mem_mul, eq_univ_iff_forall, mem_univ, true_and]
end

/-- `singleton` is a monoid hom. -/
@[to_additive singleton_add_hom "singleton is an add monoid hom"]
def singleton_hom [monoid α] : α →* set α :=
{ to_fun := singleton, map_one' := rfl, map_mul' := λ a b, singleton_mul_singleton.symm }

@[to_additive]
lemma nonempty.mul [has_mul α] : s.nonempty → t.nonempty → (s * t).nonempty := nonempty.image2

@[to_additive]
lemma finite.mul [has_mul α] (hs : finite s) (ht : finite t) : finite (s * t) :=
hs.image2 _ ht

/-- multiplication preserves finiteness -/
@[to_additive "addition preserves finiteness"]
def fintype_mul [has_mul α] [decidable_eq α] (s t : set α) [hs : fintype s] [ht : fintype t] :
  fintype (s * t : set α) :=
set.fintype_image2 _ s t

@[to_additive]
lemma bdd_above_mul [ordered_comm_monoid α] {A B : set α} :
  bdd_above A → bdd_above B → bdd_above (A * B) :=
begin
  rintros ⟨bA, hbA⟩ ⟨bB, hbB⟩,
  use bA * bB,
  rintros x ⟨xa, xb, hxa, hxb, rfl⟩,
  exact mul_le_mul' (hbA hxa) (hbB hxb),
end

section big_operators
open_locale big_operators

variables {ι : Type*} [comm_monoid α]

/-- The n-ary version of `set.mem_mul`. -/
@[to_additive /-" The n-ary version of `set.mem_add`. "-/]
lemma mem_finset_prod (t : finset ι) (f : ι → set α) (a : α) :
  a ∈ ∏ i in t, f i ↔ ∃ (g : ι → α) (hg : ∀ {i}, i ∈ t → g i ∈ f i), ∏ i in t, g i = a :=
begin
  classical,
  induction t using finset.induction_on with i is hi ih generalizing a,
  { simp_rw [finset.prod_empty, set.mem_one],
    exact ⟨λ h, ⟨λ i, a, λ i, false.elim, h.symm⟩, λ ⟨f, _, hf⟩, hf.symm⟩ },
  rw [finset.prod_insert hi, set.mem_mul],
  simp_rw [finset.prod_insert hi],
  simp_rw ih,
  split,
  { rintros ⟨x, y, hx, ⟨g, hg, rfl⟩, rfl⟩,
    refine ⟨function.update g i x, λ j hj, _, _⟩,
    obtain rfl | hj := finset.mem_insert.mp hj,
    { rw function.update_same, exact hx },
    { rw update_noteq (ne_of_mem_of_not_mem hj hi), exact hg hj, },
    rw [finset.prod_update_of_not_mem hi, function.update_same], },
  { rintros ⟨g, hg, rfl⟩,
    exact ⟨g i, is.prod g, hg (is.mem_insert_self _),
      ⟨g, λ i hi, hg (finset.mem_insert_of_mem hi), rfl⟩, rfl⟩ },
end

/-- A version of `set.mem_finset_prod` with a simpler RHS for products over a fintype. -/
@[to_additive /-" A version of `set.mem_finset_sum` with a simpler RHS for sums over a fintype. "-/]
lemma mem_fintype_prod [fintype ι] (f : ι → set α) (a : α) :
  a ∈ ∏ i, f i ↔ ∃ (g : ι → α) (hg : ∀ i, g i ∈ f i), ∏ i, g i = a :=
by { rw mem_finset_prod, simp }

/-- The n-ary version of `set.mul_mem_mul`. -/
@[to_additive /-" The n-ary version of `set.add_mem_add`. "-/]
lemma finset_prod_mem_finset_prod (t : finset ι) (f : ι → set α)
  (g : ι → α) (hg : ∀ i ∈ t, g i ∈ f i) :
  ∏ i in t, g i ∈ ∏ i in t, f i :=
by { rw mem_finset_prod, exact ⟨g, hg, rfl⟩ }

/-- The n-ary version of `set.mul_subset_mul`. -/
@[to_additive /-" The n-ary version of `set.add_subset_add`. "-/]
lemma finset_prod_subset_finset_prod (t : finset ι) (f₁ f₂ : ι → set α)
  (hf : ∀ {i}, i ∈ t → f₁ i ⊆ f₂ i) :
  ∏ i in t, f₁ i ⊆ ∏ i in t, f₂ i :=
begin
  intro a,
  rw [mem_finset_prod, mem_finset_prod],
  rintro ⟨g, hg, rfl⟩,
  exact ⟨g, λ i hi, hf hi $ hg hi, rfl⟩
end

/-! TODO: define `decidable_mem_finset_prod` and `decidable_mem_finset_sum`. -/

end big_operators

/-! ### Properties about inversion -/

/-- The set `(s⁻¹ : set α)` is defined as `{x | x⁻¹ ∈ s}` in locale `pointwise`.
It is equal to `{x⁻¹ | x ∈ s}`, see `set.image_inv`.

See note [reducible non-instances].
-/
@[to_additive
/-" The set `(-s : set α)` is defined as `{x | -x ∈ s}` in locale `pointwise`.
It is equal to `{-x | x ∈ s}`, see `set.image_neg`.

See note [reducible non-instances].
"-/]
protected def has_inv [has_inv α] : has_inv (set α) :=
⟨preimage has_inv.inv⟩

localized "attribute [instance] set.has_inv set.has_neg" in pointwise

@[simp, to_additive]
lemma inv_empty [has_inv α] : (∅ : set α)⁻¹ = ∅ := rfl

@[simp, to_additive]
lemma inv_univ [has_inv α] : (univ : set α)⁻¹ = univ := rfl

@[simp, to_additive]
lemma nonempty_inv [group α] {s : set α} : s⁻¹.nonempty ↔ s.nonempty :=
inv_involutive.surjective.nonempty_preimage

@[to_additive] lemma nonempty.inv [group α] {s : set α} (h : s.nonempty) : s⁻¹.nonempty :=
nonempty_inv.2 h

@[simp, to_additive]
lemma mem_inv [has_inv α] : a ∈ s⁻¹ ↔ a⁻¹ ∈ s := iff.rfl

@[to_additive]
lemma inv_mem_inv [group α] : a⁻¹ ∈ s⁻¹ ↔ a ∈ s :=
by simp only [mem_inv, inv_inv]

@[simp, to_additive]
lemma inv_preimage [has_inv α] : has_inv.inv ⁻¹' s = s⁻¹ := rfl

@[simp, to_additive]
lemma image_inv [group α] : has_inv.inv '' s = s⁻¹ :=
by { simp only [← inv_preimage], rw [image_eq_preimage_of_inverse]; intro; simp only [inv_inv] }

@[simp, to_additive]
lemma inter_inv [has_inv α] : (s ∩ t)⁻¹ = s⁻¹ ∩ t⁻¹ := preimage_inter

@[simp, to_additive]
lemma union_inv [has_inv α] : (s ∪ t)⁻¹ = s⁻¹ ∪ t⁻¹ := preimage_union

@[simp, to_additive]
lemma compl_inv [has_inv α] : (sᶜ)⁻¹ = (s⁻¹)ᶜ := preimage_compl

@[simp, to_additive]
protected lemma inv_inv [group α] : s⁻¹⁻¹ = s :=
by { simp only [← inv_preimage, preimage_preimage, inv_inv, preimage_id'] }

@[simp, to_additive]
protected lemma univ_inv [group α] : (univ : set α)⁻¹ = univ := preimage_univ

@[simp, to_additive]
lemma inv_subset_inv [group α] {s t : set α} : s⁻¹ ⊆ t⁻¹ ↔ s ⊆ t :=
(equiv.inv α).surjective.preimage_subset_preimage_iff

@[to_additive] lemma inv_subset [group α] {s t : set α} : s⁻¹ ⊆ t ↔ s ⊆ t⁻¹ :=
by { rw [← inv_subset_inv, set.inv_inv] }

@[to_additive] lemma finite.inv [group α] {s : set α} (hs : finite s) : finite s⁻¹ :=
hs.preimage $ inv_injective.inj_on _

/-! ### Properties about scalar multiplication -/

/-- The scaling of a set `(x • s : set β)` by a scalar `x ∶ α` is defined as `{x • y | y ∈ s}`
in locale `pointwise`.

See note [reducible non-instances].
-/
protected def has_scalar_set [has_scalar α β] : has_scalar α (set β) :=
⟨λ a, image (has_scalar.smul a)⟩

/-- The pointwise scalar multiplication `(s • t : set β)` by a set of scalars `s ∶ set α`
is defined as `{x • y | x ∈ s, y ∈ t}` in locale `pointwise`.

See note [reducible non-instances].
-/
protected def has_scalar [has_scalar α β] : has_scalar (set α) (set β) :=
⟨image2 has_scalar.smul⟩

localized "attribute [instance] set.has_scalar_set set.has_scalar" in pointwise

@[simp]
lemma image_smul [has_scalar α β] {t : set β} : (λ x, a • x) '' t = a • t := rfl

lemma mem_smul_set [has_scalar α β] {t : set β} : x ∈ a • t ↔ ∃ y, y ∈ t ∧ a • y = x := iff.rfl

lemma smul_mem_smul_set [has_scalar α β] {t : set β} (hy : y ∈ t) : a • y ∈ a • t :=
⟨y, hy, rfl⟩

lemma smul_set_union [has_scalar α β] {s t : set β} : a • (s ∪ t) = a • s ∪ a • t :=
by simp only [← image_smul, image_union]

@[simp]
lemma smul_set_empty [has_scalar α β] (a : α) : a • (∅ : set β) = ∅ :=
by rw [← image_smul, image_empty]

lemma smul_set_mono [has_scalar α β] {s t : set β} (h : s ⊆ t) : a • s ⊆ a • t :=
by { simp only [← image_smul, image_subset, h] }

@[simp]
lemma image2_smul [has_scalar α β] {t : set β} : image2 has_scalar.smul s t = s • t := rfl

lemma mem_smul [has_scalar α β] {t : set β} : x ∈ s • t ↔ ∃ a y, a ∈ s ∧ y ∈ t ∧ a • y = x :=
iff.rfl

lemma image_smul_prod [has_scalar α β] {t : set β} :
  (λ x : α × β, x.fst • x.snd) '' s.prod t = s • t :=
image_prod _

theorem range_smul_range [has_scalar α β] {ι κ : Type*} (b : ι → α) (c : κ → β) :
  range b • range c = range (λ p : ι × κ, b p.1 • c p.2) :=
ext $ λ x, ⟨λ hx, let ⟨p, q, ⟨i, hi⟩, ⟨j, hj⟩, hpq⟩ := set.mem_smul.1 hx in
  ⟨(i, j), hpq ▸ hi ▸ hj ▸ rfl⟩,
λ ⟨⟨i, j⟩, h⟩, set.mem_smul.2 ⟨b i, c j, ⟨i, rfl⟩, ⟨j, rfl⟩, h⟩⟩

lemma singleton_smul [has_scalar α β] {t : set β} : ({a} : set α) • t = a • t :=
image2_singleton_left

instance smul_comm_class_set {γ : Type*}
  [has_scalar α γ] [has_scalar β γ] [smul_comm_class α β γ] :
  smul_comm_class α (set β) (set γ) :=
{ smul_comm := λ a T T',
    by simp only [←image2_smul, ←image_smul, image2_image_right, image_image2, smul_comm] }

instance smul_comm_class_set' {γ : Type*}
  [has_scalar α γ] [has_scalar β γ] [smul_comm_class α β γ] :
  smul_comm_class (set α) β (set γ) :=
by haveI := smul_comm_class.symm α β γ; exact smul_comm_class.symm _ _ _

instance smul_comm_class {γ : Type*}
  [has_scalar α γ] [has_scalar β γ] [smul_comm_class α β γ] :
  smul_comm_class (set α) (set β) (set γ) :=
{ smul_comm := λ T T' T'', begin
    simp only [←image2_smul, image2_swap _ T],
    exact image2_assoc (λ b c a, smul_comm a b c),
  end }

instance is_scalar_tower {γ : Type*}
  [has_scalar α β] [has_scalar α γ] [has_scalar β γ] [is_scalar_tower α β γ] :
  is_scalar_tower α β (set γ) :=
{ smul_assoc := λ a b T, by simp only [←image_smul, image_image, smul_assoc] }

instance is_scalar_tower' {γ : Type*}
  [has_scalar α β] [has_scalar α γ] [has_scalar β γ] [is_scalar_tower α β γ] :
  is_scalar_tower α (set β) (set γ) :=
{ smul_assoc := λ a T T',
    by simp only [←image_smul, ←image2_smul, image_image2, image2_image_left, smul_assoc] }

instance is_scalar_tower'' {γ : Type*}
  [has_scalar α β] [has_scalar α γ] [has_scalar β γ] [is_scalar_tower α β γ] :
  is_scalar_tower (set α) (set β) (set γ) :=
{ smul_assoc := λ T T' T'', image2_assoc smul_assoc }

section monoid

/-! ### `set α` as a `(∪,*)`-semiring -/

/-- An alias for `set α`, which has a semiring structure given by `∪` as "addition" and pointwise
  multiplication `*` as "multiplication". -/
@[derive inhabited] def set_semiring (α : Type*) : Type* := set α

/-- The identitiy function `set α → set_semiring α`. -/
protected def up (s : set α) : set_semiring α := s
/-- The identitiy function `set_semiring α → set α`. -/
protected def set_semiring.down (s : set_semiring α) : set α := s
@[simp] protected lemma down_up {s : set α} : s.up.down = s := rfl
@[simp] protected lemma up_down {s : set_semiring α} : s.down.up = s := rfl

instance set_semiring.add_comm_monoid : add_comm_monoid (set_semiring α) :=
{ add := λ s t, (s ∪ t : set α),
  zero := (∅ : set α),
  add_assoc := union_assoc,
  zero_add := empty_union,
  add_zero := union_empty,
  add_comm := union_comm, }

instance set_semiring.non_unital_non_assoc_semiring [has_mul α] :
  non_unital_non_assoc_semiring (set_semiring α) :=
{ zero_mul := λ s, empty_mul,
  mul_zero := λ s, mul_empty,
  left_distrib := λ _ _ _, mul_union,
  right_distrib := λ _ _ _, union_mul,
  ..set.has_mul, ..set_semiring.add_comm_monoid }

instance set_semiring.non_assoc_semiring [mul_one_class α] : non_assoc_semiring (set_semiring α) :=
{ ..set_semiring.non_unital_non_assoc_semiring, ..set.mul_one_class }

instance set_semiring.non_unital_semiring [semigroup α] : non_unital_semiring (set_semiring α) :=
{ ..set_semiring.non_unital_non_assoc_semiring, ..set.semigroup }

instance set_semiring.semiring [monoid α] : semiring (set_semiring α) :=
{ ..set_semiring.non_assoc_semiring, ..set_semiring.non_unital_semiring }

instance set_semiring.comm_semiring [comm_monoid α] : comm_semiring (set_semiring α) :=
{ ..set.comm_monoid, ..set_semiring.semiring }

/-- A multiplicative action of a monoid on a type β gives also a
 multiplicative action on the subsets of β. -/
protected def mul_action_set [monoid α] [mul_action α β] : mul_action α (set β) :=
{ mul_smul := by { intros, simp only [← image_smul, image_image, ← mul_smul] },
  one_smul := by { intros, simp only [← image_smul, image_eta, one_smul, image_id'] },
  ..set.has_scalar_set }

<<<<<<< HEAD
localized "attribute [instance] set.mul_action_set" in pointwise

section is_mul_hom
open is_mul_hom
=======
section mul_hom
>>>>>>> 5e59fb48

variables [has_mul α] [has_mul β] (m : mul_hom α β)

@[to_additive]
lemma image_mul : m '' (s * t) = m '' s * m '' t :=
by { simp only [← image2_mul, image_image2, image2_image_left, image2_image_right, m.map_mul] }

@[to_additive]
lemma preimage_mul_preimage_subset {s t : set β} : m ⁻¹' s * m ⁻¹' t ⊆ m ⁻¹' (s * t) :=
by { rintros _ ⟨_, _, _, _, rfl⟩, exact ⟨_, _, ‹_›, ‹_›, (m.map_mul _ _).symm ⟩ }

end mul_hom

/-- The image of a set under function is a ring homomorphism
with respect to the pointwise operations on sets. -/
def image_hom [monoid α] [monoid β] (f : α →* β) : set_semiring α →+* set_semiring β :=
{ to_fun := image f,
  map_zero' := image_empty _,
  map_one' := by simp only [← singleton_one, image_singleton, f.map_one],
  map_add' := image_union _,
  map_mul' := λ _ _, image_mul f.to_mul_hom }

end monoid

end set

open set
open_locale pointwise

section

variables {α : Type*} {β : Type*}

/-- A nonempty set in a module is scaled by zero to the singleton
containing 0 in the module. -/
lemma zero_smul_set [semiring α] [add_comm_monoid β] [module α β] {s : set β} (h : s.nonempty) :
  (0 : α) • s = (0 : set β) :=
by simp only [← image_smul, image_eta, zero_smul, h.image_const, singleton_zero]

lemma mem_inv_smul_set_iff [field α] [mul_action α β] {a : α} (ha : a ≠ 0) (A : set β) (x : β) :
  x ∈ a⁻¹ • A ↔ a • x ∈ A :=
by simp only [← image_smul, mem_image, inv_smul_eq_iff' ha, exists_eq_right]

lemma mem_smul_set_iff_inv_smul_mem [field α] [mul_action α β] {a : α} (ha : a ≠ 0) (A : set β)
  (x : β) : x ∈ a • A ↔ a⁻¹ • x ∈ A :=
by rw [← mem_inv_smul_set_iff $ inv_ne_zero ha, inv_inv']

end

namespace finset

variables {α : Type*} [decidable_eq α]

/-- The pointwise product of two finite sets `s` and `t`:
`st = s ⬝ t = s * t = { x * y | x ∈ s, y ∈ t }`.

See note [reducible non-instances]. -/
@[reducible, to_additive /-"The pointwise sum of two finite sets `s` and `t`:
`s + t = { x + y | x ∈ s, y ∈ t }`.

See note [reducible non-instances]."-/]
protected def has_mul [has_mul α] : has_mul (finset α) :=
⟨λ s t, (s.product t).image (λ p : α × α, p.1 * p.2)⟩

localized "attribute [instance] finset.has_mul finset.has_add" in pointwise

@[to_additive]
lemma mul_def [has_mul α] {s t : finset α} :
  s * t = (s.product t).image (λ p : α × α, p.1 * p.2) := rfl

@[to_additive]
lemma mem_mul [has_mul α] {s t : finset α} {x : α} :
  x ∈ s * t ↔ ∃ y z, y ∈ s ∧ z ∈ t ∧ y * z = x :=
by { simp only [finset.mul_def, and.assoc, mem_image, exists_prop, prod.exists, mem_product] }

@[simp, norm_cast, to_additive]
lemma coe_mul [has_mul α] {s t : finset α} : (↑(s * t) : set α) = ↑s * ↑t :=
by { ext, simp only [mem_mul, set.mem_mul, mem_coe] }

@[to_additive]
lemma mul_mem_mul [has_mul α] {s t : finset α} {x y : α} (hx : x ∈ s) (hy : y ∈ t) :
  x * y ∈ s * t :=
by { simp only [finset.mem_mul], exact ⟨x, y, hx, hy, rfl⟩ }

@[to_additive]
lemma mul_card_le [has_mul α] {s t : finset α} : (s * t).card ≤ s.card * t.card :=
by { convert finset.card_image_le, rw [finset.card_product, mul_comm] }

open_locale classical

/-- A finite set `U` contained in the product of two sets `S * S'` is also contained in the product
of two finite sets `T * T' ⊆ S * S'`. -/
@[to_additive]
lemma subset_mul {M : Type*} [monoid M] {S : set M} {S' : set M} {U : finset M} (f : ↑U ⊆ S * S') :
  ∃ (T T' : finset M), ↑T ⊆ S ∧ ↑T' ⊆ S' ∧ U ⊆ T * T' :=
begin
  apply finset.induction_on' U,
  { use [∅, ∅], simp only [finset.empty_subset, finset.coe_empty, set.empty_subset, and_self], },
  rintros a s haU hs has ⟨T, T', hS, hS', h⟩,
  obtain ⟨x, y, hx, hy, ha⟩ := set.mem_mul.1 (f haU),
  use [insert x T, insert y T'],
  simp only [finset.coe_insert],
  repeat { rw [set.insert_subset], },
  use [hx, hS, hy, hS'],
  refine finset.insert_subset.mpr ⟨_, _⟩,
  { rw finset.mem_mul,
    use [x,y],
    simpa only [true_and, true_or, eq_self_iff_true, finset.mem_insert], },
  { suffices g : (s : set M) ⊆ insert x T * insert y T', { norm_cast at g, assumption, },
    transitivity ↑(T * T'),
    apply h,
    rw finset.coe_mul,
    apply set.mul_subset_mul (set.subset_insert x T) (set.subset_insert y T'), },
end

end finset

/-! Some lemmas about pointwise multiplication and submonoids. Ideally we put these in
  `group_theory.submonoid.basic`, but currently we cannot because that file is imported by this. -/
namespace submonoid

variables {M : Type*} [monoid M]

@[to_additive]
lemma mul_subset {s t : set M} {S : submonoid M} (hs : s ⊆ S) (ht : t ⊆ S) : s * t ⊆ S :=
by { rintro _ ⟨p, q, hp, hq, rfl⟩, exact submonoid.mul_mem _ (hs hp) (ht hq) }

@[to_additive]
lemma mul_subset_closure {s t u : set M} (hs : s ⊆ u) (ht : t ⊆ u) :
  s * t ⊆ submonoid.closure u :=
mul_subset (subset.trans hs submonoid.subset_closure) (subset.trans ht submonoid.subset_closure)

@[to_additive]
lemma coe_mul_self_eq (s : submonoid M) : (s : set M) * s = s :=
begin
  ext x,
  refine ⟨_, λ h, ⟨x, 1, h, s.one_mem, mul_one x⟩⟩,
  rintros ⟨a, b, ha, hb, rfl⟩,
  exact s.mul_mem ha hb
end

@[to_additive]
lemma closure_mul_le (S T : set M) : closure (S * T) ≤ closure S ⊔ closure T :=
Inf_le $ λ x ⟨s, t, hs, ht, hx⟩, hx ▸ (closure S ⊔ closure T).mul_mem
    (set_like.le_def.mp le_sup_left $ subset_closure hs)
    (set_like.le_def.mp le_sup_right $ subset_closure ht)

@[to_additive]
lemma sup_eq_closure (H K : submonoid M) : H ⊔ K = closure (H * K) :=
le_antisymm
  (sup_le
    (λ h hh, subset_closure ⟨h, 1, hh, K.one_mem, mul_one h⟩)
    (λ k hk, subset_closure ⟨1, k, H.one_mem, hk, one_mul k⟩))
  (by conv_rhs { rw [← closure_eq H, ← closure_eq K] }; apply closure_mul_le)

end submonoid

namespace group

lemma card_pow_eq_card_pow_card_univ_aux {f : ℕ → ℕ} (h1 : monotone f)
  {B : ℕ} (h2 : ∀ n, f n ≤ B) (h3 : ∀ n, f n = f (n + 1) → f (n + 1) = f (n + 2)) :
  ∀ k, B ≤ k → f k = f B :=
begin
  have key : ∃ n : ℕ, n ≤ B ∧ f n = f (n + 1),
  { contrapose! h2,
    suffices : ∀ n : ℕ, n ≤ B + 1 → n ≤ f n,
    { exact ⟨B + 1, this (B + 1) (le_refl (B + 1))⟩ },
    exact λ n, nat.rec (λ h, nat.zero_le (f 0)) (λ n ih h, lt_of_le_of_lt (ih (n.le_succ.trans h))
      (lt_of_le_of_ne (h1 n.le_succ) (h2 n (nat.succ_le_succ_iff.mp h)))) n },
  { obtain ⟨n, hn1, hn2⟩ := key,
    replace key : ∀ k : ℕ, f (n + k) = f (n + k + 1) ∧ f (n + k) = f n :=
    λ k, nat.rec ⟨hn2, rfl⟩ (λ k ih, ⟨h3 _ ih.1, ih.1.symm.trans ih.2⟩) k,
    replace key : ∀ k : ℕ, n ≤ k → f k = f n :=
    λ k hk, (congr_arg f (nat.add_sub_cancel' hk)).symm.trans (key (k - n)).2,
    exact λ k hk, (key k (hn1.trans hk)).trans (key B hn1).symm },
end

variables {G : Type*} [group G] [fintype G] (S : set G)

lemma card_pow_eq_card_pow_card_univ [∀ (k : ℕ), decidable_pred (∈ (S ^ k))] :
  ∀ k, fintype.card G ≤ k → fintype.card ↥(S ^ k) = fintype.card ↥(S ^ (fintype.card G)) :=
begin
  have hG : 0 < fintype.card G := fintype.card_pos_iff.mpr ⟨1⟩,
  by_cases hS : S = ∅,
  { intros k hk,
    congr' 2,
    rw [hS, empty_pow _ (ne_of_gt (lt_of_lt_of_le hG hk)), empty_pow _ (ne_of_gt hG)] },
  obtain ⟨a, ha⟩ := set.ne_empty_iff_nonempty.mp hS,
  classical,
  have key : ∀ a (s t : set G), (∀ b : G, b ∈ s → a * b ∈ t) → fintype.card s ≤ fintype.card t,
  { refine λ a s t h, fintype.card_le_of_injective (λ ⟨b, hb⟩, ⟨a * b, h b hb⟩) _,
    rintros ⟨b, hb⟩ ⟨c, hc⟩ hbc,
    exact subtype.ext (mul_left_cancel (subtype.ext_iff.mp hbc)) },
  have mono : monotone (λ n, fintype.card ↥(S ^ n) : ℕ → ℕ) :=
  monotone_nat_of_le_succ (λ n, key a _ _ (λ b hb, set.mul_mem_mul ha hb)),
  convert card_pow_eq_card_pow_card_univ_aux mono (λ n, set_fintype_card_le_univ (S ^ n))
    (λ n h, le_antisymm (mono (n + 1).le_succ) (key a⁻¹ _ _ _)),
  { simp only [finset.filter_congr_decidable, fintype.card_of_finset] },
  replace h : {a} * S ^ n = S ^ (n + 1),
  { refine set.eq_of_subset_of_card_le _ (le_trans (ge_of_eq h) _),
    { exact mul_subset_mul (set.singleton_subset_iff.mpr ha) set.subset.rfl },
    { convert key a (S ^ n) ({a} * S ^ n) (λ b hb, set.mul_mem_mul (set.mem_singleton a) hb) } },
  rw [pow_succ', ←h, mul_assoc, ←pow_succ', h],
  rintros _ ⟨b, c, hb, hc, rfl⟩,
  rwa [set.mem_singleton_iff.mp hb, inv_mul_cancel_left],
end

end group<|MERGE_RESOLUTION|>--- conflicted
+++ resolved
@@ -210,18 +210,6 @@
     exact set.mul_mem_mul ha ih },
 end
 
-@[to_additive]
-<<<<<<< HEAD
-lemma singleton.is_mul_hom [has_mul α] : is_mul_hom (singleton : α → set α) :=
-{ map_mul := λ a b, singleton_mul_singleton.symm }
-=======
-protected lemma mul_comm [comm_semigroup α] : s * t = t * s :=
-by simp only [← image2_mul, image2_swap _ s, mul_comm]
-
-@[to_additive set.add_comm_monoid]
-instance [comm_monoid α] : comm_monoid (set α) :=
-{ mul_comm := λ _ _, set.mul_comm, ..set.monoid }
-
 /-- Under `[has_mul M]`, the `singleton` map from `M` to `set M` as a `mul_hom`, that is, a map
 which preserves multiplication. -/
 @[to_additive "Under `[has_add A]`, the `singleton` map from `A` to `set A` as an `add_hom`,
@@ -229,7 +217,6 @@
 def singleton_mul_hom [has_mul α] : mul_hom α (set α) :=
 { to_fun := singleton,
   map_mul' := λ a b, singleton_mul_singleton.symm }
->>>>>>> 5e59fb48
 
 @[simp, to_additive]
 lemma empty_mul [has_mul α] : ∅ * s = ∅ := image2_empty_left
@@ -588,14 +575,9 @@
   one_smul := by { intros, simp only [← image_smul, image_eta, one_smul, image_id'] },
   ..set.has_scalar_set }
 
-<<<<<<< HEAD
 localized "attribute [instance] set.mul_action_set" in pointwise
 
-section is_mul_hom
-open is_mul_hom
-=======
 section mul_hom
->>>>>>> 5e59fb48
 
 variables [has_mul α] [has_mul β] (m : mul_hom α β)
 
