--- conflicted
+++ resolved
@@ -44,13 +44,10 @@
 
 open function
 
-<<<<<<< HEAD
-=======
 variables {α β γ : Type*}
 
 namespace set
 
->>>>>>> 32052b86
 /-! ### Properties about 1 -/
 
 section one
@@ -264,23 +261,6 @@
     exact set.mul_mem_mul ha ih },
 end
 
-<<<<<<< HEAD
-/-- Under `[has_mul M]`, the `singleton` map from `M` to `set M` as a `mul_hom`, that is, a map
-which preserves multiplication. -/
-@[to_additive "Under `[has_add A]`, the `singleton` map from `A` to `set A` as an `add_hom`,
-that is, a map which preserves addition.", simps]
-def singleton_mul_hom [has_mul α] : mul_hom α (set α) :=
-{ to_fun := singleton,
-  map_mul' := λ a b, singleton_mul_singleton.symm }
-
-@[simp, to_additive]
-lemma empty_mul [has_mul α] : ∅ * s = ∅ := image2_empty_left
-
-@[simp, to_additive]
-lemma mul_empty [has_mul α] : s * ∅ = ∅ := image2_empty_right
-
-=======
->>>>>>> 32052b86
 @[to_additive empty_nsmul]
 lemma empty_pow [monoid α] (n : ℕ) (hn : n ≠ 0) : (∅ : set α) ^ n = ∅ :=
 by rw [← tsub_add_cancel_of_le (nat.succ_le_of_lt $ nat.pos_of_ne_zero hn), pow_succ, empty_mul]
@@ -325,43 +305,6 @@
     exact mul_subset_mul hst ih },
 end
 
-<<<<<<< HEAD
-@[to_additive]
-lemma union_mul [has_mul α] : (s ∪ t) * u = (s * u) ∪ (t * u) := image2_union_left
-
-@[to_additive]
-lemma mul_union [has_mul α] : s * (t ∪ u) = (s * t) ∪ (s * u) := image2_union_right
-
-@[to_additive]
-lemma Union_mul_left_image [has_mul α] : (⋃ a ∈ s, (λ x, a * x) '' t) = s * t :=
-Union_image_left _
-
-@[to_additive]
-lemma Union_mul_right_image [has_mul α] : (⋃ a ∈ t, (λ x, x * a) '' s) = s * t :=
-Union_image_right _
-
-@[to_additive]
-lemma Union_mul {ι : Sort*} [has_mul α] (s : ι → set α) (t : set α) :
-  (⋃ i, s i) * t = ⋃ i, (s i * t) :=
-image2_Union_left _ _ _
-
-@[to_additive]
-lemma mul_Union {ι : Sort*} [has_mul α] (t : set α) (s : ι → set α) :
-  t * (⋃ i, s i) = ⋃ i, (t * s i) :=
-image2_Union_right _ _ _
-
-@[to_additive]
-lemma bUnion_mul {ι : Sort*} [has_mul α] (f : ι → set α) (s : set ι) (t : set α) :
-  (⋃ i ∈ s, f i) * t = ⋃ i ∈ s, (f i * t) :=
-by simp_rw [Union_mul]
-
-@[to_additive]
-lemma mul_bUnion {ι : Sort*} [has_mul α] (f : ι → set α) (s : set ι) (t : set α) :
-  t * (⋃ i ∈ s, f i) = ⋃ i ∈ s, (t * f i) :=
-by simp_rw [mul_Union]
-
-=======
->>>>>>> 32052b86
 @[simp, to_additive]
 lemma univ_mul_univ [monoid α] : (univ : set α) * univ = univ :=
 begin
@@ -567,10 +510,6 @@
 /-! ### Properties about scalar multiplication -/
 
 section smul
-<<<<<<< HEAD
-variables {s : set α} {t : set β} {a : α} {x y : β}
-=======
->>>>>>> 32052b86
 
 /-- The scaling of a set `(x • s : set β)` by a scalar `x ∶ α` is defined as `{x • y | y ∈ s}`
 in locale `pointwise`. -/
@@ -840,8 +779,6 @@
 
 end smul
 
-<<<<<<< HEAD
-=======
 section vsub
 variables {ι : Sort*} {κ : ι → Sort*} [has_vsub α β] {s s₁ s₂ t t₁ t₂ : set β} {a : α}
   {b c : β}
@@ -913,7 +850,6 @@
 
 end vsub
 
->>>>>>> 32052b86
 open_locale pointwise
 
 section ring
