--- conflicted
+++ resolved
@@ -306,14 +306,8 @@
   intros x hx, simp [h x hx]
 end
 
-<<<<<<< HEAD
-lemma nat_degree_multiset_prod [nontrivial R] (h : (0 : R[X]) ∉ t) :
+lemma nat_degree_multiset_prod (h : (0 : R[X]) ∉ t) :
   nat_degree t.prod = (t.map nat_degree).sum :=
-=======
-lemma nat_degree_multiset_prod (s : multiset R[X])
-  (h : (0 : R[X]) ∉ s) :
-  nat_degree s.prod = (s.map nat_degree).sum :=
->>>>>>> 0765994d
 begin
   nontriviality R,
   rw nat_degree_multiset_prod',
