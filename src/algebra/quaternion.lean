--- conflicted
+++ resolved
@@ -277,12 +277,6 @@
 @[norm_cast, simp] lemma coe_pow (n : ℕ) : (↑(x ^ n) : ℍ[R, c₁, c₂]) = ↑x ^ n :=
 (algebra_map R ℍ[R, c₁, c₂]).map_pow x n
 
-<<<<<<< HEAD
-@[norm_cast] lemma coe_smul (r x : R) : (↑(r • x) : ℍ[R, c₁, c₂]) = r • ↑x :=
-(algebra.linear_map R ℍ[R, c₁, c₂]).map_smul r x
-
-=======
->>>>>>> d3e3adc9
 lemma coe_commutes : ↑r * a = a * r := algebra.commutes r a
 
 lemma coe_commute : commute ↑r a := coe_commutes r a
@@ -509,10 +503,6 @@
 @[norm_cast, simp] lemma coe_pow (n : ℕ) : (↑(x ^ n) : ℍ[R]) = ↑x ^ n :=
 quaternion_algebra.coe_pow x n
 
-<<<<<<< HEAD
-@[norm_cast] lemma coe_smul (r : R) : (↑(r • x) : ℍ[R]) = r • ↑x :=
-quaternion_algebra.coe_smul r x
-=======
 @[simp, norm_cast] lemma nat_cast_re (n : ℕ) : (n : ℍ[R]).re = n := rfl
 @[simp, norm_cast] lemma nat_cast_im_i (n : ℕ) : (n : ℍ[R]).im_i = 0 := rfl
 @[simp, norm_cast] lemma nat_cast_im_j (n : ℕ) : (n : ℍ[R]).im_j = 0 := rfl
@@ -524,7 +514,6 @@
 @[simp, norm_cast] lemma int_cast_im_j (z : ℤ) : (z : ℍ[R]).im_j = 0 := rfl
 @[simp, norm_cast] lemma int_cast_im_k (z : ℤ) : (z : ℍ[R]).im_k = 0 := rfl
 @[norm_cast] lemma coe_int_cast (z : ℤ) : ↑(z : R) = (z : ℍ[R]) := rfl
->>>>>>> d3e3adc9
 
 lemma coe_injective : function.injective (coe : R → ℍ[R]) := quaternion_algebra.coe_injective
 
