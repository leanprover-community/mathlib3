/-
Copyright (c) 2014 Jeremy Avigad. All rights reserved.
Released under Apache 2.0 license as described in the file LICENSE.
Authors: Jeremy Avigad, Leonardo de Moura, Floris van Doorn, Amelia Livingston
-/
import algebra.group.hom
import algebra.group.units
import tactic.norm_cast
import tactic.split_ifs
import algebra.group.units

/-!
# Properties and homomorphisms of semirings and rings

This file proves simple properties of semirings, rings and domains and their unit groups. It also
defines homomorphisms of semirings and rings, both unbundled (e.g. `is_semiring_hom f`)
and bundled (e.g. `ring_hom a β`, a.k.a. `α →+* β`). The unbundled ones are deprecated
and the plan is to slowly remove them from mathlib.

## Main definitions

is_semiring_hom (deprecated), is_ring_hom (deprecated), ring_hom, nonzero_comm_semiring,
nonzero_comm_ring, domain

## Notations

→+* for bundled ring homs (also use for semiring homs)

## Implementation notes

There's a coercion from bundled homs to fun, and the canonical
notation is to use the bundled hom as a function via this coercion.

There is no `semiring_hom` -- the idea is that `ring_hom` is used.
The constructor for a `ring_hom` between semirings needs a proof of `map_zero`, `map_one` and
`map_add` as well as `map_mul`; a separate constructor `ring_hom.mk'` will construct ring homs
between rings from monoid homs given only a proof that addition is preserved.

Throughout the section on `ring_hom` implicit `{}` brackets are often used instead
of type class `[]` brackets. This is done when the instances can be inferred because they are
implicit arguments to the type `ring_hom`. When they can be inferred from the type it is faster
to use this method than to use type class inference.

## Tags

is_ring_hom, is_semiring_hom, ring_hom, semiring_hom, semiring, comm_semiring, ring, comm_ring,
domain, integral_domain, nonzero_comm_semiring, nonzero_comm_ring, units
-/
universes u v w
variable {α : Type u}

set_option default_priority 100 -- see Note [default priority]
set_option old_structure_cmd true

mk_simp_attribute field_simps "The simpset `field_simps` is used by the tactic `field_simp` to
reduce an expression in a field to an expression of the form `n / d` where `n` and `d` are
division-free."

@[ancestor has_mul has_add]
class distrib (α : Type u) extends has_mul α, has_add α :=
(left_distrib : ∀ a b c : α, a * (b + c) = (a * b) + (a * c))
(right_distrib : ∀ a b c : α, (a + b) * c = (a * c) + (b * c))

lemma left_distrib [distrib α] (a b c : α) : a * (b + c) = a * b + a * c :=
distrib.left_distrib a b c

def mul_add := @left_distrib

lemma right_distrib [distrib α] (a b c : α) : (a + b) * c = a * c + b * c :=
distrib.right_distrib a b c

def add_mul := @right_distrib

@[ancestor has_mul has_zero]
class mul_zero_class (α : Type u) extends has_mul α, has_zero α :=
(zero_mul : ∀ a : α, 0 * a = 0)
(mul_zero : ∀ a : α, a * 0 = 0)

@[ematch, simp] lemma zero_mul [mul_zero_class α] (a : α) : 0 * a = 0 :=
mul_zero_class.zero_mul a

@[ematch, simp] lemma mul_zero [mul_zero_class α] (a : α) : a * 0 = 0 :=
mul_zero_class.mul_zero a

@[ancestor has_zero has_one]
class zero_ne_one_class (α : Type u) extends has_zero α, has_one α :=
(zero_ne_one : 0 ≠ (1:α))

@[simp]
lemma zero_ne_one [s: zero_ne_one_class α] : 0 ≠ (1:α) :=
@zero_ne_one_class.zero_ne_one α s

@[simp]
lemma one_ne_zero [s: zero_ne_one_class α] : (1:α) ≠ 0 :=
assume h, @zero_ne_one_class.zero_ne_one α s h.symm

/- semiring -/

@[ancestor add_comm_monoid monoid distrib mul_zero_class]
class semiring (α : Type u) extends add_comm_monoid α, monoid α, distrib α, mul_zero_class α

section semiring
variables [semiring α]

lemma one_add_one_eq_two : 1 + 1 = (2 : α) :=
by unfold bit0

theorem two_mul (n : α) : 2 * n = n + n :=
eq.trans (right_distrib 1 1 n) (by simp)

lemma ne_zero_of_mul_ne_zero_right {a b : α} (h : a * b ≠ 0) : a ≠ 0 :=
assume : a = 0,
have a * b = 0, by rw [this, zero_mul],
h this

lemma ne_zero_of_mul_ne_zero_left {a b : α} (h : a * b ≠ 0) : b ≠ 0 :=
assume : b = 0,
have a * b = 0, by rw [this, mul_zero],
h this

lemma distrib_three_right (a b c d : α) : (a + b + c) * d = a * d + b * d + c * d :=
by simp [right_distrib]

theorem mul_two (n : α) : n * 2 = n + n :=
(left_distrib n 1 1).trans (by simp)

theorem bit0_eq_two_mul (n : α) : bit0 n = 2 * n :=
(two_mul _).symm

@[to_additive] lemma mul_ite {α} [has_mul α] (P : Prop) [decidable P] (a b c : α) :
  a * (if P then b else c) = if P then a * b else a * c :=
by split_ifs; refl

@[to_additive] lemma ite_mul {α} [has_mul α] (P : Prop) [decidable P] (a b c : α) :
  (if P then a else b) * c = if P then a * c else b * c :=
by split_ifs; refl

-- We make `mul_ite` and `ite_mul` simp lemmas,
-- but not `add_ite` or `ite_add`.
-- The problem we're trying to avoid is dealing with
-- summations of the form `s.sum (λ x, f x + ite P 1 0)`,
-- in which `add_ite` followed by `sum_ite` would needlessly slice up
-- the `f x` terms according to whether `P` holds at `x`.
-- There doesn't appear to be a corresponding difficulty so far with
-- `mul_ite` and `ite_mul`.
attribute [simp] mul_ite ite_mul

@[simp] lemma mul_boole {α} [semiring α] (P : Prop) [decidable P] (a : α) :
  a * (if P then 1 else 0) = if P then a else 0 :=
by simp

@[simp] lemma boole_mul {α} [semiring α] (P : Prop) [decidable P] (a : α) :
  (if P then 1 else 0) * a = if P then a else 0 :=
by simp

variable (α)

/-- Either zero and one are nonequal in a semiring, or the semiring is the zero ring. -/
lemma zero_ne_one_or_forall_eq_0 : (0 : α) ≠ 1 ∨ (∀a:α, a = 0) :=
by haveI := classical.dec;
   refine not_or_of_imp (λ h a, _); simpa using congr_arg ((*) a) h.symm

/-- If zero equals one in a semiring, the semiring is the zero ring. -/
lemma eq_zero_of_zero_eq_one (h : (0 : α) = 1) : (∀a:α, a = 0) :=
(zero_ne_one_or_forall_eq_0 α).neg_resolve_left h

/-- If zero equals one in a semiring, all elements of that semiring are equal. -/
theorem subsingleton_of_zero_eq_one (h : (0 : α) = 1) : subsingleton α :=
⟨λa b, by rw [eq_zero_of_zero_eq_one α h a, eq_zero_of_zero_eq_one α h b]⟩

end semiring

namespace add_monoid_hom

/-- Left multiplication by an element of a (semi)ring is an `add_monoid_hom` -/
def mul_left {R : Type*} [semiring R] (r : R) : R →+ R :=
{ to_fun := (*) r,
  map_zero' := mul_zero r,
  map_add' := mul_add r }

@[simp] lemma coe_mul_left {R : Type*} [semiring R] (r : R) : ⇑(mul_left r) = (*) r := rfl

/-- Right multiplication by an element of a (semi)ring is an `add_monoid_hom` -/
def mul_right {R : Type*} [semiring R] (r : R) : R →+ R :=
{ to_fun := λ a, a * r,
  map_zero' := zero_mul r,
  map_add' := λ _ _, add_mul _ _ r }

@[simp] lemma mul_right_apply {R : Type*} [semiring R] (a r : R) :
  (mul_right r : R → R) a = a * r := rfl

end add_monoid_hom

/-- Bundled semiring homomorphisms; use this for bundled ring homomorphisms too. -/
structure ring_hom (α : Type*) (β : Type*) [semiring α] [semiring β]
  extends monoid_hom α β, add_monoid_hom α β

infixr ` →+* `:25 := ring_hom

@[priority 1000]
instance {α : Type*} {β : Type*} {rα : semiring α} {rβ : semiring β} : has_coe_to_fun (α →+* β) :=
⟨_, ring_hom.to_fun⟩

@[priority 1000]
instance {α : Type*} {β : Type*} {rα : semiring α} {rβ : semiring β} : has_coe (α →+* β) (α →* β) :=
⟨ring_hom.to_monoid_hom⟩

@[priority 1000]
instance {α : Type*} {β : Type*} {rα : semiring α} {rβ : semiring β} : has_coe (α →+* β) (α →+ β) :=
⟨ring_hom.to_add_monoid_hom⟩

@[simp, norm_cast]
lemma coe_monoid_hom {α : Type*} {β : Type*} {rα : semiring α} {rβ : semiring β} (f : α →+* β) :
  ⇑(f : α →* β) = f := rfl

<<<<<<< HEAD
@[simp, norm_cast] lemma coe_monoid_hom' {α : Type*} {β : Type*} {rα : semiring α} {rβ : semiring β} (f : α →+* β) :
  ((f : α →* β) : α → β) = (f : α → β) := by { apply funext, intro, apply coe_monoid_hom }
@[simp, norm_cast] lemma coe_add_monoid_hom' {α : Type*} {β : Type*} {rα : semiring α} {rβ : semiring β} (f : α →+* β) :
  ((f : α →+ β) : α → β) = (f : α → β) := by { apply funext, intro, apply coe_add_monoid_hom }
=======
@[simp, norm_cast]
lemma coe_add_monoid_hom {α : Type*} {β : Type*} {rα : semiring α} {rβ : semiring β} (f : α →+* β) :
  ⇑(f : α →+ β) = f := rfl
>>>>>>> 52aa1281

namespace ring_hom

variables {β : Type v} {γ : Type w} [rα : semiring α] [rβ : semiring β]

section
include rα rβ

@[simp] lemma coe_mk (f : α → β) (h₁ h₂ h₃ h₄) : ⇑(⟨f, h₁, h₂, h₃, h₄⟩ : α →+* β) = f := rfl

variables (f : α →+* β) {x y : α} {rα rβ}

theorem coe_inj ⦃f g : α →+* β⦄ (h : (f : α → β) = g) : f = g :=
by cases f; cases g; cases h; refl

@[ext] theorem ext ⦃f g : α →+* β⦄ (h : ∀ x, f x = g x) : f = g :=
coe_inj (funext h)

theorem ext_iff {f g : α →+* β} : f = g ↔ ∀ x, f x = g x :=
⟨λ h x, h ▸ rfl, λ h, ext h⟩

theorem coe_add_monoid_hom_inj : function.injective (coe : (α →+* β) → (α →+ β)) :=
λ f g h, coe_inj $ show ((f : α →+ β) : α → β) = (g : α →+ β), from congr_arg coe_fn h

theorem coe_monoid_hom_inj : function.injective (coe : (α →+* β) → (α →* β)) :=
λ f g h, coe_inj $ show ((f : α →* β) : α → β) = (g : α →* β), from congr_arg coe_fn h

/-- Ring homomorphisms map zero to zero. -/
@[simp] lemma map_zero (f : α →+* β) : f 0 = 0 := f.map_zero'

/-- Ring homomorphisms map one to one. -/
@[simp] lemma map_one (f : α →+* β) : f 1 = 1 := f.map_one'

/-- Ring homomorphisms preserve addition. -/
@[simp] lemma map_add (f : α →+* β) (a b : α) : f (a + b) = f a + f b := f.map_add' a b

/-- Ring homomorphisms preserve multiplication. -/
@[simp] lemma map_mul (f : α →+* β) (a b : α) : f (a * b) = f a * f b := f.map_mul' a b

end

/-- The identity ring homomorphism from a semiring to itself. -/
def id (α : Type*) [semiring α] : α →+* α :=
by refine {to_fun := id, ..}; intros; refl

include rα

@[simp] lemma id_apply (x : α) : ring_hom.id α x = x := rfl

variable {rγ : semiring γ}
include rβ rγ

/-- Composition of ring homomorphisms is a ring homomorphism. -/
def comp (hnp : β →+* γ) (hmn : α →+* β) : α →+* γ :=
{ to_fun := hnp ∘ hmn,
  map_zero' := by simp,
  map_one' := by simp,
  map_add' := λ x y, by simp,
  map_mul' := λ x y, by simp}

/-- Composition of semiring homomorphisms is associative. -/
lemma comp_assoc {δ} {rδ: semiring δ} (f : α →+* β) (g : β →+* γ) (h : γ →+* δ) :
  (h.comp g).comp f = h.comp (g.comp f) := rfl

@[simp] lemma coe_comp (hnp : β →+* γ) (hmn : α →+* β) : (hnp.comp hmn : α → γ) = hnp ∘ hmn := rfl

lemma comp_apply (hnp : β →+* γ) (hmn : α →+* β) (x : α) : (hnp.comp hmn : α → γ) x =
  (hnp (hmn x)) := rfl

omit rγ

@[simp] lemma comp_id (f : α →+* β) : f.comp (id α) = f := ext $ λ x, rfl

@[simp] lemma id_comp (f : α →+* β) : (id β).comp f = f := ext $ λ x, rfl

omit rβ

instance : monoid (α →+* α) :=
{ one := id α,
  mul := comp,
  mul_one := comp_id,
  one_mul := id_comp,
  mul_assoc := λ f g h, comp_assoc _ _ _ }

lemma one_def : (1 : α →+* α) = id α := rfl

@[simp] lemma coe_one : ⇑(1 : α →+* α) = _root_.id := rfl

lemma mul_def (f g : α →+* α) : f * g = f.comp g := rfl

@[simp] lemma coe_mul (f g : α →+* α) : ⇑(f * g) = f ∘ g := rfl

include rβ rγ

lemma cancel_right {g₁ g₂ : β →+* γ} {f : α →+* β} (hf : function.surjective f) :
  g₁.comp f = g₂.comp f ↔ g₁ = g₂ :=
⟨λ h, ring_hom.ext $ (forall_iff_forall_surj hf).1 (ext_iff.1 h), λ h, h ▸ rfl⟩

lemma cancel_left {g : β →+* γ} {f₁ f₂ : α →+* β} (hg : function.injective g) :
  g.comp f₁ = g.comp f₂ ↔ f₁ = f₂ :=
⟨λ h, ring_hom.ext $ λ x, hg $ by rw [← comp_apply, h, comp_apply], λ h, h ▸ rfl⟩

omit rα rβ rγ

end ring_hom

@[ancestor semiring comm_monoid]
class comm_semiring (α : Type u) extends semiring α, comm_monoid α

section comm_semiring
variables [comm_semiring α] {a b c : α}

instance comm_semiring_has_dvd : has_dvd α :=
has_dvd.mk (λ a b, ∃ c, b = a * c)

-- TODO: this used to not have c explicit, but that seems to be important
--       for use with tactics, similar to exist.intro
theorem dvd.intro (c : α) (h : a * c = b) : a ∣ b :=
exists.intro c h^.symm

def dvd_of_mul_right_eq := @dvd.intro

theorem dvd.intro_left (c : α) (h : c * a = b) : a ∣ b :=
dvd.intro _ (begin rewrite mul_comm at h, apply h end)

def dvd_of_mul_left_eq := @dvd.intro_left

theorem exists_eq_mul_right_of_dvd (h : a ∣ b) : ∃ c, b = a * c := h

theorem dvd.elim {P : Prop} {a b : α} (H₁ : a ∣ b) (H₂ : ∀ c, b = a * c → P) : P :=
exists.elim H₁ H₂

theorem exists_eq_mul_left_of_dvd (h : a ∣ b) : ∃ c, b = c * a :=
dvd.elim h (assume c, assume H1 : b = a * c, exists.intro c (eq.trans H1 (mul_comm a c)))

theorem dvd.elim_left {P : Prop} (h₁ : a ∣ b) (h₂ : ∀ c, b = c * a → P) : P :=
exists.elim (exists_eq_mul_left_of_dvd h₁) (assume c, assume h₃ : b = c * a, h₂ c h₃)

@[refl, simp] theorem dvd_refl (a : α) : a ∣ a :=
dvd.intro 1 (by simp)

local attribute [simp] mul_assoc mul_comm mul_left_comm

@[trans] theorem dvd_trans (h₁ : a ∣ b) (h₂ : b ∣ c) : a ∣ c :=
match h₁, h₂ with
| ⟨d, (h₃ : b = a * d)⟩, ⟨e, (h₄ : c = b * e)⟩ :=
  ⟨d * e, show c = a * (d * e), by simp [h₃, h₄]⟩
end

def dvd.trans := @dvd_trans

theorem eq_zero_of_zero_dvd (h : 0 ∣ a) : a = 0 :=
dvd.elim h (assume c, assume H' : a = 0 * c, eq.trans H' (zero_mul c))

/-- Given an element a of a commutative semiring, there exists another element whose product
    with zero equals a iff a equals zero. -/
@[simp] lemma zero_dvd_iff : 0 ∣ a ↔ a = 0 :=
⟨eq_zero_of_zero_dvd, λ h, by rw h⟩

@[simp] theorem dvd_zero (a : α) : a ∣ 0 := dvd.intro 0 (by simp)

@[simp] theorem one_dvd (a : α) : 1 ∣ a := dvd.intro a (by simp)

@[simp] theorem dvd_mul_right (a b : α) : a ∣ a * b := dvd.intro b rfl

@[simp] theorem dvd_mul_left (a b : α) : a ∣ b * a := dvd.intro b (by simp)

theorem dvd_mul_of_dvd_left (h : a ∣ b) (c : α) : a ∣ b * c :=
dvd.elim h (λ d h', begin rw [h', mul_assoc], apply dvd_mul_right end)

theorem dvd_mul_of_dvd_right (h : a ∣ b) (c : α) : a ∣ c * b :=
begin rw mul_comm, exact dvd_mul_of_dvd_left h _ end

theorem mul_dvd_mul : ∀ {a b c d : α}, a ∣ b → c ∣ d → a * c ∣ b * d
| a ._ c ._ ⟨e, rfl⟩ ⟨f, rfl⟩ := ⟨e * f, by simp⟩

theorem mul_dvd_mul_left (a : α) {b c : α} (h : b ∣ c) : a * b ∣ a * c :=
mul_dvd_mul (dvd_refl a) h

theorem mul_dvd_mul_right (h : a ∣ b) (c : α) : a * c ∣ b * c :=
mul_dvd_mul h (dvd_refl c)

theorem dvd_add (h₁ : a ∣ b) (h₂ : a ∣ c) : a ∣ b + c :=
dvd.elim h₁ (λ d hd, dvd.elim h₂ (λ e he, dvd.intro (d + e) (by simp [left_distrib, hd, he])))

theorem dvd_of_mul_right_dvd (h : a * b ∣ c) : a ∣ c :=
dvd.elim h (begin intros d h₁, rw [h₁, mul_assoc], apply dvd_mul_right end)

theorem dvd_of_mul_left_dvd (h : a * b ∣ c) : b ∣ c :=
dvd.elim h (λ d ceq, dvd.intro (a * d) (by simp [ceq]))

end comm_semiring

/- ring -/

@[ancestor add_comm_group monoid distrib]
class ring (α : Type u) extends add_comm_group α, monoid α, distrib α

section ring
variables [ring α] {a b c d e : α}

lemma ring.mul_zero (a : α) : a * 0 = 0 :=
have a * 0 + 0 = a * 0 + a * 0, from calc
     a * 0 + 0 = a * (0 + 0)   : by simp
           ... = a * 0 + a * 0 : by rw left_distrib,
show a * 0 = 0, from (add_left_cancel this).symm

lemma ring.zero_mul (a : α) : 0 * a = 0 :=
have 0 * a + 0 = 0 * a + 0 * a, from calc
  0 * a + 0 = (0 + 0) * a   : by simp
        ... = 0 * a + 0 * a : by rewrite right_distrib,
show 0 * a = 0, from  (add_left_cancel this).symm

instance ring.to_semiring : semiring α :=
{ mul_zero := ring.mul_zero, zero_mul := ring.zero_mul, ..‹ring α› }

lemma neg_mul_eq_neg_mul (a b : α) : -(a * b) = -a * b :=
neg_eq_of_add_eq_zero
  begin rw [← right_distrib, add_right_neg, zero_mul] end

lemma neg_mul_eq_mul_neg (a b : α) : -(a * b) = a * -b :=
neg_eq_of_add_eq_zero
  begin rw [← left_distrib, add_right_neg, mul_zero] end

@[simp] lemma neg_mul_eq_neg_mul_symm (a b : α) : - a * b = - (a * b) :=
eq.symm (neg_mul_eq_neg_mul a b)

@[simp] lemma mul_neg_eq_neg_mul_symm (a b : α) : a * - b = - (a * b) :=
eq.symm (neg_mul_eq_mul_neg a b)

lemma neg_mul_neg (a b : α) : -a * -b = a * b :=
by simp

lemma neg_mul_comm (a b : α) : -a * b = a * -b :=
by simp

theorem neg_eq_neg_one_mul (a : α) : -a = -1 * a :=
by simp

lemma mul_sub_left_distrib (a b c : α) : a * (b - c) = a * b - a * c :=
calc
   a * (b - c) = a * b + a * -c : left_distrib a b (-c)
           ... = a * b - a * c  : by simp [sub_eq_add_neg]

def mul_sub := @mul_sub_left_distrib

lemma mul_sub_right_distrib (a b c : α) : (a - b) * c = a * c - b * c :=
calc
  (a - b) * c = a * c  + -b * c : right_distrib a (-b) c
          ... = a * c - b * c   : by simp [sub_eq_add_neg]

def sub_mul := @mul_sub_right_distrib

/-- An element of a ring multiplied by the additive inverse of one is the element's additive
  inverse. -/
lemma mul_neg_one (a : α) : a * -1 = -a := by simp

/-- The additive inverse of one multiplied by an element of a ring is the element's additive
  inverse. -/
lemma neg_one_mul (a : α) : -1 * a = -a := by simp

/-- An iff statement following from right distributivity in rings and the definition
  of subtraction. -/
theorem mul_add_eq_mul_add_iff_sub_mul_add_eq : a * e + c = b * e + d ↔ (a - b) * e + c = d :=
calc
  a * e + c = b * e + d ↔ a * e + c = d + b * e : by simp [add_comm]
    ... ↔ a * e + c - b * e = d : iff.intro (λ h, begin rw h, simp end) (λ h,
                                                  begin rw ← h, simp end)
    ... ↔ (a - b) * e + c = d   : begin simp [sub_mul, sub_add_eq_add_sub] end

/-- A simplification of one side of an equation exploiting right distributivity in rings
  and the definition of subtraction. -/
theorem sub_mul_add_eq_of_mul_add_eq_mul_add : a * e + c = b * e + d → (a - b) * e + c = d :=
assume h,
calc
  (a - b) * e + c = (a * e + c) - b * e : begin simp [sub_mul, sub_add_eq_add_sub] end
              ... = d                   : begin rw h, simp [@add_sub_cancel α] end

/-- If the product of two elements of a ring is nonzero, both elements are nonzero. -/
theorem ne_zero_and_ne_zero_of_mul_ne_zero (h : a * b ≠ 0) : a ≠ 0 ∧ b ≠ 0 :=
begin
  split,
  { intro ha, apply h, simp [ha] },
  { intro hb, apply h, simp [hb] }
end

end ring

namespace units
variables [ring α] {a b : α}

/-- Each element of the group of units of a ring has an additive inverse. -/
instance : has_neg (units α) := ⟨λu, ⟨-↑u, -↑u⁻¹, by simp, by simp⟩ ⟩

/-- Representing an element of a ring's unit group as an element of the ring commutes with
    mapping this element to its additive inverse. -/
@[simp] protected theorem coe_neg (u : units α) : (↑-u : α) = -u := rfl

/-- Mapping an element of a ring's unit group to its inverse commutes with mapping this element
    to its additive inverse. -/
@[simp] protected theorem neg_inv (u : units α) : (-u)⁻¹ = -u⁻¹ := rfl

/-- An element of a ring's unit group equals the additive inverse of its additive inverse. -/
@[simp] protected theorem neg_neg (u : units α) : - -u = u :=
units.ext $ neg_neg _

/-- Multiplication of elements of a ring's unit group commutes with mapping the first
    argument to its additive inverse. -/
@[simp] protected theorem neg_mul (u₁ u₂ : units α) : -u₁ * u₂ = -(u₁ * u₂) :=
units.ext $ neg_mul_eq_neg_mul_symm _ _

/-- Multiplication of elements of a ring's unit group commutes with mapping the second argument
    to its additive inverse. -/
@[simp] protected theorem mul_neg (u₁ u₂ : units α) : u₁ * -u₂ = -(u₁ * u₂) :=
units.ext $ (neg_mul_eq_mul_neg _ _).symm

/-- Multiplication of the additive inverses of two elements of a ring's unit group equals
    multiplication of the two original elements. -/
@[simp] protected theorem neg_mul_neg (u₁ u₂ : units α) : -u₁ * -u₂ = u₁ * u₂ := by simp

/-- The additive inverse of an element of a ring's unit group equals the additive inverse of
    one times the original element. -/
protected theorem neg_eq_neg_one_mul (u : units α) : -u = -1 * u := by simp

end units

namespace ring_hom

/-- Ring homomorphisms preserve additive inverse. -/
@[simp] theorem map_neg {α β} [ring α] [ring β] (f : α →+* β) (x : α) : f (-x) = -(f x) :=
(f : α →+ β).map_neg x

/-- Ring homomorphisms preserve subtraction. -/
@[simp] theorem map_sub {α β} [ring α] [ring β] (f : α →+* β) (x y : α) :
  f (x - y) = (f x) - (f y) := (f : α →+ β).map_sub x y

/-- A ring homomorphism is injective iff its kernel is trivial. -/
theorem injective_iff {α β} [ring α] [ring β] (f : α →+* β) :
  function.injective f ↔ (∀ a, f a = 0 → a = 0) :=
(f : α →+ β).injective_iff

/-- Makes a ring homomorphism from a monoid homomorphism of rings which preserves addition. -/
def mk' {γ} [semiring α] [ring γ] (f : α →* γ) (map_add : ∀ a b : α, f (a + b) = f a + f b) :
  α →+* γ :=
{ to_fun := f,
  .. add_monoid_hom.mk' f map_add, .. f }

end ring_hom

@[ancestor ring comm_semigroup]
class comm_ring (α : Type u) extends ring α, comm_semigroup α

instance comm_ring.to_comm_semiring [s : comm_ring α] : comm_semiring α :=
{ mul_zero := mul_zero, zero_mul := zero_mul, ..s }

section comm_ring
variables [comm_ring α] {a b c : α}

local attribute [simp] add_assoc add_comm add_left_comm mul_comm

lemma mul_self_sub_mul_self_eq (a b : α) : a * a - b * b = (a + b) * (a - b) :=
begin simp [right_distrib, left_distrib, sub_eq_add_neg] end

lemma mul_self_sub_one_eq (a : α) : a * a - 1 = (a + 1) * (a - 1) :=
begin simp [right_distrib, left_distrib, sub_eq_add_neg], rw [add_left_comm, add_comm (-a), add_left_comm a], simp end

lemma add_mul_self_eq (a b : α) : (a + b) * (a + b) = a*a + 2*a*b + b*b :=
calc (a + b)*(a + b) = a*a + (1+1)*a*b + b*b : by simp [right_distrib, left_distrib]
              ...     = a*a + 2*a*b + b*b     : by rw one_add_one_eq_two

theorem dvd_neg_of_dvd (h : a ∣ b) : (a ∣ -b) :=
dvd.elim h
  (assume c, assume : b = a * c,
    dvd.intro (-c) (by simp [this]))

theorem dvd_of_dvd_neg (h : a ∣ -b) : (a ∣ b) :=
let t := dvd_neg_of_dvd h in by rwa neg_neg at t

theorem dvd_neg_iff_dvd (a b : α) : (a ∣ -b) ↔ (a ∣ b) :=
⟨dvd_of_dvd_neg, dvd_neg_of_dvd⟩

theorem neg_dvd_of_dvd (h : a ∣ b) : -a ∣ b :=
dvd.elim h
  (assume c, assume : b = a * c,
    dvd.intro (-c) (by simp [this]))

theorem dvd_of_neg_dvd (h : -a ∣ b) : a ∣ b :=
let t := neg_dvd_of_dvd h in by rwa neg_neg at t

theorem neg_dvd_iff_dvd (a b : α) : (-a ∣ b) ↔ (a ∣ b) :=
⟨dvd_of_neg_dvd, neg_dvd_of_dvd⟩

theorem dvd_sub (h₁ : a ∣ b) (h₂ : a ∣ c) : a ∣ b - c :=
dvd_add h₁ (dvd_neg_of_dvd h₂)

theorem dvd_add_iff_left (h : a ∣ c) : a ∣ b ↔ a ∣ b + c :=
⟨λh₂, dvd_add h₂ h, λH, by have t := dvd_sub H h; rwa add_sub_cancel at t⟩

theorem dvd_add_iff_right (h : a ∣ b) : a ∣ c ↔ a ∣ b + c :=
by rw add_comm; exact dvd_add_iff_left h

/-- Representation of a difference of two squares in a commutative ring as a product. -/
theorem mul_self_sub_mul_self (a b : α) : a * a - b * b = (a + b) * (a - b) :=
by rw [add_mul, mul_sub, mul_sub, mul_comm a b, sub_add_sub_cancel]

/-- An element a of a commutative ring divides the additive inverse of an element b iff a
  divides b. -/
@[simp] lemma dvd_neg (a b : α) : (a ∣ -b) ↔ (a ∣ b) :=
⟨dvd_of_dvd_neg, dvd_neg_of_dvd⟩

/-- The additive inverse of an element a of a commutative ring divides another element b iff a
  divides b. -/
@[simp] lemma neg_dvd (a b : α) : (-a ∣ b) ↔ (a ∣ b) :=
⟨dvd_of_neg_dvd, neg_dvd_of_dvd⟩

/-- If an element a divides another element c in a commutative ring, a divides the sum of another
  element b with c iff a divides b. -/
theorem dvd_add_left (h : a ∣ c) : a ∣ b + c ↔ a ∣ b :=
(dvd_add_iff_left h).symm

/-- If an element a divides another element b in a commutative ring, a divides the sum of b and
  another element c iff a divides c. -/
theorem dvd_add_right (h : a ∣ b) : a ∣ b + c ↔ a ∣ c :=
(dvd_add_iff_right h).symm

/-- An element a divides the sum a + b if and only if a divides b.-/
@[simp] lemma dvd_add_self_left {a b : α} : a ∣ a + b ↔ a ∣ b :=
dvd_add_right (dvd_refl a)

/-- An element a divides the sum b + a if and only if a divides b.-/
@[simp] lemma dvd_add_self_right {a b : α} : a ∣ b + a ↔ a ∣ b :=
dvd_add_left (dvd_refl a)

/-- Vieta's formula for a quadratic equation, relating the coefficients of the polynomial with
  its roots. This particular version states that if we have a root `x` of a monic quadratic
  polynomial, then there is another root `y` such that `x + y` is negative the `a_1` coefficient
  and `x * y` is the `a_0` coefficient. -/
lemma Vieta_formula_quadratic {b c x : α} (h : x * x - b * x + c = 0) :
  ∃ y : α, y * y - b * y + c = 0 ∧ x + y = b ∧ x * y = c :=
begin
  have : c = -(x * x - b * x) := (neg_eq_of_add_eq_zero h).symm,
  have : c = x * (b - x), by subst this; simp [mul_sub, mul_comm],
  refine ⟨b - x, _, by simp, by rw this⟩,
  rw [this, sub_add, ← sub_mul, sub_self]
end

end comm_ring

/-- Predicate for semirings in which zero does not equal one. -/
class nonzero_semiring (α : Type*) extends semiring α, zero_ne_one_class α

/-- Predicate for commutative semirings in which zero does not equal one. -/
class nonzero_comm_semiring (α : Type*) extends comm_semiring α, zero_ne_one_class α

/-- Predicate for commutative rings in which zero does not equal one. -/
class nonzero_comm_ring (α : Type*) extends comm_ring α, zero_ne_one_class α

-- This could be generalized, for example if we added `nonzero_ring` into the hierarchy,
-- but it doesn't seem worth doing just for these lemmas.
lemma succ_ne_self [nonzero_comm_ring α] (a : α) : a + 1 ≠ a :=
λ h, one_ne_zero ((add_right_inj a).mp (by simp [h]))

-- As with succ_ne_self.
lemma pred_ne_self [nonzero_comm_ring α] (a : α) : a - 1 ≠ a :=
λ h, one_ne_zero (neg_inj ((add_right_inj a).mp (by { convert h, simp })))

/-- A nonzero commutative semiring is a nonzero semiring. -/
@[priority 100] -- see Note [lower instance priority]
instance nonzero_comm_semiring.to_nonzero_semiring {α : Type*} [ncs : nonzero_comm_semiring α] :
  nonzero_semiring α :=
{..ncs}

/-- A nonzero commutative ring is a nonzero commutative semiring. -/
@[priority 100] -- see Note [lower instance priority]
instance nonzero_comm_ring.to_nonzero_comm_semiring {α : Type*} [I : nonzero_comm_ring α] :
  nonzero_comm_semiring α :=
{ zero_ne_one := by convert zero_ne_one,
  ..show comm_semiring α, by apply_instance }

/-- An element of the unit group of a nonzero commutative semiring represented as an element
    of the semiring is nonzero. -/
lemma units.coe_ne_zero [nonzero_comm_semiring α] (u : units α) : (u : α) ≠ 0 :=
λ h : u.1 = 0, by simpa [h, zero_ne_one] using u.3

/-- Makes a nonzero commutative ring from a commutative ring containing at least two distinct
    elements. -/
def nonzero_comm_ring.of_ne [comm_ring α] {x y : α} (h : x ≠ y) : nonzero_comm_ring α :=
{ one := 1,
  zero := 0,
  zero_ne_one := λ h01, h $ by rw [← one_mul x, ← one_mul y, ← h01, zero_mul, zero_mul],
  ..show comm_ring α, by apply_instance }

/-- Makes a nonzero commutative semiring from a commutative semiring containing at least two
    distinct elements. -/
def nonzero_comm_semiring.of_ne [comm_semiring α] {x y : α} (h : x ≠ y) : nonzero_comm_semiring α :=
{ one := 1,
  zero := 0,
  zero_ne_one := λ h01, h $ by rw [← one_mul x, ← one_mul y, ← h01, zero_mul, zero_mul],
  ..show comm_semiring α, by apply_instance }

@[ancestor has_mul has_zero]
class no_zero_divisors (α : Type u) extends has_mul α, has_zero α :=
(eq_zero_or_eq_zero_of_mul_eq_zero : ∀ a b : α, a * b = 0 → a = 0 ∨ b = 0)

lemma eq_zero_or_eq_zero_of_mul_eq_zero [no_zero_divisors α] {a b : α} (h : a * b = 0) : a = 0 ∨ b = 0 :=
no_zero_divisors.eq_zero_or_eq_zero_of_mul_eq_zero a b h

lemma eq_zero_of_mul_self_eq_zero [no_zero_divisors α] {a : α} (h : a * a = 0) : a = 0 :=
or.elim (eq_zero_or_eq_zero_of_mul_eq_zero h) (assume h', h') (assume h', h')

/-- A domain is a ring with no zero divisors, i.e. satisfying
  the condition `a * b = 0 ↔ a = 0 ∨ b = 0`. Alternatively, a domain
  is an integral domain without assuming commutativity of multiplication. -/
class domain (α : Type u) extends ring α, no_zero_divisors α, zero_ne_one_class α

section domain
variable [domain α]

/-- Simplification theorems for the definition of a domain. -/
@[simp] theorem mul_eq_zero {a b : α} : a * b = 0 ↔ a = 0 ∨ b = 0 :=
⟨eq_zero_or_eq_zero_of_mul_eq_zero, λo,
  or.elim o (λh, by rw h; apply zero_mul) (λh, by rw h; apply mul_zero)⟩

@[simp] theorem zero_eq_mul {a b : α} : 0 = a * b ↔ a = 0 ∨ b = 0 :=
by rw [eq_comm, mul_eq_zero]

lemma mul_self_eq_zero {α} [domain α] {x : α} : x * x = 0 ↔ x = 0 := by simp
lemma zero_eq_mul_self {α} [domain α] {x : α} : 0 = x * x ↔ x = 0 := by simp

/-- The product of two nonzero elements of a domain is nonzero. -/
theorem mul_ne_zero' {a b : α} (h₁ : a ≠ 0) (h₂ : b ≠ 0) : a * b ≠ 0 :=
λ h, or.elim (eq_zero_or_eq_zero_of_mul_eq_zero h) h₁ h₂

/-- Right multiplication by a nonzero element in a domain is injective. -/
theorem domain.mul_left_inj {a b c : α} (ha : a ≠ 0) : b * a = c * a ↔ b = c :=
by rw [← sub_eq_zero, ← mul_sub_right_distrib, mul_eq_zero];
    simp [ha]; exact sub_eq_zero

/-- Left multiplication by a nonzero element in a domain is injective. -/
theorem domain.mul_right_inj {a b c : α} (ha : a ≠ 0) : a * b = a * c ↔ b = c :=
by rw [← sub_eq_zero, ← mul_sub_left_distrib, mul_eq_zero];
    simp [ha]; exact sub_eq_zero

/-- An element of a domain fixed by right multiplication by an element other than one must
  be zero. -/
theorem eq_zero_of_mul_eq_self_right' {a b : α} (h₁ : b ≠ 1) (h₂ : a * b = a) : a = 0 :=
by apply (mul_eq_zero.1 _).resolve_right (sub_ne_zero.2 h₁);
    rw [mul_sub_left_distrib, mul_one, sub_eq_zero, h₂]

/-- An element of a domain fixed by left multiplication by an element other than one must
  be zero. -/
theorem eq_zero_of_mul_eq_self_left' {a b : α} (h₁ : b ≠ 1) (h₂ : b * a = a) : a = 0 :=
by apply (mul_eq_zero.1 _).resolve_left (sub_ne_zero.2 h₁);
    rw [mul_sub_right_distrib, one_mul, sub_eq_zero, h₂]

/-- For elements a, b of a domain, if a*b is nonzero, so is b*a. -/
theorem mul_ne_zero_comm' {a b : α} (h : a * b ≠ 0) : b * a ≠ 0 :=
mul_ne_zero' (ne_zero_of_mul_ne_zero_left h) (ne_zero_of_mul_ne_zero_right h)

end domain

/- integral domains -/

@[ancestor comm_ring no_zero_divisors zero_ne_one_class]
class integral_domain (α : Type u) extends comm_ring α, no_zero_divisors α, zero_ne_one_class α

section integral_domain
variables [integral_domain α] {a b c d e : α}

lemma mul_eq_zero_iff_eq_zero_or_eq_zero : a * b = 0 ↔ a = 0 ∨ b = 0 :=
⟨eq_zero_or_eq_zero_of_mul_eq_zero, λo,
  or.elim o (λh, by rw h; apply zero_mul) (λh, by rw h; apply mul_zero)⟩

lemma mul_ne_zero (h₁ : a ≠ 0) (h₂ : b ≠ 0) : a * b ≠ 0 :=
λ h, or.elim (eq_zero_or_eq_zero_of_mul_eq_zero h) (assume h₃, h₁ h₃) (assume h₄, h₂ h₄)

lemma eq_of_mul_eq_mul_right (ha : a ≠ 0) (h : b * a = c * a) : b = c :=
have b * a - c * a = 0, from sub_eq_zero_of_eq h,
have (b - c) * a = 0,   by rw [mul_sub_right_distrib, this],
have b - c = 0,         from (eq_zero_or_eq_zero_of_mul_eq_zero this).resolve_right ha,
eq_of_sub_eq_zero this

lemma eq_of_mul_eq_mul_left (ha : a ≠ 0) (h : a * b = a * c) : b = c :=
have a * b - a * c = 0, from sub_eq_zero_of_eq h,
have a * (b - c) = 0,   by rw [mul_sub_left_distrib, this],
have b - c = 0,         from (eq_zero_or_eq_zero_of_mul_eq_zero this).resolve_left ha,
eq_of_sub_eq_zero this

lemma eq_zero_of_mul_eq_self_right (h₁ : b ≠ 1) (h₂ : a * b = a) : a = 0 :=
have hb : b - 1 ≠ 0, from
  assume : b - 1 = 0,
  have b = 0 + 1, from eq_add_of_sub_eq this,
  have b = 1,     by rwa zero_add at this,
  h₁ this,
have a * b - a = 0,   by simp [h₂],
have a * (b - 1) = 0, by rwa [mul_sub_left_distrib, mul_one],
  show a = 0, from (eq_zero_or_eq_zero_of_mul_eq_zero this).resolve_right hb

lemma eq_zero_of_mul_eq_self_left (h₁ : b ≠ 1) (h₂ : b * a = a) : a = 0 :=
eq_zero_of_mul_eq_self_right h₁ (by rwa mul_comm at h₂)

lemma mul_self_eq_mul_self_iff (a b : α) : a * a = b * b ↔ a = b ∨ a = -b :=
iff.intro
  (assume : a * a = b * b,
    have (a - b) * (a + b) = 0,
      by rewrite [mul_comm, ← mul_self_sub_mul_self_eq, this, sub_self],
    have a - b = 0 ∨ a + b = 0, from eq_zero_or_eq_zero_of_mul_eq_zero this,
    or.elim this
      (assume : a - b = 0, or.inl (eq_of_sub_eq_zero this))
      (assume : a + b = 0, or.inr (eq_neg_of_add_eq_zero this)))
  (assume : a = b ∨ a = -b, or.elim this
    (assume : a = b,  by rewrite this)
    (assume : a = -b, by rewrite [this, neg_mul_neg]))

lemma mul_self_eq_one_iff (a : α) : a * a = 1 ↔ a = 1 ∨ a = -1 :=
have a * a = 1 * 1 ↔ a = 1 ∨ a = -1, from mul_self_eq_mul_self_iff a 1,
by rwa mul_one at this

/-- An integral domain is a domain. -/
instance integral_domain.to_domain : domain α :=
{..‹integral_domain α›, ..(by apply_instance : semiring α)}

/-- Right multiplcation by a nonzero element of an integral domain is injective. -/
theorem eq_of_mul_eq_mul_right_of_ne_zero (ha : a ≠ 0) (h : b * a = c * a) : b = c :=
have b * a - c * a = 0, by simp [h],
have (b - c) * a = 0, by rw [mul_sub_right_distrib, this],
have b - c = 0, from (eq_zero_or_eq_zero_of_mul_eq_zero this).resolve_right ha,
eq_of_sub_eq_zero this

/-- Left multiplication by a nonzero element of an integral domain is injective. -/
theorem eq_of_mul_eq_mul_left_of_ne_zero (ha : a ≠ 0) (h : a * b = a * c) : b = c :=
have a * b - a * c = 0, by simp [h],
have a * (b - c) = 0, by rw [mul_sub_left_distrib, this],
have b - c = 0, from (eq_zero_or_eq_zero_of_mul_eq_zero this).resolve_left ha,
eq_of_sub_eq_zero this

/-- Given two elements b, c of an integral domain and a nonzero element a, a*b divides a*c iff
  b divides c. -/
theorem mul_dvd_mul_iff_left (ha : a ≠ 0) : a * b ∣ a * c ↔ b ∣ c :=
exists_congr $ λ d, by rw [mul_assoc, domain.mul_right_inj ha]

/-- Given two elements a, b of an integral domain and a nonzero element c, a*c divides b*c iff
  a divides b. -/
theorem mul_dvd_mul_iff_right (hc : c ≠ 0) : a * c ∣ b * c ↔ a ∣ b :=
exists_congr $ λ d, by rw [mul_right_comm, domain.mul_left_inj hc]

/-- In the unit group of an integral domain, a unit is its own inverse iff the unit is one or
  one's additive inverse. -/
lemma units.inv_eq_self_iff (u : units α) : u⁻¹ = u ↔ u = 1 ∨ u = -1 :=
by conv {to_lhs, rw [inv_eq_iff_mul_eq_one, ← mul_one (1 : units α), units.ext_iff, units.coe_mul,
  units.coe_mul, mul_self_eq_mul_self_iff, ← units.ext_iff, ← units.coe_neg, ← units.ext_iff] }

/-- An integral domain is a nonzero commutative ring. -/
instance integral_domain.to_nonzero_comm_ring
  (α : Type*) [integral_domain α] : nonzero_comm_ring α :=
{ ..‹integral_domain α› }

end integral_domain

/- units in various rings -/

namespace units

section semiring
variables [semiring α]

@[simp] theorem mul_left_eq_zero_iff_eq_zero
  {r : α} (u : units α) : r * u = 0 ↔ r = 0 :=
⟨λ h, (mul_left_inj u).1 $ (zero_mul (u : α)).symm ▸ h,
 λ h, h.symm ▸ zero_mul (u : α)⟩

@[simp] theorem mul_right_eq_zero_iff_eq_zero
  {r : α} (u : units α) : (u : α) * r = 0 ↔ r = 0 :=
⟨λ h, (mul_right_inj u).1 $ (mul_zero (u : α)).symm ▸ h,
 λ h, h.symm ▸ mul_zero (u : α)⟩

end semiring

section comm_semiring
variables [comm_semiring α] (a b : α) (u : units α)

/-- Elements of the unit group of a commutative semiring represented as elements of the semiring
    divide any element of the semiring. -/
@[simp] lemma coe_dvd : ↑u ∣ a := ⟨↑u⁻¹ * a, by simp⟩

/-- In a commutative semiring, an element a divides an element b iff a divides all
    associates of b. -/
@[simp] lemma dvd_coe_mul : a ∣ b * u ↔ a ∣ b :=
iff.intro
  (assume ⟨c, eq⟩, ⟨c * ↑u⁻¹, by rw [← mul_assoc, ← eq, units.mul_inv_cancel_right]⟩)
  (assume ⟨c, eq⟩, eq.symm ▸ dvd_mul_of_dvd_left (dvd_mul_right _ _) _)

/-- An element of a commutative semiring divides a unit iff the element divides one. -/
@[simp] lemma dvd_coe : a ∣ ↑u ↔ a ∣ 1 :=
suffices a ∣ 1 * ↑u ↔ a ∣ 1, by simpa,
dvd_coe_mul _ _ _

/-- In a commutative semiring, an element a divides an element b iff all associates of a divide b.-/
@[simp] lemma coe_mul_dvd : a * u ∣ b ↔ a ∣ b :=
iff.intro
  (assume ⟨c, eq⟩, ⟨c * ↑u, eq.symm ▸ by ac_refl⟩)
  (assume h, suffices a * ↑u ∣ b * 1, by simpa, mul_dvd_mul h (coe_dvd _ _))

end comm_semiring

section domain
variables [domain α]

/-- Every unit in a domain is nonzero. -/
@[simp] theorem ne_zero : ∀(u : units α), (↑u : α) ≠ 0
| ⟨u, v, (huv : 0 * v = 1), hvu⟩ rfl := by simpa using huv

end domain

end units

namespace is_unit

section semiring
variables [semiring α]

theorem mul_left_eq_zero_iff_eq_zero {r u : α}
  (hu : is_unit u) : r * u = 0 ↔ r = 0 :=
by cases hu with u hu; exact hu.symm ▸ units.mul_left_eq_zero_iff_eq_zero u

theorem mul_right_eq_zero_iff_eq_zero {r u : α}
  (hu : is_unit u) : u * r = 0 ↔ r = 0 :=
by cases hu with u hu; exact hu.symm ▸ units.mul_right_eq_zero_iff_eq_zero u

end semiring

end is_unit

/-- A predicate to express that a ring is an integral domain.

This is mainly useful because such a predicate does not contain data,
and can therefore be easily transported along ring isomorphisms. -/
structure is_integral_domain (R : Type u) [ring R] : Prop :=
(mul_comm : ∀ (x y : R), x * y = y * x)
(eq_zero_or_eq_zero_of_mul_eq_zero : ∀ x y : R, x * y = 0 → x = 0 ∨ y = 0)
(zero_ne_one : (0 : R) ≠ 1)

/-- Every integral domain satisfies the predicate for integral domains. -/
lemma integral_domain.to_is_integral_domain (R : Type u) [integral_domain R] :
  is_integral_domain R :=
{ .. (‹_› : integral_domain R) }

/-- If a ring satisfies the predicate for integral domains,
then it can be endowed with an `integral_domain` instance
whose data is definitionally equal to the existing data. -/
def is_integral_domain.to_integral_domain (R : Type u) [ring R] (h : is_integral_domain R) :
  integral_domain R :=
{ .. (‹_› : ring R), .. (‹_› : is_integral_domain R) }<|MERGE_RESOLUTION|>--- conflicted
+++ resolved
@@ -213,16 +213,9 @@
 lemma coe_monoid_hom {α : Type*} {β : Type*} {rα : semiring α} {rβ : semiring β} (f : α →+* β) :
   ⇑(f : α →* β) = f := rfl
 
-<<<<<<< HEAD
-@[simp, norm_cast] lemma coe_monoid_hom' {α : Type*} {β : Type*} {rα : semiring α} {rβ : semiring β} (f : α →+* β) :
-  ((f : α →* β) : α → β) = (f : α → β) := by { apply funext, intro, apply coe_monoid_hom }
-@[simp, norm_cast] lemma coe_add_monoid_hom' {α : Type*} {β : Type*} {rα : semiring α} {rβ : semiring β} (f : α →+* β) :
-  ((f : α →+ β) : α → β) = (f : α → β) := by { apply funext, intro, apply coe_add_monoid_hom }
-=======
 @[simp, norm_cast]
 lemma coe_add_monoid_hom {α : Type*} {β : Type*} {rα : semiring α} {rβ : semiring β} (f : α →+* β) :
   ⇑(f : α →+ β) = f := rfl
->>>>>>> 52aa1281
 
 namespace ring_hom
 
