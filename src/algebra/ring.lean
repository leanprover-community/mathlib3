--- conflicted
+++ resolved
@@ -327,11 +327,7 @@
 
 namespace ring_hom
 
-<<<<<<< HEAD
-variables {β : Type v} {γ : Type w} [rα : semiring α] [rβ : semiring β] {rγ : semiring γ}
-=======
 variables {β : Type v} {γ : Type w} [rα : semiring α] [rβ : semiring β]
->>>>>>> 6b7377aa
 
 include rα rβ
 
@@ -381,16 +377,13 @@
 def id (α : Type*) [semiring α] : α →+* α :=
 by refine {to_fun := id, ..}; intros; refl
 
-<<<<<<< HEAD
 include rα
 
 @[simp] lemma id_apply : ring_hom.id α x = x := rfl
 
 include rβ rγ
-=======
 variable {rγ : semiring γ}
 include rα rβ rγ
->>>>>>> 6b7377aa
 
 /-- Composition of ring homomorphisms is a ring homomorphism. -/
 def comp (hnp : β →+* γ) (hmn : α →+* β) : α →+* γ :=
@@ -402,12 +395,9 @@
 
 @[simp] lemma coe_comp (hnp : β →+* γ) (hmn : α →+* β) : (hnp.comp hmn : α → γ) = hnp ∘ hmn := rfl
 
-<<<<<<< HEAD
 @[simp] lemma comp_apply (hnp : β →+* γ) (hmn : α →+* β) (x : α) : (hnp.comp hmn : α → γ) x =
   (hnp (hmn x)) := rfl
 
-=======
->>>>>>> 6b7377aa
 omit rα rβ rγ
 
 /-- Ring homomorphisms preserve additive inverse. -/
