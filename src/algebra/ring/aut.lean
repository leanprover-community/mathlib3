--- conflicted
+++ resolved
@@ -61,12 +61,7 @@
 def to_perm : ring_aut R →* equiv.perm R :=
 by refine_struct { to_fun := ring_equiv.to_equiv }; intros; refl
 
-/-- The tautological action by the group of automorphism of a ring `R` on `R`.
-<<<<<<< HEAD
-=======
-
->>>>>>> f7e154dd
-This generalizes `function.End.apply_mul_action`. -/
+/-- The tautological action by the group of automorphism of a ring `R` on `R`.-/
 instance apply_mul_semiring_action {R : Type*} [semiring R] :
 mul_semiring_action (ring_aut R) R :=
 { smul := ($),
