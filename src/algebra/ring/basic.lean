--- conflicted
+++ resolved
@@ -1035,13 +1035,8 @@
 instance non_unital_non_assoc_ring.to_has_distrib_neg : has_distrib_neg α :=
 { neg := has_neg.neg,
   neg_neg := neg_neg,
-<<<<<<< HEAD
-  neg_mul := λ a b, eq_neg_of_add_eq_zero_right $ by rw [← right_distrib, add_right_neg, zero_mul],
-  mul_neg := λ a b, eq_neg_of_add_eq_zero_right $ by rw [← left_distrib, add_right_neg, mul_zero] }
-=======
   neg_mul := λ a b, eq_neg_of_add_eq_zero_left $ by rw [←right_distrib, add_left_neg, zero_mul],
   mul_neg := λ a b, eq_neg_of_add_eq_zero_left $ by rw [←left_distrib, add_left_neg, mul_zero] }
->>>>>>> 90e932a8
 
 lemma mul_sub_left_distrib (a b c : α) : a * (b - c) = a * b - a * c :=
 by simpa only [sub_eq_add_neg, neg_mul_eq_mul_neg] using mul_add a b (-c)
