/-
Copyright (c) 2014 Jeremy Avigad. All rights reserved.
Released under Apache 2.0 license as described in the file LICENSE.
Authors: Jeremy Avigad, Leonardo de Moura, Floris van Doorn, Yury Kudryashov, Neil Strickland
-/
import algebra.divisibility.basic
import algebra.hom.equiv.basic
import algebra.ring.defs

/-!
# Lemmas about divisibility in rings

> THIS FILE IS SYNCHRONIZED WITH MATHLIB4.
> Any changes to this file require a corresponding PR to mathlib4.
-/

variables {α β : Type*}

section distrib_semigroup
variables [has_add α] [semigroup α]

theorem dvd_add [left_distrib_class α] {a b c : α} (h₁ : a ∣ b) (h₂ : a ∣ c) : a ∣ b + c :=
dvd.elim h₁ (λ d hd, dvd.elim h₂ (λ e he, dvd.intro (d + e) (by simp [left_distrib, hd, he])))

alias dvd_add ← has_dvd.dvd.add

end distrib_semigroup

@[simp] theorem two_dvd_bit0 [semiring α] {a : α} : 2 ∣ bit0 a := ⟨a, bit0_eq_two_mul _⟩

section non_unital_comm_semiring
variables [non_unital_comm_semiring α] [non_unital_comm_semiring β] {a b c : α}

lemma has_dvd.dvd.linear_comb {d x y : α} (hdx : d ∣ x) (hdy : d ∣ y) (a b : α) :
  d ∣ (a * x + b * y) :=
dvd_add (hdx.mul_left a) (hdy.mul_left b)

end non_unital_comm_semiring


section semigroup

variables [semigroup α] [has_distrib_neg α] {a b c : α}

/-- An element `a` of a semigroup with a distributive negation divides the negation of an element
`b` iff `a` divides `b`. -/
@[simp] lemma dvd_neg : a ∣ -b ↔ a ∣ b := (equiv.neg _).exists_congr_left.trans $ by simpa

/-- The negation of an element `a` of a semigroup with a distributive negation divides another
element `b` iff `a` divides `b`. -/
@[simp] lemma neg_dvd : -a ∣ b ↔ a ∣ b := (equiv.neg _).exists_congr_left.trans $ by simpa

<<<<<<< HEAD
alias neg_dvd_of_dvd ← has_dvd.dvd.neg_left
alias dvd_neg ↔ _ has_dvd.dvd.neg_right

theorem dvd_of_neg_dvd (h : -a ∣ b) : a ∣ b :=
let t := neg_dvd_of_dvd h in by rwa neg_neg at t

/-- The negation of an element a of a semigroup with a distributive negation divides
another element b iff a divides b. -/
@[simp] lemma neg_dvd (a b : α) : (-a ∣ b) ↔ (a ∣ b) :=
⟨dvd_of_neg_dvd, neg_dvd_of_dvd⟩
=======
alias neg_dvd ↔ has_dvd.dvd.of_neg_left has_dvd.dvd.neg_left
alias dvd_neg ↔ has_dvd.dvd.of_neg_right has_dvd.dvd.neg_right
>>>>>>> e8638a0f

end semigroup

section non_unital_ring
variables [non_unital_ring α] {a b c : α}

theorem dvd_sub (h₁ : a ∣ b) (h₂ : a ∣ c) : a ∣ b - c :=
<<<<<<< HEAD
by { rw sub_eq_add_neg, exact dvd_add h₁ (dvd_neg_of_dvd h₂) }

alias dvd_sub ← has_dvd.dvd.sub

theorem dvd_add_iff_left (h : a ∣ c) : a ∣ b ↔ a ∣ b + c :=
⟨λh₂, dvd_add h₂ h, λH, by have t := dvd_sub H h; rwa add_sub_cancel at t⟩
=======
by simpa only [←sub_eq_add_neg] using h₁.add h₂.neg_right
>>>>>>> e8638a0f

alias dvd_sub ← has_dvd.dvd.sub

/-- If an element `a` divides another element `c` in a ring, `a` divides the sum of another element
`b` with `c` iff `a` divides `b`. -/
theorem dvd_add_left (h : a ∣ c) : a ∣ b + c ↔ a ∣ b :=
⟨λ H, by simpa only [add_sub_cancel] using dvd_sub H h, λ h₂, dvd_add h₂ h⟩

/-- If an element `a` divides another element `b` in a ring, `a` divides the sum of `b` and another
element `c` iff `a` divides `c`. -/
theorem dvd_add_right (h : a ∣ b) : a ∣ b + c ↔ a ∣ c := by rw add_comm; exact dvd_add_left h

/-- If an element `a` divides another element `c` in a ring, `a` divides the difference of another
element `b` with `c` iff `a` divides `b`. -/
theorem dvd_sub_left (h : a ∣ c) : a ∣ b - c ↔ a ∣ b :=
by simpa only [←sub_eq_add_neg] using dvd_add_left (dvd_neg.2 h)

/-- If an element `a` divides another element `b` in a ring, `a` divides the difference of `b` and
another element `c` iff `a` divides `c`. -/
theorem dvd_sub_right (h : a ∣ b) : a ∣ b - c ↔ a ∣ c :=
by rw [sub_eq_add_neg, dvd_add_right h, dvd_neg]

lemma dvd_iff_dvd_of_dvd_sub (h : a ∣ b - c) : a ∣ b ↔ a ∣ c :=
by rw [←sub_add_cancel b c, dvd_add_right h]

lemma dvd_sub_comm : a ∣ b - c ↔ a ∣ c - b := by rw [←dvd_neg, neg_sub]

end non_unital_ring

section ring
variables [ring α] {a b c : α}

theorem two_dvd_bit1 : 2 ∣ bit1 a ↔ (2 : α) ∣ 1 := dvd_add_right two_dvd_bit0

/-- An element a divides the sum a + b if and only if a divides b.-/
@[simp] lemma dvd_add_self_left {a b : α} : a ∣ a + b ↔ a ∣ b :=
dvd_add_right (dvd_refl a)

/-- An element a divides the sum b + a if and only if a divides b.-/
@[simp] lemma dvd_add_self_right {a b : α} : a ∣ b + a ↔ a ∣ b :=
dvd_add_left (dvd_refl a)

/-- An element `a` divides the difference `a - b` if and only if `a` divides `b`. -/
@[simp] lemma dvd_sub_self_left : a ∣ a - b ↔ a ∣ b := dvd_sub_right dvd_rfl

/-- An element `a` divides the difference `b - a` if and only if `a` divides `b`. -/
@[simp] lemma dvd_sub_self_right : a ∣ b - a ↔ a ∣ b := dvd_sub_left dvd_rfl

end ring

section non_unital_comm_ring
variables [non_unital_comm_ring α] {a b c : α}

lemma dvd_mul_sub_mul {k a b x y : α} (hab : k ∣ a - b) (hxy : k ∣ x - y) :
  k ∣ a * x - b * y :=
begin
  convert dvd_add (hxy.mul_left a) (hab.mul_right y),
  rw [mul_sub_left_distrib, mul_sub_right_distrib],
  simp only [sub_eq_add_neg, add_assoc, neg_add_cancel_left],
end

end non_unital_comm_ring<|MERGE_RESOLUTION|>--- conflicted
+++ resolved
@@ -50,21 +50,8 @@
 element `b` iff `a` divides `b`. -/
 @[simp] lemma neg_dvd : -a ∣ b ↔ a ∣ b := (equiv.neg _).exists_congr_left.trans $ by simpa
 
-<<<<<<< HEAD
-alias neg_dvd_of_dvd ← has_dvd.dvd.neg_left
-alias dvd_neg ↔ _ has_dvd.dvd.neg_right
-
-theorem dvd_of_neg_dvd (h : -a ∣ b) : a ∣ b :=
-let t := neg_dvd_of_dvd h in by rwa neg_neg at t
-
-/-- The negation of an element a of a semigroup with a distributive negation divides
-another element b iff a divides b. -/
-@[simp] lemma neg_dvd (a b : α) : (-a ∣ b) ↔ (a ∣ b) :=
-⟨dvd_of_neg_dvd, neg_dvd_of_dvd⟩
-=======
 alias neg_dvd ↔ has_dvd.dvd.of_neg_left has_dvd.dvd.neg_left
 alias dvd_neg ↔ has_dvd.dvd.of_neg_right has_dvd.dvd.neg_right
->>>>>>> e8638a0f
 
 end semigroup
 
@@ -72,16 +59,7 @@
 variables [non_unital_ring α] {a b c : α}
 
 theorem dvd_sub (h₁ : a ∣ b) (h₂ : a ∣ c) : a ∣ b - c :=
-<<<<<<< HEAD
-by { rw sub_eq_add_neg, exact dvd_add h₁ (dvd_neg_of_dvd h₂) }
-
-alias dvd_sub ← has_dvd.dvd.sub
-
-theorem dvd_add_iff_left (h : a ∣ c) : a ∣ b ↔ a ∣ b + c :=
-⟨λh₂, dvd_add h₂ h, λH, by have t := dvd_sub H h; rwa add_sub_cancel at t⟩
-=======
 by simpa only [←sub_eq_add_neg] using h₁.add h₂.neg_right
->>>>>>> e8638a0f
 
 alias dvd_sub ← has_dvd.dvd.sub
 
