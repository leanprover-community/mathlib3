/-
Copyright (c) 2018 Johannes Hölzl. All rights reserved.
Released under Apache 2.0 license as described in the file LICENSE.
Authors: Johannes Hölzl, Callum Sutton, Yury Kudryashov
-/
import algebra.big_operators.basic
<<<<<<< HEAD
import algebra.field.basic
import algebra.hom.equiv.basic
=======
import algebra.hom.equiv
>>>>>>> ad7038e5
import algebra.ring.opposite

/-!
# (Semi)ring equivs

In this file we define extension of `equiv` called `ring_equiv`, which is a datatype representing an
isomorphism of `semiring`s, `ring`s, `division_ring`s, or `field`s. We also introduce the
corresponding group of automorphisms `ring_aut`.

## Notations

* ``infix ` ≃+* `:25 := ring_equiv``

The extended equiv have coercions to functions, and the coercion is the canonical notation when
treating the isomorphism as maps.

## Implementation notes

The fields for `ring_equiv` now avoid the unbundled `is_mul_hom` and `is_add_hom`, as these are
deprecated.

Definition of multiplication in the groups of automorphisms agrees with function composition,
multiplication in `equiv.perm`, and multiplication in `category_theory.End`, not with
`category_theory.comp`.

## Tags

equiv, mul_equiv, add_equiv, ring_equiv, mul_aut, add_aut, ring_aut
-/

open_locale big_operators

variables {F α β R S S' : Type*}

set_option old_structure_cmd true

/-- An equivalence between two (non-unital non-associative semi)rings that preserves the
algebraic structure. -/
structure ring_equiv (R S : Type*) [has_mul R] [has_add R] [has_mul S] [has_add S]
  extends R ≃ S, R ≃* S, R ≃+ S

infix ` ≃+* `:25 := ring_equiv

/-- The "plain" equivalence of types underlying an equivalence of (semi)rings. -/
add_decl_doc ring_equiv.to_equiv

/-- The equivalence of additive monoids underlying an equivalence of (semi)rings. -/
add_decl_doc ring_equiv.to_add_equiv

/-- The equivalence of multiplicative monoids underlying an equivalence of (semi)rings. -/
add_decl_doc ring_equiv.to_mul_equiv

/-- `ring_equiv_class F R S` states that `F` is a type of ring structure preserving equivalences.
You should extend this class when you extend `ring_equiv`. -/
class ring_equiv_class (F : Type*) (R S : out_param Type*)
  [has_mul R] [has_add R] [has_mul S] [has_add S]
  extends mul_equiv_class F R S :=
(map_add : ∀ (f : F) a b, f (a + b) = f a + f b)

namespace ring_equiv_class

@[priority 100] -- See note [lower instance priority]
instance to_add_equiv_class (F R S : Type*)
  [has_mul R] [has_add R] [has_mul S] [has_add S] [h : ring_equiv_class F R S] :
  add_equiv_class F R S :=
{ coe := coe_fn,
  .. h }

@[priority 100] -- See note [lower instance priority]
instance to_ring_hom_class (F R S : Type*)
  [non_assoc_semiring R] [non_assoc_semiring S] [h : ring_equiv_class F R S] :
  ring_hom_class F R S :=
{ coe := coe_fn,
  coe_injective' := fun_like.coe_injective,
  map_zero := map_zero,
  map_one := map_one,
  .. h }

@[priority 100] -- See note [lower instance priority]
instance to_non_unital_ring_hom_class (F R S : Type*)
  [non_unital_non_assoc_semiring R] [non_unital_non_assoc_semiring S] [h : ring_equiv_class F R S] :
  non_unital_ring_hom_class F R S :=
{ coe := coe_fn,
  coe_injective' := fun_like.coe_injective,
  map_zero := map_zero,
  .. h }

end ring_equiv_class

instance [has_mul α] [has_add α] [has_mul β] [has_add β] [ring_equiv_class F α β] :
  has_coe_t F (α ≃+* β) :=
⟨λ f, { to_fun := f, inv_fun := equiv_like.inv f, left_inv := equiv_like.left_inv f,
  right_inv := equiv_like.right_inv f, map_mul' := map_mul f, map_add' := map_add f }⟩

namespace ring_equiv

section basic

variables [has_mul R] [has_add R] [has_mul S] [has_add S] [has_mul S'] [has_add S']

instance : ring_equiv_class (R ≃+* S) R S :=
{ coe := to_fun,
  inv := inv_fun,
  coe_injective' := λ e f h₁ h₂, by { cases e, cases f, congr' },
  map_add := map_add',
  map_mul := map_mul',
  left_inv := ring_equiv.left_inv,
  right_inv := ring_equiv.right_inv }

instance : has_coe_to_fun (R ≃+* S) (λ _, R → S) := ⟨ring_equiv.to_fun⟩

@[simp] lemma to_equiv_eq_coe (f : R ≃+* S) : f.to_equiv = f := rfl

@[simp] lemma to_fun_eq_coe (f : R ≃+* S) : f.to_fun = f := rfl

@[simp] lemma coe_to_equiv (f : R ≃+* S) : ⇑(f : R ≃ S) = f := rfl

/-- A ring isomorphism preserves multiplication. -/
protected lemma map_mul (e : R ≃+* S) (x y : R) : e (x * y) = e x * e y := map_mul e x y

/-- A ring isomorphism preserves addition. -/
protected lemma map_add (e : R ≃+* S) (x y : R) : e (x + y) = e x + e y := map_add e x y

/-- Two ring isomorphisms agree if they are defined by the
    same underlying function. -/
@[ext] lemma ext {f g : R ≃+* S} (h : ∀ x, f x = g x) : f = g := fun_like.ext f g h

@[simp] theorem coe_mk (e e' h₁ h₂ h₃ h₄) :
  ⇑(⟨e, e', h₁, h₂, h₃, h₄⟩ : R ≃+* S) = e := rfl

@[simp] theorem mk_coe (e : R ≃+* S) (e' h₁ h₂ h₃ h₄) :
  (⟨e, e', h₁, h₂, h₃, h₄⟩ : R ≃+* S) = e := ext $ λ _, rfl

protected lemma congr_arg {f : R ≃+* S} {x x' : R} : x = x' → f x = f x' := fun_like.congr_arg f

protected lemma congr_fun {f g : R ≃+* S} (h : f = g) (x : R) : f x = g x := fun_like.congr_fun h x

protected lemma ext_iff {f g : R ≃+* S} : f = g ↔ ∀ x, f x = g x := fun_like.ext_iff

@[simp] lemma to_add_equiv_eq_coe (f : R ≃+* S) : f.to_add_equiv = ↑f := rfl

@[simp] lemma to_mul_equiv_eq_coe (f : R ≃+* S) : f.to_mul_equiv = ↑f := rfl

@[simp, norm_cast] lemma coe_to_mul_equiv (f : R ≃+* S) : ⇑(f : R ≃* S) = f := rfl

@[simp, norm_cast] lemma coe_to_add_equiv (f : R ≃+* S) : ⇑(f : R ≃+ S) = f := rfl

/-- The `ring_equiv` between two semirings with a unique element. -/
def ring_equiv_of_unique {M N}
  [unique M] [unique N] [has_add M] [has_mul M] [has_add N] [has_mul N] : M ≃+* N :=
{ ..add_equiv.add_equiv_of_unique,
  ..mul_equiv.mul_equiv_of_unique}

instance {M N} [unique M] [unique N] [has_add M] [has_mul M] [has_add N] [has_mul N] :
  unique (M ≃+* N) :=
{ default := ring_equiv_of_unique,
  uniq := λ _, ext $ λ x, subsingleton.elim _ _ }

variable (R)

/-- The identity map is a ring isomorphism. -/
@[refl] protected def refl : R ≃+* R := { .. mul_equiv.refl R, .. add_equiv.refl R }

@[simp] lemma refl_apply (x : R) : ring_equiv.refl R x = x := rfl

@[simp] lemma coe_add_equiv_refl : (ring_equiv.refl R : R ≃+ R) = add_equiv.refl R := rfl

@[simp] lemma coe_mul_equiv_refl : (ring_equiv.refl R : R ≃* R) = mul_equiv.refl R := rfl

instance : inhabited (R ≃+* R) := ⟨ring_equiv.refl R⟩

variables {R}

/-- The inverse of a ring isomorphism is a ring isomorphism. -/
@[symm] protected def symm (e : R ≃+* S) : S ≃+* R :=
{ .. e.to_mul_equiv.symm, .. e.to_add_equiv.symm }

/-- See Note [custom simps projection] -/
def simps.symm_apply (e : R ≃+* S) : S → R := e.symm

initialize_simps_projections ring_equiv (to_fun → apply, inv_fun → symm_apply)

@[simp] lemma inv_fun_eq_symm (f : R ≃+* S) : f.inv_fun = f.symm := rfl

@[simp] lemma symm_symm (e : R ≃+* S) : e.symm.symm = e := ext $ λ x, rfl

lemma symm_bijective : function.bijective (ring_equiv.symm : (R ≃+* S) → (S ≃+* R)) :=
equiv.bijective ⟨ring_equiv.symm, ring_equiv.symm, symm_symm, symm_symm⟩

@[simp] lemma mk_coe' (e : R ≃+* S) (f h₁ h₂ h₃ h₄) :
  (ring_equiv.mk f ⇑e h₁ h₂ h₃ h₄ : S ≃+* R) = e.symm :=
symm_bijective.injective $ ext $ λ x, rfl

@[simp] lemma symm_mk (f : R → S) (g h₁ h₂ h₃ h₄) :
  (mk f g h₁ h₂ h₃ h₄).symm =
  { to_fun := g, inv_fun := f, ..(mk f g h₁ h₂ h₃ h₄).symm} := rfl

/-- Transitivity of `ring_equiv`. -/
@[trans] protected def trans (e₁ : R ≃+* S) (e₂ : S ≃+* S') : R ≃+* S' :=
{ .. (e₁.to_mul_equiv.trans e₂.to_mul_equiv), .. (e₁.to_add_equiv.trans e₂.to_add_equiv) }

lemma trans_apply (e₁ : R ≃+* S) (e₂ : S ≃+* S') (a : R) :
  e₁.trans e₂ a = e₂ (e₁ a) := rfl

@[simp] lemma coe_trans (e₁ : R ≃+* S) (e₂ : S ≃+* S') :
  (e₁.trans e₂ : R → S') = e₂ ∘ e₁ := rfl

@[simp]
lemma symm_trans_apply (e₁ : R ≃+* S) (e₂ : S ≃+* S') (a : S') :
  (e₁.trans e₂).symm a = e₁.symm (e₂.symm a) := rfl

lemma symm_trans (e₁ : R ≃+* S) (e₂ : S ≃+* S') :
  (e₁.trans e₂).symm = e₂.symm.trans (e₁.symm) := rfl

protected lemma bijective (e : R ≃+* S) : function.bijective e := equiv_like.bijective e
protected lemma injective (e : R ≃+* S) : function.injective e := equiv_like.injective e
protected lemma surjective (e : R ≃+* S) : function.surjective e := equiv_like.surjective e

@[simp] lemma apply_symm_apply (e : R ≃+* S) : ∀ x, e (e.symm x) = x := e.to_equiv.apply_symm_apply
@[simp] lemma symm_apply_apply (e : R ≃+* S) : ∀ x, e.symm (e x) = x := e.to_equiv.symm_apply_apply

lemma image_eq_preimage (e : R ≃+* S) (s : set R) : e '' s = e.symm ⁻¹' s :=
e.to_equiv.image_eq_preimage s

@[simp] lemma coe_mul_equiv_trans (e₁ : R ≃+* S) (e₂ : S ≃+* S') :
  (e₁.trans e₂ : R ≃* S') = (e₁ : R ≃* S).trans ↑e₂:= rfl
@[simp] lemma coe_add_equiv_trans (e₁ : R ≃+* S) (e₂ : S ≃+* S') :
  (e₁.trans e₂ : R ≃+ S') = (e₁ : R ≃+ S).trans ↑e₂:= rfl

end basic

section opposite
open mul_opposite

/-- A ring iso `α ≃+* β` can equivalently be viewed as a ring iso `αᵐᵒᵖ ≃+* βᵐᵒᵖ`. -/
@[simps]
protected def op {α β} [has_add α] [has_mul α] [has_add β] [has_mul β] :
  (α ≃+* β) ≃ (αᵐᵒᵖ ≃+* βᵐᵒᵖ) :=
{ to_fun    := λ f, { ..f.to_add_equiv.mul_op, ..f.to_mul_equiv.op},
  inv_fun   := λ f, { ..add_equiv.mul_op.symm f.to_add_equiv, ..mul_equiv.op.symm f.to_mul_equiv },
  left_inv  := λ f, by { ext, refl },
  right_inv := λ f, by { ext, refl } }

/-- The 'unopposite' of a ring iso `αᵐᵒᵖ ≃+* βᵐᵒᵖ`. Inverse to `ring_equiv.op`. -/
@[simp] protected def unop {α β} [has_add α] [has_mul α] [has_add β] [has_mul β] :
  (αᵐᵒᵖ ≃+* βᵐᵒᵖ) ≃ (α ≃+* β) := ring_equiv.op.symm

section non_unital_comm_semiring

variables (R) [non_unital_comm_semiring R]

/-- A non-unital commutative ring is isomorphic to its opposite. -/
def to_opposite : R ≃+* Rᵐᵒᵖ :=
{ map_add' := λ x y, rfl,
  map_mul' := λ x y, mul_comm (op y) (op x),
  .. mul_opposite.op_equiv }

@[simp]
lemma to_opposite_apply (r : R) : to_opposite R r = op r := rfl

@[simp]
lemma to_opposite_symm_apply (r : Rᵐᵒᵖ) : (to_opposite R).symm r = unop r := rfl

end non_unital_comm_semiring

end opposite

section non_unital_semiring

variables [non_unital_non_assoc_semiring R] [non_unital_non_assoc_semiring S]
  (f : R ≃+* S) (x y : R)

/-- A ring isomorphism sends zero to zero. -/
protected lemma map_zero : f 0 = 0 := map_zero f

variable {x}

protected lemma map_eq_zero_iff : f x = 0 ↔ x = 0 := add_equiv_class.map_eq_zero_iff f

lemma map_ne_zero_iff : f x ≠ 0 ↔ x ≠ 0 := add_equiv_class.map_ne_zero_iff f

/-- Produce a ring isomorphism from a bijective ring homomorphism. -/
noncomputable def of_bijective [non_unital_ring_hom_class F R S] (f : F)
  (hf : function.bijective f) : R ≃+* S :=
{ map_mul' := map_mul f,
  map_add' := map_add f,
  .. equiv.of_bijective f hf,}

@[simp] lemma coe_of_bijective [non_unital_ring_hom_class F R S] (f : F)
  (hf : function.bijective f) : (of_bijective f hf : R → S) = f := rfl

lemma of_bijective_apply [non_unital_ring_hom_class F R S] (f : F)
  (hf : function.bijective f) (x : R) : of_bijective f hf x = f x := rfl

/-- A family of ring isomorphisms `Π j, (R j ≃+* S j)` generates a
ring isomorphisms between `Π j, R j` and `Π j, S j`.

This is the `ring_equiv` version of `equiv.Pi_congr_right`, and the dependent version of
`ring_equiv.arrow_congr`.
-/
@[simps apply]
def Pi_congr_right {ι : Type*} {R S : ι → Type*}
  [Π i, non_unital_non_assoc_semiring (R i)] [Π i, non_unital_non_assoc_semiring (S i)]
  (e : Π i, R i ≃+* S i) : (Π i, R i) ≃+* Π i, S i :=
{ to_fun := λ x j, e j (x j),
  inv_fun := λ x j, (e j).symm (x j),
  .. @mul_equiv.Pi_congr_right ι R S _ _ (λ i, (e i).to_mul_equiv),
  .. @add_equiv.Pi_congr_right ι R S _ _ (λ i, (e i).to_add_equiv) }

@[simp]
lemma Pi_congr_right_refl {ι : Type*} {R : ι → Type*} [Π i, non_unital_non_assoc_semiring (R i)] :
  Pi_congr_right (λ i, ring_equiv.refl (R i)) = ring_equiv.refl _ := rfl

@[simp]
lemma Pi_congr_right_symm {ι : Type*} {R S : ι → Type*}
  [Π i, non_unital_non_assoc_semiring (R i)] [Π i, non_unital_non_assoc_semiring (S i)]
  (e : Π i, R i ≃+* S i) : (Pi_congr_right e).symm = (Pi_congr_right $ λ i, (e i).symm) := rfl

@[simp]
lemma Pi_congr_right_trans {ι : Type*} {R S T : ι → Type*}
  [Π i, non_unital_non_assoc_semiring (R i)] [Π i, non_unital_non_assoc_semiring (S i)]
  [Π i, non_unital_non_assoc_semiring (T i)]
  (e : Π i, R i ≃+* S i) (f : Π i, S i ≃+* T i) :
  (Pi_congr_right e).trans (Pi_congr_right f) = (Pi_congr_right $ λ i, (e i).trans (f i)) := rfl

end non_unital_semiring

section semiring

variables [non_assoc_semiring R] [non_assoc_semiring S] (f : R ≃+* S) (x y : R)

/-- A ring isomorphism sends one to one. -/
protected lemma map_one : f 1 = 1 := map_one f

variable {x}

protected lemma map_eq_one_iff : f x = 1 ↔ x = 1 := mul_equiv_class.map_eq_one_iff f

lemma map_ne_one_iff : f x ≠ 1 ↔ x ≠ 1 := mul_equiv_class.map_ne_one_iff f

lemma coe_monoid_hom_refl : (ring_equiv.refl R : R →* R) = monoid_hom.id R := rfl
@[simp] lemma coe_add_monoid_hom_refl : (ring_equiv.refl R : R →+ R) = add_monoid_hom.id R := rfl
/-! `ring_equiv.coe_mul_equiv_refl` and `ring_equiv.coe_add_equiv_refl` are proved above
in higher generality -/
@[simp] lemma coe_ring_hom_refl : (ring_equiv.refl R : R →* R) = ring_hom.id R := rfl

@[simp] lemma coe_monoid_hom_trans [non_assoc_semiring S'] (e₁ : R ≃+* S) (e₂ : S ≃+* S') :
  (e₁.trans e₂ : R →* S') = (e₂ : S →* S').comp ↑e₁ := rfl
@[simp] lemma coe_add_monoid_hom_trans [non_assoc_semiring S'] (e₁ : R ≃+* S) (e₂ : S ≃+* S') :
  (e₁.trans e₂ : R →+ S') = (e₂ : S →+ S').comp ↑e₁ := rfl
/-! `ring_equiv.coe_mul_equiv_trans` and `ring_equiv.coe_add_equiv_trans` are proved above
in higher generality -/
@[simp] lemma coe_ring_hom_trans [non_assoc_semiring S'] (e₁ : R ≃+* S) (e₂ : S ≃+* S') :
  (e₁.trans e₂ : R →+* S') = (e₂ : S →+* S').comp ↑e₁ := rfl

@[simp] lemma comp_symm (e : R ≃+* S) :
  (e : R →+* S).comp (e.symm : S →+* R) = ring_hom.id S :=
ring_hom.ext e.apply_symm_apply

@[simp] lemma symm_comp (e : R ≃+* S) :
  (e.symm : S →+* R).comp (e : R →+* S) = ring_hom.id R :=
ring_hom.ext e.symm_apply_apply

end semiring

section non_unital_ring

variables [non_unital_non_assoc_ring R] [non_unital_non_assoc_ring S] (f : R ≃+* S) (x y : R)

protected lemma map_neg : f (-x) = -f x := map_neg f x

protected lemma map_sub : f (x - y) = f x - f y := map_sub f x y

end non_unital_ring

section ring

variables [non_assoc_ring R] [non_assoc_ring S] (f : R ≃+* S) (x y : R)

@[simp] lemma map_neg_one : f (-1) = -1 := f.map_one ▸ f.map_neg 1

end ring

section non_unital_semiring_hom

variables [non_unital_non_assoc_semiring R] [non_unital_non_assoc_semiring S]
  [non_unital_non_assoc_semiring S']

/-- Reinterpret a ring equivalence as a non-unital ring homomorphism. -/
def to_non_unital_ring_hom (e : R ≃+* S) : R →ₙ+* S :=
{ .. e.to_mul_equiv.to_mul_hom, .. e.to_add_equiv.to_add_monoid_hom }

lemma to_non_unital_ring_hom_injective :
  function.injective (to_non_unital_ring_hom : (R ≃+* S) → R →ₙ+* S) :=
λ f g h, ring_equiv.ext (non_unital_ring_hom.ext_iff.1 h)

/- The instance priority is lowered here so that in the case when `R` and `S` are both unital, Lean
will first find and use `ring_equiv.has_coe_to_ring_hom`. -/
@[priority 900]
instance has_coe_to_non_unital_ring_hom : has_coe (R ≃+* S) (R →ₙ+* S) :=
⟨ring_equiv.to_non_unital_ring_hom⟩

lemma to_non_unital_ring_hom_eq_coe (f : R ≃+* S) : f.to_non_unital_ring_hom = ↑f := rfl

@[simp, norm_cast] lemma coe_to_non_unital_ring_hom (f : R ≃+* S) : ⇑(f : R →ₙ+* S) = f := rfl

lemma coe_non_unital_ring_hom_inj_iff {R S : Type*}
  [non_unital_non_assoc_semiring R] [non_unital_non_assoc_semiring S]
  (f g : R ≃+* S) :
  f = g ↔ (f : R →ₙ+* S) = g :=
⟨congr_arg _, λ h, ext $ non_unital_ring_hom.ext_iff.mp h⟩

@[simp]
lemma to_non_unital_ring_hom_refl :
  (ring_equiv.refl R).to_non_unital_ring_hom = non_unital_ring_hom.id R := rfl

@[simp]
lemma to_non_unital_ring_hom_apply_symm_to_non_unital_ring_hom_apply (e : R ≃+* S) :
  ∀ (y : S), e.to_non_unital_ring_hom (e.symm.to_non_unital_ring_hom y) = y :=
e.to_equiv.apply_symm_apply

@[simp]
lemma symm_to_non_unital_ring_hom_apply_to_non_unital_ring_hom_apply (e : R ≃+* S) :
  ∀ (x : R), e.symm.to_non_unital_ring_hom (e.to_non_unital_ring_hom x) = x :=
equiv.symm_apply_apply (e.to_equiv)

@[simp]
lemma to_non_unital_ring_hom_trans (e₁ : R ≃+* S) (e₂ : S ≃+* S') :
  (e₁.trans e₂).to_non_unital_ring_hom = e₂.to_non_unital_ring_hom.comp e₁.to_non_unital_ring_hom :=
rfl

@[simp]
lemma to_non_unital_ring_hom_comp_symm_to_non_unital_ring_hom (e : R ≃+* S) :
  e.to_non_unital_ring_hom.comp e.symm.to_non_unital_ring_hom = non_unital_ring_hom.id _ :=
by { ext, simp }

@[simp]
lemma symm_to_non_unital_ring_hom_comp_to_non_unital_ring_hom (e : R ≃+* S) :
  e.symm.to_non_unital_ring_hom.comp e.to_non_unital_ring_hom = non_unital_ring_hom.id _ :=
by { ext, simp }
end non_unital_semiring_hom

section semiring_hom

variables [non_assoc_semiring R] [non_assoc_semiring S] [non_assoc_semiring S']

/-- Reinterpret a ring equivalence as a ring homomorphism. -/
def to_ring_hom (e : R ≃+* S) : R →+* S :=
{ .. e.to_mul_equiv.to_monoid_hom, .. e.to_add_equiv.to_add_monoid_hom }

lemma to_ring_hom_injective : function.injective (to_ring_hom : (R ≃+* S) → R →+* S) :=
λ f g h, ring_equiv.ext (ring_hom.ext_iff.1 h)

instance has_coe_to_ring_hom : has_coe (R ≃+* S) (R →+* S) := ⟨ring_equiv.to_ring_hom⟩

lemma to_ring_hom_eq_coe (f : R ≃+* S) : f.to_ring_hom = ↑f := rfl

@[simp, norm_cast] lemma coe_to_ring_hom (f : R ≃+* S) : ⇑(f : R →+* S) = f := rfl

lemma coe_ring_hom_inj_iff {R S : Type*} [non_assoc_semiring R] [non_assoc_semiring S]
  (f g : R ≃+* S) :
  f = g ↔ (f : R →+* S) = g :=
⟨congr_arg _, λ h, ext $ ring_hom.ext_iff.mp h⟩

/-- The two paths coercion can take to a `non_unital_ring_hom` are equivalent -/
@[simp, norm_cast] lemma to_non_unital_ring_hom_commutes (f : R ≃+* S) :
  ((f : R →+* S) : R →ₙ+* S) = (f : R →ₙ+* S) :=
rfl

/-- Reinterpret a ring equivalence as a monoid homomorphism. -/
abbreviation to_monoid_hom (e : R ≃+* S) : R →* S := e.to_ring_hom.to_monoid_hom

/-- Reinterpret a ring equivalence as an `add_monoid` homomorphism. -/
abbreviation to_add_monoid_hom (e : R ≃+* S) : R →+ S := e.to_ring_hom.to_add_monoid_hom

/-- The two paths coercion can take to an `add_monoid_hom` are equivalent -/
lemma to_add_monoid_hom_commutes (f : R ≃+* S) :
  (f : R →+* S).to_add_monoid_hom = (f : R ≃+ S).to_add_monoid_hom :=
rfl

/-- The two paths coercion can take to an `monoid_hom` are equivalent -/
lemma to_monoid_hom_commutes (f : R ≃+* S) :
  (f : R →+* S).to_monoid_hom = (f : R ≃* S).to_monoid_hom :=
rfl

/-- The two paths coercion can take to an `equiv` are equivalent -/
lemma to_equiv_commutes (f : R ≃+* S) :
  (f : R ≃+ S).to_equiv = (f : R ≃* S).to_equiv :=
rfl

@[simp]
lemma to_ring_hom_refl : (ring_equiv.refl R).to_ring_hom = ring_hom.id R := rfl

@[simp]
lemma to_monoid_hom_refl : (ring_equiv.refl R).to_monoid_hom = monoid_hom.id R := rfl

@[simp]
lemma to_add_monoid_hom_refl : (ring_equiv.refl R).to_add_monoid_hom = add_monoid_hom.id R := rfl

@[simp]
lemma to_ring_hom_apply_symm_to_ring_hom_apply (e : R ≃+* S) :
  ∀ (y : S), e.to_ring_hom (e.symm.to_ring_hom y) = y :=
e.to_equiv.apply_symm_apply

@[simp]
lemma symm_to_ring_hom_apply_to_ring_hom_apply (e : R ≃+* S) :
  ∀ (x : R), e.symm.to_ring_hom (e.to_ring_hom x) = x :=
equiv.symm_apply_apply (e.to_equiv)

@[simp]
lemma to_ring_hom_trans (e₁ : R ≃+* S) (e₂ : S ≃+* S') :
  (e₁.trans e₂).to_ring_hom = e₂.to_ring_hom.comp e₁.to_ring_hom := rfl

@[simp]
lemma to_ring_hom_comp_symm_to_ring_hom (e : R ≃+* S) :
  e.to_ring_hom.comp e.symm.to_ring_hom = ring_hom.id _ :=
by { ext, simp }

@[simp]
lemma symm_to_ring_hom_comp_to_ring_hom (e : R ≃+* S) :
  e.symm.to_ring_hom.comp e.to_ring_hom = ring_hom.id _ :=
by { ext, simp }

/--
Construct an equivalence of rings from homomorphisms in both directions, which are inverses.
-/
@[simps]
def of_hom_inv' {R S F G : Type*} [non_unital_non_assoc_semiring R]
  [non_unital_non_assoc_semiring S] [non_unital_ring_hom_class F R S]
  [non_unital_ring_hom_class G S R] (hom : F) (inv : G)
  (hom_inv_id : (inv : S →ₙ+* R).comp (hom : R →ₙ+* S) = non_unital_ring_hom.id R)
  (inv_hom_id : (hom : R →ₙ+* S).comp (inv : S →ₙ+* R) = non_unital_ring_hom.id S) :
  R ≃+* S :=
{ to_fun := hom,
  inv_fun := inv,
  left_inv := fun_like.congr_fun hom_inv_id,
  right_inv := fun_like.congr_fun inv_hom_id,
  map_mul' := map_mul hom,
  map_add' := map_add hom, }

/--
Construct an equivalence of rings from unital homomorphisms in both directions, which are inverses.
-/
@[simps]
def of_hom_inv {R S F G : Type*} [non_assoc_semiring R] [non_assoc_semiring S]
  [ring_hom_class F R S] [ring_hom_class G S R] (hom : F) (inv : G)
  (hom_inv_id : (inv : S →+* R).comp (hom : R →+* S) = ring_hom.id R)
  (inv_hom_id : (hom : R →+* S).comp (inv : S →+* R) = ring_hom.id S) :
  R ≃+* S :=
{ to_fun := hom,
  inv_fun := inv,
  left_inv := fun_like.congr_fun hom_inv_id,
  right_inv := fun_like.congr_fun inv_hom_id,
  map_mul' := map_mul hom,
  map_add' := map_add hom, }

end semiring_hom

section big_operators

protected lemma map_list_prod [semiring R] [semiring S] (f : R ≃+* S) (l : list R) :
  f l.prod = (l.map f).prod := map_list_prod f l

protected lemma map_list_sum [non_assoc_semiring R] [non_assoc_semiring S] (f : R ≃+* S)
  (l : list R) : f l.sum = (l.map f).sum := map_list_sum f l

/-- An isomorphism into the opposite ring acts on the product by acting on the reversed elements -/
protected lemma unop_map_list_prod [semiring R] [semiring S] (f : R ≃+* Sᵐᵒᵖ) (l : list R) :
  mul_opposite.unop (f l.prod) = (l.map (mul_opposite.unop ∘ f)).reverse.prod :=
unop_map_list_prod f l

protected lemma map_multiset_prod [comm_semiring R] [comm_semiring S] (f : R ≃+* S)
  (s : multiset R) : f s.prod = (s.map f).prod := map_multiset_prod f s

protected lemma map_multiset_sum [non_assoc_semiring R] [non_assoc_semiring S]
  (f : R ≃+* S) (s : multiset R) : f s.sum = (s.map f).sum := map_multiset_sum f s

protected lemma map_prod {α : Type*} [comm_semiring R] [comm_semiring S] (g : R ≃+* S) (f : α → R)
  (s : finset α) : g (∏ x in s, f x) = ∏ x in s, g (f x) :=
map_prod g f s

protected lemma map_sum {α : Type*} [non_assoc_semiring R] [non_assoc_semiring S]
  (g : R ≃+* S) (f : α → R) (s : finset α) : g (∑ x in s, f x) = ∑ x in s, g (f x) :=
map_sum g f s

end big_operators

section group_power

variables [semiring R] [semiring S]

protected lemma map_pow (f : R ≃+* S) (a) : ∀ n : ℕ, f (a ^ n) = (f a) ^ n := map_pow f a

end group_power

end ring_equiv

namespace mul_equiv

/-- Gives a `ring_equiv` from an element of a `mul_equiv_class` preserving addition.-/
def to_ring_equiv {R S F : Type*} [has_add R] [has_add S] [has_mul R] [has_mul S]
  [mul_equiv_class F R S] (f : F) (H : ∀ x y : R, f (x + y) = f x + f y) : R ≃+* S :=
{ ..(f : R ≃* S).to_equiv, ..(f : R ≃* S), ..add_equiv.mk' (f : R ≃* S).to_equiv H }

end mul_equiv

namespace add_equiv

/-- Gives a `ring_equiv` from an element of an `add_equiv_class` preserving addition.-/
def to_ring_equiv {R S F : Type*} [has_add R] [has_add S] [has_mul R] [has_mul S]
  [add_equiv_class F R S] (f : F) (H : ∀ x y : R, f (x * y) = f x * f y) : R ≃+* S :=
{ ..(f : R ≃+ S).to_equiv, ..(f : R ≃+ S), ..mul_equiv.mk' (f : R ≃+ S).to_equiv H }

end add_equiv

namespace ring_equiv

variables [has_add R] [has_add S] [has_mul R] [has_mul S]

@[simp] theorem self_trans_symm (e : R ≃+* S) : e.trans e.symm = ring_equiv.refl R := ext e.3
@[simp] theorem symm_trans_self (e : R ≃+* S) : e.symm.trans e = ring_equiv.refl S := ext e.4

/-- If two rings are isomorphic, and the second is a domain, then so is the first. -/
protected lemma is_domain
  {A : Type*} (B : Type*) [ring A] [ring B] [is_domain B]
  (e : A ≃+* B) : is_domain A :=
{ eq_zero_or_eq_zero_of_mul_eq_zero := λ x y hxy,
    have e x * e y = 0, by rw [← e.map_mul, hxy, e.map_zero],
    by simpa using eq_zero_or_eq_zero_of_mul_eq_zero this,
  exists_pair_ne := ⟨e.symm 0, e.symm 1, e.symm.injective.ne zero_ne_one⟩ }

end ring_equiv<|MERGE_RESOLUTION|>--- conflicted
+++ resolved
@@ -4,13 +4,6 @@
 Authors: Johannes Hölzl, Callum Sutton, Yury Kudryashov
 -/
 import algebra.big_operators.basic
-<<<<<<< HEAD
-import algebra.field.basic
-import algebra.hom.equiv.basic
-=======
-import algebra.hom.equiv
->>>>>>> ad7038e5
-import algebra.ring.opposite
 
 /-!
 # (Semi)ring equivs
