/-
Copyright (c) 2021 Yury Kudryashov. All rights reserved.
Released under Apache 2.0 license as described in the file LICENSE.
Authors: Yury Kudryashov, Yaël Dillies
-/
import algebra.ring.defs
import algebra.group.order_synonym

/-!
# Ring structure on the order type synonyms

> THIS FILE IS SYNCHRONIZED WITH MATHLIB4.
<<<<<<< HEAD
> https://github.com/leanprover-community/mathlib4/pull/671
=======
>>>>>>> dbde88c8
> Any changes to this file require a corresponding PR to mathlib4.

Transfer algebraic instances from `α` to `αᵒᵈ` and `lex α`.
-/

variables {α : Type*}

/-! ### Order dual -/

instance [h : distrib α] : distrib αᵒᵈ := h
instance [has_mul α] [has_add α] [h : left_distrib_class α] : left_distrib_class αᵒᵈ := h
instance [has_mul α] [has_add α] [h : right_distrib_class α] : right_distrib_class αᵒᵈ := h
instance [h : non_unital_non_assoc_semiring α] : non_unital_non_assoc_semiring αᵒᵈ := h
instance [h : non_unital_semiring α] : non_unital_semiring αᵒᵈ := h
instance [h : non_assoc_semiring α] : non_assoc_semiring αᵒᵈ := h
instance [h : semiring α] : semiring αᵒᵈ := h
instance [h : non_unital_comm_semiring α] : non_unital_comm_semiring αᵒᵈ := h
instance [h : comm_semiring α] : comm_semiring αᵒᵈ := h
instance [has_mul α] [h : has_distrib_neg α] : has_distrib_neg αᵒᵈ := h
instance [h : non_unital_non_assoc_ring α] : non_unital_non_assoc_ring αᵒᵈ := h
instance [h : non_unital_ring α] : non_unital_ring αᵒᵈ := h
instance [h : non_assoc_ring α] : non_assoc_ring αᵒᵈ := h
instance [h : ring α] : ring αᵒᵈ := h
instance [h : non_unital_comm_ring α] : non_unital_comm_ring αᵒᵈ := h
instance [h : comm_ring α] : comm_ring αᵒᵈ := h
instance [ring α] [h : is_domain α] : is_domain αᵒᵈ := h

/-! ### Lexicographical order -/

instance [h : distrib α] : distrib (lex α) := h
instance [has_mul α] [has_add α] [h : left_distrib_class α] : left_distrib_class (lex α) := h
instance [has_mul α] [has_add α] [h : right_distrib_class α] : right_distrib_class (lex α) := h
instance [h : non_unital_non_assoc_semiring α] : non_unital_non_assoc_semiring (lex α) := h
instance [h : non_unital_semiring α] : non_unital_semiring (lex α) := h
instance [h : non_assoc_semiring α] : non_assoc_semiring (lex α) := h
instance [h : semiring α] : semiring (lex α) := h
instance [h : non_unital_comm_semiring α] : non_unital_comm_semiring (lex α) := h
instance [h : comm_semiring α] : comm_semiring (lex α) := h
instance [has_mul α] [h : has_distrib_neg α] : has_distrib_neg (lex α) := h
instance [h : non_unital_non_assoc_ring α] : non_unital_non_assoc_ring (lex α) := h
instance [h : non_unital_ring α] : non_unital_ring (lex α) := h
instance [h : non_assoc_ring α] : non_assoc_ring (lex α) := h
instance [h : ring α] : ring (lex α) := h
instance [h : non_unital_comm_ring α] : non_unital_comm_ring (lex α) := h
instance [h : comm_ring α] : comm_ring (lex α) := h
instance [ring α] [h : is_domain α] : is_domain (lex α) := h<|MERGE_RESOLUTION|>--- conflicted
+++ resolved
@@ -10,10 +10,6 @@
 # Ring structure on the order type synonyms
 
 > THIS FILE IS SYNCHRONIZED WITH MATHLIB4.
-<<<<<<< HEAD
-> https://github.com/leanprover-community/mathlib4/pull/671
-=======
->>>>>>> dbde88c8
 > Any changes to this file require a corresponding PR to mathlib4.
 
 Transfer algebraic instances from `α` to `αᵒᵈ` and `lex α`.
