--- conflicted
+++ resolved
@@ -173,11 +173,7 @@
   { simp only [inv_zero, zero_smul] },
   obtain rfl | hx := eq_or_ne x 0,
   { simp only [inv_zero, smul_zero'] },
-<<<<<<< HEAD
-  { refine inv_eq_of_mul_eq_one_right _,
-=======
   { refine inv_eq_of_mul_eq_one_left _,
->>>>>>> 90e932a8
     rw [smul_mul_smul, inv_mul_cancel hc, inv_mul_cancel hx, one_smul] }
 end
 
