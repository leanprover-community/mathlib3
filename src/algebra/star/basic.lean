/-
Copyright (c) 2020 Scott Morrison. All rights reserved.
Released under Apache 2.0 license as described in the file LICENSE.
Authors: Scott Morrison
-/
import tactic.apply_fun
import algebra.order.ring
import algebra.opposites
import algebra.big_operators.basic
import data.equiv.ring

/-!
# Star monoids and star rings

We introduce the basic algebraic notions of star monoids, and star rings.
Star algebras are introduced in `algebra.algebra.star`.

These are implemented as "mixin" typeclasses, so to summon a star ring (for example)
one needs to write `(R : Type) [ring R] [star_ring R]`.
This avoids difficulties with diamond inheritance.

For now we simply do not introduce notations,
as different users are expected to feel strongly about the relative merits of
`r^*`, `r†`, `rᘁ`, and so on.

Our star rings are actually star semirings, but of course we can prove
`star_neg : star (-r) = - star r` when the underlying semiring is a ring.
-/


universes u v

open opposite

/--
Notation typeclass (with no default notation!) for an algebraic structure with a star operation.
-/
class has_star (R : Type u) :=
(star : R → R)

variables {R : Type u}

/--
A star operation (e.g. complex conjugate).
-/
def star [has_star R] (r : R) : R := has_star.star r

/-- The opposite type carries the same star operation. -/
instance [has_star R] : has_star (Rᵒᵖ) :=
{ star := λ r, op (star (r.unop)) }

@[simp] lemma unop_star [has_star R] (r : Rᵒᵖ) : unop (star r) = star (unop r) := rfl
<<<<<<< HEAD
@[simp] lemma op_star [has_star R] (r : R) : star (op r) = op (star r) := rfl
=======
@[simp] lemma op_star [has_star R] (r : R) : op (star r) = star (op r) := rfl
>>>>>>> 22adc61d

/--
Typeclass for a star operation with is involutive.
-/
class has_involutive_star (R : Type u) extends has_star R :=
(star_involutive : function.involutive star)

export has_involutive_star (star_involutive)

@[simp] lemma star_star [has_involutive_star R] (r : R) : star (star r) = r :=
star_involutive _

lemma star_injective [has_involutive_star R] : function.injective (star : R → R) :=
star_involutive.injective

instance [has_involutive_star R] : has_involutive_star (Rᵒᵖ) :=
{ star_involutive := λ r, unop_injective (star_star r.unop) }

/--
A `*`-monoid is a monoid `R` with an involutive operations `star`
so `star (r * s) = star s * star r`.
-/
class star_monoid (R : Type u) [monoid R] extends has_involutive_star R :=
(star_mul : ∀ r s : R, star (r * s) = star s * star r)

@[simp] lemma star_mul [monoid R] [star_monoid R] (r s : R) : star (r * s) = star s * star r :=
star_monoid.star_mul r s

/-- `star` as an `mul_equiv` from `R` to `Rᵒᵖ` -/
@[simps apply]
def star_mul_equiv [monoid R] [star_monoid R] : R ≃* Rᵒᵖ :=
{ to_fun := λ x, opposite.op (star x),
  map_mul' := λ x y, (star_mul x y).symm ▸ (opposite.op_mul _ _),
  ..(has_involutive_star.star_involutive.to_equiv star).trans opposite.equiv_to_opposite}

variables (R)

@[simp] lemma star_one [monoid R] [star_monoid R] : star (1 : R) = 1 :=
begin
  have := congr_arg opposite.unop (star_mul_equiv : R ≃* Rᵒᵖ).map_one,
  rwa [star_mul_equiv_apply, opposite.unop_op, opposite.unop_one] at this,
end

variables {R}

instance [monoid R] [star_monoid R] : star_monoid (Rᵒᵖ) :=
{ star_mul := λ x y, unop_injective (star_mul y.unop x.unop) }

/--
Any commutative monoid admits the trivial `*`-structure.
<<<<<<< HEAD
-/
=======

See note [reducible non-instances].
-/
@[reducible]
>>>>>>> 22adc61d
def star_monoid_of_comm {R : Type*} [comm_monoid R] : star_monoid R :=
{ star := id,
  star_involutive := λ x, rfl,
  star_mul := mul_comm }

<<<<<<< HEAD
=======
section
local attribute [instance] star_monoid_of_comm

@[simp] lemma star_id_of_comm {R : Type*} [comm_semiring R] {x : R} : star x = x := rfl

end

>>>>>>> 22adc61d
/--
A `*`-ring `R` is a (semi)ring with an involutive `star` operation which is additive
which makes `R` with its multiplicative structure into a `*`-monoid
(i.e. `star (r * s) = star s * star r`).
-/
class star_ring (R : Type u) [semiring R] extends star_monoid R :=
(star_add : ∀ r s : R, star (r + s) = star r + star s)

@[simp] lemma star_add [semiring R] [star_ring R] (r s : R) : star (r + s) = star r + star s :=
star_ring.star_add r s

/-- `star` as an `add_equiv` -/
@[simps apply]
def star_add_equiv [semiring R] [star_ring R] : R ≃+ R :=
{ to_fun := star,
  map_add' := star_add,
  ..(has_involutive_star.star_involutive.to_equiv star)}

variables (R)

@[simp] lemma star_zero [semiring R] [star_ring R] : star (0 : R) = 0 :=
(star_add_equiv : R ≃+ R).map_zero

variables {R}

instance [semiring R] [star_ring R] : star_ring (Rᵒᵖ) :=
{ star_add := λ x y, unop_injective (star_add x.unop y.unop) }

/-- `star` as an `ring_equiv` from `R` to `Rᵒᵖ` -/
@[simps apply]
def star_ring_equiv [semiring R] [star_ring R] : R ≃+* Rᵒᵖ :=
{ to_fun := λ x, opposite.op (star x),
  ..star_add_equiv.trans (opposite.op_add_equiv : R ≃+ Rᵒᵖ),
  ..star_mul_equiv}

section
open_locale big_operators

@[simp] lemma star_sum [semiring R] [star_ring R] {α : Type*}
  (s : finset α) (f : α → R):
  star (∑ x in s, f x) = ∑ x in s, star (f x) :=
(star_add_equiv : R ≃+ R).map_sum _ _

end

@[simp] lemma star_neg [ring R] [star_ring R] (r : R) : star (-r) = - star r :=
(star_add_equiv : R ≃+ R).map_neg _

@[simp] lemma star_sub [ring R] [star_ring R] (r s : R) : star (r - s) = star r - star s :=
(star_add_equiv : R ≃+ R).map_sub _ _

@[simp] lemma star_bit0 [ring R] [star_ring R] (r : R) : star (bit0 r) = bit0 (star r) :=
by simp [bit0]

@[simp] lemma star_bit1 [ring R] [star_ring R] (r : R) : star (bit1 r) = bit1 (star r) :=
by simp [bit1]

/--
Any commutative semiring admits the trivial `*`-structure.

See note [reducible non-instances].
-/
@[reducible]
def star_ring_of_comm {R : Type*} [comm_semiring R] : star_ring R :=
{ star := id,
  star_add := λ x y, rfl,
  ..star_monoid_of_comm }
<<<<<<< HEAD

section
local attribute [instance] star_ring_of_comm

@[simp] lemma star_id_of_comm {R : Type*} [comm_semiring R] {x : R} : star x = x := rfl

end
=======
>>>>>>> 22adc61d

/--
An ordered `*`-ring is a ring which is both an ordered ring and a `*`-ring,
and `0 ≤ star r * r` for every `r`.

(In a Banach algebra, the natural ordering is given by the positive cone
which is the closure of the sums of elements `star r * r`.
This ordering makes the Banach algebra an ordered `*`-ring.)
-/
class star_ordered_ring (R : Type u) [ordered_semiring R] extends star_ring R :=
(star_mul_self_nonneg : ∀ r : R, 0 ≤ star r * r)

lemma star_mul_self_nonneg [ordered_semiring R] [star_ordered_ring R] {r : R} : 0 ≤ star r * r :=
star_ordered_ring.star_mul_self_nonneg r<|MERGE_RESOLUTION|>--- conflicted
+++ resolved
@@ -50,11 +50,7 @@
 { star := λ r, op (star (r.unop)) }
 
 @[simp] lemma unop_star [has_star R] (r : Rᵒᵖ) : unop (star r) = star (unop r) := rfl
-<<<<<<< HEAD
-@[simp] lemma op_star [has_star R] (r : R) : star (op r) = op (star r) := rfl
-=======
 @[simp] lemma op_star [has_star R] (r : R) : op (star r) = star (op r) := rfl
->>>>>>> 22adc61d
 
 /--
 Typeclass for a star operation with is involutive.
@@ -105,21 +101,15 @@
 
 /--
 Any commutative monoid admits the trivial `*`-structure.
-<<<<<<< HEAD
--/
-=======
 
 See note [reducible non-instances].
 -/
 @[reducible]
->>>>>>> 22adc61d
 def star_monoid_of_comm {R : Type*} [comm_monoid R] : star_monoid R :=
 { star := id,
   star_involutive := λ x, rfl,
   star_mul := mul_comm }
 
-<<<<<<< HEAD
-=======
 section
 local attribute [instance] star_monoid_of_comm
 
@@ -127,7 +117,6 @@
 
 end
 
->>>>>>> 22adc61d
 /--
 A `*`-ring `R` is a (semi)ring with an involutive `star` operation which is additive
 which makes `R` with its multiplicative structure into a `*`-monoid
@@ -195,16 +184,6 @@
 { star := id,
   star_add := λ x y, rfl,
   ..star_monoid_of_comm }
-<<<<<<< HEAD
-
-section
-local attribute [instance] star_ring_of_comm
-
-@[simp] lemma star_id_of_comm {R : Type*} [comm_semiring R] {x : R} : star x = x := rfl
-
-end
-=======
->>>>>>> 22adc61d
 
 /--
 An ordered `*`-ring is a ring which is both an ordered ring and a `*`-ring,
