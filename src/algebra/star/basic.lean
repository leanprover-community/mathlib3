/-
Copyright (c) 2020 Scott Morrison. All rights reserved.
Released under Apache 2.0 license as described in the file LICENSE.
Authors: Scott Morrison
-/
import algebra.ring.aut
import algebra.ring.comp_typeclasses
import data.rat.cast
import group_theory.group_action.opposite
import data.set_like.basic

/-!
# Star monoids, rings, and modules

We introduce the basic algebraic notions of star monoids, star rings, and star modules.
A star algebra is simply a star ring that is also a star module.

These are implemented as "mixin" typeclasses, so to summon a star ring (for example)
one needs to write `(R : Type) [ring R] [star_ring R]`.
This avoids difficulties with diamond inheritance.

We also define the class `star_ordered_ring R`, which says that the order on `R` respects the
star operation, i.e. an element `r` is nonnegative iff there exists an `s` such that
`r = star s * s`.

For now we simply do not introduce notations,
as different users are expected to feel strongly about the relative merits of
`r^*`, `r†`, `rᘁ`, and so on.

Our star rings are actually star semirings, but of course we can prove
`star_neg : star (-r) = - star r` when the underlying semiring is a ring.

## TODO

* In a Banach star algebra without a well-defined square root, the natural ordering is given by the
positive cone which is the closure of the sums of elements `star r * r`. A weaker version of
`star_ordered_ring` could be defined for this case. Note that the current definition has the
advantage of not requiring a topology.
-/

assert_not_exists finset
assert_not_exists subgroup

universes u v

open mul_opposite

/--
Notation typeclass (with no default notation!) for an algebraic structure with a star operation.
-/
class has_star (R : Type u) :=
(star : R → R)

variables {R : Type u}

export has_star (star)

/--
A star operation (e.g. complex conjugate).
-/
add_decl_doc star

/-- `star_mem_class S G` states `S` is a type of subsets `s ⊆ G` closed under star. -/
class star_mem_class (S R : Type*) [has_star R] [set_like S R] :=
(star_mem : ∀ {s : S} {r : R}, r ∈ s → star r ∈ s)

export star_mem_class (star_mem)

namespace star_mem_class

variables {S : Type u} [has_star R] [set_like S R] [hS : star_mem_class S R] (s : S)
include hS

instance : has_star s :=
{ star := λ r, ⟨star (r : R), star_mem r.prop⟩ }

end star_mem_class


/--
Typeclass for a star operation with is involutive.
-/
class has_involutive_star (R : Type u) extends has_star R :=
(star_involutive : function.involutive star)

export has_involutive_star (star_involutive)

@[simp] lemma star_star [has_involutive_star R] (r : R) : star (star r) = r :=
star_involutive _

lemma star_injective [has_involutive_star R] : function.injective (star : R → R) :=
star_involutive.injective

/-- `star` as an equivalence when it is involutive. -/
protected def equiv.star [has_involutive_star R] : equiv.perm R :=
star_involutive.to_perm _

lemma eq_star_of_eq_star [has_involutive_star R] {r s : R} (h : r = star s) : s = star r :=
by simp [h]

lemma eq_star_iff_eq_star [has_involutive_star R] {r s : R} : r = star s ↔ s = star r :=
⟨eq_star_of_eq_star, eq_star_of_eq_star⟩

lemma star_eq_iff_star_eq [has_involutive_star R] {r s : R} : star r = s ↔ star s = r :=
eq_comm.trans $ eq_star_iff_eq_star.trans eq_comm

/--
Typeclass for a trivial star operation. This is mostly meant for `ℝ`.
-/
class has_trivial_star (R : Type u) [has_star R] : Prop :=
(star_trivial : ∀ (r : R), star r = r)

export has_trivial_star (star_trivial)
attribute [simp] star_trivial

/--
A `*`-semigroup is a semigroup `R` with an involutive operations `star`
so `star (r * s) = star s * star r`.
-/
class star_semigroup (R : Type u) [semigroup R] extends has_involutive_star R :=
(star_mul : ∀ r s : R, star (r * s) = star s * star r)

export star_semigroup (star_mul)
attribute [simp] star_mul

/-- In a commutative ring, make `simp` prefer leaving the order unchanged. -/
@[simp] lemma star_mul' [comm_semigroup R] [star_semigroup R] (x y : R) :
  star (x * y) = star x * star y :=
(star_mul x y).trans (mul_comm _ _)

/-- `star` as an `mul_equiv` from `R` to `Rᵐᵒᵖ` -/
@[simps apply]
def star_mul_equiv [semigroup R] [star_semigroup R] : R ≃* Rᵐᵒᵖ :=
{ to_fun := λ x, mul_opposite.op (star x),
  map_mul' := λ x y, (star_mul x y).symm ▸ (mul_opposite.op_mul _ _),
  ..(has_involutive_star.star_involutive.to_perm star).trans op_equiv}

/-- `star` as a `mul_aut` for commutative `R`. -/
@[simps apply]
def star_mul_aut [comm_semigroup R] [star_semigroup R] : mul_aut R :=
{ to_fun := star,
  map_mul' := star_mul',
  ..(has_involutive_star.star_involutive.to_perm star) }

variables (R)

@[simp] lemma star_one [monoid R] [star_semigroup R] : star (1 : R) = 1 :=
op_injective $ (star_mul_equiv : R ≃* Rᵐᵒᵖ).map_one.trans (op_one _).symm

variables {R}

@[simp] lemma star_pow [monoid R] [star_semigroup R] (x : R) (n : ℕ) : star (x ^ n) = star x ^ n :=
op_injective $
  ((star_mul_equiv : R ≃* Rᵐᵒᵖ).to_monoid_hom.map_pow x n).trans (op_pow (star x) n).symm

@[simp] lemma star_inv [group R] [star_semigroup R] (x : R) : star (x⁻¹) = (star x)⁻¹ :=
op_injective $
  ((star_mul_equiv : R ≃* Rᵐᵒᵖ).to_monoid_hom.map_inv x).trans (op_inv (star x)).symm

@[simp] lemma star_zpow [group R] [star_semigroup R] (x : R) (z : ℤ) : star (x ^ z) = star x ^ z :=
op_injective $
  ((star_mul_equiv : R ≃* Rᵐᵒᵖ).to_monoid_hom.map_zpow x z).trans (op_zpow (star x) z).symm

/-- When multiplication is commutative, `star` preserves division. -/
@[simp] lemma star_div [comm_group R] [star_semigroup R] (x y : R) :
  star (x / y) = star x / star y :=
map_div (star_mul_aut : R ≃* R) _ _

/--
Any commutative monoid admits the trivial `*`-structure.

See note [reducible non-instances].
-/
@[reducible]
def star_semigroup_of_comm {R : Type*} [comm_monoid R] : star_semigroup R :=
{ star := id,
  star_involutive := λ x, rfl,
  star_mul := mul_comm }

section
local attribute [instance] star_semigroup_of_comm

/-- Note that since `star_semigroup_of_comm` is reducible, `simp` can already prove this. -/
lemma star_id_of_comm {R : Type*} [comm_semiring R] {x : R} : star x = x := rfl

end

/--
A `*`-additive monoid `R` is an additive monoid with an involutive `star` operation which
preserves addition.
-/
class star_add_monoid (R : Type u) [add_monoid R] extends has_involutive_star R :=
(star_add : ∀ r s : R, star (r + s) = star r + star s)

export star_add_monoid (star_add)
attribute [simp] star_add

/-- `star` as an `add_equiv` -/
@[simps apply]
def star_add_equiv [add_monoid R] [star_add_monoid R] : R ≃+ R :=
{ to_fun := star,
  map_add' := star_add,
  ..(has_involutive_star.star_involutive.to_perm star)}

variables (R)

@[simp] lemma star_zero [add_monoid R] [star_add_monoid R] : star (0 : R) = 0 :=
(star_add_equiv : R ≃+ R).map_zero

variables {R}

@[simp]
lemma star_eq_zero [add_monoid R] [star_add_monoid R] {x : R} : star x = 0 ↔ x = 0 :=
star_add_equiv.map_eq_zero_iff

lemma star_ne_zero [add_monoid R] [star_add_monoid R] {x : R} : star x ≠ 0 ↔ x ≠ 0 :=
star_eq_zero.not

@[simp] lemma star_neg [add_group R] [star_add_monoid R] (r : R) : star (-r) = - star r :=
(star_add_equiv : R ≃+ R).map_neg _

@[simp] lemma star_sub [add_group R] [star_add_monoid R] (r s : R) :
  star (r - s) = star r - star s :=
(star_add_equiv : R ≃+ R).map_sub _ _

@[simp] lemma star_nsmul [add_monoid R] [star_add_monoid R] (x : R) (n : ℕ) :
  star (n • x) = n • star x :=
(star_add_equiv : R ≃+ R).to_add_monoid_hom.map_nsmul _ _

@[simp] lemma star_zsmul [add_group R] [star_add_monoid R] (x : R) (n : ℤ) :
  star (n • x) = n • star x :=
(star_add_equiv : R ≃+ R).to_add_monoid_hom.map_zsmul _ _

/--
A `*`-ring `R` is a (semi)ring with an involutive `star` operation which is additive
which makes `R` with its multiplicative structure into a `*`-semigroup
(i.e. `star (r * s) = star s * star r`).
-/
class star_ring (R : Type u) [non_unital_semiring R] extends star_semigroup R :=
(star_add : ∀ r s : R, star (r + s) = star r + star s)

@[priority 100]
instance star_ring.to_star_add_monoid [non_unital_semiring R] [star_ring R] : star_add_monoid R :=
{ star_add := star_ring.star_add }

/-- `star` as an `ring_equiv` from `R` to `Rᵐᵒᵖ` -/
@[simps apply]
def star_ring_equiv [non_unital_semiring R] [star_ring R] : R ≃+* Rᵐᵒᵖ :=
{ to_fun := λ x, mul_opposite.op (star x),
  ..star_add_equiv.trans (mul_opposite.op_add_equiv : R ≃+ Rᵐᵒᵖ),
  ..star_mul_equiv }

@[simp, norm_cast] lemma star_nat_cast [semiring R] [star_ring R] (n : ℕ) :
  star (n : R) = n :=
(congr_arg unop (map_nat_cast (star_ring_equiv : R ≃+* Rᵐᵒᵖ) n)).trans (unop_nat_cast _)

@[simp, norm_cast] lemma star_int_cast [ring R] [star_ring R] (z : ℤ) :
  star (z : R) = z :=
(congr_arg unop $ map_int_cast (star_ring_equiv : R ≃+* Rᵐᵒᵖ) z).trans (unop_int_cast _)

@[simp, norm_cast] lemma star_rat_cast [division_ring R] [star_ring R] (r : ℚ) :
  star (r : R) = r :=
(congr_arg unop $ map_rat_cast (star_ring_equiv : R ≃+* Rᵐᵒᵖ) r).trans (unop_rat_cast _)

/-- `star` as a ring automorphism, for commutative `R`. -/
@[simps apply]
def star_ring_aut [comm_semiring R] [star_ring R] : ring_aut R :=
{ to_fun := star,
  ..star_add_equiv,
  ..star_mul_aut }

variables (R)
/-- `star` as a ring endomorphism, for commutative `R`. This is used to denote complex
conjugation, and is available under the notation `conj` in the locale `complex_conjugate`.

Note that this is the preferred form (over `star_ring_aut`, available under the same hypotheses)
because the notation `E →ₗ⋆[R] F` for an `R`-conjugate-linear map (short for
`E →ₛₗ[star_ring_end R] F`) does not pretty-print if there is a coercion involved, as would be the
case for `(↑star_ring_aut : R →* R)`. -/
def star_ring_end [comm_semiring R] [star_ring R] : R →+* R := @star_ring_aut R _ _
variables {R}

localized "notation (name := star_ring_end) `conj` := star_ring_end hole!" in complex_conjugate

/-- This is not a simp lemma, since we usually want simp to keep `star_ring_end` bundled.
 For example, for complex conjugation, we don't want simp to turn `conj x`
 into the bare function `star x` automatically since most lemmas are about `conj x`. -/
lemma star_ring_end_apply [comm_semiring R] [star_ring R] {x : R} :
  star_ring_end R x = star x := rfl

@[simp] lemma star_ring_end_self_apply [comm_semiring R] [star_ring R] (x : R) :
  star_ring_end R (star_ring_end R x) = x := star_star x

<<<<<<< HEAD
instance {S : Type u} [non_assoc_semiring S] [comm_semiring R] [star_ring R] :
  has_involutive_star (S →+* R) :=
=======
instance ring_hom.has_involutive_star {S : Type u} [non_assoc_semiring S] [comm_semiring R]
  [star_ring R] : has_involutive_star (S →+* R) :=
>>>>>>> ae42f4f0
{ to_has_star := { star := λ f, ring_hom.comp (star_ring_end R) f },
  star_involutive :=
    by { intro _, ext, simp only [ring_hom.coe_comp, function.comp_app, star_ring_end_self_apply] }}

lemma ring_hom.star_def {S : Type u} [non_assoc_semiring S] [comm_semiring R] [star_ring R]
  (f : S →+* R) : has_star.star f = ring_hom.comp (star_ring_end R) f := rfl

lemma ring_hom.star_apply {S : Type u} [non_assoc_semiring S] [comm_semiring R] [star_ring R]
  (f : S →+* R) (s : S) : star f s = star (f s) := rfl

-- A more convenient name for complex conjugation
alias star_ring_end_self_apply ← complex.conj_conj
alias star_ring_end_self_apply ← is_R_or_C.conj_conj

@[simp] lemma star_inv' [division_ring R] [star_ring R] (x : R) : star (x⁻¹) = (star x)⁻¹ :=
op_injective $ (map_inv₀ (star_ring_equiv : R ≃+* Rᵐᵒᵖ) x).trans (op_inv (star x)).symm

@[simp] lemma star_zpow₀ [division_ring R] [star_ring R] (x : R) (z : ℤ) :
  star (x ^ z) = star x ^ z :=
op_injective $ (map_zpow₀ (star_ring_equiv : R ≃+* Rᵐᵒᵖ) x z).trans (op_zpow (star x) z).symm

/-- When multiplication is commutative, `star` preserves division. -/
@[simp] lemma star_div' [field R] [star_ring R] (x y : R) : star (x / y) = star x / star y :=
map_div₀ (star_ring_end R) _ _

@[simp] lemma star_bit0 [add_monoid R] [star_add_monoid R] (r : R) :
  star (bit0 r) = bit0 (star r) :=
by simp [bit0]

@[simp] lemma star_bit1 [semiring R] [star_ring R] (r : R) : star (bit1 r) = bit1 (star r) :=
by simp [bit1]

/--
Any commutative semiring admits the trivial `*`-structure.

See note [reducible non-instances].
-/
@[reducible]
def star_ring_of_comm {R : Type*} [comm_semiring R] : star_ring R :=
{ star := id,
  star_add := λ x y, rfl,
  ..star_semigroup_of_comm }

/--
An ordered `*`-ring is a ring which is both an `ordered_add_comm_group` and a `*`-ring,
and `0 ≤ r ↔ ∃ s, r = star s * s`.
-/
class star_ordered_ring (R : Type u) [non_unital_semiring R] [partial_order R]
  extends star_ring R :=
(add_le_add_left       : ∀ a b : R, a ≤ b → ∀ c : R, c + a ≤ c + b)
(nonneg_iff            : ∀ r : R, 0 ≤ r ↔ ∃ s, r = star s * s)

namespace star_ordered_ring

@[priority 100] -- see note [lower instance priority]
instance [non_unital_ring R] [partial_order R] [star_ordered_ring R] : ordered_add_comm_group R :=
{ ..show non_unital_ring R, by apply_instance,
  ..show partial_order R, by apply_instance,
  ..show star_ordered_ring R, by apply_instance }

end star_ordered_ring

section non_unital_semiring

variables [non_unital_semiring R] [partial_order R] [star_ordered_ring R]

lemma star_mul_self_nonneg {r : R} : 0 ≤ star r * r :=
(star_ordered_ring.nonneg_iff _).mpr ⟨r, rfl⟩

lemma star_mul_self_nonneg' {r : R} : 0 ≤ r * star r :=
by { nth_rewrite_rhs 0 [←star_star r], exact star_mul_self_nonneg }

lemma conjugate_nonneg {a : R} (ha : 0 ≤ a) (c : R) : 0 ≤ star c * a * c :=
begin
  obtain ⟨x, rfl⟩ := (star_ordered_ring.nonneg_iff _).1 ha,
  exact (star_ordered_ring.nonneg_iff _).2 ⟨x * c, by rw [star_mul, ←mul_assoc, mul_assoc _ _ c]⟩,
end

lemma conjugate_nonneg' {a : R} (ha : 0 ≤ a) (c : R) : 0 ≤ c * a * star c :=
by simpa only [star_star] using conjugate_nonneg ha (star c)

end non_unital_semiring

section non_unital_ring

variables [non_unital_ring R] [partial_order R] [star_ordered_ring R]

lemma conjugate_le_conjugate {a b : R} (hab : a ≤ b) (c : R) : star c * a * c ≤ star c * b * c :=
begin
  rw ←sub_nonneg at hab ⊢,
  convert conjugate_nonneg hab c,
  simp only [mul_sub, sub_mul],
end

lemma conjugate_le_conjugate' {a b : R} (hab : a ≤ b) (c : R) : c * a * star c ≤ c * b * star c :=
by simpa only [star_star] using conjugate_le_conjugate hab (star c)

end non_unital_ring

/--
A star module `A` over a star ring `R` is a module which is a star add monoid,
and the two star structures are compatible in the sense
`star (r • a) = star r • star a`.

Note that it is up to the user of this typeclass to enforce
`[semiring R] [star_ring R] [add_comm_monoid A] [star_add_monoid A] [module R A]`, and that
the statement only requires `[has_star R] [has_star A] [has_smul R A]`.

If used as `[comm_ring R] [star_ring R] [semiring A] [star_ring A] [algebra R A]`, this represents a
star algebra.
-/
class star_module (R : Type u) (A : Type v) [has_star R] [has_star A] [has_smul R A] : Prop :=
(star_smul : ∀ (r : R) (a : A), star (r • a) = star r • star a)

export star_module (star_smul)
attribute [simp] star_smul

/-- A commutative star monoid is a star module over itself via `monoid.to_mul_action`. -/
instance star_semigroup.to_star_module [comm_monoid R] [star_semigroup R] : star_module R R :=
⟨star_mul'⟩

namespace ring_hom_inv_pair

/-- Instance needed to define star-linear maps over a commutative star ring
(ex: conjugate-linear maps when R = ℂ).  -/
instance [comm_semiring R] [star_ring R] :
  ring_hom_inv_pair (star_ring_end R) (star_ring_end R) :=
⟨ring_hom.ext star_star, ring_hom.ext star_star⟩

end ring_hom_inv_pair

section
set_option old_structure_cmd true

/-- `star_hom_class F R S` states that `F` is a type of `star`-preserving maps from `R` to `S`. -/
class star_hom_class (F : Type*) (R S : out_param Type*) [has_star R] [has_star S]
  extends fun_like F R (λ _, S) :=
(map_star : ∀ (f : F) (r : R), f (star r) = star (f r))

export star_hom_class (map_star)

end

/-! ### Instances -/

namespace units

variables [monoid R] [star_semigroup R]

instance : star_semigroup Rˣ :=
{ star := λ u,
  { val := star u,
    inv := star ↑u⁻¹,
    val_inv := (star_mul _ _).symm.trans $ (congr_arg star u.inv_val).trans $ star_one _,
    inv_val := (star_mul _ _).symm.trans $ (congr_arg star u.val_inv).trans $ star_one _ },
  star_involutive := λ u, units.ext (star_involutive _),
  star_mul := λ u v, units.ext (star_mul _ _) }

@[simp] lemma coe_star (u : Rˣ) : ↑(star u) = (star ↑u : R) := rfl
@[simp] lemma coe_star_inv (u : Rˣ) : ↑(star u)⁻¹ = (star ↑u⁻¹ : R) := rfl

instance {A : Type*} [has_star A] [has_smul R A] [star_module R A] : star_module Rˣ A :=
⟨λ u a, (star_smul ↑u a : _)⟩

end units

lemma is_unit.star [monoid R] [star_semigroup R] {a : R} : is_unit a → is_unit (star a)
| ⟨u, hu⟩ := ⟨star u, hu ▸ rfl⟩

@[simp] lemma is_unit_star [monoid R] [star_semigroup R] {a : R} : is_unit (star a) ↔ is_unit a :=
⟨λ h, star_star a ▸ h.star, is_unit.star⟩

lemma ring.inverse_star [semiring R] [star_ring R] (a : R) :
  ring.inverse (star a) = star (ring.inverse a) :=
begin
  by_cases ha : is_unit a,
  { obtain ⟨u, rfl⟩ := ha,
    rw [ring.inverse_unit, ←units.coe_star, ring.inverse_unit, ←units.coe_star_inv], },
  rw [ring.inverse_non_unit _ ha, ring.inverse_non_unit _ (mt is_unit_star.mp ha), star_zero],
end

instance invertible.star {R : Type*} [monoid R] [star_semigroup R] (r : R) [invertible r] :
  invertible (star r) :=
{ inv_of := star (⅟r),
  inv_of_mul_self := by rw [←star_mul, mul_inv_of_self, star_one],
  mul_inv_of_self := by rw [←star_mul, inv_of_mul_self, star_one] }

lemma star_inv_of {R : Type*} [monoid R] [star_semigroup R] (r : R)
  [invertible r] [invertible (star r)] :
  star (⅟r) = ⅟(star r) :=
by { letI := invertible.star r, convert (rfl : star (⅟r) = _) }

namespace mul_opposite

/-- The opposite type carries the same star operation. -/
instance [has_star R] : has_star (Rᵐᵒᵖ) :=
{ star := λ r, op (star (r.unop)) }

@[simp] lemma unop_star [has_star R] (r : Rᵐᵒᵖ) : unop (star r) = star (unop r) := rfl
@[simp] lemma op_star [has_star R] (r : R) : op (star r) = star (op r) := rfl

instance [has_involutive_star R] : has_involutive_star (Rᵐᵒᵖ) :=
{ star_involutive := λ r, unop_injective (star_star r.unop) }

instance [monoid R] [star_semigroup R] : star_semigroup (Rᵐᵒᵖ) :=
{ star_mul := λ x y, unop_injective (star_mul y.unop x.unop) }

instance [add_monoid R] [star_add_monoid R] : star_add_monoid (Rᵐᵒᵖ) :=
{ star_add := λ x y, unop_injective (star_add x.unop y.unop) }

instance [semiring R] [star_ring R] : star_ring (Rᵐᵒᵖ) :=
{ .. mul_opposite.star_add_monoid }

end mul_opposite

/-- A commutative star monoid is a star module over its opposite via
`monoid.to_opposite_mul_action`. -/
instance star_semigroup.to_opposite_star_module [comm_monoid R] [star_semigroup R] :
  star_module Rᵐᵒᵖ R :=
⟨λ r s, star_mul' s r.unop⟩<|MERGE_RESOLUTION|>--- conflicted
+++ resolved
@@ -291,13 +291,8 @@
 @[simp] lemma star_ring_end_self_apply [comm_semiring R] [star_ring R] (x : R) :
   star_ring_end R (star_ring_end R x) = x := star_star x
 
-<<<<<<< HEAD
-instance {S : Type u} [non_assoc_semiring S] [comm_semiring R] [star_ring R] :
-  has_involutive_star (S →+* R) :=
-=======
 instance ring_hom.has_involutive_star {S : Type u} [non_assoc_semiring S] [comm_semiring R]
   [star_ring R] : has_involutive_star (S →+* R) :=
->>>>>>> ae42f4f0
 { to_has_star := { star := λ f, ring_hom.comp (star_ring_end R) f },
   star_involutive :=
     by { intro _, ext, simp only [ring_hom.coe_comp, function.comp_app, star_ring_end_self_apply] }}
