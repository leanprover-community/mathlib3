--- conflicted
+++ resolved
@@ -152,11 +152,7 @@
 end
 
 /--
-<<<<<<< HEAD
-An ordered *-ring is a ring which is both an ordered ring and a *-star,
-=======
 An ordered *-ring is a ring which is both an ordered ring and a *-ring,
->>>>>>> 99fe12af
 and `0 ≤ star r * r` for every `r`.
 
 (In a Banach algebra, the natural ordering is given by the positive cone
