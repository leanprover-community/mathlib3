/-
Copyright (c) 2021 Eric Wieser. All rights reserved.
Released under Apache 2.0 license as described in the file LICENSE.
Authors: Eric Wieser, Frédéric Dupuis
-/
import algebra.star.self_adjoint
import algebra.module.equiv
import linear_algebra.prod

/-!
# The star operation, bundled as a star-linear equiv

We define `star_linear_equiv`, which is the star operation bundled as a star-linear map.
It is defined on a star algebra `A` over the base ring `R`.

This file also provides some lemmas that need `algebra.module.basic` imported to prove.

## TODO

- Define `star_linear_equiv` for noncommutative `R`. We only the commutative case for now since,
  in the noncommutative case, the ring hom needs to reverse the order of multiplication. This
  requires a ring hom of type `R →+* Rᵐᵒᵖ`, which is very undesirable in the commutative case.
  One way out would be to define a new typeclass `is_op R S` and have an instance `is_op R R`
  for commutative `R`.
- Also note that such a definition involving `Rᵐᵒᵖ` or `is_op R S` would require adding
  the appropriate `ring_hom_inv_pair` instances to be able to define the semilinear
  equivalence.
-/

<<<<<<< HEAD
=======
section smul_lemmas
variables {R M : Type*}

@[simp] lemma star_int_cast_smul [ring R] [add_comm_group M] [module R M] [star_add_monoid M]
  (n : ℤ) (x : M) : star ((n : R) • x) = (n : R) • star x :=
map_int_cast_smul (star_add_equiv : M ≃+ M) R R n x

@[simp] lemma star_nat_cast_smul [semiring R] [add_comm_monoid M] [module R M] [star_add_monoid M]
  (n : ℕ) (x : M) : star ((n : R) • x) = (n : R) • star x :=
map_nat_cast_smul (star_add_equiv : M ≃+ M) R R n x

@[simp] lemma star_inv_int_cast_smul [division_ring R] [add_comm_group M] [module R M]
  [star_add_monoid M] (n : ℤ) (x : M) : star ((n⁻¹ : R) • x) = (n⁻¹ : R) • star x :=
map_inv_int_cast_smul (star_add_equiv : M ≃+ M) R R n x

@[simp] lemma star_inv_nat_cast_smul [division_ring R] [add_comm_group M] [module R M]
  [star_add_monoid M] (n : ℕ) (x : M) : star ((n⁻¹ : R) • x) = (n⁻¹ : R) • star x :=
map_inv_nat_cast_smul (star_add_equiv : M ≃+ M) R R n x

@[simp] lemma star_rat_cast_smul [division_ring R] [add_comm_group M] [module R M]
  [star_add_monoid M] (n : ℚ) (x : M) : star ((n : R) • x) = (n : R) • star x :=
map_rat_cast_smul (star_add_equiv : M ≃+ M) _ _ _ x

>>>>>>> 3b43eb80
@[simp] lemma star_rat_smul {R : Type*} [add_comm_group R] [star_add_monoid R] [module ℚ R]
  (x : R) (n : ℚ) : star (n • x) = n • star x :=
map_rat_smul (star_add_equiv : R ≃+ R) _ _

<<<<<<< HEAD
=======
end smul_lemmas

>>>>>>> 3b43eb80
/-- If `A` is a module over a commutative `R` with compatible actions,
then `star` is a semilinear equivalence. -/
@[simps]
def star_linear_equiv (R : Type*) {A : Type*}
  [comm_ring R] [star_ring R] [semiring A] [star_ring A] [module R A] [star_module R A]  :
    A ≃ₗ⋆[R] A :=
{ to_fun := star,
  map_smul' := star_smul,
  .. star_add_equiv }

variables (R : Type*) (A : Type*)
  [semiring R] [star_semigroup R] [has_trivial_star R]
  [add_comm_group A] [module R A] [star_add_monoid A] [star_module R A]

/-- The self-adjoint elements of a star module, as a submodule. -/
def self_adjoint.submodule : submodule R A :=
{ smul_mem' := self_adjoint.smul_mem,
  ..self_adjoint A }

/-- The skew-adjoint elements of a star module, as a submodule. -/
def skew_adjoint.submodule : submodule R A :=
{ smul_mem' := skew_adjoint.smul_mem,
  ..skew_adjoint A }

variables {A} [invertible (2 : R)]

/-- The self-adjoint part of an element of a star module, as a linear map. -/
@[simps] def self_adjoint_part : A →ₗ[R] self_adjoint A :=
{ to_fun := λ x, ⟨(⅟2 : R) • (x + star x),
  by simp only [self_adjoint.mem_iff, star_smul, add_comm,
                  star_add_monoid.star_add, star_inv', star_bit0,
                  star_one, star_star, star_inv_of (2 : R), star_trivial]⟩,
  map_add' := λ x y, by { ext, simp [add_add_add_comm] },
  map_smul' := λ r x, by { ext, simp [←mul_smul,
          show ⅟ 2 * r = r * ⅟ 2, from commute.inv_of_left (commute.one_left r).bit0_left] } }

/-- The skew-adjoint part of an element of a star module, as a linear map. -/
@[simps] def skew_adjoint_part : A →ₗ[R] skew_adjoint A :=
{ to_fun := λ x, ⟨(⅟2 : R) • (x - star x),
    by simp only [skew_adjoint.mem_iff, star_smul, star_sub, star_star, star_trivial, ←smul_neg,
                  neg_sub]⟩,
  map_add' := λ x y, by { ext, simp only [sub_add, ←smul_add, sub_sub_assoc_swap, star_add,
                                          add_subgroup.coe_mk, add_subgroup.coe_add] },
  map_smul' := λ r x, by { ext, simp [←mul_smul, ←smul_sub,
            show r * ⅟ 2 = ⅟ 2 * r, from commute.inv_of_right (commute.one_right r).bit0_right] } }

lemma star_module.self_adjoint_part_add_skew_adjoint_part (x : A) :
  (self_adjoint_part R x : A) + skew_adjoint_part R x = x :=
by simp only [smul_sub, self_adjoint_part_apply_coe, smul_add, skew_adjoint_part_apply_coe,
              add_add_sub_cancel, inv_of_two_smul_add_inv_of_two_smul]

variables (A)

/-- The decomposition of elements of a star module into their self- and skew-adjoint parts,
as a linear equivalence. -/
@[simps] def star_module.decompose_prod_adjoint : A ≃ₗ[R] self_adjoint A × skew_adjoint A :=
linear_equiv.of_linear
  ((self_adjoint_part R).prod (skew_adjoint_part R))
  ((self_adjoint.submodule R A).subtype.coprod (skew_adjoint.submodule R A).subtype)
  (by ext; simp)
  (linear_map.ext $ star_module.self_adjoint_part_add_skew_adjoint_part R)<|MERGE_RESOLUTION|>--- conflicted
+++ resolved
@@ -27,8 +27,6 @@
   equivalence.
 -/
 
-<<<<<<< HEAD
-=======
 section smul_lemmas
 variables {R M : Type*}
 
@@ -52,16 +50,12 @@
   [star_add_monoid M] (n : ℚ) (x : M) : star ((n : R) • x) = (n : R) • star x :=
 map_rat_cast_smul (star_add_equiv : M ≃+ M) _ _ _ x
 
->>>>>>> 3b43eb80
 @[simp] lemma star_rat_smul {R : Type*} [add_comm_group R] [star_add_monoid R] [module ℚ R]
   (x : R) (n : ℚ) : star (n • x) = n • star x :=
 map_rat_smul (star_add_equiv : R ≃+ R) _ _
 
-<<<<<<< HEAD
-=======
 end smul_lemmas
 
->>>>>>> 3b43eb80
 /-- If `A` is a module over a commutative `R` with compatible actions,
 then `star` is a semilinear equivalence. -/
 @[simps]
