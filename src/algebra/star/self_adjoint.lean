--- conflicted
+++ resolved
@@ -8,11 +8,7 @@
 import group_theory.subgroup.basic
 
 /-!
-<<<<<<< HEAD
-# Self-adjoint and normal elements of a star additive group
-=======
 # Self-adjoint, skew-adjoint and normal elements of a star additive group
->>>>>>> b7cba576
 
 This file defines `self_adjoint R` (resp. `skew_adjoint R`), where `R` is a star additive group,
 as the additive subgroup containing the elements that satisfy `star x = x` (resp. `star x = -x`).
@@ -54,13 +50,6 @@
                 show star (x + y) = x + y, by simp only [star_add x y, hx, hy],
   neg_mem' := λ x (hx : star x = x), show star (-x) = -x, by simp only [hx, star_neg] }
 
-<<<<<<< HEAD
-variables {R}
-
-/-- An element of a star monoid is normal if it commutes with its adjoint. -/
-def is_star_normal [monoid R] [has_star R] (x : R) := star x * x = x * star x
-
-=======
 /-- The skew-adjoint elements of a star additive group, as an additive subgroup. -/
 def skew_adjoint [add_comm_group R] [star_add_monoid R] : add_subgroup R :=
 { carrier := {x | star x = -x},
@@ -80,7 +69,6 @@
 lemma star_comm_self' [has_mul R] [has_star R] (x : R) [is_star_normal x] :
   (star x) * x = x * star x :=
 is_star_normal.star_comm_self
->>>>>>> b7cba576
 
 namespace self_adjoint
 
@@ -119,13 +107,6 @@
 lemma conjugate' {x : R} (hx : x ∈ self_adjoint R) (z : R) : star z * x * z ∈ self_adjoint R :=
 by simp only [mem_iff, star_mul, star_star, mem_iff.mp hx, mul_assoc]
 
-<<<<<<< HEAD
-lemma mem_star_normal_of_mem {x : R} (hx : x ∈ self_adjoint R) : is_star_normal x :=
-show star x * x = x * star x, by { simp only [mem_iff] at hx, simp only [hx] }
-
-lemma mem_star_normal (x : self_adjoint R) : is_star_normal (x : R) :=
-mem_star_normal_of_mem (set_like.coe_mem _)
-=======
 lemma is_star_normal_of_mem {x : R} (hx : x ∈ self_adjoint R) : is_star_normal x :=
 ⟨by { simp only [mem_iff] at hx, simp only [hx] }⟩
 
@@ -136,7 +117,6 @@
 ⟨λ x n, ⟨(x : R) ^ n, by simp only [mem_iff, star_pow, star_coe_eq]⟩⟩
 
 @[simp, norm_cast] lemma coe_pow (x : self_adjoint R) (n : ℕ) : ↑(x ^ n) = (x : R) ^ n := rfl
->>>>>>> b7cba576
 
 end ring
 
@@ -214,21 +194,6 @@
 
 end self_adjoint
 
-<<<<<<< HEAD
-lemma is_star_normal_iff [monoid R] [star_monoid R] {x : R} :
-  is_star_normal x ↔ star x * x = x * star x :=
-iff.rfl
-
-lemma is_star_normal_zero [semiring R] [star_ring R] : is_star_normal (0 : R) :=
-by simp only [is_star_normal_iff, star_zero]
-
-lemma is_star_normal_one [monoid R] [star_monoid R] : is_star_normal (1 : R) :=
-by simp only [is_star_normal_iff, star_one]
-
-lemma is_star_normal_star_self [monoid R] [star_monoid R] {x : R} (hx : is_star_normal x) :
-  is_star_normal (star x) :=
-by simp only [is_star_normal_iff, star_star, hx.symm]
-=======
 namespace skew_adjoint
 
 section add_group
@@ -305,5 +270,4 @@
 @[priority 100] -- see Note [lower instance priority]
 instance comm_monoid.is_star_normal [comm_monoid R] [star_semigroup R] {x : R} :
   is_star_normal x :=
-⟨mul_comm _ _⟩
->>>>>>> b7cba576
+⟨mul_comm _ _⟩