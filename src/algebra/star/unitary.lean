--- conflicted
+++ resolved
@@ -113,11 +113,7 @@
 variables [group_with_zero R] [star_semigroup R]
 
 @[norm_cast] lemma coe_inv (U : unitary R) : ↑(U⁻¹) = (U⁻¹ : R) :=
-<<<<<<< HEAD
-eq_inv_of_mul_eq_one_right (coe_mul_star_self _)
-=======
 eq_inv_of_mul_eq_one_right $ coe_mul_star_self _
->>>>>>> 90e932a8
 
 @[norm_cast] lemma coe_div (U₁ U₂ : unitary R) : ↑(U₁ / U₂) = (U₁ / U₂ : R) :=
 by simp only [div_eq_mul_inv, coe_inv, submonoid.coe_mul]
