/-
Copyright (c) 2020 Kenny Lau. All rights reserved.
Released under Apache 2.0 license as described in the file LICENSE.
Authors: Kenny Lau, Eric Wieser
-/

import algebra.algebra.basic
import linear_algebra.prod

/-!
# Trivial Square-Zero Extension

<<<<<<< HEAD
Given a module `M` over a ring `R`, the trivial square-zero extension of `M` over `R` is defined
to be the `R`-algebra `R ⊕ M` with multiplication given by
`(r₁ + m₁) * (r₂ + m₂) = r₁ r₂ + r₁ m₂ + m₁ r₂`.

Note that expressing this requires bimodules; we write these as
`[module R M] [module Rᵐᵒᵖ M] [smul_comm_class R Rᵐᵒᵖ M]` for noncommutative `R`, and
`[module R' M] [module R'ᵐᵒᵖ M] [is_central_scalar R' M]` for commutative `R'`.

Many of the later results in this file are only stated for `R'` for simplicity.
=======
> THIS FILE IS SYNCHRONIZED WITH MATHLIB4.
> Any changes to this file require a corresponding PR to mathlib4.

Given a ring `R` together with an `(R, R)`-bimodule `M`, the trivial square-zero extension of `M`
over `R` is defined to be the `R`-algebra `R ⊕ M` with multiplication given by
`(r₁ + m₁) * (r₂ + m₂) = r₁ r₂ + r₁ m₂ + m₁ r₂`.
>>>>>>> ef7403fe

It is a square-zero extension because `M^2 = 0`.

Note that expressing this requires bimodules; we write these in general for a
not-necessarily-commutative `R` as:
```lean
variables {R M : Type*} [semiring R] [add_comm_monoid M]
variables [module R M] [module Rᵐᵒᵖ M] [smul_comm_class R Rᵐᵒᵖ M]
```
If we instead work with a commutative `R'` acting symmetrically on `M`, we write
```lean
variables {R' M : Type*} [comm_semiring R'] [add_comm_monoid M]
variables [module R' M] [module R'ᵐᵒᵖ M] [is_central_scalar R' M]
```
noting that in this context `is_central_scalar R' M` implies `smul_comm_class R' R'ᵐᵒᵖ M`.

Many of the later results in this file are only stated for the commutative `R'` for simplicity.

## Main definitions

* `triv_sq_zero_ext.inl`, `triv_sq_zero_ext.inr`: the canonical inclusions into
  `triv_sq_zero_ext R M`.
* `triv_sq_zero_ext.fst`, `triv_sq_zero_ext.snd`: the canonical projections from
  `triv_sq_zero_ext R M`.
* `triv_sq_zero_ext.algebra`: the associated `R`-algebra structure.
* `triv_sq_zero_ext.lift`: the universal property of the trivial square-zero extension; algebra
  morphisms `triv_sq_zero_ext R M →ₐ[R] A` are uniquely defined by linear maps `M →ₗ[R] A` for
  which the product of any two elements in the range is zero.

-/

universes u v w

/--
"Trivial Square-Zero Extension".

Given a module `M` over a ring `R`, the trivial square-zero extension of `M` over `R` is defined
to be the `R`-algebra `R × M` with multiplication given by
`(r₁ + m₁) * (r₂ + m₂) = r₁ r₂ + r₁ m₂ + r₂ m₁`.

It is a square-zero extension because `M^2 = 0`.
-/
def triv_sq_zero_ext (R : Type u) (M : Type v) :=
R × M

local notation `tsze` := triv_sq_zero_ext

open_locale big_operators

namespace triv_sq_zero_ext

open mul_opposite (op)

section basic
variables {R : Type u} {M : Type v}

/-- The canonical inclusion `R → triv_sq_zero_ext R M`. -/
def inl [has_zero M] (r : R) : tsze R M :=
(r, 0)

/-- The canonical inclusion `M → triv_sq_zero_ext R M`. -/
def inr [has_zero R] (m : M) : tsze R M :=
(0, m)

/-- The canonical projection `triv_sq_zero_ext R M → R`. -/
def fst (x : tsze R M) : R :=
x.1

/-- The canonical projection `triv_sq_zero_ext R M → M`. -/
def snd (x : tsze R M) : M :=
x.2

@[simp] lemma fst_mk (r : R) (m : M) : fst (r, m) = r := rfl
@[simp] lemma snd_mk (r : R) (m : M) : snd (r, m) = m := rfl

@[ext] lemma ext {x y : tsze R M} (h1 : x.fst = y.fst) (h2 : x.snd = y.snd) : x = y :=
prod.ext h1 h2

section
variables (M)
@[simp] lemma fst_inl [has_zero M] (r : R) : (inl r : tsze R M).fst = r := rfl
@[simp] lemma snd_inl [has_zero M] (r : R) : (inl r : tsze R M).snd = 0 := rfl
@[simp] lemma fst_comp_inl [has_zero M] : fst ∘ (inl : R → tsze R M) = id := rfl
@[simp] lemma snd_comp_inl [has_zero M] : snd ∘ (inl : R → tsze R M) = 0 := rfl
end

section
variables (R)
@[simp] lemma fst_inr [has_zero R] (m : M) : (inr m : tsze R M).fst = 0 := rfl
@[simp] lemma snd_inr [has_zero R] (m : M) : (inr m : tsze R M).snd = m := rfl
@[simp] lemma fst_comp_inr [has_zero R] : fst ∘ (inr : M → tsze R M) = 0 := rfl
@[simp] lemma snd_comp_inr [has_zero R] : snd ∘ (inr : M → tsze R M) = id := rfl
end

lemma inl_injective [has_zero M] : function.injective (inl : R → tsze R M) :=
function.left_inverse.injective $ fst_inl _

lemma inr_injective [has_zero R] : function.injective (inr : M → tsze R M) :=
function.left_inverse.injective $ snd_inr _

end basic

/-! ### Structures inherited from `prod`

Additive operators and scalar multiplication operate elementwise. -/

section additive

variables {T : Type*} {S : Type*} {R : Type u} {M : Type v}

instance [inhabited R] [inhabited M] : inhabited (tsze R M) :=
prod.inhabited

instance [has_zero R] [has_zero M] : has_zero (tsze R M) :=
prod.has_zero

instance [has_add R] [has_add M] : has_add (tsze R M) :=
prod.has_add

instance [has_sub R] [has_sub M] : has_sub (tsze R M) :=
prod.has_sub

instance [has_neg R] [has_neg M] : has_neg (tsze R M) :=
prod.has_neg

instance [add_semigroup R] [add_semigroup M] : add_semigroup (tsze R M) :=
prod.add_semigroup

instance [add_zero_class R] [add_zero_class M] : add_zero_class (tsze R M) :=
prod.add_zero_class

instance [add_monoid R] [add_monoid M] : add_monoid (tsze R M) :=
prod.add_monoid

instance [add_group R] [add_group M] : add_group (tsze R M) :=
prod.add_group

instance [add_comm_semigroup R] [add_comm_semigroup M] : add_comm_semigroup (tsze R M) :=
prod.add_comm_semigroup

instance [add_comm_monoid R] [add_comm_monoid M] : add_comm_monoid (tsze R M) :=
prod.add_comm_monoid

instance [add_comm_group R] [add_comm_group M] : add_comm_group (tsze R M) :=
prod.add_comm_group

instance [has_smul S R] [has_smul S M] : has_smul S (tsze R M) :=
prod.has_smul

instance [has_smul T R] [has_smul T M] [has_smul S R] [has_smul S M] [has_smul T S]
  [is_scalar_tower T S R] [is_scalar_tower T S M] : is_scalar_tower T S (tsze R M) :=
prod.is_scalar_tower

instance [has_smul T R] [has_smul T M] [has_smul S R] [has_smul S M]
  [smul_comm_class T S R] [smul_comm_class T S M] : smul_comm_class T S (tsze R M) :=
prod.smul_comm_class

instance [has_smul S R] [has_smul S M] [has_smul Sᵐᵒᵖ R] [has_smul Sᵐᵒᵖ M]
  [is_central_scalar S R] [is_central_scalar S M] : is_central_scalar S (tsze R M) :=
prod.is_central_scalar

instance [monoid S] [mul_action S R] [mul_action S M] : mul_action S (tsze R M) :=
prod.mul_action

instance [monoid S] [add_monoid R] [add_monoid M]
  [distrib_mul_action S R] [distrib_mul_action S M] : distrib_mul_action S (tsze R M) :=
prod.distrib_mul_action

instance [semiring S] [add_comm_monoid R] [add_comm_monoid M]
  [module S R] [module S M] : module S (tsze R M) :=
prod.module

@[simp] lemma fst_zero [has_zero R] [has_zero M] : (0 : tsze R M).fst = 0 := rfl
@[simp] lemma snd_zero [has_zero R] [has_zero M] : (0 : tsze R M).snd = 0 := rfl

@[simp] lemma fst_add [has_add R] [has_add M] (x₁ x₂ : tsze R M) :
  (x₁ + x₂).fst = x₁.fst + x₂.fst := rfl
@[simp] lemma snd_add [has_add R] [has_add M] (x₁ x₂ : tsze R M) :
  (x₁ + x₂).snd = x₁.snd + x₂.snd := rfl

@[simp] lemma fst_neg [has_neg R] [has_neg M] (x : tsze R M) : (-x).fst = -x.fst := rfl
@[simp] lemma snd_neg [has_neg R] [has_neg M] (x : tsze R M) : (-x).snd = -x.snd := rfl

@[simp] lemma fst_sub [has_sub R] [has_sub M] (x₁ x₂ : tsze R M) :
  (x₁ - x₂).fst = x₁.fst - x₂.fst := rfl
@[simp] lemma snd_sub [has_sub R] [has_sub M] (x₁ x₂ : tsze R M) :
  (x₁ - x₂).snd = x₁.snd - x₂.snd := rfl

@[simp] lemma fst_smul [has_smul S R] [has_smul S M] (s : S) (x : tsze R M) :
  (s • x).fst = s • x.fst := rfl
@[simp] lemma snd_smul [has_smul S R] [has_smul S M] (s : S) (x : tsze R M) :
  (s • x).snd = s • x.snd := rfl

lemma fst_sum {ι} [add_comm_monoid R] [add_comm_monoid M] (s : finset ι) (f : ι → tsze R M) :
  (∑ i in s, f i).fst = ∑ i in s, (f i).fst := prod.fst_sum

lemma snd_sum {ι} [add_comm_monoid R] [add_comm_monoid M] (s : finset ι) (f : ι → tsze R M) :
  (∑ i in s, f i).snd = ∑ i in s, (f i).snd := prod.snd_sum

section
variables (M)

@[simp] lemma inl_zero [has_zero R] [has_zero M] : (inl 0 : tsze R M) = 0 := rfl

@[simp] lemma inl_add [has_add R] [add_zero_class M] (r₁ r₂ : R) :
  (inl (r₁ + r₂) : tsze R M) = inl r₁ + inl r₂ :=
ext rfl (add_zero 0).symm

@[simp] lemma inl_neg [has_neg R] [sub_neg_zero_monoid M] (r : R) :
  (inl (-r) : tsze R M) = -inl r :=
ext rfl neg_zero.symm

@[simp] lemma inl_sub [has_sub R] [sub_neg_zero_monoid M] (r₁ r₂ : R) :
  (inl (r₁ - r₂) : tsze R M) = inl r₁ - inl r₂ :=
ext rfl (sub_zero _).symm

@[simp] lemma inl_smul [monoid S] [add_monoid M] [has_smul S R] [distrib_mul_action S M]
  (s : S) (r : R) : (inl (s • r) : tsze R M) = s • inl r :=
ext rfl (smul_zero s).symm

lemma inl_sum {ι} [add_comm_monoid R] [add_comm_monoid M] (s : finset ι) (f : ι → R) :
  (inl (∑ i in s, f i) : tsze R M) = ∑ i in s, inl (f i) :=
(linear_map.inl ℕ _ _).map_sum

end

section
variables (R)

@[simp] lemma inr_zero [has_zero R] [has_zero M] : (inr 0 : tsze R M) = 0 := rfl

@[simp] lemma inr_add [add_zero_class R] [add_zero_class M] (m₁ m₂ : M) :
  (inr (m₁ + m₂) : tsze R M) = inr m₁ + inr m₂ :=
ext (add_zero 0).symm rfl

@[simp] lemma inr_neg [sub_neg_zero_monoid R] [has_neg M] (m : M) :
  (inr (-m) : tsze R M) = -inr m :=
ext neg_zero.symm rfl

@[simp] lemma inr_sub [sub_neg_zero_monoid R] [has_sub M] (m₁ m₂ : M) :
  (inr (m₁ - m₂) : tsze R M) = inr m₁ - inr m₂ :=
ext (sub_zero _).symm rfl

@[simp] lemma inr_smul [has_zero R] [has_zero S] [smul_with_zero S R] [has_smul S M]
  (r : S) (m : M) : (inr (r • m) : tsze R M) = r • inr m :=
ext (smul_zero _).symm rfl

lemma inr_sum {ι} [add_comm_monoid R] [add_comm_monoid M] (s : finset ι) (f : ι → M) :
  (inr (∑ i in s, f i) : tsze R M) = ∑ i in s, inr (f i) :=
(linear_map.inr ℕ _ _).map_sum

end

lemma inl_fst_add_inr_snd_eq [add_zero_class R] [add_zero_class M] (x : tsze R M) :
  inl x.fst + inr x.snd = x :=
ext (add_zero x.1) (zero_add x.2)

/-- To show a property hold on all `triv_sq_zero_ext R M` it suffices to show it holds
on terms of the form `inl r + inr m`.

This can be used as `induction x using triv_sq_zero_ext.ind`. -/
lemma ind {R M} [add_zero_class R] [add_zero_class M] {P : triv_sq_zero_ext R M → Prop}
  (h : ∀ r m, P (inl r + inr m)) (x) : P x :=
inl_fst_add_inr_snd_eq x ▸ h x.1 x.2

/-- This cannot be marked `@[ext]` as it ends up being used instead of `linear_map.prod_ext` when
working with `R × M`. -/
lemma linear_map_ext {N} [semiring S] [add_comm_monoid R] [add_comm_monoid M] [add_comm_monoid N]
  [module S R] [module S M] [module S N] ⦃f g : tsze R M →ₗ[S] N⦄
  (hl : ∀ r, f (inl r) = g (inl r)) (hr : ∀ m, f (inr m) = g (inr m)) :
  f = g :=
linear_map.prod_ext (linear_map.ext hl) (linear_map.ext hr)

variables (R M)

/-- The canonical `R`-linear inclusion `M → triv_sq_zero_ext R M`. -/
@[simps apply]
def inr_hom [semiring R] [add_comm_monoid M] [module R M] : M →ₗ[R] tsze R M :=
{ to_fun := inr, ..linear_map.inr R R M }

/-- The canonical `R`-linear projection `triv_sq_zero_ext R M → M`. -/
@[simps apply]
def snd_hom [semiring R] [add_comm_monoid M] [module R M] : tsze R M →ₗ[R] M :=
{ to_fun := snd, ..linear_map.snd _ _ _ }

end additive

/-! ### Multiplicative structure -/

section mul
variables {R : Type u} {M : Type v}

instance [has_one R] [has_zero M] : has_one (tsze R M) :=
⟨(1, 0)⟩

instance [has_mul R] [has_add M] [has_smul R M] [has_smul Rᵐᵒᵖ M] : has_mul (tsze R M) :=
⟨λ x y, (x.1 * y.1, x.1 • y.2 + op y.1 • x.2)⟩

@[simp] lemma fst_one [has_one R] [has_zero M] : (1 : tsze R M).fst = 1 := rfl
@[simp] lemma snd_one [has_one R] [has_zero M] : (1 : tsze R M).snd = 0 := rfl

@[simp] lemma fst_mul [has_mul R] [has_add M] [has_smul R M] [has_smul Rᵐᵒᵖ M] (x₁ x₂ : tsze R M) :
  (x₁ * x₂).fst = x₁.fst * x₂.fst := rfl
@[simp] lemma snd_mul [has_mul R] [has_add M] [has_smul R M] [has_smul Rᵐᵒᵖ M] (x₁ x₂ : tsze R M) :
  (x₁ * x₂).snd = x₁.fst • x₂.snd + op x₂.fst • x₁.snd := rfl

section
variables (M)

@[simp] lemma inl_one [has_one R] [has_zero M] : (inl 1 : tsze R M) = 1 := rfl

@[simp] lemma inl_mul [monoid R] [add_monoid M]
  [distrib_mul_action R M] [distrib_mul_action Rᵐᵒᵖ M] (r₁ r₂ : R) :
  (inl (r₁ * r₂) : tsze R M) = inl r₁ * inl r₂ :=
ext rfl $ show (0 : M) = r₁ • 0 + op r₂ • 0, by rw [smul_zero, zero_add, smul_zero]

lemma inl_mul_inl [monoid R] [add_monoid M]
  [distrib_mul_action R M] [distrib_mul_action Rᵐᵒᵖ M] (r₁ r₂ : R) :
  (inl r₁ * inl r₂ : tsze R M) = inl (r₁ * r₂) :=
(inl_mul M r₁ r₂).symm

end

section
variables (R)

@[simp] lemma inr_mul_inr [semiring R] [add_comm_monoid M] [module R M] [module Rᵐᵒᵖ M]
  (m₁ m₂ : M) :
  (inr m₁ * inr m₂ : tsze R M) = 0 :=
ext (mul_zero _) $ show (0 : R) • m₂ + (0 : Rᵐᵒᵖ) • m₁ = 0, by rw [zero_smul, zero_add, zero_smul]

end

lemma inl_mul_inr [semiring R] [add_comm_monoid M] [module R M] [module Rᵐᵒᵖ M] (r : R) (m : M) :
  (inl r * inr m : tsze R M) = inr (r • m) :=
ext (mul_zero r) $ show r • m + (0 : Rᵐᵒᵖ) • 0 = r • m, by rw [smul_zero, add_zero]

lemma inr_mul_inl [semiring R] [add_comm_monoid M] [module R M] [module Rᵐᵒᵖ M] (r : R) (m : M) :
  (inr m * inl r : tsze R M) = inr (op r • m) :=
ext (zero_mul r) $ show (0 : R) • 0 + op r • m = op r • m, by rw [smul_zero, zero_add]

instance [monoid R] [add_monoid M] [distrib_mul_action R M] [distrib_mul_action Rᵐᵒᵖ M] :
  mul_one_class (tsze R M) :=
{ one_mul := λ x, ext (one_mul x.1) $ show (1 : R) • x.2 + op x.1 • 0 = x.2,
    by rw [one_smul, smul_zero, add_zero],
  mul_one := λ x, ext (mul_one x.1) $ show (x.1 • 0 : M) + (1 : Rᵐᵒᵖ) • x.2 = x.2,
    by rw [smul_zero, zero_add, one_smul],
  .. triv_sq_zero_ext.has_one,
  .. triv_sq_zero_ext.has_mul }

instance [add_monoid_with_one R] [add_monoid M] : add_monoid_with_one (tsze R M) :=
{ nat_cast := λ n, inl n,
  nat_cast_zero := by simp [nat.cast],
  nat_cast_succ := λ _, by ext; simp [nat.cast],
  .. triv_sq_zero_ext.add_monoid,
  .. triv_sq_zero_ext.has_one }

@[simp] lemma fst_nat_cast [add_monoid_with_one R] [add_monoid M] (n : ℕ) :
  (n : tsze R M).fst = n := rfl
@[simp] lemma snd_nat_cast [add_monoid_with_one R] [add_monoid M] (n : ℕ) :
  (n : tsze R M).snd = 0 := rfl
@[simp] lemma inl_nat_cast [add_monoid_with_one R] [add_monoid M] (n : ℕ) :
  (inl n : tsze R M) = n := rfl

instance [add_group_with_one R] [add_group M] : add_group_with_one (tsze R M) :=
{ int_cast := λ z, inl z,
  int_cast_of_nat := λ n, ext (int.cast_coe_nat _) rfl,
  int_cast_neg_succ_of_nat := λ n, ext (int.cast_neg_succ_of_nat _) neg_zero.symm,
  .. triv_sq_zero_ext.add_group,
  .. triv_sq_zero_ext.add_monoid_with_one }

@[simp] lemma fst_int_cast [add_group_with_one R] [add_group M] (z : ℤ) :
  (z : tsze R M).fst = z := rfl
@[simp] lemma snd_int_cast [add_group_with_one R] [add_group M] (z : ℤ) :
  (z : tsze R M).snd = 0 := rfl
@[simp] lemma inl_int_cast [add_group_with_one R] [add_group M] (z : ℤ) :
  (inl z : tsze R M) = z := rfl

instance [semiring R] [add_comm_monoid M] [module R M] [module Rᵐᵒᵖ M] :
  non_assoc_semiring (tsze R M) :=
{ zero_mul := λ x, ext (zero_mul x.1) $ show (0 : R) • x.2 + op x.1 • 0 = 0,
    by rw [zero_smul, zero_add, smul_zero],
  mul_zero := λ x, ext (mul_zero x.1) $ show (x.1 • 0 : M) + (0 : Rᵐᵒᵖ) • x.2 = 0,
    by rw [smul_zero, zero_add, zero_smul],
  left_distrib := λ x₁ x₂ x₃, ext (mul_add x₁.1 x₂.1 x₃.1) $
    show x₁.1 • (x₂.2 + x₃.2) + (op x₂.1 + op x₃.1) • x₁.2 =
      x₁.1 • x₂.2 + op x₂.1 • x₁.2 + (x₁.1 • x₃.2 + op x₃.1 • x₁.2),
    by simp_rw [smul_add, add_smul, add_add_add_comm],
  right_distrib := λ x₁ x₂ x₃, ext (add_mul x₁.1 x₂.1 x₃.1) $
    show (x₁.1 + x₂.1) • x₃.2 + op x₃.1 • (x₁.2 + x₂.2) =
      x₁.1 • x₃.2 + op x₃.1 • x₁.2 + (x₂.1 • x₃.2 + op x₃.1 • x₂.2),
    by simp_rw [add_smul, smul_add, add_add_add_comm],
  .. triv_sq_zero_ext.add_monoid_with_one,
  .. triv_sq_zero_ext.mul_one_class,
  .. triv_sq_zero_ext.add_comm_monoid }

instance [ring R] [add_comm_group M] [module R M] [module Rᵐᵒᵖ M] :
  non_assoc_ring (tsze R M) :=
{ .. triv_sq_zero_ext.add_group_with_one,
  .. triv_sq_zero_ext.non_assoc_semiring }

<<<<<<< HEAD
open_locale big_operators

/-- In the general non-commutative case, the power operator is

$$\begin{align}
(r + m)^n &= r^n + r^{n-1}m + r^{n-2}mr + \cdots + rmr^{n-2} + mr^{n-1} \\
          & =r^n + \sum_{i = 0}^{n - 1} r^{(n - 1) - i} m r^{i}
\end{align}$$

In the commutative case this becomes the simpler $(r + m)^n = r^n + nr^{n-1}m$.
-/
instance [monoid R] [add_monoid M] [distrib_mul_action R M] [distrib_mul_action Rᵐᵒᵖ M] :
  has_pow (tsze R M) ℕ :=
⟨λ x n, ⟨x.fst^n,
  ((list.range n).map (λ i, x.fst ^ (n.pred - i) • op (x.fst ^ i) • x.snd)).sum⟩⟩

=======
/-- In the general non-commutative case, the power operator is

$$\begin{align}
(r + m)^n &= r^n + r^{n-1}m + r^{n-2}mr + \cdots + rmr^{n-2} + mr^{n-1} \\
          & =r^n + \sum_{i = 0}^{n - 1} r^{(n - 1) - i} m r^{i}
\end{align}$$

In the commutative case this becomes the simpler $(r + m)^n = r^n + nr^{n-1}m$.
-/
instance [monoid R] [add_monoid M] [distrib_mul_action R M] [distrib_mul_action Rᵐᵒᵖ M] :
  has_pow (tsze R M) ℕ :=
⟨λ x n, ⟨x.fst^n,
  ((list.range n).map (λ i, x.fst ^ (n.pred - i) • op (x.fst ^ i) • x.snd)).sum⟩⟩

>>>>>>> ef7403fe
@[simp] lemma fst_pow [monoid R] [add_monoid M] [distrib_mul_action R M] [distrib_mul_action Rᵐᵒᵖ M]
  (x : tsze R M) (n : ℕ) :
  fst (x ^ n) = x.fst ^ n := rfl

<<<<<<< HEAD
@[simp] lemma snd_pow_eq_sum [monoid R] [add_monoid M]
  [distrib_mul_action R M] [distrib_mul_action Rᵐᵒᵖ M] (x : tsze R M) (n : ℕ) :
  snd (x ^ n) = ((list.range n).map (λ i, x.fst ^ (n.pred - i) • op (x.fst ^ i) • x.snd)).sum := rfl

@[simp] lemma snd_pow_of_smul_comm [monoid R] [add_monoid M]
=======
lemma snd_pow_eq_sum [monoid R] [add_monoid M]
  [distrib_mul_action R M] [distrib_mul_action Rᵐᵒᵖ M] (x : tsze R M) (n : ℕ) :
  snd (x ^ n) = ((list.range n).map (λ i, x.fst ^ (n.pred - i) • op (x.fst ^ i) • x.snd)).sum := rfl

lemma snd_pow_of_smul_comm [monoid R] [add_monoid M]
>>>>>>> ef7403fe
  [distrib_mul_action R M] [distrib_mul_action Rᵐᵒᵖ M] [smul_comm_class R Rᵐᵒᵖ M]
  (x : tsze R M) (n : ℕ) (h : op x.fst • x.snd = x.fst • x.snd) :
  snd (x ^ n) = n • x.fst ^ n.pred • x.snd :=
begin
  have : ∀ n : ℕ, op (x.fst ^ n) • x.snd = x.fst ^ n • x.snd,
  { intro n,
    induction n with n ih,
    { simp },
    { rw [pow_succ', mul_opposite.op_mul, mul_smul, mul_smul, ←h,
        smul_comm (_ : R) (op x.fst) x.snd, ih] } },
  simp_rw [snd_pow_eq_sum, this, smul_smul, ←pow_add],
  cases n,
  { rw [nat.pred_zero, pow_zero, list.range_zero, zero_smul, list.map_nil, list.sum_nil] },
  simp_rw nat.pred_succ,
  refine (list.sum_eq_card_nsmul _ (x.fst ^ n • x.snd) _).trans _,
  { rintros m hm,
    simp_rw [list.mem_map, list.mem_range] at hm,
    obtain ⟨i, hi, rfl⟩ := hm,
    rw tsub_add_cancel_of_le (nat.lt_succ_iff.mp hi) },
  { rw [list.length_map, list.length_range] }
end

@[simp] lemma snd_pow [comm_monoid R] [add_monoid M]
  [distrib_mul_action R M] [distrib_mul_action Rᵐᵒᵖ M] [is_central_scalar R M]
  (x : tsze R M) (n : ℕ) :
  snd (x ^ n) = n • x.fst ^ n.pred • x.snd :=
snd_pow_of_smul_comm _ _ (op_smul_eq_smul _ _)

@[simp] lemma inl_pow [monoid R] [add_monoid M] [distrib_mul_action R M] [distrib_mul_action Rᵐᵒᵖ M]
  (r : R) (n : ℕ) :
  (inl r ^ n : tsze R M) = inl (r ^ n) :=
ext rfl $ by simp [snd_pow_eq_sum]

instance [monoid R] [add_monoid M]
  [distrib_mul_action R M] [distrib_mul_action Rᵐᵒᵖ M] [smul_comm_class R Rᵐᵒᵖ M] :
  monoid (tsze R M) :=
{ mul_assoc := λ x y z, ext (mul_assoc x.1 y.1 z.1) $
    show (x.1 * y.1) • z.2 + op z.1 • (x.1 • y.2 + op y.1 • x.2) =
      x.1 • (y.1 • z.2 + op z.1 • y.2) + (op z.1 * op y.1) • x.2,
    by simp_rw [smul_add, ← mul_smul, add_assoc, smul_comm],
  npow := λ n x, x ^ n,
<<<<<<< HEAD
  npow_zero' := λ x, ext (pow_zero x.fst) (by simp),
=======
  npow_zero' := λ x, ext (pow_zero x.fst) (by simp [snd_pow_eq_sum]),
>>>>>>> ef7403fe
  npow_succ' := λ n x, ext (pow_succ _ _) begin
    simp_rw [snd_mul, snd_pow_eq_sum, nat.pred_succ],
    cases n,
    { simp [list.range_succ], },
    simp_rw [nat.pred_succ],
    rw [list.range_succ, list.map_append, list.sum_append, list.map_singleton, list.sum_singleton,
      nat.sub_self, pow_zero, one_smul, list.smul_sum, list.map_map, function.comp, fst_pow],
    simp_rw [smul_smul, ←pow_succ, nat.succ_eq_add_one],
    congr' 2,
    refine list.map_congr (λ i hi, _),
    rw [list.mem_range, nat.lt_succ_iff] at hi,
    rw nat.sub_add_comm hi,
  end,
  .. triv_sq_zero_ext.mul_one_class }

<<<<<<< HEAD
=======
lemma fst_list_prod [monoid R] [add_monoid M]
  [distrib_mul_action R M] [distrib_mul_action Rᵐᵒᵖ M] [smul_comm_class R Rᵐᵒᵖ M]
  (l : list (tsze R M)) :
  l.prod.fst = (l.map fst).prod :=
map_list_prod (⟨fst, fst_one, fst_mul⟩ : tsze R M →* R) _

>>>>>>> ef7403fe
instance [semiring R] [add_comm_monoid M]
  [module R M] [module Rᵐᵒᵖ M] [smul_comm_class R Rᵐᵒᵖ M] :
  semiring (tsze R M) :=
{ .. triv_sq_zero_ext.monoid,
  .. triv_sq_zero_ext.non_assoc_semiring }

<<<<<<< HEAD
=======
/-- The second element of a product $\prod_{i=0}^n (r_i + m_i)$ is a sum of terms of the form
$r_0\cdots r_{i-1}m_ir_{i+1}\cdots r_n$. -/
lemma snd_list_prod [semiring R] [add_comm_monoid M]
  [module R M] [module Rᵐᵒᵖ M] [smul_comm_class R Rᵐᵒᵖ M]
  (l : list (tsze R M)) :
  l.prod.snd =
    (l.enum.map (λ x : ℕ × tsze R M,
      ((l.map fst).take x.1).prod • op ((l.map fst).drop x.1.succ).prod • x.snd.snd)).sum :=
begin
  induction l with x xs ih,
  { simp },
  { rw [list.enum_cons, ←list.map_fst_add_enum_eq_enum_from],
    simp_rw [list.map_cons, list.map_map, function.comp, prod.map_snd, prod.map_fst, id,
      list.take_zero, list.take_cons, list.prod_nil, list.prod_cons, snd_mul, one_smul,
      list.drop, mul_smul, list.sum_cons, fst_list_prod, ih, list.smul_sum, list.map_map],
    exact add_comm _ _, }
end

>>>>>>> ef7403fe
instance [ring R] [add_comm_group M]
  [module R M] [module Rᵐᵒᵖ M] [smul_comm_class R Rᵐᵒᵖ M] :
  ring (tsze R M) :=
{ .. triv_sq_zero_ext.semiring,
  .. triv_sq_zero_ext.non_assoc_ring }

instance [comm_monoid R] [add_comm_monoid M]
  [distrib_mul_action R M] [distrib_mul_action Rᵐᵒᵖ M] [is_central_scalar R M] :
  comm_monoid (tsze R M) :=
{ mul_comm := λ x₁ x₂, ext (mul_comm x₁.1 x₂.1) $
    show x₁.1 • x₂.2 + op x₂.1 • x₁.2 = x₂.1 • x₁.2 + op x₁.1 • x₂.2,
      by rw [op_smul_eq_smul, op_smul_eq_smul, add_comm]
  .. triv_sq_zero_ext.monoid }

instance [comm_semiring R] [add_comm_monoid M]
  [module R M] [module Rᵐᵒᵖ M] [is_central_scalar R M] :
  comm_semiring (tsze R M) :=
{ .. triv_sq_zero_ext.comm_monoid,
  .. triv_sq_zero_ext.non_assoc_semiring }

instance [comm_ring R] [add_comm_group M]
  [module R M] [module Rᵐᵒᵖ M] [is_central_scalar R M] : comm_ring (tsze R M) :=
{ .. triv_sq_zero_ext.non_assoc_ring,
  .. triv_sq_zero_ext.comm_semiring }

variables (R M)

/-- The canonical inclusion of rings `R → triv_sq_zero_ext R M`. -/
@[simps apply]
def inl_hom [semiring R] [add_comm_monoid M] [module R M] [module Rᵐᵒᵖ M] : R →+* tsze R M :=
{ to_fun := inl,
  map_one' := inl_one M,
  map_mul' := inl_mul M,
  map_zero' := inl_zero M,
  map_add' := inl_add M }

end mul

section algebra
variables (S : Type*) (R R' : Type u) (M : Type v)
variables [comm_semiring S] [semiring R] [comm_semiring R'] [add_comm_monoid M]
variables [algebra S R] [algebra S R'] [module S M]
variables [module R M] [module Rᵐᵒᵖ M] [smul_comm_class R Rᵐᵒᵖ M]
variables [is_scalar_tower S R M] [is_scalar_tower S Rᵐᵒᵖ M]
variables [module R' M] [module R'ᵐᵒᵖ M] [is_central_scalar R' M] [is_scalar_tower S R' M]

instance algebra' : algebra S (tsze R M) :=
{ smul := (•),
  commutes' := λ s x, ext (algebra.commutes _ _) $
    show algebra_map S R s • x.snd + op x.fst • 0 = x.fst • 0 + op (algebra_map S R s) • x.snd,
  begin
    rw [smul_zero, smul_zero, add_zero, zero_add],
    rw [algebra.algebra_map_eq_smul_one, mul_opposite.op_smul, mul_opposite.op_one,
      smul_assoc, one_smul, smul_assoc, one_smul],
  end,
  smul_def' := λ r x, ext (algebra.smul_def _ _) $
    show r • x.2 = algebra_map S R r • x.2 + op x.1 • 0,
      by rw [smul_zero, add_zero, algebra_map_smul],
  .. (triv_sq_zero_ext.inl_hom R M).comp (algebra_map S R) }

-- shortcut instance for the common case
instance : algebra R' (tsze R' M) := triv_sq_zero_ext.algebra' _ _ _

lemma algebra_map_eq_inl : ⇑(algebra_map R' (tsze R' M)) = inl := rfl
lemma algebra_map_eq_inl_hom : algebra_map R' (tsze R' M) = inl_hom R' M := rfl
lemma algebra_map_eq_inl' (s : S) : algebra_map S (tsze R M) s = inl (algebra_map S R s) := rfl

/-- The canonical `R`-algebra projection `triv_sq_zero_ext R M → R`. -/
@[simps]
def fst_hom : tsze R M →ₐ[S] R :=
{ to_fun := fst,
  map_one' := fst_one,
  map_mul' := fst_mul,
  map_zero' := fst_zero,
  map_add' := fst_add,
  commutes' := λ r, fst_inl M _ }

variables {R R' S M}

lemma alg_hom_ext {A} [semiring A] [algebra R' A] ⦃f g : tsze R' M →ₐ[R'] A⦄
  (h : ∀ m, f (inr m) = g (inr m)) :
  f = g :=
alg_hom.to_linear_map_injective $ linear_map_ext (λ r, (f.commutes _).trans (g.commutes _).symm) h

@[ext]
lemma alg_hom_ext' {A} [semiring A] [algebra R' A] ⦃f g : tsze R' M →ₐ[R'] A⦄
  (h : f.to_linear_map.comp (inr_hom R' M) = g.to_linear_map.comp (inr_hom R' M)) :
  f = g :=
alg_hom_ext $ linear_map.congr_fun h

variables {A : Type*} [semiring A] [algebra R' A]

/-- There is an alg_hom from the trivial square zero extension to any `R`-algebra with a submodule
whose products are all zero.

See `triv_sq_zero_ext.lift` for this as an equiv. -/
def lift_aux (f : M →ₗ[R'] A) (hf : ∀ x y, f x * f y = 0) : tsze R' M →ₐ[R'] A :=
alg_hom.of_linear_map
  ((algebra.linear_map _ _).comp (fst_hom R' R' M).to_linear_map + f.comp (snd_hom R' M))
  (show algebra_map R' _ 1 + f (0 : M) = 1, by rw [map_zero, map_one, add_zero])
  (triv_sq_zero_ext.ind $ λ r₁ m₁, triv_sq_zero_ext.ind $ λ r₂ m₂, begin
    dsimp,
    simp only [add_zero, zero_add, add_mul, mul_add, smul_mul_smul, hf, smul_zero,
      op_smul_eq_smul],
    rw [←ring_hom.map_mul, linear_map.map_add, ←algebra.commutes _ (f _), ←algebra.smul_def,
        ←algebra.smul_def, add_right_comm, add_assoc, linear_map.map_smul, linear_map.map_smul],
  end)

@[simp] lemma lift_aux_apply_inr (f : M →ₗ[R'] A) (hf : ∀ x y, f x * f y = 0) (m : M) :
  lift_aux f hf (inr m) = f m :=
show algebra_map R' A 0 + f m = f m, by rw [ring_hom.map_zero, zero_add]

@[simp] lemma lift_aux_comp_inr_hom (f : M →ₗ[R'] A) (hf : ∀ x y, f x * f y = 0) :
  (lift_aux f hf).to_linear_map.comp (inr_hom R' M) = f :=
linear_map.ext $ lift_aux_apply_inr f hf

/- When applied to `inr` itself, `lift_aux` is the identity. -/
@[simp]
lemma lift_aux_inr_hom : lift_aux (inr_hom R' M) (inr_mul_inr R') = alg_hom.id R' (tsze R' M) :=
alg_hom_ext' $ lift_aux_comp_inr_hom _ _

/-- A universal property of the trivial square-zero extension, providing a unique
`triv_sq_zero_ext R M →ₐ[R] A` for every linear map `M →ₗ[R] A` whose range has no non-zero
products.

This isomorphism is named to match the very similar `complex.lift`. -/
@[simps]
def lift : {f : M →ₗ[R'] A // ∀ x y, f x * f y = 0} ≃ (tsze R' M →ₐ[R'] A) :=
{ to_fun := λ f, lift_aux f f.prop,
  inv_fun := λ F, ⟨F.to_linear_map.comp (inr_hom R' M), λ x y,
    (F.map_mul _ _).symm.trans $ (F.congr_arg $ inr_mul_inr _ _ _).trans F.map_zero⟩,
  left_inv := λ f, subtype.ext $ lift_aux_comp_inr_hom _ _,
  right_inv := λ F, alg_hom_ext' $ lift_aux_comp_inr_hom _ _, }

/-- This lemma is obviously simp-normal, but the linter times out while processing it.-/
attribute [nolint simp_nf] lift_symm_apply_coe

end algebra

end triv_sq_zero_ext<|MERGE_RESOLUTION|>--- conflicted
+++ resolved
@@ -10,24 +10,12 @@
 /-!
 # Trivial Square-Zero Extension
 
-<<<<<<< HEAD
-Given a module `M` over a ring `R`, the trivial square-zero extension of `M` over `R` is defined
-to be the `R`-algebra `R ⊕ M` with multiplication given by
-`(r₁ + m₁) * (r₂ + m₂) = r₁ r₂ + r₁ m₂ + m₁ r₂`.
-
-Note that expressing this requires bimodules; we write these as
-`[module R M] [module Rᵐᵒᵖ M] [smul_comm_class R Rᵐᵒᵖ M]` for noncommutative `R`, and
-`[module R' M] [module R'ᵐᵒᵖ M] [is_central_scalar R' M]` for commutative `R'`.
-
-Many of the later results in this file are only stated for `R'` for simplicity.
-=======
 > THIS FILE IS SYNCHRONIZED WITH MATHLIB4.
 > Any changes to this file require a corresponding PR to mathlib4.
 
 Given a ring `R` together with an `(R, R)`-bimodule `M`, the trivial square-zero extension of `M`
 over `R` is defined to be the `R`-algebra `R ⊕ M` with multiplication given by
 `(r₁ + m₁) * (r₂ + m₂) = r₁ r₂ + r₁ m₂ + m₁ r₂`.
->>>>>>> ef7403fe
 
 It is a square-zero extension because `M^2 = 0`.
 
@@ -429,9 +417,6 @@
 { .. triv_sq_zero_ext.add_group_with_one,
   .. triv_sq_zero_ext.non_assoc_semiring }
 
-<<<<<<< HEAD
-open_locale big_operators
-
 /-- In the general non-commutative case, the power operator is
 
 $$\begin{align}
@@ -446,39 +431,15 @@
 ⟨λ x n, ⟨x.fst^n,
   ((list.range n).map (λ i, x.fst ^ (n.pred - i) • op (x.fst ^ i) • x.snd)).sum⟩⟩
 
-=======
-/-- In the general non-commutative case, the power operator is
-
-$$\begin{align}
-(r + m)^n &= r^n + r^{n-1}m + r^{n-2}mr + \cdots + rmr^{n-2} + mr^{n-1} \\
-          & =r^n + \sum_{i = 0}^{n - 1} r^{(n - 1) - i} m r^{i}
-\end{align}$$
-
-In the commutative case this becomes the simpler $(r + m)^n = r^n + nr^{n-1}m$.
--/
-instance [monoid R] [add_monoid M] [distrib_mul_action R M] [distrib_mul_action Rᵐᵒᵖ M] :
-  has_pow (tsze R M) ℕ :=
-⟨λ x n, ⟨x.fst^n,
-  ((list.range n).map (λ i, x.fst ^ (n.pred - i) • op (x.fst ^ i) • x.snd)).sum⟩⟩
-
->>>>>>> ef7403fe
 @[simp] lemma fst_pow [monoid R] [add_monoid M] [distrib_mul_action R M] [distrib_mul_action Rᵐᵒᵖ M]
   (x : tsze R M) (n : ℕ) :
   fst (x ^ n) = x.fst ^ n := rfl
 
-<<<<<<< HEAD
-@[simp] lemma snd_pow_eq_sum [monoid R] [add_monoid M]
-  [distrib_mul_action R M] [distrib_mul_action Rᵐᵒᵖ M] (x : tsze R M) (n : ℕ) :
-  snd (x ^ n) = ((list.range n).map (λ i, x.fst ^ (n.pred - i) • op (x.fst ^ i) • x.snd)).sum := rfl
-
-@[simp] lemma snd_pow_of_smul_comm [monoid R] [add_monoid M]
-=======
 lemma snd_pow_eq_sum [monoid R] [add_monoid M]
   [distrib_mul_action R M] [distrib_mul_action Rᵐᵒᵖ M] (x : tsze R M) (n : ℕ) :
   snd (x ^ n) = ((list.range n).map (λ i, x.fst ^ (n.pred - i) • op (x.fst ^ i) • x.snd)).sum := rfl
 
 lemma snd_pow_of_smul_comm [monoid R] [add_monoid M]
->>>>>>> ef7403fe
   [distrib_mul_action R M] [distrib_mul_action Rᵐᵒᵖ M] [smul_comm_class R Rᵐᵒᵖ M]
   (x : tsze R M) (n : ℕ) (h : op x.fst • x.snd = x.fst • x.snd) :
   snd (x ^ n) = n • x.fst ^ n.pred • x.snd :=
@@ -520,11 +481,7 @@
       x.1 • (y.1 • z.2 + op z.1 • y.2) + (op z.1 * op y.1) • x.2,
     by simp_rw [smul_add, ← mul_smul, add_assoc, smul_comm],
   npow := λ n x, x ^ n,
-<<<<<<< HEAD
-  npow_zero' := λ x, ext (pow_zero x.fst) (by simp),
-=======
   npow_zero' := λ x, ext (pow_zero x.fst) (by simp [snd_pow_eq_sum]),
->>>>>>> ef7403fe
   npow_succ' := λ n x, ext (pow_succ _ _) begin
     simp_rw [snd_mul, snd_pow_eq_sum, nat.pred_succ],
     cases n,
@@ -540,23 +497,18 @@
   end,
   .. triv_sq_zero_ext.mul_one_class }
 
-<<<<<<< HEAD
-=======
 lemma fst_list_prod [monoid R] [add_monoid M]
   [distrib_mul_action R M] [distrib_mul_action Rᵐᵒᵖ M] [smul_comm_class R Rᵐᵒᵖ M]
   (l : list (tsze R M)) :
   l.prod.fst = (l.map fst).prod :=
 map_list_prod (⟨fst, fst_one, fst_mul⟩ : tsze R M →* R) _
 
->>>>>>> ef7403fe
 instance [semiring R] [add_comm_monoid M]
   [module R M] [module Rᵐᵒᵖ M] [smul_comm_class R Rᵐᵒᵖ M] :
   semiring (tsze R M) :=
 { .. triv_sq_zero_ext.monoid,
   .. triv_sq_zero_ext.non_assoc_semiring }
 
-<<<<<<< HEAD
-=======
 /-- The second element of a product $\prod_{i=0}^n (r_i + m_i)$ is a sum of terms of the form
 $r_0\cdots r_{i-1}m_ir_{i+1}\cdots r_n$. -/
 lemma snd_list_prod [semiring R] [add_comm_monoid M]
@@ -575,7 +527,6 @@
     exact add_comm _ _, }
 end
 
->>>>>>> ef7403fe
 instance [ring R] [add_comm_group M]
   [module R M] [module Rᵐᵒᵖ M] [smul_comm_class R Rᵐᵒᵖ M] :
   ring (tsze R M) :=
