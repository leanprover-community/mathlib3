/-
Copyright (c) 2021 Yakov Pechersky. All rights reserved.
Released under Apache 2.0 license as described in the file LICENSE.
Authors: Yakov Pechersky
-/
import algebra.group_power.order
import algebra.smul_with_zero

/-!

# Tropical algebraic structures

This file defines algebraic structures of the (min-)tropical numbers, up to the tropical semiring.
Some basic lemmas about conversion from the base type `R` to `tropical R` are provided, as
well as the expected implementations of tropical addition and tropical multiplication.

## Main declarations

* `tropical R`: The type synonym of the tropical interpretation of `R`.
    If `[linear_order R]`, then addition on `R` is via `min`.
* `semiring (tropical R)`: A `linear_ordered_add_comm_monoid_with_top R`
    induces a `semiring (tropical R)`. If one solely has `[linear_ordered_add_comm_monoid R]`,
    then the "tropicalization of `R`" would be `tropical (with_top R)`.

## Implementation notes

The tropical structure relies on `has_top` and `min`. For the max-tropical numbers, use
`order_dual R`.

Inspiration was drawn from the implementation of `additive`/`multiplicative`/`opposite`,
where a type synonym is created with some barebones API, and quickly made irreducible.

Algebraic structures are provided with as few typeclass assumptions as possible, even though
most references rely on `semiring (tropical R)` for building up the whole theory.

## References followed

* https://arxiv.org/pdf/math/0408099.pdf
* https://www.mathenjeans.fr/sites/default/files/sujets/tropical_geometry_-_casagrande.pdf

-/

universes u v
variables (R : Type u)

/-- The tropicalization of a type `R`. -/
def tropical : Type u := R

variables {R}

namespace tropical

/-- Reinterpret `x : R` as an element of `tropical R`.
See `tropical.trop_equiv` for the equivalence.
-/
@[pp_nodot]
def trop : R → tropical R := id
/-- Reinterpret `x : tropical R` as an element of `R`.
See `tropical.trop_equiv` for the equivalence. -/
@[pp_nodot]
def untrop : tropical R → R := id

lemma trop_injective : function.injective (trop : R → tropical R) := λ _ _, id
lemma untrop_injective : function.injective (untrop : tropical R → R) := λ _ _, id

@[simp] lemma trop_inj_iff (x y : R) : trop x = trop y ↔ x = y := iff.rfl
@[simp] lemma untrop_inj_iff (x y : tropical R) : untrop x = untrop y ↔ x = y := iff.rfl

@[simp] lemma trop_untrop (x : tropical R) : trop (untrop x) = x := rfl
@[simp] lemma untrop_trop (x : R) : untrop (trop x) = x := rfl

lemma left_inverse_trop : function.left_inverse (trop : R → tropical R) untrop := trop_untrop
lemma right_inverse_trop : function.right_inverse (trop : R → tropical R) untrop := trop_untrop

attribute [irreducible] tropical

/-- Reinterpret `x : R` as an element of `tropical R`.
See `tropical.trop_order_iso` for the order-preserving equivalence. -/
def trop_equiv : R ≃ tropical R :=
{ to_fun := trop,
  inv_fun := untrop,
  left_inv := untrop_trop,
  right_inv := trop_untrop }

@[simp]
lemma trop_equiv_coe_fn : (trop_equiv : R → tropical R) = trop := rfl
@[simp]
lemma trop_equiv_symm_coe_fn : (trop_equiv.symm : tropical R → R) = untrop := rfl

lemma trop_eq_iff_eq_untrop {x : R} {y} : trop x = y ↔ x = untrop y :=
trop_equiv.apply_eq_iff_eq_symm_apply

lemma untrop_eq_iff_eq_trop {x} {y : R} : untrop x = y ↔ x = trop y :=
trop_equiv.symm.apply_eq_iff_eq_symm_apply

lemma injective_trop : function.injective (trop : R → tropical R) := trop_equiv.injective
lemma injective_untrop : function.injective (untrop : tropical R → R) := trop_equiv.symm.injective
lemma surjective_trop : function.surjective (trop : R → tropical R) := trop_equiv.surjective
lemma surjective_untrop : function.surjective (untrop : tropical R → R) :=
trop_equiv.symm.surjective

instance [inhabited R] : inhabited (tropical R) := ⟨trop (default _)⟩

/-- Recursing on a `x' : tropical R` is the same as recursing on an `x : R` reinterpreted
as a term of `tropical R` via `trop x`. -/
@[simp]
def trop_rec {F : Π (X : tropical R), Sort v} (h : Π X, F (trop X)) : Π X, F X :=
λ X, h (untrop X)

instance [decidable_eq R] : decidable_eq (tropical R) :=
λ x y, decidable_of_iff _ injective_untrop.eq_iff

section order

instance [has_le R] : has_le (tropical R) :=
{ le := λ x y, untrop x ≤ untrop y }

@[simp] lemma untrop_le_iff [has_le R] {x y : tropical R} :
  untrop x ≤ untrop y ↔ x ≤ y := iff.rfl

instance decidable_le [has_le R] [decidable_rel ((≤) : R → R → Prop)] :
  decidable_rel ((≤) : tropical R → tropical R → Prop) :=
λ x y, ‹decidable_rel (≤)› (untrop x) (untrop y)

instance [has_lt R] : has_lt (tropical R) :=
{ lt := λ x y, untrop x < untrop y }

@[simp] lemma untrop_lt_iff [has_lt R] {x y : tropical R} :
  untrop x < untrop y ↔ x < y := iff.rfl

instance decidable_lt [has_lt R] [decidable_rel ((<) : R → R → Prop)] :
  decidable_rel ((<) : tropical R → tropical R → Prop) :=
λ x y, ‹decidable_rel (<)› (untrop x) (untrop y)

instance [preorder R] : preorder (tropical R) :=
{ le_refl := λ _, le_refl _,
  le_trans := λ _ _ _ h h', le_trans h h',
  lt_iff_le_not_le := λ _ _, lt_iff_le_not_le,
  ..tropical.has_le,
  ..tropical.has_lt }

/-- Reinterpret `x : R` as an element of `tropical R`, preserving the order. -/
def trop_order_iso [preorder R] : R ≃o tropical R :=
{ map_rel_iff' := λ _ _, untrop_le_iff,
  ..trop_equiv }

@[simp]
lemma trop_order_iso_coe_fn [preorder R] : (trop_order_iso : R → tropical R) = trop := rfl
@[simp]
lemma trop_order_iso_symm_coe_fn [preorder R] : (trop_order_iso.symm : tropical R → R) = untrop :=
rfl

lemma trop_monotone [preorder R] : monotone (trop : R → tropical R) := λ _ _, id
lemma untrop_monotone [preorder R] : monotone (untrop : tropical R → R) := λ _ _, id

instance [partial_order R] : partial_order (tropical R) :=
{ le_antisymm := λ _ _ h h', untrop_injective (le_antisymm h h'),
  ..tropical.preorder }

instance [has_top R] : has_zero (tropical R) := ⟨trop ⊤⟩
instance [has_top R] : has_top (tropical R) := ⟨0⟩

@[simp] lemma untrop_zero [has_top R] : untrop (0 : tropical R) = ⊤ := rfl
@[simp] lemma trop_top [has_top R] : trop (⊤ : R) = 0 := rfl

@[simp] lemma trop_coe_ne_zero (x : R) : trop (x : with_top R) ≠ 0 .
@[simp] lemma zero_ne_trop_coe (x : R) : (0 : tropical (with_top R)) ≠ trop x .

@[simp] lemma le_zero [has_le R] [order_top R] (x : tropical R) : x ≤ 0 := le_top

instance [has_le R] [order_top R] : order_top (tropical R) :=
{ le_top := λ _, le_top,
  ..tropical.has_top }

variable [linear_order R]

/-- Tropical addition is the minimum of two underlying elements of `R`. -/
instance : has_add (tropical R) :=
⟨λ x y, trop (min (untrop x) (untrop y))⟩

instance : add_comm_semigroup (tropical R) :=
{ add := (+),
  add_assoc := λ _ _ _, untrop_injective (min_assoc _ _ _),
  add_comm := λ _ _, untrop_injective (min_comm _ _) }

instance : linear_order (tropical R) :=
{ le_total := λ a b, le_total (untrop a) (untrop b),
  decidable_le := tropical.decidable_le,
  decidable_lt := tropical.decidable_lt,
  decidable_eq := tropical.decidable_eq,
  max := λ a b, trop (max (untrop a) (untrop b)),
  max_def := begin
    ext x y,
    rw [max_default, max_def, apply_ite trop, trop_untrop, trop_untrop],
    refl,
  end,
<<<<<<< HEAD
  min := λ a b, trop (min (untrop a) (untrop b)),
  min_def := begin
    ext x y,
=======
  min := (+),
  min_def := begin
    ext x y,
    dsimp only [has_add.add],
>>>>>>> 4cbf2ede
    rw [min_default, min_def, apply_ite trop, trop_untrop, trop_untrop],
    refl,
  end,
  ..tropical.partial_order }

@[simp] lemma untrop_add (x y : tropical R) : untrop (x + y) = min (untrop x) (untrop y) := rfl
@[simp] lemma untrop_sup (x y : tropical R) : untrop (x ⊔ y) = untrop x ⊔ untrop y := rfl
@[simp] lemma untrop_max (x y : tropical R) : untrop (max x y) = max (untrop x) (untrop y) := rfl
@[simp] lemma trop_min (x y : R) : trop (min x y) = trop x + trop y := rfl
@[simp] lemma trop_inf (x y : R) : trop (x ⊓ y) = trop x + trop y := rfl
@[simp] lemma min_eq_add : (min : tropical R → tropical R → tropical R) = (+) := rfl
@[simp] lemma inf_eq_add : ((⊓) : tropical R → tropical R → tropical R) = (+) := rfl

lemma trop_add_def (x y : tropical R) : x + y = trop (min (untrop x) (untrop y)) := rfl
lemma trop_max_def (x y : tropical R) : max x y = trop (max (untrop x) (untrop y)) := rfl
lemma trop_sup_def (x y : tropical R) : x ⊔ y = trop (untrop x ⊔ untrop y) := rfl

@[simp] lemma add_eq_left ⦃x y : tropical R⦄ (h : x ≤ y) :
  x + y = x := untrop_injective (by simpa using h)

@[simp] lemma add_eq_right ⦃x y : tropical R⦄ (h : y ≤ x) :
  x + y = y := untrop_injective (by simpa using h)

lemma add_eq_left_iff {x y : tropical R} : x + y = x ↔ x ≤ y :=
by rw [trop_add_def, trop_eq_iff_eq_untrop, ←untrop_le_iff, min_eq_left_iff]

lemma add_eq_right_iff {x y : tropical R} : x + y = y ↔ y ≤ x :=
by rw [trop_add_def, trop_eq_iff_eq_untrop, ←untrop_le_iff, min_eq_right_iff]

@[simp] lemma add_self (x : tropical R) : x + x = x := untrop_injective (min_eq_right le_rfl)

@[simp] lemma bit0 (x : tropical R) : bit0 x = x := add_self x

lemma add_eq_iff {x y z : tropical R} :
  x + y = z ↔ x = z ∧ x ≤ y ∨ y = z ∧ y ≤ x :=
by { rw [trop_add_def, trop_eq_iff_eq_untrop], simp [min_eq_iff] }

@[simp] lemma add_eq_zero_iff {a b : tropical (with_top R)} :
  a + b = 0 ↔ a = 0 ∧ b = 0 :=
begin
  rw add_eq_iff,
  split,
  { rintro (⟨rfl, h⟩|⟨rfl, h⟩),
    { exact ⟨rfl, le_antisymm (le_zero _) h⟩ },
    { exact ⟨le_antisymm (le_zero _) h, rfl⟩ } },
  { rintro ⟨rfl, rfl⟩,
    simp }
end

instance [order_top R] : add_comm_monoid (tropical R) :=
{ zero_add := λ _, untrop_injective (min_top_left _),
  add_zero := λ _, untrop_injective (min_top_right _),
  ..tropical.has_zero,
  ..tropical.add_comm_semigroup }

end order

section monoid

/-- Tropical multiplication is the addition in the underlying `R`. -/
instance [has_add R] : has_mul (tropical R) :=
⟨λ x y, trop (untrop x + untrop y)⟩

@[simp] lemma trop_add [has_add R] (x y : R) :
  trop (x + y) = trop x * trop y := rfl
@[simp] lemma untrop_mul [has_add R] (x y : tropical R) :
  untrop (x * y) = untrop x + untrop y := rfl

lemma trop_mul_def [has_add R] (x y : tropical R) :
  x * y = trop (untrop x + untrop y) := rfl

instance [has_zero R] : has_one (tropical R) := ⟨trop 0⟩

@[simp] lemma trop_zero [has_zero R] : trop (0 : R) = 1 := rfl
@[simp] lemma untrop_one [has_zero R] : untrop (1 : tropical R) = 0 := rfl

instance [has_zero R] : nontrivial (tropical (with_top R)) :=
⟨⟨0, 1, trop_injective.ne with_top.top_ne_coe⟩⟩

instance [has_neg R] : has_inv (tropical R) := ⟨λ x, trop (- untrop x)⟩

@[simp] lemma untrop_inv [has_neg R] (x : tropical R) : untrop x⁻¹ = - untrop x := rfl

instance [has_sub R] : has_div (tropical R) := ⟨λ x y, trop (untrop x - untrop y)⟩

@[simp] lemma untrop_div [has_sub R] (x y : tropical R) :
  untrop (x / y) = untrop x - untrop y := rfl

instance [add_semigroup R] : semigroup (tropical R) :=
{ mul := (*),
  mul_assoc := λ _ _ _, untrop_injective (add_assoc _ _ _) }

instance [add_comm_semigroup R] : comm_semigroup (tropical R) :=
{ mul_comm := λ _ _, untrop_injective (add_comm _ _),
  ..tropical.semigroup }

instance {α : Type*} [has_scalar α R] : has_pow (tropical R) α :=
{ pow := λ x n, trop $ n • untrop x }

@[simp] lemma untrop_pow {α : Type*} [has_scalar α R] (x : tropical R) (n : α) :
  untrop (x ^ n) = n • untrop x := rfl

@[simp] lemma trop_smul {α : Type*} [has_scalar α R] (x : R) (n : α) :
  trop (n • x) = trop x ^ n := rfl

instance [add_zero_class R] : mul_one_class (tropical R) :=
{ one := 1,
  mul := (*),
  one_mul := λ _, untrop_injective $ zero_add _,
  mul_one := λ _, untrop_injective $ add_zero _ }

instance [add_monoid R] : monoid (tropical R) :=
{ npow := λ n x, x ^ n,
  npow_zero' := λ _, untrop_injective $ zero_smul _ _,
  npow_succ' := λ _ _, untrop_injective $ succ_nsmul _ _,
  ..tropical.mul_one_class,
  ..tropical.semigroup }

@[simp] lemma trop_nsmul [add_monoid R] (x : R) (n : ℕ) :
  trop (n • x) = trop x ^ n := rfl

instance [add_comm_monoid R] : comm_monoid (tropical R) :=
{ ..tropical.monoid, ..tropical.comm_semigroup }

instance [add_group R] : group (tropical R) :=
{ inv := has_inv.inv,
  mul_left_inv := λ _, untrop_injective $ add_left_neg _,
  zpow := λ n x, trop $ n • untrop x,
  zpow_zero' := λ _, untrop_injective $ zero_zsmul _,
  zpow_succ' := λ _ _, untrop_injective $ add_group.zsmul_succ' _ _,
  zpow_neg' := λ _ _, untrop_injective $ add_group.zsmul_neg' _ _,
  ..tropical.monoid }

instance [add_comm_group R] : comm_group (tropical R) :=
{ mul_comm := λ _ _, untrop_injective (add_comm _ _),
  ..tropical.group }

@[simp] lemma untrop_zpow [add_group R] (x : tropical R) (n : ℤ) :
  untrop (x ^ n) = n • untrop x := rfl

@[simp] lemma trop_zsmul [add_group R] (x : R) (n : ℤ) :
  trop (n • x) = trop x ^ n := rfl

end monoid

section distrib

instance covariant_mul [has_le R] [has_add R] [covariant_class R R (+) (≤)] :
  covariant_class (tropical R) (tropical R) (*) (≤) :=
⟨λ x y z h, add_le_add_left h _⟩

instance covariant_swap_mul [has_le R] [has_add R] [covariant_class R R (function.swap (+)) (≤)] :
  covariant_class (tropical R) (tropical R) (function.swap (*)) (≤) :=
⟨λ x y z h, add_le_add_right h _⟩

instance covariant_add [linear_order R] : covariant_class (tropical R) (tropical R) (+) (≤) :=
⟨λ x y z h, begin
  cases le_total x y with hx hy,
  { rw [add_eq_left hx, add_eq_left (hx.trans h)] },
  { rw [add_eq_right hy],
    cases le_total x z with hx hx,
    { rwa [add_eq_left hx] },
    { rwa [add_eq_right hx] } }
end⟩

instance covariant_swap_add [linear_order R] :
  covariant_class (tropical R) (tropical R) (function.swap (+)) (≤) :=
⟨λ x y z h, by { convert add_le_add_left h x using 1; rw [add_comm] }⟩

instance covariant_mul_lt [has_lt R] [has_add R] [covariant_class R R (+) (<)] :
  covariant_class (tropical R) (tropical R) (*) (<) :=
⟨λ x y z h, add_lt_add_left h _⟩

instance covariant_swap_mul_lt [preorder R] [has_add R]
  [covariant_class R R (function.swap (+)) (<)] :
  covariant_class (tropical R) (tropical R) (function.swap (*)) (<) :=
⟨λ x y z h, add_lt_add_right h _⟩

instance covariant_add_lt [linear_order R] : covariant_class (tropical R) (tropical R) (+) (≤) :=
⟨λ x y z h, begin
  cases le_total x y with hx hy,
  { rw [add_eq_left hx, add_eq_left (hx.trans h)] },
  { rw [add_eq_right hy],
    cases le_total x z with hx hx,
    { rwa [add_eq_left hx] },
    { rwa [add_eq_right hx] } }
end⟩

instance covariant_swap_add_lt [linear_order R] :
  covariant_class (tropical R) (tropical R) (function.swap (+)) (≤) :=
⟨λ x y z h, by { convert add_le_add_left h x using 1; rw [add_comm] }⟩

instance [linear_order R] [has_add R]
  [covariant_class R R (+) (≤)] [covariant_class R R (function.swap (+)) (≤)] :
  distrib (tropical R) :=
{ mul := (*),
  add := (+),
  left_distrib := λ _ _ _, untrop_injective (min_add_add_left _ _ _).symm,
  right_distrib := λ _ _ _, untrop_injective (min_add_add_right _ _ _).symm }

@[simp] lemma add_pow [linear_order R] [add_monoid R]
  [covariant_class R R (+) (≤)] [covariant_class R R (function.swap (+)) (≤)]
  (x y : tropical R) (n : ℕ) :
  (x + y) ^ n = x ^ n + y ^ n :=
begin
  cases le_total x y with h h,
  { rw [add_eq_left h, add_eq_left (pow_le_pow_of_le_left' h _)] },
  { rw [add_eq_right h, add_eq_right (pow_le_pow_of_le_left' h _)] }
end

end distrib

section semiring

variable [linear_ordered_add_comm_monoid_with_top R]

instance : comm_semiring (tropical R) :=
{ zero_mul := λ _, untrop_injective (top_add _),
  mul_zero := λ _, untrop_injective (add_top _),
  ..tropical.has_zero,
  ..tropical.distrib,
  ..tropical.add_comm_monoid,
  ..tropical.comm_monoid  }

@[simp] lemma succ_nsmul {R} [linear_order R] [order_top R] (x : tropical R) (n : ℕ) :
  (n + 1) • x = x :=
begin
  induction n with n IH,
  { simp },
  { rw [add_nsmul, IH, one_nsmul, add_self] }
end

-- TODO: find/create the right classes to make this hold (for enat, ennreal, etc)
-- Requires `zero_eq_bot` to be true
-- lemma add_eq_zero_iff {a b : tropical R} :
--   a + b = 1 ↔ a = 1 ∨ b = 1 := sorry

@[simp] lemma mul_eq_zero_iff {R : Type*} [linear_ordered_add_comm_monoid R]
  {a b : tropical (with_top R)} :
  a * b = 0 ↔ a = 0 ∨ b = 0 :=
by simp [←untrop_inj_iff, with_top.add_eq_top]

instance {R : Type*} [linear_ordered_add_comm_monoid R] :
  no_zero_divisors (tropical (with_top R)) :=
⟨λ _ _, mul_eq_zero_iff.mp⟩

end semiring

end tropical<|MERGE_RESOLUTION|>--- conflicted
+++ resolved
@@ -194,16 +194,10 @@
     rw [max_default, max_def, apply_ite trop, trop_untrop, trop_untrop],
     refl,
   end,
-<<<<<<< HEAD
-  min := λ a b, trop (min (untrop a) (untrop b)),
-  min_def := begin
-    ext x y,
-=======
   min := (+),
   min_def := begin
     ext x y,
     dsimp only [has_add.add],
->>>>>>> 4cbf2ede
     rw [min_default, min_def, apply_ite trop, trop_untrop, trop_untrop],
     refl,
   end,
