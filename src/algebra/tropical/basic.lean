--- conflicted
+++ resolved
@@ -273,16 +273,7 @@
   ..tropical.semigroup }
 
 @[simp] lemma untrop_pow [add_monoid R] (x : tropical R) (n : ℕ) :
-<<<<<<< HEAD
-  untrop (x ^ n) = n • untrop x :=
-begin
-  induction n with n IH,
-  { simp },
-  { rw [pow_succ, untrop_mul, IH, succ_nsmul] }
-end
-=======
   untrop (x ^ n) = n • untrop x := rfl
->>>>>>> e7bd49f2
 
 @[simp] lemma trop_nsmul [add_monoid R] (x : R) (n : ℕ) :
   trop (n • x) = trop x ^ n := rfl
