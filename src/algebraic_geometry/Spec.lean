/-
Copyright (c) 2020 Scott Morrison. All rights reserved.
Released under Apache 2.0 license as described in the file LICENSE.
Authors: Scott Morrison, Justus Springer
-/
import algebraic_geometry.locally_ringed_space
import algebraic_geometry.structure_sheaf
import data.equiv.transfer_instance
import topology.sheaves.sheaf_condition.sites
import topology.sheaves.functors

/-!
# $Spec$ as a functor to locally ringed spaces.

We define the functor $Spec$ from commutative rings to locally ringed spaces.

## Implementation notes

We define $Spec$ in three consecutive steps, each with more structure than the last:

1. `Spec.to_Top`, valued in the category of topological spaces,
2. `Spec.to_SheafedSpace`, valued in the category of sheafed spaces and
3. `Spec.to_LocallyRingedSpace`, valued in the category of locally ringed spaces.

Additionally, we provide `Spec.to_PresheafedSpace` as a composition of `Spec.to_SheafedSpace` with
a forgetful functor.

## In progress

Adjunction between `Γ` and `Spec`: Currently, the counit of the adjunction is proven to be a
natural transformation in `Spec_Γ_naturality`, and realized as a natural isomorphism in
`Spec_Γ_identity`.

TODO: provide the unit, and prove the triangle identities.

-/

noncomputable theory
universes u v

namespace algebraic_geometry
open opposite
open category_theory
open structure_sheaf

/--
The spectrum of a commutative ring, as a topological space.
-/
def Spec.Top_obj (R : CommRing) : Top := Top.of (prime_spectrum R)

/--
The induced map of a ring homomorphism on the ring spectra, as a morphism of topological spaces.
-/
def Spec.Top_map {R S : CommRing} (f : R ⟶ S) :
  Spec.Top_obj S ⟶ Spec.Top_obj R :=
prime_spectrum.comap f

@[simp] lemma Spec.Top_map_id (R : CommRing) :
  Spec.Top_map (𝟙 R) = 𝟙 (Spec.Top_obj R) :=
prime_spectrum.comap_id

lemma Spec.Top_map_comp {R S T : CommRing} (f : R ⟶ S) (g : S ⟶ T) :
  Spec.Top_map (f ≫ g) = Spec.Top_map g ≫ Spec.Top_map f :=
prime_spectrum.comap_comp _ _

/--
The spectrum, as a contravariant functor from commutative rings to topological spaces.
-/
@[simps] def Spec.to_Top : CommRingᵒᵖ ⥤ Top :=
{ obj := λ R, Spec.Top_obj (unop R),
  map := λ R S f, Spec.Top_map f.unop,
  map_id' := λ R, by rw [unop_id, Spec.Top_map_id],
  map_comp' := λ R S T f g, by rw [unop_comp, Spec.Top_map_comp] }

/--
The spectrum of a commutative ring, as a `SheafedSpace`.
-/
@[simps] def Spec.SheafedSpace_obj (R : CommRing) : SheafedSpace CommRing :=
{ carrier := Spec.Top_obj R,
  presheaf := (structure_sheaf R).1,
  is_sheaf := (structure_sheaf R).2 }

/--
The induced map of a ring homomorphism on the ring spectra, as a morphism of sheafed spaces.
-/
@[simps] def Spec.SheafedSpace_map {R S : CommRing.{u}} (f : R ⟶ S) :
  Spec.SheafedSpace_obj S ⟶ Spec.SheafedSpace_obj R :=
{ base := Spec.Top_map f,
  c :=
  { app := λ U, comap f (unop U) ((topological_space.opens.map (Spec.Top_map f)).obj (unop U))
      (λ p, id),
    naturality' := λ U V i, ring_hom.ext $ λ s, subtype.eq $ funext $ λ p, rfl } }

@[simp] lemma Spec.SheafedSpace_map_id {R : CommRing} :
  Spec.SheafedSpace_map (𝟙 R) = 𝟙 (Spec.SheafedSpace_obj R) :=
PresheafedSpace.ext _ _ (Spec.Top_map_id R) $ nat_trans.ext _ _ $ funext $ λ U,
begin
  dsimp,
  erw [PresheafedSpace.id_c_app, comap_id], swap,
  { rw [Spec.Top_map_id, topological_space.opens.map_id_obj_unop] },
  simpa,
end

lemma Spec.SheafedSpace_map_comp {R S T : CommRing} (f : R ⟶ S) (g : S ⟶ T) :
  Spec.SheafedSpace_map (f ≫ g) = Spec.SheafedSpace_map g ≫ Spec.SheafedSpace_map f :=
PresheafedSpace.ext _ _ (Spec.Top_map_comp f g) $ nat_trans.ext _ _ $ funext $ λ U,
by { dsimp, rw category_theory.functor.map_id, rw category.comp_id, erw comap_comp f g, refl }

/--
Spec, as a contravariant functor from commutative rings to sheafed spaces.
-/
@[simps] def Spec.to_SheafedSpace : CommRingᵒᵖ ⥤ SheafedSpace CommRing :=
{ obj := λ R, Spec.SheafedSpace_obj (unop R),
  map := λ R S f, Spec.SheafedSpace_map f.unop,
  map_id' := λ R, by rw [unop_id, Spec.SheafedSpace_map_id],
  map_comp' := λ R S T f g, by rw [unop_comp, Spec.SheafedSpace_map_comp] }

/--
Spec, as a contravariant functor from commutative rings to presheafed spaces.
-/
def Spec.to_PresheafedSpace : CommRingᵒᵖ ⥤ PresheafedSpace CommRing :=
  Spec.to_SheafedSpace ⋙ SheafedSpace.forget_to_PresheafedSpace

@[simp] lemma Spec.to_PresheafedSpace_obj (R : CommRingᵒᵖ) :
  Spec.to_PresheafedSpace.obj R = (Spec.SheafedSpace_obj (unop R)).to_PresheafedSpace := rfl

lemma Spec.to_PresheafedSpace_obj_op (R : CommRing) :
  Spec.to_PresheafedSpace.obj (op R) = (Spec.SheafedSpace_obj R).to_PresheafedSpace := rfl

@[simp] lemma Spec.to_PresheafedSpace_map (R S : CommRingᵒᵖ) (f : R ⟶ S) :
  Spec.to_PresheafedSpace.map f = Spec.SheafedSpace_map f.unop := rfl

lemma Spec.to_PresheafedSpace_map_op (R S : CommRing) (f : R ⟶ S) :
  Spec.to_PresheafedSpace.map f.op = Spec.SheafedSpace_map f := rfl

lemma Spec.basic_open_hom_ext {X : RingedSpace} {R : CommRing} {α β : X ⟶ Spec.SheafedSpace_obj R}
  (w : α.base = β.base) (h : ∀ r : R, let U := prime_spectrum.basic_open r in
    (to_open R U ≫ α.c.app (op U)) ≫ X.presheaf.map (eq_to_hom (by rw w)) =
     to_open R U ≫ β.c.app (op U)) : α = β :=
begin
  ext1,
  { apply ((Top.sheaf.pushforward β.base).obj X.sheaf).hom_ext _
      prime_spectrum.is_basis_basic_opens,
    intro r,
    apply (structure_sheaf.to_basic_open_epi R r).1,
    simpa using h r },
  exact w,
end

/--
The spectrum of a commutative ring, as a `LocallyRingedSpace`.
-/
@[simps] def Spec.LocallyRingedSpace_obj (R : CommRing) : LocallyRingedSpace :=
{ local_ring := λ x, @@ring_equiv.local_ring _
    (show local_ring (localization.at_prime _), by apply_instance) _
    (iso.CommRing_iso_to_ring_equiv $ stalk_iso R x).symm,
  .. Spec.SheafedSpace_obj R }

@[elementwise]
lemma stalk_map_to_stalk {R S : CommRing} (f : R ⟶ S) (p : prime_spectrum S) :
  to_stalk R (prime_spectrum.comap f p) ≫
  PresheafedSpace.stalk_map (Spec.SheafedSpace_map f) p =
  f ≫ to_stalk S p :=
begin
  erw [← to_open_germ S ⊤ ⟨p, trivial⟩, ← to_open_germ R ⊤ ⟨prime_spectrum.comap f p, trivial⟩,
    category.assoc, PresheafedSpace.stalk_map_germ (Spec.SheafedSpace_map f) ⊤ ⟨p, trivial⟩,
    Spec.SheafedSpace_map_c_app, to_open_comp_comap_assoc],
  refl
end

/--
Under the isomorphisms `stalk_iso`, the map `stalk_map (Spec.SheafedSpace_map f) p` corresponds
to the induced local ring homomorphism `localization.local_ring_hom`.
-/
@[elementwise]
lemma local_ring_hom_comp_stalk_iso {R S : CommRing} (f : R ⟶ S) (p : prime_spectrum S) :
  (stalk_iso R (prime_spectrum.comap f p)).hom ≫
    @category_struct.comp _ _
      (CommRing.of (localization.at_prime (prime_spectrum.comap f p).as_ideal))
      (CommRing.of (localization.at_prime p.as_ideal)) _
      (localization.local_ring_hom (prime_spectrum.comap f p).as_ideal p.as_ideal f rfl)
      (stalk_iso S p).inv =
  PresheafedSpace.stalk_map (Spec.SheafedSpace_map f) p :=
(stalk_iso R (prime_spectrum.comap f p)).eq_inv_comp.mp $ (stalk_iso S p).comp_inv_eq.mpr $
localization.local_ring_hom_unique _ _ _ _ $ λ x, by
rw [stalk_iso_hom, stalk_iso_inv, comp_apply, comp_apply, localization_to_stalk_of,
  stalk_map_to_stalk_apply, stalk_to_fiber_ring_hom_to_stalk]

/--
The induced map of a ring homomorphism on the prime spectra, as a morphism of locally ringed spaces.
-/
@[simps] def Spec.LocallyRingedSpace_map {R S : CommRing} (f : R ⟶ S) :
  Spec.LocallyRingedSpace_obj S ⟶ Spec.LocallyRingedSpace_obj R :=
subtype.mk (Spec.SheafedSpace_map f) $ λ p, is_local_ring_hom.mk $ λ a ha,
begin
  -- Here, we are showing that the map on prime spectra induced by `f` is really a morphism of
  -- *locally* ringed spaces, i.e. that the induced map on the stalks is a local ring homomorphism.
  rw ← local_ring_hom_comp_stalk_iso_apply at ha,
  replace ha := (stalk_iso S p).hom.is_unit_map ha,
  rw coe_inv_hom_id at ha,
  replace ha := is_local_ring_hom.map_nonunit _ ha,
  convert ring_hom.is_unit_map (stalk_iso R (prime_spectrum.comap f p)).inv ha,
  rw coe_hom_inv_id,
end

@[simp] lemma Spec.LocallyRingedSpace_map_id (R : CommRing) :
  Spec.LocallyRingedSpace_map (𝟙 R) = 𝟙 (Spec.LocallyRingedSpace_obj R) :=
subtype.ext $ by { rw [Spec.LocallyRingedSpace_map_coe, Spec.SheafedSpace_map_id], refl }

lemma Spec.LocallyRingedSpace_map_comp {R S T : CommRing} (f : R ⟶ S) (g : S ⟶ T) :
  Spec.LocallyRingedSpace_map (f ≫ g) =
  Spec.LocallyRingedSpace_map g ≫ Spec.LocallyRingedSpace_map f :=
subtype.ext $ by { rw [Spec.LocallyRingedSpace_map_coe, Spec.SheafedSpace_map_comp], refl }

/--
Spec, as a contravariant functor from commutative rings to locally ringed spaces.
-/
@[simps] def Spec.to_LocallyRingedSpace : CommRingᵒᵖ ⥤ LocallyRingedSpace :=
{ obj := λ R, Spec.LocallyRingedSpace_obj (unop R),
  map := λ R S f, Spec.LocallyRingedSpace_map f.unop,
  map_id' := λ R, by rw [unop_id, Spec.LocallyRingedSpace_map_id],
  map_comp' := λ R S T f g, by rw [unop_comp, Spec.LocallyRingedSpace_map_comp] }

section Spec_Γ
open algebraic_geometry.LocallyRingedSpace

/-- The counit morphism `R ⟶ Γ(Spec R)` given by `algebraic_geometry.structure_sheaf.to_open`.  -/
@[simps] def to_Spec_Γ (R : CommRing) : R ⟶ Γ.obj (op (Spec.to_LocallyRingedSpace.obj (op R))) :=
structure_sheaf.to_open R ⊤

instance is_iso_to_Spec_Γ (R : CommRing) : is_iso (to_Spec_Γ R) :=
by { cases R, apply structure_sheaf.is_iso_to_global }

lemma Spec_Γ_naturality {R S : CommRing} (f : R ⟶ S) :
  f ≫ to_Spec_Γ S = to_Spec_Γ R ≫ Γ.map (Spec.to_LocallyRingedSpace.map f.op).op :=
by { ext, symmetry, apply localization.local_ring_hom_to_map }

/-- The counit (`Spec_Γ_identity.inv.op`) of the adjunction `Γ ⊣ Spec` is an isomorphism. -/
@[simps] def Spec_Γ_identity : Spec.to_LocallyRingedSpace.right_op ⋙ Γ ≅ 𝟭 _ :=
iso.symm $ nat_iso.of_components (λ R, as_iso (to_Spec_Γ R) : _) (λ _ _, Spec_Γ_naturality)

end Spec_Γ

/-- The stalk map of `Spec M⁻¹R ⟶ Spec R` is an iso for each `p : Spec M⁻¹R`. -/
lemma Spec_map_localization_is_iso (R : CommRing) (M : submonoid R)
  (x : prime_spectrum (localization M)) :
  is_iso (PresheafedSpace.stalk_map (Spec.to_PresheafedSpace.map
    (CommRing.of_hom (algebra_map R (localization M))).op) x) :=
begin
  erw ← local_ring_hom_comp_stalk_iso,
  apply_with is_iso.comp_is_iso { instances := ff },
  apply_instance,
  apply_with is_iso.comp_is_iso { instances := ff },
<<<<<<< HEAD
=======
  /- I do not know why this is defeq to the goal, but I'm happy to accept that it is. -/
>>>>>>> 5cbfddd3
  exact (show is_iso (is_localization.localization_localization_at_prime_iso_localization
    M x.as_ideal).to_ring_equiv.to_CommRing_iso.hom, by apply_instance),
  apply_instance
end

<<<<<<< HEAD
=======

>>>>>>> 5cbfddd3
end algebraic_geometry<|MERGE_RESOLUTION|>--- conflicted
+++ resolved
@@ -251,17 +251,10 @@
   apply_with is_iso.comp_is_iso { instances := ff },
   apply_instance,
   apply_with is_iso.comp_is_iso { instances := ff },
-<<<<<<< HEAD
-=======
   /- I do not know why this is defeq to the goal, but I'm happy to accept that it is. -/
->>>>>>> 5cbfddd3
   exact (show is_iso (is_localization.localization_localization_at_prime_iso_localization
     M x.as_ideal).to_ring_equiv.to_CommRing_iso.hom, by apply_instance),
   apply_instance
 end
 
-<<<<<<< HEAD
-=======
-
->>>>>>> 5cbfddd3
 end algebraic_geometry