--- conflicted
+++ resolved
@@ -449,7 +449,6 @@
 
 end point
 
-<<<<<<< HEAD
 /-! ### The axioms for nonsingular rational points on a Weierstrass curve -/
 
 include h₁
@@ -586,18 +585,6 @@
 
 @[simp] lemma to_class_some : to_class (some h₁ h₁') = class_group.mk (XY_ideal' h₁ h₁') := rfl
 
-=======
-end addition
-
-section group
-
-/-! ### The axioms for nonsingular rational points on a Weierstrass curve -/
-
-variables {F : Type u} [field F] {W : weierstrass_curve F}
-
-namespace point
-
->>>>>>> c58aa269
 @[simp] lemma add_eq_zero (P Q : W.point) : P + Q = 0 ↔ P = -Q :=
 begin
   rcases ⟨P, Q⟩ with ⟨_ | @⟨x₁, y₁, h₁, h₁'⟩, _ | @⟨x₂, y₂, h₂, h₂'⟩⟩,
