--- conflicted
+++ resolved
@@ -367,39 +367,7 @@
   nonsingular_zero_of_Δ_ne_zero _ ((W.equation_iff_variable_change x y).mp h) $
 by rwa [variable_change_Δ, inv_one, units.coe_one, one_pow, one_mul]
 
-<<<<<<< HEAD
-lemma polynomial_eq : W.polynomial = cubic.to_poly
-  ⟨0, 1, cubic.to_poly ⟨0, 0, W.a₁, W.a₃⟩, cubic.to_poly ⟨-1, -W.a₂, -W.a₄, -W.a₆⟩⟩ :=
-by { simp only [weierstrass_curve.polynomial, cubic.to_poly, C_0, C_1, C_neg, C_add, C_mul], ring1 }
-
-lemma polynomial_ne_zero [nontrivial R] : W.polynomial ≠ 0 :=
-by { rw [polynomial_eq], exact cubic.ne_zero_of_b_ne_zero one_ne_zero }
-
-lemma polynomial_degree [nontrivial R] : W.polynomial.degree = 2 :=
-by { rw [polynomial_eq], exact cubic.degree_of_b_ne_zero' one_ne_zero }
-
-lemma polynomial_nat_degree [nontrivial R] : W.polynomial.nat_degree = 2 :=
-by { rw [polynomial_eq], exact cubic.nat_degree_of_b_ne_zero' one_ne_zero }
-
-lemma polynomial_monic : W.polynomial.monic :=
-by { nontriviality R, simpa only [polynomial_eq] using cubic.monic_of_b_eq_one' }
-
-lemma polynomial_irreducible [nontrivial R] [no_zero_divisors R] : irreducible W.polynomial :=
-begin
-  by_contra h,
-  rcases (W.polynomial_monic.not_irreducible_iff_exists_add_mul_eq_coeff W.polynomial_nat_degree).mp
-          h with ⟨f, g, h0, h1⟩,
-  simp only [polynomial_eq, cubic.coeff_eq_c, cubic.coeff_eq_d] at h0 h1,
-  apply_fun degree at h0 h1,
-  rw [cubic.degree_of_a_ne_zero' $ neg_ne_zero.mpr $ one_ne_zero' R, degree_mul] at h0,
-  apply (h1.symm.le.trans cubic.degree_of_b_eq_zero').not_lt,
-  rcases nat.with_bot.add_eq_three_iff.mp h0.symm with h | h | h | h,
-  any_goals { rw [degree_add_eq_left_of_degree_lt]; simp only [h]; dec_trivial },
-  any_goals { rw [degree_add_eq_right_of_degree_lt]; simp only [h]; dec_trivial }
-end
-=======
 /-! ### The coordinate ring -/
->>>>>>> 57ec094a
 
 /-- The coordinate ring $R[W] := R[X, Y] / \langle W(X, Y) \rangle$ of `W`.
 
