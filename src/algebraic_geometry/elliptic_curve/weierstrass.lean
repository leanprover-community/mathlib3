--- conflicted
+++ resolved
@@ -367,11 +367,6 @@
 
 /-- The coordinate ring $R[W] := R[X, Y] / \langle W(X, Y) \rangle$ of `W`.
 
-<<<<<<< HEAD
-Note that `derive` generates a reducible instance of `comm_ring` for `coordinate_ring`, which in
-certain circumstances is extremely slow as all its types are rechecked for equality, in which case
-add `attribute [irreducible] coordinate_ring.comm_ring` locally to block type-level unification. -/
-=======
 Note that `derive comm_ring` generates a reducible instance of `comm_ring` for `coordinate_ring`.
 In certain circumstances this might be extremely slow, because all instances in its definition are
 unified exponentially many times. In this case, one solution is to manually add the local attribute
@@ -381,7 +376,6 @@
 
 See Zulip thread:
 https://leanprover.zulipchat.com/#narrow/stream/116395-maths/topic/.E2.9C.94.20class_group.2Emk -/
->>>>>>> 3e466810
 @[derive [inhabited, comm_ring]] def coordinate_ring : Type u := adjoin_root W.polynomial
 
 instance [is_domain R] [normalized_gcd_monoid R] : is_domain W.coordinate_ring :=
