/-
Copyright (c) 2021 Andrew Yang. All rights reserved.
Released under Apache 2.0 license as described in the file LICENSE.
Authors: Andrew Yang
-/
import algebraic_geometry.presheafed_space.has_colimits
import category_theory.limits.shapes.binary_products
import category_theory.limits.preserves.shapes.pullbacks
import topology.sheaves.functors
import algebraic_geometry.Scheme
import category_theory.limits.shapes.strict_initial

/-!
# Open immersions of structured spaces

We say that a morphism of presheafed spaces `f : X ⟶ Y` is an open immersions if
the underlying map of spaces is an open embedding `f : X ⟶ U ⊆ Y`,
and the sheaf map `Y(V) ⟶ f _* X(V)` is an iso for each `V ⊆ U`.

Abbreviations are also provided for `SheafedSpace`, `LocallyRingedSpace` and `Scheme`.

## Main definitions

* `algebraic_geometry.PresheafedSpace.is_open_immersion`: the `Prop`-valued typeclass asserting
  that a PresheafedSpace hom `f` is an open_immersion.
* `algebraic_geometry.is_open_immersion`: the `Prop`-valued typeclass asserting
  that a Scheme morphism `f` is an open_immersion.
* `algebraic_geometry.PresheafedSpace.is_open_immersion.iso_restrict`: The source of an
  open immersion is isomorphic to the restriction of the target onto the image.
* `algebraic_geometry.PresheafedSpace.is_open_immersion.lift`: Any morphism whose range is
  contained in an open immersion factors though the open immersion.
* `algebraic_geometry.PresheafedSpace.is_open_immersion.to_SheafedSpace`: If `f : X ⟶ Y` is an
  open immersion of presheafed spaces, and `Y` is a sheafed space, then `X` is also a sheafed
  space. The morphism as morphisms of sheafed spaces is given by `to_SheafedSpace_hom`.
* `algebraic_geometry.PresheafedSpace.is_open_immersion.to_LocallyRingedSpace`: If `f : X ⟶ Y` is
  an open immersion of presheafed spaces, and `Y` is a locally ringed space, then `X` is also a
  locally ringed space. The morphism as morphisms of locally ringed spaces is given by
  `to_LocallyRingedSpace_hom`.

## Main results

* `algebraic_geometry.PresheafedSpace.is_open_immersion.comp`: The composition of two open
  immersions is an open immersion.
* `algebraic_geometry.PresheafedSpace.is_open_immersion.of_iso`: An iso is an open immersion.
* `algebraic_geometry.PresheafedSpace.is_open_immersion.to_iso`:
  A surjective open immersion is an isomorphism.
* `algebraic_geometry.PresheafedSpace.is_open_immersion.stalk_iso`: An open immersion induces
  an isomorphism on stalks.
* `algebraic_geometry.PresheafedSpace.is_open_immersion.has_pullback_of_left`: If `f` is an open
  immersion, then the pullback `(f, g)` exists (and the forgetful functor to `Top` preserves it).
* `algebraic_geometry.PresheafedSpace.is_open_immersion.pullback_snd_of_left`: Open immersions
  are stable under pullbacks.
* `algebraic_geometry.SheafedSpace.is_open_immersion.of_stalk_iso` An (topological) open embedding
  between two sheafed spaces is an open immersion if all the stalk maps are isomorphisms.

-/

open topological_space category_theory opposite
open category_theory.limits
namespace algebraic_geometry

universes v u

variables {C : Type u} [category.{v} C]

/--
An open immersion of PresheafedSpaces is an open embedding `f : X ⟶ U ⊆ Y` of the underlying
spaces, such that the sheaf map `Y(V) ⟶ f _* X(V)` is an iso for each `V ⊆ U`.
-/
class PresheafedSpace.is_open_immersion {X Y : PresheafedSpace C} (f : X ⟶ Y) : Prop :=
(base_open : open_embedding f.base)
(c_iso : ∀ U : opens X, is_iso (f.c.app (op (base_open.is_open_map.functor.obj U))))

/--
A morphism of SheafedSpaces is an open immersion if it is an open immersion as a morphism
of PresheafedSpaces
-/
abbreviation SheafedSpace.is_open_immersion
  [has_products C] {X Y : SheafedSpace C} (f : X ⟶ Y) : Prop :=
PresheafedSpace.is_open_immersion f

/--
A morphism of LocallyRingedSpaces is an open immersion if it is an open immersion as a morphism
of SheafedSpaces
-/
abbreviation LocallyRingedSpace.is_open_immersion {X Y : LocallyRingedSpace} (f : X ⟶ Y) : Prop :=
SheafedSpace.is_open_immersion f.1

/--
A morphism of Schemes is an open immersion if it is an open immersion as a morphism
of LocallyRingedSpaces
-/
abbreviation is_open_immersion {X Y : Scheme} (f : X ⟶ Y) : Prop :=
LocallyRingedSpace.is_open_immersion f

namespace PresheafedSpace.is_open_immersion

open PresheafedSpace

local notation `is_open_immersion` := PresheafedSpace.is_open_immersion

attribute [instance] is_open_immersion.c_iso

section

variables {X Y : PresheafedSpace C} {f : X ⟶ Y} (H : is_open_immersion f)

/-- The functor `opens X ⥤ opens Y` associated with an open immersion `f : X ⟶ Y`. -/
abbreviation open_functor := H.base_open.is_open_map.functor

/-
We want to keep `eq_to_hom`s in the form of `F.map (eq_to_hom _)` so that the lemmas about
naturality can be applied.
-/
local attribute [-simp] eq_to_hom_map eq_to_iso_map

/-- An open immersion `f : X ⟶ Y` induces an isomorphism `X ≅ Y|_{f(X)}`. -/
@[simps] noncomputable
def iso_restrict : X ≅ Y.restrict H.base_open :=
PresheafedSpace.iso_of_components (iso.refl _)
begin
  symmetry,
  fapply nat_iso.of_components,
  intro U,
  refine as_iso (f.c.app (op (H.open_functor.obj (unop U)))) ≪≫ X.presheaf.map_iso (eq_to_iso _),
  { induction U using opposite.rec,
    cases U,
    dsimp only [is_open_map.functor, functor.op, opens.map],
    congr' 2,
    erw set.preimage_image_eq _ H.base_open.inj,
    refl },
  { intros U V i,
    simp only [category_theory.eq_to_iso.hom, Top.presheaf.pushforward_obj_map, category.assoc,
      functor.op_map, iso.trans_hom, as_iso_hom, functor.map_iso_hom, ←X.presheaf.map_comp],
    erw [f.c.naturality_assoc, ←X.presheaf.map_comp],
    congr }
end

@[simp] lemma iso_restrict_hom_of_restrict : H.iso_restrict.hom ≫ Y.of_restrict _ = f :=
begin
  ext,
  { simp only [comp_c_app, iso_restrict_hom_c_app, nat_trans.comp_app,
      eq_to_hom_refl, of_restrict_c_app, category.assoc, whisker_right_id'],
    erw [category.comp_id, f.c.naturality_assoc, ←X.presheaf.map_comp],
    transitivity f.c.app x ≫ X.presheaf.map (𝟙 _),
    { congr },
    { erw [X.presheaf.map_id, category.comp_id] } },
  { simp }
end

@[simp] lemma iso_restrict_inv_of_restrict : H.iso_restrict.inv ≫ f = Y.of_restrict _ :=
by { rw iso.inv_comp_eq, simp }

instance mono [H : is_open_immersion f] : mono f :=
by { rw ← H.iso_restrict_hom_of_restrict, apply mono_comp }

/-- The composition of two open immersions is an open immersion. -/
instance comp {Z : PresheafedSpace C} (f : X ⟶ Y) [hf : is_open_immersion f] (g : Y ⟶ Z)
  [hg : is_open_immersion g] :
  is_open_immersion (f ≫ g) :=
{ base_open := hg.base_open.comp hf.base_open,
  c_iso := λ U,
  begin
    generalize_proofs h,
    dsimp only [algebraic_geometry.PresheafedSpace.comp_c_app, unop_op, functor.op, comp_base,
      Top.presheaf.pushforward_obj_obj, opens.map_comp_obj],
    apply_with is_iso.comp_is_iso { instances := ff },
    swap,
    { have : (opens.map g.base).obj (h.functor.obj U) = hf.open_functor.obj U,
      { dsimp only [opens.map, is_open_map.functor, PresheafedSpace.comp_base],
        congr' 1,
        rw [coe_comp, ←set.image_image, set.preimage_image_eq _ hg.base_open.inj] },
      rw this,
      apply_instance },
    { have : h.functor.obj U = hg.open_functor.obj (hf.open_functor.obj U),
      { dsimp only [is_open_map.functor],
        congr' 1,
        rw [comp_base, coe_comp, ←set.image_image],
        congr },
      rw this,
      apply_instance }
  end }

/-- For an open immersion `f : X ⟶ Y` and an open set `U ⊆ X`, we have the map `X(U) ⟶ Y(U)`. -/
noncomputable
def inv_app (U : opens X) : X.presheaf.obj (op U) ⟶ Y.presheaf.obj (op (H.open_functor.obj U)) :=
X.presheaf.map (eq_to_hom (by simp [opens.map, set.preimage_image_eq _ H.base_open.inj])) ≫
  inv (f.c.app (op (H.open_functor.obj U)))

@[simp, reassoc] lemma inv_naturality {U V : (opens X)ᵒᵖ} (i : U ⟶ V) :
  X.presheaf.map i ≫ H.inv_app (unop V) = H.inv_app (unop U) ≫
    Y.presheaf.map (H.open_functor.op.map i) :=
begin
  simp only [inv_app, ←category.assoc],
  rw [is_iso.comp_inv_eq],
  simp only [category.assoc, f.c.naturality, is_iso.inv_hom_id_assoc, ← X.presheaf.map_comp],
  erw ← X.presheaf.map_comp,
  congr
end

instance (U : opens X) : is_iso (H.inv_app U) := by { delta inv_app, apply_instance }

lemma inv_inv_app (U : opens X) :
  inv (H.inv_app U) = f.c.app (op (H.open_functor.obj U)) ≫
    X.presheaf.map (eq_to_hom (by simp [opens.map, set.preimage_image_eq _ H.base_open.inj])) :=
begin
  rw ← cancel_epi (H.inv_app U),
  rw is_iso.hom_inv_id,
  delta inv_app,
  simp [← functor.map_comp]
end

@[simp, reassoc] lemma inv_app_app (U : opens X) :
  H.inv_app U ≫ f.c.app (op (H.open_functor.obj U)) =
    X.presheaf.map (eq_to_hom (by simp [opens.map, set.preimage_image_eq _ H.base_open.inj])) :=
by rw [inv_app, category.assoc, is_iso.inv_hom_id, category.comp_id]

@[simp, reassoc] lemma app_inv_app (U : opens Y) :
  f.c.app (op U) ≫ H.inv_app ((opens.map f.base).obj U) =
  Y.presheaf.map ((hom_of_le (by exact set.image_preimage_subset f.base U)).op :
    op U ⟶ op (H.open_functor.obj ((opens.map f.base).obj U))) :=
by { erw ← category.assoc, rw [is_iso.comp_inv_eq, f.c.naturality], congr }

/-- A variant of `app_inv_app` that gives an `eq_to_hom` instead of `hom_of_le`. -/
@[reassoc] lemma app_inv_app' (U : opens Y) (hU : (U : set Y) ⊆ set.range f.base) :
  f.c.app (op U) ≫ H.inv_app ((opens.map f.base).obj U) =
  Y.presheaf.map (eq_to_hom (by
    { apply has_le.le.antisymm,
      { exact set.image_preimage_subset f.base U.1 },
      { change U ⊆ _,
        refine has_le.le.trans_eq _ (@set.image_preimage_eq_inter_range _ _ f.base U.1).symm,
        exact set.subset_inter_iff.mpr ⟨λ _ h, h, hU⟩ } })).op :=
by { erw ← category.assoc, rw [is_iso.comp_inv_eq, f.c.naturality], congr }

/-- An isomorphism is an open immersion. -/
instance of_iso {X Y : PresheafedSpace C} (H : X ≅ Y) : is_open_immersion H.hom :=
{ base_open := (Top.homeo_of_iso ((forget C).map_iso H)).open_embedding,
  c_iso := λ _, infer_instance }

@[priority 100]
instance of_is_iso {X Y : PresheafedSpace C} (f : X ⟶ Y) [is_iso f] : is_open_immersion f :=
algebraic_geometry.PresheafedSpace.is_open_immersion.of_iso (as_iso f)

instance of_restrict {X : Top} (Y : PresheafedSpace C) {f : X ⟶ Y.carrier}
  (hf : open_embedding f) : is_open_immersion (Y.of_restrict hf) :=
{ base_open := hf,
  c_iso := λ U,
  begin
    dsimp,
    have : (opens.map f).obj (hf.is_open_map.functor.obj U) = U,
    { cases U,
      dsimp only [opens.map, is_open_map.functor],
      congr' 1,
      rw set.preimage_image_eq _ hf.inj,
      refl },
    convert (show is_iso (Y.presheaf.map (𝟙 _)), from infer_instance),
    { apply subsingleton.helim,
      rw this },
    { rw Y.presheaf.map_id,
      apply_instance }
  end }

/-- An open immersion is an iso if the underlying continuous map is epi. -/
lemma to_iso (f : X ⟶ Y) [h : is_open_immersion f] [h' : epi f.base] : is_iso f :=
begin
  apply_with is_iso_of_components { instances := ff },
  { let : X ≃ₜ Y := (homeomorph.of_embedding _ h.base_open.to_embedding).trans
    { to_fun := subtype.val, inv_fun := λ x, ⟨x,
      by { rw set.range_iff_surjective.mpr ((Top.epi_iff_surjective _).mp h'), trivial }⟩,
      left_inv := λ ⟨_,_⟩, rfl, right_inv := λ _, rfl },
    convert is_iso.of_iso (Top.iso_of_homeo this),
    { ext, refl } },
  { apply_with nat_iso.is_iso_of_is_iso_app { instances := ff },
    intro U,
    have : U = op (h.open_functor.obj ((opens.map f.base).obj (unop U))),
    { induction U using opposite.rec,
      cases U,
      dsimp only [functor.op, opens.map],
      congr,
      exact (set.image_preimage_eq _ ((Top.epi_iff_surjective _).mp h')).symm },
    convert @@is_open_immersion.c_iso _ h ((opens.map f.base).obj (unop U)) }
end

instance stalk_iso [has_colimits C] [H : is_open_immersion f] (x : X) : is_iso (stalk_map f x) :=
begin
  rw ← H.iso_restrict_hom_of_restrict,
  rw PresheafedSpace.stalk_map.comp,
  apply_instance
end

end

section pullback

noncomputable theory

variables {X Y Z : PresheafedSpace C} (f : X ⟶ Z) [hf : is_open_immersion f] (g : Y ⟶ Z)

include hf

/--
  (Implementation.) The projection map when constructing the pullback along an open immersion.
-/
def pullback_cone_of_left_fst :
  Y.restrict (Top.snd_open_embedding_of_left_open_embedding hf.base_open g.base) ⟶ X :=
{ base := pullback.fst,
  c :=
  { app := λ U, hf.inv_app (unop U) ≫
      g.c.app (op (hf.base_open.is_open_map.functor.obj (unop U))) ≫
      Y.presheaf.map (eq_to_hom
      (begin
        simp only [is_open_map.functor, subtype.mk_eq_mk, unop_op, op_inj_iff, opens.map,
        subtype.coe_mk, functor.op_obj, subtype.val_eq_coe],
        apply has_le.le.antisymm,
          { rintros _ ⟨_, h₁, h₂⟩,
            use (Top.pullback_iso_prod_subtype _ _).inv ⟨⟨_, _⟩, h₂⟩,
            simpa using h₁ },
          { rintros _ ⟨x, h₁, rfl⟩,
            exact ⟨_, h₁, concrete_category.congr_hom pullback.condition x⟩ }
      end)),
    naturality' :=
    begin
      intros U V i,
      induction U using opposite.rec,
      induction V using opposite.rec,
      simp only [quiver.hom.unop_op, Top.presheaf.pushforward_obj_map, category.assoc,
        nat_trans.naturality_assoc, functor.op_map, inv_naturality_assoc, ← Y.presheaf.map_comp],
      erw ← Y.presheaf.map_comp,
      congr
    end } }

lemma pullback_cone_of_left_condition :
  pullback_cone_of_left_fst f g ≫ f = Y.of_restrict _ ≫ g :=
begin
  ext U,
  { induction U using opposite.rec,
    dsimp only [comp_c_app, nat_trans.comp_app, unop_op,
      whisker_right_app, pullback_cone_of_left_fst],
    simp only [quiver.hom.unop_op, Top.presheaf.pushforward_obj_map, app_inv_app_assoc,
      eq_to_hom_app, eq_to_hom_unop, category.assoc, nat_trans.naturality_assoc, functor.op_map],
    erw [← Y.presheaf.map_comp, ← Y.presheaf.map_comp],
    congr },
  { simpa using pullback.condition }
end

/--
We construct the pullback along an open immersion via restricting along the pullback of the
maps of underlying spaces (which is also an open embedding).
-/
def pullback_cone_of_left : pullback_cone f g :=
pullback_cone.mk (pullback_cone_of_left_fst f g) (Y.of_restrict _)
  (pullback_cone_of_left_condition f g)

variable (s : pullback_cone f g)

/--
  (Implementation.) Any cone over `cospan f g` indeed factors through the constructed cone.
-/
def pullback_cone_of_left_lift : s.X ⟶ (pullback_cone_of_left f g).X :=
{ base := pullback.lift s.fst.base s.snd.base
    (congr_arg (λ x, PresheafedSpace.hom.base x) s.condition),
  c :=
  { app := λ U, s.snd.c.app _ ≫ s.X.presheaf.map (eq_to_hom (begin
      dsimp only [opens.map, is_open_map.functor, functor.op],
      congr' 2,
      let s' : pullback_cone f.base g.base := pullback_cone.mk s.fst.base s.snd.base _,
      have : _ = s.snd.base := limit.lift_π s' walking_cospan.right,
      conv_lhs { erw ← this, rw coe_comp, erw ← set.preimage_preimage },
      erw set.preimage_image_eq _
        (Top.snd_open_embedding_of_left_open_embedding hf.base_open g.base).inj,
      simp,
    end)),
    naturality' := λ U V i,
    begin
      erw s.snd.c.naturality_assoc,
      rw category.assoc,
      erw [← s.X.presheaf.map_comp, ← s.X.presheaf.map_comp],
      congr
    end } }

-- this lemma is not a `simp` lemma, because it is an implementation detail
lemma pullback_cone_of_left_lift_fst :
  pullback_cone_of_left_lift f g s ≫ (pullback_cone_of_left f g).fst = s.fst :=
begin
  ext x,
  { induction x using opposite.rec,
    change ((_ ≫ _) ≫ _ ≫ _) ≫ _ = _,
    simp_rw [category.assoc],
    erw ← s.X.presheaf.map_comp,
    erw s.snd.c.naturality_assoc,
    have := congr_app s.condition (op (hf.open_functor.obj x)),
    dsimp only [comp_c_app, unop_op] at this,
    rw ← is_iso.comp_inv_eq at this,
    reassoc! this,
    erw [← this, hf.inv_app_app_assoc, s.fst.c.naturality_assoc],
    simpa },
  { change pullback.lift _ _ _ ≫ pullback.fst = _,
    simp }
end

-- this lemma is not a `simp` lemma, because it is an implementation detail
lemma pullback_cone_of_left_lift_snd :
  pullback_cone_of_left_lift f g s ≫ (pullback_cone_of_left f g).snd = s.snd :=
begin
  ext x,
  { change (_ ≫ _ ≫ _) ≫ _ = _,
    simp_rw category.assoc,
    erw s.snd.c.naturality_assoc,
    erw [← s.X.presheaf.map_comp, ← s.X.presheaf.map_comp],
    transitivity s.snd.c.app x ≫ s.X.presheaf.map (𝟙 _),
    { congr },
    { rw s.X.presheaf.map_id, erw category.comp_id } },
  { change pullback.lift _ _ _ ≫ pullback.snd = _,
    simp }
end

instance pullback_cone_snd_is_open_immersion :
  is_open_immersion (pullback_cone_of_left f g).snd :=
begin
  erw category_theory.limits.pullback_cone.mk_snd,
  apply_instance
end

/-- The constructed pullback cone is indeed the pullback. -/
def pullback_cone_of_left_is_limit :
  is_limit (pullback_cone_of_left f g) :=
begin
  apply pullback_cone.is_limit_aux',
  intro s,
  use pullback_cone_of_left_lift f g s,
  use pullback_cone_of_left_lift_fst f g s,
  use pullback_cone_of_left_lift_snd f g s,
  intros m h₁ h₂,
  rw ← cancel_mono (pullback_cone_of_left f g).snd,
  exact (h₂.trans (pullback_cone_of_left_lift_snd f g s).symm)
end

instance has_pullback_of_left :
  has_pullback f g :=
⟨⟨⟨_, pullback_cone_of_left_is_limit f g⟩⟩⟩

instance has_pullback_of_right :
  has_pullback g f := has_pullback_symmetry f g

/-- Open immersions are stable under base-change. -/
instance pullback_snd_of_left :
  is_open_immersion (pullback.snd : pullback f g ⟶ _) :=
begin
  delta pullback.snd,
  rw ← limit.iso_limit_cone_hom_π ⟨_, pullback_cone_of_left_is_limit f g⟩ walking_cospan.right,
  apply_instance
end

/-- Open immersions are stable under base-change. -/
instance pullback_fst_of_right :
  is_open_immersion (pullback.fst : pullback g f ⟶ _) :=
begin
  rw ← pullback_symmetry_hom_comp_snd,
  apply_instance
end

instance pullback_one_is_open_immersion [is_open_immersion g] :
  is_open_immersion (limit.π (cospan f g) walking_cospan.one) :=
begin
  rw [←limit.w (cospan f g) walking_cospan.hom.inl, cospan_map_inl],
  apply_instance
end

instance forget_preserves_limits_of_left : preserves_limit (cospan f g) (forget C) :=
preserves_limit_of_preserves_limit_cone (pullback_cone_of_left_is_limit f g)
begin
  apply (is_limit.postcompose_hom_equiv (diagram_iso_cospan.{v} _) _).to_fun,
  refine (is_limit.equiv_iso_limit _).to_fun (limit.is_limit (cospan f.base g.base)),
  fapply cones.ext,
  exact (iso.refl _),
  change ∀ j, _ = 𝟙 _ ≫ _ ≫ _,
  simp_rw category.id_comp,
  rintros (_|_|_); symmetry,
  { erw category.comp_id,
    exact limit.w (cospan f.base g.base) walking_cospan.hom.inl },
  { exact category.comp_id _ },
  { exact category.comp_id _ },
end

instance forget_preserves_limits_of_right : preserves_limit (cospan g f) (forget C) :=
preserves_pullback_symmetry (forget C) f g

lemma pullback_snd_is_iso_of_range_subset (H : set.range g.base ⊆ set.range f.base) :
  is_iso (pullback.snd : pullback f g ⟶ _) :=
begin
  haveI := Top.snd_iso_of_left_embedding_range_subset hf.base_open.to_embedding g.base H,
  haveI : is_iso (pullback.snd : pullback f g ⟶ _).base,
  { delta pullback.snd,
    rw ← limit.iso_limit_cone_hom_π ⟨_, pullback_cone_of_left_is_limit f g⟩ walking_cospan.right,
    change is_iso (_ ≫ pullback.snd),
    apply_instance },
  apply to_iso
end

/--
The universal property of open immersions:
For an open immersion `f : X ⟶ Z`, given any morphism of schemes `g : Y ⟶ Z` whose topological
image is contained in the image of `f`, we can lift this morphism to a unique `Y ⟶ X` that
commutes with these maps.
-/
def lift (H : set.range g.base ⊆ set.range f.base) : Y ⟶ X :=
begin
  haveI := pullback_snd_is_iso_of_range_subset f g H,
  exact inv (pullback.snd : pullback f g ⟶ _) ≫ pullback.fst,
end

@[simp, reassoc] lemma lift_fac (H : set.range g.base ⊆ set.range f.base) :
  lift f g H ≫ f = g :=
by { erw category.assoc, rw is_iso.inv_comp_eq, exact pullback.condition }

lemma lift_uniq (H : set.range g.base ⊆ set.range f.base) (l : Y ⟶ X)
  (hl : l ≫ f = g) : l = lift f g H :=
by rw [← cancel_mono f, hl, lift_fac]

/-- Two open immersions with equal range is isomorphic. -/
@[simps] def iso_of_range_eq [is_open_immersion g] (e : set.range f.base = set.range g.base) :
  X ≅ Y :=
{ hom := lift g f (le_of_eq e),
  inv := lift f g (le_of_eq e.symm),
  hom_inv_id' := by { rw ← cancel_mono f, simp },
  inv_hom_id' := by { rw ← cancel_mono g, simp } }

end pullback

open category_theory.limits.walking_cospan

section to_SheafedSpace

variables [has_products C] {X : PresheafedSpace C} (Y : SheafedSpace C)
variables (f : X ⟶ Y.to_PresheafedSpace) [H : is_open_immersion f]

include H

/-- If `X ⟶ Y` is an open immersion, and `Y` is a SheafedSpace, then so is `X`. -/
def to_SheafedSpace : SheafedSpace C :=
{ is_sheaf :=
  begin
    apply Top.presheaf.is_sheaf_of_iso (sheaf_iso_of_iso H.iso_restrict.symm).symm,
    apply Top.sheaf.pushforward_sheaf_of_sheaf,
    exact (Y.restrict H.base_open).is_sheaf
  end,
  to_PresheafedSpace := X }

@[simp] lemma to_SheafedSpace_to_PresheafedSpace : (to_SheafedSpace Y f).to_PresheafedSpace = X :=
rfl

/--
If `X ⟶ Y` is an open immersion of PresheafedSpaces, and `Y` is a SheafedSpace, we can
upgrade it into a morphism of SheafedSpaces.
-/
def to_SheafedSpace_hom : to_SheafedSpace Y f ⟶ Y := f

@[simp] lemma to_SheafedSpace_hom_base : (to_SheafedSpace_hom Y f).base = f.base := rfl

@[simp] lemma to_SheafedSpace_hom_c : (to_SheafedSpace_hom Y f).c = f.c := rfl

instance to_SheafedSpace_hom_forget_is_open_immersion :
  SheafedSpace.is_open_immersion (to_SheafedSpace_hom Y f) := H

omit H

@[simp] lemma SheafedSpace_to_SheafedSpace {X Y : SheafedSpace C} (f : X ⟶ Y)
  [is_open_immersion f] : to_SheafedSpace Y f = X := by unfreezingI { cases X, refl }

end to_SheafedSpace

section to_LocallyRingedSpace

variables {X : PresheafedSpace CommRing.{u}} (Y : LocallyRingedSpace.{u})
variables (f : X ⟶ Y.to_PresheafedSpace) [H : is_open_immersion f]

include H

/-- If `X ⟶ Y` is an open immersion, and `Y` is a LocallyRingedSpace, then so is `X`. -/
def to_LocallyRingedSpace : LocallyRingedSpace :=
{ to_SheafedSpace := to_SheafedSpace Y.to_SheafedSpace f,
  local_ring := λ x, begin
    haveI : local_ring (Y.to_SheafedSpace.to_PresheafedSpace.stalk (f.base x)) := Y.local_ring _,
    exact (as_iso (stalk_map f x)).CommRing_iso_to_ring_equiv.local_ring
  end }

@[simp] lemma to_LocallyRingedSpace_to_SheafedSpace :
  (to_LocallyRingedSpace Y f).to_SheafedSpace = (to_SheafedSpace Y.1 f) := rfl

/--
If `X ⟶ Y` is an open immersion of PresheafedSpaces, and `Y` is a LocallyRingedSpace, we can
upgrade it into a morphism of LocallyRingedSpace.
-/
def to_LocallyRingedSpace_hom : to_LocallyRingedSpace Y f ⟶ Y := ⟨f, λ x, infer_instance⟩

@[simp] lemma to_LocallyRingedSpace_hom_val :
  (to_LocallyRingedSpace_hom Y f).val = f := rfl

instance to_LocallyRingedSpace_hom_hom_forget_is_open_immersion :
  LocallyRingedSpace.is_open_immersion (to_LocallyRingedSpace_hom Y f) := H

omit H

@[simp] lemma LocallyRingedSpace_to_LocallyRingedSpace {X Y : LocallyRingedSpace} (f : X ⟶ Y)
  [LocallyRingedSpace.is_open_immersion f] :
  @to_LocallyRingedSpace X.to_PresheafedSpace Y (@@coe (@@coe_to_lift (@@coe_base coe_subtype)) f)
    (show is_open_immersion f.val, by apply_instance) = X :=
by unfreezingI { cases X, delta to_LocallyRingedSpace, simp }

end to_LocallyRingedSpace

end PresheafedSpace.is_open_immersion

namespace SheafedSpace.is_open_immersion

<<<<<<< HEAD
variables [has_products C]

@[priority 100]
instance of_is_iso {X Y : SheafedSpace C} (f : X ⟶ Y) [is_iso f] :
  SheafedSpace.is_open_immersion f :=
@@PresheafedSpace.is_open_immersion.of_is_iso _ f
(SheafedSpace.forget_to_PresheafedSpace.map_is_iso _)

instance comp {X Y Z : SheafedSpace C} (f : X ⟶ Y) (g : Y ⟶ Z)
  [SheafedSpace.is_open_immersion f] [SheafedSpace.is_open_immersion g] :
  SheafedSpace.is_open_immersion (f ≫ g) := PresheafedSpace.is_open_immersion.comp f g

section pullback

variables {X Y Z : SheafedSpace C} (f : X ⟶ Z) (g : Y ⟶ Z)
variable [H : SheafedSpace.is_open_immersion f]

include H

local notation `forget` := SheafedSpace.forget_to_PresheafedSpace
open category_theory.limits.walking_cospan

instance : mono f := faithful_reflects_mono forget
  (show @mono (PresheafedSpace C) _ _ _ f, by apply_instance)

instance forget_map_is_open_immersion :
  PresheafedSpace.is_open_immersion (forget .map f) := ⟨H.base_open, H.c_iso⟩

instance has_limit_cospan_forget_of_left : has_limit (cospan f g ⋙ forget) :=
begin
  apply has_limit_of_iso (diagram_iso_cospan.{v} _).symm,
  change has_limit (cospan (forget .map f) (forget .map g)),
  apply_instance
end

instance has_limit_cospan_forget_of_left' : has_limit (cospan ((cospan f g ⋙ forget).map hom.inl)
  ((cospan f g ⋙ forget).map hom.inr)) :=
show has_limit (cospan (forget .map f) (forget .map g)), from infer_instance

instance has_limit_cospan_forget_of_right : has_limit (cospan g f ⋙ forget) :=
begin
  apply has_limit_of_iso (diagram_iso_cospan.{v} _).symm,
  change has_limit (cospan (forget .map g) (forget .map f)),
  apply_instance
end

instance has_limit_cospan_forget_of_right' : has_limit (cospan ((cospan g f ⋙ forget).map hom.inl)
  ((cospan g f ⋙ forget).map hom.inr)) :=
show has_limit (cospan (forget .map g) (forget .map f)), from infer_instance


instance forget_creates_pullback_of_left : creates_limit (cospan f g) forget :=
creates_limit_of_fully_faithful_of_iso
  (PresheafedSpace.is_open_immersion.to_SheafedSpace Y
    (@pullback.snd (PresheafedSpace C) _ _ _ _ f g _))
  (eq_to_iso (show pullback _ _ = pullback _ _, by congr)
    ≪≫ has_limit.iso_of_nat_iso (diagram_iso_cospan _).symm)

instance forget_creates_pullback_of_right : creates_limit (cospan g f) forget :=
creates_limit_of_fully_faithful_of_iso
  (PresheafedSpace.is_open_immersion.to_SheafedSpace Y
    (@pullback.fst (PresheafedSpace C) _ _ _ _ g f _))
  (eq_to_iso (show pullback _ _ = pullback _ _, by congr)
    ≪≫ has_limit.iso_of_nat_iso (diagram_iso_cospan _).symm)

instance SheafedSpace_forget_preserves_of_left :
  preserves_limit (cospan f g) (SheafedSpace.forget C) :=
@@limits.comp_preserves_limit _ _ _ _ forget (PresheafedSpace.forget C) _
begin
  apply_with (preserves_limit_of_iso_diagram _ (diagram_iso_cospan.{v} _).symm) { instances := tt },
  dsimp,
  apply_instance
end

instance SheafedSpace_forget_preserves_of_right :
  preserves_limit (cospan g f) (SheafedSpace.forget C) :=
preserves_pullback_symmetry _ _ _

instance SheafedSpace_has_pullback_of_left : has_pullback f g :=
  has_limit_of_created (cospan f g) forget

instance SheafedSpace_has_pullback_of_right : has_pullback g f :=
  has_limit_of_created (cospan g f) forget

/-- Open immersions are stable under base-change. -/
instance SheafedSpace_pullback_snd_of_left :
  SheafedSpace.is_open_immersion (pullback.snd : pullback f g ⟶ _) :=
begin
  delta pullback.snd,
  have : _ = limit.π (cospan f g) right := preserves_limits_iso_hom_π
      forget (cospan f g) right,
  rw ← this,
  have := has_limit.iso_of_nat_iso_hom_π
    (diagram_iso_cospan.{v} (cospan f g ⋙ forget))
    right,
  erw category.comp_id at this,
  rw ← this,
  dsimp,
  apply_instance
end

instance SheafedSpace_pullback_fst_of_right :
  SheafedSpace.is_open_immersion (pullback.fst : pullback g f ⟶ _) :=
begin
  delta pullback.fst,
  have : _ = limit.π (cospan g f) left := preserves_limits_iso_hom_π
      forget (cospan g f) left,
  rw ← this,
  have := has_limit.iso_of_nat_iso_hom_π
    (diagram_iso_cospan.{v} (cospan g f ⋙ forget)) left,
  erw category.comp_id at this,
  rw ← this,
  dsimp,
  apply_instance
end

instance SheafedSpace_pullback_one_is_open_immersion [SheafedSpace.is_open_immersion g] :
  SheafedSpace.is_open_immersion (limit.π (cospan f g) one : pullback f g ⟶ Z) :=
begin
  rw [←limit.w (cospan f g) hom.inl, cospan_map_inl],
  apply_instance
end

end pullback

section of_stalk_iso
variables [has_limits C] [has_colimits C] [concrete_category.{v} C]
variables [reflects_isomorphisms (forget C)] [preserves_limits (forget C)]
variables [preserves_filtered_colimits (forget C)]

/--
Suppose `C` is a concrete category, whose forgetful functor reflects isomorphisms,
preserves limits and filtered colimits. Then an (topological) open embedding is an open immersion
iff every stalk map is an iso.
-/
lemma of_stalk_iso {X Y : SheafedSpace C} (f : X ⟶ Y)
  (hf : open_embedding f.base) [H : ∀ x : X, is_iso (PresheafedSpace.stalk_map f x)] :
  SheafedSpace.is_open_immersion f :=
{ base_open := hf,
  c_iso := λ U, begin
    apply_with (Top.presheaf.app_is_iso_of_stalk_functor_map_iso
      (show Y.sheaf ⟶ (Top.sheaf.pushforward f.base).obj X.sheaf, from f.c)) { instances := ff },
    rintros ⟨_, y, hy, rfl⟩,
    specialize H y,
    delta PresheafedSpace.stalk_map at H,
    haveI H' := Top.presheaf.stalk_pushforward.stalk_pushforward_iso_of_open_embedding
      C hf X.presheaf y,
    have := @@is_iso.comp_is_iso _ H (@@is_iso.inv_is_iso _ H'),
    rw [category.assoc, is_iso.hom_inv_id, category.comp_id] at this,
    exact this
  end }

end of_stalk_iso
=======
section prod

variables [has_limits C] {ι : Type v} (F : discrete ι ⥤ SheafedSpace C) [has_colimit F] (i : ι)

lemma sigma_ι_open_embedding : open_embedding (colimit.ι F i).base :=
begin
  rw ← (show _ = (colimit.ι F i).base,
    from ι_preserves_colimits_iso_inv (SheafedSpace.forget C) F i),
  have : _ = _ ≫ colimit.ι (discrete.functor (F ⋙ SheafedSpace.forget C).obj) i :=
    has_colimit.iso_of_nat_iso_ι_hom discrete.nat_iso_functor i,
  rw ← iso.eq_comp_inv at this,
  rw this,
  have : colimit.ι _ _ ≫ _ = _ := Top.sigma_iso_sigma_hom_ι (F ⋙ SheafedSpace.forget C).obj i,
  rw ← iso.eq_comp_inv at this,
  rw this,
  simp_rw [← category.assoc, Top.open_embedding_iff_comp_is_iso,
    Top.open_embedding_iff_is_iso_comp],
  exact open_embedding_sigma_mk
end

lemma image_preimage_is_empty (j : ι) (h : i ≠ j) (U : opens (F.obj i)) :
  (opens.map (colimit.ι (F ⋙ SheafedSpace.forget_to_PresheafedSpace) j).base).obj
    ((opens.map (preserves_colimit_iso SheafedSpace.forget_to_PresheafedSpace F).inv.base).obj
    ((sigma_ι_open_embedding F i).is_open_map.functor.obj U)) = ∅ :=
begin
  ext,
  apply iff_false_intro,
  rintro ⟨y, hy, eq⟩,
  replace eq := concrete_category.congr_arg
    (preserves_colimit_iso (SheafedSpace.forget C) F ≪≫
      has_colimit.iso_of_nat_iso discrete.nat_iso_functor ≪≫ Top.sigma_iso_sigma _).hom eq,
  simp_rw [category_theory.iso.trans_hom, ← Top.comp_app, ← PresheafedSpace.comp_base] at eq,
  rw ι_preserves_colimits_iso_inv at eq,
  change ((SheafedSpace.forget C).map (colimit.ι F i) ≫ _) y =
    ((SheafedSpace.forget C).map (colimit.ι F j) ≫ _) x at eq,
  rw [ι_preserves_colimits_iso_hom_assoc, ι_preserves_colimits_iso_hom_assoc,
    has_colimit.iso_of_nat_iso_ι_hom_assoc, has_colimit.iso_of_nat_iso_ι_hom_assoc,
    Top.sigma_iso_sigma_hom_ι, Top.sigma_iso_sigma_hom_ι] at eq,
  exact h (congr_arg sigma.fst eq)
end

instance sigma_ι_is_open_immersion [has_strict_terminal_objects C] :
  SheafedSpace.is_open_immersion (colimit.ι F i) :=
{ base_open := sigma_ι_open_embedding F i,
  c_iso := λ U, begin
    have e : colimit.ι F i = _ :=
      (ι_preserves_colimits_iso_inv SheafedSpace.forget_to_PresheafedSpace F i).symm,
    have H : open_embedding (colimit.ι (F ⋙ SheafedSpace.forget_to_PresheafedSpace) i ≫
      (preserves_colimit_iso SheafedSpace.forget_to_PresheafedSpace F).inv).base :=
      e ▸ sigma_ι_open_embedding F i,
    suffices : is_iso ((colimit.ι (F ⋙ SheafedSpace.forget_to_PresheafedSpace) i ≫
      (preserves_colimit_iso SheafedSpace.forget_to_PresheafedSpace F).inv).c.app
        (op (H.is_open_map.functor.obj U))),
    { convert this },
    rw [PresheafedSpace.comp_c_app,
      ← PresheafedSpace.colimit_presheaf_obj_iso_componentwise_limit_hom_π],
    suffices : is_iso (limit.π (PresheafedSpace.componentwise_diagram
      (F ⋙ SheafedSpace.forget_to_PresheafedSpace)
      ((opens.map (preserves_colimit_iso SheafedSpace.forget_to_PresheafedSpace F).inv.base).obj
      (unop $ op $ H.is_open_map.functor.obj U))) (op i)),
    { resetI, apply_instance },
    apply limit_π_is_iso_of_is_strict_terminal,
    intros j hj,
    induction j using opposite.rec,
    dsimp,
    convert (F.obj j).sheaf.is_terminal_of_empty,
    convert image_preimage_is_empty F i j (λ h, hj (congr_arg op h.symm)) U,
    exact (congr_arg PresheafedSpace.hom.base e).symm
  end }

end prod
>>>>>>> e3eb0eb0

end SheafedSpace.is_open_immersion

end algebraic_geometry<|MERGE_RESOLUTION|>--- conflicted
+++ resolved
@@ -613,7 +613,6 @@
 
 namespace SheafedSpace.is_open_immersion
 
-<<<<<<< HEAD
 variables [has_products C]
 
 @[priority 100]
@@ -767,7 +766,6 @@
   end }
 
 end of_stalk_iso
-=======
 section prod
 
 variables [has_limits C] {ι : Type v} (F : discrete ι ⥤ SheafedSpace C) [has_colimit F] (i : ι)
@@ -839,7 +837,6 @@
   end }
 
 end prod
->>>>>>> e3eb0eb0
 
 end SheafedSpace.is_open_immersion
 
