/-
Copyright (c) 2019 Scott Morrison. All rights reserved.
Released under Apache 2.0 license as described in the file LICENSE.
Authors: Scott Morrison
-/
import topology.sheaves.presheaf
import category_theory.adjunction.fully_faithful

/-!
# Presheafed spaces

Introduces the category of topological spaces equipped with a presheaf (taking values in an
arbitrary target category `C`.)

We further describe how to apply functors and natural transformations to the values of the
presheaves.
-/

universes v u

open category_theory
open Top
open topological_space
open opposite
open category_theory.category category_theory.functor

variables (C : Type u) [category.{v} C]

local attribute [tidy] tactic.op_induction'

namespace algebraic_geometry

/-- A `PresheafedSpace C` is a topological space equipped with a presheaf of `C`s. -/
structure PresheafedSpace :=
(carrier : Top)
(presheaf : carrier.presheaf C)

variables {C}

namespace PresheafedSpace

attribute [protected] presheaf

instance coe_carrier : has_coe (PresheafedSpace C) Top :=
{ coe := λ X, X.carrier }

@[simp] lemma as_coe (X : PresheafedSpace C) : X.carrier = (X : Top.{v}) := rfl
@[simp] lemma mk_coe (carrier) (presheaf) : (({ carrier := carrier, presheaf := presheaf } :
  PresheafedSpace.{v} C) : Top.{v}) = carrier := rfl

instance (X : PresheafedSpace.{v} C) : topological_space X := X.carrier.str

/-- The constant presheaf on `X` with value `Z`. -/
def const (X : Top) (Z : C) : PresheafedSpace C :=
{ carrier := X,
  presheaf :=
  { obj := λ U, Z,
    map := λ U V f, 𝟙 Z, } }

instance [inhabited C] : inhabited (PresheafedSpace C) := ⟨const (Top.of pempty) (default C)⟩

/-- A morphism between presheafed spaces `X` and `Y` consists of a continuous map
    `f` between the underlying topological spaces, and a (notice contravariant!) map
    from the presheaf on `Y` to the pushforward of the presheaf on `X` via `f`. -/
structure hom (X Y : PresheafedSpace C) :=
(base : (X : Top.{v}) ⟶ (Y : Top.{v}))
(c : Y.presheaf ⟶ base _* X.presheaf)

@[ext] lemma ext {X Y : PresheafedSpace C} (α β : hom X Y)
  (w : α.base = β.base)
  (h : α.c ≫ (whisker_right (eq_to_hom (by rw w)) _) = β.c) :
  α = β :=
begin
  cases α, cases β,
  dsimp [presheaf.pushforward_obj] at *,
  tidy, -- TODO including `injections` would make tidy work earlier.
end

lemma hext {X Y : PresheafedSpace C} (α β : hom X Y)
  (w : α.base = β.base)
  (h : α.c == β.c) :
  α = β :=
by { cases α, cases β, congr, exacts [w,h] }

.

/-- The identity morphism of a `PresheafedSpace`. -/
def id (X : PresheafedSpace C) : hom X X :=
{ base := 𝟙 (X : Top.{v}),
  c := eq_to_hom (presheaf.pushforward.id_eq X.presheaf).symm }

instance hom_inhabited (X : PresheafedSpace C) : inhabited (hom X X) := ⟨id X⟩

/-- Composition of morphisms of `PresheafedSpace`s. -/
def comp {X Y Z : PresheafedSpace C} (α : hom X Y) (β : hom Y Z) : hom X Z :=
{ base := α.base ≫ β.base,
  c := β.c ≫ (presheaf.pushforward _ β.base).map α.c }

lemma comp_c {X Y Z : PresheafedSpace C} (α : hom X Y) (β : hom Y Z) :
  (comp α β).c = β.c ≫ (presheaf.pushforward _ β.base).map α.c := rfl


variables (C)

section
local attribute [simp] id comp

/- The proofs below can be done by `tidy`, but it is too slow,
   and we don't have a tactic caching mechanism. -/
/-- The category of PresheafedSpaces. Morphisms are pairs, a continuous map and a presheaf map
    from the presheaf on the target to the pushforward of the presheaf on the source. -/
instance category_of_PresheafedSpaces : category (PresheafedSpace C) :=
{ hom := hom,
  id := id,
  comp := λ X Y Z f g, comp f g,
  id_comp' := λ X Y f, begin
    ext1,
    { rw comp_c,
      erw eq_to_hom_map,
      simp only [eq_to_hom_refl, assoc, whisker_right_id'],
      erw [comp_id, comp_id] },
    apply id_comp
  end,
  comp_id' := λ X Y f, begin
    ext1,
    { rw comp_c,
      erw congr_hom (presheaf.id_pushforward _) f.c,
      simp only [comp_id, functor.id_map, eq_to_hom_refl, assoc, whisker_right_id'],
      erw eq_to_hom_trans_assoc,
      simp only [id_comp, eq_to_hom_refl],
      erw comp_id },
    apply comp_id
  end,
  assoc' := λ W X Y Z f g h, begin
    ext1,
    repeat {rw comp_c},
    simp only [eq_to_hom_refl, assoc, functor.map_comp, whisker_right_id'],
    erw comp_id,
    congr,
    refl
  end }

end

variables {C}

@[simp] lemma id_base (X : PresheafedSpace C) :
  ((𝟙 X) : X ⟶ X).base = 𝟙 (X : Top.{v}) := rfl

lemma id_c (X : PresheafedSpace C) :
  ((𝟙 X) : X ⟶ X).c = eq_to_hom (presheaf.pushforward.id_eq X.presheaf).symm := rfl

@[simp] lemma id_c_app (X : PresheafedSpace C) (U) :
  ((𝟙 X) : X ⟶ X).c.app U = X.presheaf.map
    (eq_to_hom (by { induction U using opposite.rec, cases U, refl })) :=
by { induction U using opposite.rec, cases U, simp only [id_c], dsimp, simp, }

@[simp] lemma comp_base {X Y Z : PresheafedSpace C} (f : X ⟶ Y) (g : Y ⟶ Z) :
  (f ≫ g).base = f.base ≫ g.base := rfl

/--
The `reassoc` attribute was added despite the LHS not being a composition of two homs, since
1. This allows us to rewrite in the opposite direction easier.
2. Sometimes rewriting `comp_c_app` wouldn't work because of dependent type issues, but
  `erw comp_c_app_assoc` sometimes solves this problem.
-/
@[reassoc, simp] lemma comp_c_app {X Y Z : PresheafedSpace C} (α : X ⟶ Y) (β : Y ⟶ Z) (U) :
  (α ≫ β).c.app U = (β.c).app U ≫ (α.c).app (op ((opens.map (β.base)).obj (unop U))) := rfl

lemma congr_app {X Y : PresheafedSpace C} {α β : X ⟶ Y} (h : α = β) (U) :
  α.c.app U = β.c.app U ≫ X.presheaf.map (eq_to_hom (by subst h)) :=
by { subst h, dsimp, simp, }

section
variables (C)

/-- The forgetful functor from `PresheafedSpace` to `Top`. -/
@[simps]
def forget : PresheafedSpace C ⥤ Top :=
{ obj := λ X, (X : Top.{v}),
  map := λ X Y f, f.base }

end

<<<<<<< HEAD
section iso

variables {X Y : PresheafedSpace C}

/--
An isomorphism of PresheafedSpaces is a homeomorphism of the underlying space, and a
natural transformation between the sheaves.
-/
@[simps hom inv]
def iso_of_components (H : X.1 ≅ Y.1) (α : H.hom _* X.2 ≅ Y.2) : X ≅ Y :=
{ hom := { base := H.hom, c := α.inv },
  inv := { base := H.inv,
    c := presheaf.to_pushforward_of_iso H α.hom },
  hom_inv_id' := by { ext, { simp, erw category.id_comp, simpa }, simp },
  inv_hom_id' :=
  begin
    ext x,
    induction x using opposite.rec,
    simp only [comp_c_app, whisker_right_app, presheaf.to_pushforward_of_iso_app,
      nat_trans.comp_app, eq_to_hom_app, id_c_app, category.assoc],
    erw [← α.hom.naturality],
    have := nat_trans.congr_app (α.inv_hom_id) (op x),
    cases x,
    rw nat_trans.comp_app at this,
    convert this,
    { dsimp, simp },
    { simp },
    { simp }
  end }

/-- Isomorphic PresheafedSpaces have natural isomorphic presheaves. -/
@[simps]
def sheaf_iso_of_iso (H : X ≅ Y) : Y.2 ≅ H.hom.base _* X.2 :=
{ hom := H.hom.c,
  inv := presheaf.pushforward_to_of_iso ((forget _).map_iso H).symm H.inv.c,
  hom_inv_id' :=
  begin
    ext U,
    have := congr_app H.inv_hom_id U,
    simp only [comp_c_app, id_c_app,
      eq_to_hom_map, eq_to_hom_trans] at this,
    generalize_proofs h at this,
    simpa using congr_arg (λ f, f ≫ eq_to_hom h.symm) this,
  end,
  inv_hom_id' :=
  begin
    ext U,
    simp only [presheaf.pushforward_to_of_iso_app, nat_trans.comp_app, category.assoc,
      nat_trans.id_app, H.hom.c.naturality],
    have := congr_app H.hom_inv_id ((opens.map H.hom.base).op.obj U),
    generalize_proofs h at this,
    simpa using congr_arg (λ f, f ≫ X.presheaf.map (eq_to_hom h.symm)) this
  end }

instance base_is_iso_of_iso (f : X ⟶ Y) [is_iso f] : is_iso f.base :=
is_iso.of_iso ((forget _).map_iso (as_iso f))

instance c_is_iso_of_iso (f : X ⟶ Y) [is_iso f] : is_iso f.c :=
is_iso.of_iso (sheaf_iso_of_iso (as_iso f))

/-- This could be used in conjunction with `category_theory.nat_iso.is_iso_of_is_iso_app`. -/
 lemma is_iso_of_components (f : X ⟶ Y) [is_iso f.base] [is_iso f.c] : is_iso f :=
 begin
   convert is_iso.of_iso (iso_of_components (as_iso f.base) (as_iso f.c).symm),
   ext, { simpa }, { simp },
 end

end iso
=======
section restrict
>>>>>>> b8af4914

/--
The restriction of a presheafed space along an open embedding into the space.
-/
@[simps]
def restrict {U : Top} (X : PresheafedSpace C)
  {f : U ⟶ (X : Top.{v})} (h : open_embedding f) : PresheafedSpace C :=
{ carrier := U,
  presheaf := h.is_open_map.functor.op ⋙ X.presheaf }

/--
The map from the restriction of a presheafed space.
-/
@[simps]
def of_restrict {U : Top} (X : PresheafedSpace C)
  {f : U ⟶ (X : Top.{v})} (h : open_embedding f) :
  X.restrict h ⟶ X :=
{ base := f,
  c := { app := λ V, X.presheaf.map (h.is_open_map.adjunction.counit.app V.unop).op,
    naturality' := λ U V f, show _ = _ ≫ X.presheaf.map _,
      by { rw [← map_comp, ← map_comp], refl } } }

instance of_restrict_mono {U : Top} (X : PresheafedSpace C) (f : U ⟶ X.1)
   (hf : open_embedding f) : mono (X.of_restrict hf) :=
 begin
   haveI : mono f := (Top.mono_iff_injective _).mpr hf.inj,
   constructor,
   intros Z g₁ g₂ eq,
   ext V,
   { induction V using opposite.rec,
     have hV : (opens.map (X.of_restrict hf).base).obj (hf.is_open_map.functor.obj V) = V,
     { cases V, simp[opens.map, set.preimage_image_eq _ hf.inj] },
     haveI : is_iso (hf.is_open_map.adjunction.counit.app
               (unop (op (hf.is_open_map.functor.obj V)))) :=
       (nat_iso.is_iso_app_of_is_iso (whisker_left
         hf.is_open_map.functor hf.is_open_map.adjunction.counit) V : _),
     have := PresheafedSpace.congr_app eq (op (hf.is_open_map.functor.obj V)),
     simp only [PresheafedSpace.comp_c_app, PresheafedSpace.of_restrict_c_app, category.assoc,
       cancel_epi] at this,
     have h : _ ≫ _ = _ ≫ _ ≫ _ :=
       congr_arg (λ f, (X.restrict hf).presheaf.map (eq_to_hom hV).op ≫ f) this,
     erw [g₁.c.naturality, g₂.c.naturality_assoc] at h,
     simp only [presheaf.pushforward_obj_map, eq_to_hom_op,
       category.assoc, eq_to_hom_map, eq_to_hom_trans] at h,
     rw ←is_iso.comp_inv_eq at h,
     simpa using h },
   { have := congr_arg PresheafedSpace.hom.base eq,
     simp only [PresheafedSpace.comp_base, PresheafedSpace.of_restrict_base] at this,
     rw cancel_mono at this,
     exact this }
 end

lemma restrict_top_presheaf (X : PresheafedSpace C) :
  (X.restrict (opens.open_embedding ⊤)).presheaf =
  (opens.inclusion_top_iso X.carrier).inv _* X.presheaf :=
by { dsimp, rw opens.inclusion_top_functor X.carrier, refl }

lemma of_restrict_top_c (X : PresheafedSpace C) :
  (X.of_restrict (opens.open_embedding ⊤)).c = eq_to_hom
    (by { rw [restrict_top_presheaf, ←presheaf.pushforward.comp_eq],
          erw iso.inv_hom_id, rw presheaf.pushforward.id_eq }) :=
  /- another approach would be to prove the left hand side
     is a natural isoomorphism, but I encountered a universe
     issue when `apply nat_iso.is_iso_of_is_iso_app`. -/
begin
  ext U, change X.presheaf.map _ = _, convert eq_to_hom_map _ _ using 1,
  congr, simpa,
  { induction U using opposite.rec, dsimp, congr, ext,
    exact ⟨ λ h, ⟨⟨x,trivial⟩,h,rfl⟩, λ ⟨⟨_,_⟩,h,rfl⟩, h ⟩ },
  /- or `rw [opens.inclusion_top_functor, ←comp_obj, ←opens.map_comp_eq],
         erw iso.inv_hom_id, cases U, refl` after `dsimp` -/
end

/--
The map to the restriction of a presheafed space along the canonical inclusion from the top
subspace.
-/
@[simps]
def to_restrict_top (X : PresheafedSpace C) :
  X ⟶ X.restrict (opens.open_embedding ⊤) :=
{ base := (opens.inclusion_top_iso X.carrier).inv,
  c := eq_to_hom (restrict_top_presheaf X) }

/--
The isomorphism from the restriction to the top subspace.
-/
@[simps]
def restrict_top_iso (X : PresheafedSpace C) :
  X.restrict (opens.open_embedding ⊤) ≅ X :=
{ hom := X.of_restrict _,
  inv := X.to_restrict_top,
  hom_inv_id' := ext _ _ (concrete_category.hom_ext _ _ $ λ ⟨x, _⟩, rfl) $
    by { erw comp_c, rw X.of_restrict_top_c, ext, simp },
  inv_hom_id' := ext _ _ rfl $
    by { erw comp_c, rw X.of_restrict_top_c, ext, simpa [-eq_to_hom_refl] } }

end restrict

/--
The global sections, notated Gamma.
-/
@[simps]
def Γ : (PresheafedSpace C)ᵒᵖ ⥤ C :=
{ obj := λ X, (unop X).presheaf.obj (op ⊤),
  map := λ X Y f, f.unop.c.app (op ⊤) }

lemma Γ_obj_op (X : PresheafedSpace C) : Γ.obj (op X) = X.presheaf.obj (op ⊤) := rfl

lemma Γ_map_op {X Y : PresheafedSpace C} (f : X ⟶ Y) :
  Γ.map f.op = f.c.app (op ⊤) := rfl

end PresheafedSpace

end algebraic_geometry

open algebraic_geometry algebraic_geometry.PresheafedSpace

variables {C}

namespace category_theory

variables {D : Type u} [category.{v} D]

local attribute [simp] presheaf.pushforward_obj

namespace functor

/-- We can apply a functor `F : C ⥤ D` to the values of the presheaf in any `PresheafedSpace C`,
    giving a functor `PresheafedSpace C ⥤ PresheafedSpace D` -/
def map_presheaf (F : C ⥤ D) : PresheafedSpace C ⥤ PresheafedSpace D :=
{ obj := λ X, { carrier := X.carrier, presheaf := X.presheaf ⋙ F },
  map := λ X Y f, { base := f.base, c := whisker_right f.c F }, }

@[simp] lemma map_presheaf_obj_X (F : C ⥤ D) (X : PresheafedSpace C) :
  ((F.map_presheaf.obj X) : Top.{v}) = (X : Top.{v}) := rfl
@[simp] lemma map_presheaf_obj_presheaf (F : C ⥤ D) (X : PresheafedSpace C) :
  (F.map_presheaf.obj X).presheaf = X.presheaf ⋙ F := rfl
@[simp] lemma map_presheaf_map_f (F : C ⥤ D) {X Y : PresheafedSpace C} (f : X ⟶ Y) :
  (F.map_presheaf.map f).base = f.base := rfl
@[simp] lemma map_presheaf_map_c (F : C ⥤ D) {X Y : PresheafedSpace C} (f : X ⟶ Y) :
  (F.map_presheaf.map f).c = whisker_right f.c F := rfl

end functor

namespace nat_trans

/--
A natural transformation induces a natural transformation between the `map_presheaf` functors.
-/
def on_presheaf {F G : C ⥤ D} (α : F ⟶ G) : G.map_presheaf ⟶ F.map_presheaf :=
{ app := λ X,
  { base := 𝟙 _,
    c := whisker_left X.presheaf α ≫ eq_to_hom (presheaf.pushforward.id_eq _).symm } }

-- TODO Assemble the last two constructions into a functor
--   `(C ⥤ D) ⥤ (PresheafedSpace C ⥤ PresheafedSpace D)`
end nat_trans

end category_theory<|MERGE_RESOLUTION|>--- conflicted
+++ resolved
@@ -182,7 +182,6 @@
 
 end
 
-<<<<<<< HEAD
 section iso
 
 variables {X Y : PresheafedSpace C}
@@ -251,9 +250,8 @@
  end
 
 end iso
-=======
+
 section restrict
->>>>>>> b8af4914
 
 /--
 The restriction of a presheafed space along an open embedding into the space.
