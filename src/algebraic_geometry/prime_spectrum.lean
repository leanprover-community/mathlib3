/-
Copyright (c) 2020 Johan Commelin. All rights reserved.
Released under Apache 2.0 license as described in the file LICENSE.
Authors: Johan Commelin
-/

import topology.opens
import ring_theory.ideal_operations
import linear_algebra.finsupp

/-!
# Prime spectrum of a commutative ring

The prime spectrum of a commutative ring is the type of all prime ideals.
It is naturally endowed with a topology: the Zariski topology.

(It is also naturally endowed with a sheaf of rings,
but that sheaf is not constructed in this file.
It should be contributed to mathlib in future work.)

## Main definitions

* `prime_spectrum R`: The prime spectrum of a commutative ring `R`,
  i.e., the set of all prime ideals of `R`.
* `zero_locus s`: The zero locus of a subset `s` of `R`
  is the subset of `prime_spectrum R` consisting of all prime ideals that contain `s`.
* `vanishing_ideal t`: The vanishing ideal of a subset `t` of `prime_spectrum R`
  is the intersection of points in `t` (viewed as prime ideals).

## Conventions

We denote subsets of rings with `s`, `s'`, etc...
whereas we denote subsets of prime spectra with `t`, `t'`, etc...

## Inspiration/contributors

The contents of this file draw inspiration from
https://github.com/ramonfmir/lean-scheme
which has contributions from Ramon Fernandez Mir, Kevin Buzzard, Kenny Lau,
and Chris Hughes (on an earlier repository).

-/

noncomputable theory
open_locale classical

universe variables u v

variables (R : Type u) [comm_ring R]

/-- The prime spectrum of a commutative ring `R`
is the type of all prime ideal of `R`.

It is naturally endowed with a topology (the Zariski topology),
and a sheaf of commutative rings (not yet in mathlib).
It is a fundamental building block in algebraic geometry. -/
def prime_spectrum := {I : ideal R // I.is_prime}

variable {R}

namespace prime_spectrum

/-- A method to view a point in the prime spectrum of a commutative ring
as an ideal of that ring. -/
abbreviation as_ideal (x : prime_spectrum R) : ideal R := x.val

instance as_ideal.is_prime (x : prime_spectrum R) :
  x.as_ideal.is_prime := x.2

@[ext] lemma ext {x y : prime_spectrum R} :
  x = y ↔ x.as_ideal = y.as_ideal :=
subtype.ext

/-- The zero locus of a set `s` of elements of a commutative ring `R`
is the set of all prime ideals of the ring that contain the set `s`.

An element `f` of `R` can be thought of as a dependent function
on the prime spectrum of `R`.
At a point `x` (a prime ideal)
the function (i.e., element) `f` takes values in the quotient ring `R` modulo the prime ideal `x`.
In this manner, `zero_locus s` is exactly the subset of `prime_spectrum R`
where all "functions" in `s` vanish simultaneously.
-/
def zero_locus (s : set R) : set (prime_spectrum R) :=
{x | s ⊆ x.as_ideal}

@[simp] lemma mem_zero_locus (x : prime_spectrum R) (s : set R) :
  x ∈ zero_locus s ↔ s ⊆ x.as_ideal := iff.rfl

@[simp] lemma zero_locus_span (s : set R) :
  zero_locus (ideal.span s : set R) = zero_locus s :=
by { ext x, exact (submodule.gi R R).gc s x.as_ideal }

<<<<<<< HEAD
/-- The vanishing ideal of a set `s` of points
of the prime spectrum of a commutative ring `R`
is the largest ideal of the ring that is contained in all the prime ideals in the set `s`.
=======
/-- The vanishing ideal of a set `t` of points
of the prime spectrum of a commutative ring `R`
is the intersection of all the prime ideals in the set `t`.
>>>>>>> bb7631fb

An element `f` of `R` can be thought of as a dependent function
on the prime spectrum of `R`.
At a point `x` (a prime ideal)
the function (i.e., element) `f` takes values in the quotient ring `R` modulo the prime ideal `x`.
<<<<<<< HEAD
In this manner, `vanishing_ideal s` is exactly the ideal of `R`
consisting of all "functions" that vanish on all of `s`.
-/
def vanishing_ideal (s : set (prime_spectrum R)) : ideal R :=
⨅ (x : prime_spectrum R) (h : x ∈ s), x.as_ideal

lemma coe_vanishing_ideal (s : set (prime_spectrum R)) :
  (vanishing_ideal s : set R) = {f : R | ∀ x : prime_spectrum R, x ∈ s → f ∈ x.as_ideal} :=
=======
In this manner, `vanishing_ideal t` is exactly the ideal of `R`
consisting of all "functions" that vanish on all of `t`.
-/
def vanishing_ideal (t : set (prime_spectrum R)) : ideal R :=
⨅ (x : prime_spectrum R) (h : x ∈ t), x.as_ideal

lemma coe_vanishing_ideal (t : set (prime_spectrum R)) :
  (vanishing_ideal t : set R) = {f : R | ∀ x : prime_spectrum R, x ∈ t → f ∈ x.as_ideal} :=
>>>>>>> bb7631fb
begin
  ext f,
  rw [vanishing_ideal, submodule.mem_coe, submodule.mem_infi],
  apply forall_congr, intro x,
  rw [submodule.mem_infi],
end

<<<<<<< HEAD
lemma mem_vanishing_ideal (s : set (prime_spectrum R)) (f : R) :
  f ∈ vanishing_ideal s ↔ ∀ x : prime_spectrum R, x ∈ s → f ∈ x.as_ideal :=
by rw [← submodule.mem_coe, coe_vanishing_ideal, set.mem_set_of_eq]

lemma subset_zero_locus_iff_le_vanishing_ideal (s : (set (prime_spectrum R))) (I : ideal R) :
  s ⊆ zero_locus I ↔ I ≤ vanishing_ideal s :=
=======
lemma mem_vanishing_ideal (t : set (prime_spectrum R)) (f : R) :
  f ∈ vanishing_ideal t ↔ ∀ x : prime_spectrum R, x ∈ t → f ∈ x.as_ideal :=
by rw [← submodule.mem_coe, coe_vanishing_ideal, set.mem_set_of_eq]

lemma subset_zero_locus_iff_le_vanishing_ideal (t : set (prime_spectrum R)) (I : ideal R) :
  t ⊆ zero_locus I ↔ I ≤ vanishing_ideal t :=
>>>>>>> bb7631fb
begin
  split; intro h,
  { intros f hf,
    rw [submodule.mem_coe, mem_vanishing_ideal],
    intros x hx,
    have hxI := h hx,
    rw mem_zero_locus at hxI,
    exact hxI hf },
  { intros x hx,
    rw mem_zero_locus,
    refine set.subset.trans h _,
    intros f hf,
    rw [submodule.mem_coe, mem_vanishing_ideal] at hf,
    exact hf x hx }
end

section gc
variable (R)

/-- `zero_locus` and `vanishing_ideal` form a galois connection. -/
lemma gc : @galois_connection
  (ideal R) (order_dual (set (prime_spectrum R))) _ _
<<<<<<< HEAD
  (λ I, zero_locus I) (λ s, vanishing_ideal s) :=
λ I s, subset_zero_locus_iff_le_vanishing_ideal s I
=======
  (λ I, zero_locus I) (λ t, vanishing_ideal t) :=
λ I t, subset_zero_locus_iff_le_vanishing_ideal t I
>>>>>>> bb7631fb

/-- `zero_locus` and `vanishing_ideal` form a galois connection. -/
lemma gc_set : @galois_connection
  (set R) (order_dual (set (prime_spectrum R))) _ _
<<<<<<< HEAD
  (λ I, zero_locus I) (λ t, vanishing_ideal t) :=
have ideal_gc : galois_connection (ideal.span) coe := (submodule.gi R R).gc,
by simpa [zero_locus_span, function.comp] using galois_connection.compose _ _ _ _ ideal_gc (gc R)

lemma subset_zero_locus_iff_subset_vanishing_ideal (s : (set (prime_spectrum R))) (t : set R) :
  s ⊆ zero_locus t ↔ t ⊆ vanishing_ideal s :=
(gc_set R) t s
=======
  (λ s, zero_locus s) (λ t, vanishing_ideal t) :=
have ideal_gc : galois_connection (ideal.span) coe := (submodule.gi R R).gc,
by simpa [zero_locus_span, function.comp] using galois_connection.compose _ _ _ _ ideal_gc (gc R)

lemma subset_zero_locus_iff_subset_vanishing_ideal (t : set (prime_spectrum R)) (s : set R) :
  t ⊆ zero_locus s ↔ s ⊆ vanishing_ideal t :=
(gc_set R) s t
>>>>>>> bb7631fb

end gc

-- TODO: we actually get the radical ideal,
-- but I think that isn't in mathlib yet.
lemma subset_vanishing_ideal_zero_locus (s : set R) :
  s ⊆ vanishing_ideal (zero_locus s) :=
(gc_set R).le_u_l s

lemma le_vanishing_ideal_zero_locus (I : ideal R) :
  I ≤ vanishing_ideal (zero_locus I) :=
(gc R).le_u_l I

<<<<<<< HEAD
lemma subset_zero_locus_vanishing_ideal (s : set (prime_spectrum R)) :
  s ⊆ zero_locus (vanishing_ideal s) :=
(gc R).l_u_le s
=======
lemma subset_zero_locus_vanishing_ideal (t : set (prime_spectrum R)) :
  t ⊆ zero_locus (vanishing_ideal t) :=
(gc R).l_u_le t
>>>>>>> bb7631fb

@[simp] lemma zero_locus_bot :
  zero_locus ((⊥ : ideal R) : set R) = set.univ :=
(gc R).l_bot

@[simp] lemma zero_locus_empty :
  zero_locus (∅ : set R) = set.univ :=
(gc_set R).l_bot

@[simp] lemma vanishing_ideal_univ :
  vanishing_ideal (∅ : set (prime_spectrum R)) = ⊤ :=
by simpa using (gc R).u_top

lemma zero_locus_empty_of_one_mem {s : set R} (h : (1:R) ∈ s) :
  zero_locus s = ∅ :=
begin
  rw set.eq_empty_iff_forall_not_mem,
  intros x hx,
  rw mem_zero_locus at hx,
  have x_prime : x.as_ideal.is_prime := by apply_instance,
  have eq_top : x.as_ideal = ⊤, { rw ideal.eq_top_iff_one, exact hx h },
  apply x_prime.1 eq_top,
end

lemma zero_locus_empty_iff_eq_top {I : ideal R} :
  zero_locus (I : set R) = ∅ ↔ I = ⊤ :=
begin
  split,
  { contrapose!,
    intro h,
    apply set.ne_empty_iff_nonempty.mpr,
    rcases ideal.exists_le_maximal I h with ⟨M, hM, hIM⟩,
    exact ⟨⟨M, hM.is_prime⟩, hIM⟩ },
  { rintro rfl, apply zero_locus_empty_of_one_mem, trivial }
end

@[simp] lemma zero_locus_univ :
  zero_locus (set.univ : set R) = ∅ :=
zero_locus_empty_of_one_mem (set.mem_univ 1)

lemma zero_locus_sup (I J : ideal R) :
  zero_locus ((I ⊔ J : ideal R) : set R) = zero_locus I ∩ zero_locus J :=
(gc R).l_sup

<<<<<<< HEAD
lemma zero_locus_union (s t : set R) :
  zero_locus (s ∪ t) = zero_locus s ∩ zero_locus t :=
(gc_set R).l_sup

lemma vanishing_ideal_union (s t : set (prime_spectrum R)) :
  vanishing_ideal (s ∪ t) = vanishing_ideal s ⊓ vanishing_ideal t :=
(gc R).u_inf

lemma zero_locus_supr {ι : Sort*} (I : ι → ideal R) :
  zero_locus ((⨆ i, I i : ideal R) : set R) = (⋂ i, zero_locus (I i)) :=
(gc R).l_supr

lemma zero_locus_Union {ι : Sort*} (s : ι → set R) :
  zero_locus (⋃ i, s i) = (⋂ i, zero_locus (s i)) :=
(gc_set R).l_supr

lemma vanishing_ideal_Union {ι : Sort*} (s : ι → set (prime_spectrum R)) :
  vanishing_ideal (⋃ i, s i) = (⨅ i, vanishing_ideal (s i)) :=
=======
lemma zero_locus_union (s s' : set R) :
  zero_locus (s ∪ s') = zero_locus s ∩ zero_locus s' :=
(gc_set R).l_sup

lemma vanishing_ideal_union (t t' : set (prime_spectrum R)) :
  vanishing_ideal (t ∪ t') = vanishing_ideal t ⊓ vanishing_ideal t' :=
(gc R).u_inf

lemma zero_locus_supr {ι : Sort*} (I : ι → ideal R) :
  zero_locus ((⨆ i, I i : ideal R) : set R) = (⋂ i, zero_locus (I i)) :=
(gc R).l_supr

lemma zero_locus_Union {ι : Sort*} (s : ι → set R) :
  zero_locus (⋃ i, s i) = (⋂ i, zero_locus (s i)) :=
(gc_set R).l_supr

lemma vanishing_ideal_Union {ι : Sort*} (t : ι → set (prime_spectrum R)) :
  vanishing_ideal (⋃ i, t i) = (⨅ i, vanishing_ideal (t i)) :=
>>>>>>> bb7631fb
(gc R).u_infi

lemma zero_locus_inf (I J : ideal R) :
  zero_locus ((I ⊓ J : ideal R) : set R) = zero_locus I ∪ zero_locus J :=
begin
  ext x,
  split,
  { rintro h,
    rw set.mem_union,
    simp only [mem_zero_locus] at h ⊢,
    -- TODO: The rest of this proof should be factored out.
    rw classical.or_iff_not_imp_right,
    intros hs r hr,
    rw set.not_subset at hs,
    rcases hs with ⟨s, hs1, hs2⟩,
    apply (ideal.is_prime.mem_or_mem (by apply_instance) _).resolve_left hs2,
    apply h,
    split,
    { exact ideal.mul_mem_left _ hr },
    { exact ideal.mul_mem_right _ hs1 } },
  { rintro (h|h),
    all_goals
    { rw mem_zero_locus at h ⊢,
      refine set.subset.trans _ h,
      intros r hr, cases hr, assumption } }
end

<<<<<<< HEAD
lemma union_zero_locus (s t : set R) :
  zero_locus s ∪ zero_locus t = zero_locus ((ideal.span s) ⊓ (ideal.span t) : ideal R) :=
by { rw zero_locus_inf, simp }

lemma sup_vanishing_ideal_le (s t : set (prime_spectrum R)) :
  vanishing_ideal s ⊔ vanishing_ideal t ≤ vanishing_ideal (s ∩ t) :=
begin
  intros r,
  rw [submodule.mem_coe, submodule.mem_sup, submodule.mem_coe, mem_vanishing_ideal],
  rintro ⟨f, hf, g, hg, rfl⟩ x ⟨hxs, hxt⟩,
=======
lemma union_zero_locus (s s' : set R) :
  zero_locus s ∪ zero_locus s' = zero_locus ((ideal.span s) ⊓ (ideal.span s') : ideal R) :=
by { rw zero_locus_inf, simp }

lemma sup_vanishing_ideal_le (t t' : set (prime_spectrum R)) :
  vanishing_ideal t ⊔ vanishing_ideal t' ≤ vanishing_ideal (t ∩ t') :=
begin
  intros r,
  rw [submodule.mem_coe, submodule.mem_sup, submodule.mem_coe, mem_vanishing_ideal],
  rintro ⟨f, hf, g, hg, rfl⟩ x ⟨hxt, hxt'⟩,
>>>>>>> bb7631fb
  rw mem_vanishing_ideal at hf hg,
  apply submodule.add_mem; solve_by_elim
end

/-- The Zariski topology on the prime spectrum of a commutative ring
is defined via the closed sets of the topology:
they are exactly those sets that are the zero locus of a subset of the ring. -/
instance zariski_topology : topological_space (prime_spectrum R) :=
topological_space.of_closed (set.range prime_spectrum.zero_locus)
  (⟨set.univ, by simp⟩)
  begin
    intros Zs h,
    rw set.sInter_eq_Inter,
    let f : Zs → set R := λ i, classical.some (h i.2),
    have hf : ∀ i : Zs, i.1 = zero_locus (f i) := λ i, (classical.some_spec (h i.2)).symm,
    simp only [hf],
    exact ⟨_, zero_locus_Union _⟩
  end
  (by { rintro _ _ ⟨s, rfl⟩ ⟨t, rfl⟩, exact ⟨_, (union_zero_locus s t).symm⟩ })

lemma is_open_iff (U : set (prime_spectrum R)) :
  is_open U ↔ ∃ s, -U = zero_locus s :=
by simp only [@eq_comm _ (-U)]; refl

lemma is_closed_iff_zero_locus (Z : set (prime_spectrum R)) :
  is_closed Z ↔ ∃ s, Z = zero_locus s :=
by rw [is_closed, is_open_iff, set.compl_compl]

lemma is_closed_zero_locus (s : set R) :
  is_closed (zero_locus s) :=
by { rw [is_closed_iff_zero_locus], exact ⟨s, rfl⟩ }

section comap
variables {S : Type v} [comm_ring S] {S' : Type*} [comm_ring S']

/-- The function between prime spectra of commutative rings induced by a ring homomorphism.
This function is continuous. -/
def comap (f : R →+* S) : prime_spectrum S → prime_spectrum R :=
λ y, ⟨ideal.comap f y.as_ideal, by exact ideal.is_prime.comap _⟩

variables (f : R →+* S)

@[simp] lemma comap_as_ideal (y : prime_spectrum S) :
  (comap f y).as_ideal = ideal.comap f y.as_ideal :=
rfl

@[simp] lemma comap_id : comap (ring_hom.id R) = id :=
funext $ λ x, ext.mpr $ by { rw [comap_as_ideal], apply ideal.ext, intros r, simp }

@[simp] lemma comap_comp (f : R →+* S) (g : S →+* S') :
  comap (g.comp f) = comap f ∘ comap g :=
funext $ λ x, ext.mpr $ by { simp, refl }

@[simp] lemma preimage_comap_zero_locus (s : set R) :
  (comap f) ⁻¹' (zero_locus s) = zero_locus (f '' s) :=
begin
  ext x,
  simp only [mem_zero_locus, set.mem_preimage, comap_as_ideal, set.image_subset_iff],
  refl
end

lemma comap_continuous (f : R →+* S) : continuous (comap f) :=
begin
  rw continuous_iff_is_closed,
  simp only [is_closed_iff_zero_locus],
  rintro _ ⟨s, rfl⟩,
  exact ⟨_, preimage_comap_zero_locus f s⟩
end

end comap

<<<<<<< HEAD
lemma zero_locus_vanishing_ideal_eq_closure (s : set (prime_spectrum R)) :
  zero_locus (vanishing_ideal s : set R) = closure s :=
begin
  apply set.subset.antisymm,
  { rintro x hx t ⟨ht, hs⟩,
    obtain ⟨fs, rfl⟩ : ∃ s, t = zero_locus s,
    by rwa [is_closed_iff_zero_locus] at ht,
    rw [subset_zero_locus_iff_subset_vanishing_ideal] at hs,
    calc fs ⊆ vanishing_ideal s : hs
        ... ⊆ x.as_ideal        : hx },
  { rw closure_subset_iff_subset_of_is_closed (is_closed_zero_locus _),
    exact subset_zero_locus_vanishing_ideal s }
end

/-- The prime spectrum of a commutative ring is a compact topological space. -/
instance : compact_space (prime_spectrum R) :=
begin
  apply compact_space_of_finite_subfamily_closed,
  intros ι Z hZc hZ,
  let f : ι → ideal R := λ i, vanishing_ideal (Z i),
  have hf : ∀ i, Z i = zero_locus (f i),
  { intro i,
    rw [zero_locus_vanishing_ideal_eq_closure, closure_eq_of_is_closed],
    exact hZc i },
  simp only [hf] at hZ,
  rw [← zero_locus_supr, zero_locus_empty_iff_eq_top, ideal.eq_top_iff_one] at hZ,
  rcases finsupp.exists_finset_of_mem_supr R _ hZ with ⟨s, hs⟩,
  use s,
  rw [← ideal.eq_top_iff_one, ←zero_locus_empty_iff_eq_top] at hs,
  simpa only [zero_locus_supr, hf] using hs
=======
lemma zero_locus_vanishing_ideal_eq_closure (t : set (prime_spectrum R)) :
  zero_locus (vanishing_ideal t : set R) = closure t :=
begin
  apply set.subset.antisymm,
  { rintro x hx t' ⟨ht', ht⟩,
    obtain ⟨fs, rfl⟩ : ∃ s, t' = zero_locus s,
    by rwa [is_closed_iff_zero_locus] at ht',
    rw [subset_zero_locus_iff_subset_vanishing_ideal] at ht,
    calc fs ⊆ vanishing_ideal t : ht
        ... ⊆ x.as_ideal        : hx },
  { rw closure_subset_iff_subset_of_is_closed (is_closed_zero_locus _),
    exact subset_zero_locus_vanishing_ideal t }
>>>>>>> bb7631fb
end

end prime_spectrum<|MERGE_RESOLUTION|>--- conflicted
+++ resolved
@@ -91,30 +91,15 @@
   zero_locus (ideal.span s : set R) = zero_locus s :=
 by { ext x, exact (submodule.gi R R).gc s x.as_ideal }
 
-<<<<<<< HEAD
-/-- The vanishing ideal of a set `s` of points
-of the prime spectrum of a commutative ring `R`
-is the largest ideal of the ring that is contained in all the prime ideals in the set `s`.
-=======
+
 /-- The vanishing ideal of a set `t` of points
 of the prime spectrum of a commutative ring `R`
 is the intersection of all the prime ideals in the set `t`.
->>>>>>> bb7631fb
 
 An element `f` of `R` can be thought of as a dependent function
 on the prime spectrum of `R`.
 At a point `x` (a prime ideal)
 the function (i.e., element) `f` takes values in the quotient ring `R` modulo the prime ideal `x`.
-<<<<<<< HEAD
-In this manner, `vanishing_ideal s` is exactly the ideal of `R`
-consisting of all "functions" that vanish on all of `s`.
--/
-def vanishing_ideal (s : set (prime_spectrum R)) : ideal R :=
-⨅ (x : prime_spectrum R) (h : x ∈ s), x.as_ideal
-
-lemma coe_vanishing_ideal (s : set (prime_spectrum R)) :
-  (vanishing_ideal s : set R) = {f : R | ∀ x : prime_spectrum R, x ∈ s → f ∈ x.as_ideal} :=
-=======
 In this manner, `vanishing_ideal t` is exactly the ideal of `R`
 consisting of all "functions" that vanish on all of `t`.
 -/
@@ -123,7 +108,6 @@
 
 lemma coe_vanishing_ideal (t : set (prime_spectrum R)) :
   (vanishing_ideal t : set R) = {f : R | ∀ x : prime_spectrum R, x ∈ t → f ∈ x.as_ideal} :=
->>>>>>> bb7631fb
 begin
   ext f,
   rw [vanishing_ideal, submodule.mem_coe, submodule.mem_infi],
@@ -131,21 +115,12 @@
   rw [submodule.mem_infi],
 end
 
-<<<<<<< HEAD
-lemma mem_vanishing_ideal (s : set (prime_spectrum R)) (f : R) :
-  f ∈ vanishing_ideal s ↔ ∀ x : prime_spectrum R, x ∈ s → f ∈ x.as_ideal :=
-by rw [← submodule.mem_coe, coe_vanishing_ideal, set.mem_set_of_eq]
-
-lemma subset_zero_locus_iff_le_vanishing_ideal (s : (set (prime_spectrum R))) (I : ideal R) :
-  s ⊆ zero_locus I ↔ I ≤ vanishing_ideal s :=
-=======
 lemma mem_vanishing_ideal (t : set (prime_spectrum R)) (f : R) :
   f ∈ vanishing_ideal t ↔ ∀ x : prime_spectrum R, x ∈ t → f ∈ x.as_ideal :=
 by rw [← submodule.mem_coe, coe_vanishing_ideal, set.mem_set_of_eq]
 
 lemma subset_zero_locus_iff_le_vanishing_ideal (t : set (prime_spectrum R)) (I : ideal R) :
   t ⊆ zero_locus I ↔ I ≤ vanishing_ideal t :=
->>>>>>> bb7631fb
 begin
   split; intro h,
   { intros f hf,
@@ -168,26 +143,12 @@
 /-- `zero_locus` and `vanishing_ideal` form a galois connection. -/
 lemma gc : @galois_connection
   (ideal R) (order_dual (set (prime_spectrum R))) _ _
-<<<<<<< HEAD
-  (λ I, zero_locus I) (λ s, vanishing_ideal s) :=
-λ I s, subset_zero_locus_iff_le_vanishing_ideal s I
-=======
   (λ I, zero_locus I) (λ t, vanishing_ideal t) :=
 λ I t, subset_zero_locus_iff_le_vanishing_ideal t I
->>>>>>> bb7631fb
 
 /-- `zero_locus` and `vanishing_ideal` form a galois connection. -/
 lemma gc_set : @galois_connection
   (set R) (order_dual (set (prime_spectrum R))) _ _
-<<<<<<< HEAD
-  (λ I, zero_locus I) (λ t, vanishing_ideal t) :=
-have ideal_gc : galois_connection (ideal.span) coe := (submodule.gi R R).gc,
-by simpa [zero_locus_span, function.comp] using galois_connection.compose _ _ _ _ ideal_gc (gc R)
-
-lemma subset_zero_locus_iff_subset_vanishing_ideal (s : (set (prime_spectrum R))) (t : set R) :
-  s ⊆ zero_locus t ↔ t ⊆ vanishing_ideal s :=
-(gc_set R) t s
-=======
   (λ s, zero_locus s) (λ t, vanishing_ideal t) :=
 have ideal_gc : galois_connection (ideal.span) coe := (submodule.gi R R).gc,
 by simpa [zero_locus_span, function.comp] using galois_connection.compose _ _ _ _ ideal_gc (gc R)
@@ -195,7 +156,6 @@
 lemma subset_zero_locus_iff_subset_vanishing_ideal (t : set (prime_spectrum R)) (s : set R) :
   t ⊆ zero_locus s ↔ s ⊆ vanishing_ideal t :=
 (gc_set R) s t
->>>>>>> bb7631fb
 
 end gc
 
@@ -209,15 +169,9 @@
   I ≤ vanishing_ideal (zero_locus I) :=
 (gc R).le_u_l I
 
-<<<<<<< HEAD
-lemma subset_zero_locus_vanishing_ideal (s : set (prime_spectrum R)) :
-  s ⊆ zero_locus (vanishing_ideal s) :=
-(gc R).l_u_le s
-=======
 lemma subset_zero_locus_vanishing_ideal (t : set (prime_spectrum R)) :
   t ⊆ zero_locus (vanishing_ideal t) :=
 (gc R).l_u_le t
->>>>>>> bb7631fb
 
 @[simp] lemma zero_locus_bot :
   zero_locus ((⊥ : ideal R) : set R) = set.univ :=
@@ -262,13 +216,12 @@
   zero_locus ((I ⊔ J : ideal R) : set R) = zero_locus I ∩ zero_locus J :=
 (gc R).l_sup
 
-<<<<<<< HEAD
-lemma zero_locus_union (s t : set R) :
-  zero_locus (s ∪ t) = zero_locus s ∩ zero_locus t :=
+lemma zero_locus_union (s s' : set R) :
+  zero_locus (s ∪ s') = zero_locus s ∩ zero_locus s' :=
 (gc_set R).l_sup
 
-lemma vanishing_ideal_union (s t : set (prime_spectrum R)) :
-  vanishing_ideal (s ∪ t) = vanishing_ideal s ⊓ vanishing_ideal t :=
+lemma vanishing_ideal_union (t t' : set (prime_spectrum R)) :
+  vanishing_ideal (t ∪ t') = vanishing_ideal t ⊓ vanishing_ideal t' :=
 (gc R).u_inf
 
 lemma zero_locus_supr {ι : Sort*} (I : ι → ideal R) :
@@ -279,28 +232,8 @@
   zero_locus (⋃ i, s i) = (⋂ i, zero_locus (s i)) :=
 (gc_set R).l_supr
 
-lemma vanishing_ideal_Union {ι : Sort*} (s : ι → set (prime_spectrum R)) :
-  vanishing_ideal (⋃ i, s i) = (⨅ i, vanishing_ideal (s i)) :=
-=======
-lemma zero_locus_union (s s' : set R) :
-  zero_locus (s ∪ s') = zero_locus s ∩ zero_locus s' :=
-(gc_set R).l_sup
-
-lemma vanishing_ideal_union (t t' : set (prime_spectrum R)) :
-  vanishing_ideal (t ∪ t') = vanishing_ideal t ⊓ vanishing_ideal t' :=
-(gc R).u_inf
-
-lemma zero_locus_supr {ι : Sort*} (I : ι → ideal R) :
-  zero_locus ((⨆ i, I i : ideal R) : set R) = (⋂ i, zero_locus (I i)) :=
-(gc R).l_supr
-
-lemma zero_locus_Union {ι : Sort*} (s : ι → set R) :
-  zero_locus (⋃ i, s i) = (⋂ i, zero_locus (s i)) :=
-(gc_set R).l_supr
-
 lemma vanishing_ideal_Union {ι : Sort*} (t : ι → set (prime_spectrum R)) :
   vanishing_ideal (⋃ i, t i) = (⨅ i, vanishing_ideal (t i)) :=
->>>>>>> bb7631fb
 (gc R).u_infi
 
 lemma zero_locus_inf (I J : ideal R) :
@@ -328,18 +261,6 @@
       intros r hr, cases hr, assumption } }
 end
 
-<<<<<<< HEAD
-lemma union_zero_locus (s t : set R) :
-  zero_locus s ∪ zero_locus t = zero_locus ((ideal.span s) ⊓ (ideal.span t) : ideal R) :=
-by { rw zero_locus_inf, simp }
-
-lemma sup_vanishing_ideal_le (s t : set (prime_spectrum R)) :
-  vanishing_ideal s ⊔ vanishing_ideal t ≤ vanishing_ideal (s ∩ t) :=
-begin
-  intros r,
-  rw [submodule.mem_coe, submodule.mem_sup, submodule.mem_coe, mem_vanishing_ideal],
-  rintro ⟨f, hf, g, hg, rfl⟩ x ⟨hxs, hxt⟩,
-=======
 lemma union_zero_locus (s s' : set R) :
   zero_locus s ∪ zero_locus s' = zero_locus ((ideal.span s) ⊓ (ideal.span s') : ideal R) :=
 by { rw zero_locus_inf, simp }
@@ -350,7 +271,6 @@
   intros r,
   rw [submodule.mem_coe, submodule.mem_sup, submodule.mem_coe, mem_vanishing_ideal],
   rintro ⟨f, hf, g, hg, rfl⟩ x ⟨hxt, hxt'⟩,
->>>>>>> bb7631fb
   rw mem_vanishing_ideal at hf hg,
   apply submodule.add_mem; solve_by_elim
 end
@@ -422,19 +342,18 @@
 
 end comap
 
-<<<<<<< HEAD
-lemma zero_locus_vanishing_ideal_eq_closure (s : set (prime_spectrum R)) :
-  zero_locus (vanishing_ideal s : set R) = closure s :=
+lemma zero_locus_vanishing_ideal_eq_closure (t : set (prime_spectrum R)) :
+  zero_locus (vanishing_ideal t : set R) = closure t :=
 begin
   apply set.subset.antisymm,
-  { rintro x hx t ⟨ht, hs⟩,
-    obtain ⟨fs, rfl⟩ : ∃ s, t = zero_locus s,
-    by rwa [is_closed_iff_zero_locus] at ht,
-    rw [subset_zero_locus_iff_subset_vanishing_ideal] at hs,
-    calc fs ⊆ vanishing_ideal s : hs
+  { rintro x hx t' ⟨ht', ht⟩,
+    obtain ⟨fs, rfl⟩ : ∃ s, t' = zero_locus s,
+    by rwa [is_closed_iff_zero_locus] at ht',
+    rw [subset_zero_locus_iff_subset_vanishing_ideal] at ht,
+    calc fs ⊆ vanishing_ideal t : ht
         ... ⊆ x.as_ideal        : hx },
   { rw closure_subset_iff_subset_of_is_closed (is_closed_zero_locus _),
-    exact subset_zero_locus_vanishing_ideal s }
+    exact subset_zero_locus_vanishing_ideal t }
 end
 
 /-- The prime spectrum of a commutative ring is a compact topological space. -/
@@ -453,20 +372,6 @@
   use s,
   rw [← ideal.eq_top_iff_one, ←zero_locus_empty_iff_eq_top] at hs,
   simpa only [zero_locus_supr, hf] using hs
-=======
-lemma zero_locus_vanishing_ideal_eq_closure (t : set (prime_spectrum R)) :
-  zero_locus (vanishing_ideal t : set R) = closure t :=
-begin
-  apply set.subset.antisymm,
-  { rintro x hx t' ⟨ht', ht⟩,
-    obtain ⟨fs, rfl⟩ : ∃ s, t' = zero_locus s,
-    by rwa [is_closed_iff_zero_locus] at ht',
-    rw [subset_zero_locus_iff_subset_vanishing_ideal] at ht,
-    calc fs ⊆ vanishing_ideal t : ht
-        ... ⊆ x.as_ideal        : hx },
-  { rw closure_subset_iff_subset_of_is_closed (is_closed_zero_locus _),
-    exact subset_zero_locus_vanishing_ideal t }
->>>>>>> bb7631fb
 end
 
 end prime_spectrum