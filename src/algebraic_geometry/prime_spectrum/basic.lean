--- conflicted
+++ resolved
@@ -794,21 +794,12 @@
 lemma le_iff_specializes (x y : prime_spectrum R) :
   x ≤ y ↔ x ⤳ y :=
 (le_iff_mem_closure x y).trans specializes_iff_mem_closure.symm
-<<<<<<< HEAD
 
 /-- `nhds` as an order embedding. -/
 @[simps { fully_applied := tt }]
 def nhds_order_embedding : prime_spectrum R ↪o filter (prime_spectrum R) :=
 order_embedding.of_map_le_iff nhds $ λ a b, (le_iff_specializes a b).symm
 
-=======
-
-/-- `nhds` as an order embedding. -/
-@[simps { fully_applied := tt }]
-def nhds_order_embedding : prime_spectrum R ↪o filter (prime_spectrum R) :=
-order_embedding.of_map_le_iff nhds $ λ a b, (le_iff_specializes a b).symm
-
->>>>>>> 0a3e8d38
 instance : t0_space (prime_spectrum R) := ⟨nhds_order_embedding.injective⟩
 
 end order
