--- conflicted
+++ resolved
@@ -774,21 +774,12 @@
 
 variable {R}
 
-<<<<<<< HEAD
-lemma local_hom_iff_comap_closed_point {S : Type v} [comm_ring S] [local_ring S] (f : R →+* S) :
-  is_local_ring_hom f ↔ prime_spectrum.comap f (closed_point S) = closed_point R :=
-=======
 lemma is_local_ring_hom_iff_comap_closed_point {S : Type v} [comm_ring S] [local_ring S]
   (f : R →+* S) : is_local_ring_hom f ↔ prime_spectrum.comap f (closed_point S) = closed_point R :=
->>>>>>> 03872fdd
 by { rw [(local_hom_tfae f).out 0 4, subtype.ext_iff], refl }
 
 @[simp] lemma comap_closed_point {S : Type v} [comm_ring S] [local_ring S] (f : R →+* S)
   [is_local_ring_hom f] : prime_spectrum.comap f (closed_point S) = closed_point R :=
-<<<<<<< HEAD
-(local_hom_iff_comap_closed_point f).mp infer_instance
-=======
 (is_local_ring_hom_iff_comap_closed_point f).mp infer_instance
->>>>>>> 03872fdd
 
 end local_ring