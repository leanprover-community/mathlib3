/-
Copyright (c) 2020 Johan Commelin. All rights reserved.
Released under Apache 2.0 license as described in the file LICENSE.
Authors: Johan Commelin
-/
import algebra.punit_instances
import linear_algebra.finsupp
import ring_theory.nilpotent
import ring_theory.localization.away
import ring_theory.ideal.prod
import ring_theory.ideal.over
import topology.sets.opens
import topology.sober

/-!
# Prime spectrum of a commutative ring

The prime spectrum of a commutative ring is the type of all prime ideals.
It is naturally endowed with a topology: the Zariski topology.

(It is also naturally endowed with a sheaf of rings,
which is constructed in `algebraic_geometry.structure_sheaf`.)

## Main definitions

* `prime_spectrum R`: The prime spectrum of a commutative ring `R`,
  i.e., the set of all prime ideals of `R`.
* `zero_locus s`: The zero locus of a subset `s` of `R`
  is the subset of `prime_spectrum R` consisting of all prime ideals that contain `s`.
* `vanishing_ideal t`: The vanishing ideal of a subset `t` of `prime_spectrum R`
  is the intersection of points in `t` (viewed as prime ideals).

## Conventions

We denote subsets of rings with `s`, `s'`, etc...
whereas we denote subsets of prime spectra with `t`, `t'`, etc...

## Inspiration/contributors

The contents of this file draw inspiration from
<https://github.com/ramonfmir/lean-scheme>
which has contributions from Ramon Fernandez Mir, Kevin Buzzard, Kenny Lau,
and Chris Hughes (on an earlier repository).

-/

noncomputable theory
open_locale classical

universes u v

variables (R : Type u) [comm_ring R]

/-- The prime spectrum of a commutative ring `R`
is the type of all prime ideals of `R`.

It is naturally endowed with a topology (the Zariski topology),
and a sheaf of commutative rings (see `algebraic_geometry.structure_sheaf`).
It is a fundamental building block in algebraic geometry. -/
@[nolint has_inhabited_instance]
def prime_spectrum := {I : ideal R // I.is_prime}

variable {R}

namespace prime_spectrum

/-- A method to view a point in the prime spectrum of a commutative ring
as an ideal of that ring. -/
abbreviation as_ideal (x : prime_spectrum R) : ideal R := x.val

instance is_prime (x : prime_spectrum R) :
  x.as_ideal.is_prime := x.2

/--
The prime spectrum of the zero ring is empty.
-/
lemma punit (x : prime_spectrum punit) : false :=
x.1.ne_top_iff_one.1 x.2.1 $ subsingleton.elim (0 : punit) 1 ▸ x.1.zero_mem

section
variables (R) (S : Type v) [comm_ring S]

/-- The prime spectrum of `R × S` is in bijection with the disjoint unions of the prime spectrum of
    `R` and the prime spectrum of `S`. -/
noncomputable def prime_spectrum_prod :
  prime_spectrum (R × S) ≃ prime_spectrum R ⊕ prime_spectrum S :=
ideal.prime_ideals_equiv R S

variables {R S}

@[simp] lemma prime_spectrum_prod_symm_inl_as_ideal (x : prime_spectrum R) :
  ((prime_spectrum_prod R S).symm (sum.inl x)).as_ideal = ideal.prod x.as_ideal ⊤ :=
by { cases x, refl }
@[simp] lemma prime_spectrum_prod_symm_inr_as_ideal (x : prime_spectrum S) :
  ((prime_spectrum_prod R S).symm (sum.inr x)).as_ideal = ideal.prod ⊤ x.as_ideal :=
by { cases x, refl }

end

@[ext] lemma ext {x y : prime_spectrum R} :
  x = y ↔ x.as_ideal = y.as_ideal :=
subtype.ext_iff_val

/-- The zero locus of a set `s` of elements of a commutative ring `R`
is the set of all prime ideals of the ring that contain the set `s`.

An element `f` of `R` can be thought of as a dependent function
on the prime spectrum of `R`.
At a point `x` (a prime ideal)
the function (i.e., element) `f` takes values in the quotient ring `R` modulo the prime ideal `x`.
In this manner, `zero_locus s` is exactly the subset of `prime_spectrum R`
where all "functions" in `s` vanish simultaneously.
-/
def zero_locus (s : set R) : set (prime_spectrum R) :=
{x | s ⊆ x.as_ideal}

@[simp] lemma mem_zero_locus (x : prime_spectrum R) (s : set R) :
  x ∈ zero_locus s ↔ s ⊆ x.as_ideal := iff.rfl

@[simp] lemma zero_locus_span (s : set R) :
  zero_locus (ideal.span s : set R) = zero_locus s :=
by { ext x, exact (submodule.gi R R).gc s x.as_ideal }

/-- The vanishing ideal of a set `t` of points
of the prime spectrum of a commutative ring `R`
is the intersection of all the prime ideals in the set `t`.

An element `f` of `R` can be thought of as a dependent function
on the prime spectrum of `R`.
At a point `x` (a prime ideal)
the function (i.e., element) `f` takes values in the quotient ring `R` modulo the prime ideal `x`.
In this manner, `vanishing_ideal t` is exactly the ideal of `R`
consisting of all "functions" that vanish on all of `t`.
-/
def vanishing_ideal (t : set (prime_spectrum R)) : ideal R :=
⨅ (x : prime_spectrum R) (h : x ∈ t), x.as_ideal

lemma coe_vanishing_ideal (t : set (prime_spectrum R)) :
  (vanishing_ideal t : set R) = {f : R | ∀ x : prime_spectrum R, x ∈ t → f ∈ x.as_ideal} :=
begin
  ext f,
  rw [vanishing_ideal, set_like.mem_coe, submodule.mem_infi],
  apply forall_congr, intro x,
  rw [submodule.mem_infi],
end

lemma mem_vanishing_ideal (t : set (prime_spectrum R)) (f : R) :
  f ∈ vanishing_ideal t ↔ ∀ x : prime_spectrum R, x ∈ t → f ∈ x.as_ideal :=
by rw [← set_like.mem_coe, coe_vanishing_ideal, set.mem_set_of_eq]

@[simp] lemma vanishing_ideal_singleton (x : prime_spectrum R) :
  vanishing_ideal ({x} : set (prime_spectrum R)) = x.as_ideal :=
by simp [vanishing_ideal]

lemma subset_zero_locus_iff_le_vanishing_ideal (t : set (prime_spectrum R)) (I : ideal R) :
  t ⊆ zero_locus I ↔ I ≤ vanishing_ideal t :=
⟨λ h f k, (mem_vanishing_ideal _ _).mpr (λ x j, (mem_zero_locus _ _).mpr (h j) k), λ h,
  λ x j, (mem_zero_locus _ _).mpr (le_trans h (λ f h, ((mem_vanishing_ideal _ _).mp h) x j))⟩

section gc
variable (R)

/-- `zero_locus` and `vanishing_ideal` form a galois connection. -/
lemma gc : @galois_connection (ideal R) (set (prime_spectrum R))ᵒᵈ _ _
  (λ I, zero_locus I) (λ t, vanishing_ideal t) :=
λ I t, subset_zero_locus_iff_le_vanishing_ideal t I

/-- `zero_locus` and `vanishing_ideal` form a galois connection. -/
lemma gc_set : @galois_connection (set R) (set (prime_spectrum R))ᵒᵈ _ _
  (λ s, zero_locus s) (λ t, vanishing_ideal t) :=
have ideal_gc : galois_connection (ideal.span) coe := (submodule.gi R R).gc,
by simpa [zero_locus_span, function.comp] using ideal_gc.compose (gc R)

lemma subset_zero_locus_iff_subset_vanishing_ideal (t : set (prime_spectrum R)) (s : set R) :
  t ⊆ zero_locus s ↔ s ⊆ vanishing_ideal t :=
(gc_set R) s t

end gc

lemma subset_vanishing_ideal_zero_locus (s : set R) :
  s ⊆ vanishing_ideal (zero_locus s) :=
(gc_set R).le_u_l s

lemma le_vanishing_ideal_zero_locus (I : ideal R) :
  I ≤ vanishing_ideal (zero_locus I) :=
(gc R).le_u_l I

@[simp] lemma vanishing_ideal_zero_locus_eq_radical (I : ideal R) :
  vanishing_ideal (zero_locus (I : set R)) = I.radical := ideal.ext $ λ f,
begin
  rw [mem_vanishing_ideal, ideal.radical_eq_Inf, submodule.mem_Inf],
  exact ⟨(λ h x hx, h ⟨x, hx.2⟩ hx.1), (λ h x hx, h x.1 ⟨hx, x.2⟩)⟩
end

@[simp] lemma zero_locus_radical (I : ideal R) : zero_locus (I.radical : set R) = zero_locus I :=
vanishing_ideal_zero_locus_eq_radical I ▸ (gc R).l_u_l_eq_l I

lemma subset_zero_locus_vanishing_ideal (t : set (prime_spectrum R)) :
  t ⊆ zero_locus (vanishing_ideal t) :=
(gc R).l_u_le t

lemma zero_locus_anti_mono {s t : set R} (h : s ⊆ t) : zero_locus t ⊆ zero_locus s :=
(gc_set R).monotone_l h

lemma zero_locus_anti_mono_ideal {s t : ideal R} (h : s ≤ t) :
  zero_locus (t : set R) ⊆ zero_locus (s : set R) :=
(gc R).monotone_l h

lemma vanishing_ideal_anti_mono {s t : set (prime_spectrum R)} (h : s ⊆ t) :
  vanishing_ideal t ≤ vanishing_ideal s :=
(gc R).monotone_u h

lemma zero_locus_subset_zero_locus_iff (I J : ideal R) :
  zero_locus (I : set R) ⊆ zero_locus (J : set R) ↔ J ≤ I.radical :=
⟨λ h, ideal.radical_le_radical_iff.mp (vanishing_ideal_zero_locus_eq_radical I ▸
  vanishing_ideal_zero_locus_eq_radical J ▸ vanishing_ideal_anti_mono h),
λ h, zero_locus_radical I ▸ zero_locus_anti_mono_ideal h⟩

lemma zero_locus_subset_zero_locus_singleton_iff (f g : R) :
  zero_locus ({f} : set R) ⊆ zero_locus {g} ↔ g ∈ (ideal.span ({f} : set R)).radical :=
by rw [← zero_locus_span {f}, ← zero_locus_span {g}, zero_locus_subset_zero_locus_iff,
    ideal.span_le, set.singleton_subset_iff, set_like.mem_coe]

lemma zero_locus_bot :
  zero_locus ((⊥ : ideal R) : set R) = set.univ :=
(gc R).l_bot

@[simp] lemma zero_locus_singleton_zero :
  zero_locus ({0} : set R) = set.univ :=
zero_locus_bot

@[simp] lemma zero_locus_empty :
  zero_locus (∅ : set R) = set.univ :=
(gc_set R).l_bot

@[simp] lemma vanishing_ideal_univ :
  vanishing_ideal (∅ : set (prime_spectrum R)) = ⊤ :=
by simpa using (gc R).u_top

lemma zero_locus_empty_of_one_mem {s : set R} (h : (1:R) ∈ s) :
  zero_locus s = ∅ :=
begin
  rw set.eq_empty_iff_forall_not_mem,
  intros x hx,
  rw mem_zero_locus at hx,
  have x_prime : x.as_ideal.is_prime := by apply_instance,
  have eq_top : x.as_ideal = ⊤, { rw ideal.eq_top_iff_one, exact hx h },
  apply x_prime.ne_top eq_top,
end

@[simp] lemma zero_locus_singleton_one :
  zero_locus ({1} : set R) = ∅ :=
zero_locus_empty_of_one_mem (set.mem_singleton (1 : R))

lemma zero_locus_empty_iff_eq_top {I : ideal R} :
  zero_locus (I : set R) = ∅ ↔ I = ⊤ :=
begin
  split,
  { contrapose!,
    intro h,
    apply set.ne_empty_iff_nonempty.mpr,
    rcases ideal.exists_le_maximal I h with ⟨M, hM, hIM⟩,
    exact ⟨⟨M, hM.is_prime⟩, hIM⟩ },
  { rintro rfl, apply zero_locus_empty_of_one_mem, trivial }
end

@[simp] lemma zero_locus_univ :
  zero_locus (set.univ : set R) = ∅ :=
zero_locus_empty_of_one_mem (set.mem_univ 1)

lemma zero_locus_sup (I J : ideal R) :
  zero_locus ((I ⊔ J : ideal R) : set R) = zero_locus I ∩ zero_locus J :=
(gc R).l_sup

lemma zero_locus_union (s s' : set R) :
  zero_locus (s ∪ s') = zero_locus s ∩ zero_locus s' :=
(gc_set R).l_sup

lemma vanishing_ideal_union (t t' : set (prime_spectrum R)) :
  vanishing_ideal (t ∪ t') = vanishing_ideal t ⊓ vanishing_ideal t' :=
(gc R).u_inf

lemma zero_locus_supr {ι : Sort*} (I : ι → ideal R) :
  zero_locus ((⨆ i, I i : ideal R) : set R) = (⋂ i, zero_locus (I i)) :=
(gc R).l_supr

lemma zero_locus_Union {ι : Sort*} (s : ι → set R) :
  zero_locus (⋃ i, s i) = (⋂ i, zero_locus (s i)) :=
(gc_set R).l_supr

lemma zero_locus_bUnion (s : set (set R)) :
  zero_locus (⋃ s' ∈ s, s' : set R) = ⋂ s' ∈ s, zero_locus s' :=
by simp only [zero_locus_Union]

lemma vanishing_ideal_Union {ι : Sort*} (t : ι → set (prime_spectrum R)) :
  vanishing_ideal (⋃ i, t i) = (⨅ i, vanishing_ideal (t i)) :=
(gc R).u_infi

lemma zero_locus_inf (I J : ideal R) :
  zero_locus ((I ⊓ J : ideal R) : set R) = zero_locus I ∪ zero_locus J :=
set.ext $ λ x, by simpa using x.2.inf_le

lemma union_zero_locus (s s' : set R) :
  zero_locus s ∪ zero_locus s' = zero_locus ((ideal.span s) ⊓ (ideal.span s') : ideal R) :=
by { rw zero_locus_inf, simp }

lemma zero_locus_mul (I J : ideal R) :
  zero_locus ((I * J : ideal R) : set R) = zero_locus I ∪ zero_locus J :=
set.ext $ λ x, by simpa using x.2.mul_le

lemma zero_locus_singleton_mul (f g : R) :
  zero_locus ({f * g} : set R) = zero_locus {f} ∪ zero_locus {g} :=
set.ext $ λ x, by simpa using x.2.mul_mem_iff_mem_or_mem

@[simp] lemma zero_locus_pow (I : ideal R) {n : ℕ} (hn : 0 < n) :
  zero_locus ((I ^ n : ideal R) : set R) = zero_locus I :=
zero_locus_radical (I ^ n) ▸ (I.radical_pow n hn).symm ▸ zero_locus_radical I

@[simp] lemma zero_locus_singleton_pow (f : R) (n : ℕ) (hn : 0 < n) :
  zero_locus ({f ^ n} : set R) = zero_locus {f} :=
set.ext $ λ x, by simpa using x.2.pow_mem_iff_mem n hn

lemma sup_vanishing_ideal_le (t t' : set (prime_spectrum R)) :
  vanishing_ideal t ⊔ vanishing_ideal t' ≤ vanishing_ideal (t ∩ t') :=
begin
  intros r,
  rw [submodule.mem_sup, mem_vanishing_ideal],
  rintro ⟨f, hf, g, hg, rfl⟩ x ⟨hxt, hxt'⟩,
  rw mem_vanishing_ideal at hf hg,
  apply submodule.add_mem; solve_by_elim
end

lemma mem_compl_zero_locus_iff_not_mem {f : R} {I : prime_spectrum R} :
  I ∈ (zero_locus {f} : set (prime_spectrum R))ᶜ ↔ f ∉ I.as_ideal :=
by rw [set.mem_compl_eq, mem_zero_locus, set.singleton_subset_iff]; refl

/-- The Zariski topology on the prime spectrum of a commutative ring
is defined via the closed sets of the topology:
they are exactly those sets that are the zero locus of a subset of the ring. -/
instance zariski_topology : topological_space (prime_spectrum R) :=
topological_space.of_closed (set.range prime_spectrum.zero_locus)
  (⟨set.univ, by simp⟩)
  begin
    intros Zs h,
    rw set.sInter_eq_Inter,
    let f : Zs → set R := λ i, classical.some (h i.2),
    have hf : ∀ i : Zs, ↑i = zero_locus (f i) := λ i, (classical.some_spec (h i.2)).symm,
    simp only [hf],
    exact ⟨_, zero_locus_Union _⟩
  end
  (by { rintro _ ⟨s, rfl⟩ _ ⟨t, rfl⟩, exact ⟨_, (union_zero_locus s t).symm⟩ })

lemma is_open_iff (U : set (prime_spectrum R)) :
  is_open U ↔ ∃ s, Uᶜ = zero_locus s :=
by simp only [@eq_comm _ Uᶜ]; refl

lemma is_closed_iff_zero_locus (Z : set (prime_spectrum R)) :
  is_closed Z ↔ ∃ s, Z = zero_locus s :=
by rw [← is_open_compl_iff, is_open_iff, compl_compl]

lemma is_closed_iff_zero_locus_ideal (Z : set (prime_spectrum R)) :
  is_closed Z ↔ ∃ (s : ideal R), Z = zero_locus s :=
(is_closed_iff_zero_locus _).trans
  ⟨λ x, ⟨_, x.some_spec.trans (zero_locus_span _).symm⟩, λ x, ⟨_, x.some_spec⟩⟩

lemma is_closed_iff_zero_locus_radical_ideal (Z : set (prime_spectrum R)) :
  is_closed Z ↔ ∃ (s : ideal R), s.radical = s ∧ Z = zero_locus s :=
(is_closed_iff_zero_locus_ideal _).trans
  ⟨λ x, ⟨_, ideal.radical_idem _, x.some_spec.trans (zero_locus_radical _).symm⟩,
    λ x, ⟨_, x.some_spec.2⟩⟩

lemma is_closed_zero_locus (s : set R) :
  is_closed (zero_locus s) :=
by { rw [is_closed_iff_zero_locus], exact ⟨s, rfl⟩ }

lemma is_closed_singleton_iff_is_maximal (x : prime_spectrum R) :
  is_closed ({x} : set (prime_spectrum R)) ↔ x.as_ideal.is_maximal :=
begin
  refine (is_closed_iff_zero_locus _).trans ⟨λ h, _, λ h, _⟩,
  { obtain ⟨s, hs⟩ := h,
    rw [eq_comm, set.eq_singleton_iff_unique_mem] at hs,
    refine ⟨⟨x.2.1, λ I hI, not_not.1 (mt (ideal.exists_le_maximal I) $
      not_exists.2 (λ J, not_and.2 $ λ hJ hIJ,_))⟩⟩,
    exact ne_of_lt (lt_of_lt_of_le hI hIJ) (symm $ congr_arg prime_spectrum.as_ideal
      (hs.2 ⟨J, hJ.is_prime⟩ (λ r hr, hIJ (le_of_lt hI $ hs.1 hr)))) },
  { refine ⟨x.as_ideal.1, _⟩,
    rw [eq_comm, set.eq_singleton_iff_unique_mem],
    refine ⟨λ _ h, h, λ y hy, prime_spectrum.ext.2 (h.eq_of_le y.2.ne_top hy).symm⟩ }
end

lemma zero_locus_vanishing_ideal_eq_closure (t : set (prime_spectrum R)) :
  zero_locus (vanishing_ideal t : set R) = closure t :=
begin
  apply set.subset.antisymm,
  { rintro x hx t' ⟨ht', ht⟩,
    obtain ⟨fs, rfl⟩ : ∃ s, t' = zero_locus s,
    by rwa [is_closed_iff_zero_locus] at ht',
    rw [subset_zero_locus_iff_subset_vanishing_ideal] at ht,
    exact set.subset.trans ht hx },
  { rw (is_closed_zero_locus _).closure_subset_iff,
    exact subset_zero_locus_vanishing_ideal t }
end

lemma vanishing_ideal_closure (t : set (prime_spectrum R)) :
  vanishing_ideal (closure t) = vanishing_ideal t :=
zero_locus_vanishing_ideal_eq_closure t ▸ (gc R).u_l_u_eq_u t

lemma t1_space_iff_is_field [is_domain R] :
  t1_space (prime_spectrum R) ↔ is_field R :=
begin
  refine ⟨_, λ h, _⟩,
  { introI h,
    have hbot : ideal.is_prime (⊥ : ideal R) := ideal.bot_prime,
    exact not_not.1 (mt (ring.ne_bot_of_is_maximal_of_not_is_field $
      (is_closed_singleton_iff_is_maximal _).1 (t1_space.t1 ⟨⊥, hbot⟩)) (not_not.2 rfl)) },
  { refine ⟨λ x, (is_closed_singleton_iff_is_maximal x).2 _⟩,
    by_cases hx : x.as_ideal = ⊥,
    { exact hx.symm ▸ @ideal.bot_is_maximal R (@field.to_division_ring _ h.to_field) },
    { exact absurd h (ring.not_is_field_iff_exists_prime.2 ⟨x.as_ideal, ⟨hx, x.2⟩⟩) } }
end

local notation `Z(` a `)` := zero_locus (a : set R)

lemma is_irreducible_zero_locus_iff_of_radical (I : ideal R) (hI : I.radical = I) :
  is_irreducible (zero_locus (I : set R)) ↔ I.is_prime :=
begin
  rw [ideal.is_prime_iff, is_irreducible],
  apply and_congr,
  { rw [← set.ne_empty_iff_nonempty, ne.def, zero_locus_empty_iff_eq_top] },
  { transitivity ∀ (x y : ideal R), Z(I) ⊆ Z(x) ∪ Z(y) → Z(I) ⊆ Z(x) ∨ Z(I) ⊆ Z(y),
    { simp_rw [is_preirreducible_iff_closed_union_closed, is_closed_iff_zero_locus_ideal],
      split,
      { rintros h x y, exact h _ _ ⟨x, rfl⟩ ⟨y, rfl⟩ },
      { rintros h _ _ ⟨x, rfl⟩ ⟨y, rfl⟩, exact h x y } },
    { simp_rw [← zero_locus_inf, subset_zero_locus_iff_le_vanishing_ideal,
        vanishing_ideal_zero_locus_eq_radical, hI],
      split,
      { intros h x y h',
        simp_rw [← set_like.mem_coe, ← set.singleton_subset_iff, ← ideal.span_le],
        apply h,
        rw [← hI, ← ideal.radical_le_radical_iff, ideal.radical_inf, ← ideal.radical_mul,
          ideal.radical_le_radical_iff, hI, ideal.span_mul_span],
        simpa [ideal.span_le] using h' },
      { simp_rw [or_iff_not_imp_left, set_like.not_le_iff_exists],
        rintros h s t h' ⟨x, hx, hx'⟩ y hy,
        exact h (h' ⟨ideal.mul_mem_right _ _ hx, ideal.mul_mem_left _ _ hy⟩) hx' } } }
end

lemma is_irreducible_zero_locus_iff (I : ideal R) :
  is_irreducible (zero_locus (I : set R)) ↔ I.radical.is_prime :=
(zero_locus_radical I) ▸ is_irreducible_zero_locus_iff_of_radical _ I.radical_idem

instance [is_domain R] : irreducible_space (prime_spectrum R) :=
begin
  rw [irreducible_space_def, set.top_eq_univ, ← zero_locus_bot, is_irreducible_zero_locus_iff],
  simpa using ideal.bot_prime
end

instance : quasi_sober (prime_spectrum R) :=
begin
  constructor,
  intros S h₁ h₂,
  rw [← h₂.closure_eq, ← zero_locus_vanishing_ideal_eq_closure,
    is_irreducible_zero_locus_iff] at h₁,
  use ⟨_, h₁⟩,
  obtain ⟨s, hs, rfl⟩ := (is_closed_iff_zero_locus_radical_ideal _).mp h₂,
  rw is_generic_point_iff_forall_closed h₂,
  intros Z hZ hxZ,
  obtain ⟨t, rfl⟩ := (is_closed_iff_zero_locus_ideal _).mp hZ,
  exact zero_locus_anti_mono (by simpa [hs] using hxZ),
  simp [hs]
end

section comap
variables {S : Type v} [comm_ring S] {S' : Type*} [comm_ring S']


lemma preimage_comap_zero_locus_aux (f : R →+* S) (s : set R) :
  (λ y, ⟨ideal.comap f y.as_ideal, infer_instance⟩ :
    prime_spectrum S → prime_spectrum R) ⁻¹' (zero_locus s) = zero_locus (f '' s) :=
begin
  ext x,
  simp only [mem_zero_locus, set.image_subset_iff],
  refl
end

/-- The function between prime spectra of commutative rings induced by a ring homomorphism.
This function is continuous. -/
def comap (f : R →+* S) : C(prime_spectrum S, prime_spectrum R) :=
{ to_fun := λ y, ⟨ideal.comap f y.as_ideal, infer_instance⟩,
  continuous_to_fun :=
    begin
      simp only [continuous_iff_is_closed, is_closed_iff_zero_locus],
      rintro _ ⟨s, rfl⟩,
      exact ⟨_, preimage_comap_zero_locus_aux f s⟩
    end }

variables (f : R →+* S)

@[simp] lemma comap_as_ideal (y : prime_spectrum S) :
  (comap f y).as_ideal = ideal.comap f y.as_ideal :=
rfl

@[simp] lemma comap_id : comap (ring_hom.id R) = continuous_map.id _ := by { ext, refl }

@[simp] lemma comap_comp (f : R →+* S) (g : S →+* S') :
  comap (g.comp f) = (comap f).comp (comap g) :=
rfl

lemma comap_comp_apply (f : R →+* S) (g : S →+* S') (x : prime_spectrum S') :
  prime_spectrum.comap (g.comp f) x = (prime_spectrum.comap f) (prime_spectrum.comap g x) :=
rfl

@[simp] lemma preimage_comap_zero_locus (s : set R) :
  (comap f) ⁻¹' (zero_locus s) = zero_locus (f '' s) :=
preimage_comap_zero_locus_aux f s

lemma comap_injective_of_surjective (f : R →+* S) (hf : function.surjective f) :
  function.injective (comap f) :=
λ x y h, prime_spectrum.ext.2 (ideal.comap_injective_of_surjective f hf
  (congr_arg prime_spectrum.as_ideal h : (comap f x).as_ideal = (comap f y).as_ideal))

lemma comap_singleton_is_closed_of_surjective (f : R →+* S) (hf : function.surjective f)
  (x : prime_spectrum S) (hx : is_closed ({x} : set (prime_spectrum S))) :
  is_closed ({comap f x} : set (prime_spectrum R)) :=
begin
  haveI : x.as_ideal.is_maximal := (is_closed_singleton_iff_is_maximal x).1 hx,
  exact (is_closed_singleton_iff_is_maximal _).2 (ideal.comap_is_maximal_of_surjective f hf)
end

lemma comap_singleton_is_closed_of_is_integral (f : R →+* S) (hf : f.is_integral)
  (x : prime_spectrum S) (hx : is_closed ({x} : set (prime_spectrum S))) :
  is_closed ({comap f x} : set (prime_spectrum R)) :=
(is_closed_singleton_iff_is_maximal _).2 (ideal.is_maximal_comap_of_is_integral_of_is_maximal'
  f hf x.as_ideal $ (is_closed_singleton_iff_is_maximal x).1 hx)

variable S

lemma localization_comap_inducing [algebra R S] (M : submonoid R)
  [is_localization M S] : inducing (comap (algebra_map R S)) :=
begin
  constructor,
  rw topological_space_eq_iff,
  intro U,
  simp_rw ← is_closed_compl_iff,
  generalize : Uᶜ = Z,
  simp_rw [is_closed_induced_iff, is_closed_iff_zero_locus],
  split,
  { rintro ⟨s, rfl⟩,
    refine ⟨_,⟨(algebra_map R S) ⁻¹' (ideal.span s),rfl⟩,_⟩,
    rw [preimage_comap_zero_locus, ← zero_locus_span, ← zero_locus_span s],
    congr' 1,
    exact congr_arg submodule.carrier (is_localization.map_comap M S (ideal.span s)) },
  { rintro ⟨_, ⟨t, rfl⟩, rfl⟩, simp }
end

lemma localization_comap_injective [algebra R S] (M : submonoid R)
  [is_localization M S] : function.injective (comap (algebra_map R S)) :=
begin
  intros p q h,
  replace h := congr_arg (λ (x : prime_spectrum R), ideal.map (algebra_map R S) x.as_ideal) h,
  dsimp only at h,
  erw [is_localization.map_comap M S, is_localization.map_comap M S] at h,
  ext1,
  exact h
end

lemma localization_comap_embedding [algebra R S] (M : submonoid R)
  [is_localization M S] : embedding (comap (algebra_map R S)) :=
⟨localization_comap_inducing S M, localization_comap_injective S M⟩

lemma localization_comap_range [algebra R S] (M : submonoid R)
  [is_localization M S] :
  set.range (comap (algebra_map R S)) = { p | disjoint (M : set R) p.as_ideal } :=
begin
  ext x,
  split,
  { rintro ⟨p, rfl⟩ x ⟨hx₁, hx₂⟩,
    exact (p.2.1 : ¬ _)
      (p.as_ideal.eq_top_of_is_unit_mem hx₂ (is_localization.map_units S ⟨x, hx₁⟩)) },
  { intro h,
    use ⟨x.as_ideal.map (algebra_map R S),
      is_localization.is_prime_of_is_prime_disjoint M S _ x.2 h⟩,
    ext1,
    exact is_localization.comap_map_of_is_prime_disjoint M S _ x.2 h }
end

section spec_of_surjective
/-! The comap of a surjective ring homomorphism is a closed embedding between the prime spectra. -/

open function ring_hom

lemma comap_inducing_of_surjective (hf : surjective f) : inducing (comap f) :=
{ induced := begin
    simp_rw [topological_space_eq_iff, ←is_closed_compl_iff, is_closed_induced_iff,
      is_closed_iff_zero_locus],
    refine λ s, ⟨λ ⟨F, hF⟩, ⟨zero_locus (f ⁻¹' F), ⟨f ⁻¹' F, rfl⟩,
      by rw [preimage_comap_zero_locus, surjective.image_preimage hf, hF]⟩, _⟩,
    rintros ⟨-, ⟨F, rfl⟩, hF⟩,
    exact ⟨f '' F, hF.symm.trans (preimage_comap_zero_locus f F)⟩,
  end }

<<<<<<< HEAD

lemma direct_image_of_zero_locus (hf : surjective f) (I : ideal S) :
=======
lemma image_comap_eq_comap (hf : surjective f) (I : ideal S) :
>>>>>>> 1197ec43
  comap f '' zero_locus I = zero_locus (I.comap f) :=
begin
  ext p, simp only [set.mem_image, mem_zero_locus, set_like.coe_subset_coe],
  split,
<<<<<<< HEAD
  { rintro ⟨x, hx, rfl : comap f x = p⟩ a ha, exact hx ha, },
  { intro h_I_p,
  use ideal.map f p.as_ideal,
  exact ideal.map_is_prime_of_surjective hf ((ideal.comap_mono bot_le).trans h_I_p),
  split,
  { intros x hx,
  rw ideal.mem_map_iff_of_surjective _ hf,
  obtain ⟨x', rfl : f x' = x⟩ := hf x,
  exact ⟨x', h_I_p hx, rfl⟩, },
  { sorry, }
  },
=======
  { rintro ⟨p, hp, rfl⟩ a ha, exact hp ha, },
  { intro h_I_p,
    have hp : ker f ≤ p.as_ideal :=
      (ideal.comap_mono bot_le).trans h_I_p,
    use ideal.map f p.as_ideal,
    exact ideal.map_is_prime_of_surjective hf hp,
    split,
    { intros x hx,
      rw ideal.mem_map_iff_of_surjective _ hf,
      obtain ⟨x', rfl : f x' = x⟩ := hf x,
      exact ⟨x', h_I_p hx, rfl⟩, },
    { ext x,
      change f x ∈ p.as_ideal.map f ↔ _,
      rw ideal.mem_map_iff_of_surjective _ hf,
      split,
      { rintros ⟨x', ⟨hx', heq⟩⟩,
        rw (by ring : x = x' + (x - x')),
        apply p.as_ideal.add_mem hx',
        apply hp ((mem_ker _).mpr _),
        rw [map_sub, heq, sub_self], },
      { intro hx, exact ⟨x, hx, rfl⟩, }, }, }
end

lemma range_comap_of_surjective' (hf : surjective f) :
  set.range (comap f) = zero_locus (ker f) :=
begin
  rw ← set.image_univ,
  convert image_comap_eq_comap _ _ hf _,
  rw zero_locus_bot,
>>>>>>> 1197ec43
end

lemma range_comap_of_surjective (hf : surjective f) :
    set.range (comap f) = zero_locus (ker f) :=
begin
  ext p, rw [set.mem_range, mem_zero_locus],
  split,
  { rintro ⟨p, rfl⟩ a ha,
    simp only [ideal.mem_comap, set_like.mem_coe, comap_as_ideal],
    rw (mem_ker _).mp ha, exact zero_mem _, },
  { intro h_ker_p,
    use ideal.map f p.as_ideal,
    apply ideal.map_is_prime_of_surjective hf h_ker_p,
    ext x,
    change f x ∈ p.as_ideal.map f ↔ _,
    rw ideal.mem_map_iff_of_surjective _ hf,
    split,
    { rintros ⟨x', ⟨hx', heq⟩⟩,
      rw (by ring : x = x' + (x - x')),
      apply p.as_ideal.add_mem hx',
      apply h_ker_p ((mem_ker _).mpr _),
      rw [map_sub, heq, sub_self], },
    intro hx, exact ⟨x, hx, rfl⟩, },
end

lemma is_closed_range_comap_of_surjective (hf : surjective f) : is_closed (set.range (comap f)) :=
begin
  rw range_comap_of_surjective _ f hf,
  exact is_closed_zero_locus ↑(ker f),
end

lemma closed_embedding_comap_of_surjective (hf : surjective f) : closed_embedding (comap f) :=
{ induced := (comap_inducing_of_surjective S f hf).induced,
  inj := comap_injective_of_surjective f hf,
  closed_range := is_closed_range_comap_of_surjective S f hf }

end spec_of_surjective

end comap

section basic_open

/-- `basic_open r` is the open subset containing all prime ideals not containing `r`. -/
def basic_open (r : R) : topological_space.opens (prime_spectrum R) :=
{ val := { x | r ∉ x.as_ideal },
  property := ⟨{r}, set.ext $ λ x, set.singleton_subset_iff.trans $ not_not.symm⟩ }

@[simp] lemma mem_basic_open (f : R) (x : prime_spectrum R) :
  x ∈ basic_open f ↔ f ∉ x.as_ideal := iff.rfl

lemma is_open_basic_open {a : R} : is_open ((basic_open a) : set (prime_spectrum R)) :=
(basic_open a).property

@[simp] lemma basic_open_eq_zero_locus_compl (r : R) :
  (basic_open r : set (prime_spectrum R)) = (zero_locus {r})ᶜ :=
set.ext $ λ x, by simpa only [set.mem_compl_eq, mem_zero_locus, set.singleton_subset_iff]

@[simp] lemma basic_open_one : basic_open (1 : R) = ⊤ :=
topological_space.opens.ext $ by simp

@[simp] lemma basic_open_zero : basic_open (0 : R) = ⊥ :=
topological_space.opens.ext $ by simp

lemma basic_open_le_basic_open_iff (f g : R) :
  basic_open f ≤ basic_open g ↔ f ∈ (ideal.span ({g} : set R)).radical :=
by rw [topological_space.opens.le_def, basic_open_eq_zero_locus_compl,
    basic_open_eq_zero_locus_compl, set.le_eq_subset, set.compl_subset_compl,
    zero_locus_subset_zero_locus_singleton_iff]

lemma basic_open_mul (f g : R) : basic_open (f * g) = basic_open f ⊓ basic_open g :=
topological_space.opens.ext $ by {simp [zero_locus_singleton_mul]}

lemma basic_open_mul_le_left (f g : R) : basic_open (f * g) ≤ basic_open f :=
by { rw basic_open_mul f g, exact inf_le_left }

lemma basic_open_mul_le_right (f g : R) : basic_open (f * g) ≤ basic_open g :=
by { rw basic_open_mul f g, exact inf_le_right }

@[simp] lemma basic_open_pow (f : R) (n : ℕ) (hn : 0 < n) : basic_open (f ^ n) = basic_open f :=
topological_space.opens.ext $ by simpa using zero_locus_singleton_pow f n hn

lemma is_topological_basis_basic_opens : topological_space.is_topological_basis
  (set.range (λ (r : R), (basic_open r : set (prime_spectrum R)))) :=
begin
  apply topological_space.is_topological_basis_of_open_of_nhds,
  { rintros _ ⟨r, rfl⟩,
    exact is_open_basic_open },
  { rintros p U hp ⟨s, hs⟩,
    rw [← compl_compl U, set.mem_compl_eq, ← hs, mem_zero_locus, set.not_subset] at hp,
    obtain ⟨f, hfs, hfp⟩ := hp,
    refine ⟨basic_open f, ⟨f, rfl⟩, hfp, _⟩,
    rw [← set.compl_subset_compl, ← hs, basic_open_eq_zero_locus_compl, compl_compl],
    exact zero_locus_anti_mono (set.singleton_subset_iff.mpr hfs) }
end

lemma is_basis_basic_opens :
  topological_space.opens.is_basis (set.range (@basic_open R _)) :=
begin
  unfold topological_space.opens.is_basis,
  convert is_topological_basis_basic_opens,
  rw ← set.range_comp,
end

lemma is_compact_basic_open (f : R) : is_compact (basic_open f : set (prime_spectrum R)) :=
is_compact_of_finite_subfamily_closed $ λ ι Z hZc hZ,
begin
  let I : ι → ideal R := λ i, vanishing_ideal (Z i),
  have hI : ∀ i, Z i = zero_locus (I i) := λ i,
    by simpa only [zero_locus_vanishing_ideal_eq_closure] using (hZc i).closure_eq.symm,
  rw [basic_open_eq_zero_locus_compl f, set.inter_comm, ← set.diff_eq,
      set.diff_eq_empty, funext hI, ← zero_locus_supr] at hZ,
  obtain ⟨n, hn⟩ : f ∈ (⨆ (i : ι), I i).radical,
  { rw ← vanishing_ideal_zero_locus_eq_radical,
    apply vanishing_ideal_anti_mono hZ,
    exact (subset_vanishing_ideal_zero_locus {f} (set.mem_singleton f)) },
  rcases submodule.exists_finset_of_mem_supr I hn with ⟨s, hs⟩,
  use s,
  -- Using simp_rw here, because `hI` and `zero_locus_supr` need to be applied underneath binders
  simp_rw [basic_open_eq_zero_locus_compl f, set.inter_comm, ← set.diff_eq,
           set.diff_eq_empty, hI, ← zero_locus_supr],
  rw ← zero_locus_radical, -- this one can't be in `simp_rw` because it would loop
  apply zero_locus_anti_mono,
  rw set.singleton_subset_iff,
  exact ⟨n, hs⟩
end

@[simp]
lemma basic_open_eq_bot_iff (f : R) :
  basic_open f = ⊥ ↔ is_nilpotent f :=
begin
  rw [← subtype.coe_injective.eq_iff, basic_open_eq_zero_locus_compl],
  simp only [set.eq_univ_iff_forall, topological_space.opens.empty_eq, set.singleton_subset_iff,
    topological_space.opens.coe_bot, nilpotent_iff_mem_prime, set.compl_empty_iff, mem_zero_locus,
    set_like.mem_coe],
  exact subtype.forall,
end

lemma localization_away_comap_range (S : Type v) [comm_ring S] [algebra R S] (r : R)
  [is_localization.away r S] : set.range (comap (algebra_map R S)) = basic_open r :=
begin
  rw localization_comap_range S (submonoid.powers r),
  ext,
  simp only [mem_zero_locus, basic_open_eq_zero_locus_compl, set_like.mem_coe, set.mem_set_of_eq,
    set.singleton_subset_iff, set.mem_compl_eq],
  split,
  { intros h₁ h₂,
    exact h₁ ⟨submonoid.mem_powers r, h₂⟩ },
  { rintros h₁ _ ⟨⟨n, rfl⟩, h₃⟩,
    exact h₁ (x.2.mem_of_pow_mem _ h₃) },
end

lemma localization_away_open_embedding (S : Type v) [comm_ring S] [algebra R S] (r : R)
  [is_localization.away r S] : open_embedding (comap (algebra_map R S)) :=
{ to_embedding := localization_comap_embedding S (submonoid.powers r),
  open_range := by { rw localization_away_comap_range S r, exact is_open_basic_open } }

end basic_open

/-- The prime spectrum of a commutative ring is a compact topological space. -/
instance : compact_space (prime_spectrum R) :=
{ compact_univ := by { convert is_compact_basic_open (1 : R), rw basic_open_one, refl } }

section order

/-!
## The specialization order

We endow `prime_spectrum R` with a partial order,
where `x ≤ y` if and only if `y ∈ closure {x}`.
-/

instance : partial_order (prime_spectrum R) :=
subtype.partial_order _

@[simp] lemma as_ideal_le_as_ideal (x y : prime_spectrum R) :
  x.as_ideal ≤ y.as_ideal ↔ x ≤ y :=
subtype.coe_le_coe

@[simp] lemma as_ideal_lt_as_ideal (x y : prime_spectrum R) :
  x.as_ideal < y.as_ideal ↔ x < y :=
subtype.coe_lt_coe

lemma le_iff_mem_closure (x y : prime_spectrum R) :
  x ≤ y ↔ y ∈ closure ({x} : set (prime_spectrum R)) :=
by rw [← as_ideal_le_as_ideal, ← zero_locus_vanishing_ideal_eq_closure,
    mem_zero_locus, vanishing_ideal_singleton, set_like.coe_subset_coe]

lemma le_iff_specializes (x y : prime_spectrum R) :
  x ≤ y ↔ x ⤳ y :=
(le_iff_mem_closure x y).trans specializes_iff_mem_closure.symm

/-- `nhds` as an order embedding. -/
@[simps { fully_applied := tt }]
def nhds_order_embedding : prime_spectrum R ↪o filter (prime_spectrum R) :=
order_embedding.of_map_le_iff nhds $ λ a b, (le_iff_specializes a b).symm

instance : t0_space (prime_spectrum R) := ⟨nhds_order_embedding.injective⟩

end order

/-- If `x` specializes to `y`, then there is a natural map from the localization of `y` to
the localization of `x`. -/
def localization_map_of_specializes {x y : prime_spectrum R} (h : x ⤳ y) :
  localization.at_prime y.as_ideal →+* localization.at_prime x.as_ideal :=
@is_localization.lift _ _ _ _ _ _ _ _
  localization.is_localization (algebra_map R (localization.at_prime x.as_ideal))
  begin
    rintro ⟨a, ha⟩,
    rw [← prime_spectrum.le_iff_specializes, ← as_ideal_le_as_ideal, ← set_like.coe_subset_coe,
      ← set.compl_subset_compl] at h,
    exact (is_localization.map_units _ ⟨a, (show a ∈ x.as_ideal.prime_compl, from h ha)⟩ : _)
  end

end prime_spectrum


namespace local_ring

variables (R) [local_ring R]

/--
The closed point in the prime spectrum of a local ring.
-/
def closed_point : prime_spectrum R :=
⟨maximal_ideal R, (maximal_ideal.is_maximal R).is_prime⟩

variable {R}

lemma is_local_ring_hom_iff_comap_closed_point {S : Type v} [comm_ring S] [local_ring S]
  (f : R →+* S) : is_local_ring_hom f ↔ prime_spectrum.comap f (closed_point S) = closed_point R :=
by { rw [(local_hom_tfae f).out 0 4, subtype.ext_iff], refl }

@[simp] lemma comap_closed_point {S : Type v} [comm_ring S] [local_ring S] (f : R →+* S)
  [is_local_ring_hom f] : prime_spectrum.comap f (closed_point S) = closed_point R :=
(is_local_ring_hom_iff_comap_closed_point f).mp infer_instance

end local_ring<|MERGE_RESOLUTION|>--- conflicted
+++ resolved
@@ -600,29 +600,11 @@
     exact ⟨f '' F, hF.symm.trans (preimage_comap_zero_locus f F)⟩,
   end }
 
-<<<<<<< HEAD
-
-lemma direct_image_of_zero_locus (hf : surjective f) (I : ideal S) :
-=======
 lemma image_comap_eq_comap (hf : surjective f) (I : ideal S) :
->>>>>>> 1197ec43
   comap f '' zero_locus I = zero_locus (I.comap f) :=
 begin
   ext p, simp only [set.mem_image, mem_zero_locus, set_like.coe_subset_coe],
   split,
-<<<<<<< HEAD
-  { rintro ⟨x, hx, rfl : comap f x = p⟩ a ha, exact hx ha, },
-  { intro h_I_p,
-  use ideal.map f p.as_ideal,
-  exact ideal.map_is_prime_of_surjective hf ((ideal.comap_mono bot_le).trans h_I_p),
-  split,
-  { intros x hx,
-  rw ideal.mem_map_iff_of_surjective _ hf,
-  obtain ⟨x', rfl : f x' = x⟩ := hf x,
-  exact ⟨x', h_I_p hx, rfl⟩, },
-  { sorry, }
-  },
-=======
   { rintro ⟨p, hp, rfl⟩ a ha, exact hp ha, },
   { intro h_I_p,
     have hp : ker f ≤ p.as_ideal :=
@@ -652,7 +634,6 @@
   rw ← set.image_univ,
   convert image_comap_eq_comap _ _ hf _,
   rw zero_locus_bot,
->>>>>>> 1197ec43
 end
 
 lemma range_comap_of_surjective (hf : surjective f) :
