--- conflicted
+++ resolved
@@ -497,11 +497,7 @@
  by rw [is_generic_point, closure_singleton, zero_locus_vanishing_ideal_eq_closure, h₂.closure_eq]⟩⟩
 
 section comap
-<<<<<<< HEAD
 variables {S' : Type*} [comm_ring S']
-=======
-variables {S : Type v} [comm_ring S] {S' : Type*} [comm_ring S']
->>>>>>> 11613e28
 
 lemma preimage_comap_zero_locus_aux (f : R →+* S) (s : set R) :
   (λ y, ⟨ideal.comap f y.as_ideal, infer_instance⟩ :
