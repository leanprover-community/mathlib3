--- conflicted
+++ resolved
@@ -38,7 +38,6 @@
     `x ∩ span {g / 1 | g ∈ A}` (see `Proj_iso_Spec_Top_component.to_Spec.carrier`). This ideal is
     prime, the proof is in `Proj_iso_Spec_Top_component.to_Spec.to_fun`. The fact that this function
     is continuous is found in `Proj_iso_Spec_Top_component.to_Spec`
-<<<<<<< HEAD
   - backward direction `from_Spec`:
     for any `q : Spec A⁰_f`, we sent it to `{a | forall i, aᵢ^m/f^i ∈ q}`; we need this to be a
     homogeneous prime ideal that is relevant.
@@ -53,9 +52,6 @@
     Hence we have a well defined function `Spec.T A⁰_f → Proj.T | (pbo f)`, this function is called
     `Proj_iso_Spec_Top_component.from_Spec.to_fun`. But to prove the continuity of this function,
     we need to prove `from_Spec ∘ to_Spec` and `to_Spec ∘ from_Spec` are both identities (TBC).
-=======
-  - backward direction `from_Spec`: TBC
->>>>>>> cffa0311
 
 ## Main Definitions and Statements
 
@@ -67,10 +63,6 @@
   continuous map between `Proj.T| pbo f` and `Spec.T A⁰_f`
 * `Proj_iso_Spec_Top_component.to_Spec.preimage_eq`: for any `a: A`, if `a/f^m` has degree zero,
   then the preimage of `sbo a/f^m` under `to_Spec f` is `pbo f ∩ pbo a`.
-<<<<<<< HEAD
-
-=======
->>>>>>> cffa0311
 
 * [Robin Hartshorne, *Algebraic Geometry*][Har77]: Chapter II.2 Proposition 2.5
 -/
