/-
Copyright (c) 2020 Scott Morrison. All rights reserved.
Released under Apache 2.0 license as described in the file LICENSE.
Authors: Johan Commelin, Scott Morrison
-/
import algebraic_geometry.prime_spectrum.basic
import algebra.category.CommRing.colimits
import algebra.category.CommRing.limits
import topology.sheaves.local_predicate
import ring_theory.localization
import ring_theory.subring.basic

/-!
# The structure sheaf on `prime_spectrum R`.

We define the structure sheaf on `Top.of (prime_spectrum R)`, for a commutative ring `R` and prove
basic properties about it. We define this as a subsheaf of the sheaf of dependent functions into the
localizations, cut out by the condition that the function must be locally equal to a ratio of
elements of `R`.

Because the condition "is equal to a fraction" passes to smaller open subsets,
the subset of functions satisfying this condition is automatically a subpresheaf.
Because the condition "is locally equal to a fraction" is local,
it is also a subsheaf.

(It may be helpful to refer back to `topology.sheaves.sheaf_of_functions`,
where we show that dependent functions into any type family form a sheaf,
and also `topology.sheaves.local_predicate`, where we characterise the predicates
which pick out sub-presheaves and sub-sheaves of these sheaves.)

We also set up the ring structure, obtaining
`structure_sheaf R : sheaf CommRing (Top.of (prime_spectrum R))`.

We then construct two basic isomorphisms, relating the structure sheaf to the underlying ring `R`.
First, `structure_sheaf.stalk_iso` gives an isomorphism between the stalk of the structure sheaf
at a point `p` and the localization of `R` at the prime ideal `p`. Second,
`structure_sheaf.basic_open_iso` gives an isomorphism between the structure sheaf on `basic_open f`
and the localization of `R` at the submonoid of powers of `f`.

## References

* [Robin Hartshorne, *Algebraic Geometry*][Har77]


-/

universe u

noncomputable theory

variables (R : Type u) [comm_ring R]

open Top
open topological_space
open category_theory
open opposite

namespace algebraic_geometry

/--
The prime spectrum, just as a topological space.
-/
def prime_spectrum.Top : Top := Top.of (prime_spectrum R)

namespace structure_sheaf

/--
The type family over `prime_spectrum R` consisting of the localization over each point.
-/
@[derive [comm_ring, local_ring]]
def localizations (P : prime_spectrum.Top R) : Type u := localization.at_prime P.as_ideal

instance (P : prime_spectrum.Top R) : inhabited (localizations R P) :=
⟨1⟩

instance (U : opens (prime_spectrum.Top R)) (x : U) :
  algebra R (localizations R x) :=
localization.algebra

instance (U : opens (prime_spectrum.Top R)) (x : U) :
  is_localization.at_prime (localizations R x) (x : prime_spectrum.Top R).as_ideal :=
localization.is_localization

variables {R}

/--
The predicate saying that a dependent function on an open `U` is realised as a fixed fraction
`r / s` in each of the stalks (which are localizations at various prime ideals).
-/
def is_fraction {U : opens (prime_spectrum.Top R)} (f : Π x : U, localizations R x) : Prop :=
∃ (r s : R), ∀ x : U,
  ¬ (s ∈ x.1.as_ideal) ∧ f x * algebra_map _ _ s = algebra_map _ _ r

lemma is_fraction.eq_mk' {U : opens (prime_spectrum.Top R)} {f : Π x : U, localizations R x}
  (hf : is_fraction f) :
  ∃ (r s : R) , ∀ x : U, ∃ (hs : s ∉ x.1.as_ideal), f x =
    is_localization.mk' (localization.at_prime _) r
      (⟨s, hs⟩ : (x : prime_spectrum.Top R).as_ideal.prime_compl) :=
begin
  rcases hf with ⟨r, s, h⟩,
  refine ⟨r, s, λ x, ⟨(h x).1, (is_localization.mk'_eq_iff_eq_mul.mpr _).symm⟩⟩,
  exact (h x).2.symm,
end

variables (R)

/--
The predicate `is_fraction` is "prelocal",
in the sense that if it holds on `U` it holds on any open subset `V` of `U`.
-/
def is_fraction_prelocal : prelocal_predicate (localizations R) :=
{ pred := λ U f, is_fraction f,
  res := by { rintro V U i f ⟨r, s, w⟩, exact ⟨r, s, λ x, w (i x)⟩ } }

/--
We will define the structure sheaf as
the subsheaf of all dependent functions in `Π x : U, localizations R x`
consisting of those functions which can locally be expressed as a ratio of
(the images in the localization of) elements of `R`.

Quoting Hartshorne:

For an open set $U ⊆ Spec A$, we define $𝒪(U)$ to be the set of functions
$s : U → ⨆_{𝔭 ∈ U} A_𝔭$, such that $s(𝔭) ∈ A_𝔭$ for each $𝔭$,
and such that $s$ is locally a quotient of elements of $A$:
to be precise, we require that for each $𝔭 ∈ U$, there is a neighborhood $V$ of $𝔭$,
contained in $U$, and elements $a, f ∈ A$, such that for each $𝔮 ∈ V, f ∉ 𝔮$,
and $s(𝔮) = a/f$ in $A_𝔮$.

Now Hartshorne had the disadvantage of not knowing about dependent functions,
so we replace his circumlocution about functions into a disjoint union with
`Π x : U, localizations x`.
-/
def is_locally_fraction : local_predicate (localizations R) :=
(is_fraction_prelocal R).sheafify

@[simp]
lemma is_locally_fraction_pred
  {U : opens (prime_spectrum.Top R)} (f : Π x : U, localizations R x) :
  (is_locally_fraction R).pred f =
  ∀ x : U, ∃ (V) (m : x.1 ∈ V) (i : V ⟶ U),
  ∃ (r s : R), ∀ y : V,
  ¬ (s ∈ y.1.as_ideal) ∧
    f (i y : U) * algebra_map _ _ s = algebra_map _ _ r :=
rfl

/--
The functions satisfying `is_locally_fraction` form a subring.
-/
def sections_subring (U : (opens (prime_spectrum.Top R))ᵒᵖ) :
  subring (Π x : unop U, localizations R x) :=
{ carrier := { f | (is_locally_fraction R).pred f },
  zero_mem' :=
  begin
    refine λ x, ⟨unop U, x.2, 𝟙 _, 0, 1, λ y, ⟨_, _⟩⟩,
    { rw ←ideal.ne_top_iff_one, exact y.1.is_prime.1, },
    { simp, },
  end,
  one_mem' :=
  begin
    refine λ x, ⟨unop U, x.2, 𝟙 _, 1, 1, λ y, ⟨_, _⟩⟩,
    { rw ←ideal.ne_top_iff_one, exact y.1.is_prime.1, },
    { simp, },
  end,
  add_mem' :=
  begin
    intros a b ha hb x,
    rcases ha x with ⟨Va, ma, ia, ra, sa, wa⟩,
    rcases hb x with ⟨Vb, mb, ib, rb, sb, wb⟩,
    refine ⟨Va ⊓ Vb, ⟨ma, mb⟩, opens.inf_le_left _ _ ≫ ia, ra * sb + rb * sa, sa * sb, _⟩,
    intro y,
    rcases wa (opens.inf_le_left _ _ y) with ⟨nma, wa⟩,
    rcases wb (opens.inf_le_right _ _ y) with ⟨nmb, wb⟩,
    fsplit,
    { intro H, cases y.1.is_prime.mem_or_mem H; contradiction, },
    { simp only [add_mul, ring_hom.map_add, pi.add_apply, ring_hom.map_mul],
      erw [←wa, ←wb],
      simp only [mul_assoc],
      congr' 2,
      rw [mul_comm], refl, }
  end,
  neg_mem' :=
  begin
    intros a ha x,
    rcases ha x with ⟨V, m, i, r, s, w⟩,
    refine ⟨V, m, i, -r, s, _⟩,
    intro y,
    rcases w y with ⟨nm, w⟩,
    fsplit,
    { exact nm, },
    { simp only [ring_hom.map_neg, pi.neg_apply],
      erw [←w],
      simp only [neg_mul_eq_neg_mul_symm], }
  end,
  mul_mem' :=
  begin
    intros a b ha hb x,
    rcases ha x with ⟨Va, ma, ia, ra, sa, wa⟩,
    rcases hb x with ⟨Vb, mb, ib, rb, sb, wb⟩,
    refine ⟨Va ⊓ Vb, ⟨ma, mb⟩, opens.inf_le_left _ _ ≫ ia, ra * rb, sa * sb, _⟩,
    intro y,
    rcases wa (opens.inf_le_left _ _ y) with ⟨nma, wa⟩,
    rcases wb (opens.inf_le_right _ _ y) with ⟨nmb, wb⟩,
    fsplit,
    { intro H, cases y.1.is_prime.mem_or_mem H; contradiction, },
    { simp only [pi.mul_apply, ring_hom.map_mul],
      erw [←wa, ←wb],
      simp only [mul_left_comm, mul_assoc, mul_comm],
      refl, }
  end, }

end structure_sheaf

open structure_sheaf

/--
The structure sheaf (valued in `Type`, not yet `CommRing`) is the subsheaf consisting of
functions satisfying `is_locally_fraction`.
-/
def structure_sheaf_in_Type : sheaf (Type u) (prime_spectrum.Top R):=
subsheaf_to_Types (is_locally_fraction R)

instance comm_ring_structure_sheaf_in_Type_obj (U : (opens (prime_spectrum.Top R))ᵒᵖ) :
  comm_ring ((structure_sheaf_in_Type R).1.obj U) :=
(sections_subring R U).to_comm_ring

open _root_.prime_spectrum

/--
The structure presheaf, valued in `CommRing`, constructed by dressing up the `Type` valued
structure presheaf.
-/
@[simps]
def structure_presheaf_in_CommRing : presheaf CommRing (prime_spectrum.Top R) :=
{ obj := λ U, CommRing.of ((structure_sheaf_in_Type R).1.obj U),
  map := λ U V i,
  { to_fun := ((structure_sheaf_in_Type R).1.map i),
    map_zero' := rfl,
    map_add' := λ x y, rfl,
    map_one' := rfl,
    map_mul' := λ x y, rfl, }, }

/--
Some glue, verifying that that structure presheaf valued in `CommRing` agrees
with the `Type` valued structure presheaf.
-/
def structure_presheaf_comp_forget :
  structure_presheaf_in_CommRing R ⋙ (forget CommRing) ≅ (structure_sheaf_in_Type R).1 :=
nat_iso.of_components
  (λ U, iso.refl _)
  (by tidy)

open Top.presheaf

/--
The structure sheaf on $Spec R$, valued in `CommRing`.

This is provided as a bundled `SheafedSpace` as `Spec.SheafedSpace R` later.
-/
def structure_sheaf : sheaf CommRing (prime_spectrum.Top R) :=
⟨structure_presheaf_in_CommRing R,
  -- We check the sheaf condition under `forget CommRing`.
  (is_sheaf_iff_is_sheaf_comp _ _).mpr
    (is_sheaf_of_iso (structure_presheaf_comp_forget R).symm
      (structure_sheaf_in_Type R).property)⟩


namespace structure_sheaf

@[simp] lemma res_apply (U V : opens (prime_spectrum.Top R)) (i : V ⟶ U)
  (s : (structure_sheaf R).1.obj (op U)) (x : V) :
  ((structure_sheaf R).1.map i.op s).1 x = (s.1 (i x) : _) :=
rfl

/-

Notation in this comment

X = Spec R
OX = structure sheaf

In the following we construct an isomorphism between OX_p and R_p given any point p corresponding
to a prime ideal in R.

We do this via 8 steps:

1. def const (f g : R) (V) (hv : V ≤ D_g) : OX(V) [for api]
2. def to_open (U) : R ⟶ OX(U)
3. [2] def to_stalk (p : Spec R) : R ⟶ OX_p
4. [2] def to_basic_open (f : R) : R_f ⟶ OX(D_f)
5. [3] def localization_to_stalk (p : Spec R) : R_p ⟶ OX_p
6. def open_to_localization (U) (p) (hp : p ∈ U) : OX(U) ⟶ R_p
7. [6] def stalk_to_fiber_ring_hom (p : Spec R) : OX_p ⟶ R_p
8. [5,7] def stalk_iso (p : Spec R) : OX_p ≅ R_p

In the square brackets we list the dependencies of a construction on the previous steps.

-/

/-- The section of `structure_sheaf R` on an open `U` sending each `x ∈ U` to the element
`f/g` in the localization of `R` at `x`. -/
def const (f g : R) (U : opens (prime_spectrum.Top R))
  (hu : ∀ x ∈ U, g ∈ (x : prime_spectrum.Top R).as_ideal.prime_compl) :
  (structure_sheaf R).1.obj (op U) :=
⟨λ x, is_localization.mk' _ f ⟨g, hu x x.2⟩,
 λ x, ⟨U, x.2, 𝟙 _, f, g, λ y, ⟨hu y y.2, is_localization.mk'_spec _ _ _⟩⟩⟩

@[simp] lemma const_apply (f g : R) (U : opens (prime_spectrum.Top R))
  (hu : ∀ x ∈ U, g ∈ (x : prime_spectrum.Top R).as_ideal.prime_compl) (x : U) :
  (const R f g U hu).1 x = is_localization.mk' _ f ⟨g, hu x x.2⟩ :=
rfl

lemma const_apply' (f g : R) (U : opens (prime_spectrum.Top R))
  (hu : ∀ x ∈ U, g ∈ (x : prime_spectrum.Top R).as_ideal.prime_compl) (x : U)
  (hx : g ∈ (as_ideal (x : prime_spectrum.Top R)).prime_compl) :
  (const R f g U hu).1 x = is_localization.mk' _ f ⟨g, hx⟩ :=
rfl

lemma exists_const (U) (s : (structure_sheaf R).1.obj (op U)) (x : prime_spectrum.Top R)
  (hx : x ∈ U) :
  ∃ (V : opens (prime_spectrum.Top R)) (hxV : x ∈ V) (i : V ⟶ U) (f g : R) hg,
  const R f g V hg = (structure_sheaf R).1.map i.op s :=
let ⟨V, hxV, iVU, f, g, hfg⟩ := s.2 ⟨x, hx⟩ in
⟨V, hxV, iVU, f, g, λ y hyV, (hfg ⟨y, hyV⟩).1, subtype.eq $ funext $ λ y,
is_localization.mk'_eq_iff_eq_mul.2 $ eq.symm $ (hfg y).2⟩

@[simp] lemma res_const (f g : R) (U hu V hv i) :
  (structure_sheaf R).1.map i (const R f g U hu) = const R f g V hv :=
rfl

lemma res_const' (f g : R) (V hv) :
  (structure_sheaf R).1.map (hom_of_le hv).op (const R f g (basic_open g) (λ _, id)) =
    const R f g V hv :=
rfl

lemma const_zero (f : R) (U hu) : const R 0 f U hu = 0 :=
subtype.eq $ funext $ λ x, is_localization.mk'_eq_iff_eq_mul.2 $
by erw [ring_hom.map_zero, subtype.val_eq_coe, subring.coe_zero, pi.zero_apply, zero_mul]

lemma const_self (f : R) (U hu) : const R f f U hu = 1 :=
subtype.eq $ funext $ λ x, is_localization.mk'_self _ _

lemma const_one (U) : const R 1 1 U (λ p _, submonoid.one_mem _) = 1 :=
const_self R 1 U _

lemma const_add (f₁ f₂ g₁ g₂ : R) (U hu₁ hu₂) :
  const R f₁ g₁ U hu₁ + const R f₂ g₂ U hu₂ =
  const R (f₁ * g₂ + f₂ * g₁) (g₁ * g₂) U (λ x hx, submonoid.mul_mem _ (hu₁ x hx) (hu₂ x hx)) :=
subtype.eq $ funext $ λ x, eq.symm $
by convert is_localization.mk'_add f₁ f₂ ⟨g₁, hu₁ x x.2⟩ ⟨g₂, hu₂ x x.2⟩

lemma const_mul (f₁ f₂ g₁ g₂ : R) (U hu₁ hu₂) :
  const R f₁ g₁ U hu₁ * const R f₂ g₂ U hu₂ =
  const R (f₁ * f₂) (g₁ * g₂) U (λ x hx, submonoid.mul_mem _ (hu₁ x hx) (hu₂ x hx)) :=
subtype.eq $ funext $ λ x, eq.symm $
by convert is_localization.mk'_mul _ f₁ f₂ ⟨g₁, hu₁ x x.2⟩ ⟨g₂, hu₂ x x.2⟩

lemma const_ext {f₁ f₂ g₁ g₂ : R} {U hu₁ hu₂} (h : f₁ * g₂ = f₂ * g₁) :
  const R f₁ g₁ U hu₁ = const R f₂ g₂ U hu₂ :=
subtype.eq $ funext $ λ x, is_localization.mk'_eq_of_eq h.symm

lemma const_congr {f₁ f₂ g₁ g₂ : R} {U hu} (hf : f₁ = f₂) (hg : g₁ = g₂) :
  const R f₁ g₁ U hu = const R f₂ g₂ U (hg ▸ hu) :=
by substs hf hg

lemma const_mul_rev (f g : R) (U hu₁ hu₂) :
  const R f g U hu₁ * const R g f U hu₂ = 1 :=
by rw [const_mul, const_congr R rfl (mul_comm g f), const_self]

lemma const_mul_cancel (f g₁ g₂ : R) (U hu₁ hu₂) :
  const R f g₁ U hu₁ * const R g₁ g₂ U hu₂ = const R f g₂ U hu₂ :=
by { rw [const_mul, const_ext], rw mul_assoc }

lemma const_mul_cancel' (f g₁ g₂ : R) (U hu₁ hu₂) :
  const R g₁ g₂ U hu₂ * const R f g₁ U hu₁ = const R f g₂ U hu₂ :=
by rw [mul_comm, const_mul_cancel]

/-- The canonical ring homomorphism interpreting an element of `R` as
a section of the structure sheaf. -/
def to_open (U : opens (prime_spectrum.Top R)) :
  CommRing.of R ⟶ (structure_sheaf R).1.obj (op U) :=
{ to_fun := λ f, ⟨λ x, algebra_map R _ f,
    λ x, ⟨U, x.2, 𝟙 _, f, 1, λ y, ⟨(ideal.ne_top_iff_one _).1 y.1.2.1,
      by { rw [ring_hom.map_one, mul_one], refl } ⟩⟩⟩,
  map_one' := subtype.eq $ funext $ λ x, ring_hom.map_one _,
  map_mul' := λ f g, subtype.eq $ funext $ λ x, ring_hom.map_mul _ _ _,
  map_zero' := subtype.eq $ funext $ λ x, ring_hom.map_zero _,
  map_add' := λ f g, subtype.eq $ funext $ λ x, ring_hom.map_add _ _ _ }

@[simp] lemma to_open_res (U V : opens (prime_spectrum.Top R)) (i : V ⟶ U) :
  to_open R U ≫ (structure_sheaf R).1.map i.op = to_open R V :=
rfl

@[simp] lemma to_open_apply (U : opens (prime_spectrum.Top R)) (f : R) (x : U) :
  (to_open R U f).1 x = algebra_map _ _ f :=
rfl

lemma to_open_eq_const (U : opens (prime_spectrum.Top R)) (f : R) : to_open R U f =
  const R f 1 U (λ x _, (ideal.ne_top_iff_one _).1 x.2.1) :=
subtype.eq $ funext $ λ x, eq.symm $ is_localization.mk'_one _ f

/-- The canonical ring homomorphism interpreting an element of `R` as an element of
the stalk of `structure_sheaf R` at `x`. -/
def to_stalk (x : prime_spectrum.Top R) : CommRing.of R ⟶ (structure_sheaf R).1.stalk x :=
(to_open R ⊤ ≫ (structure_sheaf R).1.germ ⟨x, ⟨⟩⟩ : _)

@[simp] lemma to_open_germ (U : opens (prime_spectrum.Top R)) (x : U) :
  to_open R U ≫ (structure_sheaf R).1.germ x =
  to_stalk R x :=
by { rw [← to_open_res R ⊤ U (hom_of_le le_top : U ⟶ ⊤), category.assoc, presheaf.germ_res], refl }

@[simp] lemma germ_to_open (U : opens (prime_spectrum.Top R)) (x : U) (f : R) :
  (structure_sheaf R).1.germ x (to_open R U f) = to_stalk R x f :=
by { rw ← to_open_germ, refl }

lemma germ_to_top (x : prime_spectrum.Top R) (f : R) :
  (structure_sheaf R).1.germ (⟨x, trivial⟩ : (⊤ : opens (prime_spectrum.Top R)))
    (to_open R ⊤ f) =
    to_stalk R x f :=
rfl

lemma is_unit_to_basic_open_self (f : R) : is_unit (to_open R (basic_open f) f) :=
is_unit_of_mul_eq_one _ (const R 1 f (basic_open f) (λ _, id)) $
by rw [to_open_eq_const, const_mul_rev]

lemma is_unit_to_stalk (x : prime_spectrum.Top R) (f : x.as_ideal.prime_compl) :
  is_unit (to_stalk R x (f : R)) :=
by { erw ← germ_to_open R (basic_open (f : R)) ⟨x, f.2⟩ (f : R),
    exact ring_hom.is_unit_map _ (is_unit_to_basic_open_self R f) }

/-- The canonical ring homomorphism from the localization of `R` at `p` to the stalk
of the structure sheaf at the point `p`. -/
def localization_to_stalk (x : prime_spectrum.Top R) :
  CommRing.of (localization.at_prime x.as_ideal) ⟶ (structure_sheaf R).1.stalk x :=
show localization.at_prime x.as_ideal →+* _, from
is_localization.lift (is_unit_to_stalk R x)

@[simp] lemma localization_to_stalk_of (x : prime_spectrum.Top R) (f : R) :
  localization_to_stalk R x (algebra_map _ (localization _) f) = to_stalk R x f :=
is_localization.lift_eq _ f

@[simp] lemma localization_to_stalk_mk' (x : prime_spectrum.Top R) (f : R)
  (s : (as_ideal x).prime_compl) :
  localization_to_stalk R x (is_localization.mk' _ f s : localization _) =
  (structure_sheaf R).1.germ (⟨x, s.2⟩ : basic_open (s : R))
    (const R f s (basic_open s) (λ _, id)) :=
(is_localization.lift_mk'_spec _ _ _ _).2 $
by erw [← germ_to_open R (basic_open s) ⟨x, s.2⟩, ← germ_to_open R (basic_open s) ⟨x, s.2⟩,
    ← ring_hom.map_mul, to_open_eq_const, to_open_eq_const, const_mul_cancel']

/-- The ring homomorphism that takes a section of the structure sheaf of `R` on the open set `U`,
implemented as a subtype of dependent functions to localizations at prime ideals, and evaluates
the section on the point corresponding to a given prime ideal. -/
def open_to_localization (U : opens (prime_spectrum.Top R)) (x : prime_spectrum.Top R)
  (hx : x ∈ U) :
  (structure_sheaf R).1.obj (op U) ⟶ CommRing.of (localization.at_prime x.as_ideal) :=
{ to_fun := λ s, (s.1 ⟨x, hx⟩ : _),
  map_one' := rfl,
  map_mul' := λ _ _, rfl,
  map_zero' := rfl,
  map_add' := λ _ _, rfl }

@[simp] lemma coe_open_to_localization (U : opens (prime_spectrum.Top R)) (x : prime_spectrum.Top R)
  (hx : x ∈ U) :
  (open_to_localization R U x hx :
    (structure_sheaf R).1.obj (op U) → localization.at_prime x.as_ideal) =
  (λ s, (s.1 ⟨x, hx⟩ : _)) :=
rfl

lemma open_to_localization_apply (U : opens (prime_spectrum.Top R)) (x : prime_spectrum.Top R)
  (hx : x ∈ U)
  (s : (structure_sheaf R).1.obj (op U)) :
  open_to_localization R U x hx s = (s.1 ⟨x, hx⟩ : _) :=
rfl

/-- The ring homomorphism from the stalk of the structure sheaf of `R` at a point corresponding to
a prime ideal `p` to the localization of `R` at `p`,
formed by gluing the `open_to_localization` maps. -/
def stalk_to_fiber_ring_hom (x : prime_spectrum.Top R) :
  (structure_sheaf R).1.stalk x ⟶ CommRing.of (localization.at_prime x.as_ideal) :=
limits.colimit.desc (((open_nhds.inclusion x).op) ⋙ (structure_sheaf R).1)
  { X := _,
    ι :=
    { app := λ U, open_to_localization R ((open_nhds.inclusion _).obj (unop U)) x (unop U).2, } }

@[simp] lemma germ_comp_stalk_to_fiber_ring_hom (U : opens (prime_spectrum.Top R)) (x : U) :
  (structure_sheaf R).1.germ x ≫ stalk_to_fiber_ring_hom R x =
  open_to_localization R U x x.2 :=
limits.colimit.ι_desc _ _

@[simp] lemma stalk_to_fiber_ring_hom_germ' (U : opens (prime_spectrum.Top R))
  (x : prime_spectrum.Top R) (hx : x ∈ U) (s : (structure_sheaf R).1.obj (op U)) :
  stalk_to_fiber_ring_hom R x ((structure_sheaf R).1.germ ⟨x, hx⟩ s) = (s.1 ⟨x, hx⟩ : _) :=
ring_hom.ext_iff.1 (germ_comp_stalk_to_fiber_ring_hom R U ⟨x, hx⟩ : _) s

@[simp] lemma stalk_to_fiber_ring_hom_germ (U : opens (prime_spectrum.Top R)) (x : U)
  (s : (structure_sheaf R).1.obj (op U)) :
  stalk_to_fiber_ring_hom R x ((structure_sheaf R).1.germ x s) = s.1 x :=
by { cases x, exact stalk_to_fiber_ring_hom_germ' R U _ _ _ }

@[simp] lemma to_stalk_comp_stalk_to_fiber_ring_hom (x : prime_spectrum.Top R) :
  to_stalk R x ≫ stalk_to_fiber_ring_hom R x = (algebra_map _ _ : R →+* localization _) :=
by { erw [to_stalk, category.assoc, germ_comp_stalk_to_fiber_ring_hom], refl }

@[simp] lemma stalk_to_fiber_ring_hom_to_stalk (x : prime_spectrum.Top R) (f : R) :
  stalk_to_fiber_ring_hom R x (to_stalk R x f) = algebra_map _ (localization _) f :=
ring_hom.ext_iff.1 (to_stalk_comp_stalk_to_fiber_ring_hom R x) _

/-- The ring isomorphism between the stalk of the structure sheaf of `R` at a point `p`
corresponding to a prime ideal in `R` and the localization of `R` at `p`. -/
@[simps] def stalk_iso (x : prime_spectrum.Top R) :
  (structure_sheaf R).1.stalk x ≅ CommRing.of (localization.at_prime x.as_ideal) :=
{ hom := stalk_to_fiber_ring_hom R x,
  inv := localization_to_stalk R x,
  hom_inv_id' := (structure_sheaf R).1.stalk_hom_ext $ λ U hxU,
  begin
    ext s, simp only [comp_apply], rw [id_apply, stalk_to_fiber_ring_hom_germ'],
    obtain ⟨V, hxV, iVU, f, g, hg, hs⟩ := exists_const _ _ s x hxU,
    erw [← res_apply R U V iVU s ⟨x, hxV⟩, ← hs, const_apply, localization_to_stalk_mk'],
    refine (structure_sheaf R).1.germ_ext V hxV (hom_of_le hg) iVU _,
    erw [← hs, res_const']
  end,
  inv_hom_id' := @is_localization.ring_hom_ext R _ x.as_ideal.prime_compl
      (localization.at_prime x.as_ideal) _ _ (localization.at_prime x.as_ideal) _ _
      (ring_hom.comp (stalk_to_fiber_ring_hom R x) (localization_to_stalk R x))
      (ring_hom.id (localization.at_prime _)) $
    by { ext f, simp only [ring_hom.comp_apply, ring_hom.id_apply, localization_to_stalk_of,
                           stalk_to_fiber_ring_hom_to_stalk] } }

instance (x : prime_spectrum R) : is_iso (stalk_to_fiber_ring_hom R x) :=
is_iso.of_iso (stalk_iso R x)

instance (x : prime_spectrum R) : is_iso (localization_to_stalk R x) :=
is_iso.of_iso (stalk_iso R x).symm

@[simp, reassoc] lemma stalk_to_fiber_ring_hom_localization_to_stalk (x : prime_spectrum.Top R) :
  stalk_to_fiber_ring_hom R x ≫ localization_to_stalk R x = 𝟙 _ :=
(stalk_iso R x).hom_inv_id

@[simp, reassoc] lemma localization_to_stalk_stalk_to_fiber_ring_hom (x : prime_spectrum.Top R) :
  localization_to_stalk R x ≫ stalk_to_fiber_ring_hom R x = 𝟙 _ :=
(stalk_iso R x).inv_hom_id

/-- The canonical ring homomorphism interpreting `s ∈ R_f` as a section of the structure sheaf
on the basic open defined by `f ∈ R`. -/
def to_basic_open (f : R) : localization.away f →+*
  (structure_sheaf R).1.obj (op $ basic_open f) :=
is_localization.away.lift f (is_unit_to_basic_open_self R f)

@[simp] lemma to_basic_open_mk' (s f : R) (g : submonoid.powers s) :
  to_basic_open R s (is_localization.mk' (localization.away s) f g) =
  const R f g (basic_open s) (λ x hx, submonoid.powers_subset hx g.2) :=
(is_localization.lift_mk'_spec _ _ _ _).2 $
by rw [to_open_eq_const, to_open_eq_const, const_mul_cancel']

@[simp] lemma localization_to_basic_open (f : R) :
  ring_hom.comp (to_basic_open R f) (algebra_map R (localization.away f)) =
    to_open R (basic_open f) :=
ring_hom.ext $ λ g,
by rw [to_basic_open, is_localization.away.lift, ring_hom.comp_apply, is_localization.lift_eq]

@[simp] lemma to_basic_open_to_map (s f : R) :
  to_basic_open R s (algebra_map R (localization.away s) f) =
    const R f 1 (basic_open s) (λ _ _, submonoid.one_mem _) :=
(is_localization.lift_eq _ _).trans $ to_open_eq_const _ _ _

-- The proof here follows the argument in Hartshorne's Algebraic Geometry, Proposition II.2.2.
lemma to_basic_open_injective (f : R) : function.injective (to_basic_open R f) :=
begin
  intros s t h_eq,
  obtain ⟨a, ⟨b, hb⟩, rfl⟩ := is_localization.mk'_surjective (submonoid.powers f) s,
  obtain ⟨c, ⟨d, hd⟩, rfl⟩ := is_localization.mk'_surjective (submonoid.powers f) t,
  simp only [to_basic_open_mk'] at h_eq,
  rw is_localization.eq,
  -- We know that the fractions `a/b` and `c/d` are equal as sections of the structure sheaf on
  -- `basic_open f`. We need to show that they agree as elements in the localization of `R` at `f`.
  -- This amounts showing that `a * d * r = c * b * r`, for some power `r = f ^ n` of `f`.
  -- We define `I` as the ideal of *all* elements `r` satisfying the above equation.
  let I : ideal R :=
  { carrier := {r : R | a * d * r = c * b * r},
    zero_mem' := by simp only [set.mem_set_of_eq, mul_zero],
    add_mem' := λ r₁ r₂ hr₁ hr₂, by { dsimp at hr₁ hr₂ ⊢, simp only [mul_add, hr₁, hr₂] },
    smul_mem' := λ r₁ r₂ hr₂, by { dsimp at hr₂ ⊢, simp only [mul_comm r₁ r₂, ← mul_assoc, hr₂] }},
  -- Our claim now reduces to showing that `f` is contained in the radical of `I`
  suffices : f ∈ I.radical,
  { cases this with n hn,
    exact ⟨⟨f ^ n, n, rfl⟩, hn⟩ },
  rw [← vanishing_ideal_zero_locus_eq_radical, mem_vanishing_ideal],
  intros p hfp,
  contrapose hfp,
  rw [mem_zero_locus, set.not_subset],
  have := congr_fun (congr_arg subtype.val h_eq) ⟨p,hfp⟩,
  rw [const_apply, const_apply, is_localization.eq] at this,
  cases this with r hr,
  exact ⟨r.1, hr, r.2⟩
end

/-
Auxiliary lemma for surjectivity of `to_basic_open`.
Every section can locally be represented on basic opens `basic_opens g` as a fraction `f/g`
-/
lemma locally_const_basic_open (U : opens (prime_spectrum.Top R))
  (s : (structure_sheaf R).1.obj (op U)) (x : U) :
  ∃ (f g : R) (i : basic_open g ⟶ U), x.1 ∈ basic_open g ∧
    const R f g (basic_open g) (λ y hy, hy) = (structure_sheaf R).1.map i.op s :=
begin
  -- First, any section `s` can be represented as a fraction `f/g` on some open neighborhood of `x`
  -- and we may pass to a `basic_open h`, since these form a basis
  obtain ⟨V, (hxV : x.1 ∈ V.1), iVU, f, g, (hVDg : V ⊆ basic_open g), s_eq⟩ :=
    exists_const R U s x.1 x.2,
  obtain ⟨_, ⟨h, rfl⟩, hxDh, (hDhV : basic_open h ⊆ V)⟩ :=
    is_topological_basis_basic_opens.exists_subset_of_mem_open hxV V.2,
  -- The problem is of course, that `g` and `h` don't need to coincide.
  -- But, since `basic_open h ≤ basic_open g`, some power of `h` must be a multiple of `g`
  cases (basic_open_le_basic_open_iff h g).mp (set.subset.trans hDhV hVDg) with n hn,
  -- Actually, we will need a *nonzero* power of `h`.
  -- This is because we will need the equality `basic_open (h ^ n) = basic_open h`, which only
  -- holds for a nonzero power `n`. We therefore artificially increase `n` by one.
  replace hn := ideal.mul_mem_left (ideal.span {g}) h hn,
  rw [← pow_succ, ideal.mem_span_singleton'] at hn,
  cases hn with c hc,
  have basic_opens_eq := basic_open_pow h (n+1) (by linarith),
  have i_basic_open := eq_to_hom basic_opens_eq ≫ hom_of_le hDhV,
  -- We claim that `(f * c) / h ^ (n+1)` is our desired representation
  use [f * c, h ^ (n+1), i_basic_open ≫ iVU, (basic_opens_eq.symm.le : _) hxDh],
  rw [op_comp, functor.map_comp, comp_apply, ← s_eq, res_const],
  -- Note that the last rewrite here generated an additional goal, which was a parameter
  -- of `res_const`. We prove this goal first
  swap,
  { intros y hy,
    rw basic_opens_eq at hy,
    exact (set.subset.trans hDhV hVDg : _) hy },
  -- All that is left is a simple calculation
  apply const_ext,
  rw [mul_assoc f c g, hc],
end

/-
Auxiliary lemma for surjectivity of `to_basic_open`.
A local representation of a section `s` as fractions `a i / h i` on finitely many basic opens
`basic_open (h i)` can be "normalized" in such a way that `a i * h j = h i * a j` for all `i, j`
-/
lemma normalize_finite_fraction_representation (U : opens (prime_spectrum.Top R))
  (s : (structure_sheaf R).1.obj (op U)) {ι : Type*} (t : finset ι) (a h : ι → R)
  (iDh : Π i : ι, basic_open (h i) ⟶ U)  (h_cover : U.1 ⊆ ⋃ i ∈ t, (basic_open (h i)).1)
  (hs : ∀ i : ι, const R (a i) (h i) (basic_open (h i)) (λ y hy, hy) =
    (structure_sheaf R).1.map (iDh i).op s) :
  ∃ (a' h' : ι → R) (iDh' : Π i : ι, (basic_open (h' i)) ⟶ U),
    (U.1 ⊆ ⋃ i ∈ t, (basic_open (h' i)).1) ∧
    (∀ i j ∈ t, a' i * h' j = h' i * a' j) ∧
    (∀ i ∈ t, (structure_sheaf R).1.map (iDh' i).op s =
      const R (a' i) (h' i) (basic_open (h' i)) (λ y hy, hy)) :=
begin
  -- First we show that the fractions `(a i * h j) / (h i * h j)` and `(h i * a j) / (h i * h j)`
  -- coincide in the localization of `R` at `h i * h j`
  have fractions_eq : ∀ (i j : ι),
    is_localization.mk' (localization.away _) (a i * h j) ⟨h i * h j, submonoid.mem_powers _⟩ =
    is_localization.mk' _ (h i * a j) ⟨h i * h j, submonoid.mem_powers _⟩,
  { intros i j,
    let D := basic_open (h i * h j),
    let iDi : D ⟶ basic_open (h i) := hom_of_le (basic_open_mul_le_left _ _),
    let iDj : D ⟶ basic_open (h j) := hom_of_le (basic_open_mul_le_right _ _),
    -- Crucially, we need injectivity of `to_basic_open`
    apply to_basic_open_injective R (h i * h j),
    rw [to_basic_open_mk', to_basic_open_mk'],
    simp only [set_like.coe_mk],
    -- Here, both sides of the equation are equal to a restriction of `s`
    transitivity,
    convert congr_arg ((structure_sheaf R).1.map iDj.op) (hs j).symm using 1,
    convert congr_arg ((structure_sheaf R).1.map iDi.op) (hs i) using 1, swap,
    all_goals { rw res_const, apply const_ext, ring },
    -- The remaining two goals were generated during the rewrite of `res_const`
    -- These can be solved immediately
    exacts [basic_open_mul_le_right _ _, basic_open_mul_le_left _ _] },

  -- From the equality in the localization, we obtain for each `(i,j)` some power `(h i * h j) ^ n`
  -- which equalizes `a i * h j` and `h i * a j`
  have exists_power : ∀ (i j : ι), ∃ n : ℕ,
    a i * h j * (h i * h j) ^ n = h i * a j * (h i * h j) ^ n,
  { intros i j,
    obtain ⟨⟨c, n, rfl⟩, hc⟩ := is_localization.eq.mp (fractions_eq i j),
    use (n+1),
    rw pow_succ,
    dsimp at hc,
    convert hc using 1 ; ring },
  let n := λ (p : ι × ι), (exists_power p.1 p.2).some,
  have n_spec := λ (p : ι × ι), (exists_power p.fst p.snd).some_spec,
  -- We need one power `(h i * h j) ^ N` that works for *all* pairs `(i,j)`
  -- Since there are only finitely many indices involved, we can pick the supremum.
  let N := (t.product t).sup n,
  have basic_opens_eq : ∀ i : ι, basic_open ((h i) ^ (N+1)) = basic_open (h i) :=
    λ i, basic_open_pow _ _ (by linarith),
  -- Expanding the fraction `a i / h i` by the power `(h i) ^ N` gives the desired normalization
  refine ⟨(λ i, a i * (h i) ^ N), (λ i, (h i) ^ (N + 1)),
    (λ i, eq_to_hom (basic_opens_eq i) ≫ iDh i), _, _, _⟩,
  { simpa only [basic_opens_eq] using h_cover },
  { intros i j hi hj,
    -- Here we need to show that our new fractions `a i / h i` satisfy the normalization condition
    -- Of course, the power `N` we used to expand the fractions might be bigger than the power
    -- `n (i, j)` which was originally chosen. We denote their difference by `k`
    have n_le_N : n (i, j) ≤ N := finset.le_sup (finset.mem_product.mpr ⟨hi, hj⟩),
    cases nat.le.dest n_le_N with k hk,
    simp only [← hk, pow_add, pow_one],
    -- To accommodate for the difference `k`, we multiply both sides of the equation `n_spec (i, j)`
    -- by `(h i * h j) ^ k`
    convert congr_arg (λ z, z * (h i * h j) ^ k) (n_spec (i, j)) using 1 ;
    { simp only [n, mul_pow], ring } },

  -- Lastly, we need to show that the new fractions still represent our original `s`
  intros i hi,
  rw [op_comp, functor.map_comp, comp_apply, ← hs, res_const],
  -- additional goal spit out by `res_const`
  swap, exact (basic_opens_eq i).le,
  apply const_ext,
  rw pow_succ,
  ring
end

open_locale classical
open_locale big_operators

-- The proof here follows the argument in Hartshorne's Algebraic Geometry, Proposition II.2.2.
lemma to_basic_open_surjective (f : R) : function.surjective (to_basic_open R f) :=
begin
  intro s,
  -- In this proof, `basic_open f` will play two distinct roles: Firstly, it is an open set in the
  -- prime spectrum. Secondly, it is used as an indexing type for various families of objects
  -- (open sets, ring elements, ...). In order to make the distinction clear, we introduce a type
  -- alias `ι` that is used whenever we want think of it as an indexing type.
  let ι : Type u := basic_open f,

  -- First, we pick some cover of basic opens, on which we can represent `s` as a fraction
  choose a' h' iDh' hxDh' s_eq' using locally_const_basic_open R (basic_open f) s,
  -- Since basic opens are compact, we can pass to a finite subcover
  obtain ⟨t, ht_cover'⟩ := (is_compact_basic_open f).elim_finite_subcover
   (λ (i : ι), (basic_open (h' i)).1) (λ i, is_open_basic_open) (λ x hx, _),
  swap,
  { -- Here, we need to show that our basic opens actually form a cover of `basic_open f`
    rw set.mem_Union,
    exact ⟨⟨x,hx⟩, hxDh' ⟨x, hx⟩⟩ },
  -- We use the normalization lemma from above to obtain the relation `a i * h j = h i * a j`
  obtain ⟨a, h, iDh, ht_cover, ah_ha, s_eq⟩ := normalize_finite_fraction_representation R
    (basic_open f) s t a' h' iDh' ht_cover' s_eq',
  clear s_eq' iDh' hxDh' ht_cover' a' h',
  -- Next we show that some power of `f` is a linear combination of the `h i`
  obtain ⟨n, hn⟩ : f ∈ (ideal.span (h '' ↑t)).radical,
  { rw [← vanishing_ideal_zero_locus_eq_radical, zero_locus_span],
    simp_rw [subtype.val_eq_coe, basic_open_eq_zero_locus_compl] at ht_cover,
    rw set.compl_subset_comm at ht_cover, -- Why doesn't `simp_rw` do this?
    simp_rw [set.compl_Union, compl_compl, ← zero_locus_Union, ← finset.set_bUnion_coe,
             ← set.image_eq_Union ] at ht_cover,
    apply vanishing_ideal_anti_mono ht_cover,
    exact subset_vanishing_ideal_zero_locus {f} (set.mem_singleton f) },

  replace hn := ideal.mul_mem_left _ f hn,
  erw [←pow_succ, finsupp.mem_span_image_iff_total] at hn,
  rcases hn with ⟨b, b_supp, hb⟩,
  rw finsupp.total_apply_of_mem_supported R b_supp at hb,
  dsimp at hb,

  -- Finally, we have all the ingredients.
  -- We claim that our preimage is given by `(∑ (i : ι) in t, b i * a i) / f ^ (n+1)`
  use is_localization.mk' (localization.away f) (∑ (i : ι) in t, b i * a i)
    (⟨f ^ (n+1), n+1, rfl⟩ : submonoid.powers _),
  rw to_basic_open_mk',

  -- Since the structure sheaf is a sheaf, we can show the desired equality locally.
  -- Annoyingly, `sheaf.eq_of_locally_eq` requires an open cover indexed by a *type*, so we need to
  -- coerce our finset `t` to a type first.
  let tt := ((t : set (basic_open f)) : Type u),
  apply (structure_sheaf R).eq_of_locally_eq'
    (λ i : tt, basic_open (h i)) (basic_open f) (λ i : tt, iDh i),
  { -- This feels a little redundant, since already have `ht_cover` as a hypothesis
    -- Unfortunately, `ht_cover` uses a bounded union over the set `t`, while here we have the
    -- Union indexed by the type `tt`, so we need some boilerplate to translate one to the other
    intros x hx,
    erw topological_space.opens.mem_supr,
    have := ht_cover hx,
    rw [← finset.set_bUnion_coe, set.mem_bUnion_iff] at this,
    rcases this with ⟨i, i_mem, x_mem⟩,
    use [i, i_mem] },

  rintro ⟨i, hi⟩,
  dsimp,
  change (structure_sheaf R).1.map _ _ = (structure_sheaf R).1.map _ _,
  rw [s_eq i hi, res_const],
  -- Again, `res_const` spits out an additional goal
  swap,
  { intros y hy,
    change y ∈ basic_open (f ^ (n+1)),
    rw basic_open_pow f (n+1) (by linarith),
    exact (le_of_hom (iDh i) : _) hy },
  -- The rest of the proof is just computation
  apply const_ext,
  rw [← hb, finset.sum_mul, finset.mul_sum],
  apply finset.sum_congr rfl,
  intros j hj,
  rw [mul_assoc, ah_ha j i hj hi],
  ring
end

instance is_iso_to_basic_open (f : R) : is_iso (show CommRing.of _ ⟶ _, from to_basic_open R f) :=
begin
  haveI : is_iso ((forget CommRing).map (show CommRing.of _ ⟶ _, from to_basic_open R f)) :=
    (is_iso_iff_bijective _).mpr ⟨to_basic_open_injective R f, to_basic_open_surjective R f⟩,
  exact is_iso_of_reflects_iso _ (forget CommRing),
end

/-- The ring isomorphism between the structure sheaf on `basic_open f` and the localization of `R`
at the submonoid of powers of `f`. -/
def basic_open_iso (f : R) : (structure_sheaf R).1.obj (op (basic_open f)) ≅
  CommRing.of (localization.away f) :=
(as_iso (show CommRing.of _ ⟶ _, from to_basic_open R f)).symm

/-- Stalk of the structure sheaf at a prime p as localization of R -/
lemma is_localization.to_stalk (p : prime_spectrum R) :
  @is_localization.at_prime _ _ _ _ (to_stalk R p).to_algebra p.as_ideal _ :=
by { convert is_localization.iso_comp (stalk_iso R p).symm, erw iso.eq_comp_inv,
     exact to_stalk_comp_stalk_to_fiber_ring_hom R p,
     exact localization.is_localization }

/-- Sections of the structure sheaf of Spec R on a basic open as localization of R -/
lemma is_localization.to_basic_open (r : R) :
  @is_localization.away _ _ r _ _ (to_open R (basic_open r)).to_algebra :=
by { convert is_localization.iso_comp (basic_open_iso R r).symm,
     exact (localization_to_basic_open R r).symm,
     exact localization.is_localization }

lemma to_basic_open_epi (r : R) : epi (to_open R (basic_open r)) :=
⟨ λ S f g h, by { refine is_localization.ring_hom_ext _ _,
  swap 5, exact is_localization.to_basic_open R r, exact h } ⟩

@[elementwise] lemma to_global_factors : to_open R ⊤ =
  (CommRing.of_hom (algebra_map R (localization.away (1 : R)))) ≫ (to_basic_open R (1 : R)) ≫
  (structure_sheaf R).1.map (eq_to_hom (basic_open_one.symm)).op :=
begin
  change to_open R ⊤ = (to_basic_open R 1).comp _ ≫ _,
  unfold CommRing.of_hom,
  rw [localization_to_basic_open R, to_open_res],
end

instance is_iso_to_global : is_iso (to_open R ⊤) :=
begin
  let hom := CommRing.of_hom (algebra_map R (localization.away (1 : R))),
  haveI : is_iso hom := is_iso.of_iso
    ((is_localization.at_one R (localization.away (1 : R))).to_ring_equiv.to_CommRing_iso),
  rw to_global_factors R,
  apply_instance
end

/-- The ring isomorphism between the ring `R` and the global sections `Γ(X, 𝒪ₓ)`. -/
@[simps] def global_sections_iso : CommRing.of R ≅ (structure_sheaf R).1.obj (op ⊤) :=
as_iso (to_open R ⊤)

@[simp] lemma global_sections_iso_hom (R : CommRing) :
  (global_sections_iso R).hom = to_open R ⊤ := rfl

@[simp, reassoc, elementwise]
lemma to_stalk_stalk_specializes {R : Type*} [comm_ring R]
  {x y : prime_spectrum R} (h : x ⤳ y) :
  to_stalk R y ≫ (structure_sheaf R).val.stalk_specializes h = to_stalk R x :=
by { dsimp [ to_stalk], simpa }

@[simp, reassoc, elementwise]
lemma localization_to_stalk_stalk_specializes {R : Type*} [comm_ring R]
  {x y : prime_spectrum R} (h : x ⤳ y) :
  structure_sheaf.localization_to_stalk R y ≫ (structure_sheaf R).val.stalk_specializes h =
    CommRing.of_hom (prime_spectrum.localization_map_of_specializes h) ≫
      structure_sheaf.localization_to_stalk R x :=
begin
  apply is_localization.ring_hom_ext y.as_ideal.prime_compl,
  any_goals { dsimp, apply_instance },
  erw ring_hom.comp_assoc,
  conv_rhs { erw ring_hom.comp_assoc },
  dsimp [CommRing.of_hom, localization_to_stalk, prime_spectrum.localization_map_of_specializes],
  rw [is_localization.lift_comp, is_localization.lift_comp, is_localization.lift_comp],
  exact to_stalk_stalk_specializes h
end

@[simp, reassoc, elementwise]
lemma stalk_specializes_stalk_to_fiber {R : Type*} [comm_ring R]
  {x y : prime_spectrum R} (h : x ⤳ y) :
  (structure_sheaf R).val.stalk_specializes h ≫ structure_sheaf.stalk_to_fiber_ring_hom R x =
    structure_sheaf.stalk_to_fiber_ring_hom R y ≫
      prime_spectrum.localization_map_of_specializes h :=
begin
  change _ ≫ (structure_sheaf.stalk_iso R x).hom = (structure_sheaf.stalk_iso R y).hom ≫ _,
  rw [← iso.eq_comp_inv, category.assoc, ← iso.inv_comp_eq],
  exact localization_to_stalk_stalk_specializes h,
end

section comap

variables {R} {S : Type u} [comm_ring S] {P : Type u} [comm_ring P]

/--
Given a ring homomorphism `f : R →+* S`, an open set `U` of the prime spectrum of `R` and an open
set `V` of the prime spectrum of `S`, such that `V ⊆ (comap f) ⁻¹' U`, we can push a section `s`
on `U` to a section on `V`, by composing with `localization.local_ring_hom _ _ f` from the left and
`comap f` from the right. Explicitly, if `s` evaluates on `comap f p` to `a / b`, its image on `V`
evaluates on `p` to `f(a) / f(b)`.

At the moment, we work with arbitrary dependent functions `s : Π x : U, localizations R x`. Below,
we prove the predicate `is_locally_fraction` is preserved by this map, hence it can be extended to
a morphism between the structure sheaves of `R` and `S`.
-/
def comap_fun (f : R →+* S) (U : opens (prime_spectrum.Top R))
  (V : opens (prime_spectrum.Top S)) (hUV : V.1 ⊆ (prime_spectrum.comap f) ⁻¹' U.1)
  (s : Π x : U, localizations R x) (y : V) : localizations S y :=
localization.local_ring_hom (prime_spectrum.comap f y.1).as_ideal _ f rfl
  (s ⟨(prime_spectrum.comap f y.1), hUV y.2⟩ : _)

lemma comap_fun_is_locally_fraction (f : R →+* S)
  (U : opens (prime_spectrum.Top R)) (V : opens (prime_spectrum.Top S))
  (hUV : V.1 ⊆ (prime_spectrum.comap f) ⁻¹' U.1) (s : Π x : U, localizations R x)
  (hs : (is_locally_fraction R).to_prelocal_predicate.pred s) :
  (is_locally_fraction S).to_prelocal_predicate.pred (comap_fun f U V hUV s) :=
begin
  rintro ⟨p, hpV⟩,
  -- Since `s` is locally fraction, we can find a neighborhood `W` of `prime_spectrum.comap f p`
  -- in `U`, such that `s = a / b` on `W`, for some ring elements `a, b : R`.
  rcases hs ⟨prime_spectrum.comap f p, hUV hpV⟩ with ⟨W, m, iWU, a, b, h_frac⟩,
  -- We claim that we can write our new section as the fraction `f a / f b` on the neighborhood
  -- `(comap f) ⁻¹ W ⊓ V` of `p`.
  refine ⟨opens.comap (comap f) W ⊓ V, ⟨m, hpV⟩, opens.inf_le_right _ _, f a, f b, _⟩,
  rintro ⟨q, ⟨hqW, hqV⟩⟩,
  specialize h_frac ⟨prime_spectrum.comap f q, hqW⟩,
  refine ⟨h_frac.1, _⟩,
  dsimp only [comap_fun],
  erw [← localization.local_ring_hom_to_map ((prime_spectrum.comap f q).as_ideal),
    ← ring_hom.map_mul, h_frac.2, localization.local_ring_hom_to_map],
  refl,
end

/--
For a ring homomorphism `f : R →+* S` and open sets `U` and `V` of the prime spectra of `R` and
`S` such that `V ⊆ (comap f) ⁻¹ U`, the induced ring homomorphism from the structure sheaf of `R`
at `U` to the structure sheaf of `S` at `V`.

Explicitly, this map is given as follows: For a point `p : V`, if the section `s` evaluates on `p`
to the fraction `a / b`, its image on `V` evaluates on `p` to the fraction `f(a) / f(b)`.
-/
def comap (f : R →+* S) (U : opens (prime_spectrum.Top R))
  (V : opens (prime_spectrum.Top S)) (hUV : V.1 ⊆ (prime_spectrum.comap f) ⁻¹' U.1) :
  (structure_sheaf R).1.obj (op U) →+* (structure_sheaf S).1.obj (op V) :=
{ to_fun := λ s, ⟨comap_fun f U V hUV s.1, comap_fun_is_locally_fraction f U V hUV s.1 s.2⟩,
  map_one' := subtype.ext $ funext $ λ p, by
    { rw [subtype.coe_mk, subtype.val_eq_coe, comap_fun, (sections_subring R (op U)).coe_one,
      pi.one_apply, ring_hom.map_one], refl },
  map_zero' := subtype.ext $ funext $ λ p, by
    { rw [subtype.coe_mk, subtype.val_eq_coe, comap_fun, (sections_subring R (op U)).coe_zero,
      pi.zero_apply, ring_hom.map_zero], refl },
  map_add' := λ s t, subtype.ext $ funext $ λ p, by
    { rw [subtype.coe_mk, subtype.val_eq_coe, comap_fun, (sections_subring R (op U)).coe_add,
      pi.add_apply, ring_hom.map_add], refl },
  map_mul' := λ s t, subtype.ext $ funext $ λ p, by
    { rw [subtype.coe_mk, subtype.val_eq_coe, comap_fun, (sections_subring R (op U)).coe_mul,
      pi.mul_apply, ring_hom.map_mul], refl } }

@[simp]
lemma comap_apply (f : R →+* S) (U : opens (prime_spectrum.Top R))
  (V : opens (prime_spectrum.Top S)) (hUV : V.1 ⊆ (prime_spectrum.comap f) ⁻¹' U.1)
  (s : (structure_sheaf R).1.obj (op U)) (p : V) :
  (comap f U V hUV s).1 p =
  localization.local_ring_hom (prime_spectrum.comap f p.1).as_ideal _ f rfl
    (s.1 ⟨(prime_spectrum.comap f p.1), hUV p.2⟩ : _) :=
rfl

lemma comap_const (f : R →+* S) (U : opens (prime_spectrum.Top R))
  (V : opens (prime_spectrum.Top S)) (hUV : V.1 ⊆ (prime_spectrum.comap f) ⁻¹' U.1)
  (a b : R) (hb : ∀ x : prime_spectrum R, x ∈ U → b ∈ x.as_ideal.prime_compl) :
  comap f U V hUV (const R a b U hb) =
  const S (f a) (f b) V (λ p hpV, hb (prime_spectrum.comap f p) (hUV hpV)) :=
subtype.eq $ funext $ λ p,
begin
  rw [comap_apply, const_apply, const_apply],
  erw localization.local_ring_hom_mk',
  refl,
end

/--
For an inclusion `i : V ⟶ U` between open sets of the prime spectrum of `R`, the comap of the
identity from OO_X(U) to OO_X(V) equals as the restriction map of the structure sheaf.

This is a generalization of the fact that, for fixed `U`, the comap of the identity from OO_X(U)
to OO_X(U) is the identity.
-/
lemma comap_id_eq_map (U V : opens (prime_spectrum.Top R)) (iVU : V ⟶ U) :
  comap (ring_hom.id R) U V
    (λ p hpV, le_of_hom iVU $ by rwa prime_spectrum.comap_id) =
  (structure_sheaf R).1.map iVU.op :=
ring_hom.ext $ λ s, subtype.eq $ funext $ λ p,
begin
  rw comap_apply,
  -- Unfortunately, we cannot use `localization.local_ring_hom_id` here, because
  -- `prime_spectrum.comap (ring_hom.id R) p` is not *definitionally* equal to `p`. Instead, we use
  -- that we can write `s` as a fraction `a/b` in a small neighborhood around `p`. Since
  -- `prime_spectrum.comap (ring_hom.id R) p` equals `p`, it is also contained in the same
  -- neighborhood, hence `s` equals `a/b` there too.
  obtain ⟨W, hpW, iWU, h⟩ := s.2 (iVU p),
  obtain ⟨a, b, h'⟩ := h.eq_mk',
  obtain ⟨hb₁, s_eq₁⟩ := h' ⟨p, hpW⟩,
  obtain ⟨hb₂, s_eq₂⟩ := h' ⟨prime_spectrum.comap (ring_hom.id _) p.1,
    by rwa prime_spectrum.comap_id⟩,
  dsimp only at s_eq₁ s_eq₂,
  erw [s_eq₂, localization.local_ring_hom_mk', ← s_eq₁, ← res_apply],
end

/--
The comap of the identity is the identity. In this variant of the lemma, two open subsets `U` and
`V` are given as arguments, together with a proof that `U = V`. This is be useful when `U` and `V`
are not definitionally equal.
-/
lemma comap_id (U V : opens (prime_spectrum.Top R)) (hUV : U = V) :
  comap (ring_hom.id R) U V (λ p hpV, by rwa [hUV, prime_spectrum.comap_id]) =
  eq_to_hom (show (structure_sheaf R).1.obj (op U) = _, by rw hUV) :=
by erw [comap_id_eq_map U V (eq_to_hom hUV.symm), eq_to_hom_op, eq_to_hom_map]

@[simp] lemma comap_id' (U : opens (prime_spectrum.Top R)) :
  comap (ring_hom.id R) U U (λ p hpU, by rwa prime_spectrum.comap_id) =
  ring_hom.id _ :=
by { rw comap_id U U rfl, refl }

lemma comap_comp (f : R →+* S) (g : S →+* P) (U : opens (prime_spectrum.Top R))
  (V : opens (prime_spectrum.Top S)) (W : opens (prime_spectrum.Top P))
  (hUV : ∀ p ∈ V, prime_spectrum.comap f p ∈ U) (hVW : ∀ p ∈ W, prime_spectrum.comap g p ∈ V) :
  comap (g.comp f) U W (λ p hpW, hUV (prime_spectrum.comap g p) (hVW p hpW)) =
    (comap g V W hVW).comp (comap f U V hUV) :=
ring_hom.ext $ λ s, subtype.eq $ funext $ λ p,
begin
  rw comap_apply,
  erw localization.local_ring_hom_comp _ (prime_spectrum.comap g p.1).as_ideal,
  -- refl works here, because `prime_spectrum.comap (g.comp f) p` is defeq to
  -- `prime_spectrum.comap f (prime_spectrum.comap g p)`
  refl,
end

@[elementwise, reassoc] lemma to_open_comp_comap (f : R →+* S)
  (U : opens (prime_spectrum.Top R)) :
<<<<<<< HEAD
  to_open R U ≫ comap f U (opens.comap (comap_continuous f) U) (λ _, id) =
=======
  to_open R U ≫ comap f U (opens.comap (prime_spectrum.comap f) U) (λ _, id) =
>>>>>>> ebdbe6b0
  CommRing.of_hom f ≫ to_open S _ :=
ring_hom.ext $ λ s, subtype.eq $ funext $ λ p,
begin
  simp_rw [comp_apply, comap_apply, subtype.val_eq_coe],
  erw localization.local_ring_hom_to_map,
  refl,
end

end comap

end structure_sheaf

end algebraic_geometry<|MERGE_RESOLUTION|>--- conflicted
+++ resolved
@@ -1037,11 +1037,7 @@
 
 @[elementwise, reassoc] lemma to_open_comp_comap (f : R →+* S)
   (U : opens (prime_spectrum.Top R)) :
-<<<<<<< HEAD
-  to_open R U ≫ comap f U (opens.comap (comap_continuous f) U) (λ _, id) =
-=======
   to_open R U ≫ comap f U (opens.comap (prime_spectrum.comap f) U) (λ _, id) =
->>>>>>> ebdbe6b0
   CommRing.of_hom f ≫ to_open S _ :=
 ring_hom.ext $ λ s, subtype.eq $ funext $ λ p,
 begin
