/-
Copyright (c) 2020 Scott Morrison. All rights reserved.
Released under Apache 2.0 license as described in the file LICENSE.
Authors: Johan Commelin, Scott Morrison
-/
import algebraic_geometry.prime_spectrum.basic
import algebra.category.CommRing.colimits
import algebra.category.CommRing.limits
import topology.sheaves.local_predicate
import ring_theory.localization
import ring_theory.subring.basic

/-!
# The structure sheaf on `prime_spectrum R`.

We define the structure sheaf on `Top.of (prime_spectrum R)`, for a commutative ring `R` and prove
basic properties about it. We define this as a subsheaf of the sheaf of dependent functions into the
localizations, cut out by the condition that the function must be locally equal to a ratio of
elements of `R`.

Because the condition "is equal to a fraction" passes to smaller open subsets,
the subset of functions satisfying this condition is automatically a subpresheaf.
Because the condition "is locally equal to a fraction" is local,
it is also a subsheaf.

(It may be helpful to refer back to `topology.sheaves.sheaf_of_functions`,
where we show that dependent functions into any type family form a sheaf,
and also `topology.sheaves.local_predicate`, where we characterise the predicates
which pick out sub-presheaves and sub-sheaves of these sheaves.)

We also set up the ring structure, obtaining
`structure_sheaf R : sheaf CommRing (Top.of (prime_spectrum R))`.

We then construct two basic isomorphisms, relating the structure sheaf to the underlying ring `R`.
First, `structure_sheaf.stalk_iso` gives an isomorphism between the stalk of the structure sheaf
at a point `p` and the localization of `R` at the prime ideal `p`. Second,
`structure_sheaf.basic_open_iso` gives an isomorphism between the structure sheaf on `basic_open f`
and the localization of `R` at the submonoid of powers of `f`.

## References

* [Robin Hartshorne, *Algebraic Geometry*][Har77]


-/

universe u

noncomputable theory

variables (R : Type u) [comm_ring R]

open Top
open topological_space
open category_theory
open opposite

namespace algebraic_geometry

/--
The prime spectrum, just as a topological space.
-/
def prime_spectrum.Top : Top := Top.of (prime_spectrum R)

namespace structure_sheaf

/--
The type family over `prime_spectrum R` consisting of the localization over each point.
-/
@[derive [comm_ring, local_ring]]
def localizations (P : prime_spectrum.Top R) : Type u := localization.at_prime P.as_ideal

instance (P : prime_spectrum.Top R) : inhabited (localizations R P) :=
⟨1⟩

instance (U : opens (prime_spectrum.Top R)) (x : U) :
  algebra R (localizations R x) :=
localization.algebra

instance (U : opens (prime_spectrum.Top R)) (x : U) :
  is_localization.at_prime (localizations R x) (x : prime_spectrum.Top R).as_ideal :=
localization.is_localization

variables {R}

/--
The predicate saying that a dependent function on an open `U` is realised as a fixed fraction
`r / s` in each of the stalks (which are localizations at various prime ideals).
-/
def is_fraction {U : opens (prime_spectrum.Top R)} (f : Π x : U, localizations R x) : Prop :=
∃ (r s : R), ∀ x : U,
  ¬ (s ∈ x.1.as_ideal) ∧ f x * algebra_map _ _ s = algebra_map _ _ r

lemma is_fraction.eq_mk' {U : opens (prime_spectrum.Top R)} {f : Π x : U, localizations R x}
  (hf : is_fraction f) :
  ∃ (r s : R) , ∀ x : U, ∃ (hs : s ∉ x.1.as_ideal), f x =
    is_localization.mk' (localization.at_prime _) r
      (⟨s, hs⟩ : (x : prime_spectrum.Top R).as_ideal.prime_compl) :=
begin
  rcases hf with ⟨r, s, h⟩,
  refine ⟨r, s, λ x, ⟨(h x).1, (is_localization.mk'_eq_iff_eq_mul.mpr _).symm⟩⟩,
  exact (h x).2.symm,
end

variables (R)

/--
The predicate `is_fraction` is "prelocal",
in the sense that if it holds on `U` it holds on any open subset `V` of `U`.
-/
def is_fraction_prelocal : prelocal_predicate (localizations R) :=
{ pred := λ U f, is_fraction f,
  res := by { rintro V U i f ⟨r, s, w⟩, exact ⟨r, s, λ x, w (i x)⟩ } }

/--
We will define the structure sheaf as
the subsheaf of all dependent functions in `Π x : U, localizations R x`
consisting of those functions which can locally be expressed as a ratio of
(the images in the localization of) elements of `R`.

Quoting Hartshorne:

For an open set $U ⊆ Spec A$, we define $𝒪(U)$ to be the set of functions
$s : U → ⨆_{𝔭 ∈ U} A_𝔭$, such that $s(𝔭) ∈ A_𝔭$ for each $𝔭$,
and such that $s$ is locally a quotient of elements of $A$:
to be precise, we require that for each $𝔭 ∈ U$, there is a neighborhood $V$ of $𝔭$,
contained in $U$, and elements $a, f ∈ A$, such that for each $𝔮 ∈ V, f ∉ 𝔮$,
and $s(𝔮) = a/f$ in $A_𝔮$.

Now Hartshorne had the disadvantage of not knowing about dependent functions,
so we replace his circumlocution about functions into a disjoint union with
`Π x : U, localizations x`.
-/
def is_locally_fraction : local_predicate (localizations R) :=
(is_fraction_prelocal R).sheafify

@[simp]
lemma is_locally_fraction_pred
  {U : opens (prime_spectrum.Top R)} (f : Π x : U, localizations R x) :
  (is_locally_fraction R).pred f =
  ∀ x : U, ∃ (V) (m : x.1 ∈ V) (i : V ⟶ U),
  ∃ (r s : R), ∀ y : V,
  ¬ (s ∈ y.1.as_ideal) ∧
    f (i y : U) * algebra_map _ _ s = algebra_map _ _ r :=
rfl

/--
The functions satisfying `is_locally_fraction` form a subring.
-/
def sections_subring (U : (opens (prime_spectrum.Top R))ᵒᵖ) :
  subring (Π x : unop U, localizations R x) :=
{ carrier := { f | (is_locally_fraction R).pred f },
  zero_mem' :=
  begin
    refine λ x, ⟨unop U, x.2, 𝟙 _, 0, 1, λ y, ⟨_, _⟩⟩,
    { rw ←ideal.ne_top_iff_one, exact y.1.is_prime.1, },
    { simp, },
  end,
  one_mem' :=
  begin
    refine λ x, ⟨unop U, x.2, 𝟙 _, 1, 1, λ y, ⟨_, _⟩⟩,
    { rw ←ideal.ne_top_iff_one, exact y.1.is_prime.1, },
    { simp, },
  end,
  add_mem' :=
  begin
    intros a b ha hb x,
    rcases ha x with ⟨Va, ma, ia, ra, sa, wa⟩,
    rcases hb x with ⟨Vb, mb, ib, rb, sb, wb⟩,
    refine ⟨Va ⊓ Vb, ⟨ma, mb⟩, opens.inf_le_left _ _ ≫ ia, ra * sb + rb * sa, sa * sb, _⟩,
    intro y,
    rcases wa (opens.inf_le_left _ _ y) with ⟨nma, wa⟩,
    rcases wb (opens.inf_le_right _ _ y) with ⟨nmb, wb⟩,
    fsplit,
    { intro H, cases y.1.is_prime.mem_or_mem H; contradiction, },
    { simp only [add_mul, ring_hom.map_add, pi.add_apply, ring_hom.map_mul],
      erw [←wa, ←wb],
      simp only [mul_assoc],
      congr' 2,
      rw [mul_comm], refl, }
  end,
  neg_mem' :=
  begin
    intros a ha x,
    rcases ha x with ⟨V, m, i, r, s, w⟩,
    refine ⟨V, m, i, -r, s, _⟩,
    intro y,
    rcases w y with ⟨nm, w⟩,
    fsplit,
    { exact nm, },
    { simp only [ring_hom.map_neg, pi.neg_apply],
      erw [←w],
      simp only [neg_mul_eq_neg_mul_symm], }
  end,
  mul_mem' :=
  begin
    intros a b ha hb x,
    rcases ha x with ⟨Va, ma, ia, ra, sa, wa⟩,
    rcases hb x with ⟨Vb, mb, ib, rb, sb, wb⟩,
    refine ⟨Va ⊓ Vb, ⟨ma, mb⟩, opens.inf_le_left _ _ ≫ ia, ra * rb, sa * sb, _⟩,
    intro y,
    rcases wa (opens.inf_le_left _ _ y) with ⟨nma, wa⟩,
    rcases wb (opens.inf_le_right _ _ y) with ⟨nmb, wb⟩,
    fsplit,
    { intro H, cases y.1.is_prime.mem_or_mem H; contradiction, },
    { simp only [pi.mul_apply, ring_hom.map_mul],
      erw [←wa, ←wb],
      simp only [mul_left_comm, mul_assoc, mul_comm],
      refl, }
  end, }

end structure_sheaf

open structure_sheaf

/--
The structure sheaf (valued in `Type`, not yet `CommRing`) is the subsheaf consisting of
functions satisfying `is_locally_fraction`.
-/
def structure_sheaf_in_Type : sheaf (Type u) (prime_spectrum.Top R):=
subsheaf_to_Types (is_locally_fraction R)

instance comm_ring_structure_sheaf_in_Type_obj (U : (opens (prime_spectrum.Top R))ᵒᵖ) :
  comm_ring ((structure_sheaf_in_Type R).1.obj U) :=
(sections_subring R U).to_comm_ring

open _root_.prime_spectrum

/--
The structure presheaf, valued in `CommRing`, constructed by dressing up the `Type` valued
structure presheaf.
-/
@[simps]
def structure_presheaf_in_CommRing : presheaf CommRing (prime_spectrum.Top R) :=
{ obj := λ U, CommRing.of ((structure_sheaf_in_Type R).1.obj U),
  map := λ U V i,
  { to_fun := ((structure_sheaf_in_Type R).1.map i),
    map_zero' := rfl,
    map_add' := λ x y, rfl,
    map_one' := rfl,
    map_mul' := λ x y, rfl, }, }

/--
Some glue, verifying that that structure presheaf valued in `CommRing` agrees
with the `Type` valued structure presheaf.
-/
def structure_presheaf_comp_forget :
  structure_presheaf_in_CommRing R ⋙ (forget CommRing) ≅ (structure_sheaf_in_Type R).1 :=
nat_iso.of_components
  (λ U, iso.refl _)
  (by tidy)

open Top.presheaf

/--
The structure sheaf on $Spec R$, valued in `CommRing`.

This is provided as a bundled `SheafedSpace` as `Spec.SheafedSpace R` later.
-/
def structure_sheaf : sheaf CommRing (prime_spectrum.Top R) :=
⟨structure_presheaf_in_CommRing R,
  -- We check the sheaf condition under `forget CommRing`.
  (is_sheaf_iff_is_sheaf_comp _ _).mpr
    (is_sheaf_of_iso (structure_presheaf_comp_forget R).symm
      (structure_sheaf_in_Type R).property)⟩


namespace structure_sheaf

@[simp] lemma res_apply (U V : opens (prime_spectrum.Top R)) (i : V ⟶ U)
  (s : (structure_sheaf R).1.obj (op U)) (x : V) :
  ((structure_sheaf R).1.map i.op s).1 x = (s.1 (i x) : _) :=
rfl

/-

Notation in this comment

X = Spec R
OX = structure sheaf

In the following we construct an isomorphism between OX_p and R_p given any point p corresponding
to a prime ideal in R.

We do this via 8 steps:

1. def const (f g : R) (V) (hv : V ≤ D_g) : OX(V) [for api]
2. def to_open (U) : R ⟶ OX(U)
3. [2] def to_stalk (p : Spec R) : R ⟶ OX_p
4. [2] def to_basic_open (f : R) : R_f ⟶ OX(D_f)
5. [3] def localization_to_stalk (p : Spec R) : R_p ⟶ OX_p
6. def open_to_localization (U) (p) (hp : p ∈ U) : OX(U) ⟶ R_p
7. [6] def stalk_to_fiber_ring_hom (p : Spec R) : OX_p ⟶ R_p
8. [5,7] def stalk_iso (p : Spec R) : OX_p ≅ R_p

In the square brackets we list the dependencies of a construction on the previous steps.

-/

/-- The section of `structure_sheaf R` on an open `U` sending each `x ∈ U` to the element
`f/g` in the localization of `R` at `x`. -/
def const (f g : R) (U : opens (prime_spectrum.Top R))
  (hu : ∀ x ∈ U, g ∈ (x : prime_spectrum.Top R).as_ideal.prime_compl) :
  (structure_sheaf R).1.obj (op U) :=
⟨λ x, is_localization.mk' _ f ⟨g, hu x x.2⟩,
 λ x, ⟨U, x.2, 𝟙 _, f, g, λ y, ⟨hu y y.2, is_localization.mk'_spec _ _ _⟩⟩⟩

@[simp] lemma const_apply (f g : R) (U : opens (prime_spectrum.Top R))
  (hu : ∀ x ∈ U, g ∈ (x : prime_spectrum.Top R).as_ideal.prime_compl) (x : U) :
  (const R f g U hu).1 x = is_localization.mk' _ f ⟨g, hu x x.2⟩ :=
rfl

lemma const_apply' (f g : R) (U : opens (prime_spectrum.Top R))
  (hu : ∀ x ∈ U, g ∈ (x : prime_spectrum.Top R).as_ideal.prime_compl) (x : U)
  (hx : g ∈ (as_ideal (x : prime_spectrum.Top R)).prime_compl) :
  (const R f g U hu).1 x = is_localization.mk' _ f ⟨g, hx⟩ :=
rfl

lemma exists_const (U) (s : (structure_sheaf R).1.obj (op U)) (x : prime_spectrum.Top R)
  (hx : x ∈ U) :
  ∃ (V : opens (prime_spectrum.Top R)) (hxV : x ∈ V) (i : V ⟶ U) (f g : R) hg,
  const R f g V hg = (structure_sheaf R).1.map i.op s :=
let ⟨V, hxV, iVU, f, g, hfg⟩ := s.2 ⟨x, hx⟩ in
⟨V, hxV, iVU, f, g, λ y hyV, (hfg ⟨y, hyV⟩).1, subtype.eq $ funext $ λ y,
is_localization.mk'_eq_iff_eq_mul.2 $ eq.symm $ (hfg y).2⟩

@[simp] lemma res_const (f g : R) (U hu V hv i) :
  (structure_sheaf R).1.map i (const R f g U hu) = const R f g V hv :=
rfl

lemma res_const' (f g : R) (V hv) :
  (structure_sheaf R).1.map (hom_of_le hv).op (const R f g (basic_open g) (λ _, id)) =
    const R f g V hv :=
rfl

lemma const_zero (f : R) (U hu) : const R 0 f U hu = 0 :=
subtype.eq $ funext $ λ x, is_localization.mk'_eq_iff_eq_mul.2 $
by erw [ring_hom.map_zero, subtype.val_eq_coe, subring.coe_zero, pi.zero_apply, zero_mul]

lemma const_self (f : R) (U hu) : const R f f U hu = 1 :=
subtype.eq $ funext $ λ x, is_localization.mk'_self _ _

lemma const_one (U) : const R 1 1 U (λ p _, submonoid.one_mem _) = 1 :=
const_self R 1 U _

lemma const_add (f₁ f₂ g₁ g₂ : R) (U hu₁ hu₂) :
  const R f₁ g₁ U hu₁ + const R f₂ g₂ U hu₂ =
  const R (f₁ * g₂ + f₂ * g₁) (g₁ * g₂) U (λ x hx, submonoid.mul_mem _ (hu₁ x hx) (hu₂ x hx)) :=
subtype.eq $ funext $ λ x, eq.symm $
by convert is_localization.mk'_add f₁ f₂ ⟨g₁, hu₁ x x.2⟩ ⟨g₂, hu₂ x x.2⟩

lemma const_mul (f₁ f₂ g₁ g₂ : R) (U hu₁ hu₂) :
  const R f₁ g₁ U hu₁ * const R f₂ g₂ U hu₂ =
  const R (f₁ * f₂) (g₁ * g₂) U (λ x hx, submonoid.mul_mem _ (hu₁ x hx) (hu₂ x hx)) :=
subtype.eq $ funext $ λ x, eq.symm $
by convert is_localization.mk'_mul _ f₁ f₂ ⟨g₁, hu₁ x x.2⟩ ⟨g₂, hu₂ x x.2⟩

lemma const_ext {f₁ f₂ g₁ g₂ : R} {U hu₁ hu₂} (h : f₁ * g₂ = f₂ * g₁) :
  const R f₁ g₁ U hu₁ = const R f₂ g₂ U hu₂ :=
subtype.eq $ funext $ λ x, is_localization.mk'_eq_of_eq h.symm

lemma const_congr {f₁ f₂ g₁ g₂ : R} {U hu} (hf : f₁ = f₂) (hg : g₁ = g₂) :
  const R f₁ g₁ U hu = const R f₂ g₂ U (hg ▸ hu) :=
by substs hf hg

lemma const_mul_rev (f g : R) (U hu₁ hu₂) :
  const R f g U hu₁ * const R g f U hu₂ = 1 :=
by rw [const_mul, const_congr R rfl (mul_comm g f), const_self]

lemma const_mul_cancel (f g₁ g₂ : R) (U hu₁ hu₂) :
  const R f g₁ U hu₁ * const R g₁ g₂ U hu₂ = const R f g₂ U hu₂ :=
by { rw [const_mul, const_ext], rw mul_assoc }

lemma const_mul_cancel' (f g₁ g₂ : R) (U hu₁ hu₂) :
  const R g₁ g₂ U hu₂ * const R f g₁ U hu₁ = const R f g₂ U hu₂ :=
by rw [mul_comm, const_mul_cancel]

/-- The canonical ring homomorphism interpreting an element of `R` as
a section of the structure sheaf. -/
def to_open (U : opens (prime_spectrum.Top R)) :
  CommRing.of R ⟶ (structure_sheaf R).1.obj (op U) :=
{ to_fun := λ f, ⟨λ x, algebra_map R _ f,
    λ x, ⟨U, x.2, 𝟙 _, f, 1, λ y, ⟨(ideal.ne_top_iff_one _).1 y.1.2.1,
      by { rw [ring_hom.map_one, mul_one], refl } ⟩⟩⟩,
  map_one' := subtype.eq $ funext $ λ x, ring_hom.map_one _,
  map_mul' := λ f g, subtype.eq $ funext $ λ x, ring_hom.map_mul _ _ _,
  map_zero' := subtype.eq $ funext $ λ x, ring_hom.map_zero _,
  map_add' := λ f g, subtype.eq $ funext $ λ x, ring_hom.map_add _ _ _ }

@[simp] lemma to_open_res (U V : opens (prime_spectrum.Top R)) (i : V ⟶ U) :
  to_open R U ≫ (structure_sheaf R).1.map i.op = to_open R V :=
rfl

@[simp] lemma to_open_apply (U : opens (prime_spectrum.Top R)) (f : R) (x : U) :
  (to_open R U f).1 x = algebra_map _ _ f :=
rfl

lemma to_open_eq_const (U : opens (prime_spectrum.Top R)) (f : R) : to_open R U f =
  const R f 1 U (λ x _, (ideal.ne_top_iff_one _).1 x.2.1) :=
subtype.eq $ funext $ λ x, eq.symm $ is_localization.mk'_one _ f

/-- The canonical ring homomorphism interpreting an element of `R` as an element of
the stalk of `structure_sheaf R` at `x`. -/
def to_stalk (x : prime_spectrum.Top R) : CommRing.of R ⟶ (structure_sheaf R).1.stalk x :=
(to_open R ⊤ ≫ (structure_sheaf R).1.germ ⟨x, ⟨⟩⟩ : _)

@[simp] lemma to_open_germ (U : opens (prime_spectrum.Top R)) (x : U) :
  to_open R U ≫ (structure_sheaf R).1.germ x =
  to_stalk R x :=
by { rw [← to_open_res R ⊤ U (hom_of_le le_top : U ⟶ ⊤), category.assoc, presheaf.germ_res], refl }

@[simp] lemma germ_to_open (U : opens (prime_spectrum.Top R)) (x : U) (f : R) :
  (structure_sheaf R).1.germ x (to_open R U f) = to_stalk R x f :=
by { rw ← to_open_germ, refl }

lemma germ_to_top (x : prime_spectrum.Top R) (f : R) :
  (structure_sheaf R).1.germ (⟨x, trivial⟩ : (⊤ : opens (prime_spectrum.Top R)))
    (to_open R ⊤ f) =
    to_stalk R x f :=
rfl

lemma is_unit_to_basic_open_self (f : R) : is_unit (to_open R (basic_open f) f) :=
is_unit_of_mul_eq_one _ (const R 1 f (basic_open f) (λ _, id)) $
by rw [to_open_eq_const, const_mul_rev]

lemma is_unit_to_stalk (x : prime_spectrum.Top R) (f : x.as_ideal.prime_compl) :
  is_unit (to_stalk R x (f : R)) :=
by { erw ← germ_to_open R (basic_open (f : R)) ⟨x, f.2⟩ (f : R),
    exact ring_hom.is_unit_map _ (is_unit_to_basic_open_self R f) }

/-- The canonical ring homomorphism from the localization of `R` at `p` to the stalk
of the structure sheaf at the point `p`. -/
def localization_to_stalk (x : prime_spectrum.Top R) :
  CommRing.of (localization.at_prime x.as_ideal) ⟶ (structure_sheaf R).1.stalk x :=
show localization.at_prime x.as_ideal →+* _, from
is_localization.lift (is_unit_to_stalk R x)

@[simp] lemma localization_to_stalk_of (x : prime_spectrum.Top R) (f : R) :
  localization_to_stalk R x (algebra_map _ (localization _) f) = to_stalk R x f :=
is_localization.lift_eq _ f

@[simp] lemma localization_to_stalk_mk' (x : prime_spectrum.Top R) (f : R)
  (s : (as_ideal x).prime_compl) :
  localization_to_stalk R x (is_localization.mk' _ f s : localization _) =
  (structure_sheaf R).1.germ (⟨x, s.2⟩ : basic_open (s : R))
    (const R f s (basic_open s) (λ _, id)) :=
(is_localization.lift_mk'_spec _ _ _ _).2 $
by erw [← germ_to_open R (basic_open s) ⟨x, s.2⟩, ← germ_to_open R (basic_open s) ⟨x, s.2⟩,
    ← ring_hom.map_mul, to_open_eq_const, to_open_eq_const, const_mul_cancel']

/-- The ring homomorphism that takes a section of the structure sheaf of `R` on the open set `U`,
implemented as a subtype of dependent functions to localizations at prime ideals, and evaluates
the section on the point corresponding to a given prime ideal. -/
def open_to_localization (U : opens (prime_spectrum.Top R)) (x : prime_spectrum.Top R)
  (hx : x ∈ U) :
  (structure_sheaf R).1.obj (op U) ⟶ CommRing.of (localization.at_prime x.as_ideal) :=
{ to_fun := λ s, (s.1 ⟨x, hx⟩ : _),
  map_one' := rfl,
  map_mul' := λ _ _, rfl,
  map_zero' := rfl,
  map_add' := λ _ _, rfl }

@[simp] lemma coe_open_to_localization (U : opens (prime_spectrum.Top R)) (x : prime_spectrum.Top R)
  (hx : x ∈ U) :
  (open_to_localization R U x hx :
    (structure_sheaf R).1.obj (op U) → localization.at_prime x.as_ideal) =
  (λ s, (s.1 ⟨x, hx⟩ : _)) :=
rfl

lemma open_to_localization_apply (U : opens (prime_spectrum.Top R)) (x : prime_spectrum.Top R)
  (hx : x ∈ U)
  (s : (structure_sheaf R).1.obj (op U)) :
  open_to_localization R U x hx s = (s.1 ⟨x, hx⟩ : _) :=
rfl

/-- The ring homomorphism from the stalk of the structure sheaf of `R` at a point corresponding to
a prime ideal `p` to the localization of `R` at `p`,
formed by gluing the `open_to_localization` maps. -/
def stalk_to_fiber_ring_hom (x : prime_spectrum.Top R) :
  (structure_sheaf R).1.stalk x ⟶ CommRing.of (localization.at_prime x.as_ideal) :=
limits.colimit.desc (((open_nhds.inclusion x).op) ⋙ (structure_sheaf R).1)
  { X := _,
    ι :=
    { app := λ U, open_to_localization R ((open_nhds.inclusion _).obj (unop U)) x (unop U).2, } }

@[simp] lemma germ_comp_stalk_to_fiber_ring_hom (U : opens (prime_spectrum.Top R)) (x : U) :
  (structure_sheaf R).1.germ x ≫ stalk_to_fiber_ring_hom R x =
  open_to_localization R U x x.2 :=
limits.colimit.ι_desc _ _

@[simp] lemma stalk_to_fiber_ring_hom_germ' (U : opens (prime_spectrum.Top R))
  (x : prime_spectrum.Top R) (hx : x ∈ U) (s : (structure_sheaf R).1.obj (op U)) :
  stalk_to_fiber_ring_hom R x ((structure_sheaf R).1.germ ⟨x, hx⟩ s) = (s.1 ⟨x, hx⟩ : _) :=
ring_hom.ext_iff.1 (germ_comp_stalk_to_fiber_ring_hom R U ⟨x, hx⟩ : _) s

@[simp] lemma stalk_to_fiber_ring_hom_germ (U : opens (prime_spectrum.Top R)) (x : U)
  (s : (structure_sheaf R).1.obj (op U)) :
  stalk_to_fiber_ring_hom R x ((structure_sheaf R).1.germ x s) = s.1 x :=
by { cases x, exact stalk_to_fiber_ring_hom_germ' R U _ _ _ }

@[simp] lemma to_stalk_comp_stalk_to_fiber_ring_hom (x : prime_spectrum.Top R) :
  to_stalk R x ≫ stalk_to_fiber_ring_hom R x = (algebra_map _ _ : R →+* localization _) :=
by { erw [to_stalk, category.assoc, germ_comp_stalk_to_fiber_ring_hom], refl }

@[simp] lemma stalk_to_fiber_ring_hom_to_stalk (x : prime_spectrum.Top R) (f : R) :
  stalk_to_fiber_ring_hom R x (to_stalk R x f) = algebra_map _ (localization _) f :=
ring_hom.ext_iff.1 (to_stalk_comp_stalk_to_fiber_ring_hom R x) _

/-- The ring isomorphism between the stalk of the structure sheaf of `R` at a point `p`
corresponding to a prime ideal in `R` and the localization of `R` at `p`. -/
@[simps] def stalk_iso (x : prime_spectrum.Top R) :
  (structure_sheaf R).1.stalk x ≅ CommRing.of (localization.at_prime x.as_ideal) :=
{ hom := stalk_to_fiber_ring_hom R x,
  inv := localization_to_stalk R x,
  hom_inv_id' := (structure_sheaf R).1.stalk_hom_ext $ λ U hxU,
  begin
    ext s, simp only [comp_apply], rw [id_apply, stalk_to_fiber_ring_hom_germ'],
    obtain ⟨V, hxV, iVU, f, g, hg, hs⟩ := exists_const _ _ s x hxU,
    erw [← res_apply R U V iVU s ⟨x, hxV⟩, ← hs, const_apply, localization_to_stalk_mk'],
    refine (structure_sheaf R).1.germ_ext V hxV (hom_of_le hg) iVU _,
    erw [← hs, res_const']
  end,
  inv_hom_id' := @is_localization.ring_hom_ext R _ x.as_ideal.prime_compl
      (localization.at_prime x.as_ideal) _ _ (localization.at_prime x.as_ideal) _ _
      (ring_hom.comp (stalk_to_fiber_ring_hom R x) (localization_to_stalk R x))
      (ring_hom.id (localization.at_prime _)) $
    by { ext f, simp only [ring_hom.comp_apply, ring_hom.id_apply, localization_to_stalk_of,
                           stalk_to_fiber_ring_hom_to_stalk] } }

<<<<<<< HEAD
@[simp, reassoc] lemma stalk_to_fiber_ring_hom_localization_to_stalk (x : prime_spectrum.Top R) :
  stalk_to_fiber_ring_hom R x ≫ localization_to_stalk R x = 𝟙 _ :=
(stalk_iso R x).hom_inv_id

@[simp, reassoc] lemma localization_to_stalk_stalk_to_fiber_ring_hom (x : prime_spectrum.Top R) :
  localization_to_stalk R x ≫ stalk_to_fiber_ring_hom R x = 𝟙 _ :=
(stalk_iso R x).inv_hom_id
=======
instance (x : prime_spectrum R) : is_iso (stalk_to_fiber_ring_hom R x) :=
is_iso.of_iso (stalk_iso R x)

instance (x : prime_spectrum R) : is_iso (localization_to_stalk R x) :=
is_iso.of_iso (stalk_iso R x).symm
>>>>>>> 52841fbf

/-- The canonical ring homomorphism interpreting `s ∈ R_f` as a section of the structure sheaf
on the basic open defined by `f ∈ R`. -/
def to_basic_open (f : R) : localization.away f →+*
  (structure_sheaf R).1.obj (op $ basic_open f) :=
is_localization.away.lift f (is_unit_to_basic_open_self R f)

@[simp] lemma to_basic_open_mk' (s f : R) (g : submonoid.powers s) :
  to_basic_open R s (is_localization.mk' (localization.away s) f g) =
  const R f g (basic_open s) (λ x hx, submonoid.powers_subset hx g.2) :=
(is_localization.lift_mk'_spec _ _ _ _).2 $
by rw [to_open_eq_const, to_open_eq_const, const_mul_cancel']

@[simp] lemma localization_to_basic_open (f : R) :
  ring_hom.comp (to_basic_open R f) (algebra_map R (localization.away f)) =
    to_open R (basic_open f) :=
ring_hom.ext $ λ g,
by rw [to_basic_open, is_localization.away.lift, ring_hom.comp_apply, is_localization.lift_eq]

@[simp] lemma to_basic_open_to_map (s f : R) :
  to_basic_open R s (algebra_map R (localization.away s) f) =
    const R f 1 (basic_open s) (λ _ _, submonoid.one_mem _) :=
(is_localization.lift_eq _ _).trans $ to_open_eq_const _ _ _

-- The proof here follows the argument in Hartshorne's Algebraic Geometry, Proposition II.2.2.
lemma to_basic_open_injective (f : R) : function.injective (to_basic_open R f) :=
begin
  intros s t h_eq,
  obtain ⟨a, ⟨b, hb⟩, rfl⟩ := is_localization.mk'_surjective (submonoid.powers f) s,
  obtain ⟨c, ⟨d, hd⟩, rfl⟩ := is_localization.mk'_surjective (submonoid.powers f) t,
  simp only [to_basic_open_mk'] at h_eq,
  rw is_localization.eq,
  -- We know that the fractions `a/b` and `c/d` are equal as sections of the structure sheaf on
  -- `basic_open f`. We need to show that they agree as elements in the localization of `R` at `f`.
  -- This amounts showing that `a * d * r = c * b * r`, for some power `r = f ^ n` of `f`.
  -- We define `I` as the ideal of *all* elements `r` satisfying the above equation.
  let I : ideal R :=
  { carrier := {r : R | a * d * r = c * b * r},
    zero_mem' := by simp only [set.mem_set_of_eq, mul_zero],
    add_mem' := λ r₁ r₂ hr₁ hr₂, by { dsimp at hr₁ hr₂ ⊢, simp only [mul_add, hr₁, hr₂] },
    smul_mem' := λ r₁ r₂ hr₂, by { dsimp at hr₂ ⊢, simp only [mul_comm r₁ r₂, ← mul_assoc, hr₂] }},
  -- Our claim now reduces to showing that `f` is contained in the radical of `I`
  suffices : f ∈ I.radical,
  { cases this with n hn,
    exact ⟨⟨f ^ n, n, rfl⟩, hn⟩ },
  rw [← vanishing_ideal_zero_locus_eq_radical, mem_vanishing_ideal],
  intros p hfp,
  contrapose hfp,
  rw [mem_zero_locus, set.not_subset],
  have := congr_fun (congr_arg subtype.val h_eq) ⟨p,hfp⟩,
  rw [const_apply, const_apply, is_localization.eq] at this,
  cases this with r hr,
  exact ⟨r.1, hr, r.2⟩
end

/-
Auxiliary lemma for surjectivity of `to_basic_open`.
Every section can locally be represented on basic opens `basic_opens g` as a fraction `f/g`
-/
lemma locally_const_basic_open (U : opens (prime_spectrum.Top R))
  (s : (structure_sheaf R).1.obj (op U)) (x : U) :
  ∃ (f g : R) (i : basic_open g ⟶ U), x.1 ∈ basic_open g ∧
    const R f g (basic_open g) (λ y hy, hy) = (structure_sheaf R).1.map i.op s :=
begin
  -- First, any section `s` can be represented as a fraction `f/g` on some open neighborhood of `x`
  -- and we may pass to a `basic_open h`, since these form a basis
  obtain ⟨V, (hxV : x.1 ∈ V.1), iVU, f, g, (hVDg : V ⊆ basic_open g), s_eq⟩ :=
    exists_const R U s x.1 x.2,
  obtain ⟨_, ⟨h, rfl⟩, hxDh, (hDhV : basic_open h ⊆ V)⟩ :=
    is_topological_basis_basic_opens.exists_subset_of_mem_open hxV V.2,
  -- The problem is of course, that `g` and `h` don't need to coincide.
  -- But, since `basic_open h ≤ basic_open g`, some power of `h` must be a multiple of `g`
  cases (basic_open_le_basic_open_iff h g).mp (set.subset.trans hDhV hVDg) with n hn,
  -- Actually, we will need a *nonzero* power of `h`.
  -- This is because we will need the equality `basic_open (h ^ n) = basic_open h`, which only
  -- holds for a nonzero power `n`. We therefore artificially increase `n` by one.
  replace hn := ideal.mul_mem_left (ideal.span {g}) h hn,
  rw [← pow_succ, ideal.mem_span_singleton'] at hn,
  cases hn with c hc,
  have basic_opens_eq := basic_open_pow h (n+1) (by linarith),
  have i_basic_open := eq_to_hom basic_opens_eq ≫ hom_of_le hDhV,
  -- We claim that `(f * c) / h ^ (n+1)` is our desired representation
  use [f * c, h ^ (n+1), i_basic_open ≫ iVU, (basic_opens_eq.symm.le : _) hxDh],
  rw [op_comp, functor.map_comp, comp_apply, ← s_eq, res_const],
  -- Note that the last rewrite here generated an additional goal, which was a parameter
  -- of `res_const`. We prove this goal first
  swap,
  { intros y hy,
    rw basic_opens_eq at hy,
    exact (set.subset.trans hDhV hVDg : _) hy },
  -- All that is left is a simple calculation
  apply const_ext,
  rw [mul_assoc f c g, hc],
end

/-
Auxiliary lemma for surjectivity of `to_basic_open`.
A local representation of a section `s` as fractions `a i / h i` on finitely many basic opens
`basic_open (h i)` can be "normalized" in such a way that `a i * h j = h i * a j` for all `i, j`
-/
lemma normalize_finite_fraction_representation (U : opens (prime_spectrum.Top R))
  (s : (structure_sheaf R).1.obj (op U)) {ι : Type*} (t : finset ι) (a h : ι → R)
  (iDh : Π i : ι, basic_open (h i) ⟶ U)  (h_cover : U.1 ⊆ ⋃ i ∈ t, (basic_open (h i)).1)
  (hs : ∀ i : ι, const R (a i) (h i) (basic_open (h i)) (λ y hy, hy) =
    (structure_sheaf R).1.map (iDh i).op s) :
  ∃ (a' h' : ι → R) (iDh' : Π i : ι, (basic_open (h' i)) ⟶ U),
    (U.1 ⊆ ⋃ i ∈ t, (basic_open (h' i)).1) ∧
    (∀ i j ∈ t, a' i * h' j = h' i * a' j) ∧
    (∀ i ∈ t, (structure_sheaf R).1.map (iDh' i).op s =
      const R (a' i) (h' i) (basic_open (h' i)) (λ y hy, hy)) :=
begin
  -- First we show that the fractions `(a i * h j) / (h i * h j)` and `(h i * a j) / (h i * h j)`
  -- coincide in the localization of `R` at `h i * h j`
  have fractions_eq : ∀ (i j : ι),
    is_localization.mk' (localization.away _) (a i * h j) ⟨h i * h j, submonoid.mem_powers _⟩ =
    is_localization.mk' _ (h i * a j) ⟨h i * h j, submonoid.mem_powers _⟩,
  { intros i j,
    let D := basic_open (h i * h j),
    let iDi : D ⟶ basic_open (h i) := hom_of_le (basic_open_mul_le_left _ _),
    let iDj : D ⟶ basic_open (h j) := hom_of_le (basic_open_mul_le_right _ _),
    -- Crucially, we need injectivity of `to_basic_open`
    apply to_basic_open_injective R (h i * h j),
    rw [to_basic_open_mk', to_basic_open_mk'],
    simp only [set_like.coe_mk],
    -- Here, both sides of the equation are equal to a restriction of `s`
    transitivity,
    convert congr_arg ((structure_sheaf R).1.map iDj.op) (hs j).symm using 1,
    convert congr_arg ((structure_sheaf R).1.map iDi.op) (hs i) using 1, swap,
    all_goals { rw res_const, apply const_ext, ring },
    -- The remaining two goals were generated during the rewrite of `res_const`
    -- These can be solved immediately
    exacts [basic_open_mul_le_right _ _, basic_open_mul_le_left _ _] },

  -- From the equality in the localization, we obtain for each `(i,j)` some power `(h i * h j) ^ n`
  -- which equalizes `a i * h j` and `h i * a j`
  have exists_power : ∀ (i j : ι), ∃ n : ℕ,
    a i * h j * (h i * h j) ^ n = h i * a j * (h i * h j) ^ n,
  { intros i j,
    obtain ⟨⟨c, n, rfl⟩, hc⟩ := is_localization.eq.mp (fractions_eq i j),
    use (n+1),
    rw pow_succ,
    dsimp at hc,
    convert hc using 1 ; ring },
  let n := λ (p : ι × ι), (exists_power p.1 p.2).some,
  have n_spec := λ (p : ι × ι), (exists_power p.fst p.snd).some_spec,
  -- We need one power `(h i * h j) ^ N` that works for *all* pairs `(i,j)`
  -- Since there are only finitely many indices involved, we can pick the supremum.
  let N := (t.product t).sup n,
  have basic_opens_eq : ∀ i : ι, basic_open ((h i) ^ (N+1)) = basic_open (h i) :=
    λ i, basic_open_pow _ _ (by linarith),
  -- Expanding the fraction `a i / h i` by the power `(h i) ^ N` gives the desired normalization
  refine ⟨(λ i, a i * (h i) ^ N), (λ i, (h i) ^ (N + 1)),
    (λ i, eq_to_hom (basic_opens_eq i) ≫ iDh i), _, _, _⟩,
  { simpa only [basic_opens_eq] using h_cover },
  { intros i j hi hj,
    -- Here we need to show that our new fractions `a i / h i` satisfy the normalization condition
    -- Of course, the power `N` we used to expand the fractions might be bigger than the power
    -- `n (i, j)` which was originally chosen. We denote their difference by `k`
    have n_le_N : n (i, j) ≤ N := finset.le_sup (finset.mem_product.mpr ⟨hi, hj⟩),
    cases nat.le.dest n_le_N with k hk,
    simp only [← hk, pow_add, pow_one],
    -- To accommodate for the difference `k`, we multiply both sides of the equation `n_spec (i, j)`
    -- by `(h i * h j) ^ k`
    convert congr_arg (λ z, z * (h i * h j) ^ k) (n_spec (i, j)) using 1 ;
    { simp only [n, mul_pow], ring } },

  -- Lastly, we need to show that the new fractions still represent our original `s`
  intros i hi,
  rw [op_comp, functor.map_comp, comp_apply, ← hs, res_const],
  -- additional goal spit out by `res_const`
  swap, exact (basic_opens_eq i).le,
  apply const_ext,
  rw pow_succ,
  ring
end

open_locale classical
open_locale big_operators

-- The proof here follows the argument in Hartshorne's Algebraic Geometry, Proposition II.2.2.
lemma to_basic_open_surjective (f : R) : function.surjective (to_basic_open R f) :=
begin
  intro s,
  -- In this proof, `basic_open f` will play two distinct roles: Firstly, it is an open set in the
  -- prime spectrum. Secondly, it is used as an indexing type for various families of objects
  -- (open sets, ring elements, ...). In order to make the distinction clear, we introduce a type
  -- alias `ι` that is used whenever we want think of it as an indexing type.
  let ι : Type u := basic_open f,

  -- First, we pick some cover of basic opens, on which we can represent `s` as a fraction
  choose a' h' iDh' hxDh' s_eq' using locally_const_basic_open R (basic_open f) s,
  -- Since basic opens are compact, we can pass to a finite subcover
  obtain ⟨t, ht_cover'⟩ := (is_compact_basic_open f).elim_finite_subcover
   (λ (i : ι), (basic_open (h' i)).1) (λ i, is_open_basic_open) (λ x hx, _),
  swap,
  { -- Here, we need to show that our basic opens actually form a cover of `basic_open f`
    rw set.mem_Union,
    exact ⟨⟨x,hx⟩, hxDh' ⟨x, hx⟩⟩ },
  -- We use the normalization lemma from above to obtain the relation `a i * h j = h i * a j`
  obtain ⟨a, h, iDh, ht_cover, ah_ha, s_eq⟩ := normalize_finite_fraction_representation R
    (basic_open f) s t a' h' iDh' ht_cover' s_eq',
  clear s_eq' iDh' hxDh' ht_cover' a' h',
  -- Next we show that some power of `f` is a linear combination of the `h i`
  obtain ⟨n, hn⟩ : f ∈ (ideal.span (h '' ↑t)).radical,
  { rw [← vanishing_ideal_zero_locus_eq_radical, zero_locus_span],
    simp_rw [subtype.val_eq_coe, basic_open_eq_zero_locus_compl] at ht_cover,
    rw set.compl_subset_comm at ht_cover, -- Why doesn't `simp_rw` do this?
    simp_rw [set.compl_Union, compl_compl, ← zero_locus_Union, ← finset.set_bUnion_coe,
             ← set.image_eq_Union ] at ht_cover,
    apply vanishing_ideal_anti_mono ht_cover,
    exact subset_vanishing_ideal_zero_locus {f} (set.mem_singleton f) },

  replace hn := ideal.mul_mem_left _ f hn,
  erw [←pow_succ, finsupp.mem_span_image_iff_total] at hn,
  rcases hn with ⟨b, b_supp, hb⟩,
  rw finsupp.total_apply_of_mem_supported R b_supp at hb,
  dsimp at hb,

  -- Finally, we have all the ingredients.
  -- We claim that our preimage is given by `(∑ (i : ι) in t, b i * a i) / f ^ (n+1)`
  use is_localization.mk' (localization.away f) (∑ (i : ι) in t, b i * a i)
    (⟨f ^ (n+1), n+1, rfl⟩ : submonoid.powers _),
  rw to_basic_open_mk',

  -- Since the structure sheaf is a sheaf, we can show the desired equality locally.
  -- Annoyingly, `sheaf.eq_of_locally_eq` requires an open cover indexed by a *type*, so we need to
  -- coerce our finset `t` to a type first.
  let tt := ((t : set (basic_open f)) : Type u),
  apply (structure_sheaf R).eq_of_locally_eq'
    (λ i : tt, basic_open (h i)) (basic_open f) (λ i : tt, iDh i),
  { -- This feels a little redundant, since already have `ht_cover` as a hypothesis
    -- Unfortunately, `ht_cover` uses a bounded union over the set `t`, while here we have the
    -- Union indexed by the type `tt`, so we need some boilerplate to translate one to the other
    intros x hx,
    erw topological_space.opens.mem_supr,
    have := ht_cover hx,
    rw [← finset.set_bUnion_coe, set.mem_bUnion_iff] at this,
    rcases this with ⟨i, i_mem, x_mem⟩,
    use [i, i_mem] },

  rintro ⟨i, hi⟩,
  dsimp,
  change (structure_sheaf R).1.map _ _ = (structure_sheaf R).1.map _ _,
  rw [s_eq i hi, res_const],
  -- Again, `res_const` spits out an additional goal
  swap,
  { intros y hy,
    change y ∈ basic_open (f ^ (n+1)),
    rw basic_open_pow f (n+1) (by linarith),
    exact (le_of_hom (iDh i) : _) hy },
  -- The rest of the proof is just computation
  apply const_ext,
  rw [← hb, finset.sum_mul, finset.mul_sum],
  apply finset.sum_congr rfl,
  intros j hj,
  rw [mul_assoc, ah_ha j i hj hi],
  ring
end

instance is_iso_to_basic_open (f : R) : is_iso (show CommRing.of _ ⟶ _, from to_basic_open R f) :=
begin
  haveI : is_iso ((forget CommRing).map (show CommRing.of _ ⟶ _, from to_basic_open R f)) :=
    (is_iso_iff_bijective _).mpr ⟨to_basic_open_injective R f, to_basic_open_surjective R f⟩,
  exact is_iso_of_reflects_iso _ (forget CommRing),
end

/-- The ring isomorphism between the structure sheaf on `basic_open f` and the localization of `R`
at the submonoid of powers of `f`. -/
def basic_open_iso (f : R) : (structure_sheaf R).1.obj (op (basic_open f)) ≅
  CommRing.of (localization.away f) :=
(as_iso (show CommRing.of _ ⟶ _, from to_basic_open R f)).symm

@[elementwise] lemma to_global_factors : to_open R ⊤ =
  (CommRing.of_hom (algebra_map R (localization.away (1 : R)))) ≫ (to_basic_open R (1 : R)) ≫
  (structure_sheaf R).1.map (eq_to_hom (basic_open_one.symm)).op :=
begin
  change to_open R ⊤ = (to_basic_open R 1).comp _ ≫ _,
  unfold CommRing.of_hom,
  rw [localization_to_basic_open R, to_open_res],
end

instance is_iso_to_global : is_iso (to_open R ⊤) :=
begin
  let hom := CommRing.of_hom (algebra_map R (localization.away (1 : R))),
  haveI : is_iso hom := is_iso.of_iso
    ((is_localization.at_one R (localization.away (1 : R))).to_ring_equiv.to_CommRing_iso),
  rw to_global_factors R,
  apply_instance
end

/-- The ring isomorphism between the ring `R` and the global sections `Γ(X, 𝒪ₓ)`. -/
@[simps] def global_sections_iso : CommRing.of R ≅ (structure_sheaf R).1.obj (op ⊤) :=
as_iso (to_open R ⊤)

@[simp] lemma global_sections_iso_hom (R : CommRing) :
  (global_sections_iso R).hom = to_open R ⊤ := rfl

@[simp, reassoc, elementwise]
lemma to_stalk_stalk_specializes {R : Type*} [comm_ring R]
  {x y : prime_spectrum R} (h : x ⤳ y) :
  to_stalk R y ≫ (structure_sheaf R).val.stalk_specializes h = to_stalk R x :=
by { dsimp [ to_stalk], simpa }

@[simp, reassoc, elementwise]
lemma localization_to_stalk_stalk_specializes {R : Type*} [comm_ring R]
  {x y : prime_spectrum R} (h : x ⤳ y) :
  structure_sheaf.localization_to_stalk R y ≫ (structure_sheaf R).val.stalk_specializes h =
    CommRing.of_hom (prime_spectrum.localization_map_of_specializes h) ≫
      structure_sheaf.localization_to_stalk R x :=
begin
  apply is_localization.ring_hom_ext y.as_ideal.prime_compl,
  any_goals { dsimp, apply_instance },
  erw ring_hom.comp_assoc,
  conv_rhs { erw ring_hom.comp_assoc },
  dsimp [CommRing.of_hom, localization_to_stalk, prime_spectrum.localization_map_of_specializes],
  rw [is_localization.lift_comp, is_localization.lift_comp, is_localization.lift_comp],
  exact to_stalk_stalk_specializes h
end

@[simp, reassoc, elementwise]
lemma stalk_specializes_stalk_to_fiber {R : Type*} [comm_ring R]
  {x y : prime_spectrum R} (h : x ⤳ y) :
  (structure_sheaf R).val.stalk_specializes h ≫ structure_sheaf.stalk_to_fiber_ring_hom R x =
    structure_sheaf.stalk_to_fiber_ring_hom R y ≫
      prime_spectrum.localization_map_of_specializes h :=
begin
  change _ ≫ (structure_sheaf.stalk_iso R x).hom = (structure_sheaf.stalk_iso R y).hom ≫ _,
  rw [← iso.eq_comp_inv, category.assoc, ← iso.inv_comp_eq],
  exact localization_to_stalk_stalk_specializes h,
end

section comap

variables {R} {S : Type u} [comm_ring S] {P : Type u} [comm_ring P]

/--
Given a ring homomorphism `f : R →+* S`, an open set `U` of the prime spectrum of `R` and an open
set `V` of the prime spectrum of `S`, such that `V ⊆ (comap f) ⁻¹' U`, we can push a section `s`
on `U` to a section on `V`, by composing with `localization.local_ring_hom _ _ f` from the left and
`comap f` from the right. Explicitly, if `s` evaluates on `comap f p` to `a / b`, its image on `V`
evaluates on `p` to `f(a) / f(b)`.

At the moment, we work with arbitrary dependent functions `s : Π x : U, localizations R x`. Below,
we prove the predicate `is_locally_fraction` is preserved by this map, hence it can be extended to
a morphism between the structure sheaves of `R` and `S`.
-/
def comap_fun (f : R →+* S) (U : opens (prime_spectrum.Top R))
  (V : opens (prime_spectrum.Top S)) (hUV : V.1 ⊆ (prime_spectrum.comap f) ⁻¹' U.1)
  (s : Π x : U, localizations R x) (y : V) : localizations S y :=
localization.local_ring_hom (prime_spectrum.comap f y.1).as_ideal _ f rfl
  (s ⟨(prime_spectrum.comap f y.1), hUV y.2⟩ : _)

lemma comap_fun_is_locally_fraction (f : R →+* S)
  (U : opens (prime_spectrum.Top R)) (V : opens (prime_spectrum.Top S))
  (hUV : V.1 ⊆ (prime_spectrum.comap f) ⁻¹' U.1) (s : Π x : U, localizations R x)
  (hs : (is_locally_fraction R).to_prelocal_predicate.pred s) :
  (is_locally_fraction S).to_prelocal_predicate.pred (comap_fun f U V hUV s) :=
begin
  rintro ⟨p, hpV⟩,
  -- Since `s` is locally fraction, we can find a neighborhood `W` of `prime_spectrum.comap f p`
  -- in `U`, such that `s = a / b` on `W`, for some ring elements `a, b : R`.
  rcases hs ⟨prime_spectrum.comap f p, hUV hpV⟩ with ⟨W, m, iWU, a, b, h_frac⟩,
  -- We claim that we can write our new section as the fraction `f a / f b` on the neighborhood
  -- `(comap f) ⁻¹ W ⊓ V` of `p`.
  refine ⟨opens.comap (comap f) W ⊓ V, ⟨m, hpV⟩, opens.inf_le_right _ _, f a, f b, _⟩,
  rintro ⟨q, ⟨hqW, hqV⟩⟩,
  specialize h_frac ⟨prime_spectrum.comap f q, hqW⟩,
  refine ⟨h_frac.1, _⟩,
  dsimp only [comap_fun],
  erw [← localization.local_ring_hom_to_map ((prime_spectrum.comap f q).as_ideal),
    ← ring_hom.map_mul, h_frac.2, localization.local_ring_hom_to_map],
  refl,
end

/--
For a ring homomorphism `f : R →+* S` and open sets `U` and `V` of the prime spectra of `R` and
`S` such that `V ⊆ (comap f) ⁻¹ U`, the induced ring homomorphism from the structure sheaf of `R`
at `U` to the structure sheaf of `S` at `V`.

Explicitly, this map is given as follows: For a point `p : V`, if the section `s` evaluates on `p`
to the fraction `a / b`, its image on `V` evaluates on `p` to the fraction `f(a) / f(b)`.
-/
def comap (f : R →+* S) (U : opens (prime_spectrum.Top R))
  (V : opens (prime_spectrum.Top S)) (hUV : V.1 ⊆ (prime_spectrum.comap f) ⁻¹' U.1) :
  (structure_sheaf R).1.obj (op U) →+* (structure_sheaf S).1.obj (op V) :=
{ to_fun := λ s, ⟨comap_fun f U V hUV s.1, comap_fun_is_locally_fraction f U V hUV s.1 s.2⟩,
  map_one' := subtype.ext $ funext $ λ p, by
    { rw [subtype.coe_mk, subtype.val_eq_coe, comap_fun, (sections_subring R (op U)).coe_one,
      pi.one_apply, ring_hom.map_one], refl },
  map_zero' := subtype.ext $ funext $ λ p, by
    { rw [subtype.coe_mk, subtype.val_eq_coe, comap_fun, (sections_subring R (op U)).coe_zero,
      pi.zero_apply, ring_hom.map_zero], refl },
  map_add' := λ s t, subtype.ext $ funext $ λ p, by
    { rw [subtype.coe_mk, subtype.val_eq_coe, comap_fun, (sections_subring R (op U)).coe_add,
      pi.add_apply, ring_hom.map_add], refl },
  map_mul' := λ s t, subtype.ext $ funext $ λ p, by
    { rw [subtype.coe_mk, subtype.val_eq_coe, comap_fun, (sections_subring R (op U)).coe_mul,
      pi.mul_apply, ring_hom.map_mul], refl } }

@[simp]
lemma comap_apply (f : R →+* S) (U : opens (prime_spectrum.Top R))
  (V : opens (prime_spectrum.Top S)) (hUV : V.1 ⊆ (prime_spectrum.comap f) ⁻¹' U.1)
  (s : (structure_sheaf R).1.obj (op U)) (p : V) :
  (comap f U V hUV s).1 p =
  localization.local_ring_hom (prime_spectrum.comap f p.1).as_ideal _ f rfl
    (s.1 ⟨(prime_spectrum.comap f p.1), hUV p.2⟩ : _) :=
rfl

lemma comap_const (f : R →+* S) (U : opens (prime_spectrum.Top R))
  (V : opens (prime_spectrum.Top S)) (hUV : V.1 ⊆ (prime_spectrum.comap f) ⁻¹' U.1)
  (a b : R) (hb : ∀ x : prime_spectrum R, x ∈ U → b ∈ x.as_ideal.prime_compl) :
  comap f U V hUV (const R a b U hb) =
  const S (f a) (f b) V (λ p hpV, hb (prime_spectrum.comap f p) (hUV hpV)) :=
subtype.eq $ funext $ λ p,
begin
  rw [comap_apply, const_apply, const_apply],
  erw localization.local_ring_hom_mk',
  refl,
end

/--
For an inclusion `i : V ⟶ U` between open sets of the prime spectrum of `R`, the comap of the
identity from OO_X(U) to OO_X(V) equals as the restriction map of the structure sheaf.

This is a generalization of the fact that, for fixed `U`, the comap of the identity from OO_X(U)
to OO_X(U) is the identity.
-/
lemma comap_id_eq_map (U V : opens (prime_spectrum.Top R)) (iVU : V ⟶ U) :
  comap (ring_hom.id R) U V
    (λ p hpV, le_of_hom iVU $ by rwa prime_spectrum.comap_id) =
  (structure_sheaf R).1.map iVU.op :=
ring_hom.ext $ λ s, subtype.eq $ funext $ λ p,
begin
  rw comap_apply,
  -- Unfortunately, we cannot use `localization.local_ring_hom_id` here, because
  -- `prime_spectrum.comap (ring_hom.id R) p` is not *definitionally* equal to `p`. Instead, we use
  -- that we can write `s` as a fraction `a/b` in a small neighborhood around `p`. Since
  -- `prime_spectrum.comap (ring_hom.id R) p` equals `p`, it is also contained in the same
  -- neighborhood, hence `s` equals `a/b` there too.
  obtain ⟨W, hpW, iWU, h⟩ := s.2 (iVU p),
  obtain ⟨a, b, h'⟩ := h.eq_mk',
  obtain ⟨hb₁, s_eq₁⟩ := h' ⟨p, hpW⟩,
  obtain ⟨hb₂, s_eq₂⟩ := h' ⟨prime_spectrum.comap (ring_hom.id _) p.1,
    by rwa prime_spectrum.comap_id⟩,
  dsimp only at s_eq₁ s_eq₂,
  erw [s_eq₂, localization.local_ring_hom_mk', ← s_eq₁, ← res_apply],
end

/--
The comap of the identity is the identity. In this variant of the lemma, two open subsets `U` and
`V` are given as arguments, together with a proof that `U = V`. This is be useful when `U` and `V`
are not definitionally equal.
-/
lemma comap_id (U V : opens (prime_spectrum.Top R)) (hUV : U = V) :
  comap (ring_hom.id R) U V (λ p hpV, by rwa [hUV, prime_spectrum.comap_id]) =
  eq_to_hom (show (structure_sheaf R).1.obj (op U) = _, by rw hUV) :=
by erw [comap_id_eq_map U V (eq_to_hom hUV.symm), eq_to_hom_op, eq_to_hom_map]

@[simp] lemma comap_id' (U : opens (prime_spectrum.Top R)) :
  comap (ring_hom.id R) U U (λ p hpU, by rwa prime_spectrum.comap_id) =
  ring_hom.id _ :=
by { rw comap_id U U rfl, refl }

lemma comap_comp (f : R →+* S) (g : S →+* P) (U : opens (prime_spectrum.Top R))
  (V : opens (prime_spectrum.Top S)) (W : opens (prime_spectrum.Top P))
  (hUV : ∀ p ∈ V, prime_spectrum.comap f p ∈ U) (hVW : ∀ p ∈ W, prime_spectrum.comap g p ∈ V) :
  comap (g.comp f) U W (λ p hpW, hUV (prime_spectrum.comap g p) (hVW p hpW)) =
    (comap g V W hVW).comp (comap f U V hUV) :=
ring_hom.ext $ λ s, subtype.eq $ funext $ λ p,
begin
  rw comap_apply,
  erw localization.local_ring_hom_comp _ (prime_spectrum.comap g p.1).as_ideal,
  -- refl works here, because `prime_spectrum.comap (g.comp f) p` is defeq to
  -- `prime_spectrum.comap f (prime_spectrum.comap g p)`
  refl,
end

@[elementwise, reassoc] lemma to_open_comp_comap (f : R →+* S)
  (U : opens (prime_spectrum.Top R)) :
  to_open R U ≫ comap f U (opens.comap (prime_spectrum.comap f) U) (λ _, id) =
  CommRing.of_hom f ≫ to_open S _ :=
ring_hom.ext $ λ s, subtype.eq $ funext $ λ p,
begin
  simp_rw [comp_apply, comap_apply, subtype.val_eq_coe],
  erw localization.local_ring_hom_to_map,
  refl,
end

end comap

end structure_sheaf

end algebraic_geometry<|MERGE_RESOLUTION|>--- conflicted
+++ resolved
@@ -527,7 +527,12 @@
     by { ext f, simp only [ring_hom.comp_apply, ring_hom.id_apply, localization_to_stalk_of,
                            stalk_to_fiber_ring_hom_to_stalk] } }
 
-<<<<<<< HEAD
+instance (x : prime_spectrum R) : is_iso (stalk_to_fiber_ring_hom R x) :=
+is_iso.of_iso (stalk_iso R x)
+
+instance (x : prime_spectrum R) : is_iso (localization_to_stalk R x) :=
+is_iso.of_iso (stalk_iso R x).symm
+
 @[simp, reassoc] lemma stalk_to_fiber_ring_hom_localization_to_stalk (x : prime_spectrum.Top R) :
   stalk_to_fiber_ring_hom R x ≫ localization_to_stalk R x = 𝟙 _ :=
 (stalk_iso R x).hom_inv_id
@@ -535,13 +540,6 @@
 @[simp, reassoc] lemma localization_to_stalk_stalk_to_fiber_ring_hom (x : prime_spectrum.Top R) :
   localization_to_stalk R x ≫ stalk_to_fiber_ring_hom R x = 𝟙 _ :=
 (stalk_iso R x).inv_hom_id
-=======
-instance (x : prime_spectrum R) : is_iso (stalk_to_fiber_ring_hom R x) :=
-is_iso.of_iso (stalk_iso R x)
-
-instance (x : prime_spectrum R) : is_iso (localization_to_stalk R x) :=
-is_iso.of_iso (stalk_iso R x).symm
->>>>>>> 52841fbf
 
 /-- The canonical ring homomorphism interpreting `s ∈ R_f` as a section of the structure sheaf
 on the basic open defined by `f ∈ R`. -/
