/-
Copyright (c) 2022 Joël Riou. All rights reserved.
Released under Apache 2.0 license as described in the file LICENSE.
Authors: Joël Riou
-/

import category_theory.equivalence

/-!
> THIS FILE IS SYNCHRONIZED WITH MATHLIB4.
> Any changes to this file require a corresponding PR to mathlib4.
 Tools for compatibilities between Dold-Kan equivalences

The purpose of this file is to introduce tools which will enable the
construction of the Dold-Kan equivalence `simplicial_object C ≌ chain_complex C ℕ`
for a pseudoabelian category `C` from the equivalence
`karoubi (simplicial_object C) ≌ karoubi (chain_complex C ℕ)` and the two
equivalences `simplicial_object C ≅ karoubi (simplicial_object C)` and
`chain_complex C ℕ ≅ karoubi (chain_complex C ℕ)`.

It is certainly possible to get an equivalence `simplicial_object C ≌ chain_complex C ℕ`
using a compositions of the three equivalences above, but then neither the functor
nor the inverse would have good definitional properties. For example, it would be better
if the inverse functor of the equivalence was exactly the functor
`Γ₀ : simplicial_object C ⥤ chain_complex C ℕ` which was constructed in `functor_gamma.lean`.

In this file, given four categories `A`, `A'`, `B`, `B'`, equivalences `eA : A ≅ A'`,
`eB : B ≅ B'`, `e' : A' ≅ B'`, functors `F : A ⥤ B'`, `G : B ⥤ A` equipped with certain
compatibilities, we construct successive equivalences:
- `equivalence₀` from `A` to `B'`, which is the composition of `eA` and `e'`.
- `equivalence₁` from `A` to `B'`, with the same inverse functor as `equivalence₀`,
but whose functor is `F`.
- `equivalence₂` from `A` to `B`, which is the composition of `equivalence₁` and the
inverse of `eB`:
- `equivalence` from `A` to `B`, which has the same functor `F ⋙ eB.inverse` as `equivalence₂`,
but whose inverse functor is `G`.

When extra assumptions are given, we shall also provide simplification lemmas for the
unit and counit isomorphisms of `equivalence`. (TODO)

-/

open category_theory category_theory.category

namespace algebraic_topology

namespace dold_kan

namespace compatibility

variables {A A' B B' : Type*} [category A] [category A'] [category B] [category B']
  (eA : A ≌ A') (eB : B ≌ B') (e' : A' ≌ B')
  {F : A ⥤ B'} (hF : eA.functor ⋙ e'.functor ≅ F)
  {G : B ⥤ A} (hG : eB.functor ⋙ e'.inverse ≅ G ⋙ eA.functor)

/-- A basic equivalence `A ≅ B'` obtained by composing `eA : A ≅ A'` and `e' : A' ≅ B'`. -/
@[simps functor inverse unit_iso_hom_app]
def equivalence₀ : A ≌ B' := eA.trans e'

include hF
variables {eA} {e'}

/-- An intermediate equivalence `A ≅ B'` whose functor is `F` and whose inverse is
`e'.inverse ⋙ eA.inverse`. -/
@[simps functor]
def equivalence₁ : A ≌ B' :=
begin
  letI : is_equivalence F :=
    is_equivalence.of_iso hF (is_equivalence.of_equivalence (equivalence₀ eA e')),
  exact F.as_equivalence,
end

lemma equivalence₁_inverse : (equivalence₁ hF).inverse = e'.inverse ⋙ eA.inverse := rfl

/-- The counit isomorphism of the equivalence `equivalence₁` between `A` and `B'`. -/
@[simps]
def equivalence₁_counit_iso :
  (e'.inverse ⋙ eA.inverse) ⋙ F ≅ 𝟭 B' :=
calc (e'.inverse ⋙ eA.inverse) ⋙ F
    ≅ (e'.inverse ⋙ eA.inverse) ⋙ (eA.functor ⋙ e'.functor) : iso_whisker_left _ hF.symm
... ≅ e'.inverse ⋙ (eA.inverse ⋙ eA.functor) ⋙ e'.functor : iso.refl _
... ≅ e'.inverse ⋙ 𝟭 _ ⋙ e'.functor : iso_whisker_left _ (iso_whisker_right eA.counit_iso _)
... ≅ e'.inverse ⋙ e'.functor : iso.refl _
... ≅ 𝟭 B' : e'.counit_iso

lemma equivalence₁_counit_iso_eq : (equivalence₁ hF).counit_iso = equivalence₁_counit_iso hF :=
begin
  ext Y,
  dsimp [equivalence₀, equivalence₁, is_equivalence.inverse, is_equivalence.of_equivalence],
  simp only [equivalence₁_counit_iso_hom_app, category_theory.functor.map_id, comp_id],
end

/-- The unit isomorphism of the equivalence `equivalence₁` between `A` and `B'`. -/
@[simps]
def equivalence₁_unit_iso :
  𝟭 A ≅ F ⋙ (e'.inverse ⋙ eA.inverse) :=
calc 𝟭 A ≅ eA.functor ⋙ eA.inverse : eA.unit_iso
... ≅ eA.functor ⋙ 𝟭 A' ⋙ eA.inverse : iso.refl _
... ≅ eA.functor ⋙ (e'.functor ⋙ e'.inverse) ⋙ eA.inverse :
        iso_whisker_left _ (iso_whisker_right e'.unit_iso _)
... ≅ (eA.functor ⋙ e'.functor) ⋙ (e'.inverse ⋙ eA.inverse) : iso.refl _
... ≅ F ⋙ (e'.inverse ⋙ eA.inverse) : iso_whisker_right hF _

lemma equivalence₁_unit_iso_eq : (equivalence₁ hF).unit_iso = equivalence₁_unit_iso hF :=
begin
  ext X,
  dsimp [equivalence₀, equivalence₁, nat_iso.hcomp,
    is_equivalence.of_equivalence],
  simp only [id_comp, assoc, equivalence₁_unit_iso_hom_app],
end

include eB

/-- An intermediate equivalence `A ≅ B` obtained as the composition of `equivalence₁` and
the inverse of `eB : B ≌ B'`. -/
@[simps functor]
def equivalence₂ : A ≌ B := (equivalence₁ hF).trans eB.symm

lemma equivalence₂_inverse : (equivalence₂ eB hF).inverse =
  eB.functor ⋙ e'.inverse ⋙ eA.inverse := rfl

/-- The counit isomorphism of the equivalence `equivalence₂` between `A` and `B`. -/
@[simps]
def equivalence₂_counit_iso :
  (eB.functor ⋙ e'.inverse ⋙ eA.inverse) ⋙ (F ⋙ eB.inverse) ≅ 𝟭 B :=
calc (eB.functor ⋙ e'.inverse ⋙ eA.inverse) ⋙ (F ⋙ eB.inverse)
    ≅ eB.functor ⋙ (e'.inverse ⋙ eA.inverse ⋙ F) ⋙ eB.inverse : iso.refl _
... ≅ eB.functor ⋙ 𝟭 _ ⋙ eB.inverse :
        iso_whisker_left _ (iso_whisker_right (equivalence₁_counit_iso hF) _)
... ≅ eB.functor ⋙ eB.inverse : iso.refl _
... ≅ 𝟭 B : eB.unit_iso.symm

lemma equivalence₂_counit_iso_eq :
  (equivalence₂ eB hF).counit_iso = equivalence₂_counit_iso eB hF :=
begin
  ext Y',
  dsimp [equivalence₂, iso.refl],
  simp only [equivalence₁_counit_iso_eq, equivalence₂_counit_iso_hom_app,
    equivalence₁_counit_iso_hom_app, functor.map_comp, assoc],
end

/-- The unit isomorphism of the equivalence `equivalence₂` between `A` and `B`. -/
@[simps]
def equivalence₂_unit_iso :
  𝟭 A ≅ (F ⋙ eB.inverse) ⋙ (eB.functor ⋙ e'.inverse ⋙ eA.inverse) :=
calc 𝟭 A ≅ F ⋙ e'.inverse ⋙ eA.inverse : equivalence₁_unit_iso hF
... ≅ F ⋙ 𝟭 B' ⋙ (e'.inverse ⋙ eA.inverse) : iso.refl _
... ≅ F ⋙ (eB.inverse ⋙ eB.functor) ⋙ e'.inverse ⋙ eA.inverse :
        iso_whisker_left _ (iso_whisker_right eB.counit_iso.symm _)
... ≅ (F ⋙ eB.inverse) ⋙ (eB.functor ⋙ e'.inverse ⋙ eA.inverse) : iso.refl _

lemma equivalence₂_unit_iso_eq :
  (equivalence₂ eB hF).unit_iso = equivalence₂_unit_iso eB hF :=
begin
  ext X,
  dsimp [equivalence₂],
  simpa only [equivalence₂_unit_iso_hom_app, equivalence₁_unit_iso_eq,
    equivalence₁_unit_iso_hom_app, assoc, nat_iso.cancel_nat_iso_hom_left],
end

variable {eB}
include hG

/-- The equivalence `A ≅ B` whose functor is `F ⋙ eB.inverse` and
whose inverse is `G : B ≅ A`. -/
@[simps inverse]
def equivalence : A ≌ B :=
begin
  letI : is_equivalence G := begin
    refine is_equivalence.of_iso _ (is_equivalence.of_equivalence (equivalence₂ eB hF).symm),
    calc eB.functor ⋙ e'.inverse ⋙ eA.inverse
        ≅ (eB.functor ⋙ e'.inverse) ⋙ eA.inverse : iso.refl _
    ... ≅ (G ⋙ eA.functor) ⋙ eA.inverse : iso_whisker_right hG _
    ... ≅ G ⋙ 𝟭 A : iso_whisker_left _ eA.unit_iso.symm
    ... ≅ G : functor.right_unitor G,
  end,
  exact G.as_equivalence.symm,
end

lemma equivalence_functor : (equivalence hF hG).functor = F ⋙ eB.inverse := rfl

omit hG hF

/-- The isomorphism `eB.functor ⋙ e'.inverse ⋙ e'.functor ≅ eB.functor` deduced
from the counit isomorphism of `e'`. -/
@[simps hom_app]
def τ₀ : eB.functor ⋙ e'.inverse ⋙ e'.functor ≅ eB.functor :=
calc eB.functor ⋙ e'.inverse ⋙ e'.functor
<<<<<<< HEAD
  ≅ eB.functor ⋙ 𝟭 _ : iso_whisker_left _ e'.counit_iso
... ≅ eB.functor : functor.right_unitor _
=======
        ≅ eB.functor ⋙ 𝟭 _ : iso_whisker_left _ e'.counit_iso
...     ≅ eB.functor : functor.right_unitor _
>>>>>>> 3b522651

include hF hG

/-- The isomorphism `eB.functor ⋙ e'.inverse ⋙ e'.functor ≅ eB.functor` deduced
<<<<<<< HEAD
the isomorphisms `hF : eA.functor ⋙ e'.functor ≅ F`,
=======
from the isomorphisms `hF : eA.functor ⋙ e'.functor ≅ F`,
>>>>>>> 3b522651
`hG : eB.functor ⋙ e'.inverse ≅ G ⋙ eA.functor` and the datum of
an isomorphism `η : G ⋙ F ≅ eB.functor`. -/
@[simps hom_app]
def τ₁ (η : G ⋙ F ≅ eB.functor) :
  eB.functor ⋙ e'.inverse ⋙ e'.functor ≅ eB.functor :=
calc eB.functor ⋙ e'.inverse ⋙ e'.functor
<<<<<<< HEAD
  ≅ (eB.functor ⋙ e'.inverse) ⋙ e'.functor : iso.refl _
=======
    ≅ (eB.functor ⋙ e'.inverse) ⋙ e'.functor : iso.refl _
>>>>>>> 3b522651
... ≅ (G ⋙ eA.functor) ⋙ e'.functor : iso_whisker_right hG _
... ≅ G ⋙ (eA.functor ⋙ e'.functor) : by refl
... ≅ G ⋙ F : iso_whisker_left _ hF
... ≅ eB.functor : η

variables (η : G ⋙ F ≅ eB.functor) (hη : τ₀ = τ₁ hF hG η)

omit hF hG
include η

/-- The counit isomorphism of `equivalence`. -/
@[simps]
def equivalence_counit_iso : G ⋙ (F ⋙ eB.inverse) ≅ 𝟭 B :=
calc G ⋙ (F ⋙ eB.inverse) ≅ (G ⋙ F) ⋙ eB.inverse : iso.refl _
... ≅ eB.functor ⋙ eB.inverse : iso_whisker_right η _
... ≅ 𝟭 B : eB.unit_iso.symm

variables {η hF hG}
include hη

lemma equivalence_counit_iso_eq :
  (equivalence hF hG).counit_iso = equivalence_counit_iso η :=
begin
  ext1, apply nat_trans.ext, ext Y,
  dsimp [equivalence, equivalence_counit_iso, is_equivalence.of_equivalence],
  simp only [equivalence₂_counit_iso_eq eB hF],
  erw [nat_trans.id_app, nat_trans.id_app],
  dsimp [equivalence₂, equivalence₁],
  simp only [assoc, comp_id, F.map_id, id_comp,
    equivalence₂_counit_iso_hom_app, ← eB.inverse.map_comp_assoc,
    ← τ₀_hom_app, hη, τ₁_hom_app],
  erw hF.inv.naturality_assoc,
  congr' 2,
  dsimp,
  simp only [assoc, ← e'.functor.map_comp_assoc, eA.functor.map_comp,
    equivalence.fun_inv_map, iso.inv_hom_id_app_assoc, hG.inv_hom_id_app],
  dsimp,
  rw [comp_id, eA.functor_unit_iso_comp, e'.functor.map_id, id_comp, hF.inv_hom_id_app_assoc],
end

omit hη η eB
include hF

variable (hF)

/-- The isomorphism `eA.functor ≅ F ⋙ e'.inverse` deduced from the
unit isomorphism of `e'` and the isomorphism `hF : eA.functor ⋙ e'.functor ≅ F`. -/
@[simps]
def υ : eA.functor ≅ F ⋙ e'.inverse :=
calc eA.functor ≅ eA.functor ⋙ 𝟭 A' : (functor.left_unitor _).symm
... ≅ eA.functor ⋙ (e'.functor ⋙ e'.inverse) : iso_whisker_left _ e'.unit_iso
... ≅ (eA.functor ⋙ e'.functor) ⋙ e'.inverse : iso.refl _
... ≅ F ⋙ e'.inverse : iso_whisker_right hF _

variables (ε : eA.functor ≅ F ⋙ e'.inverse) (hε : υ hF = ε)

include ε hG
omit hF

variable (hG)

/-- The unit isomorphism of `equivalence`. -/
@[simps]
def equivalence_unit_iso : 𝟭 A ≅ (F ⋙ eB.inverse) ⋙ G :=
calc 𝟭 A ≅ eA.functor ⋙ eA.inverse : eA.unit_iso
... ≅ (F ⋙ e'.inverse) ⋙ eA.inverse : iso_whisker_right ε _
... ≅ F ⋙ 𝟭 B' ⋙ e'.inverse ⋙ eA.inverse : iso.refl _
... ≅ F ⋙ (eB.inverse ⋙ eB.functor) ⋙ (e'.inverse ⋙ eA.inverse) :
      iso_whisker_left _ (iso_whisker_right eB.counit_iso.symm _)
... ≅ (F ⋙ eB.inverse) ⋙ (eB.functor ⋙ e'.inverse) ⋙ eA.inverse : iso.refl _
... ≅ (F ⋙ eB.inverse) ⋙ (G ⋙ eA.functor) ⋙ eA.inverse :
      iso_whisker_left _ (iso_whisker_right hG _)
... ≅ (F ⋙ eB.inverse ⋙ G) ⋙ (eA.functor ⋙ eA.inverse) : iso.refl _
... ≅ (F ⋙ eB.inverse ⋙ G) ⋙ 𝟭 A : iso_whisker_left _ eA.unit_iso.symm
... ≅ (F ⋙ eB.inverse) ⋙ G : iso.refl _

include hε
variables {ε hF hG}

lemma equivalence_unit_iso_eq :
  (equivalence hF hG).unit_iso = equivalence_unit_iso hG ε :=
begin
  ext1, apply nat_trans.ext, ext X,
  dsimp [equivalence, iso.refl, nat_iso.hcomp, is_equivalence.inverse,
    is_equivalence.of_equivalence],
  erw [nat_trans.id_app, id_comp, G.map_id, comp_id, comp_id],
  simp only [equivalence₂_unit_iso_eq eB hF, equivalence₂_unit_iso_hom_app],
  dsimp [equivalence₂, equivalence₁],
  simp only [assoc, equivalence_unit_iso_hom_app, nat_iso.cancel_nat_iso_hom_left,
    ← eA.inverse.map_comp_assoc, ← hε, υ_hom_app],
end

end compatibility

end dold_kan

end algebraic_topology<|MERGE_RESOLUTION|>--- conflicted
+++ resolved
@@ -186,33 +186,20 @@
 @[simps hom_app]
 def τ₀ : eB.functor ⋙ e'.inverse ⋙ e'.functor ≅ eB.functor :=
 calc eB.functor ⋙ e'.inverse ⋙ e'.functor
-<<<<<<< HEAD
-  ≅ eB.functor ⋙ 𝟭 _ : iso_whisker_left _ e'.counit_iso
-... ≅ eB.functor : functor.right_unitor _
-=======
         ≅ eB.functor ⋙ 𝟭 _ : iso_whisker_left _ e'.counit_iso
 ...     ≅ eB.functor : functor.right_unitor _
->>>>>>> 3b522651
 
 include hF hG
 
 /-- The isomorphism `eB.functor ⋙ e'.inverse ⋙ e'.functor ≅ eB.functor` deduced
-<<<<<<< HEAD
-the isomorphisms `hF : eA.functor ⋙ e'.functor ≅ F`,
-=======
 from the isomorphisms `hF : eA.functor ⋙ e'.functor ≅ F`,
->>>>>>> 3b522651
 `hG : eB.functor ⋙ e'.inverse ≅ G ⋙ eA.functor` and the datum of
 an isomorphism `η : G ⋙ F ≅ eB.functor`. -/
 @[simps hom_app]
 def τ₁ (η : G ⋙ F ≅ eB.functor) :
   eB.functor ⋙ e'.inverse ⋙ e'.functor ≅ eB.functor :=
 calc eB.functor ⋙ e'.inverse ⋙ e'.functor
-<<<<<<< HEAD
-  ≅ (eB.functor ⋙ e'.inverse) ⋙ e'.functor : iso.refl _
-=======
     ≅ (eB.functor ⋙ e'.inverse) ⋙ e'.functor : iso.refl _
->>>>>>> 3b522651
 ... ≅ (G ⋙ eA.functor) ⋙ e'.functor : iso_whisker_right hG _
 ... ≅ G ⋙ (eA.functor ⋙ e'.functor) : by refl
 ... ≅ G ⋙ F : iso_whisker_left _ hF
