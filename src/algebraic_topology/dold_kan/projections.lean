/-
Copyright (c) 2022 Joël Riou. All rights reserved.
Released under Apache 2.0 license as described in the file LICENSE.
Authors: Joël Riou
-/

import algebraic_topology.dold_kan.faces
import category_theory.idempotents.basic

/-!

# Construction of projections for the Dold-Kan correspondence

<<<<<<< HEAD
=======
> THIS FILE IS SYNCHRONIZED WITH MATHLIB4.
> Any changes to this file require a corresponding PR to mathlib4.

TODO (@joelriou) continue adding the various files referenced below

>>>>>>> fa7ad802
In this file, we construct endomorphisms `P q : K[X] ⟶ K[X]` for all
`q : ℕ`. We study how they behave with respect to face maps with the lemmas
`higher_faces_vanish.of_P`, `higher_faces_vanish.comp_P_eq_self` and
`comp_P_eq_self_iff`.

Then, we show that they are projections (see `P_f_idem`
and `P_idem`). They are natural transformations (see `nat_trans_P`
and `P_f_naturality`) and are compatible with the application
of additive functors (see `map_P`).

By passing to the limit, these endomorphisms `P q` shall be used in `p_infty.lean`
in order to define `P_infty : K[X] ⟶ K[X]`, see `equivalence.lean` for the general
strategy of proof of the Dold-Kan equivalence.

(See `equivalence.lean` for the general strategy of proof of the Dold-Kan equivalence.)

-/

open category_theory category_theory.category category_theory.limits
  category_theory.preadditive category_theory.simplicial_object opposite
  category_theory.idempotents
open_locale simplicial dold_kan

noncomputable theory

namespace algebraic_topology

namespace dold_kan

variables {C : Type*} [category C] [preadditive C] {X : simplicial_object C}

/-- This is the inductive definition of the projections `P q : K[X] ⟶ K[X]`,
with `P 0 := 𝟙 _` and `P (q+1) := P q ≫ (𝟙 _ + Hσ q)`. -/
noncomputable def P : ℕ → (K[X] ⟶ K[X])
| 0     := 𝟙 _
| (q+1) := P q ≫ (𝟙 _ + Hσ q)

/-- All the `P q` coincide with `𝟙 _` in degree 0. -/
@[simp]
lemma P_f_0_eq (q : ℕ) : ((P q).f 0 : X _[0] ⟶ X _[0]) = 𝟙 _ :=
begin
  induction q with q hq,
  { refl, },
  { unfold P,
    simp only [homological_complex.add_f_apply, homological_complex.comp_f,
      homological_complex.id_f, id_comp, hq, Hσ_eq_zero, add_zero], },
end

/-- `Q q` is the complement projection associated to `P q` -/
def Q (q : ℕ) : K[X] ⟶ K[X] := 𝟙 _ - P q

lemma P_add_Q (q : ℕ) : P q + Q q = 𝟙 K[X] := by { rw Q, abel, }

lemma P_add_Q_f (q n : ℕ) : (P q).f n + (Q q).f n = 𝟙 (X _[n]) :=
homological_complex.congr_hom (P_add_Q q) n

@[simp]
lemma Q_eq_zero : (Q 0 : K[X] ⟶ _) = 0 := sub_self _

lemma Q_eq (q : ℕ) : (Q (q+1) : K[X] ⟶ _) = Q q - P q ≫ Hσ q :=
by { unfold Q P, simp only [comp_add, comp_id], abel, }

/-- All the `Q q` coincide with `0` in degree 0. -/
@[simp]
lemma Q_f_0_eq (q : ℕ) : ((Q q).f 0 : X _[0] ⟶ X _[0]) = 0 :=
by simp only [homological_complex.sub_f_apply, homological_complex.id_f, Q, P_f_0_eq, sub_self]

namespace higher_faces_vanish

/-- This lemma expresses the vanishing of
`(P q).f (n+1) ≫ X.δ k : X _[n+1] ⟶ X _[n]` when `k≠0` and `k≥n-q+2` -/
lemma of_P : Π (q n : ℕ), higher_faces_vanish q (((P q).f (n+1) : X _[n+1] ⟶ X _[n+1]))
| 0     := λ n j hj₁, by { exfalso, have hj₂ := fin.is_lt j, linarith, }
| (q+1) := λ n, by { unfold P, exact (of_P q n).induction, }

@[reassoc]
lemma comp_P_eq_self {Y : C} {n q : ℕ} {φ : Y ⟶ X _[n+1]}
  (v : higher_faces_vanish q φ) : φ ≫ (P q).f (n+1) = φ :=
begin
  induction q with q hq,
  { unfold P,
    apply comp_id, },
  { unfold P,
    simp only [comp_add, homological_complex.comp_f, homological_complex.add_f_apply,
      comp_id, ← assoc, hq v.of_succ, add_right_eq_self],
    by_cases hqn : n<q,
    { exact v.of_succ.comp_Hσ_eq_zero hqn, },
    { cases nat.le.dest (not_lt.mp hqn) with a ha,
      have hnaq : n=a+q := by linarith,
      simp only [v.of_succ.comp_Hσ_eq hnaq, neg_eq_zero, ← assoc],
      have eq := v ⟨a, by linarith⟩
        (by simp only [hnaq, fin.coe_mk, nat.succ_eq_add_one, add_assoc]),
      simp only [fin.succ_mk] at eq,
      simp only [eq, zero_comp], }, },
end

end higher_faces_vanish

lemma comp_P_eq_self_iff {Y : C} {n q : ℕ} {φ : Y ⟶ X _[n+1]} :
  φ ≫ (P q).f (n+1) = φ ↔ higher_faces_vanish q φ :=
begin
  split,
  { intro hφ,
    rw ← hφ,
    apply higher_faces_vanish.of_comp,
    apply higher_faces_vanish.of_P, },
  { exact higher_faces_vanish.comp_P_eq_self, },
end

@[simp, reassoc]
lemma P_f_idem (q n : ℕ) :
  ((P q).f n : X _[n] ⟶ _) ≫ ((P q).f n) = (P q).f n :=
begin
  cases n,
  { rw [P_f_0_eq q, comp_id], },
  { exact (higher_faces_vanish.of_P q n).comp_P_eq_self, }
end

@[simp, reassoc]
lemma Q_f_idem (q n : ℕ) :
  ((Q q).f n : X _[n] ⟶ _) ≫ ((Q q).f n) = (Q q).f n :=
idem_of_id_sub_idem _ (P_f_idem q n)

@[simp, reassoc]
lemma P_idem (q : ℕ) : (P q : K[X] ⟶ K[X]) ≫ P q = P q :=
by { ext n, exact P_f_idem q n, }

@[simp, reassoc]
lemma Q_idem (q : ℕ) : (Q q : K[X] ⟶ K[X]) ≫ Q q = Q q :=
by { ext n, exact Q_f_idem q n, }

/-- For each `q`, `P q` is a natural transformation. -/
@[simps]
def nat_trans_P (q : ℕ) :
  alternating_face_map_complex C ⟶ alternating_face_map_complex C :=
{ app := λ X, P q,
  naturality' := λ X Y f, begin
    induction q with q hq,
    { unfold P,
      dsimp only [alternating_face_map_complex],
      rw [id_comp, comp_id], },
    { unfold P,
      simp only [add_comp, comp_add, assoc, comp_id, hq],
      congr' 1,
      rw [← assoc, hq, assoc],
      congr' 1,
      exact (nat_trans_Hσ q).naturality' f, }
  end }

@[simp, reassoc]
lemma P_f_naturality (q n : ℕ) {X Y : simplicial_object C} (f : X ⟶ Y) :
  f.app (op [n]) ≫ (P q).f n = (P q).f n ≫ f.app (op [n]) :=
homological_complex.congr_hom ((nat_trans_P q).naturality f) n

@[simp, reassoc]
lemma Q_f_naturality (q n : ℕ) {X Y : simplicial_object C} (f : X ⟶ Y) :
  f.app (op [n]) ≫ (Q q).f n = (Q q).f n ≫ f.app (op [n]) :=
begin
  simp only [Q, homological_complex.sub_f_apply, homological_complex.id_f,
    comp_sub, P_f_naturality, sub_comp, sub_left_inj],
  dsimp,
  simp only [comp_id, id_comp],
end

/-- For each `q`, `Q q` is a natural transformation. -/
@[simps]
def nat_trans_Q (q : ℕ) :
  alternating_face_map_complex C ⟶ alternating_face_map_complex C :=
{ app := λ X, Q q, }

lemma map_P {D : Type*} [category D] [preadditive D]
  (G : C ⥤ D) [G.additive] (X : simplicial_object C) (q n : ℕ) :
  G.map ((P q : K[X] ⟶ _).f n) = (P q : K[((whiskering C D).obj G).obj X] ⟶ _).f n :=
begin
  induction q with q hq,
  { unfold P,
    apply G.map_id, },
  { unfold P,
    simp only [comp_add, homological_complex.comp_f, homological_complex.add_f_apply,
      comp_id, functor.map_add, functor.map_comp, hq, map_Hσ], }
end

lemma map_Q {D : Type*} [category D] [preadditive D]
  (G : C ⥤ D) [G.additive] (X : simplicial_object C) (q n : ℕ) :
  G.map ((Q q : K[X] ⟶ _).f n) = (Q q : K[((whiskering C D).obj G).obj X] ⟶ _).f n :=
begin
  rw [← add_right_inj (G.map ((P q : K[X] ⟶ _).f n)), ← G.map_add, map_P G X q n,
    P_add_Q_f, P_add_Q_f],
  apply G.map_id,
end

end dold_kan

end algebraic_topology<|MERGE_RESOLUTION|>--- conflicted
+++ resolved
@@ -11,14 +11,11 @@
 
 # Construction of projections for the Dold-Kan correspondence
 
-<<<<<<< HEAD
-=======
 > THIS FILE IS SYNCHRONIZED WITH MATHLIB4.
 > Any changes to this file require a corresponding PR to mathlib4.
 
 TODO (@joelriou) continue adding the various files referenced below
 
->>>>>>> fa7ad802
 In this file, we construct endomorphisms `P q : K[X] ⟶ K[X]` for all
 `q : ℕ`. We study how they behave with respect to face maps with the lemmas
 `higher_faces_vanish.of_P`, `higher_faces_vanish.comp_P_eq_self` and
