--- conflicted
+++ resolved
@@ -12,16 +12,9 @@
 
 # Split simplicial objects in preadditive categories
 
-<<<<<<< HEAD
-In this file we define a functor `N' : simplicial_object.split C ⥤ chain_complex C ℕ`
-when `C` is a preadditive category with finite coproducts, and get an isomorphism
-`to_karoubi_N'_iso_N₁ : N' ⋙ to_karoubi (chain_complex C ℕ) ≅ forget C ⋙ dold_kan.N₁`.
-
-=======
 In this file we define a functor `nondeg_complex : simplicial_object.split C ⥤ chain_complex C ℕ`
 when `C` is a preadditive category with finite coproducts, and get an isomorphism
 `to_karoubi_nondeg_complex_iso_N₁ : nondeg_complex ⋙ to_karoubi _ ≅ forget C ⋙ dold_kan.N₁`.
->>>>>>> e1d415b9
 -/
 
 noncomputable theory
@@ -179,18 +172,11 @@
     degeneracy_comp_P_infty_assoc X j A.e hA, zero_comp, comp_zero],
 end
 
-<<<<<<< HEAD
-/-- If `s` is a splitting of a simplicial object `X` in a preadditive category, `s.N'` is
-a chain complex which is given in degree `n` by the nondegenerate `n`-simplices of `X`. -/
-@[simps]
-def N' : chain_complex C ℕ :=
-=======
 /-- If `s` is a splitting of a simplicial object `X` in a preadditive category,
 `s.nondeg_complex` is a chain complex which is given in degree `n` by
 the nondegenerate `n`-simplices of `X`. -/
 @[simps]
 def nondeg_complex : chain_complex C ℕ :=
->>>>>>> e1d415b9
 { X := s.N,
   d := s.d,
   shape' := λ i j hij, by simp only [d, K[X].shape i j hij, zero_comp, comp_zero],
@@ -209,19 +195,11 @@
     rw [eq, comp_zero],
   end }
 
-<<<<<<< HEAD
-/-- The chain complex `s.N'` attached to a splitting of a simplicial object `X` becomes
-isomorphic to the normalized Moore complex `N₁.obj X` defined as a formal direct
-factor in the category `karoubi (chain_complex C ℕ)`. -/
-@[simps]
-def to_karoubi_N'_iso_N₁ : (to_karoubi _).obj s.N' ≅ N₁.obj X :=
-=======
 /-- The chain complex `s.nondeg_complex` attached to a splitting of a simplicial object `X`
 becomes isomorphic to the normalized Moore complex `N₁.obj X` defined as a formal direct
 factor in the category `karoubi (chain_complex C ℕ)`. -/
 @[simps]
 def to_karoubi_nondeg_complex_iso_N₁ : (to_karoubi _).obj s.nondeg_complex ≅ N₁.obj X :=
->>>>>>> e1d415b9
 { hom :=
   { f :=
     { f := λ n, s.ι_summand (index_set.id (op [n])) ≫ P_infty.f n,
@@ -246,7 +224,6 @@
     comm := by { ext n, dsimp, simp only [comp_id, P_infty_comp_π_summand_id], }, },
   hom_inv_id' := begin
     ext n,
-<<<<<<< HEAD
     simpa only [assoc, P_infty_comp_π_summand_id, karoubi.comp_f,
       homological_complex.comp_f, ι_π_summand_eq_id],
   end,
@@ -254,15 +231,6 @@
     ext n,
     simp only [π_summand_comp_ι_summand_comp_P_infty_eq_P_infty, karoubi.comp_f,
       homological_complex.comp_f, N₁_obj_p, karoubi.id_eq],
-=======
-    simpa only [assoc, P_infty_comp_π_summand_id, karoubi.comp, homological_complex.comp_f,
-      ι_π_summand_eq_id],
-  end,
-  inv_hom_id' := begin
-    ext n,
-    simp only [karoubi.comp, homological_complex.comp_f,
-      π_summand_comp_ι_summand_comp_P_infty_eq_P_infty, karoubi.id_eq, N₁_obj_p],
->>>>>>> e1d415b9
   end, }
 
 end splitting
@@ -271,19 +239,11 @@
 
 variables {C : Type*} [category C] [preadditive C] [has_finite_coproducts C]
 
-<<<<<<< HEAD
-/-- The functor which sens a split simplicial object in a preadditive category to
-the chain complex which consists of nondegenerate simplices. -/
-@[simps]
-def N' : split C ⥤ chain_complex C ℕ :=
-{ obj := λ S, S.s.N',
-=======
 /-- The functor which sends a split simplicial object in a preadditive category to
 the chain complex which consists of nondegenerate simplices. -/
 @[simps]
 def nondeg_complex_functor : split C ⥤ chain_complex C ℕ :=
 { obj := λ S, S.s.nondeg_complex,
->>>>>>> e1d415b9
   map := λ S₁ S₂ Φ,
   { f := Φ.f,
     comm' := λ i j hij, begin
@@ -309,27 +269,15 @@
 of nondegenerate simplices of a split simplicial object and the normalized Moore complex
 defined as a formal direct factor of the alternating face map complex. -/
 @[simps]
-<<<<<<< HEAD
-def to_karoubi_N'_iso_N₁ :
-  N' ⋙ to_karoubi (chain_complex C ℕ) ≅ forget C ⋙ dold_kan.N₁ :=
-nat_iso.of_components (λ S, S.s.to_karoubi_N'_iso_N₁)
+def to_karoubi_nondeg_complex_functor_iso_N₁ :
+  nondeg_complex_functor ⋙ to_karoubi (chain_complex C ℕ) ≅ forget C ⋙ dold_kan.N₁ :=
+nat_iso.of_components (λ S, S.s.to_karoubi_nondeg_complex_iso_N₁)
   (λ S₁ S₂ Φ, begin
     ext n,
     dsimp,
     simp only [to_karoubi_map_f, karoubi.comp_f, homological_complex.comp_f, N'_map_f,
       splitting.to_karoubi_N'_iso_N₁_hom_f_f, N₁_map_f, alternating_face_map_complex.map_f,
       assoc, P_infty_f_idem_assoc],
-=======
-def to_karoubi_nondeg_complex_functor_iso_N₁ :
-  nondeg_complex_functor ⋙ to_karoubi (chain_complex C ℕ) ≅ forget C ⋙ dold_kan.N₁ :=
-nat_iso.of_components (λ S, S.s.to_karoubi_nondeg_complex_iso_N₁)
-  (λ S₁ S₂ Φ, begin
-    ext n,
-    dsimp,
-    simp only [to_karoubi_map_f, karoubi.comp, homological_complex.comp_f,
-      splitting.to_karoubi_nondeg_complex_iso_N₁_hom_f_f, N₁_map_f, nondeg_complex_functor_map_f,
-      alternating_face_map_complex.map_f, assoc, P_infty_f_idem_assoc],
->>>>>>> e1d415b9
     erw ← split.ι_summand_naturality_symm_assoc Φ (splitting.index_set.id (op [n])),
     rw P_infty_f_naturality,
   end)
