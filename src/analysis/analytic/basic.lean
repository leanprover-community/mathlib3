--- conflicted
+++ resolved
@@ -676,16 +676,7 @@
   has_fpower_series_on_ball p.sum p 0 p.radius :=
 { r_le    := le_refl _,
   r_pos   := h,
-<<<<<<< HEAD
   has_sum := λ y hy, by { rw zero_add, exact p.has_sum hy } }
-=======
-  has_sum := λ y hy, begin
-    rw zero_add,
-    replace hy : (nnnorm y : ℝ≥0∞) < p.radius,
-      by { convert hy, exact (edist_eq_coe_nnnorm _).symm },
-    exact (p.summable_of_nnnorm_lt_radius hy).has_sum
-  end }
->>>>>>> fae00c7c
 
 lemma has_fpower_series_on_ball.sum [complete_space F] (h : has_fpower_series_on_ball f p x r)
   {y : E} (hy : y ∈ emetric.ball (0 : E) r) : f (x + y) = p.sum y :=
@@ -898,7 +889,6 @@
   (p.change_origin x).sum y =  (p.sum (x + y)) :=
 begin
   have radius_pos : 0 < p.radius := lt_of_le_of_lt (zero_le _) h,
-<<<<<<< HEAD
   have x_mem_ball : x ∈ emetric.ball (0 : E) p.radius,
     from mem_emetric_ball_0_iff.2 ((le_add_right le_rfl).trans_lt h),
   have y_mem_ball : y ∈ emetric.ball (0 : E) (p.change_origin x).radius,
@@ -939,67 +929,7 @@
     p m ((s.map (fin.cast hm).to_equiv.to_embedding).piecewise (λ _, x) (λ _, y)),
   { rintro m rfl, simp, congr /- probably different `decidable_eq` instances -/ },
   apply this
-=======
-  -- `A` is the terms of the series whose sum gives the series for `p.change_origin`
-  let A : (Σ (k : ℕ) (n : ℕ), {s : finset (fin n) // s.card = k}) → F :=
-    λ ⟨k, n, s, hs⟩, (p n).restr s hs x (λ(i : fin k), y),
-  -- `B` is the terms of the series whose sum gives `p (x + y)`, after expansion by multilinearity.
-  let B : (Σ (n : ℕ), finset (fin n)) → F := λ ⟨n, s⟩, (p n).restr s rfl x (λ (i : fin s.card), y),
-  let Bnorm : (Σ (n : ℕ), finset (fin n)) → ℝ :=
-    λ ⟨n, s⟩, ∥p n∥ * ∥x∥ ^ (n - s.card) * ∥y∥ ^ s.card,
-  have SBnorm : summable Bnorm, by convert p.change_origin_summable_aux1 h,
-  have SB : summable B,
-  { refine summable_of_norm_bounded _ SBnorm _,
-    rintros ⟨n, s⟩,
-    calc ∥(p n).restr s rfl x (λ (i : fin s.card), y)∥
-      ≤ ∥(p n).restr s rfl x∥ * ∥y∥ ^ s.card :
-        begin
-          convert ((p n).restr s rfl x).le_op_norm (λ (i : fin s.card), y),
-          simp [(finset.prod_const (∥y∥))],
-        end
-      ... ≤ (∥p n∥ * ∥x∥ ^ (n - s.card)) * ∥y∥ ^ s.card :
-        mul_le_mul_of_nonneg_right ((p n).norm_restr _ _ _) (pow_nonneg (norm_nonneg _) _) },
-  -- Check that indeed the sum of `B` is `p (x + y)`.
-  have has_sum_B : has_sum B (p.sum (x + y)),
-  { have K1 : ∀ n, has_sum (λ (s : finset (fin n)), B ⟨n, s⟩) (p n (λ (i : fin n), x + y)),
-    { assume n,
-      have : (p n) (λ (i : fin n), y + x) = ∑ s : finset (fin n),
-        p n (finset.piecewise s (λ (i : fin n), y) (λ (i : fin n), x)) :=
-        (p n).map_add_univ (λ i, y) (λ i, x),
-      simp [add_comm y x] at this,
-      rw this,
-      exact has_sum_fintype _ },
-    have K2 : has_sum (λ (n : ℕ), (p n) (λ (i : fin n), x + y)) (p.sum (x + y)),
-    { have : x + y ∈ emetric.ball (0 : E) p.radius,
-      { apply lt_of_le_of_lt _ h,
-        rw [edist_eq_coe_nnnorm, ← ennreal.coe_add, ennreal.coe_le_coe],
-        exact norm_add_le x y },
-      simpa using (p.has_fpower_series_on_ball radius_pos).has_sum this },
-    exact has_sum.sigma_of_has_sum K2 K1 SB },
-  -- Deduce that the sum of `A` is also `p (x + y)`, as the terms `A` and `B` are the same up to
-  -- reordering
-  have has_sum_A : has_sum A (p.sum (x + y)),
-  { let e : (Σ (n : ℕ), finset (fin n)) ≃
-      (Σ (k : ℕ) (n : ℕ), {s : finset (fin n) // finset.card s = k}) :=
-    { to_fun := λ ⟨n, s⟩, ⟨s.card, n, s, rfl⟩,
-      inv_fun := λ ⟨k, n, s, hs⟩, ⟨n, s⟩,
-      left_inv := λ ⟨n, s⟩, rfl,
-      right_inv := λ ⟨k, n, s, hs⟩, by { induction hs, refl } },
-    have : A ∘ e = B, by { ext ⟨⟩, refl },
-    rw ← e.has_sum_iff,
-    convert has_sum_B },
-  -- Summing `A ⟨k, c⟩` with fixed `k` and varying `c` is exactly the `k`-th term in the series
-  -- defining `p.change_origin`, by definition
-  have J : ∀k, has_sum (λ c, A ⟨k, c⟩) (p.change_origin x k (λ(i : fin k), y)),
-  { assume k,
-    have : (nnnorm x : ℝ≥0∞) < radius p := lt_of_le_of_lt (le_self_add) h,
-    convert continuous_multilinear_map.has_sum_eval (p.change_origin_has_sum k this)
-      (λ(i : fin k), y),
-    ext ⟨_, _, _⟩,
-    refl },
-  exact has_sum_A.sigma J
->>>>>>> fae00c7c
-end
+nend
 
 end formal_multilinear_series
 
