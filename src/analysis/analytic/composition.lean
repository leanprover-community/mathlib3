/-
Copyright (c) 2020 Sébastien Gouëzel. All rights reserved.
Released under Apache 2.0 license as described in the file LICENSE.
Authors: Sébastien Gouëzel, Johan Commelin
-/
import analysis.analytic.basic
import combinatorics.composition

/-!
# Composition of analytic functions

in this file we prove that the composition of analytic functions is analytic.

The argument is the following. Assume `g z = ∑' qₙ (z, ..., z)` and `f y = ∑' pₖ (y, ..., y)`. Then

`g (f y) = ∑' qₙ (∑' pₖ (y, ..., y), ..., ∑' pₖ (y, ..., y))
= ∑' qₙ (p_{i₁} (y, ..., y), ..., p_{iₙ} (y, ..., y))`.

For each `n` and `i₁, ..., iₙ`, define a `i₁ + ... + iₙ` multilinear function mapping
`(y₀, ..., y_{i₁ + ... + iₙ - 1})` to
`qₙ (p_{i₁} (y₀, ..., y_{i₁-1}), p_{i₂} (y_{i₁}, ..., y_{i₁ + i₂ - 1}), ..., p_{iₙ} (....)))`.
Then `g ∘ f` is obtained by summing all these multilinear functions.

To formalize this, we use compositions of an integer `N`, i.e., its decompositions into
a sum `i₁ + ... + iₙ` of positive integers. Given such a composition `c` and two formal
multilinear series `q` and `p`, let `q.comp_along_composition p c` be the above multilinear
function. Then the `N`-th coefficient in the power series expansion of `g ∘ f` is the sum of these
terms over all `c : composition N`.

To complete the proof, we need to show that this power series has a positive radius of convergence.
This follows from the fact that `composition N` has cardinality `2^(N-1)` and estimates on
the norm of `qₙ` and `pₖ`, which give summability. We also need to show that it indeed converges to
`g ∘ f`. For this, we note that the composition of partial sums converges to `g ∘ f`, and that it
corresponds to a part of the whole sum, on a subset that increases to the whole space. By
summability of the norms, this implies the overall convergence.

## Main results

* `q.comp p` is the formal composition of the formal multilinear series `q` and `p`.
* `has_fpower_series_at.comp` states that if two functions `g` and `f` admit power series expansions
  `q` and `p`, then `g ∘ f` admits a power series expansion given by `q.comp p`.
* `analytic_at.comp` states that the composition of analytic functions is analytic.
* `formal_multilinear_series.comp_assoc` states that composition is associative on formal
  multilinear series.

## Implementation details

The main technical difficulty is to write down things. In particular, we need to define precisely
`q.comp_along_composition p c` and to show that it is indeed a continuous multilinear
function. This requires a whole interface built on the class `composition`. Once this is set,
the main difficulty is to reorder the sums, writing the composition of the partial sums as a sum
over some subset of `Σ n, composition n`. We need to check that the reordering is a bijection,
running over difficulties due to the dependent nature of the types under consideration, that are
controlled thanks to the interface for `composition`.

The associativity of composition on formal multilinear series is a nontrivial result: it does not
follow from the associativity of composition of analytic functions, as there is no uniqueness for
the formal multilinear series representing a function (and also, it holds even when the radius of
convergence of the series is `0`). Instead, we give a direct proof, which amounts to reordering
double sums in a careful way. The change of variables is a canonical (combinatorial) bijection
`composition.sigma_equiv_sigma_pi` between `(Σ (a : composition n), composition a.length)` and
`(Σ (c : composition n), Π (i : fin c.length), composition (c.blocks_fun i))`, and is described
in more details below in the paragraph on associativity.
-/

noncomputable theory

variables {𝕜 : Type*} [nondiscrete_normed_field 𝕜]
{E : Type*} [normed_group E] [normed_space 𝕜 E]
{F : Type*} [normed_group F] [normed_space 𝕜 F]
{G : Type*} [normed_group G] [normed_space 𝕜 G]
{H : Type*} [normed_group H] [normed_space 𝕜 H]

open filter list
open_locale topological_space big_operators classical nnreal

/-! ### Composing formal multilinear series -/

namespace formal_multilinear_series

/-!
In this paragraph, we define the composition of formal multilinear series, by summing over all
possible compositions of `n`.
-/

/-- Given a formal multilinear series `p`, a composition `c` of `n` and the index `i` of a
block of `c`, we may define a function on `fin n → E` by picking the variables in the `i`-th block
of `n`, and applying the corresponding coefficient of `p` to these variables. This function is
called `p.apply_composition c v i` for `v : fin n → E` and `i : fin c.length`. -/
def apply_composition
  (p : formal_multilinear_series 𝕜 E F) {n : ℕ} (c : composition n) :
  (fin n → E) → (fin (c.length) → F) :=
λ v i, p (c.blocks_fun i) (v ∘ (c.embedding i))

lemma apply_composition_ones (p : formal_multilinear_series 𝕜 E F) (n : ℕ) :
  p.apply_composition (composition.ones n) =
    λ v i, p 1 (λ _, v (fin.cast_le (composition.length_le _) i)) :=
begin
  funext v i,
  apply p.congr (composition.ones_blocks_fun _ _),
  intros j hjn hj1,
  obtain rfl : j = 0, { linarith },
  refine congr_arg v _,
  rw [fin.ext_iff, fin.coe_cast_le, composition.ones_embedding, fin.coe_mk],
end

lemma apply_composition_single (p : formal_multilinear_series 𝕜 E F) {n : ℕ} (hn : 0 < n)
  (v : fin n → E) : p.apply_composition (composition.single n hn) v = λ j, p n v :=
begin
  ext j,
  refine p.congr (by simp) (λ i hi1 hi2, _),
  dsimp,
  congr' 1,
  convert composition.single_embedding hn ⟨i, hi2⟩,
  cases j,
  have : j_val = 0 := le_bot_iff.1 (nat.lt_succ_iff.1 j_property),
  unfold_coes,
  congr; try { assumption <|> simp },
end

@[simp] lemma remove_zero_apply_composition
  (p : formal_multilinear_series 𝕜 E F) {n : ℕ} (c : composition n) :
  p.remove_zero.apply_composition c = p.apply_composition c :=
begin
  ext v i,
  simp [apply_composition, zero_lt_one.trans_le (c.one_le_blocks_fun i), remove_zero_of_pos],
end

/-- Technical lemma stating how `p.apply_composition` commutes with updating variables. This
will be the key point to show that functions constructed from `apply_composition` retain
multilinearity. -/
lemma apply_composition_update
  (p : formal_multilinear_series 𝕜 E F) {n : ℕ} (c : composition n)
  (j : fin n) (v : fin n → E) (z : E) :
  p.apply_composition c (function.update v j z) =
    function.update (p.apply_composition c v) (c.index j)
      (p (c.blocks_fun (c.index j))
        (function.update (v ∘ (c.embedding (c.index j))) (c.inv_embedding j) z)) :=
begin
  ext k,
  by_cases h : k = c.index j,
  { rw h,
    let r : fin (c.blocks_fun (c.index j)) → fin n := c.embedding (c.index j),
    simp only [function.update_same],
    change p (c.blocks_fun (c.index j)) ((function.update v j z) ∘ r) = _,
    let j' := c.inv_embedding j,
    suffices B : (function.update v j z) ∘ r = function.update (v ∘ r) j' z,
      by rw B,
    suffices C : (function.update v (r j') z) ∘ r = function.update (v ∘ r) j' z,
      by { convert C, exact (c.embedding_comp_inv j).symm },
    exact function.update_comp_eq_of_injective _ (c.embedding _).injective _ _ },
  { simp only [h, function.update_eq_self, function.update_noteq, ne.def, not_false_iff],
    let r : fin (c.blocks_fun k) → fin n := c.embedding k,
    change p (c.blocks_fun k) ((function.update v j z) ∘ r) = p (c.blocks_fun k) (v ∘ r),
    suffices B : (function.update v j z) ∘ r = v ∘ r, by rw B,
    apply function.update_comp_eq_of_not_mem_range,
    rwa c.mem_range_embedding_iff' }
end

@[simp] lemma comp_continuous_linear_map_apply_composition {n : ℕ}
  (p : formal_multilinear_series 𝕜 F G) (f : E →L[𝕜] F) (c : composition n) (v : fin n → E) :
  (p.comp_continuous_linear_map f).apply_composition c v = p.apply_composition c (f ∘ v) :=
by simp [apply_composition]

end formal_multilinear_series

namespace continuous_multilinear_map
open formal_multilinear_series

/-- Given a formal multilinear series `p`, a composition `c` of `n` and a continuous multilinear
map `f` in `c.length` variables, one may form a multilinear map in `n` variables by applying
the right coefficient of `p` to each block of the composition, and then applying `f` to the
<<<<<<< HEAD
resulting vector. It is called `f.comp_along_composition_multilinear p c`.
This function admits a version as a continuous multilinear map, called
`f.comp_along_composition p c` below. -/
def comp_along_composition_multilinear {n : ℕ}
=======
resulting vector. It is called `f.comp_along_composition_aux p c`.
This function admits a version as a continuous multilinear map, called
`f.comp_along_composition p c` below. -/
def comp_along_composition_aux {n : ℕ}
>>>>>>> f414fcaa
  (p : formal_multilinear_series 𝕜 E F) (c : composition n)
  (f : continuous_multilinear_map 𝕜 (λ (i : fin c.length), F) G) :
  multilinear_map 𝕜 (λ i : fin n, E) G :=
{ to_fun    := λ v, f (p.apply_composition c v),
  map_add'  := λ v i x y, by simp only [apply_composition_update,
    continuous_multilinear_map.map_add],
  map_smul' := λ v i c x, by simp only [apply_composition_update,
    continuous_multilinear_map.map_smul] }

<<<<<<< HEAD
/-- The norm of `f.comp_along_composition_multilinear p c` is controlled by the product of
the norms of the relevant bits of `f` and `p`. -/
lemma comp_along_composition_multilinear_bound {n : ℕ}
  (p : formal_multilinear_series 𝕜 E F) (c : composition n)
  (f : continuous_multilinear_map 𝕜 (λ (i : fin c.length), F) G) (v : fin n → E) :
  ∥f.comp_along_composition_multilinear p c v∥ ≤
    ∥f∥ * (∏ i, ∥p (c.blocks_fun i)∥) * (∏ i : fin n, ∥v i∥) :=
calc ∥f.comp_along_composition_multilinear p c v∥ = ∥f (p.apply_composition c v)∥ : rfl
=======
/-- The norm of `f.comp_along_composition_aux p c` is controlled by the product of
the norms of the relevant bits of `f` and `p`. -/
lemma comp_along_composition_aux_bound {n : ℕ}
  (p : formal_multilinear_series 𝕜 E F) (c : composition n)
  (f : continuous_multilinear_map 𝕜 (λ (i : fin c.length), F) G) (v : fin n → E) :
  ∥f.comp_along_composition_aux p c v∥ ≤
    ∥f∥ * (∏ i, ∥p (c.blocks_fun i)∥) * (∏ i : fin n, ∥v i∥) :=
calc ∥f.comp_along_composition_aux p c v∥ = ∥f (p.apply_composition c v)∥ : rfl
>>>>>>> f414fcaa
... ≤ ∥f∥ * ∏ i, ∥p.apply_composition c v i∥ : continuous_multilinear_map.le_op_norm _ _
... ≤ ∥f∥ * ∏ i, ∥p (c.blocks_fun i)∥ *
        ∏ j : fin (c.blocks_fun i), ∥(v ∘ (c.embedding i)) j∥ :
  begin
    apply mul_le_mul_of_nonneg_left _ (norm_nonneg _),
    refine finset.prod_le_prod (λ i hi, norm_nonneg _) (λ i hi, _),
    apply continuous_multilinear_map.le_op_norm,
  end
... = ∥f∥ * (∏ i, ∥p (c.blocks_fun i)∥) *
        ∏ i (j : fin (c.blocks_fun i)), ∥(v ∘ (c.embedding i)) j∥ :
  by rw [finset.prod_mul_distrib, mul_assoc]
... = ∥f∥ * (∏ i, ∥p (c.blocks_fun i)∥) * (∏ i : fin n, ∥v i∥) :
  by { rw [← c.blocks_fin_equiv.prod_comp, ← finset.univ_sigma_univ, finset.prod_sigma],
       congr }

/-- Given a formal multilinear series `p`, a composition `c` of `n` and a continuous multilinear
map `f` in `c.length` variables, one may form a continuous multilinear map in `n` variables by
applying the right coefficient of `p` to each block of the composition, and then applying `f` to
the resulting vector. It is called `f.comp_along_composition p c`. It is constructed from the
<<<<<<< HEAD
analogous multilinear function `f.comp_along_composition_multilinear p c`, together with a norm
=======
analogous multilinear function `f.comp_along_composition_aux p c`, together with a norm
>>>>>>> f414fcaa
control to get the continuity. -/
def comp_along_composition {n : ℕ}
  (p : formal_multilinear_series 𝕜 E F) (c : composition n)
  (f : continuous_multilinear_map 𝕜 (λ (i : fin c.length), F) G) :
  continuous_multilinear_map 𝕜 (λ i : fin n, E) G :=
<<<<<<< HEAD
(f.comp_along_composition_multilinear p c).mk_continuous _
  (f.comp_along_composition_multilinear_bound p c)
=======
(f.comp_along_composition_aux p c).mk_continuous _
  (f.comp_along_composition_aux_bound p c)
>>>>>>> f414fcaa

@[simp] lemma comp_along_composition_apply {n : ℕ}
  (p : formal_multilinear_series 𝕜 E F) (c : composition n)
  (f : continuous_multilinear_map 𝕜 (λ (i : fin c.length), F) G) (v : fin n → E) :
  (f.comp_along_composition p c) v = f (p.apply_composition c v) := rfl

end continuous_multilinear_map

namespace formal_multilinear_series

/-- Given two formal multilinear series `q` and `p` and a composition `c` of `n`, one may
form a continuous multilinear map in `n` variables by applying the right coefficient of `p` to each
block of the composition, and then applying `q c.length` to the resulting vector. It is
called `q.comp_along_composition p c`. It is constructed from the analogous multilinear
function `q.comp_along_composition_aux p c`, together with a norm control to get
the continuity. -/
def comp_along_composition {n : ℕ}
  (q : formal_multilinear_series 𝕜 F G) (p : formal_multilinear_series 𝕜 E F)
  (c : composition n) : continuous_multilinear_map 𝕜 (λ i : fin n, E) G :=
(q c.length).comp_along_composition p c

@[simp] lemma comp_along_composition_apply {n : ℕ}
  (q : formal_multilinear_series 𝕜 F G) (p : formal_multilinear_series 𝕜 E F)
  (c : composition n) (v : fin n → E) :
  (q.comp_along_composition p c) v = q c.length (p.apply_composition c v) := rfl

/-- The norm of `q.comp_along_composition p c` is controlled by the product of
the norms of the relevant bits of `q` and `p`. -/
lemma comp_along_composition_norm {n : ℕ}
  (q : formal_multilinear_series 𝕜 F G) (p : formal_multilinear_series 𝕜 E F)
  (c : composition n) :
  ∥q.comp_along_composition p c∥ ≤ ∥q c.length∥ * ∏ i, ∥p (c.blocks_fun i)∥ :=
multilinear_map.mk_continuous_norm_le _
  (mul_nonneg (norm_nonneg _) (finset.prod_nonneg (λ i hi, norm_nonneg _))) _

lemma comp_along_composition_nnnorm {n : ℕ}
  (q : formal_multilinear_series 𝕜 F G) (p : formal_multilinear_series 𝕜 E F)
  (c : composition n) :
  nnnorm (q.comp_along_composition p c) ≤ nnnorm (q c.length) * ∏ i, nnnorm (p (c.blocks_fun i)) :=
by simpa only [← nnreal.coe_le_coe, coe_nnnorm, nnreal.coe_mul, coe_nnnorm, nnreal.coe_prod, coe_nnnorm]
  using q.comp_along_composition_norm p c

/-- Formal composition of two formal multilinear series. The `n`-th coefficient in the composition
is defined to be the sum of `q.comp_along_composition p c` over all compositions of
`n`. In other words, this term (as a multilinear function applied to `v_0, ..., v_{n-1}`) is
`∑'_{k} ∑'_{i₁ + ... + iₖ = n} pₖ (q_{i_1} (...), ..., q_{i_k} (...))`, where one puts all variables
`v_0, ..., v_{n-1}` in increasing order in the dots.-/
protected def comp (q : formal_multilinear_series 𝕜 F G) (p : formal_multilinear_series 𝕜 E F) :
  formal_multilinear_series 𝕜 E G :=
λ n, ∑ c : composition n, q.comp_along_composition p c

/-- The `0`-th coefficient of `q.comp p` is `q 0`. Since these maps are multilinear maps in zero
variables, but on different spaces, we can not state this directly, so we state it when applied to
arbitrary vectors (which have to be the zero vector). -/
lemma comp_coeff_zero (q : formal_multilinear_series 𝕜 F G) (p : formal_multilinear_series 𝕜 E F)
  (v : fin 0 → E) (v' : fin 0 → F) :
  (q.comp p) 0 v = q 0 v' :=
begin
  let c : composition 0 := composition.ones 0,
  dsimp [formal_multilinear_series.comp],
  have : {c} = (finset.univ : finset (composition 0)),
  { apply finset.eq_of_subset_of_card_le; simp [finset.card_univ, composition_card 0] },
  rw [← this, finset.sum_singleton, comp_along_composition_apply],
  symmetry, congr'
end

@[simp] lemma comp_coeff_zero'
  (q : formal_multilinear_series 𝕜 F G) (p : formal_multilinear_series 𝕜 E F) (v : fin 0 → E) :
  (q.comp p) 0 v = q 0 (λ i, 0) :=
q.comp_coeff_zero p v _

/-- The `0`-th coefficient of `q.comp p` is `q 0`. When `p` goes from `E` to `E`, this can be
expressed as a direct equality -/
lemma comp_coeff_zero'' (q : formal_multilinear_series 𝕜 E F)
  (p : formal_multilinear_series 𝕜 E E) :
  (q.comp p) 0 = q 0 :=
by { ext v, exact q.comp_coeff_zero p _ _ }

/-- The first coefficient of a composition of formal multilinear series is the composition of the
first coefficients seen as continuous linear maps. -/
lemma comp_coeff_one (q : formal_multilinear_series 𝕜 F G) (p : formal_multilinear_series 𝕜 E F)
  (v : fin 1 → E) : (q.comp p) 1 v = q 1 (λ i, p 1 v) :=
begin
  have : {composition.ones 1} = (finset.univ : finset (composition 1)) :=
    finset.eq_univ_of_card _ (by simp [composition_card]),
  simp only [formal_multilinear_series.comp, comp_along_composition_apply, ← this,
    finset.sum_singleton],
  refine q.congr (by simp) (λ i hi1 hi2, _),
  simp only [apply_composition_ones],
  exact p.congr rfl (λ j hj1 hj2, by congr)
end

lemma remove_zero_comp_of_pos (q : formal_multilinear_series 𝕜 F G)
  (p : formal_multilinear_series 𝕜 E F) {n : ℕ} (hn : 0 < n) :
  q.remove_zero.comp p n = q.comp p n :=
begin
  ext v,
  simp only [formal_multilinear_series.comp, comp_along_composition,
    continuous_multilinear_map.comp_along_composition_apply, continuous_multilinear_map.sum_apply],
  apply finset.sum_congr rfl (λ c hc, _),
  rw remove_zero_of_pos _ (c.length_pos_of_pos hn)
end

@[simp] lemma comp_remove_zero (q : formal_multilinear_series 𝕜 F G)
  (p : formal_multilinear_series 𝕜 E F) :
  q.comp p.remove_zero = q.comp p :=
by { ext n, simp [formal_multilinear_series.comp] }

/-!
### The identity formal power series

We will now define the identity power series, and show that it is a neutral element for left and
right composition.
-/

section
variables (𝕜 E)

/-- The identity formal multilinear series, with all coefficients equal to `0` except for `n = 1`
where it is (the continuous multilinear version of) the identity. -/
def id : formal_multilinear_series 𝕜 E E
| 0 := 0
| 1 := (continuous_multilinear_curry_fin1 𝕜 E E).symm (continuous_linear_map.id 𝕜 E)
| _ := 0

/-- The first coefficient of `id 𝕜 E` is the identity. -/
@[simp] lemma id_apply_one (v : fin 1 → E) : (formal_multilinear_series.id 𝕜 E) 1 v = v 0 := rfl

/-- The `n`th coefficient of `id 𝕜 E` is the identity when `n = 1`. We state this in a dependent
way, as it will often appear in this form. -/
lemma id_apply_one' {n : ℕ} (h : n = 1) (v : fin n → E) :
  (id 𝕜 E) n v = v ⟨0, h.symm ▸ zero_lt_one⟩ :=
begin
  subst n,
  apply id_apply_one
end

/-- For `n ≠ 1`, the `n`-th coefficient of `id 𝕜 E` is zero, by definition. -/
@[simp] lemma id_apply_ne_one {n : ℕ} (h : n ≠ 1) : (formal_multilinear_series.id 𝕜 E) n = 0 :=
by { cases n, { refl }, cases n, { contradiction }, refl }

end

@[simp] theorem comp_id (p : formal_multilinear_series 𝕜 E F) : p.comp (id 𝕜 E) = p :=
begin
  ext1 n,
  dsimp [formal_multilinear_series.comp],
  rw finset.sum_eq_single (composition.ones n),
  show comp_along_composition p (id 𝕜 E) (composition.ones n) = p n,
  { ext v,
    rw comp_along_composition_apply,
    apply p.congr (composition.ones_length n),
    intros,
    rw apply_composition_ones,
    refine congr_arg v _,
    rw [fin.ext_iff, fin.coe_cast_le, fin.coe_mk, fin.coe_mk], },
  show ∀ (b : composition n),
    b ∈ finset.univ → b ≠ composition.ones n → comp_along_composition p (id 𝕜 E) b = 0,
  { assume b _ hb,
    obtain ⟨k, hk, lt_k⟩ : ∃ (k : ℕ) (H : k ∈ composition.blocks b), 1 < k :=
      composition.ne_ones_iff.1 hb,
    obtain ⟨i, i_lt, hi⟩ : ∃ (i : ℕ) (h : i < b.blocks.length), b.blocks.nth_le i h = k :=
      nth_le_of_mem hk,
    let j : fin b.length := ⟨i, b.blocks_length ▸ i_lt⟩,
    have A : 1 < b.blocks_fun j := by convert lt_k,
    ext v,
    rw [comp_along_composition_apply, continuous_multilinear_map.zero_apply],
    apply continuous_multilinear_map.map_coord_zero _ j,
    dsimp [apply_composition],
    rw id_apply_ne_one _ _ (ne_of_gt A),
    refl },
  { simp }
end

@[simp] theorem id_comp (p : formal_multilinear_series 𝕜 E F) (h : p 0 = 0) : (id 𝕜 F).comp p = p :=
begin
  ext1 n,
  by_cases hn : n = 0,
  { rw [hn, h],
    ext v,
    rw [comp_coeff_zero', id_apply_ne_one _ _ zero_ne_one],
    refl },
  { dsimp [formal_multilinear_series.comp],
    have n_pos : 0 < n := bot_lt_iff_ne_bot.mpr hn,
    rw finset.sum_eq_single (composition.single n n_pos),
    show comp_along_composition (id 𝕜 F) p (composition.single n n_pos) = p n,
    { ext v,
      rw [comp_along_composition_apply, id_apply_one' _ _ (composition.single_length n_pos)],
      dsimp [apply_composition],
      refine p.congr rfl (λ i him hin, congr_arg v $ _),
      ext, simp },
    show ∀ (b : composition n),
      b ∈ finset.univ → b ≠ composition.single n n_pos → comp_along_composition (id 𝕜 F) p b = 0,
    { assume b _ hb,
      have A : b.length ≠ 1, by simpa [composition.eq_single_iff_length] using hb,
      ext v,
      rw [comp_along_composition_apply, id_apply_ne_one _ _ A],
      refl },
    { simp } }
end

/-! ### Summability properties of the composition of formal power series-/

/-- If two formal multilinear series have positive radius of convergence, then the terms appearing
in the definition of their composition are also summable (when multiplied by a suitable positive
geometric term). -/
theorem comp_summable_nnreal
  (q : formal_multilinear_series 𝕜 F G) (p : formal_multilinear_series 𝕜 E F)
  (hq : 0 < q.radius) (hp : 0 < p.radius) :
  ∃ r > (0 : ℝ≥0),
    summable (λ i : Σ n, composition n, nnnorm (q.comp_along_composition p i.2) * r ^ i.1) :=
begin
  /- This follows from the fact that the growth rate of `∥qₙ∥` and `∥pₙ∥` is at most geometric,
  giving a geometric bound on each `∥q.comp_along_composition p op∥`, together with the
  fact that there are `2^(n-1)` compositions of `n`, giving at most a geometric loss. -/
  rcases ennreal.lt_iff_exists_nnreal_btwn.1 (lt_min ennreal.zero_lt_one hq) with ⟨rq, rq_pos, hrq⟩,
  rcases ennreal.lt_iff_exists_nnreal_btwn.1 (lt_min ennreal.zero_lt_one hp) with ⟨rp, rp_pos, hrp⟩,
  simp only [lt_min_iff, ennreal.coe_lt_one_iff, ennreal.coe_pos] at hrp hrq rp_pos rq_pos,
  obtain ⟨Cq, hCq0, hCq⟩ : ∃ Cq > 0, ∀ n, nnnorm (q n) * rq^n ≤ Cq :=
    q.nnnorm_mul_pow_le_of_lt_radius hrq.2,
  obtain ⟨Cp, hCp1, hCp⟩ : ∃ Cp ≥ 1, ∀ n, nnnorm (p n) * rp^n ≤ Cp,
  { rcases p.nnnorm_mul_pow_le_of_lt_radius hrp.2 with ⟨Cp, -, hCp⟩,
    exact ⟨max Cp 1, le_max_right _ _, λ n, (hCp n).trans (le_max_left _ _)⟩ },
  let r0 : ℝ≥0 := (4 * Cp)⁻¹,
  have r0_pos : 0 < r0 := nnreal.inv_pos.2 (mul_pos zero_lt_four (zero_lt_one.trans_le hCp1)),
  set r : ℝ≥0 := rp * rq * r0,
  have r_pos : 0 < r := mul_pos (mul_pos rp_pos rq_pos) r0_pos,
  have I : ∀ (i : Σ (n : ℕ), composition n),
    nnnorm (q.comp_along_composition p i.2) * r ^ i.1 ≤ Cq / 4 ^ i.1,
  { rintros ⟨n, c⟩,
    have A,
    calc nnnorm (q c.length) * rq ^ n ≤ nnnorm (q c.length)* rq ^ c.length :
      mul_le_mul' le_rfl (pow_le_pow_of_le_one rq.2 hrq.1.le c.length_le)
    ... ≤ Cq : hCq _,
    have B,
    calc ((∏ i, nnnorm (p (c.blocks_fun i))) * rp ^ n)
        ≤ ∏ i, nnnorm (p (c.blocks_fun i)) * rp ^ c.blocks_fun i :
      by simp only [finset.prod_mul_distrib, finset.prod_pow_eq_pow_sum, c.sum_blocks_fun]
    ... ≤ ∏ i : fin c.length, Cp : finset.prod_le_prod' (λ i _, hCp _)
    ... = Cp ^ c.length : by simp
    ... ≤ Cp ^ n : pow_le_pow hCp1 c.length_le,
    calc nnnorm (q.comp_along_composition p c) * r ^ n
        ≤ (nnnorm (q c.length) * ∏ i, nnnorm (p (c.blocks_fun i))) * r ^ n :
          mul_le_mul' (q.comp_along_composition_nnnorm p c) le_rfl
    ... = (nnnorm (q c.length) * rq ^ n) * ((∏ i, nnnorm (p (c.blocks_fun i))) * rp ^ n) * r0 ^ n :
          by { simp only [r, mul_pow], ac_refl }
    ... ≤ Cq * Cp ^ n * r0 ^ n : mul_le_mul' (mul_le_mul' A B) le_rfl
    ... = Cq / 4 ^ n :
      begin
        simp only [r0],
        field_simp [mul_pow, (zero_lt_one.trans_le hCp1).ne'],
        ac_refl
      end },
  refine ⟨r, r_pos, nnreal.summable_of_le I (summable.mul_left _ _)⟩,
  have h4 : ∀ n : ℕ, 0 < (4 ^ n : ℝ≥0)⁻¹ := λ n, nnreal.inv_pos.2 (pow_pos zero_lt_four _),
  have : ∀ n : ℕ, has_sum (λ c : composition n, (4 ^ n : ℝ≥0)⁻¹) (2 ^ (n - 1) / 4 ^ n),
  { intro n,
    convert has_sum_fintype (λ c : composition n, (4 ^ n : ℝ≥0)⁻¹),
    simp [finset.card_univ, composition_card, div_eq_mul_inv] },
  refine nnreal.summable_sigma.2 ⟨λ n, (this n).summable, (nnreal.summable_nat_add_iff 1).1 _⟩,
  convert (nnreal.summable_geometric (nnreal.div_lt_one_of_lt one_lt_two)).mul_left (1 / 4),
  ext1 n,
  rw [(this _).tsum_eq, nat.add_sub_cancel],
  field_simp [← mul_assoc, pow_succ', mul_pow, show (4 : ℝ≥0) = 2 * 2, from (two_mul 2).symm,
    mul_right_comm]
end

/-- Bounding below the radius of the composition of two formal multilinear series assuming
summability over all compositions. -/
theorem le_comp_radius_of_summable
  (q : formal_multilinear_series 𝕜 F G) (p : formal_multilinear_series 𝕜 E F) (r : ℝ≥0)
  (hr : summable (λ i : (Σ n, composition n), nnnorm (q.comp_along_composition p i.2) * r ^ i.1)) :
  (r : ennreal) ≤ (q.comp p).radius :=
begin
  refine le_radius_of_bound_nnreal _
    (∑' i : (Σ n, composition n), nnnorm (comp_along_composition q p i.snd) * r ^ i.fst) (λ n, _),
  calc nnnorm (formal_multilinear_series.comp q p n) * r ^ n ≤
  ∑' (c : composition n), nnnorm (comp_along_composition q p c) * r ^ n :
    begin
      rw [tsum_fintype, ← finset.sum_mul],
      exact mul_le_mul' (nnnorm_sum_le _ _) le_rfl
    end
  ... ≤ ∑' (i : Σ (n : ℕ), composition n), nnnorm (comp_along_composition q p i.snd) * r ^ i.fst :
    nnreal.tsum_comp_le_tsum_of_inj hr sigma_mk_injective
end

/-!
### Composing analytic functions

Now, we will prove that the composition of the partial sums of `q` and `p` up to order `N` is
given by a sum over some large subset of `Σ n, composition n` of `q.comp_along_composition p`, to
deduce that the series for `q.comp p` indeed converges to `g ∘ f` when `q` is a power series for
`g` and `p` is a power series for `f`.

This proof is a big reindexing argument of a sum. Since it is a bit involved, we define first
the source of the change of variables (`comp_partial_source`), its target
(`comp_partial_target`) and the change of variables itself (`comp_change_of_variables`) before
giving the main statement in `comp_partial_sum`. -/


/-- Source set in the change of variables to compute the composition of partial sums of formal
power series.
See also `comp_partial_sum`. -/
def comp_partial_sum_source (m M N : ℕ) : finset (Σ n, (fin n) → ℕ) :=
finset.sigma (finset.Ico m M) (λ (n : ℕ), fintype.pi_finset (λ (i : fin n), finset.Ico 1 N) : _)

@[simp] lemma mem_comp_partial_sum_source_iff (m M N : ℕ) (i : Σ n, (fin n) → ℕ) :
  i ∈ comp_partial_sum_source m M N ↔
    (m ≤ i.1 ∧ i.1 < M) ∧ ∀ (a : fin i.1), 1 ≤ i.2 a ∧ i.2 a < N :=
by simp only [comp_partial_sum_source, finset.Ico.mem, fintype.mem_pi_finset, finset.mem_sigma,
  iff_self]

/-- Change of variables appearing to compute the composition of partial sums of formal
power series -/
def comp_change_of_variables (m M N : ℕ) (i : Σ n, (fin n) → ℕ)
  (hi : i ∈ comp_partial_sum_source m M N) : (Σ n, composition n) :=
begin
  rcases i with ⟨n, f⟩,
  rw mem_comp_partial_sum_source_iff at hi,
  refine ⟨∑ j, f j, of_fn (λ a, f a), λ i hi', _, by simp [sum_of_fn]⟩,
  obtain ⟨j, rfl⟩ : ∃ (j : fin n), f j = i, by rwa [mem_of_fn, set.mem_range] at hi',
  exact (hi.2 j).1
end

@[simp] lemma comp_change_of_variables_length
  (m M N : ℕ) {i : Σ n, (fin n) → ℕ} (hi : i ∈ comp_partial_sum_source m M N) :
  composition.length (comp_change_of_variables m M N i hi).2 = i.1 :=
begin
  rcases i with ⟨k, blocks_fun⟩,
  dsimp [comp_change_of_variables],
  simp only [composition.length, map_of_fn, length_of_fn]
end

lemma comp_change_of_variables_blocks_fun
  (m M N : ℕ) {i : Σ n, (fin n) → ℕ} (hi : i ∈ comp_partial_sum_source m M N) (j : fin i.1) :
  (comp_change_of_variables m M N i hi).2.blocks_fun
    ⟨j, (comp_change_of_variables_length m M N hi).symm ▸ j.2⟩ = i.2 j :=
begin
  rcases i with ⟨n, f⟩,
  dsimp [composition.blocks_fun, composition.blocks, comp_change_of_variables],
  simp only [map_of_fn, nth_le_of_fn', function.comp_app],
  apply congr_arg,
  rw [fin.ext_iff, fin.mk_coe]
end

/-- Target set in the change of variables to compute the composition of partial sums of formal
power series, here given a a set. -/
def comp_partial_sum_target_set (m M N : ℕ) : set (Σ n, composition n) :=
{i | (m ≤ i.2.length) ∧ (i.2.length < M) ∧ (∀ (j : fin i.2.length), i.2.blocks_fun j < N)}

lemma comp_partial_sum_target_subset_image_comp_partial_sum_source
  (m M N : ℕ) (i : Σ n, composition n) (hi : i ∈ comp_partial_sum_target_set m M N) :
  ∃ j (hj : j ∈ comp_partial_sum_source m M N), i = comp_change_of_variables m M N j hj :=
begin
  rcases i with ⟨n, c⟩,
  refine ⟨⟨c.length, c.blocks_fun⟩, _, _⟩,
  { simp only [comp_partial_sum_target_set, set.mem_set_of_eq] at hi,
    simp only [mem_comp_partial_sum_source_iff, hi.left, hi.right, true_and, and_true],
    exact λ a, c.one_le_blocks' _ },
  { dsimp [comp_change_of_variables],
    rw composition.sigma_eq_iff_blocks_eq,
    simp only [composition.blocks_fun, composition.blocks, subtype.coe_eta, nth_le_map'],
    conv_lhs { rw ← of_fn_nth_le c.blocks } }
end

/-- Target set in the change of variables to compute the composition of partial sums of formal
power series, here given a a finset.
See also `comp_partial_sum`. -/
def comp_partial_sum_target (m M N : ℕ) : finset (Σ n, composition n) :=
set.finite.to_finset $ (finset.finite_to_set _).dependent_image
  (comp_partial_sum_target_subset_image_comp_partial_sum_source m M N)

@[simp] lemma mem_comp_partial_sum_target_iff {m M N : ℕ} {a : Σ n, composition n} :
  a ∈ comp_partial_sum_target m M N ↔
    m ≤ a.2.length ∧ a.2.length < M ∧ (∀ (j : fin a.2.length), a.2.blocks_fun j < N) :=
by simp [comp_partial_sum_target, comp_partial_sum_target_set]

/-- `comp_change_of_variables m M N` is a bijection between `comp_partial_sum_source m M N`
and `comp_partial_sum_target m M N`, yielding equal sums for functions that correspond to each
other under the bijection. As `comp_change_of_variables m M N` is a dependent function, stating
that it is a bijection is not directly possible, but the consequence on sums can be stated
more easily. -/
lemma comp_change_of_variables_sum {α : Type*} [add_comm_monoid α] (m M N : ℕ)
  (f : (Σ (n : ℕ), fin n → ℕ) → α) (g : (Σ n, composition n) → α)
  (h : ∀ e (he : e ∈ comp_partial_sum_source m M N), f e = g (comp_change_of_variables m M N e he)) :
  ∑ e in comp_partial_sum_source m M N, f e = ∑ e in comp_partial_sum_target m M N, g e :=
begin
  apply finset.sum_bij (comp_change_of_variables m M N),
  -- We should show that the correspondance we have set up is indeed a bijection
  -- between the index sets of the two sums.
  -- 1 - show that the image belongs to `comp_partial_sum_target m N N`
  { rintros ⟨k, blocks_fun⟩ H,
    rw mem_comp_partial_sum_source_iff at H,
    simp only [mem_comp_partial_sum_target_iff, composition.length, composition.blocks, H.left,
               map_of_fn, length_of_fn, true_and, comp_change_of_variables],
    assume j,
    simp only [composition.blocks_fun, (H.right _).right, nth_le_of_fn'] },
  -- 2 - show that the composition gives the `comp_along_composition` application
  { rintros ⟨k, blocks_fun⟩ H,
    rw h },
  -- 3 - show that the map is injective
  { rintros ⟨k, blocks_fun⟩ ⟨k', blocks_fun'⟩ H H' heq,
    obtain rfl : k = k',
    { have := (comp_change_of_variables_length m M N H).symm,
      rwa [heq, comp_change_of_variables_length] at this, },
    congr,
    funext i,
    calc blocks_fun i = (comp_change_of_variables m M N _ H).2.blocks_fun _  :
     (comp_change_of_variables_blocks_fun m M N H i).symm
      ... = (comp_change_of_variables m M N _ H').2.blocks_fun _ :
        begin
          apply composition.blocks_fun_congr; try { rw heq },
          refl
        end
      ... = blocks_fun' i : comp_change_of_variables_blocks_fun m M N H' i },
  -- 4 - show that the map is surjective
  { assume i hi,
    apply comp_partial_sum_target_subset_image_comp_partial_sum_source m M N i,
    simpa [comp_partial_sum_target] using hi }
end

/-- The auxiliary set corresponding to the composition of partial sums asymptotically contains
all possible compositions. -/
lemma comp_partial_sum_target_tendsto_at_top :
  tendsto (λ N, comp_partial_sum_target 0 N N) at_top at_top :=
begin
  apply monotone.tendsto_at_top_finset,
  { assume m n hmn a ha,
    have : ∀ i, i < m → i < n := λ i hi, lt_of_lt_of_le hi hmn,
    tidy },
  { rintros ⟨n, c⟩,
    simp only [mem_comp_partial_sum_target_iff],
    obtain ⟨n, hn⟩ : bdd_above ↑(finset.univ.image (λ (i : fin c.length), c.blocks_fun i)) :=
      finset.bdd_above _,
    refine ⟨max n c.length + 1, bot_le, lt_of_le_of_lt (le_max_right n c.length) (lt_add_one _),
      λ j, lt_of_le_of_lt (le_trans _ (le_max_left _ _)) (lt_add_one _)⟩,
    apply hn,
    simp only [finset.mem_image_of_mem, finset.mem_coe, finset.mem_univ] }
end

/-- Composing the partial sums of two multilinear series coincides with the sum over all
compositions in `comp_partial_sum_target 0 N N`. This is precisely the motivation for the
definition of `comp_partial_sum_target`. -/
lemma comp_partial_sum
  (q : formal_multilinear_series 𝕜 F G) (p : formal_multilinear_series 𝕜 E F) (N : ℕ) (z : E) :
  q.partial_sum N (∑ i in finset.Ico 1 N, p i (λ j, z)) =
<<<<<<< HEAD
    ∑ i in comp_partial_sum_target N, q.comp_along_composition p i.2 (λ j, z) :=
=======
    ∑ i in comp_partial_sum_target 0 N N, q.comp_along_composition p i.2 (λ j, z) :=
>>>>>>> f414fcaa
begin
  -- we expand the composition, using the multilinearity of `q` to expand along each coordinate.
  suffices H : ∑ n in finset.range N, ∑ r in fintype.pi_finset (λ (i : fin n), finset.Ico 1 N),
    q n (λ (i : fin n), p (r i) (λ j, z)) =
<<<<<<< HEAD
    ∑ i in comp_partial_sum_target N, q.comp_along_composition p i.2 (λ j, z),
=======
    ∑ i in comp_partial_sum_target 0 N N, q.comp_along_composition p i.2 (λ j, z),
>>>>>>> f414fcaa
    by simpa only [formal_multilinear_series.partial_sum,
                   continuous_multilinear_map.map_sum_finset] using H,
  -- rewrite the first sum as a big sum over a sigma type, in the finset
  -- `comp_partial_sum_target 0 N N`
  rw [finset.range_eq_Ico, finset.sum_sigma'],
  -- use `comp_change_of_variables_sum`, saying that this change of variables respects sums
  apply comp_change_of_variables_sum 0 N N,
  rintros ⟨k, blocks_fun⟩ H,
  apply congr _ (comp_change_of_variables_length 0 N N H).symm,
  intros,
  rw ← comp_change_of_variables_blocks_fun 0 N N H,
  refl
end

end formal_multilinear_series

open formal_multilinear_series

/-- If two functions `g` and `f` have power series `q` and `p` respectively at `f x` and `x`, then
`g ∘ f` admits the power series `q.comp p` at `x`. -/
theorem has_fpower_series_at.comp {g : F → G} {f : E → F}
  {q : formal_multilinear_series 𝕜 F G} {p : formal_multilinear_series 𝕜 E F} {x : E}
  (hg : has_fpower_series_at g q (f x)) (hf : has_fpower_series_at f p x) :
  has_fpower_series_at (g ∘ f) (q.comp p) x :=
begin
  /- Consider `rf` and `rg` such that `f` and `g` have power series expansion on the disks
  of radius `rf` and `rg`. -/
  rcases hg with ⟨rg, Hg⟩,
  rcases hf with ⟨rf, Hf⟩,
  /- The terms defining `q.comp p` are geometrically summable in a disk of some radius `r`. -/
  rcases q.comp_summable_nnreal p Hg.radius_pos Hf.radius_pos with ⟨r, r_pos : 0 < r, hr⟩,
  /- We will consider `y` which is smaller than `r` and `rf`, and also small enough that
  `f (x + y)` is close enough to `f x` to be in the disk where `g` is well behaved. Let
  `min (r, rf, δ)` be this new radius.-/
  have : continuous_at f x := Hf.analytic_at.continuous_at,
  obtain ⟨δ, δpos, hδ⟩ : ∃ (δ : ennreal) (H : 0 < δ),
    ∀ {z : E}, z ∈ emetric.ball x δ → f z ∈ emetric.ball (f x) rg,
  { have : emetric.ball (f x) rg ∈ 𝓝 (f x) := emetric.ball_mem_nhds _ Hg.r_pos,
    rcases emetric.mem_nhds_iff.1 (Hf.analytic_at.continuous_at this) with ⟨δ, δpos, Hδ⟩,
    exact ⟨δ, δpos, λ z hz, Hδ hz⟩ },
  let rf' := min rf δ,
  have min_pos : 0 < min rf' r,
    by simp only [r_pos, Hf.r_pos, δpos, lt_min_iff, ennreal.coe_pos, and_self],
  /- We will show that `g ∘ f` admits the power series `q.comp p` in the disk of
  radius `min (r, rf', δ)`. -/
  refine ⟨min rf' r, _⟩,
  refine ⟨le_trans (min_le_right rf' r)
    (formal_multilinear_series.le_comp_radius_of_summable q p r hr), min_pos, λ y hy, _⟩,
  /- Let `y` satisfy `∥y∥ < min (r, rf', δ)`. We want to show that `g (f (x + y))` is the sum of
  `q.comp p` applied to `y`. -/
  -- First, check that `y` is small enough so that estimates for `f` and `g` apply.
  have y_mem : y ∈ emetric.ball (0 : E) rf :=
    (emetric.ball_subset_ball (le_trans (min_le_left _ _) (min_le_left _ _))) hy,
  have fy_mem : f (x + y) ∈ emetric.ball (f x) rg,
  { apply hδ,
    have : y ∈ emetric.ball (0 : E) δ :=
      (emetric.ball_subset_ball (le_trans (min_le_left _ _) (min_le_right _ _))) hy,
    simpa [edist_eq_coe_nnnorm_sub, edist_eq_coe_nnnorm] },
  /- Now the proof starts. To show that the sum of `q.comp p` at `y` is `g (f (x + y))`, we will
  write `q.comp p` applied to `y` as a big sum over all compositions. Since the sum is
  summable, to get its convergence it suffices to get the convergence along some increasing sequence
  of sets. We will use the sequence of sets `comp_partial_sum_target 0 n n`, along which the sum is
  exactly the composition of the partial sums of `q` and `p`, by design. To show that it converges
  to `g (f (x + y))`, pointwise convergence would not be enough, but we have uniform convergence
  to save the day. -/
  -- First step: the partial sum of `p` converges to `f (x + y)`.
  have A : tendsto (λ n, ∑ a in finset.Ico 1 n, p a (λ b, y)) at_top (𝓝 (f (x + y) - f x)),
  { have L : ∀ᶠ n in at_top, ∑ a in finset.range n, p a (λ b, y) - f x =
      ∑ a in finset.Ico 1 n, p a (λ b, y),
    { rw eventually_at_top,
      refine ⟨1, λ n hn, _⟩,
      symmetry,
      rw [eq_sub_iff_add_eq', finset.range_eq_Ico, ← Hf.coeff_zero (λi, y),
          finset.sum_eq_sum_Ico_succ_bot hn] },
    have : tendsto (λ n, ∑ a in finset.range n, p a (λ b, y) - f x) at_top (𝓝 (f (x + y) - f x)) :=
      (Hf.has_sum y_mem).tendsto_sum_nat.sub tendsto_const_nhds,
    exact tendsto.congr' L this },
  -- Second step: the composition of the partial sums of `q` and `p` converges to `g (f (x + y))`.
  have B : tendsto (λ n, q.partial_sum n (∑ a in finset.Ico 1 n, p a (λ b, y)))
    at_top (𝓝 (g (f (x + y)))),
  { -- we use the fact that the partial sums of `q` converge locally uniformly to `g`, and that
    -- composition passes to the limit under locally uniform convergence.
    have B₁ : continuous_at (λ (z : F), g (f x + z)) (f (x + y) - f x),
    { refine continuous_at.comp _ (continuous_const.add continuous_id).continuous_at,
      simp only [add_sub_cancel'_right, id.def],
      exact Hg.continuous_on.continuous_at (mem_nhds_sets (emetric.is_open_ball) fy_mem) },
    have B₂ : f (x + y) - f x ∈ emetric.ball (0 : F) rg,
      by simpa [edist_eq_coe_nnnorm, edist_eq_coe_nnnorm_sub] using fy_mem,
    rw [← nhds_within_eq_of_open B₂ emetric.is_open_ball] at A,
    convert Hg.tendsto_locally_uniformly_on.tendsto_comp B₁.continuous_within_at B₂ A,
    simp only [add_sub_cancel'_right] },
  -- Third step: the sum over all compositions in `comp_partial_sum_target 0 n n` converges to
  -- `g (f (x + y))`. As this sum is exactly the composition of the partial sum, this is a direct
  -- consequence of the second step
  have C : tendsto (λ n,
<<<<<<< HEAD
    ∑ i in comp_partial_sum_target n, q.comp_along_composition p i.2 (λ j, y))
=======
    ∑ i in comp_partial_sum_target 0 n n, q.comp_along_composition p i.2 (λ j, y))
>>>>>>> f414fcaa
    at_top (𝓝 (g (f (x + y)))),
  by simpa [comp_partial_sum] using B,
  -- Fourth step: the sum over all compositions is `g (f (x + y))`. This follows from the
  -- convergence along a subsequence proved in the third step, and the fact that the sum is Cauchy
  -- thanks to the summability properties.
  have D : has_sum (λ i : (Σ n, composition n),
    q.comp_along_composition p i.2 (λ j, y)) (g (f (x + y))),
  { have cau : cauchy_seq (λ (s : finset (Σ n, composition n)),
      ∑ i in s, q.comp_along_composition p i.2 (λ j, y)),
    { apply cauchy_seq_finset_of_norm_bounded _ (nnreal.summable_coe.2 hr) _,
      simp only [coe_nnnorm, nnreal.coe_mul, nnreal.coe_pow],
      rintros ⟨n, c⟩,
      calc ∥(comp_along_composition q p c) (λ (j : fin n), y)∥
      ≤ ∥comp_along_composition q p c∥ * ∏ j : fin n, ∥y∥ :
        by apply continuous_multilinear_map.le_op_norm
      ... ≤ ∥comp_along_composition q p c∥ * (r : ℝ) ^ n :
        begin
          apply mul_le_mul_of_nonneg_left _ (norm_nonneg _),
          rw [finset.prod_const, finset.card_fin],
          apply pow_le_pow_of_le_left (norm_nonneg _),
          rw [emetric.mem_ball, edist_eq_coe_nnnorm] at hy,
          have := (le_trans (le_of_lt hy) (min_le_right _ _)),
          rwa [ennreal.coe_le_coe, ← nnreal.coe_le_coe, coe_nnnorm] at this
        end },
    exact tendsto_nhds_of_cauchy_seq_of_subseq cau
          comp_partial_sum_target_tendsto_at_top C },
  -- Fifth step: the sum over `n` of `q.comp p n` can be expressed as a particular resummation of
  -- the sum over all compositions, by grouping together the compositions of the same
  -- integer `n`. The convergence of the whole sum therefore implies the converence of the sum
  -- of `q.comp p n`
  have E : has_sum (λ n, (q.comp p) n (λ j, y)) (g (f (x + y))),
  { apply D.sigma,
    assume n,
    dsimp [formal_multilinear_series.comp],
    convert has_sum_fintype _,
    simp only [continuous_multilinear_map.sum_apply],
    refl },
  exact E
end

/-- If two functions `g` and `f` are analytic respectively at `f x` and `x`, then `g ∘ f` is
analytic at `x`. -/
theorem analytic_at.comp {g : F → G} {f : E → F} {x : E}
  (hg : analytic_at 𝕜 g (f x)) (hf : analytic_at 𝕜 f x) : analytic_at 𝕜 (g ∘ f) x :=
let ⟨q, hq⟩ := hg, ⟨p, hp⟩ := hf in (hq.comp hp).analytic_at


/-!
### Associativity of the composition of formal multilinear series

In this paragraph, we us prove the associativity of the composition of formal power series.
By definition,
```
(r.comp q).comp p n v
= ∑_{i₁ + ... + iₖ = n} (r.comp q)ₖ (p_{i₁} (v₀, ..., v_{i₁ -1}), p_{i₂} (...), ..., p_{iₖ}(...))
= ∑_{a : composition n} (r.comp q) a.length (apply_composition p a v)
```
decomposing `r.comp q` in the same way, we get
```
(r.comp q).comp p n v
= ∑_{a : composition n} ∑_{b : composition a.length}
  r b.length (apply_composition q b (apply_composition p a v))
```
On the other hand,
```
r.comp (q.comp p) n v = ∑_{c : composition n} r c.length (apply_composition (q.comp p) c v)
```
Here, `apply_composition (q.comp p) c v` is a vector of length `c.length`, whose `i`-th term is
given by `(q.comp p) (c.blocks_fun i) (v_l, v_{l+1}, ..., v_{m-1})` where `{l, ..., m-1}` is the
`i`-th block in the composition `c`, of length `c.blocks_fun i` by definition. To compute this term,
we expand it as `∑_{dᵢ : composition (c.blocks_fun i)} q dᵢ.length (apply_composition p dᵢ v')`,
where `v' = (v_l, v_{l+1}, ..., v_{m-1})`. Therefore, we get
```
r.comp (q.comp p) n v =
∑_{c : composition n} ∑_{d₀ : composition (c.blocks_fun 0),
  ..., d_{c.length - 1} : composition (c.blocks_fun (c.length - 1))}
  r c.length (λ i, q dᵢ.length (apply_composition p dᵢ v'ᵢ))
```
To show that these terms coincide, we need to explain how to reindex the sums to put them in
bijection (and then the terms we are summing will correspond to each other). Suppose we have a
composition `a` of `n`, and a composition `b` of `a.length`. Then `b` indicates how to group
together some blocks of `a`, giving altogether `b.length` blocks of blocks. These blocks of blocks
can be called `d₀, ..., d_{a.length - 1}`, and one obtains a composition `c` of `n` by saying that
each `dᵢ` is one single block. Conversely, if one starts from `c` and the `dᵢ`s, one can concatenate
the `dᵢ`s to obtain a composition `a` of `n`, and register the lengths of the `dᵢ`s in a composition
`b` of `a.length`.

An example might be enlightening. Suppose `a = [2, 2, 3, 4, 2]`. It is a composition of
length 5 of 13. The content of the blocks may be represented as `0011222333344`.
Now take `b = [2, 3]` as a composition of `a.length = 5`. It says that the first 2 blocks of `a`
should be merged, and the last 3 blocks of `a` should be merged, giving a new composition of `13`
made of two blocks of length `4` and `9`, i.e., `c = [4, 9]`. But one can also remember that
the new first block was initially made of two blocks of size `2`, so `d₀ = [2, 2]`, and the new
second block was initially made of three blocks of size `3`, `4` and `2`, so `d₁ = [3, 4, 2]`.

This equivalence is called `composition.sigma_equiv_sigma_pi n` below.

We start with preliminary results on compositions, of a very specialized nature, then define the
equivalence `composition.sigma_equiv_sigma_pi n`, and we deduce finally the associativity of
composition of formal multilinear series in `formal_multilinear_series.comp_assoc`.
-/

namespace composition

variable {n : ℕ}

/-- Rewriting equality in the dependent type `Σ (a : composition n), composition a.length)` in
non-dependent terms with lists, requiring that the blocks coincide. -/
lemma sigma_composition_eq_iff (i j : Σ (a : composition n), composition a.length) :
  i = j ↔ i.1.blocks = j.1.blocks ∧ i.2.blocks = j.2.blocks :=
begin
  refine ⟨by rintro rfl; exact ⟨rfl, rfl⟩, _⟩,
  rcases i with ⟨a, b⟩,
  rcases j with ⟨a', b'⟩,
  rintros ⟨h, h'⟩,
  have H : a = a', by { ext1, exact h },
  induction H, congr, ext1, exact h'
end

/-- Rewriting equality in the dependent type
`Σ (c : composition n), Π (i : fin c.length), composition (c.blocks_fun i)` in
non-dependent terms with lists, requiring that the lists of blocks coincide. -/
lemma sigma_pi_composition_eq_iff
  (u v : Σ (c : composition n), Π (i : fin c.length), composition (c.blocks_fun i)) :
  u = v ↔ of_fn (λ i, (u.2 i).blocks) = of_fn (λ i, (v.2 i).blocks) :=
begin
  refine ⟨λ H, by rw H, λ H, _⟩,
  rcases u with ⟨a, b⟩,
  rcases v with ⟨a', b'⟩,
  dsimp at H,
  have h : a = a',
  { ext1,
    have : map list.sum (of_fn (λ (i : fin (composition.length a)), (b i).blocks)) =
      map list.sum (of_fn (λ (i : fin (composition.length a')), (b' i).blocks)), by rw H,
    simp only [map_of_fn] at this,
    change of_fn (λ (i : fin (composition.length a)), (b i).blocks.sum) =
      of_fn (λ (i : fin (composition.length a')), (b' i).blocks.sum) at this,
    simpa [composition.blocks_sum, composition.of_fn_blocks_fun] using this },
  induction h,
  simp only [true_and, eq_self_iff_true, heq_iff_eq],
  ext i : 2,
  have : nth_le (of_fn (λ (i : fin (composition.length a)), (b i).blocks)) i (by simp [i.is_lt]) =
         nth_le (of_fn (λ (i : fin (composition.length a)), (b' i).blocks)) i (by simp [i.is_lt]) :=
    nth_le_of_eq H _,
  rwa [nth_le_of_fn, nth_le_of_fn] at this
end

/-- When `a` is a composition of `n` and `b` is a composition of `a.length`, `a.gather b` is the
composition of `n` obtained by gathering all the blocks of `a` corresponding to a block of `b`.
For instance, if `a = [6, 5, 3, 5, 2]` and `b = [2, 3]`, one should gather together
the first two blocks of `a` and its last three blocks, giving `a.gather b = [11, 10]`. -/
def gather (a : composition n) (b : composition a.length) : composition n :=
{ blocks := (a.blocks.split_wrt_composition b).map sum,
  blocks_pos :=
  begin
    rw forall_mem_map_iff,
    intros j hj,
    suffices H : ∀ i ∈ j, 1 ≤ i, from
      calc 0 < j.length : length_pos_of_mem_split_wrt_composition hj
        ... ≤ j.sum    : length_le_sum_of_one_le _ H,
    intros i hi,
    apply a.one_le_blocks,
    rw ← a.blocks.join_split_wrt_composition b,
    exact mem_join_of_mem hj hi,
  end,
  blocks_sum := by { rw [← sum_join, join_split_wrt_composition, a.blocks_sum] } }

lemma length_gather (a : composition n) (b : composition a.length) :
  length (a.gather b) = b.length :=
show (map list.sum (a.blocks.split_wrt_composition b)).length = b.blocks.length,
by rw [length_map, length_split_wrt_composition]

/-- An auxiliary function used in the definition of `sigma_equiv_sigma_pi` below, associating to
two compositions `a` of `n` and `b` of `a.length`, and an index `i` bounded by the length of
`a.gather b`, the subcomposition of `a` made of those blocks belonging to the `i`-th block of
`a.gather b`. -/
def sigma_composition_aux (a : composition n) (b : composition a.length)
  (i : fin (a.gather b).length) :
  composition ((a.gather b).blocks_fun i) :=
{ blocks := nth_le (a.blocks.split_wrt_composition b) i
    (by { rw [length_split_wrt_composition, ← length_gather], exact i.2 }),
  blocks_pos := assume i hi, a.blocks_pos
    (by { rw ← a.blocks.join_split_wrt_composition b,
          exact mem_join_of_mem (nth_le_mem _ _ _) hi }),
  blocks_sum := by simp only [composition.blocks_fun, nth_le_map', composition.gather] }

lemma length_sigma_composition_aux (a : composition n) (b : composition a.length)
  (i : fin b.length) :
  composition.length (composition.sigma_composition_aux a b ⟨i, (length_gather a b).symm ▸ i.2⟩) =
    composition.blocks_fun b i :=
show list.length (nth_le (split_wrt_composition a.blocks b) i _) = blocks_fun b i,
by { rw [nth_le_map_rev list.length, nth_le_of_eq (map_length_split_wrt_composition _ _)], refl }

lemma blocks_fun_sigma_composition_aux (a : composition n) (b : composition a.length)
  (i : fin b.length) (j : fin (blocks_fun b i)) :
  blocks_fun (sigma_composition_aux a b ⟨i, (length_gather a b).symm ▸ i.2⟩)
      ⟨j, (length_sigma_composition_aux a b i).symm ▸ j.2⟩ = blocks_fun a (embedding b i j) :=
show nth_le (nth_le _ _ _) _ _ = nth_le a.blocks _ _,
by { rw [nth_le_of_eq (nth_le_split_wrt_composition _ _ _), nth_le_drop', nth_le_take'], refl }

/-- Auxiliary lemma to prove that the composition of formal multilinear series is associative.

Consider a composition `a` of `n` and a composition `b` of `a.length`. Grouping together some
blocks of `a` according to `b` as in `a.gather b`, one can compute the total size of the blocks
of `a` up to an index `size_up_to b i + j` (where the `j` corresponds to a set of blocks of `a`
that do not fill a whole block of `a.gather b`). The first part corresponds to a sum of blocks
in `a.gather b`, and the second one to a sum of blocks in the next block of
`sigma_composition_aux a b`. This is the content of this lemma. -/
lemma size_up_to_size_up_to_add (a : composition n) (b : composition a.length)
  {i j : ℕ} (hi : i < b.length) (hj : j < blocks_fun b ⟨i, hi⟩) :
  size_up_to a (size_up_to b i + j) = size_up_to (a.gather b) i +
    (size_up_to (sigma_composition_aux a b ⟨i, (length_gather a b).symm ▸ hi⟩) j) :=
begin
  induction j with j IHj,
  { show sum (take ((b.blocks.take i).sum) a.blocks) =
      sum (take i (map sum (split_wrt_composition a.blocks b))),
    induction i with i IH,
    { refl },
    { have A : i < b.length := nat.lt_of_succ_lt hi,
      have B : i < list.length (map list.sum (split_wrt_composition a.blocks b)), by simp [A],
      have C : 0 < blocks_fun b ⟨i, A⟩ := composition.blocks_pos' _ _ _,
      rw [sum_take_succ _ _ B, ← IH A C],
      have : take (sum (take i b.blocks)) a.blocks =
        take (sum (take i b.blocks)) (take (sum (take (i+1) b.blocks)) a.blocks),
      { rw [take_take, min_eq_left],
        apply monotone_sum_take _ (nat.le_succ _) },
      rw [this, nth_le_map', nth_le_split_wrt_composition,
        ← take_append_drop (sum (take i b.blocks))
          ((take (sum (take (nat.succ i) b.blocks)) a.blocks)), sum_append],
      congr,
      rw [take_append_drop] } },
  { have A : j < blocks_fun b ⟨i, hi⟩ := lt_trans (lt_add_one j) hj,
    have B : j < length (sigma_composition_aux a b ⟨i, (length_gather a b).symm ▸ hi⟩),
      by { convert A, rw [← length_sigma_composition_aux], refl },
    have C : size_up_to b i + j < size_up_to b (i + 1),
    { simp only [size_up_to_succ b hi, add_lt_add_iff_left],
      exact A },
    have D : size_up_to b i + j < length a := lt_of_lt_of_le C (b.size_up_to_le _),
    have : size_up_to b i + nat.succ j = (size_up_to b i + j).succ := rfl,
    rw [this, size_up_to_succ _ D, IHj A, size_up_to_succ _ B],
    simp only [sigma_composition_aux, add_assoc, add_left_inj, fin.coe_mk],
    rw [nth_le_of_eq (nth_le_split_wrt_composition _ _ _), nth_le_drop', nth_le_take _ _ C] }
end

/--
Natural equivalence between `(Σ (a : composition n), composition a.length)` and
`(Σ (c : composition n), Π (i : fin c.length), composition (c.blocks_fun i))`, that shows up as a
change of variables in the proof that composition of formal multilinear series is associative.

Consider a composition `a` of `n` and a composition `b` of `a.length`. Then `b` indicates how to
group together some blocks of `a`, giving altogether `b.length` blocks of blocks. These blocks of
blocks can be called `d₀, ..., d_{a.length - 1}`, and one obtains a composition `c` of `n` by
saying that each `dᵢ` is one single block. The map `⟨a, b⟩ → ⟨c, (d₀, ..., d_{a.length - 1})⟩` is
the direct map in the equiv.

Conversely, if one starts from `c` and the `dᵢ`s, one can join the `dᵢ`s to obtain a composition
`a` of `n`, and register the lengths of the `dᵢ`s in a composition `b` of `a.length`. This is the
inverse map of the equiv.
-/
def sigma_equiv_sigma_pi (n : ℕ) :
  (Σ (a : composition n), composition a.length) ≃
  (Σ (c : composition n), Π (i : fin c.length), composition (c.blocks_fun i)) :=
{ to_fun := λ i, ⟨i.1.gather i.2, i.1.sigma_composition_aux i.2⟩,
  inv_fun := λ i, ⟨
    { blocks := (of_fn (λ j, (i.2 j).blocks)).join,
      blocks_pos :=
      begin
        simp only [and_imp, mem_join, exists_imp_distrib, forall_mem_of_fn_iff],
        exact λ i j hj, composition.blocks_pos _ hj
      end,
      blocks_sum := by simp [sum_of_fn, composition.blocks_sum, composition.sum_blocks_fun] },
    { blocks := of_fn (λ j, (i.2 j).length),
      blocks_pos := forall_mem_of_fn_iff.2
        (λ j, composition.length_pos_of_pos _ (composition.blocks_pos' _ _ _)),
      blocks_sum := by { dsimp only [composition.length], simp [sum_of_fn] } }⟩,
  left_inv :=
  begin
    -- the fact that we have a left inverse is essentially `join_split_wrt_composition`,
    -- but we need to massage it to take care of the dependent setting.
    rintros ⟨a, b⟩,
    rw sigma_composition_eq_iff,
    dsimp,
    split,
    { have A := length_map list.sum (split_wrt_composition a.blocks b),
      conv_rhs { rw [← join_split_wrt_composition a.blocks b,
        ← of_fn_nth_le (split_wrt_composition a.blocks b)] },
      congr,
      { exact A },
      { exact (fin.heq_fun_iff A).2 (λ i, rfl) } },
    { have B : composition.length (composition.gather a b) = list.length b.blocks :=
        composition.length_gather _ _,
      conv_rhs { rw [← of_fn_nth_le b.blocks] },
      congr' 1,
      { exact B },
      { apply (fin.heq_fun_iff B).2 (λ i, _),
        rw [sigma_composition_aux, composition.length, nth_le_map_rev list.length,
            nth_le_of_eq (map_length_split_wrt_composition _ _)], refl } }
  end,
  right_inv :=
  begin
    -- the fact that we have a right inverse is essentially `split_wrt_composition_join`,
    -- but we need to massage it to take care of the dependent setting.
    rintros ⟨c, d⟩,
    have : map list.sum (of_fn (λ (i : fin (composition.length c)), (d i).blocks)) = c.blocks,
      by simp [map_of_fn, (∘), composition.blocks_sum, composition.of_fn_blocks_fun],
    rw sigma_pi_composition_eq_iff,
    dsimp,
    congr,
    { ext1,
      dsimp [composition.gather],
      rwa split_wrt_composition_join,
      simp only [map_of_fn] },
    { rw fin.heq_fun_iff,
      { assume i,
        dsimp [composition.sigma_composition_aux],
        rw [nth_le_of_eq (split_wrt_composition_join _ _ _)],
        { simp only [nth_le_of_fn'] },
        { simp only [map_of_fn] } },
      { congr,
        ext1,
        dsimp [composition.gather],
        rwa split_wrt_composition_join,
        simp only [map_of_fn] } }
  end }

end composition

namespace formal_multilinear_series
open composition

theorem comp_assoc (r : formal_multilinear_series 𝕜 G H) (q : formal_multilinear_series 𝕜 F G)
  (p : formal_multilinear_series 𝕜 E F) :
  (r.comp q).comp p = r.comp (q.comp p) :=
begin
  ext n v,
  /- First, rewrite the two compositions appearing in the theorem as two sums over complicated
  sigma types, as in the description of the proof above. -/
  let f : (Σ (a : composition n), composition a.length) → H :=
    λ c, r c.2.length (apply_composition q c.2 (apply_composition p c.1 v)),
  let g : (Σ (c : composition n), Π (i : fin c.length), composition (c.blocks_fun i)) → H :=
    λ c, r c.1.length (λ (i : fin c.1.length),
      q (c.2 i).length (apply_composition p (c.2 i) (v ∘ c.1.embedding i))),
  suffices : ∑ c, f c = ∑ c, g c,
    by simpa only [formal_multilinear_series.comp, continuous_multilinear_map.sum_apply,
      comp_along_composition_apply, continuous_multilinear_map.map_sum, finset.sum_sigma',
      apply_composition],
  /- Now, we use `composition.sigma_equiv_sigma_pi n` to change
  variables in the second sum, and check that we get exactly the same sums. -/
  rw ← (sigma_equiv_sigma_pi n).sum_comp,
  /- To check that we have the same terms, we should check that we apply the same component of
  `r`, and the same component of `q`, and the same component of `p`, to the same coordinate of
  `v`. This is true by definition, but at each step one needs to convince Lean that the types
  one considers are the same, using a suitable congruence lemma to avoid dependent type issues.
  This dance has to be done three times, one for `r`, one for `q` and one for `p`.-/
  apply finset.sum_congr rfl,
  rintros ⟨a, b⟩ _,
  dsimp [f, g, sigma_equiv_sigma_pi],
  -- check that the `r` components are the same. Based on `composition.length_gather`
  apply r.congr (composition.length_gather a b).symm,
  intros i hi1 hi2,
  -- check that the `q` components are the same. Based on `length_sigma_composition_aux`
  apply q.congr (length_sigma_composition_aux a b _).symm,
  intros j hj1 hj2,
  -- check that the `p` components are the same. Based on `blocks_fun_sigma_composition_aux`
  apply p.congr (blocks_fun_sigma_composition_aux a b _ _).symm,
  intros k hk1 hk2,
  -- finally, check that the coordinates of `v` one is using are the same. Based on
  -- `size_up_to_size_up_to_add`.
  refine congr_arg v (fin.eq_of_veq _),
  dsimp [composition.embedding],
  rw [size_up_to_size_up_to_add _ _ hi1 hj1, add_assoc],
end

end formal_multilinear_series<|MERGE_RESOLUTION|>--- conflicted
+++ resolved
@@ -170,17 +170,10 @@
 /-- Given a formal multilinear series `p`, a composition `c` of `n` and a continuous multilinear
 map `f` in `c.length` variables, one may form a multilinear map in `n` variables by applying
 the right coefficient of `p` to each block of the composition, and then applying `f` to the
-<<<<<<< HEAD
-resulting vector. It is called `f.comp_along_composition_multilinear p c`.
-This function admits a version as a continuous multilinear map, called
-`f.comp_along_composition p c` below. -/
-def comp_along_composition_multilinear {n : ℕ}
-=======
 resulting vector. It is called `f.comp_along_composition_aux p c`.
 This function admits a version as a continuous multilinear map, called
 `f.comp_along_composition p c` below. -/
 def comp_along_composition_aux {n : ℕ}
->>>>>>> f414fcaa
   (p : formal_multilinear_series 𝕜 E F) (c : composition n)
   (f : continuous_multilinear_map 𝕜 (λ (i : fin c.length), F) G) :
   multilinear_map 𝕜 (λ i : fin n, E) G :=
@@ -190,16 +183,6 @@
   map_smul' := λ v i c x, by simp only [apply_composition_update,
     continuous_multilinear_map.map_smul] }
 
-<<<<<<< HEAD
-/-- The norm of `f.comp_along_composition_multilinear p c` is controlled by the product of
-the norms of the relevant bits of `f` and `p`. -/
-lemma comp_along_composition_multilinear_bound {n : ℕ}
-  (p : formal_multilinear_series 𝕜 E F) (c : composition n)
-  (f : continuous_multilinear_map 𝕜 (λ (i : fin c.length), F) G) (v : fin n → E) :
-  ∥f.comp_along_composition_multilinear p c v∥ ≤
-    ∥f∥ * (∏ i, ∥p (c.blocks_fun i)∥) * (∏ i : fin n, ∥v i∥) :=
-calc ∥f.comp_along_composition_multilinear p c v∥ = ∥f (p.apply_composition c v)∥ : rfl
-=======
 /-- The norm of `f.comp_along_composition_aux p c` is controlled by the product of
 the norms of the relevant bits of `f` and `p`. -/
 lemma comp_along_composition_aux_bound {n : ℕ}
@@ -208,7 +191,6 @@
   ∥f.comp_along_composition_aux p c v∥ ≤
     ∥f∥ * (∏ i, ∥p (c.blocks_fun i)∥) * (∏ i : fin n, ∥v i∥) :=
 calc ∥f.comp_along_composition_aux p c v∥ = ∥f (p.apply_composition c v)∥ : rfl
->>>>>>> f414fcaa
 ... ≤ ∥f∥ * ∏ i, ∥p.apply_composition c v i∥ : continuous_multilinear_map.le_op_norm _ _
 ... ≤ ∥f∥ * ∏ i, ∥p (c.blocks_fun i)∥ *
         ∏ j : fin (c.blocks_fun i), ∥(v ∘ (c.embedding i)) j∥ :
@@ -228,23 +210,14 @@
 map `f` in `c.length` variables, one may form a continuous multilinear map in `n` variables by
 applying the right coefficient of `p` to each block of the composition, and then applying `f` to
 the resulting vector. It is called `f.comp_along_composition p c`. It is constructed from the
-<<<<<<< HEAD
-analogous multilinear function `f.comp_along_composition_multilinear p c`, together with a norm
-=======
 analogous multilinear function `f.comp_along_composition_aux p c`, together with a norm
->>>>>>> f414fcaa
 control to get the continuity. -/
 def comp_along_composition {n : ℕ}
   (p : formal_multilinear_series 𝕜 E F) (c : composition n)
   (f : continuous_multilinear_map 𝕜 (λ (i : fin c.length), F) G) :
   continuous_multilinear_map 𝕜 (λ i : fin n, E) G :=
-<<<<<<< HEAD
-(f.comp_along_composition_multilinear p c).mk_continuous _
-  (f.comp_along_composition_multilinear_bound p c)
-=======
 (f.comp_along_composition_aux p c).mk_continuous _
   (f.comp_along_composition_aux_bound p c)
->>>>>>> f414fcaa
 
 @[simp] lemma comp_along_composition_apply {n : ℕ}
   (p : formal_multilinear_series 𝕜 E F) (c : composition n)
@@ -691,20 +664,12 @@
 lemma comp_partial_sum
   (q : formal_multilinear_series 𝕜 F G) (p : formal_multilinear_series 𝕜 E F) (N : ℕ) (z : E) :
   q.partial_sum N (∑ i in finset.Ico 1 N, p i (λ j, z)) =
-<<<<<<< HEAD
-    ∑ i in comp_partial_sum_target N, q.comp_along_composition p i.2 (λ j, z) :=
-=======
     ∑ i in comp_partial_sum_target 0 N N, q.comp_along_composition p i.2 (λ j, z) :=
->>>>>>> f414fcaa
 begin
   -- we expand the composition, using the multilinearity of `q` to expand along each coordinate.
   suffices H : ∑ n in finset.range N, ∑ r in fintype.pi_finset (λ (i : fin n), finset.Ico 1 N),
     q n (λ (i : fin n), p (r i) (λ j, z)) =
-<<<<<<< HEAD
-    ∑ i in comp_partial_sum_target N, q.comp_along_composition p i.2 (λ j, z),
-=======
     ∑ i in comp_partial_sum_target 0 N N, q.comp_along_composition p i.2 (λ j, z),
->>>>>>> f414fcaa
     by simpa only [formal_multilinear_series.partial_sum,
                    continuous_multilinear_map.map_sum_finset] using H,
   -- rewrite the first sum as a big sum over a sigma type, in the finset
@@ -800,11 +765,7 @@
   -- `g (f (x + y))`. As this sum is exactly the composition of the partial sum, this is a direct
   -- consequence of the second step
   have C : tendsto (λ n,
-<<<<<<< HEAD
-    ∑ i in comp_partial_sum_target n, q.comp_along_composition p i.2 (λ j, y))
-=======
     ∑ i in comp_partial_sum_target 0 n n, q.comp_along_composition p i.2 (λ j, y))
->>>>>>> f414fcaa
     at_top (𝓝 (g (f (x + y)))),
   by simpa [comp_partial_sum] using B,
   -- Fourth step: the sum over all compositions is `g (f (x + y))`. This follows from the
