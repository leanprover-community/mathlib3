--- conflicted
+++ resolved
@@ -1177,11 +1177,7 @@
 
 theorem is_o.tendsto_inv_smul_nhds_zero [normed_space 𝕜 E'] {f : α → E'} {g : α → 𝕜} {l : filter α}
   (h : is_o f g l) : tendsto (λ x, (g x)⁻¹ • f x) l (𝓝 0) :=
-<<<<<<< HEAD
-by simpa only [div_eq_inv_mul, ← normed_field.norm_inv, ← norm_smul,
-=======
 by simpa only [div_eq_inv_mul, ← norm_inv, ← norm_smul,
->>>>>>> 5b0996f8
   ← tendsto_zero_iff_norm_tendsto_zero] using h.norm_norm.tendsto_div_nhds_zero
 
 theorem is_o_iff_tendsto' {f g : α → 𝕜} {l : filter α}
@@ -1211,11 +1207,7 @@
   { suffices : is_o (λ _, 1 : α → ℝ) g l,
       from (is_O_const_const c (@one_ne_zero ℝ _ _) _).trans_is_o this,
     refine is_o_iff.2 (λ ε ε0, (tendsto_at_top.1 h ε⁻¹).mono (λ x hx, _)),
-<<<<<<< HEAD
-    rwa [norm_one, ← inv_inv₀ ε, ← div_eq_inv_mul, one_le_div (inv_pos.2 ε0)] }
-=======
     rwa [norm_one, ← inv_inv ε, ← div_eq_inv_mul, one_le_div (inv_pos.2 ε0)] }
->>>>>>> 5b0996f8
 end
 
 @[simp] lemma is_o_const_left {c : E'} :
