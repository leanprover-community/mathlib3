--- conflicted
+++ resolved
@@ -7,10 +7,7 @@
 import analysis.calculus.monotone
 import data.set.function
 import algebra.group.basic
-<<<<<<< HEAD
 import tactic.swap_var
-=======
->>>>>>> f2edd790
 
 /-!
 # Functions of bounded variation
@@ -768,20 +765,13 @@
   variation_on_from_to f s a b + variation_on_from_to f s b c = variation_on_from_to f s a c :=
 begin
   symmetry,
-<<<<<<< HEAD
-  refine @additive_of_is_total _ _ _ (≤) _ (λ (x y : s), variation_on_from_to f s x y)
-                               (λ x, true) _ _ ⟨a,ha⟩ ⟨b,hb⟩ ⟨c,hc⟩ trivial trivial trivial,
-  { rintro ⟨x,xs⟩ ⟨y,ys⟩,
+  refine additive_of_is_total (≤) (variation_on_from_to f s) (∈s) _ _ ha hb hc,
+  { rintro x y xs ys,
     simp only [eq_neg_swap f s y x, subtype.coe_mk, add_right_neg, forall_true_left], },
-  { rintro ⟨x,xs⟩ ⟨y,ys⟩ ⟨z,zs⟩ xy yz,
-    dsimp only,
-    rw [eq_of_le f s xy,
-        eq_of_le f s yz,
-        eq_of_le f s (xy.trans yz)],
-    dsimp only [variation_on_from_to],
-    rintros _ _ _,
-    rw [←ennreal.to_real_add, evariation_on.Icc_add_Icc f xy yz ys],
-    exacts [hf x y xs ys, hf y z ys zs] }
+  { rintro x y z xy yz xs ys zs,
+    rw [eq_of_le f s xy, eq_of_le f s yz, eq_of_le f s (xy.trans yz),
+        ←ennreal.to_real_add (hf x y xs ys) (hf y z ys zs),
+        evariation_on.Icc_add_Icc f xy yz ys], },
 end
 
 @[protected]
@@ -828,17 +818,6 @@
 by rw [eq_of_ge _ _ ba, neg_eq_zero, ennreal.to_real_eq_zero_iff,
        or_iff_left (hf b a hb ha), evariation_on.eq_zero_iff]
 
-=======
-  refine additive_of_is_total (≤) (variation_on_from_to f s) (∈s) _ _ ha hb hc,
-  { rintro x y xs ys,
-    simp only [eq_neg_swap f s y x, subtype.coe_mk, add_right_neg, forall_true_left], },
-  { rintro x y z xy yz xs ys zs,
-    rw [eq_of_le f s xy, eq_of_le f s yz, eq_of_le f s (xy.trans yz),
-        ←ennreal.to_real_add (hf x y xs ys) (hf y z ys zs),
-        evariation_on.Icc_add_Icc f xy yz ys], },
-end
-
->>>>>>> f2edd790
 variables {f} {s}
 
 @[protected]
@@ -867,24 +846,15 @@
 begin
   rintro b bs c cs bc,
   rw [pi.sub_apply, pi.sub_apply, le_sub_iff_add_le, add_comm_sub, ← le_sub_iff_add_le'],
-<<<<<<< HEAD
-  calc f c - f b
-     ≤ |f c - f b| : le_abs_self _
-  ...= dist (f c) (f b) : real.dist_eq _ _
-  ...= dist (f b) (f c) : dist_comm _ _
-  ...≤ variation_on_from_to f s b c : by
-=======
   calc  f c - f b
       ≤ |f c - f b| : le_abs_self _
   ... = dist (f b) (f c) : by rw [dist_comm, real.dist_eq]
   ... ≤ variation_on_from_to f s b c : by
->>>>>>> f2edd790
   { rw [eq_of_le f s bc, dist_edist],
     apply ennreal.to_real_mono (hf b c bs cs),
     apply evariation_on.edist_le f,
     exacts [⟨bs, le_rfl, bc⟩, ⟨cs, bc, le_rfl⟩] }
-<<<<<<< HEAD
-  ...= variation_on_from_to f s a c - variation_on_from_to f s a b :
+  ... = variation_on_from_to f s a c - variation_on_from_to f s a b :
     by rw [←add hf as bs cs, add_sub_cancel']
 end
 
@@ -905,12 +875,6 @@
     apply evariation_on.comp_eq_of_monotone_on_inter_Icc f φ hφ φst φsur hx hy h, },
 end
 
-=======
-  ... = variation_on_from_to f s a c - variation_on_from_to f s a b :
-    by rw [←add hf as bs cs, add_sub_cancel']
-end
-
->>>>>>> f2edd790
 end variation_on_from_to
 
 /-- If a real valued function has bounded variation on a set, then it is a difference of monotone
@@ -1070,4 +1034,4 @@
 lemma lipschitz_with.ae_differentiable_at
   {C : ℝ≥0} {f : ℝ → V} (h : lipschitz_with C f) :
   ∀ᵐ x, differentiable_at ℝ f x :=
-(h.has_locally_bounded_variation_on univ).ae_differentiable_at+(h.has_locally_bounded_variation_on univ).ae_differentiable_at
