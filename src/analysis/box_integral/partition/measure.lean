--- conflicted
+++ resolved
@@ -55,11 +55,7 @@
 lemma measurable_set_Icc : measurable_set I.Icc := measurable_set_Icc
 
 lemma measurable_set_Ioo : measurable_set I.Ioo :=
-<<<<<<< HEAD
-(measurable_set_pi (finite_of_subtype _).countable).2 $ or.inl $ λ i hi, measurable_set_Ioo
-=======
-(measurable_set_pi (set.to_finite _).countable).2 $ or.inl $ λ i hi, measurable_set_Ioo
->>>>>>> 7428bd9b
+(measurable_set_pi finite_univ.countable).2 $ or.inl $ λ i hi, measurable_set_Ioo
 
 lemma coe_ae_eq_Icc : (I : set (ι → ℝ)) =ᵐ[volume] I.Icc :=
 by { rw coe_eq_pi, exact measure.univ_pi_Ioc_ae_eq_Icc }
