--- conflicted
+++ resolved
@@ -2328,21 +2328,6 @@
 /-! ### Bundled derivatives are smooth -/
 
 /-- One direction of `cont_diff_within_at_succ_iff_has_fderiv_within_at`, but where all derivatives
-<<<<<<< HEAD
-  are taken within the same set. Version for partial derivatives / functions with parameters. -/
-lemma cont_diff_within_at.has_fderiv_within_at_nhds {f : E → F → G} {g : E → F} {u : set (E × F)}
-  {t : set F} {n : ℕ}
-  (hf : cont_diff_within_at 𝕜 (n+1) (function.uncurry f) u (x, g x))
-  (hg : cont_diff_within_at 𝕜 n g s x)
-  (hst : insert x s ×ˢ t ⊆ u) -- can be weakened to only consider points near `(x, g x)`
-  (hu : u ∈ 𝓝[(λ x, (x, g x)) '' s] (x, g x)) :
-  ∃ u ∈ 𝓝[insert x s] x, u ⊆ insert x s ∧ ∃ f' : E → F →L[𝕜] G,
-    (∀ x ∈ u, has_fderiv_within_at (f x) (f' x) t (g x)) ∧
-    cont_diff_within_at 𝕜 n (λ x, f' x) s x :=
-begin
-  obtain ⟨v, hv, hvs, f', hvf', hf'⟩ := cont_diff_within_at_succ_iff_has_fderiv_within_at'.mp hf,
-  refine ⟨(λ z, (z, g z)) ⁻¹' v ∩ insert x s, _, inter_subset_right _ _,
-=======
 	are taken within the same set. Version for partial derivatives / functions with parameters.
 	If `f x` is a `C^n+1` family of functions and `g x` is a `C^n` family of points, then the
   derivative of `f x` at `g x` depends in a `C^n` way on `x`. We give a general version of this fact
@@ -2370,159 +2355,11 @@
       true_and, subset_preimage_image] },
   obtain ⟨v, hv, hvs, f', hvf', hf'⟩ := cont_diff_within_at_succ_iff_has_fderiv_within_at'.mp hf,
   refine ⟨(λ z, (z, g z)) ⁻¹' v ∩ insert x₀ s, _, inter_subset_right _ _,
->>>>>>> f8d7bca8
     λ z, (f' (z, g z)).comp (continuous_linear_map.inr 𝕜 E F), _, _⟩,
   { refine inter_mem _ self_mem_nhds_within,
     have := mem_of_mem_nhds_within (mem_insert _ _) hv,
     refine mem_nhds_within_insert.mpr ⟨this, _⟩,
     refine (continuous_within_at_id.prod hg.continuous_within_at).preimage_mem_nhds_within' _,
-<<<<<<< HEAD
-    rw [← nhds_within_le_iff] at hu hv ⊢,
-    refine (hu.trans $ nhds_within_mono _ $ subset_insert _ _).trans hv },
-  { intros z hz,
-    have := hvf' (z, g z) hz.1,
-    refine this.comp _ (has_fderiv_at_prod_mk_right _ _).has_fderiv_within_at _,
-    exact maps_to'.mpr ((image_prod_mk_subset_prod_right hz.2).trans hst) },
-  { exact (hf'.continuous_linear_map_comp $ (continuous_linear_map.compL 𝕜 F (E × F) G).flip
-      (continuous_linear_map.inr 𝕜 E F)).comp_of_mem x
-      (cont_diff_within_at_id.prod hg) hu },
-end
-
-/-- The most general lemma stating that `fderiv_within` is `C^n` at a point within a set.
-To show that `x' ↦ D_yf(x',y)g(x')` (taken within `t`) is `C^m` at `x` within `s`, we require that
-* `f` is `C^n` at `(x, g(x))` within `u` for `n ≥ m+1` and `u ⊇ (s ∪ {x}) × t`. We also need that
-  `u` is a neighborhood of `(x, g(x))` within the image of `s` under `x' ↦ (x', g(x'))`;
-* `g` is `C^m` at `x` within `s`;
-* There is exist unique derivatives at `g(x')` within `t` for `x'` sufficiently close to `x`
-  within `s ∪ {x}`. -/
-lemma cont_diff_within_at.fderiv_within'' {f : E → F → G} {g : E → F} {u : set (E × F)}
-  {t : set F} {n : ℕ∞}
-  (hf : cont_diff_within_at 𝕜 n (function.uncurry f) u (x, g x))
-  (hg : cont_diff_within_at 𝕜 m g s x)
-  (ht : ∀ᶠ x' in 𝓝[insert x s] x, unique_diff_within_at 𝕜 t (g x'))
-  (hmn : m + 1 ≤ n)
-  (hst : insert x s ×ˢ t ⊆ u)
-  (hu : u ∈ 𝓝[(λ x', (x', g x')) '' s] (x, g x)) :
-  cont_diff_within_at 𝕜 m (λ x', fderiv_within 𝕜 (f x') t (g x')) s x :=
-begin
-  have : ∀ k : ℕ, (k : ℕ∞) ≤ m →
-    cont_diff_within_at 𝕜 k (λ x, fderiv_within 𝕜 (f x) t (g x)) s x,
-  { intros k hkm,
-    obtain ⟨v, hv, -, f', hvf', hf'⟩ :=
-      (hf.of_le $ (add_le_add_right hkm 1).trans hmn).has_fderiv_within_at_nhds (hg.of_le hkm)
-      hst hu,
-    refine hf'.congr_of_eventually_eq_insert _,
-    filter_upwards [hv, ht],
-    exact λ y hy h2y, (hvf' y hy).fderiv_within h2y },
-  induction m using with_top.rec_top_coe,
-  { obtain rfl := eq_top_iff.mpr hmn,
-    rw [cont_diff_within_at_top],
-    exact λ m, this m le_top },
-  exact this m le_rfl
-end
-
-/-- A special case of `cont_diff_within_at.fderiv_within''` where we require that
-  `s ∪ {x} ⊆ g⁻¹(t)`. -/
-lemma cont_diff_within_at.fderiv_within' {f : E → F → G} {g : E → F} {u : set (E × F)}
-  {t : set F} {n : ℕ∞}
-  (hf : cont_diff_within_at 𝕜 n (function.uncurry f) u (x, g x))
-  (hg : cont_diff_within_at 𝕜 m g s x)
-  (ht : ∀ᶠ x' in 𝓝[insert x s] x, unique_diff_within_at 𝕜 t (g x'))
-  (hmn : m + 1 ≤ n)
-  (hst : insert x s ×ˢ t ⊆ u)
-  (h2st : s ⊆ g ⁻¹' t) :
-  cont_diff_within_at 𝕜 m (λ x, fderiv_within 𝕜 (f x) t (g x)) s x :=
-begin
-  refine hf.fderiv_within'' hg ht hmn hst _,
-  refine mem_of_superset self_mem_nhds_within _,
-  refine image_prod_mk_subset_prod.trans _,
-  rw [image_id'], rw [← image_subset_iff] at h2st,
-  exact (prod_mono (subset_insert x s) h2st).trans hst
-end
-
-/-- A special case of `cont_diff_within_at.fderiv_within'` where we require that `x ∈ s` and there
-  are unique derivatives everywhere within `t`. -/
-lemma cont_diff_within_at.fderiv_within {f : E → F → G} {g : E → F} {u : set (E × F)}
-  {t : set F} {n : ℕ∞}
-  (hf : cont_diff_within_at 𝕜 n (function.uncurry f) u (x, g x))
-  (hg : cont_diff_within_at 𝕜 m g s x)
-  (ht : unique_diff_on 𝕜 t)
-  (hmn : m + 1 ≤ n) (hx : x ∈ s)
-  (hst : s ×ˢ t ⊆ u)
-  (h2st : s ⊆ g ⁻¹' t) :
-  cont_diff_within_at 𝕜 m (λ x, fderiv_within 𝕜 (f x) t (g x)) s x :=
-begin
-  rw [← insert_eq_self.mpr hx] at hst,
-  refine hf.fderiv_within' hg _ hmn hst h2st,
-  rw [insert_eq_self.mpr hx],
-  exact eventually_of_mem self_mem_nhds_within (λ x hx, ht _ (h2st hx))
-end
-
-/-- `fderiv` applied to a (variable) vector is smooth at a point within a set. -/
-lemma cont_diff_within_at.fderiv_within_apply {f : E → F → G} {g k : E → F} {u : set (E × F)}
-  {t : set F} {n : ℕ∞}
-  (hf : cont_diff_within_at 𝕜 n (function.uncurry f) u (x, g x))
-  (hg : cont_diff_within_at 𝕜 m g s x)
-  (hk : cont_diff_within_at 𝕜 m k s x)
-  (ht : unique_diff_on 𝕜 t)
-  (hmn : m + 1 ≤ n) (hx : x ∈ s)
-  (hst : s ×ˢ t ⊆ u)
-  (h2st : s ⊆ g ⁻¹' t) :
-  cont_diff_within_at 𝕜 m (λ x, fderiv_within 𝕜 (f x) t (g x) (k x)) s x :=
-(cont_diff_fst.clm_apply cont_diff_snd).cont_diff_at.comp_cont_diff_within_at x
-  ((hf.fderiv_within hg ht hmn hx hst h2st).prod hk)
-
-/-- `fderiv_within` is smooth at `x` within `s` (for functions without parameters). -/
-lemma cont_diff_within_at.fderiv_within_right
-  (hf : cont_diff_within_at 𝕜 n f s x) (hs : unique_diff_on 𝕜 s)
-  (hmn : (m + 1 : ℕ∞) ≤ n) (hxs : x ∈ s) :
-  cont_diff_within_at 𝕜 m (fderiv_within 𝕜 f s) s x :=
-cont_diff_within_at.fderiv_within
-  (cont_diff_within_at.comp (x, x) hf cont_diff_within_at_snd subset_rfl)
-  cont_diff_within_at_id hs hmn hxs
-  (by { rw [← univ_prod], exact prod_mono (subset_univ _) subset_rfl })
-  (by rw [preimage_id'])
-
-/-- `fderiv` is smooth at `x` (for functions without parameters). -/
-lemma cont_diff_at.cont_diff_at_fderiv {f : E → F → G} {g : E → F} {n : ℕ∞}
-  (hf : cont_diff_at 𝕜 n (function.uncurry f) (x, g x))
-  (hg : cont_diff_at 𝕜 m g x)
-  (hmn : m + 1 ≤ n) :
-  cont_diff_at 𝕜 m (λ x, fderiv 𝕜 (f x) (g x)) x :=
-begin
-  simp_rw [← fderiv_within_univ],
-  refine (cont_diff_within_at.fderiv_within hf.cont_diff_within_at hg.cont_diff_within_at
-    unique_diff_on_univ hmn (mem_univ x) (subset_univ _) _).cont_diff_at univ_mem,
-  rw [preimage_univ]
-end
-
-/-- `fderiv` is smooth. -/
-lemma cont_diff.fderiv {f : E → F → G} {g : E → F} {n m : ℕ∞}
-  (hf : cont_diff 𝕜 m $ function.uncurry f) (hg : cont_diff 𝕜 n g) (hnm : n + 1 ≤ m) :
-    cont_diff 𝕜 n (λ x, fderiv 𝕜 (f x) (g x)) :=
-cont_diff_iff_cont_diff_at.mpr $ λ x, hf.cont_diff_at.cont_diff_at_fderiv hg.cont_diff_at hnm
-
-/-- `fderiv` is continuous. -/
-lemma continuous.fderiv {f : E → F → G} {g : E → F} {n : ℕ∞}
-  (hf : cont_diff 𝕜 n $ function.uncurry f) (hg : continuous g) (hn : 1 ≤ n):
-    continuous (λ x, fderiv 𝕜 (f x) (g x)) :=
-(hf.fderiv (cont_diff_zero.mpr hg) hn).continuous
-
-/-- `fderiv` applied to a (variable) vector is smooth. -/
-lemma cont_diff.fderiv_apply {f : E → F → G} {g k : E → F} {n m : ℕ∞}
-  (hf : cont_diff 𝕜 m $ function.uncurry f) (hg : cont_diff 𝕜 n g) (hk : cont_diff 𝕜 n k)
-  (hnm : n + 1 ≤ m) :
-  cont_diff 𝕜 n (λ x, fderiv 𝕜 (f x) (g x) (k x)) :=
-(hf.fderiv hg hnm).clm_apply hk
-
-lemma cont_diff_within_at.fderiv_within'
-  (hf : cont_diff_within_at 𝕜 n f s x) (hs : ∀ᶠ y in 𝓝[insert x s] x, unique_diff_within_at 𝕜 s y)
-  (hmn : m + 1 ≤ n) :
-  cont_diff_within_at 𝕜 m (fderiv_within 𝕜 f s) s x :=
-begin
-  have : ∀ k : ℕ, (k + 1 : ℕ∞) ≤ n → cont_diff_within_at 𝕜 k (fderiv_within 𝕜 f s) s x,
-  { intros k hkn,
-=======
     rw [← nhds_within_le_iff] at hst hv ⊢,
     refine (hst.trans $ nhds_within_mono _ $ subset_insert _ _).trans hv },
   { intros z hz,
@@ -2553,7 +2390,6 @@
   have : ∀ k : ℕ, (k : ℕ∞) ≤ m →
     cont_diff_within_at 𝕜 k (λ x, fderiv_within 𝕜 (f x) t (g x)) s x₀,
   { intros k hkm,
->>>>>>> f8d7bca8
     obtain ⟨v, hv, -, f', hvf', hf'⟩ :=
       (hf.of_le $ (add_le_add_right hkm 1).trans hmn).has_fderiv_within_at_nhds (hg.of_le hkm) hgt,
     refine hf'.congr_of_eventually_eq_insert _,
@@ -2654,16 +2490,6 @@
   cont_diff_on 𝕜 m (λp : E × E, (fderiv_within 𝕜 f s p.1 : E →L[𝕜] F) p.2) (s ×ˢ univ) :=
 ((hf.fderiv_within hs hmn).comp cont_diff_on_fst (prod_subset_preimage_fst _ _)).clm_apply
   cont_diff_on_snd
-<<<<<<< HEAD
-
-/-- If a function is at least `C^1`, its bundled derivative (mapping `(x, v)` to `Df(x) v`) is
-continuous. -/
-lemma cont_diff_on.continuous_on_fderiv_within_apply
-  (hf : cont_diff_on 𝕜 n f s) (hs : unique_diff_on 𝕜 s) (hn : 1 ≤ n) :
-  continuous_on (λp : E × E, (fderiv_within 𝕜 f s p.1 : E → F) p.2) (s ×ˢ univ) :=
-(cont_diff_on_fderiv_within_apply hf hs $ by rwa [zero_add]).continuous_on
-=======
->>>>>>> f8d7bca8
 
 /-- If a function is at least `C^1`, its bundled derivative (mapping `(x, v)` to `Df(x) v`) is
 continuous. -/
