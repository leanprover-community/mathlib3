/-
Copyright (c) 2019 Gabriel Ebner. All rights reserved.
Released under Apache 2.0 license as described in the file LICENSE.
Authors: Gabriel Ebner, Sébastien Gouëzel
-/
import analysis.calculus.fderiv
import data.polynomial.derivative

/-!

# One-dimensional derivatives

This file defines the derivative of a function `f : 𝕜 → F` where `𝕜` is a
normed field and `F` is a normed space over this field. The derivative of
such a function `f` at a point `x` is given by an element `f' : F`.

The theory is developed analogously to the [Fréchet
derivatives](./fderiv.lean). We first introduce predicates defined in terms
of the corresponding predicates for Fréchet derivatives:

 - `has_deriv_at_filter f f' x L` states that the function `f` has the
    derivative `f'` at the point `x` as `x` goes along the filter `L`.

 - `has_deriv_within_at f f' s x` states that the function `f` has the
    derivative `f'` at the point `x` within the subset `s`.

 - `has_deriv_at f f' x` states that the function `f` has the derivative `f'`
    at the point `x`.

 - `has_strict_deriv_at f f' x` states that the function `f` has the derivative `f'`
    at the point `x` in the sense of strict differentiability, i.e.,
   `f y - f z = (y - z) • f' + o (y - z)` as `y, z → x`.

For the last two notions we also define a functional version:

  - `deriv_within f s x` is a derivative of `f` at `x` within `s`. If the
    derivative does not exist, then `deriv_within f s x` equals zero.

  - `deriv f x` is a derivative of `f` at `x`. If the derivative does not
    exist, then `deriv f x` equals zero.

The theorems `fderiv_within_deriv_within` and `fderiv_deriv` show that the
one-dimensional derivatives coincide with the general Fréchet derivatives.

We also show the existence and compute the derivatives of:
  - constants
  - the identity function
  - linear maps
  - addition
  - sum of finitely many functions
  - negation
  - subtraction
  - multiplication
  - inverse `x → x⁻¹`
  - multiplication of two functions in `𝕜 → 𝕜`
  - multiplication of a function in `𝕜 → 𝕜` and of a function in `𝕜 → E`
  - composition of a function in `𝕜 → F` with a function in `𝕜 → 𝕜`
  - composition of a function in `F → E` with a function in `𝕜 → F`
  - inverse function (assuming that it exists; the inverse function theorem is in `inverse.lean`)
  - division
  - polynomials

For most binary operations we also define `const_op` and `op_const` theorems for the cases when
the first or second argument is a constant. This makes writing chains of `has_deriv_at`'s easier,
and they more frequently lead to the desired result.

We set up the simplifier so that it can compute the derivative of simple functions. For instance,
```lean
example (x : ℝ) : deriv (λ x, cos (sin x) * exp x) x = (cos(sin(x))-sin(sin(x))*cos(x))*exp(x) :=
by { simp, ring }
```

## Implementation notes

Most of the theorems are direct restatements of the corresponding theorems
for Fréchet derivatives.

The strategy to construct simp lemmas that give the simplifier the possibility to compute
derivatives is the same as the one for differentiability statements, as explained in `fderiv.lean`.
See the explanations there.
-/

universes u v w
noncomputable theory
open_locale classical topological_space big_operators filter
open filter asymptotics set
open continuous_linear_map (smul_right smul_right_one_eq_iff)


variables {𝕜 : Type u} [nondiscrete_normed_field 𝕜]

section
variables {F : Type v} [normed_group F] [normed_space 𝕜 F]
variables {E : Type w} [normed_group E] [normed_space 𝕜 E]

/--
`f` has the derivative `f'` at the point `x` as `x` goes along the filter `L`.

That is, `f x' = f x + (x' - x) • f' + o(x' - x)` where `x'` converges along the filter `L`.
-/
def has_deriv_at_filter (f : 𝕜 → F) (f' : F) (x : 𝕜) (L : filter 𝕜) :=
has_fderiv_at_filter f (smul_right 1 f' : 𝕜 →L[𝕜] F) x L

/--
`f` has the derivative `f'` at the point `x` within the subset `s`.

That is, `f x' = f x + (x' - x) • f' + o(x' - x)` where `x'` converges to `x` inside `s`.
-/
def has_deriv_within_at (f : 𝕜 → F) (f' : F) (s : set 𝕜) (x : 𝕜) :=
has_deriv_at_filter f f' x (𝓝[s] x)

/--
`f` has the derivative `f'` at the point `x`.

That is, `f x' = f x + (x' - x) • f' + o(x' - x)` where `x'` converges to `x`.
-/
def has_deriv_at (f : 𝕜 → F) (f' : F) (x : 𝕜) :=
has_deriv_at_filter f f' x (𝓝 x)

/-- `f` has the derivative `f'` at the point `x` in the sense of strict differentiability.

That is, `f y - f z = (y - z) • f' + o(y - z)` as `y, z → x`. -/
def has_strict_deriv_at (f : 𝕜 → F) (f' : F) (x : 𝕜) :=
has_strict_fderiv_at f (smul_right 1 f' : 𝕜 →L[𝕜] F) x

/--
Derivative of `f` at the point `x` within the set `s`, if it exists.  Zero otherwise.

If the derivative exists (i.e., `∃ f', has_deriv_within_at f f' s x`), then
`f x' = f x + (x' - x) • deriv_within f s x + o(x' - x)` where `x'` converges to `x` inside `s`.
-/
def deriv_within (f : 𝕜 → F) (s : set 𝕜) (x : 𝕜) :=
(fderiv_within 𝕜 f s x : 𝕜 →L[𝕜] F) 1

/--
Derivative of `f` at the point `x`, if it exists.  Zero otherwise.

If the derivative exists (i.e., `∃ f', has_deriv_at f f' x`), then
`f x' = f x + (x' - x) • deriv f x + o(x' - x)` where `x'` converges to `x`.
-/
def deriv (f : 𝕜 → F) (x : 𝕜) :=
(fderiv 𝕜 f x : 𝕜 →L[𝕜] F) 1

variables {f f₀ f₁ g : 𝕜 → F}
variables {f' f₀' f₁' g' : F}
variables {x : 𝕜}
variables {s t : set 𝕜}
variables {L L₁ L₂ : filter 𝕜}

/-- Expressing `has_fderiv_at_filter f f' x L` in terms of `has_deriv_at_filter` -/
lemma has_fderiv_at_filter_iff_has_deriv_at_filter {f' : 𝕜 →L[𝕜] F} :
  has_fderiv_at_filter f f' x L ↔ has_deriv_at_filter f (f' 1) x L :=
by simp [has_deriv_at_filter]

lemma has_fderiv_at_filter.has_deriv_at_filter {f' : 𝕜 →L[𝕜] F} :
  has_fderiv_at_filter f f' x L → has_deriv_at_filter f (f' 1) x L :=
has_fderiv_at_filter_iff_has_deriv_at_filter.mp

/-- Expressing `has_fderiv_within_at f f' s x` in terms of `has_deriv_within_at` -/
lemma has_fderiv_within_at_iff_has_deriv_within_at {f' : 𝕜 →L[𝕜] F} :
  has_fderiv_within_at f f' s x ↔ has_deriv_within_at f (f' 1) s x :=
has_fderiv_at_filter_iff_has_deriv_at_filter

/-- Expressing `has_deriv_within_at f f' s x` in terms of `has_fderiv_within_at` -/
lemma has_deriv_within_at_iff_has_fderiv_within_at {f' : F} :
  has_deriv_within_at f f' s x ↔
  has_fderiv_within_at f (smul_right 1 f' : 𝕜 →L[𝕜] F) s x :=
iff.rfl

lemma has_fderiv_within_at.has_deriv_within_at {f' : 𝕜 →L[𝕜] F} :
  has_fderiv_within_at f f' s x → has_deriv_within_at f (f' 1) s x :=
has_fderiv_within_at_iff_has_deriv_within_at.mp

lemma has_deriv_within_at.has_fderiv_within_at {f' : F} :
  has_deriv_within_at f f' s x → has_fderiv_within_at f (smul_right 1 f' : 𝕜 →L[𝕜] F) s x :=
has_deriv_within_at_iff_has_fderiv_within_at.mp

/-- Expressing `has_fderiv_at f f' x` in terms of `has_deriv_at` -/
lemma has_fderiv_at_iff_has_deriv_at {f' : 𝕜 →L[𝕜] F} :
  has_fderiv_at f f' x ↔ has_deriv_at f (f' 1) x :=
has_fderiv_at_filter_iff_has_deriv_at_filter

lemma has_fderiv_at.has_deriv_at {f' : 𝕜 →L[𝕜] F} :
  has_fderiv_at f f' x → has_deriv_at f (f' 1) x :=
has_fderiv_at_iff_has_deriv_at.mp

lemma has_strict_fderiv_at_iff_has_strict_deriv_at {f' : 𝕜 →L[𝕜] F} :
  has_strict_fderiv_at f f' x ↔ has_strict_deriv_at f (f' 1) x :=
by simp [has_strict_deriv_at, has_strict_fderiv_at]

protected lemma has_strict_fderiv_at.has_strict_deriv_at {f' : 𝕜 →L[𝕜] F} :
  has_strict_fderiv_at f f' x → has_strict_deriv_at f (f' 1) x :=
has_strict_fderiv_at_iff_has_strict_deriv_at.mp

/-- Expressing `has_deriv_at f f' x` in terms of `has_fderiv_at` -/
lemma has_deriv_at_iff_has_fderiv_at {f' : F} :
  has_deriv_at f f' x ↔
  has_fderiv_at f (smul_right 1 f' : 𝕜 →L[𝕜] F) x :=
iff.rfl

lemma deriv_within_zero_of_not_differentiable_within_at
  (h : ¬ differentiable_within_at 𝕜 f s x) : deriv_within f s x = 0 :=
by { unfold deriv_within, rw fderiv_within_zero_of_not_differentiable_within_at, simp, assumption }

lemma deriv_zero_of_not_differentiable_at (h : ¬ differentiable_at 𝕜 f x) : deriv f x = 0 :=
by { unfold deriv, rw fderiv_zero_of_not_differentiable_at, simp, assumption }

theorem unique_diff_within_at.eq_deriv (s : set 𝕜) (H : unique_diff_within_at 𝕜 s x)
  (h : has_deriv_within_at f f' s x) (h₁ : has_deriv_within_at f f₁' s x) : f' = f₁' :=
smul_right_one_eq_iff.mp $ unique_diff_within_at.eq H h h₁

theorem has_deriv_at_filter_iff_tendsto :
  has_deriv_at_filter f f' x L ↔
  tendsto (λ x' : 𝕜, ∥x' - x∥⁻¹ * ∥f x' - f x - (x' - x) • f'∥) L (𝓝 0) :=
has_fderiv_at_filter_iff_tendsto

theorem has_deriv_within_at_iff_tendsto : has_deriv_within_at f f' s x ↔
  tendsto (λ x', ∥x' - x∥⁻¹ * ∥f x' - f x - (x' - x) • f'∥) (𝓝[s] x) (𝓝 0) :=
has_fderiv_at_filter_iff_tendsto

theorem has_deriv_at_iff_tendsto : has_deriv_at f f' x ↔
  tendsto (λ x', ∥x' - x∥⁻¹ * ∥f x' - f x - (x' - x) • f'∥) (𝓝 x) (𝓝 0) :=
has_fderiv_at_filter_iff_tendsto

theorem has_strict_deriv_at.has_deriv_at (h : has_strict_deriv_at f f' x) :
  has_deriv_at f f' x :=
h.has_fderiv_at

/-- If the domain has dimension one, then Fréchet derivative is equivalent to the classical
definition with a limit. In this version we have to take the limit along the subset `-{x}`,
because for `y=x` the slope equals zero due to the convention `0⁻¹=0`. -/
lemma has_deriv_at_filter_iff_tendsto_slope {x : 𝕜} {L : filter 𝕜} :
  has_deriv_at_filter f f' x L ↔
    tendsto (λ y, (y - x)⁻¹ • (f y - f x)) (L ⊓ 𝓟 {x}ᶜ) (𝓝 f') :=
begin
  conv_lhs { simp only [has_deriv_at_filter_iff_tendsto, (normed_field.norm_inv _).symm,
    (norm_smul _ _).symm, tendsto_zero_iff_norm_tendsto_zero.symm] },
  conv_rhs { rw [← nhds_translation f', tendsto_comap_iff] },
  refine (tendsto_inf_principal_nhds_iff_of_forall_eq $ by simp).symm.trans (tendsto_congr' _),
  refine (eventually_principal.2 $ λ z hz, _).filter_mono inf_le_right,
  simp only [(∘)],
  rw [smul_sub, ← mul_smul, inv_mul_cancel (sub_ne_zero.2 hz), one_smul]
end

lemma has_deriv_within_at_iff_tendsto_slope {x : 𝕜} {s : set 𝕜} :
  has_deriv_within_at f f' s x ↔
    tendsto (λ y, (y - x)⁻¹ • (f y - f x)) (𝓝[s \ {x}] x) (𝓝 f') :=
begin
  simp only [has_deriv_within_at, nhds_within, diff_eq, inf_assoc.symm, inf_principal.symm],
  exact has_deriv_at_filter_iff_tendsto_slope
end

lemma has_deriv_within_at_iff_tendsto_slope' {x : 𝕜} {s : set 𝕜} (hs : x ∉ s) :
  has_deriv_within_at f f' s x ↔
    tendsto (λ y, (y - x)⁻¹ • (f y - f x)) (𝓝[s] x) (𝓝 f') :=
begin
  convert ← has_deriv_within_at_iff_tendsto_slope,
  exact diff_singleton_eq_self hs
end

lemma has_deriv_at_iff_tendsto_slope {x : 𝕜} :
  has_deriv_at f f' x ↔
    tendsto (λ y, (y - x)⁻¹ • (f y - f x)) (𝓝[{x}ᶜ] x) (𝓝 f') :=
has_deriv_at_filter_iff_tendsto_slope

theorem has_deriv_at_iff_is_o_nhds_zero : has_deriv_at f f' x ↔
  is_o (λh, f (x + h) - f x - h • f') (λh, h) (𝓝 0) :=
has_fderiv_at_iff_is_o_nhds_zero

theorem has_deriv_at_filter.mono (h : has_deriv_at_filter f f' x L₂) (hst : L₁ ≤ L₂) :
  has_deriv_at_filter f f' x L₁ :=
has_fderiv_at_filter.mono h hst

theorem has_deriv_within_at.mono (h : has_deriv_within_at f f' t x) (hst : s ⊆ t) :
  has_deriv_within_at f f' s x :=
has_fderiv_within_at.mono h hst

theorem has_deriv_at.has_deriv_at_filter (h : has_deriv_at f f' x) (hL : L ≤ 𝓝 x) :
  has_deriv_at_filter f f' x L :=
has_fderiv_at.has_fderiv_at_filter h hL

theorem has_deriv_at.has_deriv_within_at
  (h : has_deriv_at f f' x) : has_deriv_within_at f f' s x :=
has_fderiv_at.has_fderiv_within_at h

lemma has_deriv_within_at.differentiable_within_at (h : has_deriv_within_at f f' s x) :
  differentiable_within_at 𝕜 f s x :=
has_fderiv_within_at.differentiable_within_at h

lemma has_deriv_at.differentiable_at (h : has_deriv_at f f' x) : differentiable_at 𝕜 f x :=
has_fderiv_at.differentiable_at h

@[simp] lemma has_deriv_within_at_univ : has_deriv_within_at f f' univ x ↔ has_deriv_at f f' x :=
has_fderiv_within_at_univ

theorem has_deriv_at_unique
  (h₀ : has_deriv_at f f₀' x) (h₁ : has_deriv_at f f₁' x) : f₀' = f₁' :=
smul_right_one_eq_iff.mp $ has_fderiv_at_unique h₀ h₁

lemma has_deriv_within_at_inter' (h : t ∈ 𝓝[s] x) :
  has_deriv_within_at f f' (s ∩ t) x ↔ has_deriv_within_at f f' s x :=
has_fderiv_within_at_inter' h

lemma has_deriv_within_at_inter (h : t ∈ 𝓝 x) :
  has_deriv_within_at f f' (s ∩ t) x ↔ has_deriv_within_at f f' s x :=
has_fderiv_within_at_inter h

lemma has_deriv_within_at.union (hs : has_deriv_within_at f f' s x) (ht : has_deriv_within_at f f' t x) :
  has_deriv_within_at f f' (s ∪ t) x :=
begin
  simp only [has_deriv_within_at, nhds_within_union],
  exact hs.join ht,
end

lemma has_deriv_within_at.nhds_within (h : has_deriv_within_at f f' s x)
  (ht : s ∈ 𝓝[t] x) : has_deriv_within_at f f' t x :=
(has_deriv_within_at_inter' ht).1 (h.mono (inter_subset_right _ _))

lemma has_deriv_within_at.has_deriv_at (h : has_deriv_within_at f f' s x) (hs : s ∈ 𝓝 x) :
  has_deriv_at f f' x :=
has_fderiv_within_at.has_fderiv_at h hs

lemma differentiable_within_at.has_deriv_within_at (h : differentiable_within_at 𝕜 f s x) :
  has_deriv_within_at f (deriv_within f s x) s x :=
show has_fderiv_within_at _ _ _ _, by { convert h.has_fderiv_within_at, simp [deriv_within] }

lemma differentiable_at.has_deriv_at (h : differentiable_at 𝕜 f x) : has_deriv_at f (deriv f x) x :=
show has_fderiv_at _ _ _, by { convert h.has_fderiv_at, simp [deriv] }

lemma has_deriv_at.deriv (h : has_deriv_at f f' x) : deriv f x = f' :=
has_deriv_at_unique h.differentiable_at.has_deriv_at h

lemma has_deriv_within_at.deriv_within
  (h : has_deriv_within_at f f' s x) (hxs : unique_diff_within_at 𝕜 s x) :
  deriv_within f s x = f' :=
hxs.eq_deriv _ h.differentiable_within_at.has_deriv_within_at h

lemma fderiv_within_deriv_within : (fderiv_within 𝕜 f s x : 𝕜 → F) 1 = deriv_within f s x :=
rfl

lemma deriv_within_fderiv_within :
  smul_right 1 (deriv_within f s x) = fderiv_within 𝕜 f s x :=
by simp [deriv_within]

lemma fderiv_deriv : (fderiv 𝕜 f x : 𝕜 → F) 1 = deriv f x :=
rfl

lemma deriv_fderiv :
  smul_right 1 (deriv f x) = fderiv 𝕜 f x :=
by simp [deriv]

lemma differentiable_at.deriv_within (h : differentiable_at 𝕜 f x)
  (hxs : unique_diff_within_at 𝕜 s x) : deriv_within f s x = deriv f x :=
by { unfold deriv_within deriv, rw h.fderiv_within hxs }

lemma deriv_within_subset (st : s ⊆ t) (ht : unique_diff_within_at 𝕜 s x)
  (h : differentiable_within_at 𝕜 f t x) :
  deriv_within f s x = deriv_within f t x :=
((differentiable_within_at.has_deriv_within_at h).mono st).deriv_within ht

@[simp] lemma deriv_within_univ : deriv_within f univ = deriv f :=
by { ext, unfold deriv_within deriv, rw fderiv_within_univ }

lemma deriv_within_inter (ht : t ∈ 𝓝 x) (hs : unique_diff_within_at 𝕜 s x) :
  deriv_within f (s ∩ t) x = deriv_within f s x :=
by { unfold deriv_within, rw fderiv_within_inter ht hs }

lemma deriv_within_of_open (hs : is_open s) (hx : x ∈ s) :
  deriv_within f s x = deriv f x :=
by { unfold deriv_within, rw fderiv_within_of_open hs hx, refl }

section congr
/-! ### Congruence properties of derivatives -/

theorem filter.eventually_eq.has_deriv_at_filter_iff
  (h₀ : f₀ =ᶠ[L] f₁) (hx : f₀ x = f₁ x) (h₁ : f₀' = f₁') :
  has_deriv_at_filter f₀ f₀' x L ↔ has_deriv_at_filter f₁ f₁' x L :=
h₀.has_fderiv_at_filter_iff hx (by simp [h₁])

lemma has_deriv_at_filter.congr_of_eventually_eq (h : has_deriv_at_filter f f' x L)
  (hL : f₁ =ᶠ[L] f) (hx : f₁ x = f x) : has_deriv_at_filter f₁ f' x L :=
by rwa hL.has_deriv_at_filter_iff hx rfl

lemma has_deriv_within_at.congr_mono (h : has_deriv_within_at f f' s x) (ht : ∀x ∈ t, f₁ x = f x)
  (hx : f₁ x = f x) (h₁ : t ⊆ s) : has_deriv_within_at f₁ f' t x :=
has_fderiv_within_at.congr_mono h ht hx h₁

lemma has_deriv_within_at.congr (h : has_deriv_within_at f f' s x) (hs : ∀x ∈ s, f₁ x = f x)
  (hx : f₁ x = f x) : has_deriv_within_at f₁ f' s x :=
h.congr_mono hs hx (subset.refl _)

lemma has_deriv_within_at.congr_of_eventually_eq (h : has_deriv_within_at f f' s x)
  (h₁ : f₁ =ᶠ[𝓝[s] x] f) (hx : f₁ x = f x) : has_deriv_within_at f₁ f' s x :=
has_deriv_at_filter.congr_of_eventually_eq h h₁ hx

lemma has_deriv_within_at.congr_of_eventually_eq_of_mem (h : has_deriv_within_at f f' s x)
  (h₁ : f₁ =ᶠ[𝓝[s] x] f) (hx : x ∈ s) : has_deriv_within_at f₁ f' s x :=
h.congr_of_eventually_eq h₁ (h₁.eq_of_nhds_within hx)

lemma has_deriv_at.congr_of_eventually_eq (h : has_deriv_at f f' x)
  (h₁ : f₁ =ᶠ[𝓝 x] f) : has_deriv_at f₁ f' x :=
has_deriv_at_filter.congr_of_eventually_eq h h₁ (mem_of_nhds h₁ : _)

lemma filter.eventually_eq.deriv_within_eq (hs : unique_diff_within_at 𝕜 s x)
  (hL : f₁ =ᶠ[𝓝[s] x] f) (hx : f₁ x = f x) :
  deriv_within f₁ s x = deriv_within f s x :=
by { unfold deriv_within, rw hL.fderiv_within_eq hs hx }

lemma deriv_within_congr (hs : unique_diff_within_at 𝕜 s x)
  (hL : ∀y∈s, f₁ y = f y) (hx : f₁ x = f x) :
  deriv_within f₁ s x = deriv_within f s x :=
by { unfold deriv_within, rw fderiv_within_congr hs hL hx }

lemma filter.eventually_eq.deriv_eq (hL : f₁ =ᶠ[𝓝 x] f) : deriv f₁ x = deriv f x :=
by { unfold deriv, rwa filter.eventually_eq.fderiv_eq }

end congr

section id
/-! ### Derivative of the identity -/
variables (s x L)

theorem has_deriv_at_filter_id : has_deriv_at_filter id 1 x L :=
(has_fderiv_at_filter_id x L).has_deriv_at_filter

theorem has_deriv_within_at_id : has_deriv_within_at id 1 s x :=
has_deriv_at_filter_id _ _

theorem has_deriv_at_id : has_deriv_at id 1 x :=
has_deriv_at_filter_id _ _

theorem has_deriv_at_id' : has_deriv_at (λ (x : 𝕜), x) 1 x :=
has_deriv_at_filter_id _ _

theorem has_strict_deriv_at_id : has_strict_deriv_at id 1 x :=
(has_strict_fderiv_at_id x).has_strict_deriv_at

lemma deriv_id : deriv id x = 1 :=
has_deriv_at.deriv (has_deriv_at_id x)

@[simp] lemma deriv_id' : deriv (@id 𝕜) = λ _, 1 :=
funext deriv_id

@[simp] lemma deriv_id'' : deriv (λ x : 𝕜, x) x = 1 :=
deriv_id x

lemma deriv_within_id (hxs : unique_diff_within_at 𝕜 s x) : deriv_within id s x = 1 :=
(has_deriv_within_at_id x s).deriv_within hxs

end id

section const
/-! ### Derivative of constant functions -/
variables (c : F) (s x L)

theorem has_deriv_at_filter_const : has_deriv_at_filter (λ x, c) 0 x L :=
(has_fderiv_at_filter_const c x L).has_deriv_at_filter

theorem has_strict_deriv_at_const : has_strict_deriv_at (λ x, c) 0 x :=
(has_strict_fderiv_at_const c x).has_strict_deriv_at

theorem has_deriv_within_at_const : has_deriv_within_at (λ x, c) 0 s x :=
has_deriv_at_filter_const _ _ _

theorem has_deriv_at_const : has_deriv_at (λ x, c) 0 x :=
has_deriv_at_filter_const _ _ _

lemma deriv_const : deriv (λ x, c) x = 0 :=
has_deriv_at.deriv (has_deriv_at_const x c)

@[simp] lemma deriv_const' : deriv (λ x:𝕜, c) = λ x, 0 :=
funext (λ x, deriv_const x c)

lemma deriv_within_const (hxs : unique_diff_within_at 𝕜 s x) : deriv_within (λ x, c) s x = 0 :=
(has_deriv_within_at_const _ _ _).deriv_within hxs

end const

section continuous_linear_map
/-! ### Derivative of continuous linear maps -/
variables (e : 𝕜 →L[𝕜] F)

lemma continuous_linear_map.has_deriv_at_filter : has_deriv_at_filter e (e 1) x L :=
e.has_fderiv_at_filter.has_deriv_at_filter

lemma continuous_linear_map.has_strict_deriv_at : has_strict_deriv_at e (e 1) x :=
e.has_strict_fderiv_at.has_strict_deriv_at

lemma continuous_linear_map.has_deriv_at : has_deriv_at e (e 1) x :=
e.has_deriv_at_filter

lemma continuous_linear_map.has_deriv_within_at : has_deriv_within_at e (e 1) s x :=
e.has_deriv_at_filter

@[simp] lemma continuous_linear_map.deriv : deriv e x = e 1 :=
e.has_deriv_at.deriv

lemma continuous_linear_map.deriv_within (hxs : unique_diff_within_at 𝕜 s x) :
  deriv_within e s x = e 1 :=
e.has_deriv_within_at.deriv_within hxs

end continuous_linear_map

section linear_map
/-! ### Derivative of bundled linear maps -/
variables (e : 𝕜 →ₗ[𝕜] F)

lemma linear_map.has_deriv_at_filter : has_deriv_at_filter e (e 1) x L :=
e.to_continuous_linear_map₁.has_deriv_at_filter

lemma linear_map.has_strict_deriv_at : has_strict_deriv_at e (e 1) x :=
e.to_continuous_linear_map₁.has_strict_deriv_at

lemma linear_map.has_deriv_at : has_deriv_at e (e 1) x :=
e.has_deriv_at_filter

lemma linear_map.has_deriv_within_at : has_deriv_within_at e (e 1) s x :=
e.has_deriv_at_filter

@[simp] lemma linear_map.deriv : deriv e x = e 1 :=
e.has_deriv_at.deriv

lemma linear_map.deriv_within (hxs : unique_diff_within_at 𝕜 s x) :
  deriv_within e s x = e 1 :=
e.has_deriv_within_at.deriv_within hxs

end linear_map

section add
/-! ### Derivative of the sum of two functions -/

theorem has_deriv_at_filter.add
  (hf : has_deriv_at_filter f f' x L) (hg : has_deriv_at_filter g g' x L) :
  has_deriv_at_filter (λ y, f y + g y) (f' + g') x L :=
by simpa using (hf.add hg).has_deriv_at_filter

theorem has_strict_deriv_at.add
  (hf : has_strict_deriv_at f f' x) (hg : has_strict_deriv_at g g' x) :
  has_strict_deriv_at (λ y, f y + g y) (f' + g') x :=
by simpa using (hf.add hg).has_strict_deriv_at

theorem has_deriv_within_at.add
  (hf : has_deriv_within_at f f' s x) (hg : has_deriv_within_at g g' s x) :
  has_deriv_within_at (λ y, f y + g y) (f' + g') s x :=
hf.add hg

theorem has_deriv_at.add
  (hf : has_deriv_at f f' x) (hg : has_deriv_at g g' x) :
  has_deriv_at (λ x, f x + g x) (f' + g') x :=
hf.add hg

lemma deriv_within_add (hxs : unique_diff_within_at 𝕜 s x)
  (hf : differentiable_within_at 𝕜 f s x) (hg : differentiable_within_at 𝕜 g s x) :
  deriv_within (λy, f y + g y) s x = deriv_within f s x + deriv_within g s x :=
(hf.has_deriv_within_at.add hg.has_deriv_within_at).deriv_within hxs

@[simp] lemma deriv_add
  (hf : differentiable_at 𝕜 f x) (hg : differentiable_at 𝕜 g x) :
  deriv (λy, f y + g y) x = deriv f x + deriv g x :=
(hf.has_deriv_at.add hg.has_deriv_at).deriv

theorem has_deriv_at_filter.add_const
  (hf : has_deriv_at_filter f f' x L) (c : F) :
  has_deriv_at_filter (λ y, f y + c) f' x L :=
add_zero f' ▸ hf.add (has_deriv_at_filter_const x L c)

theorem has_deriv_within_at.add_const
  (hf : has_deriv_within_at f f' s x) (c : F) :
  has_deriv_within_at (λ y, f y + c) f' s x :=
hf.add_const c

theorem has_deriv_at.add_const
  (hf : has_deriv_at f f' x) (c : F) :
  has_deriv_at (λ x, f x + c) f' x :=
hf.add_const c

lemma deriv_within_add_const (hxs : unique_diff_within_at 𝕜 s x)
  (hf : differentiable_within_at 𝕜 f s x) (c : F) :
  deriv_within (λy, f y + c) s x = deriv_within f s x :=
(hf.has_deriv_within_at.add_const c).deriv_within hxs

lemma deriv_add_const (hf : differentiable_at 𝕜 f x) (c : F) :
  deriv (λy, f y + c) x = deriv f x :=
(hf.has_deriv_at.add_const c).deriv

theorem has_deriv_at_filter.const_add (c : F) (hf : has_deriv_at_filter f f' x L) :
  has_deriv_at_filter (λ y, c + f y) f' x L :=
zero_add f' ▸ (has_deriv_at_filter_const x L c).add hf

theorem has_deriv_within_at.const_add (c : F) (hf : has_deriv_within_at f f' s x) :
  has_deriv_within_at (λ y, c + f y) f' s x :=
hf.const_add c

theorem has_deriv_at.const_add (c : F) (hf : has_deriv_at f f' x) :
  has_deriv_at (λ x, c + f x) f' x :=
hf.const_add c

lemma deriv_within_const_add (hxs : unique_diff_within_at 𝕜 s x)
  (c : F) (hf : differentiable_within_at 𝕜 f s x) :
  deriv_within (λy, c + f y) s x = deriv_within f s x :=
(hf.has_deriv_within_at.const_add c).deriv_within hxs

lemma deriv_const_add (c : F) (hf : differentiable_at 𝕜 f x) :
  deriv (λy, c + f y) x = deriv f x :=
(hf.has_deriv_at.const_add c).deriv

end add


section sum
/-! ### Derivative of a finite sum of functions -/

open_locale big_operators

variables {ι : Type*} {u : finset ι} {A : ι → (𝕜 → F)} {A' : ι → F}

theorem has_deriv_at_filter.sum (h : ∀ i ∈ u, has_deriv_at_filter (A i) (A' i) x L) :
  has_deriv_at_filter (λ y, ∑ i in u, A i y) (∑ i in u, A' i) x L :=
by simpa [continuous_linear_map.sum_apply] using (has_fderiv_at_filter.sum h).has_deriv_at_filter

theorem has_strict_deriv_at.sum (h : ∀ i ∈ u, has_strict_deriv_at (A i) (A' i) x) :
  has_strict_deriv_at (λ y, ∑ i in u, A i y) (∑ i in u, A' i) x :=
by simpa [continuous_linear_map.sum_apply] using (has_strict_fderiv_at.sum h).has_strict_deriv_at

theorem has_deriv_within_at.sum (h : ∀ i ∈ u, has_deriv_within_at (A i) (A' i) s x) :
  has_deriv_within_at (λ y, ∑ i in u, A i y) (∑ i in u, A' i) s x :=
has_deriv_at_filter.sum h

theorem has_deriv_at.sum (h : ∀ i ∈ u, has_deriv_at (A i) (A' i) x) :
  has_deriv_at (λ y, ∑ i in u, A i y) (∑ i in u, A' i) x :=
has_deriv_at_filter.sum h

lemma deriv_within_sum (hxs : unique_diff_within_at 𝕜 s x)
  (h : ∀ i ∈ u, differentiable_within_at 𝕜 (A i) s x) :
  deriv_within (λ y, ∑ i in u, A i y) s x = ∑ i in u, deriv_within (A i) s x :=
(has_deriv_within_at.sum (λ i hi, (h i hi).has_deriv_within_at)).deriv_within hxs

@[simp] lemma deriv_sum (h : ∀ i ∈ u, differentiable_at 𝕜 (A i) x) :
  deriv (λ y, ∑ i in u, A i y) x = ∑ i in u, deriv (A i) x :=
(has_deriv_at.sum (λ i hi, (h i hi).has_deriv_at)).deriv

end sum

section mul_vector
/-! ### Derivative of the multiplication of a scalar function and a vector function -/
variables {c : 𝕜 → 𝕜} {c' : 𝕜}

theorem has_deriv_within_at.smul
  (hc : has_deriv_within_at c c' s x) (hf : has_deriv_within_at f f' s x) :
  has_deriv_within_at (λ y, c y • f y) (c x • f' + c' • f x) s x :=
by simpa using (has_fderiv_within_at.smul hc hf).has_deriv_within_at

theorem has_deriv_at.smul
  (hc : has_deriv_at c c' x) (hf : has_deriv_at f f' x) :
  has_deriv_at (λ y, c y • f y) (c x • f' + c' • f x) x :=
begin
  rw [← has_deriv_within_at_univ] at *,
  exact hc.smul hf
end

theorem has_strict_deriv_at.smul
  (hc : has_strict_deriv_at c c' x) (hf : has_strict_deriv_at f f' x) :
  has_strict_deriv_at (λ y, c y • f y) (c x • f' + c' • f x) x :=
by simpa using (hc.smul hf).has_strict_deriv_at

lemma deriv_within_smul (hxs : unique_diff_within_at 𝕜 s x)
  (hc : differentiable_within_at 𝕜 c s x) (hf : differentiable_within_at 𝕜 f s x) :
  deriv_within (λ y, c y • f y) s x = c x • deriv_within f s x + (deriv_within c s x) • f x :=
(hc.has_deriv_within_at.smul hf.has_deriv_within_at).deriv_within hxs

lemma deriv_smul (hc : differentiable_at 𝕜 c x) (hf : differentiable_at 𝕜 f x) :
  deriv (λ y, c y • f y) x = c x • deriv f x + (deriv c x) • f x :=
(hc.has_deriv_at.smul hf.has_deriv_at).deriv

theorem has_deriv_within_at.smul_const
  (hc : has_deriv_within_at c c' s x) (f : F) :
  has_deriv_within_at (λ y, c y • f) (c' • f) s x :=
begin
  have := hc.smul (has_deriv_within_at_const x s f),
  rwa [smul_zero, zero_add] at this
end

theorem has_deriv_at.smul_const
  (hc : has_deriv_at c c' x) (f : F) :
  has_deriv_at (λ y, c y • f) (c' • f) x :=
begin
  rw [← has_deriv_within_at_univ] at *,
  exact hc.smul_const f
end

lemma deriv_within_smul_const (hxs : unique_diff_within_at 𝕜 s x)
  (hc : differentiable_within_at 𝕜 c s x) (f : F) :
  deriv_within (λ y, c y • f) s x = (deriv_within c s x) • f :=
(hc.has_deriv_within_at.smul_const f).deriv_within hxs

lemma deriv_smul_const (hc : differentiable_at 𝕜 c x) (f : F) :
  deriv (λ y, c y • f) x = (deriv c x) • f :=
(hc.has_deriv_at.smul_const f).deriv

theorem has_deriv_within_at.const_smul
  (c : 𝕜) (hf : has_deriv_within_at f f' s x) :
  has_deriv_within_at (λ y, c • f y) (c • f') s x :=
begin
  convert (has_deriv_within_at_const x s c).smul hf,
  rw [zero_smul, add_zero]
end

theorem has_deriv_at.const_smul (c : 𝕜) (hf : has_deriv_at f f' x) :
  has_deriv_at (λ y, c • f y) (c • f') x :=
begin
  rw [← has_deriv_within_at_univ] at *,
  exact hf.const_smul c
end

lemma deriv_within_const_smul (hxs : unique_diff_within_at 𝕜 s x)
  (c : 𝕜) (hf : differentiable_within_at 𝕜 f s x) :
  deriv_within (λ y, c • f y) s x = c • deriv_within f s x :=
(hf.has_deriv_within_at.const_smul c).deriv_within hxs

lemma deriv_const_smul (c : 𝕜) (hf : differentiable_at 𝕜 f x) :
  deriv (λ y, c • f y) x = c • deriv f x :=
(hf.has_deriv_at.const_smul c).deriv

end mul_vector

section neg
/-! ### Derivative of the negative of a function -/

theorem has_deriv_at_filter.neg (h : has_deriv_at_filter f f' x L) :
  has_deriv_at_filter (λ x, -f x) (-f') x L :=
by simpa using h.neg.has_deriv_at_filter

theorem has_deriv_within_at.neg (h : has_deriv_within_at f f' s x) :
  has_deriv_within_at (λ x, -f x) (-f') s x :=
h.neg

theorem has_deriv_at.neg (h : has_deriv_at f f' x) : has_deriv_at (λ x, -f x) (-f') x :=
h.neg

theorem has_strict_deriv_at.neg (h : has_strict_deriv_at f f' x) :
  has_strict_deriv_at (λ x, -f x) (-f') x :=
by simpa using h.neg.has_strict_deriv_at

lemma deriv_within.neg (hxs : unique_diff_within_at 𝕜 s x)
  (h : differentiable_within_at 𝕜 f s x) :
  deriv_within (λy, -f y) s x = - deriv_within f s x :=
h.has_deriv_within_at.neg.deriv_within hxs

lemma deriv.neg : deriv (λy, -f y) x = - deriv f x :=
if h : differentiable_at 𝕜 f x then h.has_deriv_at.neg.deriv else
have ¬differentiable_at 𝕜 (λ y, -f y) x, from λ h', by simpa only [neg_neg] using h'.neg,
by simp only [deriv_zero_of_not_differentiable_at h,
  deriv_zero_of_not_differentiable_at this, neg_zero]

@[simp] lemma deriv.neg' : deriv (λy, -f y) = (λ x, - deriv f x) :=
funext $ λ x, deriv.neg

end neg

section neg2
/-! ### Derivative of the negation function (i.e `has_neg.neg`) -/

variables (s x L)

theorem has_deriv_at_filter_neg : has_deriv_at_filter has_neg.neg (-1) x L :=
has_deriv_at_filter.neg $ has_deriv_at_filter_id _ _

theorem has_deriv_within_at_neg : has_deriv_within_at has_neg.neg (-1) s x :=
has_deriv_at_filter_neg _ _

theorem has_deriv_at_neg : has_deriv_at has_neg.neg (-1) x :=
has_deriv_at_filter_neg _ _

theorem has_deriv_at_neg' : has_deriv_at (λ x, -x) (-1) x :=
has_deriv_at_filter_neg _ _

theorem has_strict_deriv_at_neg : has_strict_deriv_at has_neg.neg (-1) x :=
has_strict_deriv_at.neg $ has_strict_deriv_at_id _

lemma deriv_neg : deriv has_neg.neg x = -1 :=
has_deriv_at.deriv (has_deriv_at_neg x)

@[simp] lemma deriv_neg' : deriv (has_neg.neg : 𝕜 → 𝕜) = λ _, -1 :=
funext deriv_neg

@[simp] lemma deriv_neg'' : deriv (λ x : 𝕜, -x) x = -1 :=
deriv_neg x

lemma deriv_within_neg (hxs : unique_diff_within_at 𝕜 s x) : deriv_within has_neg.neg s x = -1 :=
(has_deriv_within_at_neg x s).deriv_within hxs

lemma differentiable_neg : differentiable 𝕜 (has_neg.neg : 𝕜 → 𝕜) :=
differentiable.neg differentiable_id

lemma differentiable_on_neg : differentiable_on 𝕜 (has_neg.neg : 𝕜 → 𝕜) s :=
differentiable_on.neg differentiable_on_id

end neg2

section sub
/-! ### Derivative of the difference of two functions -/

theorem has_deriv_at_filter.sub
  (hf : has_deriv_at_filter f f' x L) (hg : has_deriv_at_filter g g' x L) :
  has_deriv_at_filter (λ x, f x - g x) (f' - g') x L :=
by simpa only [sub_eq_add_neg] using hf.add hg.neg

theorem has_deriv_within_at.sub
  (hf : has_deriv_within_at f f' s x) (hg : has_deriv_within_at g g' s x) :
  has_deriv_within_at (λ x, f x - g x) (f' - g') s x :=
hf.sub hg

theorem has_deriv_at.sub
  (hf : has_deriv_at f f' x) (hg : has_deriv_at g g' x) :
  has_deriv_at (λ x, f x - g x) (f' - g') x :=
hf.sub hg

theorem has_strict_deriv_at.sub
  (hf : has_strict_deriv_at f f' x) (hg : has_strict_deriv_at g g' x) :
  has_strict_deriv_at (λ x, f x - g x) (f' - g') x :=
by simpa only [sub_eq_add_neg] using hf.add hg.neg

lemma deriv_within_sub (hxs : unique_diff_within_at 𝕜 s x)
  (hf : differentiable_within_at 𝕜 f s x) (hg : differentiable_within_at 𝕜 g s x) :
  deriv_within (λy, f y - g y) s x = deriv_within f s x - deriv_within g s x :=
(hf.has_deriv_within_at.sub hg.has_deriv_within_at).deriv_within hxs

@[simp] lemma deriv_sub
  (hf : differentiable_at 𝕜 f x) (hg : differentiable_at 𝕜 g x) :
  deriv (λ y, f y - g y) x = deriv f x - deriv g x :=
(hf.has_deriv_at.sub hg.has_deriv_at).deriv

theorem has_deriv_at_filter.is_O_sub (h : has_deriv_at_filter f f' x L) :
  is_O (λ x', f x' - f x) (λ x', x' - x) L :=
has_fderiv_at_filter.is_O_sub h

theorem has_deriv_at_filter.sub_const
  (hf : has_deriv_at_filter f f' x L) (c : F) :
  has_deriv_at_filter (λ x, f x - c) f' x L :=
by simpa only [sub_eq_add_neg] using hf.add_const (-c)

theorem has_deriv_within_at.sub_const
  (hf : has_deriv_within_at f f' s x) (c : F) :
  has_deriv_within_at (λ x, f x - c) f' s x :=
hf.sub_const c

theorem has_deriv_at.sub_const
  (hf : has_deriv_at f f' x) (c : F) :
  has_deriv_at (λ x, f x - c) f' x :=
hf.sub_const c

lemma deriv_within_sub_const (hxs : unique_diff_within_at 𝕜 s x)
  (hf : differentiable_within_at 𝕜 f s x) (c : F) :
  deriv_within (λy, f y - c) s x = deriv_within f s x :=
(hf.has_deriv_within_at.sub_const c).deriv_within hxs

lemma deriv_sub_const (c : F) (hf : differentiable_at 𝕜 f x) :
  deriv (λ y, f y - c) x = deriv f x :=
(hf.has_deriv_at.sub_const c).deriv

theorem has_deriv_at_filter.const_sub (c : F) (hf : has_deriv_at_filter f f' x L) :
  has_deriv_at_filter (λ x, c - f x) (-f') x L :=
by simpa only [sub_eq_add_neg] using hf.neg.const_add c

theorem has_deriv_within_at.const_sub (c : F) (hf : has_deriv_within_at f f' s x) :
  has_deriv_within_at (λ x, c - f x) (-f') s x :=
hf.const_sub c

theorem has_deriv_at.const_sub (c : F) (hf : has_deriv_at f f' x) :
  has_deriv_at (λ x, c - f x) (-f') x :=
hf.const_sub c

lemma deriv_within_const_sub (hxs : unique_diff_within_at 𝕜 s x)
  (c : F) (hf : differentiable_within_at 𝕜 f s x) :
  deriv_within (λy, c - f y) s x = -deriv_within f s x :=
(hf.has_deriv_within_at.const_sub c).deriv_within hxs

lemma deriv_const_sub (c : F) (hf : differentiable_at 𝕜 f x) :
  deriv (λ y, c - f y) x = -deriv f x :=
(hf.has_deriv_at.const_sub c).deriv

end sub

section continuous
/-! ### Continuity of a function admitting a derivative -/

theorem has_deriv_at_filter.tendsto_nhds
  (hL : L ≤ 𝓝 x) (h : has_deriv_at_filter f f' x L) :
  tendsto f L (𝓝 (f x)) :=
h.tendsto_nhds hL

theorem has_deriv_within_at.continuous_within_at
  (h : has_deriv_within_at f f' s x) : continuous_within_at f s x :=
has_deriv_at_filter.tendsto_nhds inf_le_left h

theorem has_deriv_at.continuous_at (h : has_deriv_at f f' x) : continuous_at f x :=
has_deriv_at_filter.tendsto_nhds (le_refl _) h

end continuous

section cartesian_product
/-! ### Derivative of the cartesian product of two functions -/

variables {G : Type w} [normed_group G] [normed_space 𝕜 G]
variables {f₂ : 𝕜 → G} {f₂' : G}

lemma has_deriv_at_filter.prod
  (hf₁ : has_deriv_at_filter f₁ f₁' x L) (hf₂ : has_deriv_at_filter f₂ f₂' x L) :
  has_deriv_at_filter (λ x, (f₁ x, f₂ x)) (f₁', f₂') x L :=
show has_fderiv_at_filter _ _ _ _,
by convert has_fderiv_at_filter.prod hf₁ hf₂

lemma has_deriv_within_at.prod
  (hf₁ : has_deriv_within_at f₁ f₁' s x) (hf₂ : has_deriv_within_at f₂ f₂' s x) :
  has_deriv_within_at (λ x, (f₁ x, f₂ x)) (f₁', f₂') s x :=
hf₁.prod hf₂

lemma has_deriv_at.prod (hf₁ : has_deriv_at f₁ f₁' x) (hf₂ : has_deriv_at f₂ f₂' x) :
  has_deriv_at (λ x, (f₁ x, f₂ x)) (f₁', f₂') x :=
hf₁.prod hf₂

end cartesian_product

section composition
/-!
### Derivative of the composition of a vector function and a scalar function

We use `scomp` in lemmas on composition of vector valued and scalar valued functions, and `comp`
in lemmas on composition of scalar valued functions, in analogy for `smul` and `mul` (and also
because the `comp` version with the shorter name will show up much more often in applications).
The formula for the derivative involves `smul` in `scomp` lemmas, which can be reduced to
usual multiplication in `comp` lemmas.
-/

variables {h h₁ h₂ : 𝕜 → 𝕜} {h' h₁' h₂' : 𝕜}
/- For composition lemmas, we put x explicit to help the elaborator, as otherwise Lean tends to
get confused since there are too many possibilities for composition -/
variable (x)

theorem has_deriv_at_filter.scomp
  (hg : has_deriv_at_filter g g' (h x) (L.map h))
  (hh : has_deriv_at_filter h h' x L) :
  has_deriv_at_filter (g ∘ h) (h' • g') x L :=
by simpa using (hg.comp x hh).has_deriv_at_filter

theorem has_deriv_within_at.scomp {t : set 𝕜}
  (hg : has_deriv_within_at g g' t (h x))
  (hh : has_deriv_within_at h h' s x) (hst : s ⊆ h ⁻¹' t) :
  has_deriv_within_at (g ∘ h) (h' • g') s x :=
has_deriv_at_filter.scomp _ (has_deriv_at_filter.mono hg $
  hh.continuous_within_at.tendsto_nhds_within hst) hh

/-- The chain rule. -/
theorem has_deriv_at.scomp
  (hg : has_deriv_at g g' (h x)) (hh : has_deriv_at h h' x) :
  has_deriv_at (g ∘ h) (h' • g') x :=
(hg.mono hh.continuous_at).scomp x hh

theorem has_strict_deriv_at.scomp
  (hg : has_strict_deriv_at g g' (h x)) (hh : has_strict_deriv_at h h' x) :
  has_strict_deriv_at (g ∘ h) (h' • g') x :=
by simpa using (hg.comp x hh).has_strict_deriv_at

theorem has_deriv_at.scomp_has_deriv_within_at
  (hg : has_deriv_at g g' (h x)) (hh : has_deriv_within_at h h' s x) :
  has_deriv_within_at (g ∘ h) (h' • g') s x :=
begin
  rw ← has_deriv_within_at_univ at hg,
  exact has_deriv_within_at.scomp x hg hh subset_preimage_univ
end

lemma deriv_within.scomp
  (hg : differentiable_within_at 𝕜 g t (h x)) (hh : differentiable_within_at 𝕜 h s x)
  (hs : s ⊆ h ⁻¹' t) (hxs : unique_diff_within_at 𝕜 s x) :
  deriv_within (g ∘ h) s x = deriv_within h s x • deriv_within g t (h x) :=
begin
  apply has_deriv_within_at.deriv_within _ hxs,
  exact has_deriv_within_at.scomp x (hg.has_deriv_within_at) (hh.has_deriv_within_at) hs
end

lemma deriv.scomp
  (hg : differentiable_at 𝕜 g (h x)) (hh : differentiable_at 𝕜 h x) :
  deriv (g ∘ h) x = deriv h x • deriv g (h x) :=
begin
  apply has_deriv_at.deriv,
  exact has_deriv_at.scomp x hg.has_deriv_at hh.has_deriv_at
end

/-! ### Derivative of the composition of a scalar and vector functions -/

theorem has_deriv_at_filter.comp_has_fderiv_at_filter {f : E → 𝕜} {f' : E →L[𝕜] 𝕜} (x)
  {L : filter E} (hh₁ : has_deriv_at_filter h₁ h₁' (f x) (L.map f))
  (hf : has_fderiv_at_filter f f' x L) :
  has_fderiv_at_filter (h₁ ∘ f) (h₁' • f') x L :=
by { convert has_fderiv_at_filter.comp x hh₁ hf, ext x, simp [mul_comm] }

theorem has_deriv_at.comp_has_fderiv_at {f : E → 𝕜} {f' : E →L[𝕜] 𝕜} (x)
  (hh₁ : has_deriv_at h₁ h₁' (f x)) (hf : has_fderiv_at f f' x) :
  has_fderiv_at (h₁ ∘ f) (h₁' • f') x :=
(hh₁.mono hf.continuous_at).comp_has_fderiv_at_filter x hf

theorem has_deriv_at.comp_has_fderiv_within_at {f : E → 𝕜} {f' : E →L[𝕜] 𝕜} {s} (x)
  (hh₁ : has_deriv_at h₁ h₁' (f x)) (hf : has_fderiv_within_at f f' s x) :
  has_fderiv_within_at (h₁ ∘ f) (h₁' • f') s x :=
(hh₁.mono hf.continuous_within_at).comp_has_fderiv_at_filter x hf

theorem has_deriv_within_at.comp_has_fderiv_within_at {f : E → 𝕜} {f' : E →L[𝕜] 𝕜} {s t} (x)
  (hh₁ : has_deriv_within_at h₁ h₁' t (f x)) (hf : has_fderiv_within_at f f' s x)
  (hst : maps_to f s t) :
  has_fderiv_within_at (h₁ ∘ f) (h₁' • f') s x :=
(has_deriv_at_filter.mono hh₁ $
  hf.continuous_within_at.tendsto_nhds_within hst).comp_has_fderiv_at_filter x hf

/-! ### Derivative of the composition of two scalar functions -/

theorem has_deriv_at_filter.comp
  (hh₁ : has_deriv_at_filter h₁ h₁' (h₂ x) (L.map h₂))
  (hh₂ : has_deriv_at_filter h₂ h₂' x L) :
  has_deriv_at_filter (h₁ ∘ h₂) (h₁' * h₂') x L :=
by { rw mul_comm, exact hh₁.scomp x hh₂ }

theorem has_deriv_within_at.comp {t : set 𝕜}
  (hh₁ : has_deriv_within_at h₁ h₁' t (h₂ x))
  (hh₂ : has_deriv_within_at h₂ h₂' s x) (hst : s ⊆ h₂ ⁻¹' t) :
  has_deriv_within_at (h₁ ∘ h₂) (h₁' * h₂') s x :=
by { rw mul_comm, exact hh₁.scomp x hh₂ hst, }

/-- The chain rule. -/
theorem has_deriv_at.comp
  (hh₁ : has_deriv_at h₁ h₁' (h₂ x)) (hh₂ : has_deriv_at h₂ h₂' x) :
  has_deriv_at (h₁ ∘ h₂) (h₁' * h₂') x :=
(hh₁.mono hh₂.continuous_at).comp x hh₂

theorem has_strict_deriv_at.comp
  (hh₁ : has_strict_deriv_at h₁ h₁' (h₂ x)) (hh₂ : has_strict_deriv_at h₂ h₂' x) :
  has_strict_deriv_at (h₁ ∘ h₂) (h₁' * h₂') x :=
by { rw mul_comm, exact hh₁.scomp x hh₂ }

theorem has_deriv_at.comp_has_deriv_within_at
  (hh₁ : has_deriv_at h₁ h₁' (h₂ x)) (hh₂ : has_deriv_within_at h₂ h₂' s x) :
  has_deriv_within_at (h₁ ∘ h₂) (h₁' * h₂') s x :=
begin
  rw ← has_deriv_within_at_univ at hh₁,
  exact has_deriv_within_at.comp x hh₁ hh₂ subset_preimage_univ
end

lemma deriv_within.comp
  (hh₁ : differentiable_within_at 𝕜 h₁ t (h₂ x)) (hh₂ : differentiable_within_at 𝕜 h₂ s x)
  (hs : s ⊆ h₂ ⁻¹' t) (hxs : unique_diff_within_at 𝕜 s x) :
  deriv_within (h₁ ∘ h₂) s x = deriv_within h₁ t (h₂ x) * deriv_within h₂ s x :=
begin
  apply has_deriv_within_at.deriv_within _ hxs,
  exact has_deriv_within_at.comp x (hh₁.has_deriv_within_at) (hh₂.has_deriv_within_at) hs
end

lemma deriv.comp
  (hh₁ : differentiable_at 𝕜 h₁ (h₂ x)) (hh₂ : differentiable_at 𝕜 h₂ x) :
  deriv (h₁ ∘ h₂) x = deriv h₁ (h₂ x) * deriv h₂ x :=
begin
  apply has_deriv_at.deriv,
  exact has_deriv_at.comp x hh₁.has_deriv_at hh₂.has_deriv_at
end

protected lemma has_deriv_at_filter.iterate {f : 𝕜 → 𝕜} {f' : 𝕜}
  (hf : has_deriv_at_filter f f' x L) (hL : tendsto f L L) (hx : f x = x) (n : ℕ) :
  has_deriv_at_filter (f^[n]) (f'^n) x L :=
begin
  have := hf.iterate hL hx n,
  rwa [continuous_linear_map.smul_right_one_pow] at this
end

protected lemma has_deriv_at.iterate {f : 𝕜 → 𝕜} {f' : 𝕜}
  (hf : has_deriv_at f f' x) (hx : f x = x) (n : ℕ) :
  has_deriv_at (f^[n]) (f'^n) x :=
begin
  have := has_fderiv_at.iterate hf hx n,
  rwa [continuous_linear_map.smul_right_one_pow] at this
end

protected lemma has_deriv_within_at.iterate {f : 𝕜 → 𝕜} {f' : 𝕜}
  (hf : has_deriv_within_at f f' s x) (hx : f x = x) (hs : maps_to f s s) (n : ℕ) :
  has_deriv_within_at (f^[n]) (f'^n) s x :=
begin
  have := has_fderiv_within_at.iterate hf hx hs n,
  rwa [continuous_linear_map.smul_right_one_pow] at this
end

protected lemma has_strict_deriv_at.iterate {f : 𝕜 → 𝕜} {f' : 𝕜}
  (hf : has_strict_deriv_at f f' x) (hx : f x = x) (n : ℕ) :
  has_strict_deriv_at (f^[n]) (f'^n) x :=
begin
  have := hf.iterate hx n,
  rwa [continuous_linear_map.smul_right_one_pow] at this
end

end composition

section composition_vector
/-! ### Derivative of the composition of a function between vector spaces and of a function defined on `𝕜` -/

variables {l : F → E} {l' : F →L[𝕜] E}
variable (x)

/-- The composition `l ∘ f` where `l : F → E` and `f : 𝕜 → F`, has a derivative within a set
equal to the Fréchet derivative of `l` applied to the derivative of `f`. -/
theorem has_fderiv_within_at.comp_has_deriv_within_at {t : set F}
  (hl : has_fderiv_within_at l l' t (f x)) (hf : has_deriv_within_at f f' s x) (hst : s ⊆ f ⁻¹' t) :
  has_deriv_within_at (l ∘ f) (l' (f')) s x :=
begin
  rw has_deriv_within_at_iff_has_fderiv_within_at,
  convert has_fderiv_within_at.comp x hl hf hst,
  ext,
  simp
end

/-- The composition `l ∘ f` where `l : F → E` and `f : 𝕜 → F`, has a derivative equal to the
Fréchet derivative of `l` applied to the derivative of `f`. -/
theorem has_fderiv_at.comp_has_deriv_at
  (hl : has_fderiv_at l l' (f x)) (hf : has_deriv_at f f' x) :
  has_deriv_at (l ∘ f) (l' (f')) x :=
begin
  rw has_deriv_at_iff_has_fderiv_at,
  convert has_fderiv_at.comp x hl hf,
  ext,
  simp
end

theorem has_fderiv_at.comp_has_deriv_within_at
  (hl : has_fderiv_at l l' (f x)) (hf : has_deriv_within_at f f' s x) :
  has_deriv_within_at (l ∘ f) (l' (f')) s x :=
begin
  rw ← has_fderiv_within_at_univ at hl,
  exact has_fderiv_within_at.comp_has_deriv_within_at x hl hf subset_preimage_univ
end

lemma fderiv_within.comp_deriv_within {t : set F}
  (hl : differentiable_within_at 𝕜 l t (f x)) (hf : differentiable_within_at 𝕜 f s x)
  (hs : s ⊆ f ⁻¹' t) (hxs : unique_diff_within_at 𝕜 s x) :
  deriv_within (l ∘ f) s x = (fderiv_within 𝕜 l t (f x) : F → E) (deriv_within f s x) :=
begin
  apply has_deriv_within_at.deriv_within _ hxs,
  exact (hl.has_fderiv_within_at).comp_has_deriv_within_at x (hf.has_deriv_within_at) hs
end

lemma fderiv.comp_deriv
  (hl : differentiable_at 𝕜 l (f x)) (hf : differentiable_at 𝕜 f x) :
  deriv (l ∘ f) x = (fderiv 𝕜 l (f x) : F → E) (deriv f x) :=
begin
  apply has_deriv_at.deriv _,
  exact (hl.has_fderiv_at).comp_has_deriv_at x (hf.has_deriv_at)
end

end composition_vector

section mul
/-! ### Derivative of the multiplication of two scalar functions -/
variables {c d : 𝕜 → 𝕜} {c' d' : 𝕜}

theorem has_deriv_within_at.mul
  (hc : has_deriv_within_at c c' s x) (hd : has_deriv_within_at d d' s x) :
  has_deriv_within_at (λ y, c y * d y) (c' * d x + c x * d') s x :=
begin
  convert hc.smul hd using 1,
  rw [smul_eq_mul, smul_eq_mul, add_comm]
end

theorem has_deriv_at.mul (hc : has_deriv_at c c' x) (hd : has_deriv_at d d' x) :
  has_deriv_at (λ y, c y * d y) (c' * d x + c x * d') x :=
begin
  rw [← has_deriv_within_at_univ] at *,
  exact hc.mul hd
end

theorem has_strict_deriv_at.mul
  (hc : has_strict_deriv_at c c' x) (hd : has_strict_deriv_at d d' x) :
  has_strict_deriv_at (λ y, c y * d y) (c' * d x + c x * d') x :=
begin
  convert hc.smul hd using 1,
  rw [smul_eq_mul, smul_eq_mul, add_comm]
end

lemma deriv_within_mul (hxs : unique_diff_within_at 𝕜 s x)
  (hc : differentiable_within_at 𝕜 c s x) (hd : differentiable_within_at 𝕜 d s x) :
  deriv_within (λ y, c y * d y) s x = deriv_within c s x * d x + c x * deriv_within d s x :=
(hc.has_deriv_within_at.mul hd.has_deriv_within_at).deriv_within hxs

@[simp] lemma deriv_mul (hc : differentiable_at 𝕜 c x) (hd : differentiable_at 𝕜 d x) :
  deriv (λ y, c y * d y) x = deriv c x * d x + c x * deriv d x :=
(hc.has_deriv_at.mul hd.has_deriv_at).deriv

theorem has_deriv_within_at.mul_const (hc : has_deriv_within_at c c' s x) (d : 𝕜) :
  has_deriv_within_at (λ y, c y * d) (c' * d) s x :=
begin
  convert hc.mul (has_deriv_within_at_const x s d),
  rw [mul_zero, add_zero]
end

theorem has_deriv_at.mul_const (hc : has_deriv_at c c' x) (d : 𝕜) :
  has_deriv_at (λ y, c y * d) (c' * d) x :=
begin
  rw [← has_deriv_within_at_univ] at *,
  exact hc.mul_const d
end

lemma deriv_within_mul_const (hxs : unique_diff_within_at 𝕜 s x)
  (hc : differentiable_within_at 𝕜 c s x) (d : 𝕜) :
  deriv_within (λ y, c y * d) s x = deriv_within c s x * d :=
(hc.has_deriv_within_at.mul_const d).deriv_within hxs

lemma deriv_mul_const (hc : differentiable_at 𝕜 c x) (d : 𝕜) :
  deriv (λ y, c y * d) x = deriv c x * d :=
(hc.has_deriv_at.mul_const d).deriv

theorem has_deriv_within_at.const_mul (c : 𝕜) (hd : has_deriv_within_at d d' s x) :
  has_deriv_within_at (λ y, c * d y) (c * d') s x :=
begin
  convert (has_deriv_within_at_const x s c).mul hd,
  rw [zero_mul, zero_add]
end

theorem has_deriv_at.const_mul (c : 𝕜) (hd : has_deriv_at d d' x) :
  has_deriv_at (λ y, c * d y) (c * d') x :=
begin
  rw [← has_deriv_within_at_univ] at *,
  exact hd.const_mul c
end

lemma deriv_within_const_mul (hxs : unique_diff_within_at 𝕜 s x)
  (c : 𝕜) (hd : differentiable_within_at 𝕜 d s x) :
  deriv_within (λ y, c * d y) s x = c * deriv_within d s x :=
(hd.has_deriv_within_at.const_mul c).deriv_within hxs

lemma deriv_const_mul (c : 𝕜) (hd : differentiable_at 𝕜 d x) :
  deriv (λ y, c * d y) x = c * deriv d x :=
(hd.has_deriv_at.const_mul c).deriv

end mul

section inverse
/-! ### Derivative of `x ↦ x⁻¹` -/

theorem has_strict_deriv_at_inv (hx : x ≠ 0) : has_strict_deriv_at has_inv.inv (-(x^2)⁻¹) x :=
begin
  suffices : is_o (λ p : 𝕜 × 𝕜, (p.1 - p.2) * ((x * x)⁻¹ - (p.1 * p.2)⁻¹))
    (λ (p : 𝕜 × 𝕜), (p.1 - p.2) * 1) (𝓝 (x, x)),
  { refine this.congr' _ (eventually_of_forall $ λ _, mul_one _),
    refine eventually.mono (mem_nhds_sets (is_open_ne.prod is_open_ne) ⟨hx, hx⟩) _,
    rintro ⟨y, z⟩ ⟨hy, hz⟩,
    simp only [mem_set_of_eq] at hy hz, -- hy : y ≠ 0, hz : z ≠ 0
    field_simp [hx, hy, hz], ring, },
  refine (is_O_refl (λ p : 𝕜 × 𝕜, p.1 - p.2) _).mul_is_o ((is_o_one_iff _).2 _),
  rw [← sub_self (x * x)⁻¹],
  exact tendsto_const_nhds.sub ((continuous_mul.tendsto (x, x)).inv' $ mul_ne_zero hx hx)
end

theorem has_deriv_at_inv (x_ne_zero : x ≠ 0) :
  has_deriv_at (λy, y⁻¹) (-(x^2)⁻¹) x :=
(has_strict_deriv_at_inv x_ne_zero).has_deriv_at

theorem has_deriv_within_at_inv (x_ne_zero : x ≠ 0) (s : set 𝕜) :
  has_deriv_within_at (λx, x⁻¹) (-(x^2)⁻¹) s x :=
(has_deriv_at_inv x_ne_zero).has_deriv_within_at

lemma differentiable_at_inv (x_ne_zero : x ≠ 0) :
  differentiable_at 𝕜 (λx, x⁻¹) x :=
(has_deriv_at_inv x_ne_zero).differentiable_at

lemma differentiable_within_at_inv (x_ne_zero : x ≠ 0) :
  differentiable_within_at 𝕜 (λx, x⁻¹) s x :=
(differentiable_at_inv x_ne_zero).differentiable_within_at

lemma differentiable_on_inv : differentiable_on 𝕜 (λx:𝕜, x⁻¹) {x | x ≠ 0} :=
λx hx, differentiable_within_at_inv hx

lemma deriv_inv (x_ne_zero : x ≠ 0) :
  deriv (λx, x⁻¹) x = -(x^2)⁻¹ :=
(has_deriv_at_inv x_ne_zero).deriv

lemma deriv_within_inv (x_ne_zero : x ≠ 0) (hxs : unique_diff_within_at 𝕜 s x) :
  deriv_within (λx, x⁻¹) s x = -(x^2)⁻¹ :=
begin
  rw differentiable_at.deriv_within (differentiable_at_inv x_ne_zero) hxs,
  exact deriv_inv x_ne_zero
end

lemma has_fderiv_at_inv (x_ne_zero : x ≠ 0) :
  has_fderiv_at (λx, x⁻¹) (smul_right 1 (-(x^2)⁻¹) : 𝕜 →L[𝕜] 𝕜) x :=
has_deriv_at_inv x_ne_zero

lemma has_fderiv_within_at_inv (x_ne_zero : x ≠ 0) :
  has_fderiv_within_at (λx, x⁻¹) (smul_right 1 (-(x^2)⁻¹) : 𝕜 →L[𝕜] 𝕜) s x :=
(has_fderiv_at_inv x_ne_zero).has_fderiv_within_at

lemma fderiv_inv (x_ne_zero : x ≠ 0) :
  fderiv 𝕜 (λx, x⁻¹) x = smul_right 1 (-(x^2)⁻¹) :=
(has_fderiv_at_inv x_ne_zero).fderiv

lemma fderiv_within_inv (x_ne_zero : x ≠ 0) (hxs : unique_diff_within_at 𝕜 s x) :
  fderiv_within 𝕜 (λx, x⁻¹) s x = smul_right 1 (-(x^2)⁻¹) :=
begin
  rw differentiable_at.fderiv_within (differentiable_at_inv x_ne_zero) hxs,
  exact fderiv_inv x_ne_zero
end

variables {c : 𝕜 → 𝕜} {c' : 𝕜}

lemma has_deriv_within_at.inv
  (hc : has_deriv_within_at c c' s x) (hx : c x ≠ 0) :
  has_deriv_within_at (λ y, (c y)⁻¹) (- c' / (c x)^2) s x :=
begin
  convert (has_deriv_at_inv hx).comp_has_deriv_within_at x hc,
  field_simp
end

lemma has_deriv_at.inv (hc : has_deriv_at c c' x) (hx : c x ≠ 0) :
  has_deriv_at (λ y, (c y)⁻¹) (- c' / (c x)^2) x :=
begin
  rw ← has_deriv_within_at_univ at *,
  exact hc.inv hx
end

lemma differentiable_within_at.inv (hc : differentiable_within_at 𝕜 c s x) (hx : c x ≠ 0) :
  differentiable_within_at 𝕜 (λx, (c x)⁻¹) s x :=
(hc.has_deriv_within_at.inv hx).differentiable_within_at

@[simp] lemma differentiable_at.inv (hc : differentiable_at 𝕜 c x) (hx : c x ≠ 0) :
  differentiable_at 𝕜 (λx, (c x)⁻¹) x :=
(hc.has_deriv_at.inv hx).differentiable_at

lemma differentiable_on.inv (hc : differentiable_on 𝕜 c s) (hx : ∀ x ∈ s, c x ≠ 0) :
  differentiable_on 𝕜 (λx, (c x)⁻¹) s :=
λx h, (hc x h).inv (hx x h)

@[simp] lemma differentiable.inv (hc : differentiable 𝕜 c) (hx : ∀ x, c x ≠ 0) :
  differentiable 𝕜 (λx, (c x)⁻¹) :=
λx, (hc x).inv (hx x)

lemma deriv_within_inv' (hc : differentiable_within_at 𝕜 c s x) (hx : c x ≠ 0)
  (hxs : unique_diff_within_at 𝕜 s x) :
  deriv_within (λx, (c x)⁻¹) s x = - (deriv_within c s x) / (c x)^2 :=
(hc.has_deriv_within_at.inv hx).deriv_within hxs

@[simp] lemma deriv_inv' (hc : differentiable_at 𝕜 c x) (hx : c x ≠ 0) :
  deriv (λx, (c x)⁻¹) x = - (deriv c x) / (c x)^2 :=
(hc.has_deriv_at.inv hx).deriv

end inverse

section division
/-! ### Derivative of `x ↦ c x / d x` -/

variables {c d : 𝕜 → 𝕜} {c' d' : 𝕜}

lemma has_deriv_within_at.div
  (hc : has_deriv_within_at c c' s x) (hd : has_deriv_within_at d d' s x) (hx : d x ≠ 0) :
  has_deriv_within_at (λ y, c y / d y) ((c' * d x - c x * d') / (d x)^2) s x :=
begin
  have A : (d x)⁻¹ * (d x)⁻¹ * (c' * d x) = (d x)⁻¹ * c',
    by rw [← mul_assoc, mul_comm, ← mul_assoc, ← mul_assoc, mul_inv_cancel hx, one_mul],
  convert hc.mul ((has_deriv_at_inv hx).comp_has_deriv_within_at x hd),
  simp [div_eq_inv_mul, pow_two, mul_inv', mul_add, A, sub_eq_add_neg],
  ring
end

lemma has_deriv_at.div (hc : has_deriv_at c c' x) (hd : has_deriv_at d d' x) (hx : d x ≠ 0) :
  has_deriv_at (λ y, c y / d y) ((c' * d x - c x * d') / (d x)^2) x :=
begin
  rw ← has_deriv_within_at_univ at *,
  exact hc.div hd hx
end

lemma differentiable_within_at.div
  (hc : differentiable_within_at 𝕜 c s x) (hd : differentiable_within_at 𝕜 d s x) (hx : d x ≠ 0) :
  differentiable_within_at 𝕜 (λx, c x / d x) s x :=
((hc.has_deriv_within_at).div (hd.has_deriv_within_at) hx).differentiable_within_at

@[simp] lemma differentiable_at.div
  (hc : differentiable_at 𝕜 c x) (hd : differentiable_at 𝕜 d x) (hx : d x ≠ 0) :
  differentiable_at 𝕜 (λx, c x / d x) x :=
((hc.has_deriv_at).div (hd.has_deriv_at) hx).differentiable_at

lemma differentiable_on.div
  (hc : differentiable_on 𝕜 c s) (hd : differentiable_on 𝕜 d s) (hx : ∀ x ∈ s, d x ≠ 0) :
  differentiable_on 𝕜 (λx, c x / d x) s :=
λx h, (hc x h).div (hd x h) (hx x h)

@[simp] lemma differentiable.div
  (hc : differentiable 𝕜 c) (hd : differentiable 𝕜 d) (hx : ∀ x, d x ≠ 0) :
differentiable 𝕜 (λx, c x / d x) :=
λx, (hc x).div (hd x) (hx x)

lemma deriv_within_div
  (hc : differentiable_within_at 𝕜 c s x) (hd : differentiable_within_at 𝕜 d s x) (hx : d x ≠ 0)
  (hxs : unique_diff_within_at 𝕜 s x) :
  deriv_within (λx, c x / d x) s x
    = ((deriv_within c s x) * d x - c x * (deriv_within d s x)) / (d x)^2 :=
((hc.has_deriv_within_at).div (hd.has_deriv_within_at) hx).deriv_within hxs

@[simp] lemma deriv_div
  (hc : differentiable_at 𝕜 c x) (hd : differentiable_at 𝕜 d x) (hx : d x ≠ 0) :
  deriv (λx, c x / d x) x = ((deriv c x) * d x - c x * (deriv d x)) / (d x)^2 :=
((hc.has_deriv_at).div (hd.has_deriv_at) hx).deriv

lemma differentiable_within_at.div_const (hc : differentiable_within_at 𝕜 c s x) {d : 𝕜} :
  differentiable_within_at 𝕜 (λx, c x / d) s x :=
by simp [div_eq_inv_mul, differentiable_within_at.const_mul, hc]

@[simp] lemma differentiable_at.div_const (hc : differentiable_at 𝕜 c x) {d : 𝕜} :
  differentiable_at 𝕜 (λ x, c x / d) x :=
by simp [div_eq_inv_mul, hc]

lemma differentiable_on.div_const (hc : differentiable_on 𝕜 c s) {d : 𝕜} :
  differentiable_on 𝕜 (λx, c x / d) s :=
by simp [div_eq_inv_mul, differentiable_on.const_mul, hc]

@[simp] lemma differentiable.div_const (hc : differentiable 𝕜 c) {d : 𝕜} :
  differentiable 𝕜 (λx, c x / d) :=
by simp [div_eq_inv_mul, differentiable.const_mul, hc]

lemma deriv_within_div_const (hc : differentiable_within_at 𝕜 c s x) {d : 𝕜}
  (hxs : unique_diff_within_at 𝕜 s x) :
  deriv_within (λx, c x / d) s x = (deriv_within c s x) / d :=
by simp [div_eq_inv_mul, deriv_within_const_mul, hc, hxs]

@[simp] lemma deriv_div_const (hc : differentiable_at 𝕜 c x) {d : 𝕜} :
  deriv (λx, c x / d) x = (deriv c x) / d :=
by simp [div_eq_inv_mul, deriv_const_mul, hc]

end division

theorem has_strict_deriv_at.has_strict_fderiv_at_equiv {f : 𝕜 → 𝕜} {f' x : 𝕜}
  (hf : has_strict_deriv_at f f' x) (hf' : f' ≠ 0) :
  has_strict_fderiv_at f
    (continuous_linear_equiv.units_equiv_aut 𝕜 (units.mk0 f' hf') : 𝕜 →L[𝕜] 𝕜) x :=
hf

theorem has_deriv_at.has_fderiv_at_equiv {f : 𝕜 → 𝕜} {f' x : 𝕜}
  (hf : has_deriv_at f f' x) (hf' : f' ≠ 0) :
  has_fderiv_at f
    (continuous_linear_equiv.units_equiv_aut 𝕜 (units.mk0 f' hf') : 𝕜 →L[𝕜] 𝕜) x :=
hf

/-- If `f (g y) = y` for `y` in some neighborhood of `a`, `g` is continuous at `a`, and `f` has an
invertible derivative `f'` at `g a` in the strict sense, then `g` has the derivative `f'⁻¹` at `a`
in the strict sense.

This is one of the easy parts of the inverse function theorem: it assumes that we already have an
inverse function. -/
theorem has_strict_deriv_at.of_local_left_inverse {f g : 𝕜 → 𝕜} {f' a : 𝕜}
  (hg : continuous_at g a) (hf : has_strict_deriv_at f f' (g a)) (hf' : f' ≠ 0)
  (hfg : ∀ᶠ y in 𝓝 a, f (g y) = y) :
  has_strict_deriv_at g f'⁻¹ a :=
(hf.has_strict_fderiv_at_equiv hf').of_local_left_inverse hg hfg

/-- If `f (g y) = y` for `y` in some neighborhood of `a`, `g` is continuous at `a`, and `f` has an
invertible derivative `f'` at `g a`, then `g` has the derivative `f'⁻¹` at `a`.

This is one of the easy parts of the inverse function theorem: it assumes that we already have
an inverse function. -/
theorem has_deriv_at.of_local_left_inverse {f g : 𝕜 → 𝕜} {f' a : 𝕜}
  (hg : continuous_at g a) (hf : has_deriv_at f f' (g a)) (hf' : f' ≠ 0)
  (hfg : ∀ᶠ y in 𝓝 a, f (g y) = y) :
  has_deriv_at g f'⁻¹ a :=
(hf.has_fderiv_at_equiv hf').of_local_left_inverse hg hfg

/-- If `f` is a local homeomorphism defined on a neighbourhood of `f.symm a`, and `f` has an
nonzero derivative `f'` at `f.symm a`, then `f.symm` has the derivative `f'⁻¹` at `a`.

This is one of the easy parts of the inverse function theorem: it assumes that we already have
an inverse function. -/
lemma local_homeomorph.has_deriv_at_symm (f : local_homeomorph 𝕜 𝕜) {a f' : 𝕜}
  (ha : a ∈ f.target) (hf' : f' ≠ 0) (htff' : has_deriv_at f f' (f.symm a)) :
  has_deriv_at f.symm f'⁻¹ a :=
htff'.of_local_left_inverse (f.symm.continuous_at ha) hf' (f.eventually_right_inverse ha)

theorem not_differentiable_within_at_of_local_left_inverse_has_deriv_within_at_zero
<<<<<<< HEAD
  {f g : 𝕜 → 𝕜} {a : 𝕜} {s t : set 𝕜} (ha : a ∈ s) (hs : is_closed s)
  (hsu : unique_diff_within_at 𝕜 s a) (hf : has_deriv_within_at f 0 t (g a))
  (hst : maps_to g s t) (hfg : f ∘ g =ᶠ[𝓝[s] a] id) :
=======
  {f g : 𝕜 → 𝕜} {a : 𝕜} {s t : set 𝕜} (ha : a ∈ s) (hsu : unique_diff_within_at 𝕜 s a)
  (hf : has_deriv_within_at f 0 t (g a)) (hst : maps_to g s t) (hfg : f ∘ g =ᶠ[𝓝[s] a] id) :
>>>>>>> ff13cdeb
  ¬differentiable_within_at 𝕜 g s a :=
begin
  intro hg,
  have := (hf.comp a hg.has_deriv_within_at hst).congr_of_eventually_eq_of_mem hfg.symm ha,
  simpa using hsu.eq_deriv _ this (has_deriv_within_at_id _ _)
end

theorem not_differentiable_at_of_local_left_inverse_has_deriv_at_zero
  {f g : 𝕜 → 𝕜} {a : 𝕜} (hf : has_deriv_at f 0 (g a)) (hfg : f ∘ g =ᶠ[𝓝 a] id) :
  ¬differentiable_at 𝕜 g a :=
begin
  intro hg,
  have := (hf.comp a hg.has_deriv_at).congr_of_eventually_eq hfg.symm,
  simpa using has_deriv_at_unique this (has_deriv_at_id a)
end

end

namespace polynomial
/-! ### Derivative of a polynomial -/

variables {x : 𝕜} {s : set 𝕜}
variable (p : polynomial 𝕜)

/-- The derivative (in the analysis sense) of a polynomial `p` is given by `p.derivative`. -/
protected lemma has_strict_deriv_at (x : 𝕜) :
  has_strict_deriv_at (λx, p.eval x) (p.derivative.eval x) x :=
begin
  apply p.induction_on,
  { simp [has_strict_deriv_at_const] },
  { assume p q hp hq,
    convert hp.add hq;
    simp },
  { assume n a h,
    convert h.mul (has_strict_deriv_at_id x),
    { ext y, simp [pow_add, mul_assoc] },
    { simp [pow_add], ring } }
end

/-- The derivative (in the analysis sense) of a polynomial `p` is given by `p.derivative`. -/
protected lemma has_deriv_at (x : 𝕜) : has_deriv_at (λx, p.eval x) (p.derivative.eval x) x :=
(p.has_strict_deriv_at x).has_deriv_at

protected theorem has_deriv_within_at (x : 𝕜) (s : set 𝕜) :
  has_deriv_within_at (λx, p.eval x) (p.derivative.eval x) s x :=
(p.has_deriv_at x).has_deriv_within_at

protected lemma differentiable_at : differentiable_at 𝕜 (λx, p.eval x) x :=
(p.has_deriv_at x).differentiable_at

protected lemma differentiable_within_at : differentiable_within_at 𝕜 (λx, p.eval x) s x :=
p.differentiable_at.differentiable_within_at

protected lemma differentiable : differentiable 𝕜 (λx, p.eval x) :=
λx, p.differentiable_at

protected lemma differentiable_on : differentiable_on 𝕜 (λx, p.eval x) s :=
p.differentiable.differentiable_on

@[simp] protected lemma deriv : deriv (λx, p.eval x) x = p.derivative.eval x :=
(p.has_deriv_at x).deriv

protected lemma deriv_within (hxs : unique_diff_within_at 𝕜 s x) :
  deriv_within (λx, p.eval x) s x = p.derivative.eval x :=
begin
  rw differentiable_at.deriv_within p.differentiable_at hxs,
  exact p.deriv
end

protected lemma has_fderiv_at (x : 𝕜) :
  has_fderiv_at (λx, p.eval x) (smul_right 1 (p.derivative.eval x) : 𝕜 →L[𝕜] 𝕜) x :=
by simpa [has_deriv_at_iff_has_fderiv_at] using p.has_deriv_at x

protected lemma has_fderiv_within_at (x : 𝕜) :
  has_fderiv_within_at (λx, p.eval x) (smul_right 1 (p.derivative.eval x) : 𝕜 →L[𝕜] 𝕜) s x :=
(p.has_fderiv_at x).has_fderiv_within_at

@[simp] protected lemma fderiv : fderiv 𝕜 (λx, p.eval x) x = smul_right 1 (p.derivative.eval x) :=
(p.has_fderiv_at x).fderiv

protected lemma fderiv_within (hxs : unique_diff_within_at 𝕜 s x) :
  fderiv_within 𝕜 (λx, p.eval x) s x = smul_right 1 (p.derivative.eval x) :=
begin
  rw differentiable_at.fderiv_within p.differentiable_at hxs,
  exact p.fderiv
end

end polynomial

section pow
/-! ### Derivative of `x ↦ x^n` for `n : ℕ` -/
variables {x : 𝕜} {s : set 𝕜} {c : 𝕜 → 𝕜} {c' : 𝕜}
variable {n : ℕ }

lemma has_strict_deriv_at_pow (n : ℕ) (x : 𝕜) :
  has_strict_deriv_at (λx, x^n) ((n : 𝕜) * x^(n-1)) x :=
begin
  convert (polynomial.C (1 : 𝕜) * (polynomial.X)^n).has_strict_deriv_at x,
  { simp },
  { rw [polynomial.derivative_C_mul_X_pow], simp }
end

lemma has_deriv_at_pow (n : ℕ) (x : 𝕜) : has_deriv_at (λx, x^n) ((n : 𝕜) * x^(n-1)) x :=
(has_strict_deriv_at_pow n x).has_deriv_at

theorem has_deriv_within_at_pow (n : ℕ) (x : 𝕜) (s : set 𝕜) :
  has_deriv_within_at (λx, x^n) ((n : 𝕜) * x^(n-1)) s x :=
(has_deriv_at_pow n x).has_deriv_within_at

lemma differentiable_at_pow : differentiable_at 𝕜 (λx, x^n) x :=
(has_deriv_at_pow n x).differentiable_at

lemma differentiable_within_at_pow : differentiable_within_at 𝕜 (λx, x^n) s x :=
differentiable_at_pow.differentiable_within_at

lemma differentiable_pow : differentiable 𝕜 (λx:𝕜, x^n) :=
λx, differentiable_at_pow

lemma differentiable_on_pow : differentiable_on 𝕜 (λx, x^n) s :=
differentiable_pow.differentiable_on

lemma deriv_pow : deriv (λx, x^n) x = (n : 𝕜) * x^(n-1) :=
(has_deriv_at_pow n x).deriv

@[simp] lemma deriv_pow' : deriv (λx, x^n) = λ x, (n : 𝕜) * x^(n-1) :=
funext $ λ x, deriv_pow

lemma deriv_within_pow (hxs : unique_diff_within_at 𝕜 s x) :
  deriv_within (λx, x^n) s x = (n : 𝕜) * x^(n-1) :=
(has_deriv_within_at_pow n x s).deriv_within hxs

lemma iter_deriv_pow' {k : ℕ} :
  deriv^[k] (λx:𝕜, x^n) = λ x, (∏ i in finset.range k, (n - i) : ℕ) * x^(n-k) :=
begin
  induction k with k ihk,
  { simp only [one_mul, finset.prod_range_zero, function.iterate_zero_apply, nat.sub_zero,
      nat.cast_one] },
  { simp only [function.iterate_succ_apply', ihk, finset.prod_range_succ],
    ext x,
    rw [((has_deriv_at_pow (n - k) x).const_mul _).deriv, nat.cast_mul, mul_left_comm, mul_assoc,
      nat.succ_eq_add_one, nat.sub_sub] }
end

lemma iter_deriv_pow {k : ℕ} :
  deriv^[k] (λx:𝕜, x^n) x = (∏ i in finset.range k, (n - i) : ℕ) * x^(n-k) :=
congr_fun iter_deriv_pow' x

lemma has_deriv_within_at.pow (hc : has_deriv_within_at c c' s x) :
  has_deriv_within_at (λ y, (c y)^n) ((n : 𝕜) * (c x)^(n-1) * c') s x :=
(has_deriv_at_pow n (c x)).comp_has_deriv_within_at x hc

lemma has_deriv_at.pow (hc : has_deriv_at c c' x) :
  has_deriv_at (λ y, (c y)^n) ((n : 𝕜) * (c x)^(n-1) * c') x :=
by { rw ← has_deriv_within_at_univ at *, exact hc.pow }

lemma differentiable_within_at.pow (hc : differentiable_within_at 𝕜 c s x) :
  differentiable_within_at 𝕜 (λx, (c x)^n) s x :=
hc.has_deriv_within_at.pow.differentiable_within_at

@[simp] lemma differentiable_at.pow (hc : differentiable_at 𝕜 c x) :
  differentiable_at 𝕜 (λx, (c x)^n) x :=
hc.has_deriv_at.pow.differentiable_at

lemma differentiable_on.pow (hc : differentiable_on 𝕜 c s) :
  differentiable_on 𝕜 (λx, (c x)^n) s :=
λx h, (hc x h).pow

@[simp] lemma differentiable.pow (hc : differentiable 𝕜 c) :
  differentiable 𝕜 (λx, (c x)^n) :=
λx, (hc x).pow

lemma deriv_within_pow' (hc : differentiable_within_at 𝕜 c s x)
  (hxs : unique_diff_within_at 𝕜 s x) :
  deriv_within (λx, (c x)^n) s x = (n : 𝕜) * (c x)^(n-1) * (deriv_within c s x) :=
hc.has_deriv_within_at.pow.deriv_within hxs

@[simp] lemma deriv_pow'' (hc : differentiable_at 𝕜 c x) :
  deriv (λx, (c x)^n) x = (n : 𝕜) * (c x)^(n-1) * (deriv c x) :=
hc.has_deriv_at.pow.deriv

end pow

section fpow
/-! ### Derivative of `x ↦ x^m` for `m : ℤ` -/
variables {x : 𝕜} {s : set 𝕜}
variable {m : ℤ}

lemma has_strict_deriv_at_fpow (m : ℤ) (hx : x ≠ 0) :
  has_strict_deriv_at (λx, x^m) ((m : 𝕜) * x^(m-1)) x :=
begin
  have : ∀ m : ℤ, 0 < m → has_strict_deriv_at (λx, x^m) ((m:𝕜) * x^(m-1)) x,
  { assume m hm,
    lift m to ℕ using (le_of_lt hm),
    simp only [fpow_of_nat, int.cast_coe_nat],
    convert has_strict_deriv_at_pow _ _ using 2,
    rw [← int.coe_nat_one, ← int.coe_nat_sub, fpow_coe_nat],
    norm_cast at hm,
    exact nat.succ_le_of_lt hm },
  rcases lt_trichotomy m 0 with hm|hm|hm,
  { have := (has_strict_deriv_at_inv _).scomp _ (this (-m) (neg_pos.2 hm));
      [skip, exact fpow_ne_zero_of_ne_zero hx _],
    simp only [(∘), fpow_neg, one_div, inv_inv', smul_eq_mul] at this,
    convert this using 1,
    rw [pow_two, mul_inv', inv_inv', int.cast_neg, ← neg_mul_eq_neg_mul, neg_mul_neg,
      ← fpow_add hx, mul_assoc, ← fpow_add hx], congr, abel },
  { simp only [hm, fpow_zero, int.cast_zero, zero_mul, has_strict_deriv_at_const] },
  { exact this m hm }
end

lemma has_deriv_at_fpow (m : ℤ) (hx : x ≠ 0) :
  has_deriv_at (λx, x^m) ((m : 𝕜) * x^(m-1)) x :=
(has_strict_deriv_at_fpow m hx).has_deriv_at

theorem has_deriv_within_at_fpow (m : ℤ) (hx : x ≠ 0) (s : set 𝕜) :
  has_deriv_within_at (λx, x^m) ((m : 𝕜) * x^(m-1)) s x :=
(has_deriv_at_fpow m hx).has_deriv_within_at

lemma differentiable_at_fpow (hx : x ≠ 0)  : differentiable_at 𝕜 (λx, x^m) x :=
(has_deriv_at_fpow m hx).differentiable_at

lemma differentiable_within_at_fpow (hx : x ≠ 0) :
  differentiable_within_at 𝕜 (λx, x^m) s x :=
(differentiable_at_fpow hx).differentiable_within_at

lemma differentiable_on_fpow (hs : (0:𝕜) ∉ s) : differentiable_on 𝕜 (λx, x^m) s :=
λ x hxs, differentiable_within_at_fpow (λ hx, hs $ hx ▸ hxs)

-- TODO : this is true at `x=0` as well
lemma deriv_fpow (hx : x ≠ 0) : deriv (λx, x^m) x = (m : 𝕜) * x^(m-1) :=
(has_deriv_at_fpow m hx).deriv

lemma deriv_within_fpow (hxs : unique_diff_within_at 𝕜 s x) (hx : x ≠ 0) :
  deriv_within (λx, x^m) s x = (m : 𝕜) * x^(m-1) :=
(has_deriv_within_at_fpow m hx s).deriv_within hxs

lemma iter_deriv_fpow {k : ℕ} (hx : x ≠ 0) :
  deriv^[k] (λx:𝕜, x^m) x = (∏ i in finset.range k, (m - i) : ℤ) * x^(m-k) :=
begin
  induction k with k ihk generalizing x hx,
  { simp only [one_mul, finset.prod_range_zero, function.iterate_zero_apply, int.coe_nat_zero,
      sub_zero, int.cast_one] },
  { rw [function.iterate_succ', finset.prod_range_succ, int.cast_mul, mul_assoc, mul_left_comm,
      int.coe_nat_succ, ← sub_sub, ← ((has_deriv_at_fpow _ hx).const_mul _).deriv],
    exact filter.eventually_eq.deriv_eq (eventually.mono (mem_nhds_sets is_open_ne hx) @ihk) }
end

end fpow

/-! ### Upper estimates on liminf and limsup -/

section real

variables {f : ℝ → ℝ} {f' : ℝ} {s : set ℝ} {x : ℝ} {r : ℝ}

lemma has_deriv_within_at.limsup_slope_le (hf : has_deriv_within_at f f' s x) (hr : f' < r) :
  ∀ᶠ z in 𝓝[s \ {x}] x, (z - x)⁻¹ * (f z - f x) < r :=
has_deriv_within_at_iff_tendsto_slope.1 hf (mem_nhds_sets is_open_Iio hr)

lemma has_deriv_within_at.limsup_slope_le' (hf : has_deriv_within_at f f' s x)
  (hs : x ∉ s) (hr : f' < r) :
  ∀ᶠ z in 𝓝[s] x, (z - x)⁻¹ * (f z - f x) < r :=
(has_deriv_within_at_iff_tendsto_slope' hs).1 hf (mem_nhds_sets is_open_Iio hr)

lemma has_deriv_within_at.liminf_right_slope_le
  (hf : has_deriv_within_at f f' (Ioi x) x) (hr : f' < r) :
  ∃ᶠ z in 𝓝[Ioi x] x, (z - x)⁻¹ * (f z - f x) < r :=
(hf.limsup_slope_le' (lt_irrefl x) hr).frequently

end real

section real_space

open metric

variables {E : Type u} [normed_group E] [normed_space ℝ E] {f : ℝ → E} {f' : E} {s : set ℝ}
  {x r : ℝ}

/-- If `f` has derivative `f'` within `s` at `x`, then for any `r > ∥f'∥` the ratio
`∥f z - f x∥ / ∥z - x∥` is less than `r` in some neighborhood of `x` within `s`.
In other words, the limit superior of this ratio as `z` tends to `x` along `s`
is less than or equal to `∥f'∥`. -/
lemma has_deriv_within_at.limsup_norm_slope_le
  (hf : has_deriv_within_at f f' s x) (hr : ∥f'∥ < r) :
  ∀ᶠ z in 𝓝[s] x, ∥z - x∥⁻¹ * ∥f z - f x∥ < r :=
begin
  have hr₀ : 0 < r, from lt_of_le_of_lt (norm_nonneg f') hr,
  have A : ∀ᶠ z in 𝓝[s \ {x}] x, ∥(z - x)⁻¹ • (f z - f x)∥ ∈ Iio r,
    from (has_deriv_within_at_iff_tendsto_slope.1 hf).norm (mem_nhds_sets is_open_Iio hr),
  have B : ∀ᶠ z in 𝓝[{x}] x, ∥(z - x)⁻¹ • (f z - f x)∥ ∈ Iio r,
    from mem_sets_of_superset self_mem_nhds_within
      (singleton_subset_iff.2 $ by simp [hr₀]),
  have C := mem_sup_sets.2 ⟨A, B⟩,
  rw [← nhds_within_union, diff_union_self, nhds_within_union, mem_sup_sets] at C,
  filter_upwards [C.1],
  simp only [norm_smul, mem_Iio, normed_field.norm_inv],
  exact λ _, id
end

/-- If `f` has derivative `f'` within `s` at `x`, then for any `r > ∥f'∥` the ratio
`(∥f z∥ - ∥f x∥) / ∥z - x∥` is less than `r` in some neighborhood of `x` within `s`.
In other words, the limit superior of this ratio as `z` tends to `x` along `s`
is less than or equal to `∥f'∥`.

This lemma is a weaker version of `has_deriv_within_at.limsup_norm_slope_le`
where `∥f z∥ - ∥f x∥` is replaced by `∥f z - f x∥`. -/
lemma has_deriv_within_at.limsup_slope_norm_le
  (hf : has_deriv_within_at f f' s x) (hr : ∥f'∥ < r) :
  ∀ᶠ z in 𝓝[s] x, ∥z - x∥⁻¹ * (∥f z∥ - ∥f x∥) < r :=
begin
  apply (hf.limsup_norm_slope_le hr).mono,
  assume z hz,
  refine lt_of_le_of_lt (mul_le_mul_of_nonneg_left (norm_sub_norm_le _ _) _) hz,
  exact inv_nonneg.2 (norm_nonneg _)
end

/-- If `f` has derivative `f'` within `(x, +∞)` at `x`, then for any `r > ∥f'∥` the ratio
`∥f z - f x∥ / ∥z - x∥` is frequently less than `r` as `z → x+0`.
In other words, the limit inferior of this ratio as `z` tends to `x+0`
is less than or equal to `∥f'∥`. See also `has_deriv_within_at.limsup_norm_slope_le`
for a stronger version using limit superior and any set `s`. -/
lemma has_deriv_within_at.liminf_right_norm_slope_le
  (hf : has_deriv_within_at f f' (Ioi x) x) (hr : ∥f'∥ < r) :
  ∃ᶠ z in 𝓝[Ioi x] x, ∥z - x∥⁻¹ * ∥f z - f x∥ < r :=
(hf.limsup_norm_slope_le hr).frequently

/-- If `f` has derivative `f'` within `(x, +∞)` at `x`, then for any `r > ∥f'∥` the ratio
`(∥f z∥ - ∥f x∥) / (z - x)` is frequently less than `r` as `z → x+0`.
In other words, the limit inferior of this ratio as `z` tends to `x+0`
is less than or equal to `∥f'∥`.

See also

* `has_deriv_within_at.limsup_norm_slope_le` for a stronger version using
  limit superior and any set `s`;
* `has_deriv_within_at.liminf_right_norm_slope_le` for a stronger version using
  `∥f z - f x∥` instead of `∥f z∥ - ∥f x∥`. -/
lemma has_deriv_within_at.liminf_right_slope_norm_le
  (hf : has_deriv_within_at f f' (Ioi x) x) (hr : ∥f'∥ < r) :
  ∃ᶠ z in 𝓝[Ioi x] x, (z - x)⁻¹ * (∥f z∥ - ∥f x∥) < r :=
begin
  have := (hf.limsup_slope_norm_le hr).frequently,
  refine this.mp (eventually.mono self_mem_nhds_within _),
  assume z hxz hz,
  rwa [real.norm_eq_abs, abs_of_pos (sub_pos_of_lt hxz)] at hz
end

end real_space<|MERGE_RESOLUTION|>--- conflicted
+++ resolved
@@ -1474,14 +1474,8 @@
 htff'.of_local_left_inverse (f.symm.continuous_at ha) hf' (f.eventually_right_inverse ha)
 
 theorem not_differentiable_within_at_of_local_left_inverse_has_deriv_within_at_zero
-<<<<<<< HEAD
-  {f g : 𝕜 → 𝕜} {a : 𝕜} {s t : set 𝕜} (ha : a ∈ s) (hs : is_closed s)
-  (hsu : unique_diff_within_at 𝕜 s a) (hf : has_deriv_within_at f 0 t (g a))
-  (hst : maps_to g s t) (hfg : f ∘ g =ᶠ[𝓝[s] a] id) :
-=======
   {f g : 𝕜 → 𝕜} {a : 𝕜} {s t : set 𝕜} (ha : a ∈ s) (hsu : unique_diff_within_at 𝕜 s a)
   (hf : has_deriv_within_at f 0 t (g a)) (hst : maps_to g s t) (hfg : f ∘ g =ᶠ[𝓝[s] a] id) :
->>>>>>> ff13cdeb
   ¬differentiable_within_at 𝕜 g s a :=
 begin
   intro hg,
