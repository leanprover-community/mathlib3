--- conflicted
+++ resolved
@@ -1966,11 +1966,7 @@
 
 section zpow
 /-! ### Derivative of `x ↦ x^m` for `m : ℤ` -/
-<<<<<<< HEAD
-variables {E : Type*} [normed_group E] [normed_space 𝕜 E] {x : 𝕜} {s : set 𝕜} {m : ℤ}
-=======
 variables {E : Type*} [normed_add_comm_group E] [normed_space 𝕜 E] {x : 𝕜} {s : set 𝕜} {m : ℤ}
->>>>>>> 0a3e8d38
 
 lemma has_strict_deriv_at_zpow (m : ℤ) (x : 𝕜) (h : x ≠ 0 ∨ 0 ≤ m) :
   has_strict_deriv_at (λx, x^m) ((m : 𝕜) * x^(m-1)) x :=
