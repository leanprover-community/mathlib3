--- conflicted
+++ resolved
@@ -1335,11 +1335,7 @@
 ((hc.has_deriv_at).div (hd.has_deriv_at) hx).deriv
 
 lemma differentiable_within_at.div_const (hc : differentiable_within_at 𝕜 c s x) {d : 𝕜} :
-<<<<<<< HEAD
-differentiable_within_at 𝕜 (λx, c x / d) s x :=
-=======
   differentiable_within_at 𝕜 (λx, c x / d) s x :=
->>>>>>> 9f16f866
 by simp [div_eq_inv_mul, differentiable_within_at.const_mul, hc]
 
 @[simp] lemma differentiable_at.div_const (hc : differentiable_at 𝕜 c x) {d : 𝕜} :
