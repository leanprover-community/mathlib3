/-
Copyright (c) 2022 Yury Kudryashov. All rights reserved.
Released under Apache 2.0 license as described in the file LICENSE.
Authors: Yury Kudryashov
-/
import analysis.calculus.deriv
import linear_algebra.affine_space.slope

/-!
# Slope of a differentiable function

Given a function `f : 𝕜 → E` from a nontrivially normed field to a normed space over this field,
`dslope f a b` is defined as `slope f a b = (b - a)⁻¹ • (f b - f a)` for `a ≠ b` and as `deriv f a`
for `a = b`.

In this file we define `dslope` and prove some basic lemmas about its continuity and
differentiability.
-/

open_locale classical topological_space filter
open function set filter

<<<<<<< HEAD
variables {𝕜 E : Type*} [nontrivially_normed_field 𝕜] [normed_add_comm_group E] [normed_space 𝕜 E]
=======
variables {𝕜 E : Type*} [nontrivially_normed_field 𝕜] [normed_group E] [normed_space 𝕜 E]
>>>>>>> 0179605f

/-- `dslope f a b` is defined as `slope f a b = (b - a)⁻¹ • (f b - f a)` for `a ≠ b` and
`deriv f a` for `a = b`. -/
noncomputable def dslope (f : 𝕜 → E) (a : 𝕜) : 𝕜 → E := update (slope f a) a (deriv f a)

@[simp] lemma dslope_same (f : 𝕜 → E) (a : 𝕜) : dslope f a a = deriv f a := update_same _ _ _

variables {f : 𝕜 → E} {a b : 𝕜} {s : set 𝕜}

lemma dslope_of_ne (f : 𝕜 → E) (h : b ≠ a) : dslope f a b = slope f a b :=
update_noteq h _ _

lemma continuous_linear_map.dslope_comp {F : Type*} [normed_add_comm_group F] [normed_space 𝕜 F]
  (f : E →L[𝕜] F) (g : 𝕜 → E) (a b : 𝕜) (H : a = b → differentiable_at 𝕜 g a) :
  dslope (f ∘ g) a b = f (dslope g a b) :=
begin
  rcases eq_or_ne b a with rfl|hne,
  { simp only [dslope_same],
    exact (f.has_fderiv_at.comp_has_deriv_at b (H rfl).has_deriv_at).deriv },
  { simpa only [dslope_of_ne _ hne] using f.to_linear_map.slope_comp g a b }
end

lemma eq_on_dslope_slope (f : 𝕜 → E) (a : 𝕜) : eq_on (dslope f a) (slope f a) {a}ᶜ :=
λ b, dslope_of_ne f

lemma dslope_eventually_eq_slope_of_ne (f : 𝕜 → E) (h : b ≠ a) : dslope f a =ᶠ[𝓝 b] slope f a :=
(eq_on_dslope_slope f a).eventually_eq_of_mem (is_open_ne.mem_nhds h)

lemma dslope_eventually_eq_slope_punctured_nhds (f : 𝕜 → E) : dslope f a =ᶠ[𝓝[≠] a] slope f a :=
(eq_on_dslope_slope f a).eventually_eq_of_mem self_mem_nhds_within

@[simp] lemma sub_smul_dslope (f : 𝕜 → E) (a b : 𝕜) : (b - a) • dslope f a b = f b - f a :=
by rcases eq_or_ne b a with rfl | hne; simp [dslope_of_ne, *]

lemma dslope_sub_smul_of_ne (f : 𝕜 → E) (h : b ≠ a) : dslope (λ x, (x - a) • f x) a b = f b :=
by rw [dslope_of_ne _ h, slope_sub_smul _ h.symm]

lemma eq_on_dslope_sub_smul (f : 𝕜 → E) (a : 𝕜) : eq_on (dslope (λ x, (x - a) • f x) a) f {a}ᶜ :=
λ b, dslope_sub_smul_of_ne f

lemma dslope_sub_smul [decidable_eq 𝕜] (f : 𝕜 → E) (a : 𝕜) :
  dslope (λ x, (x - a) • f x) a = update f a (deriv (λ x, (x - a) • f x) a) :=
eq_update_iff.2 ⟨dslope_same _ _, eq_on_dslope_sub_smul f a⟩

@[simp] lemma continuous_at_dslope_same : continuous_at (dslope f a) a ↔ differentiable_at 𝕜 f a :=
by simp only [dslope, continuous_at_update_same, ← has_deriv_at_deriv_iff,
  has_deriv_at_iff_tendsto_slope]

lemma continuous_within_at.of_dslope (h : continuous_within_at (dslope f a) s b) :
  continuous_within_at f s b :=
have continuous_within_at (λ x, (x - a) • dslope f a x + f a) s b,
  from ((continuous_within_at_id.sub continuous_within_at_const).smul h).add
    continuous_within_at_const,
by simpa only [sub_smul_dslope, sub_add_cancel] using this

lemma continuous_at.of_dslope (h : continuous_at (dslope f a) b) : continuous_at f b :=
(continuous_within_at_univ _ _).1 h.continuous_within_at.of_dslope

lemma continuous_on.of_dslope (h : continuous_on (dslope f a) s) : continuous_on f s :=
λ x hx, (h x hx).of_dslope

lemma continuous_within_at_dslope_of_ne (h : b ≠ a) :
  continuous_within_at (dslope f a) s b ↔ continuous_within_at f s b :=
begin
  refine ⟨continuous_within_at.of_dslope, λ hc, _⟩,
  simp only [dslope, continuous_within_at_update_of_ne h],
  exact ((continuous_within_at_id.sub continuous_within_at_const).inv₀
      (sub_ne_zero.2 h)).smul (hc.sub continuous_within_at_const)
end

lemma continuous_at_dslope_of_ne (h : b ≠ a) : continuous_at (dslope f a) b ↔ continuous_at f b :=
by simp only [← continuous_within_at_univ, continuous_within_at_dslope_of_ne h]

lemma continuous_on_dslope (h : s ∈ 𝓝 a) :
  continuous_on (dslope f a) s ↔ continuous_on f s ∧ differentiable_at 𝕜 f a :=
begin
  refine ⟨λ hc, ⟨hc.of_dslope, continuous_at_dslope_same.1 $ hc.continuous_at h⟩, _⟩,
  rintro ⟨hc, hd⟩ x hx,
  rcases eq_or_ne x a with rfl | hne,
  exacts [(continuous_at_dslope_same.2 hd).continuous_within_at,
    (continuous_within_at_dslope_of_ne hne).2 (hc x hx)]
end

lemma differentiable_within_at.of_dslope (h : differentiable_within_at 𝕜 (dslope f a) s b) :
  differentiable_within_at 𝕜 f s b :=
by simpa only [id, sub_smul_dslope f a, sub_add_cancel]
  using ((differentiable_within_at_id.sub_const a).smul h).add_const (f a)

lemma differentiable_at.of_dslope (h : differentiable_at 𝕜 (dslope f a) b) :
  differentiable_at 𝕜 f b :=
differentiable_within_at_univ.1 h.differentiable_within_at.of_dslope

lemma differentiable_on.of_dslope (h : differentiable_on 𝕜 (dslope f a) s) :
  differentiable_on 𝕜 f s :=
λ x hx, (h x hx).of_dslope

lemma differentiable_within_at_dslope_of_ne (h : b ≠ a) :
  differentiable_within_at 𝕜 (dslope f a) s b ↔ differentiable_within_at 𝕜 f s b :=
begin
  refine ⟨differentiable_within_at.of_dslope, λ hd, _⟩,
  refine (((differentiable_within_at_id.sub_const a).inv
    (sub_ne_zero.2 h)).smul (hd.sub_const (f a))).congr_of_eventually_eq _ (dslope_of_ne _ h),
  refine (eq_on_dslope_slope _ _).eventually_eq_of_mem _,
  exact mem_nhds_within_of_mem_nhds (is_open_ne.mem_nhds h)
end

lemma differentiable_on_dslope_of_nmem (h : a ∉ s) :
  differentiable_on 𝕜 (dslope f a) s ↔ differentiable_on 𝕜 f s :=
forall_congr $ λ x, forall_congr $ λ hx, differentiable_within_at_dslope_of_ne $
  ne_of_mem_of_not_mem hx h

lemma differentiable_at_dslope_of_ne (h : b ≠ a) :
  differentiable_at 𝕜 (dslope f a) b ↔ differentiable_at 𝕜 f b :=
by simp only [← differentiable_within_at_univ,
  differentiable_within_at_dslope_of_ne h]<|MERGE_RESOLUTION|>--- conflicted
+++ resolved
@@ -20,11 +20,7 @@
 open_locale classical topological_space filter
 open function set filter
 
-<<<<<<< HEAD
 variables {𝕜 E : Type*} [nontrivially_normed_field 𝕜] [normed_add_comm_group E] [normed_space 𝕜 E]
-=======
-variables {𝕜 E : Type*} [nontrivially_normed_field 𝕜] [normed_group E] [normed_space 𝕜 E]
->>>>>>> 0179605f
 
 /-- `dslope f a b` is defined as `slope f a b = (b - a)⁻¹ • (f b - f a)` for `a ≠ b` and
 `deriv f a` for `a = b`. -/
