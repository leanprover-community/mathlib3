--- conflicted
+++ resolved
@@ -2128,14 +2128,6 @@
   fderiv 𝕜 (@inverse R _) x = - (lmul_right 𝕜 R ↑x⁻¹).comp (lmul_left 𝕜 R ↑x⁻¹) :=
 (has_fderiv_at_inverse x).fderiv
 
-<<<<<<< HEAD
-include 𝕜
-lemma continuous_at_inverse (x : units R) :
-  continuous_at inverse (x : R) :=
-(@differentiable_at_inverse 𝕜 _ R _ _ _ x).continuous_at
-
-=======
->>>>>>> 7e570ed1
 end algebra_inverse
 
 section continuous_linear_equiv
