/-
Copyright (c) 2020 Yury Kudryashov. All rights reserved.
Released under Apache 2.0 license as described in the file LICENSE.
Authors: Yury Kudryashov, Heather Macbeth.
-/
import analysis.calculus.times_cont_diff
import topology.local_homeomorph
import topology.metric_space.contracting

/-!
# Inverse function theorem

In this file we prove the inverse function theorem. It says that if a map `f : E → F`
has an invertible strict derivative `f'` at `a`, then it is locally invertible,
and the inverse function has derivative `f' ⁻¹`.

We define `has_strict_deriv_at.to_local_homeomorph` that repacks a function `f`
with a `hf : has_strict_fderiv_at f f' a`, `f' : E ≃L[𝕜] F`, into a `local_homeomorph`.
The `to_fun` of this `local_homeomorph` is `defeq` to `f`, so one can apply theorems
about `local_homeomorph` to `hf.to_local_homeomorph f`, and get statements about `f`.

Then we define `has_strict_fderiv_at.local_inverse` to be the `inv_fun` of this `local_homeomorph`,
and prove two versions of the inverse function theorem:

* `has_strict_fderiv_at.to_local_inverse`: if `f` has an invertible derivative `f'` at `a` in the
  strict sense (`hf`), then `hf.local_inverse f f' a` has derivative `f'.symm` at `f a` in the
  strict sense;

* `has_strict_fderiv_at.to_local_left_inverse`: if `f` has an invertible derivative `f'` at `a` in
  the strict sense and `g` is locally left inverse to `f` near `a`, then `g` has derivative
  `f'.symm` at `f a` in the strict sense.

In the one-dimensional case we reformulate these theorems in terms of `has_strict_deriv_at` and
`f'⁻¹`.

We also reformulate the theorems in terms of `times_cont_diff`, to give that `C^k` (respectively,
smooth) inputs give `C^k` (smooth) inverses.  These versions require that continuous
differentiability implies strict differentiability; this is false over a general field, true over
`ℝ` (the setting in which it is implemented here), and true but (TODO) not yet implemented over `ℂ`.

Some related theorems, providing the derivative and higher regularity assuming that we already know
the inverse function, are formulated in `fderiv.lean`, `deriv.lean`, and `times_cont_diff.lean`.

## Notations

In the section about `approximates_linear_on` we introduce some `local notation` to make formulas
shorter:

* by `N` we denote `∥f'⁻¹∥`;
* by `g` we denote the auxiliary contracting map `x ↦ x + f'.symm (y - f x)` used to prove that
  `{x | f x = y}` is nonempty.

## Tags

derivative, strictly differentiable, continuously differentiable, smooth, inverse function
-/

open function set filter metric
open_locale topological_space classical nnreal

noncomputable theory

variables {𝕜 : Type*} [nondiscrete_normed_field 𝕜]
variables {E : Type*} [normed_group E] [normed_space 𝕜 E]
variables {F : Type*} [normed_group F] [normed_space 𝕜 F]
variables {G : Type*} [normed_group G] [normed_space 𝕜 G]
variables {G' : Type*} [normed_group G'] [normed_space 𝕜 G']

open asymptotics filter metric set
open continuous_linear_map (id)

/-!
### Non-linear maps approximating close to affine maps

In this section we study a map `f` such that `∥f x - f y - f' (x - y)∥ ≤ c * ∥x - y∥` on an open set
`s`, where `f' : E ≃L[𝕜] F` is a continuous linear equivalence and `c < ∥f'⁻¹∥`. Maps of this type
behave like `f a + f' (x - a)` near each `a ∈ s`.

If `E` is a complete space, we prove that the image `f '' s` is open, and `f` is a homeomorphism
between `s` and `f '' s`. More precisely, we define `approximates_linear_on.to_local_homeomorph` to
be a `local_homeomorph` with `to_fun = f`, `source = s`, and `target = f '' s`.

Maps of this type naturally appear in the proof of the inverse function theorem (see next section),
and `approximates_linear_on.to_local_homeomorph` will imply that the locally inverse function
exists.

We define this auxiliary notion to split the proof of the inverse function theorem into small
lemmas. This approach makes it possible

- to prove a lower estimate on the size of the domain of the inverse function;

- to reuse parts of the proofs in the case if a function is not strictly differentiable. E.g., for a
  function `f : E × F → G` with estimates on `f x y₁ - f x y₂` but not on `f x₁ y - f x₂ y`.
-/

/-- We say that `f` approximates a continuous linear map `f'` on `s` with constant `c`,
if `∥f x - f y - f' (x - y)∥ ≤ c * ∥x - y∥` whenever `x, y ∈ s`.

This predicate is defined to facilitate the splitting of the inverse function theorem into small
lemmas. Some of these lemmas can be useful, e.g., to prove that the inverse function is defined
on a specific set. -/
def approximates_linear_on (f : E → F) (f' : E →L[𝕜] F) (s : set E) (c : ℝ≥0) : Prop :=
∀ (x ∈ s) (y ∈ s), ∥f x - f y - f' (x - y)∥ ≤ c * ∥x - y∥

namespace approximates_linear_on

variables [cs : complete_space E] {f : E → F}

/-! First we prove some properties of a function that `approximates_linear_on` a (not necessarily
invertible) continuous linear map. -/

section

variables {f' : E →L[𝕜] F} {s t : set E} {c c' : ℝ≥0}

theorem mono_num (hc : c ≤ c') (hf : approximates_linear_on f f' s c) :
  approximates_linear_on f f' s c' :=
λ x hx y hy, le_trans (hf x hx y hy) (mul_le_mul_of_nonneg_right hc $ norm_nonneg _)

theorem mono_set (hst : s ⊆ t) (hf : approximates_linear_on f f' t c) :
  approximates_linear_on f f' s c :=
λ x hx y hy, hf x (hst hx) y (hst hy)

lemma lipschitz_sub (hf : approximates_linear_on f f' s c) :
  lipschitz_with c (λ x : s, f x - f' x) :=
begin
  refine lipschitz_with.of_dist_le_mul (λ x y, _),
  rw [dist_eq_norm, subtype.dist_eq, dist_eq_norm],
  convert hf x x.2 y y.2 using 2,
  rw [f'.map_sub], abel
end

protected lemma lipschitz (hf : approximates_linear_on f f' s c) :
  lipschitz_with (nnnorm f' + c) (s.restrict f) :=
by simpa only [restrict_apply, add_sub_cancel'_right]
  using (f'.lipschitz.restrict s).add hf.lipschitz_sub

protected lemma continuous (hf : approximates_linear_on f f' s c) :
  continuous (s.restrict f) :=
hf.lipschitz.continuous

protected lemma continuous_on (hf : approximates_linear_on f f' s c) :
  continuous_on f s :=
continuous_on_iff_continuous_restrict.2 hf.continuous

end

/-!
From now on we assume that `f` approximates an invertible continuous linear map `f : E ≃L[𝕜] F`.

We also assume that either `E = {0}`, or `c < ∥f'⁻¹∥⁻¹`. We use `N` as an abbreviation for `∥f'⁻¹∥`.
-/

variables {f' : E ≃L[𝕜] F} {s : set E} {c : ℝ≥0}

local notation `N` := nnnorm (f'.symm : F →L[𝕜] E)

protected lemma antilipschitz (hf : approximates_linear_on f (f' : E →L[𝕜] F) s c)
  (hc : subsingleton E ∨ c < N⁻¹) :
  antilipschitz_with (N⁻¹ - c)⁻¹ (s.restrict f) :=
begin
  cases hc with hE hc,
  { haveI : subsingleton s := ⟨λ x y, subtype.eq $ @subsingleton.elim _ hE _ _⟩,
    exact antilipschitz_with.of_subsingleton },
  convert (f'.antilipschitz.restrict s).add_lipschitz_with hf.lipschitz_sub hc,
  simp [restrict]
end

protected lemma injective (hf : approximates_linear_on f (f' : E →L[𝕜] F) s c)
  (hc : subsingleton E ∨ c < N⁻¹) :
  injective (s.restrict f) :=
(hf.antilipschitz hc).injective

protected lemma inj_on (hf : approximates_linear_on f (f' : E →L[𝕜] F) s c)
  (hc : subsingleton E ∨ c < N⁻¹) :
  inj_on f s :=
inj_on_iff_injective.2 $ hf.injective hc

/-- A map approximating a linear equivalence on a set defines a local equivalence on this set.
Should not be used outside of this file, because it is superseded by `to_local_homeomorph` below.

This is a first step towards the inverse function. -/
def to_local_equiv (hf : approximates_linear_on f (f' : E →L[𝕜] F) s c)
  (hc : subsingleton E ∨ c < N⁻¹) : local_equiv E F :=
(hf.inj_on hc).to_local_equiv _ _

/-- The inverse function is continuous on `f '' s`. Use properties of `local_homeomorph` instead. -/
lemma inverse_continuous_on (hf : approximates_linear_on f (f' : E →L[𝕜] F) s c)
  (hc : subsingleton E ∨ c < N⁻¹) :
  continuous_on (hf.to_local_equiv hc).symm (f '' s) :=
begin
  apply continuous_on_iff_continuous_restrict.2,
  refine ((hf.antilipschitz hc).to_right_inv_on' _ (hf.to_local_equiv hc).right_inv').continuous,
  exact (λ x hx, (hf.to_local_equiv hc).map_target hx)
end

/-!
Now we prove that `f '' s` is an open set. This follows from the fact that the restriction of `f`
on `s` is an open map. More precisely, we show that the image of a closed ball $$\bar B(a, ε) ⊆ s$$
under `f` includes the closed ball $$\bar B\left(f(a), \frac{ε}{∥{f'}⁻¹∥⁻¹-c}\right)$$.

In order to do this, we introduce an auxiliary map $$g_y(x) = x + {f'}⁻¹ (y - f x)$$. Provided that
$$∥y - f a∥ ≤ \frac{ε}{∥{f'}⁻¹∥⁻¹-c}$$, we prove that $$g_y$$ contracts in $$\bar B(a, ε)$$ and `f`
sends the fixed point of $$g_y$$ to `y`.
-/

section

variables (f f')

/-- Iterations of this map converge to `f⁻¹ y`. The formula is very similar to the one
used in Newton's method, but we use the same `f'.symm` for all `y` instead of evaluating
the derivative at each point along the orbit. -/
def inverse_approx_map (y : F) (x : E) : E := x + f'.symm (y - f x)

end

section inverse_approx_map

variables (y : F) {x x' : E} {ε : ℝ}

local notation `g` := inverse_approx_map f f' y

lemma inverse_approx_map_sub (x x' : E) : g x - g x' = (x - x') - f'.symm (f x - f x') :=
by { simp only [inverse_approx_map, f'.symm.map_sub], abel }

lemma inverse_approx_map_dist_self (x : E) :
  dist (g x) x = dist (f'.symm $ f x) (f'.symm y) :=
by simp only [inverse_approx_map, dist_eq_norm, f'.symm.map_sub, add_sub_cancel', norm_sub_rev]

lemma inverse_approx_map_dist_self_le (x : E) :
  dist (g x) x ≤ N * dist (f x) y :=
by { rw inverse_approx_map_dist_self, exact f'.symm.lipschitz.dist_le_mul (f x) y }

lemma inverse_approx_map_fixed_iff {x : E} :
  g x = x ↔ f x = y :=
by rw [← dist_eq_zero, inverse_approx_map_dist_self, dist_eq_zero, f'.symm.injective.eq_iff]

lemma inverse_approx_map_contracts_on (hf : approximates_linear_on f (f' : E →L[𝕜] F) s c)
  {x x'} (hx : x ∈ s) (hx' : x' ∈ s) :
  dist (g x) (g x') ≤ N * c * dist x x' :=
begin
  rw [dist_eq_norm, dist_eq_norm, inverse_approx_map_sub, norm_sub_rev],
  suffices : ∥f'.symm (f x - f x' - f' (x - x'))∥ ≤ N * (c * ∥x - x'∥),
    by simpa only [f'.symm.map_sub, f'.symm_apply_apply, mul_assoc] using this,
  exact (f'.symm : F →L[𝕜] E).le_op_norm_of_le (hf x hx x' hx')
end

variable {y}

lemma inverse_approx_map_maps_to (hf : approximates_linear_on f (f' : E →L[𝕜] F) s c)
  (hc : subsingleton E ∨ c < N⁻¹) {b : E} (hb : b ∈ s) (hε : closed_ball b ε ⊆ s)
  (hy : y ∈ closed_ball (f b) ((N⁻¹ - c) * ε)) :
  maps_to g (closed_ball b ε) (closed_ball b ε) :=
begin
  cases hc with hE hc,
  { exactI λ x hx, subsingleton.elim x (g x) ▸ hx },
  assume x hx,
  simp only [mem_closed_ball] at hx hy ⊢,
  rw [dist_comm] at hy,
  calc dist (inverse_approx_map f f' y x) b ≤
    dist (inverse_approx_map f f' y x) (inverse_approx_map f f' y b) +
      dist (inverse_approx_map f f' y b) b : dist_triangle _ _ _
  ... ≤ N * c * dist x b + N * dist (f b) y :
    add_le_add (hf.inverse_approx_map_contracts_on y (hε hx) hb)
      (inverse_approx_map_dist_self_le _ _)
  ... ≤ N * c * ε + N * ((N⁻¹ - c) * ε) :
    add_le_add (mul_le_mul_of_nonneg_left hx (mul_nonneg (nnreal.coe_nonneg _) c.coe_nonneg))
      (mul_le_mul_of_nonneg_left hy (nnreal.coe_nonneg _))
  ... = N * (c + (N⁻¹ - c)) * ε : by simp only [mul_add, add_mul, mul_assoc]
  ... = ε : by { rw [add_sub_cancel'_right, mul_inv_cancel, one_mul],
    exact ne_of_gt (inv_pos.1 $ lt_of_le_of_lt c.coe_nonneg hc) }
end

end inverse_approx_map

include cs

variable {ε : ℝ}

theorem surj_on_closed_ball (hf : approximates_linear_on f (f' : E →L[𝕜] F) s c)
  (hc : subsingleton E ∨ c < N⁻¹) {b : E} (ε0 : 0 ≤ ε) (hε : closed_ball b ε ⊆ s) :
  surj_on f (closed_ball b ε) (closed_ball (f b) ((N⁻¹ - c) * ε)) :=
begin
  cases hc with hE hc,
  { resetI,
    haveI hF : subsingleton F := f'.symm.to_linear_equiv.to_equiv.subsingleton,
    intros y hy,
    exact ⟨b, mem_closed_ball_self ε0, subsingleton.elim _ _⟩ },
  intros y hy,
  have : contracting_with (N * c) ((hf.inverse_approx_map_maps_to (or.inr hc)
    (hε $ mem_closed_ball_self ε0) hε hy).restrict _ _ _),
  { split,
    { rwa [mul_comm, ← nnreal.lt_inv_iff_mul_lt],
      exact ne_of_gt (inv_pos.1 $ lt_of_le_of_lt c.coe_nonneg hc) },
    { exact lipschitz_with.of_dist_le_mul (λ x x', hf.inverse_approx_map_contracts_on
        y (hε x.mem) (hε x'.mem)) } },
  refine ⟨this.efixed_point' _ _ _ b (mem_closed_ball_self ε0) (edist_lt_top _ _), _, _⟩,
  { exact is_closed_ball.is_complete },
  { apply contracting_with.efixed_point_mem' },
  { exact (inverse_approx_map_fixed_iff y).1 (this.efixed_point_is_fixed_pt' _ _ _ _) }
end

section

variables (f s)

/-- Given a function `f` that approximates a linear equivalence on an open set `s`,
returns a local homeomorph with `to_fun = f` and `source = s`. -/
def to_local_homeomorph (hf : approximates_linear_on f (f' : E →L[𝕜] F) s c)
  (hc : subsingleton E ∨ c < N⁻¹) (hs : is_open s) : local_homeomorph E F :=
{ to_local_equiv := hf.to_local_equiv hc,
  open_source := hs,
  open_target :=
    begin
      cases hc with hE hc,
      { resetI,
        haveI hF : subsingleton F := f'.to_linear_equiv.to_equiv.symm.subsingleton,
        apply is_open_discrete },
      change is_open (f '' s),
      simp only [is_open_iff_mem_nhds, nhds_basis_closed_ball.mem_iff, ball_image_iff] at hs ⊢,
      intros x hx,
      rcases hs x hx with ⟨ε, ε0, hε⟩,
      refine ⟨(N⁻¹ - c) * ε, mul_pos (sub_pos.2 hc) ε0, _⟩,
      exact (hf.surj_on_closed_ball (or.inr hc) (le_of_lt ε0) hε).mono hε (subset.refl _)
    end,
  continuous_to_fun := hf.continuous_on,
  continuous_inv_fun := hf.inverse_continuous_on hc }

end

@[simp] lemma to_local_homeomorph_coe (hf : approximates_linear_on f (f' : E →L[𝕜] F) s c)
  (hc : subsingleton E ∨ c < N⁻¹) (hs : is_open s) :
  (hf.to_local_homeomorph f s hc hs : E → F) = f := rfl

@[simp] lemma to_local_homeomorph_source (hf : approximates_linear_on f (f' : E →L[𝕜] F) s c)
  (hc : subsingleton E ∨ c < N⁻¹) (hs : is_open s) :
  (hf.to_local_homeomorph f s hc hs).source = s := rfl

@[simp] lemma to_local_homeomorph_target (hf : approximates_linear_on f (f' : E →L[𝕜] F) s c)
  (hc : subsingleton E ∨ c < N⁻¹) (hs : is_open s) :
  (hf.to_local_homeomorph f s hc hs).target = f '' s := rfl

lemma closed_ball_subset_target (hf : approximates_linear_on f (f' : E →L[𝕜] F) s c)
  (hc : subsingleton E ∨ c < N⁻¹) (hs : is_open s) {b : E} (ε0 : 0 ≤ ε) (hε : closed_ball b ε ⊆ s) :
  closed_ball (f b) ((N⁻¹ - c) * ε) ⊆ (hf.to_local_homeomorph f s hc hs).target :=
(hf.surj_on_closed_ball hc ε0 hε).mono hε (subset.refl _)

end approximates_linear_on

/-!
### Inverse function theorem

Now we prove the inverse function theorem. Let `f : E → F` be a map defined on a complete vector
space `E`. Assume that `f` has an invertible derivative `f' : E ≃L[𝕜] F` at `a : E` in the strict
sense. Then `f` approximates `f'` in the sense of `approximates_linear_on` on an open neighborhood
of `a`, and we can apply `approximates_linear_on.to_local_homeomorph` to construct the inverse
function. -/

namespace has_strict_fderiv_at

/-- If `f` has derivative `f'` at `a` in the strict sense and `c > 0`, then `f` approximates `f'`
with constant `c` on some neighborhood of `a`. -/
lemma approximates_deriv_on_nhds {f : E → F} {f' : E →L[𝕜] F} {a : E}
  (hf : has_strict_fderiv_at f f' a) {c : ℝ≥0} (hc : subsingleton E ∨ 0 < c) :
  ∃ s ∈ 𝓝 a, approximates_linear_on f f' s c :=
begin
  cases hc with hE hc,
  { refine ⟨univ, mem_nhds_sets is_open_univ trivial, λ x hx y hy, _⟩,
    simp [@subsingleton.elim E hE x y] },
  have := hf.def hc,
  rw [nhds_prod_eq, filter.eventually, mem_prod_same_iff] at this,
  rcases this with ⟨s, has, hs⟩,
  exact ⟨s, has, λ x hx y hy, hs (mk_mem_prod hx hy)⟩
end

variables [cs : complete_space E] {f : E → F} {f' : E ≃L[𝕜] F} {a : E}

lemma approximates_deriv_on_open_nhds (hf : has_strict_fderiv_at f (f' : E →L[𝕜] F) a) :
  ∃ (s : set E) (hs : a ∈ s ∧ is_open s),
    approximates_linear_on f (f' : E →L[𝕜] F) s ((nnnorm (f'.symm : F →L[𝕜] E))⁻¹ / 2) :=
begin
  refine ((nhds_basis_opens a).exists_iff _).1 _,
  exact (λ s t, approximates_linear_on.mono_set),
  exact (hf.approximates_deriv_on_nhds $ f'.subsingleton_or_nnnorm_symm_pos.imp id $
    λ hf', nnreal.half_pos $ nnreal.inv_pos.2 $ hf')
end

include cs

variable (f)

/-- Given a function with an invertible strict derivative at `a`, returns a `local_homeomorph`
with `to_fun = f` and `a ∈ source`. This is a part of the inverse function theorem.
The other part `has_strict_fderiv_at.to_local_inverse` states that the inverse function
of this `local_homeomorph` has derivative `f'.symm`. -/
def to_local_homeomorph (hf : has_strict_fderiv_at f (f' : E →L[𝕜] F) a) : local_homeomorph E F :=
approximates_linear_on.to_local_homeomorph f
  (classical.some hf.approximates_deriv_on_open_nhds)
  (classical.some_spec hf.approximates_deriv_on_open_nhds).snd
  (f'.subsingleton_or_nnnorm_symm_pos.imp id $ λ hf', nnreal.half_lt_self $ ne_of_gt $
    nnreal.inv_pos.2 $ hf')
  (classical.some_spec hf.approximates_deriv_on_open_nhds).fst.2

variable {f}

@[simp] lemma to_local_homeomorph_coe (hf : has_strict_fderiv_at f (f' : E →L[𝕜] F) a) :
  (hf.to_local_homeomorph f : E → F) = f := rfl

lemma mem_to_local_homeomorph_source (hf : has_strict_fderiv_at f (f' : E →L[𝕜] F) a) :
  a ∈ (hf.to_local_homeomorph f).source :=
(classical.some_spec hf.approximates_deriv_on_open_nhds).fst.1

lemma image_mem_to_local_homeomorph_target (hf : has_strict_fderiv_at f (f' : E →L[𝕜] F) a) :
  f a ∈ (hf.to_local_homeomorph f).target :=
(hf.to_local_homeomorph f).map_source hf.mem_to_local_homeomorph_source

lemma map_nhds_eq (hf : has_strict_fderiv_at f (f' : E →L[𝕜] F) a) : map f (𝓝 a) = 𝓝 (f a) :=
(hf.to_local_homeomorph f).map_nhds_eq hf.mem_to_local_homeomorph_source

variables (f f' a)

/-- Given a function `f` with an invertible derivative, returns a function that is locally inverse
to `f`. -/
def local_inverse (hf : has_strict_fderiv_at f (f' : E →L[𝕜] F) a) : F → E :=
(hf.to_local_homeomorph f).symm

variables {f f' a}

lemma local_inverse_def (hf : has_strict_fderiv_at f (f' : E →L[𝕜] F) a) :
  hf.local_inverse f _ _ = (hf.to_local_homeomorph f).symm :=
rfl

lemma eventually_left_inverse (hf : has_strict_fderiv_at f (f' : E →L[𝕜] F) a) :
  ∀ᶠ x in 𝓝 a, hf.local_inverse f f' a (f x) = x :=
(hf.to_local_homeomorph f).eventually_left_inverse hf.mem_to_local_homeomorph_source

@[simp] lemma local_inverse_apply_image (hf : has_strict_fderiv_at f (f' : E →L[𝕜] F) a) :
  hf.local_inverse f f' a (f a) = a :=
hf.eventually_left_inverse.self_of_nhds

lemma eventually_right_inverse (hf : has_strict_fderiv_at f (f' : E →L[𝕜] F) a) :
  ∀ᶠ y in 𝓝 (f a), f (hf.local_inverse f f' a y) = y :=
(hf.to_local_homeomorph f).eventually_right_inverse' hf.mem_to_local_homeomorph_source

lemma local_inverse_continuous_at (hf : has_strict_fderiv_at f (f' : E →L[𝕜] F) a) :
  continuous_at (hf.local_inverse f f' a) (f a) :=
(hf.to_local_homeomorph f).continuous_at_symm hf.image_mem_to_local_homeomorph_target

lemma local_inverse_tendsto (hf : has_strict_fderiv_at f (f' : E →L[𝕜] F) a) :
  tendsto (hf.local_inverse f f' a) (𝓝 $ f a) (𝓝 a) :=
(hf.to_local_homeomorph f).tendsto_symm hf.mem_to_local_homeomorph_source

lemma local_inverse_unique (hf : has_strict_fderiv_at f (f' : E →L[𝕜] F) a) {g : F → E}
  (hg : ∀ᶠ x in 𝓝 a, g (f x) = x) :
  ∀ᶠ y in 𝓝 (f a), g y = local_inverse f f' a hf y :=
eventually_eq_of_left_inv_of_right_inv hg hf.eventually_right_inverse $
  (hf.to_local_homeomorph f).tendsto_symm hf.mem_to_local_homeomorph_source

/-- If `f` has an invertible derivative `f'` at `a` in the sense of strict differentiability `(hf)`,
then the inverse function `hf.local_inverse f` has derivative `f'.symm` at `f a`. -/
theorem to_local_inverse (hf : has_strict_fderiv_at f (f' : E →L[𝕜] F) a) :
  has_strict_fderiv_at (hf.local_inverse f f' a) (f'.symm : F →L[𝕜] E) (f a) :=
(hf.to_local_homeomorph f).has_strict_fderiv_at_symm hf.image_mem_to_local_homeomorph_target $
  by simpa [← local_inverse_def] using hf

/-- If `f : E → F` has an invertible derivative `f'` at `a` in the sense of strict differentiability
and `g (f x) = x` in a neighborhood of `a`, then `g` has derivative `f'.symm` at `f a`.

For a version assuming `f (g y) = y` and continuity of `g` at `f a` but not `[complete_space E]`
see `of_local_left_inverse`.  -/
theorem to_local_left_inverse (hf : has_strict_fderiv_at f (f' : E →L[𝕜] F) a) {g : F → E}
  (hg : ∀ᶠ x in 𝓝 a, g (f x) = x) :
  has_strict_fderiv_at g (f'.symm : F →L[𝕜] E) (f a) :=
hf.to_local_inverse.congr_of_eventually_eq $ (hf.local_inverse_unique hg).mono $ λ _, eq.symm

end has_strict_fderiv_at

/-- If a function has an invertible strict derivative at all points, then it is an open map. -/
lemma open_map_of_strict_fderiv [complete_space E] {f : E → F} {f' : E → E ≃L[𝕜] F}
  (hf : ∀ x, has_strict_fderiv_at f (f' x : E →L[𝕜] F) x) :
  is_open_map f :=
is_open_map_iff_nhds_le.2 $ λ x, (hf x).map_nhds_eq.ge

/-!
### Inverse function theorem, 1D case

In this case we prove a version of the inverse function theorem for maps `f : 𝕜 → 𝕜`.
We use `continuous_linear_equiv.units_equiv_aut` to translate `has_strict_deriv_at f f' a` and
`f' ≠ 0` into `has_strict_fderiv_at f (_ : 𝕜 ≃L[𝕜] 𝕜) a`.
-/

namespace has_strict_deriv_at

variables [cs : complete_space 𝕜] {f : 𝕜 → 𝕜} {f' a : 𝕜} (hf : has_strict_deriv_at f f' a)
  (hf' : f' ≠ 0)

include cs

variables (f f' a)

/-- A function that is inverse to `f` near `a`. -/
@[reducible] def local_inverse : 𝕜 → 𝕜 :=
(hf.has_strict_fderiv_at_equiv hf').local_inverse _ _ _

variables {f f' a}

lemma map_nhds_eq : map f (𝓝 a) = 𝓝 (f a) :=
(hf.has_strict_fderiv_at_equiv hf').map_nhds_eq

theorem to_local_inverse : has_strict_deriv_at (hf.local_inverse f f' a hf') f'⁻¹ (f a) :=
(hf.has_strict_fderiv_at_equiv hf').to_local_inverse

theorem to_local_left_inverse {g : 𝕜 → 𝕜} (hg : ∀ᶠ x in 𝓝 a, g (f x) = x) :
  has_strict_deriv_at g f'⁻¹ (f a) :=
(hf.has_strict_fderiv_at_equiv hf').to_local_left_inverse hg

end has_strict_deriv_at

/-- If a function has a non-zero strict derivative at all points, then it is an open map. -/
lemma open_map_of_strict_deriv [complete_space 𝕜] {f f' : 𝕜 → 𝕜}
  (hf : ∀ x, has_strict_deriv_at f (f' x) x) (h0 : ∀ x, f' x ≠ 0) :
  is_open_map f :=
<<<<<<< HEAD
begin
  refine open_map_of_strict_fderiv (λ x, (hf x).has_strict_fderiv_at_equiv _),
  sorry -- Why there is no `x` in the context?
end
=======
is_open_map_iff_nhds_le.2 $ λ x, ((hf x).map_nhds_eq (h0 x)).ge
>>>>>>> d1b580f1

/-!
### Inverse function theorem, smooth case

-/

namespace times_cont_diff_at
variables {E' : Type*} [normed_group E'] [normed_space ℝ E']
variables {F' : Type*} [normed_group F'] [normed_space ℝ F']
variables [complete_space E'] (f : E' → F') {f' : E' ≃L[ℝ] F'} {a : E'}

/-- Given a `times_cont_diff` function over `ℝ` with an invertible derivative at `a`, returns a
`local_homeomorph` with `to_fun = f` and `a ∈ source`. -/
def to_local_homeomorph
  {n : with_top ℕ} (hf : times_cont_diff_at ℝ n f a) (hf' : has_fderiv_at f (f' : E' →L[ℝ] F') a)
  (hn : 1 ≤ n) :
  local_homeomorph E' F' :=
(hf.has_strict_fderiv_at' hf' hn).to_local_homeomorph f

variable {f}

@[simp] lemma to_local_homeomorph_coe
  {n : with_top ℕ} (hf : times_cont_diff_at ℝ n f a) (hf' : has_fderiv_at f (f' : E' →L[ℝ] F') a)
  (hn : 1 ≤ n) :
  (hf.to_local_homeomorph f hf' hn : E' → F') = f := rfl

lemma mem_to_local_homeomorph_source
  {n : with_top ℕ} (hf : times_cont_diff_at ℝ n f a) (hf' : has_fderiv_at f (f' : E' →L[ℝ] F') a)
  (hn : 1 ≤ n) :
  a ∈ (hf.to_local_homeomorph f hf' hn).source :=
(hf.has_strict_fderiv_at' hf' hn).mem_to_local_homeomorph_source

lemma image_mem_to_local_homeomorph_target
  {n : with_top ℕ} (hf : times_cont_diff_at ℝ n f a) (hf' : has_fderiv_at f (f' : E' →L[ℝ] F') a)
  (hn : 1 ≤ n) :
  f a ∈ (hf.to_local_homeomorph f hf' hn).target :=
(hf.has_strict_fderiv_at' hf' hn).image_mem_to_local_homeomorph_target

/-- Given a `times_cont_diff` function over `ℝ` with an invertible derivative at `a`, returns a
function that is locally inverse to `f`. -/
def local_inverse
  {n : with_top ℕ} (hf : times_cont_diff_at ℝ n f a) (hf' : has_fderiv_at f (f' : E' →L[ℝ] F') a)
  (hn : 1 ≤ n) :
  F' → E' :=
(hf.has_strict_fderiv_at' hf' hn).local_inverse f f' a

lemma local_inverse_apply_image
  {n : with_top ℕ} (hf : times_cont_diff_at ℝ n f a) (hf' : has_fderiv_at f (f' : E' →L[ℝ] F') a)
  (hn : 1 ≤ n) :
  hf.local_inverse hf' hn (f a) = a :=
(hf.has_strict_fderiv_at' hf' hn).local_inverse_apply_image

/-- Given a `times_cont_diff` function over `ℝ` with an invertible derivative at `a`, the inverse
function (produced by `times_cont_diff.to_local_homeomorph`) is also `times_cont_diff`. -/
lemma to_local_inverse
  {n : with_top ℕ} (hf : times_cont_diff_at ℝ n f a) (hf' : has_fderiv_at f (f' : E' →L[ℝ] F') a)
  (hn : 1 ≤ n) :
  times_cont_diff_at ℝ n (hf.local_inverse hf' hn) (f a) :=
begin
  have := hf.local_inverse_apply_image hf' hn,
  apply (hf.to_local_homeomorph f hf' hn).times_cont_diff_at_symm
    (image_mem_to_local_homeomorph_target hf hf' hn),
  { convert hf' },
  { convert hf }
end

end times_cont_diff_at<|MERGE_RESOLUTION|>--- conflicted
+++ resolved
@@ -521,14 +521,7 @@
 lemma open_map_of_strict_deriv [complete_space 𝕜] {f f' : 𝕜 → 𝕜}
   (hf : ∀ x, has_strict_deriv_at f (f' x) x) (h0 : ∀ x, f' x ≠ 0) :
   is_open_map f :=
-<<<<<<< HEAD
-begin
-  refine open_map_of_strict_fderiv (λ x, (hf x).has_strict_fderiv_at_equiv _),
-  sorry -- Why there is no `x` in the context?
-end
-=======
 is_open_map_iff_nhds_le.2 $ λ x, ((hf x).map_nhds_eq (h0 x)).ge
->>>>>>> d1b580f1
 
 /-!
 ### Inverse function theorem, smooth case
