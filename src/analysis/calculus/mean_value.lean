--- conflicted
+++ resolved
@@ -933,27 +933,15 @@
 
 /-- Let `f : ℝ → ℝ` be a differentiable function. If `f'` is nonnegative, then
 `f` is a monotone function. -/
-<<<<<<< HEAD
 theorem monotone_of_deriv_nonneg {f : ℝ → ℝ} (hf : differentiable ℝ f) (hf' : ∀ x, 0 ≤ deriv f x) :
   monotone f :=
 monotone_on_univ.1 $ convex_univ.monotone_on_of_deriv_nonneg hf.continuous.continuous_on
   hf.differentiable_on (λ x _, hf' x)
-=======
-theorem monotone_on_of_deriv_nonneg {f : ℝ → ℝ} (hf : differentiable ℝ f)
-  (hf' : ∀ x, 0 ≤ deriv f x) :
-  monotone f :=
-λ x y hxy, convex_univ.monotone_on_of_deriv_nonneg hf.continuous.continuous_on hf.differentiable_on
-  (λ x _, hf' x) x y trivial trivial hxy
->>>>>>> 2fd713a7
 
 /-- Let `f` be a function continuous on a convex (or, equivalently, connected) subset `D`
 of the real line. If `f` is differentiable on the interior of `D` and `f'` is negative, then
 `f` is a strictly antitone function on `D`. -/
-<<<<<<< HEAD
 theorem convex.strict_anti_on_of_deriv_neg {D : set ℝ} (hD : convex ℝ D) {f : ℝ → ℝ}
-=======
-theorem convex.strict_anti_of_deriv_neg {D : set ℝ} (hD : convex ℝ D) {f : ℝ → ℝ}
->>>>>>> 2fd713a7
   (hf : continuous_on f D) (hf' : differentiable_on ℝ f (interior D))
   (hf'_neg : ∀ x ∈ interior D, deriv f x < 0) :
   strict_anti_on f D :=
@@ -964,24 +952,14 @@
 `f` is a strictly antitone function. -/
 theorem strict_anti_of_deriv_neg {f : ℝ → ℝ} (hf : differentiable ℝ f)
   (hf' : ∀ x, deriv f x < 0) :
-<<<<<<< HEAD
   strict_anti f :=
 strict_anti_on_univ.1 $ convex_univ.strict_anti_on_of_deriv_neg hf.continuous.continuous_on
   hf.differentiable_on (λ x _, hf' x)
-=======
-  ∀ ⦃x y⦄, x < y → f y < f x :=
-λ x y hxy, convex_univ.strict_anti_of_deriv_neg hf.continuous.continuous_on hf.differentiable_on
-  (λ x _, hf' x) x y trivial trivial hxy
->>>>>>> 2fd713a7
 
 /-- Let `f` be a function continuous on a convex (or, equivalently, connected) subset `D`
 of the real line. If `f` is differentiable on the interior of `D` and `f'` is nonpositive, then
 `f` is an antitone function on `D`. -/
-<<<<<<< HEAD
 theorem convex.antitone_on_of_deriv_nonpos {D : set ℝ} (hD : convex ℝ D) {f : ℝ → ℝ}
-=======
-protected theorem convex.antitone_on_of_deriv_nonpos {D : set ℝ} (hD : convex ℝ D) {f : ℝ → ℝ}
->>>>>>> 2fd713a7
   (hf : continuous_on f D) (hf' : differentiable_on ℝ f (interior D))
   (hf'_nonpos : ∀ x ∈ interior D, deriv f x ≤ 0) :
   antitone_on f D :=
@@ -990,18 +968,10 @@
 
 /-- Let `f : ℝ → ℝ` be a differentiable function. If `f'` is nonpositive, then
 `f` is an antitone function. -/
-<<<<<<< HEAD
 theorem antitone_of_deriv_nonpos {f : ℝ → ℝ} (hf : differentiable ℝ f) (hf' : ∀ x, deriv f x ≤ 0) :
   antitone f :=
 antitone_on_univ.1 $ convex_univ.antitone_on_of_deriv_nonpos hf.continuous.continuous_on
   hf.differentiable_on (λ x _, hf' x)
-=======
-theorem antitone_of_deriv_nonpos {f : ℝ → ℝ} (hf : differentiable ℝ f)
-  (hf' : ∀ x, deriv f x ≤ 0) :
-  ∀ ⦃x y⦄, x ≤ y → f y ≤ f x :=
-λ x y hxy, convex_univ.antitone_on_of_deriv_nonpos hf.continuous.continuous_on hf.differentiable_on
-  (λ x _, hf' x) x y trivial trivial hxy
->>>>>>> 2fd713a7
 
 /-- If a function `f` is continuous on a convex set `D ⊆ ℝ`, is differentiable on its interior,
 and `f'` is monotone on the interior, then `f` is convex on `D`. -/
@@ -1051,15 +1021,9 @@
 
 /-- If a function `f` is differentiable and `f'` is antitone on `ℝ` then `f` is concave. -/
 theorem antitone.concave_on_univ {f : ℝ → ℝ} (hf : differentiable ℝ f)
-<<<<<<< HEAD
   (hf'_anti : antitone (deriv f)) : concave_on ℝ univ f :=
 concave_on_of_deriv_antitone_on convex_univ hf.continuous.continuous_on hf.differentiable_on
   (hf'_anti.antitone_on _)
-=======
-  (hf'_anti : ∀⦃a b⦄, a ≤ b → (deriv f) b ≤ (deriv f) a) : concave_on ℝ univ f :=
-concave_on_of_deriv_antitone convex_univ hf.continuous.continuous_on hf.differentiable_on
-  (λ x y _ _ h, hf'_anti h)
->>>>>>> 2fd713a7
 
 /-- If a function `f` is continuous on a convex set `D ⊆ ℝ`, is twice differentiable on its
 interior, and `f''` is nonnegative on the interior, then `f` is convex on `D`. -/
@@ -1068,16 +1032,8 @@
   (hf'' : differentiable_on ℝ (deriv f) (interior D))
   (hf''_nonneg : ∀ x ∈ interior D, 0 ≤ (deriv^[2] f x)) :
   convex_on ℝ D f :=
-<<<<<<< HEAD
-convex_on_of_deriv_monotone_on hD hf hf' $ λ x hx y hy hxy,
-hD.interior.monotone_on_of_deriv_nonneg hf''.continuous_on (by rwa interior_interior)
-  (by rwa interior_interior) hx hy hxy
-=======
-convex_on_of_deriv_mono hD hf hf' $
-assume x y hx hy hxy,
-hD.interior.monotone_on_of_deriv_nonneg hf''.continuous_on (by rwa [interior_interior])
-  (by rwa [interior_interior]) _ _ hx hy hxy
->>>>>>> 2fd713a7
+convex_on_of_deriv_monotone_on hD hf hf' $ hD.interior.monotone_on_of_deriv_nonneg
+  hf''.continuous_on (by rwa interior_interior) (by rwa interior_interior)
 
 /-- If a function `f` is continuous on a convex set `D ⊆ ℝ`, is twice differentiable on its
 interior, and `f''` is nonpositive on the interior, then `f` is concave on `D`. -/
@@ -1086,16 +1042,8 @@
   (hf'' : differentiable_on ℝ (deriv f) (interior D))
   (hf''_nonpos : ∀ x ∈ interior D, (deriv^[2] f x) ≤ 0) :
   concave_on ℝ D f :=
-<<<<<<< HEAD
-concave_on_of_deriv_antitone_on hD hf hf' $ λ x hx y hy hxy,
-hD.interior.antitone_on_of_deriv_nonpos hf''.continuous_on (by rwa [interior_interior])
-  (by rwa [interior_interior]) hx hy hxy
-=======
-concave_on_of_deriv_antitone hD hf hf' $
-assume x y hx hy hxy,
-hD.interior.antitone_on_of_deriv_nonpos hf''.continuous_on (by rwa [interior_interior])
-  (by rwa [interior_interior]) _ _ hx hy hxy
->>>>>>> 2fd713a7
+concave_on_of_deriv_antitone_on hD hf hf' $ hD.interior.antitone_on_of_deriv_nonpos
+  hf''.continuous_on (by rwa interior_interior) (by rwa interior_interior) hx hy hxy
 
 /-- If a function `f` is twice differentiable on a open convex set `D ⊆ ℝ` and
 `f''` is nonnegative on `D`, then `f` is convex on `D`. -/
