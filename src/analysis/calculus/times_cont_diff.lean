--- conflicted
+++ resolved
@@ -2381,14 +2381,8 @@
   -- `E →L[𝕜] E`
   let O₁ : (E →L[𝕜] E) → (F →L[𝕜] E) := λ f, f.comp (e.symm : (F →L[𝕜] E)),
   let O₂ : (E →L[𝕜] F) → (E →L[𝕜] E) := λ f, (e.symm : (F →L[𝕜] E)).comp f,
-<<<<<<< HEAD
-  have : continuous_linear_map.inverse = O₁ ∘ ring.inverse ∘ O₂,
-  { funext f,
-    rw to_ring_inverse e },
-=======
   have : continuous_linear_map.inverse = O₁ ∘ ring.inverse ∘ O₂ :=
     funext (to_ring_inverse e),
->>>>>>> c2b7b462
   rw this,
   -- `O₁` and `O₂` are `times_cont_diff`, so we reduce to proving that `ring.inverse` is `times_cont_diff`
   have h₁ : times_cont_diff 𝕜 n O₁,
@@ -2399,15 +2393,8 @@
   -- this works differently depending on whether or not `E` is `nontrivial` (the condition for
   -- `E →L[𝕜] E` to be a `normed_algebra`)
   cases subsingleton_or_nontrivial E with _i _i; resetI,
-<<<<<<< HEAD
-  { 
-convert @times_cont_diff_at_const _ _ _ _ _ _ _ _ _ _ (0 :  E →L[𝕜] E),
-    ext,
-    simp, exact 0 },
-=======
   { rw [subsingleton.elim ring.inverse (λ _, (0 : E →L[𝕜] E))],
     exact times_cont_diff_at_const },
->>>>>>> c2b7b462
   { convert times_cont_diff_at_ring_inverse 𝕜 (E →L[𝕜] E) 1,
     simp [O₂],
     refl },
