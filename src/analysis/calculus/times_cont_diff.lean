/-
Copyright (c) 2019 Sébastien Gouëzel. All rights reserved.
Released under Apache 2.0 license as described in the file LICENSE.
Authors: Sébastien Gouëzel
-/
import analysis.calculus.mean_value

/-!
# Higher differentiability

A function is `C^1` on a domain if it is differentiable there, and its derivative is continuous.
By induction, it is `C^n` if it is `C^{n-1}` and its (n-1)-th derivative is `C^1` there or,
equivalently, if it is `C^1` and its derivative is `C^{n-1}`.
Finally, it is `C^∞` if it is `C^n` for all n.

We formalize these notions by defining iteratively the `n+1`-th derivative of a function as the
derivative of the `n`-th derivative. It is called `iterated_fderiv 𝕜 n f x` where `𝕜` is the
field, `n` is the number of iterations, `f` is the function and `x` is the point, and it is given
as an `n`-multilinear map. We also define a version `iterated_fderiv_within` relative to a domain,
as well as predicates `times_cont_diff_within_at`, `times_cont_diff_at`, `times_cont_diff_on` and
`times_cont_diff` saying that the function is `C^n` within a set at a point, at a point, on a set
and on the whole space respectively.

To avoid the issue of choice when choosing a derivative in sets where the derivative is not
necessarily unique, `times_cont_diff_on` is not defined directly in terms of the
regularity of the specific choice `iterated_fderiv_within 𝕜 n f s` inside `s`, but in terms of the
existence of a nice sequence of derivatives, expressed with a predicate
`has_ftaylor_series_up_to_on`.

We prove basic properties of these notions.

## Main definitions and results
Let `f : E → F` be a map between normed vector spaces over a nondiscrete normed field `𝕜`.

* `formal_multilinear_series 𝕜 E F`: a family of `n`-multilinear maps for all `n`, designed to
  model the sequence of derivatives of a function.
* `has_ftaylor_series_up_to n f p`: expresses that the formal multilinear series `p` is a sequence
  of iterated derivatives of `f`, up to the `n`-th term (where `n` is a natural number or `∞`).
* `has_ftaylor_series_up_to_on n f p s`: same thing, but inside a set `s`. The notion of derivative
  is now taken inside `s`. In particular, derivatives don't have to be unique.
* `times_cont_diff 𝕜 n f`: expresses that `f` is `C^n`, i.e., it admits a Taylor series up to
  rank `n`.
* `times_cont_diff_on 𝕜 n f s`: expresses that `f` is `C^n` in `s`.
* `times_cont_diff_at 𝕜 n f x`: expresses that `f` is `C^n` around `x`.
* `times_cont_diff_within_at 𝕜 n f s x`: expresses that `f` is `C^n` around `x` within the set `s`.
* `iterated_fderiv_within 𝕜 n f s x` is an `n`-th derivative of `f` over the field `𝕜` on the
  set `s` at the point `x`. It is a continuous multilinear map from `E^n` to `F`, defined as a
  derivative within `s` of `iterated_fderiv_within 𝕜 (n-1) f s` if one exists, and `0` otherwise.
* `iterated_fderiv 𝕜 n f x` is the `n`-th derivative of `f` over the field `𝕜` at the point `x`.
  It is a continuous multilinear map from `E^n` to `F`, defined as a derivative of
  `iterated_fderiv 𝕜 (n-1) f` if one exists, and `0` otherwise.

In sets of unique differentiability, `times_cont_diff_on 𝕜 n f s` can be expressed in terms of the
properties of `iterated_fderiv_within 𝕜 m f s` for `m ≤ n`. In the whole space,
`times_cont_diff 𝕜 n f` can be expressed in terms of the properties of `iterated_fderiv 𝕜 m f`
for `m ≤ n`.

We also prove that the usual operations (addition, multiplication, difference, composition, and
so on) preserve `C^n` functions.

## Implementation notes

The definitions in this file are designed to work on any field `𝕜`. They are sometimes slightly more
complicated than the naive definitions one would guess from the intuition over the real or complex
numbers, but they are designed to circumvent the lack of gluing properties and partitions of unity
in general. In the usual situations, they coincide with the usual definitions.

### Definition of `C^n` functions in domains

One could define `C^n` functions in a domain `s` by fixing an arbitrary choice of derivatives (this
is what we do with `iterated_fderiv_within`) and requiring that all these derivatives up to `n` are
continuous. If the derivative is not unique, this could lead to strange behavior like two `C^n`
functions `f` and `g` on `s` whose sum is not `C^n`. A better definition is thus to say that a
function is `C^n` inside `s` if it admits a sequence of derivatives up to `n` inside `s`.

This definition still has the problem that a function which is locally `C^n` would not need to
be `C^n`, as different choices of sequences of derivatives around different points might possibly
not be glued together to give a globally defined sequence of derivatives. (Note that this issue
can not happen over reals, thanks to partition of unity, but the behavior over a general field is
not so clear, and we want a definition for general fields). Also, there are locality
problems for the order parameter: one could image a function which, for each `n`, has a nice
sequence of derivatives up to order `n`, but they do not coincide for varying `n` and can therefore
not be  glued to give rise to an infinite sequence of derivatives. This would give a function
which is `C^n` for all `n`, but not `C^∞`. We solve this issue by putting locality conditions
in space and order in our definition of `times_cont_diff_within_at` and `times_cont_diff_on`.
The resulting definition is slightly more complicated to work with (in fact not so much), but it
gives rise to completely satisfactory theorems.

For instance, with this definition, a real function which is `C^m` (but not better) on `(-1/m, 1/m)`
for each natural `m` is by definition `C^∞` at `0`.

There is another issue with the definition of `times_cont_diff_within_at 𝕜 n f s x`. We can
require the existence and good behavior of derivatives up to order `n` on a neighborhood of `x`
within `s`. However, this does not imply continuity or differentiability within `s`of the function
at `x`. Therefore, we require such existence and good behavior on a neighborhood of `x` within
`s ∪ {x}` (which appears as `insert x s` in this file).

### Side of the composition, and universe issues

With a naïve direct definition, the `n`-th derivative of a function belongs to the space
`E →L[𝕜] (E →L[𝕜] (E ... F)...)))` where there are n iterations of `E →L[𝕜]`. This space
may also be seen as the space of continuous multilinear functions on `n` copies of `E` with
values in `F`, by uncurrying. This is the point of view that is usually adopted in textbooks,
and that we also use. This means that the definition and the first proofs are slightly involved,
as one has to keep track of the uncurrying operation. The uncurrying can be done from the
left or from the right, amounting to defining the `n+1`-th derivative either as the derivative of
the `n`-th derivative, or as the `n`-th derivative of the derivative.
For proofs, it would be more convenient to use the latter approach (from the right),
as it means to prove things at the `n+1`-th step we only need to understand well enough the
derivative in `E →L[𝕜] F` (contrary to the approach from the left, where one would need to know
enough on the `n`-th derivative to deduce things on the `n+1`-th derivative).

However, the definition from the right leads to a universe polymorphism problem: if we define
`iterated_fderiv 𝕜 (n + 1) f x = iterated_fderiv 𝕜 n (fderiv 𝕜 f) x` by induction, we need to
generalize over all spaces (as `f` and `fderiv 𝕜 f` don't take values in the same space). It is
only possible to generalize over all spaces in some fixed universe in an inductive definition.
For `f : E → F`, then `fderiv 𝕜 f` is a map `E → (E →L[𝕜] F)`. Therefore, the definition will only
work if `F` and `E →L[𝕜] F` are in the same universe.

This issue does not appear with the definition from the left, where one does not need to generalize
over all spaces. Therefore, we use the definition from the left. This means some proofs later on
become a little bit more complicated: to prove that a function is `C^n`, the most efficient approach
is to exhibit a formula for its `n`-th derivative and prove it is continuous (contrary to the
inductive approach where one would prove smoothness statements without giving a formula for the
derivative). In the end, this approach is still satisfactory as it is good to have formulas for the
iterated derivatives in various constructions.

One point where we depart from this explicit approach is in the proof of smoothness of a
composition: there is a formula for the `n`-th derivative of a composition (Faà di Bruno's formula),
but it is very complicated and barely usable, while the inductive proof is very simple. Thus, we
give the inductive proof. As explained above, it works by generalizing over the target space, hence
it only works well if all spaces belong to the same universe. To get the general version, we lift
things to a common universe using a trick.

### Variables management

The textbook definitions and proofs use various identifications and abuse of notations, for instance
when saying that the natural space in which the derivative lives, i.e.,
`E →L[𝕜] (E →L[𝕜] ( ... →L[𝕜] F))`, is the same as a space of multilinear maps. When doing things
formally, we need to provide explicit maps for these identifications, and chase some diagrams to see
everything is compatible with the identifications. In particular, one needs to check that taking the
derivative and then doing the identification, or first doing the identification and then taking the
derivative, gives the same result. The key point for this is that taking the derivative commutes
with continuous linear equivalences. Therefore, we need to implement all our identifications with
continuous linear equivs.

## Notations

We use the notation `E [×n]→L[𝕜] F` for the space of continuous multilinear maps on `E^n` with
values in `F`. This is the space in which the `n`-th derivative of a function from `E` to `F` lives.

In this file, we denote `⊤ : with_top ℕ` with `∞`.

## Tags

derivative, differentiability, higher derivative, `C^n`, multilinear, Taylor series, formal series
-/

noncomputable theory
open_locale classical

local notation `∞` := (⊤ : with_top ℕ)

universes u v w

local attribute [instance, priority 1001]
normed_group.to_add_comm_group normed_space.to_semimodule add_comm_group.to_add_comm_monoid

open set fin
open_locale topological_space

variables {𝕜 : Type*} [nondiscrete_normed_field 𝕜]
{E : Type*} [normed_group E] [normed_space 𝕜 E]
{F : Type*} [normed_group F] [normed_space 𝕜 F]
{G : Type*} [normed_group G] [normed_space 𝕜 G]
{s s₁ t u : set E} {f f₁ : E → F} {g : F → G} {x : E} {c : F}
{b : E × F → G}

/-- A formal multilinear series over a field `𝕜`, from `E` to `F`, is given by a family of
multilinear maps from `E^n` to `F` for all `n`. -/
@[derive add_comm_group]
def formal_multilinear_series
  (𝕜 : Type*) [nondiscrete_normed_field 𝕜]
  (E : Type*) [normed_group E] [normed_space 𝕜 E]
  (F : Type*) [normed_group F] [normed_space 𝕜 F] :=
Π (n : ℕ), (E [×n]→L[𝕜] F)

instance : inhabited (formal_multilinear_series 𝕜 E F) := ⟨0⟩

section module
/- `derive` is not able to find the module structure, probably because Lean is confused by the
dependent types. We register it explicitly. -/
local attribute [reducible] formal_multilinear_series

instance : module 𝕜 (formal_multilinear_series 𝕜 E F) :=
begin
  letI : ∀ n, module 𝕜 (continuous_multilinear_map 𝕜 (λ (i : fin n), E) F) :=
    λ n, by apply_instance,
  apply_instance
end

end module

namespace formal_multilinear_series

variables (p : formal_multilinear_series 𝕜 E F)

/-- Forgetting the zeroth term in a formal multilinear series, and interpreting the following terms
as multilinear maps into `E →L[𝕜] F`. If `p` corresponds to the Taylor series of a function, then
`p.shift` is the Taylor series of the derivative of the function. -/
def shift : formal_multilinear_series 𝕜 E (E →L[𝕜] F) :=
λn, (p n.succ).curry_right

/-- Adding a zeroth term to a formal multilinear series taking values in `E →L[𝕜] F`. This
corresponds to starting from a Taylor series for the derivative of a function, and building a Taylor
series for the function itself. -/
def unshift (q : formal_multilinear_series 𝕜 E (E →L[𝕜] F)) (z : F) :
  formal_multilinear_series 𝕜 E F
| 0       := (continuous_multilinear_curry_fin0 𝕜 E F).symm z
| (n + 1) := (continuous_multilinear_curry_right_equiv 𝕜 (λ (i : fin (n + 1)), E) F) (q n)

/-- Convenience congruence lemma stating in a dependent setting that, if the arguments to a formal
multilinear series are equal, then the values are also equal. -/
lemma congr (p : formal_multilinear_series 𝕜 E F) {m n : ℕ} {v : fin m → E} {w : fin n → E}
  (h1 : m = n) (h2 : ∀ (i : ℕ) (him : i < m) (hin : i < n), v ⟨i, him⟩ = w ⟨i, hin⟩) :
  p m v = p n w :=
by { cases h1, congr, ext ⟨i, hi⟩, exact h2 i hi hi }

end formal_multilinear_series


/-! ### Functions with a Taylor series on a domain -/

variable {p : E → formal_multilinear_series 𝕜 E F}

/-- `has_ftaylor_series_up_to_on n f p s` registers the fact that `p 0 = f` and `p (m+1)` is a
derivative of `p m` for `m < n`, and is continuous for `m ≤ n`. This is a predicate analogous to
`has_fderiv_within_at` but for higher order derivatives. -/
structure has_ftaylor_series_up_to_on (n : with_top ℕ)
  (f : E → F) (p : E → formal_multilinear_series 𝕜 E F) (s : set E) : Prop :=
(zero_eq       : ∀ x ∈ s, (p x 0).uncurry0 = f x)
(fderiv_within : ∀ (m : ℕ) (hm : (m : with_top ℕ) < n), ∀ x ∈ s,
   has_fderiv_within_at (λ y, p y m) (p x m.succ).curry_left s x)
(cont          : ∀ (m : ℕ) (hm : (m : with_top ℕ) ≤ n), continuous_on (λ x, p x m) s)

lemma has_ftaylor_series_up_to_on.zero_eq' {n : with_top ℕ}
  (h : has_ftaylor_series_up_to_on n f p s) {x : E} (hx : x ∈ s) :
  p x 0 = (continuous_multilinear_curry_fin0 𝕜 E F).symm (f x) :=
by { rw ← h.zero_eq x hx, symmetry, exact continuous_multilinear_map.uncurry0_curry0 _ }

/-- If two functions coincide on a set `s`, then a Taylor series for the first one is as well a
Taylor series for the second one. -/
lemma has_ftaylor_series_up_to_on.congr {n : with_top ℕ}
  (h : has_ftaylor_series_up_to_on n f p s) (h₁ : ∀ x ∈ s, f₁ x = f x) :
  has_ftaylor_series_up_to_on n f₁ p s :=
begin
  refine ⟨λ x hx, _, h.fderiv_within, h.cont⟩,
  rw h₁ x hx,
  exact h.zero_eq x hx
end

lemma has_ftaylor_series_up_to_on.mono {n : with_top ℕ}
  (h : has_ftaylor_series_up_to_on n f p s) {t : set E} (hst : t ⊆ s) :
  has_ftaylor_series_up_to_on n f p t :=
⟨λ x hx, h.zero_eq x (hst hx),
λ m hm x hx, (h.fderiv_within m hm x (hst hx)).mono hst,
λ m hm, (h.cont m hm).mono hst⟩

lemma has_ftaylor_series_up_to_on.of_le {m n : with_top ℕ}
  (h : has_ftaylor_series_up_to_on n f p s) (hmn : m ≤ n) :
  has_ftaylor_series_up_to_on m f p s :=
⟨h.zero_eq,
λ k hk x hx, h.fderiv_within k (lt_of_lt_of_le hk hmn) x hx,
λ k hk, h.cont k (le_trans hk hmn)⟩

lemma has_ftaylor_series_up_to_on.continuous_on {n : with_top ℕ}
  (h : has_ftaylor_series_up_to_on n f p s) : continuous_on f s :=
begin
  have := (h.cont 0 bot_le).congr (λ x hx, (h.zero_eq' hx).symm),
  rwa continuous_linear_equiv.comp_continuous_on_iff at this
end

lemma has_ftaylor_series_up_to_on_zero_iff :
  has_ftaylor_series_up_to_on 0 f p s ↔ continuous_on f s ∧ (∀ x ∈ s, (p x 0).uncurry0 = f x) :=
begin
  refine ⟨λ H, ⟨H.continuous_on, H.zero_eq⟩,
          λ H, ⟨H.2, λ m hm, false.elim (not_le.2 hm bot_le), _⟩⟩,
  assume m hm,
  have : (m : with_top ℕ) = ((0 : ℕ) : with_bot ℕ) := le_antisymm hm bot_le,
  rw with_top.coe_eq_coe at this,
  rw this,
  have : ∀ x ∈ s, p x 0 = (continuous_multilinear_curry_fin0 𝕜 E F).symm (f x),
    by { assume x hx, rw ← H.2 x hx, symmetry, exact continuous_multilinear_map.uncurry0_curry0 _ },
  rw [continuous_on_congr this, continuous_linear_equiv.comp_continuous_on_iff],
  exact H.1
end

lemma has_ftaylor_series_up_to_on_top_iff :
  (has_ftaylor_series_up_to_on ∞ f p s) ↔ (∀ (n : ℕ), has_ftaylor_series_up_to_on n f p s) :=
begin
  split,
  { assume H n, exact H.of_le le_top },
  { assume H,
    split,
    { exact (H 0).zero_eq },
    { assume m hm,
      apply (H m.succ).fderiv_within m (with_top.coe_lt_coe.2 (lt_add_one m)) },
    { assume m hm,
      apply (H m).cont m (le_refl _) } }
end

/-- If a function has a Taylor series at order at least `1`, then the term of order `1` of this
series is a derivative of `f`. -/
lemma has_ftaylor_series_up_to_on.has_fderiv_within_at {n : with_top ℕ}
  (h : has_ftaylor_series_up_to_on n f p s) (hn : 1 ≤ n) (hx : x ∈ s) :
  has_fderiv_within_at f (continuous_multilinear_curry_fin1 𝕜 E F (p x 1)) s x :=
begin
  have A : ∀ y ∈ s, f y = (continuous_multilinear_curry_fin0 𝕜 E F) (p y 0),
  { assume y hy, rw ← h.zero_eq y hy, refl },
  suffices H : has_fderiv_within_at
      (λ y, continuous_multilinear_curry_fin0 𝕜 E F (p y 0))
      (continuous_multilinear_curry_fin1 𝕜 E F (p x 1)) s x,
    by exact H.congr A (A x hx),
  rw continuous_linear_equiv.comp_has_fderiv_within_at_iff',
  have : ((0 : ℕ) : with_top ℕ) < n :=
    lt_of_lt_of_le (with_top.coe_lt_coe.2 zero_lt_one) hn,
  convert h.fderiv_within _ this x hx,
  ext y v,
  change (p x 1) (snoc 0 y) = (p x 1) (cons y v),
  unfold_coes,
  congr,
  ext i,
  have : i = 0 := subsingleton.elim i 0,
  rw this,
  refl
end

lemma has_ftaylor_series_up_to_on.differentiable_on {n : with_top ℕ}
  (h : has_ftaylor_series_up_to_on n f p s) (hn : 1 ≤ n) : differentiable_on 𝕜 f s :=
λ x hx, (h.has_fderiv_within_at hn hx).differentiable_within_at

/-- `p` is a Taylor series of `f` up to `n+1` if and only if `p` is a Taylor series up to `n`, and
`p (n + 1)` is a derivative of `p n`. -/
theorem has_ftaylor_series_up_to_on_succ_iff_left {n : ℕ} :
  has_ftaylor_series_up_to_on (n + 1) f p s ↔
  has_ftaylor_series_up_to_on n f p s
  ∧ (∀ x ∈ s, has_fderiv_within_at (λ y, p y n) (p x n.succ).curry_left s x)
  ∧ continuous_on (λ x, p x (n + 1)) s :=
begin
  split,
  { assume h,
    exact ⟨h.of_le (with_top.coe_le_coe.2 (nat.le_succ n)),
           h.fderiv_within _ (with_top.coe_lt_coe.2 (lt_add_one n)),
           h.cont (n + 1) (le_refl _)⟩ },
  { assume h,
    split,
    { exact h.1.zero_eq },
    { assume m hm,
      by_cases h' : m < n,
      { exact h.1.fderiv_within m (with_top.coe_lt_coe.2 h') },
      { have : m = n := nat.eq_of_lt_succ_of_not_lt (with_top.coe_lt_coe.1 hm) h',
        rw this,
        exact h.2.1 } },
    { assume m hm,
      by_cases h' : m ≤ n,
      { apply h.1.cont m (with_top.coe_le_coe.2 h') },
      { have : m = (n + 1) := le_antisymm (with_top.coe_le_coe.1 hm) (not_le.1 h'),
        rw this,
        exact h.2.2 } } }
end

/-- `p` is a Taylor series of `f` up to `n+1` if and only if `p.shift` is a Taylor series up to `n`
for `p 1`, which is a derivative of `f`. -/
theorem has_ftaylor_series_up_to_on_succ_iff_right {n : ℕ} :
  has_ftaylor_series_up_to_on ((n + 1) : ℕ) f p s ↔
  (∀ x ∈ s, (p x 0).uncurry0 = f x)
  ∧ (∀ x ∈ s, has_fderiv_within_at (λ y, p y 0) (p x 1).curry_left s x)
  ∧ has_ftaylor_series_up_to_on n
    (λ x, continuous_multilinear_curry_fin1 𝕜 E F (p x 1)) (λ x, (p x).shift) s :=
begin
  split,
  { assume H,
    refine ⟨H.zero_eq, H.fderiv_within 0 (with_top.coe_lt_coe.2 (nat.succ_pos n)), _⟩,
    split,
    { assume x hx, refl },
    { assume m (hm : (m : with_top ℕ) < n) x (hx : x ∈ s),
      have A : (m.succ : with_top ℕ) < n.succ,
        by { rw with_top.coe_lt_coe at ⊢ hm, exact nat.lt_succ_iff.mpr hm },
      change has_fderiv_within_at
        ((continuous_multilinear_curry_right_equiv 𝕜 (λ i : fin m.succ, E) F).symm
           ∘ (λ (y : E), p y m.succ))
        (p x m.succ.succ).curry_right.curry_left s x,
      rw continuous_linear_equiv.comp_has_fderiv_within_at_iff',
      convert H.fderiv_within _ A x hx,
      ext y v,
      change (p x m.succ.succ) (snoc (cons y (init v)) (v (last _)))
        = (p x (nat.succ (nat.succ m))) (cons y v),
      rw [← cons_snoc_eq_snoc_cons, snoc_init_self] },
    { assume m (hm : (m : with_top ℕ) ≤ n),
      have A : (m.succ : with_top ℕ) ≤ n.succ,
        by { rw with_top.coe_le_coe at ⊢ hm, exact nat.pred_le_iff.mp hm },
      change continuous_on ((continuous_multilinear_curry_right_equiv 𝕜 (λ i : fin m.succ, E) F).symm
           ∘ (λ (y : E), p y m.succ)) s,
      rw continuous_linear_equiv.comp_continuous_on_iff,
      exact H.cont _ A } },
  { rintros ⟨Hzero_eq, Hfderiv_zero, Htaylor⟩,
    split,
    { exact Hzero_eq },
    { assume m (hm : (m : with_top ℕ) < n.succ) x (hx : x ∈ s),
      cases m,
      { exact Hfderiv_zero x hx },
      { have A : (m : with_top ℕ) < n,
          by { rw with_top.coe_lt_coe at hm ⊢, exact nat.lt_of_succ_lt_succ hm },
        have : has_fderiv_within_at ((continuous_multilinear_curry_right_equiv 𝕜 (λ i : fin m.succ, E) F).symm
           ∘ (λ (y : E), p y m.succ)) ((p x).shift m.succ).curry_left s x :=
        Htaylor.fderiv_within _ A x hx,
        rw continuous_linear_equiv.comp_has_fderiv_within_at_iff' at this,
        convert this,
        ext y v,
        change (p x (nat.succ (nat.succ m))) (cons y v)
          = (p x m.succ.succ) (snoc (cons y (init v)) (v (last _))),
        rw [← cons_snoc_eq_snoc_cons, snoc_init_self] } },
    { assume m (hm : (m : with_top ℕ) ≤ n.succ),
      cases m,
      { have : differentiable_on 𝕜 (λ x, p x 0) s :=
          λ x hx, (Hfderiv_zero x hx).differentiable_within_at,
        exact this.continuous_on },
      { have A : (m : with_top ℕ) ≤ n,
          by { rw with_top.coe_le_coe at hm ⊢, exact nat.lt_succ_iff.mp hm },
        have : continuous_on ((continuous_multilinear_curry_right_equiv 𝕜 (λ i : fin m.succ, E) F).symm
           ∘ (λ (y : E), p y m.succ)) s :=
        Htaylor.cont _ A,
        rwa continuous_linear_equiv.comp_continuous_on_iff at this } } }
end

/-! ### Smooth functions within a set around a point -/

variable (𝕜)

/-- A function is continuously differentiable up to order `n` within a set `s` at a point `x` if
it admits continuous derivatives up to order `n` in a neighborhood of `x` in `s ∪ {x}`.
For `n = ∞`, we only require that this holds up to any finite order (where the neighborhood may
depend on the finite order we consider).

For instance, a real function which is `C^m` on `(-1/m, 1/m)` for each natural `m`, but not
better, is `C^∞` at `0` within `univ`.
-/
def times_cont_diff_within_at (n : with_top ℕ) (f : E → F) (s : set E) (x : E) :=
∀ (m : ℕ), (m : with_top ℕ) ≤ n →
  ∃ u ∈ nhds_within x (insert x s), ∃ p : E → formal_multilinear_series 𝕜 E F,
    has_ftaylor_series_up_to_on m f p u

variable {𝕜}

lemma times_cont_diff_within_at_nat {n : ℕ} :
  times_cont_diff_within_at 𝕜 n f s x ↔
  ∃ u ∈ nhds_within x (insert x s), ∃ p : E → formal_multilinear_series 𝕜 E F,
  has_ftaylor_series_up_to_on n f p u :=
⟨λ H, H n (le_refl _), λ ⟨u, hu, p, hp⟩ m hm, ⟨u, hu, p, hp.of_le hm⟩⟩

lemma times_cont_diff_within_at_top :
  times_cont_diff_within_at 𝕜 ∞ f s x ↔ ∀ (n : ℕ), times_cont_diff_within_at 𝕜 n f s x :=
begin
  split,
  { assume H n m hm,
    rcases H m le_top with ⟨u, hu, p, hp⟩,
    exact ⟨u, hu, p, hp⟩ },
  { assume H m hm,
    rcases H m m (le_refl _) with ⟨u, hu, p, hp⟩,
    exact ⟨u, hu, p, hp⟩ }
end

lemma times_cont_diff_within_at.continuous_within_at' {n : with_top ℕ}
  (h : times_cont_diff_within_at 𝕜 n f s x) : continuous_within_at f (insert x s) x :=
begin
  rcases h 0 bot_le with ⟨u, hu, p, H⟩,
  rcases mem_nhds_within.1 hu with ⟨t, t_open, xt, tu⟩,
  have A : x ∈ t ∩ insert x s, by simp [xt],
  have := (H.mono tu).continuous_on.continuous_within_at A,
  rw inter_comm at this,
  exact (continuous_within_at_inter (mem_nhds_sets t_open xt)).1 this
end

lemma times_cont_diff_within_at.continuous_within_at {n : with_top ℕ}
  (h : times_cont_diff_within_at 𝕜 n f s x) : continuous_within_at f s x :=
(h.continuous_within_at').mono (subset_insert x s)

lemma times_cont_diff_within_at.congr_of_eventually_eq {n : with_top ℕ}
  (h : times_cont_diff_within_at 𝕜 n f s x) (h₁ : f₁ =ᶠ[nhds_within x s] f) (hx : f₁ x = f x) :
  times_cont_diff_within_at 𝕜 n f₁ s x :=
begin
  assume m hm,
  rcases h m hm with ⟨u, hu, p, H⟩,
  rcases h₁.exists_mem with ⟨v, v_neighb, hv⟩,
  refine ⟨u ∩ ((insert x v) ∩ (insert x s)), _, p, _⟩,
  { exact filter.inter_mem_sets hu (filter.inter_mem_sets (mem_nhds_within_insert v_neighb)
      self_mem_nhds_within) },
  { apply (H.mono (inter_subset_left u _)).congr (λ y hy, _),
    simp at hy,
    rcases hy.2.1 with rfl|hy',
    { exact hx },
    { exact hv y hy' } }
end

lemma times_cont_diff_within_at.congr_of_eventually_eq' {n : with_top ℕ}
  (h : times_cont_diff_within_at 𝕜 n f s x) (h₁ : f₁ =ᶠ[nhds_within x s] f) (hx : x ∈ s) :
  times_cont_diff_within_at 𝕜 n f₁ s x :=
begin
  apply h.congr_of_eventually_eq h₁,
  rcases h₁.exists_mem with ⟨t, ht, t_eq⟩,
  exact t_eq _ (mem_of_mem_nhds_within hx ht)
end

lemma filter.eventually_eq.times_cont_diff_within_at_iff {n : with_top ℕ}
  (h₁ : f₁ =ᶠ[nhds_within x s] f) (hx : f₁ x = f x) :
  times_cont_diff_within_at 𝕜 n f₁ s x ↔ times_cont_diff_within_at 𝕜 n f s x :=
⟨λ H, times_cont_diff_within_at.congr_of_eventually_eq H h₁.symm hx.symm,
λ H, H.congr_of_eventually_eq h₁ hx⟩

lemma times_cont_diff_within_at.congr {n : with_top ℕ}
  (h : times_cont_diff_within_at 𝕜 n f s x) (h₁ : ∀ y ∈ s, f₁ y = f y) (hx : f₁ x = f x) :
  times_cont_diff_within_at 𝕜 n f₁ s x :=
h.congr_of_eventually_eq (filter.eventually_eq_of_mem self_mem_nhds_within h₁) hx

lemma times_cont_diff_within_at.mono {n : with_top ℕ}
  (h : times_cont_diff_within_at 𝕜 n f s x) {t : set E} (hst : t ⊆ s) :
  times_cont_diff_within_at 𝕜 n f t x :=
begin
  assume m hm,
  rcases h m hm with ⟨u, hu, p, H⟩,
  exact ⟨u, nhds_within_mono _ (insert_subset_insert hst) hu, p, H⟩,
end

lemma times_cont_diff_within_at.of_le {m n : with_top ℕ}
  (h : times_cont_diff_within_at 𝕜 n f s x) (hmn : m ≤ n) :
  times_cont_diff_within_at 𝕜 m f s x :=
λ k hk, h k (le_trans hk hmn)

lemma times_cont_diff_within_at_inter' {n : with_top ℕ} (h : t ∈ nhds_within x s) :
  times_cont_diff_within_at 𝕜 n f (s ∩ t) x ↔ times_cont_diff_within_at 𝕜 n f s x :=
begin
  refine ⟨λ H m hm, _, λ H, H.mono (inter_subset_left _ _)⟩,
  rcases H m hm with ⟨u, u_nhbd, p, hu⟩,
  refine ⟨(insert x s ∩ insert x t) ∩ u, _, p, hu.mono (inter_subset_right _ _)⟩,
  rw nhds_within_restrict'' (insert x s) (mem_nhds_within_insert h),
  rw insert_inter at u_nhbd,
  exact filter.inter_mem_sets self_mem_nhds_within u_nhbd
end

lemma times_cont_diff_within_at_inter {n : with_top ℕ} (h : t ∈ 𝓝 x) :
  times_cont_diff_within_at 𝕜 n f (s ∩ t) x ↔ times_cont_diff_within_at 𝕜 n f s x :=
times_cont_diff_within_at_inter' (mem_nhds_within_of_mem_nhds h)

/-- If a function is `C^n` within a set at a point, with `n ≥ 1`, then it is differentiable
within this set at this point. -/
lemma times_cont_diff_within_at.differentiable_within_at' {n : with_top ℕ}
  (h : times_cont_diff_within_at 𝕜 n f s x) (hn : 1 ≤ n) :
  differentiable_within_at 𝕜 f (insert x s) x :=
begin
  rcases h 1 hn with ⟨u, hu, p, H⟩,
  rcases mem_nhds_within.1 hu with ⟨t, t_open, xt, tu⟩,
  rw inter_comm at tu,
  have := ((H.mono tu).differentiable_on (le_refl _)) x ⟨mem_insert x s, xt⟩,
  exact (differentiable_within_at_inter (mem_nhds_sets t_open xt)).1 this,
end

lemma times_cont_diff_within_at.differentiable_within_at {n : with_top ℕ}
  (h : times_cont_diff_within_at 𝕜 n f s x) (hn : 1 ≤ n) :
  differentiable_within_at 𝕜 f s x :=
(h.differentiable_within_at' hn).mono  (subset_insert x s)

/-- A function is `C^(n + 1)` on a domain iff locally, it has a derivative which is `C^n`. -/
theorem times_cont_diff_within_at_succ_iff_has_fderiv_within_at {n : ℕ} :
  times_cont_diff_within_at 𝕜 ((n + 1) : ℕ) f s x
  ↔ ∃ u ∈ nhds_within x (insert x s), ∃ f' : E → (E →L[𝕜] F),
    (∀ x ∈ u, has_fderiv_within_at f (f' x) u x) ∧ (times_cont_diff_within_at 𝕜 n f' u x) :=
begin
  split,
  { assume h,
    rcases h n.succ (le_refl _) with ⟨u, hu, p, Hp⟩,
    refine ⟨u, hu, λ y, (continuous_multilinear_curry_fin1 𝕜 E F) (p y 1),
      λ y hy, Hp.has_fderiv_within_at (with_top.coe_le_coe.2 (nat.le_add_left 1 n)) hy, _⟩,
    assume m hm,
    refine ⟨u, _, λ (y : E), (p y).shift, _⟩,
    { convert self_mem_nhds_within,
      have : x ∈ insert x s, by simp,
      exact (insert_eq_of_mem (mem_of_mem_nhds_within this hu)) },
    { rw has_ftaylor_series_up_to_on_succ_iff_right at Hp,
      exact Hp.2.2.of_le hm } },
  { rintros ⟨u, hu, f', f'_eq_deriv, Hf'⟩,
    rw times_cont_diff_within_at_nat,
    rcases Hf' n (le_refl _) with ⟨v, hv, p', Hp'⟩,
    refine ⟨v ∩ u, _, λ x, (p' x).unshift (f x), _⟩,
    { apply filter.inter_mem_sets _ hu,
      apply nhds_within_le_of_mem hu,
      exact nhds_within_mono _ (subset_insert x u) hv },
    { rw has_ftaylor_series_up_to_on_succ_iff_right,
      refine ⟨λ y hy, rfl, λ y hy, _, _⟩,
      { change has_fderiv_within_at (λ (z : E), (continuous_multilinear_curry_fin0 𝕜 E F).symm (f z))
          ((formal_multilinear_series.unshift (p' y) (f y) 1).curry_left) (v ∩ u) y,
        rw continuous_linear_equiv.comp_has_fderiv_within_at_iff',
        convert (f'_eq_deriv y hy.2).mono (inter_subset_right v u),
        rw ← Hp'.zero_eq y hy.1,
        ext z,
        change ((p' y 0) (init (@cons 0 (λ i, E) z 0))) (@cons 0 (λ i, E) z 0 (last 0))
          = ((p' y 0) 0) z,
        unfold_coes,
        congr },
      { convert (Hp'.mono (inter_subset_left v u)).congr (λ x hx, Hp'.zero_eq x hx.1),
        { ext x y,
          change p' x 0 (init (@snoc 0 (λ i : fin 1, E) 0 y)) y = p' x 0 0 y,
          rw init_snoc },
        { ext x k v y,
          change p' x k (init (@snoc k (λ i : fin k.succ, E) v y))
            (@snoc k (λ i : fin k.succ, E) v y (last k)) = p' x k v y,
          rw [snoc_last, init_snoc] } } } }
end

/-! ### Smooth functions within a set -/

variable (𝕜)

/-- A function is continuously differentiable up to `n` on `s` if, for any point `x` in `s`, it
admits continuous derivatives up to order `n` on a neighborhood of `x` in `s`.

For `n = ∞`, we only require that this holds up to any finite order (where the neighborhood may
depend on the finite order we consider).
-/
definition times_cont_diff_on (n : with_top ℕ) (f : E → F) (s : set E) :=
∀ x ∈ s, times_cont_diff_within_at 𝕜 n f s x

variable {𝕜}

lemma times_cont_diff_on.times_cont_diff_within_at {n : with_top ℕ}
  (h : times_cont_diff_on 𝕜 n f s) (hx : x ∈ s) :
  times_cont_diff_within_at 𝕜 n f s x :=
h x hx

lemma times_cont_diff_within_at.times_cont_diff_on {n : with_top ℕ} {m : ℕ}
  (hm : (m : with_top ℕ) ≤ n) (h : times_cont_diff_within_at 𝕜 n f s x) :
  ∃ u ∈ nhds_within x (insert x s), u ⊆ insert x s ∧ times_cont_diff_on 𝕜 m f u :=
begin
  rcases h m hm with ⟨u, u_nhd, p, hp⟩,
  refine ⟨u ∩ insert x s, filter.inter_mem_sets u_nhd self_mem_nhds_within, inter_subset_right _ _, _⟩,
  assume y hy m' hm',
  refine ⟨u ∩ insert x s, _, p, (hp.mono (inter_subset_left _ _)).of_le hm'⟩,
  convert self_mem_nhds_within,
  exact insert_eq_of_mem hy
end

lemma times_cont_diff_on_top :
  times_cont_diff_on 𝕜 ∞ f s ↔ ∀ (n : ℕ), times_cont_diff_on 𝕜 n f s :=
by { simp [times_cont_diff_on, times_cont_diff_within_at_top], tauto }

lemma times_cont_diff_on.continuous_on {n : with_top ℕ}
  (h : times_cont_diff_on 𝕜 n f s) : continuous_on f s :=
λ x hx, (h x hx).continuous_within_at

lemma times_cont_diff_on.congr {n : with_top ℕ}
  (h : times_cont_diff_on 𝕜 n f s) (h₁ : ∀ x ∈ s, f₁ x = f x) :
  times_cont_diff_on 𝕜 n f₁ s :=
λ x hx, (h x hx).congr h₁ (h₁ x hx)

lemma times_cont_diff_on_congr {n : with_top ℕ} (h₁ : ∀ x ∈ s, f₁ x = f x) :
  times_cont_diff_on 𝕜 n f₁ s ↔ times_cont_diff_on 𝕜 n f s :=
⟨λ H, H.congr (λ x hx, (h₁ x hx).symm), λ H, H.congr h₁⟩

lemma times_cont_diff_on.mono {n : with_top ℕ}
  (h : times_cont_diff_on 𝕜 n f s) {t : set E} (hst : t ⊆ s) :
  times_cont_diff_on 𝕜 n f t :=
λ x hx, (h x (hst hx)).mono hst

lemma times_cont_diff_on.congr_mono {n : with_top ℕ}
  (hf : times_cont_diff_on 𝕜 n f s) (h₁ : ∀ x ∈ s₁, f₁ x = f x) (hs : s₁ ⊆ s) :
  times_cont_diff_on 𝕜 n f₁ s₁ :=
(hf.mono hs).congr h₁

lemma times_cont_diff_on.of_le {m n : with_top ℕ}
  (h : times_cont_diff_on 𝕜 n f s) (hmn : m ≤ n) :
  times_cont_diff_on 𝕜 m f s :=
λ x hx, (h x hx).of_le hmn

/-- If a function is `C^n` on a set with `n ≥ 1`, then it is differentiable there. -/
lemma times_cont_diff_on.differentiable_on {n : with_top ℕ}
  (h : times_cont_diff_on 𝕜 n f s) (hn : 1 ≤ n) : differentiable_on 𝕜 f s :=
λ x hx, (h x hx).differentiable_within_at hn

/-- If a function is `C^n` around each point in a set, then it is `C^n` on the set. -/
lemma times_cont_diff_on_of_locally_times_cont_diff_on {n : with_top ℕ}
  (h : ∀ x ∈ s, ∃u, is_open u ∧ x ∈ u ∧ times_cont_diff_on 𝕜 n f (s ∩ u)) :
  times_cont_diff_on 𝕜 n f s :=
begin
  assume x xs,
  rcases h x xs with ⟨u, u_open, xu, hu⟩,
  apply (times_cont_diff_within_at_inter _).1 (hu x ⟨xs, xu⟩),
  exact mem_nhds_sets u_open xu
end

/-- A function is `C^(n + 1)` on a domain iff locally, it has a derivative which is `C^n`. -/
theorem times_cont_diff_on_succ_iff_has_fderiv_within_at {n : ℕ} :
  times_cont_diff_on 𝕜 ((n + 1) : ℕ) f s
  ↔ ∀ x ∈ s, ∃ u ∈ nhds_within x (insert x s), ∃ f' : E → (E →L[𝕜] F),
    (∀ x ∈ u, has_fderiv_within_at f (f' x) u x) ∧ (times_cont_diff_on 𝕜 n f' u) :=
begin
  split,
  { assume h x hx,
    rcases (h x hx) n.succ (le_refl _) with ⟨u, hu, p, Hp⟩,
    refine ⟨u, hu, λ y, (continuous_multilinear_curry_fin1 𝕜 E F) (p y 1),
      λ y hy, Hp.has_fderiv_within_at (with_top.coe_le_coe.2 (nat.le_add_left 1 n)) hy, _⟩,
    rw has_ftaylor_series_up_to_on_succ_iff_right at Hp,
    assume z hz m hm,
    refine ⟨u, _, λ (x : E), (p x).shift, Hp.2.2.of_le hm⟩,
    convert self_mem_nhds_within,
    exact insert_eq_of_mem hz, },
  { assume h x hx,
    rw times_cont_diff_within_at_succ_iff_has_fderiv_within_at,
    rcases h x hx with ⟨u, u_nhbd, f', hu, hf'⟩,
    have : x ∈ u := mem_of_mem_nhds_within (mem_insert _ _) u_nhbd,
    exact ⟨u, u_nhbd, f', hu, hf' x this⟩ }
end

/-! ### Iterated derivative within a set -/
variable (𝕜)

/--
The `n`-th derivative of a function along a set, defined inductively by saying that the `n+1`-th
derivative of `f` is the derivative of the `n`-th derivative of `f` along this set, together with
an uncurrying step to see it as a multilinear map in `n+1` variables..
-/
noncomputable def iterated_fderiv_within (n : ℕ) (f : E → F) (s : set E) :
  E → (E [×n]→L[𝕜] F) :=
nat.rec_on n
  (λ x, continuous_multilinear_map.curry0 𝕜 E (f x))
  (λ n rec x, continuous_linear_map.uncurry_left (fderiv_within 𝕜 rec s x))

/-- Formal Taylor series associated to a function within a set. -/
def ftaylor_series_within (f : E → F) (s : set E) (x : E) : formal_multilinear_series 𝕜 E F :=
λ n, iterated_fderiv_within 𝕜 n f s x

variable {𝕜}

@[simp] lemma iterated_fderiv_within_zero_apply (m : (fin 0) → E) :
  (iterated_fderiv_within 𝕜 0 f s x : ((fin 0) →  E) → F) m = f x := rfl

lemma iterated_fderiv_within_zero_eq_comp :
  iterated_fderiv_within 𝕜 0 f s = (continuous_multilinear_curry_fin0 𝕜 E F).symm ∘ f := rfl

lemma iterated_fderiv_within_succ_apply_left {n : ℕ} (m : fin (n + 1) → E):
  (iterated_fderiv_within 𝕜 (n + 1) f s x : (fin (n + 1) → E) → F) m
  = (fderiv_within 𝕜 (iterated_fderiv_within 𝕜 n f s) s x : E → (E [×n]→L[𝕜] F)) (m 0) (tail m) := rfl

/-- Writing explicitly the `n+1`-th derivative as the composition of a currying linear equiv,
and the derivative of the `n`-th derivative. -/
lemma iterated_fderiv_within_succ_eq_comp_left {n : ℕ} :
  iterated_fderiv_within 𝕜 (n + 1) f s =
  (continuous_multilinear_curry_left_equiv 𝕜 (λ(i : fin (n + 1)), E) F)
    ∘ (fderiv_within 𝕜 (iterated_fderiv_within 𝕜 n f s) s) := rfl

theorem iterated_fderiv_within_succ_apply_right {n : ℕ}
  (hs : unique_diff_on 𝕜 s) (hx : x ∈ s) (m : fin (n + 1) → E) :
  (iterated_fderiv_within 𝕜 (n + 1) f s x : (fin (n + 1) → E) → F) m
    = iterated_fderiv_within 𝕜 n (λy, fderiv_within 𝕜 f s y) s x (init m) (m (last n)) :=
begin
  induction n with n IH generalizing x,
  { rw [iterated_fderiv_within_succ_eq_comp_left, iterated_fderiv_within_zero_eq_comp,
        iterated_fderiv_within_zero_apply,
        function.comp_apply, continuous_linear_equiv.comp_fderiv_within _ (hs x hx)],
    refl },
  { let I := (continuous_multilinear_curry_right_equiv 𝕜 (λ (i : fin (n + 1)), E) F),
    have A : ∀ y ∈ s, iterated_fderiv_within 𝕜 n.succ f s y
        = (I ∘ (iterated_fderiv_within 𝕜 n (λy, fderiv_within 𝕜 f s y) s)) y,
      by { assume y hy, ext m, rw @IH m y hy, refl },
    calc
    (iterated_fderiv_within 𝕜 (n+2) f s x : (fin (n+2) → E) → F) m =
    (fderiv_within 𝕜 (iterated_fderiv_within 𝕜 n.succ f s) s x
              : E → (E [×(n + 1)]→L[𝕜] F)) (m 0) (tail m) : rfl
    ... = (fderiv_within 𝕜 (I ∘ (iterated_fderiv_within 𝕜 n (fderiv_within 𝕜 f s) s)) s x
              : E → (E [×(n + 1)]→L[𝕜] F)) (m 0) (tail m) :
      by rw fderiv_within_congr (hs x hx) A (A x hx)
    ... = (I ∘ fderiv_within 𝕜 ((iterated_fderiv_within 𝕜 n (fderiv_within 𝕜 f s) s)) s x
              : E → (E [×(n + 1)]→L[𝕜] F)) (m 0) (tail m) :
      by { rw continuous_linear_equiv.comp_fderiv_within _ (hs x hx), refl }
    ... = (fderiv_within 𝕜 ((iterated_fderiv_within 𝕜 n (λ y, fderiv_within 𝕜 f s y) s)) s x
              : E → (E [×n]→L[𝕜] (E →L[𝕜] F))) (m 0) (init (tail m)) ((tail m) (last n)) : rfl
    ... = iterated_fderiv_within 𝕜 (nat.succ n) (λ y, fderiv_within 𝕜 f s y) s x
              (init m) (m (last (n + 1))) :
      by { rw [iterated_fderiv_within_succ_apply_left, tail_init_eq_init_tail], refl } }
end

/-- Writing explicitly the `n+1`-th derivative as the composition of a currying linear equiv,
and the `n`-th derivative of the derivative. -/
lemma iterated_fderiv_within_succ_eq_comp_right {n : ℕ} (hs : unique_diff_on 𝕜 s) (hx : x ∈ s) :
  iterated_fderiv_within 𝕜 (n + 1) f s x =
  ((continuous_multilinear_curry_right_equiv 𝕜 (λ(i : fin (n + 1)), E) F)
    ∘ (iterated_fderiv_within 𝕜 n (λy, fderiv_within 𝕜 f s y) s)) x :=
by { ext m, rw iterated_fderiv_within_succ_apply_right hs hx, refl }

@[simp] lemma iterated_fderiv_within_one_apply
  (hs : unique_diff_on 𝕜 s) (hx : x ∈ s) (m : (fin 1) → E) :
  (iterated_fderiv_within 𝕜 1 f s x : ((fin 1) → E) → F) m
  = (fderiv_within 𝕜 f s x : E → F) (m 0) :=
by { rw [iterated_fderiv_within_succ_apply_right hs hx, iterated_fderiv_within_zero_apply], refl }

/-- If two functions coincide on a set `s` of unique differentiability, then their iterated
differentials within this set coincide. -/
lemma iterated_fderiv_within_congr {n : ℕ}
  (hs : unique_diff_on 𝕜 s) (hL : ∀y∈s, f₁ y = f y) (hx : x ∈ s) :
  iterated_fderiv_within 𝕜 n f₁ s x = iterated_fderiv_within 𝕜 n f s x :=
begin
  induction n with n IH generalizing x,
  { ext m, simp [hL x hx] },
  { have : fderiv_within 𝕜 (λ y, iterated_fderiv_within 𝕜 n f₁ s y) s x
           = fderiv_within 𝕜 (λ y, iterated_fderiv_within 𝕜 n f s y) s x :=
      fderiv_within_congr (hs x hx) (λ y hy, IH hy) (IH hx),
    ext m,
    rw [iterated_fderiv_within_succ_apply_left, iterated_fderiv_within_succ_apply_left, this] }
end

/-- The iterated differential within a set `s` at a point `x` is not modified if one intersects
`s` with an open set containing `x`. -/
lemma iterated_fderiv_within_inter_open {n : ℕ} (hu : is_open u)
  (hs : unique_diff_on 𝕜 (s ∩ u)) (hx : x ∈ s ∩ u) :
  iterated_fderiv_within 𝕜 n f (s ∩ u) x = iterated_fderiv_within 𝕜 n f s x :=
begin
  induction n with n IH generalizing x,
  { ext m, simp },
  { have A : fderiv_within 𝕜 (λ y, iterated_fderiv_within 𝕜 n f (s ∩ u) y) (s ∩ u) x
           = fderiv_within 𝕜 (λ y, iterated_fderiv_within 𝕜 n f s y) (s ∩ u) x :=
      fderiv_within_congr (hs x hx) (λ y hy, IH hy) (IH hx),
    have B : fderiv_within 𝕜 (λ y, iterated_fderiv_within 𝕜 n f s y) (s ∩ u) x
           = fderiv_within 𝕜 (λ y, iterated_fderiv_within 𝕜 n f s y) s x :=
      fderiv_within_inter (mem_nhds_sets hu hx.2)
        ((unique_diff_within_at_inter (mem_nhds_sets hu hx.2)).1 (hs x hx)),
    ext m,
    rw [iterated_fderiv_within_succ_apply_left, iterated_fderiv_within_succ_apply_left, A, B] }
end

/-- The iterated differential within a set `s` at a point `x` is not modified if one intersects
`s` with a neighborhood of `x` within `s`. -/
lemma iterated_fderiv_within_inter' {n : ℕ}
  (hu : u ∈ nhds_within x s) (hs : unique_diff_on 𝕜 s) (xs : x ∈ s) :
  iterated_fderiv_within 𝕜 n f (s ∩ u) x = iterated_fderiv_within 𝕜 n f s x :=
begin
  obtain ⟨v, v_open, xv, vu⟩ : ∃ v, is_open v ∧ x ∈ v ∧ v ∩ s ⊆ u := mem_nhds_within.1 hu,
  have A : (s ∩ u) ∩ v = s ∩ v,
  { apply subset.antisymm (inter_subset_inter (inter_subset_left _ _) (subset.refl _)),
    exact λ y ⟨ys, yv⟩, ⟨⟨ys, vu ⟨yv, ys⟩⟩, yv⟩ },
  have : iterated_fderiv_within 𝕜 n f (s ∩ v) x = iterated_fderiv_within 𝕜 n f s x :=
    iterated_fderiv_within_inter_open v_open (hs.inter v_open) ⟨xs, xv⟩,
  rw ← this,
  have : iterated_fderiv_within 𝕜 n f ((s ∩ u) ∩ v) x = iterated_fderiv_within 𝕜 n f (s ∩ u) x,
  { refine iterated_fderiv_within_inter_open v_open  _ ⟨⟨xs, vu ⟨xv, xs⟩⟩, xv⟩,
    rw A,
    exact hs.inter v_open },
  rw A at this,
  rw ← this
end

/-- The iterated differential within a set `s` at a point `x` is not modified if one intersects
`s` with a neighborhood of `x`. -/
lemma iterated_fderiv_within_inter {n : ℕ}
  (hu : u ∈ 𝓝 x) (hs : unique_diff_on 𝕜 s) (xs : x ∈ s) :
  iterated_fderiv_within 𝕜 n f (s ∩ u) x = iterated_fderiv_within 𝕜 n f s x :=
iterated_fderiv_within_inter' (mem_nhds_within_of_mem_nhds hu) hs xs

@[simp] lemma times_cont_diff_on_zero :
  times_cont_diff_on 𝕜 0 f s ↔ continuous_on f s :=
begin
  refine ⟨λ H, H.continuous_on, λ H, _⟩,
  assume x hx m hm,
  have : (m : with_top ℕ) = 0 := le_antisymm hm bot_le,
  rw this,
  refine ⟨insert x s, self_mem_nhds_within, ftaylor_series_within 𝕜 f s, _⟩,
  rw has_ftaylor_series_up_to_on_zero_iff,
  exact ⟨by rwa insert_eq_of_mem hx, λ x hx, by simp [ftaylor_series_within]⟩
end

/-- On a set with unique differentiability, any choice of iterated differential has to coincide
with the one we have chosen in `iterated_fderiv_within 𝕜 m f s`. -/
theorem has_ftaylor_series_up_to_on.eq_ftaylor_series_of_unique_diff_on {n : with_top ℕ}
  (h : has_ftaylor_series_up_to_on n f p s)
  {m : ℕ} (hmn : (m : with_top ℕ) ≤ n) (hs : unique_diff_on 𝕜 s) (hx : x ∈ s) :
  p x m = iterated_fderiv_within 𝕜 m f s x :=
begin
  induction m with m IH generalizing x,
  { rw [h.zero_eq' hx, iterated_fderiv_within_zero_eq_comp] },
  { have A : (m : with_top ℕ) < n := lt_of_lt_of_le (with_top.coe_lt_coe.2 (lt_add_one m)) hmn,
    have : has_fderiv_within_at (λ (y : E), iterated_fderiv_within 𝕜 m f s y)
      (continuous_multilinear_map.curry_left (p x (nat.succ m))) s x :=
    (h.fderiv_within m A x hx).congr (λ y hy, (IH (le_of_lt A) hy).symm) (IH (le_of_lt A) hx).symm,
    rw [iterated_fderiv_within_succ_eq_comp_left, function.comp_apply, this.fderiv_within (hs x hx)],
    exact (continuous_multilinear_map.uncurry_curry_left _).symm }
end

/-- When a function is `C^n` in a set `s` of unique differentiability, it admits
`ftaylor_series_within 𝕜 f s` as a Taylor series up to order `n` in `s`. -/
theorem times_cont_diff_on.ftaylor_series_within {n : with_top ℕ}
  (h : times_cont_diff_on 𝕜 n f s) (hs : unique_diff_on 𝕜 s) :
  has_ftaylor_series_up_to_on n f (ftaylor_series_within 𝕜 f s) s :=
begin
  split,
  { assume x hx,
    simp only [ftaylor_series_within, continuous_multilinear_map.uncurry0_apply,
               iterated_fderiv_within_zero_apply] },
  { assume m hm x hx,
    rcases (h x hx) m.succ (with_top.add_one_le_of_lt hm) with ⟨u, hu, p, Hp⟩,
    rw insert_eq_of_mem hx at hu,
    rcases mem_nhds_within.1 hu with ⟨o, o_open, xo, ho⟩,
    rw inter_comm at ho,
    have : p x m.succ = ftaylor_series_within 𝕜 f s x m.succ,
    { change p x m.succ = iterated_fderiv_within 𝕜 m.succ f s x,
      rw ← iterated_fderiv_within_inter (mem_nhds_sets o_open xo) hs hx,
      exact (Hp.mono ho).eq_ftaylor_series_of_unique_diff_on (le_refl _)
        (hs.inter o_open) ⟨hx, xo⟩ },
    rw [← this, ← has_fderiv_within_at_inter (mem_nhds_sets o_open xo)],
    have A : ∀ y ∈ s ∩ o, p y m = ftaylor_series_within 𝕜 f s y m,
    { rintros y ⟨hy, yo⟩,
      change p y m = iterated_fderiv_within 𝕜 m f s y,
      rw ← iterated_fderiv_within_inter (mem_nhds_sets o_open yo) hs hy,
      exact (Hp.mono ho).eq_ftaylor_series_of_unique_diff_on (with_top.coe_le_coe.2 (nat.le_succ m))
        (hs.inter o_open) ⟨hy, yo⟩ },
    exact ((Hp.mono ho).fderiv_within m (with_top.coe_lt_coe.2 (lt_add_one m)) x ⟨hx, xo⟩).congr
      (λ y hy, (A y hy).symm) (A x ⟨hx, xo⟩).symm },
  { assume m hm,
    apply continuous_on_of_locally_continuous_on,
    assume x hx,
    rcases h x hx m hm with ⟨u, hu, p, Hp⟩,
    rcases mem_nhds_within.1 hu with ⟨o, o_open, xo, ho⟩,
    rw insert_eq_of_mem hx at ho,
    rw inter_comm at ho,
    refine ⟨o, o_open, xo, _⟩,
    have A : ∀ y ∈ s ∩ o, p y m = ftaylor_series_within 𝕜 f s y m,
    { rintros y ⟨hy, yo⟩,
      change p y m = iterated_fderiv_within 𝕜 m f s y,
      rw ← iterated_fderiv_within_inter (mem_nhds_sets o_open yo) hs hy,
      exact (Hp.mono ho).eq_ftaylor_series_of_unique_diff_on (le_refl _)
        (hs.inter o_open) ⟨hy, yo⟩ },
    exact ((Hp.mono ho).cont m (le_refl _)).congr (λ y hy, (A y hy).symm) }
end

lemma times_cont_diff_on_of_continuous_on_differentiable_on {n : with_top ℕ}
  (Hcont : ∀ (m : ℕ), (m : with_top ℕ) ≤ n →
    continuous_on (λ x, iterated_fderiv_within 𝕜 m f s x) s)
  (Hdiff : ∀ (m : ℕ), (m : with_top ℕ) < n →
    differentiable_on 𝕜 (λ x, iterated_fderiv_within 𝕜 m f s x) s) :
  times_cont_diff_on 𝕜 n f s :=
begin
  assume x hx m hm,
  rw insert_eq_of_mem hx,
  refine ⟨s, self_mem_nhds_within, ftaylor_series_within 𝕜 f s, _⟩,
  split,
  { assume y hy,
    simp only [ftaylor_series_within, continuous_multilinear_map.uncurry0_apply,
                iterated_fderiv_within_zero_apply] },
  { assume k hk y hy,
    convert (Hdiff k (lt_of_lt_of_le hk hm) y hy).has_fderiv_within_at,
    simp only [ftaylor_series_within, iterated_fderiv_within_succ_eq_comp_left,
                continuous_linear_equiv.coe_apply, function.comp_app, coe_fn_coe_base],
    exact continuous_linear_map.curry_uncurry_left _ },
  { assume k hk,
    exact Hcont k (le_trans hk hm) }
end

lemma times_cont_diff_on_of_differentiable_on {n : with_top ℕ}
  (h : ∀(m : ℕ), (m : with_top ℕ) ≤ n → differentiable_on 𝕜 (iterated_fderiv_within 𝕜 m f s) s) :
  times_cont_diff_on 𝕜 n f s :=
times_cont_diff_on_of_continuous_on_differentiable_on
  (λ m hm, (h m hm).continuous_on) (λ m hm, (h m (le_of_lt hm)))

lemma times_cont_diff_on.continuous_on_iterated_fderiv_within {n : with_top ℕ} {m : ℕ}
  (h : times_cont_diff_on 𝕜 n f s) (hmn : (m : with_top ℕ) ≤ n) (hs : unique_diff_on 𝕜 s) :
  continuous_on (iterated_fderiv_within 𝕜 m f s) s :=
(h.ftaylor_series_within hs).cont m hmn

lemma times_cont_diff_on.differentiable_on_iterated_fderiv_within {n : with_top ℕ} {m : ℕ}
  (h : times_cont_diff_on 𝕜 n f s) (hmn : (m : with_top ℕ) < n) (hs : unique_diff_on 𝕜 s) :
  differentiable_on 𝕜 (iterated_fderiv_within 𝕜 m f s) s :=
λ x hx, ((h.ftaylor_series_within hs).fderiv_within m hmn x hx).differentiable_within_at

lemma times_cont_diff_on_iff_continuous_on_differentiable_on {n : with_top ℕ}
  (hs : unique_diff_on 𝕜 s) :
  times_cont_diff_on 𝕜 n f s ↔
  (∀ (m : ℕ), (m : with_top ℕ) ≤ n →
    continuous_on (λ x, iterated_fderiv_within 𝕜 m f s x) s)
  ∧ (∀ (m : ℕ), (m : with_top ℕ) < n →
    differentiable_on 𝕜 (λ x, iterated_fderiv_within 𝕜 m f s x) s) :=
begin
  split,
  { assume h,
    split,
    { assume m hm, exact h.continuous_on_iterated_fderiv_within hm hs },
    { assume m hm, exact h.differentiable_on_iterated_fderiv_within hm hs } },
  { assume h,
    exact times_cont_diff_on_of_continuous_on_differentiable_on h.1 h.2 }
end

/-- A function is `C^(n + 1)` on a domain with unique derivatives if and only if it is
differentiable there, and its derivative is `C^n`. -/
theorem times_cont_diff_on_succ_iff_fderiv_within {n : ℕ} (hs : unique_diff_on 𝕜 s) :
  times_cont_diff_on 𝕜 ((n + 1) : ℕ) f s ↔
  differentiable_on 𝕜 f s ∧ times_cont_diff_on 𝕜 n (λ y, fderiv_within 𝕜 f s y) s :=
begin
  split,
  { assume H,
    refine ⟨H.differentiable_on (with_top.coe_le_coe.2 (nat.le_add_left 1 n)), λ x hx, _⟩,
    rcases times_cont_diff_within_at_succ_iff_has_fderiv_within_at.1 (H x hx)
      with ⟨u, hu, f', hff', hf'⟩,
    rcases mem_nhds_within.1 hu with ⟨o, o_open, xo, ho⟩,
    rw [inter_comm, insert_eq_of_mem hx] at ho,
    have := hf'.mono ho,
    rw times_cont_diff_within_at_inter' (mem_nhds_within_of_mem_nhds (mem_nhds_sets o_open xo))
      at this,
    apply this.congr_of_eventually_eq' _ hx,
    have : o ∩ s ∈ nhds_within x s := mem_nhds_within.2 ⟨o, o_open, xo, subset.refl _⟩,
    rw inter_comm at this,
    apply filter.eventually_eq_of_mem this (λ y hy, _),
    have A : fderiv_within 𝕜 f (s ∩ o) y = f' y :=
      ((hff' y (ho hy)).mono ho).fderiv_within (hs.inter o_open y hy),
    rwa fderiv_within_inter (mem_nhds_sets o_open hy.2) (hs y hy.1) at A, },
  { rintros ⟨hdiff, h⟩ x hx,
    rw [times_cont_diff_within_at_succ_iff_has_fderiv_within_at, insert_eq_of_mem hx],
    exact ⟨s, self_mem_nhds_within, fderiv_within 𝕜 f s,
      λ y hy, (hdiff y hy).has_fderiv_within_at, h x hx⟩ }
end

/-- A function is `C^∞` on a domain with unique derivatives if and only if it is differentiable
there, and its derivative is `C^∞`. -/
theorem times_cont_diff_on_top_iff_fderiv_within (hs : unique_diff_on 𝕜 s) :
  times_cont_diff_on 𝕜 ∞ f s ↔
  differentiable_on 𝕜 f s ∧ times_cont_diff_on 𝕜 ∞ (λ y, fderiv_within 𝕜 f s y) s :=
begin
  split,
  { assume h,
    refine ⟨h.differentiable_on le_top, _⟩,
    apply times_cont_diff_on_top.2 (λ n, ((times_cont_diff_on_succ_iff_fderiv_within hs).1 _).2),
    exact h.of_le le_top },
  { assume h,
    refine times_cont_diff_on_top.2 (λ n, _),
    have A : (n : with_top ℕ) ≤ ∞ := le_top,
    apply ((times_cont_diff_on_succ_iff_fderiv_within hs).2 ⟨h.1, h.2.of_le A⟩).of_le,
    exact with_top.coe_le_coe.2 (nat.le_succ n) }
end

lemma times_cont_diff_on.fderiv_within {m n : with_top ℕ}
  (hf : times_cont_diff_on 𝕜 n f s) (hs : unique_diff_on 𝕜 s) (hmn : m + 1 ≤ n) :
  times_cont_diff_on 𝕜 m (λ y, fderiv_within 𝕜 f s y) s :=
begin
  cases m,
  { change ∞ + 1 ≤ n at hmn,
    have : n = ∞, by simpa using hmn,
    rw this at hf,
    exact ((times_cont_diff_on_top_iff_fderiv_within hs).1 hf).2 },
  { change (m.succ : with_top ℕ) ≤ n at hmn,
    exact ((times_cont_diff_on_succ_iff_fderiv_within hs).1 (hf.of_le hmn)).2 }
end

lemma times_cont_diff_on.continuous_on_fderiv_within {n : with_top ℕ}
  (h : times_cont_diff_on 𝕜 n f s) (hs : unique_diff_on 𝕜 s) (hn : 1 ≤ n) :
  continuous_on (λ x, fderiv_within 𝕜 f s x) s :=
((times_cont_diff_on_succ_iff_fderiv_within hs).1 (h.of_le hn)).2.continuous_on

/-- If a function is at least `C^1`, its bundled derivative (mapping `(x, v)` to `Df(x) v`) is
continuous. -/
lemma times_cont_diff_on.continuous_on_fderiv_within_apply
  {n : with_top ℕ} (h : times_cont_diff_on 𝕜 n f s) (hs : unique_diff_on 𝕜 s) (hn : 1 ≤ n) :
  continuous_on (λp : E × E, (fderiv_within 𝕜 f s p.1 : E → F) p.2) (set.prod s univ) :=
begin
  have A : continuous (λq : (E →L[𝕜] F) × E, q.1 q.2) := is_bounded_bilinear_map_apply.continuous,
  have B : continuous_on (λp : E × E, (fderiv_within 𝕜 f s p.1, p.2)) (set.prod s univ),
  { apply continuous_on.prod _ continuous_snd.continuous_on,
    exact continuous_on.comp (h.continuous_on_fderiv_within hs hn) continuous_fst.continuous_on
      (prod_subset_preimage_fst _ _) },
  exact A.comp_continuous_on B
end

/-! ### Functions with a Taylor series on the whole space -/

/-- `has_ftaylor_series_up_to n f p` registers the fact that `p 0 = f` and `p (m+1)` is a
derivative of `p m` for `m < n`, and is continuous for `m ≤ n`. This is a predicate analogous to
`has_fderiv_at` but for higher order derivatives. -/
structure has_ftaylor_series_up_to (n : with_top ℕ)
  (f : E → F) (p : E → formal_multilinear_series 𝕜 E F) : Prop :=
(zero_eq : ∀ x, (p x 0).uncurry0 = f x)
(fderiv  : ∀ (m : ℕ) (hm : (m : with_top ℕ) < n), ∀ x,
    has_fderiv_at (λ y, p y m) (p x m.succ).curry_left x)
(cont    : ∀ (m : ℕ) (hm : (m : with_top ℕ) ≤ n), continuous (λ x, p x m))

lemma has_ftaylor_series_up_to.zero_eq' {n : with_top ℕ}
  (h : has_ftaylor_series_up_to n f p) (x : E) :
  p x 0 = (continuous_multilinear_curry_fin0 𝕜 E F).symm (f x) :=
by { rw ← h.zero_eq x, symmetry, exact continuous_multilinear_map.uncurry0_curry0 _ }

lemma has_ftaylor_series_up_to_on_univ_iff {n : with_top ℕ} :
  has_ftaylor_series_up_to_on n f p univ ↔ has_ftaylor_series_up_to n f p :=
begin
  split,
  { assume H,
    split,
    { exact λ x, H.zero_eq x (mem_univ x) },
    { assume m hm x,
      rw ← has_fderiv_within_at_univ,
      exact H.fderiv_within m hm x (mem_univ x) },
    { assume m hm,
      rw continuous_iff_continuous_on_univ,
      exact H.cont m hm } },
  { assume H,
    split,
    { exact λ x hx, H.zero_eq x },
    { assume m hm x hx,
      rw has_fderiv_within_at_univ,
      exact H.fderiv m hm x },
    { assume m hm,
      rw ← continuous_iff_continuous_on_univ,
      exact H.cont m hm } }
end

lemma has_ftaylor_series_up_to.has_ftaylor_series_up_to_on {n : with_top ℕ}
  (h : has_ftaylor_series_up_to n f p) (s : set E) :
  has_ftaylor_series_up_to_on n f p s :=
(has_ftaylor_series_up_to_on_univ_iff.2 h).mono (subset_univ _)

lemma has_ftaylor_series_up_to.of_le {m n : with_top ℕ}
  (h : has_ftaylor_series_up_to n f p) (hmn : m ≤ n) :
  has_ftaylor_series_up_to m f p :=
by { rw ← has_ftaylor_series_up_to_on_univ_iff at h ⊢, exact h.of_le hmn }

lemma has_ftaylor_series_up_to.continuous {n : with_top ℕ}
  (h : has_ftaylor_series_up_to n f p) : continuous f :=
begin
  rw ← has_ftaylor_series_up_to_on_univ_iff at h,
  rw continuous_iff_continuous_on_univ,
  exact h.continuous_on
end

lemma has_ftaylor_series_up_to_zero_iff :
  has_ftaylor_series_up_to 0 f p ↔ continuous f ∧ (∀ x, (p x 0).uncurry0 = f x) :=
by simp [has_ftaylor_series_up_to_on_univ_iff.symm, continuous_iff_continuous_on_univ,
         has_ftaylor_series_up_to_on_zero_iff]

/-- If a function has a Taylor series at order at least `1`, then the term of order `1` of this
series is a derivative of `f`. -/
lemma has_ftaylor_series_up_to.has_fderiv_at {n : with_top ℕ}
  (h : has_ftaylor_series_up_to n f p) (hn : 1 ≤ n) (x : E) :
  has_fderiv_at f (continuous_multilinear_curry_fin1 𝕜 E F (p x 1)) x :=
begin
  rw [← has_fderiv_within_at_univ],
  exact (has_ftaylor_series_up_to_on_univ_iff.2 h).has_fderiv_within_at hn (mem_univ _)
end

lemma has_ftaylor_series_up_to.differentiable {n : with_top ℕ}
  (h : has_ftaylor_series_up_to n f p) (hn : 1 ≤ n) : differentiable 𝕜 f :=
λ x, (h.has_fderiv_at hn x).differentiable_at

/-- `p` is a Taylor series of `f` up to `n+1` if and only if `p.shift` is a Taylor series up to `n`
for `p 1`, which is a derivative of `f`. -/
theorem has_ftaylor_series_up_to_succ_iff_right {n : ℕ} :
  has_ftaylor_series_up_to ((n + 1) : ℕ) f p ↔
  (∀ x, (p x 0).uncurry0 = f x)
  ∧ (∀ x, has_fderiv_at (λ y, p y 0) (p x 1).curry_left x)
  ∧ has_ftaylor_series_up_to n
    (λ x, continuous_multilinear_curry_fin1 𝕜 E F (p x 1)) (λ x, (p x).shift) :=
by simp [has_ftaylor_series_up_to_on_succ_iff_right, has_ftaylor_series_up_to_on_univ_iff.symm,
         -add_comm, -with_bot.coe_add]

/-! ### Smooth functions at a point -/

variable (𝕜)

/-- A function is continuously differentiable up to `n` at a point `x` if, for any integer `k ≤ n`,
there is a neighborhood of `x` where `f` admits derivatives up to order `n`, which are continuous.
-/
def times_cont_diff_at (n : with_top ℕ) (f : E → F) (x : E) :=
times_cont_diff_within_at 𝕜 n f univ x

variable {𝕜}

theorem times_cont_diff_within_at_univ {n : with_top ℕ} :
  times_cont_diff_within_at 𝕜 n f univ x ↔ times_cont_diff_at 𝕜 n f x :=
iff.rfl

lemma times_cont_diff_at_top :
  times_cont_diff_at 𝕜 ∞ f x ↔ ∀ (n : ℕ), times_cont_diff_at 𝕜 n f x :=
by simp [← times_cont_diff_within_at_univ, times_cont_diff_within_at_top]

lemma times_cont_diff_at.times_cont_diff_within_at {n : with_top ℕ}
  (h : times_cont_diff_at 𝕜 n f x) : times_cont_diff_within_at 𝕜 n f s x :=
h.mono (subset_univ _)

lemma times_cont_diff_within_at.times_cont_diff_at {n : with_top ℕ}
  (h : times_cont_diff_within_at 𝕜 n f s x) (hx : s ∈ 𝓝 x) :
  times_cont_diff_at 𝕜 n f x :=
by rwa [times_cont_diff_at, ← times_cont_diff_within_at_inter hx, univ_inter]

lemma times_cont_diff_at.of_le {m n : with_top ℕ}
  (h : times_cont_diff_at 𝕜 n f x) (hmn : m ≤ n) :
  times_cont_diff_at 𝕜 m f x :=
h.of_le hmn

lemma times_cont_diff_at.continuous_at {n : with_top ℕ}
  (h : times_cont_diff_at 𝕜 n f x) : continuous_at f x :=
by simpa [continuous_within_at_univ] using h.continuous_within_at

/-- If a function is `C^n` with `n ≥ 1` at a point, then it is differentiable there. -/
lemma times_cont_diff_at.differentiable {n : with_top ℕ}
  (h : times_cont_diff_at 𝕜 n f x) (hn : 1 ≤ n) : differentiable_at 𝕜 f x :=
by simpa [hn, differentiable_within_at_univ] using h.differentiable_within_at

/-! ### Smooth functions -/

variable (𝕜)

/-- A function is continuously differentiable up to `n` if it admits derivatives up to
order `n`, which are continuous. Contrary to the case of definitions in domains (where derivatives
might not be unique) we do not need to localize the definition in space or time.
-/
definition times_cont_diff (n : with_top ℕ) (f : E → F)  :=
∃ p : E → formal_multilinear_series 𝕜 E F, has_ftaylor_series_up_to n f p

variable {𝕜}

theorem times_cont_diff_on_univ {n : with_top ℕ} :
  times_cont_diff_on 𝕜 n f univ ↔ times_cont_diff 𝕜 n f :=
begin
  split,
  { assume H,
    use ftaylor_series_within 𝕜 f univ,
    rw ← has_ftaylor_series_up_to_on_univ_iff,
    exact H.ftaylor_series_within unique_diff_on_univ },
  { rintros ⟨p, hp⟩ x hx m hm,
    exact ⟨univ, filter.univ_sets _, p, (hp.has_ftaylor_series_up_to_on univ).of_le hm⟩ }
end

lemma times_cont_diff_iff_times_cont_diff_at {n : with_top ℕ} :
  times_cont_diff 𝕜 n f ↔ ∀ x, times_cont_diff_at 𝕜 n f x :=
by simp [← times_cont_diff_on_univ, times_cont_diff_on, times_cont_diff_at]

lemma times_cont_diff.times_cont_diff_at {n : with_top ℕ} (h : times_cont_diff 𝕜 n f) :
  times_cont_diff_at 𝕜 n f x :=
times_cont_diff_iff_times_cont_diff_at.1 h x

lemma times_cont_diff_top :
  times_cont_diff 𝕜 ∞ f ↔ ∀ (n : ℕ), times_cont_diff 𝕜 n f :=
by simp [times_cont_diff_on_univ.symm, times_cont_diff_on_top]

lemma times_cont_diff.times_cont_diff_on {n : with_top ℕ}
  (h : times_cont_diff 𝕜 n f) : times_cont_diff_on 𝕜 n f s :=
(times_cont_diff_on_univ.2 h).mono (subset_univ _)

@[simp] lemma times_cont_diff_zero :
  times_cont_diff 𝕜 0 f ↔ continuous f :=
begin
  rw [← times_cont_diff_on_univ, continuous_iff_continuous_on_univ],
  exact times_cont_diff_on_zero
end

lemma times_cont_diff.of_le {m n : with_top ℕ}
  (h : times_cont_diff 𝕜 n f) (hmn : m ≤ n) :
  times_cont_diff 𝕜 m f :=
times_cont_diff_on_univ.1 $ (times_cont_diff_on_univ.2 h).of_le hmn

lemma times_cont_diff.continuous {n : with_top ℕ}
  (h : times_cont_diff 𝕜 n f) : continuous f :=
times_cont_diff_zero.1 (h.of_le bot_le)

/-- If a function is `C^n` with `n ≥ 1`, then it is differentiable. -/
lemma times_cont_diff.differentiable {n : with_top ℕ}
  (h : times_cont_diff 𝕜 n f) (hn : 1 ≤ n) : differentiable 𝕜 f :=
differentiable_on_univ.1 $ (times_cont_diff_on_univ.2 h).differentiable_on hn


/-! ### Iterated derivative -/

variable (𝕜)

/-- The `n`-th derivative of a function, as a multilinear map, defined inductively. -/
noncomputable def iterated_fderiv (n : ℕ) (f : E → F) :
  E → (E [×n]→L[𝕜] F) :=
nat.rec_on n
  (λ x, continuous_multilinear_map.curry0 𝕜 E (f x))
  (λ n rec x, continuous_linear_map.uncurry_left (fderiv 𝕜 rec x))

/-- Formal Taylor series associated to a function within a set. -/
def ftaylor_series (f : E → F) (x : E) : formal_multilinear_series 𝕜 E F :=
λ n, iterated_fderiv 𝕜 n f x

variable {𝕜}

@[simp] lemma iterated_fderiv_zero_apply (m : (fin 0) → E) :
  (iterated_fderiv 𝕜 0 f x : ((fin 0) →  E) → F) m = f x := rfl

lemma iterated_fderiv_zero_eq_comp :
  iterated_fderiv 𝕜 0 f = (continuous_multilinear_curry_fin0 𝕜 E F).symm ∘ f := rfl

lemma iterated_fderiv_succ_apply_left {n : ℕ} (m : fin (n + 1) → E):
  (iterated_fderiv 𝕜 (n + 1) f x : (fin (n + 1) → E) → F) m
  = (fderiv 𝕜 (iterated_fderiv 𝕜 n f) x : E → (E [×n]→L[𝕜] F)) (m 0) (tail m) := rfl

/-- Writing explicitly the `n+1`-th derivative as the composition of a currying linear equiv,
and the derivative of the `n`-th derivative. -/
lemma iterated_fderiv_succ_eq_comp_left {n : ℕ} :
  iterated_fderiv 𝕜 (n + 1) f =
  (continuous_multilinear_curry_left_equiv 𝕜 (λ(i : fin (n + 1)), E) F)
    ∘ (fderiv 𝕜 (iterated_fderiv 𝕜 n f)) := rfl

lemma iterated_fderiv_within_univ {n : ℕ} :
  iterated_fderiv_within 𝕜 n f univ = iterated_fderiv 𝕜 n f :=
begin
  induction n with n IH,
  { ext x, simp },
  { ext x m,
    rw [iterated_fderiv_succ_apply_left, iterated_fderiv_within_succ_apply_left, IH,
        fderiv_within_univ] }
end

lemma ftaylor_series_within_univ :
  ftaylor_series_within 𝕜 f univ = ftaylor_series 𝕜 f :=
begin
  ext1 x, ext1 n,
  change iterated_fderiv_within 𝕜 n f univ x = iterated_fderiv 𝕜 n f x,
  rw iterated_fderiv_within_univ
end

theorem iterated_fderiv_succ_apply_right {n : ℕ} (m : fin (n + 1) → E) :
  (iterated_fderiv 𝕜 (n + 1) f x : (fin (n + 1) → E) → F) m
    = iterated_fderiv 𝕜 n (λy, fderiv 𝕜 f y) x (init m) (m (last n)) :=
begin
  rw [← iterated_fderiv_within_univ, ← iterated_fderiv_within_univ, ← fderiv_within_univ],
  exact iterated_fderiv_within_succ_apply_right unique_diff_on_univ (mem_univ _) _
end

/-- Writing explicitly the `n+1`-th derivative as the composition of a currying linear equiv,
and the `n`-th derivative of the derivative. -/
lemma iterated_fderiv_succ_eq_comp_right {n : ℕ} :
  iterated_fderiv 𝕜 (n + 1) f x =
  ((continuous_multilinear_curry_right_equiv 𝕜 (λ(i : fin (n + 1)), E) F)
    ∘ (iterated_fderiv 𝕜 n (λy, fderiv 𝕜 f y))) x :=
by { ext m, rw iterated_fderiv_succ_apply_right, refl }

@[simp] lemma iterated_fderiv_one_apply (m : (fin 1) → E) :
  (iterated_fderiv 𝕜 1 f x : ((fin 1) → E) → F) m
  = (fderiv 𝕜 f x : E → F) (m 0) :=
by { rw [iterated_fderiv_succ_apply_right, iterated_fderiv_zero_apply], refl }

/-- When a function is `C^n` in a set `s` of unique differentiability, it admits
`ftaylor_series_within 𝕜 f s` as a Taylor series up to order `n` in `s`. -/
theorem times_cont_diff_on_iff_ftaylor_series {n : with_top ℕ} :
  times_cont_diff 𝕜 n f ↔ has_ftaylor_series_up_to n f (ftaylor_series 𝕜 f) :=
begin
  split,
  { rw [← times_cont_diff_on_univ, ← has_ftaylor_series_up_to_on_univ_iff,
        ← ftaylor_series_within_univ],
    exact λ h, times_cont_diff_on.ftaylor_series_within h unique_diff_on_univ },
  { assume h, exact ⟨ftaylor_series 𝕜 f, h⟩ }
end

lemma times_cont_diff_iff_continuous_differentiable {n : with_top ℕ} :
  times_cont_diff 𝕜 n f ↔
  (∀ (m : ℕ), (m : with_top ℕ) ≤ n → continuous (λ x, iterated_fderiv 𝕜 m f x))
  ∧ (∀ (m : ℕ), (m : with_top ℕ) < n → differentiable 𝕜 (λ x, iterated_fderiv 𝕜 m f x)) :=
by simp [times_cont_diff_on_univ.symm, continuous_iff_continuous_on_univ,
    differentiable_on_univ.symm, iterated_fderiv_within_univ,
    times_cont_diff_on_iff_continuous_on_differentiable_on unique_diff_on_univ]

lemma times_cont_diff_of_differentiable_iterated_fderiv {n : with_top ℕ}
  (h : ∀(m : ℕ), (m : with_top ℕ) ≤ n → differentiable 𝕜 (iterated_fderiv 𝕜 m f)) :
  times_cont_diff 𝕜 n f :=
times_cont_diff_iff_continuous_differentiable.2
⟨λ m hm, (h m hm).continuous, λ m hm, (h m (le_of_lt hm))⟩

/-- A function is `C^(n + 1)` on a domain with unique derivatives if and only if it is differentiable
there, and its derivative is `C^n`. -/
theorem times_cont_diff_succ_iff_fderiv {n : ℕ} :
  times_cont_diff 𝕜 ((n + 1) : ℕ) f ↔
  differentiable 𝕜 f ∧ times_cont_diff 𝕜 n (λ y, fderiv 𝕜 f y) :=
by simp [times_cont_diff_on_univ.symm, differentiable_on_univ.symm, fderiv_within_univ.symm,
         - fderiv_within_univ, times_cont_diff_on_succ_iff_fderiv_within unique_diff_on_univ,
         -with_bot.coe_add, -add_comm]

/-- A function is `C^∞` on a domain with unique derivatives if and only if it is differentiable
there, and its derivative is `C^∞`. -/
theorem times_cont_diff_top_iff_fderiv :
  times_cont_diff 𝕜 ∞ f ↔
  differentiable 𝕜 f ∧ times_cont_diff 𝕜 ∞ (λ y, fderiv 𝕜 f y) :=
begin
  simp [times_cont_diff_on_univ.symm, differentiable_on_univ.symm, fderiv_within_univ.symm,
        - fderiv_within_univ],
  rw times_cont_diff_on_top_iff_fderiv_within unique_diff_on_univ,
end

lemma times_cont_diff.continuous_fderiv {n : with_top ℕ}
  (h : times_cont_diff 𝕜 n f) (hn : 1 ≤ n) :
  continuous (λ x, fderiv 𝕜 f x) :=
((times_cont_diff_succ_iff_fderiv).1 (h.of_le hn)).2.continuous

/-- If a function is at least `C^1`, its bundled derivative (mapping `(x, v)` to `Df(x) v`) is
continuous. -/
lemma times_cont_diff.continuous_fderiv_apply {n : with_top ℕ}
  (h : times_cont_diff 𝕜 n f) (hn : 1 ≤ n) :
  continuous (λp : E × E, (fderiv 𝕜 f p.1 : E → F) p.2) :=
begin
  have A : continuous (λq : (E →L[𝕜] F) × E, q.1 q.2) := is_bounded_bilinear_map_apply.continuous,
  have B : continuous (λp : E × E, (fderiv 𝕜 f p.1, p.2)),
  { apply continuous.prod_mk _ continuous_snd,
    exact continuous.comp (h.continuous_fderiv hn) continuous_fst },
  exact A.comp B
end

/-! ### Constants -/

lemma iterated_fderiv_within_zero_fun {n : ℕ} :
  iterated_fderiv 𝕜 n (λ x : E, (0 : F)) = 0 :=
begin
  induction n with n IH,
  { ext m, simp },
  { ext x m,
    rw [iterated_fderiv_succ_apply_left, IH],
    change (fderiv 𝕜 (λ (x : E), (0 : (E [×n]→L[𝕜] F))) x : E → (E [×n]→L[𝕜] F)) (m 0) (tail m) = _,
    rw fderiv_const,
    refl }
end

lemma times_cont_diff_zero_fun {n : with_top ℕ} :
  times_cont_diff 𝕜 n (λ x : E, (0 : F)) :=
begin
  apply times_cont_diff_of_differentiable_iterated_fderiv (λm hm, _),
  rw iterated_fderiv_within_zero_fun,
  apply differentiable_const (0 : (E [×m]→L[𝕜] F))
end

/--
Constants are `C^∞`.
-/
lemma times_cont_diff_const {n : with_top ℕ} {c : F} : times_cont_diff 𝕜 n (λx : E, c) :=
begin
  suffices h : times_cont_diff 𝕜 ∞ (λx : E, c), by exact h.of_le le_top,
  rw times_cont_diff_top_iff_fderiv,
  refine ⟨differentiable_const c, _⟩,
  rw fderiv_const,
  exact times_cont_diff_zero_fun
end

lemma times_cont_diff_on_const {n : with_top ℕ} {c : F} {s : set E} :
  times_cont_diff_on 𝕜 n (λx : E, c) s :=
times_cont_diff_const.times_cont_diff_on

lemma times_cont_diff_at_const {n : with_top ℕ} {c : F} :
  times_cont_diff_at 𝕜 n (λx : E, c) x :=
times_cont_diff_const.times_cont_diff_at

lemma times_cont_diff_within_at_const {n : with_top ℕ} {c : F} :
  times_cont_diff_within_at 𝕜 n (λx : E, c) s x :=
times_cont_diff_at_const.times_cont_diff_within_at


/-! ### Linear functions -/

/--
Unbundled bounded linear functions are `C^∞`.
-/
lemma is_bounded_linear_map.times_cont_diff {n : with_top ℕ} (hf : is_bounded_linear_map 𝕜 f) :
  times_cont_diff 𝕜 n f :=
begin
  suffices h : times_cont_diff 𝕜 ∞ f, by exact h.of_le le_top,
  rw times_cont_diff_top_iff_fderiv,
  refine ⟨hf.differentiable, _⟩,
  simp [hf.fderiv],
  exact times_cont_diff_const
end

lemma continuous_linear_map.times_cont_diff {n : with_top ℕ} (f : E →L[𝕜] F) :
  times_cont_diff 𝕜 n f :=
f.is_bounded_linear_map.times_cont_diff

/--
The first projection in a product is `C^∞`.
-/
lemma times_cont_diff_fst {n : with_top ℕ} : times_cont_diff 𝕜 n (prod.fst : E × F → E) :=
is_bounded_linear_map.times_cont_diff is_bounded_linear_map.fst

/--
The first projection on a domain in a product is `C^∞`.
-/
lemma times_cont_diff_on_fst {s : set (E×F)} {n : with_top ℕ} :
  times_cont_diff_on 𝕜 n (prod.fst : E × F → E) s :=
times_cont_diff.times_cont_diff_on times_cont_diff_fst

/--
The second projection in a product is `C^∞`.
-/
lemma times_cont_diff_snd {n : with_top ℕ} : times_cont_diff 𝕜 n (prod.snd : E × F → F) :=
is_bounded_linear_map.times_cont_diff is_bounded_linear_map.snd

/--
The second projection on a domain in a product is `C^∞`.
-/
lemma times_cont_diff_on_snd {s : set (E×F)} {n : with_top ℕ} :
  times_cont_diff_on 𝕜 n (prod.snd : E × F → F) s :=
times_cont_diff.times_cont_diff_on times_cont_diff_snd

/--
The identity is `C^∞`.
-/
lemma times_cont_diff_id {n : with_top ℕ} : times_cont_diff 𝕜 n (id : E → E) :=
is_bounded_linear_map.id.times_cont_diff

/--
Bilinear functions are `C^∞`.
-/
lemma is_bounded_bilinear_map.times_cont_diff {n : with_top ℕ} (hb : is_bounded_bilinear_map 𝕜 b) :
  times_cont_diff 𝕜 n b :=
begin
  suffices h : times_cont_diff 𝕜 ∞ b, by exact h.of_le le_top,
  rw times_cont_diff_top_iff_fderiv,
  refine ⟨hb.differentiable, _⟩,
  simp [hb.fderiv],
  exact hb.is_bounded_linear_map_deriv.times_cont_diff
end

/-- If `f` admits a Taylor series `p` in a set `s`, and `g` is linear, then `g ∘ f` admits a Taylor
series whose `k`-th term is given by `g ∘ (p k)`. -/
lemma has_ftaylor_series_up_to_on.continuous_linear_map_comp {n : with_top ℕ} (g : F →L[𝕜] G)
  (hf : has_ftaylor_series_up_to_on n f p s) :
  has_ftaylor_series_up_to_on n (g ∘ f) (λ x k, g.comp_continuous_multilinear_map (p x k)) s :=
begin
  split,
  { assume x hx, simp [(hf.zero_eq x hx).symm] },
  { assume m hm x hx,
    let A : (E [×m]→L[𝕜] F) → (E [×m]→L[𝕜] G) := λ f, g.comp_continuous_multilinear_map f,
    have hA : is_bounded_linear_map 𝕜 A :=
      is_bounded_bilinear_map_comp_multilinear.is_bounded_linear_map_right _,
    have := hf.fderiv_within m hm x hx,
    convert has_fderiv_at.comp_has_fderiv_within_at x (hA.has_fderiv_at) this },
  { assume m hm,
    let A : (E [×m]→L[𝕜] F) → (E [×m]→L[𝕜] G) :=
      λ f, g.comp_continuous_multilinear_map f,
    have hA : is_bounded_linear_map 𝕜 A :=
      is_bounded_bilinear_map_comp_multilinear.is_bounded_linear_map_right _,
    exact hA.continuous.comp_continuous_on (hf.cont m hm) }
end

/-- Composition by continuous linear maps on the left preserves `C^n` functions in a domain
at a point. -/
lemma times_cont_diff_within_at.continuous_linear_map_comp {n : with_top ℕ} (g : F →L[𝕜] G)
  (hf : times_cont_diff_within_at 𝕜 n f s x) :
  times_cont_diff_within_at 𝕜 n (g ∘ f) s x :=
begin
  assume m hm,
  rcases hf m hm with ⟨u, hu, p, hp⟩,
  exact ⟨u, hu, _, hp.continuous_linear_map_comp g⟩,
end

/-- Composition by continuous linear maps on the left preserves `C^n` functions in a domain
at a point. -/
lemma times_cont_diff_at.continuous_linear_map_comp {n : with_top ℕ} (g : F →L[𝕜] G)
  (hf : times_cont_diff_at 𝕜 n f x) :
  times_cont_diff_at 𝕜 n (g ∘ f) x :=
times_cont_diff_within_at.continuous_linear_map_comp g hf

/-- Composition by continuous linear maps on the left preserves `C^n` functions on domains. -/
lemma times_cont_diff_on.continuous_linear_map_comp {n : with_top ℕ} (g : F →L[𝕜] G)
  (hf : times_cont_diff_on 𝕜 n f s) :
  times_cont_diff_on 𝕜 n (g ∘ f) s :=
λ x hx, (hf x hx).continuous_linear_map_comp g

/-- Composition by continuous linear maps on the left preserves `C^n` functions. -/
lemma times_cont_diff.continuous_linear_map_comp {n : with_top ℕ} {f : E → F} (g : F →L[𝕜] G)
  (hf : times_cont_diff 𝕜 n f) : times_cont_diff 𝕜 n (λx, g (f x)) :=
times_cont_diff_on_univ.1 $ times_cont_diff_on.continuous_linear_map_comp
  _ (times_cont_diff_on_univ.2 hf)

/-- Composition by continuous linear equivs on the left respects higher differentiability on
domains. -/
lemma continuous_linear_equiv.comp_times_cont_diff_within_at_iff
  {n : with_top ℕ} (e : F ≃L[𝕜] G) :
  times_cont_diff_within_at 𝕜 n (e ∘ f) s x ↔ times_cont_diff_within_at 𝕜 n f s x :=
begin
  split,
  { assume H,
    have : f = e.symm ∘ (e ∘ f),
      by { ext y, simp only [function.comp_app], rw e.symm_apply_apply (f y) },
    rw this,
    exact H.continuous_linear_map_comp _ },
  { assume H,
    exact H.continuous_linear_map_comp _ }
end

/-- Composition by continuous linear equivs on the left respects higher differentiability on
domains. -/
lemma continuous_linear_equiv.comp_times_cont_diff_on_iff
  {n : with_top ℕ} (e : F ≃L[𝕜] G) :
  times_cont_diff_on 𝕜 n (e ∘ f) s ↔ times_cont_diff_on 𝕜 n f s :=
by simp [times_cont_diff_on, e.comp_times_cont_diff_within_at_iff]

/-- If `f` admits a Taylor series `p` in a set `s`, and `g` is linear, then `f ∘ g` admits a Taylor
series in `g ⁻¹' s`, whose `k`-th term is given by `p k (g v₁, ..., g vₖ)` . -/
lemma has_ftaylor_series_up_to_on.comp_continuous_linear_map {n : with_top ℕ}
  (hf : has_ftaylor_series_up_to_on n f p s) (g : G →L[𝕜] E) :
  has_ftaylor_series_up_to_on n (f ∘ g)
    (λ x k, (p (g x) k).comp_continuous_linear_map 𝕜 E g) (g ⁻¹' s) :=
begin
  split,
  { assume x hx,
    simp only [(hf.zero_eq (g x) hx).symm, function.comp_app],
    change p (g x) 0 (λ (i : fin 0), g 0) = p (g x) 0 0,
    rw continuous_linear_map.map_zero,
    refl },
  { assume m hm x hx,
    let A : (E [×m]→L[𝕜] F) → (G [×m]→L[𝕜] F) := λ h, h.comp_continuous_linear_map 𝕜 E g,
    have hA : is_bounded_linear_map 𝕜 A :=
      is_bounded_linear_map_continuous_multilinear_map_comp_linear g,
    convert (hA.has_fderiv_at).comp_has_fderiv_within_at x
      ((hf.fderiv_within m hm (g x) hx).comp x (g.has_fderiv_within_at) (subset.refl _)),
    ext y v,
    change p (g x) (nat.succ m) (g ∘ (cons y v)) = p (g x) m.succ (cons (g y) (g ∘ v)),
    rw comp_cons },
  { assume m hm,
    let A : (E [×m]→L[𝕜] F) → (G [×m]→L[𝕜] F) := λ h, h.comp_continuous_linear_map 𝕜 E g,
    have hA : is_bounded_linear_map 𝕜 A :=
      is_bounded_linear_map_continuous_multilinear_map_comp_linear g,
    exact hA.continuous.comp_continuous_on
      ((hf.cont m hm).comp g.continuous.continuous_on (subset.refl _)) }
end

/-- Composition by continuous linear maps on the right preserves `C^n` functions at a point on
a domain. -/
lemma times_cont_diff_within_at.comp_continuous_linear_map {n : with_top ℕ} {x : G}
  (g : G →L[𝕜] E) (hf : times_cont_diff_within_at 𝕜 n f s (g x)) :
  times_cont_diff_within_at 𝕜 n (f ∘ g) (g ⁻¹' s) x :=
begin
  assume m hm,
  rcases hf m hm with ⟨u, hu, p, hp⟩,
  refine ⟨g ⁻¹' u, _, _, hp.comp_continuous_linear_map g⟩,
  apply continuous_within_at.preimage_mem_nhds_within',
  { exact g.continuous.continuous_within_at },
  { apply nhds_within_mono (g x) _ hu,
    rw image_insert_eq,
    exact insert_subset_insert (image_preimage_subset g s) }
end

/-- Composition by continuous linear maps on the right preserves `C^n` functions on domains. -/
lemma times_cont_diff_on.comp_continuous_linear_map {n : with_top ℕ}
  (hf : times_cont_diff_on 𝕜 n f s) (g : G →L[𝕜] E) :
  times_cont_diff_on 𝕜 n (f ∘ g) (g ⁻¹' s) :=
λ x hx, (hf (g x) hx).comp_continuous_linear_map g

/-- Composition by continuous linear maps on the right preserves `C^n` functions. -/
lemma times_cont_diff.comp_continuous_linear_map {n : with_top ℕ} {f : E → F} {g : G →L[𝕜] E}
  (hf : times_cont_diff 𝕜 n f) : times_cont_diff 𝕜 n (f ∘ g) :=
times_cont_diff_on_univ.1 $
times_cont_diff_on.comp_continuous_linear_map (times_cont_diff_on_univ.2 hf) _

/-- Composition by continuous linear equivs on the right respects higher differentiability at a
point in a domain. -/
lemma continuous_linear_equiv.times_cont_diff_within_at_comp_iff {n : with_top ℕ} (e : G ≃L[𝕜] E) :
  times_cont_diff_within_at 𝕜 n (f ∘ e) (e ⁻¹' s) (e.symm x) ↔
  times_cont_diff_within_at 𝕜 n f s x :=
begin
  split,
  { assume H,
    have A : f = (f ∘ e) ∘ e.symm,
      by { ext y, simp only [function.comp_app], rw e.apply_symm_apply y },
    have B : e.symm ⁻¹' (e ⁻¹' s) = s,
      by { rw [← preimage_comp, e.self_comp_symm], refl },
    rw [A, ← B],
    exact H.comp_continuous_linear_map _},
  { assume H,
    have : x = e (e.symm x), by simp,
    rw this at H,
    exact H.comp_continuous_linear_map _ },
end


/-- Composition by continuous linear equivs on the right respects higher differentiability on
domains. -/
lemma continuous_linear_equiv.times_cont_diff_on_comp_iff {n : with_top ℕ} (e : G ≃L[𝕜] E) :
  times_cont_diff_on 𝕜 n (f ∘ e) (e ⁻¹' s) ↔ times_cont_diff_on 𝕜 n f s :=
begin
  refine ⟨λ H, _, λ H, H.comp_continuous_linear_map _⟩,
  have A : f = (f ∘ e) ∘ e.symm,
    by { ext y, simp only [function.comp_app], rw e.apply_symm_apply y },
  have B : e.symm ⁻¹' (e ⁻¹' s) = s,
    by { rw [← preimage_comp, e.self_comp_symm], refl },
  rw [A, ← B],
  exact H.comp_continuous_linear_map _
end

/-- If two functions `f` and `g` admit Taylor series `p` and `q` in a set `s`, then the cartesian
product of `f` and `g` admits the cartesian product of `p` and `q` as a Taylor series. -/
lemma has_ftaylor_series_up_to_on.prod {n : with_top ℕ} (hf : has_ftaylor_series_up_to_on n f p s)
  {g : E → G} {q : E → formal_multilinear_series 𝕜 E G} (hg : has_ftaylor_series_up_to_on n g q s) :
  has_ftaylor_series_up_to_on n (λ y, (f y, g y)) (λ y k, (p y k).prod (q y k)) s :=
begin
  split,
  { assume x hx, rw [← hf.zero_eq x hx, ← hg.zero_eq x hx], refl },
  { assume m hm x hx,
    let A : (E [×m]→L[𝕜] F) × (E [×m]→L[𝕜] G) → (E [×m]→L[𝕜] (F × G)) := λ p, p.1.prod p.2,
    have hA : is_bounded_linear_map 𝕜 A := is_bounded_linear_map_prod_multilinear,
    convert hA.has_fderiv_at.comp_has_fderiv_within_at x
      ((hf.fderiv_within m hm x hx).prod (hg.fderiv_within m hm x hx)) },
  { assume m hm,
    let A : (E [×m]→L[𝕜] F) × (E [×m]→L[𝕜] G) → (E [×m]→L[𝕜] (F × G)) := λ p, p.1.prod p.2,
    have hA : is_bounded_linear_map 𝕜 A := is_bounded_linear_map_prod_multilinear,
    exact hA.continuous.comp_continuous_on ((hf.cont m hm).prod (hg.cont m hm)) }
end

/-- The cartesian product of `C^n` functions at a point in a domain is `C^n`. -/
lemma times_cont_diff_within_at.prod {n : with_top ℕ} {s : set E} {f : E → F} {g : E → G}
  (hf : times_cont_diff_within_at 𝕜 n f s x) (hg : times_cont_diff_within_at 𝕜 n g s x) :
  times_cont_diff_within_at 𝕜 n (λx:E, (f x, g x)) s x :=
begin
  assume m hm,
  rcases hf m hm with ⟨u, hu, p, hp⟩,
  rcases hg m hm with ⟨v, hv, q, hq⟩,
  exact ⟨u ∩ v, filter.inter_mem_sets hu hv, _,
        (hp.mono (inter_subset_left u v)).prod (hq.mono (inter_subset_right u v))⟩
end

/-- The cartesian product of `C^n` functions on domains is `C^n`. -/
lemma times_cont_diff_on.prod {n : with_top ℕ} {s : set E} {f : E → F} {g : E → G}
  (hf : times_cont_diff_on 𝕜 n f s) (hg : times_cont_diff_on 𝕜 n g s) :
  times_cont_diff_on 𝕜 n (λx:E, (f x, g x)) s :=
λ x hx, (hf x hx).prod (hg x hx)

/--
The cartesian product of `C^n` functions is `C^n`.
-/
lemma times_cont_diff.prod {n : with_top ℕ} {f : E → F} {g : E → G}
  (hf : times_cont_diff 𝕜 n f) (hg : times_cont_diff 𝕜 n g) :
  times_cont_diff 𝕜 n (λx:E, (f x, g x)) :=
times_cont_diff_on_univ.1 $ times_cont_diff_on.prod (times_cont_diff_on_univ.2 hf)
  (times_cont_diff_on_univ.2 hg)

/-!
### Composition of `C^n` functions

We show that the composition of `C^n` functions is `C^n`. One way to prove it would be to write
the `n`-th derivative of the composition (this is Faà di Bruno's formula) and check its continuity,
but this is very painful. Instead, we go for a simple inductive proof. Assume it is done for `n`.
Then, to check it for `n+1`, one needs to check that the derivative of `g ∘ f` is `C^n`, i.e.,
that `Dg(f x) ⬝ Df(x)` is `C^n`. The term `Dg (f x)` is the composition of two `C^n` functions, so
it is `C^n` by the inductive assumption. The term `Df(x)` is also `C^n`. Then, the matrix
multiplication is the application of a bilinear map (which is `C^∞`, and therefore `C^n`) to
`x ↦ (Dg(f x), Df x)`. As the composition of two `C^n` maps, it is again `C^n`, and we are done.

There is a subtlety in this argument: we apply the inductive assumption to functions on other Banach
spaces. In maths, one would say: prove by induction over `n` that, for all `C^n` maps between all
pairs of Banach spaces, their composition is `C^n`. In Lean, this is fine as long as the spaces
stay in the same universe. This is not the case in the above argument: if `E` lives in universe `u`
and `F` lives in universe `v`, then linear maps from `E` to `F` (to which the derivative of `f`
belongs) is in universe `max u v`. If one could quantify over finitely many universes, the above
proof would work fine, but this is not the case. One could still write the proof considering spaces
in any universe in `u, v, w, max u v, max v w, max u v w`, but it would be extremely tedious and
lead to a lot of duplication. Instead, we formulate the above proof when all spaces live in the same
universe (where everything is fine), and then we deduce the general result by lifting all our spaces
to a common universe. We use the trick that any space `H` is isomorphic through a continuous linear
equiv to `continuous_multilinear_map (λ (i : fin 0), E × F × G) H` to change the universe level,
and then argue that composing with such a linear equiv does not change the fact of being `C^n`,
which we have already proved previously.
-/

/-- Auxiliary lemma proving that the composition of `C^n` functions on domains is `C^n` when all
spaces live in the same universe. Use instead `times_cont_diff_on.comp` which removes the universe
assumption (but is deduced from this one). -/
private lemma times_cont_diff_on.comp_same_univ
  {Eu : Type u} [normed_group Eu] [normed_space 𝕜 Eu]
  {Fu : Type u} [normed_group Fu] [normed_space 𝕜 Fu]
  {Gu : Type u} [normed_group Gu] [normed_space 𝕜 Gu]
  {n : with_top ℕ} {s : set Eu} {t : set Fu} {g : Fu → Gu} {f : Eu → Fu}
  (hg : times_cont_diff_on 𝕜 n g t) (hf : times_cont_diff_on 𝕜 n f s) (st : s ⊆ f ⁻¹' t) :
  times_cont_diff_on 𝕜 n (g ∘ f) s :=
begin
  unfreezingI { induction n using with_top.nat_induction with n IH Itop generalizing Eu Fu Gu },
  { rw times_cont_diff_on_zero at hf hg ⊢,
    exact continuous_on.comp hg hf st },
  { rw times_cont_diff_on_succ_iff_has_fderiv_within_at at hg ⊢,
    assume x hx,
    rcases (times_cont_diff_on_succ_iff_has_fderiv_within_at.1 hf) x hx
      with ⟨u, hu, f', hf', f'_diff⟩,
    rcases hg (f x) (st hx) with ⟨v, hv, g', hg', g'_diff⟩,
    rw insert_eq_of_mem hx at hu ⊢,
    have xu : x ∈ u := mem_of_mem_nhds_within hx hu,
    let w := s ∩ (u ∩ f⁻¹' v),
    have wv : w ⊆ f ⁻¹' v := λ y hy, hy.2.2,
    have wu : w ⊆ u := λ y hy, hy.2.1,
    have ws : w ⊆ s := λ y hy, hy.1,
    refine ⟨w, _, λ y, (g' (f y)).comp (f' y), _, _⟩,
    show w ∈ nhds_within x s,
    { apply filter.inter_mem_sets self_mem_nhds_within,
      apply filter.inter_mem_sets hu,
      apply continuous_within_at.preimage_mem_nhds_within',
      { rw ← continuous_within_at_inter' hu,
        exact (hf' x xu).differentiable_within_at.continuous_within_at.mono
          (inter_subset_right _ _) },
      { apply nhds_within_mono _ _ hv,
        exact subset.trans (image_subset_iff.mpr st) (subset_insert (f x) t) } },
    show ∀ y ∈ w,
      has_fderiv_within_at (g ∘ f) ((g' (f y)).comp (f' y)) w y,
    { rintros y ⟨ys, yu, yv⟩,
      exact (hg' (f y) yv).comp y ((hf' y yu).mono wu) wv },
    show times_cont_diff_on 𝕜 n (λ y, (g' (f y)).comp (f' y)) w,
    { have A : times_cont_diff_on 𝕜 n (λ y, g' (f y)) w :=
        IH g'_diff ((hf.of_le (with_top.coe_le_coe.2 (nat.le_succ n))).mono ws) wv,
      have B : times_cont_diff_on 𝕜 n f' w := f'_diff.mono wu,
      have C : times_cont_diff_on 𝕜 n (λ y, (f' y, g' (f y))) w :=
        times_cont_diff_on.prod B A,
      have D : times_cont_diff_on 𝕜 n (λ(p : (Eu →L[𝕜] Fu) × (Fu →L[𝕜] Gu)), p.2.comp p.1) univ :=
        is_bounded_bilinear_map_comp.times_cont_diff.times_cont_diff_on,
      exact IH D C (subset_univ _) } },
  { rw times_cont_diff_on_top at hf hg ⊢,
    assume n,
    apply Itop n (hg n) (hf n) st }
end

/-- The composition of `C^n` functions on domains is `C^n`. -/
lemma times_cont_diff_on.comp
  {n : with_top ℕ} {s : set E} {t : set F} {g : F → G} {f : E → F}
  (hg : times_cont_diff_on 𝕜 n g t) (hf : times_cont_diff_on 𝕜 n f s) (st : s ⊆ f ⁻¹' t) :
  times_cont_diff_on 𝕜 n (g ∘ f) s :=
begin
  /- we lift all the spaces to a common universe, as we have already proved the result in this
  situation. For the lift, we use the trick that `H` is isomorphic through a
  continuous linear equiv to `continuous_multilinear_map 𝕜 (λ (i : fin 0), (E × F × G)) H`, and
  continuous linear equivs respect smoothness classes. -/
  let Eu := continuous_multilinear_map 𝕜 (λ (i : fin 0), (E × F × G)) E,
  letI : normed_group Eu := by apply_instance,
  letI : normed_space 𝕜 Eu := by apply_instance,
  let Fu := continuous_multilinear_map 𝕜 (λ (i : fin 0), (E × F × G)) F,
  letI : normed_group Fu := by apply_instance,
  letI : normed_space 𝕜 Fu := by apply_instance,
  let Gu := continuous_multilinear_map 𝕜 (λ (i : fin 0), (E × F × G)) G,
  letI : normed_group Gu := by apply_instance,
  letI : normed_space 𝕜 Gu := by apply_instance,
  -- declare the isomorphisms
  let isoE : Eu ≃L[𝕜] E := continuous_multilinear_curry_fin0 𝕜 (E × F × G) E,
  let isoF : Fu ≃L[𝕜] F := continuous_multilinear_curry_fin0 𝕜 (E × F × G) F,
  let isoG : Gu ≃L[𝕜] G := continuous_multilinear_curry_fin0 𝕜 (E × F × G) G,
  -- lift the functions to the new spaces, check smoothness there, and then go back.
  let fu : Eu → Fu := (isoF.symm ∘ f) ∘ isoE,
  have fu_diff : times_cont_diff_on 𝕜 n fu (isoE ⁻¹' s),
    by rwa [isoE.times_cont_diff_on_comp_iff, isoF.symm.comp_times_cont_diff_on_iff],
  let gu : Fu → Gu := (isoG.symm ∘ g) ∘ isoF,
  have gu_diff : times_cont_diff_on 𝕜 n gu (isoF ⁻¹' t),
    by rwa [isoF.times_cont_diff_on_comp_iff, isoG.symm.comp_times_cont_diff_on_iff],
  have main : times_cont_diff_on 𝕜 n (gu ∘ fu) (isoE ⁻¹' s),
  { apply times_cont_diff_on.comp_same_univ gu_diff fu_diff,
    assume y hy,
    simp only [fu, continuous_linear_equiv.coe_apply, function.comp_app, mem_preimage],
    rw isoF.apply_symm_apply (f (isoE y)),
    exact st hy },
  have : gu ∘ fu = (isoG.symm ∘ (g ∘ f)) ∘ isoE,
  { ext y,
    simp only [function.comp_apply, gu, fu],
    rw isoF.apply_symm_apply (f (isoE y)) },
  rwa [this, isoE.times_cont_diff_on_comp_iff, isoG.symm.comp_times_cont_diff_on_iff] at main
end

/-- The composition of `C^n` functions on domains is `C^n`. -/
lemma times_cont_diff_on.comp'
  {n : with_top ℕ} {s : set E} {t : set F} {g : F → G} {f : E → F}
  (hg : times_cont_diff_on 𝕜 n g t) (hf : times_cont_diff_on 𝕜 n f s) :
  times_cont_diff_on 𝕜 n (g ∘ f) (s ∩ f⁻¹' t) :=
hg.comp (hf.mono (inter_subset_left _ _)) (inter_subset_right _ _)

/-- The composition of a `C^n` function on a domain with a `C^n` function is `C^n`. -/
lemma times_cont_diff.comp_times_cont_diff_on {n : with_top ℕ} {s : set E} {g : F → G} {f : E → F}
  (hg : times_cont_diff 𝕜 n g) (hf : times_cont_diff_on 𝕜 n f s) :
  times_cont_diff_on 𝕜 n (g ∘ f) s :=
(times_cont_diff_on_univ.2 hg).comp hf subset_preimage_univ

/-- The composition of `C^n` functions is `C^n`. -/
lemma times_cont_diff.comp {n : with_top ℕ} {g : F → G} {f : E → F}
  (hg : times_cont_diff 𝕜 n g) (hf : times_cont_diff 𝕜 n f) :
  times_cont_diff 𝕜 n (g ∘ f) :=
times_cont_diff_on_univ.1 $ times_cont_diff_on.comp (times_cont_diff_on_univ.2 hg)
  (times_cont_diff_on_univ.2 hf) (subset_univ _)

<<<<<<< HEAD
/-- The composition of `C^n` functions at points in domains is `C^n`. -/
lemma times_cont_diff_within_at.comp
  {n : with_top ℕ} {s : set E} {t : set F} {g : F → G} {f : E → F} {x : E}
  (hg : times_cont_diff_within_at 𝕜 n g t (f x))
  (hf : times_cont_diff_within_at 𝕜 n f s x) (st : s ⊆ f ⁻¹' t) :
  times_cont_diff_within_at 𝕜 n (g ∘ f) s x :=
begin
  assume m hm,
  rcases hg.times_cont_diff_on hm with ⟨u, u_nhd, ut, hu⟩,
  rcases hf.times_cont_diff_on hm with ⟨v, v_nhd, vs, hv⟩,
  have xmem : x ∈ f ⁻¹' u ∩ v :=
    ⟨(mem_of_mem_nhds_within (mem_insert (f x) _) u_nhd : _),
    mem_of_mem_nhds_within (mem_insert x s) v_nhd⟩,
  have : f ⁻¹' u ∈ nhds_within x (insert x s),
  { apply hf.continuous_within_at'.preimage_mem_nhds_within',
    apply nhds_within_mono _ _ u_nhd,
    rw image_insert_eq,
    exact insert_subset_insert (image_subset_iff.mpr st) },
  have Z := ((hu.comp (hv.mono (inter_subset_right (f ⁻¹' u) v)) (inter_subset_left _ _))
    .times_cont_diff_within_at) xmem m (le_refl _),
  have : nhds_within x (f ⁻¹' u ∩ v) = nhds_within x (insert x s),
  { have A : f ⁻¹' u ∩ v = (insert x s) ∩ (f ⁻¹' u ∩ v),
    { apply subset.antisymm _ (inter_subset_right _ _),
      rintros y ⟨hy1, hy2⟩,
      simp [hy1, hy2, vs hy2] },
    rw [A, ← nhds_within_restrict''],
    exact filter.inter_mem_sets this v_nhd },
  rwa [insert_eq_of_mem xmem, this] at Z,
end

/-- The composition of `C^n` functions at points in domains is `C^n`. -/
lemma times_cont_diff_within_at.comp' {n : with_top ℕ} {s : set E} {t : set F} {g : F → G}
  {f : E → F} {x : E}
  (hg : times_cont_diff_within_at 𝕜 n g t (f x)) (hf : times_cont_diff_within_at 𝕜 n f s x) :
  times_cont_diff_within_at 𝕜 n (g ∘ f) (s ∩ f⁻¹' t) x :=
hg.comp (hf.mono (inter_subset_left _ _)) (inter_subset_right _ _)

=======
/-- The product map of two `C^n` functions is `C^n`. -/
lemma times_cont_diff_on.map_prod {E' : Type*} [normed_group E'] [normed_space 𝕜 E']
  {F' : Type*} [normed_group F'] [normed_space 𝕜 F']
  {s : set E} {t : set E'} {n : with_top ℕ} {f : E → F} {g : E' → F'}
  (hf : times_cont_diff_on 𝕜 n f s) (hg : times_cont_diff_on 𝕜 n g t) :
  times_cont_diff_on 𝕜 n (prod.map f g) (set.prod s t) :=
begin
  have hs : s.prod t ⊆ (prod.fst) ⁻¹' s := by { rintros x ⟨h_x_1, h_x_2⟩, exact h_x_1, },
  have ht : s.prod t ⊆ (prod.snd) ⁻¹' t := by { rintros x ⟨h_x_1, h_x_2⟩, exact h_x_2, },
  exact (hf.comp (times_cont_diff_on_fst) hs).prod (hg.comp (times_cont_diff_on_snd) ht),
end

>>>>>>> 53c15319
/-- The bundled derivative of a `C^{n+1}` function is `C^n`. -/
lemma times_cont_diff_on_fderiv_within_apply {m n : with_top  ℕ} {s : set E}
  {f : E → F} (hf : times_cont_diff_on 𝕜 n f s) (hs : unique_diff_on 𝕜 s) (hmn : m + 1 ≤ n) :
  times_cont_diff_on 𝕜 m (λp : E × E, (fderiv_within 𝕜 f s p.1 : E →L[𝕜] F) p.2)
  (set.prod s (univ : set E)) :=
begin
  have A : times_cont_diff 𝕜 m (λp : (E →L[𝕜] F) × E, p.1 p.2),
  { apply is_bounded_bilinear_map.times_cont_diff,
    exact is_bounded_bilinear_map_apply },
  have B : times_cont_diff_on 𝕜 m
    (λ (p : E × E), ((fderiv_within 𝕜 f s p.fst), p.snd)) (set.prod s univ),
  { apply times_cont_diff_on.prod _ _,
    { have I : times_cont_diff_on 𝕜 m (λ (x : E), fderiv_within 𝕜 f s x) s :=
        hf.fderiv_within hs hmn,
      have J : times_cont_diff_on 𝕜 m (λ (x : E × E), x.1) (set.prod s univ) :=
        times_cont_diff_fst.times_cont_diff_on,
      exact times_cont_diff_on.comp I J (prod_subset_preimage_fst _ _) },
    { apply times_cont_diff.times_cont_diff_on _ ,
      apply is_bounded_linear_map.snd.times_cont_diff } },
  exact A.comp_times_cont_diff_on B
end

/-- The bundled derivative of a `C^{n+1}` function is `C^n`. -/
lemma times_cont_diff.times_cont_diff_fderiv_apply {n m : with_top ℕ} {f : E → F}
  (hf : times_cont_diff 𝕜 n f) (hmn : m + 1 ≤ n) :
  times_cont_diff 𝕜 m (λp : E × E, (fderiv 𝕜 f p.1 : E →L[𝕜] F) p.2) :=
begin
  rw ← times_cont_diff_on_univ at ⊢ hf,
  rw [← fderiv_within_univ, ← univ_prod_univ],
  exact times_cont_diff_on_fderiv_within_apply hf unique_diff_on_univ hmn
end

/-- The sum of two `C^n`functions on a domain is `C^n`. -/
lemma times_cont_diff_on.add {n : with_top ℕ} {s : set E} {f g : E → F}
  (hf : times_cont_diff_on 𝕜 n f s) (hg : times_cont_diff_on 𝕜 n g s) :
  times_cont_diff_on 𝕜 n (λx, f x + g x) s :=
begin
  have : times_cont_diff 𝕜 n (λp : F × F, p.1 + p.2),
  { apply is_bounded_linear_map.times_cont_diff,
    exact is_bounded_linear_map.add is_bounded_linear_map.fst is_bounded_linear_map.snd },
  exact this.comp_times_cont_diff_on (hf.prod hg)
end

/-- The sum of two `C^n`functions is `C^n`. -/
lemma times_cont_diff.add {n : with_top ℕ} {f g : E → F}
  (hf : times_cont_diff 𝕜 n f) (hg : times_cont_diff 𝕜 n g) : times_cont_diff 𝕜 n (λx, f x + g x) :=
begin
  have : times_cont_diff 𝕜 n (λp : F × F, p.1 + p.2),
  { apply is_bounded_linear_map.times_cont_diff,
    exact is_bounded_linear_map.add is_bounded_linear_map.fst is_bounded_linear_map.snd },
  exact this.comp (hf.prod hg)
end

/-- The negative of a `C^n`function on a domain is `C^n`. -/
lemma times_cont_diff_on.neg {n : with_top ℕ} {s : set E} {f : E → F}
  (hf : times_cont_diff_on 𝕜 n f s) : times_cont_diff_on 𝕜 n (λx, -f x) s :=
begin
  have : times_cont_diff 𝕜 n (λp : F, -p),
  { apply is_bounded_linear_map.times_cont_diff,
    exact is_bounded_linear_map.neg is_bounded_linear_map.id },
  exact this.comp_times_cont_diff_on hf
end

/-- The negative of a `C^n`function is `C^n`. -/
lemma times_cont_diff.neg {n : with_top ℕ} {f : E → F} (hf : times_cont_diff 𝕜 n f) :
  times_cont_diff 𝕜 n (λx, -f x) :=
begin
  have : times_cont_diff 𝕜 n (λp : F, -p),
  { apply is_bounded_linear_map.times_cont_diff,
    exact is_bounded_linear_map.neg is_bounded_linear_map.id },
  exact this.comp hf
end

/-- The difference of two `C^n`functions on a domain is `C^n`. -/
lemma times_cont_diff_on.sub {n : with_top ℕ} {s : set E} {f g : E → F}
  (hf : times_cont_diff_on 𝕜 n f s) (hg : times_cont_diff_on 𝕜 n g s) :
  times_cont_diff_on 𝕜 n (λx, f x - g x) s :=
hf.add (hg.neg)

/-- The difference of two `C^n`functions is `C^n`. -/
lemma times_cont_diff.sub {n : with_top ℕ} {f g : E → F}
  (hf : times_cont_diff 𝕜 n f) (hg : times_cont_diff 𝕜 n g) :
  times_cont_diff 𝕜 n (λx, f x - g x) :=
hf.add hg.neg

section real
/-!
### Results over `ℝ`
  The results in this section rely on the Mean Value Theorem, and therefore hold only over `ℝ` (and
  its extension fields such as `ℂ`).
-/

variables
{E' : Type*} [normed_group E'] [normed_space ℝ E']
{F' : Type*} [normed_group F'] [normed_space ℝ F']

/-- If a function has a Taylor series at order at least 1, then at points in the interior of the
    domain of definition, the term of order 1 of this series is a strict derivative of `f`. -/
lemma has_ftaylor_series_up_to_on.has_strict_fderiv_at
  {s : set E'} {f : E' → F'} {x : E'} {p : E' → formal_multilinear_series ℝ E' F'} {n : with_top ℕ}
  (hf : has_ftaylor_series_up_to_on n f p s) (hn : 1 ≤ n) (hs : s ∈ 𝓝 x) :
  has_strict_fderiv_at f ((continuous_multilinear_curry_fin1 ℝ E' F') (p x 1)) x :=
begin
  let f' := λ x, (continuous_multilinear_curry_fin1 ℝ E' F') (p x 1),
  have hf' : ∀ x, x ∈ s → has_fderiv_within_at f (f' x) s x :=
    λ x, has_ftaylor_series_up_to_on.has_fderiv_within_at hf hn,
  have hcont : continuous_on f' s :=
    (continuous_multilinear_curry_fin1 ℝ E' F').continuous.comp_continuous_on (hf.cont 1 hn),
  exact strict_fderiv_of_cont_diff hf' hcont hs,
end

/-- If a function is `C^n` with `1 ≤ n` around a point, then the derivative of `f` at this point
is also a strict derivative. -/
lemma times_cont_diff_at.has_strict_fderiv_at {f : E' → F'} {x : E'} {n : with_top ℕ}
  (hf : times_cont_diff_at ℝ n f x) (hn : 1 ≤ n) :
  has_strict_fderiv_at f (fderiv ℝ f x) x :=
begin
  rcases hf 1 hn with ⟨u, H, p, hp⟩,
  simp only [nhds_within_univ, mem_univ, insert_eq_of_mem] at H,
  have := hp.has_strict_fderiv_at (by norm_num) H,
  convert this,
  exact this.has_fderiv_at.fderiv
end

/-- If a function is `C^n` with `1 ≤ n`, then the derivative of `f` is also a strict derivative. -/
lemma times_cont_diff.has_strict_fderiv_at
  {f : E' → F'} {x : E'} {n : with_top ℕ} (hf : times_cont_diff ℝ n f) (hn : 1 ≤ n) :
  has_strict_fderiv_at f (fderiv ℝ f x) x :=
hf.times_cont_diff_at.has_strict_fderiv_at hn

end real<|MERGE_RESOLUTION|>--- conflicted
+++ resolved
@@ -1730,6 +1730,18 @@
 times_cont_diff_on_univ.1 $ times_cont_diff_on.prod (times_cont_diff_on_univ.2 hf)
   (times_cont_diff_on_univ.2 hg)
 
+/-- The product map of two `C^n` functions is `C^n`. -/
+lemma times_cont_diff_on.map_prod {E' : Type*} [normed_group E'] [normed_space 𝕜 E']
+  {F' : Type*} [normed_group F'] [normed_space 𝕜 F']
+  {s : set E} {t : set E'} {n : with_top ℕ} {f : E → F} {g : E' → F'}
+  (hf : times_cont_diff_on 𝕜 n f s) (hg : times_cont_diff_on 𝕜 n g t) :
+  times_cont_diff_on 𝕜 n (prod.map f g) (set.prod s t) :=
+begin
+  have hs : s.prod t ⊆ (prod.fst) ⁻¹' s := by { rintros x ⟨h_x_1, h_x_2⟩, exact h_x_1, },
+  have ht : s.prod t ⊆ (prod.snd) ⁻¹' t := by { rintros x ⟨h_x_1, h_x_2⟩, exact h_x_2, },
+  exact (hf.comp (times_cont_diff_on_fst) hs).prod (hg.comp (times_cont_diff_on_snd) ht),
+end
+
 /-!
 ### Composition of `C^n` functions
 
@@ -1874,7 +1886,6 @@
 times_cont_diff_on_univ.1 $ times_cont_diff_on.comp (times_cont_diff_on_univ.2 hg)
   (times_cont_diff_on_univ.2 hf) (subset_univ _)
 
-<<<<<<< HEAD
 /-- The composition of `C^n` functions at points in domains is `C^n`. -/
 lemma times_cont_diff_within_at.comp
   {n : with_top ℕ} {s : set E} {t : set F} {g : F → G} {f : E → F} {x : E}
@@ -1912,20 +1923,6 @@
   times_cont_diff_within_at 𝕜 n (g ∘ f) (s ∩ f⁻¹' t) x :=
 hg.comp (hf.mono (inter_subset_left _ _)) (inter_subset_right _ _)
 
-=======
-/-- The product map of two `C^n` functions is `C^n`. -/
-lemma times_cont_diff_on.map_prod {E' : Type*} [normed_group E'] [normed_space 𝕜 E']
-  {F' : Type*} [normed_group F'] [normed_space 𝕜 F']
-  {s : set E} {t : set E'} {n : with_top ℕ} {f : E → F} {g : E' → F'}
-  (hf : times_cont_diff_on 𝕜 n f s) (hg : times_cont_diff_on 𝕜 n g t) :
-  times_cont_diff_on 𝕜 n (prod.map f g) (set.prod s t) :=
-begin
-  have hs : s.prod t ⊆ (prod.fst) ⁻¹' s := by { rintros x ⟨h_x_1, h_x_2⟩, exact h_x_1, },
-  have ht : s.prod t ⊆ (prod.snd) ⁻¹' t := by { rintros x ⟨h_x_1, h_x_2⟩, exact h_x_2, },
-  exact (hf.comp (times_cont_diff_on_fst) hs).prod (hg.comp (times_cont_diff_on_snd) ht),
-end
-
->>>>>>> 53c15319
 /-- The bundled derivative of a `C^{n+1}` function is `C^n`. -/
 lemma times_cont_diff_on_fderiv_within_apply {m n : with_top  ℕ} {s : set E}
   {f : E → F} (hf : times_cont_diff_on 𝕜 n f s) (hs : unique_diff_on 𝕜 s) (hmn : m + 1 ≤ n) :
