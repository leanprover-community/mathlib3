/-
Copyright (c) 2019 Sébastien Gouëzel. All rights reserved.
Released under Apache 2.0 license as described in the file LICENSE.
Authors: Sébastien Gouëzel
-/
import analysis.calculus.mean_value

/-!
# Higher differentiability

A function is `C^1` on a domain if it is differentiable there, and its derivative is continuous.
By induction, it is `C^n` if it is `C^{n-1}` and its (n-1)-th derivative is `C^1` there or,
equivalently, if it is `C^1` and its derivative is `C^{n-1}`.
Finally, it is `C^∞` if it is `C^n` for all n.

We formalize these notions by defining iteratively the `n+1`-th derivative of a function as the
derivative of the `n`-th derivative. It is called `iterated_fderiv 𝕜 n f x` where `𝕜` is the
field, `n` is the number of iterations, `f` is the function and `x` is the point, and it is given
as an `n`-multilinear map. We also define a version `iterated_fderiv_within` relative to a domain,
as well as predicates `times_cont_diff_within_at`, `times_cont_diff_at`, `times_cont_diff_on` and
`times_cont_diff_on` saying that the function is `C^n` within a set at a point, at a point, on a set
and on the whole space respectively.

To avoid the issue of choice when choosing a derivative in sets where the derivative is not
necessarily unique, `times_cont_diff_on` is not defined directly in terms of the
regularity of the specific choice `iterated_fderiv_within 𝕜 n f s` inside `s`, but in terms of the
existence of a nice sequence of derivatives, expressed with a predicate
`has_ftaylor_series_up_to_on`.

We prove basic properties of these notions.

## Main definitions and results
Let `f : E → F` be a map between normed vector spaces over a nondiscrete normed field `𝕜`.

* `formal_multilinear_series 𝕜 E F`: a family of `n`-multilinear maps for all `n`, designed to
  model the sequence of derivatives of a function.
* `has_ftaylor_series_up_to n f p`: expresses that the formal multilinear series `p` is a sequence
  of iterated derivatives of `f`, up to the `n`-th term (where `n` is a natural number or `∞`).
* `has_ftaylor_series_up_to_on n f p s`: same thing, but inside a set `s`. The notion of derivative
  is now taken inside `s`. In particular, derivatives don't have to be unique.
* `times_cont_diff 𝕜 n f`: expresses that `f` is `C^n`, i.e., it admits a Taylor series up to
  rank `n`.
* `times_cont_diff_on 𝕜 n f s`: expresses that `f` is `C^n` in `s`.
* `times_cont_diff_at 𝕜 n f x`: expresses that `f` is `C^n` around `x`.
* `times_cont_diff_within_at 𝕜 n f s x`: expresses that `f` is `C^n` around `x` within the set `s`.
* `iterated_fderiv_within 𝕜 n f s x` is an `n`-th derivative of `f` over the field `𝕜` on the
  set `s` at the point `x`. It is a continuous multilinear map from `E^n` to `F`, defined as a
  derivative within `s` of `iterated_fderiv_within 𝕜 (n-1) f s` if one exists, and `0` otherwise.
* `iterated_fderiv 𝕜 n f x` is the `n`-th derivative of `f` over the field `𝕜` at the point `x`.
  It is a continuous multilinear map from `E^n` to `F`, defined as a derivative of
  `iterated_fderiv 𝕜 (n-1) f` if one exists, and `0` otherwise.

In sets of unique differentiability, `times_cont_diff_on 𝕜 n f s` can be expressed in terms of the
properties of `iterated_fderiv_within 𝕜 m f s` for `m ≤ n`. In the whole space,
`times_cont_diff 𝕜 n f` can be expressed in terms of the properties of `iterated_fderiv 𝕜 m f`
for `m ≤ n`.

We also prove that the usual operations (addition, multiplication, difference, composition, and
so on) preserve `C^n` functions.

## Implementation notes

### Definition of `C^n` functions in domains

One could define `C^n` functions in a domain `s` by fixing an arbitrary choice of derivatives (this
is what we do with `iterated_fderiv_within`) and requiring that all these derivatives up to `n` are
continuous. If the derivative is not unique, this could lead to strange behavior like two `C^n`
functions `f` and `g` on `s` whose sum is not `C^n`. A better definition is thus to say that a
function is `C^n` inside `s` if it admits a sequence of derivatives up to `n` inside `s`. This
definition still has the problem that a function which is locally `C^n` would not need to be `C^n`,
as different choices of sequences of derivatives around different points might possibly not be glued
together to give a globally defined sequence of derivatives. Also, there are locality problems in
time: one could image a function which, for each `n`, has a nice sequence of derivatives up to order
`n`, but they do not coincide for varying `n` and can therefore not be glued to give rise to an
infinite sequence of derivatives. This would give a function which is `C^n` for all `n`, but not
`C^∞`. We solve this issue by putting locality conditions in space and time in our definition of
`times_cont_diff_on`. The resulting definition is slightly more complicated to work with (in fact
not so much), but it gives rise to completely satisfactory theorems.

### Side of the composition, and universe issues

With a naïve direct definition, the `n`-th derivative of a function belongs to the space
`E →L[𝕜] (E →L[𝕜] (E ... F)...)))` where there are n iterations of `E →L[𝕜]`. This space
may also be seen as the space of continuous multilinear functions on `n` copies of `E` with
values in `F`, by uncurrying. This is the point of view that is usually adopted in textbooks,
and that we also use. This means that the definition and the first proofs are slightly involved,
as one has to keep track of the uncurrying operation. The uncurrying can be done from the
left or from the right, amounting to defining the `n+1`-th derivative either as the derivative of
the `n`-th derivative, or as the `n`-th derivative of the derivative.
For proofs, it would be more convenient to use the latter approach (from the right),
as it means to prove things at the `n+1`-th step we only need to understand well enough the
derivative in `E →L[𝕜] F` (contrary to the approach from the left, where one would need to know
enough on the `n`-th derivative to deduce things on the `n+1`-th derivative).

However, the definition from the right leads to a universe polymorphism problem: if we define
`iterated_fderiv 𝕜 (n + 1) f x = iterated_fderiv 𝕜 n (fderiv 𝕜 f) x` by induction, we need to
generalize over all spaces (as `f` and `fderiv 𝕜 f` don't take values in the same space). It is
only possible to generalize over all spaces in some fixed universe in an inductive definition.
For `f : E → F`, then `fderiv 𝕜 f` is a map `E → (E →L[𝕜] F)`. Therefore, the definition will only
work if `F` and `E →L[𝕜] F` are in the same universe.

This issue does not appear with the definition from the left, where one does not need to generalize
over all spaces. Therefore, we use the definition from the left. This means some proofs later on
become a little bit more complicated: to prove that a function is `C^n`, the most efficient approach
is to exhibit a formula for its `n`-th derivative and prove it is continuous (contrary to the
inductive approach where one would prove smoothness statements without giving a formula for the
derivative). In the end, this approach is still satisfactory as it is good to have formulas for the
iterated derivatives in various constructions.

One point where we depart from this explicit approach is in the proof of smoothness of a
composition: there is a formula for the `n`-th derivative of a composition (Faà di Bruno's formula),
but it is very complicated and barely usable, while the inductive proof is very simple. Thus, we
give the inductive proof. As explained above, it works by generalizing over the target space, hence
it only works well if all spaces belong to the same universe. To get the general version, we lift
things to a common universe using a trick.

### Variables management

The textbook definitions and proofs use various identifications and abuse of notations, for instance
when saying that the natural space in which the derivative lives, i.e.,
`E →L[𝕜] (E →L[𝕜] ( ... →L[𝕜] F))`, is the same as a space of multilinear maps. When doing things
formally, we need to provide explicit maps for these identifications, and chase some diagrams to see
everything is compatible with the identifications. In particular, one needs to check that taking the
derivative and then doing the identification, or first doing the identification and then taking the
derivative, gives the same result. The key point for this is that taking the derivative commutes
with continuous linear equivalences. Therefore, we need to implement all our identifications with
continuous linear equivs.

## Notations

We use the notation `E [×n]→L[𝕜] F` for the space of continuous multilinear maps on `E^n` with
values in `F`. This is the space in which the `n`-th derivative of a function from `E` to `F` lives.

In this file, we denote `⊤ : with_top ℕ` with `∞`.

## Tags

derivative, differentiability, higher derivative, `C^n`, multilinear, Taylor series, formal series
-/

noncomputable theory
open_locale classical

local notation `∞` := (⊤ : with_top ℕ)

universes u v w

local attribute [instance, priority 1001]
normed_group.to_add_comm_group normed_space.to_semimodule add_comm_group.to_add_comm_monoid

open set fin
open_locale topological_space

variables {𝕜 : Type*} [nondiscrete_normed_field 𝕜]
{E : Type*} [normed_group E] [normed_space 𝕜 E]
{F : Type*} [normed_group F] [normed_space 𝕜 F]
{G : Type*} [normed_group G] [normed_space 𝕜 G]
{s s₁ t u : set E} {f f₁ : E → F} {g : F → G} {x : E} {c : F}
{b : E × F → G}

/-- A formal multilinear series over a field `𝕜`, from `E` to `F`, is given by a family of
multilinear maps from `E^n` to `F` for all `n`. -/
@[derive add_comm_group]
def formal_multilinear_series
  (𝕜 : Type*) [nondiscrete_normed_field 𝕜]
  (E : Type*) [normed_group E] [normed_space 𝕜 E]
  (F : Type*) [normed_group F] [normed_space 𝕜 F] :=
Π (n : ℕ), (E [×n]→L[𝕜] F)

instance : inhabited (formal_multilinear_series 𝕜 E F) := ⟨0⟩

section module
/- `derive` is not able to find the module structure, probably because Lean is confused by the
dependent types. We register it explicitly. -/
local attribute [reducible] formal_multilinear_series

instance : module 𝕜 (formal_multilinear_series 𝕜 E F) :=
begin
  letI : ∀ n, module 𝕜 (continuous_multilinear_map 𝕜 (λ (i : fin n), E) F) :=
    λ n, by apply_instance,
  apply_instance
end

end module

namespace formal_multilinear_series

variables (p : formal_multilinear_series 𝕜 E F)

/-- Forgetting the zeroth term in a formal multilinear series, and interpreting the following terms
as multilinear maps into `E →L[𝕜] F`. If `p` corresponds to the Taylor series of a function, then
`p.shift` is the Taylor series of the derivative of the function. -/
def shift : formal_multilinear_series 𝕜 E (E →L[𝕜] F) :=
λn, (p n.succ).curry_right

/-- Adding a zeroth term to a formal multilinear series taking values in `E →L[𝕜] F`. This
corresponds to starting from a Taylor series for the derivative of a function, and building a Taylor
series for the function itself. -/
def unshift (q : formal_multilinear_series 𝕜 E (E →L[𝕜] F)) (z : F) :
  formal_multilinear_series 𝕜 E F
| 0       := (continuous_multilinear_curry_fin0 𝕜 E F).symm z
| (n + 1) := (continuous_multilinear_curry_right_equiv 𝕜 (λ (i : fin (n + 1)), E) F) (q n)

/-- Convenience congruence lemma stating in a dependent setting that, if the arguments to a formal
multilinear series are equal, then the values are also equal. -/
lemma congr (p : formal_multilinear_series 𝕜 E F) {m n : ℕ} {v : fin m → E} {w : fin n → E}
  (h1 : m = n) (h2 : ∀ (i : ℕ) (him : i < m) (hin : i < n), v ⟨i, him⟩ = w ⟨i, hin⟩) :
  p m v = p n w :=
by { cases h1, congr, ext ⟨i, hi⟩, exact h2 i hi hi }

end formal_multilinear_series


/-! ### Functions with a Taylor series on a domain -/

variable {p : E → formal_multilinear_series 𝕜 E F}

/-- `has_ftaylor_series_up_to_on n f p s` registers the fact that `p 0 = f` and `p (m+1)` is a
derivative of `p m` for `m < n`, and is continuous for `m ≤ n`. This is a predicate analogous to
`has_fderiv_within_at` but for higher order derivatives. -/
structure has_ftaylor_series_up_to_on (n : with_top ℕ)
  (f : E → F) (p : E → formal_multilinear_series 𝕜 E F) (s : set E) : Prop :=
(zero_eq       : ∀ x ∈ s, (p x 0).uncurry0 = f x)
(fderiv_within : ∀ (m : ℕ) (hm : (m : with_top ℕ) < n), ∀ x ∈ s,
   has_fderiv_within_at (λ y, p y m) (p x m.succ).curry_left s x)
(cont          : ∀ (m : ℕ) (hm : (m : with_top ℕ) ≤ n), continuous_on (λ x, p x m) s)

lemma has_ftaylor_series_up_to_on.zero_eq' {n : with_top ℕ}
  (h : has_ftaylor_series_up_to_on n f p s) {x : E} (hx : x ∈ s) :
  p x 0 = (continuous_multilinear_curry_fin0 𝕜 E F).symm (f x) :=
by { rw ← h.zero_eq x hx, symmetry, exact continuous_multilinear_map.uncurry0_curry0 _ }

/-- If two functions coincide on a set `s`, then a Taylor series for the first one is as well a
Taylor series for the second one. -/
lemma has_ftaylor_series_up_to_on.congr {n : with_top ℕ}
  (h : has_ftaylor_series_up_to_on n f p s) (h₁ : ∀ x ∈ s, f₁ x = f x) :
  has_ftaylor_series_up_to_on n f₁ p s :=
begin
  refine ⟨λ x hx, _, h.fderiv_within, h.cont⟩,
  rw h₁ x hx,
  exact h.zero_eq x hx
end

lemma has_ftaylor_series_up_to_on.mono {n : with_top ℕ}
  (h : has_ftaylor_series_up_to_on n f p s) {t : set E} (hst : t ⊆ s) :
  has_ftaylor_series_up_to_on n f p t :=
⟨λ x hx, h.zero_eq x (hst hx),
λ m hm x hx, (h.fderiv_within m hm x (hst hx)).mono hst,
λ m hm, (h.cont m hm).mono hst⟩

lemma has_ftaylor_series_up_to_on.of_le {m n : with_top ℕ}
  (h : has_ftaylor_series_up_to_on n f p s) (hmn : m ≤ n) :
  has_ftaylor_series_up_to_on m f p s :=
⟨h.zero_eq,
λ k hk x hx, h.fderiv_within k (lt_of_lt_of_le hk hmn) x hx,
λ k hk, h.cont k (le_trans hk hmn)⟩

lemma has_ftaylor_series_up_to_on.continuous_on {n : with_top ℕ}
  (h : has_ftaylor_series_up_to_on n f p s) : continuous_on f s :=
begin
  have := (h.cont 0 bot_le).congr (λ x hx, (h.zero_eq' hx).symm),
  rwa continuous_linear_equiv.comp_continuous_on_iff at this
end

lemma has_ftaylor_series_up_to_on_zero_iff :
  has_ftaylor_series_up_to_on 0 f p s ↔ continuous_on f s ∧ (∀ x ∈ s, (p x 0).uncurry0 = f x) :=
begin
  refine ⟨λ H, ⟨H.continuous_on, H.zero_eq⟩,
          λ H, ⟨H.2, λ m hm, false.elim (not_le.2 hm bot_le), _⟩⟩,
  assume m hm,
  have : (m : with_top ℕ) = ((0 : ℕ) : with_bot ℕ) := le_antisymm hm bot_le,
  rw with_top.coe_eq_coe at this,
  rw this,
  have : ∀ x ∈ s, p x 0 = (continuous_multilinear_curry_fin0 𝕜 E F).symm (f x),
    by { assume x hx, rw ← H.2 x hx, symmetry, exact continuous_multilinear_map.uncurry0_curry0 _ },
  rw [continuous_on_congr this, continuous_linear_equiv.comp_continuous_on_iff],
  exact H.1
end

lemma has_ftaylor_series_up_to_on_top_iff :
  (has_ftaylor_series_up_to_on ∞ f p s) ↔ (∀ (n : ℕ), has_ftaylor_series_up_to_on n f p s) :=
begin
  split,
  { assume H n, exact H.of_le le_top },
  { assume H,
    split,
    { exact (H 0).zero_eq },
    { assume m hm,
      apply (H m.succ).fderiv_within m (with_top.coe_lt_coe.2 (lt_add_one m)) },
    { assume m hm,
      apply (H m).cont m (le_refl _) } }
end

/-- If a function has a Taylor series at order at least `1`, then the term of order `1` of this
series is a derivative of `f`. -/
lemma has_ftaylor_series_up_to_on.has_fderiv_within_at {n : with_top ℕ}
  (h : has_ftaylor_series_up_to_on n f p s) (hn : 1 ≤ n) (hx : x ∈ s) :
  has_fderiv_within_at f (continuous_multilinear_curry_fin1 𝕜 E F (p x 1)) s x :=
begin
  have A : ∀ y ∈ s, f y = (continuous_multilinear_curry_fin0 𝕜 E F) (p y 0),
  { assume y hy, rw ← h.zero_eq y hy, refl },
  suffices H : has_fderiv_within_at
      (λ y, continuous_multilinear_curry_fin0 𝕜 E F (p y 0))
      (continuous_multilinear_curry_fin1 𝕜 E F (p x 1)) s x,
    by exact H.congr A (A x hx),
  rw continuous_linear_equiv.comp_has_fderiv_within_at_iff',
  have : ((0 : ℕ) : with_top ℕ) < n :=
    lt_of_lt_of_le (with_top.coe_lt_coe.2 zero_lt_one) hn,
  convert h.fderiv_within _ this x hx,
  ext y v,
  change (p x 1) (snoc 0 y) = (p x 1) (cons y v),
  unfold_coes,
  congr,
  ext i,
  have : i = 0 := subsingleton.elim i 0,
  rw this,
  refl
end

lemma has_ftaylor_series_up_to_on.differentiable_on {n : with_top ℕ}
  (h : has_ftaylor_series_up_to_on n f p s) (hn : 1 ≤ n) : differentiable_on 𝕜 f s :=
λ x hx, (h.has_fderiv_within_at hn hx).differentiable_within_at

/-- `p` is a Taylor series of `f` up to `n+1` if and only if `p` is a Taylor series up to `n`, and
`p (n + 1)` is a derivative of `p n`. -/
theorem has_ftaylor_series_up_to_on_succ_iff_left {n : ℕ} :
  has_ftaylor_series_up_to_on (n + 1) f p s ↔
  has_ftaylor_series_up_to_on n f p s
  ∧ (∀ x ∈ s, has_fderiv_within_at (λ y, p y n) (p x n.succ).curry_left s x)
  ∧ continuous_on (λ x, p x (n + 1)) s :=
begin
  split,
  { assume h,
    exact ⟨h.of_le (with_top.coe_le_coe.2 (nat.le_succ n)),
           h.fderiv_within _ (with_top.coe_lt_coe.2 (lt_add_one n)),
           h.cont (n + 1) (le_refl _)⟩ },
  { assume h,
    split,
    { exact h.1.zero_eq },
    { assume m hm,
      by_cases h' : m < n,
      { exact h.1.fderiv_within m (with_top.coe_lt_coe.2 h') },
      { have : m = n := nat.eq_of_lt_succ_of_not_lt (with_top.coe_lt_coe.1 hm) h',
        rw this,
        exact h.2.1 } },
    { assume m hm,
      by_cases h' : m ≤ n,
      { apply h.1.cont m (with_top.coe_le_coe.2 h') },
      { have : m = (n + 1) := le_antisymm (with_top.coe_le_coe.1 hm) (not_le.1 h'),
        rw this,
        exact h.2.2 } } }
end

/-- `p` is a Taylor series of `f` up to `n+1` if and only if `p.shift` is a Taylor series up to `n`
for `p 1`, which is a derivative of `f`. -/
theorem has_ftaylor_series_up_to_on_succ_iff_right {n : ℕ} :
  has_ftaylor_series_up_to_on ((n + 1) : ℕ) f p s ↔
  (∀ x ∈ s, (p x 0).uncurry0 = f x)
  ∧ (∀ x ∈ s, has_fderiv_within_at (λ y, p y 0) (p x 1).curry_left s x)
  ∧ has_ftaylor_series_up_to_on n
    (λ x, continuous_multilinear_curry_fin1 𝕜 E F (p x 1)) (λ x, (p x).shift) s :=
begin
  split,
  { assume H,
    refine ⟨H.zero_eq, H.fderiv_within 0 (with_top.coe_lt_coe.2 (nat.succ_pos n)), _⟩,
    split,
    { assume x hx, refl },
    { assume m (hm : (m : with_top ℕ) < n) x (hx : x ∈ s),
      have A : (m.succ : with_top ℕ) < n.succ,
        by { rw with_top.coe_lt_coe at ⊢ hm, exact nat.lt_succ_iff.mpr hm },
      change has_fderiv_within_at
        ((continuous_multilinear_curry_right_equiv 𝕜 (λ i : fin m.succ, E) F).symm
           ∘ (λ (y : E), p y m.succ))
        (p x m.succ.succ).curry_right.curry_left s x,
      rw continuous_linear_equiv.comp_has_fderiv_within_at_iff',
      convert H.fderiv_within _ A x hx,
      ext y v,
      change (p x m.succ.succ) (snoc (cons y (init v)) (v (last _)))
        = (p x (nat.succ (nat.succ m))) (cons y v),
      rw [← cons_snoc_eq_snoc_cons, snoc_init_self] },
    { assume m (hm : (m : with_top ℕ) ≤ n),
      have A : (m.succ : with_top ℕ) ≤ n.succ,
        by { rw with_top.coe_le_coe at ⊢ hm, exact nat.pred_le_iff.mp hm },
      change continuous_on ((continuous_multilinear_curry_right_equiv 𝕜 (λ i : fin m.succ, E) F).symm
           ∘ (λ (y : E), p y m.succ)) s,
      rw continuous_linear_equiv.comp_continuous_on_iff,
      exact H.cont _ A } },
  { rintros ⟨Hzero_eq, Hfderiv_zero, Htaylor⟩,
    split,
    { exact Hzero_eq },
    { assume m (hm : (m : with_top ℕ) < n.succ) x (hx : x ∈ s),
      cases m,
      { exact Hfderiv_zero x hx },
      { have A : (m : with_top ℕ) < n,
          by { rw with_top.coe_lt_coe at hm ⊢, exact nat.lt_of_succ_lt_succ hm },
        have : has_fderiv_within_at ((continuous_multilinear_curry_right_equiv 𝕜 (λ i : fin m.succ, E) F).symm
           ∘ (λ (y : E), p y m.succ)) ((p x).shift m.succ).curry_left s x :=
        Htaylor.fderiv_within _ A x hx,
        rw continuous_linear_equiv.comp_has_fderiv_within_at_iff' at this,
        convert this,
        ext y v,
        change (p x (nat.succ (nat.succ m))) (cons y v)
          = (p x m.succ.succ) (snoc (cons y (init v)) (v (last _))),
        rw [← cons_snoc_eq_snoc_cons, snoc_init_self] } },
    { assume m (hm : (m : with_top ℕ) ≤ n.succ),
      cases m,
      { have : differentiable_on 𝕜 (λ x, p x 0) s :=
          λ x hx, (Hfderiv_zero x hx).differentiable_within_at,
        exact this.continuous_on },
      { have A : (m : with_top ℕ) ≤ n,
          by { rw with_top.coe_le_coe at hm ⊢, exact nat.lt_succ_iff.mp hm },
        have : continuous_on ((continuous_multilinear_curry_right_equiv 𝕜 (λ i : fin m.succ, E) F).symm
           ∘ (λ (y : E), p y m.succ)) s :=
        Htaylor.cont _ A,
        rwa continuous_linear_equiv.comp_continuous_on_iff at this } } }
end

/-! ### Smooth functions within a set around a point -/

<<<<<<< HEAD
variable (𝕜)

/-- A function is continuously differentiable up to `n` within a set `s` at a point `x` if it admits
derivatives within a neighborhood of `x` in `s` up to order `n`, which are continuous.
There is a subtlety that one might be able to find nice derivatives up to `n` for any finite `n`,
but that they don't match so that one can not find them up to infinity. To get a good notion for
`n = ∞`, we only require that for any finite `n` we may find such matching derivatives.
-/
def times_cont_diff_within_at (n : with_top ℕ) (f : E → F) (s : set E) (x : E) :=
∀ (m : ℕ), (m : with_top ℕ) ≤ n →
  ∃ u ∈ nhds_within x (insert x s), ∃ p : E → formal_multilinear_series 𝕜 E F,
    has_ftaylor_series_up_to_on m f p u

variable {𝕜}

lemma times_cont_diff_within_at_nat {n : ℕ} :
  times_cont_diff_within_at 𝕜 n f s x ↔
  ∃ u ∈ nhds_within x (insert x s), ∃ p : E → formal_multilinear_series 𝕜 E F,
  has_ftaylor_series_up_to_on n f p u :=
⟨λ H, H n (le_refl _), λ ⟨u, hu, p, hp⟩ m hm, ⟨u, hu, p, hp.of_le hm⟩⟩

lemma times_cont_diff_within_at_top :
  times_cont_diff_within_at 𝕜 ∞ f s x ↔ ∀ (n : ℕ), times_cont_diff_within_at 𝕜 n f s x :=
begin
  split,
  { assume H n m hm,
    rcases H m le_top with ⟨u, hu, p, hp⟩,
    exact ⟨u, hu, p, hp⟩ },
  { assume H m hm,
    rcases H m m (le_refl _) with ⟨u, hu, p, hp⟩,
    exact ⟨u, hu, p, hp⟩ }
end

lemma times_cont_diff_within_at.continuous_within_at' {n : with_top ℕ}
  (h : times_cont_diff_within_at 𝕜 n f s x) : continuous_within_at f (insert x s) x :=
begin
  rcases h 0 bot_le with ⟨u, hu, p, H⟩,
  rcases mem_nhds_within.1 hu with ⟨t, t_open, xt, tu⟩,
  have A : x ∈ t ∩ insert x s, by simp [xt],
  have := (H.mono tu).continuous_on.continuous_within_at A,
  rw inter_comm at this,
  exact (continuous_within_at_inter (mem_nhds_sets t_open xt)).1 this
end

lemma times_cont_diff_within_at.continuous_within_at {n : with_top ℕ}
  (h : times_cont_diff_within_at 𝕜 n f s x) : continuous_within_at f s x :=
(h.continuous_within_at').mono (subset_insert x s)

lemma mem_nhds_within_insert (h : t ∈ nhds_within x s) :
  insert x t ∈ nhds_within x (insert x s) :=
begin
  rcases mem_nhds_within.1 h with ⟨o, o_open, xo, ho⟩,
  apply mem_nhds_within.2 ⟨o, o_open, xo, _⟩,
  assume y,
  simp only [and_imp, mem_inter_eq, mem_insert_iff],
  rintro yo (rfl | ys),
  { simp },
  { simp [ho ⟨yo, ys⟩] }
end

lemma times_cont_diff_within_at.congr_of_eventually_eq {n : with_top ℕ}
  (h : times_cont_diff_within_at 𝕜 n f s x) (h₁ : f₁ =ᶠ[nhds_within x s] f) (hx : f₁ x = f x) :
  times_cont_diff_within_at 𝕜 n f₁ s x :=
begin
  assume m hm,
  rcases h m hm with ⟨u, hu, p, H⟩,
  rcases h₁.exists_mem with ⟨v, v_neighb, hv⟩,
  refine ⟨u ∩ ((insert x v) ∩ (insert x s)), _, p, _⟩,
  { exact filter.inter_mem_sets hu (filter.inter_mem_sets (mem_nhds_within_insert v_neighb)
      self_mem_nhds_within) },
  { apply (H.mono (inter_subset_left u _)).congr (λ y hy, _),
    simp at hy,
    rcases hy.2.1 with rfl|hy',
    { exact hx },
    { exact hv y hy' } }
end

lemma times_cont_diff_within_at.congr_of_eventually_eq' {n : with_top ℕ}
  (h : times_cont_diff_within_at 𝕜 n f s x) (h₁ : f₁ =ᶠ[nhds_within x s] f) (hx : x ∈ s) :
  times_cont_diff_within_at 𝕜 n f₁ s x :=
begin
  apply h.congr_of_eventually_eq h₁,
  rcases h₁.exists_mem with ⟨t, ht, t_eq⟩,
  exact t_eq _ (mem_of_mem_nhds_within hx ht)
end

lemma times_cont_diff_within_at_congr_of_eventually_eq {n : with_top ℕ}
  (h₁ : f₁ =ᶠ[nhds_within x s] f) (hx : f₁ x = f x) :
  times_cont_diff_within_at 𝕜 n f₁ s x ↔ times_cont_diff_within_at 𝕜 n f s x :=
⟨λ H, times_cont_diff_within_at.congr_of_eventually_eq H h₁.symm hx.symm,
λ H, H.congr_of_eventually_eq h₁ hx⟩

lemma times_cont_diff_within_at.congr {n : with_top ℕ}
  (h : times_cont_diff_within_at 𝕜 n f s x) (h₁ : ∀ y ∈ s, f₁ y = f y) (hx : f₁ x = f x) :
  times_cont_diff_within_at 𝕜 n f₁ s x :=
h.congr_of_eventually_eq (filter.eventually_eq_of_mem self_mem_nhds_within h₁) hx

lemma times_cont_diff_within_at.mono {n : with_top ℕ}
  (h : times_cont_diff_within_at 𝕜 n f s x) {t : set E} (hst : t ⊆ s) :
  times_cont_diff_within_at 𝕜 n f t x :=
begin
  assume m hm,
  rcases h m hm with ⟨u, hu, p, H⟩,
  exact ⟨u, nhds_within_mono _ (insert_subset_insert hst) hu, p, H⟩,
end

lemma times_cont_diff_within_at.of_le {m n : with_top ℕ}
  (h : times_cont_diff_within_at 𝕜 n f s x) (hmn : m ≤ n) :
  times_cont_diff_within_at 𝕜 m f s x :=
λ k hk, h k (le_trans hk hmn)

lemma insert_inter : insert x (s ∩ t) = insert x s ∩ insert x t :=
by { ext y, simp, tauto }

lemma times_cont_diff_within_at_inter' {n : with_top ℕ} (h : t ∈ nhds_within x s) :
  times_cont_diff_within_at 𝕜 n f (s ∩ t) x ↔ times_cont_diff_within_at 𝕜 n f s x :=
begin
  refine ⟨λ H m hm, _, λ H, H.mono (inter_subset_left _ _)⟩,
  rcases H m hm with ⟨u, u_nhbd, p, hu⟩,
  refine ⟨(insert x s ∩ insert x t) ∩ u, _, p, hu.mono (inter_subset_right _ _)⟩,
  rw nhds_within_restrict'' (insert x s) (mem_nhds_within_insert h),
  rw insert_inter at u_nhbd,
  exact filter.inter_mem_sets self_mem_nhds_within u_nhbd
end

lemma times_cont_diff_within_at_inter {n : with_top ℕ} (h : t ∈ 𝓝 x) :
  times_cont_diff_within_at 𝕜 n f (s ∩ t) x ↔ times_cont_diff_within_at 𝕜 n f s x :=
times_cont_diff_within_at_inter' (mem_nhds_within_of_mem_nhds h)

/-- If a function is `C^n` within a set at a point, with `n ≥ 1`, then it is differentiable
within this set at this point. -/
lemma times_cont_diff_within_at.differentiable_within_at' {n : with_top ℕ}
  (h : times_cont_diff_within_at 𝕜 n f s x) (hn : 1 ≤ n) :
  differentiable_within_at 𝕜 f (insert x s) x :=
begin
  rcases h 1 hn with ⟨u, hu, p, H⟩,
  rcases mem_nhds_within.1 hu with ⟨t, t_open, xt, tu⟩,
  rw inter_comm at tu,
  have := ((H.mono tu).differentiable_on (le_refl _)) x ⟨mem_insert x s, xt⟩,
  exact (differentiable_within_at_inter (mem_nhds_sets t_open xt)).1 this,
end

lemma times_cont_diff_within_at.differentiable_within_at {n : with_top ℕ}
  (h : times_cont_diff_within_at 𝕜 n f s x) (hn : 1 ≤ n) :
  differentiable_within_at 𝕜 f s x :=
(h.differentiable_within_at' hn).mono  (subset_insert x s)

/-- A function is `C^(n + 1)` on a domain iff locally, it has a derivative which is `C^n`. -/
theorem times_cont_diff_within_at_succ_iff_has_fderiv_within_at {n : ℕ} :
  times_cont_diff_within_at 𝕜 ((n + 1) : ℕ) f s x
  ↔ ∃ u ∈ nhds_within x (insert x s), ∃ f' : E → (E →L[𝕜] F),
    (∀ x ∈ u, has_fderiv_within_at f (f' x) u x) ∧ (times_cont_diff_within_at 𝕜 n f' u x) :=
begin
  split,
  { assume h,
    rcases h n.succ (le_refl _) with ⟨u, hu, p, Hp⟩,
    refine ⟨u, hu, λ y, (continuous_multilinear_curry_fin1 𝕜 E F) (p y 1),
      λ y hy, Hp.has_fderiv_within_at (with_top.coe_le_coe.2 (nat.le_add_left 1 n)) hy, _⟩,
    assume m hm,
    refine ⟨u, _, λ (y : E), (p y).shift, _⟩,
    { convert self_mem_nhds_within,
      have : x ∈ insert x s, by simp,
      exact (insert_eq_of_mem (mem_of_mem_nhds_within this hu)) },
    { rw has_ftaylor_series_up_to_on_succ_iff_right at Hp,
      exact Hp.2.2.of_le hm } },
  { rintros ⟨u, hu, f', f'_eq_deriv, Hf'⟩,
    rw times_cont_diff_within_at_nat,
    rcases Hf' n (le_refl _) with ⟨v, hv, p', Hp'⟩,
    refine ⟨v ∩ u, _, λ x, (p' x).unshift (f x), _⟩,
    { apply filter.inter_mem_sets _ hu,
      apply nhds_within_le_of_mem hu,
      exact nhds_within_mono _ (subset_insert x u) hv },
    { rw has_ftaylor_series_up_to_on_succ_iff_right,
      refine ⟨λ y hy, rfl, λ y hy, _, _⟩,
      { change has_fderiv_within_at (λ (z : E), (continuous_multilinear_curry_fin0 𝕜 E F).symm (f z))
          ((formal_multilinear_series.unshift (p' y) (f y) 1).curry_left) (v ∩ u) y,
        rw continuous_linear_equiv.comp_has_fderiv_within_at_iff',
        convert (f'_eq_deriv y hy.2).mono (inter_subset_right v u),
        rw ← Hp'.zero_eq y hy.1,
        ext z,
        change ((p' y 0) (init (@cons 0 (λ i, E) z 0))) (@cons 0 (λ i, E) z 0 (last 0))
          = ((p' y 0) 0) z,
        unfold_coes,
        congr },
      { convert (Hp'.mono (inter_subset_left v u)).congr (λ x hx, Hp'.zero_eq x hx.1),
        { ext x y,
          change p' x 0 (init (@snoc 0 (λ i : fin 1, E) 0 y)) y = p' x 0 0 y,
          rw init_snoc },
        { ext x k v y,
          change p' x k (init (@snoc k (λ i : fin k.succ, E) v y))
            (@snoc k (λ i : fin k.succ, E) v y (last k)) = p' x k v y,
          rw [snoc_last, init_snoc] } } } }
end

/-! ### Smooth functions within a set -/

=======
>>>>>>> 9d7faafa
variable (𝕜)

/-- A function is continuously differentiable up to `n` within a set `s` at a point `x` if it admits
derivatives within a neighborhood of `x` in `s ∪ {x}` up to order `n`, which are continuous.
There is a subtlety that one might be able to find nice derivatives up to `n` for any finite `n`,
but that they don't match so that one can not find them up to infinity. To get a good notion for
`n = ∞`, we only require that for any finite `n` we may find such matching derivatives. We require
the good behavior on `s ∪ {x}` to make sure that this notion implies continuity within `s` at `x`,
and is stable under composition.
-/
<<<<<<< HEAD
definition times_cont_diff_on (n : with_top ℕ) (f : E → F) (s : set E) :=
∀ x ∈ s, times_cont_diff_within_at 𝕜 n f s x

variable {𝕜}

lemma times_cont_diff_on.times_cont_diff_within_at {n : with_top ℕ}
  (h : times_cont_diff_on 𝕜 n f s) (hx : x ∈ s) :
  times_cont_diff_within_at 𝕜 n f s x :=
h x hx

lemma times_cont_diff_within_at.times_cont_diff_on {n : with_top ℕ} {m : ℕ}
  (hm : (m : with_top ℕ) ≤ n) (h : times_cont_diff_within_at 𝕜 n f s x) :
  ∃ u ∈ nhds_within x (insert x s), u ⊆ insert x s ∧ times_cont_diff_on 𝕜 m f u :=
begin
  rcases h m hm with ⟨u, u_nhd, p, hp⟩,
  refine ⟨u ∩ insert x s, filter.inter_mem_sets u_nhd self_mem_nhds_within, inter_subset_right _ _, _⟩,
  assume y hy m' hm',
  refine ⟨u ∩ insert x s, _, p, (hp.mono (inter_subset_left _ _)).of_le hm'⟩,
  convert self_mem_nhds_within,
  exact insert_eq_of_mem hy
end

lemma times_cont_diff_on_top :
  times_cont_diff_on 𝕜 ∞ f s ↔ ∀ (n : ℕ), times_cont_diff_on 𝕜 n f s :=
by { simp [times_cont_diff_on, times_cont_diff_within_at_top], tauto }

lemma times_cont_diff_on.continuous_on {n : with_top ℕ}
  (h : times_cont_diff_on 𝕜 n f s) : continuous_on f s :=
λ x hx, (h x hx).continuous_within_at
=======
def times_cont_diff_within_at (n : with_top ℕ) (f : E → F) (s : set E) (x : E) :=
∀ (m : ℕ), (m : with_top ℕ) ≤ n →
  ∃ u ∈ nhds_within x (insert x s), ∃ p : E → formal_multilinear_series 𝕜 E F,
    has_ftaylor_series_up_to_on m f p u

variable {𝕜}

lemma times_cont_diff_within_at_nat {n : ℕ} :
  times_cont_diff_within_at 𝕜 n f s x ↔
  ∃ u ∈ nhds_within x (insert x s), ∃ p : E → formal_multilinear_series 𝕜 E F,
  has_ftaylor_series_up_to_on n f p u :=
⟨λ H, H n (le_refl _), λ ⟨u, hu, p, hp⟩ m hm, ⟨u, hu, p, hp.of_le hm⟩⟩

lemma times_cont_diff_within_at_top :
  times_cont_diff_within_at 𝕜 ∞ f s x ↔ ∀ (n : ℕ), times_cont_diff_within_at 𝕜 n f s x :=
begin
  split,
  { assume H n m hm,
    rcases H m le_top with ⟨u, hu, p, hp⟩,
    exact ⟨u, hu, p, hp⟩ },
  { assume H m hm,
    rcases H m m (le_refl _) with ⟨u, hu, p, hp⟩,
    exact ⟨u, hu, p, hp⟩ }
end

lemma times_cont_diff_within_at.continuous_within_at' {n : with_top ℕ}
  (h : times_cont_diff_within_at 𝕜 n f s x) : continuous_within_at f (insert x s) x :=
begin
  rcases h 0 bot_le with ⟨u, hu, p, H⟩,
  rcases mem_nhds_within.1 hu with ⟨t, t_open, xt, tu⟩,
  have A : x ∈ t ∩ insert x s, by simp [xt],
  have := (H.mono tu).continuous_on.continuous_within_at A,
  rw inter_comm at this,
  exact (continuous_within_at_inter (mem_nhds_sets t_open xt)).1 this
end

lemma times_cont_diff_within_at.continuous_within_at {n : with_top ℕ}
  (h : times_cont_diff_within_at 𝕜 n f s x) : continuous_within_at f s x :=
(h.continuous_within_at').mono (subset_insert x s)

lemma times_cont_diff_within_at.congr_of_eventually_eq {n : with_top ℕ}
  (h : times_cont_diff_within_at 𝕜 n f s x) (h₁ : f₁ =ᶠ[nhds_within x s] f) (hx : f₁ x = f x) :
  times_cont_diff_within_at 𝕜 n f₁ s x :=
begin
  assume m hm,
  rcases h m hm with ⟨u, hu, p, H⟩,
  rcases h₁.exists_mem with ⟨v, v_neighb, hv⟩,
  refine ⟨u ∩ ((insert x v) ∩ (insert x s)), _, p, _⟩,
  { exact filter.inter_mem_sets hu (filter.inter_mem_sets (mem_nhds_within_insert v_neighb)
      self_mem_nhds_within) },
  { apply (H.mono (inter_subset_left u _)).congr (λ y hy, _),
    simp at hy,
    rcases hy.2.1 with rfl|hy',
    { exact hx },
    { exact hv y hy' } }
end

lemma times_cont_diff_within_at.congr_of_eventually_eq' {n : with_top ℕ}
  (h : times_cont_diff_within_at 𝕜 n f s x) (h₁ : f₁ =ᶠ[nhds_within x s] f) (hx : x ∈ s) :
  times_cont_diff_within_at 𝕜 n f₁ s x :=
begin
  apply h.congr_of_eventually_eq h₁,
  rcases h₁.exists_mem with ⟨t, ht, t_eq⟩,
  exact t_eq _ (mem_of_mem_nhds_within hx ht)
end

lemma filter.eventually_eq.times_cont_diff_within_at_iff {n : with_top ℕ}
  (h₁ : f₁ =ᶠ[nhds_within x s] f) (hx : f₁ x = f x) :
  times_cont_diff_within_at 𝕜 n f₁ s x ↔ times_cont_diff_within_at 𝕜 n f s x :=
⟨λ H, times_cont_diff_within_at.congr_of_eventually_eq H h₁.symm hx.symm,
λ H, H.congr_of_eventually_eq h₁ hx⟩

lemma times_cont_diff_within_at.congr {n : with_top ℕ}
  (h : times_cont_diff_within_at 𝕜 n f s x) (h₁ : ∀ y ∈ s, f₁ y = f y) (hx : f₁ x = f x) :
  times_cont_diff_within_at 𝕜 n f₁ s x :=
h.congr_of_eventually_eq (filter.eventually_eq_of_mem self_mem_nhds_within h₁) hx

lemma times_cont_diff_within_at.mono {n : with_top ℕ}
  (h : times_cont_diff_within_at 𝕜 n f s x) {t : set E} (hst : t ⊆ s) :
  times_cont_diff_within_at 𝕜 n f t x :=
begin
  assume m hm,
  rcases h m hm with ⟨u, hu, p, H⟩,
  exact ⟨u, nhds_within_mono _ (insert_subset_insert hst) hu, p, H⟩,
end

lemma times_cont_diff_within_at.of_le {m n : with_top ℕ}
  (h : times_cont_diff_within_at 𝕜 n f s x) (hmn : m ≤ n) :
  times_cont_diff_within_at 𝕜 m f s x :=
λ k hk, h k (le_trans hk hmn)

lemma times_cont_diff_within_at_inter' {n : with_top ℕ} (h : t ∈ nhds_within x s) :
  times_cont_diff_within_at 𝕜 n f (s ∩ t) x ↔ times_cont_diff_within_at 𝕜 n f s x :=
begin
  refine ⟨λ H m hm, _, λ H, H.mono (inter_subset_left _ _)⟩,
  rcases H m hm with ⟨u, u_nhbd, p, hu⟩,
  refine ⟨(insert x s ∩ insert x t) ∩ u, _, p, hu.mono (inter_subset_right _ _)⟩,
  rw nhds_within_restrict'' (insert x s) (mem_nhds_within_insert h),
  rw insert_inter at u_nhbd,
  exact filter.inter_mem_sets self_mem_nhds_within u_nhbd
end

lemma times_cont_diff_within_at_inter {n : with_top ℕ} (h : t ∈ 𝓝 x) :
  times_cont_diff_within_at 𝕜 n f (s ∩ t) x ↔ times_cont_diff_within_at 𝕜 n f s x :=
times_cont_diff_within_at_inter' (mem_nhds_within_of_mem_nhds h)

/-- If a function is `C^n` within a set at a point, with `n ≥ 1`, then it is differentiable
within this set at this point. -/
lemma times_cont_diff_within_at.differentiable_within_at' {n : with_top ℕ}
  (h : times_cont_diff_within_at 𝕜 n f s x) (hn : 1 ≤ n) :
  differentiable_within_at 𝕜 f (insert x s) x :=
begin
  rcases h 1 hn with ⟨u, hu, p, H⟩,
  rcases mem_nhds_within.1 hu with ⟨t, t_open, xt, tu⟩,
  rw inter_comm at tu,
  have := ((H.mono tu).differentiable_on (le_refl _)) x ⟨mem_insert x s, xt⟩,
  exact (differentiable_within_at_inter (mem_nhds_sets t_open xt)).1 this,
end
>>>>>>> 9d7faafa

lemma times_cont_diff_within_at.differentiable_within_at {n : with_top ℕ}
  (h : times_cont_diff_within_at 𝕜 n f s x) (hn : 1 ≤ n) :
  differentiable_within_at 𝕜 f s x :=
(h.differentiable_within_at' hn).mono  (subset_insert x s)

/-- A function is `C^(n + 1)` on a domain iff locally, it has a derivative which is `C^n`. -/
theorem times_cont_diff_within_at_succ_iff_has_fderiv_within_at {n : ℕ} :
  times_cont_diff_within_at 𝕜 ((n + 1) : ℕ) f s x
  ↔ ∃ u ∈ nhds_within x (insert x s), ∃ f' : E → (E →L[𝕜] F),
    (∀ x ∈ u, has_fderiv_within_at f (f' x) u x) ∧ (times_cont_diff_within_at 𝕜 n f' u x) :=
begin
  split,
  { assume h,
    rcases h n.succ (le_refl _) with ⟨u, hu, p, Hp⟩,
    refine ⟨u, hu, λ y, (continuous_multilinear_curry_fin1 𝕜 E F) (p y 1),
      λ y hy, Hp.has_fderiv_within_at (with_top.coe_le_coe.2 (nat.le_add_left 1 n)) hy, _⟩,
    assume m hm,
    refine ⟨u, _, λ (y : E), (p y).shift, _⟩,
    { convert self_mem_nhds_within,
      have : x ∈ insert x s, by simp,
      exact (insert_eq_of_mem (mem_of_mem_nhds_within this hu)) },
    { rw has_ftaylor_series_up_to_on_succ_iff_right at Hp,
      exact Hp.2.2.of_le hm } },
  { rintros ⟨u, hu, f', f'_eq_deriv, Hf'⟩,
    rw times_cont_diff_within_at_nat,
    rcases Hf' n (le_refl _) with ⟨v, hv, p', Hp'⟩,
    refine ⟨v ∩ u, _, λ x, (p' x).unshift (f x), _⟩,
    { apply filter.inter_mem_sets _ hu,
      apply nhds_within_le_of_mem hu,
      exact nhds_within_mono _ (subset_insert x u) hv },
    { rw has_ftaylor_series_up_to_on_succ_iff_right,
      refine ⟨λ y hy, rfl, λ y hy, _, _⟩,
      { change has_fderiv_within_at (λ (z : E), (continuous_multilinear_curry_fin0 𝕜 E F).symm (f z))
          ((formal_multilinear_series.unshift (p' y) (f y) 1).curry_left) (v ∩ u) y,
        rw continuous_linear_equiv.comp_has_fderiv_within_at_iff',
        convert (f'_eq_deriv y hy.2).mono (inter_subset_right v u),
        rw ← Hp'.zero_eq y hy.1,
        ext z,
        change ((p' y 0) (init (@cons 0 (λ i, E) z 0))) (@cons 0 (λ i, E) z 0 (last 0))
          = ((p' y 0) 0) z,
        unfold_coes,
        congr },
      { convert (Hp'.mono (inter_subset_left v u)).congr (λ x hx, Hp'.zero_eq x hx.1),
        { ext x y,
          change p' x 0 (init (@snoc 0 (λ i : fin 1, E) 0 y)) y = p' x 0 0 y,
          rw init_snoc },
        { ext x k v y,
          change p' x k (init (@snoc k (λ i : fin k.succ, E) v y))
            (@snoc k (λ i : fin k.succ, E) v y (last k)) = p' x k v y,
          rw [snoc_last, init_snoc] } } } }
end

/-! ### Smooth functions within a set -/

variable (𝕜)

/-- A function is continuously differentiable up to `n` on `s` if it admits derivatives within `s`
up to order `n`, which are continuous. There is a subtlety on sets where derivatives are not unique,
that choices of derivatives around different points might not match. To ensure that being `C^n` is a
local property, we therefore require it locally around each point. There is another subtlety that
one might be able to find nice derivatives up to `n` for any finite `n`, but that they don't match
so that one can not find them up to infinity. To get a good notion for `n = ∞`, we only require that
for any finite `n` we may find such matching derivatives.
-/
definition times_cont_diff_on (n : with_top ℕ) (f : E → F) (s : set E) :=
∀ x ∈ s, times_cont_diff_within_at 𝕜 n f s x

variable {𝕜}

lemma times_cont_diff_on.times_cont_diff_within_at {n : with_top ℕ}
  (h : times_cont_diff_on 𝕜 n f s) (hx : x ∈ s) :
  times_cont_diff_within_at 𝕜 n f s x :=
h x hx

lemma times_cont_diff_within_at.times_cont_diff_on {n : with_top ℕ} {m : ℕ}
  (hm : (m : with_top ℕ) ≤ n) (h : times_cont_diff_within_at 𝕜 n f s x) :
  ∃ u ∈ nhds_within x (insert x s), u ⊆ insert x s ∧ times_cont_diff_on 𝕜 m f u :=
begin
  rcases h m hm with ⟨u, u_nhd, p, hp⟩,
  refine ⟨u ∩ insert x s, filter.inter_mem_sets u_nhd self_mem_nhds_within, inter_subset_right _ _, _⟩,
  assume y hy m' hm',
  refine ⟨u ∩ insert x s, _, p, (hp.mono (inter_subset_left _ _)).of_le hm'⟩,
  convert self_mem_nhds_within,
  exact insert_eq_of_mem hy
end

lemma times_cont_diff_on_top :
  times_cont_diff_on 𝕜 ∞ f s ↔ ∀ (n : ℕ), times_cont_diff_on 𝕜 n f s :=
by { simp [times_cont_diff_on, times_cont_diff_within_at_top], tauto }

lemma times_cont_diff_on.continuous_on {n : with_top ℕ}
  (h : times_cont_diff_on 𝕜 n f s) : continuous_on f s :=
λ x hx, (h x hx).continuous_within_at

lemma times_cont_diff_on.congr {n : with_top ℕ}
  (h : times_cont_diff_on 𝕜 n f s) (h₁ : ∀ x ∈ s, f₁ x = f x) :
  times_cont_diff_on 𝕜 n f₁ s :=
λ x hx, (h x hx).congr h₁ (h₁ x hx)

lemma times_cont_diff_on_congr {n : with_top ℕ} (h₁ : ∀ x ∈ s, f₁ x = f x) :
  times_cont_diff_on 𝕜 n f₁ s ↔ times_cont_diff_on 𝕜 n f s :=
⟨λ H, H.congr (λ x hx, (h₁ x hx).symm), λ H, H.congr h₁⟩

lemma times_cont_diff_on.mono {n : with_top ℕ}
  (h : times_cont_diff_on 𝕜 n f s) {t : set E} (hst : t ⊆ s) :
  times_cont_diff_on 𝕜 n f t :=
λ x hx, (h x (hst hx)).mono hst

lemma times_cont_diff_on.congr_mono {n : with_top ℕ}
  (hf : times_cont_diff_on 𝕜 n f s) (h₁ : ∀ x ∈ s₁, f₁ x = f x) (hs : s₁ ⊆ s) :
  times_cont_diff_on 𝕜 n f₁ s₁ :=
(hf.mono hs).congr h₁

lemma times_cont_diff_on.of_le {m n : with_top ℕ}
  (h : times_cont_diff_on 𝕜 n f s) (hmn : m ≤ n) :
  times_cont_diff_on 𝕜 m f s :=
λ x hx, (h x hx).of_le hmn

/-- If a function is `C^n` on a set with `n ≥ 1`, then it is differentiable there. -/
lemma times_cont_diff_on.differentiable_on {n : with_top ℕ}
  (h : times_cont_diff_on 𝕜 n f s) (hn : 1 ≤ n) : differentiable_on 𝕜 f s :=
λ x hx, (h x hx).differentiable_within_at hn

/-- If a function is `C^n` around each point in a set, then it is `C^n` on the set. -/
lemma times_cont_diff_on_of_locally_times_cont_diff_on {n : with_top ℕ}
  (h : ∀ x ∈ s, ∃u, is_open u ∧ x ∈ u ∧ times_cont_diff_on 𝕜 n f (s ∩ u)) :
  times_cont_diff_on 𝕜 n f s :=
begin
  assume x xs,
  rcases h x xs with ⟨u, u_open, xu, hu⟩,
  apply (times_cont_diff_within_at_inter _).1 (hu x ⟨xs, xu⟩),
  exact mem_nhds_sets u_open xu
end

/-- A function is `C^(n + 1)` on a domain iff locally, it has a derivative which is `C^n`. -/
theorem times_cont_diff_on_succ_iff_has_fderiv_within_at {n : ℕ} :
  times_cont_diff_on 𝕜 ((n + 1) : ℕ) f s
  ↔ ∀ x ∈ s, ∃ u ∈ nhds_within x (insert x s), ∃ f' : E → (E →L[𝕜] F),
    (∀ x ∈ u, has_fderiv_within_at f (f' x) u x) ∧ (times_cont_diff_on 𝕜 n f' u) :=
begin
  split,
  { assume h x hx,
    rcases (h x hx) n.succ (le_refl _) with ⟨u, hu, p, Hp⟩,
    refine ⟨u, hu, λ y, (continuous_multilinear_curry_fin1 𝕜 E F) (p y 1),
      λ y hy, Hp.has_fderiv_within_at (with_top.coe_le_coe.2 (nat.le_add_left 1 n)) hy, _⟩,
    rw has_ftaylor_series_up_to_on_succ_iff_right at Hp,
    assume z hz m hm,
    refine ⟨u, _, λ (x : E), (p x).shift, Hp.2.2.of_le hm⟩,
    convert self_mem_nhds_within,
    exact insert_eq_of_mem hz, },
  { assume h x hx,
    rw times_cont_diff_within_at_succ_iff_has_fderiv_within_at,
    rcases h x hx with ⟨u, u_nhbd, f', hu, hf'⟩,
    have : x ∈ u := mem_of_mem_nhds_within (mem_insert _ _) u_nhbd,
    exact ⟨u, u_nhbd, f', hu, hf' x this⟩ }
end

/-! ### Iterated derivative within a set -/
variable (𝕜)

/--
The `n`-th derivative of a function along a set, defined inductively by saying that the `n+1`-th
derivative of `f` is the derivative of the `n`-th derivative of `f` along this set, together with
an uncurrying step to see it as a multilinear map in `n+1` variables..
-/
noncomputable def iterated_fderiv_within (n : ℕ) (f : E → F) (s : set E) :
  E → (E [×n]→L[𝕜] F) :=
nat.rec_on n
  (λ x, continuous_multilinear_map.curry0 𝕜 E (f x))
  (λ n rec x, continuous_linear_map.uncurry_left (fderiv_within 𝕜 rec s x))

/-- Formal Taylor series associated to a function within a set. -/
def ftaylor_series_within (f : E → F) (s : set E) (x : E) : formal_multilinear_series 𝕜 E F :=
λ n, iterated_fderiv_within 𝕜 n f s x

variable {𝕜}

@[simp] lemma iterated_fderiv_within_zero_apply (m : (fin 0) → E) :
  (iterated_fderiv_within 𝕜 0 f s x : ((fin 0) →  E) → F) m = f x := rfl

lemma iterated_fderiv_within_zero_eq_comp :
  iterated_fderiv_within 𝕜 0 f s = (continuous_multilinear_curry_fin0 𝕜 E F).symm ∘ f := rfl

lemma iterated_fderiv_within_succ_apply_left {n : ℕ} (m : fin (n + 1) → E):
  (iterated_fderiv_within 𝕜 (n + 1) f s x : (fin (n + 1) → E) → F) m
  = (fderiv_within 𝕜 (iterated_fderiv_within 𝕜 n f s) s x : E → (E [×n]→L[𝕜] F)) (m 0) (tail m) := rfl

/-- Writing explicitly the `n+1`-th derivative as the composition of a currying linear equiv,
and the derivative of the `n`-th derivative. -/
lemma iterated_fderiv_within_succ_eq_comp_left {n : ℕ} :
  iterated_fderiv_within 𝕜 (n + 1) f s =
  (continuous_multilinear_curry_left_equiv 𝕜 (λ(i : fin (n + 1)), E) F)
    ∘ (fderiv_within 𝕜 (iterated_fderiv_within 𝕜 n f s) s) := rfl

theorem iterated_fderiv_within_succ_apply_right {n : ℕ}
  (hs : unique_diff_on 𝕜 s) (hx : x ∈ s) (m : fin (n + 1) → E) :
  (iterated_fderiv_within 𝕜 (n + 1) f s x : (fin (n + 1) → E) → F) m
    = iterated_fderiv_within 𝕜 n (λy, fderiv_within 𝕜 f s y) s x (init m) (m (last n)) :=
begin
  induction n with n IH generalizing x,
  { rw [iterated_fderiv_within_succ_eq_comp_left, iterated_fderiv_within_zero_eq_comp,
        iterated_fderiv_within_zero_apply,
        function.comp_apply, continuous_linear_equiv.comp_fderiv_within _ (hs x hx)],
    refl },
  { let I := (continuous_multilinear_curry_right_equiv 𝕜 (λ (i : fin (n + 1)), E) F),
    have A : ∀ y ∈ s, iterated_fderiv_within 𝕜 n.succ f s y
        = (I ∘ (iterated_fderiv_within 𝕜 n (λy, fderiv_within 𝕜 f s y) s)) y,
      by { assume y hy, ext m, rw @IH m y hy, refl },
    calc
    (iterated_fderiv_within 𝕜 (n+2) f s x : (fin (n+2) → E) → F) m =
    (fderiv_within 𝕜 (iterated_fderiv_within 𝕜 n.succ f s) s x
              : E → (E [×(n + 1)]→L[𝕜] F)) (m 0) (tail m) : rfl
    ... = (fderiv_within 𝕜 (I ∘ (iterated_fderiv_within 𝕜 n (fderiv_within 𝕜 f s) s)) s x
              : E → (E [×(n + 1)]→L[𝕜] F)) (m 0) (tail m) :
      by rw fderiv_within_congr (hs x hx) A (A x hx)
    ... = (I ∘ fderiv_within 𝕜 ((iterated_fderiv_within 𝕜 n (fderiv_within 𝕜 f s) s)) s x
              : E → (E [×(n + 1)]→L[𝕜] F)) (m 0) (tail m) :
      by { rw continuous_linear_equiv.comp_fderiv_within _ (hs x hx), refl }
    ... = (fderiv_within 𝕜 ((iterated_fderiv_within 𝕜 n (λ y, fderiv_within 𝕜 f s y) s)) s x
              : E → (E [×n]→L[𝕜] (E →L[𝕜] F))) (m 0) (init (tail m)) ((tail m) (last n)) : rfl
    ... = iterated_fderiv_within 𝕜 (nat.succ n) (λ y, fderiv_within 𝕜 f s y) s x
              (init m) (m (last (n + 1))) :
      by { rw [iterated_fderiv_within_succ_apply_left, tail_init_eq_init_tail], refl } }
end

/-- Writing explicitly the `n+1`-th derivative as the composition of a currying linear equiv,
and the `n`-th derivative of the derivative. -/
lemma iterated_fderiv_within_succ_eq_comp_right {n : ℕ} (hs : unique_diff_on 𝕜 s) (hx : x ∈ s) :
  iterated_fderiv_within 𝕜 (n + 1) f s x =
  ((continuous_multilinear_curry_right_equiv 𝕜 (λ(i : fin (n + 1)), E) F)
    ∘ (iterated_fderiv_within 𝕜 n (λy, fderiv_within 𝕜 f s y) s)) x :=
by { ext m, rw iterated_fderiv_within_succ_apply_right hs hx, refl }

@[simp] lemma iterated_fderiv_within_one_apply
  (hs : unique_diff_on 𝕜 s) (hx : x ∈ s) (m : (fin 1) → E) :
  (iterated_fderiv_within 𝕜 1 f s x : ((fin 1) → E) → F) m
  = (fderiv_within 𝕜 f s x : E → F) (m 0) :=
by { rw [iterated_fderiv_within_succ_apply_right hs hx, iterated_fderiv_within_zero_apply], refl }

/-- If two functions coincide on a set `s` of unique differentiability, then their iterated
differentials within this set coincide. -/
lemma iterated_fderiv_within_congr {n : ℕ}
  (hs : unique_diff_on 𝕜 s) (hL : ∀y∈s, f₁ y = f y) (hx : x ∈ s) :
  iterated_fderiv_within 𝕜 n f₁ s x = iterated_fderiv_within 𝕜 n f s x :=
begin
  induction n with n IH generalizing x,
  { ext m, simp [hL x hx] },
  { have : fderiv_within 𝕜 (λ y, iterated_fderiv_within 𝕜 n f₁ s y) s x
           = fderiv_within 𝕜 (λ y, iterated_fderiv_within 𝕜 n f s y) s x :=
      fderiv_within_congr (hs x hx) (λ y hy, IH hy) (IH hx),
    ext m,
    rw [iterated_fderiv_within_succ_apply_left, iterated_fderiv_within_succ_apply_left, this] }
end

/-- The iterated differential within a set `s` at a point `x` is not modified if one intersects
`s` with an open set containing `x`. -/
lemma iterated_fderiv_within_inter_open {n : ℕ} (hu : is_open u)
  (hs : unique_diff_on 𝕜 (s ∩ u)) (hx : x ∈ s ∩ u) :
  iterated_fderiv_within 𝕜 n f (s ∩ u) x = iterated_fderiv_within 𝕜 n f s x :=
begin
  induction n with n IH generalizing x,
  { ext m, simp },
  { have A : fderiv_within 𝕜 (λ y, iterated_fderiv_within 𝕜 n f (s ∩ u) y) (s ∩ u) x
           = fderiv_within 𝕜 (λ y, iterated_fderiv_within 𝕜 n f s y) (s ∩ u) x :=
      fderiv_within_congr (hs x hx) (λ y hy, IH hy) (IH hx),
    have B : fderiv_within 𝕜 (λ y, iterated_fderiv_within 𝕜 n f s y) (s ∩ u) x
           = fderiv_within 𝕜 (λ y, iterated_fderiv_within 𝕜 n f s y) s x :=
      fderiv_within_inter (mem_nhds_sets hu hx.2)
        ((unique_diff_within_at_inter (mem_nhds_sets hu hx.2)).1 (hs x hx)),
    ext m,
    rw [iterated_fderiv_within_succ_apply_left, iterated_fderiv_within_succ_apply_left, A, B] }
end

/-- The iterated differential within a set `s` at a point `x` is not modified if one intersects
`s` with a neighborhood of `x` within `s`. -/
lemma iterated_fderiv_within_inter' {n : ℕ}
  (hu : u ∈ nhds_within x s) (hs : unique_diff_on 𝕜 s) (xs : x ∈ s) :
  iterated_fderiv_within 𝕜 n f (s ∩ u) x = iterated_fderiv_within 𝕜 n f s x :=
begin
  obtain ⟨v, v_open, xv, vu⟩ : ∃ v, is_open v ∧ x ∈ v ∧ v ∩ s ⊆ u := mem_nhds_within.1 hu,
  have A : (s ∩ u) ∩ v = s ∩ v,
  { apply subset.antisymm (inter_subset_inter (inter_subset_left _ _) (subset.refl _)),
    exact λ y ⟨ys, yv⟩, ⟨⟨ys, vu ⟨yv, ys⟩⟩, yv⟩ },
  have : iterated_fderiv_within 𝕜 n f (s ∩ v) x = iterated_fderiv_within 𝕜 n f s x :=
    iterated_fderiv_within_inter_open v_open (hs.inter v_open) ⟨xs, xv⟩,
  rw ← this,
  have : iterated_fderiv_within 𝕜 n f ((s ∩ u) ∩ v) x = iterated_fderiv_within 𝕜 n f (s ∩ u) x,
  { refine iterated_fderiv_within_inter_open v_open  _ ⟨⟨xs, vu ⟨xv, xs⟩⟩, xv⟩,
    rw A,
    exact hs.inter v_open },
  rw A at this,
  rw ← this
end

/-- The iterated differential within a set `s` at a point `x` is not modified if one intersects
`s` with a neighborhood of `x`. -/
lemma iterated_fderiv_within_inter {n : ℕ}
  (hu : u ∈ 𝓝 x) (hs : unique_diff_on 𝕜 s) (xs : x ∈ s) :
  iterated_fderiv_within 𝕜 n f (s ∩ u) x = iterated_fderiv_within 𝕜 n f s x :=
iterated_fderiv_within_inter' (mem_nhds_within_of_mem_nhds hu) hs xs

@[simp] lemma times_cont_diff_on_zero :
  times_cont_diff_on 𝕜 0 f s ↔ continuous_on f s :=
begin
  refine ⟨λ H, H.continuous_on, λ H, _⟩,
  assume x hx m hm,
  have : (m : with_top ℕ) = 0 := le_antisymm hm bot_le,
  rw this,
  refine ⟨insert x s, self_mem_nhds_within, ftaylor_series_within 𝕜 f s, _⟩,
  rw has_ftaylor_series_up_to_on_zero_iff,
  exact ⟨by rwa insert_eq_of_mem hx, λ x hx, by simp [ftaylor_series_within]⟩
end

/-- On a set with unique differentiability, any choice of iterated differential has to coincide
with the one we have chosen in `iterated_fderiv_within 𝕜 m f s`. -/
theorem has_ftaylor_series_up_to_on.eq_ftaylor_series_of_unique_diff_on {n : with_top ℕ}
  (h : has_ftaylor_series_up_to_on n f p s)
  {m : ℕ} (hmn : (m : with_top ℕ) ≤ n) (hs : unique_diff_on 𝕜 s) (hx : x ∈ s) :
  p x m = iterated_fderiv_within 𝕜 m f s x :=
begin
  induction m with m IH generalizing x,
  { rw [h.zero_eq' hx, iterated_fderiv_within_zero_eq_comp] },
  { have A : (m : with_top ℕ) < n := lt_of_lt_of_le (with_top.coe_lt_coe.2 (lt_add_one m)) hmn,
    have : has_fderiv_within_at (λ (y : E), iterated_fderiv_within 𝕜 m f s y)
      (continuous_multilinear_map.curry_left (p x (nat.succ m))) s x :=
    (h.fderiv_within m A x hx).congr (λ y hy, (IH (le_of_lt A) hy).symm) (IH (le_of_lt A) hx).symm,
    rw [iterated_fderiv_within_succ_eq_comp_left, function.comp_apply, this.fderiv_within (hs x hx)],
    exact (continuous_multilinear_map.uncurry_curry_left _).symm }
end

/-- When a function is `C^n` in a set `s` of unique differentiability, it admits
`ftaylor_series_within 𝕜 f s` as a Taylor series up to order `n` in `s`. -/
theorem times_cont_diff_on.ftaylor_series_within {n : with_top ℕ}
  (h : times_cont_diff_on 𝕜 n f s) (hs : unique_diff_on 𝕜 s) :
  has_ftaylor_series_up_to_on n f (ftaylor_series_within 𝕜 f s) s :=
begin
  split,
  { assume x hx,
    simp only [ftaylor_series_within, continuous_multilinear_map.uncurry0_apply,
               iterated_fderiv_within_zero_apply] },
  { assume m hm x hx,
    rcases (h x hx) m.succ (with_top.add_one_le_of_lt hm) with ⟨u, hu, p, Hp⟩,
    rw insert_eq_of_mem hx at hu,
    rcases mem_nhds_within.1 hu with ⟨o, o_open, xo, ho⟩,
    rw inter_comm at ho,
    have : p x m.succ = ftaylor_series_within 𝕜 f s x m.succ,
    { change p x m.succ = iterated_fderiv_within 𝕜 m.succ f s x,
      rw ← iterated_fderiv_within_inter (mem_nhds_sets o_open xo) hs hx,
      exact (Hp.mono ho).eq_ftaylor_series_of_unique_diff_on (le_refl _)
        (hs.inter o_open) ⟨hx, xo⟩ },
    rw [← this, ← has_fderiv_within_at_inter (mem_nhds_sets o_open xo)],
    have A : ∀ y ∈ s ∩ o, p y m = ftaylor_series_within 𝕜 f s y m,
    { rintros y ⟨hy, yo⟩,
      change p y m = iterated_fderiv_within 𝕜 m f s y,
      rw ← iterated_fderiv_within_inter (mem_nhds_sets o_open yo) hs hy,
      exact (Hp.mono ho).eq_ftaylor_series_of_unique_diff_on (with_top.coe_le_coe.2 (nat.le_succ m))
        (hs.inter o_open) ⟨hy, yo⟩ },
    exact ((Hp.mono ho).fderiv_within m (with_top.coe_lt_coe.2 (lt_add_one m)) x ⟨hx, xo⟩).congr
      (λ y hy, (A y hy).symm) (A x ⟨hx, xo⟩).symm },
  { assume m hm,
    apply continuous_on_of_locally_continuous_on,
    assume x hx,
    rcases h x hx m hm with ⟨u, hu, p, Hp⟩,
    rcases mem_nhds_within.1 hu with ⟨o, o_open, xo, ho⟩,
    rw insert_eq_of_mem hx at ho,
    rw inter_comm at ho,
    refine ⟨o, o_open, xo, _⟩,
    have A : ∀ y ∈ s ∩ o, p y m = ftaylor_series_within 𝕜 f s y m,
    { rintros y ⟨hy, yo⟩,
      change p y m = iterated_fderiv_within 𝕜 m f s y,
      rw ← iterated_fderiv_within_inter (mem_nhds_sets o_open yo) hs hy,
      exact (Hp.mono ho).eq_ftaylor_series_of_unique_diff_on (le_refl _)
        (hs.inter o_open) ⟨hy, yo⟩ },
    exact ((Hp.mono ho).cont m (le_refl _)).congr (λ y hy, (A y hy).symm) }
end

lemma times_cont_diff_on_of_continuous_on_differentiable_on {n : with_top ℕ}
  (Hcont : ∀ (m : ℕ), (m : with_top ℕ) ≤ n →
    continuous_on (λ x, iterated_fderiv_within 𝕜 m f s x) s)
  (Hdiff : ∀ (m : ℕ), (m : with_top ℕ) < n →
    differentiable_on 𝕜 (λ x, iterated_fderiv_within 𝕜 m f s x) s) :
  times_cont_diff_on 𝕜 n f s :=
begin
  assume x hx m hm,
  rw insert_eq_of_mem hx,
  refine ⟨s, self_mem_nhds_within, ftaylor_series_within 𝕜 f s, _⟩,
  split,
  { assume y hy,
    simp only [ftaylor_series_within, continuous_multilinear_map.uncurry0_apply,
                iterated_fderiv_within_zero_apply] },
  { assume k hk y hy,
    convert (Hdiff k (lt_of_lt_of_le hk hm) y hy).has_fderiv_within_at,
    simp only [ftaylor_series_within, iterated_fderiv_within_succ_eq_comp_left,
                continuous_linear_equiv.coe_apply, function.comp_app, coe_fn_coe_base],
    exact continuous_linear_map.curry_uncurry_left _ },
  { assume k hk,
    exact Hcont k (le_trans hk hm) }
end

lemma times_cont_diff_on_of_differentiable_on {n : with_top ℕ}
  (h : ∀(m : ℕ), (m : with_top ℕ) ≤ n → differentiable_on 𝕜 (iterated_fderiv_within 𝕜 m f s) s) :
  times_cont_diff_on 𝕜 n f s :=
times_cont_diff_on_of_continuous_on_differentiable_on
  (λ m hm, (h m hm).continuous_on) (λ m hm, (h m (le_of_lt hm)))

lemma times_cont_diff_on.continuous_on_iterated_fderiv_within {n : with_top ℕ} {m : ℕ}
  (h : times_cont_diff_on 𝕜 n f s) (hmn : (m : with_top ℕ) ≤ n) (hs : unique_diff_on 𝕜 s) :
  continuous_on (iterated_fderiv_within 𝕜 m f s) s :=
(h.ftaylor_series_within hs).cont m hmn

lemma times_cont_diff_on.differentiable_on_iterated_fderiv_within {n : with_top ℕ} {m : ℕ}
  (h : times_cont_diff_on 𝕜 n f s) (hmn : (m : with_top ℕ) < n) (hs : unique_diff_on 𝕜 s) :
  differentiable_on 𝕜 (iterated_fderiv_within 𝕜 m f s) s :=
λ x hx, ((h.ftaylor_series_within hs).fderiv_within m hmn x hx).differentiable_within_at

lemma times_cont_diff_on_iff_continuous_on_differentiable_on {n : with_top ℕ}
  (hs : unique_diff_on 𝕜 s) :
  times_cont_diff_on 𝕜 n f s ↔
  (∀ (m : ℕ), (m : with_top ℕ) ≤ n →
    continuous_on (λ x, iterated_fderiv_within 𝕜 m f s x) s)
  ∧ (∀ (m : ℕ), (m : with_top ℕ) < n →
    differentiable_on 𝕜 (λ x, iterated_fderiv_within 𝕜 m f s x) s) :=
begin
  split,
  { assume h,
    split,
    { assume m hm, exact h.continuous_on_iterated_fderiv_within hm hs },
    { assume m hm, exact h.differentiable_on_iterated_fderiv_within hm hs } },
  { assume h,
    exact times_cont_diff_on_of_continuous_on_differentiable_on h.1 h.2 }
end

/-- A function is `C^(n + 1)` on a domain with unique derivatives if and only if it is
differentiable there, and its derivative is `C^n`. -/
theorem times_cont_diff_on_succ_iff_fderiv_within {n : ℕ} (hs : unique_diff_on 𝕜 s) :
  times_cont_diff_on 𝕜 ((n + 1) : ℕ) f s ↔
  differentiable_on 𝕜 f s ∧ times_cont_diff_on 𝕜 n (λ y, fderiv_within 𝕜 f s y) s :=
begin
  split,
  { assume H,
    refine ⟨H.differentiable_on (with_top.coe_le_coe.2 (nat.le_add_left 1 n)), λ x hx, _⟩,
    rcases times_cont_diff_within_at_succ_iff_has_fderiv_within_at.1 (H x hx)
      with ⟨u, hu, f', hff', hf'⟩,
    rcases mem_nhds_within.1 hu with ⟨o, o_open, xo, ho⟩,
    rw [inter_comm, insert_eq_of_mem hx] at ho,
    have := hf'.mono ho,
    rw times_cont_diff_within_at_inter' (mem_nhds_within_of_mem_nhds (mem_nhds_sets o_open xo))
      at this,
    apply this.congr_of_eventually_eq' _ hx,
    have : o ∩ s ∈ nhds_within x s := mem_nhds_within.2 ⟨o, o_open, xo, subset.refl _⟩,
    rw inter_comm at this,
    apply filter.eventually_eq_of_mem this (λ y hy, _),
    have A : fderiv_within 𝕜 f (s ∩ o) y = f' y :=
      ((hff' y (ho hy)).mono ho).fderiv_within (hs.inter o_open y hy),
    rwa fderiv_within_inter (mem_nhds_sets o_open hy.2) (hs y hy.1) at A, },
  { rintros ⟨hdiff, h⟩ x hx,
    rw [times_cont_diff_within_at_succ_iff_has_fderiv_within_at, insert_eq_of_mem hx],
    exact ⟨s, self_mem_nhds_within, fderiv_within 𝕜 f s,
      λ y hy, (hdiff y hy).has_fderiv_within_at, h x hx⟩ }
end

/-- A function is `C^∞` on a domain with unique derivatives if and only if it is differentiable
there, and its derivative is `C^∞`. -/
theorem times_cont_diff_on_top_iff_fderiv_within (hs : unique_diff_on 𝕜 s) :
  times_cont_diff_on 𝕜 ∞ f s ↔
  differentiable_on 𝕜 f s ∧ times_cont_diff_on 𝕜 ∞ (λ y, fderiv_within 𝕜 f s y) s :=
begin
  split,
  { assume h,
    refine ⟨h.differentiable_on le_top, _⟩,
    apply times_cont_diff_on_top.2 (λ n, ((times_cont_diff_on_succ_iff_fderiv_within hs).1 _).2),
    exact h.of_le le_top },
  { assume h,
    refine times_cont_diff_on_top.2 (λ n, _),
    have A : (n : with_top ℕ) ≤ ∞ := le_top,
    apply ((times_cont_diff_on_succ_iff_fderiv_within hs).2 ⟨h.1, h.2.of_le A⟩).of_le,
    exact with_top.coe_le_coe.2 (nat.le_succ n) }
end

lemma times_cont_diff_on.fderiv_within {m n : with_top ℕ}
  (hf : times_cont_diff_on 𝕜 n f s) (hs : unique_diff_on 𝕜 s) (hmn : m + 1 ≤ n) :
  times_cont_diff_on 𝕜 m (λ y, fderiv_within 𝕜 f s y) s :=
begin
  cases m,
  { change ∞ + 1 ≤ n at hmn,
    have : n = ∞, by simpa using hmn,
    rw this at hf,
    exact ((times_cont_diff_on_top_iff_fderiv_within hs).1 hf).2 },
  { change (m.succ : with_top ℕ) ≤ n at hmn,
    exact ((times_cont_diff_on_succ_iff_fderiv_within hs).1 (hf.of_le hmn)).2 }
end

lemma times_cont_diff_on.continuous_on_fderiv_within {n : with_top ℕ}
  (h : times_cont_diff_on 𝕜 n f s) (hs : unique_diff_on 𝕜 s) (hn : 1 ≤ n) :
  continuous_on (λ x, fderiv_within 𝕜 f s x) s :=
((times_cont_diff_on_succ_iff_fderiv_within hs).1 (h.of_le hn)).2.continuous_on

/-- If a function is at least `C^1`, its bundled derivative (mapping `(x, v)` to `Df(x) v`) is
continuous. -/
lemma times_cont_diff_on.continuous_on_fderiv_within_apply
  {n : with_top ℕ} (h : times_cont_diff_on 𝕜 n f s) (hs : unique_diff_on 𝕜 s) (hn : 1 ≤ n) :
  continuous_on (λp : E × E, (fderiv_within 𝕜 f s p.1 : E → F) p.2) (set.prod s univ) :=
begin
  have A : continuous (λq : (E →L[𝕜] F) × E, q.1 q.2) := is_bounded_bilinear_map_apply.continuous,
  have B : continuous_on (λp : E × E, (fderiv_within 𝕜 f s p.1, p.2)) (set.prod s univ),
  { apply continuous_on.prod _ continuous_snd.continuous_on,
    exact continuous_on.comp (h.continuous_on_fderiv_within hs hn) continuous_fst.continuous_on
      (prod_subset_preimage_fst _ _) },
  exact A.comp_continuous_on B
end

/-! ### Functions with a Taylor series on the whole space -/

/-- `has_ftaylor_series_up_to n f p` registers the fact that `p 0 = f` and `p (m+1)` is a
derivative of `p m` for `m < n`, and is continuous for `m ≤ n`. This is a predicate analogous to
`has_fderiv_at` but for higher order derivatives. -/
structure has_ftaylor_series_up_to (n : with_top ℕ)
  (f : E → F) (p : E → formal_multilinear_series 𝕜 E F) : Prop :=
(zero_eq : ∀ x, (p x 0).uncurry0 = f x)
(fderiv  : ∀ (m : ℕ) (hm : (m : with_top ℕ) < n), ∀ x,
    has_fderiv_at (λ y, p y m) (p x m.succ).curry_left x)
(cont    : ∀ (m : ℕ) (hm : (m : with_top ℕ) ≤ n), continuous (λ x, p x m))

lemma has_ftaylor_series_up_to.zero_eq' {n : with_top ℕ}
  (h : has_ftaylor_series_up_to n f p) (x : E) :
  p x 0 = (continuous_multilinear_curry_fin0 𝕜 E F).symm (f x) :=
by { rw ← h.zero_eq x, symmetry, exact continuous_multilinear_map.uncurry0_curry0 _ }

lemma has_ftaylor_series_up_to_on_univ_iff {n : with_top ℕ} :
  has_ftaylor_series_up_to_on n f p univ ↔ has_ftaylor_series_up_to n f p :=
begin
  split,
  { assume H,
    split,
    { exact λ x, H.zero_eq x (mem_univ x) },
    { assume m hm x,
      rw ← has_fderiv_within_at_univ,
      exact H.fderiv_within m hm x (mem_univ x) },
    { assume m hm,
      rw continuous_iff_continuous_on_univ,
      exact H.cont m hm } },
  { assume H,
    split,
    { exact λ x hx, H.zero_eq x },
    { assume m hm x hx,
      rw has_fderiv_within_at_univ,
      exact H.fderiv m hm x },
    { assume m hm,
      rw ← continuous_iff_continuous_on_univ,
      exact H.cont m hm } }
end

lemma has_ftaylor_series_up_to.has_ftaylor_series_up_to_on {n : with_top ℕ}
  (h : has_ftaylor_series_up_to n f p) (s : set E) :
  has_ftaylor_series_up_to_on n f p s :=
(has_ftaylor_series_up_to_on_univ_iff.2 h).mono (subset_univ _)

lemma has_ftaylor_series_up_to.of_le {m n : with_top ℕ}
  (h : has_ftaylor_series_up_to n f p) (hmn : m ≤ n) :
  has_ftaylor_series_up_to m f p :=
by { rw ← has_ftaylor_series_up_to_on_univ_iff at h ⊢, exact h.of_le hmn }

lemma has_ftaylor_series_up_to.continuous {n : with_top ℕ}
  (h : has_ftaylor_series_up_to n f p) : continuous f :=
begin
  rw ← has_ftaylor_series_up_to_on_univ_iff at h,
  rw continuous_iff_continuous_on_univ,
  exact h.continuous_on
end

lemma has_ftaylor_series_up_to_zero_iff :
  has_ftaylor_series_up_to 0 f p ↔ continuous f ∧ (∀ x, (p x 0).uncurry0 = f x) :=
by simp [has_ftaylor_series_up_to_on_univ_iff.symm, continuous_iff_continuous_on_univ,
         has_ftaylor_series_up_to_on_zero_iff]

/-- If a function has a Taylor series at order at least `1`, then the term of order `1` of this
series is a derivative of `f`. -/
lemma has_ftaylor_series_up_to.has_fderiv_at {n : with_top ℕ}
  (h : has_ftaylor_series_up_to n f p) (hn : 1 ≤ n) (x : E) :
  has_fderiv_at f (continuous_multilinear_curry_fin1 𝕜 E F (p x 1)) x :=
begin
  rw [← has_fderiv_within_at_univ],
  exact (has_ftaylor_series_up_to_on_univ_iff.2 h).has_fderiv_within_at hn (mem_univ _)
end

lemma has_ftaylor_series_up_to.differentiable {n : with_top ℕ}
  (h : has_ftaylor_series_up_to n f p) (hn : 1 ≤ n) : differentiable 𝕜 f :=
λ x, (h.has_fderiv_at hn x).differentiable_at

/-- `p` is a Taylor series of `f` up to `n+1` if and only if `p.shift` is a Taylor series up to `n`
for `p 1`, which is a derivative of `f`. -/
theorem has_ftaylor_series_up_to_succ_iff_right {n : ℕ} :
  has_ftaylor_series_up_to ((n + 1) : ℕ) f p ↔
  (∀ x, (p x 0).uncurry0 = f x)
  ∧ (∀ x, has_fderiv_at (λ y, p y 0) (p x 1).curry_left x)
  ∧ has_ftaylor_series_up_to n
    (λ x, continuous_multilinear_curry_fin1 𝕜 E F (p x 1)) (λ x, (p x).shift) :=
by simp [has_ftaylor_series_up_to_on_succ_iff_right, has_ftaylor_series_up_to_on_univ_iff.symm,
         -add_comm, -with_bot.coe_add]

/-! ### Smooth functions at a point -/

variable (𝕜)

/-- A function is continuously differentiable up to `n` at a point `x` if, for any integer `k ≤ n`,
there is a neighborhood of `x` where `f` admits derivatives up to order `n`, which are continuous.
-/
def times_cont_diff_at (n : with_top ℕ) (f : E → F) (x : E) :=
times_cont_diff_within_at 𝕜 n f univ x

variable {𝕜}

theorem times_cont_diff_within_at_univ {n : with_top ℕ} :
  times_cont_diff_within_at 𝕜 n f univ x ↔ times_cont_diff_at 𝕜 n f x :=
iff.rfl

lemma times_cont_diff_at_top :
  times_cont_diff_at 𝕜 ∞ f x ↔ ∀ (n : ℕ), times_cont_diff_at 𝕜 n f x :=
by simp [← times_cont_diff_within_at_univ, times_cont_diff_within_at_top]

lemma times_cont_diff_at.times_cont_diff_within_at {n : with_top ℕ}
  (h : times_cont_diff_at 𝕜 n f x) : times_cont_diff_within_at 𝕜 n f s x :=
h.mono (subset_univ _)

lemma times_cont_diff_within_at.times_cont_diff_at {n : with_top ℕ}
  (h : times_cont_diff_within_at 𝕜 n f s x) (hx : s ∈ 𝓝 x) :
  times_cont_diff_at 𝕜 n f x :=
by rwa [times_cont_diff_at, ← times_cont_diff_within_at_inter hx, univ_inter]

lemma times_cont_diff_at.of_le {m n : with_top ℕ}
  (h : times_cont_diff_at 𝕜 n f x) (hmn : m ≤ n) :
  times_cont_diff_at 𝕜 m f x :=
h.of_le hmn

lemma times_cont_diff_at.continuous_at {n : with_top ℕ}
  (h : times_cont_diff_at 𝕜 n f x) : continuous_at f x :=
by simpa [continuous_within_at_univ] using h.continuous_within_at

/-- If a function is `C^n` with `n ≥ 1` at a point, then it is differentiable there. -/
lemma times_cont_diff_at.differentiable {n : with_top ℕ}
  (h : times_cont_diff_at 𝕜 n f x) (hn : 1 ≤ n) : differentiable_at 𝕜 f x :=
by simpa [hn, differentiable_within_at_univ] using h.differentiable_within_at

/-! ### Smooth functions -/

variable (𝕜)

/-- A function is continuously differentiable up to `n` if it admits derivatives up to
order `n`, which are continuous. Contrary to the case of definitions in domains (where derivatives
might not be unique) we do not need to localize the definition in space or time.
-/
definition times_cont_diff (n : with_top ℕ) (f : E → F)  :=
∃ p : E → formal_multilinear_series 𝕜 E F, has_ftaylor_series_up_to n f p

variable {𝕜}

theorem times_cont_diff_on_univ {n : with_top ℕ} :
  times_cont_diff_on 𝕜 n f univ ↔ times_cont_diff 𝕜 n f :=
begin
  split,
  { assume H,
    use ftaylor_series_within 𝕜 f univ,
    rw ← has_ftaylor_series_up_to_on_univ_iff,
    exact H.ftaylor_series_within unique_diff_on_univ },
  { rintros ⟨p, hp⟩ x hx m hm,
    exact ⟨univ, filter.univ_sets _, p, (hp.has_ftaylor_series_up_to_on univ).of_le hm⟩ }
end

lemma times_cont_diff_iff_times_cont_diff_at {n : with_top ℕ} :
  times_cont_diff 𝕜 n f ↔ ∀ x, times_cont_diff_at 𝕜 n f x :=
by simp [← times_cont_diff_on_univ, times_cont_diff_on, times_cont_diff_at]

lemma times_cont_diff.times_cont_diff_at {n : with_top ℕ} (h : times_cont_diff 𝕜 n f) :
  times_cont_diff_at 𝕜 n f x :=
times_cont_diff_iff_times_cont_diff_at.1 h x

lemma times_cont_diff_top :
  times_cont_diff 𝕜 ∞ f ↔ ∀ (n : ℕ), times_cont_diff 𝕜 n f :=
by simp [times_cont_diff_on_univ.symm, times_cont_diff_on_top]

lemma times_cont_diff.times_cont_diff_on {n : with_top ℕ}
  (h : times_cont_diff 𝕜 n f) : times_cont_diff_on 𝕜 n f s :=
(times_cont_diff_on_univ.2 h).mono (subset_univ _)

@[simp] lemma times_cont_diff_zero :
  times_cont_diff 𝕜 0 f ↔ continuous f :=
begin
  rw [← times_cont_diff_on_univ, continuous_iff_continuous_on_univ],
  exact times_cont_diff_on_zero
end

lemma times_cont_diff.of_le {m n : with_top ℕ}
  (h : times_cont_diff 𝕜 n f) (hmn : m ≤ n) :
  times_cont_diff 𝕜 m f :=
times_cont_diff_on_univ.1 $ (times_cont_diff_on_univ.2 h).of_le hmn

lemma times_cont_diff.continuous {n : with_top ℕ}
  (h : times_cont_diff 𝕜 n f) : continuous f :=
times_cont_diff_zero.1 (h.of_le bot_le)

/-- If a function is `C^n` with `n ≥ 1`, then it is differentiable. -/
lemma times_cont_diff.differentiable {n : with_top ℕ}
  (h : times_cont_diff 𝕜 n f) (hn : 1 ≤ n) : differentiable 𝕜 f :=
differentiable_on_univ.1 $ (times_cont_diff_on_univ.2 h).differentiable_on hn


/-! ### Iterated derivative -/

variable (𝕜)

/-- The `n`-th derivative of a function, as a multilinear map, defined inductively. -/
noncomputable def iterated_fderiv (n : ℕ) (f : E → F) :
  E → (E [×n]→L[𝕜] F) :=
nat.rec_on n
  (λ x, continuous_multilinear_map.curry0 𝕜 E (f x))
  (λ n rec x, continuous_linear_map.uncurry_left (fderiv 𝕜 rec x))

/-- Formal Taylor series associated to a function within a set. -/
def ftaylor_series (f : E → F) (x : E) : formal_multilinear_series 𝕜 E F :=
λ n, iterated_fderiv 𝕜 n f x

variable {𝕜}

@[simp] lemma iterated_fderiv_zero_apply (m : (fin 0) → E) :
  (iterated_fderiv 𝕜 0 f x : ((fin 0) →  E) → F) m = f x := rfl

lemma iterated_fderiv_zero_eq_comp :
  iterated_fderiv 𝕜 0 f = (continuous_multilinear_curry_fin0 𝕜 E F).symm ∘ f := rfl

lemma iterated_fderiv_succ_apply_left {n : ℕ} (m : fin (n + 1) → E):
  (iterated_fderiv 𝕜 (n + 1) f x : (fin (n + 1) → E) → F) m
  = (fderiv 𝕜 (iterated_fderiv 𝕜 n f) x : E → (E [×n]→L[𝕜] F)) (m 0) (tail m) := rfl

/-- Writing explicitly the `n+1`-th derivative as the composition of a currying linear equiv,
and the derivative of the `n`-th derivative. -/
lemma iterated_fderiv_succ_eq_comp_left {n : ℕ} :
  iterated_fderiv 𝕜 (n + 1) f =
  (continuous_multilinear_curry_left_equiv 𝕜 (λ(i : fin (n + 1)), E) F)
    ∘ (fderiv 𝕜 (iterated_fderiv 𝕜 n f)) := rfl

lemma iterated_fderiv_within_univ {n : ℕ} :
  iterated_fderiv_within 𝕜 n f univ = iterated_fderiv 𝕜 n f :=
begin
  induction n with n IH,
  { ext x, simp },
  { ext x m,
    rw [iterated_fderiv_succ_apply_left, iterated_fderiv_within_succ_apply_left, IH,
        fderiv_within_univ] }
end

lemma ftaylor_series_within_univ :
  ftaylor_series_within 𝕜 f univ = ftaylor_series 𝕜 f :=
begin
  ext1 x, ext1 n,
  change iterated_fderiv_within 𝕜 n f univ x = iterated_fderiv 𝕜 n f x,
  rw iterated_fderiv_within_univ
end

theorem iterated_fderiv_succ_apply_right {n : ℕ} (m : fin (n + 1) → E) :
  (iterated_fderiv 𝕜 (n + 1) f x : (fin (n + 1) → E) → F) m
    = iterated_fderiv 𝕜 n (λy, fderiv 𝕜 f y) x (init m) (m (last n)) :=
begin
  rw [← iterated_fderiv_within_univ, ← iterated_fderiv_within_univ, ← fderiv_within_univ],
  exact iterated_fderiv_within_succ_apply_right unique_diff_on_univ (mem_univ _) _
end

/-- Writing explicitly the `n+1`-th derivative as the composition of a currying linear equiv,
and the `n`-th derivative of the derivative. -/
lemma iterated_fderiv_succ_eq_comp_right {n : ℕ} :
  iterated_fderiv 𝕜 (n + 1) f x =
  ((continuous_multilinear_curry_right_equiv 𝕜 (λ(i : fin (n + 1)), E) F)
    ∘ (iterated_fderiv 𝕜 n (λy, fderiv 𝕜 f y))) x :=
by { ext m, rw iterated_fderiv_succ_apply_right, refl }

@[simp] lemma iterated_fderiv_one_apply (m : (fin 1) → E) :
  (iterated_fderiv 𝕜 1 f x : ((fin 1) → E) → F) m
  = (fderiv 𝕜 f x : E → F) (m 0) :=
by { rw [iterated_fderiv_succ_apply_right, iterated_fderiv_zero_apply], refl }

/-- When a function is `C^n` in a set `s` of unique differentiability, it admits
`ftaylor_series_within 𝕜 f s` as a Taylor series up to order `n` in `s`. -/
theorem times_cont_diff_on_iff_ftaylor_series {n : with_top ℕ} :
  times_cont_diff 𝕜 n f ↔ has_ftaylor_series_up_to n f (ftaylor_series 𝕜 f) :=
begin
  split,
  { rw [← times_cont_diff_on_univ, ← has_ftaylor_series_up_to_on_univ_iff,
        ← ftaylor_series_within_univ],
    exact λ h, times_cont_diff_on.ftaylor_series_within h unique_diff_on_univ },
  { assume h, exact ⟨ftaylor_series 𝕜 f, h⟩ }
end

lemma times_cont_diff_iff_continuous_differentiable {n : with_top ℕ} :
  times_cont_diff 𝕜 n f ↔
  (∀ (m : ℕ), (m : with_top ℕ) ≤ n → continuous (λ x, iterated_fderiv 𝕜 m f x))
  ∧ (∀ (m : ℕ), (m : with_top ℕ) < n → differentiable 𝕜 (λ x, iterated_fderiv 𝕜 m f x)) :=
by simp [times_cont_diff_on_univ.symm, continuous_iff_continuous_on_univ,
    differentiable_on_univ.symm, iterated_fderiv_within_univ,
    times_cont_diff_on_iff_continuous_on_differentiable_on unique_diff_on_univ]

lemma times_cont_diff_of_differentiable_iterated_fderiv {n : with_top ℕ}
  (h : ∀(m : ℕ), (m : with_top ℕ) ≤ n → differentiable 𝕜 (iterated_fderiv 𝕜 m f)) :
  times_cont_diff 𝕜 n f :=
times_cont_diff_iff_continuous_differentiable.2
⟨λ m hm, (h m hm).continuous, λ m hm, (h m (le_of_lt hm))⟩

/-- A function is `C^(n + 1)` on a domain with unique derivatives if and only if it is differentiable
there, and its derivative is `C^n`. -/
theorem times_cont_diff_succ_iff_fderiv {n : ℕ} :
  times_cont_diff 𝕜 ((n + 1) : ℕ) f ↔
  differentiable 𝕜 f ∧ times_cont_diff 𝕜 n (λ y, fderiv 𝕜 f y) :=
by simp [times_cont_diff_on_univ.symm, differentiable_on_univ.symm, fderiv_within_univ.symm,
         - fderiv_within_univ, times_cont_diff_on_succ_iff_fderiv_within unique_diff_on_univ,
         -with_bot.coe_add, -add_comm]

/-- A function is `C^∞` on a domain with unique derivatives if and only if it is differentiable
there, and its derivative is `C^∞`. -/
theorem times_cont_diff_top_iff_fderiv :
  times_cont_diff 𝕜 ∞ f ↔
  differentiable 𝕜 f ∧ times_cont_diff 𝕜 ∞ (λ y, fderiv 𝕜 f y) :=
begin
  simp [times_cont_diff_on_univ.symm, differentiable_on_univ.symm, fderiv_within_univ.symm,
        - fderiv_within_univ],
  rw times_cont_diff_on_top_iff_fderiv_within unique_diff_on_univ,
end

lemma times_cont_diff.continuous_fderiv {n : with_top ℕ}
  (h : times_cont_diff 𝕜 n f) (hn : 1 ≤ n) :
  continuous (λ x, fderiv 𝕜 f x) :=
((times_cont_diff_succ_iff_fderiv).1 (h.of_le hn)).2.continuous

/-- If a function is at least `C^1`, its bundled derivative (mapping `(x, v)` to `Df(x) v`) is
continuous. -/
lemma times_cont_diff.continuous_fderiv_apply {n : with_top ℕ}
  (h : times_cont_diff 𝕜 n f) (hn : 1 ≤ n) :
  continuous (λp : E × E, (fderiv 𝕜 f p.1 : E → F) p.2) :=
begin
  have A : continuous (λq : (E →L[𝕜] F) × E, q.1 q.2) := is_bounded_bilinear_map_apply.continuous,
  have B : continuous (λp : E × E, (fderiv 𝕜 f p.1, p.2)),
  { apply continuous.prod_mk _ continuous_snd,
    exact continuous.comp (h.continuous_fderiv hn) continuous_fst },
  exact A.comp B
end

/-! ### Constants -/

lemma iterated_fderiv_within_zero_fun {n : ℕ} :
  iterated_fderiv 𝕜 n (λ x : E, (0 : F)) = 0 :=
begin
  induction n with n IH,
  { ext m, simp },
  { ext x m,
    rw [iterated_fderiv_succ_apply_left, IH],
    change (fderiv 𝕜 (λ (x : E), (0 : (E [×n]→L[𝕜] F))) x : E → (E [×n]→L[𝕜] F)) (m 0) (tail m) = _,
    rw fderiv_const,
    refl }
end

lemma times_cont_diff_zero_fun {n : with_top ℕ} :
  times_cont_diff 𝕜 n (λ x : E, (0 : F)) :=
begin
  apply times_cont_diff_of_differentiable_iterated_fderiv (λm hm, _),
  rw iterated_fderiv_within_zero_fun,
  apply differentiable_const (0 : (E [×m]→L[𝕜] F))
end

/--
Constants are `C^∞`.
-/
lemma times_cont_diff_const {n : with_top ℕ} {c : F} : times_cont_diff 𝕜 n (λx : E, c) :=
begin
  suffices h : times_cont_diff 𝕜 ∞ (λx : E, c), by exact h.of_le le_top,
  rw times_cont_diff_top_iff_fderiv,
  refine ⟨differentiable_const c, _⟩,
  rw fderiv_const,
  exact times_cont_diff_zero_fun
end

lemma times_cont_diff_on_const {n : with_top ℕ} {c : F} {s : set E} :
  times_cont_diff_on 𝕜 n (λx : E, c) s :=
times_cont_diff_const.times_cont_diff_on

lemma times_cont_diff_at_const {n : with_top ℕ} {c : F} :
  times_cont_diff_at 𝕜 n (λx : E, c) x :=
times_cont_diff_const.times_cont_diff_at

lemma times_cont_diff_within_at_const {n : with_top ℕ} {c : F} :
  times_cont_diff_within_at 𝕜 n (λx : E, c) s x :=
times_cont_diff_at_const.times_cont_diff_within_at


/-! ### Linear functions -/

/--
Unbundled bounded linear functions are `C^∞`.
-/
lemma is_bounded_linear_map.times_cont_diff {n : with_top ℕ} (hf : is_bounded_linear_map 𝕜 f) :
  times_cont_diff 𝕜 n f :=
begin
  suffices h : times_cont_diff 𝕜 ∞ f, by exact h.of_le le_top,
  rw times_cont_diff_top_iff_fderiv,
  refine ⟨hf.differentiable, _⟩,
  simp [hf.fderiv],
  exact times_cont_diff_const
end

lemma continuous_linear_map.times_cont_diff {n : with_top ℕ} (f : E →L[𝕜] F) :
  times_cont_diff 𝕜 n f :=
f.is_bounded_linear_map.times_cont_diff

/--
The first projection in a product is `C^∞`.
-/
lemma times_cont_diff_fst {n : with_top ℕ} : times_cont_diff 𝕜 n (prod.fst : E × F → E) :=
is_bounded_linear_map.times_cont_diff is_bounded_linear_map.fst

/--
The second projection in a product is `C^∞`.
-/
lemma times_cont_diff_snd {n : with_top ℕ} : times_cont_diff 𝕜 n (prod.snd : E × F → F) :=
is_bounded_linear_map.times_cont_diff is_bounded_linear_map.snd

/--
The identity is `C^∞`.
-/
lemma times_cont_diff_id {n : with_top ℕ} : times_cont_diff 𝕜 n (id : E → E) :=
is_bounded_linear_map.id.times_cont_diff

/--
Bilinear functions are `C^∞`.
-/
lemma is_bounded_bilinear_map.times_cont_diff {n : with_top ℕ} (hb : is_bounded_bilinear_map 𝕜 b) :
  times_cont_diff 𝕜 n b :=
begin
  suffices h : times_cont_diff 𝕜 ∞ b, by exact h.of_le le_top,
  rw times_cont_diff_top_iff_fderiv,
  refine ⟨hb.differentiable, _⟩,
  simp [hb.fderiv],
  exact hb.is_bounded_linear_map_deriv.times_cont_diff
end

/-- If `f` admits a Taylor series `p` in a set `s`, and `g` is linear, then `g ∘ f` admits a Taylor
series whose `k`-th term is given by `g ∘ (p k)`. -/
lemma has_ftaylor_series_up_to_on.continuous_linear_map_comp {n : with_top ℕ} (g : F →L[𝕜] G)
  (hf : has_ftaylor_series_up_to_on n f p s) :
  has_ftaylor_series_up_to_on n (g ∘ f) (λ x k, g.comp_continuous_multilinear_map (p x k)) s :=
begin
  split,
  { assume x hx, simp [(hf.zero_eq x hx).symm] },
  { assume m hm x hx,
    let A : (E [×m]→L[𝕜] F) → (E [×m]→L[𝕜] G) := λ f, g.comp_continuous_multilinear_map f,
    have hA : is_bounded_linear_map 𝕜 A :=
      is_bounded_bilinear_map_comp_multilinear.is_bounded_linear_map_right _,
    have := hf.fderiv_within m hm x hx,
    convert has_fderiv_at.comp_has_fderiv_within_at x (hA.has_fderiv_at) this },
  { assume m hm,
    let A : (E [×m]→L[𝕜] F) → (E [×m]→L[𝕜] G) :=
      λ f, g.comp_continuous_multilinear_map f,
    have hA : is_bounded_linear_map 𝕜 A :=
      is_bounded_bilinear_map_comp_multilinear.is_bounded_linear_map_right _,
    exact hA.continuous.comp_continuous_on (hf.cont m hm) }
end

/-- Composition by continuous linear maps on the left preserves `C^n` functions in a domain
at a point. -/
lemma times_cont_diff_within_at.continuous_linear_map_comp {n : with_top ℕ} (g : F →L[𝕜] G)
  (hf : times_cont_diff_within_at 𝕜 n f s x) :
  times_cont_diff_within_at 𝕜 n (g ∘ f) s x :=
begin
  assume m hm,
  rcases hf m hm with ⟨u, hu, p, hp⟩,
  exact ⟨u, hu, _, hp.continuous_linear_map_comp g⟩,
end

/-- Composition by continuous linear maps on the left preserves `C^n` functions in a domain
at a point. -/
lemma times_cont_diff_at.continuous_linear_map_comp {n : with_top ℕ} (g : F →L[𝕜] G)
  (hf : times_cont_diff_at 𝕜 n f x) :
  times_cont_diff_at 𝕜 n (g ∘ f) x :=
times_cont_diff_within_at.continuous_linear_map_comp g hf

/-- Composition by continuous linear maps on the left preserves `C^n` functions on domains. -/
lemma times_cont_diff_on.continuous_linear_map_comp {n : with_top ℕ} (g : F →L[𝕜] G)
  (hf : times_cont_diff_on 𝕜 n f s) :
  times_cont_diff_on 𝕜 n (g ∘ f) s :=
λ x hx, (hf x hx).continuous_linear_map_comp g

/-- Composition by continuous linear maps on the left preserves `C^n` functions. -/
lemma times_cont_diff.continuous_linear_map_comp {n : with_top ℕ} {f : E → F} (g : F →L[𝕜] G)
  (hf : times_cont_diff 𝕜 n f) : times_cont_diff 𝕜 n (λx, g (f x)) :=
times_cont_diff_on_univ.1 $ times_cont_diff_on.continuous_linear_map_comp
  _ (times_cont_diff_on_univ.2 hf)

/-- Composition by continuous linear equivs on the left respects higher differentiability on
domains. -/
lemma continuous_linear_equiv.comp_times_cont_diff_within_at_iff
  {n : with_top ℕ} (e : F ≃L[𝕜] G) :
  times_cont_diff_within_at 𝕜 n (e ∘ f) s x ↔ times_cont_diff_within_at 𝕜 n f s x :=
begin
  split,
  { assume H,
    have : f = e.symm ∘ (e ∘ f),
      by { ext y, simp only [function.comp_app], rw e.symm_apply_apply (f y) },
    rw this,
    exact H.continuous_linear_map_comp _ },
  { assume H,
    exact H.continuous_linear_map_comp _ }
end

/-- Composition by continuous linear equivs on the left respects higher differentiability on
domains. -/
lemma continuous_linear_equiv.comp_times_cont_diff_on_iff
  {n : with_top ℕ} (e : F ≃L[𝕜] G) :
  times_cont_diff_on 𝕜 n (e ∘ f) s ↔ times_cont_diff_on 𝕜 n f s :=
by simp [times_cont_diff_on, e.comp_times_cont_diff_within_at_iff]

/-- If `f` admits a Taylor series `p` in a set `s`, and `g` is linear, then `f ∘ g` admits a Taylor
series in `g ⁻¹' s`, whose `k`-th term is given by `p k (g v₁, ..., g vₖ)` . -/
lemma has_ftaylor_series_up_to_on.comp_continuous_linear_map {n : with_top ℕ}
  (hf : has_ftaylor_series_up_to_on n f p s) (g : G →L[𝕜] E) :
  has_ftaylor_series_up_to_on n (f ∘ g)
    (λ x k, (p (g x) k).comp_continuous_linear_map 𝕜 E g) (g ⁻¹' s) :=
begin
  split,
  { assume x hx,
    simp only [(hf.zero_eq (g x) hx).symm, function.comp_app],
    change p (g x) 0 (λ (i : fin 0), g 0) = p (g x) 0 0,
    rw continuous_linear_map.map_zero,
    refl },
  { assume m hm x hx,
    let A : (E [×m]→L[𝕜] F) → (G [×m]→L[𝕜] F) := λ h, h.comp_continuous_linear_map 𝕜 E g,
    have hA : is_bounded_linear_map 𝕜 A :=
      is_bounded_linear_map_continuous_multilinear_map_comp_linear g,
    convert (hA.has_fderiv_at).comp_has_fderiv_within_at x
      ((hf.fderiv_within m hm (g x) hx).comp x (g.has_fderiv_within_at) (subset.refl _)),
    ext y v,
    change p (g x) (nat.succ m) (g ∘ (cons y v)) = p (g x) m.succ (cons (g y) (g ∘ v)),
    rw comp_cons },
  { assume m hm,
    let A : (E [×m]→L[𝕜] F) → (G [×m]→L[𝕜] F) := λ h, h.comp_continuous_linear_map 𝕜 E g,
    have hA : is_bounded_linear_map 𝕜 A :=
      is_bounded_linear_map_continuous_multilinear_map_comp_linear g,
    exact hA.continuous.comp_continuous_on
      ((hf.cont m hm).comp g.continuous.continuous_on (subset.refl _)) }
end

/-- Composition by continuous linear maps on the right preserves `C^n` functions at a point on
a domain. -/
lemma times_cont_diff_within_at.comp_continuous_linear_map {n : with_top ℕ} {x : G}
  (g : G →L[𝕜] E) (hf : times_cont_diff_within_at 𝕜 n f s (g x)) :
  times_cont_diff_within_at 𝕜 n (f ∘ g) (g ⁻¹' s) x :=
begin
  assume m hm,
  rcases hf m hm with ⟨u, hu, p, hp⟩,
  refine ⟨g ⁻¹' u, _, _, hp.comp_continuous_linear_map g⟩,
  apply continuous_within_at.preimage_mem_nhds_within',
  { exact g.continuous.continuous_within_at },
  { apply nhds_within_mono (g x) _ hu,
    rw image_insert_eq,
    exact insert_subset_insert (image_preimage_subset g s) }
end

/-- Composition by continuous linear maps on the right preserves `C^n` functions on domains. -/
lemma times_cont_diff_on.comp_continuous_linear_map {n : with_top ℕ}
  (hf : times_cont_diff_on 𝕜 n f s) (g : G →L[𝕜] E) :
  times_cont_diff_on 𝕜 n (f ∘ g) (g ⁻¹' s) :=
λ x hx, (hf (g x) hx).comp_continuous_linear_map g

/-- Composition by continuous linear maps on the right preserves `C^n` functions. -/
lemma times_cont_diff.comp_continuous_linear_map {n : with_top ℕ} {f : E → F} {g : G →L[𝕜] E}
  (hf : times_cont_diff 𝕜 n f) : times_cont_diff 𝕜 n (f ∘ g) :=
times_cont_diff_on_univ.1 $
times_cont_diff_on.comp_continuous_linear_map (times_cont_diff_on_univ.2 hf) _

/-- Composition by continuous linear equivs on the right respects higher differentiability at a
point in a domain. -/
lemma continuous_linear_equiv.times_cont_diff_within_at_comp_iff {n : with_top ℕ} (e : G ≃L[𝕜] E) :
  times_cont_diff_within_at 𝕜 n (f ∘ e) (e ⁻¹' s) (e.symm x) ↔
  times_cont_diff_within_at 𝕜 n f s x :=
begin
  split,
  { assume H,
    have A : f = (f ∘ e) ∘ e.symm,
      by { ext y, simp only [function.comp_app], rw e.apply_symm_apply y },
    have B : e.symm ⁻¹' (e ⁻¹' s) = s,
      by { rw [← preimage_comp, e.self_comp_symm], refl },
    rw [A, ← B],
    exact H.comp_continuous_linear_map _},
  { assume H,
    have : x = e (e.symm x), by simp,
    rw this at H,
    exact H.comp_continuous_linear_map _ },
end


/-- Composition by continuous linear equivs on the right respects higher differentiability on
domains. -/
lemma continuous_linear_equiv.times_cont_diff_on_comp_iff {n : with_top ℕ} (e : G ≃L[𝕜] E) :
  times_cont_diff_on 𝕜 n (f ∘ e) (e ⁻¹' s) ↔ times_cont_diff_on 𝕜 n f s :=
begin
  refine ⟨λ H, _, λ H, H.comp_continuous_linear_map _⟩,
  have A : f = (f ∘ e) ∘ e.symm,
    by { ext y, simp only [function.comp_app], rw e.apply_symm_apply y },
  have B : e.symm ⁻¹' (e ⁻¹' s) = s,
    by { rw [← preimage_comp, e.self_comp_symm], refl },
  rw [A, ← B],
  exact H.comp_continuous_linear_map _
end

/-- If two functions `f` and `g` admit Taylor series `p` and `q` in a set `s`, then the cartesian
product of `f` and `g` admits the cartesian product of `p` and `q` as a Taylor series. -/
lemma has_ftaylor_series_up_to_on.prod {n : with_top ℕ} (hf : has_ftaylor_series_up_to_on n f p s)
  {g : E → G} {q : E → formal_multilinear_series 𝕜 E G} (hg : has_ftaylor_series_up_to_on n g q s) :
  has_ftaylor_series_up_to_on n (λ y, (f y, g y)) (λ y k, (p y k).prod (q y k)) s :=
begin
  split,
  { assume x hx, rw [← hf.zero_eq x hx, ← hg.zero_eq x hx], refl },
  { assume m hm x hx,
    let A : (E [×m]→L[𝕜] F) × (E [×m]→L[𝕜] G) → (E [×m]→L[𝕜] (F × G)) := λ p, p.1.prod p.2,
    have hA : is_bounded_linear_map 𝕜 A := is_bounded_linear_map_prod_multilinear,
    convert hA.has_fderiv_at.comp_has_fderiv_within_at x
      ((hf.fderiv_within m hm x hx).prod (hg.fderiv_within m hm x hx)) },
  { assume m hm,
    let A : (E [×m]→L[𝕜] F) × (E [×m]→L[𝕜] G) → (E [×m]→L[𝕜] (F × G)) := λ p, p.1.prod p.2,
    have hA : is_bounded_linear_map 𝕜 A := is_bounded_linear_map_prod_multilinear,
    exact hA.continuous.comp_continuous_on ((hf.cont m hm).prod (hg.cont m hm)) }
end

/-- The cartesian product of `C^n` functions at a point in a domain is `C^n`. -/
lemma times_cont_diff_within_at.prod {n : with_top ℕ} {s : set E} {f : E → F} {g : E → G}
  (hf : times_cont_diff_within_at 𝕜 n f s x) (hg : times_cont_diff_within_at 𝕜 n g s x) :
  times_cont_diff_within_at 𝕜 n (λx:E, (f x, g x)) s x :=
begin
  assume m hm,
  rcases hf m hm with ⟨u, hu, p, hp⟩,
  rcases hg m hm with ⟨v, hv, q, hq⟩,
  exact ⟨u ∩ v, filter.inter_mem_sets hu hv, _,
        (hp.mono (inter_subset_left u v)).prod (hq.mono (inter_subset_right u v))⟩
end

/-- The cartesian product of `C^n` functions on domains is `C^n`. -/
lemma times_cont_diff_on.prod {n : with_top ℕ} {s : set E} {f : E → F} {g : E → G}
  (hf : times_cont_diff_on 𝕜 n f s) (hg : times_cont_diff_on 𝕜 n g s) :
  times_cont_diff_on 𝕜 n (λx:E, (f x, g x)) s :=
λ x hx, (hf x hx).prod (hg x hx)

/--
The cartesian product of `C^n` functions is `C^n`.
-/
lemma times_cont_diff.prod {n : with_top ℕ} {f : E → F} {g : E → G}
  (hf : times_cont_diff 𝕜 n f) (hg : times_cont_diff 𝕜 n g) :
  times_cont_diff 𝕜 n (λx:E, (f x, g x)) :=
times_cont_diff_on_univ.1 $ times_cont_diff_on.prod (times_cont_diff_on_univ.2 hf)
  (times_cont_diff_on_univ.2 hg)

/-!
### Composition of `C^n` functions

We show that the composition of `C^n` functions is `C^n`. One way to prove it would be to write
the `n`-th derivative of the composition (this is Faà di Bruno's formula) and check its continuity,
but this is very painful. Instead, we go for a simple inductive proof. Assume it is done for `n`.
Then, to check it for `n+1`, one needs to check that the derivative of `g ∘ f` is `C^n`, i.e.,
that `Dg(f x) ⬝ Df(x)` is `C^n`. The term `Dg (f x)` is the composition of two `C^n` functions, so
it is `C^n` by the inductive assumption. The term `Df(x)` is also `C^n`. Then, the matrix
multiplication is the application of a bilinear map (which is `C^∞`, and therefore `C^n`) to
`x ↦ (Dg(f x), Df x)`. As the composition of two `C^n` maps, it is again `C^n`, and we are done.

There is a subtlety in this argument: we apply the inductive assumption to functions on other Banach
spaces. In maths, one would say: prove by induction over `n` that, for all `C^n` maps between all
pairs of Banach spaces, their composition is `C^n`. In Lean, this is fine as long as the spaces
stay in the same universe. This is not the case in the above argument: if `E` lives in universe `u`
and `F` lives in universe `v`, then linear maps from `E` to `F` (to which the derivative of `f`
belongs) is in universe `max u v`. If one could quantify over finitely many universes, the above
proof would work fine, but this is not the case. One could still write the proof considering spaces
in any universe in `u, v, w, max u v, max v w, max u v w`, but it would be extremely tedious and
lead to a lot of duplication. Instead, we formulate the above proof when all spaces live in the same
universe (where everything is fine), and then we deduce the general result by lifting all our spaces
to a common universe. We use the trick that any space `H` is isomorphic through a continuous linear
equiv to `continuous_multilinear_map (λ (i : fin 0), E × F × G) H` to change the universe level,
and then argue that composing with such a linear equiv does not change the fact of being `C^n`,
which we have already proved previously.
-/

/-- Auxiliary lemma proving that the composition of `C^n` functions on domains is `C^n` when all
spaces live in the same universe. Use instead `times_cont_diff_on.comp` which removes the universe
assumption (but is deduced from this one). -/
private lemma times_cont_diff_on.comp_same_univ
  {Eu : Type u} [normed_group Eu] [normed_space 𝕜 Eu]
  {Fu : Type u} [normed_group Fu] [normed_space 𝕜 Fu]
  {Gu : Type u} [normed_group Gu] [normed_space 𝕜 Gu]
  {n : with_top ℕ} {s : set Eu} {t : set Fu} {g : Fu → Gu} {f : Eu → Fu}
  (hg : times_cont_diff_on 𝕜 n g t) (hf : times_cont_diff_on 𝕜 n f s) (st : s ⊆ f ⁻¹' t) :
  times_cont_diff_on 𝕜 n (g ∘ f) s :=
begin
  unfreezingI { induction n using with_top.nat_induction with n IH Itop generalizing Eu Fu Gu },
  { rw times_cont_diff_on_zero at hf hg ⊢,
    exact continuous_on.comp hg hf st },
  { rw times_cont_diff_on_succ_iff_has_fderiv_within_at at hg ⊢,
    assume x hx,
    rcases (times_cont_diff_on_succ_iff_has_fderiv_within_at.1 hf) x hx
      with ⟨u, hu, f', hf', f'_diff⟩,
    rcases hg (f x) (st hx) with ⟨v, hv, g', hg', g'_diff⟩,
    rw insert_eq_of_mem hx at hu ⊢,
    have xu : x ∈ u := mem_of_mem_nhds_within hx hu,
    let w := s ∩ (u ∩ f⁻¹' v),
    have wv : w ⊆ f ⁻¹' v := λ y hy, hy.2.2,
    have wu : w ⊆ u := λ y hy, hy.2.1,
    have ws : w ⊆ s := λ y hy, hy.1,
    refine ⟨w, _, λ y, (g' (f y)).comp (f' y), _, _⟩,
    show w ∈ nhds_within x s,
    { apply filter.inter_mem_sets self_mem_nhds_within,
      apply filter.inter_mem_sets hu,
      apply continuous_within_at.preimage_mem_nhds_within',
      { rw ← continuous_within_at_inter' hu,
        exact (hf' x xu).differentiable_within_at.continuous_within_at.mono
          (inter_subset_right _ _) },
      { apply nhds_within_mono _ _ hv,
        exact subset.trans (image_subset_iff.mpr st) (subset_insert (f x) t) } },
    show ∀ y ∈ w,
      has_fderiv_within_at (g ∘ f) ((g' (f y)).comp (f' y)) w y,
    { rintros y ⟨ys, yu, yv⟩,
      exact (hg' (f y) yv).comp y ((hf' y yu).mono wu) wv },
    show times_cont_diff_on 𝕜 n (λ y, (g' (f y)).comp (f' y)) w,
    { have A : times_cont_diff_on 𝕜 n (λ y, g' (f y)) w :=
        IH g'_diff ((hf.of_le (with_top.coe_le_coe.2 (nat.le_succ n))).mono ws) wv,
      have B : times_cont_diff_on 𝕜 n f' w := f'_diff.mono wu,
      have C : times_cont_diff_on 𝕜 n (λ y, (f' y, g' (f y))) w :=
        times_cont_diff_on.prod B A,
      have D : times_cont_diff_on 𝕜 n (λ(p : (Eu →L[𝕜] Fu) × (Fu →L[𝕜] Gu)), p.2.comp p.1) univ :=
        is_bounded_bilinear_map_comp.times_cont_diff.times_cont_diff_on,
      exact IH D C (subset_univ _) } },
  { rw times_cont_diff_on_top at hf hg ⊢,
    assume n,
    apply Itop n (hg n) (hf n) st }
end

/-- The composition of `C^n` functions on domains is `C^n`. -/
lemma times_cont_diff_on.comp
  {n : with_top ℕ} {s : set E} {t : set F} {g : F → G} {f : E → F}
  (hg : times_cont_diff_on 𝕜 n g t) (hf : times_cont_diff_on 𝕜 n f s) (st : s ⊆ f ⁻¹' t) :
  times_cont_diff_on 𝕜 n (g ∘ f) s :=
begin
  /- we lift all the spaces to a common universe, as we have already proved the result in this
  situation. For the lift, we use the trick that `H` is isomorphic through a
  continuous linear equiv to `continuous_multilinear_map 𝕜 (λ (i : fin 0), (E × F × G)) H`, and
  continuous linear equivs respect smoothness classes. -/
  let Eu := continuous_multilinear_map 𝕜 (λ (i : fin 0), (E × F × G)) E,
  letI : normed_group Eu := by apply_instance,
  letI : normed_space 𝕜 Eu := by apply_instance,
  let Fu := continuous_multilinear_map 𝕜 (λ (i : fin 0), (E × F × G)) F,
  letI : normed_group Fu := by apply_instance,
  letI : normed_space 𝕜 Fu := by apply_instance,
  let Gu := continuous_multilinear_map 𝕜 (λ (i : fin 0), (E × F × G)) G,
  letI : normed_group Gu := by apply_instance,
  letI : normed_space 𝕜 Gu := by apply_instance,
  -- declare the isomorphisms
  let isoE : Eu ≃L[𝕜] E := continuous_multilinear_curry_fin0 𝕜 (E × F × G) E,
  let isoF : Fu ≃L[𝕜] F := continuous_multilinear_curry_fin0 𝕜 (E × F × G) F,
  let isoG : Gu ≃L[𝕜] G := continuous_multilinear_curry_fin0 𝕜 (E × F × G) G,
  -- lift the functions to the new spaces, check smoothness there, and then go back.
  let fu : Eu → Fu := (isoF.symm ∘ f) ∘ isoE,
  have fu_diff : times_cont_diff_on 𝕜 n fu (isoE ⁻¹' s) :=
    by rwa [isoE.times_cont_diff_on_comp_iff, isoF.symm.comp_times_cont_diff_on_iff],
  let gu : Fu → Gu := (isoG.symm ∘ g) ∘ isoF,
  have gu_diff : times_cont_diff_on 𝕜 n gu (isoF ⁻¹' t) :=
    by rwa [isoF.times_cont_diff_on_comp_iff, isoG.symm.comp_times_cont_diff_on_iff],
  have main : times_cont_diff_on 𝕜 n (gu ∘ fu) (isoE ⁻¹' s),
  { apply times_cont_diff_on.comp_same_univ gu_diff fu_diff,
    assume y hy,
    simp only [fu, continuous_linear_equiv.coe_apply, function.comp_app, mem_preimage],
    rw isoF.apply_symm_apply (f (isoE y)),
    exact st hy },
  have : gu ∘ fu = (isoG.symm ∘ (g ∘ f)) ∘ isoE,
  { ext y,
    simp only [function.comp_apply, gu, fu],
    rw isoF.apply_symm_apply (f (isoE y)) },
  rwa [this, isoE.times_cont_diff_on_comp_iff, isoG.symm.comp_times_cont_diff_on_iff] at main
end

/-- The composition of `C^n` functions on domains is `C^n`. -/
lemma times_cont_diff_on.comp'
  {n : with_top ℕ} {s : set E} {t : set F} {g : F → G} {f : E → F}
  (hg : times_cont_diff_on 𝕜 n g t) (hf : times_cont_diff_on 𝕜 n f s) :
  times_cont_diff_on 𝕜 n (g ∘ f) (s ∩ f⁻¹' t) :=
hg.comp (hf.mono (inter_subset_left _ _)) (inter_subset_right _ _)

/-- The composition of a `C^n` function on a domain with a `C^n` function is `C^n`. -/
lemma times_cont_diff.comp_times_cont_diff_on {n : with_top ℕ} {s : set E} {g : F → G} {f : E → F}
  (hg : times_cont_diff 𝕜 n g) (hf : times_cont_diff_on 𝕜 n f s) :
  times_cont_diff_on 𝕜 n (g ∘ f) s :=
(times_cont_diff_on_univ.2 hg).comp hf subset_preimage_univ

/-- The composition of `C^n` functions is `C^n`. -/
lemma times_cont_diff.comp {n : with_top ℕ} {g : F → G} {f : E → F}
  (hg : times_cont_diff 𝕜 n g) (hf : times_cont_diff 𝕜 n f) :
  times_cont_diff 𝕜 n (g ∘ f) :=
times_cont_diff_on_univ.1 $ times_cont_diff_on.comp (times_cont_diff_on_univ.2 hg)
  (times_cont_diff_on_univ.2 hf) (subset_univ _)

/-- The composition of `C^n` functions at points in domains is `C^n`. -/
lemma times_cont_diff_within_at.comp
  {n : with_top ℕ} {s : set E} {t : set F} {g : F → G} {f : E → F} {x : E}
  (hg : times_cont_diff_within_at 𝕜 n g t (f x))
  (hf : times_cont_diff_within_at 𝕜 n f s x) (st : s ⊆ f ⁻¹' t) :
  times_cont_diff_within_at 𝕜 n (g ∘ f) s x :=
begin
  assume m hm,
  rcases hg.times_cont_diff_on hm with ⟨u, u_nhd, ut, hu⟩,
  rcases hf.times_cont_diff_on hm with ⟨v, v_nhd, vs, hv⟩,
  have xmem : x ∈ f ⁻¹' u ∩ v :=
    ⟨(mem_of_mem_nhds_within (mem_insert (f x) _) u_nhd : _),
    mem_of_mem_nhds_within (mem_insert x s) v_nhd⟩,
  have : f ⁻¹' u ∈ nhds_within x (insert x s),
  { apply hf.continuous_within_at'.preimage_mem_nhds_within',
    apply nhds_within_mono _ _ u_nhd,
    rw image_insert_eq,
    exact insert_subset_insert (image_subset_iff.mpr st) },
  have Z := ((hu.comp (hv.mono (inter_subset_right (f ⁻¹' u) v)) (inter_subset_left _ _))
    .times_cont_diff_within_at) xmem m (le_refl _),
  have : nhds_within x (f ⁻¹' u ∩ v) = nhds_within x (insert x s),
  { have A : f ⁻¹' u ∩ v = (insert x s) ∩ (f ⁻¹' u ∩ v),
    { apply subset.antisymm _ (inter_subset_right _ _),
      rintros y ⟨hy1, hy2⟩,
      simp [hy1, hy2, vs hy2] },
    rw [A, ← nhds_within_restrict''],
    exact filter.inter_mem_sets this v_nhd },
  rwa [insert_eq_of_mem xmem, this] at Z,
end

/-- The composition of `C^n` functions at points in domains is `C^n`. -/
lemma times_cont_diff_within_at.comp' {n : with_top ℕ} {s : set E} {t : set F} {g : F → G}
  {f : E → F} {x : E}
  (hg : times_cont_diff_within_at 𝕜 n g t (f x)) (hf : times_cont_diff_within_at 𝕜 n f s x) :
  times_cont_diff_within_at 𝕜 n (g ∘ f) (s ∩ f⁻¹' t) x :=
<<<<<<< HEAD
hg.comp (hf.mono (inter_subset_left _ _) ⟨hf.mem, hg.mem⟩) (inter_subset_right _ _)
=======
hg.comp (hf.mono (inter_subset_left _ _)) (inter_subset_right _ _)
>>>>>>> 9d7faafa

/-- The bundled derivative of a `C^{n+1}` function is `C^n`. -/
lemma times_cont_diff_on_fderiv_within_apply {m n : with_top  ℕ} {s : set E}
  {f : E → F} (hf : times_cont_diff_on 𝕜 n f s) (hs : unique_diff_on 𝕜 s) (hmn : m + 1 ≤ n) :
  times_cont_diff_on 𝕜 m (λp : E × E, (fderiv_within 𝕜 f s p.1 : E →L[𝕜] F) p.2)
  (set.prod s (univ : set E)) :=
begin
  have A : times_cont_diff 𝕜 m (λp : (E →L[𝕜] F) × E, p.1 p.2),
  { apply is_bounded_bilinear_map.times_cont_diff,
    exact is_bounded_bilinear_map_apply },
  have B : times_cont_diff_on 𝕜 m
    (λ (p : E × E), ((fderiv_within 𝕜 f s p.fst), p.snd)) (set.prod s univ),
  { apply times_cont_diff_on.prod _ _,
    { have I : times_cont_diff_on 𝕜 m (λ (x : E), fderiv_within 𝕜 f s x) s :=
        hf.fderiv_within hs hmn,
      have J : times_cont_diff_on 𝕜 m (λ (x : E × E), x.1) (set.prod s univ) :=
        times_cont_diff_fst.times_cont_diff_on,
      exact times_cont_diff_on.comp I J (prod_subset_preimage_fst _ _) },
    { apply times_cont_diff.times_cont_diff_on _ ,
      apply is_bounded_linear_map.snd.times_cont_diff } },
  exact A.comp_times_cont_diff_on B
end

/-- The bundled derivative of a `C^{n+1}` function is `C^n`. -/
lemma times_cont_diff.times_cont_diff_fderiv_apply {n m : with_top ℕ} {f : E → F}
  (hf : times_cont_diff 𝕜 n f) (hmn : m + 1 ≤ n) :
  times_cont_diff 𝕜 m (λp : E × E, (fderiv 𝕜 f p.1 : E →L[𝕜] F) p.2) :=
begin
  rw ← times_cont_diff_on_univ at ⊢ hf,
  rw [← fderiv_within_univ, ← univ_prod_univ],
  exact times_cont_diff_on_fderiv_within_apply hf unique_diff_on_univ hmn
end

/-- The sum of two `C^n`functions on a domain is `C^n`. -/
lemma times_cont_diff_on.add {n : with_top ℕ} {s : set E} {f g : E → F}
  (hf : times_cont_diff_on 𝕜 n f s) (hg : times_cont_diff_on 𝕜 n g s) :
  times_cont_diff_on 𝕜 n (λx, f x + g x) s :=
begin
  have : times_cont_diff 𝕜 n (λp : F × F, p.1 + p.2),
  { apply is_bounded_linear_map.times_cont_diff,
    exact is_bounded_linear_map.add is_bounded_linear_map.fst is_bounded_linear_map.snd },
  exact this.comp_times_cont_diff_on (hf.prod hg)
end

/-- The sum of two `C^n`functions is `C^n`. -/
lemma times_cont_diff.add {n : with_top ℕ} {f g : E → F}
  (hf : times_cont_diff 𝕜 n f) (hg : times_cont_diff 𝕜 n g) : times_cont_diff 𝕜 n (λx, f x + g x) :=
begin
  have : times_cont_diff 𝕜 n (λp : F × F, p.1 + p.2),
  { apply is_bounded_linear_map.times_cont_diff,
    exact is_bounded_linear_map.add is_bounded_linear_map.fst is_bounded_linear_map.snd },
  exact this.comp (hf.prod hg)
end

/-- The negative of a `C^n`function on a domain is `C^n`. -/
lemma times_cont_diff_on.neg {n : with_top ℕ} {s : set E} {f : E → F}
  (hf : times_cont_diff_on 𝕜 n f s) : times_cont_diff_on 𝕜 n (λx, -f x) s :=
begin
  have : times_cont_diff 𝕜 n (λp : F, -p),
  { apply is_bounded_linear_map.times_cont_diff,
    exact is_bounded_linear_map.neg is_bounded_linear_map.id },
  exact this.comp_times_cont_diff_on hf
end

/-- The negative of a `C^n`function is `C^n`. -/
lemma times_cont_diff.neg {n : with_top ℕ} {f : E → F} (hf : times_cont_diff 𝕜 n f) :
  times_cont_diff 𝕜 n (λx, -f x) :=
begin
  have : times_cont_diff 𝕜 n (λp : F, -p),
  { apply is_bounded_linear_map.times_cont_diff,
    exact is_bounded_linear_map.neg is_bounded_linear_map.id },
  exact this.comp hf
end

/-- The difference of two `C^n`functions on a domain is `C^n`. -/
lemma times_cont_diff_on.sub {n : with_top ℕ} {s : set E} {f g : E → F}
  (hf : times_cont_diff_on 𝕜 n f s) (hg : times_cont_diff_on 𝕜 n g s) :
  times_cont_diff_on 𝕜 n (λx, f x - g x) s :=
hf.add (hg.neg)

/-- The difference of two `C^n`functions is `C^n`. -/
lemma times_cont_diff.sub {n : with_top ℕ} {f g : E → F}
  (hf : times_cont_diff 𝕜 n f) (hg : times_cont_diff 𝕜 n g) :
  times_cont_diff 𝕜 n (λx, f x - g x) :=
hf.add hg.neg

section real
/-!
### Results over `ℝ`
  The results in this section rely on the Mean Value Theorem, and therefore hold only over `ℝ` (and
  its extension fields such as `ℂ`).
-/

variables
{E' : Type*} [normed_group E'] [normed_space ℝ E']
{F' : Type*} [normed_group F'] [normed_space ℝ F']

/-- If a function has a Taylor series at order at least 1, then at points in the interior of the
    domain of definition, the term of order 1 of this series is a strict derivative of `f`. -/
lemma has_ftaylor_series_up_to_on.has_strict_fderiv_at
  {s : set E'} {f : E' → F'} {x : E'} {p : E' → formal_multilinear_series ℝ E' F'} {n : with_top ℕ}
  (hf : has_ftaylor_series_up_to_on n f p s) (hn : 1 ≤ n) (hs : s ∈ 𝓝 x) :
  has_strict_fderiv_at f ((continuous_multilinear_curry_fin1 ℝ E' F') (p x 1)) x :=
begin
  let f' := λ x, (continuous_multilinear_curry_fin1 ℝ E' F') (p x 1),
  have hf' : ∀ x, x ∈ s → has_fderiv_within_at f (f' x) s x :=
    λ x, has_ftaylor_series_up_to_on.has_fderiv_within_at hf hn,
  have hcont : continuous_on f' s :=
    (continuous_multilinear_curry_fin1 ℝ E' F').continuous.comp_continuous_on (hf.cont 1 hn),
  exact strict_fderiv_of_cont_diff hf' hcont hs,
end

/-- If a function is `C^n` with `1 ≤ n` around a point, then the derivative of `f` at this point
is also a strict derivative. -/
lemma times_cont_diff_at.has_strict_fderiv_at {f : E' → F'} {x : E'} {n : with_top ℕ}
  (hf : times_cont_diff_at ℝ n f x) (hn : 1 ≤ n) :
  has_strict_fderiv_at f (fderiv ℝ f x) x :=
begin
<<<<<<< HEAD
  rcases hf.smooth 1 hn with ⟨u, H, p, hp⟩,
  rw nhds_within_univ at H,
=======
  rcases hf 1 hn with ⟨u, H, p, hp⟩,
  simp only [nhds_within_univ, mem_univ, insert_eq_of_mem] at H,
>>>>>>> 9d7faafa
  have := hp.has_strict_fderiv_at (by norm_num) H,
  convert this,
  exact this.has_fderiv_at.fderiv
end

/-- If a function is `C^n` with `1 ≤ n`, then the derivative of `f` is also a strict derivative. -/
lemma times_cont_diff.has_strict_fderiv_at
  {f : E' → F'} {x : E'} {n : with_top ℕ} (hf : times_cont_diff ℝ n f) (hn : 1 ≤ n) :
  has_strict_fderiv_at f (fderiv ℝ f x) x :=
hf.times_cont_diff_at.has_strict_fderiv_at hn

end real<|MERGE_RESOLUTION|>--- conflicted
+++ resolved
@@ -417,14 +417,15 @@
 
 /-! ### Smooth functions within a set around a point -/
 
-<<<<<<< HEAD
 variable (𝕜)
 
 /-- A function is continuously differentiable up to `n` within a set `s` at a point `x` if it admits
-derivatives within a neighborhood of `x` in `s` up to order `n`, which are continuous.
+derivatives within a neighborhood of `x` in `s ∪ {x}` up to order `n`, which are continuous.
 There is a subtlety that one might be able to find nice derivatives up to `n` for any finite `n`,
 but that they don't match so that one can not find them up to infinity. To get a good notion for
-`n = ∞`, we only require that for any finite `n` we may find such matching derivatives.
+`n = ∞`, we only require that for any finite `n` we may find such matching derivatives. We require
+the good behavior on `s ∪ {x}` to make sure that this notion implies continuity within `s` at `x`,
+and is stable under composition.
 -/
 def times_cont_diff_within_at (n : with_top ℕ) (f : E → F) (s : set E) (x : E) :=
 ∀ (m : ℕ), (m : with_top ℕ) ≤ n →
@@ -465,18 +466,6 @@
 lemma times_cont_diff_within_at.continuous_within_at {n : with_top ℕ}
   (h : times_cont_diff_within_at 𝕜 n f s x) : continuous_within_at f s x :=
 (h.continuous_within_at').mono (subset_insert x s)
-
-lemma mem_nhds_within_insert (h : t ∈ nhds_within x s) :
-  insert x t ∈ nhds_within x (insert x s) :=
-begin
-  rcases mem_nhds_within.1 h with ⟨o, o_open, xo, ho⟩,
-  apply mem_nhds_within.2 ⟨o, o_open, xo, _⟩,
-  assume y,
-  simp only [and_imp, mem_inter_eq, mem_insert_iff],
-  rintro yo (rfl | ys),
-  { simp },
-  { simp [ho ⟨yo, ys⟩] }
-end
 
 lemma times_cont_diff_within_at.congr_of_eventually_eq {n : with_top ℕ}
   (h : times_cont_diff_within_at 𝕜 n f s x) (h₁ : f₁ =ᶠ[nhds_within x s] f) (hx : f₁ x = f x) :
@@ -504,7 +493,7 @@
   exact t_eq _ (mem_of_mem_nhds_within hx ht)
 end
 
-lemma times_cont_diff_within_at_congr_of_eventually_eq {n : with_top ℕ}
+lemma filter.eventually_eq.times_cont_diff_within_at_iff {n : with_top ℕ}
   (h₁ : f₁ =ᶠ[nhds_within x s] f) (hx : f₁ x = f x) :
   times_cont_diff_within_at 𝕜 n f₁ s x ↔ times_cont_diff_within_at 𝕜 n f s x :=
 ⟨λ H, times_cont_diff_within_at.congr_of_eventually_eq H h₁.symm hx.symm,
@@ -528,9 +517,6 @@
   (h : times_cont_diff_within_at 𝕜 n f s x) (hmn : m ≤ n) :
   times_cont_diff_within_at 𝕜 m f s x :=
 λ k hk, h k (le_trans hk hmn)
-
-lemma insert_inter : insert x (s ∩ t) = insert x s ∩ insert x t :=
-by { ext y, simp, tauto }
 
 lemma times_cont_diff_within_at_inter' {n : with_top ℕ} (h : t ∈ nhds_within x s) :
   times_cont_diff_within_at 𝕜 n f (s ∩ t) x ↔ times_cont_diff_within_at 𝕜 n f s x :=
@@ -559,223 +545,6 @@
   have := ((H.mono tu).differentiable_on (le_refl _)) x ⟨mem_insert x s, xt⟩,
   exact (differentiable_within_at_inter (mem_nhds_sets t_open xt)).1 this,
 end
-
-lemma times_cont_diff_within_at.differentiable_within_at {n : with_top ℕ}
-  (h : times_cont_diff_within_at 𝕜 n f s x) (hn : 1 ≤ n) :
-  differentiable_within_at 𝕜 f s x :=
-(h.differentiable_within_at' hn).mono  (subset_insert x s)
-
-/-- A function is `C^(n + 1)` on a domain iff locally, it has a derivative which is `C^n`. -/
-theorem times_cont_diff_within_at_succ_iff_has_fderiv_within_at {n : ℕ} :
-  times_cont_diff_within_at 𝕜 ((n + 1) : ℕ) f s x
-  ↔ ∃ u ∈ nhds_within x (insert x s), ∃ f' : E → (E →L[𝕜] F),
-    (∀ x ∈ u, has_fderiv_within_at f (f' x) u x) ∧ (times_cont_diff_within_at 𝕜 n f' u x) :=
-begin
-  split,
-  { assume h,
-    rcases h n.succ (le_refl _) with ⟨u, hu, p, Hp⟩,
-    refine ⟨u, hu, λ y, (continuous_multilinear_curry_fin1 𝕜 E F) (p y 1),
-      λ y hy, Hp.has_fderiv_within_at (with_top.coe_le_coe.2 (nat.le_add_left 1 n)) hy, _⟩,
-    assume m hm,
-    refine ⟨u, _, λ (y : E), (p y).shift, _⟩,
-    { convert self_mem_nhds_within,
-      have : x ∈ insert x s, by simp,
-      exact (insert_eq_of_mem (mem_of_mem_nhds_within this hu)) },
-    { rw has_ftaylor_series_up_to_on_succ_iff_right at Hp,
-      exact Hp.2.2.of_le hm } },
-  { rintros ⟨u, hu, f', f'_eq_deriv, Hf'⟩,
-    rw times_cont_diff_within_at_nat,
-    rcases Hf' n (le_refl _) with ⟨v, hv, p', Hp'⟩,
-    refine ⟨v ∩ u, _, λ x, (p' x).unshift (f x), _⟩,
-    { apply filter.inter_mem_sets _ hu,
-      apply nhds_within_le_of_mem hu,
-      exact nhds_within_mono _ (subset_insert x u) hv },
-    { rw has_ftaylor_series_up_to_on_succ_iff_right,
-      refine ⟨λ y hy, rfl, λ y hy, _, _⟩,
-      { change has_fderiv_within_at (λ (z : E), (continuous_multilinear_curry_fin0 𝕜 E F).symm (f z))
-          ((formal_multilinear_series.unshift (p' y) (f y) 1).curry_left) (v ∩ u) y,
-        rw continuous_linear_equiv.comp_has_fderiv_within_at_iff',
-        convert (f'_eq_deriv y hy.2).mono (inter_subset_right v u),
-        rw ← Hp'.zero_eq y hy.1,
-        ext z,
-        change ((p' y 0) (init (@cons 0 (λ i, E) z 0))) (@cons 0 (λ i, E) z 0 (last 0))
-          = ((p' y 0) 0) z,
-        unfold_coes,
-        congr },
-      { convert (Hp'.mono (inter_subset_left v u)).congr (λ x hx, Hp'.zero_eq x hx.1),
-        { ext x y,
-          change p' x 0 (init (@snoc 0 (λ i : fin 1, E) 0 y)) y = p' x 0 0 y,
-          rw init_snoc },
-        { ext x k v y,
-          change p' x k (init (@snoc k (λ i : fin k.succ, E) v y))
-            (@snoc k (λ i : fin k.succ, E) v y (last k)) = p' x k v y,
-          rw [snoc_last, init_snoc] } } } }
-end
-
-/-! ### Smooth functions within a set -/
-
-=======
->>>>>>> 9d7faafa
-variable (𝕜)
-
-/-- A function is continuously differentiable up to `n` within a set `s` at a point `x` if it admits
-derivatives within a neighborhood of `x` in `s ∪ {x}` up to order `n`, which are continuous.
-There is a subtlety that one might be able to find nice derivatives up to `n` for any finite `n`,
-but that they don't match so that one can not find them up to infinity. To get a good notion for
-`n = ∞`, we only require that for any finite `n` we may find such matching derivatives. We require
-the good behavior on `s ∪ {x}` to make sure that this notion implies continuity within `s` at `x`,
-and is stable under composition.
--/
-<<<<<<< HEAD
-definition times_cont_diff_on (n : with_top ℕ) (f : E → F) (s : set E) :=
-∀ x ∈ s, times_cont_diff_within_at 𝕜 n f s x
-
-variable {𝕜}
-
-lemma times_cont_diff_on.times_cont_diff_within_at {n : with_top ℕ}
-  (h : times_cont_diff_on 𝕜 n f s) (hx : x ∈ s) :
-  times_cont_diff_within_at 𝕜 n f s x :=
-h x hx
-
-lemma times_cont_diff_within_at.times_cont_diff_on {n : with_top ℕ} {m : ℕ}
-  (hm : (m : with_top ℕ) ≤ n) (h : times_cont_diff_within_at 𝕜 n f s x) :
-  ∃ u ∈ nhds_within x (insert x s), u ⊆ insert x s ∧ times_cont_diff_on 𝕜 m f u :=
-begin
-  rcases h m hm with ⟨u, u_nhd, p, hp⟩,
-  refine ⟨u ∩ insert x s, filter.inter_mem_sets u_nhd self_mem_nhds_within, inter_subset_right _ _, _⟩,
-  assume y hy m' hm',
-  refine ⟨u ∩ insert x s, _, p, (hp.mono (inter_subset_left _ _)).of_le hm'⟩,
-  convert self_mem_nhds_within,
-  exact insert_eq_of_mem hy
-end
-
-lemma times_cont_diff_on_top :
-  times_cont_diff_on 𝕜 ∞ f s ↔ ∀ (n : ℕ), times_cont_diff_on 𝕜 n f s :=
-by { simp [times_cont_diff_on, times_cont_diff_within_at_top], tauto }
-
-lemma times_cont_diff_on.continuous_on {n : with_top ℕ}
-  (h : times_cont_diff_on 𝕜 n f s) : continuous_on f s :=
-λ x hx, (h x hx).continuous_within_at
-=======
-def times_cont_diff_within_at (n : with_top ℕ) (f : E → F) (s : set E) (x : E) :=
-∀ (m : ℕ), (m : with_top ℕ) ≤ n →
-  ∃ u ∈ nhds_within x (insert x s), ∃ p : E → formal_multilinear_series 𝕜 E F,
-    has_ftaylor_series_up_to_on m f p u
-
-variable {𝕜}
-
-lemma times_cont_diff_within_at_nat {n : ℕ} :
-  times_cont_diff_within_at 𝕜 n f s x ↔
-  ∃ u ∈ nhds_within x (insert x s), ∃ p : E → formal_multilinear_series 𝕜 E F,
-  has_ftaylor_series_up_to_on n f p u :=
-⟨λ H, H n (le_refl _), λ ⟨u, hu, p, hp⟩ m hm, ⟨u, hu, p, hp.of_le hm⟩⟩
-
-lemma times_cont_diff_within_at_top :
-  times_cont_diff_within_at 𝕜 ∞ f s x ↔ ∀ (n : ℕ), times_cont_diff_within_at 𝕜 n f s x :=
-begin
-  split,
-  { assume H n m hm,
-    rcases H m le_top with ⟨u, hu, p, hp⟩,
-    exact ⟨u, hu, p, hp⟩ },
-  { assume H m hm,
-    rcases H m m (le_refl _) with ⟨u, hu, p, hp⟩,
-    exact ⟨u, hu, p, hp⟩ }
-end
-
-lemma times_cont_diff_within_at.continuous_within_at' {n : with_top ℕ}
-  (h : times_cont_diff_within_at 𝕜 n f s x) : continuous_within_at f (insert x s) x :=
-begin
-  rcases h 0 bot_le with ⟨u, hu, p, H⟩,
-  rcases mem_nhds_within.1 hu with ⟨t, t_open, xt, tu⟩,
-  have A : x ∈ t ∩ insert x s, by simp [xt],
-  have := (H.mono tu).continuous_on.continuous_within_at A,
-  rw inter_comm at this,
-  exact (continuous_within_at_inter (mem_nhds_sets t_open xt)).1 this
-end
-
-lemma times_cont_diff_within_at.continuous_within_at {n : with_top ℕ}
-  (h : times_cont_diff_within_at 𝕜 n f s x) : continuous_within_at f s x :=
-(h.continuous_within_at').mono (subset_insert x s)
-
-lemma times_cont_diff_within_at.congr_of_eventually_eq {n : with_top ℕ}
-  (h : times_cont_diff_within_at 𝕜 n f s x) (h₁ : f₁ =ᶠ[nhds_within x s] f) (hx : f₁ x = f x) :
-  times_cont_diff_within_at 𝕜 n f₁ s x :=
-begin
-  assume m hm,
-  rcases h m hm with ⟨u, hu, p, H⟩,
-  rcases h₁.exists_mem with ⟨v, v_neighb, hv⟩,
-  refine ⟨u ∩ ((insert x v) ∩ (insert x s)), _, p, _⟩,
-  { exact filter.inter_mem_sets hu (filter.inter_mem_sets (mem_nhds_within_insert v_neighb)
-      self_mem_nhds_within) },
-  { apply (H.mono (inter_subset_left u _)).congr (λ y hy, _),
-    simp at hy,
-    rcases hy.2.1 with rfl|hy',
-    { exact hx },
-    { exact hv y hy' } }
-end
-
-lemma times_cont_diff_within_at.congr_of_eventually_eq' {n : with_top ℕ}
-  (h : times_cont_diff_within_at 𝕜 n f s x) (h₁ : f₁ =ᶠ[nhds_within x s] f) (hx : x ∈ s) :
-  times_cont_diff_within_at 𝕜 n f₁ s x :=
-begin
-  apply h.congr_of_eventually_eq h₁,
-  rcases h₁.exists_mem with ⟨t, ht, t_eq⟩,
-  exact t_eq _ (mem_of_mem_nhds_within hx ht)
-end
-
-lemma filter.eventually_eq.times_cont_diff_within_at_iff {n : with_top ℕ}
-  (h₁ : f₁ =ᶠ[nhds_within x s] f) (hx : f₁ x = f x) :
-  times_cont_diff_within_at 𝕜 n f₁ s x ↔ times_cont_diff_within_at 𝕜 n f s x :=
-⟨λ H, times_cont_diff_within_at.congr_of_eventually_eq H h₁.symm hx.symm,
-λ H, H.congr_of_eventually_eq h₁ hx⟩
-
-lemma times_cont_diff_within_at.congr {n : with_top ℕ}
-  (h : times_cont_diff_within_at 𝕜 n f s x) (h₁ : ∀ y ∈ s, f₁ y = f y) (hx : f₁ x = f x) :
-  times_cont_diff_within_at 𝕜 n f₁ s x :=
-h.congr_of_eventually_eq (filter.eventually_eq_of_mem self_mem_nhds_within h₁) hx
-
-lemma times_cont_diff_within_at.mono {n : with_top ℕ}
-  (h : times_cont_diff_within_at 𝕜 n f s x) {t : set E} (hst : t ⊆ s) :
-  times_cont_diff_within_at 𝕜 n f t x :=
-begin
-  assume m hm,
-  rcases h m hm with ⟨u, hu, p, H⟩,
-  exact ⟨u, nhds_within_mono _ (insert_subset_insert hst) hu, p, H⟩,
-end
-
-lemma times_cont_diff_within_at.of_le {m n : with_top ℕ}
-  (h : times_cont_diff_within_at 𝕜 n f s x) (hmn : m ≤ n) :
-  times_cont_diff_within_at 𝕜 m f s x :=
-λ k hk, h k (le_trans hk hmn)
-
-lemma times_cont_diff_within_at_inter' {n : with_top ℕ} (h : t ∈ nhds_within x s) :
-  times_cont_diff_within_at 𝕜 n f (s ∩ t) x ↔ times_cont_diff_within_at 𝕜 n f s x :=
-begin
-  refine ⟨λ H m hm, _, λ H, H.mono (inter_subset_left _ _)⟩,
-  rcases H m hm with ⟨u, u_nhbd, p, hu⟩,
-  refine ⟨(insert x s ∩ insert x t) ∩ u, _, p, hu.mono (inter_subset_right _ _)⟩,
-  rw nhds_within_restrict'' (insert x s) (mem_nhds_within_insert h),
-  rw insert_inter at u_nhbd,
-  exact filter.inter_mem_sets self_mem_nhds_within u_nhbd
-end
-
-lemma times_cont_diff_within_at_inter {n : with_top ℕ} (h : t ∈ 𝓝 x) :
-  times_cont_diff_within_at 𝕜 n f (s ∩ t) x ↔ times_cont_diff_within_at 𝕜 n f s x :=
-times_cont_diff_within_at_inter' (mem_nhds_within_of_mem_nhds h)
-
-/-- If a function is `C^n` within a set at a point, with `n ≥ 1`, then it is differentiable
-within this set at this point. -/
-lemma times_cont_diff_within_at.differentiable_within_at' {n : with_top ℕ}
-  (h : times_cont_diff_within_at 𝕜 n f s x) (hn : 1 ≤ n) :
-  differentiable_within_at 𝕜 f (insert x s) x :=
-begin
-  rcases h 1 hn with ⟨u, hu, p, H⟩,
-  rcases mem_nhds_within.1 hu with ⟨t, t_open, xt, tu⟩,
-  rw inter_comm at tu,
-  have := ((H.mono tu).differentiable_on (le_refl _)) x ⟨mem_insert x s, xt⟩,
-  exact (differentiable_within_at_inter (mem_nhds_sets t_open xt)).1 this,
-end
->>>>>>> 9d7faafa
 
 lemma times_cont_diff_within_at.differentiable_within_at {n : with_top ℕ}
   (h : times_cont_diff_within_at 𝕜 n f s x) (hn : 1 ≤ n) :
@@ -2110,11 +1879,7 @@
   {f : E → F} {x : E}
   (hg : times_cont_diff_within_at 𝕜 n g t (f x)) (hf : times_cont_diff_within_at 𝕜 n f s x) :
   times_cont_diff_within_at 𝕜 n (g ∘ f) (s ∩ f⁻¹' t) x :=
-<<<<<<< HEAD
-hg.comp (hf.mono (inter_subset_left _ _) ⟨hf.mem, hg.mem⟩) (inter_subset_right _ _)
-=======
 hg.comp (hf.mono (inter_subset_left _ _)) (inter_subset_right _ _)
->>>>>>> 9d7faafa
 
 /-- The bundled derivative of a `C^{n+1}` function is `C^n`. -/
 lemma times_cont_diff_on_fderiv_within_apply {m n : with_top  ℕ} {s : set E}
@@ -2233,13 +1998,8 @@
   (hf : times_cont_diff_at ℝ n f x) (hn : 1 ≤ n) :
   has_strict_fderiv_at f (fderiv ℝ f x) x :=
 begin
-<<<<<<< HEAD
-  rcases hf.smooth 1 hn with ⟨u, H, p, hp⟩,
-  rw nhds_within_univ at H,
-=======
   rcases hf 1 hn with ⟨u, H, p, hp⟩,
   simp only [nhds_within_univ, mem_univ, insert_eq_of_mem] at H,
->>>>>>> 9d7faafa
   have := hp.has_strict_fderiv_at (by norm_num) H,
   convert this,
   exact this.has_fderiv_at.fderiv
