/-
Copyright (c) Sébastien Gouëzel. All rights reserved.
Released under Apache 2.0 license as described in the file LICENSE.
Authors: Sébastien Gouëzel
-/
import data.complex.module
import data.complex.is_R_or_C

/-!
# Normed space structure on `ℂ`.

This file gathers basic facts on complex numbers of an analytic nature.

## Main results

This file registers `ℂ` as a normed field, expresses basic properties of the norm, and gives
tools on the real vector space structure of `ℂ`. Notably, in the namespace `complex`,
it defines functions:

* `re_clm`
* `im_clm`
* `of_real_clm`
* `conj_clm`

They are bundled versions of the real part, the imaginary part, the embedding of `ℝ` in `ℂ`, and
the complex conjugate as continuous `ℝ`-linear maps. The last two are also bundled as linear
isometries in `of_real_li` and `conj_li`.

We also register the fact that `ℂ` is an `is_R_or_C` field.
-/
noncomputable theory


namespace complex

instance : has_norm ℂ := ⟨abs⟩

instance : normed_group ℂ :=
normed_group.of_core ℂ
{ norm_eq_zero_iff := λ z, abs_eq_zero,
  triangle := abs_add,
  norm_neg := abs_neg }

instance : normed_field ℂ :=
{ norm := abs,
  dist_eq := λ _ _, rfl,
  norm_mul' := abs_mul,
  .. complex.field }

instance : nondiscrete_normed_field ℂ :=
{ non_trivial := ⟨2, by simp [norm]; norm_num⟩ }

instance {R : Type*} [normed_field R] [normed_algebra R ℝ] : normed_algebra R ℂ :=
{ norm_algebra_map_eq := λ x, (abs_of_real $ algebra_map R ℝ x).trans (norm_algebra_map_eq ℝ x),
  to_algebra := complex.algebra }

@[simp] lemma norm_eq_abs (z : ℂ) : ∥z∥ = abs z := rfl

lemma dist_eq (z w : ℂ) : dist z w = abs (z - w) := rfl

@[simp] lemma norm_real (r : ℝ) : ∥(r : ℂ)∥ = ∥r∥ := abs_of_real _

@[simp] lemma norm_rat (r : ℚ) : ∥(r : ℂ)∥ = _root_.abs (r : ℝ) :=
suffices ∥((r : ℝ) : ℂ)∥ = _root_.abs r, by simpa,
by rw [norm_real, real.norm_eq_abs]

@[simp] lemma norm_nat (n : ℕ) : ∥(n : ℂ)∥ = n := abs_of_nat _

@[simp] lemma norm_int {n : ℤ} : ∥(n : ℂ)∥ = _root_.abs n :=
suffices ∥((n : ℝ) : ℂ)∥ = _root_.abs n, by simpa,
by rw [norm_real, real.norm_eq_abs]

lemma norm_int_of_nonneg {n : ℤ} (hn : 0 ≤ n) : ∥(n : ℂ)∥ = n :=
by rw [norm_int, _root_.abs_of_nonneg]; exact int.cast_nonneg.2 hn

open continuous_linear_map

/-- Continuous linear map version of the real part function, from `ℂ` to `ℝ`. -/
def re_clm : ℂ →L[ℝ] ℝ := re_lm.mk_continuous 1 (λ x, by simp [real.norm_eq_abs, abs_re_le_abs])

@[continuity] lemma continuous_re : continuous re := re_clm.continuous

@[simp] lemma re_clm_coe : (coe (re_clm) : ℂ →ₗ[ℝ] ℝ) = re_lm := rfl

@[simp] lemma re_clm_apply (z : ℂ) : (re_clm : ℂ → ℝ) z = z.re := rfl

@[simp] lemma re_clm_norm : ∥re_clm∥ = 1 :=
le_antisymm (linear_map.mk_continuous_norm_le _ zero_le_one _) $
calc 1 = ∥re_clm 1∥ : by simp
   ... ≤ ∥re_clm∥ : unit_le_op_norm _ _ (by simp)

/-- Continuous linear map version of the real part function, from `ℂ` to `ℝ`. -/
def im_clm : ℂ →L[ℝ] ℝ := im_lm.mk_continuous 1 (λ x, by simp [real.norm_eq_abs, abs_im_le_abs])

@[continuity] lemma continuous_im : continuous im := im_clm.continuous

@[simp] lemma im_clm_coe : (coe (im_clm) : ℂ →ₗ[ℝ] ℝ) = im_lm := rfl

@[simp] lemma im_clm_apply (z : ℂ) : (im_clm : ℂ → ℝ) z = z.im := rfl

@[simp] lemma im_clm_norm : ∥im_clm∥ = 1 :=
le_antisymm (linear_map.mk_continuous_norm_le _ zero_le_one _) $
calc 1 = ∥im_clm I∥ : by simp
   ... ≤ ∥im_clm∥ : unit_le_op_norm _ _ (by simp)

/-- The complex-conjugation function from `ℂ` to itself is an isometric linear equivalence. -/
<<<<<<< HEAD
def conj_li : ℂ ≃ₗᵢ[ℝ] ℂ := ⟨conj_lm, λ x, by simp⟩

@[simp] lemma conj_li_apply (z : ℂ) : conj_li z = conj_lm z := rfl

/-- Continuous linear equiv version of the conj function, from `ℂ` to `ℂ`. -/
def conj_clm : ℂ ≃L[ℝ] ℂ := conj_li.to_continuous_linear_equiv
=======
def conj_li : ℂ ≃ₗᵢ[ℝ] ℂ := ⟨conj_alg_equiv.to_linear_equiv, abs_conj⟩

@[simp] lemma conj_li_apply (z : ℂ) : conj_li z = conj z := rfl
>>>>>>> 2a334e84

lemma isometry_conj : isometry (conj : ℂ → ℂ) := conj_li.isometry

@[continuity] lemma continuous_conj : continuous conj := conj_li.continuous

/-- Continuous linear equiv version of the conj function, from `ℂ` to `ℂ`. -/
def conj_clm : ℂ ≃L[ℝ] ℂ := conj_li

@[simp] lemma conj_clm_coe : conj_clm.to_linear_equiv = conj_alg_equiv.to_linear_equiv := rfl

<<<<<<< HEAD
@[simp] lemma conj_clm_norm : ∥(conj_clm : ℂ →L[ℝ] ℂ)∥ = 1 :=
conj_li.to_linear_isometry.norm_to_continuous_linear_map
=======
@[simp] lemma conj_clm_apply (z : ℂ) : conj_clm z = z.conj := rfl
>>>>>>> 2a334e84

@[simp] lemma conj_clm_norm : ∥(conj_clm : ℂ →L[ℝ] ℂ)∥ = 1 :=
conj_li.to_linear_isometry.norm_to_continuous_linear_map

/-- Linear isometry version of the canonical embedding of `ℝ` in `ℂ`. -/
def of_real_li : ℝ →ₗᵢ[ℝ] ℂ := ⟨of_real_lm.to_linear_map, λ x, by simp⟩

lemma isometry_of_real : isometry (coe : ℝ → ℂ) := of_real_li.isometry

@[continuity] lemma continuous_of_real : continuous (coe : ℝ → ℂ) := of_real_li.continuous

/-- Continuous linear map version of the canonical embedding of `ℝ` in `ℂ`. -/
def of_real_clm : ℝ →L[ℝ] ℂ := of_real_li.to_continuous_linear_map

@[simp] lemma of_real_clm_coe : (of_real_clm : ℝ →ₗ[ℝ] ℂ) = of_real_lm.to_linear_map := rfl

@[simp] lemma of_real_clm_apply (x : ℝ) : of_real_clm x = x := rfl

@[simp] lemma of_real_clm_norm : ∥of_real_clm∥ = 1 := of_real_li.norm_to_continuous_linear_map

noncomputable instance : is_R_or_C ℂ :=
{ re := ⟨complex.re, complex.zero_re, complex.add_re⟩,
  im := ⟨complex.im, complex.zero_im, complex.add_im⟩,
  conj := complex.conj,
  I := complex.I,
  I_re_ax := by simp only [add_monoid_hom.coe_mk, complex.I_re],
  I_mul_I_ax := by simp only [complex.I_mul_I, eq_self_iff_true, or_true],
  re_add_im_ax := λ z, by simp only [add_monoid_hom.coe_mk, complex.re_add_im,
                                     complex.coe_algebra_map, complex.of_real_eq_coe],
  of_real_re_ax := λ r, by simp only [add_monoid_hom.coe_mk, complex.of_real_re,
                                      complex.coe_algebra_map, complex.of_real_eq_coe],
  of_real_im_ax := λ r, by simp only [add_monoid_hom.coe_mk, complex.of_real_im,
                                      complex.coe_algebra_map, complex.of_real_eq_coe],
  mul_re_ax := λ z w, by simp only [complex.mul_re, add_monoid_hom.coe_mk],
  mul_im_ax := λ z w, by simp only [add_monoid_hom.coe_mk, complex.mul_im],
  conj_re_ax := λ z, by simp only [ring_hom.coe_mk, add_monoid_hom.coe_mk, complex.conj_re],
  conj_im_ax := λ z, by simp only [ring_hom.coe_mk, complex.conj_im, add_monoid_hom.coe_mk],
  conj_I_ax := by simp only [complex.conj_I, ring_hom.coe_mk],
  norm_sq_eq_def_ax := λ z, by simp only [←complex.norm_sq_eq_abs, ←complex.norm_sq_apply,
    add_monoid_hom.coe_mk, complex.norm_eq_abs],
  mul_im_I_ax := λ z, by simp only [mul_one, add_monoid_hom.coe_mk, complex.I_im],
  inv_def_ax := λ z, by simp only [complex.inv_def, complex.norm_sq_eq_abs, complex.coe_algebra_map,
    complex.of_real_eq_coe, complex.norm_eq_abs],
  div_I_ax := complex.div_I }

end complex

namespace is_R_or_C

local notation `reC` := @is_R_or_C.re ℂ _
local notation `imC` := @is_R_or_C.im ℂ _
local notation `conjC` := @is_R_or_C.conj ℂ _
local notation `IC` := @is_R_or_C.I ℂ _
local notation `absC` := @is_R_or_C.abs ℂ _
local notation `norm_sqC` := @is_R_or_C.norm_sq ℂ _

@[simp] lemma re_to_complex {x : ℂ} : reC x = x.re := rfl
@[simp] lemma im_to_complex {x : ℂ} : imC x = x.im := rfl
@[simp] lemma conj_to_complex {x : ℂ} : conjC x = x.conj := rfl
@[simp] lemma I_to_complex : IC = complex.I := rfl
@[simp] lemma norm_sq_to_complex {x : ℂ} : norm_sqC x = complex.norm_sq x :=
by simp [is_R_or_C.norm_sq, complex.norm_sq]
@[simp] lemma abs_to_complex {x : ℂ} : absC x = complex.abs x :=
by simp [is_R_or_C.abs, complex.abs]

end is_R_or_C<|MERGE_RESOLUTION|>--- conflicted
+++ resolved
@@ -104,18 +104,9 @@
    ... ≤ ∥im_clm∥ : unit_le_op_norm _ _ (by simp)
 
 /-- The complex-conjugation function from `ℂ` to itself is an isometric linear equivalence. -/
-<<<<<<< HEAD
-def conj_li : ℂ ≃ₗᵢ[ℝ] ℂ := ⟨conj_lm, λ x, by simp⟩
-
-@[simp] lemma conj_li_apply (z : ℂ) : conj_li z = conj_lm z := rfl
-
-/-- Continuous linear equiv version of the conj function, from `ℂ` to `ℂ`. -/
-def conj_clm : ℂ ≃L[ℝ] ℂ := conj_li.to_continuous_linear_equiv
-=======
 def conj_li : ℂ ≃ₗᵢ[ℝ] ℂ := ⟨conj_alg_equiv.to_linear_equiv, abs_conj⟩
 
 @[simp] lemma conj_li_apply (z : ℂ) : conj_li z = conj z := rfl
->>>>>>> 2a334e84
 
 lemma isometry_conj : isometry (conj : ℂ → ℂ) := conj_li.isometry
 
@@ -126,12 +117,7 @@
 
 @[simp] lemma conj_clm_coe : conj_clm.to_linear_equiv = conj_alg_equiv.to_linear_equiv := rfl
 
-<<<<<<< HEAD
-@[simp] lemma conj_clm_norm : ∥(conj_clm : ℂ →L[ℝ] ℂ)∥ = 1 :=
-conj_li.to_linear_isometry.norm_to_continuous_linear_map
-=======
 @[simp] lemma conj_clm_apply (z : ℂ) : conj_clm z = z.conj := rfl
->>>>>>> 2a334e84
 
 @[simp] lemma conj_clm_norm : ∥(conj_clm : ℂ →L[ℝ] ℂ)∥ = 1 :=
 conj_li.to_linear_isometry.norm_to_continuous_linear_map
