--- conflicted
+++ resolved
@@ -324,49 +324,6 @@
 
 end complex_order
 
-<<<<<<< HEAD
-section tsum
-variables {α : Type*}
-
-@[norm_cast]
-lemma has_sum_of_real {f : α → ℝ} {x : ℝ} : has_sum (λ x, (f x : ℂ)) x ↔ has_sum f x :=
-⟨re_clm.has_sum, of_real_clm.has_sum⟩
-
-@[norm_cast]
-lemma summable_of_real {f : α → ℝ} : summable (λ x, (f x : ℂ)) ↔ summable f :=
-⟨re_clm.summable, of_real_clm.summable⟩
-
-@[norm_cast]
-lemma of_real_tsum {f : α → ℝ} : (↑(∑' a, f a) : ℂ) = ∑' a, f a :=
-begin
-  by_cases h : summable f,
-  { exact continuous_linear_map.map_tsum of_real_clm h },
-  { rw [tsum_eq_zero_of_not_summable h, tsum_eq_zero_of_not_summable (summable_of_real.not.mpr h),
-      of_real_zero] }
-end
-
-lemma has_sum_iff (f : α → ℂ) (c : ℂ) :
-  has_sum f c ↔ has_sum (λ x, (f x).re) c.re ∧ has_sum (λ x, (f x).im) c.im :=
-begin
-  -- For some reason, `continuous_linear_map.has_sum` is orders of magnitude faster than
-  -- `has_sum.mapL` here:
-  refine ⟨λ h, ⟨re_clm.has_sum h, im_clm.has_sum h⟩, _⟩,
-  rintro ⟨h₁, h₂⟩,
-  convert (h₁.prod_mk h₂).mapL equiv_real_prod_clm.symm.to_continuous_linear_map,
-  { ext x; refl },
-  { cases c, refl }
-end
-
-lemma re_tsum {f : α → ℂ} (h : summable f) : (∑' a, f a).re = ∑' a, (f a).re :=
-re_clm.map_tsum h
-
-lemma im_tsum {f : α → ℂ} (h : summable f) : (∑' a, f a).im = ∑' a, (f a).im :=
-im_clm.map_tsum h
-
-end tsum
-
-=======
->>>>>>> 2407f3b1
 end complex
 
 namespace is_R_or_C
@@ -387,15 +344,6 @@
 @[simp] lemma abs_to_complex {x : ℂ} : absC x = complex.abs x :=
 by simp [is_R_or_C.abs, complex.abs]
 
-<<<<<<< HEAD
-lemma re_tsum {α} {f : α → ℂ} (h : summable f) : re (∑' a, f a) = ∑' a, re (f a) :=
-re_clm.map_tsum h
-
-lemma im_tsum {α} {f : α → ℂ} (h : summable f) : im (∑' a, f a) = ∑' a, im (f a) :=
-im_clm.map_tsum h
-
-end is_R_or_C
-=======
 section tsum
 variables {α : Type*} (𝕜 : Type*) [is_R_or_C 𝕜]
 
@@ -515,5 +463,4 @@
 
 end tsum
 
-end complex
->>>>>>> 2407f3b1
+end complex