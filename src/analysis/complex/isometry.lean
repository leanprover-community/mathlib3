/-
Copyright (c) 2021 François Sunatori. All rights reserved.
Released under Apache 2.0 license as described in the file LICENSE.
Authors: François Sunatori
-/
import analysis.complex.basic
import data.complex.exponential
import data.real.sqrt
import analysis.normed_space.linear_isometry
import algebra.group.units

/-!
# Isometries of the Complex Plane

The lemma `linear_isometry_complex` states the classification of isometries in the complex plane.
Specifically, isometries with rotations but without translation.
The proof involves:
1. creating a linear isometry `g` with two fixed points, `g(0) = 0`, `g(1) = 1`
2. applying `linear_isometry_complex_aux` to `g`
The proof of `linear_isometry_complex_aux` is separated in the following parts:
1. show that the real parts match up: `linear_isometry.re_apply_eq_re`
2. show that I maps to either I or -I
3. every z is a linear combination of a + b * I

## References

* [Isometries of the Complex Plane](http://helmut.knaust.info/mediawiki/images/b/b5/Iso.pdf)
-/
noncomputable theory

open complex

local notation `|` x `|` := complex.abs x

lemma linear_isometry.re_apply_eq_re_of_add_conj_eq (f : ℂ →ₗᵢ[ℝ] ℂ)
  (h₃ : ∀ z, z + conj z = f z + conj (f z)) (z : ℂ) : (f z).re = z.re :=
by simpa [ext_iff, add_re, add_im, conj_re, conj_im, ←two_mul,
         (show (2 : ℝ) ≠ 0, by simp [two_ne_zero'])] using (h₃ z).symm

lemma linear_isometry.im_apply_eq_im_or_neg_of_re_apply_eq_re {f : ℂ →ₗᵢ[ℝ] ℂ}
  (h₁ :  ∀ z, |f z| = |z|) (h₂ : ∀ z, (f z).re = z.re) (z : ℂ) :
  (f z).im = z.im ∨ (f z).im = -z.im :=
begin
  specialize h₁ z,
  simp only [complex.abs] at h₁,
  rwa [real.sqrt_inj (norm_sq_nonneg _) (norm_sq_nonneg _), norm_sq_apply (f z), norm_sq_apply z,
    h₂, add_left_cancel_iff, mul_self_eq_mul_self_iff] at h₁,
end

lemma linear_isometry.abs_apply_sub_one_eq_abs_sub_one {f : ℂ →ₗᵢ[ℝ] ℂ} (h : f 1 = 1) (z : ℂ) :
  ∥f z - 1∥ = ∥z - 1∥ :=
by rw [←linear_isometry.norm_map f (z - 1), linear_isometry.map_sub, h]

lemma linear_isometry.im_apply_eq_im {f : ℂ →ₗᵢ[ℝ] ℂ} (h : f 1 = 1) (z : ℂ) :
  z + conj z = f z + conj (f z) :=
begin
  have := linear_isometry.abs_apply_sub_one_eq_abs_sub_one h z,
  apply_fun λ x, x ^ 2 at this,
  simp only [norm_eq_abs, ←norm_sq_eq_abs] at this,
  rw [←of_real_inj, ←mul_conj, ←mul_conj] at this,
  rw [conj.map_sub, conj.map_sub] at this,
  simp only [sub_mul, mul_sub, one_mul, mul_one] at this,
  rw [mul_conj, norm_sq_eq_abs, ←norm_eq_abs, linear_isometry.norm_map] at this,
  rw [mul_conj, norm_sq_eq_abs, ←norm_eq_abs] at this,
  simp only [sub_sub, sub_right_inj, mul_one, of_real_pow, ring_hom.map_one, norm_eq_abs] at this,
  simp only [add_sub, sub_left_inj] at this,
  rw [add_comm, ←this, add_comm],
end

lemma linear_isometry.re_apply_eq_re {f : ℂ →ₗᵢ[ℝ] ℂ} (h : f 1 = 1) (z : ℂ) : (f z).re = z.re :=
begin
  apply linear_isometry.re_apply_eq_re_of_add_conj_eq,
  intro z,
  apply linear_isometry.im_apply_eq_im h,
end

lemma linear_isometry_complex_aux (f : ℂ →ₗᵢ[ℝ] ℂ) (h : f 1 = 1) :
  (∀ z, f z = z) ∨ (∀ z, f z = conj z) :=
begin
  have h0 : f I = I ∨ f I = -I,
  { have : |f I| = 1,
    { rw [←norm_eq_abs, linear_isometry.norm_map, norm_eq_abs, abs_I] },
    simp only [ext_iff, ←and_or_distrib_left, neg_re, I_re, neg_im, neg_zero],
    split,
    { rw ←I_re,
      rw linear_isometry.re_apply_eq_re h },
    { apply linear_isometry.im_apply_eq_im_or_neg_of_re_apply_eq_re,
      { intro z, rw [←norm_eq_abs, ←norm_eq_abs, linear_isometry.norm_map] },
      { intro z, rw linear_isometry.re_apply_eq_re h } } },
  refine or.imp (λ h1, _) (λ h1 z, _) h0,
  { suffices : f.to_linear_map = linear_isometry.id.to_linear_map,
    { simp [this, ←linear_isometry.coe_to_linear_map, linear_map.id_apply] },
    apply basis.ext basis_one_I,
    intro i,
    fin_cases i,
    { simp [h] },
    { simp only [matrix.head_cons, linear_isometry.coe_to_linear_map,
        linear_map.id_coe, id.def, matrix.cons_val_one], simpa } },
<<<<<<< HEAD
  { suffices : f.to_linear_map = conj_li.to_linear_equiv,
=======
  { suffices : f.to_linear_map = conj_lie.to_linear_equiv,
>>>>>>> dccf0cfe
    { rw [←linear_isometry.coe_to_linear_map, this],
      simp only [linear_isometry.coe_to_linear_map], refl },
    apply basis.ext basis_one_I,
    intro i,
    fin_cases i,
    { simp only [h, linear_isometry.coe_to_linear_map, matrix.cons_val_zero], simpa },
    { simp only [matrix.head_cons, linear_isometry.coe_to_linear_map,
        linear_map.id_coe, id.def, matrix.cons_val_one], simpa } },
end

lemma linear_isometry_complex (f : ℂ →ₗᵢ[ℝ] ℂ) :
  ∃ a : ℂ, |a| = 1 ∧ ((∀ z, f z = a * z) ∨ (∀ z, f z = a * conj z)) :=
begin
  let a := f 1,
  use a,
  split,
  { simp only [← norm_eq_abs, a, linear_isometry.norm_map, norm_one] },
  { let g : ℂ →ₗᵢ[ℝ] ℂ :=
    { to_fun := λ z, a⁻¹ * f z,
      map_add' := by {
        intros x y,
        rw linear_isometry.map_add,
        rw mul_add },
      map_smul' := by {
        intros m x,
        rw linear_isometry.map_smul,
        rw algebra.mul_smul_comm },
      norm_map' := by {
        intros x,
        simp,
        suffices : ∥f 1∥⁻¹ * ∥f x∥ = ∥x∥, { simpa },
        iterate 2 { rw linear_isometry.norm_map },
        simp } },
    have hg1 : g 1 = 1 := by {
      change a⁻¹ * a = 1,
      rw inv_mul_cancel,
      rw ← norm_sq_pos,
      rw norm_sq_eq_abs,
      change 0 < ∥a∥ ^ 2,
      rw linear_isometry.norm_map,
      simp },
    have h : (∀ z, g z = z) ∨ (∀ z, g z = conj z) := linear_isometry_complex_aux g hg1,
    change (∀ z, a⁻¹ * f z = z) ∨ (∀ z, a⁻¹ * f z = conj z) at h,
    have ha : a ≠ 0 := by {
      rw ← norm_sq_pos,
      rw norm_sq_eq_abs,
      change 0 < ∥a∥ ^ 2,
      rw linear_isometry.norm_map,
      simp },
    simpa only [← inv_mul_eq_iff_eq_mul' ha] }
end<|MERGE_RESOLUTION|>--- conflicted
+++ resolved
@@ -96,11 +96,7 @@
     { simp [h] },
     { simp only [matrix.head_cons, linear_isometry.coe_to_linear_map,
         linear_map.id_coe, id.def, matrix.cons_val_one], simpa } },
-<<<<<<< HEAD
-  { suffices : f.to_linear_map = conj_li.to_linear_equiv,
-=======
   { suffices : f.to_linear_map = conj_lie.to_linear_equiv,
->>>>>>> dccf0cfe
     { rw [←linear_isometry.coe_to_linear_map, this],
       simp only [linear_isometry.coe_to_linear_map], refl },
     apply basis.ext basis_one_I,
