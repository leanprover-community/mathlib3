/-
Copyright (c) 2021 Alex Kontorovich and Heather Macbeth and Marc Masdeu. All rights reserved.
Released under Apache 2.0 license as described in the file LICENSE.
Authors: Alex Kontorovich, Heather Macbeth, Marc Masdeu
-/

import linear_algebra.special_linear_group
import analysis.complex.basic
import group_theory.group_action.defs
import linear_algebra.general_linear_group


/-!
# The upper half plane and its automorphisms

This file defines `upper_half_plane` to be the upper half plane in `ℂ`.

We furthermore equip it with the structure of an `GL_pos 2 ℝ` action by
fractional linear transformations.

We define the notation `ℍ` for the upper half plane available in the locale
`upper_half_plane` so as not to conflict with the quaternions.
-/

noncomputable theory

open matrix matrix.special_linear_group

open_locale classical big_operators matrix_groups

local attribute [instance] fintype.card_fin_even

/- Disable this instances as it is not the simp-normal form, and having them disabled ensures
we state lemmas in this file without spurious `coe_fn` terms. -/
local attribute [-instance] matrix.special_linear_group.has_coe_to_fun

local prefix `↑ₘ`:1024 := @coe _ (matrix (fin 2) (fin 2) _) _

local notation `GL(` n `, ` R `)`⁺:= matrix.GL_pos (fin n) R

/-- The open upper half plane -/
@[derive [topological_space, λ α, has_coe α ℂ]]
def upper_half_plane := {point : ℂ // 0 < point.im}

localized "notation `ℍ` := upper_half_plane" in upper_half_plane

namespace upper_half_plane

instance : inhabited ℍ := ⟨⟨complex.I, by simp⟩⟩

/-- Imaginary part -/
def im (z : ℍ) := (z : ℂ).im

/-- Real part -/
def re (z : ℍ) := (z : ℂ).re

@[simp] lemma coe_im (z : ℍ) : (z : ℂ).im = z.im := rfl

@[simp] lemma coe_re (z : ℍ) : (z : ℂ).re = z.re := rfl

lemma im_pos (z : ℍ) : 0 < z.im := z.2

lemma im_ne_zero (z : ℍ) : z.im ≠ 0 := z.im_pos.ne'

lemma ne_zero (z : ℍ) : (z : ℂ) ≠ 0 :=
mt (congr_arg complex.im) z.im_ne_zero

lemma norm_sq_pos (z : ℍ) : 0 < complex.norm_sq (z : ℂ) :=
by { rw complex.norm_sq_pos, exact z.ne_zero }

lemma norm_sq_ne_zero (z : ℍ) : complex.norm_sq (z : ℂ) ≠ 0 := (norm_sq_pos z).ne'

/-- Numerator of the formula for a fractional linear transformation -/
@[simp] def num (g : GL(2, ℝ)⁺) (z : ℍ) : ℂ := (↑ₘg 0 0 : ℝ) * z + (↑ₘg 0 1 : ℝ)

/-- Denominator of the formula for a fractional linear transformation -/
@[simp] def denom (g :  GL(2, ℝ)⁺) (z : ℍ) : ℂ := (↑ₘg 1 0 : ℝ) * z + (↑ₘg 1 1 : ℝ)

lemma linear_ne_zero (cd : fin 2 → ℝ) (z : ℍ) (h : cd ≠ 0) : (cd 0 : ℂ) * z + cd 1 ≠ 0 :=
begin
  contrapose! h,
  have : cd 0 = 0, -- we will need this twice
  { apply_fun complex.im at h,
    simpa only [z.im_ne_zero, complex.add_im, add_zero, coe_im, zero_mul, or_false,
      complex.of_real_im, complex.zero_im, complex.mul_im, mul_eq_zero] using h, },
  simp only [this, zero_mul, complex.of_real_zero, zero_add, complex.of_real_eq_zero] at h,
  ext i,
  fin_cases i; assumption,
end

lemma denom_ne_zero (g : GL(2, ℝ)⁺) (z : ℍ) : denom g z ≠ 0 :=
begin
  intro H,
  have DET := (mem_GL_pos _).1 g.property,
  have hz := z.property,
  simp only [subtype.val_eq_coe, general_linear_group.coe_det_apply] at DET,
  have H1 : (↑ₘg 1 0 : ℝ) = 0 ∨ z.im = 0, by simpa using congr_arg complex.im H,
  cases H1,
  {simp only [H1, complex.of_real_zero, denom, coe_fn_eq_coe, zero_mul, zero_add,
    complex.of_real_eq_zero] at H,
  rw [←coe_coe, (matrix.det_fin_two (↑g : matrix (fin 2) (fin 2) ℝ))] at DET,
  simp only [coe_coe,H, H1, mul_zero, sub_zero, lt_self_iff_false] at DET,
  exact DET,},
  {change z.im > 0 at hz,
  linarith,}
end

lemma norm_sq_denom_pos (g : GL(2, ℝ)⁺) (z : ℍ) : 0 < complex.norm_sq (denom g z) :=
complex.norm_sq_pos.mpr (denom_ne_zero g z)

lemma norm_sq_denom_ne_zero (g :  GL(2, ℝ)⁺) (z : ℍ) : complex.norm_sq (denom g z) ≠ 0 :=
ne_of_gt (norm_sq_denom_pos g z)

/-- Fractional linear transformation, also known as the Moebius transformation -/
def smul_aux' (g : GL(2, ℝ)⁺) (z : ℍ) : ℂ := num g z / denom g z

lemma smul_aux'_im (g :  GL(2, ℝ)⁺) (z : ℍ) :
  (smul_aux' g z).im = ((det ↑ₘg) * z.im) / (denom g z).norm_sq :=
begin
  rw [smul_aux', complex.div_im],
  set NsqBot := (denom g z).norm_sq,
  have : NsqBot ≠ 0,
  { simp only [denom_ne_zero g z, monoid_with_zero_hom.map_eq_zero, ne.def, not_false_iff], },
  field_simp [smul_aux', -coe_coe],
  rw (matrix.det_fin_two (↑ₘg)),
  ring,
end

/-- Fractional linear transformation,  also known as the Moebius transformation -/
def smul_aux (g : GL(2, ℝ)⁺) (z : ℍ) : ℍ :=
  ⟨smul_aux' g z,
    by { rw smul_aux'_im,
    convert (mul_pos ((mem_GL_pos _).1 g.property)
      (div_pos z.im_pos (complex.norm_sq_pos.mpr (denom_ne_zero g z)))),
    simp only [ subtype.val_eq_coe, general_linear_group.coe_det_apply, coe_coe],
    ring}⟩

lemma denom_cocycle (x y : GL(2, ℝ)⁺) (z : ℍ) :
  denom (x * y) z = denom x (smul_aux y z) * denom y z :=
begin
  change _ = (_ * (_ / _) + _) * _,
  field_simp [denom_ne_zero, -denom, -num],
  simp only [matrix.mul, dot_product, fin.sum_univ_succ, denom, num, coe_coe, subgroup.coe_mul,
  general_linear_group.coe_mul,fintype.univ_of_subsingleton, fin.mk_eq_subtype_mk, fin.mk_zero,
  finset.sum_singleton, fin.succ_zero_eq_one,complex.of_real_add, complex.of_real_mul],
  ring
end

lemma mul_smul' (x y :  GL(2, ℝ)⁺) (z : ℍ) :
  smul_aux (x * y) z = smul_aux x (smul_aux y z) :=
begin
  ext1,
  change _ / _ = (_ * (_ / _) + _)  * _,
  rw denom_cocycle,
  field_simp [denom_ne_zero, -denom, -num],
  simp only [matrix.mul, dot_product, fin.sum_univ_succ, num, denom, coe_coe, subgroup.coe_mul,
  general_linear_group.coe_mul, fintype.univ_of_subsingleton, fin.mk_eq_subtype_mk, fin.mk_zero,
  finset.sum_singleton, fin.succ_zero_eq_one,complex.of_real_add, complex.of_real_mul],
  ring
end

/-- The action of ` GL_pos 2 ℝ` on the upper half-plane by fractional linear transformations. -/
instance : mul_action  (GL(2, ℝ)⁺) ℍ :=
{ smul := smul_aux,
  one_smul := λ z, by { ext1, change _ / _ = _,
   simp [coe_fn_coe_base']  },
  mul_smul := mul_smul' }

section modular_scalar_towers

variable (Γ : subgroup (special_linear_group (fin 2) ℤ))

instance SL_action {R : Type*} [comm_ring R] [algebra R ℝ] : mul_action SL(2, R) ℍ :=
 mul_action.comp_hom ℍ  (monoid_hom.comp (special_linear_group.to_GL_pos)
 (map (algebra_map R ℝ)) )

instance : has_coe SL(2,ℤ) (GL(2, ℝ)⁺) := ⟨λ g , ((g : SL(2, ℝ)) : (GL(2, ℝ)⁺))⟩

instance SL_on_GL_pos : has_scalar SL(2,ℤ) (GL(2, ℝ)⁺) := ⟨λ s g, s * g⟩

lemma SL_on_GL_pos_smul_apply (s : SL(2,ℤ)) (g : (GL(2, ℝ)⁺) ) (z : ℍ) :
  (s • g) • z = ( (s : GL(2, ℝ)⁺) * g) • z := rfl

instance SL_to_GL_tower : is_scalar_tower SL(2,ℤ) (GL(2, ℝ)⁺) ℍ :=
 {smul_assoc := by {intros s g z, simp only [SL_on_GL_pos_smul_apply, coe_coe], apply mul_smul',},}

instance subgroup_GL_pos : has_scalar Γ (GL(2, ℝ)⁺) := ⟨λ s g, s * g⟩

lemma subgroup_on_GL_pos_smul_apply (s : Γ) (g : (GL(2, ℝ)⁺) ) (z : ℍ) :
  (s • g) • z = ( (s : GL(2, ℝ)⁺) * g) • z := rfl

instance subgroup_on_GL_pos : is_scalar_tower Γ (GL(2, ℝ)⁺) ℍ :=
 {smul_assoc :=
  by {intros s g z, simp only [subgroup_on_GL_pos_smul_apply, coe_coe], apply mul_smul',},}

instance subgroup_SL : has_scalar Γ SL(2,ℤ) := ⟨λ s g, s * g⟩

lemma subgroup_on_SL_apply (s : Γ) (g : SL(2,ℤ) ) (z : ℍ) :
  (s • g) • z = ( (s : SL(2, ℤ)) * g) • z := rfl

instance subgroup_to_SL_tower : is_scalar_tower Γ SL(2,ℤ) ℍ :=
 {smul_assoc := by {intros s g z, rw subgroup_on_SL_apply, apply upper_half_plane.SL_action.3,},}

end modular_scalar_towers

@[simp] lemma coe_smul (g : GL(2, ℝ)⁺) (z : ℍ) : ↑(g • z) = num g z / denom g z := rfl
@[simp] lemma re_smul (g : GL(2, ℝ)⁺) (z : ℍ) : (g • z).re = (num g z / denom g z).re := rfl
lemma im_smul (g : GL(2, ℝ)⁺) (z : ℍ) : (g • z).im = (num g z / denom g z).im := rfl

lemma im_smul_eq_div_norm_sq (g : GL(2, ℝ)⁺) (z : ℍ) :
  (g • z).im = (det ↑ₘg * z.im) / (complex.norm_sq (denom g z)) := smul_aux'_im g z

@[simp] lemma neg_smul (g :  GL(2, ℝ)⁺) (z : ℍ) : -g • z = g • z :=
begin
  ext1,
  change _ / _ = _ / _,
  field_simp [denom_ne_zero, -denom, -num],
  simp_rw [num, denom, GL_pos.coe_neg_apply],
  simp only [num, denom, GL_pos.coe_neg_apply, coe_coe, complex.of_real_neg, neg_mul],
  ring_nf,
end

<<<<<<< HEAD

section SL_modular_action

variables (g : SL(2, ℤ)) (z : ℍ)(Γ : subgroup SL(2,ℤ))
=======
section SL_modular_action

variables (g : SL(2, ℤ)) (z : ℍ) (Γ : subgroup SL(2,ℤ))
>>>>>>> 44eca182

@[simp]lemma sl_moeb (A: SL(2,ℤ)) (z : ℍ) : A • z = (A : (GL(2, ℝ)⁺)) • z := rfl
lemma subgroup_moeb (A: Γ) (z : ℍ) : A • z = (A : (GL(2, ℝ)⁺)) • z := rfl
@[simp]lemma subgroup_to_sl_moeb (A : Γ) (z : ℍ) : A • z = (A : SL(2,ℤ)) • z := rfl

lemma subgroup_moeb (A: Γ) (z : ℍ) : A • z = (A : (GL(2, ℝ)⁺)) • z := rfl

@[simp]lemma subgroup_to_sl_moeb (A : Γ) (z : ℍ) : A • z = (A : SL(2,ℤ)) • z := rfl

@[simp] lemma SL_neg_smul (g : SL(2,ℤ)) (z : ℍ) : -g • z = g • z :=
begin
simp only [coe_GL_pos_neg, sl_moeb, coe_coe, coe_int_neg, neg_smul],
end

lemma c_mul_im_sq_le_norm_sq_denom (z : ℍ) (g : SL(2, ℝ)) :
  ((↑ₘg 1 0 : ℝ) * (z.im))^2 ≤ complex.norm_sq (denom g z) :=
begin
  let c := (↑ₘg 1 0 : ℝ),
  let d := (↑ₘg 1 1 : ℝ),
  calc (c * z.im)^2 ≤ (c * z.im)^2 + (c * z.re + d)^2 : by nlinarith
                ... = complex.norm_sq (denom g z) : by simp [complex.norm_sq]; ring,
end

lemma special_linear_group.im_smul_eq_div_norm_sq :
  (g • z).im = z.im / (complex.norm_sq (denom g z)) :=
begin
  convert (im_smul_eq_div_norm_sq g z),
  simp only [coe_coe, general_linear_group.coe_det_apply,coe_GL_pos_coe_GL_coe_matrix,
    int.coe_cast_ring_hom,(g : SL(2,ℝ)).prop, one_mul],
end

lemma denom_apply (g : SL(2, ℤ)) (z : ℍ) : denom g z = (↑g : matrix (fin 2) (fin 2) ℤ) 1 0 * z +
  (↑g : matrix (fin 2) (fin 2) ℤ) 1 1 :=
  by {simp,}

end SL_modular_action

end upper_half_plane<|MERGE_RESOLUTION|>--- conflicted
+++ resolved
@@ -220,23 +220,12 @@
   ring_nf,
 end
 
-<<<<<<< HEAD
-
 section SL_modular_action
 
-variables (g : SL(2, ℤ)) (z : ℍ)(Γ : subgroup SL(2,ℤ))
-=======
-section SL_modular_action
-
 variables (g : SL(2, ℤ)) (z : ℍ) (Γ : subgroup SL(2,ℤ))
->>>>>>> 44eca182
 
 @[simp]lemma sl_moeb (A: SL(2,ℤ)) (z : ℍ) : A • z = (A : (GL(2, ℝ)⁺)) • z := rfl
 lemma subgroup_moeb (A: Γ) (z : ℍ) : A • z = (A : (GL(2, ℝ)⁺)) • z := rfl
-@[simp]lemma subgroup_to_sl_moeb (A : Γ) (z : ℍ) : A • z = (A : SL(2,ℤ)) • z := rfl
-
-lemma subgroup_moeb (A: Γ) (z : ℍ) : A • z = (A : (GL(2, ℝ)⁺)) • z := rfl
-
 @[simp]lemma subgroup_to_sl_moeb (A : Γ) (z : ℍ) : A • z = (A : SL(2,ℤ)) • z := rfl
 
 @[simp] lemma SL_neg_smul (g : SL(2,ℤ)) (z : ℍ) : -g • z = g • z :=
