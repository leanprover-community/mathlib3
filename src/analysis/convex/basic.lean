/-
Copyright (c) 2019 Alexander Bentkamp. All rights reserved.
Released under Apache 2.0 license as described in the file LICENSE.
Authors: Alexander Bentkamp, Yury Kudriashov, Yaël Dillies
-/
import data.complex.module
import data.set.intervals.image_preimage
import linear_algebra.affine_space.affine_map
import order.closure

/-!
# Convex sets and functions in vector spaces

In a 𝕜-vector space, we define the following objects and properties.
* `segment 𝕜 x y` is the closed segment joining `x` and `y`.
* `open_segment 𝕜 x y` is the open segment joining `x` and `y`.
* A set `s` is `convex` if for any two points `x y ∈ s` it includes `segment 𝕜 x y`.
* A function `f : E → β` is `convex_on` a set `s` if `s` is itself a convex set, and for any two
  points `x y ∈ s` the segment joining `(x, f x)` to `(y, f y)` is (non-strictly) above the graph
  of `f`; equivalently, `convex_on f s` means that the epigraph
  `{p : E × β | p.1 ∈ s ∧ f p.1 ≤ p.2}` is a convex set;
* Center mass of a finite set of points with prescribed weights.
* Convex hull of a set `s` is the minimal convex set that includes `s`.
* Standard simplex `std_simplex ι [fintype ι]` is the intersection of the positive quadrant with
  the hyperplane `s.sum = 1` in the space `ι → ℝ`.

We also provide various equivalent versions of the definitions above, prove that some specific sets
are convex, and prove Jensen's inequality.

Note: To define convexity for functions `f : E → β`, we need `β` to be an ordered vector space,
defined using the instance `ordered_smul 𝕜 β`.

## Notations

We provide the following notation:
* `[x -[𝕜] y] = segment 𝕜 x y` in locale `convex`

## Implementation notes

`convex_hull` is defined as a closure operator. This gives access to the `closure_operator` API
while the impact on writing code is minimal as `convex_hull s` is automatically elaborated as
`⇑convex_hull s`.

## TODO

Generalize all this file to affine spaces.

Should we rename `segment` and `open_segment` to `convex.Icc` and `convex.Ioo`? Should we also
define `clopen_segment`/`convex.Ico`/`convex.Ioc`?
-/

universes u u'
variables (𝕜 : Type*) {E F : Type*}

open linear_map set
open_locale big_operators classical pointwise

/-! ### Segment -/

/-- Segments in a vector space. -/
def segment [add_comm_monoid E] [ordered_semiring 𝕜] [has_scalar 𝕜 E] (x y : E) : set E :=
{z : E | ∃ (a b : 𝕜) (ha : 0 ≤ a) (hb : 0 ≤ b) (hab : a + b = 1), a • x + b • y = z}

/-- Open segment in a vector space. Note that `open_segment 𝕜 x x = {x}` instead of being `∅` when
the base semiring has some element between `0` and `1`. -/
def open_segment [add_comm_monoid E] [ordered_semiring 𝕜] [has_scalar 𝕜 E] (x y : E) : set E :=
{z : E | ∃ (a b : 𝕜) (ha : 0 < a) (hb : 0 < b) (hab : a + b = 1), a • x + b • y = z}

localized "notation `[` x ` -[` 𝕜 `] ` y `]` := segment 𝕜 x y" in convex

section ordered_semiring
variables [add_comm_monoid E] [ordered_semiring 𝕜] [module 𝕜 E]

lemma segment_symm (x y : E) : [x -[𝕜] y] = [y -[𝕜] x] :=
set.ext $ λ z,
⟨λ ⟨a, b, ha, hb, hab, H⟩, ⟨b, a, hb, ha, (add_comm _ _).trans hab, (add_comm _ _).trans H⟩,
  λ ⟨a, b, ha, hb, hab, H⟩, ⟨b, a, hb, ha, (add_comm _ _).trans hab, (add_comm _ _).trans H⟩⟩

lemma open_segment_symm (x y : E) :
  open_segment 𝕜 x y = open_segment 𝕜 y x :=
set.ext $ λ z,
⟨λ ⟨a, b, ha, hb, hab, H⟩, ⟨b, a, hb, ha, (add_comm _ _).trans hab, (add_comm _ _).trans H⟩,
  λ ⟨a, b, ha, hb, hab, H⟩, ⟨b, a, hb, ha, (add_comm _ _).trans hab, (add_comm _ _).trans H⟩⟩

lemma left_mem_segment (x y : E) : x ∈ [x -[𝕜] y] :=
⟨1, 0, zero_le_one, le_refl 0, add_zero 1, by rw [zero_smul, one_smul, add_zero]⟩

lemma right_mem_segment (x y : E) : y ∈ [x -[𝕜] y] :=
segment_symm 𝕜 y x ▸ left_mem_segment 𝕜 y x

lemma segment_same (x : E) : [x -[𝕜] x] = {x} :=
set.ext $ λ z, ⟨λ ⟨a, b, ha, hb, hab, hz⟩,
  by simpa only [(add_smul _ _ _).symm, mem_singleton_iff, hab, one_smul, eq_comm] using hz,
  λ h, mem_singleton_iff.1 h ▸ left_mem_segment 𝕜 z z⟩

lemma open_segment_subset_segment (x y : E) :
  open_segment 𝕜 x y ⊆ [x -[𝕜] y] :=
λ z ⟨a, b, ha, hb, hab, hz⟩, ⟨a, b, ha.le, hb.le, hab, hz⟩

lemma mem_open_segment_of_ne_left_right {x y z : E} (hx : x ≠ z) (hy : y ≠ z)
  (hz : z ∈ [x -[𝕜] y]) :
  z ∈ open_segment 𝕜 x y :=
begin
  obtain ⟨a, b, ha, hb, hab, hz⟩ := hz,
    by_cases ha' : a = 0,
  { rw [ha', zero_add] at hab,
    rw [ha', hab, zero_smul, one_smul, zero_add] at hz,
    exact (hy hz).elim },
  by_cases hb' : b = 0,
  { rw [hb', add_zero] at hab,
    rw [hb', hab, zero_smul, one_smul, add_zero] at hz,
    exact (hx hz).elim },
  exact ⟨a, b, ha.lt_of_ne (ne.symm ha'), hb.lt_of_ne (ne.symm hb'), hab, hz⟩,
end

variables {𝕜}

lemma open_segment_subset_iff_segment_subset {x y : E} {s : set E} (hx : x ∈ s) (hy : y ∈ s) :
  open_segment 𝕜 x y ⊆ s ↔ [x -[𝕜] y] ⊆ s :=
begin
  refine ⟨λ h z hz, _, (open_segment_subset_segment 𝕜 x y).trans⟩,
  obtain rfl | hxz := eq_or_ne x z,
  { exact hx },
  obtain rfl | hyz := eq_or_ne y z,
  { exact hy },
  exact h (mem_open_segment_of_ne_left_right 𝕜 hxz hyz hz),
end

lemma convex.combo_self {x y : 𝕜} (h : x + y = 1) (a : 𝕜) : x • a + y • a = a :=
by rw [←add_smul, h, one_smul]

end ordered_semiring

section ordered_ring
variables [ordered_ring 𝕜]

section add_comm_monoid
variables [add_comm_monoid E] [module 𝕜 E] [add_comm_monoid F] [module 𝕜 F]

section densely_ordered
variables [nontrivial 𝕜] [densely_ordered 𝕜]

@[simp] lemma open_segment_same (x : E) :
  open_segment 𝕜 x x = {x} :=
set.ext $ λ z, ⟨λ ⟨a, b, ha, hb, hab, hz⟩,
  by simpa only [← add_smul, mem_singleton_iff, hab, one_smul, eq_comm] using hz,
  λ (h : z = x), begin
    obtain ⟨a, ha₀, ha₁⟩ := densely_ordered.dense (0 : 𝕜) 1 zero_lt_one,
    refine ⟨a, 1 - a, ha₀, sub_pos_of_lt ha₁, add_sub_cancel'_right _ _, _⟩,
    rw [←add_smul, add_sub_cancel'_right, one_smul, h],
  end⟩

end densely_ordered

lemma segment_eq_image (x y : E) : [x -[𝕜] y] = (λ θ : 𝕜, (1 - θ) • x + θ • y) '' Icc (0 : 𝕜) 1 :=
set.ext $ λ z,
  ⟨λ ⟨a, b, ha, hb, hab, hz⟩,
    ⟨b, ⟨hb, hab ▸ le_add_of_nonneg_left ha⟩, hab ▸ hz ▸ by simp only [add_sub_cancel]⟩,
    λ ⟨θ, ⟨hθ₀, hθ₁⟩, hz⟩, ⟨1-θ, θ, sub_nonneg.2 hθ₁, hθ₀, sub_add_cancel _ _, hz⟩⟩

lemma segment_eq_image₂ (x y : E) :
  [x -[𝕜] y] = (λ p : 𝕜 × 𝕜, p.1 • x + p.2 • y) '' {p | 0 ≤ p.1 ∧ 0 ≤ p.2 ∧ p.1 + p.2 = 1} :=
by simp only [segment, image, prod.exists, mem_set_of_eq, exists_prop, and_assoc]

lemma open_segment_eq_image (x y : E) :
  open_segment 𝕜 x y = (λ (θ : 𝕜), (1 - θ) • x + θ • y) '' Ioo (0 : 𝕜) 1 :=
set.ext $ λ z,
  ⟨λ ⟨a, b, ha, hb, hab, hz⟩,
    ⟨b, ⟨hb, hab ▸ lt_add_of_pos_left _ ha⟩, hab ▸ hz ▸ by simp only [add_sub_cancel]⟩,
    λ ⟨θ, ⟨hθ₀, hθ₁⟩, hz⟩, ⟨1 - θ, θ, sub_pos.2 hθ₁, hθ₀, sub_add_cancel _ _, hz⟩⟩

lemma open_segment_eq_image₂ (x y : E) :
  open_segment 𝕜 x y =
    (λ p : 𝕜 × 𝕜, p.1 • x + p.2 • y) '' {p | 0 < p.1 ∧ 0 < p.2 ∧ p.1 + p.2 = 1} :=
by simp only [open_segment, image, prod.exists, mem_set_of_eq, exists_prop, and_assoc]

lemma segment_image (f : E →ₗ[𝕜] F) (a b : E) : f '' [a -[𝕜] b] = [f a -[𝕜] f b] :=
set.ext (λ x, by simp_rw [segment_eq_image, mem_image, exists_exists_and_eq_and, map_add, map_smul])

@[simp] lemma open_segment_image (f : E →ₗ[𝕜] F) (a b : E) :
  f '' open_segment 𝕜 a b = open_segment 𝕜 (f a) (f b) :=
set.ext (λ x, by simp_rw [open_segment_eq_image, mem_image, exists_exists_and_eq_and, map_add,
  map_smul])

end add_comm_monoid

section add_comm_group
variables [add_comm_group E] [module 𝕜 E]

lemma segment_eq_image' (x y : E) :
  [x -[𝕜] y] = (λ (θ : 𝕜), x + θ • (y - x)) '' Icc (0 : 𝕜) 1 :=
by { convert segment_eq_image 𝕜 x y, ext θ, simp only [smul_sub, sub_smul, one_smul], abel }

lemma open_segment_eq_image' (x y : E) :
  open_segment 𝕜 x y = (λ (θ : 𝕜), x + θ • (y - x)) '' Ioo (0 : 𝕜) 1 :=
by { convert open_segment_eq_image 𝕜 x y, ext θ, simp only [smul_sub, sub_smul, one_smul], abel }

lemma mem_segment_translate (a : E) {x b c} : a + x ∈ [a + b -[𝕜] a + c] ↔ x ∈ [b -[𝕜] c] :=
begin
  rw [segment_eq_image', segment_eq_image'],
  refine exists_congr (λ θ, and_congr iff.rfl _),
  simp only [add_sub_add_left_eq_sub, add_assoc, add_right_inj],
end

@[simp] lemma mem_open_segment_translate (a : E) {x b c : E} :
  a + x ∈ open_segment 𝕜 (a + b) (a + c) ↔ x ∈ open_segment 𝕜 b c :=
begin
  rw [open_segment_eq_image', open_segment_eq_image'],
  refine exists_congr (λ θ, and_congr iff.rfl _),
  simp only [add_sub_add_left_eq_sub, add_assoc, add_right_inj],
end

lemma segment_translate_preimage (a b c : E) : (λ x, a + x) ⁻¹' [a + b -[𝕜] a + c] = [b -[𝕜] c] :=
set.ext $ λ x, mem_segment_translate 𝕜 a

lemma open_segment_translate_preimage (a b c : E) :
  (λ x, a + x) ⁻¹' open_segment 𝕜 (a + b) (a + c) = open_segment 𝕜 b c :=
set.ext $ λ x, mem_open_segment_translate 𝕜 a

lemma segment_translate_image (a b c : E) : (λ x, a + x) '' [b -[𝕜] c] = [a + b -[𝕜] a + c] :=
segment_translate_preimage 𝕜 a b c ▸ image_preimage_eq _ $ add_left_surjective a

lemma open_segment_translate_image (a b c : E) :
  (λ x, a + x) '' open_segment 𝕜 b c = open_segment 𝕜 (a + b) (a + c) :=
open_segment_translate_preimage 𝕜 a b c ▸ image_preimage_eq _ $ add_left_surjective a

end add_comm_group
end ordered_ring

section linear_ordered_field
variables [linear_ordered_field 𝕜]

section add_comm_group
variables [add_comm_group E] [module 𝕜 E] [add_comm_group F] [module 𝕜 F] {𝕜}

@[simp] lemma left_mem_open_segment_iff [no_zero_smul_divisors 𝕜 E] {x y : E} :
  x ∈ open_segment 𝕜 x y ↔ x = y :=
begin
  split,
  { rintro ⟨a, b, ha, hb, hab, hx⟩,
    refine smul_right_injective _ hb.ne' ((add_right_inj (a • x)).1 _),
    rw [hx, ←add_smul, hab, one_smul] },
  { rintro rfl,
    rw open_segment_same,
    exact mem_singleton _ }
end

@[simp] lemma right_mem_open_segment_iff {x y : E} :
  y ∈ open_segment 𝕜 x y ↔ x = y :=
by rw [open_segment_symm, left_mem_open_segment_iff, eq_comm]

end add_comm_group
end linear_ordered_field

/-!
#### Segments in an ordered space
Relates `segment`, `open_segment` and `set.Icc`, `set.Ico`, `set.Ioc`, `set.Ioo`
-/
section ordered_semiring
variables [ordered_semiring 𝕜]

section ordered_add_comm_monoid
variables [ordered_add_comm_monoid E] [module 𝕜 E] [ordered_smul 𝕜 E] {𝕜}

lemma segment_subset_Icc {x y : E} (h : x ≤ y) : [x -[𝕜] y] ⊆ Icc x y :=
begin
  rintro z ⟨a, b, ha, hb, hab, rfl⟩,
  split,
  calc
    x   = a • x + b • x : by rw [←add_smul, hab, one_smul]
    ... ≤ a • x + b • y : add_le_add_left (smul_le_smul_of_nonneg h hb) _,
  calc
    a • x + b • y
        ≤ a • y + b • y : add_le_add_right (smul_le_smul_of_nonneg h ha) _
    ... = y : by rw [←add_smul, hab, one_smul],
end

end ordered_add_comm_monoid

section ordered_cancel_add_comm_monoid
variables [ordered_cancel_add_comm_monoid E] [module 𝕜 E] [ordered_smul 𝕜 E] {𝕜}

lemma open_segment_subset_Ioo {x y : E} (h : x < y) : open_segment 𝕜 x y ⊆ Ioo x y :=
begin
  rintro z ⟨a, b, ha, hb, hab, rfl⟩,
  split,
  calc
    x   = a • x + b • x : by rw [←add_smul, hab, one_smul]
    ... < a • x + b • y : add_lt_add_left (smul_lt_smul_of_pos h hb) _,
  calc
    a • x + b • y
        < a • y + b • y : add_lt_add_right (smul_lt_smul_of_pos h ha) _
    ... = y : by rw [←add_smul, hab, one_smul],
end

end ordered_cancel_add_comm_monoid
end ordered_semiring

section linear_ordered_field
variables [linear_ordered_field 𝕜] {𝕜}

lemma Icc_subset_segment {x y : 𝕜} : Icc x y ⊆ [x -[𝕜] y] :=
begin
  rintro z ⟨hxz, hyz⟩,
  obtain rfl | h := (hxz.trans hyz).eq_or_lt,
  { rw segment_same,
    exact hyz.antisymm hxz },
  rw ←sub_nonneg at hxz hyz,
  rw ←sub_pos at h,
  refine ⟨(y - z) / (y - x), (z - x) / (y - x), div_nonneg hyz h.le, div_nonneg hxz h.le, _, _⟩,
  { rw [←add_div, sub_add_sub_cancel, div_self h.ne'] },
  { rw [smul_eq_mul, smul_eq_mul, ←mul_div_right_comm, ←mul_div_right_comm, ←add_div,
      div_eq_iff h.ne', add_comm, sub_mul, sub_mul, mul_comm x, sub_add_sub_cancel, mul_sub] }
end

@[simp] lemma segment_eq_Icc {x y : 𝕜} (h : x ≤ y) : [x -[𝕜] y] = Icc x y :=
(segment_subset_Icc h).antisymm Icc_subset_segment

lemma Ioo_subset_open_segment {x y : 𝕜} : Ioo x y ⊆ open_segment 𝕜 x y :=
λ z hz, mem_open_segment_of_ne_left_right _ hz.1.ne hz.2.ne'
    (Icc_subset_segment $ Ioo_subset_Icc_self hz)

@[simp] lemma open_segment_eq_Ioo {x y : 𝕜} (h : x < y) : open_segment 𝕜 x y = Ioo x y :=
(open_segment_subset_Ioo h).antisymm Ioo_subset_open_segment

lemma segment_eq_Icc' (x y : 𝕜) : [x -[𝕜] y] = Icc (min x y) (max x y) :=
begin
  cases le_total x y,
  { rw [segment_eq_Icc h, max_eq_right h, min_eq_left h] },
  { rw [segment_symm, segment_eq_Icc h, max_eq_left h, min_eq_right h] }
end

lemma open_segment_eq_Ioo' {x y : 𝕜} (hxy : x ≠ y) :
  open_segment 𝕜 x y = Ioo (min x y) (max x y) :=
begin
  cases hxy.lt_or_lt,
  { rw [open_segment_eq_Ioo h, max_eq_right h.le, min_eq_left h.le] },
  { rw [open_segment_symm, open_segment_eq_Ioo h, max_eq_left h.le, min_eq_right h.le] }
end

lemma segment_eq_interval (x y : 𝕜) : [x -[𝕜] y] = interval x y :=
segment_eq_Icc' _ _

/-- A point is in an `Icc` iff it can be expressed as a convex combination of the endpoints. -/
lemma convex.mem_Icc {x y : 𝕜} (h : x ≤ y) {z : 𝕜} :
  z ∈ Icc x y ↔ ∃ (a b : 𝕜), 0 ≤ a ∧ 0 ≤ b ∧ a + b = 1 ∧ a * x + b * y = z :=
begin
  rw ←segment_eq_Icc h,
  simp_rw [←exists_prop],
  refl,
end

/-- A point is in an `Ioo` iff it can be expressed as a strict convex combination of the endpoints.
-/
lemma convex.mem_Ioo {x y : 𝕜} (h : x < y) {z : 𝕜} :
  z ∈ Ioo x y ↔ ∃ (a b : 𝕜), 0 < a ∧ 0 < b ∧ a + b = 1 ∧ a * x + b * y = z :=
begin
  rw ←open_segment_eq_Ioo h,
  simp_rw [←exists_prop],
  refl,
end

/-- A point is in an `Ioc` iff it can be expressed as a semistrict convex combination of the
endpoints. -/
lemma convex.mem_Ioc {x y : 𝕜} (h : x < y) {z : 𝕜} :
  z ∈ Ioc x y ↔ ∃ (a b : 𝕜), 0 ≤ a ∧ 0 < b ∧ a + b = 1 ∧ a * x + b * y = z :=
begin
  split,
  { rintro hz,
    obtain ⟨a, b, ha, hb, hab, rfl⟩ := (convex.mem_Icc h.le).1 (Ioc_subset_Icc_self hz),
    obtain rfl | hb' := hb.eq_or_lt,
    { rw add_zero at hab,
      rw [hab, one_mul, zero_mul, add_zero] at hz,
      exact (hz.1.ne rfl).elim },
    { exact ⟨a, b, ha, hb', hab, rfl⟩ } },
  { rintro ⟨a, b, ha, hb, hab, rfl⟩,
    obtain rfl | ha' := ha.eq_or_lt,
    { rw zero_add at hab,
      rwa [hab, one_mul, zero_mul, zero_add, right_mem_Ioc] },
    { exact Ioo_subset_Ioc_self ((convex.mem_Ioo h).2 ⟨a, b, ha', hb, hab, rfl⟩) } }
end

/-- A point is in an `Ico` iff it can be expressed as a semistrict convex combination of the
endpoints. -/
lemma convex.mem_Ico {x y : 𝕜} (h : x < y) {z : 𝕜} :
  z ∈ Ico x y ↔ ∃ (a b : 𝕜), 0 < a ∧ 0 ≤ b ∧ a + b = 1 ∧ a * x + b * y = z :=
begin
  split,
  { rintro hz,
    obtain ⟨a, b, ha, hb, hab, rfl⟩ := (convex.mem_Icc h.le).1 (Ico_subset_Icc_self hz),
    obtain rfl | ha' := ha.eq_or_lt,
    { rw zero_add at hab,
      rw [hab, one_mul, zero_mul, zero_add] at hz,
      exact (hz.2.ne rfl).elim },
    { exact ⟨a, b, ha', hb, hab, rfl⟩ } },
  { rintro ⟨a, b, ha, hb, hab, rfl⟩,
    obtain rfl | hb' := hb.eq_or_lt,
    { rw add_zero at hab,
      rwa [hab, one_mul, zero_mul, add_zero, left_mem_Ico] },
    { exact Ioo_subset_Ico_self ((convex.mem_Ioo h).2 ⟨a, b, ha, hb', hab, rfl⟩) } }
end

end linear_ordered_field

/-! ### Convexity of sets -/

variables {ι ι' : Type*} [add_comm_group E] [module ℝ E] [add_comm_group F] [module ℝ F] {s : set E}

/-- Convexity of sets. -/
def convex (s : set E) :=
∀ ⦃x y : E⦄, x ∈ s → y ∈ s → ∀ ⦃a b : ℝ⦄, 0 ≤ a → 0 ≤ b → a + b = 1 →
  a • x + b • y ∈ s

lemma convex_iff_forall_pos :
  convex s ↔ ∀ ⦃x y⦄, x ∈ s → y ∈ s → ∀ ⦃a b : ℝ⦄, 0 < a → 0 < b → a + b = 1 → a • x + b • y ∈ s :=
begin
  refine ⟨λ h x y hx hy a b ha hb hab, h hx hy (le_of_lt ha) (le_of_lt hb) hab, _⟩,
  intros h x y hx hy a b ha hb hab,
  cases eq_or_lt_of_le ha with ha ha,
  { subst a, rw [zero_add] at hab, simp [hab, hy] },
  cases eq_or_lt_of_le hb with hb hb,
  { subst b, rw [add_zero] at hab, simp [hab, hx] },
  exact h hx hy ha hb hab
end

lemma convex_iff_segment_subset :
  convex s ↔ ∀ ⦃x y⦄, x ∈ s → y ∈ s → [x -[ℝ] y] ⊆ s :=
by simp only [convex, segment_eq_image₂, subset_def, ball_image_iff, prod.forall,
  mem_set_of_eq, and_imp]

lemma convex_iff_open_segment_subset :
  convex s ↔ ∀ ⦃x y⦄, x ∈ s → y ∈ s → open_segment ℝ x y ⊆ s :=
by simp only [convex_iff_forall_pos, open_segment_eq_image₂, subset_def, ball_image_iff,
  prod.forall, mem_set_of_eq, and_imp]

lemma convex.segment_subset (h : convex s) {x y : E} (hx : x ∈ s) (hy : y ∈ s) : [x -[ℝ] y] ⊆ s :=
convex_iff_segment_subset.1 h hx hy

lemma convex.open_segment_subset (h : convex s) {x y : E} (hx : x ∈ s) (hy : y ∈ s) :
  open_segment ℝ x y ⊆ s :=
convex_iff_open_segment_subset.1 h hx hy

lemma convex.add_smul_sub_mem (h : convex s) {x y : E} (hx : x ∈ s) (hy : y ∈ s)
  {t : ℝ} (ht : t ∈ Icc (0 : ℝ) 1) : x + t • (y - x) ∈ s :=
begin
  apply h.segment_subset hx hy,
  rw segment_eq_image',
  apply mem_image_of_mem,
  exact ht
end

lemma convex.add_smul_mem (h : convex s) {x y : E} (hx : x ∈ s) (hy : x + y ∈ s)
  {t : ℝ} (ht : t ∈ Icc (0 : ℝ) 1) : x + t • y ∈ s :=
by { convert h.add_smul_sub_mem hx hy ht, abel }

lemma convex.smul_mem_of_zero_mem (h : convex s) {x : E} (zero_mem : (0:E) ∈ s) (hx : x ∈ s)
  {t : ℝ} (ht : t ∈ Icc (0 : ℝ) 1) : t • x ∈ s :=
by simpa using h.add_smul_mem zero_mem (by simpa using hx) ht

lemma convex.mem_smul_of_zero_mem (h : convex s) {x : E} (zero_mem : (0:E) ∈ s) (hx : x ∈ s)
  {t : ℝ} (ht : 1 ≤ t) : x ∈ t • s :=
begin
  rw mem_smul_set_iff_inv_smul_mem (zero_lt_one.trans_le ht).ne',
  exact h.smul_mem_of_zero_mem zero_mem hx ⟨inv_nonneg.2 (zero_le_one.trans ht), inv_le_one ht⟩,
end

/-- Alternative definition of set convexity, in terms of pointwise set operations. -/
lemma convex_iff_pointwise_add_subset:
  convex s ↔ ∀ ⦃a b : ℝ⦄, 0 ≤ a → 0 ≤ b → a + b = 1 → a • s + b • s ⊆ s :=
iff.intro
  begin
    rintros hA a b ha hb hab w ⟨au, bv, ⟨u, hu, rfl⟩, ⟨v, hv, rfl⟩, rfl⟩,
    exact hA hu hv ha hb hab
  end
  (λ h x y hx hy a b ha hb hab,
    (h ha hb hab) (set.add_mem_add ⟨_, hx, rfl⟩ ⟨_, hy, rfl⟩))

/-- Alternative definition of set convexity, using division. -/
lemma convex_iff_div:
  convex s ↔ ∀ ⦃x y : E⦄, x ∈ s → y ∈ s → ∀ ⦃a b : ℝ⦄,
    0 ≤ a → 0 ≤ b → 0 < a + b → (a/(a+b)) • x + (b/(a+b)) • y ∈ s :=
⟨begin
  assume h x y hx hy a b ha hb hab,
  apply h hx hy,
  have ha', from mul_le_mul_of_nonneg_left ha (le_of_lt (inv_pos.2 hab)),
  rwa [mul_zero, ←div_eq_inv_mul] at ha',
  have hb', from mul_le_mul_of_nonneg_left hb (le_of_lt (inv_pos.2 hab)),
  rwa [mul_zero, ←div_eq_inv_mul] at hb',
  rw [←add_div],
  exact div_self (ne_of_lt hab).symm
end,
begin
  assume h x y hx hy a b ha hb hab,
  have h', from h hx hy ha hb,
  rw [hab, div_one, div_one] at h',
  exact h' zero_lt_one
end⟩

/-! ### Examples of convex sets -/

lemma convex_empty : convex (∅ : set E) := by finish

lemma convex_singleton (c : E) : convex ({c} : set E) :=
begin
  intros x y hx hy a b ha hb hab,
  rw [set.eq_of_mem_singleton hx, set.eq_of_mem_singleton hy, ←add_smul, hab, one_smul],
  exact mem_singleton c
end

lemma convex_univ : convex (set.univ : set E) := λ _ _ _ _ _ _ _ _ _, trivial

lemma convex.inter {t : set E} (hs: convex s) (ht: convex t) : convex (s ∩ t) :=
λ x y (hx : x ∈ s ∩ t) (hy : y ∈ s ∩ t) a b (ha : 0 ≤ a) (hb : 0 ≤ b) (hab : a + b = 1),
  ⟨hs hx.left hy.left ha hb hab, ht hx.right hy.right ha hb hab⟩

lemma convex_sInter {S : set (set E)} (h : ∀ s ∈ S, convex s) : convex (⋂₀ S) :=
assume x y hx hy a b ha hb hab s hs,
h s hs (hx s hs) (hy s hs) ha hb hab

lemma convex_Inter {ι : Sort*} {s : ι → set E} (h : ∀ i : ι, convex (s i)) : convex (⋂ i, s i) :=
(sInter_range s) ▸ convex_sInter $ forall_range_iff.2 h

lemma convex.prod {s : set E} {t : set F} (hs : convex s) (ht : convex t) :
  convex (s.prod t) :=
begin
  intros x y hx hy a b ha hb hab,
  apply mem_prod.2,
  exact ⟨hs (mem_prod.1 hx).1 (mem_prod.1 hy).1 ha hb hab,
        ht (mem_prod.1 hx).2 (mem_prod.1 hy).2 ha hb hab⟩
end

lemma directed.convex_Union {ι : Sort*} {s : ι → set E} (hdir : directed has_subset.subset s)
  (hc : ∀ ⦃i : ι⦄, convex (s i)) :
  convex (⋃ i, s i) :=
begin
  rintro x y hx hy a b ha hb hab,
  rw mem_Union at ⊢ hx hy,
  obtain ⟨i, hx⟩ := hx,
  obtain ⟨j, hy⟩ := hy,
  obtain ⟨k, hik, hjk⟩ := hdir i j,
  exact ⟨k, hc (hik hx) (hjk hy) ha hb hab⟩,
end

lemma directed_on.convex_sUnion {c : set (set E)} (hdir : directed_on has_subset.subset c)
  (hc : ∀ ⦃A : set E⦄, A ∈ c → convex A) :
  convex (⋃₀c) :=
begin
  rw sUnion_eq_Union,
  exact (directed_on_iff_directed.1 hdir).convex_Union (λ A, hc A.2),
end

lemma convex.combo_to_vadd {a b : ℝ} {x y : E} (h : a + b = 1) :
  a • x + b • y = b • (y - x) + x :=
calc
  a • x + b • y = (b • y - b • x) + (a • x + b • x) : by abel
            ... = b • (y - x) + (a + b) • x         : by rw [smul_sub, add_smul]
            ... = b • (y - x) + (1 : ℝ) • x         : by rw [h]
            ... = b • (y - x) + x                   : by rw [one_smul]

/--
Applying an affine map to an affine combination of two points yields
an affine combination of the images.
-/
lemma convex.combo_affine_apply {a b : ℝ} {x y : E} {f : E →ᵃ[ℝ] F} (h : a + b = 1) :
  f (a • x + b • y) = a • f x + b • f y :=
begin
  simp only [convex.combo_to_vadd h, ← vsub_eq_sub],
  exact f.apply_line_map _ _ _,
end

/-- The preimage of a convex set under an affine map is convex. -/
lemma convex.affine_preimage (f : E →ᵃ[ℝ] F) {s : set F} (hs : convex s) :
  convex (f ⁻¹' s) :=
begin
  intros x y xs ys a b ha hb hab,
  rw [mem_preimage, convex.combo_affine_apply hab],
  exact hs xs ys ha hb hab,
end

/-- The image of a convex set under an affine map is convex. -/
lemma convex.affine_image (f : E →ᵃ[ℝ] F) {s : set E} (hs : convex s) :
  convex (f '' s) :=
begin
  rintros x y ⟨x', ⟨hx', hx'f⟩⟩ ⟨y', ⟨hy', hy'f⟩⟩ a b ha hb hab,
  refine ⟨a • x' + b • y', ⟨hs hx' hy' ha hb hab, _⟩⟩,
  rw [convex.combo_affine_apply hab, hx'f, hy'f]
end

lemma convex.linear_image (hs : convex s) (f : E →ₗ[ℝ] F) : convex (image f s) :=
hs.affine_image f.to_affine_map

lemma convex.is_linear_image (hs : convex s) {f : E → F} (hf : is_linear_map ℝ f) :
  convex (f '' s) :=
hs.linear_image $ hf.mk' f

lemma convex.linear_preimage {s : set F} (hs : convex s) (f : E →ₗ[ℝ] F) :
  convex (preimage f s) :=
hs.affine_preimage f.to_affine_map

lemma convex.is_linear_preimage {s : set F} (hs : convex s) {f : E → F} (hf : is_linear_map ℝ f) :
  convex (preimage f s) :=
hs.linear_preimage $ hf.mk' f

lemma convex.neg (hs : convex s) : convex ((λ z, -z) '' s) :=
hs.is_linear_image is_linear_map.is_linear_map_neg

lemma convex.neg_preimage (hs : convex s) : convex ((λ z, -z) ⁻¹' s) :=
hs.is_linear_preimage is_linear_map.is_linear_map_neg

lemma convex.smul (c : ℝ) (hs : convex s) : convex (c • s) :=
hs.linear_image (linear_map.lsmul _ _ c)

lemma convex.smul_preimage (c : ℝ) (hs : convex s) : convex ((λ z, c • z) ⁻¹' s) :=
hs.linear_preimage (linear_map.lsmul _ _ c)

lemma convex.add {t : set E} (hs : convex s) (ht : convex t) : convex (s + t) :=
by { rw ← add_image_prod, exact (hs.prod ht).is_linear_image is_linear_map.is_linear_map_add }

lemma convex.sub {t : set E} (hs : convex s) (ht : convex t) :
  convex ((λx : E × E, x.1 - x.2) '' (s.prod t)) :=
(hs.prod ht).is_linear_image is_linear_map.is_linear_map_sub

lemma convex.add_smul (h_conv : convex s) {p q : ℝ} (hple : 0 ≤ p) (hqle : 0 ≤ q) :
  (p + q) • s = p • s + q • s :=
begin
  rcases hple.lt_or_eq with hp | rfl,
  rcases hqle.lt_or_eq with hq | rfl,
  { have hpq : 0 < p + q, from add_pos hp hq,
    ext,
    split; intro h,
    { rcases h with ⟨v, hv, rfl⟩,
      use [p • v, q • v],
      refine ⟨smul_mem_smul_set hv, smul_mem_smul_set hv, _⟩,
      rw add_smul, },
    { rcases h with ⟨v₁, v₂, ⟨v₁₁, h₁₂, rfl⟩, ⟨v₂₁, h₂₂, rfl⟩, rfl⟩,
      have := h_conv h₁₂ h₂₂ (le_of_lt $ div_pos hp hpq) (le_of_lt $ div_pos hq hpq)
        (by {field_simp, rw [div_self (ne_of_gt hpq)]} : p / (p + q) + q / (p + q) = 1),
      rw mem_smul_set,
      refine ⟨_, this, _⟩,
      simp only [← mul_smul, smul_add, mul_div_cancel' _ hpq.ne'], }, },
  all_goals { rcases s.eq_empty_or_nonempty with rfl | hne,
    { simp, },
    rw zero_smul_set hne,
    simp, },
end

lemma convex.translate (hs : convex s) (z : E) : convex ((λx, z + x) '' s) :=
hs.affine_image $ affine_map.const ℝ E z +ᵥ affine_map.id ℝ E

/-- The translation of a convex set is also convex. -/
lemma convex.translate_preimage_right (hs : convex s) (a : E) : convex ((λ z, a + z) ⁻¹' s) :=
hs.affine_preimage $ affine_map.const ℝ E a +ᵥ affine_map.id ℝ E

/-- The translation of a convex set is also convex. -/
lemma convex.translate_preimage_left (hs : convex s) (a : E) : convex ((λ z, z + a) ⁻¹' s) :=
by simpa only [add_comm] using hs.translate_preimage_right a

lemma convex.affinity (hs : convex s) (z : E) (c : ℝ) : convex ((λx, z + c • x) '' s) :=
hs.affine_image $ affine_map.const ℝ E z +ᵥ c • affine_map.id ℝ E

lemma real.convex_iff_ord_connected {s : set ℝ} : convex s ↔ ord_connected s :=
begin
  simp only [convex_iff_segment_subset, segment_eq_interval, ord_connected_iff_interval_subset],
  exact forall_congr (λ x, forall_swap)
end

alias real.convex_iff_ord_connected ↔ convex.ord_connected set.ord_connected.convex

lemma convex_Iio (r : ℝ) : convex (Iio r) := ord_connected_Iio.convex
lemma convex_Ioi (r : ℝ) : convex (Ioi r) := ord_connected_Ioi.convex
lemma convex_Iic (r : ℝ) : convex (Iic r) := ord_connected_Iic.convex
lemma convex_Ici (r : ℝ) : convex (Ici r) := ord_connected_Ici.convex
lemma convex_Ioo (r s : ℝ) : convex (Ioo r s) := ord_connected_Ioo.convex
lemma convex_Ico (r s : ℝ) : convex (Ico r s) := ord_connected_Ico.convex
lemma convex_Ioc (r : ℝ) (s : ℝ) : convex (Ioc r s) := ord_connected_Ioc.convex
lemma convex_Icc (r : ℝ) (s : ℝ) : convex (Icc r s) := ord_connected_Icc.convex
lemma convex_interval (r : ℝ) (s : ℝ) : convex (interval r s) := ord_connected_interval.convex

lemma convex_segment (a b : E) : convex [a -[ℝ] b] :=
begin
  have : (λ (t : ℝ), a + t • (b - a)) = (λ z : E, a + z) ∘ (λ t : ℝ, t • (b - a)) := rfl,
  rw [segment_eq_image', this, image_comp],
  refine ((convex_Icc _ _).is_linear_image _).translate _,
  exact is_linear_map.is_linear_map_smul' _
end

lemma convex_open_segment (a b : E) : convex (open_segment ℝ a b) :=
begin
  have : (λ (t : ℝ), a + t • (b - a)) = (λ z : E, a + z) ∘ (λ t : ℝ, t • (b - a)) := rfl,
  rw [open_segment_eq_image', this, image_comp],
  refine ((convex_Ioo _ _).is_linear_image _).translate _,
  exact is_linear_map.is_linear_map_smul' _,
end

lemma convex_halfspace_lt {f : E → ℝ} (h : is_linear_map ℝ f) (r : ℝ) :
  convex {w | f w < r} :=
(convex_Iio r).is_linear_preimage h

lemma convex_halfspace_le {f : E → ℝ} (h : is_linear_map ℝ f) (r : ℝ) :
  convex {w | f w ≤ r} :=
(convex_Iic r).is_linear_preimage h

lemma convex_halfspace_gt {f : E → ℝ} (h : is_linear_map ℝ f) (r : ℝ) :
  convex {w | r < f w} :=
(convex_Ioi r).is_linear_preimage h

lemma convex_halfspace_ge {f : E → ℝ} (h : is_linear_map ℝ f) (r : ℝ) :
  convex {w | r ≤ f w} :=
(convex_Ici r).is_linear_preimage h

lemma convex_hyperplane {f : E → ℝ} (h : is_linear_map ℝ f) (r : ℝ) :
  convex {w | f w = r} :=
begin
  show convex (f ⁻¹' {p | p = r}),
  rw set_of_eq_eq_singleton,
  exact (convex_singleton r).is_linear_preimage h
end

lemma convex_halfspace_re_lt (r : ℝ) : convex {c : ℂ | c.re < r} :=
convex_halfspace_lt (is_linear_map.mk complex.add_re complex.smul_re) _

lemma convex_halfspace_re_le (r : ℝ) : convex {c : ℂ | c.re ≤ r} :=
convex_halfspace_le (is_linear_map.mk complex.add_re complex.smul_re) _

lemma convex_halfspace_re_gt (r : ℝ) : convex {c : ℂ | r < c.re } :=
convex_halfspace_gt (is_linear_map.mk complex.add_re complex.smul_re) _

lemma convex_halfspace_re_lge (r : ℝ) : convex {c : ℂ | r ≤ c.re} :=
convex_halfspace_ge (is_linear_map.mk complex.add_re complex.smul_re) _

lemma convex_halfspace_im_lt (r : ℝ) : convex {c : ℂ | c.im < r} :=
convex_halfspace_lt (is_linear_map.mk complex.add_im complex.smul_im) _

lemma convex_halfspace_im_le (r : ℝ) : convex {c : ℂ | c.im ≤ r} :=
convex_halfspace_le (is_linear_map.mk complex.add_im complex.smul_im) _

lemma convex_halfspace_im_gt (r : ℝ) : convex {c : ℂ | r < c.im } :=
convex_halfspace_gt (is_linear_map.mk complex.add_im complex.smul_im) _

lemma convex_halfspace_im_lge (r : ℝ) : convex {c : ℂ | r ≤ c.im} :=
convex_halfspace_ge (is_linear_map.mk complex.add_im complex.smul_im) _

<<<<<<< HEAD
/-! ### Convex combinations in intervals -/

lemma convex.combo_self (a : α) {x y : α} (h : x + y = 1) : a = x * a + y * a :=
calc
  a   = 1 * a         : by rw [one_mul]
  ... = (x + y) * a   : by rw [h]
  ... = x * a + y * a : by rw [add_mul]

/--
If `x` is in an `Ioo`, it can be expressed as a convex combination of the endpoints.
-/
lemma convex.mem_Ioo {a b x : α} (h : a < b) :
  x ∈ Ioo a b ↔ ∃ (x_a x_b : α), 0 < x_a ∧ 0 < x_b ∧ x_a + x_b = 1 ∧ x_a * a + x_b * b = x :=
begin
  split,
  { rintros ⟨h_ax, h_bx⟩,
    by_cases hab : ¬a < b,
    { exfalso; exact hab h },
    { refine ⟨(b-x) / (b-a), (x-a) / (b-a), _⟩,
      refine ⟨div_pos (by linarith) (by linarith), div_pos (by linarith) (by linarith), _, _⟩;
        field_simp [show b - a ≠ 0, by linarith]; ring } },
  { rw [mem_Ioo],
    rintros ⟨xa, xb, ⟨hxa, hxb, hxaxb, h₂⟩⟩,
    rw [←h₂],
    exact ⟨by nlinarith [convex.combo_self a hxaxb], by nlinarith [convex.combo_self b hxaxb]⟩ }
end

/-- If `x` is in an `Ioc`, it can be expressed as a convex combination of the endpoints. -/
lemma convex.mem_Ioc {a b x : α} (h : a < b) :
  x ∈ Ioc a b ↔ ∃ (x_a x_b : α), 0 ≤ x_a ∧ 0 < x_b ∧ x_a + x_b = 1 ∧ x_a * a + x_b * b = x :=
begin
  split,
  { rintros ⟨h_ax, h_bx⟩,
    by_cases h_x : x = b,
    { exact ⟨0, 1, by linarith, by linarith, by ring, by {rw [h_x], ring}⟩ },
    { rcases (convex.mem_Ioo h).mp ⟨h_ax, lt_of_le_of_ne h_bx h_x⟩ with ⟨x_a, x_b, Ioo_case⟩,
      exact ⟨x_a, x_b, by linarith, Ioo_case.2⟩ } },
  { rw [mem_Ioc],
    rintros ⟨xa, xb, ⟨hxa, hxb, hxaxb, h₂⟩⟩,
    rw [←h₂],
    exact ⟨by nlinarith [convex.combo_self a hxaxb], by nlinarith [convex.combo_self b hxaxb]⟩ }
end

/-- If `x` is in an `Ico`, it can be expressed as a convex combination of the endpoints. -/
lemma convex.mem_Ico {a b x : α} (h : a < b) :
  x ∈ Ico a b ↔ ∃ (x_a x_b : α), 0 < x_a ∧ 0 ≤ x_b ∧ x_a + x_b = 1 ∧ x_a * a + x_b * b = x :=
begin
  split,
  { rintros ⟨h_ax, h_bx⟩,
    by_cases h_x : x = a,
    { exact ⟨1, 0, by linarith, by linarith, by ring, by {rw [h_x], ring}⟩ },
    { rcases (convex.mem_Ioo h).mp ⟨lt_of_le_of_ne h_ax (ne.symm h_x), h_bx⟩
              with ⟨x_a, x_b, Ioo_case⟩,
      exact ⟨x_a, x_b, Ioo_case.1, by linarith, (Ioo_case.2).2⟩ } },
  { rw [mem_Ico],
    rintros ⟨xa, xb, ⟨hxa, hxb, hxaxb, h₂⟩⟩,
    rw [←h₂],
    exact ⟨by nlinarith [convex.combo_self a hxaxb], by nlinarith [convex.combo_self b hxaxb]⟩ }
end

/-- If `x` is in an `Icc`, it can be expressed as a convex combination of the endpoints. -/
lemma convex.mem_Icc {a b x : α} (h : a ≤ b) :
  x ∈ Icc a b ↔ ∃ (x_a x_b : α), 0 ≤ x_a ∧ 0 ≤ x_b ∧ x_a + x_b = 1 ∧ x_a * a + x_b * b = x :=
begin
  split,
  { intro x_in_I,
    rw [Icc, mem_set_of_eq] at x_in_I,
    rcases x_in_I with ⟨h_ax, h_bx⟩,
    by_cases hab' : a = b,
    { exact ⟨0, 1, le_refl 0, by linarith, by ring, by linarith⟩ },
    change a ≠ b at hab',
    replace h : a < b, exact lt_of_le_of_ne h hab',
    by_cases h_x : x = a,
    { exact ⟨1, 0, by linarith, by linarith, by ring, by {rw [h_x], ring}⟩ },
    { rcases (convex.mem_Ioc h).mp ⟨lt_of_le_of_ne h_ax (ne.symm h_x), h_bx⟩
              with ⟨x_a, x_b, Ioo_case⟩,
      exact ⟨x_a, x_b, Ioo_case.1, by linarith, (Ioo_case.2).2⟩ } },
  { rw [mem_Icc],
    rintros ⟨xa, xb, ⟨hxa, hxb, hxaxb, h₂⟩⟩,
    rw [←h₂],
    exact ⟨by nlinarith [convex.combo_self a hxaxb], by nlinarith [convex.combo_self b hxaxb]⟩ }
end

=======
>>>>>>> 7500529f

section submodule
open submodule

lemma submodule.convex (K : submodule ℝ E) : convex (↑K : set E) :=
by { repeat {intro}, refine add_mem _ (smul_mem _ _ _) (smul_mem _ _ _); assumption }

lemma subspace.convex (K : subspace ℝ E) : convex (↑K : set E) := K.convex

end submodule

/-! ### Convex and concave functions -/

section functions

variables {β : Type*} [ordered_add_comm_monoid β] [module ℝ β]

local notation `[`x `, ` y `]` := segment x y

/-- Convexity of functions -/
def convex_on (s : set E) (f : E → β) : Prop :=
  convex s ∧
  ∀ ⦃x y : E⦄, x ∈ s → y ∈ s → ∀ ⦃a b : ℝ⦄, 0 ≤ a → 0 ≤ b → a + b = 1 →
    f (a • x + b • y) ≤ a • f x + b • f y

/-- Concavity of functions -/
def concave_on (s : set E) (f : E → β) : Prop :=
  convex s ∧
  ∀ ⦃x y : E⦄, x ∈ s → y ∈ s → ∀ ⦃a b : ℝ⦄, 0 ≤ a → 0 ≤ b → a + b = 1 →
    a • f x + b • f y ≤ f (a • x + b • y)

section
variables [ordered_smul ℝ β]

/-- A function `f` is concave iff `-f` is convex. -/
@[simp] lemma neg_convex_on_iff {γ : Type*} [ordered_add_comm_group γ] [module ℝ γ]
  (s : set E) (f : E → γ) : convex_on s (-f) ↔ concave_on s f :=
begin
  split,
  { rintros ⟨hconv, h⟩,
    refine ⟨hconv, _⟩,
    intros x y xs ys a b ha hb hab,
    specialize h xs ys ha hb hab,
    simp [neg_apply, neg_le, add_comm] at h,
    exact h },
  { rintros ⟨hconv, h⟩,
    refine ⟨hconv, _⟩,
    intros x y xs ys a b ha hb hab,
    specialize h xs ys ha hb hab,
    simp [neg_apply, neg_le, add_comm, h] }
end

/-- A function `f` is concave iff `-f` is convex. -/
@[simp] lemma neg_concave_on_iff {γ : Type*} [ordered_add_comm_group γ] [module ℝ γ]
  (s : set E) (f : E → γ) : concave_on s (-f) ↔ convex_on s f:=
by rw [← neg_convex_on_iff s (-f), neg_neg f]

end

lemma convex_on_id {s : set ℝ} (hs : convex s) : convex_on s id := ⟨hs, by { intros, refl }⟩

lemma concave_on_id {s : set ℝ} (hs : convex s) : concave_on s id := ⟨hs, by { intros, refl }⟩

lemma convex_on_const (c : β) (hs : convex s) : convex_on s (λ x:E, c) :=
⟨hs, by { intros, simp only [← add_smul, *, one_smul] }⟩

lemma concave_on_const (c : β) (hs : convex s) : concave_on s (λ x:E, c) :=
@convex_on_const _ _ _ _ (order_dual β) _ _ c hs

variables {t : set E}

lemma convex_on_iff_div {f : E → β} :
  convex_on s f ↔ convex s ∧ ∀ ⦃x y : E⦄, x ∈ s → y ∈ s → ∀ ⦃a b : ℝ⦄, 0 ≤ a → 0 ≤ b → 0 < a + b →
    f ((a/(a+b)) • x + (b/(a+b)) • y) ≤ (a/(a+b)) • f x + (b/(a+b)) • f y :=
and_congr iff.rfl
⟨begin
  intros h x y hx hy a b ha hb hab,
  apply h hx hy (div_nonneg ha $ le_of_lt hab) (div_nonneg hb $ le_of_lt hab),
  rw [←add_div],
  exact div_self (ne_of_gt hab)
end,
begin
  intros h x y hx hy a b ha hb hab,
  simpa [hab, zero_lt_one] using h hx hy ha hb,
end⟩

lemma concave_on_iff_div {f : E → β} :
  concave_on s f ↔ convex s ∧ ∀ ⦃x y : E⦄, x ∈ s → y ∈ s → ∀ ⦃a b : ℝ⦄, 0 ≤ a → 0 ≤ b → 0 < a + b →
    (a/(a+b)) • f x + (b/(a+b)) • f y ≤ f ((a/(a+b)) • x + (b/(a+b)) • y) :=
@convex_on_iff_div _ _ _ _ (order_dual β) _ _ _

/-- For a function on a convex set in a linear ordered space, in order to prove that it is convex
it suffices to verify the inequality `f (a • x + b • y) ≤ a • f x + b • f y` only for `x < y`
and positive `a`, `b`. The main use case is `E = ℝ` however one can apply it, e.g., to `ℝ^n` with
lexicographic order. -/
lemma linear_order.convex_on_of_lt {f : E → β} [linear_order E] (hs : convex s)
  (hf : ∀ ⦃x y : E⦄, x ∈ s → y ∈ s → x < y → ∀ ⦃a b : ℝ⦄, 0 < a → 0 < b → a + b = 1 →
    f (a • x + b • y) ≤ a • f x + b • f y) : convex_on s f :=
begin
  use hs,
  intros x y hx hy a b ha hb hab,
  wlog hxy : x<=y using [x y a b, y x b a],
  { exact le_total _ _ },
  { cases eq_or_lt_of_le hxy with hxy hxy,
      by { subst y, rw [← add_smul, ← add_smul, hab, one_smul, one_smul] },
    cases eq_or_lt_of_le ha with ha ha,
      by { subst a, rw [zero_add] at hab, subst b, simp },
    cases eq_or_lt_of_le hb with hb hb,
      by { subst b, rw [add_zero] at hab, subst a, simp },
    exact hf hx hy hxy ha hb hab }
end

/-- For a function on a convex set in a linear ordered space, in order to prove that it is concave
it suffices to verify the inequality `a • f x + b • f y ≤ f (a • x + b • y)` only for `x < y`
and positive `a`, `b`. The main use case is `E = ℝ` however one can apply it, e.g., to `ℝ^n` with
lexicographic order. -/
lemma linear_order.concave_on_of_lt {f : E → β} [linear_order E] (hs : convex s)
  (hf : ∀ ⦃x y : E⦄, x ∈ s → y ∈ s → x < y → ∀ ⦃a b : ℝ⦄, 0 < a → 0 < b → a + b = 1 →
     a • f x + b • f y ≤ f (a • x + b • y)) : concave_on s f :=
@linear_order.convex_on_of_lt _ _ _ _ (order_dual β) _ _ f _ hs hf

/-- For a function `f` defined on a convex subset `D` of `ℝ`, if for any three points `x<y<z`
the slope of the secant line of `f` on `[x, y]` is less than or equal to the slope
of the secant line of `f` on `[x, z]`, then `f` is convex on `D`. This way of proving convexity
of a function is used in the proof of convexity of a function with a monotone derivative. -/
lemma convex_on_real_of_slope_mono_adjacent {s : set ℝ} (hs : convex s) {f : ℝ → ℝ}
  (hf : ∀ {x y z : ℝ}, x ∈ s → z ∈ s → x < y → y < z →
    (f y - f x) / (y - x) ≤ (f z - f y) / (z - y)) :
  convex_on s f :=
linear_order.convex_on_of_lt hs
begin
  assume x z hx hz hxz a b ha hb hab,
  let y := a * x + b * z,
  have hxy : x < y,
  { rw [← one_mul x, ← hab, add_mul],
    exact add_lt_add_left ((mul_lt_mul_left hb).2 hxz) _ },
  have hyz : y < z,
  { rw [← one_mul z, ← hab, add_mul],
    exact add_lt_add_right ((mul_lt_mul_left ha).2 hxz) _ },
  have : (f y - f x) * (z - y) ≤ (f z - f y) * (y - x),
    from (div_le_div_iff (sub_pos.2 hxy) (sub_pos.2 hyz)).1 (hf hx hz hxy hyz),
  have A : z - y + (y - x) = z - x, by abel,
  have B : 0 < z - x, from sub_pos.2 (lt_trans hxy hyz),
  rw [sub_mul, sub_mul, sub_le_iff_le_add', ← add_sub_assoc, le_sub_iff_add_le, ← mul_add, A,
    ← le_div_iff B, add_div, mul_div_assoc, mul_div_assoc,
    mul_comm (f x), mul_comm (f z)] at this,
  rw [eq_comm, ← sub_eq_iff_eq_add] at hab; subst a,
  convert this; symmetry; simp only [div_eq_iff (ne_of_gt B), y]; ring
end

/-- For a function `f` defined on a subset `D` of `ℝ`, if `f` is convex on `D`, then for any three
points `x<y<z`, the slope of the secant line of `f` on `[x, y]` is less than or equal to the slope
of the secant line of `f` on `[x, z]`. -/
lemma convex_on.slope_mono_adjacent {s : set ℝ} {f : ℝ → ℝ} (hf : convex_on s f)
  {x y z : ℝ} (hx : x ∈ s) (hz : z ∈ s) (hxy : x < y) (hyz : y < z) :
  (f y - f x) / (y - x) ≤ (f z - f y) / (z - y) :=
begin
  have h₁ : 0 < y - x := by linarith,
  have h₂ : 0 < z - y := by linarith,
  have h₃ : 0 < z - x := by linarith,
  suffices : f y / (y - x) + f y / (z - y) ≤ f x / (y - x) + f z / (z - y),
    by { ring_nf at this ⊢, linarith },
  set a := (z - y) / (z - x),
  set b := (y - x) / (z - x),
  have heqz : a • x + b • z = y, by { field_simp, rw div_eq_iff; [ring, linarith], },
  have key, from
    hf.2 hx hz
      (show 0 ≤ a, by apply div_nonneg; linarith)
      (show 0 ≤ b, by apply div_nonneg; linarith)
      (show a + b = 1, by { field_simp, rw div_eq_iff; [ring, linarith], }),
  rw heqz at key,
  replace key := mul_le_mul_of_nonneg_left key (le_of_lt h₃),
  field_simp [ne_of_gt h₁, ne_of_gt h₂, ne_of_gt h₃, mul_comm (z - x) _] at key ⊢,
  rw div_le_div_right,
  { linarith, },
  { nlinarith, },
end

/-- For a function `f` defined on a convex subset `D` of `ℝ`, `f` is convex on `D` iff for any three
points `x<y<z` the slope of the secant line of `f` on `[x, y]` is less than or equal to the slope
of the secant line of `f` on `[x, z]`. -/
lemma convex_on_real_iff_slope_mono_adjacent {s : set ℝ} (hs : convex s) {f : ℝ → ℝ} :
  convex_on s f ↔
  (∀ {x y z : ℝ}, x ∈ s → z ∈ s → x < y → y < z →
    (f y - f x) / (y - x) ≤ (f z - f y) / (z - y)) :=
⟨convex_on.slope_mono_adjacent, convex_on_real_of_slope_mono_adjacent hs⟩

/-- For a function `f` defined on a convex subset `D` of `ℝ`, if for any three points `x<y<z`
the slope of the secant line of `f` on `[x, y]` is greater than or equal to the slope
of the secant line of `f` on `[x, z]`, then `f` is concave on `D`. -/
lemma concave_on_real_of_slope_mono_adjacent {s : set ℝ} (hs : convex s) {f : ℝ → ℝ}
  (hf : ∀ {x y z : ℝ}, x ∈ s → z ∈ s → x < y → y < z →
    (f z - f y) / (z - y) ≤ (f y - f x) / (y - x)) : concave_on s f :=
begin
  rw [←neg_convex_on_iff],
  apply convex_on_real_of_slope_mono_adjacent hs,
  intros x y z xs zs xy yz,
  rw [←neg_le_neg_iff, ←neg_div, ←neg_div, neg_sub, neg_sub],
  simp only [hf xs zs xy yz, neg_sub_neg, pi.neg_apply],
end

/-- For a function `f` defined on a subset `D` of `ℝ`, if `f` is concave on `D`, then for any three
points `x<y<z`, the slope of the secant line of `f` on `[x, y]` is greater than or equal to the
slope of the secant line of `f` on `[x, z]`. -/
lemma concave_on.slope_mono_adjacent {s : set ℝ} {f : ℝ → ℝ} (hf : concave_on s f)
  {x y z : ℝ} (hx : x ∈ s) (hz : z ∈ s) (hxy : x < y) (hyz : y < z) :
  (f z - f y) / (z - y) ≤ (f y - f x) / (y - x) :=
begin
  rw [←neg_le_neg_iff, ←neg_div, ←neg_div, neg_sub, neg_sub],
  rw [←neg_sub_neg (f y), ←neg_sub_neg (f z)],
  simp_rw [←pi.neg_apply],
  rw [←neg_convex_on_iff] at hf,
  apply convex_on.slope_mono_adjacent hf; assumption,
end

/-- For a function `f` defined on a convex subset `D` of `ℝ`, `f` is concave on `D` iff for any
three points `x<y<z` the slope of the secant line of `f` on `[x, y]` is greater than or equal to
the slope of the secant line of `f` on `[x, z]`. -/
lemma concave_on_real_iff_slope_mono_adjacent {s : set ℝ} (hs : convex s) {f : ℝ → ℝ} :
  concave_on s f ↔
  (∀ {x y z : ℝ}, x ∈ s → z ∈ s → x < y → y < z →
    (f z - f y) / (z - y) ≤ (f y - f x) / (y - x)) :=
⟨concave_on.slope_mono_adjacent, concave_on_real_of_slope_mono_adjacent hs⟩

lemma convex_on.subset {f : E → β} (h_convex_on : convex_on t f)
  (h_subset : s ⊆ t) (h_convex : convex s) : convex_on s f :=
begin
  apply and.intro h_convex,
  intros x y hx hy,
  exact h_convex_on.2 (h_subset hx) (h_subset hy),
end

lemma concave_on.subset {f : E → β} (h_concave_on : concave_on t f)
  (h_subset : s ⊆ t) (h_convex : convex s) : concave_on s f :=
@convex_on.subset _ _ _ _ (order_dual β) _ _ t f h_concave_on h_subset h_convex

lemma convex_on.add {f g : E → β} (hf : convex_on s f) (hg : convex_on s g) :
  convex_on s (λx, f x + g x) :=
begin
  apply and.intro hf.1,
  intros x y hx hy a b ha hb hab,
  calc
    f (a • x + b • y) + g (a • x + b • y) ≤ (a • f x + b • f y) + (a • g x + b • g y)
      : add_le_add (hf.2 hx hy ha hb hab) (hg.2 hx hy ha hb hab)
    ... = a • f x + a • g x + b • f y + b • g y : by abel
    ... = a • (f x + g x) + b • (f y + g y) : by simp [smul_add, add_assoc]
end

lemma concave_on.add {f g : E → β} (hf : concave_on s f) (hg : concave_on s g) :
  concave_on s (λx, f x + g x) :=
@convex_on.add _ _ _ _ (order_dual β) _ _ f g hf hg

lemma convex_on.smul [ordered_smul ℝ β] {f : E → β} {c : ℝ} (hc : 0 ≤ c)
  (hf : convex_on s f) : convex_on s (λx, c • f x) :=
begin
  apply and.intro hf.1,
  intros x y hx hy a b ha hb hab,
  calc
    c • f (a • x + b • y) ≤ c • (a • f x + b • f y)
      : smul_le_smul_of_nonneg (hf.2 hx hy ha hb hab) hc
    ... = a • (c • f x) + b • (c • f y) : by simp only [smul_add, smul_comm c]
end

lemma concave_on.smul [ordered_smul ℝ β] {f : E → β} {c : ℝ} (hc : 0 ≤ c)
  (hf : concave_on s f) : concave_on s (λx, c • f x) :=
@convex_on.smul _ _ _ _ (order_dual β) _ _ _ f c hc hf

section linear_order
section monoid

variables {γ : Type*} [linear_ordered_add_comm_monoid γ] [module ℝ γ] [ordered_smul ℝ γ]
  {f g : E → γ}

/-- The pointwise maximum of convex functions is convex. -/
lemma convex_on.sup (hf : convex_on s f) (hg : convex_on s g) :
  convex_on s (f ⊔ g) :=
begin
   refine ⟨hf.left, λ x y hx hy a b ha hb hab, sup_le _ _⟩,
   { calc f (a • x + b • y) ≤ a • f x + b • f y : hf.right hx hy ha hb hab
      ...                   ≤ a • (f x ⊔ g x) + b • (f y ⊔ g y) : add_le_add
      (smul_le_smul_of_nonneg le_sup_left ha)
      (smul_le_smul_of_nonneg le_sup_left hb) },
   { calc g (a • x + b • y) ≤ a • g x + b • g y : hg.right hx hy ha hb hab
      ...                   ≤ a • (f x ⊔ g x) + b • (f y ⊔ g y) : add_le_add
      (smul_le_smul_of_nonneg le_sup_right ha)
      (smul_le_smul_of_nonneg le_sup_right hb) }
end

/-- The pointwise minimum of concave functions is concave. -/
lemma concave_on.inf (hf : concave_on s f) (hg : concave_on s g) :
  concave_on s (f ⊓ g) :=
@convex_on.sup _ _ _ _ (order_dual γ) _ _ _ _ _ hf hg

/-- A convex function on a segment is upper-bounded by the max of its endpoints. -/
lemma convex_on.le_on_segment' (hf : convex_on s f) {x y : E} {a b : ℝ}
  (hx : x ∈ s) (hy : y ∈ s) (ha : 0 ≤ a) (hb : 0 ≤ b) (hab : a + b = 1) :
  f (a • x + b • y) ≤ max (f x) (f y) :=
calc
  f (a • x + b • y) ≤ a • f x + b • f y : hf.2 hx hy ha hb hab
  ... ≤ a • max (f x) (f y) + b • max (f x) (f y) :
    add_le_add (smul_le_smul_of_nonneg (le_max_left _ _) ha)
      (smul_le_smul_of_nonneg (le_max_right _ _) hb)
  ... = max (f x) (f y) : by rw [←add_smul, hab, one_smul]

/-- A concave function on a segment is lower-bounded by the min of its endpoints. -/
lemma concave_on.le_on_segment' (hf : concave_on s f) {x y : E} {a b : ℝ}
  (hx : x ∈ s) (hy : y ∈ s) (ha : 0 ≤ a) (hb : 0 ≤ b) (hab : a + b = 1) :
  min (f x) (f y) ≤ f (a • x + b • y) :=
@convex_on.le_on_segment' _ _ _ _ (order_dual γ) _ _ _ f hf x y a b hx hy ha hb hab

/-- A convex function on a segment is upper-bounded by the max of its endpoints. -/
lemma convex_on.le_on_segment (hf : convex_on s f) {x y z : E}
  (hx : x ∈ s) (hy : y ∈ s) (hz : z ∈ [x -[ℝ] y]) :
  f z ≤ max (f x) (f y) :=
let ⟨a, b, ha, hb, hab, hz⟩ := hz in hz ▸ hf.le_on_segment' hx hy ha hb hab

/-- A concave function on a segment is lower-bounded by the min of its endpoints. -/
lemma concave_on.le_on_segment {f : E → γ} (hf : concave_on s f) {x y z : E}
  (hx : x ∈ s) (hy : y ∈ s) (hz : z ∈ [x -[ℝ] y]) :
    min (f x) (f y) ≤ f z :=
@convex_on.le_on_segment _ _ _ _ (order_dual γ) _ _ _ f hf x y z hx hy hz

end monoid

variables {γ : Type*} [linear_ordered_cancel_add_comm_monoid γ] [module ℝ γ] [ordered_smul ℝ γ]
  {f : E → γ}

-- could be shown without contradiction but yeah
lemma convex_on.le_left_of_right_le' (hf : convex_on s f) {x y : E} {a b : ℝ}
  (hx : x ∈ s) (hy : y ∈ s) (ha : 0 < a) (hb : 0 ≤ b) (hab : a + b = 1)
  (hxy : f y ≤ f (a • x + b • y)) :
  f (a • x + b • y) ≤ f x :=
begin
  apply le_of_not_lt (λ h, lt_irrefl (f (a • x + b • y)) _),
  calc
    f (a • x + b • y)
        ≤ a • f x + b • f y : hf.2 hx hy ha.le hb hab
    ... < a • f (a • x + b • y) + b • f (a • x + b • y)
        : add_lt_add_of_lt_of_le (smul_lt_smul_of_pos h ha) (smul_le_smul_of_nonneg hxy hb)
    ... = f (a • x + b • y) : by rw [←add_smul, hab, one_smul],
end

lemma concave_on.left_le_of_le_right' (hf : concave_on s f) {x y : E} {a b : ℝ}
  (hx : x ∈ s) (hy : y ∈ s) (ha : 0 < a) (hb : 0 ≤ b) (hab : a + b = 1)
  (hxy : f (a • x + b • y) ≤ f y) :
  f x ≤ f (a • x + b • y) :=
@convex_on.le_left_of_right_le' _ _ _ _ (order_dual γ) _ _ _ f hf x y a b hx hy ha hb hab hxy

lemma convex_on.le_right_of_left_le' (hf : convex_on s f) {x y : E} {a b : ℝ}
  (hx : x ∈ s) (hy : y ∈ s) (ha : 0 ≤ a) (hb : 0 < b) (hab : a + b = 1)
  (hxy : f x ≤ f (a • x + b • y)) :
  f (a • x + b • y) ≤ f y :=
begin
  rw add_comm at ⊢ hab hxy,
  exact hf.le_left_of_right_le' hy hx hb ha hab hxy,
end

lemma concave_on.le_right_of_left_le' (hf : concave_on s f) {x y : E} {a b : ℝ}
  (hx : x ∈ s) (hy : y ∈ s) (ha : 0 ≤ a) (hb : 0 < b) (hab : a + b = 1)
  (hxy : f (a • x + b • y) ≤ f x) :
  f y ≤ f (a • x + b • y) :=
@convex_on.le_right_of_left_le' _ _ _ _ (order_dual γ) _ _ _ f hf x y a b hx hy ha hb hab hxy

lemma convex_on.le_left_of_right_le (hf : convex_on s f) {x y z : E} (hx : x ∈ s)
  (hy : y ∈ s) (hz : z ∈ open_segment ℝ x y) (hyz : f y ≤ f z) :
  f z ≤ f x :=
begin
  obtain ⟨a, b, ha, hb, hab, rfl⟩ := hz,
  exact hf.le_left_of_right_le' hx hy ha hb.le hab hyz,
end

lemma concave_on.left_le_of_le_right (hf : concave_on s f) {x y z : E} (hx : x ∈ s)
  (hy : y ∈ s) (hz : z ∈ open_segment ℝ x y) (hyz : f z ≤ f y) :
  f x ≤ f z :=
@convex_on.le_left_of_right_le _ _ _ _ (order_dual γ) _ _ _ f hf x y z hx hy hz hyz

lemma convex_on.le_right_of_left_le (hf : convex_on s f) {x y z : E} (hx : x ∈ s)
  (hy : y ∈ s) (hz : z ∈ open_segment ℝ x y) (hxz : f x ≤ f z) :
  f z ≤ f y :=
begin
  obtain ⟨a, b, ha, hb, hab, rfl⟩ := hz,
  exact hf.le_right_of_left_le' hx hy ha.le hb hab hxz,
end

lemma concave_on.le_right_of_left_le (hf : concave_on s f) {x y z : E} (hx : x ∈ s)
  (hy : y ∈ s) (hz : z ∈ open_segment ℝ x y) (hxz : f z ≤ f x) :
  f y ≤ f z :=
@convex_on.le_right_of_left_le _ _ _ _ (order_dual γ) _ _ _ f hf x y z hx hy hz hxz

end linear_order

lemma convex_on.convex_le [ordered_smul ℝ β] {f : E → β} (hf : convex_on s f) (r : β) :
  convex {x ∈ s | f x ≤ r} :=
λ x y hx hy a b ha hb hab,
begin
  refine ⟨hf.1 hx.1 hy.1 ha hb hab, _⟩,
  calc
    f (a • x + b • y) ≤ a • (f x) + b • (f y) : hf.2 hx.1 hy.1 ha hb hab
                  ... ≤ a • r + b • r         : add_le_add (smul_le_smul_of_nonneg hx.2 ha)
                                                  (smul_le_smul_of_nonneg hy.2 hb)
                  ... ≤ r                     : by simp [←add_smul, hab]
end

lemma concave_on.concave_le [ordered_smul ℝ β] {f : E → β} (hf : concave_on s f) (r : β) :
  convex {x ∈ s | r ≤ f x} :=
@convex_on.convex_le _ _ _ _ (order_dual β) _ _ _ f hf r

lemma convex_on.convex_lt {γ : Type*} [ordered_cancel_add_comm_monoid γ]
  [module ℝ γ] [ordered_smul ℝ γ]
  {f : E → γ} (hf : convex_on s f) (r : γ) : convex {x ∈ s | f x < r} :=
begin
  intros a b as bs xa xb hxa hxb hxaxb,
  refine ⟨hf.1 as.1 bs.1 hxa hxb hxaxb, _⟩,
  by_cases H : xa = 0,
  { have H' : xb = 1 := by rwa [H, zero_add] at hxaxb,
    rw [H, H', zero_smul, one_smul, zero_add],
    exact bs.2 },
  { calc
      f (xa • a + xb • b) ≤ xa • (f a) + xb • (f b) : hf.2 as.1 bs.1 hxa hxb hxaxb
                      ... < xa • r + xb • (f b)     : (add_lt_add_iff_right (xb • (f b))).mpr
                                                        (smul_lt_smul_of_pos as.2
                                                          (lt_of_le_of_ne hxa (ne.symm H)))
                      ... ≤ xa • r + xb • r         : (add_le_add_iff_left (xa • r)).mpr
                                                        (smul_le_smul_of_nonneg bs.2.le hxb)
                      ... = r                       : by simp only [←add_smul, hxaxb, one_smul] }
end

lemma concave_on.convex_lt {γ : Type*} [ordered_cancel_add_comm_monoid γ]
  [module ℝ γ] [ordered_smul ℝ γ]
  {f : E → γ} (hf : concave_on s f) (r : γ) : convex {x ∈ s | r < f x} :=
@convex_on.convex_lt _ _ _ _ (order_dual γ) _ _ _ f hf r

lemma convex_on.convex_epigraph {γ : Type*} [ordered_add_comm_group γ]
  [module ℝ γ] [ordered_smul ℝ γ]
  {f : E → γ} (hf : convex_on s f) :
  convex {p : E × γ | p.1 ∈ s ∧ f p.1 ≤ p.2} :=
begin
  rintros ⟨x, r⟩ ⟨y, t⟩ ⟨hx, hr⟩ ⟨hy, ht⟩ a b ha hb hab,
  refine ⟨hf.1 hx hy ha hb hab, _⟩,
  calc f (a • x + b • y) ≤ a • f x + b • f y : hf.2 hx hy ha hb hab
  ... ≤ a • r + b • t : add_le_add (smul_le_smul_of_nonneg hr ha)
                            (smul_le_smul_of_nonneg ht hb)
end

lemma concave_on.convex_hypograph {γ : Type*} [ordered_add_comm_group γ]
  [module ℝ γ] [ordered_smul ℝ γ]
  {f : E → γ} (hf : concave_on s f) :
  convex {p : E × γ | p.1 ∈ s ∧ p.2 ≤ f p.1} :=
@convex_on.convex_epigraph _ _ _ _ (order_dual γ) _ _ _ f hf

lemma convex_on_iff_convex_epigraph {γ : Type*} [ordered_add_comm_group γ]
  [module ℝ γ] [ordered_smul ℝ γ]
  {f : E → γ} :
  convex_on s f ↔ convex {p : E × γ | p.1 ∈ s ∧ f p.1 ≤ p.2} :=
begin
  refine ⟨convex_on.convex_epigraph, λ h, ⟨_, _⟩⟩,
  { assume x y hx hy a b ha hb hab,
    exact (@h (x, f x) (y, f y) ⟨hx, le_refl _⟩ ⟨hy, le_refl _⟩ a b ha hb hab).1 },
  { assume x y hx hy a b ha hb hab,
    exact (@h (x, f x) (y, f y) ⟨hx, le_refl _⟩ ⟨hy, le_refl _⟩ a b ha hb hab).2 }
end

lemma concave_on_iff_convex_hypograph {γ : Type*} [ordered_add_comm_group γ]
  [module ℝ γ] [ordered_smul ℝ γ]
  {f : E → γ} :
  concave_on s f ↔ convex {p : E × γ | p.1 ∈ s ∧ p.2 ≤ f p.1} :=
@convex_on_iff_convex_epigraph _ _ _ _ (order_dual γ) _ _ _ f

/- A linear map is convex. -/
lemma linear_map.convex_on (f : E →ₗ[ℝ] β) {s : set E} (hs : convex s) : convex_on s f :=
⟨hs, λ _ _ _ _ _ _ _ _ _, by rw [f.map_add, f.map_smul, f.map_smul]⟩

/- A linear map is concave. -/
lemma linear_map.concave_on (f : E →ₗ[ℝ] β) {s : set E} (hs : convex s) : concave_on s f :=
⟨hs, λ _ _ _ _ _ _ _ _ _, by rw [f.map_add, f.map_smul, f.map_smul]⟩

/-- If a function is convex on `s`, it remains convex when precomposed by an affine map. -/
lemma convex_on.comp_affine_map {f : F → β} (g : E →ᵃ[ℝ] F) {s : set F}
  (hf : convex_on s f) : convex_on (g ⁻¹' s) (f ∘ g) :=
begin
  refine ⟨hf.1.affine_preimage  _,_⟩,
  intros x y xs ys a b ha hb hab,
  calc
    (f ∘ g) (a • x + b • y) = f (g (a • x + b • y))         : rfl
                       ...  = f (a • (g x) + b • (g y))     : by rw [convex.combo_affine_apply hab]
                       ...  ≤ a • f (g x) + b • f (g y)     : hf.2 xs ys ha hb hab
                       ...  = a • (f ∘ g) x + b • (f ∘ g) y : rfl
end

/-- If a function is concave on `s`, it remains concave when precomposed by an affine map. -/
lemma concave_on.comp_affine_map {f : F → β} (g : E →ᵃ[ℝ] F) {s : set F}
  (hf : concave_on s f) : concave_on (g ⁻¹' s) (f ∘ g) :=
@convex_on.comp_affine_map _ _ _ _ _ _ (order_dual β) _ _ f g s hf

/-- If `g` is convex on `s`, so is `(g ∘ f)` on `f ⁻¹' s` for a linear `f`. -/
lemma convex_on.comp_linear_map {g : F → β} {s : set F} (hg : convex_on s g) (f : E →ₗ[ℝ] F) :
  convex_on (f ⁻¹' s) (g ∘ f) :=
hg.comp_affine_map f.to_affine_map

/-- If `g` is concave on `s`, so is `(g ∘ f)` on `f ⁻¹' s` for a linear `f`. -/
lemma concave_on.comp_linear_map {g : F → β} {s : set F} (hg : concave_on s g) (f : E →ₗ[ℝ] F) :
  concave_on (f ⁻¹' s) (g ∘ f) :=
hg.comp_affine_map f.to_affine_map

/-- If a function is convex on `s`, it remains convex after a translation. -/
lemma convex_on.translate_right {f : E → β} {s : set E} {a : E} (hf : convex_on s f) :
  convex_on ((λ z, a + z) ⁻¹' s) (f ∘ (λ z, a + z)) :=
hf.comp_affine_map $ affine_map.const ℝ E a +ᵥ affine_map.id ℝ E

/-- If a function is concave on `s`, it remains concave after a translation. -/
lemma concave_on.translate_right {f : E → β} {s : set E} {a : E} (hf : concave_on s f) :
  concave_on ((λ z, a + z) ⁻¹' s) (f ∘ (λ z, a + z)) :=
hf.comp_affine_map $ affine_map.const ℝ E a +ᵥ affine_map.id ℝ E

/-- If a function is convex on `s`, it remains convex after a translation. -/
lemma convex_on.translate_left {f : E → β} {s : set E} {a : E} (hf : convex_on s f) :
  convex_on ((λ z, a + z) ⁻¹' s) (f ∘ (λ z, z + a)) :=
by simpa only [add_comm] using hf.translate_right

/-- If a function is concave on `s`, it remains concave after a translation. -/
lemma concave_on.translate_left {f : E → β} {s : set E} {a : E} (hf : concave_on s f) :
  concave_on ((λ z, a + z) ⁻¹' s) (f ∘ (λ z, z + a)) :=
by simpa only [add_comm] using hf.translate_right

end functions

/-! ### Center of mass -/

section center_mass

/-- Center of mass of a finite collection of points with prescribed weights.
Note that we require neither `0 ≤ w i` nor `∑ w = 1`. -/
noncomputable def finset.center_mass (t : finset ι) (w : ι → ℝ) (z : ι → E) : E :=
(∑ i in t, w i)⁻¹ • (∑ i in t, w i • z i)

variables (i j : ι) (c : ℝ) (t : finset ι) (w : ι → ℝ) (z : ι → E)

open finset

lemma finset.center_mass_empty : (∅ : finset ι).center_mass w z = 0 :=
by simp only [center_mass, sum_empty, smul_zero]

lemma finset.center_mass_pair (hne : i ≠ j) :
  ({i, j} : finset ι).center_mass w z = (w i / (w i + w j)) • z i + (w j / (w i + w j)) • z j :=
by simp only [center_mass, sum_pair hne, smul_add, (mul_smul _ _ _).symm, div_eq_inv_mul]

variable {w}

lemma finset.center_mass_insert (ha : i ∉ t) (hw : ∑ j in t, w j ≠ 0) :
  (insert i t).center_mass w z = (w i / (w i + ∑ j in t, w j)) • z i +
    ((∑ j in t, w j) / (w i + ∑ j in t, w j)) • t.center_mass w z :=
begin
  simp only [center_mass, sum_insert ha, smul_add, (mul_smul _ _ _).symm, ← div_eq_inv_mul],
  congr' 2,
  rw [div_mul_eq_mul_div, mul_inv_cancel hw, one_div]
end

lemma finset.center_mass_singleton (hw : w i ≠ 0) : ({i} : finset ι).center_mass w z = z i :=
by rw [center_mass, sum_singleton, sum_singleton, ← mul_smul, inv_mul_cancel hw, one_smul]

lemma finset.center_mass_eq_of_sum_1 (hw : ∑ i in t, w i = 1) :
  t.center_mass w z = ∑ i in t, w i • z i :=
by simp only [finset.center_mass, hw, inv_one, one_smul]

lemma finset.center_mass_smul : t.center_mass w (λ i, c • z i) = c • t.center_mass w z :=
by simp only [finset.center_mass, finset.smul_sum, (mul_smul _ _ _).symm, mul_comm c, mul_assoc]

/-- A convex combination of two centers of mass is a center of mass as well. This version
deals with two different index types. -/
lemma finset.center_mass_segment'
  (s : finset ι) (t : finset ι') (ws : ι → ℝ) (zs : ι → E) (wt : ι' → ℝ) (zt : ι' → E)
  (hws : ∑ i in s, ws i = 1) (hwt : ∑ i in t, wt i = 1) (a b : ℝ) (hab : a + b = 1) :
  a • s.center_mass ws zs + b • t.center_mass wt zt =
    (s.map function.embedding.inl ∪ t.map function.embedding.inr).center_mass
      (sum.elim (λ i, a * ws i) (λ j, b * wt j))
      (sum.elim zs zt) :=
begin
  rw [s.center_mass_eq_of_sum_1 _ hws, t.center_mass_eq_of_sum_1 _ hwt,
    smul_sum, smul_sum, ← finset.sum_sum_elim, finset.center_mass_eq_of_sum_1],
  { congr' with ⟨⟩; simp only [sum.elim_inl, sum.elim_inr, mul_smul] },
  { rw [sum_sum_elim, ← mul_sum, ← mul_sum, hws, hwt, mul_one, mul_one, hab] }
end

/-- A convex combination of two centers of mass is a center of mass as well. This version
works if two centers of mass share the set of original points. -/
lemma finset.center_mass_segment
  (s : finset ι) (w₁ w₂ : ι → ℝ) (z : ι → E)
  (hw₁ : ∑ i in s, w₁ i = 1) (hw₂ : ∑ i in s, w₂ i = 1) (a b : ℝ) (hab : a + b = 1) :
  a • s.center_mass w₁ z + b • s.center_mass w₂ z =
    s.center_mass (λ i, a * w₁ i + b * w₂ i) z :=
have hw : ∑ i in s, (a * w₁ i + b * w₂ i) = 1,
  by simp only [mul_sum.symm, sum_add_distrib, mul_one, *],
by simp only [finset.center_mass_eq_of_sum_1, smul_sum, sum_add_distrib, add_smul, mul_smul, *]

lemma finset.center_mass_ite_eq (hi : i ∈ t) :
  t.center_mass (λ j, if (i = j) then 1 else 0) z = z i :=
begin
  rw [finset.center_mass_eq_of_sum_1],
  transitivity ∑ j in t, if (i = j) then z i else 0,
  { congr' with i, split_ifs, exacts [h ▸ one_smul _ _, zero_smul _ _] },
  { rw [sum_ite_eq, if_pos hi] },
  { rw [sum_ite_eq, if_pos hi] }
end

variables {t w}

lemma finset.center_mass_subset {t' : finset ι} (ht : t ⊆ t')
  (h : ∀ i ∈ t', i ∉ t → w i = 0) :
  t.center_mass w z = t'.center_mass w z :=
begin
  rw [center_mass, sum_subset ht h, smul_sum, center_mass, smul_sum],
  apply sum_subset ht,
  assume i hit' hit,
  rw [h i hit' hit, zero_smul, smul_zero]
end

lemma finset.center_mass_filter_ne_zero :
  (t.filter (λ i, w i ≠ 0)).center_mass w z = t.center_mass w z :=
finset.center_mass_subset z (filter_subset _ _) $ λ i hit hit',
  by simpa only [hit, mem_filter, true_and, ne.def, not_not] using hit'

variable {z}

/-- The center of mass of a finite subset of a convex set belongs to the set
provided that all weights are non-negative, and the total weight is positive. -/
lemma convex.center_mass_mem (hs : convex s) :
  (∀ i ∈ t, 0 ≤ w i) → (0 < ∑ i in t, w i) → (∀ i ∈ t, z i ∈ s) → t.center_mass w z ∈ s :=
begin
  induction t using finset.induction with i t hi ht, { simp [lt_irrefl] },
  intros h₀ hpos hmem,
  have zi : z i ∈ s, from hmem _ (mem_insert_self _ _),
  have hs₀ : ∀ j ∈ t, 0 ≤ w j, from λ j hj, h₀ j $ mem_insert_of_mem hj,
  rw [sum_insert hi] at hpos,
  by_cases hsum_t : ∑ j in t, w j = 0,
  { have ws : ∀ j ∈ t, w j = 0, from (sum_eq_zero_iff_of_nonneg hs₀).1 hsum_t,
    have wz : ∑ j in t, w j • z j = 0, from sum_eq_zero (λ i hi, by simp [ws i hi]),
    simp only [center_mass, sum_insert hi, wz, hsum_t, add_zero],
    simp only [hsum_t, add_zero] at hpos,
    rw [← mul_smul, inv_mul_cancel (ne_of_gt hpos), one_smul],
    exact zi },
  { rw [finset.center_mass_insert _ _ _ hi hsum_t],
    refine convex_iff_div.1 hs zi (ht hs₀ _ _) _ (sum_nonneg hs₀) hpos,
    { exact lt_of_le_of_ne (sum_nonneg hs₀) (ne.symm hsum_t) },
    { intros j hj, exact hmem j (mem_insert_of_mem hj) },
    { exact h₀ _ (mem_insert_self _ _) } }
end

lemma convex.sum_mem (hs : convex s) (h₀ : ∀ i ∈ t, 0 ≤ w i) (h₁ : ∑ i in t, w i = 1)
  (hz : ∀ i ∈ t, z i ∈ s) :
  ∑ i in t, w i • z i ∈ s :=
by simpa only [h₁, center_mass, inv_one, one_smul] using
  hs.center_mass_mem h₀ (h₁.symm ▸ zero_lt_one) hz

lemma convex_iff_sum_mem :
  convex s ↔
    (∀ (t : finset E) (w : E → ℝ),
      (∀ i ∈ t, 0 ≤ w i) → ∑ i in t, w i = 1 → (∀ x ∈ t, x ∈ s) → ∑ x in t, w x • x ∈ s ) :=
begin
  refine ⟨λ hs t w hw₀ hw₁ hts, hs.sum_mem hw₀ hw₁ hts, _⟩,
  intros h x y hx hy a b ha hb hab,
  by_cases h_cases: x = y,
  { rw [h_cases, ←add_smul, hab, one_smul], exact hy },
  { convert h {x, y} (λ z, if z = y then b else a) _ _ _,
    { simp only [sum_pair h_cases, if_neg h_cases, if_pos rfl] },
    { simp_intros i hi,
      cases hi; subst i; simp [ha, hb, if_neg h_cases] },
    { simp only [sum_pair h_cases, if_neg h_cases, if_pos rfl, hab] },
    { simp_intros i hi,
      cases hi; subst i; simp [hx, hy, if_neg h_cases] } }
end

/-- Jensen's inequality, `finset.center_mass` version. -/
lemma convex_on.map_center_mass_le {f : E → ℝ} (hf : convex_on s f)
  (h₀ : ∀ i ∈ t, 0 ≤ w i) (hpos : 0 < ∑ i in t, w i)
  (hmem : ∀ i ∈ t, z i ∈ s) : f (t.center_mass w z) ≤ t.center_mass w (f ∘ z) :=
begin
  have hmem' : ∀ i ∈ t, (z i, (f ∘ z) i) ∈ {p : E × ℝ | p.1 ∈ s ∧ f p.1 ≤ p.2},
    from λ i hi, ⟨hmem i hi, le_refl _⟩,
  convert (hf.convex_epigraph.center_mass_mem h₀ hpos hmem').2;
    simp only [center_mass, function.comp, prod.smul_fst, prod.fst_sum, prod.smul_snd, prod.snd_sum]
end

/-- Jensen's inequality, `finset.sum` version. -/
lemma convex_on.map_sum_le {f : E → ℝ} (hf : convex_on s f)
  (h₀ : ∀ i ∈ t, 0 ≤ w i) (h₁ : ∑ i in t, w i = 1)
  (hmem : ∀ i ∈ t, z i ∈ s) : f (∑ i in t, w i • z i) ≤ ∑ i in t, w i * (f (z i)) :=
by simpa only [center_mass, h₁, inv_one, one_smul]
  using hf.map_center_mass_le h₀ (h₁.symm ▸ zero_lt_one) hmem

/-- If a function `f` is convex on `s` takes value `y` at the center of mass of some points
`z i ∈ s`, then for some `i` we have `y ≤ f (z i)`. -/
lemma convex_on.exists_ge_of_center_mass {f : E → ℝ} (h : convex_on s f)
  (hw₀ : ∀ i ∈ t, 0 ≤ w i) (hws : 0 < ∑ i in t, w i) (hz : ∀ i ∈ t, z i ∈ s) :
  ∃ i ∈ t, f (t.center_mass w z) ≤ f (z i) :=
begin
  set y := t.center_mass w z,
  have : f y ≤ t.center_mass w (f ∘ z) := h.map_center_mass_le hw₀ hws hz,
  rw ← sum_filter_ne_zero at hws,
  rw [← finset.center_mass_filter_ne_zero (f ∘ z), center_mass, smul_eq_mul,
    ← div_eq_inv_mul, le_div_iff hws, mul_sum] at this,
  replace : ∃ i ∈ t.filter (λ i, w i ≠ 0), f y * w i ≤ w i • (f ∘ z) i :=
    exists_le_of_sum_le (nonempty_of_sum_ne_zero (ne_of_gt hws)) this,
  rcases this with ⟨i, hi, H⟩,
  rw [mem_filter] at hi,
  use [i, hi.1],
  simp only [smul_eq_mul, mul_comm (w i)] at H,
  refine (mul_le_mul_right _).1 H,
  exact lt_of_le_of_ne (hw₀ i hi.1) hi.2.symm
end

end center_mass

/-! ### Convex hull -/

section convex_hull

variable {t : set E}

/-- The convex hull of a set `s` is the minimal convex set that includes `s`. -/
def convex_hull : closure_operator (set E) :=
closure_operator.mk₃
  (λ s, ⋂ (t : set E) (hst : s ⊆ t) (ht : convex t), t)
  convex
  (λ s, set.subset_Inter (λ t, set.subset_Inter $ λ hst, set.subset_Inter $ λ ht, hst))
  (λ s, convex_Inter $ λ t, convex_Inter $ λ ht, convex_Inter id)
  (λ s t hst ht, set.Inter_subset_of_subset t $ set.Inter_subset_of_subset hst $
  set.Inter_subset _ ht)

variable (s)

lemma subset_convex_hull : s ⊆ convex_hull s :=
convex_hull.le_closure s

lemma convex_convex_hull : convex (convex_hull s) :=
closure_operator.closure_mem_mk₃ s

variable {s}

lemma convex_hull_min (hst : s ⊆ t) (ht : convex t) : convex_hull s ⊆ t :=
closure_operator.closure_le_mk₃_iff (show s ≤ t, from hst) ht

lemma convex_hull_mono (hst : s ⊆ t) : convex_hull s ⊆ convex_hull t :=
convex_hull.monotone hst

lemma convex.convex_hull_eq {s : set E} (hs : convex s) : convex_hull s = s :=
closure_operator.mem_mk₃_closed hs

@[simp]
lemma convex_hull_empty :
  convex_hull (∅ : set E) = ∅ :=
convex_empty.convex_hull_eq

@[simp]
lemma convex_hull_empty_iff :
  convex_hull s = ∅ ↔ s = ∅ :=
begin
  split,
  { intro h,
    rw [←set.subset_empty_iff, ←h],
    exact subset_convex_hull _ },
  { rintro rfl,
    exact convex_hull_empty }
end

@[simp] lemma convex_hull_nonempty_iff :
  (convex_hull s).nonempty ↔ s.nonempty :=
begin
  rw [←ne_empty_iff_nonempty, ←ne_empty_iff_nonempty, ne.def, ne.def],
  exact not_congr convex_hull_empty_iff,
end

@[simp]
lemma convex_hull_singleton {x : E} : convex_hull ({x} : set E) = {x} :=
(convex_singleton x).convex_hull_eq

lemma convex.convex_remove_iff_not_mem_convex_hull_remove {s : set E} (hs : convex s) (x : E) :
  convex (s \ {x}) ↔ x ∉ convex_hull (s \ {x}) :=
begin
  split,
  { rintro hsx hx,
    rw hsx.convex_hull_eq at hx,
    exact hx.2 (mem_singleton _) },
  rintro hx,
  suffices h : s \ {x} = convex_hull (s \ {x}), { convert convex_convex_hull _ },
  exact subset.antisymm (subset_convex_hull _) (λ y hy, ⟨convex_hull_min (diff_subset _ _) hs hy,
    by { rintro (rfl : y = x), exact hx hy }⟩),
end

lemma affine_map.image_convex_hull (f : E →ᵃ[ℝ] F) :
  f '' (convex_hull s) = convex_hull (f '' s) :=
begin
  apply set.subset.antisymm,
  { rw set.image_subset_iff,
    refine convex_hull_min _ ((convex_convex_hull (⇑f '' s)).affine_preimage f),
    rw ← set.image_subset_iff,
    exact subset_convex_hull (f '' s), },
  { refine convex_hull_min _ ((convex_convex_hull s).affine_image f),
    apply set.image_subset,
    exact subset_convex_hull s, },
end

lemma linear_map.image_convex_hull (f : E →ₗ[ℝ] F) :
  f '' (convex_hull s) = convex_hull (f '' s) :=
f.to_affine_map.image_convex_hull

lemma is_linear_map.image_convex_hull {f : E → F} (hf : is_linear_map ℝ f) :
  f '' (convex_hull s) = convex_hull (f '' s) :=
(hf.mk' f).image_convex_hull

lemma finset.center_mass_mem_convex_hull (t : finset ι) {w : ι → ℝ} (hw₀ : ∀ i ∈ t, 0 ≤ w i)
  (hws : 0 < ∑ i in t, w i) {z : ι → E} (hz : ∀ i ∈ t, z i ∈ s) :
  t.center_mass w z ∈ convex_hull s :=
(convex_convex_hull s).center_mass_mem hw₀ hws (λ i hi, subset_convex_hull s $ hz i hi)

-- TODO : Do we need other versions of the next lemma?

/-- Convex hull of `s` is equal to the set of all centers of masses of `finset`s `t`, `z '' t ⊆ s`.
This version allows finsets in any type in any universe. -/
lemma convex_hull_eq (s : set E) :
  convex_hull s = {x : E | ∃ (ι : Type u') (t : finset ι) (w : ι → ℝ) (z : ι → E)
    (hw₀ : ∀ i ∈ t, 0 ≤ w i) (hw₁ : ∑ i in t, w i = 1) (hz : ∀ i ∈ t, z i ∈ s),
    t.center_mass w z = x} :=
begin
  refine subset.antisymm (convex_hull_min _ _) _,
  { intros x hx,
    use [punit, {punit.star}, λ _, 1, λ _, x, λ _ _, zero_le_one,
      finset.sum_singleton, λ _ _, hx],
    simp only [finset.center_mass, finset.sum_singleton, inv_one, one_smul] },
  { rintros x y ⟨ι, sx, wx, zx, hwx₀, hwx₁, hzx, rfl⟩ ⟨ι', sy, wy, zy, hwy₀, hwy₁, hzy, rfl⟩
      a b ha hb hab,
    rw [finset.center_mass_segment' _ _ _ _ _ _ hwx₁ hwy₁ _ _ hab],
    refine ⟨_, _, _, _, _, _, _, rfl⟩,
    { rintros i hi,
      rw [finset.mem_union, finset.mem_map, finset.mem_map] at hi,
      rcases hi with ⟨j, hj, rfl⟩|⟨j, hj, rfl⟩;
        simp only [sum.elim_inl, sum.elim_inr];
        apply_rules [mul_nonneg, hwx₀, hwy₀] },
    { simp [finset.sum_sum_elim, finset.mul_sum.symm, *] },
    { intros i hi,
      rw [finset.mem_union, finset.mem_map, finset.mem_map] at hi,
      rcases hi with ⟨j, hj, rfl⟩|⟨j, hj, rfl⟩; apply_rules [hzx, hzy] } },
  { rintros _ ⟨ι, t, w, z, hw₀, hw₁, hz, rfl⟩,
    exact t.center_mass_mem_convex_hull hw₀ (hw₁.symm ▸ zero_lt_one) hz }
end

/-- Maximum principle for convex functions. If a function `f` is convex on the convex hull of `s`,
then `f` can't have a maximum on `convex_hull s` outside of `s`. -/
lemma convex_on.exists_ge_of_mem_convex_hull {f : E → ℝ} (hf : convex_on (convex_hull s) f)
  {x} (hx : x ∈ convex_hull s) : ∃ y ∈ s, f x ≤ f y :=
begin
  rw convex_hull_eq at hx,
  rcases hx with ⟨α, t, w, z, hw₀, hw₁, hz, rfl⟩,
  rcases hf.exists_ge_of_center_mass hw₀ (hw₁.symm ▸ zero_lt_one)
    (λ i hi, subset_convex_hull s (hz i hi)) with ⟨i, hit, Hi⟩,
  exact ⟨z i, hz i hit, Hi⟩
end

lemma finset.convex_hull_eq (s : finset E) :
  convex_hull ↑s = {x : E | ∃ (w : E → ℝ) (hw₀ : ∀ y ∈ s, 0 ≤ w y) (hw₁ : ∑ y in s, w y = 1),
    s.center_mass w id = x} :=
begin
  refine subset.antisymm (convex_hull_min _ _) _,
  { intros x hx,
    rw [finset.mem_coe] at hx,
    refine ⟨_, _, _, finset.center_mass_ite_eq _ _ _ hx⟩,
    { intros, split_ifs, exacts [zero_le_one, le_refl 0] },
    { rw [finset.sum_ite_eq, if_pos hx] } },
  { rintros x y ⟨wx, hwx₀, hwx₁, rfl⟩ ⟨wy, hwy₀, hwy₁, rfl⟩
      a b ha hb hab,
    rw [finset.center_mass_segment _ _ _ _ hwx₁ hwy₁ _ _ hab],
    refine ⟨_, _, _, rfl⟩,
    { rintros i hi,
      apply_rules [add_nonneg, mul_nonneg, hwx₀, hwy₀], },
    { simp only [finset.sum_add_distrib, finset.mul_sum.symm, mul_one, *] } },
  { rintros _ ⟨w, hw₀, hw₁, rfl⟩,
    exact s.center_mass_mem_convex_hull (λ x hx, hw₀ _ hx)
      (hw₁.symm ▸ zero_lt_one) (λ x hx, hx) }
end

lemma set.finite.convex_hull_eq {s : set E} (hs : finite s) :
  convex_hull s = {x : E | ∃ (w : E → ℝ) (hw₀ : ∀ y ∈ s, 0 ≤ w y)
    (hw₁ : ∑ y in hs.to_finset, w y = 1), hs.to_finset.center_mass w id = x} :=
by simpa only [set.finite.coe_to_finset, set.finite.mem_to_finset, exists_prop]
  using hs.to_finset.convex_hull_eq

lemma convex_hull_eq_union_convex_hull_finite_subsets (s : set E) :
  convex_hull s = ⋃ (t : finset E) (w : ↑t ⊆ s), convex_hull ↑t :=
begin
  refine subset.antisymm _ _,
  { rw convex_hull_eq,
    rintros x ⟨ι, t, w, z, hw₀, hw₁, hz, rfl⟩,
    simp only [mem_Union],
    refine ⟨t.image z, _, _⟩,
    { rw [finset.coe_image, image_subset_iff],
      exact hz },
    { apply t.center_mass_mem_convex_hull hw₀,
      { simp only [hw₁, zero_lt_one] },
      { exact λ i hi, finset.mem_coe.2 (finset.mem_image_of_mem _ hi) } } },
   { exact Union_subset (λ i, Union_subset convex_hull_mono), },
end

lemma is_linear_map.convex_hull_image {f : E → F} (hf : is_linear_map ℝ f) (s : set E) :
  convex_hull (f '' s) = f '' convex_hull s :=
set.subset.antisymm (convex_hull_min (image_subset _ (subset_convex_hull s)) $
  (convex_convex_hull s).is_linear_image hf)
  (image_subset_iff.2 $ convex_hull_min
    (image_subset_iff.1 $ subset_convex_hull _)
    ((convex_convex_hull _).is_linear_preimage hf))

lemma linear_map.convex_hull_image (f : E →ₗ[ℝ] F) (s : set E) :
  convex_hull (f '' s) = f '' convex_hull s :=
f.is_linear.convex_hull_image s

end convex_hull

/-! ### Simplex -/

section simplex

variables (ι) [fintype ι] {f : ι → ℝ}

/-- The standard simplex in the space of functions `ι → ℝ` is the set
of vectors with non-negative coordinates with total sum `1`. -/
def std_simplex (ι : Type*) [fintype ι] : set (ι → ℝ) :=
{f | (∀ x, 0 ≤ f x) ∧ ∑ x, f x = 1}

lemma std_simplex_eq_inter :
  std_simplex ι = (⋂ x, {f | 0 ≤ f x}) ∩ {f | ∑ x, f x = 1} :=
by { ext f, simp only [std_simplex, set.mem_inter_eq, set.mem_Inter, set.mem_set_of_eq] }

lemma convex_std_simplex : convex (std_simplex ι) :=
begin
  refine λ f g hf hg a b ha hb hab, ⟨λ x, _, _⟩,
  { apply_rules [add_nonneg, mul_nonneg, hf.1, hg.1] },
  { erw [finset.sum_add_distrib, ← finset.smul_sum, ← finset.smul_sum, hf.2, hg.2,
      smul_eq_mul, smul_eq_mul, mul_one, mul_one],
    exact hab }
end

variable {ι}

lemma ite_eq_mem_std_simplex (i : ι) : (λ j, ite (i = j) (1:ℝ) 0) ∈ std_simplex ι :=
⟨λ j, by simp only; split_ifs; norm_num, by rw [finset.sum_ite_eq, if_pos (finset.mem_univ _)]⟩

/-- `std_simplex ι` is the convex hull of the canonical basis in `ι → ℝ`. -/
lemma convex_hull_basis_eq_std_simplex :
  convex_hull (range $ λ(i j:ι), if i = j then (1:ℝ) else 0) = std_simplex ι :=
begin
  refine subset.antisymm (convex_hull_min _ (convex_std_simplex ι)) _,
  { rintros _ ⟨i, rfl⟩,
    exact ite_eq_mem_std_simplex i },
  { rintros w ⟨hw₀, hw₁⟩,
    rw [pi_eq_sum_univ w, ← finset.univ.center_mass_eq_of_sum_1 _ hw₁],
    exact finset.univ.center_mass_mem_convex_hull (λ i hi, hw₀ i)
      (hw₁.symm ▸ zero_lt_one) (λ i hi, mem_range_self i) }
end

variable {ι}

/-- The convex hull of a finite set is the image of the standard simplex in `s → ℝ`
under the linear map sending each function `w` to `∑ x in s, w x • x`.

Since we have no sums over finite sets, we use sum over `@finset.univ _ hs.fintype`.
The map is defined in terms of operations on `(s → ℝ) →ₗ[ℝ] ℝ` so that later we will not need
to prove that this map is linear. -/
lemma set.finite.convex_hull_eq_image {s : set E} (hs : finite s) :
  convex_hull s = by haveI := hs.fintype; exact
    (⇑(∑ x : s, (@linear_map.proj ℝ s _ (λ i, ℝ) _ _ x).smul_right x.1)) '' (std_simplex s) :=
begin
  rw [← convex_hull_basis_eq_std_simplex, ← linear_map.convex_hull_image, ← set.range_comp, (∘)],
  apply congr_arg,
  convert subtype.range_coe.symm,
  ext x,
  simp [linear_map.sum_apply, ite_smul, finset.filter_eq]
end

/-- All values of a function `f ∈ std_simplex ι` belong to `[0, 1]`. -/
lemma mem_Icc_of_mem_std_simplex (hf : f ∈ std_simplex ι) (x) :
  f x ∈ Icc (0 : ℝ) 1 :=
⟨hf.1 x, hf.2 ▸ finset.single_le_sum (λ y hy, hf.1 y) (finset.mem_univ x)⟩

end simplex<|MERGE_RESOLUTION|>--- conflicted
+++ resolved
@@ -739,93 +739,6 @@
 
 lemma convex_halfspace_im_lge (r : ℝ) : convex {c : ℂ | r ≤ c.im} :=
 convex_halfspace_ge (is_linear_map.mk complex.add_im complex.smul_im) _
-
-<<<<<<< HEAD
-/-! ### Convex combinations in intervals -/
-
-lemma convex.combo_self (a : α) {x y : α} (h : x + y = 1) : a = x * a + y * a :=
-calc
-  a   = 1 * a         : by rw [one_mul]
-  ... = (x + y) * a   : by rw [h]
-  ... = x * a + y * a : by rw [add_mul]
-
-/--
-If `x` is in an `Ioo`, it can be expressed as a convex combination of the endpoints.
--/
-lemma convex.mem_Ioo {a b x : α} (h : a < b) :
-  x ∈ Ioo a b ↔ ∃ (x_a x_b : α), 0 < x_a ∧ 0 < x_b ∧ x_a + x_b = 1 ∧ x_a * a + x_b * b = x :=
-begin
-  split,
-  { rintros ⟨h_ax, h_bx⟩,
-    by_cases hab : ¬a < b,
-    { exfalso; exact hab h },
-    { refine ⟨(b-x) / (b-a), (x-a) / (b-a), _⟩,
-      refine ⟨div_pos (by linarith) (by linarith), div_pos (by linarith) (by linarith), _, _⟩;
-        field_simp [show b - a ≠ 0, by linarith]; ring } },
-  { rw [mem_Ioo],
-    rintros ⟨xa, xb, ⟨hxa, hxb, hxaxb, h₂⟩⟩,
-    rw [←h₂],
-    exact ⟨by nlinarith [convex.combo_self a hxaxb], by nlinarith [convex.combo_self b hxaxb]⟩ }
-end
-
-/-- If `x` is in an `Ioc`, it can be expressed as a convex combination of the endpoints. -/
-lemma convex.mem_Ioc {a b x : α} (h : a < b) :
-  x ∈ Ioc a b ↔ ∃ (x_a x_b : α), 0 ≤ x_a ∧ 0 < x_b ∧ x_a + x_b = 1 ∧ x_a * a + x_b * b = x :=
-begin
-  split,
-  { rintros ⟨h_ax, h_bx⟩,
-    by_cases h_x : x = b,
-    { exact ⟨0, 1, by linarith, by linarith, by ring, by {rw [h_x], ring}⟩ },
-    { rcases (convex.mem_Ioo h).mp ⟨h_ax, lt_of_le_of_ne h_bx h_x⟩ with ⟨x_a, x_b, Ioo_case⟩,
-      exact ⟨x_a, x_b, by linarith, Ioo_case.2⟩ } },
-  { rw [mem_Ioc],
-    rintros ⟨xa, xb, ⟨hxa, hxb, hxaxb, h₂⟩⟩,
-    rw [←h₂],
-    exact ⟨by nlinarith [convex.combo_self a hxaxb], by nlinarith [convex.combo_self b hxaxb]⟩ }
-end
-
-/-- If `x` is in an `Ico`, it can be expressed as a convex combination of the endpoints. -/
-lemma convex.mem_Ico {a b x : α} (h : a < b) :
-  x ∈ Ico a b ↔ ∃ (x_a x_b : α), 0 < x_a ∧ 0 ≤ x_b ∧ x_a + x_b = 1 ∧ x_a * a + x_b * b = x :=
-begin
-  split,
-  { rintros ⟨h_ax, h_bx⟩,
-    by_cases h_x : x = a,
-    { exact ⟨1, 0, by linarith, by linarith, by ring, by {rw [h_x], ring}⟩ },
-    { rcases (convex.mem_Ioo h).mp ⟨lt_of_le_of_ne h_ax (ne.symm h_x), h_bx⟩
-              with ⟨x_a, x_b, Ioo_case⟩,
-      exact ⟨x_a, x_b, Ioo_case.1, by linarith, (Ioo_case.2).2⟩ } },
-  { rw [mem_Ico],
-    rintros ⟨xa, xb, ⟨hxa, hxb, hxaxb, h₂⟩⟩,
-    rw [←h₂],
-    exact ⟨by nlinarith [convex.combo_self a hxaxb], by nlinarith [convex.combo_self b hxaxb]⟩ }
-end
-
-/-- If `x` is in an `Icc`, it can be expressed as a convex combination of the endpoints. -/
-lemma convex.mem_Icc {a b x : α} (h : a ≤ b) :
-  x ∈ Icc a b ↔ ∃ (x_a x_b : α), 0 ≤ x_a ∧ 0 ≤ x_b ∧ x_a + x_b = 1 ∧ x_a * a + x_b * b = x :=
-begin
-  split,
-  { intro x_in_I,
-    rw [Icc, mem_set_of_eq] at x_in_I,
-    rcases x_in_I with ⟨h_ax, h_bx⟩,
-    by_cases hab' : a = b,
-    { exact ⟨0, 1, le_refl 0, by linarith, by ring, by linarith⟩ },
-    change a ≠ b at hab',
-    replace h : a < b, exact lt_of_le_of_ne h hab',
-    by_cases h_x : x = a,
-    { exact ⟨1, 0, by linarith, by linarith, by ring, by {rw [h_x], ring}⟩ },
-    { rcases (convex.mem_Ioc h).mp ⟨lt_of_le_of_ne h_ax (ne.symm h_x), h_bx⟩
-              with ⟨x_a, x_b, Ioo_case⟩,
-      exact ⟨x_a, x_b, Ioo_case.1, by linarith, (Ioo_case.2).2⟩ } },
-  { rw [mem_Icc],
-    rintros ⟨xa, xb, ⟨hxa, hxb, hxaxb, h₂⟩⟩,
-    rw [←h₂],
-    exact ⟨by nlinarith [convex.combo_self a hxaxb], by nlinarith [convex.combo_self b hxaxb]⟩ }
-end
-
-=======
->>>>>>> 7500529f
 
 section submodule
 open submodule
