--- conflicted
+++ resolved
@@ -1031,47 +1031,22 @@
 end ordered_ring
 end convex_hull
 
-<<<<<<< HEAD
-
-variables {ι ι' : Type*} [ordered_semiring 𝕜] [add_comm_group E] [module 𝕜 E] {s : set E}
-
-=======
->>>>>>> 41414a3a
 /-! ### Simplex -/
 
 section simplex
 
-<<<<<<< HEAD
-variables (ι) [fintype ι] {f : ι → 𝕜}
-
-/-- The standard simplex in the space of finitely supported functions `ι →₀ 𝕜` is the set
-of vectors with non-negative coordinates with total sum `1`. This is the free object in the category
-of convex spaces.-/
+variables (ι : Type*) [ordered_semiring 𝕜] [fintype ι]
+
+/-- The standard simplex in the space of functions `ι → 𝕜` is the set of vectors with non-negative
+coordinates with total sum `1`. This is the free object in the category of convex spaces. -/
 def std_simplex : set (ι → 𝕜) :=
-=======
-variables (ι : Type*) [fintype ι]
-
-/-- The standard simplex in the space of functions `ι → ℝ` is the set
-of vectors with non-negative coordinates with total sum `1`. -/
-def std_simplex (ι : Type*) [fintype ι] (R : Type*) [ordered_semiring R] :
-  set (ι → R) :=
->>>>>>> 41414a3a
 {f | (∀ x, 0 ≤ f x) ∧ ∑ x, f x = 1}
 
-variables (R : Type*) [ordered_semiring R] {f : ι → R}
-
 lemma std_simplex_eq_inter :
-<<<<<<< HEAD
   std_simplex 𝕜 ι = (⋂ x, {f | 0 ≤ f x}) ∩ {f | ∑ x, f x = 1} :=
 by { ext f, simp only [std_simplex, set.mem_inter_eq, set.mem_Inter, set.mem_set_of_eq] }
 
 lemma convex_std_simplex : convex 𝕜 (std_simplex 𝕜 ι) :=
-=======
-  std_simplex ι R = (⋂ x, {f | 0 ≤ f x}) ∩ {f | ∑ x, f x = 1} :=
-by { ext f, simp only [std_simplex, set.mem_inter_eq, set.mem_Inter, set.mem_set_of_eq] }
-
-lemma convex_std_simplex : convex R (std_simplex ι R) :=
->>>>>>> 41414a3a
 begin
   refine λ f g hf hg a b ha hb hab, ⟨λ x, _, _⟩,
   { apply_rules [add_nonneg, mul_nonneg, hf.1, hg.1] },
@@ -1082,11 +1057,7 @@
 
 variable {ι}
 
-<<<<<<< HEAD
 lemma ite_eq_mem_std_simplex (i : ι) : (λ j, ite (i = j) (1:𝕜) 0) ∈ std_simplex 𝕜 ι :=
-=======
-lemma ite_eq_mem_std_simplex (i : ι) : (λ j, ite (i = j) (1:R) 0) ∈ std_simplex ι R :=
->>>>>>> 41414a3a
 ⟨λ j, by simp only; split_ifs; norm_num, by rw [finset.sum_ite_eq, if_pos (finset.mem_univ _)]⟩
 
 end simplex