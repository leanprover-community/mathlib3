--- conflicted
+++ resolved
@@ -570,16 +570,10 @@
 lemma convex_Inter {ι : Sort*} {s : ι → set E} (h : ∀ i, convex 𝕜 (s i)) : convex 𝕜 (⋂ i, s i) :=
 (sInter_range s) ▸ convex_sInter $ forall_range_iff.2 h
 
-<<<<<<< HEAD
-lemma convex_bInter {ι : Sort*} {f : ι → set E} {s : set ι} (h : ∀ i ∈ s, convex 𝕜 (f i)) :
-  convex 𝕜 (⋂ i ∈ s, f i) :=
-(sInter_image f s) ▸ convex_sInter $ forall_image_iff.2 h
-=======
 lemma convex_Inter₂ {ι : Sort*} {κ : ι → Sort*} {s : Π i, κ i → set E}
   (h : ∀ i j, convex 𝕜 (s i j)) :
   convex 𝕜 (⋂ i j, s i j) :=
 convex_Inter $ λ i, convex_Inter $ h i
->>>>>>> e72814f4
 
 lemma convex.prod {s : set E} {t : set F} (hs : convex 𝕜 s) (ht : convex 𝕜 t) :
   convex 𝕜 (s ×ˢ t) :=
