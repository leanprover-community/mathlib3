--- conflicted
+++ resolved
@@ -5,15 +5,10 @@
 -/
 import analysis.convex.basic
 import data.real.nnreal
-<<<<<<< HEAD
 import data.set.pointwise.basic
 import topology.metric_space.metrizable
 import topology.subset_properties
 import topology.metric_space.hausdorff_distance
-=======
-import topology.algebra.module.basic
-import topology.instances.real
->>>>>>> 651f93df
 
 /-!
 # convex bodies
@@ -37,12 +32,9 @@
 open_locale pointwise
 open_locale nnreal
 
-<<<<<<< HEAD
-=======
 variables (V : Type*) [topological_space V] [add_comm_group V] [has_continuous_add V]
   [module ℝ V] [has_continuous_smul ℝ V]
 
->>>>>>> 651f93df
 /--
 Let `V` be a real topological vector space. A subset of `V` is a convex body if and only if
 it is convex, compact, and nonempty.
