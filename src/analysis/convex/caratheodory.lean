--- conflicted
+++ resolved
@@ -156,15 +156,9 @@
 end
 
 /-- A more explicit version of `convex_hull_eq_union`. -/
-<<<<<<< HEAD
 theorem eq_pos_convex_span_of_mem_convex_hull {x : E} (hx : x ∈ convex_hull 𝕜 s) :
-  ∃ (ι : Sort (u+1)) [fintype ι], by exactI ∃ (z : ι → E) (w : ι → 𝕜)
+  ∃ (ι : Sort (u+1)) (_ : fintype ι), by exactI ∃ (z : ι → E) (w : ι → 𝕜)
     (hss : set.range z ⊆ s) (hai : affine_independent 𝕜 z)
-=======
-theorem eq_pos_convex_span_of_mem_convex_hull {x : E} (hx : x ∈ convex_hull s) :
-  ∃ (ι : Sort (u+1)) (_ : fintype ι), by exactI ∃ (z : ι → E) (w : ι → ℝ)
-    (hss : set.range z ⊆ s) (hai : affine_independent ℝ z)
->>>>>>> 71df310f
     (hw : ∀ i, 0 < w i), ∑ i, w i = 1 ∧ ∑ i, w i • z i = x :=
 begin
   rw convex_hull_eq_union at hx,
