--- conflicted
+++ resolved
@@ -238,21 +238,6 @@
     exact t.center_mass_mem_convex_hull hw₀ (hw₁.symm ▸ zero_lt_one) hz }
 end
 
-<<<<<<< HEAD
-/-- Maximum principle for convex functions. If a function `f` is convex on the convex hull of `s`,
-then `f` can't have a maximum on `convex_hull ℝ s` outside of `s`. -/
-lemma convex_on.exists_ge_of_mem_convex_hull {f : E → ℝ} (hf : convex_on (convex_hull ℝ s) f)
-  {x} (hx : x ∈ convex_hull ℝ s) : ∃ y ∈ s, f x ≤ f y :=
-begin
-  rw convex_hull_eq at hx,
-  rcases hx with ⟨α, t, w, z, hw₀, hw₁, hz, rfl⟩,
-  rcases hf.exists_ge_of_center_mass hw₀ (hw₁.symm ▸ zero_lt_one)
-    (λ i hi, subset_convex_hull ℝ s (hz i hi)) with ⟨i, hit, Hi⟩,
-  exact ⟨z i, hz i hit, Hi⟩
-end
-
-=======
->>>>>>> dfd4bf5d
 lemma finset.convex_hull_eq (s : finset E) :
   convex_hull ℝ ↑s = {x : E | ∃ (w : E → ℝ) (hw₀ : ∀ y ∈ s, 0 ≤ w y) (hw₁ : ∑ y in s, w y = 1),
     s.center_mass w id = x} :=
