/-
Copyright (c) 2022 Apurva Nakade All rights reserved.
Released under Apache 2.0 license as described in the file LICENSE.
Authors: Apurva Nakade
-/
import analysis.convex.cone.dual
<<<<<<< HEAD
import analysis.inner_product_space.adjoint
=======
>>>>>>> 74f1d619

/-!
# Proper cones

We define a proper cone as a nonempty, closed, convex cone. Proper cones are used in defining conic
programs which generalize linear programs. A linear program is a conic program for the positive
cone. We then prove Farkas' lemma for conic programs following the proof in the reference below.
Farkas' lemma is equivalent to strong duality. So, once have the definitions of conic programs and
linear programs, the results from this file can be used to prove duality theorems.

## TODO

The next steps are:
<<<<<<< HEAD
=======
- Prove the cone version of Farkas' lemma (2.3.4 in the reference).
- Add comap, adjoint
>>>>>>> 74f1d619
- Add convex_cone_class that extends set_like and replace the below instance
- Define the positive cone as a proper cone.
- Define primal and dual cone programs and prove weak duality.
- Prove regular and strong duality for cone programs using Farkas' lemma (see reference).
- Define linear programs and prove LP duality as a special case of cone duality.
- Find a better reference (textbook instead of lecture notes).
- Show submodules are (proper) cones.

## References

- [B. Gartner and J. Matousek, Cone Programming][gartnerMatousek]

-/

open continuous_linear_map filter set

namespace convex_cone

variables {𝕜 : Type*} [ordered_semiring 𝕜]
variables {E : Type*} [add_comm_monoid E] [topological_space E] [has_continuous_add E]
  [has_smul 𝕜 E] [has_continuous_const_smul 𝕜 E]

/-- The closure of a convex cone inside a topological space as a convex cone. This
construction is mainly used for defining maps between proper cones. -/
protected def closure (K : convex_cone 𝕜 E) : convex_cone 𝕜 E :=
{ carrier := closure ↑K,
  smul_mem' :=
    λ c hc _ h₁, map_mem_closure (continuous_id'.const_smul c) h₁ (λ _ h₂, K.smul_mem hc h₂),
  add_mem' := λ _ h₁ _ h₂, map_mem_closure₂ continuous_add h₁ h₂ K.add_mem }

@[simp, norm_cast] lemma coe_closure (K : convex_cone 𝕜 E) : (K.closure : set E) = closure K := rfl

@[simp] protected lemma mem_closure {K : convex_cone 𝕜 E} {a : E} :
  a ∈ K.closure ↔ a ∈ closure (K : set E) := iff.rfl

@[simp] lemma closure_eq {K L : convex_cone 𝕜 E} : K.closure = L ↔ closure (K : set E) = L :=
set_like.ext'_iff

end convex_cone

/-- A proper cone is a convex cone `K` that is nonempty and closed. Proper cones have the nice
property that the dual of the dual of a proper cone is itself. This makes them useful for defining
cone programs and proving duality theorems. -/
structure proper_cone (𝕜 : Type*) (E : Type*)
  [ordered_semiring 𝕜] [add_comm_monoid E] [topological_space E] [has_smul 𝕜 E]
  extends convex_cone 𝕜 E :=
(nonempty'  : (carrier : set E).nonempty)
(is_closed' : is_closed (carrier : set E))

namespace proper_cone

section has_smul

variables {𝕜 : Type*} [ordered_semiring 𝕜]
variables {E : Type*} [add_comm_monoid E] [topological_space E] [has_smul 𝕜 E]

instance : has_coe (proper_cone 𝕜 E) (convex_cone 𝕜 E) := ⟨λ K, K.1⟩

@[simp] lemma to_convex_cone_eq_coe (K : proper_cone 𝕜 E) : K.to_convex_cone = K := rfl

lemma ext' : function.injective (coe : proper_cone 𝕜 E → convex_cone 𝕜 E) :=
λ S T h, by cases S; cases T; congr'

-- TODO: add convex_cone_class that extends set_like and replace the below instance
instance : set_like (proper_cone 𝕜 E) E :=
{ coe := λ K, K.carrier,
  coe_injective' := λ _ _ h, proper_cone.ext' (set_like.coe_injective h) }

@[ext] lemma ext {S T : proper_cone 𝕜 E} (h : ∀ x, x ∈ S ↔ x ∈ T) : S = T := set_like.ext h

@[simp] lemma mem_coe {x : E} {K : proper_cone 𝕜 E} : x ∈ (K : convex_cone 𝕜 E) ↔ x ∈ K := iff.rfl

protected lemma nonempty (K : proper_cone 𝕜 E) : (K : set E).nonempty := K.nonempty'

protected lemma is_closed (K : proper_cone 𝕜 E) : is_closed (K : set E) := K.is_closed'

end has_smul

section module

variables {𝕜 : Type*} [ordered_semiring 𝕜]
variables {E : Type*} [add_comm_monoid E] [topological_space E] [t1_space E] [module 𝕜 E]

instance : has_zero (proper_cone 𝕜 E) :=
⟨ { to_convex_cone := 0,
    nonempty' := ⟨0, rfl⟩,
    is_closed' := is_closed_singleton } ⟩

instance : inhabited (proper_cone 𝕜 E) := ⟨0⟩

@[simp] lemma mem_zero (x : E) : x ∈ (0 : proper_cone 𝕜 E) ↔ x = 0 := iff.rfl
@[simp, norm_cast] lemma coe_zero : ↑(0 : proper_cone 𝕜 E) = (0 : convex_cone 𝕜 E) := rfl

lemma pointed_zero : (0 : proper_cone 𝕜 E).pointed := by simp [convex_cone.pointed_zero]

end module

section inner_product_space
<<<<<<< HEAD

variables {E : Type*} [normed_add_comm_group E] [inner_product_space ℝ E]
variables {F : Type*} [normed_add_comm_group F] [inner_product_space ℝ F]
variables {G : Type*} [normed_add_comm_group G] [inner_product_space ℝ G]

protected lemma pointed (K : proper_cone ℝ E) : (K : convex_cone ℝ E).pointed :=
(K : convex_cone ℝ E).pointed_of_nonempty_of_is_closed K.nonempty K.is_closed

/-- The closure of image of a proper cone under a continuous `ℝ`-linear map is a proper cone. We
use continuous maps here so that the comap of f is also a map between proper cones. -/
noncomputable def map (f : E →L[ℝ] F) (K : proper_cone ℝ E) : proper_cone ℝ F :=
{ to_convex_cone := convex_cone.closure (convex_cone.map (f : E →ₗ[ℝ] F) ↑K),
  nonempty' := ⟨ 0, subset_closure $ set_like.mem_coe.2 $ convex_cone.mem_map.2
    ⟨0, K.pointed, map_zero _⟩ ⟩,
  is_closed' := is_closed_closure }

@[simp, norm_cast] lemma coe_map (f : E →L[ℝ] F) (K : proper_cone ℝ E) :
  ↑(K.map f) = (convex_cone.map (f : E →ₗ[ℝ] F) ↑K).closure := rfl

@[simp] lemma mem_map {f : E →L[ℝ] F} {K : proper_cone ℝ E} {y : F} :
  y ∈ K.map f ↔ y ∈ (convex_cone.map (f : E →ₗ[ℝ] F) ↑K).closure := iff.rfl

@[simp] lemma map_id (K : proper_cone ℝ E) : K.map (continuous_linear_map.id ℝ E) = K :=
proper_cone.ext' $ by simpa using is_closed.closure_eq K.is_closed

/-- The inner dual cone of a proper cone is a proper cone. -/
def dual (K : proper_cone ℝ E): (proper_cone ℝ E) :=
{ to_convex_cone := (K : set E).inner_dual_cone,
  nonempty' := ⟨0, pointed_inner_dual_cone _⟩,
  is_closed' := is_closed_inner_dual_cone _ }

@[simp, norm_cast]
lemma coe_dual (K : proper_cone ℝ E) : ↑(dual K) = (K : set E).inner_dual_cone := rfl

@[simp] lemma mem_dual {K : proper_cone ℝ E} {y : E} :
  y ∈ dual K ↔ ∀ ⦃x⦄, x ∈ K → 0 ≤ ⟪x, y⟫_ℝ :=
by {rw [← mem_coe, coe_dual, mem_inner_dual_cone _ _], refl}

/-- The preimage of a convex cone under a continuous `ℝ`-linear map is a convex cone. -/
noncomputable def comap (f : E →L[ℝ] F) (S : proper_cone ℝ F) : proper_cone ℝ E :=
{ to_convex_cone := convex_cone.comap (f : E →ₗ[ℝ] F) S,
  nonempty' := ⟨ 0,
  begin
    simp only [convex_cone.comap, mem_preimage, map_zero, set_like.mem_coe, mem_coe],
    apply proper_cone.pointed,
  end ⟩,
  is_closed' :=
  begin
    simp only [convex_cone.comap, continuous_linear_map.coe_coe],
    apply is_closed.preimage f.2 S.is_closed,
  end }

@[simp] lemma coe_comap (f : E →L[ℝ] F) (S : proper_cone ℝ F) : (S.comap f : set E) = f ⁻¹' S :=
rfl

@[simp] lemma comap_id (S : convex_cone ℝ E) : S.comap linear_map.id = S :=
set_like.coe_injective preimage_id

lemma comap_comap (g : F →L[ℝ] G) (f : E →L[ℝ] F) (S : proper_cone ℝ G) :
  (S.comap g).comap f = S.comap (g.comp f) :=
set_like.coe_injective $ preimage_comp.symm

@[simp] lemma mem_comap {f : E →L[ℝ] F} {S : proper_cone ℝ F} {x : E} : x ∈ S.comap f ↔ f x ∈ S :=
iff.rfl

end inner_product_space

section complete_space

variables {E : Type*} [normed_add_comm_group E] [inner_product_space ℝ E] [complete_space E]
variables {F : Type*} [normed_add_comm_group F] [inner_product_space ℝ F] [complete_space F]

/-- The dual of the dual of a proper cone is itself. -/
@[simp] theorem dual_dual (K : proper_cone ℝ E) : K.dual.dual = K := proper_cone.ext' $
  (K : convex_cone ℝ E).inner_dual_cone_of_inner_dual_cone_eq_self K.nonempty K.is_closed

/-- This is a relative version of
`convex_cone.hyperplane_separation_of_nonempty_of_is_closed_of_nmem`. This reduces to the previous
theorem when `f` is the identity map. This is a geometric interpretation of the Farkas' lemma
(2.3.4 in the reference) stated using proper cones. -/
theorem hyperplane_separation (K : proper_cone ℝ E) {f : E →L[ℝ] F} {b : F} :
  b ∈ K.map f ↔ ∀ y : F, (adjoint f y) ∈ K.dual → 0 ≤ ⟪y, b⟫_ℝ := iff.intro
begin
  -- suppose `b ∈ K.map f`
  simp only [proper_cone.mem_map, proper_cone.mem_dual, adjoint_inner_right,
    convex_cone.mem_closure, mem_closure_iff_seq_limit],

  -- there is a sequence `seq : ℕ → F` in the image of `f` that converges to `b`
  rintros ⟨seq, hmem, htends⟩ y hinner,

  suffices h : ∀ n, 0 ≤ ⟪y, seq n⟫_ℝ, from ge_of_tendsto' (continuous.seq_continuous
    (continuous.inner (@continuous_const _ _ _ _ y) continuous_id) htends) h,

  intro n,
  obtain ⟨_, h, hseq⟩ := hmem n,
  simpa only [← hseq, real_inner_comm] using (hinner h),
end
begin
  -- proof by contradiction
  -- suppose `b ∉ K.map f`
  intro h,
  contrapose! h,

  -- as `b ∉ K.map f`, there is a hyperplane `y` separating `b` from `K.map f`
  obtain ⟨y, hxy, hyb⟩ := convex_cone.hyperplane_separation_of_nonempty_of_is_closed_of_nmem _
    (K.map f).nonempty (K.map f).is_closed h,

  -- the rest of the proof is a straightforward algebraic manipulation
  refine ⟨y, _, hyb⟩,
  simp_rw [proper_cone.mem_dual, adjoint_inner_right],
  intros x hxK,
  apply hxy (f x),
  rw [to_convex_cone_eq_coe, proper_cone.coe_map],
  apply subset_closure,
  rw [set_like.mem_coe, convex_cone.mem_map],
  use ⟨x, hxK, rfl⟩,
end

theorem hyperplane_separation_of_nmem (K : proper_cone ℝ E) {f : E →L[ℝ] F} {b : F}
  (disj : b ∉ K.map f) : ∃ y : F, (adjoint f y) ∈ K.dual ∧ ⟪y, b⟫_ℝ < 0 :=
by { contrapose! disj, rwa K.hyperplane_separation }

end complete_space

=======

variables {E : Type*} [normed_add_comm_group E] [inner_product_space ℝ E]
variables {F : Type*} [normed_add_comm_group F] [inner_product_space ℝ F]

protected lemma pointed (K : proper_cone ℝ E) : (K : convex_cone ℝ E).pointed :=
(K : convex_cone ℝ E).pointed_of_nonempty_of_is_closed K.nonempty K.is_closed

/-- The closure of image of a proper cone under a continuous `ℝ`-linear map is a proper cone. We
use continuous maps here so that the adjoint of f is also a map between proper cones. -/
noncomputable def map (f : E →L[ℝ] F) (K : proper_cone ℝ E) : proper_cone ℝ F :=
{ to_convex_cone := convex_cone.closure (convex_cone.map (f : E →ₗ[ℝ] F) ↑K),
  nonempty' := ⟨ 0, subset_closure $ set_like.mem_coe.2 $ convex_cone.mem_map.2
    ⟨0, K.pointed, map_zero _⟩ ⟩,
  is_closed' := is_closed_closure }

@[simp, norm_cast] lemma coe_map (f : E →L[ℝ] F) (K : proper_cone ℝ E) :
  ↑(K.map f) = (convex_cone.map (f : E →ₗ[ℝ] F) ↑K).closure := rfl

@[simp] lemma mem_map {f : E →L[ℝ] F} {K : proper_cone ℝ E} {y : F} :
  y ∈ K.map f ↔ y ∈ (convex_cone.map (f : E →ₗ[ℝ] F) ↑K).closure := iff.rfl

@[simp] lemma map_id (K : proper_cone ℝ E) : K.map (continuous_linear_map.id ℝ E) = K :=
proper_cone.ext' $ by simpa using is_closed.closure_eq K.is_closed

/-- The inner dual cone of a proper cone is a proper cone. -/
def dual (K : proper_cone ℝ E): (proper_cone ℝ E) :=
{ to_convex_cone := (K : set E).inner_dual_cone,
  nonempty' := ⟨0, pointed_inner_dual_cone _⟩,
  is_closed' := is_closed_inner_dual_cone _ }

@[simp, norm_cast]
lemma coe_dual (K : proper_cone ℝ E) : ↑(dual K) = (K : set E).inner_dual_cone := rfl

@[simp] lemma mem_dual {K : proper_cone ℝ E} {y : E} :
  y ∈ dual K ↔ ∀ ⦃x⦄, x ∈ K → 0 ≤ ⟪x, y⟫_ℝ :=
by {rw [← mem_coe, coe_dual, mem_inner_dual_cone _ _], refl}

-- TODO: add comap, adjoint

end inner_product_space

section complete_space

variables {E : Type*} [normed_add_comm_group E] [inner_product_space ℝ E] [complete_space E]

/-- The dual of the dual of a proper cone is itself. -/
@[simp] theorem dual_dual (K : proper_cone ℝ E) : K.dual.dual = K := proper_cone.ext' $
  (K : convex_cone ℝ E).inner_dual_cone_of_inner_dual_cone_eq_self K.nonempty K.is_closed

end complete_space

>>>>>>> 74f1d619
end proper_cone<|MERGE_RESOLUTION|>--- conflicted
+++ resolved
@@ -4,10 +4,6 @@
 Authors: Apurva Nakade
 -/
 import analysis.convex.cone.dual
-<<<<<<< HEAD
-import analysis.inner_product_space.adjoint
-=======
->>>>>>> 74f1d619
 
 /-!
 # Proper cones
@@ -21,11 +17,6 @@
 ## TODO
 
 The next steps are:
-<<<<<<< HEAD
-=======
-- Prove the cone version of Farkas' lemma (2.3.4 in the reference).
-- Add comap, adjoint
->>>>>>> 74f1d619
 - Add convex_cone_class that extends set_like and replace the below instance
 - Define the positive cone as a proper cone.
 - Define primal and dual cone programs and prove weak duality.
@@ -124,7 +115,6 @@
 end module
 
 section inner_product_space
-<<<<<<< HEAD
 
 variables {E : Type*} [normed_add_comm_group E] [inner_product_space ℝ E]
 variables {F : Type*} [normed_add_comm_group F] [inner_product_space ℝ F]
@@ -249,57 +239,4 @@
 
 end complete_space
 
-=======
-
-variables {E : Type*} [normed_add_comm_group E] [inner_product_space ℝ E]
-variables {F : Type*} [normed_add_comm_group F] [inner_product_space ℝ F]
-
-protected lemma pointed (K : proper_cone ℝ E) : (K : convex_cone ℝ E).pointed :=
-(K : convex_cone ℝ E).pointed_of_nonempty_of_is_closed K.nonempty K.is_closed
-
-/-- The closure of image of a proper cone under a continuous `ℝ`-linear map is a proper cone. We
-use continuous maps here so that the adjoint of f is also a map between proper cones. -/
-noncomputable def map (f : E →L[ℝ] F) (K : proper_cone ℝ E) : proper_cone ℝ F :=
-{ to_convex_cone := convex_cone.closure (convex_cone.map (f : E →ₗ[ℝ] F) ↑K),
-  nonempty' := ⟨ 0, subset_closure $ set_like.mem_coe.2 $ convex_cone.mem_map.2
-    ⟨0, K.pointed, map_zero _⟩ ⟩,
-  is_closed' := is_closed_closure }
-
-@[simp, norm_cast] lemma coe_map (f : E →L[ℝ] F) (K : proper_cone ℝ E) :
-  ↑(K.map f) = (convex_cone.map (f : E →ₗ[ℝ] F) ↑K).closure := rfl
-
-@[simp] lemma mem_map {f : E →L[ℝ] F} {K : proper_cone ℝ E} {y : F} :
-  y ∈ K.map f ↔ y ∈ (convex_cone.map (f : E →ₗ[ℝ] F) ↑K).closure := iff.rfl
-
-@[simp] lemma map_id (K : proper_cone ℝ E) : K.map (continuous_linear_map.id ℝ E) = K :=
-proper_cone.ext' $ by simpa using is_closed.closure_eq K.is_closed
-
-/-- The inner dual cone of a proper cone is a proper cone. -/
-def dual (K : proper_cone ℝ E): (proper_cone ℝ E) :=
-{ to_convex_cone := (K : set E).inner_dual_cone,
-  nonempty' := ⟨0, pointed_inner_dual_cone _⟩,
-  is_closed' := is_closed_inner_dual_cone _ }
-
-@[simp, norm_cast]
-lemma coe_dual (K : proper_cone ℝ E) : ↑(dual K) = (K : set E).inner_dual_cone := rfl
-
-@[simp] lemma mem_dual {K : proper_cone ℝ E} {y : E} :
-  y ∈ dual K ↔ ∀ ⦃x⦄, x ∈ K → 0 ≤ ⟪x, y⟫_ℝ :=
-by {rw [← mem_coe, coe_dual, mem_inner_dual_cone _ _], refl}
-
--- TODO: add comap, adjoint
-
-end inner_product_space
-
-section complete_space
-
-variables {E : Type*} [normed_add_comm_group E] [inner_product_space ℝ E] [complete_space E]
-
-/-- The dual of the dual of a proper cone is itself. -/
-@[simp] theorem dual_dual (K : proper_cone ℝ E) : K.dual.dual = K := proper_cone.ext' $
-  (K : convex_cone ℝ E).inner_dual_cone_of_inner_dual_cone_eq_self K.nonempty K.is_closed
-
-end complete_space
-
->>>>>>> 74f1d619
 end proper_cone