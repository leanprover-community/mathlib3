--- conflicted
+++ resolved
@@ -13,13 +13,8 @@
 This file defines exposed sets and exposed points for sets in a real vector space.
 
 An exposed subset of `A` is a subset of `A` that is the set of all maximal points of a functional
-<<<<<<< HEAD
-(a continuous linear map `E → ℝ`) over `A`. By convention, `∅` is an exposed subset of all sets.
+(a continuous linear map `E → 𝕜`) over `A`. By convention, `∅` is an exposed subset of all sets.
 This allows for better functoriality of the definition (the intersection of two exposed subsets is
-=======
-(a continuous linear map `E → 𝕜`) over `A`. By convention, `∅` is an exposed subset of all sets.
-This allows for better functioriality of the definition (the intersection of two exposed subsets is
->>>>>>> 938eeeb4
 exposed, faces of a polytope form a bounded lattice).
 This is an analytic notion of "being on the side of". It is stronger than being extreme (see
 `is_exposed.is_extreme`), but weaker (for exposed points) than being a vertex.
