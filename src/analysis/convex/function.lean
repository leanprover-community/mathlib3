/-
Copyright (c) 2019 Alexander Bentkamp. All rights reserved.
Released under Apache 2.0 license as described in the file LICENSE.
Authors: Alexander Bentkamp, François Dupuis
-/
import algebra.module.ordered
import analysis.convex.basic
import tactic.field_simp
import tactic.linarith
import tactic.ring

/-!
# Convex and concave functions

This file defines convex and concave functions in vector spaces and proves the finite Jensen
inequality. The integral version can be found in `analysis.convex.integral`.

A function `f : E → β` is `convex_on` a set `s` if `s` is itself a convex set, and for any two
points `x y ∈ s`, the segment joining `(x, f x)` to `(y, f y)` is above the graph of `f`.
Equivalently, `convex_on 𝕜 f s` means that the epigraph `{p : E × β | p.1 ∈ s ∧ f p.1 ≤ p.2}` is
a convex set.

## Main declarations

* `convex_on 𝕜 s f`: The function `f` is convex on `s` with scalars `𝕜`.
* `concave_on 𝕜 s f`: The function `f` is concave on `s` with scalars `𝕜`.
* `strict_convex_on 𝕜 s f`: The function `f` is strictly convex on `s` with scalars `𝕜`.
* `strict_concave_on 𝕜 s f`: The function `f` is strictly concave on `s` with scalars `𝕜`.
-/

open finset linear_map set
open_locale big_operators classical convex pointwise

variables {𝕜 E F β ι : Type*}

section ordered_semiring
variables [ordered_semiring 𝕜]

section add_comm_monoid
variables [add_comm_monoid E] [add_comm_monoid F]

section ordered_add_comm_monoid
variables [ordered_add_comm_monoid β]

section has_scalar
variables (𝕜) [has_scalar 𝕜 E] [has_scalar 𝕜 β] (s : set E) (f : E → β)

/-- Convexity of functions -/
def convex_on : Prop :=
convex 𝕜 s ∧
  ∀ ⦃x y : E⦄, x ∈ s → y ∈ s → ∀ ⦃a b : 𝕜⦄, 0 ≤ a → 0 ≤ b → a + b = 1 →
    f (a • x + b • y) ≤ a • f x + b • f y

/-- Concavity of functions -/
def concave_on : Prop :=
convex 𝕜 s ∧
  ∀ ⦃x y : E⦄, x ∈ s → y ∈ s → ∀ ⦃a b : 𝕜⦄, 0 ≤ a → 0 ≤ b → a + b = 1 →
    a • f x + b • f y ≤ f (a • x + b • y)

/-- Strict convexity of functions -/
def strict_convex_on : Prop :=
convex 𝕜 s ∧
  ∀ ⦃x y : E⦄, x ∈ s → y ∈ s → x ≠ y → ∀ ⦃a b : 𝕜⦄, 0 < a → 0 < b → a + b = 1 →
    f (a • x + b • y) < a • f x + b • f y

/-- Strict concavity of functions -/
def strict_concave_on : Prop :=
convex 𝕜 s ∧
  ∀ ⦃x y : E⦄, x ∈ s → y ∈ s → x ≠ y → ∀ ⦃a b : 𝕜⦄, 0 < a → 0 < b → a + b = 1 →
    a • f x + b • f y < f (a • x + b • y)

variables {𝕜 s f}

lemma convex_on_id {s : set 𝕜} (hs : convex 𝕜 s) : convex_on 𝕜 s id := ⟨hs, by { intros, refl }⟩

lemma concave_on_id {s : set 𝕜} (hs : convex 𝕜 s) : concave_on 𝕜 s id := ⟨hs, by { intros, refl }⟩

lemma convex_on.subset {t : set E} (hf : convex_on 𝕜 t f) (hst : s ⊆ t) (hs : convex 𝕜 s) :
  convex_on 𝕜 s f :=
<<<<<<< HEAD
⟨hs, λ x y hx hy, hf.2 (hst hx) (hst hy)⟩

lemma concave_on.subset {t : set E} (hf : concave_on 𝕜 t f) (hst : s ⊆ t) (hs : convex 𝕜 s) :
  concave_on 𝕜 s f :=
⟨hs, λ x y hx hy, hf.2 (hst hx) (hst hy)⟩

lemma strict_convex_on.subset {t : set E} (hf : strict_convex_on 𝕜 t f) (hst : s ⊆ t)
  (hs : convex 𝕜 s) :
  strict_convex_on 𝕜 s f :=
⟨hs, λ x y hx hy, hf.2 (hst hx) (hst hy)⟩

lemma strict_concave_on.subset {t : set E} (hf : strict_concave_on 𝕜 t f) (hst : s ⊆ t)
  (hs : convex 𝕜 s) :
  strict_concave_on 𝕜 s f :=
=======
⟨hs, λ x y hx hy, hf.2 (hst hx) (hst hy)⟩

lemma concave_on.subset {t : set E} (hf : concave_on 𝕜 t f) (hst : s ⊆ t) (hs : convex 𝕜 s) :
  concave_on 𝕜 s f :=
>>>>>>> 5f803fae
⟨hs, λ x y hx hy, hf.2 (hst hx) (hst hy)⟩

end has_scalar

section distrib_mul_action
variables [has_scalar 𝕜 E] [distrib_mul_action 𝕜 β] {s : set E} {f g : E → β}

lemma convex_on.add (hf : convex_on 𝕜 s f) (hg : convex_on 𝕜 s g) :
  convex_on 𝕜 s (λ x, f x + g x) :=
⟨hf.1, λ x y hx hy a b ha hb hab,
  calc
    f (a • x + b • y) + g (a • x + b • y) ≤ (a • f x + b • f y) + (a • g x + b • g y)
      : add_le_add (hf.2 hx hy ha hb hab) (hg.2 hx hy ha hb hab)
<<<<<<< HEAD
    ... = a • (f x + g x) + b • (f y + g y) : by rw [smul_add,smul_add, add_add_add_comm]⟩
=======
    ... = a • (f x + g x) + b • (f y + g y) : by rw [smul_add, smul_add, add_add_add_comm]⟩
>>>>>>> 5f803fae

lemma concave_on.add (hf : concave_on 𝕜 s f) (hg : concave_on 𝕜 s g) :
  concave_on 𝕜 s (λ x, f x + g x) :=
@convex_on.add _ _ (order_dual β) _ _ _ _ _ _ f g hf hg

end distrib_mul_action

section module
variables [has_scalar 𝕜 E] [module 𝕜 β] {s : set E} {f : E → β}

lemma convex_on_const (c : β) (hs : convex 𝕜 s) : convex_on 𝕜 s (λ x:E, c) :=
⟨hs, λ x y _ _ a b _ _ hab, (convex.combo_self hab c).ge⟩

lemma concave_on_const (c : β) (hs : convex 𝕜 s) : concave_on 𝕜 s (λ x:E, c) :=
@convex_on_const _ _ (order_dual β) _ _ _ _ _ _ c hs

end module

section ordered_smul
variables [has_scalar 𝕜 E] [module 𝕜 β] [ordered_smul 𝕜 β] {s : set E} {f : E → β}

lemma convex_on.convex_le (hf : convex_on 𝕜 s f) (r : β) :
  convex 𝕜 {x ∈ s | f x ≤ r} :=
λ x y hx hy a b ha hb hab, ⟨hf.1 hx.1 hy.1 ha hb hab,
  calc
    f (a • x + b • y) ≤ a • f x + b • f y : hf.2 hx.1 hy.1 ha hb hab
                  ... ≤ a • r + b • r     : add_le_add (smul_le_smul_of_nonneg hx.2 ha)
                                              (smul_le_smul_of_nonneg hy.2 hb)
                  ... = r                 : convex.combo_self hab r⟩

lemma concave_on.convex_ge (hf : concave_on 𝕜 s f) (r : β) :
  convex 𝕜 {x ∈ s | r ≤ f x} :=
@convex_on.convex_le 𝕜 E (order_dual β) _ _ _ _ _ _ _ f hf r

lemma convex_on.convex_epigraph (hf : convex_on 𝕜 s f) :
  convex 𝕜 {p : E × β | p.1 ∈ s ∧ f p.1 ≤ p.2} :=
begin
  rintro ⟨x, r⟩ ⟨y, t⟩ ⟨hx, hr⟩ ⟨hy, ht⟩ a b ha hb hab,
  refine ⟨hf.1 hx hy ha hb hab, _⟩,
  calc f (a • x + b • y) ≤ a • f x + b • f y : hf.2 hx hy ha hb hab
  ... ≤ a • r + b • t : add_le_add (smul_le_smul_of_nonneg hr ha)
                            (smul_le_smul_of_nonneg ht hb)
end

lemma concave_on.convex_hypograph (hf : concave_on 𝕜 s f) :
  convex 𝕜 {p : E × β | p.1 ∈ s ∧ p.2 ≤ f p.1} :=
@convex_on.convex_epigraph 𝕜 E (order_dual β) _ _ _ _ _ _ _ f hf

lemma convex_on_iff_convex_epigraph :
  convex_on 𝕜 s f ↔ convex 𝕜 {p : E × β | p.1 ∈ s ∧ f p.1 ≤ p.2} :=
⟨convex_on.convex_epigraph, λ h,
  ⟨λ x y hx hy a b ha hb hab, (@h (x, f x) (y, f y) ⟨hx, le_rfl⟩ ⟨hy, le_rfl⟩ a b ha hb hab).1,
  λ x y hx hy a b ha hb hab, (@h (x, f x) (y, f y) ⟨hx, le_rfl⟩ ⟨hy, le_rfl⟩ a b ha hb hab).2⟩⟩

lemma concave_on_iff_convex_hypograph :
  concave_on 𝕜 s f ↔ convex 𝕜 {p : E × β | p.1 ∈ s ∧ p.2 ≤ f p.1} :=
@convex_on_iff_convex_epigraph 𝕜 E (order_dual β) _ _ _ _ _ _ _ f

end ordered_smul

section module
variables [module 𝕜 E] [has_scalar 𝕜 β] {s : set E} {f : E → β} {c : E}

/-- If a function is convex on `s`, it remains convex after a translation. -/
lemma convex_on.translate_right (hf : convex_on 𝕜 s f) :
  convex_on 𝕜 ((λ z, c + z) ⁻¹' s) (f ∘ (λ z, c + z)) :=
⟨hf.1.translate_preimage_right _, λ x y hx hy a b ha hb hab,
  calc
    f (c + (a • x + b • y)) = f (a • (c + x) + b • (c + y))
        : by rw [smul_add, smul_add, add_add_add_comm, convex.combo_self hab]
    ... ≤ a • f (c + x) + b • f (c + y) : hf.2 hx hy ha hb hab⟩

/-- If a function is concave on `s`, it remains concave after a translation. -/
lemma concave_on.translate_right (hf : concave_on 𝕜 s f) :
  concave_on 𝕜 ((λ z, c + z) ⁻¹' s) (f ∘ (λ z, c + z)) :=
@convex_on.translate_right 𝕜 E (order_dual β) _ _ _ _ _ _ _ _ hf

/-- If a function is convex on `s`, it remains convex after a translation. -/
lemma convex_on.translate_left (hf : convex_on 𝕜 s f) :
  convex_on 𝕜 ((λ z, c + z) ⁻¹' s) (f ∘ (λ z, z + c)) :=
by simpa only [add_comm] using hf.translate_right

/-- If a function is concave on `s`, it remains concave after a translation. -/
lemma concave_on.translate_left (hf : concave_on 𝕜 s f) :
  concave_on 𝕜 ((λ z, c + z) ⁻¹' s) (f ∘ (λ z, z + c)) :=
by simpa only [add_comm] using hf.translate_right

end module

section module
variables [module 𝕜 E] [module 𝕜 β]

<<<<<<< HEAD
=======
lemma convex_on_iff_forall_pos {s : set E} {f : E → β} :
  convex_on 𝕜 s f ↔ convex 𝕜 s ∧
    ∀ ⦃x y : E⦄, x ∈ s → y ∈ s → ∀ ⦃a b : 𝕜⦄, 0 < a → 0 < b → a + b = 1
    → f (a • x + b • y) ≤ a • f x + b • f y :=
begin
  refine and_congr_right' ⟨λ h x y hx hy a b ha hb hab, h hx hy ha.le hb.le hab,
    λ h x y hx hy a b ha hb hab, _⟩,
  obtain rfl | ha' := ha.eq_or_lt,
  { rw [zero_add] at hab, subst b, simp_rw [zero_smul, zero_add, one_smul] },
  obtain rfl | hb' := hb.eq_or_lt,
  { rw [add_zero] at hab, subst a, simp_rw [zero_smul, add_zero, one_smul] },
  exact h hx hy ha' hb' hab,
end

lemma concave_on_iff_forall_pos {s : set E} {f : E → β} :
  concave_on 𝕜 s f ↔ convex 𝕜 s ∧
    ∀ ⦃x y : E⦄, x ∈ s → y ∈ s → ∀ ⦃a b : 𝕜⦄, 0 < a → 0 < b → a + b = 1
    → a • f x + b • f y ≤ f (a • x + b • y) :=
@convex_on_iff_forall_pos 𝕜 E (order_dual β) _ _ _ _ _ _ _

lemma convex_on_iff_forall_pos_ne {s : set E} {f : E → β} :
  convex_on 𝕜 s f ↔ convex 𝕜 s ∧
    ∀ ⦃x y : E⦄, x ∈ s → y ∈ s → x ≠ y → ∀ ⦃a b : 𝕜⦄, 0 < a → 0 < b → a + b = 1
    → f (a • x + b • y) ≤ a • f x + b • f y :=
begin
  rw convex_on_iff_forall_pos,
  refine and_congr_right' ⟨λ h x y hx hy _ a b ha hb hab, h hx hy ha hb hab,
    λ h x y hx hy a b ha hb hab, _⟩,
  obtain rfl | hxy := eq_or_ne x y,
  { rw [convex.combo_self hab, convex.combo_self hab] },
  exact h hx hy hxy ha hb hab,
end

lemma concave_on_iff_forall_pos_ne {s : set E} {f : E → β} :
  concave_on 𝕜 s f ↔ convex 𝕜 s ∧
    ∀ ⦃x y : E⦄, x ∈ s → y ∈ s → x ≠ y → ∀ ⦃a b : 𝕜⦄, 0 < a → 0 < b → a + b = 1
    → a • f x + b • f y ≤ f (a • x + b • y) :=
@convex_on_iff_forall_pos_ne 𝕜 E (order_dual β) _ _ _ _ _ _ _

>>>>>>> 5f803fae
/-- A linear map is convex. -/
lemma linear_map.convex_on (f : E →ₗ[𝕜] β) {s : set E} (hs : convex 𝕜 s) : convex_on 𝕜 s f :=
⟨hs, λ _ _ _ _ _ _ _ _ _, by rw [f.map_add, f.map_smul, f.map_smul]⟩

/-- A linear map is concave. -/
lemma linear_map.concave_on (f : E →ₗ[𝕜] β) {s : set E} (hs : convex 𝕜 s) : concave_on 𝕜 s f :=
⟨hs, λ _ _ _ _ _ _ _ _ _, by rw [f.map_add, f.map_smul, f.map_smul]⟩

<<<<<<< HEAD
lemma strict_convex_on.convex_on {s : set E} {f : E → β} (hf : strict_convex_on 𝕜 s f) :
  convex_on 𝕜 s f :=
⟨hf.1, λ x y hx hy a b ha hb hab, begin
  obtain rfl | hxy := eq_or_ne x y,
  { rw [convex.combo_self hab, convex.combo_self hab] },
  obtain rfl | ha' := ha.eq_or_lt,
  { rw zero_add at hab,
    rw [hab, zero_smul, zero_smul, one_smul, one_smul, zero_add, zero_add] },
  obtain rfl | hb' := hb.eq_or_lt,
  { rw add_zero at hab,
    rw [hab, zero_smul, zero_smul, one_smul, one_smul, add_zero, add_zero] },
  exact (hf.2 hx hy hxy ha' hb' hab).le,
end⟩

lemma strict_concave_on.concave_on {s : set E} {f : E → β} (hf : strict_concave_on 𝕜 s f) :
  concave_on 𝕜 s f :=
@strict_convex_on.convex_on 𝕜 E (order_dual β) _ _ _ _ _ _ _ hf

section ordered_smul
variables [ordered_smul 𝕜 β] {s : set E} {f : E → β}

lemma strict_convex_on.convex_lt (hf : strict_convex_on 𝕜 s f) (r : β) :
  convex 𝕜 {x ∈ s | f x < r} :=
convex_iff_forall_pos_ne.2 $ λ x y hx hy hxy a b ha hb hab, ⟨hf.1 hx.1 hy.1 ha.le hb.le hab,
  calc
    f (a • x + b • y) < a • f x + b • f y : hf.2 hx.1 hy.1 hxy ha hb hab
                  ... ≤ a • r + b • r     : add_le_add (smul_lt_smul_of_pos hx.2 ha).le
                                              (smul_lt_smul_of_pos hy.2 hb).le
                  ... = r                 : convex.combo_self hab r⟩

lemma strict_concave_on.convex_gt (hf : strict_concave_on 𝕜 s f) (r : β) :
  convex 𝕜 {x ∈ s | r < f x} :=
@strict_convex_on.convex_lt 𝕜 E (order_dual β) _ _ _ _ _ _ _ _ hf r

end ordered_smul

=======
>>>>>>> 5f803fae
section linear_order
variables [linear_order E] {s : set E} {f : E → β}

/-- For a function on a convex set in a linear ordered space (where the order and the algebraic
structures aren't necessarily compatible), in order to prove that it is convex, it suffices to
verify the inequality `f (a • x + b • y) ≤ a • f x + b • f y` only for `x < y` and positive `a`,
`b`. The main use case is `E = 𝕜` however one can apply it, e.g., to `𝕜^n` with lexicographic order.
-/
lemma linear_order.convex_on_of_lt (hs : convex 𝕜 s)
  (hf : ∀ ⦃x y : E⦄, x ∈ s → y ∈ s → x < y → ∀ ⦃a b : 𝕜⦄, 0 < a → 0 < b → a + b = 1 →
    f (a • x + b • y) ≤ a • f x + b • f y) : convex_on 𝕜 s f :=
begin
  refine convex_on_iff_forall_pos_ne.2 ⟨hs, λ x y hx hy hxy a b ha hb hab, _⟩,
  wlog h : x ≤ y using [x y a b, y x b a],
  { exact le_total _ _ },
  exact hf hx hy (h.lt_of_ne hxy) ha hb hab,
end

/-- For a function on a convex set in a linear ordered space (where the order and the algebraic
structures aren't necessarily compatible), in order to prove that it is concave it suffices to
verify the inequality `a • f x + b • f y ≤ f (a • x + b • y)` for `x < y` and positive `a`, `b`. The
main use case is `E = ℝ` however one can apply it, e.g., to `ℝ^n` with lexicographic order. -/
lemma linear_order.concave_on_of_lt (hs : convex 𝕜 s)
  (hf : ∀ ⦃x y : E⦄, x ∈ s → y ∈ s → x < y → ∀ ⦃a b : 𝕜⦄, 0 < a → 0 < b → a + b = 1 →
     a • f x + b • f y ≤ f (a • x + b • y)) : concave_on 𝕜 s f :=
@linear_order.convex_on_of_lt _ _ (order_dual β) _ _ _ _ _ _ s f hs hf

<<<<<<< HEAD
/-- For a function on a convex set in a linear ordered space (where the order and the algebraic
structures aren't necessarily compatible), in order to prove that it is convex, it suffices to
verify the inequality `f (a • x + b • y) ≤ a • f x + b • f y` for `x < y` and positive `a`, `b`. The
main use case is `E = 𝕜` however one can apply it, e.g., to `𝕜^n` with lexicographic order. -/
lemma linear_order.strict_convex_on_of_lt (hs : convex 𝕜 s)
  (hf : ∀ ⦃x y : E⦄, x ∈ s → y ∈ s → x < y → ∀ ⦃a b : 𝕜⦄, 0 < a → 0 < b → a + b = 1 →
    f (a • x + b • y) < a • f x + b • f y) : strict_convex_on 𝕜 s f :=
begin
  refine ⟨hs, λ x y hx hy hxy a b ha hb hab, _⟩,
  wlog h : x ≤ y using [x y a b, y x b a],
  { exact le_total _ _ },
  exact hf hx hy (h.lt_of_ne hxy) ha hb hab,
end

/-- For a function on a convex set in a linear ordered space (where the order and the algebraic
structures aren't necessarily compatible), in order to prove that it is concave it suffices to
verify the inequality `a • f x + b • f y ≤ f (a • x + b • y)` for `x < y` and positive `a`, `b`. The
main use case is `E = ℝ` however one can apply it, e.g., to `ℝ^n` with lexicographic order. -/
lemma linear_order.strict_concave_on_of_lt (hs : convex 𝕜 s)
  (hf : ∀ ⦃x y : E⦄, x ∈ s → y ∈ s → x < y → ∀ ⦃a b : 𝕜⦄, 0 < a → 0 < b → a + b = 1 →
     a • f x + b • f y < f (a • x + b • y)) : strict_concave_on 𝕜 s f :=
@linear_order.strict_convex_on_of_lt _ _ (order_dual β) _ _ _ _ _ _ _ _ hs hf

=======
>>>>>>> 5f803fae
end linear_order
end module

section module
variables [module 𝕜 E] [module 𝕜 F] [has_scalar 𝕜 β]

/-- If `g` is convex on `s`, so is `(f ∘ g)` on `f ⁻¹' s` for a linear `f`. -/
lemma convex_on.comp_linear_map {f : F → β} {s : set F} (hf : convex_on 𝕜 s f) (g : E →ₗ[𝕜] F) :
  convex_on 𝕜 (g ⁻¹' s) (f ∘ g) :=
⟨hf.1.linear_preimage _, λ x y hx hy a b ha hb hab,
  calc
    f (g (a • x + b • y)) = f (a • (g x) + b • (g y)) : by rw [g.map_add, g.map_smul, g.map_smul]
                      ... ≤ a • f (g x) + b • f (g y) : hf.2 hx hy ha hb hab⟩

/-- If `g` is concave on `s`, so is `(g ∘ f)` on `f ⁻¹' s` for a linear `f`. -/
lemma concave_on.comp_linear_map {f : F → β} {s : set F} (hf : concave_on 𝕜 s f) (g : E →ₗ[𝕜] F) :
  concave_on 𝕜 (g ⁻¹' s) (f ∘ g) :=
@convex_on.comp_linear_map 𝕜 E F (order_dual β) _ _ _ _ _ _ _ f s hf g

end module
end ordered_add_comm_monoid

section ordered_cancel_add_comm_monoid
variables [ordered_cancel_add_comm_monoid β]

section distrib_mul_action
variables [has_scalar 𝕜 E] [distrib_mul_action 𝕜 β] {s : set E} {f g : E → β}

lemma strict_convex_on.add (hf : strict_convex_on 𝕜 s f) (hg : strict_convex_on 𝕜 s g) :
  strict_convex_on 𝕜 s (λ x, f x + g x) :=
⟨hf.1, λ x y hx hy hxy a b ha hb hab,
  calc
    f (a • x + b • y) + g (a • x + b • y) < (a • f x + b • f y) + (a • g x + b • g y)
      : add_lt_add (hf.2 hx hy hxy ha hb hab) (hg.2 hx hy hxy ha hb hab)
    ... = a • (f x + g x) + b • (f y + g y) : by rw [smul_add, smul_add, add_add_add_comm]⟩

lemma strict_concave_on.add (hf : strict_concave_on 𝕜 s f) (hg : strict_concave_on 𝕜 s g) :
  strict_concave_on 𝕜 s (λ x, f x + g x) :=
@strict_convex_on.add 𝕜 E (order_dual β) _ _ _ _ _ _ _ _ hf hg

end distrib_mul_action

section module
variables [module 𝕜 E] [module 𝕜 β] [ordered_smul 𝕜 β] {s : set E} {f : E → β}

lemma convex_on.convex_lt (hf : convex_on 𝕜 s f) (r : β) : convex 𝕜 {x ∈ s | f x < r} :=
convex_iff_forall_pos.2 $ λ x y hx hy a b ha hb hab, ⟨hf.1 hx.1 hy.1 ha.le hb.le hab,
  calc
    f (a • x + b • y)
        ≤ a • f x + b • f y : hf.2 hx.1 hy.1 ha.le hb.le hab
    ... < a • r + b • r     : add_lt_add_of_lt_of_le (smul_lt_smul_of_pos hx.2 ha)
                                (smul_le_smul_of_nonneg hy.2.le hb.le)
    ... = r                 : convex.combo_self hab _⟩

lemma concave_on.convex_lt (hf : concave_on 𝕜 s f) (r : β) : convex 𝕜 {x ∈ s | r < f x} :=
@convex_on.convex_lt 𝕜 E (order_dual β) _ _ _ _ _ _ _ f hf r

lemma convex_on.convex_strict_epigraph (hf : convex_on 𝕜 s f) :
  convex 𝕜 {p : E × β | p.1 ∈ s ∧ f p.1 < p.2} :=
begin
  rw convex_iff_forall_pos,
  rintro ⟨x, r⟩ ⟨y, t⟩ ⟨hx, hr⟩ ⟨hy, ht⟩ a b ha hb hab,
  refine ⟨hf.1 hx hy ha.le hb.le hab, _⟩,
  calc f (a • x + b • y) ≤ a • f x + b • f y : hf.2 hx hy ha.le hb.le hab
  ... < a • r + b • t : add_lt_add (smul_lt_smul_of_pos hr ha)
                            (smul_lt_smul_of_pos ht hb)
end

lemma concave_on.convex_strict_hypograph (hf : concave_on 𝕜 s f) :
  convex 𝕜 {p : E × β | p.1 ∈ s ∧ p.2 < f p.1} :=
@convex_on.convex_strict_epigraph 𝕜 E (order_dual β) _ _ _ _ _ _ _ _ hf

end module
end ordered_cancel_add_comm_monoid

section linear_ordered_add_comm_monoid
variables [linear_ordered_add_comm_monoid β] [has_scalar 𝕜 E] [module 𝕜 β] [ordered_smul 𝕜 β]
  {s : set E} {f g : E → β}

/-- The pointwise maximum of convex functions is convex. -/
lemma convex_on.sup (hf : convex_on 𝕜 s f) (hg : convex_on 𝕜 s g) :
  convex_on 𝕜 s (f ⊔ g) :=
begin
   refine ⟨hf.left, λ x y hx hy a b ha hb hab, sup_le _ _⟩,
   { calc f (a • x + b • y) ≤ a • f x + b • f y : hf.right hx hy ha hb hab
      ...                   ≤ a • (f x ⊔ g x) + b • (f y ⊔ g y) : add_le_add
      (smul_le_smul_of_nonneg le_sup_left ha)
      (smul_le_smul_of_nonneg le_sup_left hb) },
   { calc g (a • x + b • y) ≤ a • g x + b • g y : hg.right hx hy ha hb hab
      ...                   ≤ a • (f x ⊔ g x) + b • (f y ⊔ g y) : add_le_add
      (smul_le_smul_of_nonneg le_sup_right ha)
      (smul_le_smul_of_nonneg le_sup_right hb) }
end

/-- The pointwise minimum of concave functions is concave. -/
lemma concave_on.inf (hf : concave_on 𝕜 s f) (hg : concave_on 𝕜 s g) :
  concave_on 𝕜 s (f ⊓ g) :=
@convex_on.sup 𝕜 E (order_dual β) _ _ _ _ _ _ _ f g hf hg

/-- The pointwise maximum of strictly convex functions is strictly convex. -/
lemma strict_convex_on.sup (hf : strict_convex_on 𝕜 s f) (hg : strict_convex_on 𝕜 s g) :
  strict_convex_on 𝕜 s (f ⊔ g) :=
⟨hf.left, λ x y hx hy hxy a b ha hb hab, max_lt
  (calc f (a • x + b • y) < a • f x + b • f y : hf.2 hx hy hxy ha hb hab
    ...                   ≤ a • (f x ⊔ g x) + b • (f y ⊔ g y) : add_le_add
    (smul_le_smul_of_nonneg le_sup_left ha.le)
    (smul_le_smul_of_nonneg le_sup_left hb.le))
  (calc g (a • x + b • y) < a • g x + b • g y : hg.2 hx hy hxy ha hb hab
    ...                   ≤ a • (f x ⊔ g x) + b • (f y ⊔ g y) : add_le_add
    (smul_le_smul_of_nonneg le_sup_right ha.le)
    (smul_le_smul_of_nonneg le_sup_right hb.le))⟩

/-- The pointwise minimum of strictly concave functions is strictly concave. -/
lemma strict_concave_on.inf (hf : strict_concave_on 𝕜 s f) (hg : strict_concave_on 𝕜 s g) :
   strict_concave_on 𝕜 s (f ⊓ g) :=
@ strict_convex_on.sup 𝕜 E (order_dual β) _ _ _ _ _ _ _ _ _ hf hg

/-- A convex function on a segment is upper-bounded by the max of its endpoints. -/
lemma convex_on.le_on_segment' (hf : convex_on 𝕜 s f) {x y : E} (hx : x ∈ s) (hy : y ∈ s)
  {a b : 𝕜} (ha : 0 ≤ a) (hb : 0 ≤ b) (hab : a + b = 1) :
  f (a • x + b • y) ≤ max (f x) (f y) :=
calc
  f (a • x + b • y) ≤ a • f x + b • f y : hf.2 hx hy ha hb hab
  ... ≤ a • max (f x) (f y) + b • max (f x) (f y) :
    add_le_add (smul_le_smul_of_nonneg (le_max_left _ _) ha)
      (smul_le_smul_of_nonneg (le_max_right _ _) hb)
  ... = max (f x) (f y) : convex.combo_self hab _

/-- A concave function on a segment is lower-bounded by the min of its endpoints. -/
lemma concave_on.le_on_segment' (hf : concave_on 𝕜 s f) {x y : E} (hx : x ∈ s) (hy : y ∈ s)
  {a b : 𝕜} (ha : 0 ≤ a) (hb : 0 ≤ b) (hab : a + b = 1) :
  min (f x) (f y) ≤ f (a • x + b • y) :=
@convex_on.le_on_segment' 𝕜 E (order_dual β) _ _ _ _ _ _ _ f hf x y hx hy a b ha hb hab

/-- A convex function on a segment is upper-bounded by the max of its endpoints. -/
lemma convex_on.le_on_segment (hf : convex_on 𝕜 s f) {x y z : E} (hx : x ∈ s) (hy : y ∈ s)
  (hz : z ∈ [x -[𝕜] y]) :
  f z ≤ max (f x) (f y) :=
let ⟨a, b, ha, hb, hab, hz⟩ := hz in hz ▸ hf.le_on_segment' hx hy ha hb hab

/-- A concave function on a segment is lower-bounded by the min of its endpoints. -/
lemma concave_on.le_on_segment (hf : concave_on 𝕜 s f) {x y z : E} (hx : x ∈ s) (hy : y ∈ s)
  (hz : z ∈ [x -[𝕜] y]) :
  min (f x) (f y) ≤ f z :=
@convex_on.le_on_segment 𝕜 E (order_dual β) _ _ _ _ _ _ _ f hf x y z hx hy hz

/-- A strictly convex function on an open segment is strictly upper-bounded by the max of its
endpoints. -/
lemma strict_convex_on.lt_on_open_segment' (hf : strict_convex_on 𝕜 s f) {x y : E} (hx : x ∈ s)
  (hy : y ∈ s) (hxy : x ≠ y) {a b : 𝕜} (ha : 0 < a) (hb : 0 < b) (hab : a + b = 1) :
  f (a • x + b • y) < max (f x) (f y) :=
calc
  f (a • x + b • y) < a • f x + b • f y : hf.2 hx hy hxy ha hb hab
  ... ≤ a • max (f x) (f y) + b • max (f x) (f y) :
    add_le_add (smul_le_smul_of_nonneg (le_max_left _ _) ha.le)
      (smul_le_smul_of_nonneg (le_max_right _ _) hb.le)
  ... = max (f x) (f y) : convex.combo_self hab _

/-- A strictly concave function on an open segment is strictly lower-bounded by the min of its
endpoints. -/
lemma strict_concave_on.lt_on_open_segment' (hf : strict_concave_on 𝕜 s f) {x y : E} (hx : x ∈ s)
  (hy : y ∈ s) (hxy : x ≠ y) {a b : 𝕜} (ha : 0 < a) (hb : 0 < b) (hab : a + b = 1) :
  min (f x) (f y) < f (a • x + b • y) :=
@strict_convex_on.lt_on_open_segment' 𝕜 E (order_dual β) _ _ _ _ _ _ _ f hf x y hx hy hxy a b ha hb
  hab

/-- A strictly convex function on an open segment is strictly upper-bounded by the max of its
endpoints. -/
lemma strict_convex_on.lt_on_open_segment (hf : strict_convex_on 𝕜 s f) {x y z : E} (hx : x ∈ s)
  (hy : y ∈ s) (hxy : x ≠ y) (hz : z ∈ open_segment 𝕜 x y) :
  f z < max (f x) (f y) :=
let ⟨a, b, ha, hb, hab, hz⟩ := hz in hz ▸ hf.lt_on_open_segment' hx hy hxy ha hb hab

/-- A strictly concave function on an open segment is strictly lower-bounded by the min of its
endpoints. -/
lemma strict_concave_on.lt_on_open_segment (hf : strict_concave_on 𝕜 s f) {x y z : E} (hx : x ∈ s)
  (hy : y ∈ s) (hxy : x ≠ y) (hz : z ∈ open_segment 𝕜 x y) :
  min (f x) (f y) < f z :=
@strict_convex_on.lt_on_open_segment 𝕜 E (order_dual β) _ _ _ _ _ _ _ f hf x y z hx hy hxy hz

end linear_ordered_add_comm_monoid

section linear_ordered_cancel_add_comm_monoid
variables [linear_ordered_cancel_add_comm_monoid β]

section ordered_smul
variables [has_scalar 𝕜 E] [module 𝕜 β] [ordered_smul 𝕜 β] {s : set E} {f g : E → β}

lemma convex_on.le_left_of_right_le' (hf : convex_on 𝕜 s f) {x y : E} (hx : x ∈ s) (hy : y ∈ s)
  {a b : 𝕜} (ha : 0 < a) (hb : 0 ≤ b) (hab : a + b = 1) (hfy : f y ≤ f (a • x + b • y)) :
  f (a • x + b • y) ≤ f x :=
le_of_not_lt $ λ h, lt_irrefl (f (a • x + b • y)) $
  calc
    f (a • x + b • y)
        ≤ a • f x + b • f y : hf.2 hx hy ha.le hb hab
    ... < a • f (a • x + b • y) + b • f (a • x + b • y)
        : add_lt_add_of_lt_of_le (smul_lt_smul_of_pos h ha) (smul_le_smul_of_nonneg hfy hb)
    ... = f (a • x + b • y) : convex.combo_self hab _

lemma concave_on.left_le_of_le_right' (hf : concave_on 𝕜 s f) {x y : E} (hx : x ∈ s) (hy : y ∈ s)
  {a b : 𝕜} (ha : 0 < a) (hb : 0 ≤ b) (hab : a + b = 1) (hfy : f (a • x + b • y) ≤ f y) :
  f x ≤ f (a • x + b • y) :=
@convex_on.le_left_of_right_le' 𝕜 E (order_dual β) _ _ _ _ _ _ _ f hf x y hx hy a b ha hb hab hfy

lemma convex_on.le_right_of_left_le' (hf : convex_on 𝕜 s f) {x y : E} {a b : 𝕜}
  (hx : x ∈ s) (hy : y ∈ s) (ha : 0 ≤ a) (hb : 0 < b) (hab : a + b = 1)
  (hfx : f x ≤ f (a • x + b • y)) :
  f (a • x + b • y) ≤ f y :=
begin
  rw add_comm at ⊢ hab hfx,
  exact hf.le_left_of_right_le' hy hx hb ha hab hfx,
end

lemma concave_on.le_right_of_left_le' (hf : concave_on 𝕜 s f) {x y : E} {a b : 𝕜}
  (hx : x ∈ s) (hy : y ∈ s) (ha : 0 ≤ a) (hb : 0 < b) (hab : a + b = 1)
  (hfx : f (a • x + b • y) ≤ f x) :
  f y ≤ f (a • x + b • y) :=
@convex_on.le_right_of_left_le' 𝕜 E (order_dual β) _ _ _ _ _ _ _ f hf x y a b hx hy ha hb hab hfx

lemma convex_on.le_left_of_right_le (hf : convex_on 𝕜 s f) {x y z : E} (hx : x ∈ s)
  (hy : y ∈ s) (hz : z ∈ open_segment 𝕜 x y) (hyz : f y ≤ f z) :
  f z ≤ f x :=
begin
  obtain ⟨a, b, ha, hb, hab, rfl⟩ := hz,
  exact hf.le_left_of_right_le' hx hy ha hb.le hab hyz,
end

lemma concave_on.left_le_of_le_right (hf : concave_on 𝕜 s f) {x y z : E} (hx : x ∈ s)
  (hy : y ∈ s) (hz : z ∈ open_segment 𝕜 x y) (hyz : f z ≤ f y) :
  f x ≤ f z :=
@convex_on.le_left_of_right_le 𝕜 E (order_dual β) _ _ _ _ _ _ _ f hf x y z hx hy hz hyz

lemma convex_on.le_right_of_left_le (hf : convex_on 𝕜 s f) {x y z : E} (hx : x ∈ s)
  (hy : y ∈ s) (hz : z ∈ open_segment 𝕜 x y) (hxz : f x ≤ f z) :
  f z ≤ f y :=
begin
  obtain ⟨a, b, ha, hb, hab, rfl⟩ := hz,
  exact hf.le_right_of_left_le' hx hy ha.le hb hab hxz,
end

lemma concave_on.le_right_of_left_le (hf : concave_on 𝕜 s f) {x y z : E} (hx : x ∈ s)
  (hy : y ∈ s) (hz : z ∈ open_segment 𝕜 x y) (hxz : f z ≤ f x) :
  f y ≤ f z :=
@convex_on.le_right_of_left_le 𝕜 E (order_dual β) _ _ _ _ _ _ _ f hf x y z hx hy hz hxz

lemma strict_convex_on.lt_left_of_right_lt' (hf : strict_convex_on 𝕜 s f) {x y : E} (hx : x ∈ s)
  (hy : y ∈ s) (hxy : x ≠ y) {a b : 𝕜} (ha : 0 < a) (hb : 0 < b) (hab : a + b = 1)
  (hfy : f y < f (a • x + b • y)) :
  f (a • x + b • y) < f x :=
not_le.1 $ λ h, lt_irrefl (f (a • x + b • y)) $
  calc
    f (a • x + b • y)
        < a • f x + b • f y : hf.2 hx hy hxy ha hb hab
    ... < a • f (a • x + b • y) + b • f (a • x + b • y)
        : add_lt_add_of_le_of_lt (smul_le_smul_of_nonneg h ha.le) (smul_lt_smul_of_pos hfy hb)
    ... = f (a • x + b • y) : convex.combo_self hab _

lemma strict_concave_on.left_lt_of_lt_right' (hf : strict_concave_on 𝕜 s f) {x y : E} (hx : x ∈ s)
  (hy : y ∈ s) (hxy : x ≠ y) {a b : 𝕜} (ha : 0 < a) (hb : 0 < b) (hab : a + b = 1)
  (hfy : f (a • x + b • y) < f y) :
  f x < f (a • x + b • y) :=
@strict_convex_on.lt_left_of_right_lt' 𝕜 E (order_dual β) _ _ _ _ _ _ _ f hf x y hx hy hxy a b ha
  hb hab hfy

lemma strict_convex_on.lt_right_of_left_lt' (hf : strict_convex_on 𝕜 s f) {x y : E} {a b : 𝕜}
  (hx : x ∈ s) (hy : y ∈ s) (hxy : x ≠ y) (ha : 0 < a) (hb : 0 < b) (hab : a + b = 1)
  (hfx : f x < f (a • x + b • y)) :
  f (a • x + b • y) < f y :=
begin
  rw add_comm at ⊢ hab hfx,
  exact hf.lt_left_of_right_lt' hy hx hxy.symm hb ha hab hfx,
end

lemma strict_concave_on.lt_right_of_left_lt' (hf : strict_concave_on 𝕜 s f) {x y : E} {a b : 𝕜}
  (hx : x ∈ s) (hy : y ∈ s) (hxy : x ≠ y) (ha : 0 < a) (hb : 0 < b) (hab : a + b = 1)
  (hfx : f (a • x + b • y) < f x) :
  f y < f (a • x + b • y) :=
@strict_convex_on.lt_right_of_left_lt' 𝕜 E (order_dual β) _ _ _ _ _ _ _ f hf x y a b hx hy hxy ha
  hb hab hfx

lemma strict_convex_on.lt_left_of_right_lt (hf : strict_convex_on 𝕜 s f) {x y z : E} (hx : x ∈ s)
  (hy : y ∈ s) (hxy : x ≠ y) (hz : z ∈ open_segment 𝕜 x y) (hyz : f y < f z) :
  f z < f x :=
begin
  obtain ⟨a, b, ha, hb, hab, rfl⟩ := hz,
  exact hf.lt_left_of_right_lt' hx hy hxy ha hb hab hyz,
end

lemma strict_concave_on.left_lt_of_lt_right (hf : strict_concave_on 𝕜 s f) {x y z : E} (hx : x ∈ s)
  (hy : y ∈ s) (hxy : x ≠ y) (hz : z ∈ open_segment 𝕜 x y) (hyz : f z < f y) :
  f x < f z :=
@strict_convex_on.lt_left_of_right_lt 𝕜 E (order_dual β) _ _ _ _ _ _ _ f hf x y z hx hy hxy hz hyz

lemma strict_convex_on.lt_right_of_left_lt (hf : strict_convex_on 𝕜 s f) {x y z : E} (hx : x ∈ s)
  (hy : y ∈ s) (hxy : x ≠ y) (hz : z ∈ open_segment 𝕜 x y) (hxz : f x < f z) :
  f z < f y :=
begin
  obtain ⟨a, b, ha, hb, hab, rfl⟩ := hz,
  exact hf.lt_right_of_left_lt' hx hy hxy ha hb hab hxz,
end

lemma strict_concave_on.lt_right_of_left_lt (hf : strict_concave_on 𝕜 s f) {x y z : E} (hx : x ∈ s)
  (hy : y ∈ s) (hxy : x ≠ y) (hz : z ∈ open_segment 𝕜 x y) (hxz : f z < f x) :
  f y < f z :=
@strict_convex_on.lt_right_of_left_lt 𝕜 E (order_dual β) _ _ _ _ _ _ _ f hf x y z hx hy hxy hz hxz

end ordered_smul
end linear_ordered_cancel_add_comm_monoid

section ordered_add_comm_group
variables [ordered_add_comm_group β] [has_scalar 𝕜 E] [module 𝕜 β] {s : set E} {f : E → β}

/-- A function `-f` is convex iff `f` is concave. -/
@[simp] lemma neg_convex_on_iff : convex_on 𝕜 s (-f) ↔ concave_on 𝕜 s f :=
begin
  split,
  { rintro ⟨hconv, h⟩,
    refine ⟨hconv, λ x y hx hy a b ha hb hab, _⟩,
    simp [neg_apply, neg_le, add_comm] at h,
    exact h hx hy ha hb hab },
  { rintro ⟨hconv, h⟩,
    refine ⟨hconv, λ x y hx hy a b ha hb hab, _⟩,
    rw ←neg_le_neg_iff,
    simp_rw [neg_add, pi.neg_apply, smul_neg, neg_neg],
    exact h hx hy ha hb hab }
end

/-- A function `-f` is concave iff `f` is convex. -/
@[simp] lemma neg_concave_on_iff : concave_on 𝕜 s (-f) ↔ convex_on 𝕜 s f:=
by rw [← neg_convex_on_iff, neg_neg f]

/-- A function `-f` is strictly convex iff `f` is strictly concave. -/
@[simp] lemma neg_strict_convex_on_iff : strict_convex_on 𝕜 s (-f) ↔ strict_concave_on 𝕜 s f :=
begin
  split,
  { rintro ⟨hconv, h⟩,
    refine ⟨hconv, λ x y hx hy hxy a b ha hb hab, _⟩,
    simp [neg_apply, neg_lt, add_comm] at h,
    exact h hx hy hxy ha hb hab },
  { rintro ⟨hconv, h⟩,
    refine ⟨hconv, λ x y hx hy hxy a b ha hb hab, _⟩,
    rw ←neg_lt_neg_iff,
    simp_rw [neg_add, pi.neg_apply, smul_neg, neg_neg],
    exact h hx hy hxy ha hb hab }
end

/-- A function `-f` is strictly concave iff `f` is strictly convex. -/
@[simp] lemma neg_strict_concave_on_iff : strict_concave_on 𝕜 s (-f) ↔ strict_convex_on 𝕜 s f :=
by rw [← neg_strict_convex_on_iff, neg_neg f]

alias neg_convex_on_iff ↔ _ concave_on.neg
alias neg_concave_on_iff ↔ _ convex_on.neg
alias neg_strict_convex_on_iff ↔ _ strict_concave_on.neg
alias neg_strict_concave_on_iff ↔ _ strict_convex_on.neg

end ordered_add_comm_group
end add_comm_monoid
<<<<<<< HEAD

section add_cancel_comm_monoid
variables [add_cancel_comm_monoid E] [ordered_add_comm_monoid β] [module 𝕜 E] [has_scalar 𝕜 β]
  {s : set E} {f : E → β} {c : E}

/-- If a function is convex on `s`, it remains convex after a translation. -/
lemma strict_convex_on.translate_right (hf : strict_convex_on 𝕜 s f) :
  strict_convex_on 𝕜 ((λ z, c + z) ⁻¹' s) (f ∘ (λ z, c + z)) :=
⟨hf.1.translate_preimage_right _, λ x y hx hy hxy a b ha hb hab,
  calc
    f (c + (a • x + b • y)) = f (a • (c + x) + b • (c + y))
        : by rw [smul_add, smul_add, add_add_add_comm, convex.combo_self hab]
    ... < a • f (c + x) + b • f (c + y) : hf.2 hx hy ((add_right_injective c).ne hxy) ha hb hab⟩

/-- If a function is concave on `s`, it remains concave after a translation. -/
lemma strict_concave_on.translate_right (hf : strict_concave_on 𝕜 s f) :
  strict_concave_on 𝕜 ((λ z, c + z) ⁻¹' s) (f ∘ (λ z, c + z)) :=
@strict_convex_on.translate_right 𝕜 E (order_dual β) _ _ _ _ _ _ _ _ hf

/-- If a function is convex on `s`, it remains convex after a translation. -/
lemma strict_convex_on.translate_left (hf : strict_convex_on 𝕜 s f) :
  strict_convex_on 𝕜 ((λ z, c + z) ⁻¹' s) (f ∘ (λ z, z + c)) :=
by simpa only [add_comm] using hf.translate_right

/-- If a function is concave on `s`, it remains concave after a translation. -/
lemma strict_concave_on.translate_left (hf : strict_concave_on 𝕜 s f) :
  strict_concave_on 𝕜 ((λ z, c + z) ⁻¹' s) (f ∘ (λ z, z + c)) :=
by simpa only [add_comm] using hf.translate_right

end add_cancel_comm_monoid
=======
>>>>>>> 5f803fae
end ordered_semiring

section ordered_comm_semiring
variables [ordered_comm_semiring 𝕜] [add_comm_monoid E]

section ordered_add_comm_monoid
variables [ordered_add_comm_monoid β]

section module
variables [has_scalar 𝕜 E] [module 𝕜 β] [ordered_smul 𝕜 β] {s : set E} {f : E → β}

lemma convex_on.smul {c : 𝕜} (hc : 0 ≤ c)
  (hf : convex_on 𝕜 s f) : convex_on 𝕜 s (λ x, c • f x) :=
⟨hf.1, λ x y hx hy a b ha hb hab,
  calc
    c • f (a • x + b • y) ≤ c • (a • f x + b • f y)
      : smul_le_smul_of_nonneg (hf.2 hx hy ha hb hab) hc
    ... = a • (c • f x) + b • (c • f y)
      : by rw [smul_add, smul_comm c, smul_comm c]; apply_instance⟩

lemma concave_on.smul {c : 𝕜} (hc : 0 ≤ c)
  (hf : concave_on 𝕜 s f) : concave_on 𝕜 s (λ x, c • f x) :=
@convex_on.smul _ _ (order_dual β) _ _ _ _ _ _ _ f c hc hf

end module
end ordered_add_comm_monoid
end ordered_comm_semiring

section ordered_ring
variables [linear_ordered_field 𝕜] [add_comm_group E] [add_comm_group F]

section ordered_add_comm_monoid
variables [ordered_add_comm_monoid β]

section module
variables [module 𝕜 E] [module 𝕜 F] [has_scalar 𝕜 β]

/-- If a function is convex on `s`, it remains convex when precomposed by an affine map. -/
lemma convex_on.comp_affine_map {f : F → β} (g : E →ᵃ[𝕜] F) {s : set F} (hf : convex_on 𝕜 s f) :
  convex_on 𝕜 (g ⁻¹' s) (f ∘ g) :=
⟨hf.1.affine_preimage _, λ x y hx hy a b ha hb hab,
  calc
    (f ∘ g) (a • x + b • y) = f (g (a • x + b • y))         : rfl
                       ...  = f (a • (g x) + b • (g y))     : by rw [convex.combo_affine_apply hab]
                       ...  ≤ a • f (g x) + b • f (g y)     : hf.2 hx hy ha hb hab⟩

/-- If a function is concave on `s`, it remains concave when precomposed by an affine map. -/
lemma concave_on.comp_affine_map {f : F → β} (g : E →ᵃ[𝕜] F) {s : set F} (hf : concave_on 𝕜 s f) :
  concave_on 𝕜 (g ⁻¹' s) (f ∘ g) :=
@convex_on.comp_affine_map _ _ _ (order_dual β) _ _ _ _ _ _ _ f g s hf

end module
end ordered_add_comm_monoid
end ordered_ring

section linear_ordered_field
variables [linear_ordered_field 𝕜] [add_comm_monoid E]

section ordered_add_comm_monoid
variables [ordered_add_comm_monoid β]

section has_scalar
variables [has_scalar 𝕜 E] [has_scalar 𝕜 β] {s : set E}

lemma convex_on_iff_div {f : E → β} :
  convex_on 𝕜 s f ↔ convex 𝕜 s ∧ ∀ ⦃x y : E⦄, x ∈ s → y ∈ s → ∀ ⦃a b : 𝕜⦄, 0 ≤ a → 0 ≤ b → 0 < a + b
  → f ((a/(a+b)) • x + (b/(a+b)) • y) ≤ (a/(a+b)) • f x + (b/(a+b)) • f y :=
and_congr iff.rfl
⟨begin
  intros h x y hx hy a b ha hb hab,
  apply h hx hy (div_nonneg ha hab.le) (div_nonneg hb hab.le),
  rw [←add_div, div_self hab.ne'],
end,
begin
  intros h x y hx hy a b ha hb hab,
  simpa [hab, zero_lt_one] using h hx hy ha hb,
end⟩

lemma concave_on_iff_div {f : E → β} :
  concave_on 𝕜 s f ↔ convex 𝕜 s ∧ ∀ ⦃x y : E⦄, x ∈ s → y ∈ s → ∀ ⦃a b : 𝕜⦄, 0 ≤ a → 0 ≤ b
  → 0 < a + b → (a/(a+b)) • f x + (b/(a+b)) • f y ≤ f ((a/(a+b)) • x + (b/(a+b)) • y) :=
@convex_on_iff_div _ _ (order_dual β) _ _ _ _ _ _ _

lemma strict_convex_on_iff_div {f : E → β} :
  strict_convex_on 𝕜 s f ↔ convex 𝕜 s ∧ ∀ ⦃x y : E⦄, x ∈ s → y ∈ s → x ≠ y → ∀ ⦃a b : 𝕜⦄, 0 < a
    → 0 < b → f ((a/(a+b)) • x + (b/(a+b)) • y) < (a/(a+b)) • f x + (b/(a+b)) • f y :=
and_congr iff.rfl
⟨begin
  intros h x y hx hy hxy a b ha hb,
  have hab := add_pos ha hb,
  apply h hx hy hxy (div_pos ha hab) (div_pos hb hab),
  rw [←add_div, div_self hab.ne'],
end,
begin
  intros h x y hx hy hxy a b ha hb hab,
  simpa [hab, zero_lt_one] using h hx hy hxy ha hb,
end⟩

lemma strict_concave_on_iff_div {f : E → β} :
  strict_concave_on 𝕜 s f ↔ convex 𝕜 s ∧ ∀ ⦃x y : E⦄, x ∈ s → y ∈ s → x ≠ y → ∀ ⦃a b : 𝕜⦄, 0 < a
    → 0 < b → (a/(a+b)) • f x + (b/(a+b)) • f y < f ((a/(a+b)) • x + (b/(a+b)) • y) :=
@strict_convex_on_iff_div _ _ (order_dual β) _ _ _ _ _ _ _

end has_scalar
end ordered_add_comm_monoid
end linear_ordered_field<|MERGE_RESOLUTION|>--- conflicted
+++ resolved
@@ -77,7 +77,6 @@
 
 lemma convex_on.subset {t : set E} (hf : convex_on 𝕜 t f) (hst : s ⊆ t) (hs : convex 𝕜 s) :
   convex_on 𝕜 s f :=
-<<<<<<< HEAD
 ⟨hs, λ x y hx hy, hf.2 (hst hx) (hst hy)⟩
 
 lemma concave_on.subset {t : set E} (hf : concave_on 𝕜 t f) (hst : s ⊆ t) (hs : convex 𝕜 s) :
@@ -92,12 +91,6 @@
 lemma strict_concave_on.subset {t : set E} (hf : strict_concave_on 𝕜 t f) (hst : s ⊆ t)
   (hs : convex 𝕜 s) :
   strict_concave_on 𝕜 s f :=
-=======
-⟨hs, λ x y hx hy, hf.2 (hst hx) (hst hy)⟩
-
-lemma concave_on.subset {t : set E} (hf : concave_on 𝕜 t f) (hst : s ⊆ t) (hs : convex 𝕜 s) :
-  concave_on 𝕜 s f :=
->>>>>>> 5f803fae
 ⟨hs, λ x y hx hy, hf.2 (hst hx) (hst hy)⟩
 
 end has_scalar
@@ -111,11 +104,7 @@
   calc
     f (a • x + b • y) + g (a • x + b • y) ≤ (a • f x + b • f y) + (a • g x + b • g y)
       : add_le_add (hf.2 hx hy ha hb hab) (hg.2 hx hy ha hb hab)
-<<<<<<< HEAD
-    ... = a • (f x + g x) + b • (f y + g y) : by rw [smul_add,smul_add, add_add_add_comm]⟩
-=======
     ... = a • (f x + g x) + b • (f y + g y) : by rw [smul_add, smul_add, add_add_add_comm]⟩
->>>>>>> 5f803fae
 
 lemma concave_on.add (hf : concave_on 𝕜 s f) (hg : concave_on 𝕜 s g) :
   concave_on 𝕜 s (λ x, f x + g x) :=
@@ -208,8 +197,6 @@
 section module
 variables [module 𝕜 E] [module 𝕜 β]
 
-<<<<<<< HEAD
-=======
 lemma convex_on_iff_forall_pos {s : set E} {f : E → β} :
   convex_on 𝕜 s f ↔ convex 𝕜 s ∧
     ∀ ⦃x y : E⦄, x ∈ s → y ∈ s → ∀ ⦃a b : 𝕜⦄, 0 < a → 0 < b → a + b = 1
@@ -232,24 +219,23 @@
 
 lemma convex_on_iff_forall_pos_ne {s : set E} {f : E → β} :
   convex_on 𝕜 s f ↔ convex 𝕜 s ∧
-    ∀ ⦃x y : E⦄, x ∈ s → y ∈ s → x ≠ y → ∀ ⦃a b : 𝕜⦄, 0 < a → 0 < b → a + b = 1
-    → f (a • x + b • y) ≤ a • f x + b • f y :=
+    s.pairwise_on (λ x y, ∀ ⦃a b : 𝕜⦄, 0 < a → 0 < b → a + b = 1
+    → f (a • x + b • y) ≤ a • f x + b • f y) :=
 begin
   rw convex_on_iff_forall_pos,
-  refine and_congr_right' ⟨λ h x y hx hy _ a b ha hb hab, h hx hy ha hb hab,
+  refine and_congr_right' ⟨λ h x hx y hy _ a b ha hb hab, h hx hy ha hb hab,
     λ h x y hx hy a b ha hb hab, _⟩,
   obtain rfl | hxy := eq_or_ne x y,
   { rw [convex.combo_self hab, convex.combo_self hab] },
-  exact h hx hy hxy ha hb hab,
+  exact h x hx y hy hxy ha hb hab,
 end
 
 lemma concave_on_iff_forall_pos_ne {s : set E} {f : E → β} :
   concave_on 𝕜 s f ↔ convex 𝕜 s ∧
-    ∀ ⦃x y : E⦄, x ∈ s → y ∈ s → x ≠ y → ∀ ⦃a b : 𝕜⦄, 0 < a → 0 < b → a + b = 1
-    → a • f x + b • f y ≤ f (a • x + b • y) :=
+   s.pairwise_on (λ x y, ∀ ⦃a b : 𝕜⦄, 0 < a → 0 < b → a + b = 1
+    → a • f x + b • f y ≤ f (a • x + b • y)) :=
 @convex_on_iff_forall_pos_ne 𝕜 E (order_dual β) _ _ _ _ _ _ _
 
->>>>>>> 5f803fae
 /-- A linear map is convex. -/
 lemma linear_map.convex_on (f : E →ₗ[𝕜] β) {s : set E} (hs : convex 𝕜 s) : convex_on 𝕜 s f :=
 ⟨hs, λ _ _ _ _ _ _ _ _ _, by rw [f.map_add, f.map_smul, f.map_smul]⟩
@@ -258,7 +244,6 @@
 lemma linear_map.concave_on (f : E →ₗ[𝕜] β) {s : set E} (hs : convex 𝕜 s) : concave_on 𝕜 s f :=
 ⟨hs, λ _ _ _ _ _ _ _ _ _, by rw [f.map_add, f.map_smul, f.map_smul]⟩
 
-<<<<<<< HEAD
 lemma strict_convex_on.convex_on {s : set E} {f : E → β} (hf : strict_convex_on 𝕜 s f) :
   convex_on 𝕜 s f :=
 ⟨hf.1, λ x y hx hy a b ha hb hab, begin
@@ -295,8 +280,6 @@
 
 end ordered_smul
 
-=======
->>>>>>> 5f803fae
 section linear_order
 variables [linear_order E] {s : set E} {f : E → β}
 
@@ -309,7 +292,7 @@
   (hf : ∀ ⦃x y : E⦄, x ∈ s → y ∈ s → x < y → ∀ ⦃a b : 𝕜⦄, 0 < a → 0 < b → a + b = 1 →
     f (a • x + b • y) ≤ a • f x + b • f y) : convex_on 𝕜 s f :=
 begin
-  refine convex_on_iff_forall_pos_ne.2 ⟨hs, λ x y hx hy hxy a b ha hb hab, _⟩,
+  refine convex_on_iff_forall_pos_ne.2 ⟨hs, λ x hx y hy hxy a b ha hb hab, _⟩,
   wlog h : x ≤ y using [x y a b, y x b a],
   { exact le_total _ _ },
   exact hf hx hy (h.lt_of_ne hxy) ha hb hab,
@@ -324,7 +307,6 @@
      a • f x + b • f y ≤ f (a • x + b • y)) : concave_on 𝕜 s f :=
 @linear_order.convex_on_of_lt _ _ (order_dual β) _ _ _ _ _ _ s f hs hf
 
-<<<<<<< HEAD
 /-- For a function on a convex set in a linear ordered space (where the order and the algebraic
 structures aren't necessarily compatible), in order to prove that it is convex, it suffices to
 verify the inequality `f (a • x + b • y) ≤ a • f x + b • f y` for `x < y` and positive `a`, `b`. The
@@ -348,8 +330,6 @@
      a • f x + b • f y < f (a • x + b • y)) : strict_concave_on 𝕜 s f :=
 @linear_order.strict_convex_on_of_lt _ _ (order_dual β) _ _ _ _ _ _ _ _ hs hf
 
-=======
->>>>>>> 5f803fae
 end linear_order
 end module
 
@@ -707,7 +687,6 @@
 
 end ordered_add_comm_group
 end add_comm_monoid
-<<<<<<< HEAD
 
 section add_cancel_comm_monoid
 variables [add_cancel_comm_monoid E] [ordered_add_comm_monoid β] [module 𝕜 E] [has_scalar 𝕜 β]
@@ -738,8 +717,6 @@
 by simpa only [add_comm] using hf.translate_right
 
 end add_cancel_comm_monoid
-=======
->>>>>>> 5f803fae
 end ordered_semiring
 
 section ordered_comm_semiring
