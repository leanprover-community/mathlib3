--- conflicted
+++ resolved
@@ -3,13 +3,8 @@
 Released under Apache 2.0 license as described in the file LICENSE.
 Authors: Alexander Bentkamp, François Dupuis
 -/
-<<<<<<< HEAD
 import algebra.module.ordered
-import analysis.convex.combination
-=======
 import analysis.convex.basic
-import algebra.module.ordered
->>>>>>> 8b238eb4
 import tactic.field_simp
 import tactic.linarith
 import tactic.ring
@@ -29,13 +24,8 @@
 
 * `convex_on 𝕜 s f`: The function `f` is convex on `s` with scalars `𝕜`.
 * `concave_on 𝕜 s f`: The function `f` is concave on `s` with scalars `𝕜`.
-<<<<<<< HEAD
-* `convex_on.map_center_mass_le` `convex_on.map_sum_le`: Convex Jensen's inequality.
-* `concave_on.le_map_center_mass` `concave_on.le_map_sum`: Concave Jensen's inequality.
-=======
 * `strict_convex_on 𝕜 s f`: The function `f` is strictly convex on `s` with scalars `𝕜`.
 * `strict_concave_on 𝕜 s f`: The function `f` is strictly concave on `s` with scalars `𝕜`.
->>>>>>> 8b238eb4
 -/
 
 open finset linear_map set
@@ -67,8 +57,6 @@
   ∀ ⦃x y : E⦄, x ∈ s → y ∈ s → ∀ ⦃a b : 𝕜⦄, 0 ≤ a → 0 ≤ b → a + b = 1 →
     a • f x + b • f y ≤ f (a • x + b • y)
 
-<<<<<<< HEAD
-=======
 /-- Strict convexity of functions -/
 def strict_convex_on : Prop :=
 convex 𝕜 s ∧
@@ -78,10 +66,9 @@
 /-- Strict concavity of functions -/
 def strict_concave_on : Prop :=
 convex 𝕜 s ∧
-  ∀ ⦃x y : E⦄, x ∈ s → y ∈ s → x ≠ y → ∀ ⦃a b : 𝕜⦄, 0 < a → 0 < b → a + b = 1 → 
+  ∀ ⦃x y : E⦄, x ∈ s → y ∈ s → x ≠ y → ∀ ⦃a b : 𝕜⦄, 0 < a → 0 < b → a + b = 1 →
     a • f x + b • f y < f (a • x + b • y)
 
->>>>>>> 8b238eb4
 variables {𝕜 s f}
 
 lemma convex_on_id {s : set 𝕜} (hs : convex 𝕜 s) : convex_on 𝕜 s id := ⟨hs, by { intros, refl }⟩
@@ -564,201 +551,5 @@
 @convex_on_iff_div _ _ (order_dual β) _ _ _ _ _ _ _
 
 end has_scalar
-<<<<<<< HEAD
-
-variables {s : set 𝕜}
-
-/-- If for any three points `x < y < z`, the slope of the secant line of `f : 𝕜 → 𝕜` on `[x, y]` is
-less than the slope of the secant line of `f` on `[x, z]`, then `f` is convex. -/
-lemma convex_on_of_slope_mono_adjacent (hs : convex 𝕜 s) {f : 𝕜 → 𝕜}
-  (hf : ∀ {x y z : 𝕜}, x ∈ s → z ∈ s → x < y → y < z →
-    (f y - f x) / (y - x) ≤ (f z - f y) / (z - y)) :
-  convex_on 𝕜 s f :=
-linear_order.convex_on_of_lt hs
-begin
-  assume x z hx hz hxz a b ha hb hab,
-  let y := a * x + b * z,
-  have hxy : x < y,
-  { rw [← one_mul x, ← hab, add_mul],
-    exact add_lt_add_left ((mul_lt_mul_left hb).2 hxz) _ },
-  have hyz : y < z,
-  { rw [← one_mul z, ← hab, add_mul],
-    exact add_lt_add_right ((mul_lt_mul_left ha).2 hxz) _ },
-  have : (f y - f x) * (z - y) ≤ (f z - f y) * (y - x),
-    from (div_le_div_iff (sub_pos.2 hxy) (sub_pos.2 hyz)).1 (hf hx hz hxy hyz),
-  have hxz : 0 < z - x, from sub_pos.2 (hxy.trans hyz),
-  have ha : (z - y) / (z - x) = a,
-  { rw [eq_comm, ← sub_eq_iff_eq_add'] at hab,
-    simp_rw [div_eq_iff hxz.ne', y, ←hab], ring },
-  have hb : (y - x) / (z - x) = b,
-  { rw [eq_comm, ← sub_eq_iff_eq_add] at hab,
-    simp_rw [div_eq_iff hxz.ne', y, ←hab], ring },
-  rwa [sub_mul, sub_mul, sub_le_iff_le_add', ← add_sub_assoc, le_sub_iff_add_le, ← mul_add,
-    sub_add_sub_cancel, ← le_div_iff hxz, add_div, mul_div_assoc, mul_div_assoc, mul_comm (f x),
-    mul_comm (f z), ha, hb] at this,
-end
-
-/-- If `f : 𝕜 → 𝕜` is convex, then for any three points `x < y < z` the slope of the secant line of
-`f` on `[x, y]` is less than the slope of the secant line of `f` on `[x, z]`. -/
-lemma convex_on.slope_mono_adjacent {f : 𝕜 → 𝕜} (hf : convex_on 𝕜 s f)
-  {x y z : 𝕜} (hx : x ∈ s) (hz : z ∈ s) (hxy : x < y) (hyz : y < z) :
-  (f y - f x) / (y - x) ≤ (f z - f y) / (z - y) :=
-begin
-  have hxz := hxy.trans hyz,
-  rw ←sub_pos at hxy hxz hyz,
-  suffices : f y / (y - x) + f y / (z - y) ≤ f x / (y - x) + f z / (z - y),
-  { ring_nf at this ⊢, linarith },
-  set a := (z - y) / (z - x),
-  set b := (y - x) / (z - x),
-  have hy : a • x + b • z = y, by { field_simp, rw div_eq_iff; [ring, linarith] },
-  have key, from
-    hf.2 hx hz
-      (show 0 ≤ a, by apply div_nonneg; linarith)
-      (show 0 ≤ b, by apply div_nonneg; linarith)
-      (show a + b = 1, by { field_simp, rw div_eq_iff; [ring, linarith] }),
-  rw hy at key,
-  replace key := mul_le_mul_of_nonneg_left key hxz.le,
-  field_simp [hxy.ne', hyz.ne', hxz.ne', mul_comm (z - x) _] at key ⊢,
-  rw div_le_div_right,
-  { linarith },
-  { nlinarith }
-end
-
-/-- A function `f : 𝕜 → 𝕜` is convex iff for any three points `x < y < z` the slope of the secant
-line of `f` on `[x, y]` is less than the slope of the secant line of `f` on `[x, z]`. -/
-lemma convex_on_iff_slope_mono_adjacent {f : 𝕜 → 𝕜} :
-  convex_on 𝕜 s f ↔ convex 𝕜 s ∧
-  (∀ ⦃x y z : 𝕜⦄, x ∈ s → z ∈ s → x < y → y < z →
-    (f y - f x) / (y - x) ≤ (f z - f y) / (z - y)) :=
-⟨λ h, ⟨h.1, λ x y z, h.slope_mono_adjacent⟩, λ h, convex_on_of_slope_mono_adjacent h.1 h.2⟩
-
-/-- If for any three points `x < y < z`, the slope of the secant line of `f : 𝕜 → 𝕜` on `[x, y]` is
-greater than the slope of the secant line of `f` on `[x, z]`, then `f` is concave. -/
-lemma concave_on_of_slope_anti_adjacent (hs : convex 𝕜 s) {f : 𝕜 → 𝕜}
-  (hf : ∀ {x y z : 𝕜}, x ∈ s → z ∈ s → x < y → y < z →
-    (f z - f y) / (z - y) ≤ (f y - f x) / (y - x)) : concave_on 𝕜 s f :=
-begin
-  rw ←neg_convex_on_iff,
-  refine convex_on_of_slope_mono_adjacent hs (λ x y z hx hz hxy hyz, _),
-  rw ←neg_le_neg_iff,
-  simp_rw [←neg_div, neg_sub, pi.neg_apply, neg_sub_neg],
-  exact hf hx hz hxy hyz,
-end
-
-/-- If `f : 𝕜 → 𝕜` is concave, then for any three points `x < y < z` the slope of the secant line of
-`f` on `[x, y]` is greater than the slope of the secant line of `f` on `[x, z]`. -/
-lemma concave_on.slope_anti_adjacent {f : 𝕜 → 𝕜} (hf : concave_on 𝕜 s f) {x y z : 𝕜} (hx : x ∈ s)
-  (hz : z ∈ s) (hxy : x < y) (hyz : y < z) :
-  (f z - f y) / (z - y) ≤ (f y - f x) / (y - x) :=
-begin
-  rw [←neg_le_neg_iff, ←neg_sub_neg (f x), ←neg_sub_neg (f y)],
-  simp_rw [←pi.neg_apply, ←neg_div, neg_sub],
-  exact convex_on.slope_mono_adjacent hf.neg hx hz hxy hyz,
-end
-
-/-- A function `f : 𝕜 → 𝕜` is concave iff for any three points `x < y < z` the slope of the secant
-line of `f` on `[x, y]` is greater than the slope of the secant line of `f` on `[x, z]`. -/
-lemma concave_on_iff_slope_anti_adjacent {f : 𝕜 → 𝕜} :
-  concave_on 𝕜 s f ↔ convex 𝕜 s ∧
-  (∀ ⦃x y z : 𝕜⦄, x ∈ s → z ∈ s → x < y → y < z →
-    (f z - f y) / (z - y) ≤ (f y - f x) / (y - x)) :=
-⟨λ h, ⟨h.1, λ x y z, h.slope_anti_adjacent⟩, λ h, concave_on_of_slope_anti_adjacent h.1 h.2⟩
-
 end ordered_add_comm_monoid
-end linear_ordered_field
-
-/-! ### Jensen's inequality -/
-
-section jensen
-variables [linear_ordered_field 𝕜] [add_comm_monoid E] [ordered_add_comm_monoid β] [module 𝕜 E]
-  [module 𝕜 β] [ordered_smul 𝕜 β] {s : set E} {f : E → β} {t : finset ι} {w : ι → 𝕜} {p : ι → E}
-
-/-- Convex **Jensen's inequality**, `finset.center_mass` version. -/
-lemma convex_on.map_center_mass_le (hf : convex_on 𝕜 s f) (h₀ : ∀ i ∈ t, 0 ≤ w i)
-  (h₁ : 0 < ∑ i in t, w i) (hmem : ∀ i ∈ t, p i ∈ s) :
-  f (t.center_mass w p) ≤ t.center_mass w (f ∘ p) :=
-begin
-  have hmem' : ∀ i ∈ t, (p i, (f ∘ p) i) ∈ {p : E × β | p.1 ∈ s ∧ f p.1 ≤ p.2},
-    from λ i hi, ⟨hmem i hi, le_rfl⟩,
-  convert (hf.convex_epigraph.center_mass_mem h₀ h₁ hmem').2;
-    simp only [center_mass, function.comp, prod.smul_fst, prod.fst_sum,
-      prod.smul_snd, prod.snd_sum],
-end
-
-/-- Concave **Jensen's inequality**, `finset.center_mass` version. -/
-lemma concave_on.le_map_center_mass (hf : concave_on 𝕜 s f) (h₀ : ∀ i ∈ t, 0 ≤ w i)
-  (h₁ : 0 < ∑ i in t, w i) (hmem : ∀ i ∈ t, p i ∈ s) :
-  t.center_mass w (f ∘ p) ≤ f (t.center_mass w p) :=
-@convex_on.map_center_mass_le 𝕜 E (order_dual β) _ _ _ _ _ _ _ _ _ _ _ _ hf h₀ h₁ hmem
-
-/-- Convex **Jensen's inequality**, `finset.sum` version. -/
-lemma convex_on.map_sum_le (hf : convex_on 𝕜 s f) (h₀ : ∀ i ∈ t, 0 ≤ w i) (h₁ : ∑ i in t, w i = 1)
-  (hmem : ∀ i ∈ t, p i ∈ s) :
-  f (∑ i in t, w i • p i) ≤ ∑ i in t, w i • f (p i) :=
-by simpa only [center_mass, h₁, inv_one, one_smul]
-  using hf.map_center_mass_le h₀ (h₁.symm ▸ zero_lt_one) hmem
-
-/-- Concave **Jensen's inequality**, `finset.sum` version. -/
-lemma concave_on.le_map_sum (hf : concave_on 𝕜 s f) (h₀ : ∀ i ∈ t, 0 ≤ w i) (h₁ : ∑ i in t, w i = 1)
-  (hmem : ∀ i ∈ t, p i ∈ s) :
-  ∑ i in t, w i • f (p i) ≤ f (∑ i in t, w i • p i) :=
-@convex_on.map_sum_le 𝕜 E (order_dual β) _ _ _ _ _ _ _ _ _ _ _ _ hf h₀ h₁ hmem
-
-end jensen
-
-/-! ### Maximum principle -/
-
-section maximum_principle
-variables [linear_ordered_field 𝕜] [add_comm_monoid E] [linear_ordered_add_comm_group β]
-  [module 𝕜 E] [module 𝕜 β] [ordered_smul 𝕜 β] {s : set E} {f : E → β} {t : finset ι} {w : ι → 𝕜}
-  {p : ι → E}
-
-/-- If a function `f` is convex on `s`, then the value it takes at some center of mass of points of
-`s` is less than the value it takes on one of those points. -/
-lemma convex_on.exists_ge_of_center_mass (h : convex_on 𝕜 s f)
-  (hw₀ : ∀ i ∈ t, 0 ≤ w i) (hw₁ : 0 < ∑ i in t, w i) (hp : ∀ i ∈ t, p i ∈ s) :
-  ∃ i ∈ t, f (t.center_mass w p) ≤ f (p i) :=
-begin
-  set y := t.center_mass w p,
-  suffices h : ∃ i ∈ t.filter (λ i, w i ≠ 0), w i • f y ≤ w i • (f ∘ p) i,
-  { obtain ⟨i, hi, hfi⟩ := h,
-    rw mem_filter at hi,
-    exact ⟨i, hi.1, (smul_le_smul_iff_of_pos $ (hw₀ i hi.1).lt_of_ne hi.2.symm).1 hfi⟩ },
-  have hw' : (0 : 𝕜) < ∑ i in filter (λ i, w i ≠ 0) t, w i := by rwa sum_filter_ne_zero,
-  refine exists_le_of_sum_le (nonempty_of_sum_ne_zero hw'.ne') _,
-  rw [←sum_smul, ←smul_le_smul_iff_of_pos (inv_pos.2 hw'), inv_smul_smul' hw'.ne',
-    ←finset.center_mass, finset.center_mass_filter_ne_zero],
-  exact h.map_center_mass_le hw₀ hw₁ hp,
-  apply_instance,
-end
-
-/-- If a function `f` is concave on `s`, then the value it takes at some center of mass of points of
-`s` is greater than the value it takes on one of those points. -/
-lemma concave_on.exists_le_of_center_mass (h : concave_on 𝕜 s f)
-  (hw₀ : ∀ i ∈ t, 0 ≤ w i) (hw₁ : 0 < ∑ i in t, w i) (hp : ∀ i ∈ t, p i ∈ s) :
-  ∃ i ∈ t, f (p i) ≤ f (t.center_mass w p) :=
-@convex_on.exists_ge_of_center_mass 𝕜 E (order_dual β) _ _ _ _ _ _ _ _ _ _ _ _ h hw₀ hw₁ hp
-
-/-- Maximum principle for convex functions. If a function `f` is convex on the convex hull of `s`,
-then the eventual maximum of `f` on `convex_hull 𝕜 s` lies in `s`. -/
-lemma convex_on.exists_ge_of_mem_convex_hull (hf : convex_on 𝕜 (convex_hull 𝕜 s) f) {x}
-  (hx : x ∈ convex_hull 𝕜 s) : ∃ y ∈ s, f x ≤ f y :=
-begin
-  rw _root_.convex_hull_eq at hx,
-  obtain ⟨α, t, w, p, hw₀, hw₁, hp, rfl⟩ := hx,
-  rcases hf.exists_ge_of_center_mass hw₀ (hw₁.symm ▸ zero_lt_one)
-    (λ i hi, subset_convex_hull 𝕜 s (hp i hi)) with ⟨i, hit, Hi⟩,
-  exact ⟨p i, hp i hit, Hi⟩
-end
-
-/-- Minimum principle for concave functions. If a function `f` is concave on the convex hull of `s`,
-then the eventual minimum of `f` on `convex_hull 𝕜 s` lies in `s`. -/
-lemma concave_on.exists_le_of_mem_convex_hull (hf : concave_on 𝕜 (convex_hull 𝕜 s) f) {x}
-  (hx : x ∈ convex_hull 𝕜 s) : ∃ y ∈ s, f y ≤ f x :=
-@convex_on.exists_ge_of_mem_convex_hull 𝕜 E (order_dual β) _ _ _ _ _ _ _ _ hf _ hx
-
-end maximum_principle
-=======
-end ordered_add_comm_monoid
-end linear_ordered_field
->>>>>>> 8b238eb4
+end linear_ordered_field