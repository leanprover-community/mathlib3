/-
Copyright (c) 2019 Alexander Bentkamp. All rights reserved.
Released under Apache 2.0 license as described in the file LICENSE.
Authors: Alexander Bentkamp, François Dupuis
-/
import analysis.convex.basic
import tactic.field_simp
import tactic.linarith
import tactic.ring

/-!
# Convex and concave functions

This file defines convex and concave functions in vector spaces and proves the finite Jensen
inequality. The integral version can be found in `analysis.convex.integral`.

A function `f : E → β` is `convex_on` a set `s` if `s` is itself a convex set, and for any two
points `x y ∈ s`, the segment joining `(x, f x)` to `(y, f y)` is above the graph of `f`.
Equivalently, `convex_on 𝕜 f s` means that the epigraph `{p : E × β | p.1 ∈ s ∧ f p.1 ≤ p.2}` is
a convex set.

## Main declarations

* `convex_on 𝕜 s f`: The function `f` is convex on `s` with scalars `𝕜`.
* `concave_on 𝕜 s f`: The function `f` is concave on `s` with scalars `𝕜`.
* `strict_convex_on 𝕜 s f`: The function `f` is strictly convex on `s` with scalars `𝕜`.
* `strict_concave_on 𝕜 s f`: The function `f` is strictly concave on `s` with scalars `𝕜`.
-/

open finset linear_map set
open_locale big_operators classical convex pointwise

variables {𝕜 E F β ι : Type*}

section ordered_semiring
variables [ordered_semiring 𝕜]

section add_comm_monoid
variables [add_comm_monoid E] [add_comm_monoid F]

section ordered_add_comm_monoid
variables [ordered_add_comm_monoid β]

section has_scalar
variables (𝕜) [has_scalar 𝕜 E] [has_scalar 𝕜 β] (s : set E) (f : E → β)

/-- Convexity of functions -/
def convex_on : Prop :=
convex 𝕜 s ∧
  ∀ ⦃x y : E⦄, x ∈ s → y ∈ s → ∀ ⦃a b : 𝕜⦄, 0 ≤ a → 0 ≤ b → a + b = 1 →
    f (a • x + b • y) ≤ a • f x + b • f y

/-- Concavity of functions -/
def concave_on : Prop :=
convex 𝕜 s ∧
  ∀ ⦃x y : E⦄, x ∈ s → y ∈ s → ∀ ⦃a b : 𝕜⦄, 0 ≤ a → 0 ≤ b → a + b = 1 →
    a • f x + b • f y ≤ f (a • x + b • y)

/-- Strict convexity of functions -/
def strict_convex_on : Prop :=
convex 𝕜 s ∧
  ∀ ⦃x y : E⦄, x ∈ s → y ∈ s → x ≠ y → ∀ ⦃a b : 𝕜⦄, 0 < a → 0 < b → a + b = 1 →
    f (a • x + b • y) < a • f x + b • f y

/-- Strict concavity of functions -/
def strict_concave_on : Prop :=
convex 𝕜 s ∧
  ∀ ⦃x y : E⦄, x ∈ s → y ∈ s → x ≠ y → ∀ ⦃a b : 𝕜⦄, 0 < a → 0 < b → a + b = 1 →
    a • f x + b • f y < f (a • x + b • y)

variables {𝕜 s f}

lemma convex_on.dual (hf : convex_on 𝕜 s f) : @concave_on 𝕜 E (order_dual β) _ _ _ _ _ s f := hf

lemma concave_on.dual (hf : concave_on 𝕜 s f) : @convex_on 𝕜 E (order_dual β) _ _ _ _ _ s f := hf

lemma strict_convex_on.dual (hf : strict_convex_on 𝕜 s f) :
  @strict_concave_on 𝕜 E (order_dual β) _ _ _ _ _ s f :=
hf

lemma strict_concave_on.dual (hf : strict_concave_on 𝕜 s f) :
  @strict_convex_on 𝕜 E (order_dual β) _ _ _ _ _ s f :=
hf

lemma convex_on_id {s : set β} (hs : convex 𝕜 s) : convex_on 𝕜 s id := ⟨hs, by { intros, refl }⟩

lemma concave_on_id {s : set β} (hs : convex 𝕜 s) : concave_on 𝕜 s id := ⟨hs, by { intros, refl }⟩

lemma convex_on.subset {t : set E} (hf : convex_on 𝕜 t f) (hst : s ⊆ t) (hs : convex 𝕜 s) :
  convex_on 𝕜 s f :=
⟨hs, λ x y hx hy, hf.2 (hst hx) (hst hy)⟩

lemma concave_on.subset {t : set E} (hf : concave_on 𝕜 t f) (hst : s ⊆ t) (hs : convex 𝕜 s) :
  concave_on 𝕜 s f :=
⟨hs, λ x y hx hy, hf.2 (hst hx) (hst hy)⟩

lemma strict_convex_on.subset {t : set E} (hf : strict_convex_on 𝕜 t f) (hst : s ⊆ t)
  (hs : convex 𝕜 s) :
  strict_convex_on 𝕜 s f :=
⟨hs, λ x y hx hy, hf.2 (hst hx) (hst hy)⟩

lemma strict_concave_on.subset {t : set E} (hf : strict_concave_on 𝕜 t f) (hst : s ⊆ t)
  (hs : convex 𝕜 s) :
  strict_concave_on 𝕜 s f :=
⟨hs, λ x y hx hy, hf.2 (hst hx) (hst hy)⟩

end has_scalar

section distrib_mul_action
variables [has_scalar 𝕜 E] [distrib_mul_action 𝕜 β] {s : set E} {f g : E → β}

lemma convex_on.add (hf : convex_on 𝕜 s f) (hg : convex_on 𝕜 s g) :
  convex_on 𝕜 s (f + g) :=
⟨hf.1, λ x y hx hy a b ha hb hab,
  calc
    f (a • x + b • y) + g (a • x + b • y) ≤ (a • f x + b • f y) + (a • g x + b • g y)
      : add_le_add (hf.2 hx hy ha hb hab) (hg.2 hx hy ha hb hab)
    ... = a • (f x + g x) + b • (f y + g y) : by rw [smul_add, smul_add, add_add_add_comm]⟩

lemma concave_on.add (hf : concave_on 𝕜 s f) (hg : concave_on 𝕜 s g) :
<<<<<<< HEAD
  concave_on 𝕜 s (f + g) :=
@convex_on.add _ _ (order_dual β) _ _ _ _ _ _ f g hf hg
=======
  concave_on 𝕜 s (λ x, f x + g x) :=
hf.dual.add hg
>>>>>>> 7a2696d0

end distrib_mul_action

section module
variables [has_scalar 𝕜 E] [module 𝕜 β] {s : set E} {f : E → β}

lemma convex_on_const (c : β) (hs : convex 𝕜 s) : convex_on 𝕜 s (λ x:E, c) :=
⟨hs, λ x y _ _ a b _ _ hab, (convex.combo_self hab c).ge⟩

lemma concave_on_const (c : β) (hs : convex 𝕜 s) : concave_on 𝕜 s (λ x:E, c) :=
@convex_on_const _ _ (order_dual β) _ _ _ _ _ _ c hs

end module

section ordered_smul
variables [has_scalar 𝕜 E] [module 𝕜 β] [ordered_smul 𝕜 β] {s : set E} {f : E → β}

lemma convex_on.convex_le (hf : convex_on 𝕜 s f) (r : β) :
  convex 𝕜 {x ∈ s | f x ≤ r} :=
λ x y hx hy a b ha hb hab, ⟨hf.1 hx.1 hy.1 ha hb hab,
  calc
    f (a • x + b • y) ≤ a • f x + b • f y : hf.2 hx.1 hy.1 ha hb hab
                  ... ≤ a • r + b • r     : add_le_add (smul_le_smul_of_nonneg hx.2 ha)
                                              (smul_le_smul_of_nonneg hy.2 hb)
                  ... = r                 : convex.combo_self hab r⟩

lemma concave_on.convex_ge (hf : concave_on 𝕜 s f) (r : β) :
  convex 𝕜 {x ∈ s | r ≤ f x} :=
hf.dual.convex_le r

lemma convex_on.convex_epigraph (hf : convex_on 𝕜 s f) :
  convex 𝕜 {p : E × β | p.1 ∈ s ∧ f p.1 ≤ p.2} :=
begin
  rintro ⟨x, r⟩ ⟨y, t⟩ ⟨hx, hr⟩ ⟨hy, ht⟩ a b ha hb hab,
  refine ⟨hf.1 hx hy ha hb hab, _⟩,
  calc f (a • x + b • y) ≤ a • f x + b • f y : hf.2 hx hy ha hb hab
  ... ≤ a • r + b • t : add_le_add (smul_le_smul_of_nonneg hr ha)
                            (smul_le_smul_of_nonneg ht hb)
end

lemma concave_on.convex_hypograph (hf : concave_on 𝕜 s f) :
  convex 𝕜 {p : E × β | p.1 ∈ s ∧ p.2 ≤ f p.1} :=
hf.dual.convex_epigraph

lemma convex_on_iff_convex_epigraph :
  convex_on 𝕜 s f ↔ convex 𝕜 {p : E × β | p.1 ∈ s ∧ f p.1 ≤ p.2} :=
⟨convex_on.convex_epigraph, λ h,
  ⟨λ x y hx hy a b ha hb hab, (@h (x, f x) (y, f y) ⟨hx, le_rfl⟩ ⟨hy, le_rfl⟩ a b ha hb hab).1,
  λ x y hx hy a b ha hb hab, (@h (x, f x) (y, f y) ⟨hx, le_rfl⟩ ⟨hy, le_rfl⟩ a b ha hb hab).2⟩⟩

lemma concave_on_iff_convex_hypograph :
  concave_on 𝕜 s f ↔ convex 𝕜 {p : E × β | p.1 ∈ s ∧ p.2 ≤ f p.1} :=
@convex_on_iff_convex_epigraph 𝕜 E (order_dual β) _ _ _ _ _ _ _ f

end ordered_smul

section module
variables [module 𝕜 E] [has_scalar 𝕜 β] {s : set E} {f : E → β} {c : E}

/-- Right translation preserves convexity. -/
lemma convex_on.translate_right (hf : convex_on 𝕜 s f) :
  convex_on 𝕜 ((λ z, c + z) ⁻¹' s) (f ∘ (λ z, c + z)) :=
⟨hf.1.translate_preimage_right _, λ x y hx hy a b ha hb hab,
  calc
    f (c + (a • x + b • y)) = f (a • (c + x) + b • (c + y))
        : by rw [smul_add, smul_add, add_add_add_comm, convex.combo_self hab]
    ... ≤ a • f (c + x) + b • f (c + y) : hf.2 hx hy ha hb hab⟩

/-- Right translation preserves concavity. -/
lemma concave_on.translate_right (hf : concave_on 𝕜 s f) :
  concave_on 𝕜 ((λ z, c + z) ⁻¹' s) (f ∘ (λ z, c + z)) :=
hf.dual.translate_right

/-- Left translation preserves convexity. -/
lemma convex_on.translate_left (hf : convex_on 𝕜 s f) :
  convex_on 𝕜 ((λ z, c + z) ⁻¹' s) (f ∘ (λ z, z + c)) :=
by simpa only [add_comm] using hf.translate_right

/-- Left translation preserves strict concavity. -/
lemma concave_on.translate_left (hf : concave_on 𝕜 s f) :
  concave_on 𝕜 ((λ z, c + z) ⁻¹' s) (f ∘ (λ z, z + c)) :=
hf.dual.translate_left

end module

section module
variables [module 𝕜 E] [module 𝕜 β]

lemma convex_on_iff_forall_pos {s : set E} {f : E → β} :
  convex_on 𝕜 s f ↔ convex 𝕜 s ∧
    ∀ ⦃x y : E⦄, x ∈ s → y ∈ s → ∀ ⦃a b : 𝕜⦄, 0 < a → 0 < b → a + b = 1
    → f (a • x + b • y) ≤ a • f x + b • f y :=
begin
  refine and_congr_right' ⟨λ h x y hx hy a b ha hb hab, h hx hy ha.le hb.le hab,
    λ h x y hx hy a b ha hb hab, _⟩,
  obtain rfl | ha' := ha.eq_or_lt,
  { rw [zero_add] at hab, subst b, simp_rw [zero_smul, zero_add, one_smul] },
  obtain rfl | hb' := hb.eq_or_lt,
  { rw [add_zero] at hab, subst a, simp_rw [zero_smul, add_zero, one_smul] },
  exact h hx hy ha' hb' hab,
end

lemma concave_on_iff_forall_pos {s : set E} {f : E → β} :
  concave_on 𝕜 s f ↔ convex 𝕜 s ∧
    ∀ ⦃x y : E⦄, x ∈ s → y ∈ s → ∀ ⦃a b : 𝕜⦄, 0 < a → 0 < b → a + b = 1
    → a • f x + b • f y ≤ f (a • x + b • y) :=
@convex_on_iff_forall_pos 𝕜 E (order_dual β) _ _ _ _ _ _ _

lemma convex_on_iff_pairwise_on_pos {s : set E} {f : E → β} :
  convex_on 𝕜 s f ↔ convex 𝕜 s ∧
    s.pairwise_on (λ x y, ∀ ⦃a b : 𝕜⦄, 0 < a → 0 < b → a + b = 1
    → f (a • x + b • y) ≤ a • f x + b • f y) :=
begin
  rw convex_on_iff_forall_pos,
  refine and_congr_right' ⟨λ h x hx y hy _ a b ha hb hab, h hx hy ha hb hab,
    λ h x y hx hy a b ha hb hab, _⟩,
  obtain rfl | hxy := eq_or_ne x y,
  { rw [convex.combo_self hab, convex.combo_self hab] },
  exact h x hx y hy hxy ha hb hab,
end

lemma concave_on_iff_pairwise_on_pos {s : set E} {f : E → β} :
  concave_on 𝕜 s f ↔ convex 𝕜 s ∧
   s.pairwise_on (λ x y, ∀ ⦃a b : 𝕜⦄, 0 < a → 0 < b → a + b = 1
    → a • f x + b • f y ≤ f (a • x + b • y)) :=
@convex_on_iff_pairwise_on_pos 𝕜 E (order_dual β) _ _ _ _ _ _ _

/-- A linear map is convex. -/
lemma linear_map.convex_on (f : E →ₗ[𝕜] β) {s : set E} (hs : convex 𝕜 s) : convex_on 𝕜 s f :=
⟨hs, λ _ _ _ _ _ _ _ _ _, by rw [f.map_add, f.map_smul, f.map_smul]⟩

/-- A linear map is concave. -/
lemma linear_map.concave_on (f : E →ₗ[𝕜] β) {s : set E} (hs : convex 𝕜 s) : concave_on 𝕜 s f :=
⟨hs, λ _ _ _ _ _ _ _ _ _, by rw [f.map_add, f.map_smul, f.map_smul]⟩

lemma strict_convex_on.convex_on {s : set E} {f : E → β} (hf : strict_convex_on 𝕜 s f) :
  convex_on 𝕜 s f :=
⟨hf.1, λ x y hx hy a b ha hb hab, begin
  obtain rfl | hxy := eq_or_ne x y,
  { rw [convex.combo_self hab, convex.combo_self hab] },
  obtain rfl | ha' := ha.eq_or_lt,
  { rw zero_add at hab,
    rw [hab, zero_smul, zero_smul, one_smul, one_smul, zero_add, zero_add] },
  obtain rfl | hb' := hb.eq_or_lt,
  { rw add_zero at hab,
    rw [hab, zero_smul, zero_smul, one_smul, one_smul, add_zero, add_zero] },
  exact (hf.2 hx hy hxy ha' hb' hab).le,
end⟩

lemma strict_concave_on.concave_on {s : set E} {f : E → β} (hf : strict_concave_on 𝕜 s f) :
  concave_on 𝕜 s f :=
@strict_convex_on.convex_on 𝕜 E (order_dual β) _ _ _ _ _ _ _ hf

section ordered_smul
variables [ordered_smul 𝕜 β] {s : set E} {f : E → β}

lemma strict_convex_on.convex_lt (hf : strict_convex_on 𝕜 s f) (r : β) :
  convex 𝕜 {x ∈ s | f x < r} :=
convex_iff_pairwise_on_pos.2 $ λ x hx y hy hxy a b ha hb hab, ⟨hf.1 hx.1 hy.1 ha.le hb.le hab,
  calc
    f (a • x + b • y) < a • f x + b • f y : hf.2 hx.1 hy.1 hxy ha hb hab
                  ... ≤ a • r + b • r     : add_le_add (smul_lt_smul_of_pos hx.2 ha).le
                                              (smul_lt_smul_of_pos hy.2 hb).le
                  ... = r                 : convex.combo_self hab r⟩

lemma strict_concave_on.convex_gt (hf : strict_concave_on 𝕜 s f) (r : β) :
  convex 𝕜 {x ∈ s | r < f x} :=
@strict_convex_on.convex_lt 𝕜 E (order_dual β) _ _ _ _ _ _ _ _ hf r

end ordered_smul

section linear_order
variables [linear_order E] {s : set E} {f : E → β}

/-- For a function on a convex set in a linearly ordered space (where the order and the algebraic
structures aren't necessarily compatible), in order to prove that it is convex, it suffices to
verify the inequality `f (a • x + b • y) ≤ a • f x + b • f y` only for `x < y` and positive `a`,
`b`. The main use case is `E = 𝕜` however one can apply it, e.g., to `𝕜^n` with lexicographic order.
-/
lemma linear_order.convex_on_of_lt (hs : convex 𝕜 s)
  (hf : ∀ ⦃x y : E⦄, x ∈ s → y ∈ s → x < y → ∀ ⦃a b : 𝕜⦄, 0 < a → 0 < b → a + b = 1 →
    f (a • x + b • y) ≤ a • f x + b • f y) : convex_on 𝕜 s f :=
begin
  refine convex_on_iff_pairwise_on_pos.2 ⟨hs, λ x hx y hy hxy a b ha hb hab, _⟩,
  wlog h : x ≤ y using [x y a b, y x b a],
  { exact le_total _ _ },
  exact hf hx hy (h.lt_of_ne hxy) ha hb hab,
end

/-- For a function on a convex set in a linearly ordered space (where the order and the algebraic
structures aren't necessarily compatible), in order to prove that it is concave it suffices to
verify the inequality `a • f x + b • f y ≤ f (a • x + b • y)` for `x < y` and positive `a`, `b`. The
main use case is `E = ℝ` however one can apply it, e.g., to `ℝ^n` with lexicographic order. -/
lemma linear_order.concave_on_of_lt (hs : convex 𝕜 s)
  (hf : ∀ ⦃x y : E⦄, x ∈ s → y ∈ s → x < y → ∀ ⦃a b : 𝕜⦄, 0 < a → 0 < b → a + b = 1 →
     a • f x + b • f y ≤ f (a • x + b • y)) : concave_on 𝕜 s f :=
@linear_order.convex_on_of_lt _ _ (order_dual β) _ _ _ _ _ _ s f hs hf

/-- For a function on a convex set in a linearly ordered space (where the order and the algebraic
structures aren't necessarily compatible), in order to prove that it is convex, it suffices to
verify the inequality `f (a • x + b • y) ≤ a • f x + b • f y` for `x < y` and positive `a`, `b`. The
main use case is `E = 𝕜` however one can apply it, e.g., to `𝕜^n` with lexicographic order. -/
lemma linear_order.strict_convex_on_of_lt (hs : convex 𝕜 s)
  (hf : ∀ ⦃x y : E⦄, x ∈ s → y ∈ s → x < y → ∀ ⦃a b : 𝕜⦄, 0 < a → 0 < b → a + b = 1 →
    f (a • x + b • y) < a • f x + b • f y) : strict_convex_on 𝕜 s f :=
begin
  refine ⟨hs, λ x y hx hy hxy a b ha hb hab, _⟩,
  wlog h : x ≤ y using [x y a b, y x b a],
  { exact le_total _ _ },
  exact hf hx hy (h.lt_of_ne hxy) ha hb hab,
end

/-- For a function on a convex set in a linearly ordered space (where the order and the algebraic
structures aren't necessarily compatible), in order to prove that it is concave it suffices to
verify the inequality `a • f x + b • f y ≤ f (a • x + b • y)` for `x < y` and positive `a`, `b`. The
main use case is `E = 𝕜` however one can apply it, e.g., to `𝕜^n` with lexicographic order. -/
lemma linear_order.strict_concave_on_of_lt (hs : convex 𝕜 s)
  (hf : ∀ ⦃x y : E⦄, x ∈ s → y ∈ s → x < y → ∀ ⦃a b : 𝕜⦄, 0 < a → 0 < b → a + b = 1 →
     a • f x + b • f y < f (a • x + b • y)) : strict_concave_on 𝕜 s f :=
@linear_order.strict_convex_on_of_lt _ _ (order_dual β) _ _ _ _ _ _ _ _ hs hf

end linear_order
end module

section module
variables [module 𝕜 E] [module 𝕜 F] [has_scalar 𝕜 β]

/-- If `g` is convex on `s`, so is `(f ∘ g)` on `f ⁻¹' s` for a linear `f`. -/
lemma convex_on.comp_linear_map {f : F → β} {s : set F} (hf : convex_on 𝕜 s f) (g : E →ₗ[𝕜] F) :
  convex_on 𝕜 (g ⁻¹' s) (f ∘ g) :=
⟨hf.1.linear_preimage _, λ x y hx hy a b ha hb hab,
  calc
    f (g (a • x + b • y)) = f (a • (g x) + b • (g y)) : by rw [g.map_add, g.map_smul, g.map_smul]
                      ... ≤ a • f (g x) + b • f (g y) : hf.2 hx hy ha hb hab⟩

/-- If `g` is concave on `s`, so is `(g ∘ f)` on `f ⁻¹' s` for a linear `f`. -/
lemma concave_on.comp_linear_map {f : F → β} {s : set F} (hf : concave_on 𝕜 s f) (g : E →ₗ[𝕜] F) :
  concave_on 𝕜 (g ⁻¹' s) (f ∘ g) :=
hf.dual.comp_linear_map g

end module
end ordered_add_comm_monoid

section ordered_cancel_add_comm_monoid
variables [ordered_cancel_add_comm_monoid β]

section distrib_mul_action
variables [has_scalar 𝕜 E] [distrib_mul_action 𝕜 β] {s : set E} {f g : E → β}

lemma strict_convex_on.add (hf : strict_convex_on 𝕜 s f) (hg : strict_convex_on 𝕜 s g) :
  strict_convex_on 𝕜 s (f + g) :=
⟨hf.1, λ x y hx hy hxy a b ha hb hab,
  calc
    f (a • x + b • y) + g (a • x + b • y) < (a • f x + b • f y) + (a • g x + b • g y)
      : add_lt_add (hf.2 hx hy hxy ha hb hab) (hg.2 hx hy hxy ha hb hab)
    ... = a • (f x + g x) + b • (f y + g y) : by rw [smul_add, smul_add, add_add_add_comm]⟩

lemma strict_concave_on.add (hf : strict_concave_on 𝕜 s f) (hg : strict_concave_on 𝕜 s g) :
  strict_concave_on 𝕜 s (f + g) :=
@strict_convex_on.add 𝕜 E (order_dual β) _ _ _ _ _ _ _ _ hf hg

end distrib_mul_action

section module
variables [module 𝕜 E] [module 𝕜 β] [ordered_smul 𝕜 β] {s : set E} {f : E → β}

lemma convex_on.convex_lt (hf : convex_on 𝕜 s f) (r : β) : convex 𝕜 {x ∈ s | f x < r} :=
convex_iff_forall_pos.2 $ λ x y hx hy a b ha hb hab, ⟨hf.1 hx.1 hy.1 ha.le hb.le hab,
  calc
    f (a • x + b • y)
        ≤ a • f x + b • f y : hf.2 hx.1 hy.1 ha.le hb.le hab
    ... < a • r + b • r     : add_lt_add_of_lt_of_le (smul_lt_smul_of_pos hx.2 ha)
                                (smul_le_smul_of_nonneg hy.2.le hb.le)
    ... = r                 : convex.combo_self hab _⟩

lemma concave_on.convex_gt (hf : concave_on 𝕜 s f) (r : β) : convex 𝕜 {x ∈ s | r < f x} :=
hf.dual.convex_lt r

lemma convex_on.convex_strict_epigraph (hf : convex_on 𝕜 s f) :
  convex 𝕜 {p : E × β | p.1 ∈ s ∧ f p.1 < p.2} :=
begin
  rw convex_iff_forall_pos,
  rintro ⟨x, r⟩ ⟨y, t⟩ ⟨hx, hr⟩ ⟨hy, ht⟩ a b ha hb hab,
  refine ⟨hf.1 hx hy ha.le hb.le hab, _⟩,
  calc f (a • x + b • y) ≤ a • f x + b • f y : hf.2 hx hy ha.le hb.le hab
  ... < a • r + b • t : add_lt_add (smul_lt_smul_of_pos hr ha)
                            (smul_lt_smul_of_pos ht hb)
end

lemma concave_on.convex_strict_hypograph (hf : concave_on 𝕜 s f) :
  convex 𝕜 {p : E × β | p.1 ∈ s ∧ p.2 < f p.1} :=
hf.dual.convex_strict_epigraph

end module
end ordered_cancel_add_comm_monoid

section linear_ordered_add_comm_monoid
variables [linear_ordered_add_comm_monoid β] [has_scalar 𝕜 E] [module 𝕜 β] [ordered_smul 𝕜 β]
  {s : set E} {f g : E → β}

/-- The pointwise maximum of convex functions is convex. -/
lemma convex_on.sup (hf : convex_on 𝕜 s f) (hg : convex_on 𝕜 s g) :
  convex_on 𝕜 s (f ⊔ g) :=
begin
   refine ⟨hf.left, λ x y hx hy a b ha hb hab, sup_le _ _⟩,
   { calc f (a • x + b • y) ≤ a • f x + b • f y : hf.right hx hy ha hb hab
      ...                   ≤ a • (f x ⊔ g x) + b • (f y ⊔ g y) : add_le_add
      (smul_le_smul_of_nonneg le_sup_left ha)
      (smul_le_smul_of_nonneg le_sup_left hb) },
   { calc g (a • x + b • y) ≤ a • g x + b • g y : hg.right hx hy ha hb hab
      ...                   ≤ a • (f x ⊔ g x) + b • (f y ⊔ g y) : add_le_add
      (smul_le_smul_of_nonneg le_sup_right ha)
      (smul_le_smul_of_nonneg le_sup_right hb) }
end

/-- The pointwise minimum of concave functions is concave. -/
lemma concave_on.inf (hf : concave_on 𝕜 s f) (hg : concave_on 𝕜 s g) :
  concave_on 𝕜 s (f ⊓ g) :=
hf.dual.sup hg

/-- The pointwise maximum of strictly convex functions is strictly convex. -/
lemma strict_convex_on.sup (hf : strict_convex_on 𝕜 s f) (hg : strict_convex_on 𝕜 s g) :
  strict_convex_on 𝕜 s (f ⊔ g) :=
⟨hf.left, λ x y hx hy hxy a b ha hb hab, max_lt
  (calc f (a • x + b • y) < a • f x + b • f y : hf.2 hx hy hxy ha hb hab
    ...                   ≤ a • (f x ⊔ g x) + b • (f y ⊔ g y) : add_le_add
    (smul_le_smul_of_nonneg le_sup_left ha.le)
    (smul_le_smul_of_nonneg le_sup_left hb.le))
  (calc g (a • x + b • y) < a • g x + b • g y : hg.2 hx hy hxy ha hb hab
    ...                   ≤ a • (f x ⊔ g x) + b • (f y ⊔ g y) : add_le_add
    (smul_le_smul_of_nonneg le_sup_right ha.le)
    (smul_le_smul_of_nonneg le_sup_right hb.le))⟩

/-- The pointwise minimum of strictly concave functions is strictly concave. -/
lemma strict_concave_on.inf (hf : strict_concave_on 𝕜 s f) (hg : strict_concave_on 𝕜 s g) :
   strict_concave_on 𝕜 s (f ⊓ g) :=
@ strict_convex_on.sup 𝕜 E (order_dual β) _ _ _ _ _ _ _ _ _ hf hg

/-- A convex function on a segment is upper-bounded by the max of its endpoints. -/
lemma convex_on.le_on_segment' (hf : convex_on 𝕜 s f) {x y : E} (hx : x ∈ s) (hy : y ∈ s)
  {a b : 𝕜} (ha : 0 ≤ a) (hb : 0 ≤ b) (hab : a + b = 1) :
  f (a • x + b • y) ≤ max (f x) (f y) :=
calc
  f (a • x + b • y) ≤ a • f x + b • f y : hf.2 hx hy ha hb hab
  ... ≤ a • max (f x) (f y) + b • max (f x) (f y) :
    add_le_add (smul_le_smul_of_nonneg (le_max_left _ _) ha)
      (smul_le_smul_of_nonneg (le_max_right _ _) hb)
  ... = max (f x) (f y) : convex.combo_self hab _

/-- A concave function on a segment is lower-bounded by the min of its endpoints. -/
lemma concave_on.ge_on_segment' (hf : concave_on 𝕜 s f) {x y : E} (hx : x ∈ s) (hy : y ∈ s)
  {a b : 𝕜} (ha : 0 ≤ a) (hb : 0 ≤ b) (hab : a + b = 1) :
  min (f x) (f y) ≤ f (a • x + b • y) :=
hf.dual.le_on_segment' hx hy ha hb hab

/-- A convex function on a segment is upper-bounded by the max of its endpoints. -/
lemma convex_on.le_on_segment (hf : convex_on 𝕜 s f) {x y z : E} (hx : x ∈ s) (hy : y ∈ s)
  (hz : z ∈ [x -[𝕜] y]) :
  f z ≤ max (f x) (f y) :=
let ⟨a, b, ha, hb, hab, hz⟩ := hz in hz ▸ hf.le_on_segment' hx hy ha hb hab

/-- A concave function on a segment is lower-bounded by the min of its endpoints. -/
lemma concave_on.ge_on_segment (hf : concave_on 𝕜 s f) {x y z : E} (hx : x ∈ s) (hy : y ∈ s)
  (hz : z ∈ [x -[𝕜] y]) :
  min (f x) (f y) ≤ f z :=
hf.dual.le_on_segment hx hy hz

/-- A strictly convex function on an open segment is strictly upper-bounded by the max of its
endpoints. -/
lemma strict_convex_on.lt_on_open_segment' (hf : strict_convex_on 𝕜 s f) {x y : E} (hx : x ∈ s)
  (hy : y ∈ s) (hxy : x ≠ y) {a b : 𝕜} (ha : 0 < a) (hb : 0 < b) (hab : a + b = 1) :
  f (a • x + b • y) < max (f x) (f y) :=
calc
  f (a • x + b • y) < a • f x + b • f y : hf.2 hx hy hxy ha hb hab
  ... ≤ a • max (f x) (f y) + b • max (f x) (f y) :
    add_le_add (smul_le_smul_of_nonneg (le_max_left _ _) ha.le)
      (smul_le_smul_of_nonneg (le_max_right _ _) hb.le)
  ... = max (f x) (f y) : convex.combo_self hab _

/-- A strictly concave function on an open segment is strictly lower-bounded by the min of its
endpoints. -/
lemma strict_concave_on.lt_on_open_segment' (hf : strict_concave_on 𝕜 s f) {x y : E} (hx : x ∈ s)
  (hy : y ∈ s) (hxy : x ≠ y) {a b : 𝕜} (ha : 0 < a) (hb : 0 < b) (hab : a + b = 1) :
  min (f x) (f y) < f (a • x + b • y) :=
@strict_convex_on.lt_on_open_segment' 𝕜 E (order_dual β) _ _ _ _ _ _ _ f hf x y hx hy hxy a b ha hb
  hab

/-- A strictly convex function on an open segment is strictly upper-bounded by the max of its
endpoints. -/
lemma strict_convex_on.lt_on_open_segment (hf : strict_convex_on 𝕜 s f) {x y z : E} (hx : x ∈ s)
  (hy : y ∈ s) (hxy : x ≠ y) (hz : z ∈ open_segment 𝕜 x y) :
  f z < max (f x) (f y) :=
let ⟨a, b, ha, hb, hab, hz⟩ := hz in hz ▸ hf.lt_on_open_segment' hx hy hxy ha hb hab

/-- A strictly concave function on an open segment is strictly lower-bounded by the min of its
endpoints. -/
lemma strict_concave_on.lt_on_open_segment (hf : strict_concave_on 𝕜 s f) {x y z : E} (hx : x ∈ s)
  (hy : y ∈ s) (hxy : x ≠ y) (hz : z ∈ open_segment 𝕜 x y) :
  min (f x) (f y) < f z :=
@strict_convex_on.lt_on_open_segment 𝕜 E (order_dual β) _ _ _ _ _ _ _ f hf x y z hx hy hxy hz

end linear_ordered_add_comm_monoid

section linear_ordered_cancel_add_comm_monoid
variables [linear_ordered_cancel_add_comm_monoid β]

section ordered_smul
variables [has_scalar 𝕜 E] [module 𝕜 β] [ordered_smul 𝕜 β] {s : set E} {f g : E → β}

lemma convex_on.le_left_of_right_le' (hf : convex_on 𝕜 s f) {x y : E} (hx : x ∈ s) (hy : y ∈ s)
  {a b : 𝕜} (ha : 0 < a) (hb : 0 ≤ b) (hab : a + b = 1) (hfy : f y ≤ f (a • x + b • y)) :
  f (a • x + b • y) ≤ f x :=
le_of_not_lt $ λ h, lt_irrefl (f (a • x + b • y)) $
  calc
    f (a • x + b • y)
        ≤ a • f x + b • f y : hf.2 hx hy ha.le hb hab
    ... < a • f (a • x + b • y) + b • f (a • x + b • y)
        : add_lt_add_of_lt_of_le (smul_lt_smul_of_pos h ha) (smul_le_smul_of_nonneg hfy hb)
    ... = f (a • x + b • y) : convex.combo_self hab _

lemma concave_on.left_le_of_le_right' (hf : concave_on 𝕜 s f) {x y : E} (hx : x ∈ s) (hy : y ∈ s)
  {a b : 𝕜} (ha : 0 < a) (hb : 0 ≤ b) (hab : a + b = 1) (hfy : f (a • x + b • y) ≤ f y) :
  f x ≤ f (a • x + b • y) :=
hf.dual.le_left_of_right_le' hx hy ha hb hab hfy

lemma convex_on.le_right_of_left_le' (hf : convex_on 𝕜 s f) {x y : E} {a b : 𝕜}
  (hx : x ∈ s) (hy : y ∈ s) (ha : 0 ≤ a) (hb : 0 < b) (hab : a + b = 1)
  (hfx : f x ≤ f (a • x + b • y)) :
  f (a • x + b • y) ≤ f y :=
begin
  rw add_comm at ⊢ hab hfx,
  exact hf.le_left_of_right_le' hy hx hb ha hab hfx,
end

lemma concave_on.le_right_of_left_le' (hf : concave_on 𝕜 s f) {x y : E} {a b : 𝕜}
  (hx : x ∈ s) (hy : y ∈ s) (ha : 0 ≤ a) (hb : 0 < b) (hab : a + b = 1)
  (hfx : f (a • x + b • y) ≤ f x) :
  f y ≤ f (a • x + b • y) :=
hf.dual.le_right_of_left_le' hx hy ha hb hab hfx

lemma convex_on.le_left_of_right_le (hf : convex_on 𝕜 s f) {x y z : E} (hx : x ∈ s)
  (hy : y ∈ s) (hz : z ∈ open_segment 𝕜 x y) (hyz : f y ≤ f z) :
  f z ≤ f x :=
begin
  obtain ⟨a, b, ha, hb, hab, rfl⟩ := hz,
  exact hf.le_left_of_right_le' hx hy ha hb.le hab hyz,
end

lemma concave_on.left_le_of_le_right (hf : concave_on 𝕜 s f) {x y z : E} (hx : x ∈ s)
  (hy : y ∈ s) (hz : z ∈ open_segment 𝕜 x y) (hyz : f z ≤ f y) :
  f x ≤ f z :=
hf.dual.le_left_of_right_le hx hy hz hyz

lemma convex_on.le_right_of_left_le (hf : convex_on 𝕜 s f) {x y z : E} (hx : x ∈ s)
  (hy : y ∈ s) (hz : z ∈ open_segment 𝕜 x y) (hxz : f x ≤ f z) :
  f z ≤ f y :=
begin
  obtain ⟨a, b, ha, hb, hab, rfl⟩ := hz,
  exact hf.le_right_of_left_le' hx hy ha.le hb hab hxz,
end

lemma concave_on.le_right_of_left_le (hf : concave_on 𝕜 s f) {x y z : E} (hx : x ∈ s)
  (hy : y ∈ s) (hz : z ∈ open_segment 𝕜 x y) (hxz : f z ≤ f x) :
  f y ≤ f z :=
hf.dual.le_right_of_left_le hx hy hz hxz

lemma strict_convex_on.lt_left_of_right_lt_of_ne' (hf : strict_convex_on 𝕜 s f) {x y : E}
  (hx : x ∈ s) (hy : y ∈ s) (hxy : x ≠ y) {a b : 𝕜} (ha : 0 < a) (hb : 0 < b) (hab : a + b = 1)
  (hfy : f y < f (a • x + b • y)) :
  f (a • x + b • y) < f x :=
not_le.1 $ λ h, lt_irrefl (f (a • x + b • y)) $
  calc
    f (a • x + b • y)
        < a • f x + b • f y : hf.2 hx hy hxy ha hb hab
    ... < a • f (a • x + b • y) + b • f (a • x + b • y)
        : add_lt_add_of_le_of_lt (smul_le_smul_of_nonneg h ha.le) (smul_lt_smul_of_pos hfy hb)
    ... = f (a • x + b • y) : convex.combo_self hab _

lemma strict_concave_on.left_lt_of_lt_right_of_ne' (hf : strict_concave_on 𝕜 s f) {x y : E}
  (hx : x ∈ s) (hy : y ∈ s) (hxy : x ≠ y) {a b : 𝕜} (ha : 0 < a) (hb : 0 < b) (hab : a + b = 1)
  (hfy : f (a • x + b • y) < f y) :
  f x < f (a • x + b • y) :=
@strict_convex_on.lt_left_of_right_lt_of_ne' 𝕜 E (order_dual β) _ _ _ _ _ _ _ f hf x y hx hy hxy a b
  ha hb hab hfy

lemma strict_convex_on.lt_right_of_left_lt_of_ne' (hf : strict_convex_on 𝕜 s f) {x y : E} {a b : 𝕜}
  (hx : x ∈ s) (hy : y ∈ s) (hxy : x ≠ y) (ha : 0 < a) (hb : 0 < b) (hab : a + b = 1)
  (hfx : f x < f (a • x + b • y)) :
  f (a • x + b • y) < f y :=
begin
  rw add_comm at ⊢ hab hfx,
  exact hf.lt_left_of_right_lt_of_ne' hy hx hxy.symm hb ha hab hfx,
end

lemma strict_concave_on.lt_right_of_left_lt_of_ne' (hf : strict_concave_on 𝕜 s f) {x y : E}
  {a b : 𝕜} (hx : x ∈ s) (hy : y ∈ s) (hxy : x ≠ y) (ha : 0 < a) (hb : 0 < b) (hab : a + b = 1)
  (hfx : f (a • x + b • y) < f x) :
  f y < f (a • x + b • y) :=
@strict_convex_on.lt_right_of_left_lt_of_ne' 𝕜 E (order_dual β) _ _ _ _ _ _ _ f hf x y a b hx hy
  hxy ha hb hab hfx

lemma strict_convex_on.lt_left_of_right_lt_of_ne (hf : strict_convex_on 𝕜 s f) {x y z : E}
  (hx : x ∈ s) (hy : y ∈ s) (hxy : x ≠ y) (hz : z ∈ open_segment 𝕜 x y) (hyz : f y < f z) :
  f z < f x :=
begin
  obtain ⟨a, b, ha, hb, hab, rfl⟩ := hz,
  exact hf.lt_left_of_right_lt_of_ne' hx hy hxy ha hb hab hyz,
end

lemma strict_concave_on.left_lt_of_lt_right_of_ne (hf : strict_concave_on 𝕜 s f) {x y z : E}
  (hx : x ∈ s) (hy : y ∈ s) (hxy : x ≠ y) (hz : z ∈ open_segment 𝕜 x y) (hyz : f z < f y) :
  f x < f z :=
@strict_convex_on.lt_left_of_right_lt_of_ne 𝕜 E (order_dual β) _ _ _ _ _ _ _ f hf x y z hx hy hxy hz
  hyz

lemma strict_convex_on.lt_right_of_left_lt_of_ne (hf : strict_convex_on 𝕜 s f) {x y z : E}
  (hx : x ∈ s) (hy : y ∈ s) (hxy : x ≠ y) (hz : z ∈ open_segment 𝕜 x y) (hxz : f x < f z) :
  f z < f y :=
begin
  obtain ⟨a, b, ha, hb, hab, rfl⟩ := hz,
  exact hf.lt_right_of_left_lt_of_ne' hx hy hxy ha hb hab hxz,
end

lemma strict_concave_on.lt_right_of_left_lt_of_ne (hf : strict_concave_on 𝕜 s f) {x y z : E}
  (hx : x ∈ s) (hy : y ∈ s) (hxy : x ≠ y) (hz : z ∈ open_segment 𝕜 x y) (hxz : f z < f x) :
  f y < f z :=
@strict_convex_on.lt_right_of_left_lt_of_ne 𝕜 E (order_dual β) _ _ _ _ _ _ _ f hf x y z hx hy hxy hz
  hxz

end ordered_smul

section module
variables [module 𝕜 E] [module 𝕜 β] [ordered_smul 𝕜 β] {s : set E} {f g : E → β}

lemma strict_convex_on.lt_left_of_right_lt' (hf : strict_convex_on 𝕜 s f) {x y : E} (hx : x ∈ s)
  (hy : y ∈ s) {a b : 𝕜} (ha : 0 < a) (hb : 0 < b) (hab : a + b = 1)
  (hfy : f y < f (a • x + b • y)) :
  f (a • x + b • y) < f x :=
hf.lt_left_of_right_lt_of_ne' hx hy begin
  rintro rfl,
  rw convex.combo_self hab at hfy,
  exact lt_irrefl _ hfy,
end ha hb hab hfy

lemma strict_concave_on.left_lt_of_lt_right' (hf : strict_concave_on 𝕜 s f) {x y : E} (hx : x ∈ s)
  (hy : y ∈ s) {a b : 𝕜} (ha : 0 < a) (hb : 0 < b) (hab : a + b = 1)
  (hfy : f (a • x + b • y) < f y) :
  f x < f (a • x + b • y) :=
@strict_convex_on.lt_left_of_right_lt' 𝕜 E (order_dual β) _ _ _ _ _ _ _ f hf x y hx hy a b ha
  hb hab hfy

lemma strict_convex_on.lt_right_of_left_lt' (hf : strict_convex_on 𝕜 s f) {x y : E} {a b : 𝕜}
  (hx : x ∈ s) (hy : y ∈ s) (ha : 0 < a) (hb : 0 < b) (hab : a + b = 1)
  (hfx : f x < f (a • x + b • y)) :
  f (a • x + b • y) < f y :=
begin
  rw add_comm at ⊢ hab hfx,
  exact hf.lt_left_of_right_lt' hy hx hb ha hab hfx,
end

lemma strict_concave_on.lt_right_of_left_lt' (hf : strict_concave_on 𝕜 s f) {x y : E} {a b : 𝕜}
  (hx : x ∈ s) (hy : y ∈ s) (ha : 0 < a) (hb : 0 < b) (hab : a + b = 1)
  (hfx : f (a • x + b • y) < f x) :
  f y < f (a • x + b • y) :=
@strict_convex_on.lt_right_of_left_lt' 𝕜 E (order_dual β) _ _ _ _ _ _ _ f hf x y a b hx hy ha hb hab
  hfx

lemma strict_convex_on.lt_left_of_right_lt (hf : strict_convex_on 𝕜 s f) {x y z : E} (hx : x ∈ s)
  (hy : y ∈ s) (hz : z ∈ open_segment 𝕜 x y) (hyz : f y < f z) :
  f z < f x :=
begin
  obtain ⟨a, b, ha, hb, hab, rfl⟩ := hz,
  exact hf.lt_left_of_right_lt' hx hy ha hb hab hyz,
end

lemma strict_concave_on.left_lt_of_lt_right (hf : strict_concave_on 𝕜 s f) {x y z : E} (hx : x ∈ s)
  (hy : y ∈ s) (hz : z ∈ open_segment 𝕜 x y) (hyz : f z < f y) :
  f x < f z :=
@strict_convex_on.lt_left_of_right_lt 𝕜 E (order_dual β) _ _ _ _ _ _ _ f hf x y z hx hy hz hyz

lemma strict_convex_on.lt_right_of_left_lt (hf : strict_convex_on 𝕜 s f) {x y z : E} (hx : x ∈ s)
  (hy : y ∈ s) (hz : z ∈ open_segment 𝕜 x y) (hxz : f x < f z) :
  f z < f y :=
begin
  obtain ⟨a, b, ha, hb, hab, rfl⟩ := hz,
  exact hf.lt_right_of_left_lt' hx hy ha hb hab hxz,
end

lemma strict_concave_on.lt_right_of_left_lt (hf : strict_concave_on 𝕜 s f) {x y z : E} (hx : x ∈ s)
  (hy : y ∈ s) (hz : z ∈ open_segment 𝕜 x y) (hxz : f z < f x) :
  f y < f z :=
@strict_convex_on.lt_right_of_left_lt 𝕜 E (order_dual β) _ _ _ _ _ _ _ f hf x y z hx hy hz hxz

end module
end linear_ordered_cancel_add_comm_monoid

section ordered_add_comm_group
variables [ordered_add_comm_group β] [has_scalar 𝕜 E] [module 𝕜 β] {s : set E} {f : E → β}

/-- A function `-f` is convex iff `f` is concave. -/
@[simp] lemma neg_convex_on_iff : convex_on 𝕜 s (-f) ↔ concave_on 𝕜 s f :=
begin
  split,
  { rintro ⟨hconv, h⟩,
    refine ⟨hconv, λ x y hx hy a b ha hb hab, _⟩,
    simp [neg_apply, neg_le, add_comm] at h,
    exact h hx hy ha hb hab },
  { rintro ⟨hconv, h⟩,
    refine ⟨hconv, λ x y hx hy a b ha hb hab, _⟩,
    rw ←neg_le_neg_iff,
    simp_rw [neg_add, pi.neg_apply, smul_neg, neg_neg],
    exact h hx hy ha hb hab }
end

/-- A function `-f` is concave iff `f` is convex. -/
@[simp] lemma neg_concave_on_iff : concave_on 𝕜 s (-f) ↔ convex_on 𝕜 s f:=
by rw [← neg_convex_on_iff, neg_neg f]

/-- A function `-f` is strictly convex iff `f` is strictly concave. -/
@[simp] lemma neg_strict_convex_on_iff : strict_convex_on 𝕜 s (-f) ↔ strict_concave_on 𝕜 s f :=
begin
  split,
  { rintro ⟨hconv, h⟩,
    refine ⟨hconv, λ x y hx hy hxy a b ha hb hab, _⟩,
    simp [neg_apply, neg_lt, add_comm] at h,
    exact h hx hy hxy ha hb hab },
  { rintro ⟨hconv, h⟩,
    refine ⟨hconv, λ x y hx hy hxy a b ha hb hab, _⟩,
    rw ←neg_lt_neg_iff,
    simp_rw [neg_add, pi.neg_apply, smul_neg, neg_neg],
    exact h hx hy hxy ha hb hab }
end

/-- A function `-f` is strictly concave iff `f` is strictly convex. -/
@[simp] lemma neg_strict_concave_on_iff : strict_concave_on 𝕜 s (-f) ↔ strict_convex_on 𝕜 s f :=
by rw [← neg_strict_convex_on_iff, neg_neg f]

alias neg_convex_on_iff ↔ _ concave_on.neg
alias neg_concave_on_iff ↔ _ convex_on.neg
alias neg_strict_convex_on_iff ↔ _ strict_concave_on.neg
alias neg_strict_concave_on_iff ↔ _ strict_convex_on.neg

end ordered_add_comm_group
end add_comm_monoid

section add_cancel_comm_monoid
variables [add_cancel_comm_monoid E] [ordered_add_comm_monoid β] [module 𝕜 E] [has_scalar 𝕜 β]
  {s : set E} {f : E → β} {c : E}

/-- Right translation preserves strict convexity. -/
lemma strict_convex_on.translate_right (hf : strict_convex_on 𝕜 s f) :
  strict_convex_on 𝕜 ((λ z, c + z) ⁻¹' s) (f ∘ (λ z, c + z)) :=
⟨hf.1.translate_preimage_right _, λ x y hx hy hxy a b ha hb hab,
  calc
    f (c + (a • x + b • y)) = f (a • (c + x) + b • (c + y))
        : by rw [smul_add, smul_add, add_add_add_comm, convex.combo_self hab]
    ... < a • f (c + x) + b • f (c + y) : hf.2 hx hy ((add_right_injective c).ne hxy) ha hb hab⟩

/-- Right translation preserves strict concavity. -/
lemma strict_concave_on.translate_right (hf : strict_concave_on 𝕜 s f) :
  strict_concave_on 𝕜 ((λ z, c + z) ⁻¹' s) (f ∘ (λ z, c + z)) :=
@strict_convex_on.translate_right 𝕜 E (order_dual β) _ _ _ _ _ _ _ _ hf

/-- Left translation preserves strict convexity. -/
lemma strict_convex_on.translate_left (hf : strict_convex_on 𝕜 s f) :
  strict_convex_on 𝕜 ((λ z, c + z) ⁻¹' s) (f ∘ (λ z, z + c)) :=
by simpa only [add_comm] using hf.translate_right

/-- Left translation preserves strict concavity. -/
lemma strict_concave_on.translate_left (hf : strict_concave_on 𝕜 s f) :
  strict_concave_on 𝕜 ((λ z, c + z) ⁻¹' s) (f ∘ (λ z, z + c)) :=
by simpa only [add_comm] using hf.translate_right

end add_cancel_comm_monoid
end ordered_semiring

section ordered_comm_semiring
variables [ordered_comm_semiring 𝕜] [add_comm_monoid E]

section ordered_add_comm_monoid
variables [ordered_add_comm_monoid β]

section module
variables [has_scalar 𝕜 E] [module 𝕜 β] [ordered_smul 𝕜 β] {s : set E} {f : E → β}

lemma convex_on.smul {c : 𝕜} (hc : 0 ≤ c) (hf : convex_on 𝕜 s f) : convex_on 𝕜 s (λ x, c • f x) :=
⟨hf.1, λ x y hx hy a b ha hb hab,
  calc
    c • f (a • x + b • y) ≤ c • (a • f x + b • f y)
      : smul_le_smul_of_nonneg (hf.2 hx hy ha hb hab) hc
    ... = a • (c • f x) + b • (c • f y)
      : by rw [smul_add, smul_comm c, smul_comm c]; apply_instance⟩

lemma concave_on.smul {c : 𝕜} (hc : 0 ≤ c) (hf : concave_on 𝕜 s f) :
  concave_on 𝕜 s (λ x, c • f x) :=
hf.dual.smul hc

end module
end ordered_add_comm_monoid
end ordered_comm_semiring

section ordered_ring
variables [linear_ordered_field 𝕜] [add_comm_group E] [add_comm_group F]

section ordered_add_comm_monoid
variables [ordered_add_comm_monoid β]

section module
variables [module 𝕜 E] [module 𝕜 F] [has_scalar 𝕜 β]

/-- If a function is convex on `s`, it remains convex when precomposed by an affine map. -/
lemma convex_on.comp_affine_map {f : F → β} (g : E →ᵃ[𝕜] F) {s : set F} (hf : convex_on 𝕜 s f) :
  convex_on 𝕜 (g ⁻¹' s) (f ∘ g) :=
⟨hf.1.affine_preimage _, λ x y hx hy a b ha hb hab,
  calc
    (f ∘ g) (a • x + b • y) = f (g (a • x + b • y))         : rfl
                       ...  = f (a • (g x) + b • (g y))     : by rw [convex.combo_affine_apply hab]
                       ...  ≤ a • f (g x) + b • f (g y)     : hf.2 hx hy ha hb hab⟩

/-- If a function is concave on `s`, it remains concave when precomposed by an affine map. -/
lemma concave_on.comp_affine_map {f : F → β} (g : E →ᵃ[𝕜] F) {s : set F} (hf : concave_on 𝕜 s f) :
  concave_on 𝕜 (g ⁻¹' s) (f ∘ g) :=
hf.dual.comp_affine_map g

end module
end ordered_add_comm_monoid
end ordered_ring

section linear_ordered_field
variables [linear_ordered_field 𝕜] [add_comm_monoid E]

section ordered_add_comm_monoid
variables [ordered_add_comm_monoid β]

section has_scalar
variables [has_scalar 𝕜 E] [has_scalar 𝕜 β] {s : set E}

lemma convex_on_iff_div {f : E → β} :
  convex_on 𝕜 s f ↔ convex 𝕜 s ∧ ∀ ⦃x y : E⦄, x ∈ s → y ∈ s → ∀ ⦃a b : 𝕜⦄, 0 ≤ a → 0 ≤ b → 0 < a + b
  → f ((a/(a+b)) • x + (b/(a+b)) • y) ≤ (a/(a+b)) • f x + (b/(a+b)) • f y :=
and_congr iff.rfl
⟨begin
  intros h x y hx hy a b ha hb hab,
  apply h hx hy (div_nonneg ha hab.le) (div_nonneg hb hab.le),
  rw [←add_div, div_self hab.ne'],
end,
begin
  intros h x y hx hy a b ha hb hab,
  simpa [hab, zero_lt_one] using h hx hy ha hb,
end⟩

lemma concave_on_iff_div {f : E → β} :
  concave_on 𝕜 s f ↔ convex 𝕜 s ∧ ∀ ⦃x y : E⦄, x ∈ s → y ∈ s → ∀ ⦃a b : 𝕜⦄, 0 ≤ a → 0 ≤ b
  → 0 < a + b → (a/(a+b)) • f x + (b/(a+b)) • f y ≤ f ((a/(a+b)) • x + (b/(a+b)) • y) :=
@convex_on_iff_div _ _ (order_dual β) _ _ _ _ _ _ _

lemma strict_convex_on_iff_div {f : E → β} :
  strict_convex_on 𝕜 s f ↔ convex 𝕜 s ∧ ∀ ⦃x y : E⦄, x ∈ s → y ∈ s → x ≠ y → ∀ ⦃a b : 𝕜⦄, 0 < a
    → 0 < b → f ((a/(a+b)) • x + (b/(a+b)) • y) < (a/(a+b)) • f x + (b/(a+b)) • f y :=
and_congr iff.rfl
⟨begin
  intros h x y hx hy hxy a b ha hb,
  have hab := add_pos ha hb,
  apply h hx hy hxy (div_pos ha hab) (div_pos hb hab),
  rw [←add_div, div_self hab.ne'],
end,
begin
  intros h x y hx hy hxy a b ha hb hab,
  simpa [hab, zero_lt_one] using h hx hy hxy ha hb,
end⟩

lemma strict_concave_on_iff_div {f : E → β} :
  strict_concave_on 𝕜 s f ↔ convex 𝕜 s ∧ ∀ ⦃x y : E⦄, x ∈ s → y ∈ s → x ≠ y → ∀ ⦃a b : 𝕜⦄, 0 < a
    → 0 < b → (a/(a+b)) • f x + (b/(a+b)) • f y < f ((a/(a+b)) • x + (b/(a+b)) • y) :=
@strict_convex_on_iff_div _ _ (order_dual β) _ _ _ _ _ _ _

end has_scalar
end ordered_add_comm_monoid
end linear_ordered_field<|MERGE_RESOLUTION|>--- conflicted
+++ resolved
@@ -118,13 +118,8 @@
     ... = a • (f x + g x) + b • (f y + g y) : by rw [smul_add, smul_add, add_add_add_comm]⟩
 
 lemma concave_on.add (hf : concave_on 𝕜 s f) (hg : concave_on 𝕜 s g) :
-<<<<<<< HEAD
   concave_on 𝕜 s (f + g) :=
-@convex_on.add _ _ (order_dual β) _ _ _ _ _ _ f g hf hg
-=======
-  concave_on 𝕜 s (λ x, f x + g x) :=
 hf.dual.add hg
->>>>>>> 7a2696d0
 
 end distrib_mul_action
 
@@ -276,7 +271,7 @@
 
 lemma strict_concave_on.concave_on {s : set E} {f : E → β} (hf : strict_concave_on 𝕜 s f) :
   concave_on 𝕜 s f :=
-@strict_convex_on.convex_on 𝕜 E (order_dual β) _ _ _ _ _ _ _ hf
+hf.dual.convex_on
 
 section ordered_smul
 variables [ordered_smul 𝕜 β] {s : set E} {f : E → β}
@@ -292,7 +287,7 @@
 
 lemma strict_concave_on.convex_gt (hf : strict_concave_on 𝕜 s f) (r : β) :
   convex 𝕜 {x ∈ s | r < f x} :=
-@strict_convex_on.convex_lt 𝕜 E (order_dual β) _ _ _ _ _ _ _ _ hf r
+hf.dual.convex_lt r
 
 end ordered_smul
 
@@ -384,7 +379,7 @@
 
 lemma strict_concave_on.add (hf : strict_concave_on 𝕜 s f) (hg : strict_concave_on 𝕜 s g) :
   strict_concave_on 𝕜 s (f + g) :=
-@strict_convex_on.add 𝕜 E (order_dual β) _ _ _ _ _ _ _ _ hf hg
+hf.dual.add hg
 
 end distrib_mul_action
 
@@ -461,7 +456,7 @@
 /-- The pointwise minimum of strictly concave functions is strictly concave. -/
 lemma strict_concave_on.inf (hf : strict_concave_on 𝕜 s f) (hg : strict_concave_on 𝕜 s g) :
    strict_concave_on 𝕜 s (f ⊓ g) :=
-@ strict_convex_on.sup 𝕜 E (order_dual β) _ _ _ _ _ _ _ _ _ hf hg
+hf.dual.sup hg
 
 /-- A convex function on a segment is upper-bounded by the max of its endpoints. -/
 lemma convex_on.le_on_segment' (hf : convex_on 𝕜 s f) {x y : E} (hx : x ∈ s) (hy : y ∈ s)
@@ -509,8 +504,7 @@
 lemma strict_concave_on.lt_on_open_segment' (hf : strict_concave_on 𝕜 s f) {x y : E} (hx : x ∈ s)
   (hy : y ∈ s) (hxy : x ≠ y) {a b : 𝕜} (ha : 0 < a) (hb : 0 < b) (hab : a + b = 1) :
   min (f x) (f y) < f (a • x + b • y) :=
-@strict_convex_on.lt_on_open_segment' 𝕜 E (order_dual β) _ _ _ _ _ _ _ f hf x y hx hy hxy a b ha hb
-  hab
+hf.dual.lt_on_open_segment' hx hy hxy ha hb hab
 
 /-- A strictly convex function on an open segment is strictly upper-bounded by the max of its
 endpoints. -/
@@ -524,7 +518,7 @@
 lemma strict_concave_on.lt_on_open_segment (hf : strict_concave_on 𝕜 s f) {x y z : E} (hx : x ∈ s)
   (hy : y ∈ s) (hxy : x ≠ y) (hz : z ∈ open_segment 𝕜 x y) :
   min (f x) (f y) < f z :=
-@strict_convex_on.lt_on_open_segment 𝕜 E (order_dual β) _ _ _ _ _ _ _ f hf x y z hx hy hxy hz
+hf.dual.lt_on_open_segment hx hy hxy hz
 
 end linear_ordered_add_comm_monoid
 
@@ -591,90 +585,34 @@
   f y ≤ f z :=
 hf.dual.le_right_of_left_le hx hy hz hxz
 
-lemma strict_convex_on.lt_left_of_right_lt_of_ne' (hf : strict_convex_on 𝕜 s f) {x y : E}
-  (hx : x ∈ s) (hy : y ∈ s) (hxy : x ≠ y) {a b : 𝕜} (ha : 0 < a) (hb : 0 < b) (hab : a + b = 1)
-  (hfy : f y < f (a • x + b • y)) :
-  f (a • x + b • y) < f x :=
-not_le.1 $ λ h, lt_irrefl (f (a • x + b • y)) $
-  calc
-    f (a • x + b • y)
-        < a • f x + b • f y : hf.2 hx hy hxy ha hb hab
-    ... < a • f (a • x + b • y) + b • f (a • x + b • y)
-        : add_lt_add_of_le_of_lt (smul_le_smul_of_nonneg h ha.le) (smul_lt_smul_of_pos hfy hb)
-    ... = f (a • x + b • y) : convex.combo_self hab _
-
-lemma strict_concave_on.left_lt_of_lt_right_of_ne' (hf : strict_concave_on 𝕜 s f) {x y : E}
-  (hx : x ∈ s) (hy : y ∈ s) (hxy : x ≠ y) {a b : 𝕜} (ha : 0 < a) (hb : 0 < b) (hab : a + b = 1)
-  (hfy : f (a • x + b • y) < f y) :
-  f x < f (a • x + b • y) :=
-@strict_convex_on.lt_left_of_right_lt_of_ne' 𝕜 E (order_dual β) _ _ _ _ _ _ _ f hf x y hx hy hxy a b
-  ha hb hab hfy
-
-lemma strict_convex_on.lt_right_of_left_lt_of_ne' (hf : strict_convex_on 𝕜 s f) {x y : E} {a b : 𝕜}
-  (hx : x ∈ s) (hy : y ∈ s) (hxy : x ≠ y) (ha : 0 < a) (hb : 0 < b) (hab : a + b = 1)
-  (hfx : f x < f (a • x + b • y)) :
-  f (a • x + b • y) < f y :=
-begin
-  rw add_comm at ⊢ hab hfx,
-  exact hf.lt_left_of_right_lt_of_ne' hy hx hxy.symm hb ha hab hfx,
-end
-
-lemma strict_concave_on.lt_right_of_left_lt_of_ne' (hf : strict_concave_on 𝕜 s f) {x y : E}
-  {a b : 𝕜} (hx : x ∈ s) (hy : y ∈ s) (hxy : x ≠ y) (ha : 0 < a) (hb : 0 < b) (hab : a + b = 1)
-  (hfx : f (a • x + b • y) < f x) :
-  f y < f (a • x + b • y) :=
-@strict_convex_on.lt_right_of_left_lt_of_ne' 𝕜 E (order_dual β) _ _ _ _ _ _ _ f hf x y a b hx hy
-  hxy ha hb hab hfx
-
-lemma strict_convex_on.lt_left_of_right_lt_of_ne (hf : strict_convex_on 𝕜 s f) {x y z : E}
-  (hx : x ∈ s) (hy : y ∈ s) (hxy : x ≠ y) (hz : z ∈ open_segment 𝕜 x y) (hyz : f y < f z) :
-  f z < f x :=
-begin
-  obtain ⟨a, b, ha, hb, hab, rfl⟩ := hz,
-  exact hf.lt_left_of_right_lt_of_ne' hx hy hxy ha hb hab hyz,
-end
-
-lemma strict_concave_on.left_lt_of_lt_right_of_ne (hf : strict_concave_on 𝕜 s f) {x y z : E}
-  (hx : x ∈ s) (hy : y ∈ s) (hxy : x ≠ y) (hz : z ∈ open_segment 𝕜 x y) (hyz : f z < f y) :
-  f x < f z :=
-@strict_convex_on.lt_left_of_right_lt_of_ne 𝕜 E (order_dual β) _ _ _ _ _ _ _ f hf x y z hx hy hxy hz
-  hyz
-
-lemma strict_convex_on.lt_right_of_left_lt_of_ne (hf : strict_convex_on 𝕜 s f) {x y z : E}
-  (hx : x ∈ s) (hy : y ∈ s) (hxy : x ≠ y) (hz : z ∈ open_segment 𝕜 x y) (hxz : f x < f z) :
-  f z < f y :=
-begin
-  obtain ⟨a, b, ha, hb, hab, rfl⟩ := hz,
-  exact hf.lt_right_of_left_lt_of_ne' hx hy hxy ha hb hab hxz,
-end
-
-lemma strict_concave_on.lt_right_of_left_lt_of_ne (hf : strict_concave_on 𝕜 s f) {x y z : E}
-  (hx : x ∈ s) (hy : y ∈ s) (hxy : x ≠ y) (hz : z ∈ open_segment 𝕜 x y) (hxz : f z < f x) :
-  f y < f z :=
-@strict_convex_on.lt_right_of_left_lt_of_ne 𝕜 E (order_dual β) _ _ _ _ _ _ _ f hf x y z hx hy hxy hz
-  hxz
-
 end ordered_smul
 
 section module
 variables [module 𝕜 E] [module 𝕜 β] [ordered_smul 𝕜 β] {s : set E} {f g : E → β}
 
+/- The following lemmas don't require `module 𝕜 E` if you add the hypothesis `x ≠ y`. At the time of
+the writing, we decided the resulting lemmas wouldn't be useful. Feel free to reintroduce them. -/
 lemma strict_convex_on.lt_left_of_right_lt' (hf : strict_convex_on 𝕜 s f) {x y : E} (hx : x ∈ s)
   (hy : y ∈ s) {a b : 𝕜} (ha : 0 < a) (hb : 0 < b) (hab : a + b = 1)
   (hfy : f y < f (a • x + b • y)) :
   f (a • x + b • y) < f x :=
-hf.lt_left_of_right_lt_of_ne' hx hy begin
-  rintro rfl,
-  rw convex.combo_self hab at hfy,
-  exact lt_irrefl _ hfy,
-end ha hb hab hfy
+not_le.1 $ λ h, lt_irrefl (f (a • x + b • y)) $
+  calc
+    f (a • x + b • y)
+        < a • f x + b • f y : hf.2 hx hy begin
+            rintro rfl,
+            rw convex.combo_self hab at hfy,
+            exact lt_irrefl _ hfy,
+          end ha hb hab
+    ... < a • f (a • x + b • y) + b • f (a • x + b • y)
+        : add_lt_add_of_le_of_lt (smul_le_smul_of_nonneg h ha.le) (smul_lt_smul_of_pos hfy hb)
+    ... = f (a • x + b • y) : convex.combo_self hab _
 
 lemma strict_concave_on.left_lt_of_lt_right' (hf : strict_concave_on 𝕜 s f) {x y : E} (hx : x ∈ s)
   (hy : y ∈ s) {a b : 𝕜} (ha : 0 < a) (hb : 0 < b) (hab : a + b = 1)
   (hfy : f (a • x + b • y) < f y) :
   f x < f (a • x + b • y) :=
-@strict_convex_on.lt_left_of_right_lt' 𝕜 E (order_dual β) _ _ _ _ _ _ _ f hf x y hx hy a b ha
-  hb hab hfy
+hf.dual.lt_left_of_right_lt' hx hy ha hb hab hfy
 
 lemma strict_convex_on.lt_right_of_left_lt' (hf : strict_convex_on 𝕜 s f) {x y : E} {a b : 𝕜}
   (hx : x ∈ s) (hy : y ∈ s) (ha : 0 < a) (hb : 0 < b) (hab : a + b = 1)
@@ -689,8 +627,7 @@
   (hx : x ∈ s) (hy : y ∈ s) (ha : 0 < a) (hb : 0 < b) (hab : a + b = 1)
   (hfx : f (a • x + b • y) < f x) :
   f y < f (a • x + b • y) :=
-@strict_convex_on.lt_right_of_left_lt' 𝕜 E (order_dual β) _ _ _ _ _ _ _ f hf x y a b hx hy ha hb hab
-  hfx
+hf.dual.lt_right_of_left_lt' hx hy ha hb hab hfx
 
 lemma strict_convex_on.lt_left_of_right_lt (hf : strict_convex_on 𝕜 s f) {x y z : E} (hx : x ∈ s)
   (hy : y ∈ s) (hz : z ∈ open_segment 𝕜 x y) (hyz : f y < f z) :
@@ -703,7 +640,7 @@
 lemma strict_concave_on.left_lt_of_lt_right (hf : strict_concave_on 𝕜 s f) {x y z : E} (hx : x ∈ s)
   (hy : y ∈ s) (hz : z ∈ open_segment 𝕜 x y) (hyz : f z < f y) :
   f x < f z :=
-@strict_convex_on.lt_left_of_right_lt 𝕜 E (order_dual β) _ _ _ _ _ _ _ f hf x y z hx hy hz hyz
+hf.dual.lt_left_of_right_lt hx hy hz hyz
 
 lemma strict_convex_on.lt_right_of_left_lt (hf : strict_convex_on 𝕜 s f) {x y z : E} (hx : x ∈ s)
   (hy : y ∈ s) (hz : z ∈ open_segment 𝕜 x y) (hxz : f x < f z) :
@@ -716,7 +653,7 @@
 lemma strict_concave_on.lt_right_of_left_lt (hf : strict_concave_on 𝕜 s f) {x y z : E} (hx : x ∈ s)
   (hy : y ∈ s) (hz : z ∈ open_segment 𝕜 x y) (hxz : f z < f x) :
   f y < f z :=
-@strict_convex_on.lt_right_of_left_lt 𝕜 E (order_dual β) _ _ _ _ _ _ _ f hf x y z hx hy hz hxz
+hf.dual.lt_right_of_left_lt hx hy hz hxz
 
 end module
 end linear_ordered_cancel_add_comm_monoid
@@ -786,7 +723,7 @@
 /-- Right translation preserves strict concavity. -/
 lemma strict_concave_on.translate_right (hf : strict_concave_on 𝕜 s f) :
   strict_concave_on 𝕜 ((λ z, c + z) ⁻¹' s) (f ∘ (λ z, c + z)) :=
-@strict_convex_on.translate_right 𝕜 E (order_dual β) _ _ _ _ _ _ _ _ hf
+hf.dual.translate_right
 
 /-- Left translation preserves strict convexity. -/
 lemma strict_convex_on.translate_left (hf : strict_convex_on 𝕜 s f) :
