--- conflicted
+++ resolved
@@ -55,14 +55,8 @@
 variables {E : Type*} [add_comm_group E] [module ℝ E] [topological_space E] [t2_space E]
   [topological_add_group E] [has_continuous_smul ℝ E] [locally_convex_space ℝ E] {s : set E}
 
-<<<<<<< HEAD
-/-- **Krein-Milman lemma**: In a LCTVS (currently only in normed `ℝ`-spaces), any nonempty compact
-set has an extreme point. -/
-lemma is_compact.extreme_points_nonempty (hscomp : is_compact s) (hsnemp : s.nonempty) :
-=======
 /-- **Krein-Milman lemma**: In a LCTVS, any nonempty compact set has an extreme point. -/
 lemma is_compact.has_extreme_point (hscomp : is_compact s) (hsnemp : s.nonempty) :
->>>>>>> 23c61a3c
   (s.extreme_points ℝ).nonempty :=
 begin
   let S : set (set E) := {t | t.nonempty ∧ is_closed t ∧ is_extreme ℝ s t},
@@ -92,15 +86,9 @@
   exacts [⟨t, subset.rfl, htu⟩, ⟨u, hut, subset.rfl⟩],
 end
 
-<<<<<<< HEAD
-/-- **Krein-Milman theorem**: In a LCTVS (currently only in normed `ℝ`-spaces), any compact convex
-set is the closure of the convex hull of its extreme points. -/
-lemma closure_convex_hull_extreme_points (hscomp : is_compact s) (hsconv : convex ℝ s) :
-=======
 /-- **Krein-Milman theorem**: In a LCTVS, any compact convex set is the closure of the convex hull
     of its extreme points. -/
 lemma closure_convex_hull_extreme_points (hscomp : is_compact s) (hAconv : convex ℝ s) :
->>>>>>> 23c61a3c
   closure (convex_hull ℝ $ s.extreme_points ℝ) = s :=
 begin
   apply (closure_minimal (convex_hull_min extreme_points_subset hsconv) hscomp.is_closed).antisymm,
