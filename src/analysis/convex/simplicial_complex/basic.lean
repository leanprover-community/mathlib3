/-
Copyright (c) 2021 Yaël Dillies, Bhavik Mehta. All rights reserved.
Released under Apache 2.0 license as described in the file LICENSE.
Authors: Yaël Dillies, Bhavik Mehta
-/
import analysis.convex.topology
import tactic.by_contra

/-!
# Simplicial complexes

In this file, we define simplicial complexes in `𝕜`-modules. A simplicial complex is a collection
of simplices closed by inclusion (of vertices) and intersection (of underlying sets).

We model them by a downward-closed set of affine independent finite sets whose convex hulls "glue
nicely", each finite set and its convex hull corresponding respectively to the vertices and the
underlying set of a simplex.

## Main declarations

* `simplicial_complex 𝕜 E`: A simplicial complex in the `𝕜`-module `E`.
* `simplicial_complex.vertices`: The zero dimensional faces of a simplicial complex.
* `simplicial_complex.facets`: The maximal faces of a simplicial complex.

## Notation

`s ∈ K` means that `s` is a face of `K`.

`K ≤ L` means that the faces of `K` are faces of `L`.

## Implementation notes

"glue nicely" usually means that the intersection of two faces (as sets in the ambient space) is a
face. Given that we store the vertices, not the faces, this would be a bit awkward to spell.
Instead, `simplicial_complex.inter_subset_convex_hull` is an equivalent condition which works on the
vertices.

## TODO

Simplicial complexes can be generalized to affine spaces once `convex_hull` has been ported.
-/

open finset set

variables (𝕜 E : Type*) {ι : Type*} [ordered_ring 𝕜] [add_comm_group E] [module 𝕜 E]

namespace geometry

/-- A simplicial complex in a `𝕜`-module is a collection of simplices which glue nicely together.
Note that the textbook meaning of "glue nicely" is given in
`geometry.simplicial_complex.disjoint_or_exists_inter_eq_convex_hull`. It is mostly useless, as
`geometry.simplicial_complex.convex_hull_inter_convex_hull` is enough for all purposes. -/
-- TODO: update to new binder order? not sure what binder order is correct for `down_closed`.
@[ext] structure simplicial_complex :=
(faces : set (finset E))
(not_empty_mem : ∅ ∉ faces)
(indep : ∀ {s}, s ∈ faces → affine_independent 𝕜 (coe : (s : set E) → E))
(down_closed : ∀ {s t : finset E}, s ∈ faces → t ⊆ s → t.nonempty → t ∈ faces)
(inter_subset_convex_hull : ∀ {s t}, s ∈ faces → t ∈ faces →
  convex_hull 𝕜 ↑s ∩ convex_hull 𝕜 ↑t ⊆ convex_hull 𝕜 (s ∩ t : set E))

namespace simplicial_complex
variables {𝕜 E} {K : simplicial_complex 𝕜 E} {s t : finset E} {x : E}

/-- A `finset` belongs to a `simplicial_complex` if it's a face of it. -/
instance : has_mem (finset E) (simplicial_complex 𝕜 E) := ⟨λ s K, s ∈ K.faces⟩

/-- The underlying space of a simplicial complex is the union of its faces. -/
def space (K : simplicial_complex 𝕜 E) : set E := ⋃ s ∈ K, convex_hull 𝕜 (s : set E)

<<<<<<< HEAD
lemma mem_space_iff : x ∈ K.space ↔ ∃ s ∈ K, x ∈ convex_hull 𝕜 (s : set E) := mem_bUnion_iff
=======
lemma mem_space_iff : x ∈ K.space ↔ ∃ s ∈ K.faces, x ∈ convex_hull 𝕜 (s : set E) := mem_Union₂
>>>>>>> 938eeeb4

lemma convex_hull_subset_space (hs : s ∈ K.faces) : convex_hull 𝕜 ↑s ⊆ K.space :=
subset_bUnion_of_mem hs

protected lemma subset_space (hs : s ∈ K) : (s : set E) ⊆ K.space :=
(subset_convex_hull 𝕜 _).trans $ convex_hull_subset_space hs

lemma convex_hull_inter_convex_hull (hs : s ∈ K) (ht : t ∈ K) :
  convex_hull 𝕜 ↑s ∩ convex_hull 𝕜 ↑t = convex_hull 𝕜 (s ∩ t : set E) :=
(K.inter_subset_convex_hull hs ht).antisymm $ subset_inter
  (convex_hull_mono $ set.inter_subset_left _ _) $ convex_hull_mono $ set.inter_subset_right _ _

/-- The conclusion is the usual meaning of "glue nicely" in textbooks. It turns out to be quite
unusable, as it's about faces as sets in space rather than simplices. Further,  additional structure
on `𝕜` means the only choice of `u` is `s ∩ t` (but it's hard to prove). -/
lemma disjoint_or_exists_inter_eq_convex_hull (hs : s ∈ K) (ht : t ∈ K) :
  disjoint (convex_hull 𝕜 (s : set E)) (convex_hull 𝕜 ↑t) ∨
  ∃ u ∈ K, convex_hull 𝕜 (s : set E) ∩ convex_hull 𝕜 ↑t = convex_hull 𝕜 ↑u :=
begin
  classical,
  by_contra' h,
  refine h.2 (s ∩ t) (K.down_closed hs (inter_subset_left _ _) $ nonempty_of_ne_empty $ λ hst, h.1 $
    (K.inter_subset_convex_hull hs ht).trans _) _,
  { rw [←coe_inter, hst, coe_empty, convex_hull_empty],
    refl },
  { rw [coe_inter, convex_hull_inter_convex_hull hs ht] }
end

/-- Construct a simplicial complex by removing the empty face for you. -/
@[simps] def of_erase
  (faces : set (finset E))
  (indep : ∀ s ∈ faces, affine_independent 𝕜 (coe : (s : set E) → E))
  (down_closed : ∀ s ∈ faces, ∀ t ⊆ s, t ∈ faces)
  (inter_subset_convex_hull : ∀ s t ∈ faces,
    convex_hull 𝕜 ↑s ∩ convex_hull 𝕜 ↑t ⊆ convex_hull 𝕜 (s ∩ t : set E)) :
  simplicial_complex 𝕜 E :=
{ faces := faces \ {∅},
  not_empty_mem := λ h, h.2 (mem_singleton _),
  indep := λ s hs, indep _ hs.1,
<<<<<<< HEAD
  down_closed := λ s t hs hts ht, ⟨down_closed _ hs.1 _ hts, ht.ne_empty⟩,
  inter_subset_convex_hull := λ s t hs ht, inter_subset_convex_hull _ _ hs.1 ht.1 }
=======
  down_closed := λ s t hs hts ht, ⟨down_closed _ hs.1 _ hts, ht⟩,
  inter_subset_convex_hull := λ s t hs ht, inter_subset_convex_hull _ hs.1 _ ht.1 }
>>>>>>> 938eeeb4

/-- Construct a simplicial complex as a subset of a given simplicial complex. -/
@[simps] def of_subcomplex (K : simplicial_complex 𝕜 E)
  (faces : set (finset E))
  (subset : faces ⊆ K.faces)
  (down_closed : ∀ {s t : finset E}, s ∈ faces → t ⊆ s → t.nonempty → t ∈ faces) :
  simplicial_complex 𝕜 E :=
{ faces := faces,
  not_empty_mem := λ h, K.not_empty_mem (subset h),
  indep := λ s hs, K.indep (subset hs),
  down_closed := λ s t, down_closed,
  inter_subset_convex_hull := λ s t hs ht, K.inter_subset_convex_hull (subset hs) (subset ht) }

/-! ### Vertices -/

/-- The vertices of a simplicial complex are its zero dimensional faces. -/
def vertices (K : simplicial_complex 𝕜 E) : set E := {x | {x} ∈ K}

lemma mem_vertices : x ∈ K.vertices ↔ {x} ∈ K := iff.rfl

lemma vertices_eq : K.vertices = ⋃ k ∈ K, (k : set E) :=
begin
  ext x,
  refine ⟨λ h, mem_bUnion h $ mem_coe.2 $ mem_singleton_self x, λ h, _⟩,
<<<<<<< HEAD
  obtain ⟨s, hs, hx⟩ := mem_bUnion_iff.1 h,
  exact K.down_closed hs (finset.singleton_subset_iff.2 $ mem_coe.1 hx) (singleton_nonempty _),
=======
  obtain ⟨s, hs, hx⟩ := mem_Union₂.1 h,
  exact K.down_closed hs (finset.singleton_subset_iff.2 $ mem_coe.1 hx) (singleton_ne_empty _),
>>>>>>> 938eeeb4
end

lemma vertices_subset_space : K.vertices ⊆ K.space :=
vertices_eq.subset.trans $ Union₂_mono $ λ x hx, subset_convex_hull 𝕜 x

lemma vertex_mem_convex_hull_iff (hx : x ∈ K.vertices) (hs : s ∈ K) :
  x ∈ convex_hull 𝕜 (s : set E) ↔ x ∈ s :=
begin
  refine ⟨λ h, _, λ h, subset_convex_hull _ _ h⟩,
  classical,
  have h := K.inter_subset_convex_hull hx hs ⟨by simp, h⟩,
  by_contra H,
  rwa [←coe_inter, finset.disjoint_iff_inter_eq_empty.1
    (finset.disjoint_singleton_right.2 H).symm, coe_empty, convex_hull_empty] at h,
end

/-- A face is a subset of another one iff its vertices are.  -/
lemma face_subset_face_iff (hs : s ∈ K) (ht : t ∈ K) :
  convex_hull 𝕜 (s : set E) ⊆ convex_hull 𝕜 ↑t ↔ s ⊆ t :=
⟨λ h x hxs, (vertex_mem_convex_hull_iff (K.down_closed hs (finset.singleton_subset_iff.2 hxs) $
  singleton_nonempty _) ht).1 (h (subset_convex_hull 𝕜 ↑s hxs)), convex_hull_mono⟩

/-! ### Facets -/

/-- A facet of a simplicial complex is a maximal face. -/
def facets (K : simplicial_complex 𝕜 E) : set (finset E) :=
{s ∈ K.faces | ∀ ⦃t⦄, t ∈ K → s ⊆ t → s = t}

lemma mem_facets : s ∈ K.facets ↔ s ∈ K ∧ ∀ t ∈ K, s ⊆ t → s = t := mem_sep_iff

lemma facets_subset : K.facets ⊆ K.faces := λ s hs, hs.1

lemma not_facet_iff_subface (hs : s ∈ K) : (s ∉ K.facets ↔ ∃ t, t ∈ K ∧ s ⊂ t) :=
begin
  refine ⟨λ (hs' : ¬ (_ ∧ _)), _, _⟩,
  { push_neg at hs',
    obtain ⟨t, ht⟩ := hs' hs,
    exact ⟨t, ht.1, ⟨ht.2.1, (λ hts, ht.2.2 $ ht.2.1.antisymm hts)⟩⟩ },
  { rintro ⟨t, ht⟩ ⟨hs, hs'⟩,
    have := hs' ht.1 ht.2.1,
    rw this at ht,
    exact ht.2.2 (subset.refl t) } -- `has_ssubset.ssubset.ne` would be handy here
end

/-!
### The semilattice of simplicial complexes

`K ≤ L` means that `K.faces ⊆ L.faces`.
-/

variables (𝕜 E)

/-- The complex consisting of only the faces present in both of its arguments. -/
instance : has_inf (simplicial_complex 𝕜 E) :=
⟨λ K L, { faces := K.faces ∩ L.faces,
  not_empty_mem := λ h, K.not_empty_mem (set.inter_subset_left _ _ h),
  indep := λ s hs, K.indep hs.1,
  down_closed := λ s t hs hst ht, ⟨K.down_closed hs.1 hst ht, L.down_closed hs.2 hst ht⟩,
  inter_subset_convex_hull := λ s t hs ht, K.inter_subset_convex_hull hs.1 ht.1 }⟩

instance : semilattice_inf (simplicial_complex 𝕜 E) :=
{ inf := (⊓),
  inf_le_left := λ K L s hs, hs.1,
  inf_le_right := λ K L s hs, hs.2,
  le_inf := λ K L M hKL hKM s hs, ⟨hKL hs, hKM hs⟩,
  .. (partial_order.lift faces $ λ x y, ext _ _) }

instance : has_bot (simplicial_complex 𝕜 E) :=
⟨{ faces := ∅,
  not_empty_mem := set.not_mem_empty ∅,
  indep := λ s hs, (set.not_mem_empty _ hs).elim,
  down_closed := λ s _ hs, (set.not_mem_empty _ hs).elim,
  inter_subset_convex_hull := λ s _ hs, (set.not_mem_empty _ hs).elim }⟩

instance : order_bot (simplicial_complex 𝕜 E) :=
{ bot_le := λ K, set.empty_subset _, .. simplicial_complex.has_bot 𝕜 E }

instance : inhabited (simplicial_complex 𝕜 E) := ⟨⊥⟩

variables {𝕜 E}

lemma faces_bot : (⊥ : simplicial_complex 𝕜 E).faces = ∅ := rfl

lemma space_bot : (⊥ : simplicial_complex 𝕜 E).space = ∅ := set.bUnion_empty _

lemma facets_bot : (⊥ : simplicial_complex 𝕜 E).facets = ∅ := eq_empty_of_subset_empty facets_subset

end simplicial_complex
end geometry<|MERGE_RESOLUTION|>--- conflicted
+++ resolved
@@ -68,14 +68,9 @@
 /-- The underlying space of a simplicial complex is the union of its faces. -/
 def space (K : simplicial_complex 𝕜 E) : set E := ⋃ s ∈ K, convex_hull 𝕜 (s : set E)
 
-<<<<<<< HEAD
-lemma mem_space_iff : x ∈ K.space ↔ ∃ s ∈ K, x ∈ convex_hull 𝕜 (s : set E) := mem_bUnion_iff
-=======
-lemma mem_space_iff : x ∈ K.space ↔ ∃ s ∈ K.faces, x ∈ convex_hull 𝕜 (s : set E) := mem_Union₂
->>>>>>> 938eeeb4
-
-lemma convex_hull_subset_space (hs : s ∈ K.faces) : convex_hull 𝕜 ↑s ⊆ K.space :=
-subset_bUnion_of_mem hs
+lemma mem_space_iff : x ∈ K.space ↔ ∃ s ∈ K, x ∈ convex_hull 𝕜 (s : set E) := mem_Union₂
+
+lemma convex_hull_subset_space (hs : s ∈ K) : convex_hull 𝕜 ↑s ⊆ K.space := subset_bUnion_of_mem hs
 
 protected lemma subset_space (hs : s ∈ K) : (s : set E) ⊆ K.space :=
 (subset_convex_hull 𝕜 _).trans $ convex_hull_subset_space hs
@@ -112,13 +107,8 @@
 { faces := faces \ {∅},
   not_empty_mem := λ h, h.2 (mem_singleton _),
   indep := λ s hs, indep _ hs.1,
-<<<<<<< HEAD
-  down_closed := λ s t hs hts ht, ⟨down_closed _ hs.1 _ hts, ht.ne_empty⟩,
-  inter_subset_convex_hull := λ s t hs ht, inter_subset_convex_hull _ _ hs.1 ht.1 }
-=======
   down_closed := λ s t hs hts ht, ⟨down_closed _ hs.1 _ hts, ht⟩,
   inter_subset_convex_hull := λ s t hs ht, inter_subset_convex_hull _ hs.1 _ ht.1 }
->>>>>>> 938eeeb4
 
 /-- Construct a simplicial complex as a subset of a given simplicial complex. -/
 @[simps] def of_subcomplex (K : simplicial_complex 𝕜 E)
@@ -143,13 +133,8 @@
 begin
   ext x,
   refine ⟨λ h, mem_bUnion h $ mem_coe.2 $ mem_singleton_self x, λ h, _⟩,
-<<<<<<< HEAD
-  obtain ⟨s, hs, hx⟩ := mem_bUnion_iff.1 h,
-  exact K.down_closed hs (finset.singleton_subset_iff.2 $ mem_coe.1 hx) (singleton_nonempty _),
-=======
   obtain ⟨s, hs, hx⟩ := mem_Union₂.1 h,
   exact K.down_closed hs (finset.singleton_subset_iff.2 $ mem_coe.1 hx) (singleton_ne_empty _),
->>>>>>> 938eeeb4
 end
 
 lemma vertices_subset_space : K.vertices ⊆ K.space :=
