--- conflicted
+++ resolved
@@ -242,17 +242,10 @@
 
 lemma strict_concave_on_sqrt_mul_log_Ioi : strict_concave_on ℝ (set.Ioi 1) (λ x, sqrt x * log x) :=
 begin
-<<<<<<< HEAD
   apply strict_concave_on_of_deriv2_neg' (convex_Ioi 1) _ (λ x hx, _),
   { exact continuous_sqrt.continuous_on.mul
       (continuous_on_log.mono (λ x hx, ne_of_gt (zero_lt_one.trans hx))) },
-  { rw deriv2_sqrt_mul_log x (zero_lt_one.trans hx),
-=======
-  refine strict_concave_on_open_of_deriv2_neg (convex_Ioi 1) is_open_Ioi (λ x hx, _) (λ x hx, _),
-  { have h₀ : x ≠ 0, from (one_pos.trans hx.out).ne',
-    exact (has_deriv_at_sqrt_mul_log h₀).differentiable_at.differentiable_within_at },
   { rw [deriv2_sqrt_mul_log x],
->>>>>>> dba3dcef
     exact div_neg_of_neg_of_pos (neg_neg_of_pos (log_pos hx))
       (mul_pos four_pos (pow_pos (sqrt_pos.mpr (zero_lt_one.trans hx)) 3)) },
 end
