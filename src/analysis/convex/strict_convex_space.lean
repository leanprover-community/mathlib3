/-
Copyright (c) 2022 Yaël Dillies. All rights reserved.
Released under Apache 2.0 license as described in the file LICENSE.
Authors: Yaël Dillies, Yury Kudryashov
-/
import analysis.convex.linear_isometry
import analysis.normed_space.ordered
import analysis.normed_space.pointwise

/-!
# Strictly convex spaces

This file defines strictly convex spaces. A normed space is strictly convex if all closed balls are
strictly convex. This does **not** mean that the norm is strictly convex (in fact, it never is).

## Main definitions

`strict_convex_space`: a typeclass saying that a given normed space over a normed linear ordered
field (e.g., `ℝ` or `ℚ`) is strictly convex. The definition requires strict convexity of a closed
ball of positive radius with center at the origin; strict convexity of any other closed ball follows
from this assumption.

## Main results

In a strictly convex space, we prove

- `strict_convex_closed_ball`: a closed ball is strictly convex.
- `combo_mem_ball_of_ne`, `open_segment_subset_ball_of_ne`, `norm_combo_lt_of_ne`:
  a nontrivial convex combination of two points in a closed ball belong to the corresponding open
  ball;
- `norm_add_lt_of_not_same_ray`, `same_ray_iff_norm_add`, `dist_add_dist_eq_iff`:
  the triangle inequality `dist x y + dist y z ≤ dist x z` is a strict inequality unless `y` belongs
  to the segment `[x -[ℝ] z]`.
- `isometry.affine_isometry_of_strict_convex_space`: an isometry of `normed_add_torsor`s for real
  normed spaces, strictly convex in the case of the codomain, is an affine isometry.

We also provide several lemmas that can be used as alternative constructors for `strict_convex ℝ E`:

- `strict_convex_space.of_strict_convex_closed_unit_ball`: if `closed_ball (0 : E) 1` is strictly
  convex, then `E` is a strictly convex space;

- `strict_convex_space.of_norm_add`: if `∥x + y∥ = ∥x∥ + ∥y∥` implies `same_ray ℝ x y` for all
  `x y : E`, then `E` is a strictly convex space.

## Implementation notes

While the definition is formulated for any normed linear ordered field, most of the lemmas are
formulated only for the case `𝕜 = ℝ`.

## Tags

convex, strictly convex
-/

open set metric
open_locale convex pointwise

/-- A *strictly convex space* is a normed space where the closed balls are strictly convex. We only
require balls of positive radius with center at the origin to be strictly convex in the definition,
then prove that any closed ball is strictly convex in `strict_convex_closed_ball` below.

See also `strict_convex_space.of_strict_convex_closed_unit_ball`. -/
<<<<<<< HEAD
@[mk_iff strict_convex_space_def]
class strict_convex_space (𝕜 E : Type*) [normed_linear_ordered_field 𝕜] [normed_group E]
  [normed_space 𝕜 E] : Prop :=
(strict_convex_closed_ball : ∀ r : ℝ, 0 < r → strict_convex 𝕜 (closed_ball (0 : E) r))

variables (𝕜 : Type*) {E F : Type*} [normed_linear_ordered_field 𝕜]
  [normed_group E] [normed_space 𝕜 E] [normed_group F] [normed_space 𝕜 F]
=======
class strict_convex_space (𝕜 E : Type*) [normed_linear_ordered_field 𝕜] [normed_add_comm_group E]
  [normed_space 𝕜 E] : Prop :=
(strict_convex_closed_ball : ∀ r : ℝ, 0 < r → strict_convex 𝕜 (closed_ball (0 : E) r))

variables (𝕜 : Type*) {E : Type*} [normed_linear_ordered_field 𝕜]
  [normed_add_comm_group E] [normed_space 𝕜 E]
>>>>>>> 86febe13

/-- A closed ball in a strictly convex space is strictly convex. -/
lemma strict_convex_closed_ball [strict_convex_space 𝕜 E] (x : E) (r : ℝ) :
  strict_convex 𝕜 (closed_ball x r) :=
begin
  cases le_or_lt r 0 with hr hr,
  { exact (subsingleton_closed_ball x hr).strict_convex },
  rw ← vadd_closed_ball_zero,
  exact (strict_convex_space.strict_convex_closed_ball r hr).vadd _,
end

variables [normed_space ℝ E] [normed_space ℝ F]

/-- A real normed vector space is strictly convex provided that the unit ball is strictly convex. -/
lemma strict_convex_space.of_strict_convex_closed_unit_ball
  [linear_map.compatible_smul E E 𝕜 ℝ] (h : strict_convex 𝕜 (closed_ball (0 : E) 1)) :
  strict_convex_space 𝕜 E :=
⟨λ r hr, by simpa only [smul_closed_unit_ball_of_nonneg hr.le] using h.smul r⟩

lemma linear_isometry_equiv.strict_convex_space_iff (e : E ≃ₗᵢ[ℝ] F) :
  strict_convex_space ℝ E ↔ strict_convex_space ℝ F :=
by simp only [strict_convex_space_def, ← map_zero e, ← e.image_closed_ball, e.strict_convex_image]

lemma linear_isometry.strict_convex_space_range_iff (e : E →ₗᵢ[ℝ] F) :
  strict_convex_space ℝ e.to_linear_map.range ↔ strict_convex_space ℝ E :=lemma linear

instance submodule.strict_convex_space [strict_convex_space ℝ E] (p : submodule ℝ E) :
  strict_convex_space ℝ p :=
⟨λ r hr, by { rw [← p.subtypeₗᵢ.isometry.preimage_closed_ball],  }⟩

instance linear_isometry.strict_convex_space_range [strict_convex_space ℝ E] (e : E →ₗᵢ[ℝ] F) :
  strict_convex_space ℝ e.to_linear_map.range :=
e.strict_convex_space_range_iff.mpr ‹_›

/-- If `∥x + y∥ = ∥x∥ + ∥y∥` implies that `x y : E` are in the same ray, then `E` is a strictly
convex space. -/
lemma strict_convex_space.of_norm_add (h : ∀ x y : E, ∥x + y∥ = ∥x∥ + ∥y∥ → same_ray ℝ x y) :
  strict_convex_space ℝ E :=
begin
  refine strict_convex_space.of_strict_convex_closed_unit_ball ℝ (λ x hx y hy hne a b ha hb hab, _),
  have hx' := hx, have hy' := hy,
  rw [← closure_closed_ball, closure_eq_interior_union_frontier,
    frontier_closed_ball (0 : E) one_ne_zero] at hx hy,
  cases hx, { exact (convex_closed_ball _ _).combo_interior_self_mem_interior hx hy' ha hb.le hab },
  cases hy, { exact (convex_closed_ball _ _).combo_self_interior_mem_interior hx' hy ha.le hb hab },
  rw [interior_closed_ball (0 : E) one_ne_zero, mem_ball_zero_iff],
  have hx₁ : ∥x∥ = 1, from mem_sphere_zero_iff_norm.1 hx,
  have hy₁ : ∥y∥ = 1, from mem_sphere_zero_iff_norm.1 hy,
  have ha' : ∥a∥ = a, from real.norm_of_nonneg ha.le,
  have hb' : ∥b∥ = b, from real.norm_of_nonneg hb.le,
  calc ∥a • x + b • y∥ < ∥a • x∥ + ∥b • y∥ : (norm_add_le _ _).lt_of_ne (λ H, hne _)
  ... = 1 : by simpa only [norm_smul, hx₁, hy₁, mul_one, ha', hb'],
  simpa only [norm_smul, hx₁, hy₁, ha', hb', mul_one, smul_comm a, smul_right_inj ha.ne',
    smul_right_inj hb.ne'] using (h _ _ H).norm_smul_eq.symm
end

lemma strict_convex_space.of_norm_add_lt_aux {a b c d : ℝ} (ha : 0 < a) (hab : a + b = 1)
  (hc : 0 < c) (hd : 0 < d) (hcd : c + d = 1) (hca : c ≤ a) {x y : E} (hy : ∥y∥ ≤ 1)
  (hxy : ∥a • x + b • y∥ < 1) :
  ∥c • x + d • y∥ < 1 :=
begin
  have hbd : b ≤ d,
  { refine le_of_add_le_add_left (hab.trans_le _),
    rw ←hcd,
    exact add_le_add_right hca _ },
  have h₁ : 0 < c / a := div_pos hc ha,
  have h₂ : 0 ≤ d - c / a * b,
  { rw [sub_nonneg, mul_comm_div, ←le_div_iff' hc],
    exact div_le_div hd.le hbd hc hca },
  calc ∥c • x + d • y∥ = ∥(c / a) • (a • x + b • y) + (d - c / a * b) • y∥
        : by rw [smul_add, ←mul_smul, ←mul_smul, div_mul_cancel _ ha.ne', sub_smul,
            add_add_sub_cancel]
    ... ≤ ∥(c / a) • (a • x + b • y)∥ + ∥(d - c / a * b) • y∥ : norm_add_le _ _
    ... = c / a * ∥a • x + b • y∥ + (d - c / a * b) * ∥y∥
        : by rw [norm_smul_of_nonneg h₁.le, norm_smul_of_nonneg h₂]
    ... < c / a * 1 + (d - c / a * b) * 1
        : add_lt_add_of_lt_of_le (mul_lt_mul_of_pos_left hxy h₁) (mul_le_mul_of_nonneg_left hy h₂)
    ... = 1 : begin
      nth_rewrite 0 ←hab,
      rw [mul_add, div_mul_cancel _ ha.ne', mul_one, add_add_sub_cancel, hcd],
    end,
end

/-- Strict convexity is equivalent to `∥a • x + b • y∥ < 1` for all `x` and `y` of norm at most `1`
and all strictly positive `a` and `b` such that `a + b = 1`. This shows that we only need to check
it for fixed `a` and `b`. -/
lemma strict_convex_space.of_norm_add_lt {a b : ℝ} (ha : 0 < a) (hb : 0 < b) (hab : a + b = 1)
  (h : ∀ x y : E, ∥x∥ ≤ 1 → ∥y∥ ≤ 1 → x ≠ y → ∥a • x + b • y∥ < 1) :
  strict_convex_space ℝ E :=
begin
  refine strict_convex_space.of_strict_convex_closed_unit_ball _ (λ x hx y hy hxy c d hc hd hcd, _),
  rw [interior_closed_ball (0 : E) one_ne_zero, mem_ball_zero_iff],
  rw mem_closed_ball_zero_iff at hx hy,
  obtain hca | hac := le_total c a,
  { exact strict_convex_space.of_norm_add_lt_aux ha hab hc hd hcd hca hy (h _ _ hx hy hxy) },
  rw add_comm at ⊢ hab hcd,
  refine strict_convex_space.of_norm_add_lt_aux hb hab hd hc hcd _ hx _,
  { refine le_of_add_le_add_right (hcd.trans_le _),
    rw ←hab,
    exact add_le_add_left hac _ },
  { rw add_comm,
    exact h _ _ hx hy hxy }
end

variables [strict_convex_space ℝ E] {x y z : E} {a b r : ℝ}

/-- If `x ≠ y` belong to the same closed ball, then a convex combination of `x` and `y` with
positive coefficients belongs to the corresponding open ball. -/
lemma combo_mem_ball_of_ne (hx : x ∈ closed_ball z r) (hy : y ∈ closed_ball z r) (hne : x ≠ y)
  (ha : 0 < a) (hb : 0 < b) (hab : a + b = 1) : a • x + b • y ∈ ball z r :=
begin
  rcases eq_or_ne r 0 with rfl|hr,
  { rw [closed_ball_zero, mem_singleton_iff] at hx hy,
    exact (hne (hx.trans hy.symm)).elim },
  { simp only [← interior_closed_ball _ hr] at hx hy ⊢,
    exact strict_convex_closed_ball ℝ z r hx hy hne ha hb hab }
end

/-- If `x ≠ y` belong to the same closed ball, then the open segment with endpoints `x` and `y` is
included in the corresponding open ball. -/
lemma open_segment_subset_ball_of_ne (hx : x ∈ closed_ball z r) (hy : y ∈ closed_ball z r)
  (hne : x ≠ y) : open_segment ℝ x y ⊆ ball z r :=
(open_segment_subset_iff _).2 $ λ a b, combo_mem_ball_of_ne hx hy hne

/-- If `x` and `y` are two distinct vectors of norm at most `r`, then a convex combination of `x`
and `y` with positive coefficients has norm strictly less than `r`. -/
lemma norm_combo_lt_of_ne (hx : ∥x∥ ≤ r) (hy : ∥y∥ ≤ r) (hne : x ≠ y) (ha : 0 < a) (hb : 0 < b)
  (hab : a + b = 1) : ∥a • x + b • y∥ < r :=
begin
  simp only [← mem_ball_zero_iff, ← mem_closed_ball_zero_iff] at hx hy ⊢,
  exact combo_mem_ball_of_ne hx hy hne ha hb hab
end

/-- In a strictly convex space, if `x` and `y` are not in the same ray, then `∥x + y∥ < ∥x∥ +
∥y∥`. -/
lemma norm_add_lt_of_not_same_ray (h : ¬same_ray ℝ x y) : ∥x + y∥ < ∥x∥ + ∥y∥ :=
begin
  simp only [same_ray_iff_inv_norm_smul_eq, not_or_distrib, ← ne.def] at h,
  rcases h with ⟨hx, hy, hne⟩,
  rw ← norm_pos_iff at hx hy,
  have hxy : 0 < ∥x∥ + ∥y∥ := add_pos hx hy,
  have := combo_mem_ball_of_ne (inv_norm_smul_mem_closed_unit_ball x)
    (inv_norm_smul_mem_closed_unit_ball y) hne (div_pos hx hxy) (div_pos hy hxy)
    (by rw [← add_div, div_self hxy.ne']),
  rwa [mem_ball_zero_iff, div_eq_inv_mul, div_eq_inv_mul, mul_smul, mul_smul,
    smul_inv_smul₀ hx.ne', smul_inv_smul₀ hy.ne', ← smul_add, norm_smul,
    real.norm_of_nonneg (inv_pos.2 hxy).le, ← div_eq_inv_mul, div_lt_one hxy] at this
end

lemma lt_norm_sub_of_not_same_ray (h : ¬same_ray ℝ x y) : ∥x∥ - ∥y∥ < ∥x - y∥ :=
begin
  nth_rewrite 0 ←sub_add_cancel x y at ⊢ h,
  exact sub_lt_iff_lt_add.2 (norm_add_lt_of_not_same_ray $ λ H', h $ H'.add_left same_ray.rfl),
end

lemma abs_lt_norm_sub_of_not_same_ray (h : ¬same_ray ℝ x y) : |∥x∥ - ∥y∥| < ∥x - y∥ :=
begin
  refine abs_sub_lt_iff.2 ⟨lt_norm_sub_of_not_same_ray h, _⟩,
  rw norm_sub_rev,
  exact lt_norm_sub_of_not_same_ray (mt same_ray.symm h),
end

/-- In a strictly convex space, two vectors `x`, `y` are in the same ray if and only if the triangle
inequality for `x` and `y` becomes an equality. -/
lemma same_ray_iff_norm_add : same_ray ℝ x y ↔ ∥x + y∥ = ∥x∥ + ∥y∥ :=
⟨same_ray.norm_add, λ h, not_not.1 $ λ h', (norm_add_lt_of_not_same_ray h').ne h⟩

/-- If `x` and `y` are two vectors in a strictly convex space have the same norm and the norm of
their sum is equal to the sum of their norms, then they are equal. -/
lemma eq_of_norm_eq_of_norm_add_eq (h₁ : ∥x∥ = ∥y∥) (h₂ : ∥x + y∥ = ∥x∥ + ∥y∥) : x = y :=
(same_ray_iff_norm_add.mpr h₂).eq_of_norm_eq h₁

/-- In a strictly convex space, two vectors `x`, `y` are not in the same ray if and only if the
triangle inequality for `x` and `y` is strict. -/
lemma not_same_ray_iff_norm_add_lt : ¬ same_ray ℝ x y ↔ ∥x + y∥ < ∥x∥ + ∥y∥ :=
same_ray_iff_norm_add.not.trans (norm_add_le _ _).lt_iff_ne.symm

lemma same_ray_iff_norm_sub : same_ray ℝ x y ↔ ∥x - y∥ = |∥x∥ - ∥y∥| :=
⟨same_ray.norm_sub, λ h, not_not.1 $ λ h', (abs_lt_norm_sub_of_not_same_ray h').ne' h⟩

lemma not_same_ray_iff_abs_lt_norm_sub : ¬ same_ray ℝ x y ↔ |∥x∥ - ∥y∥| < ∥x - y∥ :=
same_ray_iff_norm_sub.not.trans $ ne_comm.trans (abs_norm_sub_norm_le _ _).lt_iff_ne.symm

/-- In a strictly convex space, the triangle inequality turns into an equality if and only if the
middle point belongs to the segment joining two other points. -/
lemma dist_add_dist_eq_iff : dist x y + dist y z = dist x z ↔ y ∈ [x -[ℝ] z] :=
by simp only [mem_segment_iff_same_ray, same_ray_iff_norm_add, dist_eq_norm',
  sub_add_sub_cancel', eq_comm]

lemma norm_midpoint_lt_iff (h : ∥x∥ = ∥y∥) : ∥(1/2 : ℝ) • (x + y)∥ < ∥x∥ ↔ x ≠ y :=
by rw [norm_smul, real.norm_of_nonneg (one_div_nonneg.2 zero_le_two), ←inv_eq_one_div,
    ←div_eq_inv_mul, div_lt_iff (@zero_lt_two ℝ _ _), mul_two, ←not_same_ray_iff_of_norm_eq h,
    not_same_ray_iff_norm_add_lt, h]

variables {F : Type*} [normed_add_comm_group F] [normed_space ℝ F]
variables {PF : Type*} {PE : Type*} [metric_space PF] [metric_space PE]
variables [normed_add_torsor F PF] [normed_add_torsor E PE]

include E

lemma eq_line_map_of_dist_eq_mul_of_dist_eq_mul {x y z : PE} (hxy : dist x y = r * dist x z)
  (hyz : dist y z = (1 - r) * dist x z) :
  y = affine_map.line_map x z r :=
begin
  have : y -ᵥ x ∈ [(0 : E) -[ℝ] z -ᵥ x],
  { rw [← dist_add_dist_eq_iff, dist_zero_left, dist_vsub_cancel_right, ← dist_eq_norm_vsub',
      ← dist_eq_norm_vsub', hxy, hyz, ← add_mul, add_sub_cancel'_right, one_mul] },
  rcases eq_or_ne x z with rfl|hne,
  { obtain rfl : y = x, by simpa,
    simp },
  { rw [← dist_ne_zero] at hne,
    rcases this with ⟨a, b, ha, hb, hab, H⟩,
    rw [smul_zero, zero_add] at H,
    have H' := congr_arg norm H,
    rw [norm_smul, real.norm_of_nonneg hb, ← dist_eq_norm_vsub', ← dist_eq_norm_vsub', hxy,
      mul_left_inj' hne] at H',
    rw [affine_map.line_map_apply, ← H', H, vsub_vadd] },
end

lemma eq_midpoint_of_dist_eq_half {x y z : PE} (hx : dist x y = dist x z / 2)
  (hy : dist y z = dist x z / 2) : y = midpoint ℝ x z :=
begin
  apply eq_line_map_of_dist_eq_mul_of_dist_eq_mul,
  { rwa [inv_of_eq_inv, ← div_eq_inv_mul] },
  { rwa [inv_of_eq_inv, ← one_div, sub_half, one_div, ← div_eq_inv_mul] }
end

namespace isometry

include F

/-- An isometry of `normed_add_torsor`s for real normed spaces, strictly convex in the case of
the codomain, is an affine isometry.  Unlike Mazur-Ulam, this does not require the isometry to
be surjective.  -/
noncomputable def affine_isometry_of_strict_convex_space {f : PF → PE} (hi : isometry f) :
  PF →ᵃⁱ[ℝ] PE :=
{ norm_map := λ x, by simp [affine_map.of_map_midpoint, ←dist_eq_norm_vsub E, hi.dist_eq],
  ..affine_map.of_map_midpoint f (λ x y, begin
    apply eq_midpoint_of_dist_eq_half,
    { rw [hi.dist_eq, hi.dist_eq, dist_left_midpoint, real.norm_of_nonneg zero_le_two,
        div_eq_inv_mul] },
    { rw [hi.dist_eq, hi.dist_eq, dist_midpoint_right, real.norm_of_nonneg zero_le_two,
        div_eq_inv_mul] },
  end) hi.continuous }

@[simp] lemma coe_affine_isometry_of_strict_convex_space {f : PF → PE} (hi : isometry f) :
  ⇑(hi.affine_isometry_of_strict_convex_space) = f :=
rfl

@[simp] lemma affine_isometry_of_strict_convex_space_apply {f : PF → PE} (hi : isometry f)
  (p : PF) :
  hi.affine_isometry_of_strict_convex_space p = f p :=
rfl

end isometry<|MERGE_RESOLUTION|>--- conflicted
+++ resolved
@@ -60,22 +60,13 @@
 then prove that any closed ball is strictly convex in `strict_convex_closed_ball` below.
 
 See also `strict_convex_space.of_strict_convex_closed_unit_ball`. -/
-<<<<<<< HEAD
 @[mk_iff strict_convex_space_def]
-class strict_convex_space (𝕜 E : Type*) [normed_linear_ordered_field 𝕜] [normed_group E]
-  [normed_space 𝕜 E] : Prop :=
-(strict_convex_closed_ball : ∀ r : ℝ, 0 < r → strict_convex 𝕜 (closed_ball (0 : E) r))
-
-variables (𝕜 : Type*) {E F : Type*} [normed_linear_ordered_field 𝕜]
-  [normed_group E] [normed_space 𝕜 E] [normed_group F] [normed_space 𝕜 F]
-=======
 class strict_convex_space (𝕜 E : Type*) [normed_linear_ordered_field 𝕜] [normed_add_comm_group E]
   [normed_space 𝕜 E] : Prop :=
 (strict_convex_closed_ball : ∀ r : ℝ, 0 < r → strict_convex 𝕜 (closed_ball (0 : E) r))
 
 variables (𝕜 : Type*) {E : Type*} [normed_linear_ordered_field 𝕜]
-  [normed_add_comm_group E] [normed_space 𝕜 E]
->>>>>>> 86febe13
+  [normed_add_comm_group E] [normed_space 𝕜 E] [normed_add_comm_group F] [normed_space 𝕜 F]
 
 /-- A closed ball in a strictly convex space is strictly convex. -/
 lemma strict_convex_closed_ball [strict_convex_space 𝕜 E] (x : E) (r : ℝ) :
