--- conflicted
+++ resolved
@@ -299,11 +299,7 @@
 def fourier_coeff (f : add_circle T → E) (n : ℤ) : E :=
 ∫ (t : add_circle T), fourier (-n) t • f t ∂ haar_add_circle
 
-<<<<<<< HEAD
-/-- The Fourier coefficients of an `ae_strongly_measurable` function can be computed as an integral
-=======
 /-- The Fourier coefficients of a function can be computed as an integral
->>>>>>> 247a102b
 over `[a, a + T]` for any real `a`. -/
 lemma fourier_coeff_eq_interval_integral (f : add_circle T → E) (n : ℤ) (a : ℝ) :
   fourier_coeff f n = (1 / T) • ∫ x in a .. a + T, @fourier T (-n) x • f x :=
@@ -327,18 +323,11 @@
 
 /-- The elements of the Hilbert basis `fourier_basis` are the functions `fourier_Lp 2`, i.e. the
 monomials `fourier n` on the circle considered as elements of `L²`. -/
-<<<<<<< HEAD
-@[simp] lemma coe_fourier_basis : ⇑(@fourier_basis _ hT) = fourier_Lp 2:= hilbert_basis.coe_mk _ _
-
-/-- Under the isometric isomorphism `fourier_basis` from `Lp ℂ 2 haar_circle` to `ℓ²(ℤ, ℂ)`, the
-`i`-th coefficient is the integral over `add_circle T` of `λ t, fourier (-i) t * f t`. -/
-=======
 @[simp] lemma coe_fourier_basis : ⇑(@fourier_basis _ hT) = fourier_Lp 2 := hilbert_basis.coe_mk _ _
 
 /-- Under the isometric isomorphism `fourier_basis` from `Lp ℂ 2 haar_circle` to `ℓ²(ℤ, ℂ)`, the
 `i`-th coefficient is `fourier_coeff f i`, i.e., the integral over `add_circle T` of
 `λ t, fourier (-i) t * f t` with respect to the Haar measure of total mass 1. -/
->>>>>>> 247a102b
 lemma fourier_basis_repr (f : Lp ℂ 2 $ @haar_add_circle T hT) (i : ℤ) :
   fourier_basis.repr f i = fourier_coeff f i :=
 begin
@@ -376,11 +365,7 @@
 
 section convergence
 
-<<<<<<< HEAD
-variables {f : C(add_circle T, ℂ)}
-=======
 variables (f : C(add_circle T, ℂ))
->>>>>>> 247a102b
 
 lemma fourier_coeff_to_Lp (n : ℤ) :
   fourier_coeff (to_Lp 2 haar_add_circle ℂ f) n = fourier_coeff f n :=
@@ -388,16 +373,12 @@
   (filter.eventually_of_forall (by tauto))
   (continuous_map.coe_fn_to_ae_eq_fun haar_add_circle f))
 
-<<<<<<< HEAD
-=======
 variables {f}
 
->>>>>>> 247a102b
 /-- If the sequence of Fourier coefficients of `f` is summable, then the Fourier series converges
 uniformly to `f`. -/
 lemma has_sum_fourier_series_of_summable (h : summable (fourier_coeff f)) :
   has_sum (λ i, fourier_coeff f i • fourier i) f :=
-<<<<<<< HEAD
 begin
   have sum_L2 := has_sum_fourier_series_L2 (to_Lp 2 haar_add_circle ℂ f),
   simp_rw fourier_coeff_to_Lp at sum_L2,
@@ -471,24 +452,4 @@
   rw [integral_const_mul, mul_comm (f T - f 0) _, ←mul_sub],
 end
 
-end deriv
-=======
-begin
-  have sum_L2 := has_sum_fourier_series_L2 (to_Lp 2 haar_add_circle ℂ f),
-  simp_rw fourier_coeff_to_Lp at sum_L2,
-  refine continuous_map.has_sum_of_has_sum_Lp (summable_of_summable_norm _) sum_L2,
-  simp_rw [norm_smul, fourier_norm, mul_one, summable_norm_iff],
-  exact h,
-end
-
-/-- If the sequence of Fourier coefficients of `f` is summable, then the Fourier series of `f`
-converges everywhere pointwise to `f`. -/
-lemma has_pointwise_sum_fourier_series_of_summable
-  (h : summable (fourier_coeff f)) (x : add_circle T) :
-  has_sum (λ i, fourier_coeff f i • fourier i x) (f x) :=
-(continuous_map.eval_clm ℂ x).has_sum (has_sum_fourier_series_of_summable h)
-
-end convergence
-
-end scope_hT
->>>>>>> 247a102b
+end deriv