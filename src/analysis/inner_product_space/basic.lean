/-
Copyright (c) 2019 Zhouhang Zhou. All rights reserved.
Released under Apache 2.0 license as described in the file LICENSE.
Authors: Zhouhang Zhou, Sébastien Gouëzel, Frédéric Dupuis
-/
import algebra.direct_sum.module
import analysis.complex.basic
import analysis.convex.uniform
import analysis.normed_space.bounded_linear_maps
import analysis.normed_space.banach
import linear_algebra.bilinear_form
import linear_algebra.sesquilinear_form

/-!
# Inner product space

This file defines inner product spaces and proves the basic properties.  We do not formally
define Hilbert spaces, but they can be obtained using the pair of assumptions
`[inner_product_space 𝕜 E] [complete_space E]`.

An inner product space is a vector space endowed with an inner product. It generalizes the notion of
dot product in `ℝ^n` and provides the means of defining the length of a vector and the angle between
two vectors. In particular vectors `x` and `y` are orthogonal if their inner product equals zero.
We define both the real and complex cases at the same time using the `is_R_or_C` typeclass.

This file proves general results on inner product spaces. For the specific construction of an inner
product structure on `n → 𝕜` for `𝕜 = ℝ` or `ℂ`, see `euclidean_space` in
`analysis.inner_product_space.pi_L2`.

## Main results

- We define the class `inner_product_space 𝕜 E` extending `normed_space 𝕜 E` with a number of basic
  properties, most notably the Cauchy-Schwarz inequality. Here `𝕜` is understood to be either `ℝ`
  or `ℂ`, through the `is_R_or_C` typeclass.
- We show that the inner product is continuous, `continuous_inner`, and bundle it as the
  the continuous sesquilinear map `innerSL` (see also `innerₛₗ` for the non-continuous version).
- We define `orthonormal`, a predicate on a function `v : ι → E`, and prove the existence of a
  maximal orthonormal set, `exists_maximal_orthonormal`.  Bessel's inequality,
  `orthonormal.tsum_inner_products_le`, states that given an orthonormal set `v` and a vector `x`,
  the sum of the norm-squares of the inner products `⟪v i, x⟫` is no more than the norm-square of
  `x`. For the existence of orthonormal bases, Hilbert bases, etc., see the file
  `analysis.inner_product_space.projection`.
- The `orthogonal_complement` of a submodule `K` is defined, and basic API established.  Some of
  the more subtle results about the orthogonal complement are delayed to
  `analysis.inner_product_space.projection`.

## Notation

We globally denote the real and complex inner products by `⟪·, ·⟫_ℝ` and `⟪·, ·⟫_ℂ` respectively.
We also provide two notation namespaces: `real_inner_product_space`, `complex_inner_product_space`,
which respectively introduce the plain notation `⟪·, ·⟫` for the real and complex inner product.

The orthogonal complement of a submodule `K` is denoted by `Kᗮ`.

## Implementation notes

We choose the convention that inner products are conjugate linear in the first argument and linear
in the second.

## Tags

inner product space, Hilbert space, norm

## References
*  [Clément & Martin, *The Lax-Milgram Theorem. A detailed proof to be formalized in Coq*]
*  [Clément & Martin, *A Coq formal proof of the Lax–Milgram theorem*]

The Coq code is available at the following address: <http://www.lri.fr/~sboldo/elfic/index.html>
-/

noncomputable theory

open is_R_or_C real filter
open_locale big_operators topological_space complex_conjugate

variables {𝕜 E F : Type*} [is_R_or_C 𝕜]

/-- Syntactic typeclass for types endowed with an inner product -/
class has_inner (𝕜 E : Type*) := (inner : E → E → 𝕜)

export has_inner (inner)

notation `⟪`x`, `y`⟫_ℝ` := @inner ℝ _ _ x y
notation `⟪`x`, `y`⟫_ℂ` := @inner ℂ _ _ x y

section notations

localized "notation `⟪`x`, `y`⟫` := @inner ℝ _ _ x y" in real_inner_product_space
localized "notation `⟪`x`, `y`⟫` := @inner ℂ _ _ x y" in complex_inner_product_space

end notations

/--
An inner product space is a vector space with an additional operation called inner product.
The norm could be derived from the inner product, instead we require the existence of a norm and
the fact that `∥x∥^2 = re ⟪x, x⟫` to be able to put instances on `𝕂` or product
spaces.

To construct a norm from an inner product, see `inner_product_space.of_core`.
-/
class inner_product_space (𝕜 : Type*) (E : Type*) [is_R_or_C 𝕜]
  extends normed_group E, normed_space 𝕜 E, has_inner 𝕜 E :=
(norm_sq_eq_inner : ∀ (x : E), ∥x∥^2 = re (inner x x))
(conj_sym  : ∀ x y, conj (inner y x) = inner x y)
(add_left  : ∀ x y z, inner (x + y) z = inner x z + inner y z)
(smul_left : ∀ x y r, inner (r • x) y = (conj r) * inner x y)

attribute [nolint dangerous_instance] inner_product_space.to_normed_group
-- note [is_R_or_C instance]

/-!
### Constructing a normed space structure from an inner product

In the definition of an inner product space, we require the existence of a norm, which is equal
(but maybe not defeq) to the square root of the scalar product. This makes it possible to put
an inner product space structure on spaces with a preexisting norm (for instance `ℝ`), with good
properties. However, sometimes, one would like to define the norm starting only from a well-behaved
scalar product. This is what we implement in this paragraph, starting from a structure
`inner_product_space.core` stating that we have a nice scalar product.

Our goal here is not to develop a whole theory with all the supporting API, as this will be done
below for `inner_product_space`. Instead, we implement the bare minimum to go as directly as
possible to the construction of the norm and the proof of the triangular inequality.

Warning: Do not use this `core` structure if the space you are interested in already has a norm
instance defined on it, otherwise this will create a second non-defeq norm instance!
-/

/-- A structure requiring that a scalar product is positive definite and symmetric, from which one
can construct an `inner_product_space` instance in `inner_product_space.of_core`. -/
@[nolint has_inhabited_instance]
structure inner_product_space.core
  (𝕜 : Type*) (F : Type*)
  [is_R_or_C 𝕜] [add_comm_group F] [module 𝕜 F] :=
(inner     : F → F → 𝕜)
(conj_sym  : ∀ x y, conj (inner y x) = inner x y)
(nonneg_re : ∀ x, 0 ≤ re (inner x x))
(definite  : ∀ x, inner x x = 0 → x = 0)
(add_left  : ∀ x y z, inner (x + y) z = inner x z + inner y z)
(smul_left : ∀ x y r, inner (r • x) y = (conj r) * inner x y)

/- We set `inner_product_space.core` to be a class as we will use it as such in the construction
of the normed space structure that it produces. However, all the instances we will use will be
local to this proof. -/
attribute [class] inner_product_space.core

namespace inner_product_space.of_core

variables [add_comm_group F] [module 𝕜 F] [c : inner_product_space.core 𝕜 F]
include c

local notation `⟪`x`, `y`⟫` := @inner 𝕜 F _ x y
local notation `norm_sqK` := @is_R_or_C.norm_sq 𝕜 _
local notation `reK` := @is_R_or_C.re 𝕜 _
local notation `absK` := @is_R_or_C.abs 𝕜 _
local notation `ext_iff` := @is_R_or_C.ext_iff 𝕜 _
local postfix `†`:90 := star_ring_end _

/-- Inner product defined by the `inner_product_space.core` structure. -/
def to_has_inner : has_inner 𝕜 F := { inner := c.inner }
local attribute [instance] to_has_inner

/-- The norm squared function for `inner_product_space.core` structure. -/
def norm_sq (x : F) := reK ⟪x, x⟫

local notation `norm_sqF` := @norm_sq 𝕜 F _ _ _ _

lemma inner_conj_sym (x y : F) : ⟪y, x⟫† = ⟪x, y⟫ := c.conj_sym x y

lemma inner_self_nonneg {x : F} : 0 ≤ re ⟪x, x⟫ := c.nonneg_re _

lemma inner_self_nonneg_im {x : F} : im ⟪x, x⟫ = 0 :=
by rw [← @of_real_inj 𝕜, im_eq_conj_sub]; simp [inner_conj_sym]

lemma inner_self_im_zero {x : F} : im ⟪x, x⟫ = 0 :=
inner_self_nonneg_im

lemma inner_add_left {x y z : F} : ⟪x + y, z⟫ = ⟪x, z⟫ + ⟪y, z⟫ :=
c.add_left _ _ _

lemma inner_add_right {x y z : F} : ⟪x, y + z⟫ = ⟪x, y⟫ + ⟪x, z⟫ :=
by rw [←inner_conj_sym, inner_add_left, ring_hom.map_add]; simp only [inner_conj_sym]

lemma inner_norm_sq_eq_inner_self (x : F) : (norm_sqF x : 𝕜) = ⟪x, x⟫ :=
begin
  rw ext_iff,
  exact ⟨by simp only [of_real_re]; refl, by simp only [inner_self_nonneg_im, of_real_im]⟩
end

lemma inner_re_symm {x y : F} : re ⟪x, y⟫ = re ⟪y, x⟫ :=
by rw [←inner_conj_sym, conj_re]

lemma inner_im_symm {x y : F} : im ⟪x, y⟫ = -im ⟪y, x⟫ :=
by rw [←inner_conj_sym, conj_im]

lemma inner_smul_left {x y : F} {r : 𝕜} : ⟪r • x, y⟫ = r† * ⟪x, y⟫ :=
c.smul_left _ _ _

lemma inner_smul_right {x y : F} {r : 𝕜} : ⟪x, r • y⟫ = r * ⟪x, y⟫ :=
by rw [←inner_conj_sym, inner_smul_left]; simp only [conj_conj, inner_conj_sym, ring_hom.map_mul]

lemma inner_zero_left {x : F} : ⟪0, x⟫ = 0 :=
by rw [←zero_smul 𝕜 (0 : F), inner_smul_left]; simp only [zero_mul, ring_hom.map_zero]

lemma inner_zero_right {x : F} : ⟪x, 0⟫ = 0 :=
by rw [←inner_conj_sym, inner_zero_left]; simp only [ring_hom.map_zero]

lemma inner_self_eq_zero {x : F} : ⟪x, x⟫ = 0 ↔ x = 0 :=
iff.intro (c.definite _) (by { rintro rfl, exact inner_zero_left })

lemma inner_self_re_to_K {x : F} : (re ⟪x, x⟫ : 𝕜) = ⟪x, x⟫ :=
by norm_num [ext_iff, inner_self_nonneg_im]

lemma inner_abs_conj_sym {x y : F} : abs ⟪x, y⟫ = abs ⟪y, x⟫ :=
  by rw [←inner_conj_sym, abs_conj]

lemma inner_neg_left {x y : F} : ⟪-x, y⟫ = -⟪x, y⟫ :=
by { rw [← neg_one_smul 𝕜 x, inner_smul_left], simp }

lemma inner_neg_right {x y : F} : ⟪x, -y⟫ = -⟪x, y⟫ :=
by rw [←inner_conj_sym, inner_neg_left]; simp only [ring_hom.map_neg, inner_conj_sym]

lemma inner_sub_left {x y z : F} : ⟪x - y, z⟫ = ⟪x, z⟫ - ⟪y, z⟫ :=
by { simp [sub_eq_add_neg, inner_add_left, inner_neg_left] }

lemma inner_sub_right {x y z : F} : ⟪x, y - z⟫ = ⟪x, y⟫ - ⟪x, z⟫ :=
by { simp [sub_eq_add_neg, inner_add_right, inner_neg_right] }

lemma inner_mul_conj_re_abs {x y : F} : re (⟪x, y⟫ * ⟪y, x⟫) = abs (⟪x, y⟫ * ⟪y, x⟫) :=
by { rw [←inner_conj_sym, mul_comm], exact re_eq_abs_of_mul_conj (inner y x), }

/-- Expand `inner (x + y) (x + y)` -/
lemma inner_add_add_self {x y : F} : ⟪x + y, x + y⟫ = ⟪x, x⟫ + ⟪x, y⟫ + ⟪y, x⟫ + ⟪y, y⟫ :=
by simp only [inner_add_left, inner_add_right]; ring

/- Expand `inner (x - y) (x - y)` -/
lemma inner_sub_sub_self {x y : F} : ⟪x - y, x - y⟫ = ⟪x, x⟫ - ⟪x, y⟫ - ⟪y, x⟫ + ⟪y, y⟫ :=
by simp only [inner_sub_left, inner_sub_right]; ring

/--
**Cauchy–Schwarz inequality**. This proof follows "Proof 2" on Wikipedia.
We need this for the `core` structure to prove the triangle inequality below when
showing the core is a normed group.
-/
lemma inner_mul_inner_self_le (x y : F) : abs ⟪x, y⟫ * abs ⟪y, x⟫ ≤ re ⟪x, x⟫ * re ⟪y, y⟫ :=
begin
  by_cases hy : y = 0,
  { rw [hy], simp only [is_R_or_C.abs_zero, inner_zero_left, mul_zero, add_monoid_hom.map_zero] },
  { change y ≠ 0 at hy,
    have hy' : ⟪y, y⟫ ≠ 0 := λ h, by rw [inner_self_eq_zero] at h; exact hy h,
    set T := ⟪y, x⟫ / ⟪y, y⟫ with hT,
    have h₁ : re ⟪y, x⟫ = re ⟪x, y⟫ := inner_re_symm,
    have h₂ : im ⟪y, x⟫ = -im ⟪x, y⟫ := inner_im_symm,
    have h₃ : ⟪y, x⟫ * ⟪x, y⟫ * ⟪y, y⟫ / (⟪y, y⟫ * ⟪y, y⟫) = ⟪y, x⟫ * ⟪x, y⟫ / ⟪y, y⟫,
    { rw [mul_div_assoc],
      have : ⟪y, y⟫ / (⟪y, y⟫ * ⟪y, y⟫) = 1 / ⟪y, y⟫ :=
        by rw [div_mul_eq_div_mul_one_div, div_self hy', one_mul],
      rw [this, div_eq_mul_inv, one_mul, ←div_eq_mul_inv] },
    have h₄ : ⟪y, y⟫ = re ⟪y, y⟫ := by simp only [inner_self_re_to_K],
    have h₅ : re ⟪y, y⟫ > 0,
    { refine lt_of_le_of_ne inner_self_nonneg _,
      intro H,
      apply hy',
      rw ext_iff,
      exact ⟨by simp only [H, zero_re'],
             by simp only [inner_self_nonneg_im, add_monoid_hom.map_zero]⟩ },
    have h₆ : re ⟪y, y⟫ ≠ 0 := ne_of_gt h₅,
    have hmain := calc
      0   ≤ re ⟪x - T • y, x - T • y⟫
                  : inner_self_nonneg
      ... = re ⟪x, x⟫ - re ⟪T • y, x⟫ - re ⟪x, T • y⟫ + re ⟪T • y, T • y⟫
                  : by simp only [inner_sub_sub_self, inner_smul_left, inner_smul_right, h₁, h₂,
                      neg_mul, add_monoid_hom.map_add, mul_re,
                      conj_im, add_monoid_hom.map_sub, mul_neg, conj_re, neg_neg]
      ... = re ⟪x, x⟫ - re (T† * ⟪y, x⟫) - re (T * ⟪x, y⟫) + re (T * T† * ⟪y, y⟫)
                  : by simp only [inner_smul_left, inner_smul_right, mul_assoc]
      ... = re ⟪x, x⟫ - re (⟪x, y⟫ / ⟪y, y⟫ * ⟪y, x⟫)
                  : by field_simp [-mul_re, inner_conj_sym, hT, ring_hom.map_div, h₁, h₃]
      ... = re ⟪x, x⟫ - re (⟪x, y⟫ * ⟪y, x⟫ / ⟪y, y⟫)
                  : by rw ←mul_div_right_comm
      ... = re ⟪x, x⟫ - re (⟪x, y⟫ * ⟪y, x⟫ / re ⟪y, y⟫)
                  : by conv_lhs { rw [h₄] }
      ... = re ⟪x, x⟫ - re (⟪x, y⟫ * ⟪y, x⟫) / re ⟪y, y⟫
                  : by rw [div_re_of_real]
      ... = re ⟪x, x⟫ - abs (⟪x, y⟫ * ⟪y, x⟫) / re ⟪y, y⟫
                  : by rw [inner_mul_conj_re_abs]
      ... = re ⟪x, x⟫ - abs ⟪x, y⟫ * abs ⟪y, x⟫ / re ⟪y, y⟫
                  : by rw is_R_or_C.abs_mul,
    have hmain' : abs ⟪x, y⟫ * abs ⟪y, x⟫ / re ⟪y, y⟫ ≤ re ⟪x, x⟫ := by linarith,
    have := (mul_le_mul_right h₅).mpr hmain',
    rwa [div_mul_cancel (abs ⟪x, y⟫ * abs ⟪y, x⟫) h₆] at this }
end

/-- Norm constructed from a `inner_product_space.core` structure, defined to be the square root
of the scalar product. -/
def to_has_norm : has_norm F :=
{ norm := λ x, sqrt (re ⟪x, x⟫) }

local attribute [instance] to_has_norm

lemma norm_eq_sqrt_inner (x : F) : ∥x∥ = sqrt (re ⟪x, x⟫) := rfl

lemma inner_self_eq_norm_mul_norm (x : F) : re ⟪x, x⟫ = ∥x∥ * ∥x∥ :=
by rw [norm_eq_sqrt_inner, ←sqrt_mul inner_self_nonneg (re ⟪x, x⟫),
  sqrt_mul_self inner_self_nonneg]

lemma sqrt_norm_sq_eq_norm {x : F} : sqrt (norm_sqF x) = ∥x∥ := rfl

/-- Cauchy–Schwarz inequality with norm -/
lemma abs_inner_le_norm (x y : F) : abs ⟪x, y⟫ ≤ ∥x∥ * ∥y∥ :=
nonneg_le_nonneg_of_sq_le_sq (mul_nonneg (sqrt_nonneg _) (sqrt_nonneg _))
begin
  have H : ∥x∥ * ∥y∥ * (∥x∥ * ∥y∥) = re ⟪y, y⟫ * re ⟪x, x⟫,
  { simp only [inner_self_eq_norm_mul_norm], ring, },
  rw H,
  conv
  begin
    to_lhs, congr, rw [inner_abs_conj_sym],
  end,
  exact inner_mul_inner_self_le y x,
end

/-- Normed group structure constructed from an `inner_product_space.core` structure -/
def to_normed_group : normed_group F :=
normed_group.of_core F
{ norm_eq_zero_iff := assume x,
  begin
    split,
    { intro H,
      change sqrt (re ⟪x, x⟫) = 0 at H,
      rw [sqrt_eq_zero inner_self_nonneg] at H,
      apply (inner_self_eq_zero : ⟪x, x⟫ = 0 ↔ x = 0).mp,
      rw ext_iff,
      exact ⟨by simp [H], by simp [inner_self_im_zero]⟩ },
    { rintro rfl,
      change sqrt (re ⟪0, 0⟫) = 0,
      simp only [sqrt_zero, inner_zero_right, add_monoid_hom.map_zero] }
  end,
  triangle := assume x y,
  begin
    have h₁ : abs ⟪x, y⟫ ≤ ∥x∥ * ∥y∥ := abs_inner_le_norm _ _,
    have h₂ : re ⟪x, y⟫ ≤ abs ⟪x, y⟫ := re_le_abs _,
    have h₃ : re ⟪x, y⟫ ≤ ∥x∥ * ∥y∥ := by linarith,
    have h₄ : re ⟪y, x⟫ ≤ ∥x∥ * ∥y∥ := by rwa [←inner_conj_sym, conj_re],
    have : ∥x + y∥ * ∥x + y∥ ≤ (∥x∥ + ∥y∥) * (∥x∥ + ∥y∥),
    { simp [←inner_self_eq_norm_mul_norm, inner_add_add_self, add_mul, mul_add, mul_comm],
      linarith },
    exact nonneg_le_nonneg_of_sq_le_sq (add_nonneg (sqrt_nonneg _) (sqrt_nonneg _)) this
  end,
  norm_neg := λ x, by simp only [norm, inner_neg_left, neg_neg, inner_neg_right] }

local attribute [instance] to_normed_group

/-- Normed space structure constructed from a `inner_product_space.core` structure -/
def to_normed_space : normed_space 𝕜 F :=
{ norm_smul_le := assume r x,
  begin
    rw [norm_eq_sqrt_inner, inner_smul_left, inner_smul_right, ←mul_assoc],
    rw [conj_mul_eq_norm_sq_left, of_real_mul_re, sqrt_mul, ←inner_norm_sq_eq_inner_self,
        of_real_re],
    { simp [sqrt_norm_sq_eq_norm, is_R_or_C.sqrt_norm_sq_eq_norm] },
    { exact norm_sq_nonneg r }
  end }

end inner_product_space.of_core

/-- Given a `inner_product_space.core` structure on a space, one can use it to turn
the space into an inner product space, constructing the norm out of the inner product -/
def inner_product_space.of_core [add_comm_group F] [module 𝕜 F]
  (c : inner_product_space.core 𝕜 F) : inner_product_space 𝕜 F :=
begin
  letI : normed_group F := @inner_product_space.of_core.to_normed_group 𝕜 F _ _ _ c,
  letI : normed_space 𝕜 F := @inner_product_space.of_core.to_normed_space 𝕜 F _ _ _ c,
  exact { norm_sq_eq_inner := λ x,
    begin
      have h₁ : ∥x∥^2 = (sqrt (re (c.inner x x))) ^ 2 := rfl,
      have h₂ : 0 ≤ re (c.inner x x) := inner_product_space.of_core.inner_self_nonneg,
      simp [h₁, sq_sqrt, h₂],
    end,
    ..c }
end

/-! ### Properties of inner product spaces -/

variables [inner_product_space 𝕜 E] [inner_product_space ℝ F]
variables [dec_E : decidable_eq E]
local notation `⟪`x`, `y`⟫` := @inner 𝕜 _ _ x y
local notation `IK` := @is_R_or_C.I 𝕜 _
local notation `absR` := has_abs.abs
local notation `absK` := @is_R_or_C.abs 𝕜 _
local postfix `†`:90 := star_ring_end _

export inner_product_space (norm_sq_eq_inner)

section basic_properties

@[simp] lemma inner_conj_sym (x y : E) : ⟪y, x⟫† = ⟪x, y⟫ := inner_product_space.conj_sym _ _
lemma real_inner_comm (x y : F) : ⟪y, x⟫_ℝ = ⟪x, y⟫_ℝ := @inner_conj_sym ℝ _ _ _ x y

lemma inner_eq_zero_sym {x y : E} : ⟪x, y⟫ = 0 ↔ ⟪y, x⟫ = 0 :=
⟨λ h, by simp [←inner_conj_sym, h], λ h, by simp [←inner_conj_sym, h]⟩

@[simp] lemma inner_self_nonneg_im {x : E} : im ⟪x, x⟫ = 0 :=
by rw [← @of_real_inj 𝕜, im_eq_conj_sub]; simp

lemma inner_self_im_zero {x : E} : im ⟪x, x⟫ = 0 := inner_self_nonneg_im

lemma inner_add_left {x y z : E} : ⟪x + y, z⟫ = ⟪x, z⟫ + ⟪y, z⟫ :=
inner_product_space.add_left _ _ _

lemma inner_add_right {x y z : E} : ⟪x, y + z⟫ = ⟪x, y⟫ + ⟪x, z⟫ :=
by { rw [←inner_conj_sym, inner_add_left, ring_hom.map_add], simp only [inner_conj_sym] }

lemma inner_re_symm {x y : E} : re ⟪x, y⟫ = re ⟪y, x⟫ :=
by rw [←inner_conj_sym, conj_re]

lemma inner_im_symm {x y : E} : im ⟪x, y⟫ = -im ⟪y, x⟫ :=
by rw [←inner_conj_sym, conj_im]

lemma inner_smul_left {x y : E} {r : 𝕜} : ⟪r • x, y⟫ = r† * ⟪x, y⟫ :=
inner_product_space.smul_left _ _ _
lemma real_inner_smul_left {x y : F} {r : ℝ} : ⟪r • x, y⟫_ℝ = r * ⟪x, y⟫_ℝ := inner_smul_left

lemma inner_smul_real_left {x y : E} {r : ℝ} : ⟪(r : 𝕜) • x, y⟫ = r • ⟪x, y⟫ :=
by { rw [inner_smul_left, conj_of_real, algebra.smul_def], refl }

lemma inner_smul_right {x y : E} {r : 𝕜} : ⟪x, r • y⟫ = r * ⟪x, y⟫ :=
by rw [←inner_conj_sym, inner_smul_left, ring_hom.map_mul, conj_conj, inner_conj_sym]
lemma real_inner_smul_right {x y : F} {r : ℝ} : ⟪x, r • y⟫_ℝ = r * ⟪x, y⟫_ℝ := inner_smul_right

lemma inner_smul_real_right {x y : E} {r : ℝ} : ⟪x, (r : 𝕜) • y⟫ = r • ⟪x, y⟫ :=
by { rw [inner_smul_right, algebra.smul_def], refl }

/-- The inner product as a sesquilinear form. -/
@[simps]
def sesq_form_of_inner : E →ₗ[𝕜] E →ₗ⋆[𝕜] 𝕜 :=
linear_map.mk₂'ₛₗ (ring_hom.id 𝕜) (star_ring_end _)
  (λ x y, ⟪y, x⟫)
  (λ x y z, inner_add_right)
  (λ r x y, inner_smul_right)
  (λ x y z, inner_add_left)
  (λ r x y, inner_smul_left)

/-- The real inner product as a bilinear form. -/
@[simps]
def bilin_form_of_real_inner : bilin_form ℝ F :=
{ bilin := inner,
  bilin_add_left := λ x y z, inner_add_left,
  bilin_smul_left := λ a x y, inner_smul_left,
  bilin_add_right := λ x y z, inner_add_right,
  bilin_smul_right := λ a x y, inner_smul_right }

/-- An inner product with a sum on the left. -/
lemma sum_inner {ι : Type*} (s : finset ι) (f : ι → E) (x : E) :
  ⟪∑ i in s, f i, x⟫ = ∑ i in s, ⟪f i, x⟫ := (sesq_form_of_inner x).map_sum

/-- An inner product with a sum on the right. -/
lemma inner_sum {ι : Type*} (s : finset ι) (f : ι → E) (x : E) :
  ⟪x, ∑ i in s, f i⟫ = ∑ i in s, ⟪x, f i⟫ := (linear_map.flip sesq_form_of_inner x).map_sum

/-- An inner product with a sum on the left, `finsupp` version. -/
lemma finsupp.sum_inner {ι : Type*} (l : ι →₀ 𝕜) (v : ι → E) (x : E) :
  ⟪l.sum (λ (i : ι) (a : 𝕜), a • v i), x⟫
  = l.sum (λ (i : ι) (a : 𝕜), (conj a) • ⟪v i, x⟫) :=
by { convert sum_inner l.support (λ a, l a • v a) x, simp [inner_smul_left, finsupp.sum] }

/-- An inner product with a sum on the right, `finsupp` version. -/
lemma finsupp.inner_sum {ι : Type*} (l : ι →₀ 𝕜) (v : ι → E) (x : E) :
  ⟪x, l.sum (λ (i : ι) (a : 𝕜), a • v i)⟫ = l.sum (λ (i : ι) (a : 𝕜), a • ⟪x, v i⟫) :=
by { convert inner_sum l.support (λ a, l a • v a) x, simp [inner_smul_right, finsupp.sum] }

lemma dfinsupp.sum_inner {ι : Type*} [dec : decidable_eq ι] {α : ι → Type*}
  [Π i, add_zero_class (α i)] [Π i (x : α i), decidable (x ≠ 0)]
  (f : Π i, α i → E) (l : Π₀ i, α i) (x : E) :
  ⟪l.sum f, x⟫ = l.sum (λ i a, ⟪f i a, x⟫) :=
by simp [dfinsupp.sum, sum_inner] {contextual := tt}

lemma dfinsupp.inner_sum {ι : Type*} [dec : decidable_eq ι] {α : ι → Type*}
  [Π i, add_zero_class (α i)] [Π i (x : α i), decidable (x ≠ 0)]
  (f : Π i, α i → E) (l : Π₀ i, α i) (x : E) :
  ⟪x, l.sum f⟫ = l.sum (λ i a, ⟪x, f i a⟫) :=
by simp [dfinsupp.sum, inner_sum] {contextual := tt}

@[simp] lemma inner_zero_left {x : E} : ⟪0, x⟫ = 0 :=
by rw [← zero_smul 𝕜 (0:E), inner_smul_left, ring_hom.map_zero, zero_mul]

lemma inner_re_zero_left {x : E} : re ⟪0, x⟫ = 0 :=
by simp only [inner_zero_left, add_monoid_hom.map_zero]

@[simp] lemma inner_zero_right {x : E} : ⟪x, 0⟫ = 0 :=
by rw [←inner_conj_sym, inner_zero_left, ring_hom.map_zero]

lemma inner_re_zero_right {x : E} : re ⟪x, 0⟫ = 0 :=
by simp only [inner_zero_right, add_monoid_hom.map_zero]

lemma inner_self_nonneg {x : E} : 0 ≤ re ⟪x, x⟫ :=
by rw [←norm_sq_eq_inner]; exact pow_nonneg (norm_nonneg x) 2
lemma real_inner_self_nonneg {x : F} : 0 ≤ ⟪x, x⟫_ℝ := @inner_self_nonneg ℝ F _ _ x

@[simp] lemma inner_self_eq_zero {x : E} : ⟪x, x⟫ = 0 ↔ x = 0 :=
begin
  split,
  { intro h,
    have h₁ : re ⟪x, x⟫ = 0 := by rw is_R_or_C.ext_iff at h; simp [h.1],
    rw [←norm_sq_eq_inner x] at h₁,
    rw [←norm_eq_zero],
    exact pow_eq_zero h₁ },
  { rintro rfl,
    exact inner_zero_left }
end

@[simp] lemma inner_self_nonpos {x : E} : re ⟪x, x⟫ ≤ 0 ↔ x = 0 :=
begin
  split,
  { intro h,
    rw ←inner_self_eq_zero,
    have H₁ : re ⟪x, x⟫ ≥ 0, exact inner_self_nonneg,
    have H₂ : re ⟪x, x⟫ = 0, exact le_antisymm h H₁,
    rw is_R_or_C.ext_iff,
    exact ⟨by simp [H₂], by simp [inner_self_nonneg_im]⟩ },
  { rintro rfl,
    simp only [inner_zero_left, add_monoid_hom.map_zero] }
end

lemma real_inner_self_nonpos {x : F} : ⟪x, x⟫_ℝ ≤ 0 ↔ x = 0 :=
by { have h := @inner_self_nonpos ℝ F _ _ x, simpa using h }

@[simp] lemma inner_self_re_to_K {x : E} : (re ⟪x, x⟫ : 𝕜) = ⟪x, x⟫ :=
by rw is_R_or_C.ext_iff; exact ⟨by simp, by simp [inner_self_nonneg_im]⟩

lemma inner_self_eq_norm_sq_to_K (x : E) : ⟪x, x⟫ = (∥x∥ ^ 2 : 𝕜) :=
begin
  suffices : (is_R_or_C.re ⟪x, x⟫ : 𝕜) = ∥x∥ ^ 2,
  { simpa [inner_self_re_to_K] using this },
  exact_mod_cast (norm_sq_eq_inner x).symm
end

lemma inner_self_re_abs {x : E} : re ⟪x, x⟫ = abs ⟪x, x⟫ :=
begin
  conv_rhs { rw [←inner_self_re_to_K] },
  symmetry,
  exact is_R_or_C.abs_of_nonneg inner_self_nonneg,
end

lemma inner_self_abs_to_K {x : E} : (absK ⟪x, x⟫ : 𝕜) = ⟪x, x⟫ :=
by { rw [←inner_self_re_abs], exact inner_self_re_to_K }

lemma real_inner_self_abs {x : F} : absR ⟪x, x⟫_ℝ = ⟪x, x⟫_ℝ :=
by { have h := @inner_self_abs_to_K ℝ F _ _ x, simpa using h }

lemma inner_abs_conj_sym {x y : E} : abs ⟪x, y⟫ = abs ⟪y, x⟫ :=
by rw [←inner_conj_sym, abs_conj]

@[simp] lemma inner_neg_left {x y : E} : ⟪-x, y⟫ = -⟪x, y⟫ :=
by { rw [← neg_one_smul 𝕜 x, inner_smul_left], simp }

@[simp] lemma inner_neg_right {x y : E} : ⟪x, -y⟫ = -⟪x, y⟫ :=
by rw [←inner_conj_sym, inner_neg_left]; simp only [ring_hom.map_neg, inner_conj_sym]

lemma inner_neg_neg {x y : E} : ⟪-x, -y⟫ = ⟪x, y⟫ := by simp

@[simp] lemma inner_self_conj {x : E} : ⟪x, x⟫† = ⟪x, x⟫ :=
by rw [is_R_or_C.ext_iff]; exact ⟨by rw [conj_re], by rw [conj_im, inner_self_im_zero, neg_zero]⟩

lemma inner_sub_left {x y z : E} : ⟪x - y, z⟫ = ⟪x, z⟫ - ⟪y, z⟫ :=
by { simp [sub_eq_add_neg, inner_add_left] }

lemma inner_sub_right {x y z : E} : ⟪x, y - z⟫ = ⟪x, y⟫ - ⟪x, z⟫ :=
by { simp [sub_eq_add_neg, inner_add_right] }

lemma inner_mul_conj_re_abs {x y : E} : re (⟪x, y⟫ * ⟪y, x⟫) = abs (⟪x, y⟫ * ⟪y, x⟫) :=
by { rw [←inner_conj_sym, mul_comm], exact re_eq_abs_of_mul_conj (inner y x), }

/-- Expand `⟪x + y, x + y⟫` -/
lemma inner_add_add_self {x y : E} : ⟪x + y, x + y⟫ = ⟪x, x⟫ + ⟪x, y⟫ + ⟪y, x⟫ + ⟪y, y⟫ :=
by simp only [inner_add_left, inner_add_right]; ring

/-- Expand `⟪x + y, x + y⟫_ℝ` -/
lemma real_inner_add_add_self {x y : F} : ⟪x + y, x + y⟫_ℝ = ⟪x, x⟫_ℝ + 2 * ⟪x, y⟫_ℝ + ⟪y, y⟫_ℝ :=
begin
  have : ⟪y, x⟫_ℝ = ⟪x, y⟫_ℝ := by rw [←inner_conj_sym]; refl,
  simp [inner_add_add_self, this],
  ring,
end

/- Expand `⟪x - y, x - y⟫` -/
lemma inner_sub_sub_self {x y : E} : ⟪x - y, x - y⟫ = ⟪x, x⟫ - ⟪x, y⟫ - ⟪y, x⟫ + ⟪y, y⟫ :=
by simp only [inner_sub_left, inner_sub_right]; ring

/-- Expand `⟪x - y, x - y⟫_ℝ` -/
lemma real_inner_sub_sub_self {x y : F} : ⟪x - y, x - y⟫_ℝ = ⟪x, x⟫_ℝ - 2 * ⟪x, y⟫_ℝ + ⟪y, y⟫_ℝ :=
begin
  have : ⟪y, x⟫_ℝ = ⟪x, y⟫_ℝ := by rw [←inner_conj_sym]; refl,
  simp [inner_sub_sub_self, this],
  ring,
end

/-- Parallelogram law -/
lemma parallelogram_law {x y : E} :
  ⟪x + y, x + y⟫ + ⟪x - y, x - y⟫ = 2 * (⟪x, x⟫ + ⟪y, y⟫) :=
by simp [inner_add_add_self, inner_sub_sub_self, two_mul, sub_eq_add_neg, add_comm, add_left_comm]

/-- Cauchy–Schwarz inequality. This proof follows "Proof 2" on Wikipedia. -/
lemma inner_mul_inner_self_le (x y : E) : abs ⟪x, y⟫ * abs ⟪y, x⟫ ≤ re ⟪x, x⟫ * re ⟪y, y⟫ :=
begin
  by_cases hy : y = 0,
  { rw [hy], simp only [is_R_or_C.abs_zero, inner_zero_left, mul_zero, add_monoid_hom.map_zero] },
  { change y ≠ 0 at hy,
    have hy' : ⟪y, y⟫ ≠ 0 := λ h, by rw [inner_self_eq_zero] at h; exact hy h,
    set T := ⟪y, x⟫ / ⟪y, y⟫ with hT,
    have h₁ : re ⟪y, x⟫ = re ⟪x, y⟫ := inner_re_symm,
    have h₂ : im ⟪y, x⟫ = -im ⟪x, y⟫ := inner_im_symm,
    have h₃ : ⟪y, x⟫ * ⟪x, y⟫ * ⟪y, y⟫ / (⟪y, y⟫ * ⟪y, y⟫) = ⟪y, x⟫ * ⟪x, y⟫ / ⟪y, y⟫,
    { rw [mul_div_assoc],
      have : ⟪y, y⟫ / (⟪y, y⟫ * ⟪y, y⟫) = 1 / ⟪y, y⟫ :=
        by rw [div_mul_eq_div_mul_one_div, div_self hy', one_mul],
      rw [this, div_eq_mul_inv, one_mul, ←div_eq_mul_inv] },
    have h₄ : ⟪y, y⟫ = re ⟪y, y⟫ := by simp,
    have h₅ : re ⟪y, y⟫ > 0,
    { refine lt_of_le_of_ne inner_self_nonneg _,
      intro H,
      apply hy',
      rw is_R_or_C.ext_iff,
      exact ⟨by simp only [H, zero_re'],
             by simp only [inner_self_nonneg_im, add_monoid_hom.map_zero]⟩ },
    have h₆ : re ⟪y, y⟫ ≠ 0 := ne_of_gt h₅,
    have hmain := calc
      0   ≤ re ⟪x - T • y, x - T • y⟫
                  : inner_self_nonneg
      ... = re ⟪x, x⟫ - re ⟪T • y, x⟫ - re ⟪x, T • y⟫ + re ⟪T • y, T • y⟫
                  : by simp only [inner_sub_sub_self, inner_smul_left, inner_smul_right, h₁, h₂,
                      neg_mul, add_monoid_hom.map_add, conj_im,
                      add_monoid_hom.map_sub, mul_neg, conj_re, neg_neg, mul_re]
      ... = re ⟪x, x⟫ - re (T† * ⟪y, x⟫) - re (T * ⟪x, y⟫) + re (T * T† * ⟪y, y⟫)
                  : by simp only [inner_smul_left, inner_smul_right, mul_assoc]
      ... = re ⟪x, x⟫ - re (⟪x, y⟫ / ⟪y, y⟫ * ⟪y, x⟫)
                  : by field_simp [-mul_re, hT, ring_hom.map_div, h₁, h₃, inner_conj_sym]
      ... = re ⟪x, x⟫ - re (⟪x, y⟫ * ⟪y, x⟫ / ⟪y, y⟫)
                  : by rw ←mul_div_right_comm
      ... = re ⟪x, x⟫ - re (⟪x, y⟫ * ⟪y, x⟫ / re ⟪y, y⟫)
                  : by conv_lhs { rw [h₄] }
      ... = re ⟪x, x⟫ - re (⟪x, y⟫ * ⟪y, x⟫) / re ⟪y, y⟫
                  : by rw [div_re_of_real]
      ... = re ⟪x, x⟫ - abs (⟪x, y⟫ * ⟪y, x⟫) / re ⟪y, y⟫
                  : by rw [inner_mul_conj_re_abs]
      ... = re ⟪x, x⟫ - abs ⟪x, y⟫ * abs ⟪y, x⟫ / re ⟪y, y⟫
                  : by rw is_R_or_C.abs_mul,
    have hmain' : abs ⟪x, y⟫ * abs ⟪y, x⟫ / re ⟪y, y⟫ ≤ re ⟪x, x⟫ := by linarith,
    have := (mul_le_mul_right h₅).mpr hmain',
    rwa [div_mul_cancel (abs ⟪x, y⟫ * abs ⟪y, x⟫) h₆] at this }
end

/-- Cauchy–Schwarz inequality for real inner products. -/
lemma real_inner_mul_inner_self_le (x y : F) : ⟪x, y⟫_ℝ * ⟪x, y⟫_ℝ ≤ ⟪x, x⟫_ℝ * ⟪y, y⟫_ℝ :=
begin
  have h₁ : ⟪y, x⟫_ℝ = ⟪x, y⟫_ℝ := by rw [←inner_conj_sym]; refl,
  have h₂ := @inner_mul_inner_self_le ℝ F _ _ x y,
  dsimp at h₂,
  have h₃ := abs_mul_abs_self ⟪x, y⟫_ℝ,
  rw [h₁] at h₂,
  simpa [h₃] using h₂,
end

/-- A family of vectors is linearly independent if they are nonzero
and orthogonal. -/
lemma linear_independent_of_ne_zero_of_inner_eq_zero {ι : Type*} {v : ι → E}
  (hz : ∀ i, v i ≠ 0) (ho : ∀ i j, i ≠ j → ⟪v i, v j⟫ = 0) : linear_independent 𝕜 v :=
begin
  rw linear_independent_iff',
  intros s g hg i hi,
  have h' : g i * inner (v i) (v i) = inner (v i) (∑ j in s, g j • v j),
  { rw inner_sum,
    symmetry,
    convert finset.sum_eq_single i _ _,
    { rw inner_smul_right },
    { intros j hj hji,
      rw [inner_smul_right, ho i j hji.symm, mul_zero] },
    { exact λ h, false.elim (h hi) } },
  simpa [hg, hz] using h'
end

end basic_properties

section orthonormal_sets
variables {ι : Type*} [dec_ι : decidable_eq ι] (𝕜)

include 𝕜

/-- An orthonormal set of vectors in an `inner_product_space` -/
def orthonormal (v : ι → E) : Prop :=
(∀ i, ∥v i∥ = 1) ∧ (∀ {i j}, i ≠ j → ⟪v i, v j⟫ = 0)

omit 𝕜

variables {𝕜}

include dec_ι
/-- `if ... then ... else` characterization of an indexed set of vectors being orthonormal.  (Inner
product equals Kronecker delta.) -/
lemma orthonormal_iff_ite {v : ι → E} :
  orthonormal 𝕜 v ↔ ∀ i j, ⟪v i, v j⟫ = if i = j then (1:𝕜) else (0:𝕜) :=
begin
  split,
  { intros hv i j,
    split_ifs,
    { simp [h, inner_self_eq_norm_sq_to_K, hv.1] },
    { exact hv.2 h } },
  { intros h,
    split,
    { intros i,
      have h' : ∥v i∥ ^ 2 = 1 ^ 2 := by simp [norm_sq_eq_inner, h i i],
      have h₁ : 0 ≤ ∥v i∥ := norm_nonneg _,
      have h₂ : (0:ℝ) ≤ 1 := zero_le_one,
      rwa sq_eq_sq h₁ h₂ at h' },
    { intros i j hij,
      simpa [hij] using h i j } }
end
omit dec_ι

include dec_E
/-- `if ... then ... else` characterization of a set of vectors being orthonormal.  (Inner product
equals Kronecker delta.) -/
theorem orthonormal_subtype_iff_ite {s : set E} :
  orthonormal 𝕜 (coe : s → E) ↔
  (∀ v ∈ s, ∀ w ∈ s, ⟪v, w⟫ = if v = w then 1 else 0) :=
begin
  rw orthonormal_iff_ite,
  split,
  { intros h v hv w hw,
    convert h ⟨v, hv⟩ ⟨w, hw⟩ using 1,
    simp },
  { rintros h ⟨v, hv⟩ ⟨w, hw⟩,
    convert h v hv w hw using 1,
    simp }
end
omit dec_E

/-- The inner product of a linear combination of a set of orthonormal vectors with one of those
vectors picks out the coefficient of that vector. -/
lemma orthonormal.inner_right_finsupp {v : ι → E} (hv : orthonormal 𝕜 v) (l : ι →₀ 𝕜) (i : ι) :
  ⟪v i, finsupp.total ι E 𝕜 v l⟫ = l i :=
by classical; simp [finsupp.total_apply, finsupp.inner_sum, orthonormal_iff_ite.mp hv]

/-- The inner product of a linear combination of a set of orthonormal vectors with one of those
vectors picks out the coefficient of that vector. -/
lemma orthonormal.inner_right_sum
  {v : ι → E} (hv : orthonormal 𝕜 v) (l : ι → 𝕜) {s : finset ι} {i : ι} (hi : i ∈ s) :
  ⟪v i, ∑ i in s, (l i) • (v i)⟫ = l i :=
by classical; simp [inner_sum, inner_smul_right, orthonormal_iff_ite.mp hv, hi]

/-- The inner product of a linear combination of a set of orthonormal vectors with one of those
vectors picks out the coefficient of that vector. -/
lemma orthonormal.inner_right_fintype [fintype ι]
  {v : ι → E} (hv : orthonormal 𝕜 v) (l : ι → 𝕜) (i : ι) :
  ⟪v i, ∑ i : ι, (l i) • (v i)⟫ = l i :=
hv.inner_right_sum l (finset.mem_univ _)

/-- The inner product of a linear combination of a set of orthonormal vectors with one of those
vectors picks out the coefficient of that vector. -/
lemma orthonormal.inner_left_finsupp {v : ι → E} (hv : orthonormal 𝕜 v) (l : ι →₀ 𝕜) (i : ι) :
  ⟪finsupp.total ι E 𝕜 v l, v i⟫ = conj (l i) :=
by rw [← inner_conj_sym, hv.inner_right_finsupp]

/-- The inner product of a linear combination of a set of orthonormal vectors with one of those
vectors picks out the coefficient of that vector. -/
lemma orthonormal.inner_left_sum
  {v : ι → E} (hv : orthonormal 𝕜 v) (l : ι → 𝕜) {s : finset ι} {i : ι} (hi : i ∈ s) :
  ⟪∑ i in s, (l i) • (v i), v i⟫ = conj (l i) :=
by classical; simp [sum_inner, inner_smul_left, orthonormal_iff_ite.mp hv, hi]

/-- The inner product of a linear combination of a set of orthonormal vectors with one of those
vectors picks out the coefficient of that vector. -/
lemma orthonormal.inner_left_fintype [fintype ι]
  {v : ι → E} (hv : orthonormal 𝕜 v) (l : ι → 𝕜) (i : ι) :
  ⟪∑ i : ι, (l i) • (v i), v i⟫ = conj (l i) :=
hv.inner_left_sum l (finset.mem_univ _)

/-- The inner product of two linear combinations of a set of orthonormal vectors, expressed as
a sum over the first `finsupp`. -/
lemma orthonormal.inner_finsupp_eq_sum_left
  {v : ι → E} (hv : orthonormal 𝕜 v) (l₁ l₂ : ι →₀ 𝕜) :
  ⟪finsupp.total ι E 𝕜 v l₁, finsupp.total ι E 𝕜 v l₂⟫ = l₁.sum (λ i y, conj y * l₂ i) :=
by simp [finsupp.total_apply _ l₁, finsupp.sum_inner, hv.inner_right_finsupp]

/-- The inner product of two linear combinations of a set of orthonormal vectors, expressed as
a sum over the second `finsupp`. -/
lemma orthonormal.inner_finsupp_eq_sum_right
  {v : ι → E} (hv : orthonormal 𝕜 v) (l₁ l₂ : ι →₀ 𝕜) :
  ⟪finsupp.total ι E 𝕜 v l₁, finsupp.total ι E 𝕜 v l₂⟫ = l₂.sum (λ i y, conj (l₁ i) * y) :=
by simp [finsupp.total_apply _ l₂, finsupp.inner_sum, hv.inner_left_finsupp, mul_comm]

/-- The inner product of two linear combinations of a set of orthonormal vectors, expressed as
a sum. -/
lemma orthonormal.inner_sum
  {v : ι → E} (hv : orthonormal 𝕜 v) (l₁ l₂ : ι → 𝕜) (s : finset ι) :
  ⟪∑ i in s, l₁ i • v i, ∑ i in s, l₂ i • v i⟫ = ∑ i in s, conj (l₁ i) * l₂ i :=
begin
  simp_rw [sum_inner, inner_smul_left],
  refine finset.sum_congr rfl (λ i hi, _),
  rw hv.inner_right_sum l₂ hi
end

/--
The double sum of weighted inner products of pairs of vectors from an orthonormal sequence is the
sum of the weights.
-/
lemma orthonormal.inner_left_right_finset {s : finset ι}  {v : ι → E} (hv : orthonormal 𝕜 v)
  {a : ι → ι → 𝕜} : ∑ i in s, ∑ j in s, (a i j) • ⟪v j, v i⟫ = ∑ k in s, a k k :=
by classical; simp [orthonormal_iff_ite.mp hv, finset.sum_ite_of_true]

/-- An orthonormal set is linearly independent. -/
lemma orthonormal.linear_independent {v : ι → E} (hv : orthonormal 𝕜 v) :
  linear_independent 𝕜 v :=
begin
  rw linear_independent_iff,
  intros l hl,
  ext i,
  have key : ⟪v i, finsupp.total ι E 𝕜 v l⟫ = ⟪v i, 0⟫ := by rw hl,
  simpa [hv.inner_right_finsupp] using key
end

/-- A subfamily of an orthonormal family (i.e., a composition with an injective map) is an
orthonormal family. -/
lemma orthonormal.comp
  {ι' : Type*} {v : ι → E} (hv : orthonormal 𝕜 v) (f : ι' → ι) (hf : function.injective f) :
  orthonormal 𝕜 (v ∘ f) :=
begin
  classical,
  rw orthonormal_iff_ite at ⊢ hv,
  intros i j,
  convert hv (f i) (f j) using 1,
  simp [hf.eq_iff]
end

lemma equiv.orthonormal_comp_iff {ι' : Type*} (f : ι' ≃ ι) {v : ι → E} :
  orthonormal 𝕜 (v ∘ f) ↔ orthonormal 𝕜 v :=
begin
  refine ⟨λ h, _, λ h, h.comp f f.injective⟩,
  have : orthonormal 𝕜 (v ∘ f ∘ f.symm) := h.comp f.symm f.symm.injective,
  rwa f.self_comp_symm at this
end

lemma orthonormal.coe_range {v : ι → E} (hv : orthonormal 𝕜 v) :
  orthonormal 𝕜 (coe : set.range v → E) :=
begin
  let e : ι ≃ set.range v := equiv.of_injective _ (hv.linear_independent.injective),
  rwa ← e.orthonormal_comp_iff
end

/-- A linear combination of some subset of an orthonormal set is orthogonal to other members of the
set. -/
lemma orthonormal.inner_finsupp_eq_zero
  {v : ι → E} (hv : orthonormal 𝕜 v) {s : set ι} {i : ι} (hi : i ∉ s) {l : ι →₀ 𝕜}
  (hl : l ∈ finsupp.supported 𝕜 𝕜 s) :
  ⟪finsupp.total ι E 𝕜 v l, v i⟫ = 0 :=
begin
  rw finsupp.mem_supported' at hl,
  simp [hv.inner_left_finsupp, hl i hi],
end

/-- Given an orthonormal family, a second family of vectors is orthonormal if every vector equals
the corresponding vector in the original family or its negation. -/
lemma orthonormal.orthonormal_of_forall_eq_or_eq_neg {v w : ι → E} (hv : orthonormal 𝕜 v)
  (hw : ∀ i, w i = v i ∨ w i = -(v i)) : orthonormal 𝕜 w :=
begin
  classical,
  rw orthonormal_iff_ite at *,
  intros i j,
  cases hw i with hi hi; cases hw j with hj hj; split_ifs with h;
    simpa [hi, hj, h] using hv i j
end

/- The material that follows, culminating in the existence of a maximal orthonormal subset, is
adapted from the corresponding development of the theory of linearly independents sets.  See
`exists_linear_independent` in particular. -/

variables (𝕜 E)
lemma orthonormal_empty : orthonormal 𝕜 (λ x, x : (∅ : set E) → E) :=
by classical; simp [orthonormal_subtype_iff_ite]
variables {𝕜 E}

lemma orthonormal_Union_of_directed
  {η : Type*} {s : η → set E} (hs : directed (⊆) s) (h : ∀ i, orthonormal 𝕜 (λ x, x : s i → E)) :
  orthonormal 𝕜 (λ x, x : (⋃ i, s i) → E) :=
begin
  classical,
  rw orthonormal_subtype_iff_ite,
  rintros x ⟨_, ⟨i, rfl⟩, hxi⟩ y ⟨_, ⟨j, rfl⟩, hyj⟩,
  obtain ⟨k, hik, hjk⟩ := hs i j,
  have h_orth : orthonormal 𝕜 (λ x, x : (s k) → E) := h k,
  rw orthonormal_subtype_iff_ite at h_orth,
  exact h_orth x (hik hxi) y (hjk hyj)
end

lemma orthonormal_sUnion_of_directed
  {s : set (set E)} (hs : directed_on (⊆) s)
  (h : ∀ a ∈ s, orthonormal 𝕜 (λ x, x : (a : set E) → E)) :
  orthonormal 𝕜 (λ x, x : (⋃₀ s) → E) :=
by rw set.sUnion_eq_Union; exact orthonormal_Union_of_directed hs.directed_coe (by simpa using h)

/-- Given an orthonormal set `v` of vectors in `E`, there exists a maximal orthonormal set
containing it. -/
lemma exists_maximal_orthonormal {s : set E} (hs : orthonormal 𝕜 (coe : s → E)) :
  ∃ w ⊇ s, orthonormal 𝕜 (coe : w → E) ∧ ∀ u ⊇ w, orthonormal 𝕜 (coe : u → E) → u = w :=
begin
  obtain ⟨b, bi, sb, h⟩ := zorn_subset_nonempty {b | orthonormal 𝕜 (coe : b → E)} _ _ hs,
  { refine ⟨b, sb, bi, _⟩,
    exact λ u hus hu, h u hu hus },
  { refine λ c hc cc c0, ⟨⋃₀ c, _, _⟩,
    { exact orthonormal_sUnion_of_directed cc.directed_on (λ x xc, hc xc) },
    { exact λ _, set.subset_sUnion_of_mem } }
end

lemma orthonormal.ne_zero {v : ι → E} (hv : orthonormal 𝕜 v) (i : ι) : v i ≠ 0 :=
begin
  have : ∥v i∥ ≠ 0,
  { rw hv.1 i,
    norm_num },
  simpa using this
end

open finite_dimensional

/-- A family of orthonormal vectors with the correct cardinality forms a basis. -/
def basis_of_orthonormal_of_card_eq_finrank [fintype ι] [nonempty ι] {v : ι → E}
  (hv : orthonormal 𝕜 v) (card_eq : fintype.card ι = finrank 𝕜 E) :
  basis ι 𝕜 E :=
basis_of_linear_independent_of_card_eq_finrank hv.linear_independent card_eq

@[simp] lemma coe_basis_of_orthonormal_of_card_eq_finrank [fintype ι] [nonempty ι] {v : ι → E}
  (hv : orthonormal 𝕜 v) (card_eq : fintype.card ι = finrank 𝕜 E) :
  (basis_of_orthonormal_of_card_eq_finrank hv card_eq : ι → E) = v :=
coe_basis_of_linear_independent_of_card_eq_finrank _ _

end orthonormal_sets

section norm

lemma norm_eq_sqrt_inner (x : E) : ∥x∥ = sqrt (re ⟪x, x⟫) :=
begin
  have h₁ : ∥x∥^2 = re ⟪x, x⟫ := norm_sq_eq_inner x,
  have h₂ := congr_arg sqrt h₁,
  simpa using h₂,
end

lemma norm_eq_sqrt_real_inner (x : F) : ∥x∥ = sqrt ⟪x, x⟫_ℝ :=
by { have h := @norm_eq_sqrt_inner ℝ F _ _ x, simpa using h }

lemma inner_self_eq_norm_mul_norm (x : E) : re ⟪x, x⟫ = ∥x∥ * ∥x∥ :=
by rw [norm_eq_sqrt_inner, ←sqrt_mul inner_self_nonneg (re ⟪x, x⟫),
  sqrt_mul_self inner_self_nonneg]

lemma inner_self_eq_norm_sq (x : E) : re ⟪x, x⟫ = ∥x∥^2 :=
by rw [pow_two, inner_self_eq_norm_mul_norm]

lemma real_inner_self_eq_norm_mul_norm (x : F) : ⟪x, x⟫_ℝ = ∥x∥ * ∥x∥ :=
by { have h := @inner_self_eq_norm_mul_norm ℝ F _ _ x, simpa using h }

lemma real_inner_self_eq_norm_sq (x : F) : ⟪x, x⟫_ℝ = ∥x∥^2 :=
by rw [pow_two, real_inner_self_eq_norm_mul_norm]

/-- Expand the square -/
lemma norm_add_sq {x y : E} : ∥x + y∥^2 = ∥x∥^2 + 2 * (re ⟪x, y⟫) + ∥y∥^2 :=
begin
  repeat {rw [sq, ←inner_self_eq_norm_mul_norm]},
  rw [inner_add_add_self, two_mul],
  simp only [add_assoc, add_left_inj, add_right_inj, add_monoid_hom.map_add],
  rw [←inner_conj_sym, conj_re],
end

alias norm_add_sq ← norm_add_pow_two

/-- Expand the square -/
lemma norm_add_sq_real {x y : F} : ∥x + y∥^2 = ∥x∥^2 + 2 * ⟪x, y⟫_ℝ + ∥y∥^2 :=
by { have h := @norm_add_sq ℝ F _ _, simpa using h }

alias norm_add_sq_real ← norm_add_pow_two_real

/-- Expand the square -/
lemma norm_add_mul_self {x y : E} : ∥x + y∥ * ∥x + y∥ = ∥x∥ * ∥x∥ + 2 * (re ⟪x, y⟫) + ∥y∥ * ∥y∥ :=
by { repeat {rw [← sq]}, exact norm_add_sq }

/-- Expand the square -/
lemma norm_add_mul_self_real {x y : F} : ∥x + y∥ * ∥x + y∥ = ∥x∥ * ∥x∥ + 2 * ⟪x, y⟫_ℝ + ∥y∥ * ∥y∥ :=
by { have h := @norm_add_mul_self ℝ F _ _, simpa using h }

/-- Expand the square -/
lemma norm_sub_sq {x y : E} : ∥x - y∥^2 = ∥x∥^2 - 2 * (re ⟪x, y⟫) + ∥y∥^2 :=
begin
  repeat {rw [sq, ←inner_self_eq_norm_mul_norm]},
  rw [inner_sub_sub_self],
  calc
    re (⟪x, x⟫ - ⟪x, y⟫ - ⟪y, x⟫ + ⟪y, y⟫)
        = re ⟪x, x⟫ - re ⟪x, y⟫ - re ⟪y, x⟫ + re ⟪y, y⟫  : by simp
    ... = -re ⟪y, x⟫ - re ⟪x, y⟫ + re ⟪x, x⟫ + re ⟪y, y⟫  : by ring
    ... = -re (⟪x, y⟫†) - re ⟪x, y⟫ + re ⟪x, x⟫ + re ⟪y, y⟫ : by rw [inner_conj_sym]
    ... = -re ⟪x, y⟫ - re ⟪x, y⟫ + re ⟪x, x⟫ + re ⟪y, y⟫ : by rw [conj_re]
    ... = re ⟪x, x⟫ - 2*re ⟪x, y⟫ + re ⟪y, y⟫ : by ring
end

alias norm_sub_sq ← norm_sub_pow_two

/-- Expand the square -/
lemma norm_sub_sq_real {x y : F} : ∥x - y∥^2 = ∥x∥^2 - 2 * ⟪x, y⟫_ℝ + ∥y∥^2 :=
norm_sub_sq

alias norm_sub_sq_real ← norm_sub_pow_two_real

/-- Expand the square -/
lemma norm_sub_mul_self {x y : E} : ∥x - y∥ * ∥x - y∥ = ∥x∥ * ∥x∥ - 2 * re ⟪x, y⟫ + ∥y∥ * ∥y∥ :=
by { repeat {rw [← sq]}, exact norm_sub_sq }

/-- Expand the square -/
lemma norm_sub_mul_self_real {x y : F} : ∥x - y∥ * ∥x - y∥ = ∥x∥ * ∥x∥ - 2 * ⟪x, y⟫_ℝ + ∥y∥ * ∥y∥ :=
by { have h := @norm_sub_mul_self ℝ F _ _, simpa using h }

/-- Cauchy–Schwarz inequality with norm -/
lemma abs_inner_le_norm (x y : E) : abs ⟪x, y⟫ ≤ ∥x∥ * ∥y∥ :=
nonneg_le_nonneg_of_sq_le_sq (mul_nonneg (norm_nonneg _) (norm_nonneg _))
begin
  have : ∥x∥ * ∥y∥ * (∥x∥ * ∥y∥) = (re ⟪x, x⟫) * (re ⟪y, y⟫),
    simp only [inner_self_eq_norm_mul_norm], ring,
  rw this,
  conv_lhs { congr, skip, rw [inner_abs_conj_sym] },
  exact inner_mul_inner_self_le _ _
end

lemma norm_inner_le_norm (x y : E) : ∥⟪x, y⟫∥ ≤ ∥x∥ * ∥y∥ :=
(is_R_or_C.norm_eq_abs _).le.trans (abs_inner_le_norm x y)

lemma nnnorm_inner_le_nnnorm (x y : E) : ∥⟪x, y⟫∥₊ ≤ ∥x∥₊ * ∥y∥₊ :=
norm_inner_le_norm x y

lemma re_inner_le_norm (x y : E) : re ⟪x, y⟫ ≤ ∥x∥ * ∥y∥ :=
le_trans (re_le_abs (inner x y)) (abs_inner_le_norm x y)

/-- Cauchy–Schwarz inequality with norm -/
lemma abs_real_inner_le_norm (x y : F) : absR ⟪x, y⟫_ℝ ≤ ∥x∥ * ∥y∥ :=
by { have h := @abs_inner_le_norm ℝ F _ _ x y, simpa using h }

/-- Cauchy–Schwarz inequality with norm -/
lemma real_inner_le_norm (x y : F) : ⟪x, y⟫_ℝ ≤ ∥x∥ * ∥y∥ :=
le_trans (le_abs_self _) (abs_real_inner_le_norm _ _)

include 𝕜
lemma parallelogram_law_with_norm (x y : E) :
  ∥x + y∥ * ∥x + y∥ + ∥x - y∥ * ∥x - y∥ = 2 * (∥x∥ * ∥x∥ + ∥y∥ * ∥y∥) :=
begin
  simp only [← inner_self_eq_norm_mul_norm],
  rw [← re.map_add, parallelogram_law, two_mul, two_mul],
  simp only [re.map_add],
end

lemma parallelogram_law_with_nnnorm (x y : E) :
  ∥x + y∥₊ * ∥x + y∥₊ + ∥x - y∥₊ * ∥x - y∥₊ = 2 * (∥x∥₊ * ∥x∥₊ + ∥y∥₊ * ∥y∥₊) :=
subtype.ext $ parallelogram_law_with_norm x y

omit 𝕜

/-- Polarization identity: The real part of the  inner product, in terms of the norm. -/
lemma re_inner_eq_norm_add_mul_self_sub_norm_mul_self_sub_norm_mul_self_div_two (x y : E) :
  re ⟪x, y⟫ = (∥x + y∥ * ∥x + y∥ - ∥x∥ * ∥x∥ - ∥y∥ * ∥y∥) / 2 :=
by { rw norm_add_mul_self, ring }

/-- Polarization identity: The real part of the  inner product, in terms of the norm. -/
lemma re_inner_eq_norm_mul_self_add_norm_mul_self_sub_norm_sub_mul_self_div_two (x y : E) :
  re ⟪x, y⟫ = (∥x∥ * ∥x∥ + ∥y∥ * ∥y∥ - ∥x - y∥ * ∥x - y∥) / 2 :=
by { rw [norm_sub_mul_self], ring }

/-- Polarization identity: The real part of the  inner product, in terms of the norm. -/
lemma re_inner_eq_norm_add_mul_self_sub_norm_sub_mul_self_div_four (x y : E) :
  re ⟪x, y⟫ = (∥x + y∥ * ∥x + y∥ - ∥x - y∥ * ∥x - y∥) / 4 :=
by { rw [norm_add_mul_self, norm_sub_mul_self], ring }

/-- Polarization identity: The imaginary part of the inner product, in terms of the norm. -/
lemma im_inner_eq_norm_sub_I_smul_mul_self_sub_norm_add_I_smul_mul_self_div_four (x y : E) :
  im ⟪x, y⟫ = (∥x - IK • y∥ * ∥x - IK • y∥ - ∥x + IK • y∥ * ∥x + IK • y∥) / 4 :=
by { simp only [norm_add_mul_self, norm_sub_mul_self, inner_smul_right, I_mul_re], ring }

/-- Polarization identity: The inner product, in terms of the norm. -/
lemma inner_eq_sum_norm_sq_div_four (x y : E) :
  ⟪x, y⟫ = (∥x + y∥ ^ 2 - ∥x - y∥ ^ 2 + (∥x - IK • y∥ ^ 2 - ∥x + IK • y∥ ^ 2) * IK) / 4 :=
begin
  rw [← re_add_im ⟪x, y⟫, re_inner_eq_norm_add_mul_self_sub_norm_sub_mul_self_div_four,
    im_inner_eq_norm_sub_I_smul_mul_self_sub_norm_add_I_smul_mul_self_div_four],
  push_cast,
  simp only [sq, ← mul_div_right_comm, ← add_div]
end

/-- Formula for the distance between the images of two nonzero points under an inversion with center
zero. See also `euclidean_geometry.dist_inversion_inversion` for inversions around a general
point. -/
lemma dist_div_norm_sq_smul {x y : F} (hx : x ≠ 0) (hy : y ≠ 0) (R : ℝ) :
  dist ((R / ∥x∥) ^ 2 • x) ((R / ∥y∥) ^ 2 • y) = (R ^ 2 / (∥x∥ * ∥y∥)) * dist x y :=
have hx' : ∥x∥ ≠ 0, from norm_ne_zero_iff.2 hx,
have hy' : ∥y∥ ≠ 0, from norm_ne_zero_iff.2 hy,
calc dist ((R / ∥x∥) ^ 2 • x) ((R / ∥y∥) ^ 2 • y)
    = sqrt (∥(R / ∥x∥) ^ 2 • x - (R / ∥y∥) ^ 2 • y∥^2) :
  by rw [dist_eq_norm, sqrt_sq (norm_nonneg _)]
... = sqrt ((R ^ 2 / (∥x∥ * ∥y∥)) ^ 2 * ∥x - y∥ ^ 2) :
  congr_arg sqrt $ by { field_simp [sq, norm_sub_mul_self_real, norm_smul, real_inner_smul_left,
    inner_smul_right, real.norm_of_nonneg (mul_self_nonneg _)], ring }
... = (R ^ 2 / (∥x∥ * ∥y∥)) * dist x y :
  by rw [sqrt_mul (sq_nonneg _), sqrt_sq (norm_nonneg _),
    sqrt_sq (div_nonneg (sq_nonneg _) (mul_nonneg (norm_nonneg _) (norm_nonneg _))), dist_eq_norm]

@[priority 100] -- See note [lower instance priority]
instance inner_product_space.to_uniform_convex_space : uniform_convex_space F :=
⟨λ ε hε, begin
  refine ⟨2 - sqrt (4 - ε^2), sub_pos_of_lt $ (sqrt_lt' zero_lt_two).2 _, λ x hx y hy hxy, _⟩,
  { norm_num,
    exact pow_pos hε _ },
  rw sub_sub_cancel,
  refine le_sqrt_of_sq_le _,
  rw [sq, eq_sub_iff_add_eq.2 (parallelogram_law_with_norm x y), ←sq (∥x - y∥), hx, hy],
  norm_num,
  exact pow_le_pow_of_le_left hε.le hxy _,
end⟩

section complex

variables {V : Type*}
[inner_product_space ℂ V]

/--
A complex polarization identity, with a linear map
-/
lemma inner_map_polarization (T : V →ₗ[ℂ] V) (x y : V):
  ⟪ T y, x ⟫_ℂ = (⟪T (x + y) , x + y⟫_ℂ - ⟪T (x - y) , x - y⟫_ℂ +
    complex.I * ⟪T (x + complex.I • y) , x + complex.I • y⟫_ℂ -
    complex.I * ⟪T (x - complex.I • y), x - complex.I • y ⟫_ℂ) / 4 :=
begin
  simp only [map_add, map_sub, inner_add_left, inner_add_right, linear_map.map_smul,
             inner_smul_left, inner_smul_right, complex.conj_I, ←pow_two, complex.I_sq,
             inner_sub_left, inner_sub_right, mul_add, ←mul_assoc, mul_neg, neg_neg,
             sub_neg_eq_add, one_mul, neg_one_mul, mul_sub, sub_sub],
  ring,
end

lemma inner_map_polarization' (T : V →ₗ[ℂ] V) (x y : V):
  ⟪ T x, y ⟫_ℂ = (⟪T (x + y) , x + y⟫_ℂ - ⟪T (x - y) , x - y⟫_ℂ -
    complex.I * ⟪T (x + complex.I • y) , x + complex.I • y⟫_ℂ +
    complex.I * ⟪T (x - complex.I • y), x - complex.I • y ⟫_ℂ) / 4 :=
begin
  simp only [map_add, map_sub, inner_add_left, inner_add_right, linear_map.map_smul,
             inner_smul_left, inner_smul_right, complex.conj_I, ←pow_two, complex.I_sq,
             inner_sub_left, inner_sub_right, mul_add, ←mul_assoc, mul_neg, neg_neg,
             sub_neg_eq_add, one_mul, neg_one_mul, mul_sub, sub_sub],
  ring,
end

/--
If `⟪T x, x⟫_ℂ = 0` for all x, then T = 0.
-/
lemma inner_map_self_eq_zero (T : V →ₗ[ℂ] V) :
  (∀ (x : V), ⟪T x, x⟫_ℂ = 0) ↔ T = 0 :=
begin
  split,
  { intro hT,
    ext x,
    simp only [linear_map.zero_apply, ← inner_self_eq_zero, inner_map_polarization, hT],
    norm_num },
  { rintro rfl x,
    simp only [linear_map.zero_apply, inner_zero_left] }
end

end complex

section

variables {ι : Type*} {ι' : Type*} {ι'' : Type*}
variables {E' : Type*} [inner_product_space 𝕜 E']
variables {E'' : Type*} [inner_product_space 𝕜 E'']

/-- A linear isometry preserves the inner product. -/
@[simp] lemma linear_isometry.inner_map_map (f : E →ₗᵢ[𝕜] E') (x y : E) : ⟪f x, f y⟫ = ⟪x, y⟫ :=
by simp [inner_eq_sum_norm_sq_div_four, ← f.norm_map]

/-- A linear isometric equivalence preserves the inner product. -/
@[simp] lemma linear_isometry_equiv.inner_map_map (f : E ≃ₗᵢ[𝕜] E') (x y : E) :
  ⟪f x, f y⟫ = ⟪x, y⟫ :=
f.to_linear_isometry.inner_map_map x y

/-- A linear map that preserves the inner product is a linear isometry. -/
def linear_map.isometry_of_inner (f : E →ₗ[𝕜] E') (h : ∀ x y, ⟪f x, f y⟫ = ⟪x, y⟫) : E →ₗᵢ[𝕜] E' :=
⟨f, λ x, by simp only [norm_eq_sqrt_inner, h]⟩

@[simp] lemma linear_map.coe_isometry_of_inner (f : E →ₗ[𝕜] E') (h) :
  ⇑(f.isometry_of_inner h) = f := rfl

@[simp] lemma linear_map.isometry_of_inner_to_linear_map (f : E →ₗ[𝕜] E') (h) :
  (f.isometry_of_inner h).to_linear_map = f := rfl

/-- A linear equivalence that preserves the inner product is a linear isometric equivalence. -/
def linear_equiv.isometry_of_inner (f : E ≃ₗ[𝕜] E') (h : ∀ x y, ⟪f x, f y⟫ = ⟪x, y⟫) :
  E ≃ₗᵢ[𝕜] E' :=
⟨f, ((f : E →ₗ[𝕜] E').isometry_of_inner h).norm_map⟩

@[simp] lemma linear_equiv.coe_isometry_of_inner (f : E ≃ₗ[𝕜] E') (h) :
  ⇑(f.isometry_of_inner h) = f := rfl

@[simp] lemma linear_equiv.isometry_of_inner_to_linear_equiv (f : E ≃ₗ[𝕜] E') (h) :
  (f.isometry_of_inner h).to_linear_equiv = f := rfl

/-- A linear isometry preserves the property of being orthonormal. -/
<<<<<<< HEAD
lemma linear_isometry.map_orthonormal_iff {v : ι → E} (f : E →ₗᵢ[𝕜] E') :
  orthonormal 𝕜 (f ∘ v) ↔ orthonormal 𝕜 v :=
begin
  classical,
  simp_rw [orthonormal_iff_ite, linear_isometry.inner_map_map],
=======
lemma linear_isometry.comp_orthonormal_iff {v : ι → E} (f : E →ₗᵢ[𝕜] E') :
  orthonormal 𝕜 (f ∘ v) ↔ orthonormal 𝕜 v :=
begin
  classical,
  simp_rw [orthonormal_iff_ite, linear_isometry.inner_map_map]
>>>>>>> 6c61ebb7
end

/-- A linear isometry preserves the property of being orthonormal. -/
lemma orthonormal.comp_linear_isometry {v : ι → E} (hv : orthonormal 𝕜 v) (f : E →ₗᵢ[𝕜] E') :
  orthonormal 𝕜 (f ∘ v) :=
<<<<<<< HEAD
by rwa f.map_orthonormal_iff
=======
by rwa f.comp_orthonormal_iff
>>>>>>> 6c61ebb7

/-- A linear isometric equivalence preserves the property of being orthonormal. -/
lemma orthonormal.comp_linear_isometry_equiv {v : ι → E} (hv : orthonormal 𝕜 v) (f : E ≃ₗᵢ[𝕜] E') :
  orthonormal 𝕜 (f ∘ v) :=
hv.comp_linear_isometry f.to_linear_isometry

/-- A linear isometric equivalence, applied with `basis.map`, preserves the property of being
orthonormal. --/
lemma orthonormal.map_linear_isometry_equiv {v : basis ι 𝕜 E} (hv : orthonormal 𝕜 v)
  (f : E ≃ₗᵢ[𝕜] E') : orthonormal 𝕜 (v.map f.to_linear_equiv) :=
hv.comp_linear_isometry_equiv f

/-- A linear map that sends an orthonormal basis to orthonormal vectors is a linear isometry. -/
def linear_map.isometry_of_orthonormal (f : E →ₗ[𝕜] E') {v : basis ι 𝕜 E} (hv : orthonormal 𝕜 v)
  (hf : orthonormal 𝕜 (f ∘ v)) : E →ₗᵢ[𝕜] E' :=
f.isometry_of_inner $ λ x y, by rw [←v.total_repr x, ←v.total_repr y, finsupp.apply_total,
                                    finsupp.apply_total, hv.inner_finsupp_eq_sum_left,
                                    hf.inner_finsupp_eq_sum_left]

@[simp] lemma linear_map.coe_isometry_of_orthonormal (f : E →ₗ[𝕜] E') {v : basis ι 𝕜 E}
  (hv : orthonormal 𝕜 v) (hf : orthonormal 𝕜 (f ∘ v)) :
  ⇑(f.isometry_of_orthonormal hv hf) = f :=
rfl

@[simp] lemma linear_map.isometry_of_orthonormal_to_linear_map (f : E →ₗ[𝕜] E') {v : basis ι 𝕜 E}
  (hv : orthonormal 𝕜 v) (hf : orthonormal 𝕜 (f ∘ v)) :
  (f.isometry_of_orthonormal hv hf).to_linear_map = f :=
rfl

/-- A linear equivalence that sends an orthonormal basis to orthonormal vectors is a linear
isometric equivalence. -/
def linear_equiv.isometry_of_orthonormal (f : E ≃ₗ[𝕜] E') {v : basis ι 𝕜 E} (hv : orthonormal 𝕜 v)
  (hf : orthonormal 𝕜 (f ∘ v)) : E ≃ₗᵢ[𝕜] E' :=
f.isometry_of_inner $ λ x y, begin
  rw ←linear_equiv.coe_coe at hf,
  rw [←v.total_repr x, ←v.total_repr y, ←linear_equiv.coe_coe, finsupp.apply_total,
      finsupp.apply_total, hv.inner_finsupp_eq_sum_left, hf.inner_finsupp_eq_sum_left]
end

@[simp] lemma linear_equiv.coe_isometry_of_orthonormal (f : E ≃ₗ[𝕜] E') {v : basis ι 𝕜 E}
  (hv : orthonormal 𝕜 v) (hf : orthonormal 𝕜 (f ∘ v)) :
  ⇑(f.isometry_of_orthonormal hv hf) = f :=
rfl

@[simp] lemma linear_equiv.isometry_of_orthonormal_to_linear_equiv (f : E ≃ₗ[𝕜] E')
  {v : basis ι 𝕜 E} (hv : orthonormal 𝕜 v) (hf : orthonormal 𝕜 (f ∘ v)) :
  (f.isometry_of_orthonormal hv hf).to_linear_equiv = f :=
rfl

/-- A linear isometric equivalence that sends an orthonormal basis to a given orthonormal basis. -/
def orthonormal.equiv {v : basis ι 𝕜 E} (hv : orthonormal 𝕜 v) {v' : basis ι' 𝕜 E'}
  (hv' : orthonormal 𝕜 v') (e : ι ≃ ι') : E ≃ₗᵢ[𝕜] E' :=
(v.equiv v' e).isometry_of_orthonormal hv begin
  have h : (v.equiv v' e) ∘ v = v' ∘ e,
  { ext i,
    simp },
  rw h,
  exact hv'.comp _ e.injective
end

@[simp] lemma orthonormal.equiv_to_linear_equiv {v : basis ι 𝕜 E} (hv : orthonormal 𝕜 v)
  {v' : basis ι' 𝕜 E'} (hv' : orthonormal 𝕜 v') (e : ι ≃ ι') :
  (hv.equiv hv' e).to_linear_equiv = v.equiv v' e :=
rfl

@[simp] lemma orthonormal.equiv_apply {ι' : Type*} {v : basis ι 𝕜 E} (hv : orthonormal 𝕜 v)
  {v' : basis ι' 𝕜 E'} (hv' : orthonormal 𝕜 v') (e : ι ≃ ι') (i : ι) :
  hv.equiv hv' e (v i) = v' (e i) :=
basis.equiv_apply _ _ _ _

@[simp] lemma orthonormal.equiv_refl {v : basis ι 𝕜 E} (hv : orthonormal 𝕜 v) :
  hv.equiv hv (equiv.refl ι) = linear_isometry_equiv.refl 𝕜 E :=
v.ext_linear_isometry_equiv $ λ i, by simp

@[simp] lemma orthonormal.equiv_symm {v : basis ι 𝕜 E} (hv : orthonormal 𝕜 v) {v' : basis ι' 𝕜 E'}
  (hv' : orthonormal 𝕜 v') (e : ι ≃ ι') : (hv.equiv hv' e).symm = hv'.equiv hv e.symm :=
v'.ext_linear_isometry_equiv $ λ i, (hv.equiv hv' e).injective (by simp)

@[simp] lemma orthonormal.equiv_trans {v : basis ι 𝕜 E} (hv : orthonormal 𝕜 v) {v' : basis ι' 𝕜 E'}
  (hv' : orthonormal 𝕜 v') (e : ι ≃ ι') {v'' : basis ι'' 𝕜 E''} (hv'' : orthonormal 𝕜 v'')
  (e' : ι' ≃ ι'') : (hv.equiv hv' e).trans (hv'.equiv hv'' e') = hv.equiv hv'' (e.trans e') :=
v.ext_linear_isometry_equiv $ λ i, by simp

lemma orthonormal.map_equiv {v : basis ι 𝕜 E} (hv : orthonormal 𝕜 v) {v' : basis ι' 𝕜 E'}
  (hv' : orthonormal 𝕜 v') (e : ι ≃ ι') :
  v.map ((hv.equiv hv' e).to_linear_equiv) = v'.reindex e.symm :=
v.map_equiv _ _

end

/-- Polarization identity: The real inner product, in terms of the norm. -/
lemma real_inner_eq_norm_add_mul_self_sub_norm_mul_self_sub_norm_mul_self_div_two (x y : F) :
  ⟪x, y⟫_ℝ = (∥x + y∥ * ∥x + y∥ - ∥x∥ * ∥x∥ - ∥y∥ * ∥y∥) / 2 :=
re_to_real.symm.trans $
  re_inner_eq_norm_add_mul_self_sub_norm_mul_self_sub_norm_mul_self_div_two x y

/-- Polarization identity: The real inner product, in terms of the norm. -/
lemma real_inner_eq_norm_mul_self_add_norm_mul_self_sub_norm_sub_mul_self_div_two (x y : F) :
  ⟪x, y⟫_ℝ = (∥x∥ * ∥x∥ + ∥y∥ * ∥y∥ - ∥x - y∥ * ∥x - y∥) / 2 :=
re_to_real.symm.trans $
  re_inner_eq_norm_mul_self_add_norm_mul_self_sub_norm_sub_mul_self_div_two x y

/-- Pythagorean theorem, if-and-only-if vector inner product form. -/
lemma norm_add_sq_eq_norm_sq_add_norm_sq_iff_real_inner_eq_zero (x y : F) :
  ∥x + y∥ * ∥x + y∥ = ∥x∥ * ∥x∥ + ∥y∥ * ∥y∥ ↔ ⟪x, y⟫_ℝ = 0 :=
begin
  rw [norm_add_mul_self, add_right_cancel_iff, add_right_eq_self, mul_eq_zero],
  norm_num
end

/-- Pythagorean theorem, vector inner product form. -/
lemma norm_add_sq_eq_norm_sq_add_norm_sq_of_inner_eq_zero (x y : E) (h : ⟪x, y⟫ = 0) :
  ∥x + y∥ * ∥x + y∥ = ∥x∥ * ∥x∥ + ∥y∥ * ∥y∥ :=
begin
  rw [norm_add_mul_self, add_right_cancel_iff, add_right_eq_self, mul_eq_zero],
  apply or.inr,
  simp only [h, zero_re'],
end

/-- Pythagorean theorem, vector inner product form. -/
lemma norm_add_sq_eq_norm_sq_add_norm_sq_real {x y : F} (h : ⟪x, y⟫_ℝ = 0) :
  ∥x + y∥ * ∥x + y∥ = ∥x∥ * ∥x∥ + ∥y∥ * ∥y∥ :=
(norm_add_sq_eq_norm_sq_add_norm_sq_iff_real_inner_eq_zero x y).2 h

/-- Pythagorean theorem, subtracting vectors, if-and-only-if vector
inner product form. -/
lemma norm_sub_sq_eq_norm_sq_add_norm_sq_iff_real_inner_eq_zero (x y : F) :
  ∥x - y∥ * ∥x - y∥ = ∥x∥ * ∥x∥ + ∥y∥ * ∥y∥ ↔ ⟪x, y⟫_ℝ = 0 :=
begin
  rw [norm_sub_mul_self, add_right_cancel_iff, sub_eq_add_neg, add_right_eq_self, neg_eq_zero,
      mul_eq_zero],
  norm_num
end

/-- Pythagorean theorem, subtracting vectors, vector inner product
form. -/
lemma norm_sub_sq_eq_norm_sq_add_norm_sq_real {x y : F} (h : ⟪x, y⟫_ℝ = 0) :
  ∥x - y∥ * ∥x - y∥ = ∥x∥ * ∥x∥ + ∥y∥ * ∥y∥ :=
(norm_sub_sq_eq_norm_sq_add_norm_sq_iff_real_inner_eq_zero x y).2 h

/-- The sum and difference of two vectors are orthogonal if and only
if they have the same norm. -/
lemma real_inner_add_sub_eq_zero_iff (x y : F) : ⟪x + y, x - y⟫_ℝ = 0 ↔ ∥x∥ = ∥y∥ :=
begin
  conv_rhs { rw ←mul_self_inj_of_nonneg (norm_nonneg _) (norm_nonneg _) },
  simp only [←inner_self_eq_norm_mul_norm, inner_add_left, inner_sub_right,
            real_inner_comm y x, sub_eq_zero, re_to_real],
  split,
  { intro h,
    rw [add_comm] at h,
    linarith },
  { intro h,
    linarith }
end

/-- Given two orthogonal vectors, their sum and difference have equal norms. -/
lemma norm_sub_eq_norm_add {v w : E} (h : ⟪v, w⟫ = 0) : ∥w - v∥ = ∥w + v∥ :=
begin
  rw ←mul_self_inj_of_nonneg (norm_nonneg _) (norm_nonneg _),
  simp [h, ←inner_self_eq_norm_mul_norm, inner_add_left, inner_add_right, inner_sub_left,
    inner_sub_right, inner_re_symm]
end

/-- The real inner product of two vectors, divided by the product of their
norms, has absolute value at most 1. -/
lemma abs_real_inner_div_norm_mul_norm_le_one (x y : F) : absR (⟪x, y⟫_ℝ / (∥x∥ * ∥y∥)) ≤ 1 :=
begin
  rw _root_.abs_div,
  by_cases h : 0 = absR (∥x∥ * ∥y∥),
  { rw [←h, div_zero],
    norm_num },
  { change 0 ≠ absR (∥x∥ * ∥y∥) at h,
    rw div_le_iff' (lt_of_le_of_ne (ge_iff_le.mp (_root_.abs_nonneg (∥x∥ * ∥y∥))) h),
    convert abs_real_inner_le_norm x y using 1,
    rw [_root_.abs_mul, _root_.abs_of_nonneg (norm_nonneg x), _root_.abs_of_nonneg (norm_nonneg y),
        mul_one] }
end

/-- The inner product of a vector with a multiple of itself. -/
lemma real_inner_smul_self_left (x : F) (r : ℝ) : ⟪r • x, x⟫_ℝ = r * (∥x∥ * ∥x∥) :=
by rw [real_inner_smul_left, ←real_inner_self_eq_norm_mul_norm]

/-- The inner product of a vector with a multiple of itself. -/
lemma real_inner_smul_self_right (x : F) (r : ℝ) : ⟪x, r • x⟫_ℝ = r * (∥x∥ * ∥x∥) :=
by rw [inner_smul_right, ←real_inner_self_eq_norm_mul_norm]

/-- The inner product of a nonzero vector with a nonzero multiple of
itself, divided by the product of their norms, has absolute value
1. -/
lemma abs_inner_div_norm_mul_norm_eq_one_of_ne_zero_of_ne_zero_mul
  {x : E} {r : 𝕜} (hx : x ≠ 0) (hr : r ≠ 0) : abs ⟪x, r • x⟫ / (∥x∥ * ∥r • x∥) = 1 :=
begin
  have hx' : ∥x∥ ≠ 0 := by simp [norm_eq_zero, hx],
  have hr' : abs r ≠ 0 := by simp [is_R_or_C.abs_eq_zero, hr],
  rw [inner_smul_right, is_R_or_C.abs_mul, ←inner_self_re_abs, inner_self_eq_norm_mul_norm,
      norm_smul],
  rw [is_R_or_C.norm_eq_abs, ←mul_assoc, ←div_div, mul_div_cancel _ hx',
     ←div_div, mul_comm, mul_div_cancel _ hr', div_self hx'],
end

/-- The inner product of a nonzero vector with a nonzero multiple of
itself, divided by the product of their norms, has absolute value
1. -/
lemma abs_real_inner_div_norm_mul_norm_eq_one_of_ne_zero_of_ne_zero_mul
  {x : F} {r : ℝ} (hx : x ≠ 0) (hr : r ≠ 0) : absR ⟪x, r • x⟫_ℝ / (∥x∥ * ∥r • x∥) = 1 :=
begin
  rw ← abs_to_real,
  exact abs_inner_div_norm_mul_norm_eq_one_of_ne_zero_of_ne_zero_mul hx hr
end

/-- The inner product of a nonzero vector with a positive multiple of
itself, divided by the product of their norms, has value 1. -/
lemma real_inner_div_norm_mul_norm_eq_one_of_ne_zero_of_pos_mul
  {x : F} {r : ℝ} (hx : x ≠ 0) (hr : 0 < r) : ⟪x, r • x⟫_ℝ / (∥x∥ * ∥r • x∥) = 1 :=
begin
  rw [real_inner_smul_self_right, norm_smul, real.norm_eq_abs, ←mul_assoc ∥x∥, mul_comm _ (absR r),
      mul_assoc, _root_.abs_of_nonneg (le_of_lt hr), div_self],
  exact mul_ne_zero (ne_of_gt hr)
    (λ h, hx (norm_eq_zero.1 (eq_zero_of_mul_self_eq_zero h)))
end

/-- The inner product of a nonzero vector with a negative multiple of
itself, divided by the product of their norms, has value -1. -/
lemma real_inner_div_norm_mul_norm_eq_neg_one_of_ne_zero_of_neg_mul
  {x : F} {r : ℝ} (hx : x ≠ 0) (hr : r < 0) : ⟪x, r • x⟫_ℝ / (∥x∥ * ∥r • x∥) = -1 :=
begin
  rw [real_inner_smul_self_right, norm_smul, real.norm_eq_abs, ←mul_assoc ∥x∥, mul_comm _ (absR r),
      mul_assoc, abs_of_neg hr, neg_mul, div_neg_eq_neg_div, div_self],
  exact mul_ne_zero (ne_of_lt hr)
    (λ h, hx (norm_eq_zero.1 (eq_zero_of_mul_self_eq_zero h)))
end

/-- The inner product of two vectors, divided by the product of their
norms, has absolute value 1 if and only if they are nonzero and one is
a multiple of the other. One form of equality case for Cauchy-Schwarz. -/
lemma abs_inner_div_norm_mul_norm_eq_one_iff (x y : E) :
  abs (⟪x, y⟫ / (∥x∥ * ∥y∥)) = 1 ↔ (x ≠ 0 ∧ ∃ (r : 𝕜), r ≠ 0 ∧ y = r • x) :=
begin
  split,
  { intro h,
    have hx0 : x ≠ 0,
    { intro hx0,
      rw [hx0, inner_zero_left, zero_div] at h,
      norm_num at h, },
    refine and.intro hx0 _,
    set r := ⟪x, y⟫ / (∥x∥ * ∥x∥) with hr,
    use r,
    set t := y - r • x with ht,
    have ht0 : ⟪x, t⟫ = 0,
    { rw [ht, inner_sub_right, inner_smul_right, hr],
      norm_cast,
      rw [←inner_self_eq_norm_mul_norm, inner_self_re_to_K,
          div_mul_cancel _ (λ h, hx0 (inner_self_eq_zero.1 h)), sub_self] },
    replace h : ∥r • x∥ / ∥t + r • x∥ = 1,
    { rw [←sub_add_cancel y (r • x), ←ht, inner_add_right, ht0, zero_add, inner_smul_right,
        is_R_or_C.abs_div, is_R_or_C.abs_mul, ←inner_self_re_abs,
        inner_self_eq_norm_mul_norm] at h,
      norm_cast at h,
      rwa [_root_.abs_mul, abs_norm_eq_norm, abs_norm_eq_norm, ←mul_assoc, mul_comm,
        mul_div_mul_left _ _ (λ h, hx0 (norm_eq_zero.1 h)), ←is_R_or_C.norm_eq_abs,
        ←norm_smul] at h },
    have hr0 : r ≠ 0,
    { intro hr0,
      rw [hr0, zero_smul, norm_zero, zero_div] at h,
      norm_num at h },
    refine and.intro hr0 _,
    have h2 : ∥r • x∥ ^ 2 = ∥t + r • x∥ ^ 2,
    { rw [eq_of_div_eq_one h] },
    replace h2 : ⟪r • x, r • x⟫ = ⟪t, t⟫ + ⟪t, r • x⟫ + ⟪r • x, t⟫ + ⟪r • x, r • x⟫,
    { rw [sq, sq, ←inner_self_eq_norm_mul_norm, ←inner_self_eq_norm_mul_norm ] at h2,
      have h2' := congr_arg (λ z : ℝ, (z : 𝕜)) h2,
      simp_rw [inner_self_re_to_K, inner_add_add_self] at h2',
      exact h2' },
    conv at h2 in ⟪r • x, t⟫ { rw [inner_smul_left, ht0, mul_zero] },
    symmetry' at h2,
    have h₁ : ⟪t, r • x⟫ = 0 := by { rw [inner_smul_right, ←inner_conj_sym, ht0], simp },
    rw [add_zero, h₁, add_left_eq_self, add_zero, inner_self_eq_zero] at h2,
    rw h2 at ht,
    exact eq_of_sub_eq_zero ht.symm },
  { intro h,
    rcases h with ⟨hx, ⟨r, ⟨hr, hy⟩⟩⟩,
    rw [hy, is_R_or_C.abs_div],
    norm_cast,
    rw [_root_.abs_mul, abs_norm_eq_norm, abs_norm_eq_norm],
    exact abs_inner_div_norm_mul_norm_eq_one_of_ne_zero_of_ne_zero_mul hx hr }
end

/-- The inner product of two vectors, divided by the product of their
norms, has absolute value 1 if and only if they are nonzero and one is
a multiple of the other. One form of equality case for Cauchy-Schwarz. -/
lemma abs_real_inner_div_norm_mul_norm_eq_one_iff (x y : F) :
  absR (⟪x, y⟫_ℝ / (∥x∥ * ∥y∥)) = 1 ↔ (x ≠ 0 ∧ ∃ (r : ℝ), r ≠ 0 ∧ y = r • x) :=
begin
  have := @abs_inner_div_norm_mul_norm_eq_one_iff ℝ F _ _ x y,
  simpa [coe_real_eq_id] using this,
end

/--
If the inner product of two vectors is equal to the product of their norms, then the two vectors
are multiples of each other. One form of the equality case for Cauchy-Schwarz.
Compare `inner_eq_norm_mul_iff`, which takes the stronger hypothesis `⟪x, y⟫ = ∥x∥ * ∥y∥`. -/
lemma abs_inner_eq_norm_iff (x y : E) (hx0 : x ≠ 0) (hy0 : y ≠ 0):
  abs ⟪x, y⟫ = ∥x∥ * ∥y∥ ↔ ∃ (r : 𝕜), r ≠ 0 ∧ y = r • x :=
begin
  have hx0' : ∥x∥ ≠ 0 := by simp [norm_eq_zero, hx0],
  have hy0' : ∥y∥ ≠ 0 := by simp [norm_eq_zero, hy0],
  have hxy0 : ∥x∥ * ∥y∥ ≠ 0 := by simp [hx0', hy0'],
  have h₁ : abs ⟪x, y⟫ = ∥x∥ * ∥y∥ ↔ abs (⟪x, y⟫ / (∥x∥ * ∥y∥)) = 1,
  { refine ⟨_ ,_⟩,
    { intro h,
      norm_cast,
      rw [is_R_or_C.abs_div, h, abs_of_real, _root_.abs_mul, abs_norm_eq_norm, abs_norm_eq_norm],
      exact div_self hxy0 },
    { intro h,
      norm_cast at h,
      rwa [is_R_or_C.abs_div, abs_of_real, _root_.abs_mul, abs_norm_eq_norm, abs_norm_eq_norm,
          div_eq_one_iff_eq hxy0] at h } },
  rw [h₁, abs_inner_div_norm_mul_norm_eq_one_iff x y],
  simp [hx0]
end

/-- The inner product of two vectors, divided by the product of their
norms, has value 1 if and only if they are nonzero and one is
a positive multiple of the other. -/
lemma real_inner_div_norm_mul_norm_eq_one_iff (x y : F) :
  ⟪x, y⟫_ℝ / (∥x∥ * ∥y∥) = 1 ↔ (x ≠ 0 ∧ ∃ (r : ℝ), 0 < r ∧ y = r • x) :=
begin
  split,
  { intro h,
    have ha := h,
    apply_fun absR at ha,
    norm_num at ha,
    rcases (abs_real_inner_div_norm_mul_norm_eq_one_iff x y).1 ha with ⟨hx, ⟨r, ⟨hr, hy⟩⟩⟩,
    use [hx, r],
    refine and.intro _ hy,
    by_contradiction hrneg,
    rw hy at h,
    rw real_inner_div_norm_mul_norm_eq_neg_one_of_ne_zero_of_neg_mul hx
      (lt_of_le_of_ne (le_of_not_lt hrneg) hr) at h,
    norm_num at h },
  { intro h,
    rcases h with ⟨hx, ⟨r, ⟨hr, hy⟩⟩⟩,
    rw hy,
    exact real_inner_div_norm_mul_norm_eq_one_of_ne_zero_of_pos_mul hx hr }
end

/-- The inner product of two vectors, divided by the product of their
norms, has value -1 if and only if they are nonzero and one is
a negative multiple of the other. -/
lemma real_inner_div_norm_mul_norm_eq_neg_one_iff (x y : F) :
  ⟪x, y⟫_ℝ / (∥x∥ * ∥y∥) = -1 ↔ (x ≠ 0 ∧ ∃ (r : ℝ), r < 0 ∧ y = r • x) :=
begin
  split,
  { intro h,
    have ha := h,
    apply_fun absR at ha,
    norm_num at ha,
    rcases (abs_real_inner_div_norm_mul_norm_eq_one_iff x y).1 ha with ⟨hx, ⟨r, ⟨hr, hy⟩⟩⟩,
    use [hx, r],
    refine and.intro _ hy,
    by_contradiction hrpos,
    rw hy at h,
    rw real_inner_div_norm_mul_norm_eq_one_of_ne_zero_of_pos_mul hx
      (lt_of_le_of_ne (le_of_not_lt hrpos) hr.symm) at h,
    norm_num at h },
  { intro h,
    rcases h with ⟨hx, ⟨r, ⟨hr, hy⟩⟩⟩,
    rw hy,
    exact real_inner_div_norm_mul_norm_eq_neg_one_of_ne_zero_of_neg_mul hx hr }
end

/-- If the inner product of two vectors is equal to the product of their norms (i.e.,
`⟪x, y⟫ = ∥x∥ * ∥y∥`), then the two vectors are nonnegative real multiples of each other. One form
of the equality case for Cauchy-Schwarz.
Compare `abs_inner_eq_norm_iff`, which takes the weaker hypothesis `abs ⟪x, y⟫ = ∥x∥ * ∥y∥`. -/
lemma inner_eq_norm_mul_iff {x y : E} :
  ⟪x, y⟫ = (∥x∥ : 𝕜) * ∥y∥ ↔ (∥y∥ : 𝕜) • x = (∥x∥ : 𝕜) • y :=
begin
  by_cases h : (x = 0 ∨ y = 0), -- WLOG `x` and `y` are nonzero
  { cases h; simp [h] },
  calc ⟪x, y⟫ = (∥x∥ : 𝕜) * ∥y∥ ↔ ∥x∥ * ∥y∥ = re ⟪x, y⟫ :
  begin
    norm_cast,
    split,
    { intros h',
      simp [h'] },
    { have cauchy_schwarz := abs_inner_le_norm x y,
      intros h',
      rw h' at ⊢ cauchy_schwarz,
      rwa re_eq_self_of_le }
  end
  ... ↔ 2 * ∥x∥ * ∥y∥ * (∥x∥ * ∥y∥ - re ⟪x, y⟫) = 0 :
    by simp [h, show (2:ℝ) ≠ 0, by norm_num, sub_eq_zero]
  ... ↔ ∥(∥y∥:𝕜) • x - (∥x∥:𝕜) • y∥ * ∥(∥y∥:𝕜) • x - (∥x∥:𝕜) • y∥ = 0 :
  begin
    simp only [norm_sub_mul_self, inner_smul_left, inner_smul_right, norm_smul, conj_of_real,
      is_R_or_C.norm_eq_abs, abs_of_real, of_real_im, of_real_re, mul_re, abs_norm_eq_norm],
    refine eq.congr _ rfl,
    ring
  end
  ... ↔ (∥y∥ : 𝕜) • x = (∥x∥ : 𝕜) • y : by simp [norm_sub_eq_zero_iff]
end

/-- If the inner product of two vectors is equal to the product of their norms (i.e.,
`⟪x, y⟫ = ∥x∥ * ∥y∥`), then the two vectors are nonnegative real multiples of each other. One form
of the equality case for Cauchy-Schwarz.
Compare `abs_inner_eq_norm_iff`, which takes the weaker hypothesis `abs ⟪x, y⟫ = ∥x∥ * ∥y∥`. -/
lemma inner_eq_norm_mul_iff_real {x y : F} : ⟪x, y⟫_ℝ = ∥x∥ * ∥y∥ ↔ ∥y∥ • x = ∥x∥ • y :=
inner_eq_norm_mul_iff

/-- If the inner product of two unit vectors is `1`, then the two vectors are equal. One form of
the equality case for Cauchy-Schwarz. -/
lemma inner_eq_norm_mul_iff_of_norm_one {x y : E} (hx : ∥x∥ = 1) (hy : ∥y∥ = 1) :
  ⟪x, y⟫ = 1 ↔ x = y :=
by { convert inner_eq_norm_mul_iff using 2; simp [hx, hy] }

lemma inner_lt_norm_mul_iff_real {x y : F} :
  ⟪x, y⟫_ℝ < ∥x∥ * ∥y∥ ↔ ∥y∥ • x ≠ ∥x∥ • y :=
calc ⟪x, y⟫_ℝ < ∥x∥ * ∥y∥
    ↔ ⟪x, y⟫_ℝ ≠ ∥x∥ * ∥y∥ : ⟨ne_of_lt, lt_of_le_of_ne (real_inner_le_norm _ _)⟩
... ↔ ∥y∥ • x ≠ ∥x∥ • y : not_congr inner_eq_norm_mul_iff_real

/-- If the inner product of two unit vectors is strictly less than `1`, then the two vectors are
distinct. One form of the equality case for Cauchy-Schwarz. -/
lemma inner_lt_one_iff_real_of_norm_one {x y : F} (hx : ∥x∥ = 1) (hy : ∥y∥ = 1) :
  ⟪x, y⟫_ℝ < 1 ↔ x ≠ y :=
by { convert inner_lt_norm_mul_iff_real; simp [hx, hy] }

/-- The inner product of two weighted sums, where the weights in each
sum add to 0, in terms of the norms of pairwise differences. -/
lemma inner_sum_smul_sum_smul_of_sum_eq_zero {ι₁ : Type*} {s₁ : finset ι₁} {w₁ : ι₁ → ℝ}
    (v₁ : ι₁ → F) (h₁ : ∑ i in s₁, w₁ i = 0) {ι₂ : Type*} {s₂ : finset ι₂} {w₂ : ι₂ → ℝ}
    (v₂ : ι₂ → F) (h₂ : ∑ i in s₂, w₂ i = 0) :
  ⟪(∑ i₁ in s₁, w₁ i₁ • v₁ i₁), (∑ i₂ in s₂, w₂ i₂ • v₂ i₂)⟫_ℝ =
    (-∑ i₁ in s₁, ∑ i₂ in s₂, w₁ i₁ * w₂ i₂ * (∥v₁ i₁ - v₂ i₂∥ * ∥v₁ i₁ - v₂ i₂∥)) / 2 :=
by simp_rw [sum_inner, inner_sum, real_inner_smul_left, real_inner_smul_right,
            real_inner_eq_norm_mul_self_add_norm_mul_self_sub_norm_sub_mul_self_div_two,
            ←div_sub_div_same, ←div_add_div_same, mul_sub_left_distrib, left_distrib,
            finset.sum_sub_distrib, finset.sum_add_distrib, ←finset.mul_sum, ←finset.sum_mul,
            h₁, h₂, zero_mul, mul_zero, finset.sum_const_zero, zero_add, zero_sub, finset.mul_sum,
            neg_div, finset.sum_div, mul_div_assoc, mul_assoc]

/-- The inner product as a sesquilinear map. -/
def innerₛₗ : E →ₗ⋆[𝕜] E →ₗ[𝕜] 𝕜 :=
linear_map.mk₂'ₛₗ _ _ (λ v w, ⟪v, w⟫) (λ _ _ _, inner_add_left) (λ _ _ _, inner_smul_left)
(λ _ _ _, inner_add_right) (λ _ _ _, inner_smul_right)

@[simp] lemma innerₛₗ_apply_coe (v : E) : (innerₛₗ v : E → 𝕜) = λ w, ⟪v, w⟫ := rfl

@[simp] lemma innerₛₗ_apply (v w : E) : innerₛₗ v w = ⟪v, w⟫ := rfl

/-- The inner product as a continuous sesquilinear map. Note that `to_dual_map` (resp. `to_dual`)
in `inner_product_space.dual` is a version of this given as a linear isometry (resp. linear
isometric equivalence). -/
def innerSL : E →L⋆[𝕜] E →L[𝕜] 𝕜 :=
linear_map.mk_continuous₂ innerₛₗ 1
(λ x y, by simp only [norm_inner_le_norm, one_mul, innerₛₗ_apply])

@[simp] lemma innerSL_apply_coe (v : E) : (innerSL v : E → 𝕜) = λ w, ⟪v, w⟫ := rfl

@[simp] lemma innerSL_apply (v w : E) : innerSL v w = ⟪v, w⟫ := rfl

/-- `innerSL` is an isometry. Note that the associated `linear_isometry` is defined in
`inner_product_space.dual` as `to_dual_map`.  -/
@[simp] lemma innerSL_apply_norm {x : E} : ∥(innerSL x : E →L[𝕜] 𝕜)∥ = ∥x∥ :=
begin
  refine le_antisymm ((innerSL x).op_norm_le_bound (norm_nonneg _) (λ y, norm_inner_le_norm _ _)) _,
  cases eq_or_lt_of_le (norm_nonneg x) with h h,
  { have : x = 0 := norm_eq_zero.mp (eq.symm h),
    simp [this] },
  { refine (mul_le_mul_right h).mp _,
    calc ∥x∥ * ∥x∥ = ∥x∥ ^ 2 : by ring
    ... = re ⟪x, x⟫ : norm_sq_eq_inner _
    ... ≤ abs ⟪x, x⟫ : re_le_abs _
    ... = ∥innerSL x x∥ : by { rw [←is_R_or_C.norm_eq_abs], refl }
    ... ≤ ∥innerSL x∥ * ∥x∥ : (innerSL x).le_op_norm _ }
end

/-- The inner product as a continuous sesquilinear map, with the two arguments flipped. -/
def innerSL_flip : E →L[𝕜] E →L⋆[𝕜] 𝕜 :=
@continuous_linear_map.flipₗᵢ' 𝕜 𝕜 𝕜 E E 𝕜 _ _ _ _ _ _ _ _ _ (ring_hom.id 𝕜) (star_ring_end 𝕜) _ _
  innerSL

@[simp] lemma innerSL_flip_apply {x y : E} : innerSL_flip x y = ⟪y, x⟫ := rfl

namespace continuous_linear_map

variables  {E' : Type*} [inner_product_space 𝕜 E']

/-- Given `f : E →L[𝕜] E'`, construct the continuous sesquilinear form `λ x y, ⟪x, A y⟫`, given
as a continuous linear map. -/
def to_sesq_form : (E →L[𝕜] E') →L[𝕜] E' →L⋆[𝕜] E →L[𝕜] 𝕜 :=
↑((continuous_linear_map.flipₗᵢ' E E' 𝕜
  (star_ring_end 𝕜) (ring_hom.id 𝕜)).to_continuous_linear_equiv) ∘L
(continuous_linear_map.compSL E E' (E' →L⋆[𝕜] 𝕜) (ring_hom.id 𝕜) (ring_hom.id 𝕜) innerSL_flip)

@[simp] lemma to_sesq_form_apply_coe (f : E →L[𝕜] E') (x : E') :
  to_sesq_form f x = (innerSL x).comp f := rfl

lemma to_sesq_form_apply_norm_le {f : E →L[𝕜] E'} {v : E'} : ∥to_sesq_form f v∥ ≤ ∥f∥ * ∥v∥ :=
begin
  refine op_norm_le_bound _ (mul_nonneg (norm_nonneg _) (norm_nonneg _)) _,
  intro x,
  have h₁ : ∥f x∥ ≤ ∥f∥ * ∥x∥ := le_op_norm _ _,
  have h₂ := @norm_inner_le_norm 𝕜 E' _ _ v (f x),
  calc ∥⟪v, f x⟫∥ ≤ ∥v∥ * ∥f x∥       :  h₂
              ... ≤ ∥v∥ * (∥f∥ * ∥x∥)  : mul_le_mul_of_nonneg_left h₁ (norm_nonneg v)
              ... = ∥f∥ * ∥v∥ * ∥x∥    : by ring,
end

end continuous_linear_map

/-- When an inner product space `E` over `𝕜` is considered as a real normed space, its inner
product satisfies `is_bounded_bilinear_map`.

In order to state these results, we need a `normed_space ℝ E` instance. We will later establish
such an instance by restriction-of-scalars, `inner_product_space.is_R_or_C_to_real 𝕜 E`, but this
instance may be not definitionally equal to some other “natural” instance. So, we assume
`[normed_space ℝ E]`.
-/
lemma is_bounded_bilinear_map_inner [normed_space ℝ E] :
  is_bounded_bilinear_map ℝ (λ p : E × E, ⟪p.1, p.2⟫) :=
{ add_left := λ _ _ _, inner_add_left,
  smul_left := λ r x y,
    by simp only [← algebra_map_smul 𝕜 r x, algebra_map_eq_of_real, inner_smul_real_left],
  add_right := λ _ _ _, inner_add_right,
  smul_right := λ r x y,
    by simp only [← algebra_map_smul 𝕜 r y, algebra_map_eq_of_real, inner_smul_real_right],
  bound := ⟨1, zero_lt_one, λ x y,
    by { rw [one_mul], exact norm_inner_le_norm x y, }⟩ }

end norm

section bessels_inequality

variables {ι: Type*} (x : E) {v : ι → E}

/-- Bessel's inequality for finite sums. -/
lemma orthonormal.sum_inner_products_le {s : finset ι} (hv : orthonormal 𝕜 v) :
  ∑ i in s, ∥⟪v i, x⟫∥ ^ 2 ≤ ∥x∥ ^ 2 :=
begin
  have h₂ : ∑ i in s, ∑ j in s, ⟪v i, x⟫ * ⟪x, v j⟫ * ⟪v j, v i⟫
    = (∑ k in s, (⟪v k, x⟫ * ⟪x, v k⟫) : 𝕜),
  { exact hv.inner_left_right_finset },
  have h₃ : ∀ z : 𝕜, re (z * conj (z)) = ∥z∥ ^ 2,
  { intro z,
    simp only [mul_conj, norm_sq_eq_def'],
    norm_cast, },
  suffices hbf: ∥x -  ∑ i in s, ⟪v i, x⟫ • (v i)∥ ^ 2 = ∥x∥ ^ 2 - ∑ i in s, ∥⟪v i, x⟫∥ ^ 2,
  { rw [←sub_nonneg, ←hbf],
    simp only [norm_nonneg, pow_nonneg], },
  rw [norm_sub_sq, sub_add],
  simp only [inner_product_space.norm_sq_eq_inner, inner_sum],
  simp only [sum_inner, two_mul, inner_smul_right, inner_conj_sym, ←mul_assoc, h₂, ←h₃,
  inner_conj_sym, add_monoid_hom.map_sum, finset.mul_sum, ←finset.sum_sub_distrib, inner_smul_left,
  add_sub_cancel'],
end

/-- Bessel's inequality. -/
lemma orthonormal.tsum_inner_products_le (hv : orthonormal 𝕜 v) :
  ∑' i, ∥⟪v i, x⟫∥ ^ 2 ≤ ∥x∥ ^ 2 :=
begin
  refine tsum_le_of_sum_le' _ (λ s, hv.sum_inner_products_le x),
  simp only [norm_nonneg, pow_nonneg]
end

/-- The sum defined in Bessel's inequality is summable. -/
lemma orthonormal.inner_products_summable (hv : orthonormal 𝕜 v) : summable (λ i, ∥⟪v i, x⟫∥ ^ 2) :=
begin
  use ⨆ s : finset ι, ∑ i in s, ∥⟪v i, x⟫∥ ^ 2,
  apply has_sum_of_is_lub_of_nonneg,
  { intro b,
    simp only [norm_nonneg, pow_nonneg], },
  { refine is_lub_csupr _,
    use ∥x∥ ^ 2,
    rintro y ⟨s, rfl⟩,
    exact hv.sum_inner_products_le x }
end

end bessels_inequality

/-- A field `𝕜` satisfying `is_R_or_C` is itself a `𝕜`-inner product space. -/
instance is_R_or_C.inner_product_space : inner_product_space 𝕜 𝕜 :=
{ inner := (λ x y, (conj x) * y),
  norm_sq_eq_inner := λ x,
    by { unfold inner, rw [mul_comm, mul_conj, of_real_re, norm_sq_eq_def'] },
  conj_sym := λ x y, by simp [mul_comm],
  add_left := λ x y z, by simp [inner, add_mul],
  smul_left := λ x y z, by simp [inner, mul_assoc] }

@[simp] lemma is_R_or_C.inner_apply (x y : 𝕜) : ⟪x, y⟫ = (conj x) * y := rfl

/-! ### Inner product space structure on subspaces -/

/-- Induced inner product on a submodule. -/
instance submodule.inner_product_space (W : submodule 𝕜 E) : inner_product_space 𝕜 W :=
{ inner             := λ x y, ⟪(x:E), (y:E)⟫,
  conj_sym          := λ _ _, inner_conj_sym _ _ ,
  norm_sq_eq_inner  := λ _, norm_sq_eq_inner _,
  add_left          := λ _ _ _ , inner_add_left,
  smul_left         := λ _ _ _, inner_smul_left,
  ..submodule.normed_space W }

/-- The inner product on submodules is the same as on the ambient space. -/
@[simp] lemma submodule.coe_inner (W : submodule 𝕜 E) (x y : W) : ⟪x, y⟫ = ⟪(x:E), ↑y⟫ := rfl

lemma orthonormal_span {ι : Type*} {v : ι → E} (hv : orthonormal 𝕜 v) :
  @orthonormal 𝕜 (submodule.span 𝕜 (set.range v)) _ _ ι
    (λ i : ι, ⟨v i, submodule.subset_span (set.mem_range_self i)⟩) :=
<<<<<<< HEAD
(submodule.span 𝕜 (set.range v)).subtypeₗᵢ.map_orthonormal_iff.mp hv
=======
(submodule.span 𝕜 (set.range v)).subtypeₗᵢ.comp_orthonormal_iff.mp hv
>>>>>>> 6c61ebb7

/-! ### Families of mutually-orthogonal subspaces of an inner product space -/

section orthogonal_family
variables {ι : Type*} [dec_ι : decidable_eq ι] (𝕜)
open_locale direct_sum

/-- An indexed family of mutually-orthogonal subspaces of an inner product space `E`.

The simple way to express this concept would be as a condition on `V : ι → submodule 𝕜 E`.  We
We instead implement it as a condition on a family of inner product spaces each equipped with an
isometric embedding into `E`, thus making it a property of morphisms rather than subobjects.

This definition is less lightweight, but allows for better definitional properties when the inner
product space structure on each of the submodules is important -- for example, when considering
their Hilbert sum (`pi_lp V 2`).  For example, given an orthonormal set of vectors `v : ι → E`,
we have an associated orthogonal family of one-dimensional subspaces of `E`, which it is convenient
to be able to discuss using `ι → 𝕜` rather than `Π i : ι, span 𝕜 (v i)`. -/
def orthogonal_family {G : ι → Type*} [Π i, inner_product_space 𝕜 (G i)] (V : Π i, G i →ₗᵢ[𝕜] E) :
  Prop :=
∀ ⦃i j⦄, i ≠ j → ∀ v : G i, ∀ w : G j, ⟪V i v, V j w⟫ = 0

variables {𝕜} {G : ι → Type*} [Π i, inner_product_space 𝕜 (G i)] {V : Π i, G i →ₗᵢ[𝕜] E}
  (hV : orthogonal_family 𝕜 V) [dec_V : Π i (x : G i), decidable (x ≠ 0)]

lemma orthonormal.orthogonal_family {v : ι → E} (hv : orthonormal 𝕜 v) :
  @orthogonal_family 𝕜 _ _ _ _ (λ i : ι, 𝕜) _
    (λ i, linear_isometry.to_span_singleton 𝕜 E (hv.1 i)) :=
λ i j hij a b, by simp [inner_smul_left, inner_smul_right, hv.2 hij]

include hV dec_ι
lemma orthogonal_family.eq_ite {i j : ι} (v : G i) (w : G j) :
  ⟪V i v, V j w⟫ = ite (i = j) ⟪V i v, V j w⟫ 0 :=
begin
  split_ifs,
  { refl },
  { exact hV h v w }
end

include dec_V
lemma orthogonal_family.inner_right_dfinsupp (l : ⨁ i, G i) (i : ι) (v : G i) :
  ⟪V i v, l.sum (λ j, V j)⟫ = ⟪v, l i⟫ :=
calc ⟪V i v, l.sum (λ j, V j)⟫
    = l.sum (λ j, λ w, ⟪V i v, V j w⟫) : dfinsupp.inner_sum (λ j, V j) l (V i v)
... = l.sum (λ j, λ w, ite (i=j) ⟪V i v, V j w⟫ 0) :
  congr_arg l.sum $ funext $ λ j, funext $ hV.eq_ite v
... = ⟪v, l i⟫ :
begin
  simp only [dfinsupp.sum, submodule.coe_inner, finset.sum_ite_eq, ite_eq_left_iff,
    dfinsupp.mem_support_to_fun],
  split_ifs with h h,
  { simp },
  { simp [of_not_not h] },
end
omit dec_ι dec_V

lemma orthogonal_family.inner_right_fintype [fintype ι] (l : Π i, G i) (i : ι) (v : G i) :
  ⟪V i v, ∑ j : ι, V j (l j)⟫ = ⟪v, l i⟫ :=
by classical;
calc ⟪V i v, ∑ j : ι, V j (l j)⟫
    = ∑ j : ι, ⟪V i v, V j (l j)⟫: by rw inner_sum
... = ∑ j, ite (i = j) ⟪V i v, V j (l j)⟫ 0 :
  congr_arg (finset.sum finset.univ) $ funext $ λ j, (hV.eq_ite v (l j))
... = ⟪v, l i⟫ : by simp

lemma orthogonal_family.inner_sum (l₁ l₂ : Π i, G i) (s : finset ι) :
  ⟪∑ i in s, V i (l₁ i), ∑ j in s, V j (l₂ j)⟫ = ∑ i in s, ⟪l₁ i, l₂ i⟫ :=
by classical;
calc ⟪∑ i in s, V i (l₁ i), ∑ j in s, V j (l₂ j)⟫
    = ∑ j in s, ∑ i in s, ⟪V i (l₁ i), V j (l₂ j)⟫ : by simp [sum_inner, inner_sum]
... = ∑ j in s, ∑ i in s, ite (i = j) ⟪V i (l₁ i), V j (l₂ j)⟫ 0 :
begin
  congr' with i,
  congr' with j,
  apply hV.eq_ite,
end
... = ∑ i in s, ⟪l₁ i, l₂ i⟫ : by simp [finset.sum_ite_of_true]

lemma orthogonal_family.norm_sum (l : Π i, G i) (s : finset ι) :
  ∥∑ i in s, V i (l i)∥ ^ 2 = ∑ i in s, ∥l i∥ ^ 2 :=
begin
  have : (∥∑ i in s, V i (l i)∥ ^ 2 : 𝕜) = ∑ i in s, ∥l i∥ ^ 2,
  { simp [← inner_self_eq_norm_sq_to_K, hV.inner_sum] },
  exact_mod_cast this,
end

/-- The composition of an orthogonal family of subspaces with an injective function is also an
orthogonal family. -/
lemma orthogonal_family.comp {γ : Type*} {f : γ → ι} (hf : function.injective f) :
  orthogonal_family 𝕜 (λ g : γ, (V (f g) : G (f g) →ₗᵢ[𝕜] E)) :=
λ i j hij v w, hV (hf.ne hij) v w

lemma orthogonal_family.orthonormal_sigma_orthonormal {α : ι → Type*} {v_family : Π i, (α i) → G i}
  (hv_family : ∀ i, orthonormal 𝕜 (v_family i)) :
  orthonormal 𝕜 (λ a : Σ i, α i, V a.1 (v_family a.1 a.2)) :=
begin
  split,
  { rintros ⟨i, v⟩,
    simpa using (hv_family i).1 v },
  rintros ⟨i, v⟩ ⟨j, w⟩ hvw,
  by_cases hij : i = j,
  { subst hij,
    have : v ≠ w := by simpa using hvw,
    simpa using (hv_family i).2 this },
  { exact hV hij (v_family i v) (v_family j w) }
end

include dec_ι
lemma orthogonal_family.norm_sq_diff_sum (f : Π i, G i) (s₁ s₂ : finset ι) :
  ∥∑ i in s₁, V i (f i) - ∑ i in s₂, V i (f i)∥ ^ 2
  = ∑ i in s₁ \ s₂, ∥f i∥ ^ 2 + ∑ i in s₂ \ s₁, ∥f i∥ ^ 2 :=
begin
  rw [← finset.sum_sdiff_sub_sum_sdiff, sub_eq_add_neg, ← finset.sum_neg_distrib],
  let F : Π i, G i := λ i, if i ∈ s₁ then f i else - (f i),
  have hF₁ : ∀ i ∈ s₁ \ s₂, F i = f i := λ i hi, if_pos (finset.sdiff_subset _ _ hi),
  have hF₂ : ∀ i ∈ s₂ \ s₁, F i = - f i := λ i hi, if_neg (finset.mem_sdiff.mp hi).2,
  have hF : ∀ i, ∥F i∥ = ∥f i∥,
  { intros i,
    dsimp [F],
    split_ifs;
    simp, },
  have : ∥∑ i in s₁ \ s₂, V i (F i) + ∑ i in s₂ \ s₁, V i (F i)∥ ^ 2 =
    ∑ i in s₁ \ s₂, ∥F i∥ ^ 2 + ∑ i in s₂ \ s₁, ∥F i∥ ^ 2,
  { have hs : disjoint (s₁ \ s₂) (s₂ \ s₁) := disjoint_sdiff_sdiff,
    simpa only [finset.sum_union hs] using hV.norm_sum F (s₁ \ s₂ ∪ s₂ \ s₁) },
  convert this using 4,
  { refine finset.sum_congr rfl (λ i hi, _),
    simp [hF₁ i hi] },
  { refine finset.sum_congr rfl (λ i hi, _),
    simp [hF₂ i hi] },
  { simp [hF] },
  { simp [hF] },
end

omit dec_ι

/-- A family `f` of mutually-orthogonal elements of `E` is summable, if and only if
`(λ i, ∥f i∥ ^ 2)` is summable. -/
lemma orthogonal_family.summable_iff_norm_sq_summable [complete_space E] (f : Π i, G i) :
  summable (λ i, V i (f i)) ↔ summable (λ i, ∥f i∥ ^ 2) :=
begin
  classical,
  simp only [summable_iff_cauchy_seq_finset, normed_group.cauchy_seq_iff, real.norm_eq_abs],
  split,
  { intros hf ε hε,
    obtain ⟨a, H⟩ := hf _ (sqrt_pos.mpr hε),
    use a,
    intros s₁ hs₁ s₂ hs₂,
    rw ← finset.sum_sdiff_sub_sum_sdiff,
    refine (_root_.abs_sub _ _).trans_lt _,
    have : ∀ i, 0 ≤ ∥f i∥ ^ 2 := λ i : ι, sq_nonneg _,
    simp only [finset.abs_sum_of_nonneg' this],
    have : ∑ i in s₁ \ s₂, ∥f i∥ ^ 2 + ∑ i in s₂ \ s₁, ∥f i∥ ^ 2 < (sqrt ε) ^ 2,
    { rw [← hV.norm_sq_diff_sum, sq_lt_sq,
        _root_.abs_of_nonneg (sqrt_nonneg _), _root_.abs_of_nonneg (norm_nonneg _)],
      exact H s₁ hs₁ s₂ hs₂ },
    have hη := sq_sqrt (le_of_lt hε),
    linarith },
  { intros hf ε hε,
    have hε' : 0 < ε ^ 2 / 2 := half_pos (sq_pos_of_pos hε),
    obtain ⟨a, H⟩ := hf _ hε',
    use a,
    intros s₁ hs₁ s₂ hs₂,
    refine (abs_lt_of_sq_lt_sq' _ (le_of_lt hε)).2,
    have has : a ≤ s₁ ⊓ s₂ := le_inf hs₁ hs₂,
    rw hV.norm_sq_diff_sum,
    have Hs₁ : ∑ (x : ι) in s₁ \ s₂, ∥f x∥ ^ 2 < ε ^ 2 / 2,
    { convert H _ hs₁ _ has,
      have : s₁ ⊓ s₂ ⊆ s₁ := finset.inter_subset_left _ _,
      rw [← finset.sum_sdiff this, add_tsub_cancel_right, finset.abs_sum_of_nonneg'],
      { simp },
      { exact λ i, sq_nonneg _ } },
    have Hs₂ : ∑ (x : ι) in s₂ \ s₁, ∥f x∥ ^ 2 < ε ^ 2 /2,
    { convert H _ hs₂ _ has,
      have : s₁ ⊓ s₂ ⊆ s₂ := finset.inter_subset_right _ _,
      rw [← finset.sum_sdiff this, add_tsub_cancel_right, finset.abs_sum_of_nonneg'],
      { simp },
      { exact λ i, sq_nonneg _ } },
    linarith },
end

omit hV

/-- An orthogonal family forms an independent family of subspaces; that is, any collection of
elements each from a different subspace in the family is linearly independent. In particular, the
pairwise intersections of elements of the family are 0. -/
lemma orthogonal_family.independent {V : ι → submodule 𝕜 E}
  (hV : @orthogonal_family 𝕜 _ _ _ _ (λ i, V i) _ (λ i, (V i).subtypeₗᵢ)) :
  complete_lattice.independent V :=
begin
  classical,
  apply complete_lattice.independent_of_dfinsupp_lsum_injective,
  rw [← @linear_map.ker_eq_bot _ _ _ _ _ _ (direct_sum.add_comm_group (λ i, V i)),
    submodule.eq_bot_iff],
  intros v hv,
  rw linear_map.mem_ker at hv,
  ext i,
  suffices : ⟪(v i : E), v i⟫ = 0,
  { simpa using this },
  calc ⟪(v i : E), v i⟫ = ⟪(v i : E), dfinsupp.lsum ℕ (λ i, (V i).subtype) v⟫ :
    by simpa [dfinsupp.sum_add_hom_apply, submodule.coe_subtype]
      using (hV.inner_right_dfinsupp v i (v i)).symm
  ... = 0 : by simp [hv],
end

include dec_ι
lemma direct_sum.is_internal.collected_basis_orthonormal {V : ι → submodule 𝕜 E}
  (hV : @orthogonal_family 𝕜 _ _ _ _ (λ i, V i) _ (λ i, (V i).subtypeₗᵢ))
  (hV_sum : direct_sum.is_internal (λ i, V i))
  {α : ι → Type*}
  {v_family : Π i, basis (α i) 𝕜 (V i)} (hv_family : ∀ i, orthonormal 𝕜 (v_family i)) :
  orthonormal 𝕜 (hV_sum.collected_basis v_family) :=
by simpa using hV.orthonormal_sigma_orthonormal hv_family

end orthogonal_family

section is_R_or_C_to_real

variables {G : Type*}

variables (𝕜 E)
include 𝕜

/-- A general inner product implies a real inner product. This is not registered as an instance
since it creates problems with the case `𝕜 = ℝ`. -/
def has_inner.is_R_or_C_to_real : has_inner ℝ E :=
{ inner := λ x y, re ⟪x, y⟫ }

/-- A general inner product space structure implies a real inner product structure. This is not
registered as an instance since it creates problems with the case `𝕜 = ℝ`, but in can be used in a
proof to obtain a real inner product space structure from a given `𝕜`-inner product space
structure. -/
def inner_product_space.is_R_or_C_to_real : inner_product_space ℝ E :=
{ norm_sq_eq_inner := norm_sq_eq_inner,
  conj_sym := λ x y, inner_re_symm,
  add_left := λ x y z, by
  { change re ⟪x + y, z⟫ = re ⟪x, z⟫ + re ⟪y, z⟫,
    simp [inner_add_left] },
  smul_left := λ x y r, by
  { change re ⟪(r : 𝕜) • x, y⟫ = r * re ⟪x, y⟫,
    simp [inner_smul_left] },
  ..has_inner.is_R_or_C_to_real 𝕜 E,
  ..normed_space.restrict_scalars ℝ 𝕜 E }

variable {E}

lemma real_inner_eq_re_inner (x y : E) :
  @has_inner.inner ℝ E (has_inner.is_R_or_C_to_real 𝕜 E) x y = re ⟪x, y⟫ := rfl

lemma real_inner_I_smul_self (x : E) :
  @has_inner.inner ℝ E (has_inner.is_R_or_C_to_real 𝕜 E) x ((I : 𝕜) • x) = 0 :=
by simp [real_inner_eq_re_inner, inner_smul_right]

omit 𝕜

/-- A complex inner product implies a real inner product -/
instance inner_product_space.complex_to_real [inner_product_space ℂ G] : inner_product_space ℝ G :=
inner_product_space.is_R_or_C_to_real ℂ G

end is_R_or_C_to_real

section continuous

/-!
### Continuity of the inner product
-/

lemma continuous_inner : continuous (λ p : E × E, ⟪p.1, p.2⟫) :=
begin
  letI : inner_product_space ℝ E := inner_product_space.is_R_or_C_to_real 𝕜 E,
  exact is_bounded_bilinear_map_inner.continuous
end

variables {α : Type*}

lemma filter.tendsto.inner {f g : α → E} {l : filter α} {x y : E} (hf : tendsto f l (𝓝 x))
  (hg : tendsto g l (𝓝 y)) :
  tendsto (λ t, ⟪f t, g t⟫) l (𝓝 ⟪x, y⟫) :=
(continuous_inner.tendsto _).comp (hf.prod_mk_nhds hg)

variables [topological_space α] {f g : α → E} {x : α} {s : set α}

include 𝕜

lemma continuous_within_at.inner (hf : continuous_within_at f s x)
  (hg : continuous_within_at g s x) :
  continuous_within_at (λ t, ⟪f t, g t⟫) s x :=
hf.inner hg

lemma continuous_at.inner (hf : continuous_at f x) (hg : continuous_at g x) :
  continuous_at (λ t, ⟪f t, g t⟫) x :=
hf.inner hg

lemma continuous_on.inner (hf : continuous_on f s) (hg : continuous_on g s) :
  continuous_on (λ t, ⟪f t, g t⟫) s :=
λ x hx, (hf x hx).inner (hg x hx)

lemma continuous.inner (hf : continuous f) (hg : continuous g) : continuous (λ t, ⟪f t, g t⟫) :=
continuous_iff_continuous_at.2 $ λ x, hf.continuous_at.inner hg.continuous_at

end continuous

section re_apply_inner_self

/-- Extract a real bilinear form from an operator `T`, by taking the pairing `λ x, re ⟪T x, x⟫`. -/
def continuous_linear_map.re_apply_inner_self (T : E →L[𝕜] E) (x : E) : ℝ := re ⟪T x, x⟫

lemma continuous_linear_map.re_apply_inner_self_apply (T : E →L[𝕜] E) (x : E) :
  T.re_apply_inner_self x = re ⟪T x, x⟫ :=
rfl

lemma continuous_linear_map.re_apply_inner_self_continuous (T : E →L[𝕜] E) :
  continuous T.re_apply_inner_self :=
re_clm.continuous.comp $ T.continuous.inner continuous_id

lemma continuous_linear_map.re_apply_inner_self_smul (T : E →L[𝕜] E) (x : E) {c : 𝕜} :
  T.re_apply_inner_self (c • x) = ∥c∥ ^ 2 * T.re_apply_inner_self x :=
by simp only [continuous_linear_map.map_smul, continuous_linear_map.re_apply_inner_self_apply,
  inner_smul_left, inner_smul_right, ← mul_assoc, mul_conj, norm_sq_eq_def', ← smul_re,
  algebra.smul_def (∥c∥ ^ 2) ⟪T x, x⟫, algebra_map_eq_of_real]

end re_apply_inner_self

/-! ### The orthogonal complement -/

section orthogonal
variables (K : submodule 𝕜 E)

/-- The subspace of vectors orthogonal to a given subspace. -/
def submodule.orthogonal : submodule 𝕜 E :=
{ carrier := {v | ∀ u ∈ K, ⟪u, v⟫ = 0},
  zero_mem' := λ _ _, inner_zero_right,
  add_mem' := λ x y hx hy u hu, by rw [inner_add_right, hx u hu, hy u hu, add_zero],
  smul_mem' := λ c x hx u hu, by rw [inner_smul_right, hx u hu, mul_zero] }

notation K`ᗮ`:1200 := submodule.orthogonal K

/-- When a vector is in `Kᗮ`. -/
lemma submodule.mem_orthogonal (v : E) : v ∈ Kᗮ ↔ ∀ u ∈ K, ⟪u, v⟫ = 0 := iff.rfl

/-- When a vector is in `Kᗮ`, with the inner product the
other way round. -/
lemma submodule.mem_orthogonal' (v : E) : v ∈ Kᗮ ↔ ∀ u ∈ K, ⟪v, u⟫ = 0 :=
by simp_rw [submodule.mem_orthogonal, inner_eq_zero_sym]

variables {K}

/-- A vector in `K` is orthogonal to one in `Kᗮ`. -/
lemma submodule.inner_right_of_mem_orthogonal {u v : E} (hu : u ∈ K) (hv : v ∈ Kᗮ) : ⟪u, v⟫ = 0 :=
(K.mem_orthogonal v).1 hv u hu

/-- A vector in `Kᗮ` is orthogonal to one in `K`. -/
lemma submodule.inner_left_of_mem_orthogonal {u v : E} (hu : u ∈ K) (hv : v ∈ Kᗮ) : ⟪v, u⟫ = 0 :=
by rw [inner_eq_zero_sym]; exact submodule.inner_right_of_mem_orthogonal hu hv

/-- A vector in `(𝕜 ∙ u)ᗮ` is orthogonal to `u`. -/
lemma inner_right_of_mem_orthogonal_singleton (u : E) {v : E} (hv : v ∈ (𝕜 ∙ u)ᗮ) : ⟪u, v⟫ = 0 :=
submodule.inner_right_of_mem_orthogonal (submodule.mem_span_singleton_self u) hv

/-- A vector in `(𝕜 ∙ u)ᗮ` is orthogonal to `u`. -/
lemma inner_left_of_mem_orthogonal_singleton (u : E) {v : E} (hv : v ∈ (𝕜 ∙ u)ᗮ) : ⟪v, u⟫ = 0 :=
submodule.inner_left_of_mem_orthogonal (submodule.mem_span_singleton_self u) hv

/-- A vector orthogonal to `u` lies in `(𝕜 ∙ u)ᗮ`. -/
lemma mem_orthogonal_singleton_of_inner_right (u : E) {v : E} (hv : ⟪u, v⟫ = 0) : v ∈ (𝕜 ∙ u)ᗮ :=
begin
  intros w hw,
  rw submodule.mem_span_singleton at hw,
  obtain ⟨c, rfl⟩ := hw,
  simp [inner_smul_left, hv],
end

/-- A vector orthogonal to `u` lies in `(𝕜 ∙ u)ᗮ`. -/
lemma mem_orthogonal_singleton_of_inner_left (u : E) {v : E} (hv : ⟪v, u⟫ = 0) : v ∈ (𝕜 ∙ u)ᗮ :=
mem_orthogonal_singleton_of_inner_right u $ inner_eq_zero_sym.2 hv

variables (K)

/-- `K` and `Kᗮ` have trivial intersection. -/
lemma submodule.inf_orthogonal_eq_bot : K ⊓ Kᗮ = ⊥ :=
begin
  rw submodule.eq_bot_iff,
  intros x,
  rw submodule.mem_inf,
  exact λ ⟨hx, ho⟩, inner_self_eq_zero.1 (ho x hx)
end

/-- `K` and `Kᗮ` have trivial intersection. -/
lemma submodule.orthogonal_disjoint : disjoint K Kᗮ :=
by simp [disjoint_iff, K.inf_orthogonal_eq_bot]

/-- `Kᗮ` can be characterized as the intersection of the kernels of the operations of
inner product with each of the elements of `K`. -/
lemma orthogonal_eq_inter : Kᗮ = ⨅ v : K, (innerSL (v:E)).ker :=
begin
  apply le_antisymm,
  { rw le_infi_iff,
    rintros ⟨v, hv⟩ w hw,
    simpa using hw _ hv },
  { intros v hv w hw,
    simp only [submodule.mem_infi] at hv,
    exact hv ⟨w, hw⟩ }
end

/-- The orthogonal complement of any submodule `K` is closed. -/
lemma submodule.is_closed_orthogonal : is_closed (Kᗮ : set E) :=
begin
  rw orthogonal_eq_inter K,
  convert is_closed_Inter (λ v : K, (innerSL (v:E)).is_closed_ker),
  simp
end

/-- In a complete space, the orthogonal complement of any submodule `K` is complete. -/
instance [complete_space E] : complete_space Kᗮ := K.is_closed_orthogonal.complete_space_coe

variables (𝕜 E)

/-- `submodule.orthogonal` gives a `galois_connection` between
`submodule 𝕜 E` and its `order_dual`. -/
lemma submodule.orthogonal_gc :
  @galois_connection (submodule 𝕜 E) (submodule 𝕜 E)ᵒᵈ _ _
    submodule.orthogonal submodule.orthogonal :=
λ K₁ K₂, ⟨λ h v hv u hu, submodule.inner_left_of_mem_orthogonal hv (h hu),
          λ h v hv u hu, submodule.inner_left_of_mem_orthogonal hv (h hu)⟩

variables {𝕜 E}

/-- `submodule.orthogonal` reverses the `≤` ordering of two
subspaces. -/
lemma submodule.orthogonal_le {K₁ K₂ : submodule 𝕜 E} (h : K₁ ≤ K₂) : K₂ᗮ ≤ K₁ᗮ :=
(submodule.orthogonal_gc 𝕜 E).monotone_l h

/-- `submodule.orthogonal.orthogonal` preserves the `≤` ordering of two
subspaces. -/
lemma submodule.orthogonal_orthogonal_monotone {K₁ K₂ : submodule 𝕜 E} (h : K₁ ≤ K₂) :
  K₁ᗮᗮ ≤ K₂ᗮᗮ :=
submodule.orthogonal_le (submodule.orthogonal_le h)

/-- `K` is contained in `Kᗮᗮ`. -/
lemma submodule.le_orthogonal_orthogonal : K ≤ Kᗮᗮ := (submodule.orthogonal_gc 𝕜 E).le_u_l _

/-- The inf of two orthogonal subspaces equals the subspace orthogonal
to the sup. -/
lemma submodule.inf_orthogonal (K₁ K₂ : submodule 𝕜 E) : K₁ᗮ ⊓ K₂ᗮ = (K₁ ⊔ K₂)ᗮ :=
(submodule.orthogonal_gc 𝕜 E).l_sup.symm

/-- The inf of an indexed family of orthogonal subspaces equals the
subspace orthogonal to the sup. -/
lemma submodule.infi_orthogonal {ι : Type*} (K : ι → submodule 𝕜 E) : (⨅ i, (K i)ᗮ) = (supr K)ᗮ :=
(submodule.orthogonal_gc 𝕜 E).l_supr.symm

/-- The inf of a set of orthogonal subspaces equals the subspace orthogonal to the sup. -/
lemma submodule.Inf_orthogonal (s : set $ submodule 𝕜 E) : (⨅ K ∈ s, Kᗮ) = (Sup s)ᗮ :=
(submodule.orthogonal_gc 𝕜 E).l_Sup.symm

@[simp] lemma submodule.top_orthogonal_eq_bot : (⊤ : submodule 𝕜 E)ᗮ = ⊥ :=
begin
  ext,
  rw [submodule.mem_bot, submodule.mem_orthogonal],
  exact ⟨λ h, inner_self_eq_zero.mp (h x submodule.mem_top), by { rintro rfl, simp }⟩
end

@[simp] lemma submodule.bot_orthogonal_eq_top : (⊥ : submodule 𝕜 E)ᗮ = ⊤ :=
begin
  rw [← submodule.top_orthogonal_eq_bot, eq_top_iff],
  exact submodule.le_orthogonal_orthogonal ⊤
end

@[simp] lemma submodule.orthogonal_eq_top_iff : Kᗮ = ⊤ ↔ K = ⊥ :=
begin
  refine ⟨_, by { rintro rfl, exact submodule.bot_orthogonal_eq_top }⟩,
  intro h,
  have : K ⊓ Kᗮ = ⊥ := K.orthogonal_disjoint.eq_bot,
  rwa [h, inf_comm, top_inf_eq] at this
end

end orthogonal<|MERGE_RESOLUTION|>--- conflicted
+++ resolved
@@ -1203,29 +1203,17 @@
   (f.isometry_of_inner h).to_linear_equiv = f := rfl
 
 /-- A linear isometry preserves the property of being orthonormal. -/
-<<<<<<< HEAD
-lemma linear_isometry.map_orthonormal_iff {v : ι → E} (f : E →ₗᵢ[𝕜] E') :
-  orthonormal 𝕜 (f ∘ v) ↔ orthonormal 𝕜 v :=
-begin
-  classical,
-  simp_rw [orthonormal_iff_ite, linear_isometry.inner_map_map],
-=======
 lemma linear_isometry.comp_orthonormal_iff {v : ι → E} (f : E →ₗᵢ[𝕜] E') :
   orthonormal 𝕜 (f ∘ v) ↔ orthonormal 𝕜 v :=
 begin
   classical,
   simp_rw [orthonormal_iff_ite, linear_isometry.inner_map_map]
->>>>>>> 6c61ebb7
 end
 
 /-- A linear isometry preserves the property of being orthonormal. -/
 lemma orthonormal.comp_linear_isometry {v : ι → E} (hv : orthonormal 𝕜 v) (f : E →ₗᵢ[𝕜] E') :
   orthonormal 𝕜 (f ∘ v) :=
-<<<<<<< HEAD
-by rwa f.map_orthonormal_iff
-=======
 by rwa f.comp_orthonormal_iff
->>>>>>> 6c61ebb7
 
 /-- A linear isometric equivalence preserves the property of being orthonormal. -/
 lemma orthonormal.comp_linear_isometry_equiv {v : ι → E} (hv : orthonormal 𝕜 v) (f : E ≃ₗᵢ[𝕜] E') :
@@ -1835,11 +1823,7 @@
 lemma orthonormal_span {ι : Type*} {v : ι → E} (hv : orthonormal 𝕜 v) :
   @orthonormal 𝕜 (submodule.span 𝕜 (set.range v)) _ _ ι
     (λ i : ι, ⟨v i, submodule.subset_span (set.mem_range_self i)⟩) :=
-<<<<<<< HEAD
-(submodule.span 𝕜 (set.range v)).subtypeₗᵢ.map_orthonormal_iff.mp hv
-=======
 (submodule.span 𝕜 (set.range v)).subtypeₗᵢ.comp_orthonormal_iff.mp hv
->>>>>>> 6c61ebb7
 
 /-! ### Families of mutually-orthogonal subspaces of an inner product space -/
 
