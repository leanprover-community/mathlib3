/-
Copyright (c) 2019 Zhouhang Zhou. All rights reserved.
Released under Apache 2.0 license as described in the file LICENSE.
Authors: Zhouhang Zhou, Sébastien Gouëzel, Frédéric Dupuis
-/
import algebra.direct_sum.module
import analysis.complex.basic
import analysis.normed_space.bounded_linear_maps
import linear_algebra.bilinear_form
import linear_algebra.sesquilinear_form

/-!
# Inner product space

This file defines inner product spaces and proves the basic properties.  We do not formally
define Hilbert spaces, but they can be obtained using the pair of assumptions
`[inner_product_space E] [complete_space E]`.

An inner product space is a vector space endowed with an inner product. It generalizes the notion of
dot product in `ℝ^n` and provides the means of defining the length of a vector and the angle between
two vectors. In particular vectors `x` and `y` are orthogonal if their inner product equals zero.
We define both the real and complex cases at the same time using the `is_R_or_C` typeclass.

This file proves general results on inner product spaces. For the specific construction of an inner
product structure on `n → 𝕜` for `𝕜 = ℝ` or `ℂ`, see `euclidean_space` in
`analysis.inner_product_space.pi_L2`.

## Main results

- We define the class `inner_product_space 𝕜 E` extending `normed_space 𝕜 E` with a number of basic
  properties, most notably the Cauchy-Schwarz inequality. Here `𝕜` is understood to be either `ℝ`
  or `ℂ`, through the `is_R_or_C` typeclass.
- We show that the inner product is continuous, `continuous_inner`.
- We define `orthonormal`, a predicate on a function `v : ι → E`, and prove the existence of a
  maximal orthonormal set, `exists_maximal_orthonormal`.  Bessel's inequality,
  `orthonormal.tsum_inner_products_le`, states that given an orthonormal set `v` and a vector `x`,
  the sum of the norm-squares of the inner products `⟪v i, x⟫` is no more than the norm-square of
  `x`. For the existence of orthonormal bases, Hilbert bases, etc., see the file
  `analysis.inner_product_space.projection`.
- The `orthogonal_complement` of a submodule `K` is defined, and basic API established.  Some of
  the more subtle results about the orthogonal complement are delayed to
  `analysis.inner_product_space.projection`.

## Notation

We globally denote the real and complex inner products by `⟪·, ·⟫_ℝ` and `⟪·, ·⟫_ℂ` respectively.
We also provide two notation namespaces: `real_inner_product_space`, `complex_inner_product_space`,
which respectively introduce the plain notation `⟪·, ·⟫` for the real and complex inner product.

The orthogonal complement of a submodule `K` is denoted by `Kᗮ`.

## Implementation notes

We choose the convention that inner products are conjugate linear in the first argument and linear
in the second.

## Tags

inner product space, Hilbert space, norm

## References
*  [Clément & Martin, *The Lax-Milgram Theorem. A detailed proof to be formalized in Coq*]
*  [Clément & Martin, *A Coq formal proof of the Lax–Milgram theorem*]

The Coq code is available at the following address: <http://www.lri.fr/~sboldo/elfic/index.html>
-/

noncomputable theory

open is_R_or_C real filter
open_locale big_operators classical topological_space complex_conjugate

variables {𝕜 E F : Type*} [is_R_or_C 𝕜]

/-- Syntactic typeclass for types endowed with an inner product -/
class has_inner (𝕜 E : Type*) := (inner : E → E → 𝕜)

export has_inner (inner)

notation `⟪`x`, `y`⟫_ℝ` := @inner ℝ _ _ x y
notation `⟪`x`, `y`⟫_ℂ` := @inner ℂ _ _ x y

section notations

localized "notation `⟪`x`, `y`⟫` := @inner ℝ _ _ x y" in real_inner_product_space
localized "notation `⟪`x`, `y`⟫` := @inner ℂ _ _ x y" in complex_inner_product_space

end notations

/--
An inner product space is a vector space with an additional operation called inner product.
The norm could be derived from the inner product, instead we require the existence of a norm and
the fact that `∥x∥^2 = re ⟪x, x⟫` to be able to put instances on `𝕂` or product
spaces.

To construct a norm from an inner product, see `inner_product_space.of_core`.
-/
class inner_product_space (𝕜 : Type*) (E : Type*) [is_R_or_C 𝕜]
  extends normed_group E, normed_space 𝕜 E, has_inner 𝕜 E :=
(norm_sq_eq_inner : ∀ (x : E), ∥x∥^2 = re (inner x x))
(conj_sym  : ∀ x y, conj (inner y x) = inner x y)
(add_left  : ∀ x y z, inner (x + y) z = inner x z + inner y z)
(smul_left : ∀ x y r, inner (r • x) y = (conj r) * inner x y)

attribute [nolint dangerous_instance] inner_product_space.to_normed_group
-- note [is_R_or_C instance]

/-!
### Constructing a normed space structure from an inner product

In the definition of an inner product space, we require the existence of a norm, which is equal
(but maybe not defeq) to the square root of the scalar product. This makes it possible to put
an inner product space structure on spaces with a preexisting norm (for instance `ℝ`), with good
properties. However, sometimes, one would like to define the norm starting only from a well-behaved
scalar product. This is what we implement in this paragraph, starting from a structure
`inner_product_space.core` stating that we have a nice scalar product.

Our goal here is not to develop a whole theory with all the supporting API, as this will be done
below for `inner_product_space`. Instead, we implement the bare minimum to go as directly as
possible to the construction of the norm and the proof of the triangular inequality.

Warning: Do not use this `core` structure if the space you are interested in already has a norm
instance defined on it, otherwise this will create a second non-defeq norm instance!
-/

/-- A structure requiring that a scalar product is positive definite and symmetric, from which one
can construct an `inner_product_space` instance in `inner_product_space.of_core`. -/
@[nolint has_inhabited_instance]
structure inner_product_space.core
  (𝕜 : Type*) (F : Type*)
  [is_R_or_C 𝕜] [add_comm_group F] [module 𝕜 F] :=
(inner     : F → F → 𝕜)
(conj_sym  : ∀ x y, conj (inner y x) = inner x y)
(nonneg_re : ∀ x, 0 ≤ re (inner x x))
(definite  : ∀ x, inner x x = 0 → x = 0)
(add_left  : ∀ x y z, inner (x + y) z = inner x z + inner y z)
(smul_left : ∀ x y r, inner (r • x) y = (conj r) * inner x y)

/- We set `inner_product_space.core` to be a class as we will use it as such in the construction
of the normed space structure that it produces. However, all the instances we will use will be
local to this proof. -/
attribute [class] inner_product_space.core

namespace inner_product_space.of_core

variables [add_comm_group F] [module 𝕜 F] [c : inner_product_space.core 𝕜 F]
include c

local notation `⟪`x`, `y`⟫` := @inner 𝕜 F _ x y
local notation `norm_sqK` := @is_R_or_C.norm_sq 𝕜 _
local notation `reK` := @is_R_or_C.re 𝕜 _
local notation `absK` := @is_R_or_C.abs 𝕜 _
local notation `ext_iff` := @is_R_or_C.ext_iff 𝕜 _
local postfix `†`:90 := star_ring_aut

/-- Inner product defined by the `inner_product_space.core` structure. -/
def to_has_inner : has_inner 𝕜 F := { inner := c.inner }
local attribute [instance] to_has_inner

/-- The norm squared function for `inner_product_space.core` structure. -/
def norm_sq (x : F) := reK ⟪x, x⟫

local notation `norm_sqF` := @norm_sq 𝕜 F _ _ _ _

lemma inner_conj_sym (x y : F) : ⟪y, x⟫† = ⟪x, y⟫ := c.conj_sym x y

lemma inner_self_nonneg {x : F} : 0 ≤ re ⟪x, x⟫ := c.nonneg_re _

lemma inner_self_nonneg_im {x : F} : im ⟪x, x⟫ = 0 :=
by rw [← @of_real_inj 𝕜, im_eq_conj_sub]; simp [inner_conj_sym]

lemma inner_self_im_zero {x : F} : im ⟪x, x⟫ = 0 :=
inner_self_nonneg_im

lemma inner_add_left {x y z : F} : ⟪x + y, z⟫ = ⟪x, z⟫ + ⟪y, z⟫ :=
c.add_left _ _ _

lemma inner_add_right {x y z : F} : ⟪x, y + z⟫ = ⟪x, y⟫ + ⟪x, z⟫ :=
by rw [←inner_conj_sym, inner_add_left, ring_equiv.map_add]; simp only [inner_conj_sym]

lemma inner_norm_sq_eq_inner_self (x : F) : (norm_sqF x : 𝕜) = ⟪x, x⟫ :=
begin
  rw ext_iff,
  exact ⟨by simp only [of_real_re]; refl, by simp only [inner_self_nonneg_im, of_real_im]⟩
end

lemma inner_re_symm {x y : F} : re ⟪x, y⟫ = re ⟪y, x⟫ :=
by rw [←inner_conj_sym, conj_re]

lemma inner_im_symm {x y : F} : im ⟪x, y⟫ = -im ⟪y, x⟫ :=
by rw [←inner_conj_sym, conj_im]

lemma inner_smul_left {x y : F} {r : 𝕜} : ⟪r • x, y⟫ = r† * ⟪x, y⟫ :=
c.smul_left _ _ _

lemma inner_smul_right {x y : F} {r : 𝕜} : ⟪x, r • y⟫ = r * ⟪x, y⟫ :=
by rw [←inner_conj_sym, inner_smul_left]; simp only [conj_conj, inner_conj_sym, ring_equiv.map_mul]

lemma inner_zero_left {x : F} : ⟪0, x⟫ = 0 :=
by rw [←zero_smul 𝕜 (0 : F), inner_smul_left]; simp only [zero_mul, ring_equiv.map_zero]

lemma inner_zero_right {x : F} : ⟪x, 0⟫ = 0 :=
by rw [←inner_conj_sym, inner_zero_left]; simp only [ring_equiv.map_zero]

lemma inner_self_eq_zero {x : F} : ⟪x, x⟫ = 0 ↔ x = 0 :=
iff.intro (c.definite _) (by { rintro rfl, exact inner_zero_left })

lemma inner_self_re_to_K {x : F} : (re ⟪x, x⟫ : 𝕜) = ⟪x, x⟫ :=
by norm_num [ext_iff, inner_self_nonneg_im]

lemma inner_abs_conj_sym {x y : F} : abs ⟪x, y⟫ = abs ⟪y, x⟫ :=
  by rw [←inner_conj_sym, abs_conj]

lemma inner_neg_left {x y : F} : ⟪-x, y⟫ = -⟪x, y⟫ :=
by { rw [← neg_one_smul 𝕜 x, inner_smul_left], simp }

lemma inner_neg_right {x y : F} : ⟪x, -y⟫ = -⟪x, y⟫ :=
by rw [←inner_conj_sym, inner_neg_left]; simp only [ring_equiv.map_neg, inner_conj_sym]

lemma inner_sub_left {x y z : F} : ⟪x - y, z⟫ = ⟪x, z⟫ - ⟪y, z⟫ :=
by { simp [sub_eq_add_neg, inner_add_left, inner_neg_left] }

lemma inner_sub_right {x y z : F} : ⟪x, y - z⟫ = ⟪x, y⟫ - ⟪x, z⟫ :=
by { simp [sub_eq_add_neg, inner_add_right, inner_neg_right] }

lemma inner_mul_conj_re_abs {x y : F} : re (⟪x, y⟫ * ⟪y, x⟫) = abs (⟪x, y⟫ * ⟪y, x⟫) :=
by { rw [←inner_conj_sym, mul_comm], exact re_eq_abs_of_mul_conj (inner y x), }

/-- Expand `inner (x + y) (x + y)` -/
lemma inner_add_add_self {x y : F} : ⟪x + y, x + y⟫ = ⟪x, x⟫ + ⟪x, y⟫ + ⟪y, x⟫ + ⟪y, y⟫ :=
by simp only [inner_add_left, inner_add_right]; ring

/- Expand `inner (x - y) (x - y)` -/
lemma inner_sub_sub_self {x y : F} : ⟪x - y, x - y⟫ = ⟪x, x⟫ - ⟪x, y⟫ - ⟪y, x⟫ + ⟪y, y⟫ :=
by simp only [inner_sub_left, inner_sub_right]; ring

/--
**Cauchy–Schwarz inequality**. This proof follows "Proof 2" on Wikipedia.
We need this for the `core` structure to prove the triangle inequality below when
showing the core is a normed group.
-/
lemma inner_mul_inner_self_le (x y : F) : abs ⟪x, y⟫ * abs ⟪y, x⟫ ≤ re ⟪x, x⟫ * re ⟪y, y⟫ :=
begin
  by_cases hy : y = 0,
  { rw [hy], simp only [is_R_or_C.abs_zero, inner_zero_left, mul_zero, add_monoid_hom.map_zero] },
  { change y ≠ 0 at hy,
    have hy' : ⟪y, y⟫ ≠ 0 := λ h, by rw [inner_self_eq_zero] at h; exact hy h,
    set T := ⟪y, x⟫ / ⟪y, y⟫ with hT,
    have h₁ : re ⟪y, x⟫ = re ⟪x, y⟫ := inner_re_symm,
    have h₂ : im ⟪y, x⟫ = -im ⟪x, y⟫ := inner_im_symm,
    have h₃ : ⟪y, x⟫ * ⟪x, y⟫ * ⟪y, y⟫ / (⟪y, y⟫ * ⟪y, y⟫) = ⟪y, x⟫ * ⟪x, y⟫ / ⟪y, y⟫,
    { rw [mul_div_assoc],
      have : ⟪y, y⟫ / (⟪y, y⟫ * ⟪y, y⟫) = 1 / ⟪y, y⟫ :=
        by rw [div_mul_eq_div_mul_one_div, div_self hy', one_mul],
      rw [this, div_eq_mul_inv, one_mul, ←div_eq_mul_inv] },
    have h₄ : ⟪y, y⟫ = re ⟪y, y⟫ := by simp only [inner_self_re_to_K],
    have h₅ : re ⟪y, y⟫ > 0,
    { refine lt_of_le_of_ne inner_self_nonneg _,
      intro H,
      apply hy',
      rw ext_iff,
      exact ⟨by simp only [H, zero_re'],
             by simp only [inner_self_nonneg_im, add_monoid_hom.map_zero]⟩ },
    have h₆ : re ⟪y, y⟫ ≠ 0 := ne_of_gt h₅,
    have hmain := calc
      0   ≤ re ⟪x - T • y, x - T • y⟫
                  : inner_self_nonneg
      ... = re ⟪x, x⟫ - re ⟪T • y, x⟫ - re ⟪x, T • y⟫ + re ⟪T • y, T • y⟫
                  : by simp only [inner_sub_sub_self, inner_smul_left, inner_smul_right, h₁, h₂,
                      neg_mul_eq_neg_mul_symm, add_monoid_hom.map_add, mul_re,
                      conj_im, add_monoid_hom.map_sub, mul_neg_eq_neg_mul_symm, conj_re, neg_neg]
      ... = re ⟪x, x⟫ - re (T† * ⟪y, x⟫) - re (T * ⟪x, y⟫) + re (T * T† * ⟪y, y⟫)
                  : by simp only [inner_smul_left, inner_smul_right, mul_assoc]
      ... = re ⟪x, x⟫ - re (⟪x, y⟫ / ⟪y, y⟫ * ⟪y, x⟫)
                  : by field_simp [-mul_re, inner_conj_sym, hT, ring_equiv.map_div, h₁, h₃]
      ... = re ⟪x, x⟫ - re (⟪x, y⟫ * ⟪y, x⟫ / ⟪y, y⟫)
                  : by rw [div_mul_eq_mul_div_comm, ←mul_div_assoc]
      ... = re ⟪x, x⟫ - re (⟪x, y⟫ * ⟪y, x⟫ / re ⟪y, y⟫)
                  : by conv_lhs { rw [h₄] }
      ... = re ⟪x, x⟫ - re (⟪x, y⟫ * ⟪y, x⟫) / re ⟪y, y⟫
                  : by rw [div_re_of_real]
      ... = re ⟪x, x⟫ - abs (⟪x, y⟫ * ⟪y, x⟫) / re ⟪y, y⟫
                  : by rw [inner_mul_conj_re_abs]
      ... = re ⟪x, x⟫ - abs ⟪x, y⟫ * abs ⟪y, x⟫ / re ⟪y, y⟫
                  : by rw is_R_or_C.abs_mul,
    have hmain' : abs ⟪x, y⟫ * abs ⟪y, x⟫ / re ⟪y, y⟫ ≤ re ⟪x, x⟫ := by linarith,
    have := (mul_le_mul_right h₅).mpr hmain',
    rwa [div_mul_cancel (abs ⟪x, y⟫ * abs ⟪y, x⟫) h₆] at this }
end

/-- Norm constructed from a `inner_product_space.core` structure, defined to be the square root
of the scalar product. -/
def to_has_norm : has_norm F :=
{ norm := λ x, sqrt (re ⟪x, x⟫) }

local attribute [instance] to_has_norm

lemma norm_eq_sqrt_inner (x : F) : ∥x∥ = sqrt (re ⟪x, x⟫) := rfl

lemma inner_self_eq_norm_mul_norm (x : F) : re ⟪x, x⟫ = ∥x∥ * ∥x∥ :=
by rw [norm_eq_sqrt_inner, ←sqrt_mul inner_self_nonneg (re ⟪x, x⟫),
  sqrt_mul_self inner_self_nonneg]

lemma sqrt_norm_sq_eq_norm {x : F} : sqrt (norm_sqF x) = ∥x∥ := rfl

/-- Cauchy–Schwarz inequality with norm -/
lemma abs_inner_le_norm (x y : F) : abs ⟪x, y⟫ ≤ ∥x∥ * ∥y∥ :=
nonneg_le_nonneg_of_sq_le_sq (mul_nonneg (sqrt_nonneg _) (sqrt_nonneg _))
begin
  have H : ∥x∥ * ∥y∥ * (∥x∥ * ∥y∥) = re ⟪y, y⟫ * re ⟪x, x⟫,
  { simp only [inner_self_eq_norm_mul_norm], ring, },
  rw H,
  conv
  begin
    to_lhs, congr, rw [inner_abs_conj_sym],
  end,
  exact inner_mul_inner_self_le y x,
end

/-- Normed group structure constructed from an `inner_product_space.core` structure -/
def to_normed_group : normed_group F :=
normed_group.of_core F
{ norm_eq_zero_iff := assume x,
  begin
    split,
    { intro H,
      change sqrt (re ⟪x, x⟫) = 0 at H,
      rw [sqrt_eq_zero inner_self_nonneg] at H,
      apply (inner_self_eq_zero : ⟪x, x⟫ = 0 ↔ x = 0).mp,
      rw ext_iff,
      exact ⟨by simp [H], by simp [inner_self_im_zero]⟩ },
    { rintro rfl,
      change sqrt (re ⟪0, 0⟫) = 0,
      simp only [sqrt_zero, inner_zero_right, add_monoid_hom.map_zero] }
  end,
  triangle := assume x y,
  begin
    have h₁ : abs ⟪x, y⟫ ≤ ∥x∥ * ∥y∥ := abs_inner_le_norm _ _,
    have h₂ : re ⟪x, y⟫ ≤ abs ⟪x, y⟫ := re_le_abs _,
    have h₃ : re ⟪x, y⟫ ≤ ∥x∥ * ∥y∥ := by linarith,
    have h₄ : re ⟪y, x⟫ ≤ ∥x∥ * ∥y∥ := by rwa [←inner_conj_sym, conj_re],
    have : ∥x + y∥ * ∥x + y∥ ≤ (∥x∥ + ∥y∥) * (∥x∥ + ∥y∥),
    { simp [←inner_self_eq_norm_mul_norm, inner_add_add_self, add_mul, mul_add, mul_comm],
      linarith },
    exact nonneg_le_nonneg_of_sq_le_sq (add_nonneg (sqrt_nonneg _) (sqrt_nonneg _)) this
  end,
  norm_neg := λ x, by simp only [norm, inner_neg_left, neg_neg, inner_neg_right] }

local attribute [instance] to_normed_group

/-- Normed space structure constructed from a `inner_product_space.core` structure -/
def to_normed_space : normed_space 𝕜 F :=
{ norm_smul_le := assume r x,
  begin
    rw [norm_eq_sqrt_inner, inner_smul_left, inner_smul_right, ←mul_assoc],
    rw [conj_mul_eq_norm_sq_left, of_real_mul_re, sqrt_mul, ←inner_norm_sq_eq_inner_self,
        of_real_re],
    { simp [sqrt_norm_sq_eq_norm, is_R_or_C.sqrt_norm_sq_eq_norm] },
    { exact norm_sq_nonneg r }
  end }

end inner_product_space.of_core

/-- Given a `inner_product_space.core` structure on a space, one can use it to turn
the space into an inner product space, constructing the norm out of the inner product -/
def inner_product_space.of_core [add_comm_group F] [module 𝕜 F]
  (c : inner_product_space.core 𝕜 F) : inner_product_space 𝕜 F :=
begin
  letI : normed_group F := @inner_product_space.of_core.to_normed_group 𝕜 F _ _ _ c,
  letI : normed_space 𝕜 F := @inner_product_space.of_core.to_normed_space 𝕜 F _ _ _ c,
  exact { norm_sq_eq_inner := λ x,
    begin
      have h₁ : ∥x∥^2 = (sqrt (re (c.inner x x))) ^ 2 := rfl,
      have h₂ : 0 ≤ re (c.inner x x) := inner_product_space.of_core.inner_self_nonneg,
      simp [h₁, sq_sqrt, h₂],
    end,
    ..c }
end

/-! ### Properties of inner product spaces -/

variables [inner_product_space 𝕜 E] [inner_product_space ℝ F]
local notation `⟪`x`, `y`⟫` := @inner 𝕜 _ _ x y
local notation `IK` := @is_R_or_C.I 𝕜 _
local notation `absR` := has_abs.abs
local notation `absK` := @is_R_or_C.abs 𝕜 _
local postfix `†`:90 := star_ring_aut

export inner_product_space (norm_sq_eq_inner)

section basic_properties

@[simp] lemma inner_conj_sym (x y : E) : ⟪y, x⟫† = ⟪x, y⟫ := inner_product_space.conj_sym _ _
lemma real_inner_comm (x y : F) : ⟪y, x⟫_ℝ = ⟪x, y⟫_ℝ := @inner_conj_sym ℝ _ _ _ x y

lemma inner_eq_zero_sym {x y : E} : ⟪x, y⟫ = 0 ↔ ⟪y, x⟫ = 0 :=
⟨λ h, by simp [←inner_conj_sym, h], λ h, by simp [←inner_conj_sym, h]⟩

@[simp] lemma inner_self_nonneg_im {x : E} : im ⟪x, x⟫ = 0 :=
by rw [← @of_real_inj 𝕜, im_eq_conj_sub]; simp

lemma inner_self_im_zero {x : E} : im ⟪x, x⟫ = 0 := inner_self_nonneg_im

lemma inner_add_left {x y z : E} : ⟪x + y, z⟫ = ⟪x, z⟫ + ⟪y, z⟫ :=
inner_product_space.add_left _ _ _

lemma inner_add_right {x y z : E} : ⟪x, y + z⟫ = ⟪x, y⟫ + ⟪x, z⟫ :=
by { rw [←inner_conj_sym, inner_add_left, ring_equiv.map_add], simp only [inner_conj_sym] }

lemma inner_re_symm {x y : E} : re ⟪x, y⟫ = re ⟪y, x⟫ :=
by rw [←inner_conj_sym, conj_re]

lemma inner_im_symm {x y : E} : im ⟪x, y⟫ = -im ⟪y, x⟫ :=
by rw [←inner_conj_sym, conj_im]

lemma inner_smul_left {x y : E} {r : 𝕜} : ⟪r • x, y⟫ = r† * ⟪x, y⟫ :=
inner_product_space.smul_left _ _ _
lemma real_inner_smul_left {x y : F} {r : ℝ} : ⟪r • x, y⟫_ℝ = r * ⟪x, y⟫_ℝ := inner_smul_left

lemma inner_smul_real_left {x y : E} {r : ℝ} : ⟪(r : 𝕜) • x, y⟫ = r • ⟪x, y⟫ :=
by { rw [inner_smul_left, conj_of_real, algebra.smul_def], refl }

lemma inner_smul_right {x y : E} {r : 𝕜} : ⟪x, r • y⟫ = r * ⟪x, y⟫ :=
by rw [←inner_conj_sym, inner_smul_left, ring_equiv.map_mul, conj_conj, inner_conj_sym]
lemma real_inner_smul_right {x y : F} {r : ℝ} : ⟪x, r • y⟫_ℝ = r * ⟪x, y⟫_ℝ := inner_smul_right

lemma inner_smul_real_right {x y : E} {r : ℝ} : ⟪x, (r : 𝕜) • y⟫ = r • ⟪x, y⟫ :=
by { rw [inner_smul_right, algebra.smul_def], refl }

/-- The inner product as a sesquilinear form. -/
@[simps]
def sesq_form_of_inner : sesq_form 𝕜 E (conj_to_ring_equiv 𝕜) :=
{ sesq := λ x y, ⟪y, x⟫,    -- Note that sesquilinear forms are linear in the first argument
  sesq_add_left := λ x y z, inner_add_right,
  sesq_add_right := λ x y z, inner_add_left,
  sesq_smul_left := λ r x y, inner_smul_right,
  sesq_smul_right := λ r x y, inner_smul_left }

/-- The real inner product as a bilinear form. -/
@[simps]
def bilin_form_of_real_inner : bilin_form ℝ F :=
{ bilin := inner,
  bilin_add_left := λ x y z, inner_add_left,
  bilin_smul_left := λ a x y, inner_smul_left,
  bilin_add_right := λ x y z, inner_add_right,
  bilin_smul_right := λ a x y, inner_smul_right }

/-- An inner product with a sum on the left. -/
lemma sum_inner {ι : Type*} (s : finset ι) (f : ι → E) (x : E) :
  ⟪∑ i in s, f i, x⟫ = ∑ i in s, ⟪f i, x⟫ :=
sesq_form.sum_right (sesq_form_of_inner) _ _ _

/-- An inner product with a sum on the right. -/
lemma inner_sum {ι : Type*} (s : finset ι) (f : ι → E) (x : E) :
  ⟪x, ∑ i in s, f i⟫ = ∑ i in s, ⟪x, f i⟫ :=
sesq_form.sum_left (sesq_form_of_inner) _ _ _

/-- An inner product with a sum on the left, `finsupp` version. -/
lemma finsupp.sum_inner {ι : Type*} (l : ι →₀ 𝕜) (v : ι → E) (x : E) :
  ⟪l.sum (λ (i : ι) (a : 𝕜), a • v i), x⟫
  = l.sum (λ (i : ι) (a : 𝕜), (conj a) • ⟪v i, x⟫) :=
by { convert sum_inner l.support (λ a, l a • v a) x, simp [inner_smul_left, finsupp.sum] }

/-- An inner product with a sum on the right, `finsupp` version. -/
lemma finsupp.inner_sum {ι : Type*} (l : ι →₀ 𝕜) (v : ι → E) (x : E) :
  ⟪x, l.sum (λ (i : ι) (a : 𝕜), a • v i)⟫ = l.sum (λ (i : ι) (a : 𝕜), a • ⟪x, v i⟫) :=
by { convert inner_sum l.support (λ a, l a • v a) x, simp [inner_smul_right, finsupp.sum] }

@[simp] lemma inner_zero_left {x : E} : ⟪0, x⟫ = 0 :=
by rw [← zero_smul 𝕜 (0:E), inner_smul_left, ring_equiv.map_zero, zero_mul]

lemma inner_re_zero_left {x : E} : re ⟪0, x⟫ = 0 :=
by simp only [inner_zero_left, add_monoid_hom.map_zero]

@[simp] lemma inner_zero_right {x : E} : ⟪x, 0⟫ = 0 :=
by rw [←inner_conj_sym, inner_zero_left, ring_equiv.map_zero]

lemma inner_re_zero_right {x : E} : re ⟪x, 0⟫ = 0 :=
by simp only [inner_zero_right, add_monoid_hom.map_zero]

lemma inner_self_nonneg {x : E} : 0 ≤ re ⟪x, x⟫ :=
by rw [←norm_sq_eq_inner]; exact pow_nonneg (norm_nonneg x) 2
lemma real_inner_self_nonneg {x : F} : 0 ≤ ⟪x, x⟫_ℝ := @inner_self_nonneg ℝ F _ _ x

@[simp] lemma inner_self_eq_zero {x : E} : ⟪x, x⟫ = 0 ↔ x = 0 :=
begin
  split,
  { intro h,
    have h₁ : re ⟪x, x⟫ = 0 := by rw is_R_or_C.ext_iff at h; simp [h.1],
    rw [←norm_sq_eq_inner x] at h₁,
    rw [←norm_eq_zero],
    exact pow_eq_zero h₁ },
  { rintro rfl,
    exact inner_zero_left }
end

@[simp] lemma inner_self_nonpos {x : E} : re ⟪x, x⟫ ≤ 0 ↔ x = 0 :=
begin
  split,
  { intro h,
    rw ←inner_self_eq_zero,
    have H₁ : re ⟪x, x⟫ ≥ 0, exact inner_self_nonneg,
    have H₂ : re ⟪x, x⟫ = 0, exact le_antisymm h H₁,
    rw is_R_or_C.ext_iff,
    exact ⟨by simp [H₂], by simp [inner_self_nonneg_im]⟩ },
  { rintro rfl,
    simp only [inner_zero_left, add_monoid_hom.map_zero] }
end

lemma real_inner_self_nonpos {x : F} : ⟪x, x⟫_ℝ ≤ 0 ↔ x = 0 :=
by { have h := @inner_self_nonpos ℝ F _ _ x, simpa using h }

@[simp] lemma inner_self_re_to_K {x : E} : (re ⟪x, x⟫ : 𝕜) = ⟪x, x⟫ :=
by rw is_R_or_C.ext_iff; exact ⟨by simp, by simp [inner_self_nonneg_im]⟩

lemma inner_self_eq_norm_sq_to_K (x : E) : ⟪x, x⟫ = (∥x∥ ^ 2 : 𝕜) :=
begin
  suffices : (is_R_or_C.re ⟪x, x⟫ : 𝕜) = ∥x∥ ^ 2,
  { simpa [inner_self_re_to_K] using this },
  exact_mod_cast (norm_sq_eq_inner x).symm
end

lemma inner_self_re_abs {x : E} : re ⟪x, x⟫ = abs ⟪x, x⟫ :=
begin
  conv_rhs { rw [←inner_self_re_to_K] },
  symmetry,
  exact is_R_or_C.abs_of_nonneg inner_self_nonneg,
end

lemma inner_self_abs_to_K {x : E} : (absK ⟪x, x⟫ : 𝕜) = ⟪x, x⟫ :=
by { rw [←inner_self_re_abs], exact inner_self_re_to_K }

lemma real_inner_self_abs {x : F} : absR ⟪x, x⟫_ℝ = ⟪x, x⟫_ℝ :=
by { have h := @inner_self_abs_to_K ℝ F _ _ x, simpa using h }

lemma inner_abs_conj_sym {x y : E} : abs ⟪x, y⟫ = abs ⟪y, x⟫ :=
by rw [←inner_conj_sym, abs_conj]

@[simp] lemma inner_neg_left {x y : E} : ⟪-x, y⟫ = -⟪x, y⟫ :=
by { rw [← neg_one_smul 𝕜 x, inner_smul_left], simp }

@[simp] lemma inner_neg_right {x y : E} : ⟪x, -y⟫ = -⟪x, y⟫ :=
by rw [←inner_conj_sym, inner_neg_left]; simp only [ring_equiv.map_neg, inner_conj_sym]

lemma inner_neg_neg {x y : E} : ⟪-x, -y⟫ = ⟪x, y⟫ := by simp

@[simp] lemma inner_self_conj {x : E} : ⟪x, x⟫† = ⟪x, x⟫ :=
by rw [is_R_or_C.ext_iff]; exact ⟨by rw [conj_re], by rw [conj_im, inner_self_im_zero, neg_zero]⟩

lemma inner_sub_left {x y z : E} : ⟪x - y, z⟫ = ⟪x, z⟫ - ⟪y, z⟫ :=
by { simp [sub_eq_add_neg, inner_add_left] }

lemma inner_sub_right {x y z : E} : ⟪x, y - z⟫ = ⟪x, y⟫ - ⟪x, z⟫ :=
by { simp [sub_eq_add_neg, inner_add_right] }

lemma inner_mul_conj_re_abs {x y : E} : re (⟪x, y⟫ * ⟪y, x⟫) = abs (⟪x, y⟫ * ⟪y, x⟫) :=
by { rw [←inner_conj_sym, mul_comm], exact re_eq_abs_of_mul_conj (inner y x), }

/-- Expand `⟪x + y, x + y⟫` -/
lemma inner_add_add_self {x y : E} : ⟪x + y, x + y⟫ = ⟪x, x⟫ + ⟪x, y⟫ + ⟪y, x⟫ + ⟪y, y⟫ :=
by simp only [inner_add_left, inner_add_right]; ring

/-- Expand `⟪x + y, x + y⟫_ℝ` -/
lemma real_inner_add_add_self {x y : F} : ⟪x + y, x + y⟫_ℝ = ⟪x, x⟫_ℝ + 2 * ⟪x, y⟫_ℝ + ⟪y, y⟫_ℝ :=
begin
  have : ⟪y, x⟫_ℝ = ⟪x, y⟫_ℝ := by rw [←inner_conj_sym]; refl,
  simp [inner_add_add_self, this],
  ring,
end

/- Expand `⟪x - y, x - y⟫` -/
lemma inner_sub_sub_self {x y : E} : ⟪x - y, x - y⟫ = ⟪x, x⟫ - ⟪x, y⟫ - ⟪y, x⟫ + ⟪y, y⟫ :=
by simp only [inner_sub_left, inner_sub_right]; ring

/-- Expand `⟪x - y, x - y⟫_ℝ` -/
lemma real_inner_sub_sub_self {x y : F} : ⟪x - y, x - y⟫_ℝ = ⟪x, x⟫_ℝ - 2 * ⟪x, y⟫_ℝ + ⟪y, y⟫_ℝ :=
begin
  have : ⟪y, x⟫_ℝ = ⟪x, y⟫_ℝ := by rw [←inner_conj_sym]; refl,
  simp [inner_sub_sub_self, this],
  ring,
end

/-- Parallelogram law -/
lemma parallelogram_law {x y : E} :
  ⟪x + y, x + y⟫ + ⟪x - y, x - y⟫ = 2 * (⟪x, x⟫ + ⟪y, y⟫) :=
by simp [inner_add_add_self, inner_sub_sub_self, two_mul, sub_eq_add_neg, add_comm, add_left_comm]

/-- Cauchy–Schwarz inequality. This proof follows "Proof 2" on Wikipedia. -/
lemma inner_mul_inner_self_le (x y : E) : abs ⟪x, y⟫ * abs ⟪y, x⟫ ≤ re ⟪x, x⟫ * re ⟪y, y⟫ :=
begin
  by_cases hy : y = 0,
  { rw [hy], simp only [is_R_or_C.abs_zero, inner_zero_left, mul_zero, add_monoid_hom.map_zero] },
  { change y ≠ 0 at hy,
    have hy' : ⟪y, y⟫ ≠ 0 := λ h, by rw [inner_self_eq_zero] at h; exact hy h,
    set T := ⟪y, x⟫ / ⟪y, y⟫ with hT,
    have h₁ : re ⟪y, x⟫ = re ⟪x, y⟫ := inner_re_symm,
    have h₂ : im ⟪y, x⟫ = -im ⟪x, y⟫ := inner_im_symm,
    have h₃ : ⟪y, x⟫ * ⟪x, y⟫ * ⟪y, y⟫ / (⟪y, y⟫ * ⟪y, y⟫) = ⟪y, x⟫ * ⟪x, y⟫ / ⟪y, y⟫,
    { rw [mul_div_assoc],
      have : ⟪y, y⟫ / (⟪y, y⟫ * ⟪y, y⟫) = 1 / ⟪y, y⟫ :=
        by rw [div_mul_eq_div_mul_one_div, div_self hy', one_mul],
      rw [this, div_eq_mul_inv, one_mul, ←div_eq_mul_inv] },
    have h₄ : ⟪y, y⟫ = re ⟪y, y⟫ := by simp,
    have h₅ : re ⟪y, y⟫ > 0,
    { refine lt_of_le_of_ne inner_self_nonneg _,
      intro H,
      apply hy',
      rw is_R_or_C.ext_iff,
      exact ⟨by simp only [H, zero_re'],
             by simp only [inner_self_nonneg_im, add_monoid_hom.map_zero]⟩ },
    have h₆ : re ⟪y, y⟫ ≠ 0 := ne_of_gt h₅,
    have hmain := calc
      0   ≤ re ⟪x - T • y, x - T • y⟫
                  : inner_self_nonneg
      ... = re ⟪x, x⟫ - re ⟪T • y, x⟫ - re ⟪x, T • y⟫ + re ⟪T • y, T • y⟫
                  : by simp only [inner_sub_sub_self, inner_smul_left, inner_smul_right, h₁, h₂,
                      neg_mul_eq_neg_mul_symm, add_monoid_hom.map_add, conj_im,
                      add_monoid_hom.map_sub, mul_neg_eq_neg_mul_symm, conj_re, neg_neg, mul_re]
      ... = re ⟪x, x⟫ - re (T† * ⟪y, x⟫) - re (T * ⟪x, y⟫) + re (T * T† * ⟪y, y⟫)
                  : by simp only [inner_smul_left, inner_smul_right, mul_assoc]
      ... = re ⟪x, x⟫ - re (⟪x, y⟫ / ⟪y, y⟫ * ⟪y, x⟫)
                  : by field_simp [-mul_re, hT, ring_equiv.map_div, h₁, h₃, inner_conj_sym]
      ... = re ⟪x, x⟫ - re (⟪x, y⟫ * ⟪y, x⟫ / ⟪y, y⟫)
                  : by rw [div_mul_eq_mul_div_comm, ←mul_div_assoc]
      ... = re ⟪x, x⟫ - re (⟪x, y⟫ * ⟪y, x⟫ / re ⟪y, y⟫)
                  : by conv_lhs { rw [h₄] }
      ... = re ⟪x, x⟫ - re (⟪x, y⟫ * ⟪y, x⟫) / re ⟪y, y⟫
                  : by rw [div_re_of_real]
      ... = re ⟪x, x⟫ - abs (⟪x, y⟫ * ⟪y, x⟫) / re ⟪y, y⟫
                  : by rw [inner_mul_conj_re_abs]
      ... = re ⟪x, x⟫ - abs ⟪x, y⟫ * abs ⟪y, x⟫ / re ⟪y, y⟫
                  : by rw is_R_or_C.abs_mul,
    have hmain' : abs ⟪x, y⟫ * abs ⟪y, x⟫ / re ⟪y, y⟫ ≤ re ⟪x, x⟫ := by linarith,
    have := (mul_le_mul_right h₅).mpr hmain',
    rwa [div_mul_cancel (abs ⟪x, y⟫ * abs ⟪y, x⟫) h₆] at this }
end

/-- Cauchy–Schwarz inequality for real inner products. -/
lemma real_inner_mul_inner_self_le (x y : F) : ⟪x, y⟫_ℝ * ⟪x, y⟫_ℝ ≤ ⟪x, x⟫_ℝ * ⟪y, y⟫_ℝ :=
begin
  have h₁ : ⟪y, x⟫_ℝ = ⟪x, y⟫_ℝ := by rw [←inner_conj_sym]; refl,
  have h₂ := @inner_mul_inner_self_le ℝ F _ _ x y,
  dsimp at h₂,
  have h₃ := abs_mul_abs_self ⟪x, y⟫_ℝ,
  rw [h₁] at h₂,
  simpa [h₃] using h₂,
end

/-- A family of vectors is linearly independent if they are nonzero
and orthogonal. -/
lemma linear_independent_of_ne_zero_of_inner_eq_zero {ι : Type*} {v : ι → E}
  (hz : ∀ i, v i ≠ 0) (ho : ∀ i j, i ≠ j → ⟪v i, v j⟫ = 0) : linear_independent 𝕜 v :=
begin
  rw linear_independent_iff',
  intros s g hg i hi,
  have h' : g i * inner (v i) (v i) = inner (v i) (∑ j in s, g j • v j),
  { rw inner_sum,
    symmetry,
    convert finset.sum_eq_single i _ _,
    { rw inner_smul_right },
    { intros j hj hji,
      rw [inner_smul_right, ho i j hji.symm, mul_zero] },
    { exact λ h, false.elim (h hi) } },
  simpa [hg, hz] using h'
end

end basic_properties

section orthonormal_sets
variables {ι : Type*} (𝕜)

include 𝕜

/-- An orthonormal set of vectors in an `inner_product_space` -/
def orthonormal (v : ι → E) : Prop :=
(∀ i, ∥v i∥ = 1) ∧ (∀ {i j}, i ≠ j → ⟪v i, v j⟫ = 0)

omit 𝕜

variables {𝕜}

/-- `if ... then ... else` characterization of an indexed set of vectors being orthonormal.  (Inner
product equals Kronecker delta.) -/
lemma orthonormal_iff_ite {v : ι → E} :
  orthonormal 𝕜 v ↔ ∀ i j, ⟪v i, v j⟫ = if i = j then (1:𝕜) else (0:𝕜) :=
begin
  split,
  { intros hv i j,
    split_ifs,
    { simp [h, inner_self_eq_norm_sq_to_K, hv.1] },
    { exact hv.2 h } },
  { intros h,
    split,
    { intros i,
      have h' : ∥v i∥ ^ 2 = 1 ^ 2 := by simp [norm_sq_eq_inner, h i i],
      have h₁ : 0 ≤ ∥v i∥ := norm_nonneg _,
      have h₂ : (0:ℝ) ≤ 1 := zero_le_one,
      rwa sq_eq_sq h₁ h₂ at h' },
    { intros i j hij,
      simpa [hij] using h i j } }
end

/-- `if ... then ... else` characterization of a set of vectors being orthonormal.  (Inner product
equals Kronecker delta.) -/
theorem orthonormal_subtype_iff_ite {s : set E} :
  orthonormal 𝕜 (coe : s → E) ↔
  (∀ v ∈ s, ∀ w ∈ s, ⟪v, w⟫ = if v = w then 1 else 0) :=
begin
  rw orthonormal_iff_ite,
  split,
  { intros h v hv w hw,
    convert h ⟨v, hv⟩ ⟨w, hw⟩ using 1,
    simp },
  { rintros h ⟨v, hv⟩ ⟨w, hw⟩,
    convert h v hv w hw using 1,
    simp }
end

/-- The inner product of a linear combination of a set of orthonormal vectors with one of those
vectors picks out the coefficient of that vector. -/
lemma orthonormal.inner_right_finsupp {v : ι → E} (hv : orthonormal 𝕜 v) (l : ι →₀ 𝕜) (i : ι) :
  ⟪v i, finsupp.total ι E 𝕜 v l⟫ = l i :=
by simp [finsupp.total_apply, finsupp.inner_sum, orthonormal_iff_ite.mp hv]

/-- The inner product of a linear combination of a set of orthonormal vectors with one of those
vectors picks out the coefficient of that vector. -/
lemma orthonormal.inner_right_fintype [fintype ι]
  {v : ι → E} (hv : orthonormal 𝕜 v) (l : ι → 𝕜) (i : ι) :
  ⟪v i, ∑ i : ι, (l i) • (v i)⟫ = l i :=
by simp [inner_sum, inner_smul_right, orthonormal_iff_ite.mp hv]

/-- The inner product of a linear combination of a set of orthonormal vectors with one of those
vectors picks out the coefficient of that vector. -/
lemma orthonormal.inner_left_finsupp {v : ι → E} (hv : orthonormal 𝕜 v) (l : ι →₀ 𝕜) (i : ι) :
  ⟪finsupp.total ι E 𝕜 v l, v i⟫ = conj (l i) :=
by rw [← inner_conj_sym, hv.inner_right_finsupp]

/-- The inner product of a linear combination of a set of orthonormal vectors with one of those
vectors picks out the coefficient of that vector. -/
lemma orthonormal.inner_left_fintype [fintype ι]
  {v : ι → E} (hv : orthonormal 𝕜 v) (l : ι → 𝕜) (i : ι) :
  ⟪∑ i : ι, (l i) • (v i), v i⟫ = conj (l i) :=
by simp [sum_inner, inner_smul_left, orthonormal_iff_ite.mp hv]

/--
The double sum of weighted inner products of pairs of vectors from an orthonormal sequence is the
sum of the weights.
-/
lemma orthonormal.inner_left_right_finset {s : finset ι}  {v : ι → E} (hv : orthonormal 𝕜 v)
  {a : ι → ι → 𝕜} : ∑ i in s, ∑ j in s, (a i j) • ⟪v j, v i⟫ = ∑ k in s, a k k :=
by simp [orthonormal_iff_ite.mp hv, finset.sum_ite_of_true]

/-- An orthonormal set is linearly independent. -/
lemma orthonormal.linear_independent {v : ι → E} (hv : orthonormal 𝕜 v) :
  linear_independent 𝕜 v :=
begin
  rw linear_independent_iff,
  intros l hl,
  ext i,
  have key : ⟪v i, finsupp.total ι E 𝕜 v l⟫ = ⟪v i, 0⟫ := by rw hl,
  simpa [hv.inner_right_finsupp] using key
end

/-- A subfamily of an orthonormal family (i.e., a composition with an injective map) is an
orthonormal family. -/
lemma orthonormal.comp
  {ι' : Type*} {v : ι → E} (hv : orthonormal 𝕜 v) (f : ι' → ι) (hf : function.injective f) :
  orthonormal 𝕜 (v ∘ f) :=
begin
  rw orthonormal_iff_ite at ⊢ hv,
  intros i j,
  convert hv (f i) (f j) using 1,
  simp [hf.eq_iff]
end

/-- A linear combination of some subset of an orthonormal set is orthogonal to other members of the
set. -/
lemma orthonormal.inner_finsupp_eq_zero
  {v : ι → E} (hv : orthonormal 𝕜 v) {s : set ι} {i : ι} (hi : i ∉ s) {l : ι →₀ 𝕜}
  (hl : l ∈ finsupp.supported 𝕜 𝕜 s) :
  ⟪finsupp.total ι E 𝕜 v l, v i⟫ = 0 :=
begin
  rw finsupp.mem_supported' at hl,
  simp [hv.inner_left_finsupp, hl i hi],
end

/- The material that follows, culminating in the existence of a maximal orthonormal subset, is
adapted from the corresponding development of the theory of linearly independents sets.  See
`exists_linear_independent` in particular. -/

variables (𝕜 E)
lemma orthonormal_empty : orthonormal 𝕜 (λ x, x : (∅ : set E) → E) :=
by simp [orthonormal_subtype_iff_ite]
variables {𝕜 E}

lemma orthonormal_Union_of_directed
  {η : Type*} {s : η → set E} (hs : directed (⊆) s) (h : ∀ i, orthonormal 𝕜 (λ x, x : s i → E)) :
  orthonormal 𝕜 (λ x, x : (⋃ i, s i) → E) :=
begin
  rw orthonormal_subtype_iff_ite,
  rintros x ⟨_, ⟨i, rfl⟩, hxi⟩ y ⟨_, ⟨j, rfl⟩, hyj⟩,
  obtain ⟨k, hik, hjk⟩ := hs i j,
  have h_orth : orthonormal 𝕜 (λ x, x : (s k) → E) := h k,
  rw orthonormal_subtype_iff_ite at h_orth,
  exact h_orth x (hik hxi) y (hjk hyj)
end

lemma orthonormal_sUnion_of_directed
  {s : set (set E)} (hs : directed_on (⊆) s)
  (h : ∀ a ∈ s, orthonormal 𝕜 (λ x, x : (a : set E) → E)) :
  orthonormal 𝕜 (λ x, x : (⋃₀ s) → E) :=
by rw set.sUnion_eq_Union; exact orthonormal_Union_of_directed hs.directed_coe (by simpa using h)

/-- Given an orthonormal set `v` of vectors in `E`, there exists a maximal orthonormal set
containing it. -/
lemma exists_maximal_orthonormal {s : set E} (hs : orthonormal 𝕜 (coe : s → E)) :
  ∃ w ⊇ s, orthonormal 𝕜 (coe : w → E) ∧ ∀ u ⊇ w, orthonormal 𝕜 (coe : u → E) → u = w :=
begin
  rcases zorn.zorn_subset_nonempty {b | orthonormal 𝕜 (coe : b → E)} _ _ hs  with ⟨b, bi, sb, h⟩,
  { refine ⟨b, sb, bi, _⟩,
    exact λ u hus hu, h u hu hus },
  { refine λ c hc cc c0, ⟨⋃₀ c, _, _⟩,
    { exact orthonormal_sUnion_of_directed cc.directed_on (λ x xc, hc xc) },
    { exact λ _, set.subset_sUnion_of_mem } }
end

lemma orthonormal.ne_zero {v : ι → E} (hv : orthonormal 𝕜 v) (i : ι) : v i ≠ 0 :=
begin
  have : ∥v i∥ ≠ 0,
  { rw hv.1 i,
    norm_num },
  simpa using this
end

open finite_dimensional

/-- A family of orthonormal vectors with the correct cardinality forms a basis. -/
def basis_of_orthonormal_of_card_eq_finrank [fintype ι] [nonempty ι] {v : ι → E}
  (hv : orthonormal 𝕜 v) (card_eq : fintype.card ι = finrank 𝕜 E) :
  basis ι 𝕜 E :=
basis_of_linear_independent_of_card_eq_finrank hv.linear_independent card_eq

@[simp] lemma coe_basis_of_orthonormal_of_card_eq_finrank [fintype ι] [nonempty ι] {v : ι → E}
  (hv : orthonormal 𝕜 v) (card_eq : fintype.card ι = finrank 𝕜 E) :
  (basis_of_orthonormal_of_card_eq_finrank hv card_eq : ι → E) = v :=
coe_basis_of_linear_independent_of_card_eq_finrank _ _

end orthonormal_sets

section norm

lemma norm_eq_sqrt_inner (x : E) : ∥x∥ = sqrt (re ⟪x, x⟫) :=
begin
  have h₁ : ∥x∥^2 = re ⟪x, x⟫ := norm_sq_eq_inner x,
  have h₂ := congr_arg sqrt h₁,
  simpa using h₂,
end

lemma norm_eq_sqrt_real_inner (x : F) : ∥x∥ = sqrt ⟪x, x⟫_ℝ :=
by { have h := @norm_eq_sqrt_inner ℝ F _ _ x, simpa using h }

<<<<<<< HEAD
lemma inner_self_eq_norm_sq (x : E) : re ⟪x, x⟫ = ∥x∥ * ∥x∥ :=
by rw [norm_eq_sqrt_inner, ←sqrt_mul inner_self_nonneg (re ⟪x, x⟫),
  sqrt_mul_self inner_self_nonneg]

lemma inner_self_eq_norm_sq' (x : E) : re ⟪x, x⟫ = ∥x∥^2 :=
by rw [pow_two, inner_self_eq_norm_sq]

lemma real_inner_self_eq_norm_sq (x : F) : ⟪x, x⟫_ℝ = ∥x∥ * ∥x∥ :=
by { have h := @inner_self_eq_norm_sq ℝ F _ _ x, simpa using h }

lemma real_inner_self_eq_norm_sq' (x : F) : ⟪x, x⟫_ℝ = ∥x∥^2 :=
by rw [pow_two, real_inner_self_eq_norm_sq]
=======
lemma inner_self_eq_norm_mul_norm (x : E) : re ⟪x, x⟫ = ∥x∥ * ∥x∥ :=
by rw [norm_eq_sqrt_inner, ←sqrt_mul inner_self_nonneg (re ⟪x, x⟫),
  sqrt_mul_self inner_self_nonneg]

lemma inner_self_eq_norm_sq (x : E) : re ⟪x, x⟫ = ∥x∥^2 :=
by rw [pow_two, inner_self_eq_norm_mul_norm]

lemma real_inner_self_eq_norm_mul_norm (x : F) : ⟪x, x⟫_ℝ = ∥x∥ * ∥x∥ :=
by { have h := @inner_self_eq_norm_mul_norm ℝ F _ _ x, simpa using h }

lemma real_inner_self_eq_norm_sq (x : F) : ⟪x, x⟫_ℝ = ∥x∥^2 :=
by rw [pow_two, real_inner_self_eq_norm_mul_norm]
>>>>>>> 270c644c

/-- Expand the square -/
lemma norm_add_sq {x y : E} : ∥x + y∥^2 = ∥x∥^2 + 2 * (re ⟪x, y⟫) + ∥y∥^2 :=
begin
  repeat {rw [sq, ←inner_self_eq_norm_mul_norm]},
  rw [inner_add_add_self, two_mul],
  simp only [add_assoc, add_left_inj, add_right_inj, add_monoid_hom.map_add],
  rw [←inner_conj_sym, conj_re],
end

alias norm_add_sq ← norm_add_pow_two

/-- Expand the square -/
lemma norm_add_sq_real {x y : F} : ∥x + y∥^2 = ∥x∥^2 + 2 * ⟪x, y⟫_ℝ + ∥y∥^2 :=
by { have h := @norm_add_sq ℝ F _ _, simpa using h }

alias norm_add_sq_real ← norm_add_pow_two_real

/-- Expand the square -/
lemma norm_add_mul_self {x y : E} : ∥x + y∥ * ∥x + y∥ = ∥x∥ * ∥x∥ + 2 * (re ⟪x, y⟫) + ∥y∥ * ∥y∥ :=
by { repeat {rw [← sq]}, exact norm_add_sq }

/-- Expand the square -/
lemma norm_add_mul_self_real {x y : F} : ∥x + y∥ * ∥x + y∥ = ∥x∥ * ∥x∥ + 2 * ⟪x, y⟫_ℝ + ∥y∥ * ∥y∥ :=
by { have h := @norm_add_mul_self ℝ F _ _, simpa using h }

/-- Expand the square -/
lemma norm_sub_sq {x y : E} : ∥x - y∥^2 = ∥x∥^2 - 2 * (re ⟪x, y⟫) + ∥y∥^2 :=
begin
  repeat {rw [sq, ←inner_self_eq_norm_mul_norm]},
  rw [inner_sub_sub_self],
  calc
    re (⟪x, x⟫ - ⟪x, y⟫ - ⟪y, x⟫ + ⟪y, y⟫)
        = re ⟪x, x⟫ - re ⟪x, y⟫ - re ⟪y, x⟫ + re ⟪y, y⟫  : by simp
    ... = -re ⟪y, x⟫ - re ⟪x, y⟫ + re ⟪x, x⟫ + re ⟪y, y⟫  : by ring
    ... = -re (⟪x, y⟫†) - re ⟪x, y⟫ + re ⟪x, x⟫ + re ⟪y, y⟫ : by rw [inner_conj_sym]
    ... = -re ⟪x, y⟫ - re ⟪x, y⟫ + re ⟪x, x⟫ + re ⟪y, y⟫ : by rw [conj_re]
    ... = re ⟪x, x⟫ - 2*re ⟪x, y⟫ + re ⟪y, y⟫ : by ring
end

alias norm_sub_sq ← norm_sub_pow_two

/-- Expand the square -/
lemma norm_sub_sq_real {x y : F} : ∥x - y∥^2 = ∥x∥^2 - 2 * ⟪x, y⟫_ℝ + ∥y∥^2 :=
norm_sub_sq

alias norm_sub_sq_real ← norm_sub_pow_two_real

/-- Expand the square -/
lemma norm_sub_mul_self {x y : E} : ∥x - y∥ * ∥x - y∥ = ∥x∥ * ∥x∥ - 2 * re ⟪x, y⟫ + ∥y∥ * ∥y∥ :=
by { repeat {rw [← sq]}, exact norm_sub_sq }

/-- Expand the square -/
lemma norm_sub_mul_self_real {x y : F} : ∥x - y∥ * ∥x - y∥ = ∥x∥ * ∥x∥ - 2 * ⟪x, y⟫_ℝ + ∥y∥ * ∥y∥ :=
by { have h := @norm_sub_mul_self ℝ F _ _, simpa using h }

/-- Cauchy–Schwarz inequality with norm -/
lemma abs_inner_le_norm (x y : E) : abs ⟪x, y⟫ ≤ ∥x∥ * ∥y∥ :=
nonneg_le_nonneg_of_sq_le_sq (mul_nonneg (norm_nonneg _) (norm_nonneg _))
begin
  have : ∥x∥ * ∥y∥ * (∥x∥ * ∥y∥) = (re ⟪x, x⟫) * (re ⟪y, y⟫),
    simp only [inner_self_eq_norm_mul_norm], ring,
  rw this,
  conv_lhs { congr, skip, rw [inner_abs_conj_sym] },
  exact inner_mul_inner_self_le _ _
end

lemma norm_inner_le_norm (x y : E) : ∥⟪x, y⟫∥ ≤ ∥x∥ * ∥y∥ :=
(is_R_or_C.norm_eq_abs _).le.trans (abs_inner_le_norm x y)

/-- Cauchy–Schwarz inequality with norm -/
lemma abs_real_inner_le_norm (x y : F) : absR ⟪x, y⟫_ℝ ≤ ∥x∥ * ∥y∥ :=
by { have h := @abs_inner_le_norm ℝ F _ _ x y, simpa using h }

/-- Cauchy–Schwarz inequality with norm -/
lemma real_inner_le_norm (x y : F) : ⟪x, y⟫_ℝ ≤ ∥x∥ * ∥y∥ :=
le_trans (le_abs_self _) (abs_real_inner_le_norm _ _)

include 𝕜
lemma parallelogram_law_with_norm {x y : E} :
  ∥x + y∥ * ∥x + y∥ + ∥x - y∥ * ∥x - y∥ = 2 * (∥x∥ * ∥x∥ + ∥y∥ * ∥y∥) :=
begin
  simp only [← inner_self_eq_norm_mul_norm],
  rw [← re.map_add, parallelogram_law, two_mul, two_mul],
  simp only [re.map_add],
end
omit 𝕜

lemma parallelogram_law_with_norm_real {x y : F} :
  ∥x + y∥ * ∥x + y∥ + ∥x - y∥ * ∥x - y∥ = 2 * (∥x∥ * ∥x∥ + ∥y∥ * ∥y∥) :=
by { have h := @parallelogram_law_with_norm ℝ F _ _ x y, simpa using h }

/-- Polarization identity: The real part of the  inner product, in terms of the norm. -/
lemma re_inner_eq_norm_add_mul_self_sub_norm_mul_self_sub_norm_mul_self_div_two (x y : E) :
  re ⟪x, y⟫ = (∥x + y∥ * ∥x + y∥ - ∥x∥ * ∥x∥ - ∥y∥ * ∥y∥) / 2 :=
by { rw norm_add_mul_self, ring }

/-- Polarization identity: The real part of the  inner product, in terms of the norm. -/
lemma re_inner_eq_norm_mul_self_add_norm_mul_self_sub_norm_sub_mul_self_div_two (x y : E) :
  re ⟪x, y⟫ = (∥x∥ * ∥x∥ + ∥y∥ * ∥y∥ - ∥x - y∥ * ∥x - y∥) / 2 :=
by { rw [norm_sub_mul_self], ring }

/-- Polarization identity: The real part of the  inner product, in terms of the norm. -/
lemma re_inner_eq_norm_add_mul_self_sub_norm_sub_mul_self_div_four (x y : E) :
  re ⟪x, y⟫ = (∥x + y∥ * ∥x + y∥ - ∥x - y∥ * ∥x - y∥) / 4 :=
by { rw [norm_add_mul_self, norm_sub_mul_self], ring }

/-- Polarization identity: The imaginary part of the inner product, in terms of the norm. -/
lemma im_inner_eq_norm_sub_I_smul_mul_self_sub_norm_add_I_smul_mul_self_div_four (x y : E) :
  im ⟪x, y⟫ = (∥x - IK • y∥ * ∥x - IK • y∥ - ∥x + IK • y∥ * ∥x + IK • y∥) / 4 :=
by { simp only [norm_add_mul_self, norm_sub_mul_self, inner_smul_right, I_mul_re], ring }

/-- Polarization identity: The inner product, in terms of the norm. -/
lemma inner_eq_sum_norm_sq_div_four (x y : E) :
  ⟪x, y⟫ = (∥x + y∥ ^ 2 - ∥x - y∥ ^ 2 + (∥x - IK • y∥ ^ 2 - ∥x + IK • y∥ ^ 2) * IK) / 4 :=
begin
  rw [← re_add_im ⟪x, y⟫, re_inner_eq_norm_add_mul_self_sub_norm_sub_mul_self_div_four,
    im_inner_eq_norm_sub_I_smul_mul_self_sub_norm_add_I_smul_mul_self_div_four],
  push_cast,
  simp only [sq, ← mul_div_right_comm, ← add_div]
end

section

variables {E' : Type*} [inner_product_space 𝕜 E']

/-- A linear isometry preserves the inner product. -/
@[simp] lemma linear_isometry.inner_map_map (f : E →ₗᵢ[𝕜] E') (x y : E) : ⟪f x, f y⟫ = ⟪x, y⟫ :=
by simp [inner_eq_sum_norm_sq_div_four, ← f.norm_map]

/-- A linear isometric equivalence preserves the inner product. -/
@[simp] lemma linear_isometry_equiv.inner_map_map (f : E ≃ₗᵢ[𝕜] E') (x y : E) :
  ⟪f x, f y⟫ = ⟪x, y⟫ :=
f.to_linear_isometry.inner_map_map x y

/-- A linear map that preserves the inner product is a linear isometry. -/
def linear_map.isometry_of_inner (f : E →ₗ[𝕜] E') (h : ∀ x y, ⟪f x, f y⟫ = ⟪x, y⟫) : E →ₗᵢ[𝕜] E' :=
⟨f, λ x, by simp only [norm_eq_sqrt_inner, h]⟩

@[simp] lemma linear_map.coe_isometry_of_inner (f : E →ₗ[𝕜] E') (h) :
  ⇑(f.isometry_of_inner h) = f := rfl

@[simp] lemma linear_map.isometry_of_inner_to_linear_map (f : E →ₗ[𝕜] E') (h) :
  (f.isometry_of_inner h).to_linear_map = f := rfl

/-- A linear equivalence that preserves the inner product is a linear isometric equivalence. -/
def linear_equiv.isometry_of_inner (f : E ≃ₗ[𝕜] E') (h : ∀ x y, ⟪f x, f y⟫ = ⟪x, y⟫) :
  E ≃ₗᵢ[𝕜] E' :=
⟨f, ((f : E →ₗ[𝕜] E').isometry_of_inner h).norm_map⟩

@[simp] lemma linear_equiv.coe_isometry_of_inner (f : E ≃ₗ[𝕜] E') (h) :
  ⇑(f.isometry_of_inner h) = f := rfl

@[simp] lemma linear_equiv.isometry_of_inner_to_linear_equiv (f : E ≃ₗ[𝕜] E') (h) :
  (f.isometry_of_inner h).to_linear_equiv = f := rfl

end

/-- Polarization identity: The real inner product, in terms of the norm. -/
lemma real_inner_eq_norm_add_mul_self_sub_norm_mul_self_sub_norm_mul_self_div_two (x y : F) :
  ⟪x, y⟫_ℝ = (∥x + y∥ * ∥x + y∥ - ∥x∥ * ∥x∥ - ∥y∥ * ∥y∥) / 2 :=
re_to_real.symm.trans $
  re_inner_eq_norm_add_mul_self_sub_norm_mul_self_sub_norm_mul_self_div_two x y

/-- Polarization identity: The real inner product, in terms of the norm. -/
lemma real_inner_eq_norm_mul_self_add_norm_mul_self_sub_norm_sub_mul_self_div_two (x y : F) :
  ⟪x, y⟫_ℝ = (∥x∥ * ∥x∥ + ∥y∥ * ∥y∥ - ∥x - y∥ * ∥x - y∥) / 2 :=
re_to_real.symm.trans $
  re_inner_eq_norm_mul_self_add_norm_mul_self_sub_norm_sub_mul_self_div_two x y

/-- Pythagorean theorem, if-and-only-if vector inner product form. -/
lemma norm_add_sq_eq_norm_sq_add_norm_sq_iff_real_inner_eq_zero (x y : F) :
  ∥x + y∥ * ∥x + y∥ = ∥x∥ * ∥x∥ + ∥y∥ * ∥y∥ ↔ ⟪x, y⟫_ℝ = 0 :=
begin
  rw [norm_add_mul_self, add_right_cancel_iff, add_right_eq_self, mul_eq_zero],
  norm_num
end

/-- Pythagorean theorem, vector inner product form. -/
lemma norm_add_sq_eq_norm_sq_add_norm_sq_of_inner_eq_zero (x y : E) (h : ⟪x, y⟫ = 0) :
  ∥x + y∥ * ∥x + y∥ = ∥x∥ * ∥x∥ + ∥y∥ * ∥y∥ :=
begin
  rw [norm_add_mul_self, add_right_cancel_iff, add_right_eq_self, mul_eq_zero],
  apply or.inr,
  simp only [h, zero_re'],
end

/-- Pythagorean theorem, vector inner product form. -/
lemma norm_add_sq_eq_norm_sq_add_norm_sq_real {x y : F} (h : ⟪x, y⟫_ℝ = 0) :
  ∥x + y∥ * ∥x + y∥ = ∥x∥ * ∥x∥ + ∥y∥ * ∥y∥ :=
(norm_add_sq_eq_norm_sq_add_norm_sq_iff_real_inner_eq_zero x y).2 h

/-- Pythagorean theorem, subtracting vectors, if-and-only-if vector
inner product form. -/
lemma norm_sub_sq_eq_norm_sq_add_norm_sq_iff_real_inner_eq_zero (x y : F) :
  ∥x - y∥ * ∥x - y∥ = ∥x∥ * ∥x∥ + ∥y∥ * ∥y∥ ↔ ⟪x, y⟫_ℝ = 0 :=
begin
  rw [norm_sub_mul_self, add_right_cancel_iff, sub_eq_add_neg, add_right_eq_self, neg_eq_zero,
      mul_eq_zero],
  norm_num
end

/-- Pythagorean theorem, subtracting vectors, vector inner product
form. -/
lemma norm_sub_sq_eq_norm_sq_add_norm_sq_real {x y : F} (h : ⟪x, y⟫_ℝ = 0) :
  ∥x - y∥ * ∥x - y∥ = ∥x∥ * ∥x∥ + ∥y∥ * ∥y∥ :=
(norm_sub_sq_eq_norm_sq_add_norm_sq_iff_real_inner_eq_zero x y).2 h

/-- The sum and difference of two vectors are orthogonal if and only
if they have the same norm. -/
lemma real_inner_add_sub_eq_zero_iff (x y : F) : ⟪x + y, x - y⟫_ℝ = 0 ↔ ∥x∥ = ∥y∥ :=
begin
  conv_rhs { rw ←mul_self_inj_of_nonneg (norm_nonneg _) (norm_nonneg _) },
  simp only [←inner_self_eq_norm_mul_norm, inner_add_left, inner_sub_right,
            real_inner_comm y x, sub_eq_zero, re_to_real],
  split,
  { intro h,
    rw [add_comm] at h,
    linarith },
  { intro h,
    linarith }
end

/-- Given two orthogonal vectors, their sum and difference have equal norms. -/
lemma norm_sub_eq_norm_add {v w : E} (h : ⟪v, w⟫ = 0) : ∥w - v∥ = ∥w + v∥ :=
begin
  rw ←mul_self_inj_of_nonneg (norm_nonneg _) (norm_nonneg _),
  simp [h, ←inner_self_eq_norm_mul_norm, inner_add_left, inner_add_right, inner_sub_left,
    inner_sub_right, inner_re_symm]
end

/-- The real inner product of two vectors, divided by the product of their
norms, has absolute value at most 1. -/
lemma abs_real_inner_div_norm_mul_norm_le_one (x y : F) : absR (⟪x, y⟫_ℝ / (∥x∥ * ∥y∥)) ≤ 1 :=
begin
  rw _root_.abs_div,
  by_cases h : 0 = absR (∥x∥ * ∥y∥),
  { rw [←h, div_zero],
    norm_num },
  { change 0 ≠ absR (∥x∥ * ∥y∥) at h,
    rw div_le_iff' (lt_of_le_of_ne (ge_iff_le.mp (_root_.abs_nonneg (∥x∥ * ∥y∥))) h),
    convert abs_real_inner_le_norm x y using 1,
    rw [_root_.abs_mul, _root_.abs_of_nonneg (norm_nonneg x), _root_.abs_of_nonneg (norm_nonneg y),
        mul_one] }
end

/-- The inner product of a vector with a multiple of itself. -/
lemma real_inner_smul_self_left (x : F) (r : ℝ) : ⟪r • x, x⟫_ℝ = r * (∥x∥ * ∥x∥) :=
by rw [real_inner_smul_left, ←real_inner_self_eq_norm_mul_norm]

/-- The inner product of a vector with a multiple of itself. -/
lemma real_inner_smul_self_right (x : F) (r : ℝ) : ⟪x, r • x⟫_ℝ = r * (∥x∥ * ∥x∥) :=
by rw [inner_smul_right, ←real_inner_self_eq_norm_mul_norm]

/-- The inner product of a nonzero vector with a nonzero multiple of
itself, divided by the product of their norms, has absolute value
1. -/
lemma abs_inner_div_norm_mul_norm_eq_one_of_ne_zero_of_ne_zero_mul
  {x : E} {r : 𝕜} (hx : x ≠ 0) (hr : r ≠ 0) : abs ⟪x, r • x⟫ / (∥x∥ * ∥r • x∥) = 1 :=
begin
  have hx' : ∥x∥ ≠ 0 := by simp [norm_eq_zero, hx],
  have hr' : abs r ≠ 0 := by simp [is_R_or_C.abs_eq_zero, hr],
  rw [inner_smul_right, is_R_or_C.abs_mul, ←inner_self_re_abs, inner_self_eq_norm_mul_norm,
      norm_smul],
  rw [is_R_or_C.norm_eq_abs, ←mul_assoc, ←div_div_eq_div_mul, mul_div_cancel _ hx',
     ←div_div_eq_div_mul, mul_comm, mul_div_cancel _ hr', div_self hx'],
end

/-- The inner product of a nonzero vector with a nonzero multiple of
itself, divided by the product of their norms, has absolute value
1. -/
lemma abs_real_inner_div_norm_mul_norm_eq_one_of_ne_zero_of_ne_zero_mul
  {x : F} {r : ℝ} (hx : x ≠ 0) (hr : r ≠ 0) : absR ⟪x, r • x⟫_ℝ / (∥x∥ * ∥r • x∥) = 1 :=
begin
  rw ← abs_to_real,
  exact abs_inner_div_norm_mul_norm_eq_one_of_ne_zero_of_ne_zero_mul hx hr
end

/-- The inner product of a nonzero vector with a positive multiple of
itself, divided by the product of their norms, has value 1. -/
lemma real_inner_div_norm_mul_norm_eq_one_of_ne_zero_of_pos_mul
  {x : F} {r : ℝ} (hx : x ≠ 0) (hr : 0 < r) : ⟪x, r • x⟫_ℝ / (∥x∥ * ∥r • x∥) = 1 :=
begin
  rw [real_inner_smul_self_right, norm_smul, real.norm_eq_abs, ←mul_assoc ∥x∥, mul_comm _ (absR r),
      mul_assoc, _root_.abs_of_nonneg (le_of_lt hr), div_self],
  exact mul_ne_zero (ne_of_gt hr)
    (λ h, hx (norm_eq_zero.1 (eq_zero_of_mul_self_eq_zero h)))
end

/-- The inner product of a nonzero vector with a negative multiple of
itself, divided by the product of their norms, has value -1. -/
lemma real_inner_div_norm_mul_norm_eq_neg_one_of_ne_zero_of_neg_mul
  {x : F} {r : ℝ} (hx : x ≠ 0) (hr : r < 0) : ⟪x, r • x⟫_ℝ / (∥x∥ * ∥r • x∥) = -1 :=
begin
  rw [real_inner_smul_self_right, norm_smul, real.norm_eq_abs, ←mul_assoc ∥x∥, mul_comm _ (absR r),
      mul_assoc, abs_of_neg hr, ←neg_mul_eq_neg_mul, div_neg_eq_neg_div, div_self],
  exact mul_ne_zero (ne_of_lt hr)
    (λ h, hx (norm_eq_zero.1 (eq_zero_of_mul_self_eq_zero h)))
end

/-- The inner product of two vectors, divided by the product of their
norms, has absolute value 1 if and only if they are nonzero and one is
a multiple of the other. One form of equality case for Cauchy-Schwarz. -/
lemma abs_inner_div_norm_mul_norm_eq_one_iff (x y : E) :
  abs (⟪x, y⟫ / (∥x∥ * ∥y∥)) = 1 ↔ (x ≠ 0 ∧ ∃ (r : 𝕜), r ≠ 0 ∧ y = r • x) :=
begin
  split,
  { intro h,
    have hx0 : x ≠ 0,
    { intro hx0,
      rw [hx0, inner_zero_left, zero_div] at h,
      norm_num at h, },
    refine and.intro hx0 _,
    set r := ⟪x, y⟫ / (∥x∥ * ∥x∥) with hr,
    use r,
    set t := y - r • x with ht,
    have ht0 : ⟪x, t⟫ = 0,
    { rw [ht, inner_sub_right, inner_smul_right, hr],
      norm_cast,
      rw [←inner_self_eq_norm_mul_norm, inner_self_re_to_K,
          div_mul_cancel _ (λ h, hx0 (inner_self_eq_zero.1 h)), sub_self] },
    replace h : ∥r • x∥ / ∥t + r • x∥ = 1,
    { rw [←sub_add_cancel y (r • x), ←ht, inner_add_right, ht0, zero_add, inner_smul_right,
        is_R_or_C.abs_div, is_R_or_C.abs_mul, ←inner_self_re_abs,
        inner_self_eq_norm_mul_norm] at h,
      norm_cast at h,
      rwa [_root_.abs_mul, abs_norm_eq_norm, abs_norm_eq_norm, ←mul_assoc, mul_comm,
        mul_div_mul_left _ _ (λ h, hx0 (norm_eq_zero.1 h)), ←is_R_or_C.norm_eq_abs,
        ←norm_smul] at h },
    have hr0 : r ≠ 0,
    { intro hr0,
      rw [hr0, zero_smul, norm_zero, zero_div] at h,
      norm_num at h },
    refine and.intro hr0 _,
    have h2 : ∥r • x∥ ^ 2 = ∥t + r • x∥ ^ 2,
    { rw [eq_of_div_eq_one h] },
    replace h2 : ⟪r • x, r • x⟫ = ⟪t, t⟫ + ⟪t, r • x⟫ + ⟪r • x, t⟫ + ⟪r • x, r • x⟫,
    { rw [sq, sq, ←inner_self_eq_norm_mul_norm, ←inner_self_eq_norm_mul_norm ] at h2,
      have h2' := congr_arg (λ z : ℝ, (z : 𝕜)) h2,
      simp_rw [inner_self_re_to_K, inner_add_add_self] at h2',
      exact h2' },
    conv at h2 in ⟪r • x, t⟫ { rw [inner_smul_left, ht0, mul_zero] },
    symmetry' at h2,
    have h₁ : ⟪t, r • x⟫ = 0 := by { rw [inner_smul_right, ←inner_conj_sym, ht0], simp },
    rw [add_zero, h₁, add_left_eq_self, add_zero, inner_self_eq_zero] at h2,
    rw h2 at ht,
    exact eq_of_sub_eq_zero ht.symm },
  { intro h,
    rcases h with ⟨hx, ⟨r, ⟨hr, hy⟩⟩⟩,
    rw [hy, is_R_or_C.abs_div],
    norm_cast,
    rw [_root_.abs_mul, abs_norm_eq_norm, abs_norm_eq_norm],
    exact abs_inner_div_norm_mul_norm_eq_one_of_ne_zero_of_ne_zero_mul hx hr }
end

/-- The inner product of two vectors, divided by the product of their
norms, has absolute value 1 if and only if they are nonzero and one is
a multiple of the other. One form of equality case for Cauchy-Schwarz. -/
lemma abs_real_inner_div_norm_mul_norm_eq_one_iff (x y : F) :
  absR (⟪x, y⟫_ℝ / (∥x∥ * ∥y∥)) = 1 ↔ (x ≠ 0 ∧ ∃ (r : ℝ), r ≠ 0 ∧ y = r • x) :=
begin
  have := @abs_inner_div_norm_mul_norm_eq_one_iff ℝ F _ _ x y,
  simpa [coe_real_eq_id] using this,
end

/--
If the inner product of two vectors is equal to the product of their norms, then the two vectors
are multiples of each other. One form of the equality case for Cauchy-Schwarz.
Compare `inner_eq_norm_mul_iff`, which takes the stronger hypothesis `⟪x, y⟫ = ∥x∥ * ∥y∥`. -/
lemma abs_inner_eq_norm_iff (x y : E) (hx0 : x ≠ 0) (hy0 : y ≠ 0):
  abs ⟪x, y⟫ = ∥x∥ * ∥y∥ ↔ ∃ (r : 𝕜), r ≠ 0 ∧ y = r • x :=
begin
  have hx0' : ∥x∥ ≠ 0 := by simp [norm_eq_zero, hx0],
  have hy0' : ∥y∥ ≠ 0 := by simp [norm_eq_zero, hy0],
  have hxy0 : ∥x∥ * ∥y∥ ≠ 0 := by simp [hx0', hy0'],
  have h₁ : abs ⟪x, y⟫ = ∥x∥ * ∥y∥ ↔ abs (⟪x, y⟫ / (∥x∥ * ∥y∥)) = 1,
  { refine ⟨_ ,_⟩,
    { intro h,
      norm_cast,
      rw [is_R_or_C.abs_div, h, abs_of_real, _root_.abs_mul, abs_norm_eq_norm, abs_norm_eq_norm],
      exact div_self hxy0 },
    { intro h,
      norm_cast at h,
      rwa [is_R_or_C.abs_div, abs_of_real, _root_.abs_mul, abs_norm_eq_norm, abs_norm_eq_norm,
          div_eq_one_iff_eq hxy0] at h } },
  rw [h₁, abs_inner_div_norm_mul_norm_eq_one_iff x y],
  have : x ≠ 0 := λ h, (hx0' $ norm_eq_zero.mpr h),
  simp [this]
end

/-- The inner product of two vectors, divided by the product of their
norms, has value 1 if and only if they are nonzero and one is
a positive multiple of the other. -/
lemma real_inner_div_norm_mul_norm_eq_one_iff (x y : F) :
  ⟪x, y⟫_ℝ / (∥x∥ * ∥y∥) = 1 ↔ (x ≠ 0 ∧ ∃ (r : ℝ), 0 < r ∧ y = r • x) :=
begin
  split,
  { intro h,
    have ha := h,
    apply_fun absR at ha,
    norm_num at ha,
    rcases (abs_real_inner_div_norm_mul_norm_eq_one_iff x y).1 ha with ⟨hx, ⟨r, ⟨hr, hy⟩⟩⟩,
    use [hx, r],
    refine and.intro _ hy,
    by_contradiction hrneg,
    rw hy at h,
    rw real_inner_div_norm_mul_norm_eq_neg_one_of_ne_zero_of_neg_mul hx
      (lt_of_le_of_ne (le_of_not_lt hrneg) hr) at h,
    norm_num at h },
  { intro h,
    rcases h with ⟨hx, ⟨r, ⟨hr, hy⟩⟩⟩,
    rw hy,
    exact real_inner_div_norm_mul_norm_eq_one_of_ne_zero_of_pos_mul hx hr }
end

/-- The inner product of two vectors, divided by the product of their
norms, has value -1 if and only if they are nonzero and one is
a negative multiple of the other. -/
lemma real_inner_div_norm_mul_norm_eq_neg_one_iff (x y : F) :
  ⟪x, y⟫_ℝ / (∥x∥ * ∥y∥) = -1 ↔ (x ≠ 0 ∧ ∃ (r : ℝ), r < 0 ∧ y = r • x) :=
begin
  split,
  { intro h,
    have ha := h,
    apply_fun absR at ha,
    norm_num at ha,
    rcases (abs_real_inner_div_norm_mul_norm_eq_one_iff x y).1 ha with ⟨hx, ⟨r, ⟨hr, hy⟩⟩⟩,
    use [hx, r],
    refine and.intro _ hy,
    by_contradiction hrpos,
    rw hy at h,
    rw real_inner_div_norm_mul_norm_eq_one_of_ne_zero_of_pos_mul hx
      (lt_of_le_of_ne (le_of_not_lt hrpos) hr.symm) at h,
    norm_num at h },
  { intro h,
    rcases h with ⟨hx, ⟨r, ⟨hr, hy⟩⟩⟩,
    rw hy,
    exact real_inner_div_norm_mul_norm_eq_neg_one_of_ne_zero_of_neg_mul hx hr }
end

/-- If the inner product of two vectors is equal to the product of their norms (i.e.,
`⟪x, y⟫ = ∥x∥ * ∥y∥`), then the two vectors are nonnegative real multiples of each other. One form
of the equality case for Cauchy-Schwarz.
Compare `abs_inner_eq_norm_iff`, which takes the weaker hypothesis `abs ⟪x, y⟫ = ∥x∥ * ∥y∥`. -/
lemma inner_eq_norm_mul_iff {x y : E} :
  ⟪x, y⟫ = (∥x∥ : 𝕜) * ∥y∥ ↔ (∥y∥ : 𝕜) • x = (∥x∥ : 𝕜) • y :=
begin
  by_cases h : (x = 0 ∨ y = 0), -- WLOG `x` and `y` are nonzero
  { cases h; simp [h] },
  calc ⟪x, y⟫ = (∥x∥ : 𝕜) * ∥y∥ ↔ ∥x∥ * ∥y∥ = re ⟪x, y⟫ :
  begin
    norm_cast,
    split,
    { intros h',
      simp [h'] },
    { have cauchy_schwarz := abs_inner_le_norm x y,
      intros h',
      rw h' at ⊢ cauchy_schwarz,
      rwa re_eq_self_of_le }
  end
  ... ↔ 2 * ∥x∥ * ∥y∥ * (∥x∥ * ∥y∥ - re ⟪x, y⟫) = 0 :
    by simp [h, show (2:ℝ) ≠ 0, by norm_num, sub_eq_zero]
  ... ↔ ∥(∥y∥:𝕜) • x - (∥x∥:𝕜) • y∥ * ∥(∥y∥:𝕜) • x - (∥x∥:𝕜) • y∥ = 0 :
  begin
    simp only [norm_sub_mul_self, inner_smul_left, inner_smul_right, norm_smul, conj_of_real,
      is_R_or_C.norm_eq_abs, abs_of_real, of_real_im, of_real_re, mul_re, abs_norm_eq_norm],
    refine eq.congr _ rfl,
    ring
  end
  ... ↔ (∥y∥ : 𝕜) • x = (∥x∥ : 𝕜) • y : by simp [norm_sub_eq_zero_iff]
end

/-- If the inner product of two vectors is equal to the product of their norms (i.e.,
`⟪x, y⟫ = ∥x∥ * ∥y∥`), then the two vectors are nonnegative real multiples of each other. One form
of the equality case for Cauchy-Schwarz.
Compare `abs_inner_eq_norm_iff`, which takes the weaker hypothesis `abs ⟪x, y⟫ = ∥x∥ * ∥y∥`. -/
lemma inner_eq_norm_mul_iff_real {x y : F} : ⟪x, y⟫_ℝ = ∥x∥ * ∥y∥ ↔ ∥y∥ • x = ∥x∥ • y :=
inner_eq_norm_mul_iff

/-- If the inner product of two unit vectors is `1`, then the two vectors are equal. One form of
the equality case for Cauchy-Schwarz. -/
lemma inner_eq_norm_mul_iff_of_norm_one {x y : E} (hx : ∥x∥ = 1) (hy : ∥y∥ = 1) :
  ⟪x, y⟫ = 1 ↔ x = y :=
by { convert inner_eq_norm_mul_iff using 2; simp [hx, hy] }

lemma inner_lt_norm_mul_iff_real {x y : F} :
  ⟪x, y⟫_ℝ < ∥x∥ * ∥y∥ ↔ ∥y∥ • x ≠ ∥x∥ • y :=
calc ⟪x, y⟫_ℝ < ∥x∥ * ∥y∥
    ↔ ⟪x, y⟫_ℝ ≠ ∥x∥ * ∥y∥ : ⟨ne_of_lt, lt_of_le_of_ne (real_inner_le_norm _ _)⟩
... ↔ ∥y∥ • x ≠ ∥x∥ • y : not_congr inner_eq_norm_mul_iff_real

/-- If the inner product of two unit vectors is strictly less than `1`, then the two vectors are
distinct. One form of the equality case for Cauchy-Schwarz. -/
lemma inner_lt_one_iff_real_of_norm_one {x y : F} (hx : ∥x∥ = 1) (hy : ∥y∥ = 1) :
  ⟪x, y⟫_ℝ < 1 ↔ x ≠ y :=
by { convert inner_lt_norm_mul_iff_real; simp [hx, hy] }

/-- The inner product of two weighted sums, where the weights in each
sum add to 0, in terms of the norms of pairwise differences. -/
lemma inner_sum_smul_sum_smul_of_sum_eq_zero {ι₁ : Type*} {s₁ : finset ι₁} {w₁ : ι₁ → ℝ}
    (v₁ : ι₁ → F) (h₁ : ∑ i in s₁, w₁ i = 0) {ι₂ : Type*} {s₂ : finset ι₂} {w₂ : ι₂ → ℝ}
    (v₂ : ι₂ → F) (h₂ : ∑ i in s₂, w₂ i = 0) :
  ⟪(∑ i₁ in s₁, w₁ i₁ • v₁ i₁), (∑ i₂ in s₂, w₂ i₂ • v₂ i₂)⟫_ℝ =
    (-∑ i₁ in s₁, ∑ i₂ in s₂, w₁ i₁ * w₂ i₂ * (∥v₁ i₁ - v₂ i₂∥ * ∥v₁ i₁ - v₂ i₂∥)) / 2 :=
by simp_rw [sum_inner, inner_sum, real_inner_smul_left, real_inner_smul_right,
            real_inner_eq_norm_mul_self_add_norm_mul_self_sub_norm_sub_mul_self_div_two,
            ←div_sub_div_same, ←div_add_div_same, mul_sub_left_distrib, left_distrib,
            finset.sum_sub_distrib, finset.sum_add_distrib, ←finset.mul_sum, ←finset.sum_mul,
            h₁, h₂, zero_mul, mul_zero, finset.sum_const_zero, zero_add, zero_sub, finset.mul_sum,
            neg_div, finset.sum_div, mul_div_assoc, mul_assoc]

/-- The inner product with a fixed left element, as a continuous linear map.  This can be upgraded
to a continuous map which is jointly conjugate-linear in the left argument and linear in the right
argument, once (TODO) conjugate-linear maps have been defined. -/
def inner_right (v : E) : E →L[𝕜] 𝕜 :=
linear_map.mk_continuous
  { to_fun := λ w, ⟪v, w⟫,
    map_add' := λ x y, inner_add_right,
    map_smul' := λ c x, inner_smul_right }
  ∥v∥
  (by simpa using norm_inner_le_norm v)

@[simp] lemma inner_right_coe (v : E) : (inner_right v : E → 𝕜) = λ w, ⟪v, w⟫ := rfl

@[simp] lemma inner_right_apply (v w : E) : inner_right v w = ⟪v, w⟫ := rfl

/-- When an inner product space `E` over `𝕜` is considered as a real normed space, its inner
product satisfies `is_bounded_bilinear_map`.

In order to state these results, we need a `normed_space ℝ E` instance. We will later establish
such an instance by restriction-of-scalars, `inner_product_space.is_R_or_C_to_real 𝕜 E`, but this
instance may be not definitionally equal to some other “natural” instance. So, we assume
`[normed_space ℝ E]` and `[is_scalar_tower ℝ 𝕜 E]`. In both interesting cases `𝕜 = ℝ` and `𝕜 = ℂ`
we have these instances.
-/
lemma is_bounded_bilinear_map_inner [normed_space ℝ E] [is_scalar_tower ℝ 𝕜 E] :
  is_bounded_bilinear_map ℝ (λ p : E × E, ⟪p.1, p.2⟫) :=
{ add_left := λ _ _ _, inner_add_left,
  smul_left := λ r x y,
    by simp only [← algebra_map_smul 𝕜 r x, algebra_map_eq_of_real, inner_smul_real_left],
  add_right := λ _ _ _, inner_add_right,
  smul_right := λ r x y,
    by simp only [← algebra_map_smul 𝕜 r y, algebra_map_eq_of_real, inner_smul_real_right],
  bound := ⟨1, zero_lt_one, λ x y,
    by { rw [one_mul], exact norm_inner_le_norm x y, }⟩ }
end norm

section bessels_inequality

variables {ι: Type*} (x : E) {v : ι → E}

/-- Bessel's inequality for finite sums. -/
lemma orthonormal.sum_inner_products_le {s : finset ι} (hv : orthonormal 𝕜 v) :
  ∑ i in s, ∥⟪v i, x⟫∥ ^ 2 ≤ ∥x∥ ^ 2 :=
begin
  have h₂ : ∑ i in s, ∑ j in s, ⟪v i, x⟫ * ⟪x, v j⟫ * ⟪v j, v i⟫
    = (∑ k in s, (⟪v k, x⟫ * ⟪x, v k⟫) : 𝕜),
  { exact hv.inner_left_right_finset },
  have h₃ : ∀ z : 𝕜, re (z * conj (z)) = ∥z∥ ^ 2,
  { intro z,
    simp only [mul_conj, norm_sq_eq_def'],
    norm_cast, },
  suffices hbf: ∥x -  ∑ i in s, ⟪v i, x⟫ • (v i)∥ ^ 2 = ∥x∥ ^ 2 - ∑ i in s, ∥⟪v i, x⟫∥ ^ 2,
  { rw [←sub_nonneg, ←hbf],
    simp only [norm_nonneg, pow_nonneg], },
  rw [norm_sub_sq, sub_add],
  simp only [inner_product_space.norm_sq_eq_inner, inner_sum],
  simp only [sum_inner, two_mul, inner_smul_right, inner_conj_sym, ←mul_assoc, h₂, ←h₃,
  inner_conj_sym, add_monoid_hom.map_sum, finset.mul_sum, ←finset.sum_sub_distrib, inner_smul_left,
  add_sub_cancel'],
end

/-- Bessel's inequality. -/
lemma orthonormal.tsum_inner_products_le (hv : orthonormal 𝕜 v) :
  ∑' i, ∥⟪v i, x⟫∥ ^ 2 ≤ ∥x∥ ^ 2 :=
begin
  refine tsum_le_of_sum_le' _ (λ s, hv.sum_inner_products_le x),
  simp only [norm_nonneg, pow_nonneg]
end

/-- The sum defined in Bessel's inequality is summable. -/
lemma orthonormal.inner_products_summable (hv : orthonormal 𝕜 v) : summable (λ i, ∥⟪v i, x⟫∥ ^ 2) :=
begin
  use ⨆ s : finset ι, ∑ i in s, ∥⟪v i, x⟫∥ ^ 2,
  apply has_sum_of_is_lub_of_nonneg,
  { intro b,
    simp only [norm_nonneg, pow_nonneg], },
  { refine is_lub_csupr _,
    use ∥x∥ ^ 2,
    rintro y ⟨s, rfl⟩,
    exact hv.sum_inner_products_le x }
end

end bessels_inequality

/-- A field `𝕜` satisfying `is_R_or_C` is itself a `𝕜`-inner product space. -/
instance is_R_or_C.inner_product_space : inner_product_space 𝕜 𝕜 :=
{ inner := (λ x y, (conj x) * y),
  norm_sq_eq_inner := λ x,
    by { unfold inner, rw [mul_comm, mul_conj, of_real_re, norm_sq_eq_def'] },
  conj_sym := λ x y, by simp [mul_comm],
  add_left := λ x y z, by simp [inner, add_mul],
  smul_left := λ x y z, by simp [inner, mul_assoc] }

@[simp] lemma is_R_or_C.inner_apply (x y : 𝕜) : ⟪x, y⟫ = (conj x) * y := rfl

/-! ### Inner product space structure on subspaces -/

/-- Induced inner product on a submodule. -/
instance submodule.inner_product_space (W : submodule 𝕜 E) : inner_product_space 𝕜 W :=
{ inner             := λ x y, ⟪(x:E), (y:E)⟫,
  conj_sym          := λ _ _, inner_conj_sym _ _ ,
  norm_sq_eq_inner  := λ _, norm_sq_eq_inner _,
  add_left          := λ _ _ _ , inner_add_left,
  smul_left         := λ _ _ _, inner_smul_left,
  ..submodule.normed_space W }

/-- The inner product on submodules is the same as on the ambient space. -/
@[simp] lemma submodule.coe_inner (W : submodule 𝕜 E) (x y : W) : ⟪x, y⟫ = ⟪(x:E), ↑y⟫ := rfl

/-! ### Families of mutually-orthogonal subspaces of an inner product space -/

section orthogonal_family
variables {ι : Type*} (𝕜)
open_locale direct_sum

/-- An indexed family of mutually-orthogonal subspaces of an inner product space `E`. -/
def orthogonal_family (V : ι → submodule 𝕜 E) : Prop :=
∀ ⦃i j⦄, i ≠ j → ∀ {v : E} (hv : v ∈ V i) {w : E} (hw : w ∈ V j), ⟪v, w⟫ = 0

variables {𝕜} {V : ι → submodule 𝕜 E}

lemma orthogonal_family.eq_ite (hV : orthogonal_family 𝕜 V) {i j : ι} (v : V i) (w : V j) :
  ⟪(v:E), w⟫ = ite (i = j) ⟪(v:E), w⟫ 0 :=
begin
  split_ifs,
  { refl },
  { exact hV h v.prop w.prop }
end

lemma orthogonal_family.inner_right_dfinsupp (hV : orthogonal_family 𝕜 V)
  (l : Π₀ i, V i) (i : ι) (v : V i) :
  ⟪(v : E), dfinsupp.lsum ℕ (λ i, (V i).subtype) l⟫ = ⟪v, l i⟫ :=
calc ⟪(v : E), dfinsupp.lsum ℕ (λ i, (V i).subtype) l⟫
    = l.sum (λ j, λ w, ⟪(v:E), w⟫) :
begin
  let F : E →+ 𝕜 := (@inner_right 𝕜 E _ _ v).to_linear_map.to_add_monoid_hom,
  have hF := congr_arg add_monoid_hom.to_fun
    (dfinsupp.comp_sum_add_hom F (λ j, (V j).subtype.to_add_monoid_hom)),
  convert congr_fun hF l using 1,
  simp only [dfinsupp.sum_add_hom_apply, continuous_linear_map.to_linear_map_eq_coe,
    add_monoid_hom.coe_comp, inner_right_coe, add_monoid_hom.to_fun_eq_coe,
    linear_map.to_add_monoid_hom_coe, continuous_linear_map.coe_coe],
  congr
end
... = l.sum (λ j, λ w, ite (i=j) ⟪(v:E), w⟫ 0) :
  congr_arg l.sum $ funext $ λ j, funext $ hV.eq_ite v
... = ⟪v, l i⟫ :
begin
  simp only [dfinsupp.sum, submodule.coe_inner, finset.sum_ite_eq, ite_eq_left_iff,
    dfinsupp.mem_support_to_fun, not_not],
  intros h,
  simp [h]
end

lemma orthogonal_family.inner_right_fintype
  [fintype ι] (hV : orthogonal_family 𝕜 V) (l : Π i, V i) (i : ι) (v : V i) :
  ⟪(v : E), ∑ j : ι, l j⟫ = ⟪v, l i⟫ :=
calc ⟪(v : E), ∑ j : ι, l j⟫
    = ∑ j : ι, ⟪(v : E), l j⟫: by rw inner_sum
... = ∑ j, ite (i = j) ⟪(v : E), l j⟫ 0 :
  congr_arg (finset.sum finset.univ) $ funext $ λ j, (hV.eq_ite v (l j))
... = ⟪v, l i⟫ : by simp

/-- An orthogonal family forms an independent family of subspaces; that is, any collection of
elements each from a different subspace in the family is linearly independent. In particular, the
pairwise intersections of elements of the family are 0. -/
lemma orthogonal_family.independent (hV : orthogonal_family 𝕜 V) :
  complete_lattice.independent V :=
begin
  apply complete_lattice.independent_of_dfinsupp_lsum_injective,
  rw [← @linear_map.ker_eq_bot _ _ _ _ _ _ (direct_sum.add_comm_group (λ i, V i)),
    submodule.eq_bot_iff],
  intros v hv,
  rw linear_map.mem_ker at hv,
  ext i,
  have : ⟪(v i : E), dfinsupp.lsum ℕ (λ i, (V i).subtype) v⟫ = 0,
  { simp [hv] },
  simpa only [submodule.coe_zero, submodule.coe_eq_zero, direct_sum.zero_apply, inner_self_eq_zero,
    hV.inner_right_dfinsupp] using this,
end

end orthogonal_family

section is_R_or_C_to_real

variables {G : Type*}

variables (𝕜 E)
include 𝕜

/-- A general inner product implies a real inner product. This is not registered as an instance
since it creates problems with the case `𝕜 = ℝ`. -/
def has_inner.is_R_or_C_to_real : has_inner ℝ E :=
{ inner := λ x y, re ⟪x, y⟫ }

/-- A general inner product space structure implies a real inner product structure. This is not
registered as an instance since it creates problems with the case `𝕜 = ℝ`, but in can be used in a
proof to obtain a real inner product space structure from a given `𝕜`-inner product space
structure. -/
def inner_product_space.is_R_or_C_to_real : inner_product_space ℝ E :=
{ norm_sq_eq_inner := norm_sq_eq_inner,
  conj_sym := λ x y, inner_re_symm,
  add_left := λ x y z, by {
    change re ⟪x + y, z⟫ = re ⟪x, z⟫ + re ⟪y, z⟫,
    simp [inner_add_left] },
  smul_left := λ x y r, by {
    change re ⟪(r : 𝕜) • x, y⟫ = r * re ⟪x, y⟫,
    simp [inner_smul_left] },
  ..has_inner.is_R_or_C_to_real 𝕜 E,
  ..normed_space.restrict_scalars ℝ 𝕜 E }

variable {E}

lemma real_inner_eq_re_inner (x y : E) :
  @has_inner.inner ℝ E (has_inner.is_R_or_C_to_real 𝕜 E) x y = re ⟪x, y⟫ := rfl

lemma real_inner_I_smul_self (x : E) :
  @has_inner.inner ℝ E (has_inner.is_R_or_C_to_real 𝕜 E) x ((I : 𝕜) • x) = 0 :=
by simp [real_inner_eq_re_inner, inner_smul_right]

omit 𝕜

/-- A complex inner product implies a real inner product -/
instance inner_product_space.complex_to_real [inner_product_space ℂ G] : inner_product_space ℝ G :=
inner_product_space.is_R_or_C_to_real ℂ G

end is_R_or_C_to_real

section continuous

/-!
### Continuity of the inner product
-/

lemma continuous_inner : continuous (λ p : E × E, ⟪p.1, p.2⟫) :=
begin
  letI : inner_product_space ℝ E := inner_product_space.is_R_or_C_to_real 𝕜 E,
  letI : is_scalar_tower ℝ 𝕜 E := restrict_scalars.is_scalar_tower _ _ _,
  exact is_bounded_bilinear_map_inner.continuous
end

variables {α : Type*}

lemma filter.tendsto.inner {f g : α → E} {l : filter α} {x y : E} (hf : tendsto f l (𝓝 x))
  (hg : tendsto g l (𝓝 y)) :
  tendsto (λ t, ⟪f t, g t⟫) l (𝓝 ⟪x, y⟫) :=
(continuous_inner.tendsto _).comp (hf.prod_mk_nhds hg)

variables [topological_space α] {f g : α → E} {x : α} {s : set α}

include 𝕜

lemma continuous_within_at.inner (hf : continuous_within_at f s x)
  (hg : continuous_within_at g s x) :
  continuous_within_at (λ t, ⟪f t, g t⟫) s x :=
hf.inner hg

lemma continuous_at.inner (hf : continuous_at f x) (hg : continuous_at g x) :
  continuous_at (λ t, ⟪f t, g t⟫) x :=
hf.inner hg

lemma continuous_on.inner (hf : continuous_on f s) (hg : continuous_on g s) :
  continuous_on (λ t, ⟪f t, g t⟫) s :=
λ x hx, (hf x hx).inner (hg x hx)

lemma continuous.inner (hf : continuous f) (hg : continuous g) : continuous (λ t, ⟪f t, g t⟫) :=
continuous_iff_continuous_at.2 $ λ x, hf.continuous_at.inner hg.continuous_at

end continuous

section re_apply_inner_self

/-- Extract a real bilinear form from an operator `T`, by taking the pairing `λ x, re ⟪T x, x⟫`. -/
def continuous_linear_map.re_apply_inner_self (T : E →L[𝕜] E) (x : E) : ℝ := re ⟪T x, x⟫

lemma continuous_linear_map.re_apply_inner_self_apply (T : E →L[𝕜] E) (x : E) :
  T.re_apply_inner_self x = re ⟪T x, x⟫ :=
rfl

lemma continuous_linear_map.re_apply_inner_self_continuous (T : E →L[𝕜] E) :
  continuous T.re_apply_inner_self :=
re_clm.continuous.comp $ T.continuous.inner continuous_id

lemma continuous_linear_map.re_apply_inner_self_smul (T : E →L[𝕜] E) (x : E) {c : 𝕜} :
  T.re_apply_inner_self (c • x) = ∥c∥ ^ 2 * T.re_apply_inner_self x :=
by simp only [continuous_linear_map.map_smul, continuous_linear_map.re_apply_inner_self_apply,
  inner_smul_left, inner_smul_right, ← mul_assoc, mul_conj, norm_sq_eq_def', ← smul_re,
  algebra.smul_def (∥c∥ ^ 2) ⟪T x, x⟫, algebra_map_eq_of_real]

end re_apply_inner_self

/-! ### The orthogonal complement -/

section orthogonal
variables (K : submodule 𝕜 E)

/-- The subspace of vectors orthogonal to a given subspace. -/
def submodule.orthogonal : submodule 𝕜 E :=
{ carrier := {v | ∀ u ∈ K, ⟪u, v⟫ = 0},
  zero_mem' := λ _ _, inner_zero_right,
  add_mem' := λ x y hx hy u hu, by rw [inner_add_right, hx u hu, hy u hu, add_zero],
  smul_mem' := λ c x hx u hu, by rw [inner_smul_right, hx u hu, mul_zero] }

notation K`ᗮ`:1200 := submodule.orthogonal K

/-- When a vector is in `Kᗮ`. -/
lemma submodule.mem_orthogonal (v : E) : v ∈ Kᗮ ↔ ∀ u ∈ K, ⟪u, v⟫ = 0 := iff.rfl

/-- When a vector is in `Kᗮ`, with the inner product the
other way round. -/
lemma submodule.mem_orthogonal' (v : E) : v ∈ Kᗮ ↔ ∀ u ∈ K, ⟪v, u⟫ = 0 :=
by simp_rw [submodule.mem_orthogonal, inner_eq_zero_sym]

variables {K}

/-- A vector in `K` is orthogonal to one in `Kᗮ`. -/
lemma submodule.inner_right_of_mem_orthogonal {u v : E} (hu : u ∈ K) (hv : v ∈ Kᗮ) : ⟪u, v⟫ = 0 :=
(K.mem_orthogonal v).1 hv u hu

/-- A vector in `Kᗮ` is orthogonal to one in `K`. -/
lemma submodule.inner_left_of_mem_orthogonal {u v : E} (hu : u ∈ K) (hv : v ∈ Kᗮ) : ⟪v, u⟫ = 0 :=
by rw [inner_eq_zero_sym]; exact submodule.inner_right_of_mem_orthogonal hu hv

/-- A vector in `(𝕜 ∙ u)ᗮ` is orthogonal to `u`. -/
lemma inner_right_of_mem_orthogonal_singleton (u : E) {v : E} (hv : v ∈ (𝕜 ∙ u)ᗮ) : ⟪u, v⟫ = 0 :=
submodule.inner_right_of_mem_orthogonal (submodule.mem_span_singleton_self u) hv

/-- A vector in `(𝕜 ∙ u)ᗮ` is orthogonal to `u`. -/
lemma inner_left_of_mem_orthogonal_singleton (u : E) {v : E} (hv : v ∈ (𝕜 ∙ u)ᗮ) : ⟪v, u⟫ = 0 :=
submodule.inner_left_of_mem_orthogonal (submodule.mem_span_singleton_self u) hv

variables (K)

/-- `K` and `Kᗮ` have trivial intersection. -/
lemma submodule.inf_orthogonal_eq_bot : K ⊓ Kᗮ = ⊥ :=
begin
  rw submodule.eq_bot_iff,
  intros x,
  rw submodule.mem_inf,
  exact λ ⟨hx, ho⟩, inner_self_eq_zero.1 (ho x hx)
end

/-- `K` and `Kᗮ` have trivial intersection. -/
lemma submodule.orthogonal_disjoint : disjoint K Kᗮ :=
by simp [disjoint_iff, K.inf_orthogonal_eq_bot]

/-- `Kᗮ` can be characterized as the intersection of the kernels of the operations of
inner product with each of the elements of `K`. -/
lemma orthogonal_eq_inter : Kᗮ = ⨅ v : K, (inner_right (v:E)).ker :=
begin
  apply le_antisymm,
  { rw le_infi_iff,
    rintros ⟨v, hv⟩ w hw,
    simpa using hw _ hv },
  { intros v hv w hw,
    simp only [submodule.mem_infi] at hv,
    exact hv ⟨w, hw⟩ }
end

/-- The orthogonal complement of any submodule `K` is closed. -/
lemma submodule.is_closed_orthogonal : is_closed (Kᗮ : set E) :=
begin
  rw orthogonal_eq_inter K,
  convert is_closed_Inter (λ v : K, (inner_right (v:E)).is_closed_ker),
  simp
end

/-- In a complete space, the orthogonal complement of any submodule `K` is complete. -/
instance [complete_space E] : complete_space Kᗮ := K.is_closed_orthogonal.complete_space_coe

variables (𝕜 E)

/-- `submodule.orthogonal` gives a `galois_connection` between
`submodule 𝕜 E` and its `order_dual`. -/
lemma submodule.orthogonal_gc :
  @galois_connection (submodule 𝕜 E) (order_dual $ submodule 𝕜 E) _ _
    submodule.orthogonal submodule.orthogonal :=
λ K₁ K₂, ⟨λ h v hv u hu, submodule.inner_left_of_mem_orthogonal hv (h hu),
          λ h v hv u hu, submodule.inner_left_of_mem_orthogonal hv (h hu)⟩

variables {𝕜 E}

/-- `submodule.orthogonal` reverses the `≤` ordering of two
subspaces. -/
lemma submodule.orthogonal_le {K₁ K₂ : submodule 𝕜 E} (h : K₁ ≤ K₂) : K₂ᗮ ≤ K₁ᗮ :=
(submodule.orthogonal_gc 𝕜 E).monotone_l h

/-- `submodule.orthogonal.orthogonal` preserves the `≤` ordering of two
subspaces. -/
lemma submodule.orthogonal_orthogonal_monotone {K₁ K₂ : submodule 𝕜 E} (h : K₁ ≤ K₂) :
  K₁ᗮᗮ ≤ K₂ᗮᗮ :=
submodule.orthogonal_le (submodule.orthogonal_le h)

/-- `K` is contained in `Kᗮᗮ`. -/
lemma submodule.le_orthogonal_orthogonal : K ≤ Kᗮᗮ := (submodule.orthogonal_gc 𝕜 E).le_u_l _

/-- The inf of two orthogonal subspaces equals the subspace orthogonal
to the sup. -/
lemma submodule.inf_orthogonal (K₁ K₂ : submodule 𝕜 E) : K₁ᗮ ⊓ K₂ᗮ = (K₁ ⊔ K₂)ᗮ :=
(submodule.orthogonal_gc 𝕜 E).l_sup.symm

/-- The inf of an indexed family of orthogonal subspaces equals the
subspace orthogonal to the sup. -/
lemma submodule.infi_orthogonal {ι : Type*} (K : ι → submodule 𝕜 E) : (⨅ i, (K i)ᗮ) = (supr K)ᗮ :=
(submodule.orthogonal_gc 𝕜 E).l_supr.symm

/-- The inf of a set of orthogonal subspaces equals the subspace orthogonal to the sup. -/
lemma submodule.Inf_orthogonal (s : set $ submodule 𝕜 E) : (⨅ K ∈ s, Kᗮ) = (Sup s)ᗮ :=
(submodule.orthogonal_gc 𝕜 E).l_Sup.symm

@[simp] lemma submodule.top_orthogonal_eq_bot : (⊤ : submodule 𝕜 E)ᗮ = ⊥ :=
begin
  ext,
  rw [submodule.mem_bot, submodule.mem_orthogonal],
  exact ⟨λ h, inner_self_eq_zero.mp (h x submodule.mem_top), by { rintro rfl, simp }⟩
end

@[simp] lemma submodule.bot_orthogonal_eq_top : (⊥ : submodule 𝕜 E)ᗮ = ⊤ :=
begin
  rw [← submodule.top_orthogonal_eq_bot, eq_top_iff],
  exact submodule.le_orthogonal_orthogonal ⊤
end

@[simp] lemma submodule.orthogonal_eq_top_iff : Kᗮ = ⊤ ↔ K = ⊥ :=
begin
  refine ⟨_, by { rintro rfl, exact submodule.bot_orthogonal_eq_top }⟩,
  intro h,
  have : K ⊓ Kᗮ = ⊥ := K.orthogonal_disjoint.eq_bot,
  rwa [h, inf_comm, top_inf_eq] at this
end

end orthogonal

/-! ### Self-adjoint operators -/

section is_self_adjoint

/-- A (not necessarily bounded) operator on an inner product space is self-adjoint, if for all
`x`, `y`, we have `⟪T x, y⟫ = ⟪x, T y⟫`. -/
def is_self_adjoint (T : E →ₗ[𝕜] E) : Prop := ∀ x y, ⟪T x, y⟫ = ⟪x, T y⟫

/-- An operator `T` on a `ℝ`-inner product space is self-adjoint if and only if it is
`bilin_form.is_self_adjoint` with respect to the bilinear form given by the inner product. -/
lemma is_self_adjoint_iff_bilin_form (T : F →ₗ[ℝ] F) :
  is_self_adjoint T ↔ bilin_form_of_real_inner.is_self_adjoint T :=
by simp [is_self_adjoint, bilin_form.is_self_adjoint, bilin_form.is_adjoint_pair]

lemma is_self_adjoint.conj_inner_sym {T : E →ₗ[𝕜] E} (hT : is_self_adjoint T) (x y : E) :
  conj ⟪T x, y⟫ = ⟪T y, x⟫ :=
by rw [hT x y, inner_conj_sym]

@[simp] lemma is_self_adjoint.apply_clm {T : E →L[𝕜] E} (hT : is_self_adjoint (T : E →ₗ[𝕜] E))
  (x y : E) :
  ⟪T x, y⟫ = ⟪x, T y⟫ :=
hT x y

/-- For a self-adjoint operator `T`, the function `λ x, ⟪T x, x⟫` is real-valued. -/
@[simp] lemma is_self_adjoint.coe_re_apply_inner_self_apply
  {T : E →L[𝕜] E} (hT : is_self_adjoint (T : E →ₗ[𝕜] E)) (x : E) :
  (T.re_apply_inner_self x : 𝕜) = ⟪T x, x⟫ :=
begin
  suffices : ∃ r : ℝ, ⟪T x, x⟫ = r,
  { obtain ⟨r, hr⟩ := this,
    simp [hr, T.re_apply_inner_self_apply] },
  rw ← eq_conj_iff_real,
  exact hT.conj_inner_sym x x
end

end is_self_adjoint<|MERGE_RESOLUTION|>--- conflicted
+++ resolved
@@ -859,20 +859,6 @@
 lemma norm_eq_sqrt_real_inner (x : F) : ∥x∥ = sqrt ⟪x, x⟫_ℝ :=
 by { have h := @norm_eq_sqrt_inner ℝ F _ _ x, simpa using h }
 
-<<<<<<< HEAD
-lemma inner_self_eq_norm_sq (x : E) : re ⟪x, x⟫ = ∥x∥ * ∥x∥ :=
-by rw [norm_eq_sqrt_inner, ←sqrt_mul inner_self_nonneg (re ⟪x, x⟫),
-  sqrt_mul_self inner_self_nonneg]
-
-lemma inner_self_eq_norm_sq' (x : E) : re ⟪x, x⟫ = ∥x∥^2 :=
-by rw [pow_two, inner_self_eq_norm_sq]
-
-lemma real_inner_self_eq_norm_sq (x : F) : ⟪x, x⟫_ℝ = ∥x∥ * ∥x∥ :=
-by { have h := @inner_self_eq_norm_sq ℝ F _ _ x, simpa using h }
-
-lemma real_inner_self_eq_norm_sq' (x : F) : ⟪x, x⟫_ℝ = ∥x∥^2 :=
-by rw [pow_two, real_inner_self_eq_norm_sq]
-=======
 lemma inner_self_eq_norm_mul_norm (x : E) : re ⟪x, x⟫ = ∥x∥ * ∥x∥ :=
 by rw [norm_eq_sqrt_inner, ←sqrt_mul inner_self_nonneg (re ⟪x, x⟫),
   sqrt_mul_self inner_self_nonneg]
@@ -885,7 +871,6 @@
 
 lemma real_inner_self_eq_norm_sq (x : F) : ⟪x, x⟫_ℝ = ∥x∥^2 :=
 by rw [pow_two, real_inner_self_eq_norm_mul_norm]
->>>>>>> 270c644c
 
 /-- Expand the square -/
 lemma norm_add_sq {x y : E} : ∥x + y∥^2 = ∥x∥^2 + 2 * (re ⟪x, y⟫) + ∥y∥^2 :=
