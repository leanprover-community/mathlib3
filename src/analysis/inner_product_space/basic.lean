/-
Copyright (c) 2019 Zhouhang Zhou. All rights reserved.
Released under Apache 2.0 license as described in the file LICENSE.
Authors: Zhouhang Zhou, Sébastien Gouëzel, Frédéric Dupuis
-/
import algebra.direct_sum.module
import analysis.complex.basic
import analysis.convex.uniform
import analysis.normed_space.completion
import analysis.normed_space.bounded_linear_maps
import linear_algebra.bilinear_form

/-!
# Inner product space

This file defines inner product spaces and proves the basic properties.  We do not formally
define Hilbert spaces, but they can be obtained using the set of assumptions
`[normed_add_comm_group E] [inner_product_space 𝕜 E] [complete_space E]`.

An inner product space is a vector space endowed with an inner product. It generalizes the notion of
dot product in `ℝ^n` and provides the means of defining the length of a vector and the angle between
two vectors. In particular vectors `x` and `y` are orthogonal if their inner product equals zero.
We define both the real and complex cases at the same time using the `is_R_or_C` typeclass.

This file proves general results on inner product spaces. For the specific construction of an inner
product structure on `n → 𝕜` for `𝕜 = ℝ` or `ℂ`, see `euclidean_space` in
`analysis.inner_product_space.pi_L2`.

## Main results

- We define the class `inner_product_space 𝕜 E` extending `normed_space 𝕜 E` with a number of basic
  properties, most notably the Cauchy-Schwarz inequality. Here `𝕜` is understood to be either `ℝ`
  or `ℂ`, through the `is_R_or_C` typeclass.
- We show that the inner product is continuous, `continuous_inner`, and bundle it as the
  the continuous sesquilinear map `innerSL` (see also `innerₛₗ` for the non-continuous version).
- We define `orthonormal`, a predicate on a function `v : ι → E`, and prove the existence of a
  maximal orthonormal set, `exists_maximal_orthonormal`.  Bessel's inequality,
  `orthonormal.tsum_inner_products_le`, states that given an orthonormal set `v` and a vector `x`,
  the sum of the norm-squares of the inner products `⟪v i, x⟫` is no more than the norm-square of
  `x`. For the existence of orthonormal bases, Hilbert bases, etc., see the file
  `analysis.inner_product_space.projection`.

## Notation

We globally denote the real and complex inner products by `⟪·, ·⟫_ℝ` and `⟪·, ·⟫_ℂ` respectively.
We also provide two notation namespaces: `real_inner_product_space`, `complex_inner_product_space`,
which respectively introduce the plain notation `⟪·, ·⟫` for the real and complex inner product.
\

<<<<<<< HEAD
The proposition that two submodules are orthogonal, `submodule.is_ortho`, is denoted by `U ⟂ V`.
Note this is not the same unicode symbol as `⊥` (`has_bot`).

=======
>>>>>>> 6e272cd8
## Implementation notes

We choose the convention that inner products are conjugate linear in the first argument and linear
in the second.

## Tags

inner product space, Hilbert space, norm

## References
*  [Clément & Martin, *The Lax-Milgram Theorem. A detailed proof to be formalized in Coq*]
*  [Clément & Martin, *A Coq formal proof of the Lax–Milgram theorem*]

The Coq code is available at the following address: <http://www.lri.fr/~sboldo/elfic/index.html>
-/

noncomputable theory

open is_R_or_C real filter
open_locale big_operators topology complex_conjugate

variables {𝕜 E F : Type*} [is_R_or_C 𝕜]

/-- Syntactic typeclass for types endowed with an inner product -/
class has_inner (𝕜 E : Type*) := (inner : E → E → 𝕜)

export has_inner (inner)

notation `⟪`x`, `y`⟫_ℝ` := @inner ℝ _ _ x y
notation `⟪`x`, `y`⟫_ℂ` := @inner ℂ _ _ x y

section notations

localized "notation (name := inner.real)
  `⟪`x`, `y`⟫` := @inner ℝ _ _ x y" in real_inner_product_space
localized "notation (name := inner.complex)
  `⟪`x`, `y`⟫` := @inner ℂ _ _ x y" in complex_inner_product_space

end notations

/--
An inner product space is a vector space with an additional operation called inner product.
The norm could be derived from the inner product, instead we require the existence of a norm and
the fact that `‖x‖^2 = re ⟪x, x⟫` to be able to put instances on `𝕂` or product
spaces.

To construct a norm from an inner product, see `inner_product_space.of_core`.
-/
class inner_product_space (𝕜 : Type*) (E : Type*) [is_R_or_C 𝕜] [normed_add_comm_group E]
  extends normed_space 𝕜 E, has_inner 𝕜 E :=
(norm_sq_eq_inner : ∀ (x : E), ‖x‖^2 = re (inner x x))
(conj_symm : ∀ x y, conj (inner y x) = inner x y)
(add_left  : ∀ x y z, inner (x + y) z = inner x z + inner y z)
(smul_left : ∀ x y r, inner (r • x) y = (conj r) * inner x y)

/-!
### Constructing a normed space structure from an inner product

In the definition of an inner product space, we require the existence of a norm, which is equal
(but maybe not defeq) to the square root of the scalar product. This makes it possible to put
an inner product space structure on spaces with a preexisting norm (for instance `ℝ`), with good
properties. However, sometimes, one would like to define the norm starting only from a well-behaved
scalar product. This is what we implement in this paragraph, starting from a structure
`inner_product_space.core` stating that we have a nice scalar product.

Our goal here is not to develop a whole theory with all the supporting API, as this will be done
below for `inner_product_space`. Instead, we implement the bare minimum to go as directly as
possible to the construction of the norm and the proof of the triangular inequality.

Warning: Do not use this `core` structure if the space you are interested in already has a norm
instance defined on it, otherwise this will create a second non-defeq norm instance!
-/

/-- A structure requiring that a scalar product is positive definite and symmetric, from which one
can construct an `inner_product_space` instance in `inner_product_space.of_core`. -/
@[nolint has_nonempty_instance]
structure inner_product_space.core
  (𝕜 : Type*) (F : Type*)
  [is_R_or_C 𝕜] [add_comm_group F] [module 𝕜 F] :=
(inner     : F → F → 𝕜)
(conj_symm : ∀ x y, conj (inner y x) = inner x y)
(nonneg_re : ∀ x, 0 ≤ re (inner x x))
(definite  : ∀ x, inner x x = 0 → x = 0)
(add_left  : ∀ x y z, inner (x + y) z = inner x z + inner y z)
(smul_left : ∀ x y r, inner (r • x) y = (conj r) * inner x y)

/- We set `inner_product_space.core` to be a class as we will use it as such in the construction
of the normed space structure that it produces. However, all the instances we will use will be
local to this proof. -/
attribute [class] inner_product_space.core

namespace inner_product_space.of_core

variables [add_comm_group F] [module 𝕜 F] [c : inner_product_space.core 𝕜 F]
include c

local notation `⟪`x`, `y`⟫` := @inner 𝕜 F _ x y
local notation `norm_sqK` := @is_R_or_C.norm_sq 𝕜 _
local notation `reK` := @is_R_or_C.re 𝕜 _
local notation `absK` := @is_R_or_C.abs 𝕜 _
local notation `ext_iff` := @is_R_or_C.ext_iff 𝕜 _
local postfix `†`:90 := star_ring_end _

/-- Inner product defined by the `inner_product_space.core` structure. -/
def to_has_inner : has_inner 𝕜 F := { inner := c.inner }
local attribute [instance] to_has_inner

/-- The norm squared function for `inner_product_space.core` structure. -/
def norm_sq (x : F) := reK ⟪x, x⟫

local notation `norm_sqF` := @norm_sq 𝕜 F _ _ _ _

lemma inner_conj_symm (x y : F) : ⟪y, x⟫† = ⟪x, y⟫ := c.conj_symm x y

lemma inner_self_nonneg {x : F} : 0 ≤ re ⟪x, x⟫ := c.nonneg_re _

lemma inner_self_nonneg_im (x : F) : im ⟪x, x⟫ = 0 :=
by rw [← @of_real_inj 𝕜, im_eq_conj_sub]; simp [inner_conj_symm]

lemma inner_self_im_zero (x : F) : im ⟪x, x⟫ = 0 :=
inner_self_nonneg_im _

lemma inner_add_left (x y z : F) : ⟪x + y, z⟫ = ⟪x, z⟫ + ⟪y, z⟫ :=
c.add_left _ _ _

lemma inner_add_right (x y z : F) : ⟪x, y + z⟫ = ⟪x, y⟫ + ⟪x, z⟫ :=
by rw [←inner_conj_symm, inner_add_left, ring_hom.map_add]; simp only [inner_conj_symm]

lemma inner_norm_sq_eq_inner_self (x : F) : (norm_sqF x : 𝕜) = ⟪x, x⟫ :=
begin
  rw ext_iff,
  exact ⟨by simp only [of_real_re]; refl, by simp only [inner_self_nonneg_im, of_real_im]⟩
end

lemma inner_re_symm (x y : F) : re ⟪x, y⟫ = re ⟪y, x⟫ :=
by rw [←inner_conj_symm, conj_re]

lemma inner_im_symm (x y : F) : im ⟪x, y⟫ = -im ⟪y, x⟫ :=
by rw [←inner_conj_symm, conj_im]

lemma inner_smul_left (x y : F) {r : 𝕜} : ⟪r • x, y⟫ = r† * ⟪x, y⟫ :=
c.smul_left _ _ _

lemma inner_smul_right (x y : F) {r : 𝕜} : ⟪x, r • y⟫ = r * ⟪x, y⟫ :=
by rw [←inner_conj_symm, inner_smul_left]; simp only [conj_conj, inner_conj_symm, ring_hom.map_mul]

lemma inner_zero_left (x : F) : ⟪0, x⟫ = 0 :=
by rw [←zero_smul 𝕜 (0 : F), inner_smul_left]; simp only [zero_mul, ring_hom.map_zero]

lemma inner_zero_right (x : F) : ⟪x, 0⟫ = 0 :=
by rw [←inner_conj_symm, inner_zero_left]; simp only [ring_hom.map_zero]

lemma inner_self_eq_zero {x : F} : ⟪x, x⟫ = 0 ↔ x = 0 :=
iff.intro (c.definite _) (by { rintro rfl, exact inner_zero_left _ })

lemma inner_self_ne_zero {x : F} : ⟪x, x⟫ ≠ 0 ↔ x ≠ 0 :=
inner_self_eq_zero.not

lemma inner_self_re_to_K (x : F) : (re ⟪x, x⟫ : 𝕜) = ⟪x, x⟫ :=
by norm_num [ext_iff, inner_self_nonneg_im]

lemma inner_abs_conj_symm (x y : F) : abs ⟪x, y⟫ = abs ⟪y, x⟫ :=
by rw [←inner_conj_symm, abs_conj]

lemma inner_neg_left (x y : F) : ⟪-x, y⟫ = -⟪x, y⟫ :=
by { rw [← neg_one_smul 𝕜 x, inner_smul_left], simp }

lemma inner_neg_right (x y : F) : ⟪x, -y⟫ = -⟪x, y⟫ :=
by rw [←inner_conj_symm, inner_neg_left]; simp only [ring_hom.map_neg, inner_conj_symm]

lemma inner_sub_left (x y z : F) : ⟪x - y, z⟫ = ⟪x, z⟫ - ⟪y, z⟫ :=
by { simp [sub_eq_add_neg, inner_add_left, inner_neg_left] }

lemma inner_sub_right (x y z : F) : ⟪x, y - z⟫ = ⟪x, y⟫ - ⟪x, z⟫ :=
by { simp [sub_eq_add_neg, inner_add_right, inner_neg_right] }

lemma inner_mul_conj_re_abs (x y : F) : re (⟪x, y⟫ * ⟪y, x⟫) = abs (⟪x, y⟫ * ⟪y, x⟫) :=
by { rw [←inner_conj_symm, mul_comm], exact re_eq_abs_of_mul_conj (inner y x), }

/-- Expand `inner (x + y) (x + y)` -/
lemma inner_add_add_self (x y : F) : ⟪x + y, x + y⟫ = ⟪x, x⟫ + ⟪x, y⟫ + ⟪y, x⟫ + ⟪y, y⟫ :=
by simp only [inner_add_left, inner_add_right]; ring

/- Expand `inner (x - y) (x - y)` -/
lemma inner_sub_sub_self (x y : F) : ⟪x - y, x - y⟫ = ⟪x, x⟫ - ⟪x, y⟫ - ⟪y, x⟫ + ⟪y, y⟫ :=
by simp only [inner_sub_left, inner_sub_right]; ring

/--
**Cauchy–Schwarz inequality**. This proof follows "Proof 2" on Wikipedia.
We need this for the `core` structure to prove the triangle inequality below when
showing the core is a normed group.
-/
lemma inner_mul_inner_self_le (x y : F) : abs ⟪x, y⟫ * abs ⟪y, x⟫ ≤ re ⟪x, x⟫ * re ⟪y, y⟫ :=
begin
  by_cases hy : y = 0,
  { rw [hy], simp only [is_R_or_C.abs_zero, inner_zero_left, mul_zero, add_monoid_hom.map_zero] },
  { change y ≠ 0 at hy,
    have hy' : ⟪y, y⟫ ≠ 0 := inner_self_ne_zero.mpr hy,
    set T := ⟪y, x⟫ / ⟪y, y⟫ with hT,
    have h₁ : re ⟪y, x⟫ = re ⟪x, y⟫ := inner_re_symm _ _,
    have h₂ : im ⟪y, x⟫ = -im ⟪x, y⟫ := inner_im_symm _ _,
    have h₃ : ⟪y, x⟫ * ⟪x, y⟫ * ⟪y, y⟫ / (⟪y, y⟫ * ⟪y, y⟫) = ⟪y, x⟫ * ⟪x, y⟫ / ⟪y, y⟫,
    { rw [mul_div_assoc],
      have : ⟪y, y⟫ / (⟪y, y⟫ * ⟪y, y⟫) = 1 / ⟪y, y⟫ :=
        by rw [div_mul_eq_div_mul_one_div, div_self hy', one_mul],
      rw [this, div_eq_mul_inv, one_mul, ←div_eq_mul_inv] },
    have h₄ : ⟪y, y⟫ = re ⟪y, y⟫ := by simp only [inner_self_re_to_K],
    have h₅ : re ⟪y, y⟫ > 0,
    { refine lt_of_le_of_ne inner_self_nonneg _,
      intro H,
      apply hy',
      rw ext_iff,
      exact ⟨by simp only [H, zero_re'],
             by simp only [inner_self_nonneg_im, add_monoid_hom.map_zero]⟩ },
    have h₆ : re ⟪y, y⟫ ≠ 0 := ne_of_gt h₅,
    have hmain := calc
      0   ≤ re ⟪x - T • y, x - T • y⟫
                  : inner_self_nonneg
      ... = re ⟪x, x⟫ - re ⟪T • y, x⟫ - re ⟪x, T • y⟫ + re ⟪T • y, T • y⟫
                  : by simp only [inner_sub_sub_self, inner_smul_left, inner_smul_right, h₁, h₂,
                      neg_mul, add_monoid_hom.map_add, mul_re,
                      conj_im, add_monoid_hom.map_sub, mul_neg, conj_re, neg_neg]
      ... = re ⟪x, x⟫ - re (T† * ⟪y, x⟫) - re (T * ⟪x, y⟫) + re (T * T† * ⟪y, y⟫)
                  : by simp only [inner_smul_left, inner_smul_right, mul_assoc]
      ... = re ⟪x, x⟫ - re (⟪x, y⟫ / ⟪y, y⟫ * ⟪y, x⟫)
                  : by field_simp [-mul_re, inner_conj_symm, hT, map_div₀, h₁, h₃]
      ... = re ⟪x, x⟫ - re (⟪x, y⟫ * ⟪y, x⟫ / ⟪y, y⟫)
                  : by rw ←mul_div_right_comm
      ... = re ⟪x, x⟫ - re (⟪x, y⟫ * ⟪y, x⟫ / re ⟪y, y⟫)
                  : by conv_lhs { rw [h₄] }
      ... = re ⟪x, x⟫ - re (⟪x, y⟫ * ⟪y, x⟫) / re ⟪y, y⟫
                  : by rw [div_re_of_real]
      ... = re ⟪x, x⟫ - abs (⟪x, y⟫ * ⟪y, x⟫) / re ⟪y, y⟫
                  : by rw [inner_mul_conj_re_abs]
      ... = re ⟪x, x⟫ - abs ⟪x, y⟫ * abs ⟪y, x⟫ / re ⟪y, y⟫
                  : by rw is_R_or_C.abs_mul,
    have hmain' : abs ⟪x, y⟫ * abs ⟪y, x⟫ / re ⟪y, y⟫ ≤ re ⟪x, x⟫ := by linarith,
    have := (mul_le_mul_right h₅).mpr hmain',
    rwa [div_mul_cancel (abs ⟪x, y⟫ * abs ⟪y, x⟫) h₆] at this }
end

/-- Norm constructed from a `inner_product_space.core` structure, defined to be the square root
of the scalar product. -/
def to_has_norm : has_norm F :=
{ norm := λ x, sqrt (re ⟪x, x⟫) }

local attribute [instance] to_has_norm

lemma norm_eq_sqrt_inner (x : F) : ‖x‖ = sqrt (re ⟪x, x⟫) := rfl

lemma inner_self_eq_norm_mul_norm (x : F) : re ⟪x, x⟫ = ‖x‖ * ‖x‖ :=
by rw [norm_eq_sqrt_inner, ←sqrt_mul inner_self_nonneg (re ⟪x, x⟫),
  sqrt_mul_self inner_self_nonneg]

lemma sqrt_norm_sq_eq_norm (x : F) : sqrt (norm_sqF x) = ‖x‖ := rfl

/-- Cauchy–Schwarz inequality with norm -/
lemma abs_inner_le_norm (x y : F) : abs ⟪x, y⟫ ≤ ‖x‖ * ‖y‖ :=
nonneg_le_nonneg_of_sq_le_sq (mul_nonneg (sqrt_nonneg _) (sqrt_nonneg _))
begin
  have H : ‖x‖ * ‖y‖ * (‖x‖ * ‖y‖) = re ⟪y, y⟫ * re ⟪x, x⟫,
  { simp only [inner_self_eq_norm_mul_norm], ring, },
  rw H,
  conv
  begin
    to_lhs, congr, rw [inner_abs_conj_symm],
  end,
  exact inner_mul_inner_self_le y x,
end

/-- Normed group structure constructed from an `inner_product_space.core` structure -/
def to_normed_add_comm_group : normed_add_comm_group F :=
add_group_norm.to_normed_add_comm_group
{ to_fun := λ x, sqrt (re ⟪x, x⟫),
  map_zero' := by simp only [sqrt_zero, inner_zero_right, map_zero],
  neg' := λ x, by simp only [inner_neg_left, neg_neg, inner_neg_right],
  add_le' := λ x y, begin
    have h₁ : abs ⟪x, y⟫ ≤ ‖x‖ * ‖y‖ := abs_inner_le_norm _ _,
    have h₂ : re ⟪x, y⟫ ≤ abs ⟪x, y⟫ := re_le_abs _,
    have h₃ : re ⟪x, y⟫ ≤ ‖x‖ * ‖y‖ := by linarith,
    have h₄ : re ⟪y, x⟫ ≤ ‖x‖ * ‖y‖ := by rwa [←inner_conj_symm, conj_re],
    have : ‖x + y‖ * ‖x + y‖ ≤ (‖x‖ + ‖y‖) * (‖x‖ + ‖y‖),
    { simp only [←inner_self_eq_norm_mul_norm, inner_add_add_self, mul_add, mul_comm, map_add],
      linarith },
    exact nonneg_le_nonneg_of_sq_le_sq (add_nonneg (sqrt_nonneg _) (sqrt_nonneg _)) this,
  end,
  eq_zero_of_map_eq_zero' := λ x hx, (inner_self_eq_zero : ⟪x, x⟫ = 0 ↔ x = 0).1 $ begin
    change sqrt (re ⟪x, x⟫) = 0 at hx,
    rw [sqrt_eq_zero inner_self_nonneg] at hx,
    exact ext (by simp [hx]) (by simp [inner_self_im_zero]),
  end }

local attribute [instance] to_normed_add_comm_group

/-- Normed space structure constructed from a `inner_product_space.core` structure -/
def to_normed_space : normed_space 𝕜 F :=
{ norm_smul_le := assume r x,
  begin
    rw [norm_eq_sqrt_inner, inner_smul_left, inner_smul_right, ←mul_assoc],
    rw [conj_mul_eq_norm_sq_left, of_real_mul_re, sqrt_mul, ←inner_norm_sq_eq_inner_self,
        of_real_re],
    { simp [sqrt_norm_sq_eq_norm, is_R_or_C.sqrt_norm_sq_eq_norm] },
    { exact norm_sq_nonneg r }
  end }

end inner_product_space.of_core

section
local attribute [instance] inner_product_space.of_core.to_normed_add_comm_group

/-- Given a `inner_product_space.core` structure on a space, one can use it to turn
the space into an inner product space. The `normed_add_comm_group` structure is expected
to already be defined with `inner_product_space.of_core.to_normed_add_comm_group`. -/
def inner_product_space.of_core [add_comm_group F] [module 𝕜 F]
  (c : inner_product_space.core 𝕜 F) : inner_product_space 𝕜 F :=
begin
  letI : normed_space 𝕜 F := @inner_product_space.of_core.to_normed_space 𝕜 F _ _ _ c,
  exact { norm_sq_eq_inner := λ x,
    begin
      have h₁ : ‖x‖^2 = (sqrt (re (c.inner x x))) ^ 2 := rfl,
      have h₂ : 0 ≤ re (c.inner x x) := inner_product_space.of_core.inner_self_nonneg,
      simp [h₁, sq_sqrt, h₂],
    end,
    ..c }
end

end

/-! ### Properties of inner product spaces -/

variables [normed_add_comm_group E] [inner_product_space 𝕜 E]
variables [normed_add_comm_group F] [inner_product_space ℝ F]
variables [dec_E : decidable_eq E]
local notation `⟪`x`, `y`⟫` := @inner 𝕜 _ _ x y
local notation `IK` := @is_R_or_C.I 𝕜 _
local notation `absR` := has_abs.abs
local notation `absK` := @is_R_or_C.abs 𝕜 _
local postfix `†`:90 := star_ring_end _

export inner_product_space (norm_sq_eq_inner)

section basic_properties

@[simp] lemma inner_conj_symm (x y : E) : ⟪y, x⟫† = ⟪x, y⟫ := inner_product_space.conj_symm _ _
lemma real_inner_comm (x y : F) : ⟪y, x⟫_ℝ = ⟪x, y⟫_ℝ := @inner_conj_symm ℝ _ _ _ _ x y

lemma inner_eq_zero_symm {x y : E} : ⟪x, y⟫ = 0 ↔ ⟪y, x⟫ = 0 :=
⟨λ h, by simp [←inner_conj_symm, h], λ h, by simp [←inner_conj_symm, h]⟩

@[simp] lemma inner_self_nonneg_im (x : E) : im ⟪x, x⟫ = 0 :=
by rw [← @of_real_inj 𝕜, im_eq_conj_sub]; simp

lemma inner_self_im_zero (x : E) : im ⟪x, x⟫ = 0 := inner_self_nonneg_im _

lemma inner_add_left (x y z : E) : ⟪x + y, z⟫ = ⟪x, z⟫ + ⟪y, z⟫ :=
inner_product_space.add_left _ _ _

lemma inner_add_right (x y z : E) : ⟪x, y + z⟫ = ⟪x, y⟫ + ⟪x, z⟫ :=
by { rw [←inner_conj_symm, inner_add_left, ring_hom.map_add], simp only [inner_conj_symm] }

lemma inner_re_symm (x y : E) : re ⟪x, y⟫ = re ⟪y, x⟫ :=
by rw [←inner_conj_symm, conj_re]

lemma inner_im_symm (x y : E) : im ⟪x, y⟫ = -im ⟪y, x⟫ :=
by rw [←inner_conj_symm, conj_im]

lemma inner_smul_left (x y : E) (r : 𝕜) : ⟪r • x, y⟫ = r† * ⟪x, y⟫ :=
inner_product_space.smul_left _ _ _
lemma real_inner_smul_left (x y : F) (r : ℝ) : ⟪r • x, y⟫_ℝ = r * ⟪x, y⟫_ℝ := inner_smul_left _ _ _

lemma inner_smul_real_left (x y : E) (r : ℝ) : ⟪(r : 𝕜) • x, y⟫ = r • ⟪x, y⟫ :=
by { rw [inner_smul_left, conj_of_real, algebra.smul_def], refl }

lemma inner_smul_right (x y : E) (r : 𝕜) : ⟪x, r • y⟫ = r * ⟪x, y⟫ :=
by rw [←inner_conj_symm, inner_smul_left, ring_hom.map_mul, conj_conj, inner_conj_symm]
lemma real_inner_smul_right (x y : F) (r : ℝ) : ⟪x, r • y⟫_ℝ = r * ⟪x, y⟫_ℝ :=
inner_smul_right _ _ _

lemma inner_smul_real_right (x y : E) (r : ℝ) : ⟪x, (r : 𝕜) • y⟫ = r • ⟪x, y⟫ :=
by { rw [inner_smul_right, algebra.smul_def], refl }

/-- The inner product as a sesquilinear form.

Note that in the case `𝕜 = ℝ` this is a bilinear form. -/
@[simps]
def sesq_form_of_inner : E →ₗ[𝕜] E →ₗ⋆[𝕜] 𝕜 :=
linear_map.mk₂'ₛₗ (ring_hom.id 𝕜) (star_ring_end _)
  (λ x y, ⟪y, x⟫)
  (λ x y z, inner_add_right _ _ _)
  (λ r x y, inner_smul_right _ _ _)
  (λ x y z, inner_add_left _ _ _)
  (λ r x y, inner_smul_left _ _ _)

/-- The real inner product as a bilinear form. -/
@[simps]
def bilin_form_of_real_inner : bilin_form ℝ F :=
{ bilin := inner,
  bilin_add_left := inner_add_left,
  bilin_smul_left := λ a x y, inner_smul_left _ _ _,
  bilin_add_right := inner_add_right,
  bilin_smul_right := λ a x y, inner_smul_right _ _ _ }

/-- An inner product with a sum on the left. -/
lemma sum_inner {ι : Type*} (s : finset ι) (f : ι → E) (x : E) :
  ⟪∑ i in s, f i, x⟫ = ∑ i in s, ⟪f i, x⟫ := (sesq_form_of_inner x).map_sum

/-- An inner product with a sum on the right. -/
lemma inner_sum {ι : Type*} (s : finset ι) (f : ι → E) (x : E) :
  ⟪x, ∑ i in s, f i⟫ = ∑ i in s, ⟪x, f i⟫ := (linear_map.flip sesq_form_of_inner x).map_sum

/-- An inner product with a sum on the left, `finsupp` version. -/
lemma finsupp.sum_inner {ι : Type*} (l : ι →₀ 𝕜) (v : ι → E) (x : E) :
  ⟪l.sum (λ (i : ι) (a : 𝕜), a • v i), x⟫
  = l.sum (λ (i : ι) (a : 𝕜), (conj a) • ⟪v i, x⟫) :=
by { convert sum_inner l.support (λ a, l a • v a) x,
     simp only [inner_smul_left, finsupp.sum, smul_eq_mul] }

/-- An inner product with a sum on the right, `finsupp` version. -/
lemma finsupp.inner_sum {ι : Type*} (l : ι →₀ 𝕜) (v : ι → E) (x : E) :
  ⟪x, l.sum (λ (i : ι) (a : 𝕜), a • v i)⟫ = l.sum (λ (i : ι) (a : 𝕜), a • ⟪x, v i⟫) :=
by { convert inner_sum l.support (λ a, l a • v a) x,
     simp only [inner_smul_right, finsupp.sum, smul_eq_mul] }

lemma dfinsupp.sum_inner {ι : Type*} [dec : decidable_eq ι] {α : ι → Type*}
  [Π i, add_zero_class (α i)] [Π i (x : α i), decidable (x ≠ 0)]
  (f : Π i, α i → E) (l : Π₀ i, α i) (x : E) :
  ⟪l.sum f, x⟫ = l.sum (λ i a, ⟪f i a, x⟫) :=
by simp only [dfinsupp.sum, sum_inner, smul_eq_mul] {contextual := tt}

lemma dfinsupp.inner_sum {ι : Type*} [dec : decidable_eq ι] {α : ι → Type*}
  [Π i, add_zero_class (α i)] [Π i (x : α i), decidable (x ≠ 0)]
  (f : Π i, α i → E) (l : Π₀ i, α i) (x : E) :
  ⟪x, l.sum f⟫ = l.sum (λ i a, ⟪x, f i a⟫) :=
by simp only [dfinsupp.sum, inner_sum, smul_eq_mul] {contextual := tt}

@[simp] lemma inner_zero_left (x : E) : ⟪0, x⟫ = 0 :=
by rw [← zero_smul 𝕜 (0:E), inner_smul_left, ring_hom.map_zero, zero_mul]

lemma inner_re_zero_left (x : E) : re ⟪0, x⟫ = 0 :=
by simp only [inner_zero_left, add_monoid_hom.map_zero]

@[simp] lemma inner_zero_right (x : E) : ⟪x, 0⟫ = 0 :=
by rw [←inner_conj_symm, inner_zero_left, ring_hom.map_zero]

lemma inner_re_zero_right (x : E) : re ⟪x, 0⟫ = 0 :=
by simp only [inner_zero_right, add_monoid_hom.map_zero]

lemma inner_self_nonneg {x : E} : 0 ≤ re ⟪x, x⟫ :=
by rw [←norm_sq_eq_inner]; exact pow_nonneg (norm_nonneg x) 2
lemma real_inner_self_nonneg {x : F} : 0 ≤ ⟪x, x⟫_ℝ := @inner_self_nonneg ℝ F _ _ _ x

@[simp] lemma inner_self_eq_zero {x : E} : ⟪x, x⟫ = 0 ↔ x = 0 :=
begin
  split,
  { intro h,
    have h₁ : re ⟪x, x⟫ = 0 :=
    by rw is_R_or_C.ext_iff at h; simp only [h.1, zero_re'],
    rw [←norm_sq_eq_inner x] at h₁,
    rw [←norm_eq_zero],
    exact pow_eq_zero h₁ },
  { rintro rfl,
    exact inner_zero_left _ }
end

lemma inner_self_ne_zero {x : E} : ⟪x, x⟫ ≠ 0 ↔ x ≠ 0 :=
inner_self_eq_zero.not

@[simp] lemma inner_self_nonpos {x : E} : re ⟪x, x⟫ ≤ 0 ↔ x = 0 :=
begin
  split,
  { intro h,
    rw ←@inner_self_eq_zero 𝕜,
    have H₁ : re ⟪x, x⟫ ≥ 0, exact inner_self_nonneg,
    have H₂ : re ⟪x, x⟫ = 0, exact le_antisymm h H₁,
    rw is_R_or_C.ext_iff,
    exact ⟨by simp [H₂], by simp [inner_self_nonneg_im]⟩ },
  { rintro rfl,
    simp only [inner_zero_left, add_monoid_hom.map_zero] }
end

lemma real_inner_self_nonpos {x : F} : ⟪x, x⟫_ℝ ≤ 0 ↔ x = 0 :=
by { have h := @inner_self_nonpos ℝ F _ _ _ x, simpa using h }

@[simp] lemma inner_self_re_to_K (x : E) : (re ⟪x, x⟫ : 𝕜) = ⟪x, x⟫ :=
is_R_or_C.ext_iff.2 ⟨by simp only [of_real_re], by simp only [inner_self_nonneg_im, of_real_im]⟩

lemma inner_self_eq_norm_sq_to_K (x : E) : ⟪x, x⟫ = (‖x‖ ^ 2 : 𝕜) :=
begin
  suffices : (is_R_or_C.re ⟪x, x⟫ : 𝕜) = ‖x‖ ^ 2,
  { simpa only [inner_self_re_to_K] using this },
  exact_mod_cast (norm_sq_eq_inner x).symm
end

lemma inner_self_re_abs (x : E) : re ⟪x, x⟫ = abs ⟪x, x⟫ :=
begin
  conv_rhs { rw [←inner_self_re_to_K] },
  symmetry,
  exact is_R_or_C.abs_of_nonneg inner_self_nonneg,
end

lemma inner_self_abs_to_K (x : E) : (absK ⟪x, x⟫ : 𝕜) = ⟪x, x⟫ :=
by { rw [←inner_self_re_abs], exact inner_self_re_to_K _ }

lemma real_inner_self_abs (x : F) : absR ⟪x, x⟫_ℝ = ⟪x, x⟫_ℝ :=
by { have h := @inner_self_abs_to_K ℝ F _ _ _ x, simpa using h }

lemma inner_abs_conj_symm (x y : E) : abs ⟪x, y⟫ = abs ⟪y, x⟫ :=
by rw [←inner_conj_symm, abs_conj]

@[simp] lemma inner_neg_left (x y : E) : ⟪-x, y⟫ = -⟪x, y⟫ :=
by { rw [← neg_one_smul 𝕜 x, inner_smul_left], simp }

@[simp] lemma inner_neg_right (x y : E) : ⟪x, -y⟫ = -⟪x, y⟫ :=
by rw [←inner_conj_symm, inner_neg_left]; simp only [ring_hom.map_neg, inner_conj_symm]

lemma inner_neg_neg (x y : E) : ⟪-x, -y⟫ = ⟪x, y⟫ := by simp

@[simp] lemma inner_self_conj (x : E) : ⟪x, x⟫† = ⟪x, x⟫ :=
by rw [is_R_or_C.ext_iff]; exact ⟨by rw [conj_re], by rw [conj_im, inner_self_im_zero, neg_zero]⟩

lemma inner_sub_left (x y z : E) : ⟪x - y, z⟫ = ⟪x, z⟫ - ⟪y, z⟫ :=
by { simp [sub_eq_add_neg, inner_add_left] }

lemma inner_sub_right (x y z : E) : ⟪x, y - z⟫ = ⟪x, y⟫ - ⟪x, z⟫ :=
by { simp [sub_eq_add_neg, inner_add_right] }

lemma inner_mul_conj_re_abs (x y : E) : re (⟪x, y⟫ * ⟪y, x⟫) = abs (⟪x, y⟫ * ⟪y, x⟫) :=
by { rw [←inner_conj_symm, mul_comm], exact re_eq_abs_of_mul_conj (inner y x), }

/-- Expand `⟪x + y, x + y⟫` -/
lemma inner_add_add_self (x y : E) : ⟪x + y, x + y⟫ = ⟪x, x⟫ + ⟪x, y⟫ + ⟪y, x⟫ + ⟪y, y⟫ :=
by simp only [inner_add_left, inner_add_right]; ring

/-- Expand `⟪x + y, x + y⟫_ℝ` -/
lemma real_inner_add_add_self (x y : F) : ⟪x + y, x + y⟫_ℝ = ⟪x, x⟫_ℝ + 2 * ⟪x, y⟫_ℝ + ⟪y, y⟫_ℝ :=
begin
  have : ⟪y, x⟫_ℝ = ⟪x, y⟫_ℝ := by rw [←inner_conj_symm]; refl,
  simp only [inner_add_add_self, this, add_left_inj],
  ring,
end

/- Expand `⟪x - y, x - y⟫` -/
lemma inner_sub_sub_self (x y : E) : ⟪x - y, x - y⟫ = ⟪x, x⟫ - ⟪x, y⟫ - ⟪y, x⟫ + ⟪y, y⟫ :=
by simp only [inner_sub_left, inner_sub_right]; ring

/-- Expand `⟪x - y, x - y⟫_ℝ` -/
lemma real_inner_sub_sub_self (x y : F) : ⟪x - y, x - y⟫_ℝ = ⟪x, x⟫_ℝ - 2 * ⟪x, y⟫_ℝ + ⟪y, y⟫_ℝ :=
begin
  have : ⟪y, x⟫_ℝ = ⟪x, y⟫_ℝ := by rw [←inner_conj_symm]; refl,
  simp only [inner_sub_sub_self, this, add_left_inj],
  ring,
end

variable (𝕜)
include 𝕜

lemma ext_inner_left {x y : E} (h : ∀ v, ⟪v, x⟫ = ⟪v, y⟫) : x = y :=
by rw [←sub_eq_zero, ←@inner_self_eq_zero 𝕜, inner_sub_right, sub_eq_zero, h (x - y)]

lemma ext_inner_right {x y : E} (h : ∀ v, ⟪x, v⟫ = ⟪y, v⟫) : x = y :=
by rw [←sub_eq_zero, ←@inner_self_eq_zero 𝕜, inner_sub_left, sub_eq_zero, h (x - y)]

omit 𝕜
variable {𝕜}

/-- Parallelogram law -/
lemma parallelogram_law {x y : E} :
  ⟪x + y, x + y⟫ + ⟪x - y, x - y⟫ = 2 * (⟪x, x⟫ + ⟪y, y⟫) :=
by simp [inner_add_add_self, inner_sub_sub_self, two_mul, sub_eq_add_neg, add_comm, add_left_comm]

/-- Cauchy–Schwarz inequality. This proof follows "Proof 2" on Wikipedia. -/
lemma inner_mul_inner_self_le (x y : E) : abs ⟪x, y⟫ * abs ⟪y, x⟫ ≤ re ⟪x, x⟫ * re ⟪y, y⟫ :=
begin
  by_cases hy : y = 0,
  { rw [hy], simp only [is_R_or_C.abs_zero, inner_zero_left, mul_zero, add_monoid_hom.map_zero] },
  { have hy' : ⟪y, y⟫ ≠ 0 := inner_self_eq_zero.not.2 hy,
    set T := ⟪y, x⟫ / ⟪y, y⟫ with hT,
    have h₁ : re ⟪y, x⟫ = re ⟪x, y⟫ := inner_re_symm _ _,
    have h₂ : im ⟪y, x⟫ = -im ⟪x, y⟫ := inner_im_symm _ _,
    have h₃ : ⟪y, x⟫ * ⟪x, y⟫ * ⟪y, y⟫ / (⟪y, y⟫ * ⟪y, y⟫) = ⟪y, x⟫ * ⟪x, y⟫ / ⟪y, y⟫,
    { rw [mul_div_assoc],
      have : ⟪y, y⟫ / (⟪y, y⟫ * ⟪y, y⟫) = 1 / ⟪y, y⟫ :=
        by rw [div_mul_eq_div_mul_one_div, div_self hy', one_mul],
      rw [this, div_eq_mul_inv, one_mul, ←div_eq_mul_inv] },
    have h₄ : ⟪y, y⟫ = re ⟪y, y⟫ := (inner_self_re_to_K _).symm,
    have h₅ : re ⟪y, y⟫ > 0,
    { refine lt_of_le_of_ne inner_self_nonneg _,
      intro H,
      apply hy',
      rw is_R_or_C.ext_iff,
      exact ⟨by simp only [H, zero_re'],
             by simp only [inner_self_nonneg_im, add_monoid_hom.map_zero]⟩ },
    have h₆ : re ⟪y, y⟫ ≠ 0 := ne_of_gt h₅,
    have hmain := calc
      0   ≤ re ⟪x - T • y, x - T • y⟫
                  : inner_self_nonneg
      ... = re ⟪x, x⟫ - re ⟪T • y, x⟫ - re ⟪x, T • y⟫ + re ⟪T • y, T • y⟫
                  : by simp only [inner_sub_sub_self, inner_smul_left, inner_smul_right, h₁, h₂,
                      neg_mul, add_monoid_hom.map_add, conj_im,
                      add_monoid_hom.map_sub, mul_neg, conj_re, neg_neg, mul_re]
      ... = re ⟪x, x⟫ - re (T† * ⟪y, x⟫) - re (T * ⟪x, y⟫) + re (T * T† * ⟪y, y⟫)
                  : by simp only [inner_smul_left, inner_smul_right, mul_assoc]
      ... = re ⟪x, x⟫ - re (⟪x, y⟫ / ⟪y, y⟫ * ⟪y, x⟫)
                  : by simp only [map_div₀, h₃, inner_conj_symm, sub_add_cancel]
                    with field_simps {discharger := tactic.field_simp.ne_zero}
      ... = re ⟪x, x⟫ - re (⟪x, y⟫ * ⟪y, x⟫ / ⟪y, y⟫)
                  : by rw ←mul_div_right_comm
      ... = re ⟪x, x⟫ - re (⟪x, y⟫ * ⟪y, x⟫ / re ⟪y, y⟫)
                  : by conv_lhs { rw [h₄] }
      ... = re ⟪x, x⟫ - re (⟪x, y⟫ * ⟪y, x⟫) / re ⟪y, y⟫
                  : by rw [div_re_of_real]
      ... = re ⟪x, x⟫ - abs (⟪x, y⟫ * ⟪y, x⟫) / re ⟪y, y⟫
                  : by rw [inner_mul_conj_re_abs]
      ... = re ⟪x, x⟫ - abs ⟪x, y⟫ * abs ⟪y, x⟫ / re ⟪y, y⟫
                  : by rw is_R_or_C.abs_mul,
    have hmain' : abs ⟪x, y⟫ * abs ⟪y, x⟫ / re ⟪y, y⟫ ≤ re ⟪x, x⟫ := by linarith,
    have := (mul_le_mul_right h₅).mpr hmain',
    rwa [div_mul_cancel (abs ⟪x, y⟫ * abs ⟪y, x⟫) h₆] at this }
end

/-- Cauchy–Schwarz inequality for real inner products. -/
lemma real_inner_mul_inner_self_le (x y : F) : ⟪x, y⟫_ℝ * ⟪x, y⟫_ℝ ≤ ⟪x, x⟫_ℝ * ⟪y, y⟫_ℝ :=
begin
  have h₁ : ⟪y, x⟫_ℝ = ⟪x, y⟫_ℝ := by rw [←inner_conj_symm]; refl,
  have h₂ := @inner_mul_inner_self_le ℝ F _ _ _ x y,
  dsimp at h₂,
  have h₃ := abs_mul_abs_self ⟪x, y⟫_ℝ,
  rw [h₁] at h₂,
  simpa [h₃] using h₂,
end

/-- A family of vectors is linearly independent if they are nonzero
and orthogonal. -/
lemma linear_independent_of_ne_zero_of_inner_eq_zero {ι : Type*} {v : ι → E}
  (hz : ∀ i, v i ≠ 0) (ho : ∀ i j, i ≠ j → ⟪v i, v j⟫ = 0) : linear_independent 𝕜 v :=
begin
  rw linear_independent_iff',
  intros s g hg i hi,
  have h' : g i * inner (v i) (v i) = inner (v i) (∑ j in s, g j • v j),
  { rw inner_sum,
    symmetry,
    convert finset.sum_eq_single i _ _,
    { rw inner_smul_right },
    { intros j hj hji,
      rw [inner_smul_right, ho i j hji.symm, mul_zero] },
    { exact λ h, false.elim (h hi) } },
  simpa [hg, hz] using h'
end

end basic_properties

section orthonormal_sets
variables {ι : Type*} [dec_ι : decidable_eq ι] (𝕜)

include 𝕜

/-- An orthonormal set of vectors in an `inner_product_space` -/
def orthonormal (v : ι → E) : Prop :=
(∀ i, ‖v i‖ = 1) ∧ (∀ {i j}, i ≠ j → ⟪v i, v j⟫ = 0)

omit 𝕜

variables {𝕜}

include dec_ι
/-- `if ... then ... else` characterization of an indexed set of vectors being orthonormal.  (Inner
product equals Kronecker delta.) -/
lemma orthonormal_iff_ite {v : ι → E} :
  orthonormal 𝕜 v ↔ ∀ i j, ⟪v i, v j⟫ = if i = j then (1:𝕜) else (0:𝕜) :=
begin
  split,
  { intros hv i j,
    split_ifs,
    { simp [h, inner_self_eq_norm_sq_to_K, hv.1] },
    { exact hv.2 h } },
  { intros h,
    split,
    { intros i,
      have h' : ‖v i‖ ^ 2 = 1 ^ 2 := by simp [@norm_sq_eq_inner 𝕜, h i i],
      have h₁ : 0 ≤ ‖v i‖ := norm_nonneg _,
      have h₂ : (0:ℝ) ≤ 1 := zero_le_one,
      rwa sq_eq_sq h₁ h₂ at h' },
    { intros i j hij,
      simpa [hij] using h i j } }
end
omit dec_ι

include dec_E
/-- `if ... then ... else` characterization of a set of vectors being orthonormal.  (Inner product
equals Kronecker delta.) -/
theorem orthonormal_subtype_iff_ite {s : set E} :
  orthonormal 𝕜 (coe : s → E) ↔
  (∀ v ∈ s, ∀ w ∈ s, ⟪v, w⟫ = if v = w then 1 else 0) :=
begin
  rw orthonormal_iff_ite,
  split,
  { intros h v hv w hw,
    convert h ⟨v, hv⟩ ⟨w, hw⟩ using 1,
    simp },
  { rintros h ⟨v, hv⟩ ⟨w, hw⟩,
    convert h v hv w hw using 1,
    simp }
end
omit dec_E

/-- The inner product of a linear combination of a set of orthonormal vectors with one of those
vectors picks out the coefficient of that vector. -/
lemma orthonormal.inner_right_finsupp {v : ι → E} (hv : orthonormal 𝕜 v) (l : ι →₀ 𝕜) (i : ι) :
  ⟪v i, finsupp.total ι E 𝕜 v l⟫ = l i :=
by classical; simp [finsupp.total_apply, finsupp.inner_sum, orthonormal_iff_ite.mp hv]

/-- The inner product of a linear combination of a set of orthonormal vectors with one of those
vectors picks out the coefficient of that vector. -/
lemma orthonormal.inner_right_sum
  {v : ι → E} (hv : orthonormal 𝕜 v) (l : ι → 𝕜) {s : finset ι} {i : ι} (hi : i ∈ s) :
  ⟪v i, ∑ i in s, (l i) • (v i)⟫ = l i :=
by classical; simp [inner_sum, inner_smul_right, orthonormal_iff_ite.mp hv, hi]

/-- The inner product of a linear combination of a set of orthonormal vectors with one of those
vectors picks out the coefficient of that vector. -/
lemma orthonormal.inner_right_fintype [fintype ι]
  {v : ι → E} (hv : orthonormal 𝕜 v) (l : ι → 𝕜) (i : ι) :
  ⟪v i, ∑ i : ι, (l i) • (v i)⟫ = l i :=
hv.inner_right_sum l (finset.mem_univ _)

/-- The inner product of a linear combination of a set of orthonormal vectors with one of those
vectors picks out the coefficient of that vector. -/
lemma orthonormal.inner_left_finsupp {v : ι → E} (hv : orthonormal 𝕜 v) (l : ι →₀ 𝕜) (i : ι) :
  ⟪finsupp.total ι E 𝕜 v l, v i⟫ = conj (l i) :=
by rw [← inner_conj_symm, hv.inner_right_finsupp]

/-- The inner product of a linear combination of a set of orthonormal vectors with one of those
vectors picks out the coefficient of that vector. -/
lemma orthonormal.inner_left_sum
  {v : ι → E} (hv : orthonormal 𝕜 v) (l : ι → 𝕜) {s : finset ι} {i : ι} (hi : i ∈ s) :
  ⟪∑ i in s, (l i) • (v i), v i⟫ = conj (l i) :=
by classical; simp only
[sum_inner, inner_smul_left, orthonormal_iff_ite.mp hv, hi, mul_boole, finset.sum_ite_eq', if_true]

/-- The inner product of a linear combination of a set of orthonormal vectors with one of those
vectors picks out the coefficient of that vector. -/
lemma orthonormal.inner_left_fintype [fintype ι]
  {v : ι → E} (hv : orthonormal 𝕜 v) (l : ι → 𝕜) (i : ι) :
  ⟪∑ i : ι, (l i) • (v i), v i⟫ = conj (l i) :=
hv.inner_left_sum l (finset.mem_univ _)

/-- The inner product of two linear combinations of a set of orthonormal vectors, expressed as
a sum over the first `finsupp`. -/
lemma orthonormal.inner_finsupp_eq_sum_left
  {v : ι → E} (hv : orthonormal 𝕜 v) (l₁ l₂ : ι →₀ 𝕜) :
  ⟪finsupp.total ι E 𝕜 v l₁, finsupp.total ι E 𝕜 v l₂⟫ = l₁.sum (λ i y, conj y * l₂ i) :=
by simp only [l₁.total_apply _, finsupp.sum_inner, hv.inner_right_finsupp, smul_eq_mul]

/-- The inner product of two linear combinations of a set of orthonormal vectors, expressed as
a sum over the second `finsupp`. -/
lemma orthonormal.inner_finsupp_eq_sum_right
  {v : ι → E} (hv : orthonormal 𝕜 v) (l₁ l₂ : ι →₀ 𝕜) :
  ⟪finsupp.total ι E 𝕜 v l₁, finsupp.total ι E 𝕜 v l₂⟫ = l₂.sum (λ i y, conj (l₁ i) * y) :=
by simp only [l₂.total_apply _, finsupp.inner_sum, hv.inner_left_finsupp, mul_comm, smul_eq_mul]

/-- The inner product of two linear combinations of a set of orthonormal vectors, expressed as
a sum. -/
lemma orthonormal.inner_sum
  {v : ι → E} (hv : orthonormal 𝕜 v) (l₁ l₂ : ι → 𝕜) (s : finset ι) :
  ⟪∑ i in s, l₁ i • v i, ∑ i in s, l₂ i • v i⟫ = ∑ i in s, conj (l₁ i) * l₂ i :=
begin
  simp_rw [sum_inner, inner_smul_left],
  refine finset.sum_congr rfl (λ i hi, _),
  rw hv.inner_right_sum l₂ hi
end

/--
The double sum of weighted inner products of pairs of vectors from an orthonormal sequence is the
sum of the weights.
-/
lemma orthonormal.inner_left_right_finset {s : finset ι}  {v : ι → E} (hv : orthonormal 𝕜 v)
  {a : ι → ι → 𝕜} : ∑ i in s, ∑ j in s, (a i j) • ⟪v j, v i⟫ = ∑ k in s, a k k :=
by classical; simp [orthonormal_iff_ite.mp hv, finset.sum_ite_of_true]

/-- An orthonormal set is linearly independent. -/
lemma orthonormal.linear_independent {v : ι → E} (hv : orthonormal 𝕜 v) :
  linear_independent 𝕜 v :=
begin
  rw linear_independent_iff,
  intros l hl,
  ext i,
  have key : ⟪v i, finsupp.total ι E 𝕜 v l⟫ = ⟪v i, 0⟫ := by rw hl,
  simpa only [hv.inner_right_finsupp, inner_zero_right] using key
end

/-- A subfamily of an orthonormal family (i.e., a composition with an injective map) is an
orthonormal family. -/
lemma orthonormal.comp
  {ι' : Type*} {v : ι → E} (hv : orthonormal 𝕜 v) (f : ι' → ι) (hf : function.injective f) :
  orthonormal 𝕜 (v ∘ f) :=
begin
  classical,
  rw orthonormal_iff_ite at ⊢ hv,
  intros i j,
  convert hv (f i) (f j) using 1,
  simp [hf.eq_iff]
end

/-- An injective family `v : ι → E` is orthonormal if and only if `coe : (range v) → E` is
orthonormal. -/
lemma orthonormal_subtype_range {v : ι → E} (hv : function.injective v) :
  orthonormal 𝕜 (coe : set.range v → E) ↔ orthonormal 𝕜 v :=
begin
  let f : ι ≃ set.range v := equiv.of_injective v hv,
  refine ⟨λ h, h.comp f f.injective, λ h, _⟩,
  rw ← equiv.self_comp_of_injective_symm hv,
  exact h.comp f.symm f.symm.injective,
end

/-- If `v : ι → E` is an orthonormal family, then `coe : (range v) → E` is an orthonormal
family. -/
lemma orthonormal.to_subtype_range {v : ι → E} (hv : orthonormal 𝕜 v) :
  orthonormal 𝕜 (coe : set.range v → E) :=
(orthonormal_subtype_range hv.linear_independent.injective).2 hv

/-- A linear combination of some subset of an orthonormal set is orthogonal to other members of the
set. -/
lemma orthonormal.inner_finsupp_eq_zero
  {v : ι → E} (hv : orthonormal 𝕜 v) {s : set ι} {i : ι} (hi : i ∉ s) {l : ι →₀ 𝕜}
  (hl : l ∈ finsupp.supported 𝕜 𝕜 s) :
  ⟪finsupp.total ι E 𝕜 v l, v i⟫ = 0 :=
begin
  rw finsupp.mem_supported' at hl,
  simp only [hv.inner_left_finsupp, hl i hi, map_zero],
end

/-- Given an orthonormal family, a second family of vectors is orthonormal if every vector equals
the corresponding vector in the original family or its negation. -/
lemma orthonormal.orthonormal_of_forall_eq_or_eq_neg {v w : ι → E} (hv : orthonormal 𝕜 v)
  (hw : ∀ i, w i = v i ∨ w i = -(v i)) : orthonormal 𝕜 w :=
begin
  classical,
  rw orthonormal_iff_ite at *,
  intros i j,
  cases hw i with hi hi; cases hw j with hj hj; split_ifs with h;
  simpa only [hi, hj, h, inner_neg_right, inner_neg_left,
              neg_neg, eq_self_iff_true, neg_eq_zero] using hv i j
end

/- The material that follows, culminating in the existence of a maximal orthonormal subset, is
adapted from the corresponding development of the theory of linearly independents sets.  See
`exists_linear_independent` in particular. -/

variables (𝕜 E)
lemma orthonormal_empty : orthonormal 𝕜 (λ x, x : (∅ : set E) → E) :=
by classical; simp [orthonormal_subtype_iff_ite]
variables {𝕜 E}

lemma orthonormal_Union_of_directed
  {η : Type*} {s : η → set E} (hs : directed (⊆) s) (h : ∀ i, orthonormal 𝕜 (λ x, x : s i → E)) :
  orthonormal 𝕜 (λ x, x : (⋃ i, s i) → E) :=
begin
  classical,
  rw orthonormal_subtype_iff_ite,
  rintros x ⟨_, ⟨i, rfl⟩, hxi⟩ y ⟨_, ⟨j, rfl⟩, hyj⟩,
  obtain ⟨k, hik, hjk⟩ := hs i j,
  have h_orth : orthonormal 𝕜 (λ x, x : (s k) → E) := h k,
  rw orthonormal_subtype_iff_ite at h_orth,
  exact h_orth x (hik hxi) y (hjk hyj)
end

lemma orthonormal_sUnion_of_directed
  {s : set (set E)} (hs : directed_on (⊆) s)
  (h : ∀ a ∈ s, orthonormal 𝕜 (λ x, x : (a : set E) → E)) :
  orthonormal 𝕜 (λ x, x : (⋃₀ s) → E) :=
by rw set.sUnion_eq_Union; exact orthonormal_Union_of_directed hs.directed_coe (by simpa using h)

/-- Given an orthonormal set `v` of vectors in `E`, there exists a maximal orthonormal set
containing it. -/
lemma exists_maximal_orthonormal {s : set E} (hs : orthonormal 𝕜 (coe : s → E)) :
  ∃ w ⊇ s, orthonormal 𝕜 (coe : w → E) ∧ ∀ u ⊇ w, orthonormal 𝕜 (coe : u → E) → u = w :=
begin
  obtain ⟨b, bi, sb, h⟩ := zorn_subset_nonempty {b | orthonormal 𝕜 (coe : b → E)} _ _ hs,
  { refine ⟨b, sb, bi, _⟩,
    exact λ u hus hu, h u hu hus },
  { refine λ c hc cc c0, ⟨⋃₀ c, _, _⟩,
    { exact orthonormal_sUnion_of_directed cc.directed_on (λ x xc, hc xc) },
    { exact λ _, set.subset_sUnion_of_mem } }
end

lemma orthonormal.ne_zero {v : ι → E} (hv : orthonormal 𝕜 v) (i : ι) : v i ≠ 0 :=
begin
  have : ‖v i‖ ≠ 0,
  { rw hv.1 i,
    norm_num },
  simpa using this
end

open finite_dimensional

/-- A family of orthonormal vectors with the correct cardinality forms a basis. -/
def basis_of_orthonormal_of_card_eq_finrank [fintype ι] [nonempty ι] {v : ι → E}
  (hv : orthonormal 𝕜 v) (card_eq : fintype.card ι = finrank 𝕜 E) :
  basis ι 𝕜 E :=
basis_of_linear_independent_of_card_eq_finrank hv.linear_independent card_eq

@[simp] lemma coe_basis_of_orthonormal_of_card_eq_finrank [fintype ι] [nonempty ι] {v : ι → E}
  (hv : orthonormal 𝕜 v) (card_eq : fintype.card ι = finrank 𝕜 E) :
  (basis_of_orthonormal_of_card_eq_finrank hv card_eq : ι → E) = v :=
coe_basis_of_linear_independent_of_card_eq_finrank _ _

end orthonormal_sets

section norm

lemma norm_eq_sqrt_inner (x : E) : ‖x‖ = sqrt (re ⟪x, x⟫) :=
calc ‖x‖ = sqrt (‖x‖ ^ 2) : (sqrt_sq (norm_nonneg _)).symm
... = sqrt (re ⟪x, x⟫) : congr_arg _ (norm_sq_eq_inner _)

lemma norm_eq_sqrt_real_inner (x : F) : ‖x‖ = sqrt ⟪x, x⟫_ℝ :=
by { have h := @norm_eq_sqrt_inner ℝ F _ _ _ x, simpa using h }

lemma inner_self_eq_norm_mul_norm (x : E) : re ⟪x, x⟫ = ‖x‖ * ‖x‖ :=
by rw [@norm_eq_sqrt_inner 𝕜, ←sqrt_mul inner_self_nonneg (re ⟪x, x⟫),
  sqrt_mul_self inner_self_nonneg]

lemma inner_self_eq_norm_sq (x : E) : re ⟪x, x⟫ = ‖x‖^2 :=
by rw [pow_two, inner_self_eq_norm_mul_norm]

lemma real_inner_self_eq_norm_mul_norm (x : F) : ⟪x, x⟫_ℝ = ‖x‖ * ‖x‖ :=
by { have h := @inner_self_eq_norm_mul_norm ℝ F _ _ _ x, simpa using h }

lemma real_inner_self_eq_norm_sq (x : F) : ⟪x, x⟫_ℝ = ‖x‖^2 :=
by rw [pow_two, real_inner_self_eq_norm_mul_norm]

variables (𝕜)
/-- Expand the square -/
lemma norm_add_sq (x y : E) : ‖x + y‖^2 = ‖x‖^2 + 2 * (re ⟪x, y⟫) + ‖y‖^2 :=
begin
  repeat {rw [sq, ←@inner_self_eq_norm_mul_norm 𝕜]},
  rw [inner_add_add_self, two_mul],
  simp only [add_assoc, add_left_inj, add_right_inj, add_monoid_hom.map_add],
  rw [←inner_conj_symm, conj_re],
end

alias norm_add_sq ← norm_add_pow_two

/-- Expand the square -/
lemma norm_add_sq_real (x y : F) : ‖x + y‖^2 = ‖x‖^2 + 2 * ⟪x, y⟫_ℝ + ‖y‖^2 :=
by { have h := @norm_add_sq ℝ _ _ _ _ x y, simpa using h }

alias norm_add_sq_real ← norm_add_pow_two_real

/-- Expand the square -/
lemma norm_add_mul_self (x y : E) : ‖x + y‖ * ‖x + y‖ = ‖x‖ * ‖x‖ + 2 * (re ⟪x, y⟫) + ‖y‖ * ‖y‖ :=
by { repeat {rw [← sq]}, exact norm_add_sq _ _ }

/-- Expand the square -/
lemma norm_add_mul_self_real (x y : F) : ‖x + y‖ * ‖x + y‖ = ‖x‖ * ‖x‖ + 2 * ⟪x, y⟫_ℝ + ‖y‖ * ‖y‖ :=
by { have h := @norm_add_mul_self ℝ _ _ _ _ x y, simpa using h }

/-- Expand the square -/
lemma norm_sub_sq (x y : E) : ‖x - y‖^2 = ‖x‖^2 - 2 * (re ⟪x, y⟫) + ‖y‖^2 :=
begin
  repeat {rw [sq, ←@inner_self_eq_norm_mul_norm 𝕜]},
  rw [inner_sub_sub_self],
  calc
    re (⟪x, x⟫ - ⟪x, y⟫ - ⟪y, x⟫ + ⟪y, y⟫)
        = re ⟪x, x⟫ - re ⟪x, y⟫ - re ⟪y, x⟫ + re ⟪y, y⟫  : by simp only [map_add, map_sub]
    ... = -re ⟪y, x⟫ - re ⟪x, y⟫ + re ⟪x, x⟫ + re ⟪y, y⟫  : by ring
    ... = -re (⟪x, y⟫†) - re ⟪x, y⟫ + re ⟪x, x⟫ + re ⟪y, y⟫ : by rw [inner_conj_symm]
    ... = -re ⟪x, y⟫ - re ⟪x, y⟫ + re ⟪x, x⟫ + re ⟪y, y⟫ : by rw [conj_re]
    ... = re ⟪x, x⟫ - 2*re ⟪x, y⟫ + re ⟪y, y⟫ : by ring
end

alias norm_sub_sq ← norm_sub_pow_two

/-- Expand the square -/
lemma norm_sub_sq_real (x y : F) : ‖x - y‖^2 = ‖x‖^2 - 2 * ⟪x, y⟫_ℝ + ‖y‖^2 :=
@norm_sub_sq ℝ _ _ _ _ _ _

alias norm_sub_sq_real ← norm_sub_pow_two_real

/-- Expand the square -/
lemma norm_sub_mul_self (x y : E) : ‖x - y‖ * ‖x - y‖ = ‖x‖ * ‖x‖ - 2 * re ⟪x, y⟫ + ‖y‖ * ‖y‖ :=
by { repeat {rw [← sq]}, exact norm_sub_sq _ _ }

/-- Expand the square -/
lemma norm_sub_mul_self_real (x y : F) : ‖x - y‖ * ‖x - y‖ = ‖x‖ * ‖x‖ - 2 * ⟪x, y⟫_ℝ + ‖y‖ * ‖y‖ :=
by { have h := @norm_sub_mul_self ℝ _ _ _ _ x y, simpa using h }

/-- Cauchy–Schwarz inequality with norm -/
lemma abs_inner_le_norm (x y : E) : abs ⟪x, y⟫ ≤ ‖x‖ * ‖y‖ :=
nonneg_le_nonneg_of_sq_le_sq (mul_nonneg (norm_nonneg _) (norm_nonneg _))
begin
  have : ‖x‖ * ‖y‖ * (‖x‖ * ‖y‖) = (re ⟪x, x⟫) * (re ⟪y, y⟫),
    simp only [inner_self_eq_norm_mul_norm], ring,
  rw this,
  conv_lhs { congr, skip, rw [inner_abs_conj_symm] },
  exact inner_mul_inner_self_le _ _
end

lemma norm_inner_le_norm (x y : E) : ‖⟪x, y⟫‖ ≤ ‖x‖ * ‖y‖ :=
(is_R_or_C.norm_eq_abs _).le.trans (abs_inner_le_norm x y)

lemma nnnorm_inner_le_nnnorm (x y : E) : ‖⟪x, y⟫‖₊ ≤ ‖x‖₊ * ‖y‖₊ :=
norm_inner_le_norm x y

lemma re_inner_le_norm (x y : E) : re ⟪x, y⟫ ≤ ‖x‖ * ‖y‖ :=
le_trans (re_le_abs (inner x y)) (abs_inner_le_norm x y)

/-- Cauchy–Schwarz inequality with norm -/
lemma abs_real_inner_le_norm (x y : F) : absR ⟪x, y⟫_ℝ ≤ ‖x‖ * ‖y‖ :=
by { have h := @abs_inner_le_norm ℝ F _ _ _ x y, simpa using h }

/-- Cauchy–Schwarz inequality with norm -/
lemma real_inner_le_norm (x y : F) : ⟪x, y⟫_ℝ ≤ ‖x‖ * ‖y‖ :=
le_trans (le_abs_self _) (abs_real_inner_le_norm _ _)

include 𝕜
variables (𝕜)
lemma parallelogram_law_with_norm (x y : E) :
  ‖x + y‖ * ‖x + y‖ + ‖x - y‖ * ‖x - y‖ = 2 * (‖x‖ * ‖x‖ + ‖y‖ * ‖y‖) :=
begin
  simp only [← @inner_self_eq_norm_mul_norm 𝕜],
  rw [← re.map_add, parallelogram_law, two_mul, two_mul],
  simp only [re.map_add],
end

lemma parallelogram_law_with_nnnorm (x y : E) :
  ‖x + y‖₊ * ‖x + y‖₊ + ‖x - y‖₊ * ‖x - y‖₊ = 2 * (‖x‖₊ * ‖x‖₊ + ‖y‖₊ * ‖y‖₊) :=
subtype.ext $ parallelogram_law_with_norm 𝕜 x y
variables {𝕜}
omit 𝕜

/-- Polarization identity: The real part of the  inner product, in terms of the norm. -/
lemma re_inner_eq_norm_add_mul_self_sub_norm_mul_self_sub_norm_mul_self_div_two (x y : E) :
  re ⟪x, y⟫ = (‖x + y‖ * ‖x + y‖ - ‖x‖ * ‖x‖ - ‖y‖ * ‖y‖) / 2 :=
by { rw @norm_add_mul_self 𝕜, ring }

/-- Polarization identity: The real part of the  inner product, in terms of the norm. -/
lemma re_inner_eq_norm_mul_self_add_norm_mul_self_sub_norm_sub_mul_self_div_two (x y : E) :
  re ⟪x, y⟫ = (‖x‖ * ‖x‖ + ‖y‖ * ‖y‖ - ‖x - y‖ * ‖x - y‖) / 2 :=
by { rw [@norm_sub_mul_self 𝕜], ring }

/-- Polarization identity: The real part of the  inner product, in terms of the norm. -/
lemma re_inner_eq_norm_add_mul_self_sub_norm_sub_mul_self_div_four (x y : E) :
  re ⟪x, y⟫ = (‖x + y‖ * ‖x + y‖ - ‖x - y‖ * ‖x - y‖) / 4 :=
by { rw [@norm_add_mul_self 𝕜, @norm_sub_mul_self 𝕜], ring }

/-- Polarization identity: The imaginary part of the inner product, in terms of the norm. -/
lemma im_inner_eq_norm_sub_I_smul_mul_self_sub_norm_add_I_smul_mul_self_div_four (x y : E) :
  im ⟪x, y⟫ = (‖x - IK • y‖ * ‖x - IK • y‖ - ‖x + IK • y‖ * ‖x + IK • y‖) / 4 :=
by { simp only [@norm_add_mul_self 𝕜, @norm_sub_mul_self 𝕜, inner_smul_right, I_mul_re], ring }

/-- Polarization identity: The inner product, in terms of the norm. -/
lemma inner_eq_sum_norm_sq_div_four (x y : E) :
  ⟪x, y⟫ = (‖x + y‖ ^ 2 - ‖x - y‖ ^ 2 + (‖x - IK • y‖ ^ 2 - ‖x + IK • y‖ ^ 2) * IK) / 4 :=
begin
  rw [← re_add_im ⟪x, y⟫, re_inner_eq_norm_add_mul_self_sub_norm_sub_mul_self_div_four,
    im_inner_eq_norm_sub_I_smul_mul_self_sub_norm_add_I_smul_mul_self_div_four],
  push_cast,
  simp only [sq, ← mul_div_right_comm, ← add_div]
end

/-- Formula for the distance between the images of two nonzero points under an inversion with center
zero. See also `euclidean_geometry.dist_inversion_inversion` for inversions around a general
point. -/
lemma dist_div_norm_sq_smul {x y : F} (hx : x ≠ 0) (hy : y ≠ 0) (R : ℝ) :
  dist ((R / ‖x‖) ^ 2 • x) ((R / ‖y‖) ^ 2 • y) = (R ^ 2 / (‖x‖ * ‖y‖)) * dist x y :=
have hx' : ‖x‖ ≠ 0, from norm_ne_zero_iff.2 hx,
have hy' : ‖y‖ ≠ 0, from norm_ne_zero_iff.2 hy,
calc dist ((R / ‖x‖) ^ 2 • x) ((R / ‖y‖) ^ 2 • y)
    = sqrt (‖(R / ‖x‖) ^ 2 • x - (R / ‖y‖) ^ 2 • y‖^2) :
  by rw [dist_eq_norm, sqrt_sq (norm_nonneg _)]
... = sqrt ((R ^ 2 / (‖x‖ * ‖y‖)) ^ 2 * ‖x - y‖ ^ 2) :
  congr_arg sqrt $ by { field_simp [sq, norm_sub_mul_self_real, norm_smul, real_inner_smul_left,
    inner_smul_right, real.norm_of_nonneg (mul_self_nonneg _)], ring }
... = (R ^ 2 / (‖x‖ * ‖y‖)) * dist x y :
  by rw [sqrt_mul (sq_nonneg _), sqrt_sq (norm_nonneg _),
    sqrt_sq (div_nonneg (sq_nonneg _) (mul_nonneg (norm_nonneg _) (norm_nonneg _))), dist_eq_norm]

@[priority 100] -- See note [lower instance priority]
instance inner_product_space.to_uniform_convex_space : uniform_convex_space F :=
⟨λ ε hε, begin
  refine ⟨2 - sqrt (4 - ε^2), sub_pos_of_lt $ (sqrt_lt' zero_lt_two).2 _, λ x hx y hy hxy, _⟩,
  { norm_num,
    exact pow_pos hε _ },
  rw sub_sub_cancel,
  refine le_sqrt_of_sq_le _,
  rw [sq, eq_sub_iff_add_eq.2 (parallelogram_law_with_norm ℝ x y), ←sq (‖x - y‖), hx, hy],
  norm_num,
  exact pow_le_pow_of_le_left hε.le hxy _,
end⟩

section complex

variables {V : Type*} [normed_add_comm_group V] [inner_product_space ℂ V]

/--
A complex polarization identity, with a linear map
-/
lemma inner_map_polarization (T : V →ₗ[ℂ] V) (x y : V):
  ⟪ T y, x ⟫_ℂ = (⟪T (x + y) , x + y⟫_ℂ - ⟪T (x - y) , x - y⟫_ℂ +
    complex.I * ⟪T (x + complex.I • y) , x + complex.I • y⟫_ℂ -
    complex.I * ⟪T (x - complex.I • y), x - complex.I • y ⟫_ℂ) / 4 :=
begin
  simp only [map_add, map_sub, inner_add_left, inner_add_right, linear_map.map_smul,
             inner_smul_left, inner_smul_right, complex.conj_I, ←pow_two, complex.I_sq,
             inner_sub_left, inner_sub_right, mul_add, ←mul_assoc, mul_neg, neg_neg,
             sub_neg_eq_add, one_mul, neg_one_mul, mul_sub, sub_sub],
  ring,
end

lemma inner_map_polarization' (T : V →ₗ[ℂ] V) (x y : V):
  ⟪ T x, y ⟫_ℂ = (⟪T (x + y) , x + y⟫_ℂ - ⟪T (x - y) , x - y⟫_ℂ -
    complex.I * ⟪T (x + complex.I • y) , x + complex.I • y⟫_ℂ +
    complex.I * ⟪T (x - complex.I • y), x - complex.I • y ⟫_ℂ) / 4 :=
begin
  simp only [map_add, map_sub, inner_add_left, inner_add_right, linear_map.map_smul,
             inner_smul_left, inner_smul_right, complex.conj_I, ←pow_two, complex.I_sq,
             inner_sub_left, inner_sub_right, mul_add, ←mul_assoc, mul_neg, neg_neg,
             sub_neg_eq_add, one_mul, neg_one_mul, mul_sub, sub_sub],
  ring,
end

/--
A linear map `T` is zero, if and only if the identity `⟪T x, x⟫_ℂ = 0` holds for all `x`.
-/
lemma inner_map_self_eq_zero (T : V →ₗ[ℂ] V) :
  (∀ (x : V), ⟪T x, x⟫_ℂ = 0) ↔ T = 0 :=
begin
  split,
  { intro hT,
    ext x,
    simp only [linear_map.zero_apply, ← @inner_self_eq_zero ℂ, inner_map_polarization, hT],
    norm_num },
  { rintro rfl x,
    simp only [linear_map.zero_apply, inner_zero_left] }
end

/--
Two linear maps `S` and `T` are equal, if and only if the identity `⟪S x, x⟫_ℂ = ⟪T x, x⟫_ℂ` holds
for all `x`.
-/
lemma ext_inner_map (S T : V →ₗ[ℂ] V) :
  (∀ (x : V), ⟪S x, x⟫_ℂ = ⟪T x, x⟫_ℂ) ↔ S = T :=
begin
  rw [←sub_eq_zero, ←inner_map_self_eq_zero],
  refine forall_congr (λ x, _),
  rw [linear_map.sub_apply, inner_sub_left, sub_eq_zero],
end

end complex

section

variables {ι : Type*} {ι' : Type*} {ι'' : Type*}
variables {E' : Type*} [normed_add_comm_group E'] [inner_product_space 𝕜 E']
variables {E'' : Type*} [normed_add_comm_group E''] [inner_product_space 𝕜 E'']

/-- A linear isometry preserves the inner product. -/
@[simp] lemma linear_isometry.inner_map_map (f : E →ₗᵢ[𝕜] E') (x y : E) : ⟪f x, f y⟫ = ⟪x, y⟫ :=
by simp [inner_eq_sum_norm_sq_div_four, ← f.norm_map]

/-- A linear isometric equivalence preserves the inner product. -/
@[simp] lemma linear_isometry_equiv.inner_map_map (f : E ≃ₗᵢ[𝕜] E') (x y : E) :
  ⟪f x, f y⟫ = ⟪x, y⟫ :=
f.to_linear_isometry.inner_map_map x y

/-- A linear map that preserves the inner product is a linear isometry. -/
def linear_map.isometry_of_inner (f : E →ₗ[𝕜] E') (h : ∀ x y, ⟪f x, f y⟫ = ⟪x, y⟫) : E →ₗᵢ[𝕜] E' :=
⟨f, λ x, by simp only [@norm_eq_sqrt_inner 𝕜, h]⟩

@[simp] lemma linear_map.coe_isometry_of_inner (f : E →ₗ[𝕜] E') (h) :
  ⇑(f.isometry_of_inner h) = f := rfl

@[simp] lemma linear_map.isometry_of_inner_to_linear_map (f : E →ₗ[𝕜] E') (h) :
  (f.isometry_of_inner h).to_linear_map = f := rfl

/-- A linear equivalence that preserves the inner product is a linear isometric equivalence. -/
def linear_equiv.isometry_of_inner (f : E ≃ₗ[𝕜] E') (h : ∀ x y, ⟪f x, f y⟫ = ⟪x, y⟫) :
  E ≃ₗᵢ[𝕜] E' :=
⟨f, ((f : E →ₗ[𝕜] E').isometry_of_inner h).norm_map⟩

@[simp] lemma linear_equiv.coe_isometry_of_inner (f : E ≃ₗ[𝕜] E') (h) :
  ⇑(f.isometry_of_inner h) = f := rfl

@[simp] lemma linear_equiv.isometry_of_inner_to_linear_equiv (f : E ≃ₗ[𝕜] E') (h) :
  (f.isometry_of_inner h).to_linear_equiv = f := rfl

/-- A linear isometry preserves the property of being orthonormal. -/
lemma linear_isometry.orthonormal_comp_iff {v : ι → E} (f : E →ₗᵢ[𝕜] E') :
  orthonormal 𝕜 (f ∘ v) ↔ orthonormal 𝕜 v :=
begin
  classical,
  simp_rw [orthonormal_iff_ite, linear_isometry.inner_map_map]
end

/-- A linear isometry preserves the property of being orthonormal. -/
lemma orthonormal.comp_linear_isometry {v : ι → E} (hv : orthonormal 𝕜 v) (f : E →ₗᵢ[𝕜] E') :
  orthonormal 𝕜 (f ∘ v) :=
by rwa f.orthonormal_comp_iff

/-- A linear isometric equivalence preserves the property of being orthonormal. -/
lemma orthonormal.comp_linear_isometry_equiv {v : ι → E} (hv : orthonormal 𝕜 v) (f : E ≃ₗᵢ[𝕜] E') :
  orthonormal 𝕜 (f ∘ v) :=
hv.comp_linear_isometry f.to_linear_isometry

/-- A linear isometric equivalence, applied with `basis.map`, preserves the property of being
orthonormal. -/
lemma orthonormal.map_linear_isometry_equiv {v : basis ι 𝕜 E} (hv : orthonormal 𝕜 v)
  (f : E ≃ₗᵢ[𝕜] E') : orthonormal 𝕜 (v.map f.to_linear_equiv) :=
hv.comp_linear_isometry_equiv f

/-- A linear map that sends an orthonormal basis to orthonormal vectors is a linear isometry. -/
def linear_map.isometry_of_orthonormal (f : E →ₗ[𝕜] E') {v : basis ι 𝕜 E} (hv : orthonormal 𝕜 v)
  (hf : orthonormal 𝕜 (f ∘ v)) : E →ₗᵢ[𝕜] E' :=
f.isometry_of_inner $ λ x y, by rw [←v.total_repr x, ←v.total_repr y, finsupp.apply_total,
                                    finsupp.apply_total, hv.inner_finsupp_eq_sum_left,
                                    hf.inner_finsupp_eq_sum_left]

@[simp] lemma linear_map.coe_isometry_of_orthonormal (f : E →ₗ[𝕜] E') {v : basis ι 𝕜 E}
  (hv : orthonormal 𝕜 v) (hf : orthonormal 𝕜 (f ∘ v)) :
  ⇑(f.isometry_of_orthonormal hv hf) = f :=
rfl

@[simp] lemma linear_map.isometry_of_orthonormal_to_linear_map (f : E →ₗ[𝕜] E') {v : basis ι 𝕜 E}
  (hv : orthonormal 𝕜 v) (hf : orthonormal 𝕜 (f ∘ v)) :
  (f.isometry_of_orthonormal hv hf).to_linear_map = f :=
rfl

/-- A linear equivalence that sends an orthonormal basis to orthonormal vectors is a linear
isometric equivalence. -/
def linear_equiv.isometry_of_orthonormal (f : E ≃ₗ[𝕜] E') {v : basis ι 𝕜 E} (hv : orthonormal 𝕜 v)
  (hf : orthonormal 𝕜 (f ∘ v)) : E ≃ₗᵢ[𝕜] E' :=
f.isometry_of_inner $ λ x y, begin
  rw ←linear_equiv.coe_coe at hf,
  rw [←v.total_repr x, ←v.total_repr y, ←linear_equiv.coe_coe, finsupp.apply_total,
      finsupp.apply_total, hv.inner_finsupp_eq_sum_left, hf.inner_finsupp_eq_sum_left]
end

@[simp] lemma linear_equiv.coe_isometry_of_orthonormal (f : E ≃ₗ[𝕜] E') {v : basis ι 𝕜 E}
  (hv : orthonormal 𝕜 v) (hf : orthonormal 𝕜 (f ∘ v)) :
  ⇑(f.isometry_of_orthonormal hv hf) = f :=
rfl

@[simp] lemma linear_equiv.isometry_of_orthonormal_to_linear_equiv (f : E ≃ₗ[𝕜] E')
  {v : basis ι 𝕜 E} (hv : orthonormal 𝕜 v) (hf : orthonormal 𝕜 (f ∘ v)) :
  (f.isometry_of_orthonormal hv hf).to_linear_equiv = f :=
rfl

/-- A linear isometric equivalence that sends an orthonormal basis to a given orthonormal basis. -/
def orthonormal.equiv {v : basis ι 𝕜 E} (hv : orthonormal 𝕜 v) {v' : basis ι' 𝕜 E'}
  (hv' : orthonormal 𝕜 v') (e : ι ≃ ι') : E ≃ₗᵢ[𝕜] E' :=
(v.equiv v' e).isometry_of_orthonormal hv begin
  have h : (v.equiv v' e) ∘ v = v' ∘ e,
  { ext i,
    simp },
  rw h,
  exact hv'.comp _ e.injective
end

@[simp] lemma orthonormal.equiv_to_linear_equiv {v : basis ι 𝕜 E} (hv : orthonormal 𝕜 v)
  {v' : basis ι' 𝕜 E'} (hv' : orthonormal 𝕜 v') (e : ι ≃ ι') :
  (hv.equiv hv' e).to_linear_equiv = v.equiv v' e :=
rfl

@[simp] lemma orthonormal.equiv_apply {ι' : Type*} {v : basis ι 𝕜 E} (hv : orthonormal 𝕜 v)
  {v' : basis ι' 𝕜 E'} (hv' : orthonormal 𝕜 v') (e : ι ≃ ι') (i : ι) :
  hv.equiv hv' e (v i) = v' (e i) :=
basis.equiv_apply _ _ _ _

@[simp] lemma orthonormal.equiv_refl {v : basis ι 𝕜 E} (hv : orthonormal 𝕜 v) :
  hv.equiv hv (equiv.refl ι) = linear_isometry_equiv.refl 𝕜 E :=
v.ext_linear_isometry_equiv $ λ i,
  by simp only [orthonormal.equiv_apply, equiv.coe_refl, id.def, linear_isometry_equiv.coe_refl]

@[simp] lemma orthonormal.equiv_symm {v : basis ι 𝕜 E} (hv : orthonormal 𝕜 v) {v' : basis ι' 𝕜 E'}
  (hv' : orthonormal 𝕜 v') (e : ι ≃ ι') : (hv.equiv hv' e).symm = hv'.equiv hv e.symm :=
v'.ext_linear_isometry_equiv $ λ i, (hv.equiv hv' e).injective $
  by simp only [linear_isometry_equiv.apply_symm_apply, orthonormal.equiv_apply, e.apply_symm_apply]

@[simp] lemma orthonormal.equiv_trans {v : basis ι 𝕜 E} (hv : orthonormal 𝕜 v) {v' : basis ι' 𝕜 E'}
  (hv' : orthonormal 𝕜 v') (e : ι ≃ ι') {v'' : basis ι'' 𝕜 E''} (hv'' : orthonormal 𝕜 v'')
  (e' : ι' ≃ ι'') : (hv.equiv hv' e).trans (hv'.equiv hv'' e') = hv.equiv hv'' (e.trans e') :=
v.ext_linear_isometry_equiv $ λ i,
  by simp only [linear_isometry_equiv.trans_apply, orthonormal.equiv_apply, e.coe_trans]

lemma orthonormal.map_equiv {v : basis ι 𝕜 E} (hv : orthonormal 𝕜 v) {v' : basis ι' 𝕜 E'}
  (hv' : orthonormal 𝕜 v') (e : ι ≃ ι') :
  v.map ((hv.equiv hv' e).to_linear_equiv) = v'.reindex e.symm :=
v.map_equiv _ _

end

/-- Polarization identity: The real inner product, in terms of the norm. -/
lemma real_inner_eq_norm_add_mul_self_sub_norm_mul_self_sub_norm_mul_self_div_two (x y : F) :
  ⟪x, y⟫_ℝ = (‖x + y‖ * ‖x + y‖ - ‖x‖ * ‖x‖ - ‖y‖ * ‖y‖) / 2 :=
re_to_real.symm.trans $
  re_inner_eq_norm_add_mul_self_sub_norm_mul_self_sub_norm_mul_self_div_two x y

/-- Polarization identity: The real inner product, in terms of the norm. -/
lemma real_inner_eq_norm_mul_self_add_norm_mul_self_sub_norm_sub_mul_self_div_two (x y : F) :
  ⟪x, y⟫_ℝ = (‖x‖ * ‖x‖ + ‖y‖ * ‖y‖ - ‖x - y‖ * ‖x - y‖) / 2 :=
re_to_real.symm.trans $
  re_inner_eq_norm_mul_self_add_norm_mul_self_sub_norm_sub_mul_self_div_two x y

/-- Pythagorean theorem, if-and-only-if vector inner product form. -/
lemma norm_add_sq_eq_norm_sq_add_norm_sq_iff_real_inner_eq_zero (x y : F) :
  ‖x + y‖ * ‖x + y‖ = ‖x‖ * ‖x‖ + ‖y‖ * ‖y‖ ↔ ⟪x, y⟫_ℝ = 0 :=
begin
  rw [@norm_add_mul_self ℝ, add_right_cancel_iff, add_right_eq_self, mul_eq_zero],
  norm_num
end

/-- Pythagorean theorem, if-and-if vector inner product form using square roots. -/
lemma norm_add_eq_sqrt_iff_real_inner_eq_zero {x y : F} :
  ‖x + y‖ = sqrt (‖x‖ * ‖x‖ + ‖y‖ * ‖y‖) ↔ ⟪x, y⟫_ℝ = 0 :=
by rw [←norm_add_sq_eq_norm_sq_add_norm_sq_iff_real_inner_eq_zero, eq_comm,
  sqrt_eq_iff_mul_self_eq (add_nonneg (mul_self_nonneg _) (mul_self_nonneg _)) (norm_nonneg _)]

/-- Pythagorean theorem, vector inner product form. -/
lemma norm_add_sq_eq_norm_sq_add_norm_sq_of_inner_eq_zero (x y : E) (h : ⟪x, y⟫ = 0) :
  ‖x + y‖ * ‖x + y‖ = ‖x‖ * ‖x‖ + ‖y‖ * ‖y‖ :=
begin
  rw [@norm_add_mul_self 𝕜, add_right_cancel_iff, add_right_eq_self, mul_eq_zero],
  apply or.inr,
  simp only [h, zero_re'],
end

/-- Pythagorean theorem, vector inner product form. -/
lemma norm_add_sq_eq_norm_sq_add_norm_sq_real {x y : F} (h : ⟪x, y⟫_ℝ = 0) :
  ‖x + y‖ * ‖x + y‖ = ‖x‖ * ‖x‖ + ‖y‖ * ‖y‖ :=
(norm_add_sq_eq_norm_sq_add_norm_sq_iff_real_inner_eq_zero x y).2 h

/-- Pythagorean theorem, subtracting vectors, if-and-only-if vector
inner product form. -/
lemma norm_sub_sq_eq_norm_sq_add_norm_sq_iff_real_inner_eq_zero (x y : F) :
  ‖x - y‖ * ‖x - y‖ = ‖x‖ * ‖x‖ + ‖y‖ * ‖y‖ ↔ ⟪x, y⟫_ℝ = 0 :=
begin
  rw [@norm_sub_mul_self ℝ, add_right_cancel_iff, sub_eq_add_neg, add_right_eq_self, neg_eq_zero,
      mul_eq_zero],
  norm_num
end

/-- Pythagorean theorem, subtracting vectors, if-and-if vector inner product form using square
roots. -/
lemma norm_sub_eq_sqrt_iff_real_inner_eq_zero {x y : F} :
  ‖x - y‖ = sqrt (‖x‖ * ‖x‖ + ‖y‖ * ‖y‖) ↔ ⟪x, y⟫_ℝ = 0 :=
by rw [←norm_sub_sq_eq_norm_sq_add_norm_sq_iff_real_inner_eq_zero, eq_comm,
  sqrt_eq_iff_mul_self_eq (add_nonneg (mul_self_nonneg _) (mul_self_nonneg _)) (norm_nonneg _)]

/-- Pythagorean theorem, subtracting vectors, vector inner product
form. -/
lemma norm_sub_sq_eq_norm_sq_add_norm_sq_real {x y : F} (h : ⟪x, y⟫_ℝ = 0) :
  ‖x - y‖ * ‖x - y‖ = ‖x‖ * ‖x‖ + ‖y‖ * ‖y‖ :=
(norm_sub_sq_eq_norm_sq_add_norm_sq_iff_real_inner_eq_zero x y).2 h

/-- The sum and difference of two vectors are orthogonal if and only
if they have the same norm. -/
lemma real_inner_add_sub_eq_zero_iff (x y : F) : ⟪x + y, x - y⟫_ℝ = 0 ↔ ‖x‖ = ‖y‖ :=
begin
  conv_rhs { rw ←mul_self_inj_of_nonneg (norm_nonneg _) (norm_nonneg _) },
  simp only [←@inner_self_eq_norm_mul_norm ℝ, inner_add_left, inner_sub_right,
            real_inner_comm y x, sub_eq_zero, re_to_real],
  split,
  { intro h,
    rw [add_comm] at h,
    linarith },
  { intro h,
    linarith }
end

/-- Given two orthogonal vectors, their sum and difference have equal norms. -/
lemma norm_sub_eq_norm_add {v w : E} (h : ⟪v, w⟫ = 0) : ‖w - v‖ = ‖w + v‖ :=
begin
  rw ←mul_self_inj_of_nonneg (norm_nonneg _) (norm_nonneg _),
  simp only [h, ←@inner_self_eq_norm_mul_norm 𝕜, sub_neg_eq_add, sub_zero, map_sub, zero_re',
    zero_sub,
    add_zero, map_add, inner_add_right, inner_sub_left, inner_sub_right, inner_re_symm, zero_add]
end

/-- The real inner product of two vectors, divided by the product of their
norms, has absolute value at most 1. -/
lemma abs_real_inner_div_norm_mul_norm_le_one (x y : F) : absR (⟪x, y⟫_ℝ / (‖x‖ * ‖y‖)) ≤ 1 :=
begin
  rw _root_.abs_div,
  by_cases h : 0 = absR (‖x‖ * ‖y‖),
  { rw [←h, div_zero],
    norm_num },
  { change 0 ≠ absR (‖x‖ * ‖y‖) at h,
    rw div_le_iff' (lt_of_le_of_ne (ge_iff_le.mp (_root_.abs_nonneg (‖x‖ * ‖y‖))) h),
    convert abs_real_inner_le_norm x y using 1,
    rw [_root_.abs_mul, _root_.abs_of_nonneg (norm_nonneg x), _root_.abs_of_nonneg (norm_nonneg y),
        mul_one] }
end

/-- The inner product of a vector with a multiple of itself. -/
lemma real_inner_smul_self_left (x : F) (r : ℝ) : ⟪r • x, x⟫_ℝ = r * (‖x‖ * ‖x‖) :=
by rw [real_inner_smul_left, ←real_inner_self_eq_norm_mul_norm]

/-- The inner product of a vector with a multiple of itself. -/
lemma real_inner_smul_self_right (x : F) (r : ℝ) : ⟪x, r • x⟫_ℝ = r * (‖x‖ * ‖x‖) :=
by rw [inner_smul_right, ←real_inner_self_eq_norm_mul_norm]

/-- The inner product of a nonzero vector with a nonzero multiple of
itself, divided by the product of their norms, has absolute value
1. -/
lemma abs_inner_div_norm_mul_norm_eq_one_of_ne_zero_of_ne_zero_mul
  {x : E} {r : 𝕜} (hx : x ≠ 0) (hr : r ≠ 0) : abs ⟪x, r • x⟫ / (‖x‖ * ‖r • x‖) = 1 :=
begin
  have hx' : ‖x‖ ≠ 0 := by simp [norm_eq_zero, hx],
  have hr' : abs r ≠ 0 := by simp [is_R_or_C.abs_eq_zero, hr],
  rw [inner_smul_right, is_R_or_C.abs_mul, ←inner_self_re_abs, inner_self_eq_norm_mul_norm,
      norm_smul],
  rw [is_R_or_C.norm_eq_abs, ←mul_assoc, ←div_div, mul_div_cancel _ hx',
     ←div_div, mul_comm, mul_div_cancel _ hr', div_self hx'],
end

/-- The inner product of a nonzero vector with a nonzero multiple of
itself, divided by the product of their norms, has absolute value
1. -/
lemma abs_real_inner_div_norm_mul_norm_eq_one_of_ne_zero_of_ne_zero_mul
  {x : F} {r : ℝ} (hx : x ≠ 0) (hr : r ≠ 0) : absR ⟪x, r • x⟫_ℝ / (‖x‖ * ‖r • x‖) = 1 :=
begin
  rw ← abs_to_real,
  exact abs_inner_div_norm_mul_norm_eq_one_of_ne_zero_of_ne_zero_mul hx hr
end

/-- The inner product of a nonzero vector with a positive multiple of
itself, divided by the product of their norms, has value 1. -/
lemma real_inner_div_norm_mul_norm_eq_one_of_ne_zero_of_pos_mul
  {x : F} {r : ℝ} (hx : x ≠ 0) (hr : 0 < r) : ⟪x, r • x⟫_ℝ / (‖x‖ * ‖r • x‖) = 1 :=
begin
  rw [real_inner_smul_self_right, norm_smul, real.norm_eq_abs, ←mul_assoc ‖x‖, mul_comm _ (absR r),
      mul_assoc, _root_.abs_of_nonneg (le_of_lt hr), div_self],
  exact mul_ne_zero (ne_of_gt hr)
    (λ h, hx (norm_eq_zero.1 (eq_zero_of_mul_self_eq_zero h)))
end

/-- The inner product of a nonzero vector with a negative multiple of
itself, divided by the product of their norms, has value -1. -/
lemma real_inner_div_norm_mul_norm_eq_neg_one_of_ne_zero_of_neg_mul
  {x : F} {r : ℝ} (hx : x ≠ 0) (hr : r < 0) : ⟪x, r • x⟫_ℝ / (‖x‖ * ‖r • x‖) = -1 :=
begin
  rw [real_inner_smul_self_right, norm_smul, real.norm_eq_abs, ←mul_assoc ‖x‖, mul_comm _ (absR r),
      mul_assoc, abs_of_neg hr, neg_mul, div_neg_eq_neg_div, div_self],
  exact mul_ne_zero (ne_of_lt hr)
    (λ h, hx (norm_eq_zero.1 (eq_zero_of_mul_self_eq_zero h)))
end

/-- The inner product of two vectors, divided by the product of their
norms, has absolute value 1 if and only if they are nonzero and one is
a multiple of the other. One form of equality case for Cauchy-Schwarz. -/
lemma abs_inner_div_norm_mul_norm_eq_one_iff (x y : E) :
  abs (⟪x, y⟫ / (‖x‖ * ‖y‖)) = 1 ↔ (x ≠ 0 ∧ ∃ (r : 𝕜), r ≠ 0 ∧ y = r • x) :=
begin
  split,
  { intro h,
    have hx0 : x ≠ 0,
    { intro hx0,
      rw [hx0, inner_zero_left, zero_div] at h,
      norm_num at h, },
    refine and.intro hx0 _,
    set r := ⟪x, y⟫ / (‖x‖ * ‖x‖) with hr,
    use r,
    set t := y - r • x with ht,
    have ht0 : ⟪x, t⟫ = 0,
    { rw [ht, inner_sub_right, inner_smul_right, hr],
      norm_cast,
      rw [←@inner_self_eq_norm_mul_norm 𝕜, inner_self_re_to_K,
          div_mul_cancel _ (λ h, hx0 ((@inner_self_eq_zero 𝕜 _ _ _ _ _).1 h)), sub_self] },
    replace h : ‖r • x‖ / ‖t + r • x‖ = 1,
    { rw [←sub_add_cancel y (r • x), ←ht, inner_add_right, ht0, zero_add, inner_smul_right,
        is_R_or_C.abs_div, is_R_or_C.abs_mul, ←inner_self_re_abs,
        inner_self_eq_norm_mul_norm] at h,
      norm_cast at h,
      rwa [_root_.abs_mul, abs_norm_eq_norm, abs_norm_eq_norm, ←mul_assoc, mul_comm,
        mul_div_mul_left _ _ (λ h, hx0 (norm_eq_zero.1 h)), ←is_R_or_C.norm_eq_abs,
        ←norm_smul] at h },
    have hr0 : r ≠ 0,
    { intro hr0,
      rw [hr0, zero_smul, norm_zero, zero_div] at h,
      norm_num at h },
    refine and.intro hr0 _,
    have h2 : ‖r • x‖ ^ 2 = ‖t + r • x‖ ^ 2,
    { rw [eq_of_div_eq_one h] },
    replace h2 : ⟪r • x, r • x⟫ = ⟪t, t⟫ + ⟪t, r • x⟫ + ⟪r • x, t⟫ + ⟪r • x, r • x⟫,
    { rw [sq, sq, ←@inner_self_eq_norm_mul_norm 𝕜, ←@inner_self_eq_norm_mul_norm 𝕜] at h2,
      have h2' := congr_arg (λ z : ℝ, (z : 𝕜)) h2,
      simp_rw [inner_self_re_to_K, inner_add_add_self] at h2',
      exact h2' },
    conv at h2 in ⟪r • x, t⟫ { rw [inner_smul_left, ht0, mul_zero] },
    symmetry' at h2,
    have h₁ : ⟪t, r • x⟫ = 0 := by { rw [inner_smul_right, ←inner_conj_symm, ht0], simp },
    rw [add_zero, h₁, add_left_eq_self, add_zero, inner_self_eq_zero] at h2,
    rw h2 at ht,
    exact eq_of_sub_eq_zero ht.symm },
  { intro h,
    rcases h with ⟨hx, ⟨r, ⟨hr, hy⟩⟩⟩,
    rw [hy, is_R_or_C.abs_div],
    norm_cast,
    rw [_root_.abs_mul, abs_norm_eq_norm, abs_norm_eq_norm],
    exact abs_inner_div_norm_mul_norm_eq_one_of_ne_zero_of_ne_zero_mul hx hr }
end

/-- The inner product of two vectors, divided by the product of their
norms, has absolute value 1 if and only if they are nonzero and one is
a multiple of the other. One form of equality case for Cauchy-Schwarz. -/
lemma abs_real_inner_div_norm_mul_norm_eq_one_iff (x y : F) :
  absR (⟪x, y⟫_ℝ / (‖x‖ * ‖y‖)) = 1 ↔ (x ≠ 0 ∧ ∃ (r : ℝ), r ≠ 0 ∧ y = r • x) :=
begin
  have := @abs_inner_div_norm_mul_norm_eq_one_iff ℝ F _ _ _ x y,
  simpa [coe_real_eq_id] using this,
end

/--
If the inner product of two vectors is equal to the product of their norms, then the two vectors
are multiples of each other. One form of the equality case for Cauchy-Schwarz.
Compare `inner_eq_norm_mul_iff`, which takes the stronger hypothesis `⟪x, y⟫ = ‖x‖ * ‖y‖`. -/
lemma abs_inner_eq_norm_iff (x y : E) (hx0 : x ≠ 0) (hy0 : y ≠ 0):
  abs ⟪x, y⟫ = ‖x‖ * ‖y‖ ↔ ∃ (r : 𝕜), r ≠ 0 ∧ y = r • x :=
begin
  have hxy0 : ‖x‖ * ‖y‖ ≠ 0 := mul_ne_zero (norm_eq_zero.not.2 hx0) (norm_eq_zero.not.2 hy0),
  have h₁ : abs ⟪x, y⟫ = ‖x‖ * ‖y‖ ↔ abs (⟪x, y⟫ / (‖x‖ * ‖y‖)) = 1,
  { rw [←algebra_map.coe_mul, is_R_or_C.abs_div, is_R_or_C.abs_of_nonneg, div_eq_one_iff_eq hxy0],
    positivity },
  rw [h₁, abs_inner_div_norm_mul_norm_eq_one_iff x y],
  exact and_iff_right hx0,
end

/-- The inner product of two vectors, divided by the product of their
norms, has value 1 if and only if they are nonzero and one is
a positive multiple of the other. -/
lemma real_inner_div_norm_mul_norm_eq_one_iff (x y : F) :
  ⟪x, y⟫_ℝ / (‖x‖ * ‖y‖) = 1 ↔ (x ≠ 0 ∧ ∃ (r : ℝ), 0 < r ∧ y = r • x) :=
begin
  split,
  { intro h,
    have ha := h,
    apply_fun absR at ha,
    norm_num at ha,
    rcases (abs_real_inner_div_norm_mul_norm_eq_one_iff x y).1 ha with ⟨hx, ⟨r, ⟨hr, hy⟩⟩⟩,
    use [hx, r],
    refine and.intro _ hy,
    by_contradiction hrneg,
    rw hy at h,
    rw real_inner_div_norm_mul_norm_eq_neg_one_of_ne_zero_of_neg_mul hx
      (lt_of_le_of_ne (le_of_not_lt hrneg) hr) at h,
    norm_num at h },
  { intro h,
    rcases h with ⟨hx, ⟨r, ⟨hr, hy⟩⟩⟩,
    rw hy,
    exact real_inner_div_norm_mul_norm_eq_one_of_ne_zero_of_pos_mul hx hr }
end

/-- The inner product of two vectors, divided by the product of their
norms, has value -1 if and only if they are nonzero and one is
a negative multiple of the other. -/
lemma real_inner_div_norm_mul_norm_eq_neg_one_iff (x y : F) :
  ⟪x, y⟫_ℝ / (‖x‖ * ‖y‖) = -1 ↔ (x ≠ 0 ∧ ∃ (r : ℝ), r < 0 ∧ y = r • x) :=
begin
  split,
  { intro h,
    have ha := h,
    apply_fun absR at ha,
    norm_num at ha,
    rcases (abs_real_inner_div_norm_mul_norm_eq_one_iff x y).1 ha with ⟨hx, ⟨r, ⟨hr, hy⟩⟩⟩,
    use [hx, r],
    refine and.intro _ hy,
    by_contradiction hrpos,
    rw hy at h,
    rw real_inner_div_norm_mul_norm_eq_one_of_ne_zero_of_pos_mul hx
      (lt_of_le_of_ne (le_of_not_lt hrpos) hr.symm) at h,
    norm_num at h },
  { intro h,
    rcases h with ⟨hx, ⟨r, ⟨hr, hy⟩⟩⟩,
    rw hy,
    exact real_inner_div_norm_mul_norm_eq_neg_one_of_ne_zero_of_neg_mul hx hr }
end

/-- If the inner product of two vectors is equal to the product of their norms (i.e.,
`⟪x, y⟫ = ‖x‖ * ‖y‖`), then the two vectors are nonnegative real multiples of each other. One form
of the equality case for Cauchy-Schwarz.
Compare `abs_inner_eq_norm_iff`, which takes the weaker hypothesis `abs ⟪x, y⟫ = ‖x‖ * ‖y‖`. -/
lemma inner_eq_norm_mul_iff {x y : E} :
  ⟪x, y⟫ = (‖x‖ : 𝕜) * ‖y‖ ↔ (‖y‖ : 𝕜) • x = (‖x‖ : 𝕜) • y :=
begin
  by_cases h : (x = 0 ∨ y = 0), -- WLOG `x` and `y` are nonzero
  { cases h; simp [h] },
  calc ⟪x, y⟫ = (‖x‖ : 𝕜) * ‖y‖ ↔ ‖x‖ * ‖y‖ = re ⟪x, y⟫ :
  begin
    norm_cast,
    split,
    { intros h',
      simp [h'] },
    { have cauchy_schwarz := abs_inner_le_norm x y,
      intros h',
      rw h' at ⊢ cauchy_schwarz,
      rwa re_eq_self_of_le }
  end
  ... ↔ 2 * ‖x‖ * ‖y‖ * (‖x‖ * ‖y‖ - re ⟪x, y⟫) = 0 :
    by simp [h, show (2:ℝ) ≠ 0, by norm_num, sub_eq_zero]
  ... ↔ ‖(‖y‖:𝕜) • x - (‖x‖:𝕜) • y‖ * ‖(‖y‖:𝕜) • x - (‖x‖:𝕜) • y‖ = 0 :
  begin
    simp only [@norm_sub_mul_self 𝕜, inner_smul_left, inner_smul_right, norm_smul, conj_of_real,
      is_R_or_C.norm_eq_abs, abs_of_real, of_real_im, of_real_re, mul_re, abs_norm_eq_norm],
    refine eq.congr _ rfl,
    ring
  end
  ... ↔ (‖y‖ : 𝕜) • x = (‖x‖ : 𝕜) • y : by simp [norm_sub_eq_zero_iff]
end

/-- If the inner product of two vectors is equal to the product of their norms (i.e.,
`⟪x, y⟫ = ‖x‖ * ‖y‖`), then the two vectors are nonnegative real multiples of each other. One form
of the equality case for Cauchy-Schwarz.
Compare `abs_inner_eq_norm_iff`, which takes the weaker hypothesis `abs ⟪x, y⟫ = ‖x‖ * ‖y‖`. -/
lemma inner_eq_norm_mul_iff_real {x y : F} : ⟪x, y⟫_ℝ = ‖x‖ * ‖y‖ ↔ ‖y‖ • x = ‖x‖ • y :=
inner_eq_norm_mul_iff

/-- If the inner product of two unit vectors is `1`, then the two vectors are equal. One form of
the equality case for Cauchy-Schwarz. -/
lemma inner_eq_norm_mul_iff_of_norm_one {x y : E} (hx : ‖x‖ = 1) (hy : ‖y‖ = 1) :
  ⟪x, y⟫ = 1 ↔ x = y :=
by { convert inner_eq_norm_mul_iff using 2; simp [hx, hy] }

lemma inner_lt_norm_mul_iff_real {x y : F} :
  ⟪x, y⟫_ℝ < ‖x‖ * ‖y‖ ↔ ‖y‖ • x ≠ ‖x‖ • y :=
calc ⟪x, y⟫_ℝ < ‖x‖ * ‖y‖
    ↔ ⟪x, y⟫_ℝ ≠ ‖x‖ * ‖y‖ : ⟨ne_of_lt, lt_of_le_of_ne (real_inner_le_norm _ _)⟩
... ↔ ‖y‖ • x ≠ ‖x‖ • y : not_congr inner_eq_norm_mul_iff_real

/-- If the inner product of two unit vectors is strictly less than `1`, then the two vectors are
distinct. One form of the equality case for Cauchy-Schwarz. -/
lemma inner_lt_one_iff_real_of_norm_one {x y : F} (hx : ‖x‖ = 1) (hy : ‖y‖ = 1) :
  ⟪x, y⟫_ℝ < 1 ↔ x ≠ y :=
by { convert inner_lt_norm_mul_iff_real; simp [hx, hy] }

/-- The inner product of two weighted sums, where the weights in each
sum add to 0, in terms of the norms of pairwise differences. -/
lemma inner_sum_smul_sum_smul_of_sum_eq_zero {ι₁ : Type*} {s₁ : finset ι₁} {w₁ : ι₁ → ℝ}
    (v₁ : ι₁ → F) (h₁ : ∑ i in s₁, w₁ i = 0) {ι₂ : Type*} {s₂ : finset ι₂} {w₂ : ι₂ → ℝ}
    (v₂ : ι₂ → F) (h₂ : ∑ i in s₂, w₂ i = 0) :
  ⟪(∑ i₁ in s₁, w₁ i₁ • v₁ i₁), (∑ i₂ in s₂, w₂ i₂ • v₂ i₂)⟫_ℝ =
    (-∑ i₁ in s₁, ∑ i₂ in s₂, w₁ i₁ * w₂ i₂ * (‖v₁ i₁ - v₂ i₂‖ * ‖v₁ i₁ - v₂ i₂‖)) / 2 :=
by simp_rw [sum_inner, inner_sum, real_inner_smul_left, real_inner_smul_right,
            real_inner_eq_norm_mul_self_add_norm_mul_self_sub_norm_sub_mul_self_div_two,
            ←div_sub_div_same, ←div_add_div_same, mul_sub_left_distrib, left_distrib,
            finset.sum_sub_distrib, finset.sum_add_distrib, ←finset.mul_sum, ←finset.sum_mul,
            h₁, h₂, zero_mul, mul_zero, finset.sum_const_zero, zero_add, zero_sub, finset.mul_sum,
            neg_div, finset.sum_div, mul_div_assoc, mul_assoc]

variables (𝕜)

/-- The inner product as a sesquilinear map. -/
def innerₛₗ : E →ₗ⋆[𝕜] E →ₗ[𝕜] 𝕜 :=
linear_map.mk₂'ₛₗ _ _ (λ v w, ⟪v, w⟫) inner_add_left (λ _ _ _, inner_smul_left _ _ _)
  inner_add_right (λ _ _ _, inner_smul_right _ _ _)

@[simp] lemma innerₛₗ_apply_coe (v : E) : ⇑(innerₛₗ 𝕜 v) = λ w, ⟪v, w⟫ := rfl

@[simp] lemma innerₛₗ_apply (v w : E) : innerₛₗ 𝕜 v w = ⟪v, w⟫ := rfl

/-- The inner product as a continuous sesquilinear map. Note that `to_dual_map` (resp. `to_dual`)
in `inner_product_space.dual` is a version of this given as a linear isometry (resp. linear
isometric equivalence). -/
def innerSL : E →L⋆[𝕜] E →L[𝕜] 𝕜 :=
linear_map.mk_continuous₂ (innerₛₗ 𝕜) 1
(λ x y, by simp only [norm_inner_le_norm, one_mul, innerₛₗ_apply])

@[simp] lemma innerSL_apply_coe (v : E) : ⇑(innerSL 𝕜 v) = λ w, ⟪v, w⟫ := rfl

@[simp] lemma innerSL_apply (v w : E) : innerSL 𝕜 v w = ⟪v, w⟫ := rfl

/-- `innerSL` is an isometry. Note that the associated `linear_isometry` is defined in
`inner_product_space.dual` as `to_dual_map`.  -/
@[simp] lemma innerSL_apply_norm (x : E) : ‖innerSL 𝕜 x‖ = ‖x‖ :=
begin
  refine le_antisymm ((innerSL 𝕜 x).op_norm_le_bound (norm_nonneg _)
    (λ y, norm_inner_le_norm _ _)) _,
  cases eq_or_lt_of_le (norm_nonneg x) with h h,
  { have : x = 0 := norm_eq_zero.mp (eq.symm h),
    simp [this] },
  { refine (mul_le_mul_right h).mp _,
    calc ‖x‖ * ‖x‖ = ‖x‖ ^ 2 : by ring
    ... = re ⟪x, x⟫ : norm_sq_eq_inner _
    ... ≤ abs ⟪x, x⟫ : re_le_abs _
    ... = ‖⟪x, x⟫‖ : by rw [←is_R_or_C.norm_eq_abs]
    ... ≤ ‖innerSL 𝕜 x‖ * ‖x‖ : (innerSL 𝕜 x).le_op_norm _ }
end

/-- The inner product as a continuous sesquilinear map, with the two arguments flipped. -/
def innerSL_flip : E →L[𝕜] E →L⋆[𝕜] 𝕜 :=
@continuous_linear_map.flipₗᵢ' 𝕜 𝕜 𝕜 E E 𝕜 _ _ _ _ _ _ _ _ _ (ring_hom.id 𝕜) (star_ring_end 𝕜) _ _
  (innerSL 𝕜)

@[simp] lemma innerSL_flip_apply (x y : E) : innerSL_flip 𝕜 x y = ⟪y, x⟫ := rfl

variables {𝕜}

namespace continuous_linear_map

variables  {E' : Type*} [normed_add_comm_group E'] [inner_product_space 𝕜 E']

/-- Given `f : E →L[𝕜] E'`, construct the continuous sesquilinear form `λ x y, ⟪x, A y⟫`, given
as a continuous linear map. -/
def to_sesq_form : (E →L[𝕜] E') →L[𝕜] E' →L⋆[𝕜] E →L[𝕜] 𝕜 :=
↑((continuous_linear_map.flipₗᵢ' E E' 𝕜
  (star_ring_end 𝕜) (ring_hom.id 𝕜)).to_continuous_linear_equiv) ∘L
(continuous_linear_map.compSL E E' (E' →L⋆[𝕜] 𝕜) (ring_hom.id 𝕜) (ring_hom.id 𝕜) (innerSL_flip 𝕜))

@[simp] lemma to_sesq_form_apply_coe (f : E →L[𝕜] E') (x : E') :
  to_sesq_form f x = (innerSL 𝕜 x).comp f := rfl

lemma to_sesq_form_apply_norm_le {f : E →L[𝕜] E'} {v : E'} : ‖to_sesq_form f v‖ ≤ ‖f‖ * ‖v‖ :=
begin
  refine op_norm_le_bound _ (mul_nonneg (norm_nonneg _) (norm_nonneg _)) _,
  intro x,
  have h₁ : ‖f x‖ ≤ ‖f‖ * ‖x‖ := le_op_norm _ _,
  have h₂ := @norm_inner_le_norm 𝕜 E' _ _ _ v (f x),
  calc ‖⟪v, f x⟫‖ ≤ ‖v‖ * ‖f x‖       :  h₂
              ... ≤ ‖v‖ * (‖f‖ * ‖x‖)  : mul_le_mul_of_nonneg_left h₁ (norm_nonneg v)
              ... = ‖f‖ * ‖v‖ * ‖x‖    : by ring,
end

end continuous_linear_map

/-- When an inner product space `E` over `𝕜` is considered as a real normed space, its inner
product satisfies `is_bounded_bilinear_map`.

In order to state these results, we need a `normed_space ℝ E` instance. We will later establish
such an instance by restriction-of-scalars, `inner_product_space.is_R_or_C_to_real 𝕜 E`, but this
instance may be not definitionally equal to some other “natural” instance. So, we assume
`[normed_space ℝ E]`.
-/
lemma is_bounded_bilinear_map_inner [normed_space ℝ E] :
  is_bounded_bilinear_map ℝ (λ p : E × E, ⟪p.1, p.2⟫) :=
{ add_left := inner_add_left,
  smul_left := λ r x y,
    by simp only [← algebra_map_smul 𝕜 r x, algebra_map_eq_of_real, inner_smul_real_left],
  add_right := inner_add_right,
  smul_right := λ r x y,
    by simp only [← algebra_map_smul 𝕜 r y, algebra_map_eq_of_real, inner_smul_real_right],
  bound := ⟨1, zero_lt_one, λ x y,
    by { rw [one_mul], exact norm_inner_le_norm x y, }⟩ }

end norm

section bessels_inequality

variables {ι: Type*} (x : E) {v : ι → E}

/-- Bessel's inequality for finite sums. -/
lemma orthonormal.sum_inner_products_le {s : finset ι} (hv : orthonormal 𝕜 v) :
  ∑ i in s, ‖⟪v i, x⟫‖ ^ 2 ≤ ‖x‖ ^ 2 :=
begin
  have h₂ : ∑ i in s, ∑ j in s, ⟪v i, x⟫ * ⟪x, v j⟫ * ⟪v j, v i⟫
    = (∑ k in s, (⟪v k, x⟫ * ⟪x, v k⟫) : 𝕜),
  { exact hv.inner_left_right_finset },
  have h₃ : ∀ z : 𝕜, re (z * conj (z)) = ‖z‖ ^ 2,
  { intro z,
    simp only [mul_conj, norm_sq_eq_def'],
    norm_cast, },
  suffices hbf: ‖x -  ∑ i in s, ⟪v i, x⟫ • (v i)‖ ^ 2 = ‖x‖ ^ 2 - ∑ i in s, ‖⟪v i, x⟫‖ ^ 2,
  { rw [←sub_nonneg, ←hbf],
    simp only [norm_nonneg, pow_nonneg], },
  rw [@norm_sub_sq 𝕜, sub_add],
  simp only [@inner_product_space.norm_sq_eq_inner 𝕜, inner_sum],
  simp only [sum_inner, two_mul, inner_smul_right, inner_conj_symm, ←mul_assoc, h₂, ←h₃,
  inner_conj_symm, add_monoid_hom.map_sum, finset.mul_sum, ←finset.sum_sub_distrib, inner_smul_left,
  add_sub_cancel'],
end

/-- Bessel's inequality. -/
lemma orthonormal.tsum_inner_products_le (hv : orthonormal 𝕜 v) :
  ∑' i, ‖⟪v i, x⟫‖ ^ 2 ≤ ‖x‖ ^ 2 :=
begin
  refine tsum_le_of_sum_le' _ (λ s, hv.sum_inner_products_le x),
  simp only [norm_nonneg, pow_nonneg]
end

/-- The sum defined in Bessel's inequality is summable. -/
lemma orthonormal.inner_products_summable (hv : orthonormal 𝕜 v) : summable (λ i, ‖⟪v i, x⟫‖ ^ 2) :=
begin
  use ⨆ s : finset ι, ∑ i in s, ‖⟪v i, x⟫‖ ^ 2,
  apply has_sum_of_is_lub_of_nonneg,
  { intro b,
    simp only [norm_nonneg, pow_nonneg], },
  { refine is_lub_csupr _,
    use ‖x‖ ^ 2,
    rintro y ⟨s, rfl⟩,
    exact hv.sum_inner_products_le x }
end

end bessels_inequality

/-- A field `𝕜` satisfying `is_R_or_C` is itself a `𝕜`-inner product space. -/
instance is_R_or_C.inner_product_space : inner_product_space 𝕜 𝕜 :=
{ inner := λ x y, conj x * y,
  norm_sq_eq_inner := λ x,
    by { unfold inner, rw [mul_comm, mul_conj, of_real_re, norm_sq_eq_def'] },
  conj_symm := λ x y, by simp only [mul_comm, map_mul, star_ring_end_self_apply],
  add_left := λ x y z, by simp only [add_mul, map_add],
  smul_left := λ x y z, by simp only [mul_assoc, smul_eq_mul, map_mul] }

@[simp] lemma is_R_or_C.inner_apply (x y : 𝕜) : ⟪x, y⟫ = (conj x) * y := rfl

/-! ### Inner product space structure on subspaces -/

/-- Induced inner product on a submodule. -/
instance submodule.inner_product_space (W : submodule 𝕜 E) : inner_product_space 𝕜 W :=
{ inner             := λ x y, ⟪(x:E), (y:E)⟫,
  conj_symm         := λ _ _, inner_conj_symm _ _,
  norm_sq_eq_inner  := λ x, norm_sq_eq_inner (x : E),
  add_left          := λ _ _ _, inner_add_left _ _ _,
  smul_left         := λ _ _ _, inner_smul_left _ _ _,
  ..submodule.normed_space W }

/-- The inner product on submodules is the same as on the ambient space. -/
@[simp] lemma submodule.coe_inner (W : submodule 𝕜 E) (x y : W) : ⟪x, y⟫ = ⟪(x:E), ↑y⟫ := rfl

lemma orthonormal.cod_restrict {ι : Type*} {v : ι → E} (hv : orthonormal 𝕜 v)
  (s : submodule 𝕜 E) (hvs : ∀ i, v i ∈ s) :
  @orthonormal 𝕜 s _ _ _ ι (set.cod_restrict v s hvs) :=
s.subtypeₗᵢ.orthonormal_comp_iff.mp hv

lemma orthonormal_span {ι : Type*} {v : ι → E} (hv : orthonormal 𝕜 v) :
  @orthonormal 𝕜 (submodule.span 𝕜 (set.range v)) _ _ _ ι
    (λ i : ι, ⟨v i, submodule.subset_span (set.mem_range_self i)⟩) :=
hv.cod_restrict (submodule.span 𝕜 (set.range v))
  (λ i, submodule.subset_span (set.mem_range_self i))

/-! ### Families of mutually-orthogonal subspaces of an inner product space -/

section orthogonal_family
variables {ι : Type*} [dec_ι : decidable_eq ι] (𝕜)
open_locale direct_sum

/-- An indexed family of mutually-orthogonal subspaces of an inner product space `E`.

The simple way to express this concept would be as a condition on `V : ι → submodule 𝕜 E`.  We
We instead implement it as a condition on a family of inner product spaces each equipped with an
isometric embedding into `E`, thus making it a property of morphisms rather than subobjects.

This definition is less lightweight, but allows for better definitional properties when the inner
product space structure on each of the submodules is important -- for example, when considering
their Hilbert sum (`pi_lp V 2`).  For example, given an orthonormal set of vectors `v : ι → E`,
we have an associated orthogonal family of one-dimensional subspaces of `E`, which it is convenient
to be able to discuss using `ι → 𝕜` rather than `Π i : ι, span 𝕜 (v i)`. -/
def orthogonal_family (G : ι → Type*)
  [Π i, normed_add_comm_group (G i)] [Π i, inner_product_space 𝕜 (G i)] (V : Π i, G i →ₗᵢ[𝕜] E) :
  Prop :=
∀ ⦃i j⦄, i ≠ j → ∀ v : G i, ∀ w : G j, ⟪V i v, V j w⟫ = 0

variables {𝕜} {G : ι → Type*}
  [Π i, normed_add_comm_group (G i)] [Π i, inner_product_space 𝕜 (G i)] {V : Π i, G i →ₗᵢ[𝕜] E}
  (hV : orthogonal_family 𝕜 G V) [dec_V : Π i (x : G i), decidable (x ≠ 0)]

lemma orthonormal.orthogonal_family {v : ι → E} (hv : orthonormal 𝕜 v) :
  orthogonal_family 𝕜 (λ i : ι, 𝕜)
    (λ i, linear_isometry.to_span_singleton 𝕜 E (hv.1 i)) :=
λ i j hij a b, by simp [inner_smul_left, inner_smul_right, hv.2 hij]

include hV dec_ι
lemma orthogonal_family.eq_ite {i j : ι} (v : G i) (w : G j) :
  ⟪V i v, V j w⟫ = ite (i = j) ⟪V i v, V j w⟫ 0 :=
begin
  split_ifs,
  { refl },
  { exact hV h v w }
end

include dec_V
lemma orthogonal_family.inner_right_dfinsupp (l : ⨁ i, G i) (i : ι) (v : G i) :
  ⟪V i v, l.sum (λ j, V j)⟫ = ⟪v, l i⟫ :=
calc ⟪V i v, l.sum (λ j, V j)⟫
    = l.sum (λ j, λ w, ⟪V i v, V j w⟫) : dfinsupp.inner_sum (λ j, V j) l (V i v)
... = l.sum (λ j, λ w, ite (i=j) ⟪V i v, V j w⟫ 0) :
  congr_arg l.sum $ funext $ λ j, funext $ hV.eq_ite v
... = ⟪v, l i⟫ :
begin
  simp only [dfinsupp.sum, submodule.coe_inner, finset.sum_ite_eq, ite_eq_left_iff,
    dfinsupp.mem_support_to_fun],
  split_ifs with h h,
  { simp only [linear_isometry.inner_map_map] },
  { simp only [of_not_not h, inner_zero_right] },
end
omit dec_ι dec_V

lemma orthogonal_family.inner_right_fintype [fintype ι] (l : Π i, G i) (i : ι) (v : G i) :
  ⟪V i v, ∑ j : ι, V j (l j)⟫ = ⟪v, l i⟫ :=
by classical;
calc ⟪V i v, ∑ j : ι, V j (l j)⟫
    = ∑ j : ι, ⟪V i v, V j (l j)⟫: by rw inner_sum
... = ∑ j, ite (i = j) ⟪V i v, V j (l j)⟫ 0 :
  congr_arg (finset.sum finset.univ) $ funext $ λ j, (hV.eq_ite v (l j))
... = ⟪v, l i⟫ : by simp only [finset.sum_ite_eq, finset.mem_univ, (V i).inner_map_map, if_true]

lemma orthogonal_family.inner_sum (l₁ l₂ : Π i, G i) (s : finset ι) :
  ⟪∑ i in s, V i (l₁ i), ∑ j in s, V j (l₂ j)⟫ = ∑ i in s, ⟪l₁ i, l₂ i⟫ :=
by classical;
calc ⟪∑ i in s, V i (l₁ i), ∑ j in s, V j (l₂ j)⟫
    = ∑ j in s, ∑ i in s, ⟪V i (l₁ i), V j (l₂ j)⟫ : by simp only [sum_inner, inner_sum]
... = ∑ j in s, ∑ i in s, ite (i = j) ⟪V i (l₁ i), V j (l₂ j)⟫ 0 :
begin
  congr' with i,
  congr' with j,
  apply hV.eq_ite,
end
... = ∑ i in s, ⟪l₁ i, l₂ i⟫ : by simp only [finset.sum_ite_of_true,
  finset.sum_ite_eq', linear_isometry.inner_map_map, imp_self, implies_true_iff]

lemma orthogonal_family.norm_sum (l : Π i, G i) (s : finset ι) :
  ‖∑ i in s, V i (l i)‖ ^ 2 = ∑ i in s, ‖l i‖ ^ 2 :=
begin
  have : (‖∑ i in s, V i (l i)‖ ^ 2 : 𝕜) = ∑ i in s, ‖l i‖ ^ 2,
  { simp only [← inner_self_eq_norm_sq_to_K, hV.inner_sum] },
  exact_mod_cast this,
end

/-- The composition of an orthogonal family of subspaces with an injective function is also an
orthogonal family. -/
lemma orthogonal_family.comp {γ : Type*} {f : γ → ι} (hf : function.injective f) :
  orthogonal_family 𝕜 (λ g, G (f g)) (λ g, V (f g)) :=
λ i j hij v w, hV (hf.ne hij) v w

lemma orthogonal_family.orthonormal_sigma_orthonormal {α : ι → Type*} {v_family : Π i, (α i) → G i}
  (hv_family : ∀ i, orthonormal 𝕜 (v_family i)) :
  orthonormal 𝕜 (λ a : Σ i, α i, V a.1 (v_family a.1 a.2)) :=
begin
  split,
  { rintros ⟨i, v⟩,
    simpa only [linear_isometry.norm_map] using (hv_family i).left v },
  rintros ⟨i, v⟩ ⟨j, w⟩ hvw,
  by_cases hij : i = j,
  { subst hij,
    have : v ≠ w := λ h, by { subst h, exact hvw rfl },
    simpa only [linear_isometry.inner_map_map] using (hv_family i).2 this },
  { exact hV hij (v_family i v) (v_family j w) }
end

include dec_ι
lemma orthogonal_family.norm_sq_diff_sum (f : Π i, G i) (s₁ s₂ : finset ι) :
  ‖∑ i in s₁, V i (f i) - ∑ i in s₂, V i (f i)‖ ^ 2
  = ∑ i in s₁ \ s₂, ‖f i‖ ^ 2 + ∑ i in s₂ \ s₁, ‖f i‖ ^ 2 :=
begin
  rw [← finset.sum_sdiff_sub_sum_sdiff, sub_eq_add_neg, ← finset.sum_neg_distrib],
  let F : Π i, G i := λ i, if i ∈ s₁ then f i else - (f i),
  have hF₁ : ∀ i ∈ s₁ \ s₂, F i = f i := λ i hi, if_pos (finset.sdiff_subset _ _ hi),
  have hF₂ : ∀ i ∈ s₂ \ s₁, F i = - f i := λ i hi, if_neg (finset.mem_sdiff.mp hi).2,
  have hF : ∀ i, ‖F i‖ = ‖f i‖,
  { intros i,
    dsimp only [F],
    split_ifs;
    simp only [eq_self_iff_true, norm_neg], },
  have : ‖∑ i in s₁ \ s₂, V i (F i) + ∑ i in s₂ \ s₁, V i (F i)‖ ^ 2 =
    ∑ i in s₁ \ s₂, ‖F i‖ ^ 2 + ∑ i in s₂ \ s₁, ‖F i‖ ^ 2,
  { have hs : disjoint (s₁ \ s₂) (s₂ \ s₁) := disjoint_sdiff_sdiff,
    simpa only [finset.sum_union hs] using hV.norm_sum F (s₁ \ s₂ ∪ s₂ \ s₁) },
  convert this using 4,
  { refine finset.sum_congr rfl (λ i hi, _),
    simp only [hF₁ i hi] },
  { refine finset.sum_congr rfl (λ i hi, _),
    simp only [hF₂ i hi, linear_isometry.map_neg] },
  { simp only [hF] },
  { simp only [hF] },
end

omit dec_ι

/-- A family `f` of mutually-orthogonal elements of `E` is summable, if and only if
`(λ i, ‖f i‖ ^ 2)` is summable. -/
lemma orthogonal_family.summable_iff_norm_sq_summable [complete_space E] (f : Π i, G i) :
  summable (λ i, V i (f i)) ↔ summable (λ i, ‖f i‖ ^ 2) :=
begin
  classical,
  simp only [summable_iff_cauchy_seq_finset, normed_add_comm_group.cauchy_seq_iff,
    real.norm_eq_abs],
  split,
  { intros hf ε hε,
    obtain ⟨a, H⟩ := hf _ (sqrt_pos.mpr hε),
    use a,
    intros s₁ hs₁ s₂ hs₂,
    rw ← finset.sum_sdiff_sub_sum_sdiff,
    refine (_root_.abs_sub _ _).trans_lt _,
    have : ∀ i, 0 ≤ ‖f i‖ ^ 2 := λ i : ι, sq_nonneg _,
    simp only [finset.abs_sum_of_nonneg' this],
    have : ∑ i in s₁ \ s₂, ‖f i‖ ^ 2 + ∑ i in s₂ \ s₁, ‖f i‖ ^ 2 < (sqrt ε) ^ 2,
    { rw [← hV.norm_sq_diff_sum, sq_lt_sq,
        _root_.abs_of_nonneg (sqrt_nonneg _), _root_.abs_of_nonneg (norm_nonneg _)],
      exact H s₁ hs₁ s₂ hs₂ },
    have hη := sq_sqrt (le_of_lt hε),
    linarith },
  { intros hf ε hε,
    have hε' : 0 < ε ^ 2 / 2 := half_pos (sq_pos_of_pos hε),
    obtain ⟨a, H⟩ := hf _ hε',
    use a,
    intros s₁ hs₁ s₂ hs₂,
    refine (abs_lt_of_sq_lt_sq' _ (le_of_lt hε)).2,
    have has : a ≤ s₁ ⊓ s₂ := le_inf hs₁ hs₂,
    rw hV.norm_sq_diff_sum,
    have Hs₁ : ∑ (x : ι) in s₁ \ s₂, ‖f x‖ ^ 2 < ε ^ 2 / 2,
    { convert H _ hs₁ _ has,
      have : s₁ ⊓ s₂ ⊆ s₁ := finset.inter_subset_left _ _,
      rw [← finset.sum_sdiff this, add_tsub_cancel_right, finset.abs_sum_of_nonneg'],
      { simp },
      { exact λ i, sq_nonneg _ } },
    have Hs₂ : ∑ (x : ι) in s₂ \ s₁, ‖f x‖ ^ 2 < ε ^ 2 /2,
    { convert H _ hs₂ _ has,
      have : s₁ ⊓ s₂ ⊆ s₂ := finset.inter_subset_right _ _,
      rw [← finset.sum_sdiff this, add_tsub_cancel_right, finset.abs_sum_of_nonneg'],
      { simp },
      { exact λ i, sq_nonneg _ } },
    linarith },
end

omit hV

/-- An orthogonal family forms an independent family of subspaces; that is, any collection of
elements each from a different subspace in the family is linearly independent. In particular, the
pairwise intersections of elements of the family are 0. -/
lemma orthogonal_family.independent {V : ι → submodule 𝕜 E}
  (hV : orthogonal_family 𝕜 (λ i, V i) (λ i, (V i).subtypeₗᵢ)) :
  complete_lattice.independent V :=
begin
  classical,
  apply complete_lattice.independent_of_dfinsupp_lsum_injective,
  rw [← @linear_map.ker_eq_bot _ _ _ _ _ _ (direct_sum.add_comm_group (λ i, V i)),
    submodule.eq_bot_iff],
  intros v hv,
  rw linear_map.mem_ker at hv,
  ext i,
  suffices : ⟪(v i : E), v i⟫ = 0,
  { simpa only [inner_self_eq_zero] using this },
  calc ⟪(v i : E), v i⟫ = ⟪(v i : E), dfinsupp.lsum ℕ (λ i, (V i).subtype) v⟫ :
    by simpa only [dfinsupp.sum_add_hom_apply, dfinsupp.lsum_apply_apply]
      using (hV.inner_right_dfinsupp v i (v i)).symm
  ... = 0 : by simp only [hv, inner_zero_right],
end

include dec_ι
lemma direct_sum.is_internal.collected_basis_orthonormal {V : ι → submodule 𝕜 E}
  (hV : orthogonal_family 𝕜 (λ i, V i) (λ i, (V i).subtypeₗᵢ))
  (hV_sum : direct_sum.is_internal (λ i, V i))
  {α : ι → Type*}
  {v_family : Π i, basis (α i) 𝕜 (V i)} (hv_family : ∀ i, orthonormal 𝕜 (v_family i)) :
  orthonormal 𝕜 (hV_sum.collected_basis v_family) :=
by simpa only [hV_sum.collected_basis_coe] using hV.orthonormal_sigma_orthonormal hv_family

end orthogonal_family

section is_R_or_C_to_real

variables {G : Type*}

variables (𝕜 E)
include 𝕜

/-- A general inner product implies a real inner product. This is not registered as an instance
since it creates problems with the case `𝕜 = ℝ`. -/
def has_inner.is_R_or_C_to_real : has_inner ℝ E :=
{ inner := λ x y, re ⟪x, y⟫ }

/-- A general inner product space structure implies a real inner product structure. This is not
registered as an instance since it creates problems with the case `𝕜 = ℝ`, but in can be used in a
proof to obtain a real inner product space structure from a given `𝕜`-inner product space
structure. -/
def inner_product_space.is_R_or_C_to_real : inner_product_space ℝ E :=
{ norm_sq_eq_inner := norm_sq_eq_inner,
  conj_symm := λ x y, inner_re_symm _ _,
  add_left := λ x y z, by
  { change re ⟪x + y, z⟫ = re ⟪x, z⟫ + re ⟪y, z⟫,
    simp only [inner_add_left, map_add] },
  smul_left := λ x y r, by
  { change re ⟪(r : 𝕜) • x, y⟫ = r * re ⟪x, y⟫,
    simp only [inner_smul_left, conj_of_real, of_real_mul_re] },
  ..has_inner.is_R_or_C_to_real 𝕜 E,
  ..normed_space.restrict_scalars ℝ 𝕜 E }

variable {E}

lemma real_inner_eq_re_inner (x y : E) :
  @has_inner.inner ℝ E (has_inner.is_R_or_C_to_real 𝕜 E) x y = re ⟪x, y⟫ := rfl

lemma real_inner_I_smul_self (x : E) :
  @has_inner.inner ℝ E (has_inner.is_R_or_C_to_real 𝕜 E) x ((I : 𝕜) • x) = 0 :=
by simp [real_inner_eq_re_inner, inner_smul_right]

omit 𝕜

/-- A complex inner product implies a real inner product -/
instance inner_product_space.complex_to_real
  [normed_add_comm_group G] [inner_product_space ℂ G] : inner_product_space ℝ G :=
inner_product_space.is_R_or_C_to_real ℂ G

@[simp] protected lemma complex.inner (w z : ℂ) : ⟪w, z⟫_ℝ = (conj w * z).re := rfl

/-- The inner product on an inner product space of dimension 2 can be evaluated in terms
of a complex-number representation of the space. -/
lemma inner_map_complex [normed_add_comm_group G] [inner_product_space ℝ G]
  (f : G ≃ₗᵢ[ℝ] ℂ) (x y : G) :
  ⟪x, y⟫_ℝ = (conj (f x) * f y).re :=
by rw [← complex.inner, f.inner_map_map]

end is_R_or_C_to_real

section continuous

/-!
### Continuity of the inner product
-/

lemma continuous_inner : continuous (λ p : E × E, ⟪p.1, p.2⟫) :=
begin
  letI : inner_product_space ℝ E := inner_product_space.is_R_or_C_to_real 𝕜 E,
  exact is_bounded_bilinear_map_inner.continuous
end

variables {α : Type*}

lemma filter.tendsto.inner {f g : α → E} {l : filter α} {x y : E} (hf : tendsto f l (𝓝 x))
  (hg : tendsto g l (𝓝 y)) :
  tendsto (λ t, ⟪f t, g t⟫) l (𝓝 ⟪x, y⟫) :=
(continuous_inner.tendsto _).comp (hf.prod_mk_nhds hg)

variables [topological_space α] {f g : α → E} {x : α} {s : set α}

include 𝕜

lemma continuous_within_at.inner (hf : continuous_within_at f s x)
  (hg : continuous_within_at g s x) :
  continuous_within_at (λ t, ⟪f t, g t⟫) s x :=
hf.inner hg

lemma continuous_at.inner (hf : continuous_at f x) (hg : continuous_at g x) :
  continuous_at (λ t, ⟪f t, g t⟫) x :=
hf.inner hg

lemma continuous_on.inner (hf : continuous_on f s) (hg : continuous_on g s) :
  continuous_on (λ t, ⟪f t, g t⟫) s :=
λ x hx, (hf x hx).inner (hg x hx)

@[continuity]
lemma continuous.inner (hf : continuous f) (hg : continuous g) : continuous (λ t, ⟪f t, g t⟫) :=
continuous_iff_continuous_at.2 $ λ x, hf.continuous_at.inner hg.continuous_at

end continuous

section re_apply_inner_self

/-- Extract a real bilinear form from an operator `T`, by taking the pairing `λ x, re ⟪T x, x⟫`. -/
def continuous_linear_map.re_apply_inner_self (T : E →L[𝕜] E) (x : E) : ℝ := re ⟪T x, x⟫

lemma continuous_linear_map.re_apply_inner_self_apply (T : E →L[𝕜] E) (x : E) :
  T.re_apply_inner_self x = re ⟪T x, x⟫ :=
rfl

lemma continuous_linear_map.re_apply_inner_self_continuous (T : E →L[𝕜] E) :
  continuous T.re_apply_inner_self :=
re_clm.continuous.comp $ T.continuous.inner continuous_id

lemma continuous_linear_map.re_apply_inner_self_smul (T : E →L[𝕜] E) (x : E) {c : 𝕜} :
  T.re_apply_inner_self (c • x) = ‖c‖ ^ 2 * T.re_apply_inner_self x :=
by simp only [continuous_linear_map.map_smul, continuous_linear_map.re_apply_inner_self_apply,
  inner_smul_left, inner_smul_right, ← mul_assoc, mul_conj, norm_sq_eq_def', ← smul_re,
  algebra.smul_def (‖c‖ ^ 2) ⟪T x, x⟫, algebra_map_eq_of_real]

end re_apply_inner_self

namespace uniform_space.completion

open uniform_space function

instance {𝕜' E' : Type*} [topological_space 𝕜'] [uniform_space E'] [has_inner 𝕜' E'] :
  has_inner 𝕜' (completion E') :=
{ inner := curry $ (dense_inducing_coe.prod dense_inducing_coe).extend (uncurry inner) }

@[simp] lemma inner_coe (a b : E) :
  inner (a : completion E) (b : completion E) = (inner a b : 𝕜) :=
(dense_inducing_coe.prod dense_inducing_coe).extend_eq
  (continuous_inner : continuous (uncurry inner : E × E → 𝕜)) (a, b)

protected lemma continuous_inner :
  continuous (uncurry inner : completion E × completion E → 𝕜) :=
begin
  let inner' : E →+ E →+ 𝕜 :=
  { to_fun := λ x, (innerₛₗ 𝕜 x).to_add_monoid_hom,
    map_zero' := by ext x; exact inner_zero_left _,
    map_add' := λ x y, by ext z; exact inner_add_left _ _ _ },
  have : continuous (λ p : E × E, inner' p.1 p.2) := continuous_inner,
  rw [completion.has_inner, uncurry_curry _],
  change continuous (((dense_inducing_to_compl E).prod (dense_inducing_to_compl E)).extend
    (λ p : E × E, inner' p.1 p.2)),
  exact (dense_inducing_to_compl E).extend_Z_bilin (dense_inducing_to_compl E) this,
end

protected lemma continuous.inner {α : Type*} [topological_space α]
  {f g : α → completion E} (hf : continuous f) (hg : continuous g) :
  continuous (λ x : α, inner (f x) (g x) : α → 𝕜) :=
uniform_space.completion.continuous_inner.comp (hf.prod_mk hg : _)

instance : inner_product_space 𝕜 (completion E) :=
{ norm_sq_eq_inner := λ x, completion.induction_on x
    (is_closed_eq
      (continuous_norm.pow 2)
      (continuous_re.comp (continuous.inner continuous_id' continuous_id')))
    (λ a, by simp only [norm_coe, inner_coe, inner_self_eq_norm_sq]),
  conj_symm := λ x y, completion.induction_on₂ x y
    (is_closed_eq
      (continuous_conj.comp (continuous.inner continuous_snd continuous_fst))
      (continuous.inner continuous_fst continuous_snd))
    (λ a b, by simp only [inner_coe, inner_conj_symm]),
  add_left := λ x y z, completion.induction_on₃ x y z
    (is_closed_eq
      (continuous.inner (continuous_fst.add (continuous_fst.comp continuous_snd))
        (continuous_snd.comp continuous_snd))
      ((continuous.inner continuous_fst (continuous_snd.comp continuous_snd)).add
        (continuous.inner (continuous_fst.comp continuous_snd)
          (continuous_snd.comp continuous_snd))))
    (λ a b c, by simp only [← coe_add, inner_coe, inner_add_left]),
  smul_left := λ x y c, completion.induction_on₂ x y
    (is_closed_eq
      (continuous.inner (continuous_fst.const_smul c) continuous_snd)
      ((continuous_mul_left _).comp (continuous.inner continuous_fst continuous_snd)))
    (λ a b, by simp only [← coe_smul c a, inner_coe, inner_smul_left]) }

end uniform_space.completion<|MERGE_RESOLUTION|>--- conflicted
+++ resolved
@@ -45,14 +45,7 @@
 We globally denote the real and complex inner products by `⟪·, ·⟫_ℝ` and `⟪·, ·⟫_ℂ` respectively.
 We also provide two notation namespaces: `real_inner_product_space`, `complex_inner_product_space`,
 which respectively introduce the plain notation `⟪·, ·⟫` for the real and complex inner product.
-\
-
-<<<<<<< HEAD
-The proposition that two submodules are orthogonal, `submodule.is_ortho`, is denoted by `U ⟂ V`.
-Note this is not the same unicode symbol as `⊥` (`has_bot`).
-
-=======
->>>>>>> 6e272cd8
+
 ## Implementation notes
 
 We choose the convention that inner products are conjugate linear in the first argument and linear
