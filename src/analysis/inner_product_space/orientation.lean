/-
Copyright (c) 2022 Joseph Myers. All rights reserved.
Released under Apache 2.0 license as described in the file LICENSE.
Authors: Joseph Myers, Heather Macbeth
-/
import analysis.inner_product_space.gram_schmidt_ortho
import linear_algebra.orientation

/-!
# Orientations of real inner product spaces.

> THIS FILE IS SYNCHRONIZED WITH MATHLIB4.
> Any changes to this file require a corresponding PR to mathlib4.

This file provides definitions and proves lemmas about orientations of real inner product spaces.

## Main definitions

* `orthonormal_basis.adjust_to_orientation` takes an orthonormal basis and an orientation, and
  returns an orthonormal basis with that orientation: either the original orthonormal basis, or one
  constructed by negating a single (arbitrary) basis vector.
* `orientation.fin_orthonormal_basis` is an orthonormal basis, indexed by `fin n`, with the given
  orientation.
* `orientation.volume_form` is a nonvanishing top-dimensional alternating form on an oriented real
  inner product space, uniquely defined by compatibility with the orientation and inner product
  structure.

## Main theorems

* `orientation.volume_form_apply_le` states that the result of applying the volume form to a set of
  `n` vectors, where `n` is the dimension the inner product space, is bounded by the product of the
  lengths of the vectors.
* `orientation.abs_volume_form_apply_of_pairwise_orthogonal` states that the result of applying the
  volume form to a set of `n` orthogonal vectors, where `n` is the dimension the inner product
  space, is equal up to sign to the product of the lengths of the vectors.

-/

noncomputable theory

variables {E : Type*} [normed_add_comm_group E] [inner_product_space ℝ E]

open finite_dimensional
open_locale big_operators real_inner_product_space

namespace orthonormal_basis
variables {ι : Type*} [fintype ι] [decidable_eq ι] [ne : nonempty ι] (e f : orthonormal_basis ι ℝ E)
  (x : orientation ℝ E ι)

/-- The change-of-basis matrix between two orthonormal bases with the same orientation has
determinant 1. -/
lemma det_to_matrix_orthonormal_basis_of_same_orientation
  (h : e.to_basis.orientation = f.to_basis.orientation) :
  e.to_basis.det f = 1 :=
begin
  apply (e.det_to_matrix_orthonormal_basis_real f).resolve_right,
  have : 0 < e.to_basis.det f,
  { rw e.to_basis.orientation_eq_iff_det_pos at h,
    simpa using h },
  linarith,
end

/-- The change-of-basis matrix between two orthonormal bases with the opposite orientations has
determinant -1. -/
lemma det_to_matrix_orthonormal_basis_of_opposite_orientation
  (h : e.to_basis.orientation ≠ f.to_basis.orientation) :
  e.to_basis.det f = -1 :=
begin
  contrapose! h,
  simp [e.to_basis.orientation_eq_iff_det_pos,
    (e.det_to_matrix_orthonormal_basis_real f).resolve_right h],
end

variables {e f}

/-- Two orthonormal bases with the same orientation determine the same "determinant" top-dimensional
form on `E`, and conversely. -/
lemma same_orientation_iff_det_eq_det :
  e.to_basis.det = f.to_basis.det ↔ e.to_basis.orientation = f.to_basis.orientation :=
begin
  split,
  { intros h,
    dsimp [basis.orientation],
    congr' },
  { intros h,
    rw e.to_basis.det.eq_smul_basis_det f.to_basis,
    simp [e.det_to_matrix_orthonormal_basis_of_same_orientation f h], },
end

variables (e f)

/-- Two orthonormal bases with opposite orientations determine opposite "determinant"
top-dimensional forms on `E`. -/
lemma det_eq_neg_det_of_opposite_orientation
  (h : e.to_basis.orientation ≠ f.to_basis.orientation) :
  e.to_basis.det = -f.to_basis.det :=
begin
  rw e.to_basis.det.eq_smul_basis_det f.to_basis,
  simp [e.det_to_matrix_orthonormal_basis_of_opposite_orientation f h],
end

section adjust_to_orientation
include ne

/-- `orthonormal_basis.adjust_to_orientation`, applied to an orthonormal basis, preserves the
property of orthonormality. -/
lemma orthonormal_adjust_to_orientation : orthonormal ℝ (e.to_basis.adjust_to_orientation x) :=
begin
  apply e.orthonormal.orthonormal_of_forall_eq_or_eq_neg,
  simpa using e.to_basis.adjust_to_orientation_apply_eq_or_eq_neg x
end

/-- Given an orthonormal basis and an orientation, return an orthonormal basis giving that
orientation: either the original basis, or one constructed by negating a single (arbitrary) basis
vector. -/
def adjust_to_orientation : orthonormal_basis ι ℝ E :=
(e.to_basis.adjust_to_orientation x).to_orthonormal_basis (e.orthonormal_adjust_to_orientation x)

lemma to_basis_adjust_to_orientation :
  (e.adjust_to_orientation x).to_basis = e.to_basis.adjust_to_orientation x :=
(e.to_basis.adjust_to_orientation x).to_basis_to_orthonormal_basis _

/-- `adjust_to_orientation` gives an orthonormal basis with the required orientation. -/
@[simp] lemma orientation_adjust_to_orientation :
  (e.adjust_to_orientation x).to_basis.orientation = x :=
begin
  rw e.to_basis_adjust_to_orientation,
  exact e.to_basis.orientation_adjust_to_orientation x,
end

/-- Every basis vector from `adjust_to_orientation` is either that from the original basis or its
negation. -/
lemma adjust_to_orientation_apply_eq_or_eq_neg (i : ι) :
  e.adjust_to_orientation x i = e i ∨ e.adjust_to_orientation x i = -(e i) :=
by simpa [← e.to_basis_adjust_to_orientation]
  using e.to_basis.adjust_to_orientation_apply_eq_or_eq_neg x i

lemma det_adjust_to_orientation :
  (e.adjust_to_orientation x).to_basis.det = e.to_basis.det
  ∨ (e.adjust_to_orientation x).to_basis.det = -e.to_basis.det :=
by simpa using e.to_basis.det_adjust_to_orientation x

lemma abs_det_adjust_to_orientation (v : ι → E) :
  |(e.adjust_to_orientation x).to_basis.det v| = |e.to_basis.det v| :=
by simp [to_basis_adjust_to_orientation]

end adjust_to_orientation

end orthonormal_basis

namespace orientation
variables {n : ℕ}

open orthonormal_basis

/-- An orthonormal basis, indexed by `fin n`, with the given orientation. -/
protected def fin_orthonormal_basis (hn : 0 < n) (h : finrank ℝ E = n)
  (x : orientation ℝ E (fin n)) : orthonormal_basis (fin n) ℝ E :=
begin
  haveI := fin.pos_iff_nonempty.1 hn,
  haveI := finite_dimensional_of_finrank (h.symm ▸ hn : 0 < finrank ℝ E),
  exact ((std_orthonormal_basis _ _).reindex $ fin_congr h).adjust_to_orientation x
end

/-- `orientation.fin_orthonormal_basis` gives a basis with the required orientation. -/
@[simp] lemma fin_orthonormal_basis_orientation (hn : 0 < n)
  (h : finrank ℝ E = n) (x : orientation ℝ E (fin n)) :
  (x.fin_orthonormal_basis hn h).to_basis.orientation = x :=
begin
  haveI := fin.pos_iff_nonempty.1 hn,
  haveI := finite_dimensional_of_finrank (h.symm ▸ hn : 0 < finrank ℝ E),
  exact ((std_orthonormal_basis _ _).reindex $ fin_congr h).orientation_adjust_to_orientation x
end

section volume_form
variables [_i : fact (finrank ℝ E = n)] (o : orientation ℝ E (fin n))

include _i o

/-- The volume form on an oriented real inner product space, a nonvanishing top-dimensional
alternating form uniquely defined by compatibility with the orientation and inner product structure.
-/
@[irreducible] def volume_form : alternating_map ℝ E ℝ (fin n) :=
begin
  classical,
  unfreezingI { cases n },
<<<<<<< HEAD
  { let opos : alternating_map ℝ E ℝ (fin 0) := alternating_map.const_of_is_empty (fin 0) ℝ E (1:ℝ),
=======
  { let opos : alternating_map ℝ E ℝ (fin 0) := alternating_map.const_of_is_empty ℝ E (fin 0) (1:ℝ),
>>>>>>> a040550a
    exact o.eq_or_eq_neg_of_is_empty.by_cases (λ _, opos) (λ _, -opos) },
  { exact (o.fin_orthonormal_basis n.succ_pos _i.out).to_basis.det }
end

omit _i o

@[simp] lemma volume_form_zero_pos [_i : fact (finrank ℝ E = 0)] :
  orientation.volume_form (positive_orientation : orientation ℝ E (fin 0))
  = alternating_map.const_linear_equiv_of_is_empty 1 :=
by simp [volume_form, or.by_cases, if_pos]

lemma volume_form_zero_neg [_i : fact (finrank ℝ E = 0)] :
  orientation.volume_form (-positive_orientation : orientation ℝ E (fin 0))
  = - alternating_map.const_linear_equiv_of_is_empty 1 :=
begin
  dsimp [volume_form, or.by_cases, positive_orientation],
  apply if_neg,
  rw [ray_eq_iff, same_ray_comm],
  intros h,
  simpa using
    congr_arg alternating_map.const_linear_equiv_of_is_empty.symm (eq_zero_of_same_ray_self_neg h),
end

include _i o

/-- The volume form on an oriented real inner product space can be evaluated as the determinant with
respect to any orthonormal basis of the space compatible with the orientation. -/
lemma volume_form_robust (b : orthonormal_basis (fin n) ℝ E) (hb : b.to_basis.orientation = o) :
  o.volume_form = b.to_basis.det :=
begin
  unfreezingI { cases n },
  { classical,
    have : o = positive_orientation := hb.symm.trans b.to_basis.orientation_is_empty,
    simp [volume_form, or.by_cases, dif_pos this] },
  { dsimp [volume_form],
    rw [same_orientation_iff_det_eq_det, hb],
    exact o.fin_orthonormal_basis_orientation _ _ },
end

/-- The volume form on an oriented real inner product space can be evaluated as the determinant with
respect to any orthonormal basis of the space compatible with the orientation. -/
lemma volume_form_robust_neg (b : orthonormal_basis (fin n) ℝ E)
  (hb : b.to_basis.orientation ≠ o) :
  o.volume_form = - b.to_basis.det :=
begin
  unfreezingI { cases n },
  { classical,
    have : positive_orientation ≠ o := by rwa b.to_basis.orientation_is_empty at hb,
    simp [volume_form, or.by_cases, dif_neg this.symm] },
  let e : orthonormal_basis (fin n.succ) ℝ E := o.fin_orthonormal_basis n.succ_pos (fact.out _),
  dsimp [volume_form],
  apply e.det_eq_neg_det_of_opposite_orientation b,
  convert hb.symm,
  exact o.fin_orthonormal_basis_orientation _ _,
end

@[simp] lemma volume_form_neg_orientation : (-o).volume_form = - o.volume_form :=
begin
  unfreezingI { cases n },
  { refine o.eq_or_eq_neg_of_is_empty.elim _ _; rintros rfl; simp [volume_form_zero_neg] },
  let e : orthonormal_basis (fin n.succ) ℝ E := o.fin_orthonormal_basis n.succ_pos (fact.out _),
  have h₁ : e.to_basis.orientation = o := o.fin_orthonormal_basis_orientation _ _,
  have h₂ : e.to_basis.orientation ≠ -o,
  { symmetry,
    rw [e.to_basis.orientation_ne_iff_eq_neg, h₁] },
  rw [o.volume_form_robust e h₁, (-o).volume_form_robust_neg e h₂],
end

lemma volume_form_robust' (b : orthonormal_basis (fin n) ℝ E) (v : fin n → E) :
  |o.volume_form v| = |b.to_basis.det v| :=
begin
  unfreezingI { cases n },
  { refine o.eq_or_eq_neg_of_is_empty.elim _ _; rintros rfl; simp },
  { rw [o.volume_form_robust (b.adjust_to_orientation o) (b.orientation_adjust_to_orientation o),
      b.abs_det_adjust_to_orientation] },
end

/-- Let `v` be an indexed family of `n` vectors in an oriented `n`-dimensional real inner
product space `E`. The output of the volume form of `E` when evaluated on `v` is bounded in absolute
value by the product of the norms of the vectors `v i`. -/
lemma abs_volume_form_apply_le (v : fin n → E) : |o.volume_form v| ≤ ∏ i : fin n, ‖v i‖ :=
begin
  unfreezingI { cases n },
  { refine o.eq_or_eq_neg_of_is_empty.elim _ _; rintros rfl; simp },
  haveI : finite_dimensional ℝ E := fact_finite_dimensional_of_finrank_eq_succ n,
  have : finrank ℝ E = fintype.card (fin n.succ) := by simpa using _i.out,
  let b : orthonormal_basis (fin n.succ) ℝ E := gram_schmidt_orthonormal_basis this v,
  have hb : b.to_basis.det v = ∏ i, ⟪b i, v i⟫ := gram_schmidt_orthonormal_basis_det this v,
  rw [o.volume_form_robust' b, hb, finset.abs_prod],
  apply finset.prod_le_prod,
  { intros i hi,
    positivity },
  intros i hi,
  convert abs_real_inner_le_norm (b i) (v i),
  simp [b.orthonormal.1 i],
end

lemma volume_form_apply_le (v : fin n → E) : o.volume_form v ≤ ∏ i : fin n, ‖v i‖ :=
(le_abs_self _).trans (o.abs_volume_form_apply_le v)

/-- Let `v` be an indexed family of `n` orthogonal vectors in an oriented `n`-dimensional
real inner product space `E`. The output of the volume form of `E` when evaluated on `v` is, up to
sign, the product of the norms of the vectors `v i`. -/
lemma abs_volume_form_apply_of_pairwise_orthogonal
  {v : fin n → E} (hv : pairwise (λ i j, ⟪v i, v j⟫ = 0)) :
  |o.volume_form v| = ∏ i : fin n, ‖v i‖ :=
begin
  unfreezingI { cases n },
  { refine o.eq_or_eq_neg_of_is_empty.elim _ _; rintros rfl; simp },
  haveI : finite_dimensional ℝ E := fact_finite_dimensional_of_finrank_eq_succ n,
  have hdim : finrank ℝ E = fintype.card (fin n.succ) := by simpa using _i.out,
  let b : orthonormal_basis (fin n.succ) ℝ E := gram_schmidt_orthonormal_basis hdim v,
  have hb : b.to_basis.det v = ∏ i, ⟪b i, v i⟫ := gram_schmidt_orthonormal_basis_det hdim v,
  rw [o.volume_form_robust' b, hb, finset.abs_prod],
  by_cases h : ∃ i, v i = 0,
  obtain ⟨i, hi⟩ := h,
  { rw [finset.prod_eq_zero (finset.mem_univ i), finset.prod_eq_zero (finset.mem_univ i)];
    simp [hi] },
  push_neg at h,
  congr,
  ext i,
  have hb : b i = ‖v i‖⁻¹ • v i := gram_schmidt_orthonormal_basis_apply_of_orthogonal hdim hv (h i),
  simp only [hb, inner_smul_left, real_inner_self_eq_norm_mul_norm, is_R_or_C.conj_to_real],
  rw abs_of_nonneg,
  { have : ‖v i‖ ≠ 0 := by simpa using h i,
    field_simp },
  { positivity },
end

/-- The output of the volume form of an oriented real inner product space `E` when evaluated on an
orthonormal basis is ±1. -/
lemma abs_volume_form_apply_of_orthonormal (v : orthonormal_basis (fin n) ℝ E) :
  |o.volume_form v| = 1 :=
by simpa [o.volume_form_robust' v v] using congr_arg abs v.to_basis.det_self

lemma volume_form_map {F : Type*}
  [normed_add_comm_group F] [inner_product_space ℝ F] [fact (finrank ℝ F = n)]
  (φ : E ≃ₗᵢ[ℝ] F) (x : fin n → F) :
  (orientation.map (fin n) φ.to_linear_equiv o).volume_form x = o.volume_form (φ.symm ∘ x) :=
begin
  unfreezingI { cases n },
  { refine o.eq_or_eq_neg_of_is_empty.elim _ _; rintros rfl; simp },
  let e : orthonormal_basis (fin n.succ) ℝ E := o.fin_orthonormal_basis n.succ_pos (fact.out _),
  have he : e.to_basis.orientation = o :=
    (o.fin_orthonormal_basis_orientation n.succ_pos (fact.out _)),
  have heφ : (e.map φ).to_basis.orientation = orientation.map (fin n.succ) φ.to_linear_equiv o,
  { rw ← he,
    exact (e.to_basis.orientation_map φ.to_linear_equiv) },
  rw (orientation.map (fin n.succ) φ.to_linear_equiv o).volume_form_robust (e.map φ) heφ,
  rw o.volume_form_robust e he,
  simp,
end

/-- The volume form is invariant under pullback by a positively-oriented isometric automorphism. -/
lemma volume_form_comp_linear_isometry_equiv (φ : E ≃ₗᵢ[ℝ] E)
  (hφ : 0 < (φ.to_linear_equiv : E →ₗ[ℝ] E).det) (x : fin n → E) :
  o.volume_form (φ ∘ x) = o.volume_form x :=
begin
  convert o.volume_form_map φ (φ ∘ x),
  { symmetry,
    rwa ← o.map_eq_iff_det_pos φ.to_linear_equiv at hφ,
    rw [_i.out, fintype.card_fin] },
  { ext,
    simp }
end

end volume_form

end orientation<|MERGE_RESOLUTION|>--- conflicted
+++ resolved
@@ -184,11 +184,7 @@
 begin
   classical,
   unfreezingI { cases n },
-<<<<<<< HEAD
-  { let opos : alternating_map ℝ E ℝ (fin 0) := alternating_map.const_of_is_empty (fin 0) ℝ E (1:ℝ),
-=======
   { let opos : alternating_map ℝ E ℝ (fin 0) := alternating_map.const_of_is_empty ℝ E (fin 0) (1:ℝ),
->>>>>>> a040550a
     exact o.eq_or_eq_neg_of_is_empty.by_cases (λ _, opos) (λ _, -opos) },
   { exact (o.fin_orthonormal_basis n.succ_pos _i.out).to_basis.det }
 end
