/-
Copyright (c) 2022 Joseph Myers. All rights reserved.
Released under Apache 2.0 license as described in the file LICENSE.
Authors: Joseph Myers, Heather Macbeth
-/
import analysis.inner_product_space.gram_schmidt_ortho
import linear_algebra.orientation

/-!
# Orientations of real inner product spaces.

This file provides definitions and proves lemmas about orientations of real inner product spaces.

## Main definitions

* `orthonormal_basis.adjust_to_orientation` takes an orthonormal basis and an orientation, and
  returns an orthonormal basis with that orientation: either the original orthonormal basis, or one
  constructed by negating a single (arbitrary) basis vector.
* `orientation.fin_orthonormal_basis` is an orthonormal basis, indexed by `fin n`, with the given
  orientation.
* `orientation.volume_form` is a nonvanishing top-dimensional alternating form on an oriented real
  inner product space, uniquely defined by compatibility with the orientation and inner product
  structure.

## Main theorems

* `orientation.volume_form_apply_le` states that the result of applying the volume form to a set of
  `n` vectors, where `n` is the dimension the inner product space, is bounded by the product of the
  lengths of the vectors.
* `orientation.abs_volume_form_apply_of_pairwise_orthogonal` states that the result of applying the
  volume form to a set of `n` orthogonal vectors, where `n` is the dimension the inner product
  space, is equal up to sign to the product of the lengths of the vectors.

-/

noncomputable theory

variables {E : Type*} [inner_product_space ℝ E]

open finite_dimensional
open_locale big_operators real_inner_product_space

namespace orthonormal_basis
variables {ι : Type*} [fintype ι] [decidable_eq ι] [ne : nonempty ι] (e f : orthonormal_basis ι ℝ E)
  (x : orientation ℝ E ι)

/-- The change-of-basis matrix between two orthonormal bases with the same orientation has
determinant 1. -/
lemma det_to_matrix_orthonormal_basis_of_same_orientation
  (h : e.to_basis.orientation = f.to_basis.orientation) :
  e.to_basis.det f = 1 :=
begin
  apply (e.det_to_matrix_orthonormal_basis_real f).resolve_right,
  have : 0 < e.to_basis.det f,
  { rw e.to_basis.orientation_eq_iff_det_pos at h,
    simpa using h },
  linarith,
end

<<<<<<< HEAD
/-- The change-of-basis matrix between two orthonormal bases with the opposite orientations has
determinant -1. -/
lemma det_to_matrix_orthonormal_basis_of_opposite_orientation
  (h : e.to_basis.orientation ≠ f.to_basis.orientation) :
  e.to_basis.det f = -1 :=
begin
  contrapose! h,
  simp [e.to_basis.orientation_eq_iff_det_pos,
    (e.det_to_matrix_orthonormal_basis_real f).resolve_right h],
end
=======
variables {e f}
>>>>>>> 96f2e180

/-- Two orthonormal bases with the same orientation determine the same "determinant" top-dimensional
form on `E`, and conversely. -/
lemma same_orientation_iff_det_eq_det :
  e.to_basis.det = f.to_basis.det ↔ e.to_basis.orientation = f.to_basis.orientation :=
begin
  split,
  { intros h,
    dsimp [basis.orientation],
    congr' },
  { intros h,
    rw e.to_basis.det.eq_smul_basis_det f.to_basis,
    simp [e.det_to_matrix_orthonormal_basis_of_same_orientation f h], },
end

<<<<<<< HEAD
/-- Two orthonormal bases with opposite orientations determine opposite "determinant"
top-dimensional forms on `E`. -/
lemma det_eq_det_of_opposite_orientation
  (h : e.to_basis.orientation ≠ f.to_basis.orientation) :
  e.to_basis.det = -f.to_basis.det :=
begin
  rw e.to_basis.det.eq_smul_basis_det f.to_basis,
  simp [e.det_to_matrix_orthonormal_basis_of_opposite_orientation f h],
end
=======
variables (e)
>>>>>>> 96f2e180

section adjust_to_orientation
include ne

/-- `orthonormal_basis.adjust_to_orientation`, applied to an orthonormal basis, preserves the
property of orthonormality. -/
lemma orthonormal_adjust_to_orientation : orthonormal ℝ (e.to_basis.adjust_to_orientation x) :=
begin
  apply e.orthonormal.orthonormal_of_forall_eq_or_eq_neg,
  simpa using e.to_basis.adjust_to_orientation_apply_eq_or_eq_neg x
end

/-- Given an orthonormal basis and an orientation, return an orthonormal basis giving that
orientation: either the original basis, or one constructed by negating a single (arbitrary) basis
vector. -/
def adjust_to_orientation : orthonormal_basis ι ℝ E :=
(e.to_basis.adjust_to_orientation x).to_orthonormal_basis (e.orthonormal_adjust_to_orientation x)

lemma to_basis_adjust_to_orientation :
  (e.adjust_to_orientation x).to_basis = e.to_basis.adjust_to_orientation x :=
(e.to_basis.adjust_to_orientation x).to_basis_to_orthonormal_basis _

/-- `adjust_to_orientation` gives an orthonormal basis with the required orientation. -/
@[simp] lemma orientation_adjust_to_orientation :
  (e.adjust_to_orientation x).to_basis.orientation = x :=
begin
  rw e.to_basis_adjust_to_orientation,
  exact e.to_basis.orientation_adjust_to_orientation x,
end

/-- Every basis vector from `adjust_to_orientation` is either that from the original basis or its
negation. -/
lemma adjust_to_orientation_apply_eq_or_eq_neg (i : ι) :
  e.adjust_to_orientation x i = e i ∨ e.adjust_to_orientation x i = -(e i) :=
by simpa [← e.to_basis_adjust_to_orientation]
  using e.to_basis.adjust_to_orientation_apply_eq_or_eq_neg x i

lemma det_adjust_to_orientation :
  (e.adjust_to_orientation x).to_basis.det = e.to_basis.det
  ∨ (e.adjust_to_orientation x).to_basis.det = -e.to_basis.det :=
by simpa using e.to_basis.det_adjust_to_orientation x

lemma abs_det_adjust_to_orientation (v : ι → E) :
  |(e.adjust_to_orientation x).to_basis.det v| = |e.to_basis.det v| :=
by simp [to_basis_adjust_to_orientation]

end adjust_to_orientation

end orthonormal_basis

namespace orientation
variables {n : ℕ}

open orthonormal_basis

/-- An orthonormal basis, indexed by `fin n`, with the given orientation. -/
protected def fin_orthonormal_basis (hn : 0 < n) (h : finrank ℝ E = n)
  (x : orientation ℝ E (fin n)) : orthonormal_basis (fin n) ℝ E :=
begin
  haveI := fin.pos_iff_nonempty.1 hn,
  haveI := finite_dimensional_of_finrank (h.symm ▸ hn : 0 < finrank ℝ E),
  exact ((std_orthonormal_basis _ _).reindex $ fin_congr h).adjust_to_orientation x
end

/-- `orientation.fin_orthonormal_basis` gives a basis with the required orientation. -/
@[simp] lemma fin_orthonormal_basis_orientation (hn : 0 < n)
  (h : finrank ℝ E = n) (x : orientation ℝ E (fin n)) :
  (x.fin_orthonormal_basis hn h).to_basis.orientation = x :=
begin
  haveI := fin.pos_iff_nonempty.1 hn,
  haveI := finite_dimensional_of_finrank (h.symm ▸ hn : 0 < finrank ℝ E),
  exact ((std_orthonormal_basis _ _).reindex $ fin_congr h).orientation_adjust_to_orientation x
end

section volume_form
variables [_i : fact (finrank ℝ E = n)] (o : orientation ℝ E (fin n))

include _i o

/-- The volume form on an oriented real inner product space, a nonvanishing top-dimensional
alternating form uniquely defined by compatibility with the orientation and inner product structure.
-/
@[irreducible] def volume_form : alternating_map ℝ E ℝ (fin n) :=
begin
  classical,
  unfreezingI { cases n },
  { let opos : alternating_map ℝ E ℝ (fin 0) := alternating_map.const_of_is_empty ℝ E (1:ℝ),
    let oneg : alternating_map ℝ E ℝ (fin 0) := alternating_map.const_of_is_empty ℝ E (-1:ℝ),
    exact o.eq_or_eq_neg_of_is_empty.by_cases (λ _, opos) (λ _, oneg) },
  { exact (o.fin_orthonormal_basis n.succ_pos _i.out).to_basis.det }
end

omit _i o

@[simp] lemma volume_form_zero_pos [_i : fact (finrank ℝ E = 0)] :
  orientation.volume_form (positive_orientation : orientation ℝ E (fin 0))
  = alternating_map.const_linear_equiv_of_is_empty 1 :=
by simp [volume_form, or.by_cases, dif_pos]

@[simp] lemma volume_form_zero_neg [_i : fact (finrank ℝ E = 0)] :
  orientation.volume_form (-positive_orientation : orientation ℝ E (fin 0))
  = alternating_map.const_linear_equiv_of_is_empty (-1) :=
begin
  dsimp [volume_form, or.by_cases, positive_orientation],
  apply if_neg,
  rw [ray_eq_iff, same_ray_comm],
  intros h,
  simpa using
    congr_arg alternating_map.const_linear_equiv_of_is_empty.symm (eq_zero_of_same_ray_self_neg h),
end

include _i o

/-- The volume form on an oriented real inner product space can be evaluated as the determinant with
respect to any orthonormal basis of the space compatible with the orientation. -/
lemma volume_form_robust (b : orthonormal_basis (fin n) ℝ E) (hb : b.to_basis.orientation = o) :
  o.volume_form = b.to_basis.det :=
begin
  unfreezingI { cases n },
  { have : o = positive_orientation := hb.symm.trans b.to_basis.orientation_is_empty,
    simp [volume_form, or.by_cases, dif_pos this] },
  { dsimp [volume_form],
    rw [same_orientation_iff_det_eq_det, hb],
    exact o.fin_orthonormal_basis_orientation _ _ },
end

<<<<<<< HEAD
/-- The volume form on an oriented real inner product space can be evaluated as the determinant with
respect to any orthonormal basis of the space compatible with the orientation. -/
lemma volume_form_robust_neg (b : orthonormal_basis (fin n.succ) ℝ E)
  (hb : b.to_basis.orientation ≠ ω) :
  ω.volume_form = - b.to_basis.det :=
begin
  let e : orthonormal_basis (fin n.succ) ℝ E := ω.fin_orthonormal_basis n.succ_pos (fact.out _),
  apply e.det_eq_det_of_opposite_orientation b,
  convert hb.symm,
  exact ω.fin_orthonormal_basis_orientation _ _,
end

attribute [irreducible] orientation.volume_form

@[simp] lemma volume_form_neg_orientation : (-ω).volume_form = - ω.volume_form :=
begin
  let e : orthonormal_basis (fin n.succ) ℝ E := ω.fin_orthonormal_basis n.succ_pos (fact.out _),
  have h₁ : e.to_basis.orientation = ω := ω.fin_orthonormal_basis_orientation _ _,
  have h₂ : e.to_basis.orientation ≠ -ω,
  { symmetry,
    rw [e.to_basis.orientation_ne_iff_eq_neg, h₁] },
  rw [ω.volume_form_robust e h₁, (-ω).volume_form_robust_neg e h₂],
end

lemma volume_form_robust' (b : orthonormal_basis (fin n.succ) ℝ E) (v : fin n.succ → E) :
  |ω.volume_form v| = |b.to_basis.det v| :=
by rw [ω.volume_form_robust (b.adjust_to_orientation ω) (b.orientation_adjust_to_orientation ω),
  b.abs_det_adjust_to_orientation]
=======
lemma volume_form_robust' (b : orthonormal_basis (fin n) ℝ E) (v : fin n → E) :
  |o.volume_form v| = |b.to_basis.det v| :=
begin
  unfreezingI { cases n },
  { refine o.eq_or_eq_neg_of_is_empty.by_cases _ _; rintros rfl; simp },
  { rw [o.volume_form_robust (b.adjust_to_orientation o) (b.orientation_adjust_to_orientation o),
      b.abs_det_adjust_to_orientation] },
end
>>>>>>> 96f2e180

/-- Let `v` be an indexed family of `n` vectors in an oriented `n`-dimensional real inner
product space `E`. The output of the volume form of `E` when evaluated on `v` is bounded in absolute
value by the product of the norms of the vectors `v i`. -/
lemma abs_volume_form_apply_le (v : fin n → E) : |o.volume_form v| ≤ ∏ i : fin n, ∥v i∥ :=
begin
  unfreezingI { cases n },
  { refine o.eq_or_eq_neg_of_is_empty.by_cases _ _; rintros rfl; simp },
  haveI : finite_dimensional ℝ E := fact_finite_dimensional_of_finrank_eq_succ n,
  have : finrank ℝ E = fintype.card (fin n.succ) := by simpa using _i.out,
  let b : orthonormal_basis (fin n.succ) ℝ E := gram_schmidt_orthonormal_basis this v,
  have hb : b.to_basis.det v = ∏ i, ⟪b i, v i⟫ := gram_schmidt_orthonormal_basis_det this v,
  rw [o.volume_form_robust' b, hb, finset.abs_prod],
  apply finset.prod_le_prod,
  { intros i hi,
    positivity },
  intros i hi,
  convert abs_real_inner_le_norm (b i) (v i),
  simp [b.orthonormal.1 i],
end

lemma volume_form_apply_le (v : fin n → E) : o.volume_form v ≤ ∏ i : fin n, ∥v i∥ :=
(le_abs_self _).trans (o.abs_volume_form_apply_le v)

/-- Let `v` be an indexed family of `n` orthogonal vectors in an oriented `n`-dimensional
real inner product space `E`. The output of the volume form of `E` when evaluated on `v` is, up to
sign, the product of the norms of the vectors `v i`. -/
lemma abs_volume_form_apply_of_pairwise_orthogonal
  {v : fin n → E} (hv : pairwise (λ i j, ⟪v i, v j⟫ = 0)) :
  |o.volume_form v| = ∏ i : fin n, ∥v i∥ :=
begin
  unfreezingI { cases n },
  { refine o.eq_or_eq_neg_of_is_empty.by_cases _ _; rintros rfl; simp },
  haveI : finite_dimensional ℝ E := fact_finite_dimensional_of_finrank_eq_succ n,
  have hdim : finrank ℝ E = fintype.card (fin n.succ) := by simpa using _i.out,
  let b : orthonormal_basis (fin n.succ) ℝ E := gram_schmidt_orthonormal_basis hdim v,
  have hb : b.to_basis.det v = ∏ i, ⟪b i, v i⟫ := gram_schmidt_orthonormal_basis_det hdim v,
  rw [o.volume_form_robust' b, hb, finset.abs_prod],
  by_cases h : ∃ i, v i = 0,
  obtain ⟨i, hi⟩ := h,
  { rw [finset.prod_eq_zero (finset.mem_univ i), finset.prod_eq_zero (finset.mem_univ i)];
    simp [hi] },
  push_neg at h,
  congr,
  ext i,
  have hb : b i = ∥v i∥⁻¹ • v i := gram_schmidt_orthonormal_basis_apply_of_orthogonal hdim hv (h i),
  simp only [hb, inner_smul_left, real_inner_self_eq_norm_mul_norm, is_R_or_C.conj_to_real],
  rw abs_of_nonneg,
  { have : ∥v i∥ ≠ 0 := by simpa using h i,
    field_simp },
  { positivity },
end

/-- The output of the volume form of an oriented real inner product space `E` when evaluated on an
orthonormal basis is ±1. -/
lemma abs_volume_form_apply_of_orthonormal (v : orthonormal_basis (fin n) ℝ E) :
  |o.volume_form v| = 1 :=
by simpa [o.volume_form_robust' v v] using congr_arg abs v.to_basis.det_self

lemma volume_form_map {F : Type*} [inner_product_space ℝ F] [fact (finrank ℝ F = n + 1)]
  (φ : E ≃ₗᵢ[ℝ] F) (x : fin n.succ → F) :
  (orientation.map (fin n.succ) φ.to_linear_equiv ω).volume_form x = ω.volume_form (φ.symm ∘ x) :=
begin
  let e : orthonormal_basis (fin n.succ) ℝ E := ω.fin_orthonormal_basis n.succ_pos (fact.out _),
  have he : e.to_basis.orientation = ω :=
    (ω.fin_orthonormal_basis_orientation n.succ_pos (fact.out _)),
  have heφ : (e.map φ).to_basis.orientation = orientation.map (fin n.succ) φ.to_linear_equiv ω,
  { rw ← he,
    exact (e.to_basis.orientation_map φ.to_linear_equiv) },
  rw (orientation.map (fin n.succ) φ.to_linear_equiv ω).volume_form_robust (e.map φ) heφ,
  rw ω.volume_form_robust e he,
  simp,
end

/-- The volume form is invariant under pullback by a positively-oriented isometric automorphism. -/
lemma volume_form_comp_linear_isometry_equiv (φ : E ≃ₗᵢ[ℝ] E)
  (hφ : 0 < (φ.to_linear_equiv : E →ₗ[ℝ] E).det) (x : fin n.succ → E) :
  ω.volume_form (φ ∘ x) = ω.volume_form x :=
begin
  convert ω.volume_form_map φ (φ ∘ x),
  { symmetry,
    rwa ← ω.map_eq_iff_det_pos φ.to_linear_equiv at hφ,
    rw [fact.out (finrank ℝ E = n + 1), fintype.card_fin] },
  { ext,
    simp }
end

end volume_form

end orientation<|MERGE_RESOLUTION|>--- conflicted
+++ resolved
@@ -57,7 +57,6 @@
   linarith,
 end
 
-<<<<<<< HEAD
 /-- The change-of-basis matrix between two orthonormal bases with the opposite orientations has
 determinant -1. -/
 lemma det_to_matrix_orthonormal_basis_of_opposite_orientation
@@ -68,9 +67,7 @@
   simp [e.to_basis.orientation_eq_iff_det_pos,
     (e.det_to_matrix_orthonormal_basis_real f).resolve_right h],
 end
-=======
 variables {e f}
->>>>>>> 96f2e180
 
 /-- Two orthonormal bases with the same orientation determine the same "determinant" top-dimensional
 form on `E`, and conversely. -/
@@ -86,7 +83,6 @@
     simp [e.det_to_matrix_orthonormal_basis_of_same_orientation f h], },
 end
 
-<<<<<<< HEAD
 /-- Two orthonormal bases with opposite orientations determine opposite "determinant"
 top-dimensional forms on `E`. -/
 lemma det_eq_det_of_opposite_orientation
@@ -96,9 +92,7 @@
   rw e.to_basis.det.eq_smul_basis_det f.to_basis,
   simp [e.det_to_matrix_orthonormal_basis_of_opposite_orientation f h],
 end
-=======
 variables (e)
->>>>>>> 96f2e180
 
 section adjust_to_orientation
 include ne
@@ -225,7 +219,6 @@
     exact o.fin_orthonormal_basis_orientation _ _ },
 end
 
-<<<<<<< HEAD
 /-- The volume form on an oriented real inner product space can be evaluated as the determinant with
 respect to any orthonormal basis of the space compatible with the orientation. -/
 lemma volume_form_robust_neg (b : orthonormal_basis (fin n.succ) ℝ E)
@@ -237,8 +230,6 @@
   convert hb.symm,
   exact ω.fin_orthonormal_basis_orientation _ _,
 end
-
-attribute [irreducible] orientation.volume_form
 
 @[simp] lemma volume_form_neg_orientation : (-ω).volume_form = - ω.volume_form :=
 begin
@@ -250,11 +241,6 @@
   rw [ω.volume_form_robust e h₁, (-ω).volume_form_robust_neg e h₂],
 end
 
-lemma volume_form_robust' (b : orthonormal_basis (fin n.succ) ℝ E) (v : fin n.succ → E) :
-  |ω.volume_form v| = |b.to_basis.det v| :=
-by rw [ω.volume_form_robust (b.adjust_to_orientation ω) (b.orientation_adjust_to_orientation ω),
-  b.abs_det_adjust_to_orientation]
-=======
 lemma volume_form_robust' (b : orthonormal_basis (fin n) ℝ E) (v : fin n → E) :
   |o.volume_form v| = |b.to_basis.det v| :=
 begin
@@ -263,7 +249,6 @@
   { rw [o.volume_form_robust (b.adjust_to_orientation o) (b.orientation_adjust_to_orientation o),
       b.abs_det_adjust_to_orientation] },
 end
->>>>>>> 96f2e180
 
 /-- Let `v` be an indexed family of `n` vectors in an oriented `n`-dimensional real inner
 product space `E`. The output of the volume form of `E` when evaluated on `v` is bounded in absolute
