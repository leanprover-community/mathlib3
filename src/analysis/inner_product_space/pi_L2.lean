/-
Copyright (c) 2020 Joseph Myers. All rights reserved.
Released under Apache 2.0 license as described in the file LICENSE.
Authors: Joseph Myers, Sébastien Gouëzel, Heather Macbeth
-/
import analysis.inner_product_space.projection
import analysis.normed_space.pi_Lp
import linear_algebra.finite_dimensional
import linear_algebra.unitary_group

/-!
# `L²` inner product space structure on finite products of inner product spaces

The `L²` norm on a finite product of inner product spaces is compatible with an inner product
$$
\langle x, y\rangle = \sum \langle x_i, y_i \rangle.
$$
This is recorded in this file as an inner product space instance on `pi_Lp 2`.

This file develops the notion of a finite dimensional Hilbert space over `𝕜 = ℂ, ℝ`, referred to as
`E`. We define an `orthonormal_basis 𝕜 ι E` as a linear isometric equivalence
between `E` and `euclidean_space 𝕜 ι`. Then `std_orthonormal_basis` shows that such an equivalence
always exists if `E` is finite dimensional. We provide language for converting between a basis
that is orthonormal and an orthonormal basis (e.g. `basis.to_orthonormal_basis`). We show that
orthonormal bases for each summand in a direct sum of spaces can be combined into an orthonormal
basis for the the whole sum in `direct_sum.submodule_is_internal.subordinate_orthonormal_basis`. In
the last section, various properties of matrices are explored.

## Main definitions

- `euclidean_space 𝕜 n`: defined to be `pi_Lp 2 (n → 𝕜)` for any `fintype n`, i.e., the space
  from functions to `n` to `𝕜` with the `L²` norm. We register several instances on it (notably
  that it is a finite-dimensional inner product space).

- `orthonormal_basis 𝕜 ι`: defined to be an isometry to Euclidean space from a given
  finite-dimensional innner product space, `E ≃ₗᵢ[𝕜] euclidean_space 𝕜 ι`.

- `basis.to_orthonormal_basis`: constructs an `orthonormal_basis` for a finite-dimensional
  Euclidean space from a `basis` which is `orthonormal`.

- `orthonormal.exists_orthonormal_basis_extension`: provides an existential result of an
  `orthonormal_basis` extending a given orthonormal set

- `exists_orthonormal_basis`: provides an orthonormal basis on a finite dimensional vector space

- `std_orthonormal_basis`: provides an arbitrarily-chosen `orthonormal_basis` of a given finite
  dimensional inner product space

For consequences in infinite dimension (Hilbert bases, etc.), see the file
`analysis.inner_product_space.l2_space`.

-/

open real set filter is_R_or_C submodule function
open_locale big_operators uniformity topological_space nnreal ennreal complex_conjugate direct_sum

noncomputable theory

variables {ι : Type*} {ι' : Type*}
variables {𝕜 : Type*} [is_R_or_C 𝕜] {E : Type*} [inner_product_space 𝕜 E]
variables {E' : Type*} [inner_product_space 𝕜 E']
variables {F : Type*} [inner_product_space ℝ F]
variables {F' : Type*} [inner_product_space ℝ F']
local notation `⟪`x`, `y`⟫` := @inner 𝕜 _ _ x y

/-
 If `ι` is a finite type and each space `f i`, `i : ι`, is an inner product space,
then `Π i, f i` is an inner product space as well. Since `Π i, f i` is endowed with the sup norm,
we use instead `pi_Lp 2 f` for the product space, which is endowed with the `L^2` norm.
-/
instance pi_Lp.inner_product_space {ι : Type*} [fintype ι] (f : ι → Type*)
  [Π i, inner_product_space 𝕜 (f i)] : inner_product_space 𝕜 (pi_Lp 2 f) :=
{ inner := λ x y, ∑ i, inner (x i) (y i),
  norm_sq_eq_inner := λ x,
    by simp only [pi_Lp.norm_sq_eq_of_L2, add_monoid_hom.map_sum, ← norm_sq_eq_inner, one_div],
  conj_sym :=
  begin
    intros x y,
    unfold inner,
    rw ring_hom.map_sum,
    apply finset.sum_congr rfl,
    rintros z -,
    apply inner_conj_sym,
  end,
  add_left := λ x y z,
    show ∑ i, inner (x i + y i) (z i) = ∑ i, inner (x i) (z i) + ∑ i, inner (y i) (z i),
    by simp only [inner_add_left, finset.sum_add_distrib],
  smul_left := λ x y r,
    show ∑ (i : ι), inner (r • x i) (y i) = (conj r) * ∑ i, inner (x i) (y i),
    by simp only [finset.mul_sum, inner_smul_left] }

@[simp] lemma pi_Lp.inner_apply {ι : Type*} [fintype ι] {f : ι → Type*}
  [Π i, inner_product_space 𝕜 (f i)] (x y : pi_Lp 2 f) :
  ⟪x, y⟫ = ∑ i, ⟪x i, y i⟫ :=
rfl

/-- The standard real/complex Euclidean space, functions on a finite type. For an `n`-dimensional
space use `euclidean_space 𝕜 (fin n)`. -/
@[reducible, nolint unused_arguments]
def euclidean_space (𝕜 : Type*) [is_R_or_C 𝕜]
  (n : Type*) [fintype n] : Type* := pi_Lp 2 (λ (i : n), 𝕜)

lemma euclidean_space.nnnorm_eq {𝕜 : Type*} [is_R_or_C 𝕜] {n : Type*} [fintype n]
  (x : euclidean_space 𝕜 n) : ∥x∥₊ = nnreal.sqrt (∑ i, ∥x i∥₊ ^ 2) :=
pi_Lp.nnnorm_eq_of_L2 x

lemma euclidean_space.norm_eq {𝕜 : Type*} [is_R_or_C 𝕜] {n : Type*} [fintype n]
  (x : euclidean_space 𝕜 n) : ∥x∥ = real.sqrt (∑ i, ∥x i∥ ^ 2) :=
by simpa only [real.coe_sqrt, nnreal.coe_sum] using congr_arg (coe : ℝ≥0 → ℝ) x.nnnorm_eq

lemma euclidean_space.dist_eq {𝕜 : Type*} [is_R_or_C 𝕜] {n : Type*} [fintype n]
  (x y : euclidean_space 𝕜 n) : dist x y = (∑ i, dist (x i) (y i) ^ 2).sqrt :=
(pi_Lp.dist_eq_of_L2 x y : _)

lemma euclidean_space.nndist_eq {𝕜 : Type*} [is_R_or_C 𝕜] {n : Type*} [fintype n]
  (x y : euclidean_space 𝕜 n) : nndist x y = (∑ i, nndist (x i) (y i) ^ 2).sqrt :=
(pi_Lp.nndist_eq_of_L2 x y : _)

lemma euclidean_space.edist_eq {𝕜 : Type*} [is_R_or_C 𝕜] {n : Type*} [fintype n]
  (x y : euclidean_space 𝕜 n) : edist x y = (∑ i, edist (x i) (y i) ^ 2) ^ (1 / 2 : ℝ) :=
(pi_Lp.edist_eq_of_L2 x y : _)

variables [fintype ι]

section
local attribute [reducible] pi_Lp

instance : finite_dimensional 𝕜 (euclidean_space 𝕜 ι) := by apply_instance
instance : inner_product_space 𝕜 (euclidean_space 𝕜 ι) := by apply_instance

@[simp] lemma finrank_euclidean_space :
  finite_dimensional.finrank 𝕜 (euclidean_space 𝕜 ι) = fintype.card ι := by simp

lemma finrank_euclidean_space_fin {n : ℕ} :
  finite_dimensional.finrank 𝕜 (euclidean_space 𝕜 (fin n)) = n := by simp

lemma euclidean_space.inner_eq_star_dot_product (x y : euclidean_space 𝕜 ι) :
  ⟪x, y⟫ = matrix.dot_product (star $ pi_Lp.equiv _ _ x) (pi_Lp.equiv _ _ y) := rfl

/-- A finite, mutually orthogonal family of subspaces of `E`, which span `E`, induce an isometry
from `E` to `pi_Lp 2` of the subspaces equipped with the `L2` inner product. -/
def direct_sum.is_internal.isometry_L2_of_orthogonal_family
  [decidable_eq ι] {V : ι → submodule 𝕜 E} (hV : direct_sum.is_internal V)
  (hV' : @orthogonal_family 𝕜 _ _ _ _ (λ i, V i) _ (λ i, (V i).subtypeₗᵢ)) :
  E ≃ₗᵢ[𝕜] pi_Lp 2 (λ i, V i) :=
begin
  let e₁ := direct_sum.linear_equiv_fun_on_fintype 𝕜 ι (λ i, V i),
  let e₂ := linear_equiv.of_bijective (direct_sum.coe_linear_map V) hV.injective hV.surjective,
  refine (e₂.symm.trans e₁).isometry_of_inner _,
  suffices : ∀ v w, ⟪v, w⟫ = ⟪e₂ (e₁.symm v), e₂ (e₁.symm w)⟫,
  { intros v₀ w₀,
    convert this (e₁ (e₂.symm v₀)) (e₁ (e₂.symm w₀));
    simp only [linear_equiv.symm_apply_apply, linear_equiv.apply_symm_apply] },
  intros v w,
  transitivity ⟪(∑ i, (V i).subtypeₗᵢ (v i)), ∑ i, (V i).subtypeₗᵢ (w i)⟫,
  { simp only [sum_inner, hV'.inner_right_fintype, pi_Lp.inner_apply] },
  { congr; simp }
end

@[simp] lemma direct_sum.is_internal.isometry_L2_of_orthogonal_family_symm_apply
  [decidable_eq ι] {V : ι → submodule 𝕜 E} (hV : direct_sum.is_internal V)
  (hV' : @orthogonal_family 𝕜 _ _ _ _ (λ i, V i) _ (λ i, (V i).subtypeₗᵢ))
  (w : pi_Lp 2 (λ i, V i)) :
  (hV.isometry_L2_of_orthogonal_family hV').symm w = ∑ i, (w i : E) :=
begin
  classical,
  let e₁ := direct_sum.linear_equiv_fun_on_fintype 𝕜 ι (λ i, V i),
  let e₂ := linear_equiv.of_bijective (direct_sum.coe_linear_map V) hV.injective hV.surjective,
  suffices : ∀ v : ⨁ i, V i, e₂ v = ∑ i, e₁ v i,
  { exact this (e₁.symm w) },
  intros v,
  simp [e₂, direct_sum.coe_linear_map, direct_sum.to_module, dfinsupp.sum_add_hom_apply]
end

end

variables (ι 𝕜)

-- TODO : This should be generalized to `pi_Lp` with finite dimensional factors.
/-- `pi_Lp.linear_equiv` upgraded to a continuous linear map between `euclidean_space 𝕜 ι`
and `ι → 𝕜`. -/
@[simps] def euclidean_space.equiv :
  euclidean_space 𝕜 ι ≃L[𝕜] (ι → 𝕜) :=
(pi_Lp.linear_equiv 2 𝕜 (λ i : ι, 𝕜)).to_continuous_linear_equiv

variables {ι 𝕜}

-- TODO : This should be generalized to `pi_Lp`.
/-- The projection on the `i`-th coordinate of `euclidean_space 𝕜 ι`, as a linear map. -/
@[simps] def euclidean_space.projₗ (i : ι) :
  euclidean_space 𝕜 ι →ₗ[𝕜] 𝕜 :=
(linear_map.proj i).comp (pi_Lp.linear_equiv 2 𝕜 (λ i : ι, 𝕜) : euclidean_space 𝕜 ι →ₗ[𝕜] ι → 𝕜)

-- TODO : This should be generalized to `pi_Lp`.
/-- The projection on the `i`-th coordinate of `euclidean_space 𝕜 ι`,
as a continuous linear map. -/
@[simps] def euclidean_space.proj (i : ι) :
  euclidean_space 𝕜 ι →L[𝕜] 𝕜 :=
⟨euclidean_space.projₗ i, continuous_apply i⟩

-- TODO : This should be generalized to `pi_Lp`.
/-- The vector given in euclidean space by being `1 : 𝕜` at coordinate `i : ι` and `0 : 𝕜` at
all other coordinates. -/
def euclidean_space.single [decidable_eq ι] (i : ι) (a : 𝕜) :
  euclidean_space 𝕜 ι :=
(pi_Lp.equiv _ _).symm (pi.single i a)

@[simp] lemma pi_Lp.equiv_single [decidable_eq ι] (i : ι) (a : 𝕜) :
  pi_Lp.equiv _ _ (euclidean_space.single i a) = pi.single i a := rfl

@[simp] lemma pi_Lp.equiv_symm_single [decidable_eq ι] (i : ι) (a : 𝕜) :
  (pi_Lp.equiv _ _).symm (pi.single i a) = euclidean_space.single i a := rfl

@[simp] theorem euclidean_space.single_apply [decidable_eq ι] (i : ι) (a : 𝕜) (j : ι) :
  (euclidean_space.single i a) j = ite (j = i) a 0 :=
by { rw [euclidean_space.single, pi_Lp.equiv_symm_apply, ← pi.single_apply i a j] }

lemma euclidean_space.inner_single_left [decidable_eq ι] (i : ι) (a : 𝕜) (v : euclidean_space 𝕜 ι) :
  ⟪euclidean_space.single i (a : 𝕜), v⟫ = conj a * (v i) :=
by simp [apply_ite conj]

lemma euclidean_space.inner_single_right [decidable_eq ι] (i : ι) (a : 𝕜)
  (v : euclidean_space 𝕜 ι) :
  ⟪v, euclidean_space.single i (a : 𝕜)⟫ =  a * conj (v i) :=
by simp [apply_ite conj, mul_comm]

lemma euclidean_space.pi_Lp_congr_left_single [decidable_eq ι] {ι' : Type*} [fintype ι']
  [decidable_eq ι'] (e : ι' ≃ ι) (i' : ι') :
  linear_isometry_equiv.pi_Lp_congr_left 2 𝕜 𝕜 e (euclidean_space.single i' (1:𝕜)) =
    euclidean_space.single (e i') (1:𝕜) :=
begin
  ext i,
  simpa using if_congr e.symm_apply_eq rfl rfl
end

variables (ι 𝕜 E)

/-- An orthonormal basis on E is an identification of `E` with its dimensional-matching
`euclidean_space 𝕜 ι`. -/
structure orthonormal_basis := of_repr :: (repr : E ≃ₗᵢ[𝕜] euclidean_space 𝕜 ι)

variables {ι 𝕜 E}

namespace orthonormal_basis

instance : inhabited (orthonormal_basis ι 𝕜 (euclidean_space 𝕜 ι)) :=
⟨of_repr (linear_isometry_equiv.refl 𝕜 (euclidean_space 𝕜 ι))⟩

/-- `b i` is the `i`th basis vector. -/
instance : has_coe_to_fun (orthonormal_basis ι 𝕜 E) (λ _, ι → E) :=
{ coe := λ b i, by classical; exact b.repr.symm (euclidean_space.single i (1 : 𝕜)) }

@[simp] lemma coe_of_repr [decidable_eq ι] (e : E ≃ₗᵢ[𝕜] euclidean_space 𝕜 ι) :
  ⇑(orthonormal_basis.of_repr e) = λ i, e.symm (euclidean_space.single i (1 : 𝕜)) :=
begin
  rw coe_fn,
  unfold has_coe_to_fun.coe,
  funext,
  congr,
  simp only [eq_iff_true_of_subsingleton],
end

@[simp] protected lemma repr_symm_single [decidable_eq ι] (b : orthonormal_basis ι 𝕜 E) (i : ι) :
  b.repr.symm (euclidean_space.single i (1:𝕜)) = b i :=
by { classical, congr, simp, }

@[simp] protected lemma repr_self [decidable_eq ι] (b : orthonormal_basis ι 𝕜 E) (i : ι) :
  b.repr (b i) = euclidean_space.single i (1:𝕜) :=
by rw [← b.repr_symm_single i, linear_isometry_equiv.apply_symm_apply]

protected lemma repr_apply_apply (b : orthonormal_basis ι 𝕜 E) (v : E) (i : ι) :
  b.repr v i = ⟪b i, v⟫ :=
begin
  classical,
  rw [← b.repr.inner_map_map (b i) v, b.repr_self i, euclidean_space.inner_single_left],
  simp only [one_mul, eq_self_iff_true, map_one],
end

@[simp]
protected lemma orthonormal (b : orthonormal_basis ι 𝕜 E) : orthonormal 𝕜 b :=
begin
  classical,
  rw orthonormal_iff_ite,
  intros i j,
  rw [← b.repr.inner_map_map (b i) (b j), b.repr_self i, b.repr_self j,
    euclidean_space.inner_single_left, euclidean_space.single_apply, map_one, one_mul],
end

/-- The `basis ι 𝕜 E` underlying the `orthonormal_basis` --/
protected def to_basis (b : orthonormal_basis ι 𝕜 E) : basis ι 𝕜 E :=
basis.of_equiv_fun b.repr.to_linear_equiv

@[simp] protected lemma coe_to_basis (b : orthonormal_basis ι 𝕜 E) :
  (⇑b.to_basis : ι → E) = ⇑b :=
begin
  change ⇑(basis.of_equiv_fun b.repr.to_linear_equiv) = b,
  ext j,
  rw basis.coe_of_equiv_fun,
  congr,
end

@[simp] protected lemma coe_to_basis_repr (b : orthonormal_basis ι 𝕜 E) :
  b.to_basis.equiv_fun = b.repr.to_linear_equiv :=
begin
  change (basis.of_equiv_fun b.repr.to_linear_equiv).equiv_fun = b.repr.to_linear_equiv,
  ext x j,
  simp only [basis.of_equiv_fun_repr_apply, linear_isometry_equiv.coe_to_linear_equiv,
    basis.equiv_fun_apply],
end

@[simp] protected lemma coe_to_basis_repr_apply (b : orthonormal_basis ι 𝕜 E) (x : E) (i : ι) :
  b.to_basis.repr x i = b.repr x i :=
by {rw [← basis.equiv_fun_apply, orthonormal_basis.coe_to_basis_repr,
      linear_isometry_equiv.coe_to_linear_equiv]}

protected lemma sum_repr (b : orthonormal_basis ι 𝕜 E) (x : E) :
  ∑ i, b.repr x i • b i = x :=
by { simp_rw [← b.coe_to_basis_repr_apply, ← b.coe_to_basis], exact b.to_basis.sum_repr x }

protected lemma sum_repr_symm (b : orthonormal_basis ι 𝕜 E) (v : euclidean_space 𝕜 ι) :
  ∑ i , v i • b i = (b.repr.symm v) :=
by { simpa using (b.to_basis.equiv_fun_symm_apply v).symm }

protected lemma sum_inner_mul_inner (b : orthonormal_basis ι 𝕜 E) (x y : E) :
  ∑ i, ⟪x, b i⟫ * ⟪b i, y⟫ = ⟪x, y⟫ :=
begin
  have := congr_arg (@innerSL 𝕜 _ _ _ x) (b.sum_repr y),
  rw map_sum at this,
  convert this,
  ext i,
  rw [smul_hom_class.map_smul, b.repr_apply_apply, mul_comm],
  refl,
end

protected lemma orthogonal_projection_eq_sum {U : submodule 𝕜 E} [complete_space U]
  (b : orthonormal_basis ι 𝕜 U) (x : E) :
  orthogonal_projection U x = ∑ i, ⟪(b i : E), x⟫ • b i :=
by simpa only [b.repr_apply_apply, inner_orthogonal_projection_eq_of_mem_left]
  using (b.sum_repr (orthogonal_projection U x)).symm

/-- Mapping an orthonormal basis along a `linear_isometry_equiv`. -/
protected def map {G : Type*} [inner_product_space 𝕜 G] (b : orthonormal_basis ι 𝕜 E)
  (L : E ≃ₗᵢ[𝕜] G) :
  orthonormal_basis ι 𝕜 G :=
{ repr := L.symm.trans b.repr }

@[simp] protected lemma map_apply {G : Type*} [inner_product_space 𝕜 G]
  (b : orthonormal_basis ι 𝕜 E) (L : E ≃ₗᵢ[𝕜] G) (i : ι) :
  b.map L i = L (b i) := rfl

@[simp] protected lemma to_basis_map {G : Type*} [inner_product_space 𝕜 G]
  (b : orthonormal_basis ι 𝕜 E) (L : E ≃ₗᵢ[𝕜] G) :
  (b.map L).to_basis = b.to_basis.map L.to_linear_equiv :=
rfl

/-- A basis that is orthonormal is an orthonormal basis. -/
def _root_.basis.to_orthonormal_basis (v : basis ι 𝕜 E) (hv : orthonormal 𝕜 v) :
  orthonormal_basis ι 𝕜 E :=
orthonormal_basis.of_repr $
linear_equiv.isometry_of_inner v.equiv_fun
begin
  intros x y,
  let p : euclidean_space 𝕜 ι := v.equiv_fun x,
  let q : euclidean_space 𝕜 ι := v.equiv_fun y,
  have key : ⟪p, q⟫ = ⟪∑ i, p i • v i, ∑ i, q i • v i⟫,
  { simp [sum_inner, inner_smul_left, hv.inner_right_fintype] },
  convert key,
  { rw [← v.equiv_fun.symm_apply_apply x, v.equiv_fun_symm_apply] },
  { rw [← v.equiv_fun.symm_apply_apply y, v.equiv_fun_symm_apply] }
end

@[simp] lemma _root_.basis.coe_to_orthonormal_basis_repr (v : basis ι 𝕜 E) (hv : orthonormal 𝕜 v) :
  ((v.to_orthonormal_basis hv).repr : E → euclidean_space 𝕜 ι) = v.equiv_fun :=
rfl

@[simp] lemma _root_.basis.coe_to_orthonormal_basis_repr_symm
  (v : basis ι 𝕜 E) (hv : orthonormal 𝕜 v) :
  ((v.to_orthonormal_basis hv).repr.symm : euclidean_space 𝕜 ι → E) = v.equiv_fun.symm :=
rfl

@[simp] lemma _root_.basis.to_basis_to_orthonormal_basis (v : basis ι 𝕜 E) (hv : orthonormal 𝕜 v) :
  (v.to_orthonormal_basis hv).to_basis = v :=
by simp [basis.to_orthonormal_basis, orthonormal_basis.to_basis]

@[simp] lemma _root_.basis.coe_to_orthonormal_basis (v : basis ι 𝕜 E) (hv : orthonormal 𝕜 v) :
  (v.to_orthonormal_basis hv : ι → E) = (v : ι → E) :=
calc (v.to_orthonormal_basis hv : ι → E) = ((v.to_orthonormal_basis hv).to_basis : ι → E) :
  by { classical, rw orthonormal_basis.coe_to_basis }
... = (v : ι → E) : by simp

variable {v : ι → E}

/-- A finite orthonormal set that spans is an orthonormal basis -/
protected def mk (hon : orthonormal 𝕜 v) (hsp: ⊤ ≤ submodule.span 𝕜 (set.range v)):
  orthonormal_basis ι 𝕜 E :=
(basis.mk (orthonormal.linear_independent hon) hsp).to_orthonormal_basis (by rwa basis.coe_mk)

@[simp]
protected lemma coe_mk (hon : orthonormal 𝕜 v) (hsp: ⊤ ≤ submodule.span 𝕜 (set.range v)) :
  ⇑(orthonormal_basis.mk hon hsp) = v :=
by classical; rw [orthonormal_basis.mk, _root_.basis.coe_to_orthonormal_basis, basis.coe_mk]

/-- Any finite subset of a orthonormal family is an `orthonormal_basis` for its span. -/
protected def span {v' : ι' → E} (h : orthonormal 𝕜 v') (s : finset ι') :
  orthonormal_basis s 𝕜 (span 𝕜 (s.image v' : set E)) :=
let
  e₀' : basis s 𝕜 _ := basis.span (h.linear_independent.comp (coe : s → ι') subtype.coe_injective),
  e₀ : orthonormal_basis s 𝕜 _ := orthonormal_basis.mk
    begin
      convert orthonormal_span (h.comp (coe : s → ι') subtype.coe_injective),
      ext,
      simp [e₀', basis.span_apply],
    end e₀'.span_eq.ge,
  φ : span 𝕜 (s.image v' : set E) ≃ₗᵢ[𝕜] span 𝕜 (range (v' ∘ (coe : s → ι'))) :=
    linear_isometry_equiv.of_eq _ _
    begin
      rw [finset.coe_image, image_eq_range],
      refl
    end
in
e₀.map φ.symm

@[simp] protected lemma span_apply {v' : ι' → E} (h : orthonormal 𝕜 v') (s : finset ι') (i : s) :
  (orthonormal_basis.span h s i : E) = v' i :=
by simp only [orthonormal_basis.span, basis.span_apply, linear_isometry_equiv.of_eq_symm,
              orthonormal_basis.map_apply, orthonormal_basis.coe_mk,
              linear_isometry_equiv.coe_of_eq_apply]

open submodule

/-- A finite orthonormal family of vectors whose span has trivial orthogonal complement is an
orthonormal basis. -/
protected def mk_of_orthogonal_eq_bot (hon : orthonormal 𝕜 v) (hsp : (span 𝕜 (set.range v))ᗮ = ⊥) :
  orthonormal_basis ι 𝕜 E :=
orthonormal_basis.mk hon
begin
  refine eq.ge _,
  haveI : finite_dimensional 𝕜 (span 𝕜 (range v)) :=
    finite_dimensional.span_of_finite 𝕜 (finite_range v),
  haveI : complete_space (span 𝕜 (range v)) := finite_dimensional.complete 𝕜 _,
  rwa orthogonal_eq_bot_iff at hsp,
end

@[simp] protected lemma coe_of_orthogonal_eq_bot_mk (hon : orthonormal 𝕜 v)
  (hsp : (span 𝕜 (set.range v))ᗮ = ⊥) :
  ⇑(orthonormal_basis.mk_of_orthogonal_eq_bot hon hsp) = v :=
orthonormal_basis.coe_mk hon _

variables [fintype ι']

/-- `b.reindex (e : ι ≃ ι')` is an `orthonormal_basis` indexed by `ι'` -/
def reindex (b : orthonormal_basis ι 𝕜 E) (e : ι ≃ ι') : orthonormal_basis ι' 𝕜 E :=
orthonormal_basis.of_repr (b.repr.trans (linear_isometry_equiv.pi_Lp_congr_left 2 𝕜 𝕜 e))

protected lemma reindex_apply (b : orthonormal_basis ι 𝕜 E) (e : ι ≃ ι') (i' : ι') :
  (b.reindex e) i' = b (e.symm i') :=
begin
  classical,
  dsimp [reindex, orthonormal_basis.has_coe_to_fun],
  rw coe_of_repr,
  dsimp,
  rw [← b.repr_symm_single, linear_isometry_equiv.pi_Lp_congr_left_symm,
    euclidean_space.pi_Lp_congr_left_single],
end

@[simp] protected lemma coe_reindex (b : orthonormal_basis ι 𝕜 E) (e : ι ≃ ι') :
  ⇑(b.reindex e) = ⇑b ∘ ⇑(e.symm) :=
funext (b.reindex_apply e)

@[simp] protected lemma reindex_repr
  (b : orthonormal_basis ι 𝕜 E) (e : ι ≃ ι') (x : E) (i' : ι') :
  ((b.reindex e).repr x) i' = (b.repr x) (e.symm i') :=
by { classical,
  rw [orthonormal_basis.repr_apply_apply, b.repr_apply_apply, orthonormal_basis.coe_reindex] }

end orthonormal_basis

/-- `![1, I]` is an orthonormal basis for `ℂ` considered as a real inner product space. -/
def complex.orthonormal_basis_one_I : orthonormal_basis (fin 2) ℝ ℂ :=
(complex.basis_one_I.to_orthonormal_basis
begin
  rw orthonormal_iff_ite,
  intros i, fin_cases i;
  intros j; fin_cases j;
  simp [real_inner_eq_re_inner]
end)

@[simp] lemma complex.orthonormal_basis_one_I_repr_apply (z : ℂ) :
  complex.orthonormal_basis_one_I.repr z =  ![z.re, z.im] :=
rfl

@[simp] lemma complex.orthonormal_basis_one_I_repr_symm_apply (x : euclidean_space ℝ (fin 2)) :
  complex.orthonormal_basis_one_I.repr.symm x = (x 0) + (x 1) * I :=
rfl

@[simp] lemma complex.to_basis_orthonormal_basis_one_I :
  complex.orthonormal_basis_one_I.to_basis = complex.basis_one_I :=
basis.to_basis_to_orthonormal_basis _ _

@[simp] lemma complex.coe_orthonormal_basis_one_I :
  (complex.orthonormal_basis_one_I : (fin 2) → ℂ) = ![1, I] :=
by simp [complex.orthonormal_basis_one_I]

/-- The isometry between `ℂ` and a two-dimensional real inner product space given by a basis. -/
def complex.isometry_of_orthonormal (v : orthonormal_basis (fin 2) ℝ F) : ℂ ≃ₗᵢ[ℝ] F :=
complex.orthonormal_basis_one_I.repr.trans v.repr.symm

@[simp] lemma complex.map_isometry_of_orthonormal (v : orthonormal_basis (fin 2) ℝ F)
  (f : F ≃ₗᵢ[ℝ] F') :
  complex.isometry_of_orthonormal (v.map f) =
    (complex.isometry_of_orthonormal v).trans f :=
by simp [complex.isometry_of_orthonormal, linear_isometry_equiv.trans_assoc, orthonormal_basis.map]

lemma complex.isometry_of_orthonormal_symm_apply
  (v : orthonormal_basis (fin 2) ℝ F) (f : F) :
  (complex.isometry_of_orthonormal v).symm f
  = (v.to_basis.coord 0 f : ℂ) + (v.to_basis.coord 1 f : ℂ) * I :=
by simp [complex.isometry_of_orthonormal]

lemma complex.isometry_of_orthonormal_apply
  (v : orthonormal_basis (fin 2) ℝ F) (z : ℂ) :
  complex.isometry_of_orthonormal v z = z.re • v 0 + z.im • v 1 :=
by simp [complex.isometry_of_orthonormal, ← v.sum_repr_symm]

open finite_dimensional

/-! ### Matrix representation of an orthonormal basis with respect to another -/

section to_matrix
variables [decidable_eq ι]

section
variables (a b : orthonormal_basis ι 𝕜 E)

/-- The change-of-basis matrix between two orthonormal bases `a`, `b` is a unitary matrix. -/
lemma orthonormal_basis.to_matrix_orthonormal_basis_mem_unitary :
  a.to_basis.to_matrix b ∈ matrix.unitary_group ι 𝕜 :=
begin
  rw matrix.mem_unitary_group_iff',
  ext i j,
  convert a.repr.inner_map_map (b i) (b j),
  rw orthonormal_iff_ite.mp b.orthonormal i j,
  refl,
end

/-- The determinant of the change-of-basis matrix between two orthonormal bases `a`, `b` has
unit length. -/
<<<<<<< HEAD
lemma orthonormal_basis.det_to_matrix_orthonormal_basis :
=======
@[simp] lemma orthonormal_basis.det_to_matrix_orthonormal_basis :
>>>>>>> 7aebb349
  ∥a.to_basis.det b∥ = 1 :=
begin
  have : (norm_sq (a.to_basis.det b) : 𝕜) = 1,
  { simpa [is_R_or_C.mul_conj]
      using (matrix.det_of_mem_unitary (a.to_matrix_orthonormal_basis_mem_unitary b)).2 },
  norm_cast at this,
  rwa [← sqrt_norm_sq_eq_norm, sqrt_eq_one],
end

end

section real
variables (a b : orthonormal_basis ι ℝ F)

/-- The change-of-basis matrix between two orthonormal bases `a`, `b` is an orthogonal matrix. -/
lemma orthonormal_basis.to_matrix_orthonormal_basis_mem_orthogonal :
  a.to_basis.to_matrix b ∈ matrix.orthogonal_group ι ℝ :=
a.to_matrix_orthonormal_basis_mem_unitary b

/-- The determinant of the change-of-basis matrix between two orthonormal bases `a`, `b` is ±1. -/
lemma orthonormal_basis.det_to_matrix_orthonormal_basis_real :
  a.to_basis.det b = 1 ∨ a.to_basis.det b = -1 :=
begin
  rw ← sq_eq_one_iff,
  simpa [unitary, sq] using matrix.det_of_mem_unitary (a.to_matrix_orthonormal_basis_mem_unitary b)
end

end real

end to_matrix

/-! ### Existence of orthonormal basis, etc. -/

section finite_dimensional

variables {v : set E}

variables {A : ι → submodule 𝕜 E}

/-- Given an internal direct sum decomposition of a module `M`, and an orthonormal basis for each
of the components of the direct sum, the disjoint union of these orthonormal bases is an
orthonormal basis for `M`. -/
noncomputable def direct_sum.is_internal.collected_orthonormal_basis
  (hV : @orthogonal_family 𝕜 _ _ _ _ (λ i, A i) _ (λ i, (A i).subtypeₗᵢ))
  [decidable_eq ι] (hV_sum : direct_sum.is_internal (λ i, A i)) {α : ι → Type*}
  [Π i, fintype (α i)] (v_family : Π i, orthonormal_basis (α i) 𝕜 (A i)) :
  orthonormal_basis (Σ i, α i) 𝕜 E :=
(hV_sum.collected_basis (λ i, (v_family i).to_basis)).to_orthonormal_basis $
by simpa using hV.orthonormal_sigma_orthonormal
  (show (∀ i, orthonormal 𝕜 (v_family i).to_basis), by simp)

lemma direct_sum.is_internal.collected_orthonormal_basis_mem [decidable_eq ι]
  (h : direct_sum.is_internal A) {α : ι → Type*}
  [Π i, fintype (α i)] (hV : @orthogonal_family 𝕜 _ _ _ _ (λ i, A i) _ (λ i, (A i).subtypeₗᵢ))
  (v : Π i, orthonormal_basis (α i) 𝕜 (A i)) (a : Σ i, α i) :
  h.collected_orthonormal_basis hV v a ∈ A a.1 :=
by simp [direct_sum.is_internal.collected_orthonormal_basis]

variables [finite_dimensional 𝕜 E]

/-- In a finite-dimensional `inner_product_space`, any orthonormal subset can be extended to an
orthonormal basis. -/
lemma _root_.orthonormal.exists_orthonormal_basis_extension (hv : orthonormal 𝕜 (coe : v → E)) :
  ∃ {u : finset E} (b : orthonormal_basis u 𝕜 E), v ⊆ u ∧ ⇑b = coe :=
begin
  obtain ⟨u₀, hu₀s, hu₀, hu₀_max⟩ := exists_maximal_orthonormal hv,
  rw maximal_orthonormal_iff_orthogonal_complement_eq_bot hu₀ at hu₀_max,
  have hu₀_finite : u₀.finite := hu₀.linear_independent.finite,
  let u : finset E := hu₀_finite.to_finset,
  let fu : ↥u ≃ ↥u₀ := equiv.cast (congr_arg coe_sort hu₀_finite.coe_to_finset),
  have hfu : (coe : u → E) = (coe : u₀ → E) ∘ fu := by { ext, simp },
  have hu : orthonormal 𝕜 (coe : u → E) := by simpa [hfu] using hu₀.comp _ fu.injective,
  refine ⟨u, orthonormal_basis.mk_of_orthogonal_eq_bot hu _, _, _⟩,
  { simpa using hu₀_max },
  { simpa using hu₀s },
  { simp },
end

lemma _root_.orthonormal.exists_orthonormal_basis_extension_of_card_eq
  {ι : Type*} [fintype ι] (card_ι : finrank 𝕜 E = fintype.card ι) {v : ι → E} {s : set ι}
  (hv : orthonormal 𝕜 (s.restrict v)) :
  ∃ b : orthonormal_basis ι 𝕜 E, ∀ i ∈ s, b i = v i :=
begin
  have hsv : injective (s.restrict v) := hv.linear_independent.injective,
  have hX : orthonormal 𝕜 (coe : set.range (s.restrict v) → E),
  { rwa orthonormal_subtype_range hsv },
  obtain ⟨Y, b₀, hX, hb₀⟩ := hX.exists_orthonormal_basis_extension,
  have hιY : fintype.card ι = Y.card,
  { refine (card_ι.symm.trans _),
    exact finite_dimensional.finrank_eq_card_finset_basis b₀.to_basis },
  have hvsY : v '' s ⊆ Y,
  { rintros - ⟨i, hi, rfl⟩,
    exact hX ⟨⟨i, hi⟩, rfl⟩ },
  have hsv' : set.inj_on v s,
  { rw set.inj_on_iff_injective,
    exact hsv },
  obtain ⟨g, hg⟩ := finset.exists_equiv_extend_of_card_eq' hιY hvsY hsv',
  use b₀.reindex g.symm,
  intros i hi,
  { simp [hb₀, hg i hi] },
end

variables (𝕜 E)

/-- A finite-dimensional inner product space admits an orthonormal basis. -/
lemma _root_.exists_orthonormal_basis :
  ∃ (w : finset E) (b : orthonormal_basis w 𝕜 E), ⇑b = (coe : w → E) :=
let ⟨w, hw, hw', hw''⟩ := (orthonormal_empty 𝕜 E).exists_orthonormal_basis_extension in
⟨w, hw, hw''⟩

/-- Index for an arbitrary orthonormal basis on a finite-dimensional `inner_product_space`. -/
def orthonormal_basis_index : finset E :=
classical.some (exists_orthonormal_basis 𝕜 E)

/-- A finite-dimensional `inner_product_space` has an orthonormal basis. -/
def std_orthonormal_basis : orthonormal_basis (orthonormal_basis_index 𝕜 E) 𝕜 E :=
classical.some (classical.some_spec (exists_orthonormal_basis 𝕜 E))

@[simp] lemma coe_std_orthonormal_basis : ⇑(std_orthonormal_basis 𝕜 E) = coe :=
classical.some_spec (classical.some_spec (exists_orthonormal_basis 𝕜 E))

variables {𝕜 E}

/-- An `n`-dimensional `inner_product_space` has an orthonormal basis indexed by `fin n`. -/
def fin_std_orthonormal_basis {n : ℕ} (hn : finrank 𝕜 E = n) : orthonormal_basis (fin n) 𝕜 E :=
have h : fintype.card (orthonormal_basis_index 𝕜 E) = n,
by rw [← finrank_eq_card_basis (std_orthonormal_basis 𝕜 E).to_basis, hn],
(std_orthonormal_basis 𝕜 E).reindex (fintype.equiv_fin_of_card_eq h)

section subordinate_orthonormal_basis
open direct_sum
variables {n : ℕ} (hn : finrank 𝕜 E = n) [decidable_eq ι]
  {V : ι → submodule 𝕜 E} (hV : is_internal V)

/-- Exhibit a bijection between `fin n` and the index set of a certain basis of an `n`-dimensional
inner product space `E`.  This should not be accessed directly, but only via the subsequent API. -/
@[irreducible] def direct_sum.is_internal.sigma_orthonormal_basis_index_equiv
  (hV' : @orthogonal_family 𝕜 _ _ _ _ (λ i, V i) _ (λ i, (V i).subtypeₗᵢ)) :
  (Σ i, orthonormal_basis_index 𝕜 (V i)) ≃ fin n :=
let b := hV.collected_orthonormal_basis hV' (λ i, (std_orthonormal_basis 𝕜 (V i))) in
fintype.equiv_fin_of_card_eq $ (finite_dimensional.finrank_eq_card_basis b.to_basis).symm.trans hn

/-- An `n`-dimensional `inner_product_space` equipped with a decomposition as an internal direct
sum has an orthonormal basis indexed by `fin n` and subordinate to that direct sum. -/
@[irreducible] def direct_sum.is_internal.subordinate_orthonormal_basis
  (hV' : @orthogonal_family 𝕜 _ _ _ _ (λ i, V i) _ (λ i, (V i).subtypeₗᵢ)) :
  orthonormal_basis (fin n) 𝕜 E :=
((hV.collected_orthonormal_basis hV' (λ i, (std_orthonormal_basis 𝕜 (V i)))).reindex
  (hV.sigma_orthonormal_basis_index_equiv hn hV'))

/-- An `n`-dimensional `inner_product_space` equipped with a decomposition as an internal direct
sum has an orthonormal basis indexed by `fin n` and subordinate to that direct sum. This function
provides the mapping by which it is subordinate. -/
def direct_sum.is_internal.subordinate_orthonormal_basis_index
  (a : fin n) (hV' : @orthogonal_family 𝕜 _ _ _ _ (λ i, V i) _ (λ i, (V i).subtypeₗᵢ)) : ι :=
((hV.sigma_orthonormal_basis_index_equiv hn hV').symm a).1

/-- The basis constructed in `orthogonal_family.subordinate_orthonormal_basis` is subordinate to
the `orthogonal_family` in question. -/
lemma direct_sum.is_internal.subordinate_orthonormal_basis_subordinate
  (a : fin n) (hV' : @orthogonal_family 𝕜 _ _ _ _ (λ i, V i) _ (λ i, (V i).subtypeₗᵢ)) :
  (hV.subordinate_orthonormal_basis hn hV' a) ∈
  V (hV.subordinate_orthonormal_basis_index hn a hV') :=
by simpa only [direct_sum.is_internal.subordinate_orthonormal_basis,
  orthonormal_basis.coe_reindex]
  using hV.collected_orthonormal_basis_mem hV' (λ i, (std_orthonormal_basis 𝕜 (V i)))
    ((hV.sigma_orthonormal_basis_index_equiv hn hV').symm a)

attribute [irreducible] direct_sum.is_internal.subordinate_orthonormal_basis_index

end subordinate_orthonormal_basis

end finite_dimensional

local attribute [instance] fact_finite_dimensional_of_finrank_eq_succ

/-- Given a natural number `n` one less than the `finrank` of a finite-dimensional inner product
space, there exists an isometry from the orthogonal complement of a nonzero singleton to
`euclidean_space 𝕜 (fin n)`. -/
def orthonormal_basis.from_orthogonal_span_singleton
  (n : ℕ) [fact (finrank 𝕜 E = n + 1)] {v : E} (hv : v ≠ 0) :
  orthonormal_basis (fin n) 𝕜 (𝕜 ∙ v)ᗮ :=
(fin_std_orthonormal_basis (finrank_orthogonal_span_singleton hv))

section linear_isometry

variables {V : Type*} [inner_product_space 𝕜 V] [finite_dimensional 𝕜 V]

variables {S : submodule 𝕜 V} {L : S →ₗᵢ[𝕜] V}

open finite_dimensional

/-- Let `S` be a subspace of a finite-dimensional complex inner product space `V`.  A linear
isometry mapping `S` into `V` can be extended to a full isometry of `V`.

TODO:  The case when `S` is a finite-dimensional subspace of an infinite-dimensional `V`.-/
noncomputable def linear_isometry.extend (L : S →ₗᵢ[𝕜] V): V →ₗᵢ[𝕜] V :=
begin
  -- Build an isometry from Sᗮ to L(S)ᗮ through euclidean_space
  let d := finrank 𝕜 Sᗮ,
  have dim_S_perp : finrank 𝕜 Sᗮ = d := rfl,
  let LS := L.to_linear_map.range,
  have E : Sᗮ ≃ₗᵢ[𝕜] LSᗮ,
  { have dim_LS_perp : finrank 𝕜 LSᗮ = d,
    calc  finrank 𝕜 LSᗮ = finrank 𝕜 V - finrank 𝕜 LS : by simp only
        [← LS.finrank_add_finrank_orthogonal, add_tsub_cancel_left]
      ...               = finrank 𝕜 V - finrank 𝕜 S : by simp only
        [linear_map.finrank_range_of_inj L.injective]
      ...               = finrank 𝕜 Sᗮ : by simp only
        [← S.finrank_add_finrank_orthogonal, add_tsub_cancel_left]
      ...               = d : dim_S_perp,
    let BS := (fin_std_orthonormal_basis dim_S_perp),
    let BLS := (fin_std_orthonormal_basis dim_LS_perp),
    exact BS.repr.trans BLS.repr.symm },
  let L3 := (LS)ᗮ.subtypeₗᵢ.comp E.to_linear_isometry,
  -- Project onto S and Sᗮ
  haveI : complete_space S := finite_dimensional.complete 𝕜 S,
  haveI : complete_space V := finite_dimensional.complete 𝕜 V,
  let p1 := (orthogonal_projection S).to_linear_map,
  let p2 := (orthogonal_projection Sᗮ).to_linear_map,
  -- Build a linear map from the isometries on S and Sᗮ
  let M := L.to_linear_map.comp p1 + L3.to_linear_map.comp p2,
  -- Prove that M is an isometry
  have M_norm_map : ∀ (x : V), ∥M x∥ = ∥x∥,
  { intro x,
    -- Apply M to the orthogonal decomposition of x
    have Mx_decomp : M x = L (p1 x) + L3 (p2 x),
    { simp only [linear_map.add_apply, linear_map.comp_apply, linear_map.comp_apply,
      linear_isometry.coe_to_linear_map]},
    -- Mx_decomp is the orthogonal decomposition of M x
    have Mx_orth : ⟪ L (p1 x), L3 (p2 x) ⟫ = 0,
    { have Lp1x : L (p1 x) ∈ L.to_linear_map.range :=
        linear_map.mem_range_self L.to_linear_map (p1 x),
      have Lp2x : L3 (p2 x) ∈ (L.to_linear_map.range)ᗮ,
      { simp only [L3, linear_isometry.coe_comp, function.comp_app, submodule.coe_subtypeₗᵢ,
          ← submodule.range_subtype (LSᗮ)],
        apply linear_map.mem_range_self},
      apply submodule.inner_right_of_mem_orthogonal Lp1x Lp2x},
    -- Apply the Pythagorean theorem and simplify
    rw [← sq_eq_sq (norm_nonneg _) (norm_nonneg _), norm_sq_eq_add_norm_sq_projection x S],
    simp only [sq, Mx_decomp],
    rw norm_add_sq_eq_norm_sq_add_norm_sq_of_inner_eq_zero (L (p1 x)) (L3 (p2 x)) Mx_orth,
    simp only [linear_isometry.norm_map, p1, p2, continuous_linear_map.to_linear_map_eq_coe,
      add_left_inj, mul_eq_mul_left_iff, norm_eq_zero, true_or, eq_self_iff_true,
      continuous_linear_map.coe_coe, submodule.coe_norm, submodule.coe_eq_zero] },
  exact { to_linear_map := M, norm_map' := M_norm_map },
end

lemma linear_isometry.extend_apply (L : S →ₗᵢ[𝕜] V) (s : S):
  L.extend s = L s :=
begin
  haveI : complete_space S := finite_dimensional.complete 𝕜 S,
  simp only [linear_isometry.extend, continuous_linear_map.to_linear_map_eq_coe,
    ←linear_isometry.coe_to_linear_map],
  simp only [add_right_eq_self, linear_isometry.coe_to_linear_map,
    linear_isometry_equiv.coe_to_linear_isometry, linear_isometry.coe_comp, function.comp_app,
    orthogonal_projection_mem_subspace_eq_self, linear_map.coe_comp, continuous_linear_map.coe_coe,
    submodule.coe_subtype, linear_map.add_apply, submodule.coe_eq_zero,
    linear_isometry_equiv.map_eq_zero_iff, submodule.coe_subtypeₗᵢ,
    orthogonal_projection_mem_subspace_orthogonal_complement_eq_zero,
    submodule.orthogonal_orthogonal, submodule.coe_mem],
end

end linear_isometry

section matrix

open_locale matrix

variables {n m : ℕ}

local notation `⟪`x`, `y`⟫ₘ` := @inner 𝕜 (euclidean_space 𝕜 (fin m)) _ x y
local notation `⟪`x`, `y`⟫ₙ` := @inner 𝕜 (euclidean_space 𝕜 (fin n)) _ x y

/-- The inner product of a row of A and a row of B is an entry of B ⬝ Aᴴ. -/
lemma inner_matrix_row_row (A B : matrix (fin n) (fin m) 𝕜) (i j : (fin n)) :
  ⟪A i, B j⟫ₘ = (B ⬝ Aᴴ) j i := by {simp only [inner, matrix.mul_apply, star_ring_end_apply,
    matrix.conj_transpose_apply,mul_comm]}

/-- The inner product of a column of A and a column of B is an entry of Aᴴ ⬝ B -/
lemma inner_matrix_col_col (A B : matrix (fin n) (fin m) 𝕜) (i j : (fin m)) :
  ⟪Aᵀ i, Bᵀ j⟫ₙ = (Aᴴ ⬝ B) i j := rfl

end matrix<|MERGE_RESOLUTION|>--- conflicted
+++ resolved
@@ -545,11 +545,7 @@
 
 /-- The determinant of the change-of-basis matrix between two orthonormal bases `a`, `b` has
 unit length. -/
-<<<<<<< HEAD
-lemma orthonormal_basis.det_to_matrix_orthonormal_basis :
-=======
 @[simp] lemma orthonormal_basis.det_to_matrix_orthonormal_basis :
->>>>>>> 7aebb349
   ∥a.to_basis.det b∥ = 1 :=
 begin
   have : (norm_sq (a.to_basis.det b) : 𝕜) = 1,
