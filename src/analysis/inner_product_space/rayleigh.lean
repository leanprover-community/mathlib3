--- conflicted
+++ resolved
@@ -91,15 +91,9 @@
 section real
 variables {F : Type*} [inner_product_space ℝ F]
 
-<<<<<<< HEAD
 lemma _root_.linear_map.is_symmetric.has_strict_fderiv_at_re_apply_inner_self
   {T : F →L[ℝ] F} (hT : (T : F →ₗ[ℝ] F).is_symmetric) (x₀ : F) :
-  has_strict_fderiv_at T.re_apply_inner_self (_root_.bit0 (innerSL (T x₀))) x₀ :=
-=======
-lemma has_strict_fderiv_at_re_apply_inner_self
-  {T : F →L[ℝ] F} (hT : is_self_adjoint (T : F →ₗ[ℝ] F)) (x₀ : F) :
-  has_strict_fderiv_at T.re_apply_inner_self (bit0 (innerSL (T x₀) : F →L[ℝ] ℝ)) x₀ :=
->>>>>>> 63138639
+  has_strict_fderiv_at T.re_apply_inner_self (_root_.bit0 (innerSL (T x₀) : F →L[ℝ] ℝ)) x₀ :=
 begin
   convert T.has_strict_fderiv_at.inner (has_strict_fderiv_at_id x₀),
   ext y,
