--- conflicted
+++ resolved
@@ -5,13 +5,9 @@
 -/
 import analysis.inner_product_space.rayleigh
 import analysis.inner_product_space.pi_L2
-<<<<<<< HEAD
-import analysis.inner_product_space.l2_space
-=======
 import algebra.star.self_adjoint
 import analysis.inner_product_space.adjoint
 import analysis.complex.polynomial
->>>>>>> 2c5d15de
 
 /-! # Spectral theory of self-adjoint operators
 
@@ -51,12 +47,8 @@
 -/
 
 variables {𝕜 : Type*} [is_R_or_C 𝕜] [dec_𝕜 : decidable_eq 𝕜]
-<<<<<<< HEAD
-variables {E : Type*} [inner_product_space 𝕜 E] [cplt : complete_space E]
-=======
 variables {E : Type*} [inner_product_space 𝕜 E]
 variables {F : Type*} [inner_product_space ℂ F]
->>>>>>> 2c5d15de
 
 local notation `⟪`x`, `y`⟫` := @inner 𝕜 _ _ x y
 local postfix `†`:std.prec.max_plus := linear_map.adjoint
@@ -471,7 +463,8 @@
 end version2
 
 end is_self_adjoint
-<<<<<<< HEAD
+
+
 end inner_product_space
 
 
@@ -626,8 +619,4 @@
 end
 
 end is_self_adjoint
-=======
-
-
->>>>>>> 2c5d15de
 end inner_product_space