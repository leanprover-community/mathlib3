/-
Copyright (c) 2022 Heather Macbeth. All rights reserved.
Released under Apache 2.0 license as described in the file LICENSE.
Authors: Heather Macbeth
-/
import analysis.inner_product_space.dual
import analysis.inner_product_space.orientation
import tactic.linear_combination

/-!
# Oriented two-dimensional real inner product spaces

This file defines constructions specific to the geometry of an oriented two-dimensional real inner
product space `E`.

## Main declarations

* `orientation.area_form`: an antisymmetric bilinear form `E →ₗ[ℝ] E →ₗ[ℝ] ℝ` (usual notation `ω`).
  Morally, when `ω` is evaluated on two vectors, it gives the oriented area of the parallelogram
  they span. (But mathlib does not yet have a construction of oriented area, and in fact the
  construction of oriented area should pass through `ω`.)

* `orientation.right_angle_rotation`: an isometric automorphism `E ≃ₗᵢ[ℝ] E` (usual notation `J`).
  This automorphism squares to -1.  TODO: this agrees with the rotation by 90 degrees defined in
  `orientation.rotation`.

* `orientation.basis_right_angle_rotation`: for a nonzero vector `x` in `E`, the basis `![x, J x]`
  for `E`.

* `orientation.kahler`: a complex-valued real-bilinear map `E →ₗ[ℝ] E →ₗ[ℝ] ℂ`. Its real part is the
  inner product and its imaginary part is `orientation.area_form`.  For vectors `x` and `y` in `E`,
  the complex number `o.kahler x y` has modulus `∥x∥ * ∥y∥`. TODO: the argument of `o.kahler x y` is
  the oriented angle (`orientation.oangle`) from `x` to `y`.

## Implementation notes

Notation `ω` for `orientation.area_form` and `J` for `orientation.right_angle_rotation` should be
defined locally in each file which uses them, since otherwise one would need a more cumbersome
notation which mentions the orientation explicitly (something like `ω[o]`).  Write

```
local notation `ω` := o.area_form
local notation `J` := o.right_angle_rotation
```

-/

noncomputable theory

open_locale real_inner_product_space complex_conjugate
open finite_dimensional

local attribute [instance] fact_finite_dimensional_of_finrank_eq_succ

variables {E : Type*} [inner_product_space ℝ E] [fact (finrank ℝ E = 2)]
  (o : orientation ℝ E (fin 2))

namespace orientation

include o

/-- An antisymmetric bilinear form on an oriented real inner product space of dimension 2 (usual
notation `ω`).  When evaluated on two vectors, it gives the oriented area of the parallelogram they
span. -/
@[irreducible] def area_form : E →ₗ[ℝ] E →ₗ[ℝ] ℝ :=
begin
  let z : alternating_map ℝ E ℝ (fin 0) ≃ₗ[ℝ] ℝ :=
    alternating_map.const_linear_equiv_of_is_empty.symm,
  let y : alternating_map ℝ E ℝ (fin 1) →ₗ[ℝ] E →ₗ[ℝ] ℝ :=
    (linear_map.llcomp ℝ E (alternating_map ℝ E ℝ (fin 0)) ℝ z) ∘ₗ
      alternating_map.curry_left_linear_map,
  exact y ∘ₗ (alternating_map.curry_left_linear_map o.volume_form),
end

omit o

local notation `ω` := o.area_form

lemma area_form_to_volume_form (x y : E) : ω x y = o.volume_form ![x, y] := by simp [area_form]

@[simp] lemma area_form_apply_self (x : E) : ω x x = 0 :=
begin
  rw area_form_to_volume_form,
  refine o.volume_form.map_eq_zero_of_eq ![x, x] _ (_ : (0 : fin 2) ≠ 1),
  { simp },
  { norm_num }
end

lemma area_form_swap (x y : E) : ω x y = - ω y x :=
begin
  simp only [area_form_to_volume_form],
  convert o.volume_form.map_swap ![y, x] (_ : (0 : fin 2) ≠ 1),
  { ext i,
    fin_cases i; refl },
  { norm_num }
end

@[simp] lemma area_form_neg_orientation : (-o).area_form = -o.area_form :=
begin
  ext x y,
  simp [area_form_to_volume_form]
end

/-- Continuous linear map version of `orientation.area_form`, useful for calculus. -/
def area_form' : E →L[ℝ] (E →L[ℝ] ℝ) :=
((↑(linear_map.to_continuous_linear_map : (E →ₗ[ℝ] ℝ) ≃ₗ[ℝ] (E →L[ℝ] ℝ)))
  ∘ₗ o.area_form).to_continuous_linear_map

@[simp] lemma area_form'_apply (x : E) :
  o.area_form' x = (o.area_form x).to_continuous_linear_map :=
rfl

lemma abs_area_form_le (x y : E) : |ω x y| ≤ ∥x∥ * ∥y∥ :=
by simpa [area_form_to_volume_form, fin.prod_univ_succ] using o.abs_volume_form_apply_le ![x, y]

lemma area_form_le (x y : E) : ω x y ≤ ∥x∥ * ∥y∥ :=
by simpa [area_form_to_volume_form, fin.prod_univ_succ] using o.volume_form_apply_le ![x, y]

lemma abs_area_form_of_orthogonal {x y : E} (h : ⟪x, y⟫ = 0) : |ω x y| = ∥x∥ * ∥y∥ :=
begin
  rw [o.area_form_to_volume_form, o.abs_volume_form_apply_of_pairwise_orthogonal],
  { simp [fin.prod_univ_succ] },
  intros i j hij,
  fin_cases i; fin_cases j,
  { simpa },
  { simpa using h },
  { simpa [real_inner_comm] using h },
  { simpa }
end

/-- Auxiliary construction for `orientation.right_angle_rotation`, rotation by 90 degrees in an
oriented real inner product space of dimension 2. -/
@[irreducible] def right_angle_rotation_aux₁ : E →ₗ[ℝ] E :=
let to_dual : E ≃ₗ[ℝ] (E →ₗ[ℝ] ℝ) :=
  (inner_product_space.to_dual ℝ E).to_linear_equiv ≪≫ₗ linear_map.to_continuous_linear_map.symm in
↑to_dual.symm ∘ₗ ω

@[simp] lemma inner_right_angle_rotation_aux₁_left (x y : E) :
  ⟪o.right_angle_rotation_aux₁ x, y⟫ = ω x y :=
by simp [right_angle_rotation_aux₁]

@[simp] lemma inner_right_angle_rotation_aux₁_right (x y : E) :
  ⟪x, o.right_angle_rotation_aux₁ y⟫ = - ω x y :=
begin
  rw real_inner_comm,
  simp [o.area_form_swap y x],
end

/-- Auxiliary construction for `orientation.right_angle_rotation`, rotation by 90 degrees in an
oriented real inner product space of dimension 2. -/
def right_angle_rotation_aux₂ : E →ₗᵢ[ℝ] E :=
{ norm_map' := λ x, begin
    dsimp,
    refine le_antisymm _ _,
    { cases eq_or_lt_of_le (norm_nonneg (o.right_angle_rotation_aux₁ x)) with h h,
      { rw ← h,
        positivity },
      refine le_of_mul_le_mul_right _ h,
      rw [← real_inner_self_eq_norm_mul_norm, o.inner_right_angle_rotation_aux₁_left],
      exact o.area_form_le x (o.right_angle_rotation_aux₁ x) },
    { let K : submodule ℝ E := ℝ ∙ x,
      haveI : nontrivial Kᗮ,
      { apply @finite_dimensional.nontrivial_of_finrank_pos ℝ,
        have : finrank ℝ K ≤ finset.card {x},
        { rw ← set.to_finset_singleton,
          exact finrank_span_le_card ({x} : set E) },
        have : finset.card {x} = 1 := finset.card_singleton x,
        have : finrank ℝ K + finrank ℝ Kᗮ = finrank ℝ E := K.finrank_add_finrank_orthogonal,
        have : finrank ℝ E = 2 := fact.out _,
        linarith },
      obtain ⟨w, hw₀⟩ : ∃ w : Kᗮ, w ≠ 0 := exists_ne 0,
      have hw' : ⟪x, (w:E)⟫ = 0 := inner_right_of_mem_orthogonal_singleton x w.2, -- hw'₀,
      have hw : (w:E) ≠ 0 := λ h, hw₀ (submodule.coe_eq_zero.mp h),
      refine le_of_mul_le_mul_right _ (by rwa norm_pos_iff : 0 < ∥(w:E)∥),
      rw ← o.abs_area_form_of_orthogonal hw',
      rw ← o.inner_right_angle_rotation_aux₁_left x w,
      exact abs_real_inner_le_norm (o.right_angle_rotation_aux₁ x) w },
  end,
  .. o.right_angle_rotation_aux₁ }

@[simp] lemma right_angle_rotation_aux₁_right_angle_rotation_aux₁ (x : E) :
  o.right_angle_rotation_aux₁ (o.right_angle_rotation_aux₁ x) = - x :=
begin
  apply ext_inner_left ℝ,
  intros y,
  have : ⟪o.right_angle_rotation_aux₁ y, o.right_angle_rotation_aux₁ x⟫ = ⟪y, x⟫ :=
    linear_isometry.inner_map_map o.right_angle_rotation_aux₂ y x,
  rw [o.inner_right_angle_rotation_aux₁_right, ← o.inner_right_angle_rotation_aux₁_left, this,
    inner_neg_right],
end

/-- An isometric automorphism of an oriented real inner product space of dimension 2 (usual notation
`J`). This automorphism squares to -1.  We will define rotations in such a way that this
automorphism is equal to rotation by 90 degrees. -/
@[irreducible] def right_angle_rotation : E ≃ₗᵢ[ℝ] E :=
linear_isometry_equiv.of_linear_isometry
  o.right_angle_rotation_aux₂
  (-o.right_angle_rotation_aux₁)
  (by ext; simp [right_angle_rotation_aux₂])
  (by ext; simp [right_angle_rotation_aux₂])

local notation `J` := o.right_angle_rotation

@[simp] lemma inner_right_angle_rotation_left (x y : E) : ⟪J x, y⟫ = ω x y :=
begin
  rw right_angle_rotation,
  exact o.inner_right_angle_rotation_aux₁_left x y
end

@[simp] lemma inner_right_angle_rotation_right (x y : E) : ⟪x, J y⟫ = - ω x y :=
begin
  rw right_angle_rotation,
  exact o.inner_right_angle_rotation_aux₁_right x y
end

@[simp] lemma right_angle_rotation_right_angle_rotation (x : E) : J (J x) = - x :=
begin
  rw right_angle_rotation,
  exact o.right_angle_rotation_aux₁_right_angle_rotation_aux₁ x
end

@[simp] lemma right_angle_rotation_symm :
  linear_isometry_equiv.symm J = linear_isometry_equiv.trans J (linear_isometry_equiv.neg ℝ) :=
begin
  rw right_angle_rotation,
  exact linear_isometry_equiv.to_linear_isometry_injective rfl
end

@[simp] lemma inner_right_angle_rotation_self (x : E) : ⟪J x, x⟫ = 0 := by simp

lemma inner_right_angle_rotation_swap (x y : E) : ⟪x, J y⟫ = - ⟪J x, y⟫ := by simp

lemma inner_right_angle_rotation_swap' (x y : E) : ⟪J x, y⟫ = - ⟪x, J y⟫ :=
by simp [o.inner_right_angle_rotation_swap x y]

lemma inner_comp_right_angle_rotation (x y : E) : ⟪J x, J y⟫ = ⟪x, y⟫ :=
linear_isometry_equiv.inner_map_map J x y

@[simp] lemma area_form_right_angle_rotation_left (x y : E) : ω (J x) y = - ⟪x, y⟫ :=
by rw [← o.inner_comp_right_angle_rotation, o.inner_right_angle_rotation_right, neg_neg]

@[simp] lemma area_form_right_angle_rotation_right (x y : E) : ω x (J y) = ⟪x, y⟫ :=
by rw [← o.inner_right_angle_rotation_left, o.inner_comp_right_angle_rotation]

@[simp] lemma area_form_comp_right_angle_rotation (x y : E) : ω (J x) (J y) = ω x y :=
by simp

@[simp] lemma right_angle_rotation_trans_right_angle_rotation :
  linear_isometry_equiv.trans J J = linear_isometry_equiv.neg ℝ :=
by ext; simp

<<<<<<< HEAD
lemma right_angle_rotation_map {F : Type*} [inner_product_space ℝ F] [fact (finrank ℝ F = 2)]
  (φ : E ≃ₗᵢ[ℝ] F) (x : F) :
  (orientation.map (fin 2) φ.to_linear_equiv o).right_angle_rotation x
  = φ (o.right_angle_rotation (φ.symm x)) :=
=======
lemma right_angle_rotation_neg_orientation (x : E) :
  (-o).right_angle_rotation x = - o.right_angle_rotation x :=
>>>>>>> 0fecc32c
begin
  apply ext_inner_right ℝ,
  intros y,
  rw inner_right_angle_rotation_left,
<<<<<<< HEAD
  transitivity ⟪J (φ.symm x), φ.symm y⟫,
  { simp [o.area_form_map] },
  transitivity ⟪φ (J (φ.symm x)), φ (φ.symm y)⟫,
  { rw φ.inner_map_map },
  { simp },
end

/-- `J` commutes with any positively-oriented isometric automorphism. -/
lemma linear_isometry_equiv_comp_right_angle_rotation (φ : E ≃ₗᵢ[ℝ] E)
  (hφ : 0 < (φ.to_linear_equiv : E →ₗ[ℝ] E).det) (x : E) :
  φ (J x) = J (φ x) :=
begin
  convert (o.right_angle_rotation_map φ (φ x)).symm,
  { simp },
  { symmetry,
    rwa ← o.map_eq_iff_det_pos φ.to_linear_equiv at hφ,
    rw [fact.out (finrank ℝ E = 2), fintype.card_fin] },
end

lemma right_angle_rotation_map' {F : Type*} [inner_product_space ℝ F] [fact (finrank ℝ F = 2)]
  (φ : E ≃ₗᵢ[ℝ] F) :
  (orientation.map (fin 2) φ.to_linear_equiv o).right_angle_rotation
  = (φ.symm.trans o.right_angle_rotation).trans φ :=
linear_isometry_equiv.ext $ o.right_angle_rotation_map φ

/-- `J` commutes with any positively-oriented isometric automorphism. -/
lemma linear_isometry_equiv_comp_right_angle_rotation' (φ : E ≃ₗᵢ[ℝ] E)
  (hφ : 0 < (φ.to_linear_equiv : E →ₗ[ℝ] E).det) :
  linear_isometry_equiv.trans J φ = φ.trans J :=
linear_isometry_equiv.ext $ o.linear_isometry_equiv_comp_right_angle_rotation φ hφ
=======
  simp
end

@[simp] lemma right_angle_rotation_trans_neg_orientation :
  (-o).right_angle_rotation = o.right_angle_rotation.trans (linear_isometry_equiv.neg ℝ) :=
linear_isometry_equiv.ext $ o.right_angle_rotation_neg_orientation
>>>>>>> 0fecc32c

/-- For a nonzero vector `x` in an oriented two-dimensional real inner product space `E`,
`![x, J x]` forms an (orthogonal) basis for `E`. -/
def basis_right_angle_rotation (x : E) (hx : x ≠ 0) : basis (fin 2) ℝ E :=
@basis_of_linear_independent_of_card_eq_finrank _ _ _ _ _ _ _ _ ![x, J x]
(linear_independent_of_ne_zero_of_inner_eq_zero (λ i, by { fin_cases i; simp [hx] })
  begin
    intros i j hij,
    fin_cases i; fin_cases j,
    { simpa },
    { simp },
    { simp },
    { simpa }
  end)
(fact.out (finrank ℝ E = 2)).symm

@[simp] lemma coe_basis_right_angle_rotation (x : E) (hx : x ≠ 0) :
  ⇑(o.basis_right_angle_rotation x hx) = ![x, J x] :=
coe_basis_of_linear_independent_of_card_eq_finrank _ _

/-- For vectors `a x y : E`, the identity `⟪a, x⟫ * ⟪a, y⟫ + ω a x * ω a y = ∥a∥ ^ 2 * ⟪x, y⟫`. (See
`orientation.inner_mul_inner_add_area_form_mul_area_form` for the "applied" form.)-/
lemma inner_mul_inner_add_area_form_mul_area_form' (a x : E) :
  ⟪a, x⟫ • @innerₛₗ ℝ _ _ _ a + ω a x • ω a = ∥a∥ ^ 2 • @innerₛₗ ℝ _ _ _ x :=
begin
  by_cases ha : a = 0,
  { simp [ha] },
  apply (o.basis_right_angle_rotation a ha).ext,
  intros i,
  fin_cases i,
  { simp only [real_inner_self_eq_norm_sq, algebra.id.smul_eq_mul, innerₛₗ_apply,
      linear_map.smul_apply, linear_map.add_apply, matrix.cons_val_zero,
      o.coe_basis_right_angle_rotation, o.area_form_apply_self, real_inner_comm],
    ring },
  { simp only [real_inner_self_eq_norm_sq, algebra.id.smul_eq_mul, innerₛₗ_apply,
      linear_map.smul_apply, neg_inj, linear_map.add_apply, matrix.cons_val_one, matrix.head_cons,
      o.coe_basis_right_angle_rotation, o.area_form_right_angle_rotation_right,
      o.area_form_apply_self, o.inner_right_angle_rotation_right],
    rw o.area_form_swap,
    ring, }
end

/-- For vectors `a x y : E`, the identity `⟪a, x⟫ * ⟪a, y⟫ + ω a x * ω a y = ∥a∥ ^ 2 * ⟪x, y⟫`. -/
lemma inner_mul_inner_add_area_form_mul_area_form (a x y : E) :
  ⟪a, x⟫ * ⟪a, y⟫ + ω a x * ω a y = ∥a∥ ^ 2 * ⟪x, y⟫ :=
congr_arg (λ f : E →ₗ[ℝ] ℝ, f y) (o.inner_mul_inner_add_area_form_mul_area_form' a x)

lemma inner_sq_add_area_form_sq (a b : E) : ⟪a, b⟫ ^ 2 + ω a b ^ 2 = ∥a∥ ^ 2 * ∥b∥ ^ 2 :=
by simpa [sq, real_inner_self_eq_norm_sq] using o.inner_mul_inner_add_area_form_mul_area_form a b b

/-- For vectors `a x y : E`, the identity `⟪a, x⟫ * ω a y - ω a x * ⟪a, y⟫ = ∥a∥ ^ 2 * ω x y`. (See
`orientation.inner_mul_area_form_sub` for the "applied" form.)-/
lemma inner_mul_area_form_sub' (a x : E) :
  ⟪a, x⟫ • ω a - ω a x • @innerₛₗ ℝ _ _ _ a = ∥a∥ ^ 2 • ω x :=
begin
  by_cases ha : a = 0,
  { simp [ha] },
  apply (o.basis_right_angle_rotation a ha).ext,
  intros i,
  fin_cases i,
  { simp only [o.coe_basis_right_angle_rotation, o.area_form_apply_self, o.area_form_swap a x,
      real_inner_self_eq_norm_sq, algebra.id.smul_eq_mul, innerₛₗ_apply, linear_map.sub_apply,
      linear_map.smul_apply, matrix.cons_val_zero],
    ring },
  { simp only [o.area_form_right_angle_rotation_right, o.area_form_apply_self,
      o.coe_basis_right_angle_rotation, o.inner_right_angle_rotation_right,
      real_inner_self_eq_norm_sq, real_inner_comm, algebra.id.smul_eq_mul, innerₛₗ_apply,
      linear_map.smul_apply, linear_map.sub_apply, matrix.cons_val_one, matrix.head_cons],
  ring},
end

/-- For vectors `a x y : E`, the identity `⟪a, x⟫ * ω a y - ω a x * ⟪a, y⟫ = ∥a∥ ^ 2 * ω x y`. -/
lemma inner_mul_area_form_sub (a x y : E) : ⟪a, x⟫ * ω a y - ω a x * ⟪a, y⟫ = ∥a∥ ^ 2 * ω x y :=
congr_arg (λ f : E →ₗ[ℝ] ℝ, f y) (o.inner_mul_area_form_sub' a x)

lemma nonneg_inner_and_area_form_eq_zero_iff_same_ray (x y : E) :
  0 ≤ ⟪x, y⟫ ∧ ω x y = 0 ↔ same_ray ℝ x y :=
begin
  by_cases hx : x = 0,
  { simp [hx] },
  split,
  { let a : ℝ := (o.basis_right_angle_rotation x hx).repr y 0,
    let b : ℝ := (o.basis_right_angle_rotation x hx).repr y 1,
    suffices : 0 ≤ a * ∥x∥ ^ 2 ∧ b * ∥x∥ ^ 2 = 0 → same_ray ℝ x (a • x + b • J x),
    { -- TODO trace the `dsimp` lemmas in this block to make a single `simp only`
      rw ← (o.basis_right_angle_rotation x hx).sum_repr y,
      simp only [fin.sum_univ_succ, coe_basis_right_angle_rotation],
      dsimp,
      simp only [o.area_form_apply_self, map_smul, map_add, map_zero, inner_smul_left,
        inner_smul_right, inner_add_left, inner_add_right, inner_zero_right, linear_map.add_apply,
        matrix.cons_val_one],
      dsimp,
      simp only [o.area_form_right_angle_rotation_right, mul_zero, add_zero, zero_add, neg_zero,
        o.inner_right_angle_rotation_right, o.area_form_apply_self, real_inner_self_eq_norm_sq],
      exact this },
    rintros ⟨ha, hb⟩,
    have hx' : 0 < ∥x∥ := by simpa using hx,
    have ha' : 0 ≤ a := nonneg_of_mul_nonneg_left ha (by positivity),
    have hb' : b = 0 := eq_zero_of_ne_zero_of_mul_right_eq_zero (pow_ne_zero 2 hx'.ne') hb,
    simpa [hb'] using same_ray_nonneg_smul_right x ha' },
  { intros h,
    obtain ⟨r, hr, rfl⟩ := h.exists_nonneg_left hx,
    simp only [inner_smul_right, real_inner_self_eq_norm_sq, linear_map.map_smulₛₗ,
      area_form_apply_self, algebra.id.smul_eq_mul, mul_zero, eq_self_iff_true, and_true],
    positivity },
end

/-- A complex-valued real-bilinear map on an oriented real inner product space of dimension 2. Its
real part is the inner product and its imaginary part is `orientation.area_form`.

On `ℂ` with the standard orientation, `kahler w z = conj w * z`; see `complex.kahler`. -/
def kahler : E →ₗ[ℝ] E →ₗ[ℝ] ℂ :=
(linear_map.llcomp ℝ E ℝ ℂ complex.of_real_clm) ∘ₗ (@innerₛₗ ℝ E _ _)
+ (linear_map.llcomp ℝ E ℝ ℂ ((linear_map.lsmul ℝ ℂ).flip complex.I)) ∘ₗ ω

lemma kahler_apply_apply (x y : E) : o.kahler x y = ⟪x, y⟫ + ω x y • complex.I := rfl

lemma kahler_swap (x y : E) : o.kahler x y = conj (o.kahler y x) :=
begin
  simp only [kahler_apply_apply],
  rw [real_inner_comm, area_form_swap],
  simp,
end

@[simp] lemma kahler_apply_self (x : E) : o.kahler x x = ∥x∥ ^ 2 :=
by simp [kahler_apply_apply, real_inner_self_eq_norm_sq]

@[simp] lemma kahler_right_angle_rotation_left (x y : E) :
  o.kahler (J x) y = - complex.I * o.kahler x y :=
begin
  simp only [o.area_form_right_angle_rotation_left, o.inner_right_angle_rotation_left,
    o.kahler_apply_apply, complex.of_real_neg, complex.real_smul],
  linear_combination ω x y * complex.I_sq,
end

@[simp] lemma kahler_right_angle_rotation_right (x y : E) :
  o.kahler x (J y) = complex.I * o.kahler x y :=
begin
  simp only [o.area_form_right_angle_rotation_right, o.inner_right_angle_rotation_right,
    o.kahler_apply_apply, complex.of_real_neg, complex.real_smul],
  linear_combination - ω x y * complex.I_sq,
end

@[simp] lemma kahler_comp_right_angle_rotation (x y : E) : o.kahler (J x) (J y) = o.kahler x y :=
begin
  simp only [kahler_right_angle_rotation_left, kahler_right_angle_rotation_right],
  linear_combination - o.kahler x y * complex.I_sq,
end

@[simp] lemma kahler_neg_orientation (x y : E) : (-o).kahler x y = conj (o.kahler x y) :=
by simp [kahler_apply_apply]

lemma kahler_mul (a x y : E) : o.kahler x a * o.kahler a y = ∥a∥ ^ 2 * o.kahler x y :=
begin
  transitivity (↑(∥a∥ ^ 2) : ℂ) * o.kahler x y,
  { ext,
    { simp only [o.kahler_apply_apply, complex.add_im, complex.add_re, complex.I_im, complex.I_re,
        complex.mul_im, complex.mul_re, complex.of_real_im, complex.of_real_re, complex.real_smul],
      rw [real_inner_comm a x, o.area_form_swap x a],
      linear_combination o.inner_mul_inner_add_area_form_mul_area_form a x y },
    { simp only [o.kahler_apply_apply, complex.add_im, complex.add_re, complex.I_im, complex.I_re,
        complex.mul_im, complex.mul_re, complex.of_real_im, complex.of_real_re, complex.real_smul],
      rw [real_inner_comm a x, o.area_form_swap x a],
      linear_combination o.inner_mul_area_form_sub a x y } },
  { norm_cast },
end

lemma norm_sq_kahler (x y : E) : complex.norm_sq (o.kahler x y) = ∥x∥ ^ 2 * ∥y∥ ^ 2 :=
by simpa [kahler_apply_apply, complex.norm_sq, sq] using o.inner_sq_add_area_form_sq x y

lemma abs_kahler (x y : E) : complex.abs (o.kahler x y) = ∥x∥ * ∥y∥ :=
begin
  rw [← sq_eq_sq, complex.sq_abs],
  { linear_combination o.norm_sq_kahler x y },
  { positivity },
  { positivity }
end

lemma norm_kahler (x y : E) : ∥o.kahler x y∥ = ∥x∥ * ∥y∥ := by simpa using o.abs_kahler x y

lemma eq_zero_or_eq_zero_of_kahler_eq_zero {x y : E} (hx : o.kahler x y = 0) : x = 0 ∨ y = 0 :=
begin
  have : ∥x∥ * ∥y∥ = 0 := by simpa [hx] using (o.norm_kahler x y).symm,
  cases eq_zero_or_eq_zero_of_mul_eq_zero this with h h,
  { left,
    simpa using h },
  { right,
    simpa using h },
end

lemma kahler_eq_zero_iff (x y : E) : o.kahler x y = 0 ↔ x = 0 ∨ y = 0 :=
begin
  refine ⟨o.eq_zero_or_eq_zero_of_kahler_eq_zero, _⟩,
  rintros (rfl | rfl);
  simp,
end

lemma kahler_ne_zero {x y : E} (hx : x ≠ 0) (hy : y ≠ 0) : o.kahler x y ≠ 0 :=
begin
  apply mt o.eq_zero_or_eq_zero_of_kahler_eq_zero,
  tauto,
end

lemma kahler_ne_zero_iff (x y : E) : o.kahler x y ≠ 0 ↔ x ≠ 0 ∧ y ≠ 0 :=
begin
  refine ⟨_, λ h, o.kahler_ne_zero h.1 h.2⟩,
  contrapose,
  simp only [not_and_distrib, not_not, kahler_apply_apply, complex.real_smul],
  rintros (rfl | rfl);
  simp,
end

end orientation

namespace complex

local attribute [instance] complex.finrank_real_complex_fact

@[simp] protected lemma area_form (w z : ℂ) : complex.orientation.area_form w z = (conj w * z).im :=
begin
  let o := complex.orientation,
  simp only [o.area_form_to_volume_form, o.volume_form_robust complex.orthonormal_basis_one_I rfl,
    basis.det_apply, matrix.det_fin_two, basis.to_matrix_apply,to_basis_orthonormal_basis_one_I,
    matrix.cons_val_zero, coe_basis_one_I_repr, matrix.cons_val_one, matrix.head_cons, mul_im,
    conj_re, conj_im],
  ring,
end

@[simp] protected lemma right_angle_rotation (z : ℂ) :
  complex.orientation.right_angle_rotation z = I * z :=
begin
  apply ext_inner_right ℝ,
  intros w,
  rw orientation.inner_right_angle_rotation_left,
  simp only [complex.area_form, complex.inner, mul_re, mul_im, conj_re, conj_im, map_mul, conj_I,
    neg_re, neg_im, I_re, I_im],
  ring,
end

@[simp] protected lemma kahler (w z : ℂ) :
  complex.orientation.kahler w z = conj w * z :=
begin
  rw orientation.kahler_apply_apply,
  ext1; simp,
end

end complex

namespace orientation

local notation `ω` := o.area_form
local notation `J` := o.right_angle_rotation

open complex

/-- The area form on an oriented real inner product space of dimension 2 can be evaluated in terms
of a complex-number representation of the space. -/
lemma area_form_map_complex (f : E ≃ₗᵢ[ℝ] ℂ)
  (hf : (orientation.map (fin 2) f.to_linear_equiv o) = complex.orientation) (x y : E) :
  ω x y = (conj (f x) * f y).im :=
begin
  rw [← complex.area_form, ← hf, o.area_form_map],
  simp,
end

/-- The rotation by 90 degrees on an oriented real inner product space of dimension 2 can be
evaluated in terms of a complex-number representation of the space. -/
lemma right_angle_rotation_map_complex (f : E ≃ₗᵢ[ℝ] ℂ)
  (hf : (orientation.map (fin 2) f.to_linear_equiv o) = complex.orientation) (x : E) :
  f (J x) = I * f x :=
begin
  rw [← complex.right_angle_rotation, ← hf, o.right_angle_rotation_map],
  simp,
end

/-- The Kahler form on an oriented real inner product space of dimension 2 can be evaluated in terms
of a complex-number representation of the space. -/
lemma kahler_map_complex (f : E ≃ₗᵢ[ℝ] ℂ)
  (hf : (orientation.map (fin 2) f.to_linear_equiv o) = complex.orientation) (x y : E) :
  o.kahler x y = conj (f x) * f y :=
begin
  rw [← complex.kahler, ← hf, o.kahler_map],
  simp,
end

end orientation<|MERGE_RESOLUTION|>--- conflicted
+++ resolved
@@ -249,20 +249,27 @@
   linear_isometry_equiv.trans J J = linear_isometry_equiv.neg ℝ :=
 by ext; simp
 
-<<<<<<< HEAD
+lemma right_angle_rotation_neg_orientation (x : E) :
+  (-o).right_angle_rotation x = - o.right_angle_rotation x :=
+begin
+  apply ext_inner_right ℝ,
+  intros y,
+  rw inner_right_angle_rotation_left,
+  simp
+end
+
+@[simp] lemma right_angle_rotation_trans_neg_orientation :
+  (-o).right_angle_rotation = o.right_angle_rotation.trans (linear_isometry_equiv.neg ℝ) :=
+linear_isometry_equiv.ext $ o.right_angle_rotation_neg_orientation
+
 lemma right_angle_rotation_map {F : Type*} [inner_product_space ℝ F] [fact (finrank ℝ F = 2)]
   (φ : E ≃ₗᵢ[ℝ] F) (x : F) :
   (orientation.map (fin 2) φ.to_linear_equiv o).right_angle_rotation x
   = φ (o.right_angle_rotation (φ.symm x)) :=
-=======
-lemma right_angle_rotation_neg_orientation (x : E) :
-  (-o).right_angle_rotation x = - o.right_angle_rotation x :=
->>>>>>> 0fecc32c
 begin
   apply ext_inner_right ℝ,
   intros y,
   rw inner_right_angle_rotation_left,
-<<<<<<< HEAD
   transitivity ⟪J (φ.symm x), φ.symm y⟫,
   { simp [o.area_form_map] },
   transitivity ⟪φ (J (φ.symm x)), φ (φ.symm y)⟫,
@@ -293,14 +300,6 @@
   (hφ : 0 < (φ.to_linear_equiv : E →ₗ[ℝ] E).det) :
   linear_isometry_equiv.trans J φ = φ.trans J :=
 linear_isometry_equiv.ext $ o.linear_isometry_equiv_comp_right_angle_rotation φ hφ
-=======
-  simp
-end
-
-@[simp] lemma right_angle_rotation_trans_neg_orientation :
-  (-o).right_angle_rotation = o.right_angle_rotation.trans (linear_isometry_equiv.neg ℝ) :=
-linear_isometry_equiv.ext $ o.right_angle_rotation_neg_orientation
->>>>>>> 0fecc32c
 
 /-- For a nonzero vector `x` in an oriented two-dimensional real inner product space `E`,
 `![x, J x]` forms an (orthogonal) basis for `E`. -/
