--- conflicted
+++ resolved
@@ -267,7 +267,6 @@
   linear_isometry_equiv.trans J J = linear_isometry_equiv.neg ℝ :=
 by ext; simp
 
-<<<<<<< HEAD
 lemma right_angle_rotation_neg_orientation (x : E) :
   (-o).right_angle_rotation x = - o.right_angle_rotation x :=
 begin
@@ -281,8 +280,6 @@
   (-o).right_angle_rotation = o.right_angle_rotation.trans (linear_isometry_equiv.neg ℝ) :=
 linear_isometry_equiv.ext $ o.right_angle_rotation_neg_orientation
 
-=======
->>>>>>> 5252bc1a
 lemma right_angle_rotation_map {F : Type*} [inner_product_space ℝ F] [fact (finrank ℝ F = 2)]
   (φ : E ≃ₗᵢ[ℝ] F) (x : F) :
   (orientation.map (fin 2) φ.to_linear_equiv o).right_angle_rotation x
@@ -525,14 +522,11 @@
   simp,
 end
 
-<<<<<<< HEAD
 lemma kahler_map {F : Type*} [inner_product_space ℝ F] [fact (finrank ℝ F = 2)]
   (φ : E ≃ₗᵢ[ℝ] F) (x y : F) :
   (orientation.map (fin 2) φ.to_linear_equiv o).kahler x y = o.kahler (φ.symm x) (φ.symm y) :=
 by simp [kahler_apply_apply, area_form_map]
 
-=======
->>>>>>> 5252bc1a
 end orientation
 
 namespace complex
@@ -606,4 +600,77 @@
   simp,
 end
 
+end orientation
+
+namespace complex
+
+local attribute [instance] complex.finrank_real_complex_fact
+
+@[simp] protected lemma area_form (w z : ℂ) : complex.orientation.area_form w z = (conj w * z).im :=
+begin
+  let o := complex.orientation,
+  simp only [o.area_form_to_volume_form, o.volume_form_robust complex.orthonormal_basis_one_I rfl,
+    basis.det_apply, matrix.det_fin_two, basis.to_matrix_apply,to_basis_orthonormal_basis_one_I,
+    matrix.cons_val_zero, coe_basis_one_I_repr, matrix.cons_val_one, matrix.head_cons, mul_im,
+    conj_re, conj_im],
+  ring,
+end
+
+@[simp] protected lemma right_angle_rotation (z : ℂ) :
+  complex.orientation.right_angle_rotation z = I * z :=
+begin
+  apply ext_inner_right ℝ,
+  intros w,
+  rw orientation.inner_right_angle_rotation_left,
+  simp only [complex.area_form, complex.inner, mul_re, mul_im, conj_re, conj_im, map_mul, conj_I,
+    neg_re, neg_im, I_re, I_im],
+  ring,
+end
+
+@[simp] protected lemma kahler (w z : ℂ) :
+  complex.orientation.kahler w z = conj w * z :=
+begin
+  rw orientation.kahler_apply_apply,
+  ext1; simp,
+end
+
+end complex
+
+namespace orientation
+
+local notation `ω` := o.area_form
+local notation `J` := o.right_angle_rotation
+
+open complex
+
+/-- The area form on an oriented real inner product space of dimension 2 can be evaluated in terms
+of a complex-number representation of the space. -/
+lemma area_form_map_complex (f : E ≃ₗᵢ[ℝ] ℂ)
+  (hf : (orientation.map (fin 2) f.to_linear_equiv o) = complex.orientation) (x y : E) :
+  ω x y = (conj (f x) * f y).im :=
+begin
+  rw [← complex.area_form, ← hf, o.area_form_map],
+  simp,
+end
+
+/-- The rotation by 90 degrees on an oriented real inner product space of dimension 2 can be
+evaluated in terms of a complex-number representation of the space. -/
+lemma right_angle_rotation_map_complex (f : E ≃ₗᵢ[ℝ] ℂ)
+  (hf : (orientation.map (fin 2) f.to_linear_equiv o) = complex.orientation) (x : E) :
+  f (J x) = I * f x :=
+begin
+  rw [← complex.right_angle_rotation, ← hf, o.right_angle_rotation_map],
+  simp,
+end
+
+/-- The Kahler form on an oriented real inner product space of dimension 2 can be evaluated in terms
+of a complex-number representation of the space. -/
+lemma kahler_map_complex (f : E ≃ₗᵢ[ℝ] ℂ)
+  (hf : (orientation.map (fin 2) f.to_linear_equiv o) = complex.orientation) (x y : E) :
+  o.kahler x y = conj (f x) * f y :=
+begin
+  rw [← complex.kahler, ← hf, o.kahler_map],
+  simp,
+end
+
 end orientation