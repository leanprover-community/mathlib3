--- conflicted
+++ resolved
@@ -20,55 +20,6 @@
 
 variable {m : ℝ}
 
-<<<<<<< HEAD
-/--  An inequality involving `2 : ℝ`. -/
-lemma sub_one_div_inv_le_two (hm : 2 ≤ m) :
-  (1 - 1 / m)⁻¹ ≤ 2 :=
-begin
-  -- Take inverses on both sides to obtain `2⁻¹ ≤ 1 - 1 / m`
-  refine trans (inv_le_inv_of_le (inv_pos.mpr zero_lt_two) _) (inv_inv' (2 : ℝ)).le,
-  -- move `1 / m` to the left and `1 - 1 / 2 = 1 / 2` to the right to obtain `1 / m ≤ ⅟ 2`
-  refine trans one_sub_inv_of_two.symm.le ((sub_le_sub_iff_left 1).mpr _),
-  -- take inverses on both sides and use the assumption `2 ≤ m`.
-  exact (one_div m).le.trans (inv_le_inv_of_le zero_lt_two hm)
-end
-
-lemma one_div_strict_mono_decr_on : strict_mono_decr_on (λ x : ℝ, 1 / x) (set.Ioi 0) :=
-λ x x1 y y1 xy, (one_div_lt_one_div (mem_Ioi.mp y1) (mem_Ioi.mp x1)).mpr xy
-
-lemma one_div_mono_exp (m1 : 1 ≤ m) {a b : ℕ} (ab : a ≤ b) :
-  1 / m ^ b ≤ 1 / m ^ a :=
-begin
-  refine (one_div_le_one_div _ _).mpr (pow_le_pow m1 ab);
-  exact pow_pos (lt_of_lt_of_le zero_lt_one m1) _
-end
-
-lemma one_div_pow_strict_mono (m1 : 1 < m) {a b : ℕ} (ab : a < b) :
-  1 / m ^ b < 1 / m ^ a :=
-begin
-  refine one_div_strict_mono_decr_on _ _ (pow_lt_pow m1 ab);
-  exact pow_pos (zero_lt_one.trans m1) _
-end
-
-section lemmas_about_summability_and_sums
-
-/-- A series whose terms are bounded by the terms of a converging geometric series converges. -/
-lemma summable_one_div_pow_of_le {f : ℕ → ℕ} (hm : 1 < m) (fi : ∀ i, i ≤ f i) :
-  summable (λ i, 1 / m ^ f i) :=
-begin
-  refine summable_of_nonneg_of_le
-    (λ a, one_div_nonneg.mpr (pow_nonneg (zero_le_one.trans hm.le) _)) (λ a, _)
-    (summable_geometric_of_lt_1 (one_div_nonneg.mpr (zero_le_one.trans hm.le))
-      ((one_div_lt (zero_lt_one.trans hm) zero_lt_one).mpr (one_div_one.le.trans_lt hm))),
-  rw [div_pow, one_pow],
-  refine (one_div_le_one_div _ _).mpr (pow_le_pow hm.le (fi a));
-  exact pow_pos (zero_lt_one.trans hm) _
-end
-
-end lemmas_about_summability_and_sums
-
-=======
->>>>>>> 779c51f3
 /--  Partial inequality, works with `m ∈ ℝ` satisfying `1 < m`. -/
 lemma tsum_one_div_pow_factorial_lt (m1 : 1 < m) (n : ℕ) :
   ∑' (i : ℕ), 1 / m ^ (i + (n + 1))! < (1 - 1 / m)⁻¹ * (1 / m ^ (n + 1)!) :=
