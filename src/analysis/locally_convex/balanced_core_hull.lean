--- conflicted
+++ resolved
@@ -238,7 +238,6 @@
 
 variables (𝕜 E)
 
-<<<<<<< HEAD
 lemma nhds_basis_balanced : (𝓝 (0 : E)).has_basis
   (λ (s : set E), s ∈ 𝓝 (0 : E) ∧ balanced 𝕜 s) id :=
 (𝓝 0 : filter E).basis_sets.to_has_basis
@@ -247,9 +246,6 @@
   (λ s hs, ⟨s, hs.1, rfl.subset⟩)
 
 lemma nhds_basis_closed_balanced [regular_space E] : (𝓝 (0 : E)).has_basis
-=======
-lemma nhds_basis_closed_balanced [t3_space E] : (𝓝 (0 : E)).has_basis
->>>>>>> 6379d39e
   (λ (s : set E), s ∈ 𝓝 (0 : E) ∧ is_closed s ∧ balanced 𝕜 s) id :=
 begin
   refine (closed_nhds_basis 0).to_has_basis (λ s hs, _) (λ s hs, ⟨s, ⟨hs.1, hs.2.1⟩, rfl.subset⟩),
