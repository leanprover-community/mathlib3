--- conflicted
+++ resolved
@@ -137,11 +137,7 @@
 
 @[simp] lemma balanced_core_aux_empty : balanced_core_aux 𝕜 (∅ : set E) = ∅ :=
 begin
-<<<<<<< HEAD
-  simp_rw [balanced_core_aux, set.Inter₂_eq_empty_iff, smul_set_empty],
-=======
   simp_rw [balanced_core_aux, Inter₂_eq_empty_iff, smul_set_empty],
->>>>>>> 397d45f2
   exact λ _, ⟨1, norm_one.ge, not_mem_empty _⟩,
 end
 
