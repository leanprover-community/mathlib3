--- conflicted
+++ resolved
@@ -342,8 +342,7 @@
 lemma absorbent.zero_mem (hs : absorbent 𝕜 s) : (0 : E) ∈ s :=
 absorbs_zero_iff.1 $ absorbent_iff_forall_absorbs_singleton.1 hs _
 
-<<<<<<< HEAD
-end nondiscrete_normed_field
+end nontrivially_normed_field
 
 section real
 variables [add_comm_group E] [module ℝ E] {s : set E}
@@ -357,7 +356,4 @@
     (div_nonneg (sub_nonneg_of_le ha.1) zero_le_two) (by ring),
 end
 
-end real
-=======
-end nontrivially_normed_field
->>>>>>> b583055c
+end real