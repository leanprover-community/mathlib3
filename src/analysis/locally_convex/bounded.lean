/-
Copyright (c) 2022 Moritz Doll. All rights reserved.
Released under Apache 2.0 license as described in the file LICENSE.
Authors: Moritz Doll
-/
import analysis.locally_convex.basic
import analysis.locally_convex.balanced_core_hull
import analysis.seminorm
import topology.bornology.basic
import topology.algebra.uniform_group
import topology.uniform_space.cauchy

/-!
# Von Neumann Boundedness

This file defines natural or von Neumann bounded sets and proves elementary properties.

## Main declarations

* `bornology.is_vonN_bounded`: A set `s` is von Neumann-bounded if every neighborhood of zero
absorbs `s`.
* `bornology.vonN_bornology`: The bornology made of the von Neumann-bounded sets.

## Main results

* `bornology.is_vonN_bounded.of_topological_space_le`: A coarser topology admits more
von Neumann-bounded sets.
* `bornology.is_vonN_bounded.image`: A continuous linear image of a bounded set is bounded.

## References

* [Bourbaki, *Topological Vector Spaces*][bourbaki1987]

-/

variables {𝕜 𝕜' E E' F ι : Type*}

open filter
open_locale topological_space pointwise

namespace bornology

section semi_normed_ring

section has_zero

variables (𝕜)
variables [semi_normed_ring 𝕜] [has_smul 𝕜 E] [has_zero E]
variables [topological_space E]

/-- A set `s` is von Neumann bounded if every neighborhood of 0 absorbs `s`. -/
def is_vonN_bounded (s : set E) : Prop := ∀ ⦃V⦄, V ∈ 𝓝 (0 : E) → absorbs 𝕜 V s

variables (E)

@[simp] lemma is_vonN_bounded_empty : is_vonN_bounded 𝕜 (∅ : set E) :=
λ _ _, absorbs_empty

variables {𝕜 E}

lemma is_vonN_bounded_iff (s : set E) : is_vonN_bounded 𝕜 s ↔ ∀ V ∈ 𝓝 (0 : E), absorbs 𝕜 V s :=
iff.rfl

lemma _root_.filter.has_basis.is_vonN_bounded_basis_iff {q : ι → Prop} {s : ι → set E} {A : set E}
  (h : (𝓝 (0 : E)).has_basis q s) :
  is_vonN_bounded 𝕜 A ↔ ∀ i (hi : q i), absorbs 𝕜 (s i) A :=
begin
  refine ⟨λ hA i hi, hA (h.mem_of_mem hi), λ hA V hV, _⟩,
  rcases h.mem_iff.mp hV with ⟨i, hi, hV⟩,
  exact (hA i hi).mono_left hV,
end

/-- Subsets of bounded sets are bounded. -/
lemma is_vonN_bounded.subset {s₁ s₂ : set E} (h : s₁ ⊆ s₂) (hs₂ : is_vonN_bounded 𝕜 s₂) :
  is_vonN_bounded 𝕜 s₁ :=
λ V hV, (hs₂ hV).mono_right h

/-- The union of two bounded sets is bounded. -/
lemma is_vonN_bounded.union {s₁ s₂ : set E} (hs₁ : is_vonN_bounded 𝕜 s₁)
  (hs₂ : is_vonN_bounded 𝕜 s₂) :
  is_vonN_bounded 𝕜 (s₁ ∪ s₂) :=
λ V hV, (hs₁ hV).union (hs₂ hV)

end has_zero

end semi_normed_ring

section multiple_topologies

variables [semi_normed_ring 𝕜] [add_comm_group E] [module 𝕜 E]

/-- If a topology `t'` is coarser than `t`, then any set `s` that is bounded with respect to
`t` is bounded with respect to `t'`. -/
lemma is_vonN_bounded.of_topological_space_le {t t' : topological_space E} (h : t ≤ t') {s : set E}
  (hs : @is_vonN_bounded 𝕜 E _ _ _ t s) : @is_vonN_bounded 𝕜 E _ _ _ t' s :=
λ V hV, hs $ (le_iff_nhds t t').mp h 0 hV

end multiple_topologies

section image

variables {𝕜₁ 𝕜₂ : Type*} [normed_division_ring 𝕜₁] [normed_division_ring 𝕜₂]
  [add_comm_group E] [module 𝕜₁ E] [add_comm_group F] [module 𝕜₂ F]
  [topological_space E] [topological_space F]

/-- A continuous linear image of a bounded set is bounded. -/
lemma is_vonN_bounded.image {σ : 𝕜₁ →+* 𝕜₂} [ring_hom_surjective σ] [ring_hom_isometric σ]
  {s : set E} (hs : is_vonN_bounded 𝕜₁ s) (f : E →SL[σ] F) :
  is_vonN_bounded 𝕜₂ (f '' s) :=
begin
  let σ' := ring_equiv.of_bijective σ ⟨σ.injective, σ.is_surjective⟩,
  have σ_iso : isometry σ := add_monoid_hom_class.isometry_of_norm σ
    (λ x, ring_hom_isometric.is_iso),
  have σ'_symm_iso : isometry σ'.symm := σ_iso.right_inv σ'.right_inv,
  have f_tendsto_zero := f.continuous.tendsto 0,
  rw map_zero at f_tendsto_zero,
  intros V hV,
  rcases hs (f_tendsto_zero hV) with ⟨r, hrpos, hr⟩,
  refine ⟨r, hrpos, λ a ha, _⟩,
  rw ← σ'.apply_symm_apply a,
  have hanz : a ≠ 0 := norm_pos_iff.mp (hrpos.trans_le ha),
  have : σ'.symm a ≠ 0 := (map_ne_zero σ'.symm.to_ring_hom).mpr hanz,
  change _ ⊆ σ _ • _,
  rw [set.image_subset_iff, preimage_smul_setₛₗ _ _ _ f this.is_unit],
  refine hr (σ'.symm a) _,
  rwa σ'_symm_iso.norm_map_of_map_zero (map_zero _)
end

end image

section normed_field

variables [normed_field 𝕜] [add_comm_group E] [module 𝕜 E]
variables [topological_space E] [has_continuous_smul 𝕜 E]

/-- Singletons are bounded. -/
lemma is_vonN_bounded_singleton (x : E) : is_vonN_bounded 𝕜 ({x} : set E) :=
λ V hV, (absorbent_nhds_zero hV).absorbs

/-- The union of all bounded set is the whole space. -/
lemma is_vonN_bounded_covers : ⋃₀ (set_of (is_vonN_bounded 𝕜)) = (set.univ : set E) :=
set.eq_univ_iff_forall.mpr (λ x, set.mem_sUnion.mpr
  ⟨{x}, is_vonN_bounded_singleton _, set.mem_singleton _⟩)

variables (𝕜 E)

/-- The von Neumann bornology defined by the von Neumann bounded sets.

Note that this is not registered as an instance, in order to avoid diamonds with the
metric bornology.-/
@[reducible] -- See note [reducible non-instances]
def vonN_bornology : bornology E :=
bornology.of_bounded (set_of (is_vonN_bounded 𝕜)) (is_vonN_bounded_empty 𝕜 E)
  (λ _ hs _ ht, hs.subset ht) (λ _ hs _, hs.union) is_vonN_bounded_singleton

variables {E}

@[simp] lemma is_bounded_iff_is_vonN_bounded {s : set E} :
  @is_bounded _ (vonN_bornology 𝕜 E) s ↔ is_vonN_bounded 𝕜 s :=
is_bounded_of_bounded_iff _

end normed_field

end bornology

section uniform_add_group

variables (𝕜) [nontrivially_normed_field 𝕜] [add_comm_group E] [module 𝕜 E]
variables [uniform_space E] [uniform_add_group E] [has_continuous_smul 𝕜 E]

lemma totally_bounded.is_vonN_bounded {s : set E} (hs : totally_bounded s) :
  bornology.is_vonN_bounded 𝕜 s :=
begin
  rw totally_bounded_iff_subset_finite_Union_nhds_zero at hs,
  intros U hU,
  have h : filter.tendsto (λ (x : E × E), x.fst + x.snd) (𝓝 (0,0)) (𝓝 ((0 : E) + (0 : E))) :=
    tendsto_add,
  rw add_zero at h,
  have h' := (nhds_basis_balanced 𝕜 E).prod (nhds_basis_balanced 𝕜 E),
  simp_rw [←nhds_prod_eq, id.def] at h',
  rcases h.basis_left h' U hU with ⟨x, hx, h''⟩,
  rcases hs x.snd hx.2.1 with ⟨t, ht, hs⟩,
  refine absorbs.mono_right _ hs,
  rw ht.absorbs_Union,
  have hx_fstsnd : x.fst + x.snd ⊆ U,
  { intros z hz,
    rcases set.mem_add.mp hz with ⟨z1, z2, hz1, hz2, hz⟩,
    have hz' : (z1, z2) ∈ x.fst ×ˢ x.snd := ⟨hz1, hz2⟩,
    simpa only [hz] using h'' hz' },
  refine λ y hy, absorbs.mono_left _ hx_fstsnd,
  rw [←set.singleton_vadd, vadd_eq_add],
  exact (absorbent_nhds_zero hx.1.1).absorbs.add hx.2.2.absorbs_self,
end

end uniform_add_group

<<<<<<< HEAD
section continuous_linear_map

variables [add_comm_group E] [uniform_space E] [uniform_add_group E]
variables [add_comm_group F] [uniform_space F]

section nontrivially_normed_field

variables [uniform_add_group F]
variables [nontrivially_normed_field 𝕜] [module 𝕜 E] [module 𝕜 F] [has_continuous_smul 𝕜 E]

/-- Construct a continuous linear map from a linear map `f : E →ₗ[𝕜] F` and the existence of a
neighborhood of zero that gets mapped into a bounded set in `F`. -/
def linear_map.clm_of_exists_bounded_image (f : E →ₗ[𝕜] F)
  (h : ∃ (V : set E) (hV : V ∈ 𝓝 (0 : E)), bornology.is_vonN_bounded 𝕜 (f '' V)) : E →L[𝕜] F :=
⟨f, begin
  -- It suffices to show that `f` is continuous at `0`.
  refine continuous_of_continuous_at_zero f _,
  rw [continuous_at_def, f.map_zero],
  intros U hU,
  -- Continuity means that `U ∈ 𝓝 0` implies that `f ⁻¹' U ∈ 𝓝 0`.
  rcases h with ⟨V, hV, h⟩,
  rcases h hU with ⟨r, hr, h⟩,
  rcases normed_field.exists_lt_norm 𝕜 r with ⟨x, hx⟩,
  specialize h x hx.le,
  -- After unfolding all the definitions, we know that `f '' V ⊆ x • U`. We use this to show the
  -- inclusion `x⁻¹ • V ⊆ f⁻¹' U`.
  have x_ne := norm_pos_iff.mp (hr.trans hx),
  have : x⁻¹ • V ⊆ f⁻¹' U :=
  calc x⁻¹ • V ⊆  x⁻¹ • (f⁻¹' (f '' V)) : set.smul_set_mono (set.subset_preimage_image ⇑f V)
  ... ⊆ x⁻¹ • (f⁻¹' (x • U)) : set.smul_set_mono (set.preimage_mono h)
  ... = f⁻¹' (x⁻¹ • (x • U)) :
      by ext; simp only [set.mem_inv_smul_set_iff₀ x_ne, set.mem_preimage, linear_map.map_smul]
  ... ⊆ f⁻¹' U : by rw inv_smul_smul₀ x_ne _,
  -- Using this inclusion, it suffices to show that `x⁻¹ • V` is in `𝓝 0`, which is trivial.
  refine mem_of_superset _ this,
  convert set_smul_mem_nhds_smul hV (inv_ne_zero x_ne),
  exact (smul_zero _).symm,
end⟩

lemma linear_map.clm_of_exists_bounded_image_coe {f : E →ₗ[𝕜] F}
  {h : ∃ (V : set E) (hV : V ∈ 𝓝 (0 : E)), bornology.is_vonN_bounded 𝕜 (f '' V)} :
  (f.clm_of_exists_bounded_image h : E →ₗ[𝕜] F) = f := rfl

@[simp] lemma linear_map.clm_of_exists_bounded_image_apply {f : E →ₗ[𝕜] F}
  {h : ∃ (V : set E) (hV : V ∈ 𝓝 (0 : E)), bornology.is_vonN_bounded 𝕜 (f '' V)} {x : E} :
  f.clm_of_exists_bounded_image h x = f x := rfl

end nontrivially_normed_field

end continuous_linear_map

=======
>>>>>>> 41a72546
section vonN_bornology_eq_metric

variables (𝕜 E) [nontrivially_normed_field 𝕜] [seminormed_add_comm_group E] [normed_space 𝕜 E]

namespace normed_space

lemma is_vonN_bounded_ball (r : ℝ) :
  bornology.is_vonN_bounded 𝕜 (metric.ball (0 : E) r) :=
begin
  rw [metric.nhds_basis_ball.is_vonN_bounded_basis_iff, ← ball_norm_seminorm 𝕜 E],
  exact λ ε hε, (norm_seminorm 𝕜 E).ball_zero_absorbs_ball_zero hε
end

lemma is_vonN_bounded_closed_ball (r : ℝ) :
  bornology.is_vonN_bounded 𝕜 (metric.closed_ball (0 : E) r) :=
(is_vonN_bounded_ball 𝕜 E (r+1)).subset (metric.closed_ball_subset_ball $ by linarith)

lemma is_vonN_bounded_iff (s : set E) :
  bornology.is_vonN_bounded 𝕜 s ↔ bornology.is_bounded s :=
begin
  rw [← metric.bounded_iff_is_bounded, metric.bounded_iff_subset_ball (0 : E)],
  split,
  { intros h,
    rcases h (metric.ball_mem_nhds 0 zero_lt_one) with ⟨ρ, hρ, hρball⟩,
    rcases normed_field.exists_lt_norm 𝕜 ρ with ⟨a, ha⟩,
    specialize hρball a ha.le,
    rw [← ball_norm_seminorm 𝕜 E, seminorm.smul_ball_zero (hρ.trans ha),
        ball_norm_seminorm, mul_one] at hρball,
    exact ⟨∥a∥, hρball.trans metric.ball_subset_closed_ball⟩ },
  { exact λ ⟨C, hC⟩, (is_vonN_bounded_closed_ball 𝕜 E C).subset hC }
end

lemma is_vonN_bounded_iff' (s : set E) :
  bornology.is_vonN_bounded 𝕜 s ↔ ∃ r : ℝ, ∀ (x : E) (hx : x ∈ s), ∥x∥ ≤ r :=
by rw [normed_space.is_vonN_bounded_iff, ←metric.bounded_iff_is_bounded, bounded_iff_forall_norm_le]

lemma image_is_vonN_bounded_iff (f : E' → E) (s : set E') :
  bornology.is_vonN_bounded 𝕜 (f '' s) ↔ ∃ r : ℝ, ∀ (x : E') (hx : x ∈ s), ∥f x∥ ≤ r :=
by simp_rw [is_vonN_bounded_iff', set.ball_image_iff]

/-- In a normed space, the von Neumann bornology (`bornology.vonN_bornology`) is equal to the
metric bornology. -/
lemma vonN_bornology_eq : bornology.vonN_bornology 𝕜 E = pseudo_metric_space.to_bornology :=
begin
  rw bornology.ext_iff_is_bounded,
  intro s,
  rw bornology.is_bounded_iff_is_vonN_bounded,
  exact is_vonN_bounded_iff 𝕜 E s
end

variable (𝕜)

lemma is_bounded_iff_subset_smul_ball {s : set E} :
  bornology.is_bounded s ↔ ∃ a : 𝕜, s ⊆ a • metric.ball 0 1 :=
begin
  rw ← is_vonN_bounded_iff 𝕜,
  split,
  { intros h,
    rcases h (metric.ball_mem_nhds 0 zero_lt_one) with ⟨ρ, hρ, hρball⟩,
    rcases normed_field.exists_lt_norm 𝕜 ρ with ⟨a, ha⟩,
    exact ⟨a, hρball a ha.le⟩ },
  { rintros ⟨a, ha⟩,
    exact ((is_vonN_bounded_ball 𝕜 E 1).image (a • 1 : E →L[𝕜] E)).subset ha }
end

lemma is_bounded_iff_subset_smul_closed_ball {s : set E} :
  bornology.is_bounded s ↔ ∃ a : 𝕜, s ⊆ a • metric.closed_ball 0 1 :=
begin
  split,
  { rw is_bounded_iff_subset_smul_ball 𝕜,
    exact exists_imp_exists
      (λ a ha, ha.trans $ set.smul_set_mono $ metric.ball_subset_closed_ball) },
  { rw ← is_vonN_bounded_iff 𝕜,
    rintros ⟨a, ha⟩,
    exact ((is_vonN_bounded_closed_ball 𝕜 E 1).image (a • 1 : E →L[𝕜] E)).subset ha }
end

end normed_space

end vonN_bornology_eq_metric<|MERGE_RESOLUTION|>--- conflicted
+++ resolved
@@ -194,60 +194,6 @@
 
 end uniform_add_group
 
-<<<<<<< HEAD
-section continuous_linear_map
-
-variables [add_comm_group E] [uniform_space E] [uniform_add_group E]
-variables [add_comm_group F] [uniform_space F]
-
-section nontrivially_normed_field
-
-variables [uniform_add_group F]
-variables [nontrivially_normed_field 𝕜] [module 𝕜 E] [module 𝕜 F] [has_continuous_smul 𝕜 E]
-
-/-- Construct a continuous linear map from a linear map `f : E →ₗ[𝕜] F` and the existence of a
-neighborhood of zero that gets mapped into a bounded set in `F`. -/
-def linear_map.clm_of_exists_bounded_image (f : E →ₗ[𝕜] F)
-  (h : ∃ (V : set E) (hV : V ∈ 𝓝 (0 : E)), bornology.is_vonN_bounded 𝕜 (f '' V)) : E →L[𝕜] F :=
-⟨f, begin
-  -- It suffices to show that `f` is continuous at `0`.
-  refine continuous_of_continuous_at_zero f _,
-  rw [continuous_at_def, f.map_zero],
-  intros U hU,
-  -- Continuity means that `U ∈ 𝓝 0` implies that `f ⁻¹' U ∈ 𝓝 0`.
-  rcases h with ⟨V, hV, h⟩,
-  rcases h hU with ⟨r, hr, h⟩,
-  rcases normed_field.exists_lt_norm 𝕜 r with ⟨x, hx⟩,
-  specialize h x hx.le,
-  -- After unfolding all the definitions, we know that `f '' V ⊆ x • U`. We use this to show the
-  -- inclusion `x⁻¹ • V ⊆ f⁻¹' U`.
-  have x_ne := norm_pos_iff.mp (hr.trans hx),
-  have : x⁻¹ • V ⊆ f⁻¹' U :=
-  calc x⁻¹ • V ⊆  x⁻¹ • (f⁻¹' (f '' V)) : set.smul_set_mono (set.subset_preimage_image ⇑f V)
-  ... ⊆ x⁻¹ • (f⁻¹' (x • U)) : set.smul_set_mono (set.preimage_mono h)
-  ... = f⁻¹' (x⁻¹ • (x • U)) :
-      by ext; simp only [set.mem_inv_smul_set_iff₀ x_ne, set.mem_preimage, linear_map.map_smul]
-  ... ⊆ f⁻¹' U : by rw inv_smul_smul₀ x_ne _,
-  -- Using this inclusion, it suffices to show that `x⁻¹ • V` is in `𝓝 0`, which is trivial.
-  refine mem_of_superset _ this,
-  convert set_smul_mem_nhds_smul hV (inv_ne_zero x_ne),
-  exact (smul_zero _).symm,
-end⟩
-
-lemma linear_map.clm_of_exists_bounded_image_coe {f : E →ₗ[𝕜] F}
-  {h : ∃ (V : set E) (hV : V ∈ 𝓝 (0 : E)), bornology.is_vonN_bounded 𝕜 (f '' V)} :
-  (f.clm_of_exists_bounded_image h : E →ₗ[𝕜] F) = f := rfl
-
-@[simp] lemma linear_map.clm_of_exists_bounded_image_apply {f : E →ₗ[𝕜] F}
-  {h : ∃ (V : set E) (hV : V ∈ 𝓝 (0 : E)), bornology.is_vonN_bounded 𝕜 (f '' V)} {x : E} :
-  f.clm_of_exists_bounded_image h x = f x := rfl
-
-end nontrivially_normed_field
-
-end continuous_linear_map
-
-=======
->>>>>>> 41a72546
 section vonN_bornology_eq_metric
 
 variables (𝕜 E) [nontrivially_normed_field 𝕜] [seminormed_add_comm_group E] [normed_space 𝕜 E]
