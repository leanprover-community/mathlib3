--- conflicted
+++ resolved
@@ -194,11 +194,7 @@
 
 section vonN_bornology_eq_metric
 
-<<<<<<< HEAD
-variables (𝕜 E) [nondiscrete_normed_field 𝕜] [semi_normed_group E] [normed_space 𝕜 E]
-=======
 variables (𝕜 E) [nontrivially_normed_field 𝕜] [seminormed_add_comm_group E] [normed_space 𝕜 E]
->>>>>>> 8da80f4e
 
 namespace normed_space
 
@@ -228,13 +224,9 @@
   { exact λ ⟨C, hC⟩, (is_vonN_bounded_closed_ball 𝕜 E C).subset hC }
 end
 
-<<<<<<< HEAD
-lemma vonN_bornology_eq : bornology.vonN_bornology 𝕜 E = infer_instance :=
-=======
 /-- In a normed space, the von Neumann bornology (`bornology.vonN_bornology`) is equal to the
 metric bornology. -/
 lemma vonN_bornology_eq : bornology.vonN_bornology 𝕜 E = pseudo_metric_space.to_bornology :=
->>>>>>> 8da80f4e
 begin
   rw bornology.ext_iff_is_bounded,
   intro s,
@@ -242,11 +234,8 @@
   exact is_vonN_bounded_iff 𝕜 E s
 end
 
-<<<<<<< HEAD
-=======
 variable (𝕜)
 
->>>>>>> 8da80f4e
 lemma is_bounded_iff_subset_smul_ball {s : set E} :
   bornology.is_bounded s ↔ ∃ a : 𝕜, s ⊆ a • metric.ball 0 1 :=
 begin
@@ -263,22 +252,12 @@
 lemma is_bounded_iff_subset_smul_closed_ball {s : set E} :
   bornology.is_bounded s ↔ ∃ a : 𝕜, s ⊆ a • metric.closed_ball 0 1 :=
 begin
-<<<<<<< HEAD
-  rw ← is_vonN_bounded_iff 𝕜,
-  split,
-  { intros h,
-    rcases h (metric.closed_ball_mem_nhds 0 zero_lt_one) with ⟨ρ, hρ, hρball⟩,
-    rcases normed_field.exists_lt_norm 𝕜 ρ with ⟨a, ha⟩,
-    exact ⟨a, hρball a ha.le⟩ },
-  { rintros ⟨a, ha⟩,
-=======
   split,
   { rw is_bounded_iff_subset_smul_ball 𝕜,
     exact exists_imp_exists
       (λ a ha, ha.trans $ set.smul_set_mono $ metric.ball_subset_closed_ball) },
   { rw ← is_vonN_bounded_iff 𝕜,
     rintros ⟨a, ha⟩,
->>>>>>> 8da80f4e
     exact ((is_vonN_bounded_closed_ball 𝕜 E 1).image (a • 1 : E →L[𝕜] E)).subset ha }
 end
 
