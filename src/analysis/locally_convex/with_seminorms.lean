--- conflicted
+++ resolved
@@ -304,7 +304,6 @@
   exact add_group_filter_basis.nhds_zero_eq _,
 end
 
-<<<<<<< HEAD
 /-- The topology induced by a family of seminorms is exactly the infimum of the ones induced by
 each seminorm individually. We express this as a characterization of `with_seminorms p`. -/
 lemma seminorm_family.with_seminorms_iff_topological_space_eq_infi (p : seminorm_family 𝕜 E ι) :
@@ -333,7 +332,8 @@
   congrm (_ = ⨅ i, _),
   exact @comap_norm_nhds_zero _ (p i).to_add_group_seminorm.to_seminormed_add_comm_group,
   all_goals {apply_instance}
-=======
+end
+
 lemma with_seminorms.continuous_seminorm [module ℝ E] [normed_algebra ℝ 𝕜] [is_scalar_tower ℝ 𝕜 E]
   [has_continuous_const_smul ℝ E] {p : seminorm_family 𝕜 E ι} (hp : with_seminorms p)
   (i : ι) : continuous (p i) :=
@@ -341,7 +341,6 @@
   refine seminorm.continuous _,
   rw [p.with_seminorms_iff_nhds_eq_infi.mp hp, ball_zero_eq_preimage_ball],
   exact filter.mem_infi_of_mem i (filter.preimage_mem_comap $ metric.ball_mem_nhds _ one_pos)
->>>>>>> df6a0b2e
 end
 
 end topological_add_group
