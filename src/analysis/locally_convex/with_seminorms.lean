--- conflicted
+++ resolved
@@ -562,75 +562,6 @@
     exact hfp k x }
 end
 
-<<<<<<< HEAD
-lemma with_seminorms.continuous_seminorm_iff {p : seminorm_family 𝕜 E ι}
-  [uniform_space E] [uniform_add_group E] (hp : with_seminorms p) [has_continuous_const_smul 𝕜 E]
-  {q : seminorm 𝕜 E} :
-  continuous q ↔ ∃ s : finset ι, ∃ C : ℝ≥0, C ≠ 0 ∧ q ≤ C • s.sup p :=
-begin
-  split,
-  { intro hq,
-    replace hq : tendsto q (𝓝 0) (𝓝 0) := map_zero q ▸ hq.tendsto 0,
-    rw [hp.has_basis.tendsto_iff metric.nhds_basis_ball] at hq,
-    rcases hq 1 one_pos with ⟨V, hV, hVq⟩,
-    rcases p.basis_sets_iff.mp hV with ⟨s, ε, ε_pos, rfl⟩,
-    rcases exists_one_lt_norm 𝕜 with ⟨c, hc⟩,
-    have : 0 < ‖c‖ / ε, from div_pos (zero_lt_one.trans hc) ε_pos,
-    refine ⟨s, ‖c‖₊ / ⟨ε, ε_pos.le⟩, sorry, λ x, _⟩,
-    by_cases hqx : s.sup p x = 0,
-    { sorry },
-    { rcases q.rescale_to_shell hk hr hqx with ⟨d, hd, hqdx₁, hqdx₂, hnorms⟩,
-      have := hq (Iio_mem_nhds one_pos),
-      rw [map_zero, metric.tendsto_nhds] at this }, }, -- hard part
-  { rintros ⟨s, C, hC, hCs⟩,
-    refine continuous_of_le _ hCs,
-    exact continuous.const_smul sorry C } -- finite sup preserves continuity
-end
-
-lemma uniform_equicontinuous_of_continuous_comp_supr {κ : Type*} {q : seminorm_family 𝕜 F ι'}
-  [uniform_space E] [uniform_add_group E]
-  [u : uniform_space F] [hu : uniform_add_group F] (hq : with_seminorms q)
-  (f : κ → E →ₗ[𝕜] F) (hf₁ : ∀ i x, bdd_above (range $ λ k, q i (f k x)))
-  (hf₂ : ∀ i, continuous ⇑(⨆ k, (q i).comp (f k) : seminorm 𝕜 E)) :
-  uniform_equicontinuous (coe_fn ∘ f) :=
-begin
-  rw [q.with_seminorms_iff_uniform_space_eq_infi.mp hq, uniform_equicontinuous_infi_rng],
-  intro i,
-  clear hu hq u,
-  letI : seminormed_add_comm_group F := (q i).to_add_group_seminorm.to_seminormed_add_comm_group,
-  have hf₃ : bdd_above (range $ λ k, (q i).comp (f k)),
-  { rw [seminorm.bdd_above_iff, ← range_comp, bdd_above_range_pi],
-    exact hf₁ i },
-  set φ : seminorm 𝕜 E := ⨆ k, (q i).comp (f k) with hφ,
-  have hφ' : filter.tendsto φ (𝓝 0) (𝓝 0),
-  { rw [← map_zero φ, hφ],
-    exact (hf₂ i).tendsto 0 },
-  refine uniform_equicontinuous_of_equicontinuous_at_zero f
-    (metric.equicontinuous_at_of_continuity_modulus φ hφ' _ $ λ x k, _),
-  change q i (f k 0 - f k x) ≤ φ x,
-  rw [map_zero, zero_sub, map_neg_eq_map, ← comp_apply],
-  revert x,
-  change (q i).comp (f k) ≤ φ,
-  exact le_csupr hf₃ k
-end
-
-lemma uniform_equicontinuous_from_bounded [normed_algebra ℝ 𝕜] [module ℝ E] [is_scalar_tower ℝ 𝕜 E]
-  {κ : Type*} {p : seminorm_family 𝕜 E ι} {q : seminorm_family 𝕜 F ι'}
-  [uniform_space E] [uniform_add_group E] (hp : with_seminorms p) [has_continuous_const_smul ℝ E]
-  [uniform_space F] [uniform_add_group F] (hq : with_seminorms q) (f : κ → E →ₗ[𝕜] F)
-  (hf : ∀ i, ∃ s : finset ι, ∃ C : ℝ≥0, C ≠ 0 ∧ ∀ k, (q i).comp (f k) ≤ C • s.sup p) :
-  uniform_equicontinuous (coe_fn ∘ f) :=
-begin
-  casesI is_empty_or_nonempty κ,
-  { exact uniform_equicontinuous_empty _ },
-  choose! s C hC using hf,
-  have : ∀ i x, bdd_above (range (λ (k : κ), q i (f k x))) :=
-    λ i x, ⟨(C i) • (s i).sup p x, forall_range_iff.mpr (λ k, (hC i).2 k x)⟩,
-  refine uniform_equicontinuous_of_continuous_comp_supr hq _ this _,
-  refine λ i, continuous_of_le _ (csupr_le (hC i).2),
-  refine continuous.const_smul sorry _, -- finite sup preserves continuity
-end
-=======
 --lemma with_seminorms.continuous_seminorm_iff {p : seminorm_family 𝕜 E ι}
 --  [uniform_space E] [uniform_add_group E] (hp : with_seminorms p) [has_continuous_const_smul 𝕜 E]
 --  {q : seminorm 𝕜 E} :
@@ -698,7 +629,6 @@
 --  refine λ i, continuous_of_le _ (csupr_le (hC i).2),
 --  refine continuous.const_smul sorry _, -- finite sup preserves continuity
 --end
->>>>>>> d2c959d9
 
 end seminorm
 
