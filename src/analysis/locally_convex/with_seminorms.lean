/-
Copyright (c) 2022 Moritz Doll. All rights reserved.
Released under Apache 2.0 license as described in the file LICENSE.
Authors: Moritz Doll, Anatole Dedecker
-/

import analysis.seminorm
import analysis.locally_convex.bounded

/-!
# Topology induced by a family of seminorms

## Main definitions

* `seminorm_family.basis_sets`: The set of open seminorm balls for a family of seminorms.
* `seminorm_family.module_filter_basis`: A module filter basis formed by the open balls.
* `seminorm.is_bounded`: A linear map `f : E →ₗ[𝕜] F` is bounded iff every seminorm in `F` can be
bounded by a finite number of seminorms in `E`.

## Main statements

* `with_seminorms.to_locally_convex_space`: A space equipped with a family of seminorms is locally
convex.
* `with_seminorms.first_countable`: A space is first countable if it's topology is induced by a
countable family of seminorms.

## Continuity of semilinear maps

If `E` and `F` are topological vector space with the topology induced by a family of seminorms, then
we have a direct method to prove that a linear map is continuous:
* `seminorm.continuous_from_bounded`: A bounded linear map `f : E →ₗ[𝕜] F` is continuous.

If the topology of a space `E` is induced by a family of seminorms, then we can characterize von
Neumann boundedness in terms of that seminorm family. Together with
`linear_map.continuous_of_locally_bounded` this gives general criterion for continuity.

* `with_seminorms.is_vonN_bounded_iff_finset_seminorm_bounded`
* `with_seminorms.is_vonN_bounded_iff_seminorm_bounded`
* `with_seminorms.image_is_vonN_bounded_iff_finset_seminorm_bounded`
* `with_seminorms.image_is_vonN_bounded_iff_seminorm_bounded`

## Tags

seminorm, locally convex
-/

open normed_field set seminorm topological_space filter
open_locale big_operators nnreal pointwise topological_space

<<<<<<< HEAD
variables {𝕜 𝕜₂ 𝕝 𝕝₂ E F G ι ι' : Type*}
=======
variables {𝕜 𝕜₂ 𝕝 E F G ι ι' : Type*}
>>>>>>> bf299e24

section filter_basis

variables [normed_field 𝕜] [add_comm_group E] [module 𝕜 E]

variables (𝕜 E ι)

/-- An abbreviation for indexed families of seminorms. This is mainly to allow for dot-notation. -/
abbreviation seminorm_family := ι → seminorm 𝕜 E

variables {𝕜 E ι}

namespace seminorm_family

/-- The sets of a filter basis for the neighborhood filter of 0. -/
def basis_sets (p : seminorm_family 𝕜 E ι) : set (set E) :=
⋃ (s : finset ι) r (hr : 0 < r), singleton $ ball (s.sup p) (0 : E) r

variables (p : seminorm_family 𝕜 E ι)

lemma basis_sets_iff {U : set E} :
  U ∈ p.basis_sets ↔ ∃ (i : finset ι) r (hr : 0 < r), U = ball (i.sup p) 0 r :=
by simp only [basis_sets, mem_Union, mem_singleton_iff]

lemma basis_sets_mem (i : finset ι) {r : ℝ} (hr : 0 < r) :
  (i.sup p).ball 0 r ∈ p.basis_sets :=
(basis_sets_iff _).mpr ⟨i,_,hr,rfl⟩

lemma basis_sets_singleton_mem (i : ι) {r : ℝ} (hr : 0 < r) :
  (p i).ball 0 r ∈ p.basis_sets :=
(basis_sets_iff _).mpr ⟨{i},_,hr, by rw finset.sup_singleton⟩

lemma basis_sets_nonempty [nonempty ι] : p.basis_sets.nonempty :=
begin
  let i := classical.arbitrary ι,
  refine set.nonempty_def.mpr ⟨(p i).ball 0 1, _⟩,
  exact p.basis_sets_singleton_mem i zero_lt_one,
end

lemma basis_sets_intersect
  (U V : set E) (hU : U ∈ p.basis_sets) (hV : V ∈ p.basis_sets) :
  ∃ (z : set E) (H : z ∈ p.basis_sets), z ⊆ U ∩ V :=
begin
  classical,
  rcases p.basis_sets_iff.mp hU with ⟨s, r₁, hr₁, hU⟩,
  rcases p.basis_sets_iff.mp hV with ⟨t, r₂, hr₂, hV⟩,
  use ((s ∪ t).sup p).ball 0 (min r₁ r₂),
  refine ⟨p.basis_sets_mem (s ∪ t) (lt_min_iff.mpr ⟨hr₁, hr₂⟩), _⟩,
  rw [hU, hV, ball_finset_sup_eq_Inter _ _ _ (lt_min_iff.mpr ⟨hr₁, hr₂⟩),
    ball_finset_sup_eq_Inter _ _ _ hr₁, ball_finset_sup_eq_Inter _ _ _ hr₂],
  exact set.subset_inter
    (set.Inter₂_mono' $ λ i hi, ⟨i, finset.subset_union_left _ _ hi, ball_mono $ min_le_left _ _⟩)
    (set.Inter₂_mono' $ λ i hi, ⟨i, finset.subset_union_right _ _ hi, ball_mono $
    min_le_right _ _⟩),
end

lemma basis_sets_zero (U) (hU : U ∈ p.basis_sets) :
  (0 : E) ∈ U :=
begin
  rcases p.basis_sets_iff.mp hU with ⟨ι', r, hr, hU⟩,
  rw [hU, mem_ball_zero, map_zero],
  exact hr,
end

lemma basis_sets_add (U) (hU : U ∈ p.basis_sets) :
  ∃ (V : set E) (H : V ∈ p.basis_sets), V + V ⊆ U :=
begin
  rcases p.basis_sets_iff.mp hU with ⟨s, r, hr, hU⟩,
  use (s.sup p).ball 0 (r/2),
  refine ⟨p.basis_sets_mem s (div_pos hr zero_lt_two), _⟩,
  refine set.subset.trans (ball_add_ball_subset (s.sup p) (r/2) (r/2) 0 0) _,
  rw [hU, add_zero, add_halves'],
end

lemma basis_sets_neg (U) (hU' : U ∈ p.basis_sets) :
  ∃ (V : set E) (H : V ∈ p.basis_sets), V ⊆ (λ (x : E), -x) ⁻¹' U :=
begin
  rcases p.basis_sets_iff.mp hU' with ⟨s, r, hr, hU⟩,
  rw [hU, neg_preimage, neg_ball (s.sup p), neg_zero],
  exact ⟨U, hU', eq.subset hU⟩,
end

/-- The `add_group_filter_basis` induced by the filter basis `seminorm_basis_zero`. -/
protected def add_group_filter_basis [nonempty ι] : add_group_filter_basis E :=
add_group_filter_basis_of_comm p.basis_sets p.basis_sets_nonempty
  p.basis_sets_intersect p.basis_sets_zero p.basis_sets_add p.basis_sets_neg

lemma basis_sets_smul_right (v : E) (U : set E)
  (hU : U ∈ p.basis_sets) : ∀ᶠ (x : 𝕜) in 𝓝 0, x • v ∈ U :=
begin
  rcases p.basis_sets_iff.mp hU with ⟨s, r, hr, hU⟩,
  rw [hU, filter.eventually_iff],
  simp_rw [(s.sup p).mem_ball_zero, map_smul_eq_mul],
  by_cases h : 0 < (s.sup p) v,
  { simp_rw (lt_div_iff h).symm,
    rw ←_root_.ball_zero_eq,
    exact metric.ball_mem_nhds 0 (div_pos hr h) },
  simp_rw [le_antisymm (not_lt.mp h) (map_nonneg _ v), mul_zero, hr],
  exact is_open.mem_nhds is_open_univ (mem_univ 0),
end

variables [nonempty ι]

lemma basis_sets_smul (U) (hU : U ∈ p.basis_sets) :
  ∃ (V : set 𝕜) (H : V ∈ 𝓝 (0 : 𝕜)) (W : set E)
  (H : W ∈ p.add_group_filter_basis.sets), V • W ⊆ U :=
begin
  rcases p.basis_sets_iff.mp hU with ⟨s, r, hr, hU⟩,
  refine ⟨metric.ball 0 r.sqrt, metric.ball_mem_nhds 0 (real.sqrt_pos.mpr hr), _⟩,
  refine ⟨(s.sup p).ball 0 r.sqrt, p.basis_sets_mem s (real.sqrt_pos.mpr hr), _⟩,
  refine set.subset.trans (ball_smul_ball (s.sup p) r.sqrt r.sqrt) _,
  rw [hU, real.mul_self_sqrt (le_of_lt hr)],
end

lemma basis_sets_smul_left (x : 𝕜) (U : set E)
  (hU : U ∈ p.basis_sets) : ∃ (V : set E)
  (H : V ∈ p.add_group_filter_basis.sets), V ⊆ (λ (y : E), x • y) ⁻¹' U :=
begin
  rcases p.basis_sets_iff.mp hU with ⟨s, r, hr, hU⟩,
  rw hU,
  by_cases h : x ≠ 0,
  { rw [(s.sup p).smul_ball_preimage 0 r x h, smul_zero],
    use (s.sup p).ball 0 (r / ∥x∥),
    exact ⟨p.basis_sets_mem s (div_pos hr (norm_pos_iff.mpr h)), subset.rfl⟩ },
  refine ⟨(s.sup p).ball 0 r, p.basis_sets_mem s hr, _⟩,
  simp only [not_ne_iff.mp h, subset_def, mem_ball_zero, hr, mem_univ, map_zero,
    implies_true_iff, preimage_const_of_mem, zero_smul],
end

/-- The `module_filter_basis` induced by the filter basis `seminorm_basis_zero`. -/
protected def module_filter_basis : module_filter_basis 𝕜 E :=
{ to_add_group_filter_basis := p.add_group_filter_basis,
  smul' := p.basis_sets_smul,
  smul_left' := p.basis_sets_smul_left,
  smul_right' := p.basis_sets_smul_right }

lemma filter_eq_infi (p : seminorm_family 𝕜 E ι) :
  p.module_filter_basis.to_filter_basis.filter = ⨅ i, (𝓝 0).comap (p i) :=
begin
  refine le_antisymm (le_infi $ λ i, _) _,
  { rw p.module_filter_basis.to_filter_basis.has_basis.le_basis_iff
      (metric.nhds_basis_ball.comap _),
    intros ε hε,
    refine ⟨(p i).ball 0 ε, _, _⟩,
    { rw ← (finset.sup_singleton : _ = p i),
      exact p.basis_sets_mem {i} hε, },
    { rw [id, (p i).ball_zero_eq_preimage_ball] } },
  { rw p.module_filter_basis.to_filter_basis.has_basis.ge_iff,
    rintros U (hU : U ∈ p.basis_sets),
    rcases p.basis_sets_iff.mp hU with ⟨s, r, hr, rfl⟩,
    rw [id, seminorm.ball_finset_sup_eq_Inter _ _ _ hr, s.Inter_mem_sets],
    exact λ i hi, filter.mem_infi_of_mem i ⟨metric.ball 0 r, metric.ball_mem_nhds 0 hr,
      eq.subset ((p i).ball_zero_eq_preimage_ball).symm⟩, },
end

end seminorm_family

end filter_basis

section bounded

namespace seminorm

variables [normed_field 𝕜] [add_comm_group E] [module 𝕜 E]
variables [normed_field 𝕜₂] [add_comm_group F] [module 𝕜₂ F]
variables {σ₁₂ : 𝕜 →+* 𝕜₂} [ring_hom_isometric σ₁₂]

-- Todo: This should be phrased entirely in terms of the von Neumann bornology.

/-- The proposition that a linear map is bounded between spaces with families of seminorms. -/
def is_bounded (p : ι → seminorm 𝕜 E) (q : ι' → seminorm 𝕜₂ F) (f : E →ₛₗ[σ₁₂] F) : Prop :=
  ∀ i, ∃ s : finset ι, ∃ C : ℝ≥0, C ≠ 0 ∧ (q i).comp f ≤ C • s.sup p

lemma is_bounded_const (ι' : Type*) [nonempty ι']
  {p : ι → seminorm 𝕜 E} {q : seminorm 𝕜₂ F} (f : E →ₛₗ[σ₁₂] F) :
  is_bounded p (λ _ : ι', q) f ↔ ∃ (s : finset ι) C : ℝ≥0, C ≠ 0 ∧ q.comp f ≤ C • s.sup p :=
by simp only [is_bounded, forall_const]

lemma const_is_bounded (ι : Type*) [nonempty ι]
  {p : seminorm 𝕜 E} {q : ι' → seminorm 𝕜₂ F} (f : E →ₛₗ[σ₁₂] F) :
  is_bounded (λ _ : ι, p) q f ↔ ∀ i, ∃ C : ℝ≥0, C ≠ 0 ∧ (q i).comp f ≤ C • p :=
begin
  split; intros h i,
  { rcases h i with ⟨s, C, hC, h⟩,
    exact ⟨C, hC, le_trans h (smul_le_smul (finset.sup_le (λ _ _, le_rfl)) le_rfl)⟩ },
  use [{classical.arbitrary ι}],
  simp only [h, finset.sup_singleton],
end

lemma is_bounded_sup {p : ι → seminorm 𝕜 E} {q : ι' → seminorm 𝕜₂ F}
  {f : E →ₛₗ[σ₁₂] F} (hf : is_bounded p q f) (s' : finset ι') :
  ∃ (C : ℝ≥0) (s : finset ι), 0 < C ∧ (s'.sup q).comp f ≤ C • (s.sup p) :=
begin
  classical,
  obtain rfl | hs' := s'.eq_empty_or_nonempty,
  { exact ⟨1, ∅, zero_lt_one, by simp [seminorm.bot_eq_zero]⟩ },
  choose fₛ fC hf using hf,
  use [s'.card • s'.sup fC, finset.bUnion s' fₛ],
  split,
  { refine nsmul_pos _ (ne_of_gt (finset.nonempty.card_pos hs')),
    cases finset.nonempty.bex hs' with j hj,
    exact lt_of_lt_of_le (zero_lt_iff.mpr (and.elim_left (hf j))) (finset.le_sup hj) },
  have hs : ∀ i : ι', i ∈ s' → (q i).comp f ≤ s'.sup fC • ((finset.bUnion s' fₛ).sup p) :=
  begin
    intros i hi,
    refine le_trans (and.elim_right (hf i)) (smul_le_smul _ (finset.le_sup hi)),
    exact finset.sup_mono (finset.subset_bUnion_of_mem fₛ hi),
  end,
  refine le_trans (comp_mono f (finset_sup_le_sum q s')) _,
  simp_rw [←pullback_apply, add_monoid_hom.map_sum, pullback_apply],
  refine le_trans (finset.sum_le_sum hs) _,
  rw [finset.sum_const, smul_assoc],
  exact le_rfl,
end

end seminorm

end bounded

section topology

variables [normed_field 𝕜] [add_comm_group E] [module 𝕜 E] [nonempty ι]

/-- The proposition that the topology of `E` is induced by a family of seminorms `p`. -/
structure with_seminorms (p : seminorm_family 𝕜 E ι) [t : topological_space E] : Prop :=
(topology_eq_with_seminorms : t = p.module_filter_basis.topology)

lemma with_seminorms.with_seminorms_eq {p : seminorm_family 𝕜 E ι} [t : topological_space E]
  (hp : with_seminorms p) : t = p.module_filter_basis.topology := hp.1

variables [topological_space E]
variables {p : seminorm_family 𝕜 E ι}

lemma with_seminorms.has_basis (hp : with_seminorms p) : (𝓝 (0 : E)).has_basis
  (λ (s : set E), s ∈ p.basis_sets) id :=
begin
  rw (congr_fun (congr_arg (@nhds E) hp.1) 0),
  exact add_group_filter_basis.nhds_zero_has_basis _,
end
end topology

section topological_add_group

variables [normed_field 𝕜] [add_comm_group E] [module 𝕜 E]
variables [t : topological_space E] [topological_add_group E]
variables [nonempty ι]

include t

lemma seminorm_family.with_seminorms_of_nhds (p : seminorm_family 𝕜 E ι)
  (h : 𝓝 (0 : E) = p.module_filter_basis.to_filter_basis.filter) :
  with_seminorms p :=
begin
  refine ⟨topological_add_group.ext infer_instance
    (p.add_group_filter_basis.is_topological_add_group) _⟩,
  rw add_group_filter_basis.nhds_zero_eq,
  exact h,
end

lemma seminorm_family.with_seminorms_of_has_basis (p : seminorm_family 𝕜 E ι)
  (h : (𝓝 (0 : E)).has_basis (λ (s : set E), s ∈ p.basis_sets) id) :
  with_seminorms p :=
p.with_seminorms_of_nhds $ filter.has_basis.eq_of_same_basis h
  p.add_group_filter_basis.to_filter_basis.has_basis

lemma seminorm_family.with_seminorms_iff_nhds_eq_infi (p : seminorm_family 𝕜 E ι) :
  with_seminorms p ↔ (𝓝 0 : filter E) = ⨅ i, (𝓝 0).comap (p i) :=
begin
  rw ← p.filter_eq_infi,
  refine ⟨λ h, _, p.with_seminorms_of_nhds⟩,
  rw h.topology_eq_with_seminorms,
  exact add_group_filter_basis.nhds_zero_eq _,
end

<<<<<<< HEAD
lemma with_seminorms.continuous_seminorm {𝕝 : Type*} [nontrivially_normed_field 𝕝]
=======
lemma with_seminorms.continuous_seminorm [nontrivially_normed_field 𝕝]
>>>>>>> bf299e24
  [module 𝕝 E] [has_continuous_const_smul 𝕝 E] {p : seminorm_family 𝕝 E ι} (hp : with_seminorms p)
  (i : ι) : continuous (p i) :=
begin
  refine seminorm.continuous _,
  rw [p.with_seminorms_iff_nhds_eq_infi.mp hp, ball_zero_eq_preimage_ball],
  exact filter.mem_infi_of_mem i (filter.preimage_mem_comap $ metric.ball_mem_nhds _ one_pos)
end

/-- The topology induced by a family of seminorms is exactly the infimum of the ones induced by
each seminorm individually. We express this as a characterization of `with_seminorms p`. -/
lemma seminorm_family.with_seminorms_iff_topological_space_eq_infi (p : seminorm_family 𝕜 E ι) :
  with_seminorms p ↔ t = ⨅ i, (p i).to_add_group_seminorm.to_seminormed_add_comm_group
    .to_uniform_space.to_topological_space :=
begin
  rw [p.with_seminorms_iff_nhds_eq_infi, topological_add_group.ext_iff infer_instance
        (topological_add_group_infi $ λ i, infer_instance), nhds_infi],
  congrm (_ = ⨅ i, _),
  exact @comap_norm_nhds_zero _ (p i).to_add_group_seminorm.to_seminormed_add_group,
  all_goals {apply_instance}
end

omit t

/-- The uniform structure induced by a family of seminorms is exactly the infimum of the ones
induced by each seminorm individually. We express this as a characterization of
`with_seminorms p`. -/
lemma seminorm_family.with_seminorms_iff_uniform_space_eq_infi [u : uniform_space E]
  [uniform_add_group E] (p : seminorm_family 𝕜 E ι) :
  with_seminorms p ↔ u = ⨅ i, (p i).to_add_group_seminorm.to_seminormed_add_comm_group
    .to_uniform_space :=
begin
  rw [p.with_seminorms_iff_nhds_eq_infi, uniform_add_group.ext_iff infer_instance
        (uniform_add_group_infi $ λ i, infer_instance), to_topological_space_infi, nhds_infi],
  congrm (_ = ⨅ i, _),
  exact @comap_norm_nhds_zero _ (p i).to_add_group_seminorm.to_seminormed_add_group,
  all_goals {apply_instance}
end

end topological_add_group

section normed_space

/-- The topology of a `normed_space 𝕜 E` is induced by the seminorm `norm_seminorm 𝕜 E`. -/
lemma norm_with_seminorms (𝕜 E) [normed_field 𝕜] [seminormed_add_comm_group E] [normed_space 𝕜 E] :
  with_seminorms (λ (_ : fin 1), norm_seminorm 𝕜 E) :=
begin
  let p : seminorm_family 𝕜 E (fin 1) := λ _, norm_seminorm 𝕜 E,
  refine ⟨seminormed_add_comm_group.to_topological_add_group.ext
    p.add_group_filter_basis.is_topological_add_group _⟩,
  refine filter.has_basis.eq_of_same_basis metric.nhds_basis_ball _,
  rw ←ball_norm_seminorm 𝕜 E,
  refine filter.has_basis.to_has_basis p.add_group_filter_basis.nhds_zero_has_basis _
    (λ r hr, ⟨(norm_seminorm 𝕜 E).ball 0 r, p.basis_sets_singleton_mem 0 hr, rfl.subset⟩),
  rintros U (hU : U ∈ p.basis_sets),
  rcases p.basis_sets_iff.mp hU with ⟨s, r, hr, hU⟩,
  use [r, hr],
  rw [hU, id.def],
  by_cases h : s.nonempty,
  { rw finset.sup_const h },
  rw [finset.not_nonempty_iff_eq_empty.mp h, finset.sup_empty, ball_bot _ hr],
  exact set.subset_univ _,
end

end normed_space

section nontrivially_normed_field

variables [nontrivially_normed_field 𝕜] [add_comm_group E] [module 𝕜 E] [nonempty ι]
variables {p : seminorm_family 𝕜 E ι}
variables [topological_space E]

lemma with_seminorms.is_vonN_bounded_iff_finset_seminorm_bounded {s : set E}
  (hp : with_seminorms p) :
  bornology.is_vonN_bounded 𝕜 s ↔ ∀ I : finset ι, ∃ r (hr : 0 < r), ∀ (x ∈ s), I.sup p x < r :=
begin
  rw (hp.has_basis).is_vonN_bounded_basis_iff,
  split,
  { intros h I,
    simp only [id.def] at h,
    specialize h ((I.sup p).ball 0 1) (p.basis_sets_mem I zero_lt_one),
    rcases h with ⟨r, hr, h⟩,
    cases normed_field.exists_lt_norm 𝕜 r with a ha,
    specialize h a (le_of_lt ha),
    rw [seminorm.smul_ball_zero (lt_trans hr ha), mul_one] at h,
    refine ⟨∥a∥, lt_trans hr ha, _⟩,
    intros x hx,
    specialize h hx,
    exact (finset.sup I p).mem_ball_zero.mp h },
  intros h s' hs',
  rcases p.basis_sets_iff.mp hs' with ⟨I, r, hr, hs'⟩,
  rw [id.def, hs'],
  rcases h I with ⟨r', hr', h'⟩,
  simp_rw ←(I.sup p).mem_ball_zero at h',
  refine absorbs.mono_right _ h',
  exact (finset.sup I p).ball_zero_absorbs_ball_zero hr,
end

lemma with_seminorms.image_is_vonN_bounded_iff_finset_seminorm_bounded (f : G → E) {s : set G}
  (hp : with_seminorms p) : bornology.is_vonN_bounded 𝕜 (f '' s) ↔
  ∀ I : finset ι, ∃ r (hr : 0 < r), ∀ (x ∈ s), I.sup p (f x) < r :=
by simp_rw [hp.is_vonN_bounded_iff_finset_seminorm_bounded, set.ball_image_iff]

lemma with_seminorms.is_vonN_bounded_iff_seminorm_bounded {s : set E} (hp : with_seminorms p) :
  bornology.is_vonN_bounded 𝕜 s ↔ ∀ i : ι, ∃ r (hr : 0 < r), ∀ (x ∈ s), p i x < r :=
begin
  rw hp.is_vonN_bounded_iff_finset_seminorm_bounded,
  split,
  { intros hI i,
    convert hI {i},
    rw [finset.sup_singleton] },
  intros hi I,
  by_cases hI : I.nonempty,
  { choose r hr h using hi,
    have h' : 0 < I.sup' hI r :=
    by { rcases hI.bex with ⟨i, hi⟩, exact lt_of_lt_of_le (hr i) (finset.le_sup' r hi) },
    refine ⟨I.sup' hI r, h', λ x hx, finset_sup_apply_lt h' (λ i hi, _)⟩,
    refine lt_of_lt_of_le (h i x hx) _,
    simp only [finset.le_sup'_iff, exists_prop],
    exact ⟨i, hi, (eq.refl _).le⟩ },
  simp only [finset.not_nonempty_iff_eq_empty.mp hI, finset.sup_empty, coe_bot, pi.zero_apply,
    exists_prop],
  exact ⟨1, zero_lt_one, λ _ _, zero_lt_one⟩,
end

lemma with_seminorms.image_is_vonN_bounded_iff_seminorm_bounded (f : G → E) {s : set G}
  (hp : with_seminorms p) :
  bornology.is_vonN_bounded 𝕜 (f '' s) ↔ ∀ i : ι, ∃ r (hr : 0 < r), ∀ (x ∈ s), p i (f x) < r :=
by simp_rw [hp.is_vonN_bounded_iff_seminorm_bounded, set.ball_image_iff]

end nontrivially_normed_field

section continuous_of_bounded

namespace seminorm

variables [nontrivially_normed_field 𝕜] [add_comm_group E] [module 𝕜 E]
variables [normed_field 𝕝] [module 𝕝 E]
variables [nontrivially_normed_field 𝕜₂] [add_comm_group F] [module 𝕜₂ F]
variables [normed_field 𝕝₂] [module 𝕝₂ F]
variables {σ₁₂ : 𝕜 →+* 𝕜₂} [ring_hom_isometric σ₁₂]
variables {τ₁₂ : 𝕝 →+* 𝕝₂} [ring_hom_isometric τ₁₂]
variables [nonempty ι] [nonempty ι']

lemma continuous_of_continuous_comp {q : seminorm_family 𝕝₂ F ι'}
  [topological_space E] [topological_add_group E]
  [topological_space F] [topological_add_group F] (hq : with_seminorms q)
  (f : E →ₛₗ[τ₁₂] F) (hf : ∀ i, continuous ((q i).comp f)) : continuous f :=
begin
  refine continuous_of_continuous_at_zero f _,
  simp_rw [continuous_at, f.map_zero, q.with_seminorms_iff_nhds_eq_infi.mp hq, filter.tendsto_infi,
            filter.tendsto_comap_iff],
  intros i,
  convert (hf i).continuous_at,
  exact (map_zero _).symm
end

lemma continuous_iff_continuous_comp
  {q : seminorm_family 𝕜₂ F ι'} [topological_space E] [topological_add_group E]
  [topological_space F] [topological_add_group F] [has_continuous_const_smul 𝕜₂ F]
  (hq : with_seminorms q) (f : E →ₛₗ[σ₁₂] F) :
  continuous f ↔ ∀ i, continuous ((q i).comp f) :=
⟨λ h i, continuous.comp (hq.continuous_seminorm i) h, continuous_of_continuous_comp hq f⟩

lemma continuous_from_bounded {p : seminorm_family 𝕝 E ι} {q : seminorm_family 𝕝₂ F ι'}
  [topological_space E] [topological_add_group E] (hp : with_seminorms p)
  [topological_space F] [topological_add_group F] (hq : with_seminorms q)
  (f : E →ₛₗ[τ₁₂] F) (hf : seminorm.is_bounded p q f) : continuous f :=
begin
  refine continuous_of_continuous_comp hq _ (λ i, seminorm.continuous_of_continuous_at_zero _),
  rw [metric.continuous_at_iff', map_zero],
  intros r hr,
  rcases hf i with ⟨s₁, C, hC, hf⟩,
  have hC' : 0 < C := hC.bot_lt,
  rw hp.has_basis.eventually_iff,
  refine ⟨(s₁.sup p).ball 0 (r/C), p.basis_sets_mem _ (by positivity), _⟩,
  simp_rw [ ←metric.mem_ball, ←mem_preimage, ←ball_zero_eq_preimage_ball],
  refine subset.trans _ (ball_antitone hf),
  rw ball_smul (s₁.sup p) hC',
  refl
end

lemma cont_with_seminorms_normed_space (F) [seminormed_add_comm_group F] [normed_space 𝕝₂ F]
  [uniform_space E] [uniform_add_group E]
  {p : ι → seminorm 𝕝 E} (hp : with_seminorms p) (f : E →ₛₗ[τ₁₂] F)
  (hf : ∃ (s : finset ι) C : ℝ≥0, C ≠ 0 ∧ (norm_seminorm 𝕝₂ F).comp f ≤ C • s.sup p) :
  continuous f :=
begin
  rw ←seminorm.is_bounded_const (fin 1) at hf,
<<<<<<< HEAD
  exact continuous_from_bounded hp (norm_with_seminorms 𝕝₂ F) f hf,
=======
  exact continuous_from_bounded hp (norm_with_seminorms 𝕝 F) f hf,
>>>>>>> bf299e24
end

lemma cont_normed_space_to_with_seminorms (E) [seminormed_add_comm_group E] [normed_space 𝕝 E]
  [uniform_space F] [uniform_add_group F]
  {q : ι → seminorm 𝕝₂ F} (hq : with_seminorms q) (f : E →ₛₗ[τ₁₂] F)
  (hf : ∀ i : ι, ∃ C : ℝ≥0, C ≠ 0 ∧ (q i).comp f ≤ C • (norm_seminorm 𝕝 E)) : continuous f :=
begin
  rw ←seminorm.const_is_bounded (fin 1) at hf,
  exact continuous_from_bounded (norm_with_seminorms 𝕝 E) hq f hf,
<<<<<<< HEAD
end

end seminorm

end continuous_of_bounded

section bounded_of_countinuous

namespace seminorm

variables [nonempty ι] [nontrivially_normed_field 𝕜] [add_comm_group E] [module 𝕜 E]
  [seminormed_add_comm_group F] [normed_space 𝕜 F]
  {p : seminorm_family 𝕜 E ι}

/-- In a semi-`normed_space`, a continuous seminorm is zero on elements of norm `0`. -/
lemma map_eq_zero_of_norm_zero (q : seminorm 𝕜 F)
  (hq : continuous q) {x : F} (hx : ∥x∥ = 0) : q x = 0 :=
(map_zero q) ▸
  ((specializes_iff_mem_closure.mpr $ mem_closure_zero_iff_norm.mpr hx).map hq).eq.symm

/-- Let `F` be a semi-`normed_space` over a `nontrivially_normed_field`, and let `q` be a
seminorm on `F`. If `q` is continuous, then it is uniformly controlled by the norm, that is there
is some `C > 0` such that `∀ x, q x ≤ C * ∥x∥`.
The continuity ensures boundedness on a ball of some radius `ε`. The nontriviality of the
norm is then used to rescale any element into an element of norm in `[ε/C, ε[`, thus with a
controlled image by `q`. The control of `q` at the original element follows by rescaling. -/
lemma bound_of_continuous_normed_space (q : seminorm 𝕜 F)
  (hq : continuous q) : ∃ C, 0 < C ∧ (∀ x : F, q x ≤ C * ∥x∥) :=
begin
  have hq' : tendsto q (𝓝 0) (𝓝 0) := map_zero q ▸ hq.tendsto 0,
  rcases normed_add_comm_group.nhds_zero_basis_norm_lt.mem_iff.mp (hq' $ Iio_mem_nhds one_pos)
    with ⟨ε, ε_pos, hε⟩,
  rcases normed_field.exists_one_lt_norm 𝕜 with ⟨c, hc⟩,
  have : 0 < ∥c∥ / ε, from div_pos (zero_lt_one.trans hc) ε_pos,
  refine ⟨∥c∥ / ε, this, λ x, _⟩,
  by_cases hx : ∥x∥ = 0,
  { rw [hx, mul_zero],
    exact le_of_eq (map_eq_zero_of_norm_zero q hq hx) },
  refine (norm_seminorm 𝕜 F).bound_of_shell q ε_pos hc (λ x hle hlt, _) hx,
  refine (le_of_lt $ hε hlt).trans _,
  rwa [← div_le_iff' this, one_div_div]
end

/-- Let `E` be a topological vector `nontrivially_normed_field` whose topology is generated
by some family of seminorms `p`, and let `q` be a seminorm on `E`. If `q` is continuous,
then it is uniformly controlled by *finitely many* seminorms of `p`, that is there
is some finset `s` of the index set and some `C > 0` such that `q ≤ C • s.sup p`. -/
lemma bound_of_continuous [t : topological_space E] (hp : with_seminorms p)
  (q : seminorm 𝕜 E) (hq : continuous q) :
  ∃ s : finset ι, ∃ C : ℝ≥0, C ≠ 0 ∧ q ≤ C • s.sup p :=
begin
  -- The continuity of `q` gives us a finset `s` and a real `ε > 0`
  -- such that `hε : (s.sup p).ball 0 ε ⊆ q.ball 0 1`.
  rcases hp.has_basis.mem_iff.mp (ball_mem_nhds hq one_pos) with ⟨V, hV, hε⟩,
  rcases p.basis_sets_iff.mp hV with ⟨s, ε, ε_pos, rfl⟩,
  -- Now forget that `E` already had a topology and view it as the (semi)normed space
  -- `(E, s.sup p)`.
  clear hp hq t,
  letI : seminormed_add_comm_group E :=
    (s.sup p).to_add_group_seminorm.to_seminormed_add_comm_group,
  letI : normed_space 𝕜 E :=
  { norm_smul_le := λ a b, le_of_eq (map_smul_eq_mul (s.sup p) a b) },
  -- The inclusion `hε` tells us exactly that `q` is *still* continuous for this new topology
  have : continuous q,
    from seminorm.continuous (mem_of_superset (metric.ball_mem_nhds _ ε_pos) hε),
  -- Hence we can conclude by applying `bound_of_continuous_normed_space`.
  rcases bound_of_continuous_normed_space q this with ⟨C, C_pos, hC⟩,
  exact ⟨s, ⟨C, C_pos.le⟩, λ H, C_pos.ne.symm (congr_arg coe H), hC⟩
  -- Note that the key ingredient for this proof is that, by scaling arguments hidden in
  -- `seminorm.continuous`, we only have to look at the `q`-ball of radius one, and the `s` we get
  -- from that will automatically work for all other radii.
end

-- Not useful, should I keep it for explicit computations?
lemma _root_.seminorm_family.bound_of_shell_sup (p : seminorm_family 𝕜 E ι) (s : finset ι)
  (q : seminorm 𝕜 E) {ε : ℝ} {C : ℝ≥0} (ε_pos : 0 < ε) {c : 𝕜} (hc : 1 < ∥c∥)
  (hf : ∀ x, (∀ i ∈ s, p i x < ε) → ∀ j ∈ s, ε / ∥c∥ ≤ p j x → q x ≤ (C • p j) x)
  {x : E} (hx : ∃ j, j ∈ s ∧ p j x ≠ 0) :
  q x ≤ (C • s.sup p) x :=
begin
  rcases hx with ⟨j, hj, hjx⟩,
  have : (s.sup p) x ≠ 0,
    from ne_of_gt ((hjx.symm.lt_of_le $ map_nonneg _ _).trans_le (le_finset_sup_apply hj)),
  refine (s.sup p).bound_of_shell_smul q ε_pos hc (λ y hle hlt, _) this,
  rcases exists_apply_eq_finset_sup p ⟨j, hj⟩ y with ⟨i, hi, hiy⟩,
  rw [smul_apply, hiy],
  exact hf y (λ k hk, (le_finset_sup_apply hk).trans_lt hlt) i hi (hiy ▸ hle)
=======
>>>>>>> bf299e24
end

end seminorm

end bounded_of_countinuous

section locally_convex_space

open locally_convex_space

variables [nonempty ι] [normed_field 𝕜] [normed_space ℝ 𝕜]
  [add_comm_group E] [module 𝕜 E] [module ℝ E] [is_scalar_tower ℝ 𝕜 E] [topological_space E]
  [topological_add_group E]

lemma with_seminorms.to_locally_convex_space {p : seminorm_family 𝕜 E ι} (hp : with_seminorms p) :
  locally_convex_space ℝ E :=
begin
  apply of_basis_zero ℝ E id (λ s, s ∈ p.basis_sets),
  { rw [hp.1, add_group_filter_basis.nhds_eq _, add_group_filter_basis.N_zero],
    exact filter_basis.has_basis _ },
  { intros s hs,
    change s ∈ set.Union _ at hs,
    simp_rw [set.mem_Union, set.mem_singleton_iff] at hs,
    rcases hs with ⟨I, r, hr, rfl⟩,
    exact convex_ball _ _ _ }
end

end locally_convex_space

section normed_space

variables (𝕜) [normed_field 𝕜] [normed_space ℝ 𝕜] [seminormed_add_comm_group E]

/-- Not an instance since `𝕜` can't be inferred. See `normed_space.to_locally_convex_space` for a
slightly weaker instance version. -/
lemma normed_space.to_locally_convex_space' [normed_space 𝕜 E] [module ℝ E]
  [is_scalar_tower ℝ 𝕜 E] : locally_convex_space ℝ E :=
(norm_with_seminorms 𝕜 E).to_locally_convex_space

/-- See `normed_space.to_locally_convex_space'` for a slightly stronger version which is not an
instance. -/
instance normed_space.to_locally_convex_space [normed_space ℝ E] :
  locally_convex_space ℝ E :=
normed_space.to_locally_convex_space' ℝ

end normed_space

section topological_constructions

variables [normed_field 𝕜] [add_comm_group E] [module 𝕜 E]
variables [normed_field 𝕜₂] [add_comm_group F] [module 𝕜₂ F]
variables {σ₁₂ : 𝕜 →+* 𝕜₂} [ring_hom_isometric σ₁₂]

/-- The family of seminorms obtained by composing each seminorm by a linear map. -/
def seminorm_family.comp (q : seminorm_family 𝕜₂ F ι) (f : E →ₛₗ[σ₁₂] F) :
  seminorm_family 𝕜 E ι :=
λ i, (q i).comp f

lemma seminorm_family.comp_apply (q : seminorm_family 𝕜₂ F ι) (i : ι) (f : E →ₛₗ[σ₁₂] F) :
  q.comp f i = (q i).comp f :=
rfl

lemma seminorm_family.finset_sup_comp (q : seminorm_family 𝕜₂ F ι) (s : finset ι)
  (f : E →ₛₗ[σ₁₂] F) : (s.sup q).comp f = s.sup (q.comp f) :=
begin
  ext x,
  rw [seminorm.comp_apply, seminorm.finset_sup_apply, seminorm.finset_sup_apply],
  refl
end

variables [topological_space F] [topological_add_group F]

lemma linear_map.with_seminorms_induced [hι : nonempty ι] {q : seminorm_family 𝕜₂ F ι}
  (hq : with_seminorms q) (f : E →ₛₗ[σ₁₂] F) :
  @with_seminorms 𝕜 E ι _ _ _ _ (q.comp f) (induced f infer_instance) :=
begin
  letI : topological_space E := induced f infer_instance,
  letI : topological_add_group E := topological_add_group_induced f,
  rw [(q.comp f).with_seminorms_iff_nhds_eq_infi, nhds_induced, map_zero,
      q.with_seminorms_iff_nhds_eq_infi.mp hq, filter.comap_infi],
  refine infi_congr (λ i, _),
  exact filter.comap_comap
end

lemma inducing.with_seminorms [hι : nonempty ι] {q : seminorm_family 𝕜₂ F ι}
  (hq : with_seminorms q) [topological_space E] {f : E →ₛₗ[σ₁₂] F} (hf : inducing f) :
  with_seminorms (q.comp f) :=
begin
  rw hf.induced,
  exact f.with_seminorms_induced hq
end

end topological_constructions

section topological_properties

variables [nontrivially_normed_field 𝕜] [add_comm_group E] [module 𝕜 E] [nonempty ι] [countable ι]
variables {p : seminorm_family 𝕜 E ι}
variables [uniform_space E] [uniform_add_group E]

/-- If the topology of a space is induced by a countable family of seminorms, then the topology
is first countable. -/
lemma with_seminorms.first_countable (hp : with_seminorms p) :
  topological_space.first_countable_topology E :=
begin
  haveI : (𝓝 (0 : E)).is_countably_generated,
  { rw p.with_seminorms_iff_nhds_eq_infi.mp hp,
    exact filter.infi.is_countably_generated _ },
  haveI : (uniformity E).is_countably_generated := uniform_add_group.uniformity_countably_generated,
  exact uniform_space.first_countable_topology E,
end

end topological_properties<|MERGE_RESOLUTION|>--- conflicted
+++ resolved
@@ -47,11 +47,7 @@
 open normed_field set seminorm topological_space filter
 open_locale big_operators nnreal pointwise topological_space
 
-<<<<<<< HEAD
 variables {𝕜 𝕜₂ 𝕝 𝕝₂ E F G ι ι' : Type*}
-=======
-variables {𝕜 𝕜₂ 𝕝 E F G ι ι' : Type*}
->>>>>>> bf299e24
 
 section filter_basis
 
@@ -326,11 +322,7 @@
   exact add_group_filter_basis.nhds_zero_eq _,
 end
 
-<<<<<<< HEAD
-lemma with_seminorms.continuous_seminorm {𝕝 : Type*} [nontrivially_normed_field 𝕝]
-=======
 lemma with_seminorms.continuous_seminorm [nontrivially_normed_field 𝕝]
->>>>>>> bf299e24
   [module 𝕝 E] [has_continuous_const_smul 𝕝 E] {p : seminorm_family 𝕝 E ι} (hp : with_seminorms p)
   (i : ι) : continuous (p i) :=
 begin
@@ -519,11 +511,7 @@
   continuous f :=
 begin
   rw ←seminorm.is_bounded_const (fin 1) at hf,
-<<<<<<< HEAD
   exact continuous_from_bounded hp (norm_with_seminorms 𝕝₂ F) f hf,
-=======
-  exact continuous_from_bounded hp (norm_with_seminorms 𝕝 F) f hf,
->>>>>>> bf299e24
 end
 
 lemma cont_normed_space_to_with_seminorms (E) [seminormed_add_comm_group E] [normed_space 𝕝 E]
@@ -533,7 +521,6 @@
 begin
   rw ←seminorm.const_is_bounded (fin 1) at hf,
   exact continuous_from_bounded (norm_with_seminorms 𝕝 E) hq f hf,
-<<<<<<< HEAD
 end
 
 end seminorm
@@ -621,8 +608,6 @@
   rcases exists_apply_eq_finset_sup p ⟨j, hj⟩ y with ⟨i, hi, hiy⟩,
   rw [smul_apply, hiy],
   exact hf y (λ k hk, (le_finset_sup_apply hk).trans_lt hlt) i hi (hiy ▸ hle)
-=======
->>>>>>> bf299e24
 end
 
 end seminorm
