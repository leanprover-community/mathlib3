--- conflicted
+++ resolved
@@ -488,15 +488,9 @@
 (dist_eq : ∀ x y, dist x y = norm (x - y))
 (norm_mul' : ∀ a b, norm (a * b) = norm a * norm b)
 
-<<<<<<< HEAD
-/-- A nondiscrete normed field is a normed field in which there is an element of norm different from
-`0` and `1`. This makes it possible to bring any element arbitrarily close to `0` by multiplication
-by the powers of any element, and thus to relate algebra and topology. -/
-=======
 /-- A nontrivially normed field is a normed field in which there is an element of norm different
 from `0` and `1`. This makes it possible to bring any element arbitrarily close to `0` by
 multiplication by the powers of any element, and thus to relate algebra and topology. -/
->>>>>>> 0179605f
 class nontrivially_normed_field (α : Type*) extends normed_field α :=
 (non_trivial : ∃ x : α, 1 < ∥x∥)
 
