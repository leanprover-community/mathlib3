/-
Copyright (c) 2018 Patrick Massot. All rights reserved.
Released under Apache 2.0 license as described in the file LICENSE.
Authors: Patrick Massot, Johannes Hölzl
-/
import analysis.normed.group.infinite_sum
import topology.algebra.module.basic
import topology.instances.ennreal
import topology.instances.rat

/-!
# Normed fields

In this file we define (semi)normed rings and fields. We also prove some theorems about these
definitions.
-/

variables {α : Type*} {β : Type*} {γ : Type*} {ι : Type*}

open filter metric
open_locale topological_space big_operators nnreal ennreal uniformity pointwise

/-- A non-unital seminormed ring is a not-necessarily-unital ring
endowed with a seminorm which satisfies the inequality `∥x y∥ ≤ ∥x∥ ∥y∥`. -/
class non_unital_semi_normed_ring (α : Type*)
  extends has_norm α, non_unital_ring α, pseudo_metric_space α :=
(dist_eq : ∀ x y, dist x y = norm (x - y))
(norm_mul : ∀ a b, norm (a * b) ≤ norm a * norm b)

/-- A seminormed ring is a ring endowed with a seminorm which satisfies the inequality
`∥x y∥ ≤ ∥x∥ ∥y∥`. -/
class semi_normed_ring (α : Type*) extends has_norm α, ring α, pseudo_metric_space α :=
(dist_eq : ∀ x y, dist x y = norm (x - y))
(norm_mul : ∀ a b, norm (a * b) ≤ norm a * norm b)

/-- A seminormed ring is a non-unital seminormed ring. -/
@[priority 100] -- see Note [lower instance priority]
instance semi_normed_ring.to_non_unital_semi_normed_ring [β : semi_normed_ring α] :
  non_unital_semi_normed_ring α :=
{ ..β }

/-- A non-unital normed ring is a not-necessarily-unital ring
endowed with a norm which satisfies the inequality `∥x y∥ ≤ ∥x∥ ∥y∥`. -/
class non_unital_normed_ring (α : Type*) extends has_norm α, non_unital_ring α, metric_space α :=
(dist_eq : ∀ x y, dist x y = norm (x - y))
(norm_mul : ∀ a b, norm (a * b) ≤ norm a * norm b)

/-- A non-unital normed ring is a non-unital seminormed ring. -/
@[priority 100] -- see Note [lower instance priority]
instance non_unital_normed_ring.to_non_unital_semi_normed_ring [β : non_unital_normed_ring α] :
  non_unital_semi_normed_ring α :=
{ ..β }

/-- A normed ring is a ring endowed with a norm which satisfies the inequality `∥x y∥ ≤ ∥x∥ ∥y∥`. -/
class normed_ring (α : Type*) extends has_norm α, ring α, metric_space α :=
(dist_eq : ∀ x y, dist x y = norm (x - y))
(norm_mul : ∀ a b, norm (a * b) ≤ norm a * norm b)

/-- A normed division ring is a division ring endowed with a seminorm which satisfies the equality
`∥x y∥ = ∥x∥ ∥y∥`. -/
class normed_division_ring (α : Type*) extends has_norm α, division_ring α, metric_space α :=
(dist_eq : ∀ x y, dist x y = norm (x - y))
(norm_mul' : ∀ a b, norm (a * b) = norm a * norm b)

/-- A normed division ring is a normed ring. -/
@[priority 100] -- see Note [lower instance priority]
instance normed_division_ring.to_normed_ring [β : normed_division_ring α] : normed_ring α :=
{ norm_mul := λ a b, (normed_division_ring.norm_mul' a b).le,
  ..β }

/-- A normed ring is a seminormed ring. -/
@[priority 100] -- see Note [lower instance priority]
instance normed_ring.to_semi_normed_ring [β : normed_ring α] : semi_normed_ring α :=
{ ..β }

/-- A normed ring is a non-unital normed ring. -/
@[priority 100] -- see Note [lower instance priority]
instance normed_ring.to_non_unital_normed_ring [β : normed_ring α] : non_unital_normed_ring α :=
{ ..β }

/-- A seminormed commutative ring is a commutative ring endowed with a seminorm which satisfies
the inequality `∥x y∥ ≤ ∥x∥ ∥y∥`. -/
class semi_normed_comm_ring (α : Type*) extends semi_normed_ring α :=
(mul_comm : ∀ x y : α, x * y = y * x)

/-- A normed commutative ring is a commutative ring endowed with a norm which satisfies
the inequality `∥x y∥ ≤ ∥x∥ ∥y∥`. -/
class normed_comm_ring (α : Type*) extends normed_ring α :=
(mul_comm : ∀ x y : α, x * y = y * x)

/-- A normed commutative ring is a seminormed commutative ring. -/
@[priority 100] -- see Note [lower instance priority]
instance normed_comm_ring.to_semi_normed_comm_ring [β : normed_comm_ring α] :
  semi_normed_comm_ring α := { ..β }

instance : normed_comm_ring punit :=
{ norm_mul := λ _ _, by simp,
  ..punit.normed_add_comm_group,
  ..punit.comm_ring, }

/-- A mixin class with the axiom `∥1∥ = 1`. Many `normed_ring`s and all `normed_field`s satisfy this
axiom. -/
class norm_one_class (α : Type*) [has_norm α] [has_one α] : Prop :=
(norm_one : ∥(1:α)∥ = 1)

export norm_one_class (norm_one)

attribute [simp] norm_one

@[simp] lemma nnnorm_one [seminormed_add_comm_group α] [has_one α] [norm_one_class α] :
  ∥(1 : α)∥₊ = 1 :=
nnreal.eq norm_one

lemma norm_one_class.nontrivial (α : Type*) [seminormed_add_comm_group α] [has_one α]
  [norm_one_class α] :
  nontrivial α :=
nontrivial_of_ne 0 1 $ ne_of_apply_ne norm $ by simp

@[priority 100] -- see Note [lower instance priority]
instance semi_normed_comm_ring.to_comm_ring [β : semi_normed_comm_ring α] : comm_ring α := { ..β }

@[priority 100] -- see Note [lower instance priority]
instance non_unital_normed_ring.to_normed_add_comm_group [β : non_unital_normed_ring α] :
  normed_add_comm_group α :=
{ ..β }

@[priority 100] -- see Note [lower instance priority]
instance non_unital_semi_normed_ring.to_seminormed_add_comm_group [non_unital_semi_normed_ring α] :
  seminormed_add_comm_group α := { ..‹non_unital_semi_normed_ring α› }

instance [seminormed_add_comm_group α] [has_one α] [norm_one_class α] : norm_one_class (ulift α) :=
⟨by simp [ulift.norm_def]⟩

instance prod.norm_one_class [seminormed_add_comm_group α] [has_one α] [norm_one_class α]
  [seminormed_add_comm_group β] [has_one β] [norm_one_class β] :
  norm_one_class (α × β) :=
⟨by simp [prod.norm_def]⟩

instance pi.norm_one_class {ι : Type*} {α : ι → Type*} [nonempty ι] [fintype ι]
  [Π i, seminormed_add_comm_group (α i)] [Π i, has_one (α i)] [∀ i, norm_one_class (α i)] :
  norm_one_class (Π i, α i) :=
⟨by simp [pi.norm_def, finset.sup_const finset.univ_nonempty]⟩

section non_unital_semi_normed_ring
variables [non_unital_semi_normed_ring α]

lemma norm_mul_le (a b : α) : (∥a*b∥) ≤ (∥a∥) * (∥b∥) :=
non_unital_semi_normed_ring.norm_mul _ _

lemma nnnorm_mul_le (a b : α) : ∥a * b∥₊ ≤ ∥a∥₊ * ∥b∥₊ :=
by simpa only [←norm_to_nnreal, ←real.to_nnreal_mul (norm_nonneg _)]
  using real.to_nnreal_mono (norm_mul_le _ _)

lemma one_le_norm_one (β) [normed_ring β] [nontrivial β] : 1 ≤ ∥(1 : β)∥ :=
(le_mul_iff_one_le_left $ norm_pos_iff.mpr (one_ne_zero : (1 : β) ≠ 0)).mp
  (by simpa only [mul_one] using norm_mul_le (1 : β) 1)

lemma one_le_nnnorm_one (β) [normed_ring β] [nontrivial β] : 1 ≤ ∥(1 : β)∥₊ :=
one_le_norm_one β

lemma filter.tendsto.zero_mul_is_bounded_under_le {f g : ι → α} {l : filter ι}
  (hf : tendsto f l (𝓝 0)) (hg : is_bounded_under (≤) l (norm ∘ g)) :
  tendsto (λ x, f x * g x) l (𝓝 0) :=
hf.op_zero_is_bounded_under_le hg (*) norm_mul_le

lemma filter.is_bounded_under_le.mul_tendsto_zero {f g : ι → α} {l : filter ι}
  (hf : is_bounded_under (≤) l (norm ∘ f)) (hg : tendsto g l (𝓝 0)) :
  tendsto (λ x, f x * g x) l (𝓝 0) :=
hg.op_zero_is_bounded_under_le hf (flip (*)) (λ x y, ((norm_mul_le y x).trans_eq (mul_comm _ _)))

/-- In a seminormed ring, the left-multiplication `add_monoid_hom` is bounded. -/
lemma mul_left_bound (x : α) :
  ∀ (y:α), ∥add_monoid_hom.mul_left x y∥ ≤ ∥x∥ * ∥y∥ :=
norm_mul_le x

/-- In a seminormed ring, the right-multiplication `add_monoid_hom` is bounded. -/
lemma mul_right_bound (x : α) :
  ∀ (y:α), ∥add_monoid_hom.mul_right x y∥ ≤ ∥x∥ * ∥y∥ :=
λ y, by {rw mul_comm, convert norm_mul_le y x}

instance : non_unital_semi_normed_ring (ulift α) :=
{ norm_mul := λ x y, (norm_mul_le x.down y.down : _),
  .. ulift.seminormed_add_comm_group }

/-- Non-unital seminormed ring structure on the product of two non-unital seminormed rings,
  using the sup norm. -/
noncomputable instance prod.non_unital_semi_normed_ring [non_unital_semi_normed_ring β] :
  non_unital_semi_normed_ring (α × β) :=
{ norm_mul := assume x y,
  calc
    ∥x * y∥ = ∥(x.1*y.1, x.2*y.2)∥ : rfl
        ... = (max ∥x.1*y.1∥  ∥x.2*y.2∥) : rfl
        ... ≤ (max (∥x.1∥*∥y.1∥) (∥x.2∥*∥y.2∥)) :
          max_le_max (norm_mul_le (x.1) (y.1)) (norm_mul_le (x.2) (y.2))
        ... = (max (∥x.1∥*∥y.1∥) (∥y.2∥*∥x.2∥)) : by simp[mul_comm]
        ... ≤ (max (∥x.1∥) (∥x.2∥)) * (max (∥y.2∥) (∥y.1∥)) :
          by apply max_mul_mul_le_max_mul_max; simp [norm_nonneg]
        ... = (max (∥x.1∥) (∥x.2∥)) * (max (∥y.1∥) (∥y.2∥)) : by simp [max_comm]
        ... = (∥x∥*∥y∥) : rfl,
  ..prod.seminormed_add_comm_group }

/-- Non-unital seminormed ring structure on the product of finitely many non-unital seminormed
rings, using the sup norm. -/
noncomputable instance pi.non_unital_semi_normed_ring {π : ι → Type*} [fintype ι]
  [Π i, non_unital_semi_normed_ring (π i)] :
  non_unital_semi_normed_ring (Π i, π i) :=
{ norm_mul := λ x y, nnreal.coe_mono $
    calc  finset.univ.sup (λ i, ∥x i * y i∥₊)
        ≤ finset.univ.sup ((λ i, ∥x i∥₊) * (λ i, ∥y i∥₊)) :
            finset.sup_mono_fun $ λ b hb, norm_mul_le _ _
    ... ≤ finset.univ.sup (λ i, ∥x i∥₊) * finset.univ.sup (λ i, ∥y i∥₊) :
            finset.sup_mul_le_mul_sup_of_nonneg _ (λ i _, zero_le _) (λ i _, zero_le _),
  ..pi.seminormed_add_comm_group }

end non_unital_semi_normed_ring

section semi_normed_ring

variables [semi_normed_ring α]

/-- A subalgebra of a seminormed ring is also a seminormed ring, with the restriction of the norm.

See note [implicit instance arguments]. -/
instance subalgebra.semi_normed_ring {𝕜 : Type*} {_ : comm_ring 𝕜}
  {E : Type*} [semi_normed_ring E] {_ : algebra 𝕜 E} (s : subalgebra 𝕜 E) : semi_normed_ring s :=
{ norm_mul := λ a b, norm_mul_le a.1 b.1,
  ..s.to_submodule.seminormed_add_comm_group }

/-- A subalgebra of a normed ring is also a normed ring, with the restriction of the norm.

See note [implicit instance arguments]. -/
instance subalgebra.normed_ring {𝕜 : Type*} {_ : comm_ring 𝕜}
  {E : Type*} [normed_ring E] {_ : algebra 𝕜 E} (s : subalgebra 𝕜 E) : normed_ring s :=
{ ..s.semi_normed_ring }

lemma nat.norm_cast_le : ∀ n : ℕ, ∥(n : α)∥ ≤ n * ∥(1 : α)∥
| 0 := by simp
| (n + 1) := by { rw [n.cast_succ, n.cast_succ, add_mul, one_mul],
                  exact norm_add_le_of_le (nat.norm_cast_le n) le_rfl }

lemma list.norm_prod_le' : ∀ {l : list α}, l ≠ [] → ∥l.prod∥ ≤ (l.map norm).prod
| [] h := (h rfl).elim
| [a] _ := by simp
| (a :: b :: l) _ :=
  begin
    rw [list.map_cons, list.prod_cons, @list.prod_cons _ _ _ ∥a∥],
    refine le_trans (norm_mul_le _ _) (mul_le_mul_of_nonneg_left _ (norm_nonneg _)),
    exact list.norm_prod_le' (list.cons_ne_nil b l)
  end

lemma list.nnnorm_prod_le' {l : list α} (hl : l ≠ []) : ∥l.prod∥₊ ≤ (l.map nnnorm).prod :=
(list.norm_prod_le' hl).trans_eq $ by simp [nnreal.coe_list_prod, list.map_map]

lemma list.norm_prod_le [norm_one_class α] : ∀ l : list α, ∥l.prod∥ ≤ (l.map norm).prod
| [] := by simp
| (a::l) := list.norm_prod_le' (list.cons_ne_nil a l)

lemma list.nnnorm_prod_le [norm_one_class α] (l : list α) : ∥l.prod∥₊ ≤ (l.map nnnorm).prod :=
l.norm_prod_le.trans_eq $ by simp [nnreal.coe_list_prod, list.map_map]

lemma finset.norm_prod_le' {α : Type*} [normed_comm_ring α] (s : finset ι) (hs : s.nonempty)
  (f : ι → α) :
  ∥∏ i in s, f i∥ ≤ ∏ i in s, ∥f i∥ :=
begin
  rcases s with ⟨⟨l⟩, hl⟩,
  have : l.map f ≠ [], by simpa using hs,
  simpa using list.norm_prod_le' this
end

lemma finset.nnnorm_prod_le' {α : Type*} [normed_comm_ring α] (s : finset ι) (hs : s.nonempty)
  (f : ι → α) :
  ∥∏ i in s, f i∥₊ ≤ ∏ i in s, ∥f i∥₊ :=
(s.norm_prod_le' hs f).trans_eq $ by simp [nnreal.coe_prod]

lemma finset.norm_prod_le {α : Type*} [normed_comm_ring α] [norm_one_class α] (s : finset ι)
  (f : ι → α) :
  ∥∏ i in s, f i∥ ≤ ∏ i in s, ∥f i∥ :=
begin
  rcases s with ⟨⟨l⟩, hl⟩,
  simpa using (l.map f).norm_prod_le
end

lemma finset.nnnorm_prod_le {α : Type*} [normed_comm_ring α] [norm_one_class α] (s : finset ι)
  (f : ι → α) :
  ∥∏ i in s, f i∥₊ ≤ ∏ i in s, ∥f i∥₊ :=
(s.norm_prod_le f).trans_eq $ by simp [nnreal.coe_prod]

/-- If `α` is a seminormed ring, then `∥a ^ n∥₊ ≤ ∥a∥₊ ^ n` for `n > 0`.
See also `nnnorm_pow_le`. -/
lemma nnnorm_pow_le' (a : α) : ∀ {n : ℕ}, 0 < n → ∥a ^ n∥₊ ≤ ∥a∥₊ ^ n
| 1 h := by simp only [pow_one]
| (n + 2) h := by simpa only [pow_succ _ (n + 1)] using
    le_trans (nnnorm_mul_le _ _) (mul_le_mul_left' (nnnorm_pow_le' n.succ_pos) _)

/-- If `α` is a seminormed ring with `∥1∥₊ = 1`, then `∥a ^ n∥₊ ≤ ∥a∥₊ ^ n`.
See also `nnnorm_pow_le'`.-/
lemma nnnorm_pow_le [norm_one_class α] (a : α) (n : ℕ) : ∥a ^ n∥₊ ≤ ∥a∥₊ ^ n :=
nat.rec_on n (by simp only [pow_zero, nnnorm_one]) (λ k hk, nnnorm_pow_le' a k.succ_pos)

/-- If `α` is a seminormed ring, then `∥a ^ n∥ ≤ ∥a∥ ^ n` for `n > 0`. See also `norm_pow_le`. -/
lemma norm_pow_le' (a : α) {n : ℕ} (h : 0 < n) : ∥a ^ n∥ ≤ ∥a∥ ^ n :=
by simpa only [nnreal.coe_pow, coe_nnnorm] using nnreal.coe_mono (nnnorm_pow_le' a h)

/-- If `α` is a seminormed ring with `∥1∥ = 1`, then `∥a ^ n∥ ≤ ∥a∥ ^ n`. See also `norm_pow_le'`.-/
lemma norm_pow_le [norm_one_class α] (a : α) (n : ℕ) : ∥a ^ n∥ ≤ ∥a∥ ^ n :=
nat.rec_on n (by simp only [pow_zero, norm_one]) (λ n hn, norm_pow_le' a n.succ_pos)

lemma eventually_norm_pow_le (a : α) : ∀ᶠ (n:ℕ) in at_top, ∥a ^ n∥ ≤ ∥a∥ ^ n :=
eventually_at_top.mpr ⟨1, λ b h, norm_pow_le' a (nat.succ_le_iff.mp h)⟩

instance : semi_normed_ring (ulift α) :=
{ .. ulift.non_unital_semi_normed_ring,
  .. ulift.seminormed_add_comm_group }

/-- Seminormed ring structure on the product of two seminormed rings,
  using the sup norm. -/
noncomputable instance prod.semi_normed_ring [semi_normed_ring β] :
  semi_normed_ring (α × β) :=
{ ..prod.non_unital_semi_normed_ring,
  ..prod.seminormed_add_comm_group, }

/-- Seminormed ring structure on the product of finitely many seminormed rings,
  using the sup norm. -/
noncomputable instance pi.semi_normed_ring {π : ι → Type*} [fintype ι]
  [Π i, semi_normed_ring (π i)] :
  semi_normed_ring (Π i, π i) :=
{ ..pi.non_unital_semi_normed_ring,
  ..pi.seminormed_add_comm_group, }

end semi_normed_ring

section non_unital_normed_ring
variables [non_unital_normed_ring α]

instance : non_unital_normed_ring (ulift α) :=
{ .. ulift.non_unital_semi_normed_ring,
  .. ulift.seminormed_add_comm_group }

/-- Non-unital normed ring structure on the product of two non-unital normed rings,
using the sup norm. -/
noncomputable instance prod.non_unital_normed_ring [non_unital_normed_ring β] :
  non_unital_normed_ring (α × β) :=
{ norm_mul := norm_mul_le,
  ..prod.seminormed_add_comm_group }

/-- Normed ring structure on the product of finitely many non-unital normed rings, using the sup
norm. -/
noncomputable instance pi.non_unital_normed_ring {π : ι → Type*} [fintype ι]
  [Π i, non_unital_normed_ring (π i)] :
  non_unital_normed_ring (Π i, π i) :=
{ norm_mul := norm_mul_le,
  ..pi.normed_add_comm_group }

end non_unital_normed_ring

section normed_ring

variables [normed_ring α]

lemma units.norm_pos [nontrivial α] (x : αˣ) : 0 < ∥(x:α)∥ :=
norm_pos_iff.mpr (units.ne_zero x)

lemma units.nnnorm_pos [nontrivial α] (x : αˣ) : 0 < ∥(x:α)∥₊ :=
x.norm_pos

instance : normed_ring (ulift α) :=
{ .. ulift.semi_normed_ring,
  .. ulift.normed_add_comm_group }

/-- Normed ring structure on the product of two normed rings, using the sup norm. -/
noncomputable instance prod.normed_ring [normed_ring β] : normed_ring (α × β) :=
{ norm_mul := norm_mul_le,
  ..prod.normed_add_comm_group }

/-- Normed ring structure on the product of finitely many normed rings, using the sup norm. -/
noncomputable instance pi.normed_ring {π : ι → Type*} [fintype ι] [Π i, normed_ring (π i)] :
  normed_ring (Π i, π i) :=
{ norm_mul := norm_mul_le,
  ..pi.normed_add_comm_group }

end normed_ring

@[priority 100] -- see Note [lower instance priority]
instance semi_normed_ring_top_monoid [non_unital_semi_normed_ring α] : has_continuous_mul α :=
⟨ continuous_iff_continuous_at.2 $ λ x, tendsto_iff_norm_tendsto_zero.2 $
    begin
      have : ∀ e : α × α, ∥e.1 * e.2 - x.1 * x.2∥ ≤ ∥e.1∥ * ∥e.2 - x.2∥ + ∥e.1 - x.1∥ * ∥x.2∥,
      { intro e,
        calc ∥e.1 * e.2 - x.1 * x.2∥ ≤ ∥e.1 * (e.2 - x.2) + (e.1 - x.1) * x.2∥ :
          by rw [mul_sub, sub_mul, sub_add_sub_cancel]
        ... ≤ ∥e.1∥ * ∥e.2 - x.2∥ + ∥e.1 - x.1∥ * ∥x.2∥ :
          norm_add_le_of_le (norm_mul_le _ _) (norm_mul_le _ _) },
      refine squeeze_zero (λ e, norm_nonneg _) this _,
      convert ((continuous_fst.tendsto x).norm.mul ((continuous_snd.tendsto x).sub
        tendsto_const_nhds).norm).add
        (((continuous_fst.tendsto x).sub tendsto_const_nhds).norm.mul _),
      show tendsto _ _ _, from tendsto_const_nhds,
      simp
    end ⟩

/-- A seminormed ring is a topological ring. -/
@[priority 100] -- see Note [lower instance priority]
instance semi_normed_top_ring [non_unital_semi_normed_ring α] : topological_ring α := { }

section normed_division_ring

variables [normed_division_ring α]

@[simp] lemma norm_mul (a b : α) : ∥a * b∥ = ∥a∥ * ∥b∥ :=
normed_division_ring.norm_mul' a b

@[priority 900]
instance normed_division_ring.to_norm_one_class : norm_one_class α :=
⟨mul_left_cancel₀ (mt norm_eq_zero.1 (@one_ne_zero α _ _)) $
  by rw [← norm_mul, mul_one, mul_one]⟩

@[simp] lemma nnnorm_mul (a b : α) : ∥a * b∥₊ = ∥a∥₊ * ∥b∥₊ :=
nnreal.eq $ norm_mul a b

/-- `norm` as a `monoid_with_zero_hom`. -/
@[simps] def norm_hom : α →*₀ ℝ := ⟨norm, norm_zero, norm_one, norm_mul⟩

/-- `nnnorm` as a `monoid_with_zero_hom`. -/
@[simps] def nnnorm_hom : α →*₀ ℝ≥0 := ⟨nnnorm, nnnorm_zero, nnnorm_one, nnnorm_mul⟩

@[simp] lemma norm_pow (a : α) : ∀ (n : ℕ), ∥a ^ n∥ = ∥a∥ ^ n :=
(norm_hom.to_monoid_hom : α →* ℝ).map_pow a

@[simp] lemma nnnorm_pow (a : α) (n : ℕ) : ∥a ^ n∥₊ = ∥a∥₊ ^ n :=
(nnnorm_hom.to_monoid_hom : α →* ℝ≥0).map_pow a n

protected lemma list.norm_prod (l : list α) : ∥l.prod∥ = (l.map norm).prod :=
(norm_hom.to_monoid_hom : α →* ℝ).map_list_prod _

protected lemma list.nnnorm_prod (l : list α) : ∥l.prod∥₊ = (l.map nnnorm).prod :=
(nnnorm_hom.to_monoid_hom : α →* ℝ≥0).map_list_prod _

@[simp] lemma norm_div (a b : α) : ∥a / b∥ = ∥a∥ / ∥b∥ := map_div₀ (norm_hom : α →*₀ ℝ) a b

@[simp] lemma nnnorm_div (a b : α) : ∥a / b∥₊ = ∥a∥₊ / ∥b∥₊ := map_div₀ (nnnorm_hom : α →*₀ ℝ≥0) a b

@[simp] lemma norm_inv (a : α) : ∥a⁻¹∥ = ∥a∥⁻¹ := map_inv₀ (norm_hom : α →*₀ ℝ) a

@[simp] lemma nnnorm_inv (a : α) : ∥a⁻¹∥₊ = ∥a∥₊⁻¹ :=
nnreal.eq $ by simp

@[simp] lemma norm_zpow : ∀ (a : α) (n : ℤ), ∥a^n∥ = ∥a∥^n := map_zpow₀ (norm_hom : α →*₀ ℝ)

@[simp] lemma nnnorm_zpow : ∀ (a : α) (n : ℤ), ∥a ^ n∥₊ = ∥a∥₊ ^ n :=
map_zpow₀ (nnnorm_hom : α →*₀ ℝ≥0)

/-- Multiplication on the left by a nonzero element of a normed division ring tends to infinity at
infinity. TODO: use `bornology.cobounded` instead of `filter.comap has_norm.norm filter.at_top`. -/
lemma filter.tendsto_mul_left_cobounded {a : α} (ha : a ≠ 0) :
  tendsto ((*) a) (comap norm at_top) (comap norm at_top) :=
by simpa only [tendsto_comap_iff, (∘), norm_mul]
  using tendsto_const_nhds.mul_at_top (norm_pos_iff.2 ha) tendsto_comap

/-- Multiplication on the right by a nonzero element of a normed division ring tends to infinity at
infinity. TODO: use `bornology.cobounded` instead of `filter.comap has_norm.norm filter.at_top`. -/
lemma filter.tendsto_mul_right_cobounded {a : α} (ha : a ≠ 0) :
  tendsto (λ x, x * a) (comap norm at_top) (comap norm at_top) :=
by simpa only [tendsto_comap_iff, (∘), norm_mul]
  using tendsto_comap.at_top_mul (norm_pos_iff.2 ha) tendsto_const_nhds

@[priority 100] -- see Note [lower instance priority]
instance normed_division_ring.to_has_continuous_inv₀ : has_continuous_inv₀ α :=
begin
  refine ⟨λ r r0, tendsto_iff_norm_tendsto_zero.2 _⟩,
  have r0' : 0 < ∥r∥ := norm_pos_iff.2 r0,
  rcases exists_between r0' with ⟨ε, ε0, εr⟩,
  have : ∀ᶠ e in 𝓝 r, ∥e⁻¹ - r⁻¹∥ ≤ ∥r - e∥ / ∥r∥ / ε,
  { filter_upwards [(is_open_lt continuous_const continuous_norm).eventually_mem εr] with e he,
    have e0 : e ≠ 0 := norm_pos_iff.1 (ε0.trans he),
    calc ∥e⁻¹ - r⁻¹∥ = ∥r∥⁻¹ * ∥r - e∥ * ∥e∥⁻¹ : by
      { rw [←norm_inv, ←norm_inv, ←norm_mul, ←norm_mul, mul_sub, sub_mul, mul_assoc _ e,
          inv_mul_cancel r0, mul_inv_cancel e0, one_mul, mul_one] }
    ...              = ∥r - e∥ / ∥r∥ / ∥e∥ : by field_simp [mul_comm]
    ... ≤ ∥r - e∥ / ∥r∥ / ε :
      div_le_div_of_le_left (div_nonneg (norm_nonneg _) (norm_nonneg _)) ε0 he.le },
  refine squeeze_zero' (eventually_of_forall $ λ _, norm_nonneg _) this _,
  refine (continuous_const.sub continuous_id).norm.div_const.div_const.tendsto' _ _ _,
  simp,
end

lemma norm_one_of_pow_eq_one {x : α} {k : ℕ+} (h : x ^ (k : ℕ) = 1) :
  ∥x∥ = 1 :=
begin
  rw ( _ :  ∥x∥ = 1 ↔ ∥x∥₊ = 1),
  apply (@pow_left_inj nnreal _ _ _ ↑k zero_le' zero_le' (pnat.pos k)).mp,
  { rw [← nnnorm_pow, one_pow, h, nnnorm_one], },
  { exact subtype.mk_eq_mk.symm, },
end

lemma norm_map_one_of_pow_eq_one [comm_monoid β] (φ : β →* α) {x : β} {k : ℕ+}
  (h : x ^ (k : ℕ) = 1) :
  ∥φ x∥ = 1 :=
begin
  have : (φ x) ^ (k : ℕ) = 1 := by rw [← monoid_hom.map_pow, h, monoid_hom.map_one],
  exact norm_one_of_pow_eq_one this,
end

end normed_division_ring

/-- A normed field is a field with a norm satisfying ∥x y∥ = ∥x∥ ∥y∥. -/
class normed_field (α : Type*) extends has_norm α, field α, metric_space α :=
(dist_eq : ∀ x y, dist x y = norm (x - y))
(norm_mul' : ∀ a b, norm (a * b) = norm a * norm b)

/-- A nontrivially normed field is a normed field in which there is an element of norm different
from `0` and `1`. This makes it possible to bring any element arbitrarily close to `0` by
multiplication by the powers of any element, and thus to relate algebra and topology. -/
class nontrivially_normed_field (α : Type*) extends normed_field α :=
(non_trivial : ∃ x : α, 1 < ∥x∥)

/-- A densely normed field is a normed field for which the image of the norm is dense in `ℝ≥0`,
which means it is also nontrivially normed. However, not all nontrivally normed fields are densely
normed; in particular, the `padic`s exhibit this fact. -/
class densely_normed_field (α : Type*) extends normed_field α :=
(lt_norm_lt : ∀ x y : ℝ, 0 ≤ x → x < y → ∃ a : α, x < ∥a∥ ∧ ∥a∥ < y)

section normed_field

/-- A densely normed field is always a nontrivially normed field.
See note [lower instance priority]. -/
@[priority 100]
instance densely_normed_field.to_nontrivially_normed_field [densely_normed_field α] :
  nontrivially_normed_field α :=
{ non_trivial := let ⟨a, h, _⟩ := densely_normed_field.lt_norm_lt 1 2 zero_le_one one_lt_two in
    ⟨a, h⟩ }

variables [normed_field α]

@[priority 100] -- see Note [lower instance priority]
instance normed_field.to_normed_division_ring : normed_division_ring α :=
{ ..‹normed_field α› }

@[priority 100] -- see Note [lower instance priority]
instance normed_field.to_normed_comm_ring : normed_comm_ring α :=
{ norm_mul := λ a b, (norm_mul a b).le, ..‹normed_field α› }

@[simp] lemma norm_prod (s : finset β) (f : β → α) :
  ∥∏ b in s, f b∥ = ∏ b in s, ∥f b∥ :=
(norm_hom.to_monoid_hom : α →* ℝ).map_prod f s

@[simp] lemma nnnorm_prod (s : finset β) (f : β → α) :
  ∥∏ b in s, f b∥₊ = ∏ b in s, ∥f b∥₊ :=
(nnnorm_hom.to_monoid_hom : α →* ℝ≥0).map_prod f s

end normed_field

namespace normed_field

section nontrivially

variables (α) [nontrivially_normed_field α]

lemma exists_one_lt_norm : ∃x : α, 1 < ∥x∥ := ‹nontrivially_normed_field α›.non_trivial

lemma exists_lt_norm (r : ℝ) : ∃ x : α, r < ∥x∥ :=
let ⟨w, hw⟩ := exists_one_lt_norm α in
let ⟨n, hn⟩ := pow_unbounded_of_one_lt r hw in
⟨w^n, by rwa norm_pow⟩

lemma exists_norm_lt {r : ℝ} (hr : 0 < r) : ∃ x : α, 0 < ∥x∥ ∧ ∥x∥ < r :=
let ⟨w, hw⟩ := exists_lt_norm α r⁻¹ in
⟨w⁻¹, by rwa [← set.mem_Ioo, norm_inv, ← set.mem_inv, set.inv_Ioo_0_left hr]⟩

lemma exists_norm_lt_one : ∃x : α, 0 < ∥x∥ ∧ ∥x∥ < 1 :=
exists_norm_lt α one_pos

variable {α}

@[instance]
lemma punctured_nhds_ne_bot (x : α) : ne_bot (𝓝[≠] x) :=
begin
  rw [← mem_closure_iff_nhds_within_ne_bot, metric.mem_closure_iff],
  rintros ε ε0,
  rcases exists_norm_lt α ε0 with ⟨b, hb0, hbε⟩,
  refine ⟨x + b, mt (set.mem_singleton_iff.trans add_right_eq_self).1 $ norm_pos_iff.1 hb0, _⟩,
  rwa [dist_comm, dist_eq_norm, add_sub_cancel'],
end

@[instance]
lemma nhds_within_is_unit_ne_bot : ne_bot (𝓝[{x : α | is_unit x}] 0) :=
by simpa only [is_unit_iff_ne_zero] using punctured_nhds_ne_bot (0:α)

end nontrivially

section densely

variables (α) [densely_normed_field α]

lemma exists_lt_norm_lt {r₁ r₂ : ℝ} (h₀ : 0 ≤ r₁) (h : r₁ < r₂) : ∃ x : α, r₁ < ∥x∥ ∧ ∥x∥ < r₂ :=
densely_normed_field.lt_norm_lt r₁ r₂ h₀ h

lemma exists_lt_nnnorm_lt {r₁ r₂ : ℝ≥0} (h : r₁ < r₂) : ∃ x : α, r₁ < ∥x∥₊ ∧ ∥x∥₊ < r₂ :=
by exact_mod_cast exists_lt_norm_lt α r₁.prop h

instance densely_ordered_range_norm : densely_ordered (set.range (norm : α → ℝ)) :=
{ dense :=
  begin
    rintro ⟨-, x, rfl⟩ ⟨-, y, rfl⟩ hxy,
    exact let ⟨z, h⟩ := exists_lt_norm_lt α (norm_nonneg _) hxy in ⟨⟨∥z∥, z, rfl⟩, h⟩,
  end }

instance densely_ordered_range_nnnorm : densely_ordered (set.range (nnnorm : α → ℝ≥0)) :=
{ dense :=
  begin
    rintro ⟨-, x, rfl⟩ ⟨-, y, rfl⟩ hxy,
    exact let ⟨z, h⟩ := exists_lt_nnnorm_lt α hxy in ⟨⟨∥z∥₊, z, rfl⟩, h⟩,
  end }

lemma dense_range_nnnorm : dense_range (nnnorm : α → ℝ≥0) :=
dense_of_exists_between $ λ _ _ hr, let ⟨x, h⟩ := exists_lt_nnnorm_lt α hr in ⟨∥x∥₊, ⟨x, rfl⟩, h⟩

end densely

end normed_field

<<<<<<< HEAD
instance : normed_comm_ring ℝ :=
{ norm_mul := λ x y, (abs_mul x y).le,
  .. real.normed_add_comm_group,
  .. real.comm_ring }

=======
>>>>>>> 3f498b03
noncomputable instance : normed_field ℝ :=
{ norm_mul' := abs_mul,
  .. real.normed_add_comm_group }

noncomputable instance : densely_normed_field ℝ :=
{ lt_norm_lt := λ _ _ h₀ hr, let ⟨x, h⟩ := exists_between hr in
    ⟨x, by rwa [real.norm_eq_abs, abs_of_nonneg (h₀.trans h.1.le)]⟩ }

namespace real

lemma norm_of_nonneg {x : ℝ} (hx : 0 ≤ x) : ∥x∥ = x :=
abs_of_nonneg hx

lemma norm_of_nonpos {x : ℝ} (hx : x ≤ 0) : ∥x∥ = -x :=
abs_of_nonpos hx

@[simp] lemma norm_coe_nat (n : ℕ) : ∥(n : ℝ)∥ = n := abs_of_nonneg n.cast_nonneg

@[simp] lemma nnnorm_coe_nat (n : ℕ) : ∥(n : ℝ)∥₊ = n := nnreal.eq $ by simp

@[simp] lemma norm_two : ∥(2 : ℝ)∥ = 2 := abs_of_pos (@zero_lt_two ℝ _ _)

@[simp] lemma nnnorm_two : ∥(2 : ℝ)∥₊ = 2 := nnreal.eq $ by simp

lemma nnnorm_of_nonneg {x : ℝ} (hx : 0 ≤ x) : ∥x∥₊ = ⟨x, hx⟩ :=
nnreal.eq $ norm_of_nonneg hx

lemma ennnorm_eq_of_real {x : ℝ} (hx : 0 ≤ x) : (∥x∥₊ : ℝ≥0∞) = ennreal.of_real x :=
by { rw [← of_real_norm_eq_coe_nnnorm, norm_of_nonneg hx] }

lemma of_real_le_ennnorm (x : ℝ) : ennreal.of_real x ≤ ∥x∥₊ :=
begin
  by_cases hx : 0 ≤ x,
  { rw real.ennnorm_eq_of_real hx, refl' },
  { rw [ennreal.of_real_eq_zero.2 (le_of_lt (not_le.1 hx))],
    exact bot_le }
end

/-- If `E` is a nontrivial topological module over `ℝ`, then `E` has no isolated points.
This is a particular case of `module.punctured_nhds_ne_bot`. -/
instance punctured_nhds_module_ne_bot
  {E : Type*} [add_comm_group E] [topological_space E] [has_continuous_add E] [nontrivial E]
  [module ℝ E] [has_continuous_smul ℝ E] (x : E) :
  ne_bot (𝓝[≠] x) :=
module.punctured_nhds_ne_bot ℝ E x

end real

namespace nnreal

open_locale nnreal

@[simp] lemma norm_eq (x : ℝ≥0) : ∥(x : ℝ)∥ = x :=
by rw [real.norm_eq_abs, x.abs_eq]

@[simp] lemma nnnorm_eq (x : ℝ≥0) : ∥(x : ℝ)∥₊ = x :=
nnreal.eq $ real.norm_of_nonneg x.2

end nnreal

@[simp] lemma norm_norm [seminormed_add_comm_group α] (x : α) : ∥∥x∥∥ = ∥x∥ :=
real.norm_of_nonneg (norm_nonneg _)

@[simp] lemma nnnorm_norm [seminormed_add_comm_group α] (a : α) : ∥∥a∥∥₊ = ∥a∥₊ :=
by simpa [real.nnnorm_of_nonneg (norm_nonneg a)]

/-- A restatement of `metric_space.tendsto_at_top` in terms of the norm. -/
lemma normed_add_comm_group.tendsto_at_top [nonempty α] [semilattice_sup α] {β : Type*}
  [seminormed_add_comm_group β] {f : α → β} {b : β} :
  tendsto f at_top (𝓝 b) ↔ ∀ ε, 0 < ε → ∃ N, ∀ n, N ≤ n → ∥f n - b∥ < ε :=
(at_top_basis.tendsto_iff metric.nhds_basis_ball).trans (by simp [dist_eq_norm])

/--
A variant of `normed_add_comm_group.tendsto_at_top` that
uses `∃ N, ∀ n > N, ...` rather than `∃ N, ∀ n ≥ N, ...`
-/
lemma normed_add_comm_group.tendsto_at_top' [nonempty α] [semilattice_sup α] [no_max_order α]
  {β : Type*} [seminormed_add_comm_group β]
  {f : α → β} {b : β} :
  tendsto f at_top (𝓝 b) ↔ ∀ ε, 0 < ε → ∃ N, ∀ n, N < n → ∥f n - b∥ < ε :=
(at_top_basis_Ioi.tendsto_iff metric.nhds_basis_ball).trans (by simp [dist_eq_norm])

noncomputable instance : normed_comm_ring ℤ :=
{ norm := λ n, ∥(n : ℝ)∥,
  norm_mul := λ m n, le_of_eq $ by simp only [norm, int.cast_mul, abs_mul],
  dist_eq := λ m n, by simp only [int.dist_eq, norm, int.cast_sub],
  mul_comm := mul_comm }

@[norm_cast] lemma int.norm_cast_real (m : ℤ) : ∥(m : ℝ)∥ = ∥m∥ := rfl

lemma int.norm_eq_abs (n : ℤ) : ∥n∥ = |n| := rfl

lemma nnreal.coe_nat_abs (n : ℤ) : (n.nat_abs : ℝ≥0) = ∥n∥₊ :=
nnreal.eq $ calc ((n.nat_abs : ℝ≥0) : ℝ)
               = (n.nat_abs : ℤ) : by simp only [int.cast_coe_nat, nnreal.coe_nat_cast]
           ... = |n|           : by simp only [← int.abs_eq_nat_abs, int.cast_abs]
           ... = ∥n∥              : rfl

lemma int.abs_le_floor_nnreal_iff (z : ℤ) (c : ℝ≥0) : |z| ≤ ⌊c⌋₊ ↔ ∥z∥₊ ≤ c :=
begin
  rw [int.abs_eq_nat_abs, int.coe_nat_le, nat.le_floor_iff (zero_le c)],
  congr',
  exact nnreal.coe_nat_abs z,
end

instance : norm_one_class ℤ :=
⟨by simp [← int.norm_cast_real]⟩

noncomputable instance : normed_field ℚ :=
{ norm := λ r, ∥(r : ℝ)∥,
  norm_mul' := λ r₁ r₂, by simp only [norm, rat.cast_mul, abs_mul],
  dist_eq := λ r₁ r₂, by simp only [rat.dist_eq, norm, rat.cast_sub] }

noncomputable instance : densely_normed_field ℚ :=
{ lt_norm_lt := λ r₁ r₂ h₀ hr, let ⟨q, h⟩ := exists_rat_btwn hr in
    ⟨q, by { unfold norm, rwa abs_of_pos (h₀.trans_lt h.1) } ⟩ }

@[norm_cast, simp] lemma rat.norm_cast_real (r : ℚ) : ∥(r : ℝ)∥ = ∥r∥ := rfl

@[norm_cast, simp] lemma int.norm_cast_rat (m : ℤ) : ∥(m : ℚ)∥ = ∥m∥ :=
by rw [← rat.norm_cast_real, ← int.norm_cast_real]; congr' 1; norm_cast

-- Now that we've installed the norm on `ℤ`,
-- we can state some lemmas about `nsmul` and `zsmul`.
section
variables [seminormed_add_comm_group α]

lemma norm_nsmul_le (n : ℕ) (a : α) : ∥n • a∥ ≤ n * ∥a∥ :=
begin
  induction n with n ih,
  { simp only [norm_zero, nat.cast_zero, zero_mul, zero_smul] },
  simp only [nat.succ_eq_add_one, add_smul, add_mul, one_mul, nat.cast_add,
    nat.cast_one, one_nsmul],
  exact norm_add_le_of_le ih le_rfl
end

lemma norm_zsmul_le (n : ℤ) (a : α) : ∥n • a∥ ≤ ∥n∥ * ∥a∥ :=
begin
  induction n with n n,
  { simp only [int.of_nat_eq_coe, coe_nat_zsmul],
    convert norm_nsmul_le n a,
    exact nat.abs_cast n },
  { simp only [int.neg_succ_of_nat_coe, neg_smul, norm_neg, coe_nat_zsmul],
    convert norm_nsmul_le n.succ a,
    exact nat.abs_cast n.succ, }
end

lemma nnnorm_nsmul_le (n : ℕ) (a : α) : ∥n • a∥₊ ≤ n * ∥a∥₊ :=
by simpa only [←nnreal.coe_le_coe, nnreal.coe_mul, nnreal.coe_nat_cast]
  using norm_nsmul_le n a

lemma nnnorm_zsmul_le (n : ℤ) (a : α) : ∥n • a∥₊ ≤ ∥n∥₊ * ∥a∥₊ :=
by simpa only [←nnreal.coe_le_coe, nnreal.coe_mul] using norm_zsmul_le n a

end

section cauchy_product

/-! ## Multiplying two infinite sums in a normed ring

In this section, we prove various results about `(∑' x : ι, f x) * (∑' y : ι', g y)` in a normed
ring. There are similar results proven in `topology/algebra/infinite_sum` (e.g `tsum_mul_tsum`),
but in a normed ring we get summability results which aren't true in general.

We first establish results about arbitrary index types, `β` and `γ`, and then we specialize to
`β = γ = ℕ` to prove the Cauchy product formula
(see `tsum_mul_tsum_eq_tsum_sum_antidiagonal_of_summable_norm`).

### Arbitrary index types
-/

variables {ι' : Type*} [normed_ring α]

open finset
open_locale classical

lemma summable.mul_of_nonneg {f : ι → ℝ} {g : ι' → ℝ}
  (hf : summable f) (hg : summable g) (hf' : 0 ≤ f) (hg' : 0 ≤ g) :
  summable (λ (x : ι × ι'), f x.1 * g x.2) :=
let ⟨s, hf⟩ := hf in
let ⟨t, hg⟩ := hg in
suffices this : ∀ u : finset (ι × ι'), ∑ x in u, f x.1 * g x.2 ≤ s*t,
  from summable_of_sum_le (λ x, mul_nonneg (hf' _) (hg' _)) this,
assume u,
calc  ∑ x in u, f x.1 * g x.2
    ≤ ∑ x in u.image prod.fst ×ˢ u.image prod.snd, f x.1 * g x.2 :
      sum_mono_set_of_nonneg (λ x, mul_nonneg (hf' _) (hg' _)) subset_product
... = ∑ x in u.image prod.fst, ∑ y in u.image prod.snd, f x * g y : sum_product
... = ∑ x in u.image prod.fst, f x * ∑ y in u.image prod.snd, g y :
      sum_congr rfl (λ x _, mul_sum.symm)
... ≤ ∑ x in u.image prod.fst, f x * t :
      sum_le_sum
        (λ x _, mul_le_mul_of_nonneg_left (sum_le_has_sum _ (λ _ _, hg' _) hg) (hf' _))
... = (∑ x in u.image prod.fst, f x) * t : sum_mul.symm
... ≤ s * t :
      mul_le_mul_of_nonneg_right (sum_le_has_sum _ (λ _ _, hf' _) hf) (hg.nonneg $ λ _, hg' _)

lemma summable.mul_norm {f : ι → α} {g : ι' → α}
  (hf : summable (λ x, ∥f x∥)) (hg : summable (λ x, ∥g x∥)) :
  summable (λ (x : ι × ι'), ∥f x.1 * g x.2∥) :=
summable_of_nonneg_of_le (λ x, norm_nonneg (f x.1 * g x.2)) (λ x, norm_mul_le (f x.1) (g x.2))
  (hf.mul_of_nonneg hg (λ x, norm_nonneg $ f x) (λ x, norm_nonneg $ g x) : _)

lemma summable_mul_of_summable_norm [complete_space α] {f : ι → α} {g : ι' → α}
  (hf : summable (λ x, ∥f x∥)) (hg : summable (λ x, ∥g x∥)) :
  summable (λ (x : ι × ι'), f x.1 * g x.2) :=
summable_of_summable_norm (hf.mul_norm hg)

/-- Product of two infinites sums indexed by arbitrary types.
    See also `tsum_mul_tsum` if `f` and `g` are *not* absolutely summable. -/
lemma tsum_mul_tsum_of_summable_norm [complete_space α] {f : ι → α} {g : ι' → α}
  (hf : summable (λ x, ∥f x∥)) (hg : summable (λ x, ∥g x∥)) :
  (∑' x, f x) * (∑' y, g y) = (∑' z : ι × ι', f z.1 * g z.2) :=
tsum_mul_tsum (summable_of_summable_norm hf) (summable_of_summable_norm hg)
  (summable_mul_of_summable_norm hf hg)

/-! ### `ℕ`-indexed families (Cauchy product)

We prove two versions of the Cauchy product formula. The first one is
`tsum_mul_tsum_eq_tsum_sum_range_of_summable_norm`, where the `n`-th term is a sum over
`finset.range (n+1)` involving `nat` substraction.
In order to avoid `nat` substraction, we also provide
`tsum_mul_tsum_eq_tsum_sum_antidiagonal_of_summable_norm`,
where the `n`-th term is a sum over all pairs `(k, l)` such that `k+l=n`, which corresponds to the
`finset` `finset.nat.antidiagonal n`. -/

section nat

open finset.nat

lemma summable_norm_sum_mul_antidiagonal_of_summable_norm {f g : ℕ → α}
  (hf : summable (λ x, ∥f x∥)) (hg : summable (λ x, ∥g x∥)) :
  summable (λ n, ∥∑ kl in antidiagonal n, f kl.1 * g kl.2∥) :=
begin
  have := summable_sum_mul_antidiagonal_of_summable_mul
    (summable.mul_of_nonneg hf hg (λ _, norm_nonneg _) (λ _, norm_nonneg _)),
  refine summable_of_nonneg_of_le (λ _, norm_nonneg _) _ this,
  intros n,
  calc  ∥∑ kl in antidiagonal n, f kl.1 * g kl.2∥
      ≤ ∑ kl in antidiagonal n, ∥f kl.1 * g kl.2∥ : norm_sum_le _ _
  ... ≤ ∑ kl in antidiagonal n, ∥f kl.1∥ * ∥g kl.2∥ : sum_le_sum (λ i _, norm_mul_le _ _)
end

/-- The Cauchy product formula for the product of two infinite sums indexed by `ℕ`,
    expressed by summing on `finset.nat.antidiagonal`.
    See also `tsum_mul_tsum_eq_tsum_sum_antidiagonal` if `f` and `g` are
    *not* absolutely summable. -/
lemma tsum_mul_tsum_eq_tsum_sum_antidiagonal_of_summable_norm [complete_space α] {f g : ℕ → α}
  (hf : summable (λ x, ∥f x∥)) (hg : summable (λ x, ∥g x∥)) :
  (∑' n, f n) * (∑' n, g n) = ∑' n, ∑ kl in antidiagonal n, f kl.1 * g kl.2 :=
tsum_mul_tsum_eq_tsum_sum_antidiagonal (summable_of_summable_norm hf) (summable_of_summable_norm hg)
  (summable_mul_of_summable_norm hf hg)

lemma summable_norm_sum_mul_range_of_summable_norm {f g : ℕ → α}
  (hf : summable (λ x, ∥f x∥)) (hg : summable (λ x, ∥g x∥)) :
  summable (λ n, ∥∑ k in range (n+1), f k * g (n - k)∥) :=
begin
  simp_rw ← sum_antidiagonal_eq_sum_range_succ (λ k l, f k * g l),
  exact summable_norm_sum_mul_antidiagonal_of_summable_norm hf hg
end

/-- The Cauchy product formula for the product of two infinite sums indexed by `ℕ`,
    expressed by summing on `finset.range`.
    See also `tsum_mul_tsum_eq_tsum_sum_range` if `f` and `g` are
    *not* absolutely summable. -/
lemma tsum_mul_tsum_eq_tsum_sum_range_of_summable_norm [complete_space α] {f g : ℕ → α}
  (hf : summable (λ x, ∥f x∥)) (hg : summable (λ x, ∥g x∥)) :
  (∑' n, f n) * (∑' n, g n) = ∑' n, ∑ k in range (n+1), f k * g (n - k) :=
begin
  simp_rw ← sum_antidiagonal_eq_sum_range_succ (λ k l, f k * g l),
  exact tsum_mul_tsum_eq_tsum_sum_antidiagonal_of_summable_norm hf hg
end

end nat

end cauchy_product

section ring_hom_isometric

variables {R₁ : Type*} {R₂ : Type*} {R₃ : Type*}

/-- This class states that a ring homomorphism is isometric. This is a sufficient assumption
for a continuous semilinear map to be bounded and this is the main use for this typeclass. -/
class ring_hom_isometric [semiring R₁] [semiring R₂] [has_norm R₁] [has_norm R₂]
  (σ : R₁ →+* R₂) : Prop :=
(is_iso : ∀ {x : R₁}, ∥σ x∥ = ∥x∥)

attribute [simp] ring_hom_isometric.is_iso

variables [semi_normed_ring R₁] [semi_normed_ring R₂] [semi_normed_ring R₃]

instance ring_hom_isometric.ids : ring_hom_isometric (ring_hom.id R₁) :=
⟨λ x, rfl⟩

end ring_hom_isometric<|MERGE_RESOLUTION|>--- conflicted
+++ resolved
@@ -618,14 +618,11 @@
 
 end normed_field
 
-<<<<<<< HEAD
 instance : normed_comm_ring ℝ :=
 { norm_mul := λ x y, (abs_mul x y).le,
   .. real.normed_add_comm_group,
   .. real.comm_ring }
 
-=======
->>>>>>> 3f498b03
 noncomputable instance : normed_field ℝ :=
 { norm_mul' := abs_mul,
   .. real.normed_add_comm_group }
