/-
Copyright (c) 2022 Oliver Nash. All rights reserved.
Released under Apache 2.0 license as described in the file LICENSE.
Authors: Oliver Nash
-/
import analysis.normed.group.quotient
import topology.instances.add_circle

/-!
# The additive circle as a normed group

We define the normed group structure on `add_circle p`, for `p : ℝ`. For example if `p = 1` then:
`‖(x : add_circle 1)‖ = |x - round x|` for any `x : ℝ` (see `unit_add_circle.norm_eq`).

## Main definitions:

 * `add_circle.norm_eq`: a characterisation of the norm on `add_circle p`

## TODO

 * The fact `inner_product_geometry.angle (real.cos θ) (real.sin θ) = ‖(θ : real.angle)‖`

-/

noncomputable theory

open set int (hiding mem_zmultiples_iff) add_subgroup

namespace add_circle

variables (p : ℝ)

instance : normed_add_comm_group (add_circle p) := add_subgroup.normed_add_comm_group_quotient _

@[simp] lemma norm_coe_mul (x : ℝ) (t : ℝ) :
  ‖(↑(t * x) : add_circle (t * p))‖ = |t| * ‖(x : add_circle p)‖ :=
begin
  have aux : ∀ {a b c : ℝ}, a ∈ zmultiples b → c * a ∈ zmultiples (c * b) := λ a b c h, by
  { simp only [mem_zmultiples_iff] at ⊢ h,
    obtain ⟨n, rfl⟩ := h,
    exact ⟨n, (mul_smul_comm n c b).symm⟩, },
  rcases eq_or_ne t 0 with rfl | ht, { simp, },
  have ht' : |t| ≠ 0 := (not_congr abs_eq_zero).mpr ht,
  simp only [quotient_norm_eq, real.norm_eq_abs],
  conv_rhs { rw [← smul_eq_mul, ← real.Inf_smul_of_nonneg (abs_nonneg t)], },
  simp only [quotient_add_group.mk'_apply, quotient_add_group.eq_iff_sub_mem],
  congr' 1,
  ext z,
  rw mem_smul_set_iff_inv_smul_mem₀ ht',
  show (∃ y, y - t * x ∈ zmultiples (t * p) ∧ |y| = z) ↔ ∃w, w - x ∈ zmultiples p ∧ |w| = |t|⁻¹ * z,
  split,
  { rintros ⟨y, hy, rfl⟩,
    refine ⟨t⁻¹ * y, _, by rw [abs_mul, abs_inv]⟩,
    rw [← inv_mul_cancel_left₀ ht x, ← inv_mul_cancel_left₀ ht p, ← mul_sub],
    exact aux hy, },
  { rintros ⟨w, hw, hw'⟩,
    refine ⟨t * w, _, by rw [← (eq_inv_mul_iff_mul_eq₀ ht').mp hw', abs_mul]⟩,
    rw ← mul_sub,
    exact aux hw, },
end

lemma norm_neg_period (x : ℝ) :
  ‖(x : add_circle (-p))‖ = ‖(x : add_circle p)‖ :=
begin
  suffices : ‖(↑(-1 * x) : add_circle (-1 * p))‖ = ‖(x : add_circle p)‖,
  { rw [← this, neg_one_mul], simp, },
  simp only [norm_coe_mul, abs_neg, abs_one, one_mul],
end

@[simp] lemma norm_eq_of_zero {x : ℝ} : ‖(x : add_circle (0 : ℝ))‖ = |x| :=
begin
  suffices : {y : ℝ | (y : add_circle (0 : ℝ)) = (x : add_circle (0 : ℝ)) } = { x },
  { rw [quotient_norm_eq, this, image_singleton, real.norm_eq_abs, cInf_singleton], },
  ext y,
  simp [quotient_add_group.eq_iff_sub_mem, mem_zmultiples_iff, sub_eq_zero],
end

lemma norm_eq {x : ℝ} : ‖(x : add_circle p)‖ = |x - round (p⁻¹ * x) * p| :=
begin
  suffices : ∀ (x : ℝ), ‖(x : add_circle (1 : ℝ))‖ = |x - round x|,
  { rcases eq_or_ne p 0 with rfl | hp, { simp, },
    intros,
    have hx := norm_coe_mul p x p⁻¹,
    rw [abs_inv, eq_inv_mul_iff_mul_eq₀ ((not_congr abs_eq_zero).mpr hp)] at hx,
    rw [← hx, inv_mul_cancel hp, this, ← abs_mul, mul_sub, mul_inv_cancel_left₀ hp, mul_comm p], },
  clear x p,
  intros,
  rw [quotient_norm_eq, abs_sub_round_eq_min],
  have h₁ : bdd_below (abs '' {m : ℝ | (m : add_circle (1 : ℝ)) = x}) :=
    ⟨0, by simp [mem_lower_bounds]⟩,
  have h₂ : (abs '' {m : ℝ | (m : add_circle (1 : ℝ)) = x}).nonempty := ⟨|x|, ⟨x, rfl, rfl⟩⟩,
  apply le_antisymm,
  { simp only [le_min_iff, real.norm_eq_abs, cInf_le_iff h₁ h₂],
    intros b h,
    refine ⟨mem_lower_bounds.1 h _ ⟨fract x, _, abs_fract⟩,
            mem_lower_bounds.1 h _ ⟨fract x - 1, _, by rw [abs_sub_comm, abs_one_sub_fract]⟩⟩,
    { simp only [mem_set_of_eq, fract, sub_eq_self, quotient_add_group.coe_sub,
        quotient_add_group.eq_zero_iff, int_cast_mem_zmultiples_one], },
    { simp only [mem_set_of_eq, fract, sub_eq_self, quotient_add_group.coe_sub,
        quotient_add_group.eq_zero_iff, int_cast_mem_zmultiples_one, sub_sub,
        (by norm_cast : (⌊x⌋ : ℝ) + 1 = (↑(⌊x⌋ + 1) : ℝ))], }, },
  { simp only [quotient_add_group.mk'_apply, real.norm_eq_abs, le_cInf_iff h₁ h₂],
    rintros b' ⟨b, hb, rfl⟩,
    simp only [mem_set_of_eq, quotient_add_group.eq_iff_sub_mem, mem_zmultiples_iff,
      smul_one_eq_coe] at hb,
    obtain ⟨z, hz⟩ := hb,
    rw [(by { rw hz, abel, } : x = b - z), fract_sub_int, ← abs_sub_round_eq_min],
    convert round_le b 0,
    simp, },
end

lemma norm_eq' (hp : 0 < p) {x : ℝ} :
<<<<<<< HEAD
  ∥(x : add_circle p)∥ = p * |(p⁻¹ * x) - round (p⁻¹ * x)| :=
=======
  ‖(x : add_circle p)‖ = p * |(p⁻¹ * x) - round (p⁻¹ * x)| :=
>>>>>>> 41cf0cc2
begin
  conv_rhs { congr, rw ← abs_eq_self.mpr hp.le, },
  rw [← abs_mul, mul_sub, mul_inv_cancel_left₀ hp.ne.symm, norm_eq, mul_comm p],
end

<<<<<<< HEAD
lemma norm_le_half_period {x : add_circle p} (hp : p ≠ 0) : ∥x∥ ≤ |p|/2 :=
=======
lemma norm_le_half_period {x : add_circle p} (hp : p ≠ 0) : ‖x‖ ≤ |p|/2 :=
>>>>>>> 41cf0cc2
begin
  obtain ⟨x⟩ := x,
  change ‖(x : add_circle p)‖ ≤ |p|/2,
  rw [norm_eq, ← mul_le_mul_left (abs_pos.mpr (inv_ne_zero hp)), ← abs_mul, mul_sub, mul_left_comm,
    ← mul_div_assoc, ← abs_mul, inv_mul_cancel hp, mul_one, abs_one],
  exact abs_sub_round (p⁻¹ * x),
end

@[simp] lemma norm_half_period_eq : ‖(↑(p/2) : add_circle p)‖ = |p|/2 :=
begin
  rcases eq_or_ne p 0 with rfl | hp, { simp, },
  rw [norm_eq, ← mul_div_assoc, inv_mul_cancel hp, one_div, round_two_inv, algebra_map.coe_one,
    one_mul, (by linarith : p / 2 - p = -(p / 2)), abs_neg, abs_div, abs_two],
end

lemma norm_coe_eq_abs_iff {x : ℝ} (hp : p ≠ 0) : ‖(x : add_circle p)‖ = |x| ↔ |x| ≤ |p|/2 :=
begin
  refine ⟨λ hx, hx ▸ norm_le_half_period p hp, λ hx, _⟩,
  suffices : ∀ (p : ℝ), 0 < p → |x| ≤ p/2 → ‖(x : add_circle p)‖ = |x|,
  { rcases lt_trichotomy 0 p with hp | rfl | hp,
    { rw abs_eq_self.mpr hp.le at hx,
      exact this p hp hx, },
    { contradiction, },
    { rw ← norm_neg_period,
      rw abs_eq_neg_self.mpr hp.le at hx,
      exact this (-p) (neg_pos.mpr hp) hx, }, },
  clear hx,
  intros p hp hx,
  rcases eq_or_ne x (p/2) with rfl | hx', { simp [abs_div, abs_two], },
  suffices : round (p⁻¹ * x) = 0, { simp [norm_eq, this], },
  rw round_eq_zero_iff,
  obtain ⟨hx₁, hx₂⟩ := abs_le.mp hx,
  replace hx₂ := ne.lt_of_le hx' hx₂,
  split,
  { rwa [← mul_le_mul_left hp, ← mul_assoc, mul_inv_cancel hp.ne.symm, one_mul, mul_neg,
      ← mul_div_assoc, mul_one], },
  { rwa [← mul_lt_mul_left hp, ← mul_assoc, mul_inv_cancel hp.ne.symm, one_mul, ← mul_div_assoc,
      mul_one], },
end

open metric

lemma closed_ball_eq_univ_of_half_period_le
  (hp : p ≠ 0) (x : add_circle p) {ε : ℝ} (hε : |p|/2 ≤ ε) :
  closed_ball x ε = univ :=
eq_univ_iff_forall.mpr $
  λ x, by simpa only [mem_closed_ball, dist_eq_norm] using (norm_le_half_period p hp).trans hε

@[simp] lemma coe_real_preimage_closed_ball_period_zero (x ε : ℝ) :
  coe⁻¹' closed_ball (x : add_circle (0 : ℝ)) ε = closed_ball x ε :=
by { ext y; simp [dist_eq_norm, ← quotient_add_group.coe_sub], }

lemma coe_real_preimage_closed_ball_eq_Union (x ε : ℝ) :
  coe⁻¹' closed_ball (x : add_circle p) ε = ⋃ (z : ℤ), closed_ball (x + z • p) ε :=
begin
  rcases eq_or_ne p 0 with rfl | hp, { simp [Union_const], },
  ext y,
  simp only [dist_eq_norm, mem_preimage, mem_closed_ball, zsmul_eq_mul, mem_Union, real.norm_eq_abs,
    ← quotient_add_group.coe_sub, norm_eq, ← sub_sub],
  refine ⟨λ h, ⟨round (p⁻¹ * (y - x)), h⟩, _⟩,
  rintros ⟨n, hn⟩,
  rw [← mul_le_mul_left (abs_pos.mpr $ inv_ne_zero hp), ← abs_mul, mul_sub, mul_comm _ p,
    inv_mul_cancel_left₀ hp] at hn ⊢,
  exact (round_le (p⁻¹ * (y - x)) n).trans hn,
end

lemma coe_real_preimage_closed_ball_inter_eq
  {x ε : ℝ} (s : set ℝ) (hs : s ⊆ closed_ball x (|p|/2)) :
  coe⁻¹' closed_ball (x : add_circle p) ε ∩ s = if ε < |p|/2 then (closed_ball x ε) ∩ s else s :=
begin
  cases le_or_lt (|p|/2) ε with hε hε,
  { rcases eq_or_ne p 0 with rfl | hp,
    { simp only [abs_zero, zero_div] at hε,
      simp only [not_lt.mpr hε, coe_real_preimage_closed_ball_period_zero, abs_zero, zero_div,
        if_false, inter_eq_right_iff_subset],
      exact hs.trans (closed_ball_subset_closed_ball $ by simp [hε]), },
    simp [closed_ball_eq_univ_of_half_period_le p hp ↑x hε, not_lt.mpr hε], },
  { suffices : ∀ (z : ℤ), closed_ball (x + z • p) ε ∩ s = if z = 0 then closed_ball x ε ∩ s else ∅,
    { simp [-zsmul_eq_mul, ← quotient_add_group.coe_zero, coe_real_preimage_closed_ball_eq_Union,
        Union_inter, Union_ite, this, hε], },
    intros z,
    simp only [real.closed_ball_eq_Icc, zero_sub, zero_add] at ⊢ hs,
    rcases eq_or_ne z 0 with rfl | hz, { simp, },
    simp only [hz, zsmul_eq_mul, if_false, eq_empty_iff_forall_not_mem],
    rintros y ⟨⟨hy₁, hy₂⟩, hy₀⟩,
    obtain ⟨hy₃, hy₄⟩ := hs hy₀,
    rcases lt_trichotomy 0 p with hp | rfl | hp,
    { cases int.cast_le_neg_one_or_one_le_cast_of_ne_zero ℝ hz with hz' hz',
      { have : ↑z * p ≤ - p, nlinarith,
        linarith [abs_eq_self.mpr hp.le] },
      { have : p ≤ ↑z * p, nlinarith,
        linarith [abs_eq_self.mpr hp.le] } },
    { simp only [mul_zero, add_zero, abs_zero, zero_div] at hy₁ hy₂ hε,
      linarith },
    { cases int.cast_le_neg_one_or_one_le_cast_of_ne_zero ℝ hz with hz' hz',
      { have : - p ≤ ↑z * p, nlinarith,
        linarith [abs_eq_neg_self.mpr hp.le] },
      { have : ↑z * p ≤ p, nlinarith,
        linarith [abs_eq_neg_self.mpr hp.le] } } },
end

section finite_order_points

variables {p} [hp : fact (0 < p)]
include hp

lemma norm_div_nat_cast {m n : ℕ} :
  ‖(↑((↑m / ↑n) * p) : add_circle p)‖ = p * (↑(min (m % n) (n - m % n)) / n) :=
begin
  have : p⁻¹ * (↑m / ↑n * p) = ↑m / ↑n, { rw [mul_comm _ p, inv_mul_cancel_left₀ hp.out.ne.symm], },
  rw [norm_eq' p hp.out, this, abs_sub_round_div_nat_cast_eq],
end

<<<<<<< HEAD
section finite_order_points

variables {p} [hp : fact (0 < p)]
include hp

lemma norm_div_coe {m n : ℕ} :
  ∥(↑((↑m / ↑n) * p) : add_circle p)∥ = p * (↑(min (m % n) (n - m % n)) / n) :=
begin
  have : p⁻¹ * (↑m / ↑n * p) = ↑m / ↑n, { rw [mul_comm _ p, inv_mul_cancel_left₀ hp.out.ne.symm], },
  rw [norm_eq' p hp.out, this, abs_sub_round_div_coe_eq],
end

lemma exists_norm_eq_of_fin_add_order {u : add_circle p} (hu : is_of_fin_add_order u) :
  ∃ (k : ℕ), ∥u∥ = p * (k / add_order_of u) :=
begin
  let n := add_order_of u,
  change ∃ (k : ℕ), ∥u∥ = p * (k / n),
  obtain ⟨m, -, -, hm⟩ := exists_gcd_eq_one_of_is_of_fin_add_order hu,
  refine ⟨min (m % n) (n - m % n), _⟩,
  rw [← hm, norm_div_coe],
=======
lemma exists_norm_eq_of_fin_add_order {u : add_circle p} (hu : is_of_fin_add_order u) :
  ∃ (k : ℕ), ‖u‖ = p * (k / add_order_of u) :=
begin
  let n := add_order_of u,
  change ∃ (k : ℕ), ‖u‖ = p * (k / n),
  obtain ⟨m, -, -, hm⟩ := exists_gcd_eq_one_of_is_of_fin_add_order hu,
  refine ⟨min (m % n) (n - m % n), _⟩,
  rw [← hm, norm_div_nat_cast],
>>>>>>> 41cf0cc2
end

lemma le_add_order_smul_norm_of_is_of_fin_add_order
  {u : add_circle p} (hu : is_of_fin_add_order u) (hu' : u ≠ 0) :
<<<<<<< HEAD
  p ≤ add_order_of u • ∥u∥ :=
=======
  p ≤ add_order_of u • ‖u‖ :=
>>>>>>> 41cf0cc2
begin
  obtain ⟨n, hn⟩ := exists_norm_eq_of_fin_add_order hu,
  replace hu : (add_order_of u : ℝ) ≠ 0, { norm_cast, exact (add_order_of_pos_iff.mpr hu).ne.symm },
  conv_lhs { rw ← mul_one p, },
  rw [hn, nsmul_eq_mul, ← mul_assoc, mul_comm _ p, mul_assoc, mul_div_cancel' _ hu,
    mul_le_mul_left hp.out, nat.one_le_cast, nat.one_le_iff_ne_zero],
  contrapose! hu',
  simpa only [hu', algebra_map.coe_zero, zero_div, mul_zero, norm_eq_zero] using hn,
end

end finite_order_points

end add_circle

namespace unit_add_circle

lemma norm_eq {x : ℝ} : ‖(x : unit_add_circle)‖ = |x - round x| := by simp [add_circle.norm_eq]

end unit_add_circle<|MERGE_RESOLUTION|>--- conflicted
+++ resolved
@@ -110,21 +110,13 @@
 end
 
 lemma norm_eq' (hp : 0 < p) {x : ℝ} :
-<<<<<<< HEAD
-  ∥(x : add_circle p)∥ = p * |(p⁻¹ * x) - round (p⁻¹ * x)| :=
-=======
   ‖(x : add_circle p)‖ = p * |(p⁻¹ * x) - round (p⁻¹ * x)| :=
->>>>>>> 41cf0cc2
 begin
   conv_rhs { congr, rw ← abs_eq_self.mpr hp.le, },
   rw [← abs_mul, mul_sub, mul_inv_cancel_left₀ hp.ne.symm, norm_eq, mul_comm p],
 end
 
-<<<<<<< HEAD
-lemma norm_le_half_period {x : add_circle p} (hp : p ≠ 0) : ∥x∥ ≤ |p|/2 :=
-=======
 lemma norm_le_half_period {x : add_circle p} (hp : p ≠ 0) : ‖x‖ ≤ |p|/2 :=
->>>>>>> 41cf0cc2
 begin
   obtain ⟨x⟩ := x,
   change ‖(x : add_circle p)‖ ≤ |p|/2,
@@ -238,28 +230,6 @@
   rw [norm_eq' p hp.out, this, abs_sub_round_div_nat_cast_eq],
 end
 
-<<<<<<< HEAD
-section finite_order_points
-
-variables {p} [hp : fact (0 < p)]
-include hp
-
-lemma norm_div_coe {m n : ℕ} :
-  ∥(↑((↑m / ↑n) * p) : add_circle p)∥ = p * (↑(min (m % n) (n - m % n)) / n) :=
-begin
-  have : p⁻¹ * (↑m / ↑n * p) = ↑m / ↑n, { rw [mul_comm _ p, inv_mul_cancel_left₀ hp.out.ne.symm], },
-  rw [norm_eq' p hp.out, this, abs_sub_round_div_coe_eq],
-end
-
-lemma exists_norm_eq_of_fin_add_order {u : add_circle p} (hu : is_of_fin_add_order u) :
-  ∃ (k : ℕ), ∥u∥ = p * (k / add_order_of u) :=
-begin
-  let n := add_order_of u,
-  change ∃ (k : ℕ), ∥u∥ = p * (k / n),
-  obtain ⟨m, -, -, hm⟩ := exists_gcd_eq_one_of_is_of_fin_add_order hu,
-  refine ⟨min (m % n) (n - m % n), _⟩,
-  rw [← hm, norm_div_coe],
-=======
 lemma exists_norm_eq_of_fin_add_order {u : add_circle p} (hu : is_of_fin_add_order u) :
   ∃ (k : ℕ), ‖u‖ = p * (k / add_order_of u) :=
 begin
@@ -268,16 +238,11 @@
   obtain ⟨m, -, -, hm⟩ := exists_gcd_eq_one_of_is_of_fin_add_order hu,
   refine ⟨min (m % n) (n - m % n), _⟩,
   rw [← hm, norm_div_nat_cast],
->>>>>>> 41cf0cc2
 end
 
 lemma le_add_order_smul_norm_of_is_of_fin_add_order
   {u : add_circle p} (hu : is_of_fin_add_order u) (hu' : u ≠ 0) :
-<<<<<<< HEAD
-  p ≤ add_order_of u • ∥u∥ :=
-=======
   p ≤ add_order_of u • ‖u‖ :=
->>>>>>> 41cf0cc2
 begin
   obtain ⟨n, hn⟩ := exists_norm_eq_of_fin_add_order hu,
   replace hu : (add_order_of u : ℝ) ≠ 0, { norm_cast, exact (add_order_of_pos_iff.mpr hu).ne.symm },
