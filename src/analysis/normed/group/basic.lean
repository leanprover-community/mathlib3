--- conflicted
+++ resolved
@@ -129,6 +129,31 @@
 @[priority 100, to_additive] -- See note [lower instance priority]
 instance normed_comm_group.to_normed_group [normed_comm_group E] : normed_group E :=
 { ..‹normed_comm_group E› }
+
+/-- Construct a `normed_group` from a `seminormed_group` satisfying `∀ x, ∥x∥ = 0 → x = 1`. This
+avoids having to go back to the `(pseudo_)metric_space` level when declaring a `normed_group`
+instance as a special case of a more general `seminormed_group` instance. -/
+@[to_additive "Construct a `normed_add_group` from a `seminormed_add_group` satisfying
+`∀ x, ∥x∥ = 0 → x = 0`. This avoids having to go back to the `(pseudo_)metric_space` level when
+declaring a `normed_add_group` instance as a special case of a more general `seminormed_add_group`
+instance.", reducible] -- See note [reducible non-instances]
+def normed_group.of_separation [seminormed_group E] (h : ∀ x : E, ∥x∥ = 0 → x = 1) :
+  normed_group E :=
+{ to_metric_space :=
+  { eq_of_dist_eq_zero := λ x y hxy, div_eq_one.1 $ h _ $ by rwa ←‹seminormed_group E›.dist_eq },
+  ..‹seminormed_group E› }
+
+/-- Construct a `normed_comm_group` from a `seminormed_comm_group` satisfying
+`∀ x, ∥x∥ = 0 → x = 1`. This avoids having to go back to the `(pseudo_)metric_space` level when
+declaring a `normed_comm_group` instance as a special case of a more general `seminormed_comm_group`
+instance. -/
+@[to_additive "Construct a `normed_add_comm_group` from a `seminormed_add_comm_group` satisfying
+`∀ x, ∥x∥ = 0 → x = 0`. This avoids having to go back to the `(pseudo_)metric_space` level when
+declaring a `normed_add_comm_group` instance as a special case of a more general
+`seminormed_add_comm_group` instance.", reducible] -- See note [reducible non-instances]
+def normed_comm_group.of_separation [seminormed_comm_group E] (h : ∀ x : E, ∥x∥ = 0 → x = 1) :
+  normed_comm_group E :=
+{ ..‹seminormed_comm_group E›, ..normed_group.of_separation h }
 
 /-- Construct a seminormed group from a multiplication-invariant distance. -/
 @[to_additive "Construct a seminormed group from a translation-invariant distance."]
@@ -1433,34 +1458,12 @@
 @[to_additive pi.nnnorm_def] lemma pi.nnnorm_def' : ∥f∥₊ = finset.univ.sup (λ b, ∥f b∥₊) :=
 subtype.eta _ _
 
-<<<<<<< HEAD
 /-- The seminorm of an element in a product space is `≤ r` if and only if the norm of each
 component is. -/
 @[to_additive pi_norm_le_iff "The seminorm of an element in a product space is `≤ r` if and only if
 the norm of each component is."]
 lemma pi_norm_le_iff' (hr : 0 ≤ r) : ∥x∥ ≤ r ↔ ∀ i, ∥x i∥ ≤ r :=
 by simp only [←dist_one_right, dist_pi_le_iff hr, pi.one_apply]
-=======
-/-- Construct a `normed_add_comm_group` from a `seminormed_add_comm_group` satisfying
-`∀ x, ∥x∥ = 0 → x = 0`. This avoids having to go back to the `(pseudo_)metric_space` level
-when declaring a `normed_add_comm_group` instance as a special case of a more general
-`seminormed_add_comm_group` instance. -/
-def normed_add_comm_group.of_separation [h₁ : seminormed_add_comm_group E]
-  (h₂ : ∀ x : E, ∥x∥ = 0 → x = 0) : normed_add_comm_group E :=
-{ to_metric_space :=
-  { eq_of_dist_eq_zero := λ x y hxy, by rw h₁.dist_eq at hxy; rw ← sub_eq_zero; exact h₂ _ hxy },
-  ..h₁ }
-
-/-- Construct a normed group from a translation invariant distance -/
-def normed_add_comm_group.of_add_dist [has_norm E] [add_comm_group E] [metric_space E]
-  (H1 : ∀ x : E, ∥x∥ = dist x 0)
-  (H2 : ∀ x y z : E, dist x y ≤ dist (x + z) (y + z)) : normed_add_comm_group E :=
-{ dist_eq := λ x y, begin
-    rw H1, apply le_antisymm,
-    { rw [sub_eq_add_neg, ← add_right_neg y], apply H2 },
-    { have := H2 (x-y) 0 y, rwa [sub_add_cancel, zero_add] at this }
-  end }
->>>>>>> 7b94ffe4
 
 @[to_additive pi_nnnorm_le_iff]
 lemma pi_nnnorm_le_iff' {r : ℝ≥0} : ∥x∥₊ ≤ r ↔ ∀ i, ∥x i∥₊ ≤ r := pi_norm_le_iff' r.coe_nonneg
