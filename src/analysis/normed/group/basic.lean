/-
Copyright (c) 2018 Patrick Massot. All rights reserved.
Released under Apache 2.0 license as described in the file LICENSE.
Authors: Patrick Massot, Johannes Hölzl, Yaël Dillies
-/
import algebra.module.ulift
import analysis.normed.group.seminorm
import order.liminf_limsup
import topology.algebra.uniform_group
import topology.metric_space.algebra
import topology.metric_space.isometry
import topology.sequences

/-!
# Normed (semi)groups

In this file we define 10 classes:

* `has_norm`, `has_nnnorm`: auxiliary classes endowing a type `α` with a function `norm : α → ℝ`
  (notation: `∥x∥`) and `nnnorm : α → ℝ≥0` (notation: `∥x∥₊`), respectively;
* `seminormed_..._group`: A seminormed (additive) (commutative) group is an (additive) (commutative)
  group with a norm and a compatible pseudometric space structure:
  `∀ x y, dist x y = ∥x / y∥` or `∀ x y, dist x y = ∥x - y∥`, depending on the group operation.
* `normed_..._group`: A normed (additive) (commutative) group is an (additive) (commutative) group
  with a norm and a compatible metric space structure.

We also prove basic properties of (semi)normed groups and provide some instances.

## Notes

The current convention `dist x y = ∥x - y∥` means that the distance is invariant under right
addition, but actions in mathlib are usually from the left. This means we might want to change it to
`dist x y = ∥-x + y∥`.

The normed group hierarchy would lend itself well to a mixin design (that is, having
`seminormed_group` and `seminormed_add_group` not extend `group` and `add_group`), but we choose not
to for performance concerns.

## Tags

normed group
-/

variables {𝓕 𝕜 α ι κ E F G : Type*}

open filter function metric
open_locale big_operators ennreal filter nnreal uniformity pointwise topological_space

/-- Auxiliary class, endowing a type `E` with a function `norm : E → ℝ` with notation `∥x∥`. This
class is designed to be extended in more interesting classes specifying the properties of the norm.
-/
@[notation_class] class has_norm (E : Type*) := (norm : E → ℝ)

/-- Auxiliary class, endowing a type `α` with a function `nnnorm : α → ℝ≥0` with notation `∥x∥₊`. -/
@[notation_class] class has_nnnorm (E : Type*) := (nnnorm : E → ℝ≥0)

export has_norm (norm)
export has_nnnorm (nnnorm)

notation `∥` e `∥` := norm e
notation `∥` e `∥₊` := nnnorm e

/-- A seminormed group is an additive group endowed with a norm for which `dist x y = ∥x - y∥`
defines a pseudometric space structure. -/
class seminormed_add_group (E : Type*) extends has_norm E, add_group E, pseudo_metric_space E :=
(dist := λ x y, ∥x - y∥)
(dist_eq : ∀ x y, dist x y = ∥x - y∥ . obviously)

/-- A seminormed group is a group endowed with a norm for which `dist x y = ∥x / y∥` defines a
pseudometric space structure. -/
@[to_additive]
class seminormed_group (E : Type*) extends has_norm E, group E, pseudo_metric_space E :=
(dist := λ x y, ∥x / y∥)
(dist_eq : ∀ x y, dist x y = ∥x / y∥ . obviously)

/-- A normed group is an additive group endowed with a norm for which `dist x y = ∥x - y∥` defines a
metric space structure. -/
class normed_add_group (E : Type*) extends has_norm E, add_group E, metric_space E :=
(dist := λ x y, ∥x - y∥)
(dist_eq : ∀ x y, dist x y = ∥x - y∥ . obviously)

/-- A normed group is a group endowed with a norm for which `dist x y = ∥x / y∥` defines a metric
space structure. -/
@[to_additive]
class normed_group (E : Type*) extends has_norm E, group E, metric_space E :=
(dist := λ x y, ∥x / y∥)
(dist_eq : ∀ x y, dist x y = ∥x / y∥ . obviously)

/-- A seminormed group is an additive group endowed with a norm for which `dist x y = ∥x - y∥`
defines a pseudometric space structure. -/
class seminormed_add_comm_group (E : Type*)
  extends has_norm E, add_comm_group E, pseudo_metric_space E :=
(dist := λ x y, ∥x - y∥)
(dist_eq : ∀ x y, dist x y = ∥x - y∥ . obviously)

/-- A seminormed group is a group endowed with a norm for which `dist x y = ∥x / y∥`
defines a pseudometric space structure. -/
@[to_additive]
class seminormed_comm_group (E : Type*)
  extends has_norm E, comm_group E, pseudo_metric_space E :=
(dist := λ x y, ∥x / y∥)
(dist_eq : ∀ x y, dist x y = ∥x / y∥ . obviously)

/-- A normed group is an additive group endowed with a norm for which `dist x y = ∥x - y∥` defines a
metric space structure. -/
class normed_add_comm_group (E : Type*) extends has_norm E, add_comm_group E, metric_space E :=
(dist := λ x y, ∥x - y∥)
(dist_eq : ∀ x y, dist x y = ∥x - y∥ . obviously)

/-- A normed group is a group endowed with a norm for which `dist x y = ∥x / y∥` defines a metric
space structure. -/
@[to_additive]
class normed_comm_group (E : Type*) extends has_norm E, comm_group E, metric_space E :=
(dist := λ x y, ∥x / y∥)
(dist_eq : ∀ x y, dist x y = ∥x / y∥ . obviously)

@[priority 100, to_additive] -- See note [lower instance priority]
instance normed_group.to_seminormed_group [normed_group E] : seminormed_group E :=
{ ..‹normed_group E› }

@[priority 100, to_additive] -- See note [lower instance priority]
instance normed_comm_group.to_seminormed_comm_group [normed_comm_group E] :
  seminormed_comm_group E :=
{ ..‹normed_comm_group E› }

@[priority 100, to_additive] -- See note [lower instance priority]
instance seminormed_comm_group.to_seminormed_group [seminormed_comm_group E] : seminormed_group E :=
{ ..‹seminormed_comm_group E› }

@[priority 100, to_additive] -- See note [lower instance priority]
instance normed_comm_group.to_normed_group [normed_comm_group E] : normed_group E :=
{ ..‹normed_comm_group E› }

/-- Construct a `normed_group` from a `seminormed_group` satisfying `∀ x, ∥x∥ = 0 → x = 1`. This
avoids having to go back to the `(pseudo_)metric_space` level when declaring a `normed_group`
instance as a special case of a more general `seminormed_group` instance. -/
@[to_additive "Construct a `normed_add_group` from a `seminormed_add_group` satisfying
`∀ x, ∥x∥ = 0 → x = 0`. This avoids having to go back to the `(pseudo_)metric_space` level when
declaring a `normed_add_group` instance as a special case of a more general `seminormed_add_group`
instance.", reducible] -- See note [reducible non-instances]
def normed_group.of_separation [seminormed_group E] (h : ∀ x : E, ∥x∥ = 0 → x = 1) :
  normed_group E :=
{ to_metric_space :=
  { eq_of_dist_eq_zero := λ x y hxy, div_eq_one.1 $ h _ $ by rwa ←‹seminormed_group E›.dist_eq },
  ..‹seminormed_group E› }

/-- Construct a `normed_comm_group` from a `seminormed_comm_group` satisfying
`∀ x, ∥x∥ = 0 → x = 1`. This avoids having to go back to the `(pseudo_)metric_space` level when
declaring a `normed_comm_group` instance as a special case of a more general `seminormed_comm_group`
instance. -/
@[to_additive "Construct a `normed_add_comm_group` from a `seminormed_add_comm_group` satisfying
`∀ x, ∥x∥ = 0 → x = 0`. This avoids having to go back to the `(pseudo_)metric_space` level when
declaring a `normed_add_comm_group` instance as a special case of a more general
`seminormed_add_comm_group` instance.", reducible] -- See note [reducible non-instances]
def normed_comm_group.of_separation [seminormed_comm_group E] (h : ∀ x : E, ∥x∥ = 0 → x = 1) :
  normed_comm_group E :=
{ ..‹seminormed_comm_group E›, ..normed_group.of_separation h }

/-- Construct a seminormed group from a multiplication-invariant distance. -/
@[to_additive "Construct a seminormed group from a translation-invariant distance."]
def seminormed_group.of_mul_dist [has_norm E] [group E] [pseudo_metric_space E]
  (h₁ : ∀ x : E, ∥x∥ = dist x 1) (h₂ : ∀ x y z : E, dist x y ≤ dist (x * z) (y * z)) :
  seminormed_group E :=
{ dist_eq := λ x y, begin
    rw h₁, apply le_antisymm,
    { simpa only [div_eq_mul_inv, ← mul_right_inv y] using h₂ _ _ _ },
    { simpa only [div_mul_cancel', one_mul] using h₂ (x/y) 1 y }
  end }

/-- Construct a seminormed group from a multiplication-invariant pseudodistance. -/
@[to_additive "Construct a seminormed group from a translation-invariant pseudodistance."]
def seminormed_group.of_mul_dist' [has_norm E] [group E] [pseudo_metric_space E]
  (h₁ : ∀ x : E, ∥x∥ = dist x 1) (h₂ : ∀ x y z : E, dist (x * z) (y * z) ≤ dist x y) :
  seminormed_group E :=
{ dist_eq := λ x y, begin
    rw h₁, apply le_antisymm,
    { simpa only [div_mul_cancel', one_mul] using h₂ (x/y) 1 y },
    { simpa only [div_eq_mul_inv, ← mul_right_inv y] using h₂ _ _ _ }
  end }

/-- Construct a seminormed group from a multiplication-invariant pseudodistance. -/
@[to_additive "Construct a seminormed group from a translation-invariant pseudodistance."]
def seminormed_comm_group.of_mul_dist [has_norm E] [comm_group E] [pseudo_metric_space E]
  (h₁ : ∀ x : E, ∥x∥ = dist x 1) (h₂ : ∀ x y z : E, dist x y ≤ dist (x * z) (y * z)) :
  seminormed_comm_group E :=
{ ..seminormed_group.of_mul_dist h₁ h₂ }

/-- Construct a seminormed group from a multiplication-invariant pseudodistance. -/
@[to_additive "Construct a seminormed group from a translation-invariant pseudodistance."]
def seminormed_comm_group.of_mul_dist' [has_norm E] [comm_group E] [pseudo_metric_space E]
  (h₁ : ∀ x : E, ∥x∥ = dist x 1) (h₂ : ∀ x y z : E, dist (x * z) (y * z) ≤ dist x y) :
  seminormed_comm_group E :=
{ ..seminormed_group.of_mul_dist' h₁ h₂ }

/-- Construct a normed group from a multiplication-invariant distance. -/
@[to_additive "Construct a normed group from a translation-invariant distance."]
def normed_group.of_mul_dist [has_norm E] [group E] [metric_space E]
  (h₁ : ∀ x : E, ∥x∥ = dist x 1) (h₂ : ∀ x y z : E, dist x y ≤ dist (x * z) (y * z)) :
  normed_group E :=
{ ..seminormed_group.of_mul_dist h₁ h₂ }

/-- Construct a normed group from a multiplication-invariant pseudodistance. -/
@[to_additive "Construct a normed group from a translation-invariant pseudodistance."]
def normed_group.of_mul_dist' [has_norm E] [group E] [metric_space E]
  (h₁ : ∀ x : E, ∥x∥ = dist x 1) (h₂ : ∀ x y z : E, dist (x * z) (y * z) ≤ dist x y) :
  normed_group E :=
{ ..seminormed_group.of_mul_dist' h₁ h₂ }

/-- Construct a normed group from a multiplication-invariant pseudodistance. -/
@[to_additive "Construct a normed group from a translation-invariant pseudodistance."]
def normed_comm_group.of_mul_dist [has_norm E] [comm_group E] [metric_space E]
  (h₁ : ∀ x : E, ∥x∥ = dist x 1) (h₂ : ∀ x y z : E, dist x y ≤ dist (x * z) (y * z)) :
  normed_comm_group E :=
{ ..normed_group.of_mul_dist h₁ h₂ }

/-- Construct a normed group from a multiplication-invariant pseudodistance. -/
@[to_additive "Construct a normed group from a translation-invariant pseudodistance."]
def normed_comm_group.of_mul_dist' [has_norm E] [comm_group E] [metric_space E]
  (h₁ : ∀ x : E, ∥x∥ = dist x 1) (h₂ : ∀ x y z : E, dist (x * z) (y * z) ≤ dist x y) :
  normed_comm_group E :=
{ ..normed_group.of_mul_dist' h₁ h₂ }

set_option old_structure_cmd true

/-- Construct a seminormed group from a seminorm, i.e., registering the pseudodistance and the
pseudometric space structure from the seminorm properties. Note that in most cases this instance
creates bad definitional equalities (e.g., it does not take into account a possibly existing
`uniform_space` instance on `E`). -/
@[to_additive "Construct a seminormed group from a seminorm, i.e., registering the pseudodistance*
and the pseudometric space structure from the seminorm properties. Note that in most cases this
instance creates bad definitional equalities (e.g., it does not take into account a possibly
existing `uniform_space` instance on `E`)."]
def group_seminorm.to_seminormed_group [group E] (f : group_seminorm E) : seminormed_group E :=
{ dist := λ x y, f (x / y),
  norm := f,
  dist_eq := λ x y, rfl,
  dist_self := λ x, by simp only [div_self', map_one_eq_zero],
  dist_triangle := le_map_div_add_map_div f,
  dist_comm := map_div_rev f }

/-- Construct a seminormed group from a seminorm, i.e., registering the pseudodistance and the
pseudometric space structure from the seminorm properties. Note that in most cases this instance
creates bad definitional equalities (e.g., it does not take into account a possibly existing
`uniform_space` instance on `E`). -/
@[to_additive "Construct a seminormed group from a seminorm, i.e., registering the pseudodistance*
and the pseudometric space structure from the seminorm properties. Note that in most cases this
instance creates bad definitional equalities (e.g., it does not take into account a possibly
existing `uniform_space` instance on `E`)."]
def group_seminorm.to_seminormed_comm_group [comm_group E] (f : group_seminorm E) :
  seminormed_comm_group E :=
{ ..f.to_seminormed_group }

/-- Construct a normed group from a norm, i.e., registering the distance and the metric space
structure from the norm properties. Note that in most cases this instance creates bad definitional
equalities (e.g., it does not take into account a possibly existing `uniform_space` instance on
`E`). -/
@[to_additive "Construct a normed group from a norm, i.e., registering the distance and the metric
space structure from the norm properties. Note that in most cases this instance creates bad
definitional equalities (e.g., it does not take into account a possibly existing `uniform_space`
instance on `E`)."]
def group_norm.to_normed_group [group E] (f : group_norm E) : normed_group E :=
{ eq_of_dist_eq_zero := λ x y h, div_eq_one.1 $ eq_one_of_map_eq_zero f h,
  ..f.to_group_seminorm.to_seminormed_group }

/-- Construct a normed group from a norm, i.e., registering the distance and the metric space
structure from the norm properties. Note that in most cases this instance creates bad definitional
equalities (e.g., it does not take into account a possibly existing `uniform_space` instance on
`E`). -/
@[to_additive "Construct a normed group from a norm, i.e., registering the distance and the metric
space structure from the norm properties. Note that in most cases this instance creates bad
definitional equalities (e.g., it does not take into account a possibly existing `uniform_space`
instance on `E`)."]
def group_norm.to_normed_comm_group [comm_group E] (f : group_norm E) : normed_comm_group E :=
{ ..f.to_normed_group }

instance : normed_add_comm_group punit :=
{ norm := function.const _ 0,
  dist_eq := λ _ _, rfl, }

@[simp] lemma punit.norm_eq_zero (r : punit) : ∥r∥ = 0 := rfl

instance : has_norm ℝ := { norm := λ x, |x| }

@[simp] lemma real.norm_eq_abs (r : ℝ) : ∥r∥ = |r| := rfl

instance : normed_add_comm_group ℝ := ⟨λ x y, rfl⟩

section seminormed_group
variables [seminormed_group E] [seminormed_group F] [seminormed_group G] {s : set E}
  {a a₁ a₂ b b₁ b₂ : E} {r r₁ r₂ : ℝ}

@[to_additive]
lemma dist_eq_norm_div (a b : E) : dist a b = ∥a / b∥ := seminormed_group.dist_eq _ _

@[to_additive]
lemma dist_eq_norm_div' (a b : E) : dist a b = ∥b / a∥ := by rw [dist_comm, dist_eq_norm_div]

alias dist_eq_norm_sub ← dist_eq_norm
alias dist_eq_norm_sub' ← dist_eq_norm'

@[simp, to_additive] lemma dist_one_right (a : E) : dist a 1 = ∥a∥ :=
by rw [dist_eq_norm_div, div_one]

@[simp, to_additive] lemma dist_one_left : dist (1 : E) = norm :=
funext $ λ a, by rw [dist_comm, dist_one_right]

@[to_additive]
lemma isometry.norm_map_of_map_one {f : E → F} (hi : isometry f) (h₁ : f 1 = 1) (x : E) :
  ∥f x∥ = ∥x∥ :=
by rw [←dist_one_right, ←h₁, hi.dist_eq, dist_one_right]

@[to_additive tendsto_norm_cocompact_at_top]
lemma tendsto_norm_cocompact_at_top' [proper_space E] : tendsto norm (cocompact E) at_top :=
by simpa only [dist_one_right] using tendsto_dist_right_cocompact_at_top (1 : E)

@[to_additive] lemma norm_div_rev (a b : E) : ∥a / b∥ = ∥b / a∥ :=
by simpa only [dist_eq_norm_div] using dist_comm a b

@[simp, to_additive norm_neg]
lemma norm_inv' (a : E) : ∥a⁻¹∥ = ∥a∥ := by simpa using norm_div_rev 1 a

@[simp, to_additive] lemma dist_mul_right (a₁ a₂ b : E) : dist (a₁ * b) (a₂ * b) = dist a₁ a₂ :=
by simp [dist_eq_norm_div]

@[to_additive] lemma dist_div_right (a₁ a₂ b : E) : dist (a₁ / b) (a₂ / b) = dist a₁ a₂ :=
by simpa only [div_eq_mul_inv] using dist_mul_right _ _ _

@[simp, to_additive] lemma dist_div_eq_dist_mul_left (a b c : E) :
  dist (a / b) c = dist a (c * b) :=
by rw [←dist_mul_right _ _ b, div_mul_cancel']

@[simp, to_additive] lemma dist_div_eq_dist_mul_right (a b c : E) :
  dist a (b / c) = dist (a * c) b :=
by rw [←dist_mul_right _ _ c, div_mul_cancel']

/-- In a (semi)normed group, inversion `x ↦ x⁻¹` tends to infinity at infinity. TODO: use
`bornology.cobounded` instead of `filter.comap has_norm.norm filter.at_top`. -/
@[to_additive "In a (semi)normed group, negation `x ↦ -x` tends to infinity at infinity. TODO: use
`bornology.cobounded` instead of `filter.comap has_norm.norm filter.at_top`."]
lemma filter.tendsto_inv_cobounded :
  tendsto (has_inv.inv : E → E) (comap norm at_top) (comap norm at_top) :=
by simpa only [norm_inv', tendsto_comap_iff, (∘)] using tendsto_comap

/-- **Triangle inequality** for the norm. -/
@[to_additive norm_add_le "**Triangle inequality** for the norm."]
lemma norm_mul_le' (a b : E) : ∥a * b∥ ≤ ∥a∥ + ∥b∥ :=
by simpa [dist_eq_norm_div] using dist_triangle a 1 b⁻¹

@[to_additive] lemma norm_mul_le_of_le (h₁ : ∥a₁∥ ≤ r₁) (h₂ : ∥a₂∥ ≤ r₂) : ∥a₁ * a₂∥ ≤ r₁ + r₂ :=
(norm_mul_le' a₁ a₂).trans $ add_le_add h₁ h₂

@[to_additive norm_add₃_le] lemma norm_mul₃_le (a b c : E) : ∥a * b * c∥ ≤ ∥a∥ + ∥b∥ + ∥c∥ :=
norm_mul_le_of_le (norm_mul_le' _ _) le_rfl

@[simp, to_additive norm_nonneg] lemma norm_nonneg' (a : E) : 0 ≤ ∥a∥ :=
by { rw [←dist_one_right], exact dist_nonneg }

section
open tactic tactic.positivity

/-- Extension for the `positivity` tactic: norms are nonnegative. -/
@[positivity]
meta def _root_.tactic.positivity_norm : expr → tactic strictness
| `(∥%%a∥) := nonnegative <$> mk_app ``norm_nonneg [a] <|> nonnegative <$> mk_app ``norm_nonneg' [a]
| _ := failed

end

@[simp, to_additive norm_zero] lemma norm_one' : ∥(1 : E)∥ = 0 := by rw [←dist_one_right, dist_self]

@[to_additive] lemma ne_one_of_norm_ne_zero : ∥a∥ ≠ 0 → a ≠ 1 :=
mt $ by { rintro rfl, exact norm_one' }

@[nontriviality, to_additive norm_of_subsingleton]
lemma norm_of_subsingleton' [subsingleton E] (a : E) : ∥a∥ = 0 :=
by rw [subsingleton.elim a 1, norm_one']

attribute [nontriviality] norm_of_subsingleton

@[to_additive] lemma norm_div_le (a b : E) : ∥a / b∥ ≤ ∥a∥ + ∥b∥ :=
by simpa [dist_eq_norm_div] using dist_triangle a 1 b

@[to_additive] lemma norm_div_le_of_le {r₁ r₂ : ℝ} (H₁ : ∥a₁∥ ≤ r₁) (H₂ : ∥a₂∥ ≤ r₂) :
  ∥a₁ / a₂∥ ≤ r₁ + r₂ :=
(norm_div_le a₁ a₂).trans $ add_le_add H₁ H₂

@[to_additive] lemma dist_le_norm_mul_norm (a b : E) : dist a b ≤ ∥a∥ + ∥b∥ :=
by { rw dist_eq_norm_div, apply norm_div_le }

@[to_additive abs_norm_sub_norm_le] lemma abs_norm_sub_norm_le' (a b : E) : |∥a∥ - ∥b∥| ≤ ∥a / b∥ :=
by simpa [dist_eq_norm_div] using abs_dist_sub_le a b 1

@[to_additive norm_sub_norm_le] lemma norm_sub_norm_le' (a b : E) : ∥a∥ - ∥b∥ ≤ ∥a / b∥ :=
(le_abs_self _).trans (abs_norm_sub_norm_le' a b)

@[to_additive dist_norm_norm_le] lemma dist_norm_norm_le' (a b : E) : dist ∥a∥ ∥b∥ ≤ ∥a / b∥ :=
abs_norm_sub_norm_le' a b

@[to_additive] lemma norm_le_norm_add_norm_div' (u v : E) : ∥u∥ ≤ ∥v∥ + ∥u / v∥ :=
by { rw add_comm, refine (norm_mul_le' _ _).trans_eq' _, rw div_mul_cancel' }

@[to_additive] lemma norm_le_norm_add_norm_div (u v : E) : ∥v∥ ≤ ∥u∥ + ∥u / v∥ :=
by { rw norm_div_rev, exact norm_le_norm_add_norm_div' v u }

alias norm_le_norm_add_norm_sub' ← norm_le_insert'
alias norm_le_norm_add_norm_sub ← norm_le_insert

@[to_additive] lemma norm_le_mul_norm_add (u v : E) : ∥u∥ ≤ ∥u * v∥ + ∥v∥ :=
calc ∥u∥ = ∥u * v / v∥ : by rw mul_div_cancel''
... ≤ ∥u * v∥ + ∥v∥ : norm_div_le _ _

<<<<<<< HEAD
lemma zero_lt_one_add_norm_sq (x : E) : 0 < 1 + ∥x∥^2 := by positivity

lemma norm_multiset_sum_le (m : multiset E) :
  ∥m.sum∥ ≤ (m.map (λ x, ∥x∥)).sum :=
m.le_sum_of_subadditive norm norm_zero norm_add_le
=======
@[to_additive ball_eq] lemma ball_eq' (y : E) (ε : ℝ) : ball y ε = {x | ∥x / y∥ < ε} :=
set.ext $ λ a, by simp [dist_eq_norm_div]
>>>>>>> a4c2bd4a

@[to_additive] lemma ball_one_eq (r : ℝ) : ball (1 : E) r = {x | ∥x∥ < r} :=
set.ext $ assume a, by simp

@[to_additive mem_ball_iff_norm] lemma mem_ball_iff_norm'' : b ∈ ball a r ↔ ∥b / a∥ < r :=
by rw [mem_ball, dist_eq_norm_div]

@[to_additive mem_ball_iff_norm'] lemma mem_ball_iff_norm''' : b ∈ ball a r ↔ ∥a / b∥ < r :=
by rw [mem_ball', dist_eq_norm_div]

@[simp, to_additive] lemma mem_ball_one_iff : a ∈ ball (1 : E) r ↔ ∥a∥ < r :=
by rw [mem_ball, dist_one_right]

@[to_additive mem_closed_ball_iff_norm]
lemma mem_closed_ball_iff_norm'' : b ∈ closed_ball a r ↔ ∥b / a∥ ≤ r :=
by rw [mem_closed_ball, dist_eq_norm_div]

@[simp, to_additive] lemma mem_closed_ball_one_iff : a ∈ closed_ball (1 : E) r ↔ ∥a∥ ≤ r :=
by rw [mem_closed_ball, dist_one_right]

@[to_additive mem_closed_ball_iff_norm']
lemma mem_closed_ball_iff_norm''' : b ∈ closed_ball a r ↔ ∥a / b∥ ≤ r :=
by rw [mem_closed_ball', dist_eq_norm_div]

@[to_additive norm_le_of_mem_closed_ball]
lemma norm_le_of_mem_closed_ball' (h : b ∈ closed_ball a r) : ∥b∥ ≤ ∥a∥ + r :=
(norm_le_norm_add_norm_div' _ _).trans $ add_le_add_left (by rwa ←dist_eq_norm_div) _

@[to_additive norm_le_norm_add_const_of_dist_le]
lemma norm_le_norm_add_const_of_dist_le' : dist a b ≤ r → ∥a∥ ≤ ∥b∥ + r :=
norm_le_of_mem_closed_ball'

@[to_additive norm_lt_of_mem_ball]
lemma norm_lt_of_mem_ball' (h : b ∈ ball a r) : ∥b∥ < ∥a∥ + r :=
(norm_le_norm_add_norm_div' _ _).trans_lt $ add_lt_add_left (by rwa ←dist_eq_norm_div) _

@[to_additive]
lemma norm_div_sub_norm_div_le_norm_div (u v w : E) : ∥u / w∥ - ∥v / w∥ ≤ ∥u / v∥ :=
by simpa only [div_div_div_cancel_right'] using norm_sub_norm_le' (u / w) (v / w)

@[to_additive bounded_iff_forall_norm_le]
lemma bounded_iff_forall_norm_le' : bounded s ↔ ∃ C, ∀ x ∈ s, ∥x∥ ≤ C :=
by simpa only [set.subset_def, mem_closed_ball_one_iff] using bounded_iff_subset_ball (1 : E)

@[simp, to_additive mem_sphere_iff_norm]
lemma mem_sphere_iff_norm' : b ∈ sphere a r ↔ ∥b / a∥ = r := by simp [dist_eq_norm_div]

@[simp, to_additive] lemma mem_sphere_one_iff_norm : a ∈ sphere (1 : E) r ↔ ∥a∥ = r :=
by simp [dist_eq_norm_div]

@[simp, to_additive norm_eq_of_mem_sphere]
lemma norm_eq_of_mem_sphere' (x : sphere (1:E) r) : ∥(x : E)∥ = r := mem_sphere_one_iff_norm.mp x.2

@[to_additive] lemma ne_one_of_mem_sphere (hr : r ≠ 0) (x : sphere (1 : E) r) : (x : E) ≠ 1 :=
ne_one_of_norm_ne_zero $ by rwa norm_eq_of_mem_sphere' x

@[to_additive ne_zero_of_mem_unit_sphere]
lemma ne_one_of_mem_unit_sphere (x : sphere (1 : E) 1) : (x:E) ≠ 1 :=
ne_one_of_mem_sphere one_ne_zero _

variables (E)

/-- The norm of a seminormed group as a group seminorm. -/
@[to_additive "The norm of a seminormed group as an additive group seminorm."]
def norm_group_seminorm : group_seminorm E := ⟨norm, norm_one', norm_mul_le', norm_inv'⟩

@[simp, to_additive] lemma coe_norm_group_seminorm : ⇑(norm_group_seminorm E) = norm := rfl

variables {E}

namespace isometric
-- TODO This material is superseded by similar constructions such as
-- `affine_isometry_equiv.const_vadd`; deduplicate

/-- Multiplication `y ↦ y * x` as an `isometry`. -/
@[to_additive "Addition `y ↦ y + x` as an `isometry`"]
protected def mul_right (x : E) : E ≃ᵢ E :=
{ isometry_to_fun := isometry.of_dist_eq $ λ y z, dist_mul_right _ _ _,
  .. equiv.mul_right x }

@[simp, to_additive]
lemma mul_right_to_equiv (x : E) : (isometric.mul_right x).to_equiv = equiv.mul_right x := rfl

@[simp, to_additive]
lemma coe_mul_right (x : E) : (isometric.mul_right x : E → E) = λ y, y * x := rfl

@[to_additive] lemma mul_right_apply (x y : E) : (isometric.mul_right x : E → E) y = y * x := rfl

@[simp, to_additive]
lemma mul_right_symm (x : E) : (isometric.mul_right x).symm = isometric.mul_right x⁻¹ :=
ext $ λ y, rfl

end isometric

@[to_additive] lemma normed_comm_group.tendsto_nhds_one {f : α → E} {l : filter α} :
  tendsto f l (𝓝 1) ↔ ∀ ε > 0, ∀ᶠ x in l, ∥ f x ∥ < ε :=
metric.tendsto_nhds.trans $ by simp only [dist_one_right]

@[to_additive] lemma normed_comm_group.tendsto_nhds_nhds {f : E → F} {x : E} {y : F} :
  tendsto f (𝓝 x) (𝓝 y) ↔ ∀ ε > 0, ∃ δ > 0, ∀ x', ∥x' / x∥ < δ → ∥f x' / y∥ < ε :=
by simp_rw [metric.tendsto_nhds_nhds, dist_eq_norm_div]

@[to_additive] lemma normed_comm_group.cauchy_seq_iff [nonempty α] [semilattice_sup α] {u : α → E} :
  cauchy_seq u ↔ ∀ ε > 0, ∃ N, ∀ m, N ≤ m → ∀ n, N ≤ n → ∥u m / u n∥ < ε :=
by simp [metric.cauchy_seq_iff, dist_eq_norm_div]

@[to_additive] lemma normed_comm_group.nhds_basis_norm_lt (x : E) :
  (𝓝 x).has_basis (λ ε : ℝ, 0 < ε) (λ ε, {y | ∥y / x∥ < ε}) :=
by { simp_rw ← ball_eq', exact metric.nhds_basis_ball }

@[to_additive] lemma normed_comm_group.nhds_one_basis_norm_lt :
  (𝓝 (1 : E)).has_basis (λ ε : ℝ, 0 < ε) (λ ε, {y | ∥y∥ < ε}) :=
by { convert normed_comm_group.nhds_basis_norm_lt (1 : E), simp }

@[to_additive] lemma normed_comm_group.uniformity_basis_dist :
  (𝓤 E).has_basis (λ ε : ℝ, 0 < ε) (λ ε, {p : E × E | ∥p.fst / p.snd∥ < ε}) :=
by { convert metric.uniformity_basis_dist, simp [dist_eq_norm_div] }

open finset

/-- A homomorphism `f` of seminormed groups is Lipschitz, if there exists a constant `C` such that
for all `x`, one has `∥f x∥ ≤ C * ∥x∥`. The analogous condition for a linear map of
(semi)normed spaces is in `normed_space.operator_norm`. -/
@[to_additive "A homomorphism `f` of seminormed groups is Lipschitz, if there exists a constant `C`
such that for all `x`, one has `∥f x∥ ≤ C * ∥x∥`. The analogous condition for a linear map of
(semi)normed spaces is in `normed_space.operator_norm`."]
lemma monoid_hom_class.lipschitz_of_bound [monoid_hom_class 𝓕 E F] (f : 𝓕) (C : ℝ)
  (h : ∀ x, ∥f x∥ ≤ C * ∥x∥) : lipschitz_with (real.to_nnreal C) f :=
lipschitz_with.of_dist_le' $ λ x y, by simpa only [dist_eq_norm_div, map_div] using h (x / y)

@[to_additive] lemma lipschitz_on_with_iff_norm_div_le {f : E → F} {C : ℝ≥0} :
  lipschitz_on_with C f s ↔ ∀ ⦃x⦄, x ∈ s → ∀ ⦃y⦄, y ∈ s → ∥f x / f y∥ ≤ C * ∥x / y∥ :=
by simp only [lipschitz_on_with_iff_dist_le_mul, dist_eq_norm_div]

alias lipschitz_on_with_iff_norm_div_le ↔ lipschitz_on_with.norm_div_le _

attribute [to_additive] lipschitz_on_with.norm_div_le

@[to_additive] lemma lipschitz_on_with.norm_div_le_of_le {f : E → F} {C : ℝ≥0}
  (h : lipschitz_on_with C f s) (ha : a ∈ s) (hb : b ∈ s) (hr : ∥a / b∥ ≤ r) :
  ∥f a / f b∥ ≤ C * r :=
(h.norm_div_le ha hb).trans $ mul_le_mul_of_nonneg_left hr C.2

@[to_additive] lemma lipschitz_with_iff_norm_div_le {f : E → F} {C : ℝ≥0} :
  lipschitz_with C f ↔ ∀ x y, ∥f x / f y∥ ≤ C * ∥x / y∥ :=
by simp only [lipschitz_with_iff_dist_le_mul, dist_eq_norm_div]

alias lipschitz_with_iff_norm_div_le ↔ lipschitz_with.norm_div_le _

attribute [to_additive] lipschitz_with.norm_div_le

@[to_additive] lemma lipschitz_with.norm_div_le_of_le {f : E → F} {C : ℝ≥0} (h : lipschitz_with C f)
  (hr : ∥a / b∥ ≤ r) : ∥f a / f b∥ ≤ C * r :=
(h.norm_div_le _ _).trans $ mul_le_mul_of_nonneg_left hr C.2

/-- A homomorphism `f` of seminormed groups is continuous, if there exists a constant `C` such that
for all `x`, one has `∥f x∥ ≤ C * ∥x∥`. -/
@[to_additive "A homomorphism `f` of seminormed groups is continuous, if there exists a constant `C`
such that for all `x`, one has `∥f x∥ ≤ C * ∥x∥`"]
lemma monoid_hom_class.continuous_of_bound [monoid_hom_class 𝓕 E F] (f : 𝓕) (C : ℝ)
  (h : ∀ x, ∥f x∥ ≤ C * ∥x∥) : continuous f :=
(monoid_hom_class.lipschitz_of_bound f C h).continuous

@[to_additive] lemma monoid_hom_class.uniform_continuous_of_bound [monoid_hom_class 𝓕 E F]
  (f : 𝓕) (C : ℝ) (h : ∀x, ∥f x∥ ≤ C * ∥x∥) : uniform_continuous f :=
(monoid_hom_class.lipschitz_of_bound f C h).uniform_continuous

@[to_additive is_compact.exists_bound_of_continuous_on]
lemma is_compact.exists_bound_of_continuous_on' [topological_space α] {s : set α}
  (hs : is_compact s) {f : α → E} (hf : continuous_on f s) :
  ∃ C, ∀ x ∈ s, ∥f x∥ ≤ C :=
(bounded_iff_forall_norm_le'.1 (hs.image_of_continuous_on hf).bounded).imp $ λ C hC x hx,
  hC _ $ set.mem_image_of_mem _ hx

@[to_additive] lemma monoid_hom_class.isometry_iff_norm [monoid_hom_class 𝓕 E F] (f : 𝓕) :
  isometry f ↔ ∀ x, ∥f x∥ = ∥x∥ :=
begin
  simp only [isometry_iff_dist_eq, dist_eq_norm_div, ←map_div],
  refine ⟨λ h x, _, λ h x y, h _⟩,
  simpa using h x 1,
end

alias monoid_hom_class.isometry_iff_norm ↔ _ monoid_hom_class.isometry_of_norm

attribute [to_additive] monoid_hom_class.isometry_of_norm

section nnnorm

@[priority 100, to_additive] -- See note [lower instance priority]
instance seminormed_group.to_has_nnnorm : has_nnnorm E := ⟨λ a, ⟨∥a∥, norm_nonneg' a⟩⟩

@[simp, norm_cast, to_additive coe_nnnorm] lemma coe_nnnorm' (a : E) : (∥a∥₊ : ℝ) = ∥a∥ := rfl

@[simp, to_additive coe_comp_nnnorm]
lemma coe_comp_nnnorm' : (coe : ℝ≥0 → ℝ) ∘ (nnnorm : E → ℝ≥0) = norm := rfl

@[to_additive norm_to_nnreal]
lemma norm_to_nnreal' : ∥a∥.to_nnreal = ∥a∥₊ := @real.to_nnreal_coe ∥a∥₊

@[to_additive]
lemma nndist_eq_nnnorm_div (a b : E) : nndist a b = ∥a / b∥₊ := nnreal.eq $ dist_eq_norm_div _ _

alias nndist_eq_nnnorm_sub ← nndist_eq_nnnorm

@[simp, to_additive nnnorm_zero] lemma nnnorm_one' : ∥(1 : E)∥₊ = 0 := nnreal.eq norm_one'

@[to_additive] lemma ne_one_of_nnnorm_ne_zero {a : E} : ∥a∥₊ ≠ 0 → a ≠ 1 :=
mt $ by { rintro rfl, exact nnnorm_one' }

@[to_additive nnnorm_add_le]
lemma nnnorm_mul_le' (a b : E) : ∥a * b∥₊ ≤ ∥a∥₊ + ∥b∥₊ := nnreal.coe_le_coe.1 $ norm_mul_le' a b

@[simp, to_additive nnnorm_neg] lemma nnnorm_inv' (a : E) : ∥a⁻¹∥₊ = ∥a∥₊ := nnreal.eq $ norm_inv' a

@[to_additive] lemma nnnorm_div_le (a b : E) : ∥a / b∥₊ ≤ ∥a∥₊ + ∥b∥₊ :=
nnreal.coe_le_coe.1 $ norm_div_le _ _

@[to_additive nndist_nnnorm_nnnorm_le]
lemma nndist_nnnorm_nnnorm_le' (a b : E) : nndist ∥a∥₊ ∥b∥₊ ≤ ∥a / b∥₊ :=
nnreal.coe_le_coe.1 $ dist_norm_norm_le' a b

@[to_additive] lemma nnnorm_le_nnnorm_add_nnnorm_div (a b : E) : ∥b∥₊ ≤ ∥a∥₊ + ∥a / b∥₊ :=
norm_le_norm_add_norm_div _ _

@[to_additive] lemma nnnorm_le_nnnorm_add_nnnorm_div' (a b : E) : ∥a∥₊ ≤ ∥b∥₊ + ∥a / b∥₊ :=
norm_le_norm_add_norm_div' _ _

alias nnnorm_le_nnnorm_add_nnnorm_sub' ← nnnorm_le_insert'
alias nnnorm_le_nnnorm_add_nnnorm_sub ← nnnorm_le_insert

@[to_additive]
lemma nnnorm_le_mul_nnnorm_add (a b : E) : ∥a∥₊ ≤ ∥a * b∥₊ + ∥b∥₊ := norm_le_mul_norm_add _ _

@[to_additive of_real_norm_eq_coe_nnnorm]
lemma of_real_norm_eq_coe_nnnorm' (a : E) : ennreal.of_real ∥a∥ = ∥a∥₊ :=
ennreal.of_real_eq_coe_nnreal _

@[to_additive] lemma edist_eq_coe_nnnorm_div (a b : E) : edist a b = ∥a / b∥₊ :=
by rw [edist_dist, dist_eq_norm_div, of_real_norm_eq_coe_nnnorm']

@[to_additive edist_eq_coe_nnnorm] lemma edist_eq_coe_nnnorm' (x : E) : edist x 1 = (∥x∥₊ : ℝ≥0∞) :=
by rw [edist_eq_coe_nnnorm_div, div_one]

@[to_additive]
lemma mem_emetric_ball_one_iff {r : ℝ≥0∞} : a ∈ emetric.ball (1 : E) r ↔ ↑∥a∥₊ < r :=
by rw [emetric.mem_ball, edist_eq_coe_nnnorm']

@[simp, to_additive] lemma edist_mul_right (a₁ a₂ b : E) : edist (a₁ * b) (a₂ * b) = edist a₁ a₂ :=
by simp [edist_dist]

@[simp, to_additive] lemma edist_div_right (a₁ a₂ b : E) : edist (a₁ / b) (a₂ / b) = edist a₁ a₂ :=
by simpa only [div_eq_mul_inv] using edist_mul_right _ _ _

@[to_additive] lemma monoid_hom_class.lipschitz_of_bound_nnnorm [monoid_hom_class 𝓕 E F] (f : 𝓕)
  (C : ℝ≥0) (h : ∀ x, ∥f x∥₊ ≤ C * ∥x∥₊) : lipschitz_with C f :=
@real.to_nnreal_coe C ▸ monoid_hom_class.lipschitz_of_bound f C h

@[to_additive] lemma monoid_hom_class.antilipschitz_of_bound [monoid_hom_class 𝓕 E F] (f : 𝓕)
  {K : ℝ≥0} (h : ∀ x, ∥x∥ ≤ K * ∥f x∥) :
  antilipschitz_with K f :=
antilipschitz_with.of_le_mul_dist $ λ x y, by simpa only [dist_eq_norm_div, map_div] using h (x / y)

@[to_additive] lemma monoid_hom_class.bound_of_antilipschitz [monoid_hom_class 𝓕 E F] (f : 𝓕)
  {K : ℝ≥0} (h : antilipschitz_with K f) (x) : ∥x∥ ≤ K * ∥f x∥ :=
by simpa only [dist_one_right, map_one] using h.le_mul_dist x 1

end nnnorm

@[to_additive] lemma tendsto_iff_norm_tendsto_one {f : α → E} {a : filter α} {b : E} :
  tendsto f a (𝓝 b) ↔ tendsto (λ e, ∥f e / b∥) a (𝓝 0) :=
by { convert tendsto_iff_dist_tendsto_zero, simp [dist_eq_norm_div] }

@[to_additive] lemma tendsto_one_iff_norm_tendsto_one {f : α → E} {a : filter α} :
  tendsto f a (𝓝 1) ↔ tendsto (λ e, ∥f e∥) a (𝓝 0) :=
by { rw tendsto_iff_norm_tendsto_one, simp only [div_one] }

@[to_additive] lemma comap_norm_nhds_one : comap norm (𝓝 0) = 𝓝 (1 : E) :=
by simpa only [dist_one_right] using nhds_comap_dist (1 : E)

/-- Special case of the sandwich theorem: if the norm of `f` is eventually bounded by a real
function `a` which tends to `0`, then `f` tends to `1`. In this pair of lemmas (`squeeze_one_norm'`
and `squeeze_one_norm`), following a convention of similar lemmas in `topology.metric_space.basic`
and `topology.algebra.order`, the `'` version is phrased using "eventually" and the non-`'` version
is phrased absolutely. -/
@[to_additive "Special case of the sandwich theorem: if the norm of `f` is eventually bounded by a
real function `a` which tends to `0`, then `f` tends to `1`. In this pair of lemmas
(`squeeze_zero_norm'` and `squeeze_zero_norm`), following a convention of similar lemmas in
`topology.metric_space.basic` and `topology.algebra.order`, the `'` version is phrased using
\"eventually\" and the non-`'` version is phrased absolutely."]
lemma squeeze_one_norm' {f : α → E} {a : α → ℝ} {t₀ : filter α} (h : ∀ᶠ n in t₀, ∥f n∥ ≤ a n)
  (h' : tendsto a t₀ (𝓝 0)) : tendsto f t₀ (𝓝 1) :=
tendsto_one_iff_norm_tendsto_one.2 $ squeeze_zero' (eventually_of_forall $ λ n, norm_nonneg' _) h h'

/-- Special case of the sandwich theorem: if the norm of `f` is bounded by a real function `a` which
tends to `0`, then `f` tends to `1`. -/
@[to_additive "Special case of the sandwich theorem: if the norm of `f` is bounded by a real
function `a` which tends to `0`, then `f` tends to `0`."]
lemma squeeze_one_norm {f : α → E} {a : α → ℝ} {t₀ : filter α} (h : ∀ n, ∥f n∥ ≤ a n) :
  tendsto a t₀ (𝓝 0) → tendsto f t₀ (𝓝 1) :=
squeeze_one_norm' $ eventually_of_forall h

@[to_additive] lemma tendsto_norm_div_self (x : E) : tendsto (λ a, ∥a / x∥) (𝓝 x) (𝓝 0) :=
by simpa [dist_eq_norm_div] using
  tendsto_id.dist (tendsto_const_nhds : tendsto (λ a, (x:E)) (𝓝 x) _)

@[to_additive tendsto_norm]lemma tendsto_norm' {x : E} : tendsto (λ a, ∥a∥) (𝓝 x) (𝓝 ∥x∥) :=
by simpa using tendsto_id.dist (tendsto_const_nhds : tendsto (λ a, (1:E)) _ _)

@[to_additive] lemma tendsto_norm_one : tendsto (λ a : E, ∥a∥) (𝓝 1) (𝓝 0) :=
by simpa using tendsto_norm_div_self (1:E)

@[continuity, to_additive continuous_norm] lemma continuous_norm' : continuous (λ a : E, ∥a∥) :=
by simpa using continuous_id.dist (continuous_const : continuous (λ a, (1:E)))

@[continuity, to_additive continuous_nnnorm]
lemma continuous_nnnorm' : continuous (λ a : E, ∥a∥₊) := continuous_norm'.subtype_mk _

@[to_additive lipschitz_with_one_norm] lemma lipschitz_with_one_norm' :
  lipschitz_with 1 (norm : E → ℝ) :=
by simpa only [dist_one_left] using lipschitz_with.dist_right (1 : E)

@[to_additive lipschitz_with_one_nnnorm] lemma lipschitz_with_one_nnnorm' :
  lipschitz_with 1 (has_nnnorm.nnnorm : E → ℝ≥0) :=
lipschitz_with_one_norm'

@[to_additive uniform_continuous_norm]
lemma uniform_continuous_norm' : uniform_continuous (norm : E → ℝ) :=
lipschitz_with_one_norm'.uniform_continuous

@[to_additive uniform_continuous_nnnorm]
lemma uniform_continuous_nnnorm' : uniform_continuous (λ (a : E), ∥a∥₊) :=
uniform_continuous_norm'.subtype_mk _

/-- A helper lemma used to prove that the (scalar or usual) product of a function that tends to one
and a bounded function tends to one. This lemma is formulated for any binary operation
`op : E → F → G` with an estimate `∥op x y∥ ≤ A * ∥x∥ * ∥y∥` for some constant A instead of
multiplication so that it can be applied to `(*)`, `flip (*)`, `(•)`, and `flip (•)`. -/
@[to_additive "A helper lemma used to prove that the (scalar or usual) product of a function that
tends to zero and a bounded function tends to zero. This lemma is formulated for any binary
operation `op : E → F → G` with an estimate `∥op x y∥ ≤ A * ∥x∥ * ∥y∥` for some constant A instead
of multiplication so that it can be applied to `(*)`, `flip (*)`, `(•)`, and `flip (•)`."]
lemma filter.tendsto.op_one_is_bounded_under_le' {f : α → E} {g : α → F} {l : filter α}
  (hf : tendsto f l (𝓝 1)) (hg : is_bounded_under (≤) l (norm ∘ g)) (op : E → F → G)
  (h_op : ∃ A, ∀ x y, ∥op x y∥ ≤ A * ∥x∥ * ∥y∥) :
  tendsto (λ x, op (f x) (g x)) l (𝓝 1) :=
begin
  cases h_op with A h_op,
  rcases hg with ⟨C, hC⟩, rw eventually_map at hC,
  rw normed_comm_group.tendsto_nhds_one at hf ⊢,
  intros ε ε₀,
  rcases exists_pos_mul_lt ε₀ (A * C) with ⟨δ, δ₀, hδ⟩,
  filter_upwards [hf δ δ₀, hC] with i hf hg,
  refine (h_op _ _).trans_lt _,
  cases le_total A 0 with hA hA,
  { exact (mul_nonpos_of_nonpos_of_nonneg (mul_nonpos_of_nonpos_of_nonneg hA $ norm_nonneg' _) $
      norm_nonneg' _).trans_lt ε₀ },
  calc A * ∥f i∥ * ∥g i∥ ≤ A * δ * C :
    mul_le_mul (mul_le_mul_of_nonneg_left hf.le hA) hg (norm_nonneg' _) (mul_nonneg hA δ₀.le)
  ... = A * C * δ : mul_right_comm _ _ _
  ... < ε : hδ,
end

/-- A helper lemma used to prove that the (scalar or usual) product of a function that tends to one
and a bounded function tends to one. This lemma is formulated for any binary operation
`op : E → F → G` with an estimate `∥op x y∥ ≤ ∥x∥ * ∥y∥` instead of multiplication so that it
can be applied to `(*)`, `flip (*)`, `(•)`, and `flip (•)`. -/
@[to_additive "A helper lemma used to prove that the (scalar or usual) product of a function that
tends to zero and a bounded function tends to zero. This lemma is formulated for any binary
operation `op : E → F → G` with an estimate `∥op x y∥ ≤ ∥x∥ * ∥y∥` instead of multiplication so that
it can be applied to `(*)`, `flip (*)`, `(•)`, and `flip (•)`."]
lemma filter.tendsto.op_one_is_bounded_under_le {f : α → E} {g : α → F} {l : filter α}
  (hf : tendsto f l (𝓝 1)) (hg : is_bounded_under (≤) l (norm ∘ g)) (op : E → F → G)
  (h_op : ∀ x y, ∥op x y∥ ≤ ∥x∥ * ∥y∥) :
  tendsto (λ x, op (f x) (g x)) l (𝓝 1) :=
hf.op_one_is_bounded_under_le' hg op ⟨1, λ x y, (one_mul (∥x∥)).symm ▸ h_op x y⟩

section
variables {l : filter α} {f : α → E}

@[to_additive filter.tendsto.norm] lemma filter.tendsto.norm' (h : tendsto f l (𝓝 a)) :
  tendsto (λ x, ∥f x∥) l (𝓝 ∥a∥) :=
tendsto_norm'.comp h

@[to_additive filter.tendsto.nnnorm] lemma filter.tendsto.nnnorm' (h : tendsto f l (𝓝 a)) :
  tendsto (λ x, ∥f x∥₊) l (𝓝 (∥a∥₊)) :=
tendsto.comp continuous_nnnorm'.continuous_at h

end

section
variables [topological_space α] {f : α → E}

@[to_additive continuous.norm] lemma continuous.norm' : continuous f → continuous (λ x, ∥f x∥) :=
continuous_norm'.comp

@[to_additive continuous.nnnorm]
lemma continuous.nnnorm' : continuous f → continuous (λ x, ∥f x∥₊) := continuous_nnnorm'.comp

@[to_additive continuous_at.norm]
lemma continuous_at.norm' {a : α} (h : continuous_at f a) : continuous_at (λ x, ∥f x∥) a := h.norm'

@[to_additive continuous_at.nnnorm]
lemma continuous_at.nnnorm' {a : α} (h : continuous_at f a) : continuous_at (λ x, ∥f x∥₊) a :=
h.nnnorm'

@[to_additive continuous_within_at.norm]
lemma continuous_within_at.norm' {s : set α} {a : α} (h : continuous_within_at f s a) :
  continuous_within_at (λ x, ∥f x∥) s a :=
h.norm'

@[to_additive continuous_within_at.nnnorm]
lemma continuous_within_at.nnnorm' {s : set α} {a : α} (h : continuous_within_at f s a) :
  continuous_within_at (λ x, ∥f x∥₊) s a :=
h.nnnorm'

@[to_additive continuous_on.norm]
lemma continuous_on.norm' {s : set α} (h : continuous_on f s) : continuous_on (λ x, ∥f x∥) s :=
λ x hx, (h x hx).norm'

@[to_additive continuous_on.nnnorm]
lemma continuous_on.nnnorm' {s : set α} (h : continuous_on f s) : continuous_on (λ x, ∥f x∥₊) s :=
λ x hx, (h x hx).nnnorm'

end

/-- If `∥y∥ → ∞`, then we can assume `y ≠ x` for any fixed `x`. -/
@[to_additive eventually_ne_of_tendsto_norm_at_top "If `∥y∥→∞`, then we can assume `y≠x` for any
fixed `x`"]
lemma eventually_ne_of_tendsto_norm_at_top' {l : filter α} {f : α → E}
  (h : tendsto (λ y, ∥f y∥) l at_top) (x : E) :
  ∀ᶠ y in l, f y ≠ x :=
(h.eventually_ne_at_top _).mono $ λ x, ne_of_apply_ne norm

@[to_additive] lemma seminormed_comm_group.mem_closure_iff :
  a ∈ closure s ↔ ∀ ε, 0 < ε → ∃ b ∈ s, ∥a / b∥ < ε :=
by simp [metric.mem_closure_iff, dist_eq_norm_div]

@[to_additive norm_le_zero_iff'] lemma norm_le_zero_iff''' [t0_space E] {a : E} : ∥a∥ ≤ 0 ↔ a = 1 :=
begin
  letI : normed_group E :=
    { to_metric_space := metric.of_t0_pseudo_metric_space E, ..‹seminormed_group E› },
  rw [←dist_one_right, dist_le_zero],
end

@[to_additive norm_eq_zero'] lemma norm_eq_zero''' [t0_space E] {a : E} : ∥a∥ = 0 ↔ a = 1 :=
(norm_nonneg' a).le_iff_eq.symm.trans norm_le_zero_iff'''

@[to_additive norm_pos_iff'] lemma norm_pos_iff''' [t0_space E] {a : E} : 0 < ∥a∥ ↔ a ≠ 1 :=
by rw [← not_le, norm_le_zero_iff''']

@[to_additive]
lemma seminormed_group.tendsto_uniformly_on_one {f : ι → κ → G} {s : set κ} {l : filter ι} :
  tendsto_uniformly_on f 1 l s ↔ ∀ ε > 0, ∀ᶠ i in l, ∀ x ∈ s, ∥f i x∥ < ε :=
by simp_rw [tendsto_uniformly_on_iff, pi.one_apply, dist_one_left]

@[to_additive]
lemma seminormed_group.uniform_cauchy_seq_on_filter_iff_tendsto_uniformly_on_filter_one
  {f : ι → κ → G} {l : filter ι} {l' : filter κ} : uniform_cauchy_seq_on_filter f l l' ↔
  tendsto_uniformly_on_filter (λ n : ι × ι, λ z, f n.fst z / f n.snd z) 1 (l ×ᶠ l) l' :=
begin
  refine ⟨λ hf u hu, _, λ hf u hu, _⟩,
  { obtain ⟨ε, hε, H⟩ := uniformity_basis_dist.mem_uniformity_iff.mp hu,
    refine (hf {p : G × G | dist p.fst p.snd < ε} $ dist_mem_uniformity hε).mono (λ x hx,
      H 1 (f x.fst.fst x.snd / f x.fst.snd x.snd) _),
    simpa [dist_eq_norm_div, norm_div_rev] using hx },
  { obtain ⟨ε, hε, H⟩ := uniformity_basis_dist.mem_uniformity_iff.mp hu,
    refine (hf {p : G × G | dist p.fst p.snd < ε} $ dist_mem_uniformity hε).mono (λ x hx,
      H (f x.fst.fst x.snd) (f x.fst.snd x.snd) _),
    simpa [dist_eq_norm_div, norm_div_rev] using hx }
end

@[to_additive]
lemma seminormed_group.uniform_cauchy_seq_on_iff_tendsto_uniformly_on_one
  {f : ι → κ → G} {s : set κ} {l : filter ι} :
  uniform_cauchy_seq_on f l s ↔
  tendsto_uniformly_on (λ n : ι × ι, λ z, f n.fst z / f n.snd z) 1 (l ×ᶠ l) s :=
by rw [tendsto_uniformly_on_iff_tendsto_uniformly_on_filter,
    uniform_cauchy_seq_on_iff_uniform_cauchy_seq_on_filter,
    seminormed_group.uniform_cauchy_seq_on_filter_iff_tendsto_uniformly_on_filter_one]

end seminormed_group

section induced

variables (E F)

/-- A group homomorphism from a `group` to a `seminormed_group` induces a `seminormed_group`
structure on the domain. -/
@[reducible, -- See note [reducible non-instances]
to_additive "A group homomorphism from an `add_group` to a `seminormed_add_group` induces a
`seminormed_add_group` structure on the domain."]
def seminormed_group.induced [group E] [seminormed_group F] [monoid_hom_class 𝓕 E F] (f : 𝓕) :
  seminormed_group E :=
{ norm := λ x, ∥f x∥,
  dist_eq := λ x y, by simpa only [map_div, ←dist_eq_norm_div],
  ..pseudo_metric_space.induced f _ }

/-- A group homomorphism from a `comm_group` to a `seminormed_group` induces a
`seminormed_comm_group` structure on the domain. -/
@[reducible, -- See note [reducible non-instances]
to_additive "A group homomorphism from an `add_comm_group` to a `seminormed_add_group` induces a
`seminormed_add_comm_group` structure on the domain."]
def seminormed_comm_group.induced [comm_group E] [seminormed_group F] [monoid_hom_class 𝓕 E F]
  (f : 𝓕) : seminormed_comm_group E :=
{ ..seminormed_group.induced E F f }

/-- An injective group homomorphism from a `group` to a `normed_group` induces a `normed_group`
structure on the domain. -/
@[reducible,  -- See note [reducible non-instances].
to_additive "An injective group homomorphism from an `add_group` to a `normed_add_group` induces a
`normed_add_group` structure on the domain."]
def normed_group.induced [group E] [normed_group F] [monoid_hom_class 𝓕 E F] (f : 𝓕)
  (h : injective f) : normed_group E :=
{ ..seminormed_group.induced E F f, ..metric_space.induced f h _ }

/-- An injective group homomorphism from an `comm_group` to a `normed_group` induces a
`normed_comm_group` structure on the domain. -/
@[reducible,  -- See note [reducible non-instances].
to_additive "An injective group homomorphism from an `comm_group` to a `normed_comm_group` induces a
`normed_comm_group` structure on the domain."]
def normed_comm_group.induced [comm_group E] [normed_group F] [monoid_hom_class 𝓕 E F] (f : 𝓕)
  (h : injective f) : normed_comm_group E :=
{ ..seminormed_group.induced E F f, ..metric_space.induced f h _ }

end induced

section seminormed_comm_group
variables [seminormed_comm_group E] [seminormed_comm_group F] {a a₁ a₂ b b₁ b₂ : E} {r r₁ r₂ : ℝ}

@[simp, to_additive] lemma dist_mul_left (a b₁ b₂ : E) : dist (a * b₁) (a * b₂) = dist b₁ b₂ :=
by simp [dist_eq_norm_div]

@[to_additive] lemma dist_inv (x y : E) : dist x⁻¹ y = dist x y⁻¹ :=
by simp_rw [dist_eq_norm_div, ←norm_inv' (x⁻¹ / y), inv_div, div_inv_eq_mul, mul_comm]

@[simp, to_additive] lemma dist_inv_inv (a b : E) : dist a⁻¹ b⁻¹ = dist a b :=
by rw [dist_inv, inv_inv]

@[simp, to_additive] lemma dist_div_left (a b₁ b₂ : E) : dist (a / b₁) (a / b₂) = dist b₁ b₂ :=
by simp only [div_eq_mul_inv, dist_mul_left, dist_inv_inv]

@[simp, to_additive] lemma dist_self_mul_right (a b : E) : dist a (a * b) = ∥b∥ :=
by rw [←dist_one_left, ←dist_mul_left a 1 b, mul_one]

@[simp, to_additive] lemma dist_self_mul_left (a b : E) : dist (a * b) a = ∥b∥ :=
by rw [dist_comm, dist_self_mul_right]

@[simp, to_additive] lemma dist_self_div_right (a b : E) : dist a (a / b) = ∥b∥ :=
by rw [div_eq_mul_inv, dist_self_mul_right, norm_inv']

@[simp, to_additive] lemma dist_self_div_left (a b : E) : dist (a / b) a = ∥b∥ :=
by rw [dist_comm, dist_self_div_right]

@[to_additive] lemma dist_mul_mul_le (a₁ a₂ b₁ b₂ : E) :
  dist (a₁ * a₂) (b₁ * b₂) ≤ dist a₁ b₁ + dist a₂ b₂ :=
by simpa only [dist_mul_left, dist_mul_right] using dist_triangle (a₁ * a₂) (b₁ * a₂) (b₁ * b₂)

@[to_additive] lemma dist_mul_mul_le_of_le (h₁ : dist a₁ b₁ ≤ r₁) (h₂ : dist a₂ b₂ ≤ r₂) :
  dist (a₁ * a₂) (b₁ * b₂) ≤ r₁ + r₂ :=
(dist_mul_mul_le a₁ a₂ b₁ b₂).trans $ add_le_add h₁ h₂

@[to_additive] lemma dist_div_div_le (a₁ a₂ b₁ b₂ : E) :
  dist (a₁ / a₂) (b₁ / b₂) ≤ dist a₁ b₁ + dist a₂ b₂ :=
by simpa only [div_eq_mul_inv, dist_inv_inv] using dist_mul_mul_le a₁ a₂⁻¹ b₁ b₂⁻¹

@[to_additive] lemma dist_div_div_le_of_le (h₁ : dist a₁ b₁ ≤ r₁) (h₂ : dist a₂ b₂ ≤ r₂) :
  dist (a₁ / a₂) (b₁ / b₂) ≤ r₁ + r₂ :=
(dist_div_div_le a₁ a₂ b₁ b₂).trans $ add_le_add h₁ h₂

@[to_additive] lemma abs_dist_sub_le_dist_mul_mul (a₁ a₂ b₁ b₂ : E) :
  |dist a₁ b₁ - dist a₂ b₂| ≤ dist (a₁ * a₂) (b₁ * b₂) :=
by simpa only [dist_mul_left, dist_mul_right, dist_comm b₂]
  using abs_dist_sub_le (a₁ * a₂) (b₁ * b₂) (b₁ * a₂)

lemma norm_multiset_sum_le {E} [seminormed_add_comm_group E] (m : multiset E) :
  ∥m.sum∥ ≤ (m.map (λ x, ∥x∥)).sum :=
m.le_sum_of_subadditive norm norm_zero norm_add_le

@[to_additive]
lemma norm_multiset_prod_le (m : multiset E) : ∥m.prod∥ ≤ (m.map $ λ x, ∥x∥).sum :=
begin
  rw [←multiplicative.of_add_le, of_add_multiset_prod, multiset.map_map],
  refine multiset.le_prod_of_submultiplicative (multiplicative.of_add ∘ norm) _ (λ x y, _) _,
  { simp only [comp_app, norm_one', of_add_zero] },
  { exact norm_mul_le' _ _ }
end

lemma norm_sum_le {E} [seminormed_add_comm_group E] (s : finset ι) (f : ι → E) :
  ∥∑ i in s, f i∥ ≤ ∑ i in s, ∥f i∥ :=
s.le_sum_of_subadditive norm norm_zero norm_add_le f

@[to_additive] lemma norm_prod_le (s : finset ι) (f : ι → E) : ∥∏ i in s, f i∥ ≤ ∑ i in s, ∥f i∥ :=
begin
  rw [←multiplicative.of_add_le, of_add_sum],
  refine finset.le_prod_of_submultiplicative (multiplicative.of_add ∘ norm) _ (λ x y, _) _ _,
  { simp only [comp_app, norm_one', of_add_zero] },
  { exact norm_mul_le' _ _ }
end

@[to_additive]
lemma norm_prod_le_of_le (s : finset ι) {f : ι → E} {n : ι → ℝ} (h : ∀ b ∈ s, ∥f b∥ ≤ n b) :
  ∥∏ b in s, f b∥ ≤ ∑ b in s, n b :=
(norm_prod_le s f).trans $ finset.sum_le_sum h

@[to_additive] lemma dist_prod_prod_le_of_le (s : finset ι) {f a : ι → E} {d : ι → ℝ}
  (h : ∀ b ∈ s, dist (f b) (a b) ≤ d b) :
  dist (∏ b in s, f b) (∏ b in s, a b) ≤ ∑ b in s, d b :=
by { simp only [dist_eq_norm_div, ← finset.prod_div_distrib] at *, exact norm_prod_le_of_le s h }

@[to_additive] lemma dist_prod_prod_le (s : finset ι) (f a : ι → E) :
  dist (∏ b in s, f b) (∏ b in s, a b) ≤ ∑ b in s, dist (f b) (a b) :=
dist_prod_prod_le_of_le s $ λ _ _, le_rfl

@[to_additive] lemma mul_mem_ball_iff_norm : a * b ∈ ball a r ↔ ∥b∥ < r :=
by rw [mem_ball_iff_norm'', mul_div_cancel''']

@[to_additive] lemma mul_mem_closed_ball_iff_norm : a * b ∈ closed_ball a r ↔ ∥b∥ ≤ r :=
by rw [mem_closed_ball_iff_norm'', mul_div_cancel''']

@[simp, to_additive] lemma preimage_mul_ball (a b : E) (r : ℝ) :
  ((*) b) ⁻¹' ball a r = ball (a / b) r :=
by { ext c, simp only [dist_eq_norm_div, set.mem_preimage, mem_ball, div_div_eq_mul_div, mul_comm] }

@[simp, to_additive] lemma preimage_mul_closed_ball (a b : E) (r : ℝ) :
  ((*) b) ⁻¹' (closed_ball a r) = closed_ball (a / b) r :=
by { ext c,
  simp only [dist_eq_norm_div, set.mem_preimage, mem_closed_ball, div_div_eq_mul_div, mul_comm] }

@[simp, to_additive] lemma preimage_mul_sphere (a b : E) (r : ℝ) :
  ((*) b) ⁻¹' sphere a r = sphere (a / b) r :=
by { ext c, simp only [set.mem_preimage, mem_sphere_iff_norm', div_div_eq_mul_div, mul_comm] }

namespace isometric

/-- Multiplication `y ↦ x * y` as an `isometry`. -/
@[to_additive "Addition `y ↦ x + y` as an `isometry`"]
protected def mul_left (x : E) : E ≃ᵢ E :=
{ isometry_to_fun := isometry.of_dist_eq $ λ y z, dist_mul_left _ _ _,
  to_equiv := equiv.mul_left x }

@[simp, to_additive] lemma mul_left_to_equiv (x : E) :
  (isometric.mul_left x).to_equiv = equiv.mul_left x := rfl

@[simp, to_additive] lemma coe_mul_left (x : E) : ⇑(isometric.mul_left x) = (*) x := rfl

@[simp, to_additive] lemma mul_left_symm (x : E) :
  (isometric.mul_left x).symm = isometric.mul_left x⁻¹ :=
ext $ λ y, rfl

variables (E)

/-- Inversion `x ↦ x⁻¹` as an `isometry`. -/
@[to_additive "Negation `x ↦ -x` as an `isometry`."] protected def inv : E ≃ᵢ E :=
{ isometry_to_fun := isometry.of_dist_eq $ λ x y, dist_inv_inv _ _,
  to_equiv := equiv.inv E }

variables {E}

@[simp, to_additive] lemma inv_symm : (isometric.inv E).symm = isometric.inv E := rfl
@[simp, to_additive] lemma inv_to_equiv : (isometric.inv E).to_equiv = equiv.inv E := rfl
@[simp, to_additive] lemma coe_inv : ⇑(isometric.inv E) = has_inv.inv := rfl

end isometric

open finset

@[to_additive] lemma controlled_prod_of_mem_closure {s : subgroup E} (hg : a ∈ closure (s : set E))
  {b : ℕ → ℝ} (b_pos : ∀ n, 0 < b n) :
  ∃ v : ℕ → E,
    tendsto (λ n, ∏ i in range (n+1), v i) at_top (𝓝 a) ∧
    (∀ n, v n ∈ s) ∧
    ∥v 0 / a∥ < b 0 ∧
    ∀ n, 0 < n → ∥v n∥ < b n :=
begin
  obtain ⟨u : ℕ → E, u_in : ∀ n, u n ∈ s, lim_u : tendsto u at_top (𝓝 a)⟩ :=
    mem_closure_iff_seq_limit.mp hg,
  obtain ⟨n₀, hn₀⟩ : ∃ n₀, ∀ n ≥ n₀, ∥u n / a∥ < b 0,
  { have : {x | ∥x / a∥ < b 0} ∈ 𝓝 a,
    { simp_rw ← dist_eq_norm_div,
      exact metric.ball_mem_nhds _ (b_pos _) },
    exact filter.tendsto_at_top'.mp lim_u _ this },
  set z : ℕ → E := λ n, u (n + n₀),
  have lim_z : tendsto z at_top (𝓝 a) := lim_u.comp (tendsto_add_at_top_nat n₀),
  have mem_𝓤 : ∀ n, {p : E × E | ∥p.1 / p.2∥ < b (n + 1)} ∈ 𝓤 E :=
  λ n, by simpa [← dist_eq_norm_div] using metric.dist_mem_uniformity (b_pos $ n+1),
  obtain ⟨φ : ℕ → ℕ, φ_extr : strict_mono φ,
          hφ : ∀ n, ∥z (φ $ n + 1) / z (φ n)∥ < b (n + 1)⟩ :=
    lim_z.cauchy_seq.subseq_mem mem_𝓤,
  set w : ℕ → E := z ∘ φ,
  have hw : tendsto w at_top (𝓝 a),
    from lim_z.comp φ_extr.tendsto_at_top,
  set v : ℕ → E := λ i, if i = 0 then w 0 else w i / w (i - 1),
  refine ⟨v, tendsto.congr (finset.eq_prod_range_div' w) hw , _,
          hn₀ _ (n₀.le_add_left _), _⟩,
  { rintro ⟨⟩,
    { change w 0 ∈ s,
      apply u_in },
    { apply s.div_mem ; apply u_in }, },
  { intros l hl,
    obtain ⟨k, rfl⟩ : ∃ k, l = k+1, exact nat.exists_eq_succ_of_ne_zero hl.ne',
    apply hφ }
end

@[to_additive] lemma controlled_prod_of_mem_closure_range {j : E →* F} {b : F}
  (hb : b ∈ closure (j.range : set F)) {f : ℕ → ℝ} (b_pos : ∀ n, 0 < f n) :
  ∃ a : ℕ → E,
    tendsto (λ n, ∏ i in range (n + 1), j (a i)) at_top (𝓝 b) ∧
    ∥j (a 0) / b∥ < f 0 ∧
    ∀ n, 0 < n → ∥j (a n)∥ < f n :=
begin
  obtain ⟨v, sum_v, v_in, hv₀, hv_pos⟩ := controlled_prod_of_mem_closure hb b_pos,
  choose g hg using v_in,
  refine ⟨g, by simpa [← hg] using sum_v, by simpa [hg 0] using hv₀, λ n hn,
          by simpa [hg] using hv_pos n hn⟩,
end

@[to_additive] lemma nndist_mul_mul_le (a₁ a₂ b₁ b₂ : E) :
  nndist (a₁ * a₂) (b₁ * b₂) ≤ nndist a₁ b₁ + nndist a₂ b₂ :=
nnreal.coe_le_coe.1 $ dist_mul_mul_le a₁ a₂ b₁ b₂

@[to_additive]
lemma edist_mul_mul_le (a₁ a₂ b₁ b₂ : E) : edist (a₁ * a₂) (b₁ * b₂) ≤ edist a₁ b₁ + edist a₂ b₂ :=
by { simp only [edist_nndist], norm_cast, apply nndist_mul_mul_le }

@[simp, to_additive] lemma edist_mul_left (a b₁ b₂ : E) : edist (a * b₁) (a * b₂) = edist b₁ b₂ :=
by simp [edist_dist]

@[to_additive]
lemma edist_inv (a b : E) : edist a⁻¹ b = edist a b⁻¹ := by simp_rw [edist_dist, dist_inv]

@[simp, to_additive] lemma edist_inv_inv (x y : E) : edist x⁻¹ y⁻¹ = edist x y :=
by rw [edist_inv, inv_inv]

@[simp, to_additive] lemma edist_div_left (a b₁ b₂ : E) : edist (a / b₁) (a / b₂) = edist b₁ b₂ :=
by simp only [div_eq_mul_inv, edist_mul_left, edist_inv_inv]

@[to_additive]
lemma nnnorm_multiset_prod_le (m : multiset E) : ∥m.prod∥₊ ≤ (m.map (λ x, ∥x∥₊)).sum :=
nnreal.coe_le_coe.1 $ by { push_cast, rw multiset.map_map, exact norm_multiset_prod_le _ }

@[to_additive] lemma nnnorm_prod_le (s : finset ι) (f : ι → E) :
  ∥∏ a in s, f a∥₊ ≤ ∑ a in s, ∥f a∥₊ :=
nnreal.coe_le_coe.1 $ by { push_cast, exact norm_prod_le _ _ }

@[to_additive]
lemma nnnorm_prod_le_of_le (s : finset ι) {f : ι → E} {n : ι → ℝ≥0} (h : ∀ b ∈ s, ∥f b∥₊ ≤ n b) :
  ∥∏ b in s, f b∥₊ ≤ ∑ b in s, n b :=
(norm_prod_le_of_le s h).trans_eq nnreal.coe_sum.symm

lemma real.to_nnreal_eq_nnnorm_of_nonneg {r : ℝ} (hr : 0 ≤ r) : r.to_nnreal = ∥r∥₊ :=
begin
  rw real.to_nnreal_of_nonneg hr,
  congr,
  rw [real.norm_eq_abs, abs_of_nonneg hr],
end

namespace lipschitz_with
variables [pseudo_emetric_space α] {K Kf Kg : ℝ≥0} {f g : α → E}

@[to_additive] lemma inv (hf : lipschitz_with K f) : lipschitz_with K (λ x, (f x)⁻¹) :=
λ x y, (edist_inv_inv _ _).trans_le $ hf x y

@[to_additive add] lemma mul' (hf : lipschitz_with Kf f) (hg : lipschitz_with Kg g) :
  lipschitz_with (Kf + Kg) (λ x, f x * g x) :=
λ x y, calc
  edist (f x * g x) (f y * g y) ≤ edist (f x) (f y) + edist (g x) (g y) : edist_mul_mul_le _ _ _ _
... ≤ Kf * edist x y + Kg * edist x y : add_le_add (hf x y) (hg x y)
... = (Kf + Kg) * edist x y : (add_mul _ _ _).symm

@[to_additive] lemma div (hf : lipschitz_with Kf f) (hg : lipschitz_with Kg g) :
  lipschitz_with (Kf + Kg) (λ x, f x / g x) :=
by simpa only [div_eq_mul_inv] using hf.mul' hg.inv

end lipschitz_with

namespace antilipschitz_with
variables [pseudo_emetric_space α] {K Kf Kg : ℝ≥0} {f g : α → E}

@[to_additive] lemma mul_lipschitz_with (hf : antilipschitz_with Kf f) (hg : lipschitz_with Kg g)
  (hK : Kg < Kf⁻¹) : antilipschitz_with (Kf⁻¹ - Kg)⁻¹ (λ x, f x * g x) :=
begin
  letI : pseudo_metric_space α := pseudo_emetric_space.to_pseudo_metric_space hf.edist_ne_top,
  refine antilipschitz_with.of_le_mul_dist (λ x y, _),
  rw [nnreal.coe_inv, ← div_eq_inv_mul],
  rw le_div_iff (nnreal.coe_pos.2 $ tsub_pos_iff_lt.2 hK),
  rw [mul_comm, nnreal.coe_sub hK.le, sub_mul],
  calc ↑Kf⁻¹ * dist x y - Kg * dist x y ≤ dist (f x) (f y) - dist (g x) (g y) :
    sub_le_sub (hf.mul_le_dist x y) (hg.dist_le_mul x y)
  ... ≤ _ : le_trans (le_abs_self _) (abs_dist_sub_le_dist_mul_mul _ _ _ _),
end

@[to_additive] lemma mul_div_lipschitz_with (hf : antilipschitz_with Kf f)
  (hg : lipschitz_with Kg (g / f)) (hK : Kg < Kf⁻¹) : antilipschitz_with (Kf⁻¹ - Kg)⁻¹ g :=
by simpa only [pi.div_apply, mul_div_cancel'_right] using hf.mul_lipschitz_with hg hK

@[to_additive] lemma le_mul_norm_div {f : E → F} (hf : antilipschitz_with K f) (x y : E) :
  ∥x / y∥ ≤ K * ∥f x / f y∥ :=
by simp [← dist_eq_norm_div, hf.le_mul_dist x y]

end antilipschitz_with

@[priority 100, to_additive] -- See note [lower instance priority]
instance seminormed_comm_group.to_has_lipschitz_mul : has_lipschitz_mul E :=
⟨⟨1 + 1, lipschitz_with.prod_fst.mul' lipschitz_with.prod_snd⟩⟩

/-- A seminormed group is a uniform group, i.e., multiplication and division are uniformly
continuous. -/
@[priority 100, to_additive "A seminormed group is a uniform additive group, i.e., addition and
subtraction are uniformly continuous."] -- See note [lower instance priority]
instance seminormed_comm_group.to_uniform_group : uniform_group E :=
⟨(lipschitz_with.prod_fst.div lipschitz_with.prod_snd).uniform_continuous⟩

 -- short-circuit type class inference
@[priority 100, to_additive] -- See note [lower instance priority]
instance seminormed_comm_group.to_topological_group : topological_group E := infer_instance

@[to_additive] lemma cauchy_seq_prod_of_eventually_eq {u v : ℕ → E} {N : ℕ}
  (huv : ∀ n ≥ N, u n = v n) (hv : cauchy_seq (λ n, ∏ k in range (n+1), v k)) :
  cauchy_seq (λ n, ∏ k in range (n + 1), u k) :=
begin
  let d : ℕ → E := λ n, ∏ k in range (n + 1), (u k / v k),
  rw show (λ n, ∏ k in range (n + 1), u k) = d * (λ n, ∏ k in range (n + 1), v k),
    by { ext n, simp [d] },
  suffices : ∀ n ≥ N, d n = d N,
  { exact (tendsto_at_top_of_eventually_const this).cauchy_seq.mul hv },
  intros n hn,
  dsimp [d],
  rw eventually_constant_prod _ hn,
  intros m hm,
  simp [huv m hm],
end

end seminormed_comm_group

section normed_group
variables [normed_group E] [normed_group F] {a b : E}

@[simp, to_additive norm_eq_zero] lemma norm_eq_zero'' : ∥a∥ = 0 ↔ a = 1 := norm_eq_zero'''

@[to_additive norm_ne_zero_iff] lemma norm_ne_zero_iff' : ∥a∥ ≠ 0 ↔ a ≠ 1 := norm_eq_zero''.not

@[simp, to_additive norm_pos_iff] lemma norm_pos_iff'' : 0 < ∥a∥ ↔ a ≠ 1 := norm_pos_iff'''

@[simp, to_additive norm_le_zero_iff]
lemma norm_le_zero_iff'' : ∥a∥ ≤ 0 ↔ a = 1 := norm_le_zero_iff'''

@[to_additive]
lemma norm_div_eq_zero_iff : ∥a / b∥ = 0 ↔ a = b := by rw [norm_eq_zero'', div_eq_one]

@[to_additive] lemma norm_div_pos_iff : 0 < ∥a / b∥ ↔ a ≠ b :=
by { rw [(norm_nonneg' _).lt_iff_ne, ne_comm], exact norm_div_eq_zero_iff.not }

@[to_additive] lemma eq_of_norm_div_le_zero (h : ∥a / b∥ ≤ 0) : a = b :=
by rwa [←div_eq_one, ← norm_le_zero_iff'']

alias norm_div_eq_zero_iff ↔ eq_of_norm_div_eq_zero _

attribute [to_additive] eq_of_norm_div_eq_zero

@[simp, to_additive nnnorm_eq_zero] lemma nnnorm_eq_zero' : ∥a∥₊ = 0 ↔ a = 1 :=
by rw [← nnreal.coe_eq_zero, coe_nnnorm', norm_eq_zero'']

@[to_additive nnnorm_ne_zero_iff]
lemma nnnorm_ne_zero_iff' : ∥a∥₊ ≠ 0 ↔ a ≠ 1 := nnnorm_eq_zero'.not

@[to_additive]
lemma tendsto_norm_div_self_punctured_nhds (a : E) : tendsto (λ x, ∥x / a∥) (𝓝[≠] a) (𝓝[>] 0) :=
(tendsto_norm_div_self a).inf $ tendsto_principal_principal.2 $ λ x hx, norm_pos_iff''.2 $
  div_ne_one.2 hx

@[to_additive] lemma tendsto_norm_nhds_within_one : tendsto (norm : E → ℝ) (𝓝[≠] 1) (𝓝[>] 0) :=
tendsto_norm_one.inf $ tendsto_principal_principal.2 $ λ x, norm_pos_iff''.2

variables (E)

/-- The norm of a normed group as a group norm. -/
@[to_additive "The norm of a normed group as an additive group norm."]
def norm_group_norm : group_norm E :=
{ eq_one_of_map_eq_zero' := λ _, norm_eq_zero''.1, ..norm_group_seminorm _ }

@[simp] lemma coe_norm_group_norm : ⇑(norm_group_norm E) = norm := rfl

end normed_group

section normed_add_group
variables [normed_add_group E] [topological_space α] {f : α → E}

/-! Some relations with `has_compact_support` -/

lemma has_compact_support_norm_iff : has_compact_support (λ x, ∥f x∥) ↔ has_compact_support f :=
has_compact_support_comp_left $ λ x, norm_eq_zero

alias has_compact_support_norm_iff ↔ _ has_compact_support.norm

lemma continuous.bounded_above_of_compact_support (hf : continuous f) (h : has_compact_support f) :
  ∃ C, ∀ x, ∥f x∥ ≤ C :=
by simpa [bdd_above_def] using hf.norm.bdd_above_range_of_has_compact_support h.norm

end normed_add_group

/-! ### `ulift` -/

namespace ulift
section has_norm
variables [has_norm E]

instance : has_norm (ulift E) := ⟨λ x, ∥x.down∥⟩

lemma norm_def (x : ulift E) : ∥x∥ = ∥x.down∥ := rfl
@[simp] lemma norm_up (x : E) : ∥ulift.up x∥ = ∥x∥ := rfl
@[simp] lemma norm_down (x : ulift E) : ∥x.down∥ = ∥x∥ := rfl

end has_norm

section has_nnnorm
variables [has_nnnorm E]

instance : has_nnnorm (ulift E) := ⟨λ x, ∥x.down∥₊⟩

lemma nnnorm_def (x : ulift E) : ∥x∥₊ = ∥x.down∥₊ := rfl
@[simp] lemma nnnorm_up (x : E) : ∥ulift.up x∥₊ = ∥x∥₊ := rfl
@[simp] lemma nnnorm_down (x : ulift E) : ∥x.down∥₊ = ∥x∥₊ := rfl

end has_nnnorm

@[to_additive] instance seminormed_group [seminormed_group E] : seminormed_group (ulift E) :=
seminormed_group.induced _ _ (⟨ulift.down, rfl, λ _ _, rfl⟩ : ulift E →* E)

@[to_additive]
instance seminormed_comm_group [seminormed_comm_group E] : seminormed_comm_group (ulift E) :=
seminormed_comm_group.induced _ _ (⟨ulift.down, rfl, λ _ _, rfl⟩ : ulift E →* E)

@[to_additive] instance normed_group [normed_group E] : normed_group (ulift E) :=
normed_group.induced _ _ (⟨ulift.down, rfl, λ _ _, rfl⟩ : ulift E →* E) down_injective

@[to_additive]
instance normed_comm_group [normed_comm_group E] : normed_comm_group (ulift E) :=
normed_comm_group.induced _ _ (⟨ulift.down, rfl, λ _ _, rfl⟩ : ulift E →* E) down_injective

end ulift

/-! ### `additive`, `multiplicative` -/

section additive_multiplicative

open additive multiplicative

section has_norm
variables [has_norm E]

instance : has_norm (additive E) := ‹has_norm E›
instance : has_norm (multiplicative E) := ‹has_norm E›

@[simp] lemma norm_to_mul (x) : ∥(to_mul x : E)∥ = ∥x∥ := rfl
@[simp] lemma norm_of_mul (x : E) : ∥of_mul x∥ = ∥x∥ := rfl
@[simp] lemma norm_to_add (x) : ∥(to_add x : E)∥ = ∥x∥ := rfl
@[simp] lemma norm_of_add (x : E) : ∥of_add x∥ = ∥x∥ := rfl

end has_norm

section has_nnnorm
variables [has_nnnorm E]

instance : has_nnnorm (additive E) := ‹has_nnnorm E›
instance : has_nnnorm (multiplicative E) := ‹has_nnnorm E›

@[simp] lemma nnnorm_to_mul (x) : ∥(to_mul x : E)∥₊ = ∥x∥₊ := rfl
@[simp] lemma nnnorm_of_mul (x : E) : ∥of_mul x∥₊ = ∥x∥₊ := rfl
@[simp] lemma nnnorm_to_add (x) : ∥(to_add x : E)∥₊ = ∥x∥₊ := rfl
@[simp] lemma nnnorm_of_add (x : E) : ∥of_add x∥₊ = ∥x∥₊ := rfl

end has_nnnorm

instance [seminormed_group E] : seminormed_add_group (additive E) :=
{ dist_eq := dist_eq_norm_div }

instance [seminormed_add_group E] : seminormed_group (multiplicative E) :=
{ dist_eq := dist_eq_norm_sub }

instance [seminormed_comm_group E] : seminormed_add_comm_group (additive E) :=
{ ..additive.seminormed_add_group }

instance [seminormed_add_comm_group E] : seminormed_comm_group (multiplicative E) :=
{ ..multiplicative.seminormed_group }

instance [normed_group E] : normed_add_group (additive E) :=
{ ..additive.seminormed_add_group }

instance [normed_add_group E] : normed_group (multiplicative E) :=
{ ..multiplicative.seminormed_group }

instance [normed_comm_group E] : normed_add_comm_group (additive E) :=
{ ..additive.seminormed_add_group }

instance [normed_add_comm_group E] : normed_comm_group (multiplicative E) :=
{ ..multiplicative.seminormed_group }

end additive_multiplicative

/-! ### Order dual -/

section order_dual

open order_dual

section has_norm
variables [has_norm E]

instance : has_norm Eᵒᵈ := ‹has_norm E›

@[simp] lemma norm_to_dual (x : E) : ∥to_dual x∥ = ∥x∥ := rfl
@[simp] lemma norm_of_dual (x : Eᵒᵈ) : ∥of_dual x∥ = ∥x∥ := rfl

end has_norm

section has_nnnorm
variables [has_nnnorm E]

instance : has_nnnorm Eᵒᵈ := ‹has_nnnorm E›

@[simp] lemma nnnorm_to_dual (x : E) : ∥to_dual x∥₊ = ∥x∥₊ := rfl
@[simp] lemma nnnorm_of_dual (x : Eᵒᵈ) : ∥of_dual x∥₊ = ∥x∥₊ := rfl

end has_nnnorm

@[priority 100, to_additive] -- See note [lower instance priority]
instance [seminormed_group E] : seminormed_group Eᵒᵈ := ‹seminormed_group E›

@[priority 100, to_additive] -- See note [lower instance priority]
instance [seminormed_comm_group E] : seminormed_comm_group Eᵒᵈ := ‹seminormed_comm_group E›

@[priority 100, to_additive] -- See note [lower instance priority]
instance [normed_group E] : normed_group Eᵒᵈ := ‹normed_group E›

@[priority 100, to_additive] -- See note [lower instance priority]
instance [normed_comm_group E] : normed_comm_group Eᵒᵈ := ‹normed_comm_group E›

end order_dual

/-! ### Binary product of normed groups -/

section has_norm
variables [has_norm E] [has_norm F] {x : E × F} {r : ℝ}

instance : has_norm (E × F) := ⟨λ x, ∥x.1∥ ⊔ ∥x.2∥⟩

lemma prod.norm_def (x : E × F) : ∥x∥ = (max ∥x.1∥ ∥x.2∥) := rfl
lemma norm_fst_le (x : E × F) : ∥x.1∥ ≤ ∥x∥ := le_max_left _ _
lemma norm_snd_le (x : E × F) : ∥x.2∥ ≤ ∥x∥ := le_max_right _ _

lemma norm_prod_le_iff : ∥x∥ ≤ r ↔ ∥x.1∥ ≤ r ∧ ∥x.2∥ ≤ r := max_le_iff

end has_norm

section seminormed_group
variables [seminormed_group E] [seminormed_group F]

/-- Product of seminormed groups, using the sup norm. -/
@[to_additive "Product of seminormed groups, using the sup norm."]
instance : seminormed_group (E × F) :=
⟨λ x y, by simp only [prod.norm_def, prod.dist_eq, dist_eq_norm_div, prod.fst_div, prod.snd_div]⟩

@[to_additive prod.nnnorm_def']
lemma prod.nnorm_def (x : E × F) : ∥x∥₊ = (max ∥x.1∥₊ ∥x.2∥₊) := rfl

end seminormed_group

/-- Product of seminormed groups, using the sup norm. -/
@[to_additive "Product of seminormed groups, using the sup norm."]
instance [seminormed_comm_group E] [seminormed_comm_group F] : seminormed_comm_group (E × F) :=
{ ..prod.seminormed_group }

/-- Product of normed groups, using the sup norm. -/
@[to_additive "Product of normed groups, using the sup norm."]
instance [normed_group E] [normed_group F] : normed_group (E × F) := { ..prod.seminormed_group }

/-- Product of normed groups, using the sup norm. -/
@[to_additive "Product of normed groups, using the sup norm."]
instance [normed_comm_group E] [normed_comm_group F] : normed_comm_group (E × F) :=
{ ..prod.seminormed_group }


/-! ### Finite product of normed groups -/

section pi
variables {π : ι → Type*} [fintype ι]

section seminormed_group
variables [Π i, seminormed_group (π i)] [seminormed_group E] (f : Π i, π i) {x : Π i, π i} {r : ℝ}

/-- Finite product of seminormed groups, using the sup norm. -/
@[to_additive "Finite product of seminormed groups, using the sup norm."]
instance : seminormed_group (Π i, π i) :=
{ norm := λ f, ↑(finset.univ.sup (λ b, ∥f b∥₊)),
  dist_eq := λ x y,
    congr_arg (coe : ℝ≥0 → ℝ) $ congr_arg (finset.sup finset.univ) $ funext $ λ a,
    show nndist (x a) (y a) = ∥x a / y a∥₊, from nndist_eq_nnnorm_div (x a) (y a) }

@[to_additive pi.norm_def] lemma pi.norm_def' : ∥f∥ = ↑(finset.univ.sup (λ b, ∥f b∥₊)) := rfl
@[to_additive pi.nnnorm_def] lemma pi.nnnorm_def' : ∥f∥₊ = finset.univ.sup (λ b, ∥f b∥₊) :=
subtype.eta _ _

/-- The seminorm of an element in a product space is `≤ r` if and only if the norm of each
component is. -/
@[to_additive pi_norm_le_iff_of_nonneg "The seminorm of an element in a product space is `≤ r` if
and only if the norm of each component is."]
lemma pi_norm_le_iff_of_nonneg' (hr : 0 ≤ r) : ∥x∥ ≤ r ↔ ∀ i, ∥x i∥ ≤ r :=
by simp only [←dist_one_right, dist_pi_le_iff hr, pi.one_apply]

@[to_additive pi_nnnorm_le_iff]
lemma pi_nnnorm_le_iff' {r : ℝ≥0} : ∥x∥₊ ≤ r ↔ ∀ i, ∥x i∥₊ ≤ r :=
pi_norm_le_iff_of_nonneg' r.coe_nonneg

@[to_additive pi_norm_le_iff_of_nonempty]
lemma pi_norm_le_iff_of_nonempty' [nonempty ι] : ∥f∥ ≤ r ↔ ∀ b, ∥f b∥ ≤ r :=
begin
  by_cases hr : 0 ≤ r,
  { exact pi_norm_le_iff_of_nonneg' hr },
  { exact iff_of_false (λ h, hr $ (norm_nonneg' _).trans h)
      (λ h, hr $ (norm_nonneg' _).trans $ h $ classical.arbitrary _) }
end

/-- The seminorm of an element in a product space is `< r` if and only if the norm of each
component is. -/
@[to_additive pi_norm_lt_iff "The seminorm of an element in a product space is `< r` if and only if
the norm of each component is."]
lemma pi_norm_lt_iff' (hr : 0 < r) : ∥x∥ < r ↔ ∀ i, ∥x i∥ < r :=
by simp only [←dist_one_right, dist_pi_lt_iff hr, pi.one_apply]

@[to_additive pi_nnnorm_lt_iff]
lemma pi_nnnorm_lt_iff' {r : ℝ≥0} (hr : 0 < r) : ∥x∥₊ < r ↔ ∀ i, ∥x i∥₊ < r := pi_norm_lt_iff' hr

@[to_additive norm_le_pi_norm]
lemma norm_le_pi_norm' (i : ι) : ∥f i∥ ≤ ∥f∥ :=
(pi_norm_le_iff_of_nonneg' $ norm_nonneg' _).1 le_rfl i

@[to_additive nnnorm_le_pi_nnnorm]
lemma nnnorm_le_pi_nnnorm' (i : ι) : ∥f i∥₊ ≤ ∥f∥₊ := norm_le_pi_norm' _ i

@[to_additive pi_norm_const_le]
lemma pi_norm_const_le' (a : E) : ∥(λ _ : ι, a)∥ ≤ ∥a∥ :=
(pi_norm_le_iff_of_nonneg' $ norm_nonneg' _).2 $ λ _, le_rfl

@[to_additive pi_nnnorm_const_le]
lemma pi_nnnorm_const_le' (a : E) : ∥(λ _ : ι, a)∥₊ ≤ ∥a∥₊ := pi_norm_const_le' _

@[simp, to_additive pi_norm_const]
lemma pi_norm_const' [nonempty ι] (a : E) : ∥(λ i : ι, a)∥ = ∥a∥ :=
by simpa only [←dist_one_right] using dist_pi_const a 1

@[simp, to_additive pi_nnnorm_const]
lemma pi_nnnorm_const' [nonempty ι] (a : E) : ∥(λ i : ι, a)∥₊ = ∥a∥₊ := nnreal.eq $ pi_norm_const' a

/-- The $L^1$ norm is less than the $L^\infty$ norm scaled by the cardinality. -/
@[to_additive pi.sum_norm_apply_le_norm "The $L^1$ norm is less than the $L^\\infty$ norm scaled by
the cardinality."]
lemma pi.sum_norm_apply_le_norm' : ∑ i, ∥f i∥ ≤ fintype.card ι • ∥f∥ :=
finset.sum_le_card_nsmul _ _ _ $ λ i hi, norm_le_pi_norm' _ i

/-- The $L^1$ norm is less than the $L^\infty$ norm scaled by the cardinality. -/
@[to_additive pi.sum_nnnorm_apply_le_nnnorm "The $L^1$ norm is less than the $L^\\infty$ norm scaled
by the cardinality."]
lemma pi.sum_nnnorm_apply_le_nnnorm' : ∑ i, ∥f i∥₊ ≤ fintype.card ι • ∥f∥₊ :=
nnreal.coe_sum.trans_le $ pi.sum_norm_apply_le_norm' _

end seminormed_group

/-- Finite product of seminormed groups, using the sup norm. -/
@[to_additive "Finite product of seminormed groups, using the sup norm."]
instance pi.seminormed_comm_group [Π i, seminormed_comm_group (π i)] :
  seminormed_comm_group (Π i, π i) :=
{ ..pi.seminormed_group }

/-- Finite product of normed groups, using the sup norm. -/
@[to_additive "Finite product of seminormed groups, using the sup norm."]
instance pi.normed_group [Π i, normed_group (π i)] : normed_group (Π i, π i) :=
{ ..pi.seminormed_group }

/-- Finite product of normed groups, using the sup norm. -/
@[to_additive "Finite product of seminormed groups, using the sup norm."]
instance pi.normed_comm_group [Π i, normed_comm_group (π i)] : normed_comm_group (Π i, π i) :=
{ ..pi.seminormed_group }

end pi

/-! ### Subgroups of normed groups -/

namespace subgroup
section seminormed_group
variables [seminormed_group E] {s : subgroup E}

/-- A subgroup of a seminormed group is also a seminormed group,
with the restriction of the norm. -/
@[to_additive "A subgroup of a seminormed group is also a seminormed group,
with the restriction of the norm."]
instance seminormed_group : seminormed_group s := seminormed_group.induced _ _ s.subtype

/-- If `x` is an element of a subgroup `s` of a seminormed group `E`, its norm in `s` is equal to
its norm in `E`. -/
@[simp, to_additive "If `x` is an element of a subgroup `s` of a seminormed group `E`, its norm in
`s` is equal to its norm in `E`."]
lemma coe_norm (x : s) : ∥x∥ = ∥(x : E)∥ := rfl

/-- If `x` is an element of a subgroup `s` of a seminormed group `E`, its norm in `s` is equal to
its norm in `E`.

This is a reversed version of the `simp` lemma `subgroup.coe_norm` for use by `norm_cast`. -/
@[norm_cast, to_additive "If `x` is an element of a subgroup `s` of a seminormed group `E`, its norm
in `s` is equal to its norm in `E`.

This is a reversed version of the `simp` lemma `add_subgroup.coe_norm` for use by `norm_cast`."]
lemma norm_coe {s : subgroup E} (x : s) : ∥(x : E)∥ = ∥x∥ := rfl

end seminormed_group

@[to_additive] instance seminormed_comm_group [seminormed_comm_group E] {s : subgroup E} :
  seminormed_comm_group s :=
seminormed_comm_group.induced _ _ s.subtype

@[to_additive] instance normed_group [normed_group E] {s : subgroup E} : normed_group s :=
normed_group.induced _ _ s.subtype subtype.coe_injective

@[to_additive]
instance normed_comm_group [normed_comm_group E] {s : subgroup E} : normed_comm_group s :=
normed_comm_group.induced _ _ s.subtype subtype.coe_injective

end subgroup

/-! ### Submodules of normed groups -/

namespace submodule

/-- A submodule of a seminormed group is also a seminormed group, with the restriction of the norm.
-/
-- See note [implicit instance arguments]
instance seminormed_add_comm_group {_ : ring 𝕜} [seminormed_add_comm_group E] {_ : module 𝕜 E}
  (s : submodule 𝕜 E) :
  seminormed_add_comm_group s :=
seminormed_add_comm_group.induced _ _ s.subtype.to_add_monoid_hom

/-- If `x` is an element of a submodule `s` of a normed group `E`, its norm in `s` is equal to its
norm in `E`. -/
-- See note [implicit instance arguments].
@[simp] lemma coe_norm {_ : ring 𝕜} [seminormed_add_comm_group E] {_ : module 𝕜 E}
  {s : submodule 𝕜 E} (x : s) :
  ∥x∥ = ∥(x : E)∥ := rfl

/-- If `x` is an element of a submodule `s` of a normed group `E`, its norm in `E` is equal to its
norm in `s`.

This is a reversed version of the `simp` lemma `submodule.coe_norm` for use by `norm_cast`. -/
-- See note [implicit instance arguments].
@[norm_cast] lemma norm_coe {_ : ring 𝕜} [seminormed_add_comm_group E] {_ : module 𝕜 E}
  {s : submodule 𝕜 E} (x : s) :
  ∥(x : E)∥ = ∥x∥ := rfl

/-- A submodule of a normed group is also a normed group, with the restriction of the norm. -/
-- See note [implicit instance arguments].
instance {_ : ring 𝕜} [normed_add_comm_group E] {_ : module 𝕜 E} (s : submodule 𝕜 E) :
  normed_add_comm_group s :=
{ ..submodule.seminormed_add_comm_group s }

end submodule<|MERGE_RESOLUTION|>--- conflicted
+++ resolved
@@ -375,6 +375,8 @@
 lemma norm_of_subsingleton' [subsingleton E] (a : E) : ∥a∥ = 0 :=
 by rw [subsingleton.elim a 1, norm_one']
 
+lemma zero_lt_one_add_norm_sq (x : E) : 0 < 1 + ∥x∥^2 := by positivity
+
 attribute [nontriviality] norm_of_subsingleton
 
 @[to_additive] lemma norm_div_le (a b : E) : ∥a / b∥ ≤ ∥a∥ + ∥b∥ :=
@@ -409,16 +411,8 @@
 calc ∥u∥ = ∥u * v / v∥ : by rw mul_div_cancel''
 ... ≤ ∥u * v∥ + ∥v∥ : norm_div_le _ _
 
-<<<<<<< HEAD
-lemma zero_lt_one_add_norm_sq (x : E) : 0 < 1 + ∥x∥^2 := by positivity
-
-lemma norm_multiset_sum_le (m : multiset E) :
-  ∥m.sum∥ ≤ (m.map (λ x, ∥x∥)).sum :=
-m.le_sum_of_subadditive norm norm_zero norm_add_le
-=======
 @[to_additive ball_eq] lemma ball_eq' (y : E) (ε : ℝ) : ball y ε = {x | ∥x / y∥ < ε} :=
 set.ext $ λ a, by simp [dist_eq_norm_div]
->>>>>>> a4c2bd4a
 
 @[to_additive] lemma ball_one_eq (r : ℝ) : ball (1 : E) r = {x | ∥x∥ < r} :=
 set.ext $ assume a, by simp
