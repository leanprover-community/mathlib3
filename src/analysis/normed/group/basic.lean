--- conflicted
+++ resolved
@@ -1073,13 +1073,10 @@
 
 section normed_add_comm_group
 
-<<<<<<< HEAD
-=======
 /-- Construct a `normed_add_comm_group` from a `seminormed_add_comm_group` satisfying
 `∀ x, ∥x∥ = 0 → x = 0`. This avoids having to go back to the `(pseudo_)metric_space` level
 when declaring a `normed_add_comm_group` instance as a special case of a more general
 `seminormed_add_comm_group` instance. -/
->>>>>>> a5f0ed45
 def normed_add_comm_group.of_separation [h₁ : seminormed_add_comm_group E]
   (h₂ : ∀ x : E, ∥x∥ = 0 → x = 0) : normed_add_comm_group E :=
 { to_metric_space :=
