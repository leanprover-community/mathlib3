--- conflicted
+++ resolved
@@ -41,10 +41,10 @@
 normed group
 -/
 
-variables {𝓕 𝕜 α ι E F G : Type*}
+variables {𝓕 𝕜 α ι κ E F G : Type*}
 
 open filter function metric
-open_locale topological_space big_operators nnreal ennreal uniformity pointwise
+open_locale big_operators ennreal filter nnreal uniformity pointwise topological_space
 
 /-- Auxiliary class, endowing a type `E` with a function `norm : E → ℝ` with notation `∥x∥`. This
 class is designed to be extended in more interesting classes specifying the properties of the norm.
@@ -178,7 +178,6 @@
     { simpa only [div_eq_mul_inv, ← mul_right_inv y] using h₂ _ _ _ }
   end }
 
-<<<<<<< HEAD
 /-- Construct a seminormed group from a multiplication-invariant pseudodistance. -/
 @[to_additive "Construct a seminormed group from a translation-invariant pseudodistance."]
 def seminormed_comm_group.of_mul_dist [has_norm E] [comm_group E] [pseudo_metric_space E]
@@ -223,98 +222,56 @@
 
 set_option old_structure_cmd true
 
-/-- A seminormed group can be built from a seminorm that satisfies algebraic properties. This is
-formalised in this structure. -/
-structure seminormed_add_group.core (E : Type*) [add_group E] [has_norm E] : Prop :=
-(norm_zero : ∥(0 : E)∥ = 0)
-(triangle : ∀ x y : E, ∥x + y∥ ≤ ∥x∥ + ∥y∥)
-(norm_neg : ∀ x : E, ∥-x∥ = ∥x∥)
-
-/-- A seminormed group can be built from a seminorm that satisfies algebraic properties. This is
-formalised in this structure. -/
-@[to_additive]
-structure seminormed_group.core (E : Type*) [group E] [has_norm E] : Prop :=
-(norm_one : ∥(1 : E)∥ = 0)
-(triangle : ∀ x y : E, ∥x * y∥ ≤ ∥x∥ + ∥y∥)
-(norm_inv : ∀ x : E, ∥x⁻¹∥ = ∥x∥)
-
-/-- A normed group can be built from a norm that satisfies algebraic properties. This is
-formalised in this structure. -/
-structure normed_add_group.core (E : Type*) [add_group E] [has_norm E]
-  extends seminormed_add_group.core E : Prop :=
-(eq_zero_of_norm : ∀ x : E, ∥x∥ = 0 → x = 0)
-
-/-- A normed group can be built from a norm that satisfies algebraic properties. This is
-formalised in this structure. -/
-@[to_additive]
-structure normed_group.core (E : Type*) [group E] [has_norm E]
-  extends seminormed_group.core E : Prop :=
-(eq_one_of_norm : ∀ x : E, ∥x∥ = 0 → x = 1)
-
--- The structure command incorrectly marks those as definitions
-attribute [nolint def_lemma doc_blame] normed_group.core.to_core normed_add_group.core.to_core
-
-/-- Constructing a seminormed group from core properties of a seminorm, i.e., registering the
-pseudodistance and the pseudometric space structure from the seminorm properties. Note that in most
-cases this instance creates bad definitional equalities (e.g., it does not take into account
-a possibly existing `uniform_space` instance on `E`). -/
-@[to_additive "Constructing a seminormed group from core properties of a seminorm, i.e., registering
-the pseudodistance and the pseudometric space structure from the seminorm properties. Note that in
-most cases this instance creates bad definitional equalities (e.g., it does not take into account
-a possibly existing `uniform_space` instance on `E`)"]
-def seminormed_group.of_core (E : Type*) [group E] [has_norm E] (C : seminormed_group.core E) :
-  seminormed_group E :=
-{ dist := λ x y, ∥x / y∥,
-  dist_self := λ x, by simp [C.norm_one],
-  dist_triangle := λ x y z,
-    calc ∥x / z∥ = ∥x / y * (y / z)∥ : by rw div_mul_div_cancel'
-            ... ≤ ∥x / y∥ + ∥y / z∥  : C.triangle _ _,
-  dist_comm := λ x y,
-    calc ∥x / y∥ = ∥(y / x)⁻¹∥ : by simp
-             ... = ∥y / x∥ : C.norm_inv _ }
-
-/-- Constructing a seminormed group from core properties of a seminorm, i.e., registering the
-pseudodistance and the pseudometric space structure from the seminorm properties. Note that in most
-cases this instance creates bad definitional equalities (e.g., it does not take into account
-a possibly existing `uniform_space` instance on `E`). -/
-@[to_additive "Constructing a seminormed group from core properties of a seminorm, i.e., registering
-the pseudodistance and the pseudometric space structure from the seminorm properties. Note that in
-most cases this instance creates bad definitional equalities (e.g., it does not take into account
-a possibly existing `uniform_space` instance on `E`)"]
-def seminormed_comm_group.of_core (E : Type*) [comm_group E] [has_norm E]
-  (C : seminormed_group.core E) : seminormed_comm_group E :=
-{ ..seminormed_group.of_core _ C }
-
-/-- Constructing a normed group from core properties of a norm, i.e., registering the distance and
-the metric space structure from the norm properties. -/
-@[to_additive "Constructing a normed group from core properties of a norm, i.e., registering the
-distance and the metric space structure from the norm properties."]
-def normed_group.of_core (E : Type*) [group E] [has_norm E] (C : normed_group.core E) :
-  normed_group E :=
-{ eq_of_dist_eq_zero := λ x y h, div_eq_one.1 $ C.eq_one_of_norm _ h,
-  ..seminormed_group.of_core E C.to_core }
-
-/-- Constructing a normed group from core properties of a norm, i.e., registering the distance and
-the metric space structure from the norm properties. -/
-@[to_additive "Constructing a normed group from core properties of a norm, i.e., registering the
-distance and the metric space structure from the norm properties."]
-def normed_comm_group.of_core (E : Type*) [comm_group E] [has_norm E] (C : normed_group.core E) :
-  normed_comm_group E :=
-{ ..normed_group.of_core E C }
-=======
 /-- Construct a seminormed group from a seminorm, i.e., registering the pseudodistance and the
 pseudometric space structure from the seminorm properties. Note that in most cases this instance
 creates bad definitional equalities (e.g., it does not take into account a possibly existing
 `uniform_space` instance on `E`). -/
-def add_group_seminorm.to_seminormed_add_comm_group [add_comm_group E] (f : add_group_seminorm E) :
-  seminormed_add_comm_group E :=
-{ dist := λ x y, f (x - y),
+@[to_additive "Construct a seminormed group from a seminorm, i.e., registering the pseudodistance*
+and the pseudometric space structure from the seminorm properties. Note that in most cases this
+instance creates bad definitional equalities (e.g., it does not take into account a possibly
+existing `uniform_space` instance on `E`)."]
+def group_seminorm.to_seminormed_group [group E] (f : group_seminorm E) : seminormed_group E :=
+{ dist := λ x y, f (x / y),
   norm := f,
   dist_eq := λ x y, rfl,
-  dist_self := λ x, by simp only [sub_self, map_zero],
-  dist_triangle := le_map_sub_add_map_sub f,
-  dist_comm := map_sub_rev f }
->>>>>>> 866664b8
+  dist_self := λ x, by simp only [div_self', map_one_eq_zero],
+  dist_triangle := le_map_div_add_map_div f,
+  dist_comm := map_div_rev f }
+
+/-- Construct a seminormed group from a seminorm, i.e., registering the pseudodistance and the
+pseudometric space structure from the seminorm properties. Note that in most cases this instance
+creates bad definitional equalities (e.g., it does not take into account a possibly existing
+`uniform_space` instance on `E`). -/
+@[to_additive "Construct a seminormed group from a seminorm, i.e., registering the pseudodistance*
+and the pseudometric space structure from the seminorm properties. Note that in most cases this
+instance creates bad definitional equalities (e.g., it does not take into account a possibly
+existing `uniform_space` instance on `E`)."]
+def group_seminorm.to_seminormed_comm_group [comm_group E] (f : group_seminorm E) :
+  seminormed_comm_group E :=
+{ ..f.to_seminormed_group }
+
+/-- Construct a normed group from a norm, i.e., registering the distance and the metric space
+structure from the norm properties. Note that in most cases this instance creates bad definitional
+equalities (e.g., it does not take into account a possibly existing `uniform_space` instance on
+`E`). -/
+@[to_additive "Construct a normed group from a norm, i.e., registering the distance and the metric
+space structure from the norm properties. Note that in most cases this instance creates bad
+definitional equalities (e.g., it does not take into account a possibly existing `uniform_space`
+instance on `E`)."]
+def group_norm.to_normed_group [group E] (f : group_norm E) : normed_group E :=
+{ eq_of_dist_eq_zero := λ x y h, div_eq_one.1 $ eq_one_of_map_eq_zero f h,
+  ..f.to_group_seminorm.to_seminormed_group }
+
+/-- Construct a normed group from a norm, i.e., registering the distance and the metric space
+structure from the norm properties. Note that in most cases this instance creates bad definitional
+equalities (e.g., it does not take into account a possibly existing `uniform_space` instance on
+`E`). -/
+@[to_additive "Construct a normed group from a norm, i.e., registering the distance and the metric
+space structure from the norm properties. Note that in most cases this instance creates bad
+definitional equalities (e.g., it does not take into account a possibly existing `uniform_space`
+instance on `E`)."]
+def group_norm.to_normed_comm_group [comm_group E] (f : group_norm E) : normed_comm_group E :=
+{ ..f.to_normed_group }
 
 instance : normed_add_comm_group punit :=
 { norm := function.const _ 0,
@@ -326,17 +283,11 @@
 
 @[simp] lemma real.norm_eq_abs (r : ℝ) : ∥r∥ = |r| := rfl
 
-<<<<<<< HEAD
+instance : normed_add_comm_group ℝ := ⟨λ x y, rfl⟩
+
 section seminormed_group
 variables [seminormed_group E] [seminormed_group F] [seminormed_group G] {s : set E}
   {a a₁ a₂ b b₁ b₂ : E} {r r₁ r₂ : ℝ}
-=======
-instance : normed_add_comm_group ℝ :=
-{ dist_eq := assume x y, rfl }
-
-section seminormed_add_comm_group
-variables [seminormed_add_comm_group E] [seminormed_add_comm_group F] [seminormed_add_comm_group G]
->>>>>>> 866664b8
 
 @[to_additive]
 lemma dist_eq_norm_div (a b : E) : dist a b = ∥a / b∥ := seminormed_group.dist_eq _ _
@@ -402,16 +353,15 @@
 norm_mul_le_of_le (norm_mul_le' _ _) le_rfl
 
 @[simp, to_additive norm_nonneg] lemma norm_nonneg' (a : E) : 0 ≤ ∥a∥ :=
-by { rw[←dist_one_right], exact dist_nonneg }
+by { rw [←dist_one_right], exact dist_nonneg }
 
 section
 open tactic tactic.positivity
 
---TODO: Support multiplicative norms
 /-- Extension for the `positivity` tactic: norms are nonnegative. -/
 @[positivity]
 meta def _root_.tactic.positivity_norm : expr → tactic strictness
-| `(∥%%a∥) := nonnegative <$> mk_app ``norm_nonneg [a]
+| `(∥%%a∥) := nonnegative <$> mk_app ``norm_nonneg [a] <|> nonnegative <$> mk_app ``norm_nonneg' [a]
 | _ := failed
 
 end
@@ -459,17 +409,8 @@
 calc ∥u∥ = ∥u * v / v∥ : by rw mul_div_cancel''
 ... ≤ ∥u * v∥ + ∥v∥ : norm_div_le _ _
 
-<<<<<<< HEAD
 @[to_additive ball_eq] lemma ball_eq' (y : E) (ε : ℝ) : ball y ε = {x | ∥x / y∥ < ε} :=
 set.ext $ λ a, by simp [dist_eq_norm_div]
-=======
-lemma norm_multiset_sum_le (m : multiset E) :
-  ∥m.sum∥ ≤ (m.map (λ x, ∥x∥)).sum :=
-m.le_sum_of_subadditive norm norm_zero norm_add_le
-
-lemma norm_sum_le (s : finset ι) (f : ι → E) : ∥∑ i in s, f i∥ ≤ ∑ i in s, ∥f i∥ :=
-s.le_sum_of_subadditive norm norm_zero norm_add_le f
->>>>>>> 866664b8
 
 @[to_additive] lemma ball_one_eq (r : ℝ) : ball (1 : E) r = {x | ∥x∥ < r} :=
 set.ext $ assume a, by simp
@@ -525,6 +466,16 @@
 @[to_additive ne_zero_of_mem_unit_sphere]
 lemma ne_one_of_mem_unit_sphere (x : sphere (1 : E) 1) : (x:E) ≠ 1 :=
 ne_one_of_mem_sphere one_ne_zero _
+
+variables (E)
+
+/-- The norm of a seminormed group as a group seminorm. -/
+@[to_additive "The norm of a seminormed group as an additive group seminorm."]
+def norm_group_seminorm : group_seminorm E := ⟨norm, norm_one', norm_mul_le', norm_inv'⟩
+
+@[simp, to_additive] lemma coe_norm_group_seminorm : ⇑(norm_group_seminorm E) = norm := rfl
+
+variables {E}
 
 namespace isometric
 -- TODO This material is superseded by similar constructions such as
@@ -642,22 +593,7 @@
 
 attribute [to_additive] monoid_hom_class.isometry_of_norm
 
-<<<<<<< HEAD
 section nnnorm
-=======
-variables (E)
-
-/-- The norm of a seminormed group as an additive group seminorm. -/
-def norm_add_group_seminorm : add_group_seminorm E := ⟨norm, norm_zero, norm_add_le, norm_neg⟩
-
-@[simp] lemma coe_norm_add_group_seminorm : ⇑(norm_add_group_seminorm E) = norm := rfl
-
-variables {E}
-
-namespace isometric
--- TODO This material is superseded by similar constructions such as
--- `affine_isometry_equiv.const_vadd`; deduplicate
->>>>>>> 866664b8
 
 @[priority 100, to_additive] -- See note [lower instance priority]
 instance seminormed_group.to_has_nnnorm : has_nnnorm E := ⟨λ a, ⟨∥a∥, norm_nonneg' a⟩⟩
@@ -783,8 +719,7 @@
 by simpa using continuous_id.dist (continuous_const : continuous (λ a, (1:E)))
 
 @[continuity, to_additive continuous_nnnorm]
-lemma continuous_nnnorm' : continuous (λ (a : E), ∥a∥₊) :=
-continuous_subtype_mk _ continuous_norm'
+lemma continuous_nnnorm' : continuous (λ a : E, ∥a∥₊) := continuous_norm'.subtype_mk _
 
 @[to_additive lipschitz_with_one_norm] lemma lipschitz_with_one_norm' :
   lipschitz_with 1 (norm : E → ℝ) :=
@@ -800,7 +735,7 @@
 
 @[to_additive uniform_continuous_nnnorm]
 lemma uniform_continuous_nnnorm' : uniform_continuous (λ (a : E), ∥a∥₊) :=
-uniform_continuous_subtype_mk uniform_continuous_norm' _
+uniform_continuous_norm'.subtype_mk _
 
 /-- A helper lemma used to prove that the (scalar or usual) product of a function that tends to one
 and a bounded function tends to one. This lemma is formulated for any binary operation
@@ -858,48 +793,8 @@
 
 end
 
-<<<<<<< HEAD
 section
 variables [topological_space α] {f : α → E}
-=======
-section tendsto_uniformly
-/-- The results in this section do not require `E'` to any particular structure -/
-variables {E' : Type*} {f : ι → E' → G} {s : set E'} {l : filter ι}
-
-lemma normed_add_comm_group.tendsto_uniformly_on_zero :
-  tendsto_uniformly_on f 0 l s ↔ ∀ ε > 0, ∀ᶠ (N : ι) in l, ∀ x : E', x ∈ s → ∥f N x∥ < ε :=
-by simp_rw [tendsto_uniformly_on_iff, pi.zero_apply, dist_zero_left]
-
-lemma normed_add_comm_group.uniform_cauchy_seq_on_filter_iff_tendsto_uniformly_on_filter_zero
-  {l' : filter E'} : uniform_cauchy_seq_on_filter f l l' ↔
-  tendsto_uniformly_on_filter (λ n : ι × ι, λ z : E', f n.fst z - f n.snd z) 0 (l.prod l) l' :=
-begin
-  split,
-  { intros hf u hu,
-    obtain ⟨ε, hε, H⟩ := uniformity_basis_dist.mem_uniformity_iff.mp hu,
-    refine (hf {p : G × G | dist p.fst p.snd < ε} $ dist_mem_uniformity hε).mono (λ x hx,
-      H 0 (f x.fst.fst x.snd - f x.fst.snd x.snd) _),
-    simpa [dist_eq_norm, norm_sub_rev] using hx, },
-  { intros hf u hu,
-    obtain ⟨ε, hε, H⟩ := uniformity_basis_dist.mem_uniformity_iff.mp hu,
-    refine (hf {p : G × G | dist p.fst p.snd < ε} $ dist_mem_uniformity hε).mono (λ x hx,
-      H (f x.fst.fst x.snd) (f x.fst.snd x.snd) _),
-    simpa [dist_eq_norm, norm_sub_rev] using hx, },
-end
-
-lemma normed_add_comm_group.uniform_cauchy_seq_on_iff_tendsto_uniformly_on_zero :
-  uniform_cauchy_seq_on f l s ↔
-  tendsto_uniformly_on (λ n : ι × ι, λ z : E', f n.fst z - f n.snd z) 0 (l.prod l) s :=
-begin
-  rw tendsto_uniformly_on_iff_tendsto_uniformly_on_filter,
-  rw uniform_cauchy_seq_on_iff_uniform_cauchy_seq_on_filter,
-  exact normed_add_comm_group.uniform_cauchy_seq_on_filter_iff_tendsto_uniformly_on_filter_zero,
-end
-
-end tendsto_uniformly
-
-open finset
->>>>>>> 866664b8
 
 @[to_additive continuous.norm] lemma continuous.norm' : continuous f → continuous (λ x, ∥f x∥) :=
 continuous_norm'.comp
@@ -958,6 +853,36 @@
 
 @[to_additive norm_pos_iff'] lemma norm_pos_iff''' [t0_space E] {a : E} : 0 < ∥a∥ ↔ a ≠ 1 :=
 by rw [← not_le, norm_le_zero_iff''']
+
+@[to_additive]
+lemma seminormed_group.tendsto_uniformly_on_one {f : ι → κ → G} {s : set κ} {l : filter ι} :
+  tendsto_uniformly_on f 1 l s ↔ ∀ ε > 0, ∀ᶠ i in l, ∀ x ∈ s, ∥f i x∥ < ε :=
+by simp_rw [tendsto_uniformly_on_iff, pi.one_apply, dist_one_left]
+
+@[to_additive]
+lemma seminormed_group.uniform_cauchy_seq_on_filter_iff_tendsto_uniformly_on_filter_one
+  {f : ι → κ → G} {l : filter ι} {l' : filter κ} : uniform_cauchy_seq_on_filter f l l' ↔
+  tendsto_uniformly_on_filter (λ n : ι × ι, λ z, f n.fst z / f n.snd z) 1 (l ×ᶠ l) l' :=
+begin
+  refine ⟨λ hf u hu, _, λ hf u hu, _⟩,
+  { obtain ⟨ε, hε, H⟩ := uniformity_basis_dist.mem_uniformity_iff.mp hu,
+    refine (hf {p : G × G | dist p.fst p.snd < ε} $ dist_mem_uniformity hε).mono (λ x hx,
+      H 1 (f x.fst.fst x.snd / f x.fst.snd x.snd) _),
+    simpa [dist_eq_norm_div, norm_div_rev] using hx },
+  { obtain ⟨ε, hε, H⟩ := uniformity_basis_dist.mem_uniformity_iff.mp hu,
+    refine (hf {p : G × G | dist p.fst p.snd < ε} $ dist_mem_uniformity hε).mono (λ x hx,
+      H (f x.fst.fst x.snd) (f x.fst.snd x.snd) _),
+    simpa [dist_eq_norm_div, norm_div_rev] using hx }
+end
+
+@[to_additive]
+lemma seminormed_group.uniform_cauchy_seq_on_iff_tendsto_uniformly_on_one
+  {f : ι → κ → G} {s : set κ} {l : filter ι} :
+  uniform_cauchy_seq_on f l s ↔
+  tendsto_uniformly_on (λ n : ι × ι, λ z, f n.fst z / f n.snd z) 1 (l ×ᶠ l) s :=
+by rw [tendsto_uniformly_on_iff_tendsto_uniformly_on_filter,
+    uniform_cauchy_seq_on_iff_uniform_cauchy_seq_on_filter,
+    seminormed_group.uniform_cauchy_seq_on_filter_iff_tendsto_uniformly_on_filter_one]
 
 end seminormed_group
 
@@ -1049,6 +974,19 @@
   |dist a₁ b₁ - dist a₂ b₂| ≤ dist (a₁ * a₂) (b₁ * b₂) :=
 by simpa only [dist_mul_left, dist_mul_right, dist_comm b₂]
   using abs_dist_sub_le (a₁ * a₂) (b₁ * b₂) (b₁ * a₂)
+
+lemma norm_multiset_sum_le {E} [seminormed_add_comm_group E] (m : multiset E) :
+  ∥m.sum∥ ≤ (m.map (λ x, ∥x∥)).sum :=
+m.le_sum_of_subadditive norm norm_zero norm_add_le
+
+@[to_additive]
+lemma norm_multiset_prod_le (m : multiset E) : ∥m.prod∥ ≤ (m.map $ λ x, ∥x∥).sum :=
+begin
+  rw [←multiplicative.of_add_le, of_add_multiset_prod, multiset.map_map],
+  refine multiset.le_prod_of_submultiplicative (multiplicative.of_add ∘ norm) _ (λ x y, _) _,
+  { simp only [comp_app, norm_one', of_add_zero] },
+  { exact norm_mul_le' _ _ }
+end
 
 lemma norm_sum_le {E} [seminormed_add_comm_group E] (s : finset ι) (f : ι → E) :
   ∥∑ i in s, f i∥ ≤ ∑ i in s, ∥f i∥ :=
@@ -1199,6 +1137,10 @@
 @[simp, to_additive] lemma edist_div_left (a b₁ b₂ : E) : edist (a / b₁) (a / b₂) = edist b₁ b₂ :=
 by simp only [div_eq_mul_inv, edist_mul_left, edist_inv_inv]
 
+@[to_additive]
+lemma nnnorm_multiset_prod_le (m : multiset E) : ∥m.prod∥₊ ≤ (m.map (λ x, ∥x∥₊)).sum :=
+nnreal.coe_le_coe.1 $ by { push_cast, rw multiset.map_map, exact norm_multiset_prod_le _ }
+
 @[to_additive] lemma nnnorm_prod_le (s : finset ι) (f : ι → E) :
   ∥∏ a in s, f a∥₊ ≤ ∑ a in s, ∥f a∥₊ :=
 nnreal.coe_le_coe.1 $ by { push_cast, exact norm_prod_le _ _ }
@@ -1289,17 +1231,7 @@
 section normed_group
 variables [normed_group E] [normed_group F] {a b : E}
 
-<<<<<<< HEAD
 @[simp, to_additive norm_eq_zero] lemma norm_eq_zero'' : ∥a∥ = 0 ↔ a = 1 := norm_eq_zero'''
-=======
-lemma nnnorm_multiset_sum_le (m : multiset E) :
-  ∥m.sum∥₊ ≤ (m.map (λ x, ∥x∥₊)).sum :=
-m.le_sum_of_subadditive nnnorm nnnorm_zero nnnorm_add_le
-
-lemma nnnorm_sum_le (s : finset ι) (f : ι → E) :
-  ∥∑ a in s, f a∥₊ ≤ ∑ a in s, ∥f a∥₊ :=
-s.le_sum_of_subadditive nnnorm nnnorm_zero nnnorm_add_le f
->>>>>>> 866664b8
 
 @[to_additive norm_ne_zero_iff] lemma norm_ne_zero_iff' : ∥a∥ ≠ 0 ↔ a ≠ 1 := norm_eq_zero''.not
 
@@ -1334,6 +1266,15 @@
 
 @[to_additive] lemma tendsto_norm_nhds_within_one : tendsto (norm : E → ℝ) (𝓝[≠] 1) (𝓝[>] 0) :=
 tendsto_norm_one.inf $ tendsto_principal_principal.2 $ λ x, norm_pos_iff''.2
+
+variables (E)
+
+/-- The norm of a normed group as a group norm. -/
+@[to_additive "The norm of a normed group as an additive group norm."]
+def norm_group_norm : group_norm E :=
+{ eq_one_of_map_eq_zero' := λ _, norm_eq_zero.1, ..norm_group_seminorm _ }
+
+@[simp] lemma coe_norm_group_norm : ⇑(norm_group_norm E) = norm := rfl
 
 end normed_group
 
@@ -1463,81 +1404,8 @@
 
 instance : has_norm Eᵒᵈ := ‹has_norm E›
 
-<<<<<<< HEAD
 @[simp] lemma norm_to_dual (x : E) : ∥to_dual x∥ = ∥x∥ := rfl
 @[simp] lemma norm_of_dual (x : Eᵒᵈ) : ∥of_dual x∥ = ∥x∥ := rfl
-=======
-/-- Special case of the sandwich theorem: if the norm of `f` is eventually bounded by a real
-function `g` which tends to `0`, then `f` tends to `0`.
-In this pair of lemmas (`squeeze_zero_norm'` and `squeeze_zero_norm`), following a convention of
-similar lemmas in `topology.metric_space.basic` and `topology.algebra.order`, the `'` version is
-phrased using "eventually" and the non-`'` version is phrased absolutely. -/
-lemma squeeze_zero_norm' {f : α → E} {g : α → ℝ} {t₀ : filter α}
-  (h : ∀ᶠ n in t₀, ∥f n∥ ≤ g n)
-  (h' : tendsto g t₀ (𝓝 0)) : tendsto f t₀ (𝓝 0) :=
-tendsto_zero_iff_norm_tendsto_zero.mpr
-  (squeeze_zero' (eventually_of_forall (λ n, norm_nonneg _)) h h')
-
-/-- Special case of the sandwich theorem: if the norm of `f` is bounded by a real function `g` which
-tends to `0`, then `f` tends to `0`.  -/
-lemma squeeze_zero_norm {f : α → E} {g : α → ℝ} {t₀ : filter α}
-  (h : ∀ n, ∥f n∥ ≤ g n) (h' : tendsto g t₀ (𝓝 0)) :
-  tendsto f t₀ (𝓝 0) :=
-squeeze_zero_norm' (eventually_of_forall h) h'
-
-lemma tendsto_norm_sub_self (x : E) : tendsto (λ g : E, ∥g - x∥) (𝓝 x) (𝓝 0) :=
-by simpa [dist_eq_norm] using tendsto_id.dist (tendsto_const_nhds : tendsto (λ g, (x:E)) (𝓝 x) _)
-
-lemma lipschitz_with_one_norm : lipschitz_with 1 (norm : E → ℝ) :=
-by simpa only [dist_zero_left] using lipschitz_with.dist_right (0 : E)
-
-lemma lipschitz_with_one_nnnorm : lipschitz_with 1 (has_nnnorm.nnnorm : E → ℝ≥0) :=
-lipschitz_with_one_norm
-
-lemma uniform_continuous_norm : uniform_continuous (norm : E → ℝ) :=
-lipschitz_with_one_norm.uniform_continuous
-
-lemma uniform_continuous_nnnorm : uniform_continuous (λ (a : E), ∥a∥₊) :=
-uniform_continuous_norm.subtype_mk _
-
-@[continuity] lemma continuous_norm : continuous (λg:E, ∥g∥) :=
-uniform_continuous_norm.continuous
-
-@[continuity]
-lemma continuous_nnnorm : continuous (λ (a : E), ∥a∥₊) :=
-uniform_continuous_nnnorm.continuous
-
-lemma tendsto_norm {x : E} : tendsto (λg : E, ∥g∥) (𝓝 x) (𝓝 ∥x∥) :=
-continuous_norm.continuous_at
-
-lemma tendsto_norm_zero : tendsto (λg : E, ∥g∥) (𝓝 0) (𝓝 0) :=
-continuous_norm.tendsto' 0 0 norm_zero
-
-/-- A helper lemma used to prove that the (scalar or usual) product of a function that tends to zero
-and a bounded function tends to zero. This lemma is formulated for any binary operation
-`op : E → F → G` with an estimate `∥op x y∥ ≤ A * ∥x∥ * ∥y∥` for some constant A instead of
-multiplication so that it can be applied to `(*)`, `flip (*)`, `(•)`, and `flip (•)`. -/
-lemma filter.tendsto.op_zero_is_bounded_under_le' {f : α → E} {g : α → F} {l : filter α}
-  (hf : tendsto f l (𝓝 0)) (hg : is_bounded_under (≤) l (norm ∘ g)) (op : E → F → G)
-  (h_op : ∃ A, ∀ x y, ∥op x y∥ ≤ A * ∥x∥ * ∥y∥) :
-  tendsto (λ x, op (f x) (g x)) l (𝓝 0) :=
-begin
-  cases h_op with A h_op,
-  rcases hg with ⟨C, hC⟩, rw eventually_map at hC,
-  rw normed_add_comm_group.tendsto_nhds_zero at hf ⊢,
-  intros ε ε₀,
-  rcases exists_pos_mul_lt ε₀ (A * C) with ⟨δ, δ₀, hδ⟩,
-  filter_upwards [hf δ δ₀, hC] with i hf hg,
-  refine (h_op _ _).trans_lt _,
-  cases le_total A 0 with hA hA,
-  { exact (mul_nonpos_of_nonpos_of_nonneg (mul_nonpos_of_nonpos_of_nonneg hA (norm_nonneg _))
-      (norm_nonneg _)).trans_lt ε₀ },
-  calc A * ∥f i∥ * ∥g i∥ ≤ A * δ * C :
-    mul_le_mul (mul_le_mul_of_nonneg_left hf.le hA) hg (norm_nonneg _) (mul_nonneg hA δ₀.le)
-  ... = A * C * δ : mul_right_comm _ _ _
-  ... < ε : hδ
-end
->>>>>>> 866664b8
 
 end has_norm
 
@@ -1637,7 +1505,6 @@
 lemma pi_norm_le_iff' (hr : 0 ≤ r) : ∥x∥ ≤ r ↔ ∀ i, ∥x i∥ ≤ r :=
 by simp only [←dist_one_right, dist_pi_le_iff hr, pi.one_apply]
 
-<<<<<<< HEAD
 @[to_additive pi_nnnorm_le_iff]
 lemma pi_nnnorm_le_iff' {r : ℝ≥0} : ∥x∥₊ ≤ r ↔ ∀ i, ∥x i∥₊ ≤ r := pi_norm_le_iff' r.coe_nonneg
 
@@ -1650,16 +1517,6 @@
 
 @[to_additive pi_nnnorm_lt_iff]
 lemma pi_nnnorm_lt_iff' {r : ℝ≥0} (hr : 0 < r) : ∥x∥₊ < r ↔ ∀ i, ∥x i∥₊ < r := pi_norm_lt_iff' hr
-=======
-/-- Construct a normed group from a norm, i.e., registering the distance and the metric space
-structure from the norm properties. Note that in most cases this instance creates bad definitional
-equalities (e.g., it does not take into account a possibly existing `uniform_space` instance on
-`E`). -/
-def add_group_norm.to_normed_add_comm_group [add_comm_group E] (f : add_group_norm E) :
-  normed_add_comm_group E :=
-{ eq_of_dist_eq_zero := λ x y h, sub_eq_zero.1 $ eq_zero_of_map_eq_zero f h,
-  ..f.to_add_group_seminorm.to_seminormed_add_comm_group }
->>>>>>> 866664b8
 
 @[to_additive norm_le_pi_norm]
 lemma norm_le_pi_norm' (i : ι) : ∥f i∥ ≤ ∥f∥ := (pi_norm_le_iff' $ norm_nonneg' _).1 le_rfl i
@@ -1725,23 +1582,8 @@
 `s` is equal to its norm in `E`."]
 lemma coe_norm (x : s) : ∥x∥ = ∥(x : E)∥ := rfl
 
-<<<<<<< HEAD
 /-- If `x` is an element of a subgroup `s` of a seminormed group `E`, its norm in `s` is equal to
 its norm in `E`.
-=======
-variables (E)
-
-/-- The norm of a normed group as an additive group norm. -/
-def norm_add_group_norm : add_group_norm E := ⟨norm, norm_zero, norm_add_le, norm_neg,
-  λ {g : E}, norm_eq_zero.mp⟩
-
-@[simp] lemma coe_norm_add_group_norm : ⇑(norm_add_group_norm E) = norm := rfl
-
-variables {E}
-
-/-- An injective group homomorphism from an `add_comm_group` to a `normed_add_comm_group` induces a
-`normed_add_comm_group` structure on the domain.
->>>>>>> 866664b8
 
 This is a reversed version of the `simp` lemma `subgroup.coe_norm` for use by `norm_cast`. -/
 @[norm_cast, to_additive "If `x` is an element of a subgroup `s` of a seminormed group `E`, its norm
