--- conflicted
+++ resolved
@@ -367,12 +367,6 @@
 @[simp] lemma sub_apply (f g : normed_group_hom V₁ V₂) (v : V₁) :
   (f - g : normed_group_hom V₁ V₂) v = f v - g v := rfl
 
-<<<<<<< HEAD
-section has_scalar
-
-variables {R : Type*} [monoid_with_zero R] [distrib_mul_action R V₂]
-  [pseudo_metric_space R] [has_bounded_smul R V₂]
-=======
 /-! ### Scalar actions on normed group homs -/
 
 section has_scalar
@@ -380,18 +374,13 @@
 variables {R R' : Type*}
   [monoid_with_zero R] [distrib_mul_action R V₂] [pseudo_metric_space R] [has_bounded_smul R V₂]
   [monoid_with_zero R'] [distrib_mul_action R' V₂] [pseudo_metric_space R'] [has_bounded_smul R' V₂]
->>>>>>> eb46e7e3
 
 instance : has_scalar R (normed_group_hom V₁ V₂) :=
 { smul := λ r f,
   { to_fun := r • f,
     map_add' := (r • f.to_add_monoid_hom).map_add',
     bound' := let ⟨b, hb⟩ := f.bound' in  ⟨dist r 0 * b, λ x, begin
-<<<<<<< HEAD
-      have := (dist_smul_pair r (f x) (f 0)),
-=======
       have := dist_smul_pair r (f x) (f 0),
->>>>>>> eb46e7e3
       rw [f.map_zero, smul_zero, dist_zero_right, dist_zero_right] at this,
       rw mul_assoc,
       refine this.trans _,
@@ -402,7 +391,17 @@
 @[simp] lemma coe_smul (r : R) (f : normed_group_hom V₁ V₂) : ⇑(r • f) = r • f := rfl
 @[simp] lemma smul_apply (r : R) (f : normed_group_hom V₁ V₂) (v : V₁) : (r • f) v = r • f v := rfl
 
-<<<<<<< HEAD
+instance [smul_comm_class R R' V₂] : smul_comm_class R R' (normed_group_hom V₁ V₂) :=
+{ smul_comm := λ r r' f, ext $ λ v, smul_comm _ _ _ }
+
+instance [has_scalar R R'] [is_scalar_tower R R' V₂] :
+  is_scalar_tower R R' (normed_group_hom V₁ V₂) :=
+{ smul_assoc := λ r r' f, ext $ λ v, smul_assoc _ _ _ }
+
+instance [distrib_mul_action Rᵐᵒᵖ V₂] [is_central_scalar R V₂] :
+  is_central_scalar R (normed_group_hom V₁ V₂) :=
+{ op_smul_eq_smul := λ r f, ext $ λ v, op_smul_eq_smul _ _ }
+
 end has_scalar
 
 instance has_nat_scalar : has_scalar ℕ (normed_group_hom V₁ V₂) :=
@@ -428,20 +427,6 @@
 
 @[simp] lemma coe_zsmul (r : ℤ) (f : normed_group_hom V₁ V₂) : ⇑(r • f) = r • f := rfl
 @[simp] lemma zsmul_apply (r : ℤ) (f : normed_group_hom V₁ V₂) (v : V₁) : (r • f) v = r • f v := rfl
-=======
-instance [smul_comm_class R R' V₂] : smul_comm_class R R' (normed_group_hom V₁ V₂) :=
-{ smul_comm := λ r r' f, ext $ λ v, smul_comm _ _ _ }
-
-instance [has_scalar R R'] [is_scalar_tower R R' V₂] :
-  is_scalar_tower R R' (normed_group_hom V₁ V₂) :=
-{ smul_assoc := λ r r' f, ext $ λ v, smul_assoc _ _ _ }
-
-instance [distrib_mul_action Rᵐᵒᵖ V₂] [is_central_scalar R V₂] :
-  is_central_scalar R (normed_group_hom V₁ V₂) :=
-{ op_smul_eq_smul := λ r f, ext $ λ v, op_smul_eq_smul _ _ }
-
-end has_scalar
->>>>>>> eb46e7e3
 
 /-! ### Normed group structure on normed group homs -/
 
