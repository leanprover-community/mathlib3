--- conflicted
+++ resolved
@@ -475,11 +475,7 @@
     exact ⟨0, f.ker.zero_mem⟩ },
   rcases real.lt_Inf_add_pos nonemp hε with
     ⟨_, ⟨⟨x, hx, rfl⟩, H : ∥m + x∥ < Inf ((λ (m' : M), ∥m + m'∥) '' f.ker) + ε⟩⟩,
-<<<<<<< HEAD
-  exact ⟨m+x, by rw [map_add,(normed_group_hom.mem_ker f x).mp hx, add_zero],
-=======
   exact ⟨m+x, by rw [map_add,(normed_add_group_hom.mem_ker f x).mp hx, add_zero],
->>>>>>> 0a3e8d38
                by rwa hquot.norm⟩,
 end
 
