/-
Copyright (c) 2022 María Inés de Frutos-Fernández, Yaël Dillies. All rights reserved.
Released under Apache 2.0 license as described in the file LICENSE.
Authors: María Inés de Frutos-Fernández, Yaël Dillies
-/
import algebra.order.hom.basic
import data.real.nnreal

/-!
# Group seminorms

This file defines norms and seminorms in a group. A group seminorm is a function to the reals which
is positive-semidefinite and subadditive. A norm further only maps zero to zero.

## Main declarations

* `add_group_seminorm`: A function `f` from an additive group `G` to the reals that preserves zero,
  takes nonnegative values, is subadditive and such that `f (-x) = f x` for all `x`.
* `group_seminorm`: A function `f` from a group `G` to the reals that sends one to zero, takes
  nonnegative values, is submultiplicative and such that `f x⁻¹ = f x` for all `x`.
* `add_group_norm`: A seminorm `f` such that `f x = 0 → x = 0` for all `x`.
* `group_norm`: A seminorm `f` such that `f x = 0 → x = 1` for all `x`.

## References

* [H. H. Schaefer, *Topological Vector Spaces*][schaefer1966]

## Tags

norm, seminorm
-/

set_option old_structure_cmd true

open set
open_locale nnreal

variables {ι R R' E F G : Type*}

/-- A seminorm on an additive group `G` is a function `f : G → ℝ` that preserves zero, is
subadditive and such that `f (-x) = f x` for all `x`. -/
structure add_group_seminorm (G : Type*) [add_group G] extends zero_hom G ℝ :=
(add_le' : ∀ r s, to_fun (r + s) ≤ to_fun r + to_fun s)
(neg' : ∀ r, to_fun (-r) = to_fun r)

/-- A seminorm on a group `G` is a function `f : G → ℝ` that sends one to zero, is submultiplicative
and such that `f x⁻¹ = f x` for all `x`. -/
@[to_additive]
structure group_seminorm (G : Type*) [group G] :=
(to_fun : G → ℝ)
(map_one' : to_fun 1 = 0)
(mul_le' : ∀ x y, to_fun (x * y) ≤ to_fun x + to_fun y)
(inv' : ∀ x, to_fun x⁻¹ = to_fun x)

/-- A norm on an additive group `G` is a function `f : G → ℝ` that preserves zero, is subadditive
and such that `f (-x) = f x` and `f x = 0 → x = 0` for all `x`. -/
@[protect_proj]
structure add_group_norm (G : Type*) [add_group G] extends add_group_seminorm G :=
(eq_zero_of_map_eq_zero' : ∀ x, to_fun x = 0 → x = 0)

/-- A seminorm on a group `G` is a function `f : G → ℝ` that sends one to zero, is submultiplicative
and such that `f x⁻¹ = f x` and `f x = 0 → x = 1` for all `x`. -/
@[protect_proj, to_additive]
structure group_norm (G : Type*) [group G] extends group_seminorm G :=
(eq_one_of_map_eq_zero' : ∀ x, to_fun x = 0 → x = 1)

attribute [nolint doc_blame] add_group_seminorm.to_zero_hom  add_group_norm.to_add_group_seminorm
  group_norm.to_group_seminorm

/-- `add_group_seminorm_class F α` states that `F` is a type of seminorms on the additive group `α`.

You should extend this class when you extend `add_group_seminorm`. -/
class add_group_seminorm_class (F : Type*) (α : out_param $ Type*) [add_group α]
  extends subadditive_hom_class F α ℝ :=
(map_zero (f : F) : f 0 = 0)
(map_neg_eq_map (f : F) (a : α) : f (-a) = f a)

/-- `group_seminorm_class F α` states that `F` is a type of seminorms on the group `α`.

You should extend this class when you extend `group_seminorm`. -/
@[to_additive]
class group_seminorm_class (F : Type*) (α : out_param $ Type*) [group α]
  extends mul_le_add_hom_class F α ℝ :=
(map_one_eq_zero (f : F) : f 1 = 0)
(map_inv_eq_map (f : F) (a : α) : f a⁻¹ = f a)

/-- `add_group_norm_class F α` states that `F` is a type of norms on the additive group `α`.

You should extend this class when you extend `add_group_norm`. -/
class add_group_norm_class (F : Type*) (α : out_param $ Type*) [add_group α]
  extends add_group_seminorm_class F α :=
(eq_zero_of_map_eq_zero (f : F) {a : α} : f a = 0 → a = 0)

/-- `group_norm_class F α` states that `F` is a type of norms on the group `α`.

You should extend this class when you extend `group_norm`. -/
@[to_additive]
class group_norm_class (F : Type*) (α : out_param $ Type*) [group α]
  extends group_seminorm_class F α :=
(eq_one_of_map_eq_zero (f : F) {a : α} : f a = 0 → a = 1)

export add_group_seminorm_class (map_neg_eq_map)
       group_seminorm_class     (map_one_eq_zero map_inv_eq_map)
       add_group_norm_class     (eq_zero_of_map_eq_zero)
       group_norm_class         (eq_one_of_map_eq_zero)

attribute [simp, to_additive map_zero] map_one_eq_zero
attribute [simp] map_neg_eq_map
attribute [simp, to_additive] map_inv_eq_map
attribute [to_additive] group_seminorm_class.to_mul_le_add_hom_class
attribute [to_additive] group_norm.to_group_seminorm
attribute [to_additive] group_norm_class.to_group_seminorm_class

@[priority 100] -- See note [lower instance priority]
instance add_group_seminorm_class.to_zero_hom_class [add_group E] [add_group_seminorm_class F E] :
  zero_hom_class F E ℝ :=
{ ..‹add_group_seminorm_class F E› }

section group_seminorm_class
variables [group E] [group_seminorm_class F E] (f : F) (x y : E)
include E

@[to_additive] lemma map_div_le_add : f (x / y) ≤ f x + f y :=
by { rw [div_eq_mul_inv, ←map_inv_eq_map f y], exact map_mul_le_add _ _ _ }

@[to_additive] lemma map_div_rev : f (x / y) = f (y / x) := by rw [←inv_div, map_inv_eq_map]

@[to_additive] lemma le_map_add_map_div' : f x ≤ f y + f (y / x) :=
by simpa only [add_comm, map_div_rev, div_mul_cancel'] using map_mul_le_add f (x / y) y

end group_seminorm_class

@[to_additive, priority 100] -- See note [lower instance priority]
instance group_seminorm_class.to_nonneg_hom_class [group E] [group_seminorm_class F E] :
  nonneg_hom_class F E ℝ :=
{ map_nonneg := λ f a, nonneg_of_mul_nonneg_right
    (by { rw [two_mul, ←map_one_eq_zero f, ←div_self' a], exact map_div_le_add _ _ _ }) two_pos,
  ..‹group_seminorm_class F E› }

section group_norm_class
variables [group E] [group_norm_class F E] (f : F) {x : E}
include E

@[to_additive] lemma map_pos_of_ne_one (hx : x ≠ 1) : 0 < f x :=
(map_nonneg _ _).lt_of_ne $ λ h, hx $ eq_one_of_map_eq_zero _ h.symm

@[simp, to_additive] lemma map_eq_zero_iff_eq_one : f x = 0 ↔ x = 1 :=
⟨eq_one_of_map_eq_zero _, by { rintro rfl, exact map_one_eq_zero _ }⟩

@[to_additive] lemma map_ne_zero_iff_ne_one : f x ≠ 0 ↔ x ≠ 1 := (map_eq_zero_iff_eq_one _).not

end group_norm_class

/-! ### Seminorms -/

namespace group_seminorm
section group
variables [group E] [group F] [group G] {p q : group_seminorm E}

@[to_additive] instance group_seminorm_class : group_seminorm_class (group_seminorm E) E :=
{ coe := λ f, f.to_fun,
  coe_injective' := λ f g h, by cases f; cases g; congr',
  map_one_eq_zero := λ f, f.map_one',
  map_mul_le_add := λ f, f.mul_le',
  map_inv_eq_map := λ f, f.inv' }

/-- Helper instance for when there's too many metavariables to apply `fun_like.has_coe_to_fun`. -/
@[to_additive "Helper instance for when there's too many metavariables to apply
`fun_like.has_coe_to_fun`. "]
instance : has_coe_to_fun (group_seminorm E) (λ _, E → ℝ) := ⟨to_fun⟩

<<<<<<< HEAD
=======
@[simp, to_additive] lemma to_fun_eq_coe : p.to_fun = p := rfl

>>>>>>> 97befb83
@[ext, to_additive] lemma ext : (∀ x, p x = q x) → p = q := fun_like.ext p q

@[to_additive] instance : partial_order (group_seminorm E) :=
partial_order.lift _ fun_like.coe_injective

@[to_additive] lemma le_def : p ≤ q ↔ (p : E → ℝ) ≤ q := iff.rfl
@[to_additive] lemma lt_def : p < q ↔ (p : E → ℝ) < q := iff.rfl

@[simp, to_additive] lemma coe_le_coe : (p : E → ℝ) ≤ q ↔ p ≤ q := iff.rfl
@[simp, to_additive] lemma coe_lt_coe : (p : E → ℝ) < q ↔ p < q := iff.rfl

variables (p q) (f : F →* E)

@[to_additive] instance : has_zero (group_seminorm E) :=
⟨{ to_fun := 0,
  map_one' := pi.zero_apply _,
  mul_le' := λ _ _, (zero_add _).ge,
  inv' := λ x, rfl}⟩

@[simp, to_additive] lemma coe_zero : ⇑(0 : group_seminorm E) = 0 := rfl
@[simp, to_additive] lemma zero_apply (x : E) : (0 : group_seminorm E) x = 0 := rfl

@[to_additive] instance : inhabited (group_seminorm E) := ⟨0⟩

@[to_additive] instance : has_add (group_seminorm E) :=
⟨λ p q,
  { to_fun := λ x, p x + q x,
    map_one' := by rw [map_one_eq_zero p, map_one_eq_zero q, zero_add],
    mul_le' := λ _ _, (add_le_add (map_mul_le_add p _ _) $ map_mul_le_add q _ _).trans_eq $
      add_add_add_comm _ _ _ _,
    inv' := λ x, by rw [map_inv_eq_map p, map_inv_eq_map q] }⟩

@[simp, to_additive] lemma coe_add : ⇑(p + q) = p + q := rfl
@[simp, to_additive] lemma add_apply (x : E) : (p + q) x = p x + q x := rfl

-- TODO: define `has_Sup` too, from the skeleton at
-- https://github.com/leanprover-community/mathlib/pull/11329#issuecomment-1008915345
@[to_additive] noncomputable instance : has_sup (group_seminorm E) :=
⟨λ p q,
  { to_fun := p ⊔ q,
    map_one' :=
      by rw [pi.sup_apply, ←map_one_eq_zero p, sup_eq_left, map_one_eq_zero p, map_one_eq_zero q],
    mul_le' := λ x y, sup_le
      ((map_mul_le_add p x y).trans $ add_le_add le_sup_left le_sup_left)
      ((map_mul_le_add q x y).trans $ add_le_add le_sup_right le_sup_right),
    inv' := λ x, by rw [pi.sup_apply, pi.sup_apply, map_inv_eq_map p, map_inv_eq_map q] }⟩

@[simp, to_additive] lemma coe_sup : ⇑(p ⊔ q) = p ⊔ q := rfl
@[simp, to_additive] lemma sup_apply (x : E) : (p ⊔ q) x = p x ⊔ q x := rfl

@[to_additive] noncomputable instance : semilattice_sup (group_seminorm E) :=
fun_like.coe_injective.semilattice_sup _ coe_sup

/-- Composition of a group seminorm with a monoid homomorphism as a group seminorm. -/
@[to_additive "Composition of an additive group seminorm with an additive monoid homomorphism as an
additive group seminorm."]
def comp (p : group_seminorm E) (f : F →* E) : group_seminorm F :=
{ to_fun := λ x, p (f x),
  map_one' := by rw [f.map_one, map_one_eq_zero p],
  mul_le' := λ _ _, (congr_arg p $ f.map_mul _ _).trans_le $ map_mul_le_add p _ _,
  inv' := λ x, by rw [map_inv, map_inv_eq_map p] }

@[simp, to_additive] lemma coe_comp : ⇑(p.comp f) = p ∘ f := rfl
@[simp, to_additive] lemma comp_apply (x : F) : (p.comp f) x = p (f x) := rfl
@[simp, to_additive] lemma comp_id : p.comp (monoid_hom.id _) = p := ext $ λ _, rfl
@[simp, to_additive] lemma comp_zero : p.comp (1 : F →* E) = 0 := ext $ λ _, map_one_eq_zero p
@[simp, to_additive] lemma zero_comp : (0 : group_seminorm E).comp f = 0 := ext $ λ _, rfl

@[to_additive] lemma comp_assoc (g : F →* E) (f : G →* F) : p.comp (g.comp f) = (p.comp g).comp f :=
ext $ λ _, rfl

@[to_additive] lemma add_comp (f : F →* E) : (p + q).comp f = p.comp f + q.comp f := ext $ λ _, rfl

variables {p q}

@[to_additive] lemma comp_mono (hp : p ≤ q) : p.comp f ≤ q.comp f := λ _, hp _

end group

section comm_group
variables [comm_group E] [comm_group F] (p q : group_seminorm E) (x y : E)

@[to_additive] lemma comp_mul_le (f g : F →* E) : p.comp (f * g) ≤ p.comp f + p.comp g :=
λ _, map_mul_le_add p _ _

@[to_additive] lemma mul_bdd_below_range_add {p q : group_seminorm E} {x : E} :
  bdd_below (range $ λ y, p y + q (x / y)) :=
⟨0, by { rintro _ ⟨x, rfl⟩, exact add_nonneg (map_nonneg p _) (map_nonneg q _) }⟩

@[to_additive] noncomputable instance : has_inf (group_seminorm E) :=
⟨λ p q,
  { to_fun := λ x, ⨅ y, p y + q (x / y),
    map_one' := cinfi_eq_of_forall_ge_of_forall_gt_exists_lt
        (λ x, add_nonneg (map_nonneg p _) (map_nonneg q _))
        (λ r hr, ⟨1, by rwa [div_one, map_one_eq_zero p, map_one_eq_zero q, add_zero]⟩),
    mul_le' := λ x y, le_cinfi_add_cinfi $ λ u v, begin
      refine cinfi_le_of_le mul_bdd_below_range_add (u * v) _,
      rw [mul_div_mul_comm, add_add_add_comm],
      exact add_le_add (map_mul_le_add p _ _) (map_mul_le_add q _ _),
    end,
    inv' := λ x, (inv_surjective.infi_comp _).symm.trans $
      by simp_rw [map_inv_eq_map p, ←inv_div', map_inv_eq_map q] }⟩

@[simp, to_additive] lemma inf_apply : (p ⊓ q) x = ⨅ y, p y + q (x / y) := rfl

@[to_additive] noncomputable instance : lattice (group_seminorm E) :=
{ inf := (⊓),
  inf_le_left := λ p q x, cinfi_le_of_le mul_bdd_below_range_add x $
    by rw [div_self', map_one_eq_zero q, add_zero],
  inf_le_right := λ p q x, cinfi_le_of_le mul_bdd_below_range_add (1 : E) $
    by simp only [div_one, map_one_eq_zero p, zero_add],
  le_inf := λ a b c hb hc x, le_cinfi $ λ u, (le_map_add_map_div a _ _).trans $
    add_le_add (hb _) (hc _),
  ..group_seminorm.semilattice_sup }

end comm_group
end group_seminorm

/- TODO: All the following ought to be automated using `to_additive`. The problem is that it doesn't
see that `has_smul R ℝ` should be fixed because `ℝ` is fixed. -/

namespace add_group_seminorm
variables [add_group E] [has_smul R ℝ] [has_smul R ℝ≥0] [is_scalar_tower R ℝ≥0 ℝ]
  (p : add_group_seminorm E)

instance [decidable_eq E] : has_one (add_group_seminorm E) :=
⟨{ to_fun := λ x, if x = 0 then 0 else 1,
  map_zero' := if_pos rfl,
  add_le' := λ x y, begin
    by_cases hx : x = 0,
    { rw [if_pos hx, hx, zero_add, zero_add] },
    { rw if_neg hx,
      refine le_add_of_le_of_nonneg _ _; split_ifs; norm_num }
  end,
  neg' := λ x, by simp_rw neg_eq_zero }⟩

@[simp] lemma apply_one [decidable_eq E] (x : E) :
  (1 : add_group_seminorm E) x = if x = 0 then 0 else 1 := rfl

/-- Any action on `ℝ` which factors through `ℝ≥0` applies to an `add_group_seminorm`. -/
instance : has_smul R (add_group_seminorm E) :=
⟨λ r p,
  { to_fun := λ x, r • p x,
    map_zero' := by simp only [←smul_one_smul ℝ≥0 r (_ : ℝ), nnreal.smul_def, smul_eq_mul,
      map_zero, mul_zero],
    add_le' := λ _ _, begin
      simp only [←smul_one_smul ℝ≥0 r (_ : ℝ), nnreal.smul_def, smul_eq_mul],
      exact (mul_le_mul_of_nonneg_left (map_add_le_add _ _ _) $ nnreal.coe_nonneg _).trans_eq
        (mul_add _ _ _),
    end,
    neg' := λ x, by rw map_neg_eq_map }⟩

@[simp] lemma coe_smul (r : R) (p : add_group_seminorm E) : ⇑(r • p) = r • p := rfl
@[simp] lemma smul_apply (r : R) (p : add_group_seminorm E) (x : E) : (r • p) x = r • p x := rfl

instance [has_smul R' ℝ] [has_smul R' ℝ≥0] [is_scalar_tower R' ℝ≥0 ℝ]
  [has_smul R R'] [is_scalar_tower R R' ℝ] :
  is_scalar_tower R R' (add_group_seminorm E) :=
⟨λ r a p, ext $ λ x, smul_assoc r a (p x)⟩

lemma smul_sup (r : R) (p q : add_group_seminorm E) : r • (p ⊔ q) = r • p ⊔ r • q :=
have real.smul_max : ∀ x y : ℝ, r • max x y = max (r • x) (r • y),
from λ x y, by simpa only [←smul_eq_mul, ←nnreal.smul_def, smul_one_smul ℝ≥0 r (_ : ℝ)]
                     using mul_max_of_nonneg x y (r • 1 : ℝ≥0).prop,
ext $ λ x, real.smul_max _ _

end add_group_seminorm

namespace group_seminorm
variables [group E] [has_smul R ℝ] [has_smul R ℝ≥0] [is_scalar_tower R ℝ≥0 ℝ]

@[to_additive add_group_seminorm.has_one]
instance [decidable_eq E] : has_one (group_seminorm E) :=
⟨{ to_fun := λ x, if x = 1 then 0 else 1,
  map_one' := if_pos rfl,
  mul_le' := λ x y, begin
    by_cases hx : x = 1,
    { rw [if_pos hx, hx, one_mul, zero_add] },
    { rw if_neg hx,
      refine le_add_of_le_of_nonneg _ _; split_ifs; norm_num }
  end,
  inv' := λ x, by simp_rw inv_eq_one }⟩

@[simp, to_additive add_group_seminorm.apply_one] lemma apply_one [decidable_eq E] (x : E) :
  (1 : group_seminorm E) x = if x = 1 then 0 else 1 := rfl

/-- Any action on `ℝ` which factors through `ℝ≥0` applies to an `add_group_seminorm`. -/
@[to_additive add_group_seminorm.has_smul] instance : has_smul R (group_seminorm E) :=
⟨λ r p,
  { to_fun := λ x, r • p x,
    map_one' := by simp only [←smul_one_smul ℝ≥0 r (_ : ℝ), nnreal.smul_def, smul_eq_mul,
      map_one_eq_zero p, mul_zero],
    mul_le' := λ _ _, begin
      simp only [←smul_one_smul ℝ≥0 r (_ : ℝ), nnreal.smul_def, smul_eq_mul],
      exact (mul_le_mul_of_nonneg_left (map_mul_le_add p _ _) $ nnreal.coe_nonneg _).trans_eq
        (mul_add _ _ _),
    end,
    inv' := λ x, by rw map_inv_eq_map p }⟩

@[to_additive add_group_seminorm.is_scalar_tower]
instance [has_smul R' ℝ] [has_smul R' ℝ≥0] [is_scalar_tower R' ℝ≥0 ℝ] [has_smul R R']
  [is_scalar_tower R R' ℝ] : is_scalar_tower R R' (group_seminorm E) :=
⟨λ r a p, ext $ λ x, smul_assoc r a $ p x⟩

@[simp, to_additive add_group_seminorm.coe_smul]
lemma coe_smul (r : R) (p : group_seminorm E) : ⇑(r • p) = r • p := rfl

@[simp, to_additive add_group_seminorm.smul_apply]
lemma smul_apply (r : R) (p : group_seminorm E) (x : E) : (r • p) x = r • p x := rfl

@[to_additive add_group_seminorm.smul_sup]
lemma smul_sup (r : R) (p q : group_seminorm E) : r • (p ⊔ q) = r • p ⊔ r • q :=
have real.smul_max : ∀ x y : ℝ, r • max x y = max (r • x) (r • y),
from λ x y, by simpa only [←smul_eq_mul, ←nnreal.smul_def, smul_one_smul ℝ≥0 r (_ : ℝ)]
                     using mul_max_of_nonneg x y (r • 1 : ℝ≥0).prop,
ext $ λ x, real.smul_max _ _

end group_seminorm

/-! ### Norms -/

namespace group_norm
section group
variables [group E] [group F] [group G] {p q : group_norm E}

@[to_additive] instance group_norm_class : group_norm_class (group_norm E) E :=
{ coe := λ f, f.to_fun,
  coe_injective' := λ f g h, by cases f; cases g; congr',
  map_one_eq_zero := λ f, f.map_one',
  map_mul_le_add := λ f, f.mul_le',
  map_inv_eq_map := λ f, f.inv',
  eq_one_of_map_eq_zero := λ f, f.eq_one_of_map_eq_zero' }

/-- Helper instance for when there's too many metavariables to apply `fun_like.has_coe_to_fun`
directly. -/
@[to_additive "Helper instance for when there's too many metavariables to apply
`fun_like.has_coe_to_fun` directly. "]
instance : has_coe_to_fun (group_norm E) (λ _, E → ℝ) := fun_like.has_coe_to_fun

<<<<<<< HEAD
=======
@[simp, to_additive] lemma to_fun_eq_coe : p.to_fun = p := rfl

>>>>>>> 97befb83
@[ext, to_additive] lemma ext : (∀ x, p x = q x) → p = q := fun_like.ext p q

@[to_additive] instance : partial_order (group_norm E) :=
partial_order.lift _ fun_like.coe_injective

@[to_additive] lemma le_def : p ≤ q ↔ (p : E → ℝ) ≤ q := iff.rfl
@[to_additive] lemma lt_def : p < q ↔ (p : E → ℝ) < q := iff.rfl

@[simp, to_additive] lemma coe_le_coe : (p : E → ℝ) ≤ q ↔ p ≤ q := iff.rfl
@[simp, to_additive] lemma coe_lt_coe : (p : E → ℝ) < q ↔ p < q := iff.rfl

variables (p q) (f : F →* E)

@[to_additive] instance : has_add (group_norm E) :=
⟨λ p q, { eq_one_of_map_eq_zero' := λ x hx, of_not_not $ λ h,
            hx.not_gt $ add_pos (map_pos_of_ne_one p h) (map_pos_of_ne_one q h),
          ..p.to_group_seminorm + q.to_group_seminorm }⟩

@[simp, to_additive] lemma coe_add : ⇑(p + q) = p + q := rfl
@[simp, to_additive] lemma add_apply (x : E) : (p + q) x = p x + q x := rfl

-- TODO: define `has_Sup`
@[to_additive] noncomputable instance : has_sup (group_norm E) :=
⟨λ p q,
  { eq_one_of_map_eq_zero' := λ x hx, of_not_not $ λ h, hx.not_gt $
      lt_sup_iff.2 $ or.inl $ map_pos_of_ne_one p h,
    ..p.to_group_seminorm ⊔ q.to_group_seminorm }⟩

@[simp, to_additive] lemma coe_sup : ⇑(p ⊔ q) = p ⊔ q := rfl
@[simp, to_additive] lemma sup_apply (x : E) : (p ⊔ q) x = p x ⊔ q x := rfl

@[to_additive] noncomputable instance : semilattice_sup (group_norm E) :=
fun_like.coe_injective.semilattice_sup _ coe_sup

end group
end group_norm

namespace add_group_norm
variables [add_group E] [decidable_eq E]

instance : has_one (add_group_norm E) :=
⟨{ eq_zero_of_map_eq_zero' := λ x, zero_ne_one.ite_eq_left_iff.1,
  ..(1 : add_group_seminorm E) }⟩

@[simp] lemma apply_one (x : E) : (1 : add_group_norm E) x = if x = 0 then 0 else 1 := rfl

instance : inhabited (add_group_norm E) := ⟨1⟩

end add_group_norm

namespace group_norm
variables [group E] [decidable_eq E]

@[to_additive add_group_norm.has_one] instance : has_one (group_norm E) :=
⟨{ eq_one_of_map_eq_zero' := λ x, zero_ne_one.ite_eq_left_iff.1,
  ..(1 : group_seminorm E) }⟩

@[simp, to_additive add_group_norm.apply_one]
lemma apply_one (x : E) : (1 : group_norm E) x = if x = 1 then 0 else 1 := rfl

@[to_additive] instance : inhabited (group_norm E) := ⟨1⟩

end group_norm<|MERGE_RESOLUTION|>--- conflicted
+++ resolved
@@ -169,11 +169,8 @@
 `fun_like.has_coe_to_fun`. "]
 instance : has_coe_to_fun (group_seminorm E) (λ _, E → ℝ) := ⟨to_fun⟩
 
-<<<<<<< HEAD
-=======
 @[simp, to_additive] lemma to_fun_eq_coe : p.to_fun = p := rfl
 
->>>>>>> 97befb83
 @[ext, to_additive] lemma ext : (∀ x, p x = q x) → p = q := fun_like.ext p q
 
 @[to_additive] instance : partial_order (group_seminorm E) :=
@@ -413,11 +410,8 @@
 `fun_like.has_coe_to_fun` directly. "]
 instance : has_coe_to_fun (group_norm E) (λ _, E → ℝ) := fun_like.has_coe_to_fun
 
-<<<<<<< HEAD
-=======
 @[simp, to_additive] lemma to_fun_eq_coe : p.to_fun = p := rfl
 
->>>>>>> 97befb83
 @[ext, to_additive] lemma ext : (∀ x, p x = q x) → p = q := fun_like.ext p q
 
 @[to_additive] instance : partial_order (group_norm E) :=
