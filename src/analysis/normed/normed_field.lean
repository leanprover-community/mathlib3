--- conflicted
+++ resolved
@@ -125,12 +125,6 @@
 by simpa only [←norm_to_nnreal, ←real.to_nnreal_mul (norm_nonneg _)]
   using real.to_nnreal_mono (norm_mul_le _ _)
 
-<<<<<<< HEAD
-lemma nat.norm_cast_le : ∀ n : ℕ, ∥(n : α)∥ ≤ n * ∥(1 : α)∥
-| 0 := by simp
-| (n + 1) := by { rw [n.cast_succ, n.cast_succ, add_mul, one_mul],
-                  exact norm_add_le_of_le (nat.norm_cast_le n) le_rfl }
-=======
 /-- In a seminormed ring, the left-multiplication `add_monoid_hom` is bounded. -/
 lemma mul_left_bound (x : α) :
   ∀ (y:α), ∥add_monoid_hom.mul_left x y∥ ≤ ∥x∥ * ∥y∥ :=
@@ -182,7 +176,6 @@
 section semi_normed_ring
 
 variables [semi_normed_ring α]
->>>>>>> f451e09a
 
 /-- A subalgebra of a seminormed ring is also a seminormed ring, with the restriction of the norm.
 
@@ -198,6 +191,11 @@
 instance subalgebra.normed_ring {𝕜 : Type*} {_ : comm_ring 𝕜}
   {E : Type*} [normed_ring E] {_ : algebra 𝕜 E} (s : subalgebra 𝕜 E) : normed_ring s :=
 { ..s.semi_normed_ring }
+
+lemma nat.norm_cast_le : ∀ n : ℕ, ∥(n : α)∥ ≤ n * ∥(1 : α)∥
+| 0 := by simp
+| (n + 1) := by { rw [n.cast_succ, n.cast_succ, add_mul, one_mul],
+                  exact norm_add_le_of_le (nat.norm_cast_le n) le_rfl }
 
 lemma list.norm_prod_le' : ∀ {l : list α}, l ≠ [] → ∥l.prod∥ ≤ (l.map norm).prod
 | [] h := (h rfl).elim
