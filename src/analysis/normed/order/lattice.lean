/-
Copyright (c) 2021 Christopher Hoskin. All rights reserved.
Released under Apache 2.0 license as described in the file LICENSE.
Authors: Christopher Hoskin
-/
import topology.order.lattice
import analysis.normed.group.basic
import algebra.order.lattice_group

/-!
# Normed lattice ordered groups

> THIS FILE IS SYNCHRONIZED WITH MATHLIB4.
> Any changes to this file require a corresponding PR to mathlib4.

Motivated by the theory of Banach Lattices, we then define `normed_lattice_add_comm_group` as a
lattice with a covariant normed group addition satisfying the solid axiom.

## Main statements

We show that a normed lattice ordered group is a topological lattice with respect to the norm
topology.

## References

* [Meyer-Nieberg, Banach lattices][MeyerNieberg1991]

## Tags

normed, lattice, ordered, group
-/

/-!
### Normed lattice ordered groups

Motivated by the theory of Banach Lattices, this section introduces normed lattice ordered groups.
-/

local notation (name := abs) `|`a`|` := abs a

section solid_norm

/-- Let `α` be an `add_comm_group` with a `lattice` structure. A norm on `α` is *solid* if, for `a`
and `b` in `α`, with absolute values `|a|` and `|b|` respectively, `|a| ≤ |b|` implies `‖a‖ ≤ ‖b‖`.
-/
class has_solid_norm (α : Type*) [normed_add_comm_group α] [lattice α] : Prop :=
(solid : ∀ ⦃x y : α⦄, |x| ≤ |y| → ‖x‖ ≤ ‖y‖)

variables {α : Type*} [normed_add_comm_group α] [lattice α] [has_solid_norm α]

lemma norm_le_norm_of_abs_le_abs  {a b : α} (h : |a| ≤ |b|) : ‖a‖ ≤ ‖b‖ := has_solid_norm.solid h

/-- If `α` has a solid norm, then the balls centered at the origin of `α` are solid sets. -/
<<<<<<< HEAD
lemma is_solid_ball (r : ℝ) :
=======
lemma lattice_ordered_add_comm_group.is_solid_ball (r : ℝ) :
>>>>>>> 5dc275ec
  lattice_ordered_add_comm_group.is_solid (metric.ball (0 : α) r) :=
λ _ hx _ hxy, mem_ball_zero_iff.mpr ((has_solid_norm.solid hxy).trans_lt (mem_ball_zero_iff.mp hx))

instance : has_solid_norm ℝ := ⟨λ _ _, id⟩

instance : has_solid_norm ℚ := ⟨λ _ _ _, by simpa only [norm, ← rat.cast_abs, rat.cast_le]⟩

end solid_norm

/--
Let `α` be a normed commutative group equipped with a partial order covariant with addition, with
respect which `α` forms a lattice. Suppose that `α` is *solid*, that is to say, for `a` and `b` in
`α`, with absolute values `|a|` and `|b|` respectively, `|a| ≤ |b|` implies `‖a‖ ≤ ‖b‖`. Then `α` is
said to be a normed lattice ordered group.
-/
class normed_lattice_add_comm_group (α : Type*)
  extends normed_add_comm_group α, lattice α, has_solid_norm α :=
(add_le_add_left : ∀ a b : α, a ≤ b → ∀ c : α, c + a ≤ c + b)

instance : normed_lattice_add_comm_group ℝ :=
{ add_le_add_left := λ _ _ h _, add_le_add le_rfl h,}

/--
A normed lattice ordered group is an ordered additive commutative group
-/
@[priority 100] -- see Note [lower instance priority]
instance normed_lattice_add_comm_group_to_ordered_add_comm_group {α : Type*}
  [h : normed_lattice_add_comm_group α] : ordered_add_comm_group α := { ..h }

variables {α : Type*} [normed_lattice_add_comm_group α]
open lattice_ordered_comm_group has_solid_norm

lemma dual_solid (a b : α) (h: b⊓-b ≤ a⊓-a) : ‖a‖ ≤ ‖b‖ :=
begin
  apply solid,
  rw abs_eq_sup_neg,
  nth_rewrite 0 ← neg_neg a,
  rw ← neg_inf_eq_sup_neg,
  rw abs_eq_sup_neg,
  nth_rewrite 0 ← neg_neg b,
  rwa [← neg_inf_eq_sup_neg, neg_le_neg_iff, @inf_comm _ _ _ b, @inf_comm _ _ _ a],
end

/--
Let `α` be a normed lattice ordered group, then the order dual is also a
normed lattice ordered group.
-/
@[priority 100] -- see Note [lower instance priority]
instance : normed_lattice_add_comm_group αᵒᵈ :=
{ solid := dual_solid,
  ..order_dual.ordered_add_comm_group, ..order_dual.normed_add_comm_group }

lemma norm_abs_eq_norm (a : α) : ‖|a|‖ = ‖a‖ :=
(solid (abs_abs a).le).antisymm (solid (abs_abs a).symm.le)

lemma norm_inf_sub_inf_le_add_norm (a b c d : α) : ‖a ⊓ b - c ⊓ d‖ ≤ ‖a - c‖ + ‖b - d‖ :=
begin
  rw [← norm_abs_eq_norm (a - c), ← norm_abs_eq_norm (b - d)],
  refine le_trans (solid _) (norm_add_le (|a - c|) (|b - d|)),
  rw abs_of_nonneg (|a - c| + |b - d|) (add_nonneg (abs_nonneg (a - c)) (abs_nonneg (b - d))),
  calc |a ⊓ b - c ⊓ d| =
    |a ⊓ b - c ⊓ b + (c ⊓ b - c ⊓ d)| : by rw sub_add_sub_cancel
  ... ≤ |a ⊓ b - c ⊓ b| + |c ⊓ b - c ⊓ d| : abs_add_le _ _
  ... ≤ |a -c| + |b - d| : by
    { apply add_le_add,
      { exact abs_inf_sub_inf_le_abs _ _ _, },
      { rw [@inf_comm _ _ c, @inf_comm _ _ c],
        exact abs_inf_sub_inf_le_abs _ _ _, } },
end

lemma norm_sup_sub_sup_le_add_norm (a b c d : α) : ‖a ⊔ b - (c ⊔ d)‖ ≤ ‖a - c‖ + ‖b - d‖ :=
begin
  rw [← norm_abs_eq_norm (a - c), ← norm_abs_eq_norm (b - d)],
  refine le_trans (solid _) (norm_add_le (|a - c|) (|b - d|)),
  rw abs_of_nonneg (|a - c| + |b - d|) (add_nonneg (abs_nonneg (a - c)) (abs_nonneg (b - d))),
  calc |a ⊔ b - (c ⊔ d)| =
    |a ⊔ b - (c ⊔ b) + (c ⊔ b - (c ⊔ d))| : by rw sub_add_sub_cancel
  ... ≤ |a ⊔ b - (c ⊔ b)| + |c ⊔ b - (c ⊔ d)| : abs_add_le _ _
  ... ≤ |a -c| + |b - d| : by
    { apply add_le_add,
      { exact abs_sup_sub_sup_le_abs _ _ _, },
      { rw [@sup_comm _ _ c, @sup_comm _ _ c],
        exact abs_sup_sub_sup_le_abs _ _ _, } },
end

lemma norm_inf_le_add (x y : α) : ‖x ⊓ y‖ ≤ ‖x‖ + ‖y‖ :=
begin
  have h : ‖x ⊓ y - 0 ⊓ 0‖ ≤ ‖x - 0‖ + ‖y - 0‖ := norm_inf_sub_inf_le_add_norm x y 0 0,
  simpa only [inf_idem, sub_zero] using h,
end

lemma norm_sup_le_add (x y : α) : ‖x ⊔ y‖ ≤ ‖x‖ + ‖y‖ :=
begin
  have h : ‖x ⊔ y - 0 ⊔ 0‖ ≤ ‖x - 0‖ + ‖y - 0‖ := norm_sup_sub_sup_le_add_norm x y 0 0,
  simpa only [sup_idem, sub_zero] using h,
end

/--
Let `α` be a normed lattice ordered group. Then the infimum is jointly continuous.
-/
@[priority 100] -- see Note [lower instance priority]
instance normed_lattice_add_comm_group_has_continuous_inf : has_continuous_inf α :=
begin
  refine ⟨continuous_iff_continuous_at.2 $ λ q, tendsto_iff_norm_tendsto_zero.2 $ _⟩,
  have : ∀ p : α × α, ‖p.1 ⊓ p.2 - q.1 ⊓ q.2‖ ≤ ‖p.1 - q.1‖ + ‖p.2 - q.2‖,
    from λ _, norm_inf_sub_inf_le_add_norm _ _ _ _,
  refine squeeze_zero (λ e, norm_nonneg _) this _,
  convert (((continuous_fst.tendsto q).sub tendsto_const_nhds).norm).add
        (((continuous_snd.tendsto q).sub tendsto_const_nhds).norm),
  simp,
end

@[priority 100] -- see Note [lower instance priority]
instance normed_lattice_add_comm_group_has_continuous_sup {α : Type*}
  [normed_lattice_add_comm_group α] :
  has_continuous_sup α :=
order_dual.has_continuous_sup αᵒᵈ

/--
Let `α` be a normed lattice ordered group. Then `α` is a topological lattice in the norm topology.
-/
@[priority 100] -- see Note [lower instance priority]
instance normed_lattice_add_comm_group_topological_lattice : topological_lattice α :=
topological_lattice.mk

lemma norm_abs_sub_abs (a b : α) :
  ‖ |a| - |b| ‖ ≤ ‖a-b‖ :=
solid (lattice_ordered_comm_group.abs_abs_sub_abs_le _ _)

lemma norm_sup_sub_sup_le_norm (x y z : α) : ‖x ⊔ z - (y ⊔ z)‖ ≤ ‖x - y‖ :=
solid (abs_sup_sub_sup_le_abs x y z)

lemma norm_inf_sub_inf_le_norm (x y z : α) : ‖x ⊓ z - (y ⊓ z)‖ ≤ ‖x - y‖ :=
solid (abs_inf_sub_inf_le_abs x y z)

lemma lipschitz_with_sup_right (z : α) : lipschitz_with 1 (λ x, x ⊔ z) :=
lipschitz_with.of_dist_le_mul $ λ x y, by
{ rw [nonneg.coe_one, one_mul, dist_eq_norm, dist_eq_norm], exact norm_sup_sub_sup_le_norm x y z, }

lemma lipschitz_with_pos : lipschitz_with 1 (has_pos_part.pos : α → α) :=
lipschitz_with_sup_right 0

lemma continuous_pos : continuous (has_pos_part.pos : α → α) :=
lipschitz_with.continuous lipschitz_with_pos

lemma continuous_neg' : continuous (has_neg_part.neg : α → α) :=
continuous_pos.comp continuous_neg

lemma is_closed_nonneg {E} [normed_lattice_add_comm_group E] : is_closed {x : E | 0 ≤ x} :=
begin
  suffices : {x : E | 0 ≤ x} = has_neg_part.neg ⁻¹' {(0 : E)},
  by { rw this, exact is_closed.preimage continuous_neg' is_closed_singleton, },
  ext1 x,
  simp only [set.mem_preimage, set.mem_singleton_iff, set.mem_set_of_eq, neg_eq_zero_iff],
end

lemma is_closed_le_of_is_closed_nonneg {G} [ordered_add_comm_group G] [topological_space G]
  [has_continuous_sub G] (h : is_closed {x : G | 0 ≤ x}) :
  is_closed {p : G × G | p.fst ≤ p.snd} :=
begin
  have : {p : G × G | p.fst ≤ p.snd} = (λ p : G × G, p.snd - p.fst) ⁻¹' {x : G | 0 ≤ x},
    by { ext1 p, simp only [sub_nonneg, set.preimage_set_of_eq], },
  rw this,
  exact is_closed.preimage (continuous_snd.sub continuous_fst) h,
end

@[priority 100]  -- See note [lower instance priority]
instance normed_lattice_add_comm_group.order_closed_topology {E} [normed_lattice_add_comm_group E] :
  order_closed_topology E :=
⟨is_closed_le_of_is_closed_nonneg is_closed_nonneg⟩<|MERGE_RESOLUTION|>--- conflicted
+++ resolved
@@ -51,11 +51,7 @@
 lemma norm_le_norm_of_abs_le_abs  {a b : α} (h : |a| ≤ |b|) : ‖a‖ ≤ ‖b‖ := has_solid_norm.solid h
 
 /-- If `α` has a solid norm, then the balls centered at the origin of `α` are solid sets. -/
-<<<<<<< HEAD
-lemma is_solid_ball (r : ℝ) :
-=======
 lemma lattice_ordered_add_comm_group.is_solid_ball (r : ℝ) :
->>>>>>> 5dc275ec
   lattice_ordered_add_comm_group.is_solid (metric.ball (0 : α) r) :=
 λ _ hx _ hxy, mem_ball_zero_iff.mpr ((has_solid_norm.solid hxy).trans_lt (mem_ball_zero_iff.mp hx))
 
