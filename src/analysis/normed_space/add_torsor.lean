/-
Copyright (c) 2020 Joseph Myers. All rights reserved.
Released under Apache 2.0 license as described in the file LICENSE.
Authors: Joseph Myers, Yury Kudryashov
-/
import analysis.normed_space.basic
import analysis.normed.group.add_torsor
import linear_algebra.affine_space.midpoint
import topology.instances.real_vector_space

/-!
# Torsors of normed space actions.

This file contains lemmas about normed additive torsors over normed spaces.
-/

noncomputable theory
open_locale nnreal topological_space
open filter

variables {α V P : Type*} [semi_normed_group V] [pseudo_metric_space P] [normed_add_torsor V P]
variables {W Q : Type*} [normed_group W] [metric_space Q] [normed_add_torsor W Q]

include V

section normed_space

variables {𝕜 : Type*} [normed_field 𝕜] [normed_space 𝕜 V]

open affine_map

@[simp] lemma dist_center_homothety (p₁ p₂ : P) (c : 𝕜) :
  dist p₁ (homothety p₁ c p₂) = ∥c∥ * dist p₁ p₂ :=
by simp [homothety_def, norm_smul, ← dist_eq_norm_vsub, dist_comm]

@[simp] lemma dist_homothety_center (p₁ p₂ : P) (c : 𝕜) :
  dist (homothety p₁ c p₂) p₁ = ∥c∥ * dist p₁ p₂ :=
by rw [dist_comm, dist_center_homothety]

lemma dist_line_map_line_map (p₁ p₂ : P) (c₁ c₂ : 𝕜) :
  dist (line_map p₁ p₂ c₁) (line_map p₁ p₂ c₂) = dist c₁ c₂ * dist p₁ p₂ :=
begin
  rw dist_comm p₁ p₂,
  simp only [line_map_apply, dist_eq_norm_vsub, vadd_vsub_vadd_cancel_right, ← sub_smul, norm_smul,
    vsub_eq_sub],
end

lemma dist_line_map_left (p₁ p₂ : P) (c : 𝕜) :
  dist (line_map p₁ p₂ c) p₁ = ∥c∥ * dist p₁ p₂ :=
by simpa only [line_map_apply_zero, dist_zero_right] using dist_line_map_line_map p₁ p₂ c 0

lemma dist_left_line_map (p₁ p₂ : P) (c : 𝕜) :
  dist p₁ (line_map p₁ p₂ c) = ∥c∥ * dist p₁ p₂ :=
(dist_comm _ _).trans (dist_line_map_left _ _ _)

lemma dist_line_map_right (p₁ p₂ : P) (c : 𝕜) :
  dist (line_map p₁ p₂ c) p₂ = ∥1 - c∥ * dist p₁ p₂ :=
by simpa only [line_map_apply_one, dist_eq_norm'] using dist_line_map_line_map p₁ p₂ c 1

lemma dist_right_line_map (p₁ p₂ : P) (c : 𝕜) :
  dist p₂ (line_map p₁ p₂ c) = ∥1 - c∥ * dist p₁ p₂ :=
(dist_comm _ _).trans (dist_line_map_right _ _ _)

@[simp] lemma dist_homothety_self (p₁ p₂ : P) (c : 𝕜) :
  dist (homothety p₁ c p₂) p₂ = ∥1 - c∥ * dist p₁ p₂ :=
by rw [homothety_eq_line_map, dist_line_map_right]

@[simp] lemma dist_self_homothety (p₁ p₂ : P) (c : 𝕜) :
  dist p₂ (homothety p₁ c p₂) = ∥1 - c∥ * dist p₁ p₂ :=
by rw [dist_comm, dist_homothety_self]

variables [invertible (2:𝕜)]

@[simp] lemma dist_left_midpoint (p₁ p₂ : P) :
  dist p₁ (midpoint 𝕜 p₁ p₂) = ∥(2:𝕜)∥⁻¹ * dist p₁ p₂ :=
<<<<<<< HEAD
by rw [midpoint, dist_comm, dist_line_map_left, inv_of_eq_inv, ← normed_field.norm_inv]
=======
by rw [midpoint, ← homothety_eq_line_map, dist_center_homothety, inv_of_eq_inv,
  ← norm_inv]
>>>>>>> 6bb8f229

@[simp] lemma dist_midpoint_left (p₁ p₂ : P) :
  dist (midpoint 𝕜 p₁ p₂) p₁ = ∥(2:𝕜)∥⁻¹ * dist p₁ p₂ :=
by rw [dist_comm, dist_left_midpoint]

@[simp] lemma dist_midpoint_right (p₁ p₂ : P) :
  dist (midpoint 𝕜 p₁ p₂) p₂ = ∥(2:𝕜)∥⁻¹ * dist p₁ p₂ :=
by rw [midpoint_comm, dist_midpoint_left, dist_comm]

@[simp] lemma dist_right_midpoint (p₁ p₂ : P) :
  dist p₂ (midpoint 𝕜 p₁ p₂) = ∥(2:𝕜)∥⁻¹ * dist p₁ p₂ :=
by rw [dist_comm, dist_midpoint_right]

lemma dist_midpoint_midpoint_le' (p₁ p₂ p₃ p₄ : P) :
  dist (midpoint 𝕜 p₁ p₂) (midpoint 𝕜 p₃ p₄) ≤ (dist p₁ p₃ + dist p₂ p₄) / ∥(2 : 𝕜)∥ :=
begin
  rw [dist_eq_norm_vsub V, dist_eq_norm_vsub V, dist_eq_norm_vsub V, midpoint_vsub_midpoint];
    try { apply_instance },
  rw [midpoint_eq_smul_add, norm_smul, inv_of_eq_inv, norm_inv, ← div_eq_inv_mul],
  exact div_le_div_of_le_of_nonneg (norm_add_le _ _) (norm_nonneg _),
end

end normed_space

variables [normed_space ℝ V] [normed_space ℝ W]

lemma dist_midpoint_midpoint_le (p₁ p₂ p₃ p₄ : V) :
  dist (midpoint ℝ p₁ p₂) (midpoint ℝ p₃ p₄) ≤ (dist p₁ p₃ + dist p₂ p₄) / 2 :=
by simpa using dist_midpoint_midpoint_le' p₁ p₂ p₃ p₄

include W

/-- A continuous map between two normed affine spaces is an affine map provided that
it sends midpoints to midpoints. -/
def affine_map.of_map_midpoint (f : P → Q)
  (h : ∀ x y, f (midpoint ℝ x y) = midpoint ℝ (f x) (f y))
  (hfc : continuous f) :
  P →ᵃ[ℝ] Q :=
affine_map.mk' f
  ↑((add_monoid_hom.of_map_midpoint ℝ ℝ
    ((affine_equiv.vadd_const ℝ (f $ classical.arbitrary P)).symm ∘ f ∘
      (affine_equiv.vadd_const ℝ (classical.arbitrary P))) (by simp)
      (λ x y, by simp [h])).to_real_linear_map $ by apply_rules [continuous.vadd, continuous.vsub,
        continuous_const, hfc.comp, continuous_id])
  (classical.arbitrary P)
  (λ p, by simp)<|MERGE_RESOLUTION|>--- conflicted
+++ resolved
@@ -73,12 +73,7 @@
 
 @[simp] lemma dist_left_midpoint (p₁ p₂ : P) :
   dist p₁ (midpoint 𝕜 p₁ p₂) = ∥(2:𝕜)∥⁻¹ * dist p₁ p₂ :=
-<<<<<<< HEAD
-by rw [midpoint, dist_comm, dist_line_map_left, inv_of_eq_inv, ← normed_field.norm_inv]
-=======
-by rw [midpoint, ← homothety_eq_line_map, dist_center_homothety, inv_of_eq_inv,
-  ← norm_inv]
->>>>>>> 6bb8f229
+by rw [midpoint, dist_comm, dist_line_map_left, inv_of_eq_inv, ← norm_inv]
 
 @[simp] lemma dist_midpoint_left (p₁ p₂ : P) :
   dist (midpoint 𝕜 p₁ p₂) p₁ = ∥(2:𝕜)∥⁻¹ * dist p₁ p₂ :=
