--- conflicted
+++ resolved
@@ -58,14 +58,6 @@
   [normed_space ℝ E] (b : affine_basis ι ℝ E) :
   interior (convex_hull ℝ (range b.points)) = {x | ∀ i, 0 < b.coord i x} :=
 begin
-<<<<<<< HEAD
-  -- haveI : finite_dimensional ℝ E := b.finite_dimensional,
-  have : convex_hull ℝ (range b.points) = ⋂ i, (b.coord i)⁻¹' Ici 0,
-  { rw [convex_hull_affine_basis_eq_nonneg_barycentric b, set_of_forall], refl },
-  ext,
-  simp only [this, interior_Inter,
-    interior_Ici, mem_Inter, mem_set_of_eq, mem_Ioi, mem_preimage],
-=======
   casesI subsingleton_or_nontrivial ι,
   { -- The zero-dimensional case.
     suffices : range (b.points) = univ, { simp [this], },
@@ -75,12 +67,11 @@
   { -- The positive-dimensional case.
     haveI : finite_dimensional ℝ E := b.finite_dimensional,
     have : convex_hull ℝ (range b.points) = ⋂ i, (b.coord i)⁻¹' Ici 0,
-    { rw convex_hull_affine_basis_eq_nonneg_barycentric b, ext, simp, },
+    { rw [convex_hull_affine_basis_eq_nonneg_barycentric b, set_of_forall], refl },
     ext,
     simp only [this, interior_Inter, ← is_open_map.preimage_interior_eq_interior_preimage
       (is_open_map_barycentric_coord b _) (continuous_barycentric_coord b _),
       interior_Ici, mem_Inter, mem_set_of_eq, mem_Ioi, mem_preimage], },
->>>>>>> 78e50d8f
 end
 
 variables {V P : Type*} [normed_add_comm_group V] [normed_space ℝ V] [metric_space P]
