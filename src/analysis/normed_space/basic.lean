/-
Copyright (c) 2018 Patrick Massot. All rights reserved.
Released under Apache 2.0 license as described in the file LICENSE.
Authors: Patrick Massot, Johannes Hölzl
-/
import algebra.algebra.pi
import algebra.algebra.restrict_scalars
import analysis.normed.field.basic
import analysis.normed.mul_action
import data.real.sqrt
import topology.algebra.module.basic

/-!
# Normed spaces

> THIS FILE IS SYNCHRONIZED WITH MATHLIB4.
> Any changes to this file require a corresponding PR to mathlib4.

In this file we define (semi)normed spaces and algebras. We also prove some theorems
about these definitions.
-/

variables {α : Type*} {β : Type*} {γ : Type*} {ι : Type*}

open filter metric function set
open_locale topology big_operators nnreal ennreal uniformity

section seminormed_add_comm_group

section prio
set_option extends_priority 920
-- Here, we set a rather high priority for the instance `[normed_space α β] : module α β`
-- to take precedence over `semiring.to_module` as this leads to instance paths with better
-- unification properties.
/-- A normed space over a normed field is a vector space endowed with a norm which satisfies the
equality `‖c • x‖ = ‖c‖ ‖x‖`. We require only `‖c • x‖ ≤ ‖c‖ ‖x‖` in the definition, then prove
`‖c • x‖ = ‖c‖ ‖x‖` in `norm_smul`.

Note that since this requires `seminormed_add_comm_group` and not `normed_add_comm_group`, this
typeclass can be used for "semi normed spaces" too, just as `module` can be used for
"semi modules". -/
class normed_space (α : Type*) (β : Type*) [normed_field α] [seminormed_add_comm_group β]
  extends module α β :=
(norm_smul_le : ∀ (a:α) (b:β), ‖a • b‖ ≤ ‖a‖ * ‖b‖)
end prio

variables [normed_field α] [seminormed_add_comm_group β]

@[priority 100] -- see Note [lower instance priority]
instance normed_space.has_bounded_smul [normed_space α β] : has_bounded_smul α β :=
has_bounded_smul.of_norm_smul_le normed_space.norm_smul_le

-- Shortcut instance, as otherwise this will be found by `normed_space.to_module` and be
-- noncomputable.
instance : module ℝ ℝ := by apply_instance

instance normed_field.to_normed_space : normed_space α α :=
{ norm_smul_le := λ a b, norm_mul_le a b }

-- shortcut instance
instance normed_field.to_has_bounded_smul : has_bounded_smul α α :=
normed_space.has_bounded_smul

lemma norm_zsmul (α) [normed_field α] [normed_space α β] (n : ℤ) (x : β) :
  ‖n • x‖ = ‖(n : α)‖ * ‖x‖ :=
by rw [← norm_smul, ← int.smul_one_eq_coe, smul_assoc, one_smul]

@[simp] lemma abs_norm (z : β) : |‖z‖| = ‖z‖ :=
abs_of_nonneg $ norm_nonneg z

lemma inv_norm_smul_mem_closed_unit_ball [normed_space ℝ β] (x : β) :
  ‖x‖⁻¹ • x ∈ closed_ball (0 : β) 1 :=
by simp only [mem_closed_ball_zero_iff, norm_smul, norm_inv, norm_norm, ← div_eq_inv_mul,
  div_self_le_one]

<<<<<<< HEAD
lemma dist_smul₀ [normed_space α β] (s : α) (x y : β) : dist (s • x) (s • y) = ‖s‖ * dist x y :=
by simp only [dist_eq_norm, (norm_smul _ _).symm, smul_sub]

lemma nnnorm_smul [normed_space α β] (s : α) (x : β) : ‖s • x‖₊ = ‖s‖₊ * ‖x‖₊ :=
nnreal.eq $ norm_smul s x

lemma nndist_smul₀ [normed_space α β] (s : α) (x y : β) :
  nndist (s • x) (s • y) = ‖s‖₊ * nndist x y :=
nnreal.eq $ dist_smul₀ s x y

lemma edist_smul₀ [normed_space α β] (s : α) (x y : β) :
  edist (s • x) (s • y) = ‖s‖₊ • edist x y :=
by simp only [edist_nndist, nndist_smul₀, ennreal.coe_mul, ennreal.smul_def, smul_eq_mul]

lemma lipschitz_with_smul [normed_space α β] (s : α) : lipschitz_with ‖s‖₊ ((•) s : β → β) :=
lipschitz_with_iff_dist_le_mul.2 $ λ x y, by rw [dist_smul₀, coe_nnnorm]

=======
>>>>>>> ba5ff5ad
lemma norm_smul_of_nonneg [normed_space ℝ β] {t : ℝ} (ht : 0 ≤ t) (x : β) :
  ‖t • x‖ = t * ‖x‖ := by rw [norm_smul, real.norm_eq_abs, abs_of_nonneg ht]

variables {E : Type*} [seminormed_add_comm_group E] [normed_space α E]
variables {F : Type*} [seminormed_add_comm_group F] [normed_space α F]

theorem eventually_nhds_norm_smul_sub_lt (c : α) (x : E) {ε : ℝ} (h : 0 < ε) :
  ∀ᶠ y in 𝓝 x, ‖c • (y - x)‖ < ε :=
have tendsto (λ y, ‖c • (y - x)‖) (𝓝 x) (𝓝 0),
  from ((continuous_id.sub continuous_const).const_smul _).norm.tendsto' _ _ (by simp),
this.eventually (gt_mem_nhds h)

lemma filter.tendsto.zero_smul_is_bounded_under_le {f : ι → α} {g : ι → E} {l : filter ι}
  (hf : tendsto f l (𝓝 0)) (hg : is_bounded_under (≤) l (norm ∘ g)) :
  tendsto (λ x, f x • g x) l (𝓝 0) :=
hf.op_zero_is_bounded_under_le hg (•) norm_smul_le

lemma filter.is_bounded_under.smul_tendsto_zero {f : ι → α} {g : ι → E} {l : filter ι}
  (hf : is_bounded_under (≤) l (norm ∘ f)) (hg : tendsto g l (𝓝 0)) :
  tendsto (λ x, f x • g x) l (𝓝 0) :=
hg.op_zero_is_bounded_under_le hf (flip (•)) (λ x y, (norm_smul_le y x).trans_eq (mul_comm _ _))

theorem closure_ball [normed_space ℝ E] (x : E) {r : ℝ} (hr : r ≠ 0) :
  closure (ball x r) = closed_ball x r :=
begin
  refine subset.antisymm closure_ball_subset_closed_ball (λ y hy, _),
  have : continuous_within_at (λ c : ℝ, c • (y - x) + x) (Ico 0 1) 1 :=
    ((continuous_id.smul continuous_const).add continuous_const).continuous_within_at,
  convert this.mem_closure _ _,
  { rw [one_smul, sub_add_cancel] },
  { simp [closure_Ico zero_ne_one, zero_le_one] },
  { rintros c ⟨hc0, hc1⟩,
    rw [mem_ball, dist_eq_norm, add_sub_cancel, norm_smul, real.norm_eq_abs,
      abs_of_nonneg hc0, mul_comm, ← mul_one r],
    rw [mem_closed_ball, dist_eq_norm] at hy,
    replace hr : 0 < r, from ((norm_nonneg _).trans hy).lt_of_ne hr.symm,
    apply mul_lt_mul'; assumption }
end

theorem frontier_ball [normed_space ℝ E] (x : E) {r : ℝ} (hr : r ≠ 0) :
  frontier (ball x r) = sphere x r :=
begin
  rw [frontier, closure_ball x hr, is_open_ball.interior_eq],
  ext x, exact (@eq_iff_le_not_lt ℝ _ _ _).symm
end

theorem interior_closed_ball [normed_space ℝ E] (x : E) {r : ℝ} (hr : r ≠ 0) :
  interior (closed_ball x r) = ball x r :=
begin
  cases hr.lt_or_lt with hr hr,
  { rw [closed_ball_eq_empty.2 hr, ball_eq_empty.2 hr.le, interior_empty] },
  refine subset.antisymm _ ball_subset_interior_closed_ball,
  intros y hy,
  rcases (mem_closed_ball.1 $ interior_subset hy).lt_or_eq with hr|rfl, { exact hr },
  set f : ℝ → E := λ c : ℝ, c • (y - x) + x,
  suffices : f ⁻¹' closed_ball x (dist y x) ⊆ Icc (-1) 1,
  { have hfc : continuous f := (continuous_id.smul continuous_const).add continuous_const,
    have hf1 : (1:ℝ) ∈ f ⁻¹' (interior (closed_ball x $ dist y x)), by simpa [f],
    have h1 : (1:ℝ) ∈ interior (Icc (-1:ℝ) 1) :=
      interior_mono this (preimage_interior_subset_interior_preimage hfc hf1),
    contrapose h1,
    simp },
  intros c hc,
  rw [mem_Icc, ← abs_le, ← real.norm_eq_abs, ← mul_le_mul_right hr],
  simpa [f, dist_eq_norm, norm_smul] using hc
end

theorem frontier_closed_ball [normed_space ℝ E] (x : E) {r : ℝ} (hr : r ≠ 0) :
  frontier (closed_ball x r) = sphere x r :=
by rw [frontier, closure_closed_ball, interior_closed_ball x hr,
  closed_ball_diff_ball]

theorem interior_sphere [normed_space ℝ E] (x : E) {r : ℝ} (hr : r ≠ 0) :
  interior (sphere x r) = ∅ :=
by rw [←frontier_closed_ball x hr, interior_frontier is_closed_ball]

theorem frontier_sphere [normed_space ℝ E] (x : E) {r : ℝ} (hr : r ≠ 0) :
  frontier (sphere x r) = sphere x r :=
by rw [is_closed_sphere.frontier_eq, interior_sphere x hr, diff_empty]

instance {E : Type*} [normed_add_comm_group E] [normed_space ℚ E] (e : E) :
  discrete_topology $ add_subgroup.zmultiples e :=
begin
  rcases eq_or_ne e 0 with rfl | he,
  { rw [add_subgroup.zmultiples_zero_eq_bot], apply_instance, },
  { rw [discrete_topology_iff_open_singleton_zero, is_open_induced_iff],
    refine ⟨metric.ball 0 (‖e‖), metric.is_open_ball, _⟩,
    ext ⟨x, hx⟩,
    obtain ⟨k, rfl⟩ := add_subgroup.mem_zmultiples_iff.mp hx,
    rw [mem_preimage, mem_ball_zero_iff, add_subgroup.coe_mk, mem_singleton_iff,
      subtype.ext_iff, add_subgroup.coe_mk, add_subgroup.coe_zero, norm_zsmul ℚ k e,
      int.norm_cast_rat, int.norm_eq_abs, ← int.cast_abs, mul_lt_iff_lt_one_left
      (norm_pos_iff.mpr he), ← @int.cast_one ℝ _, int.cast_lt, int.abs_lt_one_iff, smul_eq_zero,
      or_iff_left he], },
end

/-- A (semi) normed real vector space is homeomorphic to the unit ball in the same space.
This homeomorphism sends `x : E` to `(1 + ‖x‖²)^(- ½) • x`.

In many cases the actual implementation is not important, so we don't mark the projection lemmas
`homeomorph_unit_ball_apply_coe` and `homeomorph_unit_ball_symm_apply` as `@[simp]`.

See also `cont_diff_homeomorph_unit_ball` and `cont_diff_on_homeomorph_unit_ball_symm` for
smoothness properties that hold when `E` is an inner-product space. -/
@[simps { attrs := [] }]
noncomputable def homeomorph_unit_ball [normed_space ℝ E] :
  E ≃ₜ ball (0 : E) 1 :=
{ to_fun := λ x, ⟨(1 + ‖x‖^2).sqrt⁻¹ • x, begin
    have : 0 < 1 + ‖x‖ ^ 2, by positivity,
    rw [mem_ball_zero_iff, norm_smul, real.norm_eq_abs, abs_inv, ← div_eq_inv_mul,
      div_lt_one (abs_pos.mpr $ real.sqrt_ne_zero'.mpr this), ← abs_norm x, ← sq_lt_sq,
      abs_norm, real.sq_sqrt this.le],
    exact lt_one_add _,
  end⟩,
  inv_fun := λ y, (1 - ‖(y : E)‖^2).sqrt⁻¹ • (y : E),
  left_inv := λ x,
  by field_simp [norm_smul, smul_smul, (zero_lt_one_add_norm_sq x).ne',
    real.sq_sqrt (zero_lt_one_add_norm_sq x).le, ← real.sqrt_div (zero_lt_one_add_norm_sq x).le],
  right_inv := λ y,
  begin
    have : 0 < 1 - ‖(y : E)‖ ^ 2 :=
      by nlinarith [norm_nonneg (y : E), (mem_ball_zero_iff.1 y.2 : ‖(y : E)‖ < 1)],
    field_simp [norm_smul, smul_smul, this.ne', real.sq_sqrt this.le, ← real.sqrt_div this.le],
  end,
  continuous_to_fun :=
  begin
    suffices : continuous (λ x, (1 + ‖x‖^2).sqrt⁻¹), from (this.smul continuous_id).subtype_mk _,
    refine continuous.inv₀ _ (λ x, real.sqrt_ne_zero'.mpr (by positivity)),
    continuity,
  end,
  continuous_inv_fun :=
  begin
    suffices : ∀ (y : ball (0 : E) 1), (1 - ‖(y : E)‖ ^ 2).sqrt ≠ 0, { continuity, },
    intros y,
    rw real.sqrt_ne_zero',
    nlinarith [norm_nonneg (y : E), (mem_ball_zero_iff.1 y.2 : ‖(y : E)‖ < 1)],
  end }

@[simp] lemma coe_homeomorph_unit_ball_apply_zero [normed_space ℝ E] :
  (homeomorph_unit_ball (0 : E) : E) = 0 :=
by simp [homeomorph_unit_ball]

open normed_field

instance : normed_space α (ulift E) :=
{ norm_smul_le := λ s x, (norm_smul_le s x.down : _),
  ..ulift.normed_add_comm_group,
  ..ulift.module' }

/-- The product of two normed spaces is a normed space, with the sup norm. -/
instance prod.normed_space : normed_space α (E × F) :=
{ norm_smul_le := λ s x, by simp [prod.norm_def, norm_smul_le, mul_max_of_nonneg],
  ..prod.normed_add_comm_group,
  ..prod.module }

/-- The product of finitely many normed spaces is a normed space, with the sup norm. -/
instance pi.normed_space {E : ι → Type*} [fintype ι] [∀i, seminormed_add_comm_group (E i)]
  [∀i, normed_space α (E i)] : normed_space α (Πi, E i) :=
{ norm_smul_le := λ a f, begin
    simp_rw [←coe_nnnorm, ←nnreal.coe_mul, nnreal.coe_le_coe, pi.nnnorm_def, nnreal.mul_finset_sup],
    exact finset.sup_mono_fun (λ _ _, norm_smul_le _ _),
  end }

instance mul_opposite.normed_space : normed_space α Eᵐᵒᵖ :=
{ norm_smul_le := λ s x, (norm_smul_le s x.unop : _),
  ..mul_opposite.normed_add_comm_group,
  ..mul_opposite.module _ }

/-- A subspace of a normed space is also a normed space, with the restriction of the norm. -/
instance submodule.normed_space {𝕜 R : Type*} [has_smul 𝕜 R] [normed_field 𝕜] [ring R]
  {E : Type*} [seminormed_add_comm_group E] [normed_space 𝕜 E] [module R E]
  [is_scalar_tower 𝕜 R E] (s : submodule R E) :
  normed_space 𝕜 s :=
{ norm_smul_le := λc x, (norm_smul_le c (x : E) : _) }

/-- If there is a scalar `c` with `‖c‖>1`, then any element with nonzero norm can be
moved by scalar multiplication to any shell of width `‖c‖`. Also recap information on the norm of
the rescaling element that shows up in applications. -/
lemma rescale_to_shell_semi_normed_zpow {c : α} (hc : 1 < ‖c‖) {ε : ℝ} (εpos : 0 < ε) {x : E}
  (hx : ‖x‖ ≠ 0) :
  ∃ n : ℤ, c ^ n ≠ 0 ∧ ‖c ^ n • x‖ < ε ∧ (ε / ‖c‖ ≤ ‖c ^ n • x‖) ∧ (‖c ^ n‖⁻¹ ≤ ε⁻¹ * ‖c‖ * ‖x‖) :=
begin
  have xεpos : 0 < ‖x‖/ε := div_pos ((ne.symm hx).le_iff_lt.1 (norm_nonneg x)) εpos,
  rcases exists_mem_Ico_zpow xεpos hc with ⟨n, hn⟩,
  have cpos : 0 < ‖c‖ := lt_trans (zero_lt_one : (0 :ℝ) < 1) hc,
  have cnpos : 0 < ‖c^(n+1)‖ := by { rw norm_zpow, exact lt_trans xεpos hn.2 },
  refine ⟨-(n+1), _, _, _, _⟩,
  show c ^ (-(n + 1)) ≠ 0, from zpow_ne_zero _ (norm_pos_iff.1 cpos),
  show ‖c ^ (-(n + 1)) • x‖ < ε,
  { rw [norm_smul, zpow_neg, norm_inv, ← div_eq_inv_mul, div_lt_iff cnpos, mul_comm, norm_zpow],
    exact (div_lt_iff εpos).1 (hn.2) },
  show ε / ‖c‖ ≤ ‖c ^ (-(n + 1)) • x‖,
  { rw [zpow_neg, div_le_iff cpos, norm_smul, norm_inv, norm_zpow, zpow_add₀ (ne_of_gt cpos),
        zpow_one, mul_inv_rev, mul_comm, ← mul_assoc, ← mul_assoc, mul_inv_cancel (ne_of_gt cpos),
        one_mul, ← div_eq_inv_mul, le_div_iff (zpow_pos_of_pos cpos _), mul_comm],
    exact (le_div_iff εpos).1 hn.1 },
  show ‖c ^ (-(n + 1))‖⁻¹ ≤ ε⁻¹ * ‖c‖ * ‖x‖,
  { rw [zpow_neg, norm_inv, inv_inv, norm_zpow, zpow_add₀ cpos.ne', zpow_one, mul_right_comm,
      ← div_eq_inv_mul],
    exact mul_le_mul_of_nonneg_right hn.1 (norm_nonneg _) }
end

/-- If there is a scalar `c` with `‖c‖>1`, then any element with nonzero norm can be
moved by scalar multiplication to any shell of width `‖c‖`. Also recap information on the norm of
the rescaling element that shows up in applications. -/
lemma rescale_to_shell_semi_normed {c : α} (hc : 1 < ‖c‖) {ε : ℝ} (εpos : 0 < ε) {x : E}
  (hx : ‖x‖ ≠ 0) : ∃d:α, d ≠ 0 ∧ ‖d • x‖ < ε ∧ (ε/‖c‖ ≤ ‖d • x‖) ∧ (‖d‖⁻¹ ≤ ε⁻¹ * ‖c‖ * ‖x‖) :=
let ⟨n, hn⟩ := rescale_to_shell_semi_normed_zpow hc εpos hx in ⟨_, hn⟩

end seminormed_add_comm_group

/-- A linear map from a `module` to a `normed_space` induces a `normed_space` structure on the
domain, using the `seminormed_add_comm_group.induced` norm.

See note [reducible non-instances] -/
@[reducible]
def normed_space.induced {F : Type*} (α β γ : Type*) [normed_field α] [add_comm_group β]
  [module α β] [seminormed_add_comm_group γ] [normed_space α γ] [linear_map_class F α β γ]
  (f : F) : @normed_space α β _ (seminormed_add_comm_group.induced β γ f) :=
{ norm_smul_le := λ a b, by {unfold norm, exact (map_smul f a b).symm ▸ norm_smul_le a (f b) } }

section normed_add_comm_group

variables [normed_field α]
variables {E : Type*} [normed_add_comm_group E] [normed_space α E]
variables {F : Type*} [normed_add_comm_group F] [normed_space α F]

open normed_field

/-- While this may appear identical to `normed_space.to_module`, it contains an implicit argument
involving `normed_add_comm_group.to_seminormed_add_comm_group` that typeclass inference has trouble
inferring.

Specifically, the following instance cannot be found without this `normed_space.to_module'`:
```lean
example
  (𝕜 ι : Type*) (E : ι → Type*)
  [normed_field 𝕜] [Π i, normed_add_comm_group (E i)] [Π i, normed_space 𝕜 (E i)] :
  Π i, module 𝕜 (E i) := by apply_instance
```

[This Zulip thread](https://leanprover.zulipchat.com/#narrow/stream/113488-general/topic/Typeclass.20resolution.20under.20binders/near/245151099)
gives some more context. -/
@[priority 100]
instance normed_space.to_module' : module α F := normed_space.to_module

section surj

variables (E) [normed_space ℝ E] [nontrivial E]

lemma exists_norm_eq {c : ℝ} (hc : 0 ≤ c) : ∃ x : E, ‖x‖ = c :=
begin
  rcases exists_ne (0 : E) with ⟨x, hx⟩,
  rw ← norm_ne_zero_iff at hx,
  use c • ‖x‖⁻¹ • x,
  simp [norm_smul, real.norm_of_nonneg hc, hx]
end

@[simp] lemma range_norm : range (norm : E → ℝ) = Ici 0 :=
subset.antisymm (range_subset_iff.2 norm_nonneg) (λ _, exists_norm_eq E)

lemma nnnorm_surjective : surjective (nnnorm : E → ℝ≥0) :=
λ c, (exists_norm_eq E c.coe_nonneg).imp $ λ x h, nnreal.eq h

@[simp] lemma range_nnnorm : range (nnnorm : E → ℝ≥0) = univ :=
(nnnorm_surjective E).range_eq

end surj

/-- If `E` is a nontrivial topological module over `ℝ`, then `E` has no isolated points.
This is a particular case of `module.punctured_nhds_ne_bot`. -/
instance real.punctured_nhds_module_ne_bot
  {E : Type*} [add_comm_group E] [topological_space E] [has_continuous_add E] [nontrivial E]
  [module ℝ E] [has_continuous_smul ℝ E] (x : E) :
  ne_bot (𝓝[≠] x) :=
module.punctured_nhds_ne_bot ℝ E x

theorem interior_closed_ball' [normed_space ℝ E] [nontrivial E] (x : E) (r : ℝ) :
  interior (closed_ball x r) = ball x r :=
begin
  rcases eq_or_ne r 0 with rfl|hr,
  { rw [closed_ball_zero, ball_zero, interior_singleton] },
  { exact interior_closed_ball x hr }
end

theorem frontier_closed_ball' [normed_space ℝ E] [nontrivial E] (x : E) (r : ℝ) :
  frontier (closed_ball x r) = sphere x r :=
by rw [frontier, closure_closed_ball, interior_closed_ball' x r, closed_ball_diff_ball]

@[simp] theorem interior_sphere' [normed_space ℝ E] [nontrivial E] (x : E) (r : ℝ) :
  interior (sphere x r) = ∅ :=
by rw [←frontier_closed_ball' x, interior_frontier is_closed_ball]

@[simp] theorem frontier_sphere' [normed_space ℝ E] [nontrivial E] (x : E) (r : ℝ) :
  frontier (sphere x r) = sphere x r :=
by rw [is_closed_sphere.frontier_eq, interior_sphere' x, diff_empty]

variables {α}

lemma rescale_to_shell_zpow {c : α} (hc : 1 < ‖c‖) {ε : ℝ} (εpos : 0 < ε) {x : E} (hx : x ≠ 0) :
  ∃ n : ℤ, c ^ n ≠ 0 ∧ ‖c ^ n • x‖ < ε ∧ (ε / ‖c‖ ≤ ‖c ^ n • x‖) ∧ (‖c ^ n‖⁻¹ ≤ ε⁻¹ * ‖c‖ * ‖x‖) :=
rescale_to_shell_semi_normed_zpow hc εpos (mt norm_eq_zero.1 hx)

/-- If there is a scalar `c` with `‖c‖>1`, then any element can be moved by scalar multiplication to
any shell of width `‖c‖`. Also recap information on the norm of the rescaling element that shows
up in applications. -/
lemma rescale_to_shell {c : α} (hc : 1 < ‖c‖) {ε : ℝ} (εpos : 0 < ε) {x : E} (hx : x ≠ 0) :
  ∃d:α, d ≠ 0 ∧ ‖d • x‖ < ε ∧ (ε/‖c‖ ≤ ‖d • x‖) ∧ (‖d‖⁻¹ ≤ ε⁻¹ * ‖c‖ * ‖x‖) :=
rescale_to_shell_semi_normed hc εpos (mt norm_eq_zero.1 hx)

end normed_add_comm_group

section nontrivially_normed_space

variables (𝕜 E : Type*) [nontrivially_normed_field 𝕜] [normed_add_comm_group E] [normed_space 𝕜 E]
  [nontrivial E]

include 𝕜

/-- If `E` is a nontrivial normed space over a nontrivially normed field `𝕜`, then `E` is unbounded:
for any `c : ℝ`, there exists a vector `x : E` with norm strictly greater than `c`. -/
lemma normed_space.exists_lt_norm (c : ℝ) : ∃ x : E, c < ‖x‖ :=
begin
  rcases exists_ne (0 : E) with ⟨x, hx⟩,
  rcases normed_field.exists_lt_norm 𝕜 (c / ‖x‖) with ⟨r, hr⟩,
  use r • x,
  rwa [norm_smul, ← div_lt_iff],
  rwa norm_pos_iff
end

protected lemma normed_space.unbounded_univ : ¬bounded (univ : set E) :=
λ h, let ⟨R, hR⟩ := bounded_iff_forall_norm_le.1 h, ⟨x, hx⟩ := normed_space.exists_lt_norm 𝕜 E R
in hx.not_le (hR x trivial)

/-- A normed vector space over a nontrivially normed field is a noncompact space. This cannot be
an instance because in order to apply it, Lean would have to search for `normed_space 𝕜 E` with
unknown `𝕜`. We register this as an instance in two cases: `𝕜 = E` and `𝕜 = ℝ`. -/
protected lemma normed_space.noncompact_space : noncompact_space E :=
⟨λ h, normed_space.unbounded_univ 𝕜 _ h.bounded⟩

@[priority 100]
instance nontrivially_normed_field.noncompact_space : noncompact_space 𝕜 :=
normed_space.noncompact_space 𝕜 𝕜

omit 𝕜

@[priority 100]
instance real_normed_space.noncompact_space [normed_space ℝ E] : noncompact_space E :=
normed_space.noncompact_space ℝ E

end nontrivially_normed_space

section normed_algebra

/-- A normed algebra `𝕜'` over `𝕜` is normed module that is also an algebra.

See the implementation notes for `algebra` for a discussion about non-unital algebras. Following
the strategy there, a non-unital *normed* algebra can be written as:
```lean
variables [normed_field 𝕜] [non_unital_semi_normed_ring 𝕜']
variables [normed_module 𝕜 𝕜'] [smul_comm_class 𝕜 𝕜' 𝕜'] [is_scalar_tower 𝕜 𝕜' 𝕜']
```
-/
class normed_algebra (𝕜 : Type*) (𝕜' : Type*) [normed_field 𝕜] [semi_normed_ring 𝕜']
  extends algebra 𝕜 𝕜' :=
(norm_smul_le : ∀ (r : 𝕜) (x : 𝕜'), ‖r • x‖ ≤ ‖r‖ * ‖x‖)

variables {𝕜 : Type*} (𝕜' : Type*) [normed_field 𝕜] [semi_normed_ring 𝕜'] [normed_algebra 𝕜 𝕜']

@[priority 100]
instance normed_algebra.to_normed_space : normed_space 𝕜 𝕜' :=
{ norm_smul_le := normed_algebra.norm_smul_le }

/-- While this may appear identical to `normed_algebra.to_normed_space`, it contains an implicit
argument involving `normed_ring.to_semi_normed_ring` that typeclass inference has trouble inferring.

Specifically, the following instance cannot be found without this `normed_space.to_module'`:
```lean
example
  (𝕜 ι : Type*) (E : ι → Type*)
  [normed_field 𝕜] [Π i, normed_ring (E i)] [Π i, normed_algebra 𝕜 (E i)] :
  Π i, module 𝕜 (E i) := by apply_instance
```

See `normed_space.to_module'` for a similar situation. -/
@[priority 100]
instance normed_algebra.to_normed_space' {𝕜'} [normed_ring 𝕜'] [normed_algebra 𝕜 𝕜'] :
  normed_space 𝕜 𝕜' := by apply_instance

lemma norm_algebra_map (x : 𝕜) : ‖algebra_map 𝕜 𝕜' x‖ = ‖x‖ * ‖(1 : 𝕜')‖ :=
begin
  rw algebra.algebra_map_eq_smul_one,
  exact norm_smul _ _,
end

lemma nnnorm_algebra_map (x : 𝕜) : ‖algebra_map 𝕜 𝕜' x‖₊ = ‖x‖₊ * ‖(1 : 𝕜')‖₊ :=
subtype.ext $ norm_algebra_map 𝕜' x

@[simp] lemma norm_algebra_map' [norm_one_class 𝕜'] (x : 𝕜) : ‖algebra_map 𝕜 𝕜' x‖ = ‖x‖ :=
by rw [norm_algebra_map, norm_one, mul_one]

@[simp] lemma nnnorm_algebra_map' [norm_one_class 𝕜'] (x : 𝕜) : ‖algebra_map 𝕜 𝕜' x‖₊ = ‖x‖₊ :=
subtype.ext $ norm_algebra_map' _ _

section nnreal

variables [norm_one_class 𝕜'] [normed_algebra ℝ 𝕜']

@[simp] lemma norm_algebra_map_nnreal (x : ℝ≥0) : ‖algebra_map ℝ≥0 𝕜' x‖ = x :=
(norm_algebra_map' 𝕜' (x : ℝ)).symm ▸ real.norm_of_nonneg x.prop

@[simp] lemma nnnorm_algebra_map_nnreal (x : ℝ≥0) : ‖algebra_map ℝ≥0 𝕜' x‖₊ = x :=
subtype.ext $ norm_algebra_map_nnreal 𝕜' x

end nnreal

variables (𝕜 𝕜')

/-- In a normed algebra, the inclusion of the base field in the extended field is an isometry. -/
lemma algebra_map_isometry [norm_one_class 𝕜'] : isometry (algebra_map 𝕜 𝕜') :=
begin
  refine isometry.of_dist_eq (λx y, _),
  rw [dist_eq_norm, dist_eq_norm, ← ring_hom.map_sub, norm_algebra_map'],
end

instance normed_algebra.id : normed_algebra 𝕜 𝕜 :=
{ .. normed_field.to_normed_space,
  .. algebra.id 𝕜}

/-- Any normed characteristic-zero division ring that is a normed_algebra over the reals is also a
normed algebra over the rationals.

Phrased another way, if `𝕜` is a normed algebra over the reals, then `algebra_rat` respects that
norm. -/
instance normed_algebra_rat {𝕜} [normed_division_ring 𝕜] [char_zero 𝕜] [normed_algebra ℝ 𝕜] :
  normed_algebra ℚ 𝕜 :=
{ norm_smul_le := λ q x,
    by rw [←smul_one_smul ℝ q x, rat.smul_one_eq_coe, norm_smul, rat.norm_cast_real], }

instance punit.normed_algebra : normed_algebra 𝕜 punit :=
{ norm_smul_le := λ q x, by simp only [punit.norm_eq_zero, mul_zero] }

instance : normed_algebra 𝕜 (ulift 𝕜') :=
{ ..ulift.normed_space }

/-- The product of two normed algebras is a normed algebra, with the sup norm. -/
instance prod.normed_algebra {E F : Type*} [semi_normed_ring E] [semi_normed_ring F]
  [normed_algebra 𝕜 E] [normed_algebra 𝕜 F] :
  normed_algebra 𝕜 (E × F) :=
{ ..prod.normed_space }

/-- The product of finitely many normed algebras is a normed algebra, with the sup norm. -/
instance pi.normed_algebra {E : ι → Type*} [fintype ι]
  [Π i, semi_normed_ring (E i)] [Π i, normed_algebra 𝕜 (E i)] :
  normed_algebra 𝕜 (Π i, E i) :=
{ .. pi.normed_space,
  .. pi.algebra _ E }

instance mul_opposite.normed_algebra {E : Type*} [semi_normed_ring E] [normed_algebra 𝕜 E] :
  normed_algebra 𝕜 Eᵐᵒᵖ :=
{ ..mul_opposite.normed_space }

end normed_algebra

/-- A non-unital algebra homomorphism from an `algebra` to a `normed_algebra` induces a
`normed_algebra` structure on the domain, using the `semi_normed_ring.induced` norm.

See note [reducible non-instances] -/
@[reducible]
def normed_algebra.induced {F : Type*} (α β γ : Type*) [normed_field α] [ring β]
  [algebra α β] [semi_normed_ring γ] [normed_algebra α γ] [non_unital_alg_hom_class F α β γ]
  (f : F) : @normed_algebra α β _ (semi_normed_ring.induced β γ f) :=
{ norm_smul_le := λ a b, by {unfold norm, exact (map_smul f a b).symm ▸ norm_smul_le a (f b) } }

instance subalgebra.to_normed_algebra {𝕜 A : Type*} [semi_normed_ring A] [normed_field 𝕜]
  [normed_algebra 𝕜 A] (S : subalgebra 𝕜 A) : normed_algebra 𝕜 S :=
@normed_algebra.induced _ 𝕜 S A _ (subring_class.to_ring S) S.algebra _ _ _ S.val

section restrict_scalars

variables (𝕜 : Type*) (𝕜' : Type*) [normed_field 𝕜] [normed_field 𝕜'] [normed_algebra 𝕜 𝕜']
(E : Type*) [seminormed_add_comm_group E] [normed_space 𝕜' E]

instance {𝕜 : Type*} {𝕜' : Type*} {E : Type*} [I : seminormed_add_comm_group E] :
  seminormed_add_comm_group (restrict_scalars 𝕜 𝕜' E) := I

instance {𝕜 : Type*} {𝕜' : Type*} {E : Type*} [I : normed_add_comm_group E] :
  normed_add_comm_group (restrict_scalars 𝕜 𝕜' E) := I

/-- If `E` is a normed space over `𝕜'` and `𝕜` is a normed algebra over `𝕜'`, then
`restrict_scalars.module` is additionally a `normed_space`. -/
instance : normed_space 𝕜 (restrict_scalars 𝕜 𝕜' E) :=
{ norm_smul_le := λ c x, (norm_smul_le (algebra_map 𝕜 𝕜' c) (_ : E)).trans_eq $
    by rw norm_algebra_map',
  ..restrict_scalars.module 𝕜 𝕜' E }

/--
The action of the original normed_field on `restrict_scalars 𝕜 𝕜' E`.
This is not an instance as it would be contrary to the purpose of `restrict_scalars`.
-/
-- If you think you need this, consider instead reproducing `restrict_scalars.lsmul`
-- appropriately modified here.
def module.restrict_scalars.normed_space_orig {𝕜 : Type*} {𝕜' : Type*} {E : Type*}
  [normed_field 𝕜'] [seminormed_add_comm_group E] [I : normed_space 𝕜' E] :
  normed_space 𝕜' (restrict_scalars 𝕜 𝕜' E) := I

/-- Warning: This declaration should be used judiciously.
Please consider using `is_scalar_tower` and/or `restrict_scalars 𝕜 𝕜' E` instead.

This definition allows the `restrict_scalars.normed_space` instance to be put directly on `E`
rather on `restrict_scalars 𝕜 𝕜' E`. This would be a very bad instance; both because `𝕜'` cannot be
inferred, and because it is likely to create instance diamonds.
-/
def normed_space.restrict_scalars : normed_space 𝕜 E :=
restrict_scalars.normed_space _ 𝕜' _

end restrict_scalars<|MERGE_RESOLUTION|>--- conflicted
+++ resolved
@@ -73,26 +73,6 @@
 by simp only [mem_closed_ball_zero_iff, norm_smul, norm_inv, norm_norm, ← div_eq_inv_mul,
   div_self_le_one]
 
-<<<<<<< HEAD
-lemma dist_smul₀ [normed_space α β] (s : α) (x y : β) : dist (s • x) (s • y) = ‖s‖ * dist x y :=
-by simp only [dist_eq_norm, (norm_smul _ _).symm, smul_sub]
-
-lemma nnnorm_smul [normed_space α β] (s : α) (x : β) : ‖s • x‖₊ = ‖s‖₊ * ‖x‖₊ :=
-nnreal.eq $ norm_smul s x
-
-lemma nndist_smul₀ [normed_space α β] (s : α) (x y : β) :
-  nndist (s • x) (s • y) = ‖s‖₊ * nndist x y :=
-nnreal.eq $ dist_smul₀ s x y
-
-lemma edist_smul₀ [normed_space α β] (s : α) (x y : β) :
-  edist (s • x) (s • y) = ‖s‖₊ • edist x y :=
-by simp only [edist_nndist, nndist_smul₀, ennreal.coe_mul, ennreal.smul_def, smul_eq_mul]
-
-lemma lipschitz_with_smul [normed_space α β] (s : α) : lipschitz_with ‖s‖₊ ((•) s : β → β) :=
-lipschitz_with_iff_dist_le_mul.2 $ λ x y, by rw [dist_smul₀, coe_nnnorm]
-
-=======
->>>>>>> ba5ff5ad
 lemma norm_smul_of_nonneg [normed_space ℝ β] {t : ℝ} (ht : 0 ≤ t) (x : β) :
   ‖t • x‖ = t * ‖x‖ := by rw [norm_smul, real.norm_eq_abs, abs_of_nonneg ht]
 
