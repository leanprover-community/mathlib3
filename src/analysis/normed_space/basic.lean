/-
Copyright (c) 2018 Patrick Massot. All rights reserved.
Released under Apache 2.0 license as described in the file LICENSE.
Authors: Patrick Massot, Johannes Hölzl
-/
import algebra.algebra.restrict_scalars
import algebra.algebra.subalgebra
import analysis.normed.group.infinite_sum
import data.matrix.basic
import topology.algebra.module.basic
import topology.instances.ennreal
import topology.sequences

/-!
# Normed spaces

In this file we define (semi)normed rings, fields, spaces, and algebras. We also prove some theorems
about these definitions.
-/

variables {α : Type*} {β : Type*} {γ : Type*} {ι : Type*}

noncomputable theory
open filter metric
open_locale topological_space big_operators nnreal ennreal uniformity pointwise

section semi_normed_ring

/-- A seminormed ring is a ring endowed with a seminorm which satisfies the inequality
`∥x y∥ ≤ ∥x∥ ∥y∥`. -/
class semi_normed_ring (α : Type*) extends has_norm α, ring α, pseudo_metric_space α :=
(dist_eq : ∀ x y, dist x y = norm (x - y))
(norm_mul : ∀ a b, norm (a * b) ≤ norm a * norm b)

/-- A normed ring is a ring endowed with a norm which satisfies the inequality `∥x y∥ ≤ ∥x∥ ∥y∥`. -/
class normed_ring (α : Type*) extends has_norm α, ring α, metric_space α :=
(dist_eq : ∀ x y, dist x y = norm (x - y))
(norm_mul : ∀ a b, norm (a * b) ≤ norm a * norm b)

/-- A normed ring is a seminormed ring. -/
@[priority 100] -- see Note [lower instance priority]
instance normed_ring.to_semi_normed_ring [β : normed_ring α] : semi_normed_ring α :=
{ ..β }

/-- A seminormed commutative ring is a commutative ring endowed with a seminorm which satisfies
the inequality `∥x y∥ ≤ ∥x∥ ∥y∥`. -/
class semi_normed_comm_ring (α : Type*) extends semi_normed_ring α :=
(mul_comm : ∀ x y : α, x * y = y * x)

/-- A normed commutative ring is a commutative ring endowed with a norm which satisfies
the inequality `∥x y∥ ≤ ∥x∥ ∥y∥`. -/
class normed_comm_ring (α : Type*) extends normed_ring α :=
(mul_comm : ∀ x y : α, x * y = y * x)

/-- A normed commutative ring is a seminormed commutative ring. -/
@[priority 100] -- see Note [lower instance priority]
instance normed_comm_ring.to_semi_normed_comm_ring [β : normed_comm_ring α] :
  semi_normed_comm_ring α := { ..β }

instance : normed_comm_ring punit :=
{ norm_mul := λ _ _, by simp,
  ..punit.normed_group,
  ..punit.comm_ring, }

/-- A mixin class with the axiom `∥1∥ = 1`. Many `normed_ring`s and all `normed_field`s satisfy this
axiom. -/
class norm_one_class (α : Type*) [has_norm α] [has_one α] : Prop :=
(norm_one : ∥(1:α)∥ = 1)

export norm_one_class (norm_one)

attribute [simp] norm_one

@[simp] lemma nnnorm_one [semi_normed_group α] [has_one α] [norm_one_class α] : ∥(1 : α)∥₊ = 1 :=
nnreal.eq norm_one

@[priority 100] -- see Note [lower instance priority]
instance semi_normed_comm_ring.to_comm_ring [β : semi_normed_comm_ring α] : comm_ring α := { ..β }

@[priority 100] -- see Note [lower instance priority]
instance normed_ring.to_normed_group [β : normed_ring α] : normed_group α := { ..β }

@[priority 100] -- see Note [lower instance priority]
instance semi_normed_ring.to_semi_normed_group [β : semi_normed_ring α] :
  semi_normed_group α := { ..β }

instance prod.norm_one_class [normed_group α] [has_one α] [norm_one_class α]
  [normed_group β] [has_one β] [norm_one_class β] :
  norm_one_class (α × β) :=
⟨by simp [prod.norm_def]⟩

variables [semi_normed_ring α]

lemma norm_mul_le (a b : α) : (∥a*b∥) ≤ (∥a∥) * (∥b∥) :=
semi_normed_ring.norm_mul _ _

/-- A subalgebra of a seminormed ring is also a seminormed ring, with the restriction of the norm.

See note [implicit instance arguments]. -/
instance subalgebra.semi_normed_ring {𝕜 : Type*} {_ : comm_ring 𝕜}
  {E : Type*} [semi_normed_ring E] {_ : algebra 𝕜 E} (s : subalgebra 𝕜 E) : semi_normed_ring s :=
{ norm_mul := λ a b, norm_mul_le a.1 b.1,
  ..s.to_submodule.semi_normed_group }

/-- A subalgebra of a normed ring is also a normed ring, with the restriction of the norm.

See note [implicit instance arguments]. -/
instance subalgebra.normed_ring {𝕜 : Type*} {_ : comm_ring 𝕜}
  {E : Type*} [normed_ring E] {_ : algebra 𝕜 E} (s : subalgebra 𝕜 E) : normed_ring s :=
{ ..s.semi_normed_ring }

lemma list.norm_prod_le' : ∀ {l : list α}, l ≠ [] → ∥l.prod∥ ≤ (l.map norm).prod
| [] h := (h rfl).elim
| [a] _ := by simp
| (a :: b :: l) _ :=
  begin
    rw [list.map_cons, list.prod_cons, @list.prod_cons _ _ _ ∥a∥],
    refine le_trans (norm_mul_le _ _) (mul_le_mul_of_nonneg_left _ (norm_nonneg _)),
    exact list.norm_prod_le' (list.cons_ne_nil b l)
  end

lemma list.norm_prod_le [norm_one_class α] : ∀ l : list α, ∥l.prod∥ ≤ (l.map norm).prod
| [] := by simp
| (a::l) := list.norm_prod_le' (list.cons_ne_nil a l)

lemma finset.norm_prod_le' {α : Type*} [normed_comm_ring α] (s : finset ι) (hs : s.nonempty)
  (f : ι → α) :
  ∥∏ i in s, f i∥ ≤ ∏ i in s, ∥f i∥ :=
begin
  rcases s with ⟨⟨l⟩, hl⟩,
  have : l.map f ≠ [], by simpa using hs,
  simpa using list.norm_prod_le' this
end

lemma finset.norm_prod_le {α : Type*} [normed_comm_ring α] [norm_one_class α] (s : finset ι)
  (f : ι → α) :
  ∥∏ i in s, f i∥ ≤ ∏ i in s, ∥f i∥ :=
begin
  rcases s with ⟨⟨l⟩, hl⟩,
  simpa using (l.map f).norm_prod_le
end

/-- If `α` is a seminormed ring, then `∥a^n∥≤ ∥a∥^n` for `n > 0`. See also `norm_pow_le`. -/
lemma norm_pow_le' (a : α) : ∀ {n : ℕ}, 0 < n → ∥a^n∥ ≤ ∥a∥^n
| 1 h := by simp
| (n+2) h := by { rw [pow_succ _ (n+1),  pow_succ _ (n+1)],
  exact le_trans (norm_mul_le a (a^(n+1)))
           (mul_le_mul (le_refl _)
                       (norm_pow_le' (nat.succ_pos _)) (norm_nonneg _) (norm_nonneg _)) }

/-- If `α` is a seminormed ring with `∥1∥=1`, then `∥a^n∥≤ ∥a∥^n`. See also `norm_pow_le'`. -/
lemma norm_pow_le [norm_one_class α] (a : α) : ∀ (n : ℕ), ∥a^n∥ ≤ ∥a∥^n
| 0 := by simp
| (n+1) := norm_pow_le' a n.zero_lt_succ

lemma eventually_norm_pow_le (a : α) : ∀ᶠ (n:ℕ) in at_top, ∥a ^ n∥ ≤ ∥a∥ ^ n :=
eventually_at_top.mpr ⟨1, λ b h, norm_pow_le' a (nat.succ_le_iff.mp h)⟩

/-- In a seminormed ring, the left-multiplication `add_monoid_hom` is bounded. -/
lemma mul_left_bound (x : α) :
  ∀ (y:α), ∥add_monoid_hom.mul_left x y∥ ≤ ∥x∥ * ∥y∥ :=
norm_mul_le x

/-- In a seminormed ring, the right-multiplication `add_monoid_hom` is bounded. -/
lemma mul_right_bound (x : α) :
  ∀ (y:α), ∥add_monoid_hom.mul_right x y∥ ≤ ∥x∥ * ∥y∥ :=
λ y, by {rw mul_comm, convert norm_mul_le y x}

/-- Seminormed ring structure on the product of two seminormed rings, using the sup norm. -/
instance prod.semi_normed_ring [semi_normed_ring β] : semi_normed_ring (α × β) :=
{ norm_mul := assume x y,
  calc
    ∥x * y∥ = ∥(x.1*y.1, x.2*y.2)∥ : rfl
        ... = (max ∥x.1*y.1∥  ∥x.2*y.2∥) : rfl
        ... ≤ (max (∥x.1∥*∥y.1∥) (∥x.2∥*∥y.2∥)) :
          max_le_max (norm_mul_le (x.1) (y.1)) (norm_mul_le (x.2) (y.2))
        ... = (max (∥x.1∥*∥y.1∥) (∥y.2∥*∥x.2∥)) : by simp[mul_comm]
        ... ≤ (max (∥x.1∥) (∥x.2∥)) * (max (∥y.2∥) (∥y.1∥)) :
          by apply max_mul_mul_le_max_mul_max; simp [norm_nonneg]
        ... = (max (∥x.1∥) (∥x.2∥)) * (max (∥y.1∥) (∥y.2∥)) : by simp [max_comm]
        ... = (∥x∥*∥y∥) : rfl,
  ..prod.semi_normed_group }

/-- Seminormed group instance (using sup norm of sup norm) for matrices over a seminormed ring. Not
declared as an instance because there are several natural choices for defining the norm of a
matrix. -/
def matrix.semi_normed_group {n m : Type*} [fintype n] [fintype m] :
  semi_normed_group (matrix n m α) :=
pi.semi_normed_group

local attribute [instance] matrix.semi_normed_group

lemma semi_norm_matrix_le_iff {n m : Type*} [fintype n] [fintype m] {r : ℝ} (hr : 0 ≤ r)
  {A : matrix n m α} :
  ∥A∥ ≤ r ↔ ∀ i j, ∥A i j∥ ≤ r :=
by simp [pi_semi_norm_le_iff hr]

end semi_normed_ring

section normed_ring

variables [normed_ring α]

lemma units.norm_pos [nontrivial α] (x : αˣ) : 0 < ∥(x:α)∥ :=
norm_pos_iff.mpr (units.ne_zero x)

/-- Normed ring structure on the product of two normed rings, using the sup norm. -/
instance prod.normed_ring [normed_ring β] : normed_ring (α × β) :=
{ norm_mul := norm_mul_le,
  ..prod.semi_normed_group }

/-- Normed group instance (using sup norm of sup norm) for matrices over a normed ring.  Not
declared as an instance because there are several natural choices for defining the norm of a
matrix. -/
def matrix.normed_group {n m : Type*} [fintype n] [fintype m] : normed_group (matrix n m α) :=
pi.normed_group

end normed_ring

@[priority 100] -- see Note [lower instance priority]
instance semi_normed_ring_top_monoid [semi_normed_ring α] : has_continuous_mul α :=
⟨ continuous_iff_continuous_at.2 $ λ x, tendsto_iff_norm_tendsto_zero.2 $
    begin
      have : ∀ e : α × α, ∥e.1 * e.2 - x.1 * x.2∥ ≤ ∥e.1∥ * ∥e.2 - x.2∥ + ∥e.1 - x.1∥ * ∥x.2∥,
      { intro e,
        calc ∥e.1 * e.2 - x.1 * x.2∥ ≤ ∥e.1 * (e.2 - x.2) + (e.1 - x.1) * x.2∥ :
          by rw [mul_sub, sub_mul, sub_add_sub_cancel]
        ... ≤ ∥e.1∥ * ∥e.2 - x.2∥ + ∥e.1 - x.1∥ * ∥x.2∥ :
          norm_add_le_of_le (norm_mul_le _ _) (norm_mul_le _ _) },
      refine squeeze_zero (λ e, norm_nonneg _) this _,
      convert ((continuous_fst.tendsto x).norm.mul ((continuous_snd.tendsto x).sub
        tendsto_const_nhds).norm).add
        (((continuous_fst.tendsto x).sub tendsto_const_nhds).norm.mul _),
      show tendsto _ _ _, from tendsto_const_nhds,
      simp
    end ⟩

/-- A seminormed ring is a topological ring. -/
@[priority 100] -- see Note [lower instance priority]
instance semi_normed_top_ring [semi_normed_ring α] : topological_ring α := { }

/-- A normed field is a field with a norm satisfying ∥x y∥ = ∥x∥ ∥y∥. -/
class normed_field (α : Type*) extends has_norm α, field α, metric_space α :=
(dist_eq : ∀ x y, dist x y = norm (x - y))
(norm_mul' : ∀ a b, norm (a * b) = norm a * norm b)

/-- A nondiscrete normed field is a normed field in which there is an element of norm different from
`0` and `1`. This makes it possible to bring any element arbitrarily close to `0` by multiplication
by the powers of any element, and thus to relate algebra and topology. -/
class nondiscrete_normed_field (α : Type*) extends normed_field α :=
(non_trivial : ∃x:α, 1<∥x∥)

namespace normed_field

section normed_field

variables [normed_field α]

@[simp] lemma norm_mul (a b : α) : ∥a * b∥ = ∥a∥ * ∥b∥ :=
normed_field.norm_mul' a b

@[priority 100] -- see Note [lower instance priority]
instance to_normed_comm_ring : normed_comm_ring α :=
{ norm_mul := λ a b, (norm_mul a b).le, ..‹normed_field α› }

@[priority 900]
instance to_norm_one_class : norm_one_class α :=
⟨mul_left_cancel₀ (mt norm_eq_zero.1 (@one_ne_zero α _ _)) $
  by rw [← norm_mul, mul_one, mul_one]⟩

@[simp] lemma nnnorm_mul (a b : α) : ∥a * b∥₊ = ∥a∥₊ * ∥b∥₊ :=
nnreal.eq $ norm_mul a b

/-- `norm` as a `monoid_hom`. -/
@[simps] def norm_hom : monoid_with_zero_hom α ℝ := ⟨norm, norm_zero, norm_one, norm_mul⟩

/-- `nnnorm` as a `monoid_hom`. -/
@[simps] def nnnorm_hom : monoid_with_zero_hom α ℝ≥0 :=
⟨nnnorm, nnnorm_zero, nnnorm_one, nnnorm_mul⟩

@[simp] lemma norm_pow (a : α) : ∀ (n : ℕ), ∥a ^ n∥ = ∥a∥ ^ n :=
(norm_hom.to_monoid_hom : α →* ℝ).map_pow a

@[simp] lemma nnnorm_pow (a : α) (n : ℕ) : ∥a ^ n∥₊ = ∥a∥₊ ^ n :=
(nnnorm_hom.to_monoid_hom : α →* ℝ≥0).map_pow a n

@[simp] lemma norm_prod (s : finset β) (f : β → α) :
  ∥∏ b in s, f b∥ = ∏ b in s, ∥f b∥ :=
(norm_hom.to_monoid_hom : α →* ℝ).map_prod f s

@[simp] lemma nnnorm_prod (s : finset β) (f : β → α) :
  ∥∏ b in s, f b∥₊ = ∏ b in s, ∥f b∥₊ :=
(nnnorm_hom.to_monoid_hom : α →* ℝ≥0).map_prod f s

@[simp] lemma norm_div (a b : α) : ∥a / b∥ = ∥a∥ / ∥b∥ :=
(norm_hom : monoid_with_zero_hom α ℝ).map_div a b

@[simp] lemma nnnorm_div (a b : α) : ∥a / b∥₊ = ∥a∥₊ / ∥b∥₊ :=
(nnnorm_hom : monoid_with_zero_hom α ℝ≥0).map_div a b

@[simp] lemma norm_inv (a : α) : ∥a⁻¹∥ = ∥a∥⁻¹ :=
(norm_hom : monoid_with_zero_hom α ℝ).map_inv a

@[simp] lemma nnnorm_inv (a : α) : ∥a⁻¹∥₊ = ∥a∥₊⁻¹ :=
nnreal.eq $ by simp

@[simp] lemma norm_zpow : ∀ (a : α) (n : ℤ), ∥a^n∥ = ∥a∥^n :=
(norm_hom : monoid_with_zero_hom α ℝ).map_zpow

@[simp] lemma nnnorm_zpow : ∀ (a : α) (n : ℤ), ∥a ^ n∥₊ = ∥a∥₊ ^ n :=
(nnnorm_hom : monoid_with_zero_hom α ℝ≥0).map_zpow

@[priority 100] -- see Note [lower instance priority]
instance : has_continuous_inv₀ α :=
begin
  refine ⟨λ r r0, tendsto_iff_norm_tendsto_zero.2 _⟩,
  have r0' : 0 < ∥r∥ := norm_pos_iff.2 r0,
  rcases exists_between r0' with ⟨ε, ε0, εr⟩,
  have : ∀ᶠ e in 𝓝 r, ∥e⁻¹ - r⁻¹∥ ≤ ∥r - e∥ / ∥r∥ / ε,
  { filter_upwards [(is_open_lt continuous_const continuous_norm).eventually_mem εr],
    intros e he,
    have e0 : e ≠ 0 := norm_pos_iff.1 (ε0.trans he),
    calc ∥e⁻¹ - r⁻¹∥ = ∥r - e∥ / ∥r∥ / ∥e∥ : by field_simp [mul_comm]
    ... ≤ ∥r - e∥ / ∥r∥ / ε :
      div_le_div_of_le_left (div_nonneg (norm_nonneg _) (norm_nonneg _)) ε0 he.le },
  refine squeeze_zero' (eventually_of_forall $ λ _, norm_nonneg _) this _,
  refine (continuous_const.sub continuous_id).norm.div_const.div_const.tendsto' _ _ _,
  simp
end

end normed_field

variables (α) [nondiscrete_normed_field α]

lemma exists_one_lt_norm : ∃x : α, 1 < ∥x∥ := ‹nondiscrete_normed_field α›.non_trivial

lemma exists_norm_lt_one : ∃x : α, 0 < ∥x∥ ∧ ∥x∥ < 1 :=
begin
  rcases exists_one_lt_norm α with ⟨y, hy⟩,
  refine ⟨y⁻¹, _, _⟩,
  { simp only [inv_eq_zero, ne.def, norm_pos_iff],
    rintro rfl,
    rw norm_zero at hy,
    exact lt_asymm zero_lt_one hy },
  { simp [inv_lt_one hy] }
end

lemma exists_lt_norm (r : ℝ) : ∃ x : α, r < ∥x∥ :=
let ⟨w, hw⟩ := exists_one_lt_norm α in
let ⟨n, hn⟩ := pow_unbounded_of_one_lt r hw in
⟨w^n, by rwa norm_pow⟩

lemma exists_norm_lt {r : ℝ} (hr : 0 < r) : ∃ x : α, 0 < ∥x∥ ∧ ∥x∥ < r :=
let ⟨w, hw⟩ := exists_one_lt_norm α in
let ⟨n, hle, hlt⟩ := exists_mem_Ioc_zpow hr hw in
⟨w^n, by { rw norm_zpow; exact zpow_pos_of_pos (lt_trans zero_lt_one hw) _},
by rwa norm_zpow⟩

variable {α}

@[instance]
lemma punctured_nhds_ne_bot (x : α) : ne_bot (𝓝[≠] x) :=
begin
  rw [← mem_closure_iff_nhds_within_ne_bot, metric.mem_closure_iff],
  rintros ε ε0,
  rcases normed_field.exists_norm_lt α ε0 with ⟨b, hb0, hbε⟩,
  refine ⟨x + b, mt (set.mem_singleton_iff.trans add_right_eq_self).1 $ norm_pos_iff.1 hb0, _⟩,
  rwa [dist_comm, dist_eq_norm, add_sub_cancel'],
end

@[instance]
lemma nhds_within_is_unit_ne_bot : ne_bot (𝓝[{x : α | is_unit x}] 0) :=
by simpa only [is_unit_iff_ne_zero] using punctured_nhds_ne_bot (0:α)

end normed_field

instance : normed_field ℝ :=
{ norm_mul' := abs_mul,
  .. real.normed_group }

instance : nondiscrete_normed_field ℝ :=
{ non_trivial := ⟨2, by { unfold norm, rw abs_of_nonneg; norm_num }⟩ }

namespace real

lemma norm_of_nonneg {x : ℝ} (hx : 0 ≤ x) : ∥x∥ = x :=
abs_of_nonneg hx

lemma norm_of_nonpos {x : ℝ} (hx : x ≤ 0) : ∥x∥ = -x :=
abs_of_nonpos hx

@[simp] lemma norm_coe_nat (n : ℕ) : ∥(n : ℝ)∥ = n := abs_of_nonneg n.cast_nonneg

@[simp] lemma nnnorm_coe_nat (n : ℕ) : ∥(n : ℝ)∥₊ = n := nnreal.eq $ by simp

@[simp] lemma norm_two : ∥(2 : ℝ)∥ = 2 := abs_of_pos (@zero_lt_two ℝ _ _)

@[simp] lemma nnnorm_two : ∥(2 : ℝ)∥₊ = 2 := nnreal.eq $ by simp

lemma nnnorm_of_nonneg {x : ℝ} (hx : 0 ≤ x) : ∥x∥₊ = ⟨x, hx⟩ :=
nnreal.eq $ norm_of_nonneg hx

lemma ennnorm_eq_of_real {x : ℝ} (hx : 0 ≤ x) : (∥x∥₊ : ℝ≥0∞) = ennreal.of_real x :=
by { rw [← of_real_norm_eq_coe_nnnorm, norm_of_nonneg hx] }

lemma of_real_le_ennnorm (x : ℝ) : ennreal.of_real x ≤ ∥x∥₊ :=
begin
  by_cases hx : 0 ≤ x,
  { rw real.ennnorm_eq_of_real hx, refl' },
  { rw [ennreal.of_real_eq_zero.2 (le_of_lt (not_le.1 hx))],
    exact bot_le }
end

/-- If `E` is a nontrivial topological module over `ℝ`, then `E` has no isolated points.
This is a particular case of `module.punctured_nhds_ne_bot`. -/
instance punctured_nhds_module_ne_bot
  {E : Type*} [add_comm_group E] [topological_space E] [has_continuous_add E] [nontrivial E]
  [module ℝ E] [has_continuous_smul ℝ E] (x : E) :
  ne_bot (𝓝[≠] x) :=
module.punctured_nhds_ne_bot ℝ E x

end real

namespace nnreal

open_locale nnreal

@[simp] lemma norm_eq (x : ℝ≥0) : ∥(x : ℝ)∥ = x :=
by rw [real.norm_eq_abs, x.abs_eq]

@[simp] lemma nnnorm_eq (x : ℝ≥0) : ∥(x : ℝ)∥₊ = x :=
nnreal.eq $ real.norm_of_nonneg x.2

end nnreal

@[simp] lemma norm_norm [semi_normed_group α] (x : α) : ∥∥x∥∥ = ∥x∥ :=
real.norm_of_nonneg (norm_nonneg _)

@[simp] lemma nnnorm_norm [semi_normed_group α] (a : α) : ∥∥a∥∥₊ = ∥a∥₊ :=
by simpa [real.nnnorm_of_nonneg (norm_nonneg a)]

/-- A restatement of `metric_space.tendsto_at_top` in terms of the norm. -/
lemma normed_group.tendsto_at_top [nonempty α] [semilattice_sup α] {β : Type*} [semi_normed_group β]
  {f : α → β} {b : β} :
  tendsto f at_top (𝓝 b) ↔ ∀ ε, 0 < ε → ∃ N, ∀ n, N ≤ n → ∥f n - b∥ < ε :=
(at_top_basis.tendsto_iff metric.nhds_basis_ball).trans (by simp [dist_eq_norm])

/--
A variant of `normed_group.tendsto_at_top` that
uses `∃ N, ∀ n > N, ...` rather than `∃ N, ∀ n ≥ N, ...`
-/
lemma normed_group.tendsto_at_top' [nonempty α] [semilattice_sup α] [no_max_order α]
  {β : Type*} [semi_normed_group β]
  {f : α → β} {b : β} :
  tendsto f at_top (𝓝 b) ↔ ∀ ε, 0 < ε → ∃ N, ∀ n, N < n → ∥f n - b∥ < ε :=
(at_top_basis_Ioi.tendsto_iff metric.nhds_basis_ball).trans (by simp [dist_eq_norm])

instance : normed_comm_ring ℤ :=
{ norm := λ n, ∥(n : ℝ)∥,
  norm_mul := λ m n, le_of_eq $ by simp only [norm, int.cast_mul, abs_mul],
  dist_eq := λ m n, by simp only [int.dist_eq, norm, int.cast_sub],
  mul_comm := mul_comm }

@[norm_cast] lemma int.norm_cast_real (m : ℤ) : ∥(m : ℝ)∥ = ∥m∥ := rfl

lemma int.norm_eq_abs (n : ℤ) : ∥n∥ = |n| := rfl

lemma nnreal.coe_nat_abs (n : ℤ) : (n.nat_abs : ℝ≥0) = ∥n∥₊ :=
nnreal.eq $ calc ((n.nat_abs : ℝ≥0) : ℝ)
               = (n.nat_abs : ℤ) : by simp only [int.cast_coe_nat, nnreal.coe_nat_cast]
           ... = |n|           : by simp only [← int.abs_eq_nat_abs, int.cast_abs]
           ... = ∥n∥              : rfl

instance : norm_one_class ℤ :=
⟨by simp [← int.norm_cast_real]⟩

instance : normed_field ℚ :=
{ norm := λ r, ∥(r : ℝ)∥,
  norm_mul' := λ r₁ r₂, by simp only [norm, rat.cast_mul, abs_mul],
  dist_eq := λ r₁ r₂, by simp only [rat.dist_eq, norm, rat.cast_sub] }

instance : nondiscrete_normed_field ℚ :=
{ non_trivial := ⟨2, by { unfold norm, rw abs_of_nonneg; norm_num }⟩ }

@[norm_cast, simp] lemma rat.norm_cast_real (r : ℚ) : ∥(r : ℝ)∥ = ∥r∥ := rfl

@[norm_cast, simp] lemma int.norm_cast_rat (m : ℤ) : ∥(m : ℚ)∥ = ∥m∥ :=
by rw [← rat.norm_cast_real, ← int.norm_cast_real]; congr' 1; norm_cast

-- Now that we've installed the norm on `ℤ`,
-- we can state some lemmas about `nsmul` and `zsmul`.
section
variables [semi_normed_group α]

lemma norm_nsmul_le (n : ℕ) (a : α) : ∥n • a∥ ≤ n * ∥a∥ :=
begin
  induction n with n ih,
  { simp only [norm_zero, nat.cast_zero, zero_mul, zero_smul] },
  simp only [nat.succ_eq_add_one, add_smul, add_mul, one_mul, nat.cast_add,
    nat.cast_one, one_nsmul],
  exact norm_add_le_of_le ih le_rfl
end

lemma norm_zsmul_le (n : ℤ) (a : α) : ∥n • a∥ ≤ ∥n∥ * ∥a∥ :=
begin
  induction n with n n,
  { simp only [int.of_nat_eq_coe, coe_nat_zsmul],
    convert norm_nsmul_le n a,
    exact nat.abs_cast n },
  { simp only [int.neg_succ_of_nat_coe, neg_smul, norm_neg, coe_nat_zsmul],
    convert norm_nsmul_le n.succ a,
    exact nat.abs_cast n.succ, }
end

lemma nnnorm_nsmul_le (n : ℕ) (a : α) : ∥n • a∥₊ ≤ n * ∥a∥₊ :=
by simpa only [←nnreal.coe_le_coe, nnreal.coe_mul, nnreal.coe_nat_cast]
  using norm_nsmul_le n a

lemma nnnorm_zsmul_le (n : ℤ) (a : α) : ∥n • a∥₊ ≤ ∥n∥₊ * ∥a∥₊ :=
by simpa only [←nnreal.coe_le_coe, nnreal.coe_mul] using norm_zsmul_le n a

end

section semi_normed_group

section prio
set_option extends_priority 920
<<<<<<< HEAD
-- Here, we set a rather high priority for the instance `[semi_normed_space α β] : module α β`
-- to take precedence over `semiring.to_module` as this leads to instance paths with better
-- unification properties.
/-- A seminormed space over a normed field is a vector space endowed with a seminorm which satisfies
the equality `∥c • x∥ = ∥c∥ ∥x∥`. We require only `∥c • x∥ ≤ ∥c∥ ∥x∥` in the definition, then prove
`∥c • x∥ = ∥c∥ ∥x∥` in `norm_smul`. -/
class semi_normed_space (α : Type*) (β : Type*) [normed_field α] [semi_normed_group β]
  extends module α β :=
[to_opposite_module : module αᵐᵒᵖ β]
[to_is_central_scalar : is_central_scalar α β]
(norm_smul_le : ∀ (a:α) (b:β), ∥a • b∥ ≤ ∥a∥ * ∥b∥)

attribute [instance, priority 920] semi_normed_space.to_opposite_module
attribute [instance, priority 920] semi_normed_space.to_is_central_scalar

set_option extends_priority 920
=======
>>>>>>> d7f8f580
-- Here, we set a rather high priority for the instance `[normed_space α β] : module α β`
-- to take precedence over `semiring.to_module` as this leads to instance paths with better
-- unification properties.
/-- A normed space over a normed field is a vector space endowed with a norm which satisfies the
equality `∥c • x∥ = ∥c∥ ∥x∥`. We require only `∥c • x∥ ≤ ∥c∥ ∥x∥` in the definition, then prove
<<<<<<< HEAD
`∥c • x∥ = ∥c∥ ∥x∥` in `norm_smul`. -/
class normed_space (α : Type*) (β : Type*) [normed_field α] [normed_group β]
  extends semi_normed_space α β.

=======
`∥c • x∥ = ∥c∥ ∥x∥` in `norm_smul`.

Note that since this requires `semi_normed_group` and not `normed_group`, this typeclass can be
used for "semi normed spaces" too, just as `module` can be used for "semi modules". -/
class normed_space (α : Type*) (β : Type*) [normed_field α] [semi_normed_group β]
  extends module α β :=
(norm_smul_le : ∀ (a:α) (b:β), ∥a • b∥ ≤ ∥a∥ * ∥b∥)
>>>>>>> d7f8f580
end prio

variables [normed_field α] [semi_normed_group β]

@[priority 100] -- see Note [lower instance priority]
instance normed_space.has_bounded_smul [normed_space α β] : has_bounded_smul α β :=
{ dist_smul_pair' := λ x y₁ y₂,
    by simpa [dist_eq_norm, smul_sub] using normed_space.norm_smul_le x (y₁ - y₂),
  dist_pair_smul' := λ x₁ x₂ y,
    by simpa [dist_eq_norm, sub_smul] using normed_space.norm_smul_le (x₁ - x₂) y }

instance normed_field.to_normed_space : normed_space α α :=
{ norm_smul_le := λ a b, le_of_eq (normed_field.norm_mul a b) }

lemma norm_smul [normed_space α β] (s : α) (x : β) : ∥s • x∥ = ∥s∥ * ∥x∥ :=
begin
  by_cases h : s = 0,
  { simp [h] },
  { refine le_antisymm (normed_space.norm_smul_le s x) _,
    calc ∥s∥ * ∥x∥ = ∥s∥ * ∥s⁻¹ • s • x∥     : by rw [inv_smul_smul₀ h]
               ... ≤ ∥s∥ * (∥s⁻¹∥ * ∥s • x∥) :
      mul_le_mul_of_nonneg_left (normed_space.norm_smul_le _ _) (norm_nonneg _)
               ... = ∥s • x∥                 :
      by rw [normed_field.norm_inv, ← mul_assoc, mul_inv_cancel (mt norm_eq_zero.1 h), one_mul] }
end

@[simp] lemma abs_norm_eq_norm (z : β) : |∥z∥| = ∥z∥ :=
  (abs_eq (norm_nonneg z)).mpr (or.inl rfl)

lemma dist_smul [normed_space α β] (s : α) (x y : β) : dist (s • x) (s • y) = ∥s∥ * dist x y :=
by simp only [dist_eq_norm, (norm_smul _ _).symm, smul_sub]

lemma nnnorm_smul [normed_space α β] (s : α) (x : β) : ∥s • x∥₊ = ∥s∥₊ * ∥x∥₊ :=
nnreal.eq $ norm_smul s x

lemma nndist_smul [normed_space α β] (s : α) (x y : β) :
  nndist (s • x) (s • y) = ∥s∥₊ * nndist x y :=
nnreal.eq $ dist_smul s x y

lemma norm_smul_of_nonneg [normed_space ℝ β] {t : ℝ} (ht : 0 ≤ t) (x : β) :
  ∥t • x∥ = t * ∥x∥ := by rw [norm_smul, real.norm_eq_abs, abs_of_nonneg ht]

variables {E : Type*} [semi_normed_group E] [normed_space α E]
variables {F : Type*} [semi_normed_group F] [normed_space α F]

theorem eventually_nhds_norm_smul_sub_lt (c : α) (x : E) {ε : ℝ} (h : 0 < ε) :
  ∀ᶠ y in 𝓝 x, ∥c • (y - x)∥ < ε :=
have tendsto (λ y, ∥c • (y - x)∥) (𝓝 x) (𝓝 0),
  from (continuous_const.smul (continuous_id.sub continuous_const)).norm.tendsto' _ _ (by simp),
this.eventually (gt_mem_nhds h)

theorem closure_ball [normed_space ℝ E] (x : E) {r : ℝ} (hr : 0 < r) :
  closure (ball x r) = closed_ball x r :=
begin
  refine set.subset.antisymm closure_ball_subset_closed_ball (λ y hy, _),
  have : continuous_within_at (λ c : ℝ, c • (y - x) + x) (set.Ico 0 1) 1 :=
    ((continuous_id.smul continuous_const).add continuous_const).continuous_within_at,
  convert this.mem_closure _ _,
  { rw [one_smul, sub_add_cancel] },
  { simp [closure_Ico (@zero_lt_one ℝ _ _), zero_le_one] },
  { rintros c ⟨hc0, hc1⟩,
    rw [set.mem_preimage, mem_ball, dist_eq_norm, add_sub_cancel, norm_smul, real.norm_eq_abs,
      abs_of_nonneg hc0, mul_comm, ← mul_one r],
    rw [mem_closed_ball, dist_eq_norm] at hy,
    apply mul_lt_mul'; assumption }
end

theorem frontier_ball [normed_space ℝ E] (x : E) {r : ℝ} (hr : 0 < r) :
  frontier (ball x r) = sphere x r :=
begin
  rw [frontier, closure_ball x hr, is_open_ball.interior_eq],
  ext x, exact (@eq_iff_le_not_lt ℝ _ _ _).symm
end

theorem interior_closed_ball [normed_space ℝ E] (x : E) {r : ℝ} (hr : 0 < r) :
  interior (closed_ball x r) = ball x r :=
begin
  refine set.subset.antisymm _ ball_subset_interior_closed_ball,
  intros y hy,
  rcases le_iff_lt_or_eq.1 (mem_closed_ball.1 $ interior_subset hy) with hr|rfl, { exact hr },
  set f : ℝ → E := λ c : ℝ, c • (y - x) + x,
  suffices : f ⁻¹' closed_ball x (dist y x) ⊆ set.Icc (-1) 1,
  { have hfc : continuous f := (continuous_id.smul continuous_const).add continuous_const,
    have hf1 : (1:ℝ) ∈ f ⁻¹' (interior (closed_ball x $ dist y x)), by simpa [f],
    have h1 : (1:ℝ) ∈ interior (set.Icc (-1:ℝ) 1) :=
      interior_mono this (preimage_interior_subset_interior_preimage hfc hf1),
    contrapose h1,
    simp },
  intros c hc,
  rw [set.mem_Icc, ← abs_le, ← real.norm_eq_abs, ← mul_le_mul_right hr],
  simpa [f, dist_eq_norm, norm_smul] using hc
end

theorem frontier_closed_ball [normed_space ℝ E] (x : E) {r : ℝ} (hr : 0 < r) :
  frontier (closed_ball x r) = sphere x r :=
by rw [frontier, closure_closed_ball, interior_closed_ball x hr,
  closed_ball_diff_ball]

/-- A (semi) normed real vector space is homeomorphic to the unit ball in the same space.
This homeomorphism sends `x : E` to `(1 + ∥x∥)⁻¹ • x`.

In many cases the actual implementation is not important, so we don't mark the projection lemmas
`homeomorph_unit_ball_apply_coe` and `homeomorph_unit_ball_symm_apply` as `@[simp]`. -/
@[simps { attrs := [] }]
def homeomorph_unit_ball {E : Type*} [semi_normed_group E] [normed_space ℝ E] :
  E ≃ₜ ball (0 : E) 1 :=
{ to_fun := λ x, ⟨(1 + ∥x∥)⁻¹ • x, begin
    have : ∥x∥ < |1 + ∥x∥| := (lt_one_add _).trans_le (le_abs_self _),
    rwa [mem_ball_zero_iff, norm_smul, real.norm_eq_abs, abs_inv, ← div_eq_inv_mul,
      div_lt_one ((norm_nonneg x).trans_lt this)],
  end⟩,
  inv_fun := λ x, (1 - ∥(x : E)∥)⁻¹ • (x : E),
  left_inv := λ x,
    begin
      have : 0 < 1 + ∥x∥ := (norm_nonneg x).trans_lt (lt_one_add _),
      field_simp [this.ne', abs_of_pos this, norm_smul, smul_smul, real.norm_eq_abs, abs_div]
    end,
  right_inv := λ x, subtype.ext
    begin
      have : 0 < 1 - ∥(x : E)∥ := sub_pos.2 (mem_ball_zero_iff.1 x.2),
      field_simp [norm_smul, smul_smul, real.norm_eq_abs, abs_div, abs_of_pos this, this.ne']
    end,
  continuous_to_fun := continuous_subtype_mk _ $
    ((continuous_const.add continuous_norm).inv₀
      (λ x, ((norm_nonneg x).trans_lt (lt_one_add _)).ne')).smul continuous_id,
  continuous_inv_fun := continuous.smul
    ((continuous_const.sub continuous_subtype_coe.norm).inv₀ $
      λ x, (sub_pos.2 $ mem_ball_zero_iff.1 x.2).ne') continuous_subtype_coe }

variables (α)

lemma ne_neg_of_mem_sphere [char_zero α] {r : ℝ} (hr : 0 < r) (x : sphere (0:E) r) : x ≠ - x :=
λ h, nonzero_of_mem_sphere hr x (eq_zero_of_eq_neg α (by { conv_lhs {rw h}, simp }))

lemma ne_neg_of_mem_unit_sphere [char_zero α] (x : sphere (0:E) 1) : x ≠ - x :=
ne_neg_of_mem_sphere α  (by norm_num) x

variables {α}

open normed_field

/-- The product of two normed spaces is a normed space, with the sup norm. -/
instance prod.normed_space : normed_space α (E × F) :=
{ norm_smul_le := λ s x, le_of_eq $ by simp [prod.semi_norm_def, norm_smul, mul_max_of_nonneg],
  ..prod.normed_group,
  ..prod.module }

/-- The product of finitely many normed spaces is a normed space, with the sup norm. -/
instance pi.normed_space {E : ι → Type*} [fintype ι] [∀i, semi_normed_group (E i)]
  [∀i, normed_space α (E i)] : normed_space α (Πi, E i) :=
{ norm_smul_le := λ a f, le_of_eq $
    show (↑(finset.sup finset.univ (λ (b : ι), ∥a • f b∥₊)) : ℝ) =
      ∥a∥₊ * ↑(finset.sup finset.univ (λ (b : ι), ∥f b∥₊)),
    by simp only [(nnreal.coe_mul _ _).symm, nnreal.mul_finset_sup, nnnorm_smul] }

<<<<<<< HEAD
/-- A subspace of a seminormed space is also a normed space, with the restriction of the norm. -/
instance submodule.semi_normed_space {𝕜 R : Type*} [has_scalar 𝕜 R] [has_scalar 𝕜ᵐᵒᵖ R]
  [normed_field 𝕜] [ring R]
  {E : Type*} [semi_normed_group E] [semi_normed_space 𝕜 E] [module R E]
  [is_scalar_tower 𝕜 R E] [is_scalar_tower 𝕜ᵐᵒᵖ R E] (s : submodule R E) :
  semi_normed_space 𝕜 s :=
=======
/-- A subspace of a normed space is also a normed space, with the restriction of the norm. -/
instance submodule.normed_space {𝕜 R : Type*} [has_scalar 𝕜 R] [normed_field 𝕜] [ring R]
  {E : Type*} [semi_normed_group E] [normed_space 𝕜 E] [module R E]
  [is_scalar_tower 𝕜 R E] (s : submodule R E) :
  normed_space 𝕜 s :=
>>>>>>> d7f8f580
{ norm_smul_le := λc x, le_of_eq $ norm_smul c (x : E) }

/-- If there is a scalar `c` with `∥c∥>1`, then any element with nonzero norm can be
moved by scalar multiplication to any shell of width `∥c∥`. Also recap information on the norm of
the rescaling element that shows up in applications. -/
lemma rescale_to_shell_semi_normed {c : α} (hc : 1 < ∥c∥) {ε : ℝ} (εpos : 0 < ε) {x : E}
  (hx : ∥x∥ ≠ 0) : ∃d:α, d ≠ 0 ∧ ∥d • x∥ < ε ∧ (ε/∥c∥ ≤ ∥d • x∥) ∧ (∥d∥⁻¹ ≤ ε⁻¹ * ∥c∥ * ∥x∥) :=
begin
  have xεpos : 0 < ∥x∥/ε := div_pos ((ne.symm hx).le_iff_lt.1 (norm_nonneg x)) εpos,
  rcases exists_mem_Ico_zpow xεpos hc with ⟨n, hn⟩,
  have cpos : 0 < ∥c∥ := lt_trans (zero_lt_one : (0 :ℝ) < 1) hc,
  have cnpos : 0 < ∥c^(n+1)∥ := by { rw norm_zpow, exact lt_trans xεpos hn.2 },
  refine ⟨(c^(n+1))⁻¹, _, _, _, _⟩,
  show (c ^ (n + 1))⁻¹  ≠ 0,
    by rwa [ne.def, inv_eq_zero, ← ne.def, ← norm_pos_iff],
  show ∥(c ^ (n + 1))⁻¹ • x∥ < ε,
  { rw [norm_smul, norm_inv, ← div_eq_inv_mul, div_lt_iff cnpos, mul_comm, norm_zpow],
    exact (div_lt_iff εpos).1 (hn.2) },
  show ε / ∥c∥ ≤ ∥(c ^ (n + 1))⁻¹ • x∥,
  { rw [div_le_iff cpos, norm_smul, norm_inv, norm_zpow, zpow_add₀ (ne_of_gt cpos),
        zpow_one, mul_inv_rev₀, mul_comm, ← mul_assoc, ← mul_assoc, mul_inv_cancel (ne_of_gt cpos),
        one_mul, ← div_eq_inv_mul, le_div_iff (zpow_pos_of_pos cpos _), mul_comm],
    exact (le_div_iff εpos).1 hn.1 },
  show ∥(c ^ (n + 1))⁻¹∥⁻¹ ≤ ε⁻¹ * ∥c∥ * ∥x∥,
  { have : ε⁻¹ * ∥c∥ * ∥x∥ = ε⁻¹ * ∥x∥ * ∥c∥, by ring,
    rw [norm_inv, inv_inv₀, norm_zpow, zpow_add₀ (ne_of_gt cpos), zpow_one, this, ← div_eq_inv_mul],
    exact mul_le_mul_of_nonneg_right hn.1 (norm_nonneg _) }
end

end semi_normed_group

section normed_group

variables [normed_field α]
variables {E : Type*} [normed_group E] [normed_space α E]
variables {F : Type*} [normed_group F] [normed_space α F]

open normed_field

/-- While this may appear identical to `normed_space.to_module`, it contains an implicit argument
involving `normed_group.to_semi_normed_group` that typeclass inference has trouble inferring.

Specifically, the following instance cannot be found without this `normed_space.to_module'`:
```lean
example
  (𝕜 ι : Type*) (E : ι → Type*)
  [normed_field 𝕜] [Π i, normed_group (E i)] [Π i, normed_space 𝕜 (E i)] :
  Π i, module 𝕜 (E i) := by apply_instance
```

[This Zulip thread](https://leanprover.zulipchat.com/#narrow/stream/113488-general/topic/Typeclass.20resolution.20under.20binders/near/245151099)
gives some more context. -/
@[priority 100]
instance normed_space.to_module' : module α F := normed_space.to_module

theorem interior_closed_ball' [normed_space ℝ E] [nontrivial E] (x : E) (r : ℝ) :
  interior (closed_ball x r) = ball x r :=
begin
  rcases lt_trichotomy r 0 with hr|rfl|hr,
  { simp [closed_ball_eq_empty.2 hr, ball_eq_empty.2 hr.le] },
  { rw [closed_ball_zero, ball_zero, interior_singleton] },
  { exact interior_closed_ball x hr }
end

theorem frontier_closed_ball' [normed_space ℝ E] [nontrivial E] (x : E) (r : ℝ) :
  frontier (closed_ball x r) = sphere x r :=
by rw [frontier, closure_closed_ball, interior_closed_ball' x r, closed_ball_diff_ball]

variables {α}

/-- If there is a scalar `c` with `∥c∥>1`, then any element can be moved by scalar multiplication to
any shell of width `∥c∥`. Also recap information on the norm of the rescaling element that shows
up in applications. -/
lemma rescale_to_shell {c : α} (hc : 1 < ∥c∥) {ε : ℝ} (εpos : 0 < ε) {x : E} (hx : x ≠ 0) :
  ∃d:α, d ≠ 0 ∧ ∥d • x∥ < ε ∧ (ε/∥c∥ ≤ ∥d • x∥) ∧ (∥d∥⁻¹ ≤ ε⁻¹ * ∥c∥ * ∥x∥) :=
rescale_to_shell_semi_normed hc εpos (ne_of_lt (norm_pos_iff.2 hx)).symm

section
local attribute [instance] matrix.normed_group

/-- Normed space instance (using sup norm of sup norm) for matrices over a normed field.  Not
declared as an instance because there are several natural choices for defining the norm of a
matrix. -/
def matrix.normed_space {α : Type*} [normed_field α] {n m : Type*} [fintype n] [fintype m] :
  normed_space α (matrix n m α) :=
pi.normed_space

end

<<<<<<< HEAD
/-- A subspace of a normed space is also a normed space, with the restriction of the norm. -/
instance submodule.normed_space {𝕜 R : Type*} [has_scalar 𝕜 R] [has_scalar 𝕜ᵐᵒᵖ R]
  [normed_field 𝕜] [ring R]
  {E : Type*} [normed_group E] [normed_space 𝕜 E] [module R E]
  [is_scalar_tower 𝕜 R E] [is_scalar_tower 𝕜ᵐᵒᵖ R E] (s : submodule R E) :
  normed_space 𝕜 s :=
{ ..submodule.semi_normed_space s }

end normed_space
=======
end normed_group
>>>>>>> d7f8f580

section normed_space_nondiscrete

variables (𝕜 E : Type*) [nondiscrete_normed_field 𝕜] [normed_group E] [normed_space 𝕜 E]
  [nontrivial E]

include 𝕜

/-- If `E` is a nontrivial normed space over a nondiscrete normed field `𝕜`, then `E` is unbounded:
for any `c : ℝ`, there exists a vector `x : E` with norm strictly greater than `c`. -/
lemma normed_space.exists_lt_norm (c : ℝ) : ∃ x : E, c < ∥x∥ :=
begin
  rcases exists_ne (0 : E) with ⟨x, hx⟩,
  rcases normed_field.exists_lt_norm 𝕜 (c / ∥x∥) with ⟨r, hr⟩,
  use r • x,
  rwa [norm_smul, ← div_lt_iff],
  rwa norm_pos_iff
end

protected lemma normed_space.unbounded_univ : ¬bounded (set.univ : set E) :=
λ h, let ⟨R, hR⟩ := bounded_iff_forall_norm_le.1 h, ⟨x, hx⟩ := normed_space.exists_lt_norm 𝕜 E R
in hx.not_le (hR x trivial)

/-- A normed vector space over a nondiscrete normed field is a noncompact space. This cannot be
an instance because in order to apply it, Lean would have to search for `normed_space 𝕜 E` with
unknown `𝕜`. We register this as an instance in two cases: `𝕜 = E` and `𝕜 = ℝ`. -/
protected lemma normed_space.noncompact_space : noncompact_space E :=
⟨λ h, normed_space.unbounded_univ 𝕜 _ h.bounded⟩

@[priority 100]
instance nondiscrete_normed_field.noncompact_space : noncompact_space 𝕜 :=
normed_space.noncompact_space 𝕜 𝕜

omit 𝕜

@[priority 100]
instance real_normed_space.noncompact_space [normed_space ℝ E] : noncompact_space E :=
normed_space.noncompact_space ℝ E

end normed_space_nondiscrete

section normed_algebra

/-- A normed algebra `𝕜'` over `𝕜` is an algebra endowed with a norm for which the
embedding of `𝕜` in `𝕜'` is an isometry. -/
class normed_algebra (𝕜 : Type*) (𝕜' : Type*) [normed_field 𝕜] [semi_normed_ring 𝕜']
  extends algebra 𝕜 𝕜' :=
(norm_algebra_map_eq : ∀x:𝕜, ∥algebra_map 𝕜 𝕜' x∥ = ∥x∥)

@[simp] lemma norm_algebra_map_eq {𝕜 : Type*} (𝕜' : Type*) [normed_field 𝕜] [semi_normed_ring 𝕜']
  [h : normed_algebra 𝕜 𝕜'] (x : 𝕜) : ∥algebra_map 𝕜 𝕜' x∥ = ∥x∥ :=
normed_algebra.norm_algebra_map_eq _

/-- In a normed algebra, the inclusion of the base field in the extended field is an isometry. -/
lemma algebra_map_isometry (𝕜 : Type*) (𝕜' : Type*) [normed_field 𝕜] [semi_normed_ring 𝕜']
  [normed_algebra 𝕜 𝕜'] : isometry (algebra_map 𝕜 𝕜') :=
begin
  refine isometry_emetric_iff_metric.2 (λx y, _),
  rw [dist_eq_norm, dist_eq_norm, ← ring_hom.map_sub, norm_algebra_map_eq],
end

variables (𝕜 : Type*) (𝕜' : Type*) [normed_field 𝕜]

@[priority 100]
instance normed_algebra.to_normed_space [semi_normed_ring 𝕜'] [h : normed_algebra 𝕜 𝕜'] :
  normed_space 𝕜 𝕜' :=
{ norm_smul_le := λ s x, calc
    ∥s • x∥ = ∥((algebra_map 𝕜 𝕜') s) * x∥ : by { rw h.smul_def', refl }
    ... ≤ ∥algebra_map 𝕜 𝕜' s∥ * ∥x∥ : semi_normed_ring.norm_mul _ _
    ... = ∥s∥ * ∥x∥ : by rw norm_algebra_map_eq,
  ..h }

/-- While this may appear identical to `normed_algebra.to_normed_space`, it contains an implicit
argument involving `normed_ring.to_semi_normed_ring` that typeclass inference has trouble inferring.

Specifically, the following instance cannot be found without this `normed_space.to_module'`:
```lean
example
  (𝕜 ι : Type*) (E : ι → Type*)
  [normed_field 𝕜] [Π i, normed_ring (E i)] [Π i, normed_algebra 𝕜 (E i)] :
  Π i, module 𝕜 (E i) := by apply_instance
```

See `normed_space.to_module'` for a similar situation. -/
@[priority 100]
instance normed_algebra.to_normed_space' [normed_ring 𝕜'] [normed_algebra 𝕜 𝕜'] :
  normed_space 𝕜 𝕜' := by apply_instance

instance normed_algebra.id : normed_algebra 𝕜 𝕜 :=
{ norm_algebra_map_eq := by simp,
  .. algebra.id 𝕜}

variables (𝕜') [semi_normed_ring 𝕜'] [normed_algebra 𝕜 𝕜']
include 𝕜

lemma normed_algebra.norm_one : ∥(1:𝕜')∥ = 1 :=
by simpa using (norm_algebra_map_eq 𝕜' (1:𝕜))

lemma normed_algebra.norm_one_class : norm_one_class 𝕜' :=
⟨normed_algebra.norm_one 𝕜 𝕜'⟩

lemma normed_algebra.zero_ne_one : (0:𝕜') ≠ 1 :=
begin
  refine (ne_zero_of_norm_pos _).symm,
  rw normed_algebra.norm_one 𝕜 𝕜', norm_num,
end

lemma normed_algebra.nontrivial : nontrivial 𝕜' :=
⟨⟨0, 1, normed_algebra.zero_ne_one 𝕜 𝕜'⟩⟩

end normed_algebra

section restrict_scalars

variables (𝕜 : Type*) (𝕜' : Type*) [normed_field 𝕜] [normed_field 𝕜'] [normed_algebra 𝕜 𝕜']
(E : Type*) [semi_normed_group E] [normed_space 𝕜' E]

/-- Warning: This declaration should be used judiciously.
Please consider using `is_scalar_tower` instead.

`𝕜`-normed space structure induced by a `𝕜'`-normed space structure when `𝕜'` is a
normed algebra over `𝕜`. Not registered as an instance as `𝕜'` can not be inferred.

The type synonym `restrict_scalars 𝕜 𝕜' E` will be endowed with this instance by default.
-/
def normed_space.restrict_scalars : normed_space 𝕜 E :=
{ norm_smul_le := λc x, le_of_eq $ begin
    change ∥(algebra_map 𝕜 𝕜' c) • x∥ = ∥c∥ * ∥x∥,
    simp [norm_smul]
  end,
  ..restrict_scalars.module 𝕜 𝕜' E }

instance {𝕜 : Type*} {𝕜' : Type*} {E : Type*} [I : semi_normed_group E] :
  semi_normed_group (restrict_scalars 𝕜 𝕜' E) := I

instance {𝕜 : Type*} {𝕜' : Type*} {E : Type*} [I : normed_group E] :
  normed_group (restrict_scalars 𝕜 𝕜' E) := I

instance module.restrict_scalars.normed_space_orig {𝕜 : Type*} {𝕜' : Type*} {E : Type*}
  [normed_field 𝕜'] [semi_normed_group E] [I : normed_space 𝕜' E] :
  normed_space 𝕜' (restrict_scalars 𝕜 𝕜' E) := I

instance : normed_space 𝕜 (restrict_scalars 𝕜 𝕜' E) :=
(normed_space.restrict_scalars 𝕜 𝕜' E : normed_space 𝕜 E)

end restrict_scalars

section cauchy_product

/-! ## Multiplying two infinite sums in a normed ring

In this section, we prove various results about `(∑' x : ι, f x) * (∑' y : ι', g y)` in a normed
ring. There are similar results proven in `topology/algebra/infinite_sum` (e.g `tsum_mul_tsum`),
but in a normed ring we get summability results which aren't true in general.

We first establish results about arbitrary index types, `β` and `γ`, and then we specialize to
`β = γ = ℕ` to prove the Cauchy product formula
(see `tsum_mul_tsum_eq_tsum_sum_antidiagonal_of_summable_norm`).

### Arbitrary index types
-/

variables {ι' : Type*} [normed_ring α]

open finset
open_locale classical

lemma summable.mul_of_nonneg {f : ι → ℝ} {g : ι' → ℝ}
  (hf : summable f) (hg : summable g) (hf' : 0 ≤ f) (hg' : 0 ≤ g) :
  summable (λ (x : ι × ι'), f x.1 * g x.2) :=
let ⟨s, hf⟩ := hf in
let ⟨t, hg⟩ := hg in
suffices this : ∀ u : finset (ι × ι'), ∑ x in u, f x.1 * g x.2 ≤ s*t,
  from summable_of_sum_le (λ x, mul_nonneg (hf' _) (hg' _)) this,
assume u,
calc  ∑ x in u, f x.1 * g x.2
    ≤ ∑ x in (u.image prod.fst).product (u.image prod.snd), f x.1 * g x.2 :
      sum_mono_set_of_nonneg (λ x, mul_nonneg (hf' _) (hg' _)) subset_product
... = ∑ x in u.image prod.fst, ∑ y in u.image prod.snd, f x * g y : sum_product
... = ∑ x in u.image prod.fst, f x * ∑ y in u.image prod.snd, g y :
      sum_congr rfl (λ x _, mul_sum.symm)
... ≤ ∑ x in u.image prod.fst, f x * t :
      sum_le_sum
        (λ x _, mul_le_mul_of_nonneg_left (sum_le_has_sum _ (λ _ _, hg' _) hg) (hf' _))
... = (∑ x in u.image prod.fst, f x) * t : sum_mul.symm
... ≤ s * t :
      mul_le_mul_of_nonneg_right (sum_le_has_sum _ (λ _ _, hf' _) hf) (hg.nonneg $ λ _, hg' _)

lemma summable.mul_norm {f : ι → α} {g : ι' → α}
  (hf : summable (λ x, ∥f x∥)) (hg : summable (λ x, ∥g x∥)) :
  summable (λ (x : ι × ι'), ∥f x.1 * g x.2∥) :=
summable_of_nonneg_of_le (λ x, norm_nonneg (f x.1 * g x.2)) (λ x, norm_mul_le (f x.1) (g x.2))
  (hf.mul_of_nonneg hg (λ x, norm_nonneg $ f x) (λ x, norm_nonneg $ g x) : _)

lemma summable_mul_of_summable_norm [complete_space α] {f : ι → α} {g : ι' → α}
  (hf : summable (λ x, ∥f x∥)) (hg : summable (λ x, ∥g x∥)) :
  summable (λ (x : ι × ι'), f x.1 * g x.2) :=
summable_of_summable_norm (hf.mul_norm hg)

/-- Product of two infinites sums indexed by arbitrary types.
    See also `tsum_mul_tsum` if `f` and `g` are *not* absolutely summable. -/
lemma tsum_mul_tsum_of_summable_norm [complete_space α] {f : ι → α} {g : ι' → α}
  (hf : summable (λ x, ∥f x∥)) (hg : summable (λ x, ∥g x∥)) :
  (∑' x, f x) * (∑' y, g y) = (∑' z : ι × ι', f z.1 * g z.2) :=
tsum_mul_tsum (summable_of_summable_norm hf) (summable_of_summable_norm hg)
  (summable_mul_of_summable_norm hf hg)

/-! ### `ℕ`-indexed families (Cauchy product)

We prove two versions of the Cauchy product formula. The first one is
`tsum_mul_tsum_eq_tsum_sum_range_of_summable_norm`, where the `n`-th term is a sum over
`finset.range (n+1)` involving `nat` substraction.
In order to avoid `nat` substraction, we also provide
`tsum_mul_tsum_eq_tsum_sum_antidiagonal_of_summable_norm`,
where the `n`-th term is a sum over all pairs `(k, l)` such that `k+l=n`, which corresponds to the
`finset` `finset.nat.antidiagonal n`. -/

section nat

open finset.nat

lemma summable_norm_sum_mul_antidiagonal_of_summable_norm {f g : ℕ → α}
  (hf : summable (λ x, ∥f x∥)) (hg : summable (λ x, ∥g x∥)) :
  summable (λ n, ∥∑ kl in antidiagonal n, f kl.1 * g kl.2∥) :=
begin
  have := summable_sum_mul_antidiagonal_of_summable_mul
    (summable.mul_of_nonneg hf hg (λ _, norm_nonneg _) (λ _, norm_nonneg _)),
  refine summable_of_nonneg_of_le (λ _, norm_nonneg _) _ this,
  intros n,
  calc  ∥∑ kl in antidiagonal n, f kl.1 * g kl.2∥
      ≤ ∑ kl in antidiagonal n, ∥f kl.1 * g kl.2∥ : norm_sum_le _ _
  ... ≤ ∑ kl in antidiagonal n, ∥f kl.1∥ * ∥g kl.2∥ : sum_le_sum (λ i _, norm_mul_le _ _)
end

/-- The Cauchy product formula for the product of two infinite sums indexed by `ℕ`,
    expressed by summing on `finset.nat.antidiagonal`.
    See also `tsum_mul_tsum_eq_tsum_sum_antidiagonal` if `f` and `g` are
    *not* absolutely summable. -/
lemma tsum_mul_tsum_eq_tsum_sum_antidiagonal_of_summable_norm [complete_space α] {f g : ℕ → α}
  (hf : summable (λ x, ∥f x∥)) (hg : summable (λ x, ∥g x∥)) :
  (∑' n, f n) * (∑' n, g n) = ∑' n, ∑ kl in antidiagonal n, f kl.1 * g kl.2 :=
tsum_mul_tsum_eq_tsum_sum_antidiagonal (summable_of_summable_norm hf) (summable_of_summable_norm hg)
  (summable_mul_of_summable_norm hf hg)

lemma summable_norm_sum_mul_range_of_summable_norm {f g : ℕ → α}
  (hf : summable (λ x, ∥f x∥)) (hg : summable (λ x, ∥g x∥)) :
  summable (λ n, ∥∑ k in range (n+1), f k * g (n - k)∥) :=
begin
  simp_rw ← sum_antidiagonal_eq_sum_range_succ (λ k l, f k * g l),
  exact summable_norm_sum_mul_antidiagonal_of_summable_norm hf hg
end

/-- The Cauchy product formula for the product of two infinite sums indexed by `ℕ`,
    expressed by summing on `finset.range`.
    See also `tsum_mul_tsum_eq_tsum_sum_range` if `f` and `g` are
    *not* absolutely summable. -/
lemma tsum_mul_tsum_eq_tsum_sum_range_of_summable_norm [complete_space α] {f g : ℕ → α}
  (hf : summable (λ x, ∥f x∥)) (hg : summable (λ x, ∥g x∥)) :
  (∑' n, f n) * (∑' n, g n) = ∑' n, ∑ k in range (n+1), f k * g (n - k) :=
begin
  simp_rw ← sum_antidiagonal_eq_sum_range_succ (λ k l, f k * g l),
  exact tsum_mul_tsum_eq_tsum_sum_antidiagonal_of_summable_norm hf hg
end

end nat

end cauchy_product

section ring_hom_isometric

variables {R₁ : Type*} {R₂ : Type*} {R₃ : Type*}

/-- This class states that a ring homomorphism is isometric. This is a sufficient assumption
for a continuous semilinear map to be bounded and this is the main use for this typeclass. -/
class ring_hom_isometric [semiring R₁] [semiring R₂] [has_norm R₁] [has_norm R₂]
  (σ : R₁ →+* R₂) : Prop :=
(is_iso : ∀ {x : R₁}, ∥σ x∥ = ∥x∥)

attribute [simp] ring_hom_isometric.is_iso

variables [semi_normed_ring R₁] [semi_normed_ring R₂] [semi_normed_ring R₃]

instance ring_hom_isometric.ids : ring_hom_isometric (ring_hom.id R₁) :=
⟨λ x, rfl⟩

end ring_hom_isometric<|MERGE_RESOLUTION|>--- conflicted
+++ resolved
@@ -525,13 +525,16 @@
 
 section prio
 set_option extends_priority 920
-<<<<<<< HEAD
+
 -- Here, we set a rather high priority for the instance `[semi_normed_space α β] : module α β`
 -- to take precedence over `semiring.to_module` as this leads to instance paths with better
 -- unification properties.
 /-- A seminormed space over a normed field is a vector space endowed with a seminorm which satisfies
 the equality `∥c • x∥ = ∥c∥ ∥x∥`. We require only `∥c • x∥ ≤ ∥c∥ ∥x∥` in the definition, then prove
-`∥c • x∥ = ∥c∥ ∥x∥` in `norm_smul`. -/
+`∥c • x∥ = ∥c∥ ∥x∥` in `norm_smul`.
+
+Note that since this requires `semi_normed_group` and not `normed_group`, this typeclass can be
+used for "semi normed spaces" too, just as `module` can be used for "semi modules". -/
 class semi_normed_space (α : Type*) (β : Type*) [normed_field α] [semi_normed_group β]
   extends module α β :=
 [to_opposite_module : module αᵐᵒᵖ β]
@@ -541,28 +544,6 @@
 attribute [instance, priority 920] semi_normed_space.to_opposite_module
 attribute [instance, priority 920] semi_normed_space.to_is_central_scalar
 
-set_option extends_priority 920
-=======
->>>>>>> d7f8f580
--- Here, we set a rather high priority for the instance `[normed_space α β] : module α β`
--- to take precedence over `semiring.to_module` as this leads to instance paths with better
--- unification properties.
-/-- A normed space over a normed field is a vector space endowed with a norm which satisfies the
-equality `∥c • x∥ = ∥c∥ ∥x∥`. We require only `∥c • x∥ ≤ ∥c∥ ∥x∥` in the definition, then prove
-<<<<<<< HEAD
-`∥c • x∥ = ∥c∥ ∥x∥` in `norm_smul`. -/
-class normed_space (α : Type*) (β : Type*) [normed_field α] [normed_group β]
-  extends semi_normed_space α β.
-
-=======
-`∥c • x∥ = ∥c∥ ∥x∥` in `norm_smul`.
-
-Note that since this requires `semi_normed_group` and not `normed_group`, this typeclass can be
-used for "semi normed spaces" too, just as `module` can be used for "semi modules". -/
-class normed_space (α : Type*) (β : Type*) [normed_field α] [semi_normed_group β]
-  extends module α β :=
-(norm_smul_le : ∀ (a:α) (b:β), ∥a • b∥ ≤ ∥a∥ * ∥b∥)
->>>>>>> d7f8f580
 end prio
 
 variables [normed_field α] [semi_normed_group β]
@@ -718,20 +699,12 @@
       ∥a∥₊ * ↑(finset.sup finset.univ (λ (b : ι), ∥f b∥₊)),
     by simp only [(nnreal.coe_mul _ _).symm, nnreal.mul_finset_sup, nnnorm_smul] }
 
-<<<<<<< HEAD
 /-- A subspace of a seminormed space is also a normed space, with the restriction of the norm. -/
 instance submodule.semi_normed_space {𝕜 R : Type*} [has_scalar 𝕜 R] [has_scalar 𝕜ᵐᵒᵖ R]
   [normed_field 𝕜] [ring R]
   {E : Type*} [semi_normed_group E] [semi_normed_space 𝕜 E] [module R E]
   [is_scalar_tower 𝕜 R E] [is_scalar_tower 𝕜ᵐᵒᵖ R E] (s : submodule R E) :
   semi_normed_space 𝕜 s :=
-=======
-/-- A subspace of a normed space is also a normed space, with the restriction of the norm. -/
-instance submodule.normed_space {𝕜 R : Type*} [has_scalar 𝕜 R] [normed_field 𝕜] [ring R]
-  {E : Type*} [semi_normed_group E] [normed_space 𝕜 E] [module R E]
-  [is_scalar_tower 𝕜 R E] (s : submodule R E) :
-  normed_space 𝕜 s :=
->>>>>>> d7f8f580
 { norm_smul_le := λc x, le_of_eq $ norm_smul c (x : E) }
 
 /-- If there is a scalar `c` with `∥c∥>1`, then any element with nonzero norm can be
@@ -821,19 +794,7 @@
 
 end
 
-<<<<<<< HEAD
-/-- A subspace of a normed space is also a normed space, with the restriction of the norm. -/
-instance submodule.normed_space {𝕜 R : Type*} [has_scalar 𝕜 R] [has_scalar 𝕜ᵐᵒᵖ R]
-  [normed_field 𝕜] [ring R]
-  {E : Type*} [normed_group E] [normed_space 𝕜 E] [module R E]
-  [is_scalar_tower 𝕜 R E] [is_scalar_tower 𝕜ᵐᵒᵖ R E] (s : submodule R E) :
-  normed_space 𝕜 s :=
-{ ..submodule.semi_normed_space s }
-
-end normed_space
-=======
 end normed_group
->>>>>>> d7f8f580
 
 section normed_space_nondiscrete
 
