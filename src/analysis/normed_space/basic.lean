/-
Copyright (c) 2018 Patrick Massot. All rights reserved.
Released under Apache 2.0 license as described in the file LICENSE.
Authors: Patrick Massot, Johannes Hölzl
-/
import topology.instances.nnreal
import topology.algebra.module
import topology.algebra.algebra
import topology.metric_space.antilipschitz

/-!
# Normed spaces

Since a lot of elementary properties don't require `∥x∥ = 0 → x = 0` we start setting up the
theory of `semi_normed_group` and we specialize to `normed_group` at the end.
-/

variables {α : Type*} {β : Type*} {γ : Type*} {ι : Type*}

noncomputable theory
open filter metric
open_locale topological_space big_operators nnreal ennreal

/-- Auxiliary class, endowing a type `α` with a function `norm : α → ℝ`. This class is designed to
be extended in more interesting classes specifying the properties of the norm. -/
class has_norm (α : Type*) := (norm : α → ℝ)

export has_norm (norm)

notation `∥`:1024 e:1 `∥`:1 := norm e

/-- A seminormed group is an additive group endowed with a norm for which `dist x y = ∥x - y∥`
defines a pseudometric space structure. -/
class semi_normed_group (α : Type*) extends has_norm α, add_comm_group α, pseudo_metric_space α :=
(dist_eq : ∀ x y, dist x y = norm (x - y))

/-- A normed group is an additive group endowed with a norm for which `dist x y = ∥x - y∥` defines
a metric space structure. -/
class normed_group (α : Type*) extends has_norm α, add_comm_group α, metric_space α :=
(dist_eq : ∀ x y, dist x y = norm (x - y))

/-- A normed group is a seminormed group. -/
@[priority 100] -- see Note [lower instance priority]
instance semi_normed_group_of_normed_group [normed_group α] : semi_normed_group α :=
{ dist_eq := normed_group.dist_eq }

/-- Construct a seminormed group from a translation invariant pseudodistance -/
def semi_normed_group.of_add_dist [has_norm α] [add_comm_group α] [pseudo_metric_space α]
  (H1 : ∀ x:α, ∥x∥ = dist x 0)
  (H2 : ∀ x y z : α, dist x y ≤ dist (x + z) (y + z)) : semi_normed_group α :=
{ dist_eq := λ x y, begin
    rw H1, apply le_antisymm,
    { rw [sub_eq_add_neg, ← add_right_neg y], apply H2 },
    { have := H2 (x-y) 0 y, rwa [sub_add_cancel, zero_add] at this }
  end }

/-- Construct a seminormed group from a translation invariant pseudodistance -/
def semi_normed_group.of_add_dist' [has_norm α] [add_comm_group α] [pseudo_metric_space α]
  (H1 : ∀ x:α, ∥x∥ = dist x 0)
  (H2 : ∀ x y z : α, dist (x + z) (y + z) ≤ dist x y) : semi_normed_group α :=
{ dist_eq := λ x y, begin
    rw H1, apply le_antisymm,
    { have := H2 (x-y) 0 y, rwa [sub_add_cancel, zero_add] at this },
    { rw [sub_eq_add_neg, ← add_right_neg y], apply H2 }
  end }

/-- A seminormed group can be built from a seminorm that satisfies algebraic properties. This is
formalised in this structure. -/
structure semi_normed_group.core (α : Type*) [add_comm_group α] [has_norm α] : Prop :=
(norm_zero : ∥(0 : α)∥ = 0)
(triangle : ∀ x y : α, ∥x + y∥ ≤ ∥x∥ + ∥y∥)
(norm_neg : ∀ x : α, ∥-x∥ = ∥x∥)

/-- Constructing a seminormed group from core properties of a seminorm, i.e., registering the
pseudodistance and the pseudometric space structure from the seminorm properties. -/
noncomputable def semi_normed_group.of_core (α : Type*) [add_comm_group α] [has_norm α]
  (C : semi_normed_group.core α) : semi_normed_group α :=
{ dist := λ x y, ∥x - y∥,
  dist_eq := assume x y, by refl,
  dist_self := assume x, by simp [C.norm_zero],
  dist_triangle := assume x y z,
    calc ∥x - z∥ = ∥x - y + (y - z)∥ : by rw sub_add_sub_cancel
            ... ≤ ∥x - y∥ + ∥y - z∥  : C.triangle _ _,
  dist_comm := assume x y,
    calc ∥x - y∥ = ∥ -(y - x)∥ : by simp
             ... = ∥y - x∥ : by { rw [C.norm_neg] } }

instance : normed_group ℝ :=
{ norm := λ x, abs x,
  dist_eq := assume x y, rfl }

lemma real.norm_eq_abs (r : ℝ) : ∥r∥ = abs r := rfl

section semi_normed_group
variables [semi_normed_group α] [semi_normed_group β]

lemma dist_eq_norm (g h : α) : dist g h = ∥g - h∥ :=
semi_normed_group.dist_eq _ _

lemma dist_eq_norm' (g h : α) : dist g h = ∥h - g∥ :=
by rw [dist_comm, dist_eq_norm]

@[simp] lemma dist_zero_right (g : α) : dist g 0 = ∥g∥ :=
by rw [dist_eq_norm, sub_zero]

@[simp] lemma dist_zero_left : dist (0:α) = norm :=
funext $ λ g, by rw [dist_comm, dist_zero_right]

lemma tendsto_norm_cocompact_at_top [proper_space α] :
  tendsto norm (cocompact α) at_top :=
by simpa only [dist_zero_right] using tendsto_dist_right_cocompact_at_top (0:α)

lemma norm_sub_rev (g h : α) : ∥g - h∥ = ∥h - g∥ :=
by simpa only [dist_eq_norm] using dist_comm g h

@[simp] lemma norm_neg (g : α) : ∥-g∥ = ∥g∥ :=
by simpa using norm_sub_rev 0 g

@[simp] lemma dist_add_left (g h₁ h₂ : α) : dist (g + h₁) (g + h₂) = dist h₁ h₂ :=
by simp [dist_eq_norm]

@[simp] lemma dist_add_right (g₁ g₂ h : α) : dist (g₁ + h) (g₂ + h) = dist g₁ g₂ :=
by simp [dist_eq_norm]

@[simp] lemma dist_neg_neg (g h : α) : dist (-g) (-h) = dist g h :=
by simp only [dist_eq_norm, neg_sub_neg, norm_sub_rev]

@[simp] lemma dist_sub_left (g h₁ h₂ : α) : dist (g - h₁) (g - h₂) = dist h₁ h₂ :=
by simp only [sub_eq_add_neg, dist_add_left, dist_neg_neg]

@[simp] lemma dist_sub_right (g₁ g₂ h : α) : dist (g₁ - h) (g₂ - h) = dist g₁ g₂ :=
by simpa only [sub_eq_add_neg] using dist_add_right _ _ _

/-- Triangle inequality for the norm. -/
lemma norm_add_le (g h : α) : ∥g + h∥ ≤ ∥g∥ + ∥h∥ :=
by simpa [dist_eq_norm] using dist_triangle g 0 (-h)

lemma norm_add_le_of_le {g₁ g₂ : α} {n₁ n₂ : ℝ} (H₁ : ∥g₁∥ ≤ n₁) (H₂ : ∥g₂∥ ≤ n₂) :
  ∥g₁ + g₂∥ ≤ n₁ + n₂ :=
le_trans (norm_add_le g₁ g₂) (add_le_add H₁ H₂)

lemma dist_add_add_le (g₁ g₂ h₁ h₂ : α) :
  dist (g₁ + g₂) (h₁ + h₂) ≤ dist g₁ h₁ + dist g₂ h₂ :=
by simpa only [dist_add_left, dist_add_right] using dist_triangle (g₁ + g₂) (h₁ + g₂) (h₁ + h₂)

lemma dist_add_add_le_of_le {g₁ g₂ h₁ h₂ : α} {d₁ d₂ : ℝ}
  (H₁ : dist g₁ h₁ ≤ d₁) (H₂ : dist g₂ h₂ ≤ d₂) :
  dist (g₁ + g₂) (h₁ + h₂) ≤ d₁ + d₂ :=
le_trans (dist_add_add_le g₁ g₂ h₁ h₂) (add_le_add H₁ H₂)

lemma dist_sub_sub_le (g₁ g₂ h₁ h₂ : α) :
  dist (g₁ - g₂) (h₁ - h₂) ≤ dist g₁ h₁ + dist g₂ h₂ :=
by simpa only [sub_eq_add_neg, dist_neg_neg] using dist_add_add_le g₁ (-g₂) h₁ (-h₂)

lemma dist_sub_sub_le_of_le {g₁ g₂ h₁ h₂ : α} {d₁ d₂ : ℝ}
  (H₁ : dist g₁ h₁ ≤ d₁) (H₂ : dist g₂ h₂ ≤ d₂) :
  dist (g₁ - g₂) (h₁ - h₂) ≤ d₁ + d₂ :=
le_trans (dist_sub_sub_le g₁ g₂ h₁ h₂) (add_le_add H₁ H₂)

lemma abs_dist_sub_le_dist_add_add (g₁ g₂ h₁ h₂ : α) :
  abs (dist g₁ h₁ - dist g₂ h₂) ≤ dist (g₁ + g₂) (h₁ + h₂) :=
by simpa only [dist_add_left, dist_add_right, dist_comm h₂]
  using abs_dist_sub_le (g₁ + g₂) (h₁ + h₂) (h₁ + g₂)

@[simp] lemma norm_nonneg (g : α) : 0 ≤ ∥g∥ :=
by { rw[←dist_zero_right], exact dist_nonneg }

@[simp] lemma norm_zero : ∥(0:α)∥ = 0 :=  by rw [← dist_zero_right, dist_self]

@[nontriviality] lemma norm_of_subsingleton [subsingleton α] (x : α) : ∥x∥ = 0 :=
by rw [subsingleton.elim x 0, norm_zero]

lemma norm_sum_le {β} : ∀(s : finset β) (f : β → α), ∥∑ a in s, f a∥ ≤ ∑ a in s, ∥ f a ∥ :=
finset.le_sum_of_subadditive norm norm_zero norm_add_le

lemma norm_sum_le_of_le {β} (s : finset β) {f : β → α} {n : β → ℝ} (h : ∀ b ∈ s, ∥f b∥ ≤ n b) :
  ∥∑ b in s, f b∥ ≤ ∑ b in s, n b :=
le_trans (norm_sum_le s f) (finset.sum_le_sum h)

lemma norm_sub_le (g h : α) : ∥g - h∥ ≤ ∥g∥ + ∥h∥ :=
by simpa [dist_eq_norm] using dist_triangle g 0 h

lemma norm_sub_le_of_le {g₁ g₂ : α} {n₁ n₂ : ℝ} (H₁ : ∥g₁∥ ≤ n₁) (H₂ : ∥g₂∥ ≤ n₂) :
  ∥g₁ - g₂∥ ≤ n₁ + n₂ :=
le_trans (norm_sub_le g₁ g₂) (add_le_add H₁ H₂)

lemma dist_le_norm_add_norm (g h : α) : dist g h ≤ ∥g∥ + ∥h∥ :=
by { rw dist_eq_norm, apply norm_sub_le }

lemma abs_norm_sub_norm_le (g h : α) : abs(∥g∥ - ∥h∥) ≤ ∥g - h∥ :=
by simpa [dist_eq_norm] using abs_dist_sub_le g h 0

lemma norm_sub_norm_le (g h : α) : ∥g∥ - ∥h∥ ≤ ∥g - h∥ :=
le_trans (le_abs_self _) (abs_norm_sub_norm_le g h)

lemma dist_norm_norm_le (g h : α) : dist ∥g∥ ∥h∥ ≤ ∥g - h∥ :=
abs_norm_sub_norm_le g h

lemma norm_le_insert (u v : α) : ∥v∥ ≤ ∥u∥ + ∥u - v∥ :=
calc ∥v∥ = ∥u - (u - v)∥ : by abel
... ≤ ∥u∥ + ∥u - v∥ : norm_sub_le u _

lemma ball_0_eq (ε : ℝ) : ball (0:α) ε = {x | ∥x∥ < ε} :=
set.ext $ assume a, by simp

lemma mem_ball_iff_norm {g h : α} {r : ℝ} :
  h ∈ ball g r ↔ ∥h - g∥ < r :=
by rw [mem_ball, dist_eq_norm]

lemma mem_ball_iff_norm' {g h : α} {r : ℝ} :
  h ∈ ball g r ↔ ∥g - h∥ < r :=
by rw [mem_ball', dist_eq_norm]

lemma mem_closed_ball_iff_norm {g h : α} {r : ℝ} :
  h ∈ closed_ball g r ↔ ∥h - g∥ ≤ r :=
by rw [mem_closed_ball, dist_eq_norm]

lemma mem_closed_ball_iff_norm' {g h : α} {r : ℝ} :
  h ∈ closed_ball g r ↔ ∥g - h∥ ≤ r :=
by rw [mem_closed_ball', dist_eq_norm]

lemma norm_le_of_mem_closed_ball {g h : α} {r : ℝ} (H : h ∈ closed_ball g r) :
  ∥h∥ ≤ ∥g∥ + r :=
calc
  ∥h∥ = ∥g + (h - g)∥ : by rw [add_sub_cancel'_right]
  ... ≤ ∥g∥ + ∥h - g∥  : norm_add_le _ _
  ... ≤ ∥g∥ + r : by { apply add_le_add_left, rw ← dist_eq_norm, exact H }

lemma norm_lt_of_mem_ball {g h : α} {r : ℝ} (H : h ∈ ball g r) :
  ∥h∥ < ∥g∥ + r :=
calc
  ∥h∥ = ∥g + (h - g)∥ : by rw [add_sub_cancel'_right]
  ... ≤ ∥g∥ + ∥h - g∥  : norm_add_le _ _
  ... < ∥g∥ + r : by { apply add_lt_add_left, rw ← dist_eq_norm, exact H }

@[simp] lemma mem_sphere_iff_norm (v w : α) (r : ℝ) : w ∈ sphere v r ↔ ∥w - v∥ = r :=
by simp [dist_eq_norm]

@[simp] lemma mem_sphere_zero_iff_norm {w : α} {r : ℝ} : w ∈ sphere (0:α) r ↔ ∥w∥ = r :=
by simp [dist_eq_norm]

@[simp] lemma norm_eq_of_mem_sphere {r : ℝ} (x : sphere (0:α) r) : ∥(x:α)∥ = r :=
mem_sphere_zero_iff_norm.mp x.2

lemma ne_zero_of_norm_pos {g : α} : 0 < ∥ g ∥ → g ≠ 0 :=
begin
  intros hpos hzero,
  rw [hzero, norm_zero] at hpos,
  exact lt_irrefl 0 hpos,
end

lemma nonzero_of_mem_sphere {r : ℝ} (hr : 0 < r) (x : sphere (0:α) r) : (x:α) ≠ 0 :=
begin
  refine ne_zero_of_norm_pos _,
  rwa norm_eq_of_mem_sphere x,
end

lemma nonzero_of_mem_unit_sphere (x : sphere (0:α) 1) : (x:α) ≠ 0 :=
by { apply nonzero_of_mem_sphere, norm_num }

/-- We equip the sphere, in a seminormed group, with a formal operation of negation, namely the
antipodal map. -/
instance {r : ℝ} : has_neg (sphere (0:α) r) :=
{ neg := λ w, ⟨-↑w, by simp⟩ }

@[simp] lemma coe_neg_sphere {r : ℝ} (v : sphere (0:α) r) :
  (((-v) : sphere _ _) : α) = - (v:α) :=
rfl

theorem normed_group.tendsto_nhds_zero {f : γ → α} {l : filter γ} :
  tendsto f l (𝓝 0) ↔ ∀ ε > 0, ∀ᶠ x in l, ∥ f x ∥ < ε :=
metric.tendsto_nhds.trans $ by simp only [dist_zero_right]

lemma normed_group.tendsto_nhds_nhds {f : α → β} {x : α} {y : β} :
  tendsto f (𝓝 x) (𝓝 y) ↔ ∀ ε > 0, ∃ δ > 0, ∀ x', ∥x' - x∥ < δ → ∥f x' - y∥ < ε :=
by simp_rw [metric.tendsto_nhds_nhds, dist_eq_norm]

/-- A homomorphism `f` of seminormed groups is Lipschitz, if there exists a constant `C` such that
for all `x`, one has `∥f x∥ ≤ C * ∥x∥`. The analogous condition for a linear map of
(semi)normed spaces is in `normed_space.operator_norm`. -/
lemma add_monoid_hom.lipschitz_of_bound (f :α →+ β) (C : ℝ) (h : ∀x, ∥f x∥ ≤ C * ∥x∥) :
  lipschitz_with (nnreal.of_real C) f :=
lipschitz_with.of_dist_le' $ λ x y, by simpa only [dist_eq_norm, f.map_sub] using h (x - y)

lemma lipschitz_on_with_iff_norm_sub_le {f : α → β} {C : ℝ≥0} {s : set α} :
  lipschitz_on_with C f s ↔  ∀ (x ∈ s) (y ∈ s), ∥f x - f y∥ ≤ C * ∥x - y∥ :=
by simp only [lipschitz_on_with_iff_dist_le_mul, dist_eq_norm]

lemma lipschitz_on_with.norm_sub_le {f : α → β} {C : ℝ≥0} {s : set α} (h : lipschitz_on_with C f s)
  {x y : α} (x_in : x ∈ s) (y_in : y ∈ s) : ∥f x - f y∥ ≤ C * ∥x - y∥ :=
lipschitz_on_with_iff_norm_sub_le.mp h x x_in y y_in

/-- A homomorphism `f` of seminormed groups is continuous, if there exists a constant `C` such that
for all `x`, one has `∥f x∥ ≤ C * ∥x∥`.
The analogous condition for a linear map of normed spaces is in `normed_space.operator_norm`. -/
lemma add_monoid_hom.continuous_of_bound (f : α →+ β) (C : ℝ) (h : ∀x, ∥f x∥ ≤ C * ∥x∥) :
  continuous f :=
(f.lipschitz_of_bound C h).continuous

section nnnorm

/-- Version of the norm taking values in nonnegative reals. -/
def nnnorm (a : α) : ℝ≥0 := ⟨norm a, norm_nonneg a⟩

@[simp, norm_cast] lemma coe_nnnorm (a : α) : (nnnorm a : ℝ) = norm a := rfl

lemma nndist_eq_nnnorm (a b : α) : nndist a b = nnnorm (a - b) := nnreal.eq $ dist_eq_norm _ _

@[simp] lemma nnnorm_zero : nnnorm (0 : α) = 0 :=
nnreal.eq norm_zero

lemma nnnorm_add_le (g h : α) : nnnorm (g + h) ≤ nnnorm g + nnnorm h :=
nnreal.coe_le_coe.2 $ norm_add_le g h

@[simp] lemma nnnorm_neg (g : α) : nnnorm (-g) = nnnorm g :=
nnreal.eq $ norm_neg g

lemma nndist_nnnorm_nnnorm_le (g h : α) : nndist (nnnorm g) (nnnorm h) ≤ nnnorm (g - h) :=
nnreal.coe_le_coe.2 $ dist_norm_norm_le g h

lemma of_real_norm_eq_coe_nnnorm (x : β) : ennreal.of_real ∥x∥ = (nnnorm x : ℝ≥0∞) :=
ennreal.of_real_eq_coe_nnreal _

lemma edist_eq_coe_nnnorm_sub (x y : β) : edist x y = (nnnorm (x - y) : ℝ≥0∞) :=
by rw [edist_dist, dist_eq_norm, of_real_norm_eq_coe_nnnorm]

lemma edist_eq_coe_nnnorm (x : β) : edist x 0 = (nnnorm x : ℝ≥0∞) :=
by rw [edist_eq_coe_nnnorm_sub, _root_.sub_zero]

lemma mem_emetric_ball_0_iff {x : β} {r : ℝ≥0∞} : x ∈ emetric.ball (0 : β) r ↔ ↑(nnnorm x) < r :=
by rw [emetric.mem_ball, edist_eq_coe_nnnorm]

lemma nndist_add_add_le (g₁ g₂ h₁ h₂ : α) :
  nndist (g₁ + g₂) (h₁ + h₂) ≤ nndist g₁ h₁ + nndist g₂ h₂ :=
nnreal.coe_le_coe.2 $ dist_add_add_le g₁ g₂ h₁ h₂

lemma edist_add_add_le (g₁ g₂ h₁ h₂ : α) :
  edist (g₁ + g₂) (h₁ + h₂) ≤ edist g₁ h₁ + edist g₂ h₂ :=
by { simp only [edist_nndist], norm_cast, apply nndist_add_add_le }

lemma nnnorm_sum_le {β} : ∀(s : finset β) (f : β → α),
  nnnorm (∑ a in s, f a) ≤ ∑ a in s, nnnorm (f a) :=
finset.le_sum_of_subadditive nnnorm nnnorm_zero nnnorm_add_le

end nnnorm

lemma lipschitz_with.neg {α : Type*} [pseudo_emetric_space α] {K : ℝ≥0} {f : α → β}
  (hf : lipschitz_with K f) : lipschitz_with K (λ x, -f x) :=
λ x y, by simpa only [edist_dist, dist_neg_neg] using hf x y

lemma lipschitz_with.add {α : Type*} [pseudo_emetric_space α] {Kf : ℝ≥0} {f : α → β}
  (hf : lipschitz_with Kf f) {Kg : ℝ≥0} {g : α → β} (hg : lipschitz_with Kg g) :
  lipschitz_with (Kf + Kg) (λ x, f x + g x) :=
λ x y,
calc edist (f x + g x) (f y + g y) ≤ edist (f x) (f y) + edist (g x) (g y) :
  edist_add_add_le _ _ _ _
... ≤ Kf * edist x y + Kg * edist x y :
  add_le_add (hf x y) (hg x y)
... = (Kf + Kg) * edist x y :
  (add_mul _ _ _).symm

lemma lipschitz_with.sub {α : Type*} [pseudo_emetric_space α] {Kf : ℝ≥0} {f : α → β}
  (hf : lipschitz_with Kf f) {Kg : ℝ≥0} {g : α → β} (hg : lipschitz_with Kg g) :
  lipschitz_with (Kf + Kg) (λ x, f x - g x) :=
by simpa only [sub_eq_add_neg] using hf.add hg.neg

lemma antilipschitz_with.add_lipschitz_with {α : Type*} [pseudo_metric_space α] {Kf : ℝ≥0}
  {f : α → β} (hf : antilipschitz_with Kf f) {Kg : ℝ≥0} {g : α → β} (hg : lipschitz_with Kg g)
  (hK : Kg < Kf⁻¹) : antilipschitz_with (Kf⁻¹ - Kg)⁻¹ (λ x, f x + g x) :=
begin
  refine antilipschitz_with.of_le_mul_dist (λ x y, _),
  rw [nnreal.coe_inv, ← div_eq_inv_mul],
  rw le_div_iff (nnreal.coe_pos.2 $ nnreal.sub_pos.2 hK),
  rw [mul_comm, nnreal.coe_sub (le_of_lt hK), sub_mul],
  calc ↑Kf⁻¹ * dist x y - Kg * dist x y ≤ dist (f x) (f y) - dist (g x) (g y) :
    sub_le_sub (hf.mul_le_dist x y) (hg.dist_le_mul x y)
  ... ≤ _ : le_trans (le_abs_self _) (abs_dist_sub_le_dist_add_add _ _ _ _)
end

/-- A subgroup of a seminormed group is also a seminormed group,
with the restriction of the norm. -/
instance add_subgroup.semi_normed_group {E : Type*} [semi_normed_group E] (s : add_subgroup E) :
  semi_normed_group s :=
{ norm := λx, norm (x : E),
  dist_eq := λx y, dist_eq_norm (x : E) (y : E) }

/-- If `x` is an element of a subgroup `s` of a seminormed group `E`, its norm in `s` is equal to
its norm in `E`. -/
@[simp] lemma coe_norm_subgroup {E : Type*} [semi_normed_group E] {s : add_subgroup E} (x : s) :
  ∥x∥ = ∥(x:E)∥ :=
rfl

/-- A submodule of a seminormed group is also a seminormed group, with the restriction of the norm.

See note [implicit instance arguments]. -/
instance submodule.semi_normed_group {𝕜 : Type*} {_ : ring 𝕜}
  {E : Type*} [semi_normed_group E] {_ : module 𝕜 E} (s : submodule 𝕜 E) : semi_normed_group s :=
{ norm := λx, norm (x : E),
  dist_eq := λx y, dist_eq_norm (x : E) (y : E) }

/-- If `x` is an element of a submodule `s` of a normed group `E`, its norm in `E` is equal to its
norm in `s`.

See note [implicit instance arguments]. -/
@[simp, norm_cast] lemma submodule.norm_coe {𝕜 : Type*} {_ : ring 𝕜}
  {E : Type*} [semi_normed_group E] {_ : module 𝕜 E} {s : submodule 𝕜 E} (x : s) :
  ∥(x : E)∥ = ∥x∥ :=
rfl

@[simp] lemma submodule.norm_mk {𝕜 : Type*} {_ : ring 𝕜}
  {E : Type*} [semi_normed_group E] {_ : module 𝕜 E} {s : submodule 𝕜 E} (x : E) (hx : x ∈ s) :
  ∥(⟨x, hx⟩ : s)∥ = ∥x∥ :=
rfl

/-- seminormed group instance on the product of two seminormed groups, using the sup norm. -/
instance prod.semi_normed_group : semi_normed_group (α × β) :=
{ norm := λx, max ∥x.1∥ ∥x.2∥,
  dist_eq := assume (x y : α × β),
    show max (dist x.1 y.1) (dist x.2 y.2) = (max ∥(x - y).1∥ ∥(x - y).2∥), by simp [dist_eq_norm] }

lemma prod.semi_norm_def (x : α × β) : ∥x∥ = (max ∥x.1∥ ∥x.2∥) := rfl

lemma prod.nnsemi_norm_def (x : α × β) : nnnorm x = max (nnnorm x.1) (nnnorm x.2) :=
by { have := x.semi_norm_def, simp only [← coe_nnnorm] at this, exact_mod_cast this }

lemma semi_norm_fst_le (x : α × β) : ∥x.1∥ ≤ ∥x∥ :=
le_max_left _ _

lemma semi_norm_snd_le (x : α × β) : ∥x.2∥ ≤ ∥x∥ :=
le_max_right _ _

lemma semi_norm_prod_le_iff {x : α × β} {r : ℝ} :
  ∥x∥ ≤ r ↔ ∥x.1∥ ≤ r ∧ ∥x.2∥ ≤ r :=
max_le_iff

/-- seminormed group instance on the product of finitely many seminormed groups,
using the sup norm. -/
instance pi.semi_normed_group {π : ι → Type*} [fintype ι] [∀i, semi_normed_group (π i)] :
  semi_normed_group (Πi, π i) :=
{ norm := λf, ((finset.sup finset.univ (λ b, nnnorm (f b)) : ℝ≥0) : ℝ),
  dist_eq := assume x y,
    congr_arg (coe : ℝ≥0 → ℝ) $ congr_arg (finset.sup finset.univ) $ funext $ assume a,
    show nndist (x a) (y a) = nnnorm (x a - y a), from nndist_eq_nnnorm _ _ }

/-- The seminorm of an element in a product space is `≤ r` if and only if the norm of each
component is. -/
lemma pi_semi_norm_le_iff {π : ι → Type*} [fintype ι] [∀i, semi_normed_group (π i)] {r : ℝ}
  (hr : 0 ≤ r) {x : Πi, π i} : ∥x∥ ≤ r ↔ ∀i, ∥x i∥ ≤ r :=
by simp only [← dist_zero_right, dist_pi_le_iff hr, pi.zero_apply]

/-- The seminorm of an element in a product space is `< r` if and only if the norm of each
component is. -/
lemma pi_semi_norm_lt_iff {π : ι → Type*} [fintype ι] [∀i, semi_normed_group (π i)] {r : ℝ}
  (hr : 0 < r) {x : Πi, π i} : ∥x∥ < r ↔ ∀i, ∥x i∥ < r :=
by simp only [← dist_zero_right, dist_pi_lt_iff hr, pi.zero_apply]

lemma semi_norm_le_pi_norm {π : ι → Type*} [fintype ι] [∀i, semi_normed_group (π i)] (x : Πi, π i)
  (i : ι) : ∥x i∥ ≤ ∥x∥ :=
(pi_semi_norm_le_iff (norm_nonneg x)).1 (le_refl _) i

@[simp] lemma pi_semi_norm_const [nonempty ι] [fintype ι] (a : α) : ∥(λ i : ι, a)∥ = ∥a∥ :=
by simpa only [← dist_zero_right] using dist_pi_const a 0

@[simp] lemma pi_nnsemi_norm_const [nonempty ι] [fintype ι] (a : α) :
  nnnorm (λ i : ι, a) = nnnorm a :=
nnreal.eq $ pi_semi_norm_const a

lemma tendsto_iff_norm_tendsto_zero {f : ι → β} {a : filter ι} {b : β} :
  tendsto f a (𝓝 b) ↔ tendsto (λ e, ∥f e - b∥) a (𝓝 0) :=
by { convert tendsto_iff_dist_tendsto_zero, simp [dist_eq_norm] }

lemma tendsto_zero_iff_norm_tendsto_zero {f : γ → β} {a : filter γ} :
  tendsto f a (𝓝 0) ↔ tendsto (λ e, ∥f e∥) a (𝓝 0) :=
by { rw [tendsto_iff_norm_tendsto_zero], simp only [sub_zero] }

/-- Special case of the sandwich theorem: if the norm of `f` is eventually bounded by a real
function `g` which tends to `0`, then `f` tends to `0`.
In this pair of lemmas (`squeeze_zero_norm'` and `squeeze_zero_norm`), following a convention of
similar lemmas in `topology.metric_space.basic` and `topology.algebra.ordered`, the `'` version is
phrased using "eventually" and the non-`'` version is phrased absolutely. -/
lemma squeeze_zero_norm' {f : γ → α} {g : γ → ℝ} {t₀ : filter γ}
  (h : ∀ᶠ n in t₀, ∥f n∥ ≤ g n)
  (h' : tendsto g t₀ (𝓝 0)) : tendsto f t₀ (𝓝 0) :=
tendsto_zero_iff_norm_tendsto_zero.mpr
  (squeeze_zero' (eventually_of_forall (λ n, norm_nonneg _)) h h')

/-- Special case of the sandwich theorem: if the norm of `f` is bounded by a real function `g` which
tends to `0`, then `f` tends to `0`.  -/
lemma squeeze_zero_norm {f : γ → α} {g : γ → ℝ} {t₀ : filter γ}
  (h : ∀ (n:γ), ∥f n∥ ≤ g n)
  (h' : tendsto g t₀ (𝓝 0)) :
  tendsto f t₀ (𝓝 0) :=
squeeze_zero_norm' (eventually_of_forall h) h'

lemma tendsto_norm_sub_self (x : α) : tendsto (λ g : α, ∥g - x∥) (𝓝 x) (𝓝 0) :=
by simpa [dist_eq_norm] using tendsto_id.dist (tendsto_const_nhds : tendsto (λ g, (x:α)) (𝓝 x) _)

lemma tendsto_norm {x : α} : tendsto (λg : α, ∥g∥) (𝓝 x) (𝓝 ∥x∥) :=
by simpa using tendsto_id.dist (tendsto_const_nhds : tendsto (λ g, (0:α)) _ _)

lemma tendsto_norm_zero : tendsto (λg : α, ∥g∥) (𝓝 0) (𝓝 0) :=
by simpa using tendsto_norm_sub_self (0:α)

@[continuity]
lemma continuous_norm : continuous (λg:α, ∥g∥) :=
by simpa using continuous_id.dist (continuous_const : continuous (λ g, (0:α)))

@[continuity]
lemma continuous_nnnorm : continuous (nnnorm : α → ℝ≥0) :=
continuous_subtype_mk _ continuous_norm

lemma lipschitz_with_one_norm : lipschitz_with 1 (norm : α → ℝ) :=
by simpa only [dist_zero_left] using lipschitz_with.dist_right (0 : α)

lemma uniform_continuous_norm : uniform_continuous (norm : α → ℝ) :=
lipschitz_with_one_norm.uniform_continuous

lemma uniform_continuous_nnnorm : uniform_continuous (nnnorm : α → ℝ≥0) :=
uniform_continuous_subtype_mk uniform_continuous_norm _

section

variables {l : filter γ} {f : γ → α} {a : α}

lemma filter.tendsto.norm {a : α} (h : tendsto f l (𝓝 a)) : tendsto (λ x, ∥f x∥) l (𝓝 ∥a∥) :=
tendsto_norm.comp h

lemma filter.tendsto.nnnorm (h : tendsto f l (𝓝 a)) :
  tendsto (λ x, nnnorm (f x)) l (𝓝 (nnnorm a)) :=
tendsto.comp continuous_nnnorm.continuous_at h

end

section

variables [topological_space γ] {f : γ → α} {s : set γ} {a : γ} {b : α}

lemma continuous.norm (h : continuous f) : continuous (λ x, ∥f x∥) := continuous_norm.comp h

lemma continuous.nnnorm (h : continuous f) : continuous (λ x, nnnorm (f x)) :=
continuous_nnnorm.comp h

lemma continuous_at.norm (h : continuous_at f a) : continuous_at (λ x, ∥f x∥) a := h.norm

lemma continuous_at.nnnorm (h : continuous_at f a) : continuous_at (λ x, nnnorm (f x)) a := h.nnnorm

lemma continuous_within_at.norm (h : continuous_within_at f s a) :
  continuous_within_at (λ x, ∥f x∥) s a :=
h.norm

lemma continuous_within_at.nnnorm (h : continuous_within_at f s a) :
  continuous_within_at (λ x, nnnorm (f x)) s a :=
h.nnnorm

lemma continuous_on.norm (h : continuous_on f s) : continuous_on (λ x, ∥f x∥) s :=
λ x hx, (h x hx).norm

lemma continuous_on.nnnorm (h : continuous_on f s) : continuous_on (λ x, nnnorm (f x)) s :=
λ x hx, (h x hx).nnnorm

end

/-- If `∥y∥→∞`, then we can assume `y≠x` for any fixed `x`. -/
lemma eventually_ne_of_tendsto_norm_at_top {l : filter γ} {f : γ → α}
  (h : tendsto (λ y, ∥f y∥) l at_top) (x : α) :
  ∀ᶠ y in l, f y ≠ x :=
begin
  have : ∀ᶠ y in l, 1 + ∥x∥ ≤ ∥f y∥ := h (mem_at_top (1 + ∥x∥)),
  refine this.mono (λ y hy hxy, _),
  subst x,
  exact not_le_of_lt zero_lt_one (add_le_iff_nonpos_left.1 hy)
end

/-- A seminormed group is a uniform additive group, i.e., addition and subtraction are uniformly
continuous. -/
@[priority 100] -- see Note [lower instance priority]
instance normed_uniform_group : uniform_add_group α :=
⟨(lipschitz_with.prod_fst.sub lipschitz_with.prod_snd).uniform_continuous⟩

@[priority 100] -- see Note [lower instance priority]
instance normed_top_monoid : has_continuous_add α :=
by apply_instance -- short-circuit type class inference
@[priority 100] -- see Note [lower instance priority]
instance normed_top_group : topological_add_group α :=
by apply_instance -- short-circuit type class inference

lemma nat.norm_cast_le [has_one α] : ∀ n : ℕ, ∥(n : α)∥ ≤ n * ∥(1 : α)∥
| 0 := by simp
| (n + 1) := by { rw [n.cast_succ, n.cast_succ, add_mul, one_mul],
                  exact norm_add_le_of_le (nat.norm_cast_le n) le_rfl }

end semi_normed_group

section normed_group

/-- Construct a normed group from a translation invariant distance -/
def normed_group.of_add_dist [has_norm α] [add_comm_group α] [metric_space α]
  (H1 : ∀ x:α, ∥x∥ = dist x 0)
  (H2 : ∀ x y z : α, dist x y ≤ dist (x + z) (y + z)) : normed_group α :=
{ dist_eq := λ x y, begin
    rw H1, apply le_antisymm,
    { rw [sub_eq_add_neg, ← add_right_neg y], apply H2 },
    { have := H2 (x-y) 0 y, rwa [sub_add_cancel, zero_add] at this }
  end }

/-- A normed group can be built from a norm that satisfies algebraic properties. This is
formalised in this structure. -/
structure normed_group.core (α : Type*) [add_comm_group α] [has_norm α] : Prop :=
(norm_eq_zero_iff : ∀ x : α, ∥x∥ = 0 ↔ x = 0)
(triangle : ∀ x y : α, ∥x + y∥ ≤ ∥x∥ + ∥y∥)
(norm_neg : ∀ x : α, ∥-x∥ = ∥x∥)

/-- The `semi_normed_group.core` induced by a `normed_group.core`. -/
lemma normed_group.core.to_semi_normed_group.core {α : Type*} [add_comm_group α] [has_norm α]
  (C : normed_group.core α) : semi_normed_group.core α :=
{ norm_zero := (C.norm_eq_zero_iff 0).2 rfl,
  triangle := C.triangle,
  norm_neg := C.norm_neg }

/-- Constructing a normed group from core properties of a norm, i.e., registering the distance and
the metric space structure from the norm properties. -/
noncomputable def normed_group.of_core (α : Type*) [add_comm_group α] [has_norm α]
  (C : normed_group.core α) : normed_group α :=
{ eq_of_dist_eq_zero := λ x y h,
  begin
    rw [dist_eq_norm] at h,
    exact sub_eq_zero.mp ((C.norm_eq_zero_iff _).1 h)
  end
  ..semi_normed_group.of_core α (normed_group.core.to_semi_normed_group.core C) }

variables [normed_group α] [normed_group β]

@[simp] lemma norm_eq_zero {g : α} : ∥g∥ = 0 ↔ g = 0 :=
dist_zero_right g ▸ dist_eq_zero

@[simp] lemma norm_pos_iff {g : α} : 0 < ∥ g ∥ ↔ g ≠ 0 :=
dist_zero_right g ▸ dist_pos

@[simp] lemma norm_le_zero_iff {g : α} : ∥g∥ ≤ 0 ↔ g = 0 :=
by { rw[←dist_zero_right], exact dist_le_zero }

lemma eq_of_norm_sub_le_zero {g h : α} (a : ∥g - h∥ ≤ 0) : g = h :=
by rwa [← sub_eq_zero, ← norm_le_zero_iff]

lemma eq_of_norm_sub_eq_zero {u v : α} (h : ∥u - v∥ = 0) : u = v :=
begin
  apply eq_of_dist_eq_zero,
  rwa dist_eq_norm
end

lemma norm_sub_eq_zero_iff {u v : α} : ∥u - v∥ = 0 ↔ u = v :=
begin
  convert dist_eq_zero,
  rwa dist_eq_norm
end

@[simp] lemma nnnorm_eq_zero {a : α} : nnnorm a = 0 ↔ a = 0 :=
by simp only [nnreal.eq_iff.symm, nnreal.coe_zero, coe_nnnorm, norm_eq_zero]

/-- A subgroup of a normed group is also a normed group, with the restriction of the norm. -/
instance add_subgroup.normed_group {E : Type*} [normed_group E] (s : add_subgroup E) :
  normed_group s :=
{ norm := λx, norm (x : E),
  dist_eq := λx y, dist_eq_norm _ _ }

/-- A submodule of a normed group is also a normed group, with the restriction of the norm.

See note [implicit instance arguments]. -/
instance submodule.normed_group {𝕜 : Type*} {_ : ring 𝕜}
  {E : Type*} [normed_group E] {_ : module 𝕜 E} (s : submodule 𝕜 E) : normed_group s :=
{ norm := λx, norm (x : E),
  dist_eq := λx y, dist_eq_norm _ _ }

/-- normed group instance on the product of two normed groups, using the sup norm. -/
instance prod.normed_group : normed_group (α × β) :=
{ norm := λx, max ∥x.1∥ ∥x.2∥,
  dist_eq := assume (x y : α × β),
    show max (dist x.1 y.1) (dist x.2 y.2) = (max ∥(x - y).1∥ ∥(x - y).2∥), by simp [dist_eq_norm] }

lemma prod.norm_def (x : α × β) : ∥x∥ = (max ∥x.1∥ ∥x.2∥) := rfl

lemma prod.nnnorm_def (x : α × β) : nnnorm x = max (nnnorm x.1) (nnnorm x.2) :=
by { have := x.norm_def, simp only [← coe_nnnorm] at this, exact_mod_cast this }

lemma norm_fst_le (x : α × β) : ∥x.1∥ ≤ ∥x∥ :=
le_max_left _ _

lemma norm_snd_le (x : α × β) : ∥x.2∥ ≤ ∥x∥ :=
le_max_right _ _

lemma norm_prod_le_iff {x : α × β} {r : ℝ} :
  ∥x∥ ≤ r ↔ ∥x.1∥ ≤ r ∧ ∥x.2∥ ≤ r :=
max_le_iff

/-- normed group instance on the product of finitely many normed groups, using the sup norm. -/
instance pi.normed_group {π : ι → Type*} [fintype ι] [∀i, normed_group (π i)] :
  normed_group (Πi, π i) :=
{ norm := λf, ((finset.sup finset.univ (λ b, nnnorm (f b)) : ℝ≥0) : ℝ),
  dist_eq := assume x y,
    congr_arg (coe : ℝ≥0 → ℝ) $ congr_arg (finset.sup finset.univ) $ funext $ assume a,
    show nndist (x a) (y a) = nnnorm (x a - y a), from nndist_eq_nnnorm _ _ }

/-- The norm of an element in a product space is `≤ r` if and only if the norm of each
component is. -/
lemma pi_norm_le_iff {π : ι → Type*} [fintype ι] [∀i, normed_group (π i)] {r : ℝ} (hr : 0 ≤ r)
  {x : Πi, π i} : ∥x∥ ≤ r ↔ ∀i, ∥x i∥ ≤ r :=
by simp only [← dist_zero_right, dist_pi_le_iff hr, pi.zero_apply]

/-- The norm of an element in a product space is `< r` if and only if the norm of each
component is. -/
lemma pi_norm_lt_iff {π : ι → Type*} [fintype ι] [∀i, normed_group (π i)] {r : ℝ} (hr : 0 < r)
  {x : Πi, π i} : ∥x∥ < r ↔ ∀i, ∥x i∥ < r :=
by simp only [← dist_zero_right, dist_pi_lt_iff hr, pi.zero_apply]

lemma norm_le_pi_norm {π : ι → Type*} [fintype ι] [∀i, normed_group (π i)] (x : Πi, π i) (i : ι) :
  ∥x i∥ ≤ ∥x∥ :=
(pi_norm_le_iff (norm_nonneg x)).1 (le_refl _) i

@[simp] lemma pi_norm_const [nonempty ι] [fintype ι] (a : α) : ∥(λ i : ι, a)∥ = ∥a∥ :=
by simpa only [← dist_zero_right] using dist_pi_const a 0

@[simp] lemma pi_nnnorm_const [nonempty ι] [fintype ι] (a : α) :
  nnnorm (λ i : ι, a) = nnnorm a :=
nnreal.eq $ pi_norm_const a

lemma tendsto_norm_nhds_within_zero : tendsto (norm : α → ℝ) (𝓝[{0}ᶜ] 0) (𝓝[set.Ioi 0] 0) :=
(continuous_norm.tendsto' (0 : α) 0 norm_zero).inf $ tendsto_principal_principal.2 $
  λ x, norm_pos_iff.2

end normed_group

section semi_normed_ring

/-- A seminormed ring is a ring endowed with a seminorm which satisfies the inequality
`∥x y∥ ≤ ∥x∥ ∥y∥`. -/
class semi_normed_ring (α : Type*) extends has_norm α, ring α, pseudo_metric_space α :=
(dist_eq : ∀ x y, dist x y = norm (x - y))
(norm_mul : ∀ a b, norm (a * b) ≤ norm a * norm b)

/-- A normed ring is a ring endowed with a norm which satisfies the inequality `∥x y∥ ≤ ∥x∥ ∥y∥`. -/
class normed_ring (α : Type*) extends has_norm α, ring α, metric_space α :=
(dist_eq : ∀ x y, dist x y = norm (x - y))
(norm_mul : ∀ a b, norm (a * b) ≤ norm a * norm b)

/-- A normed ring is a seminormed ring. -/
@[priority 100] -- see Note [lower instance priority]
instance semi_normed_ring_of_normed_ring [normed_ring α] : semi_normed_ring α :=
{ dist_eq := normed_ring.dist_eq,
  norm_mul := normed_ring.norm_mul }

/-- A seminormed commutative ring is a commutative ring endowed with a seminorm which satisfies
the inequality `∥x y∥ ≤ ∥x∥ ∥y∥`. -/
class semi_normed_comm_ring (α : Type*) extends semi_normed_ring α :=
(mul_comm : ∀ x y : α, x * y = y * x)

/-- A normed commutative ring is a commutative ring endowed with a norm which satisfies
the inequality `∥x y∥ ≤ ∥x∥ ∥y∥`. -/
class normed_comm_ring (α : Type*) extends normed_ring α :=
(mul_comm : ∀ x y : α, x * y = y * x)

/-- A normed commutative ring is a seminormed commutative ring. -/
@[priority 100] -- see Note [lower instance priority]
instance semi_normed_comm_ring_of_normed_comm_ring [normed_comm_ring α] : semi_normed_comm_ring α :=
{ mul_comm := normed_comm_ring.mul_comm }

/-- A mixin class with the axiom `∥1∥ = 1`. Many `normed_ring`s and all `normed_field`s satisfy this
axiom. -/
class norm_one_class (α : Type*) [has_norm α] [has_one α] : Prop :=
(norm_one : ∥(1:α)∥ = 1)

export norm_one_class (norm_one)

attribute [simp] norm_one

@[simp] lemma nnnorm_one [semi_normed_group α] [has_one α] [norm_one_class α] : nnnorm (1:α) = 1 :=
nnreal.eq norm_one

@[priority 100] -- see Note [lower instance priority]
instance semi_normed_comm_ring.to_comm_ring [β : semi_normed_comm_ring α] : comm_ring α := { ..β }

@[priority 100] -- see Note [lower instance priority]
instance normed_ring.to_normed_group [β : normed_ring α] : normed_group α := { ..β }

@[priority 100] -- see Note [lower instance priority]
instance semi_normed_ring.to_semi_normed_group [β : semi_normed_ring α] :
  semi_normed_group α := { ..β }

instance prod.norm_one_class [normed_group α] [has_one α] [norm_one_class α]
  [normed_group β] [has_one β] [norm_one_class β] :
  norm_one_class (α × β) :=
⟨by simp [prod.norm_def]⟩

variables [semi_normed_ring α]

lemma norm_mul_le (a b : α) : (∥a*b∥) ≤ (∥a∥) * (∥b∥) :=
semi_normed_ring.norm_mul _ _

lemma list.norm_prod_le' : ∀ {l : list α}, l ≠ [] → ∥l.prod∥ ≤ (l.map norm).prod
| [] h := (h rfl).elim
| [a] _ := by simp
| (a :: b :: l) _ :=
  begin
    rw [list.map_cons, list.prod_cons, @list.prod_cons _ _ _ ∥a∥],
    refine le_trans (norm_mul_le _ _) (mul_le_mul_of_nonneg_left _ (norm_nonneg _)),
    exact list.norm_prod_le' (list.cons_ne_nil b l)
  end

lemma list.norm_prod_le [norm_one_class α] : ∀ l : list α, ∥l.prod∥ ≤ (l.map norm).prod
| [] := by simp
| (a::l) := list.norm_prod_le' (list.cons_ne_nil a l)

lemma finset.norm_prod_le' {α : Type*} [normed_comm_ring α] (s : finset ι) (hs : s.nonempty)
  (f : ι → α) :
  ∥∏ i in s, f i∥ ≤ ∏ i in s, ∥f i∥ :=
begin
  rcases s with ⟨⟨l⟩, hl⟩,
  have : l.map f ≠ [], by simpa using hs,
  simpa using list.norm_prod_le' this
end

lemma finset.norm_prod_le {α : Type*} [normed_comm_ring α] [norm_one_class α] (s : finset ι)
  (f : ι → α) :
  ∥∏ i in s, f i∥ ≤ ∏ i in s, ∥f i∥ :=
begin
  rcases s with ⟨⟨l⟩, hl⟩,
  simpa using (l.map f).norm_prod_le
end

/-- If `α` is a seminormed ring, then `∥a^n∥≤ ∥a∥^n` for `n > 0`. See also `norm_pow_le`. -/
lemma norm_pow_le' (a : α) : ∀ {n : ℕ}, 0 < n → ∥a^n∥ ≤ ∥a∥^n
| 1 h := by simp
| (n+2) h :=
  le_trans (norm_mul_le a (a^(n+1)))
           (mul_le_mul (le_refl _)
                       (norm_pow_le' (nat.succ_pos _)) (norm_nonneg _) (norm_nonneg _))

/-- If `α` is a seminormed ring with `∥1∥=1`, then `∥a^n∥≤ ∥a∥^n`. See also `norm_pow_le'`. -/
lemma norm_pow_le [norm_one_class α] (a : α) : ∀ (n : ℕ), ∥a^n∥ ≤ ∥a∥^n
| 0 := by simp
| (n+1) := norm_pow_le' a n.zero_lt_succ

lemma eventually_norm_pow_le (a : α) : ∀ᶠ (n:ℕ) in at_top, ∥a ^ n∥ ≤ ∥a∥ ^ n :=
eventually_at_top.mpr ⟨1, λ b h, norm_pow_le' a (nat.succ_le_iff.mp h)⟩

/-- In a seminormed ring, the left-multiplication `add_monoid_hom` is bounded. -/
lemma mul_left_bound (x : α) :
  ∀ (y:α), ∥add_monoid_hom.mul_left x y∥ ≤ ∥x∥ * ∥y∥ :=
norm_mul_le x

/-- In a seminormed ring, the right-multiplication `add_monoid_hom` is bounded. -/
lemma mul_right_bound (x : α) :
  ∀ (y:α), ∥add_monoid_hom.mul_right x y∥ ≤ ∥x∥ * ∥y∥ :=
λ y, by {rw mul_comm, convert norm_mul_le y x}

/-- Seminormed ring structure on the product of two seminormed rings, using the sup norm. -/
instance prod.semi_normed_ring [semi_normed_ring β] : semi_normed_ring (α × β) :=
{ norm_mul := assume x y,
  calc
    ∥x * y∥ = ∥(x.1*y.1, x.2*y.2)∥ : rfl
        ... = (max ∥x.1*y.1∥  ∥x.2*y.2∥) : rfl
        ... ≤ (max (∥x.1∥*∥y.1∥) (∥x.2∥*∥y.2∥)) :
          max_le_max (norm_mul_le (x.1) (y.1)) (norm_mul_le (x.2) (y.2))
        ... = (max (∥x.1∥*∥y.1∥) (∥y.2∥*∥x.2∥)) : by simp[mul_comm]
        ... ≤ (max (∥x.1∥) (∥x.2∥)) * (max (∥y.2∥) (∥y.1∥)) :
          by apply max_mul_mul_le_max_mul_max; simp [norm_nonneg]
        ... = (max (∥x.1∥) (∥x.2∥)) * (max (∥y.1∥) (∥y.2∥)) : by simp [max_comm]
        ... = (∥x∥*∥y∥) : rfl,
  ..prod.semi_normed_group }

end semi_normed_ring

section normed_ring

variables [normed_ring α]

lemma units.norm_pos [nontrivial α] (x : units α) : 0 < ∥(x:α)∥ :=
norm_pos_iff.mpr (units.ne_zero x)

/-- Normed ring structure on the product of two normed rings, using the sup norm. -/
instance prod.normed_ring [normed_ring β] : normed_ring (α × β) :=
{ norm_mul := norm_mul_le,
  ..prod.semi_normed_group }

end normed_ring

@[priority 100] -- see Note [lower instance priority]
instance semi_normed_ring_top_monoid [semi_normed_ring α] : has_continuous_mul α :=
⟨ continuous_iff_continuous_at.2 $ λ x, tendsto_iff_norm_tendsto_zero.2 $
    begin
      have : ∀ e : α × α, ∥e.1 * e.2 - x.1 * x.2∥ ≤ ∥e.1∥ * ∥e.2 - x.2∥ + ∥e.1 - x.1∥ * ∥x.2∥,
      { intro e,
        calc ∥e.1 * e.2 - x.1 * x.2∥ ≤ ∥e.1 * (e.2 - x.2) + (e.1 - x.1) * x.2∥ :
          by rw [mul_sub, sub_mul, sub_add_sub_cancel]
        ... ≤ ∥e.1∥ * ∥e.2 - x.2∥ + ∥e.1 - x.1∥ * ∥x.2∥ :
          norm_add_le_of_le (norm_mul_le _ _) (norm_mul_le _ _) },
      refine squeeze_zero (λ e, norm_nonneg _) this _,
      convert ((continuous_fst.tendsto x).norm.mul ((continuous_snd.tendsto x).sub
        tendsto_const_nhds).norm).add
        (((continuous_fst.tendsto x).sub tendsto_const_nhds).norm.mul _),
      show tendsto _ _ _, from tendsto_const_nhds,
      simp
    end ⟩

/-- A seminormed ring is a topological ring. -/
@[priority 100] -- see Note [lower instance priority]
instance semi_normed_top_ring [semi_normed_ring α] : topological_ring α :=
⟨ continuous_iff_continuous_at.2 $ λ x, tendsto_iff_norm_tendsto_zero.2 $
    have ∀ e : α, -e - -x = -(e - x), by intro; simp,
    by simp only [this, norm_neg]; apply tendsto_norm_sub_self ⟩

/-- A normed field is a field with a norm satisfying ∥x y∥ = ∥x∥ ∥y∥. -/
class normed_field (α : Type*) extends has_norm α, field α, metric_space α :=
(dist_eq : ∀ x y, dist x y = norm (x - y))
(norm_mul' : ∀ a b, norm (a * b) = norm a * norm b)

/-- A nondiscrete normed field is a normed field in which there is an element of norm different from
`0` and `1`. This makes it possible to bring any element arbitrarily close to `0` by multiplication
by the powers of any element, and thus to relate algebra and topology. -/
class nondiscrete_normed_field (α : Type*) extends normed_field α :=
(non_trivial : ∃x:α, 1<∥x∥)

namespace normed_field

section normed_field

variables [normed_field α]

@[simp] lemma norm_mul (a b : α) : ∥a * b∥ = ∥a∥ * ∥b∥ :=
normed_field.norm_mul' a b

@[priority 100] -- see Note [lower instance priority]
instance to_normed_comm_ring : normed_comm_ring α :=
{ norm_mul := λ a b, (norm_mul a b).le, ..‹normed_field α› }

@[priority 900]
instance to_norm_one_class : norm_one_class α :=
⟨mul_left_cancel' (mt norm_eq_zero.1 (@one_ne_zero α _ _)) $
  by rw [← norm_mul, mul_one, mul_one]⟩

@[simp] lemma nnnorm_mul (a b : α) : nnnorm (a * b) = nnnorm a * nnnorm b :=
nnreal.eq $ norm_mul a b

/-- `norm` as a `monoid_hom`. -/
@[simps] def norm_hom : monoid_with_zero_hom α ℝ := ⟨norm, norm_zero, norm_one, norm_mul⟩

/-- `nnnorm` as a `monoid_hom`. -/
@[simps] def nnnorm_hom : monoid_with_zero_hom α ℝ≥0 :=
⟨nnnorm, nnnorm_zero, nnnorm_one, nnnorm_mul⟩

@[simp] lemma norm_pow (a : α) : ∀ (n : ℕ), ∥a ^ n∥ = ∥a∥ ^ n :=
norm_hom.to_monoid_hom.map_pow a

@[simp] lemma nnnorm_pow (a : α) (n : ℕ) : nnnorm (a ^ n) = nnnorm a ^ n :=
nnnorm_hom.to_monoid_hom.map_pow a n

@[simp] lemma norm_prod (s : finset β) (f : β → α) :
  ∥∏ b in s, f b∥ = ∏ b in s, ∥f b∥ :=
(norm_hom.to_monoid_hom : α →* ℝ).map_prod f s

@[simp] lemma nnnorm_prod (s : finset β) (f : β → α) :
  nnnorm (∏ b in s, f b) = ∏ b in s, nnnorm (f b) :=
(nnnorm_hom.to_monoid_hom : α →* ℝ≥0).map_prod f s

@[simp] lemma norm_div (a b : α) : ∥a / b∥ = ∥a∥ / ∥b∥ :=
(norm_hom : monoid_with_zero_hom α ℝ).map_div a b

@[simp] lemma nnnorm_div (a b : α) : nnnorm (a / b) = nnnorm a / nnnorm b :=
(nnnorm_hom : monoid_with_zero_hom α ℝ≥0).map_div a b

@[simp] lemma norm_inv (a : α) : ∥a⁻¹∥ = ∥a∥⁻¹ :=
(norm_hom : monoid_with_zero_hom α ℝ).map_inv' a

@[simp] lemma nnnorm_inv (a : α) : nnnorm (a⁻¹) = (nnnorm a)⁻¹ :=
nnreal.eq $ by simp

@[simp] lemma norm_fpow : ∀ (a : α) (n : ℤ), ∥a^n∥ = ∥a∥^n :=
(norm_hom : monoid_with_zero_hom α ℝ).map_fpow

@[simp] lemma nnnorm_fpow : ∀ (a : α) (n : ℤ), nnnorm (a^n) = (nnnorm a)^n :=
(nnnorm_hom : monoid_with_zero_hom α ℝ≥0).map_fpow

@[priority 100] -- see Note [lower instance priority]
instance : has_continuous_inv' α :=
begin
  refine ⟨λ r r0, tendsto_iff_norm_tendsto_zero.2 _⟩,
  have r0' : 0 < ∥r∥ := norm_pos_iff.2 r0,
  rcases exists_between r0' with ⟨ε, ε0, εr⟩,
  have : ∀ᶠ e in 𝓝 r, ∥e⁻¹ - r⁻¹∥ ≤ ∥r - e∥ / ∥r∥ / ε,
  { filter_upwards [(is_open_lt continuous_const continuous_norm).eventually_mem εr],
    intros e he,
    have e0 : e ≠ 0 := norm_pos_iff.1 (ε0.trans he),
    calc ∥e⁻¹ - r⁻¹∥ = ∥r - e∥ / ∥r∥ / ∥e∥ : by field_simp [mul_comm]
    ... ≤ ∥r - e∥ / ∥r∥ / ε :
      div_le_div_of_le_left (div_nonneg (norm_nonneg _) (norm_nonneg _)) ε0 he.le },
  refine squeeze_zero' (eventually_of_forall $ λ _, norm_nonneg _) this _,
  refine (continuous_const.sub continuous_id).norm.div_const.div_const.tendsto' _ _ _,
  simp
end

end normed_field

variables (α) [nondiscrete_normed_field α]

lemma exists_one_lt_norm : ∃x : α, 1 < ∥x∥ := ‹nondiscrete_normed_field α›.non_trivial

lemma exists_norm_lt_one : ∃x : α, 0 < ∥x∥ ∧ ∥x∥ < 1 :=
begin
  rcases exists_one_lt_norm α with ⟨y, hy⟩,
  refine ⟨y⁻¹, _, _⟩,
  { simp only [inv_eq_zero, ne.def, norm_pos_iff],
    rintro rfl,
    rw norm_zero at hy,
    exact lt_asymm zero_lt_one hy },
  { simp [inv_lt_one hy] }
end

lemma exists_lt_norm (r : ℝ) : ∃ x : α, r < ∥x∥ :=
let ⟨w, hw⟩ := exists_one_lt_norm α in
let ⟨n, hn⟩ := pow_unbounded_of_one_lt r hw in
⟨w^n, by rwa norm_pow⟩

lemma exists_norm_lt {r : ℝ} (hr : 0 < r) : ∃ x : α, 0 < ∥x∥ ∧ ∥x∥ < r :=
let ⟨w, hw⟩ := exists_one_lt_norm α in
let ⟨n, hle, hlt⟩ := exists_int_pow_near' hr hw in
⟨w^n, by { rw norm_fpow; exact fpow_pos_of_pos (lt_trans zero_lt_one hw) _},
by rwa norm_fpow⟩

variable {α}

@[instance]
lemma punctured_nhds_ne_bot (x : α) : ne_bot (𝓝[{x}ᶜ] x) :=
begin
  rw [← mem_closure_iff_nhds_within_ne_bot, metric.mem_closure_iff],
  rintros ε ε0,
  rcases normed_field.exists_norm_lt α ε0 with ⟨b, hb0, hbε⟩,
  refine ⟨x + b, mt (set.mem_singleton_iff.trans add_right_eq_self).1 $ norm_pos_iff.1 hb0, _⟩,
  rwa [dist_comm, dist_eq_norm, add_sub_cancel'],
end

@[instance]
lemma nhds_within_is_unit_ne_bot : ne_bot (𝓝[{x : α | is_unit x}] 0) :=
by simpa only [is_unit_iff_ne_zero] using punctured_nhds_ne_bot (0:α)

end normed_field

instance : normed_field ℝ :=
{ norm_mul' := abs_mul,
  .. real.normed_group }

instance : nondiscrete_normed_field ℝ :=
{ non_trivial := ⟨2, by { unfold norm, rw abs_of_nonneg; norm_num }⟩ }

namespace real

lemma norm_of_nonneg {x : ℝ} (hx : 0 ≤ x) : ∥x∥ = x :=
abs_of_nonneg hx

@[simp] lemma norm_coe_nat (n : ℕ) : ∥(n : ℝ)∥ = n := abs_of_nonneg n.cast_nonneg

@[simp] lemma nnnorm_coe_nat (n : ℕ) : nnnorm (n : ℝ) = n := nnreal.eq $ by simp

@[simp] lemma norm_two : ∥(2:ℝ)∥ = 2 := abs_of_pos (@zero_lt_two ℝ _ _)

@[simp] lemma nnnorm_two : nnnorm (2:ℝ) = 2 := nnreal.eq $ by simp

lemma nnnorm_of_nonneg {x : ℝ} (hx : 0 ≤ x) : nnnorm x = ⟨x, hx⟩ :=
nnreal.eq $ norm_of_nonneg hx

lemma ennnorm_eq_of_real {x : ℝ} (hx : 0 ≤ x) : (nnnorm x : ℝ≥0∞) = ennreal.of_real x :=
by { rw [← of_real_norm_eq_coe_nnnorm, norm_of_nonneg hx] }

end real

namespace nnreal

open_locale nnreal

@[simp] lemma norm_eq (x : ℝ≥0) : ∥(x : ℝ)∥ = x :=
by rw [real.norm_eq_abs, x.abs_eq]

@[simp] lemma nnnorm_eq (x : ℝ≥0) : nnnorm (x : ℝ) = x :=
nnreal.eq $ real.norm_of_nonneg x.2

end nnreal

@[simp] lemma norm_norm [semi_normed_group α] (x : α) : ∥∥x∥∥ = ∥x∥ :=
real.norm_of_nonneg (norm_nonneg _)

@[simp] lemma nnnorm_norm [semi_normed_group α] (a : α) : nnnorm ∥a∥ = nnnorm a :=
by simp only [nnnorm, norm_norm]

/-- A restatement of `metric_space.tendsto_at_top` in terms of the norm. -/
lemma normed_group.tendsto_at_top [nonempty α] [semilattice_sup α] {β : Type*} [semi_normed_group β]
  {f : α → β} {b : β} :
  tendsto f at_top (𝓝 b) ↔ ∀ ε, 0 < ε → ∃ N, ∀ n, N ≤ n → ∥f n - b∥ < ε :=
(at_top_basis.tendsto_iff metric.nhds_basis_ball).trans (by simp [dist_eq_norm])

/--
A variant of `normed_group.tendsto_at_top` that
uses `∃ N, ∀ n > N, ...` rather than `∃ N, ∀ n ≥ N, ...`
-/
lemma normed_group.tendsto_at_top' [nonempty α] [semilattice_sup α] [no_top_order α]
  {β : Type*} [semi_normed_group β]
  {f : α → β} {b : β} :
  tendsto f at_top (𝓝 b) ↔ ∀ ε, 0 < ε → ∃ N, ∀ n, N < n → ∥f n - b∥ < ε :=
(at_top_basis_Ioi.tendsto_iff metric.nhds_basis_ball).trans (by simp [dist_eq_norm])

instance : normed_comm_ring ℤ :=
{ norm := λ n, ∥(n : ℝ)∥,
  norm_mul := λ m n, le_of_eq $ by simp only [norm, int.cast_mul, abs_mul],
  dist_eq := λ m n, by simp only [int.dist_eq, norm, int.cast_sub],
  mul_comm := mul_comm }

@[norm_cast] lemma int.norm_cast_real (m : ℤ) : ∥(m : ℝ)∥ = ∥m∥ := rfl

instance : norm_one_class ℤ :=
⟨by simp [← int.norm_cast_real]⟩

instance : normed_field ℚ :=
{ norm := λ r, ∥(r : ℝ)∥,
  norm_mul' := λ r₁ r₂, by simp only [norm, rat.cast_mul, abs_mul],
  dist_eq := λ r₁ r₂, by simp only [rat.dist_eq, norm, rat.cast_sub] }

instance : nondiscrete_normed_field ℚ :=
{ non_trivial := ⟨2, by { unfold norm, rw abs_of_nonneg; norm_num }⟩ }

@[norm_cast, simp] lemma rat.norm_cast_real (r : ℚ) : ∥(r : ℝ)∥ = ∥r∥ := rfl

@[norm_cast, simp] lemma int.norm_cast_rat (m : ℤ) : ∥(m : ℚ)∥ = ∥m∥ :=
by rw [← rat.norm_cast_real, ← int.norm_cast_real]; congr' 1; norm_cast

section semi_normed_space

section prio
set_option extends_priority 920
-- Here, we set a rather high priority for the instance `[semi_normed_space α β] : semimodule α β`
-- to take precedence over `semiring.to_semimodule` as this leads to instance paths with better
-- unification properties.
-- see Note[vector space definition] for why we extend `semimodule`.
/-- A seminormed space over a normed field is a vector space endowed with a seminorm which satisfies
the equality `∥c • x∥ = ∥c∥ ∥x∥`. We require only `∥c • x∥ ≤ ∥c∥ ∥x∥` in the definition, then prove
`∥c • x∥ = ∥c∥ ∥x∥` in `norm_smul`. -/
class semi_normed_space (α : Type*) (β : Type*) [normed_field α] [semi_normed_group β]
  extends semimodule α β :=
(norm_smul_le : ∀ (a:α) (b:β), ∥a • b∥ ≤ ∥a∥ * ∥b∥)

set_option extends_priority 920
-- Here, we set a rather high priority for the instance `[normed_space α β] : semimodule α β`
-- to take precedence over `semiring.to_semimodule` as this leads to instance paths with better
-- unification properties.
-- see Note[vector space definition] for why we extend `semimodule`.
/-- A normed space over a normed field is a vector space endowed with a norm which satisfies the
equality `∥c • x∥ = ∥c∥ ∥x∥`. We require only `∥c • x∥ ≤ ∥c∥ ∥x∥` in the definition, then prove
`∥c • x∥ = ∥c∥ ∥x∥` in `norm_smul`. -/
class normed_space (α : Type*) (β : Type*) [normed_field α] [normed_group β]
  extends semimodule α β :=
(norm_smul_le : ∀ (a:α) (b:β), ∥a • b∥ ≤ ∥a∥ * ∥b∥)

/-- A normed space is a seminormed space. -/
@[priority 100] -- see Note [lower instance priority]
instance semi_normed_space_of_normed_space [normed_field α] [normed_group β] [normed_space α β] :
  semi_normed_space α β :=
{ norm_smul_le := normed_space.norm_smul_le }

end prio

variables [normed_field α] [semi_normed_group β]

instance normed_field.to_normed_space : normed_space α α :=
{ norm_smul_le := λ a b, le_of_eq (normed_field.norm_mul a b) }

lemma norm_smul [semi_normed_space α β] (s : α) (x : β) : ∥s • x∥ = ∥s∥ * ∥x∥ :=
begin
  by_cases h : s = 0,
  { simp [h] },
  { refine le_antisymm (semi_normed_space.norm_smul_le s x) _,
    calc ∥s∥ * ∥x∥ = ∥s∥ * ∥s⁻¹ • s • x∥     : by rw [inv_smul_smul' h]
               ... ≤ ∥s∥ * (∥s⁻¹∥ * ∥s • x∥) :
      mul_le_mul_of_nonneg_left (semi_normed_space.norm_smul_le _ _) (norm_nonneg _)
               ... = ∥s • x∥                 :
      by rw [normed_field.norm_inv, ← mul_assoc, mul_inv_cancel (mt norm_eq_zero.1 h), one_mul] }
end

@[simp] lemma abs_norm_eq_norm (z : β) : abs ∥z∥ = ∥z∥ :=
  (abs_eq (norm_nonneg z)).mpr (or.inl rfl)

lemma dist_smul [semi_normed_space α β] (s : α) (x y : β) : dist (s • x) (s • y) = ∥s∥ * dist x y :=
by simp only [dist_eq_norm, (norm_smul _ _).symm, smul_sub]

lemma nnnorm_smul [semi_normed_space α β] (s : α) (x : β) : nnnorm (s • x) = nnnorm s * nnnorm x :=
nnreal.eq $ norm_smul s x

lemma nndist_smul [semi_normed_space α β] (s : α) (x y : β) :
  nndist (s • x) (s • y) = nnnorm s * nndist x y :=
nnreal.eq $ dist_smul s x y

lemma norm_smul_of_nonneg [semi_normed_space ℝ β] {t : ℝ} (ht : 0 ≤ t) (x : β) :
  ∥t • x∥ = t * ∥x∥ := by rw [norm_smul, real.norm_eq_abs, abs_of_nonneg ht]

variables {E : Type*} [semi_normed_group E] [semi_normed_space α E]
variables {F : Type*} [semi_normed_group F] [semi_normed_space α F]

@[priority 100] -- see Note [lower instance priority]
instance semi_normed_space.topological_vector_space : topological_vector_space α E :=
begin
  refine { continuous_smul := continuous_iff_continuous_at.2 $
    λ p, tendsto_iff_norm_tendsto_zero.2 _ },
  refine squeeze_zero (λ _, norm_nonneg _) _ _,
  { exact λ q, ∥q.1 - p.1∥ * ∥q.2∥ + ∥p.1∥ * ∥q.2 - p.2∥ },
  { intro q,
    rw [← sub_add_sub_cancel, ← norm_smul, ← norm_smul, smul_sub, sub_smul],
    exact norm_add_le _ _ },
  { conv { congr, skip, skip, congr, rw [← zero_add (0:ℝ)], congr,
      rw [← zero_mul ∥p.2∥], skip, rw [← mul_zero ∥p.1∥] },
    exact ((tendsto_iff_norm_tendsto_zero.1 (continuous_fst.tendsto p)).mul
      (continuous_snd.tendsto p).norm).add
        (tendsto_const_nhds.mul (tendsto_iff_norm_tendsto_zero.1 (continuous_snd.tendsto p))) }
end

theorem eventually_nhds_norm_smul_sub_lt (c : α) (x : E) {ε : ℝ} (h : 0 < ε) :
  ∀ᶠ y in 𝓝 x, ∥c • (y - x)∥ < ε :=
have tendsto (λ y, ∥c • (y - x)∥) (𝓝 x) (𝓝 0),
  from (continuous_const.smul (continuous_id.sub continuous_const)).norm.tendsto' _ _ (by simp),
this.eventually (gt_mem_nhds h)

theorem closure_ball [semi_normed_space ℝ E] (x : E) {r : ℝ} (hr : 0 < r) :
  closure (ball x r) = closed_ball x r :=
begin
  refine set.subset.antisymm closure_ball_subset_closed_ball (λ y hy, _),
  have : continuous_within_at (λ c : ℝ, c • (y - x) + x) (set.Ico 0 1) 1 :=
    ((continuous_id.smul continuous_const).add continuous_const).continuous_within_at,
  convert this.mem_closure _ _,
  { rw [one_smul, sub_add_cancel] },
  { simp [closure_Ico (@zero_lt_one ℝ _ _), zero_le_one] },
  { rintros c ⟨hc0, hc1⟩,
    rw [set.mem_preimage, mem_ball, dist_eq_norm, add_sub_cancel, norm_smul, real.norm_eq_abs,
      abs_of_nonneg hc0, mul_comm, ← mul_one r],
    rw [mem_closed_ball, dist_eq_norm] at hy,
    apply mul_lt_mul'; assumption }
end

theorem frontier_ball [semi_normed_space ℝ E] (x : E) {r : ℝ} (hr : 0 < r) :
  frontier (ball x r) = sphere x r :=
begin
  rw [frontier, closure_ball x hr, is_open_ball.interior_eq],
  ext x, exact (@eq_iff_le_not_lt ℝ _ _ _).symm
end

theorem interior_closed_ball [semi_normed_space ℝ E] (x : E) {r : ℝ} (hr : 0 < r) :
  interior (closed_ball x r) = ball x r :=
begin
  refine set.subset.antisymm _ ball_subset_interior_closed_ball,
  intros y hy,
  rcases le_iff_lt_or_eq.1 (mem_closed_ball.1 $ interior_subset hy) with hr|rfl, { exact hr },
  set f : ℝ → E := λ c : ℝ, c • (y - x) + x,
  suffices : f ⁻¹' closed_ball x (dist y x) ⊆ set.Icc (-1) 1,
  { have hfc : continuous f := (continuous_id.smul continuous_const).add continuous_const,
    have hf1 : (1:ℝ) ∈ f ⁻¹' (interior (closed_ball x $ dist y x)), by simpa [f],
    have h1 : (1:ℝ) ∈ interior (set.Icc (-1:ℝ) 1) :=
      interior_mono this (preimage_interior_subset_interior_preimage hfc hf1),
    contrapose h1,
    simp },
  intros c hc,
  rw [set.mem_Icc, ← abs_le, ← real.norm_eq_abs, ← mul_le_mul_right hr],
  simpa [f, dist_eq_norm, norm_smul] using hc
end

theorem frontier_closed_ball [semi_normed_space ℝ E] (x : E) {r : ℝ} (hr : 0 < r) :
  frontier (closed_ball x r) = sphere x r :=
by rw [frontier, closure_closed_ball, interior_closed_ball x hr,
  closed_ball_diff_ball]

variables (α)

lemma ne_neg_of_mem_sphere [char_zero α] {r : ℝ} (hr : 0 < r) (x : sphere (0:E) r) : x ≠ - x :=
λ h, nonzero_of_mem_sphere hr x (eq_zero_of_eq_neg α (by { conv_lhs {rw h}, simp }))

lemma ne_neg_of_mem_unit_sphere [char_zero α] (x : sphere (0:E) 1) : x ≠ - x :=
ne_neg_of_mem_sphere α  (by norm_num) x

variables {α}

open normed_field

/-- The product of two seminormed spaces is a seminormed space, with the sup norm. -/
instance prod.semi_normed_space : semi_normed_space α (E × F) :=
{ norm_smul_le := λ s x, le_of_eq $ by simp [prod.semi_norm_def, norm_smul, mul_max_of_nonneg],
  -- TODO: without the next two lines Lean unfolds `≤` to `real.le`
  add_smul := λ r x y, prod.ext (add_smul _ _ _) (add_smul _ _ _),
  smul_add := λ r x y, prod.ext (smul_add _ _ _) (smul_add _ _ _),
  ..prod.normed_group,
  ..prod.semimodule }

/-- The product of finitely many seminormed spaces is a seminormed space, with the sup norm. -/
instance pi.semi_normed_space {E : ι → Type*} [fintype ι] [∀i, semi_normed_group (E i)]
  [∀i, semi_normed_space α (E i)] : semi_normed_space α (Πi, E i) :=
{ norm_smul_le := λ a f, le_of_eq $
    show (↑(finset.sup finset.univ (λ (b : ι), nnnorm (a • f b))) : ℝ) =
      nnnorm a * ↑(finset.sup finset.univ (λ (b : ι), nnnorm (f b))),
    by simp only [(nnreal.coe_mul _ _).symm, nnreal.mul_finset_sup, nnnorm_smul] }

/-- A subspace of a seminormed space is also a seminormed space, with the restriction of the
norm. -/
instance submodule.semi_normed_space {𝕜 : Type*} [normed_field 𝕜]
  {E : Type*} [semi_normed_group E] [semi_normed_space 𝕜 E] (s : submodule 𝕜 E) :
  semi_normed_space 𝕜 s :=
{ norm_smul_le := λc x, le_of_eq $ norm_smul c (x : E) }

/-- If there is a scalar `c` with `∥c∥>1`, then any element of with norm different from `0` can be
moved by scalar multiplication to any shell of width `∥c∥`. Also recap information on the norm of
the rescaling element that shows up in applications. -/
lemma rescale_to_shell_semi_normed {c : α} (hc : 1 < ∥c∥) {ε : ℝ} (εpos : 0 < ε) {x : E}
  (hx : ∥x∥ ≠ 0) : ∃d:α, d ≠ 0 ∧ ∥d • x∥ < ε ∧ (ε/∥c∥ ≤ ∥d • x∥) ∧ (∥d∥⁻¹ ≤ ε⁻¹ * ∥c∥ * ∥x∥) :=
begin
  have xεpos : 0 < ∥x∥/ε := div_pos ((ne.symm hx).le_iff_lt.1 (norm_nonneg x)) εpos,
  rcases exists_int_pow_near xεpos hc with ⟨n, hn⟩,
  have cpos : 0 < ∥c∥ := lt_trans (zero_lt_one : (0 :ℝ) < 1) hc,
  have cnpos : 0 < ∥c^(n+1)∥ := by { rw norm_fpow, exact lt_trans xεpos hn.2 },
  refine ⟨(c^(n+1))⁻¹, _, _, _, _⟩,
  show (c ^ (n + 1))⁻¹  ≠ 0,
    by rwa [ne.def, inv_eq_zero, ← ne.def, ← norm_pos_iff],
  show ∥(c ^ (n + 1))⁻¹ • x∥ < ε,
  { rw [norm_smul, norm_inv, ← div_eq_inv_mul, div_lt_iff cnpos, mul_comm, norm_fpow],
    exact (div_lt_iff εpos).1 (hn.2) },
  show ε / ∥c∥ ≤ ∥(c ^ (n + 1))⁻¹ • x∥,
  { rw [div_le_iff cpos, norm_smul, norm_inv, norm_fpow, fpow_add (ne_of_gt cpos),
        fpow_one, mul_inv_rev', mul_comm, ← mul_assoc, ← mul_assoc, mul_inv_cancel (ne_of_gt cpos),
        one_mul, ← div_eq_inv_mul, le_div_iff (fpow_pos_of_pos cpos _), mul_comm],
    exact (le_div_iff εpos).1 hn.1 },
  show ∥(c ^ (n + 1))⁻¹∥⁻¹ ≤ ε⁻¹ * ∥c∥ * ∥x∥,
  { have : ε⁻¹ * ∥c∥ * ∥x∥ = ε⁻¹ * ∥x∥ * ∥c∥, by ring,
    rw [norm_inv, inv_inv', norm_fpow, fpow_add (ne_of_gt cpos), fpow_one, this, ← div_eq_inv_mul],
    exact mul_le_mul_of_nonneg_right hn.1 (norm_nonneg _) }
end

end semi_normed_space

section normed_space

variables [normed_field α]
variables {E : Type*} [normed_group E] [normed_space α E]
variables {F : Type*} [normed_group F] [normed_space α F]

open normed_field

theorem interior_closed_ball' [semi_normed_space ℝ E] [nontrivial E] (x : E) (r : ℝ) :
  interior (closed_ball x r) = ball x r :=
begin
  rcases lt_trichotomy r 0 with hr|rfl|hr,
  { simp [closed_ball_eq_empty_iff_neg.2 hr, ball_eq_empty_iff_nonpos.2 (le_of_lt hr)] },
  { suffices : x ∉ interior {x},
    { rw [ball_zero, closed_ball_zero, ← set.subset_empty_iff],
      intros y hy,
      obtain rfl : y = x := set.mem_singleton_iff.1 (interior_subset hy),
      exact this hy },
    rw [← set.mem_compl_iff, ← closure_compl],
    rcases exists_ne (0 : E) with ⟨z, hz⟩,
    suffices : (λ c : ℝ, x + c • z) 0 ∈ closure ({x}ᶜ : set E),
      by simpa only [zero_smul, add_zero] using this,
    have : (0:ℝ) ∈ closure (set.Ioi (0:ℝ)), by simp [closure_Ioi],
    refine (continuous_const.add (continuous_id.smul
      continuous_const)).continuous_within_at.mem_closure this _,
    intros c hc,
    simp [smul_eq_zero, hz, ne_of_gt hc] },
  { exact interior_closed_ball x hr }
end

theorem frontier_closed_ball' [semi_normed_space ℝ E] [nontrivial E] (x : E) (r : ℝ) :
  frontier (closed_ball x r) = sphere x r :=
by rw [frontier, closure_closed_ball, interior_closed_ball' x r, closed_ball_diff_ball]

variables {α}

/-- If there is a scalar `c` with `∥c∥>1`, then any element can be moved by scalar multiplication to
any shell of width `∥c∥`. Also recap information on the norm of the rescaling element that shows
up in applications. -/
lemma rescale_to_shell {c : α} (hc : 1 < ∥c∥) {ε : ℝ} (εpos : 0 < ε) {x : E} (hx : x ≠ 0) :
  ∃d:α, d ≠ 0 ∧ ∥d • x∥ < ε ∧ (ε/∥c∥ ≤ ∥d • x∥) ∧ (∥d∥⁻¹ ≤ ε⁻¹ * ∥c∥ * ∥x∥) :=
rescale_to_shell_semi_normed hc εpos (ne_of_lt (norm_pos_iff.2 hx)).symm

/-- The product of two normed spaces is a normed space, with the sup norm. -/
instance : normed_space α (E × F) := { norm_smul_le := semi_normed_space.norm_smul_le }

/-- The product of finitely many normed spaces is a normed space, with the sup norm. -/
instance pi.normed_space {E : ι → Type*} [fintype ι] [∀i, normed_group (E i)]
  [∀i, normed_space α (E i)] : normed_space α (Πi, E i) :=
{ norm_smul_le := semi_normed_space.norm_smul_le }

/-- A subspace of a normed space is also a normed space, with the restriction of the norm. -/
<<<<<<< HEAD
instance submodule.normed_space {𝕜 : Type*} [normed_field 𝕜]
  {E : Type*} [normed_group E] [normed_space 𝕜 E] (s : submodule 𝕜 E) : normed_space 𝕜 s :=
{ norm_smul_le := λc x, le_of_eq $ norm_smul c x }
=======
instance submodule.normed_space {𝕜 R : Type*} [has_scalar 𝕜 R] [normed_field 𝕜] [ring R]
  {E : Type*} [normed_group E] [normed_space 𝕜 E] [semimodule R E]
  [is_scalar_tower 𝕜 R E] (s : submodule R E) :
  normed_space 𝕜 s :=
{ norm_smul_le := λc x, le_of_eq $ norm_smul c (x : E) }
>>>>>>> 5d67033c

end normed_space

section normed_algebra

/-- A seminormed algebra `𝕜'` over `𝕜` is an algebra endowed with a seminorm for which the
embedding of `𝕜` in `𝕜'` is an isometry. -/
class semi_normed_algebra (𝕜 : Type*) (𝕜' : Type*) [normed_field 𝕜] [semi_normed_ring 𝕜']
  extends algebra 𝕜 𝕜' :=
(norm_algebra_map_eq : ∀x:𝕜, ∥algebra_map 𝕜 𝕜' x∥ = ∥x∥)

/-- A normed algebra `𝕜'` over `𝕜` is an algebra endowed with a norm for which the embedding of
`𝕜` in `𝕜'` is an isometry. -/
class normed_algebra (𝕜 : Type*) (𝕜' : Type*) [normed_field 𝕜] [normed_ring 𝕜']
  extends algebra 𝕜 𝕜' :=
(norm_algebra_map_eq : ∀x:𝕜, ∥algebra_map 𝕜 𝕜' x∥ = ∥x∥)

/-- A normed algebra is a seminormed algebra. -/
@[priority 100] -- see Note [lower instance priority]
instance semi_normed_algebra_of_normed_algebra (𝕜 : Type*) (𝕜' : Type*) [normed_field 𝕜]
  [normed_ring 𝕜'] [normed_algebra 𝕜 𝕜'] : semi_normed_algebra 𝕜 𝕜' :=
{ norm_algebra_map_eq := normed_algebra.norm_algebra_map_eq }

@[simp] lemma norm_algebra_map_eq {𝕜 : Type*} (𝕜' : Type*) [normed_field 𝕜] [semi_normed_ring 𝕜']
  [h : semi_normed_algebra 𝕜 𝕜'] (x : 𝕜) : ∥algebra_map 𝕜 𝕜' x∥ = ∥x∥ :=
semi_normed_algebra.norm_algebra_map_eq _

variables (𝕜 : Type*) [normed_field 𝕜]
variables (𝕜' : Type*) [semi_normed_ring 𝕜']

-- This could also be proved via `linear_map.continuous_of_bound`,
-- but this is further up the import tree in `normed_space.operator_norm`, so not yet available.
@[continuity] lemma normed_algebra.algebra_map_continuous
  [normed_algebra 𝕜 𝕜'] :
  continuous (algebra_map 𝕜 𝕜') :=
begin
  change continuous (algebra_map 𝕜 𝕜').to_add_monoid_hom,
  exact add_monoid_hom.continuous_of_bound _ 1 (λ x, by simp),
end

@[priority 100]
instance normed_algebra.to_topological_algebra [normed_algebra 𝕜 𝕜'] :
  topological_algebra 𝕜 𝕜' :=
⟨by continuity⟩

@[priority 100]
instance semi_normed_algebra.to_semi_normed_space [h : semi_normed_algebra 𝕜 𝕜'] :
  semi_normed_space 𝕜 𝕜' :=
{ norm_smul_le := λ s x, calc
    ∥s • x∥ = ∥((algebra_map 𝕜 𝕜') s) * x∥ : by { rw h.smul_def', refl }
    ... ≤ ∥algebra_map 𝕜 𝕜' s∥ * ∥x∥ : semi_normed_ring.norm_mul _ _
    ... = ∥s∥ * ∥x∥ : by rw norm_algebra_map_eq,
  ..h }

@[priority 100]
instance normed_algebra.to_normed_space (𝕜 : Type*) [normed_field 𝕜] (𝕜' : Type*)
  [normed_ring 𝕜'] [h : normed_algebra 𝕜 𝕜'] : normed_space 𝕜 𝕜' :=
{ norm_smul_le := semi_normed_space.norm_smul_le,
  ..h }

instance normed_algebra.id : normed_algebra 𝕜 𝕜 :=
{ norm_algebra_map_eq := by simp,
.. algebra.id 𝕜}

variables (𝕜') [semi_normed_algebra 𝕜 𝕜']
include 𝕜

lemma normed_algebra.norm_one : ∥(1:𝕜')∥ = 1 :=
by simpa using (norm_algebra_map_eq 𝕜' (1:𝕜))

lemma normed_algebra.norm_one_class : norm_one_class 𝕜' :=
⟨normed_algebra.norm_one 𝕜 𝕜'⟩

lemma normed_algebra.zero_ne_one : (0:𝕜') ≠ 1 :=
begin
  refine (ne_zero_of_norm_pos _).symm,
  rw normed_algebra.norm_one 𝕜 𝕜', norm_num,
end

lemma normed_algebra.nontrivial : nontrivial 𝕜' :=
⟨⟨0, 1, normed_algebra.zero_ne_one 𝕜 𝕜'⟩⟩

end normed_algebra

section restrict_scalars

variables (𝕜 : Type*) (𝕜' : Type*) [normed_field 𝕜] [normed_field 𝕜'] [normed_algebra 𝕜 𝕜']
(E : Type*) [normed_group E] [normed_space 𝕜' E]
(F : Type*) [semi_normed_group F] [semi_normed_space 𝕜' F]

/-- Warning: This declaration should be used judiciously.
Please consider using `is_scalar_tower` instead.

`𝕜`-seminormed space structure induced by a `𝕜'`-seminormed space structure when `𝕜'` is a
seminormed algebra over `𝕜`. Not registered as an instance as `𝕜'` can not be inferred.

The type synonym `semimodule.restrict_scalars 𝕜 𝕜' E` will be endowed with this instance by default.
-/
def semi_normed_space.restrict_scalars : semi_normed_space 𝕜 F :=
{ norm_smul_le := λc x, le_of_eq $ begin
    change ∥(algebra_map 𝕜 𝕜' c) • x∥ = ∥c∥ * ∥x∥,
    simp [norm_smul]
  end,
  ..restrict_scalars.semimodule 𝕜 𝕜' F }

/-- Warning: This declaration should be used judiciously.
Please consider using `is_scalar_tower` instead.

`𝕜`-normed space structure induced by a `𝕜'`-normed space structure when `𝕜'` is a
normed algebra over `𝕜`. Not registered as an instance as `𝕜'` can not be inferred.

The type synonym `semimodule.restrict_scalars 𝕜 𝕜' E` will be endowed with this instance by default.
-/
def normed_space.restrict_scalars : normed_space 𝕜 E :=
{ norm_smul_le := λc x, le_of_eq $ begin
    change ∥(algebra_map 𝕜 𝕜' c) • x∥ = ∥c∥ * ∥x∥,
    simp [norm_smul]
  end,
  ..restrict_scalars.semimodule 𝕜 𝕜' E }

instance {𝕜 : Type*} {𝕜' : Type*} {F : Type*} [I : semi_normed_group F] :
  semi_normed_group (restrict_scalars 𝕜 𝕜' F) := I

instance {𝕜 : Type*} {𝕜' : Type*} {E : Type*} [I : normed_group E] :
  normed_group (restrict_scalars 𝕜 𝕜' E) := I

instance semimodule.restrict_scalars.semi_normed_space_orig {𝕜 : Type*} {𝕜' : Type*} {F : Type*}
  [normed_field 𝕜'] [semi_normed_group F] [I : semi_normed_space 𝕜' F] :
  semi_normed_space 𝕜' (restrict_scalars 𝕜 𝕜' F) := I

instance semimodule.restrict_scalars.normed_space_orig {𝕜 : Type*} {𝕜' : Type*} {E : Type*}
  [normed_field 𝕜'] [normed_group E] [I : normed_space 𝕜' E] :
  normed_space 𝕜' (restrict_scalars 𝕜 𝕜' E) := I

instance : semi_normed_space 𝕜 (restrict_scalars 𝕜 𝕜' F) :=
(semi_normed_space.restrict_scalars 𝕜 𝕜' F : semi_normed_space 𝕜 F)

instance : normed_space 𝕜 (restrict_scalars 𝕜 𝕜' E) :=
(normed_space.restrict_scalars 𝕜 𝕜' E : normed_space 𝕜 E)

end restrict_scalars

section summable
open_locale classical
open finset filter
variables [semi_normed_group α] [semi_normed_group β]

lemma cauchy_seq_finset_iff_vanishing_norm {f : ι → α} :
  cauchy_seq (λ s : finset ι, ∑ i in s, f i) ↔
    ∀ε > (0 : ℝ), ∃s:finset ι, ∀t, disjoint t s → ∥ ∑ i in t, f i ∥ < ε :=
begin
  rw [cauchy_seq_finset_iff_vanishing, nhds_basis_ball.forall_iff],
  { simp only [ball_0_eq, set.mem_set_of_eq] },
  { rintros s t hst ⟨s', hs'⟩,
    exact ⟨s', λ t' ht', hst $ hs' _ ht'⟩ }
end

lemma summable_iff_vanishing_norm [complete_space α] {f : ι → α} :
  summable f ↔ ∀ε > (0 : ℝ), ∃s:finset ι, ∀t, disjoint t s → ∥ ∑ i in t, f i ∥ < ε :=
by rw [summable_iff_cauchy_seq_finset, cauchy_seq_finset_iff_vanishing_norm]

lemma cauchy_seq_finset_of_norm_bounded {f : ι → α} (g : ι → ℝ) (hg : summable g)
  (h : ∀i, ∥f i∥ ≤ g i) : cauchy_seq (λ s : finset ι, ∑ i in s, f i) :=
cauchy_seq_finset_iff_vanishing_norm.2 $ assume ε hε,
  let ⟨s, hs⟩ := summable_iff_vanishing_norm.1 hg ε hε in
  ⟨s, assume t ht,
    have ∥∑ i in t, g i∥ < ε := hs t ht,
    have nn : 0 ≤ ∑ i in t, g i := finset.sum_nonneg (assume a _, le_trans (norm_nonneg _) (h a)),
    lt_of_le_of_lt (norm_sum_le_of_le t (λ i _, h i)) $
      by rwa [real.norm_eq_abs, abs_of_nonneg nn] at this⟩

lemma cauchy_seq_finset_of_summable_norm {f : ι → α} (hf : summable (λa, ∥f a∥)) :
  cauchy_seq (λ s : finset ι, ∑ a in s, f a) :=
cauchy_seq_finset_of_norm_bounded _ hf (assume i, le_refl _)

/-- If a function `f` is summable in norm, and along some sequence of finsets exhausting the space
its sum is converging to a limit `a`, then this holds along all finsets, i.e., `f` is summable
with sum `a`. -/
lemma has_sum_of_subseq_of_summable {f : ι → α} (hf : summable (λa, ∥f a∥))
  {s : γ → finset ι} {p : filter γ} [ne_bot p]
  (hs : tendsto s p at_top) {a : α} (ha : tendsto (λ b, ∑ i in s b, f i) p (𝓝 a)) :
  has_sum f a :=
tendsto_nhds_of_cauchy_seq_of_subseq (cauchy_seq_finset_of_summable_norm hf) hs ha

lemma has_sum_iff_tendsto_nat_of_summable_norm {f : ℕ → α} {a : α} (hf : summable (λi, ∥f i∥)) :
  has_sum f a ↔ tendsto (λn:ℕ, ∑ i in range n, f i) at_top (𝓝 a) :=
⟨λ h, h.tendsto_sum_nat,
λ h, has_sum_of_subseq_of_summable hf tendsto_finset_range h⟩

/-- The direct comparison test for series:  if the norm of `f` is bounded by a real function `g`
which is summable, then `f` is summable. -/
lemma summable_of_norm_bounded
  [complete_space α] {f : ι → α} (g : ι → ℝ) (hg : summable g) (h : ∀i, ∥f i∥ ≤ g i) :
  summable f :=
by { rw summable_iff_cauchy_seq_finset, exact cauchy_seq_finset_of_norm_bounded g hg h }

lemma has_sum.norm_le_of_bounded {f : ι → α} {g : ι → ℝ} {a : α} {b : ℝ}
  (hf : has_sum f a) (hg : has_sum g b) (h : ∀ i, ∥f i∥ ≤ g i) :
  ∥a∥ ≤ b :=
le_of_tendsto_of_tendsto' hf.norm hg $ λ s, norm_sum_le_of_le _ $ λ i hi, h i

/-- Quantitative result associated to the direct comparison test for series:  If `∑' i, g i` is
summable, and for all `i`, `∥f i∥ ≤ g i`, then `∥∑' i, f i∥ ≤ ∑' i, g i`. Note that we do not
assume that `∑' i, f i` is summable, and it might not be the case if `α` is not a complete space. -/
lemma tsum_of_norm_bounded {f : ι → α} {g : ι → ℝ} {a : ℝ} (hg : has_sum g a)
  (h : ∀ i, ∥f i∥ ≤ g i) :
  ∥∑' i : ι, f i∥ ≤ a :=
begin
  by_cases hf : summable f,
  { exact hf.has_sum.norm_le_of_bounded hg h },
  { rw [tsum_eq_zero_of_not_summable hf, norm_zero],
    exact ge_of_tendsto' hg (λ s, sum_nonneg $ λ i hi, (norm_nonneg _).trans (h i)) }
end

/-- If `∑' i, ∥f i∥` is summable, then `∥∑' i, f i∥ ≤ (∑' i, ∥f i∥)`. Note that we do not assume
that `∑' i, f i` is summable, and it might not be the case if `α` is not a complete space. -/
lemma norm_tsum_le_tsum_norm {f : ι → α} (hf : summable (λi, ∥f i∥)) :
  ∥∑'i, f i∥ ≤ ∑' i, ∥f i∥ :=
tsum_of_norm_bounded hf.has_sum $ λ i, le_rfl

variable [complete_space α]

/-- Variant of the direct comparison test for series:  if the norm of `f` is eventually bounded by a
real function `g` which is summable, then `f` is summable. -/
lemma summable_of_norm_bounded_eventually {f : ι → α} (g : ι → ℝ) (hg : summable g)
  (h : ∀ᶠ i in cofinite, ∥f i∥ ≤ g i) : summable f :=
begin
  replace h := mem_cofinite.1 h,
  refine h.summable_compl_iff.mp _,
  refine summable_of_norm_bounded _ (h.summable_compl_iff.mpr hg) _,
  rintros ⟨a, h'⟩,
  simpa using h'
end

lemma summable_of_nnnorm_bounded {f : ι → α} (g : ι → ℝ≥0) (hg : summable g)
  (h : ∀i, nnnorm (f i) ≤ g i) : summable f :=
summable_of_norm_bounded (λ i, (g i : ℝ)) (nnreal.summable_coe.2 hg) (λ i, by exact_mod_cast h i)

lemma summable_of_summable_norm {f : ι → α} (hf : summable (λa, ∥f a∥)) : summable f :=
summable_of_norm_bounded _ hf (assume i, le_refl _)

lemma summable_of_summable_nnnorm {f : ι → α} (hf : summable (λa, nnnorm (f a))) : summable f :=
summable_of_nnnorm_bounded _ hf (assume i, le_refl _)

end summable<|MERGE_RESOLUTION|>--- conflicted
+++ resolved
@@ -1387,17 +1387,11 @@
 { norm_smul_le := semi_normed_space.norm_smul_le }
 
 /-- A subspace of a normed space is also a normed space, with the restriction of the norm. -/
-<<<<<<< HEAD
-instance submodule.normed_space {𝕜 : Type*} [normed_field 𝕜]
-  {E : Type*} [normed_group E] [normed_space 𝕜 E] (s : submodule 𝕜 E) : normed_space 𝕜 s :=
-{ norm_smul_le := λc x, le_of_eq $ norm_smul c x }
-=======
 instance submodule.normed_space {𝕜 R : Type*} [has_scalar 𝕜 R] [normed_field 𝕜] [ring R]
   {E : Type*} [normed_group E] [normed_space 𝕜 E] [semimodule R E]
   [is_scalar_tower 𝕜 R E] (s : submodule R E) :
   normed_space 𝕜 s :=
 { norm_smul_le := λc x, le_of_eq $ norm_smul c (x : E) }
->>>>>>> 5d67033c
 
 end normed_space
 
@@ -1431,7 +1425,7 @@
 -- This could also be proved via `linear_map.continuous_of_bound`,
 -- but this is further up the import tree in `normed_space.operator_norm`, so not yet available.
 @[continuity] lemma normed_algebra.algebra_map_continuous
-  [normed_algebra 𝕜 𝕜'] :
+  [semi_normed_algebra 𝕜 𝕜'] :
   continuous (algebra_map 𝕜 𝕜') :=
 begin
   change continuous (algebra_map 𝕜 𝕜').to_add_monoid_hom,
@@ -1439,7 +1433,7 @@
 end
 
 @[priority 100]
-instance normed_algebra.to_topological_algebra [normed_algebra 𝕜 𝕜'] :
+instance normed_algebra.to_topological_algebra [semi_normed_algebra 𝕜 𝕜'] :
   topological_algebra 𝕜 𝕜' :=
 ⟨by continuity⟩
 
