--- conflicted
+++ resolved
@@ -178,23 +178,6 @@
   end⟩,
   inv_fun := λ y, (1 - ∥(y : E)∥^2).sqrt⁻¹ • (y : E),
   left_inv := λ x,
-<<<<<<< HEAD
-    begin
-      have : 0 < 1 + ∥x∥ := (norm_nonneg x).trans_lt (lt_one_add _),
-      field_simp [this.ne', abs_of_pos this, norm_smul, smul_smul, abs_div]
-    end,
-  right_inv := λ x, subtype.ext
-    begin
-      have : 0 < 1 - ∥(x : E)∥ := sub_pos.2 (mem_ball_zero_iff.1 x.2),
-      field_simp [norm_smul, smul_smul, abs_div, abs_of_pos this, this.ne']
-    end,
-  continuous_to_fun := continuous_subtype_mk _ $
-    ((continuous_const.add continuous_norm).inv₀
-      (λ x, ((norm_nonneg x).trans_lt (lt_one_add _)).ne')).smul continuous_id,
-  continuous_inv_fun := continuous.smul
-    ((continuous_const.sub continuous_subtype_coe.norm).inv₀ $
-      λ x, (sub_pos.2 $ mem_ball_zero_iff.1 x.2).ne') continuous_subtype_coe }
-=======
   begin
     have : 0 < 1 + ∥x∥ ^ 2, by positivity,
     field_simp [norm_smul, smul_smul, this.ne', real.sq_sqrt this.le, ← real.sqrt_div this.le],
@@ -222,7 +205,6 @@
 @[simp] lemma coe_homeomorph_unit_ball_apply_zero [normed_space ℝ E] :
   (homeomorph_unit_ball (0 : E) : E) = 0 :=
 by simp [homeomorph_unit_ball]
->>>>>>> 0a3e8d38
 
 open normed_field
 
@@ -247,11 +229,7 @@
 
 /-- A subspace of a normed space is also a normed space, with the restriction of the norm. -/
 instance submodule.normed_space {𝕜 R : Type*} [has_smul 𝕜 R] [normed_field 𝕜] [ring R]
-<<<<<<< HEAD
-  {E : Type*} [semi_normed_group E] [normed_space 𝕜 E] [module R E]
-=======
   {E : Type*} [seminormed_add_comm_group E] [normed_space 𝕜 E] [module R E]
->>>>>>> 0a3e8d38
   [is_scalar_tower 𝕜 R E] (s : submodule R E) :
   normed_space 𝕜 s :=
 { norm_smul_le := λc x, le_of_eq $ norm_smul c (x : E) }
