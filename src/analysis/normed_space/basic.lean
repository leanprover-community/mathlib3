/-
Copyright (c) 2018 Patrick Massot. All rights reserved.
Released under Apache 2.0 license as described in the file LICENSE.
Authors: Patrick Massot, Johannes Hölzl
-/
import topology.instances.nnreal
import topology.algebra.module
import topology.metric_space.antilipschitz

/-!
# Normed spaces
-/

variables {α : Type*} {β : Type*} {γ : Type*} {ι : Type*}

noncomputable theory
open filter metric
open_locale topological_space big_operators nnreal

/-- Auxiliary class, endowing a type `α` with a function `norm : α → ℝ`. This class is designed to
be extended in more interesting classes specifying the properties of the norm. -/
class has_norm (α : Type*) := (norm : α → ℝ)

export has_norm (norm)

notation `∥`:1024 e:1 `∥`:1 := norm e

/-- A normed group is an additive group endowed with a norm for which `dist x y = ∥x - y∥` defines
a metric space structure. -/
class normed_group (α : Type*) extends has_norm α, add_comm_group α, metric_space α :=
(dist_eq : ∀ x y, dist x y = norm (x - y))

/-- Construct a normed group from a translation invariant distance -/
def normed_group.of_add_dist [has_norm α] [add_comm_group α] [metric_space α]
  (H1 : ∀ x:α, ∥x∥ = dist x 0)
  (H2 : ∀ x y z : α, dist x y ≤ dist (x + z) (y + z)) : normed_group α :=
{ dist_eq := λ x y, begin
    rw H1, apply le_antisymm,
    { rw [sub_eq_add_neg, ← add_right_neg y], apply H2 },
    { have := H2 (x-y) 0 y, rwa [sub_add_cancel, zero_add] at this }
  end }

/-- Construct a normed group from a translation invariant distance -/
def normed_group.of_add_dist' [has_norm α] [add_comm_group α] [metric_space α]
  (H1 : ∀ x:α, ∥x∥ = dist x 0)
  (H2 : ∀ x y z : α, dist (x + z) (y + z) ≤ dist x y) : normed_group α :=
{ dist_eq := λ x y, begin
    rw H1, apply le_antisymm,
    { have := H2 (x-y) 0 y, rwa [sub_add_cancel, zero_add] at this },
    { rw [sub_eq_add_neg, ← add_right_neg y], apply H2 }
  end }

/-- A normed group can be built from a norm that satisfies algebraic properties. This is
formalised in this structure. -/
structure normed_group.core (α : Type*) [add_comm_group α] [has_norm α] : Prop :=
(norm_eq_zero_iff : ∀ x : α, ∥x∥ = 0 ↔ x = 0)
(triangle : ∀ x y : α, ∥x + y∥ ≤ ∥x∥ + ∥y∥)
(norm_neg : ∀ x : α, ∥-x∥ = ∥x∥)

/-- Constructing a normed group from core properties of a norm, i.e., registering the distance and
the metric space structure from the norm properties. -/
noncomputable def normed_group.of_core (α : Type*) [add_comm_group α] [has_norm α]
  (C : normed_group.core α) : normed_group α :=
{ dist := λ x y, ∥x - y∥,
  dist_eq := assume x y, by refl,
  dist_self := assume x, (C.norm_eq_zero_iff (x - x)).mpr (show x - x = 0, by simp),
  eq_of_dist_eq_zero := assume x y h, show (x = y), from sub_eq_zero.mp $ (C.norm_eq_zero_iff (x - y)).mp h,
  dist_triangle := assume x y z,
    calc ∥x - z∥ = ∥x - y + (y - z)∥ : by rw sub_add_sub_cancel
            ... ≤ ∥x - y∥ + ∥y - z∥  : C.triangle _ _,
  dist_comm := assume x y,
    calc ∥x - y∥ = ∥ -(y - x)∥ : by simp
             ... = ∥y - x∥ : by { rw [C.norm_neg] } }

section normed_group
variables [normed_group α] [normed_group β]

lemma dist_eq_norm (g h : α) : dist g h = ∥g - h∥ :=
normed_group.dist_eq _ _

@[simp] lemma dist_zero_right (g : α) : dist g 0 = ∥g∥ :=
by rw [dist_eq_norm, sub_zero]

lemma norm_sub_rev (g h : α) : ∥g - h∥ = ∥h - g∥ :=
by simpa only [dist_eq_norm] using dist_comm g h

@[simp] lemma norm_neg (g : α) : ∥-g∥ = ∥g∥ :=
by simpa using norm_sub_rev 0 g

@[simp] lemma dist_add_left (g h₁ h₂ : α) : dist (g + h₁) (g + h₂) = dist h₁ h₂ :=
by simp [dist_eq_norm]

@[simp] lemma dist_add_right (g₁ g₂ h : α) : dist (g₁ + h) (g₂ + h) = dist g₁ g₂ :=
by simp [dist_eq_norm]

@[simp] lemma dist_neg_neg (g h : α) : dist (-g) (-h) = dist g h :=
by simp only [dist_eq_norm, neg_sub_neg, norm_sub_rev]

@[simp] lemma dist_sub_left (g h₁ h₂ : α) : dist (g - h₁) (g - h₂) = dist h₁ h₂ :=
by simp only [sub_eq_add_neg, dist_add_left, dist_neg_neg]

@[simp] lemma dist_sub_right (g₁ g₂ h : α) : dist (g₁ - h) (g₂ - h) = dist g₁ g₂ :=
dist_add_right _ _ _

/-- Triangle inequality for the norm. -/
lemma norm_add_le (g h : α) : ∥g + h∥ ≤ ∥g∥ + ∥h∥ :=
by simpa [dist_eq_norm] using dist_triangle g 0 (-h)

lemma norm_add_le_of_le {g₁ g₂ : α} {n₁ n₂ : ℝ} (H₁ : ∥g₁∥ ≤ n₁) (H₂ : ∥g₂∥ ≤ n₂) :
  ∥g₁ + g₂∥ ≤ n₁ + n₂ :=
le_trans (norm_add_le g₁ g₂) (add_le_add H₁ H₂)

lemma dist_add_add_le (g₁ g₂ h₁ h₂ : α) :
  dist (g₁ + g₂) (h₁ + h₂) ≤ dist g₁ h₁ + dist g₂ h₂ :=
by simpa only [dist_add_left, dist_add_right] using dist_triangle (g₁ + g₂) (h₁ + g₂) (h₁ + h₂)

lemma dist_add_add_le_of_le {g₁ g₂ h₁ h₂ : α} {d₁ d₂ : ℝ}
  (H₁ : dist g₁ h₁ ≤ d₁) (H₂ : dist g₂ h₂ ≤ d₂) :
  dist (g₁ + g₂) (h₁ + h₂) ≤ d₁ + d₂ :=
le_trans (dist_add_add_le g₁ g₂ h₁ h₂) (add_le_add H₁ H₂)

lemma dist_sub_sub_le (g₁ g₂ h₁ h₂ : α) :
  dist (g₁ - g₂) (h₁ - h₂) ≤ dist g₁ h₁ + dist g₂ h₂ :=
dist_neg_neg g₂ h₂ ▸ dist_add_add_le _ _ _ _

lemma dist_sub_sub_le_of_le {g₁ g₂ h₁ h₂ : α} {d₁ d₂ : ℝ}
  (H₁ : dist g₁ h₁ ≤ d₁) (H₂ : dist g₂ h₂ ≤ d₂) :
  dist (g₁ - g₂) (h₁ - h₂) ≤ d₁ + d₂ :=
le_trans (dist_sub_sub_le g₁ g₂ h₁ h₂) (add_le_add H₁ H₂)

lemma abs_dist_sub_le_dist_add_add (g₁ g₂ h₁ h₂ : α) :
  abs (dist g₁ h₁ - dist g₂ h₂) ≤ dist (g₁ + g₂) (h₁ + h₂) :=
by simpa only [dist_add_left, dist_add_right, dist_comm h₂]
  using abs_dist_sub_le (g₁ + g₂) (h₁ + h₂) (h₁ + g₂)

@[simp] lemma norm_nonneg (g : α) : 0 ≤ ∥g∥ :=
by { rw[←dist_zero_right], exact dist_nonneg }

@[simp] lemma norm_eq_zero {g : α} : ∥g∥ = 0 ↔ g = 0 :=
dist_zero_right g ▸ dist_eq_zero

@[simp] lemma norm_zero : ∥(0:α)∥ = 0 := norm_eq_zero.2 rfl

lemma norm_sum_le {β} : ∀(s : finset β) (f : β → α), ∥∑ a in s, f a∥ ≤ ∑ a in s, ∥ f a ∥ :=
finset.le_sum_of_subadditive norm norm_zero norm_add_le

lemma norm_sum_le_of_le {β} (s : finset β) {f : β → α} {n : β → ℝ} (h : ∀ b ∈ s, ∥f b∥ ≤ n b) :
  ∥∑ b in s, f b∥ ≤ ∑ b in s, n b :=
le_trans (norm_sum_le s f) (finset.sum_le_sum h)

lemma norm_pos_iff {g : α} : 0 < ∥ g ∥ ↔ g ≠ 0 :=
dist_zero_right g ▸ dist_pos

lemma norm_le_zero_iff {g : α} : ∥g∥ ≤ 0 ↔ g = 0 :=
by { rw[←dist_zero_right], exact dist_le_zero }

lemma norm_sub_le (g h : α) : ∥g - h∥ ≤ ∥g∥ + ∥h∥ :=
by simpa [dist_eq_norm] using dist_triangle g 0 h

lemma norm_sub_le_of_le {g₁ g₂ : α} {n₁ n₂ : ℝ} (H₁ : ∥g₁∥ ≤ n₁) (H₂ : ∥g₂∥ ≤ n₂) :
  ∥g₁ - g₂∥ ≤ n₁ + n₂ :=
le_trans (norm_sub_le g₁ g₂) (add_le_add H₁ H₂)

lemma dist_le_norm_add_norm (g h : α) : dist g h ≤ ∥g∥ + ∥h∥ :=
by { rw dist_eq_norm, apply norm_sub_le }

lemma abs_norm_sub_norm_le (g h : α) : abs(∥g∥ - ∥h∥) ≤ ∥g - h∥ :=
by simpa [dist_eq_norm] using abs_dist_sub_le g h 0

lemma norm_sub_norm_le (g h : α) : ∥g∥ - ∥h∥ ≤ ∥g - h∥ :=
le_trans (le_abs_self _) (abs_norm_sub_norm_le g h)

lemma dist_norm_norm_le (g h : α) : dist ∥g∥ ∥h∥ ≤ ∥g - h∥ :=
abs_norm_sub_norm_le g h

lemma eq_of_norm_sub_eq_zero {u v : α} (h : ∥u - v∥ = 0) : u = v :=
begin
  apply eq_of_dist_eq_zero,
  rwa dist_eq_norm
end

lemma norm_le_insert (u v : α) : ∥v∥ ≤ ∥u∥ + ∥u - v∥ :=
calc ∥v∥ = ∥u - (u - v)∥ : by abel
... ≤ ∥u∥ + ∥u - v∥ : norm_sub_le u _

lemma ball_0_eq (ε : ℝ) : ball (0:α) ε = {x | ∥x∥ < ε} :=
set.ext $ assume a, by simp

lemma norm_le_of_mem_closed_ball {g h : α} {r : ℝ} (H : h ∈ closed_ball g r) :
  ∥h∥ ≤ ∥g∥ + r :=
calc
  ∥h∥ = ∥g + (h - g)∥ : by rw [add_sub_cancel'_right]
  ... ≤ ∥g∥ + ∥h - g∥  : norm_add_le _ _
  ... ≤ ∥g∥ + r : by { apply add_le_add_left, rw ← dist_eq_norm, exact H }

lemma norm_lt_of_mem_ball {g h : α} {r : ℝ} (H : h ∈ ball g r) :
  ∥h∥ < ∥g∥ + r :=
calc
  ∥h∥ = ∥g + (h - g)∥ : by rw [add_sub_cancel'_right]
  ... ≤ ∥g∥ + ∥h - g∥  : norm_add_le _ _
  ... < ∥g∥ + r : by { apply add_lt_add_left, rw ← dist_eq_norm, exact H }

theorem normed_group.tendsto_nhds_zero {f : γ → α} {l : filter γ} :
  tendsto f l (𝓝 0) ↔ ∀ ε > 0, ∀ᶠ x in l, ∥ f x ∥ < ε :=
metric.tendsto_nhds.trans $ by simp only [dist_zero_right]

lemma normed_group.tendsto_nhds_nhds {f : α → β} {x : α} {y : β} :
  tendsto f (𝓝 x) (𝓝 y) ↔ ∀ ε > 0, ∃ δ > 0, ∀ x', ∥x' - x∥ < δ → ∥f x' - y∥ < ε :=
by simp_rw [metric.tendsto_nhds_nhds, dist_eq_norm]

/-- A homomorphism `f` of normed groups is Lipschitz, if there exists a constant `C` such that for
all `x`, one has `∥f x∥ ≤ C * ∥x∥`.
The analogous condition for a linear map of normed spaces is in `normed_space.operator_norm`. -/
lemma add_monoid_hom.lipschitz_of_bound (f :α →+ β) (C : ℝ) (h : ∀x, ∥f x∥ ≤ C * ∥x∥) :
  lipschitz_with (nnreal.of_real C) f :=
lipschitz_with.of_dist_le' $ λ x y, by simpa only [dist_eq_norm, f.map_sub] using h (x - y)

lemma lipschitz_on_with_iff_norm_sub_le {f : α → β} {C : ℝ≥0} {s : set α} :
  lipschitz_on_with C f s ↔  ∀ (x ∈ s) (y ∈ s),  ∥f x - f y∥ ≤ C * ∥x - y∥ :=
by simp only [lipschitz_on_with_iff_dist_le_mul, dist_eq_norm]

lemma lipschitz_on_with.norm_sub_le {f : α → β} {C : ℝ≥0} {s : set α} (h : lipschitz_on_with C f s)
  {x y : α} (x_in : x ∈ s) (y_in : y ∈ s) : ∥f x - f y∥ ≤ C * ∥x - y∥ :=
lipschitz_on_with_iff_norm_sub_le.mp h x x_in y y_in

/-- A homomorphism `f` of normed groups is continuous, if there exists a constant `C` such that for
all `x`, one has `∥f x∥ ≤ C * ∥x∥`.
The analogous condition for a linear map of normed spaces is in `normed_space.operator_norm`. -/
lemma add_monoid_hom.continuous_of_bound (f :α →+ β) (C : ℝ) (h : ∀x, ∥f x∥ ≤ C * ∥x∥) :
  continuous f :=
(f.lipschitz_of_bound C h).continuous

section nnnorm

/-- Version of the norm taking values in nonnegative reals. -/
def nnnorm (a : α) : ℝ≥0 := ⟨norm a, norm_nonneg a⟩

@[simp] lemma coe_nnnorm (a : α) : (nnnorm a : ℝ) = norm a := rfl

lemma nndist_eq_nnnorm (a b : α) : nndist a b = nnnorm (a - b) := nnreal.eq $ dist_eq_norm _ _

@[simp] lemma nnnorm_eq_zero {a : α} : nnnorm a = 0 ↔ a = 0 :=
by simp only [nnreal.eq_iff.symm, nnreal.coe_zero, coe_nnnorm, norm_eq_zero]

@[simp] lemma nnnorm_zero : nnnorm (0 : α) = 0 :=
nnreal.eq norm_zero

lemma nnnorm_add_le (g h : α) : nnnorm (g + h) ≤ nnnorm g + nnnorm h :=
nnreal.coe_le_coe.2 $ norm_add_le g h

@[simp] lemma nnnorm_neg (g : α) : nnnorm (-g) = nnnorm g :=
nnreal.eq $ norm_neg g

lemma nndist_nnnorm_nnnorm_le (g h : α) : nndist (nnnorm g) (nnnorm h) ≤ nnnorm (g - h) :=
nnreal.coe_le_coe.2 $ dist_norm_norm_le g h

lemma of_real_norm_eq_coe_nnnorm (x : β) : ennreal.of_real ∥x∥ = (nnnorm x : ennreal) :=
ennreal.of_real_eq_coe_nnreal _

lemma edist_eq_coe_nnnorm_sub (x y : β) : edist x y = (nnnorm (x - y) : ennreal) :=
by rw [edist_dist, dist_eq_norm, of_real_norm_eq_coe_nnnorm]

lemma edist_eq_coe_nnnorm (x : β) : edist x 0 = (nnnorm x : ennreal) :=
by rw [edist_eq_coe_nnnorm_sub, _root_.sub_zero]

lemma nndist_add_add_le (g₁ g₂ h₁ h₂ : α) :
  nndist (g₁ + g₂) (h₁ + h₂) ≤ nndist g₁ h₁ + nndist g₂ h₂ :=
nnreal.coe_le_coe.2 $ dist_add_add_le g₁ g₂ h₁ h₂

lemma edist_add_add_le (g₁ g₂ h₁ h₂ : α) :
  edist (g₁ + g₂) (h₁ + h₂) ≤ edist g₁ h₁ + edist g₂ h₂ :=
by { simp only [edist_nndist], norm_cast, apply nndist_add_add_le }

lemma nnnorm_sum_le {β} : ∀(s : finset β) (f : β → α), nnnorm (∑ a in s, f a) ≤ ∑ a in s, nnnorm (f a) :=
finset.le_sum_of_subadditive nnnorm nnnorm_zero nnnorm_add_le

end nnnorm

lemma lipschitz_with.neg {α : Type*} [emetric_space α] {K : nnreal} {f : α → β}
  (hf : lipschitz_with K f) : lipschitz_with K (λ x, -f x) :=
λ x y, by simpa only [edist_dist, dist_neg_neg] using hf x y

lemma lipschitz_with.add {α : Type*} [emetric_space α] {Kf : nnreal} {f : α → β}
  (hf : lipschitz_with Kf f) {Kg : nnreal} {g : α → β} (hg : lipschitz_with Kg g) :
  lipschitz_with (Kf + Kg) (λ x, f x + g x) :=
λ x y,
calc edist (f x + g x) (f y + g y) ≤ edist (f x) (f y) + edist (g x) (g y) :
  edist_add_add_le _ _ _ _
... ≤ Kf * edist x y + Kg * edist x y :
  add_le_add (hf x y) (hg x y)
... = (Kf + Kg) * edist x y :
  (add_mul _ _ _).symm

lemma lipschitz_with.sub {α : Type*} [emetric_space α] {Kf : nnreal} {f : α → β}
  (hf : lipschitz_with Kf f) {Kg : nnreal} {g : α → β} (hg : lipschitz_with Kg g) :
  lipschitz_with (Kf + Kg) (λ x, f x - g x) :=
hf.add hg.neg

lemma antilipschitz_with.add_lipschitz_with {α : Type*} [metric_space α] {Kf : nnreal} {f : α → β}
  (hf : antilipschitz_with Kf f) {Kg : nnreal} {g : α → β} (hg : lipschitz_with Kg g)
  (hK : Kg < Kf⁻¹) :
  antilipschitz_with (Kf⁻¹ - Kg)⁻¹ (λ x, f x + g x) :=
begin
  refine antilipschitz_with.of_le_mul_dist (λ x y, _),
  rw [nnreal.coe_inv, ← div_eq_inv_mul],
  rw le_div_iff (nnreal.coe_pos.2 $ nnreal.sub_pos.2 hK),
  rw [mul_comm, nnreal.coe_sub (le_of_lt hK), sub_mul],
  calc ↑Kf⁻¹ * dist x y - Kg * dist x y ≤ dist (f x) (f y) - dist (g x) (g y) :
    sub_le_sub (hf.mul_le_dist x y) (hg.dist_le_mul x y)
  ... ≤ _ : le_trans (le_abs_self _) (abs_dist_sub_le_dist_add_add _ _ _ _)
end

/-- A submodule of a normed group is also a normed group, with the restriction of the norm.
As all instances can be inferred from the submodule `s`, they are put as implicit instead of
typeclasses. -/
instance submodule.normed_group {𝕜 : Type*} {_ : ring 𝕜}
  {E : Type*} [normed_group E] {_ : module 𝕜 E} (s : submodule 𝕜 E) : normed_group s :=
{ norm := λx, norm (x : E),
  dist_eq := λx y, dist_eq_norm (x : E) (y : E) }

/-- normed group instance on the product of two normed groups, using the sup norm. -/
instance prod.normed_group : normed_group (α × β) :=
{ norm := λx, max ∥x.1∥ ∥x.2∥,
  dist_eq := assume (x y : α × β),
    show max (dist x.1 y.1) (dist x.2 y.2) = (max ∥(x - y).1∥ ∥(x - y).2∥), by simp [dist_eq_norm] }

lemma prod.norm_def (x : α × β) : ∥x∥ = (max ∥x.1∥ ∥x.2∥) := rfl

lemma prod.nnnorm_def (x : α × β) : nnnorm x = max (nnnorm x.1) (nnnorm x.2) :=
by { have := x.norm_def, simp only [← coe_nnnorm] at this, exact_mod_cast this }

lemma norm_fst_le (x : α × β) : ∥x.1∥ ≤ ∥x∥ :=
le_max_left _ _

lemma norm_snd_le (x : α × β) : ∥x.2∥ ≤ ∥x∥ :=
le_max_right _ _

lemma norm_prod_le_iff {x : α × β} {r : ℝ} :
  ∥x∥ ≤ r ↔ ∥x.1∥ ≤ r ∧ ∥x.2∥ ≤ r :=
max_le_iff

/-- normed group instance on the product of finitely many normed groups, using the sup norm. -/
instance pi.normed_group {π : ι → Type*} [fintype ι] [∀i, normed_group (π i)] :
  normed_group (Πi, π i) :=
{ norm := λf, ((finset.sup finset.univ (λ b, nnnorm (f b)) : nnreal) : ℝ),
  dist_eq := assume x y,
    congr_arg (coe : ℝ≥0 → ℝ) $ congr_arg (finset.sup finset.univ) $ funext $ assume a,
    show nndist (x a) (y a) = nnnorm (x a - y a), from nndist_eq_nnnorm _ _ }

/-- The norm of an element in a product space is `≤ r` if and only if the norm of each
component is. -/
lemma pi_norm_le_iff {π : ι → Type*} [fintype ι] [∀i, normed_group (π i)] {r : ℝ} (hr : 0 ≤ r)
  {x : Πi, π i} : ∥x∥ ≤ r ↔ ∀i, ∥x i∥ ≤ r :=
by { simp only [(dist_zero_right _).symm, dist_pi_le_iff hr], refl }

lemma norm_le_pi_norm {π : ι → Type*} [fintype ι] [∀i, normed_group (π i)] (x : Πi, π i) (i : ι) :
  ∥x i∥ ≤ ∥x∥ :=
(pi_norm_le_iff (norm_nonneg x)).1 (le_refl _) i

lemma tendsto_iff_norm_tendsto_zero {f : ι → β} {a : filter ι} {b : β} :
  tendsto f a (𝓝 b) ↔ tendsto (λ e, ∥ f e - b ∥) a (𝓝 0) :=
by rw tendsto_iff_dist_tendsto_zero ; simp only [(dist_eq_norm _ _).symm]

lemma tendsto_zero_iff_norm_tendsto_zero {f : γ → β} {a : filter γ} :
  tendsto f a (𝓝 0) ↔ tendsto (λ e, ∥ f e ∥) a (𝓝 0) :=
have tendsto f a (𝓝 0) ↔ tendsto (λ e, ∥ f e - 0 ∥) a (𝓝 0) :=
  tendsto_iff_norm_tendsto_zero,
by simpa

/-- Special case of the sandwich theorem: if the norm of `f` is eventually bounded by a real
function `g` which tends to `0`, then `f` tends to `0`.
In this pair of lemmas (`squeeze_zero_norm'` and `squeeze_zero_norm`), following a convention of
similar lemmas in `topology.metric_space.basic` and `topology.algebra.ordered`, the `'` version is
phrased using "eventually" and the non-`'` version is phrased absolutely. -/
lemma squeeze_zero_norm' {f : γ → α} {g : γ → ℝ} {t₀ : filter γ}
  (h : ∀ᶠ n in t₀, ∥f n∥ ≤ g n)
  (h' : tendsto g t₀ (𝓝 0)) : tendsto f t₀ (𝓝 0) :=
tendsto_zero_iff_norm_tendsto_zero.mpr
  (squeeze_zero' (eventually_of_forall (λ n, norm_nonneg _)) h h')

/-- Special case of the sandwich theorem: if the norm of `f` is bounded by a real function `g` which
tends to `0`, then `f` tends to `0`.  -/
lemma squeeze_zero_norm {f : γ → α} {g : γ → ℝ} {t₀ : filter γ}
  (h : ∀ (n:γ), ∥f n∥ ≤ g n)
  (h' : tendsto g t₀ (𝓝 0)) :
  tendsto f t₀ (𝓝 0) :=
squeeze_zero_norm' (eventually_of_forall h) h'

lemma lim_norm (x : α) : tendsto (λg : α, ∥g - x∥) (𝓝 x) (𝓝 0) :=
tendsto_iff_norm_tendsto_zero.1 (continuous_iff_continuous_at.1 continuous_id x)

lemma lim_norm_zero : tendsto (λg : α, ∥g∥) (𝓝 0) (𝓝 0) :=
by simpa using lim_norm (0:α)

lemma continuous_norm : continuous (λg:α, ∥g∥) :=
begin
  rw continuous_iff_continuous_at,
  intro x,
  rw [continuous_at, tendsto_iff_dist_tendsto_zero],
  exact squeeze_zero (λ t, abs_nonneg _) (λ t, abs_norm_sub_norm_le _ _) (lim_norm x)
end

lemma filter.tendsto.norm {β : Type*} {l : filter β} {f : β → α} {a : α} (h : tendsto f l (𝓝 a)) :
  tendsto (λ x, ∥f x∥) l (𝓝 ∥a∥) :=
tendsto.comp continuous_norm.continuous_at h

lemma continuous_nnnorm : continuous (nnnorm : α → nnreal) :=
continuous_subtype_mk _ continuous_norm

lemma filter.tendsto.nnnorm {β : Type*} {l : filter β} {f : β → α} {a : α} (h : tendsto f l (𝓝 a)) :
  tendsto (λ x, nnnorm (f x)) l (𝓝 (nnnorm a)) :=
tendsto.comp continuous_nnnorm.continuous_at h

/-- If `∥y∥→∞`, then we can assume `y≠x` for any fixed `x`. -/
lemma eventually_ne_of_tendsto_norm_at_top {l : filter γ} {f : γ → α}
  (h : tendsto (λ y, ∥f y∥) l at_top) (x : α) :
  ∀ᶠ y in l, f y ≠ x :=
begin
  have : ∀ᶠ y in l, 1 + ∥x∥ ≤ ∥f y∥ := h (mem_at_top (1 + ∥x∥)),
  refine this.mono (λ y hy hxy, _),
  subst x,
  exact not_le_of_lt zero_lt_one (add_le_iff_nonpos_left.1 hy)
end

/-- A normed group is a uniform additive group, i.e., addition and subtraction are uniformly
continuous. -/
@[priority 100] -- see Note [lower instance priority]
instance normed_uniform_group : uniform_add_group α :=
begin
  refine ⟨metric.uniform_continuous_iff.2 $ assume ε hε, ⟨ε / 2, half_pos hε, assume a b h, _⟩⟩,
  rw [prod.dist_eq, max_lt_iff, dist_eq_norm, dist_eq_norm] at h,
  calc dist (a.1 - a.2) (b.1 - b.2) = ∥(a.1 - b.1) - (a.2 - b.2)∥ :
      by simp [dist_eq_norm, sub_eq_add_neg]; abel
    ... ≤ ∥a.1 - b.1∥ + ∥a.2 - b.2∥ : norm_sub_le _ _
    ... < ε / 2 + ε / 2 : add_lt_add h.1 h.2
    ... = ε : add_halves _
end

@[priority 100] -- see Note [lower instance priority]
instance normed_top_monoid : has_continuous_add α := by apply_instance -- short-circuit type class inference
@[priority 100] -- see Note [lower instance priority]
instance normed_top_group : topological_add_group α := by apply_instance -- short-circuit type class inference

end normed_group

section normed_ring

/-- A normed ring is a ring endowed with a norm which satisfies the inequality `∥x y∥ ≤ ∥x∥ ∥y∥`. -/
class normed_ring (α : Type*) extends has_norm α, ring α, metric_space α :=
(dist_eq : ∀ x y, dist x y = norm (x - y))
(norm_mul : ∀ a b, norm (a * b) ≤ norm a * norm b)

/-- A normed commutative ring is a commutative ring endowed with a norm which satisfies
the inequality `∥x y∥ ≤ ∥x∥ ∥y∥`. -/
class normed_comm_ring (α : Type*) extends normed_ring α :=
(mul_comm : ∀ x y : α, x * y = y * x)

/-- A mixin class with the axiom `∥1∥ = 1`. Many `normed_ring`s and all `normed_field`s satisfy this
axiom. -/
class norm_one_class (α : Type*) [has_norm α] [has_one α] : Prop :=
(norm_one : ∥(1:α)∥ = 1)

export norm_one_class (norm_one)

attribute [simp] norm_one

@[simp] lemma nnnorm_one [normed_group α] [has_one α] [norm_one_class α] : nnnorm (1:α) = 1 :=
nnreal.eq norm_one

@[priority 100]
instance normed_comm_ring.to_comm_ring [β : normed_comm_ring α] : comm_ring α := { ..β }

@[priority 100] -- see Note [lower instance priority]
instance normed_ring.to_normed_group [β : normed_ring α] : normed_group α := { ..β }

instance prod.norm_one_class [normed_group α] [has_one α] [norm_one_class α]
  [normed_group β] [has_one β] [norm_one_class β] :
  norm_one_class (α × β) :=
⟨by simp [prod.norm_def]⟩

variables [normed_ring α]

lemma norm_mul_le (a b : α) : (∥a*b∥) ≤ (∥a∥) * (∥b∥) :=
normed_ring.norm_mul _ _

lemma list.norm_prod_le' : ∀ {l : list α}, l ≠ [] → ∥l.prod∥ ≤ (l.map norm).prod
| [] h := (h rfl).elim
| [a] _ := by simp
| (a :: b :: l) _ :=
  begin
    rw [list.map_cons, list.prod_cons, @list.prod_cons _ _ _ ∥a∥],
    refine le_trans (norm_mul_le _ _) (mul_le_mul_of_nonneg_left _ (norm_nonneg _)),
    exact list.norm_prod_le' (list.cons_ne_nil b l)
  end

lemma list.norm_prod_le [norm_one_class α] : ∀ l : list α, ∥l.prod∥ ≤ (l.map norm).prod
| [] := by simp
| (a::l) := list.norm_prod_le' (list.cons_ne_nil a l)

lemma finset.norm_prod_le' {α : Type*} [normed_comm_ring α] (s : finset ι) (hs : s.nonempty)
  (f : ι → α) :
  ∥∏ i in s, f i∥ ≤ ∏ i in s, ∥f i∥ :=
begin
  rcases s with ⟨⟨l⟩, hl⟩,
  have : l.map f ≠ [], by simpa using hs,
  simpa using list.norm_prod_le' this
end

lemma finset.norm_prod_le {α : Type*} [normed_comm_ring α] [norm_one_class α] (s : finset ι)
  (f : ι → α) :
  ∥∏ i in s, f i∥ ≤ ∏ i in s, ∥f i∥ :=
begin
  rcases s with ⟨⟨l⟩, hl⟩,
  simpa using (l.map f).norm_prod_le
end

/-- If `α` is a normed ring, then `∥a^n∥≤ ∥a∥^n` for `n > 0`. See also `norm_pow_le`. -/
lemma norm_pow_le' (a : α) : ∀ {n : ℕ}, 0 < n → ∥a^n∥ ≤ ∥a∥^n
| 1 h := by simp
| (n+2) h :=
  le_trans (norm_mul_le a (a^(n+1)))
           (mul_le_mul (le_refl _)
                       (norm_pow_le' (nat.succ_pos _)) (norm_nonneg _) (norm_nonneg _))

/-- If `α` is a normed ring with `∥1∥=1`, then `∥a^n∥≤ ∥a∥^n`. See also `norm_pow_le'`. -/
lemma norm_pow_le [norm_one_class α] (a : α) : ∀ (n : ℕ), ∥a^n∥ ≤ ∥a∥^n
| 0 := by simp
| (n+1) := norm_pow_le' a n.zero_lt_succ

lemma eventually_norm_pow_le (a : α) : ∀ᶠ (n:ℕ) in at_top, ∥a ^ n∥ ≤ ∥a∥ ^ n :=
eventually_at_top.mpr ⟨1, λ b h, norm_pow_le' a (nat.succ_le_iff.mp h)⟩

lemma units.norm_pos [nontrivial α] (x : units α) : 0 < ∥(x:α)∥ :=
norm_pos_iff.mpr (units.ne_zero x)

/-- In a normed ring, the left-multiplication `add_monoid_hom` is bounded. -/
lemma mul_left_bound (x : α) :
  ∀ (y:α), ∥add_monoid_hom.mul_left x y∥ ≤ ∥x∥ * ∥y∥ :=
norm_mul_le x

/-- In a normed ring, the right-multiplication `add_monoid_hom` is bounded. -/
lemma mul_right_bound (x : α) :
  ∀ (y:α), ∥add_monoid_hom.mul_right x y∥ ≤ ∥x∥ * ∥y∥ :=
λ y, by {rw mul_comm, convert norm_mul_le y x}

/-- Normed ring structure on the product of two normed rings, using the sup norm. -/
instance prod.normed_ring [normed_ring β] : normed_ring (α × β) :=
{ norm_mul := assume x y,
  calc
    ∥x * y∥ = ∥(x.1*y.1, x.2*y.2)∥ : rfl
        ... = (max ∥x.1*y.1∥  ∥x.2*y.2∥) : rfl
        ... ≤ (max (∥x.1∥*∥y.1∥) (∥x.2∥*∥y.2∥)) :
          max_le_max (norm_mul_le (x.1) (y.1)) (norm_mul_le (x.2) (y.2))
        ... = (max (∥x.1∥*∥y.1∥) (∥y.2∥*∥x.2∥)) : by simp[mul_comm]
        ... ≤ (max (∥x.1∥) (∥x.2∥)) * (max (∥y.2∥) (∥y.1∥)) : by { apply max_mul_mul_le_max_mul_max; simp [norm_nonneg] }
        ... = (max (∥x.1∥) (∥x.2∥)) * (max (∥y.1∥) (∥y.2∥)) : by simp[max_comm]
        ... = (∥x∥*∥y∥) : rfl,
  ..prod.normed_group }
end normed_ring

@[priority 100] -- see Note [lower instance priority]
instance normed_ring_top_monoid [normed_ring α] : has_continuous_mul α :=
⟨ continuous_iff_continuous_at.2 $ λ x, tendsto_iff_norm_tendsto_zero.2 $
    have ∀ e : α × α, e.fst * e.snd - x.fst * x.snd =
      e.fst * e.snd - e.fst * x.snd + (e.fst * x.snd - x.fst * x.snd), by intro; rw sub_add_sub_cancel,
    begin
      apply squeeze_zero,
      { intro, apply norm_nonneg },
      { simp only [this], intro, apply norm_add_le },
      { rw ←zero_add (0 : ℝ), apply tendsto.add,
        { apply squeeze_zero,
          { intro, apply norm_nonneg },
          { intro t, show ∥t.fst * t.snd - t.fst * x.snd∥ ≤ ∥t.fst∥ * ∥t.snd - x.snd∥,
            rw ←mul_sub, apply norm_mul_le },
          { rw ←mul_zero (∥x.fst∥), apply tendsto.mul,
            { apply continuous_iff_continuous_at.1,
              apply continuous_norm.comp continuous_fst },
            { apply tendsto_iff_norm_tendsto_zero.1,
              apply continuous_iff_continuous_at.1,
              apply continuous_snd }}},
        { apply squeeze_zero,
          { intro, apply norm_nonneg },
          { intro t, show ∥t.fst * x.snd - x.fst * x.snd∥ ≤ ∥t.fst - x.fst∥ * ∥x.snd∥,
            rw ←sub_mul, apply norm_mul_le },
          { rw ←zero_mul (∥x.snd∥), apply tendsto.mul,
            { apply tendsto_iff_norm_tendsto_zero.1,
              apply continuous_iff_continuous_at.1,
              apply continuous_fst },
            { apply tendsto_const_nhds }}}}
    end ⟩

/-- A normed ring is a topological ring. -/
@[priority 100] -- see Note [lower instance priority]
instance normed_top_ring [normed_ring α] : topological_ring α :=
⟨ continuous_iff_continuous_at.2 $ λ x, tendsto_iff_norm_tendsto_zero.2 $
    have ∀ e : α, -e - -x = -(e - x), by intro; simp,
    by simp only [this, norm_neg]; apply lim_norm ⟩

/-- A normed field is a field with a norm satisfying ∥x y∥ = ∥x∥ ∥y∥. -/
class normed_field (α : Type*) extends has_norm α, field α, metric_space α :=
(dist_eq : ∀ x y, dist x y = norm (x - y))
(norm_mul' : ∀ a b, norm (a * b) = norm a * norm b)

/-- A nondiscrete normed field is a normed field in which there is an element of norm different from
`0` and `1`. This makes it possible to bring any element arbitrarily close to `0` by multiplication
by the powers of any element, and thus to relate algebra and topology. -/
class nondiscrete_normed_field (α : Type*) extends normed_field α :=
(non_trivial : ∃x:α, 1<∥x∥)

namespace normed_field

section normed_field

variables [normed_field α]

@[simp] lemma norm_mul (a b : α) : ∥a * b∥ = ∥a∥ * ∥b∥ :=
normed_field.norm_mul' a b

@[priority 100] -- see Note [lower instance priority]
instance to_normed_comm_ring : normed_comm_ring α :=
{ norm_mul := λ a b, (norm_mul a b).le, ..‹normed_field α› }

@[priority 900]
instance to_norm_one_class : norm_one_class α :=
⟨mul_left_cancel' (mt norm_eq_zero.1 (@one_ne_zero α _ _)) $
  by rw [← norm_mul, mul_one, mul_one]⟩

/-- `norm` as a `monoid_hom`. -/
@[simps] def norm_hom : α →* ℝ := ⟨norm, norm_one, norm_mul⟩

@[simp] lemma norm_pow (a : α) : ∀ (n : ℕ), ∥a ^ n∥ = ∥a∥ ^ n :=
norm_hom.map_pow a

@[simp] lemma norm_prod (s : finset β) (f : β → α) :
  ∥∏ b in s, f b∥ = ∏ b in s, ∥f b∥ :=
(norm_hom : α →* ℝ).map_prod f s

@[simp] lemma norm_div (a b : α) : ∥a / b∥ = ∥a∥ / ∥b∥ :=
(norm_hom : α →* ℝ).map_div norm_zero a b

@[simp] lemma norm_inv (a : α) : ∥a⁻¹∥ = ∥a∥⁻¹ :=
(norm_hom : α →* ℝ).map_inv' norm_zero a

@[simp] lemma nnnorm_inv (a : α) : nnnorm (a⁻¹) = (nnnorm a)⁻¹ :=
nnreal.eq $ by simp

@[simp] lemma norm_fpow : ∀ (a : α) (n : ℤ), ∥a^n∥ = ∥a∥^n :=
(norm_hom : α →* ℝ).map_fpow norm_zero

lemma tendsto_inv {r : α} (r0 : r ≠ 0) : tendsto (λq, q⁻¹) (𝓝 r) (𝓝 r⁻¹) :=
begin
  refine (nhds_basis_closed_ball.tendsto_iff nhds_basis_closed_ball).2 (λε εpos, _),
  let δ := min (ε/2 * ∥r∥^2) (∥r∥/2),
  have norm_r_pos : 0 < ∥r∥ := norm_pos_iff.mpr r0,
  have A : 0 < ε / 2 * ∥r∥ ^ 2 := mul_pos (half_pos εpos) (pow_pos norm_r_pos 2),
  have δpos : 0 < δ, by simp [half_pos norm_r_pos, A],
  refine ⟨δ, δpos, λ x hx, _⟩,
  have rx : ∥r∥/2 ≤ ∥x∥ := calc
    ∥r∥/2 = ∥r∥ - ∥r∥/2 : by ring
    ... ≤ ∥r∥ - ∥r - x∥ :
    begin
      apply sub_le_sub (le_refl _),
      rw [← dist_eq_norm, dist_comm],
      exact le_trans hx (min_le_right _ _)
    end
    ... ≤ ∥r - (r - x)∥ : norm_sub_norm_le r (r - x)
    ... = ∥x∥ : by simp [sub_sub_cancel],
  have norm_x_pos : 0 < ∥x∥ := lt_of_lt_of_le (half_pos norm_r_pos) rx,
  have : x⁻¹ - r⁻¹ = (r - x) * x⁻¹ * r⁻¹,
    by rw [sub_mul, sub_mul, mul_inv_cancel (norm_pos_iff.mp norm_x_pos), one_mul, mul_comm,
           ← mul_assoc, inv_mul_cancel r0, one_mul],
  calc dist x⁻¹ r⁻¹ = ∥x⁻¹ - r⁻¹∥ : dist_eq_norm _ _
  ... ≤ ∥r-x∥ * ∥x∥⁻¹ * ∥r∥⁻¹ : by rw [this, norm_mul, norm_mul, norm_inv, norm_inv]
  ... ≤ (ε/2 * ∥r∥^2) * (2 * ∥r∥⁻¹) * (∥r∥⁻¹) : begin
    apply_rules [mul_le_mul, inv_nonneg.2, le_of_lt A, norm_nonneg, mul_nonneg,
                 (inv_le_inv norm_x_pos norm_r_pos).2, le_refl],
    show ∥r - x∥ ≤ ε / 2 * ∥r∥ ^ 2,
      by { rw [← dist_eq_norm, dist_comm], exact le_trans hx (min_le_left _ _) },
    show ∥x∥⁻¹ ≤ 2 * ∥r∥⁻¹,
    { convert (inv_le_inv norm_x_pos (half_pos norm_r_pos)).2 rx,
      rw [inv_div, div_eq_inv_mul, mul_comm] },
    show (0 : ℝ) ≤ 2, by norm_num
  end
  ... = ε * (∥r∥ * ∥r∥⁻¹)^2 : by { generalize : ∥r∥⁻¹ = u, ring }
  ... = ε : by { rw [mul_inv_cancel (ne.symm (ne_of_lt norm_r_pos))], simp }
end

lemma continuous_on_inv : continuous_on (λ(x:α), x⁻¹) {x | x ≠ 0} :=
begin
  assume x hx,
  apply continuous_at.continuous_within_at,
  exact (tendsto_inv hx)
end

end normed_field

variables (α) [nondiscrete_normed_field α]

lemma exists_one_lt_norm : ∃x : α, 1 < ∥x∥ := ‹nondiscrete_normed_field α›.non_trivial

lemma exists_norm_lt_one : ∃x : α, 0 < ∥x∥ ∧ ∥x∥ < 1 :=
begin
  rcases exists_one_lt_norm α with ⟨y, hy⟩,
  refine ⟨y⁻¹, _, _⟩,
  { simp only [inv_eq_zero, ne.def, norm_pos_iff],
    rintro rfl,
    rw norm_zero at hy,
    exact lt_asymm zero_lt_one hy },
  { simp [inv_lt_one hy] }
end

lemma exists_lt_norm (r : ℝ) : ∃ x : α, r < ∥x∥ :=
let ⟨w, hw⟩ := exists_one_lt_norm α in
let ⟨n, hn⟩ := pow_unbounded_of_one_lt r hw in
⟨w^n, by rwa norm_pow⟩

lemma exists_norm_lt {r : ℝ} (hr : 0 < r) : ∃ x : α, 0 < ∥x∥ ∧ ∥x∥ < r :=
let ⟨w, hw⟩ := exists_one_lt_norm α in
let ⟨n, hle, hlt⟩ := exists_int_pow_near' hr hw in
⟨w^n, by { rw norm_fpow; exact fpow_pos_of_pos (lt_trans zero_lt_one hw) _},
by rwa norm_fpow⟩

variable {α}

@[instance]
lemma punctured_nhds_ne_bot (x : α) : ne_bot (𝓝[{x}ᶜ] x) :=
begin
  rw [← mem_closure_iff_nhds_within_ne_bot, metric.mem_closure_iff],
  rintros ε ε0,
  rcases normed_field.exists_norm_lt α ε0 with ⟨b, hb0, hbε⟩,
  refine ⟨x + b, mt (set.mem_singleton_iff.trans add_right_eq_self).1 $ norm_pos_iff.1 hb0, _⟩,
  rwa [dist_comm, dist_eq_norm, add_sub_cancel'],
end

@[instance]
lemma nhds_within_is_unit_ne_bot : ne_bot (𝓝[{x : α | is_unit x}] 0) :=
by simpa only [is_unit_iff_ne_zero] using punctured_nhds_ne_bot (0:α)

end normed_field

instance : normed_field ℝ :=
{ norm := λ x, abs x,
  dist_eq := assume x y, rfl,
  norm_mul' := abs_mul }

instance : nondiscrete_normed_field ℝ :=
{ non_trivial := ⟨2, by { unfold norm, rw abs_of_nonneg; norm_num }⟩ }

/-- If a function converges to a nonzero value, its inverse converges to the inverse of this value.
We use the name `tendsto.inv'` as `tendsto.inv` is already used in multiplicative topological
groups. -/
lemma filter.tendsto.inv' [normed_field α] {l : filter β} {f : β → α} {y : α}
  (hy : y ≠ 0) (h : tendsto f l (𝓝 y)) :
  tendsto (λx, (f x)⁻¹) l (𝓝 y⁻¹) :=
(normed_field.tendsto_inv hy).comp h

lemma filter.tendsto.div [normed_field α] {l : filter β} {f g : β → α} {x y : α}
  (hf : tendsto f l (𝓝 x)) (hg : tendsto g l (𝓝 y)) (hy : y ≠ 0) :
  tendsto (λa, f a / g a) l (𝓝 (x / y)) :=
hf.mul (hg.inv' hy)

lemma filter.tendsto.div_const [normed_field α] {l : filter β} {f : β → α} {x y : α}
  (hf : tendsto f l (𝓝 x)) : tendsto (λa, f a / y) l (𝓝 (x / y)) :=
by { simp only [div_eq_inv_mul], exact tendsto_const_nhds.mul hf }

/-- Continuity at a point of the result of dividing two functions
continuous at that point, where the denominator is nonzero. -/
lemma continuous_at.div [topological_space α] [normed_field β] {f : α → β} {g : α → β} {x : α}
    (hf : continuous_at f x) (hg : continuous_at g x) (hnz : g x ≠ 0) :
  continuous_at (λ x, f x / g x) x :=
hf.div hg hnz

namespace real

lemma norm_eq_abs (r : ℝ) : ∥r∥ = abs r := rfl

lemma norm_of_nonneg {x : ℝ} (hx : 0 ≤ x) : ∥x∥ = x :=
abs_of_nonneg hx

@[simp] lemma norm_coe_nat (n : ℕ) : ∥(n : ℝ)∥ = n := abs_of_nonneg n.cast_nonneg

@[simp] lemma nnnorm_coe_nat (n : ℕ) : nnnorm (n : ℝ) = n := nnreal.eq $ by simp

@[simp] lemma norm_two : ∥(2:ℝ)∥ = 2 := abs_of_pos (@zero_lt_two ℝ _)

@[simp] lemma nnnorm_two : nnnorm (2:ℝ) = 2 := nnreal.eq $ by simp

open_locale nnreal

@[simp] lemma nnreal.norm_eq (x : ℝ≥0) : ∥(x : ℝ)∥ = x :=
by rw [real.norm_eq_abs, x.abs_eq]

lemma nnnorm_coe_eq_self {x : ℝ≥0} : nnnorm (x : ℝ) = x :=
by { ext, exact norm_of_nonneg (zero_le x) }

lemma nnnorm_of_nonneg {x : ℝ} (hx : 0 ≤ x) : nnnorm x = ⟨x, hx⟩ :=
@nnnorm_coe_eq_self ⟨x, hx⟩

lemma ennnorm_eq_of_real {x : ℝ} (hx : 0 ≤ x) : (nnnorm x : ennreal) = ennreal.of_real x :=
by { rw [← of_real_norm_eq_coe_nnnorm, norm_of_nonneg hx] }

end real

@[simp] lemma norm_norm [normed_group α] (x : α) : ∥∥x∥∥ = ∥x∥ :=
by rw [real.norm_of_nonneg (norm_nonneg _)]

@[simp] lemma nnnorm_norm [normed_group α] (a : α) : nnnorm ∥a∥ = nnnorm a :=
by simp only [nnnorm, norm_norm]

instance : normed_comm_ring ℤ :=
{ norm := λ n, ∥(n : ℝ)∥,
  norm_mul := λ m n, le_of_eq $ by simp only [norm, int.cast_mul, abs_mul],
  dist_eq := λ m n, by simp only [int.dist_eq, norm, int.cast_sub],
  mul_comm := mul_comm }

@[norm_cast] lemma int.norm_cast_real (m : ℤ) : ∥(m : ℝ)∥ = ∥m∥ := rfl

instance : norm_one_class ℤ :=
⟨by simp [← int.norm_cast_real]⟩

instance : normed_field ℚ :=
{ norm := λ r, ∥(r : ℝ)∥,
  norm_mul' := λ r₁ r₂, by simp only [norm, rat.cast_mul, abs_mul],
  dist_eq := λ r₁ r₂, by simp only [rat.dist_eq, norm, rat.cast_sub] }

instance : nondiscrete_normed_field ℚ :=
{ non_trivial := ⟨2, by { unfold norm, rw abs_of_nonneg; norm_num }⟩ }

@[norm_cast, simp] lemma rat.norm_cast_real (r : ℚ) : ∥(r : ℝ)∥ = ∥r∥ := rfl

@[norm_cast, simp] lemma int.norm_cast_rat (m : ℤ) : ∥(m : ℚ)∥ = ∥m∥ :=
by rw [← rat.norm_cast_real, ← int.norm_cast_real]; congr' 1; norm_cast

section normed_space

section prio
set_option extends_priority 920
-- Here, we set a rather high priority for the instance `[normed_space α β] : semimodule α β`
-- to take precedence over `semiring.to_semimodule` as this leads to instance paths with better
-- unification properties.
-- see Note[vector space definition] for why we extend `semimodule`.
/-- A normed space over a normed field is a vector space endowed with a norm which satisfies the
equality `∥c • x∥ = ∥c∥ ∥x∥`. We require only `∥c • x∥ ≤ ∥c∥ ∥x∥` in the definition, then prove
`∥c • x∥ = ∥c∥ ∥x∥` in `norm_smul`. -/
class normed_space (α : Type*) (β : Type*) [normed_field α] [normed_group β]
  extends semimodule α β :=
(norm_smul_le : ∀ (a:α) (b:β), ∥a • b∥ ≤ ∥a∥ * ∥b∥)
end prio

variables [normed_field α] [normed_group β]

instance normed_field.to_normed_space : normed_space α α :=
{ norm_smul_le := λ a b, le_of_eq (normed_field.norm_mul a b) }

lemma norm_smul [normed_space α β] (s : α) (x : β) : ∥s • x∥ = ∥s∥ * ∥x∥ :=
begin
  classical,
  by_cases h : s = 0,
  { simp [h] },
  { refine le_antisymm (normed_space.norm_smul_le s x) _,
    calc ∥s∥ * ∥x∥ = ∥s∥ * ∥s⁻¹ • s • x∥     : by rw [inv_smul_smul' h]
               ... ≤ ∥s∥ * (∥s⁻¹∥ * ∥s • x∥) : _
               ... = ∥s • x∥                 : _,
    exact mul_le_mul_of_nonneg_left (normed_space.norm_smul_le _ _) (norm_nonneg _),
    rw [normed_field.norm_inv, ← mul_assoc, mul_inv_cancel, one_mul],
    rwa [ne.def, norm_eq_zero] }
end

@[simp] lemma abs_norm_eq_norm (z : β) : abs ∥z∥ = ∥z∥ :=
  (abs_eq (norm_nonneg z)).mpr (or.inl rfl)

lemma dist_smul [normed_space α β] (s : α) (x y : β) : dist (s • x) (s • y) = ∥s∥ * dist x y :=
by simp only [dist_eq_norm, (norm_smul _ _).symm, smul_sub]

lemma nnnorm_smul [normed_space α β] (s : α) (x : β) : nnnorm (s • x) = nnnorm s * nnnorm x :=
nnreal.eq $ norm_smul s x

lemma nndist_smul [normed_space α β] (s : α) (x y : β) :
  nndist (s • x) (s • y) = nnnorm s * nndist x y :=
nnreal.eq $ dist_smul s x y

lemma norm_smul_of_nonneg [normed_space ℝ β] {t : ℝ} (ht : 0 ≤ t) (x : β) : ∥t • x∥ = t * ∥x∥ :=
by rw [norm_smul, real.norm_eq_abs, abs_of_nonneg ht]

variables {E : Type*} {F : Type*}
[normed_group E] [normed_space α E] [normed_group F] [normed_space α F]

@[priority 100] -- see Note [lower instance priority]
instance normed_space.topological_vector_space : topological_vector_space α E :=
begin
  refine { continuous_smul := continuous_iff_continuous_at.2 $
    λ p, tendsto_iff_norm_tendsto_zero.2 _ },
  refine squeeze_zero (λ _, norm_nonneg _) _ _,
  { exact λ q, ∥q.1 - p.1∥ * ∥q.2∥ + ∥p.1∥ * ∥q.2 - p.2∥ },
  { intro q,
    rw [← sub_add_sub_cancel, ← norm_smul, ← norm_smul, smul_sub, sub_smul],
    exact norm_add_le _ _ },
  { conv { congr, skip, skip, congr, rw [← zero_add (0:ℝ)], congr,
      rw [← zero_mul ∥p.2∥], skip, rw [← mul_zero ∥p.1∥] },
    exact ((tendsto_iff_norm_tendsto_zero.1 (continuous_fst.tendsto p)).mul
      (continuous_snd.tendsto p).norm).add
        (tendsto_const_nhds.mul (tendsto_iff_norm_tendsto_zero.1 (continuous_snd.tendsto p))) }
end

theorem closure_ball [normed_space ℝ E] (x : E) {r : ℝ} (hr : 0 < r) :
  closure (ball x r) = closed_ball x r :=
begin
  refine set.subset.antisymm closure_ball_subset_closed_ball (λ y hy, _),
  have : continuous_within_at (λ c : ℝ, c • (y - x) + x) (set.Ico 0 1) 1 :=
    ((continuous_id.smul continuous_const).add continuous_const).continuous_within_at,
  convert this.mem_closure _ _,
  { rw [one_smul, sub_add_cancel] },
  { simp [closure_Ico (@zero_lt_one ℝ _), zero_le_one] },
  { rintros c ⟨hc0, hc1⟩,
    rw [set.mem_preimage, mem_ball, dist_eq_norm, add_sub_cancel, norm_smul, real.norm_eq_abs,
      abs_of_nonneg hc0, mul_comm, ← mul_one r],
    rw [mem_closed_ball, dist_eq_norm] at hy,
    apply mul_lt_mul'; assumption }
end

theorem frontier_ball [normed_space ℝ E] (x : E) {r : ℝ} (hr : 0 < r) :
  frontier (ball x r) = sphere x r :=
begin
  rw [frontier, closure_ball x hr, is_open_ball.interior_eq],
  ext x, exact (@eq_iff_le_not_lt ℝ _ _ _).symm
end

theorem interior_closed_ball [normed_space ℝ E] (x : E) {r : ℝ} (hr : 0 < r) :
  interior (closed_ball x r) = ball x r :=
begin
  refine set.subset.antisymm _ ball_subset_interior_closed_ball,
  intros y hy,
  rcases le_iff_lt_or_eq.1 (mem_closed_ball.1 $ interior_subset hy) with hr|rfl, { exact hr },
  set f : ℝ → E := λ c : ℝ, c • (y - x) + x,
  suffices : f ⁻¹' closed_ball x (dist y x) ⊆ set.Icc (-1) 1,
  { have hfc : continuous f := (continuous_id.smul continuous_const).add continuous_const,
    have hf1 : (1:ℝ) ∈ f ⁻¹' (interior (closed_ball x $ dist y x)), by simpa [f],
    have h1 : (1:ℝ) ∈ interior (set.Icc (-1:ℝ) 1) :=
      interior_mono this (preimage_interior_subset_interior_preimage hfc hf1),
    contrapose h1,
    simp },
  intros c hc,
  rw [set.mem_Icc, ← abs_le, ← real.norm_eq_abs, ← mul_le_mul_right hr],
  simpa [f, dist_eq_norm, norm_smul] using hc
end

theorem interior_closed_ball' [normed_space ℝ E] [nontrivial E] (x : E) (r : ℝ) :
  interior (closed_ball x r) = ball x r :=
begin
  rcases lt_trichotomy r 0 with hr|rfl|hr,
  { simp [closed_ball_eq_empty_iff_neg.2 hr, ball_eq_empty_iff_nonpos.2 (le_of_lt hr)] },
  { suffices : x ∉ interior {x},
    { rw [ball_zero, closed_ball_zero, ← set.subset_empty_iff],
      intros y hy,
      obtain rfl : y = x := set.mem_singleton_iff.1 (interior_subset hy),
      exact this hy },
    rw [← set.mem_compl_iff, ← closure_compl],
    rcases exists_ne (0 : E) with ⟨z, hz⟩,
    suffices : (λ c : ℝ, x + c • z) 0 ∈ closure ({x}ᶜ : set E),
      by simpa only [zero_smul, add_zero] using this,
    have : (0:ℝ) ∈ closure (set.Ioi (0:ℝ)), by simp [closure_Ioi],
    refine (continuous_const.add (continuous_id.smul
      continuous_const)).continuous_within_at.mem_closure this _,
    intros c hc,
    simp [smul_eq_zero, hz, ne_of_gt hc] },
  { exact interior_closed_ball x hr }
end

theorem frontier_closed_ball [normed_space ℝ E] (x : E) {r : ℝ} (hr : 0 < r) :
  frontier (closed_ball x r) = sphere x r :=
by rw [frontier, closure_closed_ball, interior_closed_ball x hr,
  closed_ball_diff_ball]

theorem frontier_closed_ball' [normed_space ℝ E] [nontrivial E] (x : E) (r : ℝ) :
  frontier (closed_ball x r) = sphere x r :=
by rw [frontier, closure_closed_ball, interior_closed_ball' x r, closed_ball_diff_ball]

open normed_field

/-- If there is a scalar `c` with `∥c∥>1`, then any element can be moved by scalar multiplication to
any shell of width `∥c∥`. Also recap information on the norm of the rescaling element that shows
up in applications. -/
lemma rescale_to_shell {c : α} (hc : 1 < ∥c∥) {ε : ℝ} (εpos : 0 < ε) {x : E} (hx : x ≠ 0) :
  ∃d:α, d ≠ 0 ∧ ∥d • x∥ ≤ ε ∧ (ε/∥c∥ ≤ ∥d • x∥) ∧ (∥d∥⁻¹ ≤ ε⁻¹ * ∥c∥ * ∥x∥) :=
begin
  have xεpos : 0 < ∥x∥/ε := div_pos (norm_pos_iff.2 hx) εpos,
  rcases exists_int_pow_near xεpos hc with ⟨n, hn⟩,
  have cpos : 0 < ∥c∥ := lt_trans (zero_lt_one : (0 :ℝ) < 1) hc,
  have cnpos : 0 < ∥c^(n+1)∥ := by { rw norm_fpow, exact lt_trans xεpos hn.2 },
  refine ⟨(c^(n+1))⁻¹, _, _, _, _⟩,
  show (c ^ (n + 1))⁻¹  ≠ 0,
    by rwa [ne.def, inv_eq_zero, ← ne.def, ← norm_pos_iff],
  show ∥(c ^ (n + 1))⁻¹ • x∥ ≤ ε,
  { rw [norm_smul, norm_inv, ← div_eq_inv_mul, div_le_iff cnpos, mul_comm, norm_fpow],
    exact (div_le_iff εpos).1 (le_of_lt (hn.2)) },
  show ε / ∥c∥ ≤ ∥(c ^ (n + 1))⁻¹ • x∥,
  { rw [div_le_iff cpos, norm_smul, norm_inv, norm_fpow, fpow_add (ne_of_gt cpos),
        fpow_one, mul_inv_rev', mul_comm, ← mul_assoc, ← mul_assoc, mul_inv_cancel (ne_of_gt cpos),
        one_mul, ← div_eq_inv_mul, le_div_iff (fpow_pos_of_pos cpos _), mul_comm],
    exact (le_div_iff εpos).1 hn.1 },
  show ∥(c ^ (n + 1))⁻¹∥⁻¹ ≤ ε⁻¹ * ∥c∥ * ∥x∥,
  { have : ε⁻¹ * ∥c∥ * ∥x∥ = ε⁻¹ * ∥x∥ * ∥c∥, by ring,
    rw [norm_inv, inv_inv', norm_fpow, fpow_add (ne_of_gt cpos), fpow_one, this, ← div_eq_inv_mul],
    exact mul_le_mul_of_nonneg_right hn.1 (norm_nonneg _) }
end

/-- The product of two normed spaces is a normed space, with the sup norm. -/
instance : normed_space α (E × F) :=
{ norm_smul_le := λ s x, le_of_eq $ by simp [prod.norm_def, norm_smul, mul_max_of_nonneg],
  -- TODO: without the next two lines Lean unfolds `≤` to `real.le`
  add_smul := λ r x y, prod.ext (add_smul _ _ _) (add_smul _ _ _),
  smul_add := λ r x y, prod.ext (smul_add _ _ _) (smul_add _ _ _),
  ..prod.normed_group,
  ..prod.semimodule }

/-- The product of finitely many normed spaces is a normed space, with the sup norm. -/
instance pi.normed_space {E : ι → Type*} [fintype ι] [∀i, normed_group (E i)]
  [∀i, normed_space α (E i)] : normed_space α (Πi, E i) :=
{ norm_smul_le := λ a f, le_of_eq $
    show (↑(finset.sup finset.univ (λ (b : ι), nnnorm (a • f b))) : ℝ) =
      nnnorm a * ↑(finset.sup finset.univ (λ (b : ι), nnnorm (f b))),
    by simp only [(nnreal.coe_mul _ _).symm, nnreal.mul_finset_sup, nnnorm_smul] }

/-- A subspace of a normed space is also a normed space, with the restriction of the norm. -/
instance submodule.normed_space {𝕜 : Type*} [normed_field 𝕜]
  {E : Type*} [normed_group E] [normed_space 𝕜 E] (s : submodule 𝕜 E) : normed_space 𝕜 s :=
{ norm_smul_le := λc x, le_of_eq $ norm_smul c (x : E) }

end normed_space

section normed_algebra

/-- A normed algebra `𝕜'` over `𝕜` is an algebra endowed with a norm for which the embedding of
`𝕜` in `𝕜'` is an isometry. -/
class normed_algebra (𝕜 : Type*) (𝕜' : Type*) [normed_field 𝕜] [normed_ring 𝕜']
  extends algebra 𝕜 𝕜' :=
(norm_algebra_map_eq : ∀x:𝕜, ∥algebra_map 𝕜 𝕜' x∥ = ∥x∥)

@[simp] lemma norm_algebra_map_eq {𝕜 : Type*} (𝕜' : Type*) [normed_field 𝕜] [normed_ring 𝕜']
  [h : normed_algebra 𝕜 𝕜'] (x : 𝕜) : ∥algebra_map 𝕜 𝕜' x∥ = ∥x∥ :=
normed_algebra.norm_algebra_map_eq _

variables (𝕜 : Type*) [normed_field 𝕜]
variables (𝕜' : Type*) [normed_ring 𝕜']

@[priority 100]
instance normed_algebra.to_normed_space [h : normed_algebra 𝕜 𝕜'] : normed_space 𝕜 𝕜' :=
{ norm_smul_le := λ s x, calc
    ∥s • x∥ = ∥((algebra_map 𝕜 𝕜') s) * x∥ : by { rw h.smul_def', refl }
    ... ≤ ∥algebra_map 𝕜 𝕜' s∥ * ∥x∥ : normed_ring.norm_mul _ _
    ... = ∥s∥ * ∥x∥ : by rw norm_algebra_map_eq,
  ..h }

instance normed_algebra.id : normed_algebra 𝕜 𝕜 :=
{ norm_algebra_map_eq := by simp,
.. algebra.id 𝕜}

variables {𝕜'} [normed_algebra 𝕜 𝕜']
include 𝕜

@[simp] lemma normed_algebra.norm_one : ∥(1:𝕜')∥ = 1 :=
by simpa using (norm_algebra_map_eq 𝕜' (1:𝕜))

lemma normed_algebra.norm_one_class : norm_one_class 𝕜' :=
⟨normed_algebra.norm_one 𝕜⟩

lemma normed_algebra.zero_ne_one : (0:𝕜') ≠ 1 :=
begin
  refine (norm_pos_iff.mp _).symm,
  rw @normed_algebra.norm_one 𝕜, norm_num,
end

lemma normed_algebra.nontrivial : nontrivial 𝕜' :=
⟨⟨0, 1, normed_algebra.zero_ne_one 𝕜⟩⟩

end normed_algebra

section restrict_scalars

variables (𝕜 : Type*) (𝕜' : Type*) [normed_field 𝕜] [normed_field 𝕜'] [normed_algebra 𝕜 𝕜']
(E : Type*) [normed_group E] [normed_space 𝕜' E]

/-- `𝕜`-normed space structure induced by a `𝕜'`-normed space structure when `𝕜'` is a
normed algebra over `𝕜`. Not registered as an instance as `𝕜'` can not be inferred.

The type synonym `semimodule.restrict_scalars 𝕜 𝕜' E` will be endowed with this instance by default.
-/
def normed_space.restrict_scalars' : normed_space 𝕜 E :=
{ norm_smul_le := λc x, le_of_eq $ begin
    change ∥(algebra_map 𝕜 𝕜' c) • x∥ = ∥c∥ * ∥x∥,
    simp [norm_smul]
  end,
  ..semimodule.restrict_scalars' 𝕜 𝕜' E }

instance {𝕜 : Type*} {𝕜' : Type*} {E : Type*} [I : normed_group E] :
  normed_group (semimodule.restrict_scalars 𝕜 𝕜' E) := I

instance semimodule.restrict_scalars.normed_space_orig {𝕜 : Type*} {𝕜' : Type*} {E : Type*}
  [normed_field 𝕜'] [normed_group E] [I : normed_space 𝕜' E] :
  normed_space 𝕜' (semimodule.restrict_scalars 𝕜 𝕜' E) := I

instance : normed_space 𝕜 (semimodule.restrict_scalars 𝕜 𝕜' E) :=
(normed_space.restrict_scalars' 𝕜 𝕜' E : normed_space 𝕜 E)

end restrict_scalars

section summable
open_locale classical
open finset filter
variables [normed_group α] [normed_group β]

lemma cauchy_seq_finset_iff_vanishing_norm {f : ι → α} :
  cauchy_seq (λ s : finset ι, ∑ i in s, f i) ↔
    ∀ε > (0 : ℝ), ∃s:finset ι, ∀t, disjoint t s → ∥ ∑ i in t, f i ∥ < ε :=
begin
  rw [cauchy_seq_finset_iff_vanishing, nhds_basis_ball.forall_iff],
  { simp only [ball_0_eq, set.mem_set_of_eq] },
  { rintros s t hst ⟨s', hs'⟩,
    exact ⟨s', λ t' ht', hst $ hs' _ ht'⟩ }
end

lemma summable_iff_vanishing_norm [complete_space α] {f : ι → α} :
  summable f ↔ ∀ε > (0 : ℝ), ∃s:finset ι, ∀t, disjoint t s → ∥ ∑ i in t, f i ∥ < ε :=
by rw [summable_iff_cauchy_seq_finset, cauchy_seq_finset_iff_vanishing_norm]

lemma cauchy_seq_finset_of_norm_bounded {f : ι → α} (g : ι → ℝ) (hg : summable g)
  (h : ∀i, ∥f i∥ ≤ g i) : cauchy_seq (λ s : finset ι, ∑ i in s, f i) :=
cauchy_seq_finset_iff_vanishing_norm.2 $ assume ε hε,
  let ⟨s, hs⟩ := summable_iff_vanishing_norm.1 hg ε hε in
  ⟨s, assume t ht,
    have ∥∑ i in t, g i∥ < ε := hs t ht,
    have nn : 0 ≤ ∑ i in t, g i := finset.sum_nonneg (assume a _, le_trans (norm_nonneg _) (h a)),
    lt_of_le_of_lt (norm_sum_le_of_le t (λ i _, h i)) $
      by rwa [real.norm_eq_abs, abs_of_nonneg nn] at this⟩

lemma cauchy_seq_finset_of_summable_norm {f : ι → α} (hf : summable (λa, ∥f a∥)) :
  cauchy_seq (λ s : finset ι, ∑ a in s, f a) :=
cauchy_seq_finset_of_norm_bounded _ hf (assume i, le_refl _)

/-- If a function `f` is summable in norm, and along some sequence of finsets exhausting the space
its sum is converging to a limit `a`, then this holds along all finsets, i.e., `f` is summable
with sum `a`. -/
lemma has_sum_of_subseq_of_summable {f : ι → α} (hf : summable (λa, ∥f a∥))
  {s : γ → finset ι} {p : filter γ} [ne_bot p]
  (hs : tendsto s p at_top) {a : α} (ha : tendsto (λ b, ∑ i in s b, f i) p (𝓝 a)) :
  has_sum f a :=
tendsto_nhds_of_cauchy_seq_of_subseq (cauchy_seq_finset_of_summable_norm hf) hs ha

/-- If `∑' i, ∥f i∥` is summable, then `∥(∑' i, f i)∥ ≤ (∑' i, ∥f i∥)`. Note that we do not assume
that `∑' i, f i` is summable, and it might not be the case if `α` is not a complete space. -/
lemma norm_tsum_le_tsum_norm {f : ι → α} (hf : summable (λi, ∥f i∥)) :
  ∥(∑'i, f i)∥ ≤ (∑' i, ∥f i∥) :=
begin
  by_cases h : summable f,
  { have h₁ : tendsto (λs:finset ι, ∥∑ i in s, f i∥) at_top (𝓝 ∥(∑' i, f i)∥) :=
      (continuous_norm.tendsto _).comp h.has_sum,
    have h₂ : tendsto (λs:finset ι, ∑ i in s, ∥f i∥) at_top (𝓝 (∑' i, ∥f i∥)) :=
      hf.has_sum,
    exact le_of_tendsto_of_tendsto' h₁ h₂ (assume s, norm_sum_le _ _) },
  { rw tsum_eq_zero_of_not_summable h,
    simp [tsum_nonneg] }
end

lemma has_sum_iff_tendsto_nat_of_summable_norm {f : ℕ → α} {a : α} (hf : summable (λi, ∥f i∥)) :
  has_sum f a ↔ tendsto (λn:ℕ, ∑ i in range n, f i) at_top (𝓝 a) :=
⟨λ h, h.tendsto_sum_nat,
λ h, has_sum_of_subseq_of_summable hf tendsto_finset_range h⟩

/-- The direct comparison test for series:  if the norm of `f` is bounded by a real function `g`
which is summable, then `f` is summable. -/
lemma summable_of_norm_bounded
  [complete_space α] {f : ι → α} (g : ι → ℝ) (hg : summable g) (h : ∀i, ∥f i∥ ≤ g i) :
  summable f :=
by { rw summable_iff_cauchy_seq_finset, exact cauchy_seq_finset_of_norm_bounded g hg h }

/-- Quantitative result associated to the direct comparison test for series:  If `∑' i, g i` is
summable, and for all `i`, `∥f i∥ ≤ g i`, then `∥(∑' i, f i)∥ ≤ (∑' i, g i)`. Note that we do not
assume that `∑' i, f i` is summable, and it might not be the case if `α` is not a complete space. -/
lemma tsum_of_norm_bounded {f : ι → α} {g : ι → ℝ} {a : ℝ} (hg : has_sum g a) (h : ∀i, ∥f i∥ ≤ g i) :
  ∥(∑' (i:ι), f i)∥ ≤ a :=
begin
  have h' : summable (λ (i : ι), ∥f i∥),
  { let f' : ι → ℝ := λ i, ∥f i∥,
    have h'' : ∀ i, ∥f' i∥ ≤ g i,
    { intros i,
      convert h i,
      simp },
    simpa [f'] using summable_of_norm_bounded g hg.summable h'' },
  have h1 : ∥(∑' (i:ι), f i)∥ ≤ ∑' (i:ι), ∥f i∥ := by simpa using norm_tsum_le_tsum_norm h',
  have h2 := tsum_le_tsum h h' hg.summable,
  have h3 : a = ∑' (i:ι), g i := (has_sum.tsum_eq hg).symm,
  linarith
end

variable [complete_space α]

/-- Variant of the direct comparison test for series:  if the norm of `f` is eventually bounded by a
real function `g` which is summable, then `f` is summable. -/
lemma summable_of_norm_bounded_eventually {f : ι → α} (g : ι → ℝ) (hg : summable g)
  (h : ∀ᶠ i in cofinite, ∥f i∥ ≤ g i) : summable f :=
begin
  replace h := mem_cofinite.1 h,
  refine h.summable_compl_iff.mp _,
  refine summable_of_norm_bounded _ (h.summable_compl_iff.mpr hg) _,
  rintros ⟨a, h'⟩,
  simpa using h'
end

lemma summable_of_nnnorm_bounded {f : ι → α} (g : ι → nnreal) (hg : summable g)
  (h : ∀i, nnnorm (f i) ≤ g i) : summable f :=
summable_of_norm_bounded (λ i, (g i : ℝ)) (nnreal.summable_coe.2 hg) (λ i, by exact_mod_cast h i)

lemma summable_of_summable_norm {f : ι → α} (hf : summable (λa, ∥f a∥)) : summable f :=
summable_of_norm_bounded _ hf (assume i, le_refl _)

lemma summable_of_summable_nnnorm {f : ι → α} (hf : summable (λa, nnnorm (f a))) : summable f :=
summable_of_nnnorm_bounded _ hf (assume i, le_refl _)

lemma real.summable_abs_iff {f : ι → ℝ} : summable (λ x, abs (f x)) ↔ summable f :=
have h1 : ∀ x : {x | 0 ≤ f x}, abs (f x) = f x := λ x, abs_of_nonneg x.2,
have h2 : ∀ x : {x | 0 ≤ f x}ᶜ, abs (f x) = -f x := λ x, abs_of_neg (not_le.1 x.2),
calc summable (λ x, abs (f x)) ↔
  summable (λ x : {x | 0 ≤ f x}, abs (f x)) ∧ summable (λ x : {x | 0 ≤ f x}ᶜ, abs (f x)) :
  summable_subtype_and_compl.symm
... ↔ summable (λ x : {x | 0 ≤ f x}, f x) ∧ summable (λ x : {x | 0 ≤ f x}ᶜ, -f x) :
  by simp only [h1, h2]
... ↔ _ : by simp only [summable_neg_iff, summable_subtype_and_compl]

<<<<<<< HEAD
=======
alias real.summable_abs_iff ↔ summable.of_abs summable.abs

>>>>>>> 67641973
end summable<|MERGE_RESOLUTION|>--- conflicted
+++ resolved
@@ -1226,9 +1226,6 @@
   by simp only [h1, h2]
 ... ↔ _ : by simp only [summable_neg_iff, summable_subtype_and_compl]
 
-<<<<<<< HEAD
-=======
 alias real.summable_abs_iff ↔ summable.of_abs summable.abs
 
->>>>>>> 67641973
 end summable