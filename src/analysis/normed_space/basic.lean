/-
Copyright (c) 2018 Patrick Massot. All rights reserved.
Released under Apache 2.0 license as described in the file LICENSE.
Authors: Patrick Massot, Johannes Hölzl
-/
import algebra.algebra.pi
import algebra.algebra.restrict_scalars
import analysis.normed.field.basic
import data.real.sqrt
import topology.algebra.module.basic

/-!
# Normed spaces

In this file we define (semi)normed spaces and algebras. We also prove some theorems
about these definitions.
-/

variables {α : Type*} {β : Type*} {γ : Type*} {ι : Type*}

open filter metric function set
open_locale topology big_operators nnreal ennreal uniformity pointwise

section seminormed_add_comm_group

section prio
set_option extends_priority 920
-- Here, we set a rather high priority for the instance `[normed_space α β] : module α β`
-- to take precedence over `semiring.to_module` as this leads to instance paths with better
-- unification properties.
/-- A normed space over a normed field is a vector space endowed with a norm which satisfies the
equality `‖c • x‖ = ‖c‖ ‖x‖`. We require only `‖c • x‖ ≤ ‖c‖ ‖x‖` in the definition, then prove
`‖c • x‖ = ‖c‖ ‖x‖` in `norm_smul`.

Note that since this requires `seminormed_add_comm_group` and not `normed_add_comm_group`, this
typeclass can be used for "semi normed spaces" too, just as `module` can be used for
"semi modules". -/
class normed_space (α : Type*) (β : Type*) [normed_field α] [seminormed_add_comm_group β]
  extends module α β :=
(norm_smul_le : ∀ (a:α) (b:β), ‖a • b‖ ≤ ‖a‖ * ‖b‖)
end prio

variables [normed_field α] [seminormed_add_comm_group β]

-- note: while these are currently strictly weaker than the versions without `le`, they will cease
-- to be if we eventually generalize `normed_space` from `normed_field α` to `normed_ring α`.
section le

lemma norm_smul_le [normed_space α β] (r : α) (x : β) : ‖r • x‖ ≤ ‖r‖ * ‖x‖ :=
normed_space.norm_smul_le _ _

lemma nnnorm_smul_le [normed_space α β] (s : α) (x : β) : ‖s • x‖₊ ≤ ‖s‖₊ * ‖x‖₊ :=
norm_smul_le s x

lemma dist_smul_le [normed_space α β] (s : α) (x y : β) : dist (s • x) (s • y) ≤ ‖s‖ * dist x y :=
by simpa only [dist_eq_norm, ←smul_sub] using norm_smul_le _ _

lemma nndist_smul_le [normed_space α β] (s : α) (x y : β) :
  nndist (s • x) (s • y) ≤ ‖s‖₊ * nndist x y :=
dist_smul_le s x y

end le

@[priority 100] -- see Note [lower instance priority]
instance normed_space.has_bounded_smul [normed_space α β] : has_bounded_smul α β :=
{ dist_smul_pair' := λ x y₁ y₂,
    by simpa [dist_eq_norm, smul_sub] using norm_smul_le x (y₁ - y₂),
  dist_pair_smul' := λ x₁ x₂ y,
    by simpa [dist_eq_norm, sub_smul] using norm_smul_le (x₁ - x₂) y }

-- Shortcut instance, as otherwise this will be found by `normed_space.to_module` and be
-- noncomputable.
instance : module ℝ ℝ := by apply_instance

instance normed_field.to_normed_space : normed_space α α :=
{ norm_smul_le := λ a b, norm_mul_le a b }

lemma norm_smul [normed_space α β] (s : α) (x : β) : ‖s • x‖ = ‖s‖ * ‖x‖ :=
begin
  by_cases h : s = 0,
  { simp [h] },
  { refine le_antisymm (norm_smul_le s x) _,
    calc ‖s‖ * ‖x‖ = ‖s‖ * ‖s⁻¹ • s • x‖     : by rw [inv_smul_smul₀ h]
               ... ≤ ‖s‖ * (‖s⁻¹‖ * ‖s • x‖) :
      mul_le_mul_of_nonneg_left (norm_smul_le _ _) (norm_nonneg _)
               ... = ‖s • x‖                 :
      by rw [norm_inv, ← mul_assoc, mul_inv_cancel (mt norm_eq_zero.1 h), one_mul] }
end

lemma norm_zsmul (α) [normed_field α] [normed_space α β] (n : ℤ) (x : β) :
  ‖n • x‖ = ‖(n : α)‖ * ‖x‖ :=
by rw [← norm_smul, ← int.smul_one_eq_coe, smul_assoc, one_smul]

@[simp] lemma abs_norm_eq_norm (z : β) : |‖z‖| = ‖z‖ :=
  (abs_eq (norm_nonneg z)).mpr (or.inl rfl)

lemma inv_norm_smul_mem_closed_unit_ball [normed_space ℝ β] (x : β) :
  ‖x‖⁻¹ • x ∈ closed_ball (0 : β) 1 :=
by simp only [mem_closed_ball_zero_iff, norm_smul, norm_inv, norm_norm, ← div_eq_inv_mul,
  div_self_le_one]

lemma dist_smul₀ [normed_space α β] (s : α) (x y : β) : dist (s • x) (s • y) = ‖s‖ * dist x y :=
by simp only [dist_eq_norm, (norm_smul _ _).symm, smul_sub]

lemma nnnorm_smul [normed_space α β] (s : α) (x : β) : ‖s • x‖₊ = ‖s‖₊ * ‖x‖₊ :=
nnreal.eq $ norm_smul s x

lemma nndist_smul₀ [normed_space α β] (s : α) (x y : β) :
  nndist (s • x) (s • y) = ‖s‖₊ * nndist x y :=
nnreal.eq $ dist_smul₀ s x y

lemma lipschitz_with_smul [normed_space α β] (s : α) : lipschitz_with ‖s‖₊ ((•) s : β → β) :=
lipschitz_with_iff_dist_le_mul.2 $ λ x y, by rw [dist_smul₀, coe_nnnorm]

lemma norm_smul_of_nonneg [normed_space ℝ β] {t : ℝ} (ht : 0 ≤ t) (x : β) :
  ‖t • x‖ = t * ‖x‖ := by rw [norm_smul, real.norm_eq_abs, abs_of_nonneg ht]

variables {E : Type*} [seminormed_add_comm_group E] [normed_space α E]
variables {F : Type*} [seminormed_add_comm_group F] [normed_space α F]

theorem eventually_nhds_norm_smul_sub_lt (c : α) (x : E) {ε : ℝ} (h : 0 < ε) :
  ∀ᶠ y in 𝓝 x, ‖c • (y - x)‖ < ε :=
have tendsto (λ y, ‖c • (y - x)‖) (𝓝 x) (𝓝 0),
  from ((continuous_id.sub continuous_const).const_smul _).norm.tendsto' _ _ (by simp),
this.eventually (gt_mem_nhds h)

lemma filter.tendsto.zero_smul_is_bounded_under_le {f : ι → α} {g : ι → E} {l : filter ι}
  (hf : tendsto f l (𝓝 0)) (hg : is_bounded_under (≤) l (norm ∘ g)) :
  tendsto (λ x, f x • g x) l (𝓝 0) :=
hf.op_zero_is_bounded_under_le hg (•) norm_smul_le

lemma filter.is_bounded_under.smul_tendsto_zero {f : ι → α} {g : ι → E} {l : filter ι}
  (hf : is_bounded_under (≤) l (norm ∘ f)) (hg : tendsto g l (𝓝 0)) :
  tendsto (λ x, f x • g x) l (𝓝 0) :=
hg.op_zero_is_bounded_under_le hf (flip (•)) (λ x y, (norm_smul_le y x).trans_eq (mul_comm _ _))

theorem closure_ball [normed_space ℝ E] (x : E) {r : ℝ} (hr : r ≠ 0) :
  closure (ball x r) = closed_ball x r :=
begin
  refine subset.antisymm closure_ball_subset_closed_ball (λ y hy, _),
  have : continuous_within_at (λ c : ℝ, c • (y - x) + x) (Ico 0 1) 1 :=
    ((continuous_id.smul continuous_const).add continuous_const).continuous_within_at,
  convert this.mem_closure _ _,
  { rw [one_smul, sub_add_cancel] },
  { simp [closure_Ico zero_ne_one, zero_le_one] },
  { rintros c ⟨hc0, hc1⟩,
    rw [mem_ball, dist_eq_norm, add_sub_cancel, norm_smul, real.norm_eq_abs,
      abs_of_nonneg hc0, mul_comm, ← mul_one r],
    rw [mem_closed_ball, dist_eq_norm] at hy,
    replace hr : 0 < r, from ((norm_nonneg _).trans hy).lt_of_ne hr.symm,
    apply mul_lt_mul'; assumption }
end

theorem frontier_ball [normed_space ℝ E] (x : E) {r : ℝ} (hr : r ≠ 0) :
  frontier (ball x r) = sphere x r :=
begin
  rw [frontier, closure_ball x hr, is_open_ball.interior_eq],
  ext x, exact (@eq_iff_le_not_lt ℝ _ _ _).symm
end

theorem interior_closed_ball [normed_space ℝ E] (x : E) {r : ℝ} (hr : r ≠ 0) :
  interior (closed_ball x r) = ball x r :=
begin
  cases hr.lt_or_lt with hr hr,
  { rw [closed_ball_eq_empty.2 hr, ball_eq_empty.2 hr.le, interior_empty] },
  refine subset.antisymm _ ball_subset_interior_closed_ball,
  intros y hy,
  rcases (mem_closed_ball.1 $ interior_subset hy).lt_or_eq with hr|rfl, { exact hr },
  set f : ℝ → E := λ c : ℝ, c • (y - x) + x,
  suffices : f ⁻¹' closed_ball x (dist y x) ⊆ Icc (-1) 1,
  { have hfc : continuous f := (continuous_id.smul continuous_const).add continuous_const,
    have hf1 : (1:ℝ) ∈ f ⁻¹' (interior (closed_ball x $ dist y x)), by simpa [f],
    have h1 : (1:ℝ) ∈ interior (Icc (-1:ℝ) 1) :=
      interior_mono this (preimage_interior_subset_interior_preimage hfc hf1),
    contrapose h1,
    simp },
  intros c hc,
  rw [mem_Icc, ← abs_le, ← real.norm_eq_abs, ← mul_le_mul_right hr],
  simpa [f, dist_eq_norm, norm_smul] using hc
end

theorem frontier_closed_ball [normed_space ℝ E] (x : E) {r : ℝ} (hr : r ≠ 0) :
  frontier (closed_ball x r) = sphere x r :=
by rw [frontier, closure_closed_ball, interior_closed_ball x hr,
  closed_ball_diff_ball]

instance {E : Type*} [normed_add_comm_group E] [normed_space ℚ E] (e : E) :
  discrete_topology $ add_subgroup.zmultiples e :=
begin
  rcases eq_or_ne e 0 with rfl | he,
  { rw [add_subgroup.zmultiples_zero_eq_bot], apply_instance, },
  { rw [discrete_topology_iff_open_singleton_zero, is_open_induced_iff],
    refine ⟨metric.ball 0 (‖e‖), metric.is_open_ball, _⟩,
    ext ⟨x, hx⟩,
    obtain ⟨k, rfl⟩ := add_subgroup.mem_zmultiples_iff.mp hx,
    rw [mem_preimage, mem_ball_zero_iff, add_subgroup.coe_mk, mem_singleton_iff,
      subtype.ext_iff, add_subgroup.coe_mk, add_subgroup.coe_zero, norm_zsmul ℚ k e,
      int.norm_cast_rat, int.norm_eq_abs, ← int.cast_abs, mul_lt_iff_lt_one_left
      (norm_pos_iff.mpr he), ← @int.cast_one ℝ _, int.cast_lt, int.abs_lt_one_iff, smul_eq_zero,
      or_iff_left he], },
end

/-- A (semi) normed real vector space is homeomorphic to the unit ball in the same space.
This homeomorphism sends `x : E` to `(1 + ‖x‖²)^(- ½) • x`.

In many cases the actual implementation is not important, so we don't mark the projection lemmas
`homeomorph_unit_ball_apply_coe` and `homeomorph_unit_ball_symm_apply` as `@[simp]`.

See also `cont_diff_homeomorph_unit_ball` and `cont_diff_on_homeomorph_unit_ball_symm` for
smoothness properties that hold when `E` is an inner-product space. -/
@[simps { attrs := [] }]
noncomputable def homeomorph_unit_ball [normed_space ℝ E] :
  E ≃ₜ ball (0 : E) 1 :=
{ to_fun := λ x, ⟨(1 + ‖x‖^2).sqrt⁻¹ • x, begin
    have : 0 < 1 + ‖x‖ ^ 2, by positivity,
    rw [mem_ball_zero_iff, norm_smul, real.norm_eq_abs, abs_inv, ← div_eq_inv_mul,
      div_lt_one (abs_pos.mpr $ real.sqrt_ne_zero'.mpr this), ← abs_norm_eq_norm x, ← sq_lt_sq,
      abs_norm_eq_norm, real.sq_sqrt this.le],
    exact lt_one_add _,
  end⟩,
  inv_fun := λ y, (1 - ‖(y : E)‖^2).sqrt⁻¹ • (y : E),
  left_inv := λ x,
  by field_simp [norm_smul, smul_smul, (zero_lt_one_add_norm_sq x).ne',
    real.sq_sqrt (zero_lt_one_add_norm_sq x).le, ← real.sqrt_div (zero_lt_one_add_norm_sq x).le],
  right_inv := λ y,
  begin
    have : 0 < 1 - ‖(y : E)‖ ^ 2 :=
      by nlinarith [norm_nonneg (y : E), (mem_ball_zero_iff.1 y.2 : ‖(y : E)‖ < 1)],
    field_simp [norm_smul, smul_smul, this.ne', real.sq_sqrt this.le, ← real.sqrt_div this.le],
  end,
  continuous_to_fun :=
  begin
    suffices : continuous (λ x, (1 + ‖x‖^2).sqrt⁻¹), from (this.smul continuous_id).subtype_mk _,
    refine continuous.inv₀ _ (λ x, real.sqrt_ne_zero'.mpr (by positivity)),
    continuity,
  end,
  continuous_inv_fun :=
  begin
    suffices : ∀ (y : ball (0 : E) 1), (1 - ‖(y : E)‖ ^ 2).sqrt ≠ 0, { continuity, },
    intros y,
    rw real.sqrt_ne_zero',
    nlinarith [norm_nonneg (y : E), (mem_ball_zero_iff.1 y.2 : ‖(y : E)‖ < 1)],
  end }

@[simp] lemma coe_homeomorph_unit_ball_apply_zero [normed_space ℝ E] :
  (homeomorph_unit_ball (0 : E) : E) = 0 :=
by simp [homeomorph_unit_ball]

open normed_field

instance : normed_space α (ulift E) :=
{ norm_smul_le := λ s x, (norm_smul_le s x.down : _),
  ..ulift.normed_add_comm_group,
  ..ulift.module' }

/-- The product of two normed spaces is a normed space, with the sup norm. -/
instance prod.normed_space : normed_space α (E × F) :=
{ norm_smul_le := λ s x, by simp [prod.norm_def, norm_smul_le, mul_max_of_nonneg],
  ..prod.normed_add_comm_group,
  ..prod.module }

/-- The product of finitely many normed spaces is a normed space, with the sup norm. -/
instance pi.normed_space {E : ι → Type*} [fintype ι] [∀i, seminormed_add_comm_group (E i)]
  [∀i, normed_space α (E i)] : normed_space α (Πi, E i) :=
{ norm_smul_le := λ a f, begin
    simp_rw [←coe_nnnorm, ←nnreal.coe_mul, nnreal.coe_le_coe, pi.nnnorm_def, nnreal.mul_finset_sup],
    exact finset.sup_mono_fun (λ _ _, norm_smul_le _ _),
  end }

instance mul_opposite.normed_space : normed_space α Eᵐᵒᵖ :=
{ norm_smul_le := λ s x, norm_smul_le s x.unop,
  ..mul_opposite.normed_add_comm_group,
  ..mul_opposite.module _ }

/-- A subspace of a normed space is also a normed space, with the restriction of the norm. -/
instance submodule.normed_space {𝕜 R : Type*} [has_smul 𝕜 R] [normed_field 𝕜] [ring R]
  {E : Type*} [seminormed_add_comm_group E] [normed_space 𝕜 E] [module R E]
  [is_scalar_tower 𝕜 R E] (s : submodule R E) :
  normed_space 𝕜 s :=
{ norm_smul_le := λc x, norm_smul_le c (x : E) }

<<<<<<< HEAD
=======
/-- If there is a scalar `c` with `‖c‖>1`, then any element with nonzero norm can be
moved by scalar multiplication to any shell of width `‖c‖`. Also recap information on the norm of
the rescaling element that shows up in applications. -/
lemma rescale_to_shell_semi_normed_zpow {c : α} (hc : 1 < ‖c‖) {ε : ℝ} (εpos : 0 < ε) {x : E}
  (hx : ‖x‖ ≠ 0) :
  ∃ n : ℤ, c ^ n ≠ 0 ∧ ‖c ^ n • x‖ < ε ∧ (ε / ‖c‖ ≤ ‖c ^ n • x‖) ∧ (‖c ^ n‖⁻¹ ≤ ε⁻¹ * ‖c‖ * ‖x‖) :=
begin
  have xεpos : 0 < ‖x‖/ε := div_pos ((ne.symm hx).le_iff_lt.1 (norm_nonneg x)) εpos,
  rcases exists_mem_Ico_zpow xεpos hc with ⟨n, hn⟩,
  have cpos : 0 < ‖c‖ := lt_trans (zero_lt_one : (0 :ℝ) < 1) hc,
  have cnpos : 0 < ‖c^(n+1)‖ := by { rw norm_zpow, exact lt_trans xεpos hn.2 },
  refine ⟨-(n+1), _, _, _, _⟩,
  show c ^ (-(n + 1)) ≠ 0, from zpow_ne_zero _ (norm_pos_iff.1 cpos),
  show ‖c ^ (-(n + 1)) • x‖ < ε,
  { rw [norm_smul, zpow_neg, norm_inv, ← div_eq_inv_mul, div_lt_iff cnpos, mul_comm, norm_zpow],
    exact (div_lt_iff εpos).1 (hn.2) },
  show ε / ‖c‖ ≤ ‖c ^ (-(n + 1)) • x‖,
  { rw [zpow_neg, div_le_iff cpos, norm_smul, norm_inv, norm_zpow, zpow_add₀ (ne_of_gt cpos),
        zpow_one, mul_inv_rev, mul_comm, ← mul_assoc, ← mul_assoc, mul_inv_cancel (ne_of_gt cpos),
        one_mul, ← div_eq_inv_mul, le_div_iff (zpow_pos_of_pos cpos _), mul_comm],
    exact (le_div_iff εpos).1 hn.1 },
  show ‖c ^ (-(n + 1))‖⁻¹ ≤ ε⁻¹ * ‖c‖ * ‖x‖,
  { rw [zpow_neg, norm_inv, inv_inv, norm_zpow, zpow_add₀ cpos.ne', zpow_one, mul_right_comm,
      ← div_eq_inv_mul],
    exact mul_le_mul_of_nonneg_right hn.1 (norm_nonneg _) }
end

/-- If there is a scalar `c` with `‖c‖>1`, then any element with nonzero norm can be
moved by scalar multiplication to any shell of width `‖c‖`. Also recap information on the norm of
the rescaling element that shows up in applications. -/
lemma rescale_to_shell_semi_normed {c : α} (hc : 1 < ‖c‖) {ε : ℝ} (εpos : 0 < ε) {x : E}
  (hx : ‖x‖ ≠ 0) : ∃d:α, d ≠ 0 ∧ ‖d • x‖ < ε ∧ (ε/‖c‖ ≤ ‖d • x‖) ∧ (‖d‖⁻¹ ≤ ε⁻¹ * ‖c‖ * ‖x‖) :=
let ⟨n, hn⟩ := rescale_to_shell_semi_normed_zpow hc εpos hx in ⟨_, hn⟩

>>>>>>> ef5f2ce9
end seminormed_add_comm_group

/-- A linear map from a `module` to a `normed_space` induces a `normed_space` structure on the
domain, using the `seminormed_add_comm_group.induced` norm.

See note [reducible non-instances] -/
@[reducible]
def normed_space.induced {F : Type*} (α β γ : Type*) [normed_field α] [add_comm_group β]
  [module α β] [seminormed_add_comm_group γ] [normed_space α γ] [linear_map_class F α β γ]
  (f : F) : @normed_space α β _ (seminormed_add_comm_group.induced β γ f) :=
{ norm_smul_le := λ a b, by {unfold norm, exact (map_smul f a b).symm ▸ norm_smul_le a (f b) } }

section normed_add_comm_group

variables [normed_field α]
variables {E : Type*} [normed_add_comm_group E] [normed_space α E]
variables {F : Type*} [normed_add_comm_group F] [normed_space α F]

open normed_field

/-- While this may appear identical to `normed_space.to_module`, it contains an implicit argument
involving `normed_add_comm_group.to_seminormed_add_comm_group` that typeclass inference has trouble
inferring.

Specifically, the following instance cannot be found without this `normed_space.to_module'`:
```lean
example
  (𝕜 ι : Type*) (E : ι → Type*)
  [normed_field 𝕜] [Π i, normed_add_comm_group (E i)] [Π i, normed_space 𝕜 (E i)] :
  Π i, module 𝕜 (E i) := by apply_instance
```

[This Zulip thread](https://leanprover.zulipchat.com/#narrow/stream/113488-general/topic/Typeclass.20resolution.20under.20binders/near/245151099)
gives some more context. -/
@[priority 100]
instance normed_space.to_module' : module α F := normed_space.to_module

section surj

variables (E) [normed_space ℝ E] [nontrivial E]

lemma exists_norm_eq {c : ℝ} (hc : 0 ≤ c) : ∃ x : E, ‖x‖ = c :=
begin
  rcases exists_ne (0 : E) with ⟨x, hx⟩,
  rw ← norm_ne_zero_iff at hx,
  use c • ‖x‖⁻¹ • x,
  simp [norm_smul, real.norm_of_nonneg hc, hx]
end

@[simp] lemma range_norm : range (norm : E → ℝ) = Ici 0 :=
subset.antisymm (range_subset_iff.2 norm_nonneg) (λ _, exists_norm_eq E)

lemma nnnorm_surjective : surjective (nnnorm : E → ℝ≥0) :=
λ c, (exists_norm_eq E c.coe_nonneg).imp $ λ x h, nnreal.eq h

@[simp] lemma range_nnnorm : range (nnnorm : E → ℝ≥0) = univ :=
(nnnorm_surjective E).range_eq

end surj

/-- If `E` is a nontrivial topological module over `ℝ`, then `E` has no isolated points.
This is a particular case of `module.punctured_nhds_ne_bot`. -/
instance real.punctured_nhds_module_ne_bot
  {E : Type*} [add_comm_group E] [topological_space E] [has_continuous_add E] [nontrivial E]
  [module ℝ E] [has_continuous_smul ℝ E] (x : E) :
  ne_bot (𝓝[≠] x) :=
module.punctured_nhds_ne_bot ℝ E x

theorem interior_closed_ball' [normed_space ℝ E] [nontrivial E] (x : E) (r : ℝ) :
  interior (closed_ball x r) = ball x r :=
begin
  rcases eq_or_ne r 0 with rfl|hr,
  { rw [closed_ball_zero, ball_zero, interior_singleton] },
  { exact interior_closed_ball x hr }
end

theorem frontier_closed_ball' [normed_space ℝ E] [nontrivial E] (x : E) (r : ℝ) :
  frontier (closed_ball x r) = sphere x r :=
by rw [frontier, closure_closed_ball, interior_closed_ball' x r, closed_ball_diff_ball]

<<<<<<< HEAD
=======
variables {α}

lemma rescale_to_shell_zpow {c : α} (hc : 1 < ‖c‖) {ε : ℝ} (εpos : 0 < ε) {x : E} (hx : x ≠ 0) :
  ∃ n : ℤ, c ^ n ≠ 0 ∧ ‖c ^ n • x‖ < ε ∧ (ε / ‖c‖ ≤ ‖c ^ n • x‖) ∧ (‖c ^ n‖⁻¹ ≤ ε⁻¹ * ‖c‖ * ‖x‖) :=
rescale_to_shell_semi_normed_zpow hc εpos (mt norm_eq_zero.1 hx)

/-- If there is a scalar `c` with `‖c‖>1`, then any element can be moved by scalar multiplication to
any shell of width `‖c‖`. Also recap information on the norm of the rescaling element that shows
up in applications. -/
lemma rescale_to_shell {c : α} (hc : 1 < ‖c‖) {ε : ℝ} (εpos : 0 < ε) {x : E} (hx : x ≠ 0) :
  ∃d:α, d ≠ 0 ∧ ‖d • x‖ < ε ∧ (ε/‖c‖ ≤ ‖d • x‖) ∧ (‖d‖⁻¹ ≤ ε⁻¹ * ‖c‖ * ‖x‖) :=
rescale_to_shell_semi_normed hc εpos (mt norm_eq_zero.1 hx)

>>>>>>> ef5f2ce9
end normed_add_comm_group

section nontrivially_normed_space

variables (𝕜 E : Type*) [nontrivially_normed_field 𝕜] [normed_add_comm_group E] [normed_space 𝕜 E]
  [nontrivial E]

include 𝕜

/-- If `E` is a nontrivial normed space over a nontrivially normed field `𝕜`, then `E` is unbounded:
for any `c : ℝ`, there exists a vector `x : E` with norm strictly greater than `c`. -/
lemma normed_space.exists_lt_norm (c : ℝ) : ∃ x : E, c < ‖x‖ :=
begin
  rcases exists_ne (0 : E) with ⟨x, hx⟩,
  rcases normed_field.exists_lt_norm 𝕜 (c / ‖x‖) with ⟨r, hr⟩,
  use r • x,
  rwa [norm_smul, ← div_lt_iff],
  rwa norm_pos_iff
end

protected lemma normed_space.unbounded_univ : ¬bounded (univ : set E) :=
λ h, let ⟨R, hR⟩ := bounded_iff_forall_norm_le.1 h, ⟨x, hx⟩ := normed_space.exists_lt_norm 𝕜 E R
in hx.not_le (hR x trivial)

/-- A normed vector space over a nontrivially normed field is a noncompact space. This cannot be
an instance because in order to apply it, Lean would have to search for `normed_space 𝕜 E` with
unknown `𝕜`. We register this as an instance in two cases: `𝕜 = E` and `𝕜 = ℝ`. -/
protected lemma normed_space.noncompact_space : noncompact_space E :=
⟨λ h, normed_space.unbounded_univ 𝕜 _ h.bounded⟩

@[priority 100]
instance nontrivially_normed_field.noncompact_space : noncompact_space 𝕜 :=
normed_space.noncompact_space 𝕜 𝕜

omit 𝕜

@[priority 100]
instance real_normed_space.noncompact_space [normed_space ℝ E] : noncompact_space E :=
normed_space.noncompact_space ℝ E

end nontrivially_normed_space

section normed_algebra

/-- A normed algebra `𝕜'` over `𝕜` is normed module that is also an algebra.

See the implementation notes for `algebra` for a discussion about non-unital algebras. Following
the strategy there, a non-unital *normed* algebra can be written as:
```lean
variables [normed_field 𝕜] [non_unital_semi_normed_ring 𝕜']
variables [normed_module 𝕜 𝕜'] [smul_comm_class 𝕜 𝕜' 𝕜'] [is_scalar_tower 𝕜 𝕜' 𝕜']
```
-/
class normed_algebra (𝕜 : Type*) (𝕜' : Type*) [normed_field 𝕜] [semi_normed_ring 𝕜']
  extends algebra 𝕜 𝕜' :=
(norm_smul_le : ∀ (r : 𝕜) (x : 𝕜'), ‖r • x‖ ≤ ‖r‖ * ‖x‖)

variables {𝕜 : Type*} (𝕜' : Type*) [normed_field 𝕜] [semi_normed_ring 𝕜'] [normed_algebra 𝕜 𝕜']

@[priority 100]
instance normed_algebra.to_normed_space : normed_space 𝕜 𝕜' :=
{ norm_smul_le := normed_algebra.norm_smul_le }

/-- While this may appear identical to `normed_algebra.to_normed_space`, it contains an implicit
argument involving `normed_ring.to_semi_normed_ring` that typeclass inference has trouble inferring.

Specifically, the following instance cannot be found without this `normed_space.to_module'`:
```lean
example
  (𝕜 ι : Type*) (E : ι → Type*)
  [normed_field 𝕜] [Π i, normed_ring (E i)] [Π i, normed_algebra 𝕜 (E i)] :
  Π i, module 𝕜 (E i) := by apply_instance
```

See `normed_space.to_module'` for a similar situation. -/
@[priority 100]
instance normed_algebra.to_normed_space' {𝕜'} [normed_ring 𝕜'] [normed_algebra 𝕜 𝕜'] :
  normed_space 𝕜 𝕜' := by apply_instance

lemma norm_algebra_map (x : 𝕜) : ‖algebra_map 𝕜 𝕜' x‖ = ‖x‖ * ‖(1 : 𝕜')‖ :=
begin
  rw algebra.algebra_map_eq_smul_one,
  exact norm_smul _ _,
end

lemma nnnorm_algebra_map (x : 𝕜) : ‖algebra_map 𝕜 𝕜' x‖₊ = ‖x‖₊ * ‖(1 : 𝕜')‖₊ :=
subtype.ext $ norm_algebra_map 𝕜' x

@[simp] lemma norm_algebra_map' [norm_one_class 𝕜'] (x : 𝕜) : ‖algebra_map 𝕜 𝕜' x‖ = ‖x‖ :=
by rw [norm_algebra_map, norm_one, mul_one]

@[simp] lemma nnnorm_algebra_map' [norm_one_class 𝕜'] (x : 𝕜) : ‖algebra_map 𝕜 𝕜' x‖₊ = ‖x‖₊ :=
subtype.ext $ norm_algebra_map' _ _

section nnreal

variables [norm_one_class 𝕜'] [normed_algebra ℝ 𝕜']

@[simp] lemma norm_algebra_map_nnreal (x : ℝ≥0) : ‖algebra_map ℝ≥0 𝕜' x‖ = x :=
(norm_algebra_map' 𝕜' (x : ℝ)).symm ▸ real.norm_of_nonneg x.prop

@[simp] lemma nnnorm_algebra_map_nnreal (x : ℝ≥0) : ‖algebra_map ℝ≥0 𝕜' x‖₊ = x :=
subtype.ext $ norm_algebra_map_nnreal 𝕜' x

end nnreal

variables (𝕜 𝕜')

/-- In a normed algebra, the inclusion of the base field in the extended field is an isometry. -/
lemma algebra_map_isometry [norm_one_class 𝕜'] : isometry (algebra_map 𝕜 𝕜') :=
begin
  refine isometry.of_dist_eq (λx y, _),
  rw [dist_eq_norm, dist_eq_norm, ← ring_hom.map_sub, norm_algebra_map'],
end

instance normed_algebra.id : normed_algebra 𝕜 𝕜 :=
{ .. normed_field.to_normed_space,
  .. algebra.id 𝕜}

/-- Any normed characteristic-zero division ring that is a normed_algebra over the reals is also a
normed algebra over the rationals.

Phrased another way, if `𝕜` is a normed algebra over the reals, then `algebra_rat` respects that
norm. -/
instance normed_algebra_rat {𝕜} [normed_division_ring 𝕜] [char_zero 𝕜] [normed_algebra ℝ 𝕜] :
  normed_algebra ℚ 𝕜 :=
{ norm_smul_le := λ q x,
    by rw [←smul_one_smul ℝ q x, rat.smul_one_eq_coe, norm_smul, rat.norm_cast_real], }

instance punit.normed_algebra : normed_algebra 𝕜 punit :=
{ norm_smul_le := λ q x, by simp only [punit.norm_eq_zero, mul_zero] }

instance : normed_algebra 𝕜 (ulift 𝕜') :=
{ ..ulift.normed_space }

/-- The product of two normed algebras is a normed algebra, with the sup norm. -/
instance prod.normed_algebra {E F : Type*} [semi_normed_ring E] [semi_normed_ring F]
  [normed_algebra 𝕜 E] [normed_algebra 𝕜 F] :
  normed_algebra 𝕜 (E × F) :=
{ ..prod.normed_space }

/-- The product of finitely many normed algebras is a normed algebra, with the sup norm. -/
instance pi.normed_algebra {E : ι → Type*} [fintype ι]
  [Π i, semi_normed_ring (E i)] [Π i, normed_algebra 𝕜 (E i)] :
  normed_algebra 𝕜 (Π i, E i) :=
{ .. pi.normed_space,
  .. pi.algebra _ E }

instance mul_opposite.normed_algebra {E : Type*} [semi_normed_ring E] [normed_algebra 𝕜 E] :
  normed_algebra 𝕜 Eᵐᵒᵖ :=
{ ..mul_opposite.normed_space }

end normed_algebra

/-- A non-unital algebra homomorphism from an `algebra` to a `normed_algebra` induces a
`normed_algebra` structure on the domain, using the `semi_normed_ring.induced` norm.

See note [reducible non-instances] -/
@[reducible]
def normed_algebra.induced {F : Type*} (α β γ : Type*) [normed_field α] [ring β]
  [algebra α β] [semi_normed_ring γ] [normed_algebra α γ] [non_unital_alg_hom_class F α β γ]
  (f : F) : @normed_algebra α β _ (semi_normed_ring.induced β γ f) :=
{ norm_smul_le := λ a b, by {unfold norm, exact (map_smul f a b).symm ▸ norm_smul_le a (f b) } }

instance subalgebra.to_normed_algebra {𝕜 A : Type*} [semi_normed_ring A] [normed_field 𝕜]
  [normed_algebra 𝕜 A] (S : subalgebra 𝕜 A) : normed_algebra 𝕜 S :=
@normed_algebra.induced _ 𝕜 S A _ (subring_class.to_ring S) S.algebra _ _ _ S.val

section restrict_scalars

variables (𝕜 : Type*) (𝕜' : Type*) [normed_field 𝕜] [normed_field 𝕜'] [normed_algebra 𝕜 𝕜']
(E : Type*) [seminormed_add_comm_group E] [normed_space 𝕜' E]

instance {𝕜 : Type*} {𝕜' : Type*} {E : Type*} [I : seminormed_add_comm_group E] :
  seminormed_add_comm_group (restrict_scalars 𝕜 𝕜' E) := I

instance {𝕜 : Type*} {𝕜' : Type*} {E : Type*} [I : normed_add_comm_group E] :
  normed_add_comm_group (restrict_scalars 𝕜 𝕜' E) := I

/-- If `E` is a normed space over `𝕜'` and `𝕜` is a normed algebra over `𝕜'`, then
`restrict_scalars.module` is additionally a `normed_space`. -/
instance : normed_space 𝕜 (restrict_scalars 𝕜 𝕜' E) :=
{ norm_smul_le := λ c x, (norm_smul_le (algebra_map 𝕜 𝕜' c) (_ : E)).trans_eq $
    by rw norm_algebra_map',
  ..restrict_scalars.module 𝕜 𝕜' E }

/--
The action of the original normed_field on `restrict_scalars 𝕜 𝕜' E`.
This is not an instance as it would be contrary to the purpose of `restrict_scalars`.
-/
-- If you think you need this, consider instead reproducing `restrict_scalars.lsmul`
-- appropriately modified here.
def module.restrict_scalars.normed_space_orig {𝕜 : Type*} {𝕜' : Type*} {E : Type*}
  [normed_field 𝕜'] [seminormed_add_comm_group E] [I : normed_space 𝕜' E] :
  normed_space 𝕜' (restrict_scalars 𝕜 𝕜' E) := I

/-- Warning: This declaration should be used judiciously.
Please consider using `is_scalar_tower` and/or `restrict_scalars 𝕜 𝕜' E` instead.

This definition allows the `restrict_scalars.normed_space` instance to be put directly on `E`
rather on `restrict_scalars 𝕜 𝕜' E`. This would be a very bad instance; both because `𝕜'` cannot be
inferred, and because it is likely to create instance diamonds.
-/
def normed_space.restrict_scalars : normed_space 𝕜 E :=
restrict_scalars.normed_space _ 𝕜' _

end restrict_scalars<|MERGE_RESOLUTION|>--- conflicted
+++ resolved
@@ -279,8 +279,6 @@
   normed_space 𝕜 s :=
 { norm_smul_le := λc x, norm_smul_le c (x : E) }
 
-<<<<<<< HEAD
-=======
 /-- If there is a scalar `c` with `‖c‖>1`, then any element with nonzero norm can be
 moved by scalar multiplication to any shell of width `‖c‖`. Also recap information on the norm of
 the rescaling element that shows up in applications. -/
@@ -308,14 +306,6 @@
     exact mul_le_mul_of_nonneg_right hn.1 (norm_nonneg _) }
 end
 
-/-- If there is a scalar `c` with `‖c‖>1`, then any element with nonzero norm can be
-moved by scalar multiplication to any shell of width `‖c‖`. Also recap information on the norm of
-the rescaling element that shows up in applications. -/
-lemma rescale_to_shell_semi_normed {c : α} (hc : 1 < ‖c‖) {ε : ℝ} (εpos : 0 < ε) {x : E}
-  (hx : ‖x‖ ≠ 0) : ∃d:α, d ≠ 0 ∧ ‖d • x‖ < ε ∧ (ε/‖c‖ ≤ ‖d • x‖) ∧ (‖d‖⁻¹ ≤ ε⁻¹ * ‖c‖ * ‖x‖) :=
-let ⟨n, hn⟩ := rescale_to_shell_semi_normed_zpow hc εpos hx in ⟨_, hn⟩
-
->>>>>>> ef5f2ce9
 end seminormed_add_comm_group
 
 /-- A linear map from a `module` to a `normed_space` induces a `normed_space` structure on the
@@ -396,22 +386,6 @@
   frontier (closed_ball x r) = sphere x r :=
 by rw [frontier, closure_closed_ball, interior_closed_ball' x r, closed_ball_diff_ball]
 
-<<<<<<< HEAD
-=======
-variables {α}
-
-lemma rescale_to_shell_zpow {c : α} (hc : 1 < ‖c‖) {ε : ℝ} (εpos : 0 < ε) {x : E} (hx : x ≠ 0) :
-  ∃ n : ℤ, c ^ n ≠ 0 ∧ ‖c ^ n • x‖ < ε ∧ (ε / ‖c‖ ≤ ‖c ^ n • x‖) ∧ (‖c ^ n‖⁻¹ ≤ ε⁻¹ * ‖c‖ * ‖x‖) :=
-rescale_to_shell_semi_normed_zpow hc εpos (mt norm_eq_zero.1 hx)
-
-/-- If there is a scalar `c` with `‖c‖>1`, then any element can be moved by scalar multiplication to
-any shell of width `‖c‖`. Also recap information on the norm of the rescaling element that shows
-up in applications. -/
-lemma rescale_to_shell {c : α} (hc : 1 < ‖c‖) {ε : ℝ} (εpos : 0 < ε) {x : E} (hx : x ≠ 0) :
-  ∃d:α, d ≠ 0 ∧ ‖d • x‖ < ε ∧ (ε/‖c‖ ≤ ‖d • x‖) ∧ (‖d‖⁻¹ ≤ ε⁻¹ * ‖c‖ * ‖x‖) :=
-rescale_to_shell_semi_normed hc εpos (mt norm_eq_zero.1 hx)
-
->>>>>>> ef5f2ce9
 end normed_add_comm_group
 
 section nontrivially_normed_space
