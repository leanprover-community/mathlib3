/-
Copyright (c) 2018 Patrick Massot. All rights reserved.
Released under Apache 2.0 license as described in the file LICENSE.
Authors: Patrick Massot, Johannes Hölzl
-/
import topology.instances.nnreal
import topology.instances.complex
import topology.algebra.module
import topology.metric_space.antilipschitz

/-!
# Normed spaces
-/

variables {α : Type*} {β : Type*} {γ : Type*} {ι : Type*}

noncomputable theory
open filter metric
open_locale topological_space big_operators
localized "notation f `→_{`:50 a `}`:0 b := filter.tendsto f (_root_.nhds a) (_root_.nhds b)" in filter

/-- Auxiliary class, endowing a type `α` with a function `norm : α → ℝ`. This class is designed to
be extended in more interesting classes specifying the properties of the norm. -/
class has_norm (α : Type*) := (norm : α → ℝ)

export has_norm (norm)

notation `∥`:1024 e:1 `∥`:1 := norm e

section prio
set_option default_priority 100 -- see Note [default priority]
/-- A normed group is an additive group endowed with a norm for which `dist x y = ∥x - y∥` defines
a metric space structure. -/
class normed_group (α : Type*) extends has_norm α, add_comm_group α, metric_space α :=
(dist_eq : ∀ x y, dist x y = norm (x - y))
end prio

/-- Construct a normed group from a translation invariant distance -/
def normed_group.of_add_dist [has_norm α] [add_comm_group α] [metric_space α]
  (H1 : ∀ x:α, ∥x∥ = dist x 0)
  (H2 : ∀ x y z : α, dist x y ≤ dist (x + z) (y + z)) : normed_group α :=
{ dist_eq := λ x y, begin
    rw H1, apply le_antisymm,
    { rw [sub_eq_add_neg, ← add_right_neg y], apply H2 },
    { have := H2 (x-y) 0 y, rwa [sub_add_cancel, zero_add] at this }
  end }

/-- Construct a normed group from a translation invariant distance -/
def normed_group.of_add_dist' [has_norm α] [add_comm_group α] [metric_space α]
  (H1 : ∀ x:α, ∥x∥ = dist x 0)
  (H2 : ∀ x y z : α, dist (x + z) (y + z) ≤ dist x y) : normed_group α :=
{ dist_eq := λ x y, begin
    rw H1, apply le_antisymm,
    { have := H2 (x-y) 0 y, rwa [sub_add_cancel, zero_add] at this },
    { rw [sub_eq_add_neg, ← add_right_neg y], apply H2 }
  end }

/-- A normed group can be built from a norm that satisfies algebraic properties. This is
formalised in this structure. -/
structure normed_group.core (α : Type*) [add_comm_group α] [has_norm α] : Prop :=
(norm_eq_zero_iff : ∀ x : α, ∥x∥ = 0 ↔ x = 0)
(triangle : ∀ x y : α, ∥x + y∥ ≤ ∥x∥ + ∥y∥)
(norm_neg : ∀ x : α, ∥-x∥ = ∥x∥)

/-- Constructing a normed group from core properties of a norm, i.e., registering the distance and
the metric space structure from the norm properties. -/
noncomputable def normed_group.of_core (α : Type*) [add_comm_group α] [has_norm α]
  (C : normed_group.core α) : normed_group α :=
{ dist := λ x y, ∥x - y∥,
  dist_eq := assume x y, by refl,
  dist_self := assume x, (C.norm_eq_zero_iff (x - x)).mpr (show x - x = 0, by simp),
  eq_of_dist_eq_zero := assume x y h, show (x = y), from sub_eq_zero.mp $ (C.norm_eq_zero_iff (x - y)).mp h,
  dist_triangle := assume x y z,
    calc ∥x - z∥ = ∥x - y + (y - z)∥ : by rw sub_add_sub_cancel
            ... ≤ ∥x - y∥ + ∥y - z∥  : C.triangle _ _,
  dist_comm := assume x y,
    calc ∥x - y∥ = ∥ -(y - x)∥ : by simp
             ... = ∥y - x∥ : by { rw [C.norm_neg] } }

section normed_group
variables [normed_group α] [normed_group β]

lemma dist_eq_norm (g h : α) : dist g h = ∥g - h∥ :=
normed_group.dist_eq _ _

@[simp] lemma dist_zero_right (g : α) : dist g 0 = ∥g∥ :=
by rw [dist_eq_norm, sub_zero]

lemma norm_sub_rev (g h : α) : ∥g - h∥ = ∥h - g∥ :=
by simpa only [dist_eq_norm] using dist_comm g h

@[simp] lemma norm_neg (g : α) : ∥-g∥ = ∥g∥ :=
by simpa using norm_sub_rev 0 g

@[simp] lemma dist_add_left (g h₁ h₂ : α) : dist (g + h₁) (g + h₂) = dist h₁ h₂ :=
by simp [dist_eq_norm]

@[simp] lemma dist_add_right (g₁ g₂ h : α) : dist (g₁ + h) (g₂ + h) = dist g₁ g₂ :=
by simp [dist_eq_norm]

@[simp] lemma dist_neg_neg (g h : α) : dist (-g) (-h) = dist g h :=
by simp only [dist_eq_norm, neg_sub_neg, norm_sub_rev]

@[simp] lemma dist_sub_left (g h₁ h₂ : α) : dist (g - h₁) (g - h₂) = dist h₁ h₂ :=
by simp only [sub_eq_add_neg, dist_add_left, dist_neg_neg]

@[simp] lemma dist_sub_right (g₁ g₂ h : α) : dist (g₁ - h) (g₂ - h) = dist g₁ g₂ :=
dist_add_right _ _ _

/-- Triangle inequality for the norm. -/
lemma norm_add_le (g h : α) : ∥g + h∥ ≤ ∥g∥ + ∥h∥ :=
by simpa [dist_eq_norm] using dist_triangle g 0 (-h)

lemma norm_add_le_of_le {g₁ g₂ : α} {n₁ n₂ : ℝ} (H₁ : ∥g₁∥ ≤ n₁) (H₂ : ∥g₂∥ ≤ n₂) :
  ∥g₁ + g₂∥ ≤ n₁ + n₂ :=
le_trans (norm_add_le g₁ g₂) (add_le_add H₁ H₂)

lemma dist_add_add_le (g₁ g₂ h₁ h₂ : α) :
  dist (g₁ + g₂) (h₁ + h₂) ≤ dist g₁ h₁ + dist g₂ h₂ :=
by simpa only [dist_add_left, dist_add_right] using dist_triangle (g₁ + g₂) (h₁ + g₂) (h₁ + h₂)

lemma dist_add_add_le_of_le {g₁ g₂ h₁ h₂ : α} {d₁ d₂ : ℝ}
  (H₁ : dist g₁ h₁ ≤ d₁) (H₂ : dist g₂ h₂ ≤ d₂) :
  dist (g₁ + g₂) (h₁ + h₂) ≤ d₁ + d₂ :=
le_trans (dist_add_add_le g₁ g₂ h₁ h₂) (add_le_add H₁ H₂)

lemma dist_sub_sub_le (g₁ g₂ h₁ h₂ : α) :
  dist (g₁ - g₂) (h₁ - h₂) ≤ dist g₁ h₁ + dist g₂ h₂ :=
dist_neg_neg g₂ h₂ ▸ dist_add_add_le _ _ _ _

lemma dist_sub_sub_le_of_le {g₁ g₂ h₁ h₂ : α} {d₁ d₂ : ℝ}
  (H₁ : dist g₁ h₁ ≤ d₁) (H₂ : dist g₂ h₂ ≤ d₂) :
  dist (g₁ - g₂) (h₁ - h₂) ≤ d₁ + d₂ :=
le_trans (dist_sub_sub_le g₁ g₂ h₁ h₂) (add_le_add H₁ H₂)

lemma abs_dist_sub_le_dist_add_add (g₁ g₂ h₁ h₂ : α) :
  abs (dist g₁ h₁ - dist g₂ h₂) ≤ dist (g₁ + g₂) (h₁ + h₂) :=
by simpa only [dist_add_left, dist_add_right, dist_comm h₂]
  using abs_dist_sub_le (g₁ + g₂) (h₁ + h₂) (h₁ + g₂)

@[simp] lemma norm_nonneg (g : α) : 0 ≤ ∥g∥ :=
by { rw[←dist_zero_right], exact dist_nonneg }

@[simp] lemma norm_eq_zero {g : α} : ∥g∥ = 0 ↔ g = 0 :=
dist_zero_right g ▸ dist_eq_zero

@[simp] lemma norm_zero : ∥(0:α)∥ = 0 := norm_eq_zero.2 rfl

lemma norm_sum_le {β} : ∀(s : finset β) (f : β → α), ∥∑ a in s, f a∥ ≤ ∑ a in s, ∥ f a ∥ :=
finset.le_sum_of_subadditive norm norm_zero norm_add_le

lemma norm_sum_le_of_le {β} (s : finset β) {f : β → α} {n : β → ℝ} (h : ∀ b ∈ s, ∥f b∥ ≤ n b) :
  ∥∑ b in s, f b∥ ≤ ∑ b in s, n b :=
le_trans (norm_sum_le s f) (finset.sum_le_sum h)

lemma norm_pos_iff {g : α} : 0 < ∥ g ∥ ↔ g ≠ 0 :=
dist_zero_right g ▸ dist_pos

lemma norm_le_zero_iff {g : α} : ∥g∥ ≤ 0 ↔ g = 0 :=
by { rw[←dist_zero_right], exact dist_le_zero }

lemma norm_sub_le (g h : α) : ∥g - h∥ ≤ ∥g∥ + ∥h∥ :=
by simpa [dist_eq_norm] using dist_triangle g 0 h

lemma norm_sub_le_of_le {g₁ g₂ : α} {n₁ n₂ : ℝ} (H₁ : ∥g₁∥ ≤ n₁) (H₂ : ∥g₂∥ ≤ n₂) :
  ∥g₁ - g₂∥ ≤ n₁ + n₂ :=
le_trans (norm_sub_le g₁ g₂) (add_le_add H₁ H₂)

lemma dist_le_norm_add_norm (g h : α) : dist g h ≤ ∥g∥ + ∥h∥ :=
by { rw dist_eq_norm, apply norm_sub_le }

lemma abs_norm_sub_norm_le (g h : α) : abs(∥g∥ - ∥h∥) ≤ ∥g - h∥ :=
by simpa [dist_eq_norm] using abs_dist_sub_le g h 0

lemma norm_sub_norm_le (g h : α) : ∥g∥ - ∥h∥ ≤ ∥g - h∥ :=
le_trans (le_abs_self _) (abs_norm_sub_norm_le g h)

lemma dist_norm_norm_le (g h : α) : dist ∥g∥ ∥h∥ ≤ ∥g - h∥ :=
abs_norm_sub_norm_le g h

lemma ball_0_eq (ε : ℝ) : ball (0:α) ε = {x | ∥x∥ < ε} :=
set.ext $ assume a, by simp

lemma norm_le_of_mem_closed_ball {g h : α} {r : ℝ} (H : h ∈ closed_ball g r) :
  ∥h∥ ≤ ∥g∥ + r :=
calc
  ∥h∥ = ∥g + (h - g)∥ : by rw [add_sub_cancel'_right]
  ... ≤ ∥g∥ + ∥h - g∥  : norm_add_le _ _
  ... ≤ ∥g∥ + r : by { apply add_le_add_left, rw ← dist_eq_norm, exact H }

lemma norm_lt_of_mem_ball {g h : α} {r : ℝ} (H : h ∈ ball g r) :
  ∥h∥ < ∥g∥ + r :=
calc
  ∥h∥ = ∥g + (h - g)∥ : by rw [add_sub_cancel'_right]
  ... ≤ ∥g∥ + ∥h - g∥  : norm_add_le _ _
  ... < ∥g∥ + r : by { apply add_lt_add_left, rw ← dist_eq_norm, exact H }

@[nolint ge_or_gt] -- see Note [nolint_ge]
theorem normed_group.tendsto_nhds_zero {f : γ → α} {l : filter γ} :
  tendsto f l (𝓝 0) ↔ ∀ ε > 0, ∀ᶠ x in l, ∥ f x ∥ < ε :=
metric.tendsto_nhds.trans $ by simp only [dist_zero_right]

/-- A homomorphism `f` of normed groups is Lipschitz, if there exists a constant `C` such that for
all `x`, one has `∥f x∥ ≤ C * ∥x∥`.
The analogous condition for a linear map of normed spaces is in `normed_space.operator_norm`. -/
lemma add_monoid_hom.lipschitz_of_bound (f :α →+ β) (C : ℝ) (h : ∀x, ∥f x∥ ≤ C * ∥x∥) :
  lipschitz_with (nnreal.of_real C) f :=
lipschitz_with.of_dist_le' $ λ x y, by simpa only [dist_eq_norm, f.map_sub] using h (x - y)

/-- A homomorphism `f` of normed groups is continuous, if there exists a constant `C` such that for
all `x`, one has `∥f x∥ ≤ C * ∥x∥`.
The analogous condition for a linear map of normed spaces is in `normed_space.operator_norm`. -/
lemma add_monoid_hom.continuous_of_bound (f :α →+ β) (C : ℝ) (h : ∀x, ∥f x∥ ≤ C * ∥x∥) :
  continuous f :=
(f.lipschitz_of_bound C h).continuous

section nnnorm

/-- Version of the norm taking values in nonnegative reals. -/
def nnnorm (a : α) : nnreal := ⟨norm a, norm_nonneg a⟩

@[simp] lemma coe_nnnorm (a : α) : (nnnorm a : ℝ) = norm a := rfl

lemma nndist_eq_nnnorm (a b : α) : nndist a b = nnnorm (a - b) := nnreal.eq $ dist_eq_norm _ _

@[simp] lemma nnnorm_eq_zero {a : α} : nnnorm a = 0 ↔ a = 0 :=
by simp only [nnreal.eq_iff.symm, nnreal.coe_zero, coe_nnnorm, norm_eq_zero]

@[simp] lemma nnnorm_zero : nnnorm (0 : α) = 0 :=
nnreal.eq norm_zero

lemma nnnorm_add_le (g h : α) : nnnorm (g + h) ≤ nnnorm g + nnnorm h :=
nnreal.coe_le_coe.2 $ norm_add_le g h

@[simp] lemma nnnorm_neg (g : α) : nnnorm (-g) = nnnorm g :=
nnreal.eq $ norm_neg g

lemma nndist_nnnorm_nnnorm_le (g h : α) : nndist (nnnorm g) (nnnorm h) ≤ nnnorm (g - h) :=
nnreal.coe_le_coe.2 $ dist_norm_norm_le g h

lemma of_real_norm_eq_coe_nnnorm (x : β) : ennreal.of_real ∥x∥ = (nnnorm x : ennreal) :=
ennreal.of_real_eq_coe_nnreal _

lemma edist_eq_coe_nnnorm_sub (x y : β) : edist x y = (nnnorm (x - y) : ennreal) :=
by rw [edist_dist, dist_eq_norm, of_real_norm_eq_coe_nnnorm]

lemma edist_eq_coe_nnnorm (x : β) : edist x 0 = (nnnorm x : ennreal) :=
by rw [edist_eq_coe_nnnorm_sub, _root_.sub_zero]

lemma nndist_add_add_le (g₁ g₂ h₁ h₂ : α) :
  nndist (g₁ + g₂) (h₁ + h₂) ≤ nndist g₁ h₁ + nndist g₂ h₂ :=
nnreal.coe_le_coe.2 $ dist_add_add_le g₁ g₂ h₁ h₂

lemma edist_add_add_le (g₁ g₂ h₁ h₂ : α) :
  edist (g₁ + g₂) (h₁ + h₂) ≤ edist g₁ h₁ + edist g₂ h₂ :=
by { simp only [edist_nndist], norm_cast, apply nndist_add_add_le }

lemma nnnorm_sum_le {β} : ∀(s : finset β) (f : β → α), nnnorm (∑ a in s, f a) ≤ ∑ a in s, nnnorm (f a) :=
finset.le_sum_of_subadditive nnnorm nnnorm_zero nnnorm_add_le

end nnnorm

lemma lipschitz_with.neg {α : Type*} [emetric_space α] {K : nnreal} {f : α → β}
  (hf : lipschitz_with K f) : lipschitz_with K (λ x, -f x) :=
λ x y, by simpa only [edist_dist, dist_neg_neg] using hf x y

lemma lipschitz_with.add {α : Type*} [emetric_space α] {Kf : nnreal} {f : α → β}
  (hf : lipschitz_with Kf f) {Kg : nnreal} {g : α → β} (hg : lipschitz_with Kg g) :
  lipschitz_with (Kf + Kg) (λ x, f x + g x) :=
λ x y,
calc edist (f x + g x) (f y + g y) ≤ edist (f x) (f y) + edist (g x) (g y) :
  edist_add_add_le _ _ _ _
... ≤ Kf * edist x y + Kg * edist x y :
  add_le_add (hf x y) (hg x y)
... = (Kf + Kg) * edist x y :
  (add_mul _ _ _).symm

lemma lipschitz_with.sub {α : Type*} [emetric_space α] {Kf : nnreal} {f : α → β}
  (hf : lipschitz_with Kf f) {Kg : nnreal} {g : α → β} (hg : lipschitz_with Kg g) :
  lipschitz_with (Kf + Kg) (λ x, f x - g x) :=
hf.add hg.neg

lemma antilipschitz_with.add_lipschitz_with {α : Type*} [metric_space α] {Kf : nnreal} {f : α → β}
  (hf : antilipschitz_with Kf f) {Kg : nnreal} {g : α → β} (hg : lipschitz_with Kg g)
  (hK : Kg < Kf⁻¹) :
  antilipschitz_with (Kf⁻¹ - Kg)⁻¹ (λ x, f x + g x) :=
begin
  refine antilipschitz_with.of_le_mul_dist (λ x y, _),
  rw [nnreal.coe_inv, ← div_eq_inv_mul],
  apply le_div_of_mul_le (nnreal.coe_pos.2 $ nnreal.sub_pos.2 hK),
  rw [mul_comm, nnreal.coe_sub (le_of_lt hK), sub_mul],
  calc ↑Kf⁻¹ * dist x y - Kg * dist x y ≤ dist (f x) (f y) - dist (g x) (g y) :
    sub_le_sub (hf.mul_le_dist x y) (hg.dist_le_mul x y)
  ... ≤ _ : le_trans (le_abs_self _) (abs_dist_sub_le_dist_add_add _ _ _ _)
end

/-- A submodule of a normed group is also a normed group, with the restriction of the norm.
As all instances can be inferred from the submodule `s`, they are put as implicit instead of
typeclasses. -/
instance submodule.normed_group {𝕜 : Type*} {_ : ring 𝕜}
  {E : Type*} [normed_group E] {_ : module 𝕜 E} (s : submodule 𝕜 E) : normed_group s :=
{ norm := λx, norm (x : E),
  dist_eq := λx y, dist_eq_norm (x : E) (y : E) }

/-- normed group instance on the product of two normed groups, using the sup norm. -/
instance prod.normed_group : normed_group (α × β) :=
{ norm := λx, max ∥x.1∥ ∥x.2∥,
  dist_eq := assume (x y : α × β),
    show max (dist x.1 y.1) (dist x.2 y.2) = (max ∥(x - y).1∥ ∥(x - y).2∥), by simp [dist_eq_norm] }

lemma prod.norm_def (x : α × β) : ∥x∥ = (max ∥x.1∥ ∥x.2∥) := rfl

lemma norm_fst_le (x : α × β) : ∥x.1∥ ≤ ∥x∥ :=
le_max_left _ _

lemma norm_snd_le (x : α × β) : ∥x.2∥ ≤ ∥x∥ :=
le_max_right _ _

lemma norm_prod_le_iff {x : α × β} {r : ℝ} :
  ∥x∥ ≤ r ↔ ∥x.1∥ ≤ r ∧ ∥x.2∥ ≤ r :=
max_le_iff

/-- normed group instance on the product of finitely many normed groups, using the sup norm. -/
instance pi.normed_group {π : ι → Type*} [fintype ι] [∀i, normed_group (π i)] :
  normed_group (Πi, π i) :=
{ norm := λf, ((finset.sup finset.univ (λ b, nnnorm (f b)) : nnreal) : ℝ),
  dist_eq := assume x y,
    congr_arg (coe : nnreal → ℝ) $ congr_arg (finset.sup finset.univ) $ funext $ assume a,
    show nndist (x a) (y a) = nnnorm (x a - y a), from nndist_eq_nnnorm _ _ }

/-- The norm of an element in a product space is `≤ r` if and only if the norm of each
component is. -/
lemma pi_norm_le_iff {π : ι → Type*} [fintype ι] [∀i, normed_group (π i)] {r : ℝ} (hr : 0 ≤ r)
  {x : Πi, π i} : ∥x∥ ≤ r ↔ ∀i, ∥x i∥ ≤ r :=
by { simp only [(dist_zero_right _).symm, dist_pi_le_iff hr], refl }

lemma norm_le_pi_norm {π : ι → Type*} [fintype ι] [∀i, normed_group (π i)] (x : Πi, π i) (i : ι) :
  ∥x i∥ ≤ ∥x∥ :=
(pi_norm_le_iff (norm_nonneg x)).1 (le_refl _) i

lemma tendsto_iff_norm_tendsto_zero {f : ι → β} {a : filter ι} {b : β} :
  tendsto f a (𝓝 b) ↔ tendsto (λ e, ∥ f e - b ∥) a (𝓝 0) :=
by rw tendsto_iff_dist_tendsto_zero ; simp only [(dist_eq_norm _ _).symm]

lemma tendsto_zero_iff_norm_tendsto_zero {f : γ → β} {a : filter γ} :
  tendsto f a (𝓝 0) ↔ tendsto (λ e, ∥ f e ∥) a (𝓝 0) :=
have tendsto f a (𝓝 0) ↔ tendsto (λ e, ∥ f e - 0 ∥) a (𝓝 0) :=
  tendsto_iff_norm_tendsto_zero,
by simpa

/-- Special case of the sandwich theorem: if the norm of `f` is eventually bounded by a real
function `g` which tends to `0`, then `f` tends to `0`.
In this pair of lemmas (`squeeze_zero_norm'` and `squeeze_zero_norm`), following a convention of
similar lemmas in `topology.metric_space.basic` and `topology.algebra.ordered`, the `'` version is
phrased using "eventually" and the non-`'` version is phrased absolutely. -/
lemma squeeze_zero_norm' {f : γ → α} {g : γ → ℝ} {t₀ : filter γ}
  (h : ∀ᶠ n in t₀, ∥f n∥ ≤ g n)
  (h' : tendsto g t₀ (𝓝 0)) : tendsto f t₀ (𝓝 0) :=
tendsto_zero_iff_norm_tendsto_zero.mpr
  (squeeze_zero' (eventually_of_forall (λ n, norm_nonneg _)) h h')

/-- Special case of the sandwich theorem: if the norm of `f` is bounded by a real function `g` which
tends to `0`, then `f` tends to `0`.  -/
lemma squeeze_zero_norm {f : γ → α} {g : γ → ℝ} {t₀ : filter γ}
  (h : ∀ (n:γ), ∥f n∥ ≤ g n)
  (h' : tendsto g t₀ (𝓝 0)) :
  tendsto f t₀ (𝓝 0) :=
squeeze_zero_norm' (eventually_of_forall h) h'

lemma lim_norm (x : α) : (λg:α, ∥g - x∥) →_{x} 0 :=
tendsto_iff_norm_tendsto_zero.1 (continuous_iff_continuous_at.1 continuous_id x)

lemma lim_norm_zero : (λg:α, ∥g∥) →_{0} 0 :=
by simpa using lim_norm (0:α)

lemma continuous_norm : continuous (λg:α, ∥g∥) :=
begin
  rw continuous_iff_continuous_at,
  intro x,
  rw [continuous_at, tendsto_iff_dist_tendsto_zero],
  exact squeeze_zero (λ t, abs_nonneg _) (λ t, abs_norm_sub_norm_le _ _) (lim_norm x)
end

lemma filter.tendsto.norm {β : Type*} {l : filter β} {f : β → α} {a : α} (h : tendsto f l (𝓝 a)) :
  tendsto (λ x, ∥f x∥) l (𝓝 ∥a∥) :=
tendsto.comp continuous_norm.continuous_at h

lemma continuous_nnnorm : continuous (nnnorm : α → nnreal) :=
continuous_subtype_mk _ continuous_norm

lemma filter.tendsto.nnnorm {β : Type*} {l : filter β} {f : β → α} {a : α} (h : tendsto f l (𝓝 a)) :
  tendsto (λ x, nnnorm (f x)) l (𝓝 (nnnorm a)) :=
tendsto.comp continuous_nnnorm.continuous_at h

/-- If `∥y∥→∞`, then we can assume `y≠x` for any fixed `x`. -/
lemma eventually_ne_of_tendsto_norm_at_top {l : filter γ} {f : γ → α}
  (h : tendsto (λ y, ∥f y∥) l at_top) (x : α) :
  ∀ᶠ y in l, f y ≠ x :=
begin
  have : ∀ᶠ y in l, 1 + ∥x∥ ≤ ∥f y∥ := h (mem_at_top (1 + ∥x∥)),
  refine this.mono (λ y hy hxy, _),
  subst x,
  exact not_le_of_lt zero_lt_one (add_le_iff_nonpos_left.1 hy)
end

/-- A normed group is a uniform additive group, i.e., addition and subtraction are uniformly
continuous. -/
@[priority 100] -- see Note [lower instance priority]
instance normed_uniform_group : uniform_add_group α :=
begin
  refine ⟨metric.uniform_continuous_iff.2 $ assume ε hε, ⟨ε / 2, half_pos hε, assume a b h, _⟩⟩,
  rw [prod.dist_eq, max_lt_iff, dist_eq_norm, dist_eq_norm] at h,
  calc dist (a.1 - a.2) (b.1 - b.2) = ∥(a.1 - b.1) - (a.2 - b.2)∥ :
      by simp [dist_eq_norm, sub_eq_add_neg]; abel
    ... ≤ ∥a.1 - b.1∥ + ∥a.2 - b.2∥ : norm_sub_le _ _
    ... < ε / 2 + ε / 2 : add_lt_add h.1 h.2
    ... = ε : add_halves _
end

@[priority 100] -- see Note [lower instance priority]
instance normed_top_monoid : has_continuous_add α := by apply_instance -- short-circuit type class inference
@[priority 100] -- see Note [lower instance priority]
instance normed_top_group : topological_add_group α := by apply_instance -- short-circuit type class inference

end normed_group

section normed_ring

section prio
set_option default_priority 100 -- see Note [default priority]
/-- A normed ring is a ring endowed with a norm which satisfies the inequality `∥x y∥ ≤ ∥x∥ ∥y∥`. -/
class normed_ring (α : Type*) extends has_norm α, ring α, metric_space α :=
(dist_eq : ∀ x y, dist x y = norm (x - y))
(norm_mul : ∀ a b, norm (a * b) ≤ norm a * norm b)
end prio

@[priority 100] -- see Note [lower instance priority]
instance normed_ring.to_normed_group [β : normed_ring α] : normed_group α := { ..β }

lemma norm_mul_le {α : Type*} [normed_ring α] (a b : α) : (∥a*b∥) ≤ (∥a∥) * (∥b∥) :=
normed_ring.norm_mul _ _

lemma norm_pow_le {α : Type*} [normed_ring α] (a : α) : ∀ {n : ℕ}, 0 < n → ∥a^n∥ ≤ ∥a∥^n
| 1 h := by simp
| (n+2) h :=
  le_trans (norm_mul_le a (a^(n+1)))
           (mul_le_mul (le_refl _)
                       (norm_pow_le (nat.succ_pos _)) (norm_nonneg _) (norm_nonneg _))

lemma eventually_norm_pow_le {α : Type*} [normed_ring α] (a : α) :
  ∀ᶠ (n:ℕ) in at_top, ∥a ^ n∥ ≤ ∥a∥ ^ n :=
begin
  refine eventually_at_top.mpr ⟨1, _⟩,
  intros b h,
  exact norm_pow_le a (nat.succ_le_iff.mp h),
end

lemma units.norm_pos {α : Type*} [normed_ring α] [nontrivial α] (x : units α) : 0 < ∥(x:α)∥ :=
norm_pos_iff.mpr (units.coe_ne_zero x)

/-- In a normed ring, the left-multiplication `add_monoid_hom` is bounded. -/
lemma mul_left_bound {α : Type*} [normed_ring α] (x : α) :
  ∀ (y:α), ∥add_monoid_hom.mul_left x y∥ ≤ ∥x∥ * ∥y∥ :=
norm_mul_le x

/-- In a normed ring, the right-multiplication `add_monoid_hom` is bounded. -/
lemma mul_right_bound {α : Type*} [normed_ring α] (x : α) :
  ∀ (y:α), ∥add_monoid_hom.mul_right x y∥ ≤ ∥x∥ * ∥y∥ :=
λ y, by {rw mul_comm, convert norm_mul_le y x}

/-- Normed ring structure on the product of two normed rings, using the sup norm. -/
instance prod.normed_ring [normed_ring α] [normed_ring β] : normed_ring (α × β) :=
{ norm_mul := assume x y,
  calc
    ∥x * y∥ = ∥(x.1*y.1, x.2*y.2)∥ : rfl
        ... = (max ∥x.1*y.1∥  ∥x.2*y.2∥) : rfl
        ... ≤ (max (∥x.1∥*∥y.1∥) (∥x.2∥*∥y.2∥)) :
          max_le_max (norm_mul_le (x.1) (y.1)) (norm_mul_le (x.2) (y.2))
        ... = (max (∥x.1∥*∥y.1∥) (∥y.2∥*∥x.2∥)) : by simp[mul_comm]
        ... ≤ (max (∥x.1∥) (∥x.2∥)) * (max (∥y.2∥) (∥y.1∥)) : by { apply max_mul_mul_le_max_mul_max; simp [norm_nonneg] }
        ... = (max (∥x.1∥) (∥x.2∥)) * (max (∥y.1∥) (∥y.2∥)) : by simp[max_comm]
        ... = (∥x∥*∥y∥) : rfl,
  ..prod.normed_group }
end normed_ring

@[priority 100] -- see Note [lower instance priority]
instance normed_ring_top_monoid [normed_ring α] : has_continuous_mul α :=
⟨ continuous_iff_continuous_at.2 $ λ x, tendsto_iff_norm_tendsto_zero.2 $
    have ∀ e : α × α, e.fst * e.snd - x.fst * x.snd =
      e.fst * e.snd - e.fst * x.snd + (e.fst * x.snd - x.fst * x.snd), by intro; rw sub_add_sub_cancel,
    begin
      apply squeeze_zero,
      { intro, apply norm_nonneg },
      { simp only [this], intro, apply norm_add_le },
      { rw ←zero_add (0 : ℝ), apply tendsto.add,
        { apply squeeze_zero,
          { intro, apply norm_nonneg },
          { intro t, show ∥t.fst * t.snd - t.fst * x.snd∥ ≤ ∥t.fst∥ * ∥t.snd - x.snd∥,
            rw ←mul_sub, apply norm_mul_le },
          { rw ←mul_zero (∥x.fst∥), apply tendsto.mul,
            { apply continuous_iff_continuous_at.1,
              apply continuous_norm.comp continuous_fst },
            { apply tendsto_iff_norm_tendsto_zero.1,
              apply continuous_iff_continuous_at.1,
              apply continuous_snd }}},
        { apply squeeze_zero,
          { intro, apply norm_nonneg },
          { intro t, show ∥t.fst * x.snd - x.fst * x.snd∥ ≤ ∥t.fst - x.fst∥ * ∥x.snd∥,
            rw ←sub_mul, apply norm_mul_le },
          { rw ←zero_mul (∥x.snd∥), apply tendsto.mul,
            { apply tendsto_iff_norm_tendsto_zero.1,
              apply continuous_iff_continuous_at.1,
              apply continuous_fst },
            { apply tendsto_const_nhds }}}}
    end ⟩

/-- A normed ring is a topological ring. -/
@[priority 100] -- see Note [lower instance priority]
instance normed_top_ring [normed_ring α] : topological_ring α :=
⟨ continuous_iff_continuous_at.2 $ λ x, tendsto_iff_norm_tendsto_zero.2 $
    have ∀ e : α, -e - -x = -(e - x), by intro; simp,
    by simp only [this, norm_neg]; apply lim_norm ⟩

section prio
set_option default_priority 100 -- see Note [default priority]
/-- A normed field is a field with a norm satisfying ∥x y∥ = ∥x∥ ∥y∥. -/
class normed_field (α : Type*) extends has_norm α, field α, metric_space α :=
(dist_eq : ∀ x y, dist x y = norm (x - y))
(norm_mul' : ∀ a b, norm (a * b) = norm a * norm b)

/-- A nondiscrete normed field is a normed field in which there is an element of norm different from
`0` and `1`. This makes it possible to bring any element arbitrarily close to `0` by multiplication
by the powers of any element, and thus to relate algebra and topology. -/
class nondiscrete_normed_field (α : Type*) extends normed_field α :=
(non_trivial : ∃x:α, 1<∥x∥)
end prio

@[priority 100] -- see Note [lower instance priority]
instance normed_field.to_normed_ring [i : normed_field α] : normed_ring α :=
{ norm_mul := by finish [i.norm_mul'], ..i }

namespace normed_field
@[simp] lemma norm_one {α : Type*} [normed_field α] : ∥(1 : α)∥ = 1 :=
have  ∥(1 : α)∥ * ∥(1 : α)∥ = ∥(1 : α)∥ * 1, by calc
 ∥(1 : α)∥ * ∥(1 : α)∥ = ∥(1 : α) * (1 : α)∥ : by rw normed_field.norm_mul'
                  ... = ∥(1 : α)∥ * 1 : by simp,
mul_left_cancel' (ne_of_gt (norm_pos_iff.2 (by simp))) this

@[simp] lemma norm_mul [normed_field α] (a b : α) : ∥a * b∥ = ∥a∥ * ∥b∥ :=
normed_field.norm_mul' a b

@[simp] lemma nnnorm_one [normed_field α] : nnnorm (1:α) = 1 := nnreal.eq $ by simp

instance normed_field.is_monoid_hom_norm [normed_field α] : is_monoid_hom (norm : α → ℝ) :=
{ map_one := norm_one, map_mul := norm_mul }

@[simp] lemma norm_pow [normed_field α] (a : α) : ∀ (n : ℕ), ∥a^n∥ = ∥a∥^n :=
is_monoid_hom.map_pow norm a

@[simp] lemma norm_prod {β : Type*} [normed_field α] (s : finset β) (f : β → α) :
  ∥∏ b in s, f b∥ = ∏ b in s, ∥f b∥ :=
eq.symm (s.prod_hom norm)

@[simp] lemma norm_div {α : Type*} [normed_field α] (a b : α) : ∥a/b∥ = ∥a∥/∥b∥ :=
begin
  classical,
  by_cases hb : b = 0, {simp [hb]},
  apply eq_div_of_mul_eq,
  { apply ne_of_gt, apply norm_pos_iff.mpr hb },
  { rw [←normed_field.norm_mul, div_mul_cancel _ hb] }
end

@[simp] lemma norm_inv {α : Type*} [normed_field α] (a : α) : ∥a⁻¹∥ = ∥a∥⁻¹ :=
by simp only [inv_eq_one_div, norm_div, norm_one]

@[simp] lemma nnnorm_inv {α : Type*} [normed_field α] (a : α) : nnnorm (a⁻¹) = (nnnorm a)⁻¹ :=
nnreal.eq $ by simp

@[simp] lemma norm_fpow {α : Type*} [normed_field α] (a : α) : ∀n : ℤ,
  ∥a^n∥ = ∥a∥^n
| (n : ℕ) := norm_pow a n
| -[1+ n] := by simp [fpow_neg_succ_of_nat]

lemma exists_one_lt_norm (α : Type*) [i : nondiscrete_normed_field α] : ∃x : α, 1 < ∥x∥ :=
i.non_trivial

lemma exists_norm_lt_one (α : Type*) [nondiscrete_normed_field α] : ∃x : α, 0 < ∥x∥ ∧ ∥x∥ < 1 :=
begin
  rcases exists_one_lt_norm α with ⟨y, hy⟩,
  refine ⟨y⁻¹, _, _⟩,
  { simp only [inv_eq_zero, ne.def, norm_pos_iff],
    assume h,
    rw ← norm_eq_zero at h,
    rw h at hy,
    exact lt_irrefl _ (lt_trans zero_lt_one hy) },
  { simp [inv_lt_one hy] }
end

lemma exists_lt_norm (α : Type*) [nondiscrete_normed_field α]
  (r : ℝ) : ∃ x : α, r < ∥x∥ :=
let ⟨w, hw⟩ := exists_one_lt_norm α in
let ⟨n, hn⟩ := pow_unbounded_of_one_lt r hw in
⟨w^n, by rwa norm_pow⟩

lemma exists_norm_lt (α : Type*) [nondiscrete_normed_field α]
  {r : ℝ} (hr : 0 < r) : ∃ x : α, 0 < ∥x∥ ∧ ∥x∥ < r :=
let ⟨w, hw⟩ := exists_one_lt_norm α in
let ⟨n, hle, hlt⟩ := exists_int_pow_near' hr hw in
⟨w^n, by { rw norm_fpow; exact fpow_pos_of_pos (lt_trans zero_lt_one hw) _},
by rwa norm_fpow⟩

@[instance]
lemma punctured_nhds_ne_bot {α : Type*} [nondiscrete_normed_field α] (x : α) :
  ne_bot (nhds_within x {x}ᶜ) :=
begin
  rw [← mem_closure_iff_nhds_within_ne_bot, metric.mem_closure_iff],
  rintros ε ε0,
  rcases normed_field.exists_norm_lt α ε0 with ⟨b, hb0, hbε⟩,
  refine ⟨x + b, mt (set.mem_singleton_iff.trans add_right_eq_self).1 $ norm_pos_iff.1 hb0, _⟩,
  rwa [dist_comm, dist_eq_norm, add_sub_cancel'],
end

@[instance]
lemma nhds_within_is_unit_ne_bot {α : Type*} [nondiscrete_normed_field α] :
  ne_bot (nhds_within (0:α) {x : α | is_unit x}) :=
by simpa only [is_unit_iff_ne_zero] using punctured_nhds_ne_bot (0:α)

lemma tendsto_inv [normed_field α] {r : α} (r0 : r ≠ 0) : tendsto (λq, q⁻¹) (𝓝 r) (𝓝 r⁻¹) :=
begin
  refine (nhds_basis_closed_ball.tendsto_iff nhds_basis_closed_ball).2 (λε εpos, _),
  let δ := min (ε/2 * ∥r∥^2) (∥r∥/2),
  have norm_r_pos : 0 < ∥r∥ := norm_pos_iff.mpr r0,
  have A : 0 < ε / 2 * ∥r∥ ^ 2 := mul_pos (half_pos εpos) (pow_pos norm_r_pos 2),
  have δpos : 0 < δ, by simp [half_pos norm_r_pos, A],
  refine ⟨δ, δpos, λ x hx, _⟩,
  have rx : ∥r∥/2 ≤ ∥x∥ := calc
    ∥r∥/2 = ∥r∥ - ∥r∥/2 : by ring
    ... ≤ ∥r∥ - ∥r - x∥ :
    begin
      apply sub_le_sub (le_refl _),
      rw [← dist_eq_norm, dist_comm],
      exact le_trans hx (min_le_right _ _)
    end
    ... ≤ ∥r - (r - x)∥ : norm_sub_norm_le r (r - x)
    ... = ∥x∥ : by simp [sub_sub_cancel],
  have norm_x_pos : 0 < ∥x∥ := lt_of_lt_of_le (half_pos norm_r_pos) rx,
  have : x⁻¹ - r⁻¹ = (r - x) * x⁻¹ * r⁻¹,
    by rw [sub_mul, sub_mul, mul_inv_cancel (norm_pos_iff.mp norm_x_pos), one_mul, mul_comm,
           ← mul_assoc, inv_mul_cancel r0, one_mul],
  calc dist x⁻¹ r⁻¹ = ∥x⁻¹ - r⁻¹∥ : dist_eq_norm _ _
  ... ≤ ∥r-x∥ * ∥x∥⁻¹ * ∥r∥⁻¹ : by rw [this, norm_mul, norm_mul, norm_inv, norm_inv]
  ... ≤ (ε/2 * ∥r∥^2) * (2 * ∥r∥⁻¹) * (∥r∥⁻¹) : begin
    apply_rules [mul_le_mul, inv_nonneg.2, le_of_lt A, norm_nonneg, mul_nonneg,
                 (inv_le_inv norm_x_pos norm_r_pos).2, le_refl],
    show ∥r - x∥ ≤ ε / 2 * ∥r∥ ^ 2,
      by { rw [← dist_eq_norm, dist_comm], exact le_trans hx (min_le_left _ _) },
    show ∥x∥⁻¹ ≤ 2 * ∥r∥⁻¹,
    { convert (inv_le_inv norm_x_pos (half_pos norm_r_pos)).2 rx,
      rw [inv_div, div_eq_inv_mul, mul_comm] },
    show (0 : ℝ) ≤ 2, by norm_num
  end
  ... = ε * (∥r∥ * ∥r∥⁻¹)^2 : by { generalize : ∥r∥⁻¹ = u, ring }
  ... = ε : by { rw [mul_inv_cancel (ne.symm (ne_of_lt norm_r_pos))], simp }
end

lemma continuous_on_inv [normed_field α] : continuous_on (λ(x:α), x⁻¹) {x | x ≠ 0} :=
begin
  assume x hx,
  apply continuous_at.continuous_within_at,
  exact (tendsto_inv hx)
end

end normed_field

instance : normed_field ℝ :=
{ norm := λ x, abs x,
  dist_eq := assume x y, rfl,
  norm_mul' := abs_mul }

instance : nondiscrete_normed_field ℝ :=
{ non_trivial := ⟨2, by { unfold norm, rw abs_of_nonneg; norm_num }⟩ }

/-- If a function converges to a nonzero value, its inverse converges to the inverse of this value.
We use the name `tendsto.inv'` as `tendsto.inv` is already used in multiplicative topological
groups. -/
lemma filter.tendsto.inv' [normed_field α] {l : filter β} {f : β → α} {y : α}
  (hy : y ≠ 0) (h : tendsto f l (𝓝 y)) :
  tendsto (λx, (f x)⁻¹) l (𝓝 y⁻¹) :=
(normed_field.tendsto_inv hy).comp h

lemma filter.tendsto.div [normed_field α] {l : filter β} {f g : β → α} {x y : α}
  (hf : tendsto f l (𝓝 x)) (hg : tendsto g l (𝓝 y)) (hy : y ≠ 0) :
  tendsto (λa, f a / g a) l (𝓝 (x / y)) :=
hf.mul (hg.inv' hy)

lemma filter.tendsto.div_const [normed_field α] {l : filter β} {f : β → α} {x y : α}
  (hf : tendsto f l (𝓝 x)) : tendsto (λa, f a / y) l (𝓝 (x / y)) :=
by { simp only [div_eq_inv_mul], exact tendsto_const_nhds.mul hf }

/-- Continuity at a point of the result of dividing two functions
continuous at that point, where the denominator is nonzero. -/
lemma continuous_at.div [topological_space α] [normed_field β] {f : α → β} {g : α → β} {x : α}
    (hf : continuous_at f x) (hg : continuous_at g x) (hnz : g x ≠ 0) :
  continuous_at (λ x, f x / g x) x :=
hf.div hg hnz

namespace real

lemma norm_eq_abs (r : ℝ) : ∥r∥ = abs r := rfl

@[simp] lemma norm_coe_nat (n : ℕ) : ∥(n : ℝ)∥ = n := abs_of_nonneg n.cast_nonneg

@[simp] lemma nnnorm_coe_nat (n : ℕ) : nnnorm (n : ℝ) = n := nnreal.eq $ by simp

@[simp] lemma norm_two : ∥(2:ℝ)∥ = 2 := abs_of_pos (@two_pos ℝ _)

@[simp] lemma nnnorm_two : nnnorm (2:ℝ) = 2 := nnreal.eq $ by simp

end real

@[simp] lemma norm_norm [normed_group α] (x : α) : ∥∥x∥∥ = ∥x∥ :=
by rw [real.norm_eq_abs, abs_of_nonneg (norm_nonneg _)]

@[simp] lemma nnnorm_norm [normed_group α] (a : α) : nnnorm ∥a∥ = nnnorm a :=
by simp only [nnnorm, norm_norm]

instance : normed_ring ℤ :=
{ norm := λ n, ∥(n : ℝ)∥,
  norm_mul := λ m n, le_of_eq $ by simp only [norm, int.cast_mul, abs_mul],
  dist_eq := λ m n, by simp only [int.dist_eq, norm, int.cast_sub] }

@[norm_cast] lemma int.norm_cast_real (m : ℤ) : ∥(m : ℝ)∥ = ∥m∥ := rfl

instance : normed_field ℚ :=
{ norm := λ r, ∥(r : ℝ)∥,
  norm_mul' := λ r₁ r₂, by simp only [norm, rat.cast_mul, abs_mul],
  dist_eq := λ r₁ r₂, by simp only [rat.dist_eq, norm, rat.cast_sub] }

instance : nondiscrete_normed_field ℚ :=
{ non_trivial := ⟨2, by { unfold norm, rw abs_of_nonneg; norm_num }⟩ }

@[norm_cast, simp] lemma rat.norm_cast_real (r : ℚ) : ∥(r : ℝ)∥ = ∥r∥ := rfl

@[norm_cast, simp] lemma int.norm_cast_rat (m : ℤ) : ∥(m : ℚ)∥ = ∥m∥ :=
by rw [← rat.norm_cast_real, ← int.norm_cast_real]; congr' 1; norm_cast

section normed_space

section prio
set_option default_priority 920 -- see Note [default priority]. Here, we set a rather high priority,
-- to take precedence over `semiring.to_semimodule` as this leads to instance paths with better
-- unification properties.
-- see Note[vector space definition] for why we extend `semimodule`.
/-- A normed space over a normed field is a vector space endowed with a norm which satisfies the
equality `∥c • x∥ = ∥c∥ ∥x∥`. We require only `∥c • x∥ ≤ ∥c∥ ∥x∥` in the definition, then prove
`∥c • x∥ = ∥c∥ ∥x∥` in `norm_smul`. -/
class normed_space (α : Type*) (β : Type*) [normed_field α] [normed_group β]
  extends semimodule α β :=
(norm_smul_le : ∀ (a:α) (b:β), ∥a • b∥ ≤ ∥a∥ * ∥b∥)
end prio

variables [normed_field α] [normed_group β]

instance normed_field.to_normed_space : normed_space α α :=
{ norm_smul_le := λ a b, le_of_eq (normed_field.norm_mul a b) }

lemma norm_smul [normed_space α β] (s : α) (x : β) : ∥s • x∥ = ∥s∥ * ∥x∥ :=
begin
  classical,
  by_cases h : s = 0,
  { simp [h] },
  { refine le_antisymm (normed_space.norm_smul_le s x) _,
    calc ∥s∥ * ∥x∥ = ∥s∥ * ∥s⁻¹ • s • x∥     : by rw [inv_smul_smul' h]
               ... ≤ ∥s∥ * (∥s⁻¹∥ * ∥s • x∥) : _
               ... = ∥s • x∥                 : _,
    exact mul_le_mul_of_nonneg_left (normed_space.norm_smul_le _ _) (norm_nonneg _),
    rw [normed_field.norm_inv, ← mul_assoc, mul_inv_cancel, one_mul],
    rwa [ne.def, norm_eq_zero] }
end

lemma dist_smul [normed_space α β] (s : α) (x y : β) : dist (s • x) (s • y) = ∥s∥ * dist x y :=
by simp only [dist_eq_norm, (norm_smul _ _).symm, smul_sub]

lemma nnnorm_smul [normed_space α β] (s : α) (x : β) : nnnorm (s • x) = nnnorm s * nnnorm x :=
nnreal.eq $ norm_smul s x

lemma nndist_smul [normed_space α β] (s : α) (x y : β) :
  nndist (s • x) (s • y) = nnnorm s * nndist x y :=
nnreal.eq $ dist_smul s x y

variables {E : Type*} {F : Type*}
[normed_group E] [normed_space α E] [normed_group F] [normed_space α F]

@[priority 100] -- see Note [lower instance priority]
instance normed_space.topological_vector_space : topological_vector_space α E :=
begin
  refine { continuous_smul := continuous_iff_continuous_at.2 $
    λ p, tendsto_iff_norm_tendsto_zero.2 _ },
  refine squeeze_zero (λ _, norm_nonneg _) _ _,
  { exact λ q, ∥q.1 - p.1∥ * ∥q.2∥ + ∥p.1∥ * ∥q.2 - p.2∥ },
  { intro q,
    rw [← sub_add_sub_cancel, ← norm_smul, ← norm_smul, smul_sub, sub_smul],
    exact norm_add_le _ _ },
  { conv { congr, skip, skip, congr, rw [← zero_add (0:ℝ)], congr,
      rw [← zero_mul ∥p.2∥], skip, rw [← mul_zero ∥p.1∥] },
    exact ((tendsto_iff_norm_tendsto_zero.1 (continuous_fst.tendsto p)).mul
      (continuous_snd.tendsto p).norm).add
        (tendsto_const_nhds.mul (tendsto_iff_norm_tendsto_zero.1 (continuous_snd.tendsto p))) }
end

theorem closure_ball [normed_space ℝ E] (x : E) {r : ℝ} (hr : 0 < r) :
  closure (ball x r) = closed_ball x r :=
begin
  refine set.subset.antisymm closure_ball_subset_closed_ball (λ y hy, _),
  have : continuous_within_at (λ c : ℝ, c • (y - x) + x) (set.Ico 0 1) 1 :=
    ((continuous_id.smul continuous_const).add continuous_const).continuous_within_at,
  convert this.mem_closure _ _,
  { rw [one_smul, sub_add_cancel] },
  { simp [closure_Ico (@zero_lt_one ℝ _), zero_le_one] },
  { rintros c ⟨hc0, hc1⟩,
    rw [set.mem_preimage, mem_ball, dist_eq_norm, add_sub_cancel, norm_smul, real.norm_eq_abs,
      abs_of_nonneg hc0, mul_comm, ← mul_one r],
    rw [mem_closed_ball, dist_eq_norm] at hy,
    apply mul_lt_mul'; assumption }
end

theorem frontier_ball [normed_space ℝ E] (x : E) {r : ℝ} (hr : 0 < r) :
  frontier (ball x r) = sphere x r :=
begin
  rw [frontier, closure_ball x hr, is_open_ball.interior_eq],
  ext x, exact (@eq_iff_le_not_lt ℝ _ _ _).symm
end

theorem interior_closed_ball [normed_space ℝ E] (x : E) {r : ℝ} (hr : 0 < r) :
  interior (closed_ball x r) = ball x r :=
begin
  refine set.subset.antisymm _ ball_subset_interior_closed_ball,
  intros y hy,
  rcases le_iff_lt_or_eq.1 (mem_closed_ball.1 $ interior_subset hy) with hr|rfl, { exact hr },
  set f : ℝ → E := λ c : ℝ, c • (y - x) + x,
  suffices : f ⁻¹' closed_ball x (dist y x) ⊆ set.Icc (-1) 1,
  { have hfc : continuous f := (continuous_id.smul continuous_const).add continuous_const,
    have hf1 : (1:ℝ) ∈ f ⁻¹' (interior (closed_ball x $ dist y x)), by simpa [f],
    have h1 : (1:ℝ) ∈ interior (set.Icc (-1:ℝ) 1) :=
      interior_mono this (preimage_interior_subset_interior_preimage hfc hf1),
    contrapose h1,
    simp },
  intros c hc,
  rw [set.mem_Icc, ← abs_le, ← real.norm_eq_abs, ← mul_le_mul_right hr],
  simpa [f, dist_eq_norm, norm_smul] using hc
end

theorem interior_closed_ball' [normed_space ℝ E] [nontrivial E] (x : E) (r : ℝ) :
  interior (closed_ball x r) = ball x r :=
begin
  rcases lt_trichotomy r 0 with hr|rfl|hr,
  { simp [closed_ball_eq_empty_iff_neg.2 hr, ball_eq_empty_iff_nonpos.2 (le_of_lt hr)] },
  { suffices : x ∉ interior {x},
    { rw [ball_zero, closed_ball_zero, ← set.subset_empty_iff],
      intros y hy,
      obtain rfl : y = x := set.mem_singleton_iff.1 (interior_subset hy),
      exact this hy },
    rw [← set.mem_compl_iff, ← closure_compl],
    rcases exists_ne (0 : E) with ⟨z, hz⟩,
    suffices : (λ c : ℝ, x + c • z) 0 ∈ closure ({x}ᶜ : set E),
      by simpa only [zero_smul, add_zero] using this,
    have : (0:ℝ) ∈ closure (set.Ioi (0:ℝ)), by simp [closure_Ioi],
    refine (continuous_const.add (continuous_id.smul
      continuous_const)).continuous_within_at.mem_closure this _,
    intros c hc,
    simp [smul_eq_zero, hz, ne_of_gt hc] },
  { exact interior_closed_ball x hr }
end

theorem frontier_closed_ball [normed_space ℝ E] (x : E) {r : ℝ} (hr : 0 < r) :
  frontier (closed_ball x r) = sphere x r :=
by rw [frontier, closure_closed_ball, interior_closed_ball x hr,
  closed_ball_diff_ball]

theorem frontier_closed_ball' [normed_space ℝ E] [nontrivial E] (x : E) (r : ℝ) :
  frontier (closed_ball x r) = sphere x r :=
by rw [frontier, closure_closed_ball, interior_closed_ball' x r, closed_ball_diff_ball]

open normed_field

/-- If there is a scalar `c` with `∥c∥>1`, then any element can be moved by scalar multiplication to
any shell of width `∥c∥`. Also recap information on the norm of the rescaling element that shows
up in applications. -/
lemma rescale_to_shell {c : α} (hc : 1 < ∥c∥) {ε : ℝ} (εpos : 0 < ε) {x : E} (hx : x ≠ 0) :
  ∃d:α, d ≠ 0 ∧ ∥d • x∥ ≤ ε ∧ (ε/∥c∥ ≤ ∥d • x∥) ∧ (∥d∥⁻¹ ≤ ε⁻¹ * ∥c∥ * ∥x∥) :=
begin
  have xεpos : 0 < ∥x∥/ε := div_pos_of_pos_of_pos (norm_pos_iff.2 hx) εpos,
  rcases exists_int_pow_near xεpos hc with ⟨n, hn⟩,
  have cpos : 0 < ∥c∥ := lt_trans (zero_lt_one : (0 :ℝ) < 1) hc,
  have cnpos : 0 < ∥c^(n+1)∥ := by { rw norm_fpow, exact lt_trans xεpos hn.2 },
  refine ⟨(c^(n+1))⁻¹, _, _, _, _⟩,
  show (c ^ (n + 1))⁻¹  ≠ 0,
    by rwa [ne.def, inv_eq_zero, ← ne.def, ← norm_pos_iff],
  show ∥(c ^ (n + 1))⁻¹ • x∥ ≤ ε,
  { rw [norm_smul, norm_inv, ← div_eq_inv_mul, div_le_iff cnpos, mul_comm, norm_fpow],
    exact (div_le_iff εpos).1 (le_of_lt (hn.2)) },
  show ε / ∥c∥ ≤ ∥(c ^ (n + 1))⁻¹ • x∥,
  { rw [div_le_iff cpos, norm_smul, norm_inv, norm_fpow, fpow_add (ne_of_gt cpos),
        fpow_one, mul_inv_rev', mul_comm, ← mul_assoc, ← mul_assoc, mul_inv_cancel (ne_of_gt cpos),
        one_mul, ← div_eq_inv_mul, le_div_iff (fpow_pos_of_pos cpos _), mul_comm],
    exact (le_div_iff εpos).1 hn.1 },
  show ∥(c ^ (n + 1))⁻¹∥⁻¹ ≤ ε⁻¹ * ∥c∥ * ∥x∥,
  { have : ε⁻¹ * ∥c∥ * ∥x∥ = ε⁻¹ * ∥x∥ * ∥c∥, by ring,
    rw [norm_inv, inv_inv', norm_fpow, fpow_add (ne_of_gt cpos), fpow_one, this, ← div_eq_inv_mul],
    exact mul_le_mul_of_nonneg_right hn.1 (norm_nonneg _) }
end

/-- The product of two normed spaces is a normed space, with the sup norm. -/
instance : normed_space α (E × F) :=
{ norm_smul_le := λ s x, le_of_eq $ by simp [prod.norm_def, norm_smul, mul_max_of_nonneg],
  -- TODO: without the next two lines Lean unfolds `≤` to `real.le`
  add_smul := λ r x y, prod.ext (add_smul _ _ _) (add_smul _ _ _),
  smul_add := λ r x y, prod.ext (smul_add _ _ _) (smul_add _ _ _),
  ..prod.normed_group,
  ..prod.semimodule }

/-- The product of finitely many normed spaces is a normed space, with the sup norm. -/
instance pi.normed_space {E : ι → Type*} [fintype ι] [∀i, normed_group (E i)]
  [∀i, normed_space α (E i)] : normed_space α (Πi, E i) :=
{ norm_smul_le := λ a f, le_of_eq $
    show (↑(finset.sup finset.univ (λ (b : ι), nnnorm (a • f b))) : ℝ) =
      nnnorm a * ↑(finset.sup finset.univ (λ (b : ι), nnnorm (f b))),
    by simp only [(nnreal.coe_mul _ _).symm, nnreal.mul_finset_sup, nnnorm_smul] }

/-- A subspace of a normed space is also a normed space, with the restriction of the norm. -/
instance submodule.normed_space {𝕜 : Type*} [normed_field 𝕜]
  {E : Type*} [normed_group E] [normed_space 𝕜 E] (s : submodule 𝕜 E) : normed_space 𝕜 s :=
{ norm_smul_le := λc x, le_of_eq $ norm_smul c (x : E) }

end normed_space

section normed_algebra

section prio
set_option default_priority 100 -- see Note [default priority]
/-- A normed algebra `𝕜'` over `𝕜` is an algebra endowed with a norm for which the embedding of
`𝕜` in `𝕜'` is an isometry. -/
class normed_algebra (𝕜 : Type*) (𝕜' : Type*) [normed_field 𝕜] [normed_ring 𝕜']
  extends algebra 𝕜 𝕜' :=
(norm_algebra_map_eq : ∀x:𝕜, ∥algebra_map 𝕜 𝕜' x∥ = ∥x∥)
end prio

@[simp] lemma norm_algebra_map_eq {𝕜 : Type*} (𝕜' : Type*) [normed_field 𝕜] [normed_ring 𝕜']
  [h : normed_algebra 𝕜 𝕜'] (x : 𝕜) : ∥algebra_map 𝕜 𝕜' x∥ = ∥x∥ :=
normed_algebra.norm_algebra_map_eq _

variables (𝕜 : Type*) [normed_field 𝕜]
variables (𝕜' : Type*) [normed_ring 𝕜']

@[priority 100]
instance normed_algebra.to_normed_space [h : normed_algebra 𝕜 𝕜'] : normed_space 𝕜 𝕜' :=
{ norm_smul_le := λ s x, calc
    ∥s • x∥ = ∥((algebra_map 𝕜 𝕜') s) * x∥ : by { rw h.smul_def', refl }
    ... ≤ ∥algebra_map 𝕜 𝕜' s∥ * ∥x∥ : normed_ring.norm_mul _ _
    ... = ∥s∥ * ∥x∥ : by rw norm_algebra_map_eq,
  ..h }

instance normed_algebra.id : normed_algebra 𝕜 𝕜 :=
{ norm_algebra_map_eq := by simp,
.. algebra.id 𝕜}

variables {𝕜'} [normed_algebra 𝕜 𝕜']
include 𝕜

@[simp] lemma normed_algebra.norm_one : ∥(1:𝕜')∥ = 1 :=
by simpa using (norm_algebra_map_eq 𝕜' (1:𝕜))

lemma normed_algebra.zero_ne_one : (0:𝕜') ≠ 1 :=
begin
  refine (norm_pos_iff.mp _).symm,
  rw @normed_algebra.norm_one 𝕜, norm_num,
end

lemma normed_algebra.to_nonzero : nontrivial 𝕜' :=
⟨⟨0, 1, normed_algebra.zero_ne_one 𝕜⟩⟩

end normed_algebra

section restrict_scalars

variables (𝕜 : Type*) (𝕜' : Type*) [normed_field 𝕜] [normed_field 𝕜'] [normed_algebra 𝕜 𝕜']
{E : Type*} [normed_group E] [normed_space 𝕜' E]

/-- `𝕜`-normed space structure induced by a `𝕜'`-normed space structure when `𝕜'` is a
normed algebra over `𝕜`. Not registered as an instance as `𝕜'` can not be inferred. -/
-- We could add a type synonym equipped with this as an instance,
-- as we've done for `module.restrict_scalars`.
def normed_space.restrict_scalars : normed_space 𝕜 E :=
{ norm_smul_le := λc x, le_of_eq $ begin
    change ∥(algebra_map 𝕜 𝕜' c) • x∥ = ∥c∥ * ∥x∥,
    simp [norm_smul]
  end,
  ..module.restrict_scalars' 𝕜 𝕜' E }

end restrict_scalars

section summable
open_locale classical
open finset filter
variables [normed_group α] [normed_group β]

-- Applying a bounded homomorphism commutes with taking an (infinite) sum.
lemma has_sum_of_bounded_monoid_hom_of_has_sum
  {f : ι → α} {φ : α →+ β} {x : α} (hf : has_sum f x) (C : ℝ) (hφ : ∀x, ∥φ x∥ ≤ C * ∥x∥) :
  has_sum (λ (b:ι), φ (f b)) (φ x) :=
begin
  unfold has_sum,
  convert (φ.continuous_of_bound C hφ).continuous_at.tendsto.comp hf,
  ext s, rw [function.comp_app, finset.sum_hom s φ],
end

lemma has_sum_of_bounded_monoid_hom_of_summable
  {f : ι → α} {φ : α →+ β} (hf : summable f) (C : ℝ) (hφ : ∀x, ∥φ x∥ ≤ C * ∥x∥) :
  has_sum (λ (b:ι), φ (f b)) (φ (∑'b, f b)) :=
has_sum_of_bounded_monoid_hom_of_has_sum hf.has_sum C hφ

@[nolint ge_or_gt] -- see Note [nolint_ge]
lemma cauchy_seq_finset_iff_vanishing_norm {f : ι → α} :
  cauchy_seq (λ s : finset ι, ∑ i in s, f i) ↔ ∀ε > (0 : ℝ), ∃s:finset ι, ∀t, disjoint t s → ∥ ∑ i in t, f i ∥ < ε :=
begin
  simp only [cauchy_seq_finset_iff_vanishing, metric.mem_nhds_iff, exists_imp_distrib],
  split,
  { assume h ε hε, refine h {x | ∥x∥ < ε} ε hε _, rw [ball_0_eq ε] },
  { assume h s ε hε hs,
    rcases h ε hε with ⟨t, ht⟩,
    refine ⟨t, assume u hu, hs _⟩,
    rw [ball_0_eq],
    exact ht u hu }
end

@[nolint ge_or_gt] -- see Note [nolint_ge]
lemma summable_iff_vanishing_norm [complete_space α] {f : ι → α} :
  summable f ↔ ∀ε > (0 : ℝ), ∃s:finset ι, ∀t, disjoint t s → ∥ ∑ i in t, f i ∥ < ε :=
by rw [summable_iff_cauchy_seq_finset, cauchy_seq_finset_iff_vanishing_norm]

lemma cauchy_seq_finset_of_norm_bounded {f : ι → α} (g : ι → ℝ) (hg : summable g)
  (h : ∀i, ∥f i∥ ≤ g i) : cauchy_seq (λ s : finset ι, ∑ i in s, f i) :=
cauchy_seq_finset_iff_vanishing_norm.2 $ assume ε hε,
  let ⟨s, hs⟩ := summable_iff_vanishing_norm.1 hg ε hε in
  ⟨s, assume t ht,
    have ∥∑ i in t, g i∥ < ε := hs t ht,
    have nn : 0 ≤ ∑ i in t, g i := finset.sum_nonneg (assume a _, le_trans (norm_nonneg _) (h a)),
    lt_of_le_of_lt (norm_sum_le_of_le t (λ i _, h i)) $
      by rwa [real.norm_eq_abs, abs_of_nonneg nn] at this⟩

lemma cauchy_seq_finset_of_summable_norm {f : ι → α} (hf : summable (λa, ∥f a∥)) :
  cauchy_seq (λ s : finset ι, ∑ a in s, f a) :=
cauchy_seq_finset_of_norm_bounded _ hf (assume i, le_refl _)

/-- If a function `f` is summable in norm, and along some sequence of finsets exhausting the space
its sum is converging to a limit `a`, then this holds along all finsets, i.e., `f` is summable
with sum `a`. -/
lemma has_sum_of_subseq_of_summable {f : ι → α} (hf : summable (λa, ∥f a∥))
  {s : γ → finset ι} {p : filter γ} [ne_bot p]
  (hs : tendsto s p at_top) {a : α} (ha : tendsto (λ b, ∑ i in s b, f i) p (𝓝 a)) :
  has_sum f a :=
tendsto_nhds_of_cauchy_seq_of_subseq (cauchy_seq_finset_of_summable_norm hf) hs ha

/-- If `∑' i, ∥f i∥` is summable, then `∥(∑' i, f i)∥ ≤ (∑' i, ∥f i∥)`. Note that we do not assume
that `∑' i, f i` is summable, and it might not be the case if `α` is not a complete space. -/
lemma norm_tsum_le_tsum_norm {f : ι → α} (hf : summable (λi, ∥f i∥)) :
  ∥(∑'i, f i)∥ ≤ (∑' i, ∥f i∥) :=
begin
  by_cases h : summable f,
  { have h₁ : tendsto (λs:finset ι, ∥∑ i in s, f i∥) at_top (𝓝 ∥(∑' i, f i)∥) :=
      (continuous_norm.tendsto _).comp h.has_sum,
    have h₂ : tendsto (λs:finset ι, ∑ i in s, ∥f i∥) at_top (𝓝 (∑' i, ∥f i∥)) :=
      hf.has_sum,
    exact le_of_tendsto_of_tendsto' h₁ h₂ (assume s, norm_sum_le _ _) },
  { rw tsum_eq_zero_of_not_summable h,
    simp [tsum_nonneg] }
end

lemma has_sum_iff_tendsto_nat_of_summable_norm {f : ℕ → α} {a : α} (hf : summable (λi, ∥f i∥)) :
  has_sum f a ↔ tendsto (λn:ℕ, ∑ i in range n, f i) at_top (𝓝 a) :=
⟨λ h, h.tendsto_sum_nat,
λ h, has_sum_of_subseq_of_summable hf tendsto_finset_range h⟩

/-- The direct comparison test for series:  if the norm of `f` is bounded by a real function `g`
which is summable, then `f` is summable. -/
lemma summable_of_norm_bounded
  [complete_space α] {f : ι → α} (g : ι → ℝ) (hg : summable g) (h : ∀i, ∥f i∥ ≤ g i) :
  summable f :=
by { rw summable_iff_cauchy_seq_finset, exact cauchy_seq_finset_of_norm_bounded g hg h }

/-- Quantitative result associated to the direct comparison test for series:  If `∑' i, g i` is
summable, and for all `i`, `∥f i∥ ≤ g i`, then `∥(∑' i, f i)∥ ≤ (∑' i, g i)`. Note that we do not
assume that `∑' i, f i` is summable, and it might not be the case if `α` is not a complete space. -/
lemma tsum_of_norm_bounded {f : ι → α} {g : ι → ℝ} {a : ℝ} (hg : has_sum g a) (h : ∀i, ∥f i∥ ≤ g i) :
  ∥(∑' (i:ι), f i)∥ ≤ a :=
begin
  have h' : summable (λ (i : ι), ∥f i∥),
  { let f' : ι → ℝ := λ i, ∥f i∥,
    have h'' : ∀ i, ∥f' i∥ ≤ g i,
<<<<<<< HEAD
      intros i,
      convert h i,
      simp,
=======
    { intros i,
      convert h i,
      simp },
>>>>>>> 7e570ed1
    simpa [f'] using summable_of_norm_bounded g hg.summable h'' },
  have h1 : ∥(∑' (i:ι), f i)∥ ≤ ∑' (i:ι), ∥f i∥ := by simpa using norm_tsum_le_tsum_norm h',
  have h2 := tsum_le_tsum h h' hg.summable,
  have h3 : a = ∑' (i:ι), g i := (has_sum.tsum_eq hg).symm,
  linarith
end

variable [complete_space α]

/-- Variant of the direct comparison test for series:  if the norm of `f` is eventually bounded by a
real function `g` which is summable, then `f` is summable. -/
lemma summable_of_norm_bounded_eventually {f : ι → α} (g : ι → ℝ) (hg : summable g)
  (h : ∀ᶠ i in cofinite, ∥f i∥ ≤ g i) : summable f :=
begin
  replace h := mem_cofinite.1 h,
  refine h.summable_compl_iff.mp _,
  refine summable_of_norm_bounded _ (h.summable_compl_iff.mpr hg) _,
  rintros ⟨a, h'⟩,
  simpa using h'
end

lemma summable_of_nnnorm_bounded {f : ι → α} (g : ι → nnreal) (hg : summable g)
  (h : ∀i, nnnorm (f i) ≤ g i) : summable f :=
summable_of_norm_bounded (λ i, (g i : ℝ)) (nnreal.summable_coe.2 hg) (λ i, by exact_mod_cast h i)

lemma summable_of_summable_norm {f : ι → α} (hf : summable (λa, ∥f a∥)) : summable f :=
summable_of_norm_bounded _ hf (assume i, le_refl _)

lemma summable_of_summable_nnnorm {f : ι → α} (hf : summable (λa, nnnorm (f a))) : summable f :=
summable_of_nnnorm_bounded _ hf (assume i, le_refl _)

end summable<|MERGE_RESOLUTION|>--- conflicted
+++ resolved
@@ -1097,15 +1097,9 @@
   have h' : summable (λ (i : ι), ∥f i∥),
   { let f' : ι → ℝ := λ i, ∥f i∥,
     have h'' : ∀ i, ∥f' i∥ ≤ g i,
-<<<<<<< HEAD
-      intros i,
-      convert h i,
-      simp,
-=======
     { intros i,
       convert h i,
       simp },
->>>>>>> 7e570ed1
     simpa [f'] using summable_of_norm_bounded g hg.summable h'' },
   have h1 : ∥(∑' (i:ι), f i)∥ ≤ ∑' (i:ι), ∥f i∥ := by simpa using norm_tsum_le_tsum_norm h',
   have h2 := tsum_le_tsum h h' hg.summable,
