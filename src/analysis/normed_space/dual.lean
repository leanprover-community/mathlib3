/-
Copyright (c) 2020 Heather Macbeth. All rights reserved.
Released under Apache 2.0 license as described in the file LICENSE.
Authors: Heather Macbeth
-/
<<<<<<< HEAD
import analysis.normed_space.hahn_banach.extension
=======
import analysis.normed_space.hahn_banach
import analysis.normed_space.is_R_or_C
>>>>>>> f3613738

/-!
# The topological dual of a normed space

In this file we define the topological dual `normed_space.dual` of a normed space, and the
continuous linear map `normed_space.inclusion_in_double_dual` from a normed space into its double
dual.

For base field `𝕜 = ℝ` or `𝕜 = ℂ`, this map is actually an isometric embedding; we provide a
version `normed_space.inclusion_in_double_dual_li` of the map which is of type a bundled linear
isometric embedding, `E →ₗᵢ[𝕜] (dual 𝕜 (dual 𝕜 E))`.

Since a lot of elementary properties don't require `eq_of_dist_eq_zero` we start setting up the
theory for `semi_normed_space` and we specialize to `normed_space` when needed.

## Main definitions

* `inclusion_in_double_dual` and `inclusion_in_double_dual_li` are the inclusion of a normed space
  in its double dual, considered as a bounded linear map and as a linear isometry, respectively.
* `polar 𝕜 s` is the subset of `dual 𝕜 E` consisting of those functionals `x'` for which
  `∥x' z∥ ≤ 1` for every `z ∈ s`.

## Tags

dual
-/

noncomputable theory
open_locale classical
universes u v

namespace normed_space

section general
variables (𝕜 : Type*) [nondiscrete_normed_field 𝕜]
variables (E : Type*) [semi_normed_group E] [semi_normed_space 𝕜 E]
variables (F : Type*) [normed_group F] [normed_space 𝕜 F]

/-- The topological dual of a seminormed space `E`. -/
@[derive [inhabited, semi_normed_group, semi_normed_space 𝕜]] def dual := E →L[𝕜] 𝕜

instance : add_monoid_hom_class (dual 𝕜 E) E 𝕜 := continuous_linear_map.add_monoid_hom_class

instance : has_coe_to_fun (dual 𝕜 E) (λ _, E → 𝕜) := continuous_linear_map.to_fun

instance : normed_group (dual 𝕜 F) := continuous_linear_map.to_normed_group

instance : normed_space 𝕜 (dual 𝕜 F) := continuous_linear_map.to_normed_space

instance [finite_dimensional 𝕜 E] : finite_dimensional 𝕜 (dual 𝕜 E) :=
continuous_linear_map.finite_dimensional

/-- The inclusion of a normed space in its double (topological) dual, considered
   as a bounded linear map. -/
def inclusion_in_double_dual : E →L[𝕜] (dual 𝕜 (dual 𝕜 E)) :=
continuous_linear_map.apply 𝕜 𝕜

@[simp] lemma dual_def (x : E) (f : dual 𝕜 E) : inclusion_in_double_dual 𝕜 E x f = f x := rfl

lemma inclusion_in_double_dual_norm_eq :
  ∥inclusion_in_double_dual 𝕜 E∥ = ∥(continuous_linear_map.id 𝕜 (dual 𝕜 E))∥ :=
continuous_linear_map.op_norm_flip _

lemma inclusion_in_double_dual_norm_le : ∥inclusion_in_double_dual 𝕜 E∥ ≤ 1 :=
by { rw inclusion_in_double_dual_norm_eq, exact continuous_linear_map.norm_id_le }

lemma double_dual_bound (x : E) : ∥(inclusion_in_double_dual 𝕜 E) x∥ ≤ ∥x∥ :=
by simpa using continuous_linear_map.le_of_op_norm_le _ (inclusion_in_double_dual_norm_le 𝕜 E) x

end general

section bidual_isometry

variables (𝕜 : Type v) [is_R_or_C 𝕜]
  {E : Type u} [normed_group E] [normed_space 𝕜 E]

/-- If one controls the norm of every `f x`, then one controls the norm of `x`.
    Compare `continuous_linear_map.op_norm_le_bound`. -/
lemma norm_le_dual_bound (x : E) {M : ℝ} (hMp: 0 ≤ M) (hM : ∀ (f : dual 𝕜 E), ∥f x∥ ≤ M * ∥f∥) :
  ∥x∥ ≤ M :=
begin
  classical,
  by_cases h : x = 0,
  { simp only [h, hMp, norm_zero] },
  { obtain ⟨f, hf⟩ : ∃ g : E →L[𝕜] 𝕜, _ := exists_dual_vector 𝕜 x h,
    calc ∥x∥ = ∥(∥x∥ : 𝕜)∥ : is_R_or_C.norm_coe_norm.symm
    ... = ∥f x∥ : by rw hf.2
    ... ≤ M * ∥f∥ : hM f
    ... = M : by rw [hf.1, mul_one] }
end

lemma eq_zero_of_forall_dual_eq_zero {x : E} (h : ∀ f : dual 𝕜 E, f x = (0 : 𝕜)) : x = 0 :=
norm_eq_zero.mp (le_antisymm (norm_le_dual_bound 𝕜 x le_rfl (λ f, by simp [h f])) (norm_nonneg _))

lemma eq_zero_iff_forall_dual_eq_zero (x : E) : x = 0 ↔ ∀ g : dual 𝕜 E, g x = 0 :=
⟨λ hx, by simp [hx], λ h, eq_zero_of_forall_dual_eq_zero 𝕜 h⟩

lemma eq_iff_forall_dual_eq {x y : E} :
  x = y ↔ ∀ g : dual 𝕜 E, g x = g y :=
begin
  rw [← sub_eq_zero, eq_zero_iff_forall_dual_eq_zero 𝕜 (x - y)],
  simp [sub_eq_zero],
end

/-- The inclusion of a normed space in its double dual is an isometry onto its image.-/
def inclusion_in_double_dual_li : E →ₗᵢ[𝕜] (dual 𝕜 (dual 𝕜 E)) :=
{ norm_map' := begin
    intros x,
    apply le_antisymm,
    { exact double_dual_bound 𝕜 E x },
    rw continuous_linear_map.norm_def,
    refine le_cInf continuous_linear_map.bounds_nonempty _,
    rintros c ⟨hc1, hc2⟩,
    exact norm_le_dual_bound 𝕜 x hc1 hc2
  end,
  .. inclusion_in_double_dual 𝕜 E }

end bidual_isometry

end normed_space

section polar_sets

open metric set normed_space

/-- Given a subset `s` in a normed space `E` (over a field `𝕜`), the polar
`polar 𝕜 s` is the subset of `dual 𝕜 E` consisting of those functionals which
evaluate to something of norm at most one at all points `z ∈ s`. -/
def polar (𝕜 : Type*) [nondiscrete_normed_field 𝕜]
  {E : Type*} [normed_group E] [normed_space 𝕜 E] (s : set E) : set (dual 𝕜 E) :=
{x' : dual 𝕜 E | ∀ z ∈ s, ∥ x' z ∥ ≤ 1}

open metric set normed_space
open_locale topological_space

variables (𝕜 : Type*) [nondiscrete_normed_field 𝕜]
variables {E : Type*} [normed_group E] [normed_space 𝕜 E]

@[simp] lemma zero_mem_polar (s : set E) :
  (0 : dual 𝕜 E) ∈ polar 𝕜 s :=
λ _ _, by simp only [zero_le_one, continuous_linear_map.zero_apply, norm_zero]

lemma polar_eq_Inter (s : set E) :
  polar 𝕜 s = ⋂ z ∈ s, {x' : dual 𝕜 E | ∥ x' z ∥ ≤ 1} :=
by { ext, simp only [polar, mem_bInter_iff, mem_set_of_eq], }

@[simp] lemma polar_empty : polar 𝕜 (∅ : set E) = univ :=
by simp only [polar, forall_false_left, mem_empty_eq, forall_const, set_of_true]

variables {𝕜}

/-- If `x'` is a dual element such that the norms `∥x' z∥` are bounded for `z ∈ s`, then a
small scalar multiple of `x'` is in `polar 𝕜 s`. -/
lemma smul_mem_polar {s : set E} {x' : dual 𝕜 E} {c : 𝕜}
  (hc : ∀ z, z ∈ s → ∥ x' z ∥ ≤ ∥c∥) : c⁻¹ • x' ∈ polar 𝕜 s :=
begin
  by_cases c_zero : c = 0, { simp [c_zero] },
  have eq : ∀ z, ∥ c⁻¹ • (x' z) ∥ = ∥ c⁻¹ ∥ * ∥ x' z ∥ := λ z, norm_smul c⁻¹ _,
  have le : ∀ z, z ∈ s → ∥ c⁻¹ • (x' z) ∥ ≤ ∥ c⁻¹ ∥ * ∥ c ∥,
  { intros z hzs,
    rw eq z,
    apply mul_le_mul (le_of_eq rfl) (hc z hzs) (norm_nonneg _) (norm_nonneg _), },
  have cancel : ∥ c⁻¹ ∥ * ∥ c ∥ = 1,
  by simp only [c_zero, norm_eq_zero, ne.def, not_false_iff,
                inv_mul_cancel, normed_field.norm_inv],
  rwa cancel at le,
end

variables (𝕜)

/-- The `polar` of closed ball in a normed space `E` is the closed ball of the dual with
inverse radius. -/
lemma polar_closed_ball
  {𝕜 : Type*} [is_R_or_C 𝕜] {E : Type*} [normed_group E] [normed_space 𝕜 E] {r : ℝ} (hr : 0 < r) :
  polar 𝕜 (closed_ball (0 : E) r) = closed_ball (0 : dual 𝕜 E) (1/r) :=
begin
  ext x',
  simp only [mem_closed_ball, mem_set_of_eq, dist_zero_right],
  split,
  { intros h,
    apply continuous_linear_map.op_norm_le_of_ball hr (one_div_nonneg.mpr hr.le),
    { exact λ z hz, linear_map.bound_of_ball_bound hr 1 x'.to_linear_map h z, },
    { exact ring_hom_isometric.ids, }, },
  { intros h z hz,
    simp only [mem_closed_ball, dist_zero_right] at hz,
    have key := (continuous_linear_map.le_op_norm x' z).trans
      (mul_le_mul h hz (norm_nonneg _) (one_div_nonneg.mpr hr.le)),
    rwa [one_div_mul_cancel hr.ne.symm] at key, },
end

/-- Given a neighborhood `s` of the origin in a normed space `E`, the dual norms
of all elements of the polar `polar 𝕜 s` are bounded by a constant. -/
lemma polar_bounded_of_nhds_zero {s : set E} (s_nhd : s ∈ 𝓝 (0 : E)) :
  ∃ (c : ℝ), ∀ x' ∈ polar 𝕜 s, ∥x'∥ ≤ c :=
begin
  obtain ⟨a, ha⟩ : ∃ a : 𝕜, 1 < ∥a∥ := normed_field.exists_one_lt_norm 𝕜,
  obtain ⟨r, r_pos, r_ball⟩ : ∃ (r : ℝ) (hr : 0 < r), ball 0 r ⊆ s :=
    metric.mem_nhds_iff.1 s_nhd,
  refine ⟨∥a∥ / r, λ x' hx', _⟩,
  have I : 0 ≤ ∥a∥ / r := div_nonneg (norm_nonneg _) r_pos.le,
  refine continuous_linear_map.op_norm_le_of_shell r_pos I ha (λ x hx h'x, _),
  have x_mem : x ∈ ball (0 : E) r, by simpa only [mem_ball_zero_iff] using h'x,
  calc ∥x' x∥ ≤ 1 : hx' x (r_ball x_mem)
  ... = (∥a∥ / r) * (r / ∥a∥) : by field_simp [r_pos.ne', (zero_lt_one.trans ha).ne']
  ... ≤ (∥a∥ / r) * ∥x∥ : mul_le_mul_of_nonneg_left hx I
end

end polar_sets<|MERGE_RESOLUTION|>--- conflicted
+++ resolved
@@ -3,12 +3,7 @@
 Released under Apache 2.0 license as described in the file LICENSE.
 Authors: Heather Macbeth
 -/
-<<<<<<< HEAD
 import analysis.normed_space.hahn_banach.extension
-=======
-import analysis.normed_space.hahn_banach
-import analysis.normed_space.is_R_or_C
->>>>>>> f3613738
 
 /-!
 # The topological dual of a normed space
