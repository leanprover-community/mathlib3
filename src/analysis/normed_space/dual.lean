/-
Copyright (c) 2020 Heather Macbeth. All rights reserved.
Released under Apache 2.0 license as described in the file LICENSE.
Authors: Heather Macbeth, Frédéric Dupuis
-/
import analysis.normed_space.hahn_banach
import analysis.normed_space.inner_product

/-!
# The topological dual of a normed space

In this file we define the topological dual of a normed space, and the bounded linear map from
a normed space into its double dual.

We also prove that, for base field `𝕜` with `[is_R_or_C 𝕜]`, this map is an isometry.

We then consider inner product spaces, with base field over `ℝ` (the corresponding results for `ℂ`
will require the definition of conjugate-linear maps). We define `to_dual_map`, a continuous linear
map from `E` to its dual, which maps an element `x` of the space to `λ y, ⟪x, y⟫`. We check
(`to_dual_map_isometry`) that this map is an isometry onto its image, and particular is injective.
We also define `to_dual'` as the function taking taking a vector to its dual for a base field `𝕜`
with `[is_R_or_C 𝕜]`; this is a function and not a linear map.

Finally, under the hypothesis of completeness (i.e., for Hilbert spaces), we prove the Fréchet-Riesz
representation (`to_dual_map_eq_top`), which states the surjectivity: every element of the dual
of a Hilbert space `E` has the form `λ u, ⟪x, u⟫` for some `x : E`.  This permits the map
`to_dual_map` to be upgraded to an (isometric) continuous linear equivalence, `to_dual`, between a
Hilbert space and its dual.

Since a lot of elementary properties don't require `eq_of_dist_eq_zero` we start setting up the
theory for `semi_normed_space` and we specialize to `normed_space` when needed.

## References

* [M. Einsiedler and T. Ward, *Functional Analysis, Spectral Theory, and Applications*]
  [EinsiedlerWard2017]

## Tags

dual, Fréchet-Riesz
-/

noncomputable theory
open_locale classical
universes u v

namespace normed_space

section general
variables (𝕜 : Type*) [nondiscrete_normed_field 𝕜]
variables (E : Type*) [semi_normed_group E] [semi_normed_space 𝕜 E]
variables (F : Type*) [normed_group F] [normed_space 𝕜 F]

<<<<<<< HEAD
/-- The topological dual of a normed space `E`. -/
@[derive [normed_group, normed_space 𝕜]] def dual := E →L[𝕜] 𝕜

instance : inhabited (dual 𝕜 E) := ⟨0⟩
instance : has_coe_to_fun (dual 𝕜 E) (λ _, E → 𝕜) := continuous_linear_map.to_fun
=======
/-- The topological dual of a seminormed space `E`. -/
@[derive [inhabited, has_coe_to_fun, semi_normed_group, semi_normed_space 𝕜]] def dual := E →L[𝕜] 𝕜

instance : normed_group (dual 𝕜 F) := continuous_linear_map.to_normed_group
>>>>>>> 6823886c

instance : normed_space 𝕜 (dual 𝕜 F) := continuous_linear_map.to_normed_space

/-- The inclusion of a normed space in its double (topological) dual, considered
   as a bounded linear map. -/
def inclusion_in_double_dual : E →L[𝕜] (dual 𝕜 (dual 𝕜 E)) :=
continuous_linear_map.apply 𝕜 𝕜

@[simp] lemma dual_def (x : E) (f : dual 𝕜 E) : inclusion_in_double_dual 𝕜 E x f = f x := rfl

lemma inclusion_in_double_dual_norm_eq :
  ∥inclusion_in_double_dual 𝕜 E∥ = ∥(continuous_linear_map.id 𝕜 (dual 𝕜 E))∥ :=
continuous_linear_map.op_norm_flip _

lemma inclusion_in_double_dual_norm_le : ∥inclusion_in_double_dual 𝕜 E∥ ≤ 1 :=
by { rw inclusion_in_double_dual_norm_eq, exact continuous_linear_map.norm_id_le }

lemma double_dual_bound (x : E) : ∥(inclusion_in_double_dual 𝕜 E) x∥ ≤ ∥x∥ :=
by simpa using continuous_linear_map.le_of_op_norm_le _ (inclusion_in_double_dual_norm_le 𝕜 E) x

end general

section bidual_isometry

variables (𝕜 : Type v) [is_R_or_C 𝕜]
  {E : Type u} [normed_group E] [normed_space 𝕜 E]

/-- If one controls the norm of every `f x`, then one controls the norm of `x`.
    Compare `continuous_linear_map.op_norm_le_bound`. -/
lemma norm_le_dual_bound (x : E) {M : ℝ} (hMp: 0 ≤ M) (hM : ∀ (f : dual 𝕜 E), ∥f x∥ ≤ M * ∥f∥) :
  ∥x∥ ≤ M :=
begin
  classical,
  by_cases h : x = 0,
  { simp only [h, hMp, norm_zero] },
  { obtain ⟨f, hf⟩ : ∃ g : E →L[𝕜] 𝕜, _ := exists_dual_vector 𝕜 x h,
    calc ∥x∥ = ∥norm' 𝕜 x∥ : (norm_norm' _ _ _).symm
    ... = ∥f x∥ : by rw hf.2
    ... ≤ M * ∥f∥ : hM f
    ... = M : by rw [hf.1, mul_one] }
end

lemma eq_zero_of_forall_dual_eq_zero {x : E} (h : ∀ f : dual 𝕜 E, f x = (0 : 𝕜)) : x = 0 :=
norm_eq_zero.mp (le_antisymm (norm_le_dual_bound 𝕜 x le_rfl (λ f, by simp [h f])) (norm_nonneg _))

lemma eq_zero_iff_forall_dual_eq_zero (x : E) : x = 0 ↔ ∀ g : dual 𝕜 E, g x = 0 :=
⟨λ hx, by simp [hx], λ h, eq_zero_of_forall_dual_eq_zero 𝕜 h⟩

lemma eq_iff_forall_dual_eq {x y : E} :
  x = y ↔ ∀ g : dual 𝕜 E, g x = g y :=
begin
  rw [← sub_eq_zero, eq_zero_iff_forall_dual_eq_zero 𝕜 (x - y)],
  simp [sub_eq_zero],
end

/-- The inclusion of a normed space in its double dual is an isometry onto its image.-/
lemma inclusion_in_double_dual_isometry (x : E) : ∥inclusion_in_double_dual 𝕜 E x∥ = ∥x∥ :=
begin
  apply le_antisymm,
  { exact double_dual_bound 𝕜 E x },
  { rw continuous_linear_map.norm_def,
    apply le_cInf continuous_linear_map.bounds_nonempty,
    rintros c ⟨hc1, hc2⟩,
    exact norm_le_dual_bound 𝕜 x hc1 hc2 },
end

end bidual_isometry

end normed_space

namespace inner_product_space
open is_R_or_C continuous_linear_map

section is_R_or_C

variables (𝕜 : Type*)
variables {E : Type*} [is_R_or_C 𝕜] [inner_product_space 𝕜 E]
local notation `⟪`x`, `y`⟫` := @inner 𝕜 E _ x y
local postfix `†`:90 := @is_R_or_C.conj 𝕜 _

/--
Given some `x` in an inner product space, we can define its dual as the continuous linear map
`λ y, ⟪x, y⟫`. Consider using `to_dual` or `to_dual_map` instead in the real case.
-/
def to_dual' : E →+ normed_space.dual 𝕜 E :=
{ to_fun := λ x, linear_map.mk_continuous
  { to_fun := λ y, ⟪x, y⟫,
    map_add' := λ _ _, inner_add_right,
    map_smul' := λ _ _, inner_smul_right }
  ∥x∥
  (λ y, by { rw [is_R_or_C.norm_eq_abs], exact abs_inner_le_norm _ _ }),
  map_zero' := by { ext z, simp },
  map_add' := λ x y, by { ext z, simp [inner_add_left] } }

@[simp] lemma to_dual'_apply {x y : E} : to_dual' 𝕜 x y = ⟪x, y⟫ := rfl

/-- In an inner product space, the norm of the dual of a vector `x` is `∥x∥` -/
@[simp] lemma norm_to_dual'_apply (x : E) : ∥to_dual' 𝕜 x∥ = ∥x∥ :=
begin
  refine le_antisymm _ _,
  { exact linear_map.mk_continuous_norm_le _ (norm_nonneg _) _ },
  { cases eq_or_lt_of_le (norm_nonneg x) with h h,
    { have : x = 0 := norm_eq_zero.mp (eq.symm h),
      simp [this] },
    { refine (mul_le_mul_right h).mp _,
      calc ∥x∥ * ∥x∥ = ∥x∥ ^ 2 : by ring
      ... = re ⟪x, x⟫ : norm_sq_eq_inner _
      ... ≤ abs ⟪x, x⟫ : re_le_abs _
      ... = ∥to_dual' 𝕜 x x∥ : by simp [norm_eq_abs]
      ... ≤ ∥to_dual' 𝕜 x∥ * ∥x∥ : le_op_norm (to_dual' 𝕜 x) x } }
end

variables (E)

lemma to_dual'_isometry : isometry (@to_dual' 𝕜 E _ _) :=
add_monoid_hom.isometry_of_norm _ (norm_to_dual'_apply 𝕜)

/--
Fréchet-Riesz representation: any `ℓ` in the dual of a Hilbert space `E` is of the form
`λ u, ⟪y, u⟫` for some `y : E`, i.e. `to_dual'` is surjective.
-/
lemma to_dual'_surjective [complete_space E] : function.surjective (@to_dual' 𝕜 E _ _) :=
begin
  intros ℓ,
  set Y := ker ℓ with hY,
  by_cases htriv : Y = ⊤,
  { have hℓ : ℓ = 0,
    { have h' := linear_map.ker_eq_top.mp htriv,
      rw [←coe_zero] at h',
      apply coe_injective,
      exact h' },
    exact ⟨0, by simp [hℓ]⟩ },
  { have Ycomplete := is_complete_ker ℓ,
    rw [← submodule.orthogonal_eq_bot_iff Ycomplete, ←hY] at htriv,
    change Yᗮ ≠ ⊥ at htriv,
    rw [submodule.ne_bot_iff] at htriv,
    obtain ⟨z : E, hz : z ∈ Yᗮ, z_ne_0 : z ≠ 0⟩ := htriv,
    refine ⟨((ℓ z)† / ⟪z, z⟫) • z, _⟩,
    ext x,
    have h₁ : (ℓ z) • x - (ℓ x) • z ∈ Y,
    { rw [mem_ker, map_sub, map_smul, map_smul, algebra.id.smul_eq_mul, algebra.id.smul_eq_mul,
          mul_comm],
      exact sub_self (ℓ x * ℓ z) },
    have h₂ : (ℓ z) * ⟪z, x⟫ = (ℓ x) * ⟪z, z⟫,
    { have h₃ := calc
        0    = ⟪z, (ℓ z) • x - (ℓ x) • z⟫       : by { rw [(Y.mem_orthogonal' z).mp hz], exact h₁ }
         ... = ⟪z, (ℓ z) • x⟫ - ⟪z, (ℓ x) • z⟫  : by rw [inner_sub_right]
         ... = (ℓ z) * ⟪z, x⟫ - (ℓ x) * ⟪z, z⟫  : by simp [inner_smul_right],
      exact sub_eq_zero.mp (eq.symm h₃) },
    have h₄ := calc
      ⟪((ℓ z)† / ⟪z, z⟫) • z, x⟫ = (ℓ z) / ⟪z, z⟫ * ⟪z, x⟫
            : by simp [inner_smul_left, conj_div, conj_conj]
                            ... = (ℓ z) * ⟪z, x⟫ / ⟪z, z⟫
            : by rw [←div_mul_eq_mul_div]
                            ... = (ℓ x) * ⟪z, z⟫ / ⟪z, z⟫
            : by rw [h₂]
                            ... = ℓ x
            : begin
                have : ⟪z, z⟫ ≠ 0,
                { change z = 0 → false at z_ne_0,
                  rwa ←inner_self_eq_zero at z_ne_0 },
                field_simp [this]
              end,
    exact h₄ }
end

end is_R_or_C

section real

variables {F : Type*} [inner_product_space ℝ F]

/-- In a real inner product space `F`, the function that takes a vector `x` in `F` to its dual
`λ y, ⟪x, y⟫` is a continuous linear map. If the space is complete (i.e. is a Hilbert space),
consider using `to_dual` instead. -/
-- TODO extend to `is_R_or_C` (requires a definition of conjugate linear maps)
def to_dual_map : F →L[ℝ] (normed_space.dual ℝ F) :=
linear_map.mk_continuous
  { to_fun := to_dual' ℝ,
    map_add' := λ x y, by { ext, simp [inner_add_left] },
    map_smul' := λ c x, by { ext, simp [inner_smul_left] } }
  1
  (λ x, by simp only [norm_to_dual'_apply, one_mul, linear_map.coe_mk])

@[simp] lemma to_dual_map_apply {x y : F} : to_dual_map x y = ⟪x, y⟫_ℝ := rfl

/-- In an inner product space, the norm of the dual of a vector `x` is `∥x∥` -/
@[simp] lemma norm_to_dual_map_apply (x : F) : ∥to_dual_map x∥ = ∥x∥ := norm_to_dual'_apply _ _

lemma to_dual_map_isometry : isometry (@to_dual_map F _) :=
add_monoid_hom.isometry_of_norm _ norm_to_dual_map_apply

lemma to_dual_map_injective : function.injective (@to_dual_map F _) :=
(@to_dual_map_isometry F _).injective

@[simp] lemma ker_to_dual_map : (@to_dual_map F _).ker = ⊥ :=
linear_map.ker_eq_bot.mpr to_dual_map_injective

@[simp] lemma to_dual_map_eq_iff_eq {x y : F} : to_dual_map x = to_dual_map y ↔ x = y :=
((linear_map.ker_eq_bot).mp (@ker_to_dual_map F _)).eq_iff

variables [complete_space F]

/--
Fréchet-Riesz representation: any `ℓ` in the dual of a real Hilbert space `F` is of the form
`λ u, ⟪y, u⟫` for some `y` in `F`.  See `inner_product_space.to_dual` for the continuous linear
equivalence thus induced.
-/
-- TODO extend to `is_R_or_C` (requires a definition of conjugate linear maps)
lemma range_to_dual_map : (@to_dual_map F _).range = ⊤ :=
linear_map.range_eq_top.mpr (to_dual'_surjective ℝ F)

/--
Fréchet-Riesz representation: If `F` is a Hilbert space, the function that takes a vector in `F` to
its dual is a continuous linear equivalence.  -/
def to_dual : F ≃L[ℝ] (normed_space.dual ℝ F) :=
continuous_linear_equiv.of_isometry to_dual_map.to_linear_map to_dual_map_isometry range_to_dual_map

/--
Fréchet-Riesz representation: If `F` is a Hilbert space, the function that takes a vector in `F` to
its dual is an isometry.  -/
def isometric.to_dual : F ≃ᵢ normed_space.dual ℝ F :=
{ to_equiv := to_dual.to_linear_equiv.to_equiv,
  isometry_to_fun := to_dual'_isometry ℝ F}

@[simp] lemma to_dual_apply {x y : F} : to_dual x y = ⟪x, y⟫_ℝ := rfl

@[simp] lemma to_dual_eq_iff_eq {x y : F} : to_dual x = to_dual y ↔ x = y :=
(@to_dual F _ _).injective.eq_iff

lemma to_dual_eq_iff_eq' {x x' : F} : (∀ y : F, ⟪x, y⟫_ℝ = ⟪x', y⟫_ℝ) ↔ x = x' :=
begin
  split,
  { intros h,
    have : to_dual x = to_dual x' → x = x' := to_dual_eq_iff_eq.mp,
    apply this,
    simp_rw [←to_dual_apply] at h,
    ext z,
    exact h z },
  { rintros rfl y,
    refl }
end

@[simp] lemma norm_to_dual_apply (x : F) : ∥to_dual x∥ = ∥x∥ := norm_to_dual_map_apply x

/-- In a Hilbert space, the norm of a vector in the dual space is the norm of its corresponding
primal vector. -/
lemma norm_to_dual_symm_apply (ℓ : normed_space.dual ℝ F) : ∥to_dual.symm ℓ∥ = ∥ℓ∥ :=
begin
  have : ℓ = to_dual (to_dual.symm ℓ) := by simp only [continuous_linear_equiv.apply_symm_apply],
  conv_rhs { rw [this] },
  refine eq.symm (norm_to_dual_apply _),
end

end real

end inner_product_space<|MERGE_RESOLUTION|>--- conflicted
+++ resolved
@@ -51,18 +51,12 @@
 variables (E : Type*) [semi_normed_group E] [semi_normed_space 𝕜 E]
 variables (F : Type*) [normed_group F] [normed_space 𝕜 F]
 
-<<<<<<< HEAD
-/-- The topological dual of a normed space `E`. -/
-@[derive [normed_group, normed_space 𝕜]] def dual := E →L[𝕜] 𝕜
-
-instance : inhabited (dual 𝕜 E) := ⟨0⟩
+/-- The topological dual of a seminormed space `E`. -/
+@[derive [inhabited, semi_normed_group, semi_normed_space 𝕜]] def dual := E →L[𝕜] 𝕜
+
 instance : has_coe_to_fun (dual 𝕜 E) (λ _, E → 𝕜) := continuous_linear_map.to_fun
-=======
-/-- The topological dual of a seminormed space `E`. -/
-@[derive [inhabited, has_coe_to_fun, semi_normed_group, semi_normed_space 𝕜]] def dual := E →L[𝕜] 𝕜
 
 instance : normed_group (dual 𝕜 F) := continuous_linear_map.to_normed_group
->>>>>>> 6823886c
 
 instance : normed_space 𝕜 (dual 𝕜 F) := continuous_linear_map.to_normed_space
 
