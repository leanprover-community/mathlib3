/-
Copyright (c) 2021 Anatole Dedecker. All rights reserved.
Released under Apache 2.0 license as described in the file LICENSE.
Authors: Anatole Dedecker
-/
import analysis.specific_limits.basic
import analysis.analytic.basic
import analysis.complex.basic
import data.nat.choose.cast
import data.finset.noncomm_prod

/-!
# Exponential in a Banach algebra

In this file, we define `exp 𝕂 𝔸`, the exponential map in a topological algebra `𝔸` over a field
`𝕂`.

While for most interesting results we need `𝔸` to be normed algebra, we do not require this in the
definition in order to make `exp` independent of a particular choice of norm. The definition also
does not require that `𝔸` be complete, but we need to assume it for most results.

We then prove some basic results, but we avoid importing derivatives here to minimize dependencies.
Results involving derivatives and comparisons with `real.exp` and `complex.exp` can be found in
`analysis/special_functions/exponential`.

## Main results

We prove most result for an arbitrary field `𝕂`, and then specialize to `𝕂 = ℝ` or `𝕂 = ℂ`.

### General case

- `exp_add_of_commute_of_mem_ball` : if `𝕂` has characteristic zero, then given two commuting
  elements `x` and `y` in the disk of convergence, we have
  `exp 𝕂 𝔸 (x+y) = (exp 𝕂 𝔸 x) * (exp 𝕂 𝔸 y)`
- `exp_add_of_mem_ball` : if `𝕂` has characteristic zero and `𝔸` is commutative, then given two
  elements `x` and `y` in the disk of convergence, we have
  `exp 𝕂 𝔸 (x+y) = (exp 𝕂 𝔸 x) * (exp 𝕂 𝔸 y)`
- `exp_neg_of_mem_ball` : if `𝕂` has characteristic zero and `𝔸` is a division ring, then given an
  element `x` in the disk of convergence, we have `exp 𝕂 𝔸 (-x) = (exp 𝕂 𝔸 x)⁻¹`.

### `𝕂 = ℝ` or `𝕂 = ℂ`

- `exp_series_radius_eq_top` : the `formal_multilinear_series` defining `exp 𝕂 𝔸` has infinite
  radius of convergence
- `exp_add_of_commute` : given two commuting elements `x` and `y`, we have
  `exp 𝕂 𝔸 (x+y) = (exp 𝕂 𝔸 x) * (exp 𝕂 𝔸 y)`
- `exp_add` : if `𝔸` is commutative, then we have `exp 𝕂 𝔸 (x+y) = (exp 𝕂 𝔸 x) * (exp 𝕂 𝔸 y)`
  for any `x` and `y`
- `exp_neg` : if `𝔸` is a division ring, then we have `exp 𝕂 𝔸 (-x) = (exp 𝕂 𝔸 x)⁻¹`.
- `exp_sum_of_commute` : the analogous result to `exp_add_of_commute` for `finset.sum`.
- `exp_sum` : the analogous result to `exp_add` for `finset.sum`.
- `exp_nsmul` : repeated addition in the domain corresponds to repeated multiplication in the
  codomain.
- `exp_zsmul` : repeated addition in the domain corresponds to repeated multiplication in the
  codomain.

### Other useful compatibility results

- `exp_eq_exp` : if `𝔸` is a normed algebra over two fields `𝕂` and `𝕂'`, then `exp 𝕂 𝔸 = exp 𝕂' 𝔸`

-/

open filter is_R_or_C continuous_multilinear_map normed_field asymptotics
open_locale nat topological_space big_operators ennreal

section topological_algebra

<<<<<<< HEAD
variables (𝕂 𝔸 : Type*) [field 𝕂] [ring 𝔸] [algebra 𝕂 𝔸] [topological_space 𝔸]
  [topological_ring 𝔸] [has_continuous_const_smul 𝕂 𝔸]
=======
variables (𝕂 𝔸 𝔹 : Type*) [nondiscrete_normed_field 𝕂]
variables [normed_ring 𝔸] [normed_ring 𝔹] [normed_algebra 𝕂 𝔸] [normed_algebra 𝕂 𝔹]
>>>>>>> 70ea4cc2

/-- `exp_series 𝕂 𝔸` is the `formal_multilinear_series` whose `n`-th term is the map
`(xᵢ) : 𝔸ⁿ ↦ (1/n! : 𝕂) • ∏ xᵢ`. Its sum is the exponential map `exp 𝕂 𝔸 : 𝔸 → 𝔸`. -/
def exp_series : formal_multilinear_series 𝕂 𝔸 𝔸 :=
λ n, (1/n! : 𝕂) • continuous_multilinear_map.mk_pi_algebra_fin 𝕂 n 𝔸

/-- `exp 𝕂 𝔸 : 𝔸 → 𝔸` is the exponential map determined by the action of `𝕂` on `𝔸`.
It is defined as the sum of the `formal_multilinear_series` `exp_series 𝕂 𝔸`. -/
noncomputable def exp (x : 𝔸) : 𝔸 := (exp_series 𝕂 𝔸).sum x

variables {𝕂 𝔸 𝔹}

lemma exp_series_apply_eq (x : 𝔸) (n : ℕ) : exp_series 𝕂 𝔸 n (λ _, x) = (1 / n! : 𝕂) • x^n :=
by simp [exp_series]

lemma exp_series_apply_eq' (x : 𝔸) :
  (λ n, exp_series 𝕂 𝔸 n (λ _, x)) = (λ n, (1 / n! : 𝕂) • x^n) :=
funext (exp_series_apply_eq x)

lemma exp_series_apply_eq_field [topological_space 𝕂] [topological_ring 𝕂] (x : 𝕂) (n : ℕ) :
  exp_series 𝕂 𝕂 n (λ _, x) = x^n / n! :=
begin
  rw [div_eq_inv_mul, ←smul_eq_mul, inv_eq_one_div],
  exact exp_series_apply_eq x n,
end

lemma exp_series_apply_eq_field' [topological_space 𝕂] [topological_ring 𝕂] (x : 𝕂) :
  (λ n, exp_series 𝕂 𝕂 n (λ _, x)) = (λ n, x^n / n!) :=
funext (exp_series_apply_eq_field x)

lemma exp_series_sum_eq (x : 𝔸) : (exp_series 𝕂 𝔸).sum x = ∑' (n : ℕ), (1 / n! : 𝕂) • x^n :=
tsum_congr (λ n, exp_series_apply_eq x n)

lemma exp_series_sum_eq_field [topological_space 𝕂] [topological_ring 𝕂] (x : 𝕂) :
  (exp_series 𝕂 𝕂).sum x = ∑' (n : ℕ), x^n / n! :=
tsum_congr (λ n, exp_series_apply_eq_field x n)

lemma exp_eq_tsum : exp 𝕂 𝔸 = (λ x : 𝔸, ∑' (n : ℕ), (1 / n! : 𝕂) • x^n) :=
funext exp_series_sum_eq

lemma exp_eq_tsum_field [topological_space 𝕂] [topological_ring 𝕂] :
  exp 𝕂 𝕂 = (λ x : 𝕂, ∑' (n : ℕ), x^n / n!) :=
funext exp_series_sum_eq_field

@[simp] lemma exp_zero [t2_space 𝔸] : exp 𝕂 𝔸 0 = 1 :=
begin
  suffices : (λ x : 𝔸, ∑' (n : ℕ), (1 / n! : 𝕂) • x^n) 0 = ∑' (n : ℕ), if n = 0 then 1 else 0,
  { have key : ∀ n ∉ ({0} : finset ℕ), (if n = 0 then (1 : 𝔸) else 0) = 0,
      from λ n hn, if_neg (finset.not_mem_singleton.mp hn),
    rw [exp_eq_tsum, this, tsum_eq_sum key, finset.sum_singleton],
    simp },
  refine tsum_congr (λ n, _),
  split_ifs with h h;
  simp [h]
end

end topological_algebra

section any_field_any_algebra

variables {𝕂 𝔸 : Type*} [nondiscrete_normed_field 𝕂] [normed_ring 𝔸] [normed_algebra 𝕂 𝔸]

lemma norm_exp_series_summable_of_mem_ball (x : 𝔸)
  (hx : x ∈ emetric.ball (0 : 𝔸) (exp_series 𝕂 𝔸).radius) :
  summable (λ n, ∥exp_series 𝕂 𝔸 n (λ _, x)∥) :=
(exp_series 𝕂 𝔸).summable_norm_apply hx

lemma norm_exp_series_summable_of_mem_ball' (x : 𝔸)
  (hx : x ∈ emetric.ball (0 : 𝔸) (exp_series 𝕂 𝔸).radius) :
  summable (λ n, ∥(1 / n! : 𝕂) • x^n∥) :=
begin
  change summable (norm ∘ _),
  rw ← exp_series_apply_eq',
  exact norm_exp_series_summable_of_mem_ball x hx
end

lemma norm_exp_series_field_summable_of_mem_ball (x : 𝕂)
  (hx : x ∈ emetric.ball (0 : 𝕂) (exp_series 𝕂 𝕂).radius) :
  summable (λ n, ∥x^n / n!∥) :=
begin
  change summable (norm ∘ _),
  rw ← exp_series_apply_eq_field',
  exact norm_exp_series_summable_of_mem_ball x hx
end

section complete_algebra

variables [complete_space 𝔸]

lemma exp_series_summable_of_mem_ball (x : 𝔸)
  (hx : x ∈ emetric.ball (0 : 𝔸) (exp_series 𝕂 𝔸).radius) :
  summable (λ n, exp_series 𝕂 𝔸 n (λ _, x)) :=
summable_of_summable_norm (norm_exp_series_summable_of_mem_ball x hx)

lemma exp_series_summable_of_mem_ball' (x : 𝔸)
  (hx : x ∈ emetric.ball (0 : 𝔸) (exp_series 𝕂 𝔸).radius) :
  summable (λ n, (1 / n! : 𝕂) • x^n) :=
summable_of_summable_norm (norm_exp_series_summable_of_mem_ball' x hx)

lemma exp_series_field_summable_of_mem_ball [complete_space 𝕂] (x : 𝕂)
  (hx : x ∈ emetric.ball (0 : 𝕂) (exp_series 𝕂 𝕂).radius) : summable (λ n, x^n / n!) :=
summable_of_summable_norm (norm_exp_series_field_summable_of_mem_ball x hx)

lemma exp_series_has_sum_exp_of_mem_ball (x : 𝔸)
  (hx : x ∈ emetric.ball (0 : 𝔸) (exp_series 𝕂 𝔸).radius) :
  has_sum (λ n, exp_series 𝕂 𝔸 n (λ _, x)) (exp 𝕂 𝔸 x) :=
formal_multilinear_series.has_sum (exp_series 𝕂 𝔸) hx

lemma exp_series_has_sum_exp_of_mem_ball' (x : 𝔸)
  (hx : x ∈ emetric.ball (0 : 𝔸) (exp_series 𝕂 𝔸).radius) :
  has_sum (λ n, (1 / n! : 𝕂) • x^n) (exp 𝕂 𝔸 x):=
begin
  rw ← exp_series_apply_eq',
  exact exp_series_has_sum_exp_of_mem_ball x hx
end

lemma exp_series_field_has_sum_exp_of_mem_ball [complete_space 𝕂] (x : 𝕂)
  (hx : x ∈ emetric.ball (0 : 𝕂) (exp_series 𝕂 𝕂).radius) : has_sum (λ n, x^n / n!) (exp 𝕂 𝕂 x) :=
begin
  rw ← exp_series_apply_eq_field',
  exact exp_series_has_sum_exp_of_mem_ball x hx
end

lemma has_fpower_series_on_ball_exp_of_radius_pos (h : 0 < (exp_series 𝕂 𝔸).radius) :
  has_fpower_series_on_ball (exp 𝕂 𝔸) (exp_series 𝕂 𝔸) 0 (exp_series 𝕂 𝔸).radius :=
(exp_series 𝕂 𝔸).has_fpower_series_on_ball h

lemma has_fpower_series_at_exp_zero_of_radius_pos (h : 0 < (exp_series 𝕂 𝔸).radius) :
  has_fpower_series_at (exp 𝕂 𝔸) (exp_series 𝕂 𝔸) 0 :=
(has_fpower_series_on_ball_exp_of_radius_pos h).has_fpower_series_at

lemma continuous_on_exp :
  continuous_on (exp 𝕂 𝔸) (emetric.ball 0 (exp_series 𝕂 𝔸).radius) :=
formal_multilinear_series.continuous_on

lemma analytic_at_exp_of_mem_ball (x : 𝔸) (hx : x ∈ emetric.ball (0 : 𝔸) (exp_series 𝕂 𝔸).radius) :
  analytic_at 𝕂 (exp 𝕂 𝔸) x:=
begin
  by_cases h : (exp_series 𝕂 𝔸).radius = 0,
  { rw h at hx, exact (ennreal.not_lt_zero hx).elim },
  { have h := pos_iff_ne_zero.mpr h,
    exact (has_fpower_series_on_ball_exp_of_radius_pos h).analytic_at_of_mem hx }
end

/-- In a Banach-algebra `𝔸` over a normed field `𝕂` of characteristic zero, if `x` and `y` are
in the disk of convergence and commute, then `exp 𝕂 𝔸 (x + y) = (exp 𝕂 𝔸 x) * (exp 𝕂 𝔸 y)`. -/
lemma exp_add_of_commute_of_mem_ball [char_zero 𝕂]
  {x y : 𝔸} (hxy : commute x y) (hx : x ∈ emetric.ball (0 : 𝔸) (exp_series 𝕂 𝔸).radius)
  (hy : y ∈ emetric.ball (0 : 𝔸) (exp_series 𝕂 𝔸).radius) :
  exp 𝕂 𝔸 (x + y) = (exp 𝕂 𝔸 x) * (exp 𝕂 𝔸 y) :=
begin
  rw [exp_eq_tsum, tsum_mul_tsum_eq_tsum_sum_antidiagonal_of_summable_norm
        (norm_exp_series_summable_of_mem_ball' x hx) (norm_exp_series_summable_of_mem_ball' y hy)],
  dsimp only,
  conv_lhs {congr, funext, rw [hxy.add_pow' _, finset.smul_sum]},
  refine tsum_congr (λ n, finset.sum_congr rfl $ λ kl hkl, _),
  rw [nsmul_eq_smul_cast 𝕂, smul_smul, smul_mul_smul, ← (finset.nat.mem_antidiagonal.mp hkl),
      nat.cast_add_choose, (finset.nat.mem_antidiagonal.mp hkl)],
  congr' 1,
  have : (n! : 𝕂) ≠ 0 := nat.cast_ne_zero.mpr n.factorial_ne_zero,
  field_simp [this]
end

/-- `exp 𝕂 𝔸 x` has explicit two-sided inverse `exp 𝕂 𝔸 (-x)`. -/
noncomputable def invertible_exp_of_mem_ball [char_zero 𝕂] {x : 𝔸}
  (hx : x ∈ emetric.ball (0 : 𝔸) (exp_series 𝕂 𝔸).radius) : invertible (exp 𝕂 𝔸 x) :=
{ inv_of := exp 𝕂 𝔸 (-x),
  inv_of_mul_self := begin
    have hnx : -x ∈ emetric.ball (0 : 𝔸) (exp_series 𝕂 𝔸).radius,
    { rw [emetric.mem_ball, ←neg_zero, edist_neg_neg],
      exact hx },
    rw [←exp_add_of_commute_of_mem_ball (commute.neg_left $ commute.refl x) hnx hx, neg_add_self,
      exp_zero],
  end,
  mul_inv_of_self := begin
    have hnx : -x ∈ emetric.ball (0 : 𝔸) (exp_series 𝕂 𝔸).radius,
    { rw [emetric.mem_ball, ←neg_zero, edist_neg_neg],
      exact hx },
    rw [←exp_add_of_commute_of_mem_ball (commute.neg_right $ commute.refl x) hx hnx, add_neg_self,
      exp_zero],
  end }

lemma is_unit_exp_of_mem_ball [char_zero 𝕂] {x : 𝔸}
  (hx : x ∈ emetric.ball (0 : 𝔸) (exp_series 𝕂 𝔸).radius) : is_unit (exp 𝕂 𝔸 x) :=
@is_unit_of_invertible _ _ _ (invertible_exp_of_mem_ball hx)

lemma inv_of_exp_of_mem_ball [char_zero 𝕂] {x : 𝔸}
  (hx : x ∈ emetric.ball (0 : 𝔸) (exp_series 𝕂 𝔸).radius) [invertible (exp 𝕂 𝔸 x)] :
  ⅟(exp 𝕂 𝔸 x) = exp 𝕂 𝔸 (-x) :=
by { letI := invertible_exp_of_mem_ball hx, convert (rfl : ⅟(exp 𝕂 𝔸 x) = _) }

/-- Any continuous ring homomorphism commutes with `exp`. -/
lemma map_exp_of_mem_ball {F} [ring_hom_class F 𝔸 𝔹] (f : F) (hf : continuous f) (x : 𝔸)
  (hx : x ∈ emetric.ball (0 : 𝔸) (exp_series 𝕂 𝔸).radius) :
  f (exp 𝕂 𝔸 x) = exp 𝕂 𝔹 (f x) :=
begin
  rw [exp_eq_tsum, exp_eq_tsum],
  refine ((exp_series_summable_of_mem_ball' _ hx).has_sum.map f hf).tsum_eq.symm.trans _,
  dsimp only [function.comp],
  simp_rw [one_div, map_inv_nat_cast_smul f 𝕂 𝕂, map_pow],
end

end complete_algebra

lemma algebra_map_exp_comm_of_mem_ball [complete_space 𝕂] (x : 𝕂)
  (hx : x ∈ emetric.ball (0 : 𝕂) (exp_series 𝕂 𝕂).radius) :
  algebra_map 𝕂 𝔸 (exp 𝕂 𝕂 x) = exp 𝕂 𝔸 (algebra_map 𝕂 𝔸 x) :=
map_exp_of_mem_ball _ (algebra_map_clm _ _).continuous _ hx

end any_field_any_algebra

section any_field_division_algebra

variables {𝕂 𝔸 : Type*} [nondiscrete_normed_field 𝕂] [normed_division_ring 𝔸] [normed_algebra 𝕂 𝔸]

lemma exp_neg_of_mem_ball [char_zero 𝕂] [complete_space 𝔸] {x : 𝔸}
  (hx : x ∈ emetric.ball (0 : 𝔸) (exp_series 𝕂 𝔸).radius) :
  exp 𝕂 𝔸 (-x) = (exp 𝕂 𝔸 x)⁻¹ :=
begin
  letI := invertible_exp_of_mem_ball hx,
  exact inv_of_eq_inv (exp 𝕂 𝔸 x),
end

end any_field_division_algebra


section any_field_comm_algebra

variables {𝕂 𝔸 : Type*} [nondiscrete_normed_field 𝕂] [normed_comm_ring 𝔸] [normed_algebra 𝕂 𝔸]
  [complete_space 𝔸]

/-- In a commutative Banach-algebra `𝔸` over a normed field `𝕂` of characteristic zero,
`exp 𝕂 𝔸 (x+y) = (exp 𝕂 𝔸 x) * (exp 𝕂 𝔸 y)` for all `x`, `y` in the disk of convergence. -/
lemma exp_add_of_mem_ball [char_zero 𝕂] {x y : 𝔸}
  (hx : x ∈ emetric.ball (0 : 𝔸) (exp_series 𝕂 𝔸).radius)
  (hy : y ∈ emetric.ball (0 : 𝔸) (exp_series 𝕂 𝔸).radius) :
  exp 𝕂 𝔸 (x + y) = (exp 𝕂 𝔸 x) * (exp 𝕂 𝔸 y) :=
exp_add_of_commute_of_mem_ball (commute.all x y) hx hy

end any_field_comm_algebra

section is_R_or_C

section any_algebra

variables (𝕂 𝔸 𝔹 : Type*) [is_R_or_C 𝕂] [normed_ring 𝔸] [normed_algebra 𝕂 𝔸]
variables [normed_ring 𝔹] [normed_algebra 𝕂 𝔹]

/-- In a normed algebra `𝔸` over `𝕂 = ℝ` or `𝕂 = ℂ`, the series defining the exponential map
has an infinite radius of convergence. -/
lemma exp_series_radius_eq_top : (exp_series 𝕂 𝔸).radius = ∞ :=
begin
  refine (exp_series 𝕂 𝔸).radius_eq_top_of_summable_norm (λ r, _),
  refine summable_of_norm_bounded_eventually _ (real.summable_pow_div_factorial r) _,
  filter_upwards [eventually_cofinite_ne 0] with n hn,
  rw [norm_mul, norm_norm (exp_series 𝕂 𝔸 n), exp_series, norm_smul, norm_div, norm_one, norm_pow,
      nnreal.norm_eq, norm_eq_abs, abs_cast_nat, mul_comm, ←mul_assoc, ←mul_div_assoc, mul_one],
  have : ∥continuous_multilinear_map.mk_pi_algebra_fin 𝕂 n 𝔸∥ ≤ 1 :=
    norm_mk_pi_algebra_fin_le_of_pos (nat.pos_of_ne_zero hn),
  exact mul_le_of_le_one_right (div_nonneg (pow_nonneg r.coe_nonneg n) n!.cast_nonneg) this
end

lemma exp_series_radius_pos : 0 < (exp_series 𝕂 𝔸).radius :=
begin
  rw exp_series_radius_eq_top,
  exact with_top.zero_lt_top
end

variables {𝕂 𝔸 𝔹}

section complete_algebra

lemma norm_exp_series_summable (x : 𝔸) : summable (λ n, ∥exp_series 𝕂 𝔸 n (λ _, x)∥) :=
norm_exp_series_summable_of_mem_ball x ((exp_series_radius_eq_top 𝕂 𝔸).symm ▸ edist_lt_top _ _)

lemma norm_exp_series_summable' (x : 𝔸) : summable (λ n, ∥(1 / n! : 𝕂) • x^n∥) :=
norm_exp_series_summable_of_mem_ball' x ((exp_series_radius_eq_top 𝕂 𝔸).symm ▸ edist_lt_top _ _)

lemma norm_exp_series_field_summable (x : 𝕂) : summable (λ n, ∥x^n / n!∥) :=
norm_exp_series_field_summable_of_mem_ball x
  ((exp_series_radius_eq_top 𝕂 𝕂).symm ▸ edist_lt_top _ _)

variables [complete_space 𝔸]

lemma exp_series_summable (x : 𝔸) : summable (λ n, exp_series 𝕂 𝔸 n (λ _, x)) :=
summable_of_summable_norm (norm_exp_series_summable x)

lemma exp_series_summable' (x : 𝔸) : summable (λ n, (1 / n! : 𝕂) • x^n) :=
summable_of_summable_norm (norm_exp_series_summable' x)

lemma exp_series_field_summable (x : 𝕂) : summable (λ n, x^n / n!) :=
summable_of_summable_norm (norm_exp_series_field_summable x)

lemma exp_series_has_sum_exp (x : 𝔸) : has_sum (λ n, exp_series 𝕂 𝔸 n (λ _, x)) (exp 𝕂 𝔸 x) :=
exp_series_has_sum_exp_of_mem_ball x ((exp_series_radius_eq_top 𝕂 𝔸).symm ▸ edist_lt_top _ _)

lemma exp_series_has_sum_exp' (x : 𝔸) : has_sum (λ n, (1 / n! : 𝕂) • x^n) (exp 𝕂 𝔸 x):=
exp_series_has_sum_exp_of_mem_ball' x ((exp_series_radius_eq_top 𝕂 𝔸).symm ▸ edist_lt_top _ _)

lemma exp_series_field_has_sum_exp (x : 𝕂) : has_sum (λ n, x^n / n!) (exp 𝕂 𝕂 x):=
exp_series_field_has_sum_exp_of_mem_ball x ((exp_series_radius_eq_top 𝕂 𝕂).symm ▸ edist_lt_top _ _)

lemma exp_has_fpower_series_on_ball :
  has_fpower_series_on_ball (exp 𝕂 𝔸) (exp_series 𝕂 𝔸) 0 ∞ :=
exp_series_radius_eq_top 𝕂 𝔸 ▸
  has_fpower_series_on_ball_exp_of_radius_pos (exp_series_radius_pos _ _)

lemma exp_has_fpower_series_at_zero :
  has_fpower_series_at (exp 𝕂 𝔸) (exp_series 𝕂 𝔸) 0 :=
exp_has_fpower_series_on_ball.has_fpower_series_at

lemma exp_continuous :
  continuous (exp 𝕂 𝔸) :=
begin
  rw [continuous_iff_continuous_on_univ, ← metric.eball_top_eq_univ (0 : 𝔸),
      ← exp_series_radius_eq_top 𝕂 𝔸],
  exact continuous_on_exp
end

lemma exp_analytic (x : 𝔸) :
  analytic_at 𝕂 (exp 𝕂 𝔸) x :=
analytic_at_exp_of_mem_ball x ((exp_series_radius_eq_top 𝕂 𝔸).symm ▸ edist_lt_top _ _)

/-- In a Banach-algebra `𝔸` over `𝕂 = ℝ` or `𝕂 = ℂ`, if `x` and `y` commute, then
`exp 𝕂 𝔸 (x+y) = (exp 𝕂 𝔸 x) * (exp 𝕂 𝔸 y)`. -/
lemma exp_add_of_commute
  {x y : 𝔸} (hxy : commute x y) :
  exp 𝕂 𝔸 (x + y) = (exp 𝕂 𝔸 x) * (exp 𝕂 𝔸 y) :=
exp_add_of_commute_of_mem_ball hxy ((exp_series_radius_eq_top 𝕂 𝔸).symm ▸ edist_lt_top _ _)
  ((exp_series_radius_eq_top 𝕂 𝔸).symm ▸ edist_lt_top _ _)

section
variables (𝕂)

/-- `exp 𝕂 𝔸 x` has explicit two-sided inverse `exp 𝕂 𝔸 (-x)`. -/
noncomputable def invertible_exp (x : 𝔸) : invertible (exp 𝕂 𝔸 x) :=
invertible_exp_of_mem_ball $ (exp_series_radius_eq_top 𝕂 𝔸).symm ▸ edist_lt_top _ _

lemma is_unit_exp (x : 𝔸) : is_unit (exp 𝕂 𝔸 x) :=
is_unit_exp_of_mem_ball $ (exp_series_radius_eq_top 𝕂 𝔸).symm ▸ edist_lt_top _ _

lemma inv_of_exp (x : 𝔸) [invertible (exp 𝕂 𝔸 x)] :
  ⅟(exp 𝕂 𝔸 x) = exp 𝕂 𝔸 (-x) :=
inv_of_exp_of_mem_ball $ (exp_series_radius_eq_top 𝕂 𝔸).symm ▸ edist_lt_top _ _

lemma ring.inverse_exp (x : 𝔸) : ring.inverse (exp 𝕂 𝔸 x) = exp 𝕂 𝔸 (-x) :=
begin
  letI := invertible_exp 𝕂 x,
  exact ring.inverse_invertible _,
end

lemma commute.exp {x y : 𝔸} (h : commute x y) :
  commute (exp 𝕂 𝔸 x) (exp 𝕂 𝔸 y) :=
(exp_add_of_commute h).symm.trans $ (congr_arg _ $ add_comm _ _).trans (exp_add_of_commute h.symm)

end

/-- In a Banach-algebra `𝔸` over `𝕂 = ℝ` or `𝕂 = ℂ`, if a family of elements `f i` mutually
commute then `exp 𝕂 𝔸 (∑ i, f i) = ∏ i, exp 𝕂 𝔸 (f i)`. -/
lemma exp_sum_of_commute {ι} (s : finset ι) (f : ι → 𝔸)
  (h : ∀ (i ∈ s) (j ∈ s), commute (f i) (f j)) :
  exp 𝕂 𝔸 (∑ i in s, f i) = s.noncomm_prod (λ i, exp 𝕂 𝔸 (f i))
    (λ i hi j hj, (h i hi j hj).exp 𝕂) :=
begin
  classical,
  induction s using finset.induction_on with a s ha ih,
  { simp },
  rw [finset.noncomm_prod_insert_of_not_mem _ _ _ _ ha, finset.sum_insert ha,
      exp_add_of_commute, ih],
  refine commute.sum_right _ _ _ _,
  intros i hi,
  exact h _ (finset.mem_insert_self _ _) _ (finset.mem_insert_of_mem hi),
end

lemma exp_nsmul (n : ℕ) (x : 𝔸) :
  exp 𝕂 𝔸 (n • x) = exp 𝕂 𝔸 x ^ n :=
begin
  induction n with n ih,
  { rw [zero_smul, pow_zero, exp_zero], },
  { rw [succ_nsmul, pow_succ, exp_add_of_commute ((commute.refl x).smul_right n), ih] }
end

variables (𝕂)

/-- Any continuous ring homomorphism commutes with `exp`. -/
lemma map_exp {F} [ring_hom_class F 𝔸 𝔹] (f : F) (hf : continuous f) (x : 𝔸)  :
  f (exp 𝕂 𝔸 x) = exp 𝕂 𝔹 (f x) :=
map_exp_of_mem_ball f hf x $ (exp_series_radius_eq_top 𝕂 𝔸).symm ▸ edist_lt_top _ _

lemma exp_smul {G} [monoid G] [mul_semiring_action G 𝔸] [has_continuous_const_smul G 𝔸]
  (g : G) (x : 𝔸) :
  exp 𝕂 𝔸 (g • x) = g • exp 𝕂 𝔸 x :=
(map_exp 𝕂 (mul_semiring_action.to_ring_hom G 𝔸 g) (continuous_const_smul _) x).symm

lemma exp_units_conj (y : 𝔸ˣ) (x : 𝔸)  :
  exp 𝕂 𝔸 (y * x * ↑(y⁻¹)) = y * exp 𝕂 𝔸 x * ↑(y⁻¹) :=
exp_smul _ (conj_act.to_conj_act y) x

lemma exp_units_conj' (y : 𝔸ˣ) (x : 𝔸)  :
  exp 𝕂 𝔸 (↑(y⁻¹) * x * y) = ↑(y⁻¹) * exp 𝕂 𝔸 x * y :=
exp_units_conj _ _ _

@[simp] lemma prod.fst_exp [complete_space 𝔹] (x : 𝔸 × 𝔹) : (exp 𝕂 (𝔸 × 𝔹) x).fst = exp 𝕂 𝔸 x.fst :=
map_exp _ (ring_hom.fst 𝔸 𝔹) continuous_fst x

@[simp] lemma prod.snd_exp [complete_space 𝔹] (x : 𝔸 × 𝔹) : (exp 𝕂 (𝔸 × 𝔹) x).snd = exp 𝕂 𝔹 x.snd :=
map_exp _ (ring_hom.snd 𝔸 𝔹) continuous_snd x

end complete_algebra

lemma algebra_map_exp_comm (x : 𝕂) :
  algebra_map 𝕂 𝔸 (exp 𝕂 𝕂 x) = exp 𝕂 𝔸 (algebra_map 𝕂 𝔸 x) :=
algebra_map_exp_comm_of_mem_ball x $
  (exp_series_radius_eq_top 𝕂 𝕂).symm ▸ edist_lt_top _ _

end any_algebra

section division_algebra

variables {𝕂 𝔸 : Type*} [is_R_or_C 𝕂] [normed_division_ring 𝔸] [normed_algebra 𝕂 𝔸]
variables [complete_space 𝔸]

lemma exp_neg (x : 𝔸) : exp 𝕂 𝔸 (-x) = (exp 𝕂 𝔸 x)⁻¹ :=
exp_neg_of_mem_ball $ (exp_series_radius_eq_top 𝕂 𝔸).symm ▸ edist_lt_top _ _

lemma exp_zsmul (z : ℤ) (x : 𝔸) : exp 𝕂 𝔸 (z • x) = (exp 𝕂 𝔸 x) ^ z :=
begin
  obtain ⟨n, rfl | rfl⟩ := z.eq_coe_or_neg,
  { rw [zpow_coe_nat, coe_nat_zsmul, exp_nsmul] },
  { rw [zpow_neg₀, zpow_coe_nat, neg_smul, exp_neg, coe_nat_zsmul, exp_nsmul] },
end

lemma exp_conj (y : 𝔸) (x : 𝔸) (hy : y ≠ 0) :
  exp 𝕂 𝔸 (y * x * y⁻¹) = y * exp 𝕂 𝔸 x * y⁻¹ :=
exp_units_conj _ (units.mk0 y hy) x

lemma exp_conj' (y : 𝔸) (x : 𝔸)  (hy : y ≠ 0) :
  exp 𝕂 𝔸 (y⁻¹ * x * y) = y⁻¹ * exp 𝕂 𝔸 x * y :=
exp_units_conj' _ (units.mk0 y hy) x

end division_algebra

section comm_algebra

variables {𝕂 𝔸 : Type*} [is_R_or_C 𝕂] [normed_comm_ring 𝔸] [normed_algebra 𝕂 𝔸] [complete_space 𝔸]

/-- In a commutative Banach-algebra `𝔸` over `𝕂 = ℝ` or `𝕂 = ℂ`,
`exp 𝕂 𝔸 (x+y) = (exp 𝕂 𝔸 x) * (exp 𝕂 𝔸 y)`. -/
lemma exp_add {x y : 𝔸} : exp 𝕂 𝔸 (x + y) = (exp 𝕂 𝔸 x) * (exp 𝕂 𝔸 y) :=
exp_add_of_mem_ball ((exp_series_radius_eq_top 𝕂 𝔸).symm ▸ edist_lt_top _ _)
  ((exp_series_radius_eq_top 𝕂 𝔸).symm ▸ edist_lt_top _ _)

/-- A version of `exp_sum_of_commute` for a commutative Banach-algebra. -/
lemma exp_sum {ι} (s : finset ι) (f : ι → 𝔸) :
  exp 𝕂 𝔸 (∑ i in s, f i) = ∏ i in s, exp 𝕂 𝔸 (f i) :=
begin
  rw [exp_sum_of_commute, finset.noncomm_prod_eq_prod],
  exact λ i hi j hj, commute.all _ _,
end

end comm_algebra

end is_R_or_C

section scalar_tower

variables (𝕂 𝕂' 𝔸 : Type*) [field 𝕂] [field 𝕂'] [ring 𝔸] [algebra 𝕂 𝔸] [algebra 𝕂' 𝔸]
  [topological_space 𝔸] [topological_ring 𝔸]
  [has_continuous_const_smul 𝕂 𝔸] [has_continuous_const_smul 𝕂' 𝔸]

/-- If a normed ring `𝔸` is a normed algebra over two fields, then they define the same
`exp_series` on `𝔸`. -/
lemma exp_series_eq_exp_series (n : ℕ) (x : 𝔸) :
  (exp_series 𝕂 𝔸 n (λ _, x)) = (exp_series 𝕂' 𝔸 n (λ _, x)) :=
by rw [exp_series, exp_series,
       smul_apply, mk_pi_algebra_fin_apply, list.of_fn_const, list.prod_repeat,
       smul_apply, mk_pi_algebra_fin_apply, list.of_fn_const, list.prod_repeat,
       one_div, one_div, inv_nat_cast_smul_eq 𝕂 𝕂']

/-- If a normed ring `𝔸` is a normed algebra over two fields, then they define the same
exponential function on `𝔸`. -/
lemma exp_eq_exp : exp 𝕂 𝔸 = exp 𝕂' 𝔸 :=
begin
  ext,
  rw [exp, exp],
  refine tsum_congr (λ n, _),
  rw exp_series_eq_exp_series 𝕂 𝕂' 𝔸 n x
end

lemma exp_ℝ_ℂ_eq_exp_ℂ_ℂ : exp ℝ ℂ = exp ℂ ℂ :=
exp_eq_exp ℝ ℂ ℂ

end scalar_tower

lemma star_exp {𝕜 A : Type*} [is_R_or_C 𝕜] [normed_ring A] [normed_algebra 𝕜 A]
  [star_ring A] [normed_star_group A] [complete_space A]
  [star_module 𝕜 A] (a : A) : star (exp 𝕜 A a) = exp 𝕜 A (star a) :=
begin
  rw exp_eq_tsum,
  have := continuous_linear_map.map_tsum
    (starₗᵢ 𝕜 : A ≃ₗᵢ⋆[𝕜] A).to_linear_isometry.to_continuous_linear_map
    (exp_series_summable' a),
  dsimp at this,
  convert this,
  funext,
  simp only [star_smul, star_pow, one_div, star_inv', star_nat_cast],
end<|MERGE_RESOLUTION|>--- conflicted
+++ resolved
@@ -65,13 +65,8 @@
 
 section topological_algebra
 
-<<<<<<< HEAD
-variables (𝕂 𝔸 : Type*) [field 𝕂] [ring 𝔸] [algebra 𝕂 𝔸] [topological_space 𝔸]
+variables (𝕂 𝔸 𝔹 : Type*) [field 𝕂] [ring 𝔸] [algebra 𝕂 𝔸] [topological_space 𝔸]
   [topological_ring 𝔸] [has_continuous_const_smul 𝕂 𝔸]
-=======
-variables (𝕂 𝔸 𝔹 : Type*) [nondiscrete_normed_field 𝕂]
-variables [normed_ring 𝔸] [normed_ring 𝔹] [normed_algebra 𝕂 𝔸] [normed_algebra 𝕂 𝔹]
->>>>>>> 70ea4cc2
 
 /-- `exp_series 𝕂 𝔸` is the `formal_multilinear_series` whose `n`-th term is the map
 `(xᵢ) : 𝔸ⁿ ↦ (1/n! : 𝕂) • ∏ xᵢ`. Its sum is the exponential map `exp 𝕂 𝔸 : 𝔸 → 𝔸`. -/
