/-
Copyright (c) 2020 Ruben Van de Velde. All rights reserved.
Released under Apache 2.0 license as described in the file LICENSE.
Authors: Ruben Van de Velde
-/

import analysis.normed_space.operator_norm
import algebra.algebra.restrict_scalars
import data.is_R_or_C.basic

/-!
# Extending a continuous `ℝ`-linear map to a continuous `𝕜`-linear map

In this file we provide a way to extend a continuous `ℝ`-linear map to a continuous `𝕜`-linear map
in a way that bounds the norm by the norm of the original map, when `𝕜` is either `ℝ` (the
extension is trivial) or `ℂ`. We formulate the extension uniformly, by assuming `is_R_or_C 𝕜`.

We motivate the form of the extension as follows. Note that `fc : F →ₗ[𝕜] 𝕜` is determined fully by
`Re fc`: for all `x : F`, `fc (I • x) = I * fc x`, so `Im (fc x) = -Re (fc (I • x))`. Therefore,
given an `fr : F →ₗ[ℝ] ℝ`, we define `fc x = fr x - fr (I • x) * I`.

## Main definitions

* `linear_map.extend_to_𝕜`
* `continuous_linear_map.extend_to_𝕜`

## Implementation details

For convenience, the main definitions above operate in terms of `restrict_scalars ℝ 𝕜 F`.
Alternate forms which operate on `[is_scalar_tower ℝ 𝕜 F]` instead are provided with a primed name.

-/

open is_R_or_C
open_locale complex_conjugate

variables {𝕜 : Type*} [is_R_or_C 𝕜] {F : Type*} [seminormed_add_comm_group F] [normed_space 𝕜 F]

namespace linear_map

variables [module ℝ F] [is_scalar_tower ℝ 𝕜 F]

/-- Extend `fr : F →ₗ[ℝ] ℝ` to `F →ₗ[𝕜] 𝕜` in a way that will also be continuous and have its norm
bounded by `‖fr‖` if `fr` is continuous. -/
noncomputable def extend_to_𝕜' (fr : F →ₗ[ℝ] ℝ) : F →ₗ[𝕜] 𝕜 :=
begin
  let fc : F → 𝕜 := λ x, (fr x : 𝕜) - (I : 𝕜) * (fr ((I : 𝕜) • x)),
  have add : ∀ x y : F, fc (x + y) = fc x + fc y,
  { assume x y,
    simp only [fc],
    simp only [smul_add, linear_map.map_add, of_real_add],
    rw mul_add,
    abel, },
  have A : ∀ (c : ℝ) (x : F), (fr ((c : 𝕜) • x) : 𝕜) = (c : 𝕜) * (fr x : 𝕜),
  { assume c x,
    rw [← of_real_mul],
    congr' 1,
    rw [is_R_or_C.of_real_alg, smul_assoc, fr.map_smul, algebra.id.smul_eq_mul, one_smul] },
  have smul_ℝ : ∀ (c : ℝ) (x : F), fc ((c : 𝕜) • x) = (c : 𝕜) * fc x,
  { assume c x,
    simp only [fc, A],
    rw A c x,
    rw [smul_smul, mul_comm I (c : 𝕜), ← smul_smul, A, mul_sub],
    ring },
  have smul_I : ∀ x : F, fc ((I : 𝕜) • x) = (I : 𝕜) * fc x,
  { assume x,
    simp only [fc],
    cases @I_mul_I_ax 𝕜 _ with h h, { simp [h] },
    rw [mul_sub, ← mul_assoc, smul_smul, h],
    simp only [neg_mul, linear_map.map_neg, one_mul, one_smul,
      mul_neg, of_real_neg, neg_smul, sub_neg_eq_add, add_comm] },
  have smul_𝕜 : ∀ (c : 𝕜) (x : F), fc (c • x) = c • fc x,
  { assume c x,
    rw [← re_add_im c, add_smul, add_smul, add, smul_ℝ, ← smul_smul, smul_ℝ, smul_I, ← mul_assoc],
    refl },
  exact { to_fun := fc, map_add' := add, map_smul' := smul_𝕜 }
end

lemma extend_to_𝕜'_apply (fr : F →ₗ[ℝ] ℝ) (x : F) :
  fr.extend_to_𝕜' x = (fr x : 𝕜) - (I : 𝕜) * fr ((I : 𝕜) • x) := rfl

@[simp] lemma extend_to_𝕜'_apply_re (fr : F →ₗ[ℝ] ℝ) (x : F) : re (fr.extend_to_𝕜' x : 𝕜) = fr x :=
by simp only [extend_to_𝕜'_apply, map_sub, zero_mul, mul_zero, sub_zero] with is_R_or_C_simps

<<<<<<< HEAD
lemma sq_norm_extend_to_𝕜'_apply (f : F →ₗ[ℝ] ℝ) (x : F) :
  ‖(f.extend_to_𝕜' x : 𝕜)‖ ^ 2 = f (conj (f.extend_to_𝕜' x : 𝕜) • x) :=
calc ‖(f.extend_to_𝕜' x : 𝕜)‖ ^ 2 = re (conj (f.extend_to_𝕜' x) * f.extend_to_𝕜' x : 𝕜) :
  by rw [is_R_or_C.conj_mul, norm_sq_eq_def', of_real_re]
=======
lemma norm_extend_to_𝕜'_apply_sq (f : F →ₗ[ℝ] ℝ) (x : F) :
  ‖(f.extend_to_𝕜' x : 𝕜)‖ ^ 2 = f (conj (f.extend_to_𝕜' x : 𝕜) • x) :=
calc ‖(f.extend_to_𝕜' x : 𝕜)‖ ^ 2 = re (conj (f.extend_to_𝕜' x) * f.extend_to_𝕜' x : 𝕜) :
  by rw [is_R_or_C.conj_mul_eq_norm_sq_left, norm_sq_eq_def', of_real_re]
>>>>>>> aa1dbeab
... = f (conj (f.extend_to_𝕜' x : 𝕜) • x) :
  by rw [← smul_eq_mul, ← map_smul, extend_to_𝕜'_apply_re]

end linear_map

namespace continuous_linear_map

variables [normed_space ℝ F] [is_scalar_tower ℝ 𝕜 F]

/-- The norm of the extension is bounded by `‖fr‖`. -/
lemma norm_extend_to_𝕜'_bound (fr : F →L[ℝ] ℝ) (x : F) :
  ‖(fr.to_linear_map.extend_to_𝕜' x : 𝕜)‖ ≤ ‖fr‖ * ‖x‖ :=
begin
  set lm : F →ₗ[𝕜] 𝕜 := fr.to_linear_map.extend_to_𝕜',
  classical,
  by_cases h : lm x = 0,
  { rw [h, norm_zero],
    apply mul_nonneg; exact norm_nonneg _ },
  rw [← mul_le_mul_left (norm_pos_iff.2 h), ← sq],
<<<<<<< HEAD
  calc ‖lm x‖ ^ 2 = fr (conj (lm x : 𝕜) • x) : fr.to_linear_map.sq_norm_extend_to_𝕜'_apply x
=======
  calc ‖lm x‖ ^ 2 = fr (conj (lm x : 𝕜) • x) : fr.to_linear_map.norm_extend_to_𝕜'_apply_sq x
>>>>>>> aa1dbeab
  ... ≤ ‖fr (conj (lm x : 𝕜) • x)‖ : le_abs_self _
  ... ≤ ‖fr‖ * ‖conj (lm x : 𝕜) • x‖ : le_op_norm _ _
  ... = ‖(lm x : 𝕜)‖ * (‖fr‖ * ‖x‖) : by rw [norm_smul, norm_conj, mul_left_comm]
end

/-- Extend `fr : F →L[ℝ] ℝ` to `F →L[𝕜] 𝕜`. -/
noncomputable def extend_to_𝕜' (fr : F →L[ℝ] ℝ) : F →L[𝕜] 𝕜 :=
linear_map.mk_continuous _ (‖fr‖) fr.norm_extend_to_𝕜'_bound

lemma extend_to_𝕜'_apply (fr : F →L[ℝ] ℝ) (x : F) :
  fr.extend_to_𝕜' x = (fr x : 𝕜) - (I : 𝕜) * fr ((I : 𝕜) • x) := rfl

@[simp] lemma norm_extend_to_𝕜' (fr : F →L[ℝ] ℝ) : ‖(fr.extend_to_𝕜' : F →L[𝕜] 𝕜)‖ = ‖fr‖ :=
le_antisymm (linear_map.mk_continuous_norm_le _ (norm_nonneg _) _) $
  op_norm_le_bound _ (norm_nonneg _) $ λ x,
    calc ‖fr x‖ = ‖re (fr.extend_to_𝕜' x : 𝕜)‖ : congr_arg norm (fr.extend_to_𝕜'_apply_re x).symm
<<<<<<< HEAD
    ... ≤ ‖(fr.extend_to_𝕜' x : 𝕜)‖ : abs_re_le_norm _
=======
    ... ≤ ‖(fr.extend_to_𝕜' x : 𝕜)‖ : (abs_re_le_abs _).trans_eq (norm_eq_abs _).symm
>>>>>>> aa1dbeab
    ... ≤ ‖(fr.extend_to_𝕜' : F →L[𝕜] 𝕜)‖ * ‖x‖ : le_op_norm _ _

end continuous_linear_map

/-- Extend `fr : restrict_scalars ℝ 𝕜 F →ₗ[ℝ] ℝ` to `F →ₗ[𝕜] 𝕜`. -/
noncomputable def linear_map.extend_to_𝕜 (fr : (restrict_scalars ℝ 𝕜 F) →ₗ[ℝ] ℝ) : F →ₗ[𝕜] 𝕜 :=
fr.extend_to_𝕜'

lemma linear_map.extend_to_𝕜_apply (fr : (restrict_scalars ℝ 𝕜 F) →ₗ[ℝ] ℝ) (x : F) :
  fr.extend_to_𝕜 x = (fr x : 𝕜) - (I : 𝕜) * fr ((I : 𝕜) • x : _) := rfl

/-- Extend `fr : restrict_scalars ℝ 𝕜 F →L[ℝ] ℝ` to `F →L[𝕜] 𝕜`. -/
noncomputable def continuous_linear_map.extend_to_𝕜 (fr : (restrict_scalars ℝ 𝕜 F) →L[ℝ] ℝ) :
  F →L[𝕜] 𝕜 :=
fr.extend_to_𝕜'

lemma continuous_linear_map.extend_to_𝕜_apply (fr : (restrict_scalars ℝ 𝕜 F) →L[ℝ] ℝ) (x : F) :
  fr.extend_to_𝕜 x = (fr x : 𝕜) - (I : 𝕜) * fr ((I : 𝕜) • x : _) := rfl

@[simp] lemma continuous_linear_map.norm_extend_to_𝕜 (fr : (restrict_scalars ℝ 𝕜 F) →L[ℝ] ℝ) :
  ‖fr.extend_to_𝕜‖ = ‖fr‖ :=
fr.norm_extend_to_𝕜'<|MERGE_RESOLUTION|>--- conflicted
+++ resolved
@@ -82,17 +82,10 @@
 @[simp] lemma extend_to_𝕜'_apply_re (fr : F →ₗ[ℝ] ℝ) (x : F) : re (fr.extend_to_𝕜' x : 𝕜) = fr x :=
 by simp only [extend_to_𝕜'_apply, map_sub, zero_mul, mul_zero, sub_zero] with is_R_or_C_simps
 
-<<<<<<< HEAD
-lemma sq_norm_extend_to_𝕜'_apply (f : F →ₗ[ℝ] ℝ) (x : F) :
-  ‖(f.extend_to_𝕜' x : 𝕜)‖ ^ 2 = f (conj (f.extend_to_𝕜' x : 𝕜) • x) :=
-calc ‖(f.extend_to_𝕜' x : 𝕜)‖ ^ 2 = re (conj (f.extend_to_𝕜' x) * f.extend_to_𝕜' x : 𝕜) :
-  by rw [is_R_or_C.conj_mul, norm_sq_eq_def', of_real_re]
-=======
 lemma norm_extend_to_𝕜'_apply_sq (f : F →ₗ[ℝ] ℝ) (x : F) :
   ‖(f.extend_to_𝕜' x : 𝕜)‖ ^ 2 = f (conj (f.extend_to_𝕜' x : 𝕜) • x) :=
 calc ‖(f.extend_to_𝕜' x : 𝕜)‖ ^ 2 = re (conj (f.extend_to_𝕜' x) * f.extend_to_𝕜' x : 𝕜) :
   by rw [is_R_or_C.conj_mul_eq_norm_sq_left, norm_sq_eq_def', of_real_re]
->>>>>>> aa1dbeab
 ... = f (conj (f.extend_to_𝕜' x : 𝕜) • x) :
   by rw [← smul_eq_mul, ← map_smul, extend_to_𝕜'_apply_re]
 
@@ -112,11 +105,7 @@
   { rw [h, norm_zero],
     apply mul_nonneg; exact norm_nonneg _ },
   rw [← mul_le_mul_left (norm_pos_iff.2 h), ← sq],
-<<<<<<< HEAD
-  calc ‖lm x‖ ^ 2 = fr (conj (lm x : 𝕜) • x) : fr.to_linear_map.sq_norm_extend_to_𝕜'_apply x
-=======
   calc ‖lm x‖ ^ 2 = fr (conj (lm x : 𝕜) • x) : fr.to_linear_map.norm_extend_to_𝕜'_apply_sq x
->>>>>>> aa1dbeab
   ... ≤ ‖fr (conj (lm x : 𝕜) • x)‖ : le_abs_self _
   ... ≤ ‖fr‖ * ‖conj (lm x : 𝕜) • x‖ : le_op_norm _ _
   ... = ‖(lm x : 𝕜)‖ * (‖fr‖ * ‖x‖) : by rw [norm_smul, norm_conj, mul_left_comm]
@@ -133,11 +122,7 @@
 le_antisymm (linear_map.mk_continuous_norm_le _ (norm_nonneg _) _) $
   op_norm_le_bound _ (norm_nonneg _) $ λ x,
     calc ‖fr x‖ = ‖re (fr.extend_to_𝕜' x : 𝕜)‖ : congr_arg norm (fr.extend_to_𝕜'_apply_re x).symm
-<<<<<<< HEAD
     ... ≤ ‖(fr.extend_to_𝕜' x : 𝕜)‖ : abs_re_le_norm _
-=======
-    ... ≤ ‖(fr.extend_to_𝕜' x : 𝕜)‖ : (abs_re_le_abs _).trans_eq (norm_eq_abs _).symm
->>>>>>> aa1dbeab
     ... ≤ ‖(fr.extend_to_𝕜' : F →L[𝕜] 𝕜)‖ * ‖x‖ : le_op_norm _ _
 
 end continuous_linear_map
