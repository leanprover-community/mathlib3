/-
Copyright (c) 2020 Yury Kudryashov All rights reserved.
Released under Apache 2.0 license as described in the file LICENSE.
Authors: Yury Kudryashov, Heather Macbeth
-/
import analysis.convex.cone
import analysis.normed_space.is_R_or_C
import analysis.normed_space.extend

/-!
# Hahn-Banach theorem

In this file we prove a version of Hahn-Banach theorem for continuous linear
functions on normed spaces over `ℝ` and `ℂ`.

In order to state and prove its corollaries uniformly, we prove the statements for a field `𝕜`
satisfying `is_R_or_C 𝕜`.

In this setting, `exists_dual_vector` states that, for any nonzero `x`, there exists a continuous
linear form `g` of norm `1` with `g x = ∥x∥` (where the norm has to be interpreted as an element
of `𝕜`).

-/

universes u v

<<<<<<< HEAD
/--
The norm of `x` as an element of `𝕜` (a normed algebra over `ℝ`). This is needed in particular to
state equalities of the form `g x = norm' 𝕜 x` when `g` is a linear function.

For the concrete cases of `ℝ` and `ℂ`, this is just `∥x∥` and `↑∥x∥`, respectively.
-/
noncomputable def norm' (𝕜 : Type*) [nondiscrete_normed_field 𝕜] [normed_algebra ℝ 𝕜]
  {E : Type*} [semi_normed_group E] (x : E) : 𝕜 :=
algebra_map ℝ 𝕜 ∥x∥

lemma norm'_def (𝕜 : Type*) [nondiscrete_normed_field 𝕜] [normed_algebra ℝ 𝕜]
  {E : Type*} [semi_normed_group E] (x : E) :
  norm' 𝕜 x = (algebra_map ℝ 𝕜 ∥x∥) := rfl

lemma norm_norm'
  (𝕜 : Type*) [nondiscrete_normed_field 𝕜] [normed_algebra ℝ 𝕜]
  (A : Type*) [semi_normed_group A]
  (x : A) : ∥norm' 𝕜 x∥ = ∥x∥ :=
by rw [norm'_def, norm_algebra_map_eq, norm_norm]

@[simp] lemma norm'_eq_zero_iff
  (𝕜 : Type*) [nondiscrete_normed_field 𝕜] [normed_algebra ℝ 𝕜]
  (A : Type*) [normed_group A] (x : A) :
  norm' 𝕜 x = 0 ↔ x = 0 :=
by simp [norm', ← norm_eq_zero, norm_algebra_map_eq]

=======
>>>>>>> 975031d5
namespace real
variables {E : Type*} [semi_normed_group E] [normed_space ℝ E]

/-- Hahn-Banach theorem for continuous linear functions over `ℝ`. -/
theorem exists_extension_norm_eq (p : subspace ℝ E) (f : p →L[ℝ] ℝ) :
  ∃ g : E →L[ℝ] ℝ, (∀ x : p, g x = f x) ∧ ∥g∥ = ∥f∥ :=
begin
  rcases exists_extension_of_le_sublinear ⟨p, f⟩ (λ x, ∥f∥ * ∥x∥)
    (λ c hc x, by simp only [norm_smul c x, real.norm_eq_abs, abs_of_pos hc, mul_left_comm])
    (λ x y, _) (λ x, le_trans (le_abs_self _) (f.le_op_norm _))
    with ⟨g, g_eq, g_le⟩,
  set g' := g.mk_continuous (∥f∥)
    (λ x, abs_le.2 ⟨neg_le.1 $ g.map_neg x ▸ norm_neg x ▸ g_le (-x), g_le x⟩),
  { refine ⟨g', g_eq, _⟩,
    { apply le_antisymm (g.mk_continuous_norm_le (norm_nonneg f) _),
      refine f.op_norm_le_bound (norm_nonneg _) (λ x, _),
      dsimp at g_eq,
      rw ← g_eq,
      apply g'.le_op_norm } },
  { simp only [← mul_add],
    exact mul_le_mul_of_nonneg_left (norm_add_le x y) (norm_nonneg f) }
end

end real

section is_R_or_C
open is_R_or_C

variables {𝕜 : Type*} [is_R_or_C 𝕜] {F : Type*} [semi_normed_group F] [normed_space 𝕜 F]

/-- Hahn-Banach theorem for continuous linear functions over `𝕜` satisyfing `is_R_or_C 𝕜`. -/
theorem exists_extension_norm_eq (p : subspace 𝕜 F) (f : p →L[𝕜] 𝕜) :
  ∃ g : F →L[𝕜] 𝕜, (∀ x : p, g x = f x) ∧ ∥g∥ = ∥f∥ :=
begin
  letI : module ℝ F := restrict_scalars.module ℝ 𝕜 F,
  letI : is_scalar_tower ℝ 𝕜 F := restrict_scalars.is_scalar_tower _ _ _,
  letI : normed_space ℝ F := normed_space.restrict_scalars _ 𝕜 _,
  -- Let `fr: p →L[ℝ] ℝ` be the real part of `f`.
  let fr := re_clm.comp (f.restrict_scalars ℝ),
  have fr_apply : ∀ x, fr x = re (f x), by { assume x, refl },
  -- Use the real version to get a norm-preserving extension of `fr`, which
  -- we'll call `g : F →L[ℝ] ℝ`.
  rcases real.exists_extension_norm_eq (p.restrict_scalars ℝ) fr with ⟨g, ⟨hextends, hnormeq⟩⟩,
  -- Now `g` can be extended to the `F →L[𝕜] 𝕜` we need.
  refine ⟨g.extend_to_𝕜, _⟩,
  -- It is an extension of `f`.
  have h : ∀ x : p, g.extend_to_𝕜 x = f x,
  { assume x,
    rw [continuous_linear_map.extend_to_𝕜_apply, ←submodule.coe_smul, hextends, hextends],
    have : (fr x : 𝕜) - I * ↑(fr (I • x)) = (re (f x) : 𝕜) - (I : 𝕜) * (re (f ((I : 𝕜) • x))),
      by refl,
    rw this,
    apply ext,
    { simp only [add_zero, algebra.id.smul_eq_mul, I_re, of_real_im, add_monoid_hom.map_add,
        zero_sub, I_im', zero_mul, of_real_re, eq_self_iff_true, sub_zero, mul_neg_eq_neg_mul_symm,
        of_real_neg, mul_re, mul_zero, sub_neg_eq_add, continuous_linear_map.map_smul] },
    { simp only [algebra.id.smul_eq_mul, I_re, of_real_im, add_monoid_hom.map_add, zero_sub, I_im',
        zero_mul, of_real_re, mul_neg_eq_neg_mul_symm, mul_im, zero_add, of_real_neg, mul_re,
        sub_neg_eq_add, continuous_linear_map.map_smul] } },
  -- And we derive the equality of the norms by bounding on both sides.
  refine ⟨h, le_antisymm _ _⟩,
  { calc ∥g.extend_to_𝕜∥
        ≤ ∥g∥ : g.extend_to_𝕜.op_norm_le_bound g.op_norm_nonneg (norm_bound _)
    ... = ∥fr∥ : hnormeq
    ... ≤ ∥re_clm∥ * ∥f∥ : continuous_linear_map.op_norm_comp_le _ _
    ... = ∥f∥ : by rw [re_clm_norm, one_mul] },
  { exact f.op_norm_le_bound g.extend_to_𝕜.op_norm_nonneg (λ x, h x ▸ g.extend_to_𝕜.le_op_norm x) }
end

end is_R_or_C

section dual_vector
variables (𝕜 : Type v) [is_R_or_C 𝕜]
variables {E : Type u} [normed_group E] [normed_space 𝕜 E]

open continuous_linear_equiv submodule
open_locale classical

lemma coord_norm' {x : E} (h : x ≠ 0) : ∥(∥x∥ : 𝕜) • coord 𝕜 x h∥ = 1 :=
by rw [norm_smul, is_R_or_C.norm_coe_norm, coord_norm, mul_inv_cancel (mt norm_eq_zero.mp h)]

/-- Corollary of Hahn-Banach.  Given a nonzero element `x` of a normed space, there exists an
    element of the dual space, of norm `1`, whose value on `x` is `∥x∥`. -/
theorem exists_dual_vector (x : E) (h : x ≠ 0) : ∃ g : E →L[𝕜] 𝕜, ∥g∥ = 1 ∧ g x = ∥x∥ :=
begin
  let p : submodule 𝕜 E := 𝕜 ∙ x,
  let f := (∥x∥ : 𝕜) • coord 𝕜 x h,
  obtain ⟨g, hg⟩ := exists_extension_norm_eq p f,
  refine ⟨g, _, _⟩,
  { rw [hg.2, coord_norm'] },
  { calc g x = g (⟨x, mem_span_singleton_self x⟩ : 𝕜 ∙ x) : by rw coe_mk
    ... = ((∥x∥ : 𝕜) • coord 𝕜 x h) (⟨x, mem_span_singleton_self x⟩ : 𝕜 ∙ x) : by rw ← hg.1
    ... = ∥x∥ : by simp }
end

/-- Variant of Hahn-Banach, eliminating the hypothesis that `x` be nonzero, and choosing
    the dual element arbitrarily when `x = 0`. -/
theorem exists_dual_vector' [nontrivial E] (x : E) :
  ∃ g : E →L[𝕜] 𝕜, ∥g∥ = 1 ∧ g x = ∥x∥ :=
begin
  by_cases hx : x = 0,
  { obtain ⟨y, hy⟩ := exists_ne (0 : E),
    obtain ⟨g, hg⟩ : ∃ g : E →L[𝕜] 𝕜, ∥g∥ = 1 ∧ g y = ∥y∥ := exists_dual_vector 𝕜 y hy,
    refine ⟨g, hg.left, _⟩,
    simp [hx] },
  { exact exists_dual_vector 𝕜 x hx }
end

/-- Variant of Hahn-Banach, eliminating the hypothesis that `x` be nonzero, but only ensuring that
    the dual element has norm at most `1` (this can not be improved for the trivial
    vector space). -/
theorem exists_dual_vector'' (x : E) :
  ∃ g : E →L[𝕜] 𝕜, ∥g∥ ≤ 1 ∧ g x = ∥x∥ :=
begin
  by_cases hx : x = 0,
  { refine ⟨0, by simp, _⟩,
    symmetry,
    simp [hx], },
  { rcases exists_dual_vector 𝕜 x hx with ⟨g, g_norm, g_eq⟩,
    exact ⟨g, g_norm.le, g_eq⟩ }
end

end dual_vector<|MERGE_RESOLUTION|>--- conflicted
+++ resolved
@@ -24,35 +24,6 @@
 
 universes u v
 
-<<<<<<< HEAD
-/--
-The norm of `x` as an element of `𝕜` (a normed algebra over `ℝ`). This is needed in particular to
-state equalities of the form `g x = norm' 𝕜 x` when `g` is a linear function.
-
-For the concrete cases of `ℝ` and `ℂ`, this is just `∥x∥` and `↑∥x∥`, respectively.
--/
-noncomputable def norm' (𝕜 : Type*) [nondiscrete_normed_field 𝕜] [normed_algebra ℝ 𝕜]
-  {E : Type*} [semi_normed_group E] (x : E) : 𝕜 :=
-algebra_map ℝ 𝕜 ∥x∥
-
-lemma norm'_def (𝕜 : Type*) [nondiscrete_normed_field 𝕜] [normed_algebra ℝ 𝕜]
-  {E : Type*} [semi_normed_group E] (x : E) :
-  norm' 𝕜 x = (algebra_map ℝ 𝕜 ∥x∥) := rfl
-
-lemma norm_norm'
-  (𝕜 : Type*) [nondiscrete_normed_field 𝕜] [normed_algebra ℝ 𝕜]
-  (A : Type*) [semi_normed_group A]
-  (x : A) : ∥norm' 𝕜 x∥ = ∥x∥ :=
-by rw [norm'_def, norm_algebra_map_eq, norm_norm]
-
-@[simp] lemma norm'_eq_zero_iff
-  (𝕜 : Type*) [nondiscrete_normed_field 𝕜] [normed_algebra ℝ 𝕜]
-  (A : Type*) [normed_group A] (x : A) :
-  norm' 𝕜 x = 0 ↔ x = 0 :=
-by simp [norm', ← norm_eq_zero, norm_algebra_map_eq]
-
-=======
->>>>>>> 975031d5
 namespace real
 variables {E : Type*} [semi_normed_group E] [normed_space ℝ E]
 
