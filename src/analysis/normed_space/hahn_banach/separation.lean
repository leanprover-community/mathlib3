--- conflicted
+++ resolved
@@ -181,11 +181,7 @@
   is_compact_singleton (disjoint_singleton_right.2 disj)
   in ⟨f, s, ha, hst.trans $ hb x $ mem_singleton _⟩
 
-<<<<<<< HEAD
-/-- Special case of `normed_space.eq_iff_forall_dual_eq`. -/
-=======
 /-- See also `normed_space.eq_iff_forall_dual_eq`. -/
->>>>>>> bcf8d82b
 theorem geometric_hahn_banach_point_point [t1_space E] (hxy : x ≠ y) :
   ∃ (f : E →L[ℝ] ℝ), f x < f y :=
 begin
