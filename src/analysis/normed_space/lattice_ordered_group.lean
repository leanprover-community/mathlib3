/-
Copyright (c) 2021 Christopher Hoskin. All rights reserved.
Released under Apache 2.0 license as described in the file LICENSE.
Authors: Christopher Hoskin
-/
import topology.order.lattice
import analysis.normed.group.basic
import algebra.lattice_ordered_group

/-!
# Normed lattice ordered groups

Motivated by the theory of Banach Lattices, we then define `normed_lattice_add_comm_group` as a
lattice with a covariant normed group addition satisfying the solid axiom.

## Main statements

We show that a normed lattice ordered group is a topological lattice with respect to the norm
topology.

## References

* [Meyer-Nieberg, Banach lattices][MeyerNieberg1991]

## Tags

normed, lattice, ordered, group
-/

/-!
### Normed lattice orderd groups

Motivated by the theory of Banach Lattices, this section introduces normed lattice ordered groups.
-/

local notation `|`a`|` := abs a

/--
Let `α` be a normed commutative group equipped with a partial order covariant with addition, with
respect which `α` forms a lattice. Suppose that `α` is *solid*, that is to say, for `a` and `b` in
`α`, with absolute values `|a|` and `|b|` respectively, `|a| ≤ |b|` implies `∥a∥ ≤ ∥b∥`. Then `α` is
said to be a normed lattice ordered group.
-/
class normed_lattice_add_comm_group (α : Type*)
  extends normed_group α, lattice α :=
(add_le_add_left : ∀ a b : α, a ≤ b → ∀ c : α, c + a ≤ c + b)
(solid : ∀ a b : α, |a| ≤ |b| → ∥a∥ ≤ ∥b∥)

lemma solid {α : Type*} [normed_lattice_add_comm_group α] {a b : α} (h : |a| ≤ |b|) : ∥a∥ ≤ ∥b∥ :=
normed_lattice_add_comm_group.solid a b h

/--
A normed lattice ordered group is an ordered additive commutative group
-/
@[priority 100] -- see Note [lower instance priority]
instance normed_lattice_add_comm_group_to_ordered_add_comm_group {α : Type*}
  [h : normed_lattice_add_comm_group α] : ordered_add_comm_group α := { ..h }

/--
Let `α` be a normed group with a partial order. Then the order dual is also a normed group.
-/
@[priority 100] -- see Note [lower instance priority]
instance {α : Type*} : Π [normed_group α], normed_group (order_dual α) := id

<<<<<<< HEAD
variables {α : Type*} [normed_lattice_add_comm_group α]
open lattice_ordered_comm_group

/--
Let `α` be a normed lattice ordered group and let `a` and `b` be elements of `α`. Then `a⊓-a ≥ b⊓-b`
implies `∥a∥ ≤ ∥b∥`.
-/
lemma dual_solid (a b : α) (h: b⊓-b ≤ a⊓-a) : ∥a∥ ≤ ∥b∥ :=
=======
lemma dual_solid {α : Type*} [normed_lattice_add_comm_group α] (a b : α) (h: b⊓-b ≤ a⊓-a) :
  ∥a∥ ≤ ∥b∥ :=
>>>>>>> e0c27fe4
begin
  apply solid,
  rw abs_eq_sup_neg,
  nth_rewrite 0 ← neg_neg a,
  rw ← neg_inf_eq_sup_neg,
  rw abs_eq_sup_neg,
  nth_rewrite 0 ← neg_neg b,
  rw ← neg_inf_eq_sup_neg,
  finish,
end

/--
Let `α` be a normed lattice ordered group, then the order dual is also a
normed lattice ordered group.
-/
@[priority 100] -- see Note [lower instance priority]
instance : normed_lattice_add_comm_group (order_dual α) :=
{ add_le_add_left := begin
    intros a b h₁ c,
    rw ← order_dual.dual_le,
    rw ← order_dual.dual_le at h₁,
    exact add_le_add_left h₁ _,
  end,
  solid := begin
    intros a b h₂,
    apply dual_solid,
    rw ← order_dual.dual_le at h₂,
    finish,
  end, }

<<<<<<< HEAD
/--
Let `α` be a normed lattice ordered group, let `a` be an element of `α` and let `|a|` be the
absolute value of `a`. Then `∥|a|∥ = ∥a∥`.
-/
lemma norm_abs_eq_norm (a : α) : ∥|a|∥ = ∥a∥ :=
(solid (abs_abs a).le).antisymm (solid (abs_abs a).symm.le)

lemma norm_inf_sub_inf_le_add_norm (a b c d : α) : ∥a ⊓ b - c ⊓ d∥ ≤ ∥a - c∥ + ∥b - d∥ :=
=======
lemma norm_abs_eq_norm {α : Type*} [normed_lattice_add_comm_group α] (a : α) : ∥|a|∥ = ∥a∥ :=
>>>>>>> e0c27fe4
begin
  rw [← norm_abs_eq_norm (a - c), ← norm_abs_eq_norm (b - d)],
  refine le_trans (solid _) (norm_add_le (|a - c|) (|b - d|)),
  rw abs_of_nonneg (|a - c| + |b - d|) (add_nonneg (abs_nonneg (a - c)) (abs_nonneg (b - d))),
  calc |a ⊓ b - c ⊓ d| =
    |a ⊓ b - c ⊓ b + (c ⊓ b - c ⊓ d)| : by rw sub_add_sub_cancel
  ... ≤ |a ⊓ b - c ⊓ b| + |c ⊓ b - c ⊓ d| : abs_add_le _ _
  ... ≤ |a -c| + |b - d| : by
    { apply add_le_add,
      { exact abs_inf_sub_inf_le_abs _ _ _, },
      { rw [@inf_comm _ _ c, @inf_comm _ _ c],
        exact abs_inf_sub_inf_le_abs _ _ _, } },
end

/--
Let `α` be a normed lattice ordered group. Then the infimum is jointly continuous.
-/
@[priority 100] -- see Note [lower instance priority]
instance normed_lattice_add_comm_group_has_continuous_inf : has_continuous_inf α :=
begin
  refine ⟨continuous_iff_continuous_at.2 $ λ q, tendsto_iff_norm_tendsto_zero.2 $ _⟩,
  have : ∀ p : α × α, ∥p.1 ⊓ p.2 - q.1 ⊓ q.2∥ ≤ ∥p.1 - q.1∥ + ∥p.2 - q.2∥,
    from λ _, norm_inf_sub_inf_le_add_norm _ _ _ _,
  refine squeeze_zero (λ e, norm_nonneg _) this _,
  convert (((continuous_fst.tendsto q).sub tendsto_const_nhds).norm).add
        (((continuous_snd.tendsto q).sub tendsto_const_nhds).norm),
  simp,
end

/--
Let `α` be a normed lattice ordered group. Then `α` is a topological lattice in the norm topology.
-/
@[priority 100] -- see Note [lower instance priority]
instance normed_lattice_add_comm_group_topological_lattice : topological_lattice α :=
topological_lattice.mk<|MERGE_RESOLUTION|>--- conflicted
+++ resolved
@@ -62,19 +62,10 @@
 @[priority 100] -- see Note [lower instance priority]
 instance {α : Type*} : Π [normed_group α], normed_group (order_dual α) := id
 
-<<<<<<< HEAD
 variables {α : Type*} [normed_lattice_add_comm_group α]
 open lattice_ordered_comm_group
 
-/--
-Let `α` be a normed lattice ordered group and let `a` and `b` be elements of `α`. Then `a⊓-a ≥ b⊓-b`
-implies `∥a∥ ≤ ∥b∥`.
--/
 lemma dual_solid (a b : α) (h: b⊓-b ≤ a⊓-a) : ∥a∥ ≤ ∥b∥ :=
-=======
-lemma dual_solid {α : Type*} [normed_lattice_add_comm_group α] (a b : α) (h: b⊓-b ≤ a⊓-a) :
-  ∥a∥ ≤ ∥b∥ :=
->>>>>>> e0c27fe4
 begin
   apply solid,
   rw abs_eq_sup_neg,
@@ -105,18 +96,10 @@
     finish,
   end, }
 
-<<<<<<< HEAD
-/--
-Let `α` be a normed lattice ordered group, let `a` be an element of `α` and let `|a|` be the
-absolute value of `a`. Then `∥|a|∥ = ∥a∥`.
--/
 lemma norm_abs_eq_norm (a : α) : ∥|a|∥ = ∥a∥ :=
 (solid (abs_abs a).le).antisymm (solid (abs_abs a).symm.le)
 
 lemma norm_inf_sub_inf_le_add_norm (a b c d : α) : ∥a ⊓ b - c ⊓ d∥ ≤ ∥a - c∥ + ∥b - d∥ :=
-=======
-lemma norm_abs_eq_norm {α : Type*} [normed_lattice_add_comm_group α] (a : α) : ∥|a|∥ = ∥a∥ :=
->>>>>>> e0c27fe4
 begin
   rw [← norm_abs_eq_norm (a - c), ← norm_abs_eq_norm (b - d)],
   refine le_trans (solid _) (norm_add_le (|a - c|) (|b - d|)),
