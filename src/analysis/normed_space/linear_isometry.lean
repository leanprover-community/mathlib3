/-
Copyright (c) 2021 Yury Kudryashov. All rights reserved.
Released under Apache 2.0 license as described in the file LICENSE.
Authors: Yury Kudryashov, Frédéric Dupuis, Heather Macbeth
-/
import analysis.normed.group.basic
import topology.algebra.module.basic
import linear_algebra.basis

/-!
# (Semi-)linear isometries

In this file we define `linear_isometry σ₁₂ E E₂` (notation: `E →ₛₗᵢ[σ₁₂] E₂`) to be a semilinear
isometric embedding of `E` into `E₂` and `linear_isometry_equiv` (notation: `E ≃ₛₗᵢ[σ₁₂] E₂`) to be
a semilinear isometric equivalence between `E` and `E₂`.  The notation for the associated purely
linear concepts is `E →ₗᵢ[R] E₂`, `E ≃ₗᵢ[R] E₂`, and `E →ₗᵢ⋆[R] E₂`, `E ≃ₗᵢ⋆[R] E₂` for
the star-linear versions.

We also prove some trivial lemmas and provide convenience constructors.

Since a lot of elementary properties don't require `∥x∥ = 0 → x = 0` we start setting up the
theory for `seminormed_add_comm_group` and we specialize to `normed_add_comm_group` when needed.
-/
open function set

variables {R R₂ R₃ R₄ E E₂ E₃ E₄ F : Type*} [semiring R] [semiring R₂] [semiring R₃] [semiring R₄]
  {σ₁₂ : R →+* R₂} {σ₂₁ : R₂ →+* R} {σ₁₃ : R →+* R₃} {σ₃₁ : R₃ →+* R} {σ₁₄ : R →+* R₄}
  {σ₄₁ : R₄ →+* R} {σ₂₃ : R₂ →+* R₃} {σ₃₂ : R₃ →+* R₂} {σ₂₄ : R₂ →+* R₄} {σ₄₂ : R₄ →+* R₂}
  {σ₃₄ : R₃ →+* R₄} {σ₄₃ : R₄ →+* R₃}
  [ring_hom_inv_pair σ₁₂ σ₂₁] [ring_hom_inv_pair σ₂₁ σ₁₂]
  [ring_hom_inv_pair σ₁₃ σ₃₁] [ring_hom_inv_pair σ₃₁ σ₁₃]
  [ring_hom_inv_pair σ₂₃ σ₃₂] [ring_hom_inv_pair σ₃₂ σ₂₃]
  [ring_hom_inv_pair σ₁₄ σ₄₁] [ring_hom_inv_pair σ₄₁ σ₁₄]
  [ring_hom_inv_pair σ₂₄ σ₄₂] [ring_hom_inv_pair σ₄₂ σ₂₄]
  [ring_hom_inv_pair σ₃₄ σ₄₃] [ring_hom_inv_pair σ₄₃ σ₃₄]
  [ring_hom_comp_triple σ₁₂ σ₂₃ σ₁₃] [ring_hom_comp_triple σ₁₂ σ₂₄ σ₁₄]
  [ring_hom_comp_triple σ₂₃ σ₃₄ σ₂₄] [ring_hom_comp_triple σ₁₃ σ₃₄ σ₁₄]
  [ring_hom_comp_triple σ₃₂ σ₂₁ σ₃₁] [ring_hom_comp_triple σ₄₂ σ₂₁ σ₄₁]
  [ring_hom_comp_triple σ₄₃ σ₃₂ σ₄₂] [ring_hom_comp_triple σ₄₃ σ₃₁ σ₄₁]
  [seminormed_add_comm_group E] [seminormed_add_comm_group E₂] [seminormed_add_comm_group E₃]
  [seminormed_add_comm_group E₄] [module R E] [module R₂ E₂] [module R₃ E₃] [module R₄ E₄]
  [normed_add_comm_group F] [module R F]

/-- A `σ₁₂`-semilinear isometric embedding of a normed `R`-module into an `R₂`-module. -/
structure linear_isometry (σ₁₂ : R →+* R₂) (E E₂ : Type*) [seminormed_add_comm_group E]
  [seminormed_add_comm_group E₂] [module R E] [module R₂ E₂] extends E →ₛₗ[σ₁₂] E₂ :=
(norm_map' : ∀ x, ∥to_linear_map x∥ = ∥x∥)

notation E ` →ₛₗᵢ[`:25 σ₁₂:25 `] `:0 E₂:0 := linear_isometry σ₁₂ E E₂
notation E ` →ₗᵢ[`:25 R:25 `] `:0 E₂:0 := linear_isometry (ring_hom.id R) E E₂
notation E ` →ₗᵢ⋆[`:25 R:25 `] `:0 E₂:0 := linear_isometry (star_ring_end R) E E₂

set_option old_structure_cmd true
/-- `semilinear_isometry_class F σ E E₂` asserts `F` is a type of bundled `σ`-semilinear isometries
`E → E₂`.

See also `linear_isometry_class F R E E₂` for the case where `σ` is the identity map on `R`.

A map `f` between an `R`-module and an `S`-module over a ring homomorphism `σ : R →+* S`
is semilinear if it satisfies the two properties `f (x + y) = f x + f y` and
`f (c • x) = (σ c) • f x`. -/
class semilinear_isometry_class (𝓕 : Type*) {R R₂ : out_param Type*} [semiring R] [semiring R₂]
  (σ₁₂ : out_param $ R →+* R₂) (E E₂ : out_param Type*) [semi_normed_group E]
  [semi_normed_group E₂] [module R E] [module R₂ E₂]
  extends semilinear_map_class 𝓕 σ₁₂ E E₂ :=
(norm_map : ∀ (f : 𝓕) (x : E), ∥f x∥ = ∥x∥)

/-- `linear_isometry_class F R E E₂` asserts `F` is a type of bundled `R`-linear isometries
`M → M₂`.

This is an abbreviation for `semilinear_isometry_class F (ring_hom.id R) E E₂`.
-/
abbreviation linear_isometry_class (𝓕 : Type*) (R E E₂ : out_param Type*) [semiring R]
  [semi_normed_group E] [semi_normed_group E₂] [module R E] [module R E₂] :=
semilinear_isometry_class 𝓕 (ring_hom.id R) E E₂

set_option old_structure_cmd false

namespace semilinear_isometry_class
variables {𝓕 : Type*}

protected lemma isometry [semilinear_isometry_class 𝓕 σ₁₂ E E₂] (f : 𝓕) : isometry f :=
add_monoid_hom_class.isometry_of_norm _ (norm_map _)

@[continuity] protected lemma continuous [semilinear_isometry_class 𝓕 σ₁₂ E E₂] (f : 𝓕) :
  continuous f :=
(semilinear_isometry_class.isometry f).continuous

@[simp] lemma nnnorm_map [semilinear_isometry_class 𝓕 σ₁₂ E E₂] (f : 𝓕) (x : E) :
  ∥f x∥₊ = ∥x∥₊ :=
nnreal.eq $ norm_map f x

protected lemma lipschitz [semilinear_isometry_class 𝓕 σ₁₂ E E₂] (f : 𝓕) :
  lipschitz_with 1 f :=
(semilinear_isometry_class.isometry f).lipschitz

protected lemma antilipschitz [semilinear_isometry_class 𝓕 σ₁₂ E E₂] (f : 𝓕) :
  antilipschitz_with 1 f :=
(semilinear_isometry_class.isometry f).antilipschitz

lemma ediam_image [semilinear_isometry_class 𝓕 σ₁₂ E E₂] (f : 𝓕) (s : set E) :
  emetric.diam (f '' s) = emetric.diam s :=
(semilinear_isometry_class.isometry f).ediam_image s

lemma ediam_range [semilinear_isometry_class 𝓕 σ₁₂ E E₂] (f : 𝓕) :
  emetric.diam (range f) = emetric.diam (univ : set E) :=
(semilinear_isometry_class.isometry f).ediam_range

lemma diam_image [semilinear_isometry_class 𝓕 σ₁₂ E E₂] (f : 𝓕) (s : set E) :
  metric.diam (f '' s) = metric.diam s :=
(semilinear_isometry_class.isometry f).diam_image s

lemma diam_range [semilinear_isometry_class 𝓕 σ₁₂ E E₂] (f : 𝓕) :
  metric.diam (range f) = metric.diam (univ : set E) :=
(semilinear_isometry_class.isometry f).diam_range

@[priority 100]
instance [s : semilinear_isometry_class 𝓕 σ₁₂ E E₂] : continuous_semilinear_map_class 𝓕 σ₁₂ E E₂ :=
{ map_continuous := semilinear_isometry_class.continuous,
  ..s }

end semilinear_isometry_class

namespace linear_isometry

/-- We use `f₁` when we need the domain to be a `normed_space`. -/
variables (f : E →ₛₗᵢ[σ₁₂] E₂) (f₁ : F →ₛₗᵢ[σ₁₂] E₂)

lemma to_linear_map_injective : injective (to_linear_map : (E →ₛₗᵢ[σ₁₂] E₂) → (E →ₛₗ[σ₁₂] E₂))
| ⟨f, _⟩ ⟨g, _⟩ rfl := rfl

@[simp] lemma to_linear_map_inj {f g : E →ₛₗᵢ[σ₁₂] E₂} :
  f.to_linear_map = g.to_linear_map ↔ f = g := to_linear_map_injective.eq_iff

instance : semilinear_isometry_class (E →ₛₗᵢ[σ₁₂] E₂) σ₁₂ E E₂ :=
{ coe := λ f, f.to_fun,
  coe_injective' := λ f g h, to_linear_map_injective (fun_like.coe_injective h),
  map_add := λ f, map_add f.to_linear_map,
  map_smulₛₗ := λ f, map_smulₛₗ f.to_linear_map,
  norm_map := λ f, f.norm_map' }

/-- Helper instance for when there's too many metavariables to apply `fun_like.has_coe_to_fun`
directly.
-/
instance : has_coe_to_fun (E →ₛₗᵢ[σ₁₂] E₂) (λ _, E → E₂) := ⟨λ f, f.to_fun⟩

@[simp] lemma coe_to_linear_map : ⇑f.to_linear_map = f := rfl

@[simp] lemma coe_mk (f : E →ₛₗ[σ₁₂] E₂) (hf) : ⇑(mk f hf) = f := rfl

lemma coe_injective : @injective (E →ₛₗᵢ[σ₁₂] E₂) (E → E₂) coe_fn :=
fun_like.coe_injective

/-- See Note [custom simps projection]. We need to specify this projection explicitly in this case,
  because it is a composition of multiple projections. -/
def simps.apply (σ₁₂ : R →+* R₂) (E E₂ : Type*) [seminormed_add_comm_group E]
  [seminormed_add_comm_group E₂] [module R E] [module R₂ E₂] (h : E →ₛₗᵢ[σ₁₂] E₂) : E → E₂ := h

initialize_simps_projections linear_isometry (to_linear_map_to_fun → apply)

@[ext] lemma ext {f g : E →ₛₗᵢ[σ₁₂] E₂} (h : ∀ x, f x = g x) : f = g :=
coe_injective $ funext h

protected lemma congr_arg {f : E →ₛₗᵢ[σ₁₂] E₂} : Π {x x' : E}, x = x' → f x = f x'
| _ _ rfl := rfl

protected lemma congr_fun {f g : E →ₛₗᵢ[σ₁₂] E₂} (h : f = g) (x : E) : f x = g x := h ▸ rfl

@[simp] protected lemma map_zero : f 0 = 0 := f.to_linear_map.map_zero

@[simp] protected lemma map_add (x y : E) : f (x + y) = f x + f y := f.to_linear_map.map_add x y

@[simp] protected lemma map_neg (x : E) : f (- x) = - f x := f.to_linear_map.map_neg x

@[simp] protected lemma map_sub (x y : E) : f (x - y) = f x - f y := f.to_linear_map.map_sub x y

@[simp] protected lemma map_smulₛₗ (c : R) (x : E) : f (c • x) = σ₁₂ c • f x :=
f.to_linear_map.map_smulₛₗ c x

@[simp] protected lemma map_smul [module R E₂] (f : E →ₗᵢ[R] E₂) (c : R) (x : E) :
  f (c • x) = c • f x :=
f.to_linear_map.map_smul c x

@[simp] lemma norm_map (x : E) : ∥f x∥ = ∥x∥ := f.norm_map' x

@[simp] lemma nnnorm_map (x : E) : ∥f x∥₊ = ∥x∥₊ := nnreal.eq $ f.norm_map x

protected lemma isometry : isometry f :=
add_monoid_hom_class.isometry_of_norm _ (norm_map _)

@[simp] lemma is_complete_image_iff {s : set E} : is_complete (f '' s) ↔ is_complete s :=
is_complete_image_iff f.isometry.uniform_inducing

lemma is_complete_map_iff [ring_hom_surjective σ₁₂] {p : submodule R E} :
  is_complete (p.map f.to_linear_map : set E₂) ↔ is_complete (p : set E) :=
f.is_complete_image_iff

instance complete_space_map [ring_hom_surjective σ₁₂] (p : submodule R E) [complete_space p] :
  complete_space (p.map f.to_linear_map) :=
(f.is_complete_map_iff.2 $ complete_space_coe_iff_is_complete.1 ‹_›).complete_space_coe

@[simp] lemma dist_map (x y : E) : dist (f x) (f y) = dist x y := f.isometry.dist_eq x y
@[simp] lemma edist_map (x y : E) : edist (f x) (f y) = edist x y := f.isometry.edist_eq x y

protected lemma injective : injective f₁ := f₁.isometry.injective

@[simp] lemma map_eq_iff {x y : F} : f₁ x = f₁ y ↔ x = y := f₁.injective.eq_iff

lemma map_ne {x y : F} (h : x ≠ y) : f₁ x ≠ f₁ y := f₁.injective.ne h

protected lemma lipschitz : lipschitz_with 1 f := f.isometry.lipschitz

protected lemma antilipschitz : antilipschitz_with 1 f := f.isometry.antilipschitz

@[continuity] protected lemma continuous : continuous f := f.isometry.continuous

<<<<<<< HEAD
=======
instance : continuous_semilinear_map_class (E →ₛₗᵢ[σ₁₂] E₂) σ₁₂ E E₂ :=
{ map_smulₛₗ := λ f, f.map_smulₛₗ,
  map_continuous := λ f, f.continuous,
  ..linear_isometry.add_monoid_hom_class }

@[simp] lemma preimage_ball (x : E) (r : ℝ) :
  f ⁻¹' (metric.ball (f x) r) = metric.ball x r :=
f.isometry.preimage_ball x r

@[simp] lemma preimage_sphere (x : E) (r : ℝ) :
  f ⁻¹' (metric.sphere (f x) r) = metric.sphere x r :=
f.isometry.preimage_sphere x r

@[simp] lemma preimage_closed_ball (x : E) (r : ℝ) :
  f ⁻¹' (metric.closed_ball (f x) r) = metric.closed_ball x r :=
f.isometry.preimage_closed_ball x r

>>>>>>> aafeb5f3
lemma ediam_image (s : set E) : emetric.diam (f '' s) = emetric.diam s :=
f.isometry.ediam_image s

lemma ediam_range : emetric.diam (range f) = emetric.diam (univ : set E) :=
f.isometry.ediam_range

lemma diam_image (s : set E) : metric.diam (f '' s) = metric.diam s :=
f.isometry.diam_image s

lemma diam_range : metric.diam (range f) = metric.diam (univ : set E) :=
f.isometry.diam_range

/-- Interpret a linear isometry as a continuous linear map. -/
def to_continuous_linear_map : E →SL[σ₁₂] E₂ := ⟨f.to_linear_map, f.continuous⟩

lemma to_continuous_linear_map_injective :
  function.injective (to_continuous_linear_map : _ → E →SL[σ₁₂] E₂) :=
λ x y h, coe_injective (congr_arg _ h : ⇑x.to_continuous_linear_map = _)

@[simp] lemma to_continuous_linear_map_inj {f g : E →ₛₗᵢ[σ₁₂] E₂} :
  f.to_continuous_linear_map = g.to_continuous_linear_map ↔ f = g :=
to_continuous_linear_map_injective.eq_iff

@[simp] lemma coe_to_continuous_linear_map : ⇑f.to_continuous_linear_map = f := rfl

@[simp] lemma comp_continuous_iff {α : Type*} [topological_space α] {g : α → E} :
  continuous (f ∘ g) ↔ continuous g :=
f.isometry.comp_continuous_iff

/-- The identity linear isometry. -/
def id : E →ₗᵢ[R] E := ⟨linear_map.id, λ x, rfl⟩

@[simp] lemma coe_id : ((id : E →ₗᵢ[R] E) : E → E) = _root_.id := rfl

@[simp] lemma id_apply (x : E) : (id : E →ₗᵢ[R] E) x = x := rfl

@[simp] lemma id_to_linear_map : (id.to_linear_map : E →ₗ[R] E) = linear_map.id := rfl

@[simp] lemma id_to_continuous_linear_map :
  id.to_continuous_linear_map = continuous_linear_map.id R E := rfl

instance : inhabited (E →ₗᵢ[R] E) := ⟨id⟩

/-- Composition of linear isometries. -/
def comp (g : E₂ →ₛₗᵢ[σ₂₃] E₃) (f : E →ₛₗᵢ[σ₁₂] E₂) : E →ₛₗᵢ[σ₁₃] E₃ :=
⟨g.to_linear_map.comp f.to_linear_map, λ x, (g.norm_map _).trans (f.norm_map _)⟩

include σ₁₃
@[simp] lemma coe_comp (g : E₂ →ₛₗᵢ[σ₂₃] E₃) (f : E →ₛₗᵢ[σ₁₂] E₂) :
  ⇑(g.comp f) = g ∘ f :=
rfl
omit σ₁₃

@[simp] lemma id_comp : (id : E₂ →ₗᵢ[R₂] E₂).comp f = f := ext $ λ x, rfl

@[simp] lemma comp_id : f.comp id = f := ext $ λ x, rfl

include σ₁₃ σ₂₄ σ₁₄
lemma comp_assoc (f : E₃ →ₛₗᵢ[σ₃₄] E₄) (g : E₂ →ₛₗᵢ[σ₂₃] E₃) (h : E →ₛₗᵢ[σ₁₂] E₂) :
  (f.comp g).comp h = f.comp (g.comp h) :=
rfl
omit σ₁₃ σ₂₄ σ₁₄

instance : monoid (E →ₗᵢ[R] E) :=
{ one := id,
  mul := comp,
  mul_assoc := comp_assoc,
  one_mul := id_comp,
  mul_one := comp_id }

@[simp] lemma coe_one : ((1 : E →ₗᵢ[R] E) : E → E) = _root_.id := rfl
@[simp] lemma coe_mul (f g : E →ₗᵢ[R] E) : ⇑(f * g) = f ∘ g := rfl

lemma one_def : (1 : E →ₗᵢ[R] E) = id := rfl
lemma mul_def (f g : E →ₗᵢ[R] E) : (f * g : E →ₗᵢ[R] E) = f.comp g := rfl

end linear_isometry

/-- Construct a `linear_isometry` from a `linear_map` satisfying `isometry`. -/
def linear_map.to_linear_isometry (f : E →ₛₗ[σ₁₂] E₂) (hf : isometry f) : E →ₛₗᵢ[σ₁₂] E₂ :=
{ norm_map' := by { simp_rw [←dist_zero_right, ←f.map_zero], exact λ x, hf.dist_eq x _ },
  .. f }

namespace submodule

variables {R' : Type*} [ring R'] [module R' E] (p : submodule R' E)

/-- `submodule.subtype` as a `linear_isometry`. -/
def subtypeₗᵢ : p →ₗᵢ[R'] E := ⟨p.subtype, λ x, rfl⟩

@[simp] lemma coe_subtypeₗᵢ : ⇑p.subtypeₗᵢ = p.subtype := rfl

@[simp] lemma subtypeₗᵢ_to_linear_map : p.subtypeₗᵢ.to_linear_map = p.subtype := rfl

@[simp] lemma subtypeₗᵢ_to_continuous_linear_map :
  p.subtypeₗᵢ.to_continuous_linear_map = p.subtypeL := rfl

end submodule

/-- A semilinear isometric equivalence between two normed vector spaces. -/
structure linear_isometry_equiv (σ₁₂ : R →+* R₂) {σ₂₁ : R₂ →+* R} [ring_hom_inv_pair σ₁₂ σ₂₁]
  [ring_hom_inv_pair σ₂₁ σ₁₂] (E E₂ : Type*) [seminormed_add_comm_group E]
  [seminormed_add_comm_group E₂] [module R E] [module R₂ E₂] extends E ≃ₛₗ[σ₁₂] E₂ :=
(norm_map' : ∀ x, ∥to_linear_equiv x∥ = ∥x∥)

notation E ` ≃ₛₗᵢ[`:25 σ₁₂:25 `] `:0 E₂:0 := linear_isometry_equiv σ₁₂ E E₂
notation E ` ≃ₗᵢ[`:25 R:25 `] `:0 E₂:0 := linear_isometry_equiv (ring_hom.id R) E E₂
notation E ` ≃ₗᵢ⋆[`:25 R:25 `] `:0 E₂:0 :=
  linear_isometry_equiv (star_ring_end R) E E₂

set_option old_structure_cmd true
/-- `semilinear_isometry_equiv_class F σ E E₂` asserts `F` is a type of bundled `σ`-semilinear
isometric equivs `E → E₂`.

See also `linear_isometry_equiv_class F R E E₂` for the case where `σ` is the identity map on `R`.

A map `f` between an `R`-module and an `S`-module over a ring homomorphism `σ : R →+* S`
is semilinear if it satisfies the two properties `f (x + y) = f x + f y` and
`f (c • x) = (σ c) • f x`. -/
class semilinear_isometry_equiv_class (𝓕 : Type*) {R R₂ : out_param Type*}
  [semiring R] [semiring R₂] (σ₁₂ : out_param $ R →+* R₂) {σ₂₁ : out_param $ R₂ →+* R}
  [ring_hom_inv_pair σ₁₂ σ₂₁] [ring_hom_inv_pair σ₂₁ σ₁₂] (E E₂ : out_param Type*)
  [semi_normed_group E] [semi_normed_group E₂] [module R E] [module R₂ E₂]
  extends semilinear_equiv_class 𝓕 σ₁₂ E E₂ :=
(norm_map : ∀ (f : 𝓕) (x : E), ∥f x∥ = ∥x∥)

/-- `linear_isometry_equiv_class F R E E₂` asserts `F` is a type of bundled `R`-linear isometries
`M → M₂`.

This is an abbreviation for `semilinear_isometry_equiv_class F (ring_hom.id R) E E₂`.
-/
abbreviation linear_isometry_equiv_class (𝓕 : Type*) (R E E₂ : out_param Type*) [semiring R]
  [semi_normed_group E] [semi_normed_group E₂] [module R E] [module R E₂] :=
semilinear_isometry_equiv_class 𝓕 (ring_hom.id R) E E₂

set_option old_structure_cmd false

namespace semilinear_isometry_equiv_class
variables (𝓕 : Type*)

include σ₂₁
-- `σ₂₁` becomes a metavariable, but it's OK since it's an outparam
@[priority 100, nolint dangerous_instance]
instance [s : semilinear_isometry_equiv_class 𝓕 σ₁₂ E E₂] : semilinear_isometry_class 𝓕 σ₁₂ E E₂ :=
{ coe := (coe : 𝓕 → E → E₂),
  coe_injective' := @fun_like.coe_injective 𝓕 _ _ _,
  ..s }
omit σ₂₁

end semilinear_isometry_equiv_class


namespace linear_isometry_equiv

variables (e : E ≃ₛₗᵢ[σ₁₂] E₂)

include σ₂₁

lemma to_linear_equiv_injective : injective (to_linear_equiv : (E ≃ₛₗᵢ[σ₁₂] E₂) → (E ≃ₛₗ[σ₁₂] E₂))
| ⟨e, _⟩ ⟨_, _⟩ rfl := rfl

@[simp] lemma to_linear_equiv_inj {f g : E ≃ₛₗᵢ[σ₁₂] E₂} :
  f.to_linear_equiv = g.to_linear_equiv ↔ f = g :=
to_linear_equiv_injective.eq_iff

instance : add_monoid_hom_class (E ≃ₛₗᵢ[σ₁₂] E₂) E E₂ :=
{ coe := λ e, e.to_fun,
  coe_injective' := λ f g h, to_linear_equiv_injective (fun_like.coe_injective h),
  map_add := λ f, map_add f.to_linear_equiv,
  map_zero := λ f, map_zero f.to_linear_equiv }

/-- Helper instance for when there's too many metavariables to apply `fun_like.has_coe_to_fun`
directly.
-/
instance : has_coe_to_fun (E ≃ₛₗᵢ[σ₁₂] E₂) (λ _, E → E₂) := ⟨λ f, f.to_fun⟩

lemma coe_injective : @function.injective (E ≃ₛₗᵢ[σ₁₂] E₂) (E → E₂) coe_fn :=
fun_like.coe_injective

@[simp] lemma coe_mk (e : E ≃ₛₗ[σ₁₂] E₂) (he : ∀ x, ∥e x∥ = ∥x∥) :
  ⇑(mk e he) = e :=
rfl

@[simp] lemma coe_to_linear_equiv (e : E ≃ₛₗᵢ[σ₁₂] E₂) : ⇑e.to_linear_equiv = e := rfl

@[ext] lemma ext {e e' : E ≃ₛₗᵢ[σ₁₂] E₂} (h : ∀ x, e x = e' x) : e = e' :=
to_linear_equiv_injective $ linear_equiv.ext h

protected lemma congr_arg {f : E ≃ₛₗᵢ[σ₁₂] E₂} : Π {x x' : E}, x = x' → f x = f x'
| _ _ rfl := rfl

protected lemma congr_fun {f g : E ≃ₛₗᵢ[σ₁₂] E₂} (h : f = g) (x : E) : f x = g x := h ▸ rfl

/-- Construct a `linear_isometry_equiv` from a `linear_equiv` and two inequalities:
`∀ x, ∥e x∥ ≤ ∥x∥` and `∀ y, ∥e.symm y∥ ≤ ∥y∥`. -/
def of_bounds (e : E ≃ₛₗ[σ₁₂] E₂) (h₁ : ∀ x, ∥e x∥ ≤ ∥x∥) (h₂ : ∀ y, ∥e.symm y∥ ≤ ∥y∥) :
  E ≃ₛₗᵢ[σ₁₂] E₂ :=
⟨e, λ x, le_antisymm (h₁ x) $ by simpa only [e.symm_apply_apply] using h₂ (e x)⟩

@[simp] lemma norm_map (x : E) : ∥e x∥ = ∥x∥ := e.norm_map' x

/-- Reinterpret a `linear_isometry_equiv` as a `linear_isometry`. -/
def to_linear_isometry : E →ₛₗᵢ[σ₁₂] E₂ := ⟨e.1, e.2⟩

lemma to_linear_isometry_injective :
  function.injective (to_linear_isometry : _ → E →ₛₗᵢ[σ₁₂] E₂) :=
λ x y h, coe_injective (congr_arg _ h : ⇑x.to_linear_isometry = _)

@[simp] lemma to_linear_isometry_inj {f g : E ≃ₛₗᵢ[σ₁₂] E₂} :
  f.to_linear_isometry = g.to_linear_isometry ↔ f = g :=
to_linear_isometry_injective.eq_iff

@[simp] lemma coe_to_linear_isometry : ⇑e.to_linear_isometry = e := rfl

protected lemma isometry : isometry e := e.to_linear_isometry.isometry

/-- Reinterpret a `linear_isometry_equiv` as an `isometric`. -/
def to_isometric : E ≃ᵢ E₂ := ⟨e.to_linear_equiv.to_equiv, e.isometry⟩

lemma to_isometric_injective :
  function.injective (to_isometric : (E ≃ₛₗᵢ[σ₁₂] E₂) → E ≃ᵢ E₂) :=
λ x y h, coe_injective (congr_arg _ h : ⇑x.to_isometric = _)

@[simp] lemma to_isometric_inj {f g : E ≃ₛₗᵢ[σ₁₂] E₂} :
  f.to_isometric = g.to_isometric ↔ f = g :=
to_isometric_injective.eq_iff

@[simp] lemma coe_to_isometric : ⇑e.to_isometric = e := rfl

lemma range_eq_univ (e : E ≃ₛₗᵢ[σ₁₂] E₂) : set.range e = set.univ :=
by { rw ← coe_to_isometric, exact isometric.range_eq_univ _, }

/-- Reinterpret a `linear_isometry_equiv` as an `homeomorph`. -/
def to_homeomorph : E ≃ₜ E₂ := e.to_isometric.to_homeomorph

lemma to_homeomorph_injective :
  function.injective (to_homeomorph : (E ≃ₛₗᵢ[σ₁₂] E₂) → E ≃ₜ E₂) :=
λ x y h, coe_injective (congr_arg _ h : ⇑x.to_homeomorph = _)

@[simp] lemma to_homeomorph_inj {f g : E ≃ₛₗᵢ[σ₁₂] E₂} :
  f.to_homeomorph = g.to_homeomorph ↔ f = g :=
to_homeomorph_injective.eq_iff

@[simp] lemma coe_to_homeomorph : ⇑e.to_homeomorph = e := rfl

protected lemma continuous : continuous e := e.isometry.continuous
protected lemma continuous_at {x} : continuous_at e x := e.continuous.continuous_at
protected lemma continuous_on {s} : continuous_on e s := e.continuous.continuous_on

protected lemma continuous_within_at {s x} : continuous_within_at e s x :=
e.continuous.continuous_within_at

/-- Interpret a `linear_isometry_equiv` as a continuous linear equiv. -/
def to_continuous_linear_equiv : E ≃SL[σ₁₂] E₂ :=
{ .. e.to_linear_isometry.to_continuous_linear_map,
  .. e.to_homeomorph }

lemma to_continuous_linear_equiv_injective :
  function.injective (to_continuous_linear_equiv : _ → E ≃SL[σ₁₂] E₂) :=
λ x y h, coe_injective (congr_arg _ h : ⇑x.to_continuous_linear_equiv = _)

@[simp] lemma to_continuous_linear_equiv_inj {f g : E ≃ₛₗᵢ[σ₁₂] E₂} :
  f.to_continuous_linear_equiv = g.to_continuous_linear_equiv ↔ f = g :=
to_continuous_linear_equiv_injective.eq_iff

@[simp] lemma coe_to_continuous_linear_equiv : ⇑e.to_continuous_linear_equiv = e := rfl

omit σ₂₁

variables (R E)

/-- Identity map as a `linear_isometry_equiv`. -/
def refl : E ≃ₗᵢ[R] E := ⟨linear_equiv.refl R E, λ x, rfl⟩

variables {R E}

instance : inhabited (E ≃ₗᵢ[R] E) := ⟨refl R E⟩

@[simp] lemma coe_refl : ⇑(refl R E) = id := rfl

/-- The inverse `linear_isometry_equiv`. -/
def symm : E₂ ≃ₛₗᵢ[σ₂₁] E :=
⟨e.to_linear_equiv.symm,
  λ x, (e.norm_map _).symm.trans $ congr_arg norm $ e.to_linear_equiv.apply_symm_apply x⟩

@[simp] lemma apply_symm_apply (x : E₂) : e (e.symm x) = x := e.to_linear_equiv.apply_symm_apply x
@[simp] lemma symm_apply_apply (x : E) : e.symm (e x) = x := e.to_linear_equiv.symm_apply_apply x
@[simp] lemma map_eq_zero_iff {x : E} : e x = 0 ↔ x = 0 := e.to_linear_equiv.map_eq_zero_iff
@[simp] lemma symm_symm : e.symm.symm = e := ext $ λ x, rfl

@[simp] lemma to_linear_equiv_symm : e.to_linear_equiv.symm = e.symm.to_linear_equiv := rfl
@[simp] lemma to_isometric_symm : e.to_isometric.symm = e.symm.to_isometric := rfl
@[simp] lemma to_homeomorph_symm : e.to_homeomorph.symm = e.symm.to_homeomorph := rfl

/-- See Note [custom simps projection]. We need to specify this projection explicitly in this case,
  because it is a composition of multiple projections. -/
def simps.apply (σ₁₂ : R →+* R₂) {σ₂₁ : R₂ →+* R} [ring_hom_inv_pair σ₁₂ σ₂₁]
  [ring_hom_inv_pair σ₂₁ σ₁₂] (E E₂ : Type*) [seminormed_add_comm_group E]
  [seminormed_add_comm_group E₂] [module R E] [module R₂ E₂] (h : E ≃ₛₗᵢ[σ₁₂] E₂) : E → E₂ := h

/-- See Note [custom simps projection] -/
def simps.symm_apply (σ₁₂ : R →+* R₂) {σ₂₁ : R₂ →+* R} [ring_hom_inv_pair σ₁₂ σ₂₁]
  [ring_hom_inv_pair σ₂₁ σ₁₂] (E E₂ : Type*) [seminormed_add_comm_group E]
  [seminormed_add_comm_group E₂]
  [module R E] [module R₂ E₂] (h : E ≃ₛₗᵢ[σ₁₂] E₂) : E₂ → E := h.symm

initialize_simps_projections linear_isometry_equiv
  (to_linear_equiv_to_fun → apply, to_linear_equiv_inv_fun → symm_apply)

include σ₃₁ σ₃₂
/-- Composition of `linear_isometry_equiv`s as a `linear_isometry_equiv`. -/
def trans (e' : E₂ ≃ₛₗᵢ[σ₂₃] E₃) : E ≃ₛₗᵢ[σ₁₃] E₃ :=
⟨e.to_linear_equiv.trans e'.to_linear_equiv, λ x, (e'.norm_map _).trans (e.norm_map _)⟩

include σ₁₃ σ₂₁
@[simp] lemma coe_trans (e₁ : E ≃ₛₗᵢ[σ₁₂] E₂) (e₂ : E₂ ≃ₛₗᵢ[σ₂₃] E₃) : ⇑(e₁.trans e₂) = e₂ ∘ e₁ :=
rfl

@[simp] lemma trans_apply (e₁ : E ≃ₛₗᵢ[σ₁₂] E₂) (e₂ : E₂ ≃ₛₗᵢ[σ₂₃] E₃) (c : E) :
  (e₁.trans e₂ : E ≃ₛₗᵢ[σ₁₃] E₃) c = e₂ (e₁ c) :=
rfl

@[simp] lemma to_linear_equiv_trans (e' : E₂ ≃ₛₗᵢ[σ₂₃] E₃) :
  (e.trans e').to_linear_equiv = e.to_linear_equiv.trans e'.to_linear_equiv :=
rfl

omit σ₁₃ σ₂₁ σ₃₁ σ₃₂

@[simp] lemma trans_refl : e.trans (refl R₂ E₂) = e := ext $ λ x, rfl
@[simp] lemma refl_trans : (refl R E).trans e = e := ext $ λ x, rfl
@[simp] lemma self_trans_symm : e.trans e.symm = refl R E := ext e.symm_apply_apply
@[simp] lemma symm_trans_self : e.symm.trans e = refl R₂ E₂ := ext e.apply_symm_apply
@[simp] lemma symm_comp_self : e.symm ∘ e = id := funext e.symm_apply_apply
@[simp] lemma self_comp_symm : e ∘ e.symm = id := e.symm.symm_comp_self

include σ₁₃ σ₂₁ σ₃₂ σ₃₁
@[simp] lemma symm_trans (e₁ : E ≃ₛₗᵢ[σ₁₂] E₂) (e₂ : E₂ ≃ₛₗᵢ[σ₂₃] E₃) :
  (e₁.trans e₂).symm = e₂.symm.trans e₁.symm :=
rfl

lemma coe_symm_trans (e₁ : E ≃ₛₗᵢ[σ₁₂] E₂) (e₂ : E₂ ≃ₛₗᵢ[σ₂₃] E₃) :
  ⇑(e₁.trans e₂).symm = e₁.symm ∘ e₂.symm :=
rfl

include σ₁₄ σ₄₁ σ₄₂ σ₄₃ σ₂₄
lemma trans_assoc (eEE₂ : E ≃ₛₗᵢ[σ₁₂] E₂) (eE₂E₃ : E₂ ≃ₛₗᵢ[σ₂₃] E₃) (eE₃E₄ : E₃ ≃ₛₗᵢ[σ₃₄] E₄) :
  eEE₂.trans (eE₂E₃.trans eE₃E₄) = (eEE₂.trans eE₂E₃).trans eE₃E₄ :=
rfl
omit σ₂₁ σ₃₁ σ₄₁ σ₃₂ σ₄₂ σ₄₃ σ₁₃ σ₂₄ σ₁₄

instance : group (E ≃ₗᵢ[R] E) :=
{ mul := λ e₁ e₂, e₂.trans e₁,
  one := refl _ _,
  inv := symm,
  one_mul := trans_refl,
  mul_one := refl_trans,
  mul_assoc := λ _ _ _, trans_assoc _ _ _,
  mul_left_inv := self_trans_symm }

@[simp] lemma coe_one : ⇑(1 : E ≃ₗᵢ[R] E) = id := rfl
@[simp] lemma coe_mul (e e' : E ≃ₗᵢ[R] E) : ⇑(e * e') = e ∘ e' := rfl
@[simp] lemma coe_inv (e : E ≃ₗᵢ[R] E) : ⇑(e⁻¹) = e.symm := rfl

lemma one_def : (1 : E ≃ₗᵢ[R] E) = refl _ _ := rfl
lemma mul_def (e e' : E ≃ₗᵢ[R] E) : (e * e' : E ≃ₗᵢ[R] E) = e'.trans e := rfl
lemma inv_def (e : E ≃ₗᵢ[R] E) : (e⁻¹ : E ≃ₗᵢ[R] E) = e.symm := rfl

/-! Lemmas about mixing the group structure with definitions. Because we have multiple ways to
express `linear_isometry_equiv.refl`, `linear_isometry_equiv.symm`, and
`linear_isometry_equiv.trans`, we want simp lemmas for every combination.
The assumption made here is that if you're using the group structure, you want to preserve it
after simp.

This copies the approach used by the lemmas near `equiv.perm.trans_one`. -/

@[simp] lemma trans_one : e.trans (1 : E₂ ≃ₗᵢ[R₂] E₂) = e := trans_refl _
@[simp] lemma one_trans : (1 : E ≃ₗᵢ[R] E).trans e = e := refl_trans _
@[simp] lemma refl_mul (e : E ≃ₗᵢ[R] E) : (refl _ _) * e = e := trans_refl _
@[simp] lemma mul_refl (e : E ≃ₗᵢ[R] E) : e * (refl _ _) = e := refl_trans _

include σ₂₁

/-- Reinterpret a `linear_isometry_equiv` as a `continuous_linear_equiv`. -/
instance : has_coe_t (E ≃ₛₗᵢ[σ₁₂] E₂) (E ≃SL[σ₁₂] E₂) :=
⟨λ e, ⟨e.to_linear_equiv, e.continuous, e.to_isometric.symm.continuous⟩⟩

instance : has_coe_t (E ≃ₛₗᵢ[σ₁₂] E₂) (E →SL[σ₁₂] E₂) := ⟨λ e, ↑(e : E ≃SL[σ₁₂] E₂)⟩

@[simp] lemma coe_coe : ⇑(e : E ≃SL[σ₁₂] E₂) = e := rfl

@[simp] lemma coe_coe' : ((e : E ≃SL[σ₁₂] E₂) : E →SL[σ₁₂] E₂) = e := rfl

@[simp] lemma coe_coe'' : ⇑(e : E →SL[σ₁₂] E₂) = e := rfl

omit σ₂₁

@[simp] lemma map_zero : e 0 = 0 := e.1.map_zero

@[simp] lemma map_add (x y : E) : e (x + y) = e x + e y := e.1.map_add x y

@[simp] lemma map_sub (x y : E) : e (x - y) = e x - e y := e.1.map_sub x y

@[simp] lemma map_smulₛₗ (c : R) (x : E) : e (c • x) = σ₁₂ c • e x := e.1.map_smulₛₗ c x

@[simp] lemma map_smul [module R E₂] {e : E ≃ₗᵢ[R] E₂} (c : R) (x : E) : e (c • x) = c • e x :=
e.1.map_smul c x

@[simp] lemma nnnorm_map (x : E) : ∥e x∥₊ = ∥x∥₊ := e.to_linear_isometry.nnnorm_map x

@[simp] lemma dist_map (x y : E) : dist (e x) (e y) = dist x y :=
e.to_linear_isometry.dist_map x y

@[simp] lemma edist_map (x y : E) : edist (e x) (e y) = edist x y :=
e.to_linear_isometry.edist_map x y

protected lemma bijective : bijective e := e.1.bijective
protected lemma injective : injective e := e.1.injective
protected lemma surjective : surjective e := e.1.surjective

@[simp] lemma map_eq_iff {x y : E} : e x = e y ↔ x = y := e.injective.eq_iff

lemma map_ne {x y : E} (h : x ≠ y) : e x ≠ e y := e.injective.ne h

protected lemma lipschitz : lipschitz_with 1 e := e.isometry.lipschitz

protected lemma antilipschitz : antilipschitz_with 1 e := e.isometry.antilipschitz

lemma image_eq_preimage (s : set E) : e '' s = e.symm ⁻¹' s :=
e.to_linear_equiv.image_eq_preimage s

@[simp] lemma ediam_image (s : set E) : emetric.diam (e '' s) = emetric.diam s :=
e.isometry.ediam_image s

@[simp] lemma diam_image (s : set E) : metric.diam (e '' s) = metric.diam s :=
e.isometry.diam_image s

@[simp] lemma preimage_ball (x : E₂) (r : ℝ) :
  e ⁻¹' (metric.ball x r) = metric.ball (e.symm x) r :=
e.to_isometric.preimage_ball x r

@[simp] lemma preimage_sphere (x : E₂) (r : ℝ) :
  e ⁻¹' (metric.sphere x r) = metric.sphere (e.symm x) r :=
e.to_isometric.preimage_sphere x r

@[simp] lemma preimage_closed_ball (x : E₂) (r : ℝ) :
  e ⁻¹' (metric.closed_ball x r) = metric.closed_ball (e.symm x) r :=
e.to_isometric.preimage_closed_ball x r

@[simp] lemma image_ball (x : E) (r : ℝ) :
  e '' (metric.ball x r) = metric.ball (e x) r :=
e.to_isometric.image_ball x r

@[simp] lemma image_sphere (x : E) (r : ℝ) :
  e '' (metric.sphere x r) = metric.sphere (e x) r :=
e.to_isometric.image_sphere x r

@[simp] lemma image_closed_ball (x : E) (r : ℝ) :
  e '' (metric.closed_ball x r) = metric.closed_ball (e x) r :=
e.to_isometric.image_closed_ball x r

variables {α : Type*} [topological_space α]

@[simp] lemma comp_continuous_on_iff {f : α → E} {s : set α} :
  continuous_on (e ∘ f) s ↔ continuous_on f s :=
e.isometry.comp_continuous_on_iff

@[simp] lemma comp_continuous_iff {f : α → E} :
  continuous (e ∘ f) ↔ continuous f :=
e.isometry.comp_continuous_iff

instance complete_space_map (p : submodule R E) [complete_space p] :
  complete_space (p.map (e.to_linear_equiv : E →ₛₗ[σ₁₂] E₂)) :=
e.to_linear_isometry.complete_space_map p

include σ₂₁
/-- Construct a linear isometry equiv from a surjective linear isometry. -/
noncomputable def of_surjective (f : F →ₛₗᵢ[σ₁₂] E₂)
  (hfr : function.surjective f) :
  F ≃ₛₗᵢ[σ₁₂] E₂ :=
{ norm_map' := f.norm_map,
  .. linear_equiv.of_bijective f.to_linear_map f.injective hfr }

@[simp] lemma coe_of_surjective (f : F →ₛₗᵢ[σ₁₂] E₂) (hfr : function.surjective f) :
  ⇑(linear_isometry_equiv.of_surjective f hfr) = f :=
by { ext, refl }

omit σ₂₁

variables (R)
/-- The negation operation on a normed space `E`, considered as a linear isometry equivalence. -/
def neg : E ≃ₗᵢ[R] E :=
{ norm_map' := norm_neg,
  .. linear_equiv.neg R }

variables {R}
@[simp] lemma coe_neg : (neg R : E → E) = λ x, -x := rfl

@[simp] lemma symm_neg : (neg R : E ≃ₗᵢ[R] E).symm = neg R := rfl

variables (R E E₂ E₃)

/-- The natural equivalence `(E × E₂) × E₃ ≃ E × (E₂ × E₃)` is a linear isometry. -/
def prod_assoc [module R E₂] [module R E₃] : (E × E₂) × E₃ ≃ₗᵢ[R] E × E₂ × E₃ :=
{ to_fun    := equiv.prod_assoc E E₂ E₃,
  inv_fun   := (equiv.prod_assoc E E₂ E₃).symm,
  map_add'  := by simp,
  map_smul' := by simp,
  norm_map' :=
    begin
      rintros ⟨⟨e, f⟩, g⟩,
      simp only [linear_equiv.coe_mk, equiv.prod_assoc_apply, prod.norm_def, max_assoc],
    end,
  .. equiv.prod_assoc E E₂ E₃, }

@[simp] lemma coe_prod_assoc [module R E₂] [module R E₃] :
  (prod_assoc R E E₂ E₃ : (E × E₂) × E₃ → E × E₂ × E₃) = equiv.prod_assoc E E₂ E₃ :=
rfl

@[simp] lemma coe_prod_assoc_symm [module R E₂] [module R E₃] :
  ((prod_assoc R E E₂ E₃).symm : E × E₂ × E₃ → (E × E₂) × E₃) = (equiv.prod_assoc E E₂ E₃).symm :=
rfl

/-- If `p` is a submodule that is equal to `⊤`, then `linear_isometry_equiv.of_top p hp` is the
"identity" equivalence between `p` and `E`. -/
@[simps to_linear_equiv apply symm_apply_coe]
def of_top {R : Type*} [ring R] [module R E] (p : submodule R E) (hp : p = ⊤) :
  p ≃ₗᵢ[R] E :=
{ to_linear_equiv := linear_equiv.of_top p hp, .. p.subtypeₗᵢ }

variables {R E E₂ E₃} {R' : Type*} [ring R'] [module R' E] (p q : submodule R' E)

/-- `linear_equiv.of_eq` as a `linear_isometry_equiv`. -/
def of_eq (hpq : p = q) :
  p ≃ₗᵢ[R'] q :=
{ norm_map' := λ x, rfl,
  ..linear_equiv.of_eq p q hpq }

variables {p q}

@[simp] lemma coe_of_eq_apply (h : p = q) (x : p) : (of_eq p q h x : E) = x := rfl
@[simp] lemma of_eq_symm (h : p = q) : (of_eq p q h).symm = of_eq q p h.symm := rfl
@[simp] lemma of_eq_rfl : of_eq p p rfl = linear_isometry_equiv.refl R' p := by ext; refl

end linear_isometry_equiv

/-- Two linear isometries are equal if they are equal on basis vectors. -/
lemma basis.ext_linear_isometry {ι : Type*} (b : basis ι R E) {f₁ f₂ : E →ₛₗᵢ[σ₁₂] E₂}
  (h : ∀ i, f₁ (b i) = f₂ (b i)) : f₁ = f₂ :=
linear_isometry.to_linear_map_injective $ b.ext h

include σ₂₁

/-- Two linear isometric equivalences are equal if they are equal on basis vectors. -/
lemma basis.ext_linear_isometry_equiv {ι : Type*} (b : basis ι R E) {f₁ f₂ : E ≃ₛₗᵢ[σ₁₂] E₂}
  (h : ∀ i, f₁ (b i) = f₂ (b i)) : f₁ = f₂ :=
linear_isometry_equiv.to_linear_equiv_injective $ b.ext' h

omit σ₂₁

/-- Reinterpret a `linear_isometry` as a `linear_isometry_equiv` to the range. -/
@[simps to_linear_equiv apply_coe]
noncomputable def linear_isometry.equiv_range {R S : Type*} [semiring R] [ring S] [module S E]
  [module R F] {σ₁₂ : R →+* S} {σ₂₁ : S →+* R} [ring_hom_inv_pair σ₁₂ σ₂₁]
  [ring_hom_inv_pair σ₂₁ σ₁₂] (f : F →ₛₗᵢ[σ₁₂] E) :
  F ≃ₛₗᵢ[σ₁₂] f.to_linear_map.range :=
{ to_linear_equiv := linear_equiv.of_injective f.to_linear_map f.injective, .. f }<|MERGE_RESOLUTION|>--- conflicted
+++ resolved
@@ -214,13 +214,6 @@
 
 @[continuity] protected lemma continuous : continuous f := f.isometry.continuous
 
-<<<<<<< HEAD
-=======
-instance : continuous_semilinear_map_class (E →ₛₗᵢ[σ₁₂] E₂) σ₁₂ E E₂ :=
-{ map_smulₛₗ := λ f, f.map_smulₛₗ,
-  map_continuous := λ f, f.continuous,
-  ..linear_isometry.add_monoid_hom_class }
-
 @[simp] lemma preimage_ball (x : E) (r : ℝ) :
   f ⁻¹' (metric.ball (f x) r) = metric.ball x r :=
 f.isometry.preimage_ball x r
@@ -233,7 +226,6 @@
   f ⁻¹' (metric.closed_ball (f x) r) = metric.closed_ball x r :=
 f.isometry.preimage_closed_ball x r
 
->>>>>>> aafeb5f3
 lemma ediam_image (s : set E) : emetric.diam (f '' s) = emetric.diam s :=
 f.isometry.ediam_image s
 
