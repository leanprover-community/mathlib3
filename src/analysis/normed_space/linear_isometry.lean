/-
Copyright (c) 2021 Yury Kudryashov. All rights reserved.
Released under Apache 2.0 license as described in the file LICENSE.
Authors: Yury Kudryashov, Frédéric Dupuis, Heather Macbeth
-/
import analysis.normed.group.basic
import topology.algebra.module.basic
import linear_algebra.basis

/-!
# (Semi-)linear isometries

In this file we define `linear_isometry σ₁₂ E E₂` (notation: `E →ₛₗᵢ[σ₁₂] E₂`) to be a semilinear
isometric embedding of `E` into `E₂` and `linear_isometry_equiv` (notation: `E ≃ₛₗᵢ[σ₁₂] E₂`) to be
a semilinear isometric equivalence between `E` and `E₂`.  The notation for the associated purely
linear concepts is `E →ₗᵢ[R] E₂`, `E ≃ₗᵢ[R] E₂`, and `E →ₗᵢ⋆[R] E₂`, `E ≃ₗᵢ⋆[R] E₂` for
the star-linear versions.

We also prove some trivial lemmas and provide convenience constructors.

Since a lot of elementary properties don't require `∥x∥ = 0 → x = 0` we start setting up the
theory for `semi_normed_group` and we specialize to `normed_group` when needed.
-/
open function set

variables {R R₂ R₃ R₄ E E₂ E₃ E₄ F : Type*} [semiring R] [semiring R₂] [semiring R₃] [semiring R₄]
  {σ₁₂ : R →+* R₂} {σ₂₁ : R₂ →+* R} {σ₁₃ : R →+* R₃} {σ₃₁ : R₃ →+* R} {σ₁₄ : R →+* R₄}
  {σ₄₁ : R₄ →+* R} {σ₂₃ : R₂ →+* R₃} {σ₃₂ : R₃ →+* R₂} {σ₂₄ : R₂ →+* R₄} {σ₄₂ : R₄ →+* R₂}
  {σ₃₄ : R₃ →+* R₄} {σ₄₃ : R₄ →+* R₃}
  [ring_hom_inv_pair σ₁₂ σ₂₁] [ring_hom_inv_pair σ₂₁ σ₁₂]
  [ring_hom_inv_pair σ₁₃ σ₃₁] [ring_hom_inv_pair σ₃₁ σ₁₃]
  [ring_hom_inv_pair σ₂₃ σ₃₂] [ring_hom_inv_pair σ₃₂ σ₂₃]
  [ring_hom_inv_pair σ₁₄ σ₄₁] [ring_hom_inv_pair σ₄₁ σ₁₄]
  [ring_hom_inv_pair σ₂₄ σ₄₂] [ring_hom_inv_pair σ₄₂ σ₂₄]
  [ring_hom_inv_pair σ₃₄ σ₄₃] [ring_hom_inv_pair σ₄₃ σ₃₄]
  [ring_hom_comp_triple σ₁₂ σ₂₃ σ₁₃] [ring_hom_comp_triple σ₁₂ σ₂₄ σ₁₄]
  [ring_hom_comp_triple σ₂₃ σ₃₄ σ₂₄] [ring_hom_comp_triple σ₁₃ σ₃₄ σ₁₄]
  [ring_hom_comp_triple σ₃₂ σ₂₁ σ₃₁] [ring_hom_comp_triple σ₄₂ σ₂₁ σ₄₁]
  [ring_hom_comp_triple σ₄₃ σ₃₂ σ₄₂] [ring_hom_comp_triple σ₄₃ σ₃₁ σ₄₁]
  [semi_normed_group E] [semi_normed_group E₂] [semi_normed_group E₃] [semi_normed_group E₄]
  [module R E] [module R₂ E₂] [module R₃ E₃] [module R₄ E₄]
  [normed_group F] [module R F]

/-- A `σ₁₂`-semilinear isometric embedding of a normed `R`-module into an `R₂`-module. -/
structure linear_isometry (σ₁₂ : R →+* R₂) (E E₂ : Type*) [semi_normed_group E]
  [semi_normed_group E₂] [module R E] [module R₂ E₂] extends E →ₛₗ[σ₁₂] E₂ :=
(norm_map' : ∀ x, ∥to_linear_map x∥ = ∥x∥)

notation E ` →ₛₗᵢ[`:25 σ₁₂:25 `] `:0 E₂:0 := linear_isometry σ₁₂ E E₂
notation E ` →ₗᵢ[`:25 R:25 `] `:0 E₂:0 := linear_isometry (ring_hom.id R) E E₂
notation E ` →ₗᵢ⋆[`:25 R:25 `] `:0 E₂:0 := linear_isometry (star_ring_end R) E E₂

namespace linear_isometry

/-- We use `f₁` when we need the domain to be a `normed_space`. -/
variables (f : E →ₛₗᵢ[σ₁₂] E₂) (f₁ : F →ₛₗᵢ[σ₁₂] E₂)

lemma to_linear_map_injective : injective (to_linear_map : (E →ₛₗᵢ[σ₁₂] E₂) → (E →ₛₗ[σ₁₂] E₂))
| ⟨f, _⟩ ⟨g, _⟩ rfl := rfl

@[simp] lemma to_linear_map_inj {f g : E →ₛₗᵢ[σ₁₂] E₂} :
  f.to_linear_map = g.to_linear_map ↔ f = g := to_linear_map_injective.eq_iff

instance : add_monoid_hom_class (E →ₛₗᵢ[σ₁₂] E₂) E E₂ :=
{ coe := λ e, e.to_fun,
  coe_injective' := λ f g h, to_linear_map_injective (fun_like.coe_injective h),
  map_add := λ f, map_add f.to_linear_map,
  map_zero := λ f, map_zero f.to_linear_map }

/-- Helper instance for when there's too many metavariables to apply `fun_like.has_coe_to_fun`
directly.
-/
instance : has_coe_to_fun (E →ₛₗᵢ[σ₁₂] E₂) (λ _, E → E₂) := ⟨λ f, f.to_fun⟩

@[simp] lemma coe_to_linear_map : ⇑f.to_linear_map = f := rfl

@[simp] lemma coe_mk (f : E →ₛₗ[σ₁₂] E₂) (hf) : ⇑(mk f hf) = f := rfl

lemma coe_injective : @injective (E →ₛₗᵢ[σ₁₂] E₂) (E → E₂) coe_fn :=
fun_like.coe_injective

/-- See Note [custom simps projection]. We need to specify this projection explicitly in this case,
  because it is a composition of multiple projections. -/
def simps.apply (σ₁₂ : R →+* R₂) (E E₂ : Type*) [semi_normed_group E]
  [semi_normed_group E₂] [module R E] [module R₂ E₂] (h : E →ₛₗᵢ[σ₁₂] E₂) : E → E₂ := h

initialize_simps_projections linear_isometry (to_linear_map_to_fun → apply)

@[ext] lemma ext {f g : E →ₛₗᵢ[σ₁₂] E₂} (h : ∀ x, f x = g x) : f = g :=
coe_injective $ funext h

protected lemma congr_arg {f : E →ₛₗᵢ[σ₁₂] E₂} : Π {x x' : E}, x = x' → f x = f x'
| _ _ rfl := rfl

protected lemma congr_fun {f g : E →ₛₗᵢ[σ₁₂] E₂} (h : f = g) (x : E) : f x = g x := h ▸ rfl

@[simp] lemma map_zero : f 0 = 0 := f.to_linear_map.map_zero

@[simp] lemma map_add (x y : E) : f (x + y) = f x + f y := f.to_linear_map.map_add x y

@[simp] lemma map_neg (x : E) : f (- x) = - f x := f.to_linear_map.map_neg x

@[simp] lemma map_sub (x y : E) : f (x - y) = f x - f y := f.to_linear_map.map_sub x y

@[simp] lemma map_smulₛₗ (c : R) (x : E) : f (c • x) = σ₁₂ c • f x := f.to_linear_map.map_smulₛₗ c x

@[simp] lemma map_smul [module R E₂] (f : E →ₗᵢ[R] E₂) (c : R) (x : E) : f (c • x) = c • f x :=
f.to_linear_map.map_smul c x

@[simp] lemma norm_map (x : E) : ∥f x∥ = ∥x∥ := f.norm_map' x

@[simp] lemma nnnorm_map (x : E) : ∥f x∥₊ = ∥x∥₊ := nnreal.eq $ f.norm_map x

protected lemma isometry : isometry f :=
add_monoid_hom_class.isometry_of_norm _ (norm_map _)

@[simp] lemma is_complete_image_iff {s : set E} : is_complete (f '' s) ↔ is_complete s :=
is_complete_image_iff f.isometry.uniform_inducing

lemma is_complete_map_iff [ring_hom_surjective σ₁₂] {p : submodule R E} :
  is_complete (p.map f.to_linear_map : set E₂) ↔ is_complete (p : set E) :=
f.is_complete_image_iff

instance complete_space_map [ring_hom_surjective σ₁₂] (p : submodule R E) [complete_space p] :
  complete_space (p.map f.to_linear_map) :=
(f.is_complete_map_iff.2 $ complete_space_coe_iff_is_complete.1 ‹_›).complete_space_coe

@[simp] lemma dist_map (x y : E) : dist (f x) (f y) = dist x y := f.isometry.dist_eq x y
@[simp] lemma edist_map (x y : E) : edist (f x) (f y) = edist x y := f.isometry.edist_eq x y

protected lemma injective : injective f₁ := f₁.isometry.injective

@[simp] lemma map_eq_iff {x y : F} : f₁ x = f₁ y ↔ x = y := f₁.injective.eq_iff

lemma map_ne {x y : F} (h : x ≠ y) : f₁ x ≠ f₁ y := f₁.injective.ne h

protected lemma lipschitz : lipschitz_with 1 f := f.isometry.lipschitz

protected lemma antilipschitz : antilipschitz_with 1 f := f.isometry.antilipschitz

@[continuity] protected lemma continuous : continuous f := f.isometry.continuous

instance : continuous_semilinear_map_class (E →ₛₗᵢ[σ₁₂] E₂) σ₁₂ E E₂ :=
{ map_smulₛₗ := λ f, f.map_smulₛₗ,
  map_continuous := λ f, f.continuous,
  ..linear_isometry.add_monoid_hom_class }

@[simp] lemma preimage_ball (x : E) (r : ℝ) :
  f ⁻¹' (metric.ball (f x) r) = metric.ball x r :=
f.isometry.preimage_ball x r

@[simp] lemma preimage_sphere (x : E) (r : ℝ) :
  f ⁻¹' (metric.sphere (f x) r) = metric.sphere x r :=
f.isometry.preimage_sphere x r

@[simp] lemma preimage_closed_ball (x : E) (r : ℝ) :
  f ⁻¹' (metric.closed_ball (f x) r) = metric.closed_ball x r :=
f.isometry.preimage_closed_ball x r

lemma ediam_image (s : set E) : emetric.diam (f '' s) = emetric.diam s :=
f.isometry.ediam_image s

lemma ediam_range : emetric.diam (range f) = emetric.diam (univ : set E) :=
f.isometry.ediam_range

lemma diam_image (s : set E) : metric.diam (f '' s) = metric.diam s :=
f.isometry.diam_image s

lemma diam_range : metric.diam (range f) = metric.diam (univ : set E) :=
f.isometry.diam_range

/-- Interpret a linear isometry as a continuous linear map. -/
def to_continuous_linear_map : E →SL[σ₁₂] E₂ := ⟨f.to_linear_map, f.continuous⟩

lemma to_continuous_linear_map_injective :
  function.injective (to_continuous_linear_map : _ → E →SL[σ₁₂] E₂) :=
λ x y h, coe_injective (congr_arg _ h : ⇑x.to_continuous_linear_map = _)

@[simp] lemma to_continuous_linear_map_inj {f g : E →ₛₗᵢ[σ₁₂] E₂} :
  f.to_continuous_linear_map = g.to_continuous_linear_map ↔ f = g :=
to_continuous_linear_map_injective.eq_iff

@[simp] lemma coe_to_continuous_linear_map : ⇑f.to_continuous_linear_map = f := rfl

@[simp] lemma comp_continuous_iff {α : Type*} [topological_space α] {g : α → E} :
  continuous (f ∘ g) ↔ continuous g :=
f.isometry.comp_continuous_iff

/-- The identity linear isometry. -/
def id : E →ₗᵢ[R] E := ⟨linear_map.id, λ x, rfl⟩

@[simp] lemma coe_id : ((id : E →ₗᵢ[R] E) : E → E) = _root_.id := rfl

@[simp] lemma id_apply (x : E) : (id : E →ₗᵢ[R] E) x = x := rfl

@[simp] lemma id_to_linear_map : (id.to_linear_map : E →ₗ[R] E) = linear_map.id := rfl

@[simp] lemma id_to_continuous_linear_map :
  id.to_continuous_linear_map = continuous_linear_map.id R E := rfl

instance : inhabited (E →ₗᵢ[R] E) := ⟨id⟩

/-- Composition of linear isometries. -/
def comp (g : E₂ →ₛₗᵢ[σ₂₃] E₃) (f : E →ₛₗᵢ[σ₁₂] E₂) : E →ₛₗᵢ[σ₁₃] E₃ :=
⟨g.to_linear_map.comp f.to_linear_map, λ x, (g.norm_map _).trans (f.norm_map _)⟩

include σ₁₃
@[simp] lemma coe_comp (g : E₂ →ₛₗᵢ[σ₂₃] E₃) (f : E →ₛₗᵢ[σ₁₂] E₂) :
  ⇑(g.comp f) = g ∘ f :=
rfl
omit σ₁₃

@[simp] lemma id_comp : (id : E₂ →ₗᵢ[R₂] E₂).comp f = f := ext $ λ x, rfl

@[simp] lemma comp_id : f.comp id = f := ext $ λ x, rfl

include σ₁₃ σ₂₄ σ₁₄
lemma comp_assoc (f : E₃ →ₛₗᵢ[σ₃₄] E₄) (g : E₂ →ₛₗᵢ[σ₂₃] E₃) (h : E →ₛₗᵢ[σ₁₂] E₂) :
  (f.comp g).comp h = f.comp (g.comp h) :=
rfl
omit σ₁₃ σ₂₄ σ₁₄

instance : monoid (E →ₗᵢ[R] E) :=
{ one := id,
  mul := comp,
  mul_assoc := comp_assoc,
  one_mul := id_comp,
  mul_one := comp_id }

@[simp] lemma coe_one : ((1 : E →ₗᵢ[R] E) : E → E) = _root_.id := rfl
@[simp] lemma coe_mul (f g : E →ₗᵢ[R] E) : ⇑(f * g) = f ∘ g := rfl

lemma one_def : (1 : E →ₗᵢ[R] E) = id := rfl
lemma mul_def (f g : E →ₗᵢ[R] E) : (f * g : E →ₗᵢ[R] E) = f.comp g := rfl

end linear_isometry

/-- Construct a `linear_isometry` from a `linear_map` satisfying `isometry`. -/
def linear_map.to_linear_isometry (f : E →ₛₗ[σ₁₂] E₂) (hf : isometry f) : E →ₛₗᵢ[σ₁₂] E₂ :=
{ norm_map' := by { simp_rw [←dist_zero_right, ←f.map_zero], exact λ x, hf.dist_eq x _ },
  .. f }

namespace submodule

variables {R' : Type*} [ring R'] [module R' E] (p : submodule R' E)

/-- `submodule.subtype` as a `linear_isometry`. -/
def subtypeₗᵢ : p →ₗᵢ[R'] E := ⟨p.subtype, λ x, rfl⟩

@[simp] lemma coe_subtypeₗᵢ : ⇑p.subtypeₗᵢ = p.subtype := rfl

@[simp] lemma subtypeₗᵢ_to_linear_map : p.subtypeₗᵢ.to_linear_map = p.subtype := rfl

/-- `submodule.subtype` as a `continuous_linear_map`. -/
def subtypeL : p →L[R'] E := p.subtypeₗᵢ.to_continuous_linear_map

@[simp] lemma coe_subtypeL : (p.subtypeL : p →ₗ[R'] E) = p.subtype := rfl

@[simp] lemma coe_subtypeL' : ⇑p.subtypeL = p.subtype := rfl

@[simp] lemma range_subtypeL : p.subtypeL.range = p :=
range_subtype _

@[simp] lemma ker_subtypeL : p.subtypeL.ker = ⊥ :=
ker_subtype _

end submodule

/-- A semilinear isometric equivalence between two normed vector spaces. -/
structure linear_isometry_equiv (σ₁₂ : R →+* R₂) {σ₂₁ : R₂ →+* R} [ring_hom_inv_pair σ₁₂ σ₂₁]
  [ring_hom_inv_pair σ₂₁ σ₁₂] (E E₂ : Type*) [semi_normed_group E] [semi_normed_group E₂]
  [module R E] [module R₂ E₂] extends E ≃ₛₗ[σ₁₂] E₂ :=
(norm_map' : ∀ x, ∥to_linear_equiv x∥ = ∥x∥)

notation E ` ≃ₛₗᵢ[`:25 σ₁₂:25 `] `:0 E₂:0 := linear_isometry_equiv σ₁₂ E E₂
notation E ` ≃ₗᵢ[`:25 R:25 `] `:0 E₂:0 := linear_isometry_equiv (ring_hom.id R) E E₂
notation E ` ≃ₗᵢ⋆[`:25 R:25 `] `:0 E₂:0 :=
  linear_isometry_equiv (star_ring_end R) E E₂

namespace linear_isometry_equiv

variables (e : E ≃ₛₗᵢ[σ₁₂] E₂)

include σ₂₁

lemma to_linear_equiv_injective : injective (to_linear_equiv : (E ≃ₛₗᵢ[σ₁₂] E₂) → (E ≃ₛₗ[σ₁₂] E₂))
| ⟨e, _⟩ ⟨_, _⟩ rfl := rfl

@[simp] lemma to_linear_equiv_inj {f g : E ≃ₛₗᵢ[σ₁₂] E₂} :
  f.to_linear_equiv = g.to_linear_equiv ↔ f = g :=
to_linear_equiv_injective.eq_iff

instance : add_monoid_hom_class (E ≃ₛₗᵢ[σ₁₂] E₂) E E₂ :=
{ coe := λ e, e.to_fun,
  coe_injective' := λ f g h, to_linear_equiv_injective (fun_like.coe_injective h),
  map_add := λ f, map_add f.to_linear_equiv,
  map_zero := λ f, map_zero f.to_linear_equiv }

/-- Helper instance for when there's too many metavariables to apply `fun_like.has_coe_to_fun`
directly.
-/
instance : has_coe_to_fun (E ≃ₛₗᵢ[σ₁₂] E₂) (λ _, E → E₂) := ⟨λ f, f.to_fun⟩

lemma coe_injective : @function.injective (E ≃ₛₗᵢ[σ₁₂] E₂) (E → E₂) coe_fn :=
fun_like.coe_injective

@[simp] lemma coe_mk (e : E ≃ₛₗ[σ₁₂] E₂) (he : ∀ x, ∥e x∥ = ∥x∥) :
  ⇑(mk e he) = e :=
rfl

@[simp] lemma coe_to_linear_equiv (e : E ≃ₛₗᵢ[σ₁₂] E₂) : ⇑e.to_linear_equiv = e := rfl

@[ext] lemma ext {e e' : E ≃ₛₗᵢ[σ₁₂] E₂} (h : ∀ x, e x = e' x) : e = e' :=
to_linear_equiv_injective $ linear_equiv.ext h

protected lemma congr_arg {f : E ≃ₛₗᵢ[σ₁₂] E₂} : Π {x x' : E}, x = x' → f x = f x'
| _ _ rfl := rfl

protected lemma congr_fun {f g : E ≃ₛₗᵢ[σ₁₂] E₂} (h : f = g) (x : E) : f x = g x := h ▸ rfl

/-- Construct a `linear_isometry_equiv` from a `linear_equiv` and two inequalities:
`∀ x, ∥e x∥ ≤ ∥x∥` and `∀ y, ∥e.symm y∥ ≤ ∥y∥`. -/
def of_bounds (e : E ≃ₛₗ[σ₁₂] E₂) (h₁ : ∀ x, ∥e x∥ ≤ ∥x∥) (h₂ : ∀ y, ∥e.symm y∥ ≤ ∥y∥) :
  E ≃ₛₗᵢ[σ₁₂] E₂ :=
⟨e, λ x, le_antisymm (h₁ x) $ by simpa only [e.symm_apply_apply] using h₂ (e x)⟩

@[simp] lemma norm_map (x : E) : ∥e x∥ = ∥x∥ := e.norm_map' x

/-- Reinterpret a `linear_isometry_equiv` as a `linear_isometry`. -/
def to_linear_isometry : E →ₛₗᵢ[σ₁₂] E₂ := ⟨e.1, e.2⟩

lemma to_linear_isometry_injective :
  function.injective (to_linear_isometry : _ → E →ₛₗᵢ[σ₁₂] E₂) :=
λ x y h, coe_injective (congr_arg _ h : ⇑x.to_linear_isometry = _)

@[simp] lemma to_linear_isometry_inj {f g : E ≃ₛₗᵢ[σ₁₂] E₂} :
  f.to_linear_isometry = g.to_linear_isometry ↔ f = g :=
to_linear_isometry_injective.eq_iff

@[simp] lemma coe_to_linear_isometry : ⇑e.to_linear_isometry = e := rfl

protected lemma isometry : isometry e := e.to_linear_isometry.isometry

/-- Reinterpret a `linear_isometry_equiv` as an `isometric`. -/
def to_isometric : E ≃ᵢ E₂ := ⟨e.to_linear_equiv.to_equiv, e.isometry⟩

lemma to_isometric_injective :
  function.injective (to_isometric : (E ≃ₛₗᵢ[σ₁₂] E₂) → E ≃ᵢ E₂) :=
λ x y h, coe_injective (congr_arg _ h : ⇑x.to_isometric = _)

@[simp] lemma to_isometric_inj {f g : E ≃ₛₗᵢ[σ₁₂] E₂} :
  f.to_isometric = g.to_isometric ↔ f = g :=
to_isometric_injective.eq_iff

@[simp] lemma coe_to_isometric : ⇑e.to_isometric = e := rfl

lemma range_eq_univ (e : E ≃ₛₗᵢ[σ₁₂] E₂) : set.range e = set.univ :=
by { rw ← coe_to_isometric, exact isometric.range_eq_univ _, }

/-- Reinterpret a `linear_isometry_equiv` as an `homeomorph`. -/
def to_homeomorph : E ≃ₜ E₂ := e.to_isometric.to_homeomorph

lemma to_homeomorph_injective :
  function.injective (to_homeomorph : (E ≃ₛₗᵢ[σ₁₂] E₂) → E ≃ₜ E₂) :=
λ x y h, coe_injective (congr_arg _ h : ⇑x.to_homeomorph = _)

@[simp] lemma to_homeomorph_inj {f g : E ≃ₛₗᵢ[σ₁₂] E₂} :
  f.to_homeomorph = g.to_homeomorph ↔ f = g :=
to_homeomorph_injective.eq_iff

@[simp] lemma coe_to_homeomorph : ⇑e.to_homeomorph = e := rfl

protected lemma continuous : continuous e := e.isometry.continuous
protected lemma continuous_at {x} : continuous_at e x := e.continuous.continuous_at
protected lemma continuous_on {s} : continuous_on e s := e.continuous.continuous_on

protected lemma continuous_within_at {s x} : continuous_within_at e s x :=
e.continuous.continuous_within_at

/-- Interpret a `linear_isometry_equiv` as a continuous linear equiv. -/
def to_continuous_linear_equiv : E ≃SL[σ₁₂] E₂ :=
{ .. e.to_linear_isometry.to_continuous_linear_map,
  .. e.to_homeomorph }

lemma to_continuous_linear_equiv_injective :
  function.injective (to_continuous_linear_equiv : _ → E ≃SL[σ₁₂] E₂) :=
λ x y h, coe_injective (congr_arg _ h : ⇑x.to_continuous_linear_equiv = _)

@[simp] lemma to_continuous_linear_equiv_inj {f g : E ≃ₛₗᵢ[σ₁₂] E₂} :
  f.to_continuous_linear_equiv = g.to_continuous_linear_equiv ↔ f = g :=
to_continuous_linear_equiv_injective.eq_iff

@[simp] lemma coe_to_continuous_linear_equiv : ⇑e.to_continuous_linear_equiv = e := rfl

omit σ₂₁

variables (R E)

/-- Identity map as a `linear_isometry_equiv`. -/
def refl : E ≃ₗᵢ[R] E := ⟨linear_equiv.refl R E, λ x, rfl⟩

variables {R E}

instance : inhabited (E ≃ₗᵢ[R] E) := ⟨refl R E⟩

@[simp] lemma coe_refl : ⇑(refl R E) = id := rfl

/-- The inverse `linear_isometry_equiv`. -/
def symm : E₂ ≃ₛₗᵢ[σ₂₁] E :=
⟨e.to_linear_equiv.symm,
  λ x, (e.norm_map _).symm.trans $ congr_arg norm $ e.to_linear_equiv.apply_symm_apply x⟩

@[simp] lemma apply_symm_apply (x : E₂) : e (e.symm x) = x := e.to_linear_equiv.apply_symm_apply x
@[simp] lemma symm_apply_apply (x : E) : e.symm (e x) = x := e.to_linear_equiv.symm_apply_apply x
@[simp] lemma map_eq_zero_iff {x : E} : e x = 0 ↔ x = 0 := e.to_linear_equiv.map_eq_zero_iff
@[simp] lemma symm_symm : e.symm.symm = e := ext $ λ x, rfl

@[simp] lemma to_linear_equiv_symm : e.to_linear_equiv.symm = e.symm.to_linear_equiv := rfl
@[simp] lemma to_isometric_symm : e.to_isometric.symm = e.symm.to_isometric := rfl
@[simp] lemma to_homeomorph_symm : e.to_homeomorph.symm = e.symm.to_homeomorph := rfl

/-- See Note [custom simps projection]. We need to specify this projection explicitly in this case,
  because it is a composition of multiple projections. -/
def simps.apply (σ₁₂ : R →+* R₂) {σ₂₁ : R₂ →+* R} [ring_hom_inv_pair σ₁₂ σ₂₁]
  [ring_hom_inv_pair σ₂₁ σ₁₂] (E E₂ : Type*) [semi_normed_group E] [semi_normed_group E₂]
  [module R E] [module R₂ E₂] (h : E ≃ₛₗᵢ[σ₁₂] E₂) : E → E₂ := h

/-- See Note [custom simps projection] -/
def simps.symm_apply (σ₁₂ : R →+* R₂) {σ₂₁ : R₂ →+* R} [ring_hom_inv_pair σ₁₂ σ₂₁]
  [ring_hom_inv_pair σ₂₁ σ₁₂] (E E₂ : Type*) [semi_normed_group E] [semi_normed_group E₂]
  [module R E] [module R₂ E₂] (h : E ≃ₛₗᵢ[σ₁₂] E₂) : E₂ → E := h.symm

initialize_simps_projections linear_isometry_equiv
  (to_linear_equiv_to_fun → apply, to_linear_equiv_inv_fun → symm_apply)

include σ₃₁ σ₃₂
/-- Composition of `linear_isometry_equiv`s as a `linear_isometry_equiv`. -/
def trans (e' : E₂ ≃ₛₗᵢ[σ₂₃] E₃) : E ≃ₛₗᵢ[σ₁₃] E₃ :=
⟨e.to_linear_equiv.trans e'.to_linear_equiv, λ x, (e'.norm_map _).trans (e.norm_map _)⟩

include σ₁₃ σ₂₁
@[simp] lemma coe_trans (e₁ : E ≃ₛₗᵢ[σ₁₂] E₂) (e₂ : E₂ ≃ₛₗᵢ[σ₂₃] E₃) : ⇑(e₁.trans e₂) = e₂ ∘ e₁ :=
rfl

@[simp] lemma trans_apply (e₁ : E ≃ₛₗᵢ[σ₁₂] E₂) (e₂ : E₂ ≃ₛₗᵢ[σ₂₃] E₃) (c : E) :
  (e₁.trans e₂ : E ≃ₛₗᵢ[σ₁₃] E₃) c = e₂ (e₁ c) :=
rfl

@[simp] lemma to_linear_equiv_trans (e' : E₂ ≃ₛₗᵢ[σ₂₃] E₃) :
  (e.trans e').to_linear_equiv = e.to_linear_equiv.trans e'.to_linear_equiv :=
rfl

omit σ₁₃ σ₂₁ σ₃₁ σ₃₂

@[simp] lemma trans_refl : e.trans (refl R₂ E₂) = e := ext $ λ x, rfl
@[simp] lemma refl_trans : (refl R E).trans e = e := ext $ λ x, rfl
@[simp] lemma self_trans_symm : e.trans e.symm = refl R E := ext e.symm_apply_apply
@[simp] lemma symm_trans_self : e.symm.trans e = refl R₂ E₂ := ext e.apply_symm_apply
@[simp] lemma symm_comp_self : e.symm ∘ e = id := funext e.symm_apply_apply
@[simp] lemma self_comp_symm : e ∘ e.symm = id := e.symm.symm_comp_self

include σ₁₃ σ₂₁ σ₃₂ σ₃₁
@[simp] lemma symm_trans (e₁ : E ≃ₛₗᵢ[σ₁₂] E₂) (e₂ : E₂ ≃ₛₗᵢ[σ₂₃] E₃) :
  (e₁.trans e₂).symm = e₂.symm.trans e₁.symm :=
rfl

lemma coe_symm_trans (e₁ : E ≃ₛₗᵢ[σ₁₂] E₂) (e₂ : E₂ ≃ₛₗᵢ[σ₂₃] E₃) :
  ⇑(e₁.trans e₂).symm = e₁.symm ∘ e₂.symm :=
rfl

include σ₁₄ σ₄₁ σ₄₂ σ₄₃ σ₂₄
lemma trans_assoc (eEE₂ : E ≃ₛₗᵢ[σ₁₂] E₂) (eE₂E₃ : E₂ ≃ₛₗᵢ[σ₂₃] E₃) (eE₃E₄ : E₃ ≃ₛₗᵢ[σ₃₄] E₄) :
  eEE₂.trans (eE₂E₃.trans eE₃E₄) = (eEE₂.trans eE₂E₃).trans eE₃E₄ :=
rfl
omit σ₂₁ σ₃₁ σ₄₁ σ₃₂ σ₄₂ σ₄₃ σ₁₃ σ₂₄ σ₁₄

instance : group (E ≃ₗᵢ[R] E) :=
{ mul := λ e₁ e₂, e₂.trans e₁,
  one := refl _ _,
  inv := symm,
  one_mul := trans_refl,
  mul_one := refl_trans,
  mul_assoc := λ _ _ _, trans_assoc _ _ _,
  mul_left_inv := self_trans_symm }

@[simp] lemma coe_one : ⇑(1 : E ≃ₗᵢ[R] E) = id := rfl
@[simp] lemma coe_mul (e e' : E ≃ₗᵢ[R] E) : ⇑(e * e') = e ∘ e' := rfl
@[simp] lemma coe_inv (e : E ≃ₗᵢ[R] E) : ⇑(e⁻¹) = e.symm := rfl

lemma one_def : (1 : E ≃ₗᵢ[R] E) = refl _ _ := rfl
lemma mul_def (e e' : E ≃ₗᵢ[R] E) : (e * e' : E ≃ₗᵢ[R] E) = e'.trans e := rfl
lemma inv_def (e : E ≃ₗᵢ[R] E) : (e⁻¹ : E ≃ₗᵢ[R] E) = e.symm := rfl

/-! Lemmas about mixing the group structure with definitions. Because we have multiple ways to
express `linear_isometry_equiv.refl`, `linear_isometry_equiv.symm`, and
`linear_isometry_equiv.trans`, we want simp lemmas for every combination.
The assumption made here is that if you're using the group structure, you want to preserve it
after simp.

This copies the approach used by the lemmas near `equiv.perm.trans_one`. -/

@[simp] lemma trans_one : e.trans (1 : E₂ ≃ₗᵢ[R₂] E₂) = e := trans_refl _
@[simp] lemma one_trans : (1 : E ≃ₗᵢ[R] E).trans e = e := refl_trans _
@[simp] lemma refl_mul (e : E ≃ₗᵢ[R] E) : (refl _ _) * e = e := trans_refl _
@[simp] lemma mul_refl (e : E ≃ₗᵢ[R] E) : e * (refl _ _) = e := refl_trans _

include σ₂₁

/-- Reinterpret a `linear_isometry_equiv` as a `continuous_linear_equiv`. -/
instance : has_coe_t (E ≃ₛₗᵢ[σ₁₂] E₂) (E ≃SL[σ₁₂] E₂) :=
⟨λ e, ⟨e.to_linear_equiv, e.continuous, e.to_isometric.symm.continuous⟩⟩

instance : has_coe_t (E ≃ₛₗᵢ[σ₁₂] E₂) (E →SL[σ₁₂] E₂) := ⟨λ e, ↑(e : E ≃SL[σ₁₂] E₂)⟩

@[simp] lemma coe_coe : ⇑(e : E ≃SL[σ₁₂] E₂) = e := rfl

@[simp] lemma coe_coe' : ((e : E ≃SL[σ₁₂] E₂) : E →SL[σ₁₂] E₂) = e := rfl

@[simp] lemma coe_coe'' : ⇑(e : E →SL[σ₁₂] E₂) = e := rfl

omit σ₂₁

@[simp] lemma map_zero : e 0 = 0 := e.1.map_zero

@[simp] lemma map_add (x y : E) : e (x + y) = e x + e y := e.1.map_add x y

@[simp] lemma map_sub (x y : E) : e (x - y) = e x - e y := e.1.map_sub x y

@[simp] lemma map_smulₛₗ (c : R) (x : E) : e (c • x) = σ₁₂ c • e x := e.1.map_smulₛₗ c x

@[simp] lemma map_smul [module R E₂] {e : E ≃ₗᵢ[R] E₂} (c : R) (x : E) : e (c • x) = c • e x :=
e.1.map_smul c x

@[simp] lemma nnnorm_map (x : E) : ∥e x∥₊ = ∥x∥₊ := e.to_linear_isometry.nnnorm_map x

@[simp] lemma dist_map (x y : E) : dist (e x) (e y) = dist x y :=
e.to_linear_isometry.dist_map x y

@[simp] lemma edist_map (x y : E) : edist (e x) (e y) = edist x y :=
e.to_linear_isometry.edist_map x y

protected lemma bijective : bijective e := e.1.bijective
protected lemma injective : injective e := e.1.injective
protected lemma surjective : surjective e := e.1.surjective

@[simp] lemma map_eq_iff {x y : E} : e x = e y ↔ x = y := e.injective.eq_iff

lemma map_ne {x y : E} (h : x ≠ y) : e x ≠ e y := e.injective.ne h

protected lemma lipschitz : lipschitz_with 1 e := e.isometry.lipschitz

protected lemma antilipschitz : antilipschitz_with 1 e := e.isometry.antilipschitz

lemma image_eq_preimage (s : set E) : e '' s = e.symm ⁻¹' s :=
e.to_linear_equiv.image_eq_preimage s

@[simp] lemma ediam_image (s : set E) : emetric.diam (e '' s) = emetric.diam s :=
e.isometry.ediam_image s

@[simp] lemma diam_image (s : set E) : metric.diam (e '' s) = metric.diam s :=
e.isometry.diam_image s

@[simp] lemma preimage_ball (x : E₂) (r : ℝ) :
  e ⁻¹' (metric.ball x r) = metric.ball (e.symm x) r :=
e.to_isometric.preimage_ball x r

@[simp] lemma preimage_sphere (x : E₂) (r : ℝ) :
  e ⁻¹' (metric.sphere x r) = metric.sphere (e.symm x) r :=
e.to_isometric.preimage_sphere x r

@[simp] lemma preimage_closed_ball (x : E₂) (r : ℝ) :
  e ⁻¹' (metric.closed_ball x r) = metric.closed_ball (e.symm x) r :=
e.to_isometric.preimage_closed_ball x r

@[simp] lemma image_ball (x : E) (r : ℝ) :
  e '' (metric.ball x r) = metric.ball (e x) r :=
e.to_isometric.image_ball x r

@[simp] lemma image_sphere (x : E) (r : ℝ) :
  e '' (metric.sphere x r) = metric.sphere (e x) r :=
e.to_isometric.image_sphere x r

@[simp] lemma image_closed_ball (x : E) (r : ℝ) :
  e '' (metric.closed_ball x r) = metric.closed_ball (e x) r :=
e.to_isometric.image_closed_ball x r

variables {α : Type*} [topological_space α]

@[simp] lemma comp_continuous_on_iff {f : α → E} {s : set α} :
  continuous_on (e ∘ f) s ↔ continuous_on f s :=
e.isometry.comp_continuous_on_iff

@[simp] lemma comp_continuous_iff {f : α → E} :
  continuous (e ∘ f) ↔ continuous f :=
e.isometry.comp_continuous_iff

instance complete_space_map (p : submodule R E) [complete_space p] :
  complete_space (p.map (e.to_linear_equiv : E →ₛₗ[σ₁₂] E₂)) :=
e.to_linear_isometry.complete_space_map p

include σ₂₁
/-- Construct a linear isometry equiv from a surjective linear isometry. -/
noncomputable def of_surjective (f : F →ₛₗᵢ[σ₁₂] E₂)
  (hfr : function.surjective f) :
  F ≃ₛₗᵢ[σ₁₂] E₂ :=
{ norm_map' := f.norm_map,
  .. linear_equiv.of_bijective f.to_linear_map f.injective hfr }

@[simp] lemma coe_of_surjective (f : F →ₛₗᵢ[σ₁₂] E₂) (hfr : function.surjective f) :
  ⇑(linear_isometry_equiv.of_surjective f hfr) = f :=
by { ext, refl }

omit σ₂₁

variables (R)
/-- The negation operation on a normed space `E`, considered as a linear isometry equivalence. -/
def neg : E ≃ₗᵢ[R] E :=
{ norm_map' := norm_neg,
  .. linear_equiv.neg R }

variables {R}
@[simp] lemma coe_neg : (neg R : E → E) = λ x, -x := rfl

@[simp] lemma symm_neg : (neg R : E ≃ₗᵢ[R] E).symm = neg R := rfl

variables (R E E₂ E₃)

/-- The natural equivalence `(E × E₂) × E₃ ≃ E × (E₂ × E₃)` is a linear isometry. -/
def prod_assoc [module R E₂] [module R E₃] : (E × E₂) × E₃ ≃ₗᵢ[R] E × E₂ × E₃ :=
{ to_fun    := equiv.prod_assoc E E₂ E₃,
  inv_fun   := (equiv.prod_assoc E E₂ E₃).symm,
  map_add'  := by simp,
  map_smul' := by simp,
  norm_map' :=
    begin
      rintros ⟨⟨e, f⟩, g⟩,
      simp only [linear_equiv.coe_mk, equiv.prod_assoc_apply, prod.norm_def, max_assoc],
    end,
  .. equiv.prod_assoc E E₂ E₃, }

@[simp] lemma coe_prod_assoc [module R E₂] [module R E₃] :
  (prod_assoc R E E₂ E₃ : (E × E₂) × E₃ → E × E₂ × E₃) = equiv.prod_assoc E E₂ E₃ :=
rfl

@[simp] lemma coe_prod_assoc_symm [module R E₂] [module R E₃] :
  ((prod_assoc R E E₂ E₃).symm : E × E₂ × E₃ → (E × E₂) × E₃) = (equiv.prod_assoc E E₂ E₃).symm :=
rfl

<<<<<<< HEAD
/-- If `p` is a submodule that is equal to `⊤`, then `linear_isometry_equiv.of_top p hp` is the
equivalence between `p` and `E`. -/
def of_top {R : Type*} [ring R] [module R E] (p : submodule R E) (hp : p = ⊤) :
  p ≃ₗᵢ[R] E :=
{ to_linear_equiv := linear_equiv.of_top p hp, .. p.subtypeₗᵢ }
=======
variables {R E E₂ E₃} {R' : Type*} [ring R'] [module R' E] (p q : submodule R' E)

/-- `linear_equiv.of_eq` as a `linear_isometry_equiv`. -/
def of_eq (hpq : p = q) :
  p ≃ₗᵢ[R'] q :=
{ norm_map' := λ x, rfl,
  ..linear_equiv.of_eq p q hpq }

variables {p q}

@[simp] lemma coe_of_eq_apply (h : p = q) (x : p) : (of_eq p q h x : E) = x := rfl
@[simp] lemma of_eq_symm (h : p = q) : (of_eq p q h).symm = of_eq q p h.symm := rfl
@[simp] lemma of_eq_rfl : of_eq p p rfl = linear_isometry_equiv.refl R' p := by ext; refl
>>>>>>> b2ba27ce

end linear_isometry_equiv

/-- Two linear isometries are equal if they are equal on basis vectors. -/
lemma basis.ext_linear_isometry {ι : Type*} (b : basis ι R E) {f₁ f₂ : E →ₛₗᵢ[σ₁₂] E₂}
  (h : ∀ i, f₁ (b i) = f₂ (b i)) : f₁ = f₂ :=
linear_isometry.to_linear_map_injective $ b.ext h

include σ₂₁

/-- Two linear isometric equivalences are equal if they are equal on basis vectors. -/
lemma basis.ext_linear_isometry_equiv {ι : Type*} (b : basis ι R E) {f₁ f₂ : E ≃ₛₗᵢ[σ₁₂] E₂}
  (h : ∀ i, f₁ (b i) = f₂ (b i)) : f₁ = f₂ :=
linear_isometry_equiv.to_linear_equiv_injective $ b.ext' h

omit σ₂₁

/-- Reinterpret a `linear_isometry` as a `linear_isometry_equiv` to the range. -/
noncomputable def linear_isometry.equiv_range {S : Type*} [ring S] {σ₁₂ : R →+* S}
  {σ₂₁ : S →+* R} [ring_hom_inv_pair σ₁₂ σ₂₁] [ring_hom_inv_pair σ₂₁ σ₁₂] [module S E]
  (f : F →ₛₗᵢ[σ₁₂] E) :
  F ≃ₛₗᵢ[σ₁₂] f.to_linear_map.range :=
{ .. linear_equiv.of_injective f.to_linear_map f.injective, .. f }<|MERGE_RESOLUTION|>--- conflicted
+++ resolved
@@ -646,13 +646,12 @@
   ((prod_assoc R E E₂ E₃).symm : E × E₂ × E₃ → (E × E₂) × E₃) = (equiv.prod_assoc E E₂ E₃).symm :=
 rfl
 
-<<<<<<< HEAD
 /-- If `p` is a submodule that is equal to `⊤`, then `linear_isometry_equiv.of_top p hp` is the
 equivalence between `p` and `E`. -/
 def of_top {R : Type*} [ring R] [module R E] (p : submodule R E) (hp : p = ⊤) :
   p ≃ₗᵢ[R] E :=
 { to_linear_equiv := linear_equiv.of_top p hp, .. p.subtypeₗᵢ }
-=======
+
 variables {R E E₂ E₃} {R' : Type*} [ring R'] [module R' E] (p q : submodule R' E)
 
 /-- `linear_equiv.of_eq` as a `linear_isometry_equiv`. -/
@@ -666,7 +665,6 @@
 @[simp] lemma coe_of_eq_apply (h : p = q) (x : p) : (of_eq p q h x : E) = x := rfl
 @[simp] lemma of_eq_symm (h : p = q) : (of_eq p q h).symm = of_eq q p h.symm := rfl
 @[simp] lemma of_eq_rfl : of_eq p p rfl = linear_isometry_equiv.refl R' p := by ext; refl
->>>>>>> b2ba27ce
 
 end linear_isometry_equiv
 
