--- conflicted
+++ resolved
@@ -588,10 +588,7 @@
 
 variables {R E E₂ E₃} {R' : Type*} [ring R'] [module R' E] (p q : submodule R' E)
 
-<<<<<<< HEAD
-=======
 /-- `linear_equiv.of_eq` as a `linear_isometry_equiv`. -/
->>>>>>> 90722c0e
 def of_eq (hpq : p = q) :
   p ≃ₗᵢ[R'] q :=
 { norm_map' := λ x, rfl,
