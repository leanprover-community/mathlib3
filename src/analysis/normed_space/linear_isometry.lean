/-
Copyright (c) 2021 Yury Kudryashov. All rights reserved.
Released under Apache 2.0 license as described in the file LICENSE.
Authors: Yury Kudryashov, Frédéric Dupuis, Heather Macbeth
-/
import analysis.normed.group.basic
import topology.algebra.module

/-!
# (Semi-)linear isometries

In this file we define `linear_isometry σ₁₂ E E₂` (notation: `E →ₛₗᵢ[σ₁₂] E₂`) to be a semilinear
isometric embedding of `E` into `E₂` and `linear_isometry_equiv` (notation: `E ≃ₛₗᵢ[σ₁₂] E₂`) to be
a semilinear isometric equivalence between `E` and `E₂`.  The notation for the associated purely
linear concepts is `E →ₗᵢ[R] E₂`, `E ≃ₗᵢ[R] E₂`, and `E →ₗᵢ⋆[R] E₂`, `E ≃ₗᵢ⋆[R] E₂` for
the star-linear versions.

We also prove some trivial lemmas and provide convenience constructors.

Since a lot of elementary properties don't require `∥x∥ = 0 → x = 0` we start setting up the
theory for `semi_normed_space` and we specialize to `normed_space` when needed.
-/
open function set

variables {R R₂ R₃ R₄ E E₂ E₃ E₄ F : Type*} [semiring R] [semiring R₂] [semiring R₃] [semiring R₄]
  {σ₁₂ : R →+* R₂} {σ₂₁ : R₂ →+* R} {σ₁₃ : R →+* R₃} {σ₃₁ : R₃ →+* R} {σ₁₄ : R →+* R₄}
  {σ₄₁ : R₄ →+* R} {σ₂₃ : R₂ →+* R₃} {σ₃₂ : R₃ →+* R₂} {σ₂₄ : R₂ →+* R₄} {σ₄₂ : R₄ →+* R₂}
  {σ₃₄ : R₃ →+* R₄} {σ₄₃ : R₄ →+* R₃}
  [ring_hom_inv_pair σ₁₂ σ₂₁] [ring_hom_inv_pair σ₂₁ σ₁₂]
  [ring_hom_inv_pair σ₁₃ σ₃₁] [ring_hom_inv_pair σ₃₁ σ₁₃]
  [ring_hom_inv_pair σ₂₃ σ₃₂] [ring_hom_inv_pair σ₃₂ σ₂₃]
  [ring_hom_inv_pair σ₁₄ σ₄₁] [ring_hom_inv_pair σ₄₁ σ₁₄]
  [ring_hom_inv_pair σ₂₄ σ₄₂] [ring_hom_inv_pair σ₄₂ σ₂₄]
  [ring_hom_inv_pair σ₃₄ σ₄₃] [ring_hom_inv_pair σ₄₃ σ₃₄]
  [ring_hom_comp_triple σ₁₂ σ₂₃ σ₁₃] [ring_hom_comp_triple σ₁₂ σ₂₄ σ₁₄]
  [ring_hom_comp_triple σ₂₃ σ₃₄ σ₂₄] [ring_hom_comp_triple σ₁₃ σ₃₄ σ₁₄]
  [ring_hom_comp_triple σ₃₂ σ₂₁ σ₃₁] [ring_hom_comp_triple σ₄₂ σ₂₁ σ₄₁]
  [ring_hom_comp_triple σ₄₃ σ₃₂ σ₄₂] [ring_hom_comp_triple σ₄₃ σ₃₁ σ₄₁]
  [semi_normed_group E] [semi_normed_group E₂] [semi_normed_group E₃] [semi_normed_group E₄]
  [module R E] [module R₂ E₂] [module R₃ E₃] [module R₄ E₄]
  [normed_group F] [module R F]

/-- A `σ₁₂`-semilinear isometric embedding of a normed `R`-module into an `R₂`-module. -/
structure linear_isometry (σ₁₂ : R →+* R₂) (E E₂ : Type*) [semi_normed_group E]
  [semi_normed_group E₂] [module R E] [module R₂ E₂] extends E →ₛₗ[σ₁₂] E₂ :=
(norm_map' : ∀ x, ∥to_linear_map x∥ = ∥x∥)

notation E ` →ₛₗᵢ[`:25 σ₁₂:25 `] `:0 E₂:0 := linear_isometry σ₁₂ E E₂
notation E ` →ₗᵢ[`:25 R:25 `] `:0 E₂:0 := linear_isometry (ring_hom.id R) E E₂
notation E ` →ₗᵢ⋆[`:25 R:25 `] `:0 E₂:0 := linear_isometry (@star_ring_aut R _ _ : R →+* R) E E₂

namespace linear_isometry

/-- We use `f₁` when we need the domain to be a `normed_space`. -/
variables (f : E →ₛₗᵢ[σ₁₂] E₂) (f₁ : F →ₛₗᵢ[σ₁₂] E₂)

instance : has_coe_to_fun (E →ₛₗᵢ[σ₁₂] E₂) (λ _, E → E₂) := ⟨λ f, f.to_fun⟩

@[simp] lemma coe_to_linear_map : ⇑f.to_linear_map = f := rfl

lemma to_linear_map_injective : injective (to_linear_map : (E →ₛₗᵢ[σ₁₂] E₂) → (E →ₛₗ[σ₁₂] E₂))
| ⟨f, _⟩ ⟨g, _⟩ rfl := rfl

lemma coe_fn_injective : injective (λ (f : E →ₛₗᵢ[σ₁₂] E₂) (x : E), f x) :=
linear_map.coe_injective.comp to_linear_map_injective

@[ext] lemma ext {f g : E →ₛₗᵢ[σ₁₂] E₂} (h : ∀ x, f x = g x) : f = g :=
coe_fn_injective $ funext h

@[simp] lemma map_zero : f 0 = 0 := f.to_linear_map.map_zero

@[simp] lemma map_add (x y : E) : f (x + y) = f x + f y := f.to_linear_map.map_add x y

@[simp] lemma map_sub (x y : E) : f (x - y) = f x - f y := f.to_linear_map.map_sub x y

@[simp] lemma map_smulₛₗ (c : R) (x : E) : f (c • x) = σ₁₂ c • f x := f.to_linear_map.map_smulₛₗ c x

@[simp] lemma map_smul [module R E₂] (f : E →ₗᵢ[R] E₂) (c : R) (x : E) : f (c • x) = c • f x :=
f.to_linear_map.map_smul c x

@[simp] lemma norm_map (x : E) : ∥f x∥ = ∥x∥ := f.norm_map' x

@[simp] lemma nnnorm_map (x : E) : nnnorm (f x) = nnnorm x := nnreal.eq $ f.norm_map x

protected lemma isometry : isometry f :=
f.to_linear_map.to_add_monoid_hom.isometry_of_norm f.norm_map

@[simp] lemma is_complete_image_iff {s : set E} : is_complete (f '' s) ↔ is_complete s :=
is_complete_image_iff f.isometry.uniform_inducing

<<<<<<< HEAD
@[simp] lemma is_complete_map_iff [ring_hom_surjective σ₁₂] {p : submodule R E} :
=======
lemma is_complete_map_iff [ring_hom_surjective σ₁₂] {p : submodule R E} :
>>>>>>> 2b89c912
  is_complete (p.map f.to_linear_map : set E₂) ↔ is_complete (p : set E) :=
f.is_complete_image_iff

instance complete_space_map [ring_hom_surjective σ₁₂] (p : submodule R E) [complete_space p] :
  complete_space (p.map f.to_linear_map) :=
(f.is_complete_map_iff.2 $ complete_space_coe_iff_is_complete.1 ‹_›).complete_space_coe

@[simp] lemma dist_map (x y : E) : dist (f x) (f y) = dist x y := f.isometry.dist_eq x y
@[simp] lemma edist_map (x y : E) : edist (f x) (f y) = edist x y := f.isometry.edist_eq x y

protected lemma injective : injective f₁ := f₁.isometry.injective

@[simp] lemma map_eq_iff {x y : F} : f₁ x = f₁ y ↔ x = y := f₁.injective.eq_iff

lemma map_ne {x y : F} (h : x ≠ y) : f₁ x ≠ f₁ y := f₁.injective.ne h

protected lemma lipschitz : lipschitz_with 1 f := f.isometry.lipschitz

protected lemma antilipschitz : antilipschitz_with 1 f := f.isometry.antilipschitz

@[continuity] protected lemma continuous : continuous f := f.isometry.continuous

lemma ediam_image (s : set E) : emetric.diam (f '' s) = emetric.diam s :=
f.isometry.ediam_image s

lemma ediam_range : emetric.diam (range f) = emetric.diam (univ : set E) :=
f.isometry.ediam_range

lemma diam_image (s : set E) : metric.diam (f '' s) = metric.diam s :=
f.isometry.diam_image s

lemma diam_range : metric.diam (range f) = metric.diam (univ : set E) :=
f.isometry.diam_range

/-- Interpret a linear isometry as a continuous linear map. -/
def to_continuous_linear_map : E →SL[σ₁₂] E₂ := ⟨f.to_linear_map, f.continuous⟩

@[simp] lemma coe_to_continuous_linear_map : ⇑f.to_continuous_linear_map = f := rfl

@[simp] lemma comp_continuous_iff {α : Type*} [topological_space α] {g : α → E} :
  continuous (f ∘ g) ↔ continuous g :=
f.isometry.comp_continuous_iff

/-- The identity linear isometry. -/
def id : E →ₗᵢ[R] E := ⟨linear_map.id, λ x, rfl⟩

@[simp] lemma coe_id : ((id : E →ₗᵢ[R] E) : E → E) = _root_.id := rfl

@[simp] lemma id_apply (x : E) : (id : E →ₗᵢ[R] E) x = x := rfl

@[simp] lemma id_to_linear_map : (id.to_linear_map : E →ₗ[R] E) = linear_map.id := rfl

instance : inhabited (E →ₗᵢ[R] E) := ⟨id⟩

/-- Composition of linear isometries. -/
def comp (g : E₂ →ₛₗᵢ[σ₂₃] E₃) (f : E →ₛₗᵢ[σ₁₂] E₂) : E →ₛₗᵢ[σ₁₃] E₃ :=
⟨g.to_linear_map.comp f.to_linear_map, λ x, (g.norm_map _).trans (f.norm_map _)⟩

include σ₁₃
@[simp] lemma coe_comp (g : E₂ →ₛₗᵢ[σ₂₃] E₃) (f : E →ₛₗᵢ[σ₁₂] E₂) :
  ⇑(g.comp f) = g ∘ f :=
rfl
omit σ₁₃

@[simp] lemma id_comp : (id : E₂ →ₗᵢ[R₂] E₂).comp f = f := ext $ λ x, rfl

@[simp] lemma comp_id : f.comp id = f := ext $ λ x, rfl

include σ₁₃ σ₂₄ σ₁₄
lemma comp_assoc (f : E₃ →ₛₗᵢ[σ₃₄] E₄) (g : E₂ →ₛₗᵢ[σ₂₃] E₃) (h : E →ₛₗᵢ[σ₁₂] E₂) :
  (f.comp g).comp h = f.comp (g.comp h) :=
rfl
omit σ₁₃ σ₂₄ σ₁₄

instance : monoid (E →ₗᵢ[R] E) :=
{ one := id,
  mul := comp,
  mul_assoc := comp_assoc,
  one_mul := id_comp,
  mul_one := comp_id }

@[simp] lemma coe_one : ((1 : E →ₗᵢ[R] E) : E → E) = _root_.id := rfl
@[simp] lemma coe_mul (f g : E →ₗᵢ[R] E) : ⇑(f * g) = f ∘ g := rfl

end linear_isometry

/-- Construct a `linear_isometry` from a `linear_map` satisfying `isometry`. -/
def linear_map.to_linear_isometry (f : E →ₛₗ[σ₁₂] E₂) (hf : isometry f) : E →ₛₗᵢ[σ₁₂] E₂ :=
{ norm_map' := by { simp_rw [←dist_zero_right, ←f.map_zero], exact λ x, hf.dist_eq x _ },
  .. f }

namespace submodule

variables {R' : Type*} [ring R'] [module R' E] (p : submodule R' E)

/-- `submodule.subtype` as a `linear_isometry`. -/
def subtypeₗᵢ : p →ₗᵢ[R'] E := ⟨p.subtype, λ x, rfl⟩

@[simp] lemma coe_subtypeₗᵢ : ⇑p.subtypeₗᵢ = p.subtype := rfl

@[simp] lemma subtypeₗᵢ_to_linear_map : p.subtypeₗᵢ.to_linear_map = p.subtype := rfl

/-- `submodule.subtype` as a `continuous_linear_map`. -/
def subtypeL : p →L[R'] E := p.subtypeₗᵢ.to_continuous_linear_map

@[simp] lemma coe_subtypeL : (p.subtypeL : p →ₗ[R'] E) = p.subtype := rfl

@[simp] lemma coe_subtypeL' : ⇑p.subtypeL = p.subtype := rfl

@[simp] lemma range_subtypeL : p.subtypeL.range = p :=
range_subtype _

@[simp] lemma ker_subtypeL : p.subtypeL.ker = ⊥ :=
ker_subtype _

end submodule

/-- A semilinear isometric equivalence between two normed vector spaces. -/
structure linear_isometry_equiv (σ₁₂ : R →+* R₂) {σ₂₁ : R₂ →+* R} [ring_hom_inv_pair σ₁₂ σ₂₁]
  [ring_hom_inv_pair σ₂₁ σ₁₂] (E E₂ : Type*) [semi_normed_group E] [semi_normed_group E₂]
  [module R E] [module R₂ E₂] extends E ≃ₛₗ[σ₁₂] E₂ :=
(norm_map' : ∀ x, ∥to_linear_equiv x∥ = ∥x∥)

notation E ` ≃ₛₗᵢ[`:25 σ₁₂:25 `] `:0 E₂:0 := linear_isometry_equiv σ₁₂ E E₂
notation E ` ≃ₗᵢ[`:25 R:25 `] `:0 E₂:0 := linear_isometry_equiv (ring_hom.id R) E E₂
notation E ` ≃ₗᵢ⋆[`:25 R:25 `] `:0 E₂:0 :=
  linear_isometry_equiv (@star_ring_aut R _ _ : R →+* R) E E₂

namespace linear_isometry_equiv

variables (e : E ≃ₛₗᵢ[σ₁₂] E₂)

include σ₂₁
instance : has_coe_to_fun (E ≃ₛₗᵢ[σ₁₂] E₂) (λ _, E → E₂) := ⟨λ f, f.to_fun⟩

@[simp] lemma coe_mk (e : E ≃ₛₗ[σ₁₂] E₂) (he : ∀ x, ∥e x∥ = ∥x∥) :
  ⇑(mk e he) = e :=
rfl

@[simp] lemma coe_to_linear_equiv (e : E ≃ₛₗᵢ[σ₁₂] E₂) : ⇑e.to_linear_equiv = e := rfl

lemma to_linear_equiv_injective : injective (to_linear_equiv : (E ≃ₛₗᵢ[σ₁₂] E₂) → (E ≃ₛₗ[σ₁₂] E₂))
| ⟨e, _⟩ ⟨_, _⟩ rfl := rfl

@[ext] lemma ext {e e' : E ≃ₛₗᵢ[σ₁₂] E₂} (h : ∀ x, e x = e' x) : e = e' :=
to_linear_equiv_injective $ linear_equiv.ext h

/-- Construct a `linear_isometry_equiv` from a `linear_equiv` and two inequalities:
`∀ x, ∥e x∥ ≤ ∥x∥` and `∀ y, ∥e.symm y∥ ≤ ∥y∥`. -/
def of_bounds (e : E ≃ₛₗ[σ₁₂] E₂) (h₁ : ∀ x, ∥e x∥ ≤ ∥x∥) (h₂ : ∀ y, ∥e.symm y∥ ≤ ∥y∥) :
  E ≃ₛₗᵢ[σ₁₂] E₂ :=
⟨e, λ x, le_antisymm (h₁ x) $ by simpa only [e.symm_apply_apply] using h₂ (e x)⟩

@[simp] lemma norm_map (x : E) : ∥e x∥ = ∥x∥ := e.norm_map' x

/-- Reinterpret a `linear_isometry_equiv` as a `linear_isometry`. -/
def to_linear_isometry : E →ₛₗᵢ[σ₁₂] E₂ := ⟨e.1, e.2⟩

@[simp] lemma coe_to_linear_isometry : ⇑e.to_linear_isometry = e := rfl

protected lemma isometry : isometry e := e.to_linear_isometry.isometry

/-- Reinterpret a `linear_isometry_equiv` as an `isometric`. -/
def to_isometric : E ≃ᵢ E₂ := ⟨e.to_linear_equiv.to_equiv, e.isometry⟩

@[simp] lemma coe_to_isometric : ⇑e.to_isometric = e := rfl

lemma range_eq_univ (e : E ≃ₛₗᵢ[σ₁₂] E₂) : set.range e = set.univ :=
by { rw ← coe_to_isometric, exact isometric.range_eq_univ _, }

/-- Reinterpret a `linear_isometry_equiv` as an `homeomorph`. -/
def to_homeomorph : E ≃ₜ E₂ := e.to_isometric.to_homeomorph

@[simp] lemma coe_to_homeomorph : ⇑e.to_homeomorph = e := rfl

protected lemma continuous : continuous e := e.isometry.continuous
protected lemma continuous_at {x} : continuous_at e x := e.continuous.continuous_at
protected lemma continuous_on {s} : continuous_on e s := e.continuous.continuous_on

protected lemma continuous_within_at {s x} : continuous_within_at e s x :=
e.continuous.continuous_within_at

/-- Interpret a `linear_isometry_equiv` as a continuous linear equiv. -/
def to_continuous_linear_equiv : E ≃SL[σ₁₂] E₂ :=
{ .. e.to_linear_isometry.to_continuous_linear_map,
  .. e.to_homeomorph }

@[simp] lemma coe_to_continuous_linear_equiv : ⇑e.to_continuous_linear_equiv = e := rfl

omit σ₂₁

variables (R E)

/-- Identity map as a `linear_isometry_equiv`. -/
def refl : E ≃ₗᵢ[R] E := ⟨linear_equiv.refl R E, λ x, rfl⟩

variables {R E}

instance : inhabited (E ≃ₗᵢ[R] E) := ⟨refl R E⟩

@[simp] lemma coe_refl : ⇑(refl R E) = id := rfl

/-- The inverse `linear_isometry_equiv`. -/
def symm : E₂ ≃ₛₗᵢ[σ₂₁] E :=
⟨e.to_linear_equiv.symm,
  λ x, (e.norm_map _).symm.trans $ congr_arg norm $ e.to_linear_equiv.apply_symm_apply x⟩

@[simp] lemma apply_symm_apply (x : E₂) : e (e.symm x) = x := e.to_linear_equiv.apply_symm_apply x
@[simp] lemma symm_apply_apply (x : E) : e.symm (e x) = x := e.to_linear_equiv.symm_apply_apply x
@[simp] lemma map_eq_zero_iff {x : E} : e x = 0 ↔ x = 0 := e.to_linear_equiv.map_eq_zero_iff
@[simp] lemma symm_symm : e.symm.symm = e := ext $ λ x, rfl

@[simp] lemma to_linear_equiv_symm : e.to_linear_equiv.symm = e.symm.to_linear_equiv := rfl
@[simp] lemma to_isometric_symm : e.to_isometric.symm = e.symm.to_isometric := rfl
@[simp] lemma to_homeomorph_symm : e.to_homeomorph.symm = e.symm.to_homeomorph := rfl

include σ₃₁ σ₃₂
/-- Composition of `linear_isometry_equiv`s as a `linear_isometry_equiv`. -/
def trans (e' : E₂ ≃ₛₗᵢ[σ₂₃] E₃) : E ≃ₛₗᵢ[σ₁₃] E₃ :=
⟨e.to_linear_equiv.trans e'.to_linear_equiv, λ x, (e'.norm_map _).trans (e.norm_map _)⟩

include σ₁₃ σ₂₁
@[simp] lemma coe_trans (e₁ : E ≃ₛₗᵢ[σ₁₂] E₂) (e₂ : E₂ ≃ₛₗᵢ[σ₂₃] E₃) : ⇑(e₁.trans e₂) = e₂ ∘ e₁ :=
rfl
omit σ₁₃ σ₂₁ σ₃₁ σ₃₂

@[simp] lemma trans_refl : e.trans (refl R₂ E₂) = e := ext $ λ x, rfl
@[simp] lemma refl_trans : (refl R E).trans e = e := ext $ λ x, rfl
@[simp] lemma self_trans_symm : e.trans e.symm = refl R E := ext e.symm_apply_apply
@[simp] lemma symm_trans_self : e.symm.trans e = refl R₂ E₂ := ext e.apply_symm_apply
@[simp] lemma symm_comp_self : e.symm ∘ e = id := funext e.symm_apply_apply
@[simp] lemma self_comp_symm : e ∘ e.symm = id := e.symm.symm_comp_self

include σ₁₃ σ₂₁ σ₃₂ σ₃₁
@[simp] lemma coe_symm_trans (e₁ : E ≃ₛₗᵢ[σ₁₂] E₂) (e₂ : E₂ ≃ₛₗᵢ[σ₂₃] E₃) :
  ⇑(e₁.trans e₂).symm = e₁.symm ∘ e₂.symm :=
rfl

include σ₁₄ σ₄₁ σ₄₂ σ₄₃ σ₂₄
lemma trans_assoc (eEE₂ : E ≃ₛₗᵢ[σ₁₂] E₂) (eE₂E₃ : E₂ ≃ₛₗᵢ[σ₂₃] E₃) (eE₃E₄ : E₃ ≃ₛₗᵢ[σ₃₄] E₄) :
  eEE₂.trans (eE₂E₃.trans eE₃E₄) = (eEE₂.trans eE₂E₃).trans eE₃E₄ :=
rfl
omit σ₂₁ σ₃₁ σ₄₁ σ₃₂ σ₄₂ σ₄₃ σ₁₃ σ₂₄ σ₁₄

instance : group (E ≃ₗᵢ[R] E) :=
{ mul := λ e₁ e₂, e₂.trans e₁,
  one := refl _ _,
  inv := symm,
  one_mul := trans_refl,
  mul_one := refl_trans,
  mul_assoc := λ _ _ _, trans_assoc _ _ _,
  mul_left_inv := self_trans_symm }

@[simp] lemma coe_one : ⇑(1 : E ≃ₗᵢ[R] E) = id := rfl
@[simp] lemma coe_mul (e e' : E ≃ₗᵢ[R] E) : ⇑(e * e') = e ∘ e' := rfl
@[simp] lemma coe_inv (e : E ≃ₗᵢ[R] E) : ⇑(e⁻¹) = e.symm := rfl

include σ₂₁

/-- Reinterpret a `linear_isometry_equiv` as a `continuous_linear_equiv`. -/
instance : has_coe_t (E ≃ₛₗᵢ[σ₁₂] E₂) (E ≃SL[σ₁₂] E₂) :=
⟨λ e, ⟨e.to_linear_equiv, e.continuous, e.to_isometric.symm.continuous⟩⟩

instance : has_coe_t (E ≃ₛₗᵢ[σ₁₂] E₂) (E →SL[σ₁₂] E₂) := ⟨λ e, ↑(e : E ≃SL[σ₁₂] E₂)⟩

@[simp] lemma coe_coe : ⇑(e : E ≃SL[σ₁₂] E₂) = e := rfl

@[simp] lemma coe_coe' : ((e : E ≃SL[σ₁₂] E₂) : E →SL[σ₁₂] E₂) = e := rfl

@[simp] lemma coe_coe'' : ⇑(e : E →SL[σ₁₂] E₂) = e := rfl

omit σ₂₁

@[simp] lemma map_zero : e 0 = 0 := e.1.map_zero

@[simp] lemma map_add (x y : E) : e (x + y) = e x + e y := e.1.map_add x y

@[simp] lemma map_sub (x y : E) : e (x - y) = e x - e y := e.1.map_sub x y

@[simp] lemma map_smulₛₗ (c : R) (x : E) : e (c • x) = σ₁₂ c • e x := e.1.map_smulₛₗ c x

@[simp] lemma map_smul [module R E₂] {e : E ≃ₗᵢ[R] E₂} (c : R) (x : E) : e (c • x) = c • e x :=
e.1.map_smul c x

@[simp] lemma nnnorm_map (x : E) : nnnorm (e x) = nnnorm x := e.to_linear_isometry.nnnorm_map x

@[simp] lemma dist_map (x y : E) : dist (e x) (e y) = dist x y :=
e.to_linear_isometry.dist_map x y

@[simp] lemma edist_map (x y : E) : edist (e x) (e y) = edist x y :=
e.to_linear_isometry.edist_map x y

protected lemma bijective : bijective e := e.1.bijective
protected lemma injective : injective e := e.1.injective
protected lemma surjective : surjective e := e.1.surjective

@[simp] lemma map_eq_iff {x y : E} : e x = e y ↔ x = y := e.injective.eq_iff

lemma map_ne {x y : E} (h : x ≠ y) : e x ≠ e y := e.injective.ne h

protected lemma lipschitz : lipschitz_with 1 e := e.isometry.lipschitz

protected lemma antilipschitz : antilipschitz_with 1 e := e.isometry.antilipschitz

@[simp] lemma ediam_image (s : set E) : emetric.diam (e '' s) = emetric.diam s :=
e.isometry.ediam_image s

@[simp] lemma diam_image (s : set E) : metric.diam (e '' s) = metric.diam s :=
e.isometry.diam_image s

variables {α : Type*} [topological_space α]

@[simp] lemma comp_continuous_on_iff {f : α → E} {s : set α} :
  continuous_on (e ∘ f) s ↔ continuous_on f s :=
e.isometry.comp_continuous_on_iff

@[simp] lemma comp_continuous_iff {f : α → E} :
  continuous (e ∘ f) ↔ continuous f :=
e.isometry.comp_continuous_iff

instance complete_space_map (p : submodule R E) [complete_space p] :
  complete_space (p.map (e.to_linear_equiv : E →ₛₗ[σ₁₂] E₂)) :=
e.to_linear_isometry.complete_space_map p

include σ₂₁
/-- Construct a linear isometry equiv from a surjective linear isometry. -/
noncomputable def of_surjective (f : F →ₛₗᵢ[σ₁₂] E₂)
  (hfr : function.surjective f) :
  F ≃ₛₗᵢ[σ₁₂] E₂ :=
{ norm_map' := f.norm_map,
  .. linear_equiv.of_bijective f.to_linear_map f.injective hfr }
omit σ₂₁

variables (R)
/-- The negation operation on a normed space `E`, considered as a linear isometry equivalence. -/
def neg : E ≃ₗᵢ[R] E :=
{ norm_map' := norm_neg,
  .. linear_equiv.neg R }

variables {R}
@[simp] lemma coe_neg : (neg R : E → E) = λ x, -x := rfl

@[simp] lemma symm_neg : (neg R : E ≃ₗᵢ[R] E).symm = neg R := rfl

variables (R E E₂ E₃)

/-- The natural equivalence `(E × E₂) × E₃ ≃ E × (E₂ × E₃)` is a linear isometry. -/
noncomputable def prod_assoc [module R E₂] [module R E₃] : (E × E₂) × E₃ ≃ₗᵢ[R] E × E₂ × E₃ :=
{ to_fun    := equiv.prod_assoc E E₂ E₃,
  inv_fun   := (equiv.prod_assoc E E₂ E₃).symm,
  map_add'  := by simp,
  map_smul' := by simp,
  norm_map' :=
    begin
      rintros ⟨⟨e, f⟩, g⟩,
      simp only [linear_equiv.coe_mk, equiv.prod_assoc_apply, prod.semi_norm_def, max_assoc],
    end,
  .. equiv.prod_assoc E E₂ E₃, }

@[simp] lemma coe_prod_assoc [module R E₂] [module R E₃] :
  (prod_assoc R E E₂ E₃ : (E × E₂) × E₃ → E × E₂ × E₃) = equiv.prod_assoc E E₂ E₃ :=
rfl

@[simp] lemma coe_prod_assoc_symm [module R E₂] [module R E₃] :
  ((prod_assoc R E E₂ E₃).symm : E × E₂ × E₃ → (E × E₂) × E₃) = (equiv.prod_assoc E E₂ E₃).symm :=
rfl

end linear_isometry_equiv<|MERGE_RESOLUTION|>--- conflicted
+++ resolved
@@ -88,11 +88,7 @@
 @[simp] lemma is_complete_image_iff {s : set E} : is_complete (f '' s) ↔ is_complete s :=
 is_complete_image_iff f.isometry.uniform_inducing
 
-<<<<<<< HEAD
-@[simp] lemma is_complete_map_iff [ring_hom_surjective σ₁₂] {p : submodule R E} :
-=======
 lemma is_complete_map_iff [ring_hom_surjective σ₁₂] {p : submodule R E} :
->>>>>>> 2b89c912
   is_complete (p.map f.to_linear_map : set E₂) ↔ is_complete (p : set E) :=
 f.is_complete_image_iff
 
