--- conflicted
+++ resolved
@@ -47,13 +47,8 @@
 ## TODO
 
 * More versions of Hölder's inequality (for example: the case `p = 1`, `q = ∞`; a version for normed
-<<<<<<< HEAD
-  rings which has `∥∑' i, f i * g i∥` rather than `∑' i, ∥f i∥ * g i∥` on the RHS; a version for three
-  exponents satisfying `1 / r = 1 / p + 1 / q`)
-=======
   rings which has `∥∑' i, f i * g i∥` rather than `∑' i, ∥f i∥ * g i∥` on the RHS; a version for
   three exponents satisfying `1 / r = 1 / p + 1 / q`)
->>>>>>> 0ad395ca
 * Equivalence with `pi_Lp`, for `α` finite
 * Equivalence with `measure_theory.Lp`, for `f : α → E` (i.e., functions rather than pi-types) and
   the counting measure on `α`
