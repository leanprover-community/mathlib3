/-
Copyright (c) 2019 Jan-David Salchow. All rights reserved.
Released under Apache 2.0 license as described in the file LICENSE.
Authors: Jan-David Salchow, Sébastien Gouëzel, Jean Lo

Operator norm on the space of continuous linear maps

Define the operator norm on the space of continuous linear maps between normed spaces, and prove
its basic properties. In particular, show that this space is itself a normed space.
-/

import topology.metric_space.lipschitz analysis.normed_space.riesz_lemma
import analysis.asymptotics
noncomputable theory
open_locale classical

set_option class.instance_max_depth 70

variables {𝕜 : Type*} {E : Type*} {F : Type*} {G : Type*}
[normed_group E] [normed_group F] [normed_group G]

open metric continuous_linear_map

lemma exists_pos_bound_of_bound {f : E → F} (M : ℝ) (h : ∀x, ∥f x∥ ≤ M * ∥x∥) :
  ∃ N, 0 < N ∧ ∀x, ∥f x∥ ≤ N * ∥x∥ :=
⟨max M 1, lt_of_lt_of_le zero_lt_one (le_max_right _ _), λx, calc
  ∥f x∥ ≤ M * ∥x∥ : h x
  ... ≤ max M 1 * ∥x∥ : mul_le_mul_of_nonneg_right (le_max_left _ _) (norm_nonneg _) ⟩

section normed_field
/- Most statements in this file require the field to be non-discrete, as this is necessary
to deduce an inequality ∥f x∥ ≤ C ∥x∥ from the continuity of f. However, the other direction always
holds. In this section, we just assume that 𝕜 is a normed field. In the remainder of the file,
it will be non-discrete. -/

variables [normed_field 𝕜] [normed_space 𝕜 E] [normed_space 𝕜 F] (f : E →ₗ[𝕜] F)

lemma linear_map.lipschitz_of_bound (C : ℝ) (h : ∀x, ∥f x∥ ≤ C * ∥x∥) :
  lipschitz_with (nnreal.of_real C) f :=
lipschitz_with.of_dist_le $ λ x y, by simpa [dist_eq_norm] using h (x - y)

lemma linear_map.uniform_continuous_of_bound (C : ℝ) (h : ∀x, ∥f x∥ ≤ C * ∥x∥) :
  uniform_continuous f :=
(f.lipschitz_of_bound C h).to_uniform_continuous

lemma linear_map.continuous_of_bound (C : ℝ) (h : ∀x, ∥f x∥ ≤ C * ∥x∥) :
  continuous f :=
(f.lipschitz_of_bound C h).to_continuous

/-- Construct a continuous linear map from a linear map and a bound on this linear map. -/
def linear_map.with_bound (h : ∃C : ℝ, ∀x, ∥f x∥ ≤ C * ∥x∥) : E →L[𝕜] F :=
⟨f, let ⟨C, hC⟩ := h in linear_map.continuous_of_bound f C hC⟩

@[simp, elim_cast] lemma linear_map_with_bound_coe (h : ∃C : ℝ, ∀x, ∥f x∥ ≤ C * ∥x∥) :
  ((f.with_bound h) : E →ₗ[𝕜] F) = f := rfl

@[simp] lemma linear_map_with_bound_apply (h : ∃C : ℝ, ∀x, ∥f x∥ ≤ C * ∥x∥) (x : E) :
  f.with_bound h x = f x := rfl

lemma linear_map.continuous_iff_is_closed_ker {f : E →ₗ[𝕜] 𝕜} :
  continuous f ↔ is_closed (f.ker : set E) :=
begin
  -- the continuity of f obviously implies that its kernel is closed
  refine ⟨λh, (continuous_iff_is_closed.1 h) {0} (t1_space.t1 0), λh, _⟩,
  -- for the other direction, we assume that the kernel is closed
  by_cases hf : ∀x, x ∈ f.ker,
  { -- if f = 0, its continuity is obvious
    have : (f : E → 𝕜) = (λx, 0), by { ext x, simpa using hf x },
    rw this,
    exact continuous_const },
  { /- if f is not zero, we use an element x₀ ∉ ker f such taht ∥x₀∥ ≤ 2 ∥x₀ - y∥ for all y ∈ ker f,
    given by Riesz's lemma, and prove that 2 ∥f x₀∥ / ∥x₀∥ gives a bound on the operator norm of f.
    For this, start from an arbitrary x and note that y = x₀ - (f x₀ / f x) x belongs to the kernel
    of f. Applying the above inequality to x₀ and y readily gives the conclusion. -/
    push_neg at hf,
    let r : ℝ := (2 : ℝ)⁻¹,
    have : 0 ≤ r, by norm_num [r],
    have : r < 1, by norm_num [r],
    obtain ⟨x₀, x₀ker, h₀⟩ : ∃ (x₀ : E), x₀ ∉ f.ker ∧ ∀ y ∈ linear_map.ker f, r * ∥x₀∥ ≤ ∥x₀ - y∥,
      from riesz_lemma h hf this,
    have : x₀ ≠ 0,
    { assume h,
      have : x₀ ∈ f.ker, by { rw h, exact (linear_map.ker f).zero },
      exact x₀ker this },
    have rx₀_ne_zero : r * ∥x₀∥ ≠ 0, by { simp [norm_eq_zero, this], norm_num },
    have : ∀x, ∥f x∥ ≤ (((r * ∥x₀∥)⁻¹) * ∥f x₀∥) * ∥x∥,
    { assume x,
      by_cases hx : f x = 0,
      { rw [hx, norm_zero],
        apply_rules [mul_nonneg', norm_nonneg, inv_nonneg.2, norm_nonneg] },
      { let y := x₀ - (f x₀ * (f x)⁻¹ ) • x,
        have fy_zero : f y = 0, by calc
          f y = f x₀ - (f x₀ * (f x)⁻¹ ) * f x :
            by { dsimp [y], rw [f.map_add, f.map_neg, f.map_smul], refl }
          ... = 0 :
            by { rw [mul_assoc, inv_mul_cancel hx, mul_one, sub_eq_zero_of_eq], refl },
        have A : r * ∥x₀∥ ≤ ∥f x₀∥ * ∥f x∥⁻¹ * ∥x∥, from calc
          r * ∥x₀∥ ≤ ∥x₀ - y∥ : h₀ _ (linear_map.mem_ker.2 fy_zero)
          ... = ∥(f x₀ * (f x)⁻¹ ) • x∥ : by { dsimp [y], congr, abel }
          ... = ∥f x₀∥ * ∥f x∥⁻¹ * ∥x∥ :
            by rw [norm_smul, normed_field.norm_mul, normed_field.norm_inv],
        calc
          ∥f x∥ = (r * ∥x₀∥)⁻¹ * (r * ∥x₀∥) * ∥f x∥ : by rwa [inv_mul_cancel, one_mul]
          ... ≤ (r * ∥x₀∥)⁻¹ * (∥f x₀∥ * ∥f x∥⁻¹ * ∥x∥) * ∥f x∥ : begin
            apply mul_le_mul_of_nonneg_right (mul_le_mul_of_nonneg_left A _) (norm_nonneg _),
            exact inv_nonneg.2 (mul_nonneg' (by norm_num) (norm_nonneg _))
          end
          ... = (∥f x∥ ⁻¹ * ∥f x∥) * (((r * ∥x₀∥)⁻¹) * ∥f x₀∥) * ∥x∥ : by ring
          ... = (((r * ∥x₀∥)⁻¹) * ∥f x₀∥) * ∥x∥ :
            by { rw [inv_mul_cancel, one_mul], simp [norm_eq_zero, hx] } } },
    exact linear_map.continuous_of_bound f _ this }
end

end normed_field

variables [nondiscrete_normed_field 𝕜] [normed_space 𝕜 E] [normed_space 𝕜 F] [normed_space 𝕜 G]
(c : 𝕜) (f g : E →L[𝕜] F) (h : F →L[𝕜] G) (x y z : E)
include 𝕜

/-- A continuous linear map between normed spaces is bounded when the field is nondiscrete.
The continuity ensures boundedness on a ball of some radius δ. The nondiscreteness is then
used to rescale any element into an element of norm in [δ/C, δ], whose image has a controlled norm.
The norm control for the original element follows by rescaling. -/
lemma linear_map.bound_of_continuous (f : E →ₗ[𝕜] F) (hf : continuous f) :
  ∃ C, 0 < C ∧ (∀ x : E, ∥f x∥ ≤ C * ∥x∥) :=
begin
  have : continuous_at f 0 := continuous_iff_continuous_at.1 hf _,
  rcases metric.tendsto_nhds_nhds.1 this 1 zero_lt_one with ⟨ε, ε_pos, hε⟩,
  let δ := ε/2,
  have δ_pos : δ > 0 := half_pos ε_pos,
  have H : ∀{a}, ∥a∥ ≤ δ → ∥f a∥ ≤ 1,
  { assume a ha,
    have : dist (f a) (f 0) ≤ 1,
    { apply le_of_lt (hε _),
      rw [dist_eq_norm, sub_zero],
      exact lt_of_le_of_lt ha (half_lt_self ε_pos) },
    simpa using this },
  rcases normed_field.exists_one_lt_norm 𝕜 with ⟨c, hc⟩,
  refine ⟨δ⁻¹ * ∥c∥, mul_pos (inv_pos δ_pos) (lt_trans zero_lt_one hc), (λx, _)⟩,
  by_cases h : x = 0,
  { simp only [h, norm_zero, mul_zero, linear_map.map_zero] },
  { rcases rescale_to_shell hc δ_pos h with ⟨d, hd, dxle, ledx, dinv⟩,
    calc ∥f x∥
      = ∥f ((d⁻¹ * d) • x)∥ : by rwa [inv_mul_cancel, one_smul]
      ... = ∥d∥⁻¹ * ∥f (d • x)∥ :
        by rw [mul_smul, linear_map.map_smul, norm_smul, normed_field.norm_inv]
      ... ≤ ∥d∥⁻¹ * 1 :
        mul_le_mul_of_nonneg_left (H dxle) (by { rw ← normed_field.norm_inv, exact norm_nonneg _ })
      ... ≤ δ⁻¹ * ∥c∥ * ∥x∥ : by { rw mul_one, exact dinv } }
end

namespace continuous_linear_map

theorem bound : ∃ C, 0 < C ∧ (∀ x : E, ∥f x∥ ≤ C * ∥x∥) :=
f.to_linear_map.bound_of_continuous f.2

section
open asymptotics filter

theorem is_O_id (l : filter E) : is_O f (λ x, x) l :=
let ⟨M, hMp, hM⟩ := f.bound in
⟨M, hMp, mem_sets_of_superset univ_mem_sets (λ x _, hM x)⟩

theorem is_O_comp {E : Type*} (g : F →L[𝕜] G) (f : E → F) (l : filter E) :
  is_O (λ x', g (f x')) f l :=
((g.is_O_id ⊤).comp _).mono (map_le_iff_le_comap.mp lattice.le_top)

theorem is_O_sub (f : E →L[𝕜] F) (l : filter E) (x : E) :
  is_O (λ x', f (x' - x)) (λ x', x' - x) l :=
is_O_comp f _ l

end

section op_norm
open set real

set_option class.instance_max_depth 100

/-- The operator norm of a continuous linear map is the inf of all its bounds. -/
def op_norm := Inf { c | c ≥ 0 ∧ ∀ x, ∥f x∥ ≤ c * ∥x∥ }
instance has_op_norm : has_norm (E →L[𝕜] F) := ⟨op_norm⟩

-- So that invocations of real.Inf_le ma𝕜e sense: we show that the set of
-- bounds is nonempty and bounded below.
lemma bounds_nonempty {f : E →L[𝕜] F} :
  ∃ c, c ∈ { c | 0 ≤ c ∧ ∀ x, ∥f x∥ ≤ c * ∥x∥ } :=
let ⟨M, hMp, hMb⟩ := f.bound in ⟨M, le_of_lt hMp, hMb⟩

lemma bounds_bdd_below {f : E →L[𝕜] F} :
  bdd_below { c | 0 ≤ c ∧ ∀ x, ∥f x∥ ≤ c * ∥x∥ } :=
⟨0, λ _ ⟨hn, _⟩, hn⟩

lemma op_norm_nonneg : 0 ≤ ∥f∥ :=
lb_le_Inf _ bounds_nonempty (λ _ ⟨hx, _⟩, hx)

/-- The fundamental property of the operator norm: ∥f x∥ ≤ ∥f∥ * ∥x∥. -/
theorem le_op_norm : ∥f x∥ ≤ ∥f∥ * ∥x∥ :=
classical.by_cases
  (λ heq : x = 0, by { rw heq, simp })
  (λ hne, have hlt : 0 < ∥x∥, from (norm_pos_iff _).2 hne,
    le_mul_of_div_le hlt ((le_Inf _ bounds_nonempty bounds_bdd_below).2
    (λ c ⟨_, hc⟩, div_le_of_le_mul hlt (by { rw mul_comm, apply hc }))))

lemma ratio_le_op_norm : ∥f x∥ / ∥x∥ ≤ ∥f∥ :=
(or.elim (lt_or_eq_of_le (norm_nonneg _))
  (λ hlt, div_le_of_le_mul hlt (by { rw mul_comm, apply le_op_norm }))
  (λ heq, by { rw [←heq, div_zero], apply op_norm_nonneg }))

/-- The image of the unit ball under a continuous linear map is bounded. -/
lemma unit_le_op_norm : ∥x∥ ≤ 1 → ∥f x∥ ≤ ∥f∥ :=
λ hx, begin
  rw [←(mul_one ∥f∥)],
  calc _ ≤ ∥f∥ * ∥x∥ : le_op_norm _ _
  ...    ≤ _ : mul_le_mul_of_nonneg_left hx (op_norm_nonneg _)
end

/-- If one controls the norm of every A x, then one controls the norm of A. -/
lemma op_norm_le_bound {M : ℝ} (hMp: 0 ≤ M) (hM : ∀ x, ∥f x∥ ≤ M * ∥x∥) :
  ∥f∥ ≤ M :=
Inf_le _ bounds_bdd_below ⟨hMp, hM⟩

/-- The operator norm satisfies the triangle inequality. -/
theorem op_norm_add_le : ∥f + g∥ ≤ ∥f∥ + ∥g∥ :=
Inf_le _ bounds_bdd_below
  ⟨add_nonneg (op_norm_nonneg _) (op_norm_nonneg _), λ x, by { rw add_mul,
    exact norm_add_le_of_le (le_op_norm _ _) (le_op_norm _ _) }⟩

/-- An operator is zero iff its norm vanishes. -/
theorem op_norm_zero_iff : ∥f∥ = 0 ↔ f = 0 :=
iff.intro
  (λ hn, continuous_linear_map.ext (λ x, (norm_le_zero_iff _).1
    (calc _ ≤ ∥f∥ * ∥x∥ : le_op_norm _ _
     ...     = _ : by rw [hn, zero_mul])))
  (λ hf, le_antisymm (Inf_le _ bounds_bdd_below
    ⟨ge_of_eq rfl, λ _, le_of_eq (by { rw [zero_mul, hf], exact norm_zero })⟩)
    (op_norm_nonneg _))

@[simp] lemma norm_zero : ∥(0 : E →L[𝕜] F)∥ = 0 :=
by rw op_norm_zero_iff

/-- The norm of the identity is at most 1. It is in fact 1, except when the space is trivial where
it is 0. It means that one can not do better than an inequality in general. -/
lemma norm_id : ∥(id : E →L[𝕜] E)∥ ≤ 1 :=
op_norm_le_bound _ zero_le_one (λx, by simp)

/-- The operator norm is homogeneous. -/
lemma op_norm_smul : ∥c • f∥ = ∥c∥ * ∥f∥ :=
le_antisymm
  (Inf_le _ bounds_bdd_below
    ⟨mul_nonneg (norm_nonneg _) (op_norm_nonneg _), λ _,
    begin
      erw [norm_smul, mul_assoc],
      exact mul_le_mul_of_nonneg_left (le_op_norm _ _) (norm_nonneg _)
    end⟩)
  (lb_le_Inf _ bounds_nonempty (λ _ ⟨hn, hc⟩,
    (or.elim (lt_or_eq_of_le (norm_nonneg c))
      (λ hlt,
        begin
          rw mul_comm,
          exact mul_le_of_le_div hlt (Inf_le _ bounds_bdd_below
          ⟨div_nonneg hn hlt, λ _,
          (by { rw div_mul_eq_mul_div, exact le_div_of_mul_le hlt
          (by { rw [ mul_comm, ←norm_smul ], exact hc _ }) })⟩)
        end)
      (λ heq, by { rw [←heq, zero_mul], exact hn }))))

lemma op_norm_neg : ∥-f∥ = ∥f∥ := calc
  ∥-f∥ = ∥(-1:𝕜) • f∥ : by rw neg_one_smul
  ... = ∥(-1:𝕜)∥ * ∥f∥ : by rw op_norm_smul
  ... = ∥f∥ : by simp

/-- Continuous linear maps themselves form a normed space with respect to
    the operator norm. -/
instance to_normed_group : normed_group (E →L[𝕜] F) :=
<<<<<<< HEAD
normed_group.of_core _ ⟨op_norm_zero_iff, op_norm_triangle, op_norm_neg⟩
=======
normed_group.of_core _ ⟨op_norm_zero_iff, op_norm_add_le, op_norm_neg⟩
>>>>>>> 3443a7d4

instance to_normed_space : normed_space 𝕜 (E →L[𝕜] F) :=
⟨op_norm_smul⟩

/-- The operator norm is submultiplicative. -/
lemma op_norm_comp_le : ∥comp h f∥ ≤ ∥h∥ * ∥f∥ :=
(Inf_le _ bounds_bdd_below
  ⟨mul_nonneg (op_norm_nonneg _) (op_norm_nonneg _), λ x,
  begin
    rw mul_assoc,
    calc _ ≤ ∥h∥ * ∥f x∥: le_op_norm _ _
    ... ≤ _ : mul_le_mul_of_nonneg_left
              (le_op_norm _ _) (op_norm_nonneg _)
  end⟩)

/-- continuous linear maps are Lipschitz continuous. -/
theorem lipschitz : lipschitz_with ⟨∥f∥, op_norm_nonneg f⟩ f :=
λ x y, by { rw [dist_eq_norm, dist_eq_norm, ←map_sub], apply le_op_norm }

/-- A continuous linear map is automatically uniformly continuous. -/
protected theorem uniform_continuous : uniform_continuous f :=
f.lipschitz.to_uniform_continuous

variable {f}
/-- A continuous linear map is an isometry if and only if it preserves the norm. -/
lemma isometry_iff_norm_image_eq_norm :
  isometry f ↔ ∀x, ∥f x∥ = ∥x∥ :=
begin
  rw isometry_emetric_iff_metric,
  split,
  { assume H x,
    have := H x 0,
    rwa [dist_eq_norm, dist_eq_norm, f.map_zero, sub_zero, sub_zero] at this },
  { assume H x y,
    rw [dist_eq_norm, dist_eq_norm, ← f.map_sub, H] }
end

variable (f)
/-- A continuous linear map is a uniform embedding if it expands the norm by a constant factor. -/
theorem uniform_embedding_of_bound (C : ℝ) (hC : ∀x, ∥x∥ ≤ C * ∥f x∥) :
  uniform_embedding f :=
begin
  have Cpos : 0 < max C 1 := lt_of_lt_of_le zero_lt_one (le_max_right _ _),
  refine uniform_embedding_iff'.2 ⟨metric.uniform_continuous_iff.1 f.uniform_continuous,
                                    λδ δpos, ⟨δ / (max C 1), div_pos δpos Cpos, λx y hxy, _⟩⟩,
  calc dist x y = ∥x - y∥ : by rw dist_eq_norm
  ... ≤ C * ∥f (x - y)∥ : hC _
  ... = C * dist (f x) (f y) : by rw [f.map_sub, dist_eq_norm]
  ... ≤ max C 1 * dist (f x) (f y) :
    mul_le_mul_of_nonneg_right (le_max_left _ _) dist_nonneg
  ... < max C 1 * (δ / max C 1) : mul_lt_mul_of_pos_left hxy Cpos
  ... = δ : by { rw mul_comm, exact div_mul_cancel _ (ne_of_lt Cpos).symm }
end

/-- If a continuous linear map is a uniform embedding, then it expands the norm by a positive
factor.-/
theorem bound_of_uniform_embedding (hf : uniform_embedding f) :
  ∃ C : ℝ, 0 < C ∧ ∀x, ∥x∥ ≤ C * ∥f x∥ :=
begin
  obtain ⟨ε, εpos, hε⟩ : ∃ (ε : ℝ) (H : ε > 0), ∀ {x y : E}, dist (f x) (f y) < ε → dist x y < 1, from
    (uniform_embedding_iff.1 hf).2.2 1 zero_lt_one,
  let δ := ε/2,
  have δ_pos : δ > 0 := half_pos εpos,
  have H : ∀{x}, ∥f x∥ ≤ δ → ∥x∥ ≤ 1,
  { assume x hx,
    have : dist x 0 ≤ 1,
    { apply le_of_lt,
      apply hε,
      simp [dist_eq_norm],
      exact lt_of_le_of_lt hx (half_lt_self εpos) },
  simpa using this },
  rcases normed_field.exists_one_lt_norm 𝕜 with ⟨c, hc⟩,
  refine ⟨δ⁻¹ * ∥c∥, (mul_pos (inv_pos δ_pos) ((lt_trans zero_lt_one hc))), (λx, _)⟩,
  by_cases hx : f x = 0,
  { have : f x = f 0, by { simp [hx] },
    have : x = 0 := (uniform_embedding_iff.1 hf).1 this,
    simp [this] },
  { rcases rescale_to_shell hc δ_pos hx with ⟨d, hd, dxle, ledx, dinv⟩,
    have : ∥f (d • x)∥ ≤ δ, by simpa,
    have : ∥d • x∥ ≤ 1 := H this,
    calc ∥x∥ = ∥d∥⁻¹ * ∥d • x∥ :
      by rwa [← normed_field.norm_inv, ← norm_smul, ← mul_smul, inv_mul_cancel, one_smul]
    ... ≤ ∥d∥⁻¹ * 1 :
      mul_le_mul_of_nonneg_left this (inv_nonneg.2 (norm_nonneg _))
    ... ≤ δ⁻¹ * ∥c∥ * ∥f x∥ :
      by rwa [mul_one] }
end

section uniformly_extend

variables [complete_space F] {e : E →L[𝕜] G} (h_dense : dense_range e)

section
variables (h_e : uniform_inducing e)

/-- Extension of a continuous linear map `f : E →L[𝕜] F`, with `E` a normed space and `F` a complete
    normed space, along a uniform and dense embedding `e : E →L[𝕜] G`.  -/
def extend : G →L[𝕜] F :=
/- extension of `f` is continuous -/
have cont : _ := (uniform_continuous_uniformly_extend h_e h_dense f.uniform_continuous).continuous,
/- extension of `f` agrees with `f` on the domain of the embedding `e` -/
have eq : _ := uniformly_extend_of_ind h_e h_dense f.uniform_continuous,
{ to_fun := (h_e.dense_inducing h_dense).extend f,
  add :=
  begin
    refine is_closed_property2 h_dense (is_closed_eq _ _) _,
    { exact cont.comp (_root_.continuous_add continuous_fst continuous_snd) },
    { exact _root_.continuous_add (cont.comp continuous_fst) (cont.comp continuous_snd) },
    { assume x y, rw ← e.map_add, simp only [eq], exact f.map_add _ _  },
  end,
  smul := λk,
  begin
    refine is_closed_property h_dense (is_closed_eq _ _) _,
    { exact cont.comp (continuous_smul continuous_const continuous_id)  },
    { exact (continuous_smul continuous_const continuous_id).comp cont },
    { assume x, rw ← map_smul, simp only [eq], exact map_smul _ _ _  },
  end,
  cont := cont
}

@[simp] lemma extend_zero : extend (0 : E →L[𝕜] F) h_dense h_e = 0 :=
begin
  apply ext,
  refine is_closed_property h_dense (is_closed_eq _ _) _,
  { exact (uniform_continuous_uniformly_extend h_e h_dense uniform_continuous_const).continuous },
  { simp only [zero_apply], exact continuous_const },
  { assume x, exact uniformly_extend_of_ind h_e h_dense uniform_continuous_const x }
end

end

section
variables {N : ℝ} (h_e : ∀x, ∥x∥ ≤ N * ∥e x∥)

local notation `ψ` := f.extend h_dense (uniform_embedding_of_bound _ _ h_e).to_uniform_inducing

/-- If a dense embedding `e : E →L[𝕜] G` expands the norm by a constant factor `N⁻¹`, then the norm
    of the extension of `f` along `e` is bounded by `N * ∥f∥`. -/
lemma op_norm_extend_le : ∥ψ∥ ≤ N * ∥f∥ :=
begin
  have uni : uniform_inducing e := (uniform_embedding_of_bound _ _ h_e).to_uniform_inducing,
  have eq : ∀x, ψ (e x) = f x := uniformly_extend_of_ind uni h_dense f.uniform_continuous,
  by_cases N0 : 0 ≤ N,
  { refine op_norm_le_bound ψ _ (is_closed_property h_dense (is_closed_le _ _) _),
    { exact mul_nonneg N0 (norm_nonneg _) },
    { exact continuous_norm.comp (cont ψ) },
    { exact continuous_mul continuous_const continuous_norm },
    { assume x,
      rw eq,
      calc ∥f x∥ ≤ ∥f∥ * ∥x∥ : le_op_norm _ _
        ... ≤ ∥f∥ * (N * ∥e x∥) : mul_le_mul_of_nonneg_left (h_e x) (norm_nonneg _)
        ... ≤ N * ∥f∥ * ∥e x∥ : by rw [mul_comm N ∥f∥, mul_assoc] } },
  { have he : ∀ x : E, x = 0,
    { assume x,
      have N0 : N ≤ 0 := le_of_lt (lt_of_not_ge N0),
      rw ← norm_le_zero_iff,
      exact le_trans (h_e x) (mul_nonpos_of_nonpos_of_nonneg N0 (norm_nonneg _)) },
    have hf : f = 0, { ext, simp only [he x, zero_apply, map_zero] },
    have hψ : ψ = 0, { rw hf, apply extend_zero },
    rw [hψ, hf, norm_zero, norm_zero, mul_zero] }
end

end

end uniformly_extend

end op_norm

/-- The norm of the tensor product of a scalar linear map and of an element of a normed space
is the product of the norms. -/
@[simp] lemma smul_right_norm {c : E →L[𝕜] 𝕜} {f : F} :
  ∥smul_right c f∥ = ∥c∥ * ∥f∥ :=
begin
  refine le_antisymm _ _,
  { apply op_norm_le_bound _ (mul_nonneg (norm_nonneg _) (norm_nonneg _)) (λx, _),
    calc
     ∥(c x) • f∥ = ∥c x∥ * ∥f∥ : norm_smul _ _
     ... ≤ (∥c∥ * ∥x∥) * ∥f∥ :
       mul_le_mul_of_nonneg_right (le_op_norm _ _) (norm_nonneg _)
     ... = ∥c∥ * ∥f∥ * ∥x∥ : by ring },
  { by_cases h : ∥f∥ = 0,
    { rw h, simp [norm_nonneg] },
    { have : 0 < ∥f∥ := lt_of_le_of_ne (norm_nonneg _) (ne.symm h),
      rw ← le_div_iff this,
      apply op_norm_le_bound _ (div_nonneg (norm_nonneg _) this) (λx, _),
      rw [div_mul_eq_mul_div, le_div_iff this],
      calc ∥c x∥ * ∥f∥ = ∥c x • f∥ : (norm_smul _ _).symm
      ... = ∥((smul_right c f) : E → F) x∥ : rfl
      ... ≤ ∥smul_right c f∥ * ∥x∥ : le_op_norm _ _ } },
end

section restrict_scalars

variable (𝕜)
variables {𝕜' : Type*} [normed_field 𝕜'] [normed_algebra 𝕜 𝕜']
{E' : Type*} [normed_group E'] [normed_space 𝕜' E']
{F' : Type*} [normed_group F'] [normed_space 𝕜' F']

local attribute [instance, priority 500] normed_space.restrict_scalars

/-- `𝕜`-linear continuous function induced by a `𝕜'`-linear continuous function when `𝕜'` is a
normed algebra over `𝕜`. -/
def restrict_scalars (f : E' →L[𝕜'] F') : E' →L[𝕜] F' :=
{ cont := f.cont,
  ..linear_map.restrict_scalars 𝕜 (f.to_linear_map) }

@[simp, move_cast] lemma restrict_scalars_coe_eq_coe (f : E' →L[𝕜'] F') :
  (f.restrict_scalars 𝕜 : E' →ₗ[𝕜] F') = (f : E' →ₗ[𝕜'] F').restrict_scalars 𝕜 := rfl

@[simp, squash_cast] lemma restrict_scalars_coe_eq_coe' (f : E' →L[𝕜'] F') :
  (f.restrict_scalars 𝕜 : E' → F') = f := rfl

end restrict_scalars

end continuous_linear_map

/-- If both directions in a linear equiv `e` are continuous, then `e` is a uniform embedding. -/
lemma linear_equiv.uniform_embedding (e : E ≃ₗ[𝕜] F) (h₁ : continuous e) (h₂ : continuous e.symm) :
  uniform_embedding e :=
begin
  rcases linear_map.bound_of_continuous e.symm.to_linear_map h₂ with ⟨C, Cpos, hC⟩,
  let f : E →L[𝕜] F := { cont := h₁, ..e },
  apply f.uniform_embedding_of_bound C (λx, _),
  have : e.symm (e x) = x := linear_equiv.symm_apply_apply _ _,
  conv_lhs { rw ← this },
  exact hC _
end<|MERGE_RESOLUTION|>--- conflicted
+++ resolved
@@ -272,11 +272,7 @@
 /-- Continuous linear maps themselves form a normed space with respect to
     the operator norm. -/
 instance to_normed_group : normed_group (E →L[𝕜] F) :=
-<<<<<<< HEAD
-normed_group.of_core _ ⟨op_norm_zero_iff, op_norm_triangle, op_norm_neg⟩
-=======
 normed_group.of_core _ ⟨op_norm_zero_iff, op_norm_add_le, op_norm_neg⟩
->>>>>>> 3443a7d4
 
 instance to_normed_space : normed_space 𝕜 (E →L[𝕜] F) :=
 ⟨op_norm_smul⟩
