--- conflicted
+++ resolved
@@ -350,17 +350,10 @@
   { refine op_norm_le_of_ball ε_pos hC (λ x hx, hf x _ _),
     { simp [h0] },
     { rwa ball_zero_eq at hx } },
-<<<<<<< HEAD
-  { rw [← inv_inv c, normed_field.norm_inv,
-      inv_lt_one_iff_of_pos (norm_pos_iff.2 $ inv_ne_zero h0)] at hc,
-    refine op_norm_le_of_shell ε_pos hC hc _,
-    rwa [normed_field.norm_inv, div_eq_mul_inv, inv_inv] }
-=======
   { rw [← inv_inv c, norm_inv,
       inv_lt_one_iff_of_pos (norm_pos_iff.2 $ inv_ne_zero h0)] at hc,
     refine op_norm_le_of_shell ε_pos hC hc _,
     rwa [norm_inv, div_eq_mul_inv, inv_inv] }
->>>>>>> 53578832
 end
 
 /-- The operator norm satisfies the triangle inequality. -/
