/-
Copyright (c) 2019 Jan-David Salchow. All rights reserved.
Released under Apache 2.0 license as described in the file LICENSE.
Authors: Jan-David Salchow, Sébastien Gouëzel, Jean Lo
-/
import algebra.algebra.tower
import analysis.asymptotics.asymptotics
import analysis.normed_space.linear_isometry
import analysis.normed_space.riesz_lemma

/-!
# Operator norm on the space of continuous linear maps

Define the operator norm on the space of continuous (semi)linear maps between normed spaces, and
prove its basic properties. In particular, show that this space is itself a normed space.

Since a lot of elementary properties don't require `∥x∥ = 0 → x = 0` we start setting up the
theory for `seminormed_add_comm_group` and we specialize to `normed_add_comm_group` at the end.

Note that most of statements that apply to semilinear maps only hold when the ring homomorphism
is isometric, as expressed by the typeclass `[ring_hom_isometric σ]`.

-/

noncomputable theory
open_locale classical nnreal topological_space

-- the `ₗ` subscript variables are for special cases about linear (as opposed to semilinear) maps
variables {𝕜 𝕜₂ 𝕜₃ E Eₗ F Fₗ G Gₗ 𝓕 : Type*}

section semi_normed

variables [seminormed_add_comm_group E] [seminormed_add_comm_group Eₗ] [seminormed_add_comm_group F]
  [seminormed_add_comm_group Fₗ] [seminormed_add_comm_group G] [seminormed_add_comm_group Gₗ]

open metric continuous_linear_map

section normed_field
/-! Most statements in this file require the field to be non-discrete,
as this is necessary to deduce an inequality `∥f x∥ ≤ C ∥x∥` from the continuity of f.
However, the other direction always holds.
In this section, we just assume that `𝕜` is a normed field.
In the remainder of the file, it will be non-discrete. -/

variables [normed_field 𝕜] [normed_field 𝕜₂] [normed_space 𝕜 E] [normed_space 𝕜₂ F]
variables [normed_space 𝕜 G] {σ : 𝕜 →+* 𝕜₂} (f : E →ₛₗ[σ] F)

/-- Construct a continuous linear map from a linear map and a bound on this linear map.
The fact that the norm of the continuous linear map is then controlled is given in
`linear_map.mk_continuous_norm_le`. -/
def linear_map.mk_continuous (C : ℝ) (h : ∀x, ∥f x∥ ≤ C * ∥x∥) : E →SL[σ] F :=
⟨f, add_monoid_hom_class.continuous_of_bound f C h⟩

/-- Reinterpret a linear map `𝕜 →ₗ[𝕜] E` as a continuous linear map. This construction
is generalized to the case of any finite dimensional domain
in `linear_map.to_continuous_linear_map`. -/
def linear_map.to_continuous_linear_map₁ (f : 𝕜 →ₗ[𝕜] E) : 𝕜 →L[𝕜] E :=
f.mk_continuous (∥f 1∥) $ λ x, le_of_eq $
by { conv_lhs { rw ← mul_one x }, rw [← smul_eq_mul, f.map_smul, norm_smul, mul_comm] }

/-- Construct a continuous linear map from a linear map and the existence of a bound on this linear
map. If you have an explicit bound, use `linear_map.mk_continuous` instead, as a norm estimate will
follow automatically in `linear_map.mk_continuous_norm_le`. -/
def linear_map.mk_continuous_of_exists_bound (h : ∃C, ∀x, ∥f x∥ ≤ C * ∥x∥) : E →SL[σ] F :=
⟨f, let ⟨C, hC⟩ := h in add_monoid_hom_class.continuous_of_bound f C hC⟩

lemma continuous_of_linear_of_boundₛₗ {f : E → F} (h_add : ∀ x y, f (x + y) = f x + f y)
  (h_smul : ∀ (c : 𝕜) x, f (c • x) = (σ c) • f x) {C : ℝ} (h_bound : ∀ x, ∥f x∥ ≤ C*∥x∥) :
  continuous f :=
let φ : E →ₛₗ[σ] F := { to_fun := f, map_add' := h_add, map_smul' := h_smul } in
add_monoid_hom_class.continuous_of_bound φ C h_bound

lemma continuous_of_linear_of_bound {f : E → G} (h_add : ∀ x y, f (x + y) = f x + f y)
  (h_smul : ∀ (c : 𝕜) x, f (c • x) = c • f x) {C : ℝ} (h_bound : ∀ x, ∥f x∥ ≤ C*∥x∥) :
  continuous f :=
let φ : E →ₗ[𝕜] G := { to_fun := f, map_add' := h_add, map_smul' := h_smul } in
add_monoid_hom_class.continuous_of_bound φ C h_bound

@[simp, norm_cast] lemma linear_map.mk_continuous_coe (C : ℝ) (h : ∀x, ∥f x∥ ≤ C * ∥x∥) :
  ((f.mk_continuous C h) : E →ₛₗ[σ] F) = f := rfl

@[simp] lemma linear_map.mk_continuous_apply (C : ℝ) (h : ∀x, ∥f x∥ ≤ C * ∥x∥) (x : E) :
  f.mk_continuous C h x = f x := rfl

@[simp, norm_cast] lemma linear_map.mk_continuous_of_exists_bound_coe
  (h : ∃C, ∀x, ∥f x∥ ≤ C * ∥x∥) :
  ((f.mk_continuous_of_exists_bound h) : E →ₛₗ[σ] F) = f := rfl

@[simp] lemma linear_map.mk_continuous_of_exists_bound_apply (h : ∃C, ∀x, ∥f x∥ ≤ C * ∥x∥) (x : E) :
  f.mk_continuous_of_exists_bound h x = f x := rfl

@[simp] lemma linear_map.to_continuous_linear_map₁_coe (f : 𝕜 →ₗ[𝕜] E) :
  (f.to_continuous_linear_map₁ : 𝕜 →ₗ[𝕜] E) = f :=
rfl

@[simp] lemma linear_map.to_continuous_linear_map₁_apply (f : 𝕜 →ₗ[𝕜] E) (x) :
  f.to_continuous_linear_map₁ x = f x :=
rfl

end normed_field

variables [nontrivially_normed_field 𝕜] [nontrivially_normed_field 𝕜₂]
  [nontrivially_normed_field 𝕜₃] [normed_space 𝕜 E] [normed_space 𝕜 Eₗ] [normed_space 𝕜₂ F]
  [normed_space 𝕜 Fₗ] [normed_space 𝕜₃ G] [normed_space 𝕜 Gₗ]
  {σ₁₂ : 𝕜 →+* 𝕜₂} {σ₂₃ : 𝕜₂ →+* 𝕜₃} {σ₁₃ : 𝕜 →+* 𝕜₃}
  [ring_hom_comp_triple σ₁₂ σ₂₃ σ₁₃]

/-- If `∥x∥ = 0` and `f` is continuous then `∥f x∥ = 0`. -/
lemma norm_image_of_norm_zero [semilinear_map_class 𝓕 σ₁₂ E F] (f : 𝓕)
  (hf : continuous f) {x : E} (hx : ∥x∥ = 0) : ∥f x∥ = 0 :=
begin
  refine le_antisymm (le_of_forall_pos_le_add (λ ε hε, _)) (norm_nonneg (f x)),
  rcases normed_add_comm_group.tendsto_nhds_nhds.1 (hf.tendsto 0) ε hε with ⟨δ, δ_pos, hδ⟩,
  replace hδ := hδ x,
  rw [sub_zero, hx] at hδ,
  replace hδ := le_of_lt (hδ δ_pos),
  rw [map_zero, sub_zero] at hδ,
  rwa [zero_add]
end

section

variables [ring_hom_isometric σ₁₂] [ring_hom_isometric σ₂₃]

lemma semilinear_map_class.bound_of_shell_semi_normed [semilinear_map_class 𝓕 σ₁₂ E F]
  (f : 𝓕) {ε C : ℝ} (ε_pos : 0 < ε) {c : 𝕜} (hc : 1 < ∥c∥)
  (hf : ∀ x, ε / ∥c∥ ≤ ∥x∥ → ∥x∥ < ε → ∥f x∥ ≤ C * ∥x∥) {x : E} (hx : ∥x∥ ≠ 0) :
  ∥f x∥ ≤ C * ∥x∥ :=
begin
  rcases rescale_to_shell_semi_normed hc ε_pos hx with ⟨δ, hδ, δxle, leδx, δinv⟩,
  have := hf (δ • x) leδx δxle,
  simpa only [map_smulₛₗ, norm_smul, mul_left_comm C, mul_le_mul_left (norm_pos_iff.2 hδ),
              ring_hom_isometric.is_iso] using hf (δ • x) leδx δxle
end

/-- A continuous linear map between seminormed spaces is bounded when the field is nontrivially
normed. The continuity ensures boundedness on a ball of some radius `ε`. The nontriviality of the
norm is then used to rescale any element into an element of norm in `[ε/C, ε]`, whose image has a
controlled norm. The norm control for the original element follows by rescaling. -/
lemma semilinear_map_class.bound_of_continuous [semilinear_map_class 𝓕 σ₁₂ E F] (f : 𝓕)
  (hf : continuous f) : ∃ C, 0 < C ∧ (∀ x : E, ∥f x∥ ≤ C * ∥x∥) :=
begin
  rcases normed_add_comm_group.tendsto_nhds_nhds.1 (hf.tendsto 0) 1 zero_lt_one with ⟨ε, ε_pos, hε⟩,
  simp only [sub_zero, map_zero] at hε,
  rcases normed_field.exists_one_lt_norm 𝕜 with ⟨c, hc⟩,
  have : 0 < ∥c∥ / ε, from div_pos (zero_lt_one.trans hc) ε_pos,
  refine ⟨∥c∥ / ε, this, λ x, _⟩,
  by_cases hx : ∥x∥ = 0,
  { rw [hx, mul_zero],
    exact le_of_eq (norm_image_of_norm_zero f hf hx) },
  refine semilinear_map_class.bound_of_shell_semi_normed f ε_pos hc (λ x hle hlt, _) hx,
  refine (hε _ hlt).le.trans _,
  rwa [← div_le_iff' this, one_div_div]
end

end

namespace continuous_linear_map

theorem bound [ring_hom_isometric σ₁₂] (f : E →SL[σ₁₂] F) :
  ∃ C, 0 < C ∧ (∀ x : E, ∥f x∥ ≤ C * ∥x∥) :=
semilinear_map_class.bound_of_continuous f f.2

section
open filter

/-- A linear map which is a homothety is a continuous linear map.
    Since the field `𝕜` need not have `ℝ` as a subfield, this theorem is not directly deducible from
    the corresponding theorem about isometries plus a theorem about scalar multiplication.  Likewise
    for the other theorems about homotheties in this file.
 -/
def of_homothety (f : E →ₛₗ[σ₁₂] F) (a : ℝ) (hf : ∀x, ∥f x∥ = a * ∥x∥) : E →SL[σ₁₂] F :=
f.mk_continuous a (λ x, le_of_eq (hf x))

variable (𝕜)

lemma to_span_singleton_homothety (x : E) (c : 𝕜) :
  ∥linear_map.to_span_singleton 𝕜 E x c∥ = ∥x∥ * ∥c∥ :=
by {rw mul_comm, exact norm_smul _ _}

/-- Given an element `x` of a normed space `E` over a field `𝕜`, the natural continuous
    linear map from `𝕜` to `E` by taking multiples of `x`.-/
def to_span_singleton (x : E) : 𝕜 →L[𝕜] E :=
of_homothety (linear_map.to_span_singleton 𝕜 E x) ∥x∥ (to_span_singleton_homothety 𝕜 x)

lemma to_span_singleton_apply (x : E) (r : 𝕜) : to_span_singleton 𝕜 x r = r • x :=
by simp [to_span_singleton, of_homothety, linear_map.to_span_singleton]

lemma to_span_singleton_add (x y : E) :
  to_span_singleton 𝕜 (x + y) = to_span_singleton 𝕜 x + to_span_singleton 𝕜 y :=
by { ext1, simp [to_span_singleton_apply], }

lemma to_span_singleton_smul' (𝕜') [normed_field 𝕜'] [normed_space 𝕜' E]
  [smul_comm_class 𝕜 𝕜' E] (c : 𝕜') (x : E) :
  to_span_singleton 𝕜 (c • x) = c • to_span_singleton 𝕜 x :=
by { ext1, rw [to_span_singleton_apply, smul_apply, to_span_singleton_apply, smul_comm], }

lemma to_span_singleton_smul (c : 𝕜) (x : E) :
  to_span_singleton 𝕜 (c • x) = c • to_span_singleton 𝕜 x :=
to_span_singleton_smul' 𝕜 𝕜 c x

variables (𝕜 E)
/-- Given a unit-length element `x` of a normed space `E` over a field `𝕜`, the natural linear
    isometry map from `𝕜` to `E` by taking multiples of `x`.-/
def _root_.linear_isometry.to_span_singleton {v : E} (hv : ∥v∥ = 1) : 𝕜 →ₗᵢ[𝕜] E :=
{ norm_map' := λ x, by simp [norm_smul, hv],
  .. linear_map.to_span_singleton 𝕜 E v }
variables {𝕜 E}

@[simp] lemma _root_.linear_isometry.to_span_singleton_apply {v : E} (hv : ∥v∥ = 1) (a : 𝕜) :
  linear_isometry.to_span_singleton 𝕜 E hv a = a • v :=
rfl

@[simp] lemma _root_.linear_isometry.coe_to_span_singleton {v : E} (hv : ∥v∥ = 1) :
  (linear_isometry.to_span_singleton 𝕜 E hv).to_linear_map = linear_map.to_span_singleton 𝕜 E v :=
rfl

end

section op_norm
open set real

/-- The operator norm of a continuous linear map is the inf of all its bounds. -/
def op_norm (f : E →SL[σ₁₂] F) := Inf {c | 0 ≤ c ∧ ∀ x, ∥f x∥ ≤ c * ∥x∥}
instance has_op_norm : has_norm (E →SL[σ₁₂] F) := ⟨op_norm⟩

lemma norm_def (f : E →SL[σ₁₂] F) : ∥f∥ = Inf {c | 0 ≤ c ∧ ∀ x, ∥f x∥ ≤ c * ∥x∥} := rfl

-- So that invocations of `le_cInf` make sense: we show that the set of
-- bounds is nonempty and bounded below.
lemma bounds_nonempty [ring_hom_isometric σ₁₂] {f : E →SL[σ₁₂] F} :
  ∃ c, c ∈ { c | 0 ≤ c ∧ ∀ x, ∥f x∥ ≤ c * ∥x∥ } :=
let ⟨M, hMp, hMb⟩ := f.bound in ⟨M, le_of_lt hMp, hMb⟩

lemma bounds_bdd_below {f : E →SL[σ₁₂] F} :
  bdd_below { c | 0 ≤ c ∧ ∀ x, ∥f x∥ ≤ c * ∥x∥ } :=
⟨0, λ _ ⟨hn, _⟩, hn⟩

/-- If one controls the norm of every `A x`, then one controls the norm of `A`. -/
lemma op_norm_le_bound (f : E →SL[σ₁₂] F) {M : ℝ} (hMp: 0 ≤ M) (hM : ∀ x, ∥f x∥ ≤ M * ∥x∥) :
  ∥f∥ ≤ M :=
cInf_le bounds_bdd_below ⟨hMp, hM⟩

/-- If one controls the norm of every `A x`, `∥x∥ ≠ 0`, then one controls the norm of `A`. -/
lemma op_norm_le_bound' (f : E →SL[σ₁₂] F) {M : ℝ} (hMp: 0 ≤ M)
  (hM : ∀ x, ∥x∥ ≠ 0 → ∥f x∥ ≤ M * ∥x∥) :
  ∥f∥ ≤ M :=
op_norm_le_bound f hMp $ λ x, (ne_or_eq (∥x∥) 0).elim (hM x) $
  λ h, by simp only [h, mul_zero, norm_image_of_norm_zero f f.2 h]

theorem op_norm_le_of_lipschitz {f : E →SL[σ₁₂] F} {K : ℝ≥0} (hf : lipschitz_with K f) :
  ∥f∥ ≤ K :=
f.op_norm_le_bound K.2 $ λ x, by simpa only [dist_zero_right, f.map_zero] using hf.dist_le_mul x 0

lemma op_norm_eq_of_bounds {φ : E →SL[σ₁₂] F} {M : ℝ} (M_nonneg : 0 ≤ M)
  (h_above : ∀ x, ∥φ x∥ ≤ M*∥x∥) (h_below : ∀ N ≥ 0, (∀ x, ∥φ x∥ ≤ N*∥x∥) → M ≤ N) :
  ∥φ∥ = M :=
le_antisymm (φ.op_norm_le_bound M_nonneg h_above)
  ((le_cInf_iff continuous_linear_map.bounds_bdd_below ⟨M, M_nonneg, h_above⟩).mpr $
   λ N ⟨N_nonneg, hN⟩, h_below N N_nonneg hN)

lemma op_norm_neg (f : E →SL[σ₁₂] F) : ∥-f∥ = ∥f∥ := by simp only [norm_def, neg_apply, norm_neg]

theorem antilipschitz_of_bound (f : E →SL[σ₁₂] F) {K : ℝ≥0} (h : ∀ x, ∥x∥ ≤ K * ∥f x∥) :
  antilipschitz_with K f :=
add_monoid_hom_class.antilipschitz_of_bound _ h

lemma bound_of_antilipschitz (f : E →SL[σ₁₂] F) {K : ℝ≥0} (h : antilipschitz_with K f) (x) :
  ∥x∥ ≤ K * ∥f x∥ :=
add_monoid_hom_class.bound_of_antilipschitz _ h x

section

variables [ring_hom_isometric σ₁₂] [ring_hom_isometric σ₂₃]
  (f g : E →SL[σ₁₂] F) (h : F →SL[σ₂₃] G) (x : E)

lemma op_norm_nonneg : 0 ≤ ∥f∥ :=
le_cInf bounds_nonempty (λ _ ⟨hx, _⟩, hx)

/-- The fundamental property of the operator norm: `∥f x∥ ≤ ∥f∥ * ∥x∥`. -/
theorem le_op_norm : ∥f x∥ ≤ ∥f∥ * ∥x∥ :=
begin
  obtain ⟨C, Cpos, hC⟩ := f.bound,
  replace hC := hC x,
  by_cases h : ∥x∥ = 0,
  { rwa [h, mul_zero] at ⊢ hC },
  have hlt : 0 < ∥x∥ := lt_of_le_of_ne (norm_nonneg x) (ne.symm h),
  exact  (div_le_iff hlt).mp (le_cInf bounds_nonempty (λ c ⟨_, hc⟩,
    (div_le_iff hlt).mpr $ by { apply hc })),
end

theorem dist_le_op_norm (x y : E) : dist (f x) (f y) ≤ ∥f∥ * dist x y :=
by simp_rw [dist_eq_norm, ← map_sub, f.le_op_norm]

theorem le_op_norm_of_le {c : ℝ} {x} (h : ∥x∥ ≤ c) : ∥f x∥ ≤ ∥f∥ * c :=
le_trans (f.le_op_norm x) (mul_le_mul_of_nonneg_left h f.op_norm_nonneg)

theorem le_of_op_norm_le {c : ℝ} (h : ∥f∥ ≤ c) (x : E) : ∥f x∥ ≤ c * ∥x∥ :=
(f.le_op_norm x).trans (mul_le_mul_of_nonneg_right h (norm_nonneg x))

lemma ratio_le_op_norm : ∥f x∥ / ∥x∥ ≤ ∥f∥ :=
div_le_of_nonneg_of_le_mul (norm_nonneg _) f.op_norm_nonneg (le_op_norm _ _)

/-- The image of the unit ball under a continuous linear map is bounded. -/
lemma unit_le_op_norm : ∥x∥ ≤ 1 → ∥f x∥ ≤ ∥f∥ :=
mul_one ∥f∥ ▸ f.le_op_norm_of_le

lemma op_norm_le_of_shell {f : E →SL[σ₁₂] F} {ε C : ℝ} (ε_pos : 0 < ε) (hC : 0 ≤ C)
  {c : 𝕜} (hc : 1 < ∥c∥) (hf : ∀ x, ε / ∥c∥ ≤ ∥x∥ → ∥x∥ < ε → ∥f x∥ ≤ C * ∥x∥) :
  ∥f∥ ≤ C :=
f.op_norm_le_bound' hC $ λ x hx, semilinear_map_class.bound_of_shell_semi_normed f ε_pos hc hf hx

lemma op_norm_le_of_ball {f : E →SL[σ₁₂] F} {ε : ℝ} {C : ℝ} (ε_pos : 0 < ε) (hC : 0 ≤ C)
  (hf : ∀ x ∈ ball (0 : E) ε, ∥f x∥ ≤ C * ∥x∥) : ∥f∥ ≤ C :=
begin
  rcases normed_field.exists_one_lt_norm 𝕜 with ⟨c, hc⟩,
  refine op_norm_le_of_shell ε_pos hC hc (λ x _ hx, hf x _),
  rwa ball_zero_eq
end

lemma op_norm_le_of_nhds_zero {f : E →SL[σ₁₂] F} {C : ℝ} (hC : 0 ≤ C)
  (hf : ∀ᶠ x in 𝓝 (0 : E), ∥f x∥ ≤ C * ∥x∥) : ∥f∥ ≤ C :=
let ⟨ε, ε0, hε⟩ := metric.eventually_nhds_iff_ball.1 hf in op_norm_le_of_ball ε0 hC hε

lemma op_norm_le_of_shell' {f : E →SL[σ₁₂] F} {ε C : ℝ} (ε_pos : 0 < ε) (hC : 0 ≤ C)
  {c : 𝕜} (hc : ∥c∥ < 1) (hf : ∀ x, ε * ∥c∥ ≤ ∥x∥ → ∥x∥ < ε → ∥f x∥ ≤ C * ∥x∥) :
  ∥f∥ ≤ C :=
begin
  by_cases h0 : c = 0,
  { refine op_norm_le_of_ball ε_pos hC (λ x hx, hf x _ _),
    { simp [h0] },
    { rwa ball_zero_eq at hx } },
  { rw [← inv_inv c, norm_inv,
      inv_lt_one_iff_of_pos (norm_pos_iff.2 $ inv_ne_zero h0)] at hc,
    refine op_norm_le_of_shell ε_pos hC hc _,
    rwa [norm_inv, div_eq_mul_inv, inv_inv] }
end

/-- For a continuous real linear map `f`, if one controls the norm of every `f x`, `∥x∥ = 1`, then
one controls the norm of `f`. -/
lemma op_norm_le_of_unit_norm [normed_space ℝ E] [normed_space ℝ F] {f : E →L[ℝ] F} {C : ℝ}
  (hC : 0 ≤ C) (hf : ∀ x, ∥x∥ = 1 → ∥f x∥ ≤ C) : ∥f∥ ≤ C :=
begin
  refine op_norm_le_bound' f hC (λ x hx, _),
  have H₁ : ∥(∥x∥⁻¹ • x)∥ = 1, by rw [norm_smul, norm_inv, norm_norm, inv_mul_cancel hx],
  have H₂ := hf _ H₁,
  rwa [map_smul, norm_smul, norm_inv, norm_norm, ← div_eq_inv_mul, div_le_iff] at H₂,
  exact (norm_nonneg x).lt_of_ne' hx
end

/-- The operator norm satisfies the triangle inequality. -/
theorem op_norm_add_le : ∥f + g∥ ≤ ∥f∥ + ∥g∥ :=
(f + g).op_norm_le_bound (add_nonneg f.op_norm_nonneg g.op_norm_nonneg) $
  λ x, (norm_add_le_of_le (f.le_op_norm x) (g.le_op_norm x)).trans_eq (add_mul _ _ _).symm

/-- The norm of the `0` operator is `0`. -/
theorem op_norm_zero : ∥(0 : E →SL[σ₁₂] F)∥ = 0 :=
le_antisymm (cInf_le bounds_bdd_below
    ⟨le_rfl, λ _, le_of_eq (by { rw [zero_mul], exact norm_zero })⟩)
    (op_norm_nonneg _)

/-- The norm of the identity is at most `1`. It is in fact `1`, except when the space is trivial
where it is `0`. It means that one can not do better than an inequality in general. -/
lemma norm_id_le : ∥id 𝕜 E∥ ≤ 1 :=
op_norm_le_bound _ zero_le_one (λx, by simp)

/-- If there is an element with norm different from `0`, then the norm of the identity equals `1`.
(Since we are working with seminorms supposing that the space is non-trivial is not enough.) -/
lemma norm_id_of_nontrivial_seminorm (h : ∃ (x : E), ∥x∥ ≠ 0) : ∥id 𝕜 E∥ = 1 :=
le_antisymm norm_id_le $ let ⟨x, hx⟩ := h in
have _ := (id 𝕜 E).ratio_le_op_norm x,
by rwa [id_apply, div_self hx] at this

lemma op_norm_smul_le {𝕜' : Type*} [normed_field 𝕜'] [normed_space 𝕜' F]
  [smul_comm_class 𝕜₂ 𝕜' F] (c : 𝕜') (f : E →SL[σ₁₂] F) : ∥c • f∥ ≤ ∥c∥ * ∥f∥ :=
((c • f).op_norm_le_bound
  (mul_nonneg (norm_nonneg _) (op_norm_nonneg _)) (λ _,
  begin
    erw [norm_smul, mul_assoc],
    exact mul_le_mul_of_nonneg_left (le_op_norm _ _) (norm_nonneg _)
  end))

/-- Continuous linear maps themselves form a seminormed space with respect to
    the operator norm. -/
instance to_seminormed_add_comm_group : seminormed_add_comm_group (E →SL[σ₁₂] F) :=
add_group_seminorm.to_seminormed_add_comm_group
{ to_fun := norm,
  map_zero' := op_norm_zero,
  add_le' := op_norm_add_le,
  neg' := op_norm_neg }

lemma nnnorm_def (f : E →SL[σ₁₂] F) : ∥f∥₊ = Inf {c | ∀ x, ∥f x∥₊ ≤ c * ∥x∥₊} :=
begin
  ext,
  rw [nnreal.coe_Inf, coe_nnnorm, norm_def, nnreal.coe_image],
  simp_rw [← nnreal.coe_le_coe, nnreal.coe_mul, coe_nnnorm, mem_set_of_eq, subtype.coe_mk,
    exists_prop],
end

/-- If one controls the norm of every `A x`, then one controls the norm of `A`. -/
lemma op_nnnorm_le_bound (f : E →SL[σ₁₂] F) (M : ℝ≥0) (hM : ∀ x, ∥f x∥₊ ≤ M * ∥x∥₊) :
  ∥f∥₊ ≤ M :=
op_norm_le_bound f (zero_le M) hM

/-- If one controls the norm of every `A x`, `∥x∥₊ ≠ 0`, then one controls the norm of `A`. -/
lemma op_nnnorm_le_bound' (f : E →SL[σ₁₂] F) (M : ℝ≥0) (hM : ∀ x, ∥x∥₊ ≠ 0 → ∥f x∥₊ ≤ M * ∥x∥₊) :
  ∥f∥₊ ≤ M :=
op_norm_le_bound' f (zero_le M) $ λ x hx, hM x $ by rwa [← nnreal.coe_ne_zero]

/-- For a continuous real linear map `f`, if one controls the norm of every `f x`, `∥x∥₊ = 1`, then
one controls the norm of `f`. -/
lemma op_nnnorm_le_of_unit_nnnorm [normed_space ℝ E] [normed_space ℝ F] {f : E →L[ℝ] F} {C : ℝ≥0}
  (hf : ∀ x, ∥x∥₊ = 1 → ∥f x∥₊ ≤ C) : ∥f∥₊ ≤ C :=
op_norm_le_of_unit_norm C.coe_nonneg $ λ x hx, hf x $ by rwa [← nnreal.coe_eq_one]

theorem op_nnnorm_le_of_lipschitz {f : E →SL[σ₁₂] F} {K : ℝ≥0} (hf : lipschitz_with K f) :
  ∥f∥₊ ≤ K :=
op_norm_le_of_lipschitz hf

lemma op_nnnorm_eq_of_bounds {φ : E →SL[σ₁₂] F} (M : ℝ≥0)
  (h_above : ∀ x, ∥φ x∥ ≤ M*∥x∥) (h_below : ∀ N, (∀ x, ∥φ x∥₊ ≤ N*∥x∥₊) → M ≤ N) :
  ∥φ∥₊ = M :=
subtype.ext $ op_norm_eq_of_bounds (zero_le M) h_above $ subtype.forall'.mpr h_below

instance to_normed_space {𝕜' : Type*} [normed_field 𝕜'] [normed_space 𝕜' F]
  [smul_comm_class 𝕜₂ 𝕜' F] : normed_space 𝕜' (E →SL[σ₁₂] F) :=
⟨op_norm_smul_le⟩

include σ₁₃
/-- The operator norm is submultiplicative. -/
lemma op_norm_comp_le (f : E →SL[σ₁₂] F) : ∥h.comp f∥ ≤ ∥h∥ * ∥f∥ :=
(cInf_le bounds_bdd_below
  ⟨mul_nonneg (op_norm_nonneg _) (op_norm_nonneg _), λ x,
    by { rw mul_assoc, exact h.le_op_norm_of_le (f.le_op_norm x) } ⟩)

lemma op_nnnorm_comp_le [ring_hom_isometric σ₁₃] (f : E →SL[σ₁₂] F) : ∥h.comp f∥₊ ≤ ∥h∥₊ * ∥f∥₊ :=
op_norm_comp_le h f
omit σ₁₃

/-- Continuous linear maps form a seminormed ring with respect to the operator norm. -/
instance to_semi_normed_ring : semi_normed_ring (E →L[𝕜] E) :=
{ norm_mul := λ f g, op_norm_comp_le f g,
  .. continuous_linear_map.to_seminormed_add_comm_group, .. continuous_linear_map.ring }

/-- For a normed space `E`, continuous linear endomorphisms form a normed algebra with
respect to the operator norm. -/
instance to_normed_algebra : normed_algebra 𝕜 (E →L[𝕜] E) :=
{ .. continuous_linear_map.to_normed_space,
  .. continuous_linear_map.algebra }

theorem le_op_nnnorm : ∥f x∥₊ ≤ ∥f∥₊ * ∥x∥₊ := f.le_op_norm x

theorem nndist_le_op_nnnorm (x y : E) : nndist (f x) (f y) ≤ ∥f∥₊ * nndist x y :=
dist_le_op_norm f x y

/-- continuous linear maps are Lipschitz continuous. -/
theorem lipschitz : lipschitz_with ∥f∥₊ f :=
add_monoid_hom_class.lipschitz_of_bound_nnnorm f _ f.le_op_nnnorm

/-- Evaluation of a continuous linear map `f` at a point is Lipschitz continuous in `f`. -/
theorem lipschitz_apply (x : E) : lipschitz_with ∥x∥₊ (λ f : E →SL[σ₁₂] F, f x) :=
lipschitz_with_iff_norm_sub_le.2 $ λ f g, ((f - g).le_op_norm x).trans_eq (mul_comm _ _)

end

section Sup

variables [ring_hom_isometric σ₁₂]

lemma exists_mul_lt_apply_of_lt_op_nnnorm (f : E →SL[σ₁₂] F) {r : ℝ≥0} (hr : r < ∥f∥₊) :
  ∃ x, r * ∥x∥₊ < ∥f x∥₊ :=
by simpa only [not_forall, not_le, set.mem_set_of] using not_mem_of_lt_cInf
  (nnnorm_def f ▸ hr : r < Inf {c : ℝ≥0 | ∀ x, ∥f x∥₊ ≤ c * ∥x∥₊}) (order_bot.bdd_below _)

lemma exists_mul_lt_of_lt_op_norm (f : E →SL[σ₁₂] F) {r : ℝ} (hr₀ : 0 ≤ r) (hr : r < ∥f∥) :
  ∃ x, r * ∥x∥ < ∥f x∥ :=
by { lift r to ℝ≥0 using hr₀, exact f.exists_mul_lt_apply_of_lt_op_nnnorm hr }

lemma exists_lt_apply_of_lt_op_nnnorm {𝕜 𝕜₂ E F : Type*} [normed_add_comm_group E]
  [seminormed_add_comm_group F] [densely_normed_field 𝕜] [nontrivially_normed_field 𝕜₂]
  {σ₁₂ : 𝕜 →+* 𝕜₂} [normed_space 𝕜 E] [normed_space 𝕜₂ F] [ring_hom_isometric σ₁₂]
<<<<<<< HEAD
  (f : E →SL[σ₁₂] F) {r : ℝ≥0} (hr : r < ∥f∥₊) : ∃ x : E, ∥x∥₊ ≤ 1 ∧ r < ∥f x∥₊ :=
begin
  obtain ⟨y, hy⟩ := f.exists_mul_lt_apply_of_lt_op_nnnorm hr,
  have hy'' : ∥y∥₊ ≠ 0 := nnnorm_ne_zero_iff.2
    (λ heq, by simpa only [heq, nnnorm_zero, map_zero, not_lt_zero'] using hy),
  have hfy : ∥f y∥₊ ≠ 0 := (zero_le'.trans_lt hy).ne',
  rw [←inv_inv (∥f y∥₊), nnreal.lt_inv_iff_mul_lt (inv_ne_zero hfy), mul_assoc, mul_comm (∥y∥₊),
    ←mul_assoc, ←nnreal.lt_inv_iff_mul_lt hy''] at hy,
  obtain ⟨k, hk₁, hk₂⟩ := normed_field.exists_lt_nnnorm_lt 𝕜 hy,
  refine ⟨k • y, (nnnorm_smul k y).symm ▸ (nnreal.le_inv_iff_mul_le hy'').1 hk₂.le, _⟩,
=======
  (f : E →SL[σ₁₂] F) {r : ℝ≥0} (hr : r < ∥f∥₊) : ∃ x : E, ∥x∥₊ < 1 ∧ r < ∥f x∥₊ :=
begin
  obtain ⟨y, hy⟩ := f.exists_mul_lt_apply_of_lt_op_nnnorm hr,
  have hy' : ∥y∥₊ ≠ 0 := nnnorm_ne_zero_iff.2
    (λ heq, by simpa only [heq, nnnorm_zero, map_zero, not_lt_zero'] using hy),
  have hfy : ∥f y∥₊ ≠ 0 := (zero_le'.trans_lt hy).ne',
  rw [←inv_inv (∥f y∥₊), nnreal.lt_inv_iff_mul_lt (inv_ne_zero hfy), mul_assoc, mul_comm (∥y∥₊),
    ←mul_assoc, ←nnreal.lt_inv_iff_mul_lt hy'] at hy,
  obtain ⟨k, hk₁, hk₂⟩ := normed_field.exists_lt_nnnorm_lt 𝕜 hy,
  refine ⟨k • y, (nnnorm_smul k y).symm ▸ (nnreal.lt_inv_iff_mul_lt hy').1 hk₂, _⟩,
>>>>>>> 2f071ddb
  have : ∥σ₁₂ k∥₊ = ∥k∥₊ := subtype.ext ring_hom_isometric.is_iso,
  rwa [map_smulₛₗ f, nnnorm_smul, ←nnreal.div_lt_iff hfy, div_eq_mul_inv, this],
end

lemma exists_lt_apply_of_lt_op_norm {𝕜 𝕜₂ E F : Type*} [normed_add_comm_group E]
  [seminormed_add_comm_group F] [densely_normed_field 𝕜] [nontrivially_normed_field 𝕜₂]
  {σ₁₂ : 𝕜 →+* 𝕜₂} [normed_space 𝕜 E] [normed_space 𝕜₂ F] [ring_hom_isometric σ₁₂]
<<<<<<< HEAD
  (f : E →SL[σ₁₂] F) {r : ℝ} (hr : r < ∥f∥) : ∃ x : E, ∥x∥ ≤ 1 ∧ r < ∥f x∥ :=
begin
  by_cases hr₀ : r < 0,
  { refine ⟨0, by simpa using hr₀⟩, },
=======
  (f : E →SL[σ₁₂] F) {r : ℝ} (hr : r < ∥f∥) : ∃ x : E, ∥x∥ < 1 ∧ r < ∥f x∥ :=
begin
  by_cases hr₀ : r < 0,
  { exact ⟨0, by simpa using hr₀⟩, },
>>>>>>> 2f071ddb
  { lift r to ℝ≥0 using not_lt.1 hr₀,
    exact f.exists_lt_apply_of_lt_op_nnnorm hr, }
end

<<<<<<< HEAD
lemma op_nnnorm_eq_Sup_unit_ball {𝕜 𝕜₂ E F : Type*} [normed_add_comm_group E]
  [seminormed_add_comm_group F] [densely_normed_field 𝕜] [nontrivially_normed_field 𝕜₂]
  {σ₁₂ : 𝕜 →+* 𝕜₂} [normed_space 𝕜 E] [normed_space 𝕜₂ F] [ring_hom_isometric σ₁₂]
  (f : E →SL[σ₁₂] F) : Sup ((λ x, ∥f x∥₊) '' {x : E | ∥x∥₊ ≤ 1}) = ∥f∥₊ :=
begin
  have hball : {x : E | ∥x∥₊ ≤ 1}.nonempty := ⟨0, nnnorm_zero.trans_le zero_le_one⟩,
  refine cSup_eq_of_forall_le_of_forall_lt_exists_gt (hball.image _) _ (λ ub hub, _),
  { rintro - ⟨x, hx, rfl⟩, exact f.unit_le_op_norm x hx },
  { obtain ⟨x, hx, hxf⟩ := f.exists_lt_apply_of_lt_op_nnnorm hub,
    exact ⟨_, ⟨x, hx, rfl⟩, hxf⟩, }
end

lemma op_norm_eq_Sup_unit_ball {𝕜 𝕜₂ E F : Type*} [normed_add_comm_group E]
  [seminormed_add_comm_group F] [densely_normed_field 𝕜] [nontrivially_normed_field 𝕜₂]
  {σ₁₂ : 𝕜 →+* 𝕜₂} [normed_space 𝕜 E] [normed_space 𝕜₂ F] [ring_hom_isometric σ₁₂]
  (f : E →SL[σ₁₂] F) : Sup ((λ x, ∥f x∥) '' {x : E | ∥x∥ ≤ 1}) = ∥f∥ :=
by simpa only [nnreal.coe_Sup, set.image_image] using nnreal.coe_eq.2 f.op_nnnorm_eq_Sup_unit_ball
=======
lemma Sup_unit_ball_eq_nnnorm {𝕜 𝕜₂ E F : Type*} [normed_add_comm_group E]
  [seminormed_add_comm_group F] [densely_normed_field 𝕜] [nontrivially_normed_field 𝕜₂]
  {σ₁₂ : 𝕜 →+* 𝕜₂} [normed_space 𝕜 E] [normed_space 𝕜₂ F] [ring_hom_isometric σ₁₂]
  (f : E →SL[σ₁₂] F) : Sup ((λ x, ∥f x∥₊) '' ball 0 1) = ∥f∥₊ :=
begin
  refine cSup_eq_of_forall_le_of_forall_lt_exists_gt ((nonempty_ball.mpr zero_lt_one).image _)
    _ (λ ub hub, _),
  { rintro - ⟨x, hx, rfl⟩,
    simpa only [mul_one] using f.le_op_norm_of_le (mem_ball_zero_iff.1 hx).le },
  { obtain ⟨x, hx, hxf⟩ := f.exists_lt_apply_of_lt_op_nnnorm hub,
    exact ⟨_, ⟨x, mem_ball_zero_iff.2 hx, rfl⟩, hxf⟩ },
end

lemma Sup_unit_ball_eq_norm {𝕜 𝕜₂ E F : Type*} [normed_add_comm_group E]
  [seminormed_add_comm_group F] [densely_normed_field 𝕜] [nontrivially_normed_field 𝕜₂]
  {σ₁₂ : 𝕜 →+* 𝕜₂} [normed_space 𝕜 E] [normed_space 𝕜₂ F] [ring_hom_isometric σ₁₂]
  (f : E →SL[σ₁₂] F) : Sup ((λ x, ∥f x∥) '' ball 0 1) = ∥f∥ :=
by simpa only [nnreal.coe_Sup, set.image_image] using nnreal.coe_eq.2 f.Sup_unit_ball_eq_nnnorm

lemma Sup_closed_unit_ball_eq_nnnorm {𝕜 𝕜₂ E F : Type*} [normed_add_comm_group E]
  [seminormed_add_comm_group F] [densely_normed_field 𝕜] [nontrivially_normed_field 𝕜₂]
  {σ₁₂ : 𝕜 →+* 𝕜₂} [normed_space 𝕜 E] [normed_space 𝕜₂ F] [ring_hom_isometric σ₁₂]
  (f : E →SL[σ₁₂] F) : Sup ((λ x, ∥f x∥₊) '' closed_ball 0 1) = ∥f∥₊ :=
begin
  have hbdd : ∀ y ∈ (λ x, ∥f x∥₊) '' closed_ball 0 1, y ≤ ∥f∥₊,
  { rintro - ⟨x, hx, rfl⟩, exact f.unit_le_op_norm x (mem_closed_ball_zero_iff.1 hx) },
  refine le_antisymm (cSup_le ((nonempty_closed_ball.mpr zero_le_one).image _) hbdd) _,
  rw ←Sup_unit_ball_eq_nnnorm,
  exact cSup_le_cSup ⟨∥f∥₊, hbdd⟩ ((nonempty_ball.2 zero_lt_one).image _)
    (set.image_subset _ ball_subset_closed_ball),
end

lemma Sup_closed_unit_ball_eq_norm {𝕜 𝕜₂ E F : Type*} [normed_add_comm_group E]
  [seminormed_add_comm_group F] [densely_normed_field 𝕜] [nontrivially_normed_field 𝕜₂]
  {σ₁₂ : 𝕜 →+* 𝕜₂} [normed_space 𝕜 E] [normed_space 𝕜₂ F] [ring_hom_isometric σ₁₂]
  (f : E →SL[σ₁₂] F) : Sup ((λ x, ∥f x∥) '' closed_ball 0 1) = ∥f∥ :=
by simpa only [nnreal.coe_Sup, set.image_image] using nnreal.coe_eq.2
  f.Sup_closed_unit_ball_eq_nnnorm
>>>>>>> 2f071ddb

end Sup

section

lemma op_norm_ext [ring_hom_isometric σ₁₃] (f : E →SL[σ₁₂] F) (g : E →SL[σ₁₃] G)
  (h : ∀ x, ∥f x∥ = ∥g x∥) : ∥f∥ = ∥g∥ :=
op_norm_eq_of_bounds (norm_nonneg _) (λ x, by { rw h x, exact le_op_norm _ _ })
  (λ c hc h₂, op_norm_le_bound _ hc (λ z, by { rw ←h z, exact h₂ z }))

variables [ring_hom_isometric σ₂₃]

theorem op_norm_le_bound₂ (f : E →SL[σ₁₃] F →SL[σ₂₃] G) {C : ℝ} (h0 : 0 ≤ C)
  (hC : ∀ x y, ∥f x y∥ ≤ C * ∥x∥ * ∥y∥) :
  ∥f∥ ≤ C :=
f.op_norm_le_bound h0 $ λ x,
  (f x).op_norm_le_bound (mul_nonneg h0 (norm_nonneg _)) $ hC x

theorem le_op_norm₂ [ring_hom_isometric σ₁₃] (f : E →SL[σ₁₃] F →SL[σ₂₃] G) (x : E) (y : F) :
  ∥f x y∥ ≤ ∥f∥ * ∥x∥ * ∥y∥ :=
(f x).le_of_op_norm_le (f.le_op_norm x) y

end

@[simp] lemma op_norm_prod (f : E →L[𝕜] Fₗ) (g : E →L[𝕜] Gₗ) : ∥f.prod g∥ = ∥(f, g)∥ :=
le_antisymm
  (op_norm_le_bound _ (norm_nonneg _) $ λ x,
    by simpa only [prod_apply, prod.norm_def, max_mul_of_nonneg, norm_nonneg]
      using max_le_max (le_op_norm f x) (le_op_norm g x)) $
  max_le
    (op_norm_le_bound _ (norm_nonneg _) $ λ x, (le_max_left _ _).trans ((f.prod g).le_op_norm x))
    (op_norm_le_bound _ (norm_nonneg _) $ λ x, (le_max_right _ _).trans ((f.prod g).le_op_norm x))

@[simp] lemma op_nnnorm_prod (f : E →L[𝕜] Fₗ) (g : E →L[𝕜] Gₗ) : ∥f.prod g∥₊ = ∥(f, g)∥₊ :=
subtype.ext $ op_norm_prod f g

/-- `continuous_linear_map.prod` as a `linear_isometry_equiv`. -/
def prodₗᵢ (R : Type*) [semiring R] [module R Fₗ] [module R Gₗ]
  [has_continuous_const_smul R Fₗ] [has_continuous_const_smul R Gₗ]
  [smul_comm_class 𝕜 R Fₗ] [smul_comm_class 𝕜 R Gₗ] :
  (E →L[𝕜] Fₗ) × (E →L[𝕜] Gₗ) ≃ₗᵢ[R] (E →L[𝕜] Fₗ × Gₗ) :=
⟨prodₗ R, λ ⟨f, g⟩, op_norm_prod f g⟩

variables [ring_hom_isometric σ₁₂] (f : E →SL[σ₁₂] F)

@[simp, nontriviality] lemma op_norm_subsingleton [subsingleton E] : ∥f∥ = 0 :=
begin
  refine le_antisymm _ (norm_nonneg _),
  apply op_norm_le_bound _ rfl.ge,
  intros x,
  simp [subsingleton.elim x 0]
end

end op_norm

section is_O

variables [ring_hom_isometric σ₁₂]
  (c : 𝕜) (f g : E →SL[σ₁₂] F) (h : F →SL[σ₂₃] G) (x y z : E)

open asymptotics

theorem is_O_with_id (l : filter E) : is_O_with ∥f∥ l f (λ x, x) :=
is_O_with_of_le' _ f.le_op_norm

theorem is_O_id (l : filter E) : f =O[l] (λ x, x) :=
(f.is_O_with_id l).is_O

theorem is_O_with_comp [ring_hom_isometric σ₂₃] {α : Type*} (g : F →SL[σ₂₃] G) (f : α → F)
  (l : filter α) :
  is_O_with ∥g∥ l (λ x', g (f x')) f :=
(g.is_O_with_id ⊤).comp_tendsto le_top

theorem is_O_comp [ring_hom_isometric σ₂₃] {α : Type*} (g : F →SL[σ₂₃] G) (f : α → F)
  (l : filter α) :
  (λ x', g (f x')) =O[l] f :=
(g.is_O_with_comp f l).is_O

theorem is_O_with_sub (f : E →SL[σ₁₂] F) (l : filter E) (x : E) :
  is_O_with ∥f∥ l (λ x', f (x' - x)) (λ x', x' - x) :=
f.is_O_with_comp _ l

theorem is_O_sub (f : E →SL[σ₁₂] F) (l : filter E) (x : E) :
  (λ x', f (x' - x)) =O[l] (λ x', x' - x) :=
f.is_O_comp _ l

end is_O

end continuous_linear_map

namespace linear_isometry

lemma norm_to_continuous_linear_map_le (f : E →ₛₗᵢ[σ₁₂] F) :
  ∥f.to_continuous_linear_map∥ ≤ 1 :=
f.to_continuous_linear_map.op_norm_le_bound zero_le_one $ λ x, by simp

end linear_isometry

namespace linear_map

/-- If a continuous linear map is constructed from a linear map via the constructor `mk_continuous`,
then its norm is bounded by the bound given to the constructor if it is nonnegative. -/
lemma mk_continuous_norm_le (f : E →ₛₗ[σ₁₂] F) {C : ℝ} (hC : 0 ≤ C) (h : ∀x, ∥f x∥ ≤ C * ∥x∥) :
  ∥f.mk_continuous C h∥ ≤ C :=
continuous_linear_map.op_norm_le_bound _ hC h

/-- If a continuous linear map is constructed from a linear map via the constructor `mk_continuous`,
then its norm is bounded by the bound or zero if bound is negative. -/
lemma mk_continuous_norm_le' (f : E →ₛₗ[σ₁₂] F) {C : ℝ} (h : ∀x, ∥f x∥ ≤ C * ∥x∥) :
  ∥f.mk_continuous C h∥ ≤ max C 0 :=
continuous_linear_map.op_norm_le_bound _ (le_max_right _ _) $ λ x, (h x).trans $
  mul_le_mul_of_nonneg_right (le_max_left _ _) (norm_nonneg x)

variables [ring_hom_isometric σ₂₃]

/-- Create a bilinear map (represented as a map `E →L[𝕜] F →L[𝕜] G`) from the corresponding linear
map and a bound on the norm of the image. The linear map can be constructed using
`linear_map.mk₂`. -/
def mk_continuous₂ (f : E →ₛₗ[σ₁₃] F →ₛₗ[σ₂₃] G) (C : ℝ)
  (hC : ∀ x y, ∥f x y∥ ≤ C * ∥x∥ * ∥y∥) :
  E →SL[σ₁₃] F →SL[σ₂₃] G :=
linear_map.mk_continuous
  { to_fun := λ x, (f x).mk_continuous (C * ∥x∥) (hC x),
    map_add' := λ x y, by { ext z, simp },
    map_smul' := λ c x, by { ext z, simp } }
  (max C 0) $ λ x, (mk_continuous_norm_le' _ _).trans_eq $
    by rw [max_mul_of_nonneg _ _ (norm_nonneg x), zero_mul]

@[simp] lemma mk_continuous₂_apply (f : E →ₛₗ[σ₁₃] F →ₛₗ[σ₂₃] G) {C : ℝ}
  (hC : ∀ x y, ∥f x y∥ ≤ C * ∥x∥ * ∥y∥) (x : E) (y : F) :
  f.mk_continuous₂ C hC x y = f x y :=
rfl

lemma mk_continuous₂_norm_le' (f : E →ₛₗ[σ₁₃] F →ₛₗ[σ₂₃] G) {C : ℝ}
  (hC : ∀ x y, ∥f x y∥ ≤ C * ∥x∥ * ∥y∥) :
  ∥f.mk_continuous₂ C hC∥ ≤ max C 0 :=
mk_continuous_norm_le _ (le_max_iff.2 $ or.inr le_rfl) _

lemma mk_continuous₂_norm_le (f : E →ₛₗ[σ₁₃] F →ₛₗ[σ₂₃] G) {C : ℝ} (h0 : 0 ≤ C)
  (hC : ∀ x y, ∥f x y∥ ≤ C * ∥x∥ * ∥y∥) :
  ∥f.mk_continuous₂ C hC∥ ≤ C :=
(f.mk_continuous₂_norm_le' hC).trans_eq $ max_eq_left h0

end linear_map

namespace continuous_linear_map

variables [ring_hom_isometric σ₂₃] [ring_hom_isometric σ₁₃]

/-- Flip the order of arguments of a continuous bilinear map.
For a version bundled as `linear_isometry_equiv`, see
`continuous_linear_map.flipL`. -/
def flip (f : E →SL[σ₁₃] F →SL[σ₂₃] G) : F →SL[σ₂₃] E →SL[σ₁₃] G :=
linear_map.mk_continuous₂
  (linear_map.mk₂'ₛₗ σ₂₃ σ₁₃ (λ y x, f x y)
    (λ x y z, (f z).map_add x y)
    (λ c y x, (f x).map_smulₛₗ c y)
    (λ z x y, by rw [f.map_add, add_apply])
    (λ c y x, by rw [f.map_smulₛₗ, smul_apply]))
  ∥f∥
  (λ y x, (f.le_op_norm₂ x y).trans_eq $ by rw mul_right_comm)

private lemma le_norm_flip (f : E →SL[σ₁₃] F →SL[σ₂₃] G) : ∥f∥ ≤ ∥flip f∥ :=
f.op_norm_le_bound₂ (norm_nonneg _) $ λ x y,
  by { rw mul_right_comm, exact (flip f).le_op_norm₂ y x }

@[simp] lemma flip_apply (f : E →SL[σ₁₃] F →SL[σ₂₃] G) (x : E) (y : F) : f.flip y x = f x y := rfl

@[simp] lemma flip_flip (f : E →SL[σ₁₃] F →SL[σ₂₃] G) :
  f.flip.flip = f :=
by { ext, refl }

@[simp] lemma op_norm_flip (f : E →SL[σ₁₃] F →SL[σ₂₃] G) :
  ∥f.flip∥ = ∥f∥ :=
le_antisymm (by simpa only [flip_flip] using le_norm_flip f.flip) (le_norm_flip f)

@[simp] lemma flip_add (f g : E →SL[σ₁₃] F →SL[σ₂₃] G) :
  (f + g).flip = f.flip + g.flip :=
rfl

@[simp] lemma flip_smul (c : 𝕜₃) (f : E →SL[σ₁₃] F →SL[σ₂₃] G) :
  (c • f).flip = c • f.flip :=
rfl

variables (E F G σ₁₃ σ₂₃)

/-- Flip the order of arguments of a continuous bilinear map.
This is a version bundled as a `linear_isometry_equiv`.
For an unbundled version see `continuous_linear_map.flip`. -/
def flipₗᵢ' : (E →SL[σ₁₃] F →SL[σ₂₃] G) ≃ₗᵢ[𝕜₃] (F →SL[σ₂₃] E →SL[σ₁₃] G) :=
{ to_fun := flip,
  inv_fun := flip,
  map_add' := flip_add,
  map_smul' := flip_smul,
  left_inv := flip_flip,
  right_inv := flip_flip,
  norm_map' := op_norm_flip }

variables {E F G σ₁₃ σ₂₃}

@[simp] lemma flipₗᵢ'_symm : (flipₗᵢ' E F G σ₂₃ σ₁₃).symm = flipₗᵢ' F E G σ₁₃ σ₂₃ := rfl

@[simp] lemma coe_flipₗᵢ' : ⇑(flipₗᵢ' E F G σ₂₃ σ₁₃) = flip := rfl

variables (𝕜 E Fₗ Gₗ)

/-- Flip the order of arguments of a continuous bilinear map.
This is a version bundled as a `linear_isometry_equiv`.
For an unbundled version see `continuous_linear_map.flip`. -/
def flipₗᵢ : (E →L[𝕜] Fₗ →L[𝕜] Gₗ) ≃ₗᵢ[𝕜] (Fₗ →L[𝕜] E →L[𝕜] Gₗ) :=
{ to_fun := flip,
  inv_fun := flip,
  map_add' := flip_add,
  map_smul' := flip_smul,
  left_inv := flip_flip,
  right_inv := flip_flip,
  norm_map' := op_norm_flip }

variables {𝕜 E Fₗ Gₗ}

@[simp] lemma flipₗᵢ_symm : (flipₗᵢ 𝕜 E Fₗ Gₗ).symm = flipₗᵢ 𝕜 Fₗ E Gₗ := rfl

@[simp] lemma coe_flipₗᵢ : ⇑(flipₗᵢ 𝕜 E Fₗ Gₗ) = flip := rfl

variables (F σ₁₂) [ring_hom_isometric σ₁₂]

/-- The continuous semilinear map obtained by applying a continuous semilinear map at a given
vector.

This is the continuous version of `linear_map.applyₗ`. -/
def apply' : E →SL[σ₁₂] (E →SL[σ₁₂] F) →L[𝕜₂] F := flip (id 𝕜₂ (E →SL[σ₁₂] F))

variables {F σ₁₂}

@[simp] lemma apply_apply' (v : E) (f : E →SL[σ₁₂] F) : apply' F σ₁₂ v f = f v := rfl

variables (𝕜 Fₗ)

/-- The continuous semilinear map obtained by applying a continuous semilinear map at a given
vector.

This is the continuous version of `linear_map.applyₗ`. -/
def apply : E →L[𝕜] (E →L[𝕜] Fₗ) →L[𝕜] Fₗ := flip (id 𝕜 (E →L[𝕜] Fₗ))

variables {𝕜 Fₗ}

@[simp] lemma apply_apply (v : E) (f : E →L[𝕜] Fₗ) : apply 𝕜 Fₗ v f = f v := rfl

variables (σ₁₂ σ₂₃ E F G)

/-- Composition of continuous semilinear maps as a continuous semibilinear map. -/
def compSL : (F →SL[σ₂₃] G) →L[𝕜₃] (E →SL[σ₁₂] F) →SL[σ₂₃] (E →SL[σ₁₃] G) :=
linear_map.mk_continuous₂
  (linear_map.mk₂'ₛₗ (ring_hom.id 𝕜₃) σ₂₃ comp add_comp smul_comp comp_add
    (λ c f g, by { ext, simp only [continuous_linear_map.map_smulₛₗ, coe_smul', coe_comp',
                                   function.comp_app, pi.smul_apply] }))
  1 $ λ f g, by simpa only [one_mul] using op_norm_comp_le f g

variables {𝕜 σ₁₂ σ₂₃ E F G}

include σ₁₃

@[simp] lemma compSL_apply (f : F →SL[σ₂₃] G) (g : E →SL[σ₁₂] F) :
  compSL E F G σ₁₂ σ₂₃ f g = f.comp g := rfl

lemma _root_.continuous.const_clm_comp {X} [topological_space X] {f : X → E →SL[σ₁₂] F}
  (hf : continuous f) (g : F →SL[σ₂₃] G) : continuous (λ x, g.comp (f x) : X → E →SL[σ₁₃] G) :=
(compSL E F G σ₁₂ σ₂₃ g).continuous.comp hf

-- Giving the implicit argument speeds up elaboration significantly
lemma _root_.continuous.clm_comp_const {X} [topological_space X] {g : X → F →SL[σ₂₃] G}
  (hg : continuous g) (f : E →SL[σ₁₂] F) : continuous (λ x, (g x).comp f : X → E →SL[σ₁₃] G) :=
(@continuous_linear_map.flip _ _ _ _ _ (E →SL[σ₁₃] G) _ _ _ _ _ _ _ _ _ _ _ _ _
  (compSL E F G σ₁₂ σ₂₃) f).continuous.comp hg

omit σ₁₃
variables (𝕜 σ₁₂ σ₂₃ E Fₗ Gₗ)

/-- Composition of continuous linear maps as a continuous bilinear map. -/
def compL : (Fₗ →L[𝕜] Gₗ) →L[𝕜] (E →L[𝕜] Fₗ) →L[𝕜] (E →L[𝕜] Gₗ) :=
  compSL E Fₗ Gₗ (ring_hom.id 𝕜) (ring_hom.id 𝕜)

@[simp] lemma compL_apply (f : Fₗ →L[𝕜] Gₗ) (g : E →L[𝕜] Fₗ) : compL 𝕜 E Fₗ Gₗ f g = f.comp g := rfl

variables (Eₗ) {𝕜 E Fₗ Gₗ}
/-- Apply `L(x,-)` pointwise to bilinear maps, as a continuous bilinear map -/
@[simps apply]
def precompR (L : E →L[𝕜] Fₗ →L[𝕜] Gₗ) : E →L[𝕜] (Eₗ →L[𝕜] Fₗ) →L[𝕜] (Eₗ →L[𝕜] Gₗ) :=
(compL 𝕜 Eₗ Fₗ Gₗ).comp L

/-- Apply `L(-,y)` pointwise to bilinear maps, as a continuous bilinear map -/
def precompL (L : E →L[𝕜] Fₗ →L[𝕜] Gₗ) : (Eₗ →L[𝕜] E) →L[𝕜] Fₗ →L[𝕜] (Eₗ →L[𝕜] Gₗ) :=
(precompR Eₗ (flip L)).flip

section prod

universes u₁ u₂ u₃ u₄
variables (M₁ : Type u₁) [seminormed_add_comm_group M₁] [normed_space 𝕜 M₁]
          (M₂ : Type u₂) [seminormed_add_comm_group M₂] [normed_space 𝕜 M₂]
          (M₃ : Type u₃) [seminormed_add_comm_group M₃] [normed_space 𝕜 M₃]
          (M₄ : Type u₄) [seminormed_add_comm_group M₄] [normed_space 𝕜 M₄]

variables {Eₗ} (𝕜)
/-- `continuous_linear_map.prod_map` as a continuous linear map. -/
def prod_mapL : ((M₁ →L[𝕜] M₂) × (M₃ →L[𝕜] M₄)) →L[𝕜] ((M₁ × M₃) →L[𝕜] (M₂ × M₄)) :=
continuous_linear_map.copy
(have Φ₁ : (M₁ →L[𝕜] M₂) →L[𝕜] (M₁ →L[𝕜] M₂ × M₄), from
  continuous_linear_map.compL 𝕜 M₁ M₂ (M₂ × M₄) (continuous_linear_map.inl 𝕜 M₂ M₄),
have Φ₂ : (M₃ →L[𝕜] M₄) →L[𝕜] (M₃ →L[𝕜] M₂ × M₄), from
  continuous_linear_map.compL 𝕜 M₃ M₄ (M₂ × M₄) (continuous_linear_map.inr 𝕜 M₂ M₄),
have Φ₁' : _, from (continuous_linear_map.compL 𝕜 (M₁ × M₃) M₁ (M₂ × M₄)).flip
  (continuous_linear_map.fst 𝕜 M₁ M₃),
have Φ₂' : _ , from (continuous_linear_map.compL 𝕜 (M₁ × M₃) M₃ (M₂ × M₄)).flip
  (continuous_linear_map.snd 𝕜 M₁ M₃),
have Ψ₁ : ((M₁ →L[𝕜] M₂) × (M₃ →L[𝕜] M₄)) →L[𝕜] (M₁ →L[𝕜] M₂), from
  continuous_linear_map.fst 𝕜 (M₁ →L[𝕜] M₂) (M₃ →L[𝕜] M₄),
have Ψ₂ : ((M₁ →L[𝕜] M₂) × (M₃ →L[𝕜] M₄)) →L[𝕜] (M₃ →L[𝕜] M₄), from
    continuous_linear_map.snd 𝕜 (M₁ →L[𝕜] M₂) (M₃ →L[𝕜] M₄),
Φ₁' ∘L Φ₁ ∘L Ψ₁ + Φ₂' ∘L Φ₂ ∘L Ψ₂)
(λ p : (M₁ →L[𝕜] M₂) × (M₃ →L[𝕜] M₄), p.1.prod_map p.2)
(begin
  apply funext,
  rintros ⟨φ, ψ⟩,
  apply continuous_linear_map.ext (λ x, _),
  simp only [add_apply, coe_comp', coe_fst', function.comp_app,
             compL_apply, flip_apply, coe_snd', inl_apply, inr_apply, prod.mk_add_mk, add_zero,
             zero_add, coe_prod_map', prod_map, prod.mk.inj_iff, eq_self_iff_true, and_self],
  refl
end)

variables {M₁ M₂ M₃ M₄}

@[simp] lemma prod_mapL_apply (p : (M₁ →L[𝕜] M₂) × (M₃ →L[𝕜] M₄)) :
  continuous_linear_map.prod_mapL 𝕜 M₁ M₂ M₃ M₄ p = p.1.prod_map p.2 :=
rfl

variables {X : Type*} [topological_space X]

lemma _root_.continuous.prod_mapL {f : X → M₁ →L[𝕜] M₂} {g : X → M₃ →L[𝕜] M₄}
  (hf : continuous f) (hg : continuous g) : continuous (λ x, (f x).prod_map (g x)) :=
(prod_mapL 𝕜 M₁ M₂ M₃ M₄).continuous.comp (hf.prod_mk hg)

lemma _root_.continuous.prod_map_equivL {f : X → M₁ ≃L[𝕜] M₂} {g : X → M₃ ≃L[𝕜] M₄}
  (hf : continuous (λ x, (f x : M₁ →L[𝕜] M₂))) (hg : continuous (λ x, (g x : M₃ →L[𝕜] M₄))) :
  continuous (λ x, ((f x).prod (g x) : M₁ × M₃ →L[𝕜] M₂ × M₄)) :=
(prod_mapL 𝕜 M₁ M₂ M₃ M₄).continuous.comp (hf.prod_mk hg)

lemma _root_.continuous_on.prod_mapL {f : X → M₁ →L[𝕜] M₂} {g : X → M₃ →L[𝕜] M₄} {s : set X}
  (hf : continuous_on f s) (hg : continuous_on g s) :
  continuous_on (λ x, (f x).prod_map (g x)) s :=
((prod_mapL 𝕜 M₁ M₂ M₃ M₄).continuous.comp_continuous_on (hf.prod hg) : _)

lemma _root_.continuous_on.prod_map_equivL {f : X → M₁ ≃L[𝕜] M₂} {g : X → M₃ ≃L[𝕜] M₄} {s : set X}
  (hf : continuous_on (λ x, (f x : M₁ →L[𝕜] M₂)) s)
  (hg : continuous_on (λ x, (g x : M₃ →L[𝕜] M₄)) s) :
  continuous_on (λ x, ((f x).prod (g x) : M₁ × M₃ →L[𝕜] M₂ × M₄)) s :=
(prod_mapL 𝕜 M₁ M₂ M₃ M₄).continuous.comp_continuous_on (hf.prod hg)

end prod

variables {𝕜 E Fₗ Gₗ}

section multiplication_linear

section non_unital
variables (𝕜) (𝕜' : Type*) [non_unital_semi_normed_ring 𝕜'] [normed_space 𝕜 𝕜']
  [is_scalar_tower 𝕜 𝕜' 𝕜'] [smul_comm_class 𝕜 𝕜' 𝕜']

/-- Left multiplication in a normed algebra as a continuous bilinear map. -/
def lmul : 𝕜' →L[𝕜] 𝕜' →L[𝕜] 𝕜' :=
(linear_map.mul 𝕜 𝕜').mk_continuous₂ 1 $
  λ x y, by simpa using norm_mul_le x y

@[simp] lemma lmul_apply (x y : 𝕜') : lmul 𝕜 𝕜' x y = x * y := rfl

@[simp] lemma op_norm_lmul_apply_le (x : 𝕜') : ∥lmul 𝕜 𝕜' x∥ ≤ ∥x∥ :=
(op_norm_le_bound _ (norm_nonneg x) (norm_mul_le x))

/-- Right-multiplication in a normed algebra, considered as a continuous linear map. -/
def lmul_right : 𝕜' →L[𝕜] 𝕜' →L[𝕜] 𝕜' := (lmul 𝕜 𝕜').flip

@[simp] lemma lmul_right_apply (x y : 𝕜') : lmul_right 𝕜 𝕜' x y = y * x := rfl

@[simp] lemma op_norm_lmul_right_apply_le (x : 𝕜') : ∥lmul_right 𝕜 𝕜' x∥ ≤ ∥x∥ :=
op_norm_le_bound _ (norm_nonneg x) (λ y, (norm_mul_le y x).trans_eq (mul_comm _ _))

/-- Simultaneous left- and right-multiplication in a normed algebra, considered as a continuous
trilinear map. -/
def lmul_left_right : 𝕜' →L[𝕜] 𝕜' →L[𝕜] 𝕜' →L[𝕜] 𝕜' :=
((compL 𝕜 𝕜' 𝕜' 𝕜').comp (lmul_right 𝕜 𝕜')).flip.comp (lmul 𝕜 𝕜')

@[simp] lemma lmul_left_right_apply (x y z : 𝕜') :
  lmul_left_right 𝕜 𝕜' x y z = x * z * y := rfl

lemma op_norm_lmul_left_right_apply_apply_le (x y : 𝕜') :
  ∥lmul_left_right 𝕜 𝕜' x y∥ ≤ ∥x∥ * ∥y∥ :=
(op_norm_comp_le _ _).trans $ (mul_comm _ _).trans_le $
  mul_le_mul (op_norm_lmul_apply_le _ _ _) (op_norm_lmul_right_apply_le _ _ _)
    (norm_nonneg _) (norm_nonneg _)

lemma op_norm_lmul_left_right_apply_le (x : 𝕜') :
  ∥lmul_left_right 𝕜 𝕜' x∥ ≤ ∥x∥ :=
op_norm_le_bound _ (norm_nonneg x) (op_norm_lmul_left_right_apply_apply_le 𝕜 𝕜' x)

lemma op_norm_lmul_left_right_le :
  ∥lmul_left_right 𝕜 𝕜'∥ ≤ 1 :=
op_norm_le_bound _ zero_le_one (λ x, (one_mul ∥x∥).symm ▸ op_norm_lmul_left_right_apply_le 𝕜 𝕜' x)

end non_unital

section unital
variables (𝕜) (𝕜' : Type*) [semi_normed_ring 𝕜'] [normed_algebra 𝕜 𝕜'] [norm_one_class 𝕜']

/-- Left multiplication in a normed algebra as a linear isometry to the space of
continuous linear maps. -/
def lmulₗᵢ : 𝕜' →ₗᵢ[𝕜] 𝕜' →L[𝕜] 𝕜' :=
{ to_linear_map := lmul 𝕜 𝕜',
  norm_map' := λ x, le_antisymm (op_norm_lmul_apply_le _ _ _)
    (by { convert ratio_le_op_norm _ (1 : 𝕜'), simp [norm_one],
          apply_instance }) }

@[simp] lemma coe_lmulₗᵢ : ⇑(lmulₗᵢ 𝕜 𝕜') = lmul 𝕜 𝕜' := rfl

@[simp] lemma op_norm_lmul_apply (x : 𝕜') : ∥lmul 𝕜 𝕜' x∥ = ∥x∥ :=
(lmulₗᵢ 𝕜 𝕜').norm_map x

@[simp] lemma op_norm_lmul_right_apply (x : 𝕜') : ∥lmul_right 𝕜 𝕜' x∥ = ∥x∥ :=
le_antisymm
  (op_norm_lmul_right_apply_le _ _ _)
  (by { convert ratio_le_op_norm _ (1 : 𝕜'), simp [norm_one],
        apply_instance })

/-- Right-multiplication in a normed algebra, considered as a linear isometry to the space of
continuous linear maps. -/
def lmul_rightₗᵢ : 𝕜' →ₗᵢ[𝕜] 𝕜' →L[𝕜] 𝕜' :=
{ to_linear_map := lmul_right 𝕜 𝕜',
  norm_map' := op_norm_lmul_right_apply 𝕜 𝕜' }

@[simp] lemma coe_lmul_rightₗᵢ : ⇑(lmul_rightₗᵢ 𝕜 𝕜') = lmul_right 𝕜 𝕜' := rfl

end unital

end multiplication_linear

section smul_linear

variables (𝕜) (𝕜' : Type*) [normed_field 𝕜'] [normed_algebra 𝕜 𝕜']
  [normed_space 𝕜' E] [is_scalar_tower 𝕜 𝕜' E]

/-- Scalar multiplication as a continuous bilinear map. -/
def lsmul : 𝕜' →L[𝕜] E →L[𝕜] E :=
((algebra.lsmul 𝕜 E).to_linear_map : 𝕜' →ₗ[𝕜] E →ₗ[𝕜] E).mk_continuous₂ 1 $
  λ c x, by simpa only [one_mul] using (norm_smul c x).le

@[simp] lemma lsmul_apply (c : 𝕜') (x : E) : lsmul 𝕜 𝕜' c x = c • x := rfl

variables {𝕜'}

lemma norm_to_span_singleton (x : E) : ∥to_span_singleton 𝕜 x∥ = ∥x∥ :=
begin
  refine op_norm_eq_of_bounds (norm_nonneg _) (λ x, _) (λ N hN_nonneg h, _),
  { rw [to_span_singleton_apply, norm_smul, mul_comm], },
  { specialize h 1,
    rw [to_span_singleton_apply, norm_smul, mul_comm] at h,
    exact (mul_le_mul_right (by simp)).mp h, },
end

variables {𝕜}

lemma op_norm_lsmul_apply_le (x : 𝕜') : ∥(lsmul 𝕜 𝕜' x : E →L[𝕜] E)∥ ≤ ∥x∥ :=
continuous_linear_map.op_norm_le_bound _ (norm_nonneg x) $ λ y, (norm_smul x y).le

/-- The norm of `lsmul` is at most 1 in any semi-normed group. -/
lemma op_norm_lsmul_le : ∥(lsmul 𝕜 𝕜' : 𝕜' →L[𝕜] E →L[𝕜] E)∥ ≤ 1 :=
begin
  refine continuous_linear_map.op_norm_le_bound _ zero_le_one (λ x, _),
  simp_rw [one_mul],
  exact op_norm_lsmul_apply_le _,
end

end smul_linear

section restrict_scalars

variables {𝕜' : Type*} [nontrivially_normed_field 𝕜'] [normed_algebra 𝕜' 𝕜]
variables [normed_space 𝕜' E] [is_scalar_tower 𝕜' 𝕜 E]
variables [normed_space 𝕜' Fₗ] [is_scalar_tower 𝕜' 𝕜 Fₗ]

@[simp] lemma norm_restrict_scalars (f : E →L[𝕜] Fₗ) : ∥f.restrict_scalars 𝕜'∥ = ∥f∥ :=
le_antisymm (op_norm_le_bound _ (norm_nonneg _) $ λ x, f.le_op_norm x)
  (op_norm_le_bound _ (norm_nonneg _) $ λ x, f.le_op_norm x)

variables (𝕜 E Fₗ 𝕜') (𝕜'' : Type*) [ring 𝕜''] [module 𝕜'' Fₗ]
  [has_continuous_const_smul 𝕜'' Fₗ] [smul_comm_class 𝕜 𝕜'' Fₗ] [smul_comm_class 𝕜' 𝕜'' Fₗ]

/-- `continuous_linear_map.restrict_scalars` as a `linear_isometry`. -/
def restrict_scalars_isometry : (E →L[𝕜] Fₗ) →ₗᵢ[𝕜''] (E →L[𝕜'] Fₗ) :=
⟨restrict_scalarsₗ 𝕜 E Fₗ 𝕜' 𝕜'', norm_restrict_scalars⟩

variables {𝕜 E Fₗ 𝕜' 𝕜''}

@[simp] lemma coe_restrict_scalars_isometry :
  ⇑(restrict_scalars_isometry 𝕜 E Fₗ 𝕜' 𝕜'') = restrict_scalars 𝕜' :=
rfl

@[simp] lemma restrict_scalars_isometry_to_linear_map :
  (restrict_scalars_isometry 𝕜 E Fₗ 𝕜' 𝕜'').to_linear_map = restrict_scalarsₗ 𝕜 E Fₗ 𝕜' 𝕜'' :=
rfl

variables (𝕜 E Fₗ 𝕜' 𝕜'')

/-- `continuous_linear_map.restrict_scalars` as a `continuous_linear_map`. -/
def restrict_scalarsL : (E →L[𝕜] Fₗ) →L[𝕜''] (E →L[𝕜'] Fₗ) :=
(restrict_scalars_isometry 𝕜 E Fₗ 𝕜' 𝕜'').to_continuous_linear_map

variables {𝕜 E Fₗ 𝕜' 𝕜''}

@[simp] lemma coe_restrict_scalarsL :
  (restrict_scalarsL 𝕜 E Fₗ 𝕜' 𝕜'' : (E →L[𝕜] Fₗ) →ₗ[𝕜''] (E →L[𝕜'] Fₗ)) =
    restrict_scalarsₗ 𝕜 E Fₗ 𝕜' 𝕜'' :=
rfl

@[simp] lemma coe_restrict_scalarsL' :
  ⇑(restrict_scalarsL 𝕜 E Fₗ 𝕜' 𝕜'') = restrict_scalars 𝕜' :=
rfl

end restrict_scalars

end continuous_linear_map

namespace submodule

lemma norm_subtypeL_le (K : submodule 𝕜 E) : ∥K.subtypeL∥ ≤ 1 :=
K.subtypeₗᵢ.norm_to_continuous_linear_map_le

end submodule

section has_sum

-- Results in this section hold for continuous additive monoid homomorphisms or equivalences but we
-- don't have bundled continuous additive homomorphisms.

variables {ι R R₂ M M₂ : Type*} [semiring R] [semiring R₂] [add_comm_monoid M] [module R M]
  [add_comm_monoid M₂] [module R₂ M₂] [topological_space M] [topological_space M₂]
  {σ : R →+* R₂} {σ' : R₂ →+* R} [ring_hom_inv_pair σ σ'] [ring_hom_inv_pair σ' σ]

/-- Applying a continuous linear map commutes with taking an (infinite) sum. -/
protected lemma continuous_linear_map.has_sum {f : ι → M} (φ : M →SL[σ] M₂) {x : M}
  (hf : has_sum f x) :
  has_sum (λ (b:ι), φ (f b)) (φ x) :=
by simpa only using hf.map φ.to_linear_map.to_add_monoid_hom φ.continuous

alias continuous_linear_map.has_sum ← has_sum.mapL

protected lemma continuous_linear_map.summable {f : ι → M} (φ : M →SL[σ] M₂) (hf : summable f) :
  summable (λ b:ι, φ (f b)) :=
(hf.has_sum.mapL φ).summable

alias continuous_linear_map.summable ← summable.mapL

protected lemma continuous_linear_map.map_tsum [t2_space M₂] {f : ι → M}
  (φ : M →SL[σ] M₂) (hf : summable f) : φ (∑' z, f z) = ∑' z, φ (f z) :=
(hf.has_sum.mapL φ).tsum_eq.symm

include σ'
/-- Applying a continuous linear map commutes with taking an (infinite) sum. -/
protected lemma continuous_linear_equiv.has_sum {f : ι → M} (e : M ≃SL[σ] M₂) {y : M₂} :
  has_sum (λ (b:ι), e (f b)) y ↔ has_sum f (e.symm y) :=
⟨λ h, by simpa only [e.symm.coe_coe, e.symm_apply_apply] using h.mapL (e.symm : M₂ →SL[σ'] M),
  λ h, by simpa only [e.coe_coe, e.apply_symm_apply] using (e : M →SL[σ] M₂).has_sum h⟩

/-- Applying a continuous linear map commutes with taking an (infinite) sum. -/
protected lemma continuous_linear_equiv.has_sum' {f : ι → M} (e : M ≃SL[σ] M₂) {x : M} :
  has_sum (λ (b:ι), e (f b)) (e x) ↔ has_sum f x :=
by rw [e.has_sum, continuous_linear_equiv.symm_apply_apply]

protected lemma continuous_linear_equiv.summable {f : ι → M} (e : M ≃SL[σ] M₂) :
  summable (λ b:ι, e (f b)) ↔ summable f :=
⟨λ hf, (e.has_sum.1 hf.has_sum).summable, (e : M →SL[σ] M₂).summable⟩


lemma continuous_linear_equiv.tsum_eq_iff [t2_space M] [t2_space M₂] {f : ι → M}
  (e : M ≃SL[σ] M₂) {y : M₂} : ∑' z, e (f z) = y ↔ ∑' z, f z = e.symm y :=
begin
  by_cases hf : summable f,
  { exact ⟨λ h, (e.has_sum.mp ((e.summable.mpr hf).has_sum_iff.mpr h)).tsum_eq,
      λ h, (e.has_sum.mpr (hf.has_sum_iff.mpr h)).tsum_eq⟩ },
  { have hf' : ¬summable (λ z, e (f z)) := λ h, hf (e.summable.mp h),
    rw [tsum_eq_zero_of_not_summable hf, tsum_eq_zero_of_not_summable hf'],
    exact ⟨by { rintro rfl, simp }, λ H, by simpa using (congr_arg (λ z, e z) H)⟩ }
end

protected lemma continuous_linear_equiv.map_tsum [t2_space M] [t2_space M₂] {f : ι → M}
  (e : M ≃SL[σ] M₂) : e (∑' z, f z) = ∑' z, e (f z) :=
by { refine symm (e.tsum_eq_iff.mpr _), rw e.symm_apply_apply _ }

end has_sum

namespace continuous_linear_equiv

section

variables {σ₂₁ : 𝕜₂ →+* 𝕜} [ring_hom_inv_pair σ₁₂ σ₂₁] [ring_hom_inv_pair σ₂₁ σ₁₂]
  [ring_hom_isometric σ₁₂]
variables (e : E ≃SL[σ₁₂] F)

include σ₂₁
protected lemma lipschitz : lipschitz_with (∥(e : E →SL[σ₁₂] F)∥₊) e :=
(e : E →SL[σ₁₂] F).lipschitz

theorem is_O_comp {α : Type*} (f : α → E) (l : filter α) : (λ x', e (f x')) =O[l] f :=
(e : E →SL[σ₁₂] F).is_O_comp f l

theorem is_O_sub (l : filter E) (x : E) : (λ x', e (x' - x)) =O[l] (λ x', x' - x) :=
(e : E →SL[σ₁₂] F).is_O_sub l x

end

variables {σ₂₁ : 𝕜₂ →+* 𝕜} [ring_hom_inv_pair σ₁₂ σ₂₁] [ring_hom_inv_pair σ₂₁ σ₁₂]

include σ₂₁
lemma homothety_inverse (a : ℝ) (ha : 0 < a) (f : E ≃ₛₗ[σ₁₂] F) :
  (∀ (x : E), ∥f x∥ = a * ∥x∥) → (∀ (y : F), ∥f.symm y∥ = a⁻¹ * ∥y∥) :=
begin
  intros hf y,
  calc ∥(f.symm) y∥ = a⁻¹ * (a * ∥ (f.symm) y∥) : _
  ... =  a⁻¹ * ∥f ((f.symm) y)∥ : by rw hf
  ... = a⁻¹ * ∥y∥ : by simp,
  rw [← mul_assoc, inv_mul_cancel (ne_of_lt ha).symm, one_mul],
end

/-- A linear equivalence which is a homothety is a continuous linear equivalence. -/
def of_homothety (f : E ≃ₛₗ[σ₁₂] F) (a : ℝ) (ha : 0 < a) (hf : ∀x, ∥f x∥ = a * ∥x∥) :
  E ≃SL[σ₁₂] F :=
{ to_linear_equiv := f,
  continuous_to_fun := add_monoid_hom_class.continuous_of_bound f a (λ x, le_of_eq (hf x)),
  continuous_inv_fun := add_monoid_hom_class.continuous_of_bound f.symm a⁻¹
    (λ x, le_of_eq (homothety_inverse a ha f hf x)) }

variables [ring_hom_isometric σ₂₁] (e : E ≃SL[σ₁₂] F)

theorem is_O_comp_rev {α : Type*} (f : α → E) (l : filter α) : f =O[l] (λ x', e (f x')) :=
(e.symm.is_O_comp _ l).congr_left $ λ _, e.symm_apply_apply _

theorem is_O_sub_rev (l : filter E) (x : E) : (λ x', x' - x) =O[l] (λ x', e (x' - x)) :=
e.is_O_comp_rev _ _

omit σ₂₁

variable (𝕜)

lemma to_span_nonzero_singleton_homothety (x : E) (h : x ≠ 0) (c : 𝕜) :
  ∥linear_equiv.to_span_nonzero_singleton 𝕜 E x h c∥ = ∥x∥ * ∥c∥ :=
continuous_linear_map.to_span_singleton_homothety _ _ _

end continuous_linear_equiv

variables {σ₂₁ : 𝕜₂ →+* 𝕜} [ring_hom_inv_pair σ₁₂ σ₂₁] [ring_hom_inv_pair σ₂₁ σ₁₂]
include σ₂₁

/-- Construct a continuous linear equivalence from a linear equivalence together with
bounds in both directions. -/
def linear_equiv.to_continuous_linear_equiv_of_bounds (e : E ≃ₛₗ[σ₁₂] F) (C_to C_inv : ℝ)
  (h_to : ∀ x, ∥e x∥ ≤ C_to * ∥x∥) (h_inv : ∀ x : F, ∥e.symm x∥ ≤ C_inv * ∥x∥) : E ≃SL[σ₁₂] F :=
{ to_linear_equiv := e,
  continuous_to_fun := add_monoid_hom_class.continuous_of_bound e C_to h_to,
  continuous_inv_fun := add_monoid_hom_class.continuous_of_bound e.symm C_inv h_inv }

omit σ₂₁

namespace continuous_linear_map
variables {E' F' : Type*} [seminormed_add_comm_group E'] [seminormed_add_comm_group F']

variables {𝕜₁' : Type*} {𝕜₂' : Type*} [nontrivially_normed_field 𝕜₁']
  [nontrivially_normed_field 𝕜₂'] [normed_space 𝕜₁' E'] [normed_space 𝕜₂' F']
  {σ₁' : 𝕜₁' →+* 𝕜} {σ₁₃' : 𝕜₁' →+* 𝕜₃} {σ₂' : 𝕜₂' →+* 𝕜₂} {σ₂₃' : 𝕜₂' →+* 𝕜₃}
  [ring_hom_comp_triple σ₁' σ₁₃ σ₁₃'] [ring_hom_comp_triple σ₂' σ₂₃ σ₂₃']
  [ring_hom_isometric σ₂₃] [ring_hom_isometric σ₁₃'] [ring_hom_isometric σ₂₃']

/--
Compose a bilinear map `E →SL[σ₁₃] F →SL[σ₂₃] G` with two linear maps
`E' →SL[σ₁'] E` and `F' →SL[σ₂'] F`.  -/
def bilinear_comp (f : E →SL[σ₁₃] F →SL[σ₂₃] G) (gE : E' →SL[σ₁'] E) (gF : F' →SL[σ₂'] F) :
  E' →SL[σ₁₃'] F' →SL[σ₂₃'] G :=
((f.comp gE).flip.comp gF).flip

include σ₁₃' σ₂₃'
@[simp] lemma bilinear_comp_apply (f : E →SL[σ₁₃] F →SL[σ₂₃] G) (gE : E' →SL[σ₁'] E)
  (gF : F' →SL[σ₂'] F) (x : E') (y : F') : f.bilinear_comp gE gF x y = f (gE x) (gF y) :=
rfl

omit σ₁₃' σ₂₃'

variables [ring_hom_isometric σ₁₃] [ring_hom_isometric σ₁'] [ring_hom_isometric σ₂']

/-- Derivative of a continuous bilinear map `f : E →L[𝕜] F →L[𝕜] G` interpreted as a map `E × F → G`
at point `p : E × F` evaluated at `q : E × F`, as a continuous bilinear map. -/
def deriv₂ (f : E →L[𝕜] Fₗ →L[𝕜] Gₗ) : (E × Fₗ) →L[𝕜] (E × Fₗ) →L[𝕜] Gₗ :=
f.bilinear_comp (fst _ _ _) (snd _ _ _) + f.flip.bilinear_comp (snd _ _ _) (fst _ _ _)

@[simp] lemma coe_deriv₂ (f : E →L[𝕜] Fₗ →L[𝕜] Gₗ) (p : E × Fₗ) :
  ⇑(f.deriv₂ p) = λ q : E × Fₗ, f p.1 q.2 + f q.1 p.2 := rfl

lemma map_add_add (f : E →L[𝕜] Fₗ →L[𝕜] Gₗ) (x x' : E) (y y' : Fₗ) :
  f (x + x') (y + y') = f x y + f.deriv₂ (x, y) (x', y') + f x' y' :=
by simp only [map_add, add_apply, coe_deriv₂, add_assoc]

end continuous_linear_map

end semi_normed

section normed

variables [normed_add_comm_group E] [normed_add_comm_group F] [normed_add_comm_group G]
  [normed_add_comm_group Fₗ]

open metric continuous_linear_map

section
variables [nontrivially_normed_field 𝕜] [nontrivially_normed_field 𝕜₂]
  [nontrivially_normed_field 𝕜₃] [normed_space 𝕜 E] [normed_space 𝕜₂ F] [normed_space 𝕜₃ G]
  [normed_space 𝕜 Fₗ] (c : 𝕜)
  {σ₁₂ : 𝕜 →+* 𝕜₂} {σ₂₃ : 𝕜₂ →+* 𝕜₃}
  (f g : E →SL[σ₁₂] F) (x y z : E)

lemma linear_map.bound_of_shell [ring_hom_isometric σ₁₂] (f : E →ₛₗ[σ₁₂] F) {ε C : ℝ}
  (ε_pos : 0 < ε) {c : 𝕜} (hc : 1 < ∥c∥)
  (hf : ∀ x, ε / ∥c∥ ≤ ∥x∥ → ∥x∥ < ε → ∥f x∥ ≤ C * ∥x∥) (x : E) :
  ∥f x∥ ≤ C * ∥x∥ :=
begin
  by_cases hx : x = 0, { simp [hx] },
  exact semilinear_map_class.bound_of_shell_semi_normed f ε_pos hc hf
    (ne_of_lt (norm_pos_iff.2 hx)).symm
end

/--
`linear_map.bound_of_ball_bound'` is a version of this lemma over a field satisfying `is_R_or_C`
that produces a concrete bound.
-/
lemma linear_map.bound_of_ball_bound {r : ℝ} (r_pos : 0 < r) (c : ℝ) (f : E →ₗ[𝕜] Fₗ)
  (h : ∀ z ∈ metric.ball (0 : E) r, ∥f z∥ ≤ c) :
  ∃ C, ∀ (z : E), ∥f z∥ ≤ C * ∥z∥ :=
begin
  cases @nontrivially_normed_field.non_trivial 𝕜 _ with k hk,
  use c * (∥k∥ / r),
  intro z,
  refine linear_map.bound_of_shell _ r_pos hk (λ x hko hxo, _) _,
  calc ∥f x∥ ≤ c : h _ (mem_ball_zero_iff.mpr hxo)
         ... ≤ c * ((∥x∥ * ∥k∥) / r) : le_mul_of_one_le_right _ _
         ... = _ : by ring,
  { exact le_trans (norm_nonneg _) (h 0 (by simp [r_pos])) },
  { rw [div_le_iff (zero_lt_one.trans hk)] at hko,
    exact (one_le_div r_pos).mpr hko }
end

namespace continuous_linear_map

section op_norm
open set real

/-- An operator is zero iff its norm vanishes. -/
theorem op_norm_zero_iff [ring_hom_isometric σ₁₂] : ∥f∥ = 0 ↔ f = 0 :=
iff.intro
  (λ hn, continuous_linear_map.ext (λ x, norm_le_zero_iff.1
    (calc _ ≤ ∥f∥ * ∥x∥ : le_op_norm _ _
     ...     = _ : by rw [hn, zero_mul])))
  (by { rintro rfl, exact op_norm_zero })

/-- If a normed space is non-trivial, then the norm of the identity equals `1`. -/
@[simp] lemma norm_id [nontrivial E] : ∥id 𝕜 E∥ = 1 :=
begin
  refine norm_id_of_nontrivial_seminorm _,
  obtain ⟨x, hx⟩ := exists_ne (0 : E),
  exact ⟨x, ne_of_gt (norm_pos_iff.2 hx)⟩,
end

instance norm_one_class [nontrivial E] : norm_one_class (E →L[𝕜] E) := ⟨norm_id⟩

/-- Continuous linear maps themselves form a normed space with respect to
    the operator norm. -/
instance to_normed_add_comm_group [ring_hom_isometric σ₁₂] : normed_add_comm_group (E →SL[σ₁₂] F) :=
add_group_norm.to_normed_add_comm_group
{ to_fun := norm,
  map_zero' := op_norm_zero,
  neg' := op_norm_neg,
  add_le' := op_norm_add_le,
  eq_zero_of_map_eq_zero' := λ f, (op_norm_zero_iff f).1 }

/-- Continuous linear maps form a normed ring with respect to the operator norm. -/
instance to_normed_ring : normed_ring (E →L[𝕜] E) :=
{ .. continuous_linear_map.to_normed_add_comm_group, .. continuous_linear_map.to_semi_normed_ring }

variable {f}

lemma homothety_norm [ring_hom_isometric σ₁₂] [nontrivial E] (f : E →SL[σ₁₂] F) {a : ℝ}
  (hf : ∀x, ∥f x∥ = a * ∥x∥) :
  ∥f∥ = a :=
begin
  obtain ⟨x, hx⟩ : ∃ (x : E), x ≠ 0 := exists_ne 0,
  rw ← norm_pos_iff at hx,
  have ha : 0 ≤ a, by simpa only [hf, hx, zero_le_mul_right] using norm_nonneg (f x),
  apply le_antisymm (f.op_norm_le_bound ha (λ y, le_of_eq (hf y))),
  simpa only [hf, hx, mul_le_mul_right] using f.le_op_norm x,
end

variable (f)

theorem uniform_embedding_of_bound {K : ℝ≥0} (hf : ∀ x, ∥x∥ ≤ K * ∥f x∥) :
  uniform_embedding f :=
(add_monoid_hom_class.antilipschitz_of_bound f hf).uniform_embedding f.uniform_continuous

/-- If a continuous linear map is a uniform embedding, then it is expands the distances
by a positive factor.-/
theorem antilipschitz_of_uniform_embedding (f : E →L[𝕜] Fₗ) (hf : uniform_embedding f) :
  ∃ K, antilipschitz_with K f :=
begin
  obtain ⟨ε, εpos, hε⟩ : ∃ (ε : ℝ) (H : ε > 0), ∀ {x y : E}, dist (f x) (f y) < ε → dist x y < 1,
    from (uniform_embedding_iff.1 hf).2.2 1 zero_lt_one,
  let δ := ε/2,
  have δ_pos : δ > 0 := half_pos εpos,
  have H : ∀{x}, ∥f x∥ ≤ δ → ∥x∥ ≤ 1,
  { assume x hx,
    have : dist x 0 ≤ 1,
    { refine (hε _).le,
      rw [f.map_zero, dist_zero_right],
      exact hx.trans_lt (half_lt_self εpos) },
    simpa using this },
  rcases normed_field.exists_one_lt_norm 𝕜 with ⟨c, hc⟩,
  refine ⟨⟨δ⁻¹, _⟩ * ∥c∥₊, add_monoid_hom_class.antilipschitz_of_bound f $ λx, _⟩,
  exact inv_nonneg.2 (le_of_lt δ_pos),
  by_cases hx : f x = 0,
  { have : f x = f 0, by { simp [hx] },
    have : x = 0 := (uniform_embedding_iff.1 hf).1 this,
    simp [this] },
  { rcases rescale_to_shell hc δ_pos hx with ⟨d, hd, dxlt, ledx, dinv⟩,
    rw [← f.map_smul d] at dxlt,
    have : ∥d • x∥ ≤ 1 := H dxlt.le,
    calc ∥x∥ = ∥d∥⁻¹ * ∥d • x∥ :
      by rwa [← norm_inv, ← norm_smul, ← mul_smul, inv_mul_cancel, one_smul]
    ... ≤ ∥d∥⁻¹ * 1 :
      mul_le_mul_of_nonneg_left this (inv_nonneg.2 (norm_nonneg _))
    ... ≤ δ⁻¹ * ∥c∥ * ∥f x∥ :
      by rwa [mul_one] }
end

section completeness

open_locale topological_space
open filter

variables {E' : Type*} [seminormed_add_comm_group E'] [normed_space 𝕜 E'] [ring_hom_isometric σ₁₂]

/-- Construct a bundled continuous (semi)linear map from a map `f : E → F` and a proof of the fact
that it belongs to the closure of the image of a bounded set `s : set (E →SL[σ₁₂] F)` under coercion
to function. Coercion to function of the result is definitionally equal to `f`. -/
@[simps apply { fully_applied := ff }]
def of_mem_closure_image_coe_bounded (f : E' → F) {s : set (E' →SL[σ₁₂] F)} (hs : bounded s)
  (hf : f ∈ closure ((coe_fn : (E' →SL[σ₁₂] F) → E' → F) '' s)) :
  E' →SL[σ₁₂] F :=
begin
  -- `f` is a linear map due to `linear_map_of_mem_closure_range_coe`
  refine (linear_map_of_mem_closure_range_coe f _).mk_continuous_of_exists_bound _,
  { refine closure_mono (image_subset_iff.2 $ λ g hg, _) hf, exact ⟨g, rfl⟩ },
  { -- We need to show that `f` has bounded norm. Choose `C` such that `∥g∥ ≤ C` for all `g ∈ s`.
    rcases bounded_iff_forall_norm_le.1 hs with ⟨C, hC⟩,
    -- Then `∥g x∥ ≤ C * ∥x∥` for all `g ∈ s`, `x : E`, hence `∥f x∥ ≤ C * ∥x∥` for all `x`.
    have : ∀ x, is_closed {g : E' → F | ∥g x∥ ≤ C * ∥x∥},
      from λ x, is_closed_Iic.preimage (@continuous_apply E' (λ _, F) _ x).norm,
    refine ⟨C, λ x, (this x).closure_subset_iff.2 (image_subset_iff.2 $ λ g hg, _) hf⟩,
    exact g.le_of_op_norm_le (hC _ hg) _ }
end

/-- Let `f : E → F` be a map, let `g : α → E →SL[σ₁₂] F` be a family of continuous (semi)linear maps
that takes values in a bounded set and converges to `f` pointwise along a nontrivial filter. Then
`f` is a continuous (semi)linear map. -/
@[simps apply { fully_applied := ff }]
def of_tendsto_of_bounded_range {α : Type*} {l : filter α} [l.ne_bot] (f : E' → F)
  (g : α → E' →SL[σ₁₂] F) (hf : tendsto (λ a x, g a x) l (𝓝 f)) (hg : bounded (set.range g)) :
  E' →SL[σ₁₂] F :=
of_mem_closure_image_coe_bounded f hg $ mem_closure_of_tendsto hf $
  eventually_of_forall $ λ a, mem_image_of_mem _ $ set.mem_range_self _

/-- If a Cauchy sequence of continuous linear map converges to a continuous linear map pointwise,
then it converges to the same map in norm. This lemma is used to prove that the space of continuous
linear maps is complete provided that the codomain is a complete space. -/
lemma tendsto_of_tendsto_pointwise_of_cauchy_seq {f : ℕ → E' →SL[σ₁₂] F} {g : E' →SL[σ₁₂] F}
  (hg : tendsto (λ n x, f n x) at_top (𝓝 g)) (hf : cauchy_seq f) :
  tendsto f at_top (𝓝 g) :=
begin
  /- Since `f` is a Cauchy sequence, there exists `b → 0` such that `∥f n - f m∥ ≤ b N` for any
  `m, n ≥ N`. -/
  rcases cauchy_seq_iff_le_tendsto_0.1 hf with ⟨b, hb₀, hfb, hb_lim⟩,
  -- Since `b → 0`, it suffices to show that `∥f n x - g x∥ ≤ b n * ∥x∥` for all `n` and `x`.
  suffices : ∀ n x, ∥f n x - g x∥ ≤ b n * ∥x∥,
    from tendsto_iff_norm_tendsto_zero.2 (squeeze_zero (λ n, norm_nonneg _)
      (λ n, op_norm_le_bound _ (hb₀ n) (this n)) hb_lim),
  intros n x,
  -- Note that `f m x → g x`, hence `∥f n x - f m x∥ → ∥f n x - g x∥` as `m → ∞`
  have : tendsto (λ m, ∥f n x - f m x∥) at_top (𝓝 (∥f n x - g x∥)),
    from (tendsto_const_nhds.sub $ tendsto_pi_nhds.1 hg _).norm,
  -- Thus it suffices to verify `∥f n x - f m x∥ ≤ b n * ∥x∥` for `m ≥ n`.
  refine le_of_tendsto this (eventually_at_top.2 ⟨n, λ m hm, _⟩),
  -- This inequality follows from `∥f n - f m∥ ≤ b n`.
  exact (f n - f m).le_of_op_norm_le (hfb _ _ _ le_rfl hm) _
end

/-- If the target space is complete, the space of continuous linear maps with its norm is also
complete. This works also if the source space is seminormed. -/
instance [complete_space F] : complete_space (E' →SL[σ₁₂] F) :=
begin
  -- We show that every Cauchy sequence converges.
  refine metric.complete_of_cauchy_seq_tendsto (λ f hf, _),
  -- The evaluation at any point `v : E` is Cauchy.
  have cau : ∀ v, cauchy_seq (λ n, f n v),
    from λ v, hf.map (lipschitz_apply v).uniform_continuous,
  -- We assemble the limits points of those Cauchy sequences
  -- (which exist as `F` is complete)
  -- into a function which we call `G`.
  choose G hG using λv, cauchy_seq_tendsto_of_complete (cau v),
  -- Next, we show that this `G` is a continuous linear map.
  -- This is done in `continuous_linear_map.of_tendsto_of_bounded_range`.
  set Glin : E' →SL[σ₁₂] F :=
    of_tendsto_of_bounded_range _ _ (tendsto_pi_nhds.mpr hG) hf.bounded_range,
  -- Finally, `f n` converges to `Glin` in norm because of
  -- `continuous_linear_map.tendsto_of_tendsto_pointwise_of_cauchy_seq`
  exact ⟨Glin, tendsto_of_tendsto_pointwise_of_cauchy_seq (tendsto_pi_nhds.2 hG) hf⟩
end

/-- Let `s` be a bounded set in the space of continuous (semi)linear maps `E →SL[σ] F` taking values
in a proper space. Then `s` interpreted as a set in the space of maps `E → F` with topology of
pointwise convergence is precompact: its closure is a compact set. -/
lemma is_compact_closure_image_coe_of_bounded [proper_space F] {s : set (E' →SL[σ₁₂] F)}
  (hb : bounded s) :
  is_compact (closure ((coe_fn : (E' →SL[σ₁₂] F) → E' → F) '' s)) :=
have ∀ x, is_compact (closure (apply' F σ₁₂ x '' s)),
  from λ x, ((apply' F σ₁₂ x).lipschitz.bounded_image hb).is_compact_closure,
compact_closure_of_subset_compact (is_compact_pi_infinite this)
  (image_subset_iff.2 $ λ g hg x, subset_closure $ mem_image_of_mem _ hg)

/-- Let `s` be a bounded set in the space of continuous (semi)linear maps `E →SL[σ] F` taking values
in a proper space. If `s` interpreted as a set in the space of maps `E → F` with topology of
pointwise convergence is closed, then it is compact.

TODO: reformulate this in terms of a type synonym with the right topology. -/
lemma is_compact_image_coe_of_bounded_of_closed_image [proper_space F] {s : set (E' →SL[σ₁₂] F)}
  (hb : bounded s) (hc : is_closed ((coe_fn : (E' →SL[σ₁₂] F) → E' → F) '' s)) :
  is_compact ((coe_fn : (E' →SL[σ₁₂] F) → E' → F) '' s) :=
hc.closure_eq ▸ is_compact_closure_image_coe_of_bounded hb

/-- If a set `s` of semilinear functions is bounded and is closed in the weak-* topology, then its
image under coercion to functions `E → F` is a closed set. We don't have a name for `E →SL[σ] F`
with weak-* topology in `mathlib`, so we use an equivalent condition (see `is_closed_induced_iff'`).

TODO: reformulate this in terms of a type synonym with the right topology. -/
lemma is_closed_image_coe_of_bounded_of_weak_closed {s : set (E' →SL[σ₁₂] F)} (hb : bounded s)
  (hc : ∀ f, (⇑f : E' → F) ∈ closure ((coe_fn : (E' →SL[σ₁₂] F) → E' → F) '' s) → f ∈ s) :
  is_closed ((coe_fn : (E' →SL[σ₁₂] F) → E' → F) '' s) :=
is_closed_of_closure_subset $ λ f hf,
  ⟨of_mem_closure_image_coe_bounded f hb hf, hc (of_mem_closure_image_coe_bounded f hb hf) hf, rfl⟩

/-- If a set `s` of semilinear functions is bounded and is closed in the weak-* topology, then its
image under coercion to functions `E → F` is a compact set. We don't have a name for `E →SL[σ] F`
with weak-* topology in `mathlib`, so we use an equivalent condition (see `is_closed_induced_iff'`).
-/
lemma is_compact_image_coe_of_bounded_of_weak_closed [proper_space F] {s : set (E' →SL[σ₁₂] F)}
  (hb : bounded s)
  (hc : ∀ f, (⇑f : E' → F) ∈ closure ((coe_fn : (E' →SL[σ₁₂] F) → E' → F) '' s) → f ∈ s) :
  is_compact ((coe_fn : (E' →SL[σ₁₂] F) → E' → F) '' s) :=
is_compact_image_coe_of_bounded_of_closed_image hb $
  is_closed_image_coe_of_bounded_of_weak_closed hb hc

/-- A closed ball is closed in the weak-* topology. We don't have a name for `E →SL[σ] F` with
weak-* topology in `mathlib`, so we use an equivalent condition (see `is_closed_induced_iff'`). -/
lemma is_weak_closed_closed_ball (f₀ : E' →SL[σ₁₂] F) (r : ℝ) ⦃f : E' →SL[σ₁₂] F⦄
  (hf : ⇑f ∈ closure ((coe_fn : (E' →SL[σ₁₂] F) → E' → F) '' (closed_ball f₀ r))) :
  f ∈ closed_ball f₀ r :=
begin
  have hr : 0 ≤ r,
    from nonempty_closed_ball.1 (nonempty_image_iff.1 (closure_nonempty_iff.1 ⟨_, hf⟩)),
  refine mem_closed_ball_iff_norm.2 (op_norm_le_bound _ hr $ λ x, _),
  have : is_closed {g : E' → F | ∥g x - f₀ x∥ ≤ r * ∥x∥},
    from is_closed_Iic.preimage ((@continuous_apply E' (λ _, F) _ x).sub continuous_const).norm,
  refine this.closure_subset_iff.2 (image_subset_iff.2 $ λ g hg, _) hf,
  exact (g - f₀).le_of_op_norm_le (mem_closed_ball_iff_norm.1 hg) _
end

/-- The set of functions `f : E → F` that represent continuous linear maps `f : E →SL[σ₁₂] F`
at distance `≤ r` from `f₀ : E →SL[σ₁₂] F` is closed in the topology of pointwise convergence.
This is one of the key steps in the proof of the **Banach-Alaoglu** theorem. -/
lemma is_closed_image_coe_closed_ball (f₀ : E →SL[σ₁₂] F) (r : ℝ) :
  is_closed ((coe_fn : (E →SL[σ₁₂] F) → E → F) '' closed_ball f₀ r) :=
is_closed_image_coe_of_bounded_of_weak_closed bounded_closed_ball (is_weak_closed_closed_ball f₀ r)

/-- **Banach-Alaoglu** theorem. The set of functions `f : E → F` that represent continuous linear
maps `f : E →SL[σ₁₂] F` at distance `≤ r` from `f₀ : E →SL[σ₁₂] F` is compact in the topology of
pointwise convergence. Other versions of this theorem can be found in
`analysis.normed_space.weak_dual`. -/
lemma is_compact_image_coe_closed_ball [proper_space F] (f₀ : E →SL[σ₁₂] F) (r : ℝ) :
  is_compact ((coe_fn : (E →SL[σ₁₂] F) → E → F) '' closed_ball f₀ r) :=
is_compact_image_coe_of_bounded_of_weak_closed bounded_closed_ball $
  is_weak_closed_closed_ball f₀ r

end completeness

section uniformly_extend

variables [complete_space F] (e : E →L[𝕜] Fₗ) (h_dense : dense_range e)

section
variables (h_e : uniform_inducing e)

/-- Extension of a continuous linear map `f : E →SL[σ₁₂] F`, with `E` a normed space and `F` a
complete normed space, along a uniform and dense embedding `e : E →L[𝕜] Fₗ`.  -/
def extend : Fₗ →SL[σ₁₂] F :=
/- extension of `f` is continuous -/
have cont : _ := (uniform_continuous_uniformly_extend h_e h_dense f.uniform_continuous).continuous,
/- extension of `f` agrees with `f` on the domain of the embedding `e` -/
have eq : _ := uniformly_extend_of_ind h_e h_dense f.uniform_continuous,
{ to_fun := (h_e.dense_inducing h_dense).extend f,
  map_add' :=
  begin
    refine h_dense.induction_on₂ _ _,
    { exact is_closed_eq (cont.comp continuous_add)
        ((cont.comp continuous_fst).add (cont.comp continuous_snd)) },
    { assume x y, simp only [eq, ← e.map_add], exact f.map_add _ _ },
  end,
  map_smul' := λk,
  begin
    refine (λ b, h_dense.induction_on b _ _),
    { exact is_closed_eq (cont.comp (continuous_const_smul _))
        ((continuous_const_smul _).comp cont) },
    { assume x, rw ← map_smul, simp only [eq], exact continuous_linear_map.map_smulₛₗ _ _ _ },
  end,
  cont := cont }

lemma extend_unique (g : Fₗ →SL[σ₁₂] F) (H : g.comp e = f) : extend f e h_dense h_e = g :=
continuous_linear_map.coe_fn_injective $
  uniformly_extend_unique h_e h_dense (continuous_linear_map.ext_iff.1 H) g.continuous

@[simp] lemma extend_zero : extend (0 : E →SL[σ₁₂] F) e h_dense h_e = 0 :=
extend_unique _ _ _ _ _ (zero_comp _)

end

section
variables {N : ℝ≥0} (h_e : ∀x, ∥x∥ ≤ N * ∥e x∥) [ring_hom_isometric σ₁₂]

local notation `ψ` := f.extend e h_dense (uniform_embedding_of_bound _ h_e).to_uniform_inducing

/-- If a dense embedding `e : E →L[𝕜] G` expands the norm by a constant factor `N⁻¹`, then the
norm of the extension of `f` along `e` is bounded by `N * ∥f∥`. -/
lemma op_norm_extend_le : ∥ψ∥ ≤ N * ∥f∥ :=
begin
  have uni : uniform_inducing e := (uniform_embedding_of_bound _ h_e).to_uniform_inducing,
  have eq : ∀x, ψ (e x) = f x := uniformly_extend_of_ind uni h_dense f.uniform_continuous,
  by_cases N0 : 0 ≤ N,
  { refine op_norm_le_bound ψ _ (is_closed_property h_dense (is_closed_le _ _) _),
    { exact mul_nonneg N0 (norm_nonneg _) },
    { exact continuous_norm.comp (cont ψ) },
    { exact continuous_const.mul continuous_norm },
    { assume x,
      rw eq,
      calc ∥f x∥ ≤ ∥f∥ * ∥x∥ : le_op_norm _ _
        ... ≤ ∥f∥ * (N * ∥e x∥) : mul_le_mul_of_nonneg_left (h_e x) (norm_nonneg _)
        ... ≤ N * ∥f∥ * ∥e x∥ : by rw [mul_comm ↑N ∥f∥, mul_assoc] } },
  { have he : ∀ x : E, x = 0,
    { assume x,
      have N0 : N ≤ 0 := le_of_lt (lt_of_not_ge N0),
      rw ← norm_le_zero_iff,
      exact le_trans (h_e x) (mul_nonpos_of_nonpos_of_nonneg N0 (norm_nonneg _)) },
    have hf : f = 0, { ext, simp only [he x, zero_apply, map_zero] },
    have hψ : ψ = 0, { rw hf, apply extend_zero },
    rw [hψ, hf, norm_zero, norm_zero, mul_zero] }
end

end

end uniformly_extend

end op_norm

end continuous_linear_map

namespace linear_isometry

@[simp] lemma norm_to_continuous_linear_map [nontrivial E] [ring_hom_isometric σ₁₂]
  (f : E →ₛₗᵢ[σ₁₂] F) :
  ∥f.to_continuous_linear_map∥ = 1 :=
f.to_continuous_linear_map.homothety_norm $ by simp

variables {σ₁₃ : 𝕜 →+* 𝕜₃} [ring_hom_comp_triple σ₁₂ σ₂₃ σ₁₃]

include σ₁₃
/-- Postcomposition of a continuous linear map with a linear isometry preserves
the operator norm. -/
lemma norm_to_continuous_linear_map_comp [ring_hom_isometric σ₁₂] (f : F →ₛₗᵢ[σ₂₃] G)
  {g : E →SL[σ₁₂] F} :
  ∥f.to_continuous_linear_map.comp g∥ = ∥g∥ :=
op_norm_ext (f.to_continuous_linear_map.comp g) g
  (λ x, by simp only [norm_map, coe_to_continuous_linear_map, coe_comp'])
omit σ₁₃

end linear_isometry

end

namespace continuous_linear_map

variables [nontrivially_normed_field 𝕜] [nontrivially_normed_field 𝕜₂]
  [nontrivially_normed_field 𝕜₃] [normed_space 𝕜 E] [normed_space 𝕜₂ F] [normed_space 𝕜₃ G]
  [normed_space 𝕜 Fₗ] (c : 𝕜)
  {σ₁₂ : 𝕜 →+* 𝕜₂} {σ₂₃ : 𝕜₂ →+* 𝕜₃}

variables {𝕜₂' : Type*} [nontrivially_normed_field 𝕜₂'] {F' : Type*} [normed_add_comm_group F']
  [normed_space 𝕜₂' F'] {σ₂' : 𝕜₂' →+* 𝕜₂} {σ₂'' : 𝕜₂ →+* 𝕜₂'}
  {σ₂₃' : 𝕜₂' →+* 𝕜₃}
  [ring_hom_inv_pair σ₂' σ₂''] [ring_hom_inv_pair σ₂'' σ₂']
  [ring_hom_comp_triple σ₂' σ₂₃ σ₂₃'] [ring_hom_comp_triple σ₂'' σ₂₃' σ₂₃]
  [ring_hom_isometric σ₂₃]
  [ring_hom_isometric σ₂'] [ring_hom_isometric σ₂''] [ring_hom_isometric σ₂₃']

include σ₂'' σ₂₃'
/-- Precomposition with a linear isometry preserves the operator norm. -/
lemma op_norm_comp_linear_isometry_equiv (f : F →SL[σ₂₃] G) (g : F' ≃ₛₗᵢ[σ₂'] F) :
  ∥f.comp g.to_linear_isometry.to_continuous_linear_map∥ = ∥f∥ :=
begin
  casesI subsingleton_or_nontrivial F',
  { haveI := g.symm.to_linear_equiv.to_equiv.subsingleton,
    simp },
  refine le_antisymm _ _,
  { convert f.op_norm_comp_le g.to_linear_isometry.to_continuous_linear_map,
    simp [g.to_linear_isometry.norm_to_continuous_linear_map] },
  { convert (f.comp g.to_linear_isometry.to_continuous_linear_map).op_norm_comp_le
      g.symm.to_linear_isometry.to_continuous_linear_map,
    { ext,
      simp },
    haveI := g.symm.surjective.nontrivial,
    simp [g.symm.to_linear_isometry.norm_to_continuous_linear_map] },
end
omit σ₂'' σ₂₃'

/-- The norm of the tensor product of a scalar linear map and of an element of a normed space
is the product of the norms. -/
@[simp] lemma norm_smul_right_apply (c : E →L[𝕜] 𝕜) (f : Fₗ) :
  ∥smul_right c f∥ = ∥c∥ * ∥f∥ :=
begin
  refine le_antisymm _ _,
  { apply op_norm_le_bound _ (mul_nonneg (norm_nonneg _) (norm_nonneg _)) (λx, _),
    calc
     ∥(c x) • f∥ = ∥c x∥ * ∥f∥ : norm_smul _ _
     ... ≤ (∥c∥ * ∥x∥) * ∥f∥ :
       mul_le_mul_of_nonneg_right (le_op_norm _ _) (norm_nonneg _)
     ... = ∥c∥ * ∥f∥ * ∥x∥ : by ring },
  { by_cases h : f = 0,
    { simp [h] },
    { have : 0 < ∥f∥ := norm_pos_iff.2 h,
      rw ← le_div_iff this,
      apply op_norm_le_bound _ (div_nonneg (norm_nonneg _) (norm_nonneg f)) (λx, _),
      rw [div_mul_eq_mul_div, le_div_iff this],
      calc ∥c x∥ * ∥f∥ = ∥c x • f∥ : (norm_smul _ _).symm
      ... = ∥smul_right c f x∥ : rfl
      ... ≤ ∥smul_right c f∥ * ∥x∥ : le_op_norm _ _ } },
end

/-- The non-negative norm of the tensor product of a scalar linear map and of an element of a normed
space is the product of the non-negative norms. -/
@[simp] lemma nnnorm_smul_right_apply (c : E →L[𝕜] 𝕜) (f : Fₗ) :
  ∥smul_right c f∥₊ = ∥c∥₊ * ∥f∥₊ :=
nnreal.eq $ c.norm_smul_right_apply f

variables (𝕜 E Fₗ)

/-- `continuous_linear_map.smul_right` as a continuous trilinear map:
`smul_rightL (c : E →L[𝕜] 𝕜) (f : F) (x : E) = c x • f`. -/
def smul_rightL : (E →L[𝕜] 𝕜) →L[𝕜] Fₗ →L[𝕜] E →L[𝕜] Fₗ :=
linear_map.mk_continuous₂
  { to_fun := smul_rightₗ,
    map_add' := λ c₁ c₂, by { ext x, simp only [add_smul, coe_smul_rightₗ, add_apply,
                                               smul_right_apply, linear_map.add_apply] },
    map_smul' := λ m c, by { ext x, simp only [smul_smul, coe_smul_rightₗ, algebra.id.smul_eq_mul,
                                               coe_smul', smul_right_apply, linear_map.smul_apply,
                                               ring_hom.id_apply, pi.smul_apply] } }
  1 $ λ c x, by simp only [coe_smul_rightₗ, one_mul, norm_smul_right_apply, linear_map.coe_mk]

variables {𝕜 E Fₗ}

@[simp] lemma norm_smul_rightL_apply (c : E →L[𝕜] 𝕜) (f : Fₗ) :
  ∥smul_rightL 𝕜 E Fₗ c f∥ = ∥c∥ * ∥f∥ :=
norm_smul_right_apply c f

@[simp] lemma norm_smul_rightL (c : E →L[𝕜] 𝕜) [nontrivial Fₗ] :
  ∥smul_rightL 𝕜 E Fₗ c∥ = ∥c∥ :=
continuous_linear_map.homothety_norm _ c.norm_smul_right_apply

variables (𝕜) (𝕜' : Type*)

section
variables [normed_ring 𝕜'] [normed_algebra 𝕜 𝕜']

@[simp] lemma op_norm_lmul [norm_one_class 𝕜'] : ∥lmul 𝕜 𝕜'∥ = 1 :=
by haveI := norm_one_class.nontrivial 𝕜'; exact (lmulₗᵢ 𝕜 𝕜').norm_to_continuous_linear_map

@[simp] lemma op_norm_lmul_right [norm_one_class 𝕜'] : ∥lmul_right 𝕜 𝕜'∥ = 1 :=
(op_norm_flip (lmul 𝕜 𝕜')).trans (op_norm_lmul _ _)
end

/-- The norm of `lsmul` equals 1 in any nontrivial normed group.

This is `continuous_linear_map.op_norm_lsmul_le` as an equality. -/
@[simp] lemma op_norm_lsmul [normed_field 𝕜'] [normed_algebra 𝕜 𝕜']
  [normed_space 𝕜' E] [is_scalar_tower 𝕜 𝕜' E] [nontrivial E] :
  ∥(lsmul 𝕜 𝕜' : 𝕜' →L[𝕜] E →L[𝕜] E)∥ = 1 :=
begin
  refine continuous_linear_map.op_norm_eq_of_bounds zero_le_one (λ x, _) (λ N hN h, _),
  { rw one_mul,
    exact op_norm_lsmul_apply_le _, },
  obtain ⟨y, hy⟩ := exists_ne (0 : E),
  have := le_of_op_norm_le _ (h 1) y,
  simp_rw [lsmul_apply, one_smul, norm_one, mul_one] at this,
  refine le_of_mul_le_mul_right _ (norm_pos_iff.mpr hy),
  simp_rw [one_mul, this]
end

end continuous_linear_map

namespace submodule
variables [nontrivially_normed_field 𝕜] [nontrivially_normed_field 𝕜₂]
  [nontrivially_normed_field 𝕜₃] [normed_space 𝕜 E] [normed_space 𝕜₂ F] {σ₁₂ : 𝕜 →+* 𝕜₂}

lemma norm_subtypeL (K : submodule 𝕜 E) [nontrivial K] : ∥K.subtypeL∥ = 1 :=
K.subtypeₗᵢ.norm_to_continuous_linear_map

end submodule

namespace continuous_linear_equiv
variables [nontrivially_normed_field 𝕜] [nontrivially_normed_field 𝕜₂]
  [nontrivially_normed_field 𝕜₃] [normed_space 𝕜 E] [normed_space 𝕜₂ F]
  {σ₁₂ : 𝕜 →+* 𝕜₂} {σ₂₁ : 𝕜₂ →+* 𝕜}
  [ring_hom_inv_pair σ₁₂ σ₂₁] [ring_hom_inv_pair σ₂₁ σ₁₂]

section
variables [ring_hom_isometric σ₂₁]

protected lemma antilipschitz (e : E ≃SL[σ₁₂] F) :
  antilipschitz_with ∥(e.symm : F →SL[σ₂₁] E)∥₊ e :=
e.symm.lipschitz.to_right_inverse e.left_inv

lemma one_le_norm_mul_norm_symm [ring_hom_isometric σ₁₂] [nontrivial E] (e : E ≃SL[σ₁₂] F) :
  1 ≤ ∥(e : E →SL[σ₁₂] F)∥ * ∥(e.symm : F →SL[σ₂₁] E)∥ :=
begin
  rw [mul_comm],
  convert (e.symm : F →SL[σ₂₁] E).op_norm_comp_le (e : E →SL[σ₁₂] F),
  rw [e.coe_symm_comp_coe, continuous_linear_map.norm_id]
end

include σ₂₁
lemma norm_pos [ring_hom_isometric σ₁₂] [nontrivial E] (e : E ≃SL[σ₁₂] F) :
  0 < ∥(e : E →SL[σ₁₂] F)∥ :=
pos_of_mul_pos_left (lt_of_lt_of_le zero_lt_one e.one_le_norm_mul_norm_symm) (norm_nonneg _)
omit σ₂₁

lemma norm_symm_pos [ring_hom_isometric σ₁₂] [nontrivial E] (e : E ≃SL[σ₁₂] F) :
  0 < ∥(e.symm : F →SL[σ₂₁] E)∥ :=
pos_of_mul_pos_right (zero_lt_one.trans_le e.one_le_norm_mul_norm_symm) (norm_nonneg _)

lemma nnnorm_symm_pos [ring_hom_isometric σ₁₂] [nontrivial E] (e : E ≃SL[σ₁₂] F) :
  0 < ∥(e.symm : F →SL[σ₂₁] E)∥₊ :=
e.norm_symm_pos

lemma subsingleton_or_norm_symm_pos [ring_hom_isometric σ₁₂] (e : E ≃SL[σ₁₂] F) :
  subsingleton E ∨ 0 < ∥(e.symm : F →SL[σ₂₁] E)∥ :=
begin
  rcases subsingleton_or_nontrivial E with _i|_i; resetI,
  { left, apply_instance },
  { right, exact e.norm_symm_pos }
end

lemma subsingleton_or_nnnorm_symm_pos [ring_hom_isometric σ₁₂] (e : E ≃SL[σ₁₂] F) :
  subsingleton E ∨ 0 < ∥(e.symm : F →SL[σ₂₁] E)∥₊ :=
subsingleton_or_norm_symm_pos e

variable (𝕜)

/-- Given a nonzero element `x` of a normed space `E₁` over a field `𝕜`, the natural
    continuous linear equivalence from `E₁` to the span of `x`.-/
def to_span_nonzero_singleton (x : E) (h : x ≠ 0) : 𝕜 ≃L[𝕜] (𝕜 ∙ x) :=
of_homothety
  (linear_equiv.to_span_nonzero_singleton 𝕜 E x h)
  ∥x∥
  (norm_pos_iff.mpr h)
  (to_span_nonzero_singleton_homothety 𝕜 x h)

/-- Given a nonzero element `x` of a normed space `E₁` over a field `𝕜`, the natural continuous
    linear map from the span of `x` to `𝕜`.-/
def coord (x : E) (h : x ≠ 0) : (𝕜 ∙ x) →L[𝕜] 𝕜 := (to_span_nonzero_singleton 𝕜 x h).symm

@[simp] lemma coe_to_span_nonzero_singleton_symm {x : E} (h : x ≠ 0) :
  ⇑(to_span_nonzero_singleton 𝕜 x h).symm = coord 𝕜 x h := rfl

@[simp] lemma coord_to_span_nonzero_singleton {x : E} (h : x ≠ 0) (c : 𝕜) :
  coord 𝕜 x h (to_span_nonzero_singleton 𝕜 x h c) = c :=
(to_span_nonzero_singleton 𝕜 x h).symm_apply_apply c

@[simp] lemma to_span_nonzero_singleton_coord {x : E} (h : x ≠ 0) (y : 𝕜 ∙ x) :
  to_span_nonzero_singleton 𝕜 x h (coord 𝕜 x h y) = y :=
(to_span_nonzero_singleton 𝕜 x h).apply_symm_apply y

@[simp] lemma coord_norm (x : E) (h : x ≠ 0) : ∥coord 𝕜 x h∥ = ∥x∥⁻¹ :=
begin
  have hx : 0 < ∥x∥ := (norm_pos_iff.mpr h),
  haveI : nontrivial (𝕜 ∙ x) := submodule.nontrivial_span_singleton h,
  exact continuous_linear_map.homothety_norm _
        (λ y, homothety_inverse _ hx _ (to_span_nonzero_singleton_homothety 𝕜 x h) _)
end

@[simp] lemma coord_self (x : E) (h : x ≠ 0) :
  (coord 𝕜 x h) (⟨x, submodule.mem_span_singleton_self x⟩ : 𝕜 ∙ x) = 1 :=
linear_equiv.coord_self 𝕜 E x h

variables {𝕜} {𝕜₄ : Type*} [nontrivially_normed_field 𝕜₄]
variables {H : Type*} [normed_add_comm_group H] [normed_space 𝕜₄ H] [normed_space 𝕜₃ G]
variables {σ₂₃ : 𝕜₂ →+* 𝕜₃} {σ₁₃ : 𝕜 →+* 𝕜₃}
variables {σ₃₄ : 𝕜₃ →+* 𝕜₄} {σ₄₃ : 𝕜₄ →+* 𝕜₃}
variables {σ₂₄ : 𝕜₂ →+* 𝕜₄} {σ₁₄ : 𝕜 →+* 𝕜₄}
variables [ring_hom_inv_pair σ₃₄ σ₄₃] [ring_hom_inv_pair σ₄₃ σ₃₄]
variables [ring_hom_comp_triple σ₂₁ σ₁₄ σ₂₄] [ring_hom_comp_triple σ₂₄ σ₄₃ σ₂₃]
variables [ring_hom_comp_triple σ₁₂ σ₂₃ σ₁₃] [ring_hom_comp_triple σ₁₃ σ₃₄ σ₁₄]
variables [ring_hom_isometric σ₁₄] [ring_hom_isometric σ₂₃]
variables [ring_hom_isometric σ₄₃] [ring_hom_isometric σ₂₄]
variables [ring_hom_isometric σ₁₃] [ring_hom_isometric σ₁₂]
variables [ring_hom_isometric σ₃₄]

include σ₂₁ σ₃₄ σ₁₃ σ₂₄

/-- A pair of continuous (semi)linear equivalences generates an continuous (semi)linear equivalence
between the spaces of continuous (semi)linear maps. -/
@[simps apply symm_apply]
def arrow_congrSL (e₁₂ : E ≃SL[σ₁₂] F) (e₄₃ : H ≃SL[σ₄₃] G) :
  (E →SL[σ₁₄] H) ≃SL[σ₄₃] (F →SL[σ₂₃] G) :=
{ -- given explicitly to help `simps`
  to_fun := λ L, (e₄₃ : H →SL[σ₄₃] G).comp (L.comp (e₁₂.symm : F →SL[σ₂₁] E)),
  -- given explicitly to help `simps`
  inv_fun := λ L, (e₄₃.symm : G →SL[σ₃₄] H).comp (L.comp (e₁₂ : E →SL[σ₁₂] F)),
  map_add' := λ f g, by rw [add_comp, comp_add],
  map_smul' := λ t f, by rw [smul_comp, comp_smulₛₗ],
  continuous_to_fun := (continuous_id.clm_comp_const _).const_clm_comp _,
  continuous_inv_fun := (continuous_id.clm_comp_const _).const_clm_comp _,
  .. e₁₂.arrow_congr_equiv e₄₃, }

omit σ₂₁ σ₃₄ σ₁₃ σ₂₄

/-- A pair of continuous linear equivalences generates an continuous linear equivalence between
the spaces of continuous linear maps. -/
def arrow_congr {F H : Type*} [normed_add_comm_group F] [normed_add_comm_group H]
  [normed_space 𝕜 F] [normed_space 𝕜 G] [normed_space 𝕜 H]
  (e₁ : E ≃L[𝕜] F) (e₂ : H ≃L[𝕜] G) :
  (E →L[𝕜] H) ≃L[𝕜] (F →L[𝕜] G) :=
arrow_congrSL e₁ e₂

end

end continuous_linear_equiv

end normed

/--
A bounded bilinear form `B` in a real normed space is *coercive*
if there is some positive constant C such that `C * ∥u∥ * ∥u∥ ≤ B u u`.
-/
def is_coercive
  [normed_add_comm_group E] [normed_space ℝ E]
  (B : E →L[ℝ] E →L[ℝ] ℝ) : Prop :=
∃ C, (0 < C) ∧ ∀ u, C * ∥u∥ * ∥u∥ ≤ B u u<|MERGE_RESOLUTION|>--- conflicted
+++ resolved
@@ -479,18 +479,6 @@
 lemma exists_lt_apply_of_lt_op_nnnorm {𝕜 𝕜₂ E F : Type*} [normed_add_comm_group E]
   [seminormed_add_comm_group F] [densely_normed_field 𝕜] [nontrivially_normed_field 𝕜₂]
   {σ₁₂ : 𝕜 →+* 𝕜₂} [normed_space 𝕜 E] [normed_space 𝕜₂ F] [ring_hom_isometric σ₁₂]
-<<<<<<< HEAD
-  (f : E →SL[σ₁₂] F) {r : ℝ≥0} (hr : r < ∥f∥₊) : ∃ x : E, ∥x∥₊ ≤ 1 ∧ r < ∥f x∥₊ :=
-begin
-  obtain ⟨y, hy⟩ := f.exists_mul_lt_apply_of_lt_op_nnnorm hr,
-  have hy'' : ∥y∥₊ ≠ 0 := nnnorm_ne_zero_iff.2
-    (λ heq, by simpa only [heq, nnnorm_zero, map_zero, not_lt_zero'] using hy),
-  have hfy : ∥f y∥₊ ≠ 0 := (zero_le'.trans_lt hy).ne',
-  rw [←inv_inv (∥f y∥₊), nnreal.lt_inv_iff_mul_lt (inv_ne_zero hfy), mul_assoc, mul_comm (∥y∥₊),
-    ←mul_assoc, ←nnreal.lt_inv_iff_mul_lt hy''] at hy,
-  obtain ⟨k, hk₁, hk₂⟩ := normed_field.exists_lt_nnnorm_lt 𝕜 hy,
-  refine ⟨k • y, (nnnorm_smul k y).symm ▸ (nnreal.le_inv_iff_mul_le hy'').1 hk₂.le, _⟩,
-=======
   (f : E →SL[σ₁₂] F) {r : ℝ≥0} (hr : r < ∥f∥₊) : ∃ x : E, ∥x∥₊ < 1 ∧ r < ∥f x∥₊ :=
 begin
   obtain ⟨y, hy⟩ := f.exists_mul_lt_apply_of_lt_op_nnnorm hr,
@@ -501,7 +489,6 @@
     ←mul_assoc, ←nnreal.lt_inv_iff_mul_lt hy'] at hy,
   obtain ⟨k, hk₁, hk₂⟩ := normed_field.exists_lt_nnnorm_lt 𝕜 hy,
   refine ⟨k • y, (nnnorm_smul k y).symm ▸ (nnreal.lt_inv_iff_mul_lt hy').1 hk₂, _⟩,
->>>>>>> 2f071ddb
   have : ∥σ₁₂ k∥₊ = ∥k∥₊ := subtype.ext ring_hom_isometric.is_iso,
   rwa [map_smulₛₗ f, nnnorm_smul, ←nnreal.div_lt_iff hfy, div_eq_mul_inv, this],
 end
@@ -509,40 +496,14 @@
 lemma exists_lt_apply_of_lt_op_norm {𝕜 𝕜₂ E F : Type*} [normed_add_comm_group E]
   [seminormed_add_comm_group F] [densely_normed_field 𝕜] [nontrivially_normed_field 𝕜₂]
   {σ₁₂ : 𝕜 →+* 𝕜₂} [normed_space 𝕜 E] [normed_space 𝕜₂ F] [ring_hom_isometric σ₁₂]
-<<<<<<< HEAD
-  (f : E →SL[σ₁₂] F) {r : ℝ} (hr : r < ∥f∥) : ∃ x : E, ∥x∥ ≤ 1 ∧ r < ∥f x∥ :=
-begin
-  by_cases hr₀ : r < 0,
-  { refine ⟨0, by simpa using hr₀⟩, },
-=======
   (f : E →SL[σ₁₂] F) {r : ℝ} (hr : r < ∥f∥) : ∃ x : E, ∥x∥ < 1 ∧ r < ∥f x∥ :=
 begin
   by_cases hr₀ : r < 0,
   { exact ⟨0, by simpa using hr₀⟩, },
->>>>>>> 2f071ddb
   { lift r to ℝ≥0 using not_lt.1 hr₀,
     exact f.exists_lt_apply_of_lt_op_nnnorm hr, }
 end
 
-<<<<<<< HEAD
-lemma op_nnnorm_eq_Sup_unit_ball {𝕜 𝕜₂ E F : Type*} [normed_add_comm_group E]
-  [seminormed_add_comm_group F] [densely_normed_field 𝕜] [nontrivially_normed_field 𝕜₂]
-  {σ₁₂ : 𝕜 →+* 𝕜₂} [normed_space 𝕜 E] [normed_space 𝕜₂ F] [ring_hom_isometric σ₁₂]
-  (f : E →SL[σ₁₂] F) : Sup ((λ x, ∥f x∥₊) '' {x : E | ∥x∥₊ ≤ 1}) = ∥f∥₊ :=
-begin
-  have hball : {x : E | ∥x∥₊ ≤ 1}.nonempty := ⟨0, nnnorm_zero.trans_le zero_le_one⟩,
-  refine cSup_eq_of_forall_le_of_forall_lt_exists_gt (hball.image _) _ (λ ub hub, _),
-  { rintro - ⟨x, hx, rfl⟩, exact f.unit_le_op_norm x hx },
-  { obtain ⟨x, hx, hxf⟩ := f.exists_lt_apply_of_lt_op_nnnorm hub,
-    exact ⟨_, ⟨x, hx, rfl⟩, hxf⟩, }
-end
-
-lemma op_norm_eq_Sup_unit_ball {𝕜 𝕜₂ E F : Type*} [normed_add_comm_group E]
-  [seminormed_add_comm_group F] [densely_normed_field 𝕜] [nontrivially_normed_field 𝕜₂]
-  {σ₁₂ : 𝕜 →+* 𝕜₂} [normed_space 𝕜 E] [normed_space 𝕜₂ F] [ring_hom_isometric σ₁₂]
-  (f : E →SL[σ₁₂] F) : Sup ((λ x, ∥f x∥) '' {x : E | ∥x∥ ≤ 1}) = ∥f∥ :=
-by simpa only [nnreal.coe_Sup, set.image_image] using nnreal.coe_eq.2 f.op_nnnorm_eq_Sup_unit_ball
-=======
 lemma Sup_unit_ball_eq_nnnorm {𝕜 𝕜₂ E F : Type*} [normed_add_comm_group E]
   [seminormed_add_comm_group F] [densely_normed_field 𝕜] [nontrivially_normed_field 𝕜₂]
   {σ₁₂ : 𝕜 →+* 𝕜₂} [normed_space 𝕜 E] [normed_space 𝕜₂ F] [ring_hom_isometric σ₁₂]
@@ -581,7 +542,6 @@
   (f : E →SL[σ₁₂] F) : Sup ((λ x, ∥f x∥) '' closed_ball 0 1) = ∥f∥ :=
 by simpa only [nnreal.coe_Sup, set.image_image] using nnreal.coe_eq.2
   f.Sup_closed_unit_ball_eq_nnnorm
->>>>>>> 2f071ddb
 
 end Sup
 
