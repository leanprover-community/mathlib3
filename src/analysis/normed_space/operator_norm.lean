--- conflicted
+++ resolved
@@ -6,10 +6,6 @@
 import algebra.algebra.tower
 import analysis.asymptotics.asymptotics
 import analysis.normed_space.linear_isometry
-<<<<<<< HEAD
-import analysis.normed_space.riesz_lemma
-=======
->>>>>>> fa4565a7
 import analysis.locally_convex.with_seminorms
 import topology.algebra.module.strong_topology
 
@@ -123,15 +119,9 @@
 variables [ring_hom_isometric σ₁₂] [ring_hom_isometric σ₂₃]
 
 lemma semilinear_map_class.bound_of_shell_semi_normed [semilinear_map_class 𝓕 σ₁₂ E F]
-<<<<<<< HEAD
-  (f : 𝓕) {ε C : ℝ} (ε_pos : 0 < ε) {c : 𝕜} (hc : 1 < ∥c∥)
-  (hf : ∀ x, ε / ∥c∥ ≤ ∥x∥ → ∥x∥ < ε → ∥f x∥ ≤ C * ∥x∥) {x : E} (hx : ∥x∥ ≠ 0) :
-  ∥f x∥ ≤ C * ∥x∥ :=
-=======
   (f : 𝓕) {ε C : ℝ} (ε_pos : 0 < ε) {c : 𝕜} (hc : 1 < ‖c‖)
   (hf : ∀ x, ε / ‖c‖ ≤ ‖x‖ → ‖x‖ < ε → ‖f x‖ ≤ C * ‖x‖) {x : E} (hx : ‖x‖ ≠ 0) :
   ‖f x‖ ≤ C * ‖x‖ :=
->>>>>>> fa4565a7
 (norm_seminorm 𝕜 E).bound_of_shell ((norm_seminorm 𝕜₂ F).comp ⟨f, map_add f, map_smulₛₗ f⟩)
   ε_pos hc hf hx
 
@@ -140,11 +130,7 @@
 norm is then used to rescale any element into an element of norm in `[ε/C, ε]`, whose image has a
 controlled norm. The norm control for the original element follows by rescaling. -/
 lemma semilinear_map_class.bound_of_continuous [semilinear_map_class 𝓕 σ₁₂ E F] (f : 𝓕)
-<<<<<<< HEAD
-  (hf : continuous f) : ∃ C, 0 < C ∧ (∀ x : E, ∥f x∥ ≤ C * ∥x∥) :=
-=======
   (hf : continuous f) : ∃ C, 0 < C ∧ (∀ x : E, ‖f x‖ ≤ C * ‖x‖) :=
->>>>>>> fa4565a7
 let φ : E →ₛₗ[σ₁₂] F := ⟨f, map_add f, map_smulₛₗ f⟩ in
 ((norm_seminorm 𝕜₂ F).comp φ).bound_of_continuous_normed_space (continuous_norm.comp hf)
 
