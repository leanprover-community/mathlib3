--- conflicted
+++ resolved
@@ -638,46 +638,10 @@
 ((algebra.lsmul 𝕜 E).to_linear_map : 𝕜' →ₗ[𝕜] E →ₗ[𝕜] E).mk_continuous₂ 1 $
   λ c x, by simpa only [one_mul] using (norm_smul c x).le
 
-<<<<<<< HEAD
-lemma lsmul_apply (r : 𝕜') (x : E) : lsmul 𝕜 𝕜' r x = r • x :=
-by simp only [lsmul, alg_hom.to_linear_map_apply, linear_map.mk_continuous₂_apply,
-  algebra.lsmul_coe]
-
-end smul_linear
-
-section lsmul_left_right
-
-variables (𝕜)
-
-/-- Scalar product `λ (r : 𝕜), r • x` as a continuous linear map.
-TODO: why does it fail with a universe error if we don't specify `E` explicitly for `lsmul`? -/
-def lsmul_left (x : E) : 𝕜 →L[𝕜] E := (@lsmul 𝕜 E _ _ _ 𝕜 _ _ _ _).flip x
-
-lemma lsmul_left_apply (x : E) (r : 𝕜) : lsmul_left 𝕜 x r = r • x :=
-by rw [lsmul_left, flip_apply, lsmul_apply]
-
-lemma lsmul_left_add (x y : E) : lsmul_left 𝕜 (x + y) = lsmul_left 𝕜 x + lsmul_left 𝕜 y :=
-(@lsmul 𝕜 E _ _ _ 𝕜 _ _ _ _).flip.map_add x y
-=======
 @[simp] lemma lsmul_apply (c : 𝕜') (x : E) : lsmul 𝕜 𝕜' c x = c • x := rfl
->>>>>>> dd72b04c
 
 variables {𝕜'}
 
-<<<<<<< HEAD
-variables {𝕜} (E)
-
-/-- Scalar product `λ (x : E), r • x` as a continuous linear map. -/
-def lsmul_right (r : 𝕜) : E →L[𝕜] E := lsmul 𝕜 𝕜 r
-
-lemma lsmul_right_apply (r : 𝕜) (x : E) : lsmul_right E r x = r • x :=
-by rw [lsmul_right, lsmul_apply]
-
-lemma lsmul_right_add (x y : 𝕜) : lsmul_right E (x + y) = lsmul_right E x + lsmul_right E y :=
-(lsmul 𝕜 𝕜).map_add x y
-
-end lsmul_left_right
-=======
 lemma norm_to_span_singleton (x : E) : ∥to_span_singleton 𝕜 x∥ = ∥x∥ :=
 begin
   refine op_norm_eq_of_bounds (norm_nonneg _) (λ x, _) (λ N hN_nonneg h, _),
@@ -688,7 +652,6 @@
 end
 
 end smul_linear
->>>>>>> dd72b04c
 
 section restrict_scalars
 
