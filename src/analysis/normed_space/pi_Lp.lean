/-
Copyright (c) 2020 Sébastien Gouëzel. All rights reserved.
Released under Apache 2.0 license as described in the file LICENSE.
Authors: Sébastien Gouëzel
-/
import analysis.mean_inequalities

/-!
# `L^p` distance on finite products of metric spaces
Given finitely many metric spaces, one can put the max distance on their product, but there is also
a whole family of natural distances, indexed by a real parameter `p ∈ [1, ∞)`, that also induce
the product topology. We define them in this file. The distance on `Π i, α i` is given by
$$
d(x, y) = \left(\sum d(x_i, y_i)^p\right)^{1/p}.
$$

We give instances of this construction for emetric spaces, metric spaces, normed groups and normed
spaces.

To avoid conflicting instances, all these are defined on a copy of the original Pi type, named
`pi_Lp p α`. The assumpion `[fact (1 ≤ p)]` is required for the metric and normed space instances.

We ensure that the topology and uniform structure on `pi_Lp p α` are (defeq to) the product
topology and product uniformity, to be able to use freely continuity statements for the coordinate
functions, for instance.

## Implementation notes

We only deal with the `L^p` distance on a product of finitely many metric spaces, which may be
distinct. A closely related construction is `lp`, the `L^p` norm on a product of (possibly
infinitely many) normed spaces, where the norm is
$$
\left(\sum ∥f (x)∥^p \right)^{1/p}.
$$
However, the topology induced by this construction is not the product topology, and some functions
have infinite `L^p` norm. These subtleties are not present in the case of finitely many metric
spaces, hence it is worth devoting a file to this specific case which is particularly well behaved.

Another related construction is `measure_theory.Lp`, the `L^p` norm on the space of functions from
a measure space to a normed space, where the norm is
$$
\left(\int ∥f (x)∥^p dμ\right)^{1/p}.
$$
This has all the same subtleties as `lp`, and the further subtlety that this only
defines a seminorm (as almost everywhere zero functions have zero `L^p` norm).
The construction `pi_Lp` corresponds to the special case of `measure_theory.Lp` in which the basis
is a finite space equipped with the counting measure.

To prove that the topology (and the uniform structure) on a finite product with the `L^p` distance
are the same as those coming from the `L^∞` distance, we could argue that the `L^p` and `L^∞` norms
are equivalent on `ℝ^n` for abstract (norm equivalence) reasons. Instead, we give a more explicit
(easy) proof which provides a comparison between these two norms with explicit constants.

We also set up the theory for `pseudo_emetric_space` and `pseudo_metric_space`.
-/

open real set filter is_R_or_C
open_locale big_operators uniformity topological_space nnreal ennreal

noncomputable theory

variables {ι : Type*}

/-- A copy of a Pi type, on which we will put the `L^p` distance. Since the Pi type itself is
already endowed with the `L^∞` distance, we need the type synonym to avoid confusing typeclass
resolution. Also, we let it depend on `p`, to get a whole family of type on which we can put
different distances. -/
@[nolint unused_arguments]
def pi_Lp {ι : Type*} (p : ℝ) (α : ι → Type*) : Type* := Π (i : ι), α i

instance {ι : Type*} (p : ℝ) (α : ι → Type*) [∀ i, inhabited (α i)] : inhabited (pi_Lp p α) :=
⟨λ i, default⟩

lemma fact_one_le_one_real : fact ((1:ℝ) ≤ 1) := ⟨rfl.le⟩
lemma fact_one_le_two_real : fact ((1:ℝ) ≤ 2) := ⟨one_le_two⟩

namespace pi_Lp

variables (p : ℝ) [fact_one_le_p : fact (1 ≤ p)] (α : ι → Type*) (β : ι → Type*)

/-- Canonical bijection between `pi_Lp p α` and the original Pi type. We introduce it to be able
to compare the `L^p` and `L^∞` distances through it. -/
protected def equiv : pi_Lp p α ≃ Π (i : ι), α i :=
equiv.refl _

section
/-!
### The uniformity on finite `L^p` products is the product uniformity

In this section, we put the `L^p` edistance on `pi_Lp p α`, and we check that the uniformity
coming from this edistance coincides with the product uniformity, by showing that the canonical
map to the Pi type (with the `L^∞` distance) is a uniform embedding, as it is both Lipschitz and
antiLipschitz.

We only register this emetric space structure as a temporary instance, as the true instance (to be
registered later) will have as uniformity exactly the product uniformity, instead of the one coming
from the edistance (which is equal to it, but not defeq). See Note [forgetful inheritance]
explaining why having definitionally the right uniformity is often important.
-/

variables [∀ i, emetric_space (α i)] [∀ i, pseudo_emetric_space (β i)] [fintype ι]
include fact_one_le_p

/-- Endowing the space `pi_Lp p β` with the `L^p` pseudoedistance. This definition is not
satisfactory, as it does not register the fact that the topology and the uniform structure coincide
with the product one. Therefore, we do not register it as an instance. Using this as a temporary
pseudoemetric space instance, we will show that the uniform structure is equal (but not defeq) to
the product one, and then register an instance in which we replace the uniform structure by the
product one using this pseudoemetric space and `pseudo_emetric_space.replace_uniformity`. -/
def pseudo_emetric_aux : pseudo_emetric_space (pi_Lp p β) :=
have pos : 0 < p := lt_of_lt_of_le zero_lt_one fact_one_le_p.out,
{ edist          := λ f g, (∑ (i : ι), (edist (f i) (g i)) ^ p) ^ (1/p),
  edist_self     := λ f, by simp [edist, ennreal.zero_rpow_of_pos pos,
                                  ennreal.zero_rpow_of_pos (inv_pos.2 pos)],
  edist_comm     := λ f g, by simp [edist, edist_comm],
  edist_triangle := λ f g h, calc
    (∑ (i : ι), edist (f i) (h i) ^ p) ^ (1 / p) ≤
    (∑ (i : ι), (edist (f i) (g i) + edist (g i) (h i)) ^ p) ^ (1 / p) :
    begin
      apply ennreal.rpow_le_rpow _ (one_div_nonneg.2 $ le_of_lt pos),
      refine finset.sum_le_sum (λ i hi, _),
      exact ennreal.rpow_le_rpow (edist_triangle _ _ _) (le_trans zero_le_one fact_one_le_p.out)
    end
    ... ≤
    (∑ (i : ι), edist (f i) (g i) ^ p) ^ (1 / p) + (∑ (i : ι), edist (g i) (h i) ^ p) ^ (1 / p) :
      ennreal.Lp_add_le _ _ _ fact_one_le_p.out }

/-- Endowing the space `pi_Lp p α` with the `L^p` edistance. This definition is not satisfactory,
as it does not register the fact that the topology and the uniform structure coincide with the
product one. Therefore, we do not register it as an instance. Using this as a temporary emetric
space instance, we will show that the uniform structure is equal (but not defeq) to the product
one, and then register an instance in which we replace the uniform structure by the product one
using this emetric space and `emetric_space.replace_uniformity`. -/
def emetric_aux : emetric_space (pi_Lp p α) :=
{ eq_of_edist_eq_zero := λ f g hfg,
  begin
    have pos : 0 < p := lt_of_lt_of_le zero_lt_one fact_one_le_p.out,
    letI h := pseudo_emetric_aux p α,
    have h : edist f g = (∑ (i : ι), (edist (f i) (g i)) ^ p) ^ (1/p) := rfl,
    simp [h, ennreal.rpow_eq_zero_iff, pos, asymm pos, finset.sum_eq_zero_iff_of_nonneg] at hfg,
    exact funext hfg
  end,
  ..pseudo_emetric_aux p α }

local attribute [instance] pi_Lp.emetric_aux pi_Lp.pseudo_emetric_aux

lemma lipschitz_with_equiv : lipschitz_with 1 (pi_Lp.equiv p β) :=
begin
  have pos : 0 < p := lt_of_lt_of_le zero_lt_one fact_one_le_p.out,
  have cancel : p * (1/p) = 1 := mul_div_cancel' 1 (ne_of_gt pos),
  assume x y,
  simp only [edist, forall_prop_of_true, one_mul, finset.mem_univ, finset.sup_le_iff,
             ennreal.coe_one],
  assume i,
  calc
  edist (x i) (y i) = (edist (x i) (y i) ^ p) ^ (1/p) :
    by simp [← ennreal.rpow_mul, cancel, -one_div]
  ... ≤ (∑ (i : ι), edist (x i) (y i) ^ p) ^ (1 / p) :
  begin
    apply ennreal.rpow_le_rpow _ (one_div_nonneg.2 $ le_of_lt pos),
    exact finset.single_le_sum (λ i hi, (bot_le : (0 : ℝ≥0∞) ≤ _)) (finset.mem_univ i)
  end
end

lemma antilipschitz_with_equiv :
  antilipschitz_with ((fintype.card ι : ℝ≥0) ^ (1/p)) (pi_Lp.equiv p β) :=
begin
  have pos : 0 < p := lt_of_lt_of_le zero_lt_one fact_one_le_p.out,
  have nonneg : 0 ≤ 1 / p := one_div_nonneg.2 (le_of_lt pos),
  have cancel : p * (1/p) = 1 := mul_div_cancel' 1 (ne_of_gt pos),
  assume x y,
  simp [edist, -one_div],
  calc (∑ (i : ι), edist (x i) (y i) ^ p) ^ (1 / p) ≤
  (∑ (i : ι), edist (pi_Lp.equiv p β x) (pi_Lp.equiv p β y) ^ p) ^ (1 / p) :
  begin
    apply ennreal.rpow_le_rpow _ nonneg,
    apply finset.sum_le_sum (λ i hi, _),
    apply ennreal.rpow_le_rpow _ (le_of_lt pos),
    exact finset.le_sup (finset.mem_univ i)
  end
  ... = (((fintype.card ι : ℝ≥0)) ^ (1/p) : ℝ≥0) *
    edist (pi_Lp.equiv p β x) (pi_Lp.equiv p β y) :
  begin
    simp only [nsmul_eq_mul, finset.card_univ, ennreal.rpow_one, finset.sum_const,
      ennreal.mul_rpow_of_nonneg _ _ nonneg, ←ennreal.rpow_mul, cancel],
    have : (fintype.card ι : ℝ≥0∞) = (fintype.card ι : ℝ≥0) :=
      (ennreal.coe_nat (fintype.card ι)).symm,
    rw [this, ennreal.coe_rpow_of_nonneg _ nonneg]
  end
end

lemma aux_uniformity_eq :
  𝓤 (pi_Lp p β) = @uniformity _ (Pi.uniform_space _) :=
begin
  have A : uniform_inducing (pi_Lp.equiv p β) :=
    (antilipschitz_with_equiv p β).uniform_inducing
    (lipschitz_with_equiv p β).uniform_continuous,
  have : (λ (x : pi_Lp p β × pi_Lp p β),
    ((pi_Lp.equiv p β) x.fst, (pi_Lp.equiv p β) x.snd)) = id,
    by ext i; refl,
  rw [← A.comap_uniformity, this, comap_id]
end

end

/-! ### Instances on finite `L^p` products -/

instance uniform_space [∀ i, uniform_space (β i)] : uniform_space (pi_Lp p β) :=
Pi.uniform_space _

variable [fintype ι]
include fact_one_le_p

/-- pseudoemetric space instance on the product of finitely many pseudoemetric spaces, using the
`L^p` pseudoedistance, and having as uniformity the product uniformity. -/
instance [∀ i, pseudo_emetric_space (β i)] : pseudo_emetric_space (pi_Lp p β) :=
(pseudo_emetric_aux p β).replace_uniformity (aux_uniformity_eq p β).symm

/-- emetric space instance on the product of finitely many emetric spaces, using the `L^p`
edistance, and having as uniformity the product uniformity. -/
instance [∀ i, emetric_space (α i)] : emetric_space (pi_Lp p α) :=
(emetric_aux p α).replace_uniformity (aux_uniformity_eq p α).symm

omit fact_one_le_p
protected lemma edist {p : ℝ} [fact (1 ≤ p)] {β : ι → Type*}
  [∀ i, pseudo_emetric_space (β i)] (x y : pi_Lp p β) :
  edist x y = (∑ (i : ι), (edist (x i) (y i)) ^ p) ^ (1/p) := rfl
include fact_one_le_p

/-- pseudometric space instance on the product of finitely many psuedometric spaces, using the
`L^p` distance, and having as uniformity the product uniformity. -/
instance [∀ i, pseudo_metric_space (β i)] : pseudo_metric_space (pi_Lp p β) :=
begin
  /- we construct the instance from the pseudo emetric space instance to avoid checking again that
  the uniformity is the same as the product uniformity, but we register nevertheless a nice formula
  for the distance -/
  have pos : 0 < p := lt_of_lt_of_le zero_lt_one fact_one_le_p.out,
  refine pseudo_emetric_space.to_pseudo_metric_space_of_dist
    (λf g, (∑ (i : ι), (dist (f i) (g i)) ^ p) ^ (1/p)) (λ f g, _) (λ f g, _),
  { simp [pi_Lp.edist, ennreal.rpow_eq_top_iff, asymm pos, pos,
          ennreal.sum_eq_top_iff, edist_ne_top] },
  { have A : ∀ (i : ι), i ∈ (finset.univ : finset ι) → edist (f i) (g i) ^ p ≠ ⊤ :=
      λ i hi, by simp [lt_top_iff_ne_top, edist_ne_top, le_of_lt pos],
    simp [dist, -one_div, pi_Lp.edist, ← ennreal.to_real_rpow,
          ennreal.to_real_sum A, dist_edist] }
end

/-- metric space instance on the product of finitely many metric spaces, using the `L^p` distance,
and having as uniformity the product uniformity. -/
instance [∀ i, metric_space (α i)] : metric_space (pi_Lp p α) :=
begin
  /- we construct the instance from the emetric space instance to avoid checking again that the
  uniformity is the same as the product uniformity, but we register nevertheless a nice formula
  for the distance -/
  have pos : 0 < p := lt_of_lt_of_le zero_lt_one fact_one_le_p.out,
  refine emetric_space.to_metric_space_of_dist
    (λf g, (∑ (i : ι), (dist (f i) (g i)) ^ p) ^ (1/p)) (λ f g, _) (λ f g, _),
  { simp [pi_Lp.edist, ennreal.rpow_eq_top_iff, asymm pos, pos,
          ennreal.sum_eq_top_iff, edist_ne_top] },
  { have A : ∀ (i : ι), i ∈ (finset.univ : finset ι) → edist (f i) (g i) ^ p ≠ ⊤ :=
      λ i hi, by simp [edist_ne_top, pos.le],
    simp [dist, -one_div, pi_Lp.edist, ← ennreal.to_real_rpow,
          ennreal.to_real_sum A, dist_edist] }
end

omit fact_one_le_p
protected lemma dist {p : ℝ} [fact (1 ≤ p)] {β : ι → Type*}
  [∀ i, pseudo_metric_space (β i)] (x y : pi_Lp p β) :
  dist x y = (∑ (i : ι), (dist (x i) (y i)) ^ p) ^ (1/p) := rfl
include fact_one_le_p

/-- seminormed group instance on the product of finitely many normed groups, using the `L^p`
norm. -/
instance semi_normed_group [∀i, semi_normed_group (β i)] : semi_normed_group (pi_Lp p β) :=
{ norm := λf, (∑ (i : ι), norm (f i) ^ p) ^ (1/p),
  dist_eq := λ x y, by { simp [pi_Lp.dist, dist_eq_norm, sub_eq_add_neg] },
  .. pi.add_comm_group }

/-- normed group instance on the product of finitely many normed groups, using the `L^p` norm. -/
instance normed_group [∀i, normed_group (α i)] : normed_group (pi_Lp p α) :=
{ ..pi_Lp.semi_normed_group p α }

omit fact_one_le_p
lemma norm_eq {p : ℝ} [fact (1 ≤ p)] {β : ι → Type*}
  [∀i, semi_normed_group (β i)] (f : pi_Lp p β) :
  ∥f∥ = (∑ (i : ι), ∥f i∥ ^ p) ^ (1/p) := rfl

lemma norm_eq_of_nat {p : ℝ} [fact (1 ≤ p)] {β : ι → Type*}
  [∀i, semi_normed_group (β i)] (n : ℕ) (h : p = n) (f : pi_Lp p β) :
  ∥f∥ = (∑ (i : ι), ∥f i∥ ^ n) ^ (1/(n : ℝ)) :=
by simp [norm_eq, h, real.sqrt_eq_rpow, ←real.rpow_nat_cast]
include fact_one_le_p

variables (𝕜 : Type*) [normed_field 𝕜]

/-- The product of finitely many seminormed spaces is a seminormed space, with the `L^p` norm. -/
<<<<<<< HEAD
instance normed_space [∀i, semi_normed_group (β i)] [∀i, normed_space 𝕜 (β i)] :
  normed_space 𝕜 (pi_Lp p hp β) :=
=======
instance semi_normed_space [∀i, semi_normed_group (β i)] [∀i, semi_normed_space 𝕜 (β i)] :
  semi_normed_space 𝕜 (pi_Lp p β) :=
>>>>>>> 975031d5
{ norm_smul_le :=
  begin
    assume c f,
    have : p * (1 / p) = 1 := mul_div_cancel' 1 (lt_of_lt_of_le zero_lt_one fact_one_le_p.out).ne',
    simp only [pi_Lp.norm_eq, norm_smul, mul_rpow, norm_nonneg, ←finset.mul_sum, pi.smul_apply],
    rw [mul_rpow (rpow_nonneg_of_nonneg (norm_nonneg _) _), ← rpow_mul (norm_nonneg _),
        this, rpow_one],
    exact finset.sum_nonneg (λ i hi, rpow_nonneg_of_nonneg (norm_nonneg _) _)
  end,
  .. pi.module ι β 𝕜 }

/-- The product of finitely many normed spaces is a normed space, with the `L^p` norm. -/
instance normed_space [∀i, normed_group (α i)] [∀i, normed_space 𝕜 (α i)] :
<<<<<<< HEAD
  normed_space 𝕜 (pi_Lp p hp α) :=
{ ..pi_Lp.normed_space p hp α 𝕜 }

/- Register simplification lemmas for the applications of `pi_Lp` elements, as the usual lemmas
for Pi types will not trigger. -/
variables {𝕜 p hp α}
[∀i, semi_normed_group (β i)] [∀i, normed_space 𝕜 (β i)] (c : 𝕜) (x y : pi_Lp p hp β) (i : ι)
=======
  normed_space 𝕜 (pi_Lp p α) :=
{ ..pi_Lp.semi_normed_space p α 𝕜 }

/- Register simplification lemmas for the applications of `pi_Lp` elements, as the usual lemmas
for Pi types will not trigger. -/
variables {𝕜 p α}
[∀i, semi_normed_group (β i)] [∀i, semi_normed_space 𝕜 (β i)] (c : 𝕜) (x y : pi_Lp p β) (i : ι)
>>>>>>> 975031d5

@[simp] lemma add_apply : (x + y) i = x i + y i := rfl
@[simp] lemma sub_apply : (x - y) i = x i - y i := rfl
@[simp] lemma smul_apply : (c • x) i = c • x i := rfl
@[simp] lemma neg_apply : (-x) i = - (x i) := rfl

end pi_Lp<|MERGE_RESOLUTION|>--- conflicted
+++ resolved
@@ -294,13 +294,8 @@
 variables (𝕜 : Type*) [normed_field 𝕜]
 
 /-- The product of finitely many seminormed spaces is a seminormed space, with the `L^p` norm. -/
-<<<<<<< HEAD
 instance normed_space [∀i, semi_normed_group (β i)] [∀i, normed_space 𝕜 (β i)] :
-  normed_space 𝕜 (pi_Lp p hp β) :=
-=======
-instance semi_normed_space [∀i, semi_normed_group (β i)] [∀i, semi_normed_space 𝕜 (β i)] :
-  semi_normed_space 𝕜 (pi_Lp p β) :=
->>>>>>> 975031d5
+  normed_space 𝕜 (pi_Lp p β) :=
 { norm_smul_le :=
   begin
     assume c f,
@@ -314,23 +309,13 @@
 
 /-- The product of finitely many normed spaces is a normed space, with the `L^p` norm. -/
 instance normed_space [∀i, normed_group (α i)] [∀i, normed_space 𝕜 (α i)] :
-<<<<<<< HEAD
-  normed_space 𝕜 (pi_Lp p hp α) :=
-{ ..pi_Lp.normed_space p hp α 𝕜 }
-
-/- Register simplification lemmas for the applications of `pi_Lp` elements, as the usual lemmas
-for Pi types will not trigger. -/
-variables {𝕜 p hp α}
-[∀i, semi_normed_group (β i)] [∀i, normed_space 𝕜 (β i)] (c : 𝕜) (x y : pi_Lp p hp β) (i : ι)
-=======
   normed_space 𝕜 (pi_Lp p α) :=
-{ ..pi_Lp.semi_normed_space p α 𝕜 }
+{ ..pi_Lp.normed_space p α 𝕜 }
 
 /- Register simplification lemmas for the applications of `pi_Lp` elements, as the usual lemmas
 for Pi types will not trigger. -/
 variables {𝕜 p α}
-[∀i, semi_normed_group (β i)] [∀i, semi_normed_space 𝕜 (β i)] (c : 𝕜) (x y : pi_Lp p β) (i : ι)
->>>>>>> 975031d5
+[∀i, semi_normed_group (β i)] [∀i, normed_space 𝕜 (β i)] (c : 𝕜) (x y : pi_Lp p β) (i : ι)
 
 @[simp] lemma add_apply : (x + y) i = x i + y i := rfl
 @[simp] lemma sub_apply : (x - y) i = x i - y i := rfl
