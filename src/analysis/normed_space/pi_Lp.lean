/-
Copyright (c) 2020 Sébastien Gouëzel. All rights reserved.
Released under Apache 2.0 license as described in the file LICENSE.
Authors: Sébastien Gouëzel
-/
import analysis.mean_inequalities

/-!
# `L^p` distance on finite products of metric spaces
Given finitely many metric spaces, one can put the max distance on their product, but there is also
a whole family of natural distances, indexed by a real parameter `p ∈ [1, ∞)`, that also induce
the product topology. We define them in this file. The distance on `Π i, α i` is given by
$$
d(x, y) = \left(\sum d(x_i, y_i)^p\right)^{1/p}.
$$

We give instances of this construction for emetric spaces, metric spaces, normed groups and normed
spaces.

To avoid conflicting instances, all these are defined on a copy of the original Pi type, named
`pi_Lp p α`. The assumpion `[fact (1 ≤ p)]` is required for the metric and normed space instances.

We ensure that the topology and uniform structure on `pi_Lp p α` are (defeq to) the product
topology and product uniformity, to be able to use freely continuity statements for the coordinate
functions, for instance.

## Implementation notes

We only deal with the `L^p` distance on a product of finitely many metric spaces, which may be
distinct. A closely related construction is `lp`, the `L^p` norm on a product of (possibly
infinitely many) normed spaces, where the norm is
$$
\left(\sum ∥f (x)∥^p \right)^{1/p}.
$$
However, the topology induced by this construction is not the product topology, and some functions
have infinite `L^p` norm. These subtleties are not present in the case of finitely many metric
spaces, hence it is worth devoting a file to this specific case which is particularly well behaved.

Another related construction is `measure_theory.Lp`, the `L^p` norm on the space of functions from
a measure space to a normed space, where the norm is
$$
\left(\int ∥f (x)∥^p dμ\right)^{1/p}.
$$
This has all the same subtleties as `lp`, and the further subtlety that this only
defines a seminorm (as almost everywhere zero functions have zero `L^p` norm).
The construction `pi_Lp` corresponds to the special case of `measure_theory.Lp` in which the basis
is a finite space equipped with the counting measure.

To prove that the topology (and the uniform structure) on a finite product with the `L^p` distance
are the same as those coming from the `L^∞` distance, we could argue that the `L^p` and `L^∞` norms
are equivalent on `ℝ^n` for abstract (norm equivalence) reasons. Instead, we give a more explicit
(easy) proof which provides a comparison between these two norms with explicit constants.

We also set up the theory for `pseudo_emetric_space` and `pseudo_metric_space`.
-/

open real set filter is_R_or_C
open_locale big_operators uniformity topological_space nnreal ennreal

noncomputable theory

variables {ι : Type*}

/-- A copy of a Pi type, on which we will put the `L^p` distance. Since the Pi type itself is
already endowed with the `L^∞` distance, we need the type synonym to avoid confusing typeclass
resolution. Also, we let it depend on `p`, to get a whole family of type on which we can put
different distances. -/
@[nolint unused_arguments]
def pi_Lp {ι : Type*} (p : ℝ) (α : ι → Type*) : Type* := Π (i : ι), α i

instance {ι : Type*} (p : ℝ) (α : ι → Type*) [∀ i, inhabited (α i)] : inhabited (pi_Lp p α) :=
⟨λ i, default⟩

instance fact_one_le_one_real : fact ((1:ℝ) ≤ 1) := ⟨rfl.le⟩
instance fact_one_le_two_real : fact ((1:ℝ) ≤ 2) := ⟨one_le_two⟩

namespace pi_Lp

variables (p : ℝ) [fact_one_le_p : fact (1 ≤ p)] (α : ι → Type*) (β : ι → Type*)

/-- Canonical bijection between `pi_Lp p α` and the original Pi type. We introduce it to be able
to compare the `L^p` and `L^∞` distances through it. -/
protected def equiv : pi_Lp p α ≃ Π (i : ι), α i :=
equiv.refl _

@[simp] lemma equiv_apply (x : pi_Lp p α) (i : ι) : pi_Lp.equiv p α x i = x i := rfl
@[simp] lemma equiv_symm_apply (x : Π i, α i) (i : ι) : (pi_Lp.equiv p α).symm x i = x i := rfl

section
/-!
### The uniformity on finite `L^p` products is the product uniformity

In this section, we put the `L^p` edistance on `pi_Lp p α`, and we check that the uniformity
coming from this edistance coincides with the product uniformity, by showing that the canonical
map to the Pi type (with the `L^∞` distance) is a uniform embedding, as it is both Lipschitz and
antiLipschitz.

We only register this emetric space structure as a temporary instance, as the true instance (to be
registered later) will have as uniformity exactly the product uniformity, instead of the one coming
from the edistance (which is equal to it, but not defeq). See Note [forgetful inheritance]
explaining why having definitionally the right uniformity is often important.
-/

variables [∀ i, emetric_space (α i)] [∀ i, pseudo_emetric_space (β i)] [fintype ι]
include fact_one_le_p

/-- Endowing the space `pi_Lp p β` with the `L^p` pseudoedistance. This definition is not
satisfactory, as it does not register the fact that the topology and the uniform structure coincide
with the product one. Therefore, we do not register it as an instance. Using this as a temporary
pseudoemetric space instance, we will show that the uniform structure is equal (but not defeq) to
the product one, and then register an instance in which we replace the uniform structure by the
product one using this pseudoemetric space and `pseudo_emetric_space.replace_uniformity`. -/
def pseudo_emetric_aux : pseudo_emetric_space (pi_Lp p β) :=
have pos : 0 < p := lt_of_lt_of_le zero_lt_one fact_one_le_p.out,
{ edist          := λ f g, (∑ (i : ι), (edist (f i) (g i)) ^ p) ^ (1/p),
  edist_self     := λ f, by simp [edist, ennreal.zero_rpow_of_pos pos,
                                  ennreal.zero_rpow_of_pos (inv_pos.2 pos)],
  edist_comm     := λ f g, by simp [edist, edist_comm],
  edist_triangle := λ f g h, calc
    (∑ (i : ι), edist (f i) (h i) ^ p) ^ (1 / p) ≤
    (∑ (i : ι), (edist (f i) (g i) + edist (g i) (h i)) ^ p) ^ (1 / p) :
    begin
      apply ennreal.rpow_le_rpow _ (one_div_nonneg.2 $ le_of_lt pos),
      refine finset.sum_le_sum (λ i hi, _),
      exact ennreal.rpow_le_rpow (edist_triangle _ _ _) (le_trans zero_le_one fact_one_le_p.out)
    end
    ... ≤
    (∑ (i : ι), edist (f i) (g i) ^ p) ^ (1 / p) + (∑ (i : ι), edist (g i) (h i) ^ p) ^ (1 / p) :
      ennreal.Lp_add_le _ _ _ fact_one_le_p.out }

/-- Endowing the space `pi_Lp p α` with the `L^p` edistance. This definition is not satisfactory,
as it does not register the fact that the topology and the uniform structure coincide with the
product one. Therefore, we do not register it as an instance. Using this as a temporary emetric
space instance, we will show that the uniform structure is equal (but not defeq) to the product
one, and then register an instance in which we replace the uniform structure by the product one
using this emetric space and `emetric_space.replace_uniformity`. -/
def emetric_aux : emetric_space (pi_Lp p α) :=
{ eq_of_edist_eq_zero := λ f g hfg,
  begin
    have pos : 0 < p := lt_of_lt_of_le zero_lt_one fact_one_le_p.out,
    letI h := pseudo_emetric_aux p α,
    have h : edist f g = (∑ (i : ι), (edist (f i) (g i)) ^ p) ^ (1/p) := rfl,
    simp [h, ennreal.rpow_eq_zero_iff, pos, asymm pos, finset.sum_eq_zero_iff_of_nonneg] at hfg,
    exact funext hfg
  end,
  ..pseudo_emetric_aux p α }

local attribute [instance] pi_Lp.emetric_aux pi_Lp.pseudo_emetric_aux

lemma lipschitz_with_equiv : lipschitz_with 1 (pi_Lp.equiv p β) :=
begin
  have pos : 0 < p := lt_of_lt_of_le zero_lt_one fact_one_le_p.out,
  have cancel : p * (1/p) = 1 := mul_div_cancel' 1 (ne_of_gt pos),
  assume x y,
  simp only [edist, forall_prop_of_true, one_mul, finset.mem_univ, finset.sup_le_iff,
             ennreal.coe_one],
  assume i,
  calc
  edist (x i) (y i) = (edist (x i) (y i) ^ p) ^ (1/p) :
    by simp [← ennreal.rpow_mul, cancel, -one_div]
  ... ≤ (∑ (i : ι), edist (x i) (y i) ^ p) ^ (1 / p) :
  begin
    apply ennreal.rpow_le_rpow _ (one_div_nonneg.2 $ le_of_lt pos),
    exact finset.single_le_sum (λ i hi, (bot_le : (0 : ℝ≥0∞) ≤ _)) (finset.mem_univ i)
  end
end

lemma antilipschitz_with_equiv :
  antilipschitz_with ((fintype.card ι : ℝ≥0) ^ (1/p)) (pi_Lp.equiv p β) :=
begin
  have pos : 0 < p := lt_of_lt_of_le zero_lt_one fact_one_le_p.out,
  have nonneg : 0 ≤ 1 / p := one_div_nonneg.2 (le_of_lt pos),
  have cancel : p * (1/p) = 1 := mul_div_cancel' 1 (ne_of_gt pos),
  assume x y,
  simp [edist, -one_div],
  calc (∑ (i : ι), edist (x i) (y i) ^ p) ^ (1 / p) ≤
  (∑ (i : ι), edist (pi_Lp.equiv p β x) (pi_Lp.equiv p β y) ^ p) ^ (1 / p) :
  begin
    apply ennreal.rpow_le_rpow _ nonneg,
    apply finset.sum_le_sum (λ i hi, _),
    apply ennreal.rpow_le_rpow _ (le_of_lt pos),
    exact finset.le_sup (finset.mem_univ i)
  end
  ... = (((fintype.card ι : ℝ≥0)) ^ (1/p) : ℝ≥0) *
    edist (pi_Lp.equiv p β x) (pi_Lp.equiv p β y) :
  begin
    simp only [nsmul_eq_mul, finset.card_univ, ennreal.rpow_one, finset.sum_const,
      ennreal.mul_rpow_of_nonneg _ _ nonneg, ←ennreal.rpow_mul, cancel],
    have : (fintype.card ι : ℝ≥0∞) = (fintype.card ι : ℝ≥0) :=
      (ennreal.coe_nat (fintype.card ι)).symm,
    rw [this, ennreal.coe_rpow_of_nonneg _ nonneg]
  end
end

lemma aux_uniformity_eq :
  𝓤 (pi_Lp p β) = @uniformity _ (Pi.uniform_space _) :=
begin
  have A : uniform_inducing (pi_Lp.equiv p β) :=
    (antilipschitz_with_equiv p β).uniform_inducing
    (lipschitz_with_equiv p β).uniform_continuous,
  have : (λ (x : pi_Lp p β × pi_Lp p β),
    ((pi_Lp.equiv p β) x.fst, (pi_Lp.equiv p β) x.snd)) = id,
    by ext i; refl,
  rw [← A.comap_uniformity, this, comap_id]
end

end

/-! ### Instances on finite `L^p` products -/

instance uniform_space [∀ i, uniform_space (β i)] : uniform_space (pi_Lp p β) :=
Pi.uniform_space _

variable [fintype ι]
include fact_one_le_p

/-- pseudoemetric space instance on the product of finitely many pseudoemetric spaces, using the
`L^p` pseudoedistance, and having as uniformity the product uniformity. -/
instance [∀ i, pseudo_emetric_space (β i)] : pseudo_emetric_space (pi_Lp p β) :=
(pseudo_emetric_aux p β).replace_uniformity (aux_uniformity_eq p β).symm

/-- emetric space instance on the product of finitely many emetric spaces, using the `L^p`
edistance, and having as uniformity the product uniformity. -/
instance [∀ i, emetric_space (α i)] : emetric_space (pi_Lp p α) :=
(emetric_aux p α).replace_uniformity (aux_uniformity_eq p α).symm

omit fact_one_le_p
protected lemma edist {p : ℝ} [fact (1 ≤ p)] {β : ι → Type*}
  [∀ i, pseudo_emetric_space (β i)] (x y : pi_Lp p β) :
  edist x y = (∑ (i : ι), (edist (x i) (y i)) ^ p) ^ (1/p) := rfl
include fact_one_le_p

/-- pseudometric space instance on the product of finitely many psuedometric spaces, using the
`L^p` distance, and having as uniformity the product uniformity. -/
instance [∀ i, pseudo_metric_space (β i)] : pseudo_metric_space (pi_Lp p β) :=
begin
  /- we construct the instance from the pseudo emetric space instance to avoid checking again that
  the uniformity is the same as the product uniformity, but we register nevertheless a nice formula
  for the distance -/
  have pos : 0 < p := lt_of_lt_of_le zero_lt_one fact_one_le_p.out,
  refine pseudo_emetric_space.to_pseudo_metric_space_of_dist
    (λf g, (∑ (i : ι), (dist (f i) (g i)) ^ p) ^ (1/p)) (λ f g, _) (λ f g, _),
  { simp [pi_Lp.edist, ennreal.rpow_eq_top_iff, asymm pos, pos,
          ennreal.sum_eq_top_iff, edist_ne_top] },
  { have A : ∀ (i : ι), i ∈ (finset.univ : finset ι) → edist (f i) (g i) ^ p ≠ ⊤ :=
      λ i hi, by simp [lt_top_iff_ne_top, edist_ne_top, le_of_lt pos],
    simp [dist, -one_div, pi_Lp.edist, ← ennreal.to_real_rpow,
          ennreal.to_real_sum A, dist_edist] }
end

/-- metric space instance on the product of finitely many metric spaces, using the `L^p` distance,
and having as uniformity the product uniformity. -/
instance [∀ i, metric_space (α i)] : metric_space (pi_Lp p α) :=
begin
  /- we construct the instance from the emetric space instance to avoid checking again that the
  uniformity is the same as the product uniformity, but we register nevertheless a nice formula
  for the distance -/
  have pos : 0 < p := lt_of_lt_of_le zero_lt_one fact_one_le_p.out,
  refine emetric_space.to_metric_space_of_dist
    (λf g, (∑ (i : ι), (dist (f i) (g i)) ^ p) ^ (1/p)) (λ f g, _) (λ f g, _),
  { simp [pi_Lp.edist, ennreal.rpow_eq_top_iff, asymm pos, pos,
          ennreal.sum_eq_top_iff, edist_ne_top] },
  { have A : ∀ (i : ι), i ∈ (finset.univ : finset ι) → edist (f i) (g i) ^ p ≠ ⊤ :=
      λ i hi, by simp [edist_ne_top, pos.le],
    simp [dist, -one_div, pi_Lp.edist, ← ennreal.to_real_rpow,
          ennreal.to_real_sum A, dist_edist] }
end

omit fact_one_le_p
protected lemma dist {p : ℝ} [fact (1 ≤ p)] {β : ι → Type*}
  [∀ i, pseudo_metric_space (β i)] (x y : pi_Lp p β) :
  dist x y = (∑ (i : ι), (dist (x i) (y i)) ^ p) ^ (1/p) := rfl
include fact_one_le_p

/-- seminormed group instance on the product of finitely many normed groups, using the `L^p`
norm. -/
instance semi_normed_group [∀i, semi_normed_group (β i)] : semi_normed_group (pi_Lp p β) :=
{ norm := λf, (∑ (i : ι), norm (f i) ^ p) ^ (1/p),
  dist_eq := λ x y, by { simp [pi_Lp.dist, dist_eq_norm, sub_eq_add_neg] },
  .. pi.add_comm_group }

/-- normed group instance on the product of finitely many normed groups, using the `L^p` norm. -/
instance normed_group [∀i, normed_group (α i)] : normed_group (pi_Lp p α) :=
{ ..pi_Lp.semi_normed_group p α }

omit fact_one_le_p
lemma norm_eq {p : ℝ} [fact (1 ≤ p)] {β : ι → Type*}
  [∀i, semi_normed_group (β i)] (f : pi_Lp p β) :
  ∥f∥ = (∑ (i : ι), ∥f i∥ ^ p) ^ (1/p) := rfl

lemma nnnorm_eq {p : ℝ} [fact (1 ≤ p)] {β : ι → Type*}
  [∀i, semi_normed_group (β i)] (f : pi_Lp p β) :
  ∥f∥₊ = (∑ (i : ι), ∥f i∥₊ ^ p) ^ (1/p) :=
by { ext, simp [nnreal.coe_sum, norm_eq] }

lemma norm_eq_of_nat {p : ℝ} [fact (1 ≤ p)] {β : ι → Type*}
  [∀i, semi_normed_group (β i)] (n : ℕ) (h : p = n) (f : pi_Lp p β) :
  ∥f∥ = (∑ (i : ι), ∥f i∥ ^ n) ^ (1/(n : ℝ)) :=
by simp [norm_eq, h, real.sqrt_eq_rpow, ←real.rpow_nat_cast]
include fact_one_le_p

variables (𝕜 : Type*) [normed_field 𝕜]

/-- The product of finitely many normed spaces is a normed space, with the `L^p` norm. -/
instance normed_space [∀i, semi_normed_group (β i)] [∀i, normed_space 𝕜 (β i)] :
  normed_space 𝕜 (pi_Lp p β) :=
{ norm_smul_le :=
  begin
    assume c f,
    have : p * (1 / p) = 1 := mul_div_cancel' 1 (lt_of_lt_of_le zero_lt_one fact_one_le_p.out).ne',
    simp only [pi_Lp.norm_eq, norm_smul, mul_rpow, norm_nonneg, ←finset.mul_sum, pi.smul_apply],
    rw [mul_rpow (rpow_nonneg_of_nonneg (norm_nonneg _) _), ← rpow_mul (norm_nonneg _),
        this, rpow_one],
    exact finset.sum_nonneg (λ i hi, rpow_nonneg_of_nonneg (norm_nonneg _) _)
  end,
  .. pi.module ι β 𝕜 }

/- Register simplification lemmas for the applications of `pi_Lp` elements, as the usual lemmas
for Pi types will not trigger. -/
variables {𝕜 p α} [Π i, semi_normed_group (β i)] [Π i, normed_space 𝕜 (β i)] (c : 𝕜)
variables (x y : pi_Lp p β) (x' y' : Π i, β i) (i : ι)

@[simp] lemma zero_apply : (0 : pi_Lp p β) i = 0 := rfl
@[simp] lemma add_apply : (x + y) i = x i + y i := rfl
@[simp] lemma sub_apply : (x - y) i = x i - y i := rfl
@[simp] lemma smul_apply : (c • x) i = c • x i := rfl
@[simp] lemma neg_apply : (-x) i = - (x i) := rfl

@[simp] lemma equiv_zero : pi_Lp.equiv p β 0 = 0 := rfl
@[simp] lemma equiv_symm_zero : (pi_Lp.equiv p β).symm 0 = 0 := rfl

@[simp] lemma equiv_add :
  pi_Lp.equiv p β (x + y) = pi_Lp.equiv p β x + pi_Lp.equiv p β y := rfl
@[simp] lemma equiv_symm_add :
  (pi_Lp.equiv p β).symm (x' + y') = (pi_Lp.equiv p β).symm x' + (pi_Lp.equiv p β).symm y' := rfl

@[simp] lemma equiv_sub : pi_Lp.equiv p β (x - y) = pi_Lp.equiv p β x - pi_Lp.equiv p β y := rfl
@[simp] lemma equiv_symm_sub :
  (pi_Lp.equiv p β).symm (x' - y') = (pi_Lp.equiv p β).symm x' - (pi_Lp.equiv p β).symm y' := rfl

@[simp] lemma equiv_neg : pi_Lp.equiv p β (-x) = -pi_Lp.equiv p β x := rfl
@[simp] lemma equiv_symm_neg : (pi_Lp.equiv p β).symm (-x') = -(pi_Lp.equiv p β).symm x' := rfl

@[simp] lemma equiv_smul : pi_Lp.equiv p β (c • x) = c • pi_Lp.equiv p β x := rfl
@[simp] lemma equiv_symm_smul :
  (pi_Lp.equiv p β).symm (c • x') = c • (pi_Lp.equiv p β).symm x' := rfl

<<<<<<< HEAD
lemma nnnorm_equiv_const {β} [semi_normed_group β] (b : β) :
=======
lemma nnnorm_equiv_symm_const {β} [semi_normed_group β] (b : β) :
>>>>>>> fe2917a4
  ∥(pi_Lp.equiv p (λ _ : ι, β)).symm (function.const _ b)∥₊ = fintype.card ι ^ (1 / p) * ∥b∥₊ :=
begin
  have : p ≠ 0 := (zero_lt_one.trans_le (fact.out $ 1 ≤ p)).ne',
  simp_rw [pi_Lp.nnnorm_eq, equiv_symm_apply, function.const_apply, finset.sum_const,
    finset.card_univ, nsmul_eq_mul, nnreal.mul_rpow, ←nnreal.rpow_mul, mul_one_div_cancel this,
    nnreal.rpow_one],
end

<<<<<<< HEAD
lemma norm_equiv_const {β} [semi_normed_group β] (b : β) :
  ∥(pi_Lp.equiv p (λ _ : ι, β)).symm (function.const _ b)∥ = fintype.card ι ^ (1 / p) * ∥b∥ :=
(congr_arg coe $ nnnorm_equiv_const b).trans $ by simp

lemma nnnorm_equiv_one {β} [semi_normed_group β] [has_one β] :
  ∥(pi_Lp.equiv p (λ _ : ι, β)).symm 1∥₊ = fintype.card ι ^ (1 / p) * ∥(1 : β)∥₊ :=
(nnnorm_equiv_const (1 : β)).trans rfl

lemma norm_equiv_one {β} [semi_normed_group β] [has_one β] :
  ∥(pi_Lp.equiv p (λ _ : ι, β)).symm 1∥ = fintype.card ι ^ (1 / p) * ∥(1 : β)∥ :=
(norm_equiv_const (1 : β)).trans rfl
=======
lemma norm_equiv_symm_const {β} [semi_normed_group β] (b : β) :
  ∥(pi_Lp.equiv p (λ _ : ι, β)).symm (function.const _ b)∥ = fintype.card ι ^ (1 / p) * ∥b∥ :=
(congr_arg coe $ nnnorm_equiv_symm_const b).trans $ by simp

lemma nnnorm_equiv_symm_one {β} [semi_normed_group β] [has_one β] :
  ∥(pi_Lp.equiv p (λ _ : ι, β)).symm 1∥₊ = fintype.card ι ^ (1 / p) * ∥(1 : β)∥₊ :=
(nnnorm_equiv_symm_const (1 : β)).trans rfl

lemma norm_equiv_symm_one {β} [semi_normed_group β] [has_one β] :
  ∥(pi_Lp.equiv p (λ _ : ι, β)).symm 1∥ = fintype.card ι ^ (1 / p) * ∥(1 : β)∥ :=
(norm_equiv_symm_const (1 : β)).trans rfl
>>>>>>> fe2917a4

end pi_Lp<|MERGE_RESOLUTION|>--- conflicted
+++ resolved
@@ -345,11 +345,7 @@
 @[simp] lemma equiv_symm_smul :
   (pi_Lp.equiv p β).symm (c • x') = c • (pi_Lp.equiv p β).symm x' := rfl
 
-<<<<<<< HEAD
-lemma nnnorm_equiv_const {β} [semi_normed_group β] (b : β) :
-=======
 lemma nnnorm_equiv_symm_const {β} [semi_normed_group β] (b : β) :
->>>>>>> fe2917a4
   ∥(pi_Lp.equiv p (λ _ : ι, β)).symm (function.const _ b)∥₊ = fintype.card ι ^ (1 / p) * ∥b∥₊ :=
 begin
   have : p ≠ 0 := (zero_lt_one.trans_le (fact.out $ 1 ≤ p)).ne',
@@ -358,19 +354,6 @@
     nnreal.rpow_one],
 end
 
-<<<<<<< HEAD
-lemma norm_equiv_const {β} [semi_normed_group β] (b : β) :
-  ∥(pi_Lp.equiv p (λ _ : ι, β)).symm (function.const _ b)∥ = fintype.card ι ^ (1 / p) * ∥b∥ :=
-(congr_arg coe $ nnnorm_equiv_const b).trans $ by simp
-
-lemma nnnorm_equiv_one {β} [semi_normed_group β] [has_one β] :
-  ∥(pi_Lp.equiv p (λ _ : ι, β)).symm 1∥₊ = fintype.card ι ^ (1 / p) * ∥(1 : β)∥₊ :=
-(nnnorm_equiv_const (1 : β)).trans rfl
-
-lemma norm_equiv_one {β} [semi_normed_group β] [has_one β] :
-  ∥(pi_Lp.equiv p (λ _ : ι, β)).symm 1∥ = fintype.card ι ^ (1 / p) * ∥(1 : β)∥ :=
-(norm_equiv_const (1 : β)).trans rfl
-=======
 lemma norm_equiv_symm_const {β} [semi_normed_group β] (b : β) :
   ∥(pi_Lp.equiv p (λ _ : ι, β)).symm (function.const _ b)∥ = fintype.card ι ^ (1 / p) * ∥b∥ :=
 (congr_arg coe $ nnnorm_equiv_symm_const b).trans $ by simp
@@ -382,6 +365,5 @@
 lemma norm_equiv_symm_one {β} [semi_normed_group β] [has_one β] :
   ∥(pi_Lp.equiv p (λ _ : ι, β)).symm 1∥ = fintype.card ι ^ (1 / p) * ∥(1 : β)∥ :=
 (norm_equiv_symm_const (1 : β)).trans rfl
->>>>>>> fe2917a4
 
 end pi_Lp