--- conflicted
+++ resolved
@@ -537,11 +537,6 @@
   finite_dimensional 𝕜 (pi_Lp p β) :=
 finite_dimensional.finite_dimensional_pi' _ _
 
-instance finite_dimensional [Π i, semi_normed_group (β i)] [Π i, normed_space 𝕜 (β i)]
-  [I : ∀ i, finite_dimensional 𝕜 (β i)] :
-  finite_dimensional 𝕜 (pi_Lp p β) :=
-finite_dimensional.finite_dimensional_pi' _ _
-
 /- Register simplification lemmas for the applications of `pi_Lp` elements, as the usual lemmas
 for Pi types will not trigger. -/
 variables {𝕜 p α} [Π i, seminormed_add_comm_group (β i)] [Π i, normed_space 𝕜 (β i)] (c : 𝕜)
@@ -553,12 +548,6 @@
 @[simp] lemma smul_apply : (c • x) i = c • x i := rfl
 @[simp] lemma neg_apply : (-x) i = - (x i) := rfl
 
-<<<<<<< HEAD
-variables {ι' : Type*}
-variables [fintype ι']
-
-variables (p 𝕜) (E : Type*) [normed_group E] [normed_space 𝕜 E]
-=======
 /-- The canonical map `pi_Lp.equiv` between `pi_Lp ∞ β` and `Π i, β i` as a linear isometric
 equivalence. -/
 def equivₗᵢ : pi_Lp ∞ β ≃ₗᵢ[𝕜] Π i, β i :=
@@ -579,23 +568,12 @@
 variables [fintype ι']
 
 variables (p 𝕜) (E : Type*) [normed_add_comm_group E] [normed_space 𝕜 E]
->>>>>>> 0a3e8d38
 
 /-- An equivalence of finite domains induces a linearly isometric equivalence of finitely supported
 functions-/
 def _root_.linear_isometry_equiv.pi_Lp_congr_left (e : ι ≃ ι') :
   pi_Lp p (λ i : ι, E) ≃ₗᵢ[𝕜] pi_Lp p (λ i : ι', E) :=
 { to_linear_equiv := linear_equiv.Pi_congr_left' 𝕜 (λ i : ι, E) e,
-<<<<<<< HEAD
-  norm_map' :=
-  begin
-    intro x,
-    simp only [norm],
-    simp_rw linear_equiv.Pi_congr_left'_apply 𝕜 (λ i : ι, E) e x _,
-    congr,
-    rw fintype.sum_equiv (e.symm),
-    exact λ i, rfl,
-=======
   norm_map' := λ x,
   begin
     unfreezingI { rcases p.dichotomy with (rfl | h) },
@@ -605,7 +583,6 @@
       simp_rw linear_equiv.Pi_congr_left'_apply 𝕜 (λ i : ι, E) e x _,
       congr,
       exact (fintype.sum_equiv (e.symm) _ _ (λ i, rfl)) }
->>>>>>> 0a3e8d38
   end, }
 
 variables {p 𝕜 E}
@@ -678,8 +655,6 @@
   { exact nnnorm_equiv_symm_const hp b, },
 end
 
-<<<<<<< HEAD
-=======
 /-- When `p = ∞`, this lemma does not hold without the additional assumption `nonempty ι` because
 the left-hand side simplifies to `0`, while the right-hand side simplifies to `∥b∥₊`. See
 `pi_Lp.norm_equiv_symm_const'` for a version which exchanges the hypothesis `p ≠ ∞` for
@@ -706,7 +681,6 @@
   ∥(pi_Lp.equiv p (λ _ : ι, β)).symm 1∥ = fintype.card ι ^ (1 / p).to_real * ∥(1 : β)∥ :=
 (norm_equiv_symm_const hp (1 : β)).trans rfl
 
->>>>>>> 0a3e8d38
 variables (𝕜 p)
 
 /-- `pi_Lp.equiv` as a linear map. -/
