/-
Copyright (c) 2020 Sébastien Gouëzel. All rights reserved.
Released under Apache 2.0 license as described in the file LICENSE.
Authors: Sébastien Gouëzel
-/
import analysis.mean_inequalities

/-!
# `L^p` distance on finite products of metric spaces
Given finitely many metric spaces, one can put the max distance on their product, but there is also
a whole family of natural distances, indexed by a real parameter `p ∈ [1, ∞)`, that also induce
the product topology. We define them in this file. The distance on `Π i, α i` is given by
$$
d(x, y) = \left(\sum d(x_i, y_i)^p\right)^{1/p}.
$$

We give instances of this construction for emetric spaces, metric spaces, normed groups and normed
spaces.

To avoid conflicting instances, all these are defined on a copy of the original Pi type, named
`pi_Lp p α`. The assumpion `[fact (1 ≤ p)]` is required for the metric and normed space instances.

We ensure that the topology and uniform structure on `pi_Lp p α` are (defeq to) the product
topology and product uniformity, to be able to use freely continuity statements for the coordinate
functions, for instance.

## Implementation notes

We only deal with the `L^p` distance on a product of finitely many metric spaces, which may be
distinct. A closely related construction is `lp`, the `L^p` norm on a product of (possibly
infinitely many) normed spaces, where the norm is
$$
\left(\sum ∥f (x)∥^p \right)^{1/p}.
$$
However, the topology induced by this construction is not the product topology, and some functions
have infinite `L^p` norm. These subtleties are not present in the case of finitely many metric
spaces, hence it is worth devoting a file to this specific case which is particularly well behaved.

Another related construction is `measure_theory.Lp`, the `L^p` norm on the space of functions from
a measure space to a normed space, where the norm is
$$
\left(\int ∥f (x)∥^p dμ\right)^{1/p}.
$$
This has all the same subtleties as `lp`, and the further subtlety that this only
defines a seminorm (as almost everywhere zero functions have zero `L^p` norm).
The construction `pi_Lp` corresponds to the special case of `measure_theory.Lp` in which the basis
is a finite space equipped with the counting measure.

To prove that the topology (and the uniform structure) on a finite product with the `L^p` distance
are the same as those coming from the `L^∞` distance, we could argue that the `L^p` and `L^∞` norms
are equivalent on `ℝ^n` for abstract (norm equivalence) reasons. Instead, we give a more explicit
(easy) proof which provides a comparison between these two norms with explicit constants.

We also set up the theory for `pseudo_emetric_space` and `pseudo_metric_space`.
-/

open real set filter is_R_or_C
open_locale big_operators uniformity topological_space nnreal ennreal

noncomputable theory

variables {ι : Type*}

/-- A copy of a Pi type, on which we will put the `L^p` distance. Since the Pi type itself is
already endowed with the `L^∞` distance, we need the type synonym to avoid confusing typeclass
resolution. Also, we let it depend on `p`, to get a whole family of type on which we can put
different distances. -/
@[nolint unused_arguments]
def pi_Lp {ι : Type*} (p : ℝ) (α : ι → Type*) : Type* := Π (i : ι), α i

instance {ι : Type*} (p : ℝ) (α : ι → Type*) [Π i, inhabited (α i)] : inhabited (pi_Lp p α) :=
⟨λ i, default⟩

instance fact_one_le_one_real : fact ((1:ℝ) ≤ 1) := ⟨rfl.le⟩
instance fact_one_le_two_real : fact ((1:ℝ) ≤ 2) := ⟨one_le_two⟩

namespace pi_Lp

variables (p : ℝ) [fact_one_le_p : fact (1 ≤ p)] (α : ι → Type*) (β : ι → Type*)

/-- Canonical bijection between `pi_Lp p α` and the original Pi type. We introduce it to be able
to compare the `L^p` and `L^∞` distances through it. -/
protected def equiv : pi_Lp p α ≃ Π (i : ι), α i :=
equiv.refl _

@[simp] lemma equiv_apply (x : pi_Lp p α) (i : ι) : pi_Lp.equiv p α x i = x i := rfl
@[simp] lemma equiv_symm_apply (x : Π i, α i) (i : ι) : (pi_Lp.equiv p α).symm x i = x i := rfl

section
/-!
### The uniformity on finite `L^p` products is the product uniformity

In this section, we put the `L^p` edistance on `pi_Lp p α`, and we check that the uniformity
coming from this edistance coincides with the product uniformity, by showing that the canonical
map to the Pi type (with the `L^∞` distance) is a uniform embedding, as it is both Lipschitz and
antiLipschitz.

We only register this emetric space structure as a temporary instance, as the true instance (to be
registered later) will have as uniformity exactly the product uniformity, instead of the one coming
from the edistance (which is equal to it, but not defeq). See Note [forgetful inheritance]
explaining why having definitionally the right uniformity is often important.
-/

variables [Π i, pseudo_metric_space (α i)] [Π i, pseudo_emetric_space (β i)] [fintype ι]

include fact_one_le_p

private lemma pos : 0 < p := zero_lt_one.trans_le fact_one_le_p.out

/-- Endowing the space `pi_Lp p β` with the `L^p` pseudoedistance. This definition is not
satisfactory, as it does not register the fact that the topology and the uniform structure coincide
with the product one. Therefore, we do not register it as an instance. Using this as a temporary
pseudoemetric space instance, we will show that the uniform structure is equal (but not defeq) to
the product one, and then register an instance in which we replace the uniform structure by the
product one using this pseudoemetric space and `pseudo_emetric_space.replace_uniformity`. -/
def pseudo_emetric_aux : pseudo_emetric_space (pi_Lp p β) :=
{ edist          := λ f g, (∑ i, edist (f i) (g i) ^ p) ^ (1/p),
  edist_self     := λ f, by simp [edist, ennreal.zero_rpow_of_pos (pos p),
    ennreal.zero_rpow_of_pos (inv_pos.2 $ pos p)],
  edist_comm     := λ f g, by simp [edist, edist_comm],
  edist_triangle := λ f g h, calc
    (∑ i, edist (f i) (h i) ^ p) ^ (1 / p) ≤
    (∑ i, (edist (f i) (g i) + edist (g i) (h i)) ^ p) ^ (1 / p) :
    begin
      apply ennreal.rpow_le_rpow _ (one_div_nonneg.2 (pos p).le),
      refine finset.sum_le_sum (λ i hi, _),
      exact ennreal.rpow_le_rpow (edist_triangle _ _ _) (pos p).le
    end
    ... ≤
    (∑ i, edist (f i) (g i) ^ p) ^ (1 / p) + (∑ i, edist (g i) (h i) ^ p) ^ (1 / p) :
      ennreal.Lp_add_le _ _ _ fact_one_le_p.out }

local attribute [instance] pi_Lp.pseudo_emetric_aux

lemma lipschitz_with_equiv_aux : lipschitz_with 1 (pi_Lp.equiv p β) :=
begin
  have cancel : p * (1/p) = 1 := mul_div_cancel' 1 (pos p).ne',
  assume x y,
  simp only [edist, forall_prop_of_true, one_mul, finset.mem_univ, finset.sup_le_iff,
             ennreal.coe_one],
  assume i,
  calc
  edist (x i) (y i) = (edist (x i) (y i) ^ p) ^ (1/p) :
    by simp [← ennreal.rpow_mul, cancel, -one_div]
  ... ≤ (∑ i, edist (x i) (y i) ^ p) ^ (1 / p) :
  begin
    apply ennreal.rpow_le_rpow _ (one_div_nonneg.2 $ (pos p).le),
    exact finset.single_le_sum (λ i hi, (bot_le : (0 : ℝ≥0∞) ≤ _)) (finset.mem_univ i)
  end
end

lemma antilipschitz_with_equiv_aux :
  antilipschitz_with ((fintype.card ι : ℝ≥0) ^ (1/p)) (pi_Lp.equiv p β) :=
begin
  have pos : 0 < p := lt_of_lt_of_le zero_lt_one fact_one_le_p.out,
  have nonneg : 0 ≤ 1 / p := one_div_nonneg.2 (le_of_lt pos),
  have cancel : p * (1/p) = 1 := mul_div_cancel' 1 (ne_of_gt pos),
  assume x y,
  simp [edist, -one_div],
  calc (∑ i, edist (x i) (y i) ^ p) ^ (1 / p) ≤
  (∑ i, edist (pi_Lp.equiv p β x) (pi_Lp.equiv p β y) ^ p) ^ (1 / p) :
  begin
    apply ennreal.rpow_le_rpow _ nonneg,
    apply finset.sum_le_sum (λ i hi, _),
    apply ennreal.rpow_le_rpow _ (le_of_lt pos),
    exact finset.le_sup (finset.mem_univ i)
  end
  ... = (((fintype.card ι : ℝ≥0)) ^ (1/p) : ℝ≥0) *
    edist (pi_Lp.equiv p β x) (pi_Lp.equiv p β y) :
  begin
    simp only [nsmul_eq_mul, finset.card_univ, ennreal.rpow_one, finset.sum_const,
      ennreal.mul_rpow_of_nonneg _ _ nonneg, ←ennreal.rpow_mul, cancel],
    have : (fintype.card ι : ℝ≥0∞) = (fintype.card ι : ℝ≥0) :=
      (ennreal.coe_nat (fintype.card ι)).symm,
    rw [this, ennreal.coe_rpow_of_nonneg _ nonneg]
  end
end

lemma aux_uniformity_eq :
  𝓤 (pi_Lp p β) = @uniformity _ (Pi.uniform_space _) :=
begin
  have A : uniform_inducing (pi_Lp.equiv p β) :=
    (antilipschitz_with_equiv_aux p β).uniform_inducing
    (lipschitz_with_equiv_aux p β).uniform_continuous,
  have : (λ (x : pi_Lp p β × pi_Lp p β),
    ((pi_Lp.equiv p β) x.fst, (pi_Lp.equiv p β) x.snd)) = id,
    by ext i; refl,
  rw [← A.comap_uniformity, this, comap_id]
end

end

/-! ### Instances on finite `L^p` products -/

instance uniform_space [Π i, uniform_space (β i)] : uniform_space (pi_Lp p β) :=
Pi.uniform_space _

variable [fintype ι]
include fact_one_le_p

/-- pseudoemetric space instance on the product of finitely many pseudoemetric spaces, using the
`L^p` pseudoedistance, and having as uniformity the product uniformity. -/
instance [Π i, pseudo_emetric_space (β i)] : pseudo_emetric_space (pi_Lp p β) :=
(pseudo_emetric_aux p β).replace_uniformity (aux_uniformity_eq p β).symm

/-- emetric space instance on the product of finitely many emetric spaces, using the `L^p`
edistance, and having as uniformity the product uniformity. -/
instance [Π i, emetric_space (α i)] : emetric_space (pi_Lp p α) :=
@emetric.of_t0_pseudo_emetric_space _ _ $
  -- TODO: add `Pi.t0_space`
  by { haveI : t2_space (pi_Lp p α) := Pi.t2_space, apply_instance }

variables {p β}
lemma edist_eq [Π i, pseudo_emetric_space (β i)] (x y : pi_Lp p β) :
  edist x y = (∑ i, edist (x i) (y i) ^ p) ^ (1/p) := rfl
variables (p β)

/-- pseudometric space instance on the product of finitely many psuedometric spaces, using the
`L^p` distance, and having as uniformity the product uniformity. -/
instance [Π i, pseudo_metric_space (β i)] : pseudo_metric_space (pi_Lp p β) :=
<<<<<<< HEAD
begin
  /- we construct the instance from the pseudo emetric space instance to avoid checking again that
  the uniformity is the same as the product uniformity, but we register nevertheless a nice formula
  for the distance -/
  have pos : 0 < p := lt_of_lt_of_le zero_lt_one fact_one_le_p.out,
  refine pseudo_emetric_space.to_pseudo_metric_space_of_dist
    (λf g, (∑ i, dist (f i) (g i) ^ p) ^ (1/p)) (λ f g, _) (λ f g, _),
  { simp [pi_Lp.edist_eq, ennreal.rpow_eq_top_iff, asymm pos, pos,
          ennreal.sum_eq_top_iff, edist_ne_top] },
  { have A : ∀ (i : ι), i ∈ (finset.univ : finset ι) → edist (f i) (g i) ^ p ≠ ⊤ :=
      λ i hi, by simp [lt_top_iff_ne_top, edist_ne_top, le_of_lt pos],
    simp [pi_Lp.edist_eq, ← ennreal.to_real_rpow, ennreal.to_real_sum A, dist_edist] }
end

/-- metric space instance on the product of finitely many metric spaces, using the `L^p` distance,
and having as uniformity the product uniformity. -/
instance [Π i, metric_space (α i)] : metric_space (pi_Lp p α) :=
begin
  /- we construct the instance from the emetric space instance to avoid checking again that the
  uniformity is the same as the product uniformity, but we register nevertheless a nice formula
  for the distance -/
  have pos : 0 < p := lt_of_lt_of_le zero_lt_one fact_one_le_p.out,
  refine emetric_space.to_metric_space_of_dist
    (λf g, (∑ i, dist (f i) (g i) ^ p) ^ (1/p)) (λ f g, _) (λ f g, _),
  { simp [pi_Lp.edist_eq, ennreal.rpow_eq_top_iff, asymm pos, pos,
          ennreal.sum_eq_top_iff, edist_ne_top] },
  { have A : ∀ (i : ι), i ∈ (finset.univ : finset ι) → edist (f i) (g i) ^ p ≠ ⊤ :=
      λ i hi, by simp [edist_ne_top, pos.le],
    simp [pi_Lp.edist_eq, ← ennreal.to_real_rpow, ennreal.to_real_sum A, dist_edist] }
end
=======
pseudo_emetric_space.to_pseudo_metric_space_of_dist
  (λ f g, (∑ i, dist (f i) (g i) ^ p) ^ (1/p))
  (λ f g, ennreal.rpow_ne_top_of_nonneg (one_div_nonneg.2 (pos p).le) $ ne_of_lt $
    (ennreal.sum_lt_top $ λ i hi, ennreal.rpow_ne_top_of_nonneg (pos p).le (edist_ne_top _ _)))
  (λ f g,
    have A : ∀ i, edist (f i) (g i) ^ p ≠ ⊤,
      from λ i, ennreal.rpow_ne_top_of_nonneg (pos p).le (edist_ne_top _ _),
    by simp only [edist_eq, dist_edist, ennreal.to_real_rpow, ← ennreal.to_real_sum (λ i _, A i)])

/-- metric space instance on the product of finitely many metric spaces, using the `L^p` distance,
and having as uniformity the product uniformity. -/
instance [Π i, metric_space (α i)] : metric_space (pi_Lp p α) := metric.of_t0_pseudo_metric_space _
>>>>>>> 70e784d0

omit fact_one_le_p
lemma dist_eq {p : ℝ} [fact (1 ≤ p)] {β : ι → Type*}
  [Π i, pseudo_metric_space (β i)] (x y : pi_Lp p β) :
  dist x y = (∑ i : ι, dist (x i) (y i) ^ p) ^ (1/p) := rfl

lemma nndist_eq {p : ℝ} [fact (1 ≤ p)] {β : ι → Type*}
  [Π i, pseudo_metric_space (β i)] (x y : pi_Lp p β) :
  nndist x y = (∑ i : ι, nndist (x i) (y i) ^ p) ^ (1/p) :=
subtype.ext $ by { push_cast, exact dist_eq _ _ }

include fact_one_le_p

lemma lipschitz_with_equiv [Π i, pseudo_emetric_space (β i)] :
  lipschitz_with 1 (pi_Lp.equiv p β) :=
lipschitz_with_equiv_aux p β

lemma antilipschitz_with_equiv [Π i, pseudo_emetric_space (β i)] :
  antilipschitz_with ((fintype.card ι : ℝ≥0) ^ (1/p)) (pi_Lp.equiv p β) :=
antilipschitz_with_equiv_aux p β

/-- seminormed group instance on the product of finitely many normed groups, using the `L^p`
norm. -/
instance semi_normed_group [Π i, semi_normed_group (β i)] : semi_normed_group (pi_Lp p β) :=
{ norm := λf, (∑ i, ∥f i∥ ^ p) ^ (1/p),
  dist_eq := λ x y, by simp [pi_Lp.dist_eq, dist_eq_norm, sub_eq_add_neg],
  .. pi.add_comm_group }

/-- normed group instance on the product of finitely many normed groups, using the `L^p` norm. -/
instance normed_group [Π i, normed_group (α i)] : normed_group (pi_Lp p α) :=
{ ..pi_Lp.semi_normed_group p α }

omit fact_one_le_p
lemma norm_eq {p : ℝ} [fact (1 ≤ p)] {β : ι → Type*}
  [Π i, semi_normed_group (β i)] (f : pi_Lp p β) :
  ∥f∥ = (∑ i, ∥f i∥ ^ p) ^ (1/p) := rfl

lemma nnnorm_eq {p : ℝ} [fact (1 ≤ p)] {β : ι → Type*}
  [Π i, semi_normed_group (β i)] (f : pi_Lp p β) :
  ∥f∥₊ = (∑ i, ∥f i∥₊ ^ p) ^ (1/p) :=
by { ext, simp [nnreal.coe_sum, norm_eq] }

lemma norm_eq_of_nat {p : ℝ} [fact (1 ≤ p)] {β : ι → Type*}
  [Π i, semi_normed_group (β i)] (n : ℕ) (h : p = n) (f : pi_Lp p β) :
  ∥f∥ = (∑ i, ∥f i∥ ^ n) ^ (1/(n : ℝ)) :=
by simp [norm_eq, h, real.sqrt_eq_rpow, ←real.rpow_nat_cast]

lemma norm_eq_of_L2 {β : ι → Type*} [Π i, semi_normed_group (β i)] (x : pi_Lp 2 β) :
  ∥x∥ = sqrt (∑ (i : ι), ∥x i∥ ^ 2) :=
by { rw [norm_eq_of_nat 2]; simp [sqrt_eq_rpow] }

lemma nnnorm_eq_of_L2 {β : ι → Type*} [Π i, semi_normed_group (β i)] (x : pi_Lp 2 β) :
  ∥x∥₊ = nnreal.sqrt (∑ (i : ι), ∥x i∥₊ ^ 2) :=
subtype.ext $ by { push_cast, exact norm_eq_of_L2 x }

include fact_one_le_p

variables (𝕜 : Type*) [normed_field 𝕜]

/-- The product of finitely many normed spaces is a normed space, with the `L^p` norm. -/
instance normed_space [Π i, semi_normed_group (β i)] [Π i, normed_space 𝕜 (β i)] :
  normed_space 𝕜 (pi_Lp p β) :=
{ norm_smul_le :=
  begin
    assume c f,
    have : p * (1 / p) = 1 := mul_div_cancel' 1 (lt_of_lt_of_le zero_lt_one fact_one_le_p.out).ne',
    simp only [pi_Lp.norm_eq, norm_smul, mul_rpow, norm_nonneg, ←finset.mul_sum, pi.smul_apply],
    rw [mul_rpow (rpow_nonneg_of_nonneg (norm_nonneg _) _), ← rpow_mul (norm_nonneg _),
        this, rpow_one],
    exact finset.sum_nonneg (λ i hi, rpow_nonneg_of_nonneg (norm_nonneg _) _)
  end,
  .. pi.module ι β 𝕜 }

/- Register simplification lemmas for the applications of `pi_Lp` elements, as the usual lemmas
for Pi types will not trigger. -/
variables {𝕜 p α} [Π i, semi_normed_group (β i)] [Π i, normed_space 𝕜 (β i)] (c : 𝕜)
variables (x y : pi_Lp p β) (x' y' : Π i, β i) (i : ι)

@[simp] lemma zero_apply : (0 : pi_Lp p β) i = 0 := rfl
@[simp] lemma add_apply : (x + y) i = x i + y i := rfl
@[simp] lemma sub_apply : (x - y) i = x i - y i := rfl
@[simp] lemma smul_apply : (c • x) i = c • x i := rfl
@[simp] lemma neg_apply : (-x) i = - (x i) := rfl

@[simp] lemma equiv_zero : pi_Lp.equiv p β 0 = 0 := rfl
@[simp] lemma equiv_symm_zero : (pi_Lp.equiv p β).symm 0 = 0 := rfl

@[simp] lemma equiv_add :
  pi_Lp.equiv p β (x + y) = pi_Lp.equiv p β x + pi_Lp.equiv p β y := rfl
@[simp] lemma equiv_symm_add :
  (pi_Lp.equiv p β).symm (x' + y') = (pi_Lp.equiv p β).symm x' + (pi_Lp.equiv p β).symm y' := rfl

@[simp] lemma equiv_sub : pi_Lp.equiv p β (x - y) = pi_Lp.equiv p β x - pi_Lp.equiv p β y := rfl
@[simp] lemma equiv_symm_sub :
  (pi_Lp.equiv p β).symm (x' - y') = (pi_Lp.equiv p β).symm x' - (pi_Lp.equiv p β).symm y' := rfl

@[simp] lemma equiv_neg : pi_Lp.equiv p β (-x) = -pi_Lp.equiv p β x := rfl
@[simp] lemma equiv_symm_neg : (pi_Lp.equiv p β).symm (-x') = -(pi_Lp.equiv p β).symm x' := rfl

@[simp] lemma equiv_smul : pi_Lp.equiv p β (c • x) = c • pi_Lp.equiv p β x := rfl
@[simp] lemma equiv_symm_smul :
  (pi_Lp.equiv p β).symm (c • x') = c • (pi_Lp.equiv p β).symm x' := rfl

lemma nnnorm_equiv_symm_const {β} [semi_normed_group β] (b : β) :
  ∥(pi_Lp.equiv p (λ _ : ι, β)).symm (function.const _ b)∥₊ = fintype.card ι ^ (1 / p) * ∥b∥₊ :=
begin
  have : p ≠ 0 := (zero_lt_one.trans_le (fact.out $ 1 ≤ p)).ne',
  simp_rw [pi_Lp.nnnorm_eq, equiv_symm_apply, function.const_apply, finset.sum_const,
    finset.card_univ, nsmul_eq_mul, nnreal.mul_rpow, ←nnreal.rpow_mul, mul_one_div_cancel this,
    nnreal.rpow_one],
end

lemma norm_equiv_symm_const {β} [semi_normed_group β] (b : β) :
  ∥(pi_Lp.equiv p (λ _ : ι, β)).symm (function.const _ b)∥ = fintype.card ι ^ (1 / p) * ∥b∥ :=
(congr_arg coe $ nnnorm_equiv_symm_const b).trans $ by simp

lemma nnnorm_equiv_symm_one {β} [semi_normed_group β] [has_one β] :
  ∥(pi_Lp.equiv p (λ _ : ι, β)).symm 1∥₊ = fintype.card ι ^ (1 / p) * ∥(1 : β)∥₊ :=
(nnnorm_equiv_symm_const (1 : β)).trans rfl

lemma norm_equiv_symm_one {β} [semi_normed_group β] [has_one β] :
  ∥(pi_Lp.equiv p (λ _ : ι, β)).symm 1∥ = fintype.card ι ^ (1 / p) * ∥(1 : β)∥ :=
(norm_equiv_symm_const (1 : β)).trans rfl

end pi_Lp<|MERGE_RESOLUTION|>--- conflicted
+++ resolved
@@ -218,38 +218,6 @@
 /-- pseudometric space instance on the product of finitely many psuedometric spaces, using the
 `L^p` distance, and having as uniformity the product uniformity. -/
 instance [Π i, pseudo_metric_space (β i)] : pseudo_metric_space (pi_Lp p β) :=
-<<<<<<< HEAD
-begin
-  /- we construct the instance from the pseudo emetric space instance to avoid checking again that
-  the uniformity is the same as the product uniformity, but we register nevertheless a nice formula
-  for the distance -/
-  have pos : 0 < p := lt_of_lt_of_le zero_lt_one fact_one_le_p.out,
-  refine pseudo_emetric_space.to_pseudo_metric_space_of_dist
-    (λf g, (∑ i, dist (f i) (g i) ^ p) ^ (1/p)) (λ f g, _) (λ f g, _),
-  { simp [pi_Lp.edist_eq, ennreal.rpow_eq_top_iff, asymm pos, pos,
-          ennreal.sum_eq_top_iff, edist_ne_top] },
-  { have A : ∀ (i : ι), i ∈ (finset.univ : finset ι) → edist (f i) (g i) ^ p ≠ ⊤ :=
-      λ i hi, by simp [lt_top_iff_ne_top, edist_ne_top, le_of_lt pos],
-    simp [pi_Lp.edist_eq, ← ennreal.to_real_rpow, ennreal.to_real_sum A, dist_edist] }
-end
-
-/-- metric space instance on the product of finitely many metric spaces, using the `L^p` distance,
-and having as uniformity the product uniformity. -/
-instance [Π i, metric_space (α i)] : metric_space (pi_Lp p α) :=
-begin
-  /- we construct the instance from the emetric space instance to avoid checking again that the
-  uniformity is the same as the product uniformity, but we register nevertheless a nice formula
-  for the distance -/
-  have pos : 0 < p := lt_of_lt_of_le zero_lt_one fact_one_le_p.out,
-  refine emetric_space.to_metric_space_of_dist
-    (λf g, (∑ i, dist (f i) (g i) ^ p) ^ (1/p)) (λ f g, _) (λ f g, _),
-  { simp [pi_Lp.edist_eq, ennreal.rpow_eq_top_iff, asymm pos, pos,
-          ennreal.sum_eq_top_iff, edist_ne_top] },
-  { have A : ∀ (i : ι), i ∈ (finset.univ : finset ι) → edist (f i) (g i) ^ p ≠ ⊤ :=
-      λ i hi, by simp [edist_ne_top, pos.le],
-    simp [pi_Lp.edist_eq, ← ennreal.to_real_rpow, ennreal.to_real_sum A, dist_edist] }
-end
-=======
 pseudo_emetric_space.to_pseudo_metric_space_of_dist
   (λ f g, (∑ i, dist (f i) (g i) ^ p) ^ (1/p))
   (λ f g, ennreal.rpow_ne_top_of_nonneg (one_div_nonneg.2 (pos p).le) $ ne_of_lt $
@@ -262,7 +230,6 @@
 /-- metric space instance on the product of finitely many metric spaces, using the `L^p` distance,
 and having as uniformity the product uniformity. -/
 instance [Π i, metric_space (α i)] : metric_space (pi_Lp p α) := metric.of_t0_pseudo_metric_space _
->>>>>>> 70e784d0
 
 omit fact_one_le_p
 lemma dist_eq {p : ℝ} [fact (1 ≤ p)] {β : ι → Type*}
