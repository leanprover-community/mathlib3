/-
Copyright (c) 2019 Jean Lo. All rights reserved.
Released under Apache 2.0 license as described in the file LICENSE.
Authors: Jean Lo, Yury Kudryashov
-/
import analysis.normed_space.basic
import topology.metric_space.hausdorff_distance

/-!
# Applications of the Hausdorff distance in normed spaces

Riesz's lemma, stated for a normed space over a normed field: for any
closed proper subspace `F` of `E`, there is a nonzero `x` such that `∥x - F∥`
is at least `r * ∥x∥` for any `r < 1`. This is `riesz_lemma`.

In a nondiscrete normed field (with an element `c` of norm `> 1`) and any `R > ∥c∥`, one can
guarantee `∥x∥ ≤ R` and `∥x - y∥ ≥ 1` for any `y` in `F`. This is `riesz_lemma_of_norm_lt`.

A further lemma, `metric.closed_ball_inf_dist_compl_subset_closure`, finds a *closed* ball within
the closure of a set `s` of optimal distance from a point in `x` to the frontier of `s`.
-/

open set metric
open_locale topological_space

variables {𝕜 : Type*} [normed_field 𝕜]
variables {E : Type*} [normed_group E] [normed_space 𝕜 E]
variables {F : Type*} [semi_normed_group F] [normed_space ℝ F]

/-- Riesz's lemma, which usually states that it is possible to find a
vector with norm 1 whose distance to a closed proper subspace is
arbitrarily close to 1. The statement here is in terms of multiples of
norms, since in general the existence of an element of norm exactly 1
is not guaranteed. For a variant giving an element with norm in `[1, R]`, see
`riesz_lemma_of_norm_lt`. -/
lemma riesz_lemma {F : subspace 𝕜 E} (hFc : is_closed (F : set E))
  (hF : ∃ x : E, x ∉ F) {r : ℝ} (hr : r < 1) :
  ∃ x₀ : E, x₀ ∉ F ∧ ∀ y ∈ F, r * ∥x₀∥ ≤ ∥x₀ - y∥ :=
begin
  classical,
  obtain ⟨x, hx⟩ : ∃ x : E, x ∉ F := hF,
  let d := metric.inf_dist x F,
  have hFn : (F : set E).nonempty, from ⟨_, F.zero_mem⟩,
  have hdp : 0 < d,
    from lt_of_le_of_ne metric.inf_dist_nonneg (λ heq, hx
    ((hFc.mem_iff_inf_dist_zero hFn).2 heq.symm)),
  let r' := max r 2⁻¹,
  have hr' : r' < 1, by { simp [r', hr], norm_num },
  have hlt : 0 < r' := lt_of_lt_of_le (by norm_num) (le_max_right r 2⁻¹),
  have hdlt : d < d / r', from (lt_div_iff hlt).mpr ((mul_lt_iff_lt_one_right hdp).2 hr'),
  obtain ⟨y₀, hy₀F, hxy₀⟩ : ∃ y ∈ F, dist x y < d / r' := (metric.inf_dist_lt_iff hFn).mp hdlt,
  have x_ne_y₀ : x - y₀ ∉ F,
  { by_contradiction h,
    have : (x - y₀) + y₀ ∈ F, from F.add_mem h hy₀F,
    simp only [neg_add_cancel_right, sub_eq_add_neg] at this,
    exact hx this },
  refine ⟨x - y₀, x_ne_y₀, λy hy, le_of_lt _⟩,
  have hy₀y : y₀ + y ∈ F, from F.add_mem hy₀F hy,
  calc
    r * ∥x - y₀∥ ≤ r' * ∥x - y₀∥ : mul_le_mul_of_nonneg_right (le_max_left _ _) (norm_nonneg _)
    ... < d : by { rw ←dist_eq_norm, exact (lt_div_iff' hlt).1 hxy₀ }
    ... ≤ dist x (y₀ + y) : metric.inf_dist_le_dist_of_mem hy₀y
    ... = ∥x - y₀ - y∥ : by { rw [sub_sub, dist_eq_norm] }
end

/--
A version of Riesz lemma: given a strict closed subspace `F`, one may find an element of norm `≤ R`
which is at distance  at least `1` of every element of `F`. Here, `R` is any given constant
strictly larger than the norm of an element of norm `> 1`. For a version without an `R`, see
`riesz_lemma`.

Since we are considering a general nondiscrete normed field, there may be a gap in possible norms
(for instance no element of norm in `(1,2)`). Hence, we can not allow `R` arbitrarily close to `1`,
and require `R > ∥c∥` for some `c : 𝕜` with norm `> 1`.
-/
lemma riesz_lemma_of_norm_lt
  {c : 𝕜} (hc : 1 < ∥c∥) {R : ℝ} (hR : ∥c∥ < R)
  {F : subspace 𝕜 E} (hFc : is_closed (F : set E)) (hF : ∃ x : E, x ∉ F) :
  ∃ x₀ : E, ∥x₀∥ ≤ R ∧ ∀ y ∈ F, 1 ≤ ∥x₀ - y∥ :=
begin
  have Rpos : 0 < R := (norm_nonneg _).trans_lt hR,
  have : ∥c∥ / R < 1, by { rw div_lt_iff Rpos, simpa using hR },
  rcases riesz_lemma hFc hF this with ⟨x, xF, hx⟩,
  have x0 : x ≠ 0 := λ H, by simpa [H] using xF,
  obtain ⟨d, d0, dxlt, ledx, -⟩ :
    ∃ (d : 𝕜), d ≠ 0 ∧ ∥d • x∥ < R ∧ R / ∥c∥ ≤ ∥d • x∥ ∧ ∥d∥⁻¹ ≤ R⁻¹ * ∥c∥ * ∥x∥ :=
      rescale_to_shell hc Rpos x0,
  refine ⟨d • x, dxlt.le, λ y hy, _⟩,
  set y' := d⁻¹ • y with hy',
  have y'F : y' ∈ F, by simp [hy', submodule.smul_mem _ _ hy],
  have yy' : y = d • y', by simp [hy', smul_smul, mul_inv_cancel d0],
  calc 1 = (∥c∥/R) * (R/∥c∥) : by field_simp [Rpos.ne', (zero_lt_one.trans hc).ne']
  ... ≤ (∥c∥/R) * (∥d • x∥) :
    mul_le_mul_of_nonneg_left ledx (div_nonneg (norm_nonneg _) Rpos.le)
  ... = ∥d∥ * (∥c∥/R * ∥x∥) : by { simp [norm_smul], ring }
  ... ≤ ∥d∥ * ∥x - y'∥ :
    mul_le_mul_of_nonneg_left (hx y' (by simp [hy', submodule.smul_mem _ _ hy])) (norm_nonneg _)
  ... = ∥d • x - y∥ : by simp [yy', ← smul_sub, norm_smul],
end

<<<<<<< HEAD
lemma metric.closed_ball_inf_dist_compl_subset_closure {x : F} {s : set F} (hx : x ∈ s)
  (hs : s ≠ univ) :
=======
lemma metric.closed_ball_inf_dist_compl_subset_closure {x : F} {s : set F} (hx : x ∈ s) :
>>>>>>> e48f2e82
  closed_ball x (inf_dist x sᶜ) ⊆ closure s :=
begin
  cases eq_or_ne (inf_dist x sᶜ) 0 with h₀ h₀,
  { rw [h₀, closed_ball_zero'],
    exact closure_mono (singleton_subset_iff.2 hx) },
  { rw ← closure_ball x h₀,
    apply closure_mono,
    calc ball x (inf_dist x sᶜ) ⊆ sᶜᶜ : disjoint_iff_subset_compl_right.1 disjoint_ball_inf_dist
    ... = s : compl_compl s },
end<|MERGE_RESOLUTION|>--- conflicted
+++ resolved
@@ -98,12 +98,7 @@
   ... = ∥d • x - y∥ : by simp [yy', ← smul_sub, norm_smul],
 end
 
-<<<<<<< HEAD
-lemma metric.closed_ball_inf_dist_compl_subset_closure {x : F} {s : set F} (hx : x ∈ s)
-  (hs : s ≠ univ) :
-=======
 lemma metric.closed_ball_inf_dist_compl_subset_closure {x : F} {s : set F} (hx : x ∈ s) :
->>>>>>> e48f2e82
   closed_ball x (inf_dist x sᶜ) ⊆ closure s :=
 begin
   cases eq_or_ne (inf_dist x sᶜ) 0 with h₀ h₀,
