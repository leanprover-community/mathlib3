/-
Copyright (c) 2021 Jireh Loreaux. All rights reserved.
Released under Apache 2.0 license as described in the file LICENSE.
Authors: Jireh Loreaux
-/
import algebra.algebra.spectrum
import analysis.special_functions.pow
<<<<<<< HEAD
import analysis.complex.cauchy_integral
=======
import analysis.special_functions.exponential
import analysis.complex.liouville
>>>>>>> 53578832
import analysis.analytic.radius_liminf
/-!
# The spectrum of elements in a complete normed algebra

This file contains the basic theory for the resolvent and spectrum of a Banach algebra.

## Main definitions

* `spectral_radius : ℝ≥0∞`: supremum of `∥k∥₊` for all `k ∈ spectrum 𝕜 a`

## Main statements

* `spectrum.is_open_resolvent_set`: the resolvent set is open.
* `spectrum.is_closed`: the spectrum is closed.
* `spectrum.subset_closed_ball_norm`: the spectrum is a subset of closed disk of radius
  equal to the norm.
* `spectrum.is_compact`: the spectrum is compact.
* `spectrum.spectral_radius_le_nnnorm`: the spectral radius is bounded above by the norm.
* `spectrum.has_deriv_at_resolvent`: the resolvent function is differentiable on the resolvent set.
* `spectrum.pow_nnnorm_pow_one_div_tendsto_nhds_spectral_radius`: Gelfand's formula for the
  spectral radius in Banach algebras over `ℂ`.
<<<<<<< HEAD
=======
* `spectrum.nonempty`: the spectrum of any element in a complex Banach algebra is nonempty.
>>>>>>> 53578832


## TODO

* after we have Liouville's theorem, prove that the spectrum is nonempty when the
  scalar field is ℂ.
* compute all derivatives of `resolvent a`.

-/

open_locale ennreal

/-- The *spectral radius* is the supremum of the `nnnorm` (`∥⬝∥₊`) of elements in the spectrum,
    coerced into an element of `ℝ≥0∞`. Note that it is possible for `spectrum 𝕜 a = ∅`. In this
    case, `spectral_radius a = 0`.  It is also possible that `spectrum 𝕜 a` be unbounded (though
    not for Banach algebras, see `spectrum.is_bounded`, below).  In this case,
    `spectral_radius a = ∞`. -/
noncomputable def spectral_radius (𝕜 : Type*) {A : Type*} [normed_field 𝕜] [ring A]
  [algebra 𝕜 A] (a : A) : ℝ≥0∞ :=
⨆ k ∈ spectrum 𝕜 a, ∥k∥₊

variables {𝕜 : Type*} {A : Type*}

namespace spectrum

section spectrum_compact

variables [normed_field 𝕜] [normed_ring A] [normed_algebra 𝕜 A]

local notation `σ` := spectrum 𝕜
local notation `ρ` := resolvent_set 𝕜
local notation `↑ₐ` := algebra_map 𝕜 A

lemma mem_resolvent_set_of_spectral_radius_lt {a : A} {k : 𝕜} (h : spectral_radius 𝕜 a < ∥k∥₊) :
  k ∈ ρ a :=
not_not.mp (λ hn, (lt_self_iff_false _).mp (lt_of_le_of_lt (le_bsupr k hn) h))

variable [complete_space A]

lemma is_open_resolvent_set (a : A) : is_open (ρ a) :=
units.is_open.preimage ((algebra_map_isometry 𝕜 A).continuous.sub continuous_const)

lemma is_closed (a : A) : is_closed (σ a) :=
(is_open_resolvent_set a).is_closed_compl

lemma mem_resolvent_of_norm_lt {a : A} {k : 𝕜} (h : ∥a∥ < ∥k∥) :
  k ∈ ρ a :=
begin
  rw [resolvent_set, set.mem_set_of_eq, algebra.algebra_map_eq_smul_one],
  have hk : k ≠ 0 := ne_zero_of_norm_ne_zero (by linarith [norm_nonneg a]),
  let ku := units.map (↑ₐ).to_monoid_hom (units.mk0 k hk),
  have hku : ∥-a∥ < ∥(↑ku⁻¹:A)∥⁻¹ := by simpa [ku, algebra_map_isometry] using h,
  simpa [ku, sub_eq_add_neg, algebra.algebra_map_eq_smul_one] using (ku.add (-a) hku).is_unit,
end

lemma norm_le_norm_of_mem {a : A} {k : 𝕜} (hk : k ∈ σ a) :
  ∥k∥ ≤ ∥a∥ :=
le_of_not_lt $ mt mem_resolvent_of_norm_lt hk

lemma subset_closed_ball_norm (a : A) :
  σ a ⊆ metric.closed_ball (0 : 𝕜) (∥a∥) :=
λ k hk, by simp [norm_le_norm_of_mem hk]

lemma is_bounded (a : A) : metric.bounded (σ a) :=
(metric.bounded_iff_subset_ball 0).mpr ⟨∥a∥, subset_closed_ball_norm a⟩

theorem is_compact [proper_space 𝕜] (a : A) : is_compact (σ a) :=
metric.is_compact_of_is_closed_bounded (is_closed a) (is_bounded a)

theorem spectral_radius_le_nnnorm (a : A) :
  spectral_radius 𝕜 a ≤ ∥a∥₊ :=
by { refine bsupr_le (λ k hk, _), exact_mod_cast norm_le_norm_of_mem hk }

open ennreal polynomial

variable (𝕜)
theorem spectral_radius_le_pow_nnnorm_pow_one_div (a : A) (n : ℕ) :
  spectral_radius 𝕜 a ≤ ∥a ^ (n + 1)∥₊ ^ (1 / (n + 1) : ℝ) :=
begin
  refine bsupr_le (λ k hk, _),
  /- apply easy direction of the spectral mapping theorem for polynomials -/
  have pow_mem : k ^ (n + 1) ∈ σ (a ^ (n + 1)),
    by simpa only [one_mul, algebra.algebra_map_eq_smul_one, one_smul, aeval_monomial, one_mul,
      eval_monomial] using subset_polynomial_aeval a (monomial (n + 1) (1 : 𝕜)) ⟨k, hk, rfl⟩,
  /- power of the norm is bounded by norm of the power -/
  have nnnorm_pow_le : (↑(∥k∥₊ ^ (n + 1)) : ℝ≥0∞) ≤ ↑∥a ^ (n + 1)∥₊,
    by simpa only [norm_to_nnreal, nnnorm_pow k (n+1)]
      using coe_mono (real.to_nnreal_mono (norm_le_norm_of_mem pow_mem)),
  /- take (n + 1)ᵗʰ roots and clean up the left-hand side -/
  have hn : 0 < ((n + 1) : ℝ), by exact_mod_cast nat.succ_pos',
  convert monotone_rpow_of_nonneg (one_div_pos.mpr hn).le nnnorm_pow_le,
  erw [coe_pow, ←rpow_nat_cast, ←rpow_mul, mul_one_div_cancel hn.ne', rpow_one],
end

end spectrum_compact

section resolvent

open filter asymptotics

variables [nondiscrete_normed_field 𝕜] [normed_ring A] [normed_algebra 𝕜 A] [complete_space A]

local notation `ρ` := resolvent_set 𝕜
local notation `↑ₐ` := algebra_map 𝕜 A

theorem has_deriv_at_resolvent {a : A} {k : 𝕜} (hk : k ∈ ρ a) :
  has_deriv_at (resolvent a) (-(resolvent a k) ^ 2) k :=
begin
  have H₁ : has_fderiv_at ring.inverse _ (↑ₐk - a) := has_fderiv_at_ring_inverse hk.unit,
  have H₂ : has_deriv_at (λ k, ↑ₐk - a) 1 k,
  { simpa using (algebra.linear_map 𝕜 A).has_deriv_at.sub_const a },
  simpa [resolvent, sq, hk.unit_spec, ← ring.inverse_unit hk.unit] using H₁.comp_has_deriv_at k H₂,
end

/- TODO: Once there is sufficient API for bornology, we should get a nice filter / asymptotics
version of this, for example: `tendsto (resolvent a) (cobounded 𝕜) (𝓝 0)` or more specifically
`is_O (resolvent a) (λ z, z⁻¹) (cobounded 𝕜)`. -/
lemma norm_resolvent_le_forall (a : A) :
  ∀ ε > 0, ∃ R > 0, ∀ z : 𝕜, R ≤ ∥z∥ → ∥resolvent a z∥ ≤ ε :=
begin
  obtain ⟨c, c_pos, hc⟩ := (@normed_ring.inverse_one_sub_norm A _ _).exists_pos,
  rw [is_O_with_iff, eventually_iff, metric.mem_nhds_iff] at hc,
  rcases hc with ⟨δ, δ_pos, hδ⟩,
  simp only [cstar_ring.norm_one, mul_one] at hδ,
  intros ε hε,
  have ha₁ : 0 < ∥a∥ + 1 := lt_of_le_of_lt (norm_nonneg a) (lt_add_one _),
  have min_pos : 0 < min (δ * (∥a∥ + 1)⁻¹) (ε * c⁻¹),
    from lt_min (mul_pos δ_pos (inv_pos.mpr ha₁)) (mul_pos hε (inv_pos.mpr c_pos)),
  refine ⟨(min (δ * (∥a∥ + 1)⁻¹) (ε * c⁻¹))⁻¹, inv_pos.mpr min_pos, (λ z hz, _)⟩,
  have hnz : z ≠ 0 := norm_pos_iff.mp (lt_of_lt_of_le (inv_pos.mpr min_pos) hz),
  replace hz := inv_le_of_inv_le min_pos hz,
  rcases (⟨units.mk0 z hnz, units.coe_mk0 hnz⟩ : is_unit z) with ⟨z, rfl⟩,
  have lt_δ : ∥z⁻¹ • a∥ < δ,
  { rw [units.smul_def, norm_smul, units.coe_inv', norm_inv],
    calc ∥(z : 𝕜)∥⁻¹ * ∥a∥ ≤ δ * (∥a∥ + 1)⁻¹ * ∥a∥
        : mul_le_mul_of_nonneg_right (hz.trans (min_le_left _ _)) (norm_nonneg _)
    ...                   < δ
        : by { conv { rw mul_assoc, to_rhs, rw (mul_one δ).symm },
               exact mul_lt_mul_of_pos_left
                 ((inv_mul_lt_iff ha₁).mpr ((mul_one (∥a∥ + 1)).symm ▸ (lt_add_one _))) δ_pos } },
  rw [←inv_smul_smul z (resolvent a (z : 𝕜)), units_smul_resolvent_self, resolvent,
    algebra.algebra_map_eq_smul_one, one_smul, units.smul_def, norm_smul, units.coe_inv', norm_inv],
  calc _ ≤ ε * c⁻¹ * c : mul_le_mul (hz.trans (min_le_right _ _)) (hδ (mem_ball_zero_iff.mpr lt_δ))
                           (norm_nonneg _) (mul_pos hε (inv_pos.mpr c_pos)).le
  ...    = _           : inv_mul_cancel_right₀ c_pos.ne.symm ε,
end

end resolvent

section one_sub_smul

open continuous_multilinear_map ennreal formal_multilinear_series
open_locale nnreal ennreal

variables
[nondiscrete_normed_field 𝕜] [normed_ring A] [normed_algebra 𝕜 A]

variable (𝕜)
/-- In a Banach algebra `A` over a nondiscrete normed field `𝕜`, for any `a : A` the
power series with coefficients `a ^ n` represents the function `(1 - z • a)⁻¹` in a disk of
radius `∥a∥₊⁻¹`. -/
lemma has_fpower_series_on_ball_inverse_one_sub_smul [complete_space A] (a : A) :
  has_fpower_series_on_ball (λ z : 𝕜, ring.inverse (1 - z • a))
    (λ n, continuous_multilinear_map.mk_pi_field 𝕜 (fin n) (a ^ n)) 0 (∥a∥₊)⁻¹ :=
{ r_le :=
  begin
    refine le_of_forall_nnreal_lt (λ r hr, le_radius_of_bound_nnreal _ (max 1 ∥(1 : A)∥₊) (λ n, _)),
    rw [←norm_to_nnreal, norm_mk_pi_field, norm_to_nnreal],
    cases n,
    { simp only [le_refl, mul_one, or_true, le_max_iff, pow_zero] },
    { refine le_trans (le_trans (mul_le_mul_right' (nnnorm_pow_le' a n.succ_pos) (r ^ n.succ)) _)
        (le_max_left _ _),
      { by_cases ∥a∥₊ = 0,
        { simp only [h, zero_mul, zero_le', pow_succ], },
        { rw [←coe_inv h, coe_lt_coe, nnreal.lt_inv_iff_mul_lt h] at hr,
          simpa only [←mul_pow, mul_comm] using pow_le_one' hr.le n.succ } } }
  end,
  r_pos := ennreal.inv_pos.mpr coe_ne_top,
  has_sum := λ y hy,
  begin
    have norm_lt : ∥y • a∥ < 1,
    { by_cases h : ∥a∥₊ = 0,
      { simp only [nnnorm_eq_zero.mp h, norm_zero, zero_lt_one, smul_zero] },
      { have nnnorm_lt : ∥y∥₊ < ∥a∥₊⁻¹,
          by simpa only [←coe_inv h, mem_ball_zero_iff, metric.emetric_ball_nnreal] using hy,
        rwa [←coe_nnnorm, ←real.lt_to_nnreal_iff_coe_lt, real.to_nnreal_one, nnnorm_smul,
          ←nnreal.lt_inv_iff_mul_lt h] } },
    simpa [←smul_pow, (normed_ring.summable_geometric_of_norm_lt_1 _ norm_lt).has_sum_iff]
      using (normed_ring.inverse_one_sub _ norm_lt).symm,
  end }

variable {𝕜}
lemma is_unit_one_sub_smul_of_lt_inv_radius {a : A} {z : 𝕜} (h : ↑∥z∥₊ < (spectral_radius 𝕜 a)⁻¹) :
  is_unit (1 - z • a) :=
begin
  by_cases hz : z = 0,
  { simp only [hz, is_unit_one, sub_zero, zero_smul] },
  { let u := units.mk0 z hz,
    suffices hu : is_unit (u⁻¹ • 1 - a),
    { rwa [is_unit.smul_sub_iff_sub_inv_smul, inv_inv u] at hu },
    { rw [units.smul_def, ←algebra.algebra_map_eq_smul_one, ←mem_resolvent_set_iff],
      refine mem_resolvent_set_of_spectral_radius_lt _,
      rwa [units.coe_inv', nnnorm_inv, coe_inv (nnnorm_ne_zero_iff.mpr
        (units.coe_mk0 hz ▸ hz : (u : 𝕜) ≠ 0)), lt_inv_iff_lt_inv] } }
end

/-- In a Banach algebra `A` over `𝕜`, for `a : A` the function `λ z, (1 - z • a)⁻¹` is
differentiable on any closed ball centered at zero of radius `r < (spectral_radius 𝕜 a)⁻¹`. -/
theorem differentiable_on_inverse_one_sub_smul [complete_space A] {a : A} {r : ℝ≥0}
  (hr : (r : ℝ≥0∞) < (spectral_radius 𝕜 a)⁻¹) :
  differentiable_on 𝕜 (λ z : 𝕜, ring.inverse (1 - z • a)) (metric.closed_ball 0 r) :=
begin
  intros z z_mem,
  apply differentiable_at.differentiable_within_at,
  have hu : is_unit (1 - z • a),
  { refine is_unit_one_sub_smul_of_lt_inv_radius (lt_of_le_of_lt (coe_mono _) hr),
    simpa only [norm_to_nnreal, real.to_nnreal_coe]
      using real.to_nnreal_mono (mem_closed_ball_zero_iff.mp z_mem) },
  have H₁ : differentiable 𝕜 (λ w : 𝕜, 1 - w • a) := (differentiable_id.smul_const a).const_sub 1,
  exact differentiable_at.comp z (differentiable_at_inverse hu.unit) (H₁.differentiable_at),
end

end one_sub_smul

section gelfand_formula

open filter ennreal continuous_multilinear_map
open_locale topological_space

/- the assumption below that `A` be second countable is a technical limitation due to
the current implementation of Bochner integrals in mathlib. Once this is changed, we
will be able to remove that hypothesis. -/
variables
[normed_ring A] [normed_algebra ℂ A] [complete_space A]
[measurable_space A] [borel_space A] [topological_space.second_countable_topology A]

/-- The `limsup` relationship for the spectral radius used to prove `spectrum.gelfand_formula`. -/
lemma limsup_pow_nnnorm_pow_one_div_le_spectral_radius (a : A) :
  limsup at_top (λ n : ℕ, ↑∥a ^ n∥₊ ^ (1 / n : ℝ)) ≤ spectral_radius ℂ a :=
begin
  refine ennreal.inv_le_inv.mp (le_of_forall_pos_nnreal_lt (λ r r_pos r_lt, _)),
  simp_rw [inv_limsup, ←one_div],
  let p : formal_multilinear_series ℂ ℂ A :=
    λ n, continuous_multilinear_map.mk_pi_field ℂ (fin n) (a ^ n),
  suffices h : (r : ℝ≥0∞) ≤ p.radius,
  { convert h,
    simp only [p.radius_eq_liminf, ←norm_to_nnreal, norm_mk_pi_field],
    refine congr_arg _ (funext (λ n, congr_arg _ _)),
    rw [norm_to_nnreal, ennreal.coe_rpow_def (∥a ^ n∥₊) (1 / n : ℝ), if_neg],
    exact λ ha, by linarith [ha.2, (one_div_nonneg.mpr n.cast_nonneg : 0 ≤ (1 / n : ℝ))], },
  { have H₁ := (differentiable_on_inverse_one_sub_smul r_lt).has_fpower_series_on_ball r_pos,
    exact ((has_fpower_series_on_ball_inverse_one_sub_smul ℂ a).exchange_radius H₁).r_le, }
end

/-- **Gelfand's formula**: Given an element `a : A` of a complex Banach algebra, the
`spectral_radius` of `a` is the limit of the sequence `∥a ^ n∥₊ ^ (1 / n)` -/
theorem pow_nnnorm_pow_one_div_tendsto_nhds_spectral_radius (a : A) :
  tendsto (λ n : ℕ, ((∥a ^ n∥₊ ^ (1 / n : ℝ)) : ℝ≥0∞)) at_top (𝓝 (spectral_radius ℂ a)) :=
begin
  refine tendsto_of_le_liminf_of_limsup_le _ _ (by apply_auto_param) (by apply_auto_param),
  { rw [←liminf_nat_add _ 1, liminf_eq_supr_infi_of_nat],
    refine le_trans _ (le_supr _ 0),
    exact le_binfi (λ i hi, spectral_radius_le_pow_nnnorm_pow_one_div ℂ a i) },
  { exact limsup_pow_nnnorm_pow_one_div_le_spectral_radius a },
end

/- This is the same as `pow_nnnorm_pow_one_div_tendsto_nhds_spectral_radius` but for `norm`
instead of `nnnorm`. -/
/-- **Gelfand's formula**: Given an element `a : A` of a complex Banach algebra, the
`spectral_radius` of `a` is the limit of the sequence `∥a ^ n∥₊ ^ (1 / n)` -/
theorem pow_norm_pow_one_div_tendsto_nhds_spectral_radius (a : A) :
  tendsto (λ n : ℕ,  ennreal.of_real (∥a ^ n∥ ^ (1 / n : ℝ))) at_top (𝓝 (spectral_radius ℂ a)) :=
begin
  convert pow_nnnorm_pow_one_div_tendsto_nhds_spectral_radius a,
  ext1,
  rw [←of_real_rpow_of_nonneg (norm_nonneg _) _, ←coe_nnnorm, coe_nnreal_eq],
  exact one_div_nonneg.mpr (by exact_mod_cast zero_le _),
end

end gelfand_formula

/-- In a (nontrivial) complex Banach algebra, every element has nonempty spectrum. -/
theorem nonempty {A : Type*} [normed_ring A] [normed_algebra ℂ A] [complete_space A]
  [nontrivial A] [topological_space.second_countable_topology A]
  (a : A) : (spectrum ℂ a).nonempty :=
begin
  /- Suppose `σ a = ∅`, then resolvent set is `ℂ`, any `(z • 1 - a)` is a unit, and `resolvent`
  is differentiable on `ℂ`. -/
  rw ←set.ne_empty_iff_nonempty,
  by_contra h,
  have H₀ : resolvent_set ℂ a = set.univ, by rwa [spectrum, set.compl_empty_iff] at h,
  have H₁ : differentiable ℂ (λ z : ℂ, resolvent a z), from λ z,
    (has_deriv_at_resolvent (H₀.symm ▸ set.mem_univ z : z ∈ resolvent_set ℂ a)).differentiable_at,
  /- The norm of the resolvent is small for all sufficently large `z`, and by compactness and
  continuity it is bounded on the complement of a large ball, thus uniformly bounded on `ℂ`.
  By Liouville's theorem `λ z, resolvent a z` is constant -/
  have H₂ := norm_resolvent_le_forall a,
  have H₃ : ∀ z : ℂ, resolvent a z = resolvent a (0 : ℂ),
  { refine λ z, H₁.apply_eq_apply_of_bounded (bounded_iff_exists_norm_le.mpr _) z 0,
    rcases H₂ 1 zero_lt_one with ⟨R, R_pos, hR⟩,
    rcases (proper_space.is_compact_closed_ball (0 : ℂ) R).exists_bound_of_continuous_on
      H₁.continuous.continuous_on with ⟨C, hC⟩,
    use max C 1,
    rintros _ ⟨w, rfl⟩,
    refine or.elim (em (∥w∥ ≤ R)) (λ hw, _) (λ hw, _),
      { exact (hC w (mem_closed_ball_zero_iff.mpr hw)).trans (le_max_left _ _) },
      { exact (hR w (not_le.mp hw).le).trans (le_max_right _ _), }, },
  /- `resolvent a 0 = 0`, which is a contradition because it isn't a unit. -/
  have H₅ : resolvent a (0 : ℂ) = 0,
  { refine norm_eq_zero.mp (le_antisymm (le_of_forall_pos_le_add (λ ε hε, _)) (norm_nonneg _)),
    rcases H₂ ε hε with ⟨R, R_pos, hR⟩,
    simpa only [H₃ R] using (zero_add ε).symm.subst
      (hR R (by exact_mod_cast (real.norm_of_nonneg R_pos.lt.le).symm.le)), },
  /- `not_is_unit_zero` is where we need `nontrivial A`, it is unavoidable. -/
  exact not_is_unit_zero (H₅.subst (is_unit_resolvent.mp
    (mem_resolvent_set_iff.mp (H₀.symm ▸ set.mem_univ 0)))),
end

section exp_mapping

local notation `↑ₐ` := algebra_map 𝕜 A

/-- For `𝕜 = ℝ` or `𝕜 = ℂ`, `exp 𝕜 𝕜` maps the spectrum of `a` into the spectrum of `exp 𝕜 A a`. -/
theorem exp_mem_exp [is_R_or_C 𝕜] [normed_ring A] [normed_algebra 𝕜 A] [complete_space A]
  (a : A) {z : 𝕜} (hz : z ∈ spectrum 𝕜 a) : exp 𝕜 𝕜 z ∈ spectrum 𝕜 (exp 𝕜 A a) :=
begin
  have hexpmul : exp 𝕜 A a = exp 𝕜 A (a - ↑ₐ z) * ↑ₐ (exp 𝕜 𝕜 z),
  { rw [algebra_map_exp_comm z, ←exp_add_of_commute (algebra.commutes z (a - ↑ₐz)).symm,
      sub_add_cancel] },
  let b := ∑' n : ℕ, ((1 / (n + 1).factorial) : 𝕜) • (a - ↑ₐz) ^ n,
  have hb : summable (λ n : ℕ, ((1 / (n + 1).factorial) : 𝕜) • (a - ↑ₐz) ^ n),
  { refine summable_of_norm_bounded_eventually _ (real.summable_pow_div_factorial ∥a - ↑ₐz∥) _,
    filter_upwards [filter.eventually_cofinite_ne 0] with n hn,
    rw [norm_smul, mul_comm, norm_div, norm_one, is_R_or_C.norm_eq_abs, is_R_or_C.abs_cast_nat,
      ←div_eq_mul_one_div],
    exact div_le_div (pow_nonneg (norm_nonneg _) n) (norm_pow_le' (a - ↑ₐz) (zero_lt_iff.mpr hn))
      (by exact_mod_cast nat.factorial_pos n)
      (by exact_mod_cast nat.factorial_le (lt_add_one n).le) },
  have h₀ : ∑' n : ℕ, ((1 / (n + 1).factorial) : 𝕜) • (a - ↑ₐz) ^ (n + 1) = (a - ↑ₐz) * b,
    { simpa only [mul_smul_comm, pow_succ] using hb.tsum_mul_left (a - ↑ₐz) },
  have h₁ : ∑' n : ℕ, ((1 / (n + 1).factorial) : 𝕜) • (a - ↑ₐz) ^ (n + 1) = b * (a - ↑ₐz),
    { simpa only [pow_succ', algebra.smul_mul_assoc] using hb.tsum_mul_right (a - ↑ₐz) },
  have h₃ : exp 𝕜 A (a - ↑ₐz) = 1 + (a - ↑ₐz) * b,
  { rw exp_eq_tsum,
    convert tsum_eq_zero_add (exp_series_summable' (a - ↑ₐz)),
    simp only [nat.factorial_zero, nat.cast_one, _root_.div_one, pow_zero, one_smul],
    exact h₀.symm },
  rw [spectrum.mem_iff, is_unit.sub_iff, ←one_mul (↑ₐ(exp 𝕜 𝕜 z)), hexpmul, ←_root_.sub_mul,
    commute.is_unit_mul_iff (algebra.commutes (exp 𝕜 𝕜 z) (exp 𝕜 A (a - ↑ₐz) - 1)).symm,
    sub_eq_iff_eq_add'.mpr h₃, commute.is_unit_mul_iff (h₀ ▸ h₁ : (a - ↑ₐz) * b = b * (a - ↑ₐz))],
  exact not_and_of_not_left _ (not_and_of_not_left _ ((not_iff_not.mpr is_unit.sub_iff).mp hz)),
end

end exp_mapping

section one_sub_smul

open continuous_multilinear_map ennreal formal_multilinear_series
open_locale nnreal ennreal

variables
[nondiscrete_normed_field 𝕜] [normed_ring A] [normed_algebra 𝕜 A]

variable (𝕜)
/-- In a Banach algebra `A` over a nondiscrete normed field `𝕜`, for any `a : A` the
power series with coefficients `a ^ n` represents the function `(1 - z • a)⁻¹` in a disk of
radius `∥a∥₊⁻¹`. -/
lemma has_fpower_series_on_ball_inverse_one_sub_smul [complete_space A] (a : A) :
  has_fpower_series_on_ball (λ z : 𝕜, ring.inverse (1 - z • a))
    (λ n, continuous_multilinear_map.mk_pi_field 𝕜 (fin n) (a ^ n)) 0 (∥a∥₊)⁻¹ :=
{ r_le :=
  begin
    refine le_of_forall_nnreal_lt (λ r hr, le_radius_of_bound_nnreal _ (max 1 ∥(1 : A)∥₊) (λ n, _)),
    rw [←norm_to_nnreal, norm_mk_pi_field, norm_to_nnreal],
    cases n,
    { simp only [le_refl, mul_one, or_true, le_max_iff, pow_zero] },
    { refine le_trans (le_trans (mul_le_mul_right' (nnnorm_pow_le' a n.succ_pos) (r ^ n.succ)) _)
        (le_max_left _ _),
      { by_cases ∥a∥₊ = 0,
        { simp only [h, zero_mul, zero_le', pow_succ], },
        { rw [←coe_inv h, coe_lt_coe, nnreal.lt_inv_iff_mul_lt h] at hr,
          simpa only [←mul_pow, mul_comm] using pow_le_one' hr.le n.succ } } }
  end,
  r_pos := ennreal.inv_pos.mpr coe_ne_top,
  has_sum := λ y hy,
  begin
    have norm_lt : ∥y • a∥ < 1,
    { by_cases h : ∥a∥₊ = 0,
      { simp only [nnnorm_eq_zero.mp h, norm_zero, zero_lt_one, smul_zero] },
      { have nnnorm_lt : ∥y∥₊ < ∥a∥₊⁻¹,
          by simpa only [←coe_inv h, mem_ball_zero_iff, metric.emetric_ball_nnreal] using hy,
        rwa [←coe_nnnorm, ←real.lt_to_nnreal_iff_coe_lt, real.to_nnreal_one, nnnorm_smul,
          ←nnreal.lt_inv_iff_mul_lt h] } },
    simpa [←smul_pow, (normed_ring.summable_geometric_of_norm_lt_1 _ norm_lt).has_sum_iff]
      using (normed_ring.inverse_one_sub _ norm_lt).symm,
  end }

variable {𝕜}
lemma is_unit_one_sub_smul_of_lt_inv_radius {a : A} {z : 𝕜} (h : ↑∥z∥₊ < (spectral_radius 𝕜 a)⁻¹) :
  is_unit (1 - z • a) :=
begin
  by_cases hz : z = 0,
  { simp only [hz, is_unit_one, sub_zero, zero_smul] },
  { let u := units.mk0 z hz,
    suffices hu : is_unit (u⁻¹ • 1 - a),
    { rwa [is_unit.smul_sub_iff_sub_inv_smul, inv_inv u] at hu },
    { rw [units.smul_def, ←algebra.algebra_map_eq_smul_one, ←mem_resolvent_set_iff],
      refine mem_resolvent_set_of_spectral_radius_lt _,
      rwa [units.coe_inv', normed_field.nnnorm_inv, coe_inv (nnnorm_ne_zero_iff.mpr
        (units.coe_mk0 hz ▸ hz : (u : 𝕜) ≠ 0)), lt_inv_iff_lt_inv] } }
end

/-- In a Banach algebra `A` over `𝕜`, for `a : A` the function `λ z, (1 - z • a)⁻¹` is
differentiable on any closed ball centered at zero of radius `r < (spectral_radius 𝕜 a)⁻¹`. -/
theorem differentiable_on_inverse_one_sub_smul [complete_space A] {a : A} {r : ℝ≥0}
  (hr : (r : ℝ≥0∞) < (spectral_radius 𝕜 a)⁻¹) :
  differentiable_on 𝕜 (λ z : 𝕜, ring.inverse (1 - z • a)) (metric.closed_ball 0 r) :=
begin
  intros z z_mem,
  apply differentiable_at.differentiable_within_at,
  have hu : is_unit (1 - z • a),
  { refine is_unit_one_sub_smul_of_lt_inv_radius (lt_of_le_of_lt (coe_mono _) hr),
    simpa only [norm_to_nnreal, real.to_nnreal_coe]
      using real.to_nnreal_mono (mem_closed_ball_zero_iff.mp z_mem) },
  have H₁ : differentiable 𝕜 (λ w : 𝕜, 1 - w • a) := (differentiable_id.smul_const a).const_sub 1,
  exact differentiable_at.comp z (differentiable_at_inverse hu.unit) (H₁.differentiable_at),
end

end one_sub_smul

section gelfand_formula

open filter ennreal continuous_multilinear_map
open_locale topological_space

/- the assumption below that `A` be second countable is a technical limitation due to
the current implementation of Bochner integrals in mathlib. Once this is changed, we
will be able to remove that hypothesis. -/
variables
[normed_ring A] [normed_algebra ℂ A] [complete_space A]
[measurable_space A] [borel_space A] [topological_space.second_countable_topology A]

/-- The `limsup` relationship for the spectral radius used to prove `spectrum.gelfand_formula`. -/
lemma limsup_pow_nnnorm_pow_one_div_le_spectral_radius (a : A) :
  limsup at_top (λ n : ℕ, ↑∥a ^ n∥₊ ^ (1 / n : ℝ)) ≤ spectral_radius ℂ a :=
begin
  refine ennreal.inv_le_inv.mp (le_of_forall_pos_nnreal_lt (λ r r_pos r_lt, _)),
  simp_rw [inv_limsup, ←one_div],
  let p : formal_multilinear_series ℂ ℂ A :=
    λ n, continuous_multilinear_map.mk_pi_field ℂ (fin n) (a ^ n),
  suffices h : (r : ℝ≥0∞) ≤ p.radius,
  { convert h,
    simp only [p.radius_eq_liminf, ←norm_to_nnreal, norm_mk_pi_field],
    refine congr_arg _ (funext (λ n, congr_arg _ _)),
    rw [norm_to_nnreal, ennreal.coe_rpow_def (∥a ^ n∥₊) (1 / n : ℝ), if_neg],
    exact λ ha, by linarith [ha.2, (one_div_nonneg.mpr n.cast_nonneg : 0 ≤ (1 / n : ℝ))], },
  { have H₁ := (differentiable_on_inverse_one_sub_smul r_lt).has_fpower_series_on_ball r_pos,
    exact ((has_fpower_series_on_ball_inverse_one_sub_smul ℂ a).exchange_radius H₁).r_le, }
end

/-- **Gelfand's formula**: Given an element `a : A` of a complex Banach algebra, the
`spectral_radius` of `a` is the limit of the sequence `∥a ^ n∥₊ ^ (1 / n)` -/
theorem pow_nnnorm_pow_one_div_tendsto_nhds_spectral_radius (a : A) :
  tendsto (λ n : ℕ, ((∥a ^ n∥₊ ^ (1 / n : ℝ)) : ℝ≥0∞)) at_top (𝓝 (spectral_radius ℂ a)) :=
begin
  refine tendsto_of_le_liminf_of_limsup_le _ _ (by apply_auto_param) (by apply_auto_param),
  { rw [←liminf_nat_add _ 1, liminf_eq_supr_infi_of_nat],
    refine le_trans _ (le_supr _ 0),
    exact le_binfi (λ i hi, spectral_radius_le_pow_nnnorm_pow_one_div ℂ a i) },
  { exact limsup_pow_nnnorm_pow_one_div_le_spectral_radius a },
end

/- This is the same as `pow_nnnorm_pow_one_div_tendsto_nhds_spectral_radius` but for `norm`
instead of `nnnorm`. -/
/-- **Gelfand's formula**: Given an element `a : A` of a complex Banach algebra, the
`spectral_radius` of `a` is the limit of the sequence `∥a ^ n∥₊ ^ (1 / n)` -/
theorem pow_norm_pow_one_div_tendsto_nhds_spectral_radius (a : A) :
  tendsto (λ n : ℕ,  ennreal.of_real (∥a ^ n∥ ^ (1 / n : ℝ))) at_top (𝓝 (spectral_radius ℂ a)) :=
begin
  convert pow_nnnorm_pow_one_div_tendsto_nhds_spectral_radius a,
  ext1,
  rw [←of_real_rpow_of_nonneg (norm_nonneg _) _, ←coe_nnnorm, coe_nnreal_eq],
  exact one_div_nonneg.mpr (by exact_mod_cast zero_le _),
end

end gelfand_formula

end spectrum

namespace alg_hom

section normed_field
variables [normed_field 𝕜] [normed_ring A] [normed_algebra 𝕜 A] [complete_space A]
local notation `↑ₐ` := algebra_map 𝕜 A

/-- An algebra homomorphism into the base field, as a continuous linear map (since it is
automatically bounded). -/
@[simps] def to_continuous_linear_map (φ : A →ₐ[𝕜] 𝕜) : A →L[𝕜] 𝕜 :=
φ.to_linear_map.mk_continuous_of_exists_bound $
  ⟨1, λ a, (one_mul ∥a∥).symm ▸ spectrum.norm_le_norm_of_mem (φ.apply_mem_spectrum _)⟩

lemma continuous (φ : A →ₐ[𝕜] 𝕜) : continuous φ := φ.to_continuous_linear_map.continuous

end normed_field

section nondiscrete_normed_field
variables [nondiscrete_normed_field 𝕜] [normed_ring A] [normed_algebra 𝕜 A] [complete_space A]
local notation `↑ₐ` := algebra_map 𝕜 A

@[simp] lemma to_continuous_linear_map_norm [norm_one_class A] (φ : A →ₐ[𝕜] 𝕜) :
  ∥φ.to_continuous_linear_map∥ = 1 :=
continuous_linear_map.op_norm_eq_of_bounds zero_le_one
  (λ a, (one_mul ∥a∥).symm ▸ spectrum.norm_le_norm_of_mem (φ.apply_mem_spectrum _))
  (λ _ _ h, by simpa only [to_continuous_linear_map_apply, mul_one, map_one, norm_one] using h 1)

end nondiscrete_normed_field

end alg_hom<|MERGE_RESOLUTION|>--- conflicted
+++ resolved
@@ -5,12 +5,8 @@
 -/
 import algebra.algebra.spectrum
 import analysis.special_functions.pow
-<<<<<<< HEAD
-import analysis.complex.cauchy_integral
-=======
 import analysis.special_functions.exponential
 import analysis.complex.liouville
->>>>>>> 53578832
 import analysis.analytic.radius_liminf
 /-!
 # The spectrum of elements in a complete normed algebra
@@ -32,10 +28,7 @@
 * `spectrum.has_deriv_at_resolvent`: the resolvent function is differentiable on the resolvent set.
 * `spectrum.pow_nnnorm_pow_one_div_tendsto_nhds_spectral_radius`: Gelfand's formula for the
   spectral radius in Banach algebras over `ℂ`.
-<<<<<<< HEAD
-=======
 * `spectrum.nonempty`: the spectrum of any element in a complex Banach algebra is nonempty.
->>>>>>> 53578832
 
 
 ## TODO
@@ -391,138 +384,6 @@
 
 end exp_mapping
 
-section one_sub_smul
-
-open continuous_multilinear_map ennreal formal_multilinear_series
-open_locale nnreal ennreal
-
-variables
-[nondiscrete_normed_field 𝕜] [normed_ring A] [normed_algebra 𝕜 A]
-
-variable (𝕜)
-/-- In a Banach algebra `A` over a nondiscrete normed field `𝕜`, for any `a : A` the
-power series with coefficients `a ^ n` represents the function `(1 - z • a)⁻¹` in a disk of
-radius `∥a∥₊⁻¹`. -/
-lemma has_fpower_series_on_ball_inverse_one_sub_smul [complete_space A] (a : A) :
-  has_fpower_series_on_ball (λ z : 𝕜, ring.inverse (1 - z • a))
-    (λ n, continuous_multilinear_map.mk_pi_field 𝕜 (fin n) (a ^ n)) 0 (∥a∥₊)⁻¹ :=
-{ r_le :=
-  begin
-    refine le_of_forall_nnreal_lt (λ r hr, le_radius_of_bound_nnreal _ (max 1 ∥(1 : A)∥₊) (λ n, _)),
-    rw [←norm_to_nnreal, norm_mk_pi_field, norm_to_nnreal],
-    cases n,
-    { simp only [le_refl, mul_one, or_true, le_max_iff, pow_zero] },
-    { refine le_trans (le_trans (mul_le_mul_right' (nnnorm_pow_le' a n.succ_pos) (r ^ n.succ)) _)
-        (le_max_left _ _),
-      { by_cases ∥a∥₊ = 0,
-        { simp only [h, zero_mul, zero_le', pow_succ], },
-        { rw [←coe_inv h, coe_lt_coe, nnreal.lt_inv_iff_mul_lt h] at hr,
-          simpa only [←mul_pow, mul_comm] using pow_le_one' hr.le n.succ } } }
-  end,
-  r_pos := ennreal.inv_pos.mpr coe_ne_top,
-  has_sum := λ y hy,
-  begin
-    have norm_lt : ∥y • a∥ < 1,
-    { by_cases h : ∥a∥₊ = 0,
-      { simp only [nnnorm_eq_zero.mp h, norm_zero, zero_lt_one, smul_zero] },
-      { have nnnorm_lt : ∥y∥₊ < ∥a∥₊⁻¹,
-          by simpa only [←coe_inv h, mem_ball_zero_iff, metric.emetric_ball_nnreal] using hy,
-        rwa [←coe_nnnorm, ←real.lt_to_nnreal_iff_coe_lt, real.to_nnreal_one, nnnorm_smul,
-          ←nnreal.lt_inv_iff_mul_lt h] } },
-    simpa [←smul_pow, (normed_ring.summable_geometric_of_norm_lt_1 _ norm_lt).has_sum_iff]
-      using (normed_ring.inverse_one_sub _ norm_lt).symm,
-  end }
-
-variable {𝕜}
-lemma is_unit_one_sub_smul_of_lt_inv_radius {a : A} {z : 𝕜} (h : ↑∥z∥₊ < (spectral_radius 𝕜 a)⁻¹) :
-  is_unit (1 - z • a) :=
-begin
-  by_cases hz : z = 0,
-  { simp only [hz, is_unit_one, sub_zero, zero_smul] },
-  { let u := units.mk0 z hz,
-    suffices hu : is_unit (u⁻¹ • 1 - a),
-    { rwa [is_unit.smul_sub_iff_sub_inv_smul, inv_inv u] at hu },
-    { rw [units.smul_def, ←algebra.algebra_map_eq_smul_one, ←mem_resolvent_set_iff],
-      refine mem_resolvent_set_of_spectral_radius_lt _,
-      rwa [units.coe_inv', normed_field.nnnorm_inv, coe_inv (nnnorm_ne_zero_iff.mpr
-        (units.coe_mk0 hz ▸ hz : (u : 𝕜) ≠ 0)), lt_inv_iff_lt_inv] } }
-end
-
-/-- In a Banach algebra `A` over `𝕜`, for `a : A` the function `λ z, (1 - z • a)⁻¹` is
-differentiable on any closed ball centered at zero of radius `r < (spectral_radius 𝕜 a)⁻¹`. -/
-theorem differentiable_on_inverse_one_sub_smul [complete_space A] {a : A} {r : ℝ≥0}
-  (hr : (r : ℝ≥0∞) < (spectral_radius 𝕜 a)⁻¹) :
-  differentiable_on 𝕜 (λ z : 𝕜, ring.inverse (1 - z • a)) (metric.closed_ball 0 r) :=
-begin
-  intros z z_mem,
-  apply differentiable_at.differentiable_within_at,
-  have hu : is_unit (1 - z • a),
-  { refine is_unit_one_sub_smul_of_lt_inv_radius (lt_of_le_of_lt (coe_mono _) hr),
-    simpa only [norm_to_nnreal, real.to_nnreal_coe]
-      using real.to_nnreal_mono (mem_closed_ball_zero_iff.mp z_mem) },
-  have H₁ : differentiable 𝕜 (λ w : 𝕜, 1 - w • a) := (differentiable_id.smul_const a).const_sub 1,
-  exact differentiable_at.comp z (differentiable_at_inverse hu.unit) (H₁.differentiable_at),
-end
-
-end one_sub_smul
-
-section gelfand_formula
-
-open filter ennreal continuous_multilinear_map
-open_locale topological_space
-
-/- the assumption below that `A` be second countable is a technical limitation due to
-the current implementation of Bochner integrals in mathlib. Once this is changed, we
-will be able to remove that hypothesis. -/
-variables
-[normed_ring A] [normed_algebra ℂ A] [complete_space A]
-[measurable_space A] [borel_space A] [topological_space.second_countable_topology A]
-
-/-- The `limsup` relationship for the spectral radius used to prove `spectrum.gelfand_formula`. -/
-lemma limsup_pow_nnnorm_pow_one_div_le_spectral_radius (a : A) :
-  limsup at_top (λ n : ℕ, ↑∥a ^ n∥₊ ^ (1 / n : ℝ)) ≤ spectral_radius ℂ a :=
-begin
-  refine ennreal.inv_le_inv.mp (le_of_forall_pos_nnreal_lt (λ r r_pos r_lt, _)),
-  simp_rw [inv_limsup, ←one_div],
-  let p : formal_multilinear_series ℂ ℂ A :=
-    λ n, continuous_multilinear_map.mk_pi_field ℂ (fin n) (a ^ n),
-  suffices h : (r : ℝ≥0∞) ≤ p.radius,
-  { convert h,
-    simp only [p.radius_eq_liminf, ←norm_to_nnreal, norm_mk_pi_field],
-    refine congr_arg _ (funext (λ n, congr_arg _ _)),
-    rw [norm_to_nnreal, ennreal.coe_rpow_def (∥a ^ n∥₊) (1 / n : ℝ), if_neg],
-    exact λ ha, by linarith [ha.2, (one_div_nonneg.mpr n.cast_nonneg : 0 ≤ (1 / n : ℝ))], },
-  { have H₁ := (differentiable_on_inverse_one_sub_smul r_lt).has_fpower_series_on_ball r_pos,
-    exact ((has_fpower_series_on_ball_inverse_one_sub_smul ℂ a).exchange_radius H₁).r_le, }
-end
-
-/-- **Gelfand's formula**: Given an element `a : A` of a complex Banach algebra, the
-`spectral_radius` of `a` is the limit of the sequence `∥a ^ n∥₊ ^ (1 / n)` -/
-theorem pow_nnnorm_pow_one_div_tendsto_nhds_spectral_radius (a : A) :
-  tendsto (λ n : ℕ, ((∥a ^ n∥₊ ^ (1 / n : ℝ)) : ℝ≥0∞)) at_top (𝓝 (spectral_radius ℂ a)) :=
-begin
-  refine tendsto_of_le_liminf_of_limsup_le _ _ (by apply_auto_param) (by apply_auto_param),
-  { rw [←liminf_nat_add _ 1, liminf_eq_supr_infi_of_nat],
-    refine le_trans _ (le_supr _ 0),
-    exact le_binfi (λ i hi, spectral_radius_le_pow_nnnorm_pow_one_div ℂ a i) },
-  { exact limsup_pow_nnnorm_pow_one_div_le_spectral_radius a },
-end
-
-/- This is the same as `pow_nnnorm_pow_one_div_tendsto_nhds_spectral_radius` but for `norm`
-instead of `nnnorm`. -/
-/-- **Gelfand's formula**: Given an element `a : A` of a complex Banach algebra, the
-`spectral_radius` of `a` is the limit of the sequence `∥a ^ n∥₊ ^ (1 / n)` -/
-theorem pow_norm_pow_one_div_tendsto_nhds_spectral_radius (a : A) :
-  tendsto (λ n : ℕ,  ennreal.of_real (∥a ^ n∥ ^ (1 / n : ℝ))) at_top (𝓝 (spectral_radius ℂ a)) :=
-begin
-  convert pow_nnnorm_pow_one_div_tendsto_nhds_spectral_radius a,
-  ext1,
-  rw [←of_real_rpow_of_nonneg (norm_nonneg _) _, ←coe_nnnorm, coe_nnreal_eq],
-  exact one_div_nonneg.mpr (by exact_mod_cast zero_le _),
-end
-
-end gelfand_formula
-
 end spectrum
 
 namespace alg_hom
