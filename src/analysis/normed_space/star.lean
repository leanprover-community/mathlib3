--- conflicted
+++ resolved
@@ -60,11 +60,7 @@
 star_add_equiv.to_add_monoid_hom.isometry_of_norm (@normed_star_monoid.norm_star _ _ _ _)
 
 instance ring_hom_isometric.star_ring_aut [normed_comm_ring E] [star_ring E]
-<<<<<<< HEAD
-  [normed_star_monoid E] : ring_hom_isometric ((star_ring_aut : ring_aut E) : E →+* E) :=
-=======
    [normed_star_monoid E] : ring_hom_isometric ((star_ring_aut : ring_aut E) : E →+* E) :=
->>>>>>> e3eb0eb0
 ⟨λ _, norm_star⟩
 
 open cstar_ring
