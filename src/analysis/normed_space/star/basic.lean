/-
Copyright (c) 2021 Frédéric Dupuis. All rights reserved.
Released under Apache 2.0 license as described in the file LICENSE.
Authors: Frédéric Dupuis
-/

import analysis.normed.group.hom
import analysis.normed_space.basic
import analysis.normed_space.linear_isometry
import algebra.star.self_adjoint
import algebra.star.unitary

/-!
# Normed star rings and algebras

A normed star group is a normed group with a compatible `star` which is isometric.

A C⋆-ring is a normed star group that is also a ring and that verifies the stronger
condition `∥x⋆ * x∥ = ∥x∥^2` for all `x`.  If a C⋆-ring is also a star algebra, then it is a
C⋆-algebra.

To get a C⋆-algebra `E` over field `𝕜`, use
`[normed_field 𝕜] [star_ring 𝕜] [normed_ring E] [star_ring E] [cstar_ring E]
 [normed_algebra 𝕜 E] [star_module 𝕜 E]`.

## TODO

- Show that `∥x⋆ * x∥ = ∥x∥^2` is equivalent to `∥x⋆ * x∥ = ∥x⋆∥ * ∥x∥`, which is used as the
  definition of C*-algebras in some sources (e.g. Wikipedia).

-/

open_locale topological_space

local postfix `⋆`:std.prec.max_plus := star

/-- A normed star group is a normed group with a compatible `star` which is isometric. -/
class normed_star_group (E : Type*) [seminormed_add_comm_group E] [star_add_monoid E] : Prop :=
(norm_star : ∀ x : E, ∥x⋆∥ = ∥x∥)

export normed_star_group (norm_star)
attribute [simp] norm_star

variables {𝕜 E α : Type*}

section normed_star_group
variables [seminormed_add_comm_group E] [star_add_monoid E] [normed_star_group E]

@[simp] lemma nnnorm_star (x : E) : ∥star x∥₊ = ∥x∥₊ := subtype.ext $ norm_star _

/-- The `star` map in a normed star group is a normed group homomorphism. -/
def star_normed_add_group_hom : normed_add_group_hom E E :=
{ bound' := ⟨1, λ v, le_trans (norm_star _).le (one_mul _).symm.le⟩,
  .. star_add_equiv }

/-- The `star` map in a normed star group is an isometry -/
lemma star_isometry : isometry (star : E → E) :=
show isometry star_add_equiv,
by exact add_monoid_hom_class.isometry_of_norm star_add_equiv
    (show ∀ x, ∥x⋆∥ = ∥x∥, from norm_star)

@[priority 100]
instance normed_star_group.to_has_continuous_star : has_continuous_star E :=
⟨star_isometry.continuous⟩

end normed_star_group

instance ring_hom_isometric.star_ring_end [normed_comm_ring E] [star_ring E]
  [normed_star_group E] : ring_hom_isometric (star_ring_end E) :=
⟨norm_star⟩

/-- A C*-ring is a normed star ring that satifies the stronger condition `∥x⋆ * x∥ = ∥x∥^2`
for every `x`. -/
class cstar_ring (E : Type*) [non_unital_normed_ring E] [star_ring E] : Prop :=
(norm_star_mul_self : ∀ {x : E}, ∥x⋆ * x∥ = ∥x∥ * ∥x∥)

instance : cstar_ring ℝ :=
{ norm_star_mul_self := λ x, by simp only [star, id.def, norm_mul] }

namespace cstar_ring
section non_unital

variables [non_unital_normed_ring E] [star_ring E] [cstar_ring E]

/-- In a C*-ring, star preserves the norm. -/
@[priority 100] -- see Note [lower instance priority]
instance to_normed_star_group : normed_star_group E :=
⟨begin
  intro x,
  by_cases htriv : x = 0,
  { simp only [htriv, star_zero] },
  { have hnt : 0 < ∥x∥ := norm_pos_iff.mpr htriv,
    have hnt_star : 0 < ∥x⋆∥ :=
      norm_pos_iff.mpr ((add_equiv.map_ne_zero_iff star_add_equiv).mpr htriv),
    have h₁ := calc
      ∥x∥ * ∥x∥ = ∥x⋆ * x∥        : norm_star_mul_self.symm
            ... ≤ ∥x⋆∥ * ∥x∥      : norm_mul_le _ _,
    have h₂ := calc
      ∥x⋆∥ * ∥x⋆∥ = ∥x * x⋆∥      : by rw [←norm_star_mul_self, star_star]
             ... ≤ ∥x∥ * ∥x⋆∥     : norm_mul_le _ _,
    exact le_antisymm (le_of_mul_le_mul_right h₂ hnt_star) (le_of_mul_le_mul_right h₁ hnt) },
end⟩

lemma norm_self_mul_star {x : E} : ∥x * x⋆∥ = ∥x∥ * ∥x∥ :=
by { nth_rewrite 0 [←star_star x], simp only [norm_star_mul_self, norm_star] }

lemma norm_star_mul_self' {x : E} : ∥x⋆ * x∥ = ∥x⋆∥ * ∥x∥ :=
by rw [norm_star_mul_self, norm_star]

lemma nnnorm_star_mul_self {x : E} : ∥x⋆ * x∥₊ = ∥x∥₊ * ∥x∥₊ :=
subtype.ext norm_star_mul_self

end non_unital

section unital
variables [normed_ring E] [star_ring E] [cstar_ring E]

@[simp] lemma norm_one [nontrivial E] : ∥(1 : E)∥ = 1 :=
begin
  have : 0 < ∥(1 : E)∥ := norm_pos_iff.mpr one_ne_zero,
  rw [←mul_left_inj' this.ne', ←norm_star_mul_self, mul_one, star_one, one_mul],
end

@[priority 100] -- see Note [lower instance priority]
instance [nontrivial E] : norm_one_class E := ⟨norm_one⟩

lemma norm_coe_unitary [nontrivial E] (U : unitary E) : ∥(U : E)∥ = 1 :=
begin
  rw [←sq_eq_sq (norm_nonneg _) zero_le_one, one_pow 2, sq, ←cstar_ring.norm_star_mul_self,
    unitary.coe_star_mul_self, cstar_ring.norm_one],
end

@[simp] lemma norm_of_mem_unitary [nontrivial E] {U : E} (hU : U ∈ unitary E) : ∥U∥ = 1 :=
norm_coe_unitary ⟨U, hU⟩

@[simp] lemma norm_coe_unitary_mul (U : unitary E) (A : E) : ∥(U : E) * A∥ = ∥A∥ :=
begin
  nontriviality E,
  refine le_antisymm _ _,
  { calc _  ≤ ∥(U : E)∥ * ∥A∥     : norm_mul_le _ _
        ... = ∥A∥                 : by rw [norm_coe_unitary, one_mul] },
  { calc _ = ∥(U : E)⋆ * U * A∥         : by rw [unitary.coe_star_mul_self U, one_mul]
       ... ≤ ∥(U : E)⋆∥ * ∥(U : E) * A∥ : by { rw [mul_assoc], exact norm_mul_le _ _ }
       ... = ∥(U : E) * A∥              : by rw [norm_star, norm_coe_unitary, one_mul] },
end

@[simp] lemma norm_unitary_smul (U : unitary E) (A : E) : ∥U • A∥ = ∥A∥ :=
norm_coe_unitary_mul U A

lemma norm_mem_unitary_mul {U : E} (A : E) (hU : U ∈ unitary E) : ∥U * A∥ = ∥A∥ :=
norm_coe_unitary_mul ⟨U, hU⟩ A

@[simp] lemma norm_mul_coe_unitary (A : E) (U : unitary E) : ∥A * U∥ = ∥A∥ :=
calc _ = ∥((U : E)⋆ * A⋆)⋆∥ : by simp only [star_star, star_mul]
  ...  = ∥(U : E)⋆ * A⋆∥    : by rw [norm_star]
  ...  = ∥A⋆∥               : norm_mem_unitary_mul (star A) (unitary.star_mem U.prop)
  ...  = ∥A∥                : norm_star _

lemma norm_mul_mem_unitary (A : E) {U : E} (hU : U ∈ unitary E) : ∥A * U∥ = ∥A∥ :=
norm_mul_coe_unitary A ⟨U, hU⟩

end unital
end cstar_ring

lemma nnnorm_pow_two_pow_of_self_adjoint [normed_ring E] [star_ring E] [cstar_ring E]
  {x : E} (hx : x ∈ self_adjoint E) (n : ℕ) : ∥x ^ 2 ^ n∥₊ = ∥x∥₊ ^ (2 ^ n) :=
begin
  induction n with k hk,
  { simp only [pow_zero, pow_one] },
  { rw [pow_succ, pow_mul', sq],
    nth_rewrite 0 ←(self_adjoint.mem_iff.mp hx),
    rw [←star_pow, cstar_ring.nnnorm_star_mul_self, ←sq, hk, pow_mul'] },
end

lemma self_adjoint.nnnorm_pow_two_pow [normed_ring E] [star_ring E] [cstar_ring E]
  (x : self_adjoint E) (n : ℕ) : ∥x ^ 2 ^ n∥₊ = ∥x∥₊ ^ (2 ^ n) :=
nnnorm_pow_two_pow_of_self_adjoint x.property _

section starₗᵢ

variables [comm_semiring 𝕜] [star_ring 𝕜]
<<<<<<< HEAD
variables [semi_normed_group E] [star_add_monoid E] [normed_star_group E]
=======
variables [seminormed_add_comm_group E] [star_add_monoid E] [normed_star_group E]
>>>>>>> 0a3e8d38
variables [module 𝕜 E] [star_module 𝕜 E]

variables (𝕜)
/-- `star` bundled as a linear isometric equivalence -/
def starₗᵢ : E ≃ₗᵢ⋆[𝕜] E :=
{ map_smul' := star_smul,
  norm_map' := norm_star,
  .. star_add_equiv }

variables {𝕜}

@[simp] lemma coe_starₗᵢ : (starₗᵢ 𝕜 : E → E) = star := rfl

lemma starₗᵢ_apply {x : E} : starₗᵢ 𝕜 x = star x := rfl

end starₗᵢ<|MERGE_RESOLUTION|>--- conflicted
+++ resolved
@@ -179,11 +179,7 @@
 section starₗᵢ
 
 variables [comm_semiring 𝕜] [star_ring 𝕜]
-<<<<<<< HEAD
-variables [semi_normed_group E] [star_add_monoid E] [normed_star_group E]
-=======
 variables [seminormed_add_comm_group E] [star_add_monoid E] [normed_star_group E]
->>>>>>> 0a3e8d38
 variables [module 𝕜 E] [star_module 𝕜 E]
 
 variables (𝕜)
