/-
Copyright (c) 2021 Frédéric Dupuis. All rights reserved.
Released under Apache 2.0 license as described in the file LICENSE.
Authors: Frédéric Dupuis
-/

import analysis.normed.group.hom
import analysis.normed_space.basic
import analysis.normed_space.linear_isometry
import algebra.star.unitary

/-!
# Normed star rings and algebras

A normed star monoid is a `star_add_monoid` endowed with a norm such that the star operation is
isometric.

A C⋆-ring is a normed star monoid that is also a ring and that verifies the stronger
condition `∥x⋆ * x∥ = ∥x∥^2` for all `x`.  If a C⋆-ring is also a star algebra, then it is a
C⋆-algebra.

To get a C⋆-algebra `E` over field `𝕜`, use
`[normed_field 𝕜] [star_ring 𝕜] [normed_ring E] [star_ring E] [cstar_ring E]
 [normed_algebra 𝕜 E] [star_module 𝕜 E]`.

## TODO

- Show that `∥x⋆ * x∥ = ∥x∥^2` is equivalent to `∥x⋆ * x∥ = ∥x⋆∥ * ∥x∥`, which is used as the
  definition of C*-algebras in some sources (e.g. Wikipedia).

-/

open_locale topological_space

local postfix `⋆`:std.prec.max_plus := star

/-- A normed star ring is a star ring endowed with a norm such that `star` is isometric. -/
class normed_star_monoid (E : Type*) [normed_group E] [star_add_monoid E] :=
(norm_star : ∀ {x : E}, ∥x⋆∥ = ∥x∥)

export normed_star_monoid (norm_star)
attribute [simp] norm_star

/-- A C*-ring is a normed star ring that satifies the stronger condition `∥x⋆ * x∥ = ∥x∥^2`
for every `x`. -/
class cstar_ring (E : Type*) [normed_ring E] [star_ring E] :=
(norm_star_mul_self : ∀ {x : E}, ∥x⋆ * x∥ = ∥x∥ * ∥x∥)

noncomputable instance : cstar_ring ℝ :=
{ norm_star_mul_self := λ x, by simp only [star, id.def, norm_mul] }

variables {𝕜 E α : Type*}

section normed_star_monoid
variables [normed_group E] [star_add_monoid E] [normed_star_monoid E]

/-- The `star` map in a normed star group is a normed group homomorphism. -/
def star_normed_group_hom : normed_group_hom E E :=
{ bound' := ⟨1, λ v, le_trans (norm_star.le) (one_mul _).symm.le⟩,
  .. star_add_equiv }

/-- The `star` map in a normed star group is an isometry -/
lemma star_isometry : isometry (star : E → E) :=
star_add_equiv.to_add_monoid_hom.isometry_of_norm (λ _, norm_star)

lemma continuous_star : continuous (star : E → E) := star_isometry.continuous

lemma continuous_on_star {s : set E} : continuous_on star s := continuous_star.continuous_on

lemma continuous_at_star {x : E} : continuous_at star x := continuous_star.continuous_at

lemma continuous_within_at_star {s : set E} {x : E} : continuous_within_at star s x :=
continuous_star.continuous_within_at

lemma tendsto_star (x : E) : filter.tendsto star (𝓝 x) (𝓝 x⋆) := continuous_star.tendsto x

lemma filter.tendsto.star {f : α → E} {l : filter α} {y : E} (h : filter.tendsto f l (𝓝 y)) :
  filter.tendsto (λ x, (f x)⋆) l (𝓝 y⋆) :=
(continuous_star.tendsto y).comp h

variables [topological_space α]

lemma continuous.star {f : α → E} (hf : continuous f) : continuous (λ y, star (f y)) :=
continuous_star.comp hf

lemma continuous_at.star {f : α → E} {x : α} (hf : continuous_at f x) :
  continuous_at (λ x, (f x)⋆) x :=
continuous_at_star.comp hf

lemma continuous_on.star {f : α → E} {s : set α} (hf : continuous_on f s) :
  continuous_on (λ x, (f x)⋆) s :=
continuous_star.comp_continuous_on hf

lemma continuous_within_at.star {f : α → E} {s : set α} {x : α}
  (hf : continuous_within_at f s x) : continuous_within_at (λ x, (f x)⋆) s x := hf.star

end normed_star_monoid

instance ring_hom_isometric.star_ring_end [normed_comm_ring E] [star_ring E]
   [normed_star_monoid E] : ring_hom_isometric (star_ring_end E) :=
⟨λ _, norm_star⟩

namespace cstar_ring
variables [normed_ring E] [star_ring E] [cstar_ring E]

/-- In a C*-ring, star preserves the norm. -/
@[priority 100] -- see Note [lower instance priority]
instance to_normed_star_monoid : normed_star_monoid E :=
⟨begin
  intro x,
  by_cases htriv : x = 0,
  { simp only [htriv, star_zero] },
  { have hnt : 0 < ∥x∥ := norm_pos_iff.mpr htriv,
    have hnt_star : 0 < ∥x⋆∥ :=
      norm_pos_iff.mpr ((add_equiv.map_ne_zero_iff star_add_equiv).mpr htriv),
    have h₁ := calc
      ∥x∥ * ∥x∥ = ∥x⋆ * x∥        : norm_star_mul_self.symm
            ... ≤ ∥x⋆∥ * ∥x∥      : norm_mul_le _ _,
    have h₂ := calc
      ∥x⋆∥ * ∥x⋆∥ = ∥x * x⋆∥      : by rw [←norm_star_mul_self, star_star]
             ... ≤ ∥x∥ * ∥x⋆∥     : norm_mul_le _ _,
    exact le_antisymm (le_of_mul_le_mul_right h₂ hnt_star) (le_of_mul_le_mul_right h₁ hnt) },
end⟩

lemma norm_self_mul_star {x : E} : ∥x * x⋆∥ = ∥x∥ * ∥x∥ :=
by { nth_rewrite 0 [←star_star x], simp only [norm_star_mul_self, norm_star] }

lemma norm_star_mul_self' {x : E} : ∥x⋆ * x∥ = ∥x⋆∥ * ∥x∥ :=
by rw [norm_star_mul_self, norm_star]

@[simp] lemma norm_one [nontrivial E] : ∥(1 : E)∥ = 1 :=
begin
  have : 0 < ∥(1 : E)∥ := norm_pos_iff.mpr one_ne_zero,
  rw [←mul_left_inj' this.ne', ←norm_star_mul_self, mul_one, star_one, one_mul],
end

@[priority 100] -- see Note [lower instance priority]
instance [nontrivial E] : norm_one_class E := ⟨norm_one⟩

lemma norm_coe_unitary [nontrivial E] (U : unitary E) : ∥(U : E)∥ = 1 :=
begin
  rw [←sq_eq_sq (norm_nonneg _) zero_le_one, one_pow 2, sq, ←cstar_ring.norm_star_mul_self,
    unitary.coe_star_mul_self, cstar_ring.norm_one],
end

@[simp] lemma norm_of_mem_unitary [nontrivial E] {U : E} (hU : U ∈ unitary E) : ∥U∥ = 1 :=
norm_coe_unitary ⟨U, hU⟩

@[simp] lemma norm_coe_unitary_mul (U : unitary E) (A : E) : ∥(U : E) * A∥ = ∥A∥ :=
begin
  nontriviality E,
  refine le_antisymm _ _,
  { calc _  ≤ ∥(U : E)∥ * ∥A∥     : norm_mul_le _ _
        ... = ∥A∥                 : by rw [norm_coe_unitary, one_mul] },
  { calc _ = ∥(U : E)⋆ * U * A∥         : by rw [unitary.coe_star_mul_self U, one_mul]
       ... ≤ ∥(U : E)⋆∥ * ∥(U : E) * A∥ : by { rw [mul_assoc], exact norm_mul_le _ _ }
       ... = ∥(U : E) * A∥              : by rw [norm_star, norm_coe_unitary, one_mul] },
end

@[simp] lemma norm_unitary_smul (U : unitary E) (A : E) : ∥U • A∥ = ∥A∥ :=
norm_coe_unitary_mul U A

lemma norm_mem_unitary_mul {U : E} (A : E) (hU : U ∈ unitary E) : ∥U * A∥ = ∥A∥ :=
norm_coe_unitary_mul ⟨U, hU⟩ A

@[simp] lemma norm_mul_coe_unitary (A : E) (U : unitary E) : ∥A * U∥ = ∥A∥ :=
calc _ = ∥((U : E)⋆ * A⋆)⋆∥ : by simp only [star_star, star_mul]
  ...  = ∥(U : E)⋆ * A⋆∥    : by rw [norm_star]
  ...  = ∥A⋆∥               : norm_mem_unitary_mul (star A) (unitary.star_mem U.prop)
  ...  = ∥A∥                : norm_star

lemma norm_mul_mem_unitary (A : E) {U : E} (hU : U ∈ unitary E) : ∥A * U∥ = ∥A∥ :=
norm_mul_coe_unitary A ⟨U, hU⟩

end cstar_ring

section starₗᵢ

variables [comm_semiring 𝕜] [star_ring 𝕜] [normed_ring E] [star_ring E] [normed_star_monoid E]
variables [module 𝕜 E] [star_module 𝕜 E]

variables (𝕜)
/-- `star` bundled as a linear isometric equivalence -/
def starₗᵢ : E ≃ₗᵢ⋆[𝕜] E :=
{ map_smul' := star_smul,
  norm_map' := λ x, norm_star,
  .. star_add_equiv }

variables {𝕜}

@[simp] lemma coe_starₗᵢ : (starₗᵢ 𝕜 : E → E) = star := rfl

lemma starₗᵢ_apply {x : E} : starₗᵢ 𝕜 x = star x := rfl

end starₗᵢ

section matrix

local attribute [instance] matrix.normed_group

open_locale matrix

<<<<<<< HEAD
@[priority 100] -- see Note [lower instance priority]
noncomputable instance to_normed_star_monoid {α : Type*} [normed_ring α] [star_add_monoid α]
  [normed_star_monoid α] {n : Type*} [fintype n] : normed_star_monoid (matrix n n α) :=
⟨begin
  intro M,
  have star_le : ∥star M∥ ≤ ∥M∥,
  { rw [matrix.star_eq_conj_transpose, norm_matrix_le_iff (norm_nonneg M)],
    intros i j,
    simp only [matrix.conj_transpose_apply, normed_star_monoid.norm_star,
      matrix.norm_entry_le_entrywise_sup_norm]},
  have no_star_le : ∥M∥ ≤ ∥star M∥,
  { rw [matrix.star_eq_conj_transpose, norm_matrix_le_iff (norm_nonneg Mᴴ)],
    intros i j,
    have : ∥M i j∥ = ∥Mᴴ j i∥,
      by simp only [matrix.conj_transpose_apply, normed_star_monoid.norm_star],
    rw this,
    apply matrix.norm_entry_le_entrywise_sup_norm},
  exact ge_antisymm no_star_le star_le,
end⟩
=======
@[simp] lemma matrix.entrywise_sup_norm_star_eq_norm {n : Type*} [normed_ring E] [star_add_monoid E]
  [normed_star_monoid E] [fintype n] (M : (matrix n n E)) : ∥star M∥ = ∥M∥ :=
begin
  refine le_antisymm (by simp [norm_matrix_le_iff, M.norm_entry_le_entrywise_sup_norm]) _,
  refine ((norm_matrix_le_iff (norm_nonneg _)).mpr (λ i j, _)).trans
    (congr_arg _ M.star_eq_conj_transpose).ge,
  exact (normed_star_monoid.norm_star).symm.le.trans Mᴴ.norm_entry_le_entrywise_sup_norm
end
>>>>>>> 3391984e

end matrix<|MERGE_RESOLUTION|>--- conflicted
+++ resolved
@@ -200,27 +200,6 @@
 
 open_locale matrix
 
-<<<<<<< HEAD
-@[priority 100] -- see Note [lower instance priority]
-noncomputable instance to_normed_star_monoid {α : Type*} [normed_ring α] [star_add_monoid α]
-  [normed_star_monoid α] {n : Type*} [fintype n] : normed_star_monoid (matrix n n α) :=
-⟨begin
-  intro M,
-  have star_le : ∥star M∥ ≤ ∥M∥,
-  { rw [matrix.star_eq_conj_transpose, norm_matrix_le_iff (norm_nonneg M)],
-    intros i j,
-    simp only [matrix.conj_transpose_apply, normed_star_monoid.norm_star,
-      matrix.norm_entry_le_entrywise_sup_norm]},
-  have no_star_le : ∥M∥ ≤ ∥star M∥,
-  { rw [matrix.star_eq_conj_transpose, norm_matrix_le_iff (norm_nonneg Mᴴ)],
-    intros i j,
-    have : ∥M i j∥ = ∥Mᴴ j i∥,
-      by simp only [matrix.conj_transpose_apply, normed_star_monoid.norm_star],
-    rw this,
-    apply matrix.norm_entry_le_entrywise_sup_norm},
-  exact ge_antisymm no_star_le star_le,
-end⟩
-=======
 @[simp] lemma matrix.entrywise_sup_norm_star_eq_norm {n : Type*} [normed_ring E] [star_add_monoid E]
   [normed_star_monoid E] [fintype n] (M : (matrix n n E)) : ∥star M∥ = ∥M∥ :=
 begin
@@ -229,6 +208,10 @@
     (congr_arg _ M.star_eq_conj_transpose).ge,
   exact (normed_star_monoid.norm_star).symm.le.trans Mᴴ.norm_entry_le_entrywise_sup_norm
 end
->>>>>>> 3391984e
+
+@[priority 100] -- see Note [lower instance priority]
+noncomputable instance matrix.to_normed_star_monoid {n : Type*} [normed_ring E] [star_add_monoid E]
+  [normed_star_monoid E] [fintype n] : normed_star_monoid (matrix n n E) :=
+  ⟨matrix.entrywise_sup_norm_star_eq_norm⟩
 
 end matrix