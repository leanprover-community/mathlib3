/-
Copyright (c) 2022 Jireh Loreaux. All rights reserved.
Released under Apache 2.0 license as described in the file LICENSE.
Authors: Jireh Loreaux
-/
import analysis.normed_space.star.basic
import analysis.normed_space.spectrum
import algebra.star.module
import analysis.special_functions.exponential

/-! # Spectral properties in C⋆-algebras
In this file, we establish various propreties related to the spectrum of elements in C⋆-algebras.
-/

open_locale topological_space ennreal
open filter ennreal spectrum

<<<<<<< HEAD
local postfix `⋆`:std.prec.max_plus := star

=======
>>>>>>> 90e2957e
section unitary_spectrum

variables
{𝕜 : Type*} [normed_field 𝕜]
{E : Type*} [normed_ring E] [star_ring E] [cstar_ring E]
[normed_algebra 𝕜 E] [complete_space E] [nontrivial E]

lemma unitary.spectrum_subset_circle (u : unitary E) :
  spectrum 𝕜 (u : E) ⊆ metric.sphere 0 1 :=
begin
  refine λ k hk, mem_sphere_zero_iff_norm.mpr (le_antisymm _ _),
  { simpa only [cstar_ring.norm_coe_unitary u] using norm_le_norm_of_mem hk },
  { rw ←unitary.coe_to_units_apply u at hk,
    have hnk := ne_zero_of_mem_of_unit hk,
    rw [←inv_inv (unitary.to_units u), ←spectrum.map_inv, set.mem_inv] at hk,
    have : ∥k∥⁻¹ ≤ ∥↑((unitary.to_units u)⁻¹)∥, simpa only [norm_inv] using norm_le_norm_of_mem hk,
    simpa using inv_le_of_inv_le (norm_pos_iff.mpr hnk) this }
end

lemma spectrum.subset_circle_of_unitary {u : E} (h : u ∈ unitary E) :
  spectrum 𝕜 u ⊆ metric.sphere 0 1 :=
unitary.spectrum_subset_circle ⟨u, h⟩

end unitary_spectrum

section complex_scalars

variables {A : Type*}
[normed_ring A] [normed_algebra ℂ A] [star_ring A] [cstar_ring A] [complete_space A]
[measurable_space A] [borel_space A] [topological_space.second_countable_topology A]

lemma spectral_radius_eq_nnnorm_of_self_adjoint {a : A} (ha : a ∈ self_adjoint A) :
  spectral_radius ℂ a = ∥a∥₊ :=
begin
  have hconst : tendsto (λ n : ℕ, (∥a∥₊ : ℝ≥0∞)) at_top _ := tendsto_const_nhds,
  refine tendsto_nhds_unique _ hconst,
  convert (spectrum.pow_nnnorm_pow_one_div_tendsto_nhds_spectral_radius (a : A)).comp
      (nat.tendsto_pow_at_top_at_top_of_one_lt (by linarith : 1 < 2)),
  refine funext (λ n, _),
  rw [function.comp_app, nnnorm_pow_two_pow_of_self_adjoint ha, ennreal.coe_pow, ←rpow_nat_cast,
    ←rpow_mul],
  simp,
end

lemma self_adjoint.coe_spectral_radius_eq_nnnorm (a : self_adjoint A) :
  spectral_radius ℂ (a : A) = ∥(a : A)∥₊ :=
spectral_radius_eq_nnnorm_of_self_adjoint a.property

<<<<<<< HEAD
end complex_scalars


/-- The inclusion of the base field in a algebra as a continuous linear map. -/
@[simps]
def algebra_map_clm (𝕜 : Type*) (E : Type*) [normed_field 𝕜] [semi_normed_ring E]
  [normed_algebra 𝕜 E] : 𝕜 →L[𝕜] E :=
{ to_fun := algebra_map 𝕜 E,
  map_add' := (algebra_map 𝕜 E).map_add,
  map_smul' := λ r x, by rw [algebra.id.smul_eq_mul, map_mul, ring_hom.id_apply, algebra.smul_def],
  cont := (algebra_map_isometry 𝕜 E).continuous }

lemma algebra_map_clm_coe (𝕜 : Type*) (E : Type*) [normed_field 𝕜] [semi_normed_ring E]
  [normed_algebra 𝕜 E] : (algebra_map_clm 𝕜 E : 𝕜 → E) = (algebra_map 𝕜 E : 𝕜 → E) := rfl

lemma star_exp {𝕜 A : Type*} [is_R_or_C 𝕜] [normed_ring A] [normed_algebra 𝕜 A]
  [star_ring A] [cstar_ring A] [complete_space A]
  [star_module 𝕜 A] (a : A) : (exp 𝕜 A a)⋆ = exp 𝕜 A a⋆ :=
begin
  rw exp_eq_tsum,
  have := continuous_linear_map.map_tsum
    (starₗᵢ 𝕜 : A ≃ₗᵢ⋆[𝕜] A).to_linear_isometry.to_continuous_linear_map
    (exp_series_summable' a),
  dsimp at this,
  convert this,
  funext,
  simp only [star_smul, star_pow, one_div, is_R_or_C.star_def, is_R_or_C.conj_inv, map_nat_cast],
end

lemma algebra_map_exp_comm (𝕜 : Type*) (A : Type*) [is_R_or_C 𝕜] [normed_ring A]
  [normed_algebra 𝕜 A] [complete_space A] (z : 𝕜) :
  algebra_map 𝕜 A (exp 𝕜 𝕜 z) = exp 𝕜 A (algebra_map 𝕜 A z) :=
begin
  rw [exp_eq_tsum, exp_eq_tsum, ←algebra_map_clm_coe,
    (algebra_map_clm 𝕜 A).map_tsum (exp_series_summable' z)],
  simp_rw [(algebra_map_clm 𝕜 A).map_smul, algebra_map_clm_coe, map_pow],
end

variables {A : Type*}
[normed_ring A] [normed_algebra ℂ A] [star_ring A] [cstar_ring A] [complete_space A]
[star_module ℂ A]

open complex

lemma self_adjoint.exp_i_smul_unitary {a : A} (ha : a ∈ self_adjoint A) :
  exp ℂ A (I • a) ∈ unitary A :=
begin
  rw [unitary.mem_iff, star_exp],
  simp only [star_smul, is_R_or_C.star_def, self_adjoint.mem_iff.mp ha, conj_I, neg_smul],
  rw ←@exp_add_of_commute ℂ A _ _ _ _ _ _ ((commute.refl (I • a)).neg_left),
  rw ←@exp_add_of_commute ℂ A _ _ _ _ _ _ ((commute.refl (I • a)).neg_right),
  simpa only [add_right_neg, add_left_neg, and_self] using (exp_zero : exp ℂ A 0 = 1),
end

/-- The map from the selfadjoint real subspace to the unitary group. This map only makes sense
over ℂ. -/
@[simps]
noncomputable def self_adjoint.exp_unitary (a : self_adjoint A) : unitary A :=
⟨exp ℂ A (I • a), self_adjoint.exp_i_smul_unitary (a.property)⟩

open self_adjoint

lemma commute.exp_unitary_add {a b : self_adjoint A} (h : commute (a : A) (b : A)) :
  exp_unitary (a + b) = exp_unitary a * exp_unitary b :=
begin
  ext,
  have hcomm : commute (I • (a : A)) (I • (b : A)),
  calc _ = _ : by simp only [h.eq, algebra.smul_mul_assoc, algebra.mul_smul_comm],
  simpa only [exp_unitary_coe, add_subgroup.coe_add, smul_add] using exp_add_of_commute hcomm,
end

lemma commute.exp_unitary {a b : self_adjoint A} (h : commute (a : A) (b : A)) :
  commute (exp_unitary a) (exp_unitary b) :=
calc (exp_unitary a) * (exp_unitary b) = (exp_unitary b) * (exp_unitary a)
  : by rw [←h.exp_unitary_add, ←h.symm.exp_unitary_add, add_comm]


local notation `↑ₐ` := algebra_map ℂ A

set_option profiler true

/-- `exp ℂ ℂ` maps the spectrum of `a` into the spectrum of `exp ℂ A a`. -/
theorem spectrum.exp_mem (a : A) {z : ℂ} (hz : z ∈ spectrum ℂ a) :
  exp ℂ ℂ z ∈ spectrum ℂ (exp ℂ A a) :=
begin
  have hexpmul : exp ℂ A a = exp ℂ A (a - ↑ₐ z) * ↑ₐ (exp ℂ ℂ z),
  { rw [algebra_map_exp_comm ℂ A z, ←exp_add_of_commute (algebra.commutes z (a - ↑ₐz)).symm,
      sub_add_cancel] },
  let b := ∑' n : ℕ, ((1 / (n + 1).factorial) : ℂ) • (a - ↑ₐz) ^ n,
  have hb : summable (λ n : ℕ, ((1 / (n + 1).factorial) : ℂ) • (a - ↑ₐz) ^ n),
  { refine summable_of_norm_bounded_eventually _ (real.summable_pow_div_factorial ∥a - ↑ₐz∥) _,
    filter_upwards [eventually_cofinite_ne 0] with n hn,
    field_simp [norm_smul],
    exact div_le_div (pow_nonneg (norm_nonneg _) n) (norm_pow_le' (a - ↑ₐz) (zero_lt_iff.mpr hn))
      (by exact_mod_cast nat.factorial_pos n)
      (by exact_mod_cast nat.factorial_le (lt_add_one n).le) },
  have h₀ : ∑' n : ℕ, ((1 / (n + 1).factorial) : ℂ) • (a - ↑ₐz) ^ (n + 1) = (a - ↑ₐz) * b,
    { simpa only [mul_smul_comm, pow_succ] using hb.tsum_mul_left (a - ↑ₐz) },
  have h₁ : ∑' n : ℕ, ((1 / (n + 1).factorial) : ℂ) • (a - ↑ₐz) ^ (n + 1) = b * (a - ↑ₐz),
    { simpa only [pow_succ', algebra.smul_mul_assoc] using hb.tsum_mul_right (a - ↑ₐz) },
  have h₃ : exp ℂ A (a - ↑ₐz) = 1 + (a - ↑ₐz) * b,
  { rw exp_eq_tsum,
    convert tsum_eq_zero_add (exp_series_summable' (a - ↑ₐz)),
    simp only [nat.factorial_zero, nat.cast_one, _root_.div_one, pow_zero, one_smul],
    exact h₀.symm },
  rw [spectrum.mem_iff, is_unit.sub_iff, ←one_mul (↑ₐ(exp ℂ ℂ z)), hexpmul, ←_root_.sub_mul,
    commute.is_unit_mul_iff (algebra.commutes (exp ℂ ℂ z) (exp ℂ A (a - ↑ₐz) - 1)).symm,
    sub_eq_iff_eq_add'.mpr h₃, commute.is_unit_mul_iff (h₀ ▸ h₁ : (a - ↑ₐz) * b = b * (a - ↑ₐz))],
  exact not_and_of_not_left _ (not_and_of_not_left _ ((not_iff_not.mpr is_unit.sub_iff).mp hz)),
end

open_locale pointwise

theorem self_adjoint.mem_spectrum_eq_re [nontrivial A] {a : A} (ha : a ∈ self_adjoint A) {z : ℂ}
  (hz : z ∈ spectrum ℂ a) : z = z.re :=
begin
  let Iu := units.mk0 I I_ne_zero,
  have : exp ℂ ℂ (I • z) ∈ spectrum ℂ (exp ℂ A (I • a)),
    by simpa only [units.smul_def, units.coe_mk0]
      using spectrum.exp_mem (Iu • a) (smul_mem_smul_iff.mpr hz),
  exact complex.ext (of_real_re _)
    (by simpa only [←complex.exp_eq_exp_ℂ_ℂ, mem_sphere_zero_iff_norm, norm_eq_abs, abs_exp,
      real.exp_eq_one_iff, smul_eq_mul, I_mul, neg_eq_zero]
      using spectrum.subset_circle_of_unitary (exp_i_smul_unitary ha) this),
end

theorem self_adjoint.coe_re_map_spectrum [nontrivial A] {a : A} (ha : a ∈ self_adjoint A) :
  spectrum ℂ a = (coe ∘ re '' (spectrum ℂ a) : set ℂ) :=
le_antisymm (λ z hz, ⟨z, hz, (self_adjoint.mem_spectrum_eq_re ha hz).symm⟩) (λ z,
  by { rintros ⟨z, hz, rfl⟩,
       simpa only [(self_adjoint.mem_spectrum_eq_re ha hz).symm, function.comp_app] using hz })
=======
end complex_scalars
>>>>>>> 90e2957e
<|MERGE_RESOLUTION|>--- conflicted
+++ resolved
@@ -15,11 +15,8 @@
 open_locale topological_space ennreal
 open filter ennreal spectrum
 
-<<<<<<< HEAD
 local postfix `⋆`:std.prec.max_plus := star
 
-=======
->>>>>>> 90e2957e
 section unitary_spectrum
 
 variables
@@ -68,9 +65,7 @@
   spectral_radius ℂ (a : A) = ∥(a : A)∥₊ :=
 spectral_radius_eq_nnnorm_of_self_adjoint a.property
 
-<<<<<<< HEAD
 end complex_scalars
-
 
 /-- The inclusion of the base field in a algebra as a continuous linear map. -/
 @[simps]
@@ -199,7 +194,4 @@
   spectrum ℂ a = (coe ∘ re '' (spectrum ℂ a) : set ℂ) :=
 le_antisymm (λ z hz, ⟨z, hz, (self_adjoint.mem_spectrum_eq_re ha hz).symm⟩) (λ z,
   by { rintros ⟨z, hz, rfl⟩,
-       simpa only [(self_adjoint.mem_spectrum_eq_re ha hz).symm, function.comp_app] using hz })
-=======
-end complex_scalars
->>>>>>> 90e2957e
+       simpa only [(self_adjoint.mem_spectrum_eq_re ha hz).symm, function.comp_app] using hz })