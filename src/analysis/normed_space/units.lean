/-
Copyright (c) 2020 Heather Macbeth. All rights reserved.
Released under Apache 2.0 license as described in the file LICENSE.
Authors: Heather Macbeth
-/
import analysis.specific_limits.normed

/-!
# The group of units of a complete normed ring

This file contains the basic theory for the group of units (invertible elements) of a complete
normed ring (Banach algebras being a notable special case).

## Main results

The constructions `one_sub`, `add` and `unit_of_nearby` state, in varying forms, that perturbations
of a unit are units.  The latter two are not stated in their optimal form; more precise versions
would use the spectral radius.

The first main result is `is_open`:  the group of units of a complete normed ring is an open subset
of the ring.

The function `inverse` (defined in `algebra.ring`), for a ring `R`, sends `a : R` to `a⁻¹` if `a` is
a unit and 0 if not.  The other major results of this file (notably `inverse_add`,
`inverse_add_norm` and `inverse_add_norm_diff_nth_order`) cover the asymptotic properties of
`inverse (x + t)` as `t → 0`.

-/

noncomputable theory
open_locale topological_space
variables {R : Type*} [normed_ring R] [complete_space R]

namespace units

/-- In a complete normed ring, a perturbation of `1` by an element `t` of distance less than `1`
from `1` is a unit.  Here we construct its `units` structure.  -/
@[simps coe]
def one_sub (t : R) (h : ∥t∥ < 1) : Rˣ :=
{ val := 1 - t,
  inv := ∑' n : ℕ, t ^ n,
  val_inv := mul_neg_geom_series t h,
  inv_val := geom_series_mul_neg t h }

/-- In a complete normed ring, a perturbation of a unit `x` by an element `t` of distance less than
`∥x⁻¹∥⁻¹` from `x` is a unit.  Here we construct its `units` structure. -/
@[simps coe]
def add (x : Rˣ) (t : R) (h : ∥t∥ < ∥(↑x⁻¹ : R)∥⁻¹) : Rˣ :=
units.copy  -- to make `coe_add` true definitionally, for convenience
  (x * (units.one_sub (-(↑x⁻¹ * t)) begin
      nontriviality R using [zero_lt_one],
      have hpos : 0 < ∥(↑x⁻¹ : R)∥ := units.norm_pos x⁻¹,
      calc ∥-(↑x⁻¹ * t)∥
          = ∥↑x⁻¹ * t∥                    : by { rw norm_neg }
      ... ≤ ∥(↑x⁻¹ : R)∥ * ∥t∥            : norm_mul_le ↑x⁻¹ _
      ... < ∥(↑x⁻¹ : R)∥ * ∥(↑x⁻¹ : R)∥⁻¹ : by nlinarith only [h, hpos]
      ... = 1                             : mul_inv_cancel (ne_of_gt hpos)
    end))
  (x + t) (by simp [mul_add]) _ rfl

/-- In a complete normed ring, an element `y` of distance less than `∥x⁻¹∥⁻¹` from `x` is a unit.
Here we construct its `units` structure. -/
@[simps coe]
def unit_of_nearby (x : Rˣ) (y : R) (h : ∥y - x∥ < ∥(↑x⁻¹ : R)∥⁻¹) : Rˣ :=
units.copy (x.add (y - x : R) h) y (by simp) _ rfl

/-- The group of units of a complete normed ring is an open subset of the ring. -/
protected lemma is_open : is_open {x : R | is_unit x} :=
begin
  nontriviality R,
  apply metric.is_open_iff.mpr,
  rintros x' ⟨x, rfl⟩,
  refine ⟨∥(↑x⁻¹ : R)∥⁻¹, _root_.inv_pos.mpr (units.norm_pos x⁻¹), _⟩,
  intros y hy,
  rw [metric.mem_ball, dist_eq_norm] at hy,
  exact (x.unit_of_nearby y hy).is_unit
end

protected lemma nhds (x : Rˣ) : {x : R | is_unit x} ∈ 𝓝 (x : R) :=
is_open.mem_nhds units.is_open x.is_unit

end units

namespace nonunits

/-- The `nonunits` in a complete normed ring are contained in the complement of the ball of radius
`1` centered at `1 : R`. -/
lemma subset_compl_ball : nonunits R ⊆ (metric.ball (1 : R) 1)ᶜ :=
set.subset_compl_comm.mp $ λ x hx, by simpa [sub_sub_self, units.coe_one_sub] using
  (units.one_sub (1 - x) (by rwa [metric.mem_ball, dist_eq_norm, norm_sub_rev] at hx)).is_unit

/- The `nonunits` in a complete normed ring are a closed set -/
protected lemma is_closed : is_closed (nonunits R) := units.is_open.is_closed_compl

end nonunits

namespace normed_ring
open_locale classical big_operators
open asymptotics filter metric finset ring

lemma inverse_one_sub (t : R) (h : ∥t∥ < 1) : inverse (1 - t) = ↑(units.one_sub t h)⁻¹ :=
by rw [← inverse_unit (units.one_sub t h), units.coe_one_sub]

/-- The formula `inverse (x + t) = inverse (1 + x⁻¹ * t) * x⁻¹` holds for `t` sufficiently small. -/
lemma inverse_add (x : Rˣ) :
  ∀ᶠ t in (𝓝 0), inverse ((x : R) + t) = inverse (1 + ↑x⁻¹ * t) * ↑x⁻¹ :=
begin
  nontriviality R,
  rw [eventually_iff, metric.mem_nhds_iff],
  have hinv : 0 < ∥(↑x⁻¹ : R)∥⁻¹, by cancel_denoms,
  use [∥(↑x⁻¹ : R)∥⁻¹, hinv],
  intros t ht,
  simp only [mem_ball, dist_zero_right] at ht,
  have ht' : ∥-↑x⁻¹ * t∥ < 1,
  { refine lt_of_le_of_lt (norm_mul_le _ _) _,
    rw norm_neg,
    refine lt_of_lt_of_le (mul_lt_mul_of_pos_left ht x⁻¹.norm_pos) _,
    cancel_denoms },
  have hright := inverse_one_sub (-↑x⁻¹ * t) ht',
  have hleft := inverse_unit (x.add t ht),
  simp only [neg_mul, sub_neg_eq_add] at hright,
  simp only [units.coe_add] at hleft,
  simp [hleft, hright, units.add]
end

lemma inverse_one_sub_nth_order (n : ℕ) :
  ∀ᶠ t in (𝓝 0), inverse ((1:R) - t) = (∑ i in range n, t ^ i) + (t ^ n) * inverse (1 - t) :=
begin
  simp only [eventually_iff, metric.mem_nhds_iff],
  use [1, by norm_num],
  intros t ht,
  simp only [mem_ball, dist_zero_right] at ht,
  simp only [inverse_one_sub t ht, set.mem_set_of_eq],
  have h : 1 = ((range n).sum (λ i, t ^ i)) * (units.one_sub t ht) + t ^ n,
  { simp only [units.coe_one_sub],
    rw [geom_sum_mul_neg],
    simp },
  rw [← one_mul ↑(units.one_sub t ht)⁻¹, h, add_mul],
  congr,
  { rw [mul_assoc, (units.one_sub t ht).mul_inv],
    simp },
  { simp only [units.coe_one_sub],
    rw [← add_mul, geom_sum_mul_neg],
    simp }
end

/-- The formula
`inverse (x + t) = (∑ i in range n, (- x⁻¹ * t) ^ i) * x⁻¹ + (- x⁻¹ * t) ^ n * inverse (x + t)`
holds for `t` sufficiently small. -/
lemma inverse_add_nth_order (x : Rˣ) (n : ℕ) :
  ∀ᶠ t in (𝓝 0), inverse ((x : R) + t)
  = (∑ i in range n, (- ↑x⁻¹ * t) ^ i) * ↑x⁻¹ + (- ↑x⁻¹ * t) ^ n * inverse (x + t) :=
begin
  refine (inverse_add x).mp _,
  have hzero : tendsto (λ (t : R), - ↑x⁻¹ * t) (𝓝 0) (𝓝 0),
  { convert ((mul_left_continuous (- (↑x⁻¹ : R))).tendsto 0).comp tendsto_id,
    simp },
  refine (hzero.eventually (inverse_one_sub_nth_order n)).mp (eventually_of_forall _),
  simp only [neg_mul, sub_neg_eq_add],
  intros t h1 h2,
  have h := congr_arg (λ (a : R), a * ↑x⁻¹) h1,
  dsimp at h,
  convert h,
  rw [add_mul, mul_assoc],
  simp [h2.symm]
end

lemma inverse_one_sub_norm : (λ t : R, inverse (1 - t)) =O[𝓝 0] (λ t, 1 : R → ℝ) :=
begin
  simp only [is_O, is_O_with, eventually_iff, metric.mem_nhds_iff],
  refine ⟨∥(1:R)∥ + 1, (2:ℝ)⁻¹, by norm_num, _⟩,
  intros t ht,
  simp only [ball, dist_zero_right, set.mem_set_of_eq] at ht,
  have ht' : ∥t∥ < 1,
  { have : (2:ℝ)⁻¹ < 1 := by cancel_denoms,
    linarith },
  simp only [inverse_one_sub t ht', norm_one, mul_one, set.mem_set_of_eq],
  change ∥∑' n : ℕ, t ^ n∥ ≤ _,
  have := normed_ring.tsum_geometric_of_norm_lt_1 t ht',
  have : (1 - ∥t∥)⁻¹ ≤ 2,
  { rw ← inv_inv (2:ℝ),
    refine inv_le_inv_of_le (by norm_num) _,
    have : (2:ℝ)⁻¹ + (2:ℝ)⁻¹ = 1 := by ring,
    linarith },
  linarith
end

/-- The function `λ t, inverse (x + t)` is O(1) as `t → 0`. -/
lemma inverse_add_norm (x : Rˣ) : (λ t : R, inverse (↑x + t)) =O[𝓝 0] (λ t, (1:ℝ)) :=
begin
  simp only [is_O_iff, norm_one, mul_one],
  cases is_O_iff.mp (@inverse_one_sub_norm R _ _) with C hC,
  use C * ∥((x⁻¹:Rˣ):R)∥,
  have hzero : tendsto (λ t, - (↑x⁻¹ : R) * t) (𝓝 0) (𝓝 0),
  { convert ((mul_left_continuous (-↑x⁻¹ : R)).tendsto 0).comp tendsto_id,
    simp },
  refine (inverse_add x).mp ((hzero.eventually hC).mp (eventually_of_forall _)),
  intros t bound iden,
  rw iden,
  simp at bound,
  have hmul := norm_mul_le (inverse (1 + ↑x⁻¹ * t)) ↑x⁻¹,
  nlinarith [norm_nonneg (↑x⁻¹ : R)]
end

/-- The function
`λ t, inverse (x + t) - (∑ i in range n, (- x⁻¹ * t) ^ i) * x⁻¹`
is `O(t ^ n)` as `t → 0`. -/
lemma inverse_add_norm_diff_nth_order (x : Rˣ) (n : ℕ) :
  (λ t : R, inverse (↑x + t) - (∑ i in range n, (- ↑x⁻¹ * t) ^ i) * ↑x⁻¹) =O[𝓝 (0:R)]
  (λ t, ∥t∥ ^ n) :=
begin
  by_cases h : n = 0,
  { simpa [h] using inverse_add_norm x },
  have hn : 0 < n := nat.pos_of_ne_zero h,
  simp [is_O_iff],
  cases (is_O_iff.mp (inverse_add_norm x)) with C hC,
  use C * ∥(1:ℝ)∥ * ∥(↑x⁻¹ : R)∥ ^ n,
  have h : eventually_eq (𝓝 (0:R))
    (λ t, inverse (↑x + t) - (∑ i in range n, (- ↑x⁻¹ * t) ^ i) * ↑x⁻¹)
    (λ t, ((- ↑x⁻¹ * t) ^ n) * inverse (x + t)),
  { refine (inverse_add_nth_order x n).mp (eventually_of_forall _),
    intros t ht,
    convert congr_arg (λ a, a - (range n).sum (pow (-↑x⁻¹ * t)) * ↑x⁻¹) ht,
    simp },
  refine h.mp (hC.mp (eventually_of_forall _)),
  intros t _ hLHS,
  simp only [neg_mul] at hLHS,
  rw hLHS,
  refine le_trans (norm_mul_le _ _ ) _,
  have h' : ∥(-(↑x⁻¹ * t)) ^ n∥ ≤ ∥(↑x⁻¹ : R)∥ ^ n * ∥t∥ ^ n,
  { calc ∥(-(↑x⁻¹ * t)) ^ n∥ ≤ ∥(-(↑x⁻¹ * t))∥ ^ n : norm_pow_le' _ hn
    ... = ∥↑x⁻¹ * t∥ ^ n : by rw norm_neg
    ... ≤ (∥(↑x⁻¹ : R)∥ * ∥t∥) ^ n : _
    ... =  ∥(↑x⁻¹ : R)∥ ^ n * ∥t∥ ^ n : mul_pow _ _ n,
    exact pow_le_pow_of_le_left (norm_nonneg _) (norm_mul_le ↑x⁻¹ t) n },
  have h'' : 0 ≤ ∥(↑x⁻¹ : R)∥ ^ n * ∥t∥ ^ n,
  { refine mul_nonneg _ _;
    exact pow_nonneg (norm_nonneg _) n },
  nlinarith [norm_nonneg (inverse (↑x + t))],
end

/-- The function `λ t, inverse (x + t) - x⁻¹` is `O(t)` as `t → 0`. -/
lemma inverse_add_norm_diff_first_order (x : Rˣ) :
  (λ t : R, inverse (↑x + t) - ↑x⁻¹) =O[𝓝 0] (λ t, ∥t∥) :=
by simpa using inverse_add_norm_diff_nth_order x 1

/-- The function
`λ t, inverse (x + t) - x⁻¹ + x⁻¹ * t * x⁻¹`
is `O(t ^ 2)` as `t → 0`. -/
lemma inverse_add_norm_diff_second_order (x : Rˣ) :
  (λ t : R, inverse (↑x + t) - ↑x⁻¹ + ↑x⁻¹ * t * ↑x⁻¹) =O[𝓝 0] (λ t, ∥t∥ ^ 2) :=
begin
  convert inverse_add_norm_diff_nth_order x 2,
  ext t,
  simp only [range_succ, range_one, sum_insert, mem_singleton, sum_singleton, not_false_iff,
    one_ne_zero, pow_zero, add_mul, pow_one, one_mul, neg_mul,
    sub_add_eq_sub_sub_swap, sub_neg_eq_add],
end

/-- The function `inverse` is continuous at each unit of `R`. -/
lemma inverse_continuous_at (x : Rˣ) : continuous_at inverse (x : R) :=
begin
  have h_is_o : (λ t : R, inverse (↑x + t) - ↑x⁻¹) =o[𝓝 0] (λ _, 1 : R → ℝ) :=
    (inverse_add_norm_diff_first_order x).trans_is_o (is_o.norm_left $ is_o_id_const one_ne_zero),
  have h_lim : tendsto (λ (y:R), y - x) (𝓝 x) (𝓝 0),
  { refine tendsto_zero_iff_norm_tendsto_zero.mpr _,
    exact tendsto_iff_norm_tendsto_zero.mp tendsto_id },
  rw [continuous_at, tendsto_iff_norm_tendsto_zero, inverse_unit],
  simpa [(∘)] using h_is_o.norm_left.tendsto_div_nhds_zero.comp h_lim
end

end normed_ring

namespace units
open mul_opposite filter normed_ring

/-- In a normed ring, the coercion from `Rˣ` (equipped with the induced topology from the
embedding in `R × R`) to `R` is an open map. -/
lemma is_open_map_coe : is_open_map (coe : Rˣ → R) :=
begin
  rw is_open_map_iff_nhds_le,
  intros x s,
  rw [mem_map, mem_nhds_induced],
  rintros ⟨t, ht, hts⟩,
  obtain ⟨u, hu, v, hv, huvt⟩ :
    ∃ (u : set R), u ∈ 𝓝 ↑x ∧ ∃ (v : set Rᵐᵒᵖ), v ∈ 𝓝 (op ↑x⁻¹) ∧ u ×ˢ v ⊆ t,
  { simpa [embed_product, mem_nhds_prod_iff] using ht },
  have : u ∩ (op ∘ ring.inverse) ⁻¹' v ∩ (set.range (coe : Rˣ → R)) ∈ 𝓝 ↑x,
  { refine inter_mem (inter_mem hu _) (units.nhds x),
    refine (continuous_op.continuous_at.comp (inverse_continuous_at x)).preimage_mem_nhds _,
    simpa using hv },
  refine mem_of_superset this _,
  rintros _ ⟨⟨huy, hvy⟩, ⟨y, rfl⟩⟩,
  have : embed_product R y ∈ u ×ˢ v := ⟨huy, by simpa using hvy⟩,
  simpa using hts (huvt this)
end

/-- In a normed ring, the coercion from `Rˣ` (equipped with the induced topology from the
embedding in `R × R`) to `R` is an open embedding. -/
lemma open_embedding_coe : open_embedding (coe : Rˣ → R) :=
open_embedding_of_continuous_injective_open continuous_coe ext is_open_map_coe

end units

<<<<<<< HEAD
section ideal

/-- An ideal which contains an element within `1` of `1 : R` is the unit ideal. -/
lemma ideal.eq_top_of_norm_lt_one (I : ideal R) {x : R} (hxI : x ∈ I) (hx : ∥1 - x∥ < 1) : I = ⊤ :=
=======
namespace ideal

/-- An ideal which contains an element within `1` of `1 : R` is the unit ideal. -/
lemma eq_top_of_norm_lt_one (I : ideal R) {x : R} (hxI : x ∈ I) (hx : ∥1 - x∥ < 1) : I = ⊤ :=
>>>>>>> 3077b72c
let u := units.one_sub (1 - x) hx in (I.eq_top_iff_one.mpr $
  by simpa only [show u.inv * x = 1, by simp] using I.mul_mem_left u.inv hxI)

/-- The `ideal.closure` of a proper ideal in a complete normed ring is proper. -/
<<<<<<< HEAD
lemma ideal.closure_ne_top (I : ideal R) (hI : I ≠ ⊤) : I.closure ≠ ⊤ :=
=======
lemma closure_ne_top (I : ideal R) (hI : I ≠ ⊤) : I.closure ≠ ⊤ :=
>>>>>>> 3077b72c
have h : _ := closure_minimal (coe_subset_nonunits hI) nonunits.is_closed,
  by simpa only [I.closure.eq_top_iff_one, ne.def] using mt (@h 1) one_not_mem_nonunits

/-- The `ideal.closure` of a maximal ideal in a complete normed ring is the ideal itself. -/
<<<<<<< HEAD
lemma ideal.is_maximal.closure_eq {I : ideal R} (hI : I.is_maximal) : I.closure = I :=
(hI.eq_of_le (I.closure_ne_top hI.ne_top) subset_closure).symm

/-- Maximal ideals in complete normed rings are closed. -/
instance ideal.is_maximal.is_closed {I : ideal R} [hI : I.is_maximal] : is_closed (I : set R) :=
=======
lemma is_maximal.closure_eq {I : ideal R} (hI : I.is_maximal) : I.closure = I :=
(hI.eq_of_le (I.closure_ne_top hI.ne_top) subset_closure).symm

/-- Maximal ideals in complete normed rings are closed. -/
instance is_maximal.is_closed {I : ideal R} [hI : I.is_maximal] : is_closed (I : set R) :=
>>>>>>> 3077b72c
is_closed_of_closure_subset $ eq.subset $ congr_arg (coe : ideal R → set R) hI.closure_eq

end ideal<|MERGE_RESOLUTION|>--- conflicted
+++ resolved
@@ -302,43 +302,24 @@
 
 end units
 
-<<<<<<< HEAD
-section ideal
-
-/-- An ideal which contains an element within `1` of `1 : R` is the unit ideal. -/
-lemma ideal.eq_top_of_norm_lt_one (I : ideal R) {x : R} (hxI : x ∈ I) (hx : ∥1 - x∥ < 1) : I = ⊤ :=
-=======
 namespace ideal
 
 /-- An ideal which contains an element within `1` of `1 : R` is the unit ideal. -/
 lemma eq_top_of_norm_lt_one (I : ideal R) {x : R} (hxI : x ∈ I) (hx : ∥1 - x∥ < 1) : I = ⊤ :=
->>>>>>> 3077b72c
 let u := units.one_sub (1 - x) hx in (I.eq_top_iff_one.mpr $
   by simpa only [show u.inv * x = 1, by simp] using I.mul_mem_left u.inv hxI)
 
 /-- The `ideal.closure` of a proper ideal in a complete normed ring is proper. -/
-<<<<<<< HEAD
-lemma ideal.closure_ne_top (I : ideal R) (hI : I ≠ ⊤) : I.closure ≠ ⊤ :=
-=======
 lemma closure_ne_top (I : ideal R) (hI : I ≠ ⊤) : I.closure ≠ ⊤ :=
->>>>>>> 3077b72c
 have h : _ := closure_minimal (coe_subset_nonunits hI) nonunits.is_closed,
   by simpa only [I.closure.eq_top_iff_one, ne.def] using mt (@h 1) one_not_mem_nonunits
 
 /-- The `ideal.closure` of a maximal ideal in a complete normed ring is the ideal itself. -/
-<<<<<<< HEAD
-lemma ideal.is_maximal.closure_eq {I : ideal R} (hI : I.is_maximal) : I.closure = I :=
-(hI.eq_of_le (I.closure_ne_top hI.ne_top) subset_closure).symm
-
-/-- Maximal ideals in complete normed rings are closed. -/
-instance ideal.is_maximal.is_closed {I : ideal R} [hI : I.is_maximal] : is_closed (I : set R) :=
-=======
 lemma is_maximal.closure_eq {I : ideal R} (hI : I.is_maximal) : I.closure = I :=
 (hI.eq_of_le (I.closure_ne_top hI.ne_top) subset_closure).symm
 
 /-- Maximal ideals in complete normed rings are closed. -/
 instance is_maximal.is_closed {I : ideal R} [hI : I.is_maximal] : is_closed (I : set R) :=
->>>>>>> 3077b72c
 is_closed_of_closure_subset $ eq.subset $ congr_arg (coe : ideal R → set R) hI.closure_eq
 
 end ideal