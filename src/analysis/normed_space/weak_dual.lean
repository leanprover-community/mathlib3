/-
Copyright (c) 2021 Kalle Kytölä. All rights reserved.
Released under Apache 2.0 license as described in the file LICENSE.
Authors: Kalle Kytölä, Yury Kudryashov
-/
import topology.algebra.module.weak_dual
import analysis.normed_space.dual
import analysis.normed_space.operator_norm

/-!
# Weak dual of normed space

Let `E` be a normed space over a field `𝕜`. This file is concerned with properties of the weak-*
topology on the dual of `E`. By the dual, we mean either of the type synonyms
`normed_space.dual 𝕜 E` or `weak_dual 𝕜 E`, depending on whether it is viewed as equipped with its
usual operator norm topology or the weak-* topology.

It is shown that the canonical mapping `normed_space.dual 𝕜 E → weak_dual 𝕜 E` is continuous, and
as a consequence the weak-* topology is coarser than the topology obtained from the operator norm
(dual norm).

In this file, we also establish the Banach-Alaoglu theorem about the compactness of closed balls
in the dual of `E` (as well as sets of somewhat more general form) with respect to the weak-*
topology.

## Main definitions

The main definitions concern the canonical mapping `dual 𝕜 E → weak_dual 𝕜 E`.

* `normed_space.dual.to_weak_dual` and `weak_dual.to_normed_dual`: Linear equivalences from
  `dual 𝕜 E` to `weak_dual 𝕜 E` and in the converse direction.
* `normed_space.dual.continuous_linear_map_to_weak_dual`: A continuous linear mapping from
  `dual 𝕜 E` to `weak_dual 𝕜 E` (same as `normed_space.dual.to_weak_dual` but different bundled
  data).

## Main results

The first main result concerns the comparison of the operator norm topology on `dual 𝕜 E` and the
weak-* topology on (its type synonym) `weak_dual 𝕜 E`:
* `dual_norm_topology_le_weak_dual_topology`: The weak-* topology on the dual of a normed space is
  coarser (not necessarily strictly) than the operator norm topology.
* `weak_dual.is_compact_polar` (a version of the Banach-Alaoglu theorem): The polar set of a
  neighborhood of the origin in a normed space `E` over `𝕜` is compact in `weak_dual _ E`, if the
  nontrivially normed field `𝕜` is proper as a topological space.
* `weak_dual.is_compact_closed_ball` (the most common special case of the Banach-Alaoglu theorem):
  Closed balls in the dual of a normed space `E` over `ℝ` or `ℂ` are compact in the weak-star
  topology.

TODOs:
* Add that in finite dimensions, the weak-* topology and the dual norm topology coincide.
* Add that in infinite dimensions, the weak-* topology is strictly coarser than the dual norm
  topology.
* Add metrizability of the dual unit ball (more generally weak-star compact subsets) of
  `weak_dual 𝕜 E` under the assumption of separability of `E`.
* Add the sequential Banach-Alaoglu theorem: the dual unit ball of a separable normed space `E`
  is sequentially compact in the weak-star topology. This would follow from the metrizability above.

## Notations

No new notation is introduced.

## Implementation notes

Weak-* topology is defined generally in the file `topology.algebra.module.weak_dual`.

When `E` is a normed space, the duals `dual 𝕜 E` and `weak_dual 𝕜 E` are type synonyms with
different topology instances.

For the proof of Banach-Alaoglu theorem, the weak dual of `E` is embedded in the space of
functions `E → 𝕜` with the topology of pointwise convergence.

The polar set `polar 𝕜 s` of a subset `s` of `E` is originally defined as a subset of the dual
`dual 𝕜 E`. We care about properties of these w.r.t. weak-* topology, and for this purpose give
the definition `weak_dual.polar 𝕜 s` for the "same" subset viewed as a subset of `weak_dual 𝕜 E`
(a type synonym of the dual but with a different topology instance).

## References

* https://en.wikipedia.org/wiki/Weak_topology#Weak-*_topology
* https://en.wikipedia.org/wiki/Banach%E2%80%93Alaoglu_theorem

## Tags

weak-star, weak dual

-/

noncomputable theory
open filter function metric set
open_locale topological_space filter

/-!
### Weak star topology on duals of normed spaces

In this section, we prove properties about the weak-* topology on duals of normed spaces.
We prove in particular that the canonical mapping `dual 𝕜 E → weak_dual 𝕜 E` is continuous,
i.e., that the weak-* topology is coarser (not necessarily strictly) than the topology given
by the dual-norm (i.e. the operator-norm).
-/

variables {𝕜 : Type*} [nontrivially_normed_field 𝕜]
<<<<<<< HEAD
variables {E : Type*} [seminormed_add_comm_group E] [normed_space 𝕜 E]
=======
variables {E : Type*} [semi_normed_group E] [normed_space 𝕜 E]
>>>>>>> 0179605f

namespace normed_space

namespace dual

/-- For normed spaces `E`, there is a canonical map `dual 𝕜 E → weak_dual 𝕜 E` (the "identity"
mapping). It is a linear equivalence. -/
def to_weak_dual : dual 𝕜 E ≃ₗ[𝕜] weak_dual 𝕜 E := linear_equiv.refl 𝕜 (E →L[𝕜] 𝕜)

@[simp] lemma coe_to_weak_dual (x' : dual 𝕜 E) : ⇑(x'.to_weak_dual) = x' := rfl

@[simp] lemma to_weak_dual_eq_iff (x' y' : dual 𝕜 E) :
  x'.to_weak_dual = y'.to_weak_dual ↔ x' = y' :=
to_weak_dual.injective.eq_iff

theorem to_weak_dual_continuous : continuous (λ (x' : dual 𝕜 E), x'.to_weak_dual) :=
weak_bilin.continuous_of_continuous_eval _ $ λ z, (inclusion_in_double_dual 𝕜 E z).continuous

/-- For a normed space `E`, according to `to_weak_dual_continuous` the "identity mapping"
`dual 𝕜 E → weak_dual 𝕜 E` is continuous. This definition implements it as a continuous linear
map. -/
def continuous_linear_map_to_weak_dual : dual 𝕜 E →L[𝕜] weak_dual 𝕜 E :=
{ cont := to_weak_dual_continuous, .. to_weak_dual, }

/-- The weak-star topology is coarser than the dual-norm topology. -/
theorem dual_norm_topology_le_weak_dual_topology :
  (by apply_instance : topological_space (dual 𝕜 E)) ≤
    (by apply_instance : topological_space (weak_dual 𝕜 E)) :=
by { convert to_weak_dual_continuous.le_induced, exact induced_id.symm }

end dual
end normed_space

namespace weak_dual

open normed_space

/-- For normed spaces `E`, there is a canonical map `weak_dual 𝕜 E → dual 𝕜 E` (the "identity"
mapping). It is a linear equivalence. Here it is implemented as the inverse of the linear
equivalence `normed_space.dual.to_weak_dual` in the other direction. -/
def to_normed_dual : weak_dual 𝕜 E ≃ₗ[𝕜] dual 𝕜 E := normed_space.dual.to_weak_dual.symm

lemma to_normed_dual_apply (x : weak_dual 𝕜 E) (y : E) : (to_normed_dual x) y = x y := rfl

@[simp] lemma coe_to_normed_dual (x' : weak_dual 𝕜 E) : ⇑(x'.to_normed_dual) = x' := rfl

@[simp] lemma to_normed_dual_eq_iff (x' y' : weak_dual 𝕜 E) :
  x'.to_normed_dual = y'.to_normed_dual ↔ x' = y' :=
weak_dual.to_normed_dual.injective.eq_iff

lemma is_closed_closed_ball (x' : dual 𝕜 E) (r : ℝ) :
  is_closed (to_normed_dual ⁻¹' closed_ball x' r) :=
is_closed_induced_iff'.2 (continuous_linear_map.is_weak_closed_closed_ball x' r)

/-!
### Polar sets in the weak dual space
-/

variables (𝕜)

/-- The polar set `polar 𝕜 s` of `s : set E` seen as a subset of the dual of `E` with the
weak-star topology is `weak_dual.polar 𝕜 s`. -/
def polar (s : set E) : set (weak_dual 𝕜 E) := to_normed_dual ⁻¹' polar 𝕜 s

lemma polar_def (s : set E) : polar 𝕜 s = {f : weak_dual 𝕜 E | ∀ x ∈ s, ∥f x∥ ≤ 1} := rfl

/-- The polar `polar 𝕜 s` of a set `s : E` is a closed subset when the weak star topology
is used. -/
lemma is_closed_polar (s : set E) : is_closed (polar 𝕜 s) :=
begin
  simp only [polar_def, set_of_forall],
  exact is_closed_bInter (λ x hx, is_closed_Iic.preimage (weak_bilin.eval_continuous _ _).norm)
end

variable {𝕜}

/-- While the coercion `coe_fn : weak_dual 𝕜 E → (E → 𝕜)` is not a closed map, it sends *bounded*
closed sets to closed sets. -/
lemma is_closed_image_coe_of_bounded_of_closed {s : set (weak_dual 𝕜 E)}
  (hb : bounded (dual.to_weak_dual ⁻¹' s)) (hc : is_closed s) :
  is_closed ((coe_fn : weak_dual 𝕜 E → E → 𝕜) '' s) :=
continuous_linear_map.is_closed_image_coe_of_bounded_of_weak_closed hb (is_closed_induced_iff'.1 hc)

lemma is_compact_of_bounded_of_closed [proper_space 𝕜] {s : set (weak_dual 𝕜 E)}
  (hb : bounded (dual.to_weak_dual ⁻¹' s)) (hc : is_closed s) :
  is_compact s :=
(embedding.is_compact_iff_is_compact_image fun_like.coe_injective.embedding_induced).mpr $
  continuous_linear_map.is_compact_image_coe_of_bounded_of_closed_image hb $
  is_closed_image_coe_of_bounded_of_closed hb hc

variable (𝕜)

/-- The image under `coe_fn : weak_dual 𝕜 E → (E → 𝕜)` of a polar `weak_dual.polar 𝕜 s` of a
neighborhood `s` of the origin is a closed set. -/
lemma is_closed_image_polar_of_mem_nhds {s : set E} (s_nhd : s ∈ 𝓝 (0 : E)) :
  is_closed ((coe_fn : weak_dual 𝕜 E → E → 𝕜) '' polar 𝕜 s) :=
is_closed_image_coe_of_bounded_of_closed (bounded_polar_of_mem_nhds_zero 𝕜 s_nhd)
  (is_closed_polar _ _)

/-- The image under `coe_fn : normed_space.dual 𝕜 E → (E → 𝕜)` of a polar `polar 𝕜 s` of a
neighborhood `s` of the origin is a closed set. -/
lemma _root_.normed_space.dual.is_closed_image_polar_of_mem_nhds {s : set E}
  (s_nhd : s ∈ 𝓝 (0 : E)) : is_closed ((coe_fn : dual 𝕜 E → E → 𝕜) '' normed_space.polar 𝕜 s) :=
is_closed_image_polar_of_mem_nhds 𝕜 s_nhd

/-- The **Banach-Alaoglu theorem**: the polar set of a neighborhood `s` of the origin in a
normed space `E` is a compact subset of `weak_dual 𝕜 E`. -/
theorem is_compact_polar [proper_space 𝕜] {s : set E} (s_nhd : s ∈ 𝓝 (0 : E)) :
  is_compact (polar 𝕜 s) :=
is_compact_of_bounded_of_closed (bounded_polar_of_mem_nhds_zero 𝕜 s_nhd) (is_closed_polar _ _)

/-- The **Banach-Alaoglu theorem**: closed balls of the dual of a normed space `E` are compact in
the weak-star topology. -/
theorem is_compact_closed_ball [proper_space 𝕜] (x' : dual 𝕜 E) (r : ℝ) :
  is_compact (to_normed_dual ⁻¹' (closed_ball x' r)) :=
is_compact_of_bounded_of_closed bounded_closed_ball (is_closed_closed_ball x' r)

end weak_dual<|MERGE_RESOLUTION|>--- conflicted
+++ resolved
@@ -99,11 +99,7 @@
 -/
 
 variables {𝕜 : Type*} [nontrivially_normed_field 𝕜]
-<<<<<<< HEAD
 variables {E : Type*} [seminormed_add_comm_group E] [normed_space 𝕜 E]
-=======
-variables {E : Type*} [semi_normed_group E] [normed_space 𝕜 E]
->>>>>>> 0179605f
 
 namespace normed_space
 
