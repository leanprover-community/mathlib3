--- conflicted
+++ resolved
@@ -236,13 +236,8 @@
 
 variables {α : Type*} [linear_ordered_field α]
 
-<<<<<<< HEAD
-lemma sum_Ioc_div_sq_le_sub {k n : ℕ} (hk : k ≠ 0) (h : k ≤ n) :
-  ∑ i in Ioc k n, (1 : α) / i ^ 2 ≤ 1 / k - 1 / n :=
-=======
 lemma sum_Ioc_inv_sq_le_sub {k n : ℕ} (hk : k ≠ 0) (h : k ≤ n) :
   ∑ i in Ioc k n, ((i ^ 2) ⁻¹ : α) ≤ k ⁻¹ - n ⁻¹ :=
->>>>>>> 77c86ba4
 begin
   refine nat.le_induction _ _ n h,
   { simp only [Ioc_self, sum_empty, sub_self] },
@@ -259,56 +254,34 @@
   { nlinarith },
 end
 
-<<<<<<< HEAD
-lemma sum_Ioo_div_sq_le (k n : ℕ) :
-  ∑ i in Ioo k n, (1 : α) / i ^ 2 ≤ 2 / (k + 1) :=
-calc
-∑ i in Ioo k n, (1 : α) / i ^ 2 ≤ ∑ i in Ioc k (max (k+1) n), 1 / i ^ 2 :
-=======
 lemma sum_Ioo_inv_sq_le (k n : ℕ) :
   ∑ i in Ioo k n, ((i ^ 2) ⁻¹ : α) ≤ 2 / (k + 1) :=
 calc
 ∑ i in Ioo k n, ((i ^ 2) ⁻¹ : α) ≤ ∑ i in Ioc k (max (k+1) n), (i ^ 2) ⁻¹ :
->>>>>>> 77c86ba4
 begin
   apply sum_le_sum_of_subset_of_nonneg,
   { assume x hx,
     simp only [mem_Ioo] at hx,
     simp only [hx, hx.2.le, mem_Ioc, le_max_iff, or_true, and_self] },
   { assume i hi hident,
-<<<<<<< HEAD
-    exact div_nonneg zero_le_one (sq_nonneg _), }
-end
-... ≤ 1 / (k + 1) ^ 2 + ∑ i in Ioc k.succ (max (k + 1) n), 1 / i ^ 2 :
-=======
     exact inv_nonneg.2 (sq_nonneg _), }
 end
 ... ≤ ((k + 1) ^ 2) ⁻¹ + ∑ i in Ioc k.succ (max (k + 1) n), (i ^ 2) ⁻¹ :
->>>>>>> 77c86ba4
 begin
   rw [← nat.Icc_succ_left, ← nat.Ico_succ_right, sum_eq_sum_Ico_succ_bot],
   swap, { exact nat.succ_lt_succ ((nat.lt_succ_self k).trans_le (le_max_left _ _)) },
   rw [nat.Ico_succ_right, nat.Icc_succ_left, nat.cast_succ],
 end
-<<<<<<< HEAD
-... ≤ 1 / (k + 1) ^ 2 + 1 / (k + 1) :
-begin
-  refine add_le_add le_rfl ((sum_Ioc_div_sq_le_sub _ (le_max_left _ _)).trans _),
-=======
 ... ≤ ((k + 1) ^ 2) ⁻¹ + (k + 1) ⁻¹ :
 begin
   refine add_le_add le_rfl ((sum_Ioc_inv_sq_le_sub _ (le_max_left _ _)).trans _),
->>>>>>> 77c86ba4
   { simp only [ne.def, nat.succ_ne_zero, not_false_iff] },
   { simp only [nat.cast_succ, one_div, sub_le_self_iff, inv_nonneg, nat.cast_nonneg] }
 end
 ... ≤ 1 / (k + 1) + 1 / (k + 1) :
 begin
   have A : (1 : α) ≤ k + 1, by simp only [le_add_iff_nonneg_left, nat.cast_nonneg],
-<<<<<<< HEAD
-=======
   simp_rw ← one_div,
->>>>>>> 77c86ba4
   apply add_le_add_right,
   refine div_le_div zero_le_one le_rfl (zero_lt_one.trans_le A) _,
   simpa using pow_le_pow A one_le_two,
