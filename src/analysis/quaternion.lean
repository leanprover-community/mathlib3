--- conflicted
+++ resolved
@@ -115,28 +115,6 @@
   ..(quaternion_algebra.linear_equiv_tuple (-1 : ℝ) (-1 : ℝ)).trans
       (pi_Lp.linear_equiv 2 ℝ (λ _ : fin 4, ℝ)).symm }
 
-<<<<<<< HEAD
--- TODO: move
-@[continuity]
-lemma continuous_pi_single {ι : Type*} (α : ι → Type*)
-  [Π i, has_zero (α i)] [Π i, topological_space (α i)] [decidable_eq ι] (i : ι) :
-  continuous (λ a, (pi.single i a : Π i, α i)) :=
-continuous_const.update _ continuous_id
-
-@[continuity] lemma continuous_of_real : continuous (λ r : ℝ, (r : ℍ)) :=
-begin
-  show continuous (λ r : ℝ,
-    linear_isometry_equiv_tuple.symm $
-    (pi_Lp.equiv _ (λ _ : fin 4, _)).symm ![r, 0, 0, 0]),
-  refine linear_isometry_equiv_tuple.symm.continuous.comp _,
-  refine (pi_Lp.continuous_equiv_symm _ _).comp _,
-  convert (continuous_pi_single (λ i, ℝ) (0 : fin 4) : _),
-  ext r i,
-  fin_cases i; refl
-end
-
-=======
->>>>>>> dde670c9
 @[continuity] lemma continuous_re : continuous (λ q : ℍ, q.re) :=
 (continuous_apply 0).comp linear_isometry_equiv_tuple.continuous
 
