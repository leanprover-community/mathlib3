/-
Copyright (c) 2022 Moritz Doll. All rights reserved.
Released under Apache 2.0 license as described in the file LICENSE.
Authors: Moritz Doll
-/

import analysis.calculus.cont_diff
import analysis.locally_convex.with_seminorms
import topology.algebra.uniform_filter_basis
import topology.continuous_function.bounded
import tactic.positivity
import analysis.special_functions.pow

/-!
# Schwartz space

This file defines the Schwartz space. Usually, the Schwartz space is defined as the set of smooth
functions $f : ℝ^n → ℂ$ such that there exists $C_{αβ} > 0$ with $$|x^α ∂^β f(x)| < C_{αβ}$$ for
all $x ∈ ℝ^n$ and for all multiindices $α, β$.
In mathlib, we use a slightly different approach and define define the Schwartz space as all
smooth functions `f : E → F`, where `E` and `F` are real normed vector spaces such that for all
natural numbers `k` and `n` we have uniform bounds `‖x‖^k * ‖iterated_fderiv ℝ n f x‖ < C`.
This approach completely avoids using partial derivatives as well as polynomials.
We construct the topology on the Schwartz space by a family of seminorms, which are the best
constants in the above estimates, which is by abstract theory from
`seminorm_family.module_filter_basis` and `with_seminorms.to_locally_convex_space` turns the
Schwartz space into a locally convex topological vector space.

## Main definitions

* `schwartz_map`: The Schwartz space is the space of smooth functions such that all derivatives
decay faster than any power of `‖x‖`.
* `schwartz_map.seminorm`: The family of seminorms as described above
* `schwartz_map.fderiv_clm`: The differential as a continuous linear map
`𝓢(E, F) →L[𝕜] 𝓢(E, E →L[ℝ] F)`

## Main statements

* `schwartz_map.uniform_add_group` and `schwartz_map.locally_convex`: The Schwartz space is a
locally convex topological vector space.

## Implementation details

The implementation of the seminorms is taken almost literally from `continuous_linear_map.op_norm`.

## Notation

* `𝓢(E, F)`: The Schwartz space `schwartz_map E F` localized in `schwartz_space`

## Tags

Schwartz space, tempered distributions
-/

noncomputable theory

variables {𝕜 𝕜' D E F G : Type*}

variables [normed_add_comm_group E] [normed_space ℝ E]
variables [normed_add_comm_group F] [normed_space ℝ F]

variables (E F)

/-- A function is a Schwartz function if it is smooth and all derivatives decay faster than
  any power of `‖x‖`. -/
structure schwartz_map :=
  (to_fun : E → F)
  (smooth' : cont_diff ℝ ⊤ to_fun)
  (decay' : ∀ (k n : ℕ), ∃ (C : ℝ), ∀ x, ‖x‖^k * ‖iterated_fderiv ℝ n to_fun x‖ ≤ C)

localized "notation `𝓢(` E `, ` F `)` := schwartz_map E F" in schwartz_space

variables {E F}

namespace schwartz_map

instance : has_coe 𝓢(E, F) (E → F) := ⟨to_fun⟩

instance fun_like : fun_like 𝓢(E, F) E (λ _, F) :=
{ coe := λ f, f.to_fun,
  coe_injective' := λ f g h, by cases f; cases g; congr' }

/-- Helper instance for when there's too many metavariables to apply `fun_like.has_coe_to_fun`. -/
instance : has_coe_to_fun 𝓢(E, F) (λ _, E → F) := ⟨λ p, p.to_fun⟩

/-- All derivatives of a Schwartz function are rapidly decaying. -/
lemma decay (f : 𝓢(E, F)) (k n : ℕ) : ∃ (C : ℝ) (hC : 0 < C),
  ∀ x, ‖x‖^k * ‖iterated_fderiv ℝ n f x‖ ≤ C :=
begin
  rcases f.decay' k n with ⟨C, hC⟩,
  exact ⟨max C 1, by positivity, λ x, (hC x).trans (le_max_left _ _)⟩,
end

/-- Every Schwartz function is smooth. -/
lemma smooth (f : 𝓢(E, F)) (n : ℕ∞) : cont_diff ℝ n f := f.smooth'.of_le le_top

/-- Every Schwartz function is continuous. -/
@[continuity, protected] lemma continuous (f : 𝓢(E, F)) : continuous f := (f.smooth 0).continuous

/-- Every Schwartz function is differentiable. -/
@[protected] lemma differentiable (f : 𝓢(E, F)) : differentiable ℝ f :=
(f.smooth 1).differentiable rfl.le

@[ext] lemma ext {f g : 𝓢(E, F)} (h : ∀ x, (f : E → F) x = g x) : f = g := fun_like.ext f g h

section is_O

variables (f : 𝓢(E, F))

/-- Auxiliary lemma, used in proving the more general result `is_O_cocompact_zpow`. -/
lemma is_O_cocompact_zpow_neg_nat (k : ℕ) :
  asymptotics.is_O (filter.cocompact E) f (λ x, ‖x‖ ^ (-k : ℤ)) :=
begin
  obtain ⟨d, hd, hd'⟩ := f.decay k 0,
  simp_rw norm_iterated_fderiv_zero at hd',
  simp_rw [asymptotics.is_O, asymptotics.is_O_with],
  refine ⟨d, filter.eventually.filter_mono filter.cocompact_le_cofinite _⟩,
  refine (filter.eventually_cofinite_ne 0).mp (filter.eventually_of_forall (λ x hx, _)),
  rwa [real.norm_of_nonneg (zpow_nonneg (norm_nonneg _) _), zpow_neg, ←div_eq_mul_inv, le_div_iff'],
  exacts [hd' x, zpow_pos_of_pos (norm_pos_iff.mpr hx) _],
end

lemma is_O_cocompact_rpow [proper_space E] (s : ℝ) :
  asymptotics.is_O (filter.cocompact E) f (λ x, ‖x‖ ^ s) :=
begin
  let k := ⌈-s⌉₊,
  have hk : -(k : ℝ) ≤ s, from neg_le.mp (nat.le_ceil (-s)),
  refine (is_O_cocompact_zpow_neg_nat f k).trans _,
  refine (_ : asymptotics.is_O filter.at_top
    (λ x:ℝ, x ^ (-k : ℤ)) (λ x:ℝ, x ^ s)).comp_tendsto tendsto_norm_cocompact_at_top,
  simp_rw [asymptotics.is_O, asymptotics.is_O_with],
  refine ⟨1, filter.eventually_of_mem (filter.eventually_ge_at_top 1) (λ x hx, _)⟩,
  rw [one_mul, real.norm_of_nonneg (real.rpow_nonneg_of_nonneg (zero_le_one.trans hx) _),
    real.norm_of_nonneg (zpow_nonneg (zero_le_one.trans hx) _), ←real.rpow_int_cast, int.cast_neg,
    int.cast_coe_nat],
  exact real.rpow_le_rpow_of_exponent_le hx hk,
end

lemma is_O_cocompact_zpow [proper_space E] (k : ℤ) :
  asymptotics.is_O (filter.cocompact E) f (λ x, ‖x‖ ^ k) :=
by simpa only [real.rpow_int_cast] using is_O_cocompact_rpow f k

end is_O

section aux

lemma bounds_nonempty (k n : ℕ) (f : 𝓢(E, F)) :
  ∃ (c : ℝ), c ∈ {c : ℝ | 0 ≤ c ∧ ∀ (x : E), ‖x‖^k * ‖iterated_fderiv ℝ n f x‖ ≤ c} :=
let ⟨M, hMp, hMb⟩ := f.decay k n in ⟨M, le_of_lt hMp, hMb⟩

lemma bounds_bdd_below (k n : ℕ) (f : 𝓢(E, F)) :
  bdd_below {c | 0 ≤ c ∧ ∀ x, ‖x‖^k * ‖iterated_fderiv ℝ n f x‖ ≤ c} :=
⟨0, λ _ ⟨hn, _⟩, hn⟩

lemma decay_add_le_aux (k n : ℕ) (f g : 𝓢(E, F)) (x : E) :
  ‖x‖^k * ‖iterated_fderiv ℝ n (f+g) x‖ ≤
  ‖x‖^k * ‖iterated_fderiv ℝ n f x‖
  + ‖x‖^k * ‖iterated_fderiv ℝ n g x‖ :=
begin
  rw ←mul_add,
  refine mul_le_mul_of_nonneg_left _ (by positivity),
  convert norm_add_le _ _,
  exact iterated_fderiv_add_apply (f.smooth _) (g.smooth _),
end

lemma decay_neg_aux (k n : ℕ) (f : 𝓢(E, F)) (x : E) :
  ‖x‖ ^ k * ‖iterated_fderiv ℝ n (-f) x‖ = ‖x‖ ^ k * ‖iterated_fderiv ℝ n f x‖ :=
begin
  nth_rewrite 3 ←norm_neg,
  congr,
  exact iterated_fderiv_neg_apply,
end

variables [normed_field 𝕜] [normed_space 𝕜 F] [smul_comm_class ℝ 𝕜 F]

lemma decay_smul_aux (k n : ℕ) (f : 𝓢(E, F)) (c : 𝕜) (x : E) :
  ‖x‖ ^ k * ‖iterated_fderiv ℝ n (c • f) x‖ =
  ‖c‖ * ‖x‖ ^ k * ‖iterated_fderiv ℝ n f x‖ :=
by rw [mul_comm (‖c‖), mul_assoc, iterated_fderiv_const_smul_apply (f.smooth _), norm_smul]

end aux

section seminorm_aux

/-- Helper definition for the seminorms of the Schwartz space. -/
@[protected]
def seminorm_aux (k n : ℕ) (f : 𝓢(E, F)) : ℝ :=
Inf {c | 0 ≤ c ∧ ∀ x, ‖x‖^k * ‖iterated_fderiv ℝ n f x‖ ≤ c}

lemma seminorm_aux_nonneg (k n : ℕ) (f : 𝓢(E, F)) : 0 ≤ f.seminorm_aux k n :=
le_cInf (bounds_nonempty k n f) (λ _ ⟨hx, _⟩, hx)

lemma le_seminorm_aux (k n : ℕ) (f : 𝓢(E, F)) (x : E) :
  ‖x‖ ^ k * ‖iterated_fderiv ℝ n ⇑f x‖ ≤ f.seminorm_aux k n :=
le_cInf (bounds_nonempty k n f) (λ y ⟨_, h⟩, h x)

/-- If one controls the norm of every `A x`, then one controls the norm of `A`. -/
lemma seminorm_aux_le_bound (k n : ℕ) (f : 𝓢(E, F)) {M : ℝ} (hMp: 0 ≤ M)
  (hM : ∀ x, ‖x‖^k * ‖iterated_fderiv ℝ n f x‖ ≤ M) :
  f.seminorm_aux k n ≤ M :=
cInf_le (bounds_bdd_below k n f) ⟨hMp, hM⟩

end seminorm_aux

/-! ### Algebraic properties -/

section smul

variables [normed_field 𝕜] [normed_space 𝕜 F] [smul_comm_class ℝ 𝕜 F]
  [normed_field 𝕜'] [normed_space 𝕜' F] [smul_comm_class ℝ 𝕜' F]

instance : has_smul 𝕜 𝓢(E, F) :=
⟨λ c f, { to_fun := c • f,
  smooth' := (f.smooth _).const_smul c,
  decay' := λ k n, begin
    refine ⟨f.seminorm_aux k n * (‖c‖+1), λ x, _⟩,
    have hc : 0 ≤ ‖c‖ := by positivity,
    refine le_trans _ ((mul_le_mul_of_nonneg_right (f.le_seminorm_aux k n x) hc).trans _),
    { apply eq.le,
      rw [mul_comm _ (‖c‖), ← mul_assoc],
      exact decay_smul_aux k n f c x },
    { apply mul_le_mul_of_nonneg_left _ (f.seminorm_aux_nonneg k n),
      linarith }
  end}⟩

@[simp] lemma smul_apply {f : 𝓢(E, F)} {c : 𝕜} {x : E} : (c • f) x = c • (f x) := rfl

instance
[has_smul 𝕜 𝕜'] [is_scalar_tower 𝕜 𝕜' F] : is_scalar_tower 𝕜 𝕜' 𝓢(E, F) :=
⟨λ a b f, ext $ λ x, smul_assoc a b (f x)⟩

instance [smul_comm_class 𝕜 𝕜' F] : smul_comm_class 𝕜 𝕜' 𝓢(E, F) :=
⟨λ a b f, ext $ λ x, smul_comm a b (f x)⟩

lemma seminorm_aux_smul_le (k n : ℕ) (c : 𝕜) (f : 𝓢(E, F)) :
  (c • f).seminorm_aux k n ≤ ‖c‖ * f.seminorm_aux k n :=
begin
  refine (c • f).seminorm_aux_le_bound k n (mul_nonneg (norm_nonneg _) (seminorm_aux_nonneg _ _ _))
    (λ x, (decay_smul_aux k n f c x).le.trans _),
  rw mul_assoc,
  exact mul_le_mul_of_nonneg_left (f.le_seminorm_aux k n x) (norm_nonneg _),
end

instance has_nsmul : has_smul ℕ 𝓢(E, F) :=
⟨λ c f, { to_fun := c • f,
  smooth' := (f.smooth _).const_smul c,
  decay' := begin
    have : c • (f : E → F) = (c : ℝ) • f,
    { ext x, simp only [pi.smul_apply, ← nsmul_eq_smul_cast] },
    simp only [this],
    exact ((c : ℝ) • f).decay',
  end}⟩

instance has_zsmul : has_smul ℤ 𝓢(E, F) :=
⟨λ c f, { to_fun := c • f,
  smooth' := (f.smooth _).const_smul c,
  decay' := begin
    have : c • (f : E → F) = (c : ℝ) • f,
    { ext x, simp only [pi.smul_apply, ← zsmul_eq_smul_cast] },
    simp only [this],
    exact ((c : ℝ) • f).decay',
  end}⟩

end smul

section zero

instance : has_zero 𝓢(E, F) :=
⟨{ to_fun := λ _, 0,
  smooth' := cont_diff_const,
  decay' := λ _ _, ⟨1, λ _, by simp⟩ }⟩

instance : inhabited 𝓢(E, F) := ⟨0⟩

lemma coe_zero : ↑(0 : 𝓢(E, F)) = (0 : E → F) := rfl

@[simp] lemma coe_fn_zero : coe_fn (0 : 𝓢(E, F)) = (0 : E → F) := rfl

@[simp] lemma zero_apply {x : E} : (0 : 𝓢(E, F)) x = 0 := rfl

lemma seminorm_aux_zero (k n : ℕ) :
  (0 : 𝓢(E, F)).seminorm_aux k n = 0 :=
le_antisymm (seminorm_aux_le_bound k n _ rfl.le (λ _, by simp [pi.zero_def]))
  (seminorm_aux_nonneg _ _ _)

end zero

section neg

instance : has_neg 𝓢(E, F) :=
⟨λ f, ⟨-f, (f.smooth _).neg, λ k n,
  ⟨f.seminorm_aux k n, λ x, (decay_neg_aux k n f x).le.trans (f.le_seminorm_aux k n x)⟩⟩⟩

end neg

section add

instance : has_add 𝓢(E, F) :=
⟨λ f g, ⟨f + g, (f.smooth _).add (g.smooth _), λ k n,
  ⟨f.seminorm_aux k n + g.seminorm_aux k n, λ x, (decay_add_le_aux k n f g x).trans
    (add_le_add (f.le_seminorm_aux k n x) (g.le_seminorm_aux k n x))⟩⟩⟩

@[simp] lemma add_apply {f g : 𝓢(E, F)} {x : E} : (f + g) x = f x + g x := rfl

lemma seminorm_aux_add_le (k n : ℕ) (f g : 𝓢(E, F)) :
  (f + g).seminorm_aux k n ≤ f.seminorm_aux k n + g.seminorm_aux k n :=
(f + g).seminorm_aux_le_bound k n
  (add_nonneg (seminorm_aux_nonneg _ _ _) (seminorm_aux_nonneg _ _ _)) $
  λ x, (decay_add_le_aux k n f g x).trans $
  add_le_add (f.le_seminorm_aux k n x) (g.le_seminorm_aux k n x)

end add

section sub

instance : has_sub 𝓢(E, F) :=
⟨λ f g, ⟨f - g, (f.smooth _).sub (g.smooth _),
  begin
    intros k n,
    refine ⟨f.seminorm_aux k n + g.seminorm_aux k n, λ x, _⟩,
    refine le_trans _ (add_le_add (f.le_seminorm_aux k n x) (g.le_seminorm_aux k n x)),
    rw sub_eq_add_neg,
    rw ←decay_neg_aux k n g x,
    convert decay_add_le_aux k n f (-g) x,
    -- exact fails with deterministic timeout
  end⟩ ⟩

@[simp] lemma sub_apply {f g : 𝓢(E, F)} {x : E} : (f - g) x = f x - g x := rfl

end sub

section add_comm_group

instance : add_comm_group 𝓢(E, F) :=
fun_like.coe_injective.add_comm_group _ rfl (λ _ _, rfl) (λ _, rfl) (λ _ _, rfl) (λ _ _, rfl)
  (λ _ _, rfl)

variables (E F)

/-- Coercion as an additive homomorphism. -/
def coe_hom : 𝓢(E, F) →+ (E → F) :=
{ to_fun := λ f, f, map_zero' := coe_zero, map_add' := λ _ _, rfl }

variables {E F}

lemma coe_coe_hom : (coe_hom E F : 𝓢(E, F) → (E → F)) = coe_fn := rfl

lemma coe_hom_injective : function.injective (coe_hom E F) :=
by { rw coe_coe_hom, exact fun_like.coe_injective }

end add_comm_group

section module

variables [normed_field 𝕜] [normed_space 𝕜 F] [smul_comm_class ℝ 𝕜 F]

instance : module 𝕜 𝓢(E, F) :=
coe_hom_injective.module 𝕜 (coe_hom E F) (λ _ _, rfl)

end module

section seminorms

/-! ### Seminorms on Schwartz space-/

variables [normed_field 𝕜] [normed_space 𝕜 F] [smul_comm_class ℝ 𝕜 F]
variable (𝕜)

/-- The seminorms of the Schwartz space given by the best constants in the definition of
`𝓢(E, F)`. -/
@[protected]
def seminorm (k n : ℕ) : seminorm 𝕜 𝓢(E, F) := seminorm.of_smul_le (seminorm_aux k n)
  (seminorm_aux_zero k n) (seminorm_aux_add_le k n) (seminorm_aux_smul_le k n)

/-- If one controls the seminorm for every `x`, then one controls the seminorm. -/
lemma seminorm_le_bound (k n : ℕ) (f : 𝓢(E, F)) {M : ℝ} (hMp: 0 ≤ M)
  (hM : ∀ x, ‖x‖^k * ‖iterated_fderiv ℝ n f x‖ ≤ M) : seminorm 𝕜 k n f ≤ M :=
f.seminorm_aux_le_bound k n hMp hM

/-- The seminorm controls the Schwartz estimate for any fixed `x`. -/
lemma le_seminorm (k n : ℕ) (f : 𝓢(E, F)) (x : E) :
  ‖x‖ ^ k * ‖iterated_fderiv ℝ n f x‖ ≤ seminorm 𝕜 k n f :=
f.le_seminorm_aux k n x

lemma norm_iterated_fderiv_le_seminorm (f : 𝓢(E, F)) (n : ℕ) (x₀ : E) :
  ‖iterated_fderiv ℝ n f x₀‖ ≤ (schwartz_map.seminorm 𝕜 0 n) f :=
begin
  have := schwartz_map.le_seminorm 𝕜 0 n f x₀,
  rwa [pow_zero, one_mul] at this,
end

lemma norm_pow_mul_le_seminorm (f : 𝓢(E, F)) (k : ℕ) (x₀ : E) :
  ‖x₀‖^k * ‖f x₀‖ ≤ (schwartz_map.seminorm 𝕜 k 0) f :=
begin
  have := schwartz_map.le_seminorm 𝕜 k 0 f x₀,
  rwa norm_iterated_fderiv_zero at this,
end

lemma norm_le_seminorm (f : 𝓢(E, F)) (x₀ : E) :
  ‖f x₀‖ ≤ (schwartz_map.seminorm 𝕜 0 0) f :=
begin
  have := norm_pow_mul_le_seminorm 𝕜 f 0 x₀,
  rwa [pow_zero, one_mul] at this,
end

end seminorms

section topology

/-! ### The topology on the Schwartz space-/

variables [normed_field 𝕜] [normed_space 𝕜 F] [smul_comm_class ℝ 𝕜 F]
variables (𝕜 E F)

/-- The family of Schwartz seminorms. -/
def _root_.schwartz_seminorm_family : seminorm_family 𝕜 𝓢(E, F) (ℕ × ℕ) :=
λ n, seminorm 𝕜 n.1 n.2

@[simp] lemma schwartz_seminorm_family_apply (n k : ℕ) :
  schwartz_seminorm_family 𝕜 E F (n,k) = schwartz_map.seminorm 𝕜 n k := rfl

@[simp] lemma schwartz_seminorm_family_apply_zero :
  schwartz_seminorm_family 𝕜 E F 0 = schwartz_map.seminorm 𝕜 0 0 := rfl

instance : topological_space 𝓢(E, F) :=
(schwartz_seminorm_family ℝ E F).module_filter_basis.topology'

lemma _root_.schwartz_with_seminorms : with_seminorms (schwartz_seminorm_family 𝕜 E F) :=
begin
  have A : with_seminorms (schwartz_seminorm_family ℝ E F) := ⟨rfl⟩,
  rw seminorm_family.with_seminorms_iff_nhds_eq_infi at ⊢ A,
  rw A,
  refl
end

variables {𝕜 E F}

instance : has_continuous_smul 𝕜 𝓢(E, F) :=
begin
  rw (schwartz_with_seminorms 𝕜 E F).with_seminorms_eq,
  exact (schwartz_seminorm_family 𝕜 E F).module_filter_basis.has_continuous_smul,
end

instance : topological_add_group 𝓢(E, F) :=
(schwartz_seminorm_family ℝ E F).add_group_filter_basis.is_topological_add_group

instance : uniform_space 𝓢(E, F) :=
(schwartz_seminorm_family ℝ E F).add_group_filter_basis.uniform_space

instance : uniform_add_group 𝓢(E, F) :=
(schwartz_seminorm_family ℝ E F).add_group_filter_basis.uniform_add_group

instance : locally_convex_space ℝ 𝓢(E, F) :=
(schwartz_with_seminorms ℝ E F).to_locally_convex_space

instance : topological_space.first_countable_topology (𝓢(E, F)) :=
(schwartz_with_seminorms ℝ E F).first_countable

end topology

section clm

/-! ### Construction of continuous linear maps between Schwartz spaces -/

variables [normed_field 𝕜]
variables [normed_add_comm_group D] [normed_space ℝ D]
variables [normed_space 𝕜 E] [smul_comm_class ℝ 𝕜 E]
variables [normed_add_comm_group G] [normed_space ℝ G] [normed_space 𝕜 G] [smul_comm_class ℝ 𝕜 G]

variable (𝕜)

/-- Create a linear map between Schwartz spaces.

Note: This is a helper definition for `mk_clm`. -/
def mk_lm (A : (D → E) → (F → G))
  (hadd : ∀ (f g : 𝓢(D, E)) x, A (f + g) x = A f x + A g x)
  (hsmul : ∀ (a : 𝕜) (f : 𝓢(D, E)) x, A (a • f) x = a • A f x)
  (hsmooth : ∀ (f : 𝓢(D, E)), cont_diff ℝ ⊤ (A f))
  (hbound : ∀ (n : ℕ × ℕ), ∃ (s : finset (ℕ × ℕ)) (C : ℝ) (hC : 0 ≤ C), ∀ (f : 𝓢(D, E)) (x : F),
  ‖x‖ ^ n.fst * ‖iterated_fderiv ℝ n.snd (A f) x‖ ≤ C * s.sup (schwartz_seminorm_family 𝕜 D E) f) :
  𝓢(D, E) →ₗ[𝕜] 𝓢(F, G) :=
{ to_fun := λ f,
  { to_fun := A f,
    smooth' := hsmooth f,
    decay' := begin
      intros k n,
      rcases hbound ⟨k, n⟩ with ⟨s, C, hC, h⟩,
      exact ⟨C * (s.sup (schwartz_seminorm_family 𝕜 D E)) f, h f⟩,
    end, },
  map_add' := λ f g, ext (hadd f g),
  map_smul' := λ a f, ext (hsmul a f), }


/-- Create a linear map between Schwartz spaces.

For an example of using this definition, see `fderiv_clm`. -/
def mk_clm (A : (D → E) → (F → G))
  (hadd : ∀ (f g : 𝓢(D, E)) x, A (f + g) x = A f x + A g x)
  (hsmul : ∀ (a : 𝕜) (f : 𝓢(D, E)) x, A (a • f) x = a • A f x)
  (hsmooth : ∀ (f : 𝓢(D, E)), cont_diff ℝ ⊤ (A f))
  (hbound : ∀ (n : ℕ × ℕ), ∃ (s : finset (ℕ × ℕ)) (C : ℝ) (hC : 0 ≤ C), ∀ (f : 𝓢(D, E)) (x : F),
  ‖x‖ ^ n.fst * ‖iterated_fderiv ℝ n.snd (A f) x‖ ≤ C * s.sup (schwartz_seminorm_family 𝕜 D E) f) :
  𝓢(D, E) →L[𝕜] 𝓢(F, G) :=
{ cont :=
  begin
    change continuous (mk_lm 𝕜 A hadd hsmul hsmooth hbound : 𝓢(D, E) →ₗ[𝕜] 𝓢(F, G)),
    refine seminorm.continuous_from_bounded (schwartz_with_seminorms 𝕜 D E)
      (schwartz_with_seminorms 𝕜 F G) _ _,
    intro n,
    rcases hbound n with ⟨s, C, hC, h⟩,
    refine ⟨s, ⟨C, hC⟩, _⟩,
    intros f,
    simp only [seminorm.comp_apply, seminorm.smul_apply],
    refine (mk_lm 𝕜 A hadd hsmul hsmooth hbound f).seminorm_le_bound 𝕜 n.1 n.2 _ _,
    { rw nnreal.smul_def,
      positivity },
    intros x,
    rw nnreal.smul_def,
    simp only [algebra.id.smul_eq_mul, subtype.coe_mk],
    exact h f x,
  end,
  to_linear_map := mk_lm 𝕜 A hadd hsmul hsmooth hbound }

end clm

section fderiv

/-! ### Derivatives of Schwartz functions -/

variables (𝕜)
variables [is_R_or_C 𝕜] [normed_space 𝕜 F] [smul_comm_class ℝ 𝕜 F]

/-- The derivative on Schwartz space as a continuous linear map. -/
def fderiv_clm : 𝓢(E, F) →L[𝕜] 𝓢(E, E →L[ℝ] F) :=
mk_clm 𝕜 (fderiv ℝ)
  (λ f g _, fderiv_add f.differentiable.differentiable_at g.differentiable.differentiable_at)
  (λ a f _, fderiv_const_smul f.differentiable.differentiable_at a)
  (λ f, (cont_diff_top_iff_fderiv.mp f.smooth').2)
  (begin
    rintros ⟨k, n⟩,
<<<<<<< HEAD
    use [{⟨k, n+1⟩}, 1, zero_le_one],
    intros f x,
    simp only [one_mul, schwartz_map.schwartz_seminorm_family_apply, finset.sup_singleton,
      norm_iterated_fderiv_fderiv],
=======
    use [{⟨k, n+1⟩}, 1],
    intros f,
    simp only [schwartz_seminorm_family_apply, seminorm.comp_apply, finset.sup_singleton, one_smul],
    refine (fderiv_lm 𝕜 f).seminorm_le_bound 𝕜 k n (by positivity) _,
    intros x,
    rw [fderiv_lm_apply, coe_fderiv, norm_iterated_fderiv_fderiv],
>>>>>>> b31173ee
    exact f.le_seminorm 𝕜 k (n+1) x,
  end)

@[simp] lemma fderiv_clm_apply (f : 𝓢(E, F)) (x : E) : fderiv_clm 𝕜 f x = fderiv ℝ f x :=
rfl

end fderiv

section bounded_continuous_function

/-! ### Inclusion into the space of bounded continuous functions -/

open_locale bounded_continuous_function

/-- Schwartz functions as bounded continuous functions -/
def to_bounded_continuous_function (f : 𝓢(E, F)) : E →ᵇ F :=
bounded_continuous_function.of_normed_add_comm_group f (schwartz_map.continuous f)
  (schwartz_map.seminorm ℝ 0 0 f) (norm_le_seminorm ℝ f)

@[simp] lemma to_bounded_continuous_function_apply (f : 𝓢(E, F)) (x : E) :
  f.to_bounded_continuous_function x = f x := rfl

/-- Schwartz functions as continuous functions -/
def to_continuous_map (f : 𝓢(E, F)) : C(E, F) :=
f.to_bounded_continuous_function.to_continuous_map

variables (𝕜 E F)
variables [is_R_or_C 𝕜] [normed_space 𝕜 F] [smul_comm_class ℝ 𝕜 F]

/-- The inclusion map from Schwartz functions to bounded continuous functions as a linear map. -/
def to_bounded_continuous_function_lm : 𝓢(E, F) →ₗ[𝕜] E →ᵇ F :=
{ to_fun := λ f, f.to_bounded_continuous_function,
  map_add' := λ f g, by { ext, exact add_apply },
  map_smul' := λ a f, by { ext, exact smul_apply } }

@[simp] lemma to_bounded_continuous_function_lm_apply (f : 𝓢(E, F)) (x : E) :
  to_bounded_continuous_function_lm 𝕜 E F f x = f x := rfl

/-- The inclusion map from Schwartz functions to bounded continuous functions as a continuous linear
map. -/
def to_bounded_continuous_function_clm : 𝓢(E, F) →L[𝕜] E →ᵇ F :=
{ cont :=
  begin
    change continuous (to_bounded_continuous_function_lm 𝕜 E F),
    refine seminorm.continuous_from_bounded (schwartz_with_seminorms 𝕜 E F)
      (norm_with_seminorms 𝕜 (E →ᵇ F)) _ (λ i, ⟨{0}, 1, λ f, _⟩),
    rw [finset.sup_singleton, one_smul , seminorm.comp_apply, coe_norm_seminorm,
        schwartz_seminorm_family_apply_zero, bounded_continuous_function.norm_le (map_nonneg _ _)],
    intros x,
    exact norm_le_seminorm 𝕜 _ _,
  end,
  .. to_bounded_continuous_function_lm 𝕜 E F}

@[simp] lemma to_bounded_continuous_function_clm_apply (f : 𝓢(E, F)) (x : E) :
  to_bounded_continuous_function_clm 𝕜 E F f x = f x := rfl

variables {E}

/-- The Dirac delta distribution -/
def delta (x : E) : 𝓢(E, F) →L[𝕜] F :=
(bounded_continuous_function.eval_clm 𝕜 x).comp (to_bounded_continuous_function_clm 𝕜 E F)

@[simp] lemma delta_apply (x₀ : E) (f : 𝓢(E, F)) : delta 𝕜 F x₀ f = f x₀ := rfl

end bounded_continuous_function

end schwartz_map<|MERGE_RESOLUTION|>--- conflicted
+++ resolved
@@ -538,19 +538,12 @@
   (λ f, (cont_diff_top_iff_fderiv.mp f.smooth').2)
   (begin
     rintros ⟨k, n⟩,
-<<<<<<< HEAD
-    use [{⟨k, n+1⟩}, 1, zero_le_one],
-    intros f x,
-    simp only [one_mul, schwartz_map.schwartz_seminorm_family_apply, finset.sup_singleton,
-      norm_iterated_fderiv_fderiv],
-=======
     use [{⟨k, n+1⟩}, 1],
     intros f,
     simp only [schwartz_seminorm_family_apply, seminorm.comp_apply, finset.sup_singleton, one_smul],
     refine (fderiv_lm 𝕜 f).seminorm_le_bound 𝕜 k n (by positivity) _,
     intros x,
     rw [fderiv_lm_apply, coe_fderiv, norm_iterated_fderiv_fderiv],
->>>>>>> b31173ee
     exact f.le_seminorm 𝕜 k (n+1) x,
   end)
 
