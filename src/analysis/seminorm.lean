/-
Copyright (c) 2019 Jean Lo. All rights reserved.
Released under Apache 2.0 license as described in the file LICENSE.
Authors: Jean Lo, Yaël Dillies, Moritz Doll
-/
import data.real.pointwise
import data.real.sqrt
import topology.algebra.filter_basis
import topology.algebra.module.locally_convex

/-!
# Seminorms

This file defines seminorms.

A seminorm is a function to the reals which is positive-semidefinite, absolutely homogeneous, and
subadditive. They are closely related to convex sets and a topological vector space is locally
convex if and only if its topology is induced by a family of seminorms.

## Main declarations

For a module over a normed ring:
* `seminorm`: A function to the reals that is positive-semidefinite, absolutely homogeneous, and
  subadditive.
* `norm_seminorm 𝕜 E`: The norm on `E` as a seminorm.

## References

* [H. H. Schaefer, *Topological Vector Spaces*][schaefer1966]

## Tags

seminorm, locally convex, LCTVS
-/

set_option old_structure_cmd true

open normed_field set
open_locale big_operators nnreal pointwise topological_space

variables {R R' 𝕜 E F G ι : Type*}

/-- A seminorm on a module over a normed ring is a function to the reals that is positive
semidefinite, positive homogeneous, and subadditive. -/
structure seminorm (𝕜 : Type*) (E : Type*) [semi_normed_ring 𝕜] [add_group E] [has_smul 𝕜 E]
  extends add_group_seminorm E :=
(smul' : ∀ (a : 𝕜) (x : E), to_fun (a • x) = ∥a∥ * to_fun x)

attribute [nolint doc_blame] seminorm.to_add_group_seminorm

<<<<<<< HEAD
/-- `seminorm_class F 𝕜 E` states that `F` is a type of seminorms on the `𝕜`-module E.

You should extend this class when you extend `seminorm`. -/
class seminorm_class (F : Type*) (𝕜 E : out_param $ Type*) [semi_normed_ring 𝕜] [add_group E]
  [has_smul 𝕜 E] extends add_group_seminorm_class F E :=
(map_smul_eq_mul (f : F) (a : 𝕜) (x : E) : f (a • x) = ∥a∥ * f x)

export seminorm_class (map_smul_eq_mul)

-- `𝕜` is an `out_param`, so this is a false positive.
attribute [nolint dangerous_instance] seminorm_class.to_add_group_seminorm_class
=======
section of
>>>>>>> 865184b4

/-- Alternative constructor for a `seminorm` on an `add_comm_group E` that is a module over a
`semi_norm_ring 𝕜`. -/
def seminorm.of [semi_normed_ring 𝕜] [add_comm_group E] [module 𝕜 E] (f : E → ℝ)
  (add_le : ∀ (x y : E), f (x + y) ≤ f x + f y)
  (smul : ∀ (a : 𝕜) (x : E), f (a • x) = ∥a∥ * f x) : seminorm 𝕜 E :=
{ to_fun    := f,
  map_zero' := by rw [←zero_smul 𝕜 (0 : E), smul, norm_zero, zero_mul],
  add_le'   := add_le,
  smul'     := smul,
  neg'      := λ x, by rw [←neg_one_smul 𝕜, smul, norm_neg, ← smul, one_smul] }

/-- Alternative constructor for a `seminorm` over a normed field `𝕜` that only assumes `f 0 = 0`
and an inequality for the scalar multiplication. -/
def seminorm.of_smul_le [normed_field 𝕜] [add_comm_group E] [module 𝕜 E] (f : E → ℝ)
  (map_zero : f 0 = 0) (add_le : ∀ x y, f (x + y) ≤ f x + f y)
  (smul_le : ∀ (r : 𝕜) x, f (r • x) ≤ ∥r∥ * f x) : seminorm 𝕜 E :=
seminorm.of f add_le
  (λ r x, begin
    refine le_antisymm (smul_le r x) _,
    by_cases r = 0,
    { simp [h, map_zero] },
    rw ←mul_le_mul_left (inv_pos.mpr (norm_pos_iff.mpr h)),
    rw inv_mul_cancel_left₀ (norm_ne_zero_iff.mpr h),
    specialize smul_le r⁻¹ (r • x),
    rw norm_inv at smul_le,
    convert smul_le,
    simp [h],
  end)

end of

namespace seminorm

section semi_normed_ring
variables [semi_normed_ring 𝕜]

section add_group
variables [add_group E]

section has_smul
variables [has_smul 𝕜 E]

instance seminorm_class : seminorm_class (seminorm 𝕜 E) 𝕜 E :=
{ coe := λ f, f.to_fun,
  coe_injective' := λ f g h, by cases f; cases g; congr',
  map_zero := λ f, f.map_zero',
  map_add_le_add := λ f, f.add_le',
  map_neg_eq_map := λ f, f.neg',
  map_smul_eq_mul := λ f, f.smul' }

/-- Helper instance for when there's too many metavariables to apply `fun_like.has_coe_to_fun`. -/
instance : has_coe_to_fun (seminorm 𝕜 E) (λ _, E → ℝ) := fun_like.has_coe_to_fun

@[ext] lemma ext {p q : seminorm 𝕜 E} (h : ∀ x, (p : E → ℝ) x = q x) : p = q := fun_like.ext p q h

instance : has_zero (seminorm 𝕜 E) :=
⟨{ smul' := λ _ _, (mul_zero _).symm,
  ..add_group_seminorm.has_zero.zero }⟩

@[simp] lemma coe_zero : ⇑(0 : seminorm 𝕜 E) = 0 := rfl

@[simp] lemma zero_apply (x : E) : (0 : seminorm 𝕜 E) x = 0 := rfl

instance : inhabited (seminorm 𝕜 E) := ⟨0⟩

variables (p : seminorm 𝕜 E) (c : 𝕜) (x y : E) (r : ℝ)

/-- Any action on `ℝ` which factors through `ℝ≥0` applies to a seminorm. -/
instance [has_smul R ℝ] [has_smul R ℝ≥0] [is_scalar_tower R ℝ≥0 ℝ] :
  has_smul R (seminorm 𝕜 E) :=
{ smul := λ r p,
  { to_fun  := λ x, r • p x,
    smul' := λ _ _, begin
      simp only [←smul_one_smul ℝ≥0 r (_ : ℝ), nnreal.smul_def, smul_eq_mul],
      rw [map_smul_eq_mul, mul_left_comm],
    end,
    ..(r • p.to_add_group_seminorm) }}

instance [has_smul R ℝ] [has_smul R ℝ≥0] [is_scalar_tower R ℝ≥0 ℝ]
  [has_smul R' ℝ] [has_smul R' ℝ≥0] [is_scalar_tower R' ℝ≥0 ℝ]
  [has_smul R R'] [is_scalar_tower R R' ℝ] :
  is_scalar_tower R R' (seminorm 𝕜 E) :=
{ smul_assoc := λ r a p, ext $ λ x, smul_assoc r a (p x) }

lemma coe_smul [has_smul R ℝ] [has_smul R ℝ≥0] [is_scalar_tower R ℝ≥0 ℝ]
  (r : R) (p : seminorm 𝕜 E) : ⇑(r • p) = r • p := rfl

@[simp] lemma smul_apply [has_smul R ℝ] [has_smul R ℝ≥0] [is_scalar_tower R ℝ≥0 ℝ]
  (r : R) (p : seminorm 𝕜 E) (x : E) : (r • p) x = r • p x := rfl

instance : has_add (seminorm 𝕜 E) :=
{ add := λ p q,
  { to_fun    := λ x, p x + q x,
    smul'     := λ a x, by simp only [map_smul_eq_mul, map_smul_eq_mul, mul_add],
    ..(p.to_add_group_seminorm + q.to_add_group_seminorm) }}

lemma coe_add (p q : seminorm 𝕜 E) : ⇑(p + q) = p + q := rfl

@[simp] lemma add_apply (p q : seminorm 𝕜 E) (x : E) : (p + q) x = p x + q x := rfl

instance : add_monoid (seminorm 𝕜 E) :=
fun_like.coe_injective.add_monoid _ rfl coe_add (λ p n, coe_smul n p)

instance : ordered_cancel_add_comm_monoid (seminorm 𝕜 E) :=
fun_like.coe_injective.ordered_cancel_add_comm_monoid _ rfl coe_add (λ p n, coe_smul n p)

instance [monoid R] [mul_action R ℝ] [has_smul R ℝ≥0] [is_scalar_tower R ℝ≥0 ℝ] :
  mul_action R (seminorm 𝕜 E) :=
fun_like.coe_injective.mul_action _ coe_smul

variables (𝕜 E)

/-- `coe_fn` as an `add_monoid_hom`. Helper definition for showing that `seminorm 𝕜 E` is
a module. -/
@[simps]
def coe_fn_add_monoid_hom : add_monoid_hom (seminorm 𝕜 E) (E → ℝ) := ⟨coe_fn, coe_zero, coe_add⟩

lemma coe_fn_add_monoid_hom_injective : function.injective (coe_fn_add_monoid_hom 𝕜 E) :=
show @function.injective (seminorm 𝕜 E) (E → ℝ) coe_fn, from fun_like.coe_injective

variables {𝕜 E}

instance [monoid R] [distrib_mul_action R ℝ] [has_smul R ℝ≥0] [is_scalar_tower R ℝ≥0 ℝ] :
  distrib_mul_action R (seminorm 𝕜 E) :=
(coe_fn_add_monoid_hom_injective 𝕜 E).distrib_mul_action _ coe_smul

instance [semiring R] [module R ℝ] [has_smul R ℝ≥0] [is_scalar_tower R ℝ≥0 ℝ] :
  module R (seminorm 𝕜 E) :=
(coe_fn_add_monoid_hom_injective 𝕜 E).module R _ coe_smul

-- TODO: define `has_Sup` too, from the skeleton at
-- https://github.com/leanprover-community/mathlib/pull/11329#issuecomment-1008915345
noncomputable instance : has_sup (seminorm 𝕜 E) :=
{ sup := λ p q,
  { to_fun  := p ⊔ q,
    smul' := λ x v, (congr_arg2 max (map_smul_eq_mul p x v) (map_smul_eq_mul q x v)).trans $
      (mul_max_of_nonneg _ _ $ norm_nonneg x).symm,
    ..(p.to_add_group_seminorm ⊔ q.to_add_group_seminorm) } }

@[simp] lemma coe_sup (p q : seminorm 𝕜 E) : ⇑(p ⊔ q) = p ⊔ q := rfl
lemma sup_apply (p q : seminorm 𝕜 E) (x : E) : (p ⊔ q) x = p x ⊔ q x := rfl

lemma smul_sup [has_smul R ℝ] [has_smul R ℝ≥0] [is_scalar_tower R ℝ≥0 ℝ]
  (r : R) (p q : seminorm 𝕜 E) :
  r • (p ⊔ q) = r • p ⊔ r • q :=
have real.smul_max : ∀ x y : ℝ, r • max x y = max (r • x) (r • y),
from λ x y, by simpa only [←smul_eq_mul, ←nnreal.smul_def, smul_one_smul ℝ≥0 r (_ : ℝ)]
                     using mul_max_of_nonneg x y (r • 1 : ℝ≥0).prop,
ext $ λ x, real.smul_max _ _

instance : partial_order (seminorm 𝕜 E) :=
  partial_order.lift _ fun_like.coe_injective

lemma le_def (p q : seminorm 𝕜 E) : p ≤ q ↔ (p : E → ℝ) ≤ q := iff.rfl
lemma lt_def (p q : seminorm 𝕜 E) : p < q ↔ (p : E → ℝ) < q := iff.rfl

noncomputable instance : semilattice_sup (seminorm 𝕜 E) :=
function.injective.semilattice_sup _ fun_like.coe_injective coe_sup

end has_smul

end add_group

section module
variables [add_comm_group E] [add_comm_group F] [add_comm_group G]
variables [module 𝕜 E] [module 𝕜 F] [module 𝕜 G]
variables [has_smul R ℝ] [has_smul R ℝ≥0] [is_scalar_tower R ℝ≥0 ℝ]

/-- Composition of a seminorm with a linear map is a seminorm. -/
def comp (p : seminorm 𝕜 F) (f : E →ₗ[𝕜] F) : seminorm 𝕜 E :=
{ to_fun    := λ x, p (f x),
  smul'     := λ _ _, (congr_arg p (f.map_smul _ _)).trans (map_smul_eq_mul p _ _),
  ..(p.to_add_group_seminorm.comp f.to_add_monoid_hom) }

lemma coe_comp (p : seminorm 𝕜 F) (f : E →ₗ[𝕜] F) : ⇑(p.comp f) = p ∘ f := rfl

@[simp] lemma comp_apply (p : seminorm 𝕜 F) (f : E →ₗ[𝕜] F) (x : E) : (p.comp f) x = p (f x) := rfl

@[simp] lemma comp_id (p : seminorm 𝕜 E) : p.comp linear_map.id = p :=
ext $ λ _, rfl

@[simp] lemma comp_zero (p : seminorm 𝕜 F) : p.comp (0 : E →ₗ[𝕜] F) = 0 :=
ext $ λ _, map_zero p

@[simp] lemma zero_comp (f : E →ₗ[𝕜] F) : (0 : seminorm 𝕜 F).comp f = 0 :=
ext $ λ _, rfl

lemma comp_comp (p : seminorm 𝕜 G) (g : F →ₗ[𝕜] G) (f : E →ₗ[𝕜] F) :
  p.comp (g.comp f) = (p.comp g).comp f :=
ext $ λ _, rfl

lemma add_comp (p q : seminorm 𝕜 F) (f : E →ₗ[𝕜] F) : (p + q).comp f = p.comp f + q.comp f :=
ext $ λ _, rfl

lemma comp_add_le (p : seminorm 𝕜 F) (f g : E →ₗ[𝕜] F) : p.comp (f + g) ≤ p.comp f + p.comp g :=
λ _, map_add_le_add p _ _

lemma smul_comp (p : seminorm 𝕜 F) (f : E →ₗ[𝕜] F) (c : R) : (c • p).comp f = c • (p.comp f) :=
ext $ λ _, rfl

lemma comp_mono {p : seminorm 𝕜 F} {q : seminorm 𝕜 F} (f : E →ₗ[𝕜] F) (hp : p ≤ q) :
  p.comp f ≤ q.comp f := λ _, hp _

/-- The composition as an `add_monoid_hom`. -/
@[simps] def pullback (f : E →ₗ[𝕜] F) : seminorm 𝕜 F →+ seminorm 𝕜 E :=
⟨λ p, p.comp f, zero_comp f, λ p q, add_comp p q f⟩

instance : order_bot (seminorm 𝕜 E) := ⟨0, map_nonneg_add⟩

@[simp] lemma coe_bot : ⇑(⊥ : seminorm 𝕜 E) = 0 := rfl

lemma bot_eq_zero : (⊥ : seminorm 𝕜 E) = 0 := rfl

lemma smul_le_smul {p q : seminorm 𝕜 E} {a b : ℝ≥0} (hpq : p ≤ q) (hab : a ≤ b) :
  a • p ≤ b • q :=
begin
  simp_rw [le_def, pi.le_def, coe_smul],
  intros x,
  simp_rw [pi.smul_apply, nnreal.smul_def, smul_eq_mul],
  exact mul_le_mul hab (hpq x) (map_nonneg_add p x) (nnreal.coe_nonneg b),
end

lemma finset_sup_apply (p : ι → seminorm 𝕜 E) (s : finset ι) (x : E) :
  s.sup p x = ↑(s.sup (λ i, ⟨p i x, map_nonneg_add (p i) x⟩) : ℝ≥0) :=
begin
  induction s using finset.cons_induction_on with a s ha ih,
  { rw [finset.sup_empty, finset.sup_empty, coe_bot, _root_.bot_eq_zero, pi.zero_apply,
        nonneg.coe_zero] },
  { rw [finset.sup_cons, finset.sup_cons, coe_sup, sup_eq_max, pi.sup_apply, sup_eq_max,
        nnreal.coe_max, subtype.coe_mk, ih] }
end

lemma finset_sup_le_sum (p : ι → seminorm 𝕜 E) (s : finset ι) : s.sup p ≤ ∑ i in s, p i :=
begin
  classical,
  refine finset.sup_le_iff.mpr _,
  intros i hi,
  rw [finset.sum_eq_sum_diff_singleton_add hi, le_add_iff_nonneg_left],
  exact bot_le,
end

lemma finset_sup_apply_le {p : ι → seminorm 𝕜 E} {s : finset ι} {x : E} {a : ℝ} (ha : 0 ≤ a)
  (h : ∀ i, i ∈ s → p i x ≤ a) : s.sup p x ≤ a :=
begin
  lift a to ℝ≥0 using ha,
  rw [finset_sup_apply, nnreal.coe_le_coe],
  exact finset.sup_le h,
end

lemma finset_sup_apply_lt {p : ι → seminorm 𝕜 E} {s : finset ι} {x : E} {a : ℝ} (ha : 0 < a)
  (h : ∀ i, i ∈ s → p i x < a) : s.sup p x < a :=
begin
  lift a to ℝ≥0 using ha.le,
  rw [finset_sup_apply, nnreal.coe_lt_coe, finset.sup_lt_iff],
  { exact h },
  { exact nnreal.coe_pos.mpr ha },
end

end module
end semi_normed_ring

section semi_normed_comm_ring
variables [semi_normed_comm_ring 𝕜] [add_comm_group E] [add_comm_group F] [module 𝕜 E] [module 𝕜 F]

lemma comp_smul (p : seminorm 𝕜 F) (f : E →ₗ[𝕜] F) (c : 𝕜) :
  p.comp (c • f) = ∥c∥₊ • p.comp f :=
ext $ λ _, by rw [comp_apply, smul_apply, linear_map.smul_apply, map_smul_eq_mul, nnreal.smul_def,
  coe_nnnorm, smul_eq_mul, comp_apply]

lemma comp_smul_apply (p : seminorm 𝕜 F) (f : E →ₗ[𝕜] F) (c : 𝕜) (x : E) :
  p.comp (c • f) x = ∥c∥ * p (f x) := map_smul_eq_mul p _ _

end semi_normed_comm_ring

section normed_field
variables [normed_field 𝕜] [add_comm_group E] [module 𝕜 E] {p q : seminorm 𝕜 E} {x : E}

/-- Auxiliary lemma to show that the infimum of seminorms is well-defined. -/
lemma bdd_below_range_add : bdd_below (range $ λ u, p u + q (x - u)) :=
⟨0, by { rintro _ ⟨x, rfl⟩, exact add_nonneg (map_nonneg_add p _) (map_nonneg_add q _) }⟩

noncomputable instance : has_inf (seminorm 𝕜 E) :=
{ inf := λ p q,
  { to_fun  := λ x, ⨅ u : E, p u + q (x-u),
    smul' :=
    begin
      intros a x,
      obtain rfl | ha := eq_or_ne a 0,
      { rw [norm_zero, zero_mul, zero_smul],
        refine cinfi_eq_of_forall_ge_of_forall_gt_exists_lt
          (λ i, add_nonneg (map_nonneg_add p _) (map_nonneg_add q _))
          (λ x hx, ⟨0, by rwa [map_zero, sub_zero, map_zero, add_zero]⟩) },
      simp_rw [real.mul_infi_of_nonneg (norm_nonneg a), mul_add, ←map_smul_eq_mul p,
        ←map_smul_eq_mul q, smul_sub],
      refine function.surjective.infi_congr ((•) a⁻¹ : E → E) (λ u, ⟨a • u, inv_smul_smul₀ ha u⟩)
        (λ u, _),
      rw smul_inv_smul₀ ha
    end,
    ..(p.to_add_group_seminorm ⊓ q.to_add_group_seminorm) }}

@[simp] lemma inf_apply (p q : seminorm 𝕜 E) (x : E) : (p ⊓ q) x = ⨅ u : E, p u + q (x-u) := rfl

noncomputable instance : lattice (seminorm 𝕜 E) :=
{ inf := (⊓),
  inf_le_left := λ p q x, cinfi_le_of_le bdd_below_range_add x $
    by simp only [sub_self, map_zero, add_zero],
  inf_le_right := λ p q x, cinfi_le_of_le bdd_below_range_add 0 $
    by simp only [sub_self, map_zero, zero_add, sub_zero],
  le_inf := λ a b c hab hac x,
    le_cinfi $ λ u, (le_map_add_map_sub' a _ _).trans $ add_le_add (hab _) (hac _),
  ..seminorm.semilattice_sup }

lemma smul_inf [has_smul R ℝ] [has_smul R ℝ≥0] [is_scalar_tower R ℝ≥0 ℝ]
  (r : R) (p q : seminorm 𝕜 E) :
  r • (p ⊓ q) = r • p ⊓ r • q :=
begin
  ext,
  simp_rw [smul_apply, inf_apply, smul_apply, ←smul_one_smul ℝ≥0 r (_ : ℝ), nnreal.smul_def,
    smul_eq_mul, real.mul_infi_of_nonneg (subtype.prop _), mul_add],
end

end normed_field

/-! ### Seminorm ball -/

section semi_normed_ring
variables [semi_normed_ring 𝕜]

section add_comm_group
variables [add_comm_group E]

section has_smul
variables [has_smul 𝕜 E] (p : seminorm 𝕜 E)

/-- The ball of radius `r` at `x` with respect to seminorm `p` is the set of elements `y` with
`p (y - x) < `r`. -/
def ball (x : E) (r : ℝ) := { y : E | p (y - x) < r }

variables {x y : E} {r : ℝ}

@[simp] lemma mem_ball : y ∈ ball p x r ↔ p (y - x) < r := iff.rfl

lemma mem_ball_zero : y ∈ ball p 0 r ↔ p y < r := by rw [mem_ball, sub_zero]

lemma ball_zero_eq : ball p 0 r = { y : E | p y < r } := set.ext $ λ x, p.mem_ball_zero

@[simp] lemma ball_zero' (x : E) (hr : 0 < r) : ball (0 : seminorm 𝕜 E) x r = set.univ :=
begin
  rw [set.eq_univ_iff_forall, ball],
  simp [hr],
end

lemma ball_smul (p : seminorm 𝕜 E) {c : nnreal} (hc : 0 < c) (r : ℝ) (x : E) :
  (c • p).ball x r = p.ball x (r / c) :=
by { ext, rw [mem_ball, mem_ball, smul_apply, nnreal.smul_def, smul_eq_mul, mul_comm,
  lt_div_iff (nnreal.coe_pos.mpr hc)] }

lemma ball_sup (p : seminorm 𝕜 E) (q : seminorm 𝕜 E) (e : E) (r : ℝ) :
  ball (p ⊔ q) e r = ball p e r ∩ ball q e r :=
by simp_rw [ball, ←set.set_of_and, coe_sup, pi.sup_apply, sup_lt_iff]

lemma ball_finset_sup' (p : ι → seminorm 𝕜 E) (s : finset ι) (H : s.nonempty) (e : E) (r : ℝ) :
  ball (s.sup' H p) e r = s.inf' H (λ i, ball (p i) e r) :=
begin
  induction H using finset.nonempty.cons_induction with a a s ha hs ih,
  { classical, simp },
  { rw [finset.sup'_cons hs, finset.inf'_cons hs, ball_sup, inf_eq_inter, ih] },
end

lemma ball_mono {p : seminorm 𝕜 E} {r₁ r₂ : ℝ} (h : r₁ ≤ r₂) : p.ball x r₁ ⊆ p.ball x r₂ :=
λ _ (hx : _ < _), hx.trans_le h

lemma ball_antitone {p q : seminorm 𝕜 E} (h : q ≤ p) : p.ball x r ⊆ q.ball x r :=
λ _, (h _).trans_lt

lemma ball_add_ball_subset (p : seminorm 𝕜 E) (r₁ r₂ : ℝ) (x₁ x₂ : E):
  p.ball (x₁ : E) r₁ + p.ball (x₂ : E) r₂ ⊆ p.ball (x₁ + x₂) (r₁ + r₂) :=
begin
  rintros x ⟨y₁, y₂, hy₁, hy₂, rfl⟩,
  rw [mem_ball, add_sub_add_comm],
  exact (map_add_le_add p _ _).trans_lt (add_lt_add hy₁ hy₂),
end

end has_smul

section module

variables [module 𝕜 E]
variables [add_comm_group F] [module 𝕜 F]

lemma ball_comp (p : seminorm 𝕜 F) (f : E →ₗ[𝕜] F) (x : E) (r : ℝ) :
  (p.comp f).ball x r = f ⁻¹' (p.ball (f x) r) :=
begin
  ext,
  simp_rw [ball, mem_preimage, comp_apply, set.mem_set_of_eq, map_sub],
end

variables (p : seminorm 𝕜 E)

lemma ball_zero_eq_preimage_ball {r : ℝ} :
  p.ball 0 r = p ⁻¹' (metric.ball 0 r) :=
begin
  ext x,
  simp only [mem_ball, sub_zero, mem_preimage, mem_ball_zero_iff],
  rw real.norm_of_nonneg,
  exact map_nonneg_add p _,
end

@[simp] lemma ball_bot {r : ℝ} (x : E) (hr : 0 < r) :
  ball (⊥ : seminorm 𝕜 E) x r = set.univ :=
ball_zero' x hr

/-- Seminorm-balls at the origin are balanced. -/
lemma balanced_ball_zero (r : ℝ) : balanced 𝕜 (ball p 0 r) :=
begin
  rintro a ha x ⟨y, hy, hx⟩,
  rw [mem_ball_zero, ←hx, map_smul_eq_mul],
  calc _ ≤ p y : mul_le_of_le_one_left (map_nonneg_add p _) ha
  ...    < r   : by rwa mem_ball_zero at hy,
end

lemma ball_finset_sup_eq_Inter (p : ι → seminorm 𝕜 E) (s : finset ι) (x : E) {r : ℝ} (hr : 0 < r) :
  ball (s.sup p) x r = ⋂ (i ∈ s), ball (p i) x r :=
begin
  lift r to nnreal using hr.le,
  simp_rw [ball, Inter_set_of, finset_sup_apply, nnreal.coe_lt_coe,
    finset.sup_lt_iff (show ⊥ < r, from hr), ←nnreal.coe_lt_coe, subtype.coe_mk],
end

lemma ball_finset_sup (p : ι → seminorm 𝕜 E) (s : finset ι) (x : E) {r : ℝ} (hr : 0 < r) :
  ball (s.sup p) x r = s.inf (λ i, ball (p i) x r) :=
begin
  rw finset.inf_eq_infi,
  exact ball_finset_sup_eq_Inter _ _ _ hr,
end

lemma ball_smul_ball (p : seminorm 𝕜 E) (r₁ r₂ : ℝ) :
  metric.ball (0 : 𝕜) r₁ • p.ball 0 r₂ ⊆ p.ball 0 (r₁ * r₂) :=
begin
  rw set.subset_def,
  intros x hx,
  rw set.mem_smul at hx,
  rcases hx with ⟨a, y, ha, hy, hx⟩,
  rw [←hx, mem_ball_zero, map_smul_eq_mul],
  exact mul_lt_mul'' (mem_ball_zero_iff.mp ha) (p.mem_ball_zero.mp hy) (norm_nonneg a)
    (map_nonneg_add p y),
end

@[simp] lemma ball_eq_emptyset (p : seminorm 𝕜 E) {x : E} {r : ℝ} (hr : r ≤ 0) : p.ball x r = ∅ :=
begin
  ext,
  rw [seminorm.mem_ball, set.mem_empty_eq, iff_false, not_lt],
  exact hr.trans (map_nonneg_add p _),
end

end module
end add_comm_group
end semi_normed_ring

section normed_field
variables [normed_field 𝕜] [add_comm_group E] [module 𝕜 E] (p : seminorm 𝕜 E) {A B : set E}
  {a : 𝕜} {r : ℝ} {x : E}

lemma smul_ball_zero {p : seminorm 𝕜 E} {k : 𝕜} {r : ℝ} (hk : 0 < ∥k∥) :
  k • p.ball 0 r = p.ball 0 (∥k∥ * r) :=
begin
  ext,
  rw [set.mem_smul_set, seminorm.mem_ball_zero],
  split; intro h,
  { rcases h with ⟨y, hy, h⟩,
    rw [←h, map_smul_eq_mul],
    rw seminorm.mem_ball_zero at hy,
    exact (mul_lt_mul_left hk).mpr hy },
  refine ⟨k⁻¹ • x, _, _⟩,
  { rw [seminorm.mem_ball_zero, map_smul_eq_mul, norm_inv, ←(mul_lt_mul_left hk),
      ←mul_assoc, ←(div_eq_mul_inv ∥k∥ ∥k∥), div_self (ne_of_gt hk), one_mul],
    exact h},
  rw [←smul_assoc, smul_eq_mul, ←div_eq_mul_inv, div_self (norm_pos_iff.mp hk), one_smul],
end

lemma ball_zero_absorbs_ball_zero (p : seminorm 𝕜 E) {r₁ r₂ : ℝ} (hr₁ : 0 < r₁) :
  absorbs 𝕜 (p.ball 0 r₁) (p.ball 0 r₂) :=
begin
  by_cases hr₂ : r₂ ≤ 0,
  { rw ball_eq_emptyset p hr₂, exact absorbs_empty },
  rw [not_le] at hr₂,
  rcases exists_between hr₁ with ⟨r, hr, hr'⟩,
  refine ⟨r₂/r, div_pos hr₂ hr, _⟩,
  simp_rw set.subset_def,
  intros a ha x hx,
  have ha' : 0 < ∥a∥ := lt_of_lt_of_le (div_pos hr₂ hr) ha,
  rw [smul_ball_zero ha', p.mem_ball_zero],
  rw p.mem_ball_zero at hx,
  rw div_le_iff hr at ha,
  exact hx.trans (lt_of_le_of_lt ha ((mul_lt_mul_left ha').mpr hr')),
end

/-- Seminorm-balls at the origin are absorbent. -/
protected lemma absorbent_ball_zero (hr : 0 < r) : absorbent 𝕜 (ball p (0 : E) r) :=
begin
  rw absorbent_iff_nonneg_lt,
  rintro x,
  have hxr : 0 ≤ p x/r := div_nonneg (map_nonneg_add p _) hr.le,
  refine ⟨p x/r, hxr, λ a ha, _⟩,
  have ha₀ : 0 < ∥a∥ := hxr.trans_lt ha,
  refine ⟨a⁻¹ • x, _, smul_inv_smul₀ (norm_pos_iff.1 ha₀) x⟩,
  rwa [mem_ball_zero, map_smul_eq_mul, norm_inv, inv_mul_lt_iff ha₀, ←div_lt_iff hr],
end

/-- Seminorm-balls containing the origin are absorbent. -/
protected lemma absorbent_ball (hpr : p x < r) : absorbent 𝕜 (ball p x r) :=
begin
  refine (p.absorbent_ball_zero $ sub_pos.2 hpr).subset (λ y hy, _),
  rw p.mem_ball_zero at hy,
  exact p.mem_ball.2 ((map_sub_le_add p _ _).trans_lt $ add_lt_of_lt_sub_right hy),
end

lemma symmetric_ball_zero (r : ℝ) (hx : x ∈ ball p 0 r) : -x ∈ ball p 0 r :=
balanced_ball_zero p r (-1) (by rw [norm_neg, norm_one]) ⟨x, hx, by rw [neg_smul, one_smul]⟩

@[simp]
lemma neg_ball (p : seminorm 𝕜 E) (r : ℝ) (x : E) :
  -ball p x r = ball p (-x) r :=
by { ext, rw [mem_neg, mem_ball, mem_ball, ←neg_add', sub_neg_eq_add, map_neg_eq_map] }

@[simp]
lemma smul_ball_preimage (p : seminorm 𝕜 E) (y : E) (r : ℝ) (a : 𝕜) (ha : a ≠ 0) :
  ((•) a) ⁻¹' p.ball y r = p.ball (a⁻¹ • y) (r / ∥a∥) :=
set.ext $ λ _, by rw [mem_preimage, mem_ball, mem_ball,
  lt_div_iff (norm_pos_iff.mpr ha), mul_comm, ←map_smul_eq_mul p, smul_sub, smul_inv_smul₀ ha]

end normed_field

section convex
variables [normed_field 𝕜] [add_comm_group E] [normed_space ℝ 𝕜] [module 𝕜 E]

section has_smul
variables [has_smul ℝ E] [is_scalar_tower ℝ 𝕜 E] (p : seminorm 𝕜 E)

/-- A seminorm is convex. Also see `convex_on_norm`. -/
protected lemma convex_on : convex_on ℝ univ p :=
begin
  refine ⟨convex_univ, λ x _ y _ a b ha hb hab, _⟩,
  calc p (a • x + b • y) ≤ p (a • x) + p (b • y) : map_add_le_add p _ _
    ... = ∥a • (1 : 𝕜)∥ * p x + ∥b • (1 : 𝕜)∥ * p y
        : by rw [←map_smul_eq_mul p, ←map_smul_eq_mul p, smul_one_smul, smul_one_smul]
    ... = a * p x + b * p y
        : by rw [norm_smul, norm_smul, norm_one, mul_one, mul_one, real.norm_of_nonneg ha,
            real.norm_of_nonneg hb],
end

end has_smul

section module
variables [module ℝ E] [is_scalar_tower ℝ 𝕜 E] (p : seminorm 𝕜 E) (x : E) (r : ℝ)

/-- Seminorm-balls are convex. -/
lemma convex_ball : convex ℝ (ball p x r) :=
begin
  convert (p.convex_on.translate_left (-x)).convex_lt r,
  ext y,
  rw [preimage_univ, sep_univ, p.mem_ball, sub_eq_add_neg],
  refl,
end

end module
end convex
end seminorm

/-! ### The norm as a seminorm -/

section norm_seminorm
variables (𝕜) (E) [normed_field 𝕜] [seminormed_add_comm_group E] [normed_space 𝕜 E] {r : ℝ}

/-- The norm of a seminormed group as a seminorm. -/
def norm_seminorm : seminorm 𝕜 E :=
{ smul' := norm_smul,
  ..(norm_add_group_seminorm E)}

@[simp] lemma coe_norm_seminorm : ⇑(norm_seminorm 𝕜 E) = norm := rfl

@[simp] lemma ball_norm_seminorm : (norm_seminorm 𝕜 E).ball = metric.ball :=
by { ext x r y, simp only [seminorm.mem_ball, metric.mem_ball, coe_norm_seminorm, dist_eq_norm] }

variables {𝕜 E} {x : E}

/-- Balls at the origin are absorbent. -/
lemma absorbent_ball_zero (hr : 0 < r) : absorbent 𝕜 (metric.ball (0 : E) r) :=
by { rw ←ball_norm_seminorm 𝕜, exact (norm_seminorm _ _).absorbent_ball_zero hr }

/-- Balls containing the origin are absorbent. -/
lemma absorbent_ball (hx : ∥x∥ < r) : absorbent 𝕜 (metric.ball x r) :=
by { rw ←ball_norm_seminorm 𝕜, exact (norm_seminorm _ _).absorbent_ball hx }

/-- Balls at the origin are balanced. -/
lemma balanced_ball_zero : balanced 𝕜 (metric.ball (0 : E) r) :=
by { rw ←ball_norm_seminorm 𝕜, exact (norm_seminorm _ _).balanced_ball_zero r }

end norm_seminorm<|MERGE_RESOLUTION|>--- conflicted
+++ resolved
@@ -48,7 +48,6 @@
 
 attribute [nolint doc_blame] seminorm.to_add_group_seminorm
 
-<<<<<<< HEAD
 /-- `seminorm_class F 𝕜 E` states that `F` is a type of seminorms on the `𝕜`-module E.
 
 You should extend this class when you extend `seminorm`. -/
@@ -60,9 +59,8 @@
 
 -- `𝕜` is an `out_param`, so this is a false positive.
 attribute [nolint dangerous_instance] seminorm_class.to_add_group_seminorm_class
-=======
+
 section of
->>>>>>> 865184b4
 
 /-- Alternative constructor for a `seminorm` on an `add_comm_group E` that is a module over a
 `semi_norm_ring 𝕜`. -/
