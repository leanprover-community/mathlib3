--- conflicted
+++ resolved
@@ -48,42 +48,19 @@
 
 attribute [nolint doc_blame] seminorm.to_add_group_seminorm
 
-<<<<<<< HEAD
 section of
 
 section semi_normed_ring
 
 variables [semi_normed_ring 𝕜]
 
-private lemma map_zero.of_smul [add_group E] [smul_with_zero 𝕜 E] {f : E → ℝ}
-  (smul : ∀ (a : 𝕜) (x : E), f (a • x) = ∥a∥ * f x) : f 0 = 0 :=
-calc f 0 = f ((0 : 𝕜) • 0) : by rw zero_smul
-     ... = 0 : by rw [smul, norm_zero, zero_mul]
-
-private lemma neg.of_smul [add_comm_group E] [module 𝕜 E] {f : E → ℝ}
-  (smul : ∀ (a : 𝕜) (x : E), f (a • x) = ∥a∥ * f x) (x : E) :
-  f (-x) = f x :=
-by rw [←neg_one_smul 𝕜, smul, norm_neg, ← smul, one_smul]
-
-=======
->>>>>>> f5afe205
 /-- Alternative constructor for a `seminorm` on an `add_comm_group E` that is a module over a
 `semi_norm_ring 𝕜`. -/
 def seminorm.of [add_comm_group E] [module 𝕜 E] (f : E → ℝ)
   (add_le : ∀ (x y : E), f (x + y) ≤ f x + f y)
   (smul : ∀ (a : 𝕜) (x : E), f (a • x) = ∥a∥ * f x) : seminorm 𝕜 E :=
 { to_fun    := f,
-<<<<<<< HEAD
-  map_zero' := map_zero.of_smul smul,
-  nonneg'   := λ x,
-    have h : 0 ≤ 2 * f x, from
-    calc 0 = f (x + (- x)) : by rw [add_neg_self, map_zero.of_smul smul]
-    ...    ≤ f x + f (-x)  : add_le _ _
-    ...    = 2 * f x : by rw [neg.of_smul smul, two_mul],
-    nonneg_of_mul_nonneg_right h zero_lt_two,
-=======
   map_zero' := by rw [←zero_smul 𝕜 (0 : E), smul, norm_zero, zero_mul],
->>>>>>> f5afe205
   add_le'   := add_le,
   smul'     := smul,
   neg'      := λ x, by rw [←neg_one_smul 𝕜, smul, norm_neg, ← smul, one_smul] }
