/-
Copyright (c) 2019 Jean Lo. All rights reserved.
Released under Apache 2.0 license as described in the file LICENSE.
Authors: Jean Lo, Yaël Dillies, Moritz Doll
-/
import data.real.pointwise
import data.real.sqrt
import topology.algebra.filter_basis
import topology.algebra.module.locally_convex

/-!
# Seminorms

This file defines seminorms.

A seminorm is a function to the reals which is positive-semidefinite, absolutely homogeneous, and
subadditive. They are closely related to convex sets and a topological vector space is locally
convex if and only if its topology is induced by a family of seminorms.

## Main declarations

For a module over a normed ring:
* `seminorm`: A function to the reals that is positive-semidefinite, absolutely homogeneous, and
  subadditive.
* `norm_seminorm 𝕜 E`: The norm on `E` as a seminorm.

## References

* [H. H. Schaefer, *Topological Vector Spaces*][schaefer1966]

## Tags

seminorm, locally convex, LCTVS
-/

set_option old_structure_cmd true

open normed_field set
open_locale big_operators nnreal pointwise topological_space

variables {R R' 𝕜 E F G ι : Type*}

/-- A seminorm on a module over a normed ring is a function to the reals that is positive
semidefinite, positive homogeneous, and subadditive. -/
structure seminorm (𝕜 : Type*) (E : Type*) [semi_normed_ring 𝕜] [add_group E] [has_smul 𝕜 E]
  extends add_group_seminorm E :=
(smul' : ∀ (a : 𝕜) (x : E), to_fun (a • x) = ∥a∥ * to_fun x)

attribute [nolint doc_blame] seminorm.to_add_group_seminorm

/-- `seminorm_class F 𝕜 E` states that `F` is a type of seminorms on the `𝕜`-module E.

You should extend this class when you extend `seminorm`. -/
class seminorm_class (F : Type*) (𝕜 E : out_param $ Type*) [semi_normed_ring 𝕜] [add_group E]
  [has_smul 𝕜 E] extends add_group_seminorm_class F E :=
(map_smul_eq_mul (f : F) (a : 𝕜) (x : E) : f (a • x) = ∥a∥ * f x)

export seminorm_class (map_smul_eq_mul)

-- `𝕜` is an `out_param`, so this is a false positive.
attribute [nolint dangerous_instance] seminorm_class.to_add_group_seminorm_class
<<<<<<< HEAD
=======

section of
>>>>>>> 3a0b839b

/-- Alternative constructor for a `seminorm` on an `add_comm_group E` that is a module over a
`semi_norm_ring 𝕜`. -/
def seminorm.of [semi_normed_ring 𝕜] [add_comm_group E] [module 𝕜 E] (f : E → ℝ)
  (add_le : ∀ (x y : E), f (x + y) ≤ f x + f y)
  (smul : ∀ (a : 𝕜) (x : E), f (a • x) = ∥a∥ * f x) : seminorm 𝕜 E :=
{ to_fun    := f,
  map_zero' := by rw [←zero_smul 𝕜 (0 : E), smul, norm_zero, zero_mul],
  add_le'   := add_le,
  smul'     := smul,
  neg'      := λ x, by rw [←neg_one_smul 𝕜, smul, norm_neg, ← smul, one_smul] }

/-- Alternative constructor for a `seminorm` over a normed field `𝕜` that only assumes `f 0 = 0`
and an inequality for the scalar multiplication. -/
def seminorm.of_smul_le [normed_field 𝕜] [add_comm_group E] [module 𝕜 E] (f : E → ℝ)
  (map_zero : f 0 = 0) (add_le : ∀ x y, f (x + y) ≤ f x + f y)
  (smul_le : ∀ (r : 𝕜) x, f (r • x) ≤ ∥r∥ * f x) : seminorm 𝕜 E :=
seminorm.of f add_le
  (λ r x, begin
    refine le_antisymm (smul_le r x) _,
    by_cases r = 0,
    { simp [h, map_zero] },
    rw ←mul_le_mul_left (inv_pos.mpr (norm_pos_iff.mpr h)),
    rw inv_mul_cancel_left₀ (norm_ne_zero_iff.mpr h),
    specialize smul_le r⁻¹ (r • x),
    rw norm_inv at smul_le,
    convert smul_le,
    simp [h],
  end)

end of

namespace seminorm

section semi_normed_ring
variables [semi_normed_ring 𝕜]

section add_group
variables [add_group E]

section has_smul
variables [has_smul 𝕜 E]

instance seminorm_class : seminorm_class (seminorm 𝕜 E) 𝕜 E :=
{ coe := λ f, f.to_fun,
  coe_injective' := λ f g h, by cases f; cases g; congr',
  map_zero := λ f, f.map_zero',
  map_add_le_add := λ f, f.add_le',
  map_neg_eq_map := λ f, f.neg',
  map_smul_eq_mul := λ f, f.smul' }

/-- Helper instance for when there's too many metavariables to apply `fun_like.has_coe_to_fun`. -/
instance : has_coe_to_fun (seminorm 𝕜 E) (λ _, E → ℝ) := fun_like.has_coe_to_fun

@[ext] lemma ext {p q : seminorm 𝕜 E} (h : ∀ x, (p : E → ℝ) x = q x) : p = q := fun_like.ext p q h

instance : has_zero (seminorm 𝕜 E) :=
⟨{ smul' := λ _ _, (mul_zero _).symm,
  ..add_group_seminorm.has_zero.zero }⟩

@[simp] lemma coe_zero : ⇑(0 : seminorm 𝕜 E) = 0 := rfl

@[simp] lemma zero_apply (x : E) : (0 : seminorm 𝕜 E) x = 0 := rfl

instance : inhabited (seminorm 𝕜 E) := ⟨0⟩

variables (p : seminorm 𝕜 E) (c : 𝕜) (x y : E) (r : ℝ)

/-- Any action on `ℝ` which factors through `ℝ≥0` applies to a seminorm. -/
instance [has_smul R ℝ] [has_smul R ℝ≥0] [is_scalar_tower R ℝ≥0 ℝ] :
  has_smul R (seminorm 𝕜 E) :=
{ smul := λ r p,
  { to_fun  := λ x, r • p x,
    smul' := λ _ _, begin
      simp only [←smul_one_smul ℝ≥0 r (_ : ℝ), nnreal.smul_def, smul_eq_mul],
      rw [map_smul_eq_mul, mul_left_comm],
    end,
    ..(r • p.to_add_group_seminorm) }}

instance [has_smul R ℝ] [has_smul R ℝ≥0] [is_scalar_tower R ℝ≥0 ℝ]
  [has_smul R' ℝ] [has_smul R' ℝ≥0] [is_scalar_tower R' ℝ≥0 ℝ]
  [has_smul R R'] [is_scalar_tower R R' ℝ] :
  is_scalar_tower R R' (seminorm 𝕜 E) :=
{ smul_assoc := λ r a p, ext $ λ x, smul_assoc r a (p x) }

lemma coe_smul [has_smul R ℝ] [has_smul R ℝ≥0] [is_scalar_tower R ℝ≥0 ℝ]
  (r : R) (p : seminorm 𝕜 E) : ⇑(r • p) = r • p := rfl

@[simp] lemma smul_apply [has_smul R ℝ] [has_smul R ℝ≥0] [is_scalar_tower R ℝ≥0 ℝ]
  (r : R) (p : seminorm 𝕜 E) (x : E) : (r • p) x = r • p x := rfl

instance : has_add (seminorm 𝕜 E) :=
{ add := λ p q,
  { to_fun    := λ x, p x + q x,
    smul'     := λ a x, by simp only [map_smul_eq_mul, map_smul_eq_mul, mul_add],
    ..(p.to_add_group_seminorm + q.to_add_group_seminorm) }}

lemma coe_add (p q : seminorm 𝕜 E) : ⇑(p + q) = p + q := rfl

@[simp] lemma add_apply (p q : seminorm 𝕜 E) (x : E) : (p + q) x = p x + q x := rfl

instance : add_monoid (seminorm 𝕜 E) :=
fun_like.coe_injective.add_monoid _ rfl coe_add (λ p n, coe_smul n p)

instance : ordered_cancel_add_comm_monoid (seminorm 𝕜 E) :=
fun_like.coe_injective.ordered_cancel_add_comm_monoid _ rfl coe_add (λ p n, coe_smul n p)

instance [monoid R] [mul_action R ℝ] [has_smul R ℝ≥0] [is_scalar_tower R ℝ≥0 ℝ] :
  mul_action R (seminorm 𝕜 E) :=
fun_like.coe_injective.mul_action _ coe_smul

variables (𝕜 E)

/-- `coe_fn` as an `add_monoid_hom`. Helper definition for showing that `seminorm 𝕜 E` is
a module. -/
@[simps]
def coe_fn_add_monoid_hom : add_monoid_hom (seminorm 𝕜 E) (E → ℝ) := ⟨coe_fn, coe_zero, coe_add⟩

lemma coe_fn_add_monoid_hom_injective : function.injective (coe_fn_add_monoid_hom 𝕜 E) :=
show @function.injective (seminorm 𝕜 E) (E → ℝ) coe_fn, from fun_like.coe_injective

variables {𝕜 E}

instance [monoid R] [distrib_mul_action R ℝ] [has_smul R ℝ≥0] [is_scalar_tower R ℝ≥0 ℝ] :
  distrib_mul_action R (seminorm 𝕜 E) :=
(coe_fn_add_monoid_hom_injective 𝕜 E).distrib_mul_action _ coe_smul

instance [semiring R] [module R ℝ] [has_smul R ℝ≥0] [is_scalar_tower R ℝ≥0 ℝ] :
  module R (seminorm 𝕜 E) :=
(coe_fn_add_monoid_hom_injective 𝕜 E).module R _ coe_smul

-- TODO: define `has_Sup` too, from the skeleton at
-- https://github.com/leanprover-community/mathlib/pull/11329#issuecomment-1008915345
noncomputable instance : has_sup (seminorm 𝕜 E) :=
{ sup := λ p q,
  { to_fun  := p ⊔ q,
    smul' := λ x v, (congr_arg2 max (map_smul_eq_mul p x v) (map_smul_eq_mul q x v)).trans $
      (mul_max_of_nonneg _ _ $ norm_nonneg x).symm,
    ..(p.to_add_group_seminorm ⊔ q.to_add_group_seminorm) } }

@[simp] lemma coe_sup (p q : seminorm 𝕜 E) : ⇑(p ⊔ q) = p ⊔ q := rfl
lemma sup_apply (p q : seminorm 𝕜 E) (x : E) : (p ⊔ q) x = p x ⊔ q x := rfl

lemma smul_sup [has_smul R ℝ] [has_smul R ℝ≥0] [is_scalar_tower R ℝ≥0 ℝ]
  (r : R) (p q : seminorm 𝕜 E) :
  r • (p ⊔ q) = r • p ⊔ r • q :=
have real.smul_max : ∀ x y : ℝ, r • max x y = max (r • x) (r • y),
from λ x y, by simpa only [←smul_eq_mul, ←nnreal.smul_def, smul_one_smul ℝ≥0 r (_ : ℝ)]
                     using mul_max_of_nonneg x y (r • 1 : ℝ≥0).prop,
ext $ λ x, real.smul_max _ _

instance : partial_order (seminorm 𝕜 E) :=
  partial_order.lift _ fun_like.coe_injective

lemma le_def (p q : seminorm 𝕜 E) : p ≤ q ↔ (p : E → ℝ) ≤ q := iff.rfl
lemma lt_def (p q : seminorm 𝕜 E) : p < q ↔ (p : E → ℝ) < q := iff.rfl

noncomputable instance : semilattice_sup (seminorm 𝕜 E) :=
function.injective.semilattice_sup _ fun_like.coe_injective coe_sup

end has_smul

end add_group

section module
variables [add_comm_group E] [add_comm_group F] [add_comm_group G]
variables [module 𝕜 E] [module 𝕜 F] [module 𝕜 G]
variables [has_smul R ℝ] [has_smul R ℝ≥0] [is_scalar_tower R ℝ≥0 ℝ]

/-- Composition of a seminorm with a linear map is a seminorm. -/
def comp (p : seminorm 𝕜 F) (f : E →ₗ[𝕜] F) : seminorm 𝕜 E :=
{ to_fun    := λ x, p (f x),
  smul'     := λ _ _, (congr_arg p (f.map_smul _ _)).trans (map_smul_eq_mul p _ _),
  ..(p.to_add_group_seminorm.comp f.to_add_monoid_hom) }

lemma coe_comp (p : seminorm 𝕜 F) (f : E →ₗ[𝕜] F) : ⇑(p.comp f) = p ∘ f := rfl

@[simp] lemma comp_apply (p : seminorm 𝕜 F) (f : E →ₗ[𝕜] F) (x : E) : (p.comp f) x = p (f x) := rfl

@[simp] lemma comp_id (p : seminorm 𝕜 E) : p.comp linear_map.id = p :=
ext $ λ _, rfl

@[simp] lemma comp_zero (p : seminorm 𝕜 F) : p.comp (0 : E →ₗ[𝕜] F) = 0 :=
ext $ λ _, map_zero p

@[simp] lemma zero_comp (f : E →ₗ[𝕜] F) : (0 : seminorm 𝕜 F).comp f = 0 :=
ext $ λ _, rfl

lemma comp_comp (p : seminorm 𝕜 G) (g : F →ₗ[𝕜] G) (f : E →ₗ[𝕜] F) :
  p.comp (g.comp f) = (p.comp g).comp f :=
ext $ λ _, rfl

lemma add_comp (p q : seminorm 𝕜 F) (f : E →ₗ[𝕜] F) : (p + q).comp f = p.comp f + q.comp f :=
ext $ λ _, rfl

lemma comp_add_le (p : seminorm 𝕜 F) (f g : E →ₗ[𝕜] F) : p.comp (f + g) ≤ p.comp f + p.comp g :=
λ _, map_add_le_add p _ _

lemma smul_comp (p : seminorm 𝕜 F) (f : E →ₗ[𝕜] F) (c : R) : (c • p).comp f = c • (p.comp f) :=
ext $ λ _, rfl

lemma comp_mono {p : seminorm 𝕜 F} {q : seminorm 𝕜 F} (f : E →ₗ[𝕜] F) (hp : p ≤ q) :
  p.comp f ≤ q.comp f := λ _, hp _

/-- The composition as an `add_monoid_hom`. -/
@[simps] def pullback (f : E →ₗ[𝕜] F) : seminorm 𝕜 F →+ seminorm 𝕜 E :=
⟨λ p, p.comp f, zero_comp f, λ p q, add_comp p q f⟩

<<<<<<< HEAD
instance : order_bot (seminorm 𝕜 E) := ⟨0, map_nonneg_add⟩
=======
instance : order_bot (seminorm 𝕜 E) := ⟨0, map_nonneg⟩
>>>>>>> 3a0b839b

@[simp] lemma coe_bot : ⇑(⊥ : seminorm 𝕜 E) = 0 := rfl

lemma bot_eq_zero : (⊥ : seminorm 𝕜 E) = 0 := rfl

lemma smul_le_smul {p q : seminorm 𝕜 E} {a b : ℝ≥0} (hpq : p ≤ q) (hab : a ≤ b) :
  a • p ≤ b • q :=
begin
  simp_rw [le_def, pi.le_def, coe_smul],
  intros x,
  simp_rw [pi.smul_apply, nnreal.smul_def, smul_eq_mul],
<<<<<<< HEAD
  exact mul_le_mul hab (hpq x) (map_nonneg_add p x) (nnreal.coe_nonneg b),
end

lemma finset_sup_apply (p : ι → seminorm 𝕜 E) (s : finset ι) (x : E) :
  s.sup p x = ↑(s.sup (λ i, ⟨p i x, map_nonneg_add (p i) x⟩) : ℝ≥0) :=
=======
  exact mul_le_mul hab (hpq x) (map_nonneg p x) (nnreal.coe_nonneg b),
end

lemma finset_sup_apply (p : ι → seminorm 𝕜 E) (s : finset ι) (x : E) :
  s.sup p x = ↑(s.sup (λ i, ⟨p i x, map_nonneg (p i) x⟩) : ℝ≥0) :=
>>>>>>> 3a0b839b
begin
  induction s using finset.cons_induction_on with a s ha ih,
  { rw [finset.sup_empty, finset.sup_empty, coe_bot, _root_.bot_eq_zero, pi.zero_apply,
        nonneg.coe_zero] },
  { rw [finset.sup_cons, finset.sup_cons, coe_sup, sup_eq_max, pi.sup_apply, sup_eq_max,
        nnreal.coe_max, subtype.coe_mk, ih] }
end

lemma finset_sup_le_sum (p : ι → seminorm 𝕜 E) (s : finset ι) : s.sup p ≤ ∑ i in s, p i :=
begin
  classical,
  refine finset.sup_le_iff.mpr _,
  intros i hi,
  rw [finset.sum_eq_sum_diff_singleton_add hi, le_add_iff_nonneg_left],
  exact bot_le,
end

lemma finset_sup_apply_le {p : ι → seminorm 𝕜 E} {s : finset ι} {x : E} {a : ℝ} (ha : 0 ≤ a)
  (h : ∀ i, i ∈ s → p i x ≤ a) : s.sup p x ≤ a :=
begin
  lift a to ℝ≥0 using ha,
  rw [finset_sup_apply, nnreal.coe_le_coe],
  exact finset.sup_le h,
end

lemma finset_sup_apply_lt {p : ι → seminorm 𝕜 E} {s : finset ι} {x : E} {a : ℝ} (ha : 0 < a)
  (h : ∀ i, i ∈ s → p i x < a) : s.sup p x < a :=
begin
  lift a to ℝ≥0 using ha.le,
  rw [finset_sup_apply, nnreal.coe_lt_coe, finset.sup_lt_iff],
  { exact h },
  { exact nnreal.coe_pos.mpr ha },
end

end module
end semi_normed_ring

section semi_normed_comm_ring
variables [semi_normed_comm_ring 𝕜] [add_comm_group E] [add_comm_group F] [module 𝕜 E] [module 𝕜 F]

lemma comp_smul (p : seminorm 𝕜 F) (f : E →ₗ[𝕜] F) (c : 𝕜) :
  p.comp (c • f) = ∥c∥₊ • p.comp f :=
ext $ λ _, by rw [comp_apply, smul_apply, linear_map.smul_apply, map_smul_eq_mul, nnreal.smul_def,
  coe_nnnorm, smul_eq_mul, comp_apply]

lemma comp_smul_apply (p : seminorm 𝕜 F) (f : E →ₗ[𝕜] F) (c : 𝕜) (x : E) :
  p.comp (c • f) x = ∥c∥ * p (f x) := map_smul_eq_mul p _ _

end semi_normed_comm_ring

section normed_field
variables [normed_field 𝕜] [add_comm_group E] [module 𝕜 E] {p q : seminorm 𝕜 E} {x : E}

/-- Auxiliary lemma to show that the infimum of seminorms is well-defined. -/
lemma bdd_below_range_add : bdd_below (range $ λ u, p u + q (x - u)) :=
<<<<<<< HEAD
⟨0, by { rintro _ ⟨x, rfl⟩, exact add_nonneg (map_nonneg_add p _) (map_nonneg_add q _) }⟩
=======
⟨0, by { rintro _ ⟨x, rfl⟩, exact add_nonneg (map_nonneg p _) (map_nonneg q _) }⟩
>>>>>>> 3a0b839b

noncomputable instance : has_inf (seminorm 𝕜 E) :=
{ inf := λ p q,
  { to_fun  := λ x, ⨅ u : E, p u + q (x-u),
    smul' :=
    begin
      intros a x,
      obtain rfl | ha := eq_or_ne a 0,
      { rw [norm_zero, zero_mul, zero_smul],
        refine cinfi_eq_of_forall_ge_of_forall_gt_exists_lt
<<<<<<< HEAD
          (λ i, add_nonneg (map_nonneg_add p _) (map_nonneg_add q _))
=======
          (λ i, add_nonneg (map_nonneg p _) (map_nonneg q _))
>>>>>>> 3a0b839b
          (λ x hx, ⟨0, by rwa [map_zero, sub_zero, map_zero, add_zero]⟩) },
      simp_rw [real.mul_infi_of_nonneg (norm_nonneg a), mul_add, ←map_smul_eq_mul p,
        ←map_smul_eq_mul q, smul_sub],
      refine function.surjective.infi_congr ((•) a⁻¹ : E → E) (λ u, ⟨a • u, inv_smul_smul₀ ha u⟩)
        (λ u, _),
      rw smul_inv_smul₀ ha
    end,
    ..(p.to_add_group_seminorm ⊓ q.to_add_group_seminorm) }}

@[simp] lemma inf_apply (p q : seminorm 𝕜 E) (x : E) : (p ⊓ q) x = ⨅ u : E, p u + q (x-u) := rfl

noncomputable instance : lattice (seminorm 𝕜 E) :=
{ inf := (⊓),
  inf_le_left := λ p q x, cinfi_le_of_le bdd_below_range_add x $
    by simp only [sub_self, map_zero, add_zero],
  inf_le_right := λ p q x, cinfi_le_of_le bdd_below_range_add 0 $
    by simp only [sub_self, map_zero, zero_add, sub_zero],
  le_inf := λ a b c hab hac x,
<<<<<<< HEAD
    le_cinfi $ λ u, (le_map_add_map_sub' a _ _).trans $ add_le_add (hab _) (hac _),
=======
    le_cinfi $ λ u, (le_map_add_map_sub a _ _).trans $ add_le_add (hab _) (hac _),
>>>>>>> 3a0b839b
  ..seminorm.semilattice_sup }

lemma smul_inf [has_smul R ℝ] [has_smul R ℝ≥0] [is_scalar_tower R ℝ≥0 ℝ]
  (r : R) (p q : seminorm 𝕜 E) :
  r • (p ⊓ q) = r • p ⊓ r • q :=
begin
  ext,
  simp_rw [smul_apply, inf_apply, smul_apply, ←smul_one_smul ℝ≥0 r (_ : ℝ), nnreal.smul_def,
    smul_eq_mul, real.mul_infi_of_nonneg (subtype.prop _), mul_add],
end

end normed_field

/-! ### Seminorm ball -/

section semi_normed_ring
variables [semi_normed_ring 𝕜]

section add_comm_group
variables [add_comm_group E]

section has_smul
variables [has_smul 𝕜 E] (p : seminorm 𝕜 E)

/-- The ball of radius `r` at `x` with respect to seminorm `p` is the set of elements `y` with
`p (y - x) < `r`. -/
def ball (x : E) (r : ℝ) := { y : E | p (y - x) < r }

variables {x y : E} {r : ℝ}

@[simp] lemma mem_ball : y ∈ ball p x r ↔ p (y - x) < r := iff.rfl

lemma mem_ball_zero : y ∈ ball p 0 r ↔ p y < r := by rw [mem_ball, sub_zero]

lemma ball_zero_eq : ball p 0 r = { y : E | p y < r } := set.ext $ λ x, p.mem_ball_zero

@[simp] lemma ball_zero' (x : E) (hr : 0 < r) : ball (0 : seminorm 𝕜 E) x r = set.univ :=
begin
  rw [set.eq_univ_iff_forall, ball],
  simp [hr],
end

lemma ball_smul (p : seminorm 𝕜 E) {c : nnreal} (hc : 0 < c) (r : ℝ) (x : E) :
  (c • p).ball x r = p.ball x (r / c) :=
by { ext, rw [mem_ball, mem_ball, smul_apply, nnreal.smul_def, smul_eq_mul, mul_comm,
  lt_div_iff (nnreal.coe_pos.mpr hc)] }

lemma ball_sup (p : seminorm 𝕜 E) (q : seminorm 𝕜 E) (e : E) (r : ℝ) :
  ball (p ⊔ q) e r = ball p e r ∩ ball q e r :=
by simp_rw [ball, ←set.set_of_and, coe_sup, pi.sup_apply, sup_lt_iff]

lemma ball_finset_sup' (p : ι → seminorm 𝕜 E) (s : finset ι) (H : s.nonempty) (e : E) (r : ℝ) :
  ball (s.sup' H p) e r = s.inf' H (λ i, ball (p i) e r) :=
begin
  induction H using finset.nonempty.cons_induction with a a s ha hs ih,
  { classical, simp },
  { rw [finset.sup'_cons hs, finset.inf'_cons hs, ball_sup, inf_eq_inter, ih] },
end

lemma ball_mono {p : seminorm 𝕜 E} {r₁ r₂ : ℝ} (h : r₁ ≤ r₂) : p.ball x r₁ ⊆ p.ball x r₂ :=
λ _ (hx : _ < _), hx.trans_le h

lemma ball_antitone {p q : seminorm 𝕜 E} (h : q ≤ p) : p.ball x r ⊆ q.ball x r :=
λ _, (h _).trans_lt

lemma ball_add_ball_subset (p : seminorm 𝕜 E) (r₁ r₂ : ℝ) (x₁ x₂ : E):
  p.ball (x₁ : E) r₁ + p.ball (x₂ : E) r₂ ⊆ p.ball (x₁ + x₂) (r₁ + r₂) :=
begin
  rintros x ⟨y₁, y₂, hy₁, hy₂, rfl⟩,
  rw [mem_ball, add_sub_add_comm],
  exact (map_add_le_add p _ _).trans_lt (add_lt_add hy₁ hy₂),
end

end has_smul

section module

variables [module 𝕜 E]
variables [add_comm_group F] [module 𝕜 F]

lemma ball_comp (p : seminorm 𝕜 F) (f : E →ₗ[𝕜] F) (x : E) (r : ℝ) :
  (p.comp f).ball x r = f ⁻¹' (p.ball (f x) r) :=
begin
  ext,
  simp_rw [ball, mem_preimage, comp_apply, set.mem_set_of_eq, map_sub],
end

variables (p : seminorm 𝕜 E)

lemma ball_zero_eq_preimage_ball {r : ℝ} :
  p.ball 0 r = p ⁻¹' (metric.ball 0 r) :=
begin
  ext x,
  simp only [mem_ball, sub_zero, mem_preimage, mem_ball_zero_iff],
  rw real.norm_of_nonneg,
<<<<<<< HEAD
  exact map_nonneg_add p _,
=======
  exact map_nonneg p _,
>>>>>>> 3a0b839b
end

@[simp] lemma ball_bot {r : ℝ} (x : E) (hr : 0 < r) :
  ball (⊥ : seminorm 𝕜 E) x r = set.univ :=
ball_zero' x hr

/-- Seminorm-balls at the origin are balanced. -/
lemma balanced_ball_zero (r : ℝ) : balanced 𝕜 (ball p 0 r) :=
begin
  rintro a ha x ⟨y, hy, hx⟩,
  rw [mem_ball_zero, ←hx, map_smul_eq_mul],
<<<<<<< HEAD
  calc _ ≤ p y : mul_le_of_le_one_left (map_nonneg_add p _) ha
=======
  calc _ ≤ p y : mul_le_of_le_one_left (map_nonneg p _) ha
>>>>>>> 3a0b839b
  ...    < r   : by rwa mem_ball_zero at hy,
end

lemma ball_finset_sup_eq_Inter (p : ι → seminorm 𝕜 E) (s : finset ι) (x : E) {r : ℝ} (hr : 0 < r) :
  ball (s.sup p) x r = ⋂ (i ∈ s), ball (p i) x r :=
begin
  lift r to nnreal using hr.le,
  simp_rw [ball, Inter_set_of, finset_sup_apply, nnreal.coe_lt_coe,
    finset.sup_lt_iff (show ⊥ < r, from hr), ←nnreal.coe_lt_coe, subtype.coe_mk],
end

lemma ball_finset_sup (p : ι → seminorm 𝕜 E) (s : finset ι) (x : E) {r : ℝ} (hr : 0 < r) :
  ball (s.sup p) x r = s.inf (λ i, ball (p i) x r) :=
begin
  rw finset.inf_eq_infi,
  exact ball_finset_sup_eq_Inter _ _ _ hr,
end

lemma ball_smul_ball (p : seminorm 𝕜 E) (r₁ r₂ : ℝ) :
  metric.ball (0 : 𝕜) r₁ • p.ball 0 r₂ ⊆ p.ball 0 (r₁ * r₂) :=
begin
  rw set.subset_def,
  intros x hx,
  rw set.mem_smul at hx,
  rcases hx with ⟨a, y, ha, hy, hx⟩,
  rw [←hx, mem_ball_zero, map_smul_eq_mul],
  exact mul_lt_mul'' (mem_ball_zero_iff.mp ha) (p.mem_ball_zero.mp hy) (norm_nonneg a)
<<<<<<< HEAD
    (map_nonneg_add p y),
=======
    (map_nonneg p y),
>>>>>>> 3a0b839b
end

@[simp] lemma ball_eq_emptyset (p : seminorm 𝕜 E) {x : E} {r : ℝ} (hr : r ≤ 0) : p.ball x r = ∅ :=
begin
  ext,
  rw [seminorm.mem_ball, set.mem_empty_eq, iff_false, not_lt],
<<<<<<< HEAD
  exact hr.trans (map_nonneg_add p _),
=======
  exact hr.trans (map_nonneg p _),
>>>>>>> 3a0b839b
end

end module
end add_comm_group
end semi_normed_ring

section normed_field
variables [normed_field 𝕜] [add_comm_group E] [module 𝕜 E] (p : seminorm 𝕜 E) {A B : set E}
  {a : 𝕜} {r : ℝ} {x : E}

lemma smul_ball_zero {p : seminorm 𝕜 E} {k : 𝕜} {r : ℝ} (hk : 0 < ∥k∥) :
  k • p.ball 0 r = p.ball 0 (∥k∥ * r) :=
begin
  ext,
  rw [set.mem_smul_set, seminorm.mem_ball_zero],
  split; intro h,
  { rcases h with ⟨y, hy, h⟩,
    rw [←h, map_smul_eq_mul],
    rw seminorm.mem_ball_zero at hy,
    exact (mul_lt_mul_left hk).mpr hy },
  refine ⟨k⁻¹ • x, _, _⟩,
  { rw [seminorm.mem_ball_zero, map_smul_eq_mul, norm_inv, ←(mul_lt_mul_left hk),
      ←mul_assoc, ←(div_eq_mul_inv ∥k∥ ∥k∥), div_self (ne_of_gt hk), one_mul],
    exact h},
  rw [←smul_assoc, smul_eq_mul, ←div_eq_mul_inv, div_self (norm_pos_iff.mp hk), one_smul],
end

lemma ball_zero_absorbs_ball_zero (p : seminorm 𝕜 E) {r₁ r₂ : ℝ} (hr₁ : 0 < r₁) :
  absorbs 𝕜 (p.ball 0 r₁) (p.ball 0 r₂) :=
begin
  by_cases hr₂ : r₂ ≤ 0,
  { rw ball_eq_emptyset p hr₂, exact absorbs_empty },
  rw [not_le] at hr₂,
  rcases exists_between hr₁ with ⟨r, hr, hr'⟩,
  refine ⟨r₂/r, div_pos hr₂ hr, _⟩,
  simp_rw set.subset_def,
  intros a ha x hx,
  have ha' : 0 < ∥a∥ := lt_of_lt_of_le (div_pos hr₂ hr) ha,
  rw [smul_ball_zero ha', p.mem_ball_zero],
  rw p.mem_ball_zero at hx,
  rw div_le_iff hr at ha,
  exact hx.trans (lt_of_le_of_lt ha ((mul_lt_mul_left ha').mpr hr')),
end

/-- Seminorm-balls at the origin are absorbent. -/
protected lemma absorbent_ball_zero (hr : 0 < r) : absorbent 𝕜 (ball p (0 : E) r) :=
begin
  rw absorbent_iff_nonneg_lt,
  rintro x,
<<<<<<< HEAD
  have hxr : 0 ≤ p x/r := div_nonneg (map_nonneg_add p _) hr.le,
=======
  have hxr : 0 ≤ p x/r := div_nonneg (map_nonneg p _) hr.le,
>>>>>>> 3a0b839b
  refine ⟨p x/r, hxr, λ a ha, _⟩,
  have ha₀ : 0 < ∥a∥ := hxr.trans_lt ha,
  refine ⟨a⁻¹ • x, _, smul_inv_smul₀ (norm_pos_iff.1 ha₀) x⟩,
  rwa [mem_ball_zero, map_smul_eq_mul, norm_inv, inv_mul_lt_iff ha₀, ←div_lt_iff hr],
end

/-- Seminorm-balls containing the origin are absorbent. -/
protected lemma absorbent_ball (hpr : p x < r) : absorbent 𝕜 (ball p x r) :=
begin
  refine (p.absorbent_ball_zero $ sub_pos.2 hpr).subset (λ y hy, _),
  rw p.mem_ball_zero at hy,
  exact p.mem_ball.2 ((map_sub_le_add p _ _).trans_lt $ add_lt_of_lt_sub_right hy),
end

lemma symmetric_ball_zero (r : ℝ) (hx : x ∈ ball p 0 r) : -x ∈ ball p 0 r :=
balanced_ball_zero p r (-1) (by rw [norm_neg, norm_one]) ⟨x, hx, by rw [neg_smul, one_smul]⟩

@[simp]
lemma neg_ball (p : seminorm 𝕜 E) (r : ℝ) (x : E) :
  -ball p x r = ball p (-x) r :=
by { ext, rw [mem_neg, mem_ball, mem_ball, ←neg_add', sub_neg_eq_add, map_neg_eq_map] }

@[simp]
lemma smul_ball_preimage (p : seminorm 𝕜 E) (y : E) (r : ℝ) (a : 𝕜) (ha : a ≠ 0) :
  ((•) a) ⁻¹' p.ball y r = p.ball (a⁻¹ • y) (r / ∥a∥) :=
set.ext $ λ _, by rw [mem_preimage, mem_ball, mem_ball,
  lt_div_iff (norm_pos_iff.mpr ha), mul_comm, ←map_smul_eq_mul p, smul_sub, smul_inv_smul₀ ha]

end normed_field

section convex
variables [normed_field 𝕜] [add_comm_group E] [normed_space ℝ 𝕜] [module 𝕜 E]

section has_smul
variables [has_smul ℝ E] [is_scalar_tower ℝ 𝕜 E] (p : seminorm 𝕜 E)

/-- A seminorm is convex. Also see `convex_on_norm`. -/
protected lemma convex_on : convex_on ℝ univ p :=
begin
  refine ⟨convex_univ, λ x _ y _ a b ha hb hab, _⟩,
  calc p (a • x + b • y) ≤ p (a • x) + p (b • y) : map_add_le_add p _ _
    ... = ∥a • (1 : 𝕜)∥ * p x + ∥b • (1 : 𝕜)∥ * p y
        : by rw [←map_smul_eq_mul p, ←map_smul_eq_mul p, smul_one_smul, smul_one_smul]
    ... = a * p x + b * p y
        : by rw [norm_smul, norm_smul, norm_one, mul_one, mul_one, real.norm_of_nonneg ha,
            real.norm_of_nonneg hb],
end

end has_smul

section module
variables [module ℝ E] [is_scalar_tower ℝ 𝕜 E] (p : seminorm 𝕜 E) (x : E) (r : ℝ)

/-- Seminorm-balls are convex. -/
lemma convex_ball : convex ℝ (ball p x r) :=
begin
  convert (p.convex_on.translate_left (-x)).convex_lt r,
  ext y,
  rw [preimage_univ, sep_univ, p.mem_ball, sub_eq_add_neg],
  refl,
end

end module
end convex

section restrict_scalars

variables (𝕜) {𝕜' : Type*} [normed_field 𝕜] [semi_normed_ring 𝕜'] [normed_algebra 𝕜 𝕜']
  [norm_one_class 𝕜'] [add_comm_group E] [module 𝕜' E] [has_smul 𝕜 E] [is_scalar_tower 𝕜 𝕜' E]

/-- Reinterpret a seminorm over a field `𝕜'` as a seminorm over a smaller field `𝕜`. This will
typically be used with `is_R_or_C 𝕜'` and `𝕜 = ℝ`. -/
protected def restrict_scalars (p : seminorm 𝕜' E) :
  seminorm 𝕜 E :=
{ smul' := λ a x, by rw [← smul_one_smul 𝕜' a x, p.smul', norm_smul, norm_one, mul_one],
  ..p }

@[simp] lemma coe_restrict_scalars (p : seminorm 𝕜' E) :
  (p.restrict_scalars 𝕜 : E → ℝ) = p :=
rfl

@[simp] lemma restrict_scalars_ball (p : seminorm 𝕜' E) :
  (p.restrict_scalars 𝕜).ball = p.ball :=
rfl

end restrict_scalars

end seminorm

/-! ### The norm as a seminorm -/

section norm_seminorm
variables (𝕜) (E) [normed_field 𝕜] [seminormed_add_comm_group E] [normed_space 𝕜 E] {r : ℝ}

/-- The norm of a seminormed group as a seminorm. -/
def norm_seminorm : seminorm 𝕜 E :=
{ smul' := norm_smul,
  ..(norm_add_group_seminorm E)}

@[simp] lemma coe_norm_seminorm : ⇑(norm_seminorm 𝕜 E) = norm := rfl

@[simp] lemma ball_norm_seminorm : (norm_seminorm 𝕜 E).ball = metric.ball :=
by { ext x r y, simp only [seminorm.mem_ball, metric.mem_ball, coe_norm_seminorm, dist_eq_norm] }

variables {𝕜 E} {x : E}

/-- Balls at the origin are absorbent. -/
lemma absorbent_ball_zero (hr : 0 < r) : absorbent 𝕜 (metric.ball (0 : E) r) :=
by { rw ←ball_norm_seminorm 𝕜, exact (norm_seminorm _ _).absorbent_ball_zero hr }

/-- Balls containing the origin are absorbent. -/
lemma absorbent_ball (hx : ∥x∥ < r) : absorbent 𝕜 (metric.ball x r) :=
by { rw ←ball_norm_seminorm 𝕜, exact (norm_seminorm _ _).absorbent_ball hx }

/-- Balls at the origin are balanced. -/
lemma balanced_ball_zero : balanced 𝕜 (metric.ball (0 : E) r) :=
by { rw ←ball_norm_seminorm 𝕜, exact (norm_seminorm _ _).balanced_ball_zero r }

end norm_seminorm<|MERGE_RESOLUTION|>--- conflicted
+++ resolved
@@ -59,11 +59,8 @@
 
 -- `𝕜` is an `out_param`, so this is a false positive.
 attribute [nolint dangerous_instance] seminorm_class.to_add_group_seminorm_class
-<<<<<<< HEAD
-=======
 
 section of
->>>>>>> 3a0b839b
 
 /-- Alternative constructor for a `seminorm` on an `add_comm_group E` that is a module over a
 `semi_norm_ring 𝕜`. -/
@@ -272,11 +269,7 @@
 @[simps] def pullback (f : E →ₗ[𝕜] F) : seminorm 𝕜 F →+ seminorm 𝕜 E :=
 ⟨λ p, p.comp f, zero_comp f, λ p q, add_comp p q f⟩
 
-<<<<<<< HEAD
-instance : order_bot (seminorm 𝕜 E) := ⟨0, map_nonneg_add⟩
-=======
 instance : order_bot (seminorm 𝕜 E) := ⟨0, map_nonneg⟩
->>>>>>> 3a0b839b
 
 @[simp] lemma coe_bot : ⇑(⊥ : seminorm 𝕜 E) = 0 := rfl
 
@@ -288,19 +281,11 @@
   simp_rw [le_def, pi.le_def, coe_smul],
   intros x,
   simp_rw [pi.smul_apply, nnreal.smul_def, smul_eq_mul],
-<<<<<<< HEAD
-  exact mul_le_mul hab (hpq x) (map_nonneg_add p x) (nnreal.coe_nonneg b),
-end
-
-lemma finset_sup_apply (p : ι → seminorm 𝕜 E) (s : finset ι) (x : E) :
-  s.sup p x = ↑(s.sup (λ i, ⟨p i x, map_nonneg_add (p i) x⟩) : ℝ≥0) :=
-=======
   exact mul_le_mul hab (hpq x) (map_nonneg p x) (nnreal.coe_nonneg b),
 end
 
 lemma finset_sup_apply (p : ι → seminorm 𝕜 E) (s : finset ι) (x : E) :
   s.sup p x = ↑(s.sup (λ i, ⟨p i x, map_nonneg (p i) x⟩) : ℝ≥0) :=
->>>>>>> 3a0b839b
 begin
   induction s using finset.cons_induction_on with a s ha ih,
   { rw [finset.sup_empty, finset.sup_empty, coe_bot, _root_.bot_eq_zero, pi.zero_apply,
@@ -356,11 +341,7 @@
 
 /-- Auxiliary lemma to show that the infimum of seminorms is well-defined. -/
 lemma bdd_below_range_add : bdd_below (range $ λ u, p u + q (x - u)) :=
-<<<<<<< HEAD
-⟨0, by { rintro _ ⟨x, rfl⟩, exact add_nonneg (map_nonneg_add p _) (map_nonneg_add q _) }⟩
-=======
 ⟨0, by { rintro _ ⟨x, rfl⟩, exact add_nonneg (map_nonneg p _) (map_nonneg q _) }⟩
->>>>>>> 3a0b839b
 
 noncomputable instance : has_inf (seminorm 𝕜 E) :=
 { inf := λ p q,
@@ -371,11 +352,7 @@
       obtain rfl | ha := eq_or_ne a 0,
       { rw [norm_zero, zero_mul, zero_smul],
         refine cinfi_eq_of_forall_ge_of_forall_gt_exists_lt
-<<<<<<< HEAD
-          (λ i, add_nonneg (map_nonneg_add p _) (map_nonneg_add q _))
-=======
           (λ i, add_nonneg (map_nonneg p _) (map_nonneg q _))
->>>>>>> 3a0b839b
           (λ x hx, ⟨0, by rwa [map_zero, sub_zero, map_zero, add_zero]⟩) },
       simp_rw [real.mul_infi_of_nonneg (norm_nonneg a), mul_add, ←map_smul_eq_mul p,
         ←map_smul_eq_mul q, smul_sub],
@@ -394,11 +371,7 @@
   inf_le_right := λ p q x, cinfi_le_of_le bdd_below_range_add 0 $
     by simp only [sub_self, map_zero, zero_add, sub_zero],
   le_inf := λ a b c hab hac x,
-<<<<<<< HEAD
-    le_cinfi $ λ u, (le_map_add_map_sub' a _ _).trans $ add_le_add (hab _) (hac _),
-=======
     le_cinfi $ λ u, (le_map_add_map_sub a _ _).trans $ add_le_add (hab _) (hac _),
->>>>>>> 3a0b839b
   ..seminorm.semilattice_sup }
 
 lemma smul_inf [has_smul R ℝ] [has_smul R ℝ≥0] [is_scalar_tower R ℝ≥0 ℝ]
@@ -494,11 +467,7 @@
   ext x,
   simp only [mem_ball, sub_zero, mem_preimage, mem_ball_zero_iff],
   rw real.norm_of_nonneg,
-<<<<<<< HEAD
-  exact map_nonneg_add p _,
-=======
   exact map_nonneg p _,
->>>>>>> 3a0b839b
 end
 
 @[simp] lemma ball_bot {r : ℝ} (x : E) (hr : 0 < r) :
@@ -510,11 +479,7 @@
 begin
   rintro a ha x ⟨y, hy, hx⟩,
   rw [mem_ball_zero, ←hx, map_smul_eq_mul],
-<<<<<<< HEAD
-  calc _ ≤ p y : mul_le_of_le_one_left (map_nonneg_add p _) ha
-=======
   calc _ ≤ p y : mul_le_of_le_one_left (map_nonneg p _) ha
->>>>>>> 3a0b839b
   ...    < r   : by rwa mem_ball_zero at hy,
 end
 
@@ -542,22 +507,14 @@
   rcases hx with ⟨a, y, ha, hy, hx⟩,
   rw [←hx, mem_ball_zero, map_smul_eq_mul],
   exact mul_lt_mul'' (mem_ball_zero_iff.mp ha) (p.mem_ball_zero.mp hy) (norm_nonneg a)
-<<<<<<< HEAD
-    (map_nonneg_add p y),
-=======
     (map_nonneg p y),
->>>>>>> 3a0b839b
 end
 
 @[simp] lemma ball_eq_emptyset (p : seminorm 𝕜 E) {x : E} {r : ℝ} (hr : r ≤ 0) : p.ball x r = ∅ :=
 begin
   ext,
   rw [seminorm.mem_ball, set.mem_empty_eq, iff_false, not_lt],
-<<<<<<< HEAD
-  exact hr.trans (map_nonneg_add p _),
-=======
   exact hr.trans (map_nonneg p _),
->>>>>>> 3a0b839b
 end
 
 end module
@@ -607,11 +564,7 @@
 begin
   rw absorbent_iff_nonneg_lt,
   rintro x,
-<<<<<<< HEAD
-  have hxr : 0 ≤ p x/r := div_nonneg (map_nonneg_add p _) hr.le,
-=======
   have hxr : 0 ≤ p x/r := div_nonneg (map_nonneg p _) hr.le,
->>>>>>> 3a0b839b
   refine ⟨p x/r, hxr, λ a ha, _⟩,
   have ha₀ : 0 < ∥a∥ := hxr.trans_lt ha,
   refine ⟨a⁻¹ • x, _, smul_inv_smul₀ (norm_pos_iff.1 ha₀) x⟩,
