--- conflicted
+++ resolved
@@ -227,13 +227,8 @@
     with n nh npos',
   have npos : 0 < (n:ℝ) := by exact_mod_cast npos',
   -- Two easy inequalities we'll need later:
-<<<<<<< HEAD
   have w₁ : 0 ≤ 2 * ∥f∥ := mul_nonneg (by norm_num) (norm_nonneg f),
   have w₂ : 0 ≤ 2 * ∥f∥ * δ^(-2 : ℤ) := mul_nonneg w₁ (zpow_neg_bit0_nonneg _ _),
-=======
-  have w₁ : 0 ≤ 2 * ‖f‖ := mul_nonneg (by norm_num) (norm_nonneg f),
-  have w₂ : 0 ≤ 2 * ‖f‖ * δ^(-2 : ℤ) := mul_nonneg w₁ pow_minus_two_nonneg,
->>>>>>> e7286cac
   -- As `[0,1]` is compact, it suffices to check the inequality pointwise.
   rw (continuous_map.norm_lt_iff _ h),
   intro x,
