--- conflicted
+++ resolved
@@ -309,11 +309,7 @@
     exacts [hre.ne, abs_pos.2 $ ne_of_apply_ne re hre.ne] }
 end
 
-<<<<<<< HEAD
-lemma abs_arg_le_pi_div_two_iff {z : ℂ} : |arg z| ≤ π / 2 ↔ 0 ≤ re z :=
-=======
 @[simp] lemma abs_arg_le_pi_div_two_iff {z : ℂ} : |arg z| ≤ π / 2 ↔ 0 ≤ re z :=
->>>>>>> d6d03b48
 by rw [abs_le, arg_le_pi_div_two_iff, neg_pi_div_two_le_arg_iff, ← or_and_distrib_left, ← not_le,
   and_not_self, or_false]
 
