/-
Copyright (c) 2018 Chris Hughes. All rights reserved.
Released under Apache 2.0 license as described in the file LICENSE.
Authors: Chris Hughes, Abhimanyu Pallavi Sudhir, Jean Lo, Calle Sönne
-/
import data.complex.exponential
import analysis.complex.basic
import analysis.calculus.mean_value
import measure_theory.borel_space

/-!
# Complex and real exponential, real logarithm

## Main statements

This file establishes the basic analytical properties of the complex and real exponential functions
(continuity, differentiability, computation of the derivative).

It also contains the definition of the real logarithm function (as the inverse of the
exponential on `(0, +∞)`, extended to `ℝ` by setting `log (-x) = log x`) and its basic
properties (continuity, differentiability, formula for the derivative).

The complex logarithm is *not* defined in this file as it relies on trigonometric functions. See
instead `trigonometric.lean`.

## Tags

exp, log
-/

noncomputable theory

open finset filter metric asymptotics set function
open_locale classical topological_space

namespace complex

/-- The complex exponential is everywhere differentiable, with the derivative `exp x`. -/
lemma has_deriv_at_exp (x : ℂ) : has_deriv_at exp (exp x) x :=
begin
  rw has_deriv_at_iff_is_o_nhds_zero,
  have : (1 : ℕ) < 2 := by norm_num,
  refine (is_O.of_bound (∥exp x∥) _).trans_is_o (is_o_pow_id this),
  filter_upwards [metric.ball_mem_nhds (0 : ℂ) zero_lt_one],
  simp only [metric.mem_ball, dist_zero_right, normed_field.norm_pow],
  intros z hz,
  calc ∥exp (x + z) - exp x - z * exp x∥
    = ∥exp x * (exp z - 1 - z)∥ : by { congr, rw [exp_add], ring }
    ... = ∥exp x∥ * ∥exp z - 1 - z∥ : normed_field.norm_mul _ _
    ... ≤ ∥exp x∥ * ∥z∥^2 :
      mul_le_mul_of_nonneg_left (abs_exp_sub_one_sub_id_le (le_of_lt hz)) (norm_nonneg _)
end

lemma differentiable_exp : differentiable ℂ exp :=
λx, (has_deriv_at_exp x).differentiable_at

lemma differentiable_at_exp {x : ℂ} : differentiable_at ℂ exp x :=
differentiable_exp x

@[simp] lemma deriv_exp : deriv exp = exp :=
funext $ λ x, (has_deriv_at_exp x).deriv

@[simp] lemma iter_deriv_exp : ∀ n : ℕ, (deriv^[n] exp) = exp
| 0 := rfl
| (n+1) := by rw [iterate_succ_apply, deriv_exp, iter_deriv_exp n]

lemma continuous_exp : continuous exp :=
differentiable_exp.continuous

lemma times_cont_diff_exp : ∀ {n}, times_cont_diff ℂ n exp :=
begin
  refine times_cont_diff_all_iff_nat.2 (λ n, _),
  induction n with n ihn,
  { exact times_cont_diff_zero.2 continuous_exp },
  { rw times_cont_diff_succ_iff_deriv,
    use differentiable_exp,
    rwa deriv_exp }
end

lemma measurable_exp : measurable exp := continuous_exp.measurable

end complex

section
variables {f : ℂ → ℂ} {f' x : ℂ} {s : set ℂ}

lemma has_deriv_at.cexp (hf : has_deriv_at f f' x) :
  has_deriv_at (λ x, complex.exp (f x)) (complex.exp (f x) * f') x :=
(complex.has_deriv_at_exp (f x)).comp x hf

lemma has_deriv_within_at.cexp (hf : has_deriv_within_at f f' s x) :
  has_deriv_within_at (λ x, complex.exp (f x)) (complex.exp (f x) * f') s x :=
(complex.has_deriv_at_exp (f x)).comp_has_deriv_within_at x hf

lemma deriv_within_cexp (hf : differentiable_within_at ℂ f s x)
  (hxs : unique_diff_within_at ℂ s x) :
  deriv_within (λx, complex.exp (f x)) s x = complex.exp (f x) * (deriv_within f s x) :=
hf.has_deriv_within_at.cexp.deriv_within hxs

@[simp] lemma deriv_cexp (hc : differentiable_at ℂ f x) :
  deriv (λx, complex.exp (f x)) x = complex.exp (f x) * (deriv f x) :=
hc.has_deriv_at.cexp.deriv

end

section

variables {E : Type*} [normed_group E] [normed_space ℂ E] {f : E → ℂ} {f' : E →L[ℂ] ℂ}
  {x : E} {s : set E}

lemma measurable.cexp {α : Type*} [measurable_space α] {f : α → ℂ} (hf : measurable f) :
  measurable (λ x, complex.exp (f x)) :=
complex.measurable_exp.comp hf

lemma has_fderiv_within_at.cexp (hf : has_fderiv_within_at f f' s x) :
  has_fderiv_within_at (λ x, complex.exp (f x)) (complex.exp (f x) • f') s x :=
(complex.has_deriv_at_exp (f x)).comp_has_fderiv_within_at x hf

lemma has_fderiv_at.cexp (hf : has_fderiv_at f f' x) :
  has_fderiv_at (λ x, complex.exp (f x)) (complex.exp (f x) • f') x :=
has_fderiv_within_at_univ.1 $ hf.has_fderiv_within_at.cexp

lemma differentiable_within_at.cexp (hf : differentiable_within_at ℂ f s x) :
  differentiable_within_at ℂ (λ x, complex.exp (f x)) s x :=
hf.has_fderiv_within_at.cexp.differentiable_within_at

@[simp] lemma differentiable_at.cexp (hc : differentiable_at ℂ f x) :
  differentiable_at ℂ (λx, complex.exp (f x)) x :=
hc.has_fderiv_at.cexp.differentiable_at

lemma differentiable_on.cexp (hc : differentiable_on ℂ f s) :
  differentiable_on ℂ (λx, complex.exp (f x)) s :=
λx h, (hc x h).cexp

@[simp] lemma differentiable.cexp (hc : differentiable ℂ f) :
  differentiable ℂ (λx, complex.exp (f x)) :=
λx, (hc x).cexp

lemma times_cont_diff.cexp {n} (h : times_cont_diff ℂ n f) :
  times_cont_diff ℂ n (λ x, complex.exp (f x)) :=
complex.times_cont_diff_exp.comp h

lemma times_cont_diff_at.cexp {n} (hf : times_cont_diff_at ℂ n f x) :
  times_cont_diff_at ℂ n (λ x, complex.exp (f x)) x :=
complex.times_cont_diff_exp.times_cont_diff_at.comp x hf

lemma times_cont_diff_on.cexp {n} (hf : times_cont_diff_on ℂ n f s) :
  times_cont_diff_on ℂ n (λ x, complex.exp (f x)) s :=
complex.times_cont_diff_exp.comp_times_cont_diff_on  hf

lemma times_cont_diff_within_at.cexp {n} (hf : times_cont_diff_within_at ℂ n f s x) :
  times_cont_diff_within_at ℂ n (λ x, complex.exp (f x)) s x :=
complex.times_cont_diff_exp.times_cont_diff_at.comp_times_cont_diff_within_at x hf

end

namespace real

variables {x y z : ℝ}

lemma has_deriv_at_exp (x : ℝ) : has_deriv_at exp (exp x) x :=
(complex.has_deriv_at_exp x).real_of_complex

lemma times_cont_diff_exp {n} : times_cont_diff ℝ n exp :=
complex.times_cont_diff_exp.real_of_complex

lemma differentiable_exp : differentiable ℝ exp :=
λx, (has_deriv_at_exp x).differentiable_at

lemma differentiable_at_exp : differentiable_at ℝ exp x :=
differentiable_exp x

@[simp] lemma deriv_exp : deriv exp = exp :=
funext $ λ x, (has_deriv_at_exp x).deriv

@[simp] lemma iter_deriv_exp : ∀ n : ℕ, (deriv^[n] exp) = exp
| 0 := rfl
| (n+1) := by rw [iterate_succ_apply, deriv_exp, iter_deriv_exp n]

lemma continuous_exp : continuous exp :=
differentiable_exp.continuous

lemma measurable_exp : measurable exp := continuous_exp.measurable

end real


section
/-! Register lemmas for the derivatives of the composition of `real.exp` with a differentiable
function, for standalone use and use with `simp`. -/

variables {f : ℝ → ℝ} {f' x : ℝ} {s : set ℝ}

lemma has_deriv_at.exp (hf : has_deriv_at f f' x) :
  has_deriv_at (λ x, real.exp (f x)) (real.exp (f x) * f') x :=
(real.has_deriv_at_exp (f x)).comp x hf

lemma has_deriv_within_at.exp (hf : has_deriv_within_at f f' s x) :
  has_deriv_within_at (λ x, real.exp (f x)) (real.exp (f x) * f') s x :=
(real.has_deriv_at_exp (f x)).comp_has_deriv_within_at x hf

lemma deriv_within_exp (hf : differentiable_within_at ℝ f s x)
  (hxs : unique_diff_within_at ℝ s x) :
  deriv_within (λx, real.exp (f x)) s x = real.exp (f x) * (deriv_within f s x) :=
hf.has_deriv_within_at.exp.deriv_within hxs

@[simp] lemma deriv_exp (hc : differentiable_at ℝ f x) :
  deriv (λx, real.exp (f x)) x = real.exp (f x) * (deriv f x) :=
hc.has_deriv_at.exp.deriv

end

section
/-! Register lemmas for the derivatives of the composition of `real.exp` with a differentiable
function, for standalone use and use with `simp`. -/

variables {E : Type*} [normed_group E] [normed_space ℝ E] {f : E → ℝ} {f' : E →L[ℝ] ℝ}
  {x : E} {s : set E}

lemma measurable.exp {α : Type*} [measurable_space α] {f : α → ℝ} (hf : measurable f) :
  measurable (λ x, real.exp (f x)) :=
real.measurable_exp.comp hf

lemma times_cont_diff.exp {n} (hf : times_cont_diff ℝ n f) :
  times_cont_diff ℝ n (λ x, real.exp (f x)) :=
real.times_cont_diff_exp.comp hf

lemma times_cont_diff_at.exp {n} (hf : times_cont_diff_at ℝ n f x) :
  times_cont_diff_at ℝ n (λ x, real.exp (f x)) x :=
real.times_cont_diff_exp.times_cont_diff_at.comp x hf

lemma times_cont_diff_on.exp {n} (hf : times_cont_diff_on ℝ n f s) :
  times_cont_diff_on ℝ n (λ x, real.exp (f x)) s :=
real.times_cont_diff_exp.comp_times_cont_diff_on  hf

lemma times_cont_diff_within_at.exp {n} (hf : times_cont_diff_within_at ℝ n f s x) :
  times_cont_diff_within_at ℝ n (λ x, real.exp (f x)) s x :=
real.times_cont_diff_exp.times_cont_diff_at.comp_times_cont_diff_within_at x hf

lemma has_fderiv_within_at.exp (hf : has_fderiv_within_at f f' s x) :
  has_fderiv_within_at (λ x, real.exp (f x)) (real.exp (f x) • f') s x :=
begin
  convert (has_deriv_at_iff_has_fderiv_at.1 $
    real.has_deriv_at_exp (f x)).comp_has_fderiv_within_at x hf,
  ext y, simp [mul_comm]
end

lemma has_fderiv_at.exp (hf : has_fderiv_at f f' x) :
  has_fderiv_at (λ x, real.exp (f x)) (real.exp (f x) • f') x :=
has_fderiv_within_at_univ.1 $ hf.has_fderiv_within_at.exp

lemma differentiable_within_at.exp (hf : differentiable_within_at ℝ f s x) :
  differentiable_within_at ℝ (λ x, real.exp (f x)) s x :=
hf.has_fderiv_within_at.exp.differentiable_within_at

@[simp] lemma differentiable_at.exp (hc : differentiable_at ℝ f x) :
  differentiable_at ℝ (λx, real.exp (f x)) x :=
hc.has_fderiv_at.exp.differentiable_at

lemma differentiable_on.exp (hc : differentiable_on ℝ f s) :
  differentiable_on ℝ (λx, real.exp (f x)) s :=
λx h, (hc x h).exp

@[simp] lemma differentiable.exp (hc : differentiable ℝ f) :
  differentiable ℝ (λx, real.exp (f x)) :=
λx, (hc x).exp

lemma fderiv_within_exp (hf : differentiable_within_at ℝ f s x)
  (hxs : unique_diff_within_at ℝ s x) :
  fderiv_within ℝ (λx, real.exp (f x)) s x = real.exp (f x) • (fderiv_within ℝ f s x) :=
hf.has_fderiv_within_at.exp.fderiv_within hxs

@[simp] lemma fderiv_exp (hc : differentiable_at ℝ f x) :
  fderiv ℝ (λx, real.exp (f x)) x = real.exp (f x) • (fderiv ℝ f x) :=
hc.has_fderiv_at.exp.fderiv

end

namespace real

variables {x y z : ℝ}

/-- The real exponential function tends to `+∞` at `+∞`. -/
lemma tendsto_exp_at_top : tendsto exp at_top at_top :=
begin
  have A : tendsto (λx:ℝ, x + 1) at_top at_top :=
    tendsto_at_top_add_const_right at_top 1 tendsto_id,
  have B : ∀ᶠ x in at_top, x + 1 ≤ exp x :=
    eventually_at_top.2 ⟨0, λx hx, add_one_le_exp_of_nonneg hx⟩,
  exact tendsto_at_top_mono' at_top B A
end

/-- The real exponential function tends to `0` at `-∞` or, equivalently, `exp(-x)` tends to `0`
at `+∞` -/
lemma tendsto_exp_neg_at_top_nhds_0 : tendsto (λx, exp (-x)) at_top (𝓝 0) :=
(tendsto_inv_at_top_zero.comp tendsto_exp_at_top).congr (λx, (exp_neg x).symm)

/-- The real exponential function tends to `1` at `0`. -/
lemma tendsto_exp_nhds_0_nhds_1 : tendsto exp (𝓝 0) (𝓝 1) :=
by { convert continuous_exp.tendsto 0, simp }

lemma tendsto_exp_at_bot : tendsto exp at_bot (𝓝 0) :=
(tendsto_exp_neg_at_top_nhds_0.comp tendsto_neg_at_bot_at_top).congr $
  λ x, congr_arg exp $ neg_neg x

lemma tendsto_exp_at_bot_nhds_within : tendsto exp at_bot (𝓝[Ioi 0] 0) :=
tendsto_inf.2 ⟨tendsto_exp_at_bot, tendsto_principal.2 $ eventually_of_forall exp_pos⟩

/-- `real.exp` as an order isomorphism between `ℝ` and `(0, +∞)`. -/
<<<<<<< HEAD
def exp_order_iso : ℝ ≃o set.Ioi (0 : ℝ) :=
=======
def exp_order_iso : ℝ ≃o Ioi (0 : ℝ) :=
>>>>>>> 9ce9a9e1
strict_mono.order_iso_of_surjective _ (exp_strict_mono.cod_restrict exp_pos) $
  surjective_of_continuous (continuous_subtype_mk _ continuous_exp)
    (by simp [tendsto_exp_at_top]) (by simp [tendsto_exp_at_bot_nhds_within])

@[simp] lemma coe_exp_order_iso_apply (x : ℝ) : (exp_order_iso x : ℝ) = exp x := rfl

@[simp] lemma coe_comp_exp_order_iso : coe ∘ exp_order_iso = exp := rfl

<<<<<<< HEAD
@[simp] lemma range_exp : set.range exp = set.Ioi 0 :=
by rw [← coe_comp_exp_order_iso, set.range_comp, set.image_univ, subtype.range_coe]
=======
@[simp] lemma range_exp : range exp = Ioi 0 :=
by rw [← coe_comp_exp_order_iso, range_comp, exp_order_iso.range_eq, image_univ, subtype.range_coe]
>>>>>>> 9ce9a9e1

@[simp] lemma map_exp_at_top : map exp at_top = at_top :=
by rw [← coe_comp_exp_order_iso, ← filter.map_map, order_iso.map_at_top, map_coe_Ioi_at_top]

@[simp] lemma comap_exp_at_top : comap exp at_top = at_top :=
by rw [← map_exp_at_top, comap_map exp_injective, map_exp_at_top]

@[simp] lemma tendsto_exp_comp_at_top {α : Type*} {l : filter α} {f : α → ℝ} :
  tendsto (λ x, exp (f x)) l at_top ↔ tendsto f l at_top :=
by rw [← tendsto_comap_iff, comap_exp_at_top]

lemma tendsto_comp_exp_at_top {α : Type*} {l : filter α} {f : ℝ → α} :
  tendsto (λ x, f (exp x)) at_top l ↔ tendsto f at_top l :=
by rw [← tendsto_map'_iff, map_exp_at_top]

@[simp] lemma map_exp_at_bot : map exp at_bot = 𝓝[Ioi 0] 0 :=
by rw [← coe_comp_exp_order_iso, ← filter.map_map, exp_order_iso.map_at_bot, ← map_coe_Ioi_at_bot]

lemma comap_exp_nhds_within_Ioi_zero : comap exp (𝓝[Ioi 0] 0) = at_bot :=
by rw [← map_exp_at_bot, comap_map exp_injective]

lemma tendsto_comp_exp_at_bot {α : Type*} {l : filter α} {f : ℝ → α} :
  tendsto (λ x, f (exp x)) at_bot l ↔ tendsto f (𝓝[Ioi 0] 0) l :=
by rw [← map_exp_at_bot, tendsto_map'_iff]

/-- The real logarithm function, equal to the inverse of the exponential for `x > 0`,
to `log |x|` for `x < 0`, and to `0` for `0`. We use this unconventional extension to
`(-∞, 0]` as it gives the formula `log (x * y) = log x + log y` for all nonzero `x` and `y`, and
the derivative of `log` is `1/x` away from `0`. -/
@[pp_nodot] noncomputable def log (x : ℝ) : ℝ :=
if hx : x = 0 then 0 else exp_order_iso.symm ⟨abs x, abs_pos.2 hx⟩

lemma log_of_ne_zero (hx : x ≠ 0) : log x = exp_order_iso.symm ⟨abs x, abs_pos.2 hx⟩ := dif_neg hx

lemma log_of_pos (hx : 0 < x) : log x = exp_order_iso.symm ⟨x, hx⟩ :=
by { rw [log_of_ne_zero hx.ne'], congr, exact abs_of_pos hx }

lemma exp_log_eq_abs (hx : x ≠ 0) : exp (log x) = abs x :=
by rw [log_of_ne_zero hx, ← coe_exp_order_iso_apply, order_iso.apply_symm_apply, subtype.coe_mk]

lemma exp_log (hx : 0 < x) : exp (log x) = x :=
by { rw exp_log_eq_abs hx.ne', exact abs_of_pos hx }

lemma exp_log_of_neg (hx : x < 0) : exp (log x) = -x :=
by { rw exp_log_eq_abs (ne_of_lt hx), exact abs_of_neg hx }

@[simp] lemma log_exp (x : ℝ) : log (exp x) = x :=
exp_injective $ exp_log (exp_pos x)

lemma surj_on_log : surj_on log (Ioi 0) univ :=
λ x _, ⟨exp x, exp_pos x, log_exp x⟩

lemma log_surjective : surjective log :=
λ x, ⟨exp x, log_exp x⟩

@[simp] lemma range_log : range log = univ :=
log_surjective.range_eq

@[simp] lemma log_zero : log 0 = 0 := dif_pos rfl

@[simp] lemma log_one : log 1 = 0 :=
exp_injective $ by rw [exp_log zero_lt_one, exp_zero]

@[simp] lemma log_abs (x : ℝ) : log (abs x) = log x :=
begin
  by_cases h : x = 0,
  { simp [h] },
  { rw [← exp_eq_exp, exp_log_eq_abs h, exp_log_eq_abs (abs_pos.2 h).ne', abs_abs] }
end

@[simp] lemma log_neg_eq_log (x : ℝ) : log (-x) = log x :=
by rw [← log_abs x, ← log_abs (-x), abs_neg]

lemma surj_on_log' : surj_on log (Iio 0) univ :=
λ x _, ⟨-exp x, neg_lt_zero.2 $ exp_pos x, by rw [log_neg_eq_log, log_exp]⟩

lemma log_mul (hx : x ≠ 0) (hy : y ≠ 0) : log (x * y) = log x + log y :=
exp_injective $
by rw [exp_log_eq_abs (mul_ne_zero hx hy), exp_add, exp_log_eq_abs hx, exp_log_eq_abs hy, abs_mul]

@[simp] lemma log_inv (x : ℝ) : log (x⁻¹) = -log x :=
begin
  by_cases hx : x = 0, { simp [hx] },
  rw [← exp_eq_exp, exp_log_eq_abs (inv_ne_zero hx), exp_neg, exp_log_eq_abs hx, abs_inv]
end

lemma log_le_log (h : 0 < x) (h₁ : 0 < y) : real.log x ≤ real.log y ↔ x ≤ y :=
by rw [← exp_le_exp, exp_log h, exp_log h₁]

lemma log_lt_log (hx : 0 < x) : x < y → log x < log y :=
by { intro h, rwa [← exp_lt_exp, exp_log hx, exp_log (lt_trans hx h)] }

lemma log_lt_log_iff (hx : 0 < x) (hy : 0 < y) : log x < log y ↔ x < y :=
by { rw [← exp_lt_exp, exp_log hx, exp_log hy] }

lemma log_pos_iff (hx : 0 < x) : 0 < log x ↔ 1 < x :=
by { rw ← log_one, exact log_lt_log_iff zero_lt_one hx }

lemma log_pos (hx : 1 < x) : 0 < log x :=
(log_pos_iff (lt_trans zero_lt_one hx)).2 hx

lemma log_neg_iff (h : 0 < x) : log x < 0 ↔ x < 1 :=
by { rw ← log_one, exact log_lt_log_iff h zero_lt_one }

lemma log_neg (h0 : 0 < x) (h1 : x < 1) : log x < 0 := (log_neg_iff h0).2 h1

lemma log_nonneg_iff (hx : 0 < x) : 0 ≤ log x ↔ 1 ≤ x :=
by rw [← not_lt, log_neg_iff hx, not_lt]

lemma log_nonneg (hx : 1 ≤ x) : 0 ≤ log x :=
(log_nonneg_iff (zero_lt_one.trans_le hx)).2 hx

lemma log_nonpos_iff (hx : 0 < x) : log x ≤ 0 ↔ x ≤ 1 :=
by rw [← not_lt, log_pos_iff hx, not_lt]

lemma log_nonpos_iff' (hx : 0 ≤ x) : log x ≤ 0 ↔ x ≤ 1 :=
begin
  rcases hx.eq_or_lt with (rfl|hx),
  { simp [le_refl, zero_le_one] },
  exact log_nonpos_iff hx
end

lemma log_nonpos (hx : 0 ≤ x) (h'x : x ≤ 1) : log x ≤ 0 :=
(log_nonpos_iff' hx).2 h'x

lemma strict_mono_incr_on_log : strict_mono_incr_on log (set.Ioi 0) :=
λ x hx y hy hxy, log_lt_log hx hxy

lemma strict_mono_decr_on_log : strict_mono_decr_on log (set.Iio 0) :=
begin
  rintros x (hx : x < 0) y (hy : y < 0) hxy,
  rw [← log_abs y, ← log_abs x],
  refine log_lt_log (abs_pos.2 hy.ne) _,
  rwa [abs_of_neg hy, abs_of_neg hx, neg_lt_neg_iff]
end

/-- The real logarithm function tends to `+∞` at `+∞`. -/
lemma tendsto_log_at_top : tendsto log at_top at_top :=
tendsto_comp_exp_at_top.1 $ by simpa only [log_exp] using tendsto_id

lemma tendsto_log_nhds_within_zero : tendsto log (𝓝[{0}ᶜ] 0) at_bot :=
begin
  rw [← (show _ = log, from funext log_abs)],
  refine tendsto.comp (_ : tendsto log (𝓝[Ioi 0] (abs 0)) at_bot)
    ((continuous_abs.tendsto 0).inf (tendsto_principal_principal.2 $ λ a, abs_pos.2)),
  rw [abs_zero, ← tendsto_comp_exp_at_bot],
  simpa using tendsto_id
end

lemma continuous_on_log : continuous_on log {0}ᶜ :=
begin
  rw [continuous_on_iff_continuous_restrict, restrict],
  conv in (log _) { rw [log_of_ne_zero (show (x : ℝ) ≠ 0, from x.2)] },
  exact exp_order_iso.symm.continuous.comp (continuous_subtype_mk _ continuous_subtype_coe.norm)
end

lemma continuous_log' : continuous (λ x : {x : ℝ // 0 < x}, log x) :=
continuous_on_iff_continuous_restrict.1 $ continuous_on_log.mono $ λ x hx, ne_of_gt hx

lemma continuous_at_log (hx : x ≠ 0) : continuous_at log x :=
(continuous_on_log x hx).continuous_at $ mem_nhds_sets is_open_compl_singleton hx

@[simp] lemma continuous_at_log_iff : continuous_at log x ↔ x ≠ 0 :=
begin
  refine ⟨_, continuous_at_log⟩,
  rintros h rfl,
  exact not_tendsto_nhds_of_tendsto_at_bot tendsto_log_nhds_within_zero _
    (h.tendsto.mono_left inf_le_left)
end

lemma has_deriv_at_log_of_pos (hx : 0 < x) : has_deriv_at log x⁻¹ x :=
have has_deriv_at log (exp $ log x)⁻¹ x,
from (has_deriv_at_exp $ log x).of_local_left_inverse (continuous_at_log hx.ne')
  (ne_of_gt $ exp_pos _) $ eventually.mono (lt_mem_nhds hx) @exp_log,
by rwa [exp_log hx] at this

lemma has_deriv_at_log (hx : x ≠ 0) : has_deriv_at log x⁻¹ x :=
begin
  cases hx.lt_or_lt with hx hx,
  { convert (has_deriv_at_log_of_pos (neg_pos.mpr hx)).comp x (has_deriv_at_neg x),
    { ext y, exact (log_neg_eq_log y).symm },
    { field_simp [hx.ne] } },
  { exact has_deriv_at_log_of_pos hx }
end

lemma differentiable_at_log (hx : x ≠ 0) : differentiable_at ℝ log x :=
(has_deriv_at_log hx).differentiable_at

lemma differentiable_on_log : differentiable_on ℝ log {0}ᶜ :=
λ x hx, (differentiable_at_log hx).differentiable_within_at

@[simp] lemma differentiable_at_log_iff : differentiable_at ℝ log x ↔ x ≠ 0 :=
⟨λ h, continuous_at_log_iff.1 h.continuous_at, differentiable_at_log⟩

lemma deriv_log (x : ℝ) : deriv log x = x⁻¹ :=
if hx : x = 0 then
  by rw [deriv_zero_of_not_differentiable_at (mt differentiable_at_log_iff.1 (not_not.2 hx)), hx,
    inv_zero]
else (has_deriv_at_log hx).deriv

@[simp] lemma deriv_log' : deriv log = has_inv.inv := funext deriv_log

lemma measurable_log : measurable log :=
measurable_of_measurable_on_compl_singleton 0 $ continuous.measurable $
  continuous_on_iff_continuous_restrict.1 continuous_on_log

lemma times_cont_diff_on_log {n : with_top ℕ} : times_cont_diff_on ℝ n log {0}ᶜ :=
begin
  suffices : times_cont_diff_on ℝ ⊤ log {0}ᶜ, from this.of_le le_top,
  refine (times_cont_diff_on_top_iff_deriv_of_open is_open_compl_singleton).2 _,
  simp [differentiable_on_log, times_cont_diff_on_inv]
end

lemma times_cont_diff_at_log (hx : x ≠ 0) {n : with_top ℕ} : times_cont_diff_at ℝ n log x :=
(times_cont_diff_on_log x hx).times_cont_diff_at $ mem_nhds_sets is_open_compl_singleton hx

end real

section log_differentiable
open real

section continuity

variables {α : Type*}

lemma filter.tendsto.log {f : α → ℝ} {l : filter α} {x : ℝ} (h : tendsto f l (𝓝 x)) (hx : x ≠ 0) :
  tendsto (λ x, log (f x)) l (𝓝 (log x)) :=
(continuous_at_log hx).tendsto.comp h

variables [topological_space α] {f : α → ℝ} {s : set α} {a : α}

lemma continuous.log (hf : continuous f) (h₀ : ∀ x, f x ≠ 0) : continuous (λ x, log (f x)) :=
continuous_on_log.comp_continuous hf h₀

lemma continuous_at.log (hf : continuous_at f a) (h₀ : f a ≠ 0) :
  continuous_at (λ x, log (f x)) a :=
hf.log h₀

lemma continuous_within_at.log (hf : continuous_within_at f s a) (h₀ : f a ≠ 0) :
  continuous_within_at (λ x, log (f x)) s a :=
hf.log h₀

lemma continuous_on.log (hf : continuous_on f s) (h₀ : ∀ x ∈ s, f x ≠ 0) :
  continuous_on (λ x, log (f x)) s :=
λ x hx, (hf x hx).log (h₀ x hx)

end continuity

section deriv

variables {f : ℝ → ℝ} {x f' : ℝ} {s : set ℝ}

lemma measurable.log {α : Type*} [measurable_space α] {f : α → ℝ} (hf : measurable f) :
  measurable (λ x, log (f x)) :=
measurable_log.comp hf

lemma has_deriv_within_at.log (hf : has_deriv_within_at f f' s x) (hx : f x ≠ 0) :
  has_deriv_within_at (λ y, log (f y)) (f' / (f x)) s x :=
begin
  rw div_eq_inv_mul,
  exact (has_deriv_at_log hx).comp_has_deriv_within_at x hf
end

lemma has_deriv_at.log (hf : has_deriv_at f f' x) (hx : f x ≠ 0) :
  has_deriv_at (λ y, log (f y)) (f' / f x) x :=
begin
  rw ← has_deriv_within_at_univ at *,
  exact hf.log hx
end

lemma deriv_within.log (hf : differentiable_within_at ℝ f s x) (hx : f x ≠ 0)
  (hxs : unique_diff_within_at ℝ s x) :
  deriv_within (λx, log (f x)) s x = (deriv_within f s x) / (f x) :=
(hf.has_deriv_within_at.log hx).deriv_within hxs

@[simp] lemma deriv.log (hf : differentiable_at ℝ f x) (hx : f x ≠ 0) :
  deriv (λx, log (f x)) x = (deriv f x) / (f x) :=
(hf.has_deriv_at.log hx).deriv

end deriv

section fderiv

variables {E : Type*} [normed_group E] [normed_space ℝ E] {f : E → ℝ} {x : E} {f' : E →L[ℝ] ℝ}
  {s : set E}

lemma has_fderiv_within_at.log (hf : has_fderiv_within_at f f' s x) (hx : f x ≠ 0) :
  has_fderiv_within_at (λ x, log (f x)) ((f x)⁻¹ • f') s x :=
(has_deriv_at_log hx).comp_has_fderiv_within_at x hf

lemma has_fderiv_at.log (hf : has_fderiv_at f f' x) (hx : f x ≠ 0) :
  has_fderiv_at (λ x, log (f x)) ((f x)⁻¹ • f') x :=
(has_deriv_at_log hx).comp_has_fderiv_at x hf

lemma differentiable_within_at.log (hf : differentiable_within_at ℝ f s x) (hx : f x ≠ 0) :
  differentiable_within_at ℝ (λx, log (f x)) s x :=
(hf.has_fderiv_within_at.log hx).differentiable_within_at

@[simp] lemma differentiable_at.log (hf : differentiable_at ℝ f x) (hx : f x ≠ 0) :
  differentiable_at ℝ (λx, log (f x)) x :=
(hf.has_fderiv_at.log hx).differentiable_at

lemma differentiable_on.log (hf : differentiable_on ℝ f s) (hx : ∀ x ∈ s, f x ≠ 0) :
  differentiable_on ℝ (λx, log (f x)) s :=
λx h, (hf x h).log (hx x h)

@[simp] lemma differentiable.log (hf : differentiable ℝ f) (hx : ∀ x, f x ≠ 0) :
  differentiable ℝ (λx, log (f x)) :=
λx, (hf x).log (hx x)

lemma fderiv_within.log (hf : differentiable_within_at ℝ f s x) (hx : f x ≠ 0)
  (hxs : unique_diff_within_at ℝ s x) :
  fderiv_within ℝ (λx, log (f x)) s x = (f x)⁻¹ • fderiv_within ℝ f s x :=
(hf.has_fderiv_within_at.log hx).fderiv_within hxs

@[simp] lemma fderiv.log (hf : differentiable_at ℝ f x) (hx : f x ≠ 0) :
  fderiv ℝ (λx, log (f x)) x = (f x)⁻¹ • fderiv ℝ f x :=
(hf.has_fderiv_at.log hx).fderiv

end fderiv

end log_differentiable

namespace real

/-- The function `exp(x)/x^n` tends to `+∞` at `+∞`, for any natural number `n` -/
lemma tendsto_exp_div_pow_at_top (n : ℕ) : tendsto (λx, exp x / x^n) at_top at_top :=
begin
  have n_pos : (0 : ℝ) < n + 1 := nat.cast_add_one_pos n,
  have n_ne_zero : (n : ℝ) + 1 ≠ 0 := ne_of_gt n_pos,
  have A : ∀x:ℝ, 0 < x → exp (x / (n+1)) / (n+1)^n ≤ exp x / x^n,
  { assume x hx,
    let y := x / (n+1),
    have y_pos : 0 < y := div_pos hx n_pos,
    have : exp (x / (n+1)) ≤ (n+1)^n * (exp x / x^n), from calc
      exp y = exp y * 1 : by simp
      ... ≤ exp y * (exp y / y)^n : begin
          apply mul_le_mul_of_nonneg_left (one_le_pow_of_one_le _ n) (le_of_lt (exp_pos _)),
          rw one_le_div y_pos,
          apply le_trans _ (add_one_le_exp_of_nonneg (le_of_lt y_pos)),
          exact le_add_of_le_of_nonneg (le_refl _) (zero_le_one)
        end
      ... = exp y * exp (n * y) / y^n :
        by rw [div_pow, exp_nat_mul, mul_div_assoc]
      ... = exp ((n + 1) * y) / y^n :
        by rw [← exp_add, add_mul, one_mul, add_comm]
      ... = exp x / (x / (n+1))^n :
        by { dsimp [y], rw mul_div_cancel' _ n_ne_zero }
      ... = (n+1)^n * (exp x / x^n) :
        by rw [← mul_div_assoc, div_pow, div_div_eq_mul_div, mul_comm],
    rwa div_le_iff' (pow_pos n_pos n) },
  have B : ∀ᶠ x in at_top, exp (x / (n+1)) / (n+1)^n ≤ exp x / x^n :=
    mem_at_top_sets.2 ⟨1, λx hx, A _ (lt_of_lt_of_le zero_lt_one hx)⟩,
  have C : tendsto (λx, exp (x / (n+1)) / (n+1)^n) at_top at_top :=
    tendsto_at_top_div (pow_pos n_pos n)
      (tendsto_exp_at_top.comp (tendsto_at_top_div (nat.cast_add_one_pos n) tendsto_id)),
  exact tendsto_at_top_mono' at_top B C
end

/-- The function `x^n * exp(-x)` tends to `0` at `+∞`, for any natural number `n`. -/
lemma tendsto_pow_mul_exp_neg_at_top_nhds_0 (n : ℕ) : tendsto (λx, x^n * exp (-x)) at_top (𝓝 0) :=
(tendsto_inv_at_top_zero.comp (tendsto_exp_div_pow_at_top n)).congr $ λx,
  by rw [comp_app, inv_eq_one_div, div_div_eq_mul_div, one_mul, div_eq_mul_inv, exp_neg]

/-- The function `(b * exp x + c) / (x ^ n)` tends to `+∞` at `+∞`, for any positive natural number
`n` and any real numbers `b` and `c` such that `b` is positive. -/
lemma tendsto_mul_exp_add_div_pow_at_top (b c : ℝ) (n : ℕ) (hb : 0 < b) (hn : 1 ≤ n) :
  tendsto (λ x, (b * (exp x) + c) / (x^n)) at_top at_top :=
begin
  refine tendsto.congr' (eventually_eq_of_mem (Ioi_mem_at_top 0) _)
    (tendsto_at_top_add_tendsto_right (tendsto_at_top_mul_left hb (tendsto_exp_div_pow_at_top n))
      ((tendsto_pow_neg_at_top hn).mul (@tendsto_const_nhds _ _ _ c _))),
  intros x hx,
  simp only [fpow_neg x n],
  ring,
end

/-- The function `(x ^ n) / (b * exp x + c)` tends to `0` at `+∞`, for any positive natural number
`n` and any real numbers `b` and `c` such that `b` is nonzero. -/
lemma tendsto_div_pow_mul_exp_add_at_top (b c : ℝ) (n : ℕ) (hb : 0 ≠ b) (hn : 1 ≤ n) :
  tendsto (λ x, x^n / (b * (exp x) + c)) at_top (𝓝 0) :=
begin
  have H : ∀ d e, 0 < d → tendsto (λ (x:ℝ), x^n / (d * (exp x) + e)) at_top (𝓝 0),
  { intros b' c' h,
    convert tendsto.inv_tendsto_at_top (tendsto_mul_exp_add_div_pow_at_top b' c' n h hn),
    ext x,
    simpa only [pi.inv_apply] using inv_div.symm },
  cases lt_or_gt_of_ne hb,
  { exact H b c h },
  { convert (H (-b) (-c) (neg_pos.mpr h)).neg,
    { ext x,
      field_simp,
      rw [← neg_add (b * exp x) c, neg_div_neg_eq] },
    { exact neg_zero.symm } },
end

open_locale big_operators

/-- A crude lemma estimating the difference between `log (1-x)` and its Taylor series at `0`,
where the main point of the bound is that it tends to `0`. The goal is to deduce the series
expansion of the logarithm, in `has_sum_pow_div_log_of_abs_lt_1`.
-/
lemma abs_log_sub_add_sum_range_le {x : ℝ} (h : abs x < 1) (n : ℕ) :
  abs ((∑ i in range n, x^(i+1)/(i+1)) + log (1-x)) ≤ (abs x)^(n+1) / (1 - abs x) :=
begin
  /- For the proof, we show that the derivative of the function to be estimated is small,
  and then apply the mean value inequality. -/
  let F : ℝ → ℝ := λ x, ∑ i in range n, x^(i+1)/(i+1) + log (1-x),
  -- First step: compute the derivative of `F`
  have A : ∀ y ∈ Ioo (-1 : ℝ) 1, deriv F y = - (y^n) / (1 - y),
  { assume y hy,
    have : (∑ i in range n, (↑i + 1) * y ^ i / (↑i + 1)) = (∑ i in range n, y ^ i),
    { congr' with i,
      have : (i : ℝ) + 1 ≠ 0 := ne_of_gt (nat.cast_add_one_pos i),
      field_simp [this, mul_comm] },
    field_simp [F, this, ← geom_series_def, geom_sum (ne_of_lt hy.2),
                sub_ne_zero_of_ne (ne_of_gt hy.2), sub_ne_zero_of_ne (ne_of_lt hy.2)],
    ring },
  -- second step: show that the derivative of `F` is small
  have B : ∀ y ∈ Icc (-abs x) (abs x), abs (deriv F y) ≤ (abs x)^n / (1 - abs x),
  { assume y hy,
    have : y ∈ Ioo (-(1 : ℝ)) 1 := ⟨lt_of_lt_of_le (neg_lt_neg h) hy.1, lt_of_le_of_lt hy.2 h⟩,
    calc abs (deriv F y) = abs (-(y^n) / (1 - y)) : by rw [A y this]
    ... ≤ (abs x)^n / (1 - abs x) :
      begin
        have : abs y ≤ abs x := abs_le.2 hy,
        have : 0 < 1 - abs x, by linarith,
        have : 1 - abs x ≤ abs (1 - y) := le_trans (by linarith [hy.2]) (le_abs_self _),
        simp only [← pow_abs, abs_div, abs_neg],
        apply_rules [div_le_div, pow_nonneg, abs_nonneg, pow_le_pow_of_le_left]
      end },
  -- third step: apply the mean value inequality
  have C : ∥F x - F 0∥ ≤ ((abs x)^n / (1 - abs x)) * ∥x - 0∥,
  { have : ∀ y ∈ Icc (- abs x) (abs x), differentiable_at ℝ F y,
    { assume y hy,
      have : 1 - y ≠ 0 := sub_ne_zero_of_ne (ne_of_gt (lt_of_le_of_lt hy.2 h)),
      simp [F, this] },
    apply convex.norm_image_sub_le_of_norm_deriv_le this B (convex_Icc _ _) _ _,
    { simpa using abs_nonneg x },
    { simp [le_abs_self x, neg_le.mp (neg_le_abs_self x)] } },
  -- fourth step: conclude by massaging the inequality of the third step
  simpa [F, norm_eq_abs, div_mul_eq_mul_div, pow_succ'] using C
end

/-- Power series expansion of the logarithm around `1`. -/
theorem has_sum_pow_div_log_of_abs_lt_1 {x : ℝ} (h : abs x < 1) :
  has_sum (λ (n : ℕ), x ^ (n + 1) / (n + 1)) (-log (1 - x)) :=
begin
  rw summable.has_sum_iff_tendsto_nat,
  show tendsto (λ (n : ℕ), ∑ (i : ℕ) in range n, x ^ (i + 1) / (i + 1)) at_top (𝓝 (-log (1 - x))),
  { rw [tendsto_iff_norm_tendsto_zero],
    simp only [norm_eq_abs, sub_neg_eq_add],
    refine squeeze_zero (λ n, abs_nonneg _) (abs_log_sub_add_sum_range_le h) _,
    suffices : tendsto (λ (t : ℕ), abs x ^ (t + 1) / (1 - abs x)) at_top
      (𝓝 (abs x * 0 / (1 - abs x))), by simpa,
    simp only [pow_succ],
    refine (tendsto_const_nhds.mul _).div_const,
    exact tendsto_pow_at_top_nhds_0_of_lt_1 (abs_nonneg _) h },
  show summable (λ (n : ℕ), x ^ (n + 1) / (n + 1)),
  { refine summable_of_norm_bounded _ (summable_geometric_of_lt_1 (abs_nonneg _) h) (λ i, _),
    calc ∥x ^ (i + 1) / (i + 1)∥
    = abs x ^ (i+1) / (i+1) :
      begin
        have : (0 : ℝ) ≤ i + 1 := le_of_lt (nat.cast_add_one_pos i),
        rw [norm_eq_abs, abs_div, ← pow_abs, abs_of_nonneg this],
      end
    ... ≤ abs x ^ (i+1) / (0 + 1) :
      begin
        apply_rules [div_le_div_of_le_left, pow_nonneg, abs_nonneg, add_le_add_right,
          i.cast_nonneg],
        norm_num,
      end
    ... ≤ abs x ^ i :
      by simpa [pow_succ'] using mul_le_of_le_one_right (pow_nonneg (abs_nonneg x) i) (le_of_lt h) }
end

end real<|MERGE_RESOLUTION|>--- conflicted
+++ resolved
@@ -307,11 +307,7 @@
 tendsto_inf.2 ⟨tendsto_exp_at_bot, tendsto_principal.2 $ eventually_of_forall exp_pos⟩
 
 /-- `real.exp` as an order isomorphism between `ℝ` and `(0, +∞)`. -/
-<<<<<<< HEAD
-def exp_order_iso : ℝ ≃o set.Ioi (0 : ℝ) :=
-=======
 def exp_order_iso : ℝ ≃o Ioi (0 : ℝ) :=
->>>>>>> 9ce9a9e1
 strict_mono.order_iso_of_surjective _ (exp_strict_mono.cod_restrict exp_pos) $
   surjective_of_continuous (continuous_subtype_mk _ continuous_exp)
     (by simp [tendsto_exp_at_top]) (by simp [tendsto_exp_at_bot_nhds_within])
@@ -320,13 +316,8 @@
 
 @[simp] lemma coe_comp_exp_order_iso : coe ∘ exp_order_iso = exp := rfl
 
-<<<<<<< HEAD
-@[simp] lemma range_exp : set.range exp = set.Ioi 0 :=
-by rw [← coe_comp_exp_order_iso, set.range_comp, set.image_univ, subtype.range_coe]
-=======
 @[simp] lemma range_exp : range exp = Ioi 0 :=
 by rw [← coe_comp_exp_order_iso, range_comp, exp_order_iso.range_eq, image_univ, subtype.range_coe]
->>>>>>> 9ce9a9e1
 
 @[simp] lemma map_exp_at_top : map exp at_top = at_top :=
 by rw [← coe_comp_exp_order_iso, ← filter.map_map, order_iso.map_at_top, map_coe_Ioi_at_top]
