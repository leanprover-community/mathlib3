--- conflicted
+++ resolved
@@ -310,12 +310,8 @@
 def exp_order_iso : ℝ ≃o Ioi (0 : ℝ) :=
 strict_mono.order_iso_of_surjective _ (exp_strict_mono.cod_restrict exp_pos) $
   surjective_of_continuous (continuous_subtype_mk _ continuous_exp)
-<<<<<<< HEAD
-    (by simp [tendsto_exp_at_top]) (by simp [tendsto_exp_at_bot_nhds_within])
-=======
     (by simp only [tendsto_Ioi_at_top, coe_cod_restrict_apply, tendsto_exp_at_top])
     (by simp [tendsto_exp_at_bot_nhds_within])
->>>>>>> 85608340
 
 @[simp] lemma coe_exp_order_iso_apply (x : ℝ) : (exp_order_iso x : ℝ) = exp x := rfl
 
