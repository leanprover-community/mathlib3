--- conflicted
+++ resolved
@@ -135,11 +135,7 @@
 lemma Gamma_integral_of_real (s : ℝ) :
   Gamma_integral ↑s = ↑(∫ x:ℝ in Ioi 0, real.exp (-x) * x ^ (s - 1)) :=
 begin
-<<<<<<< HEAD
-  rw [real.Gamma_integral, ←_root_.integral_of_real],
-=======
   rw [Gamma_integral, ←_root_.integral_of_real],
->>>>>>> 888ffcd3
   refine set_integral_congr measurable_set_Ioi _,
   intros x hx, dsimp only,
   rw [of_real_mul, of_real_cpow (mem_Ioi.mp hx).le],
