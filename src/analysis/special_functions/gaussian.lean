/-
Copyright (c) 2022 Sébastien Gouëzel. All rights reserved.
Released under Apache 2.0 license as described in the file LICENSE.
Authors: Sébastien Gouëzel
-/

import analysis.special_functions.gamma
import analysis.special_functions.polar_coord
import analysis.convex.complex
import analysis.normed.group.basic
import analysis.complex.cauchy_integral
import measure_theory.group.integration
<<<<<<< HEAD
=======

>>>>>>> 4ef778c2
/-!
# Gaussian integral

We prove various versions of the formula for the Gaussian integral:
* `integral_gaussian`: for real `b` we have `∫ x:ℝ, exp (-b * x^2) = sqrt (π / b)`.
* `integral_gaussian_complex`: for complex `b` with `0 < re b` we have
  `∫ x:ℝ, exp (-b * x^2) = (π / b) ^ (1 / 2)`.
* `integral_gaussian_Ioi` and `integral_gaussian_complex_Ioi`: variants for integrals over `Ioi 0`.
* `complex.Gamma_one_half_eq`: the formula `Γ (1 / 2) = √π`.

We also prove, more generally, that the Fourier transform of the Gaussian
is another Gaussian:

* `integral_cexp_neg_mul_sq_add_const`: for all complex `b` and `c` with `0 < re b` we have
  `∫ (x : ℝ), exp (-b * (x + c) ^ 2) = (π / b) ^ (1 / 2)`.
* `fourier_transform_gaussian`: for all complex `b` and `t` with `0 < re b`, we have
  `∫ x:ℝ, exp (I * t * x) * exp (-b * x^2) = (π / b) ^ (1 / 2) * exp (-t ^ 2 / (4 * b))`.
* `fourier_transform_gaussian_pi`: a variant with `b` and `t` scaled to give a more symmetric
  statement, `∫ x:ℝ, exp (2 * π * I * t * x) * exp (-π * b * x^2) =
  (1 / b) ^ (1 / 2) * exp (-π * (1 / b) * t ^ 2)`.
-/

noncomputable theory

open real set measure_theory filter asymptotics
<<<<<<< HEAD
open_locale real topological_space
notation `√` := real.sqrt
=======
open_locale real topology
>>>>>>> 4ef778c2

open complex (hiding exp continuous_exp abs_of_nonneg)
notation `cexp` := complex.exp

lemma exp_neg_mul_sq_is_o_exp_neg {b : ℝ} (hb : 0 < b) :
  (λ x:ℝ, exp (-b * x^2)) =o[at_top] (λ x:ℝ, exp (-x)) :=
begin
  have A : (λ (x : ℝ), -x - -b * x ^ 2) = (λ x, x * (b * x + (- 1))), by { ext x, ring },
  rw [is_o_exp_comp_exp_comp, A],
  apply tendsto.at_top_mul_at_top tendsto_id,
  apply tendsto_at_top_add_const_right at_top (-1 : ℝ),
  exact tendsto.const_mul_at_top hb tendsto_id,
end

lemma rpow_mul_exp_neg_mul_sq_is_o_exp_neg {b : ℝ} (hb : 0 < b) (s : ℝ) :
  (λ x:ℝ, x ^ s * exp (-b * x^2)) =o[at_top] (λ x:ℝ, exp (-(1/2) * x)) :=
begin
  apply ((is_O_refl (λ x:ℝ, x ^ s) at_top).mul_is_o (exp_neg_mul_sq_is_o_exp_neg hb)).trans,
  convert Gamma_integrand_is_o s,
  simp_rw [mul_comm],
end

lemma integrable_on_rpow_mul_exp_neg_mul_sq {b : ℝ} (hb : 0 < b) {s : ℝ} (hs : -1 < s) :
  integrable_on (λ x:ℝ, x ^ s * exp (-b * x^2)) (Ioi 0) :=
begin
  rw [← Ioc_union_Ioi_eq_Ioi (zero_le_one : (0 : ℝ) ≤ 1), integrable_on_union],
  split,
  { rw [←integrable_on_Icc_iff_integrable_on_Ioc],
    refine integrable_on.mul_continuous_on _ _ is_compact_Icc,
    { refine (interval_integrable_iff_integrable_Icc_of_le zero_le_one).mp _,
      exact interval_integral.interval_integrable_rpow' hs },
    { exact (continuous_exp.comp (continuous_const.mul (continuous_pow 2))).continuous_on } },
  { have B : (0 : ℝ) < 1/2, by norm_num,
    apply integrable_of_is_O_exp_neg B _ (is_o.is_O (rpow_mul_exp_neg_mul_sq_is_o_exp_neg hb _)),
    assume x hx,
    have N : x ≠ 0, { refine (zero_lt_one.trans_le _).ne', exact hx },
    apply ((continuous_at_rpow_const _ _ (or.inl N)).mul _).continuous_within_at,
    exact (continuous_exp.comp (continuous_const.mul (continuous_pow 2))).continuous_at },
end

lemma integrable_rpow_mul_exp_neg_mul_sq {b : ℝ} (hb : 0 < b) {s : ℝ} (hs : -1 < s) :
  integrable (λ x:ℝ, x ^ s * exp (-b * x^2)) :=
begin
  rw [← integrable_on_univ, ← @Iio_union_Ici _ _ (0 : ℝ), integrable_on_union,
      integrable_on_Ici_iff_integrable_on_Ioi],
  refine ⟨_, integrable_on_rpow_mul_exp_neg_mul_sq hb hs⟩,
  rw ← (measure.measure_preserving_neg (volume : measure ℝ)).integrable_on_comp_preimage
    ((homeomorph.neg ℝ).to_measurable_equiv.measurable_embedding),
  simp only [function.comp, neg_sq, neg_preimage, preimage_neg_Iio, neg_neg, neg_zero],
  apply integrable.mono' (integrable_on_rpow_mul_exp_neg_mul_sq hb hs),
  { apply measurable.ae_strongly_measurable,
    exact (measurable_id'.neg.pow measurable_const).mul
      ((measurable_id'.pow measurable_const).const_mul (-b)).exp },
  { have : measurable_set (Ioi (0 : ℝ)) := measurable_set_Ioi,
    filter_upwards [ae_restrict_mem this] with x hx,
    have h'x : 0 ≤ x := le_of_lt hx,
    rw [real.norm_eq_abs, abs_mul, abs_of_nonneg (exp_pos _).le],
    apply mul_le_mul_of_nonneg_right _ (exp_pos _).le,
    simpa [abs_of_nonneg h'x] using abs_rpow_le_abs_rpow (-x) s }
end

lemma integrable_exp_neg_mul_sq {b : ℝ} (hb : 0 < b) :
  integrable (λ x:ℝ, exp (-b * x^2)) :=
by simpa using integrable_rpow_mul_exp_neg_mul_sq hb (by norm_num : (-1 : ℝ) < 0)

lemma integrable_on_Ioi_exp_neg_mul_sq_iff {b : ℝ} :
  integrable_on (λ x:ℝ, exp (-b * x^2)) (Ioi 0) ↔ 0 < b :=
begin
  refine ⟨λ h, _, λ h, (integrable_exp_neg_mul_sq h).integrable_on⟩,
  by_contra' hb,
  have : ∫⁻ x:ℝ in Ioi 0, 1 ≤ ∫⁻ x:ℝ in Ioi 0, ‖exp (-b * x^2)‖₊,
  { apply lintegral_mono (λ x, _),
    simp only [neg_mul, ennreal.one_le_coe_iff, ← to_nnreal_one, to_nnreal_le_iff_le_coe,
      real.norm_of_nonneg (exp_pos _).le, coe_nnnorm, one_le_exp_iff, right.nonneg_neg_iff],
    exact mul_nonpos_of_nonpos_of_nonneg hb (sq_nonneg _) },
  simpa using this.trans_lt h.2,
end

lemma integrable_exp_neg_mul_sq_iff {b : ℝ} : integrable (λ x:ℝ, exp (-b * x^2)) ↔ 0 < b :=
⟨λ h, integrable_on_Ioi_exp_neg_mul_sq_iff.mp h.integrable_on, integrable_exp_neg_mul_sq⟩

lemma integrable_mul_exp_neg_mul_sq {b : ℝ} (hb : 0 < b) : integrable (λ x:ℝ, x * exp (-b * x^2)) :=
by simpa using integrable_rpow_mul_exp_neg_mul_sq hb (by norm_num : (-1 : ℝ) < 1)

lemma norm_cexp_neg_mul_sq (b : ℂ) (x : ℝ) : ‖complex.exp (-b * x^2)‖ = exp (-b.re * x^2) :=
by rw [complex.norm_eq_abs, complex.abs_exp, ←of_real_pow, mul_comm (-b) _, of_real_mul_re,
  neg_re, mul_comm]

lemma integrable_cexp_neg_mul_sq {b : ℂ} (hb : 0 < b.re) : integrable (λ x:ℝ, cexp (-b * x^2)) :=
begin
  refine ⟨(complex.continuous_exp.comp
    (continuous_const.mul (continuous_of_real.pow 2))).ae_strongly_measurable, _⟩,
  rw ←has_finite_integral_norm_iff,
  simp_rw norm_cexp_neg_mul_sq,
  exact (integrable_exp_neg_mul_sq hb).2,
end

lemma integrable_mul_cexp_neg_mul_sq {b : ℂ} (hb : 0 < b.re) :
  integrable (λ x:ℝ, ↑x * cexp (-b * x^2)) :=
begin
  refine ⟨(continuous_of_real.mul (complex.continuous_exp.comp _)).ae_strongly_measurable, _⟩,
  { exact continuous_const.mul (continuous_of_real.pow 2) },
  have := (integrable_mul_exp_neg_mul_sq hb).has_finite_integral,
  rw ←has_finite_integral_norm_iff at this ⊢,
  convert this,
  ext1 x,
  rw [norm_mul, norm_mul, norm_cexp_neg_mul_sq b, complex.norm_eq_abs, abs_of_real,
    real.norm_eq_abs, norm_of_nonneg (exp_pos _).le],
end

lemma integral_mul_cexp_neg_mul_sq {b : ℂ} (hb : 0 < b.re) :
  ∫ r:ℝ in Ioi 0, (r : ℂ) * cexp (-b * r ^ 2) = (2 * b)⁻¹ :=
begin
  have hb' : b ≠ 0 := by { contrapose! hb, rw [hb, zero_re], },
  refine tendsto_nhds_unique (interval_integral_tendsto_integral_Ioi _
    (integrable_mul_cexp_neg_mul_sq hb).integrable_on filter.tendsto_id) _,
  have A : ∀ x:ℂ, has_deriv_at (λ x, - (2 * b)⁻¹ * cexp (-b * x^2)) (x * cexp (- b * x^2)) x,
  { intro x,
    convert (((has_deriv_at_pow 2 x)).const_mul (-b)).cexp.const_mul (- (2 * b)⁻¹) using 1,
    field_simp [hb'],
    ring },
  have : ∀ (y : ℝ), ∫ x in 0..(id y), ↑x * cexp (-b * x^2)
      = (- (2 * b)⁻¹ * cexp (-b * y^2)) - (- (2 * b)⁻¹ * cexp (-b * 0^2)) :=
    λ y, interval_integral.integral_eq_sub_of_has_deriv_at
      (λ x hx, (A x).comp_of_real) (integrable_mul_cexp_neg_mul_sq hb).interval_integrable,
  simp_rw this,
  have L : tendsto (λ (x : ℝ), (2 * b)⁻¹ - (2 * b)⁻¹ * cexp (-b * x ^ 2)) at_top
    (𝓝 ((2 * b)⁻¹ - (2 * b)⁻¹ * 0)),
  { refine tendsto_const_nhds.sub (tendsto.const_mul _ $ tendsto_zero_iff_norm_tendsto_zero.mpr _),
    simp_rw norm_cexp_neg_mul_sq b,
    exact tendsto_exp_at_bot.comp
      (tendsto.neg_const_mul_at_top (neg_lt_zero.2 hb) (tendsto_pow_at_top two_ne_zero)) },
  simpa using L,
end

/-- The *square* of the Gaussian integral `∫ x:ℝ, exp (-b * x^2)` is equal to `π / b`. -/
lemma integral_gaussian_sq_complex {b : ℂ} (hb : 0 < b.re) :
  (∫ x:ℝ, cexp (-b * x^2)) ^ 2 = π / b :=
begin
  /- We compute `(∫ exp (-b x^2))^2` as an integral over `ℝ^2`, and then make a polar change
  of coordinates. We are left with `∫ r * exp (-b r^2)`, which has been computed in
  `integral_mul_cexp_neg_mul_sq` using the fact that this function has an obvious primitive. -/
  calc
  (∫ x:ℝ, cexp (-b * (x:ℂ)^2)) ^ 2
      = ∫ p : ℝ × ℝ, cexp (-b * ((p.1) : ℂ) ^ 2) * cexp (-b * ((p.2) : ℂ) ^ 2) :
    by { rw [pow_two, ← integral_prod_mul], refl }
  ... = ∫ p : ℝ × ℝ, cexp (- b * (p.1 ^ 2 + p.2 ^ 2)) :
    by { congr, ext1 p, rw [← complex.exp_add, mul_add], }
  ... = ∫ p in polar_coord.target, (p.1) • cexp (- b * ((p.1 * cos p.2) ^ 2 + (p.1 * sin p.2)^2)) :
    begin
      rw ← integral_comp_polar_coord_symm,
      simp only [polar_coord_symm_apply, of_real_mul, of_real_cos, of_real_sin],
    end
  ... = (∫ r in Ioi (0 : ℝ), r * cexp (-b * r^2)) * (∫ θ in Ioo (-π) π, 1) :
    begin
      rw ← set_integral_prod_mul,
      congr' with p : 1,
      rw mul_one,
      congr,
      conv_rhs { rw [← one_mul ((p.1 : ℂ)^2), ← sin_sq_add_cos_sq (p.2 : ℂ)], },
      ring_exp,
    end
  ... = ↑π / b :
    begin
      have : 0 ≤ π + π, by linarith [real.pi_pos],
      simp only [integral_const, measure.restrict_apply', measurable_set_Ioo, univ_inter,
        volume_Ioo, sub_neg_eq_add, ennreal.to_real_of_real, this],
      rw [←two_mul, real_smul, mul_one, of_real_mul, of_real_bit0, of_real_one,
        integral_mul_cexp_neg_mul_sq hb],
      field_simp [(by { contrapose! hb, rw [hb, zero_re] } : b ≠ 0)],
      ring,
    end
end

theorem integral_gaussian (b : ℝ) : ∫ x, exp (-b * x^2) = sqrt (π / b) :=
begin
  /- First we deal with the crazy case where `b ≤ 0`: then both sides vanish. -/
  rcases le_or_lt b 0 with hb|hb,
  { rw [integral_undef, sqrt_eq_zero_of_nonpos],
    { exact div_nonpos_of_nonneg_of_nonpos pi_pos.le hb },
    { simpa only [not_lt, integrable_exp_neg_mul_sq_iff] using hb } },
  /- Assume now `b > 0`. Then both sides are non-negative and their squares agree. -/
  refine (sq_eq_sq _ (sqrt_nonneg _)).1 _,
  { exact integral_nonneg (λ x, (exp_pos _).le) },
  rw [←of_real_inj, of_real_pow, ←integral_of_real, sq_sqrt (div_pos pi_pos hb).le, of_real_div],
  convert integral_gaussian_sq_complex (by rwa of_real_re : 0 < (b:ℂ).re),
  ext1 x,
  rw [of_real_exp, of_real_mul, of_real_pow, of_real_neg],
end

lemma continuous_at_gaussian_integral (b : ℂ) (hb : 0 < re b) :
  continuous_at (λ c:ℂ, ∫ x:ℝ, cexp (-c * x^2)) b :=
begin
  let f : ℂ → ℝ → ℂ := λ (c : ℂ) (x : ℝ), cexp (-c * x ^ 2),
  obtain ⟨d, hd, hd'⟩ := exists_between hb,
  have f_meas : ∀ (c:ℂ), ae_strongly_measurable (f c) volume := λ c, by
  { apply continuous.ae_strongly_measurable,
    exact complex.continuous_exp.comp (continuous_const.mul (continuous_of_real.pow 2)) },
  have f_int : integrable (f b) volume,
  { simp_rw [←integrable_norm_iff (f_meas b), norm_cexp_neg_mul_sq b],
    exact integrable_exp_neg_mul_sq hb, },
  have f_cts : ∀ (x : ℝ), continuous_at (λ c, f c x) b :=
    λ x, (complex.continuous_exp.comp (continuous_id'.neg.mul continuous_const)).continuous_at,
  have f_le_bd : ∀ᶠ (c : ℂ) in 𝓝 b, ∀ᵐ (x : ℝ), ‖f c x‖ ≤ exp (-d * x ^ 2),
  { refine eventually_of_mem ((continuous_re.is_open_preimage _ is_open_Ioi).mem_nhds hd') _,
    refine λ c hc, ae_of_all _ (λ x, _),
    rw [norm_cexp_neg_mul_sq, exp_le_exp],
    exact mul_le_mul_of_nonneg_right (neg_le_neg (le_of_lt hc)) (sq_nonneg _) },
  exact continuous_at_of_dominated (eventually_of_forall f_meas) f_le_bd
    (integrable_exp_neg_mul_sq hd) (ae_of_all _ f_cts),
end

theorem integral_gaussian_complex {b : ℂ} (hb : 0 < re b) :
  ∫ x:ℝ, cexp (-b * x^2) = (π / b) ^ (1 / 2 : ℂ) :=
begin
  have nv : ∀ {b : ℂ}, (0 < re b) → (b ≠ 0),
  { intros b hb, contrapose! hb, rw hb, simp },
  refine (convex_halfspace_re_gt 0).is_preconnected.eq_of_sq_eq
    _ _ (λ c hc, _) (λ c hc, _) (by simp : 0 < re (1 : ℂ)) _ hb,
  { -- integral is continuous
    exact continuous_at.continuous_on continuous_at_gaussian_integral, },
  { -- `(π / b) ^ (1 / 2 : ℂ)` is continuous
    refine continuous_at.continuous_on (λ b hb, (continuous_at_cpow_const (or.inl _)).comp
      (continuous_at_const.div continuous_at_id (nv hb))),
    rw [div_re, of_real_im, of_real_re, zero_mul, zero_div, add_zero],
    exact div_pos (mul_pos pi_pos hb) (norm_sq_pos.mpr (nv hb)), },
  { -- squares of both sides agree
    dsimp only [pi.pow_apply],
    rw [integral_gaussian_sq_complex hc, sq],
    conv_lhs { rw ←cpow_one (↑π / c)},
    rw ← cpow_add _ _ (div_ne_zero (of_real_ne_zero.mpr pi_ne_zero) (nv hc)),
    norm_num },
  { -- RHS doesn't vanish
    rw [ne.def, cpow_eq_zero_iff, not_and_distrib],
    exact or.inl (div_ne_zero (of_real_ne_zero.mpr pi_ne_zero) (nv hc)) },
  { -- equality at 1
    have : ∀ (x : ℝ), cexp (-1 * x ^ 2) = exp (-1 * x ^ 2),
    { intro x,
      simp only [of_real_exp, neg_mul, one_mul, of_real_neg, of_real_pow] },
    simp_rw [this, integral_of_real],
    conv_rhs {  congr, rw [←of_real_one, ←of_real_div], skip,
      rw [←of_real_one, ←of_real_bit0, ←of_real_div]  },
    rw [←of_real_cpow, of_real_inj],
    convert integral_gaussian (1 : ℝ),
    { rwa [sqrt_eq_rpow] },
    { rw [div_one], exact pi_pos.le } },
end

/- The Gaussian integral on the half-line, `∫ x in Ioi 0, exp (-b * x^2)`, for complex `b`. -/
lemma integral_gaussian_complex_Ioi {b : ℂ} (hb : 0 < re b) :
  ∫ x:ℝ in Ioi 0, cexp (-b * x^2) = (π / b) ^ (1 / 2 : ℂ) / 2 :=
begin
  have full_integral := integral_gaussian_complex hb,
  have : measurable_set (Ioi (0:ℝ)) := measurable_set_Ioi,
  rw [←integral_add_compl this (integrable_cexp_neg_mul_sq hb), compl_Ioi] at full_integral,
  suffices : ∫ x:ℝ in Iic 0, cexp (-b * x^2) = ∫ x:ℝ in Ioi 0, cexp (-b * x^2),
  { rw [this, ←mul_two] at full_integral,
    rwa eq_div_iff, exact two_ne_zero },
  have : ∀ (c : ℝ), ∫ x in 0 .. c, cexp (-b * x^2) = ∫ x in -c .. 0, cexp (-b * x^2),
  { intro c,
    have := @interval_integral.integral_comp_sub_left _ _ _ _ 0 c (λ x, cexp (-b * x^2)) 0,
    simpa [zero_sub, neg_sq, neg_zero] using this },
  have t1 := interval_integral_tendsto_integral_Ioi _
     ((integrable_cexp_neg_mul_sq hb).integrable_on) tendsto_id,
  have t2 : tendsto (λ c:ℝ, ∫ x:ℝ in 0..c,
    cexp (-b * x^2)) at_top (𝓝 ∫ x:ℝ in Iic 0, cexp (-b * x^2)),
  { simp_rw this,
    refine interval_integral_tendsto_integral_Iic _ _ tendsto_neg_at_top_at_bot,
    apply (integrable_cexp_neg_mul_sq hb).integrable_on },
  exact tendsto_nhds_unique t2 t1,
end

/- The Gaussian integral on the half-line, `∫ x in Ioi 0, exp (-b * x^2)`, for real `b`. -/
lemma integral_gaussian_Ioi (b : ℝ) : ∫ x in Ioi 0, exp (-b * x^2) = sqrt (π / b) / 2 :=
begin
  rcases le_or_lt b 0 with hb|hb,
  { rw [integral_undef, sqrt_eq_zero_of_nonpos, zero_div],
    exact div_nonpos_of_nonneg_of_nonpos pi_pos.le hb,
    rwa [←integrable_on, integrable_on_Ioi_exp_neg_mul_sq_iff, not_lt] },
  rw [←of_real_inj, ←integral_of_real],
  convert integral_gaussian_complex_Ioi (by rwa of_real_re : 0 < (b:ℂ).re),
  { ext1 x, simp, },
  { rw [sqrt_eq_rpow, ←of_real_div, of_real_div, of_real_cpow],
    norm_num,
    exact (div_pos pi_pos hb).le, }
end

/-- The special-value formula `Γ(1/2) = √π`, which is equivalent to the Gaussian integral. -/
lemma real.Gamma_one_half_eq : real.Gamma (1 / 2) = sqrt π :=
begin
  rw [Gamma_eq_integral one_half_pos, ←integral_comp_rpow_Ioi_of_pos zero_lt_two],
  convert congr_arg (λ x:ℝ, 2 * x) (integral_gaussian_Ioi 1),
  { rw ←integral_mul_left,
    refine set_integral_congr measurable_set_Ioi (λ x hx, _),
    dsimp only,
    have : (x ^ (2:ℝ)) ^ (1 / (2:ℝ) - 1) = x⁻¹,
    { rw ←rpow_mul (le_of_lt hx),
      norm_num,
      rw [rpow_neg (le_of_lt hx), rpow_one] },
    rw [smul_eq_mul, this],
    field_simp [(ne_of_lt hx).symm],
    norm_num, ring },
  { rw [div_one, ←mul_div_assoc, mul_comm, mul_div_cancel _ (two_ne_zero' ℝ)], }
end

/-- The special-value formula `Γ(1/2) = √π`, which is equivalent to the Gaussian integral. -/
lemma complex.Gamma_one_half_eq : complex.Gamma (1 / 2) = π ^ (1 / 2 : ℂ) :=
begin
  convert congr_arg coe real.Gamma_one_half_eq,
  { simpa only [one_div, of_real_inv, of_real_bit0] using Gamma_of_real (1 / 2)},
  { rw [sqrt_eq_rpow, of_real_cpow pi_pos.le, of_real_div, of_real_bit0, of_real_one] }
end

namespace gaussian_fourier
/-! ## Fourier transform of the Gaussian integral
-/
open interval_integral
open_locale real

variables {b : ℂ}

/-- The integral of the Gaussian function over the vertical edges of a rectangle
with vertices at `(±T, 0)` and `(±T, c)`.  -/
def vertical_integral (b : ℂ) (c T : ℝ) : ℂ :=
∫ (y : ℝ) in 0..c, I * (cexp (-b * (T + y * I) ^ 2) - cexp (-b * (T - y * I) ^ 2))

/-- Explicit formula for the norm of the Gaussian function along the vertical
edges. -/
lemma norm_cexp_neg_mul_sq_add_mul_I (b : ℂ) (c T : ℝ) :
  ‖cexp (-b * (T + c * I) ^ 2)‖ = exp (-(b.re * T ^ 2 - 2 * b.im * c * T - b.re * c ^ 2)) :=
begin
  rw [complex.norm_eq_abs, complex.abs_exp, neg_mul, neg_re, ←re_add_im b],
  simp only [sq, re_add_im, mul_re, mul_im, add_re, add_im, of_real_re, of_real_im, I_re, I_im],
  ring_nf,
end

lemma norm_cexp_neg_mul_sq_add_mul_I' (hb : b.re ≠ 0) (c T : ℝ) :
  ‖cexp (-b * (T + c * I) ^ 2)‖ =
  exp (-(b.re * (T - b.im * c / b.re) ^ 2 - c ^ 2 * (b.im ^ 2 / b.re  + b.re))) :=
begin
  have : (b.re * T ^ 2 - 2 * b.im * c * T - b.re * c ^ 2) =
  b.re * (T - b.im * c / b.re) ^ 2 - c ^ 2 * (b.im ^ 2 / b.re  + b.re),
  { field_simp, ring },
  rw [norm_cexp_neg_mul_sq_add_mul_I, this],
end

lemma vertical_integral_norm_le (hb : 0 < b.re) (c : ℝ) {T : ℝ} (hT : 0 ≤ T) :
  ‖vertical_integral b c T‖
    ≤ 2 * |c| * exp (-(b.re * T ^ 2 - 2 * |b.im| * |c| * T - b.re * c ^ 2)) :=
begin
  -- first get uniform bound for integrand
  have vert_norm_bound : ∀ {T : ℝ}, 0 ≤ T → ∀ {c y : ℝ}, |y| ≤ |c| →
    ‖cexp (-b * (T + y * I) ^ 2)‖ ≤ exp (-(b.re * T ^ 2 - 2 * |b.im| * |c| * T - b.re * c ^ 2)),
  { intros T hT c y hy,
    rw [norm_cexp_neg_mul_sq_add_mul_I b, exp_le_exp, neg_le_neg_iff],
    refine sub_le_sub (sub_le_sub (le_refl _) (mul_le_mul_of_nonneg_right _ hT)) _,
    { conv_lhs {rw mul_assoc}, conv_rhs {rw mul_assoc},
      refine mul_le_mul_of_nonneg_left ((le_abs_self _).trans _) zero_le_two,
      rw abs_mul,
      exact mul_le_mul_of_nonneg_left hy (abs_nonneg _), },
    { refine mul_le_mul_of_nonneg_left _ hb.le,
      rwa sq_le_sq, } },
  -- now main proof
  refine (interval_integral.norm_integral_le_of_norm_le_const _).trans _,
  swap 3,
  { rw sub_zero,
    conv_lhs { rw mul_comm },
    conv_rhs { conv { congr, rw mul_comm }, rw mul_assoc } },
  { intros y hy,
    have absy : |y| ≤ |c|,
    { rcases le_or_lt 0 c,
      { rw uIoc_of_le h at hy,
        rw [abs_of_nonneg h, abs_of_pos hy.1],
        exact hy.2, },
      { rw uIoc_of_lt h at hy,
        rw [abs_of_neg h, abs_of_nonpos hy.2, neg_le_neg_iff],
        exact hy.1.le } },
    rw [norm_mul, complex.norm_eq_abs, abs_I, one_mul, two_mul],
    refine (norm_sub_le _ _).trans (add_le_add (vert_norm_bound hT absy) _),
    rw ←abs_neg y at absy,
    simpa only [neg_mul, of_real_neg] using vert_norm_bound hT absy },
end

lemma tendsto_vertical_integral (hb : 0 < b.re) (c : ℝ) :
  tendsto (vertical_integral b c) at_top (𝓝 0) :=
begin
  -- complete proof using squeeze theorem:
  rw tendsto_zero_iff_norm_tendsto_zero,
  refine tendsto_of_tendsto_of_tendsto_of_le_of_le' tendsto_const_nhds _
    (eventually_of_forall (λ _, norm_nonneg _))
    ((eventually_ge_at_top (0:ℝ)).mp (eventually_of_forall
      (λ T hT, vertical_integral_norm_le hb c hT))),
  rw (by ring : 0 = 2 * |c| * 0),
  refine (tendsto_exp_at_bot.comp (tendsto_neg_at_top_at_bot.comp _)).const_mul _ ,
  apply tendsto_at_top_add_const_right,
  simp_rw [sq, ←mul_assoc, ←sub_mul],
  refine tendsto.at_top_mul_at_top (tendsto_at_top_add_const_right _ _ _) tendsto_id,
  exact (tendsto_const_mul_at_top_of_pos hb).mpr tendsto_id,
end

lemma integrable_cexp_neg_mul_sq_add_real_mul_I (hb : 0 < b.re) (c : ℝ) :
  integrable (λ (x : ℝ), cexp (-b * (x + c * I) ^ 2)) :=
begin
  refine ⟨(complex.continuous_exp.comp (continuous_const.mul ((continuous_of_real.add
    continuous_const).pow 2))).ae_strongly_measurable, _⟩,
  rw ←has_finite_integral_norm_iff,
  simp_rw [norm_cexp_neg_mul_sq_add_mul_I' hb.ne', neg_sub _ (c ^ 2 * _),
    sub_eq_add_neg _ (b.re * _), real.exp_add],
  suffices : integrable (λ (x : ℝ), exp (-(b.re * x ^ 2))),
  { exact (integrable.comp_sub_right this (b.im * c / b.re)).has_finite_integral.const_mul _, },
  simp_rw ←neg_mul,
  apply integrable_exp_neg_mul_sq hb,
end

lemma integral_cexp_neg_mul_sq_add_real_mul_I (hb : 0 < b.re) (c : ℝ) :
  ∫ (x : ℝ), cexp (-b * (x + c * I) ^ 2) = (π / b) ^ (1 / 2 : ℂ) :=
begin
  refine tendsto_nhds_unique (interval_integral_tendsto_integral
    (integrable_cexp_neg_mul_sq_add_real_mul_I hb c) tendsto_neg_at_top_at_bot tendsto_id) _,
  set I₁ := (λ T, ∫ (x : ℝ) in -T..T, cexp (-b * (x + c * I) ^ 2)) with HI₁,
  let I₂ := λ (T : ℝ), ∫ (x : ℝ) in -T..T, cexp (-b * x ^ 2),
  let I₄ := λ (T : ℝ), ∫ (y : ℝ) in 0..c, cexp (-b * (T + y * I) ^ 2),
  let I₅ := λ (T : ℝ), ∫ (y : ℝ) in 0..c, cexp (-b * (-T + y * I) ^ 2),
  have C : ∀ (T : ℝ), I₂ T - I₁ T + I * I₄ T - I * I₅ T = 0,
  { assume T,
    have := integral_boundary_rect_eq_zero_of_differentiable_on
    (λ z, cexp (-b * z ^ 2)) (-T) (T + c * I)
    (by { refine differentiable.differentiable_on (differentiable.const_mul _ _).cexp,
    exact differentiable_pow 2, }),
    simpa only [neg_im, of_real_im, neg_zero, of_real_zero, zero_mul, add_zero, neg_re, of_real_re,
      add_re, mul_re, I_re, mul_zero, I_im, tsub_zero, add_im, mul_im, mul_one, zero_add,
      algebra.id.smul_eq_mul, of_real_neg] using this },
  simp_rw [id.def, ←HI₁],
  have : I₁ = λ (T : ℝ), I₂ T + vertical_integral b c T,
  { ext1 T,
    specialize C T,
    rw sub_eq_zero at C,
    unfold vertical_integral,
    rw [integral_const_mul, interval_integral.integral_sub],
    { simp_rw (λ a b, by { rw sq, ring_nf } : ∀ (a b : ℂ), (a - b * I)^2 = (- a + b * I)^2),
      change I₁ T = I₂ T + I * (I₄ T - I₅ T),
      rw [mul_sub, ←C],
      abel },
    all_goals { apply continuous.interval_integrable, continuity }, },
  rw [this, ←add_zero ((π / b : ℂ) ^ (1 / 2 : ℂ)), ←integral_gaussian_complex hb],
  refine tendsto.add _ (tendsto_vertical_integral hb c),
  exact interval_integral_tendsto_integral (integrable_cexp_neg_mul_sq hb)
    tendsto_neg_at_top_at_bot tendsto_id,
end

lemma _root_.integral_cexp_neg_mul_sq_add_const (hb : 0 < b.re) (c : ℂ) :
  ∫ (x : ℝ), cexp (-b * (x + c) ^ 2) = (π / b) ^ (1 / 2 : ℂ) :=
begin
  rw ←re_add_im c,
  simp_rw [←add_assoc, ←of_real_add],
  rw integral_add_right_eq_self (λ(x : ℝ), cexp (-b * (↑x + ↑(c.im) * I) ^ 2)),
  { apply integral_cexp_neg_mul_sq_add_real_mul_I hb },
  { apply_instance },
end

lemma _root_.fourier_transform_gaussian (hb : 0 < b.re) (t : ℂ) :
  ∫ (x : ℝ), cexp (I * t * x) * cexp (-b * x ^ 2) = cexp (-t^2 / (4 * b)) * (π / b) ^ (1 / 2 : ℂ) :=
begin
  have : b ≠ 0,
  { contrapose! hb, rw [hb, zero_re] },
  simp_rw [←complex.exp_add],
  have : ∀ (x : ℂ), I * t * x + (-b * x ^ 2) = -t ^ 2 / (4 * b) + -b * (x + (-I * t / 2 / b)) ^ 2,
  { intro x,
    ring_nf SOP,
    rw I_sq,
    field_simp, ring },
  simp_rw [this, complex.exp_add, integral_mul_left, integral_cexp_neg_mul_sq_add_const hb]
end

lemma _root_.fourier_transform_gaussian_pi (hb : 0 < b.re) (t : ℂ) :
  ∫ (x : ℝ), cexp (2 * π * I * t * x) * cexp (-π * b * x ^ 2) =
    1 / b ^ (1 / 2 : ℂ) * cexp (-π * (1 / b) * t ^ 2) :=
begin
  have h1 : 0 < re (π * b) := by { rw of_real_mul_re, exact mul_pos pi_pos hb },
  have h2 : b ≠ 0 := by { contrapose! hb, rw [hb, zero_re], },
  convert _root_.fourier_transform_gaussian h1 (2 * π * t) using 1,
  { congr' 1,
    ext1 x,
    congr' 2,
    all_goals { ring } },
  { conv_lhs { rw mul_comm },
    congr' 2,
    { field_simp [of_real_ne_zero.mpr pi_ne_zero], ring, },
    { rw [←div_div, div_self (of_real_ne_zero.mpr pi_ne_zero), cpow_def_of_ne_zero h2,
        cpow_def_of_ne_zero (one_div_ne_zero h2), one_div, ←complex.exp_neg, ←neg_mul],
      congr' 2,
      rw [one_div, complex.log_inv],
      rw [ne.def, arg_eq_pi_iff, not_and_distrib, not_lt],
      exact or.inl hb.le } },
end

<<<<<<< HEAD
end complex

/- ########################################################################################### -/

section fourier

open interval_integral measure_theory
open_locale real

variables {b : ℂ}

/-- Integral over rectangle ends -/
def J₃ (b : ℂ) (c T : ℝ) : ℂ :=
  ∫ (y : ℝ) in 0..c, I * (cexp (-b * (T + y * I) ^ 2) - cexp (-b * (T - y * I) ^ 2))

lemma norm_cexp_neg_mul_sq_add_mul_I (b : ℂ) (c T : ℝ) :
  ‖cexp (-b * (T + c * I) ^ 2)‖ = exp (-(b.re * T ^ 2 - 2 * b.im * c * T - b.re * c ^ 2)) :=
begin
  rw [complex.norm_eq_abs, complex.abs_exp, neg_mul, neg_re, ←re_add_im b],
  simp only [sq, re_add_im, mul_re, mul_im, add_re, add_im, of_real_re, of_real_im, I_re, I_im],
  ring_nf,
end

lemma norm_cexp_neg_mul_sq_add_mul_I' (hb : b.re ≠ 0) (c T : ℝ) :
  ‖cexp (-b * (T + c * I) ^ 2)‖ =
  exp (-(b.re * (T - b.im * c / b.re) ^ 2 - c ^ 2 * (b.im ^ 2 / b.re  + b.re))) :=
begin
  have : (b.re * T ^ 2 - 2 * b.im * c * T - b.re * c ^ 2) =
  b.re * (T - b.im * c / b.re) ^ 2 - c ^ 2 * (b.im ^ 2 / b.re  + b.re),
  { field_simp, ring },
  rw [norm_cexp_neg_mul_sq_add_mul_I, this],
end

lemma tendsto_J₃ (hb : 0 < b.re) (c : ℝ) : tendsto (J₃ b c) at_top (𝓝 0) :=
begin
  -- uniform bound for the integrand:
  have vert_norm_bound : ∀ {T : ℝ}, 0 ≤ T → ∀ {c y : ℝ}, |y| ≤ |c| →
    ‖cexp (-b * (T + y * I) ^ 2)‖ ≤ exp (-(b.re * T ^ 2 - 2 * |b.im| * |c| * T - b.re * c ^ 2)),
  { intros T hT c y hy,
    rw [norm_cexp_neg_mul_sq_add_mul_I b, exp_le_exp, neg_le_neg_iff],
    refine sub_le_sub (sub_le_sub (le_refl _) (mul_le_mul_of_nonneg_right _ hT)) _,
    { conv_lhs {rw mul_assoc}, conv_rhs {rw mul_assoc},
      refine mul_le_mul_of_nonneg_left ((le_abs_self _).trans _) zero_le_two,
      rw abs_mul,
      exact mul_le_mul_of_nonneg_left hy (abs_nonneg _), },
    { refine mul_le_mul_of_nonneg_left _ hb.le,
      rwa sq_le_sq, } },
  -- upper bound for `‖J₃‖`:
  have int_bound : ∀ (T : ℝ), 0 ≤ T →
    ‖J₃ b c T‖ ≤ 2 * |c| * exp (-(b.re * T ^ 2 - 2 * |b.im| * |c| * T - b.re * c ^ 2)),
  { intros T hT,
    refine (interval_integral.norm_integral_le_of_norm_le_const _).trans _,
    swap 3,
    { rw sub_zero,
      conv_lhs { rw mul_comm },
      conv_rhs { conv { congr, rw mul_comm }, rw mul_assoc } },
    intros y hy,
    have absy : |y| ≤ |c|,
    { rcases le_or_lt 0 c,
      { rw interval_oc_of_le h at hy,
        rw [abs_of_nonneg h, abs_of_pos hy.1],
        exact hy.2, },
      { rw interval_oc_of_lt h at hy,
        rw [abs_of_neg h, abs_of_nonpos hy.2, neg_le_neg_iff],
        exact hy.1.le } },
    rw [norm_mul, complex.norm_eq_abs, abs_I, one_mul, two_mul],
    refine (norm_sub_le _ _).trans (add_le_add (vert_norm_bound hT absy) _),
    rw ←abs_neg y at absy,
    simpa only [neg_mul, of_real_neg] using vert_norm_bound hT absy },
  -- complete proof using squeeze theorem:
  rw tendsto_zero_iff_norm_tendsto_zero,
  refine tendsto_of_tendsto_of_tendsto_of_le_of_le' tendsto_const_nhds _
    (eventually_of_forall (λ _, norm_nonneg _))
    ((eventually_ge_at_top (0:ℝ)).mp (eventually_of_forall int_bound)),
  rw (by ring : 0 = 2 * |c| * 0),
  refine (tendsto_exp_at_bot.comp (tendsto_neg_at_top_at_bot.comp _)).const_mul _ ,
  apply tendsto_at_top_add_const_right,
  simp_rw [sq, ←mul_assoc, ←sub_mul],
  refine tendsto.at_top_mul_at_top (tendsto_at_top_add_const_right _ _ _) tendsto_id,
  exact (tendsto_const_mul_at_top_of_pos hb).mpr tendsto_id,
end

lemma tendsto_J₂ (hb : 0 < b.re) :  tendsto (λ (T : ℝ), ∫ (x : ℝ) in -T..T, cexp (-b * ↑x ^ 2))
  at_top (nhds ((π / b) ^ (1 / 2 : ℂ))) :=
begin
  rw ←integral_gaussian_complex hb,
  exact interval_integral_tendsto_integral
    (integrable_cexp_neg_mul_sq hb)
    tendsto_neg_at_top_at_bot tendsto_id,
end

lemma integrable_cexp_neg_mul_sq_add_real_mul_I (hb : 0 < b.re) (c : ℝ):
  integrable (λ (x : ℝ), cexp (-b * (x + c * I) ^ 2)) :=
begin
  refine ⟨(complex.continuous_exp.comp (continuous_const.mul ((continuous_of_real.add
    continuous_const).pow 2))).ae_strongly_measurable, _⟩,
  rw ←has_finite_integral_norm_iff,
  simp_rw [norm_cexp_neg_mul_sq_add_mul_I' hb.ne', neg_sub _ (c ^ 2 * _),
    sub_eq_add_neg _ (b.re * _), real.exp_add],
  -- apparently `has_finite_integral.comp_sub_right` doesn't exist?
  suffices : integrable (λ (x : ℝ), exp (-(b.re * x ^ 2))),
  { exact (integrable.comp_sub_right this (b.im * c / b.re)).has_finite_integral.const_mul _, },
  simp_rw ←neg_mul,
  apply integrable_exp_neg_mul_sq hb,
end

lemma integral_cexp_neg_mul_sq_add_real_mul_I (hb : 0 < b.re) (c : ℝ) :
  ∫ (x : ℝ), cexp (-b * (x + c * I) ^ 2) = (π / b) ^ (1 / 2 : ℂ) :=
begin
  refine tendsto_nhds_unique (interval_integral_tendsto_integral
    (integrable_cexp_neg_mul_sq_add_real_mul_I hb c) tendsto_neg_at_top_at_bot tendsto_id) _,
  have C := λ (T : ℝ), integral_boundary_rect_eq_zero_of_differentiable_on
    (λ z, cexp (-b * z ^ 2)) (-T) (T + c * I)
    (by { refine differentiable.differentiable_on (differentiable.const_mul _ _).cexp,
    exact differentiable_pow 2, }),
  simp only [neg_im, of_real_im, neg_zero, of_real_zero, zero_mul, add_zero, neg_re, of_real_re,
    add_re, mul_re, I_re, mul_zero, I_im, tsub_zero, add_im, mul_im, mul_one, zero_add,
    algebra.id.smul_eq_mul, of_real_neg] at C,
  set I₁ := (λ T, ∫ (x : ℝ) in -T..T, cexp (-b * (x + c * I) ^ 2)) with HI₁,
  simp only [id.def],
  simp_rw [←HI₁],
  let I₂ := λ (T : ℝ), ∫ (x : ℝ) in -T..T, cexp (-b * x ^ 2),
  let I₄ := λ (T : ℝ), ∫ (y : ℝ) in 0..c, cexp (-b * (T + y * I) ^ 2),
  let I₅ := λ (T : ℝ), ∫ (y : ℝ) in 0..c, cexp (-b * (-T + y * I) ^ 2),
  change ∀ (T : ℝ), I₂ T - I₁ T + I * I₄ T - I * I₅ T = 0 at C,
  have : I₁  = λ (T : ℝ), I₂ T + J₃ b c T,
  { ext1 T,
    specialize C T,
    rw sub_eq_zero at C,
    unfold J₃,
    rw [integral_const_mul, interval_integral.integral_sub],
    { simp_rw (λ a b, by { rw sq, ring_nf } : ∀ (a b : ℂ), (a - b * I)^2 = (- a + b * I)^2),
      change I₁ T = I₂ T + I * (I₄ T - I₅ T),
      rw [mul_sub, ←C],
      abel },
    all_goals { apply continuous.interval_integrable, by continuity }, },
  rw [this, ←add_zero ((π / b : ℂ) ^ (1 / 2 : ℂ))],
  apply (tendsto_J₂ hb).add (tendsto_J₃ hb c),
end

lemma integral_cexp_neg_mul_sq_add_const (hb : 0 < b.re) (c : ℂ) :
  ∫ (x : ℝ), cexp (-b * (x + c) ^ 2) = (π / b) ^ (1 / 2 : ℂ) :=
begin
  rw ←re_add_im c,
  simp_rw [←add_assoc, ←of_real_add],
  rw integral_add_right_eq_self (λ(x : ℝ), cexp (-b * (↑x + ↑(c.im) * I) ^ 2)),
  apply integral_cexp_neg_mul_sq_add_real_mul_I hb,
  apply_instance,
end

lemma fourier_exp_negsq_1 (hb : 0 < b.re) (n : ℂ) :
  ∫ (x : ℝ), cexp (I * n * x) * cexp (-b * x^2) = cexp (-n^2/4/b) * (π / b) ^ (1 / 2 : ℂ) :=
begin
  have : b ≠ 0,
  { contrapose! hb, rw [hb, zero_re] },
  simp_rw [←complex.exp_add],
  have : ∀ x : ℂ, I * n * x + (-b * x ^ 2) = -n^2 / 4 / b + -b * (x + (-I*n/2/b) ) ^ 2,
  { intros,
    ring_nf SOP,
    rw I_sq,
    field_simp,  ring, },
  simp_rw [this, complex.exp_add],
  conv in (cexp _ * _) {rw ←smul_eq_mul},
  rw [measure_theory.integral_smul, smul_eq_mul],
  congr,
  apply integral_cexp_neg_mul_sq_add_const hb,
end

lemma fourier_exp_negsq_2 (hb : 0 < b.re) (t : ℂ):
  ∫ (x : ℝ), cexp (2 * π * I * t * x) * cexp (-π * b * x ^ 2) =
    1 / b ^ (1 / 2 : ℂ) * cexp (-π * (1 / b) * t ^ 2) :=
begin
  have h1 : 0 < re (π * b) := by { rw of_real_mul_re, exact mul_pos pi_pos hb },
  have h2 : b ≠ 0 := by { contrapose! hb, rw [hb, zero_re], },
  convert fourier_exp_negsq_1 h1 (2 * π * t) using 1,
  { congr' 1,
    ext1 x,
    congr' 2,
    all_goals { ring } },
  { conv_lhs { rw mul_comm },
    congr' 2,
    { field_simp [of_real_ne_zero.mpr pi_ne_zero], ring, },
    { rw [←div_div, div_self (of_real_ne_zero.mpr pi_ne_zero), cpow_def_of_ne_zero h2,
        cpow_def_of_ne_zero (one_div_ne_zero h2), one_div, ←complex.exp_neg, ←neg_mul],
      congr' 2,
      rw [one_div, complex.log_inv],
      rw [ne.def, arg_eq_pi_iff, not_and_distrib, not_lt],
      exact or.inl hb.le } },
end

end fourier
=======
end gaussian_fourier
>>>>>>> 4ef778c2
<|MERGE_RESOLUTION|>--- conflicted
+++ resolved
@@ -10,10 +10,6 @@
 import analysis.normed.group.basic
 import analysis.complex.cauchy_integral
 import measure_theory.group.integration
-<<<<<<< HEAD
-=======
-
->>>>>>> 4ef778c2
 /-!
 # Gaussian integral
 
@@ -39,12 +35,7 @@
 noncomputable theory
 
 open real set measure_theory filter asymptotics
-<<<<<<< HEAD
-open_locale real topological_space
-notation `√` := real.sqrt
-=======
 open_locale real topology
->>>>>>> 4ef778c2
 
 open complex (hiding exp continuous_exp abs_of_nonneg)
 notation `cexp` := complex.exp
@@ -541,198 +532,4 @@
       exact or.inl hb.le } },
 end
 
-<<<<<<< HEAD
-end complex
-
-/- ########################################################################################### -/
-
-section fourier
-
-open interval_integral measure_theory
-open_locale real
-
-variables {b : ℂ}
-
-/-- Integral over rectangle ends -/
-def J₃ (b : ℂ) (c T : ℝ) : ℂ :=
-  ∫ (y : ℝ) in 0..c, I * (cexp (-b * (T + y * I) ^ 2) - cexp (-b * (T - y * I) ^ 2))
-
-lemma norm_cexp_neg_mul_sq_add_mul_I (b : ℂ) (c T : ℝ) :
-  ‖cexp (-b * (T + c * I) ^ 2)‖ = exp (-(b.re * T ^ 2 - 2 * b.im * c * T - b.re * c ^ 2)) :=
-begin
-  rw [complex.norm_eq_abs, complex.abs_exp, neg_mul, neg_re, ←re_add_im b],
-  simp only [sq, re_add_im, mul_re, mul_im, add_re, add_im, of_real_re, of_real_im, I_re, I_im],
-  ring_nf,
-end
-
-lemma norm_cexp_neg_mul_sq_add_mul_I' (hb : b.re ≠ 0) (c T : ℝ) :
-  ‖cexp (-b * (T + c * I) ^ 2)‖ =
-  exp (-(b.re * (T - b.im * c / b.re) ^ 2 - c ^ 2 * (b.im ^ 2 / b.re  + b.re))) :=
-begin
-  have : (b.re * T ^ 2 - 2 * b.im * c * T - b.re * c ^ 2) =
-  b.re * (T - b.im * c / b.re) ^ 2 - c ^ 2 * (b.im ^ 2 / b.re  + b.re),
-  { field_simp, ring },
-  rw [norm_cexp_neg_mul_sq_add_mul_I, this],
-end
-
-lemma tendsto_J₃ (hb : 0 < b.re) (c : ℝ) : tendsto (J₃ b c) at_top (𝓝 0) :=
-begin
-  -- uniform bound for the integrand:
-  have vert_norm_bound : ∀ {T : ℝ}, 0 ≤ T → ∀ {c y : ℝ}, |y| ≤ |c| →
-    ‖cexp (-b * (T + y * I) ^ 2)‖ ≤ exp (-(b.re * T ^ 2 - 2 * |b.im| * |c| * T - b.re * c ^ 2)),
-  { intros T hT c y hy,
-    rw [norm_cexp_neg_mul_sq_add_mul_I b, exp_le_exp, neg_le_neg_iff],
-    refine sub_le_sub (sub_le_sub (le_refl _) (mul_le_mul_of_nonneg_right _ hT)) _,
-    { conv_lhs {rw mul_assoc}, conv_rhs {rw mul_assoc},
-      refine mul_le_mul_of_nonneg_left ((le_abs_self _).trans _) zero_le_two,
-      rw abs_mul,
-      exact mul_le_mul_of_nonneg_left hy (abs_nonneg _), },
-    { refine mul_le_mul_of_nonneg_left _ hb.le,
-      rwa sq_le_sq, } },
-  -- upper bound for `‖J₃‖`:
-  have int_bound : ∀ (T : ℝ), 0 ≤ T →
-    ‖J₃ b c T‖ ≤ 2 * |c| * exp (-(b.re * T ^ 2 - 2 * |b.im| * |c| * T - b.re * c ^ 2)),
-  { intros T hT,
-    refine (interval_integral.norm_integral_le_of_norm_le_const _).trans _,
-    swap 3,
-    { rw sub_zero,
-      conv_lhs { rw mul_comm },
-      conv_rhs { conv { congr, rw mul_comm }, rw mul_assoc } },
-    intros y hy,
-    have absy : |y| ≤ |c|,
-    { rcases le_or_lt 0 c,
-      { rw interval_oc_of_le h at hy,
-        rw [abs_of_nonneg h, abs_of_pos hy.1],
-        exact hy.2, },
-      { rw interval_oc_of_lt h at hy,
-        rw [abs_of_neg h, abs_of_nonpos hy.2, neg_le_neg_iff],
-        exact hy.1.le } },
-    rw [norm_mul, complex.norm_eq_abs, abs_I, one_mul, two_mul],
-    refine (norm_sub_le _ _).trans (add_le_add (vert_norm_bound hT absy) _),
-    rw ←abs_neg y at absy,
-    simpa only [neg_mul, of_real_neg] using vert_norm_bound hT absy },
-  -- complete proof using squeeze theorem:
-  rw tendsto_zero_iff_norm_tendsto_zero,
-  refine tendsto_of_tendsto_of_tendsto_of_le_of_le' tendsto_const_nhds _
-    (eventually_of_forall (λ _, norm_nonneg _))
-    ((eventually_ge_at_top (0:ℝ)).mp (eventually_of_forall int_bound)),
-  rw (by ring : 0 = 2 * |c| * 0),
-  refine (tendsto_exp_at_bot.comp (tendsto_neg_at_top_at_bot.comp _)).const_mul _ ,
-  apply tendsto_at_top_add_const_right,
-  simp_rw [sq, ←mul_assoc, ←sub_mul],
-  refine tendsto.at_top_mul_at_top (tendsto_at_top_add_const_right _ _ _) tendsto_id,
-  exact (tendsto_const_mul_at_top_of_pos hb).mpr tendsto_id,
-end
-
-lemma tendsto_J₂ (hb : 0 < b.re) :  tendsto (λ (T : ℝ), ∫ (x : ℝ) in -T..T, cexp (-b * ↑x ^ 2))
-  at_top (nhds ((π / b) ^ (1 / 2 : ℂ))) :=
-begin
-  rw ←integral_gaussian_complex hb,
-  exact interval_integral_tendsto_integral
-    (integrable_cexp_neg_mul_sq hb)
-    tendsto_neg_at_top_at_bot tendsto_id,
-end
-
-lemma integrable_cexp_neg_mul_sq_add_real_mul_I (hb : 0 < b.re) (c : ℝ):
-  integrable (λ (x : ℝ), cexp (-b * (x + c * I) ^ 2)) :=
-begin
-  refine ⟨(complex.continuous_exp.comp (continuous_const.mul ((continuous_of_real.add
-    continuous_const).pow 2))).ae_strongly_measurable, _⟩,
-  rw ←has_finite_integral_norm_iff,
-  simp_rw [norm_cexp_neg_mul_sq_add_mul_I' hb.ne', neg_sub _ (c ^ 2 * _),
-    sub_eq_add_neg _ (b.re * _), real.exp_add],
-  -- apparently `has_finite_integral.comp_sub_right` doesn't exist?
-  suffices : integrable (λ (x : ℝ), exp (-(b.re * x ^ 2))),
-  { exact (integrable.comp_sub_right this (b.im * c / b.re)).has_finite_integral.const_mul _, },
-  simp_rw ←neg_mul,
-  apply integrable_exp_neg_mul_sq hb,
-end
-
-lemma integral_cexp_neg_mul_sq_add_real_mul_I (hb : 0 < b.re) (c : ℝ) :
-  ∫ (x : ℝ), cexp (-b * (x + c * I) ^ 2) = (π / b) ^ (1 / 2 : ℂ) :=
-begin
-  refine tendsto_nhds_unique (interval_integral_tendsto_integral
-    (integrable_cexp_neg_mul_sq_add_real_mul_I hb c) tendsto_neg_at_top_at_bot tendsto_id) _,
-  have C := λ (T : ℝ), integral_boundary_rect_eq_zero_of_differentiable_on
-    (λ z, cexp (-b * z ^ 2)) (-T) (T + c * I)
-    (by { refine differentiable.differentiable_on (differentiable.const_mul _ _).cexp,
-    exact differentiable_pow 2, }),
-  simp only [neg_im, of_real_im, neg_zero, of_real_zero, zero_mul, add_zero, neg_re, of_real_re,
-    add_re, mul_re, I_re, mul_zero, I_im, tsub_zero, add_im, mul_im, mul_one, zero_add,
-    algebra.id.smul_eq_mul, of_real_neg] at C,
-  set I₁ := (λ T, ∫ (x : ℝ) in -T..T, cexp (-b * (x + c * I) ^ 2)) with HI₁,
-  simp only [id.def],
-  simp_rw [←HI₁],
-  let I₂ := λ (T : ℝ), ∫ (x : ℝ) in -T..T, cexp (-b * x ^ 2),
-  let I₄ := λ (T : ℝ), ∫ (y : ℝ) in 0..c, cexp (-b * (T + y * I) ^ 2),
-  let I₅ := λ (T : ℝ), ∫ (y : ℝ) in 0..c, cexp (-b * (-T + y * I) ^ 2),
-  change ∀ (T : ℝ), I₂ T - I₁ T + I * I₄ T - I * I₅ T = 0 at C,
-  have : I₁  = λ (T : ℝ), I₂ T + J₃ b c T,
-  { ext1 T,
-    specialize C T,
-    rw sub_eq_zero at C,
-    unfold J₃,
-    rw [integral_const_mul, interval_integral.integral_sub],
-    { simp_rw (λ a b, by { rw sq, ring_nf } : ∀ (a b : ℂ), (a - b * I)^2 = (- a + b * I)^2),
-      change I₁ T = I₂ T + I * (I₄ T - I₅ T),
-      rw [mul_sub, ←C],
-      abel },
-    all_goals { apply continuous.interval_integrable, by continuity }, },
-  rw [this, ←add_zero ((π / b : ℂ) ^ (1 / 2 : ℂ))],
-  apply (tendsto_J₂ hb).add (tendsto_J₃ hb c),
-end
-
-lemma integral_cexp_neg_mul_sq_add_const (hb : 0 < b.re) (c : ℂ) :
-  ∫ (x : ℝ), cexp (-b * (x + c) ^ 2) = (π / b) ^ (1 / 2 : ℂ) :=
-begin
-  rw ←re_add_im c,
-  simp_rw [←add_assoc, ←of_real_add],
-  rw integral_add_right_eq_self (λ(x : ℝ), cexp (-b * (↑x + ↑(c.im) * I) ^ 2)),
-  apply integral_cexp_neg_mul_sq_add_real_mul_I hb,
-  apply_instance,
-end
-
-lemma fourier_exp_negsq_1 (hb : 0 < b.re) (n : ℂ) :
-  ∫ (x : ℝ), cexp (I * n * x) * cexp (-b * x^2) = cexp (-n^2/4/b) * (π / b) ^ (1 / 2 : ℂ) :=
-begin
-  have : b ≠ 0,
-  { contrapose! hb, rw [hb, zero_re] },
-  simp_rw [←complex.exp_add],
-  have : ∀ x : ℂ, I * n * x + (-b * x ^ 2) = -n^2 / 4 / b + -b * (x + (-I*n/2/b) ) ^ 2,
-  { intros,
-    ring_nf SOP,
-    rw I_sq,
-    field_simp,  ring, },
-  simp_rw [this, complex.exp_add],
-  conv in (cexp _ * _) {rw ←smul_eq_mul},
-  rw [measure_theory.integral_smul, smul_eq_mul],
-  congr,
-  apply integral_cexp_neg_mul_sq_add_const hb,
-end
-
-lemma fourier_exp_negsq_2 (hb : 0 < b.re) (t : ℂ):
-  ∫ (x : ℝ), cexp (2 * π * I * t * x) * cexp (-π * b * x ^ 2) =
-    1 / b ^ (1 / 2 : ℂ) * cexp (-π * (1 / b) * t ^ 2) :=
-begin
-  have h1 : 0 < re (π * b) := by { rw of_real_mul_re, exact mul_pos pi_pos hb },
-  have h2 : b ≠ 0 := by { contrapose! hb, rw [hb, zero_re], },
-  convert fourier_exp_negsq_1 h1 (2 * π * t) using 1,
-  { congr' 1,
-    ext1 x,
-    congr' 2,
-    all_goals { ring } },
-  { conv_lhs { rw mul_comm },
-    congr' 2,
-    { field_simp [of_real_ne_zero.mpr pi_ne_zero], ring, },
-    { rw [←div_div, div_self (of_real_ne_zero.mpr pi_ne_zero), cpow_def_of_ne_zero h2,
-        cpow_def_of_ne_zero (one_div_ne_zero h2), one_div, ←complex.exp_neg, ←neg_mul],
-      congr' 2,
-      rw [one_div, complex.log_inv],
-      rw [ne.def, arg_eq_pi_iff, not_and_distrib, not_lt],
-      exact or.inl hb.le } },
-end
-
-end fourier
-=======
-end gaussian_fourier
->>>>>>> 4ef778c2
+end gaussian_fourier