--- conflicted
+++ resolved
@@ -243,11 +243,7 @@
   ∫ (x : ℝ) in a..b, (x : ℂ) ^ r = (b ^ (r + 1) - a ^ (r + 1)) / (r + 1) :=
 begin
   rw sub_div,
-<<<<<<< HEAD
-  suffices : ∀ x ∈ set.interval a b, has_deriv_at (λ z : ℂ, z ^ (r + 1) / (r + 1)) (x ^ r) x,
-=======
   suffices : ∀ x ∈ set.uIcc a b, has_deriv_at (λ z : ℂ, z ^ (r + 1) / (r + 1)) (x ^ r) x,
->>>>>>> 888ffcd3
   { exact integral_eq_sub_of_has_deriv_at
       (λ x hx, (this x hx).comp_of_real) (interval_integrable_cpow ha hb) },
   intros x hx,
