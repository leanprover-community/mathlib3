/-
Copyright (c) 2021 Benjamin Davidson. All rights reserved.
Released under Apache 2.0 license as described in the file LICENSE.
Authors: Benjamin Davidson
-/
import measure_theory.integral.interval_integral

/-!
# Integration of specific interval integrals

This file contains proofs of the integrals of various specific functions. This includes:
* Integrals of simple functions, such as `id`, `pow`, `inv`, `exp`, `log`
* Integrals of some trigonometric functions, such as `sin`, `cos`, `1 / (1 + x^2)`
* The integral of `cos x ^ 2 - sin x ^ 2`
* Reduction formulae for the integrals of `sin x ^ n` and `cos x ^ n` for `n ≥ 2`
* The computation of `∫ x in 0..π, sin x ^ n` as a product for even and odd `n` (used in proving the
  Wallis product for pi)
* Integrals of the form `sin x ^ m * cos x ^ n`

With these lemmas, many simple integrals can be computed by `simp` or `norm_num`.
See `test/integration.lean` for specific examples.

This file also contains some facts about the interval integrability of specific functions.

This file is still being developed.

## Tags

integrate, integration, integrable, integrability
-/

open real nat set finset
open_locale real big_operators
variables {a b : ℝ} (n : ℕ)

namespace interval_integral
open measure_theory
variables {f : ℝ → ℝ} {μ ν : measure ℝ} [is_locally_finite_measure μ] (c d : ℝ)

/-! ### Interval integrability -/

@[simp]
lemma interval_integrable_pow : interval_integrable (λ x, x^n) μ a b :=
(continuous_pow n).interval_integrable a b

@[simp]
lemma interval_integrable_id : interval_integrable (λ x, x) μ a b :=
continuous_id.interval_integrable a b

@[simp]
lemma interval_integrable_const : interval_integrable (λ x, c) μ a b :=
continuous_const.interval_integrable a b

@[simp]
lemma interval_integrable.const_mul (h : interval_integrable f ν a b) :
  interval_integrable (λ x, c * f x) ν a b :=
by convert h.smul c

@[simp]
lemma interval_integrable.mul_const (h : interval_integrable f ν a b) :
  interval_integrable (λ x, f x * c) ν a b :=
by simp only [mul_comm, interval_integrable.const_mul c h]

@[simp]
lemma interval_integrable.div (h : interval_integrable f ν a b) :
  interval_integrable (λ x, f x / c) ν a b :=
interval_integrable.mul_const c⁻¹ h

lemma interval_integrable_one_div (h : ∀ x : ℝ, x ∈ interval a b → f x ≠ 0)
  (hf : continuous_on f (interval a b)) :
  interval_integrable (λ x, 1 / f x) μ a b :=
(continuous_on_const.div hf h).interval_integrable

@[simp]
lemma interval_integrable_inv (h : ∀ x : ℝ, x ∈ interval a b → f x ≠ 0)
  (hf : continuous_on f (interval a b)) :
  interval_integrable (λ x, (f x)⁻¹) μ a b :=
by simpa only [one_div] using interval_integrable_one_div h hf

@[simp]
lemma interval_integrable_exp : interval_integrable exp μ a b :=
continuous_exp.interval_integrable a b

@[simp]
lemma interval_integrable.log
  (hf : continuous_on f (interval a b)) (h : ∀ x : ℝ, x ∈ interval a b → f x ≠ 0) :
  interval_integrable (λ x, log (f x)) μ a b :=
(continuous_on.log hf h).interval_integrable

@[simp]
lemma interval_integrable_log (h : (0:ℝ) ∉ interval a b) :
  interval_integrable log μ a b :=
interval_integrable.log continuous_on_id $ λ x hx, ne_of_mem_of_not_mem hx h

@[simp]
lemma interval_integrable_sin : interval_integrable sin μ a b :=
continuous_sin.interval_integrable a b

@[simp]
lemma interval_integrable_cos : interval_integrable cos μ a b :=
continuous_cos.interval_integrable a b

lemma interval_integrable_one_div_one_add_sq : interval_integrable (λ x : ℝ, 1 / (1 + x^2)) μ a b :=
begin
  refine (continuous_const.div _ (λ x, _)).interval_integrable a b,
  { continuity },
  { nlinarith },
end

@[simp]
lemma interval_integrable_inv_one_add_sq : interval_integrable (λ x : ℝ, (1 + x^2)⁻¹) μ a b :=
by simpa only [one_div] using interval_integrable_one_div_one_add_sq

/-! ### Integral of a function scaled by a constant -/

@[simp]
lemma integral_const_mul : ∫ x in a..b, c * f x = c * ∫ x in a..b, f x :=
integral_smul c f

@[simp]
lemma integral_mul_const : ∫ x in a..b, f x * c = (∫ x in a..b, f x) * c :=
by simp only [mul_comm, integral_const_mul]

@[simp]
lemma integral_div : ∫ x in a..b, f x / c = (∫ x in a..b, f x) / c :=
integral_mul_const c⁻¹

/-! ### Integrals of the form `c * ∫ x in a..b, f (c * x + d)` -/

@[simp]
lemma mul_integral_comp_mul_right : c * ∫ x in a..b, f (x * c) = ∫ x in a*c..b*c, f x :=
smul_integral_comp_mul_right f c

@[simp]
lemma mul_integral_comp_mul_left : c * ∫ x in a..b, f (c * x) = ∫ x in c*a..c*b, f x :=
smul_integral_comp_mul_left f c

@[simp]
lemma inv_mul_integral_comp_div : c⁻¹ * ∫ x in a..b, f (x / c) = ∫ x in a/c..b/c, f x :=
inv_smul_integral_comp_div f c

@[simp]
lemma mul_integral_comp_mul_add : c * ∫ x in a..b, f (c * x + d) = ∫ x in c*a+d..c*b+d, f x :=
smul_integral_comp_mul_add f c d

@[simp]
lemma mul_integral_comp_add_mul : c * ∫ x in a..b, f (d + c * x) = ∫ x in d+c*a..d+c*b, f x :=
smul_integral_comp_add_mul f c d

@[simp]
lemma inv_mul_integral_comp_div_add : c⁻¹ * ∫ x in a..b, f (x / c + d) = ∫ x in a/c+d..b/c+d, f x :=
inv_smul_integral_comp_div_add f c d

@[simp]
lemma inv_mul_integral_comp_add_div : c⁻¹ * ∫ x in a..b, f (d + x / c) = ∫ x in d+a/c..d+b/c, f x :=
inv_smul_integral_comp_add_div f c d

@[simp]
lemma mul_integral_comp_mul_sub : c * ∫ x in a..b, f (c * x - d) = ∫ x in c*a-d..c*b-d, f x :=
smul_integral_comp_mul_sub f c d

@[simp]
lemma mul_integral_comp_sub_mul : c * ∫ x in a..b, f (d - c * x) = ∫ x in d-c*b..d-c*a, f x :=
smul_integral_comp_sub_mul f c d

@[simp]
lemma inv_mul_integral_comp_div_sub : c⁻¹ * ∫ x in a..b, f (x / c - d) = ∫ x in a/c-d..b/c-d, f x :=
inv_smul_integral_comp_div_sub f c d

@[simp]
lemma inv_mul_integral_comp_sub_div : c⁻¹ * ∫ x in a..b, f (d - x / c) = ∫ x in d-b/c..d-a/c, f x :=
inv_smul_integral_comp_sub_div f c d

end interval_integral

open interval_integral

/-! ### Integrals of simple functions -/

@[simp]
lemma integral_pow : ∫ x in a..b, x ^ n = (b ^ (n + 1) - a ^ (n + 1)) / (n + 1) :=
begin
  have hderiv : deriv (λ x : ℝ, x ^ (n + 1) / (n + 1)) = λ x, x ^ n,
  { ext,
    have hne : (n + 1 : ℝ) ≠ 0 := by exact_mod_cast succ_ne_zero n,
    simp [mul_div_assoc, mul_div_cancel' _ hne] },
  rw integral_deriv_eq_sub' _ hderiv;
  norm_num [div_sub_div_same, continuous_on_pow],
end

@[simp]
lemma integral_id : ∫ x in a..b, x = (b ^ 2 - a ^ 2) / 2 :=
by simpa using integral_pow 1

@[simp]
lemma integral_one : ∫ x in a..b, (1 : ℝ) = b - a :=
by simp only [mul_one, smul_eq_mul, integral_const]

@[simp]
lemma integral_inv (h : (0:ℝ) ∉ interval a b) : ∫ x in a..b, x⁻¹ = log (b / a) :=
begin
  have h' := λ x hx, ne_of_mem_of_not_mem hx h,
  rw [integral_deriv_eq_sub' _ deriv_log' (λ x hx, differentiable_at_log (h' x hx))
        (continuous_on_inv'.mono $ subset_compl_singleton_iff.mpr h),
      log_div (h' b right_mem_interval) (h' a left_mem_interval)],
end

@[simp]
lemma integral_inv_of_pos (ha : 0 < a) (hb : 0 < b) : ∫ x in a..b, x⁻¹ = log (b / a) :=
integral_inv $ not_mem_interval_of_lt ha hb

@[simp]
lemma integral_inv_of_neg (ha : a < 0) (hb : b < 0) : ∫ x in a..b, x⁻¹ = log (b / a) :=
integral_inv $ not_mem_interval_of_gt ha hb

lemma integral_one_div (h : (0:ℝ) ∉ interval a b) : ∫ x : ℝ in a..b, 1/x = log (b / a) :=
by simp only [one_div, integral_inv h]

lemma integral_one_div_of_pos (ha : 0 < a) (hb : 0 < b) : ∫ x : ℝ in a..b, 1/x = log (b / a) :=
by simp only [one_div, integral_inv_of_pos ha hb]

lemma integral_one_div_of_neg (ha : a < 0) (hb : b < 0) : ∫ x : ℝ in a..b, 1/x = log (b / a) :=
by simp only [one_div, integral_inv_of_neg ha hb]

@[simp]
lemma integral_exp : ∫ x in a..b, exp x = exp b - exp a :=
by rw integral_deriv_eq_sub'; norm_num [continuous_on_exp]

@[simp]
lemma integral_log (h : (0:ℝ) ∉ interval a b) :
  ∫ x in a..b, log x = b * log b - a * log a - b + a :=
begin
  obtain ⟨h', heq⟩ := ⟨λ x hx, ne_of_mem_of_not_mem hx h, λ x hx, mul_inv_cancel (h' x hx)⟩,
  convert integral_mul_deriv_eq_deriv_mul (λ x hx, has_deriv_at_log (h' x hx))
      (λ x hx, has_deriv_at_id x)
      (continuous_on_inv'.mono $ subset_compl_singleton_iff.mpr h).interval_integrable
      continuous_on_const.interval_integrable using 1;
    simp [integral_congr heq, mul_comm, ← sub_add],
end

@[simp]
lemma integral_log_of_pos (ha : 0 < a) (hb : 0 < b) :
  ∫ x in a..b, log x = b * log b - a * log a - b + a :=
integral_log $ not_mem_interval_of_lt ha hb

@[simp]
lemma integral_log_of_neg (ha : a < 0) (hb : b < 0) :
  ∫ x in a..b, log x = b * log b - a * log a - b + a :=
integral_log $ not_mem_interval_of_gt ha hb

@[simp]
lemma integral_sin : ∫ x in a..b, sin x = cos a - cos b :=
by rw integral_deriv_eq_sub' (λ x, -cos x); norm_num [continuous_on_sin]

@[simp]
lemma integral_cos : ∫ x in a..b, cos x = sin b - sin a :=
by rw integral_deriv_eq_sub'; norm_num [continuous_on_cos]

lemma integral_cos_sq_sub_sin_sq :
  ∫ x in a..b, cos x ^ 2 - sin x ^ 2 = sin b * cos b - sin a * cos a :=
by simpa only [sq, sub_eq_add_neg, neg_mul_eq_mul_neg] using integral_deriv_mul_eq_sub
  (λ x hx, has_deriv_at_sin x) (λ x hx, has_deriv_at_cos x) continuous_on_cos.interval_integrable
  continuous_on_sin.neg.interval_integrable

@[simp]
lemma integral_inv_one_add_sq : ∫ x : ℝ in a..b, (1 + x^2)⁻¹ = arctan b - arctan a :=
begin
  simp only [← one_div],
  refine integral_deriv_eq_sub' _ _ _ (continuous_const.div _ (λ x, _)).continuous_on,
  { norm_num },
  { norm_num },
  { continuity },
  { nlinarith },
end

lemma integral_one_div_one_add_sq : ∫ x : ℝ in a..b, 1 / (1 + x^2) = arctan b - arctan a :=
by simp only [one_div, integral_inv_one_add_sq]

/-! ### Integral of `sin x ^ n` -/

lemma integral_sin_pow_aux :
  ∫ x in a..b, sin x ^ (n + 2) = sin a ^ (n + 1) * cos a - sin b ^ (n + 1) * cos b
    + (n + 1) * (∫ x in a..b, sin x ^ n) - (n + 1) * ∫ x in a..b, sin x ^ (n + 2) :=
begin
  let C := sin a ^ (n + 1) * cos a - sin b ^ (n + 1) * cos b,
  have h : ∀ α β γ : ℝ, α * (β * α * γ) = β * (α * α * γ) := λ α β γ, by ring,
  have hu : ∀ x ∈ _, has_deriv_at (λ y, sin y ^ (n + 1)) ((n + 1) * cos x * sin x ^ n) x :=
    λ x hx, by simpa [mul_right_comm] using (has_deriv_at_sin x).pow,
  have hv : ∀ x ∈ interval a b, has_deriv_at (-cos) (sin x) x :=
    λ x hx, by simpa only [neg_neg] using (has_deriv_at_cos x).neg,
  have H := integral_mul_deriv_eq_deriv_mul hu hv _ _,
  calc  ∫ x in a..b, sin x ^ (n + 2)
      = ∫ x in a..b, sin x ^ (n + 1) * sin x                   : by simp only [pow_succ']
  ... = C + (n + 1) * ∫ x in a..b, cos x ^ 2 * sin x ^ n       : by simp [H, h, sq]
  ... = C + (n + 1) * ∫ x in a..b, sin x ^ n - sin x ^ (n + 2) : by simp [cos_sq', sub_mul,
                                                                          ← pow_add, add_comm]
  ... = C + (n + 1) * (∫ x in a..b, sin x ^ n) - (n + 1) * ∫ x in a..b, sin x ^ (n + 2) :
    by rw [integral_sub, mul_sub, add_sub_assoc]; apply continuous.interval_integrable; continuity,
  all_goals { apply continuous.interval_integrable, continuity },
end

/-- The reduction formula for the integral of `sin x ^ n` for any natural `n ≥ 2`. -/
lemma integral_sin_pow :
  ∫ x in a..b, sin x ^ (n + 2) = (sin a ^ (n + 1) * cos a - sin b ^ (n + 1) * cos b) / (n + 2)
    + (n + 1) / (n + 2) * ∫ x in a..b, sin x ^ n :=
begin
  have : (n : ℝ) + 2 ≠ 0 := by exact_mod_cast succ_ne_zero n.succ,
  field_simp,
  convert eq_sub_iff_add_eq.mp (integral_sin_pow_aux n),
  ring,
end

@[simp]
lemma integral_sin_sq : ∫ x in a..b, sin x ^ 2 = (sin a * cos a - sin b * cos b + b - a) / 2 :=
by field_simp [integral_sin_pow, add_sub_assoc]

theorem integral_sin_pow_odd :
  ∫ x in 0..π, sin x ^ (2 * n + 1) = 2 * ∏ i in range n, (2 * i + 2) / (2 * i + 3) :=
begin
  induction n with k ih, { norm_num },
  rw [prod_range_succ_comm, mul_left_comm, ← ih, mul_succ, integral_sin_pow],
  norm_cast,
  simp [-cast_add] with field_simps,
end

theorem integral_sin_pow_even :
  ∫ x in 0..π, sin x ^ (2 * n) = π * ∏ i in range n, (2 * i + 1) / (2 * i + 2) :=
begin
  induction n with k ih, { simp },
  rw [prod_range_succ_comm, mul_left_comm, ← ih, mul_succ, integral_sin_pow],
  norm_cast,
  simp [-cast_add] with field_simps,
end

lemma integral_sin_pow_pos : 0 < ∫ x in 0..π, sin x ^ n :=
begin
  rcases even_or_odd' n with ⟨k, (rfl | rfl)⟩;
  simp only [integral_sin_pow_even, integral_sin_pow_odd];
  refine mul_pos (by norm_num [pi_pos]) (prod_pos (λ n hn, div_pos _ _));
  norm_cast;
  linarith,
end

<<<<<<< HEAD
lemma integral_sin_pow_succ_le : ∫ x in 0..π, sin x ^ (n + 1) ≤ ∫ x in 0..π, sin x ^ n :=
=======
lemma integral_sin_pow_antitone : ∫ x in 0..π, sin x ^ (n + 1) ≤ ∫ x in 0..π, sin x ^ n :=
>>>>>>> 01adfd65
let H := λ x h, pow_le_pow_of_le_one (sin_nonneg_of_mem_Icc h) (sin_le_one x) (n.le_add_right 1) in
by refine integral_mono_on pi_pos.le _ _ H; exact (continuous_sin.pow _).interval_integrable 0 π

lemma integral_sin_pow_antitone : antitone (λ n : ℕ, ∫ x in 0..π, sin x ^ n) :=
antitone_nat_of_succ_le integral_sin_pow_succ_le

/-! ### Integral of `cos x ^ n` -/

lemma integral_cos_pow_aux :
  ∫ x in a..b, cos x ^ (n + 2) = cos b ^ (n + 1) * sin b - cos a ^ (n + 1) * sin a
    + (n + 1) * (∫ x in a..b, cos x ^ n) - (n + 1) * ∫ x in a..b, cos x ^ (n + 2) :=
begin
  let C := cos b ^ (n + 1) * sin b - cos a ^ (n + 1) * sin a,
  have h : ∀ α β γ : ℝ, α * (β * α * γ) = β * (α * α * γ) := λ α β γ, by ring,
  have hu : ∀ x ∈ _, has_deriv_at (λ y, cos y ^ (n + 1)) (-(n + 1) * sin x * cos x ^ n) x :=
    λ x hx, by simpa [mul_right_comm, -neg_add_rev] using (has_deriv_at_cos x).pow,
  have hv : ∀ x ∈ interval a b, has_deriv_at sin (cos x) x := λ x hx, has_deriv_at_sin x,
  have H := integral_mul_deriv_eq_deriv_mul hu hv _ _,
  calc  ∫ x in a..b, cos x ^ (n + 2)
      = ∫ x in a..b, cos x ^ (n + 1) * cos x                   : by simp only [pow_succ']
  ... = C + (n + 1) * ∫ x in a..b, sin x ^ 2 * cos x ^ n       : by simp [H, h, sq, -neg_add_rev]
  ... = C + (n + 1) * ∫ x in a..b, cos x ^ n - cos x ^ (n + 2) : by simp [sin_sq, sub_mul,
                                                                          ← pow_add, add_comm]
  ... = C + (n + 1) * (∫ x in a..b, cos x ^ n) - (n + 1) * ∫ x in a..b, cos x ^ (n + 2) :
    by rw [integral_sub, mul_sub, add_sub_assoc]; apply continuous.interval_integrable; continuity,
  all_goals { apply continuous.interval_integrable, continuity },
end

/-- The reduction formula for the integral of `cos x ^ n` for any natural `n ≥ 2`. -/
lemma integral_cos_pow :
  ∫ x in a..b, cos x ^ (n + 2) = (cos b ^ (n + 1) * sin b - cos a ^ (n + 1) * sin a) / (n + 2)
    + (n + 1) / (n + 2) * ∫ x in a..b, cos x ^ n :=
begin
  have : (n : ℝ) + 2 ≠ 0 := by exact_mod_cast succ_ne_zero n.succ,
  field_simp,
  convert eq_sub_iff_add_eq.mp (integral_cos_pow_aux n),
  ring,
end

@[simp]
lemma integral_cos_sq : ∫ x in a..b, cos x ^ 2 = (cos b * sin b - cos a * sin a + b - a) / 2 :=
by field_simp [integral_cos_pow, add_sub_assoc]

/-! ### Integral of `sin x ^ m * cos x ^ n` -/

/-- Simplification of the integral of `sin x ^ m * cos x ^ n`, case `n` is odd. -/
lemma integral_sin_pow_mul_cos_pow_odd (m n : ℕ) :
  ∫ x in a..b, sin x ^ m * cos x ^ (2 * n + 1) = ∫ u in sin a..sin b, u ^ m * (1 - u ^ 2) ^ n :=
have hc : continuous (λ u : ℝ, u ^ m * (1 - u ^ 2) ^ n), by continuity,
calc  ∫ x in a..b, sin x ^ m * cos x ^ (2 * n + 1)
    = ∫ x in a..b, sin x ^ m * (1 - sin x ^ 2) ^ n * cos x : by simp only [pow_succ', ← mul_assoc,
                                                                           pow_mul, cos_sq']
... = ∫ u in sin a..sin b, u ^ m * (1 - u ^ 2) ^ n         : integral_comp_mul_deriv
                                                              (λ x hx, has_deriv_at_sin x)
                                                                continuous_on_cos hc

/-- The integral of `sin x * cos x`, given in terms of sin².
  See `integral_sin_mul_cos₂` below for the integral given in terms of cos². -/
@[simp]
lemma integral_sin_mul_cos₁ :
  ∫ x in a..b, sin x * cos x = (sin b ^ 2 - sin a ^ 2) / 2 :=
by simpa using integral_sin_pow_mul_cos_pow_odd 1 0

@[simp]
lemma integral_sin_sq_mul_cos :
  ∫ x in a..b, sin x ^ 2 * cos x = (sin b ^ 3 - sin a ^ 3) / 3 :=
by simpa using integral_sin_pow_mul_cos_pow_odd 2 0

@[simp]
lemma integral_cos_pow_three :
  ∫ x in a..b, cos x ^ 3 = sin b - sin a - (sin b ^ 3 - sin a ^ 3) / 3 :=
by simpa using integral_sin_pow_mul_cos_pow_odd 0 1

/-- Simplification of the integral of `sin x ^ m * cos x ^ n`, case `m` is odd. -/
lemma integral_sin_pow_odd_mul_cos_pow (m n : ℕ) :
  ∫ x in a..b, sin x ^ (2 * m + 1) * cos x ^ n = ∫ u in cos b..cos a, u ^ n * (1 - u ^ 2) ^ m :=
have hc : continuous (λ u : ℝ, u ^ n * (1 - u ^ 2) ^ m), by continuity,
calc   ∫ x in a..b, sin x ^ (2 * m + 1) * cos x ^ n
    = -∫ x in b..a, sin x ^ (2 * m + 1) * cos x ^ n          : by rw integral_symm
... =  ∫ x in b..a, (1 - cos x ^ 2) ^ m * -sin x * cos x ^ n : by simp [pow_succ', pow_mul, sin_sq]
... =  ∫ x in b..a, cos x ^ n * (1 - cos x ^ 2) ^ m * -sin x : by { congr, ext, ring }
... =  ∫ u in cos b..cos a, u ^ n * (1 - u ^ 2) ^ m          : integral_comp_mul_deriv
                                                                (λ x hx, has_deriv_at_cos x)
                                                                  continuous_on_sin.neg hc

/-- The integral of `sin x * cos x`, given in terms of cos².
See `integral_sin_mul_cos₁` above for the integral given in terms of sin². -/
lemma integral_sin_mul_cos₂  :
  ∫ x in a..b, sin x * cos x = (cos a ^ 2 - cos b ^ 2) / 2 :=
by simpa using integral_sin_pow_odd_mul_cos_pow 0 1

@[simp]
lemma integral_sin_mul_cos_sq :
  ∫ x in a..b, sin x * cos x ^ 2 = (cos a ^ 3 - cos b ^ 3) / 3 :=
by simpa using integral_sin_pow_odd_mul_cos_pow 0 2

@[simp]
lemma integral_sin_pow_three :
  ∫ x in a..b, sin x ^ 3 = cos a - cos b - (cos a ^ 3 - cos b ^ 3) / 3 :=
by simpa using integral_sin_pow_odd_mul_cos_pow 1 0

/-- Simplification of the integral of `sin x ^ m * cos x ^ n`, case `m` and `n` are both even. -/
lemma integral_sin_pow_even_mul_cos_pow_even (m n : ℕ) :
    ∫ x in a..b, sin x ^ (2 * m) * cos x ^ (2 * n)
  = ∫ x in a..b, ((1 - cos (2 * x)) / 2) ^ m * ((1 + cos (2 * x)) / 2) ^ n :=
by field_simp [pow_mul, sin_sq, cos_sq, ← sub_sub, (by ring : (2:ℝ) - 1 = 1)]

@[simp]
lemma integral_sin_sq_mul_cos_sq :
  ∫ x in a..b, sin x ^ 2 * cos x ^ 2 = (b - a) / 8 - (sin (4 * b) - sin (4 * a)) / 32 :=
begin
  convert integral_sin_pow_even_mul_cos_pow_even 1 1 using 1,
  have h1 : ∀ c : ℝ, (1 - c) / 2 * ((1 + c) / 2) = (1 - c ^ 2) / 4 := λ c, by ring,
  have h2 : continuous (λ x, cos (2 * x) ^ 2) := by continuity,
  have h3 : ∀ x, cos x * sin x = sin (2 * x) / 2, { intro, rw sin_two_mul, ring },
  have h4 : ∀ d : ℝ, 2 * (2 * d) = 4 * d := λ d, by ring,
  simp [h1, h2.interval_integrable, integral_comp_mul_left (λ x, cos x ^ 2), h3, h4],
  ring,
end<|MERGE_RESOLUTION|>--- conflicted
+++ resolved
@@ -341,11 +341,7 @@
   linarith,
 end
 
-<<<<<<< HEAD
 lemma integral_sin_pow_succ_le : ∫ x in 0..π, sin x ^ (n + 1) ≤ ∫ x in 0..π, sin x ^ n :=
-=======
-lemma integral_sin_pow_antitone : ∫ x in 0..π, sin x ^ (n + 1) ≤ ∫ x in 0..π, sin x ^ n :=
->>>>>>> 01adfd65
 let H := λ x h, pow_le_pow_of_le_one (sin_nonneg_of_mem_Icc h) (sin_le_one x) (n.le_add_right 1) in
 by refine integral_mono_on pi_pos.le _ _ H; exact (continuous_sin.pow _).interval_integrable 0 π
 
