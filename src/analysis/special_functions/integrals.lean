--- conflicted
+++ resolved
@@ -410,13 +410,8 @@
 begin
   let C := sin a ^ (n + 1) * cos a - sin b ^ (n + 1) * cos b,
   have h : ∀ α β γ : ℝ, α * (β * α * γ) = β * (α * α * γ) := λ α β γ, by ring,
-<<<<<<< HEAD
   have hu : ∀ x ∈ _, has_deriv_at (λ y, sin y ^ (n + 1)) ((n + 1) * cos x * sin x ^ n) x :=
     λ x hx, by simpa only [mul_right_comm] using (has_deriv_at_sin x).pow (n+1),
-=======
-  have hu : ∀ x ∈ _, has_deriv_at (λ y, sin y ^ (n + 1 : ℕ)) ((n + 1 : ℕ) * cos x * sin x ^ n) x :=
-    λ x hx, by simpa only [mul_right_comm] using (has_deriv_at_sin x).pow,
->>>>>>> 024a4231
   have hv : ∀ x ∈ [a, b], has_deriv_at (-cos) (sin x) x :=
     λ x hx, by simpa only [neg_neg] using (has_deriv_at_cos x).neg,
   have H := integral_mul_deriv_eq_deriv_mul hu hv _ _,
