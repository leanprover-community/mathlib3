/-
Copyright (c) 2018 Chris Hughes. All rights reserved.
Released under Apache 2.0 license as described in the file LICENSE.
Authors: Chris Hughes, Abhimanyu Pallavi Sudhir, Jean Lo, Calle Sönne, Sébastien Gouëzel,
  Rémy Degenne
-/
import analysis.special_functions.complex.log

/-!
# Power function on `ℂ`, `ℝ`, `ℝ≥0`, and `ℝ≥0∞`

We construct the power functions `x ^ y` where
* `x` and `y` are complex numbers,
* or `x` and `y` are real numbers,
* or `x` is a nonnegative real number and `y` is a real number;
* or `x` is a number from `[0, +∞]` (a.k.a. `ℝ≥0∞`) and `y` is a real number.

We also prove basic properties of these functions.
-/

noncomputable theory

open_locale classical real topological_space nnreal ennreal filter
open filter

namespace complex

/-- The complex power function `x^y`, given by `x^y = exp(y log x)` (where `log` is the principal
determination of the logarithm), unless `x = 0` where one sets `0^0 = 1` and `0^y = 0` for
`y ≠ 0`. -/
noncomputable def cpow (x y : ℂ) : ℂ :=
if x = 0
  then if y = 0
    then 1
    else 0
  else exp (log x * y)

noncomputable instance : has_pow ℂ ℂ := ⟨cpow⟩

@[simp] lemma cpow_eq_pow (x y : ℂ) : cpow x y = x ^ y := rfl

lemma cpow_def (x y : ℂ) : x ^ y =
  if x = 0
    then if y = 0
      then 1
      else 0
    else exp (log x * y) := rfl

lemma cpow_def_of_ne_zero {x : ℂ} (hx : x ≠ 0) (y : ℂ) : x ^ y = exp (log x * y) := if_neg hx

@[simp] lemma cpow_zero (x : ℂ) : x ^ (0 : ℂ) = 1 := by simp [cpow_def]

@[simp] lemma cpow_eq_zero_iff (x y : ℂ) : x ^ y = 0 ↔ x = 0 ∧ y ≠ 0 :=
by { simp only [cpow_def], split_ifs; simp [*, exp_ne_zero] }

@[simp] lemma zero_cpow {x : ℂ} (h : x ≠ 0) : (0 : ℂ) ^ x = 0 :=
by simp [cpow_def, *]

lemma zero_cpow_eq_iff {x : ℂ} {a : ℂ} : 0 ^ x = a ↔ (x ≠ 0 ∧ a = 0) ∨ (x = 0 ∧ a = 1) :=
begin
  split,
  { intros hyp,
    simp [cpow_def] at hyp,
    by_cases x = 0,
    { subst h, simp only [if_true, eq_self_iff_true] at hyp, right, exact ⟨rfl, hyp.symm⟩},
    { rw if_neg h at hyp, left, exact ⟨h, hyp.symm⟩, }, },
  { rintro (⟨h, rfl⟩|⟨rfl,rfl⟩),
    { exact zero_cpow h, },
    { exact cpow_zero _, }, },
end

lemma eq_zero_cpow_iff {x : ℂ} {a : ℂ} : a = 0 ^ x ↔ (x ≠ 0 ∧ a = 0) ∨ (x = 0 ∧ a = 1) :=
by rw [←zero_cpow_eq_iff, eq_comm]

@[simp] lemma cpow_one (x : ℂ) : x ^ (1 : ℂ) = x :=
if hx : x = 0 then by simp [hx, cpow_def]
else by rw [cpow_def, if_neg (one_ne_zero : (1 : ℂ) ≠ 0), if_neg hx, mul_one, exp_log hx]

@[simp] lemma one_cpow (x : ℂ) : (1 : ℂ) ^ x = 1 :=
by rw cpow_def; split_ifs; simp [one_ne_zero, *] at *

lemma cpow_add {x : ℂ} (y z : ℂ) (hx : x ≠ 0) : x ^ (y + z) = x ^ y * x ^ z :=
by simp [cpow_def]; split_ifs; simp [*, exp_add, mul_add] at *

lemma cpow_mul {x y : ℂ} (z : ℂ) (h₁ : -π < (log x * y).im) (h₂ : (log x * y).im ≤ π) :
  x ^ (y * z) = (x ^ y) ^ z :=
begin
  simp only [cpow_def],
  split_ifs;
  simp [*, exp_ne_zero, log_exp h₁ h₂, mul_assoc] at *
end

lemma cpow_neg (x y : ℂ) : x ^ -y = (x ^ y)⁻¹ :=
by simp [cpow_def]; split_ifs; simp [exp_neg]

lemma cpow_sub {x : ℂ} (y z : ℂ) (hx : x ≠ 0) : x ^ (y - z) = x ^ y / x ^ z :=
by rw [sub_eq_add_neg, cpow_add _ _ hx, cpow_neg, div_eq_mul_inv]

lemma cpow_neg_one (x : ℂ) : x ^ (-1 : ℂ) = x⁻¹ :=
by simpa using cpow_neg x 1

@[simp] lemma cpow_nat_cast (x : ℂ) : ∀ (n : ℕ), x ^ (n : ℂ) = x ^ n
| 0       := by simp
| (n + 1) := if hx : x = 0 then by simp only [hx, pow_succ,
    complex.zero_cpow (nat.cast_ne_zero.2 (nat.succ_ne_zero _)), zero_mul]
  else by simp [cpow_add, hx, pow_add, cpow_nat_cast n]

@[simp] lemma cpow_int_cast (x : ℂ) : ∀ (n : ℤ), x ^ (n : ℂ) = x ^ n
| (n : ℕ) := by simp; refl
| -[1+ n] := by rw zpow_neg_succ_of_nat;
  simp only [int.neg_succ_of_nat_coe, int.cast_neg, complex.cpow_neg, inv_eq_one_div,
    int.cast_coe_nat, cpow_nat_cast]

lemma cpow_nat_inv_pow (x : ℂ) {n : ℕ} (hn : 0 < n) : (x ^ (n⁻¹ : ℂ)) ^ n = x :=
begin
  suffices : im (log x * n⁻¹) ∈ set.Ioc (-π) π,
  { rw [← cpow_nat_cast, ← cpow_mul _ this.1 this.2, inv_mul_cancel, cpow_one],
    exact_mod_cast hn.ne' },
  rw [mul_comm, ← of_real_nat_cast, ← of_real_inv, of_real_mul_im, ← div_eq_inv_mul],
  have hn' : 0 < (n : ℝ), by assumption_mod_cast,
  have hn1 : 1 ≤ (n : ℝ), by exact_mod_cast (nat.succ_le_iff.2 hn),
  split,
  { rw lt_div_iff hn',
    calc -π * n ≤ -π * 1 : mul_le_mul_of_nonpos_left hn1 (neg_nonpos.2 real.pi_pos.le)
    ... = -π : mul_one _
    ... < im (log x) : neg_pi_lt_log_im _ },
  { rw div_le_iff hn',
    calc im (log x) ≤ π : log_im_le_pi _
    ... = π * 1 : (mul_one π).symm
    ... ≤ π * n : mul_le_mul_of_nonneg_left hn1 real.pi_pos.le }
end

end complex

section lim

open complex

variables {α : Type*}

lemma zero_cpow_eq_nhds {b : ℂ} (hb : b ≠ 0) :
  (0 : ℂ).cpow =ᶠ[𝓝 b] 0 :=
begin
  suffices : ∀ᶠ (x : ℂ) in (𝓝 b), x ≠ 0,
  from this.mono (λ x hx, by rw [cpow_eq_pow, zero_cpow hx, pi.zero_apply]),
  exact is_open.eventually_mem is_open_ne hb,
end

lemma cpow_eq_nhds {a b : ℂ} (ha : a ≠ 0) :
  (λ x, x.cpow b) =ᶠ[𝓝 a] λ x, exp (log x * b) :=
begin
  suffices : ∀ᶠ (x : ℂ) in (𝓝 a), x ≠ 0,
    from this.mono (λ x hx, by { dsimp only, rw [cpow_eq_pow, cpow_def_of_ne_zero hx], }),
  exact is_open.eventually_mem is_open_ne ha,
end

<<<<<<< HEAD
lemma cpow_eq_nhds' {a b : ℂ} (ha : a ≠ 0) :
  (λ x, x.1 ^ x.2) =ᶠ[𝓝 (a,b)] λ x, exp (log x.1 * x.2) :=
begin
  suffices : ∀ᶠ (x : ℂ × ℂ) in (𝓝 (a,b)), x.1 ≠ 0,
    from this.mono (λ x hx, by { dsimp only, rw cpow_def_of_ne_zero hx, }),
  refine is_open.eventually_mem _ ha,
=======
lemma cpow_eq_nhds' {p : ℂ × ℂ} (hp_fst : p.fst ≠ 0) :
  (λ x, x.1 ^ x.2) =ᶠ[𝓝 p] λ x, exp (log x.1 * x.2) :=
begin
  suffices : ∀ᶠ (x : ℂ × ℂ) in (𝓝 p), x.1 ≠ 0,
    from this.mono (λ x hx, by { dsimp only, rw cpow_def_of_ne_zero hx, }),
  refine is_open.eventually_mem _ hp_fst,
>>>>>>> b9f7b4db
  change is_open {x : ℂ × ℂ | x.1 = 0}ᶜ,
  rw is_open_compl_iff,
  exact is_closed_eq continuous_fst continuous_const,
end

lemma continuous_at_const_cpow {a b : ℂ} (ha : a ≠ 0) : continuous_at (cpow a) b :=
begin
  have cpow_eq : cpow a = λ b, exp (log a * b),
    by { ext1 b, rw [cpow_eq_pow, cpow_def_of_ne_zero ha], },
  rw cpow_eq,
  exact continuous_exp.continuous_at.comp (continuous_at.mul continuous_at_const continuous_at_id),
end

lemma continuous_at_const_cpow' {a b : ℂ} (h : b ≠ 0) : continuous_at (cpow a) b :=
begin
  by_cases ha : a = 0,
  { rw [ha, continuous_at_congr (zero_cpow_eq_nhds h)], exact continuous_at_const, },
  { exact continuous_at_const_cpow ha, },
end

lemma continuous_at_cpow_const {a b : ℂ} (ha : 0 < a.re ∨ a.im ≠ 0) :
  continuous_at (λ x, cpow x b) a :=
begin
  have ha_ne_zero : a ≠ 0, by { intro h, cases ha; { rw h at ha, simpa using ha, }, },
  rw continuous_at_congr (cpow_eq_nhds ha_ne_zero),
  refine continuous_exp.continuous_at.comp _,
  exact continuous_at.mul (continuous_at_clog ha) continuous_at_const,
end

<<<<<<< HEAD
lemma continuous_at_cpow {a b : ℂ} (ha : 0 < a.re ∨ a.im ≠ 0) :
  continuous_at (λ x : ℂ × ℂ, x.1 ^ x.2) (a, b) :=
begin
  have ha_ne_zero : a ≠ 0, by { intro h, cases ha; { rw h at ha, simpa using ha, }, },
  rw continuous_at_congr (cpow_eq_nhds' ha_ne_zero),
  refine continuous_exp.continuous_at.comp _,
  refine continuous_at.mul (continuous_at.comp _ continuous_fst.continuous_at)
    continuous_snd.continuous_at,
  exact continuous_at_clog ha,
=======
lemma continuous_at_cpow {p : ℂ × ℂ} (hp_fst : 0 < p.fst.re ∨ p.fst.im ≠ 0) :
  continuous_at (λ x : ℂ × ℂ, x.1 ^ x.2) p :=
begin
  have hp_fst_ne_zero : p.fst ≠ 0,
    by { intro h, cases hp_fst; { rw h at hp_fst, simpa using hp_fst, }, },
  rw continuous_at_congr (cpow_eq_nhds' hp_fst_ne_zero),
  refine continuous_exp.continuous_at.comp _,
  refine continuous_at.mul (continuous_at.comp _ continuous_fst.continuous_at)
    continuous_snd.continuous_at,
  exact continuous_at_clog hp_fst,
>>>>>>> b9f7b4db
end

lemma filter.tendsto.cpow {l : filter α} {f g : α → ℂ} {a b : ℂ} (hf : tendsto f l (𝓝 a))
  (hg : tendsto g l (𝓝 b)) (ha : 0 < a.re ∨ a.im ≠ 0) :
  tendsto (λ x, f x ^ g x) l (𝓝 (a ^ b)) :=
<<<<<<< HEAD
(continuous_at_cpow ha).tendsto.comp (hf.prod_mk_nhds hg)
=======
(@continuous_at_cpow (a,b) ha).tendsto.comp (hf.prod_mk_nhds hg)
>>>>>>> b9f7b4db

lemma filter.tendsto.const_cpow {l : filter α} {f : α → ℂ} {a b : ℂ} (hf : tendsto f l (𝓝 b))
  (h : a ≠ 0 ∨ b ≠ 0) :
  tendsto (λ x, a ^ f x) l (𝓝 (a ^ b)) :=
begin
  cases h,
  { exact (continuous_at_const_cpow h).tendsto.comp hf, },
  { exact (continuous_at_const_cpow' h).tendsto.comp hf, },
end

variables [topological_space α] {f g : α → ℂ} {s : set α} {a : α}

lemma continuous_within_at.cpow (hf : continuous_within_at f s a) (hg : continuous_within_at g s a)
  (h0 : 0 < (f a).re ∨ (f a).im ≠ 0) :
  continuous_within_at (λ x, f x ^ g x) s a :=
hf.cpow hg h0

lemma continuous_within_at.const_cpow {b : ℂ} (hf : continuous_within_at f s a)
  (h : b ≠ 0 ∨ f a ≠ 0) :
  continuous_within_at (λ x, b ^ f x) s a :=
hf.const_cpow h

lemma continuous_at.cpow (hf : continuous_at f a) (hg : continuous_at g a)
  (h0 : 0 < (f a).re ∨ (f a).im ≠ 0) :
  continuous_at (λ x, f x ^ g x) a :=
hf.cpow hg h0

lemma continuous_at.const_cpow {b : ℂ} (hf : continuous_at f a) (h : b ≠ 0 ∨ f a ≠ 0) :
  continuous_at (λ x, b ^ f x) a :=
hf.const_cpow h

lemma continuous_on.cpow (hf : continuous_on f s) (hg : continuous_on g s)
  (h0 : ∀ a ∈ s, 0 < (f a).re ∨ (f a).im ≠ 0) :
  continuous_on (λ x, f x ^ g x) s :=
λ a ha, (hf a ha).cpow (hg a ha) (h0 a ha)

lemma continuous_on.const_cpow {b : ℂ} (hf : continuous_on f s) (h : b ≠ 0 ∨ ∀ a ∈ s, f a ≠ 0) :
  continuous_on (λ x, b ^ f x) s :=
λ a ha, (hf a ha).const_cpow (h.imp id $ λ h, h a ha)

lemma continuous.cpow (hf : continuous f) (hg : continuous g)
  (h0 : ∀ a, 0 < (f a).re ∨ (f a).im ≠ 0) :
  continuous (λ x, f x ^ g x) :=
continuous_iff_continuous_at.2 $ λ a, (hf.continuous_at.cpow hg.continuous_at (h0 a))

lemma continuous.const_cpow {b : ℂ} (hf : continuous f) (h : b ≠ 0 ∨ ∀ a, f a ≠ 0) :
  continuous (λ x, b ^ f x) :=
continuous_iff_continuous_at.2 $ λ a, (hf.continuous_at.const_cpow $ h.imp id $ λ h, h a)

end lim

namespace real

/-- The real power function `x^y`, defined as the real part of the complex power function.
For `x > 0`, it is equal to `exp(y log x)`. For `x = 0`, one sets `0^0=1` and `0^y=0` for `y ≠ 0`.
For `x < 0`, the definition is somewhat arbitary as it depends on the choice of a complex
determination of the logarithm. With our conventions, it is equal to `exp (y log x) cos (πy)`. -/
noncomputable def rpow (x y : ℝ) := ((x : ℂ) ^ (y : ℂ)).re

noncomputable instance : has_pow ℝ ℝ := ⟨rpow⟩

@[simp] lemma rpow_eq_pow (x y : ℝ) : rpow x y = x ^ y := rfl

lemma rpow_def (x y : ℝ) : x ^ y = ((x : ℂ) ^ (y : ℂ)).re := rfl

lemma rpow_def_of_nonneg {x : ℝ} (hx : 0 ≤ x) (y : ℝ) : x ^ y =
  if x = 0
    then if y = 0
      then 1
      else 0
    else exp (log x * y) :=
by simp only [rpow_def, complex.cpow_def];
  split_ifs;
  simp [*, (complex.of_real_log hx).symm, -complex.of_real_mul, -is_R_or_C.of_real_mul,
    (complex.of_real_mul _ _).symm, complex.exp_of_real_re] at *

lemma rpow_def_of_pos {x : ℝ} (hx : 0 < x) (y : ℝ) : x ^ y = exp (log x * y) :=
by rw [rpow_def_of_nonneg (le_of_lt hx), if_neg (ne_of_gt hx)]

lemma exp_mul (x y : ℝ) : exp (x * y) = (exp x) ^ y :=
by rw [rpow_def_of_pos (exp_pos _), log_exp]

lemma rpow_eq_zero_iff_of_nonneg {x y : ℝ} (hx : 0 ≤ x) : x ^ y = 0 ↔ x = 0 ∧ y ≠ 0 :=
by { simp only [rpow_def_of_nonneg hx], split_ifs; simp [*, exp_ne_zero] }

open_locale real

lemma rpow_def_of_neg {x : ℝ} (hx : x < 0) (y : ℝ) : x ^ y = exp (log x * y) * cos (y * π) :=
begin
  rw [rpow_def, complex.cpow_def, if_neg],
  have : complex.log x * y = ↑(log(-x) * y) + ↑(y * π) * complex.I,
  { simp only [complex.log, abs_of_neg hx, complex.arg_of_real_of_neg hx,
      complex.abs_of_real, complex.of_real_mul], ring },
  { rw [this, complex.exp_add_mul_I, ← complex.of_real_exp, ← complex.of_real_cos,
      ← complex.of_real_sin, mul_add, ← complex.of_real_mul, ← mul_assoc, ← complex.of_real_mul,
      complex.add_re, complex.of_real_re, complex.mul_re, complex.I_re, complex.of_real_im,
      real.log_neg_eq_log],
    ring },
  { rw complex.of_real_eq_zero, exact ne_of_lt hx }
end

lemma rpow_def_of_nonpos {x : ℝ} (hx : x ≤ 0) (y : ℝ) : x ^ y =
  if x = 0
    then if y = 0
      then 1
      else 0
    else exp (log x * y) * cos (y * π) :=
by split_ifs; simp [rpow_def, *]; exact rpow_def_of_neg (lt_of_le_of_ne hx h) _

lemma rpow_pos_of_pos {x : ℝ} (hx : 0 < x) (y : ℝ) : 0 < x ^ y :=
by rw rpow_def_of_pos hx; apply exp_pos

@[simp] lemma rpow_zero (x : ℝ) : x ^ (0 : ℝ) = 1 := by simp [rpow_def]

@[simp] lemma zero_rpow {x : ℝ} (h : x ≠ 0) : (0 : ℝ) ^ x = 0 :=
by simp [rpow_def, *]

lemma zero_rpow_eq_iff {x : ℝ} {a : ℝ} : 0 ^ x = a ↔ (x ≠ 0 ∧ a = 0) ∨ (x = 0 ∧ a = 1) :=
begin
  split,
  { intros hyp,
    simp [rpow_def] at hyp,
    by_cases x = 0,
    { subst h,
      simp only [complex.one_re, complex.of_real_zero, complex.cpow_zero] at hyp,
      exact or.inr ⟨rfl, hyp.symm⟩},
    { rw complex.zero_cpow (complex.of_real_ne_zero.mpr h) at hyp,
      exact or.inl ⟨h, hyp.symm⟩, }, },
  { rintro (⟨h,rfl⟩|⟨rfl,rfl⟩),
    { exact zero_rpow h, },
    { exact rpow_zero _, }, },
end

lemma eq_zero_rpow_iff {x : ℝ} {a : ℝ} : a = 0 ^ x ↔ (x ≠ 0 ∧ a = 0) ∨ (x = 0 ∧ a = 1) :=
by rw [←zero_rpow_eq_iff, eq_comm]

@[simp] lemma rpow_one (x : ℝ) : x ^ (1 : ℝ) = x := by simp [rpow_def]

@[simp] lemma one_rpow (x : ℝ) : (1 : ℝ) ^ x = 1 := by simp [rpow_def]

lemma zero_rpow_le_one (x : ℝ) : (0 : ℝ) ^ x ≤ 1 :=
by { by_cases h : x = 0; simp [h, zero_le_one] }

lemma zero_rpow_nonneg (x : ℝ) : 0 ≤ (0 : ℝ) ^ x :=
by { by_cases h : x = 0; simp [h, zero_le_one] }

lemma rpow_nonneg_of_nonneg {x : ℝ} (hx : 0 ≤ x) (y : ℝ) : 0 ≤ x ^ y :=
by rw [rpow_def_of_nonneg hx];
  split_ifs; simp only [zero_le_one, le_refl, le_of_lt (exp_pos _)]

lemma abs_rpow_le_abs_rpow (x y : ℝ) : |x ^ y| ≤ |x| ^ y :=
begin
  rcases lt_trichotomy 0 x with (hx|rfl|hx),
  { rw [abs_of_pos hx, abs_of_pos (rpow_pos_of_pos hx _)] },
  { rw [abs_zero, abs_of_nonneg (rpow_nonneg_of_nonneg le_rfl _)] },
  { rw [abs_of_neg hx, rpow_def_of_neg hx, rpow_def_of_pos (neg_pos.2 hx), log_neg_eq_log,
      abs_mul, abs_of_pos (exp_pos _)],
    exact mul_le_of_le_one_right (exp_pos _).le (abs_cos_le_one _) }
end

lemma abs_rpow_le_exp_log_mul (x y : ℝ) : |x ^ y| ≤ exp (log x * y) :=
begin
  refine (abs_rpow_le_abs_rpow x y).trans _,
  by_cases hx : x = 0,
  { by_cases hy : y = 0; simp [hx, hy, zero_le_one] },
  { rw [rpow_def_of_pos (abs_pos.2 hx), log_abs] }
end

lemma abs_rpow_of_nonneg {x y : ℝ} (hx_nonneg : 0 ≤ x) : |x ^ y| = |x| ^ y :=
begin
  have h_rpow_nonneg : 0 ≤ x ^ y, from real.rpow_nonneg_of_nonneg hx_nonneg _,
  rw [abs_eq_self.mpr hx_nonneg, abs_eq_self.mpr h_rpow_nonneg],
end

lemma norm_rpow_of_nonneg {x y : ℝ} (hx_nonneg : 0 ≤ x) : ∥x ^ y∥ = ∥x∥ ^ y :=
by { simp_rw real.norm_eq_abs, exact abs_rpow_of_nonneg hx_nonneg, }

end real

namespace complex

lemma of_real_cpow {x : ℝ} (hx : 0 ≤ x) (y : ℝ) : ((x ^ y : ℝ) : ℂ) = (x : ℂ) ^ (y : ℂ) :=
by simp [real.rpow_def_of_nonneg hx, complex.cpow_def]; split_ifs; simp [complex.of_real_log hx]

@[simp] lemma abs_cpow_real (x : ℂ) (y : ℝ) : abs (x ^ (y : ℂ)) = x.abs ^ y :=
begin
  rw [real.rpow_def_of_nonneg (abs_nonneg _), complex.cpow_def],
  split_ifs;
  simp [*, abs_of_nonneg (le_of_lt (real.exp_pos _)), complex.log, complex.exp_add,
    add_mul, mul_right_comm _ I, exp_mul_I, abs_cos_add_sin_mul_I,
    (complex.of_real_mul _ _).symm, -complex.of_real_mul, -is_R_or_C.of_real_mul] at *
end

@[simp] lemma abs_cpow_inv_nat (x : ℂ) (n : ℕ) : abs (x ^ (n⁻¹ : ℂ)) = x.abs ^ (n⁻¹ : ℝ) :=
by rw ← abs_cpow_real; simp [-abs_cpow_real]

end complex

namespace real

variables {x y z : ℝ}

lemma rpow_add {x : ℝ} (hx : 0 < x) (y z : ℝ) : x ^ (y + z) = x ^ y * x ^ z :=
by simp only [rpow_def_of_pos hx, mul_add, exp_add]

lemma rpow_add' {x : ℝ} (hx : 0 ≤ x) {y z : ℝ} (h : y + z ≠ 0) : x ^ (y + z) = x ^ y * x ^ z :=
begin
  rcases hx.eq_or_lt with rfl|pos,
  { rw [zero_rpow h, zero_eq_mul],
    have : y ≠ 0 ∨ z ≠ 0, from not_and_distrib.1 (λ ⟨hy, hz⟩, h $ hy.symm ▸ hz.symm ▸ zero_add 0),
    exact this.imp zero_rpow zero_rpow },
  { exact rpow_add pos _ _ }
end

/-- For `0 ≤ x`, the only problematic case in the equality `x ^ y * x ^ z = x ^ (y + z)` is for
`x = 0` and `y + z = 0`, where the right hand side is `1` while the left hand side can vanish.
The inequality is always true, though, and given in this lemma. -/
lemma le_rpow_add {x : ℝ} (hx : 0 ≤ x) (y z : ℝ) : x ^ y * x ^ z ≤ x ^ (y + z) :=
begin
  rcases le_iff_eq_or_lt.1 hx with H|pos,
  { by_cases h : y + z = 0,
    { simp only [H.symm, h, rpow_zero],
      calc (0 : ℝ) ^ y * 0 ^ z ≤ 1 * 1 :
        mul_le_mul (zero_rpow_le_one y) (zero_rpow_le_one z) (zero_rpow_nonneg z) zero_le_one
      ... = 1 : by simp },
    { simp [rpow_add', ← H, h] } },
  { simp [rpow_add pos] }
end

lemma rpow_mul {x : ℝ} (hx : 0 ≤ x) (y z : ℝ) : x ^ (y * z) = (x ^ y) ^ z :=
by rw [← complex.of_real_inj, complex.of_real_cpow (rpow_nonneg_of_nonneg hx _),
    complex.of_real_cpow hx, complex.of_real_mul, complex.cpow_mul, complex.of_real_cpow hx];
  simp only [(complex.of_real_mul _ _).symm, (complex.of_real_log hx).symm,
    complex.of_real_im, neg_lt_zero, pi_pos, le_of_lt pi_pos]

lemma rpow_neg {x : ℝ} (hx : 0 ≤ x) (y : ℝ) : x ^ -y = (x ^ y)⁻¹ :=
by simp only [rpow_def_of_nonneg hx]; split_ifs; simp [*, exp_neg] at *

lemma rpow_sub {x : ℝ} (hx : 0 < x) (y z : ℝ) : x ^ (y - z) = x ^ y / x ^ z :=
by simp only [sub_eq_add_neg, rpow_add hx, rpow_neg (le_of_lt hx), div_eq_mul_inv]

lemma rpow_sub' {x : ℝ} (hx : 0 ≤ x) {y z : ℝ} (h : y - z ≠ 0) :
  x ^ (y - z) = x ^ y / x ^ z :=
by { simp only [sub_eq_add_neg] at h ⊢, simp only [rpow_add' hx h, rpow_neg hx, div_eq_mul_inv] }

lemma rpow_add_int {x : ℝ} (hx : x ≠ 0) (y : ℝ) (n : ℤ) : x ^ (y + n) = x ^ y * x ^ n :=
by rw [rpow_def, complex.of_real_add, complex.cpow_add _ _ (complex.of_real_ne_zero.mpr hx),
  complex.of_real_int_cast, complex.cpow_int_cast, ← complex.of_real_zpow, mul_comm,
  complex.of_real_mul_re, ← rpow_def, mul_comm]

lemma rpow_add_nat {x : ℝ} (hx : x ≠ 0) (y : ℝ) (n : ℕ) : x ^ (y + n) = x ^ y * x ^ n :=
rpow_add_int hx y n

lemma rpow_sub_int {x : ℝ} (hx : x ≠ 0) (y : ℝ) (n : ℤ) : x ^ (y - n) = x ^ y / x ^ n :=
by simpa using rpow_add_int hx y (-n)

lemma rpow_sub_nat {x : ℝ} (hx : x ≠ 0) (y : ℝ) (n : ℕ) : x ^ (y - n) = x ^ y / x ^ n :=
rpow_sub_int hx y n

lemma rpow_add_one {x : ℝ} (hx : x ≠ 0) (y : ℝ) : x ^ (y + 1) = x ^ y * x :=
by simpa using rpow_add_nat hx y 1

lemma rpow_sub_one {x : ℝ} (hx : x ≠ 0) (y : ℝ) : x ^ (y - 1) = x ^ y / x :=
by simpa using rpow_sub_nat hx y 1

@[simp] lemma rpow_int_cast (x : ℝ) (n : ℤ) : x ^ (n : ℝ) = x ^ n :=
by simp only [rpow_def, ← complex.of_real_zpow, complex.cpow_int_cast,
  complex.of_real_int_cast, complex.of_real_re]

@[simp] lemma rpow_nat_cast (x : ℝ) (n : ℕ) : x ^ (n : ℝ) = x ^ n :=
rpow_int_cast x n

lemma rpow_neg_one (x : ℝ) : x ^ (-1 : ℝ) = x⁻¹ :=
begin
  suffices H : x ^ ((-1 : ℤ) : ℝ) = x⁻¹, by exact_mod_cast H,
  simp only [rpow_int_cast, zpow_one, zpow_neg₀],
end

lemma mul_rpow {x y z : ℝ} (h : 0 ≤ x) (h₁ : 0 ≤ y) : (x*y)^z = x^z * y^z :=
begin
  iterate 3 { rw real.rpow_def_of_nonneg }, split_ifs; simp * at *,
  { have hx : 0 < x,
    { cases lt_or_eq_of_le h with h₂ h₂, { exact h₂ },
      exfalso, apply h_2, exact eq.symm h₂ },
    have hy : 0 < y,
    { cases lt_or_eq_of_le h₁ with h₂ h₂, { exact h₂ },
      exfalso, apply h_3, exact eq.symm h₂ },
    rw [log_mul (ne_of_gt hx) (ne_of_gt hy), add_mul, exp_add]},
  { exact h₁ },
  { exact h },
  { exact mul_nonneg h h₁ },
end

lemma inv_rpow (hx : 0 ≤ x) (y : ℝ) : (x⁻¹)^y = (x^y)⁻¹ :=
by simp only [← rpow_neg_one, ← rpow_mul hx, mul_comm]

lemma div_rpow (hx : 0 ≤ x) (hy : 0 ≤ y) (z : ℝ) : (x / y) ^ z = x^z / y^z :=
by simp only [div_eq_mul_inv, mul_rpow hx (inv_nonneg.2 hy), inv_rpow hy]

lemma log_rpow {x : ℝ} (hx : 0 < x) (y : ℝ) : log (x^y) = y * (log x) :=
begin
  apply exp_injective,
  rw [exp_log (rpow_pos_of_pos hx y), ← exp_log hx, mul_comm, rpow_def_of_pos (exp_pos (log x)) y],
end

lemma rpow_lt_rpow (hx : 0 ≤ x) (hxy : x < y) (hz : 0 < z) : x^z < y^z :=
begin
  rw le_iff_eq_or_lt at hx, cases hx,
  { rw [← hx, zero_rpow (ne_of_gt hz)], exact rpow_pos_of_pos (by rwa ← hx at hxy) _ },
  rw [rpow_def_of_pos hx, rpow_def_of_pos (lt_trans hx hxy), exp_lt_exp],
  exact mul_lt_mul_of_pos_right (log_lt_log hx hxy) hz
end

lemma rpow_le_rpow {x y z: ℝ} (h : 0 ≤ x) (h₁ : x ≤ y) (h₂ : 0 ≤ z) : x^z ≤ y^z :=
begin
  rcases eq_or_lt_of_le h₁ with rfl|h₁', { refl },
  rcases eq_or_lt_of_le h₂ with rfl|h₂', { simp },
  exact le_of_lt (rpow_lt_rpow h h₁' h₂')
end

lemma rpow_lt_rpow_iff (hx : 0 ≤ x) (hy : 0 ≤ y) (hz : 0 < z) : x ^ z < y ^ z ↔ x < y :=
⟨lt_imp_lt_of_le_imp_le $ λ h, rpow_le_rpow hy h (le_of_lt hz), λ h, rpow_lt_rpow hx h hz⟩

lemma rpow_le_rpow_iff (hx : 0 ≤ x) (hy : 0 ≤ y) (hz : 0 < z) : x ^ z ≤ y ^ z ↔ x ≤ y :=
le_iff_le_iff_lt_iff_lt.2 $ rpow_lt_rpow_iff hy hx hz

lemma rpow_lt_rpow_of_exponent_lt (hx : 1 < x) (hyz : y < z) : x^y < x^z :=
begin
  repeat {rw [rpow_def_of_pos (lt_trans zero_lt_one hx)]},
  rw exp_lt_exp, exact mul_lt_mul_of_pos_left hyz (log_pos hx),
end

lemma rpow_le_rpow_of_exponent_le (hx : 1 ≤ x) (hyz : y ≤ z) : x^y ≤ x^z :=
begin
  repeat {rw [rpow_def_of_pos (lt_of_lt_of_le zero_lt_one hx)]},
  rw exp_le_exp, exact mul_le_mul_of_nonneg_left hyz (log_nonneg hx),
end

lemma rpow_lt_rpow_of_exponent_gt (hx0 : 0 < x) (hx1 : x < 1) (hyz : z < y) :
  x^y < x^z :=
begin
  repeat {rw [rpow_def_of_pos hx0]},
  rw exp_lt_exp, exact mul_lt_mul_of_neg_left hyz (log_neg hx0 hx1),
end

lemma rpow_le_rpow_of_exponent_ge (hx0 : 0 < x) (hx1 : x ≤ 1) (hyz : z ≤ y) :
  x^y ≤ x^z :=
begin
  repeat {rw [rpow_def_of_pos hx0]},
  rw exp_le_exp, exact mul_le_mul_of_nonpos_left hyz (log_nonpos (le_of_lt hx0) hx1),
end

lemma rpow_lt_one {x z : ℝ} (hx1 : 0 ≤ x) (hx2 : x < 1) (hz : 0 < z) : x^z < 1 :=
by { rw ← one_rpow z, exact rpow_lt_rpow hx1 hx2 hz }

lemma rpow_le_one {x z : ℝ} (hx1 : 0 ≤ x) (hx2 : x ≤ 1) (hz : 0 ≤ z) : x^z ≤ 1 :=
by { rw ← one_rpow z, exact rpow_le_rpow hx1 hx2 hz }

lemma rpow_lt_one_of_one_lt_of_neg {x z : ℝ} (hx : 1 < x) (hz : z < 0) : x^z < 1 :=
by { convert rpow_lt_rpow_of_exponent_lt hx hz, exact (rpow_zero x).symm }

lemma rpow_le_one_of_one_le_of_nonpos {x z : ℝ} (hx : 1 ≤ x) (hz : z ≤ 0) : x^z ≤ 1 :=
by { convert rpow_le_rpow_of_exponent_le hx hz, exact (rpow_zero x).symm }

lemma one_lt_rpow {x z : ℝ} (hx : 1 < x) (hz : 0 < z) : 1 < x^z :=
by { rw ← one_rpow z, exact rpow_lt_rpow zero_le_one hx hz }

lemma one_le_rpow {x z : ℝ} (hx : 1 ≤ x) (hz : 0 ≤ z) : 1 ≤ x^z :=
by { rw ← one_rpow z, exact rpow_le_rpow zero_le_one hx hz }

lemma one_lt_rpow_of_pos_of_lt_one_of_neg (hx1 : 0 < x) (hx2 : x < 1) (hz : z < 0) :
  1 < x^z :=
by { convert rpow_lt_rpow_of_exponent_gt hx1 hx2 hz, exact (rpow_zero x).symm }

lemma one_le_rpow_of_pos_of_le_one_of_nonpos (hx1 : 0 < x) (hx2 : x ≤ 1) (hz : z ≤ 0) :
  1 ≤ x^z :=
by { convert rpow_le_rpow_of_exponent_ge hx1 hx2 hz, exact (rpow_zero x).symm }

lemma rpow_lt_one_iff_of_pos (hx : 0 < x) : x ^ y < 1 ↔ 1 < x ∧ y < 0 ∨ x < 1 ∧ 0 < y :=
by rw [rpow_def_of_pos hx, exp_lt_one_iff, mul_neg_iff, log_pos_iff hx, log_neg_iff hx]

lemma rpow_lt_one_iff (hx : 0 ≤ x) : x ^ y < 1 ↔ x = 0 ∧ y ≠ 0 ∨ 1 < x ∧ y < 0 ∨ x < 1 ∧ 0 < y :=
begin
  rcases hx.eq_or_lt with (rfl|hx),
  { rcases em (y = 0) with (rfl|hy); simp [*, lt_irrefl, zero_lt_one] },
  { simp [rpow_lt_one_iff_of_pos hx, hx.ne.symm] }
end

lemma one_lt_rpow_iff_of_pos (hx : 0 < x) : 1 < x ^ y ↔ 1 < x ∧ 0 < y ∨ x < 1 ∧ y < 0 :=
by rw [rpow_def_of_pos hx, one_lt_exp_iff, mul_pos_iff, log_pos_iff hx, log_neg_iff hx]

lemma one_lt_rpow_iff (hx : 0 ≤ x) : 1 < x ^ y ↔ 1 < x ∧ 0 < y ∨ 0 < x ∧ x < 1 ∧ y < 0 :=
begin
  rcases hx.eq_or_lt with (rfl|hx),
  { rcases em (y = 0) with (rfl|hy); simp [*, lt_irrefl, (@zero_lt_one ℝ _ _).not_lt] },
  { simp [one_lt_rpow_iff_of_pos hx, hx] }
end

lemma le_rpow_iff_log_le (hx : 0 < x) (hy : 0 < y) :
  x ≤ y^z ↔ real.log x ≤ z * real.log y :=
by rw [←real.log_le_log hx (real.rpow_pos_of_pos hy z), real.log_rpow hy]

lemma le_rpow_of_log_le (hx : 0 ≤ x) (hy : 0 < y) (h : real.log x ≤ z * real.log y) :
  x ≤ y^z :=
begin
  obtain hx | rfl := hx.lt_or_eq,
  { exact (le_rpow_iff_log_le hx hy).2 h },
  exact (real.rpow_pos_of_pos hy z).le,
end

lemma lt_rpow_iff_log_lt (hx : 0 < x) (hy : 0 < y) :
  x < y^z ↔ real.log x < z * real.log y :=
by rw [←real.log_lt_log_iff hx (real.rpow_pos_of_pos hy z), real.log_rpow hy]

lemma lt_rpow_of_log_lt (hx : 0 ≤ x) (hy : 0 < y) (h : real.log x < z * real.log y) :
  x < y^z :=
begin
  obtain hx | rfl := hx.lt_or_eq,
  { exact (lt_rpow_iff_log_lt hx hy).2 h },
  exact real.rpow_pos_of_pos hy z,
end

lemma rpow_le_one_iff_of_pos (hx : 0 < x) : x ^ y ≤ 1 ↔ 1 ≤ x ∧ y ≤ 0 ∨ x ≤ 1 ∧ 0 ≤ y :=
by rw [rpow_def_of_pos hx, exp_le_one_iff, mul_nonpos_iff, log_nonneg_iff hx, log_nonpos_iff hx]

lemma pow_nat_rpow_nat_inv {x : ℝ} (hx : 0 ≤ x) {n : ℕ} (hn : 0 < n) :
  (x ^ n) ^ (n⁻¹ : ℝ) = x :=
have hn0 : (n : ℝ) ≠ 0, by simpa [pos_iff_ne_zero] using hn,
by rw [← rpow_nat_cast, ← rpow_mul hx, mul_inv_cancel hn0, rpow_one]

lemma rpow_nat_inv_pow_nat {x : ℝ} (hx : 0 ≤ x) {n : ℕ} (hn : 0 < n) :
  (x ^ (n⁻¹ : ℝ)) ^ n = x :=
have hn0 : (n : ℝ) ≠ 0, by simpa [pos_iff_ne_zero] using hn,
by rw [← rpow_nat_cast, ← rpow_mul hx, inv_mul_cancel hn0, rpow_one]

lemma continuous_at_const_rpow {a b : ℝ} (h : a ≠ 0) : continuous_at (rpow a) b :=
begin
  have : rpow a = λ x : ℝ, ((a : ℂ) ^ (x : ℂ)).re, by { ext1 x, rw [rpow_eq_pow, rpow_def], },
  rw this,
  refine complex.continuous_re.continuous_at.comp _,
  refine (continuous_at_const_cpow _).comp complex.continuous_of_real.continuous_at,
  norm_cast,
  exact h,
end

lemma continuous_at_const_rpow' {a b : ℝ} (h : b ≠ 0) : continuous_at (rpow a) b :=
begin
  have : rpow a = λ x : ℝ, ((a : ℂ) ^ (x : ℂ)).re, by { ext1 x, rw [rpow_eq_pow, rpow_def], },
  rw this,
  refine complex.continuous_re.continuous_at.comp _,
  refine (continuous_at_const_cpow' _).comp complex.continuous_of_real.continuous_at,
  norm_cast,
  exact h,
end

<<<<<<< HEAD
lemma rpow_eq_nhds_of_neg {a b : ℝ} (ha : a < 0) :
  (λ x : ℝ × ℝ, x.1 ^ x.2) =ᶠ[𝓝 (a,b)] λ x, exp (log x.1 * x.2) * cos (x.2 * π) :=
begin
  suffices : ∀ᶠ (x : ℝ × ℝ) in (𝓝 (a,b)), x.1 < 0,
    from this.mono (λ x hx, by { dsimp only, rw rpow_def_of_neg hx, }),
  exact is_open.eventually_mem (is_open_lt continuous_fst continuous_const) ha,
end

lemma rpow_eq_nhds_of_pos {a b : ℝ} (ha : 0 < a) :
  (λ x : ℝ × ℝ, x.1 ^ x.2) =ᶠ[𝓝 (a,b)] λ x, exp (log x.1 * x.2) :=
begin
  suffices : ∀ᶠ (x : ℝ × ℝ) in (𝓝 (a,b)), 0 < x.1,
    from this.mono (λ x hx, by { dsimp only, rw rpow_def_of_pos hx, }),
  exact is_open.eventually_mem (is_open_lt continuous_const continuous_fst) ha,
=======
lemma rpow_eq_nhds_of_neg {p : ℝ × ℝ} (hp_fst : p.fst < 0) :
  (λ x : ℝ × ℝ, x.1 ^ x.2) =ᶠ[𝓝 p] λ x, exp (log x.1 * x.2) * cos (x.2 * π) :=
begin
  suffices : ∀ᶠ (x : ℝ × ℝ) in (𝓝 p), x.1 < 0,
    from this.mono (λ x hx, by { dsimp only, rw rpow_def_of_neg hx, }),
  exact is_open.eventually_mem (is_open_lt continuous_fst continuous_const) hp_fst,
end

lemma rpow_eq_nhds_of_pos {p : ℝ × ℝ} (hp_fst : 0 < p.fst) :
  (λ x : ℝ × ℝ, x.1 ^ x.2) =ᶠ[𝓝 p] λ x, exp (log x.1 * x.2) :=
begin
  suffices : ∀ᶠ (x : ℝ × ℝ) in (𝓝 p), 0 < x.1,
    from this.mono (λ x hx, by { dsimp only, rw rpow_def_of_pos hx, }),
  exact is_open.eventually_mem (is_open_lt continuous_const continuous_fst) hp_fst,
>>>>>>> b9f7b4db
end

lemma continuous_at_rpow_of_ne (p : ℝ × ℝ) (hp : p.1 ≠ 0) :
  continuous_at (λ p : ℝ × ℝ, p.1 ^ p.2) p :=
begin
  rw ne_iff_lt_or_gt at hp,
<<<<<<< HEAD
  have : p = (p.fst, p.snd), from prod.ext rfl rfl,
  rw this,
=======
>>>>>>> b9f7b4db
  cases hp,
  { rw continuous_at_congr (rpow_eq_nhds_of_neg hp),
    refine continuous_at.mul _ (continuous_cos.continuous_at.comp _),
    { refine continuous_exp.continuous_at.comp (continuous_at.mul _ continuous_snd.continuous_at),
      refine (continuous_at_log _).comp continuous_fst.continuous_at,
<<<<<<< HEAD
      rw ← this,
=======
>>>>>>> b9f7b4db
      exact hp.ne, },
    { exact continuous_snd.continuous_at.mul continuous_at_const, }, },
  { rw continuous_at_congr (rpow_eq_nhds_of_pos hp),
    refine continuous_exp.continuous_at.comp (continuous_at.mul _ continuous_snd.continuous_at),
    refine (continuous_at_log _).comp continuous_fst.continuous_at,
<<<<<<< HEAD
    rw ← this,
=======
>>>>>>> b9f7b4db
    exact hp.lt.ne.symm, },
end

lemma continuous_at_rpow_of_pos (p : ℝ × ℝ) (hp : 0 < p.2) :
  continuous_at (λ p : ℝ × ℝ, p.1 ^ p.2) p :=
begin
  cases p with x y,
  obtain hx|rfl := ne_or_eq x 0,
  { exact continuous_at_rpow_of_ne (x, y) hx },
  have A : tendsto (λ p : ℝ × ℝ, exp (log p.1 * p.2)) (𝓝[{0}ᶜ] 0 ×ᶠ 𝓝 y) (𝓝 0) :=
    tendsto_exp_at_bot.comp
      ((tendsto_log_nhds_within_zero.comp tendsto_fst).at_bot_mul hp tendsto_snd),
  have B : tendsto (λ p : ℝ × ℝ, p.1 ^ p.2) (𝓝[{0}ᶜ] 0 ×ᶠ 𝓝 y) (𝓝 0) :=
    squeeze_zero_norm (λ p, abs_rpow_le_exp_log_mul p.1 p.2) A,
  have C : tendsto (λ p : ℝ × ℝ, p.1 ^ p.2) (𝓝[{0}] 0 ×ᶠ 𝓝 y) (pure 0),
  { rw [nhds_within_singleton, tendsto_pure, pure_prod, eventually_map],
    exact (lt_mem_nhds hp).mono (λ y hy, zero_rpow hy.ne') },
  simpa only [← sup_prod, ← nhds_within_union, set.compl_union_self, nhds_within_univ, nhds_prod_eq,
    continuous_at, zero_rpow hp.ne'] using B.sup (C.mono_right (pure_le_nhds _))
end

lemma continuous_at_rpow (p : ℝ × ℝ) (h : p.1 ≠ 0 ∨ 0 < p.2) :
  continuous_at (λ p : ℝ × ℝ, p.1 ^ p.2) p :=
h.elim (λ h, continuous_at_rpow_of_ne p h) (λ h, continuous_at_rpow_of_pos p h)

end real

section

variable {α : Type*}

lemma filter.tendsto.rpow {l : filter α} {f g : α → ℝ} {x y : ℝ}
  (hf : tendsto f l (𝓝 x)) (hg : tendsto g l (𝓝 y)) (h : x ≠ 0 ∨ 0 < y) :
  tendsto (λ t, f t ^ g t) l (𝓝 (x ^ y)) :=
(real.continuous_at_rpow (x, y) h).tendsto.comp (hf.prod_mk_nhds hg)

lemma filter.tendsto.rpow_const {l : filter α} {f : α → ℝ} {x p : ℝ}
  (hf : tendsto f l (𝓝 x)) (h : x ≠ 0 ∨ 0 ≤ p) :
  tendsto (λ a, f a ^ p) l (𝓝 (x ^ p)) :=
if h0 : 0 = p then h0 ▸ by simp [tendsto_const_nhds]
else hf.rpow tendsto_const_nhds (h.imp id $ λ h', h'.lt_of_ne h0)

variables [topological_space α] {f g : α → ℝ} {s : set α} {x : α} {p : ℝ}

lemma continuous_at.rpow (hf : continuous_at f x) (hg : continuous_at g x) (h : f x ≠ 0 ∨ 0 < g x) :
  continuous_at (λ t, f t ^ g t) x :=
hf.rpow hg h

lemma continuous_within_at.rpow (hf : continuous_within_at f s x) (hg : continuous_within_at g s x)
  (h : f x ≠ 0 ∨ 0 < g x) :
  continuous_within_at (λ t, f t ^ g t) s x :=
hf.rpow hg h

lemma continuous_on.rpow (hf : continuous_on f s) (hg : continuous_on g s)
  (h : ∀ x ∈ s, f x ≠ 0 ∨ 0 < g x) :
  continuous_on (λ t, f t ^ g t) s :=
λ t ht, (hf t ht).rpow (hg t ht) (h t ht)

lemma continuous.rpow (hf : continuous f) (hg : continuous g) (h : ∀ x, f x ≠ 0 ∨ 0 < g x) :
  continuous (λ x, f x ^ g x) :=
continuous_iff_continuous_at.2 $ λ x, (hf.continuous_at.rpow hg.continuous_at (h x))

lemma continuous_within_at.rpow_const (hf : continuous_within_at f s x) (h : f x ≠ 0 ∨ 0 ≤ p) :
  continuous_within_at (λ x, f x ^ p) s x :=
hf.rpow_const h

lemma continuous_at.rpow_const (hf : continuous_at f x) (h : f x ≠ 0 ∨ 0 ≤ p) :
  continuous_at (λ x, f x ^ p) x :=
hf.rpow_const h

lemma continuous_on.rpow_const (hf : continuous_on f s) (h : ∀ x ∈ s, f x ≠ 0 ∨ 0 ≤ p) :
  continuous_on (λ x, f x ^ p) s :=
λ x hx, (hf x hx).rpow_const (h x hx)

lemma continuous.rpow_const (hf : continuous f) (h : ∀ x, f x ≠ 0 ∨ 0 ≤ p) :
  continuous (λ x, f x ^ p) :=
continuous_iff_continuous_at.2 $ λ x, hf.continuous_at.rpow_const (h x)

end

namespace real

variables {z x y : ℝ}

section sqrt

lemma sqrt_eq_rpow (x : ℝ) : sqrt x = x ^ (1/(2:ℝ)) :=
begin
  obtain h | h := le_or_lt 0 x,
  { rw [← mul_self_inj_of_nonneg (sqrt_nonneg _) (rpow_nonneg_of_nonneg h _), mul_self_sqrt h,
      ← sq, ← rpow_nat_cast, ← rpow_mul h],
    norm_num },
  { have : 1 / (2:ℝ) * π = π / (2:ℝ), ring,
    rw [sqrt_eq_zero_of_nonpos h.le, rpow_def_of_neg h, this, cos_pi_div_two, mul_zero] }
end

end sqrt

end real

section limits
open real filter

/-- The function `x ^ y` tends to `+∞` at `+∞` for any positive real `y`. -/
lemma tendsto_rpow_at_top {y : ℝ} (hy : 0 < y) : tendsto (λ x : ℝ, x ^ y) at_top at_top :=
begin
  rw tendsto_at_top_at_top,
  intro b,
  use (max b 0) ^ (1/y),
  intros x hx,
  exact le_of_max_le_left
    (by { convert rpow_le_rpow (rpow_nonneg_of_nonneg (le_max_right b 0) (1/y)) hx (le_of_lt hy),
      rw [← rpow_mul (le_max_right b 0), (eq_div_iff (ne_of_gt hy)).mp rfl, rpow_one] }),
end

/-- The function `x ^ (-y)` tends to `0` at `+∞` for any positive real `y`. -/
lemma tendsto_rpow_neg_at_top {y : ℝ} (hy : 0 < y) : tendsto (λ x : ℝ, x ^ (-y)) at_top (𝓝 0) :=
tendsto.congr' (eventually_eq_of_mem (Ioi_mem_at_top 0) (λ x hx, (rpow_neg (le_of_lt hx) y).symm))
  (tendsto_rpow_at_top hy).inv_tendsto_at_top

/-- The function `x ^ (a / (b * x + c))` tends to `1` at `+∞`, for any real numbers `a`, `b`, and
`c` such that `b` is nonzero. -/
lemma tendsto_rpow_div_mul_add (a b c : ℝ) (hb : 0 ≠ b) :
  tendsto (λ x, x ^ (a / (b*x+c))) at_top (𝓝 1) :=
begin
  refine tendsto.congr' _ ((tendsto_exp_nhds_0_nhds_1.comp
    (by simpa only [mul_zero, pow_one] using ((@tendsto_const_nhds _ _ _ a _).mul
      (tendsto_div_pow_mul_exp_add_at_top b c 1 hb (by norm_num))))).comp (tendsto_log_at_top)),
  apply eventually_eq_of_mem (Ioi_mem_at_top (0:ℝ)),
  intros x hx,
  simp only [set.mem_Ioi, function.comp_app] at hx ⊢,
  rw [exp_log hx, ← exp_log (rpow_pos_of_pos hx (a / (b * x + c))), log_rpow hx (a / (b * x + c))],
  field_simp,
end

/-- The function `x ^ (1 / x)` tends to `1` at `+∞`. -/
lemma tendsto_rpow_div : tendsto (λ x, x ^ ((1:ℝ) / x)) at_top (𝓝 1) :=
by { convert tendsto_rpow_div_mul_add (1:ℝ) _ (0:ℝ) zero_ne_one, ring_nf }

/-- The function `x ^ (-1 / x)` tends to `1` at `+∞`. -/
lemma tendsto_rpow_neg_div : tendsto (λ x, x ^ (-(1:ℝ) / x)) at_top (𝓝 1) :=
by { convert tendsto_rpow_div_mul_add (-(1:ℝ)) _ (0:ℝ) zero_ne_one, ring_nf }

end limits

namespace nnreal

/-- The nonnegative real power function `x^y`, defined for `x : ℝ≥0` and `y : ℝ ` as the
restriction of the real power function. For `x > 0`, it is equal to `exp (y log x)`. For `x = 0`,
one sets `0 ^ 0 = 1` and `0 ^ y = 0` for `y ≠ 0`. -/
noncomputable def rpow (x : ℝ≥0) (y : ℝ) : ℝ≥0 :=
⟨(x : ℝ) ^ y, real.rpow_nonneg_of_nonneg x.2 y⟩

noncomputable instance : has_pow ℝ≥0 ℝ := ⟨rpow⟩

@[simp] lemma rpow_eq_pow (x : ℝ≥0) (y : ℝ) : rpow x y = x ^ y := rfl

@[simp, norm_cast] lemma coe_rpow (x : ℝ≥0) (y : ℝ) : ((x ^ y : ℝ≥0) : ℝ) = (x : ℝ) ^ y := rfl

@[simp] lemma rpow_zero (x : ℝ≥0) : x ^ (0 : ℝ) = 1 :=
nnreal.eq $ real.rpow_zero _

@[simp] lemma rpow_eq_zero_iff {x : ℝ≥0} {y : ℝ} : x ^ y = 0 ↔ x = 0 ∧ y ≠ 0 :=
begin
  rw [← nnreal.coe_eq, coe_rpow, ← nnreal.coe_eq_zero],
  exact real.rpow_eq_zero_iff_of_nonneg x.2
end

@[simp] lemma zero_rpow {x : ℝ} (h : x ≠ 0) : (0 : ℝ≥0) ^ x = 0 :=
nnreal.eq $ real.zero_rpow h

@[simp] lemma rpow_one (x : ℝ≥0) : x ^ (1 : ℝ) = x :=
nnreal.eq $ real.rpow_one _

@[simp] lemma one_rpow (x : ℝ) : (1 : ℝ≥0) ^ x = 1 :=
nnreal.eq $ real.one_rpow _

lemma rpow_add {x : ℝ≥0} (hx : x ≠ 0) (y z : ℝ) : x ^ (y + z) = x ^ y * x ^ z :=
nnreal.eq $ real.rpow_add (pos_iff_ne_zero.2 hx) _ _

lemma rpow_add' (x : ℝ≥0) {y z : ℝ} (h : y + z ≠ 0) : x ^ (y + z) = x ^ y * x ^ z :=
nnreal.eq $ real.rpow_add' x.2 h

lemma rpow_mul (x : ℝ≥0) (y z : ℝ) : x ^ (y * z) = (x ^ y) ^ z :=
nnreal.eq $ real.rpow_mul x.2 y z

lemma rpow_neg (x : ℝ≥0) (y : ℝ) : x ^ -y = (x ^ y)⁻¹ :=
nnreal.eq $ real.rpow_neg x.2 _

lemma rpow_neg_one (x : ℝ≥0) : x ^ (-1 : ℝ) = x ⁻¹ :=
by simp [rpow_neg]

lemma rpow_sub {x : ℝ≥0} (hx : x ≠ 0) (y z : ℝ) : x ^ (y - z) = x ^ y / x ^ z :=
nnreal.eq $ real.rpow_sub (pos_iff_ne_zero.2 hx) y z

lemma rpow_sub' (x : ℝ≥0) {y z : ℝ} (h : y - z ≠ 0) :
  x ^ (y - z) = x ^ y / x ^ z :=
nnreal.eq $ real.rpow_sub' x.2 h

lemma inv_rpow (x : ℝ≥0) (y : ℝ) : (x⁻¹) ^ y = (x ^ y)⁻¹ :=
nnreal.eq $ real.inv_rpow x.2 y

lemma div_rpow (x y : ℝ≥0) (z : ℝ) : (x / y) ^ z = x ^ z / y ^ z :=
nnreal.eq $ real.div_rpow x.2 y.2 z

lemma sqrt_eq_rpow (x : ℝ≥0) : sqrt x = x ^ (1/(2:ℝ)) :=
begin
  refine nnreal.eq _,
  push_cast,
  exact real.sqrt_eq_rpow x.1,
end

@[simp, norm_cast] lemma rpow_nat_cast (x : ℝ≥0) (n : ℕ) : x ^ (n : ℝ) = x ^ n :=
nnreal.eq $ by simpa only [coe_rpow, coe_pow] using real.rpow_nat_cast x n

lemma mul_rpow {x y : ℝ≥0} {z : ℝ}  : (x*y)^z = x^z * y^z :=
nnreal.eq $ real.mul_rpow x.2 y.2

lemma rpow_le_rpow {x y : ℝ≥0} {z: ℝ} (h₁ : x ≤ y) (h₂ : 0 ≤ z) : x^z ≤ y^z :=
real.rpow_le_rpow x.2 h₁ h₂

lemma rpow_lt_rpow {x y : ℝ≥0} {z: ℝ} (h₁ : x < y) (h₂ : 0 < z) : x^z < y^z :=
real.rpow_lt_rpow x.2 h₁ h₂

lemma rpow_lt_rpow_iff {x y : ℝ≥0} {z : ℝ} (hz : 0 < z) : x ^ z < y ^ z ↔ x < y :=
real.rpow_lt_rpow_iff x.2 y.2 hz

lemma rpow_le_rpow_iff {x y : ℝ≥0} {z : ℝ} (hz : 0 < z) : x ^ z ≤ y ^ z ↔ x ≤ y :=
real.rpow_le_rpow_iff x.2 y.2 hz

lemma rpow_lt_rpow_of_exponent_lt {x : ℝ≥0} {y z : ℝ} (hx : 1 < x) (hyz : y < z) : x^y < x^z :=
real.rpow_lt_rpow_of_exponent_lt hx hyz

lemma rpow_le_rpow_of_exponent_le {x : ℝ≥0} {y z : ℝ} (hx : 1 ≤ x) (hyz : y ≤ z) : x^y ≤ x^z :=
real.rpow_le_rpow_of_exponent_le hx hyz

lemma rpow_lt_rpow_of_exponent_gt {x : ℝ≥0} {y z : ℝ} (hx0 : 0 < x) (hx1 : x < 1) (hyz : z < y) :
  x^y < x^z :=
real.rpow_lt_rpow_of_exponent_gt hx0 hx1 hyz

lemma rpow_le_rpow_of_exponent_ge {x : ℝ≥0} {y z : ℝ} (hx0 : 0 < x) (hx1 : x ≤ 1) (hyz : z ≤ y) :
  x^y ≤ x^z :=
real.rpow_le_rpow_of_exponent_ge hx0 hx1 hyz

lemma rpow_lt_one {x : ℝ≥0} {z : ℝ} (hx : 0 ≤ x) (hx1 : x < 1) (hz : 0 < z) : x^z < 1 :=
real.rpow_lt_one hx hx1 hz

lemma rpow_le_one {x : ℝ≥0} {z : ℝ} (hx2 : x ≤ 1) (hz : 0 ≤ z) : x^z ≤ 1 :=
real.rpow_le_one x.2 hx2 hz

lemma rpow_lt_one_of_one_lt_of_neg {x : ℝ≥0} {z : ℝ} (hx : 1 < x) (hz : z < 0) : x^z < 1 :=
real.rpow_lt_one_of_one_lt_of_neg hx hz

lemma rpow_le_one_of_one_le_of_nonpos {x : ℝ≥0} {z : ℝ} (hx : 1 ≤ x) (hz : z ≤ 0) : x^z ≤ 1 :=
real.rpow_le_one_of_one_le_of_nonpos hx hz

lemma one_lt_rpow {x : ℝ≥0} {z : ℝ} (hx : 1 < x) (hz : 0 < z) : 1 < x^z :=
real.one_lt_rpow hx hz

lemma one_le_rpow {x : ℝ≥0} {z : ℝ} (h : 1 ≤ x) (h₁ : 0 ≤ z) : 1 ≤ x^z :=
real.one_le_rpow h h₁

lemma one_lt_rpow_of_pos_of_lt_one_of_neg {x : ℝ≥0} {z : ℝ} (hx1 : 0 < x) (hx2 : x < 1)
  (hz : z < 0) : 1 < x^z :=
real.one_lt_rpow_of_pos_of_lt_one_of_neg hx1 hx2 hz

lemma one_le_rpow_of_pos_of_le_one_of_nonpos {x : ℝ≥0} {z : ℝ} (hx1 : 0 < x) (hx2 : x ≤ 1)
  (hz : z ≤ 0) : 1 ≤ x^z :=
real.one_le_rpow_of_pos_of_le_one_of_nonpos hx1 hx2 hz

lemma pow_nat_rpow_nat_inv (x : ℝ≥0) {n : ℕ} (hn : 0 < n) :
  (x ^ n) ^ (n⁻¹ : ℝ) = x :=
by { rw [← nnreal.coe_eq, coe_rpow, nnreal.coe_pow], exact real.pow_nat_rpow_nat_inv x.2 hn }

lemma rpow_nat_inv_pow_nat (x : ℝ≥0) {n : ℕ} (hn : 0 < n) :
  (x ^ (n⁻¹ : ℝ)) ^ n = x :=
by { rw [← nnreal.coe_eq, nnreal.coe_pow, coe_rpow], exact real.rpow_nat_inv_pow_nat x.2 hn }

lemma continuous_at_rpow {x : ℝ≥0} {y : ℝ} (h : x ≠ 0 ∨ 0 < y) :
  continuous_at (λp:ℝ≥0×ℝ, p.1^p.2) (x, y) :=
begin
  have : (λp:ℝ≥0×ℝ, p.1^p.2) = real.to_nnreal ∘ (λp:ℝ×ℝ, p.1^p.2) ∘ (λp:ℝ≥0 × ℝ, (p.1.1, p.2)),
  { ext p,
    rw [coe_rpow, real.coe_to_nnreal _ (real.rpow_nonneg_of_nonneg p.1.2 _)],
    refl },
  rw this,
  refine nnreal.continuous_of_real.continuous_at.comp (continuous_at.comp _ _),
  { apply real.continuous_at_rpow,
    simp at h,
    rw ← (nnreal.coe_eq_zero x) at h,
    exact h },
  { exact ((continuous_subtype_val.comp continuous_fst).prod_mk continuous_snd).continuous_at }
end

lemma _root_.real.to_nnreal_rpow_of_nonneg {x y : ℝ} (hx : 0 ≤ x) :
  real.to_nnreal (x ^ y) = (real.to_nnreal x) ^ y :=
begin
  nth_rewrite 0 ← real.coe_to_nnreal x hx,
  rw [←nnreal.coe_rpow, real.to_nnreal_coe],
end

end nnreal

open filter

lemma filter.tendsto.nnrpow {α : Type*} {f : filter α} {u : α → ℝ≥0} {v : α → ℝ} {x : ℝ≥0} {y : ℝ}
  (hx : tendsto u f (𝓝 x)) (hy : tendsto v f (𝓝 y)) (h : x ≠ 0 ∨ 0 < y) :
  tendsto (λ a, (u a) ^ (v a)) f (𝓝 (x ^ y)) :=
tendsto.comp (nnreal.continuous_at_rpow h) (hx.prod_mk_nhds hy)

namespace nnreal

lemma continuous_at_rpow_const {x : ℝ≥0} {y : ℝ} (h : x ≠ 0 ∨ 0 ≤ y) :
  continuous_at (λ z, z^y) x :=
h.elim (λ h, tendsto_id.nnrpow tendsto_const_nhds (or.inl h)) $
  λ h, h.eq_or_lt.elim
    (λ h, h ▸ by simp only [rpow_zero, continuous_at_const])
    (λ h, tendsto_id.nnrpow tendsto_const_nhds (or.inr h))

lemma continuous_rpow_const {y : ℝ} (h : 0 ≤ y) :
  continuous (λ x : ℝ≥0, x^y) :=
continuous_iff_continuous_at.2 $ λ x, continuous_at_rpow_const (or.inr h)

theorem tendsto_rpow_at_top {y : ℝ} (hy : 0 < y) :
  tendsto (λ (x : ℝ≥0), x ^ y) at_top at_top :=
begin
  rw filter.tendsto_at_top_at_top,
  intros b,
  obtain ⟨c, hc⟩ := tendsto_at_top_at_top.mp (tendsto_rpow_at_top hy) b,
  use c.to_nnreal,
  intros a ha,
  exact_mod_cast hc a (real.to_nnreal_le_iff_le_coe.mp ha),
end

end nnreal

namespace ennreal

/-- The real power function `x^y` on extended nonnegative reals, defined for `x : ℝ≥0∞` and
`y : ℝ` as the restriction of the real power function if `0 < x < ⊤`, and with the natural values
for `0` and `⊤` (i.e., `0 ^ x = 0` for `x > 0`, `1` for `x = 0` and `⊤` for `x < 0`, and
`⊤ ^ x = 1 / 0 ^ x`). -/
noncomputable def rpow : ℝ≥0∞ → ℝ → ℝ≥0∞
| (some x) y := if x = 0 ∧ y < 0 then ⊤ else (x ^ y : ℝ≥0)
| none     y := if 0 < y then ⊤ else if y = 0 then 1 else 0

noncomputable instance : has_pow ℝ≥0∞ ℝ := ⟨rpow⟩

@[simp] lemma rpow_eq_pow (x : ℝ≥0∞) (y : ℝ) : rpow x y = x ^ y := rfl

@[simp] lemma rpow_zero {x : ℝ≥0∞} : x ^ (0 : ℝ) = 1 :=
by cases x; { dsimp only [(^), rpow], simp [lt_irrefl] }

lemma top_rpow_def (y : ℝ) : (⊤ : ℝ≥0∞) ^ y = if 0 < y then ⊤ else if y = 0 then 1 else 0 :=
rfl

@[simp] lemma top_rpow_of_pos {y : ℝ} (h : 0 < y) : (⊤ : ℝ≥0∞) ^ y = ⊤ :=
by simp [top_rpow_def, h]

@[simp] lemma top_rpow_of_neg {y : ℝ} (h : y < 0) : (⊤ : ℝ≥0∞) ^ y = 0 :=
by simp [top_rpow_def, asymm h, ne_of_lt h]

@[simp] lemma zero_rpow_of_pos {y : ℝ} (h : 0 < y) : (0 : ℝ≥0∞) ^ y = 0 :=
begin
  rw [← ennreal.coe_zero, ← ennreal.some_eq_coe],
  dsimp only [(^), rpow],
  simp [h, asymm h, ne_of_gt h],
end

@[simp] lemma zero_rpow_of_neg {y : ℝ} (h : y < 0) : (0 : ℝ≥0∞) ^ y = ⊤ :=
begin
  rw [← ennreal.coe_zero, ← ennreal.some_eq_coe],
  dsimp only [(^), rpow],
  simp [h, ne_of_gt h],
end

lemma zero_rpow_def (y : ℝ) : (0 : ℝ≥0∞) ^ y = if 0 < y then 0 else if y = 0 then 1 else ⊤ :=
begin
  rcases lt_trichotomy 0 y with H|rfl|H,
  { simp [H, ne_of_gt, zero_rpow_of_pos, lt_irrefl] },
  { simp [lt_irrefl] },
  { simp [H, asymm H, ne_of_lt, zero_rpow_of_neg] }
end

@[simp] lemma zero_rpow_mul_self (y : ℝ) : (0 : ℝ≥0∞) ^ y * 0 ^ y = 0 ^ y :=
by { rw zero_rpow_def, split_ifs, exacts [zero_mul _, one_mul _, top_mul_top] }

@[norm_cast] lemma coe_rpow_of_ne_zero {x : ℝ≥0} (h : x ≠ 0) (y : ℝ) :
  (x : ℝ≥0∞) ^ y = (x ^ y : ℝ≥0) :=
begin
  rw [← ennreal.some_eq_coe],
  dsimp only [(^), rpow],
  simp [h]
end

@[norm_cast] lemma coe_rpow_of_nonneg (x : ℝ≥0) {y : ℝ} (h : 0 ≤ y) :
  (x : ℝ≥0∞) ^ y = (x ^ y : ℝ≥0) :=
begin
  by_cases hx : x = 0,
  { rcases le_iff_eq_or_lt.1 h with H|H,
    { simp [hx, H.symm] },
    { simp [hx, zero_rpow_of_pos H, nnreal.zero_rpow (ne_of_gt H)] } },
  { exact coe_rpow_of_ne_zero hx _ }
end

lemma coe_rpow_def (x : ℝ≥0) (y : ℝ) :
  (x : ℝ≥0∞) ^ y = if x = 0 ∧ y < 0 then ⊤ else (x ^ y : ℝ≥0) := rfl

@[simp] lemma rpow_one (x : ℝ≥0∞) : x ^ (1 : ℝ) = x :=
by cases x; dsimp only [(^), rpow]; simp [zero_lt_one, not_lt_of_le zero_le_one]

@[simp] lemma one_rpow (x : ℝ) : (1 : ℝ≥0∞) ^ x = 1 :=
by { rw [← coe_one, coe_rpow_of_ne_zero one_ne_zero], simp }

@[simp] lemma rpow_eq_zero_iff {x : ℝ≥0∞} {y : ℝ} :
  x ^ y = 0 ↔ (x = 0 ∧ 0 < y) ∨ (x = ⊤ ∧ y < 0) :=
begin
  cases x,
  { rcases lt_trichotomy y 0 with H|H|H;
    simp [H, top_rpow_of_neg, top_rpow_of_pos, le_of_lt] },
  { by_cases h : x = 0,
    { rcases lt_trichotomy y 0 with H|H|H;
      simp [h, H, zero_rpow_of_neg, zero_rpow_of_pos, le_of_lt] },
    { simp [coe_rpow_of_ne_zero h, h] } }
end

@[simp] lemma rpow_eq_top_iff {x : ℝ≥0∞} {y : ℝ} :
  x ^ y = ⊤ ↔ (x = 0 ∧ y < 0) ∨ (x = ⊤ ∧ 0 < y) :=
begin
  cases x,
  { rcases lt_trichotomy y 0 with H|H|H;
    simp [H, top_rpow_of_neg, top_rpow_of_pos, le_of_lt] },
  { by_cases h : x = 0,
    { rcases lt_trichotomy y 0 with H|H|H;
      simp [h, H, zero_rpow_of_neg, zero_rpow_of_pos, le_of_lt] },
    { simp [coe_rpow_of_ne_zero h, h] } }
end

lemma rpow_eq_top_iff_of_pos {x : ℝ≥0∞} {y : ℝ} (hy : 0 < y) : x ^ y = ⊤ ↔ x = ⊤ :=
by simp [rpow_eq_top_iff, hy, asymm hy]

lemma rpow_eq_top_of_nonneg (x : ℝ≥0∞) {y : ℝ} (hy0 : 0 ≤ y) : x ^ y = ⊤ → x = ⊤ :=
begin
  rw ennreal.rpow_eq_top_iff,
  intro h,
  cases h,
  { exfalso, rw lt_iff_not_ge at h, exact h.right hy0, },
  { exact h.left, },
end

lemma rpow_ne_top_of_nonneg {x : ℝ≥0∞} {y : ℝ} (hy0 : 0 ≤ y) (h : x ≠ ⊤) : x ^ y ≠ ⊤ :=
mt (ennreal.rpow_eq_top_of_nonneg x hy0) h

lemma rpow_lt_top_of_nonneg {x : ℝ≥0∞} {y : ℝ} (hy0 : 0 ≤ y) (h : x ≠ ⊤) : x ^ y < ⊤ :=
lt_top_iff_ne_top.mpr (ennreal.rpow_ne_top_of_nonneg hy0 h)

lemma rpow_add {x : ℝ≥0∞} (y z : ℝ) (hx : x ≠ 0) (h'x : x ≠ ⊤) : x ^ (y + z) = x ^ y * x ^ z :=
begin
  cases x, { exact (h'x rfl).elim },
  have : x ≠ 0 := λ h, by simpa [h] using hx,
  simp [coe_rpow_of_ne_zero this, nnreal.rpow_add this]
end

lemma rpow_neg (x : ℝ≥0∞) (y : ℝ) : x ^ -y = (x ^ y)⁻¹ :=
begin
  cases x,
  { rcases lt_trichotomy y 0 with H|H|H;
    simp [top_rpow_of_pos, top_rpow_of_neg, H, neg_pos.mpr] },
  { by_cases h : x = 0,
    { rcases lt_trichotomy y 0 with H|H|H;
      simp [h, zero_rpow_of_pos, zero_rpow_of_neg, H, neg_pos.mpr] },
    { have A : x ^ y ≠ 0, by simp [h],
      simp [coe_rpow_of_ne_zero h, ← coe_inv A, nnreal.rpow_neg] } }
end

lemma rpow_sub {x : ℝ≥0∞} (y z : ℝ) (hx : x ≠ 0) (h'x : x ≠ ⊤) : x ^ (y - z) = x ^ y / x ^ z :=
by rw [sub_eq_add_neg, rpow_add _ _ hx h'x, rpow_neg, div_eq_mul_inv]

lemma rpow_neg_one (x : ℝ≥0∞) : x ^ (-1 : ℝ) = x ⁻¹ :=
by simp [rpow_neg]

lemma rpow_mul (x : ℝ≥0∞) (y z : ℝ) : x ^ (y * z) = (x ^ y) ^ z :=
begin
  cases x,
  { rcases lt_trichotomy y 0 with Hy|Hy|Hy;
    rcases lt_trichotomy z 0 with Hz|Hz|Hz;
    simp [Hy, Hz, zero_rpow_of_neg, zero_rpow_of_pos, top_rpow_of_neg, top_rpow_of_pos,
          mul_pos_of_neg_of_neg, mul_neg_of_neg_of_pos, mul_neg_of_pos_of_neg] },
  { by_cases h : x = 0,
    { rcases lt_trichotomy y 0 with Hy|Hy|Hy;
      rcases lt_trichotomy z 0 with Hz|Hz|Hz;
      simp [h, Hy, Hz, zero_rpow_of_neg, zero_rpow_of_pos, top_rpow_of_neg, top_rpow_of_pos,
            mul_pos_of_neg_of_neg, mul_neg_of_neg_of_pos, mul_neg_of_pos_of_neg] },
    { have : x ^ y ≠ 0, by simp [h],
      simp [coe_rpow_of_ne_zero h, coe_rpow_of_ne_zero this, nnreal.rpow_mul] } }
end

@[simp, norm_cast] lemma rpow_nat_cast (x : ℝ≥0∞) (n : ℕ) : x ^ (n : ℝ) = x ^ n :=
begin
  cases x,
  { cases n;
    simp [top_rpow_of_pos (nat.cast_add_one_pos _), top_pow (nat.succ_pos _)] },
  { simp [coe_rpow_of_nonneg _ (nat.cast_nonneg n)] }
end

lemma mul_rpow_eq_ite (x y : ℝ≥0∞) (z : ℝ) :
  (x * y) ^ z = if (x = 0 ∧ y = ⊤ ∨ x = ⊤ ∧ y = 0) ∧ z < 0 then ⊤ else x ^ z * y ^ z :=
begin
  rcases eq_or_ne z 0 with rfl|hz, { simp },
  replace hz := hz.lt_or_lt,
  wlog hxy : x ≤ y := le_total x y using [x y, y x] tactic.skip,
  { rcases eq_or_ne x 0 with rfl|hx0,
    { induction y using with_top.rec_top_coe; cases hz with hz hz; simp [*, hz.not_lt] },
    rcases eq_or_ne y 0 with rfl|hy0, { exact (hx0 (bot_unique hxy)).elim },
    induction x using with_top.rec_top_coe, { cases hz with hz hz; simp [hz, top_unique hxy] },
    induction y using with_top.rec_top_coe, { cases hz with hz hz; simp * },
    simp only [*, false_and, and_false, false_or, if_false],
    norm_cast at *,
    rw [coe_rpow_of_ne_zero (mul_ne_zero hx0 hy0), nnreal.mul_rpow] },
  { convert this using 2; simp only [mul_comm, and_comm, or_comm] }
end

lemma mul_rpow_of_ne_top {x y : ℝ≥0∞} (hx : x ≠ ⊤) (hy : y ≠ ⊤) (z : ℝ) :
  (x * y) ^ z = x^z * y^z :=
by simp [*, mul_rpow_eq_ite]

@[norm_cast] lemma coe_mul_rpow (x y : ℝ≥0) (z : ℝ) :
  ((x : ℝ≥0∞) * y) ^ z = x^z * y^z :=
mul_rpow_of_ne_top coe_ne_top coe_ne_top z

lemma mul_rpow_of_ne_zero {x y : ℝ≥0∞} (hx : x ≠ 0) (hy : y ≠ 0) (z : ℝ) :
  (x * y) ^ z = x ^ z * y ^ z :=
by simp [*, mul_rpow_eq_ite]

lemma mul_rpow_of_nonneg (x y : ℝ≥0∞) {z : ℝ} (hz : 0 ≤ z) :
  (x * y) ^ z = x ^ z * y ^ z :=
by simp [hz.not_lt, mul_rpow_eq_ite]

lemma inv_rpow (x : ℝ≥0∞) (y : ℝ) : (x⁻¹) ^ y = (x ^ y)⁻¹ :=
begin
  rcases eq_or_ne y 0 with rfl|hy, { simp only [rpow_zero, inv_one] },
  replace hy := hy.lt_or_lt,
  rcases eq_or_ne x 0 with rfl|h0, { cases hy; simp * },
  rcases eq_or_ne x ⊤ with rfl|h_top, { cases hy; simp * },
  apply eq_inv_of_mul_eq_one,
  rw [← mul_rpow_of_ne_zero (inv_ne_zero.2 h_top) h0, inv_mul_cancel h0 h_top, one_rpow]
end

lemma div_rpow_of_nonneg (x y : ℝ≥0∞) {z : ℝ} (hz : 0 ≤ z) :
  (x / y) ^ z = x ^ z / y ^ z :=
by rw [div_eq_mul_inv, mul_rpow_of_nonneg _ _ hz, inv_rpow, div_eq_mul_inv]

lemma strict_mono_rpow_of_pos {z : ℝ} (h : 0 < z) : strict_mono (λ x : ℝ≥0∞, x ^ z) :=
begin
  intros x y hxy,
  lift x to ℝ≥0 using ne_top_of_lt hxy,
  rcases eq_or_ne y ∞ with rfl|hy,
  { simp only [top_rpow_of_pos h, coe_rpow_of_nonneg _ h.le, coe_lt_top] },
  { lift y to ℝ≥0 using hy,
    simp only [coe_rpow_of_nonneg _ h.le, nnreal.rpow_lt_rpow (coe_lt_coe.1 hxy) h, coe_lt_coe] }
end

lemma monotone_rpow_of_nonneg {z : ℝ} (h : 0 ≤ z) : monotone (λ x : ℝ≥0∞, x ^ z) :=
h.eq_or_lt.elim (λ h0, h0 ▸ by simp only [rpow_zero, monotone_const])
  (λ h0, (strict_mono_rpow_of_pos h0).monotone)

lemma rpow_le_rpow {x y : ℝ≥0∞} {z : ℝ} (h₁ : x ≤ y) (h₂ : 0 ≤ z) : x^z ≤ y^z :=
monotone_rpow_of_nonneg h₂ h₁

lemma rpow_lt_rpow {x y : ℝ≥0∞} {z : ℝ} (h₁ : x < y) (h₂ : 0 < z) : x^z < y^z :=
strict_mono_rpow_of_pos h₂ h₁

lemma rpow_le_rpow_iff {x y : ℝ≥0∞} {z : ℝ} (hz : 0 < z) : x ^ z ≤ y ^ z ↔ x ≤ y :=
(strict_mono_rpow_of_pos hz).le_iff_le

lemma rpow_lt_rpow_iff {x y : ℝ≥0∞} {z : ℝ} (hz : 0 < z) :  x ^ z < y ^ z ↔ x < y :=
(strict_mono_rpow_of_pos hz).lt_iff_lt

lemma le_rpow_one_div_iff {x y : ℝ≥0∞} {z : ℝ} (hz : 0 < z) :  x ≤ y ^ (1 / z) ↔ x ^ z ≤ y :=
begin
  nth_rewrite 0 ←rpow_one x,
  nth_rewrite 0 ←@_root_.mul_inv_cancel _ _ z  hz.ne',
  rw [rpow_mul, ←one_div, @rpow_le_rpow_iff _ _ (1/z) (by simp [hz])],
end

lemma lt_rpow_one_div_iff {x y : ℝ≥0∞} {z : ℝ} (hz : 0 < z) : x < y ^ (1 / z) ↔ x ^ z < y :=
begin
  nth_rewrite 0 ←rpow_one x,
  nth_rewrite 0 ←@_root_.mul_inv_cancel _ _ z (ne_of_lt hz).symm,
  rw [rpow_mul, ←one_div, @rpow_lt_rpow_iff _ _ (1/z) (by simp [hz])],
end

lemma rpow_lt_rpow_of_exponent_lt {x : ℝ≥0∞} {y z : ℝ} (hx : 1 < x) (hx' : x ≠ ⊤) (hyz : y < z) :
  x^y < x^z :=
begin
  lift x to ℝ≥0 using hx',
  rw [one_lt_coe_iff] at hx,
  simp [coe_rpow_of_ne_zero (ne_of_gt (lt_trans zero_lt_one hx)),
        nnreal.rpow_lt_rpow_of_exponent_lt hx hyz]
end

lemma rpow_le_rpow_of_exponent_le {x : ℝ≥0∞} {y z : ℝ} (hx : 1 ≤ x) (hyz : y ≤ z) : x^y ≤ x^z :=
begin
  cases x,
  { rcases lt_trichotomy y 0 with Hy|Hy|Hy;
    rcases lt_trichotomy z 0 with Hz|Hz|Hz;
    simp [Hy, Hz, top_rpow_of_neg, top_rpow_of_pos, le_refl];
    linarith },
  { simp only [one_le_coe_iff, some_eq_coe] at hx,
    simp [coe_rpow_of_ne_zero (ne_of_gt (lt_of_lt_of_le zero_lt_one hx)),
          nnreal.rpow_le_rpow_of_exponent_le hx hyz] }
end

lemma rpow_lt_rpow_of_exponent_gt {x : ℝ≥0∞} {y z : ℝ} (hx0 : 0 < x) (hx1 : x < 1) (hyz : z < y) :
  x^y < x^z :=
begin
  lift x to ℝ≥0 using ne_of_lt (lt_of_lt_of_le hx1 le_top),
  simp at hx0 hx1,
  simp [coe_rpow_of_ne_zero (ne_of_gt hx0), nnreal.rpow_lt_rpow_of_exponent_gt hx0 hx1 hyz]
end

lemma rpow_le_rpow_of_exponent_ge {x : ℝ≥0∞} {y z : ℝ} (hx1 : x ≤ 1) (hyz : z ≤ y) :
  x^y ≤ x^z :=
begin
  lift x to ℝ≥0 using ne_of_lt (lt_of_le_of_lt hx1 coe_lt_top),
  by_cases h : x = 0,
  { rcases lt_trichotomy y 0 with Hy|Hy|Hy;
    rcases lt_trichotomy z 0 with Hz|Hz|Hz;
    simp [Hy, Hz, h, zero_rpow_of_neg, zero_rpow_of_pos, le_refl];
    linarith },
  { simp at hx1,
    simp [coe_rpow_of_ne_zero h,
          nnreal.rpow_le_rpow_of_exponent_ge (bot_lt_iff_ne_bot.mpr h) hx1 hyz] }
end

lemma rpow_le_self_of_le_one {x : ℝ≥0∞} {z : ℝ} (hx : x ≤ 1) (h_one_le : 1 ≤ z) : x ^ z ≤ x :=
begin
  nth_rewrite 1 ←ennreal.rpow_one x,
  exact ennreal.rpow_le_rpow_of_exponent_ge hx h_one_le,
end

lemma le_rpow_self_of_one_le {x : ℝ≥0∞} {z : ℝ} (hx : 1 ≤ x) (h_one_le : 1 ≤ z) : x ≤ x ^ z :=
begin
  nth_rewrite 0 ←ennreal.rpow_one x,
  exact ennreal.rpow_le_rpow_of_exponent_le hx h_one_le,
end

lemma rpow_pos_of_nonneg {p : ℝ} {x : ℝ≥0∞} (hx_pos : 0 < x) (hp_nonneg : 0 ≤ p) : 0 < x^p :=
begin
  by_cases hp_zero : p = 0,
  { simp [hp_zero, ennreal.zero_lt_one], },
  { rw ←ne.def at hp_zero,
    have hp_pos := lt_of_le_of_ne hp_nonneg hp_zero.symm,
    rw ←zero_rpow_of_pos hp_pos, exact rpow_lt_rpow hx_pos hp_pos, },
end

lemma rpow_pos {p : ℝ} {x : ℝ≥0∞} (hx_pos : 0 < x) (hx_ne_top : x ≠ ⊤) : 0 < x^p :=
begin
  cases lt_or_le 0 p with hp_pos hp_nonpos,
  { exact rpow_pos_of_nonneg hx_pos (le_of_lt hp_pos), },
  { rw [←neg_neg p, rpow_neg, inv_pos],
    exact rpow_ne_top_of_nonneg (by simp [hp_nonpos]) hx_ne_top, },
end

lemma rpow_lt_one {x : ℝ≥0∞} {z : ℝ} (hx : x < 1) (hz : 0 < z) : x^z < 1 :=
begin
  lift x to ℝ≥0 using ne_of_lt (lt_of_lt_of_le hx le_top),
  simp only [coe_lt_one_iff] at hx,
  simp [coe_rpow_of_nonneg _ (le_of_lt hz), nnreal.rpow_lt_one (zero_le x) hx hz],
end

lemma rpow_le_one {x : ℝ≥0∞} {z : ℝ} (hx : x ≤ 1) (hz : 0 ≤ z) : x^z ≤ 1 :=
begin
  lift x to ℝ≥0 using ne_of_lt (lt_of_le_of_lt hx coe_lt_top),
  simp only [coe_le_one_iff] at hx,
  simp [coe_rpow_of_nonneg _ hz, nnreal.rpow_le_one hx hz],
end

lemma rpow_lt_one_of_one_lt_of_neg {x : ℝ≥0∞} {z : ℝ} (hx : 1 < x) (hz : z < 0) : x^z < 1 :=
begin
  cases x,
  { simp [top_rpow_of_neg hz, ennreal.zero_lt_one] },
  { simp only [some_eq_coe, one_lt_coe_iff] at hx,
    simp [coe_rpow_of_ne_zero (ne_of_gt (lt_trans zero_lt_one hx)),
          nnreal.rpow_lt_one_of_one_lt_of_neg hx hz] },
end

lemma rpow_le_one_of_one_le_of_neg {x : ℝ≥0∞} {z : ℝ} (hx : 1 ≤ x) (hz : z < 0) : x^z ≤ 1 :=
begin
  cases x,
  { simp [top_rpow_of_neg hz, ennreal.zero_lt_one] },
  { simp only [one_le_coe_iff, some_eq_coe] at hx,
    simp [coe_rpow_of_ne_zero (ne_of_gt (lt_of_lt_of_le zero_lt_one hx)),
          nnreal.rpow_le_one_of_one_le_of_nonpos hx (le_of_lt hz)] },
end

lemma one_lt_rpow {x : ℝ≥0∞} {z : ℝ} (hx : 1 < x) (hz : 0 < z) : 1 < x^z :=
begin
  cases x,
  { simp [top_rpow_of_pos hz] },
  { simp only [some_eq_coe, one_lt_coe_iff] at hx,
    simp [coe_rpow_of_nonneg _ (le_of_lt hz), nnreal.one_lt_rpow hx hz] }
end

lemma one_le_rpow {x : ℝ≥0∞} {z : ℝ} (hx : 1 ≤ x) (hz : 0 < z) : 1 ≤ x^z :=
begin
  cases x,
  { simp [top_rpow_of_pos hz] },
  { simp only [one_le_coe_iff, some_eq_coe] at hx,
    simp [coe_rpow_of_nonneg _ (le_of_lt hz), nnreal.one_le_rpow hx (le_of_lt hz)] },
end

lemma one_lt_rpow_of_pos_of_lt_one_of_neg {x : ℝ≥0∞} {z : ℝ} (hx1 : 0 < x) (hx2 : x < 1)
  (hz : z < 0) : 1 < x^z :=
begin
  lift x to ℝ≥0 using ne_of_lt (lt_of_lt_of_le hx2 le_top),
  simp only [coe_lt_one_iff, coe_pos] at ⊢ hx1 hx2,
  simp [coe_rpow_of_ne_zero (ne_of_gt hx1), nnreal.one_lt_rpow_of_pos_of_lt_one_of_neg hx1 hx2 hz],
end

lemma one_le_rpow_of_pos_of_le_one_of_neg {x : ℝ≥0∞} {z : ℝ} (hx1 : 0 < x) (hx2 : x ≤ 1)
  (hz : z < 0) : 1 ≤ x^z :=
begin
  lift x to ℝ≥0 using ne_of_lt (lt_of_le_of_lt hx2 coe_lt_top),
  simp only [coe_le_one_iff, coe_pos] at ⊢ hx1 hx2,
  simp [coe_rpow_of_ne_zero (ne_of_gt hx1),
        nnreal.one_le_rpow_of_pos_of_le_one_of_nonpos hx1 hx2 (le_of_lt hz)],
end

lemma to_nnreal_rpow (x : ℝ≥0∞) (z : ℝ) : (x.to_nnreal) ^ z = (x ^ z).to_nnreal :=
begin
  rcases lt_trichotomy z 0 with H|H|H,
  { cases x, { simp [H, ne_of_lt] },
    by_cases hx : x = 0,
    { simp [hx, H, ne_of_lt] },
    { simp [coe_rpow_of_ne_zero hx] } },
  { simp [H] },
  { cases x, { simp [H, ne_of_gt] },
    simp [coe_rpow_of_nonneg _ (le_of_lt H)] }
end

lemma to_real_rpow (x : ℝ≥0∞) (z : ℝ) : (x.to_real) ^ z = (x ^ z).to_real :=
by rw [ennreal.to_real, ennreal.to_real, ←nnreal.coe_rpow, ennreal.to_nnreal_rpow]

lemma of_real_rpow_of_pos {x p : ℝ} (hx_pos : 0 < x) :
  ennreal.of_real x ^ p = ennreal.of_real (x ^ p) :=
begin
  simp_rw ennreal.of_real,
  rw [coe_rpow_of_ne_zero, coe_eq_coe, real.to_nnreal_rpow_of_nonneg hx_pos.le],
  simp [hx_pos],
end

lemma of_real_rpow_of_nonneg {x p : ℝ} (hx_nonneg : 0 ≤ x) (hp_nonneg : 0 ≤ p) :
  ennreal.of_real x ^ p = ennreal.of_real (x ^ p) :=
begin
  by_cases hp0 : p = 0,
  { simp [hp0], },
  by_cases hx0 : x = 0,
  { rw ← ne.def at hp0,
    have hp_pos : 0 < p := lt_of_le_of_ne hp_nonneg hp0.symm,
    simp [hx0, hp_pos, hp_pos.ne.symm], },
  rw ← ne.def at hx0,
  exact of_real_rpow_of_pos (hx_nonneg.lt_of_ne hx0.symm),
end

lemma rpow_left_injective {x : ℝ} (hx : x ≠ 0) :
  function.injective (λ y : ℝ≥0∞, y^x) :=
begin
  intros y z hyz,
  dsimp only at hyz,
  rw [←rpow_one y, ←rpow_one z, ←_root_.mul_inv_cancel hx, rpow_mul, rpow_mul, hyz],
end

lemma rpow_left_surjective {x : ℝ} (hx : x ≠ 0) :
  function.surjective (λ y : ℝ≥0∞, y^x) :=
λ y, ⟨y ^ x⁻¹, by simp_rw [←rpow_mul, _root_.inv_mul_cancel hx, rpow_one]⟩

lemma rpow_left_bijective {x : ℝ} (hx : x ≠ 0) :
  function.bijective (λ y : ℝ≥0∞, y^x) :=
⟨rpow_left_injective hx, rpow_left_surjective hx⟩

lemma rpow_left_monotone_of_nonneg {x : ℝ} (hx : 0 ≤ x) : monotone (λ y : ℝ≥0∞, y^x) :=
λ y z hyz, rpow_le_rpow hyz hx

lemma rpow_left_strict_mono_of_pos {x : ℝ} (hx : 0 < x) : strict_mono (λ y : ℝ≥0∞, y^x) :=
λ y z hyz, rpow_lt_rpow hyz hx

theorem tendsto_rpow_at_top {y : ℝ} (hy : 0 < y) :
  tendsto (λ (x : ℝ≥0∞), x ^ y) (𝓝 ⊤) (𝓝 ⊤) :=
begin
  rw tendsto_nhds_top_iff_nnreal,
  intros x,
  obtain ⟨c, _, hc⟩ :=
    (at_top_basis_Ioi.tendsto_iff at_top_basis_Ioi).mp (nnreal.tendsto_rpow_at_top hy) x trivial,
  have hc' : set.Ioi (↑c) ∈ 𝓝 (⊤ : ℝ≥0∞) := Ioi_mem_nhds coe_lt_top,
  refine eventually_of_mem hc' _,
  intros a ha,
  by_cases ha' : a = ⊤,
  { simp [ha', hy] },
  lift a to ℝ≥0 using ha',
  change ↑c < ↑a at ha,
  rw coe_rpow_of_nonneg _ hy.le,
  exact_mod_cast hc a (by exact_mod_cast ha),
end

private lemma continuous_at_rpow_const_of_pos {x : ℝ≥0∞} {y : ℝ} (h : 0 < y) :
  continuous_at (λ a : ennreal, a ^ y) x :=
begin
  by_cases hx : x = ⊤,
  { rw [hx, continuous_at],
    convert tendsto_rpow_at_top h,
    simp [h] },
  lift x to ℝ≥0 using hx,
  rw continuous_at_coe_iff,
  convert continuous_coe.continuous_at.comp
    (nnreal.continuous_at_rpow_const (or.inr h.le)) using 1,
  ext1 x,
  simp [coe_rpow_of_nonneg _ h.le]
end

@[continuity]
lemma continuous_rpow_const {y : ℝ} : continuous (λ a : ennreal, a ^ y) :=
begin
  apply continuous_iff_continuous_at.2 (λ x, _),
  rcases lt_trichotomy 0 y with hy|rfl|hy,
  { exact continuous_at_rpow_const_of_pos hy },
  { simp, exact continuous_at_const },
  { obtain ⟨z, hz⟩ : ∃ z, y = -z := ⟨-y, (neg_neg _).symm⟩,
    have z_pos : 0 < z, by simpa [hz] using hy,
    simp_rw [hz, rpow_neg],
    exact ennreal.continuous_inv.continuous_at.comp (continuous_at_rpow_const_of_pos z_pos) }
end

lemma tendsto_const_mul_rpow_nhds_zero_of_pos {c : ℝ≥0∞} (hc : c ≠ ∞) {y : ℝ} (hy : 0 < y) :
  tendsto (λ x : ℝ≥0∞, c * x ^ y) (𝓝 0) (𝓝 0) :=
begin
  convert ennreal.tendsto.const_mul (ennreal.continuous_rpow_const.tendsto 0) _,
  { simp [hy] },
  { exact or.inr hc }
end

end ennreal<|MERGE_RESOLUTION|>--- conflicted
+++ resolved
@@ -154,21 +154,12 @@
   exact is_open.eventually_mem is_open_ne ha,
 end
 
-<<<<<<< HEAD
-lemma cpow_eq_nhds' {a b : ℂ} (ha : a ≠ 0) :
-  (λ x, x.1 ^ x.2) =ᶠ[𝓝 (a,b)] λ x, exp (log x.1 * x.2) :=
-begin
-  suffices : ∀ᶠ (x : ℂ × ℂ) in (𝓝 (a,b)), x.1 ≠ 0,
-    from this.mono (λ x hx, by { dsimp only, rw cpow_def_of_ne_zero hx, }),
-  refine is_open.eventually_mem _ ha,
-=======
 lemma cpow_eq_nhds' {p : ℂ × ℂ} (hp_fst : p.fst ≠ 0) :
   (λ x, x.1 ^ x.2) =ᶠ[𝓝 p] λ x, exp (log x.1 * x.2) :=
 begin
   suffices : ∀ᶠ (x : ℂ × ℂ) in (𝓝 p), x.1 ≠ 0,
     from this.mono (λ x hx, by { dsimp only, rw cpow_def_of_ne_zero hx, }),
   refine is_open.eventually_mem _ hp_fst,
->>>>>>> b9f7b4db
   change is_open {x : ℂ × ℂ | x.1 = 0}ᶜ,
   rw is_open_compl_iff,
   exact is_closed_eq continuous_fst continuous_const,
@@ -198,17 +189,6 @@
   exact continuous_at.mul (continuous_at_clog ha) continuous_at_const,
 end
 
-<<<<<<< HEAD
-lemma continuous_at_cpow {a b : ℂ} (ha : 0 < a.re ∨ a.im ≠ 0) :
-  continuous_at (λ x : ℂ × ℂ, x.1 ^ x.2) (a, b) :=
-begin
-  have ha_ne_zero : a ≠ 0, by { intro h, cases ha; { rw h at ha, simpa using ha, }, },
-  rw continuous_at_congr (cpow_eq_nhds' ha_ne_zero),
-  refine continuous_exp.continuous_at.comp _,
-  refine continuous_at.mul (continuous_at.comp _ continuous_fst.continuous_at)
-    continuous_snd.continuous_at,
-  exact continuous_at_clog ha,
-=======
 lemma continuous_at_cpow {p : ℂ × ℂ} (hp_fst : 0 < p.fst.re ∨ p.fst.im ≠ 0) :
   continuous_at (λ x : ℂ × ℂ, x.1 ^ x.2) p :=
 begin
@@ -219,17 +199,12 @@
   refine continuous_at.mul (continuous_at.comp _ continuous_fst.continuous_at)
     continuous_snd.continuous_at,
   exact continuous_at_clog hp_fst,
->>>>>>> b9f7b4db
 end
 
 lemma filter.tendsto.cpow {l : filter α} {f g : α → ℂ} {a b : ℂ} (hf : tendsto f l (𝓝 a))
   (hg : tendsto g l (𝓝 b)) (ha : 0 < a.re ∨ a.im ≠ 0) :
   tendsto (λ x, f x ^ g x) l (𝓝 (a ^ b)) :=
-<<<<<<< HEAD
-(continuous_at_cpow ha).tendsto.comp (hf.prod_mk_nhds hg)
-=======
 (@continuous_at_cpow (a,b) ha).tendsto.comp (hf.prod_mk_nhds hg)
->>>>>>> b9f7b4db
 
 lemma filter.tendsto.const_cpow {l : filter α} {f : α → ℂ} {a b : ℂ} (hf : tendsto f l (𝓝 b))
   (h : a ≠ 0 ∨ b ≠ 0) :
@@ -685,22 +660,6 @@
   exact h,
 end
 
-<<<<<<< HEAD
-lemma rpow_eq_nhds_of_neg {a b : ℝ} (ha : a < 0) :
-  (λ x : ℝ × ℝ, x.1 ^ x.2) =ᶠ[𝓝 (a,b)] λ x, exp (log x.1 * x.2) * cos (x.2 * π) :=
-begin
-  suffices : ∀ᶠ (x : ℝ × ℝ) in (𝓝 (a,b)), x.1 < 0,
-    from this.mono (λ x hx, by { dsimp only, rw rpow_def_of_neg hx, }),
-  exact is_open.eventually_mem (is_open_lt continuous_fst continuous_const) ha,
-end
-
-lemma rpow_eq_nhds_of_pos {a b : ℝ} (ha : 0 < a) :
-  (λ x : ℝ × ℝ, x.1 ^ x.2) =ᶠ[𝓝 (a,b)] λ x, exp (log x.1 * x.2) :=
-begin
-  suffices : ∀ᶠ (x : ℝ × ℝ) in (𝓝 (a,b)), 0 < x.1,
-    from this.mono (λ x hx, by { dsimp only, rw rpow_def_of_pos hx, }),
-  exact is_open.eventually_mem (is_open_lt continuous_const continuous_fst) ha,
-=======
 lemma rpow_eq_nhds_of_neg {p : ℝ × ℝ} (hp_fst : p.fst < 0) :
   (λ x : ℝ × ℝ, x.1 ^ x.2) =ᶠ[𝓝 p] λ x, exp (log x.1 * x.2) * cos (x.2 * π) :=
 begin
@@ -715,36 +674,22 @@
   suffices : ∀ᶠ (x : ℝ × ℝ) in (𝓝 p), 0 < x.1,
     from this.mono (λ x hx, by { dsimp only, rw rpow_def_of_pos hx, }),
   exact is_open.eventually_mem (is_open_lt continuous_const continuous_fst) hp_fst,
->>>>>>> b9f7b4db
 end
 
 lemma continuous_at_rpow_of_ne (p : ℝ × ℝ) (hp : p.1 ≠ 0) :
   continuous_at (λ p : ℝ × ℝ, p.1 ^ p.2) p :=
 begin
   rw ne_iff_lt_or_gt at hp,
-<<<<<<< HEAD
-  have : p = (p.fst, p.snd), from prod.ext rfl rfl,
-  rw this,
-=======
->>>>>>> b9f7b4db
   cases hp,
   { rw continuous_at_congr (rpow_eq_nhds_of_neg hp),
     refine continuous_at.mul _ (continuous_cos.continuous_at.comp _),
     { refine continuous_exp.continuous_at.comp (continuous_at.mul _ continuous_snd.continuous_at),
       refine (continuous_at_log _).comp continuous_fst.continuous_at,
-<<<<<<< HEAD
-      rw ← this,
-=======
->>>>>>> b9f7b4db
       exact hp.ne, },
     { exact continuous_snd.continuous_at.mul continuous_at_const, }, },
   { rw continuous_at_congr (rpow_eq_nhds_of_pos hp),
     refine continuous_exp.continuous_at.comp (continuous_at.mul _ continuous_snd.continuous_at),
     refine (continuous_at_log _).comp continuous_fst.continuous_at,
-<<<<<<< HEAD
-    rw ← this,
-=======
->>>>>>> b9f7b4db
     exact hp.lt.ne.symm, },
 end
 
