--- conflicted
+++ resolved
@@ -979,8 +979,84 @@
   { exact (continuous_id'.prod_mk continuous_const).continuous_at }
 end
 
-<<<<<<< HEAD
-=======
+end real
+
+section
+
+variable {α : Type*}
+
+lemma filter.tendsto.rpow {l : filter α} {f g : α → ℝ} {x y : ℝ}
+  (hf : tendsto f l (𝓝 x)) (hg : tendsto g l (𝓝 y)) (h : x ≠ 0 ∨ 0 < y) :
+  tendsto (λ t, f t ^ g t) l (𝓝 (x ^ y)) :=
+(real.continuous_at_rpow (x, y) h).tendsto.comp (hf.prod_mk_nhds hg)
+
+lemma filter.tendsto.rpow_const {l : filter α} {f : α → ℝ} {x p : ℝ}
+  (hf : tendsto f l (𝓝 x)) (h : x ≠ 0 ∨ 0 ≤ p) :
+  tendsto (λ a, f a ^ p) l (𝓝 (x ^ p)) :=
+if h0 : 0 = p then h0 ▸ by simp [tendsto_const_nhds]
+else hf.rpow tendsto_const_nhds (h.imp id $ λ h', h'.lt_of_ne h0)
+
+variables [topological_space α] {f g : α → ℝ} {s : set α} {x : α} {p : ℝ}
+
+lemma continuous_at.rpow (hf : continuous_at f x) (hg : continuous_at g x) (h : f x ≠ 0 ∨ 0 < g x) :
+  continuous_at (λ t, f t ^ g t) x :=
+hf.rpow hg h
+
+lemma continuous_within_at.rpow (hf : continuous_within_at f s x) (hg : continuous_within_at g s x)
+  (h : f x ≠ 0 ∨ 0 < g x) :
+  continuous_within_at (λ t, f t ^ g t) s x :=
+hf.rpow hg h
+
+lemma continuous_on.rpow (hf : continuous_on f s) (hg : continuous_on g s)
+  (h : ∀ x ∈ s, f x ≠ 0 ∨ 0 < g x) :
+  continuous_on (λ t, f t ^ g t) s :=
+λ t ht, (hf t ht).rpow (hg t ht) (h t ht)
+
+lemma continuous.rpow (hf : continuous f) (hg : continuous g) (h : ∀ x, f x ≠ 0 ∨ 0 < g x) :
+  continuous (λ x, f x ^ g x) :=
+continuous_iff_continuous_at.2 $ λ x, (hf.continuous_at.rpow hg.continuous_at (h x))
+
+lemma continuous_within_at.rpow_const (hf : continuous_within_at f s x) (h : f x ≠ 0 ∨ 0 ≤ p) :
+  continuous_within_at (λ x, f x ^ p) s x :=
+hf.rpow_const h
+
+lemma continuous_at.rpow_const (hf : continuous_at f x) (h : f x ≠ 0 ∨ 0 ≤ p) :
+  continuous_at (λ x, f x ^ p) x :=
+hf.rpow_const h
+
+lemma continuous_on.rpow_const (hf : continuous_on f s) (h : ∀ x ∈ s, f x ≠ 0 ∨ 0 ≤ p) :
+  continuous_on (λ x, f x ^ p) s :=
+λ x hx, (hf x hx).rpow_const (h x hx)
+
+lemma continuous.rpow_const (hf : continuous f) (h : ∀ x, f x ≠ 0 ∨ 0 ≤ p) :
+  continuous (λ x, f x ^ p) :=
+continuous_iff_continuous_at.2 $ λ x, hf.continuous_at.rpow_const (h x)
+
+end
+
+namespace real
+
+variables {z x y : ℝ}
+
+section sqrt
+
+lemma sqrt_eq_rpow (x : ℝ) : sqrt x = x ^ (1/(2:ℝ)) :=
+begin
+  obtain h | h := le_or_lt 0 x,
+  { rw [← mul_self_inj_of_nonneg (sqrt_nonneg _) (rpow_nonneg_of_nonneg h _), mul_self_sqrt h,
+      ← sq, ← rpow_nat_cast, ← rpow_mul h],
+    norm_num },
+  { have : 1 / (2:ℝ) * π = π / (2:ℝ), ring,
+    rw [sqrt_eq_zero_of_nonpos h.le, rpow_def_of_neg h, this, cos_pi_div_two, mul_zero] }
+end
+
+lemma rpow_div_two_eq_sqrt {x : ℝ} (r : ℝ) (hx : 0 ≤ x) : x ^ (r/2) = (sqrt x) ^ r :=
+begin
+  rw [sqrt_eq_rpow, ← rpow_mul hx],
+  congr,
+  ring,
+end
+
 end sqrt
 
 section bernoulli
@@ -1146,87 +1222,6 @@
 end
 
 end bernoulli
-
->>>>>>> 47f54395
-end real
-
-section
-
-variable {α : Type*}
-
-lemma filter.tendsto.rpow {l : filter α} {f g : α → ℝ} {x y : ℝ}
-  (hf : tendsto f l (𝓝 x)) (hg : tendsto g l (𝓝 y)) (h : x ≠ 0 ∨ 0 < y) :
-  tendsto (λ t, f t ^ g t) l (𝓝 (x ^ y)) :=
-(real.continuous_at_rpow (x, y) h).tendsto.comp (hf.prod_mk_nhds hg)
-
-lemma filter.tendsto.rpow_const {l : filter α} {f : α → ℝ} {x p : ℝ}
-  (hf : tendsto f l (𝓝 x)) (h : x ≠ 0 ∨ 0 ≤ p) :
-  tendsto (λ a, f a ^ p) l (𝓝 (x ^ p)) :=
-if h0 : 0 = p then h0 ▸ by simp [tendsto_const_nhds]
-else hf.rpow tendsto_const_nhds (h.imp id $ λ h', h'.lt_of_ne h0)
-
-variables [topological_space α] {f g : α → ℝ} {s : set α} {x : α} {p : ℝ}
-
-lemma continuous_at.rpow (hf : continuous_at f x) (hg : continuous_at g x) (h : f x ≠ 0 ∨ 0 < g x) :
-  continuous_at (λ t, f t ^ g t) x :=
-hf.rpow hg h
-
-lemma continuous_within_at.rpow (hf : continuous_within_at f s x) (hg : continuous_within_at g s x)
-  (h : f x ≠ 0 ∨ 0 < g x) :
-  continuous_within_at (λ t, f t ^ g t) s x :=
-hf.rpow hg h
-
-lemma continuous_on.rpow (hf : continuous_on f s) (hg : continuous_on g s)
-  (h : ∀ x ∈ s, f x ≠ 0 ∨ 0 < g x) :
-  continuous_on (λ t, f t ^ g t) s :=
-λ t ht, (hf t ht).rpow (hg t ht) (h t ht)
-
-lemma continuous.rpow (hf : continuous f) (hg : continuous g) (h : ∀ x, f x ≠ 0 ∨ 0 < g x) :
-  continuous (λ x, f x ^ g x) :=
-continuous_iff_continuous_at.2 $ λ x, (hf.continuous_at.rpow hg.continuous_at (h x))
-
-lemma continuous_within_at.rpow_const (hf : continuous_within_at f s x) (h : f x ≠ 0 ∨ 0 ≤ p) :
-  continuous_within_at (λ x, f x ^ p) s x :=
-hf.rpow_const h
-
-lemma continuous_at.rpow_const (hf : continuous_at f x) (h : f x ≠ 0 ∨ 0 ≤ p) :
-  continuous_at (λ x, f x ^ p) x :=
-hf.rpow_const h
-
-lemma continuous_on.rpow_const (hf : continuous_on f s) (h : ∀ x ∈ s, f x ≠ 0 ∨ 0 ≤ p) :
-  continuous_on (λ x, f x ^ p) s :=
-λ x hx, (hf x hx).rpow_const (h x hx)
-
-lemma continuous.rpow_const (hf : continuous f) (h : ∀ x, f x ≠ 0 ∨ 0 ≤ p) :
-  continuous (λ x, f x ^ p) :=
-continuous_iff_continuous_at.2 $ λ x, hf.continuous_at.rpow_const (h x)
-
-end
-
-namespace real
-
-variables {z x y : ℝ}
-
-section sqrt
-
-lemma sqrt_eq_rpow (x : ℝ) : sqrt x = x ^ (1/(2:ℝ)) :=
-begin
-  obtain h | h := le_or_lt 0 x,
-  { rw [← mul_self_inj_of_nonneg (sqrt_nonneg _) (rpow_nonneg_of_nonneg h _), mul_self_sqrt h,
-      ← sq, ← rpow_nat_cast, ← rpow_mul h],
-    norm_num },
-  { have : 1 / (2:ℝ) * π = π / (2:ℝ), ring,
-    rw [sqrt_eq_zero_of_nonpos h.le, rpow_def_of_neg h, this, cos_pi_div_two, mul_zero] }
-end
-
-lemma rpow_div_two_eq_sqrt {x : ℝ} (r : ℝ) (hx : 0 ≤ x) : x ^ (r/2) = (sqrt x) ^ r :=
-begin
-  rw [sqrt_eq_rpow, ← rpow_mul hx],
-  congr,
-  ring,
-end
-
-end sqrt
 
 end real
 
