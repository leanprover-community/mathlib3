--- conflicted
+++ resolved
@@ -1657,16 +1657,6 @@
   simp [hx_pos],
 end
 
-<<<<<<< HEAD
-lemma of_real_rpow_of_nonneg_of_pos {x p : ℝ} (hx_nonneg : 0 ≤ x) (hp_pos : 0 < p) :
-  ennreal.of_real x ^ p = ennreal.of_real (x ^ p) :=
-begin
-  by_cases hx0 : x = 0,
-  { simp [hx0, hp_pos, hp_pos.ne.symm], },
-  rw ← ne.def at hx0,
-  have hx_pos : 0 < x, from hx_nonneg.lt_of_ne hx0.symm,
-  exact of_real_rpow_of_pos hx_pos,
-=======
 lemma of_real_rpow_of_nonneg {x p : ℝ} (hx_nonneg : 0 ≤ x) (hp_nonneg : 0 ≤ p) :
   ennreal.of_real x ^ p = ennreal.of_real (x ^ p) :=
 begin
@@ -1678,7 +1668,6 @@
     simp [hx0, hp_pos, hp_pos.ne.symm], },
   rw ← ne.def at hx0,
   exact of_real_rpow_of_pos (hx_nonneg.lt_of_ne hx0.symm),
->>>>>>> a2eb745f
 end
 
 lemma rpow_left_injective {x : ℝ} (hx : x ≠ 0) :
