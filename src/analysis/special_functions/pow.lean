/-
Copyright (c) 2018 Chris Hughes. All rights reserved.
Released under Apache 2.0 license as described in the file LICENSE.
Authors: Chris Hughes, Abhimanyu Pallavi Sudhir, Jean Lo, Calle Sönne, Sébastien Gouëzel,
  Rémy Degenne, David Loeffler
-/
import analysis.special_functions.complex.log

/-!
# Power function on `ℂ`, `ℝ`, `ℝ≥0`, and `ℝ≥0∞`

We construct the power functions `x ^ y` where
* `x` and `y` are complex numbers,
* or `x` and `y` are real numbers,
* or `x` is a nonnegative real number and `y` is a real number;
* or `x` is a number from `[0, +∞]` (a.k.a. `ℝ≥0∞`) and `y` is a real number.

We also prove basic properties of these functions.
-/

noncomputable theory

open_locale classical real topological_space nnreal ennreal filter big_operators
open filter finset set

namespace complex

/-- The complex power function `x^y`, given by `x^y = exp(y log x)` (where `log` is the principal
determination of the logarithm), unless `x = 0` where one sets `0^0 = 1` and `0^y = 0` for
`y ≠ 0`. -/
noncomputable def cpow (x y : ℂ) : ℂ :=
if x = 0
  then if y = 0
    then 1
    else 0
  else exp (log x * y)

noncomputable instance : has_pow ℂ ℂ := ⟨cpow⟩

@[simp] lemma cpow_eq_pow (x y : ℂ) : cpow x y = x ^ y := rfl

lemma cpow_def (x y : ℂ) : x ^ y =
  if x = 0
    then if y = 0
      then 1
      else 0
    else exp (log x * y) := rfl

lemma cpow_def_of_ne_zero {x : ℂ} (hx : x ≠ 0) (y : ℂ) : x ^ y = exp (log x * y) := if_neg hx

@[simp] lemma cpow_zero (x : ℂ) : x ^ (0 : ℂ) = 1 := by simp [cpow_def]

@[simp] lemma cpow_eq_zero_iff (x y : ℂ) : x ^ y = 0 ↔ x = 0 ∧ y ≠ 0 :=
by { simp only [cpow_def], split_ifs; simp [*, exp_ne_zero] }

@[simp] lemma zero_cpow {x : ℂ} (h : x ≠ 0) : (0 : ℂ) ^ x = 0 :=
by simp [cpow_def, *]

lemma zero_cpow_eq_iff {x : ℂ} {a : ℂ} : 0 ^ x = a ↔ (x ≠ 0 ∧ a = 0) ∨ (x = 0 ∧ a = 1) :=
begin
  split,
  { intros hyp,
    simp [cpow_def] at hyp,
    by_cases x = 0,
    { subst h, simp only [if_true, eq_self_iff_true] at hyp, right, exact ⟨rfl, hyp.symm⟩},
    { rw if_neg h at hyp, left, exact ⟨h, hyp.symm⟩, }, },
  { rintro (⟨h, rfl⟩|⟨rfl,rfl⟩),
    { exact zero_cpow h, },
    { exact cpow_zero _, }, },
end

lemma eq_zero_cpow_iff {x : ℂ} {a : ℂ} : a = 0 ^ x ↔ (x ≠ 0 ∧ a = 0) ∨ (x = 0 ∧ a = 1) :=
by rw [←zero_cpow_eq_iff, eq_comm]

@[simp] lemma cpow_one (x : ℂ) : x ^ (1 : ℂ) = x :=
if hx : x = 0 then by simp [hx, cpow_def]
else by rw [cpow_def, if_neg (one_ne_zero : (1 : ℂ) ≠ 0), if_neg hx, mul_one, exp_log hx]

@[simp] lemma one_cpow (x : ℂ) : (1 : ℂ) ^ x = 1 :=
by rw cpow_def; split_ifs; simp [one_ne_zero, *] at *

lemma cpow_add {x : ℂ} (y z : ℂ) (hx : x ≠ 0) : x ^ (y + z) = x ^ y * x ^ z :=
by simp [cpow_def]; simp [*, exp_add, mul_add] at *

lemma cpow_mul {x y : ℂ} (z : ℂ) (h₁ : -π < (log x * y).im) (h₂ : (log x * y).im ≤ π) :
  x ^ (y * z) = (x ^ y) ^ z :=
begin
  simp only [cpow_def],
  split_ifs;
  simp [*, exp_ne_zero, log_exp h₁ h₂, mul_assoc] at *
end

lemma cpow_neg (x y : ℂ) : x ^ -y = (x ^ y)⁻¹ :=
by simp [cpow_def]; split_ifs; simp [exp_neg]

lemma cpow_sub {x : ℂ} (y z : ℂ) (hx : x ≠ 0) : x ^ (y - z) = x ^ y / x ^ z :=
by rw [sub_eq_add_neg, cpow_add _ _ hx, cpow_neg, div_eq_mul_inv]

lemma cpow_neg_one (x : ℂ) : x ^ (-1 : ℂ) = x⁻¹ :=
by simpa using cpow_neg x 1

@[simp] lemma cpow_nat_cast (x : ℂ) : ∀ (n : ℕ), x ^ (n : ℂ) = x ^ n
| 0       := by simp
| (n + 1) := if hx : x = 0 then by simp only [hx, pow_succ,
    complex.zero_cpow (nat.cast_ne_zero.2 (nat.succ_ne_zero _)), zero_mul]
  else by simp [cpow_add, hx, pow_add, cpow_nat_cast n]

@[simp] lemma cpow_int_cast (x : ℂ) : ∀ (n : ℤ), x ^ (n : ℂ) = x ^ n
| (n : ℕ) := by simp; refl
| -[1+ n] := by rw zpow_neg_succ_of_nat;
  simp only [int.neg_succ_of_nat_coe, int.cast_neg, complex.cpow_neg, inv_eq_one_div,
    int.cast_coe_nat, cpow_nat_cast]

lemma cpow_nat_inv_pow (x : ℂ) {n : ℕ} (hn : 0 < n) : (x ^ (n⁻¹ : ℂ)) ^ n = x :=
begin
  suffices : im (log x * n⁻¹) ∈ Ioc (-π) π,
  { rw [← cpow_nat_cast, ← cpow_mul _ this.1 this.2, inv_mul_cancel, cpow_one],
    exact_mod_cast hn.ne' },
  rw [mul_comm, ← of_real_nat_cast, ← of_real_inv, of_real_mul_im, ← div_eq_inv_mul],
  have hn' : 0 < (n : ℝ), by assumption_mod_cast,
  have hn1 : 1 ≤ (n : ℝ), by exact_mod_cast (nat.succ_le_iff.2 hn),
  split,
  { rw lt_div_iff hn',
    calc -π * n ≤ -π * 1 : mul_le_mul_of_nonpos_left hn1 (neg_nonpos.2 real.pi_pos.le)
    ... = -π : mul_one _
    ... < im (log x) : neg_pi_lt_log_im _ },
  { rw div_le_iff hn',
    calc im (log x) ≤ π : log_im_le_pi _
    ... = π * 1 : (mul_one π).symm
    ... ≤ π * n : mul_le_mul_of_nonneg_left hn1 real.pi_pos.le }
end

end complex

section lim

open complex

variables {α : Type*}

lemma zero_cpow_eq_nhds {b : ℂ} (hb : b ≠ 0) :
  (0 : ℂ).cpow =ᶠ[𝓝 b] 0 :=
begin
  suffices : ∀ᶠ (x : ℂ) in (𝓝 b), x ≠ 0,
  from this.mono (λ x hx, by rw [cpow_eq_pow, zero_cpow hx, pi.zero_apply]),
  exact is_open.eventually_mem is_open_ne hb,
end

lemma cpow_eq_nhds {a b : ℂ} (ha : a ≠ 0) :
  (λ x, x.cpow b) =ᶠ[𝓝 a] λ x, exp (log x * b) :=
begin
  suffices : ∀ᶠ (x : ℂ) in (𝓝 a), x ≠ 0,
    from this.mono (λ x hx, by { dsimp only, rw [cpow_eq_pow, cpow_def_of_ne_zero hx], }),
  exact is_open.eventually_mem is_open_ne ha,
end

lemma cpow_eq_nhds' {p : ℂ × ℂ} (hp_fst : p.fst ≠ 0) :
  (λ x, x.1 ^ x.2) =ᶠ[𝓝 p] λ x, exp (log x.1 * x.2) :=
begin
  suffices : ∀ᶠ (x : ℂ × ℂ) in (𝓝 p), x.1 ≠ 0,
    from this.mono (λ x hx, by { dsimp only, rw cpow_def_of_ne_zero hx, }),
  refine is_open.eventually_mem _ hp_fst,
  change is_open {x : ℂ × ℂ | x.1 = 0}ᶜ,
  rw is_open_compl_iff,
  exact is_closed_eq continuous_fst continuous_const,
end

lemma continuous_at_const_cpow {a b : ℂ} (ha : a ≠ 0) : continuous_at (cpow a) b :=
begin
  have cpow_eq : cpow a = λ b, exp (log a * b),
    by { ext1 b, rw [cpow_eq_pow, cpow_def_of_ne_zero ha], },
  rw cpow_eq,
  exact continuous_exp.continuous_at.comp (continuous_at.mul continuous_at_const continuous_at_id),
end

lemma continuous_at_const_cpow' {a b : ℂ} (h : b ≠ 0) : continuous_at (cpow a) b :=
begin
  by_cases ha : a = 0,
  { rw [ha, continuous_at_congr (zero_cpow_eq_nhds h)], exact continuous_at_const, },
  { exact continuous_at_const_cpow ha, },
end

/-- The function `z ^ w` is continuous in `(z, w)` provided that `z` does not belong to the interval
<<<<<<< HEAD
`(-∞, 0]` on the real line. See also `complex.continuous_at_cpow_of_re_pos` for a version that
=======
`(-∞, 0]` on the real line. See also `complex.continuous_at_cpow_zero_of_re_pos` for a version that
>>>>>>> 41398242
works for `z = 0` but assumes `0 < re w`. -/
lemma continuous_at_cpow {p : ℂ × ℂ} (hp_fst : 0 < p.fst.re ∨ p.fst.im ≠ 0) :
  continuous_at (λ x : ℂ × ℂ, x.1 ^ x.2) p :=
begin
  have hp_fst_ne_zero : p.fst ≠ 0,
    by { intro h, cases hp_fst; { rw h at hp_fst, simpa using hp_fst, }, },
  rw continuous_at_congr (cpow_eq_nhds' hp_fst_ne_zero),
  refine continuous_exp.continuous_at.comp _,
  refine continuous_at.mul (continuous_at.comp _ continuous_fst.continuous_at)
    continuous_snd.continuous_at,
  exact continuous_at_clog hp_fst,
end

lemma continuous_at_cpow_const {a b : ℂ} (ha : 0 < a.re ∨ a.im ≠ 0) :
  continuous_at (λ x, cpow x b) a :=
tendsto.comp (@continuous_at_cpow (a, b) ha) (continuous_at_id.prod continuous_at_const)

lemma filter.tendsto.cpow {l : filter α} {f g : α → ℂ} {a b : ℂ} (hf : tendsto f l (𝓝 a))
  (hg : tendsto g l (𝓝 b)) (ha : 0 < a.re ∨ a.im ≠ 0) :
  tendsto (λ x, f x ^ g x) l (𝓝 (a ^ b)) :=
(@continuous_at_cpow (a,b) ha).tendsto.comp (hf.prod_mk_nhds hg)

lemma filter.tendsto.const_cpow {l : filter α} {f : α → ℂ} {a b : ℂ} (hf : tendsto f l (𝓝 b))
  (h : a ≠ 0 ∨ b ≠ 0) :
  tendsto (λ x, a ^ f x) l (𝓝 (a ^ b)) :=
begin
  cases h,
  { exact (continuous_at_const_cpow h).tendsto.comp hf, },
  { exact (continuous_at_const_cpow' h).tendsto.comp hf, },
end

variables [topological_space α] {f g : α → ℂ} {s : set α} {a : α}

lemma continuous_within_at.cpow (hf : continuous_within_at f s a) (hg : continuous_within_at g s a)
  (h0 : 0 < (f a).re ∨ (f a).im ≠ 0) :
  continuous_within_at (λ x, f x ^ g x) s a :=
hf.cpow hg h0

lemma continuous_within_at.const_cpow {b : ℂ} (hf : continuous_within_at f s a)
  (h : b ≠ 0 ∨ f a ≠ 0) :
  continuous_within_at (λ x, b ^ f x) s a :=
hf.const_cpow h

lemma continuous_at.cpow (hf : continuous_at f a) (hg : continuous_at g a)
  (h0 : 0 < (f a).re ∨ (f a).im ≠ 0) :
  continuous_at (λ x, f x ^ g x) a :=
hf.cpow hg h0

lemma continuous_at.const_cpow {b : ℂ} (hf : continuous_at f a) (h : b ≠ 0 ∨ f a ≠ 0) :
  continuous_at (λ x, b ^ f x) a :=
hf.const_cpow h

lemma continuous_on.cpow (hf : continuous_on f s) (hg : continuous_on g s)
  (h0 : ∀ a ∈ s, 0 < (f a).re ∨ (f a).im ≠ 0) :
  continuous_on (λ x, f x ^ g x) s :=
λ a ha, (hf a ha).cpow (hg a ha) (h0 a ha)

lemma continuous_on.const_cpow {b : ℂ} (hf : continuous_on f s) (h : b ≠ 0 ∨ ∀ a ∈ s, f a ≠ 0) :
  continuous_on (λ x, b ^ f x) s :=
λ a ha, (hf a ha).const_cpow (h.imp id $ λ h, h a ha)

lemma continuous.cpow (hf : continuous f) (hg : continuous g)
  (h0 : ∀ a, 0 < (f a).re ∨ (f a).im ≠ 0) :
  continuous (λ x, f x ^ g x) :=
continuous_iff_continuous_at.2 $ λ a, (hf.continuous_at.cpow hg.continuous_at (h0 a))

lemma continuous.const_cpow {b : ℂ} (hf : continuous f) (h : b ≠ 0 ∨ ∀ a, f a ≠ 0) :
  continuous (λ x, b ^ f x) :=
continuous_iff_continuous_at.2 $ λ a, (hf.continuous_at.const_cpow $ h.imp id $ λ h, h a)

end lim

namespace real

/-- The real power function `x^y`, defined as the real part of the complex power function.
For `x > 0`, it is equal to `exp(y log x)`. For `x = 0`, one sets `0^0=1` and `0^y=0` for `y ≠ 0`.
For `x < 0`, the definition is somewhat arbitary as it depends on the choice of a complex
determination of the logarithm. With our conventions, it is equal to `exp (y log x) cos (πy)`. -/
noncomputable def rpow (x y : ℝ) := ((x : ℂ) ^ (y : ℂ)).re

noncomputable instance : has_pow ℝ ℝ := ⟨rpow⟩

@[simp] lemma rpow_eq_pow (x y : ℝ) : rpow x y = x ^ y := rfl

lemma rpow_def (x y : ℝ) : x ^ y = ((x : ℂ) ^ (y : ℂ)).re := rfl

lemma rpow_def_of_nonneg {x : ℝ} (hx : 0 ≤ x) (y : ℝ) : x ^ y =
  if x = 0
    then if y = 0
      then 1
      else 0
    else exp (log x * y) :=
by simp only [rpow_def, complex.cpow_def];
  split_ifs;
  simp [*, (complex.of_real_log hx).symm, -complex.of_real_mul, -is_R_or_C.of_real_mul,
    (complex.of_real_mul _ _).symm, complex.exp_of_real_re] at *

lemma rpow_def_of_pos {x : ℝ} (hx : 0 < x) (y : ℝ) : x ^ y = exp (log x * y) :=
by rw [rpow_def_of_nonneg (le_of_lt hx), if_neg (ne_of_gt hx)]

lemma exp_mul (x y : ℝ) : exp (x * y) = (exp x) ^ y :=
by rw [rpow_def_of_pos (exp_pos _), log_exp]

lemma rpow_eq_zero_iff_of_nonneg {x y : ℝ} (hx : 0 ≤ x) : x ^ y = 0 ↔ x = 0 ∧ y ≠ 0 :=
by { simp only [rpow_def_of_nonneg hx], split_ifs; simp [*, exp_ne_zero] }

open_locale real

lemma rpow_def_of_neg {x : ℝ} (hx : x < 0) (y : ℝ) : x ^ y = exp (log x * y) * cos (y * π) :=
begin
  rw [rpow_def, complex.cpow_def, if_neg],
  have : complex.log x * y = ↑(log(-x) * y) + ↑(y * π) * complex.I,
  { simp only [complex.log, abs_of_neg hx, complex.arg_of_real_of_neg hx,
      complex.abs_of_real, complex.of_real_mul], ring },
  { rw [this, complex.exp_add_mul_I, ← complex.of_real_exp, ← complex.of_real_cos,
      ← complex.of_real_sin, mul_add, ← complex.of_real_mul, ← mul_assoc, ← complex.of_real_mul,
      complex.add_re, complex.of_real_re, complex.mul_re, complex.I_re, complex.of_real_im,
      real.log_neg_eq_log],
    ring },
  { rw complex.of_real_eq_zero, exact ne_of_lt hx }
end

lemma rpow_def_of_nonpos {x : ℝ} (hx : x ≤ 0) (y : ℝ) : x ^ y =
  if x = 0
    then if y = 0
      then 1
      else 0
    else exp (log x * y) * cos (y * π) :=
by split_ifs; simp [rpow_def, *]; exact rpow_def_of_neg (lt_of_le_of_ne hx h) _

lemma rpow_pos_of_pos {x : ℝ} (hx : 0 < x) (y : ℝ) : 0 < x ^ y :=
by rw rpow_def_of_pos hx; apply exp_pos

@[simp] lemma rpow_zero (x : ℝ) : x ^ (0 : ℝ) = 1 := by simp [rpow_def]

@[simp] lemma zero_rpow {x : ℝ} (h : x ≠ 0) : (0 : ℝ) ^ x = 0 :=
by simp [rpow_def, *]

lemma zero_rpow_eq_iff {x : ℝ} {a : ℝ} : 0 ^ x = a ↔ (x ≠ 0 ∧ a = 0) ∨ (x = 0 ∧ a = 1) :=
begin
  split,
  { intros hyp,
    simp [rpow_def] at hyp,
    by_cases x = 0,
    { subst h,
      simp only [complex.one_re, complex.of_real_zero, complex.cpow_zero] at hyp,
      exact or.inr ⟨rfl, hyp.symm⟩},
    { rw complex.zero_cpow (complex.of_real_ne_zero.mpr h) at hyp,
      exact or.inl ⟨h, hyp.symm⟩, }, },
  { rintro (⟨h,rfl⟩|⟨rfl,rfl⟩),
    { exact zero_rpow h, },
    { exact rpow_zero _, }, },
end

lemma eq_zero_rpow_iff {x : ℝ} {a : ℝ} : a = 0 ^ x ↔ (x ≠ 0 ∧ a = 0) ∨ (x = 0 ∧ a = 1) :=
by rw [←zero_rpow_eq_iff, eq_comm]

@[simp] lemma rpow_one (x : ℝ) : x ^ (1 : ℝ) = x := by simp [rpow_def]

@[simp] lemma one_rpow (x : ℝ) : (1 : ℝ) ^ x = 1 := by simp [rpow_def]

lemma zero_rpow_le_one (x : ℝ) : (0 : ℝ) ^ x ≤ 1 :=
by { by_cases h : x = 0; simp [h, zero_le_one] }

lemma zero_rpow_nonneg (x : ℝ) : 0 ≤ (0 : ℝ) ^ x :=
by { by_cases h : x = 0; simp [h, zero_le_one] }

lemma rpow_nonneg_of_nonneg {x : ℝ} (hx : 0 ≤ x) (y : ℝ) : 0 ≤ x ^ y :=
by rw [rpow_def_of_nonneg hx];
  split_ifs; simp only [zero_le_one, le_refl, le_of_lt (exp_pos _)]

lemma abs_rpow_le_abs_rpow (x y : ℝ) : |x ^ y| ≤ |x| ^ y :=
begin
  rcases lt_trichotomy 0 x with (hx|rfl|hx),
  { rw [abs_of_pos hx, abs_of_pos (rpow_pos_of_pos hx _)] },
  { rw [abs_zero, abs_of_nonneg (rpow_nonneg_of_nonneg le_rfl _)] },
  { rw [abs_of_neg hx, rpow_def_of_neg hx, rpow_def_of_pos (neg_pos.2 hx), log_neg_eq_log,
      abs_mul, abs_of_pos (exp_pos _)],
    exact mul_le_of_le_one_right (exp_pos _).le (abs_cos_le_one _) }
end

lemma abs_rpow_le_exp_log_mul (x y : ℝ) : |x ^ y| ≤ exp (log x * y) :=
begin
  refine (abs_rpow_le_abs_rpow x y).trans _,
  by_cases hx : x = 0,
  { by_cases hy : y = 0; simp [hx, hy, zero_le_one] },
  { rw [rpow_def_of_pos (abs_pos.2 hx), log_abs] }
end

lemma abs_rpow_of_nonneg {x y : ℝ} (hx_nonneg : 0 ≤ x) : |x ^ y| = |x| ^ y :=
begin
  have h_rpow_nonneg : 0 ≤ x ^ y, from real.rpow_nonneg_of_nonneg hx_nonneg _,
  rw [abs_eq_self.mpr hx_nonneg, abs_eq_self.mpr h_rpow_nonneg],
end

lemma norm_rpow_of_nonneg {x y : ℝ} (hx_nonneg : 0 ≤ x) : ∥x ^ y∥ = ∥x∥ ^ y :=
by { simp_rw real.norm_eq_abs, exact abs_rpow_of_nonneg hx_nonneg, }

end real

namespace complex

lemma of_real_cpow {x : ℝ} (hx : 0 ≤ x) (y : ℝ) : ((x ^ y : ℝ) : ℂ) = (x : ℂ) ^ (y : ℂ) :=
by simp [real.rpow_def_of_nonneg hx, complex.cpow_def]; split_ifs; simp [complex.of_real_log hx]

<<<<<<< HEAD
lemma of_real_cpow_of_nonpos {x : ℝ} (hx : x ≤ 0) (y : ℂ) :
  (x : ℂ) ^ y = ((-x) : ℂ) ^ y * exp (π * I * y) :=
begin
  rcases hx.eq_or_lt with rfl|hlt,
  { rcases eq_or_ne y 0 with rfl|hy; simp * },
  have hne : (x : ℂ) ≠ 0, from of_real_ne_zero.mpr hlt.ne,
  rw [cpow_def_of_ne_zero hne, cpow_def_of_ne_zero (neg_ne_zero.2 hne), ← exp_add, ← add_mul,
    log, log, abs_neg, arg_of_real_of_neg hlt, ← of_real_neg,
    arg_of_real_of_nonneg (neg_nonneg.2 hx), of_real_zero, zero_mul, add_zero]
end

lemma abs_cpow_of_ne_zero {z : ℂ} (hz : z ≠ 0) (w : ℂ) :
  abs (z ^ w) = abs z ^ w.re / real.exp (arg z * im w) :=
by rw [cpow_def_of_ne_zero hz, abs_exp, mul_re, log_re, log_im, real.exp_sub,
  real.rpow_def_of_pos (abs_pos.2 hz)]

lemma abs_cpow_le (z w : ℂ) : abs (z ^ w) ≤ abs z ^ w.re / real.exp (arg z * im w) :=
begin
=======
lemma abs_cpow_of_ne_zero {z : ℂ} (hz : z ≠ 0) (w : ℂ) :
  abs (z ^ w) = abs z ^ w.re / real.exp (arg z * im w) :=
by rw [cpow_def_of_ne_zero hz, abs_exp, mul_re, log_re, log_im, real.exp_sub,
  real.rpow_def_of_pos (abs_pos.2 hz)]

lemma abs_cpow_le (z w : ℂ) : abs (z ^ w) ≤ abs z ^ w.re / real.exp (arg z * im w) :=
begin
>>>>>>> 41398242
  rcases ne_or_eq z 0 with hz|rfl; [exact (abs_cpow_of_ne_zero hz w).le, rw abs_zero],
  rcases eq_or_ne w 0 with rfl|hw, { simp },
  rw [zero_cpow hw, abs_zero],
  exact div_nonneg (real.rpow_nonneg_of_nonneg le_rfl _) (real.exp_pos _).le
end

@[simp] lemma abs_cpow_real (x : ℂ) (y : ℝ) : abs (x ^ (y : ℂ)) = x.abs ^ y :=
by rcases eq_or_ne x 0 with rfl|hx; [rcases eq_or_ne y 0 with rfl|hy, skip];
  simp [*, abs_cpow_of_ne_zero]

@[simp] lemma abs_cpow_inv_nat (x : ℂ) (n : ℕ) : abs (x ^ (n⁻¹ : ℂ)) = x.abs ^ (n⁻¹ : ℝ) :=
by rw ← abs_cpow_real; simp [-abs_cpow_real]

lemma abs_cpow_eq_rpow_re_of_pos {x : ℝ} (hx : 0 < x) (y : ℂ) : abs (x ^ y) = x ^ y.re :=
by rw [abs_cpow_of_ne_zero (of_real_ne_zero.mpr hx.ne'), arg_of_real_of_nonneg hx.le, zero_mul,
  real.exp_zero, div_one, abs_of_nonneg hx.le]

lemma abs_cpow_eq_rpow_re_of_nonneg {x : ℝ} (hx : 0 ≤ x) {y : ℂ} (hy : re y ≠ 0) :
  abs (x ^ y) = x ^ re y :=
begin
  rcases hx.eq_or_lt with rfl|hlt,
  { rw [of_real_zero, zero_cpow, abs_zero, real.zero_rpow hy],
    exact ne_of_apply_ne re hy },
  { exact abs_cpow_eq_rpow_re_of_pos hlt y }
end

end complex

namespace real

variables {x y z : ℝ}

lemma rpow_add (hx : 0 < x) (y z : ℝ) : x ^ (y + z) = x ^ y * x ^ z :=
by simp only [rpow_def_of_pos hx, mul_add, exp_add]

lemma rpow_add' (hx : 0 ≤ x) (h : y + z ≠ 0) : x ^ (y + z) = x ^ y * x ^ z :=
begin
  rcases hx.eq_or_lt with rfl|pos,
  { rw [zero_rpow h, zero_eq_mul],
    have : y ≠ 0 ∨ z ≠ 0, from not_and_distrib.1 (λ ⟨hy, hz⟩, h $ hy.symm ▸ hz.symm ▸ zero_add 0),
    exact this.imp zero_rpow zero_rpow },
  { exact rpow_add pos _ _ }
end

lemma rpow_add_of_nonneg (hx : 0 ≤ x) (hy : 0 ≤ y) (hz : 0 ≤ z) :
  x ^ (y + z) = x ^ y * x ^ z :=
begin
  rcases hy.eq_or_lt with rfl|hy,
  { rw [zero_add, rpow_zero, one_mul] },
  exact rpow_add' hx (ne_of_gt $ add_pos_of_pos_of_nonneg hy hz)
end

/-- For `0 ≤ x`, the only problematic case in the equality `x ^ y * x ^ z = x ^ (y + z)` is for
`x = 0` and `y + z = 0`, where the right hand side is `1` while the left hand side can vanish.
The inequality is always true, though, and given in this lemma. -/
lemma le_rpow_add {x : ℝ} (hx : 0 ≤ x) (y z : ℝ) : x ^ y * x ^ z ≤ x ^ (y + z) :=
begin
  rcases le_iff_eq_or_lt.1 hx with H|pos,
  { by_cases h : y + z = 0,
    { simp only [H.symm, h, rpow_zero],
      calc (0 : ℝ) ^ y * 0 ^ z ≤ 1 * 1 :
        mul_le_mul (zero_rpow_le_one y) (zero_rpow_le_one z) (zero_rpow_nonneg z) zero_le_one
      ... = 1 : by simp },
    { simp [rpow_add', ← H, h] } },
  { simp [rpow_add pos] }
end

lemma rpow_sum_of_pos {ι : Type*} {a : ℝ} (ha : 0 < a) (f : ι → ℝ) (s : finset ι) :
  a ^ (∑ x in s, f x) = ∏ x in s, a ^ f x :=
@add_monoid_hom.map_sum ℝ ι (additive ℝ) _ _ ⟨λ x : ℝ, (a ^ x : ℝ), rpow_zero a, rpow_add ha⟩ f s

lemma rpow_sum_of_nonneg {ι : Type*} {a : ℝ} (ha : 0 ≤ a) {s : finset ι} {f : ι → ℝ}
  (h : ∀ x ∈ s, 0 ≤ f x) :
  a ^ (∑ x in s, f x) = ∏ x in s, a ^ f x :=
begin
  induction s using finset.cons_induction with i s hi ihs,
  { rw [sum_empty, finset.prod_empty, rpow_zero] },
  { rw forall_mem_cons at h,
    rw [sum_cons, prod_cons, ← ihs h.2, rpow_add_of_nonneg ha h.1 (sum_nonneg h.2)] }
end

lemma rpow_mul {x : ℝ} (hx : 0 ≤ x) (y z : ℝ) : x ^ (y * z) = (x ^ y) ^ z :=
by rw [← complex.of_real_inj, complex.of_real_cpow (rpow_nonneg_of_nonneg hx _),
    complex.of_real_cpow hx, complex.of_real_mul, complex.cpow_mul, complex.of_real_cpow hx];
  simp only [(complex.of_real_mul _ _).symm, (complex.of_real_log hx).symm,
    complex.of_real_im, neg_lt_zero, pi_pos, le_of_lt pi_pos]

lemma rpow_neg {x : ℝ} (hx : 0 ≤ x) (y : ℝ) : x ^ -y = (x ^ y)⁻¹ :=
by simp only [rpow_def_of_nonneg hx]; split_ifs; simp [*, exp_neg] at *

lemma rpow_sub {x : ℝ} (hx : 0 < x) (y z : ℝ) : x ^ (y - z) = x ^ y / x ^ z :=
by simp only [sub_eq_add_neg, rpow_add hx, rpow_neg (le_of_lt hx), div_eq_mul_inv]

lemma rpow_sub' {x : ℝ} (hx : 0 ≤ x) {y z : ℝ} (h : y - z ≠ 0) :
  x ^ (y - z) = x ^ y / x ^ z :=
by { simp only [sub_eq_add_neg] at h ⊢, simp only [rpow_add' hx h, rpow_neg hx, div_eq_mul_inv] }

lemma rpow_add_int {x : ℝ} (hx : x ≠ 0) (y : ℝ) (n : ℤ) : x ^ (y + n) = x ^ y * x ^ n :=
by rw [rpow_def, complex.of_real_add, complex.cpow_add _ _ (complex.of_real_ne_zero.mpr hx),
  complex.of_real_int_cast, complex.cpow_int_cast, ← complex.of_real_zpow, mul_comm,
  complex.of_real_mul_re, ← rpow_def, mul_comm]

lemma rpow_add_nat {x : ℝ} (hx : x ≠ 0) (y : ℝ) (n : ℕ) : x ^ (y + n) = x ^ y * x ^ n :=
rpow_add_int hx y n

lemma rpow_sub_int {x : ℝ} (hx : x ≠ 0) (y : ℝ) (n : ℤ) : x ^ (y - n) = x ^ y / x ^ n :=
by simpa using rpow_add_int hx y (-n)

lemma rpow_sub_nat {x : ℝ} (hx : x ≠ 0) (y : ℝ) (n : ℕ) : x ^ (y - n) = x ^ y / x ^ n :=
rpow_sub_int hx y n

lemma rpow_add_one {x : ℝ} (hx : x ≠ 0) (y : ℝ) : x ^ (y + 1) = x ^ y * x :=
by simpa using rpow_add_nat hx y 1

lemma rpow_sub_one {x : ℝ} (hx : x ≠ 0) (y : ℝ) : x ^ (y - 1) = x ^ y / x :=
by simpa using rpow_sub_nat hx y 1

@[simp, norm_cast] lemma rpow_int_cast (x : ℝ) (n : ℤ) : x ^ (n : ℝ) = x ^ n :=
by simp only [rpow_def, ← complex.of_real_zpow, complex.cpow_int_cast,
  complex.of_real_int_cast, complex.of_real_re]

@[simp, norm_cast] lemma rpow_nat_cast (x : ℝ) (n : ℕ) : x ^ (n : ℝ) = x ^ n :=
rpow_int_cast x n

lemma rpow_neg_one (x : ℝ) : x ^ (-1 : ℝ) = x⁻¹ :=
begin
  suffices H : x ^ ((-1 : ℤ) : ℝ) = x⁻¹, by exact_mod_cast H,
  simp only [rpow_int_cast, zpow_one, zpow_neg₀],
end

lemma mul_rpow {x y z : ℝ} (h : 0 ≤ x) (h₁ : 0 ≤ y) : (x*y)^z = x^z * y^z :=
begin
  iterate 3 { rw real.rpow_def_of_nonneg }, split_ifs; simp * at *,
  { have hx : 0 < x,
    { cases lt_or_eq_of_le h with h₂ h₂, { exact h₂ },
      exfalso, apply h_2, exact eq.symm h₂ },
    have hy : 0 < y,
    { cases lt_or_eq_of_le h₁ with h₂ h₂, { exact h₂ },
      exfalso, apply h_3, exact eq.symm h₂ },
    rw [log_mul (ne_of_gt hx) (ne_of_gt hy), add_mul, exp_add]},
  { exact h₁ },
  { exact h },
  { exact mul_nonneg h h₁ },
end

lemma inv_rpow (hx : 0 ≤ x) (y : ℝ) : (x⁻¹)^y = (x^y)⁻¹ :=
by simp only [← rpow_neg_one, ← rpow_mul hx, mul_comm]

lemma div_rpow (hx : 0 ≤ x) (hy : 0 ≤ y) (z : ℝ) : (x / y) ^ z = x^z / y^z :=
by simp only [div_eq_mul_inv, mul_rpow hx (inv_nonneg.2 hy), inv_rpow hy]

lemma log_rpow {x : ℝ} (hx : 0 < x) (y : ℝ) : log (x^y) = y * (log x) :=
begin
  apply exp_injective,
  rw [exp_log (rpow_pos_of_pos hx y), ← exp_log hx, mul_comm, rpow_def_of_pos (exp_pos (log x)) y],
end

lemma rpow_lt_rpow (hx : 0 ≤ x) (hxy : x < y) (hz : 0 < z) : x^z < y^z :=
begin
  rw le_iff_eq_or_lt at hx, cases hx,
  { rw [← hx, zero_rpow (ne_of_gt hz)], exact rpow_pos_of_pos (by rwa ← hx at hxy) _ },
  rw [rpow_def_of_pos hx, rpow_def_of_pos (lt_trans hx hxy), exp_lt_exp],
  exact mul_lt_mul_of_pos_right (log_lt_log hx hxy) hz
end

lemma rpow_le_rpow {x y z: ℝ} (h : 0 ≤ x) (h₁ : x ≤ y) (h₂ : 0 ≤ z) : x^z ≤ y^z :=
begin
  rcases eq_or_lt_of_le h₁ with rfl|h₁', { refl },
  rcases eq_or_lt_of_le h₂ with rfl|h₂', { simp },
  exact le_of_lt (rpow_lt_rpow h h₁' h₂')
end

lemma rpow_lt_rpow_iff (hx : 0 ≤ x) (hy : 0 ≤ y) (hz : 0 < z) : x ^ z < y ^ z ↔ x < y :=
⟨lt_imp_lt_of_le_imp_le $ λ h, rpow_le_rpow hy h (le_of_lt hz), λ h, rpow_lt_rpow hx h hz⟩

lemma rpow_le_rpow_iff (hx : 0 ≤ x) (hy : 0 ≤ y) (hz : 0 < z) : x ^ z ≤ y ^ z ↔ x ≤ y :=
le_iff_le_iff_lt_iff_lt.2 $ rpow_lt_rpow_iff hy hx hz

lemma rpow_lt_rpow_of_exponent_lt (hx : 1 < x) (hyz : y < z) : x^y < x^z :=
begin
  repeat {rw [rpow_def_of_pos (lt_trans zero_lt_one hx)]},
  rw exp_lt_exp, exact mul_lt_mul_of_pos_left hyz (log_pos hx),
end

lemma rpow_le_rpow_of_exponent_le (hx : 1 ≤ x) (hyz : y ≤ z) : x^y ≤ x^z :=
begin
  repeat {rw [rpow_def_of_pos (lt_of_lt_of_le zero_lt_one hx)]},
  rw exp_le_exp, exact mul_le_mul_of_nonneg_left hyz (log_nonneg hx),
end

@[simp] lemma rpow_le_rpow_left_iff (hx : 1 < x) : x ^ y ≤ x ^ z ↔ y ≤ z :=
begin
  have x_pos : 0 < x := lt_trans zero_lt_one hx,
  rw [←log_le_log (rpow_pos_of_pos x_pos y) (rpow_pos_of_pos x_pos z),
      log_rpow x_pos, log_rpow x_pos, mul_le_mul_right (log_pos hx)],
end

@[simp] lemma rpow_lt_rpow_left_iff (hx : 1 < x) : x ^ y < x ^ z ↔ y < z :=
by rw [lt_iff_not_ge', rpow_le_rpow_left_iff hx, lt_iff_not_ge']

lemma rpow_lt_rpow_of_exponent_gt (hx0 : 0 < x) (hx1 : x < 1) (hyz : z < y) :
  x^y < x^z :=
begin
  repeat {rw [rpow_def_of_pos hx0]},
  rw exp_lt_exp, exact mul_lt_mul_of_neg_left hyz (log_neg hx0 hx1),
end

lemma rpow_le_rpow_of_exponent_ge (hx0 : 0 < x) (hx1 : x ≤ 1) (hyz : z ≤ y) :
  x^y ≤ x^z :=
begin
  repeat {rw [rpow_def_of_pos hx0]},
  rw exp_le_exp, exact mul_le_mul_of_nonpos_left hyz (log_nonpos (le_of_lt hx0) hx1),
end

@[simp] lemma rpow_le_rpow_left_iff_of_base_lt_one (hx0 : 0 < x) (hx1 : x < 1) :
  x ^ y ≤ x ^ z ↔ z ≤ y :=
begin
  rw [←log_le_log (rpow_pos_of_pos hx0 y) (rpow_pos_of_pos hx0 z),
      log_rpow hx0, log_rpow hx0, mul_le_mul_right_of_neg (log_neg hx0 hx1)],
end

@[simp] lemma rpow_lt_rpow_left_iff_of_base_lt_one (hx0 : 0 < x) (hx1 : x < 1) :
  x ^ y < x ^ z ↔ z < y :=
by rw [lt_iff_not_ge', rpow_le_rpow_left_iff_of_base_lt_one hx0 hx1, lt_iff_not_ge']

lemma rpow_lt_one {x z : ℝ} (hx1 : 0 ≤ x) (hx2 : x < 1) (hz : 0 < z) : x^z < 1 :=
by { rw ← one_rpow z, exact rpow_lt_rpow hx1 hx2 hz }

lemma rpow_le_one {x z : ℝ} (hx1 : 0 ≤ x) (hx2 : x ≤ 1) (hz : 0 ≤ z) : x^z ≤ 1 :=
by { rw ← one_rpow z, exact rpow_le_rpow hx1 hx2 hz }

lemma rpow_lt_one_of_one_lt_of_neg {x z : ℝ} (hx : 1 < x) (hz : z < 0) : x^z < 1 :=
by { convert rpow_lt_rpow_of_exponent_lt hx hz, exact (rpow_zero x).symm }

lemma rpow_le_one_of_one_le_of_nonpos {x z : ℝ} (hx : 1 ≤ x) (hz : z ≤ 0) : x^z ≤ 1 :=
by { convert rpow_le_rpow_of_exponent_le hx hz, exact (rpow_zero x).symm }

lemma one_lt_rpow {x z : ℝ} (hx : 1 < x) (hz : 0 < z) : 1 < x^z :=
by { rw ← one_rpow z, exact rpow_lt_rpow zero_le_one hx hz }

lemma one_le_rpow {x z : ℝ} (hx : 1 ≤ x) (hz : 0 ≤ z) : 1 ≤ x^z :=
by { rw ← one_rpow z, exact rpow_le_rpow zero_le_one hx hz }

lemma one_lt_rpow_of_pos_of_lt_one_of_neg (hx1 : 0 < x) (hx2 : x < 1) (hz : z < 0) :
  1 < x^z :=
by { convert rpow_lt_rpow_of_exponent_gt hx1 hx2 hz, exact (rpow_zero x).symm }

lemma one_le_rpow_of_pos_of_le_one_of_nonpos (hx1 : 0 < x) (hx2 : x ≤ 1) (hz : z ≤ 0) :
  1 ≤ x^z :=
by { convert rpow_le_rpow_of_exponent_ge hx1 hx2 hz, exact (rpow_zero x).symm }

lemma rpow_lt_one_iff_of_pos (hx : 0 < x) : x ^ y < 1 ↔ 1 < x ∧ y < 0 ∨ x < 1 ∧ 0 < y :=
by rw [rpow_def_of_pos hx, exp_lt_one_iff, mul_neg_iff, log_pos_iff hx, log_neg_iff hx]

lemma rpow_lt_one_iff (hx : 0 ≤ x) : x ^ y < 1 ↔ x = 0 ∧ y ≠ 0 ∨ 1 < x ∧ y < 0 ∨ x < 1 ∧ 0 < y :=
begin
  rcases hx.eq_or_lt with (rfl|hx),
  { rcases em (y = 0) with (rfl|hy); simp [*, lt_irrefl, zero_lt_one] },
  { simp [rpow_lt_one_iff_of_pos hx, hx.ne.symm] }
end

lemma one_lt_rpow_iff_of_pos (hx : 0 < x) : 1 < x ^ y ↔ 1 < x ∧ 0 < y ∨ x < 1 ∧ y < 0 :=
by rw [rpow_def_of_pos hx, one_lt_exp_iff, mul_pos_iff, log_pos_iff hx, log_neg_iff hx]

lemma one_lt_rpow_iff (hx : 0 ≤ x) : 1 < x ^ y ↔ 1 < x ∧ 0 < y ∨ 0 < x ∧ x < 1 ∧ y < 0 :=
begin
  rcases hx.eq_or_lt with (rfl|hx),
  { rcases em (y = 0) with (rfl|hy); simp [*, lt_irrefl, (@zero_lt_one ℝ _ _).not_lt] },
  { simp [one_lt_rpow_iff_of_pos hx, hx] }
end

lemma rpow_le_rpow_of_exponent_ge' (hx0 : 0 ≤ x) (hx1 : x ≤ 1) (hz : 0 ≤ z) (hyz : z ≤ y) :
  x^y ≤ x^z :=
begin
  rcases eq_or_lt_of_le hx0 with rfl | hx0',
  { rcases eq_or_lt_of_le hz with rfl | hz',
    { exact (rpow_zero 0).symm ▸ (rpow_le_one hx0 hx1 hyz), },
    rw [zero_rpow, zero_rpow]; linarith, },
  { exact rpow_le_rpow_of_exponent_ge hx0' hx1 hyz, },
end

lemma rpow_left_inj_on {x : ℝ} (hx : x ≠ 0) :
  inj_on (λ y : ℝ, y^x) {y : ℝ | 0 ≤ y} :=
begin
  rintros y hy z hz (hyz : y ^ x = z ^ x),
  rw [←rpow_one y, ←rpow_one z, ←_root_.mul_inv_cancel hx, rpow_mul hy, rpow_mul hz, hyz]
end

lemma le_rpow_iff_log_le (hx : 0 < x) (hy : 0 < y) :
  x ≤ y^z ↔ real.log x ≤ z * real.log y :=
by rw [←real.log_le_log hx (real.rpow_pos_of_pos hy z), real.log_rpow hy]

lemma le_rpow_of_log_le (hx : 0 ≤ x) (hy : 0 < y) (h : real.log x ≤ z * real.log y) :
  x ≤ y^z :=
begin
  obtain hx | rfl := hx.lt_or_eq,
  { exact (le_rpow_iff_log_le hx hy).2 h },
  exact (real.rpow_pos_of_pos hy z).le,
end

lemma lt_rpow_iff_log_lt (hx : 0 < x) (hy : 0 < y) :
  x < y^z ↔ real.log x < z * real.log y :=
by rw [←real.log_lt_log_iff hx (real.rpow_pos_of_pos hy z), real.log_rpow hy]

lemma lt_rpow_of_log_lt (hx : 0 ≤ x) (hy : 0 < y) (h : real.log x < z * real.log y) :
  x < y^z :=
begin
  obtain hx | rfl := hx.lt_or_eq,
  { exact (lt_rpow_iff_log_lt hx hy).2 h },
  exact real.rpow_pos_of_pos hy z,
end

lemma rpow_le_one_iff_of_pos (hx : 0 < x) : x ^ y ≤ 1 ↔ 1 ≤ x ∧ y ≤ 0 ∨ x ≤ 1 ∧ 0 ≤ y :=
by rw [rpow_def_of_pos hx, exp_le_one_iff, mul_nonpos_iff, log_nonneg_iff hx, log_nonpos_iff hx]

lemma pow_nat_rpow_nat_inv {x : ℝ} (hx : 0 ≤ x) {n : ℕ} (hn : 0 < n) :
  (x ^ n) ^ (n⁻¹ : ℝ) = x :=
have hn0 : (n : ℝ) ≠ 0, by simpa [pos_iff_ne_zero] using hn,
by rw [← rpow_nat_cast, ← rpow_mul hx, mul_inv_cancel hn0, rpow_one]

lemma rpow_nat_inv_pow_nat {x : ℝ} (hx : 0 ≤ x) {n : ℕ} (hn : 0 < n) :
  (x ^ (n⁻¹ : ℝ)) ^ n = x :=
have hn0 : (n : ℝ) ≠ 0, by simpa [pos_iff_ne_zero] using hn,
by rw [← rpow_nat_cast, ← rpow_mul hx, inv_mul_cancel hn0, rpow_one]

lemma continuous_at_const_rpow {a b : ℝ} (h : a ≠ 0) : continuous_at (rpow a) b :=
begin
  have : rpow a = λ x : ℝ, ((a : ℂ) ^ (x : ℂ)).re, by { ext1 x, rw [rpow_eq_pow, rpow_def], },
  rw this,
  refine complex.continuous_re.continuous_at.comp _,
  refine (continuous_at_const_cpow _).comp complex.continuous_of_real.continuous_at,
  norm_cast,
  exact h,
end

lemma continuous_at_const_rpow' {a b : ℝ} (h : b ≠ 0) : continuous_at (rpow a) b :=
begin
  have : rpow a = λ x : ℝ, ((a : ℂ) ^ (x : ℂ)).re, by { ext1 x, rw [rpow_eq_pow, rpow_def], },
  rw this,
  refine complex.continuous_re.continuous_at.comp _,
  refine (continuous_at_const_cpow' _).comp complex.continuous_of_real.continuous_at,
  norm_cast,
  exact h,
end

lemma rpow_eq_nhds_of_neg {p : ℝ × ℝ} (hp_fst : p.fst < 0) :
  (λ x : ℝ × ℝ, x.1 ^ x.2) =ᶠ[𝓝 p] λ x, exp (log x.1 * x.2) * cos (x.2 * π) :=
begin
  suffices : ∀ᶠ (x : ℝ × ℝ) in (𝓝 p), x.1 < 0,
    from this.mono (λ x hx, by { dsimp only, rw rpow_def_of_neg hx, }),
  exact is_open.eventually_mem (is_open_lt continuous_fst continuous_const) hp_fst,
end

lemma rpow_eq_nhds_of_pos {p : ℝ × ℝ} (hp_fst : 0 < p.fst) :
  (λ x : ℝ × ℝ, x.1 ^ x.2) =ᶠ[𝓝 p] λ x, exp (log x.1 * x.2) :=
begin
  suffices : ∀ᶠ (x : ℝ × ℝ) in (𝓝 p), 0 < x.1,
    from this.mono (λ x hx, by { dsimp only, rw rpow_def_of_pos hx, }),
  exact is_open.eventually_mem (is_open_lt continuous_const continuous_fst) hp_fst,
end

lemma continuous_at_rpow_of_ne (p : ℝ × ℝ) (hp : p.1 ≠ 0) :
  continuous_at (λ p : ℝ × ℝ, p.1 ^ p.2) p :=
begin
  rw ne_iff_lt_or_gt at hp,
  cases hp,
  { rw continuous_at_congr (rpow_eq_nhds_of_neg hp),
    refine continuous_at.mul _ (continuous_cos.continuous_at.comp _),
    { refine continuous_exp.continuous_at.comp (continuous_at.mul _ continuous_snd.continuous_at),
      refine (continuous_at_log _).comp continuous_fst.continuous_at,
      exact hp.ne, },
    { exact continuous_snd.continuous_at.mul continuous_at_const, }, },
  { rw continuous_at_congr (rpow_eq_nhds_of_pos hp),
    refine continuous_exp.continuous_at.comp (continuous_at.mul _ continuous_snd.continuous_at),
    refine (continuous_at_log _).comp continuous_fst.continuous_at,
    exact hp.lt.ne.symm, },
end

lemma continuous_at_rpow_of_pos (p : ℝ × ℝ) (hp : 0 < p.2) :
  continuous_at (λ p : ℝ × ℝ, p.1 ^ p.2) p :=
begin
  cases p with x y,
  obtain hx|rfl := ne_or_eq x 0,
  { exact continuous_at_rpow_of_ne (x, y) hx },
  have A : tendsto (λ p : ℝ × ℝ, exp (log p.1 * p.2)) (𝓝[≠] 0 ×ᶠ 𝓝 y) (𝓝 0) :=
    tendsto_exp_at_bot.comp
      ((tendsto_log_nhds_within_zero.comp tendsto_fst).at_bot_mul hp tendsto_snd),
  have B : tendsto (λ p : ℝ × ℝ, p.1 ^ p.2) (𝓝[≠] 0 ×ᶠ 𝓝 y) (𝓝 0) :=
    squeeze_zero_norm (λ p, abs_rpow_le_exp_log_mul p.1 p.2) A,
  have C : tendsto (λ p : ℝ × ℝ, p.1 ^ p.2) (𝓝[{0}] 0 ×ᶠ 𝓝 y) (pure 0),
  { rw [nhds_within_singleton, tendsto_pure, pure_prod, eventually_map],
    exact (lt_mem_nhds hp).mono (λ y hy, zero_rpow hy.ne') },
  simpa only [← sup_prod, ← nhds_within_union, compl_union_self, nhds_within_univ, nhds_prod_eq,
    continuous_at, zero_rpow hp.ne'] using B.sup (C.mono_right (pure_le_nhds _))
end

lemma continuous_at_rpow (p : ℝ × ℝ) (h : p.1 ≠ 0 ∨ 0 < p.2) :
  continuous_at (λ p : ℝ × ℝ, p.1 ^ p.2) p :=
h.elim (λ h, continuous_at_rpow_of_ne p h) (λ h, continuous_at_rpow_of_pos p h)

end real

section

variable {α : Type*}

lemma filter.tendsto.rpow {l : filter α} {f g : α → ℝ} {x y : ℝ}
  (hf : tendsto f l (𝓝 x)) (hg : tendsto g l (𝓝 y)) (h : x ≠ 0 ∨ 0 < y) :
  tendsto (λ t, f t ^ g t) l (𝓝 (x ^ y)) :=
(real.continuous_at_rpow (x, y) h).tendsto.comp (hf.prod_mk_nhds hg)

lemma filter.tendsto.rpow_const {l : filter α} {f : α → ℝ} {x p : ℝ}
  (hf : tendsto f l (𝓝 x)) (h : x ≠ 0 ∨ 0 ≤ p) :
  tendsto (λ a, f a ^ p) l (𝓝 (x ^ p)) :=
if h0 : 0 = p then h0 ▸ by simp [tendsto_const_nhds]
else hf.rpow tendsto_const_nhds (h.imp id $ λ h', h'.lt_of_ne h0)

variables [topological_space α] {f g : α → ℝ} {s : set α} {x : α} {p : ℝ}

lemma continuous_at.rpow (hf : continuous_at f x) (hg : continuous_at g x) (h : f x ≠ 0 ∨ 0 < g x) :
  continuous_at (λ t, f t ^ g t) x :=
hf.rpow hg h

lemma continuous_within_at.rpow (hf : continuous_within_at f s x) (hg : continuous_within_at g s x)
  (h : f x ≠ 0 ∨ 0 < g x) :
  continuous_within_at (λ t, f t ^ g t) s x :=
hf.rpow hg h

lemma continuous_on.rpow (hf : continuous_on f s) (hg : continuous_on g s)
  (h : ∀ x ∈ s, f x ≠ 0 ∨ 0 < g x) :
  continuous_on (λ t, f t ^ g t) s :=
λ t ht, (hf t ht).rpow (hg t ht) (h t ht)

lemma continuous.rpow (hf : continuous f) (hg : continuous g) (h : ∀ x, f x ≠ 0 ∨ 0 < g x) :
  continuous (λ x, f x ^ g x) :=
continuous_iff_continuous_at.2 $ λ x, (hf.continuous_at.rpow hg.continuous_at (h x))

lemma continuous_within_at.rpow_const (hf : continuous_within_at f s x) (h : f x ≠ 0 ∨ 0 ≤ p) :
  continuous_within_at (λ x, f x ^ p) s x :=
hf.rpow_const h

lemma continuous_at.rpow_const (hf : continuous_at f x) (h : f x ≠ 0 ∨ 0 ≤ p) :
  continuous_at (λ x, f x ^ p) x :=
hf.rpow_const h

lemma continuous_on.rpow_const (hf : continuous_on f s) (h : ∀ x ∈ s, f x ≠ 0 ∨ 0 ≤ p) :
  continuous_on (λ x, f x ^ p) s :=
λ x hx, (hf x hx).rpow_const (h x hx)

lemma continuous.rpow_const (hf : continuous f) (h : ∀ x, f x ≠ 0 ∨ 0 ≤ p) :
  continuous (λ x, f x ^ p) :=
continuous_iff_continuous_at.2 $ λ x, hf.continuous_at.rpow_const (h x)

end

namespace real

variables {z x y : ℝ}

section sqrt

lemma sqrt_eq_rpow (x : ℝ) : sqrt x = x ^ (1/(2:ℝ)) :=
begin
  obtain h | h := le_or_lt 0 x,
  { rw [← mul_self_inj_of_nonneg (sqrt_nonneg _) (rpow_nonneg_of_nonneg h _), mul_self_sqrt h,
      ← sq, ← rpow_nat_cast, ← rpow_mul h],
    norm_num },
  { have : 1 / (2:ℝ) * π = π / (2:ℝ), ring,
    rw [sqrt_eq_zero_of_nonpos h.le, rpow_def_of_neg h, this, cos_pi_div_two, mul_zero] }
end

end sqrt

end real

section limits
open real filter

/-- The function `x ^ y` tends to `+∞` at `+∞` for any positive real `y`. -/
lemma tendsto_rpow_at_top {y : ℝ} (hy : 0 < y) : tendsto (λ x : ℝ, x ^ y) at_top at_top :=
begin
  rw tendsto_at_top_at_top,
  intro b,
  use (max b 0) ^ (1/y),
  intros x hx,
  exact le_of_max_le_left
    (by { convert rpow_le_rpow (rpow_nonneg_of_nonneg (le_max_right b 0) (1/y)) hx (le_of_lt hy),
      rw [← rpow_mul (le_max_right b 0), (eq_div_iff (ne_of_gt hy)).mp rfl, rpow_one] }),
end

/-- The function `x ^ (-y)` tends to `0` at `+∞` for any positive real `y`. -/
lemma tendsto_rpow_neg_at_top {y : ℝ} (hy : 0 < y) : tendsto (λ x : ℝ, x ^ (-y)) at_top (𝓝 0) :=
tendsto.congr' (eventually_eq_of_mem (Ioi_mem_at_top 0) (λ x hx, (rpow_neg (le_of_lt hx) y).symm))
  (tendsto_rpow_at_top hy).inv_tendsto_at_top

/-- The function `x ^ (a / (b * x + c))` tends to `1` at `+∞`, for any real numbers `a`, `b`, and
`c` such that `b` is nonzero. -/
lemma tendsto_rpow_div_mul_add (a b c : ℝ) (hb : 0 ≠ b) :
  tendsto (λ x, x ^ (a / (b*x+c))) at_top (𝓝 1) :=
begin
  refine tendsto.congr' _ ((tendsto_exp_nhds_0_nhds_1.comp
    (by simpa only [mul_zero, pow_one] using ((@tendsto_const_nhds _ _ _ a _).mul
      (tendsto_div_pow_mul_exp_add_at_top b c 1 hb)))).comp tendsto_log_at_top),
  apply eventually_eq_of_mem (Ioi_mem_at_top (0:ℝ)),
  intros x hx,
  simp only [set.mem_Ioi, function.comp_app] at hx ⊢,
  rw [exp_log hx, ← exp_log (rpow_pos_of_pos hx (a / (b * x + c))), log_rpow hx (a / (b * x + c))],
  field_simp,
end

/-- The function `x ^ (1 / x)` tends to `1` at `+∞`. -/
lemma tendsto_rpow_div : tendsto (λ x, x ^ ((1:ℝ) / x)) at_top (𝓝 1) :=
by { convert tendsto_rpow_div_mul_add (1:ℝ) _ (0:ℝ) zero_ne_one, funext, congr' 2, ring }

/-- The function `x ^ (-1 / x)` tends to `1` at `+∞`. -/
lemma tendsto_rpow_neg_div : tendsto (λ x, x ^ (-(1:ℝ) / x)) at_top (𝓝 1) :=
by { convert tendsto_rpow_div_mul_add (-(1:ℝ)) _ (0:ℝ) zero_ne_one, funext, congr' 2, ring }

/-- The function `exp(x) / x ^ s` tends to `+∞` at `+∞`, for any real number `s`. -/
lemma tendsto_exp_div_rpow_at_top (s : ℝ) : tendsto (λ x : ℝ, exp x / x ^ s) at_top at_top :=
begin
  cases archimedean_iff_nat_lt.1 (real.archimedean) s with n hn,
  refine tendsto_at_top_mono' _ _ (tendsto_exp_div_pow_at_top n),
  filter_upwards [eventually_gt_at_top (0 : ℝ), eventually_ge_at_top (1 : ℝ)] with x hx₀ hx₁,
  rw [div_le_div_left (exp_pos _) (pow_pos hx₀ _) (rpow_pos_of_pos hx₀ _), ←rpow_nat_cast],
  exact rpow_le_rpow_of_exponent_le hx₁ hn.le,
end

/-- The function `exp (b * x) / x ^ s` tends to `+∞` at `+∞`, for any real `s` and `b > 0`. -/
lemma tendsto_exp_mul_div_rpow_at_top (s : ℝ) (b : ℝ) (hb : 0 < b) :
  tendsto (λ x : ℝ, exp (b * x) / x ^ s) at_top at_top :=
begin
  refine ((tendsto_rpow_at_top hb).comp (tendsto_exp_div_rpow_at_top (s / b))).congr' _,
  filter_upwards [eventually_ge_at_top (0 : ℝ)] with x hx₀,
  simp [div_rpow, (exp_pos x).le, rpow_nonneg_of_nonneg, ←rpow_mul, ←exp_mul, mul_comm x, hb.ne', *]
end

/-- The function `x ^ s * exp (-b * x)` tends to `0` at `+∞`, for any real `s` and `b > 0`. -/
lemma tendsto_rpow_mul_exp_neg_mul_at_top_nhds_0 (s : ℝ) (b : ℝ) (hb : 0 < b):
  tendsto (λ x : ℝ, x ^ s * exp (-b * x)) at_top (𝓝 0) :=
begin
  refine (tendsto_exp_mul_div_rpow_at_top s b hb).inv_tendsto_at_top.congr' _,
  filter_upwards with x using by simp [exp_neg, inv_div, div_eq_mul_inv _ (exp _)]
end

open asymptotics

/-- `x ^ s = o(exp(b * x))` as `x → ∞` for any real `s` and positive `b`. -/
lemma is_o_rpow_exp_pos_mul_at_top (s : ℝ) {b : ℝ} (hb : 0 < b) :
  is_o (λ x : ℝ, x ^ s) (λ x, exp (b * x)) at_top :=
iff.mpr (is_o_iff_tendsto $ λ x h, absurd h (exp_pos _).ne') $
  by simpa only [div_eq_mul_inv, exp_neg, neg_mul]
    using tendsto_rpow_mul_exp_neg_mul_at_top_nhds_0 s b hb

/-- `x ^ k = o(exp(b * x))` as `x → ∞` for any integer `k` and positive `b`. -/
lemma is_o_zpow_exp_pos_mul_at_top (k : ℤ) {b : ℝ} (hb : 0 < b) :
  is_o (λ x : ℝ, x ^ k) (λ x, exp (b * x)) at_top :=
by simpa only [rpow_int_cast] using is_o_rpow_exp_pos_mul_at_top k hb

/-- `x ^ k = o(exp(b * x))` as `x → ∞` for any natural `k` and positive `b`. -/
lemma is_o_pow_exp_pos_mul_at_top (k : ℕ) {b : ℝ} (hb : 0 < b) :
  is_o (λ x : ℝ, x ^ k) (λ x, exp (b * x)) at_top :=
is_o_zpow_exp_pos_mul_at_top k hb

/-- `x ^ s = o(exp x)` as `x → ∞` for any real `s`. -/
lemma is_o_rpow_exp_at_top (s : ℝ) : is_o (λ x : ℝ, x ^ s) exp at_top :=
by simpa only [one_mul] using is_o_rpow_exp_pos_mul_at_top s one_pos

end limits

namespace complex

<<<<<<< HEAD
/-- See also `complex.continuous_at_cpow` and `complex.continuous_at_cpow_of_re_pos`. -/
=======
/-- See also `complex.continuous_at_cpow`. -/
>>>>>>> 41398242
lemma continuous_at_cpow_zero_of_re_pos {z : ℂ} (hz : 0 < z.re) :
  continuous_at (λ x : ℂ × ℂ, x.1 ^ x.2) (0, z) :=
begin
  have hz₀ : z ≠ 0, from ne_of_apply_ne re hz.ne',
  rw [continuous_at, zero_cpow hz₀, tendsto_zero_iff_norm_tendsto_zero],
  refine squeeze_zero (λ _, norm_nonneg _) (λ _, abs_cpow_le _ _) _,
  simp only [div_eq_mul_inv, ← real.exp_neg],
  refine tendsto.zero_mul_is_bounded_under_le _ _,
  { convert (continuous_fst.norm.tendsto _).rpow ((continuous_re.comp continuous_snd).tendsto _) _;
      simp [hz, real.zero_rpow hz.ne'] },
  { simp only [(∘), real.norm_eq_abs, abs_of_pos (real.exp_pos _)],
    rcases exists_gt (|im z|) with ⟨C, hC⟩,
    refine ⟨real.exp (π * C), eventually_map.2 _⟩,
    refine (((continuous_im.comp continuous_snd).abs.tendsto (_, z)).eventually
      (gt_mem_nhds hC)).mono (λ z hz, real.exp_le_exp.2 $ (neg_le_abs_self _).trans _),
    rw _root_.abs_mul,
    exact mul_le_mul (abs_le.2 ⟨(neg_pi_lt_arg _).le, arg_le_pi _⟩) hz.le
      (_root_.abs_nonneg _) real.pi_pos.le }
end

<<<<<<< HEAD
/-- See also `complex.continuous_at_cpow` for a version that assumes `p.1 ≠ 0` but makes no
assumptions about `p.2`. -/
lemma continuous_at_cpow_of_re_pos {p : ℂ × ℂ} (h₁ : 0 ≤ p.1.re ∨ p.1.im ≠ 0) (h₂ : 0 < p.2.re) :
  continuous_at (λ x : ℂ × ℂ, x.1 ^ x.2) p :=
begin
  cases p with z w,
  rw [← not_lt_zero_iff, lt_iff_le_and_ne, not_and_distrib, ne.def, not_not, not_le_zero_iff] at h₁,
  rcases h₁ with h₁|(rfl : z = 0),
  exacts [continuous_at_cpow h₁, continuous_at_cpow_zero_of_re_pos h₂]
end

/-- See also `complex.continuous_at_cpow_const` for a version that assumes `z ≠ 0` but makes no
assumptions about `w`. -/
lemma continuous_at_cpow_const_of_re_pos {z w : ℂ} (hz : 0 ≤ re z ∨ im z ≠ 0) (hw : 0 < re w) :
  continuous_at (λ x, x ^ w) z :=
tendsto.comp (@continuous_at_cpow_of_re_pos (z, w) hz hw)
  (continuous_at_id.prod continuous_at_const)

lemma continuous_of_real_cpow_const {y : ℂ} (hs : 0 < y.re) : continuous (λ x, x ^ y : ℝ → ℂ) :=
begin
  rw continuous_iff_continuous_at, intro x,
  cases le_or_lt 0 x with hx hx,
  { refine (continuous_at_cpow_const_of_re_pos _ hs).comp continuous_of_real.continuous_at,
    exact or.inl hx },
  { suffices : continuous_on (λ x, x ^ y : ℝ → ℂ) (set.Iio 0),
      from continuous_on.continuous_at this (Iio_mem_nhds hx),
    have : eq_on (λ x, x ^ y : ℝ → ℂ) (λ x, ((-x) : ℂ) ^ y * exp (π * I * y)) (set.Iio 0),
      from λ y hy, of_real_cpow_of_nonpos (le_of_lt hy) _,
    refine (continuous_on.mul (λ y hy, _) continuous_on_const).congr this,
    refine continuous_of_real.continuous_within_at.neg.cpow continuous_within_at_const _,
    left, simpa using hy }
end

=======
>>>>>>> 41398242
end complex

namespace nnreal

/-- The nonnegative real power function `x^y`, defined for `x : ℝ≥0` and `y : ℝ ` as the
restriction of the real power function. For `x > 0`, it is equal to `exp (y log x)`. For `x = 0`,
one sets `0 ^ 0 = 1` and `0 ^ y = 0` for `y ≠ 0`. -/
noncomputable def rpow (x : ℝ≥0) (y : ℝ) : ℝ≥0 :=
⟨(x : ℝ) ^ y, real.rpow_nonneg_of_nonneg x.2 y⟩

noncomputable instance : has_pow ℝ≥0 ℝ := ⟨rpow⟩

@[simp] lemma rpow_eq_pow (x : ℝ≥0) (y : ℝ) : rpow x y = x ^ y := rfl

@[simp, norm_cast] lemma coe_rpow (x : ℝ≥0) (y : ℝ) : ((x ^ y : ℝ≥0) : ℝ) = (x : ℝ) ^ y := rfl

@[simp] lemma rpow_zero (x : ℝ≥0) : x ^ (0 : ℝ) = 1 :=
nnreal.eq $ real.rpow_zero _

@[simp] lemma rpow_eq_zero_iff {x : ℝ≥0} {y : ℝ} : x ^ y = 0 ↔ x = 0 ∧ y ≠ 0 :=
begin
  rw [← nnreal.coe_eq, coe_rpow, ← nnreal.coe_eq_zero],
  exact real.rpow_eq_zero_iff_of_nonneg x.2
end

@[simp] lemma zero_rpow {x : ℝ} (h : x ≠ 0) : (0 : ℝ≥0) ^ x = 0 :=
nnreal.eq $ real.zero_rpow h

@[simp] lemma rpow_one (x : ℝ≥0) : x ^ (1 : ℝ) = x :=
nnreal.eq $ real.rpow_one _

@[simp] lemma one_rpow (x : ℝ) : (1 : ℝ≥0) ^ x = 1 :=
nnreal.eq $ real.one_rpow _

lemma rpow_add {x : ℝ≥0} (hx : x ≠ 0) (y z : ℝ) : x ^ (y + z) = x ^ y * x ^ z :=
nnreal.eq $ real.rpow_add (pos_iff_ne_zero.2 hx) _ _

lemma rpow_add' (x : ℝ≥0) {y z : ℝ} (h : y + z ≠ 0) : x ^ (y + z) = x ^ y * x ^ z :=
nnreal.eq $ real.rpow_add' x.2 h

lemma rpow_mul (x : ℝ≥0) (y z : ℝ) : x ^ (y * z) = (x ^ y) ^ z :=
nnreal.eq $ real.rpow_mul x.2 y z

lemma rpow_neg (x : ℝ≥0) (y : ℝ) : x ^ -y = (x ^ y)⁻¹ :=
nnreal.eq $ real.rpow_neg x.2 _

lemma rpow_neg_one (x : ℝ≥0) : x ^ (-1 : ℝ) = x ⁻¹ :=
by simp [rpow_neg]

lemma rpow_sub {x : ℝ≥0} (hx : x ≠ 0) (y z : ℝ) : x ^ (y - z) = x ^ y / x ^ z :=
nnreal.eq $ real.rpow_sub (pos_iff_ne_zero.2 hx) y z

lemma rpow_sub' (x : ℝ≥0) {y z : ℝ} (h : y - z ≠ 0) :
  x ^ (y - z) = x ^ y / x ^ z :=
nnreal.eq $ real.rpow_sub' x.2 h

lemma rpow_inv_rpow_self {y : ℝ} (hy : y ≠ 0) (x : ℝ≥0) : (x ^ y) ^ (1 / y) = x :=
by field_simp [← rpow_mul]

lemma rpow_self_rpow_inv {y : ℝ} (hy : y ≠ 0) (x : ℝ≥0) : (x ^ (1 / y)) ^ y = x :=
by field_simp [← rpow_mul]

lemma inv_rpow (x : ℝ≥0) (y : ℝ) : (x⁻¹) ^ y = (x ^ y)⁻¹ :=
nnreal.eq $ real.inv_rpow x.2 y

lemma div_rpow (x y : ℝ≥0) (z : ℝ) : (x / y) ^ z = x ^ z / y ^ z :=
nnreal.eq $ real.div_rpow x.2 y.2 z

lemma sqrt_eq_rpow (x : ℝ≥0) : sqrt x = x ^ (1/(2:ℝ)) :=
begin
  refine nnreal.eq _,
  push_cast,
  exact real.sqrt_eq_rpow x.1,
end

@[simp, norm_cast] lemma rpow_nat_cast (x : ℝ≥0) (n : ℕ) : x ^ (n : ℝ) = x ^ n :=
nnreal.eq $ by simpa only [coe_rpow, coe_pow] using real.rpow_nat_cast x n

lemma mul_rpow {x y : ℝ≥0} {z : ℝ}  : (x*y)^z = x^z * y^z :=
nnreal.eq $ real.mul_rpow x.2 y.2

lemma rpow_le_rpow {x y : ℝ≥0} {z: ℝ} (h₁ : x ≤ y) (h₂ : 0 ≤ z) : x^z ≤ y^z :=
real.rpow_le_rpow x.2 h₁ h₂

lemma rpow_lt_rpow {x y : ℝ≥0} {z: ℝ} (h₁ : x < y) (h₂ : 0 < z) : x^z < y^z :=
real.rpow_lt_rpow x.2 h₁ h₂

lemma rpow_lt_rpow_iff {x y : ℝ≥0} {z : ℝ} (hz : 0 < z) : x ^ z < y ^ z ↔ x < y :=
real.rpow_lt_rpow_iff x.2 y.2 hz

lemma rpow_le_rpow_iff {x y : ℝ≥0} {z : ℝ} (hz : 0 < z) : x ^ z ≤ y ^ z ↔ x ≤ y :=
real.rpow_le_rpow_iff x.2 y.2 hz

lemma le_rpow_one_div_iff {x y : ℝ≥0} {z : ℝ} (hz : 0 < z) :  x ≤ y ^ (1 / z) ↔ x ^ z ≤ y :=
by rw [← rpow_le_rpow_iff hz, rpow_self_rpow_inv hz.ne']

lemma rpow_one_div_le_iff {x y : ℝ≥0} {z : ℝ} (hz : 0 < z) :  x ^ (1 / z) ≤ y ↔ x ≤ y ^ z :=
by rw [← rpow_le_rpow_iff hz, rpow_self_rpow_inv hz.ne']

lemma rpow_lt_rpow_of_exponent_lt {x : ℝ≥0} {y z : ℝ} (hx : 1 < x) (hyz : y < z) : x^y < x^z :=
real.rpow_lt_rpow_of_exponent_lt hx hyz

lemma rpow_le_rpow_of_exponent_le {x : ℝ≥0} {y z : ℝ} (hx : 1 ≤ x) (hyz : y ≤ z) : x^y ≤ x^z :=
real.rpow_le_rpow_of_exponent_le hx hyz

lemma rpow_lt_rpow_of_exponent_gt {x : ℝ≥0} {y z : ℝ} (hx0 : 0 < x) (hx1 : x < 1) (hyz : z < y) :
  x^y < x^z :=
real.rpow_lt_rpow_of_exponent_gt hx0 hx1 hyz

lemma rpow_le_rpow_of_exponent_ge {x : ℝ≥0} {y z : ℝ} (hx0 : 0 < x) (hx1 : x ≤ 1) (hyz : z ≤ y) :
  x^y ≤ x^z :=
real.rpow_le_rpow_of_exponent_ge hx0 hx1 hyz

lemma rpow_pos {p : ℝ} {x : ℝ≥0} (hx_pos : 0 < x) : 0 < x^p :=
begin
  have rpow_pos_of_nonneg : ∀ {p : ℝ}, 0 < p → 0 < x^p,
  { intros p hp_pos,
    rw ←zero_rpow hp_pos.ne',
    exact rpow_lt_rpow hx_pos hp_pos },
  rcases lt_trichotomy 0 p with hp_pos|rfl|hp_neg,
  { exact rpow_pos_of_nonneg hp_pos },
  { simp only [zero_lt_one, rpow_zero] },
  { rw [←neg_neg p, rpow_neg, inv_pos],
    exact rpow_pos_of_nonneg (neg_pos.mpr hp_neg) },
end

lemma rpow_lt_one {x : ℝ≥0} {z : ℝ} (hx : 0 ≤ x) (hx1 : x < 1) (hz : 0 < z) : x^z < 1 :=
real.rpow_lt_one hx hx1 hz

lemma rpow_le_one {x : ℝ≥0} {z : ℝ} (hx2 : x ≤ 1) (hz : 0 ≤ z) : x^z ≤ 1 :=
real.rpow_le_one x.2 hx2 hz

lemma rpow_lt_one_of_one_lt_of_neg {x : ℝ≥0} {z : ℝ} (hx : 1 < x) (hz : z < 0) : x^z < 1 :=
real.rpow_lt_one_of_one_lt_of_neg hx hz

lemma rpow_le_one_of_one_le_of_nonpos {x : ℝ≥0} {z : ℝ} (hx : 1 ≤ x) (hz : z ≤ 0) : x^z ≤ 1 :=
real.rpow_le_one_of_one_le_of_nonpos hx hz

lemma one_lt_rpow {x : ℝ≥0} {z : ℝ} (hx : 1 < x) (hz : 0 < z) : 1 < x^z :=
real.one_lt_rpow hx hz

lemma one_le_rpow {x : ℝ≥0} {z : ℝ} (h : 1 ≤ x) (h₁ : 0 ≤ z) : 1 ≤ x^z :=
real.one_le_rpow h h₁

lemma one_lt_rpow_of_pos_of_lt_one_of_neg {x : ℝ≥0} {z : ℝ} (hx1 : 0 < x) (hx2 : x < 1)
  (hz : z < 0) : 1 < x^z :=
real.one_lt_rpow_of_pos_of_lt_one_of_neg hx1 hx2 hz

lemma one_le_rpow_of_pos_of_le_one_of_nonpos {x : ℝ≥0} {z : ℝ} (hx1 : 0 < x) (hx2 : x ≤ 1)
  (hz : z ≤ 0) : 1 ≤ x^z :=
real.one_le_rpow_of_pos_of_le_one_of_nonpos hx1 hx2 hz

lemma rpow_le_self_of_le_one {x : ℝ≥0} {z : ℝ} (hx : x ≤ 1) (h_one_le : 1 ≤ z) : x ^ z ≤ x :=
begin
  rcases eq_bot_or_bot_lt x with rfl | (h : 0 < x),
  { have : z ≠ 0 := by linarith,
    simp [this] },
  nth_rewrite 1 ←nnreal.rpow_one x,
  exact nnreal.rpow_le_rpow_of_exponent_ge h hx h_one_le,
end

lemma rpow_left_injective {x : ℝ} (hx : x ≠ 0) : function.injective (λ y : ℝ≥0, y^x) :=
λ y z hyz, by simpa only [rpow_inv_rpow_self hx] using congr_arg (λ y, y ^ (1 / x)) hyz

lemma rpow_eq_rpow_iff {x y : ℝ≥0} {z : ℝ} (hz : z ≠ 0) : x ^ z = y ^ z ↔ x = y :=
(rpow_left_injective hz).eq_iff

lemma rpow_left_surjective {x : ℝ} (hx : x ≠ 0) : function.surjective (λ y : ℝ≥0, y^x) :=
λ y, ⟨y ^ x⁻¹, by simp_rw [←rpow_mul, _root_.inv_mul_cancel hx, rpow_one]⟩

lemma rpow_left_bijective {x : ℝ} (hx : x ≠ 0) : function.bijective (λ y : ℝ≥0, y^x) :=
⟨rpow_left_injective hx, rpow_left_surjective hx⟩

lemma eq_rpow_one_div_iff {x y : ℝ≥0} {z : ℝ} (hz : z ≠ 0) :  x = y ^ (1 / z) ↔ x ^ z = y :=
by rw [← rpow_eq_rpow_iff hz, rpow_self_rpow_inv hz]

lemma rpow_one_div_eq_iff {x y : ℝ≥0} {z : ℝ} (hz : z ≠ 0) :  x ^ (1 / z) = y ↔ x = y ^ z :=
by rw [← rpow_eq_rpow_iff hz, rpow_self_rpow_inv hz]

lemma pow_nat_rpow_nat_inv (x : ℝ≥0) {n : ℕ} (hn : 0 < n) :
  (x ^ n) ^ (n⁻¹ : ℝ) = x :=
by { rw [← nnreal.coe_eq, coe_rpow, nnreal.coe_pow], exact real.pow_nat_rpow_nat_inv x.2 hn }

lemma rpow_nat_inv_pow_nat (x : ℝ≥0) {n : ℕ} (hn : 0 < n) :
  (x ^ (n⁻¹ : ℝ)) ^ n = x :=
by { rw [← nnreal.coe_eq, nnreal.coe_pow, coe_rpow], exact real.rpow_nat_inv_pow_nat x.2 hn }

lemma continuous_at_rpow {x : ℝ≥0} {y : ℝ} (h : x ≠ 0 ∨ 0 < y) :
  continuous_at (λp:ℝ≥0×ℝ, p.1^p.2) (x, y) :=
begin
  have : (λp:ℝ≥0×ℝ, p.1^p.2) = real.to_nnreal ∘ (λp:ℝ×ℝ, p.1^p.2) ∘ (λp:ℝ≥0 × ℝ, (p.1.1, p.2)),
  { ext p,
    rw [coe_rpow, real.coe_to_nnreal _ (real.rpow_nonneg_of_nonneg p.1.2 _)],
    refl },
  rw this,
  refine continuous_real_to_nnreal.continuous_at.comp (continuous_at.comp _ _),
  { apply real.continuous_at_rpow,
    simp at h,
    rw ← (nnreal.coe_eq_zero x) at h,
    exact h },
  { exact ((continuous_subtype_val.comp continuous_fst).prod_mk continuous_snd).continuous_at }
end

lemma _root_.real.to_nnreal_rpow_of_nonneg {x y : ℝ} (hx : 0 ≤ x) :
  real.to_nnreal (x ^ y) = (real.to_nnreal x) ^ y :=
begin
  nth_rewrite 0 ← real.coe_to_nnreal x hx,
  rw [←nnreal.coe_rpow, real.to_nnreal_coe],
end

end nnreal

open filter

lemma filter.tendsto.nnrpow {α : Type*} {f : filter α} {u : α → ℝ≥0} {v : α → ℝ} {x : ℝ≥0} {y : ℝ}
  (hx : tendsto u f (𝓝 x)) (hy : tendsto v f (𝓝 y)) (h : x ≠ 0 ∨ 0 < y) :
  tendsto (λ a, (u a) ^ (v a)) f (𝓝 (x ^ y)) :=
tendsto.comp (nnreal.continuous_at_rpow h) (hx.prod_mk_nhds hy)

namespace nnreal

lemma continuous_at_rpow_const {x : ℝ≥0} {y : ℝ} (h : x ≠ 0 ∨ 0 ≤ y) :
  continuous_at (λ z, z^y) x :=
h.elim (λ h, tendsto_id.nnrpow tendsto_const_nhds (or.inl h)) $
  λ h, h.eq_or_lt.elim
    (λ h, h ▸ by simp only [rpow_zero, continuous_at_const])
    (λ h, tendsto_id.nnrpow tendsto_const_nhds (or.inr h))

lemma continuous_rpow_const {y : ℝ} (h : 0 ≤ y) :
  continuous (λ x : ℝ≥0, x^y) :=
continuous_iff_continuous_at.2 $ λ x, continuous_at_rpow_const (or.inr h)

theorem tendsto_rpow_at_top {y : ℝ} (hy : 0 < y) :
  tendsto (λ (x : ℝ≥0), x ^ y) at_top at_top :=
begin
  rw filter.tendsto_at_top_at_top,
  intros b,
  obtain ⟨c, hc⟩ := tendsto_at_top_at_top.mp (tendsto_rpow_at_top hy) b,
  use c.to_nnreal,
  intros a ha,
  exact_mod_cast hc a (real.to_nnreal_le_iff_le_coe.mp ha),
end

end nnreal

namespace ennreal

/-- The real power function `x^y` on extended nonnegative reals, defined for `x : ℝ≥0∞` and
`y : ℝ` as the restriction of the real power function if `0 < x < ⊤`, and with the natural values
for `0` and `⊤` (i.e., `0 ^ x = 0` for `x > 0`, `1` for `x = 0` and `⊤` for `x < 0`, and
`⊤ ^ x = 1 / 0 ^ x`). -/
noncomputable def rpow : ℝ≥0∞ → ℝ → ℝ≥0∞
| (some x) y := if x = 0 ∧ y < 0 then ⊤ else (x ^ y : ℝ≥0)
| none     y := if 0 < y then ⊤ else if y = 0 then 1 else 0

noncomputable instance : has_pow ℝ≥0∞ ℝ := ⟨rpow⟩

@[simp] lemma rpow_eq_pow (x : ℝ≥0∞) (y : ℝ) : rpow x y = x ^ y := rfl

@[simp] lemma rpow_zero {x : ℝ≥0∞} : x ^ (0 : ℝ) = 1 :=
by cases x; { dsimp only [(^), rpow], simp [lt_irrefl] }

lemma top_rpow_def (y : ℝ) : (⊤ : ℝ≥0∞) ^ y = if 0 < y then ⊤ else if y = 0 then 1 else 0 :=
rfl

@[simp] lemma top_rpow_of_pos {y : ℝ} (h : 0 < y) : (⊤ : ℝ≥0∞) ^ y = ⊤ :=
by simp [top_rpow_def, h]

@[simp] lemma top_rpow_of_neg {y : ℝ} (h : y < 0) : (⊤ : ℝ≥0∞) ^ y = 0 :=
by simp [top_rpow_def, asymm h, ne_of_lt h]

@[simp] lemma zero_rpow_of_pos {y : ℝ} (h : 0 < y) : (0 : ℝ≥0∞) ^ y = 0 :=
begin
  rw [← ennreal.coe_zero, ← ennreal.some_eq_coe],
  dsimp only [(^), rpow],
  simp [h, asymm h, ne_of_gt h],
end

@[simp] lemma zero_rpow_of_neg {y : ℝ} (h : y < 0) : (0 : ℝ≥0∞) ^ y = ⊤ :=
begin
  rw [← ennreal.coe_zero, ← ennreal.some_eq_coe],
  dsimp only [(^), rpow],
  simp [h, ne_of_gt h],
end

lemma zero_rpow_def (y : ℝ) : (0 : ℝ≥0∞) ^ y = if 0 < y then 0 else if y = 0 then 1 else ⊤ :=
begin
  rcases lt_trichotomy 0 y with H|rfl|H,
  { simp [H, ne_of_gt, zero_rpow_of_pos, lt_irrefl] },
  { simp [lt_irrefl] },
  { simp [H, asymm H, ne_of_lt, zero_rpow_of_neg] }
end

@[simp] lemma zero_rpow_mul_self (y : ℝ) : (0 : ℝ≥0∞) ^ y * 0 ^ y = 0 ^ y :=
by { rw zero_rpow_def, split_ifs, exacts [zero_mul _, one_mul _, top_mul_top] }

@[norm_cast] lemma coe_rpow_of_ne_zero {x : ℝ≥0} (h : x ≠ 0) (y : ℝ) :
  (x : ℝ≥0∞) ^ y = (x ^ y : ℝ≥0) :=
begin
  rw [← ennreal.some_eq_coe],
  dsimp only [(^), rpow],
  simp [h]
end

@[norm_cast] lemma coe_rpow_of_nonneg (x : ℝ≥0) {y : ℝ} (h : 0 ≤ y) :
  (x : ℝ≥0∞) ^ y = (x ^ y : ℝ≥0) :=
begin
  by_cases hx : x = 0,
  { rcases le_iff_eq_or_lt.1 h with H|H,
    { simp [hx, H.symm] },
    { simp [hx, zero_rpow_of_pos H, nnreal.zero_rpow (ne_of_gt H)] } },
  { exact coe_rpow_of_ne_zero hx _ }
end

lemma coe_rpow_def (x : ℝ≥0) (y : ℝ) :
  (x : ℝ≥0∞) ^ y = if x = 0 ∧ y < 0 then ⊤ else (x ^ y : ℝ≥0) := rfl

@[simp] lemma rpow_one (x : ℝ≥0∞) : x ^ (1 : ℝ) = x :=
by cases x; dsimp only [(^), rpow]; simp [zero_lt_one, not_lt_of_le zero_le_one]

@[simp] lemma one_rpow (x : ℝ) : (1 : ℝ≥0∞) ^ x = 1 :=
by { rw [← coe_one, coe_rpow_of_ne_zero one_ne_zero], simp }

@[simp] lemma rpow_eq_zero_iff {x : ℝ≥0∞} {y : ℝ} :
  x ^ y = 0 ↔ (x = 0 ∧ 0 < y) ∨ (x = ⊤ ∧ y < 0) :=
begin
  cases x,
  { rcases lt_trichotomy y 0 with H|H|H;
    simp [H, top_rpow_of_neg, top_rpow_of_pos, le_of_lt] },
  { by_cases h : x = 0,
    { rcases lt_trichotomy y 0 with H|H|H;
      simp [h, H, zero_rpow_of_neg, zero_rpow_of_pos, le_of_lt] },
    { simp [coe_rpow_of_ne_zero h, h] } }
end

@[simp] lemma rpow_eq_top_iff {x : ℝ≥0∞} {y : ℝ} :
  x ^ y = ⊤ ↔ (x = 0 ∧ y < 0) ∨ (x = ⊤ ∧ 0 < y) :=
begin
  cases x,
  { rcases lt_trichotomy y 0 with H|H|H;
    simp [H, top_rpow_of_neg, top_rpow_of_pos, le_of_lt] },
  { by_cases h : x = 0,
    { rcases lt_trichotomy y 0 with H|H|H;
      simp [h, H, zero_rpow_of_neg, zero_rpow_of_pos, le_of_lt] },
    { simp [coe_rpow_of_ne_zero h, h] } }
end

lemma rpow_eq_top_iff_of_pos {x : ℝ≥0∞} {y : ℝ} (hy : 0 < y) : x ^ y = ⊤ ↔ x = ⊤ :=
by simp [rpow_eq_top_iff, hy, asymm hy]

lemma rpow_eq_top_of_nonneg (x : ℝ≥0∞) {y : ℝ} (hy0 : 0 ≤ y) : x ^ y = ⊤ → x = ⊤ :=
begin
  rw ennreal.rpow_eq_top_iff,
  intro h,
  cases h,
  { exfalso, rw lt_iff_not_ge at h, exact h.right hy0, },
  { exact h.left, },
end

lemma rpow_ne_top_of_nonneg {x : ℝ≥0∞} {y : ℝ} (hy0 : 0 ≤ y) (h : x ≠ ⊤) : x ^ y ≠ ⊤ :=
mt (ennreal.rpow_eq_top_of_nonneg x hy0) h

lemma rpow_lt_top_of_nonneg {x : ℝ≥0∞} {y : ℝ} (hy0 : 0 ≤ y) (h : x ≠ ⊤) : x ^ y < ⊤ :=
lt_top_iff_ne_top.mpr (ennreal.rpow_ne_top_of_nonneg hy0 h)

lemma rpow_add {x : ℝ≥0∞} (y z : ℝ) (hx : x ≠ 0) (h'x : x ≠ ⊤) : x ^ (y + z) = x ^ y * x ^ z :=
begin
  cases x, { exact (h'x rfl).elim },
  have : x ≠ 0 := λ h, by simpa [h] using hx,
  simp [coe_rpow_of_ne_zero this, nnreal.rpow_add this]
end

lemma rpow_neg (x : ℝ≥0∞) (y : ℝ) : x ^ -y = (x ^ y)⁻¹ :=
begin
  cases x,
  { rcases lt_trichotomy y 0 with H|H|H;
    simp [top_rpow_of_pos, top_rpow_of_neg, H, neg_pos.mpr] },
  { by_cases h : x = 0,
    { rcases lt_trichotomy y 0 with H|H|H;
      simp [h, zero_rpow_of_pos, zero_rpow_of_neg, H, neg_pos.mpr] },
    { have A : x ^ y ≠ 0, by simp [h],
      simp [coe_rpow_of_ne_zero h, ← coe_inv A, nnreal.rpow_neg] } }
end

lemma rpow_sub {x : ℝ≥0∞} (y z : ℝ) (hx : x ≠ 0) (h'x : x ≠ ⊤) : x ^ (y - z) = x ^ y / x ^ z :=
by rw [sub_eq_add_neg, rpow_add _ _ hx h'x, rpow_neg, div_eq_mul_inv]

lemma rpow_neg_one (x : ℝ≥0∞) : x ^ (-1 : ℝ) = x ⁻¹ :=
by simp [rpow_neg]

lemma rpow_mul (x : ℝ≥0∞) (y z : ℝ) : x ^ (y * z) = (x ^ y) ^ z :=
begin
  cases x,
  { rcases lt_trichotomy y 0 with Hy|Hy|Hy;
    rcases lt_trichotomy z 0 with Hz|Hz|Hz;
    simp [Hy, Hz, zero_rpow_of_neg, zero_rpow_of_pos, top_rpow_of_neg, top_rpow_of_pos,
          mul_pos_of_neg_of_neg, mul_neg_of_neg_of_pos, mul_neg_of_pos_of_neg] },
  { by_cases h : x = 0,
    { rcases lt_trichotomy y 0 with Hy|Hy|Hy;
      rcases lt_trichotomy z 0 with Hz|Hz|Hz;
      simp [h, Hy, Hz, zero_rpow_of_neg, zero_rpow_of_pos, top_rpow_of_neg, top_rpow_of_pos,
            mul_pos_of_neg_of_neg, mul_neg_of_neg_of_pos, mul_neg_of_pos_of_neg] },
    { have : x ^ y ≠ 0, by simp [h],
      simp [coe_rpow_of_ne_zero h, coe_rpow_of_ne_zero this, nnreal.rpow_mul] } }
end

@[simp, norm_cast] lemma rpow_nat_cast (x : ℝ≥0∞) (n : ℕ) : x ^ (n : ℝ) = x ^ n :=
begin
  cases x,
  { cases n;
    simp [top_rpow_of_pos (nat.cast_add_one_pos _), top_pow (nat.succ_pos _)] },
  { simp [coe_rpow_of_nonneg _ (nat.cast_nonneg n)] }
end

lemma mul_rpow_eq_ite (x y : ℝ≥0∞) (z : ℝ) :
  (x * y) ^ z = if (x = 0 ∧ y = ⊤ ∨ x = ⊤ ∧ y = 0) ∧ z < 0 then ⊤ else x ^ z * y ^ z :=
begin
  rcases eq_or_ne z 0 with rfl|hz, { simp },
  replace hz := hz.lt_or_lt,
  wlog hxy : x ≤ y := le_total x y using [x y, y x] tactic.skip,
  { rcases eq_or_ne x 0 with rfl|hx0,
    { induction y using with_top.rec_top_coe; cases hz with hz hz; simp [*, hz.not_lt] },
    rcases eq_or_ne y 0 with rfl|hy0, { exact (hx0 (bot_unique hxy)).elim },
    induction x using with_top.rec_top_coe, { cases hz with hz hz; simp [hz, top_unique hxy] },
    induction y using with_top.rec_top_coe, { cases hz with hz hz; simp * },
    simp only [*, false_and, and_false, false_or, if_false],
    norm_cast at *,
    rw [coe_rpow_of_ne_zero (mul_ne_zero hx0 hy0), nnreal.mul_rpow] },
  { convert this using 2; simp only [mul_comm, and_comm, or_comm] }
end

lemma mul_rpow_of_ne_top {x y : ℝ≥0∞} (hx : x ≠ ⊤) (hy : y ≠ ⊤) (z : ℝ) :
  (x * y) ^ z = x^z * y^z :=
by simp [*, mul_rpow_eq_ite]

@[norm_cast] lemma coe_mul_rpow (x y : ℝ≥0) (z : ℝ) :
  ((x : ℝ≥0∞) * y) ^ z = x^z * y^z :=
mul_rpow_of_ne_top coe_ne_top coe_ne_top z

lemma mul_rpow_of_ne_zero {x y : ℝ≥0∞} (hx : x ≠ 0) (hy : y ≠ 0) (z : ℝ) :
  (x * y) ^ z = x ^ z * y ^ z :=
by simp [*, mul_rpow_eq_ite]

lemma mul_rpow_of_nonneg (x y : ℝ≥0∞) {z : ℝ} (hz : 0 ≤ z) :
  (x * y) ^ z = x ^ z * y ^ z :=
by simp [hz.not_lt, mul_rpow_eq_ite]

lemma inv_rpow (x : ℝ≥0∞) (y : ℝ) : (x⁻¹) ^ y = (x ^ y)⁻¹ :=
begin
  rcases eq_or_ne y 0 with rfl|hy, { simp only [rpow_zero, inv_one] },
  replace hy := hy.lt_or_lt,
  rcases eq_or_ne x 0 with rfl|h0, { cases hy; simp * },
  rcases eq_or_ne x ⊤ with rfl|h_top, { cases hy; simp * },
  apply eq_inv_of_mul_eq_one,
  rw [← mul_rpow_of_ne_zero (inv_ne_zero.2 h_top) h0, inv_mul_cancel h0 h_top, one_rpow]
end

lemma div_rpow_of_nonneg (x y : ℝ≥0∞) {z : ℝ} (hz : 0 ≤ z) :
  (x / y) ^ z = x ^ z / y ^ z :=
by rw [div_eq_mul_inv, mul_rpow_of_nonneg _ _ hz, inv_rpow, div_eq_mul_inv]

lemma strict_mono_rpow_of_pos {z : ℝ} (h : 0 < z) : strict_mono (λ x : ℝ≥0∞, x ^ z) :=
begin
  intros x y hxy,
  lift x to ℝ≥0 using ne_top_of_lt hxy,
  rcases eq_or_ne y ∞ with rfl|hy,
  { simp only [top_rpow_of_pos h, coe_rpow_of_nonneg _ h.le, coe_lt_top] },
  { lift y to ℝ≥0 using hy,
    simp only [coe_rpow_of_nonneg _ h.le, nnreal.rpow_lt_rpow (coe_lt_coe.1 hxy) h, coe_lt_coe] }
end

lemma monotone_rpow_of_nonneg {z : ℝ} (h : 0 ≤ z) : monotone (λ x : ℝ≥0∞, x ^ z) :=
h.eq_or_lt.elim (λ h0, h0 ▸ by simp only [rpow_zero, monotone_const])
  (λ h0, (strict_mono_rpow_of_pos h0).monotone)

/-- Bundles `λ x : ℝ≥0∞, x ^ y` into an order isomorphism when `y : ℝ` is positive,
where the inverse is `λ x : ℝ≥0∞, x ^ (1 / y)`. -/
@[simps apply] def order_iso_rpow (y : ℝ) (hy : 0 < y) : ℝ≥0∞ ≃o ℝ≥0∞ :=
(strict_mono_rpow_of_pos hy).order_iso_of_right_inverse (λ x, x ^ y) (λ x, x ^ (1 / y))
  (λ x, by { dsimp, rw [←rpow_mul, one_div_mul_cancel hy.ne.symm, rpow_one] })

lemma order_iso_rpow_symm_apply (y : ℝ) (hy : 0 < y) :
  (order_iso_rpow y hy).symm = order_iso_rpow (1 / y) (one_div_pos.2 hy) :=
by { simp only [order_iso_rpow, one_div_one_div], refl }

lemma rpow_le_rpow {x y : ℝ≥0∞} {z : ℝ} (h₁ : x ≤ y) (h₂ : 0 ≤ z) : x^z ≤ y^z :=
monotone_rpow_of_nonneg h₂ h₁

lemma rpow_lt_rpow {x y : ℝ≥0∞} {z : ℝ} (h₁ : x < y) (h₂ : 0 < z) : x^z < y^z :=
strict_mono_rpow_of_pos h₂ h₁

lemma rpow_le_rpow_iff {x y : ℝ≥0∞} {z : ℝ} (hz : 0 < z) : x ^ z ≤ y ^ z ↔ x ≤ y :=
(strict_mono_rpow_of_pos hz).le_iff_le

lemma rpow_lt_rpow_iff {x y : ℝ≥0∞} {z : ℝ} (hz : 0 < z) :  x ^ z < y ^ z ↔ x < y :=
(strict_mono_rpow_of_pos hz).lt_iff_lt

lemma le_rpow_one_div_iff {x y : ℝ≥0∞} {z : ℝ} (hz : 0 < z) :  x ≤ y ^ (1 / z) ↔ x ^ z ≤ y :=
begin
  nth_rewrite 0 ←rpow_one x,
  nth_rewrite 0 ←@_root_.mul_inv_cancel _ _ z  hz.ne',
  rw [rpow_mul, ←one_div, @rpow_le_rpow_iff _ _ (1/z) (by simp [hz])],
end

lemma lt_rpow_one_div_iff {x y : ℝ≥0∞} {z : ℝ} (hz : 0 < z) : x < y ^ (1 / z) ↔ x ^ z < y :=
begin
  nth_rewrite 0 ←rpow_one x,
  nth_rewrite 0 ←@_root_.mul_inv_cancel _ _ z (ne_of_lt hz).symm,
  rw [rpow_mul, ←one_div, @rpow_lt_rpow_iff _ _ (1/z) (by simp [hz])],
end

lemma rpow_one_div_le_iff {x y : ℝ≥0∞} {z : ℝ} (hz : 0 < z) : x ^ (1 / z) ≤ y ↔ x ≤ y ^ z :=
begin
  nth_rewrite 0 ← ennreal.rpow_one y,
  nth_rewrite 1 ← @_root_.mul_inv_cancel _ _ z hz.ne.symm,
  rw [ennreal.rpow_mul, ← one_div, ennreal.rpow_le_rpow_iff (one_div_pos.2 hz)],
end

lemma rpow_lt_rpow_of_exponent_lt {x : ℝ≥0∞} {y z : ℝ} (hx : 1 < x) (hx' : x ≠ ⊤) (hyz : y < z) :
  x^y < x^z :=
begin
  lift x to ℝ≥0 using hx',
  rw [one_lt_coe_iff] at hx,
  simp [coe_rpow_of_ne_zero (ne_of_gt (lt_trans zero_lt_one hx)),
        nnreal.rpow_lt_rpow_of_exponent_lt hx hyz]
end

lemma rpow_le_rpow_of_exponent_le {x : ℝ≥0∞} {y z : ℝ} (hx : 1 ≤ x) (hyz : y ≤ z) : x^y ≤ x^z :=
begin
  cases x,
  { rcases lt_trichotomy y 0 with Hy|Hy|Hy;
    rcases lt_trichotomy z 0 with Hz|Hz|Hz;
    simp [Hy, Hz, top_rpow_of_neg, top_rpow_of_pos, le_refl];
    linarith },
  { simp only [one_le_coe_iff, some_eq_coe] at hx,
    simp [coe_rpow_of_ne_zero (ne_of_gt (lt_of_lt_of_le zero_lt_one hx)),
          nnreal.rpow_le_rpow_of_exponent_le hx hyz] }
end

lemma rpow_lt_rpow_of_exponent_gt {x : ℝ≥0∞} {y z : ℝ} (hx0 : 0 < x) (hx1 : x < 1) (hyz : z < y) :
  x^y < x^z :=
begin
  lift x to ℝ≥0 using ne_of_lt (lt_of_lt_of_le hx1 le_top),
  simp at hx0 hx1,
  simp [coe_rpow_of_ne_zero (ne_of_gt hx0), nnreal.rpow_lt_rpow_of_exponent_gt hx0 hx1 hyz]
end

lemma rpow_le_rpow_of_exponent_ge {x : ℝ≥0∞} {y z : ℝ} (hx1 : x ≤ 1) (hyz : z ≤ y) :
  x^y ≤ x^z :=
begin
  lift x to ℝ≥0 using ne_of_lt (lt_of_le_of_lt hx1 coe_lt_top),
  by_cases h : x = 0,
  { rcases lt_trichotomy y 0 with Hy|Hy|Hy;
    rcases lt_trichotomy z 0 with Hz|Hz|Hz;
    simp [Hy, Hz, h, zero_rpow_of_neg, zero_rpow_of_pos, le_refl];
    linarith },
  { simp at hx1,
    simp [coe_rpow_of_ne_zero h,
          nnreal.rpow_le_rpow_of_exponent_ge (bot_lt_iff_ne_bot.mpr h) hx1 hyz] }
end

lemma rpow_le_self_of_le_one {x : ℝ≥0∞} {z : ℝ} (hx : x ≤ 1) (h_one_le : 1 ≤ z) : x ^ z ≤ x :=
begin
  nth_rewrite 1 ←ennreal.rpow_one x,
  exact ennreal.rpow_le_rpow_of_exponent_ge hx h_one_le,
end

lemma le_rpow_self_of_one_le {x : ℝ≥0∞} {z : ℝ} (hx : 1 ≤ x) (h_one_le : 1 ≤ z) : x ≤ x ^ z :=
begin
  nth_rewrite 0 ←ennreal.rpow_one x,
  exact ennreal.rpow_le_rpow_of_exponent_le hx h_one_le,
end

lemma rpow_pos_of_nonneg {p : ℝ} {x : ℝ≥0∞} (hx_pos : 0 < x) (hp_nonneg : 0 ≤ p) : 0 < x^p :=
begin
  by_cases hp_zero : p = 0,
  { simp [hp_zero, ennreal.zero_lt_one], },
  { rw ←ne.def at hp_zero,
    have hp_pos := lt_of_le_of_ne hp_nonneg hp_zero.symm,
    rw ←zero_rpow_of_pos hp_pos, exact rpow_lt_rpow hx_pos hp_pos, },
end

lemma rpow_pos {p : ℝ} {x : ℝ≥0∞} (hx_pos : 0 < x) (hx_ne_top : x ≠ ⊤) : 0 < x^p :=
begin
  cases lt_or_le 0 p with hp_pos hp_nonpos,
  { exact rpow_pos_of_nonneg hx_pos (le_of_lt hp_pos), },
  { rw [←neg_neg p, rpow_neg, inv_pos],
    exact rpow_ne_top_of_nonneg (by simp [hp_nonpos]) hx_ne_top, },
end

lemma rpow_lt_one {x : ℝ≥0∞} {z : ℝ} (hx : x < 1) (hz : 0 < z) : x^z < 1 :=
begin
  lift x to ℝ≥0 using ne_of_lt (lt_of_lt_of_le hx le_top),
  simp only [coe_lt_one_iff] at hx,
  simp [coe_rpow_of_nonneg _ (le_of_lt hz), nnreal.rpow_lt_one (zero_le x) hx hz],
end

lemma rpow_le_one {x : ℝ≥0∞} {z : ℝ} (hx : x ≤ 1) (hz : 0 ≤ z) : x^z ≤ 1 :=
begin
  lift x to ℝ≥0 using ne_of_lt (lt_of_le_of_lt hx coe_lt_top),
  simp only [coe_le_one_iff] at hx,
  simp [coe_rpow_of_nonneg _ hz, nnreal.rpow_le_one hx hz],
end

lemma rpow_lt_one_of_one_lt_of_neg {x : ℝ≥0∞} {z : ℝ} (hx : 1 < x) (hz : z < 0) : x^z < 1 :=
begin
  cases x,
  { simp [top_rpow_of_neg hz, ennreal.zero_lt_one] },
  { simp only [some_eq_coe, one_lt_coe_iff] at hx,
    simp [coe_rpow_of_ne_zero (ne_of_gt (lt_trans zero_lt_one hx)),
          nnreal.rpow_lt_one_of_one_lt_of_neg hx hz] },
end

lemma rpow_le_one_of_one_le_of_neg {x : ℝ≥0∞} {z : ℝ} (hx : 1 ≤ x) (hz : z < 0) : x^z ≤ 1 :=
begin
  cases x,
  { simp [top_rpow_of_neg hz, ennreal.zero_lt_one] },
  { simp only [one_le_coe_iff, some_eq_coe] at hx,
    simp [coe_rpow_of_ne_zero (ne_of_gt (lt_of_lt_of_le zero_lt_one hx)),
          nnreal.rpow_le_one_of_one_le_of_nonpos hx (le_of_lt hz)] },
end

lemma one_lt_rpow {x : ℝ≥0∞} {z : ℝ} (hx : 1 < x) (hz : 0 < z) : 1 < x^z :=
begin
  cases x,
  { simp [top_rpow_of_pos hz] },
  { simp only [some_eq_coe, one_lt_coe_iff] at hx,
    simp [coe_rpow_of_nonneg _ (le_of_lt hz), nnreal.one_lt_rpow hx hz] }
end

lemma one_le_rpow {x : ℝ≥0∞} {z : ℝ} (hx : 1 ≤ x) (hz : 0 < z) : 1 ≤ x^z :=
begin
  cases x,
  { simp [top_rpow_of_pos hz] },
  { simp only [one_le_coe_iff, some_eq_coe] at hx,
    simp [coe_rpow_of_nonneg _ (le_of_lt hz), nnreal.one_le_rpow hx (le_of_lt hz)] },
end

lemma one_lt_rpow_of_pos_of_lt_one_of_neg {x : ℝ≥0∞} {z : ℝ} (hx1 : 0 < x) (hx2 : x < 1)
  (hz : z < 0) : 1 < x^z :=
begin
  lift x to ℝ≥0 using ne_of_lt (lt_of_lt_of_le hx2 le_top),
  simp only [coe_lt_one_iff, coe_pos] at ⊢ hx1 hx2,
  simp [coe_rpow_of_ne_zero (ne_of_gt hx1), nnreal.one_lt_rpow_of_pos_of_lt_one_of_neg hx1 hx2 hz],
end

lemma one_le_rpow_of_pos_of_le_one_of_neg {x : ℝ≥0∞} {z : ℝ} (hx1 : 0 < x) (hx2 : x ≤ 1)
  (hz : z < 0) : 1 ≤ x^z :=
begin
  lift x to ℝ≥0 using ne_of_lt (lt_of_le_of_lt hx2 coe_lt_top),
  simp only [coe_le_one_iff, coe_pos] at ⊢ hx1 hx2,
  simp [coe_rpow_of_ne_zero (ne_of_gt hx1),
        nnreal.one_le_rpow_of_pos_of_le_one_of_nonpos hx1 hx2 (le_of_lt hz)],
end

lemma to_nnreal_rpow (x : ℝ≥0∞) (z : ℝ) : (x.to_nnreal) ^ z = (x ^ z).to_nnreal :=
begin
  rcases lt_trichotomy z 0 with H|H|H,
  { cases x, { simp [H, ne_of_lt] },
    by_cases hx : x = 0,
    { simp [hx, H, ne_of_lt] },
    { simp [coe_rpow_of_ne_zero hx] } },
  { simp [H] },
  { cases x, { simp [H, ne_of_gt] },
    simp [coe_rpow_of_nonneg _ (le_of_lt H)] }
end

lemma to_real_rpow (x : ℝ≥0∞) (z : ℝ) : (x.to_real) ^ z = (x ^ z).to_real :=
by rw [ennreal.to_real, ennreal.to_real, ←nnreal.coe_rpow, ennreal.to_nnreal_rpow]

lemma of_real_rpow_of_pos {x p : ℝ} (hx_pos : 0 < x) :
  ennreal.of_real x ^ p = ennreal.of_real (x ^ p) :=
begin
  simp_rw ennreal.of_real,
  rw [coe_rpow_of_ne_zero, coe_eq_coe, real.to_nnreal_rpow_of_nonneg hx_pos.le],
  simp [hx_pos],
end

lemma of_real_rpow_of_nonneg {x p : ℝ} (hx_nonneg : 0 ≤ x) (hp_nonneg : 0 ≤ p) :
  ennreal.of_real x ^ p = ennreal.of_real (x ^ p) :=
begin
  by_cases hp0 : p = 0,
  { simp [hp0], },
  by_cases hx0 : x = 0,
  { rw ← ne.def at hp0,
    have hp_pos : 0 < p := lt_of_le_of_ne hp_nonneg hp0.symm,
    simp [hx0, hp_pos, hp_pos.ne.symm], },
  rw ← ne.def at hx0,
  exact of_real_rpow_of_pos (hx_nonneg.lt_of_ne hx0.symm),
end

lemma rpow_left_injective {x : ℝ} (hx : x ≠ 0) :
  function.injective (λ y : ℝ≥0∞, y^x) :=
begin
  intros y z hyz,
  dsimp only at hyz,
  rw [←rpow_one y, ←rpow_one z, ←_root_.mul_inv_cancel hx, rpow_mul, rpow_mul, hyz],
end

lemma rpow_left_surjective {x : ℝ} (hx : x ≠ 0) :
  function.surjective (λ y : ℝ≥0∞, y^x) :=
λ y, ⟨y ^ x⁻¹, by simp_rw [←rpow_mul, _root_.inv_mul_cancel hx, rpow_one]⟩

lemma rpow_left_bijective {x : ℝ} (hx : x ≠ 0) :
  function.bijective (λ y : ℝ≥0∞, y^x) :=
⟨rpow_left_injective hx, rpow_left_surjective hx⟩

theorem tendsto_rpow_at_top {y : ℝ} (hy : 0 < y) :
  tendsto (λ (x : ℝ≥0∞), x ^ y) (𝓝 ⊤) (𝓝 ⊤) :=
begin
  rw tendsto_nhds_top_iff_nnreal,
  intros x,
  obtain ⟨c, _, hc⟩ :=
    (at_top_basis_Ioi.tendsto_iff at_top_basis_Ioi).mp (nnreal.tendsto_rpow_at_top hy) x trivial,
  have hc' : set.Ioi (↑c) ∈ 𝓝 (⊤ : ℝ≥0∞) := Ioi_mem_nhds coe_lt_top,
  refine eventually_of_mem hc' _,
  intros a ha,
  by_cases ha' : a = ⊤,
  { simp [ha', hy] },
  lift a to ℝ≥0 using ha',
  change ↑c < ↑a at ha,
  rw coe_rpow_of_nonneg _ hy.le,
  exact_mod_cast hc a (by exact_mod_cast ha),
end

private lemma continuous_at_rpow_const_of_pos {x : ℝ≥0∞} {y : ℝ} (h : 0 < y) :
  continuous_at (λ a : ℝ≥0∞, a ^ y) x :=
begin
  by_cases hx : x = ⊤,
  { rw [hx, continuous_at],
    convert tendsto_rpow_at_top h,
    simp [h] },
  lift x to ℝ≥0 using hx,
  rw continuous_at_coe_iff,
  convert continuous_coe.continuous_at.comp
    (nnreal.continuous_at_rpow_const (or.inr h.le)) using 1,
  ext1 x,
  simp [coe_rpow_of_nonneg _ h.le]
end

@[continuity]
lemma continuous_rpow_const {y : ℝ} : continuous (λ a : ℝ≥0∞, a ^ y) :=
begin
  apply continuous_iff_continuous_at.2 (λ x, _),
  rcases lt_trichotomy 0 y with hy|rfl|hy,
  { exact continuous_at_rpow_const_of_pos hy },
  { simp, exact continuous_at_const },
  { obtain ⟨z, hz⟩ : ∃ z, y = -z := ⟨-y, (neg_neg _).symm⟩,
    have z_pos : 0 < z, by simpa [hz] using hy,
    simp_rw [hz, rpow_neg],
    exact continuous_inv.continuous_at.comp (continuous_at_rpow_const_of_pos z_pos) }
end

lemma tendsto_const_mul_rpow_nhds_zero_of_pos {c : ℝ≥0∞} (hc : c ≠ ∞) {y : ℝ} (hy : 0 < y) :
  tendsto (λ x : ℝ≥0∞, c * x ^ y) (𝓝 0) (𝓝 0) :=
begin
  convert ennreal.tendsto.const_mul (ennreal.continuous_rpow_const.tendsto 0) _,
  { simp [hy] },
  { exact or.inr hc }
end

end ennreal

lemma filter.tendsto.ennrpow_const {α : Type*} {f : filter α} {m : α → ℝ≥0∞} {a : ℝ≥0∞} (r : ℝ)
  (hm : tendsto m f (𝓝 a)) :
  tendsto (λ x, (m x) ^ r) f (𝓝 (a ^ r)) :=
(ennreal.continuous_rpow_const.tendsto a).comp hm

namespace norm_num
open tactic

theorem rpow_pos (a b : ℝ) (b' : ℕ) (c : ℝ) (hb : b = b') (h : a ^ b' = c) : a ^ b = c :=
by rw [← h, hb, real.rpow_nat_cast]
theorem rpow_neg (a b : ℝ) (b' : ℕ) (c c' : ℝ)
  (a0 : 0 ≤ a) (hb : b = b') (h : a ^ b' = c) (hc : c⁻¹ = c') : a ^ -b = c' :=
by rw [← hc, ← h, hb, real.rpow_neg a0, real.rpow_nat_cast]

/-- Evaluate `real.rpow a b` where `a` is a rational numeral and `b` is an integer.
(This cannot go via the generalized version `prove_rpow'` because `rpow_pos` has a side condition;
we do not attempt to evaluate `a ^ b` where `a` and `b` are both negative because it comes
out to some garbage.) -/
meta def prove_rpow (a b : expr) : tactic (expr × expr) := do
  na ← a.to_rat,
  ic ← mk_instance_cache `(ℝ),
  match match_sign b with
  | sum.inl b := do
    (ic, a0) ← guard (na ≥ 0) >> prove_nonneg ic a,
    nc ← mk_instance_cache `(ℕ),
    (ic, nc, b', hb) ← prove_nat_uncast ic nc b,
    (ic, c, h) ← prove_pow a na ic b',
    cr ← c.to_rat,
    (ic, c', hc) ← prove_inv ic c cr,
    pure (c', (expr.const ``rpow_neg []).mk_app [a, b, b', c, c', a0, hb, h, hc])
  | sum.inr ff := pure (`(1:ℝ), expr.const ``real.rpow_zero [] a)
  | sum.inr tt := do
    nc ← mk_instance_cache `(ℕ),
    (ic, nc, b', hb) ← prove_nat_uncast ic nc b,
    (ic, c, h) ← prove_pow a na ic b',
    pure (c, (expr.const ``rpow_pos []).mk_app [a, b, b', c, hb, h])
  end

/-- Generalized version of `prove_cpow`, `prove_nnrpow`, `prove_ennrpow`. -/
meta def prove_rpow' (pos neg zero : name) (α β one a b : expr) : tactic (expr × expr) := do
  na ← a.to_rat,
  icα ← mk_instance_cache α,
  icβ ← mk_instance_cache β,
  match match_sign b with
  | sum.inl b := do
    nc ← mk_instance_cache `(ℕ),
    (icβ, nc, b', hb) ← prove_nat_uncast icβ nc b,
    (icα, c, h) ← prove_pow a na icα b',
    cr ← c.to_rat,
    (icα, c', hc) ← prove_inv icα c cr,
    pure (c', (expr.const neg []).mk_app [a, b, b', c, c', hb, h, hc])
  | sum.inr ff := pure (one, expr.const zero [] a)
  | sum.inr tt := do
    nc ← mk_instance_cache `(ℕ),
    (icβ, nc, b', hb) ← prove_nat_uncast icβ nc b,
    (icα, c, h) ← prove_pow a na icα b',
    pure (c, (expr.const pos []).mk_app [a, b, b', c, hb, h])
  end

open_locale nnreal ennreal

theorem cpow_pos (a b : ℂ) (b' : ℕ) (c : ℂ) (hb : b = b') (h : a ^ b' = c) : a ^ b = c :=
by rw [← h, hb, complex.cpow_nat_cast]
theorem cpow_neg (a b : ℂ) (b' : ℕ) (c c' : ℂ)
  (hb : b = b') (h : a ^ b' = c) (hc : c⁻¹ = c') : a ^ -b = c' :=
by rw [← hc, ← h, hb, complex.cpow_neg, complex.cpow_nat_cast]

theorem nnrpow_pos (a : ℝ≥0) (b : ℝ) (b' : ℕ) (c : ℝ≥0)
  (hb : b = b') (h : a ^ b' = c) : a ^ b = c :=
by rw [← h, hb, nnreal.rpow_nat_cast]
theorem nnrpow_neg (a : ℝ≥0) (b : ℝ) (b' : ℕ) (c c' : ℝ≥0)
  (hb : b = b') (h : a ^ b' = c) (hc : c⁻¹ = c') : a ^ -b = c' :=
by rw [← hc, ← h, hb, nnreal.rpow_neg, nnreal.rpow_nat_cast]

theorem ennrpow_pos (a : ℝ≥0∞) (b : ℝ) (b' : ℕ) (c : ℝ≥0∞)
  (hb : b = b') (h : a ^ b' = c) : a ^ b = c :=
by rw [← h, hb, ennreal.rpow_nat_cast]
theorem ennrpow_neg (a : ℝ≥0∞) (b : ℝ) (b' : ℕ) (c c' : ℝ≥0∞)
  (hb : b = b') (h : a ^ b' = c) (hc : c⁻¹ = c') : a ^ -b = c' :=
by rw [← hc, ← h, hb, ennreal.rpow_neg, ennreal.rpow_nat_cast]

/-- Evaluate `complex.cpow a b` where `a` is a rational numeral and `b` is an integer. -/
meta def prove_cpow : expr → expr → tactic (expr × expr) :=
prove_rpow' ``cpow_pos ``cpow_neg ``complex.cpow_zero `(ℂ) `(ℂ) `(1:ℂ)

/-- Evaluate `nnreal.rpow a b` where `a` is a rational numeral and `b` is an integer. -/
meta def prove_nnrpow : expr → expr → tactic (expr × expr) :=
prove_rpow' ``nnrpow_pos ``nnrpow_neg ``nnreal.rpow_zero `(ℝ≥0) `(ℝ) `(1:ℝ≥0)

/-- Evaluate `ennreal.rpow a b` where `a` is a rational numeral and `b` is an integer. -/
meta def prove_ennrpow : expr → expr → tactic (expr × expr) :=
prove_rpow' ``ennrpow_pos ``ennrpow_neg ``ennreal.rpow_zero `(ℝ≥0∞) `(ℝ) `(1:ℝ≥0∞)

/-- Evaluates expressions of the form `rpow a b`, `cpow a b` and `a ^ b` in the special case where
`b` is an integer and `a` is a positive rational (so it's really just a rational power). -/
@[norm_num] meta def eval_rpow_cpow : expr → tactic (expr × expr)
| `(@has_pow.pow _ _ real.has_pow %%a %%b) := b.to_int >> prove_rpow a b
| `(real.rpow %%a %%b) := b.to_int >> prove_rpow a b
| `(@has_pow.pow _ _ complex.has_pow %%a %%b) := b.to_int >> prove_cpow a b
| `(complex.cpow %%a %%b) := b.to_int >> prove_cpow a b
| `(@has_pow.pow _ _ nnreal.real.has_pow %%a %%b) := b.to_int >> prove_nnrpow a b
| `(nnreal.rpow %%a %%b) := b.to_int >> prove_nnrpow a b
| `(@has_pow.pow _ _ ennreal.real.has_pow %%a %%b) := b.to_int >> prove_ennrpow a b
| `(ennreal.rpow %%a %%b) := b.to_int >> prove_ennrpow a b
| _ := tactic.failed

end norm_num<|MERGE_RESOLUTION|>--- conflicted
+++ resolved
@@ -181,11 +181,7 @@
 end
 
 /-- The function `z ^ w` is continuous in `(z, w)` provided that `z` does not belong to the interval
-<<<<<<< HEAD
-`(-∞, 0]` on the real line. See also `complex.continuous_at_cpow_of_re_pos` for a version that
-=======
 `(-∞, 0]` on the real line. See also `complex.continuous_at_cpow_zero_of_re_pos` for a version that
->>>>>>> 41398242
 works for `z = 0` but assumes `0 < re w`. -/
 lemma continuous_at_cpow {p : ℂ × ℂ} (hp_fst : 0 < p.fst.re ∨ p.fst.im ≠ 0) :
   continuous_at (λ x : ℂ × ℂ, x.1 ^ x.2) p :=
@@ -391,7 +387,6 @@
 lemma of_real_cpow {x : ℝ} (hx : 0 ≤ x) (y : ℝ) : ((x ^ y : ℝ) : ℂ) = (x : ℂ) ^ (y : ℂ) :=
 by simp [real.rpow_def_of_nonneg hx, complex.cpow_def]; split_ifs; simp [complex.of_real_log hx]
 
-<<<<<<< HEAD
 lemma of_real_cpow_of_nonpos {x : ℝ} (hx : x ≤ 0) (y : ℂ) :
   (x : ℂ) ^ y = ((-x) : ℂ) ^ y * exp (π * I * y) :=
 begin
@@ -410,15 +405,6 @@
 
 lemma abs_cpow_le (z w : ℂ) : abs (z ^ w) ≤ abs z ^ w.re / real.exp (arg z * im w) :=
 begin
-=======
-lemma abs_cpow_of_ne_zero {z : ℂ} (hz : z ≠ 0) (w : ℂ) :
-  abs (z ^ w) = abs z ^ w.re / real.exp (arg z * im w) :=
-by rw [cpow_def_of_ne_zero hz, abs_exp, mul_re, log_re, log_im, real.exp_sub,
-  real.rpow_def_of_pos (abs_pos.2 hz)]
-
-lemma abs_cpow_le (z w : ℂ) : abs (z ^ w) ≤ abs z ^ w.re / real.exp (arg z * im w) :=
-begin
->>>>>>> 41398242
   rcases ne_or_eq z 0 with hz|rfl; [exact (abs_cpow_of_ne_zero hz w).le, rw abs_zero],
   rcases eq_or_ne w 0 with rfl|hw, { simp },
   rw [zero_cpow hw, abs_zero],
@@ -991,11 +977,7 @@
 
 namespace complex
 
-<<<<<<< HEAD
 /-- See also `complex.continuous_at_cpow` and `complex.continuous_at_cpow_of_re_pos`. -/
-=======
-/-- See also `complex.continuous_at_cpow`. -/
->>>>>>> 41398242
 lemma continuous_at_cpow_zero_of_re_pos {z : ℂ} (hz : 0 < z.re) :
   continuous_at (λ x : ℂ × ℂ, x.1 ^ x.2) (0, z) :=
 begin
@@ -1016,7 +998,6 @@
       (_root_.abs_nonneg _) real.pi_pos.le }
 end
 
-<<<<<<< HEAD
 /-- See also `complex.continuous_at_cpow` for a version that assumes `p.1 ≠ 0` but makes no
 assumptions about `p.2`. -/
 lemma continuous_at_cpow_of_re_pos {p : ℂ × ℂ} (h₁ : 0 ≤ p.1.re ∨ p.1.im ≠ 0) (h₂ : 0 < p.2.re) :
@@ -1050,8 +1031,6 @@
     left, simpa using hy }
 end
 
-=======
->>>>>>> 41398242
 end complex
 
 namespace nnreal
