/-
Copyright (c) 2018 Chris Hughes. All rights reserved.
Released under Apache 2.0 license as described in the file LICENSE.
Authors: Chris Hughes, Abhimanyu Pallavi Sudhir, Jean Lo, Calle Sönne, Sébastien Gouëzel,
  Rémy Degenne, David Loeffler
-/
import analysis.special_functions.complex.log

/-!
# Power function on `ℂ`, `ℝ`, `ℝ≥0`, and `ℝ≥0∞`

We construct the power functions `x ^ y` where
* `x` and `y` are complex numbers,
* or `x` and `y` are real numbers,
* or `x` is a nonnegative real number and `y` is a real number;
* or `x` is a number from `[0, +∞]` (a.k.a. `ℝ≥0∞`) and `y` is a real number.

We also prove basic properties of these functions.
-/

noncomputable theory

open_locale classical real topological_space nnreal ennreal filter big_operators
open filter finset set

namespace complex

/-- The complex power function `x^y`, given by `x^y = exp(y log x)` (where `log` is the principal
determination of the logarithm), unless `x = 0` where one sets `0^0 = 1` and `0^y = 0` for
`y ≠ 0`. -/
noncomputable def cpow (x y : ℂ) : ℂ :=
if x = 0
  then if y = 0
    then 1
    else 0
  else exp (log x * y)

noncomputable instance : has_pow ℂ ℂ := ⟨cpow⟩

@[simp] lemma cpow_eq_pow (x y : ℂ) : cpow x y = x ^ y := rfl

lemma cpow_def (x y : ℂ) : x ^ y =
  if x = 0
    then if y = 0
      then 1
      else 0
    else exp (log x * y) := rfl

lemma cpow_def_of_ne_zero {x : ℂ} (hx : x ≠ 0) (y : ℂ) : x ^ y = exp (log x * y) := if_neg hx

@[simp] lemma cpow_zero (x : ℂ) : x ^ (0 : ℂ) = 1 := by simp [cpow_def]

@[simp] lemma cpow_eq_zero_iff (x y : ℂ) : x ^ y = 0 ↔ x = 0 ∧ y ≠ 0 :=
by { simp only [cpow_def], split_ifs; simp [*, exp_ne_zero] }

@[simp] lemma zero_cpow {x : ℂ} (h : x ≠ 0) : (0 : ℂ) ^ x = 0 :=
by simp [cpow_def, *]

lemma zero_cpow_eq_iff {x : ℂ} {a : ℂ} : 0 ^ x = a ↔ (x ≠ 0 ∧ a = 0) ∨ (x = 0 ∧ a = 1) :=
begin
  split,
  { intros hyp,
    simp [cpow_def] at hyp,
    by_cases x = 0,
    { subst h, simp only [if_true, eq_self_iff_true] at hyp, right, exact ⟨rfl, hyp.symm⟩},
    { rw if_neg h at hyp, left, exact ⟨h, hyp.symm⟩, }, },
  { rintro (⟨h, rfl⟩|⟨rfl,rfl⟩),
    { exact zero_cpow h, },
    { exact cpow_zero _, }, },
end

lemma eq_zero_cpow_iff {x : ℂ} {a : ℂ} : a = 0 ^ x ↔ (x ≠ 0 ∧ a = 0) ∨ (x = 0 ∧ a = 1) :=
by rw [←zero_cpow_eq_iff, eq_comm]

@[simp] lemma cpow_one (x : ℂ) : x ^ (1 : ℂ) = x :=
if hx : x = 0 then by simp [hx, cpow_def]
else by rw [cpow_def, if_neg (one_ne_zero : (1 : ℂ) ≠ 0), if_neg hx, mul_one, exp_log hx]

@[simp] lemma one_cpow (x : ℂ) : (1 : ℂ) ^ x = 1 :=
by rw cpow_def; split_ifs; simp [one_ne_zero, *] at *

lemma cpow_add {x : ℂ} (y z : ℂ) (hx : x ≠ 0) : x ^ (y + z) = x ^ y * x ^ z :=
by simp [cpow_def]; simp [*, exp_add, mul_add] at *

lemma cpow_mul {x y : ℂ} (z : ℂ) (h₁ : -π < (log x * y).im) (h₂ : (log x * y).im ≤ π) :
  x ^ (y * z) = (x ^ y) ^ z :=
begin
  simp only [cpow_def],
  split_ifs;
  simp [*, exp_ne_zero, log_exp h₁ h₂, mul_assoc] at *
end

lemma cpow_neg (x y : ℂ) : x ^ -y = (x ^ y)⁻¹ :=
by simp [cpow_def]; split_ifs; simp [exp_neg]

lemma cpow_sub {x : ℂ} (y z : ℂ) (hx : x ≠ 0) : x ^ (y - z) = x ^ y / x ^ z :=
by rw [sub_eq_add_neg, cpow_add _ _ hx, cpow_neg, div_eq_mul_inv]

lemma cpow_neg_one (x : ℂ) : x ^ (-1 : ℂ) = x⁻¹ :=
by simpa using cpow_neg x 1

@[simp] lemma cpow_nat_cast (x : ℂ) : ∀ (n : ℕ), x ^ (n : ℂ) = x ^ n
| 0       := by simp
| (n + 1) := if hx : x = 0 then by simp only [hx, pow_succ,
    complex.zero_cpow (nat.cast_ne_zero.2 (nat.succ_ne_zero _)), zero_mul]
  else by simp [cpow_add, hx, pow_add, cpow_nat_cast n]

@[simp] lemma cpow_int_cast (x : ℂ) : ∀ (n : ℤ), x ^ (n : ℂ) = x ^ n
| (n : ℕ) := by simp; refl
| -[1+ n] := by rw zpow_neg_succ_of_nat;
  simp only [int.neg_succ_of_nat_coe, int.cast_neg, complex.cpow_neg, inv_eq_one_div,
    int.cast_coe_nat, cpow_nat_cast]

lemma cpow_nat_inv_pow (x : ℂ) {n : ℕ} (hn : 0 < n) : (x ^ (n⁻¹ : ℂ)) ^ n = x :=
begin
  suffices : im (log x * n⁻¹) ∈ Ioc (-π) π,
  { rw [← cpow_nat_cast, ← cpow_mul _ this.1 this.2, inv_mul_cancel, cpow_one],
    exact_mod_cast hn.ne' },
  rw [mul_comm, ← of_real_nat_cast, ← of_real_inv, of_real_mul_im, ← div_eq_inv_mul],
  have hn' : 0 < (n : ℝ), by assumption_mod_cast,
  have hn1 : 1 ≤ (n : ℝ), by exact_mod_cast (nat.succ_le_iff.2 hn),
  split,
  { rw lt_div_iff hn',
    calc -π * n ≤ -π * 1 : mul_le_mul_of_nonpos_left hn1 (neg_nonpos.2 real.pi_pos.le)
    ... = -π : mul_one _
    ... < im (log x) : neg_pi_lt_log_im _ },
  { rw div_le_iff hn',
    calc im (log x) ≤ π : log_im_le_pi _
    ... = π * 1 : (mul_one π).symm
    ... ≤ π * n : mul_le_mul_of_nonneg_left hn1 real.pi_pos.le }
end

end complex

section lim

open complex

variables {α : Type*}

lemma zero_cpow_eq_nhds {b : ℂ} (hb : b ≠ 0) :
  (0 : ℂ).cpow =ᶠ[𝓝 b] 0 :=
begin
  suffices : ∀ᶠ (x : ℂ) in (𝓝 b), x ≠ 0,
  from this.mono (λ x hx, by rw [cpow_eq_pow, zero_cpow hx, pi.zero_apply]),
  exact is_open.eventually_mem is_open_ne hb,
end

lemma cpow_eq_nhds {a b : ℂ} (ha : a ≠ 0) :
  (λ x, x.cpow b) =ᶠ[𝓝 a] λ x, exp (log x * b) :=
begin
  suffices : ∀ᶠ (x : ℂ) in (𝓝 a), x ≠ 0,
    from this.mono (λ x hx, by { dsimp only, rw [cpow_eq_pow, cpow_def_of_ne_zero hx], }),
  exact is_open.eventually_mem is_open_ne ha,
end

lemma cpow_eq_nhds' {p : ℂ × ℂ} (hp_fst : p.fst ≠ 0) :
  (λ x, x.1 ^ x.2) =ᶠ[𝓝 p] λ x, exp (log x.1 * x.2) :=
begin
  suffices : ∀ᶠ (x : ℂ × ℂ) in (𝓝 p), x.1 ≠ 0,
    from this.mono (λ x hx, by { dsimp only, rw cpow_def_of_ne_zero hx, }),
  refine is_open.eventually_mem _ hp_fst,
  change is_open {x : ℂ × ℂ | x.1 = 0}ᶜ,
  rw is_open_compl_iff,
  exact is_closed_eq continuous_fst continuous_const,
end

lemma continuous_at_const_cpow {a b : ℂ} (ha : a ≠ 0) : continuous_at (cpow a) b :=
begin
  have cpow_eq : cpow a = λ b, exp (log a * b),
    by { ext1 b, rw [cpow_eq_pow, cpow_def_of_ne_zero ha], },
  rw cpow_eq,
  exact continuous_exp.continuous_at.comp (continuous_at.mul continuous_at_const continuous_at_id),
end

lemma continuous_at_const_cpow' {a b : ℂ} (h : b ≠ 0) : continuous_at (cpow a) b :=
begin
  by_cases ha : a = 0,
  { rw [ha, continuous_at_congr (zero_cpow_eq_nhds h)], exact continuous_at_const, },
  { exact continuous_at_const_cpow ha, },
end

lemma continuous_at_cpow_const {a b : ℂ} (ha : 0 < a.re ∨ a.im ≠ 0) :
  continuous_at (λ x, cpow x b) a :=
begin
  have ha_ne_zero : a ≠ 0, by { intro h, cases ha; { rw h at ha, simpa using ha, }, },
  rw continuous_at_congr (cpow_eq_nhds ha_ne_zero),
  refine continuous_exp.continuous_at.comp _,
  exact continuous_at.mul (continuous_at_clog ha) continuous_at_const,
end

lemma continuous_at_cpow {p : ℂ × ℂ} (hp_fst : 0 < p.fst.re ∨ p.fst.im ≠ 0) :
  continuous_at (λ x : ℂ × ℂ, x.1 ^ x.2) p :=
begin
  have hp_fst_ne_zero : p.fst ≠ 0,
    by { intro h, cases hp_fst; { rw h at hp_fst, simpa using hp_fst, }, },
  rw continuous_at_congr (cpow_eq_nhds' hp_fst_ne_zero),
  refine continuous_exp.continuous_at.comp _,
  refine continuous_at.mul (continuous_at.comp _ continuous_fst.continuous_at)
    continuous_snd.continuous_at,
  exact continuous_at_clog hp_fst,
end

lemma filter.tendsto.cpow {l : filter α} {f g : α → ℂ} {a b : ℂ} (hf : tendsto f l (𝓝 a))
  (hg : tendsto g l (𝓝 b)) (ha : 0 < a.re ∨ a.im ≠ 0) :
  tendsto (λ x, f x ^ g x) l (𝓝 (a ^ b)) :=
(@continuous_at_cpow (a,b) ha).tendsto.comp (hf.prod_mk_nhds hg)

lemma filter.tendsto.const_cpow {l : filter α} {f : α → ℂ} {a b : ℂ} (hf : tendsto f l (𝓝 b))
  (h : a ≠ 0 ∨ b ≠ 0) :
  tendsto (λ x, a ^ f x) l (𝓝 (a ^ b)) :=
begin
  cases h,
  { exact (continuous_at_const_cpow h).tendsto.comp hf, },
  { exact (continuous_at_const_cpow' h).tendsto.comp hf, },
end

variables [topological_space α] {f g : α → ℂ} {s : set α} {a : α}

lemma continuous_within_at.cpow (hf : continuous_within_at f s a) (hg : continuous_within_at g s a)
  (h0 : 0 < (f a).re ∨ (f a).im ≠ 0) :
  continuous_within_at (λ x, f x ^ g x) s a :=
hf.cpow hg h0

lemma continuous_within_at.const_cpow {b : ℂ} (hf : continuous_within_at f s a)
  (h : b ≠ 0 ∨ f a ≠ 0) :
  continuous_within_at (λ x, b ^ f x) s a :=
hf.const_cpow h

lemma continuous_at.cpow (hf : continuous_at f a) (hg : continuous_at g a)
  (h0 : 0 < (f a).re ∨ (f a).im ≠ 0) :
  continuous_at (λ x, f x ^ g x) a :=
hf.cpow hg h0

lemma continuous_at.const_cpow {b : ℂ} (hf : continuous_at f a) (h : b ≠ 0 ∨ f a ≠ 0) :
  continuous_at (λ x, b ^ f x) a :=
hf.const_cpow h

lemma continuous_on.cpow (hf : continuous_on f s) (hg : continuous_on g s)
  (h0 : ∀ a ∈ s, 0 < (f a).re ∨ (f a).im ≠ 0) :
  continuous_on (λ x, f x ^ g x) s :=
λ a ha, (hf a ha).cpow (hg a ha) (h0 a ha)

lemma continuous_on.const_cpow {b : ℂ} (hf : continuous_on f s) (h : b ≠ 0 ∨ ∀ a ∈ s, f a ≠ 0) :
  continuous_on (λ x, b ^ f x) s :=
λ a ha, (hf a ha).const_cpow (h.imp id $ λ h, h a ha)

lemma continuous.cpow (hf : continuous f) (hg : continuous g)
  (h0 : ∀ a, 0 < (f a).re ∨ (f a).im ≠ 0) :
  continuous (λ x, f x ^ g x) :=
continuous_iff_continuous_at.2 $ λ a, (hf.continuous_at.cpow hg.continuous_at (h0 a))

lemma continuous.const_cpow {b : ℂ} (hf : continuous f) (h : b ≠ 0 ∨ ∀ a, f a ≠ 0) :
  continuous (λ x, b ^ f x) :=
continuous_iff_continuous_at.2 $ λ a, (hf.continuous_at.const_cpow $ h.imp id $ λ h, h a)

end lim

namespace real

/-- The real power function `x^y`, defined as the real part of the complex power function.
For `x > 0`, it is equal to `exp(y log x)`. For `x = 0`, one sets `0^0=1` and `0^y=0` for `y ≠ 0`.
For `x < 0`, the definition is somewhat arbitary as it depends on the choice of a complex
determination of the logarithm. With our conventions, it is equal to `exp (y log x) cos (πy)`. -/
noncomputable def rpow (x y : ℝ) := ((x : ℂ) ^ (y : ℂ)).re

noncomputable instance : has_pow ℝ ℝ := ⟨rpow⟩

@[simp] lemma rpow_eq_pow (x y : ℝ) : rpow x y = x ^ y := rfl

lemma rpow_def (x y : ℝ) : x ^ y = ((x : ℂ) ^ (y : ℂ)).re := rfl

lemma rpow_def_of_nonneg {x : ℝ} (hx : 0 ≤ x) (y : ℝ) : x ^ y =
  if x = 0
    then if y = 0
      then 1
      else 0
    else exp (log x * y) :=
by simp only [rpow_def, complex.cpow_def];
  split_ifs;
  simp [*, (complex.of_real_log hx).symm, -complex.of_real_mul, -is_R_or_C.of_real_mul,
    (complex.of_real_mul _ _).symm, complex.exp_of_real_re] at *

lemma rpow_def_of_pos {x : ℝ} (hx : 0 < x) (y : ℝ) : x ^ y = exp (log x * y) :=
by rw [rpow_def_of_nonneg (le_of_lt hx), if_neg (ne_of_gt hx)]

lemma exp_mul (x y : ℝ) : exp (x * y) = (exp x) ^ y :=
by rw [rpow_def_of_pos (exp_pos _), log_exp]

lemma rpow_eq_zero_iff_of_nonneg {x y : ℝ} (hx : 0 ≤ x) : x ^ y = 0 ↔ x = 0 ∧ y ≠ 0 :=
by { simp only [rpow_def_of_nonneg hx], split_ifs; simp [*, exp_ne_zero] }

open_locale real

lemma rpow_def_of_neg {x : ℝ} (hx : x < 0) (y : ℝ) : x ^ y = exp (log x * y) * cos (y * π) :=
begin
  rw [rpow_def, complex.cpow_def, if_neg],
  have : complex.log x * y = ↑(log(-x) * y) + ↑(y * π) * complex.I,
  { simp only [complex.log, abs_of_neg hx, complex.arg_of_real_of_neg hx,
      complex.abs_of_real, complex.of_real_mul], ring },
  { rw [this, complex.exp_add_mul_I, ← complex.of_real_exp, ← complex.of_real_cos,
      ← complex.of_real_sin, mul_add, ← complex.of_real_mul, ← mul_assoc, ← complex.of_real_mul,
      complex.add_re, complex.of_real_re, complex.mul_re, complex.I_re, complex.of_real_im,
      real.log_neg_eq_log],
    ring },
  { rw complex.of_real_eq_zero, exact ne_of_lt hx }
end

lemma rpow_def_of_nonpos {x : ℝ} (hx : x ≤ 0) (y : ℝ) : x ^ y =
  if x = 0
    then if y = 0
      then 1
      else 0
    else exp (log x * y) * cos (y * π) :=
by split_ifs; simp [rpow_def, *]; exact rpow_def_of_neg (lt_of_le_of_ne hx h) _

lemma rpow_pos_of_pos {x : ℝ} (hx : 0 < x) (y : ℝ) : 0 < x ^ y :=
by rw rpow_def_of_pos hx; apply exp_pos

@[simp] lemma rpow_zero (x : ℝ) : x ^ (0 : ℝ) = 1 := by simp [rpow_def]

@[simp] lemma zero_rpow {x : ℝ} (h : x ≠ 0) : (0 : ℝ) ^ x = 0 :=
by simp [rpow_def, *]

lemma zero_rpow_eq_iff {x : ℝ} {a : ℝ} : 0 ^ x = a ↔ (x ≠ 0 ∧ a = 0) ∨ (x = 0 ∧ a = 1) :=
begin
  split,
  { intros hyp,
    simp [rpow_def] at hyp,
    by_cases x = 0,
    { subst h,
      simp only [complex.one_re, complex.of_real_zero, complex.cpow_zero] at hyp,
      exact or.inr ⟨rfl, hyp.symm⟩},
    { rw complex.zero_cpow (complex.of_real_ne_zero.mpr h) at hyp,
      exact or.inl ⟨h, hyp.symm⟩, }, },
  { rintro (⟨h,rfl⟩|⟨rfl,rfl⟩),
    { exact zero_rpow h, },
    { exact rpow_zero _, }, },
end

lemma eq_zero_rpow_iff {x : ℝ} {a : ℝ} : a = 0 ^ x ↔ (x ≠ 0 ∧ a = 0) ∨ (x = 0 ∧ a = 1) :=
by rw [←zero_rpow_eq_iff, eq_comm]

@[simp] lemma rpow_one (x : ℝ) : x ^ (1 : ℝ) = x := by simp [rpow_def]

@[simp] lemma one_rpow (x : ℝ) : (1 : ℝ) ^ x = 1 := by simp [rpow_def]

lemma zero_rpow_le_one (x : ℝ) : (0 : ℝ) ^ x ≤ 1 :=
by { by_cases h : x = 0; simp [h, zero_le_one] }

lemma zero_rpow_nonneg (x : ℝ) : 0 ≤ (0 : ℝ) ^ x :=
by { by_cases h : x = 0; simp [h, zero_le_one] }

lemma rpow_nonneg_of_nonneg {x : ℝ} (hx : 0 ≤ x) (y : ℝ) : 0 ≤ x ^ y :=
by rw [rpow_def_of_nonneg hx];
  split_ifs; simp only [zero_le_one, le_refl, le_of_lt (exp_pos _)]

lemma abs_rpow_le_abs_rpow (x y : ℝ) : |x ^ y| ≤ |x| ^ y :=
begin
  rcases lt_trichotomy 0 x with (hx|rfl|hx),
  { rw [abs_of_pos hx, abs_of_pos (rpow_pos_of_pos hx _)] },
  { rw [abs_zero, abs_of_nonneg (rpow_nonneg_of_nonneg le_rfl _)] },
  { rw [abs_of_neg hx, rpow_def_of_neg hx, rpow_def_of_pos (neg_pos.2 hx), log_neg_eq_log,
      abs_mul, abs_of_pos (exp_pos _)],
    exact mul_le_of_le_one_right (exp_pos _).le (abs_cos_le_one _) }
end

lemma abs_rpow_le_exp_log_mul (x y : ℝ) : |x ^ y| ≤ exp (log x * y) :=
begin
  refine (abs_rpow_le_abs_rpow x y).trans _,
  by_cases hx : x = 0,
  { by_cases hy : y = 0; simp [hx, hy, zero_le_one] },
  { rw [rpow_def_of_pos (abs_pos.2 hx), log_abs] }
end

lemma abs_rpow_of_nonneg {x y : ℝ} (hx_nonneg : 0 ≤ x) : |x ^ y| = |x| ^ y :=
begin
  have h_rpow_nonneg : 0 ≤ x ^ y, from real.rpow_nonneg_of_nonneg hx_nonneg _,
  rw [abs_eq_self.mpr hx_nonneg, abs_eq_self.mpr h_rpow_nonneg],
end

lemma norm_rpow_of_nonneg {x y : ℝ} (hx_nonneg : 0 ≤ x) : ∥x ^ y∥ = ∥x∥ ^ y :=
by { simp_rw real.norm_eq_abs, exact abs_rpow_of_nonneg hx_nonneg, }

end real

namespace complex

lemma of_real_cpow {x : ℝ} (hx : 0 ≤ x) (y : ℝ) : ((x ^ y : ℝ) : ℂ) = (x : ℂ) ^ (y : ℂ) :=
by simp [real.rpow_def_of_nonneg hx, complex.cpow_def]; split_ifs; simp [complex.of_real_log hx]

@[simp] lemma abs_cpow_real (x : ℂ) (y : ℝ) : abs (x ^ (y : ℂ)) = x.abs ^ y :=
begin
  rw [real.rpow_def_of_nonneg (abs_nonneg _), complex.cpow_def],
  split_ifs;
  simp [*, abs_of_nonneg (le_of_lt (real.exp_pos _)), complex.log, complex.exp_add,
    add_mul, mul_right_comm _ I, exp_mul_I, abs_cos_add_sin_mul_I,
    (complex.of_real_mul _ _).symm, -complex.of_real_mul, -is_R_or_C.of_real_mul] at *
end

@[simp] lemma abs_cpow_inv_nat (x : ℂ) (n : ℕ) : abs (x ^ (n⁻¹ : ℂ)) = x.abs ^ (n⁻¹ : ℝ) :=
by rw ← abs_cpow_real; simp [-abs_cpow_real]

end complex

namespace real

variables {x y z : ℝ}

lemma rpow_add (hx : 0 < x) (y z : ℝ) : x ^ (y + z) = x ^ y * x ^ z :=
by simp only [rpow_def_of_pos hx, mul_add, exp_add]

lemma rpow_add' (hx : 0 ≤ x) (h : y + z ≠ 0) : x ^ (y + z) = x ^ y * x ^ z :=
begin
  rcases hx.eq_or_lt with rfl|pos,
  { rw [zero_rpow h, zero_eq_mul],
    have : y ≠ 0 ∨ z ≠ 0, from not_and_distrib.1 (λ ⟨hy, hz⟩, h $ hy.symm ▸ hz.symm ▸ zero_add 0),
    exact this.imp zero_rpow zero_rpow },
  { exact rpow_add pos _ _ }
end

lemma rpow_add_of_nonneg (hx : 0 ≤ x) (hy : 0 ≤ y) (hz : 0 ≤ z) :
  x ^ (y + z) = x ^ y * x ^ z :=
begin
  rcases hy.eq_or_lt with rfl|hy,
  { rw [zero_add, rpow_zero, one_mul] },
  exact rpow_add' hx (ne_of_gt $ add_pos_of_pos_of_nonneg hy hz)
end

/-- For `0 ≤ x`, the only problematic case in the equality `x ^ y * x ^ z = x ^ (y + z)` is for
`x = 0` and `y + z = 0`, where the right hand side is `1` while the left hand side can vanish.
The inequality is always true, though, and given in this lemma. -/
lemma le_rpow_add {x : ℝ} (hx : 0 ≤ x) (y z : ℝ) : x ^ y * x ^ z ≤ x ^ (y + z) :=
begin
  rcases le_iff_eq_or_lt.1 hx with H|pos,
  { by_cases h : y + z = 0,
    { simp only [H.symm, h, rpow_zero],
      calc (0 : ℝ) ^ y * 0 ^ z ≤ 1 * 1 :
        mul_le_mul (zero_rpow_le_one y) (zero_rpow_le_one z) (zero_rpow_nonneg z) zero_le_one
      ... = 1 : by simp },
    { simp [rpow_add', ← H, h] } },
  { simp [rpow_add pos] }
end

lemma rpow_sum_of_pos {ι : Type*} {a : ℝ} (ha : 0 < a) (f : ι → ℝ) (s : finset ι) :
  a ^ (∑ x in s, f x) = ∏ x in s, a ^ f x :=
@add_monoid_hom.map_sum ℝ ι (additive ℝ) _ _ ⟨λ x : ℝ, (a ^ x : ℝ), rpow_zero a, rpow_add ha⟩ f s

lemma rpow_sum_of_nonneg {ι : Type*} {a : ℝ} (ha : 0 ≤ a) {s : finset ι} {f : ι → ℝ}
  (h : ∀ x ∈ s, 0 ≤ f x) :
  a ^ (∑ x in s, f x) = ∏ x in s, a ^ f x :=
begin
  induction s using finset.cons_induction with i s hi ihs,
  { rw [sum_empty, finset.prod_empty, rpow_zero] },
  { rw forall_mem_cons at h,
    rw [sum_cons, prod_cons, ← ihs h.2, rpow_add_of_nonneg ha h.1 (sum_nonneg h.2)] }
end

lemma rpow_mul {x : ℝ} (hx : 0 ≤ x) (y z : ℝ) : x ^ (y * z) = (x ^ y) ^ z :=
by rw [← complex.of_real_inj, complex.of_real_cpow (rpow_nonneg_of_nonneg hx _),
    complex.of_real_cpow hx, complex.of_real_mul, complex.cpow_mul, complex.of_real_cpow hx];
  simp only [(complex.of_real_mul _ _).symm, (complex.of_real_log hx).symm,
    complex.of_real_im, neg_lt_zero, pi_pos, le_of_lt pi_pos]

lemma rpow_neg {x : ℝ} (hx : 0 ≤ x) (y : ℝ) : x ^ -y = (x ^ y)⁻¹ :=
by simp only [rpow_def_of_nonneg hx]; split_ifs; simp [*, exp_neg] at *

lemma rpow_sub {x : ℝ} (hx : 0 < x) (y z : ℝ) : x ^ (y - z) = x ^ y / x ^ z :=
by simp only [sub_eq_add_neg, rpow_add hx, rpow_neg (le_of_lt hx), div_eq_mul_inv]

lemma rpow_sub' {x : ℝ} (hx : 0 ≤ x) {y z : ℝ} (h : y - z ≠ 0) :
  x ^ (y - z) = x ^ y / x ^ z :=
by { simp only [sub_eq_add_neg] at h ⊢, simp only [rpow_add' hx h, rpow_neg hx, div_eq_mul_inv] }

lemma rpow_add_int {x : ℝ} (hx : x ≠ 0) (y : ℝ) (n : ℤ) : x ^ (y + n) = x ^ y * x ^ n :=
by rw [rpow_def, complex.of_real_add, complex.cpow_add _ _ (complex.of_real_ne_zero.mpr hx),
  complex.of_real_int_cast, complex.cpow_int_cast, ← complex.of_real_zpow, mul_comm,
  complex.of_real_mul_re, ← rpow_def, mul_comm]

lemma rpow_add_nat {x : ℝ} (hx : x ≠ 0) (y : ℝ) (n : ℕ) : x ^ (y + n) = x ^ y * x ^ n :=
rpow_add_int hx y n

lemma rpow_sub_int {x : ℝ} (hx : x ≠ 0) (y : ℝ) (n : ℤ) : x ^ (y - n) = x ^ y / x ^ n :=
by simpa using rpow_add_int hx y (-n)

lemma rpow_sub_nat {x : ℝ} (hx : x ≠ 0) (y : ℝ) (n : ℕ) : x ^ (y - n) = x ^ y / x ^ n :=
rpow_sub_int hx y n

lemma rpow_add_one {x : ℝ} (hx : x ≠ 0) (y : ℝ) : x ^ (y + 1) = x ^ y * x :=
by simpa using rpow_add_nat hx y 1

lemma rpow_sub_one {x : ℝ} (hx : x ≠ 0) (y : ℝ) : x ^ (y - 1) = x ^ y / x :=
by simpa using rpow_sub_nat hx y 1

@[simp, norm_cast] lemma rpow_int_cast (x : ℝ) (n : ℤ) : x ^ (n : ℝ) = x ^ n :=
by simp only [rpow_def, ← complex.of_real_zpow, complex.cpow_int_cast,
  complex.of_real_int_cast, complex.of_real_re]

@[simp, norm_cast] lemma rpow_nat_cast (x : ℝ) (n : ℕ) : x ^ (n : ℝ) = x ^ n :=
rpow_int_cast x n

lemma rpow_neg_one (x : ℝ) : x ^ (-1 : ℝ) = x⁻¹ :=
begin
  suffices H : x ^ ((-1 : ℤ) : ℝ) = x⁻¹, by exact_mod_cast H,
  simp only [rpow_int_cast, zpow_one, zpow_neg₀],
end

lemma mul_rpow {x y z : ℝ} (h : 0 ≤ x) (h₁ : 0 ≤ y) : (x*y)^z = x^z * y^z :=
begin
  iterate 3 { rw real.rpow_def_of_nonneg }, split_ifs; simp * at *,
  { have hx : 0 < x,
    { cases lt_or_eq_of_le h with h₂ h₂, { exact h₂ },
      exfalso, apply h_2, exact eq.symm h₂ },
    have hy : 0 < y,
    { cases lt_or_eq_of_le h₁ with h₂ h₂, { exact h₂ },
      exfalso, apply h_3, exact eq.symm h₂ },
    rw [log_mul (ne_of_gt hx) (ne_of_gt hy), add_mul, exp_add]},
  { exact h₁ },
  { exact h },
  { exact mul_nonneg h h₁ },
end

lemma inv_rpow (hx : 0 ≤ x) (y : ℝ) : (x⁻¹)^y = (x^y)⁻¹ :=
by simp only [← rpow_neg_one, ← rpow_mul hx, mul_comm]

lemma div_rpow (hx : 0 ≤ x) (hy : 0 ≤ y) (z : ℝ) : (x / y) ^ z = x^z / y^z :=
by simp only [div_eq_mul_inv, mul_rpow hx (inv_nonneg.2 hy), inv_rpow hy]

lemma log_rpow {x : ℝ} (hx : 0 < x) (y : ℝ) : log (x^y) = y * (log x) :=
begin
  apply exp_injective,
  rw [exp_log (rpow_pos_of_pos hx y), ← exp_log hx, mul_comm, rpow_def_of_pos (exp_pos (log x)) y],
end

lemma rpow_lt_rpow (hx : 0 ≤ x) (hxy : x < y) (hz : 0 < z) : x^z < y^z :=
begin
  rw le_iff_eq_or_lt at hx, cases hx,
  { rw [← hx, zero_rpow (ne_of_gt hz)], exact rpow_pos_of_pos (by rwa ← hx at hxy) _ },
  rw [rpow_def_of_pos hx, rpow_def_of_pos (lt_trans hx hxy), exp_lt_exp],
  exact mul_lt_mul_of_pos_right (log_lt_log hx hxy) hz
end

lemma rpow_le_rpow {x y z: ℝ} (h : 0 ≤ x) (h₁ : x ≤ y) (h₂ : 0 ≤ z) : x^z ≤ y^z :=
begin
  rcases eq_or_lt_of_le h₁ with rfl|h₁', { refl },
  rcases eq_or_lt_of_le h₂ with rfl|h₂', { simp },
  exact le_of_lt (rpow_lt_rpow h h₁' h₂')
end

lemma rpow_lt_rpow_iff (hx : 0 ≤ x) (hy : 0 ≤ y) (hz : 0 < z) : x ^ z < y ^ z ↔ x < y :=
⟨lt_imp_lt_of_le_imp_le $ λ h, rpow_le_rpow hy h (le_of_lt hz), λ h, rpow_lt_rpow hx h hz⟩

lemma rpow_le_rpow_iff (hx : 0 ≤ x) (hy : 0 ≤ y) (hz : 0 < z) : x ^ z ≤ y ^ z ↔ x ≤ y :=
le_iff_le_iff_lt_iff_lt.2 $ rpow_lt_rpow_iff hy hx hz

lemma rpow_lt_rpow_of_exponent_lt (hx : 1 < x) (hyz : y < z) : x^y < x^z :=
begin
  repeat {rw [rpow_def_of_pos (lt_trans zero_lt_one hx)]},
  rw exp_lt_exp, exact mul_lt_mul_of_pos_left hyz (log_pos hx),
end

lemma rpow_le_rpow_of_exponent_le (hx : 1 ≤ x) (hyz : y ≤ z) : x^y ≤ x^z :=
begin
  repeat {rw [rpow_def_of_pos (lt_of_lt_of_le zero_lt_one hx)]},
  rw exp_le_exp, exact mul_le_mul_of_nonneg_left hyz (log_nonneg hx),
end

@[simp] lemma rpow_le_rpow_left_iff (hx : 1 < x) : x ^ y ≤ x ^ z ↔ y ≤ z :=
begin
  have x_pos : 0 < x := lt_trans zero_lt_one hx,
  rw [←log_le_log (rpow_pos_of_pos x_pos y) (rpow_pos_of_pos x_pos z),
      log_rpow x_pos, log_rpow x_pos, mul_le_mul_right (log_pos hx)],
end

@[simp] lemma rpow_lt_rpow_left_iff (hx : 1 < x) : x ^ y < x ^ z ↔ y < z :=
by rw [lt_iff_not_ge', rpow_le_rpow_left_iff hx, lt_iff_not_ge']

lemma rpow_lt_rpow_of_exponent_gt (hx0 : 0 < x) (hx1 : x < 1) (hyz : z < y) :
  x^y < x^z :=
begin
  repeat {rw [rpow_def_of_pos hx0]},
  rw exp_lt_exp, exact mul_lt_mul_of_neg_left hyz (log_neg hx0 hx1),
end

lemma rpow_le_rpow_of_exponent_ge (hx0 : 0 < x) (hx1 : x ≤ 1) (hyz : z ≤ y) :
  x^y ≤ x^z :=
begin
  repeat {rw [rpow_def_of_pos hx0]},
  rw exp_le_exp, exact mul_le_mul_of_nonpos_left hyz (log_nonpos (le_of_lt hx0) hx1),
end

@[simp] lemma rpow_le_rpow_left_iff_of_base_lt_one (hx0 : 0 < x) (hx1 : x < 1) :
  x ^ y ≤ x ^ z ↔ z ≤ y :=
begin
  rw [←log_le_log (rpow_pos_of_pos hx0 y) (rpow_pos_of_pos hx0 z),
      log_rpow hx0, log_rpow hx0, mul_le_mul_right_of_neg (log_neg hx0 hx1)],
end

@[simp] lemma rpow_lt_rpow_left_iff_of_base_lt_one (hx0 : 0 < x) (hx1 : x < 1) :
  x ^ y < x ^ z ↔ z < y :=
by rw [lt_iff_not_ge', rpow_le_rpow_left_iff_of_base_lt_one hx0 hx1, lt_iff_not_ge']

lemma rpow_lt_one {x z : ℝ} (hx1 : 0 ≤ x) (hx2 : x < 1) (hz : 0 < z) : x^z < 1 :=
by { rw ← one_rpow z, exact rpow_lt_rpow hx1 hx2 hz }

lemma rpow_le_one {x z : ℝ} (hx1 : 0 ≤ x) (hx2 : x ≤ 1) (hz : 0 ≤ z) : x^z ≤ 1 :=
by { rw ← one_rpow z, exact rpow_le_rpow hx1 hx2 hz }

lemma rpow_lt_one_of_one_lt_of_neg {x z : ℝ} (hx : 1 < x) (hz : z < 0) : x^z < 1 :=
by { convert rpow_lt_rpow_of_exponent_lt hx hz, exact (rpow_zero x).symm }

lemma rpow_le_one_of_one_le_of_nonpos {x z : ℝ} (hx : 1 ≤ x) (hz : z ≤ 0) : x^z ≤ 1 :=
by { convert rpow_le_rpow_of_exponent_le hx hz, exact (rpow_zero x).symm }

lemma one_lt_rpow {x z : ℝ} (hx : 1 < x) (hz : 0 < z) : 1 < x^z :=
by { rw ← one_rpow z, exact rpow_lt_rpow zero_le_one hx hz }

lemma one_le_rpow {x z : ℝ} (hx : 1 ≤ x) (hz : 0 ≤ z) : 1 ≤ x^z :=
by { rw ← one_rpow z, exact rpow_le_rpow zero_le_one hx hz }

lemma one_lt_rpow_of_pos_of_lt_one_of_neg (hx1 : 0 < x) (hx2 : x < 1) (hz : z < 0) :
  1 < x^z :=
by { convert rpow_lt_rpow_of_exponent_gt hx1 hx2 hz, exact (rpow_zero x).symm }

lemma one_le_rpow_of_pos_of_le_one_of_nonpos (hx1 : 0 < x) (hx2 : x ≤ 1) (hz : z ≤ 0) :
  1 ≤ x^z :=
by { convert rpow_le_rpow_of_exponent_ge hx1 hx2 hz, exact (rpow_zero x).symm }

lemma rpow_lt_one_iff_of_pos (hx : 0 < x) : x ^ y < 1 ↔ 1 < x ∧ y < 0 ∨ x < 1 ∧ 0 < y :=
by rw [rpow_def_of_pos hx, exp_lt_one_iff, mul_neg_iff, log_pos_iff hx, log_neg_iff hx]

lemma rpow_lt_one_iff (hx : 0 ≤ x) : x ^ y < 1 ↔ x = 0 ∧ y ≠ 0 ∨ 1 < x ∧ y < 0 ∨ x < 1 ∧ 0 < y :=
begin
  rcases hx.eq_or_lt with (rfl|hx),
  { rcases em (y = 0) with (rfl|hy); simp [*, lt_irrefl, zero_lt_one] },
  { simp [rpow_lt_one_iff_of_pos hx, hx.ne.symm] }
end

lemma one_lt_rpow_iff_of_pos (hx : 0 < x) : 1 < x ^ y ↔ 1 < x ∧ 0 < y ∨ x < 1 ∧ y < 0 :=
by rw [rpow_def_of_pos hx, one_lt_exp_iff, mul_pos_iff, log_pos_iff hx, log_neg_iff hx]

lemma one_lt_rpow_iff (hx : 0 ≤ x) : 1 < x ^ y ↔ 1 < x ∧ 0 < y ∨ 0 < x ∧ x < 1 ∧ y < 0 :=
begin
  rcases hx.eq_or_lt with (rfl|hx),
  { rcases em (y = 0) with (rfl|hy); simp [*, lt_irrefl, (@zero_lt_one ℝ _ _).not_lt] },
  { simp [one_lt_rpow_iff_of_pos hx, hx] }
end

lemma rpow_le_rpow_of_exponent_ge' (hx0 : 0 ≤ x) (hx1 : x ≤ 1) (hz : 0 ≤ z) (hyz : z ≤ y) :
  x^y ≤ x^z :=
begin
  rcases eq_or_lt_of_le hx0 with rfl | hx0',
  { rcases eq_or_lt_of_le hz with rfl | hz',
    { exact (rpow_zero 0).symm ▸ (rpow_le_one hx0 hx1 hyz), },
    rw [zero_rpow, zero_rpow]; linarith, },
  { exact rpow_le_rpow_of_exponent_ge hx0' hx1 hyz, },
end

lemma rpow_left_inj_on {x : ℝ} (hx : x ≠ 0) :
  inj_on (λ y : ℝ, y^x) {y : ℝ | 0 ≤ y} :=
begin
  rintros y hy z hz (hyz : y ^ x = z ^ x),
  rw [←rpow_one y, ←rpow_one z, ←_root_.mul_inv_cancel hx, rpow_mul hy, rpow_mul hz, hyz]
end

lemma le_rpow_iff_log_le (hx : 0 < x) (hy : 0 < y) :
  x ≤ y^z ↔ real.log x ≤ z * real.log y :=
by rw [←real.log_le_log hx (real.rpow_pos_of_pos hy z), real.log_rpow hy]

lemma le_rpow_of_log_le (hx : 0 ≤ x) (hy : 0 < y) (h : real.log x ≤ z * real.log y) :
  x ≤ y^z :=
begin
  obtain hx | rfl := hx.lt_or_eq,
  { exact (le_rpow_iff_log_le hx hy).2 h },
  exact (real.rpow_pos_of_pos hy z).le,
end

lemma lt_rpow_iff_log_lt (hx : 0 < x) (hy : 0 < y) :
  x < y^z ↔ real.log x < z * real.log y :=
by rw [←real.log_lt_log_iff hx (real.rpow_pos_of_pos hy z), real.log_rpow hy]

lemma lt_rpow_of_log_lt (hx : 0 ≤ x) (hy : 0 < y) (h : real.log x < z * real.log y) :
  x < y^z :=
begin
  obtain hx | rfl := hx.lt_or_eq,
  { exact (lt_rpow_iff_log_lt hx hy).2 h },
  exact real.rpow_pos_of_pos hy z,
end

lemma rpow_le_one_iff_of_pos (hx : 0 < x) : x ^ y ≤ 1 ↔ 1 ≤ x ∧ y ≤ 0 ∨ x ≤ 1 ∧ 0 ≤ y :=
by rw [rpow_def_of_pos hx, exp_le_one_iff, mul_nonpos_iff, log_nonneg_iff hx, log_nonpos_iff hx]

lemma pow_nat_rpow_nat_inv {x : ℝ} (hx : 0 ≤ x) {n : ℕ} (hn : 0 < n) :
  (x ^ n) ^ (n⁻¹ : ℝ) = x :=
have hn0 : (n : ℝ) ≠ 0, by simpa [pos_iff_ne_zero] using hn,
by rw [← rpow_nat_cast, ← rpow_mul hx, mul_inv_cancel hn0, rpow_one]

lemma rpow_nat_inv_pow_nat {x : ℝ} (hx : 0 ≤ x) {n : ℕ} (hn : 0 < n) :
  (x ^ (n⁻¹ : ℝ)) ^ n = x :=
have hn0 : (n : ℝ) ≠ 0, by simpa [pos_iff_ne_zero] using hn,
by rw [← rpow_nat_cast, ← rpow_mul hx, inv_mul_cancel hn0, rpow_one]

lemma continuous_at_const_rpow {a b : ℝ} (h : a ≠ 0) : continuous_at (rpow a) b :=
begin
  have : rpow a = λ x : ℝ, ((a : ℂ) ^ (x : ℂ)).re, by { ext1 x, rw [rpow_eq_pow, rpow_def], },
  rw this,
  refine complex.continuous_re.continuous_at.comp _,
  refine (continuous_at_const_cpow _).comp complex.continuous_of_real.continuous_at,
  norm_cast,
  exact h,
end

lemma continuous_at_const_rpow' {a b : ℝ} (h : b ≠ 0) : continuous_at (rpow a) b :=
begin
  have : rpow a = λ x : ℝ, ((a : ℂ) ^ (x : ℂ)).re, by { ext1 x, rw [rpow_eq_pow, rpow_def], },
  rw this,
  refine complex.continuous_re.continuous_at.comp _,
  refine (continuous_at_const_cpow' _).comp complex.continuous_of_real.continuous_at,
  norm_cast,
  exact h,
end

lemma rpow_eq_nhds_of_neg {p : ℝ × ℝ} (hp_fst : p.fst < 0) :
  (λ x : ℝ × ℝ, x.1 ^ x.2) =ᶠ[𝓝 p] λ x, exp (log x.1 * x.2) * cos (x.2 * π) :=
begin
  suffices : ∀ᶠ (x : ℝ × ℝ) in (𝓝 p), x.1 < 0,
    from this.mono (λ x hx, by { dsimp only, rw rpow_def_of_neg hx, }),
  exact is_open.eventually_mem (is_open_lt continuous_fst continuous_const) hp_fst,
end

lemma rpow_eq_nhds_of_pos {p : ℝ × ℝ} (hp_fst : 0 < p.fst) :
  (λ x : ℝ × ℝ, x.1 ^ x.2) =ᶠ[𝓝 p] λ x, exp (log x.1 * x.2) :=
begin
  suffices : ∀ᶠ (x : ℝ × ℝ) in (𝓝 p), 0 < x.1,
    from this.mono (λ x hx, by { dsimp only, rw rpow_def_of_pos hx, }),
  exact is_open.eventually_mem (is_open_lt continuous_const continuous_fst) hp_fst,
end

lemma continuous_at_rpow_of_ne (p : ℝ × ℝ) (hp : p.1 ≠ 0) :
  continuous_at (λ p : ℝ × ℝ, p.1 ^ p.2) p :=
begin
  rw ne_iff_lt_or_gt at hp,
  cases hp,
  { rw continuous_at_congr (rpow_eq_nhds_of_neg hp),
    refine continuous_at.mul _ (continuous_cos.continuous_at.comp _),
    { refine continuous_exp.continuous_at.comp (continuous_at.mul _ continuous_snd.continuous_at),
      refine (continuous_at_log _).comp continuous_fst.continuous_at,
      exact hp.ne, },
    { exact continuous_snd.continuous_at.mul continuous_at_const, }, },
  { rw continuous_at_congr (rpow_eq_nhds_of_pos hp),
    refine continuous_exp.continuous_at.comp (continuous_at.mul _ continuous_snd.continuous_at),
    refine (continuous_at_log _).comp continuous_fst.continuous_at,
    exact hp.lt.ne.symm, },
end

lemma continuous_at_rpow_of_pos (p : ℝ × ℝ) (hp : 0 < p.2) :
  continuous_at (λ p : ℝ × ℝ, p.1 ^ p.2) p :=
begin
  cases p with x y,
  obtain hx|rfl := ne_or_eq x 0,
  { exact continuous_at_rpow_of_ne (x, y) hx },
  have A : tendsto (λ p : ℝ × ℝ, exp (log p.1 * p.2)) (𝓝[≠] 0 ×ᶠ 𝓝 y) (𝓝 0) :=
    tendsto_exp_at_bot.comp
      ((tendsto_log_nhds_within_zero.comp tendsto_fst).at_bot_mul hp tendsto_snd),
  have B : tendsto (λ p : ℝ × ℝ, p.1 ^ p.2) (𝓝[≠] 0 ×ᶠ 𝓝 y) (𝓝 0) :=
    squeeze_zero_norm (λ p, abs_rpow_le_exp_log_mul p.1 p.2) A,
  have C : tendsto (λ p : ℝ × ℝ, p.1 ^ p.2) (𝓝[{0}] 0 ×ᶠ 𝓝 y) (pure 0),
  { rw [nhds_within_singleton, tendsto_pure, pure_prod, eventually_map],
    exact (lt_mem_nhds hp).mono (λ y hy, zero_rpow hy.ne') },
  simpa only [← sup_prod, ← nhds_within_union, compl_union_self, nhds_within_univ, nhds_prod_eq,
    continuous_at, zero_rpow hp.ne'] using B.sup (C.mono_right (pure_le_nhds _))
end

lemma continuous_at_rpow (p : ℝ × ℝ) (h : p.1 ≠ 0 ∨ 0 < p.2) :
  continuous_at (λ p : ℝ × ℝ, p.1 ^ p.2) p :=
h.elim (λ h, continuous_at_rpow_of_ne p h) (λ h, continuous_at_rpow_of_pos p h)

end real

section

variable {α : Type*}

lemma filter.tendsto.rpow {l : filter α} {f g : α → ℝ} {x y : ℝ}
  (hf : tendsto f l (𝓝 x)) (hg : tendsto g l (𝓝 y)) (h : x ≠ 0 ∨ 0 < y) :
  tendsto (λ t, f t ^ g t) l (𝓝 (x ^ y)) :=
(real.continuous_at_rpow (x, y) h).tendsto.comp (hf.prod_mk_nhds hg)

lemma filter.tendsto.rpow_const {l : filter α} {f : α → ℝ} {x p : ℝ}
  (hf : tendsto f l (𝓝 x)) (h : x ≠ 0 ∨ 0 ≤ p) :
  tendsto (λ a, f a ^ p) l (𝓝 (x ^ p)) :=
if h0 : 0 = p then h0 ▸ by simp [tendsto_const_nhds]
else hf.rpow tendsto_const_nhds (h.imp id $ λ h', h'.lt_of_ne h0)

variables [topological_space α] {f g : α → ℝ} {s : set α} {x : α} {p : ℝ}

lemma continuous_at.rpow (hf : continuous_at f x) (hg : continuous_at g x) (h : f x ≠ 0 ∨ 0 < g x) :
  continuous_at (λ t, f t ^ g t) x :=
hf.rpow hg h

lemma continuous_within_at.rpow (hf : continuous_within_at f s x) (hg : continuous_within_at g s x)
  (h : f x ≠ 0 ∨ 0 < g x) :
  continuous_within_at (λ t, f t ^ g t) s x :=
hf.rpow hg h

lemma continuous_on.rpow (hf : continuous_on f s) (hg : continuous_on g s)
  (h : ∀ x ∈ s, f x ≠ 0 ∨ 0 < g x) :
  continuous_on (λ t, f t ^ g t) s :=
λ t ht, (hf t ht).rpow (hg t ht) (h t ht)

lemma continuous.rpow (hf : continuous f) (hg : continuous g) (h : ∀ x, f x ≠ 0 ∨ 0 < g x) :
  continuous (λ x, f x ^ g x) :=
continuous_iff_continuous_at.2 $ λ x, (hf.continuous_at.rpow hg.continuous_at (h x))

lemma continuous_within_at.rpow_const (hf : continuous_within_at f s x) (h : f x ≠ 0 ∨ 0 ≤ p) :
  continuous_within_at (λ x, f x ^ p) s x :=
hf.rpow_const h

lemma continuous_at.rpow_const (hf : continuous_at f x) (h : f x ≠ 0 ∨ 0 ≤ p) :
  continuous_at (λ x, f x ^ p) x :=
hf.rpow_const h

lemma continuous_on.rpow_const (hf : continuous_on f s) (h : ∀ x ∈ s, f x ≠ 0 ∨ 0 ≤ p) :
  continuous_on (λ x, f x ^ p) s :=
λ x hx, (hf x hx).rpow_const (h x hx)

lemma continuous.rpow_const (hf : continuous f) (h : ∀ x, f x ≠ 0 ∨ 0 ≤ p) :
  continuous (λ x, f x ^ p) :=
continuous_iff_continuous_at.2 $ λ x, hf.continuous_at.rpow_const (h x)

end

namespace real

variables {z x y : ℝ}

section sqrt

lemma sqrt_eq_rpow (x : ℝ) : sqrt x = x ^ (1/(2:ℝ)) :=
begin
  obtain h | h := le_or_lt 0 x,
  { rw [← mul_self_inj_of_nonneg (sqrt_nonneg _) (rpow_nonneg_of_nonneg h _), mul_self_sqrt h,
      ← sq, ← rpow_nat_cast, ← rpow_mul h],
    norm_num },
  { have : 1 / (2:ℝ) * π = π / (2:ℝ), ring,
    rw [sqrt_eq_zero_of_nonpos h.le, rpow_def_of_neg h, this, cos_pi_div_two, mul_zero] }
end

end sqrt

end real

section limits
open real filter

/-- The function `x ^ y` tends to `+∞` at `+∞` for any positive real `y`. -/
lemma tendsto_rpow_at_top {y : ℝ} (hy : 0 < y) : tendsto (λ x : ℝ, x ^ y) at_top at_top :=
begin
  rw tendsto_at_top_at_top,
  intro b,
  use (max b 0) ^ (1/y),
  intros x hx,
  exact le_of_max_le_left
    (by { convert rpow_le_rpow (rpow_nonneg_of_nonneg (le_max_right b 0) (1/y)) hx (le_of_lt hy),
      rw [← rpow_mul (le_max_right b 0), (eq_div_iff (ne_of_gt hy)).mp rfl, rpow_one] }),
end

/-- The function `x ^ (-y)` tends to `0` at `+∞` for any positive real `y`. -/
lemma tendsto_rpow_neg_at_top {y : ℝ} (hy : 0 < y) : tendsto (λ x : ℝ, x ^ (-y)) at_top (𝓝 0) :=
tendsto.congr' (eventually_eq_of_mem (Ioi_mem_at_top 0) (λ x hx, (rpow_neg (le_of_lt hx) y).symm))
  (tendsto_rpow_at_top hy).inv_tendsto_at_top

/-- The function `x ^ (a / (b * x + c))` tends to `1` at `+∞`, for any real numbers `a`, `b`, and
`c` such that `b` is nonzero. -/
lemma tendsto_rpow_div_mul_add (a b c : ℝ) (hb : 0 ≠ b) :
  tendsto (λ x, x ^ (a / (b*x+c))) at_top (𝓝 1) :=
begin
  refine tendsto.congr' _ ((tendsto_exp_nhds_0_nhds_1.comp
    (by simpa only [mul_zero, pow_one] using ((@tendsto_const_nhds _ _ _ a _).mul
      (tendsto_div_pow_mul_exp_add_at_top b c 1 hb)))).comp tendsto_log_at_top),
  apply eventually_eq_of_mem (Ioi_mem_at_top (0:ℝ)),
  intros x hx,
  simp only [set.mem_Ioi, function.comp_app] at hx ⊢,
  rw [exp_log hx, ← exp_log (rpow_pos_of_pos hx (a / (b * x + c))), log_rpow hx (a / (b * x + c))],
  field_simp,
end

/-- The function `x ^ (1 / x)` tends to `1` at `+∞`. -/
lemma tendsto_rpow_div : tendsto (λ x, x ^ ((1:ℝ) / x)) at_top (𝓝 1) :=
by { convert tendsto_rpow_div_mul_add (1:ℝ) _ (0:ℝ) zero_ne_one, ring_nf }

/-- The function `x ^ (-1 / x)` tends to `1` at `+∞`. -/
lemma tendsto_rpow_neg_div : tendsto (λ x, x ^ (-(1:ℝ) / x)) at_top (𝓝 1) :=
by { convert tendsto_rpow_div_mul_add (-(1:ℝ)) _ (0:ℝ) zero_ne_one, ring_nf }

/-- The function `exp(x) / x ^ s` tends to `+∞` at `+∞`, for any real number `s`. -/
lemma tendsto_exp_div_rpow_at_top (s : ℝ) : tendsto (λ x : ℝ, exp x / x ^ s) at_top at_top :=
begin
  cases archimedean_iff_nat_lt.1 (real.archimedean) s with n hn,
<<<<<<< HEAD
  have t := tendsto_exp_div_pow_at_top n,
  have : 0 < (n:ℝ) - s := by linarith,
  have Icieq: eq_on (λ x:ℝ, (exp x / x ^ n) * (x ^ (↑n - s))) (λ x:ℝ, exp x / x ^ s) (Ici 1),
  { rintros x (hx : 1 ≤ x),
    have xp : 0 < x := by linarith,
    ring_nf,
    congr' 1,
    rw [sub_eq_neg_add, rpow_add_nat xp.ne', mul_assoc,
      mul_inv_cancel (pow_ne_zero _ xp.ne'), mul_one, rpow_neg xp.le] },
  refine tendsto.congr' _ (tendsto.at_top_mul_at_top t (tendsto_rpow_at_top this)),
  exact eventually_eq_iff_exists_mem.2 ⟨Ici 1, mem_at_top _, Icieq⟩,
end

/-- The function `exp (b * x) / x ^ s` tends to `+∞` at `+∞`, for any real `s` and `b > 0`. -/
lemma tendsto_exp_mul_div_rpow_at_top (s : ℝ) (b : ℝ) (hb : 0 < b):
  tendsto (λ x : ℝ, exp (b * x) / x ^ s) at_top at_top :=
begin
  have t := tendsto.comp (tendsto_rpow_at_top hb) (tendsto_exp_div_rpow_at_top (s/b)),
  have Ioieq: eq_on (λ (x : ℝ), (exp x / x ^ (s / b)) ^ b) (λ x : ℝ, exp (b * x) / x ^ s ) (Ioi 0),
  { intros x hx,
    rw [set.Ioi, mem_set_of_eq] at hx,
    have A : (x ^ (s / b)) ^ b ≠ 0 := (rpow_pos_of_pos (rpow_pos_of_pos hx _) _).ne',
    dsimp,
    rw [div_rpow (exp_pos x).le (rpow_pos_of_pos hx _).le,
      ← exp_mul x b, mul_comm x b, div_eq_div_iff A (rpow_pos_of_pos hx s).ne',
      ← rpow_mul hx.le, div_mul_cancel _ hb.ne'] },
  exact tendsto.congr' (eventually_eq_of_mem (Ioi_mem_at_top 0) Ioieq) t,
=======
  refine tendsto_at_top_mono' _ _ (tendsto_exp_div_pow_at_top n),
  filter_upwards [eventually_gt_at_top (0 : ℝ), eventually_ge_at_top (1 : ℝ)] with x hx₀ hx₁,
  rw [div_le_div_left (exp_pos _) (pow_pos hx₀ _) (rpow_pos_of_pos hx₀ _), ←rpow_nat_cast],
  exact rpow_le_rpow_of_exponent_le hx₁ hn.le,
end

/-- The function `exp (b * x) / x ^ s` tends to `+∞` at `+∞`, for any real `s` and `b > 0`. -/
lemma tendsto_exp_mul_div_rpow_at_top (s : ℝ) (b : ℝ) (hb : 0 < b) :
  tendsto (λ x : ℝ, exp (b * x) / x ^ s) at_top at_top :=
begin
  refine ((tendsto_rpow_at_top hb).comp (tendsto_exp_div_rpow_at_top (s / b))).congr' _,
  filter_upwards [eventually_ge_at_top (0 : ℝ)] with x hx₀,
  simp [div_rpow, (exp_pos x).le, rpow_nonneg_of_nonneg, ←rpow_mul, ←exp_mul, mul_comm x, hb.ne', *]
>>>>>>> 840a0425
end

/-- The function `x ^ s * exp (-b * x)` tends to `0` at `+∞`, for any real `s` and `b > 0`. -/
lemma tendsto_rpow_mul_exp_neg_mul_at_top_nhds_0 (s : ℝ) (b : ℝ) (hb : 0 < b):
  tendsto (λ x : ℝ, x ^ s * exp (-b * x)) at_top (𝓝 0) :=
begin
<<<<<<< HEAD
  have: (λ x : ℝ, x ^ s * exp (-b * x)) = (λ x : ℝ, exp (b * x) / x ^ s)⁻¹,
  { ext,
    simp only [neg_mul, pi.inv_apply, inv_div, exp_neg],
    rw div_eq_mul_inv },
  rw this,
  exact tendsto.inv_tendsto_at_top (tendsto_exp_mul_div_rpow_at_top s b hb),
end

=======
  refine (tendsto_exp_mul_div_rpow_at_top s b hb).inv_tendsto_at_top.congr' _,
  filter_upwards with x using by simp [exp_neg, inv_div, div_eq_mul_inv _ (exp _)]
end
>>>>>>> 840a0425
end limits

namespace nnreal

/-- The nonnegative real power function `x^y`, defined for `x : ℝ≥0` and `y : ℝ ` as the
restriction of the real power function. For `x > 0`, it is equal to `exp (y log x)`. For `x = 0`,
one sets `0 ^ 0 = 1` and `0 ^ y = 0` for `y ≠ 0`. -/
noncomputable def rpow (x : ℝ≥0) (y : ℝ) : ℝ≥0 :=
⟨(x : ℝ) ^ y, real.rpow_nonneg_of_nonneg x.2 y⟩

noncomputable instance : has_pow ℝ≥0 ℝ := ⟨rpow⟩

@[simp] lemma rpow_eq_pow (x : ℝ≥0) (y : ℝ) : rpow x y = x ^ y := rfl

@[simp, norm_cast] lemma coe_rpow (x : ℝ≥0) (y : ℝ) : ((x ^ y : ℝ≥0) : ℝ) = (x : ℝ) ^ y := rfl

@[simp] lemma rpow_zero (x : ℝ≥0) : x ^ (0 : ℝ) = 1 :=
nnreal.eq $ real.rpow_zero _

@[simp] lemma rpow_eq_zero_iff {x : ℝ≥0} {y : ℝ} : x ^ y = 0 ↔ x = 0 ∧ y ≠ 0 :=
begin
  rw [← nnreal.coe_eq, coe_rpow, ← nnreal.coe_eq_zero],
  exact real.rpow_eq_zero_iff_of_nonneg x.2
end

@[simp] lemma zero_rpow {x : ℝ} (h : x ≠ 0) : (0 : ℝ≥0) ^ x = 0 :=
nnreal.eq $ real.zero_rpow h

@[simp] lemma rpow_one (x : ℝ≥0) : x ^ (1 : ℝ) = x :=
nnreal.eq $ real.rpow_one _

@[simp] lemma one_rpow (x : ℝ) : (1 : ℝ≥0) ^ x = 1 :=
nnreal.eq $ real.one_rpow _

lemma rpow_add {x : ℝ≥0} (hx : x ≠ 0) (y z : ℝ) : x ^ (y + z) = x ^ y * x ^ z :=
nnreal.eq $ real.rpow_add (pos_iff_ne_zero.2 hx) _ _

lemma rpow_add' (x : ℝ≥0) {y z : ℝ} (h : y + z ≠ 0) : x ^ (y + z) = x ^ y * x ^ z :=
nnreal.eq $ real.rpow_add' x.2 h

lemma rpow_mul (x : ℝ≥0) (y z : ℝ) : x ^ (y * z) = (x ^ y) ^ z :=
nnreal.eq $ real.rpow_mul x.2 y z

lemma rpow_neg (x : ℝ≥0) (y : ℝ) : x ^ -y = (x ^ y)⁻¹ :=
nnreal.eq $ real.rpow_neg x.2 _

lemma rpow_neg_one (x : ℝ≥0) : x ^ (-1 : ℝ) = x ⁻¹ :=
by simp [rpow_neg]

lemma rpow_sub {x : ℝ≥0} (hx : x ≠ 0) (y z : ℝ) : x ^ (y - z) = x ^ y / x ^ z :=
nnreal.eq $ real.rpow_sub (pos_iff_ne_zero.2 hx) y z

lemma rpow_sub' (x : ℝ≥0) {y z : ℝ} (h : y - z ≠ 0) :
  x ^ (y - z) = x ^ y / x ^ z :=
nnreal.eq $ real.rpow_sub' x.2 h

lemma rpow_inv_rpow_self {y : ℝ} (hy : y ≠ 0) (x : ℝ≥0) : (x ^ y) ^ (1 / y) = x :=
by field_simp [← rpow_mul]

lemma rpow_self_rpow_inv {y : ℝ} (hy : y ≠ 0) (x : ℝ≥0) : (x ^ (1 / y)) ^ y = x :=
by field_simp [← rpow_mul]

lemma inv_rpow (x : ℝ≥0) (y : ℝ) : (x⁻¹) ^ y = (x ^ y)⁻¹ :=
nnreal.eq $ real.inv_rpow x.2 y

lemma div_rpow (x y : ℝ≥0) (z : ℝ) : (x / y) ^ z = x ^ z / y ^ z :=
nnreal.eq $ real.div_rpow x.2 y.2 z

lemma sqrt_eq_rpow (x : ℝ≥0) : sqrt x = x ^ (1/(2:ℝ)) :=
begin
  refine nnreal.eq _,
  push_cast,
  exact real.sqrt_eq_rpow x.1,
end

@[simp, norm_cast] lemma rpow_nat_cast (x : ℝ≥0) (n : ℕ) : x ^ (n : ℝ) = x ^ n :=
nnreal.eq $ by simpa only [coe_rpow, coe_pow] using real.rpow_nat_cast x n

lemma mul_rpow {x y : ℝ≥0} {z : ℝ}  : (x*y)^z = x^z * y^z :=
nnreal.eq $ real.mul_rpow x.2 y.2

lemma rpow_le_rpow {x y : ℝ≥0} {z: ℝ} (h₁ : x ≤ y) (h₂ : 0 ≤ z) : x^z ≤ y^z :=
real.rpow_le_rpow x.2 h₁ h₂

lemma rpow_lt_rpow {x y : ℝ≥0} {z: ℝ} (h₁ : x < y) (h₂ : 0 < z) : x^z < y^z :=
real.rpow_lt_rpow x.2 h₁ h₂

lemma rpow_lt_rpow_iff {x y : ℝ≥0} {z : ℝ} (hz : 0 < z) : x ^ z < y ^ z ↔ x < y :=
real.rpow_lt_rpow_iff x.2 y.2 hz

lemma rpow_le_rpow_iff {x y : ℝ≥0} {z : ℝ} (hz : 0 < z) : x ^ z ≤ y ^ z ↔ x ≤ y :=
real.rpow_le_rpow_iff x.2 y.2 hz

lemma le_rpow_one_div_iff {x y : ℝ≥0} {z : ℝ} (hz : 0 < z) :  x ≤ y ^ (1 / z) ↔ x ^ z ≤ y :=
by rw [← rpow_le_rpow_iff hz, rpow_self_rpow_inv hz.ne']

lemma rpow_one_div_le_iff {x y : ℝ≥0} {z : ℝ} (hz : 0 < z) :  x ^ (1 / z) ≤ y ↔ x ≤ y ^ z :=
by rw [← rpow_le_rpow_iff hz, rpow_self_rpow_inv hz.ne']

lemma rpow_lt_rpow_of_exponent_lt {x : ℝ≥0} {y z : ℝ} (hx : 1 < x) (hyz : y < z) : x^y < x^z :=
real.rpow_lt_rpow_of_exponent_lt hx hyz

lemma rpow_le_rpow_of_exponent_le {x : ℝ≥0} {y z : ℝ} (hx : 1 ≤ x) (hyz : y ≤ z) : x^y ≤ x^z :=
real.rpow_le_rpow_of_exponent_le hx hyz

lemma rpow_lt_rpow_of_exponent_gt {x : ℝ≥0} {y z : ℝ} (hx0 : 0 < x) (hx1 : x < 1) (hyz : z < y) :
  x^y < x^z :=
real.rpow_lt_rpow_of_exponent_gt hx0 hx1 hyz

lemma rpow_le_rpow_of_exponent_ge {x : ℝ≥0} {y z : ℝ} (hx0 : 0 < x) (hx1 : x ≤ 1) (hyz : z ≤ y) :
  x^y ≤ x^z :=
real.rpow_le_rpow_of_exponent_ge hx0 hx1 hyz

lemma rpow_pos {p : ℝ} {x : ℝ≥0} (hx_pos : 0 < x) : 0 < x^p :=
begin
  have rpow_pos_of_nonneg : ∀ {p : ℝ}, 0 < p → 0 < x^p,
  { intros p hp_pos,
    rw ←zero_rpow hp_pos.ne',
    exact rpow_lt_rpow hx_pos hp_pos },
  rcases lt_trichotomy 0 p with hp_pos|rfl|hp_neg,
  { exact rpow_pos_of_nonneg hp_pos },
  { simp only [zero_lt_one, rpow_zero] },
  { rw [←neg_neg p, rpow_neg, inv_pos],
    exact rpow_pos_of_nonneg (neg_pos.mpr hp_neg) },
end

lemma rpow_lt_one {x : ℝ≥0} {z : ℝ} (hx : 0 ≤ x) (hx1 : x < 1) (hz : 0 < z) : x^z < 1 :=
real.rpow_lt_one hx hx1 hz

lemma rpow_le_one {x : ℝ≥0} {z : ℝ} (hx2 : x ≤ 1) (hz : 0 ≤ z) : x^z ≤ 1 :=
real.rpow_le_one x.2 hx2 hz

lemma rpow_lt_one_of_one_lt_of_neg {x : ℝ≥0} {z : ℝ} (hx : 1 < x) (hz : z < 0) : x^z < 1 :=
real.rpow_lt_one_of_one_lt_of_neg hx hz

lemma rpow_le_one_of_one_le_of_nonpos {x : ℝ≥0} {z : ℝ} (hx : 1 ≤ x) (hz : z ≤ 0) : x^z ≤ 1 :=
real.rpow_le_one_of_one_le_of_nonpos hx hz

lemma one_lt_rpow {x : ℝ≥0} {z : ℝ} (hx : 1 < x) (hz : 0 < z) : 1 < x^z :=
real.one_lt_rpow hx hz

lemma one_le_rpow {x : ℝ≥0} {z : ℝ} (h : 1 ≤ x) (h₁ : 0 ≤ z) : 1 ≤ x^z :=
real.one_le_rpow h h₁

lemma one_lt_rpow_of_pos_of_lt_one_of_neg {x : ℝ≥0} {z : ℝ} (hx1 : 0 < x) (hx2 : x < 1)
  (hz : z < 0) : 1 < x^z :=
real.one_lt_rpow_of_pos_of_lt_one_of_neg hx1 hx2 hz

lemma one_le_rpow_of_pos_of_le_one_of_nonpos {x : ℝ≥0} {z : ℝ} (hx1 : 0 < x) (hx2 : x ≤ 1)
  (hz : z ≤ 0) : 1 ≤ x^z :=
real.one_le_rpow_of_pos_of_le_one_of_nonpos hx1 hx2 hz

lemma rpow_le_self_of_le_one {x : ℝ≥0} {z : ℝ} (hx : x ≤ 1) (h_one_le : 1 ≤ z) : x ^ z ≤ x :=
begin
  rcases eq_bot_or_bot_lt x with rfl | (h : 0 < x),
  { have : z ≠ 0 := by linarith,
    simp [this] },
  nth_rewrite 1 ←nnreal.rpow_one x,
  exact nnreal.rpow_le_rpow_of_exponent_ge h hx h_one_le,
end

lemma rpow_left_injective {x : ℝ} (hx : x ≠ 0) : function.injective (λ y : ℝ≥0, y^x) :=
λ y z hyz, by simpa only [rpow_inv_rpow_self hx] using congr_arg (λ y, y ^ (1 / x)) hyz

lemma rpow_eq_rpow_iff {x y : ℝ≥0} {z : ℝ} (hz : z ≠ 0) : x ^ z = y ^ z ↔ x = y :=
(rpow_left_injective hz).eq_iff

lemma rpow_left_surjective {x : ℝ} (hx : x ≠ 0) : function.surjective (λ y : ℝ≥0, y^x) :=
λ y, ⟨y ^ x⁻¹, by simp_rw [←rpow_mul, _root_.inv_mul_cancel hx, rpow_one]⟩

lemma rpow_left_bijective {x : ℝ} (hx : x ≠ 0) : function.bijective (λ y : ℝ≥0, y^x) :=
⟨rpow_left_injective hx, rpow_left_surjective hx⟩

lemma eq_rpow_one_div_iff {x y : ℝ≥0} {z : ℝ} (hz : z ≠ 0) :  x = y ^ (1 / z) ↔ x ^ z = y :=
by rw [← rpow_eq_rpow_iff hz, rpow_self_rpow_inv hz]

lemma rpow_one_div_eq_iff {x y : ℝ≥0} {z : ℝ} (hz : z ≠ 0) :  x ^ (1 / z) = y ↔ x = y ^ z :=
by rw [← rpow_eq_rpow_iff hz, rpow_self_rpow_inv hz]

lemma pow_nat_rpow_nat_inv (x : ℝ≥0) {n : ℕ} (hn : 0 < n) :
  (x ^ n) ^ (n⁻¹ : ℝ) = x :=
by { rw [← nnreal.coe_eq, coe_rpow, nnreal.coe_pow], exact real.pow_nat_rpow_nat_inv x.2 hn }

lemma rpow_nat_inv_pow_nat (x : ℝ≥0) {n : ℕ} (hn : 0 < n) :
  (x ^ (n⁻¹ : ℝ)) ^ n = x :=
by { rw [← nnreal.coe_eq, nnreal.coe_pow, coe_rpow], exact real.rpow_nat_inv_pow_nat x.2 hn }

lemma continuous_at_rpow {x : ℝ≥0} {y : ℝ} (h : x ≠ 0 ∨ 0 < y) :
  continuous_at (λp:ℝ≥0×ℝ, p.1^p.2) (x, y) :=
begin
  have : (λp:ℝ≥0×ℝ, p.1^p.2) = real.to_nnreal ∘ (λp:ℝ×ℝ, p.1^p.2) ∘ (λp:ℝ≥0 × ℝ, (p.1.1, p.2)),
  { ext p,
    rw [coe_rpow, real.coe_to_nnreal _ (real.rpow_nonneg_of_nonneg p.1.2 _)],
    refl },
  rw this,
  refine nnreal.continuous_of_real.continuous_at.comp (continuous_at.comp _ _),
  { apply real.continuous_at_rpow,
    simp at h,
    rw ← (nnreal.coe_eq_zero x) at h,
    exact h },
  { exact ((continuous_subtype_val.comp continuous_fst).prod_mk continuous_snd).continuous_at }
end

lemma _root_.real.to_nnreal_rpow_of_nonneg {x y : ℝ} (hx : 0 ≤ x) :
  real.to_nnreal (x ^ y) = (real.to_nnreal x) ^ y :=
begin
  nth_rewrite 0 ← real.coe_to_nnreal x hx,
  rw [←nnreal.coe_rpow, real.to_nnreal_coe],
end

end nnreal

open filter

lemma filter.tendsto.nnrpow {α : Type*} {f : filter α} {u : α → ℝ≥0} {v : α → ℝ} {x : ℝ≥0} {y : ℝ}
  (hx : tendsto u f (𝓝 x)) (hy : tendsto v f (𝓝 y)) (h : x ≠ 0 ∨ 0 < y) :
  tendsto (λ a, (u a) ^ (v a)) f (𝓝 (x ^ y)) :=
tendsto.comp (nnreal.continuous_at_rpow h) (hx.prod_mk_nhds hy)

namespace nnreal

lemma continuous_at_rpow_const {x : ℝ≥0} {y : ℝ} (h : x ≠ 0 ∨ 0 ≤ y) :
  continuous_at (λ z, z^y) x :=
h.elim (λ h, tendsto_id.nnrpow tendsto_const_nhds (or.inl h)) $
  λ h, h.eq_or_lt.elim
    (λ h, h ▸ by simp only [rpow_zero, continuous_at_const])
    (λ h, tendsto_id.nnrpow tendsto_const_nhds (or.inr h))

lemma continuous_rpow_const {y : ℝ} (h : 0 ≤ y) :
  continuous (λ x : ℝ≥0, x^y) :=
continuous_iff_continuous_at.2 $ λ x, continuous_at_rpow_const (or.inr h)

theorem tendsto_rpow_at_top {y : ℝ} (hy : 0 < y) :
  tendsto (λ (x : ℝ≥0), x ^ y) at_top at_top :=
begin
  rw filter.tendsto_at_top_at_top,
  intros b,
  obtain ⟨c, hc⟩ := tendsto_at_top_at_top.mp (tendsto_rpow_at_top hy) b,
  use c.to_nnreal,
  intros a ha,
  exact_mod_cast hc a (real.to_nnreal_le_iff_le_coe.mp ha),
end

end nnreal

namespace ennreal

/-- The real power function `x^y` on extended nonnegative reals, defined for `x : ℝ≥0∞` and
`y : ℝ` as the restriction of the real power function if `0 < x < ⊤`, and with the natural values
for `0` and `⊤` (i.e., `0 ^ x = 0` for `x > 0`, `1` for `x = 0` and `⊤` for `x < 0`, and
`⊤ ^ x = 1 / 0 ^ x`). -/
noncomputable def rpow : ℝ≥0∞ → ℝ → ℝ≥0∞
| (some x) y := if x = 0 ∧ y < 0 then ⊤ else (x ^ y : ℝ≥0)
| none     y := if 0 < y then ⊤ else if y = 0 then 1 else 0

noncomputable instance : has_pow ℝ≥0∞ ℝ := ⟨rpow⟩

@[simp] lemma rpow_eq_pow (x : ℝ≥0∞) (y : ℝ) : rpow x y = x ^ y := rfl

@[simp] lemma rpow_zero {x : ℝ≥0∞} : x ^ (0 : ℝ) = 1 :=
by cases x; { dsimp only [(^), rpow], simp [lt_irrefl] }

lemma top_rpow_def (y : ℝ) : (⊤ : ℝ≥0∞) ^ y = if 0 < y then ⊤ else if y = 0 then 1 else 0 :=
rfl

@[simp] lemma top_rpow_of_pos {y : ℝ} (h : 0 < y) : (⊤ : ℝ≥0∞) ^ y = ⊤ :=
by simp [top_rpow_def, h]

@[simp] lemma top_rpow_of_neg {y : ℝ} (h : y < 0) : (⊤ : ℝ≥0∞) ^ y = 0 :=
by simp [top_rpow_def, asymm h, ne_of_lt h]

@[simp] lemma zero_rpow_of_pos {y : ℝ} (h : 0 < y) : (0 : ℝ≥0∞) ^ y = 0 :=
begin
  rw [← ennreal.coe_zero, ← ennreal.some_eq_coe],
  dsimp only [(^), rpow],
  simp [h, asymm h, ne_of_gt h],
end

@[simp] lemma zero_rpow_of_neg {y : ℝ} (h : y < 0) : (0 : ℝ≥0∞) ^ y = ⊤ :=
begin
  rw [← ennreal.coe_zero, ← ennreal.some_eq_coe],
  dsimp only [(^), rpow],
  simp [h, ne_of_gt h],
end

lemma zero_rpow_def (y : ℝ) : (0 : ℝ≥0∞) ^ y = if 0 < y then 0 else if y = 0 then 1 else ⊤ :=
begin
  rcases lt_trichotomy 0 y with H|rfl|H,
  { simp [H, ne_of_gt, zero_rpow_of_pos, lt_irrefl] },
  { simp [lt_irrefl] },
  { simp [H, asymm H, ne_of_lt, zero_rpow_of_neg] }
end

@[simp] lemma zero_rpow_mul_self (y : ℝ) : (0 : ℝ≥0∞) ^ y * 0 ^ y = 0 ^ y :=
by { rw zero_rpow_def, split_ifs, exacts [zero_mul _, one_mul _, top_mul_top] }

@[norm_cast] lemma coe_rpow_of_ne_zero {x : ℝ≥0} (h : x ≠ 0) (y : ℝ) :
  (x : ℝ≥0∞) ^ y = (x ^ y : ℝ≥0) :=
begin
  rw [← ennreal.some_eq_coe],
  dsimp only [(^), rpow],
  simp [h]
end

@[norm_cast] lemma coe_rpow_of_nonneg (x : ℝ≥0) {y : ℝ} (h : 0 ≤ y) :
  (x : ℝ≥0∞) ^ y = (x ^ y : ℝ≥0) :=
begin
  by_cases hx : x = 0,
  { rcases le_iff_eq_or_lt.1 h with H|H,
    { simp [hx, H.symm] },
    { simp [hx, zero_rpow_of_pos H, nnreal.zero_rpow (ne_of_gt H)] } },
  { exact coe_rpow_of_ne_zero hx _ }
end

lemma coe_rpow_def (x : ℝ≥0) (y : ℝ) :
  (x : ℝ≥0∞) ^ y = if x = 0 ∧ y < 0 then ⊤ else (x ^ y : ℝ≥0) := rfl

@[simp] lemma rpow_one (x : ℝ≥0∞) : x ^ (1 : ℝ) = x :=
by cases x; dsimp only [(^), rpow]; simp [zero_lt_one, not_lt_of_le zero_le_one]

@[simp] lemma one_rpow (x : ℝ) : (1 : ℝ≥0∞) ^ x = 1 :=
by { rw [← coe_one, coe_rpow_of_ne_zero one_ne_zero], simp }

@[simp] lemma rpow_eq_zero_iff {x : ℝ≥0∞} {y : ℝ} :
  x ^ y = 0 ↔ (x = 0 ∧ 0 < y) ∨ (x = ⊤ ∧ y < 0) :=
begin
  cases x,
  { rcases lt_trichotomy y 0 with H|H|H;
    simp [H, top_rpow_of_neg, top_rpow_of_pos, le_of_lt] },
  { by_cases h : x = 0,
    { rcases lt_trichotomy y 0 with H|H|H;
      simp [h, H, zero_rpow_of_neg, zero_rpow_of_pos, le_of_lt] },
    { simp [coe_rpow_of_ne_zero h, h] } }
end

@[simp] lemma rpow_eq_top_iff {x : ℝ≥0∞} {y : ℝ} :
  x ^ y = ⊤ ↔ (x = 0 ∧ y < 0) ∨ (x = ⊤ ∧ 0 < y) :=
begin
  cases x,
  { rcases lt_trichotomy y 0 with H|H|H;
    simp [H, top_rpow_of_neg, top_rpow_of_pos, le_of_lt] },
  { by_cases h : x = 0,
    { rcases lt_trichotomy y 0 with H|H|H;
      simp [h, H, zero_rpow_of_neg, zero_rpow_of_pos, le_of_lt] },
    { simp [coe_rpow_of_ne_zero h, h] } }
end

lemma rpow_eq_top_iff_of_pos {x : ℝ≥0∞} {y : ℝ} (hy : 0 < y) : x ^ y = ⊤ ↔ x = ⊤ :=
by simp [rpow_eq_top_iff, hy, asymm hy]

lemma rpow_eq_top_of_nonneg (x : ℝ≥0∞) {y : ℝ} (hy0 : 0 ≤ y) : x ^ y = ⊤ → x = ⊤ :=
begin
  rw ennreal.rpow_eq_top_iff,
  intro h,
  cases h,
  { exfalso, rw lt_iff_not_ge at h, exact h.right hy0, },
  { exact h.left, },
end

lemma rpow_ne_top_of_nonneg {x : ℝ≥0∞} {y : ℝ} (hy0 : 0 ≤ y) (h : x ≠ ⊤) : x ^ y ≠ ⊤ :=
mt (ennreal.rpow_eq_top_of_nonneg x hy0) h

lemma rpow_lt_top_of_nonneg {x : ℝ≥0∞} {y : ℝ} (hy0 : 0 ≤ y) (h : x ≠ ⊤) : x ^ y < ⊤ :=
lt_top_iff_ne_top.mpr (ennreal.rpow_ne_top_of_nonneg hy0 h)

lemma rpow_add {x : ℝ≥0∞} (y z : ℝ) (hx : x ≠ 0) (h'x : x ≠ ⊤) : x ^ (y + z) = x ^ y * x ^ z :=
begin
  cases x, { exact (h'x rfl).elim },
  have : x ≠ 0 := λ h, by simpa [h] using hx,
  simp [coe_rpow_of_ne_zero this, nnreal.rpow_add this]
end

lemma rpow_neg (x : ℝ≥0∞) (y : ℝ) : x ^ -y = (x ^ y)⁻¹ :=
begin
  cases x,
  { rcases lt_trichotomy y 0 with H|H|H;
    simp [top_rpow_of_pos, top_rpow_of_neg, H, neg_pos.mpr] },
  { by_cases h : x = 0,
    { rcases lt_trichotomy y 0 with H|H|H;
      simp [h, zero_rpow_of_pos, zero_rpow_of_neg, H, neg_pos.mpr] },
    { have A : x ^ y ≠ 0, by simp [h],
      simp [coe_rpow_of_ne_zero h, ← coe_inv A, nnreal.rpow_neg] } }
end

lemma rpow_sub {x : ℝ≥0∞} (y z : ℝ) (hx : x ≠ 0) (h'x : x ≠ ⊤) : x ^ (y - z) = x ^ y / x ^ z :=
by rw [sub_eq_add_neg, rpow_add _ _ hx h'x, rpow_neg, div_eq_mul_inv]

lemma rpow_neg_one (x : ℝ≥0∞) : x ^ (-1 : ℝ) = x ⁻¹ :=
by simp [rpow_neg]

lemma rpow_mul (x : ℝ≥0∞) (y z : ℝ) : x ^ (y * z) = (x ^ y) ^ z :=
begin
  cases x,
  { rcases lt_trichotomy y 0 with Hy|Hy|Hy;
    rcases lt_trichotomy z 0 with Hz|Hz|Hz;
    simp [Hy, Hz, zero_rpow_of_neg, zero_rpow_of_pos, top_rpow_of_neg, top_rpow_of_pos,
          mul_pos_of_neg_of_neg, mul_neg_of_neg_of_pos, mul_neg_of_pos_of_neg] },
  { by_cases h : x = 0,
    { rcases lt_trichotomy y 0 with Hy|Hy|Hy;
      rcases lt_trichotomy z 0 with Hz|Hz|Hz;
      simp [h, Hy, Hz, zero_rpow_of_neg, zero_rpow_of_pos, top_rpow_of_neg, top_rpow_of_pos,
            mul_pos_of_neg_of_neg, mul_neg_of_neg_of_pos, mul_neg_of_pos_of_neg] },
    { have : x ^ y ≠ 0, by simp [h],
      simp [coe_rpow_of_ne_zero h, coe_rpow_of_ne_zero this, nnreal.rpow_mul] } }
end

@[simp, norm_cast] lemma rpow_nat_cast (x : ℝ≥0∞) (n : ℕ) : x ^ (n : ℝ) = x ^ n :=
begin
  cases x,
  { cases n;
    simp [top_rpow_of_pos (nat.cast_add_one_pos _), top_pow (nat.succ_pos _)] },
  { simp [coe_rpow_of_nonneg _ (nat.cast_nonneg n)] }
end

lemma mul_rpow_eq_ite (x y : ℝ≥0∞) (z : ℝ) :
  (x * y) ^ z = if (x = 0 ∧ y = ⊤ ∨ x = ⊤ ∧ y = 0) ∧ z < 0 then ⊤ else x ^ z * y ^ z :=
begin
  rcases eq_or_ne z 0 with rfl|hz, { simp },
  replace hz := hz.lt_or_lt,
  wlog hxy : x ≤ y := le_total x y using [x y, y x] tactic.skip,
  { rcases eq_or_ne x 0 with rfl|hx0,
    { induction y using with_top.rec_top_coe; cases hz with hz hz; simp [*, hz.not_lt] },
    rcases eq_or_ne y 0 with rfl|hy0, { exact (hx0 (bot_unique hxy)).elim },
    induction x using with_top.rec_top_coe, { cases hz with hz hz; simp [hz, top_unique hxy] },
    induction y using with_top.rec_top_coe, { cases hz with hz hz; simp * },
    simp only [*, false_and, and_false, false_or, if_false],
    norm_cast at *,
    rw [coe_rpow_of_ne_zero (mul_ne_zero hx0 hy0), nnreal.mul_rpow] },
  { convert this using 2; simp only [mul_comm, and_comm, or_comm] }
end

lemma mul_rpow_of_ne_top {x y : ℝ≥0∞} (hx : x ≠ ⊤) (hy : y ≠ ⊤) (z : ℝ) :
  (x * y) ^ z = x^z * y^z :=
by simp [*, mul_rpow_eq_ite]

@[norm_cast] lemma coe_mul_rpow (x y : ℝ≥0) (z : ℝ) :
  ((x : ℝ≥0∞) * y) ^ z = x^z * y^z :=
mul_rpow_of_ne_top coe_ne_top coe_ne_top z

lemma mul_rpow_of_ne_zero {x y : ℝ≥0∞} (hx : x ≠ 0) (hy : y ≠ 0) (z : ℝ) :
  (x * y) ^ z = x ^ z * y ^ z :=
by simp [*, mul_rpow_eq_ite]

lemma mul_rpow_of_nonneg (x y : ℝ≥0∞) {z : ℝ} (hz : 0 ≤ z) :
  (x * y) ^ z = x ^ z * y ^ z :=
by simp [hz.not_lt, mul_rpow_eq_ite]

lemma inv_rpow (x : ℝ≥0∞) (y : ℝ) : (x⁻¹) ^ y = (x ^ y)⁻¹ :=
begin
  rcases eq_or_ne y 0 with rfl|hy, { simp only [rpow_zero, inv_one] },
  replace hy := hy.lt_or_lt,
  rcases eq_or_ne x 0 with rfl|h0, { cases hy; simp * },
  rcases eq_or_ne x ⊤ with rfl|h_top, { cases hy; simp * },
  apply eq_inv_of_mul_eq_one,
  rw [← mul_rpow_of_ne_zero (inv_ne_zero.2 h_top) h0, inv_mul_cancel h0 h_top, one_rpow]
end

lemma div_rpow_of_nonneg (x y : ℝ≥0∞) {z : ℝ} (hz : 0 ≤ z) :
  (x / y) ^ z = x ^ z / y ^ z :=
by rw [div_eq_mul_inv, mul_rpow_of_nonneg _ _ hz, inv_rpow, div_eq_mul_inv]

lemma strict_mono_rpow_of_pos {z : ℝ} (h : 0 < z) : strict_mono (λ x : ℝ≥0∞, x ^ z) :=
begin
  intros x y hxy,
  lift x to ℝ≥0 using ne_top_of_lt hxy,
  rcases eq_or_ne y ∞ with rfl|hy,
  { simp only [top_rpow_of_pos h, coe_rpow_of_nonneg _ h.le, coe_lt_top] },
  { lift y to ℝ≥0 using hy,
    simp only [coe_rpow_of_nonneg _ h.le, nnreal.rpow_lt_rpow (coe_lt_coe.1 hxy) h, coe_lt_coe] }
end

lemma monotone_rpow_of_nonneg {z : ℝ} (h : 0 ≤ z) : monotone (λ x : ℝ≥0∞, x ^ z) :=
h.eq_or_lt.elim (λ h0, h0 ▸ by simp only [rpow_zero, monotone_const])
  (λ h0, (strict_mono_rpow_of_pos h0).monotone)

/-- Bundles `λ x : ℝ≥0∞, x ^ y` into an order isomorphism when `y : ℝ` is positive,
where the inverse is `λ x : ℝ≥0∞, x ^ (1 / y)`. -/
@[simps apply] def order_iso_rpow (y : ℝ) (hy : 0 < y) : ℝ≥0∞ ≃o ℝ≥0∞ :=
(strict_mono_rpow_of_pos hy).order_iso_of_right_inverse (λ x, x ^ y) (λ x, x ^ (1 / y))
  (λ x, by { dsimp, rw [←rpow_mul, one_div_mul_cancel hy.ne.symm, rpow_one] })

lemma order_iso_rpow_symm_apply (y : ℝ) (hy : 0 < y) :
  (order_iso_rpow y hy).symm = order_iso_rpow (1 / y) (one_div_pos.2 hy) :=
by { simp only [order_iso_rpow, one_div_one_div], refl }

lemma rpow_le_rpow {x y : ℝ≥0∞} {z : ℝ} (h₁ : x ≤ y) (h₂ : 0 ≤ z) : x^z ≤ y^z :=
monotone_rpow_of_nonneg h₂ h₁

lemma rpow_lt_rpow {x y : ℝ≥0∞} {z : ℝ} (h₁ : x < y) (h₂ : 0 < z) : x^z < y^z :=
strict_mono_rpow_of_pos h₂ h₁

lemma rpow_le_rpow_iff {x y : ℝ≥0∞} {z : ℝ} (hz : 0 < z) : x ^ z ≤ y ^ z ↔ x ≤ y :=
(strict_mono_rpow_of_pos hz).le_iff_le

lemma rpow_lt_rpow_iff {x y : ℝ≥0∞} {z : ℝ} (hz : 0 < z) :  x ^ z < y ^ z ↔ x < y :=
(strict_mono_rpow_of_pos hz).lt_iff_lt

lemma le_rpow_one_div_iff {x y : ℝ≥0∞} {z : ℝ} (hz : 0 < z) :  x ≤ y ^ (1 / z) ↔ x ^ z ≤ y :=
begin
  nth_rewrite 0 ←rpow_one x,
  nth_rewrite 0 ←@_root_.mul_inv_cancel _ _ z  hz.ne',
  rw [rpow_mul, ←one_div, @rpow_le_rpow_iff _ _ (1/z) (by simp [hz])],
end

lemma lt_rpow_one_div_iff {x y : ℝ≥0∞} {z : ℝ} (hz : 0 < z) : x < y ^ (1 / z) ↔ x ^ z < y :=
begin
  nth_rewrite 0 ←rpow_one x,
  nth_rewrite 0 ←@_root_.mul_inv_cancel _ _ z (ne_of_lt hz).symm,
  rw [rpow_mul, ←one_div, @rpow_lt_rpow_iff _ _ (1/z) (by simp [hz])],
end

lemma rpow_one_div_le_iff {x y : ℝ≥0∞} {z : ℝ} (hz : 0 < z) : x ^ (1 / z) ≤ y ↔ x ≤ y ^ z :=
begin
  nth_rewrite 0 ← ennreal.rpow_one y,
  nth_rewrite 1 ← @_root_.mul_inv_cancel _ _ z hz.ne.symm,
  rw [ennreal.rpow_mul, ← one_div, ennreal.rpow_le_rpow_iff (one_div_pos.2 hz)],
end

lemma rpow_lt_rpow_of_exponent_lt {x : ℝ≥0∞} {y z : ℝ} (hx : 1 < x) (hx' : x ≠ ⊤) (hyz : y < z) :
  x^y < x^z :=
begin
  lift x to ℝ≥0 using hx',
  rw [one_lt_coe_iff] at hx,
  simp [coe_rpow_of_ne_zero (ne_of_gt (lt_trans zero_lt_one hx)),
        nnreal.rpow_lt_rpow_of_exponent_lt hx hyz]
end

lemma rpow_le_rpow_of_exponent_le {x : ℝ≥0∞} {y z : ℝ} (hx : 1 ≤ x) (hyz : y ≤ z) : x^y ≤ x^z :=
begin
  cases x,
  { rcases lt_trichotomy y 0 with Hy|Hy|Hy;
    rcases lt_trichotomy z 0 with Hz|Hz|Hz;
    simp [Hy, Hz, top_rpow_of_neg, top_rpow_of_pos, le_refl];
    linarith },
  { simp only [one_le_coe_iff, some_eq_coe] at hx,
    simp [coe_rpow_of_ne_zero (ne_of_gt (lt_of_lt_of_le zero_lt_one hx)),
          nnreal.rpow_le_rpow_of_exponent_le hx hyz] }
end

lemma rpow_lt_rpow_of_exponent_gt {x : ℝ≥0∞} {y z : ℝ} (hx0 : 0 < x) (hx1 : x < 1) (hyz : z < y) :
  x^y < x^z :=
begin
  lift x to ℝ≥0 using ne_of_lt (lt_of_lt_of_le hx1 le_top),
  simp at hx0 hx1,
  simp [coe_rpow_of_ne_zero (ne_of_gt hx0), nnreal.rpow_lt_rpow_of_exponent_gt hx0 hx1 hyz]
end

lemma rpow_le_rpow_of_exponent_ge {x : ℝ≥0∞} {y z : ℝ} (hx1 : x ≤ 1) (hyz : z ≤ y) :
  x^y ≤ x^z :=
begin
  lift x to ℝ≥0 using ne_of_lt (lt_of_le_of_lt hx1 coe_lt_top),
  by_cases h : x = 0,
  { rcases lt_trichotomy y 0 with Hy|Hy|Hy;
    rcases lt_trichotomy z 0 with Hz|Hz|Hz;
    simp [Hy, Hz, h, zero_rpow_of_neg, zero_rpow_of_pos, le_refl];
    linarith },
  { simp at hx1,
    simp [coe_rpow_of_ne_zero h,
          nnreal.rpow_le_rpow_of_exponent_ge (bot_lt_iff_ne_bot.mpr h) hx1 hyz] }
end

lemma rpow_le_self_of_le_one {x : ℝ≥0∞} {z : ℝ} (hx : x ≤ 1) (h_one_le : 1 ≤ z) : x ^ z ≤ x :=
begin
  nth_rewrite 1 ←ennreal.rpow_one x,
  exact ennreal.rpow_le_rpow_of_exponent_ge hx h_one_le,
end

lemma le_rpow_self_of_one_le {x : ℝ≥0∞} {z : ℝ} (hx : 1 ≤ x) (h_one_le : 1 ≤ z) : x ≤ x ^ z :=
begin
  nth_rewrite 0 ←ennreal.rpow_one x,
  exact ennreal.rpow_le_rpow_of_exponent_le hx h_one_le,
end

lemma rpow_pos_of_nonneg {p : ℝ} {x : ℝ≥0∞} (hx_pos : 0 < x) (hp_nonneg : 0 ≤ p) : 0 < x^p :=
begin
  by_cases hp_zero : p = 0,
  { simp [hp_zero, ennreal.zero_lt_one], },
  { rw ←ne.def at hp_zero,
    have hp_pos := lt_of_le_of_ne hp_nonneg hp_zero.symm,
    rw ←zero_rpow_of_pos hp_pos, exact rpow_lt_rpow hx_pos hp_pos, },
end

lemma rpow_pos {p : ℝ} {x : ℝ≥0∞} (hx_pos : 0 < x) (hx_ne_top : x ≠ ⊤) : 0 < x^p :=
begin
  cases lt_or_le 0 p with hp_pos hp_nonpos,
  { exact rpow_pos_of_nonneg hx_pos (le_of_lt hp_pos), },
  { rw [←neg_neg p, rpow_neg, inv_pos],
    exact rpow_ne_top_of_nonneg (by simp [hp_nonpos]) hx_ne_top, },
end

lemma rpow_lt_one {x : ℝ≥0∞} {z : ℝ} (hx : x < 1) (hz : 0 < z) : x^z < 1 :=
begin
  lift x to ℝ≥0 using ne_of_lt (lt_of_lt_of_le hx le_top),
  simp only [coe_lt_one_iff] at hx,
  simp [coe_rpow_of_nonneg _ (le_of_lt hz), nnreal.rpow_lt_one (zero_le x) hx hz],
end

lemma rpow_le_one {x : ℝ≥0∞} {z : ℝ} (hx : x ≤ 1) (hz : 0 ≤ z) : x^z ≤ 1 :=
begin
  lift x to ℝ≥0 using ne_of_lt (lt_of_le_of_lt hx coe_lt_top),
  simp only [coe_le_one_iff] at hx,
  simp [coe_rpow_of_nonneg _ hz, nnreal.rpow_le_one hx hz],
end

lemma rpow_lt_one_of_one_lt_of_neg {x : ℝ≥0∞} {z : ℝ} (hx : 1 < x) (hz : z < 0) : x^z < 1 :=
begin
  cases x,
  { simp [top_rpow_of_neg hz, ennreal.zero_lt_one] },
  { simp only [some_eq_coe, one_lt_coe_iff] at hx,
    simp [coe_rpow_of_ne_zero (ne_of_gt (lt_trans zero_lt_one hx)),
          nnreal.rpow_lt_one_of_one_lt_of_neg hx hz] },
end

lemma rpow_le_one_of_one_le_of_neg {x : ℝ≥0∞} {z : ℝ} (hx : 1 ≤ x) (hz : z < 0) : x^z ≤ 1 :=
begin
  cases x,
  { simp [top_rpow_of_neg hz, ennreal.zero_lt_one] },
  { simp only [one_le_coe_iff, some_eq_coe] at hx,
    simp [coe_rpow_of_ne_zero (ne_of_gt (lt_of_lt_of_le zero_lt_one hx)),
          nnreal.rpow_le_one_of_one_le_of_nonpos hx (le_of_lt hz)] },
end

lemma one_lt_rpow {x : ℝ≥0∞} {z : ℝ} (hx : 1 < x) (hz : 0 < z) : 1 < x^z :=
begin
  cases x,
  { simp [top_rpow_of_pos hz] },
  { simp only [some_eq_coe, one_lt_coe_iff] at hx,
    simp [coe_rpow_of_nonneg _ (le_of_lt hz), nnreal.one_lt_rpow hx hz] }
end

lemma one_le_rpow {x : ℝ≥0∞} {z : ℝ} (hx : 1 ≤ x) (hz : 0 < z) : 1 ≤ x^z :=
begin
  cases x,
  { simp [top_rpow_of_pos hz] },
  { simp only [one_le_coe_iff, some_eq_coe] at hx,
    simp [coe_rpow_of_nonneg _ (le_of_lt hz), nnreal.one_le_rpow hx (le_of_lt hz)] },
end

lemma one_lt_rpow_of_pos_of_lt_one_of_neg {x : ℝ≥0∞} {z : ℝ} (hx1 : 0 < x) (hx2 : x < 1)
  (hz : z < 0) : 1 < x^z :=
begin
  lift x to ℝ≥0 using ne_of_lt (lt_of_lt_of_le hx2 le_top),
  simp only [coe_lt_one_iff, coe_pos] at ⊢ hx1 hx2,
  simp [coe_rpow_of_ne_zero (ne_of_gt hx1), nnreal.one_lt_rpow_of_pos_of_lt_one_of_neg hx1 hx2 hz],
end

lemma one_le_rpow_of_pos_of_le_one_of_neg {x : ℝ≥0∞} {z : ℝ} (hx1 : 0 < x) (hx2 : x ≤ 1)
  (hz : z < 0) : 1 ≤ x^z :=
begin
  lift x to ℝ≥0 using ne_of_lt (lt_of_le_of_lt hx2 coe_lt_top),
  simp only [coe_le_one_iff, coe_pos] at ⊢ hx1 hx2,
  simp [coe_rpow_of_ne_zero (ne_of_gt hx1),
        nnreal.one_le_rpow_of_pos_of_le_one_of_nonpos hx1 hx2 (le_of_lt hz)],
end

lemma to_nnreal_rpow (x : ℝ≥0∞) (z : ℝ) : (x.to_nnreal) ^ z = (x ^ z).to_nnreal :=
begin
  rcases lt_trichotomy z 0 with H|H|H,
  { cases x, { simp [H, ne_of_lt] },
    by_cases hx : x = 0,
    { simp [hx, H, ne_of_lt] },
    { simp [coe_rpow_of_ne_zero hx] } },
  { simp [H] },
  { cases x, { simp [H, ne_of_gt] },
    simp [coe_rpow_of_nonneg _ (le_of_lt H)] }
end

lemma to_real_rpow (x : ℝ≥0∞) (z : ℝ) : (x.to_real) ^ z = (x ^ z).to_real :=
by rw [ennreal.to_real, ennreal.to_real, ←nnreal.coe_rpow, ennreal.to_nnreal_rpow]

lemma of_real_rpow_of_pos {x p : ℝ} (hx_pos : 0 < x) :
  ennreal.of_real x ^ p = ennreal.of_real (x ^ p) :=
begin
  simp_rw ennreal.of_real,
  rw [coe_rpow_of_ne_zero, coe_eq_coe, real.to_nnreal_rpow_of_nonneg hx_pos.le],
  simp [hx_pos],
end

lemma of_real_rpow_of_nonneg {x p : ℝ} (hx_nonneg : 0 ≤ x) (hp_nonneg : 0 ≤ p) :
  ennreal.of_real x ^ p = ennreal.of_real (x ^ p) :=
begin
  by_cases hp0 : p = 0,
  { simp [hp0], },
  by_cases hx0 : x = 0,
  { rw ← ne.def at hp0,
    have hp_pos : 0 < p := lt_of_le_of_ne hp_nonneg hp0.symm,
    simp [hx0, hp_pos, hp_pos.ne.symm], },
  rw ← ne.def at hx0,
  exact of_real_rpow_of_pos (hx_nonneg.lt_of_ne hx0.symm),
end

lemma rpow_left_injective {x : ℝ} (hx : x ≠ 0) :
  function.injective (λ y : ℝ≥0∞, y^x) :=
begin
  intros y z hyz,
  dsimp only at hyz,
  rw [←rpow_one y, ←rpow_one z, ←_root_.mul_inv_cancel hx, rpow_mul, rpow_mul, hyz],
end

lemma rpow_left_surjective {x : ℝ} (hx : x ≠ 0) :
  function.surjective (λ y : ℝ≥0∞, y^x) :=
λ y, ⟨y ^ x⁻¹, by simp_rw [←rpow_mul, _root_.inv_mul_cancel hx, rpow_one]⟩

lemma rpow_left_bijective {x : ℝ} (hx : x ≠ 0) :
  function.bijective (λ y : ℝ≥0∞, y^x) :=
⟨rpow_left_injective hx, rpow_left_surjective hx⟩

theorem tendsto_rpow_at_top {y : ℝ} (hy : 0 < y) :
  tendsto (λ (x : ℝ≥0∞), x ^ y) (𝓝 ⊤) (𝓝 ⊤) :=
begin
  rw tendsto_nhds_top_iff_nnreal,
  intros x,
  obtain ⟨c, _, hc⟩ :=
    (at_top_basis_Ioi.tendsto_iff at_top_basis_Ioi).mp (nnreal.tendsto_rpow_at_top hy) x trivial,
  have hc' : set.Ioi (↑c) ∈ 𝓝 (⊤ : ℝ≥0∞) := Ioi_mem_nhds coe_lt_top,
  refine eventually_of_mem hc' _,
  intros a ha,
  by_cases ha' : a = ⊤,
  { simp [ha', hy] },
  lift a to ℝ≥0 using ha',
  change ↑c < ↑a at ha,
  rw coe_rpow_of_nonneg _ hy.le,
  exact_mod_cast hc a (by exact_mod_cast ha),
end

private lemma continuous_at_rpow_const_of_pos {x : ℝ≥0∞} {y : ℝ} (h : 0 < y) :
  continuous_at (λ a : ℝ≥0∞, a ^ y) x :=
begin
  by_cases hx : x = ⊤,
  { rw [hx, continuous_at],
    convert tendsto_rpow_at_top h,
    simp [h] },
  lift x to ℝ≥0 using hx,
  rw continuous_at_coe_iff,
  convert continuous_coe.continuous_at.comp
    (nnreal.continuous_at_rpow_const (or.inr h.le)) using 1,
  ext1 x,
  simp [coe_rpow_of_nonneg _ h.le]
end

@[continuity]
lemma continuous_rpow_const {y : ℝ} : continuous (λ a : ℝ≥0∞, a ^ y) :=
begin
  apply continuous_iff_continuous_at.2 (λ x, _),
  rcases lt_trichotomy 0 y with hy|rfl|hy,
  { exact continuous_at_rpow_const_of_pos hy },
  { simp, exact continuous_at_const },
  { obtain ⟨z, hz⟩ : ∃ z, y = -z := ⟨-y, (neg_neg _).symm⟩,
    have z_pos : 0 < z, by simpa [hz] using hy,
    simp_rw [hz, rpow_neg],
    exact ennreal.continuous_inv.continuous_at.comp (continuous_at_rpow_const_of_pos z_pos) }
end

lemma tendsto_const_mul_rpow_nhds_zero_of_pos {c : ℝ≥0∞} (hc : c ≠ ∞) {y : ℝ} (hy : 0 < y) :
  tendsto (λ x : ℝ≥0∞, c * x ^ y) (𝓝 0) (𝓝 0) :=
begin
  convert ennreal.tendsto.const_mul (ennreal.continuous_rpow_const.tendsto 0) _,
  { simp [hy] },
  { exact or.inr hc }
end

end ennreal

lemma filter.tendsto.ennrpow_const {α : Type*} {f : filter α} {m : α → ℝ≥0∞} {a : ℝ≥0∞} (r : ℝ)
  (hm : tendsto m f (𝓝 a)) :
  tendsto (λ x, (m x) ^ r) f (𝓝 (a ^ r)) :=
(ennreal.continuous_rpow_const.tendsto a).comp hm

namespace norm_num
open tactic

theorem rpow_pos (a b : ℝ) (b' : ℕ) (c : ℝ) (hb : b = b') (h : a ^ b' = c) : a ^ b = c :=
by rw [← h, hb, real.rpow_nat_cast]
theorem rpow_neg (a b : ℝ) (b' : ℕ) (c c' : ℝ)
  (a0 : 0 ≤ a) (hb : b = b') (h : a ^ b' = c) (hc : c⁻¹ = c') : a ^ -b = c' :=
by rw [← hc, ← h, hb, real.rpow_neg a0, real.rpow_nat_cast]

/-- Evaluate `real.rpow a b` where `a` is a rational numeral and `b` is an integer.
(This cannot go via the generalized version `prove_rpow'` because `rpow_pos` has a side condition;
we do not attempt to evaluate `a ^ b` where `a` and `b` are both negative because it comes
out to some garbage.) -/
meta def prove_rpow (a b : expr) : tactic (expr × expr) := do
  na ← a.to_rat,
  ic ← mk_instance_cache `(ℝ),
  match match_sign b with
  | sum.inl b := do
    (ic, a0) ← guard (na ≥ 0) >> prove_nonneg ic a,
    nc ← mk_instance_cache `(ℕ),
    (ic, nc, b', hb) ← prove_nat_uncast ic nc b,
    (ic, c, h) ← prove_pow a na ic b',
    cr ← c.to_rat,
    (ic, c', hc) ← prove_inv ic c cr,
    pure (c', (expr.const ``rpow_neg []).mk_app [a, b, b', c, c', a0, hb, h, hc])
  | sum.inr ff := pure (`(1:ℝ), expr.const ``real.rpow_zero [] a)
  | sum.inr tt := do
    nc ← mk_instance_cache `(ℕ),
    (ic, nc, b', hb) ← prove_nat_uncast ic nc b,
    (ic, c, h) ← prove_pow a na ic b',
    pure (c, (expr.const ``rpow_pos []).mk_app [a, b, b', c, hb, h])
  end

/-- Generalized version of `prove_cpow`, `prove_nnrpow`, `prove_ennrpow`. -/
meta def prove_rpow' (pos neg zero : name) (α β one a b : expr) : tactic (expr × expr) := do
  na ← a.to_rat,
  icα ← mk_instance_cache α,
  icβ ← mk_instance_cache β,
  match match_sign b with
  | sum.inl b := do
    nc ← mk_instance_cache `(ℕ),
    (icβ, nc, b', hb) ← prove_nat_uncast icβ nc b,
    (icα, c, h) ← prove_pow a na icα b',
    cr ← c.to_rat,
    (icα, c', hc) ← prove_inv icα c cr,
    pure (c', (expr.const neg []).mk_app [a, b, b', c, c', hb, h, hc])
  | sum.inr ff := pure (one, expr.const zero [] a)
  | sum.inr tt := do
    nc ← mk_instance_cache `(ℕ),
    (icβ, nc, b', hb) ← prove_nat_uncast icβ nc b,
    (icα, c, h) ← prove_pow a na icα b',
    pure (c, (expr.const pos []).mk_app [a, b, b', c, hb, h])
  end

open_locale nnreal ennreal

theorem cpow_pos (a b : ℂ) (b' : ℕ) (c : ℂ) (hb : b = b') (h : a ^ b' = c) : a ^ b = c :=
by rw [← h, hb, complex.cpow_nat_cast]
theorem cpow_neg (a b : ℂ) (b' : ℕ) (c c' : ℂ)
  (hb : b = b') (h : a ^ b' = c) (hc : c⁻¹ = c') : a ^ -b = c' :=
by rw [← hc, ← h, hb, complex.cpow_neg, complex.cpow_nat_cast]

theorem nnrpow_pos (a : ℝ≥0) (b : ℝ) (b' : ℕ) (c : ℝ≥0)
  (hb : b = b') (h : a ^ b' = c) : a ^ b = c :=
by rw [← h, hb, nnreal.rpow_nat_cast]
theorem nnrpow_neg (a : ℝ≥0) (b : ℝ) (b' : ℕ) (c c' : ℝ≥0)
  (hb : b = b') (h : a ^ b' = c) (hc : c⁻¹ = c') : a ^ -b = c' :=
by rw [← hc, ← h, hb, nnreal.rpow_neg, nnreal.rpow_nat_cast]

theorem ennrpow_pos (a : ℝ≥0∞) (b : ℝ) (b' : ℕ) (c : ℝ≥0∞)
  (hb : b = b') (h : a ^ b' = c) : a ^ b = c :=
by rw [← h, hb, ennreal.rpow_nat_cast]
theorem ennrpow_neg (a : ℝ≥0∞) (b : ℝ) (b' : ℕ) (c c' : ℝ≥0∞)
  (hb : b = b') (h : a ^ b' = c) (hc : c⁻¹ = c') : a ^ -b = c' :=
by rw [← hc, ← h, hb, ennreal.rpow_neg, ennreal.rpow_nat_cast]

/-- Evaluate `complex.cpow a b` where `a` is a rational numeral and `b` is an integer. -/
meta def prove_cpow : expr → expr → tactic (expr × expr) :=
prove_rpow' ``cpow_pos ``cpow_neg ``complex.cpow_zero `(ℂ) `(ℂ) `(1:ℂ)

/-- Evaluate `nnreal.rpow a b` where `a` is a rational numeral and `b` is an integer. -/
meta def prove_nnrpow : expr → expr → tactic (expr × expr) :=
prove_rpow' ``nnrpow_pos ``nnrpow_neg ``nnreal.rpow_zero `(ℝ≥0) `(ℝ) `(1:ℝ≥0)

/-- Evaluate `ennreal.rpow a b` where `a` is a rational numeral and `b` is an integer. -/
meta def prove_ennrpow : expr → expr → tactic (expr × expr) :=
prove_rpow' ``ennrpow_pos ``ennrpow_neg ``ennreal.rpow_zero `(ℝ≥0∞) `(ℝ) `(1:ℝ≥0∞)

/-- Evaluates expressions of the form `rpow a b`, `cpow a b` and `a ^ b` in the special case where
`b` is an integer and `a` is a positive rational (so it's really just a rational power). -/
@[norm_num] meta def eval_rpow_cpow : expr → tactic (expr × expr)
| `(@has_pow.pow _ _ real.has_pow %%a %%b) := b.to_int >> prove_rpow a b
| `(real.rpow %%a %%b) := b.to_int >> prove_rpow a b
| `(@has_pow.pow _ _ complex.has_pow %%a %%b) := b.to_int >> prove_cpow a b
| `(complex.cpow %%a %%b) := b.to_int >> prove_cpow a b
| `(@has_pow.pow _ _ nnreal.real.has_pow %%a %%b) := b.to_int >> prove_nnrpow a b
| `(nnreal.rpow %%a %%b) := b.to_int >> prove_nnrpow a b
| `(@has_pow.pow _ _ ennreal.real.has_pow %%a %%b) := b.to_int >> prove_ennrpow a b
| `(ennreal.rpow %%a %%b) := b.to_int >> prove_ennrpow a b
| _ := tactic.failed

end norm_num<|MERGE_RESOLUTION|>--- conflicted
+++ resolved
@@ -897,35 +897,6 @@
 lemma tendsto_exp_div_rpow_at_top (s : ℝ) : tendsto (λ x : ℝ, exp x / x ^ s) at_top at_top :=
 begin
   cases archimedean_iff_nat_lt.1 (real.archimedean) s with n hn,
-<<<<<<< HEAD
-  have t := tendsto_exp_div_pow_at_top n,
-  have : 0 < (n:ℝ) - s := by linarith,
-  have Icieq: eq_on (λ x:ℝ, (exp x / x ^ n) * (x ^ (↑n - s))) (λ x:ℝ, exp x / x ^ s) (Ici 1),
-  { rintros x (hx : 1 ≤ x),
-    have xp : 0 < x := by linarith,
-    ring_nf,
-    congr' 1,
-    rw [sub_eq_neg_add, rpow_add_nat xp.ne', mul_assoc,
-      mul_inv_cancel (pow_ne_zero _ xp.ne'), mul_one, rpow_neg xp.le] },
-  refine tendsto.congr' _ (tendsto.at_top_mul_at_top t (tendsto_rpow_at_top this)),
-  exact eventually_eq_iff_exists_mem.2 ⟨Ici 1, mem_at_top _, Icieq⟩,
-end
-
-/-- The function `exp (b * x) / x ^ s` tends to `+∞` at `+∞`, for any real `s` and `b > 0`. -/
-lemma tendsto_exp_mul_div_rpow_at_top (s : ℝ) (b : ℝ) (hb : 0 < b):
-  tendsto (λ x : ℝ, exp (b * x) / x ^ s) at_top at_top :=
-begin
-  have t := tendsto.comp (tendsto_rpow_at_top hb) (tendsto_exp_div_rpow_at_top (s/b)),
-  have Ioieq: eq_on (λ (x : ℝ), (exp x / x ^ (s / b)) ^ b) (λ x : ℝ, exp (b * x) / x ^ s ) (Ioi 0),
-  { intros x hx,
-    rw [set.Ioi, mem_set_of_eq] at hx,
-    have A : (x ^ (s / b)) ^ b ≠ 0 := (rpow_pos_of_pos (rpow_pos_of_pos hx _) _).ne',
-    dsimp,
-    rw [div_rpow (exp_pos x).le (rpow_pos_of_pos hx _).le,
-      ← exp_mul x b, mul_comm x b, div_eq_div_iff A (rpow_pos_of_pos hx s).ne',
-      ← rpow_mul hx.le, div_mul_cancel _ hb.ne'] },
-  exact tendsto.congr' (eventually_eq_of_mem (Ioi_mem_at_top 0) Ioieq) t,
-=======
   refine tendsto_at_top_mono' _ _ (tendsto_exp_div_pow_at_top n),
   filter_upwards [eventually_gt_at_top (0 : ℝ), eventually_ge_at_top (1 : ℝ)] with x hx₀ hx₁,
   rw [div_le_div_left (exp_pos _) (pow_pos hx₀ _) (rpow_pos_of_pos hx₀ _), ←rpow_nat_cast],
@@ -939,27 +910,16 @@
   refine ((tendsto_rpow_at_top hb).comp (tendsto_exp_div_rpow_at_top (s / b))).congr' _,
   filter_upwards [eventually_ge_at_top (0 : ℝ)] with x hx₀,
   simp [div_rpow, (exp_pos x).le, rpow_nonneg_of_nonneg, ←rpow_mul, ←exp_mul, mul_comm x, hb.ne', *]
->>>>>>> 840a0425
 end
 
 /-- The function `x ^ s * exp (-b * x)` tends to `0` at `+∞`, for any real `s` and `b > 0`. -/
 lemma tendsto_rpow_mul_exp_neg_mul_at_top_nhds_0 (s : ℝ) (b : ℝ) (hb : 0 < b):
   tendsto (λ x : ℝ, x ^ s * exp (-b * x)) at_top (𝓝 0) :=
 begin
-<<<<<<< HEAD
-  have: (λ x : ℝ, x ^ s * exp (-b * x)) = (λ x : ℝ, exp (b * x) / x ^ s)⁻¹,
-  { ext,
-    simp only [neg_mul, pi.inv_apply, inv_div, exp_neg],
-    rw div_eq_mul_inv },
-  rw this,
-  exact tendsto.inv_tendsto_at_top (tendsto_exp_mul_div_rpow_at_top s b hb),
-end
-
-=======
   refine (tendsto_exp_mul_div_rpow_at_top s b hb).inv_tendsto_at_top.congr' _,
   filter_upwards with x using by simp [exp_neg, inv_div, div_eq_mul_inv _ (exp _)]
 end
->>>>>>> 840a0425
+
 end limits
 
 namespace nnreal
