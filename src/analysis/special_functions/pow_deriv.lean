/-
Copyright (c) 2018 Chris Hughes. All rights reserved.
Released under Apache 2.0 license as described in the file LICENSE.
Authors: Chris Hughes, Abhimanyu Pallavi Sudhir, Jean Lo, Calle Sönne, Sébastien Gouëzel,
  Rémy Degenne
-/
import analysis.special_functions.pow
import analysis.special_functions.complex.log_deriv
import analysis.calculus.extend_deriv
import analysis.special_functions.log_deriv
import analysis.special_functions.trigonometric.deriv

/-!
# Derivatives of power function on `ℂ`, `ℝ`, `ℝ≥0`, and `ℝ≥0∞`

We also prove differentiability and provide derivatives for the power functions `x ^ y`.
-/

noncomputable theory

open_locale classical real topological_space nnreal ennreal filter
open filter

namespace complex

lemma has_strict_fderiv_at_cpow {p : ℂ × ℂ} (hp : 0 < p.1.re ∨ p.1.im ≠ 0) :
  has_strict_fderiv_at (λ x : ℂ × ℂ, x.1 ^ x.2)
    ((p.2 * p.1 ^ (p.2 - 1)) • continuous_linear_map.fst ℂ ℂ ℂ +
      (p.1 ^ p.2 * log p.1) • continuous_linear_map.snd ℂ ℂ ℂ) p :=
begin
  have A : p.1 ≠ 0, by { intro h, simpa [h, lt_irrefl] using hp },
  have : (λ x : ℂ × ℂ, x.1 ^ x.2) =ᶠ[𝓝 p] (λ x, exp (log x.1 * x.2)),
    from ((is_open_ne.preimage continuous_fst).eventually_mem A).mono
      (λ p hp, cpow_def_of_ne_zero hp _),
  rw [cpow_sub _ _ A, cpow_one, mul_div_comm, mul_smul, mul_smul, ← smul_add],
  refine has_strict_fderiv_at.congr_of_eventually_eq _ this.symm,
  simpa only [cpow_def_of_ne_zero A, div_eq_mul_inv, mul_smul, add_comm]
    using ((has_strict_fderiv_at_fst.clog hp).mul has_strict_fderiv_at_snd).cexp
end

lemma has_strict_fderiv_at_cpow' {x y : ℂ} (hp : 0 < x.re ∨ x.im ≠ 0) :
  has_strict_fderiv_at (λ x : ℂ × ℂ, x.1 ^ x.2)
    ((y * x ^ (y - 1)) • continuous_linear_map.fst ℂ ℂ ℂ +
      (x ^ y * log x) • continuous_linear_map.snd ℂ ℂ ℂ) (x, y) :=
@has_strict_fderiv_at_cpow (x, y) hp

lemma has_strict_deriv_at_const_cpow {x y : ℂ} (h : x ≠ 0 ∨ y ≠ 0) :
  has_strict_deriv_at (λ y, x ^ y) (x ^ y * log x) y :=
begin
  rcases em (x = 0) with rfl|hx,
  { replace h := h.neg_resolve_left rfl,
    rw [log_zero, mul_zero],
    refine (has_strict_deriv_at_const _ 0).congr_of_eventually_eq _,
    exact (is_open_ne.eventually_mem h).mono (λ y hy, (zero_cpow hy).symm) },
  { simpa only [cpow_def_of_ne_zero hx, mul_one]
      using ((has_strict_deriv_at_id y).const_mul (log x)).cexp }
end

lemma has_fderiv_at_cpow {p : ℂ × ℂ} (hp : 0 < p.1.re ∨ p.1.im ≠ 0) :
  has_fderiv_at (λ x : ℂ × ℂ, x.1 ^ x.2)
    ((p.2 * p.1 ^ (p.2 - 1)) • continuous_linear_map.fst ℂ ℂ ℂ +
      (p.1 ^ p.2 * log p.1) • continuous_linear_map.snd ℂ ℂ ℂ) p :=
(has_strict_fderiv_at_cpow hp).has_fderiv_at

end complex

section fderiv

open complex

variables {E : Type*} [normed_group E] [normed_space ℂ E] {f g : E → ℂ} {f' g' : E →L[ℂ] ℂ}
  {x : E} {s : set E} {c : ℂ}

lemma has_strict_fderiv_at.cpow (hf : has_strict_fderiv_at f f' x)
  (hg : has_strict_fderiv_at g g' x) (h0 : 0 < (f x).re ∨ (f x).im ≠ 0) :
  has_strict_fderiv_at (λ x, f x ^ g x)
    ((g x * f x ^ (g x - 1)) • f' + (f x ^ g x * log (f x)) • g') x :=
by convert (@has_strict_fderiv_at_cpow ((λ x, (f x, g x)) x) h0).comp x (hf.prod hg)

lemma has_strict_fderiv_at.const_cpow (hf : has_strict_fderiv_at f f' x) (h0 : c ≠ 0 ∨ f x ≠ 0) :
  has_strict_fderiv_at (λ x, c ^ f x) ((c ^ f x * log c) • f') x :=
(has_strict_deriv_at_const_cpow h0).comp_has_strict_fderiv_at x hf

lemma has_fderiv_at.cpow (hf : has_fderiv_at f f' x) (hg : has_fderiv_at g g' x)
  (h0 : 0 < (f x).re ∨ (f x).im ≠ 0) :
  has_fderiv_at (λ x, f x ^ g x)
    ((g x * f x ^ (g x - 1)) • f' + (f x ^ g x * log (f x)) • g') x :=
by convert (@complex.has_fderiv_at_cpow ((λ x, (f x, g x)) x) h0).comp x (hf.prod hg)

lemma has_fderiv_at.const_cpow (hf : has_fderiv_at f f' x) (h0 : c ≠ 0 ∨ f x ≠ 0) :
  has_fderiv_at (λ x, c ^ f x) ((c ^ f x * log c) • f') x :=
(has_strict_deriv_at_const_cpow h0).has_deriv_at.comp_has_fderiv_at x hf

lemma has_fderiv_within_at.cpow (hf : has_fderiv_within_at f f' s x)
  (hg : has_fderiv_within_at g g' s x) (h0 : 0 < (f x).re ∨ (f x).im ≠ 0) :
  has_fderiv_within_at (λ x, f x ^ g x)
    ((g x * f x ^ (g x - 1)) • f' + (f x ^ g x * log (f x)) • g') s x :=
by convert (@complex.has_fderiv_at_cpow ((λ x, (f x, g x)) x) h0).comp_has_fderiv_within_at x
  (hf.prod hg)

lemma has_fderiv_within_at.const_cpow (hf : has_fderiv_within_at f f' s x) (h0 : c ≠ 0 ∨ f x ≠ 0) :
  has_fderiv_within_at (λ x, c ^ f x) ((c ^ f x * log c) • f') s x :=
(has_strict_deriv_at_const_cpow h0).has_deriv_at.comp_has_fderiv_within_at x hf

lemma differentiable_at.cpow (hf : differentiable_at ℂ f x) (hg : differentiable_at ℂ g x)
  (h0 : 0 < (f x).re ∨ (f x).im ≠ 0) :
  differentiable_at ℂ (λ x, f x ^ g x) x :=
(hf.has_fderiv_at.cpow hg.has_fderiv_at h0).differentiable_at

lemma differentiable_at.const_cpow (hf : differentiable_at ℂ f x) (h0 : c ≠ 0 ∨ f x ≠ 0) :
  differentiable_at ℂ (λ x, c ^ f x) x :=
(hf.has_fderiv_at.const_cpow h0).differentiable_at

lemma differentiable_within_at.cpow (hf : differentiable_within_at ℂ f s x)
  (hg : differentiable_within_at ℂ g s x) (h0 : 0 < (f x).re ∨ (f x).im ≠ 0) :
  differentiable_within_at ℂ (λ x, f x ^ g x) s x :=
(hf.has_fderiv_within_at.cpow hg.has_fderiv_within_at h0).differentiable_within_at

lemma differentiable_within_at.const_cpow (hf : differentiable_within_at ℂ f s x)
  (h0 : c ≠ 0 ∨ f x ≠ 0) :
  differentiable_within_at ℂ (λ x, c ^ f x) s x :=
(hf.has_fderiv_within_at.const_cpow h0).differentiable_within_at

end fderiv

section deriv

open complex

variables {f g : ℂ → ℂ} {s : set ℂ} {f' g' x c : ℂ}

/-- A private lemma that rewrites the output of lemmas like `has_fderiv_at.cpow` to the form
expected by lemmas like `has_deriv_at.cpow`. -/
private lemma aux :
  ((g x * f x ^ (g x - 1)) • (1 : ℂ →L[ℂ] ℂ).smul_right f' +
    (f x ^ g x * log (f x)) • (1 : ℂ →L[ℂ] ℂ).smul_right g') 1 =
    g x * f x ^ (g x - 1) * f' + f x ^ g x * log (f x) * g' :=
by simp only [algebra.id.smul_eq_mul, one_mul, continuous_linear_map.one_apply,
  continuous_linear_map.smul_right_apply, continuous_linear_map.add_apply, pi.smul_apply,
  continuous_linear_map.coe_smul']

lemma has_strict_deriv_at.cpow (hf : has_strict_deriv_at f f' x) (hg : has_strict_deriv_at g g' x)
  (h0 : 0 < (f x).re ∨ (f x).im ≠ 0) :
  has_strict_deriv_at (λ x, f x ^ g x)
    (g x * f x ^ (g x - 1) * f' + f x ^ g x * log (f x) * g') x :=
by simpa only [aux] using (hf.cpow hg h0).has_strict_deriv_at

lemma has_strict_deriv_at.const_cpow (hf : has_strict_deriv_at f f' x) (h : c ≠ 0 ∨ f x ≠ 0) :
  has_strict_deriv_at (λ x, c ^ f x) (c ^ f x * log c * f') x :=
(has_strict_deriv_at_const_cpow h).comp x hf

lemma complex.has_strict_deriv_at_cpow_const (h : 0 < x.re ∨ x.im ≠ 0) :
  has_strict_deriv_at (λ z : ℂ, z ^ c) (c * x ^ (c - 1)) x :=
by simpa only [mul_zero, add_zero, mul_one]
  using (has_strict_deriv_at_id x).cpow (has_strict_deriv_at_const x c) h

lemma has_strict_deriv_at.cpow_const (hf : has_strict_deriv_at f f' x)
  (h0 : 0 < (f x).re ∨ (f x).im ≠ 0) :
  has_strict_deriv_at (λ x, f x ^ c) (c * f x ^ (c - 1) * f') x :=
(complex.has_strict_deriv_at_cpow_const h0).comp x hf

lemma has_deriv_at.cpow (hf : has_deriv_at f f' x) (hg : has_deriv_at g g' x)
  (h0 : 0 < (f x).re ∨ (f x).im ≠ 0) :
  has_deriv_at (λ x, f x ^ g x) (g x * f x ^ (g x - 1) * f' + f x ^ g x * log (f x) * g') x :=
by simpa only [aux] using (hf.has_fderiv_at.cpow hg h0).has_deriv_at

lemma has_deriv_at.const_cpow (hf : has_deriv_at f f' x) (h0 : c ≠ 0 ∨ f x ≠ 0) :
  has_deriv_at (λ x, c ^ f x) (c ^ f x * log c * f') x :=
(has_strict_deriv_at_const_cpow h0).has_deriv_at.comp x hf

lemma has_deriv_at.cpow_const (hf : has_deriv_at f f' x) (h0 : 0 < (f x).re ∨ (f x).im ≠ 0) :
  has_deriv_at (λ x, f x ^ c) (c * f x ^ (c - 1) * f') x :=
(complex.has_strict_deriv_at_cpow_const h0).has_deriv_at.comp x hf

lemma has_deriv_within_at.cpow (hf : has_deriv_within_at f f' s x)
  (hg : has_deriv_within_at g g' s x) (h0 : 0 < (f x).re ∨ (f x).im ≠ 0) :
  has_deriv_within_at (λ x, f x ^ g x)
    (g x * f x ^ (g x - 1) * f' + f x ^ g x * log (f x) * g') s x :=
by simpa only [aux] using (hf.has_fderiv_within_at.cpow hg h0).has_deriv_within_at

lemma has_deriv_within_at.const_cpow (hf : has_deriv_within_at f f' s x) (h0 : c ≠ 0 ∨ f x ≠ 0) :
  has_deriv_within_at (λ x, c ^ f x) (c ^ f x * log c * f') s x :=
(has_strict_deriv_at_const_cpow h0).has_deriv_at.comp_has_deriv_within_at x hf

lemma has_deriv_within_at.cpow_const (hf : has_deriv_within_at f f' s x)
  (h0 : 0 < (f x).re ∨ (f x).im ≠ 0) :
  has_deriv_within_at (λ x, f x ^ c) (c * f x ^ (c - 1) * f') s x :=
(complex.has_strict_deriv_at_cpow_const h0).has_deriv_at.comp_has_deriv_within_at x hf

end deriv

namespace real

variables {x y z : ℝ}

/-- `(x, y) ↦ x ^ y` is strictly differentiable at `p : ℝ × ℝ` such that `0 < p.fst`. -/
lemma has_strict_fderiv_at_rpow_of_pos (p : ℝ × ℝ) (hp : 0 < p.1) :
  has_strict_fderiv_at (λ x : ℝ × ℝ, x.1 ^ x.2)
    ((p.2 * p.1 ^ (p.2 - 1)) • continuous_linear_map.fst ℝ ℝ ℝ +
      (p.1 ^ p.2 * log p.1) • continuous_linear_map.snd ℝ ℝ ℝ) p :=
begin
  have : (λ x : ℝ × ℝ, x.1 ^ x.2) =ᶠ[𝓝 p] (λ x, exp (log x.1 * x.2)),
    from (continuous_at_fst.eventually (lt_mem_nhds hp)).mono (λ p hp, rpow_def_of_pos hp _),
  refine has_strict_fderiv_at.congr_of_eventually_eq _ this.symm,
  convert ((has_strict_fderiv_at_fst.log hp.ne').mul has_strict_fderiv_at_snd).exp,
  rw [rpow_sub_one hp.ne', ← rpow_def_of_pos hp, smul_add, smul_smul, mul_div_comm,
    div_eq_mul_inv, smul_smul, smul_smul, mul_assoc, add_comm]
end

/-- `(x, y) ↦ x ^ y` is strictly differentiable at `p : ℝ × ℝ` such that `p.fst < 0`. -/
lemma has_strict_fderiv_at_rpow_of_neg (p : ℝ × ℝ) (hp : p.1 < 0) :
  has_strict_fderiv_at (λ x : ℝ × ℝ, x.1 ^ x.2)
    ((p.2 * p.1 ^ (p.2 - 1)) • continuous_linear_map.fst ℝ ℝ ℝ +
      (p.1 ^ p.2 * log p.1 - exp (log p.1 * p.2) * sin (p.2 * π) * π) •
        continuous_linear_map.snd ℝ ℝ ℝ) p :=
begin
  have : (λ x : ℝ × ℝ, x.1 ^ x.2) =ᶠ[𝓝 p] (λ x, exp (log x.1 * x.2) * cos (x.2 * π)),
    from (continuous_at_fst.eventually (gt_mem_nhds hp)).mono (λ p hp, rpow_def_of_neg hp _),
  refine has_strict_fderiv_at.congr_of_eventually_eq _ this.symm,
  convert ((has_strict_fderiv_at_fst.log hp.ne).mul has_strict_fderiv_at_snd).exp.mul
    (has_strict_fderiv_at_snd.mul_const _).cos using 1,
  simp_rw [rpow_sub_one hp.ne, smul_add, ← add_assoc, smul_smul, ← add_smul, ← mul_assoc,
    mul_comm (cos _), ← rpow_def_of_neg hp],
  rw [div_eq_mul_inv, add_comm], congr' 2; ring
end

/-- The function `λ (x, y), x ^ y` is infinitely smooth at `(x, y)` unless `x = 0`. -/
lemma cont_diff_at_rpow_of_ne (p : ℝ × ℝ) (hp : p.1 ≠ 0) {n : with_top ℕ} :
  cont_diff_at ℝ n (λ p : ℝ × ℝ, p.1 ^ p.2) p :=
begin
  cases hp.lt_or_lt with hneg hpos,
  exacts [(((cont_diff_at_fst.log hneg.ne).mul cont_diff_at_snd).exp.mul
    (cont_diff_at_snd.mul cont_diff_at_const).cos).congr_of_eventually_eq
      ((continuous_at_fst.eventually (gt_mem_nhds hneg)).mono (λ p hp, rpow_def_of_neg hp _)),
    ((cont_diff_at_fst.log hpos.ne').mul cont_diff_at_snd).exp.congr_of_eventually_eq
      ((continuous_at_fst.eventually (lt_mem_nhds hpos)).mono (λ p hp, rpow_def_of_pos hp _))]
end

lemma differentiable_at_rpow_of_ne (p : ℝ × ℝ) (hp : p.1 ≠ 0) :
  differentiable_at ℝ (λ p : ℝ × ℝ, p.1 ^ p.2) p :=
(cont_diff_at_rpow_of_ne p hp).differentiable_at le_rfl

lemma _root_.has_strict_deriv_at.rpow {f g : ℝ → ℝ} {f' g' : ℝ} (hf : has_strict_deriv_at f f' x)
  (hg : has_strict_deriv_at g g' x) (h : 0 < f x) :
  has_strict_deriv_at (λ x, f x ^ g x)
    (f' * g x * (f x) ^ (g x - 1) + g' * f x ^ g x * log (f x)) x :=
begin
  convert (has_strict_fderiv_at_rpow_of_pos ((λ x, (f x, g x)) x) h).comp_has_strict_deriv_at _
    (hf.prod hg) using 1,
  simp [mul_assoc, mul_comm, mul_left_comm]
end

lemma has_strict_deriv_at_rpow_const_of_ne {x : ℝ} (hx : x ≠ 0) (p : ℝ) :
  has_strict_deriv_at (λ x, x ^ p) (p * x ^ (p - 1)) x :=
begin
  cases hx.lt_or_lt with hx hx,
  { have := (has_strict_fderiv_at_rpow_of_neg (x, p) hx).comp_has_strict_deriv_at x
      ((has_strict_deriv_at_id x).prod (has_strict_deriv_at_const _ _)),
    convert this, simp },
  { simpa using (has_strict_deriv_at_id x).rpow (has_strict_deriv_at_const x p) hx }
end

lemma has_strict_deriv_at_const_rpow {a : ℝ} (ha : 0 < a) (x : ℝ) :
  has_strict_deriv_at (λ x, a ^ x) (a ^ x * log a) x :=
by simpa using (has_strict_deriv_at_const _ _).rpow (has_strict_deriv_at_id x) ha

/-- This lemma says that `λ x, a ^ x` is strictly differentiable for `a < 0`. Note that these
values of `a` are outside of the "official" domain of `a ^ x`, and we may redefine `a ^ x`
for negative `a` if some other definition will be more convenient. -/
lemma has_strict_deriv_at_const_rpow_of_neg {a x : ℝ} (ha : a < 0) :
  has_strict_deriv_at (λ x, a ^ x) (a ^ x * log a - exp (log a * x) * sin (x * π) * π) x :=
by simpa using (has_strict_fderiv_at_rpow_of_neg (a, x) ha).comp_has_strict_deriv_at x
  ((has_strict_deriv_at_const _ _).prod (has_strict_deriv_at_id _))

end real

namespace real

variables {z x y : ℝ}

lemma has_deriv_at_rpow_const {x p : ℝ} (h : x ≠ 0 ∨ 1 ≤ p) :
  has_deriv_at (λ x, x ^ p) (p * x ^ (p - 1)) x :=
begin
  rcases ne_or_eq x 0 with hx | rfl,
  { exact (has_strict_deriv_at_rpow_const_of_ne hx _).has_deriv_at },
  replace h : 1 ≤ p := h.neg_resolve_left rfl,
  apply has_deriv_at_of_has_deriv_at_of_ne
    (λ x hx, (has_strict_deriv_at_rpow_const_of_ne hx p).has_deriv_at),
  exacts [continuous_at_id.rpow_const (or.inr (zero_le_one.trans h)),
    continuous_at_const.mul (continuous_at_id.rpow_const (or.inr (sub_nonneg.2 h)))]
end

lemma differentiable_rpow_const {p : ℝ} (hp : 1 ≤ p) :
  differentiable ℝ (λ x : ℝ, x ^ p) :=
λ x, (has_deriv_at_rpow_const (or.inr hp)).differentiable_at

lemma deriv_rpow_const {x p : ℝ} (h : x ≠ 0 ∨ 1 ≤ p) :
  deriv (λ x : ℝ, x ^ p) x = p * x ^ (p - 1) :=
(has_deriv_at_rpow_const h).deriv

lemma deriv_rpow_const' {p : ℝ} (h : 1 ≤ p) :
  deriv (λ x : ℝ, x ^ p) = λ x, p * x ^ (p - 1) :=
funext $ λ x, deriv_rpow_const (or.inr h)

lemma cont_diff_at_rpow_const_of_ne {x p : ℝ} {n : with_top ℕ} (h : x ≠ 0) :
  cont_diff_at ℝ n (λ x, x ^ p) x :=
(cont_diff_at_rpow_of_ne (x, p) h).comp x
  (cont_diff_at_id.prod cont_diff_at_const)

lemma cont_diff_rpow_const_of_le {p : ℝ} {n : ℕ} (h : ↑n ≤ p) :
  cont_diff ℝ n (λ x : ℝ, x ^ p) :=
begin
  induction n with n ihn generalizing p,
<<<<<<< HEAD
  { exact times_cont_diff_zero.2 (continuous_id.rpow_const (λ x, by exact_mod_cast or.inr h)) },
  { have h1 : 1 ≤ p, from le_trans (by simp) h,
    rw [nat.cast_succ, ← le_sub_iff_add_le] at h,
    rw [times_cont_diff_succ_iff_deriv, deriv_rpow_const' h1],
    refine ⟨differentiable_rpow_const h1, times_cont_diff_const.mul (ihn h)⟩ }
=======
  { exact cont_diff_zero.2 (continuous_id.rpow_const (λ x, or.inr h)) },
  { have h1 : 1 ≤ p, from le_trans (by simp) h,
    rw [nat.cast_succ, ← le_sub_iff_add_le] at h,
    simpa [cont_diff_succ_iff_deriv, differentiable_rpow_const, h1, deriv_rpow_const']
      using cont_diff_const.mul (ihn h) }
>>>>>>> 3e77124c
end

lemma cont_diff_at_rpow_const_of_le {x p : ℝ} {n : ℕ} (h : ↑n ≤ p) :
  cont_diff_at ℝ n (λ x : ℝ, x ^ p) x :=
(cont_diff_rpow_const_of_le h).cont_diff_at

lemma cont_diff_at_rpow_const {x p : ℝ} {n : ℕ} (h : x ≠ 0 ∨ ↑n ≤ p) :
  cont_diff_at ℝ n (λ x : ℝ, x ^ p) x :=
h.elim cont_diff_at_rpow_const_of_ne cont_diff_at_rpow_const_of_le

lemma has_strict_deriv_at_rpow_const {x p : ℝ} (hx : x ≠ 0 ∨ 1 ≤ p) :
  has_strict_deriv_at (λ x, x ^ p) (p * x ^ (p - 1)) x :=
cont_diff_at.has_strict_deriv_at'
  (cont_diff_at_rpow_const (by rwa nat.cast_one))
  (has_deriv_at_rpow_const hx) le_rfl

end real

section differentiability
open real

section fderiv

variables {E : Type*} [normed_group E] [normed_space ℝ E] {f g : E → ℝ} {f' g' : E →L[ℝ] ℝ}
  {x : E} {s : set E} {c p : ℝ} {n : with_top ℕ}

lemma has_fderiv_within_at.rpow (hf : has_fderiv_within_at f f' s x)
  (hg : has_fderiv_within_at g g' s x) (h : 0 < f x) :
  has_fderiv_within_at (λ x, f x ^ g x)
    ((g x * f x ^ (g x - 1)) • f' + (f x ^ g x * log (f x)) • g') s x :=
(has_strict_fderiv_at_rpow_of_pos (f x, g x) h).has_fderiv_at.comp_has_fderiv_within_at x
  (hf.prod hg)

lemma has_fderiv_at.rpow (hf : has_fderiv_at f f' x) (hg : has_fderiv_at g g' x) (h : 0 < f x) :
  has_fderiv_at (λ x, f x ^ g x) ((g x * f x ^ (g x - 1)) • f' + (f x ^ g x * log (f x)) • g') x :=
(has_strict_fderiv_at_rpow_of_pos (f x, g x) h).has_fderiv_at.comp x (hf.prod hg)

lemma has_strict_fderiv_at.rpow (hf : has_strict_fderiv_at f f' x)
  (hg : has_strict_fderiv_at g g' x) (h : 0 < f x) :
  has_strict_fderiv_at (λ x, f x ^ g x)
    ((g x * f x ^ (g x - 1)) • f' + (f x ^ g x * log (f x)) • g') x :=
(has_strict_fderiv_at_rpow_of_pos (f x, g x) h).comp x (hf.prod hg)

lemma differentiable_within_at.rpow (hf : differentiable_within_at ℝ f s x)
  (hg : differentiable_within_at ℝ g s x) (h : f x ≠ 0) :
  differentiable_within_at ℝ (λ x, f x ^ g x) s x :=
(differentiable_at_rpow_of_ne (f x, g x) h).comp_differentiable_within_at x (hf.prod hg)

lemma differentiable_at.rpow (hf : differentiable_at ℝ f x) (hg : differentiable_at ℝ g x)
  (h : f x ≠ 0) :
  differentiable_at ℝ (λ x, f x ^ g x) x :=
(differentiable_at_rpow_of_ne (f x, g x) h).comp x (hf.prod hg)

lemma differentiable_on.rpow (hf : differentiable_on ℝ f s) (hg : differentiable_on ℝ g s)
  (h : ∀ x ∈ s, f x ≠ 0) :
  differentiable_on ℝ (λ x, f x ^ g x) s :=
λ x hx, (hf x hx).rpow (hg x hx) (h x hx)

lemma differentiable.rpow (hf : differentiable ℝ f) (hg : differentiable ℝ g) (h : ∀ x, f x ≠ 0) :
  differentiable ℝ (λ x, f x ^ g x) :=
λ x, (hf x).rpow (hg x) (h x)

lemma has_fderiv_within_at.rpow_const (hf : has_fderiv_within_at f f' s x) (h : f x ≠ 0 ∨ 1 ≤ p) :
  has_fderiv_within_at (λ x, f x ^ p) ((p * f x ^ (p - 1)) • f') s x :=
(has_deriv_at_rpow_const h).comp_has_fderiv_within_at x hf

lemma has_fderiv_at.rpow_const (hf : has_fderiv_at f f' x) (h : f x ≠ 0 ∨ 1 ≤ p) :
  has_fderiv_at (λ x, f x ^ p) ((p * f x ^ (p - 1)) • f') x :=
(has_deriv_at_rpow_const h).comp_has_fderiv_at x hf

lemma has_strict_fderiv_at.rpow_const (hf : has_strict_fderiv_at f f' x) (h : f x ≠ 0 ∨ 1 ≤ p) :
  has_strict_fderiv_at (λ x, f x ^ p) ((p * f x ^ (p - 1)) • f') x :=
(has_strict_deriv_at_rpow_const h).comp_has_strict_fderiv_at x hf

lemma differentiable_within_at.rpow_const (hf : differentiable_within_at ℝ f s x)
  (h : f x ≠ 0 ∨ 1 ≤ p) :
  differentiable_within_at ℝ (λ x, f x ^ p) s x :=
(hf.has_fderiv_within_at.rpow_const h).differentiable_within_at

@[simp] lemma differentiable_at.rpow_const (hf : differentiable_at ℝ f x) (h : f x ≠ 0 ∨ 1 ≤ p) :
  differentiable_at ℝ (λ x, f x ^ p) x :=
(hf.has_fderiv_at.rpow_const h).differentiable_at

lemma differentiable_on.rpow_const (hf : differentiable_on ℝ f s) (h : ∀ x ∈ s, f x ≠ 0 ∨ 1 ≤ p) :
  differentiable_on ℝ (λ x, f x ^ p) s :=
λ x hx, (hf x hx).rpow_const (h x hx)

lemma differentiable.rpow_const (hf : differentiable ℝ f) (h : ∀ x, f x ≠ 0 ∨ 1 ≤ p) :
  differentiable ℝ (λ x, f x ^ p) :=
λ x, (hf x).rpow_const (h x)

lemma has_fderiv_within_at.const_rpow (hf : has_fderiv_within_at f f' s x) (hc : 0 < c) :
  has_fderiv_within_at (λ x, c ^ f x) ((c ^ f x * log c) • f') s x :=
(has_strict_deriv_at_const_rpow hc (f x)).has_deriv_at.comp_has_fderiv_within_at x hf

lemma has_fderiv_at.const_rpow (hf : has_fderiv_at f f' x) (hc : 0 < c) :
  has_fderiv_at (λ x, c ^ f x) ((c ^ f x * log c) • f') x :=
(has_strict_deriv_at_const_rpow hc (f x)).has_deriv_at.comp_has_fderiv_at x hf

lemma has_strict_fderiv_at.const_rpow (hf : has_strict_fderiv_at f f' x) (hc : 0 < c) :
  has_strict_fderiv_at (λ x, c ^ f x) ((c ^ f x * log c) • f') x :=
(has_strict_deriv_at_const_rpow hc (f x)).comp_has_strict_fderiv_at x hf

lemma cont_diff_within_at.rpow (hf : cont_diff_within_at ℝ n f s x)
  (hg : cont_diff_within_at ℝ n g s x) (h : f x ≠ 0) :
  cont_diff_within_at ℝ n (λ x, f x ^ g x) s x :=
(cont_diff_at_rpow_of_ne (f x, g x) h).comp_cont_diff_within_at x (hf.prod hg)

lemma cont_diff_at.rpow (hf : cont_diff_at ℝ n f x) (hg : cont_diff_at ℝ n g x)
  (h : f x ≠ 0) :
  cont_diff_at ℝ n (λ x, f x ^ g x) x :=
(cont_diff_at_rpow_of_ne (f x, g x) h).comp x (hf.prod hg)

lemma cont_diff_on.rpow (hf : cont_diff_on ℝ n f s) (hg : cont_diff_on ℝ n g s)
  (h : ∀ x ∈ s, f x ≠ 0) :
  cont_diff_on ℝ n (λ x, f x ^ g x) s :=
λ x hx, (hf x hx).rpow (hg x hx) (h x hx)

lemma cont_diff.rpow (hf : cont_diff ℝ n f) (hg : cont_diff ℝ n g)
  (h : ∀ x, f x ≠ 0) :
  cont_diff ℝ n (λ x, f x ^ g x) :=
cont_diff_iff_cont_diff_at.mpr $
  λ x, hf.cont_diff_at.rpow hg.cont_diff_at (h x)

lemma cont_diff_within_at.rpow_const_of_ne (hf : cont_diff_within_at ℝ n f s x)
  (h : f x ≠ 0) :
  cont_diff_within_at ℝ n (λ x, f x ^ p) s x :=
hf.rpow cont_diff_within_at_const h

lemma cont_diff_at.rpow_const_of_ne (hf : cont_diff_at ℝ n f x) (h : f x ≠ 0) :
  cont_diff_at ℝ n (λ x, f x ^ p) x :=
hf.rpow cont_diff_at_const h

lemma cont_diff_on.rpow_const_of_ne (hf : cont_diff_on ℝ n f s) (h : ∀ x ∈ s, f x ≠ 0) :
  cont_diff_on ℝ n (λ x, f x ^ p) s :=
λ x hx, (hf x hx).rpow_const_of_ne (h x hx)

lemma cont_diff.rpow_const_of_ne (hf : cont_diff ℝ n f) (h : ∀ x, f x ≠ 0) :
  cont_diff ℝ n (λ x, f x ^ p) :=
hf.rpow cont_diff_const h

variable {m : ℕ}

lemma cont_diff_within_at.rpow_const_of_le (hf : cont_diff_within_at ℝ m f s x)
  (h : ↑m ≤ p) :
  cont_diff_within_at ℝ m (λ x, f x ^ p) s x :=
(cont_diff_at_rpow_const_of_le h).comp_cont_diff_within_at x hf

lemma cont_diff_at.rpow_const_of_le (hf : cont_diff_at ℝ m f x) (h : ↑m ≤ p) :
  cont_diff_at ℝ m (λ x, f x ^ p) x :=
by { rw ← cont_diff_within_at_univ at *, exact hf.rpow_const_of_le h }

lemma cont_diff_on.rpow_const_of_le (hf : cont_diff_on ℝ m f s) (h : ↑m ≤ p) :
  cont_diff_on ℝ m (λ x, f x ^ p) s :=
λ x hx, (hf x hx).rpow_const_of_le h

lemma cont_diff.rpow_const_of_le (hf : cont_diff ℝ m f) (h : ↑m ≤ p) :
  cont_diff ℝ m (λ x, f x ^ p) :=
cont_diff_iff_cont_diff_at.mpr $ λ x, hf.cont_diff_at.rpow_const_of_le h

end fderiv

section deriv

variables {f g : ℝ → ℝ} {f' g' x y p : ℝ} {s : set ℝ}

lemma has_deriv_within_at.rpow (hf : has_deriv_within_at f f' s x)
  (hg : has_deriv_within_at g g' s x) (h : 0 < f x) :
  has_deriv_within_at (λ x, f x ^ g x)
    (f' * g x * (f x) ^ (g x - 1) + g' * f x ^ g x * log (f x)) s x :=
begin
  convert (hf.has_fderiv_within_at.rpow hg.has_fderiv_within_at h).has_deriv_within_at using 1,
  dsimp, ring
end

lemma has_deriv_at.rpow (hf : has_deriv_at f f' x) (hg : has_deriv_at g g' x) (h : 0 < f x) :
  has_deriv_at (λ x, f x ^ g x) (f' * g x * (f x) ^ (g x - 1) + g' * f x ^ g x * log (f x)) x :=
begin
  rw ← has_deriv_within_at_univ at *,
  exact hf.rpow hg h
end

lemma has_deriv_within_at.rpow_const (hf : has_deriv_within_at f f' s x) (hx : f x ≠ 0 ∨ 1 ≤ p) :
  has_deriv_within_at (λ y, (f y)^p) (f' * p * (f x) ^ (p - 1)) s x :=
begin
  convert (has_deriv_at_rpow_const hx).comp_has_deriv_within_at x hf using 1,
  ring
end

lemma has_deriv_at.rpow_const (hf : has_deriv_at f f' x) (hx : f x ≠ 0 ∨ 1 ≤ p) :
  has_deriv_at (λ y, (f y)^p) (f' * p * (f x)^(p-1)) x :=
begin
  rw ← has_deriv_within_at_univ at *,
  exact hf.rpow_const hx
end

lemma deriv_within_rpow_const (hf : differentiable_within_at ℝ f s x) (hx : f x ≠ 0 ∨ 1 ≤ p)
  (hxs : unique_diff_within_at ℝ s x) :
  deriv_within (λx, (f x) ^ p) s x = (deriv_within f s x) * p * (f x) ^ (p - 1) :=
(hf.has_deriv_within_at.rpow_const hx).deriv_within hxs

@[simp] lemma deriv_rpow_const (hf : differentiable_at ℝ f x) (hx : f x ≠ 0 ∨ 1 ≤ p) :
  deriv (λx, (f x)^p) x = (deriv f x) * p * (f x)^(p-1) :=
(hf.has_deriv_at.rpow_const hx).deriv

end deriv

end differentiability

section limits
open real filter

/-- The function `(1 + t/x) ^ x` tends to `exp t` at `+∞`. -/
lemma tendsto_one_plus_div_rpow_exp (t : ℝ) :
  tendsto (λ (x : ℝ), (1 + t / x) ^ x) at_top (𝓝 (exp t)) :=
begin
  apply ((real.continuous_exp.tendsto _).comp (tendsto_mul_log_one_plus_div_at_top t)).congr' _,
  have h₁ : (1:ℝ)/2 < 1 := by linarith,
  have h₂ : tendsto (λ x : ℝ, 1 + t / x) at_top (𝓝 1) :=
    by simpa using (tendsto_inv_at_top_zero.const_mul t).const_add 1,
  refine (eventually_ge_of_tendsto_gt h₁ h₂).mono (λ x hx, _),
  have hx' : 0 < 1 + t / x := by linarith,
  simp [mul_comm x, exp_mul, exp_log hx'],
end

/-- The function `(1 + t/x) ^ x` tends to `exp t` at `+∞` for naturals `x`. -/
lemma tendsto_one_plus_div_pow_exp (t : ℝ) :
  tendsto (λ (x : ℕ), (1 + t / (x:ℝ)) ^ x) at_top (𝓝 (real.exp t)) :=
((tendsto_one_plus_div_rpow_exp t).comp tendsto_coe_nat_at_top_at_top).congr (by simp)

end limits<|MERGE_RESOLUTION|>--- conflicted
+++ resolved
@@ -311,19 +311,11 @@
   cont_diff ℝ n (λ x : ℝ, x ^ p) :=
 begin
   induction n with n ihn generalizing p,
-<<<<<<< HEAD
-  { exact times_cont_diff_zero.2 (continuous_id.rpow_const (λ x, by exact_mod_cast or.inr h)) },
+  { exact cont_diff_zero.2 (continuous_id.rpow_const (λ x, by exact_mod_cast or.inr h)) },
   { have h1 : 1 ≤ p, from le_trans (by simp) h,
     rw [nat.cast_succ, ← le_sub_iff_add_le] at h,
-    rw [times_cont_diff_succ_iff_deriv, deriv_rpow_const' h1],
-    refine ⟨differentiable_rpow_const h1, times_cont_diff_const.mul (ihn h)⟩ }
-=======
-  { exact cont_diff_zero.2 (continuous_id.rpow_const (λ x, or.inr h)) },
-  { have h1 : 1 ≤ p, from le_trans (by simp) h,
-    rw [nat.cast_succ, ← le_sub_iff_add_le] at h,
-    simpa [cont_diff_succ_iff_deriv, differentiable_rpow_const, h1, deriv_rpow_const']
-      using cont_diff_const.mul (ihn h) }
->>>>>>> 3e77124c
+    rw [cont_diff_succ_iff_deriv, deriv_rpow_const' h1],
+    refine ⟨differentiable_rpow_const h1, cont_diff_const.mul (ihn h)⟩ }
 end
 
 lemma cont_diff_at_rpow_const_of_le {x p : ℝ} {n : ℕ} (h : ↑n ≤ p) :
