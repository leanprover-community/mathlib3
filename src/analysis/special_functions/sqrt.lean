/-
Copyright (c) 2021 Yury G. Kudryashov. All rights reserved.
Released under Apache 2.0 license as described in the file LICENSE.
Authors: Yury G. Kudryashov
-/
import analysis.calculus.cont_diff

/-!
# Smoothness of `real.sqrt`

In this file we prove that `real.sqrt` is infinitely smooth at all points `x ≠ 0` and provide some
dot-notation lemmas.

## Tags

sqrt, differentiable
-/

open set
open_locale topological_space

namespace real

/-- Local homeomorph between `(0, +∞)` and `(0, +∞)` with `to_fun = λ x, x ^ 2` and
`inv_fun = sqrt`. -/
noncomputable def sq_local_homeomorph : local_homeomorph ℝ ℝ :=
{ to_fun := λ x, x ^ 2,
  inv_fun := sqrt,
  source := Ioi 0,
  target := Ioi 0,
  map_source' := λ x hx, mem_Ioi.2 (pow_pos hx _),
  map_target' := λ x hx, mem_Ioi.2 (sqrt_pos.2 hx),
  left_inv' := λ x hx, sqrt_sq (le_of_lt hx),
  right_inv' := λ x hx, sq_sqrt (le_of_lt hx),
  open_source := is_open_Ioi,
  open_target := is_open_Ioi,
  continuous_to_fun := (continuous_pow 2).continuous_on,
  continuous_inv_fun := continuous_on_id.sqrt }

lemma deriv_sqrt_aux {x : ℝ} (hx : x ≠ 0) :
  has_strict_deriv_at sqrt (1 / (2 * sqrt x)) x ∧ ∀ n, cont_diff_at ℝ n sqrt x :=
begin
  cases hx.lt_or_lt with hx hx,
  { rw [sqrt_eq_zero_of_nonpos hx.le, mul_zero, div_zero],
    have : sqrt =ᶠ[𝓝 x] (λ _, 0) := (gt_mem_nhds hx).mono (λ x hx, sqrt_eq_zero_of_nonpos hx.le),
    exact ⟨(has_strict_deriv_at_const x (0 : ℝ)).congr_of_eventually_eq this.symm,
      λ n, cont_diff_at_const.congr_of_eventually_eq this⟩ },
  { have : ↑2 * sqrt x ^ (2 - 1) ≠ 0, by simp [(sqrt_pos.2 hx).ne', @two_ne_zero ℝ],
    split,
    { simpa using sq_local_homeomorph.has_strict_deriv_at_symm hx this
        (has_strict_deriv_at_pow 2 _) },
    { exact λ n, sq_local_homeomorph.cont_diff_at_symm_deriv this hx
        (has_deriv_at_pow 2 (sqrt x)) (cont_diff_at_id.pow 2) } }
end

lemma has_strict_deriv_at_sqrt {x : ℝ} (hx : x ≠ 0) :
  has_strict_deriv_at sqrt (1 / (2 * sqrt x)) x :=
(deriv_sqrt_aux hx).1

lemma cont_diff_at_sqrt {x : ℝ} {n : ℕ∞} (hx : x ≠ 0) :
  cont_diff_at ℝ n sqrt x :=
(deriv_sqrt_aux hx).2 n

lemma has_deriv_at_sqrt {x : ℝ} (hx : x ≠ 0) : has_deriv_at sqrt (1 / (2 * sqrt x)) x :=
(has_strict_deriv_at_sqrt hx).has_deriv_at

end real

open real

section deriv

variables {f : ℝ → ℝ} {s : set ℝ} {f' x : ℝ}

lemma has_deriv_within_at.sqrt (hf : has_deriv_within_at f f' s x) (hx : f x ≠ 0) :
  has_deriv_within_at (λ y, sqrt (f y)) (f' / (2 * sqrt (f x))) s x :=
by simpa only [(∘), div_eq_inv_mul, mul_one]
  using (has_deriv_at_sqrt hx).comp_has_deriv_within_at x hf

lemma has_deriv_at.sqrt (hf : has_deriv_at f f' x) (hx : f x ≠ 0) :
  has_deriv_at (λ y, sqrt (f y)) (f' / (2 * sqrt(f x))) x :=
by simpa only [(∘), div_eq_inv_mul, mul_one] using (has_deriv_at_sqrt hx).comp x hf

lemma has_strict_deriv_at.sqrt (hf : has_strict_deriv_at f f' x) (hx : f x ≠ 0) :
  has_strict_deriv_at (λ t, sqrt (f t)) (f' / (2 * sqrt (f x))) x :=
by simpa only [(∘), div_eq_inv_mul, mul_one] using (has_strict_deriv_at_sqrt hx).comp x hf

lemma deriv_within_sqrt (hf : differentiable_within_at ℝ f s x) (hx : f x ≠ 0)
  (hxs : unique_diff_within_at ℝ s x) :
  deriv_within (λx, sqrt (f x)) s x = (deriv_within f s x) / (2 * sqrt (f x)) :=
(hf.has_deriv_within_at.sqrt hx).deriv_within hxs

@[simp] lemma deriv_sqrt (hf : differentiable_at ℝ f x) (hx : f x ≠ 0) :
  deriv (λx, sqrt (f x)) x = (deriv f x) / (2 * sqrt (f x)) :=
(hf.has_deriv_at.sqrt hx).deriv

end deriv

section fderiv

<<<<<<< HEAD
variables {E : Type*} [normed_group E] [normed_space ℝ E] {f : E → ℝ} {n : ℕ∞}
=======
variables {E : Type*} [normed_add_comm_group E] [normed_space ℝ E] {f : E → ℝ} {n : with_top ℕ}
>>>>>>> 7edb6d5d
  {s : set E} {x : E} {f' : E →L[ℝ] ℝ}

lemma has_fderiv_at.sqrt (hf : has_fderiv_at f f' x) (hx : f x ≠ 0) :
  has_fderiv_at (λ y, sqrt (f y)) ((1 / (2 * sqrt (f x))) • f') x :=
(has_deriv_at_sqrt hx).comp_has_fderiv_at x hf

lemma has_strict_fderiv_at.sqrt (hf : has_strict_fderiv_at f f' x) (hx : f x ≠ 0) :
  has_strict_fderiv_at (λ y, sqrt (f y)) ((1 / (2 * sqrt (f x))) • f') x :=
(has_strict_deriv_at_sqrt hx).comp_has_strict_fderiv_at x hf

lemma has_fderiv_within_at.sqrt (hf : has_fderiv_within_at f f' s x) (hx : f x ≠ 0) :
  has_fderiv_within_at (λ y, sqrt (f y)) ((1 / (2 * sqrt (f x))) • f') s x :=
(has_deriv_at_sqrt hx).comp_has_fderiv_within_at x hf

lemma differentiable_within_at.sqrt (hf : differentiable_within_at ℝ f s x) (hx : f x ≠ 0) :
  differentiable_within_at ℝ (λ y, sqrt (f y)) s x :=
(hf.has_fderiv_within_at.sqrt hx).differentiable_within_at

lemma differentiable_at.sqrt (hf : differentiable_at ℝ f x) (hx : f x ≠ 0) :
  differentiable_at ℝ (λ y, sqrt (f y)) x :=
(hf.has_fderiv_at.sqrt hx).differentiable_at

lemma differentiable_on.sqrt (hf : differentiable_on ℝ f s) (hs : ∀ x ∈ s, f x ≠ 0) :
  differentiable_on ℝ (λ y, sqrt (f y)) s :=
λ x hx, (hf x hx).sqrt (hs x hx)

lemma differentiable.sqrt (hf : differentiable ℝ f) (hs : ∀ x, f x ≠ 0) :
  differentiable ℝ (λ y, sqrt (f y)) :=
λ x, (hf x).sqrt (hs x)

lemma fderiv_within_sqrt (hf : differentiable_within_at ℝ f s x) (hx : f x ≠ 0)
  (hxs : unique_diff_within_at ℝ s x) :
  fderiv_within ℝ (λx, sqrt (f x)) s x = (1 / (2 * sqrt (f x))) • fderiv_within ℝ f s x :=
(hf.has_fderiv_within_at.sqrt hx).fderiv_within hxs

@[simp] lemma fderiv_sqrt (hf : differentiable_at ℝ f x) (hx : f x ≠ 0) :
  fderiv ℝ (λx, sqrt (f x)) x = (1 / (2 * sqrt (f x))) • fderiv ℝ f x :=
(hf.has_fderiv_at.sqrt hx).fderiv

lemma cont_diff_at.sqrt (hf : cont_diff_at ℝ n f x) (hx : f x ≠ 0) :
  cont_diff_at ℝ n (λ y, sqrt (f y)) x :=
(cont_diff_at_sqrt hx).comp x hf

lemma cont_diff_within_at.sqrt (hf : cont_diff_within_at ℝ n f s x) (hx : f x ≠ 0) :
  cont_diff_within_at ℝ n (λ y, sqrt (f y)) s x :=
(cont_diff_at_sqrt hx).comp_cont_diff_within_at x hf

lemma cont_diff_on.sqrt (hf : cont_diff_on ℝ n f s) (hs : ∀ x ∈ s, f x ≠ 0) :
  cont_diff_on ℝ n (λ y, sqrt (f y)) s :=
λ x hx, (hf x hx).sqrt (hs x hx)

lemma cont_diff.sqrt (hf : cont_diff ℝ n f) (h : ∀ x, f x ≠ 0) :
  cont_diff ℝ n (λ y, sqrt (f y)) :=
cont_diff_iff_cont_diff_at.2 $ λ x, (hf.cont_diff_at.sqrt (h x))

end fderiv<|MERGE_RESOLUTION|>--- conflicted
+++ resolved
@@ -98,11 +98,7 @@
 
 section fderiv
 
-<<<<<<< HEAD
-variables {E : Type*} [normed_group E] [normed_space ℝ E] {f : E → ℝ} {n : ℕ∞}
-=======
-variables {E : Type*} [normed_add_comm_group E] [normed_space ℝ E] {f : E → ℝ} {n : with_top ℕ}
->>>>>>> 7edb6d5d
+variables {E : Type*} [normed_add_comm_group E] [normed_space ℝ E] {f : E → ℝ} {n : ℕ∞}
   {s : set E} {x : E} {f' : E →L[ℝ] ℝ}
 
 lemma has_fderiv_at.sqrt (hf : has_fderiv_at f f' x) (hx : f x ≠ 0) :
