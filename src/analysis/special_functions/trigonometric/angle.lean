--- conflicted
+++ resolved
@@ -458,8 +458,6 @@
 lemma sign_ne_zero_iff {θ : angle} : θ.sign ≠ 0 ↔ θ ≠ 0 ∧ θ ≠ π :=
 by rw [←not_or_distrib, ←sign_eq_zero_iff]
 
-<<<<<<< HEAD
-=======
 lemma to_real_neg_iff_sign_neg {θ : angle} : θ.to_real < 0 ↔ θ.sign = -1 :=
 begin
   rw [sign, ←sin_to_real, sign_eq_neg_one_iff],
@@ -549,7 +547,6 @@
 (hc.image _ (hf.angle_sign_comp hs)).is_preconnected.subsingleton
   (set.mem_image_of_mem _ hy) (set.mem_image_of_mem _ hx)
 
->>>>>>> 9ae03a5b
 end angle
 
 end real