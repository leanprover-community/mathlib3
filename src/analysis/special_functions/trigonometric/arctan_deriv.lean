--- conflicted
+++ resolved
@@ -131,13 +131,8 @@
 
 section fderiv
 
-<<<<<<< HEAD
-variables {E : Type*} [normed_group E] [normed_space ℝ E] {f : E → ℝ} {f' : E →L[ℝ] ℝ} {x : E}
-  {s : set E} {n : ℕ∞}
-=======
 variables {E : Type*} [normed_add_comm_group E] [normed_space ℝ E] {f : E → ℝ} {f' : E →L[ℝ] ℝ}
-  {x : E} {s : set E} {n : with_top ℕ}
->>>>>>> 7edb6d5d
+  {x : E} {s : set E} {n : ℕ∞}
 
 lemma has_strict_fderiv_at.arctan (hf : has_strict_fderiv_at f f' x) :
   has_strict_fderiv_at (λ x, arctan (f x)) ((1 / (1 + (f x)^2)) • f') x :=
