--- conflicted
+++ resolved
@@ -865,12 +865,7 @@
     refine summable_of_norm_bounded_eventually 0 summable_zero _,
     rw nat.cofinite_eq_at_top,
     filter_upwards [h] with _ hn,
-<<<<<<< HEAD
-    by_contra h,
-    push_neg at h,
-=======
     by_contra' h,
->>>>>>> 5b0996f8
     exact not_lt.mpr (norm_nonneg _) (lt_of_le_of_lt hn $ mul_neg_of_neg_of_pos hr₀ h), },
 end
 
