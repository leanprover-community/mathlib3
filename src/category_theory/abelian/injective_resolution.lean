--- conflicted
+++ resolved
@@ -131,23 +131,10 @@
   (f : I.cocomplex ⟶ J.cocomplex)
   (comm : I.ι ≫ f = 0) :
   homotopy f 0 :=
-<<<<<<< HEAD
-begin
-  fapply homotopy.mk_coinductive,
-  { exact desc_homotopy_zero_zero f comm, },
-  { simp [desc_homotopy_zero_zero], },
-  { exact desc_homotopy_zero_one f comm, },
-  { simp [desc_homotopy_zero_one], },
-  { rintro n ⟨g, g', w⟩,
-    refine ⟨desc_homotopy_zero_succ f n g g' (by simp only [w, add_comm]), _⟩,
-    simp [desc_homotopy_zero_succ, w], }
-end
-=======
 homotopy.mk_coinductive _ (desc_homotopy_zero_zero f comm) (by simp [desc_homotopy_zero_zero])
   (desc_homotopy_zero_one f comm) (by simp [desc_homotopy_zero_one])
   (λ n ⟨g, g', w⟩, ⟨desc_homotopy_zero_succ f n g g' (by simp only [w, add_comm]),
     by simp [desc_homotopy_zero_succ, w]⟩)
->>>>>>> 31391dc2
 
 /-- Two descents of the same morphism are homotopic. -/
 def desc_homotopy {Y Z : C} (f : Y ⟶ Z) {I : InjectiveResolution Y} {J : InjectiveResolution Z}
@@ -155,34 +142,18 @@
   (g_comm : I.ι ≫ g = (cochain_complex.single₀ C).map f ≫ J.ι)
   (h_comm : I.ι ≫ h = (cochain_complex.single₀ C).map f ≫ J.ι) :
   homotopy g h :=
-<<<<<<< HEAD
-begin
-  apply homotopy.equiv_sub_zero.inv_fun,
-  apply desc_homotopy_zero,
-  simp [g_comm, h_comm],
-end
-=======
 homotopy.equiv_sub_zero.inv_fun (desc_homotopy_zero _ (by simp [g_comm, h_comm]))
->>>>>>> 31391dc2
 
 /-- The descent of the identity morphism is homotopic to the identity cochain map. -/
 def desc_id_homotopy (X : C) (I : InjectiveResolution X) :
   homotopy (desc (𝟙 X) I I) (𝟙 I.cocomplex) :=
-<<<<<<< HEAD
-by { apply desc_homotopy (𝟙 X); simp, }
-=======
 by apply desc_homotopy (𝟙 X); simp
->>>>>>> 31391dc2
 
 /-- The descent of a composition is homotopic to the composition of the descents. -/
 def desc_comp_homotopy {X Y Z : C} (f : X ⟶ Y) (g : Y ⟶ Z)
   (I : InjectiveResolution X) (J : InjectiveResolution Y) (K : InjectiveResolution Z) :
   homotopy (desc (f ≫ g) K I) (desc f J I ≫ desc g K J)  :=
-<<<<<<< HEAD
-by { apply desc_homotopy (f ≫ g); simp }
-=======
 by apply desc_homotopy (f ≫ g); simp
->>>>>>> 31391dc2
 
 -- We don't care about the actual definitions of these homotopies.
 attribute [irreducible] desc_homotopy_zero desc_homotopy desc_id_homotopy desc_comp_homotopy
@@ -192,23 +163,10 @@
   homotopy_equiv I.cocomplex J.cocomplex :=
 { hom := desc (𝟙 X) J I,
   inv := desc (𝟙 X) I J,
-<<<<<<< HEAD
-  homotopy_hom_inv_id := begin
-    refine (desc_comp_homotopy (𝟙 X) (𝟙 X) I J I).symm.trans _,
-    simp [category.id_comp],
-    apply desc_id_homotopy,
-  end,
-  homotopy_inv_hom_id := begin
-    refine (desc_comp_homotopy (𝟙 X) (𝟙 X) J I J).symm.trans _,
-    simp [category.id_comp],
-    apply desc_id_homotopy,
-  end }
-=======
   homotopy_hom_inv_id := (desc_comp_homotopy (𝟙 X) (𝟙 X) I J I).symm.trans $
     by simpa [category.id_comp] using desc_id_homotopy _ _,
   homotopy_inv_hom_id := (desc_comp_homotopy (𝟙 X) (𝟙 X) J I J).symm.trans $
     by simpa [category.id_comp] using desc_id_homotopy _ _ }
->>>>>>> 31391dc2
 
 @[simp, reassoc] lemma homotopy_equiv_hom_ι {X : C} (I J : InjectiveResolution X) :
   I.ι ≫ (homotopy_equiv I J).hom = J.ι :=
