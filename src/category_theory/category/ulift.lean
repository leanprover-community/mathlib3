/-
Copyright (c) 2021 Adam Topaz. All rights reserved.
Released under Apache 2.0 license as described in the file LICENSE.
Authors: Adam Topaz
-/
import category_theory.category
import category_theory.equivalence
import category_theory.filtered

/-!
# Basic API for ulift

This file contains a very basic API for working with the categorical
instance on `ulift C` where `C` is a type with a category instance.

1. `category_theory.ulift.up` is the functorial version of the usual `ulift.up`.
2. `category_theory.ulift.down` is the functorial version of the usual `ulift.down`.
3. `category_theory.ulift.equivalence` is the categorical equivalence between
  `C` and `ulift C`.

# ulift_hom

Given a type `C : Type u`, `ulift_hom.{w} C` is just an alias for `C`.
If we have `category.{v} C`, then `ulift_hom.{w} C` is endowed with a category instance
whose morphisms are obtained by applying `ulift.{w}` to the morphisms from `C`.

This is a category equivalent to `C`. The forward direction of the equivalence is `ulift_hom.up`,
the backward direction is `ulift_hom.donw` and the equivalence is `ulift_hom.equiv`.

# as_small

This file also contains a construction which takes a type `C : Type u` with a
category instance `category.{v} C` and makes a small category
`as_small.{w} C : Type (max w v u)` equivalent to `C`.

The forward direction of the equivalence, `C ⥤ as_small C`, is denoted `as_small.up`
and the backward direction is `as_small.down`. The equivalence itself is `as_small.equiv`.
-/

universes w₁ v₁ v₂ u₁ u₂

namespace category_theory

variables {C : Type u₁} [category.{v₁} C]

/-- The functorial version of `ulift.up`. -/
@[simps]
def ulift.up : C ⥤ (ulift.{u₂} C) :=
{ obj := ulift.up,
  map := λ X Y f, f }

/-- The functorial version of `ulift.down`. -/
@[simps]
def ulift.down : (ulift.{u₂} C) ⥤ C :=
{ obj := ulift.down,
  map := λ X Y f, f }

/-- The categorical equivalence between `C` and `ulift C`. -/
@[simps]
def ulift.equivalence : C ≌ (ulift.{u₂} C) :=
{ functor := ulift.up,
  inverse := ulift.down,
  unit_iso :=
  { hom := 𝟙 _,
    inv := 𝟙 _ },
  counit_iso :=
  { hom :=
    { app := λ X, 𝟙 _,
      naturality' := λ X Y f, by {change f ≫ 𝟙 _ = 𝟙 _ ≫ f, simp} },
    inv :=
    { app := λ X, 𝟙 _,
      naturality' := λ X Y f, by {change f ≫ 𝟙 _ = 𝟙 _ ≫ f, simp} },
  hom_inv_id' := by {ext, change (𝟙 _) ≫ (𝟙 _) = 𝟙 _, simp},
  inv_hom_id' := by {ext, change (𝟙 _) ≫ (𝟙 _) = 𝟙 _, simp} },
  functor_unit_iso_comp' := λ X, by {change (𝟙 X) ≫ (𝟙 X) = 𝟙 X, simp} }

<<<<<<< HEAD
instance [is_filtered C] : is_filtered (ulift.{u2} C) :=
is_filtered.of_equivalence ulift.equivalence

instance [is_cofiltered C] : is_cofiltered (ulift.{u2} C) :=
is_cofiltered.of_equivalence ulift.equivalence

variable (C)
/-- `as_small C` is a small category equivalent to `C`.-/
@[nolint unused_arguments]
def as_small := ulift.{v} C
variable {C}

instance : small_category (as_small C) :=
{ hom := λ X Y, ulift.{u1} $ X.down ⟶ Y.down,
=======
instance [is_filtered C] : is_filtered (ulift.{u₂} C) :=
is_filtered.of_equivalence ulift.equivalence

instance [is_cofiltered C] : is_cofiltered (ulift.{u₂} C) :=
is_cofiltered.of_equivalence ulift.equivalence

section ulift_hom

/-- `ulift_hom.{w} C` is an alias for `C`, which is endowed with a category instance
  whose morphisms are obtained by applying `ulift.{w}` to the morphisms from `C`.
-/
def {w u} ulift_hom (C : Type u) := C

instance {C} [inhabited C] : inhabited (ulift_hom C) := ⟨(arbitrary C : C)⟩

/-- The obvious function `ulift_hom C → C`. -/
def ulift_hom.obj_down {C} (A : ulift_hom C) : C := A

/-- The obvious function `C → ulift_hom C`. -/
def ulift_hom.obj_up {C} (A : C) : ulift_hom C := A

@[simp] lemma obj_down_obj_up {C} (A : C) : (ulift_hom.obj_up A).obj_down = A := rfl
@[simp] lemma obj_up_obj_down {C} (A : ulift_hom C) : ulift_hom.obj_up A.obj_down = A := rfl

instance : category.{max v₂ v₁} (ulift_hom.{v₂} C) :=
{ hom := λ A B, ulift.{v₂} $ A.obj_down ⟶ B.obj_down,
  id := λ A, ⟨𝟙 _⟩,
  comp := λ A B C f g, ⟨f.down ≫ g.down⟩}

/-- One half of the quivalence between `C` and `ulift_hom C`. -/
@[simps]
def ulift_hom.up : C ⥤ ulift_hom C :=
{ obj := ulift_hom.obj_up,
  map := λ X Y f, ⟨f⟩ }

/-- One half of the quivalence between `C` and `ulift_hom C`. -/
@[simps]
def ulift_hom.down : ulift_hom C ⥤ C :=
{ obj := ulift_hom.obj_down,
  map := λ X Y f, f.down }

/-- The equivalence between `C` and `ulift_hom C`. -/
def ulift_hom.equiv : C ≌ ulift_hom C :=
{ functor := ulift_hom.up,
  inverse := ulift_hom.down,
  unit_iso := nat_iso.of_components (λ A, eq_to_iso rfl) (by tidy),
  counit_iso := nat_iso.of_components (λ A, eq_to_iso rfl) (by tidy) }

instance [is_filtered C] : is_filtered (ulift_hom C) :=
is_filtered.of_equivalence ulift_hom.equiv

instance [is_cofiltered C] : is_cofiltered (ulift_hom C) :=
is_cofiltered.of_equivalence ulift_hom.equiv

end ulift_hom

/-- `as_small C` is a small category equivalent to `C`.
  More specifically, if `C : Type u` is endowed with `category.{v} C`, then
  `as_small.{w} C : Type (max w v u)` is endowed with an instance of a small category.

  The objects and morphisms of `as_small C` are defined by applying `ulift` to the
  objects and morphisms of `C`.

  Note: We require a category instance for this definition in order to have direct
  access to the universe level `v`.
-/
@[nolint unused_arguments]
def {w v u} as_small (C : Type u) [category.{v} C] := ulift.{max w v} C

instance : small_category (as_small.{w₁} C) :=
{ hom := λ X Y, ulift.{(max w₁ u₁)} $ X.down ⟶ Y.down,
>>>>>>> eb13f6b7
  id := λ X, ⟨𝟙 _⟩,
  comp := λ X Y Z f g, ⟨f.down ≫ g.down⟩ }

/-- One half of the equivalence between `C` and `as_small C`. -/
@[simps]
def as_small.up : C ⥤ as_small C :=
{ obj := λ X, ⟨X⟩,
  map := λ X Y f, ⟨f⟩ }

/-- One half of the equivalence between `C` and `as_small C`. -/
@[simps]
def as_small.down : as_small C ⥤ C :=
{ obj := λ X, X.down,
  map := λ X Y f, f.down }

/-- The equivalence between `C` and `as_small C`. -/
@[simps]
def as_small.equiv : C ≌ as_small C :=
{ functor := as_small.up,
  inverse := as_small.down,
  unit_iso := nat_iso.of_components (λ X, eq_to_iso rfl) (by tidy),
  counit_iso := nat_iso.of_components (λ X, eq_to_iso $ by { ext, refl }) (by tidy) }

instance [inhabited C] : inhabited (as_small C) := ⟨⟨arbitrary _⟩⟩

instance [is_filtered C] : is_filtered (as_small C) :=
is_filtered.of_equivalence as_small.equiv

instance [is_cofiltered C] : is_cofiltered (as_small C) :=
is_cofiltered.of_equivalence as_small.equiv

end category_theory<|MERGE_RESOLUTION|>--- conflicted
+++ resolved
@@ -74,22 +74,6 @@
   inv_hom_id' := by {ext, change (𝟙 _) ≫ (𝟙 _) = 𝟙 _, simp} },
   functor_unit_iso_comp' := λ X, by {change (𝟙 X) ≫ (𝟙 X) = 𝟙 X, simp} }
 
-<<<<<<< HEAD
-instance [is_filtered C] : is_filtered (ulift.{u2} C) :=
-is_filtered.of_equivalence ulift.equivalence
-
-instance [is_cofiltered C] : is_cofiltered (ulift.{u2} C) :=
-is_cofiltered.of_equivalence ulift.equivalence
-
-variable (C)
-/-- `as_small C` is a small category equivalent to `C`.-/
-@[nolint unused_arguments]
-def as_small := ulift.{v} C
-variable {C}
-
-instance : small_category (as_small C) :=
-{ hom := λ X Y, ulift.{u1} $ X.down ⟶ Y.down,
-=======
 instance [is_filtered C] : is_filtered (ulift.{u₂} C) :=
 is_filtered.of_equivalence ulift.equivalence
 
@@ -161,7 +145,6 @@
 
 instance : small_category (as_small.{w₁} C) :=
 { hom := λ X Y, ulift.{(max w₁ u₁)} $ X.down ⟶ Y.down,
->>>>>>> eb13f6b7
   id := λ X, ⟨𝟙 _⟩,
   comp := λ X Y Z f g, ⟨f.down ≫ g.down⟩ }
 
