--- conflicted
+++ resolved
@@ -96,19 +96,12 @@
   id_to_fun := by intros; apply 𝒞.id_to_fun,
   comp_to_fun := by intros; apply 𝒞.comp_to_fun }
 
-<<<<<<< HEAD
-def induced_category_has_forget :
-  @has_forget (bundled d) (bundled c)
-    (by haveI := 𝒞.induced_category obj; apply_instance) (by apply_instance) :=
-induced_category.has_forget (bundled.map @obj)
-=======
 /-- A full subcategory of a concrete category with bundled homs has a forgetful functor to the
 entire category. This is used to construct instances of `has_forget` in many concrete examples. -/
 def full_subcategory_has_forget₂ :
   @has_forget₂ (bundled d) (bundled c)
-    (by haveI := 𝒞.full_subcategory obj; apply_instance) (by apply_instance) :=
+    (by haveI := 𝒞.induced_category obj; apply_instance) (by apply_instance) :=
 induced_category.has_forget₂ (bundled.map @obj)
->>>>>>> a158c9cf
 
 end induced_category
 
