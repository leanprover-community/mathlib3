--- conflicted
+++ resolved
@@ -1,16 +1,8 @@
-<<<<<<< HEAD
--- Copyright (c) 2019 Scott Morrison. All rights reserved.
--- Released under Apache 2.0 license as described in the file LICENSE.
--- Authors: Scott Morrison
-import category_theory.types
-import category_theory.comma
-=======
 /-
 Copyright (c) 2019 Scott Morrison. All rights reserved.
 Released under Apache 2.0 license as described in the file LICENSE.
 Authors: Scott Morrison
 -/
->>>>>>> 94205c46
 import category_theory.equivalence
 import category_theory.comma
 import category_theory.punit
