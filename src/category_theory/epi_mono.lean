/-
Copyright (c) 2019 Reid Barton. All rights reserved.
Released under Apache 2.0 license as described in the file LICENSE.
Authors: Reid Barton, Scott Morrison

Facts about epimorphisms and monomorphisms.

The definitions of `epi` and `mono` are in `category_theory.category`,
since they are used by some lemmas for `iso`, which is used everywhere.
-/
import category_theory.adjunction.basic
<<<<<<< HEAD
=======
import category_theory.fully_faithful
import category_theory.opposites
>>>>>>> 1f77728e

universes v₁ v₂ u₁ u₂

namespace category_theory

variables {C : Type u₁} [𝒞 : category.{v₁} C]
include 𝒞

section
variables {D : Type u₂} [𝒟 : category.{v₂} D]
include 𝒟

lemma left_adjoint_preserves_epi {F : C ⥤ D} {G : D ⥤ C} (adj : F ⊣ G)
  {X Y : C} {f : X ⟶ Y} (hf : epi f) : epi (F.map f) :=
begin
  constructor,
  intros Z g h H,
  replace H := congr_arg (adj.hom_equiv X Z) H,
  rwa [adj.hom_equiv_naturality_left, adj.hom_equiv_naturality_left,
    cancel_epi, equiv.apply_eq_iff_eq] at H
end

lemma right_adjoint_preserves_mono {F : C ⥤ D} {G : D ⥤ C} (adj : F ⊣ G)
  {X Y : D} {f : X ⟶ Y} (hf : mono f) : mono (G.map f) :=
begin
  constructor,
  intros Z g h H,
  replace H := congr_arg (adj.hom_equiv Z Y).symm H,
  rwa [adj.hom_equiv_naturality_right_symm, adj.hom_equiv_naturality_right_symm,
    cancel_mono, equiv.apply_eq_iff_eq] at H
end

lemma faithful_reflects_epi (F : C ⥤ D) [faithful F] {X Y : C} {f : X ⟶ Y}
  (hf : epi (F.map f)) : epi f :=
⟨λ Z g h H, F.injectivity $
  by rw [←cancel_epi (F.map f), ←F.map_comp, ←F.map_comp, H]⟩

lemma faithful_reflects_mono (F : C ⥤ D) [faithful F] {X Y : C} {f : X ⟶ Y}
  (hf : mono (F.map f)) : mono f :=
⟨λ Z g h H, F.injectivity $
  by rw [←cancel_mono (F.map f), ←F.map_comp, ←F.map_comp, H]⟩
end

/--
A split monomorphism is a morphism `f : X ⟶ Y` admitting a retraction `retraction f : Y ⟶ X`
such that `f ≫ retraction f = 𝟙 X`.

Every split monomorphism is a monomorphism.
-/
class split_mono {X Y : C} (f : X ⟶ Y) :=
(retraction : Y ⟶ X)
(id' : f ≫ retraction = 𝟙 X . obviously)

/--
A split epimorphism is a morphism `f : X ⟶ Y` admitting a section `section_ f : Y ⟶ X`
such that `section_ f ≫ f = 𝟙 Y`.
(Note that `section` is a reserved keyword, so we append an underscore.)

Every split epimorphism is an epimorphism.
-/
class split_epi {X Y : C} (f : X ⟶ Y) :=
(section_ : Y ⟶ X)
(id' : section_ ≫ f = 𝟙 Y . obviously)

/-- The chosen retraction of a split monomorphism. -/
def retraction {X Y : C} (f : X ⟶ Y) [split_mono f] : Y ⟶ X := split_mono.retraction.{v₁} f
@[simp, reassoc]
lemma split_mono.id {X Y : C} (f : X ⟶ Y) [split_mono f] : f ≫ retraction f = 𝟙 X :=
split_mono.id'
/-- The retraction of a split monomorphism is itself a split epimorphism. -/
instance retraction_split_epi {X Y : C} (f : X ⟶ Y) [split_mono f] : split_epi (retraction f) :=
{ section_ := f }

/--
The chosen section of a split epimorphism.
(Note that `section` is a reserved keyword, so we append an underscore.)
-/
def section_ {X Y : C} (f : X ⟶ Y) [split_epi f] : Y ⟶ X := split_epi.section_.{v₁} f
@[simp, reassoc]
lemma split_epi.id {X Y : C} (f : X ⟶ Y) [split_epi f] : section_ f ≫ f = 𝟙 Y :=
split_epi.id'
/-- The section of a split epimorphism is itself a split monomorphism. -/
instance section_split_mono {X Y : C} (f : X ⟶ Y) [split_epi f] : split_mono (section_ f) :=
{ retraction := f }

/-- Every iso is a split mono. -/
@[priority 100]
instance split_mono.of_iso {X Y : C} (f : X ⟶ Y) [is_iso f] : split_mono f :=
{ retraction := inv f }

/-- Every iso is a split epi. -/
@[priority 100]
instance split_epi.of_iso {X Y : C} (f : X ⟶ Y) [is_iso f] : split_epi f :=
{ section_ := inv f }

/-- Every split mono is a mono. -/
@[priority 100]
instance split_mono.mono {X Y : C} (f : X ⟶ Y) [split_mono f] : mono f :=
{ right_cancellation := λ Z g h w, begin replace w := w =≫ retraction f, simpa using w, end }

/-- Every split epi is an epi. -/
@[priority 100]
instance split_epi.epi {X Y : C} (f : X ⟶ Y) [split_epi f] : epi f :=
{ left_cancellation := λ Z g h w, begin replace w := section_ f ≫= w, simpa using w, end }

/-- Every split mono whose retraction is mono is an iso. -/
def is_iso.of_mono_retraction {X Y : C} {f : X ⟶ Y} [split_mono f] [mono $ retraction f]
  : is_iso f :=
{ inv := retraction f,
  inv_hom_id' := (cancel_mono_id $ retraction f).mp (by simp) }

/-- Every split epi whose section is epi is an iso. -/
def is_iso.of_epi_section {X Y : C} {f : X ⟶ Y} [split_epi f] [epi $ section_ f]
  : is_iso f :=
{ inv := section_ f,
  hom_inv_id' := (cancel_epi_id $ section_ f).mp (by simp) }

instance unop_mono_of_epi {A B : Cᵒᵖ} (f : A ⟶ B) [epi f] : mono f.unop :=
⟨λ Z g h eq, has_hom.hom.op_inj ((cancel_epi f).1 (has_hom.hom.unop_inj eq))⟩

instance unop_epi_of_mono {A B : Cᵒᵖ} (f : A ⟶ B) [mono f] : epi f.unop :=
⟨λ Z g h eq, has_hom.hom.op_inj ((cancel_mono f).1 (has_hom.hom.unop_inj eq))⟩

instance op_mono_of_epi {A B : C} (f : A ⟶ B) [epi f] : mono f.op :=
⟨λ Z g h eq, has_hom.hom.unop_inj ((cancel_epi f).1 (has_hom.hom.op_inj eq))⟩

instance op_epi_of_mono {A B : C} (f : A ⟶ B) [mono f] : epi f.op :=
⟨λ Z g h eq, has_hom.hom.unop_inj ((cancel_mono f).1 (has_hom.hom.op_inj eq))⟩

section
variables {D : Type u₂} [𝒟 : category.{v₂} D]
include 𝒟

/-- Split monomorphisms are also absolute monomorphisms. -/
instance {X Y : C} (f : X ⟶ Y) [split_mono f] (F : C ⥤ D) : split_mono (F.map f) :=
{ retraction := F.map (retraction f),
  id' := by { rw [←functor.map_comp, split_mono.id, functor.map_id], } }

/-- Split epimorphisms are also absolute epimorphisms. -/
instance {X Y : C} (f : X ⟶ Y) [split_epi f] (F : C ⥤ D) : split_epi (F.map f) :=
{ section_ := F.map (section_ f),
  id' := by { rw [←functor.map_comp, split_epi.id, functor.map_id], } }
end

end category_theory<|MERGE_RESOLUTION|>--- conflicted
+++ resolved
@@ -9,11 +9,6 @@
 since they are used by some lemmas for `iso`, which is used everywhere.
 -/
 import category_theory.adjunction.basic
-<<<<<<< HEAD
-=======
-import category_theory.fully_faithful
-import category_theory.opposites
->>>>>>> 1f77728e
 
 universes v₁ v₂ u₁ u₂
 
