--- conflicted
+++ resolved
@@ -266,19 +266,11 @@
 
 -- We should probably restate many of the lemmas about `equivalence` for `is_equivalence`,
 -- but these are the only ones I need for now.
-<<<<<<< HEAD
-lemma functor_unit_comp (E : C ⥤ D) [is_equivalence E] (Y) :
-  E.map (((is_equivalence.unit_iso E).hom).app Y) ≫ ((is_equivalence.counit_iso E).hom).app (E.obj Y) = 𝟙 _ :=
-equivalence.functor_unit_comp (E.as_equivalence) Y
-
-lemma counit_inv_functor_comp (E : C ⥤ D) [is_equivalence E] (Y) :
-=======
 @[simp] lemma functor_unit_comp (E : C ⥤ D) [is_equivalence E] (Y) :
   E.map (((is_equivalence.unit_iso E).hom).app Y) ≫ ((is_equivalence.counit_iso E).hom).app (E.obj Y) = 𝟙 _ :=
 equivalence.functor_unit_comp (E.as_equivalence) Y
 
 @[simp] lemma counit_inv_functor_comp (E : C ⥤ D) [is_equivalence E] (Y) :
->>>>>>> e4f6130b
   ((is_equivalence.counit_iso E).inv).app (E.obj Y) ≫ E.map (((is_equivalence.unit_iso E).inv).app Y) = 𝟙 _ :=
 eq_of_inv_eq_inv (functor_unit_comp _ _)
 
