--- conflicted
+++ resolved
@@ -284,11 +284,7 @@
 section special_shapes
 
 /--
-<<<<<<< HEAD
-`max₃ j₁ j₂'` is an arbitrary choice of object to the right of `j₁`, `j₂` and `j₃`,
-=======
 `max₃ j₁ j₂ j₃` is an arbitrary choice of object to the right of `j₁`, `j₂` and `j₃`,
->>>>>>> 272ec057
 whose existence is ensured by `is_filtered`.
 -/
 noncomputable def max₃ (j₁ j₂ j₃ : C) : C := max (max j₁ j₂) j₃
@@ -325,16 +321,9 @@
   (coeq_hom g h ≫ right_to_max (coeq f g) (coeq g h))
 
 /--
-<<<<<<< HEAD
-`coeq_hom f g h`, for morphisms `f g h : j₁ ⟶ j₂`, is an arbitrary choice of morphism
-`coeq_hom f g h : j₂ ⟶ coeq₃ f g h` such that
-`coeq₃_condition₁`, `coeq₃_condition₂` and `coeq₃_condition₃` are satisfied.
-Its existence is ensured by `is_filtered`.
-=======
 `coeq₃_hom f g h`, for morphisms `f g h : j₁ ⟶ j₂`, is an arbitrary choice of morphism
 `j₂ ⟶ coeq₃ f g h` such that `coeq₃_condition₁`, `coeq₃_condition₂` and `coeq₃_condition₃`
 are satisfied. Its existence is ensured by `is_filtered`.
->>>>>>> 272ec057
 -/
 noncomputable def coeq₃_hom {j₁ j₂ : C} (f g h : j₁ ⟶ j₂) : j₂ ⟶ coeq₃ f g h :=
 coeq_hom f g ≫ left_to_max (coeq f g) (coeq g h) ≫
