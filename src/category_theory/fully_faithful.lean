/-
Copyright (c) 2018 Scott Morrison. All rights reserved.
Released under Apache 2.0 license as described in the file LICENSE.
Authors: Scott Morrison
-/
import logic.function category_theory.isomorphism

universes v₁ v₂ v₃ u₁ u₂ u₃ -- declare the `v`'s first; see `category_theory.category` for an explanation

namespace category_theory

variables {C : Type u₁} [𝒞 : category.{v₁} C] {D : Type u₂} [𝒟 : category.{v₂} D]
include 𝒞 𝒟

/--
A functor `F : C ⥤ D` is full if for each `X Y : C`, `F.map` is surjective.
In fact, we use a constructive definition, so the `full F` typeclass contains data,
specifying a particular preimage of each `f : F.obj X ⟶ F.obj Y`.
-/
class full (F : C ⥤ D) :=
(preimage : ∀ {X Y : C} (f : (F.obj X) ⟶ (F.obj Y)), X ⟶ Y)
(witness' : ∀ {X Y : C} (f : (F.obj X) ⟶ (F.obj Y)), F.map (preimage f) = f . obviously)

restate_axiom full.witness'
attribute [simp] full.witness

/-- A functor `F : C ⥤ D` is faithful if for each `X Y : C`, `F.map` is injective.-/
class faithful (F : C ⥤ D) : Prop :=
(injectivity' : ∀ {X Y : C}, function.injective (@functor.map _ _ _ _ F X Y) . obviously)

restate_axiom faithful.injectivity'

namespace functor
<<<<<<< HEAD
def injectivity (F : C ⥤ D) [faithful F] {X Y : C} : function.injective $ @functor.map _ _ _ _ F X Y :=
=======
lemma injectivity (F : C ⥤ D) [faithful F] {X Y : C} :
  function.injective $ @functor.map _ _ _ _ F X Y :=
>>>>>>> 6ee8bf97
faithful.injectivity F

/-- The specified preimage of a morphism under a full functor. -/
def preimage (F : C ⥤ D) [full F] {X Y : C} (f : F.obj X ⟶ F.obj Y) : X ⟶ Y :=
full.preimage.{v₁ v₂} f
@[simp] lemma image_preimage (F : C ⥤ D) [full F] {X Y : C} (f : F.obj X ⟶ F.obj Y) :
  F.map (preimage F f) = f :=
by unfold preimage; obviously
end functor

variables {F : C ⥤ D} [full F] [faithful F] {X Y Z : C}

@[simp] lemma preimage_id : F.preimage (𝟙 (F.obj X)) = 𝟙 X :=
F.injectivity (by simp)
@[simp] lemma preimage_comp (f : F.obj X ⟶ F.obj Y) (g : F.obj Y ⟶ F.obj Z) :
  F.preimage (f ≫ g) = F.preimage f ≫ F.preimage g :=
F.injectivity (by simp)
@[simp] lemma preimage_map (f : X ⟶ Y) :
  F.preimage (F.map f) = f :=
F.injectivity (by simp)

/-- If `F : C ⥤ D` is fully faithful, every isomorphism `F.obj X ≅ F.obj Y` has a preimage. -/
def preimage_iso (f : (F.obj X) ≅ (F.obj Y)) : X ≅ Y :=
{ hom := F.preimage f.hom,
  inv := F.preimage f.inv,
  hom_inv_id' := F.injectivity (by simp),
  inv_hom_id' := F.injectivity (by simp), }

@[simp] lemma preimage_iso_hom (f : (F.obj X) ≅ (F.obj Y)) :
  (preimage_iso f).hom = F.preimage f.hom := rfl
@[simp] lemma preimage_iso_inv (f : (F.obj X) ≅ (F.obj Y)) :
  (preimage_iso f).inv = F.preimage (f.inv) := rfl
@[simp] lemma preimage_iso_map_iso (f : X ≅ Y) : preimage_iso (F.map_iso f) = f :=
by tidy

variables (F)
def is_iso_of_fully_faithful (f : X ⟶ Y) [is_iso (F.map f)] : is_iso f :=
{ inv := F.preimage (inv (F.map f)),
  hom_inv_id' := F.injectivity (by simp),
  inv_hom_id' := F.injectivity (by simp) }

end category_theory

namespace category_theory

variables {C : Type u₁} [𝒞 : category.{v₁} C]
include 𝒞

instance full.id : full (𝟭 C) :=
{ preimage := λ _ _ f, f }

instance faithful.id : faithful (𝟭 C) := by obviously

variables {D : Type u₂} [𝒟 : category.{v₂} D] {E : Type u₃} [ℰ : category.{v₃} E]
include 𝒟 ℰ
variables (F : C ⥤ D) (G : D ⥤ E)

instance faithful.comp [faithful F] [faithful G] : faithful (F ⋙ G) :=
{ injectivity' := λ _ _ _ _ p, F.injectivity (G.injectivity p) }

lemma faithful.of_comp [faithful $ F ⋙ G] : faithful F :=
{ injectivity' := λ X Y, (F ⋙ G).injectivity.of_comp }

variables {F G}

lemma faithful.of_comp_eq {H : C ⥤ E} [ℋ : faithful H] (h : F ⋙ G = H) : faithful F :=
@faithful.of_comp _ _ _ _ _ _ F G (h.symm ▸ ℋ)

alias faithful.of_comp_eq ← eq.faithful_of_comp

variables (F G)

/-- “Divide” a functor by a faithful functor. -/
protected def faithful.div (F : C ⥤ E) (G : D ⥤ E) [faithful G]
  (obj : C → D) (h_obj : ∀ X, G.obj (obj X) = F.obj X)
<<<<<<< HEAD
  (map : ∀ {X Y}, (X ⟶ Y) → (obj X ⟶ obj Y))
=======
  (map : Π {X Y}, (X ⟶ Y) → (obj X ⟶ obj Y))
>>>>>>> 6ee8bf97
  (h_map : ∀ {X Y} {f : X ⟶ Y}, G.map (map f) == F.map f) :
  C ⥤ D :=
{ obj := obj,
  map := @map,
  map_id' :=
  begin
    assume X,
    apply G.injectivity,
    apply eq_of_heq,
    transitivity F.map (𝟙 X), from h_map,
    rw [F.map_id, G.map_id, h_obj X]
  end,
  map_comp' :=
  begin
    assume X Y Z f g,
    apply G.injectivity,
    apply eq_of_heq,
    transitivity F.map (f ≫ g), from h_map,
    rw [F.map_comp, G.map_comp],
    congr' 1;
      try { exact (h_obj _).symm };
      exact h_map.symm
  end }

lemma faithful.div_comp (F : C ⥤ E) [faithful F] (G : D ⥤ E) [faithful G]
  (obj : C → D) (h_obj : ∀ X, G.obj (obj X) = F.obj X)
<<<<<<< HEAD
  (map : ∀ {X Y}, (X ⟶ Y) → (obj X ⟶ obj Y))
=======
  (map : Π {X Y}, (X ⟶ Y) → (obj X ⟶ obj Y))
>>>>>>> 6ee8bf97
  (h_map : ∀ {X Y} {f : X ⟶ Y}, G.map (map f) == F.map f) :
  (faithful.div F G obj @h_obj @map @h_map) ⋙ G = F :=
begin
  tactic.unfreeze_local_instances,
  cases F with F_obj _ _ _; cases G with G_obj _ _ _,
  unfold faithful.div functor.comp,
  unfold_projs at h_obj,
  have: F_obj = G_obj ∘ obj := (funext h_obj).symm,
  subst this,
  congr,
  funext,
  exact eq_of_heq h_map
end

lemma faithful.div_faithful (F : C ⥤ E) [faithful F] (G : D ⥤ E) [faithful G]
  (obj : C → D) (h_obj : ∀ X, G.obj (obj X) = F.obj X)
<<<<<<< HEAD
  (map : ∀ {X Y}, (X ⟶ Y) → (obj X ⟶ obj Y))
=======
  (map : Π {X Y}, (X ⟶ Y) → (obj X ⟶ obj Y))
>>>>>>> 6ee8bf97
  (h_map : ∀ {X Y} {f : X ⟶ Y}, G.map (map f) == F.map f) :
  faithful (faithful.div F G obj @h_obj @map @h_map) :=
(faithful.div_comp F G _ h_obj _ @h_map).faithful_of_comp

instance full.comp [full F] [full G] : full (F ⋙ G) :=
{ preimage := λ _ _ f, F.preimage (G.preimage f) }

end category_theory<|MERGE_RESOLUTION|>--- conflicted
+++ resolved
@@ -31,12 +31,8 @@
 restate_axiom faithful.injectivity'
 
 namespace functor
-<<<<<<< HEAD
-def injectivity (F : C ⥤ D) [faithful F] {X Y : C} : function.injective $ @functor.map _ _ _ _ F X Y :=
-=======
 lemma injectivity (F : C ⥤ D) [faithful F] {X Y : C} :
   function.injective $ @functor.map _ _ _ _ F X Y :=
->>>>>>> 6ee8bf97
 faithful.injectivity F
 
 /-- The specified preimage of a morphism under a full functor. -/
@@ -112,11 +108,7 @@
 /-- “Divide” a functor by a faithful functor. -/
 protected def faithful.div (F : C ⥤ E) (G : D ⥤ E) [faithful G]
   (obj : C → D) (h_obj : ∀ X, G.obj (obj X) = F.obj X)
-<<<<<<< HEAD
-  (map : ∀ {X Y}, (X ⟶ Y) → (obj X ⟶ obj Y))
-=======
   (map : Π {X Y}, (X ⟶ Y) → (obj X ⟶ obj Y))
->>>>>>> 6ee8bf97
   (h_map : ∀ {X Y} {f : X ⟶ Y}, G.map (map f) == F.map f) :
   C ⥤ D :=
 { obj := obj,
@@ -143,11 +135,7 @@
 
 lemma faithful.div_comp (F : C ⥤ E) [faithful F] (G : D ⥤ E) [faithful G]
   (obj : C → D) (h_obj : ∀ X, G.obj (obj X) = F.obj X)
-<<<<<<< HEAD
-  (map : ∀ {X Y}, (X ⟶ Y) → (obj X ⟶ obj Y))
-=======
   (map : Π {X Y}, (X ⟶ Y) → (obj X ⟶ obj Y))
->>>>>>> 6ee8bf97
   (h_map : ∀ {X Y} {f : X ⟶ Y}, G.map (map f) == F.map f) :
   (faithful.div F G obj @h_obj @map @h_map) ⋙ G = F :=
 begin
@@ -164,11 +152,7 @@
 
 lemma faithful.div_faithful (F : C ⥤ E) [faithful F] (G : D ⥤ E) [faithful G]
   (obj : C → D) (h_obj : ∀ X, G.obj (obj X) = F.obj X)
-<<<<<<< HEAD
-  (map : ∀ {X Y}, (X ⟶ Y) → (obj X ⟶ obj Y))
-=======
   (map : Π {X Y}, (X ⟶ Y) → (obj X ⟶ obj Y))
->>>>>>> 6ee8bf97
   (h_map : ∀ {X Y} {f : X ⟶ Y}, G.map (map f) == F.map f) :
   faithful (faithful.div F G obj @h_obj @map @h_map) :=
 (faithful.div_comp F G _ h_obj _ @h_map).faithful_of_comp
