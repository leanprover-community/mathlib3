--- conflicted
+++ resolved
@@ -238,8 +238,6 @@
 
 end empty
 
-<<<<<<< HEAD
-=======
 lemma is_separating_iff_epi (𝒢 : set C)
   [Π (A : C), has_coproduct (λ f : Σ G : 𝒢, (G : C) ⟶ A, (f.1 : C))] :
   is_separating 𝒢 ↔ ∀ A : C, epi (sigma.desc (@sigma.snd 𝒢 (λ G, (G : C) ⟶ A))) :=
@@ -298,7 +296,6 @@
   exact has_terminal_of_has_initial_op
 end
 
->>>>>>> e1f01165
 section well_powered
 
 namespace subobject
