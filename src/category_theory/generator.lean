/-
Copyright (c) 2022 Markus Himmel. All rights reserved.
Released under Apache 2.0 license as described in the file LICENSE.
Authors: Markus Himmel
-/
import category_theory.balanced
import category_theory.limits.opposites
import category_theory.limits.shapes.zero_morphisms
import category_theory.subobject.lattice
import category_theory.subobject.well_powered
import data.set.opposite

/-!
# Separating and detecting sets

There are several non-equivalent notions of a generator of a category. Here, we consider two of
them:

* We say that `𝒢` is a separating set if the functors `C(G, -)` for `G ∈ 𝒢` are collectively
    faithful, i.e., if `h ≫ f = h ≫ g` for all `h` with domain in `𝒢` implies `f = g`.
* We say that `𝒢` is a detecting set if the functors `C(G, -)` collectively reflect isomorphisms,
    i.e., if any `h` with domain in `𝒢` uniquely factors through `f`, then `f` is an isomorphism.

There are, of course, also the dual notions of coseparating and codetecting sets.

## Main results

We
* define predicates `is_separating`, `is_coseparating`, `is_detecting` and `is_codetecting` on
  sets of objects;
* show that separating and coseparating are dual notions;
* show that detecting and codetecting are dual notions;
* show that if `C` has equalizers, then detecting implies separating;
* show that if `C` has coequalizers, then codetecting implies separating;
* show that if `C` is balanced, then separating implies detecting and coseparating implies
  codetecting;
* show that `∅` is separating if and only if `∅` is coseparating if and only if `C` is thin;
* show that `∅` is detecting if and only if `∅` is codetecting if and only if `C` is a groupoid;
* define predicates `is_separator`, `is_coseparator`, `is_detector` and `is_codetector` as the
  singleton counterparts to the definitions for sets above and restate the above results in this
  situation;
* show that `G` is a separator if and only if `coyoneda.obj (op G)` is faithful (and the dual);
* show that `G` is a detector if and only if `coyoneda.obj (op G)` reflects isomorphisms (and the
  dual).

## Future work

* We currently don't have any examples yet.
* We will want typeclasses `has_separator C` and similar.
* To state the Special Adjoint Functor Theorem, we will need to be able to talk about *small*
  separating sets.

-/

universes w v u

open category_theory.limits opposite

namespace category_theory
variables {C : Type u} [category.{v} C]

/-- We say that `𝒢` is a separating set if the functors `C(G, -)` for `G ∈ 𝒢` are collectively
    faithful, i.e., if `h ≫ f = h ≫ g` for all `h` with domain in `𝒢` implies `f = g`. -/
def is_separating (𝒢 : set C) : Prop :=
∀ ⦃X Y : C⦄ (f g : X ⟶ Y), (∀ (G ∈ 𝒢) (h : G ⟶ X), h ≫ f = h ≫ g) → f = g

/-- We say that `𝒢` is a coseparating set if the functors `C(-, G)` for `G ∈ 𝒢` are collectively
    faithful, i.e., if `f ≫ h = g ≫ h` for all `h` with codomain in `𝒢` implies `f = g`. -/
def is_coseparating (𝒢 : set C) : Prop :=
∀ ⦃X Y : C⦄ (f g : X ⟶ Y), (∀ (G ∈ 𝒢) (h : Y ⟶ G), f ≫ h = g ≫ h) → f = g

/-- We say that `𝒢` is a detecting set if the functors `C(G, -)` collectively reflect isomorphisms,
    i.e., if any `h` with domain in `𝒢` uniquely factors through `f`, then `f` is an isomorphism. -/
def is_detecting (𝒢 : set C) : Prop :=
∀ ⦃X Y : C⦄ (f : X ⟶ Y), (∀ (G ∈ 𝒢) (h : G ⟶ Y), ∃! (h' : G ⟶ X), h' ≫ f = h) → is_iso f

/-- We say that `𝒢` is a codetecting set if the functors `C(-, G)` collectively reflect
    isomorphisms, i.e., if any `h` with codomain in `G` uniquely factors through `f`, then `f` is
    an isomorphism. -/
def is_codetecting (𝒢 : set C) : Prop :=
∀ ⦃X Y : C⦄ (f : X ⟶ Y), (∀ (G ∈ 𝒢) (h : X ⟶ G), ∃! (h' : Y ⟶ G), f ≫ h' = h) → is_iso f

section dual

lemma is_separating_op_iff (𝒢 : set C) : is_separating 𝒢.op ↔ is_coseparating 𝒢 :=
begin
  refine ⟨λ h𝒢 X Y f g hfg, _, λ h𝒢 X Y f g hfg, _⟩,
  { refine quiver.hom.op_inj (h𝒢 _ _ (λ G hG h, quiver.hom.unop_inj _)),
    simpa only [unop_comp, quiver.hom.unop_op] using hfg _ (set.mem_op.1 hG) _ },
  { refine quiver.hom.unop_inj (h𝒢 _ _ (λ G hG h, quiver.hom.op_inj _)),
    simpa only [op_comp, quiver.hom.op_unop] using hfg _ (set.op_mem_op.2 hG) _ }
end

lemma is_coseparating_op_iff (𝒢 : set C) : is_coseparating 𝒢.op ↔ is_separating 𝒢 :=
begin
  refine ⟨λ h𝒢 X Y f g hfg, _, λ h𝒢 X Y f g hfg, _⟩,
  { refine quiver.hom.op_inj (h𝒢 _ _ (λ G hG h, quiver.hom.unop_inj _)),
    simpa only [unop_comp, quiver.hom.unop_op] using hfg _ (set.mem_op.1 hG) _ },
  { refine quiver.hom.unop_inj (h𝒢 _ _ (λ G hG h, quiver.hom.op_inj _)),
    simpa only [op_comp, quiver.hom.op_unop] using hfg _ (set.op_mem_op.2 hG) _ }
end

lemma is_coseparating_unop_iff (𝒢 : set Cᵒᵖ) : is_coseparating 𝒢.unop ↔ is_separating 𝒢 :=
by rw [← is_separating_op_iff, set.unop_op]

lemma is_separating_unop_iff (𝒢 : set Cᵒᵖ) : is_separating 𝒢.unop ↔ is_coseparating 𝒢 :=
by rw [← is_coseparating_op_iff, set.unop_op]

lemma is_detecting_op_iff (𝒢 : set C) : is_detecting 𝒢.op ↔ is_codetecting 𝒢 :=
begin
  refine ⟨λ h𝒢 X Y f hf, _, λ h𝒢 X Y f hf, _⟩,
  { refine (is_iso_op_iff _).1 (h𝒢 _ (λ G hG h, _)),
    obtain ⟨t, ht, ht'⟩ := hf (unop G) (set.mem_op.1 hG) h.unop,
    exact ⟨t.op, quiver.hom.unop_inj ht, λ y hy,
      quiver.hom.unop_inj (ht' _ (quiver.hom.op_inj hy))⟩ },
  { refine (is_iso_unop_iff _).1 (h𝒢 _ (λ G hG h, _)),
    obtain ⟨t, ht, ht'⟩ := hf (op G) (set.op_mem_op.2 hG) h.op,
    refine ⟨t.unop, quiver.hom.op_inj ht, λ y hy, quiver.hom.op_inj (ht' _ _)⟩,
    exact quiver.hom.unop_inj (by simpa only using hy) }
end

lemma is_codetecting_op_iff (𝒢 : set C) : is_codetecting 𝒢.op ↔ is_detecting 𝒢 :=
begin
  refine ⟨λ h𝒢 X Y f hf, _, λ h𝒢 X Y f hf, _⟩,
  { refine (is_iso_op_iff _).1 (h𝒢 _ (λ G hG h, _)),
    obtain ⟨t, ht, ht'⟩ := hf (unop G) (set.mem_op.1 hG) h.unop,
    exact ⟨t.op, quiver.hom.unop_inj ht, λ y hy,
      quiver.hom.unop_inj (ht' _ (quiver.hom.op_inj hy))⟩ },
  { refine (is_iso_unop_iff _).1 (h𝒢 _ (λ G hG h, _)),
    obtain ⟨t, ht, ht'⟩ := hf (op G) (set.op_mem_op.2 hG) h.op,
    refine ⟨t.unop, quiver.hom.op_inj ht, λ y hy, quiver.hom.op_inj (ht' _ _)⟩,
    exact quiver.hom.unop_inj (by simpa only using hy) }
end

lemma is_detecting_unop_iff (𝒢 : set Cᵒᵖ) : is_detecting 𝒢.unop ↔ is_codetecting 𝒢 :=
by rw [← is_codetecting_op_iff, set.unop_op]

lemma is_codetecting_unop_iff {𝒢 : set Cᵒᵖ} : is_codetecting 𝒢.unop ↔ is_detecting 𝒢 :=
by rw [← is_detecting_op_iff, set.unop_op]

end dual

lemma is_detecting.is_separating [has_equalizers C] {𝒢 : set C} (h𝒢 : is_detecting 𝒢) :
  is_separating 𝒢 :=
λ X Y f g hfg,
  have is_iso (equalizer.ι f g), from h𝒢 _ (λ G hG h, equalizer.exists_unique _ (hfg _ hG _)),
  by exactI eq_of_epi_equalizer

section
local attribute [instance] has_equalizers_opposite

lemma is_codetecting.is_coseparating [has_coequalizers C] {𝒢 : set C} :
  is_codetecting 𝒢 → is_coseparating 𝒢 :=
by simpa only [← is_separating_op_iff, ← is_detecting_op_iff] using is_detecting.is_separating

end

lemma is_separating.is_detecting [balanced C] {𝒢 : set C} (h𝒢 : is_separating 𝒢) :
  is_detecting 𝒢 :=
begin
  intros X Y f hf,
  refine (is_iso_iff_mono_and_epi _).2 ⟨⟨λ Z g h hgh, h𝒢 _ _ (λ G hG i, _)⟩, ⟨λ Z g h hgh, _⟩⟩,
  { obtain ⟨t, -, ht⟩ := hf G hG (i ≫ g ≫ f),
    rw [ht (i ≫ g) (category.assoc _ _ _), ht (i ≫ h) (hgh.symm ▸ category.assoc _ _ _)] },
  { refine h𝒢 _ _ (λ G hG i, _),
    obtain ⟨t, rfl, -⟩ := hf G hG i,
    rw [category.assoc, hgh, category.assoc] }
end

section
local attribute [instance] balanced_opposite

lemma is_coseparating.is_codetecting [balanced C] {𝒢 : set C} :
  is_coseparating 𝒢 → is_codetecting 𝒢 :=
by simpa only [← is_detecting_op_iff, ← is_separating_op_iff] using is_separating.is_detecting

end

lemma is_detecting_iff_is_separating [has_equalizers C] [balanced C] (𝒢 : set C) :
  is_detecting 𝒢 ↔ is_separating 𝒢 :=
⟨is_detecting.is_separating, is_separating.is_detecting⟩

lemma is_codetecting_iff_is_coseparating [has_coequalizers C] [balanced C] {𝒢 : set C} :
  is_codetecting 𝒢 ↔ is_coseparating 𝒢 :=
⟨is_codetecting.is_coseparating, is_coseparating.is_codetecting⟩

section mono

lemma is_separating.mono {𝒢 : set C} (h𝒢 : is_separating 𝒢) {ℋ : set C} (h𝒢ℋ : 𝒢 ⊆ ℋ) :
  is_separating ℋ :=
λ X Y f g hfg, h𝒢 _ _ $ λ G hG h, hfg _ (h𝒢ℋ hG) _

lemma is_coseparating.mono {𝒢 : set C} (h𝒢 : is_coseparating 𝒢) {ℋ : set C} (h𝒢ℋ : 𝒢 ⊆ ℋ) :
  is_coseparating ℋ :=
λ X Y f g hfg, h𝒢 _ _ $ λ G hG h, hfg _ (h𝒢ℋ hG) _

lemma is_detecting.mono {𝒢 : set C} (h𝒢 : is_detecting 𝒢) {ℋ : set C} (h𝒢ℋ : 𝒢 ⊆ ℋ) :
  is_detecting ℋ :=
λ X Y f hf, h𝒢 _ $ λ G hG h, hf _ (h𝒢ℋ hG) _

lemma is_codetecting.mono {𝒢 : set C} (h𝒢 : is_codetecting 𝒢) {ℋ : set C} (h𝒢ℋ : 𝒢 ⊆ ℋ) :
  is_codetecting ℋ :=
λ X Y f hf, h𝒢 _ $ λ G hG h, hf _ (h𝒢ℋ hG) _

end mono

section empty

lemma thin_of_is_separating_empty (h : is_separating (∅ : set C)) (X Y : C) :
  subsingleton (X ⟶ Y) :=
⟨λ f g, h _ _ $ λ G, false.elim⟩

lemma is_separating_empty_of_thin [∀ X Y : C, subsingleton (X ⟶ Y)] : is_separating (∅ : set C) :=
λ X Y f g hfg, subsingleton.elim _ _

lemma thin_of_is_coseparating_empty (h : is_coseparating (∅ : set C)) (X Y : C) :
  subsingleton (X ⟶ Y) :=
⟨λ f g, h _ _ $ λ G, false.elim⟩

lemma is_coseparating_empty_of_thin [∀ X Y : C, subsingleton (X ⟶ Y)] :
  is_coseparating (∅ : set C) :=
λ X Y f g hfg, subsingleton.elim _ _

lemma groupoid_of_is_detecting_empty (h : is_detecting (∅ : set C)) {X Y : C} (f : X ⟶ Y) :
  is_iso f :=
h _ $ λ G, false.elim

lemma is_detecting_empty_of_groupoid [∀ {X Y : C} (f : X ⟶ Y), is_iso f] :
  is_detecting (∅ : set C) :=
λ X Y f hf, infer_instance

lemma groupoid_of_is_codetecting_empty (h : is_codetecting (∅ : set C)) {X Y : C} (f : X ⟶ Y) :
  is_iso f :=
h _ $ λ G, false.elim

lemma is_codetecting_empty_of_groupoid [∀ {X Y : C} (f : X ⟶ Y), is_iso f] :
  is_codetecting (∅ : set C) :=
λ X Y f hf, infer_instance

end empty

<<<<<<< HEAD
lemma is_separating_iff_epi (𝒢 : set C)
  [Π (A : C), has_coproduct (λ f : Σ G : 𝒢, (G : C) ⟶ A, (f.1 : C))] :
  is_separating 𝒢 ↔ ∀ A : C, epi (sigma.desc (@sigma.snd 𝒢 (λ G, (G : C) ⟶ A))) :=
begin
  refine ⟨λ h A, ⟨λ Z u v huv, h _ _ (λ G hG f, _)⟩, λ h X Y f g hh, _⟩,
  { simpa using (sigma.ι (λ f : Σ G : 𝒢, (G : C) ⟶ A, (f.1 : C)) ⟨⟨G, hG⟩, f⟩) ≫= huv },
  { haveI := h X,
    refine (cancel_epi (sigma.desc (@sigma.snd 𝒢 (λ G, (G : C) ⟶ X)))).1 (colimit.hom_ext (λ j, _)),
    simpa using hh j.as.1.1 j.as.1.2 j.as.2 }
end

lemma is_coseparating_iff_mono (𝒢 : set C)
  [Π (A : C), has_product (λ f : Σ G : 𝒢, A ⟶ (G : C), (f.1 : C))] :
  is_coseparating 𝒢 ↔ ∀ A : C, mono (pi.lift (@sigma.snd 𝒢 (λ G, A ⟶ (G : C)))) :=
begin
  refine ⟨λ h A, ⟨λ Z u v huv, h _ _ (λ G hG f, _)⟩, λ h X Y f g hh, _⟩,
  { simpa using huv =≫ (pi.π (λ f : Σ G : 𝒢, A ⟶ (G : C), (f.1 : C)) ⟨⟨G, hG⟩, f⟩) },
  { haveI := h Y,
    refine (cancel_mono (pi.lift (@sigma.snd 𝒢 (λ G, Y ⟶ (G : C))))).1 (limit.hom_ext (λ j, _)),
    simpa using hh j.as.1.1 j.as.1.2 j.as.2 }
end

=======
section well_powered

namespace subobject

lemma eq_of_le_of_is_detecting {𝒢 : set C} (h𝒢 : is_detecting 𝒢) {X : C} (P Q : subobject X)
  (h₁ : P ≤ Q) (h₂ : ∀ (G ∈ 𝒢) {f : G ⟶ X}, Q.factors f → P.factors f) : P = Q :=
begin
  suffices : is_iso (of_le _ _ h₁),
  { exactI le_antisymm h₁ (le_of_comm (inv (of_le _ _ h₁)) (by simp)) },
  refine h𝒢 _ (λ G hG f, _),
  have : P.factors (f ≫ Q.arrow) := h₂ _ hG ((factors_iff _ _).2 ⟨_, rfl⟩),
  refine ⟨factor_thru _ _ this, _, λ g (hg : g ≫ _ = f), _⟩,
  { simp only [← cancel_mono Q.arrow, category.assoc, of_le_arrow, factor_thru_arrow] },
  { simp only [← cancel_mono (subobject.of_le _ _ h₁), ← cancel_mono Q.arrow, hg,
      category.assoc, of_le_arrow, factor_thru_arrow] }
end

lemma inf_eq_of_is_detecting [has_pullbacks C] {𝒢 : set C} (h𝒢 : is_detecting 𝒢) {X : C}
  (P Q : subobject X) (h : ∀ (G ∈ 𝒢) {f : G ⟶ X}, P.factors f → Q.factors f) : P ⊓ Q = P :=
eq_of_le_of_is_detecting h𝒢 _ _ _root_.inf_le_left (λ G hG f hf, (inf_factors _).2 ⟨hf, h _ hG hf⟩)

lemma eq_of_is_detecting [has_pullbacks C] {𝒢 : set C} (h𝒢 : is_detecting 𝒢) {X : C}
  (P Q : subobject X) (h : ∀ (G ∈ 𝒢) {f : G ⟶ X}, P.factors f ↔ Q.factors f) : P = Q :=
calc P = P ⊓ Q : eq.symm $ inf_eq_of_is_detecting h𝒢 _ _ $ λ G hG f hf, (h G hG).1 hf
   ... = Q ⊓ P : inf_comm
   ... = Q     : inf_eq_of_is_detecting h𝒢 _ _ $ λ G hG f hf, (h G hG).2 hf

end subobject

/-- A category with pullbacks and a small detecting set is well-powered. -/
lemma well_powered_of_is_detecting [has_pullbacks C] {𝒢 : set C} [small.{v} 𝒢]
  (h𝒢 : is_detecting 𝒢) : well_powered C :=
⟨λ X, @small_of_injective _ _ _ (λ P : subobject X, { f : Σ G : 𝒢, G.1 ⟶ X | P.factors f.2 }) $
  λ P Q h, subobject.eq_of_is_detecting h𝒢 _ _ (by simpa [set.ext_iff] using h)⟩

end well_powered

>>>>>>> b9387a48
/-- We say that `G` is a separator if the functor `C(G, -)` is faithful. -/
def is_separator (G : C) : Prop :=
is_separating ({G} : set C)

/-- We say that `G` is a coseparator if the functor `C(-, G)` is faithful. -/
def is_coseparator (G : C) : Prop :=
is_coseparating ({G} : set C)

/-- We say that `G` is a detector if the functor `C(G, -)` reflects isomorphisms. -/
def is_detector (G : C) : Prop :=
is_detecting ({G} : set C)

/-- We say that `G` is a codetector if the functor `C(-, G)` reflects isomorphisms. -/
def is_codetector (G : C) : Prop :=
is_codetecting ({G} : set C)

section dual

lemma is_separator_op_iff (G : C) : is_separator (op G) ↔ is_coseparator G :=
by rw [is_separator, is_coseparator, ← is_separating_op_iff, set.singleton_op]

lemma is_coseparator_op_iff (G : C) : is_coseparator (op G) ↔ is_separator G :=
by rw [is_separator, is_coseparator, ← is_coseparating_op_iff, set.singleton_op]

lemma is_coseparator_unop_iff (G : Cᵒᵖ) : is_coseparator (unop G) ↔ is_separator G :=
by rw [is_separator, is_coseparator, ← is_coseparating_unop_iff, set.singleton_unop]

lemma is_separator_unop_iff (G : Cᵒᵖ) : is_separator (unop G) ↔ is_coseparator G :=
by rw [is_separator, is_coseparator, ← is_separating_unop_iff, set.singleton_unop]

lemma is_detector_op_iff (G : C) : is_detector (op G) ↔ is_codetector G :=
by rw [is_detector, is_codetector, ← is_detecting_op_iff, set.singleton_op]

lemma is_codetector_op_iff (G : C) : is_codetector (op G) ↔ is_detector G :=
by rw [is_detector, is_codetector, ← is_codetecting_op_iff, set.singleton_op]

lemma is_codetector_unop_iff (G : Cᵒᵖ) : is_codetector (unop G) ↔ is_detector G :=
by rw [is_detector, is_codetector, ← is_codetecting_unop_iff, set.singleton_unop]

lemma is_detector_unop_iff (G : Cᵒᵖ) : is_detector (unop G) ↔ is_codetector G :=
by rw [is_detector, is_codetector, ← is_detecting_unop_iff, set.singleton_unop]

end dual

lemma is_detector.is_separator [has_equalizers C] {G : C} : is_detector G → is_separator G :=
is_detecting.is_separating

lemma is_codetector.is_coseparator [has_coequalizers C] {G : C} :
  is_codetector G → is_coseparator G :=
is_codetecting.is_coseparating

lemma is_separator.is_detector [balanced C] {G : C} : is_separator G → is_detector G :=
is_separating.is_detecting

lemma is_cospearator.is_codetector [balanced C] {G : C} : is_coseparator G → is_codetector G :=
is_coseparating.is_codetecting

lemma is_separator_def (G : C) :
  is_separator G ↔ ∀ ⦃X Y : C⦄ (f g : X ⟶ Y), (∀ h : G ⟶ X, h ≫ f = h ≫ g) → f = g :=
⟨λ hG X Y f g hfg, hG _ _ $ λ H hH h, by { obtain rfl := set.mem_singleton_iff.1 hH, exact hfg h },
 λ hG X Y f g hfg, hG _ _ $ λ h, hfg _ (set.mem_singleton _) _⟩

lemma is_separator.def {G : C} :
  is_separator G → ∀ ⦃X Y : C⦄ (f g : X ⟶ Y), (∀ h : G ⟶ X, h ≫ f = h ≫ g) → f = g :=
(is_separator_def _).1

lemma is_coseparator_def (G : C) :
  is_coseparator G ↔ ∀ ⦃X Y : C⦄ (f g : X ⟶ Y), (∀ h : Y ⟶ G, f ≫ h = g ≫ h) → f = g :=
⟨λ hG X Y f g hfg, hG _ _ $ λ H hH h, by { obtain rfl := set.mem_singleton_iff.1 hH, exact hfg h },
 λ hG X Y f g hfg, hG _ _ $ λ h, hfg _ (set.mem_singleton _) _⟩

lemma is_coseparator.def {G : C} :
  is_coseparator G → ∀ ⦃X Y : C⦄ (f g : X ⟶ Y), (∀ h : Y ⟶ G, f ≫ h = g ≫ h) → f = g :=
(is_coseparator_def _).1

lemma is_detector_def (G : C) :
  is_detector G ↔ ∀ ⦃X Y : C⦄ (f : X ⟶ Y), (∀ h : G ⟶ Y, ∃! h', h' ≫ f = h) → is_iso f :=
⟨λ hG X Y f hf, hG _ $ λ H hH h, by { obtain rfl := set.mem_singleton_iff.1 hH, exact hf h },
 λ hG X Y f hf, hG _ $ λ h, hf _ (set.mem_singleton _) _⟩

lemma is_detector.def {G : C} :
  is_detector G → ∀ ⦃X Y : C⦄ (f : X ⟶ Y), (∀ h : G ⟶ Y, ∃! h', h' ≫ f = h) → is_iso f :=
(is_detector_def _).1

lemma is_codetector_def (G : C) :
  is_codetector G ↔ ∀ ⦃X Y : C⦄ (f : X ⟶ Y), (∀ h : X ⟶ G, ∃! h', f ≫ h' = h) → is_iso f :=
⟨λ hG X Y f hf, hG _ $ λ H hH h, by { obtain rfl := set.mem_singleton_iff.1 hH, exact hf h },
 λ hG X Y f hf, hG _ $ λ h, hf _ (set.mem_singleton _) _⟩

lemma is_codetector.def {G : C} :
  is_codetector G → ∀ ⦃X Y : C⦄ (f : X ⟶ Y), (∀ h : X ⟶ G, ∃! h', f ≫ h' = h) → is_iso f :=
(is_codetector_def _).1

lemma is_separator_iff_faithful_coyoneda_obj (G : C) :
  is_separator G ↔ faithful (coyoneda.obj (op G)) :=
⟨λ hG, ⟨λ X Y f g hfg, hG.def _ _ (congr_fun hfg)⟩,
 λ h, (is_separator_def _).2 $ λ X Y f g hfg,
  by exactI (coyoneda.obj (op G)).map_injective (funext hfg)⟩

lemma is_coseparator_iff_faithful_yoneda_obj (G : C) :
  is_coseparator G ↔ faithful (yoneda.obj G) :=
⟨λ hG, ⟨λ X Y f g hfg, quiver.hom.unop_inj (hG.def _ _ (congr_fun hfg))⟩,
 λ h, (is_coseparator_def _).2 $ λ X Y f g hfg, quiver.hom.op_inj $
  by exactI (yoneda.obj G).map_injective (funext hfg)⟩

lemma is_separator_iff_epi (G : C) [Π A : C, has_coproduct (λ (f : G ⟶ A), G)] :
  is_separator G ↔ ∀ (A : C), epi (sigma.desc (λ (f : G ⟶ A), f)) :=
begin
  rw is_separator_def,
  refine ⟨λ h A, ⟨λ Z u v huv, h _ _ (λ i, _)⟩, λ h X Y f g hh, _⟩,
  { simpa using (sigma.ι _ i) ≫= huv },
  { haveI := h X,
    refine (cancel_epi (sigma.desc (λ (f : G ⟶ X), f))).1 (colimit.hom_ext (λ j, _)),
    simpa using hh j.as }
end

lemma is_coseparator_iff_mono (G : C) [Π A : C, has_product (λ (f : A ⟶ G), G)] :
  is_coseparator G ↔ ∀ (A : C), mono (pi.lift (λ (f : A ⟶ G), f)) :=
begin
  rw is_coseparator_def,
  refine ⟨λ h A, ⟨λ Z u v huv, h _ _ (λ i, _)⟩, λ h X Y f g hh, _⟩,
  { simpa using huv =≫ (pi.π _ i) },
  { haveI := h Y,
    refine (cancel_mono (pi.lift (λ (f : Y ⟶ G), f))).1 (limit.hom_ext (λ j, _)),
    simpa using hh j.as }
end

section zero_morphisms
variables [has_zero_morphisms C]

lemma is_separator_coprod (G H : C) [has_binary_coproduct G H] :
  is_separator (G ⨿ H) ↔ is_separating ({G, H} : set C) :=
begin
  refine ⟨λ h X Y u v huv, _, λ h, (is_separator_def _).2 (λ X Y u v huv, h _ _ (λ Z hZ g, _))⟩,
  { refine h.def _ _ (λ g, coprod.hom_ext _ _),
    { simpa using huv G (by simp) (coprod.inl ≫ g) },
    { simpa using huv H (by simp) (coprod.inr ≫ g) } },
  { simp only [set.mem_insert_iff, set.mem_singleton_iff] at hZ,
    unfreezingI { rcases hZ with rfl|rfl },
    { simpa using coprod.inl ≫= huv (coprod.desc g 0) },
    { simpa using coprod.inr ≫= huv (coprod.desc 0 g) } }
end

lemma is_separator_coprod_of_is_separator_left (G H : C) [has_binary_coproduct G H]
  (hG : is_separator G) : is_separator (G ⨿ H) :=
(is_separator_coprod _ _).2 $ is_separating.mono hG $ by simp

lemma is_separator_coprod_of_is_separator_right (G H : C) [has_binary_coproduct G H]
  (hH : is_separator H) : is_separator (G ⨿ H) :=
(is_separator_coprod _ _).2 $ is_separating.mono hH $ by simp

lemma is_separator_sigma {β : Type w} (f : β → C) [has_coproduct f] :
  is_separator (∐ f) ↔ is_separating (set.range f) :=
begin
  refine ⟨λ h X Y u v huv, _, λ h, (is_separator_def _).2 (λ X Y u v huv, h _ _ (λ Z hZ g, _))⟩,
  { refine h.def _ _ (λ g, colimit.hom_ext (λ b, _)),
    simpa using huv (f b.as) (by simp) (colimit.ι (discrete.functor f) _ ≫ g) },
  { obtain ⟨b, rfl⟩ := set.mem_range.1 hZ,
    classical,
    simpa using sigma.ι f b ≫= huv (sigma.desc (pi.single b g)) }
end

lemma is_separator_sigma_of_is_separator {β : Type w} (f : β → C) [has_coproduct f]
  (b : β) (hb : is_separator (f b)) : is_separator (∐ f) :=
(is_separator_sigma _).2 $ is_separating.mono hb $ by simp

lemma is_coseparator_prod (G H : C) [has_binary_product G H] :
  is_coseparator (G ⨯ H) ↔ is_coseparating ({G, H} : set C) :=
begin
  refine ⟨λ h X Y u v huv, _, λ h, (is_coseparator_def _).2 (λ X Y u v huv, h _ _ (λ Z hZ g, _))⟩,
  { refine h.def _ _ (λ g, prod.hom_ext _ _),
    { simpa using huv G (by simp) (g ≫ limits.prod.fst) },
    { simpa using huv H (by simp) (g ≫ limits.prod.snd) } },
  { simp only [set.mem_insert_iff, set.mem_singleton_iff] at hZ,
    unfreezingI { rcases hZ with rfl|rfl },
    { simpa using huv (prod.lift g 0) =≫ limits.prod.fst },
    { simpa using huv (prod.lift 0 g) =≫ limits.prod.snd } }
end

lemma is_coseparator_prod_of_is_coseparator_left (G H : C) [has_binary_product G H]
  (hG : is_coseparator G) : is_coseparator (G ⨯ H) :=
(is_coseparator_prod _ _).2 $ is_coseparating.mono hG $ by simp

lemma is_coseparator_prod_of_is_coseparator_right (G H : C) [has_binary_product G H]
  (hH : is_coseparator H) : is_coseparator (G ⨯ H) :=
(is_coseparator_prod _ _).2 $ is_coseparating.mono hH $ by simp

lemma is_coseparator_pi {β : Type w} (f : β → C) [has_product f] :
  is_coseparator (∏ f) ↔ is_coseparating (set.range f) :=
begin
  refine ⟨λ h X Y u v huv, _, λ h, (is_coseparator_def _).2 (λ X Y u v huv, h _ _ (λ Z hZ g, _))⟩,
  { refine h.def _ _ (λ g, limit.hom_ext (λ b, _)),
    simpa using huv (f b.as) (by simp) (g ≫ limit.π (discrete.functor f) _ ) },
  { obtain ⟨b, rfl⟩ := set.mem_range.1 hZ,
    classical,
    simpa using huv (pi.lift (pi.single b g)) =≫ pi.π f b }
end

lemma is_coseparator_pi_of_is_coseparator {β : Type w} (f : β → C) [has_product f]
  (b : β) (hb : is_coseparator (f b)) : is_coseparator (∏ f) :=
(is_coseparator_pi _).2 $ is_coseparating.mono hb $ by simp

end zero_morphisms

lemma is_detector_iff_reflects_isomorphisms_coyoneda_obj (G : C) :
  is_detector G ↔ reflects_isomorphisms (coyoneda.obj (op G)) :=
begin
  refine ⟨λ hG, ⟨λ X Y f hf, hG.def _ (λ h, _)⟩, λ h, (is_detector_def _).2 (λ X Y f hf, _)⟩,
  { rw [is_iso_iff_bijective, function.bijective_iff_exists_unique] at hf,
    exact hf h },
  { suffices : is_iso ((coyoneda.obj (op G)).map f),
    { exactI @is_iso_of_reflects_iso _ _ _ _ _ _ _ (coyoneda.obj (op G)) _ h },
    rwa [is_iso_iff_bijective, function.bijective_iff_exists_unique] }
end

lemma is_codetector_iff_reflects_isomorphisms_yoneda_obj (G : C) :
  is_codetector G ↔ reflects_isomorphisms (yoneda.obj G) :=
begin
  refine ⟨λ hG, ⟨λ X Y f hf, _ ⟩, λ h, (is_codetector_def _).2 (λ X Y f hf, _)⟩,
  { refine (is_iso_unop_iff _).1 (hG.def _ _),
    rwa [is_iso_iff_bijective, function.bijective_iff_exists_unique] at hf },
  { rw ← is_iso_op_iff,
    suffices : is_iso ((yoneda.obj G).map f.op),
    { exactI @is_iso_of_reflects_iso _ _ _ _ _ _ _ (yoneda.obj G) _ h },
    rwa [is_iso_iff_bijective, function.bijective_iff_exists_unique] }
end

lemma well_powered_of_is_detector [has_pullbacks C] (G : C) (hG : is_detector G) :
  well_powered C :=
well_powered_of_is_detecting hG

end category_theory<|MERGE_RESOLUTION|>--- conflicted
+++ resolved
@@ -239,7 +239,6 @@
 
 end empty
 
-<<<<<<< HEAD
 lemma is_separating_iff_epi (𝒢 : set C)
   [Π (A : C), has_coproduct (λ f : Σ G : 𝒢, (G : C) ⟶ A, (f.1 : C))] :
   is_separating 𝒢 ↔ ∀ A : C, epi (sigma.desc (@sigma.snd 𝒢 (λ G, (G : C) ⟶ A))) :=
@@ -262,7 +261,6 @@
     simpa using hh j.as.1.1 j.as.1.2 j.as.2 }
 end
 
-=======
 section well_powered
 
 namespace subobject
@@ -300,7 +298,6 @@
 
 end well_powered
 
->>>>>>> b9387a48
 /-- We say that `G` is a separator if the functor `C(G, -)` is faithful. -/
 def is_separator (G : C) : Prop :=
 is_separating ({G} : set C)
