--- conflicted
+++ resolved
@@ -56,11 +56,7 @@
 category_theory.pi (λ _, C)
 
 /-- The projection of a graded object to its `i`-th component. -/
-<<<<<<< HEAD
-def eval {β : Type w} (b : β) : graded_object β C ⥤ C :=
-=======
 @[simps] def eval {β : Type w} (b : β) : graded_object β C ⥤ C :=
->>>>>>> a3ba4d47
 { obj := λ X, X b,
   map := λ X Y f, f b, }
 
