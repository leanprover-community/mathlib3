--- conflicted
+++ resolved
@@ -62,17 +62,9 @@
 @[simp] lemma groupoid.inv_eq_inv (f : X ⟶ Y) : groupoid.inv f = inv f :=
 is_iso.eq_inv_of_hom_inv_id $ groupoid.comp_inv f
 
-<<<<<<< HEAD
-@[simps] def groupoid.inv_equiv : (X ⟶ Y) ≃ (Y ⟶ X) :=
-{ to_fun := groupoid.inv,
-  inv_fun := groupoid.inv,
-  left_inv := λ f, by simp,
-  right_inv := λ f, by simp }
-=======
 /-- `groupoid.inv` is involutive. -/
 @[simps] def groupoid.inv_equiv : (X ⟶ Y) ≃ (Y ⟶ X) :=
 ⟨groupoid.inv, groupoid.inv, λ f, by simp, λ f, by simp⟩
->>>>>>> 25c8333e
 
 variables (X Y)
 
