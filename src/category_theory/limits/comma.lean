/-
Copyright (c) 2021 Bhavik Mehta. All rights reserved.
Released under Apache 2.0 license as described in the file LICENSE.
Authors: Bhavik Mehta
-/
import category_theory.arrow
import category_theory.limits.constructions.epi_mono
import category_theory.limits.creates
import category_theory.limits.preserves.finite
import category_theory.limits.shapes.finite_limits
import category_theory.limits.unit
import category_theory.structured_arrow

/-!
# Limits and colimits in comma categories

We build limits in the comma category `comma L R` provided that the two source categories have
limits and `R` preserves them.
This is used to construct limits in the arrow category, structured arrow category and under
category, and show that the appropriate forgetful functors create limits.

The duals of all the above are also given.
-/

namespace category_theory
open category limits

universes w' w v u₁ u₂ u₃

variables {J : Type w} [category.{w'} J]
variables {A : Type u₁} [category.{v} A]
variables {B : Type u₂} [category.{v} B]
variables {T : Type u₃} [category.{v} T]

namespace comma

variables {L : A ⥤ T} {R : B ⥤ T}

variables (F : J ⥤ comma L R)

/-- (Implementation). An auxiliary cone which is useful in order to construct limits
in the comma category. -/
@[simps]
def limit_auxiliary_cone (c₁ : cone (F ⋙ fst L R)) :
  cone ((F ⋙ snd L R) ⋙ R) :=
(cones.postcompose (whisker_left F (comma.nat_trans L R) : _)).obj (L.map_cone c₁)

/--
If `R` preserves the appropriate limit, then given a cone for `F ⋙ fst L R : J ⥤ L` and a
limit cone for `F ⋙ snd L R : J ⥤ R` we can build a cone for `F` which will turn out to be a limit
cone.
-/
@[simps]
def cone_of_preserves [preserves_limit (F ⋙ snd L R) R]
  (c₁ : cone (F ⋙ fst L R)) {c₂ : cone (F ⋙ snd L R)} (t₂ : is_limit c₂) :
  cone F :=
{ X :=
  { left := c₁.X,
    right := c₂.X,
    hom := (is_limit_of_preserves R t₂).lift (limit_auxiliary_cone _ c₁) },
  π :=
  { app := λ j,
    { left := c₁.π.app j,
      right := c₂.π.app j,
      w' := ((is_limit_of_preserves R t₂).fac (limit_auxiliary_cone F c₁) j).symm },
    naturality' := λ j₁ j₂ t, by ext; dsimp; simp [←c₁.w t, ←c₂.w t] } }

/-- Provided that `R` preserves the appropriate limit, then the cone in `cone_of_preserves` is a
limit. -/
def cone_of_preserves_is_limit [preserves_limit (F ⋙ snd L R) R]
  {c₁ : cone (F ⋙ fst L R)} (t₁ : is_limit c₁)
  {c₂ : cone (F ⋙ snd L R)} (t₂ : is_limit c₂) :
  is_limit (cone_of_preserves F c₁ t₂) :=
{ lift := λ s,
  { left := t₁.lift ((fst L R).map_cone s),
    right := t₂.lift ((snd L R).map_cone s),
    w' := (is_limit_of_preserves R t₂).hom_ext $ λ j,
    begin
      rw [cone_of_preserves_X_hom, assoc, assoc, (is_limit_of_preserves R t₂).fac,
        limit_auxiliary_cone_π_app, ←L.map_comp_assoc, t₁.fac, R.map_cone_π_app, ←R.map_comp,
        t₂.fac],
      exact (s.π.app j).w,
    end },
  uniq' := λ s m w, comma_morphism.ext _ _
      (t₁.uniq ((fst L R).map_cone s) _ (λ j, by simp [←w]))
      (t₂.uniq ((snd L R).map_cone s) _ (λ j, by simp [←w])) }

/-- (Implementation). An auxiliary cocone which is useful in order to construct colimits
in the comma category. -/
@[simps]
def colimit_auxiliary_cocone (c₂ : cocone (F ⋙ snd L R)) :
  cocone ((F ⋙ fst L R) ⋙ L) :=
(cocones.precompose (whisker_left F (comma.nat_trans L R) : _)).obj (R.map_cocone c₂)

/--
If `L` preserves the appropriate colimit, then given a colimit cocone for `F ⋙ fst L R : J ⥤ L` and
a cocone for `F ⋙ snd L R : J ⥤ R` we can build a cocone for `F` which will turn out to be a
colimit cocone.
-/
@[simps]
def cocone_of_preserves [preserves_colimit (F ⋙ fst L R) L]
  {c₁ : cocone (F ⋙ fst L R)} (t₁ : is_colimit c₁) (c₂ : cocone (F ⋙ snd L R))  :
  cocone F :=
{ X :=
  { left := c₁.X,
    right := c₂.X,
    hom := (is_colimit_of_preserves L t₁).desc (colimit_auxiliary_cocone _ c₂) },
  ι :=
  { app := λ j,
    { left := c₁.ι.app j,
      right := c₂.ι.app j,
      w' := ((is_colimit_of_preserves L t₁).fac (colimit_auxiliary_cocone _ c₂) j) },
    naturality' := λ j₁ j₂ t, by ext; dsimp; simp [←c₁.w t, ←c₂.w t] } }

/-- Provided that `L` preserves the appropriate colimit, then the cocone in `cocone_of_preserves` is
a colimit. -/
def cocone_of_preserves_is_colimit [preserves_colimit (F ⋙ fst L R) L]
  {c₁ : cocone (F ⋙ fst L R)} (t₁ : is_colimit c₁)
  {c₂ : cocone (F ⋙ snd L R)} (t₂ : is_colimit c₂) :
  is_colimit (cocone_of_preserves F t₁ c₂) :=
{ desc := λ s,
  { left := t₁.desc ((fst L R).map_cocone s),
    right := t₂.desc ((snd L R).map_cocone s),
    w' := (is_colimit_of_preserves L t₁).hom_ext $ λ j,
    begin
      rw [cocone_of_preserves_X_hom, (is_colimit_of_preserves L t₁).fac_assoc,
        colimit_auxiliary_cocone_ι_app, assoc, ←R.map_comp, t₂.fac, L.map_cocone_ι_app,
        ←L.map_comp_assoc, t₁.fac],
      exact (s.ι.app j).w,
    end },
  uniq' := λ s m w, comma_morphism.ext _ _
      (t₁.uniq ((fst L R).map_cocone s) _ (by simp [←w]))
      (t₂.uniq ((snd L R).map_cocone s) _ (by simp [←w])) }

instance has_limit (F : J ⥤ comma L R)
  [has_limit (F ⋙ fst L R)] [has_limit (F ⋙ snd L R)]
  [preserves_limit (F ⋙ snd L R) R] :
  has_limit F :=
has_limit.mk ⟨_, cone_of_preserves_is_limit _ (limit.is_limit _) (limit.is_limit _)⟩

instance has_limits_of_shape
  [has_limits_of_shape J A] [has_limits_of_shape J B] [preserves_limits_of_shape J R] :
  has_limits_of_shape J (comma L R) := {}

instance has_limits [has_limits A] [has_limits B] [preserves_limits R] :
  has_limits (comma L R) := ⟨infer_instance⟩

instance has_colimit (F : J ⥤ comma L R)
  [has_colimit (F ⋙ fst L R)] [has_colimit (F ⋙ snd L R)]
  [preserves_colimit (F ⋙ fst L R) L] :
  has_colimit F :=
has_colimit.mk ⟨_, cocone_of_preserves_is_colimit _ (colimit.is_colimit _) (colimit.is_colimit _)⟩

instance has_colimits_of_shape
  [has_colimits_of_shape J A] [has_colimits_of_shape J B] [preserves_colimits_of_shape J L] :
  has_colimits_of_shape J (comma L R) := {}

instance has_colimits [has_colimits A] [has_colimits B] [preserves_colimits L] :
  has_colimits (comma L R) := ⟨infer_instance⟩

end comma

namespace arrow

instance has_limit (F : J ⥤ arrow T)
  [i₁ : has_limit (F ⋙ left_func)] [i₂ : has_limit (F ⋙ right_func)] :
  has_limit F :=
@@comma.has_limit _ _ _ _ _ i₁ i₂ _

instance has_limits_of_shape [has_limits_of_shape J T] : has_limits_of_shape J (arrow T) := {}
instance has_limits [has_limits T] : has_limits (arrow T) := ⟨infer_instance⟩

instance has_colimit (F : J ⥤ arrow T)
  [i₁ : has_colimit (F ⋙ left_func)] [i₂ : has_colimit (F ⋙ right_func)] :
  has_colimit F :=
@@comma.has_colimit _ _ _ _ _ i₁ i₂ _

instance has_colimits_of_shape [has_colimits_of_shape J T] : has_colimits_of_shape J (arrow T) := {}
instance has_colimits [has_colimits T] : has_colimits (arrow T) := ⟨infer_instance⟩

end arrow

namespace structured_arrow

variables {X : T} {G : A ⥤ T} (F : J ⥤ structured_arrow X G)

instance has_limit [i₁ : has_limit (F ⋙ proj X G)] [i₂ : preserves_limit (F ⋙ proj X G) G] :
  has_limit F :=
@@comma.has_limit _ _ _ _ _ _ i₁ i₂

instance has_limits_of_shape [has_limits_of_shape J A] [preserves_limits_of_shape J G] :
  has_limits_of_shape J (structured_arrow X G) := {}

instance has_limits [has_limits A] [preserves_limits G] :
  has_limits (structured_arrow X G) := ⟨infer_instance⟩

noncomputable instance creates_limit [i : preserves_limit (F ⋙ proj X G) G] :
  creates_limit F (proj X G) :=
creates_limit_of_reflects_iso $ λ c t,
{ lifted_cone := @@comma.cone_of_preserves _ _ _ _ _ i punit_cone t,
  makes_limit := comma.cone_of_preserves_is_limit _ punit_cone_is_limit _,
  valid_lift := cones.ext (iso.refl _) $ λ j, (id_comp _).symm }

noncomputable instance creates_limits_of_shape [preserves_limits_of_shape J G] :
  creates_limits_of_shape J (proj X G) := {}

noncomputable instance creates_limits [preserves_limits G] :
  creates_limits (proj X G : _) := ⟨⟩

<<<<<<< HEAD
instance mono_right_of_mono [has_limits A] [preserves_limits G] {Y Z : structured_arrow X G}
  (f : Y ⟶ Z) [mono f] : mono f.right :=
show mono ((proj X G).map f), from infer_instance

lemma mono_iff_mono_right [has_limits A] [preserves_limits G] {Y Z : structured_arrow X G}
  (f : Y ⟶ Z) : mono f ↔ mono f.right :=
=======
instance mono_right_of_mono [has_pullbacks A] [preserves_limits_of_shape walking_cospan G]
  {Y Z : structured_arrow X G} (f : Y ⟶ Z) [mono f] : mono f.right :=
show mono ((proj X G).map f), from infer_instance

lemma mono_iff_mono_right [has_pullbacks A] [preserves_limits_of_shape walking_cospan G]
  {Y Z : structured_arrow X G} (f : Y ⟶ Z) : mono f ↔ mono f.right :=
>>>>>>> 4a0f332e
⟨λ h, by exactI infer_instance, λ h, by exactI mono_of_mono_right f⟩

end structured_arrow

namespace costructured_arrow

variables {G : A ⥤ T} {X : T} (F : J ⥤ costructured_arrow G X)

instance has_colimit [i₁ : has_colimit (F ⋙ proj G X)] [i₂ : preserves_colimit (F ⋙ proj G X) G] :
  has_colimit F :=
@@comma.has_colimit _ _ _ _ _ i₁ _ i₂

instance has_colimits_of_shape [has_colimits_of_shape J A] [preserves_colimits_of_shape J G] :
  has_colimits_of_shape J (costructured_arrow G X) := {}

instance has_colimits [has_colimits A] [preserves_colimits G] :
  has_colimits (costructured_arrow G X) := ⟨infer_instance⟩

noncomputable instance creates_colimit [i : preserves_colimit (F ⋙ proj G X) G] :
  creates_colimit F (proj G X) :=
creates_colimit_of_reflects_iso $ λ c t,
{ lifted_cocone := @@comma.cocone_of_preserves _ _ _ _ _ i t punit_cocone,
  makes_colimit := comma.cocone_of_preserves_is_colimit _ _ punit_cocone_is_colimit,
  valid_lift := cocones.ext (iso.refl _) $ λ j, comp_id _ }

noncomputable instance creates_colimits_of_shape [preserves_colimits_of_shape J G] :
  creates_colimits_of_shape J (proj G X) := {}

noncomputable instance creates_colimits [preserves_colimits G] :
  creates_colimits (proj G X : _) := ⟨⟩

<<<<<<< HEAD
instance epi_left_of_epi [has_colimits A] [preserves_colimits G] {Y Z : costructured_arrow G X}
  (f : Y ⟶ Z) [epi f] : epi f.left :=
show epi ((proj G X).map f), from infer_instance

lemma epi_iff_epi_left [has_colimits A] [preserves_colimits G] {Y Z : costructured_arrow G X}
  (f : Y ⟶ Z) : epi f ↔ epi f.left :=
=======
instance epi_left_of_epi [has_pushouts A] [preserves_colimits_of_shape walking_span G]
  {Y Z : costructured_arrow G X} (f : Y ⟶ Z) [epi f] : epi f.left :=
show epi ((proj G X).map f), from infer_instance

lemma epi_iff_epi_left [has_pushouts A] [preserves_colimits_of_shape walking_span G]
  {Y Z : costructured_arrow G X} (f : Y ⟶ Z) : epi f ↔ epi f.left :=
>>>>>>> 4a0f332e
⟨λ h, by exactI infer_instance, λ h, by exactI epi_of_epi_left f⟩

end costructured_arrow

end category_theory<|MERGE_RESOLUTION|>--- conflicted
+++ resolved
@@ -207,21 +207,12 @@
 noncomputable instance creates_limits [preserves_limits G] :
   creates_limits (proj X G : _) := ⟨⟩
 
-<<<<<<< HEAD
-instance mono_right_of_mono [has_limits A] [preserves_limits G] {Y Z : structured_arrow X G}
-  (f : Y ⟶ Z) [mono f] : mono f.right :=
-show mono ((proj X G).map f), from infer_instance
-
-lemma mono_iff_mono_right [has_limits A] [preserves_limits G] {Y Z : structured_arrow X G}
-  (f : Y ⟶ Z) : mono f ↔ mono f.right :=
-=======
 instance mono_right_of_mono [has_pullbacks A] [preserves_limits_of_shape walking_cospan G]
   {Y Z : structured_arrow X G} (f : Y ⟶ Z) [mono f] : mono f.right :=
 show mono ((proj X G).map f), from infer_instance
 
 lemma mono_iff_mono_right [has_pullbacks A] [preserves_limits_of_shape walking_cospan G]
   {Y Z : structured_arrow X G} (f : Y ⟶ Z) : mono f ↔ mono f.right :=
->>>>>>> 4a0f332e
 ⟨λ h, by exactI infer_instance, λ h, by exactI mono_of_mono_right f⟩
 
 end structured_arrow
@@ -253,21 +244,12 @@
 noncomputable instance creates_colimits [preserves_colimits G] :
   creates_colimits (proj G X : _) := ⟨⟩
 
-<<<<<<< HEAD
-instance epi_left_of_epi [has_colimits A] [preserves_colimits G] {Y Z : costructured_arrow G X}
-  (f : Y ⟶ Z) [epi f] : epi f.left :=
-show epi ((proj G X).map f), from infer_instance
-
-lemma epi_iff_epi_left [has_colimits A] [preserves_colimits G] {Y Z : costructured_arrow G X}
-  (f : Y ⟶ Z) : epi f ↔ epi f.left :=
-=======
 instance epi_left_of_epi [has_pushouts A] [preserves_colimits_of_shape walking_span G]
   {Y Z : costructured_arrow G X} (f : Y ⟶ Z) [epi f] : epi f.left :=
 show epi ((proj G X).map f), from infer_instance
 
 lemma epi_iff_epi_left [has_pushouts A] [preserves_colimits_of_shape walking_span G]
   {Y Z : costructured_arrow G X} (f : Y ⟶ Z) : epi f ↔ epi f.left :=
->>>>>>> 4a0f332e
 ⟨λ h, by exactI infer_instance, λ h, by exactI epi_of_epi_left f⟩
 
 end costructured_arrow
