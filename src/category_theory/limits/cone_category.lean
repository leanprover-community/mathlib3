/-
Copyright (c) 2021 Andrew Yang. All rights reserved.
Released under Apache 2.0 license as described in the file LICENSE.
Authors: Andrew Yang
-/
<<<<<<< HEAD
import category_theory.adjunction.comma
import category_theory.limits.preserves.shapes.terminal
import category_theory.structured_arrow
import category_theory.limits.shapes.equivalence
=======
import category_theory.limits.preserves.shapes.terminal
import category_theory.structured_arrow
>>>>>>> 8a032292

/-!
# Limits and the category of (co)cones

This files contains results that stem from the limit API. For the definition and the category
instance of `cone`, please refer to `category_theory/limits/cones.lean`.

## Main results
* The category of cones on `F : J ⥤ C` is equivalent to the category
  `costructured_arrow (const J) F`.
* A cone is limiting iff it is terminal in the category of cones. As a corollary, an equivalence of
  categories of cones preserves limiting properties.

-/

namespace category_theory.limits

open category_theory category_theory.functor

universes v₁ v₂ v₃ v₄ u₁ u₂ u₃ u₄

variables {J : Type u₁} [category.{v₁} J] {K : Type u₂} [category.{v₂} K]
variables {C : Type u₃} [category.{v₃} C] {D : Type u₄} [category.{v₄} D]

/-- Construct an object of the category `(Δ ↓ F)` from a cone on `F`. This is part of an
    equivalence, see `cone.equiv_costructured_arrow`. -/
@[simps]
def cone.to_costructured_arrow (F : J ⥤ C) : cone F ⥤ costructured_arrow (const J) F :=
{ obj := λ c, costructured_arrow.mk c.π,
  map := λ c d f, costructured_arrow.hom_mk f.hom $ by { ext, simp } }

/-- Construct a cone on `F` from an object of the category `(Δ ↓ F)`. This is part of an
    equivalence, see `cone.equiv_costructured_arrow`. -/
@[simps]
def cone.from_costructured_arrow (F : J ⥤ C) : costructured_arrow (const J) F ⥤ cone F :=
{ obj := λ c, ⟨c.left, c.hom⟩,
  map := λ c d f,
  { hom := f.left,
    w' := λ j, by { convert (congr_fun (congr_arg nat_trans.app f.w) j), dsimp, simp } } }

/-- The category of cones on `F` is just the comma category `(Δ ↓ F)`, where `Δ` is the constant
    functor. -/
@[simps]
def cone.equiv_costructured_arrow (F : J ⥤ C) : cone F ≌ costructured_arrow (const J) F :=
equivalence.mk (cone.to_costructured_arrow F) (cone.from_costructured_arrow F)
<<<<<<< HEAD
  (nat_iso.of_components cones.iso_mk (by tidy))
=======
  (nat_iso.of_components cones.eta (by tidy))
>>>>>>> 8a032292
  (nat_iso.of_components (λ c, (costructured_arrow.eta _).symm) (by tidy))

/-- A cone is a limit cone iff it is terminal. -/
def cone.is_limit_equiv_is_terminal {F : J ⥤ C} (c : cone F) : is_limit c ≃ is_terminal c :=
is_limit.iso_unique_cone_morphism.to_equiv.trans
{ to_fun := λ h, by exactI is_terminal.of_unique _,
  inv_fun := λ h s, ⟨⟨is_terminal.from h s⟩, λ a, is_terminal.hom_ext h a _⟩,
  left_inv := by tidy,
  right_inv := by tidy }

lemma has_limit_iff_has_terminal_cone (F : J ⥤ C) : has_limit F ↔ has_terminal (cone F) :=
⟨λ h, by exactI (cone.is_limit_equiv_is_terminal _ (limit.is_limit F)).has_terminal,
 λ h, ⟨⟨by exactI ⟨⊤_ _, (cone.is_limit_equiv_is_terminal _).symm terminal_is_terminal⟩⟩⟩⟩

lemma has_limits_of_shape_iff_is_left_adjoint_const :
  has_limits_of_shape J C ↔ nonempty (is_left_adjoint (const J : C ⥤ _)) :=
calc has_limits_of_shape J C
      ↔ ∀ F : J ⥤ C, has_limit F : ⟨λ h, h.has_limit, λ h, by exactI has_limits_of_shape.mk⟩
  ... ↔ ∀ F : J ⥤ C, has_terminal (cone F) : forall_congr has_limit_iff_has_terminal_cone
  ... ↔ ∀ F : J ⥤ C, has_terminal (costructured_arrow (const J) F) :
    forall_congr $ λ F, (cone.equiv_costructured_arrow F).has_terminal_iff
  ... ↔ nonempty (is_left_adjoint (const J : C ⥤ _)) :
    nonempty_is_left_adjoint_iff_has_terminal_costructured_arrow.symm

lemma is_limit.lift_cone_morphism_eq_is_terminal_from {F : J ⥤ C} {c : cone F} (hc : is_limit c)
  (s : cone F) : hc.lift_cone_morphism s =
    is_terminal.from (cone.is_limit_equiv_is_terminal _ hc) _ := rfl

lemma is_terminal.from_eq_lift_cone_morphism {F : J ⥤ C} {c : cone F} (hc : is_terminal c)
  (s : cone F) : is_terminal.from hc s =
    ((cone.is_limit_equiv_is_terminal _).symm hc).lift_cone_morphism s :=
by convert (is_limit.lift_cone_morphism_eq_is_terminal_from _ s).symm

/-- If `G : cone F ⥤ cone F'` preserves terminal objects, it preserves limit cones. -/
def is_limit.of_preserves_cone_terminal {F : J ⥤ C} {F' : K ⥤ D} (G : cone F ⥤ cone F')
  [preserves_limit (functor.empty.{0} _) G] {c : cone F} (hc : is_limit c) :
  is_limit (G.obj c) :=
(cone.is_limit_equiv_is_terminal _).symm $
  (cone.is_limit_equiv_is_terminal _ hc).is_terminal_obj _ _

/-- If `G : cone F ⥤ cone F'` reflects terminal objects, it reflects limit cones. -/
def is_limit.of_reflects_cone_terminal {F : J ⥤ C} {F' : K ⥤ D} (G : cone F ⥤ cone F')
  [reflects_limit (functor.empty.{0} _) G] {c : cone F} (hc : is_limit (G.obj c)) :
  is_limit c :=
(cone.is_limit_equiv_is_terminal _).symm $
  (cone.is_limit_equiv_is_terminal _ hc).is_terminal_of_obj _ _

/-- Construct an object of the category `(F ↓ Δ)` from a cocone on `F`. This is part of an
    equivalence, see `cocone.equiv_structured_arrow`. -/
@[simps]
def cocone.to_structured_arrow (F : J ⥤ C) : cocone F ⥤ structured_arrow F (const J) :=
{ obj := λ c, structured_arrow.mk c.ι,
  map := λ c d f, structured_arrow.hom_mk f.hom $ by { ext, simp } }

/-- Construct a cocone on `F` from an object of the category `(F ↓ Δ)`. This is part of an
    equivalence, see `cocone.equiv_structured_arrow`. -/
@[simps]
def cocone.from_structured_arrow (F : J ⥤ C) : structured_arrow F (const J) ⥤ cocone F :=
{ obj := λ c, ⟨c.right, c.hom⟩,
  map := λ c d f,
  { hom := f.right,
    w' := λ j, by { convert (congr_fun (congr_arg nat_trans.app f.w) j).symm, dsimp, simp } } }

/-- The category of cocones on `F` is just the comma category `(F ↓ Δ)`, where `Δ` is the constant
    functor. -/
@[simps]
def cocone.equiv_structured_arrow (F : J ⥤ C) : cocone F ≌ structured_arrow F (const J) :=
equivalence.mk (cocone.to_structured_arrow F) (cocone.from_structured_arrow F)
<<<<<<< HEAD
  (nat_iso.of_components cocones.iso_mk (by tidy))
=======
  (nat_iso.of_components cocones.eta (by tidy))
>>>>>>> 8a032292
  (nat_iso.of_components (λ c, (structured_arrow.eta _).symm) (by tidy))

/-- A cocone is a colimit cocone iff it is initial. -/
def cocone.is_colimit_equiv_is_initial {F : J ⥤ C} (c : cocone F) : is_colimit c ≃ is_initial c :=
is_colimit.iso_unique_cocone_morphism.to_equiv.trans
{ to_fun := λ h, by exactI is_initial.of_unique _,
  inv_fun := λ h s, ⟨⟨is_initial.to h s⟩, λ a, is_initial.hom_ext h a _⟩,
  left_inv := by tidy,
  right_inv := by tidy }

lemma has_colimit_iff_has_initial_cocone (F : J ⥤ C) : has_colimit F ↔ has_initial (cocone F) :=
⟨λ h, by exactI (cocone.is_colimit_equiv_is_initial _ (colimit.is_colimit F)).has_initial,
 λ h, ⟨⟨by exactI ⟨⊥_ _, (cocone.is_colimit_equiv_is_initial _).symm initial_is_initial⟩⟩⟩⟩

lemma has_colimits_of_shape_iff_is_right_adjoint_const :
  has_colimits_of_shape J C ↔ nonempty (is_right_adjoint (const J : C ⥤ _)) :=
calc has_colimits_of_shape J C
      ↔ ∀ F : J ⥤ C, has_colimit F : ⟨λ h, h.has_colimit, λ h, by exactI has_colimits_of_shape.mk⟩
  ... ↔ ∀ F : J ⥤ C, has_initial (cocone F) : forall_congr has_colimit_iff_has_initial_cocone
  ... ↔ ∀ F : J ⥤ C, has_initial (structured_arrow F (const J)) :
    forall_congr $ λ F, (cocone.equiv_structured_arrow F).has_initial_iff
  ... ↔ nonempty (is_right_adjoint (const J : C ⥤ _)) :
    nonempty_is_right_adjoint_iff_has_initial_structured_arrow.symm

lemma is_colimit.desc_cocone_morphism_eq_is_initial_to {F : J ⥤ C} {c : cocone F}
  (hc : is_colimit c) (s : cocone F) :
  hc.desc_cocone_morphism s =
    is_initial.to (cocone.is_colimit_equiv_is_initial _ hc) _ := rfl

lemma is_initial.to_eq_desc_cocone_morphism {F : J ⥤ C} {c : cocone F}
  (hc : is_initial c) (s : cocone F) :
  is_initial.to hc s = ((cocone.is_colimit_equiv_is_initial _).symm hc).desc_cocone_morphism s :=
by convert (is_colimit.desc_cocone_morphism_eq_is_initial_to _ s).symm

/-- If `G : cocone F ⥤ cocone F'` preserves initial objects, it preserves colimit cocones. -/
def is_colimit.of_preserves_cocone_initial {F : J ⥤ C} {F' : K ⥤ D} (G : cocone F ⥤ cocone F')
  [preserves_colimit (functor.empty.{0} _) G] {c : cocone F} (hc : is_colimit c) :
  is_colimit (G.obj c) :=
(cocone.is_colimit_equiv_is_initial _).symm $
  (cocone.is_colimit_equiv_is_initial _ hc).is_initial_obj _ _

/-- If `G : cocone F ⥤ cocone F'` reflects initial objects, it reflects colimit cocones. -/
def is_colimit.of_reflects_cocone_initial {F : J ⥤ C} {F' : K ⥤ D} (G : cocone F ⥤ cocone F')
  [reflects_colimit (functor.empty.{0} _) G] {c : cocone F} (hc : is_colimit (G.obj c)) :
  is_colimit c :=
(cocone.is_colimit_equiv_is_initial _).symm $
  (cocone.is_colimit_equiv_is_initial _ hc).is_initial_of_obj _ _

end category_theory.limits<|MERGE_RESOLUTION|>--- conflicted
+++ resolved
@@ -3,15 +3,10 @@
 Released under Apache 2.0 license as described in the file LICENSE.
 Authors: Andrew Yang
 -/
-<<<<<<< HEAD
 import category_theory.adjunction.comma
 import category_theory.limits.preserves.shapes.terminal
 import category_theory.structured_arrow
 import category_theory.limits.shapes.equivalence
-=======
-import category_theory.limits.preserves.shapes.terminal
-import category_theory.structured_arrow
->>>>>>> 8a032292
 
 /-!
 # Limits and the category of (co)cones
@@ -57,11 +52,7 @@
 @[simps]
 def cone.equiv_costructured_arrow (F : J ⥤ C) : cone F ≌ costructured_arrow (const J) F :=
 equivalence.mk (cone.to_costructured_arrow F) (cone.from_costructured_arrow F)
-<<<<<<< HEAD
-  (nat_iso.of_components cones.iso_mk (by tidy))
-=======
   (nat_iso.of_components cones.eta (by tidy))
->>>>>>> 8a032292
   (nat_iso.of_components (λ c, (costructured_arrow.eta _).symm) (by tidy))
 
 /-- A cone is a limit cone iff it is terminal. -/
@@ -130,11 +121,7 @@
 @[simps]
 def cocone.equiv_structured_arrow (F : J ⥤ C) : cocone F ≌ structured_arrow F (const J) :=
 equivalence.mk (cocone.to_structured_arrow F) (cocone.from_structured_arrow F)
-<<<<<<< HEAD
-  (nat_iso.of_components cocones.iso_mk (by tidy))
-=======
   (nat_iso.of_components cocones.eta (by tidy))
->>>>>>> 8a032292
   (nat_iso.of_components (λ c, (structured_arrow.eta _).symm) (by tidy))
 
 /-- A cocone is a colimit cocone iff it is initial. -/
