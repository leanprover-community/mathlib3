/-
Copyright (c) 2021 Bhavik Mehta. All rights reserved.
Released under Apache 2.0 license as described in the file LICENSE.
Authors: Bhavik Mehta
-/
import category_theory.limits.shapes.pullbacks
import category_theory.limits.shapes.binary_products
import category_theory.limits.preserves.shapes.pullbacks

/-!
# Relating monomorphisms and epimorphisms to limits and colimits

If `F` preserves (resp. reflects) pullbacks, then it preserves (resp. reflects) monomorphisms.

We also provide the dual version for epimorphisms.

-/

universes v₁ v₂ u₁ u₂

namespace category_theory
open category limits

variables {C : Type u₁} {D : Type u₂} [category.{v₁} C] [category.{v₂} D]
variables (F : C ⥤ D)

/-- If `F` preserves pullbacks, then it preserves monomorphisms. -/
lemma preserves_mono_of_preserves_limit {X Y : C} (f : X ⟶ Y) [preserves_limit (cospan f f) F]
  [mono f] : mono (F.map f) :=
begin
  have := is_limit_pullback_cone_map_of_is_limit F _ (pullback_cone.is_limit_mk_id_id f),
  simp_rw [F.map_id] at this,
  apply pullback_cone.mono_of_is_limit_mk_id_id _ this,
end

@[priority 100]
instance preserves_monomorphisms_of_preserves_limits_of_shape
<<<<<<< HEAD
  [preserves_limits_of_shape walking_cospan.{v₁} F] : F.preserves_monomorphisms :=
=======
  [preserves_limits_of_shape walking_cospan F] : F.preserves_monomorphisms :=
>>>>>>> 683e1f66
{ preserves := λ X Y f hf, by exactI preserves_mono_of_preserves_limit F f }

/-- If `F` reflects pullbacks, then it reflects monomorphisms. -/
lemma reflects_mono_of_reflects_limit {X Y : C} (f : X ⟶ Y) [reflects_limit (cospan f f) F]
  [mono (F.map f)] : mono f :=
begin
  have := pullback_cone.is_limit_mk_id_id (F.map f),
  simp_rw [←F.map_id] at this,
  apply pullback_cone.mono_of_is_limit_mk_id_id _ (is_limit_of_is_limit_pullback_cone_map F _ this),
end

@[priority 100]
instance reflects_monomorphisms_of_reflects_limits_of_shape
<<<<<<< HEAD
  [reflects_limits_of_shape walking_cospan.{v₁} F] : F.reflects_monomorphisms :=
=======
  [reflects_limits_of_shape walking_cospan F] : F.reflects_monomorphisms :=
>>>>>>> 683e1f66
{ reflects := λ X Y f hf, by exactI reflects_mono_of_reflects_limit F f }

/-- If `F` preserves pushouts, then it preserves epimorphisms. -/
lemma preserves_epi_of_preserves_colimit {X Y : C} (f : X ⟶ Y) [preserves_colimit (span f f) F]
  [epi f] : epi (F.map f) :=
begin
  have := is_colimit_pushout_cocone_map_of_is_colimit F _ (pushout_cocone.is_colimit_mk_id_id f),
  simp_rw [F.map_id] at this,
  apply pushout_cocone.epi_of_is_colimit_mk_id_id _ this,
end

@[priority 100]
instance preserves_epimorphisms_of_preserves_colimits_of_shape
<<<<<<< HEAD
  [preserves_colimits_of_shape walking_span.{v₁} F] : F.preserves_epimorphisms :=
=======
  [preserves_colimits_of_shape walking_span F] : F.preserves_epimorphisms :=
>>>>>>> 683e1f66
{ preserves := λ X Y f hf, by exactI preserves_epi_of_preserves_colimit F f }

/-- If `F` reflects pushouts, then it reflects epimorphisms. -/
lemma reflects_epi_of_reflects_colimit {X Y : C} (f : X ⟶ Y) [reflects_colimit (span f f) F]
  [epi (F.map f)] : epi f :=
begin
  have := pushout_cocone.is_colimit_mk_id_id (F.map f),
  simp_rw [← F.map_id] at this,
  apply pushout_cocone.epi_of_is_colimit_mk_id_id _
    (is_colimit_of_is_colimit_pushout_cocone_map F _ this)
end

@[priority 100]
instance reflects_epimorphisms_of_reflects_colimits_of_shape
<<<<<<< HEAD
  [reflects_colimits_of_shape walking_span.{v₁} F] : F.reflects_epimorphisms :=
=======
  [reflects_colimits_of_shape walking_span F] : F.reflects_epimorphisms :=
>>>>>>> 683e1f66
{ reflects := λ X Y f hf, by exactI reflects_epi_of_reflects_colimit F f }

end category_theory<|MERGE_RESOLUTION|>--- conflicted
+++ resolved
@@ -35,11 +35,7 @@
 
 @[priority 100]
 instance preserves_monomorphisms_of_preserves_limits_of_shape
-<<<<<<< HEAD
-  [preserves_limits_of_shape walking_cospan.{v₁} F] : F.preserves_monomorphisms :=
-=======
   [preserves_limits_of_shape walking_cospan F] : F.preserves_monomorphisms :=
->>>>>>> 683e1f66
 { preserves := λ X Y f hf, by exactI preserves_mono_of_preserves_limit F f }
 
 /-- If `F` reflects pullbacks, then it reflects monomorphisms. -/
@@ -53,11 +49,7 @@
 
 @[priority 100]
 instance reflects_monomorphisms_of_reflects_limits_of_shape
-<<<<<<< HEAD
-  [reflects_limits_of_shape walking_cospan.{v₁} F] : F.reflects_monomorphisms :=
-=======
   [reflects_limits_of_shape walking_cospan F] : F.reflects_monomorphisms :=
->>>>>>> 683e1f66
 { reflects := λ X Y f hf, by exactI reflects_mono_of_reflects_limit F f }
 
 /-- If `F` preserves pushouts, then it preserves epimorphisms. -/
@@ -71,11 +63,7 @@
 
 @[priority 100]
 instance preserves_epimorphisms_of_preserves_colimits_of_shape
-<<<<<<< HEAD
-  [preserves_colimits_of_shape walking_span.{v₁} F] : F.preserves_epimorphisms :=
-=======
   [preserves_colimits_of_shape walking_span F] : F.preserves_epimorphisms :=
->>>>>>> 683e1f66
 { preserves := λ X Y f hf, by exactI preserves_epi_of_preserves_colimit F f }
 
 /-- If `F` reflects pushouts, then it reflects epimorphisms. -/
@@ -90,11 +78,7 @@
 
 @[priority 100]
 instance reflects_epimorphisms_of_reflects_colimits_of_shape
-<<<<<<< HEAD
-  [reflects_colimits_of_shape walking_span.{v₁} F] : F.reflects_epimorphisms :=
-=======
   [reflects_colimits_of_shape walking_span F] : F.reflects_epimorphisms :=
->>>>>>> 683e1f66
 { reflects := λ X Y f hf, by exactI reflects_epi_of_reflects_colimit F f }
 
 end category_theory