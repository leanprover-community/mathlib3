--- conflicted
+++ resolved
@@ -97,14 +97,11 @@
   ∃! (l : s.X ⟶ t.X), ∀ j, l ≫ t.π.app j = s.π.app j :=
 ⟨h.lift s, h.fac s, h.uniq s⟩
 
-<<<<<<< HEAD
-=======
 /-- Noncomputably make a colimit cocone from the existence of unique factorizations. -/
 def of_exists_unique {t : cone F}
   (ht : ∀ s : cone F, ∃! l : s.X ⟶ t.X, ∀ j, l ≫ t.π.app j = s.π.app j) : is_limit t :=
 by { choose s hs hs' using ht, exact ⟨s, hs, hs'⟩ }
 
->>>>>>> 56db7ed0
 /--
 Alternative constructor for `is_limit`,
 providing a morphism of cones rather than a morphism between the cone points
@@ -541,14 +538,11 @@
   ∃! (d : t.X ⟶ s.X), ∀ j, t.ι.app j ≫ d = s.ι.app j :=
 ⟨h.desc s, h.fac s, h.uniq s⟩
 
-<<<<<<< HEAD
-=======
 /-- Noncomputably make a colimit cocone from the existence of unique factorizations. -/
 def of_exists_unique {t : cocone F}
   (ht : ∀ s : cocone F, ∃! d : t.X ⟶ s.X, ∀ j, t.ι.app j ≫ d = s.ι.app j) : is_colimit t :=
 by { choose s hs hs' using ht, exact ⟨s, hs, hs'⟩ }
 
->>>>>>> 56db7ed0
 /--
 Alternative constructor for `is_colimit`,
 providing a morphism of cocones rather than a morphism between the cocone points
