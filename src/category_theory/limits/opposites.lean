--- conflicted
+++ resolved
@@ -28,11 +28,7 @@
 variables {J : Type u₂} [category.{v₂} J]
 
 /-- Turn a colimit for `F : J ⥤ C` into a limit for `F.op : Jᵒᵖ ⥤ Cᵒᵖ`. -/
-<<<<<<< HEAD
-def is_limit_cocone_op (F : J ⥤ C) {c : cocone F} (hc : is_colimit c) :
-=======
 @[simps] def is_limit_cocone_op (F : J ⥤ C) {c : cocone F} (hc : is_colimit c) :
->>>>>>> 64d953a1
   is_limit c.op :=
 { lift := λ s, (hc.desc s.unop).op,
   fac' := λ s j, quiver.hom.unop_inj (by simpa),
@@ -43,11 +39,7 @@
   end }
 
 /-- Turn a limit for `F : J ⥤ C` into a colimit for `F.op : Jᵒᵖ ⥤ Cᵒᵖ`. -/
-<<<<<<< HEAD
-def is_colimit_cone_op (F : J ⥤ C) {c : cone F} (hc : is_limit c) :
-=======
 @[simps] def is_colimit_cone_op (F : J ⥤ C) {c : cone F} (hc : is_limit c) :
->>>>>>> 64d953a1
   is_colimit c.op :=
 { desc := λ s, (hc.lift s.unop).op,
   fac' := λ s j, quiver.hom.unop_inj (by simpa),
@@ -58,11 +50,7 @@
   end }
 
 /-- Turn a colimit for `F : J ⥤ Cᵒᵖ` into a limit for `F.left_op : Jᵒᵖ ⥤ C`. -/
-<<<<<<< HEAD
-def is_limit_cone_left_op_of_cocone (F : J ⥤ Cᵒᵖ) {c : cocone F} (hc : is_colimit c) :
-=======
 @[simps] def is_limit_cone_left_op_of_cocone (F : J ⥤ Cᵒᵖ) {c : cocone F} (hc : is_colimit c) :
->>>>>>> 64d953a1
   is_limit (cone_left_op_of_cocone c) :=
 { lift := λ s, (hc.desc (cocone_of_cone_left_op s)).unop,
   fac' :=  λ s j, quiver.hom.op_inj $ by simpa only [cone_left_op_of_cocone_π_app, op_comp,
@@ -74,11 +62,7 @@
   end }
 
 /-- Turn a limit of `F : J ⥤ Cᵒᵖ` into a colimit of `F.left_op : Jᵒᵖ ⥤ C`. -/
-<<<<<<< HEAD
-def is_colimit_cocone_left_op_of_cone (F : J ⥤ Cᵒᵖ) {c : cone F} (hc : is_limit c) :
-=======
 @[simps] def is_colimit_cocone_left_op_of_cone (F : J ⥤ Cᵒᵖ) {c : cone F} (hc : is_limit c) :
->>>>>>> 64d953a1
   is_colimit (cocone_left_op_of_cone c) :=
 { desc := λ s, (hc.lift (cone_of_cocone_left_op s)).unop,
   fac' := λ s j, quiver.hom.op_inj $ by simpa only [cocone_left_op_of_cone_ι_app, op_comp,
@@ -90,11 +74,7 @@
   end }
 
 /-- Turn a colimit for `F : Jᵒᵖ ⥤ C` into a limit for `F.right_op : J ⥤ Cᵒᵖ`. -/
-<<<<<<< HEAD
-def is_limit_cone_right_op_of_cocone (F : Jᵒᵖ ⥤ C) {c : cocone F} (hc : is_colimit c) :
-=======
 @[simps] def is_limit_cone_right_op_of_cocone (F : Jᵒᵖ ⥤ C) {c : cocone F} (hc : is_colimit c) :
->>>>>>> 64d953a1
   is_limit (cone_right_op_of_cocone c) :=
 { lift := λ s, (hc.desc (cocone_of_cone_right_op s)).op,
   fac' := λ s j, quiver.hom.unop_inj (by simpa),
@@ -105,11 +85,7 @@
   end }
 
 /-- Turn a limit for `F : Jᵒᵖ ⥤ C` into a colimit for `F.right_op : J ⥤ Cᵒᵖ`. -/
-<<<<<<< HEAD
-def is_colimit_cocone_right_op_of_cone (F : Jᵒᵖ ⥤ C) {c : cone F} (hc : is_limit c) :
-=======
 @[simps] def is_colimit_cocone_right_op_of_cone (F : Jᵒᵖ ⥤ C) {c : cone F} (hc : is_limit c) :
->>>>>>> 64d953a1
   is_colimit (cocone_right_op_of_cone c) :=
 { desc := λ s, (hc.lift (cone_of_cocone_right_op s)).op,
   fac' := λ s j, quiver.hom.unop_inj (by simpa),
@@ -120,11 +96,7 @@
   end }
 
 /-- Turn a colimit for `F : Jᵒᵖ ⥤ Cᵒᵖ` into a limit for `F.unop : J ⥤ C`. -/
-<<<<<<< HEAD
-def is_limit_cone_unop_of_cocone (F : Jᵒᵖ ⥤ Cᵒᵖ) {c : cocone F} (hc : is_colimit c) :
-=======
 @[simps] def is_limit_cone_unop_of_cocone (F : Jᵒᵖ ⥤ Cᵒᵖ) {c : cocone F} (hc : is_colimit c) :
->>>>>>> 64d953a1
   is_limit (cone_unop_of_cocone c) :=
 { lift := λ s, (hc.desc (cocone_of_cone_unop s)).unop,
   fac' := λ s j, quiver.hom.op_inj (by simpa),
@@ -135,11 +107,7 @@
   end }
 
 /-- Turn a limit of `F : Jᵒᵖ ⥤ Cᵒᵖ` into a colimit of `F.unop : J ⥤ C`. -/
-<<<<<<< HEAD
-def is_colimit_cocone_unop_of_cone (F : Jᵒᵖ ⥤ Cᵒᵖ) {c : cone F} (hc : is_limit c) :
-=======
 @[simps] def is_colimit_cocone_unop_of_cone (F : Jᵒᵖ ⥤ Cᵒᵖ) {c : cone F} (hc : is_limit c) :
->>>>>>> 64d953a1
   is_colimit (cocone_unop_of_cone c) :=
 { desc := λ s, (hc.lift (cone_of_cocone_unop s)).unop,
   fac' := λ s j, quiver.hom.op_inj (by simpa),
@@ -150,11 +118,7 @@
   end }
 
 /-- Turn a colimit for `F.op : Jᵒᵖ ⥤ Cᵒᵖ` into a limit for `F : J ⥤ C`. -/
-<<<<<<< HEAD
-def is_limit_cocone_unop (F : J ⥤ C) {c : cocone F.op} (hc : is_colimit c) :
-=======
 @[simps] def is_limit_cocone_unop (F : J ⥤ C) {c : cocone F.op} (hc : is_colimit c) :
->>>>>>> 64d953a1
   is_limit c.unop :=
 { lift := λ s, (hc.desc s.op).unop,
   fac' := λ s j, quiver.hom.op_inj (by simpa),
@@ -165,11 +129,7 @@
   end }
 
 /-- Turn a limit for `F.op : Jᵒᵖ ⥤ Cᵒᵖ` into a colimit for `F : J ⥤ C`. -/
-<<<<<<< HEAD
-def is_colimit_cone_unop (F : J ⥤ C) {c : cone F.op} (hc : is_limit c) :
-=======
 @[simps] def is_colimit_cone_unop (F : J ⥤ C) {c : cone F.op} (hc : is_limit c) :
->>>>>>> 64d953a1
   is_colimit c.unop :=
 { desc := λ s, (hc.lift s.op).unop,
   fac' := λ s j, quiver.hom.op_inj (by simpa),
@@ -180,13 +140,8 @@
   end }
 
 /-- Turn a colimit for `F.left_op : Jᵒᵖ ⥤ C` into a limit for `F : J ⥤ Cᵒᵖ`. -/
-<<<<<<< HEAD
-def is_limit_cone_of_cocone_left_op (F : J ⥤ Cᵒᵖ) {c : cocone F.left_op} (hc : is_colimit c) :
-  is_limit (cone_of_cocone_left_op c) :=
-=======
 @[simps] def is_limit_cone_of_cocone_left_op (F : J ⥤ Cᵒᵖ) {c : cocone F.left_op}
   (hc : is_colimit c) : is_limit (cone_of_cocone_left_op c) :=
->>>>>>> 64d953a1
 { lift := λ s, (hc.desc (cocone_left_op_of_cone s)).op,
   fac' := λ s j, quiver.hom.unop_inj $ by simpa only [cone_of_cocone_left_op_π_app, unop_comp,
     quiver.hom.unop_op, is_colimit.fac, cocone_left_op_of_cone_ι_app],
@@ -197,13 +152,8 @@
   end }
 
 /-- Turn a limit of `F.left_op : Jᵒᵖ ⥤ C` into a colimit of `F : J ⥤ Cᵒᵖ`. -/
-<<<<<<< HEAD
-def is_colimit_cocone_of_cone_left_op (F : J ⥤ Cᵒᵖ) {c : cone (F.left_op)} (hc : is_limit c) :
-  is_colimit (cocone_of_cone_left_op c) :=
-=======
 @[simps] def is_colimit_cocone_of_cone_left_op (F : J ⥤ Cᵒᵖ) {c : cone (F.left_op)}
   (hc : is_limit c) : is_colimit (cocone_of_cone_left_op c) :=
->>>>>>> 64d953a1
 { desc := λ s, (hc.lift (cone_left_op_of_cocone s)).op,
   fac' := λ s j, quiver.hom.unop_inj $ by simpa only [cocone_of_cone_left_op_ι_app, unop_comp,
     quiver.hom.unop_op, is_limit.fac, cone_left_op_of_cocone_π_app],
@@ -214,13 +164,8 @@
   end }
 
 /-- Turn a colimit for `F.right_op : J ⥤ Cᵒᵖ` into a limit for `F : Jᵒᵖ ⥤ C`. -/
-<<<<<<< HEAD
-def is_limit_cone_of_cocone_right_op (F : Jᵒᵖ ⥤ C) {c : cocone F.right_op} (hc : is_colimit c) :
-  is_limit (cone_of_cocone_right_op c) :=
-=======
 @[simps] def is_limit_cone_of_cocone_right_op (F : Jᵒᵖ ⥤ C) {c : cocone F.right_op}
   (hc : is_colimit c) : is_limit (cone_of_cocone_right_op c) :=
->>>>>>> 64d953a1
 { lift := λ s, (hc.desc (cocone_right_op_of_cone s)).unop,
   fac' := λ s j, quiver.hom.op_inj (by simpa),
   uniq' := λ s m w,
@@ -230,13 +175,8 @@
   end }
 
 /-- Turn a limit for `F.right_op : J ⥤ Cᵒᵖ` into a limit for `F : Jᵒᵖ ⥤ C`. -/
-<<<<<<< HEAD
-def is_colimit_cocone_of_cone_right_op (F : Jᵒᵖ ⥤ C) {c : cone F.right_op} (hc : is_limit c) :
-  is_colimit (cocone_of_cone_right_op c) :=
-=======
 @[simps] def is_colimit_cocone_of_cone_right_op (F : Jᵒᵖ ⥤ C) {c : cone F.right_op}
   (hc : is_limit c) : is_colimit (cocone_of_cone_right_op c) :=
->>>>>>> 64d953a1
 { desc := λ s, (hc.lift (cone_right_op_of_cocone s)).unop,
   fac' := λ s j, quiver.hom.op_inj (by simpa),
   uniq' := λ s m w,
@@ -246,11 +186,7 @@
   end }
 
 /-- Turn a colimit for `F.unop : J ⥤ C` into a limit for `F : Jᵒᵖ ⥤ Cᵒᵖ`. -/
-<<<<<<< HEAD
-def is_limit_cone_of_cocone_unop (F : Jᵒᵖ ⥤ Cᵒᵖ) {c : cocone F.unop} (hc : is_colimit c) :
-=======
 @[simps] def is_limit_cone_of_cocone_unop (F : Jᵒᵖ ⥤ Cᵒᵖ) {c : cocone F.unop} (hc : is_colimit c) :
->>>>>>> 64d953a1
   is_limit (cone_of_cocone_unop c) :=
 { lift := λ s, (hc.desc (cocone_unop_of_cone s)).op,
   fac' := λ s j, quiver.hom.unop_inj (by simpa),
@@ -261,11 +197,7 @@
   end }
 
 /-- Turn a limit for `F.unop : J ⥤ C` into a colimit for `F : Jᵒᵖ ⥤ Cᵒᵖ`. -/
-<<<<<<< HEAD
-def is_colimit_cone_of_cocone_unop (F : Jᵒᵖ ⥤ Cᵒᵖ) {c : cone F.unop} (hc : is_limit c) :
-=======
 @[simps] def is_colimit_cone_of_cocone_unop (F : Jᵒᵖ ⥤ Cᵒᵖ) {c : cone F.unop} (hc : is_limit c) :
->>>>>>> 64d953a1
   is_colimit (cocone_of_cone_unop c) :=
 { desc := λ s, (hc.lift (cone_unop_of_cocone s)).op,
   fac' := λ s j, quiver.hom.unop_inj (by simpa),
