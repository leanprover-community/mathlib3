/-
Copyright (c) 2022 Markus Himmel. All rights reserved.
Released under Apache 2.0 license as described in the file LICENSE.
Authors: Markus Himmel
-/
import category_theory.limits.shapes.biproducts
import category_theory.limits.preserves.shapes.zero
import category_theory.limits.preserves.shapes.binary_products
import category_theory.limits.preserves.shapes.products

/-!
# Preservation of biproducts

We define the image of a (binary) bicone under a functor that preserves zero morphisms and define
classes `preserves_biproduct` and `preserves_binary_biproduct`. We then

* show that a functor that preserves biproducts of a two-element type preserves binary biproducts,
* construct the comparison morphisms between the image of a biproduct and the biproduct of the
  images and show that the biproduct is preserved if one of them is an isomorphism,
* give the canonical isomorphism between the image of a biproduct and the biproduct of the images
  in case that the biproduct is preserved,
* show that in a preadditive category, a functor preserves a biproduct if and only if it preserves
  the corresponding product if and only if it preserves the corresponding coproduct.

-/

universes w₁ w₂ v₁ v₂ u₁ u₂

noncomputable theory

open category_theory
open category_theory.limits

namespace category_theory

variables {C : Type u₁} [category.{v₁} C] {D : Type u₂} [category.{v₂} D]

section has_zero_morphisms
variables [has_zero_morphisms C] [has_zero_morphisms D]

namespace functor

section map
variables (F : C ⥤ D) [preserves_zero_morphisms F]

section bicone
variables {J : Type w₁}

/-- The image of a bicone under a functor. -/
@[simps]
def map_bicone {f : J → C} (b : bicone f) : bicone (F.obj ∘ f) :=
{ X := F.obj b.X,
  π := λ j, F.map (b.π j),
  ι := λ j, F.map (b.ι j),
  ι_π := λ j j',
  begin
    rw ← F.map_comp,
    split_ifs,
    { subst h,
      simp only [bicone_ι_π_self, category_theory.functor.map_id, eq_to_hom_refl] },
    { rw [bicone_ι_π_ne _ h, F.map_zero] }
  end }

lemma map_bicone_whisker {K : Type w₂} {g : K ≃ J} {f : J → C} (c : bicone f) :
  F.map_bicone (c.whisker g) = (F.map_bicone c).whisker g := rfl

end bicone

/-- The image of a binary bicone under a functor. -/
@[simps]
def map_binary_bicone {X Y : C} (b : binary_bicone X Y) : binary_bicone (F.obj X) (F.obj Y) :=
{ X := F.obj b.X,
  fst := F.map b.fst,
  snd := F.map b.snd,
  inl := F.map b.inl,
  inr := F.map b.inr,
  inl_fst' := by rw [← F.map_comp, b.inl_fst, F.map_id],
  inl_snd' := by rw [← F.map_comp, b.inl_snd, F.map_zero],
  inr_fst' := by rw [← F.map_comp, b.inr_fst, F.map_zero],
  inr_snd' := by rw [← F.map_comp, b.inr_snd, F.map_id] }

end map

end functor

open category_theory.functor

namespace limits

section bicone
variables {J : Type w₁} {K : Type w₂}

/-- A functor `F` preserves biproducts of `f` if `F` maps every bilimit bicone over `f` to a
    bilimit bicone over `F.obj ∘ f`. -/
class preserves_biproduct (f : J → C) (F : C ⥤ D) [preserves_zero_morphisms F] :=
(preserves : Π {b : bicone f}, b.is_bilimit → (F.map_bicone b).is_bilimit)

/-- A functor `F` preserves biproducts of `f` if `F` maps every bilimit bicone over `f` to a
    bilimit bicone over `F.obj ∘ f`. -/
def is_bilimit_of_preserves {f : J → C} (F : C ⥤ D) [preserves_zero_morphisms F]
  [preserves_biproduct f F] {b : bicone f} (hb : b.is_bilimit) : (F.map_bicone b).is_bilimit :=
preserves_biproduct.preserves hb

variables (J)

/-- A functor `F` preserves biproducts of shape `J` if it preserves biproducts of `f` for every
    `f : J → C`. -/
class preserves_biproducts_of_shape (F : C ⥤ D) [preserves_zero_morphisms F] :=
(preserves : Π {f : J → C}, preserves_biproduct f F)

attribute [instance, priority 100] preserves_biproducts_of_shape.preserves

end bicone

/-- A functor `F` preserves finite biproducts if it preserves biproducts of shape `J` whenever
    `J` is a fintype. -/
class preserves_finite_biproducts (F : C ⥤ D) [preserves_zero_morphisms F] :=
(preserves : Π {J : Type} [fintype J], preserves_biproducts_of_shape J F)

attribute [instance, priority 100] preserves_finite_biproducts.preserves

/-- A functor `F` preserves biproducts if it preserves biproducts of any shape `J` of size `w`.
    The usual notion of preservation of biproducts is recovered by choosing `w` to be the universe
    of the morphisms of `C`. -/
class preserves_biproducts (F : C ⥤ D) [preserves_zero_morphisms F] :=
(preserves : Π {J : Type w₁}, preserves_biproducts_of_shape J F)

attribute [instance, priority 100] preserves_biproducts.preserves

/-- Preserving biproducts at a bigger universe level implies preserving biproducts at a
smaller universe level. -/
def preserves_biproducts_shrink (F : C ⥤ D) [preserves_zero_morphisms F]
  [hp : preserves_biproducts.{max w₁ w₂} F] : preserves_biproducts.{w₁} F :=
⟨λ J, ⟨λ f, ⟨λ b ib, ((F.map_bicone b).whisker_is_bilimit_iff _).to_fun
  (is_bilimit_of_preserves F ((b.whisker_is_bilimit_iff equiv.ulift.{w₂}).inv_fun ib))⟩⟩⟩

@[priority 100]
instance preserves_finite_biproducts_of_preserves_biproducts (F : C ⥤ D)
  [preserves_zero_morphisms F] [preserves_biproducts.{w₁} F] : preserves_finite_biproducts F :=
{ preserves := λ J _, by letI := preserves_biproducts_shrink.{0} F; apply_instance }

/-- A functor `F` preserves binary biproducts of `X` and `Y` if `F` maps every bilimit bicone over
    `X` and `Y` to a bilimit bicone over `F.obj X` and `F.obj Y`. -/
class preserves_binary_biproduct (X Y : C) (F : C ⥤ D) [preserves_zero_morphisms F] :=
(preserves : Π {b : binary_bicone X Y}, b.is_bilimit → (F.map_binary_bicone b).is_bilimit)

/-- A functor `F` preserves binary biproducts of `X` and `Y` if `F` maps every bilimit bicone over
    `X` and `Y` to a bilimit bicone over `F.obj X` and `F.obj Y`. -/
def is_binary_bilimit_of_preserves {X Y : C} (F : C ⥤ D) [preserves_zero_morphisms F]
  [preserves_binary_biproduct X Y F] {b : binary_bicone X Y} (hb : b.is_bilimit) :
  (F.map_binary_bicone b).is_bilimit :=
preserves_binary_biproduct.preserves hb

/-- A functor `F` preserves binary biproducts if it preserves the binary biproduct of `X` and `Y`
    for all `X` and `Y`. -/
class preserves_binary_biproducts (F : C ⥤ D) [preserves_zero_morphisms F] :=
(preserves : Π {X Y : C}, preserves_binary_biproduct X Y F . tactic.apply_instance)

/-- A functor that preserves biproducts of a pair preserves binary biproducts. -/
def preserves_binary_biproduct_of_preserves_biproduct (F : C ⥤ D) [preserves_zero_morphisms F]
  (X Y : C) [preserves_biproduct (pair_function X Y) F] : preserves_binary_biproduct X Y F :=
{ preserves := λ b hb,
  { is_limit := is_limit.of_iso_limit
      ((is_limit.postcompose_hom_equiv (by exact diagram_iso_pair _) _).symm
        ((is_bilimit_of_preserves F (b.to_bicone_is_bilimit.symm hb)).is_limit)) $
      cones.ext (iso.refl _) (λ j, by { rcases j with ⟨⟨⟩⟩, tidy, }),
    is_colimit := is_colimit.of_iso_colimit
      ((is_colimit.precompose_inv_equiv (by exact diagram_iso_pair _ ) _).symm
        ((is_bilimit_of_preserves F (b.to_bicone_is_bilimit.symm hb)).is_colimit)) $
      cocones.ext (iso.refl _) (λ j, by { rcases j with ⟨⟨⟩⟩, tidy, }) } }

/-- A functor that preserves biproducts of a pair preserves binary biproducts. -/
def preserves_binary_biproducts_of_preserves_biproducts (F : C ⥤ D)
  [preserves_zero_morphisms F] [preserves_biproducts_of_shape walking_pair F] :
  preserves_binary_biproducts F :=
{ preserves := λ X Y, preserves_binary_biproduct_of_preserves_biproduct F X Y }

attribute [instance, priority 100] preserves_binary_biproducts.preserves

end limits

open category_theory.limits

namespace functor

section bicone
<<<<<<< HEAD
variables {J : Type v} (F : C ⥤ D) (f : J → C)
  [has_biproduct f]

section
variables [has_biproduct (F.obj ∘ f)]

/-- As for products, any functor between categories with biproducts gives rise to a morphism
    `F.obj (⨁ f) ⟶ ⨁ (F.obj ∘ f)`. -/
def biproduct_comparison : F.obj (⨁ f) ⟶ ⨁ (F.obj ∘ f) :=
biproduct.lift (λ j, F.map (biproduct.π f j))

@[simp, reassoc] lemma biproduct_comparison_π (j : J) :
  biproduct_comparison F f ≫ biproduct.π _ j = F.map (biproduct.π f j) :=
biproduct.lift_π _ _

/-- As for coproducts, any functor between categories with biproducts gives rise to a morphism
    `⨁ (F.obj ∘ f) ⟶ F.obj (⨁ f)` -/
def biproduct_comparison' : ⨁ (F.obj ∘ f) ⟶ F.obj (⨁ f) :=
biproduct.desc (λ j, F.map (biproduct.ι f j))

@[simp, reassoc] lemma ι_biproduct_comparison' (j : J) :
  biproduct.ι _ j ≫ biproduct_comparison' F f = F.map (biproduct.ι f j) :=
biproduct.ι_desc _ _

variables [preserves_zero_morphisms F]

/-- The composition in the opposite direction is equal to the identity if and only if `F` preserves
    the biproduct, see `preserves_biproduct_of_mono_biproduct_comparison`.  -/
@[simp, reassoc] lemma biproduct_comparison'_comp_biproduct_comparison :
  biproduct_comparison' F f ≫ biproduct_comparison F f = 𝟙 (⨁ (F.obj ∘ f)) :=
by { classical, ext, simp [biproduct.ι_π, ← functor.map_comp, eq_to_hom_map] }

instance : split_epi (biproduct_comparison F f) :=
⟨biproduct_comparison' F f⟩

@[simp] lemma section_biproduct_comparison :
  section_ (biproduct_comparison F f) = biproduct_comparison' F f := rfl

instance : split_mono (biproduct_comparison' F f) :=
⟨biproduct_comparison F f⟩

@[simp] lemma retraction_biproduct_comparison' :
  retraction (biproduct_comparison' F f) = biproduct_comparison F f := rfl

end

variables [preserves_zero_morphisms F] [preserves_biproduct f F]
=======
variables {J : Type w₁} (F : C ⥤ D) [preserves_zero_morphisms F] (f : J → C)
  [has_biproduct f] [preserves_biproduct f F]
>>>>>>> 46344b4d

instance has_biproduct_of_preserves : has_biproduct (F.obj ∘ f) :=
has_biproduct.mk
{ bicone := F.map_bicone (biproduct.bicone f),
  is_bilimit := preserves_biproduct.preserves (biproduct.is_bilimit _) }

/-- If `F` preserves a biproduct, we get a definitionally nice isomorphism
    `F.obj (⨁ f) ≅ ⨁ (F.obj ∘ f)`. -/
@[simp]
def map_biproduct : F.obj (⨁ f) ≅ ⨁ (F.obj ∘ f) :=
biproduct.unique_up_to_iso _ (preserves_biproduct.preserves (biproduct.is_bilimit _))

lemma map_biproduct_hom : (map_biproduct F f).hom = biproduct.lift (λ j, F.map (biproduct.π f j)) :=
rfl

lemma map_biproduct_inv : (map_biproduct F f).inv = biproduct.desc (λ j, F.map (biproduct.ι f j)) :=
rfl

end bicone

variables (F : C ⥤ D) (X Y : C) [has_binary_biproduct X Y]

section
variables [has_binary_biproduct (F.obj X) (F.obj Y)]

/-- As for products, any functor between categories with binary biproducts gives rise to a
    morphism `F.obj (X ⊞ Y) ⟶ F.obj X ⊞ F.obj Y`. -/
def biprod_comparison : F.obj (X ⊞ Y) ⟶ F.obj X ⊞ F.obj Y :=
biprod.lift (F.map biprod.fst) (F.map biprod.snd)

@[simp, reassoc] lemma biprod_comparison_fst :
  biprod_comparison F X Y ≫ biprod.fst = F.map biprod.fst :=
biprod.lift_fst _ _

@[simp, reassoc] lemma biprod_comparison_snd :
  biprod_comparison F X Y ≫ biprod.snd = F.map biprod.snd :=
biprod.lift_snd _ _

/-- As for coproducts, any functor between categories with binary biproducts gives rise to a
    morphism `F.obj X ⊞ F.obj Y ⟶ F.obj (X ⊞ Y)`. -/
def biprod_comparison' : F.obj X ⊞ F.obj Y ⟶ F.obj (X ⊞ Y) :=
biprod.desc (F.map biprod.inl) (F.map biprod.inr)

@[simp, reassoc] lemma inl_biprod_comparison' :
  biprod.inl ≫ biprod_comparison' F X Y = F.map biprod.inl :=
biprod.inl_desc _ _

@[simp, reassoc] lemma inr_biprod_comparison' :
  biprod.inr ≫ biprod_comparison' F X Y = F.map biprod.inr :=
biprod.inr_desc _ _

variables [preserves_zero_morphisms F]

/-- The composition in the opposite direction is equal to the identity if and only if `F` preserves
    the biproduct, see `preserves_binary_biproduct_of_mono_biprod_comparison`. -/
@[simp, reassoc] lemma biprod_comparison'_comp_biprod_comparison :
  biprod_comparison' F X Y ≫ biprod_comparison F X Y = 𝟙 (F.obj X ⊞ F.obj Y) :=
by { ext; simp [← functor.map_comp] }

instance : split_epi (biprod_comparison F X Y) :=
⟨biprod_comparison' F X Y⟩

@[simp] lemma section_biprod_comparison :
  section_ (biprod_comparison F X Y) = biprod_comparison' F X Y := rfl

instance : split_mono (biprod_comparison' F X Y) :=
⟨biprod_comparison F X Y⟩

@[simp] lemma retraction_biprod_comparison' :
  retraction (biprod_comparison' F X Y) = biprod_comparison F X Y := rfl

end

variables [preserves_zero_morphisms F] [preserves_binary_biproduct X Y F]

instance has_binary_biproduct_of_preserves : has_binary_biproduct (F.obj X) (F.obj Y) :=
has_binary_biproduct.mk
{ bicone := F.map_binary_bicone (binary_biproduct.bicone X Y),
  is_bilimit := preserves_binary_biproduct.preserves (binary_biproduct.is_bilimit _ _) }

/-- If `F` preserves a binary biproduct, we get a definitionally nice isomorphism
    `F.obj (X ⊞ Y) ≅ F.obj X ⊞ F.obj Y`. -/
@[simp]
def map_biprod : F.obj (X ⊞ Y) ≅ F.obj X ⊞ F.obj Y :=
biprod.unique_up_to_iso _ _
  (preserves_binary_biproduct.preserves (binary_biproduct.is_bilimit _ _))

lemma map_biprod_hom : (map_biprod F X Y).hom = biprod.lift (F.map biprod.fst) (F.map biprod.snd) :=
rfl

lemma map_biprod_inv : (map_biprod F X Y).inv = biprod.desc (F.map biprod.inl) (F.map biprod.inr) :=
rfl

end functor

namespace limits
variables (F : C ⥤ D) [preserves_zero_morphisms F]

section bicone
variables {J : Type w₁} (f : J → C) [has_biproduct f] [preserves_biproduct f F]
  {W : C}

lemma biproduct.map_lift_map_biprod (g : Π j, W ⟶ f j) :
  F.map (biproduct.lift g) ≫ (F.map_biproduct f).hom = biproduct.lift (λ j, F.map (g j)) :=
by { ext, simp [← F.map_comp] }

lemma biproduct.map_biproduct_inv_map_desc (g : Π j, f j ⟶ W) :
  (F.map_biproduct f).inv ≫ F.map (biproduct.desc g) = biproduct.desc (λ j, F.map (g j)) :=
by { ext, simp [← F.map_comp] }

lemma biproduct.map_biproduct_hom_desc (g : Π j, f j ⟶ W) :
  (F.map_biproduct f).hom ≫ biproduct.desc (λ j, F.map (g j)) = F.map (biproduct.desc g) :=
by rw [← biproduct.map_biproduct_inv_map_desc, iso.hom_inv_id_assoc]

end bicone

section binary_bicone
variables (X Y : C) [has_binary_biproduct X Y] [preserves_binary_biproduct X Y F] {W : C}

lemma biprod.map_lift_map_biprod (f : W ⟶ X) (g : W ⟶ Y) :
  F.map (biprod.lift f g) ≫ (F.map_biprod X Y).hom = biprod.lift (F.map f) (F.map g) :=
by ext; simp [← F.map_comp]

lemma biprod.lift_map_biprod (f : W ⟶ X) (g : W ⟶ Y) :
  biprod.lift (F.map f) (F.map g) ≫ (F.map_biprod X Y).inv = F.map (biprod.lift f g) :=
by rw [← biprod.map_lift_map_biprod, category.assoc, iso.hom_inv_id, category.comp_id]

lemma biprod.map_biprod_inv_map_desc (f : X ⟶ W) (g : Y ⟶ W) :
  (F.map_biprod X Y).inv ≫ F.map (biprod.desc f g) = biprod.desc (F.map f) (F.map g) :=
by ext; simp [← F.map_comp]

lemma biprod.map_biprod_hom_desc (f : X ⟶ W) (g : Y ⟶ W) :
 (F.map_biprod X Y).hom ≫ biprod.desc (F.map f) (F.map g) = F.map (biprod.desc f g) :=
by rw [← biprod.map_biprod_inv_map_desc, iso.hom_inv_id_assoc]

end binary_bicone

end limits

end has_zero_morphisms

open category_theory.functor

section preadditive
variables [preadditive C] [preadditive D] (F : C ⥤ D) [preserves_zero_morphisms F]

namespace limits

section fintype
variables {J : Type} [fintype J]

local attribute [tidy] tactic.discrete_cases

/-- A functor between preadditive categories that preserves (zero morphisms and) finite biproducts
    preserves finite products. -/
def preserves_product_of_preserves_biproduct {f : J → C} [preserves_biproduct f F] :
  preserves_limit (discrete.functor f) F :=
{ preserves := λ c hc, is_limit.of_iso_limit
  ((is_limit.postcompose_inv_equiv (discrete.comp_nat_iso_discrete _ _) _).symm
    (is_bilimit_of_preserves F (bicone_is_bilimit_of_limit_cone_of_is_limit hc)).is_limit) $
  cones.ext (iso.refl _) (by tidy) }

section
local attribute [instance] preserves_product_of_preserves_biproduct

/-- A functor between preadditive categories that preserves (zero morphisms and) finite biproducts
    preserves finite products. -/
def preserves_products_of_shape_of_preserves_biproducts_of_shape
  [preserves_biproducts_of_shape J F] : preserves_limits_of_shape (discrete J) F :=
{ preserves_limit := λ f, preserves_limit_of_iso_diagram _ discrete.nat_iso_functor.symm }

end

/-- A functor between preadditive categories that preserves (zero morphisms and) finite products
    preserves finite biproducts. -/
def preserves_biproduct_of_preserves_product {f : J → C} [preserves_limit (discrete.functor f) F] :
  preserves_biproduct f F :=
{ preserves := λ b hb, is_bilimit_of_is_limit _ $
    is_limit.of_iso_limit ((is_limit.postcompose_hom_equiv (discrete.comp_nat_iso_discrete _ _)
      (F.map_cone b.to_cone)).symm (is_limit_of_preserves F hb.is_limit)) $
      cones.ext (iso.refl _) (by tidy) }

/-- If the (product-like) biproduct comparison for `F` and `f` is a monomorphism, then `F`
    preserves the biproduct of `f`. For the converse, see `map_biproduct`. -/
def preserves_biproduct_of_mono_biproduct_comparison {f : J → C} [has_biproduct f]
  [has_biproduct (F.obj ∘ f)] [mono (biproduct_comparison F f)] : preserves_biproduct f F :=
begin
  have : pi_comparison F f = (F.map_iso (biproduct.iso_product f)).inv ≫
    biproduct_comparison F f ≫ (biproduct.iso_product _).hom,
  { ext, convert pi_comparison_comp_π F f j.as; simp [← functor.map_comp] },
  haveI : is_iso (biproduct_comparison F f) := is_iso_of_mono_of_split_epi _,
  haveI : is_iso (pi_comparison F f) := by { rw this, apply_instance },
  haveI := preserves_product.of_iso_comparison F f,
  apply preserves_biproduct_of_preserves_product
end

/-- If the (coproduct-like) biproduct comparison for `F` and `f` is an epimorphism, then `F`
    preserves the biproduct of `F` and `f`. For the converse, see `map_biproduct`. -/
def preserves_biproduct_of_epi_biproduct_comparison' {f : J → C} [has_biproduct f]
  [has_biproduct (F.obj ∘ f)] [epi (biproduct_comparison' F f)] : preserves_biproduct f F :=
begin
  haveI : epi (section_ (biproduct_comparison F f)) := by simpa,
  haveI : is_iso (biproduct_comparison F f) := is_iso.of_epi_section,
  apply preserves_biproduct_of_mono_biproduct_comparison
end

/-- A functor between preadditive categories that preserves (zero morphisms and) finite products
    preserves finite biproducts. -/
def preserves_biproducts_of_shape_of_preserves_products_of_shape
  [preserves_limits_of_shape (discrete J) F] : preserves_biproducts_of_shape J F :=
{ preserves := λ f, preserves_biproduct_of_preserves_product F }

/-- A functor between preadditive categories that preserves (zero morphisms and) finite biproducts
    preserves finite coproducts. -/
def preserves_coproduct_of_preserves_biproduct {f : J → C} [preserves_biproduct f F] :
  preserves_colimit (discrete.functor f) F :=
{ preserves := λ c hc, is_colimit.of_iso_colimit
    ((is_colimit.precompose_hom_equiv (discrete.comp_nat_iso_discrete _ _) _).symm
      (is_bilimit_of_preserves F
        (bicone_is_bilimit_of_colimit_cocone_of_is_colimit hc)).is_colimit) $
    cocones.ext (iso.refl _) (by tidy) }

section
local attribute [instance] preserves_coproduct_of_preserves_biproduct

/-- A functor between preadditive categories that preserves (zero morphisms and) finite biproducts
    preserves finite coproducts. -/
def preserves_coproducts_of_shape_of_preserves_biproducts_of_shape
  [preserves_biproducts_of_shape J F] : preserves_colimits_of_shape (discrete J) F :=
{ preserves_colimit := λ f, preserves_colimit_of_iso_diagram _ discrete.nat_iso_functor.symm }

end

/-- A functor between preadditive categories that preserves (zero morphisms and) finite coproducts
    preserves finite biproducts. -/
def preserves_biproduct_of_preserves_coproduct {f : J → C}
  [preserves_colimit (discrete.functor f) F] : preserves_biproduct f F :=
{ preserves := λ b hb, is_bilimit_of_is_colimit _ $
    is_colimit.of_iso_colimit ((is_colimit.precompose_inv_equiv (discrete.comp_nat_iso_discrete _ _)
      (F.map_cocone b.to_cocone)).symm (is_colimit_of_preserves F hb.is_colimit)) $
      cocones.ext (iso.refl _) (by tidy) }

/-- A functor between preadditive categories that preserves (zero morphisms and) finite coproducts
    preserves finite biproducts. -/
def preserves_biproducts_of_shape_of_preserves_coproducts_of_shape
  [preserves_colimits_of_shape (discrete J) F] : preserves_biproducts_of_shape J F :=
{ preserves := λ f, preserves_biproduct_of_preserves_coproduct F }

end fintype

/-- A functor between preadditive categories that preserves (zero morphisms and) binary biproducts
    preserves binary products. -/
def preserves_binary_product_of_preserves_binary_biproduct {X Y : C}
  [preserves_binary_biproduct X Y F] : preserves_limit (pair X Y) F :=
{ preserves := λ c hc, is_limit.of_iso_limit
    ((is_limit.postcompose_inv_equiv (by exact diagram_iso_pair _) _).symm
      (is_binary_bilimit_of_preserves F
        (binary_bicone_is_bilimit_of_limit_cone_of_is_limit hc)).is_limit) $
    cones.ext (iso.refl _) (λ j, by { rcases j with ⟨⟨⟩⟩, tidy }) }

section
local attribute [instance] preserves_binary_product_of_preserves_binary_biproduct

/-- A functor between preadditive categories that preserves (zero morphisms and) binary biproducts
    preserves binary products. -/
def preserves_binary_products_of_preserves_binary_biproducts
  [preserves_binary_biproducts F] : preserves_limits_of_shape (discrete walking_pair) F :=
{ preserves_limit := λ K, preserves_limit_of_iso_diagram _ (diagram_iso_pair _).symm }

end

/-- A functor between preadditive categories that preserves (zero morphisms and) binary products
    preserves binary biproducts. -/
def preserves_binary_biproduct_of_preserves_binary_product {X Y : C}
  [preserves_limit (pair X Y) F] : preserves_binary_biproduct X Y F :=
{ preserves := λ b hb, is_binary_bilimit_of_is_limit _ $
    is_limit.of_iso_limit ((is_limit.postcompose_hom_equiv (by exact diagram_iso_pair _)
      (F.map_cone b.to_cone)).symm (is_limit_of_preserves F hb.is_limit)) $
        cones.ext (iso.refl _) (λ j, by { rcases j with ⟨⟨⟩⟩, tidy }) }

/-- If the (product-like) biproduct comparison for `F`, `X` and `Y` is a monomorphism, then
    `F` preserves the biproduct of `X` and `Y`. For the converse, see `map_biprod`. -/
def preserves_binary_biproduct_of_mono_biprod_comparison {X Y : C} [has_binary_biproduct X Y]
  [has_binary_biproduct (F.obj X) (F.obj Y)] [mono (biprod_comparison F X Y)] :
  preserves_binary_biproduct X Y F :=
begin
  have : prod_comparison F X Y = (F.map_iso (biprod.iso_prod X Y)).inv ≫
    biprod_comparison F X Y ≫ (biprod.iso_prod _ _).hom := by { ext; simp [← functor.map_comp] },
  haveI : is_iso (biprod_comparison F X Y) := is_iso_of_mono_of_split_epi _,
  haveI : is_iso (prod_comparison F X Y) := by { rw this, apply_instance },
  haveI := preserves_limit_pair.of_iso_prod_comparison F X Y,
  apply preserves_binary_biproduct_of_preserves_binary_product
end

/-- If the (coproduct-like) biproduct comparison for `F`, `X` and `Y` is an epimorphism, then
    `F` preserves the biproduct of `X` and `Y`. For the converse, see `map_biprod`. -/
def preserves_binary_biproduct_of_epi_biprod_comparison' {X Y : C} [has_binary_biproduct X Y]
  [has_binary_biproduct (F.obj X) (F.obj Y)] [epi (biprod_comparison' F X Y)] :
  preserves_binary_biproduct X Y F :=
begin
  haveI : epi (section_ (biprod_comparison F X Y)) := by simpa,
  haveI : is_iso (biprod_comparison F X Y) := is_iso.of_epi_section,
  apply preserves_binary_biproduct_of_mono_biprod_comparison
end

/-- A functor between preadditive categories that preserves (zero morphisms and) binary products
    preserves binary biproducts. -/
def preserves_binary_biproducts_of_preserves_binary_products
  [preserves_limits_of_shape (discrete walking_pair) F] : preserves_binary_biproducts F :=
{ preserves := λ X Y, preserves_binary_biproduct_of_preserves_binary_product F }

/-- A functor between preadditive categories that preserves (zero morphisms and) binary biproducts
    preserves binary coproducts. -/
def preserves_binary_coproduct_of_preserves_binary_biproduct {X Y : C}
  [preserves_binary_biproduct X Y F] : preserves_colimit (pair X Y) F :=
{ preserves := λ c hc, is_colimit.of_iso_colimit
    ((is_colimit.precompose_hom_equiv (by exact diagram_iso_pair _) _).symm
      (is_binary_bilimit_of_preserves F
        (binary_bicone_is_bilimit_of_colimit_cocone_of_is_colimit hc)).is_colimit) $
      cocones.ext (iso.refl _) (λ j, by { rcases j with ⟨⟨⟩⟩, tidy }) }

section
local attribute [instance] preserves_binary_coproduct_of_preserves_binary_biproduct

/-- A functor between preadditive categories that preserves (zero morphisms and) binary biproducts
    preserves binary coproducts. -/
def preserves_binary_coproducts_of_preserves_binary_biproducts
  [preserves_binary_biproducts F] : preserves_colimits_of_shape (discrete walking_pair) F :=
{ preserves_colimit := λ K, preserves_colimit_of_iso_diagram _ (diagram_iso_pair _).symm }

end

/-- A functor between preadditive categories that preserves (zero morphisms and) binary coproducts
    preserves binary biproducts. -/
def preserves_binary_biproduct_of_preserves_binary_coproduct {X Y : C}
  [preserves_colimit (pair X Y) F] : preserves_binary_biproduct X Y F :=
{ preserves := λ b hb, is_binary_bilimit_of_is_colimit _ $
    is_colimit.of_iso_colimit ((is_colimit.precompose_inv_equiv (by exact diagram_iso_pair _)
      (F.map_cocone b.to_cocone)).symm (is_colimit_of_preserves F hb.is_colimit)) $
        cocones.ext (iso.refl _) (λ j, by { rcases j with ⟨⟨⟩⟩, tidy }) }

/-- A functor between preadditive categories that preserves (zero morphisms and) binary coproducts
    preserves binary biproducts. -/
def preserves_binary_biproducts_of_preserves_binary_coproducts
  [preserves_colimits_of_shape (discrete walking_pair) F] : preserves_binary_biproducts F :=
{ preserves := λ X Y, preserves_binary_biproduct_of_preserves_binary_coproduct F }

end limits

end preadditive

end category_theory<|MERGE_RESOLUTION|>--- conflicted
+++ resolved
@@ -184,8 +184,7 @@
 namespace functor
 
 section bicone
-<<<<<<< HEAD
-variables {J : Type v} (F : C ⥤ D) (f : J → C)
+variables {J : Type w₁} (F : C ⥤ D) (f : J → C)
   [has_biproduct f]
 
 section
@@ -232,10 +231,6 @@
 end
 
 variables [preserves_zero_morphisms F] [preserves_biproduct f F]
-=======
-variables {J : Type w₁} (F : C ⥤ D) [preserves_zero_morphisms F] (f : J → C)
-  [has_biproduct f] [preserves_biproduct f F]
->>>>>>> 46344b4d
 
 instance has_biproduct_of_preserves : has_biproduct (F.obj ∘ f) :=
 has_biproduct.mk
