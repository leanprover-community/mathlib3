--- conflicted
+++ resolved
@@ -723,11 +723,7 @@
 { obj := λ X, { obj := λ Y, X ⨿ Y, map := λ Y Z, coprod.map (𝟙 X) },
   map := λ Y Z f, { app := λ T, coprod.map f (𝟙 T) }}
 
-<<<<<<< HEAD
-/-- The product functor can be decomposed. -/
-=======
 /-- The coproduct functor can be decomposed. -/
->>>>>>> d6fe605f
 def coprod.functor_left_comp (X Y : C) :
   coprod.functor.obj (X ⨿ Y) ≅ coprod.functor.obj Y ⋙ coprod.functor.obj X :=
 nat_iso.of_components (coprod.associator _ _) (by tidy)
