--- conflicted
+++ resolved
@@ -662,15 +662,6 @@
   right_inv := λ m, by { ext, apply biproduct.matrix_components } }
 
 end finite_biproducts
-<<<<<<< HEAD
-
-variables {J : Type w} {C : Type u} [category.{v} C] [has_zero_morphisms C]
-
-instance biproduct.ι_mono (f : J → C) [has_biproduct f] (b : J) : split_mono (biproduct.ι f b) :=
-{ retraction := biproduct.desc $ pi.single b _ }
-
-instance biproduct.π_epi (f : J → C) [has_biproduct f] (b : J) : split_epi (biproduct.π f b) :=
-=======
 
 variables {J : Type w} {C : Type u} [category.{v} C] [has_zero_morphisms C]
 
@@ -680,7 +671,6 @@
 
 instance biproduct.π_epi (f : J → C) [has_biproduct f] (b : J) :
   is_split_epi (biproduct.π f b) := is_split_epi.mk'
->>>>>>> 0a3e8d38
 { section_ := biproduct.lift $ pi.single b _ }
 
 /-- Auxiliary lemma for `biproduct.unique_up_to_iso`. -/
@@ -814,15 +804,6 @@
 lemma binary_cofan_inr_to_cocone (c : binary_bicone P Q) : binary_cofan.inr c.to_cocone = c.inr :=
 rfl
 
-<<<<<<< HEAD
-instance (c : binary_bicone P Q) : split_mono c.inl := { retraction := c.fst, id' := c.inl_fst }
-
-instance (c : binary_bicone P Q) : split_mono c.inr := { retraction := c.snd, id' := c.inr_snd }
-
-instance (c : binary_bicone P Q) : split_epi c.fst := { section_ := c.inl, id' := c.inl_fst }
-
-instance (c : binary_bicone P Q) : split_epi c.snd := { section_ := c.inr, id' := c.inr_snd }
-=======
 instance (c : binary_bicone P Q) : is_split_mono c.inl :=
 is_split_mono.mk' { retraction := c.fst, id' := c.inl_fst }
 
@@ -834,7 +815,6 @@
 
 instance (c : binary_bicone P Q) : is_split_epi c.snd :=
 is_split_epi.mk' { section_ := c.inr, id' := c.inr_snd }
->>>>>>> 0a3e8d38
 
 /-- Convert a `binary_bicone` into a `bicone` over a pair. -/
 @[simps]
@@ -1983,11 +1963,7 @@
 This is a version of the splitting lemma that holds in all preadditive categories. -/
 def is_bilimit_binary_bicone_of_is_split_epi_of_kernel {X Y : C} {f : X ⟶ Y} [is_split_epi f]
   {c : kernel_fork f} (i : is_limit c) :
-<<<<<<< HEAD
-  (binary_bicone_of_split_epi_of_kernel i).is_bilimit :=
-=======
   (binary_bicone_of_is_split_epi_of_kernel i).is_bilimit :=
->>>>>>> 0a3e8d38
 binary_bicone.is_bilimit_of_kernel_inl _ $ i.of_iso_limit $ fork.ext (iso.refl _) (by simp)
 
 end
