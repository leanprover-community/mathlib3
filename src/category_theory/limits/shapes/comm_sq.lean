/-
Copyright (c) 2022 Scott Morrison. All rights reserved.
Released under Apache 2.0 license as described in the file LICENSE.
Authors: Scott Morrison
-/
import category_theory.limits.preserves.shapes.pullbacks
import category_theory.limits.shapes.zero_morphisms
import category_theory.limits.constructions.binary_products

/-!
# Pullback and pushout squares

We provide another API for pullbacks and pushouts.

`is_pullback fst snd f g` is the proposition that
```
  P --fst--> X
  |          |
 snd         f
  |          |
  v          v
  Y ---g---> Z

```
is a pullback square.

(And similarly for `is_pushout`.)

We provide the glue to go back and forth to the usual `is_limit` API for pullbacks, and prove
`is_pullback (pullback.fst : pullback f g ⟶ X) (pullback.snd : pullback f g ⟶ Y) f g`
for the usual `pullback f g` provided by the `has_limit` API.

We don't attempt to restate everything we know about pullbacks in this language,
but do restate the pasting lemmas.

## Future work
Bicartesian squares, and
show that the pullback and pushout squares for a biproduct are bicartesian.
-/

open category_theory
open category_theory.limits

universes v₁ v₂ u₁ u₂

namespace category_theory

variables {C : Type u₁} [category.{v₁} C]

/-- The proposition that a square
```
  W ---f---> X
  |          |
  g          h
  |          |
  v          v
  Y ---i---> Z

```
is a commuting square.
-/
structure comm_sq {W X Y Z : C} (f : W ⟶ X) (g : W ⟶ Y) (h : X ⟶ Z) (i : Y ⟶ Z) : Prop :=
(w : f ≫ h = g ≫ i)

attribute [reassoc] comm_sq.w

namespace comm_sq

variables {W X Y Z : C} {f : W ⟶ X} {g : W ⟶ Y} {h : X ⟶ Z} {i : Y ⟶ Z}

lemma flip (p : comm_sq f g h i) : comm_sq g f i h := ⟨p.w.symm⟩

lemma of_arrow {f g : arrow C} (h : f ⟶ g) : comm_sq f.hom h.left h.right g.hom := ⟨h.w.symm⟩

/--
The (not necessarily limiting) `pullback_cone h i` implicit in the statement
that we have `comm_sq f g h i`.
-/
def cone (s : comm_sq f g h i) : pullback_cone h i := pullback_cone.mk _ _ s.w

/--
The (not necessarily limiting) `pushout_cocone f g` implicit in the statement
that we have `comm_sq f g h i`.
-/
def cocone (s : comm_sq f g h i) : pushout_cocone f g := pushout_cocone.mk _ _ s.w

end comm_sq

/-- The proposition that a square
```
  P --fst--> X
  |          |
 snd         f
  |          |
  v          v
  Y ---g---> Z

```
is a pullback square.
-/
structure is_pullback
  {P X Y Z : C} (fst : P ⟶ X) (snd : P ⟶ Y) (f : X ⟶ Z) (g : Y ⟶ Z)
  extends comm_sq fst snd f g : Prop :=
(is_limit' : nonempty (is_limit (pullback_cone.mk _ _ w)))

/-- The proposition that a square
```
  Z ---f---> X
  |          |
  g         inl
  |          |
  v          v
  Y --inr--> P

```
is a pushout square.
-/
structure is_pushout
  {Z X Y P : C} (f : Z ⟶ X) (g : Z ⟶ Y) (inl : X ⟶ P) (inr : Y ⟶ P)
  extends comm_sq f g inl inr : Prop :=
(is_colimit' : nonempty (is_colimit (pushout_cocone.mk _ _ w)))

/-!
We begin by providing some glue between `is_pullback` and the `is_limit` and `has_limit` APIs.
(And similarly for `is_pushout`.)
-/

namespace is_pullback

variables {P X Y Z : C} {fst : P ⟶ X} {snd : P ⟶ Y} {f : X ⟶ Z} {g : Y ⟶ Z}

/--
The (limiting) `pullback_cone f g` implicit in the statement
that we have a `is_pullback fst snd f g`.
-/
def cone (h : is_pullback fst snd f g) : pullback_cone f g := h.to_comm_sq.cone

/--
The cone obtained from `is_pullback fst snd f g` is a limit cone.
-/
noncomputable def is_limit (h : is_pullback fst snd f g) : is_limit h.cone :=
h.is_limit'.some

/-- If `c` is a limiting pullback cone, then we have a `is_pullback c.fst c.snd f g`. -/
lemma of_is_limit {c : pullback_cone f g} (h : limits.is_limit c) :
  is_pullback c.fst c.snd f g :=
{ w := c.condition,
  is_limit' := ⟨is_limit.of_iso_limit h
    (limits.pullback_cone.ext (iso.refl _) (by tidy) (by tidy))⟩, }

/-- A variant of `of_is_limit` that is more useful with `apply`. -/
lemma of_is_limit' (w : comm_sq fst snd f g) (h : limits.is_limit w.cone) :
  is_pullback fst snd f g :=
of_is_limit h

/-- The pullback provided by `has_pullback f g` fits into a `is_pullback`. -/
lemma of_has_pullback (f : X ⟶ Z) (g : Y ⟶ Z) [has_pullback f g] :
  is_pullback (pullback.fst : pullback f g ⟶ X) (pullback.snd : pullback f g ⟶ Y) f g :=
of_is_limit (limit.is_limit (cospan f g))

<<<<<<< HEAD
/-- If `c` is a limiting binary product cone, and we have a terminal object,
then we have `is_pullback c.fst c.snd 0 0`
(where each `0` is the unique morphism to the terminal object). -/
lemma of_is_product {c : binary_fan X Y} (h : limits.is_limit c) (t : is_terminal Z) :
  is_pullback c.fst c.snd (t.from _) (t.from _) :=
of_is_limit (is_pullback_of_is_terminal_is_product _ _ _ _ t
  (is_limit.of_iso_limit h (limits.cones.ext (iso.refl c.X) (by rintro ⟨⟨⟩⟩; { dsimp, simp, }))))

variables (X Y)

lemma of_has_binary_product' [has_binary_product X Y] [has_terminal C] :
  is_pullback (prod.fst : _ ⟶ X) (prod.snd : _ ⟶ Y) (terminal.from _) (terminal.from _) :=
of_is_product (limit.is_limit _) terminal_is_terminal

open_locale zero_object

lemma of_has_binary_product [has_binary_product X Y] [has_zero_object C] [has_zero_morphisms C] :
  is_pullback prod.fst prod.snd (0 : X ⟶ 0) (0 : Y ⟶ 0) :=
by convert of_is_product (limit.is_limit _) has_zero_object.zero_is_terminal
=======
/-- Any object at the top left of a pullback square is
isomorphic to the pullback provided by the `has_limit` API. -/
noncomputable
def iso_pullback (h : is_pullback fst snd f g) [has_pullback f g] : P ≅ pullback f g :=
(limit.iso_limit_cone ⟨_, h.is_limit⟩).symm

@[simp] lemma iso_pullback_hom_fst (h : is_pullback fst snd f g) [has_pullback f g] :
  h.iso_pullback.hom ≫ pullback.fst = fst :=
by { dsimp [iso_pullback, cone, comm_sq.cone], simp, }
@[simp] lemma iso_pullback_hom_snd (h : is_pullback fst snd f g) [has_pullback f g] :
  h.iso_pullback.hom ≫ pullback.snd = snd :=
by { dsimp [iso_pullback, cone, comm_sq.cone], simp, }
@[simp] lemma iso_pullback_inv_fst (h : is_pullback fst snd f g) [has_pullback f g] :
  h.iso_pullback.inv ≫ fst = pullback.fst :=
by simp [iso.inv_comp_eq]
@[simp] lemma iso_pullback_inv_snd (h : is_pullback fst snd f g) [has_pullback f g] :
  h.iso_pullback.inv ≫ snd = pullback.snd :=
by simp [iso.inv_comp_eq]

lemma of_iso_pullback (h : comm_sq fst snd f g) [has_pullback f g] (i : P ≅ pullback f g)
  (w₁ : i.hom ≫ pullback.fst = fst) (w₂ : i.hom ≫ pullback.snd = snd) : is_pullback fst snd f g :=
of_is_limit' h (limits.is_limit.of_iso_limit (limit.is_limit _)
  (@pullback_cone.ext _ _ _ _ _ _ _ (pullback_cone.mk _ _ _) _ i w₁.symm w₂.symm).symm)
>>>>>>> c1e21212

end is_pullback

namespace is_pushout

variables {Z X Y P : C} {f : Z ⟶ X} {g : Z ⟶ Y} {inl : X ⟶ P} {inr : Y ⟶ P}

/--
The (colimiting) `pushout_cocone f g` implicit in the statement
that we have a `is_pushout f g inl inr`.
-/
def cocone (h : is_pushout f g inl inr) : pushout_cocone f g := h.to_comm_sq.cocone

/--
The cocone obtained from `is_pushout f g inl inr` is a colimit cocone.
-/
noncomputable def is_colimit (h : is_pushout f g inl inr) : is_colimit h.cocone :=
h.is_colimit'.some

/-- If `c` is a colimiting pushout cocone, then we have a `is_pushout f g c.inl c.inr`. -/
lemma of_is_colimit {c : pushout_cocone f g} (h : limits.is_colimit c) :
  is_pushout f g c.inl c.inr :=
{ w := c.condition,
  is_colimit' := ⟨is_colimit.of_iso_colimit h
    (limits.pushout_cocone.ext (iso.refl _) (by tidy) (by tidy))⟩, }

/-- A variant of `of_is_colimit` that is more useful with `apply`. -/
lemma of_is_colimit' (w : comm_sq f g inl inr) (h : limits.is_colimit w.cocone) :
  is_pushout f g inl inr :=
of_is_colimit h

/-- The pushout provided by `has_pushout f g` fits into a `is_pushout`. -/
lemma of_has_pushout (f : Z ⟶ X) (g : Z ⟶ Y) [has_pushout f g] :
  is_pushout f g (pushout.inl : X ⟶ pushout f g) (pushout.inr : Y ⟶ pushout f g) :=
of_is_colimit (colimit.is_colimit (span f g))

<<<<<<< HEAD
/-- If `c` is a colimiting binary coproduct cocone, and we have an initial object,
then we have `is_pushout 0 0 c.inl c.inr`
(where each `0` is the unique morphism from the initial object). -/
lemma of_is_coproduct {c : binary_cofan X Y} (h : limits.is_colimit c) (t : is_initial Z) :
  is_pushout (t.to _) (t.to _) c.inl c.inr :=
of_is_colimit (is_pushout_of_is_initial_is_coproduct _ _ _ _ t
  (is_colimit.of_iso_colimit h
    (limits.cocones.ext (iso.refl c.X) (by rintro ⟨⟨⟩⟩; { dsimp, simp, }))))

variables (X Y)

lemma of_has_binary_coproduct' [has_binary_coproduct X Y] [has_initial C] :
  is_pushout (initial.to _) (initial.to _) (coprod.inl : X ⟶ _) (coprod.inr : Y ⟶ _)  :=
of_is_coproduct (colimit.is_colimit _) initial_is_initial

open_locale zero_object

lemma of_has_binary_coproduct
  [has_binary_coproduct X Y] [has_zero_object C] [has_zero_morphisms C] :
  is_pushout (0 : 0 ⟶ X) (0 : 0 ⟶ Y) coprod.inl coprod.inr :=
by convert of_is_coproduct (colimit.is_colimit _) has_zero_object.zero_is_initial
=======
/-- Any object at the top left of a pullback square is
isomorphic to the pullback provided by the `has_limit` API. -/
noncomputable
def iso_pushout (h : is_pushout f g inl inr) [has_pushout f g] : P ≅ pushout f g :=
(colimit.iso_colimit_cocone ⟨_, h.is_colimit⟩).symm

@[simp] lemma inl_iso_pushout_inv (h : is_pushout f g inl inr) [has_pushout f g] :
  pushout.inl ≫ h.iso_pushout.inv = inl :=
by { dsimp [iso_pushout, cocone, comm_sq.cocone], simp, }
@[simp] lemma inr_iso_pushout_inv (h : is_pushout f g inl inr) [has_pushout f g] :
  pushout.inr ≫ h.iso_pushout.inv = inr :=
by { dsimp [iso_pushout, cocone, comm_sq.cocone], simp, }
@[simp] lemma inl_iso_pushout_hom (h : is_pushout f g inl inr) [has_pushout f g] :
  inl ≫ h.iso_pushout.hom = pushout.inl :=
by simp [←iso.eq_comp_inv]
@[simp] lemma inr_iso_pushout_hom (h : is_pushout f g inl inr) [has_pushout f g] :
  inr ≫ h.iso_pushout.hom = pushout.inr :=
by simp [←iso.eq_comp_inv]

lemma of_iso_pushout (h : comm_sq f g inl inr) [has_pushout f g] (i : P ≅ pushout f g)
  (w₁ : inl ≫ i.hom = pushout.inl) (w₂ : inr ≫ i.hom = pushout.inr) : is_pushout f g inl inr :=
of_is_colimit' h (limits.is_colimit.of_iso_colimit (colimit.is_colimit _)
  (@pushout_cocone.ext _ _ _ _ _ _ _ (pushout_cocone.mk _ _ _) _ i w₁ w₂).symm)
>>>>>>> c1e21212

end is_pushout

namespace is_pullback

variables {P X Y Z : C} {fst : P ⟶ X} {snd : P ⟶ Y} {f : X ⟶ Z} {g : Y ⟶ Z}

lemma flip (h : is_pullback fst snd f g) : is_pullback snd fst g f :=
of_is_limit (@pullback_cone.flip_is_limit _ _ _ _ _ _ _ _ _ _ h.w.symm h.is_limit)

section

variables [has_zero_object C] [has_zero_morphisms C]
open_locale zero_object

/-- The square with `0 : 0 ⟶ 0` on the left and `𝟙 X` on the right is a pullback square. -/
lemma zero_left (X : C) : is_pullback (0 : 0 ⟶ X) (0 : 0 ⟶ 0) (𝟙 X) (0 : 0 ⟶ X) :=
{ w := by simp,
  is_limit' :=
  ⟨{ lift := λ s, 0,
     fac' := λ s, by simpa using @pullback_cone.equalizer_ext _ _ _ _ _ _ _ s _ 0 (𝟙 _)
       (by simpa using (pullback_cone.condition s).symm), }⟩ }

/-- The square with `0 : 0 ⟶ 0` on the top and `𝟙 X` on the bottom is a pullback square. -/
lemma zero_top (X : C) : is_pullback (0 : 0 ⟶ 0) (0 : 0 ⟶ X) (0 : 0 ⟶ X) (𝟙 X) :=
(zero_left X).flip

end

/-- Paste two pullback squares "vertically" to obtain another pullback square. -/
-- Objects here are arranged in a 3x2 grid, and indexed by their xy coordinates.
-- Morphisms are named `hᵢⱼ` for a horizontal morphism starting at `(i,j)`,
-- and `vᵢⱼ` for a vertical morphism starting at `(i,j)`.
lemma paste_vert {X₁₁ X₁₂ X₂₁ X₂₂ X₃₁ X₃₂ : C}
  {h₁₁ : X₁₁ ⟶ X₁₂} {h₂₁ : X₂₁ ⟶ X₂₂} {h₃₁ : X₃₁ ⟶ X₃₂}
  {v₁₁ : X₁₁ ⟶ X₂₁} {v₁₂ : X₁₂ ⟶ X₂₂} {v₂₁ : X₂₁ ⟶ X₃₁} {v₂₂ : X₂₂ ⟶ X₃₂}
  (s : is_pullback h₁₁ v₁₁ v₁₂ h₂₁) (t : is_pullback h₂₁ v₂₁ v₂₂ h₃₁) :
  is_pullback h₁₁ (v₁₁ ≫ v₂₁) (v₁₂ ≫ v₂₂) h₃₁ :=
(of_is_limit
  (big_square_is_pullback _ _ _ _ _ _ _ s.w t.w t.is_limit s.is_limit))

/-- Paste two pullback squares "horizontally" to obtain another pullback square. -/
lemma paste_horiz {X₁₁ X₁₂ X₁₃ X₂₁ X₂₂ X₂₃ : C}
  {h₁₁ : X₁₁ ⟶ X₁₂} {h₁₂ : X₁₂ ⟶ X₁₃} {h₂₁ : X₂₁ ⟶ X₂₂} {h₂₂ : X₂₂ ⟶ X₂₃}
  {v₁₁ : X₁₁ ⟶ X₂₁} {v₁₂ : X₁₂ ⟶ X₂₂} {v₁₃ : X₁₃ ⟶ X₂₃}
  (s : is_pullback h₁₁ v₁₁ v₁₂ h₂₁) (t : is_pullback h₁₂ v₁₂ v₁₃ h₂₂) :
  is_pullback (h₁₁ ≫ h₁₂) v₁₁ v₁₃ (h₂₁ ≫ h₂₂) :=
(paste_vert s.flip t.flip).flip

/-- Given a pullback square assembled from a commuting square on the top and
a pullback square on the bottom, the top square is a pullback square. -/
lemma of_bot {X₁₁ X₁₂ X₂₁ X₂₂ X₃₁ X₃₂ : C}
  {h₁₁ : X₁₁ ⟶ X₁₂} {h₂₁ : X₂₁ ⟶ X₂₂} {h₃₁ : X₃₁ ⟶ X₃₂}
  {v₁₁ : X₁₁ ⟶ X₂₁} {v₁₂ : X₁₂ ⟶ X₂₂} {v₂₁ : X₂₁ ⟶ X₃₁} {v₂₂ : X₂₂ ⟶ X₃₂}
  (s : is_pullback h₁₁ (v₁₁ ≫ v₂₁) (v₁₂ ≫ v₂₂) h₃₁) (p : h₁₁ ≫ v₁₂ = v₁₁ ≫ h₂₁)
  (t : is_pullback h₂₁ v₂₁ v₂₂ h₃₁) :
  is_pullback h₁₁ v₁₁ v₁₂ h₂₁ :=
of_is_limit (left_square_is_pullback _ _ _ _ _ _ _ p _ t.is_limit s.is_limit)

/-- Given a pullback square assembled from a commuting square on the left and
a pullback square on the right, the left square is a pullback square. -/
lemma of_right {X₁₁ X₁₂ X₁₃ X₂₁ X₂₂ X₂₃ : C}
  {h₁₁ : X₁₁ ⟶ X₁₂} {h₁₂ : X₁₂ ⟶ X₁₃} {h₂₁ : X₂₁ ⟶ X₂₂} {h₂₂ : X₂₂ ⟶ X₂₃}
  {v₁₁ : X₁₁ ⟶ X₂₁} {v₁₂ : X₁₂ ⟶ X₂₂} {v₁₃ : X₁₃ ⟶ X₂₃}
  (s : is_pullback (h₁₁ ≫ h₁₂) v₁₁ v₁₃ (h₂₁ ≫ h₂₂)) (p : h₁₁ ≫ v₁₂ = v₁₁ ≫ h₂₁)
  (t : is_pullback h₁₂ v₁₂ v₁₃ h₂₂) :
  is_pullback h₁₁ v₁₁ v₁₂ h₂₁ :=
(of_bot s.flip p.symm t.flip).flip

end is_pullback

namespace is_pushout

variables {Z X Y P : C} {f : Z ⟶ X} {g : Z ⟶ Y} {inl : X ⟶ P} {inr : Y ⟶ P}

lemma flip (h : is_pushout f g inl inr) : is_pushout g f inr inl :=
of_is_colimit (@pushout_cocone.flip_is_colimit _ _ _ _ _ _ _ _ _ _ h.w.symm h.is_colimit)

section

variables [has_zero_object C] [has_zero_morphisms C]
open_locale zero_object

/-- The square with `0 : 0 ⟶ 0` on the right and `𝟙 X` on the left is a pushout square. -/
lemma zero_right (X : C) : is_pushout (0 : X ⟶ 0) (𝟙 X) (0 : 0 ⟶ 0) (0 : X ⟶ 0) :=
{ w := by simp,
  is_colimit' :=
  ⟨{ desc := λ s, 0,
     fac' := λ s, begin
       have c := @pushout_cocone.coequalizer_ext _ _ _ _ _ _ _ s _ 0 (𝟙 _) (by simp)
         (by simpa using (pushout_cocone.condition s)),
      dsimp at c,
      simpa using c,
     end }⟩ }

/-- The square with `0 : 0 ⟶ 0` on the bottom and `𝟙 X` on the top is a pushout square. -/
lemma zero_bot (X : C) : is_pushout (𝟙 X) (0 : X ⟶ 0) (0 : X ⟶ 0) (0 : 0 ⟶ 0) :=
(zero_right X).flip

end

/-- Paste two pushout squares "vertically" to obtain another pushout square. -/
-- Objects here are arranged in a 3x2 grid, and indexed by their xy coordinates.
-- Morphisms are named `hᵢⱼ` for a horizontal morphism starting at `(i,j)`,
-- and `vᵢⱼ` for a vertical morphism starting at `(i,j)`.
lemma paste_vert {X₁₁ X₁₂ X₂₁ X₂₂ X₃₁ X₃₂ : C}
  {h₁₁ : X₁₁ ⟶ X₁₂} {h₂₁ : X₂₁ ⟶ X₂₂} {h₃₁ : X₃₁ ⟶ X₃₂}
  {v₁₁ : X₁₁ ⟶ X₂₁} {v₁₂ : X₁₂ ⟶ X₂₂} {v₂₁ : X₂₁ ⟶ X₃₁} {v₂₂ : X₂₂ ⟶ X₃₂}
  (s : is_pushout h₁₁ v₁₁ v₁₂ h₂₁) (t : is_pushout h₂₁ v₂₁ v₂₂ h₃₁) :
  is_pushout h₁₁ (v₁₁ ≫ v₂₁) (v₁₂ ≫ v₂₂) h₃₁ :=
(of_is_colimit
  (big_square_is_pushout _ _ _ _ _ _ _ s.w t.w t.is_colimit s.is_colimit))

/-- Paste two pushout squares "horizontally" to obtain another pushout square. -/
lemma paste_horiz {X₁₁ X₁₂ X₁₃ X₂₁ X₂₂ X₂₃ : C}
  {h₁₁ : X₁₁ ⟶ X₁₂} {h₁₂ : X₁₂ ⟶ X₁₃} {h₂₁ : X₂₁ ⟶ X₂₂} {h₂₂ : X₂₂ ⟶ X₂₃}
  {v₁₁ : X₁₁ ⟶ X₂₁} {v₁₂ : X₁₂ ⟶ X₂₂} {v₁₃ : X₁₃ ⟶ X₂₃}
  (s : is_pushout h₁₁ v₁₁ v₁₂ h₂₁) (t : is_pushout h₁₂ v₁₂ v₁₃ h₂₂) :
  is_pushout (h₁₁ ≫ h₁₂) v₁₁ v₁₃ (h₂₁ ≫ h₂₂) :=
(paste_vert s.flip t.flip).flip

/-- Given a pushout square assembled from a pushout square on the top and
a commuting square on the bottom, the bottom square is a pushout square. -/
lemma of_bot {X₁₁ X₁₂ X₂₁ X₂₂ X₃₁ X₃₂ : C}
  {h₁₁ : X₁₁ ⟶ X₁₂} {h₂₁ : X₂₁ ⟶ X₂₂} {h₃₁ : X₃₁ ⟶ X₃₂}
  {v₁₁ : X₁₁ ⟶ X₂₁} {v₁₂ : X₁₂ ⟶ X₂₂} {v₂₁ : X₂₁ ⟶ X₃₁} {v₂₂ : X₂₂ ⟶ X₃₂}
  (s : is_pushout h₁₁ (v₁₁ ≫ v₂₁) (v₁₂ ≫ v₂₂) h₃₁) (p : h₂₁ ≫ v₂₂ = v₂₁ ≫ h₃₁)
  (t : is_pushout h₁₁ v₁₁ v₁₂ h₂₁) :
  is_pushout h₂₁ v₂₁ v₂₂ h₃₁ :=
of_is_colimit (right_square_is_pushout _ _ _ _ _ _ _ _ p t.is_colimit s.is_colimit)

/-- Given a pushout square assembled from a pushout square on the left and
a commuting square on the right, the right square is a pushout square. -/
lemma of_right {X₁₁ X₁₂ X₁₃ X₂₁ X₂₂ X₂₃ : C}
  {h₁₁ : X₁₁ ⟶ X₁₂} {h₁₂ : X₁₂ ⟶ X₁₃} {h₂₁ : X₂₁ ⟶ X₂₂} {h₂₂ : X₂₂ ⟶ X₂₃}
  {v₁₁ : X₁₁ ⟶ X₂₁} {v₁₂ : X₁₂ ⟶ X₂₂} {v₁₃ : X₁₃ ⟶ X₂₃}
  (s : is_pushout (h₁₁ ≫ h₁₂) v₁₁ v₁₃ (h₂₁ ≫ h₂₂)) (p : h₁₂ ≫ v₁₃ = v₁₂ ≫ h₂₂)
  (t : is_pushout h₁₁ v₁₁ v₁₂ h₂₁) :
  is_pushout h₁₂ v₁₂ v₁₃ h₂₂ :=
(of_bot s.flip p.symm t.flip).flip

end is_pushout

namespace functor

variables {D : Type u₂} [category.{v₂} D]
variables (F : C ⥤ D) {W X Y Z : C} {f : W ⟶ X} {g : W ⟶ Y} {h : X ⟶ Z} {i : Y ⟶ Z}

lemma map_comm_sq (s : comm_sq f g h i) : comm_sq (F.map f) (F.map g) (F.map h) (F.map i) :=
⟨by simpa using congr_arg (λ k : W ⟶ Z, F.map k) s.w⟩

lemma map_is_pullback [preserves_limit (cospan h i) F] (s : is_pullback f g h i) :
  is_pullback (F.map f) (F.map g) (F.map h) (F.map i) :=
-- This is made slightly awkward because `C` and `D` have different universes,
-- and so the relevant `walking_cospan` diagrams live in different universes too!
begin
  refine is_pullback.of_is_limit' (F.map_comm_sq s.to_comm_sq)
    (is_limit.of_whisker_equivalence walking_cospan_equiv
      (is_limit.equiv_of_nat_iso_of_iso (cospan_comp_iso F h i) _ _ (walking_cospan.ext _ _ _)
        (is_limit_of_preserves F s.is_limit))),
  { refl, },
  { dsimp, simp, refl, },
  { dsimp, simp, refl, },
end

lemma map_is_pushout [preserves_colimit (span f g) F] (s : is_pushout f g h i) :
  is_pushout (F.map f) (F.map g) (F.map h) (F.map i) :=
begin
  refine is_pushout.of_is_colimit' (F.map_comm_sq s.to_comm_sq)
    (is_colimit.of_whisker_equivalence walking_span_equiv
      (is_colimit.equiv_of_nat_iso_of_iso (span_comp_iso F f g) _ _ (walking_span.ext _ _ _)
        (is_colimit_of_preserves F s.is_colimit))),
  { refl, },
  { dsimp, simp, refl, },
  { dsimp, simp, refl, },
end

end functor

alias functor.map_comm_sq ← comm_sq.map
alias functor.map_is_pullback ← is_pullback.map
alias functor.map_is_pushout ← is_pushout.map

end category_theory<|MERGE_RESOLUTION|>--- conflicted
+++ resolved
@@ -158,7 +158,6 @@
   is_pullback (pullback.fst : pullback f g ⟶ X) (pullback.snd : pullback f g ⟶ Y) f g :=
 of_is_limit (limit.is_limit (cospan f g))
 
-<<<<<<< HEAD
 /-- If `c` is a limiting binary product cone, and we have a terminal object,
 then we have `is_pullback c.fst c.snd 0 0`
 (where each `0` is the unique morphism to the terminal object). -/
@@ -178,7 +177,7 @@
 lemma of_has_binary_product [has_binary_product X Y] [has_zero_object C] [has_zero_morphisms C] :
   is_pullback prod.fst prod.snd (0 : X ⟶ 0) (0 : Y ⟶ 0) :=
 by convert of_is_product (limit.is_limit _) has_zero_object.zero_is_terminal
-=======
+
 /-- Any object at the top left of a pullback square is
 isomorphic to the pullback provided by the `has_limit` API. -/
 noncomputable
@@ -202,7 +201,6 @@
   (w₁ : i.hom ≫ pullback.fst = fst) (w₂ : i.hom ≫ pullback.snd = snd) : is_pullback fst snd f g :=
 of_is_limit' h (limits.is_limit.of_iso_limit (limit.is_limit _)
   (@pullback_cone.ext _ _ _ _ _ _ _ (pullback_cone.mk _ _ _) _ i w₁.symm w₂.symm).symm)
->>>>>>> c1e21212
 
 end is_pullback
 
@@ -239,7 +237,6 @@
   is_pushout f g (pushout.inl : X ⟶ pushout f g) (pushout.inr : Y ⟶ pushout f g) :=
 of_is_colimit (colimit.is_colimit (span f g))
 
-<<<<<<< HEAD
 /-- If `c` is a colimiting binary coproduct cocone, and we have an initial object,
 then we have `is_pushout 0 0 c.inl c.inr`
 (where each `0` is the unique morphism from the initial object). -/
@@ -261,7 +258,7 @@
   [has_binary_coproduct X Y] [has_zero_object C] [has_zero_morphisms C] :
   is_pushout (0 : 0 ⟶ X) (0 : 0 ⟶ Y) coprod.inl coprod.inr :=
 by convert of_is_coproduct (colimit.is_colimit _) has_zero_object.zero_is_initial
-=======
+
 /-- Any object at the top left of a pullback square is
 isomorphic to the pullback provided by the `has_limit` API. -/
 noncomputable
@@ -285,7 +282,6 @@
   (w₁ : inl ≫ i.hom = pushout.inl) (w₂ : inr ≫ i.hom = pushout.inr) : is_pushout f g inl inr :=
 of_is_colimit' h (limits.is_colimit.of_iso_colimit (colimit.is_colimit _)
   (@pushout_cocone.ext _ _ _ _ _ _ _ (pushout_cocone.mk _ _ _) _ i w₁ w₂).symm)
->>>>>>> c1e21212
 
 end is_pushout
 
