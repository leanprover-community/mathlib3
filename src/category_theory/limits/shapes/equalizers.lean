/-
Copyright (c) 2018 Scott Morrison. All rights reserved.
Released under Apache 2.0 license as described in the file LICENSE.
Authors: Scott Morrison, Markus Himmel
-/
import category_theory.epi_mono
import category_theory.limits.has_limits

/-!
# Equalizers and coequalizers

This file defines (co)equalizers as special cases of (co)limits.

An equalizer is the categorical generalization of the subobject {a ∈ A | f(a) = g(a)} known
from abelian groups or modules. It is a limit cone over the diagram formed by `f` and `g`.

A coequalizer is the dual concept.

## Main definitions

* `walking_parallel_pair` is the indexing category used for (co)equalizer_diagrams
* `parallel_pair` is a functor from `walking_parallel_pair` to our category `C`.
* a `fork` is a cone over a parallel pair.
  * there is really only one interesting morphism in a fork: the arrow from the vertex of the fork
    to the domain of f and g. It is called `fork.ι`.
* an `equalizer` is now just a `limit (parallel_pair f g)`

Each of these has a dual.

## Main statements

* `equalizer.ι_mono` states that every equalizer map is a monomorphism
* `is_iso_limit_cone_parallel_pair_of_self` states that the identity on the domain of `f` is an
  equalizer of `f` and `f`.

## Implementation notes
As with the other special shapes in the limits library, all the definitions here are given as
`abbreviation`s of the general statements for limits, so all the `simp` lemmas and theorems about
general limits can be used.

## References

* [F. Borceux, *Handbook of Categorical Algebra 1*][borceux-vol1]
-/

noncomputable theory

open category_theory opposite

namespace category_theory.limits

local attribute [tidy] tactic.case_bash

universes v u u₂

/-- The type of objects for the diagram indexing a (co)equalizer. -/
@[derive decidable_eq, derive inhabited] inductive walking_parallel_pair : Type v
| zero | one

open walking_parallel_pair

/-- The type family of morphisms for the diagram indexing a (co)equalizer. -/
@[derive decidable_eq] inductive walking_parallel_pair_hom :
  walking_parallel_pair → walking_parallel_pair → Type v
| left : walking_parallel_pair_hom zero one
| right : walking_parallel_pair_hom zero one
| id : Π X : walking_parallel_pair.{v}, walking_parallel_pair_hom X X

/-- Satisfying the inhabited linter -/
instance : inhabited (walking_parallel_pair_hom zero one) :=
{ default := walking_parallel_pair_hom.left }

open walking_parallel_pair_hom

/-- Composition of morphisms in the indexing diagram for (co)equalizers. -/
def walking_parallel_pair_hom.comp :
  Π (X Y Z : walking_parallel_pair)
    (f : walking_parallel_pair_hom X Y) (g : walking_parallel_pair_hom Y Z),
    walking_parallel_pair_hom X Z
  | _ _ _ (id _) h := h
  | _ _ _ left   (id one) := left
  | _ _ _ right  (id one) := right
.

instance walking_parallel_pair_hom_category : small_category walking_parallel_pair :=
{ hom  := walking_parallel_pair_hom,
  id   := walking_parallel_pair_hom.id,
  comp := walking_parallel_pair_hom.comp }

@[simp]
lemma walking_parallel_pair_hom_id (X : walking_parallel_pair) :
  walking_parallel_pair_hom.id X = 𝟙 X :=
rfl

/--
The functor `walking_parallel_pair ⥤ walking_parallel_pairᵒᵖ` sending left to left and right to
right.
-/
def walking_parallel_pair_op : walking_parallel_pair.{u} ⥤ walking_parallel_pair.{u₂}ᵒᵖ :=
{ obj := (λ x, op $ by { cases x, exacts [one, zero] }),
  map := λ i j f, by { cases f; apply quiver.hom.op, exacts [left, right,
    walking_parallel_pair_hom.id _] },
  map_comp' := by { rintros (_|_) (_|_) (_|_) (_|_|_) (_|_|_); refl } }

@[simp] lemma walking_parallel_pair_op_zero :
  walking_parallel_pair_op.obj zero = op one := rfl
@[simp] lemma walking_parallel_pair_op_one :
  walking_parallel_pair_op.obj one = op zero := rfl
@[simp] lemma walking_parallel_pair_op_left :
  walking_parallel_pair_op.map left = @quiver.hom.op _ _ zero one left := rfl
@[simp] lemma walking_parallel_pair_op_right :
  walking_parallel_pair_op.map right = @quiver.hom.op _ _ zero one right := rfl

/--
The equivalence `walking_parallel_pair ⥤ walking_parallel_pairᵒᵖ` sending left to left and right to
right.
-/
@[simps functor inverse]
def walking_parallel_pair_op_equiv : walking_parallel_pair.{u} ≌ walking_parallel_pair.{u₂}ᵒᵖ :=
{ functor := walking_parallel_pair_op,
  inverse := walking_parallel_pair_op.left_op,
  unit_iso := nat_iso.of_components (λ j, eq_to_iso (by { cases j; refl }))
    (by { rintros (_|_) (_|_) (_|_|_); refl }),
  counit_iso := nat_iso.of_components (λ j, eq_to_iso
    (by { induction j using opposite.rec, cases j; refl }))
    (λ i j f, by { induction i using opposite.rec, induction j using opposite.rec,
      let g := f.unop, have : f = g.op := rfl, clear_value g, subst this,
      rcases i with (_|_); rcases j with (_|_); rcases g with (_|_|_); refl }) }

@[simp] lemma walking_parallel_pair_op_equiv_unit_iso_zero :
  walking_parallel_pair_op_equiv.{u u₂}.unit_iso.app zero = iso.refl zero := rfl
@[simp] lemma walking_parallel_pair_op_equiv_unit_iso_one :
  walking_parallel_pair_op_equiv.{u u₂}.unit_iso.app one = iso.refl one := rfl
@[simp] lemma walking_parallel_pair_op_equiv_counit_iso_zero :
  walking_parallel_pair_op_equiv.{u u₂}.counit_iso.app (op zero) = iso.refl (op zero) := rfl
@[simp] lemma walking_parallel_pair_op_equiv_counit_iso_one :
  walking_parallel_pair_op_equiv.{u u₂}.counit_iso.app (op one) = iso.refl (op one) := rfl

variables {C : Type u} [category.{v} C]
variables {X Y : C}

/-- `parallel_pair f g` is the diagram in `C` consisting of the two morphisms `f` and `g` with
    common domain and codomain. -/
def parallel_pair (f g : X ⟶ Y) : walking_parallel_pair.{v} ⥤ C :=
{ obj := λ x, match x with
  | zero := X
  | one := Y
  end,
  map := λ x y h, match x, y, h with
  | _, _, (id _) := 𝟙 _
  | _, _, left := f
  | _, _, right := g
  end,
  -- `tidy` can cope with this, but it's too slow:
  map_comp' := begin rintros (⟨⟩|⟨⟩) (⟨⟩|⟨⟩) (⟨⟩|⟨⟩) ⟨⟩⟨⟩; { unfold_aux, simp; refl }, end, }.

@[simp] lemma parallel_pair_obj_zero (f g : X ⟶ Y) : (parallel_pair f g).obj zero = X := rfl
@[simp] lemma parallel_pair_obj_one (f g : X ⟶ Y) : (parallel_pair f g).obj one = Y := rfl

@[simp] lemma parallel_pair_map_left (f g : X ⟶ Y) : (parallel_pair f g).map left = f := rfl
@[simp] lemma parallel_pair_map_right (f g : X ⟶ Y) : (parallel_pair f g).map right = g := rfl

@[simp] lemma parallel_pair_functor_obj
  {F : walking_parallel_pair ⥤ C} (j : walking_parallel_pair) :
  (parallel_pair (F.map left) (F.map right)).obj j = F.obj j :=
begin
  cases j; refl
end

/-- Every functor indexing a (co)equalizer is naturally isomorphic (actually, equal) to a
    `parallel_pair` -/
@[simps]
def diagram_iso_parallel_pair (F : walking_parallel_pair ⥤ C) :
  F ≅ parallel_pair (F.map left) (F.map right) :=
nat_iso.of_components (λ j, eq_to_iso $ by cases j; tidy) $ by tidy

/-- Construct a morphism between parallel pairs. -/
def parallel_pair_hom {X' Y' : C} (f g : X ⟶ Y) (f' g' : X' ⟶ Y') (p : X ⟶ X') (q : Y ⟶ Y')
  (wf : f ≫ q = p ≫ f') (wg : g ≫ q = p ≫ g') : parallel_pair f g ⟶ parallel_pair f' g' :=
{ app := λ j, match j with
  | zero := p
  | one := q
  end,
  naturality' := begin
    rintros (⟨⟩|⟨⟩) (⟨⟩|⟨⟩) ⟨⟩; { unfold_aux, simp [wf, wg], },
  end }

@[simp] lemma parallel_pair_hom_app_zero
  {X' Y' : C} (f g : X ⟶ Y) (f' g' : X' ⟶ Y') (p : X ⟶ X') (q : Y ⟶ Y')
  (wf : f ≫ q = p ≫ f') (wg : g ≫ q = p ≫ g') :
  (parallel_pair_hom f g f' g' p q wf wg).app zero = p := rfl

@[simp] lemma parallel_pair_hom_app_one
  {X' Y' : C} (f g : X ⟶ Y) (f' g' : X' ⟶ Y') (p : X ⟶ X') (q : Y ⟶ Y')
  (wf : f ≫ q = p ≫ f') (wg : g ≫ q = p ≫ g') :
  (parallel_pair_hom f g f' g' p q wf wg).app one = q := rfl

/-- Construct a natural isomorphism between functors out of the walking parallel pair from
its components. -/
@[simps]
def parallel_pair.ext {F G : walking_parallel_pair.{v} ⥤ C}
  (zero : F.obj zero ≅ G.obj zero) (one : F.obj one ≅ G.obj one)
  (left : F.map left ≫ one.hom = zero.hom ≫ G.map left)
  (right : F.map right ≫ one.hom = zero.hom ≫ G.map right) : F ≅ G :=
nat_iso.of_components
  (by { rintro ⟨j⟩, exacts [zero, one] })
  (by { rintro ⟨j₁⟩ ⟨j₂⟩ ⟨f⟩; simp [left, right], })

/-- A fork on `f` and `g` is just a `cone (parallel_pair f g)`. -/
abbreviation fork (f g : X ⟶ Y) := cone (parallel_pair f g)

/-- A cofork on `f` and `g` is just a `cocone (parallel_pair f g)`. -/
abbreviation cofork (f g : X ⟶ Y) := cocone (parallel_pair f g)

variables {f g : X ⟶ Y}

/-- A fork `t` on the parallel pair `f g : X ⟶ Y` consists of two morphisms `t.π.app zero : t.X ⟶ X`
    and `t.π.app one : t.X ⟶ Y`. Of these, only the first one is interesting, and we give it the
    shorter name `fork.ι t`. -/
def fork.ι (t : fork f g) := t.π.app zero

@[simp] lemma fork.app_zero_eq_ι (t : fork f g) : t.π.app zero = t.ι := rfl

/-- A cofork `t` on the parallel_pair `f g : X ⟶ Y` consists of two morphisms
    `t.ι.app zero : X ⟶ t.X` and `t.ι.app one : Y ⟶ t.X`. Of these, only the second one is
    interesting, and we give it the shorter name `cofork.π t`. -/
def cofork.π (t : cofork f g) := t.ι.app one

@[simp] lemma cofork.app_one_eq_π (t : cofork f g) : t.ι.app one = t.π := rfl

@[simp] lemma fork.app_one_eq_ι_comp_left (s : fork f g) : s.π.app one = s.ι ≫ f :=
by rw [←s.app_zero_eq_ι, ←s.w left, parallel_pair_map_left]

@[reassoc] lemma fork.app_one_eq_ι_comp_right (s : fork f g) : s.π.app one = s.ι ≫ g :=
by rw [←s.app_zero_eq_ι, ←s.w right, parallel_pair_map_right]

@[simp] lemma cofork.app_zero_eq_comp_π_left (s : cofork f g) : s.ι.app zero = f ≫ s.π :=
by rw [←s.app_one_eq_π, ←s.w left, parallel_pair_map_left]

@[reassoc] lemma cofork.app_zero_eq_comp_π_right (s : cofork f g) : s.ι.app zero = g ≫ s.π :=
by rw [←s.app_one_eq_π, ←s.w right, parallel_pair_map_right]

/-- A fork on `f g : X ⟶ Y` is determined by the morphism `ι : P ⟶ X` satisfying `ι ≫ f = ι ≫ g`.
-/
@[simps]
def fork.of_ι {P : C} (ι : P ⟶ X) (w : ι ≫ f = ι ≫ g) : fork f g :=
{ X := P,
  π :=
  { app := λ X, begin cases X, exact ι, exact ι ≫ f, end,
    naturality' := λ X Y f,
    begin
      cases X; cases Y; cases f; dsimp; simp,
      { dsimp, simp, }, -- See note [dsimp, simp].
      { exact w },
      { dsimp, simp, },
    end } }

/-- A cofork on `f g : X ⟶ Y` is determined by the morphism `π : Y ⟶ P` satisfying
    `f ≫ π = g ≫ π`. -/
@[simps]
def cofork.of_π {P : C} (π : Y ⟶ P) (w : f ≫ π = g ≫ π) : cofork f g :=
{ X := P,
  ι :=
  { app := λ X, walking_parallel_pair.cases_on X (f ≫ π) π,
    naturality' := λ i j f, by { cases f; dsimp; simp [w] } } } -- See note [dsimp, simp]

@[simp] lemma fork.ι_of_ι {P : C} (ι : P ⟶ X) (w : ι ≫ f = ι ≫ g) :
  (fork.of_ι ι w).ι = ι := rfl
@[simp] lemma cofork.π_of_π {P : C} (π : Y ⟶ P) (w : f ≫ π = g ≫ π) :
  (cofork.of_π π w).π = π := rfl

@[simp, reassoc]
lemma fork.condition (t : fork f g) : t.ι ≫ f = t.ι ≫ g :=
by rw [←t.app_one_eq_ι_comp_left, ←t.app_one_eq_ι_comp_right]

@[simp, reassoc]
lemma cofork.condition (t : cofork f g) : f ≫ t.π = g ≫ t.π :=
by rw [←t.app_zero_eq_comp_π_left, ←t.app_zero_eq_comp_π_right]

/-- To check whether two maps are equalized by both maps of a fork, it suffices to check it for the
    first map -/
lemma fork.equalizer_ext (s : fork f g) {W : C} {k l : W ⟶ s.X} (h : k ≫ s.ι = l ≫ s.ι) :
  ∀ (j : walking_parallel_pair), k ≫ s.π.app j = l ≫ s.π.app j
| zero := h
| one := by rw [s.app_one_eq_ι_comp_left, reassoc_of h]

/-- To check whether two maps are coequalized by both maps of a cofork, it suffices to check it for
    the second map -/
lemma cofork.coequalizer_ext (s : cofork f g) {W : C} {k l : s.X ⟶ W}
  (h : cofork.π s ≫ k = cofork.π s ≫ l) : ∀ (j : walking_parallel_pair),
    s.ι.app j ≫ k = s.ι.app j ≫ l
| zero := by simp only [s.app_zero_eq_comp_π_left, category.assoc, h]
| one := h

lemma fork.is_limit.hom_ext {s : fork f g} (hs : is_limit s) {W : C} {k l : W ⟶ s.X}
  (h : k ≫ fork.ι s = l ≫ fork.ι s) : k = l :=
hs.hom_ext $ fork.equalizer_ext _ h

lemma cofork.is_colimit.hom_ext {s : cofork f g} (hs : is_colimit s) {W : C} {k l : s.X ⟶ W}
  (h : cofork.π s ≫ k = cofork.π s ≫ l) : k = l :=
hs.hom_ext $ cofork.coequalizer_ext _ h

@[simp, reassoc] lemma fork.is_limit.lift_comp_ι {s t : fork f g} (hs : is_limit s) :
  hs.lift t ≫ s.ι = t.ι :=
hs.fac _ _

@[simp, reassoc] lemma cofork.is_colimit.π_comp_desc {s t : cofork f g} (hs : is_colimit s) :
  s.π ≫ hs.desc t = t.π :=
hs.fac _ _

/-- If `s` is a limit fork over `f` and `g`, then a morphism `k : W ⟶ X` satisfying
    `k ≫ f = k ≫ g` induces a morphism `l : W ⟶ s.X` such that `l ≫ fork.ι s = k`. -/
def fork.is_limit.lift' {s : fork f g} (hs : is_limit s) {W : C} (k : W ⟶ X) (h : k ≫ f = k ≫ g) :
  {l : W ⟶ s.X // l ≫ fork.ι s = k} :=
⟨hs.lift $ fork.of_ι _ h, hs.fac _ _⟩

/-- If `s` is a colimit cofork over `f` and `g`, then a morphism `k : Y ⟶ W` satisfying
    `f ≫ k = g ≫ k` induces a morphism `l : s.X ⟶ W` such that `cofork.π s ≫ l = k`. -/
def cofork.is_colimit.desc' {s : cofork f g} (hs : is_colimit s) {W : C} (k : Y ⟶ W)
  (h : f ≫ k = g ≫ k) : {l : s.X ⟶ W // cofork.π s ≫ l = k} :=
⟨hs.desc $ cofork.of_π _ h, hs.fac _ _⟩

lemma fork.is_limit.exists_unique {s : fork f g} (hs : is_limit s) {W : C} (k : W ⟶ X)
  (h : k ≫ f = k ≫ g) : ∃! (l : W ⟶ s.X), l ≫ fork.ι s = k :=
⟨hs.lift $ fork.of_ι _ h, hs.fac _ _, λ m hm, fork.is_limit.hom_ext hs $
  hm.symm ▸ (hs.fac (fork.of_ι _ h) walking_parallel_pair.zero).symm⟩

lemma cofork.is_colimit.exists_unique {s : cofork f g} (hs : is_colimit s) {W : C} (k : Y ⟶ W)
  (h : f ≫ k = g ≫ k) : ∃! (d : s.X ⟶ W), cofork.π s ≫ d = k :=
⟨hs.desc $ cofork.of_π _ h, hs.fac _ _, λ m hm, cofork.is_colimit.hom_ext hs $
  hm.symm ▸ (hs.fac (cofork.of_π _ h) walking_parallel_pair.one).symm⟩

/-- This is a slightly more convenient method to verify that a fork is a limit cone. It
    only asks for a proof of facts that carry any mathematical content -/
@[simps lift]
def fork.is_limit.mk (t : fork f g)
  (lift : Π (s : fork f g), s.X ⟶ t.X)
  (fac : ∀ (s : fork f g), lift s ≫ fork.ι t = fork.ι s)
  (uniq : ∀ (s : fork f g) (m : s.X ⟶ t.X) (w : m ≫ t.ι = s.ι), m = lift s) :
  is_limit t :=
{ lift := lift,
  fac' := λ s j, walking_parallel_pair.cases_on j (fac s) $
    by erw [←s.w left, ←t.w left, ←category.assoc, fac]; refl,
  uniq' := λ s m j, by tidy }

/-- This is another convenient method to verify that a fork is a limit cone. It
    only asks for a proof of facts that carry any mathematical content, and allows access to the
    same `s` for all parts. -/
def fork.is_limit.mk' {X Y : C} {f g : X ⟶ Y} (t : fork f g)
  (create : Π (s : fork f g), {l // l ≫ t.ι = s.ι ∧ ∀ {m}, m ≫ t.ι = s.ι → m = l}) :
is_limit t :=
fork.is_limit.mk t
  (λ s, (create s).1)
  (λ s, (create s).2.1)
  (λ s m w, (create s).2.2 w)

/-- This is a slightly more convenient method to verify that a cofork is a colimit cocone. It
    only asks for a proof of facts that carry any mathematical content -/
@[simps]
def cofork.is_colimit.mk (t : cofork f g)
  (desc : Π (s : cofork f g), t.X ⟶ s.X)
  (fac : ∀ (s : cofork f g), cofork.π t ≫ desc s = cofork.π s)
  (uniq : ∀ (s : cofork f g) (m : t.X ⟶ s.X) (w : t.π ≫ m = s.π), m = desc s) :
  is_colimit t :=
{ desc := desc,
  fac' := λ s j, walking_parallel_pair.cases_on j
    (by erw [←s.w left, ←t.w left, category.assoc, fac]; refl) (fac s),
  uniq' := by tidy }

/-- This is another convenient method to verify that a fork is a limit cone. It
    only asks for a proof of facts that carry any mathematical content, and allows access to the
    same `s` for all parts. -/
def cofork.is_colimit.mk' {X Y : C} {f g : X ⟶ Y} (t : cofork f g)
  (create : Π (s : cofork f g), {l : t.X ⟶ s.X // t.π ≫ l = s.π ∧ ∀ {m}, t.π ≫ m = s.π → m = l}) :
is_colimit t :=
cofork.is_colimit.mk t
  (λ s, (create s).1)
  (λ s, (create s).2.1)
  (λ s m w, (create s).2.2 w)

/-- Noncomputably make a limit cone from the existence of unique factorizations. -/
def fork.is_limit.of_exists_unique {t : fork f g}
  (hs : ∀ (s : fork f g), ∃! l : s.X ⟶ t.X, l ≫ fork.ι t = fork.ι s) : is_limit t :=
by { choose d hd hd' using hs, exact fork.is_limit.mk _ d hd (λ s m hm, hd' _ _ hm) }

/-- Noncomputably make a colimit cocone from the existence of unique factorizations. -/
def cofork.is_colimit.of_exists_unique {t : cofork f g}
  (hs : ∀ (s : cofork f g), ∃! d : t.X ⟶ s.X, cofork.π t ≫ d = cofork.π s) : is_colimit t :=
by { choose d hd hd' using hs, exact cofork.is_colimit.mk _ d hd (λ s m hm, hd' _ _ hm) }

/--
Given a limit cone for the pair `f g : X ⟶ Y`, for any `Z`, morphisms from `Z` to its point are in
bijection with morphisms `h : Z ⟶ X` such that `h ≫ f = h ≫ g`.
Further, this bijection is natural in `Z`: see `fork.is_limit.hom_iso_natural`.
This is a special case of `is_limit.hom_iso'`, often useful to construct adjunctions.
-/
@[simps]
def fork.is_limit.hom_iso {X Y : C} {f g : X ⟶ Y} {t : fork f g} (ht : is_limit t) (Z : C) :
  (Z ⟶ t.X) ≃ {h : Z ⟶ X // h ≫ f = h ≫ g} :=
{ to_fun := λ k, ⟨k ≫ t.ι, by simp only [category.assoc, t.condition]⟩,
  inv_fun := λ h, (fork.is_limit.lift' ht _ h.prop).1,
  left_inv := λ k, fork.is_limit.hom_ext ht (fork.is_limit.lift' _ _ _).prop,
  right_inv := λ h, subtype.ext (fork.is_limit.lift' ht _ _).prop }

/-- The bijection of `fork.is_limit.hom_iso` is natural in `Z`. -/
lemma fork.is_limit.hom_iso_natural {X Y : C} {f g : X ⟶ Y} {t : fork f g} (ht : is_limit t)
  {Z Z' : C} (q : Z' ⟶ Z) (k : Z ⟶ t.X) :
  (fork.is_limit.hom_iso ht _ (q ≫ k) : Z' ⟶ X) = q ≫ (fork.is_limit.hom_iso ht _ k : Z ⟶ X) :=
category.assoc _ _ _

/--
Given a colimit cocone for the pair `f g : X ⟶ Y`, for any `Z`, morphisms from the cocone point
to `Z` are in bijection with morphisms `h : Y ⟶ Z` such that `f ≫ h = g ≫ h`.
Further, this bijection is natural in `Z`: see `cofork.is_colimit.hom_iso_natural`.
This is a special case of `is_colimit.hom_iso'`, often useful to construct adjunctions.
-/
@[simps]
def cofork.is_colimit.hom_iso {X Y : C} {f g : X ⟶ Y} {t : cofork f g} (ht : is_colimit t) (Z : C) :
  (t.X ⟶ Z) ≃ {h : Y ⟶ Z // f ≫ h = g ≫ h} :=
{ to_fun := λ k, ⟨t.π ≫ k, by simp only [←category.assoc, t.condition]⟩,
  inv_fun := λ h, (cofork.is_colimit.desc' ht _ h.prop).1,
  left_inv := λ k, cofork.is_colimit.hom_ext ht (cofork.is_colimit.desc' _ _ _).prop,
  right_inv := λ h, subtype.ext (cofork.is_colimit.desc' ht _ _).prop }

/-- The bijection of `cofork.is_colimit.hom_iso` is natural in `Z`. -/
lemma cofork.is_colimit.hom_iso_natural {X Y : C} {f g : X ⟶ Y} {t : cofork f g} {Z Z' : C}
  (q : Z ⟶ Z') (ht : is_colimit t) (k : t.X ⟶ Z) :
    (cofork.is_colimit.hom_iso ht _ (k ≫ q) : Y ⟶ Z') =
    (cofork.is_colimit.hom_iso ht _ k : Y ⟶ Z) ≫ q :=
(category.assoc _ _ _).symm

/-- This is a helper construction that can be useful when verifying that a category has all
    equalizers. Given `F : walking_parallel_pair ⥤ C`, which is really the same as
    `parallel_pair (F.map left) (F.map right)`, and a fork on `F.map left` and `F.map right`,
    we get a cone on `F`.

    If you're thinking about using this, have a look at `has_equalizers_of_has_limit_parallel_pair`,
    which you may find to be an easier way of achieving your goal. -/
def cone.of_fork
  {F : walking_parallel_pair ⥤ C} (t : fork (F.map left) (F.map right)) : cone F :=
{ X := t.X,
  π :=
  { app := λ X, t.π.app X ≫ eq_to_hom (by tidy),
    naturality' := λ j j' g, by { cases j; cases j'; cases g; dsimp; simp } } }

/-- This is a helper construction that can be useful when verifying that a category has all
    coequalizers. Given `F : walking_parallel_pair ⥤ C`, which is really the same as
    `parallel_pair (F.map left) (F.map right)`, and a cofork on `F.map left` and `F.map right`,
    we get a cocone on `F`.

    If you're thinking about using this, have a look at
    `has_coequalizers_of_has_colimit_parallel_pair`, which you may find to be an easier way of
    achieving your goal. -/
def cocone.of_cofork
  {F : walking_parallel_pair ⥤ C} (t : cofork (F.map left) (F.map right)) : cocone F :=
{ X := t.X,
  ι :=
  { app := λ X, eq_to_hom (by tidy) ≫ t.ι.app X,
    naturality' := λ j j' g, by { cases j; cases j'; cases g; dsimp; simp } } }

@[simp] lemma cone.of_fork_π
  {F : walking_parallel_pair ⥤ C} (t : fork (F.map left) (F.map right)) (j) :
  (cone.of_fork t).π.app j = t.π.app j ≫ eq_to_hom (by tidy) := rfl

@[simp] lemma cocone.of_cofork_ι
  {F : walking_parallel_pair ⥤ C} (t : cofork (F.map left) (F.map right)) (j) :
  (cocone.of_cofork t).ι.app j = eq_to_hom (by tidy) ≫ t.ι.app j := rfl

/-- Given `F : walking_parallel_pair ⥤ C`, which is really the same as
    `parallel_pair (F.map left) (F.map right)` and a cone on `F`, we get a fork on
    `F.map left` and `F.map right`. -/
def fork.of_cone
  {F : walking_parallel_pair ⥤ C} (t : cone F) : fork (F.map left) (F.map right) :=
{ X := t.X,
  π := { app := λ X, t.π.app X ≫ eq_to_hom (by tidy) } }

/-- Given `F : walking_parallel_pair ⥤ C`, which is really the same as
    `parallel_pair (F.map left) (F.map right)` and a cocone on `F`, we get a cofork on
    `F.map left` and `F.map right`. -/
def cofork.of_cocone
  {F : walking_parallel_pair ⥤ C} (t : cocone F) : cofork (F.map left) (F.map right) :=
{ X := t.X,
  ι := { app := λ X, eq_to_hom (by tidy) ≫ t.ι.app X } }

@[simp] lemma fork.of_cone_π {F : walking_parallel_pair ⥤ C} (t : cone F) (j) :
  (fork.of_cone t).π.app j = t.π.app j ≫ eq_to_hom (by tidy) := rfl
@[simp] lemma cofork.of_cocone_ι {F : walking_parallel_pair ⥤ C} (t : cocone F) (j) :
  (cofork.of_cocone t).ι.app j = eq_to_hom (by tidy) ≫ t.ι.app j := rfl

/--
Helper function for constructing morphisms between equalizer forks.
-/
@[simps]
def fork.mk_hom {s t : fork f g} (k : s.X ⟶ t.X) (w : k ≫ t.ι = s.ι) : s ⟶ t :=
{ hom := k,
  w' :=
  begin
    rintro ⟨_|_⟩,
    { exact w },
    { simp only [fork.app_one_eq_ι_comp_left, reassoc_of w] },
  end }

/--
To construct an isomorphism between forks,
it suffices to give an isomorphism between the cone points
and check that it commutes with the `ι` morphisms.
-/
@[simps]
def fork.ext {s t : fork f g} (i : s.X ≅ t.X) (w : i.hom ≫ t.ι = s.ι) : s ≅ t :=
{ hom := fork.mk_hom i.hom w,
  inv := fork.mk_hom i.inv (by rw [← w, iso.inv_hom_id_assoc]) }

/--
Helper function for constructing morphisms between coequalizer coforks.
-/
@[simps]
def cofork.mk_hom {s t : cofork f g} (k : s.X ⟶ t.X) (w : s.π ≫ k = t.π) : s ⟶ t :=
{ hom := k,
  w' :=
  begin
    rintro ⟨_|_⟩,
    { simp [cofork.app_zero_eq_comp_π_left, w] },
    { exact w }
  end }

@[simp, reassoc] lemma fork.hom_comp_ι {s t : fork f g} (f : s ⟶ t) : f.hom ≫ t.ι = s.ι :=
by tidy

@[simp, reassoc] lemma fork.π_comp_hom {s t : cofork f g} (f : s ⟶ t) : s.π ≫ f.hom = t.π :=
by tidy

/--
To construct an isomorphism between coforks,
it suffices to give an isomorphism between the cocone points
and check that it commutes with the `π` morphisms.
-/
@[simps]
def cofork.ext {s t : cofork f g} (i : s.X ≅ t.X) (w : s.π ≫ i.hom = t.π) : s ≅ t :=
{ hom := cofork.mk_hom i.hom w,
  inv := cofork.mk_hom i.inv (by rw [iso.comp_inv_eq, w]) }

variables (f g)

section
/--
`has_equalizer f g` represents a particular choice of limiting cone
for the parallel pair of morphisms `f` and `g`.
-/
abbreviation has_equalizer := has_limit (parallel_pair f g)

variables [has_equalizer f g]

/-- If an equalizer of `f` and `g` exists, we can access an arbitrary choice of such by
    saying `equalizer f g`. -/
abbreviation equalizer : C := limit (parallel_pair f g)

/-- If an equalizer of `f` and `g` exists, we can access the inclusion
    `equalizer f g ⟶ X` by saying `equalizer.ι f g`. -/
abbreviation equalizer.ι : equalizer f g ⟶ X :=
limit.π (parallel_pair f g) zero

/--
An equalizer cone for a parallel pair `f` and `g`.
-/
abbreviation equalizer.fork : fork f g := limit.cone (parallel_pair f g)

@[simp] lemma equalizer.fork_ι :
  (equalizer.fork f g).ι = equalizer.ι f g := rfl

@[reassoc] lemma equalizer.condition : equalizer.ι f g ≫ f = equalizer.ι f g ≫ g :=
fork.condition $ limit.cone $ parallel_pair f g

/-- The equalizer built from `equalizer.ι f g` is limiting. -/
def equalizer_is_equalizer : is_limit (fork.of_ι (equalizer.ι f g) (equalizer.condition f g)) :=
is_limit.of_iso_limit (limit.is_limit _) (fork.ext (iso.refl _) (by tidy))

variables {f g}

/-- A morphism `k : W ⟶ X` satisfying `k ≫ f = k ≫ g` factors through the equalizer of `f` and `g`
    via `equalizer.lift : W ⟶ equalizer f g`. -/
abbreviation equalizer.lift {W : C} (k : W ⟶ X) (h : k ≫ f = k ≫ g) : W ⟶ equalizer f g :=
limit.lift (parallel_pair f g) (fork.of_ι k h)

@[simp, reassoc]
lemma equalizer.lift_ι {W : C} (k : W ⟶ X) (h : k ≫ f = k ≫ g) :
  equalizer.lift k h ≫ equalizer.ι f g = k :=
limit.lift_π _ _

/-- A morphism `k : W ⟶ X` satisfying `k ≫ f = k ≫ g` induces a morphism `l : W ⟶ equalizer f g`
    satisfying `l ≫ equalizer.ι f g = k`. -/
def equalizer.lift' {W : C} (k : W ⟶ X) (h : k ≫ f = k ≫ g) :
  {l : W ⟶ equalizer f g // l ≫ equalizer.ι f g = k} :=
⟨equalizer.lift k h, equalizer.lift_ι _ _⟩

/-- Two maps into an equalizer are equal if they are are equal when composed with the equalizer
    map. -/
@[ext] lemma equalizer.hom_ext {W : C} {k l : W ⟶ equalizer f g}
  (h : k ≫ equalizer.ι f g = l ≫ equalizer.ι f g) : k = l :=
fork.is_limit.hom_ext (limit.is_limit _) h

lemma equalizer.exists_unique {W : C} (k : W ⟶ X) (h : k ≫ f = k ≫ g) :
  ∃! (l : W ⟶ equalizer f g), l ≫ equalizer.ι f g = k :=
fork.is_limit.exists_unique (limit.is_limit _) _ h

/-- An equalizer morphism is a monomorphism -/
instance equalizer.ι_mono : mono (equalizer.ι f g) :=
{ right_cancellation := λ Z h k w, equalizer.hom_ext w }

end

section
variables {f g}
/-- The equalizer morphism in any limit cone is a monomorphism. -/
lemma mono_of_is_limit_parallel_pair {c : fork f g} (i : is_limit c) : mono (fork.ι c) :=
{ right_cancellation := λ Z h k w, fork.is_limit.hom_ext i w }

end

section
variables {f g}

/-- The identity determines a cone on the equalizer diagram of `f` and `g` if `f = g`. -/
def id_fork (h : f = g) : fork f g :=
fork.of_ι (𝟙 X) $ h ▸ rfl

/-- The identity on `X` is an equalizer of `(f, g)`, if `f = g`. -/
def is_limit_id_fork (h : f = g) : is_limit (id_fork h) :=
fork.is_limit.mk _
  (λ s, fork.ι s)
  (λ s, category.comp_id _)
  (λ s m h, by { convert h, exact (category.comp_id _).symm })

/-- Every equalizer of `(f, g)`, where `f = g`, is an isomorphism. -/
lemma is_iso_limit_cone_parallel_pair_of_eq (h₀ : f = g) {c : fork f g}
  (h : is_limit c) : is_iso c.ι :=
is_iso.of_iso $ is_limit.cone_point_unique_up_to_iso h $ is_limit_id_fork h₀

/-- The equalizer of `(f, g)`, where `f = g`, is an isomorphism. -/
lemma equalizer.ι_of_eq [has_equalizer f g] (h : f = g) : is_iso (equalizer.ι f g) :=
is_iso_limit_cone_parallel_pair_of_eq h $ limit.is_limit _

/-- Every equalizer of `(f, f)` is an isomorphism. -/
lemma is_iso_limit_cone_parallel_pair_of_self {c : fork f f} (h : is_limit c) : is_iso c.ι :=
is_iso_limit_cone_parallel_pair_of_eq rfl h

/-- An equalizer that is an epimorphism is an isomorphism. -/
lemma is_iso_limit_cone_parallel_pair_of_epi {c : fork f g}
  (h : is_limit c) [epi (c.ι)] : is_iso c.ι :=
is_iso_limit_cone_parallel_pair_of_eq ((cancel_epi _).1 (fork.condition c)) h

/-- Two morphisms are equal if there is a fork whose inclusion is epi. -/
lemma eq_of_epi_fork_ι (t : fork f g) [epi (fork.ι t)] : f = g :=
(cancel_epi (fork.ι t)).1 $ fork.condition t

/-- If the equalizer of two morphisms is an epimorphism, then the two morphisms are equal. -/
lemma eq_of_epi_equalizer [has_equalizer f g] [epi (equalizer.ι f g)] : f = g :=
(cancel_epi (equalizer.ι f g)).1 $ equalizer.condition _ _

end

instance has_equalizer_of_self : has_equalizer f f :=
has_limit.mk
{ cone := id_fork rfl,
  is_limit := is_limit_id_fork rfl }

/-- The equalizer inclusion for `(f, f)` is an isomorphism. -/
instance equalizer.ι_of_self : is_iso (equalizer.ι f f) :=
equalizer.ι_of_eq rfl

/-- The equalizer of a morphism with itself is isomorphic to the source. -/
def equalizer.iso_source_of_self : equalizer f f ≅ X :=
as_iso (equalizer.ι f f)

@[simp] lemma equalizer.iso_source_of_self_hom :
  (equalizer.iso_source_of_self f).hom = equalizer.ι f f :=
rfl

@[simp] lemma equalizer.iso_source_of_self_inv :
  (equalizer.iso_source_of_self f).inv = equalizer.lift (𝟙 X) (by simp) :=
by { ext, simp [equalizer.iso_source_of_self], }

section
/--
`has_coequalizer f g` represents a particular choice of colimiting cocone
for the parallel pair of morphisms `f` and `g`.
-/
abbreviation has_coequalizer := has_colimit (parallel_pair f g)

variables [has_coequalizer f g]

/-- If a coequalizer of `f` and `g` exists, we can access an arbitrary choice of such by
    saying `coequalizer f g`. -/
abbreviation coequalizer : C := colimit (parallel_pair f g)

/--  If a coequalizer of `f` and `g` exists, we can access the corresponding projection by
    saying `coequalizer.π f g`. -/
abbreviation coequalizer.π : Y ⟶ coequalizer f g :=
colimit.ι (parallel_pair f g) one

/--
An arbitrary choice of coequalizer cocone for a parallel pair `f` and `g`.
-/
abbreviation coequalizer.cofork : cofork f g := colimit.cocone (parallel_pair f g)

@[simp] lemma coequalizer.cofork_π :
  (coequalizer.cofork f g).π = coequalizer.π f g := rfl

@[reassoc] lemma coequalizer.condition : f ≫ coequalizer.π f g = g ≫ coequalizer.π f g :=
cofork.condition $ colimit.cocone $ parallel_pair f g

/-- The cofork built from `coequalizer.π f g` is colimiting. -/
def coequalizer_is_coequalizer :
  is_colimit (cofork.of_π (coequalizer.π f g) (coequalizer.condition f g)) :=
is_colimit.of_iso_colimit (colimit.is_colimit _) (cofork.ext (iso.refl _) (by tidy))

variables {f g}

/-- Any morphism `k : Y ⟶ W` satisfying `f ≫ k = g ≫ k` factors through the coequalizer of `f`
    and `g` via `coequalizer.desc : coequalizer f g ⟶ W`. -/
abbreviation coequalizer.desc {W : C} (k : Y ⟶ W) (h : f ≫ k = g ≫ k) : coequalizer f g ⟶ W :=
colimit.desc (parallel_pair f g) (cofork.of_π k h)

@[simp, reassoc]
lemma coequalizer.π_desc {W : C} (k : Y ⟶ W) (h : f ≫ k = g ≫ k) :
  coequalizer.π f g ≫ coequalizer.desc k h = k :=
colimit.ι_desc _ _

/-- Any morphism `k : Y ⟶ W` satisfying `f ≫ k = g ≫ k` induces a morphism
    `l : coequalizer f g ⟶ W` satisfying `coequalizer.π ≫ g = l`. -/
def coequalizer.desc' {W : C} (k : Y ⟶ W) (h : f ≫ k = g ≫ k) :
  {l : coequalizer f g ⟶ W // coequalizer.π f g ≫ l = k} :=
⟨coequalizer.desc k h, coequalizer.π_desc _ _⟩

/-- Two maps from a coequalizer are equal if they are equal when composed with the coequalizer
    map -/
@[ext] lemma coequalizer.hom_ext {W : C} {k l : coequalizer f g ⟶ W}
  (h : coequalizer.π f g ≫ k = coequalizer.π f g ≫ l) : k = l :=
cofork.is_colimit.hom_ext (colimit.is_colimit _) h

lemma coequalizer.exists_unique {W : C} (k : Y ⟶ W) (h : f ≫ k = g ≫ k) :
  ∃! (d : coequalizer f g ⟶ W), coequalizer.π f g ≫ d = k :=
cofork.is_colimit.exists_unique (colimit.is_colimit _) _ h

/-- A coequalizer morphism is an epimorphism -/
instance coequalizer.π_epi : epi (coequalizer.π f g) :=
{ left_cancellation := λ Z h k w, coequalizer.hom_ext w }

end

section
variables {f g}

/-- The coequalizer morphism in any colimit cocone is an epimorphism. -/
lemma epi_of_is_colimit_parallel_pair {c : cofork f g} (i : is_colimit c) :
  epi c.π :=
{ left_cancellation := λ Z h k w, cofork.is_colimit.hom_ext i w }

end

section
variables {f g}

/-- The identity determines a cocone on the coequalizer diagram of `f` and `g`, if `f = g`. -/
def id_cofork (h : f = g) : cofork f g :=
cofork.of_π (𝟙 Y) $ h ▸ rfl

/-- The identity on `Y` is a coequalizer of `(f, g)`, where `f = g`.  -/
def is_colimit_id_cofork (h : f = g) : is_colimit (id_cofork h) :=
cofork.is_colimit.mk _
  (λ s, cofork.π s)
  (λ s, category.id_comp _)
  (λ s m h, by { convert h, exact (category.id_comp _).symm })

/-- Every coequalizer of `(f, g)`, where `f = g`, is an isomorphism. -/
lemma is_iso_colimit_cocone_parallel_pair_of_eq (h₀ : f = g) {c : cofork f g}  (h : is_colimit c) :
  is_iso c.π :=
is_iso.of_iso $ is_colimit.cocone_point_unique_up_to_iso (is_colimit_id_cofork h₀) h

/-- The coequalizer of `(f, g)`, where `f = g`, is an isomorphism. -/
lemma coequalizer.π_of_eq [has_coequalizer f g] (h : f = g) : is_iso (coequalizer.π f g) :=
is_iso_colimit_cocone_parallel_pair_of_eq h $ colimit.is_colimit _

/-- Every coequalizer of `(f, f)` is an isomorphism. -/
lemma is_iso_colimit_cocone_parallel_pair_of_self {c : cofork f f} (h : is_colimit c) :
  is_iso c.π :=
is_iso_colimit_cocone_parallel_pair_of_eq rfl h

/-- A coequalizer that is a monomorphism is an isomorphism. -/
lemma is_iso_limit_cocone_parallel_pair_of_epi {c : cofork f g}
  (h : is_colimit c) [mono c.π] : is_iso c.π :=
is_iso_colimit_cocone_parallel_pair_of_eq ((cancel_mono _).1 (cofork.condition c)) h

/-- Two morphisms are equal if there is a cofork whose projection is mono. -/
lemma eq_of_mono_cofork_π (t : cofork f g) [mono (cofork.π t)] : f = g :=
(cancel_mono (cofork.π t)).1 $ cofork.condition t

/-- If the coequalizer of two morphisms is a monomorphism, then the two morphisms are equal. -/
lemma eq_of_mono_coequalizer [has_coequalizer f g] [mono (coequalizer.π f g)] : f = g :=
(cancel_mono (coequalizer.π f g)).1 $ coequalizer.condition _ _

end

instance has_coequalizer_of_self : has_coequalizer f f :=
has_colimit.mk
{ cocone := id_cofork rfl,
  is_colimit := is_colimit_id_cofork rfl }

/-- The coequalizer projection for `(f, f)` is an isomorphism. -/
instance coequalizer.π_of_self : is_iso (coequalizer.π f f) :=
coequalizer.π_of_eq rfl

/-- The coequalizer of a morphism with itself is isomorphic to the target. -/
def coequalizer.iso_target_of_self : coequalizer f f ≅ Y :=
(as_iso (coequalizer.π f f)).symm

@[simp] lemma coequalizer.iso_target_of_self_hom :
  (coequalizer.iso_target_of_self f).hom = coequalizer.desc (𝟙 Y) (by simp) :=
by { ext, simp [coequalizer.iso_target_of_self], }

@[simp] lemma coequalizer.iso_target_of_self_inv :
  (coequalizer.iso_target_of_self f).inv = coequalizer.π f f :=
rfl

section comparison

variables {D : Type u₂} [category.{v} D] (G : C ⥤ D)

/--
The comparison morphism for the equalizer of `f,g`.
This is an isomorphism iff `G` preserves the equalizer of `f,g`; see
`category_theory/limits/preserves/shapes/equalizers.lean`
-/
def equalizer_comparison [has_equalizer f g] [has_equalizer (G.map f) (G.map g)] :
  G.obj (equalizer f g) ⟶ equalizer (G.map f) (G.map g) :=
equalizer.lift (G.map (equalizer.ι _ _)) (by simp only [←G.map_comp, equalizer.condition])

@[simp, reassoc]
lemma equalizer_comparison_comp_π [has_equalizer f g] [has_equalizer (G.map f) (G.map g)] :
  equalizer_comparison f g G ≫ equalizer.ι (G.map f) (G.map g) = G.map (equalizer.ι f g) :=
equalizer.lift_ι _ _

@[simp, reassoc]
lemma map_lift_equalizer_comparison [has_equalizer f g] [has_equalizer (G.map f) (G.map g)]
  {Z : C} {h : Z ⟶ X} (w : h ≫ f = h ≫ g) :
    G.map (equalizer.lift h w) ≫ equalizer_comparison f g G =
      equalizer.lift (G.map h) (by simp only [←G.map_comp, w]) :=
by { ext, simp [← G.map_comp] }

/-- The comparison morphism for the coequalizer of `f,g`. -/
def coequalizer_comparison [has_coequalizer f g] [has_coequalizer (G.map f) (G.map g)] :
  coequalizer (G.map f) (G.map g) ⟶ G.obj (coequalizer f g) :=
coequalizer.desc (G.map (coequalizer.π _ _)) (by simp only [←G.map_comp, coequalizer.condition])

@[simp, reassoc]
lemma ι_comp_coequalizer_comparison [has_coequalizer f g] [has_coequalizer (G.map f) (G.map g)] :
  coequalizer.π _ _ ≫ coequalizer_comparison f g G = G.map (coequalizer.π _ _) :=
coequalizer.π_desc _ _

@[simp, reassoc]
lemma coequalizer_comparison_map_desc [has_coequalizer f g] [has_coequalizer (G.map f) (G.map g)]
  {Z : C} {h : Y ⟶ Z} (w : f ≫ h = g ≫ h) :
  coequalizer_comparison f g G ≫ G.map (coequalizer.desc h w) =
    coequalizer.desc (G.map h) (by simp only [←G.map_comp, w]) :=
by { ext, simp [← G.map_comp] }

end comparison

variables (C)

/-- `has_equalizers` represents a choice of equalizer for every pair of morphisms -/
abbreviation has_equalizers := has_limits_of_shape walking_parallel_pair.{v} C

/-- `has_coequalizers` represents a choice of coequalizer for every pair of morphisms -/
abbreviation has_coequalizers := has_colimits_of_shape walking_parallel_pair.{v} C

/-- If `C` has all limits of diagrams `parallel_pair f g`, then it has all equalizers -/
lemma has_equalizers_of_has_limit_parallel_pair
  [Π {X Y : C} {f g : X ⟶ Y}, has_limit (parallel_pair f g)] : has_equalizers C :=
{ has_limit := λ F, has_limit_of_iso (diagram_iso_parallel_pair F).symm }

/-- If `C` has all colimits of diagrams `parallel_pair f g`, then it has all coequalizers -/
lemma has_coequalizers_of_has_colimit_parallel_pair
  [Π {X Y : C} {f g : X ⟶ Y}, has_colimit (parallel_pair f g)] : has_coequalizers C :=
{ has_colimit := λ F, has_colimit_of_iso (diagram_iso_parallel_pair F) }


section
-- In this section we show that a split mono `f` equalizes `(retraction f ≫ f)` and `(𝟙 Y)`.
variables {C} [split_mono f]

/--
A split mono `f` equalizes `(retraction f ≫ f)` and `(𝟙 Y)`.
Here we build the cone, and show in `split_mono_equalizes` that it is a limit cone.
-/
@[simps {rhs_md := semireducible}]
def cone_of_split_mono : fork (𝟙 Y) (retraction f ≫ f) :=
fork.of_ι f (by simp)

@[simp] lemma cone_of_split_mono_ι : (cone_of_split_mono f).ι = f := rfl

/--
A split mono `f` equalizes `(retraction f ≫ f)` and `(𝟙 Y)`.
-/
def split_mono_equalizes {X Y : C} (f : X ⟶ Y) [split_mono f] : is_limit (cone_of_split_mono f) :=
fork.is_limit.mk' _ $ λ s,
⟨s.ι ≫ retraction f,
 by { dsimp, rw [category.assoc, ←s.condition], apply category.comp_id },
 λ m hm, by simp [←hm]⟩

end

/-- We show that the converse to `split_mono_equalizes` is true:
Whenever `f` equalizes `(r ≫ f)` and `(𝟙 Y)`, then `r` is a retraction of `f`. -/
def split_mono_of_equalizer {X Y : C} {f : X ⟶ Y} {r : Y ⟶ X} (hr : f ≫ r ≫ f = f)
  (h : is_limit (fork.of_ι f (hr.trans (category.comp_id _).symm : f ≫ r ≫ f = f ≫ 𝟙 Y))) :
  split_mono f :=
{ retraction := r,
  id' := fork.is_limit.hom_ext h
    ((category.assoc _ _ _).trans $ hr.trans (category.id_comp _).symm) }

variables {C f g}

/-- The fork obtained by postcomposing an equalizer fork with a monomorphism is an equalizer. -/
def is_equalizer_comp_mono {c : fork f g} (i : is_limit c) {Z : C} (h : Y ⟶ Z) [hm : mono h] :
  is_limit (fork.of_ι c.ι (by simp [reassoc_of c.condition]) : fork (f ≫ h) (g ≫ h)) :=
fork.is_limit.mk' _ $ λ s,
  let s' : fork f g := fork.of_ι s.ι (by apply hm.right_cancellation; simp [s.condition]) in
  let l := fork.is_limit.lift' i s'.ι s'.condition in
  ⟨l.1, l.2, λ m hm, by apply fork.is_limit.hom_ext i; rw fork.ι_of_ι at hm; rw hm; exact l.2.symm⟩

variables (C f g)

@[instance]
lemma has_equalizer_comp_mono [has_equalizer f g] {Z : C} (h : Y ⟶ Z) [mono h] :
  has_equalizer (f ≫ h) (g ≫ h) :=
⟨⟨{ cone := _, is_limit := is_equalizer_comp_mono (limit.is_limit _) h }⟩⟩

/-- An equalizer of an idempotent morphism and the identity is split mono. -/
@[simps]
def split_mono_of_idempotent_of_is_limit_fork {X : C} {f : X ⟶ X} (hf : f ≫ f = f)
  {c : fork (𝟙 X) f} (i : is_limit c) : split_mono c.ι :=
{ retraction := i.lift (fork.of_ι f (by simp [hf])),
  id' :=
  begin
    letI := mono_of_is_limit_parallel_pair i,
<<<<<<< HEAD
    rw [←cancel_mono_id c.ι, category.assoc, fork.is_limit.lift_comp_ι, fork.ι_of_ι, c.condition],
=======
    rw [←cancel_mono_id c.ι, category.assoc, fork.is_limit.lift_of_ι_ι, ←c.condition],
>>>>>>> 5a4bae11
    exact category.comp_id c.ι
  end }

/-- The equalizer of an idempotent morphism and the identity is split mono. -/
def split_mono_of_idempotent_equalizer {X : C} {f : X ⟶ X} (hf : f ≫ f = f)
  [has_equalizer (𝟙 X) f] : split_mono (equalizer.ι (𝟙 X) f) :=
split_mono_of_idempotent_of_is_limit_fork _ hf (limit.is_limit _)

section
-- In this section we show that a split epi `f` coequalizes `(f ≫ section_ f)` and `(𝟙 X)`.
variables {C} [split_epi f]

/--
A split epi `f` coequalizes `(f ≫ section_ f)` and `(𝟙 X)`.
Here we build the cocone, and show in `split_epi_coequalizes` that it is a colimit cocone.
-/
@[simps {rhs_md := semireducible}]
def cocone_of_split_epi : cofork (𝟙 X) (f ≫ section_ f) :=
cofork.of_π f (by simp)

@[simp] lemma cocone_of_split_epi_π : (cocone_of_split_epi f).π = f := rfl

/--
A split epi `f` coequalizes `(f ≫ section_ f)` and `(𝟙 X)`.
-/
def split_epi_coequalizes {X Y : C} (f : X ⟶ Y) [split_epi f] :
  is_colimit (cocone_of_split_epi f) :=
cofork.is_colimit.mk' _ $ λ s,
⟨section_ f ≫ s.π,
 by { dsimp, rw [← category.assoc, ← s.condition, category.id_comp] },
 λ m hm, by simp [← hm]⟩

end

/-- We show that the converse to `split_epi_equalizes` is true:
Whenever `f` coequalizes `(f ≫ s)` and `(𝟙 X)`, then `s` is a section of `f`. -/
def split_epi_of_coequalizer {X Y : C} {f : X ⟶ Y} {s : Y ⟶ X} (hs : f ≫ s ≫ f = f)
  (h : is_colimit (cofork.of_π f ((category.assoc _ _ _).trans $
    hs.trans (category.id_comp f).symm : (f ≫ s) ≫ f = 𝟙 X ≫ f))) :
  split_epi f :=
{ section_ := s,
  id' := cofork.is_colimit.hom_ext h (hs.trans (category.comp_id _).symm) }

variables {C f g}

/-- The cofork obtained by precomposing a coequalizer cofork with an epimorphism is
a coequalizer. -/
def is_coequalizer_epi_comp {c : cofork f g} (i : is_colimit c) {W : C} (h : W ⟶ X) [hm : epi h] :
  is_colimit (cofork.of_π c.π (by simp [c.condition]) : cofork (h ≫ f) (h ≫ g)) :=
cofork.is_colimit.mk' _ $ λ s,
  let s' : cofork f g := cofork.of_π s.π
    (by apply hm.left_cancellation; simp_rw [←category.assoc, s.condition]) in
  let l := cofork.is_colimit.desc' i s'.π s'.condition in
  ⟨l.1, l.2,
    λ m hm,by apply cofork.is_colimit.hom_ext i; rw cofork.π_of_π at hm; rw hm; exact l.2.symm⟩

lemma has_coequalizer_epi_comp [has_coequalizer f g] {W : C} (h : W ⟶ X) [hm : epi h] :
  has_coequalizer (h ≫ f) (h ≫ g) :=
⟨⟨{ cocone := _, is_colimit := is_coequalizer_epi_comp (colimit.is_colimit _) h }⟩⟩

variables (C f g)

/-- A coequalizer of an idempotent morphism and the identity is split epi. -/
@[simps]
def split_epi_of_idempotent_of_is_colimit_cofork {X : C} {f : X ⟶ X} (hf : f ≫ f = f)
  {c : cofork (𝟙 X) f} (i : is_colimit c) : split_epi c.π :=
{ section_ := i.desc (cofork.of_π f (by simp [hf])),
  id' :=
  begin
<<<<<<< HEAD
    letI ei := epi_of_is_colimit_parallel_pair i,
    rw [←cancel_epi_id c.π, ←category.assoc, cofork.is_colimit.π_comp_desc, cofork.π_of_π,
      c.condition],
=======
    letI := epi_of_is_colimit_parallel_pair i,
    rw [← cancel_epi_id c.π, ← category.assoc, cofork.is_colimit.π_desc_of_π, ← c.condition],
>>>>>>> 5a4bae11
    exact category.id_comp _,
  end }

/-- The coequalizer of an idempotent morphism and the identity is split epi. -/
def split_epi_of_idempotent_coequalizer {X : C} {f : X ⟶ X} (hf : f ≫ f = f)
  [has_coequalizer (𝟙 X) f] : split_epi (coequalizer.π (𝟙 X) f) :=
split_epi_of_idempotent_of_is_colimit_cofork _ hf (colimit.is_colimit _)

end category_theory.limits<|MERGE_RESOLUTION|>--- conflicted
+++ resolved
@@ -356,7 +356,6 @@
 
 /-- This is a slightly more convenient method to verify that a cofork is a colimit cocone. It
     only asks for a proof of facts that carry any mathematical content -/
-@[simps]
 def cofork.is_colimit.mk (t : cofork f g)
   (desc : Π (s : cofork f g), t.X ⟶ s.X)
   (fac : ∀ (s : cofork f g), cofork.π t ≫ desc s = cofork.π s)
@@ -567,6 +566,9 @@
 @[simp] lemma equalizer.fork_ι :
   (equalizer.fork f g).ι = equalizer.ι f g := rfl
 
+@[simp] lemma equalizer.fork_π_app_zero :
+  (equalizer.fork f g).π.app zero = equalizer.ι f g := rfl
+
 @[reassoc] lemma equalizer.condition : equalizer.ι f g ≫ f = equalizer.ι f g ≫ g :=
 fork.condition $ limit.cone $ parallel_pair f g
 
@@ -704,6 +706,9 @@
 
 @[simp] lemma coequalizer.cofork_π :
   (coequalizer.cofork f g).π = coequalizer.π f g := rfl
+
+@[simp] lemma coequalizer.cofork_ι_app_one :
+  (coequalizer.cofork f g).ι.app one = coequalizer.π f g := rfl
 
 @[reassoc] lemma coequalizer.condition : f ≫ coequalizer.π f g = g ≫ coequalizer.π f g :=
 cofork.condition $ colimit.cocone $ parallel_pair f g
@@ -943,11 +948,7 @@
   id' :=
   begin
     letI := mono_of_is_limit_parallel_pair i,
-<<<<<<< HEAD
-    rw [←cancel_mono_id c.ι, category.assoc, fork.is_limit.lift_comp_ι, fork.ι_of_ι, c.condition],
-=======
     rw [←cancel_mono_id c.ι, category.assoc, fork.is_limit.lift_of_ι_ι, ←c.condition],
->>>>>>> 5a4bae11
     exact category.comp_id c.ι
   end }
 
@@ -996,7 +997,7 @@
 /-- The cofork obtained by precomposing a coequalizer cofork with an epimorphism is
 a coequalizer. -/
 def is_coequalizer_epi_comp {c : cofork f g} (i : is_colimit c) {W : C} (h : W ⟶ X) [hm : epi h] :
-  is_colimit (cofork.of_π c.π (by simp [c.condition]) : cofork (h ≫ f) (h ≫ g)) :=
+  is_colimit (cofork.of_π c.π (by simp) : cofork (h ≫ f) (h ≫ g)) :=
 cofork.is_colimit.mk' _ $ λ s,
   let s' : cofork f g := cofork.of_π s.π
     (by apply hm.left_cancellation; simp_rw [←category.assoc, s.condition]) in
@@ -1017,14 +1018,8 @@
 { section_ := i.desc (cofork.of_π f (by simp [hf])),
   id' :=
   begin
-<<<<<<< HEAD
-    letI ei := epi_of_is_colimit_parallel_pair i,
-    rw [←cancel_epi_id c.π, ←category.assoc, cofork.is_colimit.π_comp_desc, cofork.π_of_π,
-      c.condition],
-=======
     letI := epi_of_is_colimit_parallel_pair i,
     rw [← cancel_epi_id c.π, ← category.assoc, cofork.is_colimit.π_desc_of_π, ← c.condition],
->>>>>>> 5a4bae11
     exact category.id_comp _,
   end }
 
