/-
Copyright (c) 2019 Scott Morrison. All rights reserved.
Released under Apache 2.0 license as described in the file LICENSE.
Authors: Scott Morrison, Markus Himmel
-/
import category_theory.limits.shapes.zero
import category_theory.limits.shapes.equalizers

/-!
# Kernels and cokernels

In a category with zero morphisms, the kernel of a morphism `f : X ⟶ Y` is just the equalizer of `f`
and `0 : X ⟶ Y`. (Similarly the cokernel is the coequalizer.)

We don't yet prove much here, just provide
* `kernel : (X ⟶ Y) → C`
* `kernel.ι : kernel f ⟶ X`
* `kernel.condition : kernel.ι f ≫ f = 0` and
* `kernel.lift (k : W ⟶ X) (h : k ≫ f = 0) : W ⟶ kernel f` (as well as the dual versions)

## Main statements

Besides the definition and lifts,
* `kernel.ι_zero_is_iso`: a kernel map of a zero morphism is an isomorphism
* `kernel.is_limit_cone_zero_cone`: if our category has a zero object, then the map from the zero
  obect is a kernel map of any monomorphism

## Future work
* TODO: images and coimages, and then abelian categories.
* TODO: connect this with existing working in the group theory and ring theory libraries.

## Implementation notes
As with the other special shapes in the limits library, all the definitions here are given as
`abbreviation`s of the general statements for limits, so all the `simp` lemmas and theorems about
general limits can be used.

## References

* [F. Borceux, *Handbook of Categorical Algebra 2*][borceux-vol2]
-/

universes v u

open category_theory
open category_theory.limits.walking_parallel_pair

namespace category_theory.limits

variables {C : Type u} [category.{v} C]
variables [has_zero_morphisms.{v} C]

abbreviation has_kernel {X Y : C} (f : X ⟶ Y) : Type (max u v) := has_limit (parallel_pair f 0)
abbreviation has_cokernel {X Y : C} (f : X ⟶ Y) : Type (max u v) := has_colimit (parallel_pair f 0)

variables {X Y : C} (f : X ⟶ Y)

section

/-- A kernel fork is just a fork where the second morphism is a zero morphism. -/
abbreviation kernel_fork := fork f 0

variables {f}

@[simp, reassoc] lemma kernel_fork.condition (s : kernel_fork f) : fork.ι s ≫ f = 0 :=
by erw [fork.condition, has_zero_morphisms.comp_zero]

@[simp] lemma kernel_fork.app_one (s : kernel_fork f) : s.π.app one = 0 :=
by rw [←fork.app_zero_left, kernel_fork.condition]

/-- A morphism `ι` satisfying `ι ≫ f = 0` determines a kernel fork over `f`. -/
abbreviation kernel_fork.of_ι {Z : C} (ι : Z ⟶ X) (w : ι ≫ f = 0) : kernel_fork f :=
fork.of_ι ι $ by rw [w, has_zero_morphisms.comp_zero]

/-- If `s` is a limit kernel fork and `k : W ⟶ X` satisfies ``k ≫ f = 0`, then there is some
    `l : W ⟶ s.X` sich that `l ≫ fork.ι s = k`. -/
def kernel_fork.is_limit.lift' {s : kernel_fork f} (hs : is_limit s) {W : C} (k : W ⟶ X)
  (h : k ≫ f = 0) : {l : W ⟶ s.X // l ≫ fork.ι s = k} :=
⟨hs.lift $ kernel_fork.of_ι _ h, hs.fac _ _⟩

end

section
variables [has_kernel f]

/-- The kernel of a morphism, expressed as the equalizer with the 0 morphism. -/
abbreviation kernel : C := equalizer f 0

/-- The map from `kernel f` into the source of `f`. -/
abbreviation kernel.ι : kernel f ⟶ X := equalizer.ι f 0

@[simp, reassoc] lemma kernel.condition : kernel.ι f ≫ f = 0 :=
kernel_fork.condition _

/-- Given any morphism `k : W ⟶ X` satisfying `k ≫ f = 0`, `k` factors through `kernel.ι f`
    via `kernel.lift : W ⟶ kernel f`. -/
abbreviation kernel.lift {W : C} (k : W ⟶ X) (h : k ≫ f = 0) : W ⟶ kernel f :=
limit.lift (parallel_pair f 0) (kernel_fork.of_ι k h)

@[simp, reassoc]
lemma kernel.lift_ι {W : C} (k : W ⟶ X) (h : k ≫ f = 0) : kernel.lift f k h ≫ kernel.ι f = k :=
limit.lift_π _ _

/-- Any morphism `k : W ⟶ X` satisfying `k ≫ f = 0` induces a morphism `l : W ⟶ kernel f` such that
    `l ≫ kernel.ι f = k`. -/
def kernel.lift' {W : C} (k : W ⟶ X) (h : k ≫ f = 0) : {l : W ⟶ kernel f // l ≫ kernel.ι f = k} :=
⟨kernel.lift f k h, kernel.lift_ι _ _ _⟩

/-- Every kernel of the zero morphism is an isomorphism -/
def kernel.ι_zero_is_iso [has_kernel (0 : X ⟶ Y)] :
  is_iso (kernel.ι (0 : X ⟶ Y)) :=
equalizer.ι_of_self _

<<<<<<< HEAD
=======
lemma eq_zero_of_epi_kernel [epi (kernel.ι f)] : f = 0 :=
(cancel_epi (kernel.ι f)).1 (by simp)

variables {f}

lemma kernel_not_epi_of_nonzero (w : f ≠ 0) : ¬epi (kernel.ι f) :=
λ I, by exactI w (eq_zero_of_epi_kernel f)

lemma kernel_not_iso_of_nonzero (w : f ≠ 0) : (is_iso (kernel.ι f)) → false :=
λ I, kernel_not_epi_of_nonzero w $ by { resetI, apply_instance }

>>>>>>> ad9df306
end

section has_zero_object
variables [has_zero_object.{v} C]

local attribute [instance] has_zero_object.has_zero

/-- The morphism from the zero object determines a cone on a kernel diagram -/
def kernel.zero_cone : cone (parallel_pair f 0) :=
{ X := 0,
  π := { app := λ j, 0 }}

/-- The map from the zero object is a kernel of a monomorphism -/
def kernel.is_limit_cone_zero_cone [mono f] : is_limit (kernel.zero_cone f) :=
fork.is_limit.mk _ (λ s, 0)
  (λ s, by { erw has_zero_morphisms.zero_comp,
    convert (zero_of_comp_mono f _).symm,
    exact kernel_fork.condition _ })
  (λ _ _ _, has_zero_object.zero_of_to_zero _)

/-- The kernel of a monomorphism is isomorphic to the zero object -/
def kernel.of_mono [has_kernel f] [mono f] : kernel f ≅ 0 :=
functor.map_iso (cones.forget _) $ is_limit.unique_up_to_iso
  (limit.is_limit (parallel_pair f 0)) (kernel.is_limit_cone_zero_cone f)

/-- The kernel morphism of a monomorphism is a zero morphism -/
lemma kernel.ι_of_mono [has_kernel f] [mono f] : kernel.ι f = 0 :=
by rw [←category.id_comp (kernel.ι f), ←iso.hom_inv_id (kernel.of_mono f), category.assoc,
  has_zero_object.zero_of_to_zero (kernel.of_mono f).hom, has_zero_morphisms.zero_comp]

end has_zero_object

section transport

/-- If `i` is an isomorphism such that `l ≫ i.hom = f`, then any kernel of `f` is a kernel of `l`.-/
def is_kernel.of_comp_iso {Z : C} (l : X ⟶ Z) (i : Z ≅ Y) (h : l ≫ i.hom = f)
  {s : kernel_fork f} (hs : is_limit s) : is_limit (kernel_fork.of_ι (fork.ι s) $
    show fork.ι s ≫ l = 0, by simp [←i.comp_inv_eq.2 h.symm]) :=
fork.is_limit.mk _
  (λ s, hs.lift $ kernel_fork.of_ι (fork.ι s) $ by simp [←h])
  (λ s, by simp)
  (λ s m h, by { apply fork.is_limit.hom_ext hs, simpa using h walking_parallel_pair.zero })

/-- If `i` is an isomorphism such that `l ≫ i.hom = f`, then the kernel of `f` is a kernel of `l`.-/
def kernel.of_comp_iso [has_kernel f]
  {Z : C} (l : X ⟶ Z) (i : Z ≅ Y) (h : l ≫ i.hom = f) :
  is_limit (kernel_fork.of_ι (kernel.ι f) $
    show kernel.ι f ≫ l = 0, by simp [←i.comp_inv_eq.2 h.symm]) :=
is_kernel.of_comp_iso f l i h $ limit.is_limit _

/-- If `s` is any limit kernel cone over `f` and if  `i` is an isomorphism such that
    `i.hom ≫ s.ι  = l`, then `l` is a kernel of `f`. -/
def is_kernel.iso_kernel {Z : C} (l : Z ⟶ X) {s : kernel_fork f} (hs : is_limit s)
  (i : Z ≅ s.X) (h : i.hom ≫ fork.ι s = l) : is_limit (kernel_fork.of_ι l $
    show l ≫ f = 0, by simp [←h]) :=
is_limit.of_iso_limit hs $ cones.ext i.symm $ λ j,
  by { cases j, { exact (iso.eq_inv_comp i).2 h }, { simp } }

/-- If `i` is an isomorphism such that `i.hom ≫ kernel.ι f = l`, then `l` is a kernel of `f`. -/
def kernel.iso_kernel [has_kernel f]
  {Z : C} (l : Z ⟶ X) (i : Z ≅ kernel f) (h : i.hom ≫ kernel.ι f = l) :
  is_limit (kernel_fork.of_ι l $ by simp [←h]) :=
is_kernel.iso_kernel f l (limit.is_limit _) i h

end transport

section
variables (X Y)

/-- The kernel morphism of a zero morphism is an isomorphism -/
def kernel.ι_of_zero [has_kernel (0 : X ⟶ Y)] : is_iso (kernel.ι (0 : X ⟶ Y)) :=
equalizer.ι_of_self _

end

section

/-- A cokernel cofork is just a cofork where the second morphism is a zero morphism. -/
abbreviation cokernel_cofork := cofork f 0

variables {f}

@[simp, reassoc] lemma cokernel_cofork.condition (s : cokernel_cofork f) : f ≫ cofork.π s = 0 :=
by rw [cofork.condition, has_zero_morphisms.zero_comp]

@[simp] lemma cokernel_cofork.app_zero (s : cokernel_cofork f) : s.ι.app zero = 0 :=
by rw [←cofork.left_app_one, cokernel_cofork.condition]

/-- A morphism `π` satisfying `f ≫ π = 0` determines a cokernel cofork on `f`. -/
abbreviation cokernel_cofork.of_π {Z : C} (π : Y ⟶ Z) (w : f ≫ π = 0) : cokernel_cofork f :=
cofork.of_π π $ by rw [w, has_zero_morphisms.zero_comp]

/-- If `s` is a colimit cokernel cofork, then every `k : Y ⟶ W` satisfying `f ≫ k = 0` induces
    `l : s.X ⟶ W` such that `cofork.π s ≫ l = k`. -/
def cokernel_cofork.is_colimit.desc' {s : cokernel_cofork f} (hs : is_colimit s) {W : C} (k : Y ⟶ W)
  (h : f ≫ k = 0) : {l : s.X ⟶ W // cofork.π s ≫ l = k} :=
⟨hs.desc $ cokernel_cofork.of_π _ h, hs.fac _ _⟩

end

section
variables [has_cokernel f]

/-- The cokernel of a morphism, expressed as the coequalizer with the 0 morphism. -/
abbreviation cokernel : C := coequalizer f 0

/-- The map from the target of `f` to `cokernel f`. -/
abbreviation cokernel.π : Y ⟶ cokernel f := coequalizer.π f 0

@[simp, reassoc] lemma cokernel.condition : f ≫ cokernel.π f = 0 :=
cokernel_cofork.condition _

/-- Given any morphism `k : Y ⟶ W` such that `f ≫ k = 0`, `k` factors through `cokernel.π f`
    via `cokernel.desc : cokernel f ⟶ W`. -/
abbreviation cokernel.desc {W : C} (k : Y ⟶ W) (h : f ≫ k = 0) : cokernel f ⟶ W :=
colimit.desc (parallel_pair f 0) (cokernel_cofork.of_π k h)

@[simp, reassoc]
lemma cokernel.π_desc {W : C} (k : Y ⟶ W) (h : f ≫ k = 0) :
  cokernel.π f ≫ cokernel.desc f k h = k :=
colimit.ι_desc _ _

/-- Any morphism `k : Y ⟶ W` satisfying `f ≫ k = 0` induces `l : cokernel f ⟶ W` such that
    `cokernel.π f ≫ l = k`. -/
def cokernel.desc' {W : C} (k : Y ⟶ W) (h : f ≫ k = 0) :
  {l : cokernel f ⟶ W // cokernel.π f ≫ l = k} :=
⟨cokernel.desc f k h, cokernel.π_desc _ _ _⟩

<<<<<<< HEAD
=======
/-- The cokernel of the zero morphism is an isomorphism -/
def cokernel.π_zero_is_iso [has_colimit (parallel_pair (0 : X ⟶ Y) 0)] :
  is_iso (cokernel.π (0 : X ⟶ Y)) :=
coequalizer.π_of_self _

lemma eq_zero_of_mono_cokernel [mono (cokernel.π f)] : f = 0 :=
(cancel_mono (cokernel.π f)).1 (by simp)

variables {f}

lemma cokernel_not_mono_of_nonzero (w : f ≠ 0) : ¬mono (cokernel.π f) :=
λ I, by exactI w (eq_zero_of_mono_cokernel f)

lemma cokernel_not_iso_of_nonzero (w : f ≠ 0) : (is_iso (cokernel.π f)) → false :=
λ I, cokernel_not_mono_of_nonzero w $ by { resetI, apply_instance }

>>>>>>> ad9df306
end

section has_zero_object
variables [has_zero_object.{v} C]

local attribute [instance] has_zero_object.has_zero

/-- The morphism to the zero object determines a cocone on a cokernel diagram -/
def cokernel.zero_cocone : cocone (parallel_pair f 0) :=
{ X := 0,
  ι := { app := λ j, 0 } }

/-- The morphism to the zero object is a cokernel of an epimorphism -/
def cokernel.is_colimit_cocone_zero_cocone [epi f] : is_colimit (cokernel.zero_cocone f) :=
cofork.is_colimit.mk _ (λ s, 0)
  (λ s, by { erw has_zero_morphisms.zero_comp,
    convert (zero_of_epi_comp f _).symm,
    exact cokernel_cofork.condition _ })
  (λ _ _ _, has_zero_object.zero_of_from_zero _)

/-- The cokernel of an epimorphism is isomorphic to the zero object -/
def cokernel.of_epi [has_cokernel f] [epi f] : cokernel f ≅ 0 :=
functor.map_iso (cocones.forget _) $ is_colimit.unique_up_to_iso
  (colimit.is_colimit (parallel_pair f 0)) (cokernel.is_colimit_cocone_zero_cocone f)

/-- The cokernel morphism if an epimorphism is a zero morphism -/
lemma cokernel.π_of_epi [has_cokernel f] [epi f] : cokernel.π f = 0 :=
by rw [←category.comp_id (cokernel.π f), ←iso.hom_inv_id (cokernel.of_epi f), ←category.assoc,
  has_zero_object.zero_of_from_zero (cokernel.of_epi f).inv, has_zero_morphisms.comp_zero]

end has_zero_object

section
variables (X Y)

/-- The cokernel of a zero morphism is an isomorphism -/
def cokernel.π_of_zero [has_cokernel (0 : X ⟶ Y)] :
  is_iso (cokernel.π (0 : X ⟶ Y)) :=
coequalizer.π_of_self _

end


section has_zero_object
variables [has_zero_object.{v} C]

local attribute [instance] has_zero_object.has_zero

/-- The kernel of the cokernel of an epimorphism is an isomorphism -/
instance kernel.of_cokernel_of_epi [has_cokernel f]
  [has_kernel (cokernel.π f)] [epi f] : is_iso (kernel.ι (cokernel.π f)) :=
equalizer.ι_of_eq $ cokernel.π_of_epi f

/-- The cokernel of the kernel of a monomorphism is an isomorphism -/
instance cokernel.of_kernel_of_mono [has_kernel f]
  [has_cokernel (kernel.ι f)] [mono f] : is_iso (cokernel.π (kernel.ι f)) :=
coequalizer.π_of_eq $ kernel.ι_of_mono f

end has_zero_object

section transport

/-- If `i` is an isomorphism such that `i.hom ≫ l = f`, then any cokernel of `f` is a cokernel of
    `l`. -/
def is_cokernel.of_iso_comp {Z : C} (l : Z ⟶ Y) (i : X ≅ Z) (h : i.hom ≫ l = f)
  {s : cokernel_cofork f} (hs : is_colimit s) : is_colimit (cokernel_cofork.of_π (cofork.π s) $
    show l ≫ cofork.π s = 0, by simp [i.eq_inv_comp.2 h]) :=
cofork.is_colimit.mk _
  (λ s, hs.desc $ cokernel_cofork.of_π (cofork.π s) $ by simp [←h])
  (λ s, by simp)
  (λ s m h, by { apply cofork.is_colimit.hom_ext hs, simpa using h walking_parallel_pair.one })

/-- If `i` is an isomorphism such that `i.hom ≫ l = f`, then the cokernel of `f` is a cokernel of
    `l`. -/
def cokernel.of_iso_comp [has_cokernel f]
  {Z : C} (l : Z ⟶ Y) (i : X ≅ Z) (h : i.hom ≫ l = f) :
  is_colimit (cokernel_cofork.of_π (cokernel.π f) $
    show l ≫ cokernel.π f = 0, by simp [i.eq_inv_comp.2 h]) :=
is_cokernel.of_iso_comp f l i h $ colimit.is_colimit _

/-- If `s` is any colimit cokernel cocone over `f` and `i` is an isomorphism such that
    `s.π ≫ i.hom = l`, then `l` is a cokernel of `f`. -/
def is_cokernel.cokernel_iso {Z : C} (l : Y ⟶ Z) {s : cokernel_cofork f} (hs : is_colimit s)
  (i : s.X ≅ Z) (h : cofork.π s ≫ i.hom = l) : is_colimit (cokernel_cofork.of_π l $
    show f ≫ l = 0, by simp [←h]) :=
is_colimit.of_iso_colimit hs $ cocones.ext i $ λ j, by { cases j, { simp }, { exact h } }

/-- If `i` is an isomorphism such that `cokernel.π f ≫ i.hom = l`, then `l` is a cokernel of `f`. -/
def cokernel.cokernel_iso [has_cokernel f]
  {Z : C} (l : Y ⟶ Z) (i : cokernel f ≅ Z) (h : cokernel.π f ≫ i.hom = l) :
  is_colimit (cokernel_cofork.of_π l $ by simp [←h]) :=
is_cokernel.cokernel_iso f l (colimit.is_colimit _) i h

end transport

end category_theory.limits

namespace category_theory.limits
variables (C : Type u) [category.{v} C]

variables [has_zero_morphisms.{v} C]

/-- `has_kernels` represents a choice of kernel for every morphism -/
class has_kernels :=
(has_limit : Π {X Y : C} (f : X ⟶ Y), has_kernel f)

/-- `has_cokernels` represents a choice of cokernel for every morphism -/
class has_cokernels :=
(has_colimit : Π {X Y : C} (f : X ⟶ Y), has_cokernel f)

attribute [instance] has_kernels.has_limit has_cokernels.has_colimit

/-- Kernels are finite limits, so if `C` has all finite limits, it also has all kernels -/
def has_kernels_of_has_finite_limits [has_finite_limits.{v} C] : has_kernels.{v} C :=
{ has_limit := infer_instance }

/-- Cokernels are finite limits, so if `C` has all finite colimits, it also has all cokernels -/
def has_cokernels_of_has_finite_colimits [has_finite_colimits.{v} C] : has_cokernels.{v} C :=
{ has_colimit := infer_instance }

end category_theory.limits<|MERGE_RESOLUTION|>--- conflicted
+++ resolved
@@ -110,8 +110,6 @@
   is_iso (kernel.ι (0 : X ⟶ Y)) :=
 equalizer.ι_of_self _
 
-<<<<<<< HEAD
-=======
 lemma eq_zero_of_epi_kernel [epi (kernel.ι f)] : f = 0 :=
 (cancel_epi (kernel.ι f)).1 (by simp)
 
@@ -123,7 +121,6 @@
 lemma kernel_not_iso_of_nonzero (w : f ≠ 0) : (is_iso (kernel.ι f)) → false :=
 λ I, kernel_not_epi_of_nonzero w $ by { resetI, apply_instance }
 
->>>>>>> ad9df306
 end
 
 section has_zero_object
@@ -252,8 +249,6 @@
   {l : cokernel f ⟶ W // cokernel.π f ≫ l = k} :=
 ⟨cokernel.desc f k h, cokernel.π_desc _ _ _⟩
 
-<<<<<<< HEAD
-=======
 /-- The cokernel of the zero morphism is an isomorphism -/
 def cokernel.π_zero_is_iso [has_colimit (parallel_pair (0 : X ⟶ Y) 0)] :
   is_iso (cokernel.π (0 : X ⟶ Y)) :=
@@ -270,7 +265,6 @@
 lemma cokernel_not_iso_of_nonzero (w : f ≠ 0) : (is_iso (cokernel.π f)) → false :=
 λ I, cokernel_not_mono_of_nonzero w $ by { resetI, apply_instance }
 
->>>>>>> ad9df306
 end
 
 section has_zero_object
