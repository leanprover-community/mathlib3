/-
Copyright (c) 2019 Scott Morrison. All rights reserved.
Released under Apache 2.0 license as described in the file LICENSE.
Authors: Scott Morrison, Markus Himmel
-/
import category_theory.limits.shapes.zero
import category_theory.limits.shapes.equalizers

/-!
# Kernels and cokernels

In a category with zero morphisms, the kernel of a morphism `f : X ⟶ Y` is just the equalizer of `f`
and `0 : X ⟶ Y`. (Similarly the cokernel is the coequalizer.)

We don't yet prove much here, just provide
* `kernel : (X ⟶ Y) → C`
* `kernel.ι : kernel f ⟶ X`
* `kernel.condition : kernel.ι f ≫ f = 0` and
* `kernel.lift (k : W ⟶ X) (h : k ≫ f = 0) : W ⟶ kernel f` (as well as the dual versions)

## Main statements

Besides the definition and lifts,
* `kernel.ι_zero_is_iso`: a kernel map of a zero morphism is an isomorphism
* `kernel.is_limit_cone_zero_cone`: if our category has a zero object, then the map from the zero
  obect is a kernel map of any monomorphism

## Future work
* TODO: images and coimages, and then abelian categories.
* TODO: connect this with existing working in the group theory and ring theory libraries.

## Implementation notes
As with the other special shapes in the limits library, all the definitions here are given as
`abbreviation`s of the general statements for limits, so all the `simp` lemmas and theorems about
general limits can be used.

## References

* [F. Borceux, *Handbook of Categorical Algebra 2*][borceux-vol2]
-/

universes v u

open category_theory
open category_theory.limits.walking_parallel_pair

namespace category_theory.limits

variables {C : Type u} [𝒞 : category.{v} C]
include 𝒞

variables {X Y : C} (f : X ⟶ Y)

section
variables [has_zero_morphisms.{v} C]

/-- A kernel fork is just a fork where the second morphism is a zero morphism. -/
abbreviation kernel_fork := fork f 0

variables {f}

@[simp, reassoc] lemma kernel_fork.condition (s : kernel_fork f) : fork.ι s ≫ f = 0 :=
by erw [fork.condition, has_zero_morphisms.comp_zero]

@[simp] lemma kernel_fork.app_one (s : kernel_fork f) : s.π.app one = 0 :=
by erw [←cone_parallel_pair_left, kernel_fork.condition]; refl

/-- A morphism `ι` satisfying `ι ≫ f = 0` determines a kernel fork over `f`. -/
abbreviation kernel_fork.of_ι {Z : C} (ι : Z ⟶ X) (w : ι ≫ f = 0) : kernel_fork f :=
fork.of_ι ι $ by rw [w, has_zero_morphisms.comp_zero]

end

section
variables [has_zero_morphisms.{v} C] [has_limit (parallel_pair f 0)]

/-- The kernel of a morphism, expressed as the equalizer with the 0 morphism. -/
abbreviation kernel : C := equalizer f 0

/-- The map from `kernel f` into the source of `f`. -/
abbreviation kernel.ι : kernel f ⟶ X := equalizer.ι f 0

@[simp, reassoc] lemma kernel.condition : kernel.ι f ≫ f = 0 :=
kernel_fork.condition _

/-- Given any morphism `k` so `k ≫ f = 0`, `k` factors through `kernel f`. -/
abbreviation kernel.lift {W : C} (k : W ⟶ X) (h : k ≫ f = 0) : W ⟶ kernel f :=
limit.lift (parallel_pair f 0) (kernel_fork.of_ι k h)

/-- Every kernel of the zero morphism is an isomorphism -/
def kernel.ι_zero_is_iso [has_limit (parallel_pair (0 : X ⟶ Y) 0)] :
  is_iso (kernel.ι (0 : X ⟶ Y)) :=
by { apply limit_cone_parallel_pair_self_is_iso, apply limit.is_limit }

end

section has_zero_object
variables [has_zero_object.{v} C]

local attribute [instance] has_zero_object.has_zero
<<<<<<< HEAD
local attribute [instance] has_zero_object.zero_morphisms_of_zero_object
=======
variables [has_zero_morphisms.{v} C]
>>>>>>> f07a1ebf

/-- The morphism from the zero object determines a cone on a kernel diagram -/
def kernel.zero_cone : cone (parallel_pair f 0) :=
{ X := 0,
  π := { app := λ j, 0 }}

/-- The map from the zero object is a kernel of a monomorphism -/
def kernel.is_limit_cone_zero_cone [mono f] : is_limit (kernel.zero_cone f) :=
fork.is_limit.mk _ (λ s, 0)
  (λ s, by { erw has_zero_morphisms.zero_comp,
    convert (@zero_of_comp_mono _ _ _ _ _ _ _ f _ _).symm,
    exact kernel_fork.condition _ })
  (λ _ _ _, has_zero_object.zero_of_to_zero _)

/-- The kernel of a monomorphism is isomorphic to the zero object -/
def kernel.of_mono [has_limit (parallel_pair f 0)] [mono f] : kernel f ≅ 0 :=
functor.map_iso (cones.forget _) $ is_limit.unique_up_to_iso
  (limit.is_limit (parallel_pair f 0)) (kernel.is_limit_cone_zero_cone f)

/-- The kernel morphism of a monomorphism is a zero morphism -/
lemma kernel.ι_of_mono [has_limit (parallel_pair f 0)] [mono f] : kernel.ι f = 0 :=
by rw [←category.id_comp _ (kernel.ι f), ←iso.hom_inv_id (kernel.of_mono f), category.assoc,
  has_zero_object.zero_of_to_zero (kernel.of_mono f).hom, has_zero_morphisms.zero_comp]

end has_zero_object

section
variables (X) (Y) [has_zero_morphisms.{v} C]

/-- The kernel morphism of a zero morphism is an isomorphism -/
def kernel.ι_of_zero [has_limit (parallel_pair (0 : X ⟶ Y) 0)] : is_iso (kernel.ι (0 : X ⟶ Y)) :=
equalizer.ι_of_self _

end

section
variables [has_zero_morphisms.{v} C]

/-- A cokernel cofork is just a cofork where the second morphism is a zero morphism. -/
abbreviation cokernel_cofork := cofork f 0

variables {f}

@[simp, reassoc] lemma cokernel_cofork.condition (s : cokernel_cofork f) : f ≫ cofork.π s = 0 :=
by erw [cofork.condition, has_zero_morphisms.zero_comp]

@[simp] lemma cokernel_cofork.app_zero (s : cokernel_cofork f) : s.ι.app zero = 0 :=
by erw [←cocone_parallel_pair_left, cokernel_cofork.condition]; refl

/-- A morphism `π` satisfying `f ≫ π = 0` determines a cokernel cofork on `f`. -/
abbreviation cokernel_cofork.of_π {Z : C} (π : Y ⟶ Z) (w : f ≫ π = 0) : cokernel_cofork f :=
cofork.of_π π $ by rw [w, has_zero_morphisms.zero_comp]

end

section
variables [has_zero_morphisms.{v} C] [has_colimit (parallel_pair f 0)]

/-- The cokernel of a morphism, expressed as the coequalizer with the 0 morphism. -/
abbreviation cokernel : C := coequalizer f 0

/-- The map from the target of `f` to `cokernel f`. -/
abbreviation cokernel.π : Y ⟶ cokernel f := coequalizer.π f 0

@[simp, reassoc] lemma cokernel.condition : f ≫ cokernel.π f = 0 :=
cokernel_cofork.condition _

/-- Given any morphism `k` so `f ≫ k = 0`, `k` factors through `cokernel f`. -/
abbreviation cokernel.desc {W : C} (k : Y ⟶ W) (h : f ≫ k = 0) : cokernel f ⟶ W :=
colimit.desc (parallel_pair f 0) (cokernel_cofork.of_π k h)
end

section has_zero_object
variables [has_zero_object.{v} C]

local attribute [instance] has_zero_object.has_zero
<<<<<<< HEAD
local attribute [instance] has_zero_object.zero_morphisms_of_zero_object
=======

variable [has_zero_morphisms.{v} C]
>>>>>>> f07a1ebf

/-- The morphism to the zero object determines a cocone on a cokernel diagram -/
def cokernel.zero_cocone : cocone (parallel_pair f 0) :=
{ X := 0,
  ι := { app := λ j, 0 } }

/-- The morphism to the zero object is a cokernel of an epimorphism -/
def cokernel.is_colimit_cocone_zero_cocone [epi f] : is_colimit (cokernel.zero_cocone f) :=
cofork.is_colimit.mk _ (λ s, 0)
  (λ s, by { erw has_zero_morphisms.zero_comp,
    convert (@zero_of_comp_epi _ _ _ _ _ _ f _ _ _).symm,
    exact cokernel_cofork.condition _ })
  (λ _ _ _, has_zero_object.zero_of_from_zero _)

/-- The cokernel of an epimorphism is isomorphic to the zero object -/
def cokernel.of_epi [has_colimit (parallel_pair f 0)] [epi f] : cokernel f ≅ 0 :=
functor.map_iso (cocones.forget _) $ is_colimit.unique_up_to_iso
  (colimit.is_colimit (parallel_pair f 0)) (cokernel.is_colimit_cocone_zero_cocone f)

/-- The cokernel morphism if an epimorphism is a zero morphism -/
lemma cokernel.π_of_epi [has_colimit (parallel_pair f 0)] [epi f] : cokernel.π f = 0 :=
by rw [←category.comp_id _ (cokernel.π f), ←iso.hom_inv_id (cokernel.of_epi f), ←category.assoc,
  has_zero_object.zero_of_from_zero (cokernel.of_epi f).inv, has_zero_morphisms.comp_zero]

end has_zero_object

section
variables (X) (Y) [has_zero_morphisms.{v} C]

/-- The cokernel of a zero morphism is an isomorphism -/
def cokernel.π_of_zero [has_colimit (parallel_pair (0 : X ⟶ Y) 0)] :
  is_iso (cokernel.π (0 : X ⟶ Y)) :=
coequalizer.π_of_self _

end


section has_zero_object
variables [has_zero_object.{v} C]

local attribute [instance] has_zero_object.has_zero
<<<<<<< HEAD
local attribute [instance] has_zero_object.zero_morphisms_of_zero_object
=======
variables [has_zero_morphisms.{v} C]
>>>>>>> f07a1ebf

/-- The kernel of the cokernel of an epimorphism is an isomorphism -/
instance kernel.of_cokernel_of_epi [has_colimit (parallel_pair f 0)]
  [has_limit (parallel_pair (cokernel.π f) 0)] [epi f] : is_iso (kernel.ι (cokernel.π f)) :=
equalizer.ι_of_self' _ _ $ cokernel.π_of_epi f

/-- The cokernel of the kernel of a monomorphism is an isomorphism -/
instance cokernel.of_kernel_of_mono [has_limit (parallel_pair f 0)]
  [has_colimit (parallel_pair (kernel.ι f) 0)] [mono f] : is_iso (cokernel.π (kernel.ι f)) :=
coequalizer.π_of_self' _ _ $ kernel.ι_of_mono f

end has_zero_object

end category_theory.limits
namespace category_theory.limits
variables (C : Type u) [𝒞 : category.{v} C]
include 𝒞

variables [has_zero_morphisms.{v} C]

/-- `has_kernels` represents a choice of kernel for every morphism -/
class has_kernels :=
(has_limit : Π {X Y : C} (f : X ⟶ Y), has_limit (parallel_pair f 0))

/-- `has_cokernels` represents a choice of cokernel for every morphism -/
class has_cokernels :=
(has_colimit : Π {X Y : C} (f : X ⟶ Y), has_colimit (parallel_pair f 0))

attribute [instance] has_kernels.has_limit has_cokernels.has_colimit

/-- Kernels are finite limits, so if `C` has all finite limits, it also has all kernels -/
def has_kernels_of_has_finite_limits [has_finite_limits.{v} C] : has_kernels.{v} C :=
{ has_limit := infer_instance }

/-- Cokernels are finite limits, so if `C` has all finite colimits, it also has all cokernels -/
def has_cokernels_of_has_finite_colimits [has_finite_colimits.{v} C] : has_cokernels.{v} C :=
{ has_colimit := infer_instance }

end category_theory.limits<|MERGE_RESOLUTION|>--- conflicted
+++ resolved
@@ -98,11 +98,7 @@
 variables [has_zero_object.{v} C]
 
 local attribute [instance] has_zero_object.has_zero
-<<<<<<< HEAD
-local attribute [instance] has_zero_object.zero_morphisms_of_zero_object
-=======
-variables [has_zero_morphisms.{v} C]
->>>>>>> f07a1ebf
+variables [has_zero_morphisms.{v} C]
 
 /-- The morphism from the zero object determines a cone on a kernel diagram -/
 def kernel.zero_cone : cone (parallel_pair f 0) :=
@@ -179,12 +175,8 @@
 variables [has_zero_object.{v} C]
 
 local attribute [instance] has_zero_object.has_zero
-<<<<<<< HEAD
-local attribute [instance] has_zero_object.zero_morphisms_of_zero_object
-=======
 
 variable [has_zero_morphisms.{v} C]
->>>>>>> f07a1ebf
 
 /-- The morphism to the zero object determines a cocone on a cokernel diagram -/
 def cokernel.zero_cocone : cocone (parallel_pair f 0) :=
@@ -226,11 +218,7 @@
 variables [has_zero_object.{v} C]
 
 local attribute [instance] has_zero_object.has_zero
-<<<<<<< HEAD
-local attribute [instance] has_zero_object.zero_morphisms_of_zero_object
-=======
-variables [has_zero_morphisms.{v} C]
->>>>>>> f07a1ebf
+variables [has_zero_morphisms.{v} C]
 
 /-- The kernel of the cokernel of an epimorphism is an isomorphism -/
 instance kernel.of_cokernel_of_epi [has_colimit (parallel_pair f 0)]
