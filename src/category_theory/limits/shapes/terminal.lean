--- conflicted
+++ resolved
@@ -30,12 +30,6 @@
 
 attribute [instance] has_terminal.has_limits_of_shape has_initial.has_colimits_of_shape
 
-<<<<<<< HEAD
-instance has_terminal_of_has_finite_products [has_finite_products.{v} C] : has_terminal.{v} C :=
-{ has_limits_of_shape :=
-  { has_limit := λ F, has_limit_of_equivalence_comp ((functor.empty (discrete pempty)).as_equivalence.symm) } }
-instance has_initial_of_has_finite_coproducts [has_finite_coproducts.{v} C] : has_initial.{v} C :=
-=======
 @[priority 100] -- see Note [lower instance priority]
 instance [has_finite_products.{v} C] : has_terminal.{v} C :=
 { has_limits_of_shape :=
@@ -43,7 +37,6 @@
       has_limit_of_equivalence_comp ((functor.empty.{v} (discrete pempty.{v+1})).as_equivalence.symm) } }
 @[priority 100] -- see Note [lower instance priority]
 instance [has_finite_coproducts.{v} C] : has_initial.{v} C :=
->>>>>>> 93ba8b6d
 { has_colimits_of_shape :=
   { has_colimit := λ F, has_colimit_of_equivalence_comp ((functor.empty (discrete pempty)).as_equivalence.symm) } }
 
