--- conflicted
+++ resolved
@@ -519,33 +519,6 @@
 end image
 
 /-- In the presence of zero morphisms, coprojections into a coproduct are (split) monomorphisms. -/
-<<<<<<< HEAD
-instance split_mono_sigma_ι {β : Type u'} [has_zero_morphisms C] (f : β → C)
-  [has_colimit (discrete.functor f)] (b : β) : split_mono (sigma.ι f b) :=
-{ retraction := sigma.desc $ pi.single b (𝟙 _) }
-
-/-- In the presence of zero morphisms, projections into a product are (split) epimorphisms. -/
-instance split_epi_pi_π {β : Type u'} [has_zero_morphisms C] (f : β → C)
-  [has_limit (discrete.functor f)] (b : β) : split_epi (pi.π f b) :=
-{ section_ := pi.lift $ pi.single b (𝟙 _) }
-
-/-- In the presence of zero morphisms, coprojections into a coproduct are (split) monomorphisms. -/
-instance split_mono_coprod_inl [has_zero_morphisms C] {X Y : C} [has_colimit (pair X Y)] :
-  split_mono (coprod.inl : X ⟶ X ⨿ Y) :=
-{ retraction := coprod.desc (𝟙 X) 0, }
-/-- In the presence of zero morphisms, coprojections into a coproduct are (split) monomorphisms. -/
-instance split_mono_coprod_inr [has_zero_morphisms C] {X Y : C} [has_colimit (pair X Y)] :
-  split_mono (coprod.inr : Y ⟶ X ⨿ Y) :=
-{ retraction := coprod.desc 0 (𝟙 Y), }
-
-/-- In the presence of zero morphisms, projections into a product are (split) epimorphisms. -/
-instance split_epi_prod_fst [has_zero_morphisms C] {X Y : C} [has_limit (pair X Y)] :
-  split_epi (prod.fst : X ⨯ Y ⟶ X) :=
-{ section_ := prod.lift (𝟙 X) 0, }
-/-- In the presence of zero morphisms, projections into a product are (split) epimorphisms. -/
-instance split_epi_prod_snd [has_zero_morphisms C] {X Y : C} [has_limit (pair X Y)] :
-  split_epi (prod.snd : X ⨯ Y ⟶ Y) :=
-=======
 instance is_split_mono_sigma_ι {β : Type u'} [has_zero_morphisms C] (f : β → C)
   [has_colimit (discrete.functor f)] (b : β) : is_split_mono (sigma.ι f b) := is_split_mono.mk'
 { retraction := sigma.desc $ pi.single b (𝟙 _) }
@@ -571,7 +544,6 @@
 /-- In the presence of zero morphisms, projections into a product are (split) epimorphisms. -/
 instance is_split_epi_prod_snd [has_zero_morphisms C] {X Y : C} [has_limit (pair X Y)] :
   is_split_epi (prod.snd : X ⨯ Y ⟶ Y) := is_split_epi.mk'
->>>>>>> 0a3e8d38
 { section_ := prod.lift 0 (𝟙 Y), }
 
 end category_theory.limits