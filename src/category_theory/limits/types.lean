--- conflicted
+++ resolved
@@ -15,24 +15,14 @@
 
 variables {J : Type u} [small_category J]
 
-<<<<<<< HEAD
 /-- (internal implementation) the limit cone of a functor, implemented as flat sections of a pi type -/
 def limit (F : J ⥤ Type u) : cone F :=
-=======
-/-- (implementation) the limit cone of a functor to Type -/
-def limit_ (F : J ⥤ Type u) : cone F :=
->>>>>>> 2065438d
 { X := F.sections,
   π := { app := λ j u, u.val j } }
 
 local attribute [elab_simple] congr_fun
-<<<<<<< HEAD
-/-- (internal implementation) the `is_limit` data for `limit F` -/
+/-- (internal implementation) the fact that the proposed limit cone is the limit -/
 def limit_is_limit (F : J ⥤ Type u) : is_limit (limit F) :=
-=======
-/-- (implementation) the fact that the proposed limit cone is the limit -/
-def limit_is_limit_ (F : J ⥤ Type u) : is_limit (limit_ F) :=
->>>>>>> 2065438d
 { lift := λ s v, ⟨λ j, s.π.app j v, λ j j' f, congr_fun (cone.w s f) _⟩,
   uniq' :=
   begin
@@ -60,14 +50,8 @@
   limit.lift F c x = (⟨λ j, c.π.app j x, λ j j' f, congr_fun (cone.w c f) x⟩ : limit F) :=
 rfl
 
-<<<<<<< HEAD
 /-- (internal implementation) the limit cone of a functor, implemented as a quotient of a sigma type -/
 def colimit (F : J ⥤ Type u) : cocone F :=
-=======
-
-/-- (implementation) the colimit cocone of a functor to Type -/
-def colimit_ (F : J ⥤ Type u) : cocone F :=
->>>>>>> 2065438d
 { X := @quot (Σ j, F.obj j) (λ p p', ∃ f : p.1 ⟶ p'.1, p'.2 = F.map f p.2),
   ι :=
   { app := λ j x, quot.mk _ ⟨j, x⟩,
@@ -75,13 +59,8 @@
 
 local attribute [elab_with_expected_type] quot.lift
 
-<<<<<<< HEAD
-/-- (internal implementation) the `is_colimit` data for `colimit F` -/
+/-- (internal implementation) the fact that the proposed colimit cocone is the colimit -/
 def colimit_is_colimit (F : J ⥤ Type u) : is_colimit (colimit F) :=
-=======
-/-- (implementation) the fact that the proposed colimit cocone is the colimit -/
-def colimit_is_colimit_ (F : J ⥤ Type u) : is_colimit (colimit_ F) :=
->>>>>>> 2065438d
 { desc := λ s, quot.lift (λ (p : Σ j, F.obj j), s.ι.app p.1 p.2)
     (assume ⟨j, x⟩ ⟨j', x'⟩ ⟨f, hf⟩, by rw hf; exact (congr_fun (cocone.w s f) x).symm) }
 
