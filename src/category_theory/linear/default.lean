/-
Copyright (c) 2021 Scott Morrison. All rights reserved.
Released under Apache 2.0 license as described in the file LICENSE.
Authors: Scott Morrison
-/
import category_theory.preadditive
import algebra.module.linear_map
import algebra.invertible
import linear_algebra.basic
import algebra.algebra.basic

/-!
# Linear categories

An `R`-linear category is a category in which `X ⟶ Y` is an `R`-module in such a way that
composition of morphisms is `R`-linear in both variables.

Note that sometimes in the literature a "linear category" is further required to be abelian.

## Implementation

Corresponding to the fact that we need to have an `add_comm_group X` structure in place
to talk about a `module R X` structure,
we need `preadditive C` as a prerequisite typeclass for `linear R C`.
This makes for longer signatures than would be ideal.

## Future work

It would be nice to have a usable framework of enriched categories in which this just became
a category enriched in `Module R`.

-/

universes w v u

open category_theory.limits
open linear_map

namespace category_theory

/-- A category is called `R`-linear if `P ⟶ Q` is an `R`-module such that composition is
    `R`-linear in both variables. -/
class linear (R : Type w) [semiring R] (C : Type u) [category.{v} C] [preadditive C] :=
(hom_module : Π X Y : C, module R (X ⟶ Y) . tactic.apply_instance)
(smul_comp' : ∀ (X Y Z : C) (r : R) (f : X ⟶ Y) (g : Y ⟶ Z),
  (r • f) ≫ g = r • (f ≫ g) . obviously)
(comp_smul' : ∀ (X Y Z : C) (f : X ⟶ Y) (r : R) (g : Y ⟶ Z),
  f ≫ (r • g) = r • (f ≫ g) . obviously)

attribute [instance] linear.hom_module
restate_axiom linear.smul_comp'
restate_axiom linear.comp_smul'
attribute [simp,reassoc] linear.smul_comp
attribute [reassoc, simp] linear.comp_smul -- (the linter doesn't like `simp` on the `_assoc` lemma)

end category_theory

open category_theory

namespace category_theory.linear

variables {C : Type u} [category.{v} C] [preadditive C]

instance preadditive_nat_linear : linear ℕ C :=
{ smul_comp' := λ X Y Z r f g, (preadditive.right_comp X g).map_nsmul f r,
  comp_smul' := λ X Y Z f r g, (preadditive.left_comp Z f).map_nsmul g r, }

instance preadditive_int_linear : linear ℤ C :=
{ smul_comp' := λ X Y Z r f g, (preadditive.right_comp X g).map_zsmul f r,
  comp_smul' := λ X Y Z f r g, (preadditive.left_comp Z f).map_zsmul g r, }

section End

variables {R : Type w}

<<<<<<< HEAD
instance (X : C) : module R (End X) := linear.hom_module X X

/-- TODO: should we have a `bilinear` class for this? -/
instance (X : C) [linear Rᵐᵒᵖ C] [is_central_scalar R (X ⟶ X)] : is_central_scalar R (End X) :=
‹is_central_scalar R (X ⟶ X)›

instance [linear Rᵐᵒᵖ C] (X : C) [is_central_scalar R (X ⟶ X)] : algebra R (End X) :=
=======
instance [semiring R] [linear R C] (X : C) : module R (End X) :=
by { dsimp [End], apply_instance, }

instance [comm_semiring R] [linear R C] (X : C) : algebra R (End X) :=
>>>>>>> 30e7d67c
algebra.of_module (λ r f g, comp_smul _ _ _ _ _ _) (λ r f g, smul_comp _ _ _ _ _ _)

end End

section
variables {R : Type w} [semiring R] [linear R C]

section induced_category
universes u'
variables {C} {D : Type u'} (F : D → C)

instance induced_category.category : linear.{w v} R (induced_category C F) :=
{ hom_module := λ X Y, @linear.hom_module R _ C _ _ _ (F X) (F Y),
  smul_comp' := λ P Q R f f' g, smul_comp' _ _ _ _ _ _,
  comp_smul' := λ P Q R f g g', comp_smul' _ _ _ _ _ _, }

end induced_category

variables (R)

/-- Composition by a fixed left argument as an `R`-linear map. -/
@[simps]
def left_comp {X Y : C} (Z : C) (f : X ⟶ Y) : (Y ⟶ Z) →ₗ[R] (X ⟶ Z) :=
{ to_fun := λ g, f ≫ g,
  map_add' := by simp,
  map_smul' := by simp, }

/-- Composition by a fixed right argument as an `R`-linear map. -/
@[simps]
def right_comp (X : C) {Y Z : C} (g : Y ⟶ Z) : (X ⟶ Y) →ₗ[R] (X ⟶ Z) :=
{ to_fun := λ f, f ≫ g,
  map_add' := by simp,
  map_smul' := by simp, }

instance {X Y : C} (f : X ⟶ Y) [epi f] (r : R) [invertible r] : epi (r • f) :=
⟨λ R g g' H, begin
  rw [smul_comp, smul_comp, ←comp_smul, ←comp_smul, cancel_epi] at H,
  simpa [smul_smul] using congr_arg (λ f, ⅟r • f) H,
end⟩

instance {X Y : C} (f : X ⟶ Y) [mono f] (r : R) [invertible r] : mono (r • f) :=
⟨λ R g g' H, begin
  rw [comp_smul, comp_smul, ←smul_comp, ←smul_comp, cancel_mono] at H,
  simpa [smul_smul] using congr_arg (λ f, ⅟r • f) H,
end⟩

end

section
variables {S : Type w} [comm_semiring S] [linear S C]

/-- Composition as a bilinear map. -/
@[simps]
def comp (X Y Z : C) : (X ⟶ Y) →ₗ[S] ((Y ⟶ Z) →ₗ[S] (X ⟶ Z)) :=
{ to_fun := λ f, left_comp S Z f,
  map_add' := by { intros, ext, simp, },
  map_smul' := by { intros, ext, simp, }, }

end

end category_theory.linear<|MERGE_RESOLUTION|>--- conflicted
+++ resolved
@@ -73,20 +73,14 @@
 
 variables {R : Type w}
 
-<<<<<<< HEAD
-instance (X : C) : module R (End X) := linear.hom_module X X
+instance [semiring R] [linear R C] (X : C) : module R (End X) := linear.hom_module X X
 
 /-- TODO: should we have a `bilinear` class for this? -/
 instance (X : C) [linear Rᵐᵒᵖ C] [is_central_scalar R (X ⟶ X)] : is_central_scalar R (End X) :=
 ‹is_central_scalar R (X ⟶ X)›
 
-instance [linear Rᵐᵒᵖ C] (X : C) [is_central_scalar R (X ⟶ X)] : algebra R (End X) :=
-=======
-instance [semiring R] [linear R C] (X : C) : module R (End X) :=
-by { dsimp [End], apply_instance, }
-
-instance [comm_semiring R] [linear R C] (X : C) : algebra R (End X) :=
->>>>>>> 30e7d67c
+instance [comm_semiring R] [linear R C] [linear Rᵐᵒᵖ C] (X : C) [is_central_scalar R (X ⟶ X)] :
+  algebra R (End X) :=
 algebra.of_module (λ r f g, comp_smul _ _ _ _ _ _) (λ r f g, smul_comp _ _ _ _ _ _)
 
 end End
