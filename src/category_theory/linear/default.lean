--- conflicted
+++ resolved
@@ -59,7 +59,6 @@
 
 variables {C : Type u} [category.{v} C] [preadditive C]
 
-<<<<<<< HEAD
 instance preadditive_nat_linear : linear ℕ C :=
 { smul_comp' := λ X Y Z r f g, (preadditive.right_comp X g).map_nsmul f r,
   comp_smul' := λ X Y Z f r g, (preadditive.left_comp Z f).map_nsmul g r, }
@@ -67,7 +66,7 @@
 instance preadditive_int_linear : linear ℤ C :=
 { smul_comp' := λ X Y Z r f g, (preadditive.right_comp X g).map_gsmul f r,
   comp_smul' := λ X Y Z f r g, (preadditive.left_comp Z f).map_gsmul g r, }
-=======
+
 section End
 
 variables {R : Type w} [comm_ring R] [linear R C]
@@ -78,7 +77,6 @@
 algebra.of_module (λ r f g, comp_smul _ _ _ _ _ _) (λ r f g, smul_comp _ _ _ _ _ _)
 
 end End
->>>>>>> 009be861
 
 section
 variables {R : Type w} [semiring R] [linear R C]
