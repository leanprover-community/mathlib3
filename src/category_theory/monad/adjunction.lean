/-
Copyright (c) 2019 Scott Morrison. All rights reserved.
Released under Apache 2.0 license as described in the file LICENSE.
Authors: Scott Morrison, Bhavik Mehta
-/
import category_theory.monad.algebra
import category_theory.adjunction

namespace category_theory
open category

universes v₁ v₂ u₁ u₂ -- morphism levels before object levels. See note [category_theory universes].

variables {C : Type u₁} [category.{v₁} C] {D : Type u₂} [category.{v₂} D]
variables (L : C ⥤ D) (R : D ⥤ C)

namespace adjunction

/--
For a pair of functors `L : C ⥤ D`, `R : D ⥤ C`, an adjunction `h : L ⊣ R` induces a monad on
the category `C`.
-/
@[simps]
def to_monad {L : C ⥤ D} {R : D ⥤ C} (h : L ⊣ R) : monad C :=
{ to_functor := L ⋙ R,
  η' := h.unit,
  μ' := whisker_right (whisker_left L h.counit) R,
  assoc' := λ X, by { dsimp, rw [←R.map_comp], simp },
  right_unit' := λ X, by { dsimp, rw [←R.map_comp], simp } }

/--
For a pair of functors `L : C ⥤ D`, `R : D ⥤ C`, an adjunction `h : L ⊣ R` induces a comonad on
the category `D`.
-/
@[simps]
def to_comonad {L : C ⥤ D} {R : D ⥤ C} (h : L ⊣ R) : comonad D :=
{ to_functor := R ⋙ L,
  ε' := h.counit,
  δ' := whisker_right (whisker_left R h.unit) L,
  coassoc' := λ X, by { dsimp, rw ← L.map_comp, simp },
  right_counit' := λ X, by { dsimp, rw ← L.map_comp, simp } }

@[simps {rhs_md := semireducible}]
def test {L : C ⥤ D} {R₁ R₂ : D ⥤ C} (h₁ : L ⊣ R₁) (h₂ : L ⊣ R₂) :
  h₁.to_monad ≅ h₂.to_monad :=
monad_iso_mk
  (iso_whisker_left L (adjunction.right_adjoint_uniq h₁ h₂))
  (λ X,
    begin
      dsimp [adjunction.right_adjoint_uniq_hom_app],
      rw [h₂.hom_equiv_unit, ←h₂.unit_naturality_assoc, h₁.hom_equiv_counit, L.map_id,
        ←R₂.map_comp, id_comp, h₁.left_triangle_components],
      dsimp,
      simp,
    end)
  (λ X,
  begin
    dsimp [adjunction.right_adjoint_uniq_hom_app],
    simp only [adjunction.hom_equiv_unit, adjunction.hom_equiv_counit],
    rw [L.map_id, id_comp, L.map_id, id_comp, assoc, assoc, ←R₂.map_comp, ←h₁.counit_naturality,
      R₂.map_comp, h₂.unit_naturality_assoc, ←R₁.map_comp_assoc, L.map_comp, assoc,
      h₂.counit_naturality, h₂.left_triangle_components_assoc],
    refl,
  end)

<<<<<<< HEAD
end adjunction

=======
>>>>>>> db059004
/--
Gven any adjunction `L ⊣ R`, there is a comparison functor `category_theory.monad.comparison R`
sending objects `Y : D` to Eilenberg-Moore algebras for `L ⋙ R` with underlying object `R.obj X`.

We later show that this is full when `R` is full, faithful when `R` is faithful,
and essentially surjective when `R` is reflective.
-/
@[simps]
def monad.comparison {L : C ⥤ D} {R : D ⥤ C} (h : L ⊣ R) : D ⥤ h.to_monad.algebra :=
{ obj := λ X,
  { A := R.obj X,
    a := R.map (h.counit.app X),
    assoc' := by { dsimp, rw [← R.map_comp, ← adjunction.counit_naturality, R.map_comp], refl } },
  map := λ X Y f,
  { f := R.map f,
    h' := by { dsimp, rw [← R.map_comp, adjunction.counit_naturality, R.map_comp] } } }.

/--
The underlying object of `(monad.comparison R).obj X` is just `R.obj X`.
-/
@[simps]
def monad.comparison_forget {L : C ⥤ D} {R : D ⥤ C} (h : L ⊣ R) :
  monad.comparison h ⋙ h.to_monad.forget ≅ R :=
{ hom := { app := λ X, 𝟙 _, },
  inv := { app := λ X, 𝟙 _, } }

/--
Gven any adjunction `L ⊣ R`, there is a comparison functor `category_theory.comonad.comparison L`
sending objects `X : C` to Eilenberg-Moore coalgebras for `L ⋙ R` with underlying object
`L.obj X`.
-/
@[simps]
def comonad.comparison {L : C ⥤ D} {R : D ⥤ C} (h : L ⊣ R) : C ⥤ h.to_comonad.coalgebra :=
{ obj := λ X,
  { A := L.obj X,
    a := L.map (h.unit.app X),
    coassoc' := by { dsimp, rw [← L.map_comp, ← adjunction.unit_naturality, L.map_comp], refl } },
  map := λ X Y f,
  { f := L.map f,
    h' := by { dsimp, rw ← L.map_comp, simp } } }

/--
The underlying object of `(comonad.comparison L).obj X` is just `L.obj X`.
-/
@[simps]
def comparison_forget {L : C ⥤ D} {R : D ⥤ C} (h : L ⊣ R) :
  comonad.comparison h ⋙ h.to_comonad.forget ≅ L :=
{ hom := { app := λ X, 𝟙 _, },
  inv := { app := λ X, 𝟙 _, } }

/--
A right adjoint functor `R : D ⥤ C` is *monadic* if the comparison functor `monad.comparison R`
from `D` to the category of Eilenberg-Moore algebras for the adjunction is an equivalence.
-/
class monadic_right_adjoint (R : D ⥤ C) extends is_right_adjoint R :=
(eqv : is_equivalence (monad.comparison (adjunction.of_right_adjoint R)))
<<<<<<< HEAD

def monadic_of_iso (R₁ R₂ : D ⥤ C) [monadic_right_adjoint R₁] (i : R₁ ≅ R₂) :
  monadic_right_adjoint R₂ :=
{ to_is_right_adjoint := adjunction.right_adjoint_of_nat_iso i,
  eqv :=
  begin
    letI := adjunction.right_adjoint_of_nat_iso i,
    let z := adjunction.test (adjunction.of_right_adjoint R₁) (adjunction.of_nat_iso_right (adjunction.of_right_adjoint R₁) i),
    let z₂ : _ ≌ (adjunction.of_right_adjoint R₂).to_monad.algebra := monad.algebra_equiv_of_iso_monads z,
    let : monad.comparison (adjunction.of_right_adjoint R₂) ≅ monad.comparison (adjunction.of_right_adjoint R₁) ⋙ z₂.functor,
    { apply nat_iso.of_components _ _,
      { intro X,
        refine monad.algebra.iso_mk (i.symm.app X) _,
        dsimp [adjunction.test, adjunction.right_adjoint_uniq_inv_app],
        simp,
      }
    }
    -- have := z₂.functor,
  end

}
=======
>>>>>>> db059004

/--
A left adjoint functor `L : C ⥤ D` is *comonadic* if the comparison functor `comonad.comparison L`
from `C` to the category of Eilenberg-Moore algebras for the adjunction is an equivalence.
-/
class comonadic_left_adjoint (L : C ⥤ D) extends is_left_adjoint L :=
(eqv : is_equivalence (comonad.comparison (adjunction.of_left_adjoint L)))

-- TODO: This holds more generally for idempotent adjunctions, not just reflective adjunctions.
instance μ_iso_of_reflective [reflective R] : is_iso (adjunction.of_right_adjoint R).to_monad.μ :=
by { dsimp, apply_instance }

attribute [instance] monadic_right_adjoint.eqv
attribute [instance] comonadic_left_adjoint.eqv

namespace reflective

instance [reflective R] (X : (adjunction.of_right_adjoint R).to_monad.algebra) :
  is_iso ((adjunction.of_right_adjoint R).unit.app X.A) :=
⟨⟨X.a, ⟨X.unit, begin
    dsimp only [functor.id_obj],
    rw ← (adjunction.of_right_adjoint R).unit_naturality,
    dsimp only [functor.comp_obj, adjunction.to_monad_coe],
    rw [unit_obj_eq_map_unit, ←functor.map_comp, ←functor.map_comp],
    erw X.unit,
    simp,
  end⟩⟩⟩

instance comparison_ess_surj [reflective R] :
  ess_surj (monad.comparison (adjunction.of_right_adjoint R)) :=
begin
  refine ⟨λ X, ⟨(left_adjoint R).obj X.A, ⟨_⟩⟩⟩,
  symmetry,
  refine monad.algebra.iso_mk _ _,
  { exact as_iso ((adjunction.of_right_adjoint R).unit.app X.A) },
  dsimp only [functor.comp_map, monad.comparison_obj_a, as_iso_hom, functor.comp_obj,
    monad.comparison_obj_A, monad_to_functor_eq_coe, adjunction.to_monad_coe],
  rw [←cancel_epi ((adjunction.of_right_adjoint R).unit.app X.A), adjunction.unit_naturality_assoc,
      adjunction.right_triangle_components, comp_id],
  apply (X.unit_assoc _).symm,
end

instance comparison_full [full R] [is_right_adjoint R] :
  full (monad.comparison (adjunction.of_right_adjoint R)) :=
{ preimage := λ X Y f, R.preimage f.f }
instance comparison_faithful [faithful R] [is_right_adjoint R] :
  faithful (monad.comparison (adjunction.of_right_adjoint R)) :=
{ map_injective' := λ X Y f g w,
    by { have w' := congr_arg monad.algebra.hom.f w, exact R.map_injective w' } }

end reflective

-- It is possible to do this computably since the construction gives the data of the inverse, not
-- just the existence of an inverse on each object.
/-- Any reflective inclusion has a monadic right adjoint.
    cf Prop 5.3.3 of [Riehl][riehl2017] -/
@[priority 100] -- see Note [lower instance priority]
noncomputable instance monadic_of_reflective [reflective R] : monadic_right_adjoint R :=
{ eqv := equivalence.equivalence_of_fully_faithfully_ess_surj _ }

end category_theory<|MERGE_RESOLUTION|>--- conflicted
+++ resolved
@@ -63,11 +63,8 @@
     refl,
   end)
 
-<<<<<<< HEAD
 end adjunction
 
-=======
->>>>>>> db059004
 /--
 Gven any adjunction `L ⊣ R`, there is a comparison functor `category_theory.monad.comparison R`
 sending objects `Y : D` to Eilenberg-Moore algebras for `L ⋙ R` with underlying object `R.obj X`.
@@ -124,7 +121,6 @@
 -/
 class monadic_right_adjoint (R : D ⥤ C) extends is_right_adjoint R :=
 (eqv : is_equivalence (monad.comparison (adjunction.of_right_adjoint R)))
-<<<<<<< HEAD
 
 def monadic_of_iso (R₁ R₂ : D ⥤ C) [monadic_right_adjoint R₁] (i : R₁ ≅ R₂) :
   monadic_right_adjoint R₂ :=
@@ -146,8 +142,6 @@
   end
 
 }
-=======
->>>>>>> db059004
 
 /--
 A left adjoint functor `L : C ⥤ D` is *comonadic* if the comparison functor `comonad.comparison L`
