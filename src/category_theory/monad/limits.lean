/-
Copyright (c) 2019 Scott Morrison. All rights reserved.
Released under Apache 2.0 license as described in the file LICENSE.
Authors: Scott Morrison, Bhavik Mehta
-/
import category_theory.monad.adjunction
import category_theory.adjunction.limits
import category_theory.limits.preserves.shapes.terminal

namespace category_theory
open category
open category_theory.limits

universes v₁ v₂ u₁ u₂ -- declare the `v`'s first; see `category_theory.category` for an explanation

namespace monad

variables {C : Type u₁} [category.{v₁} C]
variables {T : C ⥤ C} [monad T]

variables {J : Type v₁} [small_category J]

namespace forget_creates_limits

variables (D : J ⥤ algebra T) (c : cone (D ⋙ forget T)) (t : is_limit c)

/-- (Impl) The natural transformation used to define the new cone -/
@[simps] def γ : (D ⋙ forget T ⋙ T) ⟶ (D ⋙ forget T) := { app := λ j, (D.obj j).a }

/-- (Impl) This new cone is used to construct the algebra structure -/
@[simps] def new_cone : cone (D ⋙ forget T) :=
{ X := T.obj c.X,
  π := (functor.const_comp _ _ T).inv ≫ whisker_right c.π T ≫ (γ D) }

/-- The algebra structure which will be the apex of the new limit cone for `D`. -/
@[simps] def cone_point : algebra T :=
{ A := c.X,
  a := t.lift (new_cone D c),
  unit' :=
  begin
    apply t.hom_ext,
    intro j,
    erw [category.assoc, t.fac (new_cone D c), id_comp],
    dsimp,
    erw [id_comp, ← category.assoc, ← (η_ T).naturality, functor.id_map, category.assoc,
         (D.obj j).unit, comp_id],
  end,
  assoc' :=
  begin
    apply t.hom_ext,
    intro j,
    rw [category.assoc, category.assoc, t.fac (new_cone D c)],
    dsimp,
    erw id_comp,
    slice_lhs 1 2 {rw ← (μ_ T).naturality},
    slice_lhs 2 3 {rw (D.obj j).assoc},
    slice_rhs 1 2 {rw ← T.map_comp},
    rw t.fac (new_cone D c),
    dsimp,
    erw [id_comp, T.map_comp, category.assoc]
  end }

/-- (Impl) Construct the lifted cone in `algebra T` which will be limiting. -/
@[simps] def lifted_cone : cone D :=
{ X := cone_point D c t,
  π := { app := λ j, { f := c.π.app j },
         naturality' := λ X Y f, by { ext1, dsimp, erw c.w f, simp } } }

/-- (Impl) Prove that the lifted cone is limiting. -/
@[simps]
def lifted_cone_is_limit : is_limit (lifted_cone D c t) :=
{ lift := λ s,
  { f := t.lift ((forget T).map_cone s),
    h' :=
    begin
      apply t.hom_ext, intro j,
      have := t.fac ((forget T).map_cone s),
      slice_rhs 2 3 {rw t.fac ((forget T).map_cone s) j},
      dsimp,
      slice_lhs 2 3 {rw t.fac (new_cone D c) j},
      dsimp,
      rw category.id_comp,
      slice_lhs 1 2 {rw ← T.map_comp},
      rw t.fac ((forget T).map_cone s) j,
      exact (s.π.app j).h
    end },
  uniq' := λ s m J,
  begin
    ext1,
    apply t.hom_ext,
    intro j,
    simpa [t.fac (functor.map_cone (forget T) s) j] using congr_arg algebra.hom.f (J j),
  end }

end forget_creates_limits

-- Theorem 5.6.5 from [Riehl][riehl2017]
/-- The forgetful functor from the Eilenberg-Moore category creates limits. -/
instance forget_creates_limits : creates_limits (forget T) :=
{ creates_limits_of_shape := λ J 𝒥, by exactI
  { creates_limit := λ D,
    creates_limit_of_reflects_iso (λ c t,
    { lifted_cone := forget_creates_limits.lifted_cone D c t,
      valid_lift := cones.ext (iso.refl _) (λ j, (id_comp _).symm),
      makes_limit := forget_creates_limits.lifted_cone_is_limit _ _ _ } ) } }

/-- `D ⋙ forget T` has a limit, then `D` has a limit. -/
lemma has_limit_of_comp_forget_has_limit (D : J ⥤ algebra T) [has_limit (D ⋙ forget T)] : has_limit D :=
has_limit_of_created D (forget T)

namespace forget_creates_colimits

-- Let's hide the implementation details in a namespace
variables {D : J ⥤ algebra T} (c : cocone (D ⋙ forget T)) (t : is_colimit c)

-- We have a diagram D of shape J in the category of algebras, and we assume that we are given a
-- colimit for its image D ⋙ forget T under the forgetful functor, say its apex is L.

-- We'll construct a colimiting coalgebra for D, whose carrier will also be L.
-- To do this, we must find a map TL ⟶ L. Since T preserves colimits, TL is also a colimit.
-- In particular, it is a colimit for the diagram `(D ⋙ forget T) ⋙ T`
-- so to construct a map TL ⟶ L it suffices to show that L is the apex of a cocone for this diagram.
-- In other words, we need a natural transformation from const L to `(D ⋙ forget T) ⋙ T`.
-- But we already know that L is the apex of a cocone for the diagram `D ⋙ forget T`, so it
-- suffices to give a natural transformation `((D ⋙ forget T) ⋙ T) ⟶ (D ⋙ forget T)`:

/--
(Impl)
The natural transformation given by the algebra structure maps, used to construct a cocone `c` with
apex `colimit (D ⋙ forget T)`.
 -/
@[simps] def γ : ((D ⋙ forget T) ⋙ T) ⟶ (D ⋙ forget T) := { app := λ j, (D.obj j).a }

/--
(Impl)
A cocone for the diagram `(D ⋙ forget T) ⋙ T` found by composing the natural transformation `γ`
with the colimiting cocone for `D ⋙ forget T`.
-/
@[simps]
def new_cocone : cocone ((D ⋙ forget T) ⋙ T) :=
{ X := c.X,
  ι := γ ≫ c.ι }

variables [preserves_colimit (D ⋙ forget T) T]

/--
(Impl)
Define the map `λ : TL ⟶ L`, which will serve as the structure of the coalgebra on `L`, and
we will show is the colimiting object. We use the cocone constructed by `c` and the fact that
`T` preserves colimits to produce this morphism.
-/
@[reducible]
def lambda : (functor.map_cocone T c).X ⟶ c.X :=
(preserves_colimit.preserves t).desc (new_cocone c)

/-- (Impl) The key property defining the map `λ : TL ⟶ L`. -/
lemma commuting (j : J) :
T.map (c.ι.app j) ≫ lambda c t = (D.obj j).a ≫ c.ι.app j :=
is_colimit.fac (preserves_colimit.preserves t) (new_cocone c) j

variables [preserves_colimit ((D ⋙ forget T) ⋙ T) T]

/--
(Impl)
Construct the colimiting algebra from the map `λ : TL ⟶ L` given by `lambda`. We are required to
show it satisfies the two algebra laws, which follow from the algebra laws for the image of `D` and
our `commuting` lemma.
-/
@[simps] def cocone_point :
algebra T :=
{ A := c.X,
  a := lambda c t,
  unit' :=
  begin
    apply t.hom_ext,
    intro j,
    erw [comp_id, ← category.assoc, (η_ T).naturality, category.assoc, commuting, ← category.assoc],
    erw algebra.unit, apply id_comp
  end,
  assoc' :=
  begin
    apply is_colimit.hom_ext (preserves_colimit.preserves (preserves_colimit.preserves t)),
    intro j,
    erw [← category.assoc, nat_trans.naturality (μ_ T), ← functor.map_cocone_ι_app, category.assoc,
         is_colimit.fac _ (new_cocone c) j],
    rw ← category.assoc,
    erw [← functor.map_comp, commuting],
    dsimp,
    erw [← category.assoc, algebra.assoc, category.assoc, functor.map_comp, category.assoc, commuting],
    apply_instance, apply_instance
  end }

/-- (Impl) Construct the lifted cocone in `algebra T` which will be colimiting. -/
@[simps] def lifted_cocone : cocone D :=
{ X := cocone_point c t,
  ι := { app := λ j, { f := c.ι.app j, h' := commuting _ _ _ },
         naturality' := λ A B f, by { ext1, dsimp, erw [comp_id, c.w] } } }

/-- (Impl) Prove that the lifted cocone is colimiting. -/
@[simps]
def lifted_cocone_is_colimit : is_colimit (lifted_cocone c t) :=
{ desc := λ s,
  { f := t.desc ((forget T).map_cocone s),
    h' :=
    begin
      dsimp,
      apply is_colimit.hom_ext (preserves_colimit.preserves t),
      intro j,
      rw ← category.assoc, erw ← functor.map_comp,
      erw t.fac',
      rw ← category.assoc, erw forget_creates_colimits.commuting,
      rw category.assoc, rw t.fac',
      apply algebra.hom.h,
      apply_instance
    end },
  uniq' := λ s m J, by { ext1, apply t.hom_ext, intro j, simpa using congr_arg algebra.hom.f (J j) } }

end forget_creates_colimits

open forget_creates_colimits

-- TODO: the converse of this is true as well
/--
The forgetful functor from the Eilenberg-Moore category for a monad creates any colimit
which the monad itself preserves.
-/
instance forget_creates_colimit (D : J ⥤ algebra T)
  [preserves_colimit (D ⋙ forget T) T] [preserves_colimit ((D ⋙ forget T) ⋙ T) T] :
  creates_colimit D (forget T) :=
creates_colimit_of_reflects_iso $ λ c t,
{ lifted_cocone :=
  { X := cocone_point c t,
    ι :=
    { app := λ j, { f := c.ι.app j, h' := commuting _ _ _ },
      naturality' := λ A B f, by { ext1, dsimp, erw [comp_id, c.w] } } },
  valid_lift := cocones.ext (iso.refl _) (by tidy),
  makes_colimit := lifted_cocone_is_colimit _ _ }

instance forget_creates_colimits_of_shape
  [preserves_colimits_of_shape J T] :
  creates_colimits_of_shape J (forget T) :=
{ creates_colimit := λ K, by apply_instance }

instance forget_creates_colimits
  [preserves_colimits T] :
  creates_colimits (forget T) :=
{ creates_colimits_of_shape := λ J 𝒥₁, by apply_instance }

/--
For `D : J ⥤ algebra T`, `D ⋙ forget T` has a colimit, then `D` has a colimit provided colimits
of shape `J` are preserved by `T`.
-/
lemma forget_creates_colimits_of_monad_preserves
  [preserves_colimits_of_shape J T] (D : J ⥤ algebra T) [has_colimit (D ⋙ forget T)] :
has_colimit D :=
has_colimit_of_created D (forget T)

end monad

variables {C : Type u₁} [category.{v₁} C] {D : Type u₂} [category.{v₁} D]
variables {J : Type v₁} [small_category J]

instance comp_comparison_forget_has_limit
  (F : J ⥤ D) (R : D ⥤ C) [monadic_right_adjoint R] [has_limit (F ⋙ R)] :
  has_limit ((F ⋙ monad.comparison R) ⋙ monad.forget ((left_adjoint R) ⋙ R)) :=
(@has_limit_of_iso _ _ _ _ (F ⋙ R) _ _ (iso_whisker_left F (monad.comparison_forget R).symm))

instance comp_comparison_has_limit
  (F : J ⥤ D) (R : D ⥤ C) [monadic_right_adjoint R] [has_limit (F ⋙ R)] :
  has_limit (F ⋙ monad.comparison R) :=
monad.has_limit_of_comp_forget_has_limit (F ⋙ monad.comparison R)

/-- Any monadic functor creates limits. -/
def monadic_creates_limits (R : D ⥤ C) [monadic_right_adjoint R] :
  creates_limits R :=
creates_limits_of_nat_iso (monad.comparison_forget R)

/--
The forgetful functor from the Eilenberg-Moore category for a monad creates any colimit
which the monad itself preserves.
-/
def monadic_creates_colimit_of_preserves_colimit (R : D ⥤ C) (K : J ⥤ D)
  [monadic_right_adjoint R]
  [preserves_colimit (K ⋙ R) (left_adjoint R ⋙ R)]
  [preserves_colimit ((K ⋙ R) ⋙ left_adjoint R ⋙ R) (left_adjoint R ⋙ R)] :
  creates_colimit K R :=
begin
  apply creates_colimit_of_nat_iso (monad.comparison_forget R),
  apply category_theory.comp_creates_colimit _ _,
  apply_instance,
  let i : ((K ⋙ monad.comparison R) ⋙ monad.forget (left_adjoint R ⋙ R)) ≅ K ⋙ R,
    apply functor.associator _ _ _ ≪≫ iso_whisker_left K (monad.comparison_forget R),
  apply category_theory.monad.forget_creates_colimit _,
  refine preserves_colimit_of_iso_diagram _ i.symm,
  refine preserves_colimit_of_iso_diagram _ (iso_whisker_right i (left_adjoint R ⋙ R)).symm,
end

/-- A monadic functor creates any colimits of shapes it preserves. -/
def monadic_creates_colimits_of_shape_of_preserves_colimits_of_shape (R : D ⥤ C)
  [monadic_right_adjoint R] [preserves_colimits_of_shape J R] : creates_colimits_of_shape J R :=
begin
  have : preserves_colimits_of_shape J (left_adjoint R ⋙ R),
  { apply category_theory.limits.comp_preserves_colimits_of_shape _ _,
    { haveI := adjunction.left_adjoint_preserves_colimits (adjunction.of_right_adjoint R),
      apply_instance },
    apply_instance },
  resetI,
  apply creates_colimits_of_shape_of_nat_iso (monad.comparison_forget R),
  apply_instance,
end

/-- A monadic functor creates colimits if it preserves colimits. -/
def monadic_creates_colimits_of_preserves_colimits (R : D ⥤ C) [monadic_right_adjoint R]
  [preserves_colimits R] : creates_colimits R :=
{ creates_colimits_of_shape := λ J 𝒥₁,
    by exactI monadic_creates_colimits_of_shape_of_preserves_colimits_of_shape _ }

section

lemma has_limit_of_reflective (F : J ⥤ D) (R : D ⥤ C) [has_limit (F ⋙ R)] [reflective R] :
  has_limit F :=
by { haveI := monadic_creates_limits R, exact has_limit_of_created F R }

/-- If `C` has limits of shape `J` then any reflective subcategory has limits of shape `J`. -/
lemma has_limits_of_shape_of_reflective [has_limits_of_shape J C] (R : D ⥤ C) [reflective R] :
  has_limits_of_shape J D :=
{ has_limit := λ F, has_limit_of_reflective F R }

/-- If `C` has limits then any reflective subcategory has limits. -/
lemma has_limits_of_reflective (R : D ⥤ C) [has_limits C] [reflective R] : has_limits D :=
{ has_limits_of_shape := λ J 𝒥₁, by exactI has_limits_of_shape_of_reflective R }

/--
The reflector always preserves terminal objects. Note this in general doesn't apply to any other
limit.
-/
<<<<<<< HEAD
noncomputable def reflector_preserves_terminal (R : D ⥤ C) [reflective R] [has_terminal C] :
=======
noncomputable def left_adjoint_preserves_terminal_of_reflective
  (R : D ⥤ C) [reflective R] [has_terminal C] :
>>>>>>> 5faf34cc
  preserves_limits_of_shape (discrete pempty) (left_adjoint R) :=
{ preserves_limit := λ K,
  begin
    letI : has_terminal D := has_limits_of_shape_of_reflective R,
    letI := monadic_creates_limits R,
    letI := category_theory.preserves_limit_of_creates_limit_and_has_limit (functor.empty _) R,
    letI : preserves_limit (functor.empty _) (left_adjoint R),
    { apply preserves_terminal_of_iso,
      apply _ ≪≫ as_iso ((adjunction.of_right_adjoint R).counit.app (⊤_ D)),
      apply (left_adjoint R).map_iso (preserves_terminal.iso R).symm },
    apply preserves_limit_of_iso_diagram (left_adjoint R) (functor.unique_from_empty _).symm,
  end }

end
end category_theory<|MERGE_RESOLUTION|>--- conflicted
+++ resolved
@@ -334,12 +334,8 @@
 The reflector always preserves terminal objects. Note this in general doesn't apply to any other
 limit.
 -/
-<<<<<<< HEAD
-noncomputable def reflector_preserves_terminal (R : D ⥤ C) [reflective R] [has_terminal C] :
-=======
 noncomputable def left_adjoint_preserves_terminal_of_reflective
   (R : D ⥤ C) [reflective R] [has_terminal C] :
->>>>>>> 5faf34cc
   preserves_limits_of_shape (discrete pempty) (left_adjoint R) :=
 { preserves_limit := λ K,
   begin
