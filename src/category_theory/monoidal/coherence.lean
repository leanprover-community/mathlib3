--- conflicted
+++ resolved
@@ -250,16 +250,11 @@
 which are "liftable" (i.e. expressible as compositions of unitors and associators).
 -/
 meta def liftable_prefixes : tactic unit :=
-<<<<<<< HEAD
-`[apply (cancel_epi (𝟙 _)).1; try { apply_instance }] >>
-  try `[simp only [tactic.coherence.assoc_lift_hom, tactic.bicategory.coherence.assoc_lift_hom₂]]
-=======
 do
   o ← get_options, set_options $ o.set_nat `class.instance_max_depth 128,
   try `[simp only [monoidal_comp, category_theory.category.assoc]] >>
     `[apply (cancel_epi (𝟙 _)).1; try { apply_instance }] >>
-    try `[simp only [tactic.coherence.assoc_lift_hom]]
->>>>>>> db0b495b
+    try `[simp only [tactic.coherence.assoc_lift_hom, tactic.bicategory.coherence.assoc_lift_hom₂]]
 
 example {W X Y Z : C} (f : Y ⟶ Z) (g) (w : false) : (λ_ _).hom ≫ f = g :=
 begin
