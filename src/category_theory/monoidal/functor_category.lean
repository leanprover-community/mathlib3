--- conflicted
+++ resolved
@@ -96,9 +96,6 @@
 
 @[simp]
 lemma tensor_hom_app {F G F' G' : C ⥤ D} {α : F ⟶ G} {β : F' ⟶ G'} {X} :
-<<<<<<< HEAD
-  (α ⊗ β).app X = α.app X ⊗ β.app X := rfl
-=======
   (α ⊗ β).app X = α.app X ⊗ β.app X := rfl
 
 @[simp]
@@ -126,5 +123,4 @@
   ((α_ F G H).inv : F ⊗ (G ⊗ H) ⟶ (F ⊗ G) ⊗ H).app X = (α_ (F.obj X) (G.obj X) (H.obj X)).inv := rfl
 
 
-end category_theory.monoidal
->>>>>>> ec4bd0ae
+end category_theory.monoidal