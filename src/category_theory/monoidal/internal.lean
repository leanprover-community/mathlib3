/-
Copyright (c) 2020 Scott Morrison. All rights reserved.
Released under Apache 2.0 license as described in the file LICENSE.
Authors: Scott Morrison
-/
import category_theory.monoidal.functor
import category_theory.monoidal.unitors
import category_theory.limits.shapes.terminal

/-!
# The category of monoids in a monoidal category, and modules over an internal monoid.
-/

universes v u

open category_theory
open category_theory.monoidal_category

variables (C : Type u) [category.{v} C] [monoidal_category.{v} C]

/--
A monoid object internal to a monoidal category.

When the monoidal category is preadditive, this is also sometimes called an "algebra object".
-/
structure Mon_ :=
(X : C)
(one : 𝟙_ C ⟶ X)
(mul : X ⊗ X ⟶ X)
(one_mul' : (one ⊗ 𝟙 X) ≫ mul = (λ_ X).hom . obviously)
(mul_one' : (𝟙 X ⊗ one) ≫ mul = (ρ_ X).hom . obviously)
-- Obviously there is some flexibility stating this axiom.
-- This one has left- and right-hand sides matching the statement of `monoid.mul_assoc`,
-- and chooses to place the associator on the right-hand side.
-- The heuristic is that unitors and associators "don't have much weight".
(mul_assoc' : (mul ⊗ 𝟙 X) ≫ mul = (α_ X X X).hom ≫ (𝟙 X ⊗ mul) ≫ mul . obviously)

restate_axiom Mon_.one_mul'
restate_axiom Mon_.mul_one'
restate_axiom Mon_.mul_assoc'
attribute [reassoc] Mon_.one_mul Mon_.mul_one -- We prove a more general `@[simp]` lemma below.
attribute [simp, reassoc] Mon_.mul_assoc

namespace Mon_

/--
The trivial monoid object. We later show this is initial in `Mon_ C`.
-/
@[simps]
def trivial : Mon_ C :=
{ X := 𝟙_ C,
  one := 𝟙 _,
  mul := (λ_ _).hom,
  mul_assoc' := by simp_rw [triangle_assoc, iso.cancel_iso_hom_right, tensor_right_iff, unitors_equal],
  mul_one' := by simp [unitors_equal] }

instance : inhabited (Mon_ C) := ⟨trivial C⟩

variables {C} {M : Mon_ C}

@[simp] lemma one_mul_hom {Z : C} (f : Z ⟶ M.X) : (M.one ⊗ f) ≫ M.mul = (λ_ Z).hom ≫ f :=
by rw [←id_tensor_comp_tensor_id, category.assoc, M.one_mul, left_unitor_naturality]

@[simp] lemma mul_one_hom {Z : C} (f : Z ⟶ M.X) : (f ⊗ M.one) ≫ M.mul = (ρ_ Z).hom ≫ f :=
by rw [←tensor_id_comp_id_tensor, category.assoc, M.mul_one, right_unitor_naturality]

lemma assoc_flip : (𝟙 M.X ⊗ M.mul) ≫ M.mul = (α_ M.X M.X M.X).inv ≫ (M.mul ⊗ 𝟙 M.X) ≫ M.mul :=
by simp

/-- A morphism of monoid objects. -/
@[ext]
structure hom (M N : Mon_ C) :=
(hom : M.X ⟶ N.X)
(one_hom' : M.one ≫ hom = N.one . obviously)
(mul_hom' : M.mul ≫ hom = (hom ⊗ hom) ≫ N.mul . obviously)

restate_axiom hom.one_hom'
restate_axiom hom.mul_hom'
attribute [simp, reassoc] hom.one_hom hom.mul_hom

/-- The identity morphism on a monoid object. -/
@[simps]
def id (M : Mon_ C) : hom M M :=
{ hom := 𝟙 M.X, }

instance hom_inhabited (M : Mon_ C) : inhabited (hom M M) := ⟨id M⟩

/-- Composition of morphisms of monoid objects. -/
@[simps]
def comp {M N O : Mon_ C} (f : hom M N) (g : hom N O) : hom M O :=
{ hom := f.hom ≫ g.hom, }

instance : category (Mon_ C) :=
{ hom := λ M N, hom M N,
  id := id,
  comp := λ M N O f g, comp f g, }

@[simp] lemma id_hom' (M : Mon_ C) : (𝟙 M : hom M M).hom = 𝟙 M.X := rfl
@[simp] lemma comp_hom' {M N K : Mon_ C} (f : M ⟶ N) (g : N ⟶ K) :
  (f ≫ g : hom M K).hom = f.hom ≫ g.hom := rfl

<<<<<<< HEAD
section
=======
>>>>>>> 6756d47c
variables (C)

/-- The forgetful functor from monoid objects to the ambient category. -/
def forget : Mon_ C ⥤ C :=
{ obj := λ A, A.X,
  map := λ A B f, f.hom, }

<<<<<<< HEAD
end
=======
instance {A B : Mon_ C} (f : A ⟶ B) [e : is_iso ((forget C).map f)] : is_iso f.hom := e

/-- The forgetful functor from monoid objects to the ambient category reflects isomorphisms. -/
instance : reflects_isomorphisms (forget C) :=
{ reflects := λ X Y f e, by exactI
  { inv :=
    { hom := inv f.hom,
      mul_hom' :=
      begin
        simp only [is_iso.comp_inv_eq, hom.mul_hom, category.assoc, ←tensor_comp_assoc,
          is_iso.inv_hom_id, tensor_id, category.id_comp],
      end } } }
>>>>>>> 6756d47c

instance (A : Mon_ C) : unique (trivial C ⟶ A) :=
{ default :=
  { hom := A.one,
    one_hom' := by { dsimp, simp, },
    mul_hom' := by { dsimp, simp [A.one_mul, unitors_equal], } },
  uniq := λ f,
  begin
    ext, simp,
    rw [←category.id_comp f.hom],
    erw f.one_hom,
  end }

open category_theory.limits

instance : has_initial (Mon_ C) :=
has_initial_of_unique (trivial C)

end Mon_

namespace category_theory.lax_monoidal_functor

variables {C} {D : Type u} [category.{v} D] [monoidal_category.{v} D]

/--
A lax monoidal functor takes monoid objects to monoid objects.

That is, a lax monoidal functor `F : C ⥤ D` induces a functor `Mon_ C ⥤ Mon_ D`.
-/
-- TODO: This is functorial in `F`. (In fact, `Mon_` is a 2-functor.)
-- TODO: map_Mod F A : Mod A ⥤ Mod (F.map_Mon A)
@[simps]
def map_Mon (F : lax_monoidal_functor C D) : Mon_ C ⥤ Mon_ D :=
{ obj := λ A,
  { X := F.obj A.X,
    one := F.ε ≫ F.map A.one,
    mul := F.μ _ _ ≫ F.map A.mul,
    one_mul' :=
    begin
      conv_lhs { rw [comp_tensor_id, ←F.to_functor.map_id], },
      slice_lhs 2 3 { rw [F.μ_natural], },
      slice_lhs 3 4 { rw [←F.to_functor.map_comp, A.one_mul], },
      rw [F.to_functor.map_id],
      rw [F.left_unitality],
    end,
    mul_one' :=
    begin
      conv_lhs { rw [id_tensor_comp, ←F.to_functor.map_id], },
      slice_lhs 2 3 { rw [F.μ_natural], },
      slice_lhs 3 4 { rw [←F.to_functor.map_comp, A.mul_one], },
      rw [F.to_functor.map_id],
      rw [F.right_unitality],
    end,
    mul_assoc' :=
    begin
      conv_lhs { rw [comp_tensor_id, ←F.to_functor.map_id], },
      slice_lhs 2 3 { rw [F.μ_natural], },
      slice_lhs 3 4 { rw [←F.to_functor.map_comp, A.mul_assoc], },
      conv_lhs { rw [F.to_functor.map_id] },
      conv_lhs { rw [F.to_functor.map_comp, F.to_functor.map_comp] },
      conv_rhs { rw [id_tensor_comp, ←F.to_functor.map_id], },
      slice_rhs 3 4 { rw [F.μ_natural], },
      conv_rhs { rw [F.to_functor.map_id] },
      slice_rhs 1 3 { rw [←F.associativity], },
      simp only [category.assoc],
    end, },
  map := λ A B f,
  { hom := F.map f.hom,
    one_hom' := by { dsimp, rw [category.assoc, ←F.to_functor.map_comp, f.one_hom], },
    mul_hom' :=
    begin
      dsimp,
      rw [category.assoc, F.μ_natural_assoc, ←F.to_functor.map_comp, ←F.to_functor.map_comp,
        f.mul_hom],
    end },
  map_id' := λ A, by { ext, simp, },
  map_comp' := λ A B C f g, by { ext, simp, }, }

end category_theory.lax_monoidal_functor

variables {C}

/-- A module object for a monoid object, all internal to some monoidal category. -/
structure Mod (A : Mon_ C) :=
(X : C)
(act : A.X ⊗ X ⟶ X)
(one_act' : (A.one ⊗ 𝟙 X) ≫ act = (λ_ X).hom . obviously)
(assoc' : (A.mul ⊗ 𝟙 X) ≫ act = (α_ A.X A.X X).hom ≫ (𝟙 A.X ⊗ act) ≫ act . obviously)

restate_axiom Mod.one_act'
restate_axiom Mod.assoc'
attribute [simp, reassoc] Mod.one_act Mod.assoc

namespace Mod

variables {A : Mon_ C} (M : Mod A)

lemma assoc_flip : (𝟙 A.X ⊗ M.act) ≫ M.act = (α_ A.X A.X M.X).inv ≫ (A.mul ⊗ 𝟙 M.X) ≫ M.act :=
by simp

/-- A morphism of module objects. -/
@[ext]
structure hom (M N : Mod A) :=
(hom : M.X ⟶ N.X)
(act_hom' : M.act ≫ hom = (𝟙 A.X ⊗ hom) ≫ N.act . obviously)

restate_axiom hom.act_hom'
attribute [simp, reassoc] hom.act_hom

/-- The identity morphism on a module object. -/
@[simps]
def id (M : Mod A) : hom M M :=
{ hom := 𝟙 M.X, }

instance hom_inhabited (M : Mod A) : inhabited (hom M M) := ⟨id M⟩

/-- Composition of module object morphisms. -/
@[simps]
def comp {M N O : Mod A} (f : hom M N) (g : hom N O) : hom M O :=
{ hom := f.hom ≫ g.hom, }

instance : category (Mod A) :=
{ hom := λ M N, hom M N,
  id := id,
  comp := λ M N O f g, comp f g, }

@[simp] lemma id_hom' (M : Mod A) : (𝟙 M : hom M M).hom = 𝟙 M.X := rfl
@[simp] lemma comp_hom' {M N K : Mod A} (f : M ⟶ N) (g : N ⟶ K) :
  (f ≫ g : hom M K).hom = f.hom ≫ g.hom := rfl

variables (A)

/-- A monoid object as a module over itself. -/
@[simps]
def regular : Mod A :=
{ X := A.X,
  act := A.mul, }

instance : inhabited (Mod A) := ⟨regular A⟩

/-- The forgetful functor from module objects to the ambient category. -/
def forget : Mod A ⥤ C :=
{ obj := λ A, A.X,
  map := λ A B f, f.hom, }

open category_theory.monoidal_category

/--
A morphism of monoid objects induces a "restriction" or "comap" functor
between the categories of module objects.
-/
@[simps]
def comap {A B : Mon_ C} (f : A ⟶ B) : Mod B ⥤ Mod A :=
{ obj := λ M,
  { X := M.X,
    act := (f.hom ⊗ 𝟙 M.X) ≫ M.act,
    one_act' :=
    begin
      slice_lhs 1 2 { rw [←comp_tensor_id], },
      rw [f.one_hom, one_act],
    end,
    assoc' :=
    begin
      -- oh, for homotopy.io in a widget!
      slice_rhs 2 3 { rw [id_tensor_comp_tensor_id, ←tensor_id_comp_id_tensor], },
      rw id_tensor_comp,
      slice_rhs 4 5 { rw Mod.assoc_flip, },
      slice_rhs 3 4 { rw associator_inv_naturality, },
      slice_rhs 2 3 { rw [←tensor_id, associator_inv_naturality], },
      slice_rhs 1 3 { rw [iso.hom_inv_id_assoc], },
      slice_rhs 1 2 { rw [←comp_tensor_id, tensor_id_comp_id_tensor], },
      slice_rhs 1 2 { rw [←comp_tensor_id, ←f.mul_hom], },
      rw [comp_tensor_id, category.assoc],
    end, },
  map := λ M N g,
  { hom := g.hom,
    act_hom' :=
    begin
      dsimp,
      slice_rhs 1 2 { rw [id_tensor_comp_tensor_id, ←tensor_id_comp_id_tensor], },
      slice_rhs 2 3 { rw ←g.act_hom, },
      rw category.assoc,
    end }, }

-- Lots more could be said about `comap`, e.g. how it interacts with
-- identities, compositions, and equalities of monoid object morphisms.

end Mod

/-!
Projects:
* Check that `Mon_ Mon ≌ CommMon`, via the Eckmann-Hilton argument.
  (You'll have to hook up the cartesian monoidal structure on `Mon` first, available in #3463)
* Check that `Mon_ Top ≌ [bundled topological monoids]`.
* Check that `Mon_ AddCommGroup ≌ Ring`.
  (We've already got `Mon_ (Module R) ≌ Algebra R`, in `category_theory.monoidal.internal.Module`.)
* Can you transport this monoidal structure to `Ring` or `Algebra R`?
  How does it compare to the "native" one?
* Show that if `C` is braided then `Mon_ C` is naturally monoidal.
-/<|MERGE_RESOLUTION|>--- conflicted
+++ resolved
@@ -99,10 +99,7 @@
 @[simp] lemma comp_hom' {M N K : Mon_ C} (f : M ⟶ N) (g : N ⟶ K) :
   (f ≫ g : hom M K).hom = f.hom ≫ g.hom := rfl
 
-<<<<<<< HEAD
 section
-=======
->>>>>>> 6756d47c
 variables (C)
 
 /-- The forgetful functor from monoid objects to the ambient category. -/
@@ -110,9 +107,8 @@
 { obj := λ A, A.X,
   map := λ A B f, f.hom, }
 
-<<<<<<< HEAD
 end
-=======
+
 instance {A B : Mon_ C} (f : A ⟶ B) [e : is_iso ((forget C).map f)] : is_iso f.hom := e
 
 /-- The forgetful functor from monoid objects to the ambient category reflects isomorphisms. -/
@@ -125,7 +121,6 @@
         simp only [is_iso.comp_inv_eq, hom.mul_hom, category.assoc, ←tensor_comp_assoc,
           is_iso.inv_hom_id, tensor_id, category.id_comp],
       end } } }
->>>>>>> 6756d47c
 
 instance (A : Mon_ C) : unique (trivial C ⟶ A) :=
 { default :=
