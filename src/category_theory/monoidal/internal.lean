--- conflicted
+++ resolved
@@ -202,11 +202,7 @@
   map_id' := λ A, by { ext, simp, },
   map_comp' := λ A B C f g, by { ext, simp, }, }
 
-<<<<<<< HEAD
-variables (C) (D)
-=======
 variables (C D)
->>>>>>> 5b143ff1
 
 /-- `map_Mon` is functorial in the lax monoidal functor. -/
 def map_Mon_functor : (lax_monoidal_functor C D) ⥤ (Mon_ C ⥤ Mon_ D) :=
