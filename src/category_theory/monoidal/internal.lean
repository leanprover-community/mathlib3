/-
Copyright (c) 2020 Scott Morrison. All rights reserved.
Released under Apache 2.0 license as described in the file LICENSE.
Authors: Scott Morrison
-/
<<<<<<< HEAD
import category_theory.monoidal.discrete
=======
import category_theory.monoidal.natural_transformation
>>>>>>> 9a11efbc
import category_theory.monoidal.unitors
import category_theory.limits.shapes.terminal
import algebra.punit_instances

/-!
# The category of monoids in a monoidal category, and modules over an internal monoid.
-/

universes v₁ v₂ u₁ u₂

open category_theory
open category_theory.monoidal_category

variables (C : Type u₁) [category.{v₁} C] [monoidal_category.{v₁} C]

/--
A monoid object internal to a monoidal category.

When the monoidal category is preadditive, this is also sometimes called an "algebra object".
-/
structure Mon_ :=
(X : C)
(one : 𝟙_ C ⟶ X)
(mul : X ⊗ X ⟶ X)
(one_mul' : (one ⊗ 𝟙 X) ≫ mul = (λ_ X).hom . obviously)
(mul_one' : (𝟙 X ⊗ one) ≫ mul = (ρ_ X).hom . obviously)
-- Obviously there is some flexibility stating this axiom.
-- This one has left- and right-hand sides matching the statement of `monoid.mul_assoc`,
-- and chooses to place the associator on the right-hand side.
-- The heuristic is that unitors and associators "don't have much weight".
(mul_assoc' : (mul ⊗ 𝟙 X) ≫ mul = (α_ X X X).hom ≫ (𝟙 X ⊗ mul) ≫ mul . obviously)

restate_axiom Mon_.one_mul'
restate_axiom Mon_.mul_one'
restate_axiom Mon_.mul_assoc'
attribute [reassoc] Mon_.one_mul Mon_.mul_one -- We prove a more general `@[simp]` lemma below.
attribute [simp, reassoc] Mon_.mul_assoc

namespace Mon_

/--
The trivial monoid object. We later show this is initial in `Mon_ C`.
-/
@[simps]
def trivial : Mon_ C :=
{ X := 𝟙_ C,
  one := 𝟙 _,
  mul := (λ_ _).hom,
  mul_assoc' := by simp_rw [triangle_assoc, iso.cancel_iso_hom_right, tensor_right_iff, unitors_equal],
  mul_one' := by simp [unitors_equal] }

instance : inhabited (Mon_ C) := ⟨trivial C⟩

variables {C} {M : Mon_ C}

@[simp] lemma one_mul_hom {Z : C} (f : Z ⟶ M.X) : (M.one ⊗ f) ≫ M.mul = (λ_ Z).hom ≫ f :=
by rw [←id_tensor_comp_tensor_id, category.assoc, M.one_mul, left_unitor_naturality]

@[simp] lemma mul_one_hom {Z : C} (f : Z ⟶ M.X) : (f ⊗ M.one) ≫ M.mul = (ρ_ Z).hom ≫ f :=
by rw [←tensor_id_comp_id_tensor, category.assoc, M.mul_one, right_unitor_naturality]

lemma assoc_flip : (𝟙 M.X ⊗ M.mul) ≫ M.mul = (α_ M.X M.X M.X).inv ≫ (M.mul ⊗ 𝟙 M.X) ≫ M.mul :=
by simp

/-- A morphism of monoid objects. -/
@[ext]
structure hom (M N : Mon_ C) :=
(hom : M.X ⟶ N.X)
(one_hom' : M.one ≫ hom = N.one . obviously)
(mul_hom' : M.mul ≫ hom = (hom ⊗ hom) ≫ N.mul . obviously)

restate_axiom hom.one_hom'
restate_axiom hom.mul_hom'
attribute [simp, reassoc] hom.one_hom hom.mul_hom

/-- The identity morphism on a monoid object. -/
@[simps]
def id (M : Mon_ C) : hom M M :=
{ hom := 𝟙 M.X, }

instance hom_inhabited (M : Mon_ C) : inhabited (hom M M) := ⟨id M⟩

/-- Composition of morphisms of monoid objects. -/
@[simps]
def comp {M N O : Mon_ C} (f : hom M N) (g : hom N O) : hom M O :=
{ hom := f.hom ≫ g.hom, }

instance : category (Mon_ C) :=
{ hom := λ M N, hom M N,
  id := id,
  comp := λ M N O f g, comp f g, }

@[simp] lemma id_hom' (M : Mon_ C) : (𝟙 M : hom M M).hom = 𝟙 M.X := rfl
@[simp] lemma comp_hom' {M N K : Mon_ C} (f : M ⟶ N) (g : N ⟶ K) :
  (f ≫ g : hom M K).hom = f.hom ≫ g.hom := rfl

section
variables (C)

/-- The forgetful functor from monoid objects to the ambient category. -/
def forget : Mon_ C ⥤ C :=
{ obj := λ A, A.X,
  map := λ A B f, f.hom, }

end

instance {A B : Mon_ C} (f : A ⟶ B) [e : is_iso ((forget C).map f)] : is_iso f.hom := e

/-- The forgetful functor from monoid objects to the ambient category reflects isomorphisms. -/
instance : reflects_isomorphisms (forget C) :=
{ reflects := λ X Y f e, by exactI
  { inv :=
    { hom := inv f.hom,
      mul_hom' :=
      begin
        simp only [is_iso.comp_inv_eq, hom.mul_hom, category.assoc, ←tensor_comp_assoc,
          is_iso.inv_hom_id, tensor_id, category.id_comp],
      end } } }

instance (A : Mon_ C) : unique (trivial C ⟶ A) :=
{ default :=
  { hom := A.one,
    one_hom' := by { dsimp, simp, },
    mul_hom' := by { dsimp, simp [A.one_mul, unitors_equal], } },
  uniq := λ f,
  begin
    ext, simp,
    rw [←category.id_comp f.hom],
    erw f.one_hom,
  end }

open category_theory.limits

instance : has_initial (Mon_ C) :=
has_initial_of_unique (trivial C)

end Mon_

namespace category_theory.lax_monoidal_functor

variables {C} {D : Type u₂} [category.{v₂} D] [monoidal_category.{v₂} D]

/--
A lax monoidal functor takes monoid objects to monoid objects.

That is, a lax monoidal functor `F : C ⥤ D` induces a functor `Mon_ C ⥤ Mon_ D`.
-/
-- TODO: map_Mod F A : Mod A ⥤ Mod (F.map_Mon A)
@[simps]
def map_Mon (F : lax_monoidal_functor C D) : Mon_ C ⥤ Mon_ D :=
{ obj := λ A,
  { X := F.obj A.X,
    one := F.ε ≫ F.map A.one,
    mul := F.μ _ _ ≫ F.map A.mul,
    one_mul' :=
    begin
      conv_lhs { rw [comp_tensor_id, ←F.to_functor.map_id], },
      slice_lhs 2 3 { rw [F.μ_natural], },
      slice_lhs 3 4 { rw [←F.to_functor.map_comp, A.one_mul], },
      rw [F.to_functor.map_id],
      rw [F.left_unitality],
    end,
    mul_one' :=
    begin
      conv_lhs { rw [id_tensor_comp, ←F.to_functor.map_id], },
      slice_lhs 2 3 { rw [F.μ_natural], },
      slice_lhs 3 4 { rw [←F.to_functor.map_comp, A.mul_one], },
      rw [F.to_functor.map_id],
      rw [F.right_unitality],
    end,
    mul_assoc' :=
    begin
      conv_lhs { rw [comp_tensor_id, ←F.to_functor.map_id], },
      slice_lhs 2 3 { rw [F.μ_natural], },
      slice_lhs 3 4 { rw [←F.to_functor.map_comp, A.mul_assoc], },
      conv_lhs { rw [F.to_functor.map_id] },
      conv_lhs { rw [F.to_functor.map_comp, F.to_functor.map_comp] },
      conv_rhs { rw [id_tensor_comp, ←F.to_functor.map_id], },
      slice_rhs 3 4 { rw [F.μ_natural], },
      conv_rhs { rw [F.to_functor.map_id] },
      slice_rhs 1 3 { rw [←F.associativity], },
      simp only [category.assoc],
    end, },
  map := λ A B f,
  { hom := F.map f.hom,
    one_hom' := by { dsimp, rw [category.assoc, ←F.to_functor.map_comp, f.one_hom], },
    mul_hom' :=
    begin
      dsimp,
      rw [category.assoc, F.μ_natural_assoc, ←F.to_functor.map_comp, ←F.to_functor.map_comp,
        f.mul_hom],
    end },
  map_id' := λ A, by { ext, simp, },
  map_comp' := λ A B C f g, by { ext, simp, }, }

<<<<<<< HEAD
variables (C) (D)

=======
>>>>>>> 9a11efbc
/-- `map_Mon` is functorial in the lax monoidal functor. -/
def map_Mon_functor : (lax_monoidal_functor C D) ⥤ (Mon_ C ⥤ Mon_ D) :=
{ obj := map_Mon,
  map := λ F G α,
  { app := λ A,
    { hom := α.app A.X, } } }

end category_theory.lax_monoidal_functor

namespace Mon_

open category_theory.lax_monoidal_functor

namespace equiv_lax_monoidal_functor_punit

/-- Implementation of `Mon_.equiv_lax_monoidal_functor_punit`. -/
@[simps]
def lax_monoidal_to_Mon : lax_monoidal_functor (discrete punit) C ⥤ Mon_ C :=
{ obj := λ F, (F.map_Mon : Mon_ _ ⥤ Mon_ C).obj (trivial (discrete punit)),
  map := λ F G α, ((map_Mon_functor (discrete punit) C).map α).app _ }

/-- Implementation of `Mon_.equiv_lax_monoidal_functor_punit`. -/
@[simps]
def Mon_to_lax_monoidal : Mon_ C ⥤ lax_monoidal_functor (discrete punit) C :=
{ obj := λ A,
  { obj := λ _, A.X,
    map := λ _ _ _, 𝟙 _,
    ε := A.one,
    μ := λ _ _, A.mul,
    map_id' := λ _, rfl,
    map_comp' := λ _ _ _ _ _, (category.id_comp (𝟙 A.X)).symm, },
  map := λ A B f,
  { app := λ _, f.hom,
    naturality' := λ _ _ _, by { dsimp, rw [category.id_comp, category.comp_id], },
    unit' := f.one_hom,
    tensor' := λ _ _, f.mul_hom, }, }

/-- Implementation of `Mon_.equiv_lax_monoidal_functor_punit`. -/
@[simps {rhs_md:=semireducible}]
def unit_iso :
  𝟭 (lax_monoidal_functor (discrete punit) C) ≅ lax_monoidal_to_Mon C ⋙ Mon_to_lax_monoidal C :=
nat_iso.of_components (λ F,
  monoidal_nat_iso.of_components
    (λ _, F.to_functor.map_iso (eq_to_iso (by ext)))
    (by tidy) (by tidy) (by tidy))
  (by tidy)

/-- Implementation of `Mon_.equiv_lax_monoidal_functor_punit`. -/
@[simps {rhs_md:=semireducible}]
def counit_iso : Mon_to_lax_monoidal C ⋙ lax_monoidal_to_Mon C ≅ 𝟭 (Mon_ C) :=
nat_iso.of_components (λ F, { hom := { hom := 𝟙 _, }, inv := { hom := 𝟙 _, } })
  (by tidy)

end equiv_lax_monoidal_functor_punit

open equiv_lax_monoidal_functor_punit

/--
Monoid objects in `C` are "just" lax monoidal functors from the trivial monoidal category to `C`.
-/
@[simps]
def equiv_lax_monoidal_functor_punit : lax_monoidal_functor (discrete punit) C ≌ Mon_ C :=
{ functor := lax_monoidal_to_Mon C,
  inverse := Mon_to_lax_monoidal C,
  unit_iso := unit_iso C,
  counit_iso := counit_iso C, }

end Mon_

variables {C}

/-- A module object for a monoid object, all internal to some monoidal category. -/
structure Mod (A : Mon_ C) :=
(X : C)
(act : A.X ⊗ X ⟶ X)
(one_act' : (A.one ⊗ 𝟙 X) ≫ act = (λ_ X).hom . obviously)
(assoc' : (A.mul ⊗ 𝟙 X) ≫ act = (α_ A.X A.X X).hom ≫ (𝟙 A.X ⊗ act) ≫ act . obviously)

restate_axiom Mod.one_act'
restate_axiom Mod.assoc'
attribute [simp, reassoc] Mod.one_act Mod.assoc

namespace Mod

variables {A : Mon_ C} (M : Mod A)

lemma assoc_flip : (𝟙 A.X ⊗ M.act) ≫ M.act = (α_ A.X A.X M.X).inv ≫ (A.mul ⊗ 𝟙 M.X) ≫ M.act :=
by simp

/-- A morphism of module objects. -/
@[ext]
structure hom (M N : Mod A) :=
(hom : M.X ⟶ N.X)
(act_hom' : M.act ≫ hom = (𝟙 A.X ⊗ hom) ≫ N.act . obviously)

restate_axiom hom.act_hom'
attribute [simp, reassoc] hom.act_hom

/-- The identity morphism on a module object. -/
@[simps]
def id (M : Mod A) : hom M M :=
{ hom := 𝟙 M.X, }

instance hom_inhabited (M : Mod A) : inhabited (hom M M) := ⟨id M⟩

/-- Composition of module object morphisms. -/
@[simps]
def comp {M N O : Mod A} (f : hom M N) (g : hom N O) : hom M O :=
{ hom := f.hom ≫ g.hom, }

instance : category (Mod A) :=
{ hom := λ M N, hom M N,
  id := id,
  comp := λ M N O f g, comp f g, }

@[simp] lemma id_hom' (M : Mod A) : (𝟙 M : hom M M).hom = 𝟙 M.X := rfl
@[simp] lemma comp_hom' {M N K : Mod A} (f : M ⟶ N) (g : N ⟶ K) :
  (f ≫ g : hom M K).hom = f.hom ≫ g.hom := rfl

variables (A)

/-- A monoid object as a module over itself. -/
@[simps]
def regular : Mod A :=
{ X := A.X,
  act := A.mul, }

instance : inhabited (Mod A) := ⟨regular A⟩

/-- The forgetful functor from module objects to the ambient category. -/
def forget : Mod A ⥤ C :=
{ obj := λ A, A.X,
  map := λ A B f, f.hom, }

open category_theory.monoidal_category

/--
A morphism of monoid objects induces a "restriction" or "comap" functor
between the categories of module objects.
-/
@[simps]
def comap {A B : Mon_ C} (f : A ⟶ B) : Mod B ⥤ Mod A :=
{ obj := λ M,
  { X := M.X,
    act := (f.hom ⊗ 𝟙 M.X) ≫ M.act,
    one_act' :=
    begin
      slice_lhs 1 2 { rw [←comp_tensor_id], },
      rw [f.one_hom, one_act],
    end,
    assoc' :=
    begin
      -- oh, for homotopy.io in a widget!
      slice_rhs 2 3 { rw [id_tensor_comp_tensor_id, ←tensor_id_comp_id_tensor], },
      rw id_tensor_comp,
      slice_rhs 4 5 { rw Mod.assoc_flip, },
      slice_rhs 3 4 { rw associator_inv_naturality, },
      slice_rhs 2 3 { rw [←tensor_id, associator_inv_naturality], },
      slice_rhs 1 3 { rw [iso.hom_inv_id_assoc], },
      slice_rhs 1 2 { rw [←comp_tensor_id, tensor_id_comp_id_tensor], },
      slice_rhs 1 2 { rw [←comp_tensor_id, ←f.mul_hom], },
      rw [comp_tensor_id, category.assoc],
    end, },
  map := λ M N g,
  { hom := g.hom,
    act_hom' :=
    begin
      dsimp,
      slice_rhs 1 2 { rw [id_tensor_comp_tensor_id, ←tensor_id_comp_id_tensor], },
      slice_rhs 2 3 { rw ←g.act_hom, },
      rw category.assoc,
    end }, }

-- Lots more could be said about `comap`, e.g. how it interacts with
-- identities, compositions, and equalities of monoid object morphisms.

end Mod

/-!
Projects:
* Check that `Mon_ Mon ≌ CommMon`, via the Eckmann-Hilton argument.
  (You'll have to hook up the cartesian monoidal structure on `Mon` first, available in #3463)
* Check that `Mon_ Top ≌ [bundled topological monoids]`.
* Check that `Mon_ AddCommGroup ≌ Ring`.
  (We've already got `Mon_ (Module R) ≌ Algebra R`, in `category_theory.monoidal.internal.Module`.)
* Can you transport this monoidal structure to `Ring` or `Algebra R`?
  How does it compare to the "native" one?
* Show that if `C` is braided then `Mon_ C` is naturally monoidal.
-/<|MERGE_RESOLUTION|>--- conflicted
+++ resolved
@@ -3,11 +3,7 @@
 Released under Apache 2.0 license as described in the file LICENSE.
 Authors: Scott Morrison
 -/
-<<<<<<< HEAD
 import category_theory.monoidal.discrete
-=======
-import category_theory.monoidal.natural_transformation
->>>>>>> 9a11efbc
 import category_theory.monoidal.unitors
 import category_theory.limits.shapes.terminal
 import algebra.punit_instances
@@ -203,11 +199,8 @@
   map_id' := λ A, by { ext, simp, },
   map_comp' := λ A B C f g, by { ext, simp, }, }
 
-<<<<<<< HEAD
 variables (C) (D)
 
-=======
->>>>>>> 9a11efbc
 /-- `map_Mon` is functorial in the lax monoidal functor. -/
 def map_Mon_functor : (lax_monoidal_functor C D) ⥤ (Mon_ C ⥤ Mon_ D) :=
 { obj := map_Mon,
