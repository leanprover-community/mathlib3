--- conflicted
+++ resolved
@@ -3,11 +3,7 @@
 Released under Apache 2.0 license as described in the file LICENSE.
 Authors: Scott Morrison
 -/
-<<<<<<< HEAD
-import category_theory.monoidal.natural_transformation
-=======
 import category_theory.monoidal.discrete
->>>>>>> bf7a2ed3
 import category_theory.monoidal.unitors
 import category_theory.limits.shapes.terminal
 import algebra.punit_instances
@@ -206,11 +202,8 @@
   map_id' := λ A, by { ext, simp, },
   map_comp' := λ A B C f g, by { ext, simp, }, }
 
-<<<<<<< HEAD
-=======
-variables (C) (D)
-
->>>>>>> bf7a2ed3
+variables (C D)
+
 /-- `map_Mon` is functorial in the lax monoidal functor. -/
 def map_Mon_functor : (lax_monoidal_functor C D) ⥤ (Mon_ C ⥤ Mon_ D) :=
 { obj := map_Mon,
