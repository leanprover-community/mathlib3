/-
Copyright (c) 2022 Andrew Yang. All rights reserved.
Released under Apache 2.0 license as described in the file LICENSE.
Authors: Andrew Yang
-/
import category_theory.limits.shapes.diagonal
import category_theory.arrow
import category_theory.limits.shapes.comm_sq

/-!
# Properties of morphisms

We provide the basic framework for talking about properties of morphisms.
The following meta-properties are defined

* `respects_iso`: `P` respects isomorphisms if `P f → P (e ≫ f)` and `P f → P (f ≫ e)`, where
  `e` is an isomorphism.
* `stable_under_composition`: `P` is stable under composition if `P f → P g → P (f ≫ g)`.
* `stable_under_base_change`: `P` is stable under base change if in all pullback
  squares, the left map satisfies `P` if the right map satisfies it.
* `stable_under_cobase_change`: `P` is stable under cobase change if in all pushout
  squares, the right map satisfies `P` if the left map satisfies it.

-/

universes v u

open category_theory category_theory.limits opposite

noncomputable theory

namespace category_theory

variables (C : Type u) [category.{v} C] {D : Type*} [category D]

/-- A `morphism_property C` is a class of morphisms between objects in `C`. -/
@[derive complete_lattice]
def morphism_property := ∀ ⦃X Y : C⦄ (f : X ⟶ Y), Prop

instance : inhabited (morphism_property C) := ⟨⊤⟩

variable {C}

namespace morphism_property

instance : has_subset (morphism_property C) :=
⟨λ P₁ P₂, ∀ ⦃X Y : C⦄ (f : X ⟶ Y) (hf : P₁ f), P₂ f⟩
instance : has_inter (morphism_property C) :=
⟨λ P₁ P₂ X Y f, P₁ f ∧ P₂ f⟩

/-- The morphism property in `Cᵒᵖ` associated to a morphism property in `C` -/
@[simp] def op (P : morphism_property C) : morphism_property Cᵒᵖ := λ X Y f, P f.unop

/-- The morphism property in `C` associated to a morphism property in `Cᵒᵖ` -/
@[simp] def unop (P : morphism_property Cᵒᵖ) : morphism_property C := λ X Y f, P f.op

lemma unop_op (P : morphism_property C) : P.op.unop = P := rfl
lemma op_unop (P : morphism_property Cᵒᵖ) : P.unop.op = P := rfl

/-- The inverse image of a `morphism_property D` by a functor `C ⥤ D` -/
def inverse_image (P : morphism_property D) (F : C ⥤ D) : morphism_property C :=
λ X Y f, P (F.map f)

/-- A morphism property `respects_iso` if it still holds when composed with an isomorphism -/
def respects_iso (P : morphism_property C) : Prop :=
  (∀ {X Y Z} (e : X ≅ Y) (f : Y ⟶ Z), P f → P (e.hom ≫ f)) ∧
  (∀ {X Y Z} (e : Y ≅ Z) (f : X ⟶ Y), P f → P (f ≫ e.hom))

lemma respects_iso.op {P : morphism_property C} (h : respects_iso P) : respects_iso P.op :=
⟨λ X Y Z e f hf, h.2 e.unop f.unop hf, λ X Y Z e f hf, h.1 e.unop f.unop hf⟩

lemma respects_iso.unop {P : morphism_property Cᵒᵖ} (h : respects_iso P) : respects_iso P.unop :=
⟨λ X Y Z e f hf, h.2 e.op f.op hf, λ X Y Z e f hf, h.1 e.op f.op hf⟩

/-- A morphism property is `stable_under_composition` if the composition of two such morphisms
still falls in the class. -/
def stable_under_composition (P : morphism_property C) : Prop :=
  ∀ ⦃X Y Z⦄ (f : X ⟶ Y) (g : Y ⟶ Z), P f → P g → P (f ≫ g)

lemma stable_under_composition.op {P : morphism_property C} (h : stable_under_composition P) :
  stable_under_composition P.op := λ X Y Z f g hf hg, h g.unop f.unop hg hf

lemma stable_under_composition.unop {P : morphism_property Cᵒᵖ} (h : stable_under_composition P) :
  stable_under_composition P.unop := λ X Y Z f g hf hg, h g.op f.op hg hf

/-- A morphism property is `stable_under_inverse` if the inverse of a morphism satisfying
the property still falls in the class. -/
def stable_under_inverse (P : morphism_property C) : Prop :=
∀ ⦃X Y⦄ (e : X ≅ Y), P e.hom → P e.inv

lemma stable_under_inverse.op {P : morphism_property C} (h : stable_under_inverse P) :
  stable_under_inverse P.op := λ X Y e he, h e.unop he

lemma stable_under_inverse.unop {P : morphism_property Cᵒᵖ} (h : stable_under_inverse P) :
  stable_under_inverse P.unop := λ X Y e he, h e.op he

/-- A morphism property is `stable_under_base_change` if the base change of such a morphism
still falls in the class. -/
def stable_under_base_change (P : morphism_property C) : Prop :=
∀ ⦃X Y Y' S : C⦄ ⦃f : X ⟶ S⦄ ⦃g : Y ⟶ S⦄ ⦃f' : Y' ⟶ Y⦄ ⦃g' : Y' ⟶ X⦄
  (sq : is_pullback f' g' g f) (hg : P g), P g'

/-- A morphism property is `stable_under_cobase_change` if the cobase change of such a morphism
still falls in the class. -/
def stable_under_cobase_change (P : morphism_property C) : Prop :=
∀ ⦃A A' B B' : C⦄ ⦃f : A ⟶ A'⦄ ⦃g : A ⟶ B⦄ ⦃f' : B ⟶ B'⦄ ⦃g' : A' ⟶ B'⦄
  (sq : is_pushout g f f' g') (hf : P f), P f'

lemma stable_under_composition.respects_iso {P : morphism_property C}
  (hP : stable_under_composition P) (hP' : ∀ {X Y} (e : X ≅ Y), P e.hom) : respects_iso P :=
⟨λ X Y Z e f hf, hP _ _ (hP' e) hf, λ X Y Z e f hf, hP _ _ hf (hP' e)⟩

lemma respects_iso.cancel_left_is_iso {P : morphism_property C}
  (hP : respects_iso P) {X Y Z : C} (f : X ⟶ Y) (g : Y ⟶ Z) [is_iso f] :
    P (f ≫ g) ↔ P g :=
⟨λ h, by simpa using hP.1 (as_iso f).symm (f ≫ g) h, hP.1 (as_iso f) g⟩

lemma respects_iso.cancel_right_is_iso {P : morphism_property C}
  (hP : respects_iso P) {X Y Z : C} (f : X ⟶ Y) (g : Y ⟶ Z) [is_iso g] :
    P (f ≫ g) ↔ P f :=
⟨λ h, by simpa using hP.2 (as_iso g).symm (f ≫ g) h, hP.2 (as_iso g) f⟩

lemma respects_iso.arrow_iso_iff {P : morphism_property C}
  (hP : respects_iso P) {f g : arrow C} (e : f ≅ g) : P f.hom ↔ P g.hom :=
by { rw [← arrow.inv_left_hom_right e.hom, hP.cancel_left_is_iso, hP.cancel_right_is_iso], refl }

lemma respects_iso.arrow_mk_iso_iff {P : morphism_property C}
  (hP : respects_iso P) {W X Y Z : C} {f : W ⟶ X} {g : Y ⟶ Z} (e : arrow.mk f ≅ arrow.mk g) :
    P f ↔ P g :=
hP.arrow_iso_iff e

lemma respects_iso.of_respects_arrow_iso (P : morphism_property C)
  (hP : ∀ (f g : arrow C) (e : f ≅ g) (hf : P f.hom), P g.hom) : respects_iso P :=
begin
  split,
  { intros X Y Z e f hf,
    refine hP (arrow.mk f) (arrow.mk (e.hom ≫ f)) (arrow.iso_mk e.symm (iso.refl _) _) hf,
    dsimp,
    simp only [iso.inv_hom_id_assoc, category.comp_id], },
  { intros X Y Z e f hf,
    refine hP (arrow.mk f) (arrow.mk (f ≫ e.hom)) (arrow.iso_mk (iso.refl _) e _) hf,
    dsimp,
    simp only [category.id_comp], },
end

lemma stable_under_base_change.mk {P : morphism_property C} [has_pullbacks C]
  (hP₁ : respects_iso P)
  (hP₂ : ∀ (X Y S : C) (f : X ⟶ S) (g : Y ⟶ S) (hg : P g), P (pullback.fst : pullback f g ⟶ X)) :
  stable_under_base_change P := λ X Y Y' S f g f' g' sq hg,
begin
  let e := sq.flip.iso_pullback,
  rw [← hP₁.cancel_left_is_iso e.inv, sq.flip.iso_pullback_inv_fst],
  exact hP₂ _ _ _ f g hg,
end

lemma stable_under_base_change.respects_iso {P : morphism_property C}
  (hP : stable_under_base_change P) : respects_iso P :=
begin
  apply respects_iso.of_respects_arrow_iso,
  intros f g e,
  exact hP (is_pullback.of_horiz_is_iso (comm_sq.mk e.inv.w)),
end

lemma stable_under_base_change.fst {P : morphism_property C}
  (hP : stable_under_base_change P) {X Y S : C} (f : X ⟶ S) (g : Y ⟶ S) [has_pullback f g]
  (H : P g) : P (pullback.fst : pullback f g ⟶ X) :=
hP (is_pullback.of_has_pullback f g).flip H

lemma stable_under_base_change.snd {P : morphism_property C}
  (hP : stable_under_base_change P) {X Y S : C} (f : X ⟶ S) (g : Y ⟶ S) [has_pullback f g]
  (H : P f) : P (pullback.snd : pullback f g ⟶ Y) :=
hP (is_pullback.of_has_pullback f g) H

lemma stable_under_base_change.base_change_obj [has_pullbacks C] {P : morphism_property C}
  (hP : stable_under_base_change P) {S S' : C} (f : S' ⟶ S)
  (X : over S) (H : P X.hom) : P ((base_change f).obj X).hom :=
hP.snd X.hom f H

lemma stable_under_base_change.base_change_map [has_pullbacks C] {P : morphism_property C}
  (hP : stable_under_base_change P) {S S' : C} (f : S' ⟶ S)
  {X Y : over S} (g : X ⟶ Y) (H : P g.left) : P ((base_change f).map g).left :=
begin
  let e := pullback_right_pullback_fst_iso Y.hom f g.left ≪≫
    pullback.congr_hom (g.w.trans (category.comp_id _)) rfl,
  have : e.inv ≫ pullback.snd = ((base_change f).map g).left,
  { apply pullback.hom_ext; dsimp; simp },
  rw [← this, hP.respects_iso.cancel_left_is_iso],
  exact hP.snd _ _ H,
end

lemma stable_under_base_change.pullback_map [has_pullbacks C] {P : morphism_property C}
  (hP : stable_under_base_change P) (hP' : stable_under_composition P) {S X X' Y Y' : C}
  {f : X ⟶ S} {g : Y ⟶ S} {f' : X' ⟶ S} {g' : Y' ⟶ S} {i₁ : X ⟶ X'} {i₂ : Y ⟶ Y'}
  (h₁ : P i₁) (h₂ : P i₂) (e₁ : f = i₁ ≫ f') (e₂ : g = i₂ ≫ g') :
    P (pullback.map f g f' g' i₁ i₂ (𝟙 _)
      ((category.comp_id _).trans e₁) ((category.comp_id _).trans e₂)) :=
begin
  have : pullback.map f g f' g' i₁ i₂ (𝟙 _)
    ((category.comp_id _).trans e₁) ((category.comp_id _).trans e₂) =
      ((pullback_symmetry _ _).hom ≫
      ((base_change _).map (over.hom_mk _ e₂.symm : over.mk g ⟶ over.mk g')).left) ≫
      (pullback_symmetry _ _).hom ≫
      ((base_change g').map (over.hom_mk _ e₁.symm : over.mk f ⟶ over.mk f')).left,
  { apply pullback.hom_ext; dsimp; simp },
  rw this,
  apply hP'; rw hP.respects_iso.cancel_left_is_iso,
  exacts [hP.base_change_map _ (over.hom_mk _ e₂.symm : over.mk g ⟶ over.mk g') h₂,
    hP.base_change_map _ (over.hom_mk _ e₁.symm : over.mk f ⟶ over.mk f') h₁],
end

lemma stable_under_cobase_change.mk {P : morphism_property C} [has_pushouts C]
  (hP₁ : respects_iso P)
  (hP₂ : ∀ (A B A' : C) (f : A ⟶ A') (g : A ⟶ B) (hf : P f), P (pushout.inr : B ⟶ pushout f g)) :
  stable_under_cobase_change P := λ A A' B B' f g f' g' sq hf,
begin
  let e := sq.flip.iso_pushout,
  rw [← hP₁.cancel_right_is_iso _ e.hom, sq.flip.inr_iso_pushout_hom],
  exact hP₂ _ _ _ f g hf,
end

lemma stable_under_cobase_change.respects_iso {P : morphism_property C}
  (hP : stable_under_cobase_change P) : respects_iso P :=
respects_iso.of_respects_arrow_iso _ (λ f g e, hP (is_pushout.of_horiz_is_iso (comm_sq.mk e.hom.w)))

lemma stable_under_cobase_change.inl {P : morphism_property C}
  (hP : stable_under_cobase_change P) {A B A' : C} (f : A ⟶ A') (g : A ⟶ B) [has_pushout f g]
  (H : P g) : P (pushout.inl : A' ⟶ pushout f g) :=
hP (is_pushout.of_has_pushout f g) H

lemma stable_under_cobase_change.inr {P : morphism_property C}
  (hP : stable_under_cobase_change P) {A B A' : C} (f : A ⟶ A') (g : A ⟶ B) [has_pushout f g]
  (H : P f) : P (pushout.inr : B ⟶ pushout f g) :=
hP (is_pushout.of_has_pushout f g).flip H

lemma stable_under_cobase_change.op {P : morphism_property C}
  (hP : stable_under_cobase_change P) : stable_under_base_change P.op :=
λ X Y Y' S f g f' g' sq hg, hP sq.unop hg

lemma stable_under_cobase_change.unop {P : morphism_property Cᵒᵖ}
  (hP : stable_under_cobase_change P) : stable_under_base_change P.unop :=
λ X Y Y' S f g f' g' sq hg, hP sq.op hg

lemma stable_under_base_change.op {P : morphism_property C}
  (hP : stable_under_base_change P) : stable_under_cobase_change P.op :=
λ A A' B B' f g f' g' sq hf, hP sq.unop hf

lemma stable_under_base_change.unop {P : morphism_property Cᵒᵖ}
  (hP : stable_under_base_change P) : stable_under_cobase_change P.unop :=
λ A A' B B' f g f' g' sq hf, hP sq.op hf

/-- If `P : morphism_property C` and `F : C ⥤ D`, then
`P.is_inverted_by F` means that all morphisms in `P` are mapped by `F`
to isomorphisms in `D`. -/
def is_inverted_by (P : morphism_property C) (F : C ⥤ D) : Prop :=
∀ ⦃X Y : C⦄ (f : X ⟶ Y) (hf : P f), is_iso (F.map f)

lemma is_inverted_by.of_comp {C₁ C₂ C₃ : Type*} [category C₁] [category C₂] [category C₃]
  (W : morphism_property C₁) (F : C₁ ⥤ C₂) (hF : W.is_inverted_by F) (G : C₂ ⥤ C₃) :
  W.is_inverted_by (F ⋙ G) :=
λ X Y f hf, by { haveI := hF f hf, dsimp, apply_instance, }

/-- Given `app : Π X, F₁.obj X ⟶ F₂.obj X` where `F₁` and `F₂` are two functors,
this is the `morphism_property C` satisfied by the morphisms in `C` with respect
to whom `app` is natural. -/
@[simp]
def naturality_property {F₁ F₂ : C ⥤ D} (app : Π X, F₁.obj X ⟶ F₂.obj X) :
  morphism_property C := λ X Y f, F₁.map f ≫ app Y = app X ≫ F₂.map f

namespace naturality_property

lemma is_stable_under_composition {F₁ F₂ : C ⥤ D} (app : Π X, F₁.obj X ⟶ F₂.obj X) :
  (naturality_property app).stable_under_composition := λ X Y Z f g hf hg,
begin
  simp only [naturality_property] at ⊢ hf hg,
  simp only [functor.map_comp, category.assoc, hg],
  slice_lhs 1 2 { rw hf },
  rw category.assoc,
end

lemma is_stable_under_inverse {F₁ F₂ : C ⥤ D} (app : Π X, F₁.obj X ⟶ F₂.obj X) :
  (naturality_property app).stable_under_inverse := λ X Y e he,
begin
  simp only [naturality_property] at ⊢ he,
  rw ← cancel_epi (F₁.map e.hom),
  slice_rhs 1 2 { rw he },
  simp only [category.assoc, ← F₁.map_comp_assoc, ← F₂.map_comp,
    e.hom_inv_id, functor.map_id, category.id_comp, category.comp_id],
end

end naturality_property

<<<<<<< HEAD
section diagonal

variables [has_pullbacks C] {P : morphism_property C}

/-- For `P : morphism_property C`, `P.diagonal` is a morphism property that holds for `f : X ⟶ Y`
whenever `P` holds for `X ⟶ Y xₓ Y`. -/
def diagonal (P : morphism_property C) : morphism_property C :=
λ X Y f, P (pullback.diagonal f)

@[simp]
lemma diagonal_iff {X Y : C} {f : X ⟶ Y} : P.diagonal f ↔ P (pullback.diagonal f) := iff.rfl

lemma diagonal.respects_iso (hP : P.respects_iso) : P.diagonal.respects_iso :=
begin
  split,
  { introv H,
    rwa [diagonal_iff, pullback.diagonal_comp, hP.cancel_left_is_iso, hP.cancel_left_is_iso,
      ← hP.cancel_right_is_iso _ _, ← pullback.condition, hP.cancel_left_is_iso],
    apply_instance },
  { introv H,
    delta diagonal,
    rwa [pullback.diagonal_comp, hP.cancel_right_is_iso] }
end

lemma diagonal_stable_under_composition
  (hP : stable_under_base_change P) (hP' : respects_iso P) (hP'' : stable_under_composition P) :
  P.diagonal.stable_under_composition :=
begin
  introv X h₁ h₂,
  rw [diagonal_iff, pullback.diagonal_comp],
  apply hP'', { assumption },
  rw hP'.cancel_left_is_iso,
  apply hP.snd hP',
  assumption
end

lemma diagonal_stable_under_base_change
  (hP : stable_under_base_change P) (hP' : respects_iso P) :
  P.diagonal.stable_under_base_change :=
begin
  introv X h,
  rw [diagonal_iff, diagonal_pullback_fst, hP'.cancel_left_is_iso, hP'.cancel_right_is_iso],
  convert hP.base_change_map hP' f _ _; simp; assumption
end

end diagonal
=======
lemma respects_iso.inverse_image {P : morphism_property D} (h : respects_iso P) (F : C ⥤ D) :
  respects_iso (P.inverse_image F) :=
begin
  split,
  all_goals
  { intros X Y Z e f hf,
    dsimp [inverse_image],
    rw F.map_comp, },
  exacts [h.1 (F.map_iso e) (F.map f) hf, h.2 (F.map_iso e) (F.map f) hf],
end

lemma stable_under_composition.inverse_image {P : morphism_property D}
  (h : stable_under_composition P) (F : C ⥤ D) : stable_under_composition (P.inverse_image F) :=
λ X Y Z f g hf hg, by simpa only [← F.map_comp] using h (F.map f) (F.map g) hf hg

variable (C)

/-- The `morphism_property C` satisfied by isomorphisms in `C`. -/
def isomorphisms : morphism_property C := λ X Y f, is_iso f

/-- The `morphism_property C` satisfied by monomorphisms in `C`. -/
def monomorphisms : morphism_property C := λ X Y f, mono f

/-- The `morphism_property C` satisfied by epimorphisms in `C`. -/
def epimorphisms : morphism_property C := λ X Y f, epi f

section

variables {C} {X Y : C} (f : X ⟶ Y)

@[simp] lemma isomorphisms.iff : (isomorphisms C) f ↔ is_iso f := by refl
@[simp] lemma monomorphisms.iff : (monomorphisms C) f ↔ mono f := by refl
@[simp] lemma epimorphisms.iff : (epimorphisms C) f ↔ epi f := by refl

lemma isomorphisms.infer_property [hf : is_iso f] : (isomorphisms C) f := hf
lemma monomorphisms.infer_property [hf : mono f] : (monomorphisms C) f := hf
lemma epimorphisms.infer_property [hf : epi f] : (epimorphisms C) f := hf

end

lemma respects_iso.monomorphisms : respects_iso (monomorphisms C) :=
by { split; { intros X Y Z e f, simp only [monomorphisms.iff], introI, apply mono_comp, }, }

lemma respects_iso.epimorphisms : respects_iso (epimorphisms C) :=
by { split; { intros X Y Z e f, simp only [epimorphisms.iff], introI, apply epi_comp, }, }

lemma respects_iso.isomorphisms : respects_iso (isomorphisms C) :=
by { split; { intros X Y Z e f, simp only [isomorphisms.iff], introI, apply_instance, }, }

lemma stable_under_composition.isomorphisms : stable_under_composition (isomorphisms C) :=
λ X Y Z f g hf hg, begin
  rw isomorphisms.iff at hf hg ⊢,
  haveI := hf,
  haveI := hg,
  apply_instance,
end

lemma stable_under_composition.monomorphisms : stable_under_composition (monomorphisms C) :=
λ X Y Z f g hf hg, begin
  rw monomorphisms.iff at hf hg ⊢,
  haveI := hf,
  haveI := hg,
  apply mono_comp,
end

lemma stable_under_composition.epimorphisms : stable_under_composition (epimorphisms C) :=
λ X Y Z f g hf hg, begin
  rw epimorphisms.iff at hf hg ⊢,
  haveI := hf,
  haveI := hg,
  apply epi_comp,
end

variable {C}

/-- The full subcategory of `C ⥤ D` consisting of functors inverting morphisms in `W` -/
@[derive category, nolint has_nonempty_instance]
def functors_inverting (W : morphism_property C) (D : Type*) [category D] :=
full_subcategory (λ (F : C ⥤ D), W.is_inverted_by F)

/-- A constructor for `W.functors_inverting D` -/
def functors_inverting.mk {W : morphism_property C} {D : Type*} [category D]
(F : C ⥤ D) (hF : W.is_inverted_by F) : W.functors_inverting D := ⟨F, hF⟩
>>>>>>> 41a72546

end morphism_property

end category_theory<|MERGE_RESOLUTION|>--- conflicted
+++ resolved
@@ -289,7 +289,90 @@
 
 end naturality_property
 
-<<<<<<< HEAD
+lemma respects_iso.inverse_image {P : morphism_property D} (h : respects_iso P) (F : C ⥤ D) :
+  respects_iso (P.inverse_image F) :=
+begin
+  split,
+  all_goals
+  { intros X Y Z e f hf,
+    dsimp [inverse_image],
+    rw F.map_comp, },
+  exacts [h.1 (F.map_iso e) (F.map f) hf, h.2 (F.map_iso e) (F.map f) hf],
+end
+
+lemma stable_under_composition.inverse_image {P : morphism_property D}
+  (h : stable_under_composition P) (F : C ⥤ D) : stable_under_composition (P.inverse_image F) :=
+λ X Y Z f g hf hg, by simpa only [← F.map_comp] using h (F.map f) (F.map g) hf hg
+
+variable (C)
+
+/-- The `morphism_property C` satisfied by isomorphisms in `C`. -/
+def isomorphisms : morphism_property C := λ X Y f, is_iso f
+
+/-- The `morphism_property C` satisfied by monomorphisms in `C`. -/
+def monomorphisms : morphism_property C := λ X Y f, mono f
+
+/-- The `morphism_property C` satisfied by epimorphisms in `C`. -/
+def epimorphisms : morphism_property C := λ X Y f, epi f
+
+section
+
+variables {C} {X Y : C} (f : X ⟶ Y)
+
+@[simp] lemma isomorphisms.iff : (isomorphisms C) f ↔ is_iso f := by refl
+@[simp] lemma monomorphisms.iff : (monomorphisms C) f ↔ mono f := by refl
+@[simp] lemma epimorphisms.iff : (epimorphisms C) f ↔ epi f := by refl
+
+lemma isomorphisms.infer_property [hf : is_iso f] : (isomorphisms C) f := hf
+lemma monomorphisms.infer_property [hf : mono f] : (monomorphisms C) f := hf
+lemma epimorphisms.infer_property [hf : epi f] : (epimorphisms C) f := hf
+
+end
+
+lemma respects_iso.monomorphisms : respects_iso (monomorphisms C) :=
+by { split; { intros X Y Z e f, simp only [monomorphisms.iff], introI, apply mono_comp, }, }
+
+lemma respects_iso.epimorphisms : respects_iso (epimorphisms C) :=
+by { split; { intros X Y Z e f, simp only [epimorphisms.iff], introI, apply epi_comp, }, }
+
+lemma respects_iso.isomorphisms : respects_iso (isomorphisms C) :=
+by { split; { intros X Y Z e f, simp only [isomorphisms.iff], introI, apply_instance, }, }
+
+lemma stable_under_composition.isomorphisms : stable_under_composition (isomorphisms C) :=
+λ X Y Z f g hf hg, begin
+  rw isomorphisms.iff at hf hg ⊢,
+  haveI := hf,
+  haveI := hg,
+  apply_instance,
+end
+
+lemma stable_under_composition.monomorphisms : stable_under_composition (monomorphisms C) :=
+λ X Y Z f g hf hg, begin
+  rw monomorphisms.iff at hf hg ⊢,
+  haveI := hf,
+  haveI := hg,
+  apply mono_comp,
+end
+
+lemma stable_under_composition.epimorphisms : stable_under_composition (epimorphisms C) :=
+λ X Y Z f g hf hg, begin
+  rw epimorphisms.iff at hf hg ⊢,
+  haveI := hf,
+  haveI := hg,
+  apply epi_comp,
+end
+
+variable {C}
+
+/-- The full subcategory of `C ⥤ D` consisting of functors inverting morphisms in `W` -/
+@[derive category, nolint has_nonempty_instance]
+def functors_inverting (W : morphism_property C) (D : Type*) [category D] :=
+full_subcategory (λ (F : C ⥤ D), W.is_inverted_by F)
+
+/-- A constructor for `W.functors_inverting D` -/
+def functors_inverting.mk {W : morphism_property C} {D : Type*} [category D]
+(F : C ⥤ D) (hF : W.is_inverted_by F) : W.functors_inverting D := ⟨F, hF⟩
+
 section diagonal
 
 variables [has_pullbacks C] {P : morphism_property C}
@@ -302,7 +385,7 @@
 @[simp]
 lemma diagonal_iff {X Y : C} {f : X ⟶ Y} : P.diagonal f ↔ P (pullback.diagonal f) := iff.rfl
 
-lemma diagonal.respects_iso (hP : P.respects_iso) : P.diagonal.respects_iso :=
+lemma respects_iso.diagonal (hP : P.respects_iso) : P.diagonal.respects_iso :=
 begin
   split,
   { introv H,
@@ -314,113 +397,29 @@
     rwa [pullback.diagonal_comp, hP.cancel_right_is_iso] }
 end
 
-lemma diagonal_stable_under_composition
-  (hP : stable_under_base_change P) (hP' : respects_iso P) (hP'' : stable_under_composition P) :
+lemma stable_under_composition.diagonal
+  (hP : stable_under_composition P) (hP' : respects_iso P) (hP'' : stable_under_base_change P) :
   P.diagonal.stable_under_composition :=
 begin
   introv X h₁ h₂,
   rw [diagonal_iff, pullback.diagonal_comp],
-  apply hP'', { assumption },
+  apply hP, { assumption },
   rw hP'.cancel_left_is_iso,
-  apply hP.snd hP',
+  apply hP''.snd,
   assumption
 end
 
-lemma diagonal_stable_under_base_change
+lemma stable_under_base_change.diagonal
   (hP : stable_under_base_change P) (hP' : respects_iso P) :
   P.diagonal.stable_under_base_change :=
-begin
-  introv X h,
+stable_under_base_change.mk hP'.diagonal
+begin
+  introv h,
   rw [diagonal_iff, diagonal_pullback_fst, hP'.cancel_left_is_iso, hP'.cancel_right_is_iso],
-  convert hP.base_change_map hP' f _ _; simp; assumption
+  convert hP.base_change_map f _ _; simp; assumption
 end
 
 end diagonal
-=======
-lemma respects_iso.inverse_image {P : morphism_property D} (h : respects_iso P) (F : C ⥤ D) :
-  respects_iso (P.inverse_image F) :=
-begin
-  split,
-  all_goals
-  { intros X Y Z e f hf,
-    dsimp [inverse_image],
-    rw F.map_comp, },
-  exacts [h.1 (F.map_iso e) (F.map f) hf, h.2 (F.map_iso e) (F.map f) hf],
-end
-
-lemma stable_under_composition.inverse_image {P : morphism_property D}
-  (h : stable_under_composition P) (F : C ⥤ D) : stable_under_composition (P.inverse_image F) :=
-λ X Y Z f g hf hg, by simpa only [← F.map_comp] using h (F.map f) (F.map g) hf hg
-
-variable (C)
-
-/-- The `morphism_property C` satisfied by isomorphisms in `C`. -/
-def isomorphisms : morphism_property C := λ X Y f, is_iso f
-
-/-- The `morphism_property C` satisfied by monomorphisms in `C`. -/
-def monomorphisms : morphism_property C := λ X Y f, mono f
-
-/-- The `morphism_property C` satisfied by epimorphisms in `C`. -/
-def epimorphisms : morphism_property C := λ X Y f, epi f
-
-section
-
-variables {C} {X Y : C} (f : X ⟶ Y)
-
-@[simp] lemma isomorphisms.iff : (isomorphisms C) f ↔ is_iso f := by refl
-@[simp] lemma monomorphisms.iff : (monomorphisms C) f ↔ mono f := by refl
-@[simp] lemma epimorphisms.iff : (epimorphisms C) f ↔ epi f := by refl
-
-lemma isomorphisms.infer_property [hf : is_iso f] : (isomorphisms C) f := hf
-lemma monomorphisms.infer_property [hf : mono f] : (monomorphisms C) f := hf
-lemma epimorphisms.infer_property [hf : epi f] : (epimorphisms C) f := hf
-
-end
-
-lemma respects_iso.monomorphisms : respects_iso (monomorphisms C) :=
-by { split; { intros X Y Z e f, simp only [monomorphisms.iff], introI, apply mono_comp, }, }
-
-lemma respects_iso.epimorphisms : respects_iso (epimorphisms C) :=
-by { split; { intros X Y Z e f, simp only [epimorphisms.iff], introI, apply epi_comp, }, }
-
-lemma respects_iso.isomorphisms : respects_iso (isomorphisms C) :=
-by { split; { intros X Y Z e f, simp only [isomorphisms.iff], introI, apply_instance, }, }
-
-lemma stable_under_composition.isomorphisms : stable_under_composition (isomorphisms C) :=
-λ X Y Z f g hf hg, begin
-  rw isomorphisms.iff at hf hg ⊢,
-  haveI := hf,
-  haveI := hg,
-  apply_instance,
-end
-
-lemma stable_under_composition.monomorphisms : stable_under_composition (monomorphisms C) :=
-λ X Y Z f g hf hg, begin
-  rw monomorphisms.iff at hf hg ⊢,
-  haveI := hf,
-  haveI := hg,
-  apply mono_comp,
-end
-
-lemma stable_under_composition.epimorphisms : stable_under_composition (epimorphisms C) :=
-λ X Y Z f g hf hg, begin
-  rw epimorphisms.iff at hf hg ⊢,
-  haveI := hf,
-  haveI := hg,
-  apply epi_comp,
-end
-
-variable {C}
-
-/-- The full subcategory of `C ⥤ D` consisting of functors inverting morphisms in `W` -/
-@[derive category, nolint has_nonempty_instance]
-def functors_inverting (W : morphism_property C) (D : Type*) [category D] :=
-full_subcategory (λ (F : C ⥤ D), W.is_inverted_by F)
-
-/-- A constructor for `W.functors_inverting D` -/
-def functors_inverting.mk {W : morphism_property C} {D : Type*} [category D]
-(F : C ⥤ D) (hF : W.is_inverted_by F) : W.functors_inverting D := ⟨F, hF⟩
->>>>>>> 41a72546
 
 end morphism_property
 
