--- conflicted
+++ resolved
@@ -368,19 +368,9 @@
   (f + g).1.app U = f.1.app U + g.1.app U := rfl
 
 instance : add_comm_group (P ⟶ Q) :=
-<<<<<<< HEAD
-begin
-  refine @@function.injective.add_comm_group _ _ category_theory.Sheaf_hom_has_nsmul _ _
-    category_theory.Sheaf_hom_has_zsmul
-    (category_theory.functor_category_preadditive.hom_group _ _) (λ f, f.1)
-    (λ _ _ h, Sheaf.hom.ext _ _ h) _ _ _ _ _ _,
-  all_goals { intros, refl <|> { dsimp at *, ext, simpa [*], } },
-end
-=======
 function.injective.add_comm_group (λ (f : Sheaf.hom P Q), f.1)
   (λ _ _ h, Sheaf.hom.ext _ _ h) rfl (λ _ _, rfl) (λ _, rfl) (λ _ _, rfl)
   (λ _ _, by { dsimp at *, ext, simpa [*] }) (λ _ _, by { dsimp at *, ext, simpa [*] })
->>>>>>> a67ec23d
 
 instance : preadditive (Sheaf J A) :=
 { hom_group := λ P Q, infer_instance,
