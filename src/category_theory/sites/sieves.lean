/-
Copyright (c) 2020 Bhavik Mehta. All rights reserved.
Released under Apache 2.0 license as described in the file LICENSE.
Authors: Bhavik Mehta, E. W. Ayers
-/

import category_theory.over
import category_theory.limits.shapes.finite_limits
import category_theory.yoneda
import order.complete_lattice
import data.set.lattice

/-!
# Theory of sieves

- For an object `X` of a category `C`, a `sieve X` is a set of morphisms to `X`
  which is closed under left-composition.
- The complete lattice structure on sieves is given, as well as the Galois insertion
  given by downward-closing.
- A `sieve X` (functorially) induces a presheaf on `C` together with a monomorphism to
  the yoneda embedding of `X`.

## Tags

sieve, pullback
-/

universes v u
namespace category_theory

variables {C : Type u} [category.{v} C]
variables {X Y Z : C} (f : Y ⟶ X)

/-- A set of arrows all with codomain `X`. -/
@[derive complete_lattice]
def presieve (X : C) := Π ⦃Y⦄, set (Y ⟶ X)

namespace presieve

instance : inhabited (presieve X) := ⟨⊤⟩

/--
Given a set of arrows `S` all with codomain `X`, and a set of arrows with codomain `Y` for each
`f : Y ⟶ X` in `S`, produce a set of arrows with codomain `X`:
`{ g ≫ f | (f : Y ⟶ X) ∈ S, (g : Z ⟶ Y) ∈ R f }`.
-/
def bind (S : presieve X) (R : Π ⦃Y⦄ ⦃f : Y ⟶ X⦄, S f → presieve Y) :
  presieve X :=
λ Z h, ∃ (Y : C) (g : Z ⟶ Y) (f : Y ⟶ X) (H : S f), R H g ∧ g ≫ f = h

@[simp]
lemma bind_comp {S : presieve X}
  {R : Π ⦃Y : C⦄ ⦃f : Y ⟶ X⦄, S f → presieve Y} {g : Z ⟶ Y} (h₁ : S f) (h₂ : R h₁ g) :
bind S R (g ≫ f) :=
⟨_, _, _, h₁, h₂, rfl⟩

/-- The singleton presieve.  -/
-- Note we can't make this into `has_singleton` because of the out-param.
def singleton : presieve X :=
λ Z g, ∃ (H : Z = Y), eq_to_hom H ≫ f = g

@[simp] lemma singleton_eq_iff_domain (f g : Y ⟶ X) : singleton f g ↔ f = g :=
begin
  split,
  { rintro ⟨_, rfl⟩,
    apply (category.id_comp _).symm },
  { rintro rfl,
    exact ⟨rfl, category.id_comp _⟩ },
end

lemma singleton_self : singleton f f := (singleton_eq_iff_domain _ _).2 rfl

end presieve

/--
For an object `X` of a category `C`, a `sieve X` is a set of morphisms to `X` which is closed under
left-composition.
-/
structure sieve {C : Type u} [category.{v} C] (X : C) :=
(arrows : presieve X)
(downward_closed' : ∀ {Y Z f} (hf : arrows f) (g : Z ⟶ Y), arrows (g ≫ f))

namespace sieve

instance {X : C} : has_coe_to_fun (sieve X) := ⟨_, sieve.arrows⟩

variables {S R : sieve X}

@[simp, priority 100] lemma downward_closed (S : sieve X) {f : Y ⟶ X} (hf : S f)
  (g : Z ⟶ Y) : S (g ≫ f) :=
S.downward_closed' hf g

lemma arrows_ext : Π {R S : sieve X}, R.arrows = S.arrows → R = S
| ⟨Ra, _⟩ ⟨Sa, _⟩ rfl := rfl

@[ext]
protected lemma ext {R S : sieve X}
  (h : ∀ ⦃Y⦄ (f : Y ⟶ X), R f ↔ S f) :
  R = S :=
arrows_ext $ funext $ λ x, funext $ λ f, propext $ h f

protected lemma ext_iff {R S : sieve X} :
  R = S ↔ (∀ ⦃Y⦄ (f : Y ⟶ X), R f ↔ S f) :=
⟨λ h Y f, h ▸ iff.rfl, sieve.ext⟩

open lattice

/-- The supremum of a collection of sieves: the union of them all. -/
protected def Sup (𝒮 : set (sieve X)) : (sieve X) :=
{ arrows := λ Y, {f | ∃ S ∈ 𝒮, sieve.arrows S f},
  downward_closed' := λ Y Z f, by { rintro ⟨S, hS, hf⟩ g, exact ⟨S, hS, S.downward_closed hf _⟩ } }

/-- The infimum of a collection of sieves: the intersection of them all. -/
protected def Inf (𝒮 : set (sieve X)) : (sieve X) :=
{ arrows := λ Y, {f | ∀ S ∈ 𝒮, sieve.arrows S f},
  downward_closed' := λ Y Z f hf g S H, S.downward_closed (hf S H) g }

/-- The union of two sieves is a sieve. -/
protected def union (S R : sieve X) : sieve X :=
{ arrows := λ Y f, S f ∨ R f,
  downward_closed' := by { rintros Y Z f (h | h) g; simp [h] } }

/-- The intersection of two sieves is a sieve. -/
protected def inter (S R : sieve X) : sieve X :=
{ arrows := λ Y f, S f ∧ R f,
  downward_closed' := by { rintros Y Z f ⟨h₁, h₂⟩ g, simp [h₁, h₂] } }

/--
Sieves on an object `X` form a complete lattice.
We generate this directly rather than using the galois insertion for nicer definitional properties.
-/
instance : complete_lattice (sieve X) :=
{ le           := λ S R, ∀ ⦃Y⦄ (f : Y ⟶ X), S f → R f,
  le_refl      := λ S f q, id,
  le_trans     := λ S₁ S₂ S₃ S₁₂ S₂₃ Y f h, S₂₃ _ (S₁₂ _ h),
  le_antisymm  := λ S R p q, sieve.ext (λ Y f, ⟨p _, q _⟩),
  top          := { arrows := λ _, set.univ, downward_closed' := λ Y Z f g h, ⟨⟩ },
  bot          := { arrows := λ _, ∅, downward_closed' := λ _ _ _ p _, false.elim p },
  sup          := sieve.union,
  inf          := sieve.inter,
  Sup          := sieve.Sup,
  Inf          := sieve.Inf,
  le_Sup       := λ 𝒮 S hS Y f hf, ⟨S, hS, hf⟩,
  Sup_le       := λ ℰ S hS Y f, by { rintro ⟨R, hR, hf⟩, apply hS R hR _ hf },
  Inf_le       := λ _ _ hS _ _ h, h _ hS,
  le_Inf       := λ _ _ hS _ _ hf _ hR, hS _ hR _ hf,
  le_sup_left  := λ _ _ _ _, or.inl,
  le_sup_right := λ _ _ _ _, or.inr,
  sup_le       := λ _ _ _ a b _ _ hf, hf.elim (a _) (b _),
  inf_le_left  := λ _ _ _ _, and.left,
  inf_le_right := λ _ _ _ _, and.right,
  le_inf       := λ _ _ _ p q _ _ z, ⟨p _ z, q _ z⟩,
  le_top       := λ _ _ _ _, trivial,
  bot_le       := λ _ _ _, false.elim }

/-- The maximal sieve always exists. -/
instance sieve_inhabited : inhabited (sieve X) := ⟨⊤⟩

@[simp]
lemma mem_Inf {Ss : set (sieve X)} {Y} (f : Y ⟶ X) :
  Inf Ss f ↔ ∀ (S : sieve X) (H : S ∈ Ss), S f :=
iff.rfl

@[simp]
lemma mem_Sup {Ss : set (sieve X)} {Y} (f : Y ⟶ X) :
  Sup Ss f ↔ ∃ (S : sieve X) (H : S ∈ Ss), S f :=
iff.rfl

@[simp]
lemma mem_inter {R S : sieve X} {Y} (f : Y ⟶ X) :
  (R ⊓ S) f ↔ R f ∧ S f :=
iff.rfl

@[simp]
lemma mem_union {R S : sieve X} {Y} (f : Y ⟶ X) :
  (R ⊔ S) f ↔ R f ∨ S f :=
iff.rfl

@[simp]
lemma mem_top (f : Y ⟶ X) : (⊤ : sieve X) f := trivial

/-- Generate the smallest sieve containing the given set of arrows. -/
def generate (R : presieve X) : sieve X :=
{ arrows := λ Z f, ∃ Y (h : Z ⟶ Y) (g : Y ⟶ X), R g ∧ h ≫ g = f,
  downward_closed' :=
  begin
    rintro Y Z _ ⟨W, g, f, hf, rfl⟩ h,
    exact ⟨_, h ≫ g, _, hf, by simp⟩,
  end }

lemma mem_generate (R : presieve X) (f : Z ⟶ X) :
  generate R f ↔ ∃ (Y : C) (h : Z ⟶ Y) (g : Y ⟶ X), R g ∧ h ≫ g = f :=
iff.rfl

/-- Given a collection of arrows with fixed codomain,  -/
def bind (S : presieve X) (R : Π ⦃Y⦄ ⦃f : Y ⟶ X⦄, S f → sieve Y) : sieve X :=
{ arrows := S.bind (λ Y f h, R h),
  downward_closed' :=
  begin
    rintro Y Z f ⟨W, f, h, hh, hf, rfl⟩ g,
    exact ⟨_, g ≫ f, _, hh, by simp [hf]⟩,
  end }

open order lattice

lemma sets_iff_generate (R : presieve X) (S : sieve X) :
  generate R ≤ S ↔ R ≤ S :=
⟨λ H Y g hg, H _ ⟨_, 𝟙 _, _, hg, category.id_comp _⟩,
 λ ss Y f,
  begin
    rintro ⟨Z, f, g, hg, rfl⟩,
    exact S.downward_closed (ss Z hg) f,
  end⟩

/-- Show that there is a galois insertion (generate, set_over). -/
def gi_generate : galois_insertion (generate : presieve X → sieve X) arrows :=
{ gc := sets_iff_generate,
  choice := λ 𝒢 _, generate 𝒢,
  choice_eq := λ _ _, rfl,
  le_l_u := λ S Y f hf, ⟨_, 𝟙 _, _, hf, category.id_comp _⟩ }

lemma le_generate (R : presieve X) : R ≤ generate R :=
gi_generate.gc.le_u_l R

/-- If the identity arrow is in a sieve, the sieve is maximal. -/
lemma id_mem_iff_eq_top : S (𝟙 X) ↔ S = ⊤ :=
⟨λ h, top_unique $ λ Y f _, by simpa using downward_closed _ h f,
 λ h, h.symm ▸ trivial⟩

/-- If an arrow set contains a split epi, it generates the maximal sieve. -/
lemma generate_of_contains_split_epi {R : presieve X} (f : Y ⟶ X) [split_epi f]
  (hf : R f) : generate R = ⊤ :=
begin
  rw ← id_mem_iff_eq_top,
<<<<<<< HEAD
  refine ⟨_, section_ f, f, hf, by simp⟩,
=======
  exact ⟨_, section_ f, f, hf, by simp⟩,
>>>>>>> 7a624b88
end

@[simp]
lemma generate_of_singleton_split_epi (f : Y ⟶ X) [split_epi f] :
  generate (presieve.singleton f) = ⊤ :=
generate_of_contains_split_epi f (presieve.singleton_self _)

@[simp]
lemma generate_top : generate (⊤ : presieve X) = ⊤ :=
generate_of_contains_split_epi (𝟙 _) ⟨⟩

/-- Given a morphism `h : Y ⟶ X`, send a sieve S on X to a sieve on Y
    as the inverse image of S with `_ ≫ h`.
    That is, `sieve.pullback S h := (≫ h) '⁻¹ S`. -/
def pullback (h : Y ⟶ X) (S : sieve X) : sieve Y :=
{ arrows := λ Y sl, S (sl ≫ h),
  downward_closed' := λ Z W f g h, by simp [g] }

@[simp] lemma mem_pullback (h : Y ⟶ X) {f : Z ⟶ Y} :
  (S.pullback h) f ↔ S (f ≫ h) := iff.rfl

@[simp]
lemma pullback_id : S.pullback (𝟙 _) = S :=
by simp [sieve.ext_iff]

@[simp]
lemma pullback_top {f : Y ⟶ X} : (⊤ : sieve X).pullback f = ⊤ :=
top_unique (λ _ g, id)

lemma pullback_comp {f : Y ⟶ X} {g : Z ⟶ Y} (S : sieve X) :
  S.pullback (g ≫ f) = (S.pullback f).pullback g :=
by simp [sieve.ext_iff]

@[simp]
lemma pullback_inter {f : Y ⟶ X} (S R : sieve X) :
 (S ⊓ R).pullback f = S.pullback f ⊓ R.pullback f :=
by simp [sieve.ext_iff]

lemma pullback_eq_top_iff_mem (f : Y ⟶ X) : S f ↔ S.pullback f = ⊤ :=
by rw [← id_mem_iff_eq_top, mem_pullback, category.id_comp]

lemma pullback_eq_top_of_mem (S : sieve X) {f : Y ⟶ X} : S f → S.pullback f = ⊤ :=
(pullback_eq_top_iff_mem f).1

/--
Push a sieve `R` on `Y` forward along an arrow `f : Y ⟶ X`: `gf : Z ⟶ X` is in the sieve if `gf`
factors through some `g : Z ⟶ Y` which is in `R`.
-/
def pushforward (f : Y ⟶ X) (R : sieve Y) : sieve X :=
{ arrows := λ Z gf, ∃ g, g ≫ f = gf ∧ R g,
  downward_closed' := λ Z₁ Z₂ g ⟨j, k, z⟩ h, ⟨h ≫ j, by simp [k], by simp [z]⟩ }

@[simp]
lemma mem_pushforward_of_comp {R : sieve Y} {Z : C} {g : Z ⟶ Y} (hg : R g) (f : Y ⟶ X) :
  R.pushforward f (g ≫ f) :=
⟨g, rfl, hg⟩

lemma pushforward_comp {f : Y ⟶ X} {g : Z ⟶ Y} (R : sieve Z) :
  R.pushforward (g ≫ f) = (R.pushforward g).pushforward f :=
sieve.ext (λ W h, ⟨λ ⟨f₁, hq, hf₁⟩, ⟨f₁ ≫ g, by simpa, f₁, rfl, hf₁⟩,
                   λ ⟨y, hy, z, hR, hz⟩, ⟨z, by rwa reassoc_of hR, hz⟩⟩)

lemma galois_connection (f : Y ⟶ X) : galois_connection (sieve.pushforward f) (sieve.pullback f) :=
λ S R, ⟨λ hR Z g hg, hR _ ⟨g, rfl, hg⟩, λ hS Z g ⟨h, hg, hh⟩, hg ▸ hS h hh⟩

lemma pullback_monotone (f : Y ⟶ X) : monotone (sieve.pullback f) :=
(galois_connection f).monotone_u

lemma pushforward_monotone (f : Y ⟶ X) : monotone (sieve.pushforward f) :=
(galois_connection f).monotone_l

lemma le_pushforward_pullback (f : Y ⟶ X) (R : sieve Y) :
  R ≤ (R.pushforward f).pullback f :=
(galois_connection f).le_u_l _

lemma pullback_pushforward_le (f : Y ⟶ X) (R : sieve X) :
  (R.pullback f).pushforward f ≤ R :=
(galois_connection f).l_u_le _

lemma pushforward_union {f : Y ⟶ X} (S R : sieve Y) :
  (S ⊔ R).pushforward f = S.pushforward f ⊔ R.pushforward f :=
(galois_connection f).l_sup

lemma pushforward_le_bind_of_mem (S : presieve X)
  (R : Π ⦃Y : C⦄ ⦃f : Y ⟶ X⦄, S f → sieve Y) (f : Y ⟶ X) (h : S f) :
  (R h).pushforward f ≤ bind S R :=
begin
  rintro Z _ ⟨g, rfl, hg⟩,
  exact ⟨_, g, f, h, hg, rfl⟩,
end

lemma le_pullback_bind (S : presieve X) (R : Π ⦃Y : C⦄ ⦃f : Y ⟶ X⦄, S f → sieve Y)
  (f : Y ⟶ X) (h : S f) :
  R h ≤ (bind S R).pullback f :=
begin
  rw ← galois_connection f,
  apply pushforward_le_bind_of_mem,
end

/-- If `f` is a monomorphism, the pushforward-pullback adjunction on sieves is coreflective. -/
def galois_coinsertion_of_mono (f : Y ⟶ X) [mono f] :
  galois_coinsertion (sieve.pushforward f) (sieve.pullback f) :=
begin
  apply (galois_connection f).to_galois_coinsertion,
  rintros S Z g ⟨g₁, hf, hg₁⟩,
  rw cancel_mono f at hf,
  rwa ← hf,
end

/-- If `f` is a split epi, the pushforward-pullback adjunction on sieves is reflective. -/
def galois_insertion_of_split_epi (f : Y ⟶ X) [split_epi f] :
  galois_insertion (sieve.pushforward f) (sieve.pullback f) :=
begin
  apply (galois_connection f).to_galois_insertion,
  intros S Z g hg,
  refine ⟨g ≫ section_ f, by simpa⟩,
end

/-- A sieve induces a presheaf. -/
@[simps]
def functor (S : sieve X) : Cᵒᵖ ⥤ Type v :=
{ obj := λ Y, {g : Y.unop ⟶ X // S g},
  map := λ Y Z f g, ⟨f.unop ≫ g.1, downward_closed _ g.2 _⟩ }

/--
If a sieve S is contained in a sieve T, then we have a morphism of presheaves on their induced
presheaves.
-/
@[simps]
def nat_trans_of_le {S T : sieve X} (h : S ≤ T) : S.functor ⟶ T.functor :=
{ app := λ Y f, ⟨f.1, h _ f.2⟩ }.

/-- The natural inclusion from the functor induced by a sieve to the yoneda embedding. -/
@[simps]
def functor_inclusion (S : sieve X) : S.functor ⟶ yoneda.obj X :=
{ app := λ Y f, f.1 }.

lemma nat_trans_of_le_comm {S T : sieve X} (h : S ≤ T) :
  nat_trans_of_le h ≫ functor_inclusion _ = functor_inclusion _ :=
rfl

/-- The presheaf induced by a sieve is a subobject of the yoneda embedding. -/
instance functor_inclusion_is_mono : mono S.functor_inclusion :=
⟨λ Z f g h, by { ext Y y, apply congr_fun (nat_trans.congr_app h Y) y }⟩

<<<<<<< HEAD
-- TODO: show that when `f` is mono, this is inverse to `functor_inclusion`.
def sieve_of_subfunctor (R) (f : R ⟶ yoneda.obj X) : sieve X :=
=======
/--
A natural transformation to a representable functor induces a sieve. This is the left inverse of
`functor_inclusion`, shown in `sieve_of_functor_inclusion`.
-/
-- TODO: Show that when `f` is mono, this is right inverse to `functor_inclusion` up to isomorphism.
def sieve_of_subfunctor {R} (f : R ⟶ yoneda.obj X) : sieve X :=
>>>>>>> 7a624b88
{ arrows := λ Y g, ∃ t, f.app (opposite.op Y) t = g,
  downward_closed' := λ Y Z _,
  begin
    rintro ⟨t, rfl⟩ g,
    refine ⟨R.map g.op t, _⟩,
    rw functor_to_types.naturality _ _ f,
    simp,
  end }

<<<<<<< HEAD
instance inclusion_top_is_iso : is_iso ((⊤ : sieve X).functor_inclusion) :=
=======
@[simp]
lemma sieve_of_subfunctor_apply {R} (f : R ⟶ yoneda.obj X) (g : Y ⟶ X) :
  sieve_of_subfunctor f g ↔ ∃ t, f.app (opposite.op Y) t = g :=
iff.rfl

lemma sieve_of_subfunctor_functor_inclusion : sieve_of_subfunctor S.functor_inclusion = S :=
begin
  ext,
  simp only [functor_inclusion_app, sieve_of_subfunctor_apply, subtype.val_eq_coe],
  split,
  { rintro ⟨⟨f, hf⟩, rfl⟩,
    exact hf },
  { intro hf,
    exact ⟨⟨_, hf⟩, rfl⟩ }
end

instance functor_inclusion_top_is_iso : is_iso ((⊤ : sieve X).functor_inclusion) :=
>>>>>>> 7a624b88
{ inv := { app := λ Y a, ⟨a, ⟨⟩⟩ } }

end sieve
end category_theory<|MERGE_RESOLUTION|>--- conflicted
+++ resolved
@@ -232,11 +232,7 @@
   (hf : R f) : generate R = ⊤ :=
 begin
   rw ← id_mem_iff_eq_top,
-<<<<<<< HEAD
-  refine ⟨_, section_ f, f, hf, by simp⟩,
-=======
   exact ⟨_, section_ f, f, hf, by simp⟩,
->>>>>>> 7a624b88
 end
 
 @[simp]
@@ -382,17 +378,12 @@
 instance functor_inclusion_is_mono : mono S.functor_inclusion :=
 ⟨λ Z f g h, by { ext Y y, apply congr_fun (nat_trans.congr_app h Y) y }⟩
 
-<<<<<<< HEAD
--- TODO: show that when `f` is mono, this is inverse to `functor_inclusion`.
-def sieve_of_subfunctor (R) (f : R ⟶ yoneda.obj X) : sieve X :=
-=======
 /--
 A natural transformation to a representable functor induces a sieve. This is the left inverse of
 `functor_inclusion`, shown in `sieve_of_functor_inclusion`.
 -/
 -- TODO: Show that when `f` is mono, this is right inverse to `functor_inclusion` up to isomorphism.
 def sieve_of_subfunctor {R} (f : R ⟶ yoneda.obj X) : sieve X :=
->>>>>>> 7a624b88
 { arrows := λ Y g, ∃ t, f.app (opposite.op Y) t = g,
   downward_closed' := λ Y Z _,
   begin
@@ -402,9 +393,6 @@
     simp,
   end }
 
-<<<<<<< HEAD
-instance inclusion_top_is_iso : is_iso ((⊤ : sieve X).functor_inclusion) :=
-=======
 @[simp]
 lemma sieve_of_subfunctor_apply {R} (f : R ⟶ yoneda.obj X) (g : Y ⟶ X) :
   sieve_of_subfunctor f g ↔ ∃ t, f.app (opposite.op Y) t = g :=
@@ -422,7 +410,6 @@
 end
 
 instance functor_inclusion_top_is_iso : is_iso ((⊤ : sieve X).functor_inclusion) :=
->>>>>>> 7a624b88
 { inv := { app := λ Y a, ⟨a, ⟨⟩⟩ } }
 
 end sieve
