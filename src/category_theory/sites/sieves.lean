--- conflicted
+++ resolved
@@ -44,20 +44,12 @@
 /-- Given a sieve `S` on `X : C`, its associated diagram `S.diagram` is defined to be
     the natural functor from the full subcategory of the over category `C/X` consisting
     of arrows in `S` to `C`. -/
-<<<<<<< HEAD
-@[simp] def diagram (S : presieve X) : {f : over X // S f.hom} ⥤ C :=
-=======
 abbreviation diagram (S : presieve X) : {f : over X // S f.hom} ⥤ C :=
->>>>>>> 343cbd98
 full_subcategory_inclusion _ ⋙ over.forget X
 
 /-- Given a sieve `S` on `X : C`, its associated cocone `S.cocone` is defined to be
     the natural cocone over the diagram defined above with cocone point `X`. -/
-<<<<<<< HEAD
-@[simp] def cocone (S : presieve X) : cocone S.diagram :=
-=======
 abbreviation cocone (S : presieve X) : cocone S.diagram :=
->>>>>>> 343cbd98
 (over.forget_cocone X).whisker (full_subcategory_inclusion _)
 
 /--
