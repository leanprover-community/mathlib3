--- conflicted
+++ resolved
@@ -217,10 +217,6 @@
 category of structured arrows `d ⟶ F.obj c` to the category of costructured arrows
 `F.op.obj c ⟶ (op d)`.
 -/
-<<<<<<< HEAD
-@[simps]
-=======
->>>>>>> 3e8c8f27
 def to_costructured_arrow (F : C ⥤ D) (d : D) :
   (structured_arrow d F)ᵒᵖ ⥤ costructured_arrow F.op (op d) :=
 { obj := λ X, @costructured_arrow.mk _ _ _ _ _ (op X.unop.right) F.op X.unop.hom.op,
@@ -236,21 +232,11 @@
 category of structured arrows `op d ⟶ F.op.obj c` to the category of costructured arrows
 `F.obj c ⟶ d`.
 -/
-<<<<<<< HEAD
-@[simps]
-def to_costructured_arrow' (F : C ⥤ D) (d : D) :
-  (structured_arrow (op d) F.op)ᵒᵖ ⥤ costructured_arrow F d :=
-{ obj := λ X, @costructured_arrow.mk _ _ _ _ _ (unop X.unop.right) F X.unop.hom.unop,
-  map := λ X Y f,
-  begin
-    refine costructured_arrow.hom_mk f.unop.right.unop _,
-=======
 def to_costructured_arrow' (F : C ⥤ D) (d : D) :
   (structured_arrow (op d) F.op)ᵒᵖ ⥤ costructured_arrow F d :=
 { obj := λ X, @costructured_arrow.mk _ _ _ _ _ (unop X.unop.right) F X.unop.hom.unop,
   map := λ X Y f, costructured_arrow.hom_mk f.unop.right.unop
   begin
->>>>>>> 3e8c8f27
     dsimp,
     rw [← quiver.hom.unop_op (F.map (quiver.hom.unop f.unop.right)), ← unop_comp, ← F.op_map,
       ← f.unop.w, functor.const.obj_map],
@@ -266,10 +252,6 @@
 category of costructured arrows `F.obj c ⟶ d` to the category of structured arrows
 `op d ⟶ F.op.obj c`.
 -/
-<<<<<<< HEAD
-@[simps]
-=======
->>>>>>> 3e8c8f27
 def to_structured_arrow (F : C ⥤ D) (d : D) :
   (costructured_arrow F d)ᵒᵖ ⥤ structured_arrow (op d) F.op :=
 { obj := λ X, @structured_arrow.mk _ _ _ _ _ (op X.unop.left) F.op X.unop.hom.op,
@@ -285,10 +267,6 @@
 category of costructured arrows `F.op.obj c ⟶ op d` to the category of structured arrows
 `d ⟶ F.obj c`.
 -/
-<<<<<<< HEAD
-@[simps]
-=======
->>>>>>> 3e8c8f27
 def to_structured_arrow' (F : C ⥤ D) (d : D) :
   (costructured_arrow F.op (op d))ᵒᵖ ⥤ structured_arrow d F :=
 { obj := λ X, @structured_arrow.mk _ _ _ _ _ (unop X.unop.left) F X.unop.hom.unop,
@@ -312,12 +290,6 @@
   (costructured_arrow.to_structured_arrow' F d).right_op
   (nat_iso.of_components (λ X, (@structured_arrow.iso_mk _ _ _ _ _ _
     (structured_arrow.mk (unop X).hom) (unop X) (iso.refl _) (by tidy)).op)
-<<<<<<< HEAD
-    (λ X Y f, begin apply quiver.hom.unop_inj, ext, dsimp, simp end))
-  (nat_iso.of_components (λ X, @costructured_arrow.iso_mk _ _ _ _ _ _
-    (costructured_arrow.mk X.hom) X (iso.refl _) (by tidy))
-    (λ X Y f, begin ext, dsimp, simp end))
-=======
     (λ X Y f, quiver.hom.unop_inj
     begin
       ext,
@@ -332,7 +304,6 @@
       dsimp [structured_arrow.to_costructured_arrow, costructured_arrow.to_structured_arrow'],
       simp
     end))
->>>>>>> 3e8c8f27
 
 /--
 For a functor `F : C ⥤ D` and an object `d : D`, the category of costructured arrows
@@ -345,12 +316,6 @@
   (structured_arrow.to_costructured_arrow' F d).right_op
   (nat_iso.of_components (λ X, (@costructured_arrow.iso_mk _ _ _ _ _ _
     (costructured_arrow.mk (unop X).hom) (unop X) (iso.refl _) (by tidy)).op)
-<<<<<<< HEAD
-    (λ X Y f, begin apply quiver.hom.unop_inj, ext, dsimp, simp end))
-  (nat_iso.of_components (λ X, @structured_arrow.iso_mk _ _ _ _ _ _
-    (structured_arrow.mk X.hom) X (iso.refl _) (by tidy))
-    (λ X Y f, begin ext, dsimp, simp end))
-=======
     (λ X Y f, quiver.hom.unop_inj
     begin
       ext,
@@ -365,6 +330,5 @@
       dsimp [structured_arrow.to_costructured_arrow', costructured_arrow.to_structured_arrow],
       simp
     end))
->>>>>>> 3e8c8f27
 
 end category_theory