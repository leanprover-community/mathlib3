/-
Copyright (c) 2020 Bhavik Mehta. All rights reserved.
Released under Apache 2.0 license as described in the file LICENSE.
Authors: Bhavik Mehta, Scott Morrison
-/
import category_theory.opposites
import category_theory.full_subcategory
import category_theory.skeletal
import category_theory.currying
import category_theory.limits.lattice
import category_theory.limits.over
import category_theory.limits.shapes.images
import category_theory.limits.shapes.kernels
import category_theory.monad.adjunction

/-!
# The lattice of subobjects

We define `subobject X` as the quotient (by isomorphisms) of
`mono_over X := {f : over X // mono f.hom}`.

Here `mono_over X` is a thin category (a pair of objects has at most one morphism between them),
so we can think of it as a preorder. However as it is not skeletal, it is not a partial order.

We provide
* `def pullback [has_pullbacks C] (f : X ⟶ Y) : subobject Y ⥤ subobject X`
* `def map (f : X ⟶ Y) [mono f] : subobject X ⥤ subobject Y`
* `def «exists» [has_images C] (f : X ⟶ Y) : subobject X ⥤ subobject Y`
(each first at the level of `mono_over`), and prove their basic properties and relationships.

We also provide the `semilattice_inf_top (subobject X)` instance when `[has_pullback C]`,
and the `semilattice_inf (subobject X)` instance when `[has_images C] [has_binary_coproducts C]`.

## Notes

This development originally appeared in Bhavik Mehta's "Topos theory for Lean" repository,
and was ported to mathlib by Scott Morrison.

### Implementation note

Currently we describe `pullback`, `map`, etc., as functors.
It may be better to just say that they are monotone functions,
and even avoid using categorical language entirely when describing `subobject X`.
(It's worth keeping this in mind in future use; it should be a relatively easy change here
if it looks preferable.)

### Relation to pseudoelements

There is a separate development of pseudoelements in `category_theory.abelian.pseudoelements`,
as a quotient (but not by isomorphism) of `over X`.

When a morphism `f` has an image, it represents the same pseudoelement.
In a category with images `pseudoelements X` could be constructed as a quotient of `mono_over X`.
In fact, in an abelian category (I'm not sure in what generality beyond that),
`pseudoelements X` agrees with `subobject X`, but we haven't developed this in mathlib yet.

-/

universes v₁ v₂ u₁ u₂

noncomputable theory
namespace category_theory

open category_theory category_theory.category category_theory.limits

variables {C : Type u₁} [category.{v₁} C] {X Y Z : C}
variables {D : Type u₂} [category.{v₂} D]

/--
The category of monomorphisms into `X` as a full subcategory of the over category.
This isn't skeletal, so it's not a partial order.

Later we define `subobject X` as the quotient of this by isomorphisms.
-/
@[derive [category, λ t, has_coe t (over X)]]
def mono_over (X : C) := {f : over X // mono f.hom}

attribute [priority 100] mono_over.has_coe
-- FIXME
-- The linter still claims that `mono_over.has_coe` is a dangerous instance:
/-
```
/- The `instance_priority` linter reports: -/
/- DANGEROUS INSTANCE PRIORITIES.
The following instances always apply, and therefore should have a priority < 1000.
If you don't know what priority to choose, use priority 100.
See note [lower instance priority] for instructions to change the priority.: -/
#print category_theory.mono_over.has_coe /- LINTER FAILED:
unknown declaration '[anonymous]' -/
```
-/

namespace mono_over

/-- Construct a `mono_over X`. -/
@[simps]
def mk' {X A : C} (f : A ⟶ X) [hf : mono f] : mono_over X := { val := over.mk f, property := hf }

/-- The inclusion from monomorphisms over X to morphisms over X. -/
def forget (X : C) : mono_over X ⥤ over X := full_subcategory_inclusion _

@[simp]
lemma forget_obj_left {f} : ((forget X).obj f).left = f.val.left := rfl

/-- Convenience notation for the underlying arrow of a monomorphism over X. -/
abbreviation arrow (f : mono_over X) : _ ⟶ X := ((forget X).obj f).hom

@[simp] lemma mk'_arrow {X A : C} (f : A ⟶ X) [hf : mono f] : (mk' f).arrow = f := rfl

@[simp]
lemma forget_obj_hom {f} : ((forget X).obj f).hom = f.arrow := rfl

instance : full (forget X) := full_subcategory.full _
instance : faithful (forget X) := full_subcategory.faithful _

instance mono (f : mono_over X) : mono f.arrow := f.property

/-- The category of monomorphisms over X is a thin category,
which makes defining its skeleton easy. -/
instance is_thin {X : C} (f g : mono_over X) : subsingleton (f ⟶ g) :=
⟨begin
  intros h₁ h₂,
  ext1,
  erw [← cancel_mono g.arrow, over.w h₁, over.w h₂],
end⟩

@[reassoc] lemma w {f g : mono_over X} (k : f ⟶ g) : k.left ≫ g.arrow = f.arrow := over.w _

/-- Convenience constructor for a morphism in monomorphisms over `X`. -/
abbreviation hom_mk {f g : mono_over X} (h : f.val.left ⟶ g.val.left) (w : h ≫ g.arrow = f.arrow) :
  f ⟶ g :=
over.hom_mk h w

/-- Convenience constructor for an isomorphism in monomorphisms over `X`. -/
@[simps]
def iso_mk {f g : mono_over X} (h : f.val.left ≅ g.val.left) (w : h.hom ≫ g.arrow = f.arrow) :
  f ≅ g :=
{ hom := hom_mk h.hom w,
  inv := hom_mk h.inv (by rw [h.inv_comp_eq, w]) }

/--
Lift a functor between over categories to a functor between `mono_over` categories,
given suitable evidence that morphisms are taken to monomorphisms.
-/
@[simps]
def lift {Y : D} (F : over Y ⥤ over X)
  (h : ∀ (f : mono_over Y), mono (F.obj ((mono_over.forget Y).obj f)).hom) :
  mono_over Y ⥤ mono_over X :=
{ obj := λ f, ⟨_, h f⟩,
  map := λ _ _ k, (mono_over.forget X).preimage ((mono_over.forget Y ⋙ F).map k), }

/--
Isomorphic functors `over Y ⥤ over X` lift to isomorphic functors `mono_over Y ⥤ mono_over X`.
-/
def lift_iso {Y : D} {F₁ F₂ : over Y ⥤ over X} (h₁ h₂) (i : F₁ ≅ F₂) :
  lift F₁ h₁ ≅ lift F₂ h₂ :=
fully_faithful_cancel_right (mono_over.forget X) (iso_whisker_left (mono_over.forget Y) i)

/-- `mono_over.lift` commutes with composition of functors. -/
def lift_comp {X Z : C} {Y : D} (F : over X ⥤ over Y) (G : over Y ⥤ over Z) (h₁ h₂) :
  lift F h₁ ⋙ lift G h₂ ≅ lift (F ⋙ G) (λ f, h₂ ⟨_, h₁ f⟩) :=
fully_faithful_cancel_right (mono_over.forget _) (iso.refl _)

/-- `mono_over.lift` preserves the identity functor. -/
def lift_id :
  lift (𝟭 (over X)) (λ f, f.2) ≅ 𝟭 _ :=
fully_faithful_cancel_right (mono_over.forget _) (iso.refl _)

@[simp]
lemma lift_comm (F : over Y ⥤ over X)
  (h : ∀ (f : mono_over Y), mono (F.obj ((mono_over.forget Y).obj f)).hom) :
  lift F h ⋙ mono_over.forget X = mono_over.forget Y ⋙ F :=
rfl

/--
Monomorphisms over an object `f : over A` in an over category
are equivalent to monomorphisms over the source of `f`.
-/
def slice {A : C} {f : over A} (h₁ h₂) : mono_over f ≌ mono_over f.left :=
{ functor := mono_over.lift f.iterated_slice_equiv.functor h₁,
  inverse := mono_over.lift f.iterated_slice_equiv.inverse h₂,
  unit_iso := mono_over.lift_id.symm ≪≫
    mono_over.lift_iso _ _ f.iterated_slice_equiv.unit_iso ≪≫
    (mono_over.lift_comp _ _ _ _).symm,
  counit_iso := mono_over.lift_comp _ _ _ _ ≪≫
    mono_over.lift_iso _ _ f.iterated_slice_equiv.counit_iso ≪≫
    mono_over.lift_id }

section pullback
variables [has_pullbacks C]

/-- When `C` has pullbacks, a morphism `f : X ⟶ Y` induces a functor `mono_over Y ⥤ mono_over X`,
by pulling back a monomorphism along `f`. -/
def pullback (f : X ⟶ Y) : mono_over Y ⥤ mono_over X :=
mono_over.lift (over.pullback f)
begin
  intro g,
  apply @pullback.snd_of_mono _ _ _ _ _ _ _ _ _,
  change mono g.arrow,
  apply_instance,
end

/-- pullback commutes with composition (up to a natural isomorphism) -/
def pullback_comp (f : X ⟶ Y) (g : Y ⟶ Z) : pullback (f ≫ g) ≅ pullback g ⋙ pullback f :=
lift_iso _ _ (over.pullback_comp _ _) ≪≫ (lift_comp _ _ _ _).symm

/-- pullback preserves the identity (up to a natural isomorphism) -/
def pullback_id : pullback (𝟙 X) ≅ 𝟭 _ :=
lift_iso _ _ over.pullback_id ≪≫ lift_id

@[simp] lemma pullback_obj_left (f : X ⟶ Y) (g : mono_over Y) :
(↑((pullback f).obj g) : over X).left = limits.pullback g.arrow f :=
rfl

@[simp] lemma pullback_obj_arrow (f : X ⟶ Y) (g : mono_over Y) :
((pullback f).obj g).arrow = pullback.snd :=
rfl

end pullback

section map

attribute [instance] mono_comp

/--
We can map monomorphisms over `X` to monomorphisms over `Y`
by post-composition with a monomorphism `f : X ⟶ Y`.
-/
def map (f : X ⟶ Y) [mono f] : mono_over X ⥤ mono_over Y :=
lift (over.map f)
(λ g, by apply mono_comp g.arrow f)

/-- `mono_over.map` commutes with composition (up to a natural isomorphism). -/
def map_comp (f : X ⟶ Y) (g : Y ⟶ Z) [mono f] [mono g] :
  map (f ≫ g) ≅ map f ⋙ map g :=
lift_iso _ _ (over.map_comp _ _) ≪≫ (lift_comp _ _ _ _).symm

/-- `mono_over.map` preserves the identity (up to a natural isomorphism). -/
def map_id : map (𝟙 X) ≅ 𝟭 _ :=
lift_iso _ _ over.map_id ≪≫ lift_id

@[simp] lemma map_obj_left (f : X ⟶ Y) [mono f] (g : mono_over X) :
(↑((map f).obj g) : over Y).left = g.val.left :=
rfl

@[simp]
lemma map_obj_arrow (f : X ⟶ Y) [mono f] (g : mono_over X) :
((map f).obj g).arrow = g.arrow ≫ f := rfl

instance full_map (f : X ⟶ Y) [mono f] : full (map f) :=
{ preimage := λ g h e,
  begin
    refine hom_mk e.left _,
    rw [← cancel_mono f, assoc],
    apply w e,
  end }

instance faithful_map (f : X ⟶ Y) [mono f] : faithful (map f) := {}.

/--
Isomorphic objects have equivalent `mono_over` categories.
-/
def map_iso {A B : C} (e : A ≅ B) : mono_over A ≌ mono_over B :=
{ functor := map e.hom,
  inverse := map e.inv,
  unit_iso := ((map_comp _ _).symm ≪≫ eq_to_iso (by simp) ≪≫ map_id).symm,
  counit_iso := ((map_comp _ _).symm ≪≫ eq_to_iso (by simp) ≪≫ map_id) }

section
variable [has_pullbacks C]

/-- `map f` is left adjoint to `pullback f` when `f` is a monomorphism -/
def map_pullback_adj (f : X ⟶ Y) [mono f] : map f ⊣ pullback f :=
adjunction.restrict_fully_faithful
  (forget X) (forget Y) (over.map_pullback_adj f) (iso.refl _) (iso.refl _)

/-- `mono_over.map f` followed by `mono_over.pullback f` is the identity. -/
def pullback_map_self (f : X ⟶ Y) [mono f] :
  map f ⋙ pullback f ≅ 𝟭 _ :=
(as_iso (mono_over.map_pullback_adj f).unit).symm

end

end map

section image

variables [has_images C]

/--
Taking the image of a morphism gives a functor `over X ⥤ mono_over X`.
-/
@[simps]
def image : over X ⥤ mono_over X :=
{ obj := λ f, mk' (image.ι f.hom),
  map := λ f g k,
  begin
    apply (forget X).preimage _,
    apply over.hom_mk _ _,
    refine image.lift {I := image _, m := image.ι g.hom, e := k.left ≫ factor_thru_image g.hom},
    apply image.lift_fac,
  end }

/--
`mono_over.image : over X ⥤ mono_over X` is left adjoint to
`mono_over.forget : mono_over X ⥤ over X`
-/
def image_forget_adj : image ⊣ forget X :=
adjunction.mk_of_hom_equiv
{ hom_equiv := λ f g,
  { to_fun := λ k,
    begin
      apply over.hom_mk (factor_thru_image f.hom ≫ k.left) _,
      change (factor_thru_image f.hom ≫ k.left) ≫ _ = f.hom,
      rw [assoc, over.w k],
      apply image.fac
    end,
    inv_fun := λ k,
    begin
      refine over.hom_mk _ _,
      refine image.lift {I := g.val.left, m := g.arrow, e := k.left, fac' := over.w k},
      apply image.lift_fac,
    end,
    left_inv := λ k, subsingleton.elim _ _,
    right_inv := λ k,
    begin
      ext1,
      change factor_thru_image _ ≫ image.lift _ = _,
      rw [← cancel_mono g.arrow, assoc, image.lift_fac, image.fac f.hom],
      exact (over.w k).symm,
    end } }

instance : is_right_adjoint (forget X) :=
{ left := image, adj := image_forget_adj }

instance reflective : reflective (forget X) := {}.

/--
Forgetting that a monomorphism over `X` is a monomorphism, then taking its image,
is the identity functor.
-/
def forget_image : forget X ⋙ image ≅ 𝟭 (mono_over X) :=
as_iso (adjunction.counit image_forget_adj)

end image

section «exists»
variables [has_images C]

/--
In the case where `f` is not a monomorphism but `C` has images,
we can still take the "forward map" under it, which agrees with `mono_over.map f`.
-/
def «exists» (f : X ⟶ Y) : mono_over X ⥤ mono_over Y :=
forget _ ⋙ over.map f ⋙ image

instance faithful_exists (f : X ⟶ Y) : faithful («exists» f) := {}.

/--
When `f : X ⟶ Y` is a monomorphism, `exists f` agrees with `map f`.
-/
def exists_iso_map (f : X ⟶ Y) [mono f] : «exists» f ≅ map f :=
nat_iso.of_components
begin
  intro Z,
  suffices : (forget _).obj ((«exists» f).obj Z) ≅ (forget _).obj ((map f).obj Z),
    apply preimage_iso this,
  apply over.iso_mk _ _,
  apply image_mono_iso_source (Z.arrow ≫ f),
  apply image_mono_iso_source_hom_self,
end
begin
  intros Z₁ Z₂ g,
  ext1,
  change image.lift ⟨_, _, _, _⟩ ≫ (image_mono_iso_source (Z₂.arrow ≫ f)).hom =
         (image_mono_iso_source (Z₁.arrow ≫ f)).hom ≫ g.left,
  rw [← cancel_mono (Z₂.arrow ≫ f), assoc, assoc, w_assoc g, image_mono_iso_source_hom_self,
      image_mono_iso_source_hom_self],
  apply image.lift_fac,
end

/-- `exists` is adjoint to `pullback` when images exist -/
def exists_pullback_adj (f : X ⟶ Y) [has_pullbacks C] : «exists» f ⊣ pullback f :=
adjunction.restrict_fully_faithful (forget X) (𝟭 _)
  ((over.map_pullback_adj f).comp _ _ image_forget_adj)
  (iso.refl _)
  (iso.refl _)

end «exists»

section has_top

instance {X : C} : has_top (mono_over X) :=
{ top := mk' (𝟙 _) }

instance {X : C} : inhabited (mono_over X) := ⟨⊤⟩

/-- The morphism to the top object in `mono_over X`. -/
def le_top (f : mono_over X) : f ⟶ ⊤ :=
hom_mk f.arrow (comp_id _)

@[simp] lemma top_left (X : C) : ((⊤ : mono_over X) : over X).left = X := rfl
@[simp] lemma top_arrow (X : C) : (⊤ : mono_over X).arrow = 𝟙 X := rfl

/-- `map f` sends `⊤ : mono_over X` to `⟨X, f⟩ : mono_over Y`. -/
def map_top (f : X ⟶ Y) [mono f] : (map f).obj ⊤ ≅ mk' f :=
iso_of_both_ways (hom_mk (𝟙 _) rfl) (hom_mk (𝟙 _) (by simp [id_comp f]))

section
variable [has_pullbacks C]

/-- The pullback of the top object in `mono_over Y`
is (isomorphic to) the top object in `mono_over X`. -/
def pullback_top (f : X ⟶ Y) : (pullback f).obj ⊤ ≅ ⊤ :=
iso_of_both_ways (le_top _) (hom_mk (pullback.lift f (𝟙 _) (by tidy)) (pullback.lift_snd _ _ _))

/-- There is a morphism from `⊤ : mono_over A` to the pullback of a monomorphism along itself;
as the category is thin this is an isomorphism. -/
def top_le_pullback_self {A B : C} (f : A ⟶ B) [mono f] :
  (⊤ : mono_over A) ⟶ (pullback f).obj (mk' f) :=
hom_mk _ (pullback.lift_snd _ _ rfl)

/-- The pullback of a monomorphism along itself is isomorphic to the top object. -/
def pullback_self {A B : C} (f : A ⟶ B) [mono f] :
  (pullback f).obj (mk' f) ≅ ⊤ :=
iso_of_both_ways (le_top _) (top_le_pullback_self _)

end

end has_top

section has_bot
variables [has_zero_morphisms C] [has_zero_object C]
local attribute [instance] has_zero_object.has_zero

instance {X : C} : has_bot (mono_over X) :=
{ bot := mk' (0 : 0 ⟶ X) }

@[simp] lemma bot_left (X : C) : ((⊥ : mono_over X) : over X).left = 0 := rfl
@[simp] lemma bot_arrow {X : C} : (⊥ : mono_over X).arrow = 0 :=
by ext

/-- The (unique) morphism from `⊥ : mono_over X` to any other `f : mono_over X`. -/
def bot_le {X : C} (f : mono_over X) : ⊥ ⟶ f :=
hom_mk 0 (by simp)

/-- `map f` sends `⊥ : mono_over X` to `⊥ : mono_over Y`. -/
def map_bot (f : X ⟶ Y) [mono f] : (map f).obj ⊥ ≅ ⊥ :=
iso_of_both_ways (hom_mk 0 (by simp)) (hom_mk (𝟙 _) (by simp [id_comp f]))

end has_bot

section inf
variables [has_pullbacks C]

/--
When `[has_pullbacks C]`, `mono_over A` has "intersections", functorial in both arguments.

As `mono_over A` is only a preorder, this doesn't satisfy the axioms of `semilattice_inf`,
but we reuse all the names from `semilattice_inf` because they will be used to construct
`semilattice_inf (subobject A)` shortly.
-/
@[simps]
def inf {A : C} : mono_over A ⥤ mono_over A ⥤ mono_over A :=
{ obj := λ f, pullback f.arrow ⋙ map f.arrow,
  map := λ f₁ f₂ k,
  { app := λ g,
    begin
      apply hom_mk _ _,
      apply pullback.lift pullback.fst (pullback.snd ≫ k.left) _,
      rw [pullback.condition, assoc, w k],
      dsimp,
      rw [pullback.lift_snd_assoc, assoc, w k],
    end } }.

/-- A morphism from the "infimum" of two objects in `mono_over A` to the first object. -/
def inf_le_left {A : C} (f g : mono_over A) :
  (inf.obj f).obj g ⟶ f :=
hom_mk _ rfl

/-- A morphism from the "infimum" of two objects in `mono_over A` to the second object. -/
def inf_le_right {A : C} (f g : mono_over A) :
  (inf.obj f).obj g ⟶ g :=
hom_mk _ pullback.condition

/-- A morphism version of the `le_inf` axiom. -/
def le_inf {A : C} (f g h : mono_over A) :
  (h ⟶ f) → (h ⟶ g) → (h ⟶ (inf.obj f).obj g) :=
begin
  intros k₁ k₂,
  refine hom_mk (pullback.lift k₂.left k₁.left _) _,
  rw [w k₁, w k₂],
  erw [pullback.lift_snd_assoc, w k₁],
end

end inf

section sup
variables [has_images C] [has_binary_coproducts C]

/-- When `[has_images C] [has_binary_coproducts C]`, `mono_over A` has a `sup` construction,
which is functorial in both arguments,
and which on `subobject A` will induce a `semilattice_sup`. -/
def sup  {A : C} : mono_over A ⥤ mono_over A ⥤ mono_over A :=
curry_obj ((forget A).prod (forget A) ⋙ uncurry.obj over.coprod ⋙ image)

/-- A morphism version of `le_sup_left`. -/
def le_sup_left {A : C} (f g : mono_over A) :
  f ⟶ (sup.obj f).obj g :=
begin
  refine hom_mk (coprod.inl ≫ factor_thru_image _) _,
  erw [category.assoc, image.fac, coprod.inl_desc],
  refl,
end

/-- A morphism version of `le_sup_right`. -/
def le_sup_right {A : C} (f g : mono_over A) :
  g ⟶ (sup.obj f).obj g :=
begin
  refine hom_mk (coprod.inr ≫ factor_thru_image _) _,
  erw [category.assoc, image.fac, coprod.inr_desc],
  refl,
end

/-- A morphism version of `sup_le`. -/
def sup_le {A : C} (f g h : mono_over A) :
  (f ⟶ h) → (g ⟶ h) → ((sup.obj f).obj g ⟶ h) :=
begin
  intros k₁ k₂,
  refine hom_mk _ _,
  apply image.lift ⟨_, h.arrow, coprod.desc k₁.left k₂.left, _⟩,
  { dsimp,
    ext1,
    { simp [w k₁] },
    { simp [w k₂] } },
  { apply image.lift_fac }
end

end sup

end mono_over

/-!
We now construct the subobject lattice for `X : C`,
as the quotient by isomorphisms of `mono_over X`.

Since `mono_over X` is a thin category, we use `thin_skeleton` to take the quotient.

Essentially all the structure defined above on `mono_over X` descends to `subobject X`,
with morphisms becoming inequalities, and isomorphisms becoming equations.
-/

/--
The category of subobjects of `X : C`, defined as isomorphism classes of monomorphisms into `X`.
-/
@[derive [partial_order, category]]
def subobject (X : C) := thin_skeleton (mono_over X)

namespace subobject

/-- Convenience constructor for a subobject. -/
abbreviation mk {X A : C} (f : A ⟶ X) [mono f] : subobject X :=
(to_thin_skeleton _).obj (mono_over.mk' f)

noncomputable
def representative {X : C} : subobject X ⥤ mono_over X :=
thin_skeleton.from_thin_skeleton _

noncomputable
def representative_iso {X : C} (A : mono_over X) :
  representative.obj ((to_thin_skeleton _).obj A) ≅ A :=
(thin_skeleton.from_thin_skeleton _).as_equivalence.counit_iso.app A

noncomputable
def underlying {X : C} : subobject X ⥤ C :=
representative ⋙ mono_over.forget _ ⋙ over.forget _

noncomputable
def underlying_iso {X Y : C} (f : X ⟶ Y) [mono f] : underlying.obj (subobject.mk f) ≅ X :=
(mono_over.forget _ ⋙ over.forget _).map_iso (representative_iso (mono_over.mk' f))

instance : has_coe (subobject X) C :=
{ coe := λ Y, underlying.obj Y, }

noncomputable
def arrow {X : C} (Y : subobject X) : (Y : C) ⟶ X :=
(representative.obj Y).val.hom

<<<<<<< HEAD
instance arrow_mono {X : C} (Y : subobject X) : mono (Y.arrow) :=
(representative.obj Y).property

=======
>>>>>>> d723273e
@[simp]
lemma underlying_arrow {X : C} {Y Z : subobject X} (f : Y ⟶ Z) :
  underlying.map f ≫ arrow Z = arrow Y :=
over.w (representative.map f)

<<<<<<< HEAD
@[simp]
lemma underlying_iso_arrow {X Y : C} (f : X ⟶ Y) [mono f] :
  (underlying_iso f).inv ≫ (subobject.mk f).arrow = f :=
over.w _

/-- When `f : X ⟶ Y` and `P : subobject Y`,
`P.factors f` expresses that there exists a factorisation of `f` through `P`.
Given `h : P.factors f`, you can recover the morphism as `P.factor_thru f h`.
-/
def factors {X Y : C} (P : subobject Y) (f : X ⟶ Y) : Prop := ∃ g : X ⟶ P, g ≫ P.arrow = f

/-- `P.factor_thru f h` provides a factorisation of `f : X ⟶ Y` through some `P : subobject Y`,
given the evidence `h : P.factors f` that such a factorisation exists. -/
def factor_thru {X Y : C} (P : subobject Y) (f : X ⟶ Y) (h : factors P f) : X ⟶ P :=
classical.some h

@[simp] lemma factor_thru_arrow {X Y : C} (P : subobject Y) (f : X ⟶ Y) (h : factors P f) :
  P.factor_thru f h ≫ P.arrow = f :=
classical.some_spec h

=======
>>>>>>> d723273e
end subobject

namespace limits

section equalizer
variables (f g : X ⟶ Y) [has_equalizer f g]

/-- The equalizer of morphisms `f g : X ⟶ Y` as a `subobject X`. -/
def equalizer_subobject : subobject X :=
subobject.mk (equalizer.ι f g)

/-- The underlying object of `equalizer_subobject f g` is (up to isomorphism!)
the same as the chosen object `equalizer f g`. -/
def equalizer_subobject_iso : (equalizer_subobject f g : C) ≅ equalizer f g :=
subobject.underlying_iso (equalizer.ι f g)

lemma equalizer_subobject_arrow :
  (equalizer_subobject f g).arrow = (equalizer_subobject_iso f g).hom ≫ equalizer.ι f g :=
(over.w (subobject.representative_iso (mono_over.mk' (equalizer.ι f g))).hom).symm

@[simp] lemma equalizer_subobject_arrow' :
  (equalizer_subobject_iso f g).inv ≫ (equalizer_subobject f g).arrow = equalizer.ι f g :=
over.w (subobject.representative_iso (mono_over.mk' (equalizer.ι f g))).inv

<<<<<<< HEAD
@[reassoc]
=======
>>>>>>> d723273e
lemma equalizer_subobject_arrow_comp :
  (equalizer_subobject f g).arrow ≫ f = (equalizer_subobject f g).arrow ≫ g :=
by simp [equalizer_subobject_arrow, equalizer.condition]

<<<<<<< HEAD
lemma equalizer_subobject_factors {W : C} (h : W ⟶ X) (w : h ≫ f = h ≫ g) :
  (equalizer_subobject f g).factors h :=
⟨equalizer.lift h w ≫ (equalizer_subobject_iso f g).inv, (by simp)⟩

lemma equalizer_subobject_factors_iff {W : C} (h : W ⟶ X) :
  (equalizer_subobject f g).factors h ↔ h ≫ f = h ≫ g :=
⟨λ w, by rw [←subobject.factor_thru_arrow _ _ w, category.assoc,
  equalizer_subobject_arrow_comp, category.assoc],
equalizer_subobject_factors f g h⟩

=======
>>>>>>> d723273e
end equalizer

section kernel
variables [has_zero_morphisms C] (f : X ⟶ Y) [has_kernel f]

/-- The kernel of a morphism `f : X ⟶ Y` as a `subobject X`. -/
def kernel_subobject : subobject X :=
subobject.mk (kernel.ι f)

/-- The underlying object of `kernel_subobject f` is (up to isomorphism!)
the same as the chosen object `kernel f`. -/
def kernel_subobject_iso :
  (kernel_subobject f : C) ≅ kernel f :=
subobject.underlying_iso (kernel.ι f)

lemma kernel_subobject_arrow :
  (kernel_subobject f).arrow = (kernel_subobject_iso f).hom ≫ kernel.ι f :=
(over.w (subobject.representative_iso (mono_over.mk' (kernel.ι f))).hom).symm

@[simp] lemma kernel_subobject_arrow' :
  (kernel_subobject_iso f).inv ≫ (kernel_subobject f).arrow = kernel.ι f :=
over.w (subobject.representative_iso (mono_over.mk' (kernel.ι f))).inv

lemma kernel_subobject_arrow_comp :
  (kernel_subobject f).arrow ≫ f = 0 :=
by simp [kernel_subobject_arrow, kernel.condition]

<<<<<<< HEAD
lemma kernel_subobject_factors {W : C} (h : W ⟶ X) (w : h ≫ f = 0) :
  (kernel_subobject f).factors h :=
⟨kernel.lift _ h w ≫ (kernel_subobject_iso f).inv, (by simp)⟩

lemma kernel_subobject_factors_iff {W : C} (h : W ⟶ X) :
  (kernel_subobject f).factors h ↔ h ≫ f = 0 :=
⟨λ w, by rw [←subobject.factor_thru_arrow _ _ w, category.assoc,
  kernel_subobject_arrow_comp, comp_zero],
kernel_subobject_factors f h⟩

=======
>>>>>>> d723273e
end kernel

section image
variables (f : X ⟶ Y) [has_image f]

/-- The image of a morphism `f g : X ⟶ Y` as a `subobject Y`. -/
def image_subobject : subobject Y :=
subobject.mk (image.ι f)

/-- The underlying object of `image_subobject f` is (up to isomorphism!)
the same as the chosen object `image f`. -/
def image_subobject_iso :
  (image_subobject f : C) ≅ image f :=
subobject.underlying_iso (image.ι f)

lemma image_subobject_arrow :
  (image_subobject f).arrow = (image_subobject_iso f).hom ≫ image.ι f :=
(over.w (subobject.representative_iso (mono_over.mk' (image.ι f))).hom).symm

@[simp] lemma image_subobject_arrow' :
  (image_subobject_iso f).inv ≫ (image_subobject f).arrow = image.ι f :=
over.w (subobject.representative_iso (mono_over.mk' (image.ι f))).inv

/-- A factorisation of `f : X ⟶ Y` through `image_subobject f`. -/
def factor_thru_image_subobject : X ⟶ image_subobject f :=
factor_thru_image f ≫ (image_subobject_iso f).inv

lemma image_subobject_arrow_comp :
  factor_thru_image_subobject f ≫ (image_subobject f).arrow = f :=
by simp [factor_thru_image_subobject, image_subobject_arrow]

<<<<<<< HEAD
lemma image_subobject_factors {W : C} (h : W ⟶ Y) (w : ∃ k : W ⟶ X, k ≫ f = h) :
  (image_subobject f).factors h :=
⟨classical.some w ≫ factor_thru_image f ≫ (image_subobject_iso f).inv,
  by simp [classical.some_spec w]⟩

=======
>>>>>>> d723273e
end image

end limits

<<<<<<< HEAD
open category_theory.limits

=======
>>>>>>> d723273e
namespace subobject

/-- Any functor `mono_over X ⥤ mono_over Y` descends to a functor
`subobject X ⥤ subobject Y`, because `mono_over Y` is thin. -/
def lower {Y : D} (F : mono_over X ⥤ mono_over Y) : subobject X ⥤ subobject Y :=
thin_skeleton.map F

/-- Isomorphic functors become equal when lowered to `subobject`.
(It's not as evil as usual to talk about equality between functors
because the categories are thin and skeletal.) -/
lemma lower_iso (F₁ F₂ : mono_over X ⥤ mono_over Y) (h : F₁ ≅ F₂) :
  lower F₁ = lower F₂ :=
thin_skeleton.map_iso_eq h

/-- A ternary version of `subobject.lower`. -/
def lower₂ (F : mono_over X ⥤ mono_over Y ⥤ mono_over Z) :
  subobject X ⥤ subobject Y ⥤ subobject Z :=
thin_skeleton.map₂ F

@[simp]
lemma lower_comm (F : mono_over Y ⥤ mono_over X) :
  to_thin_skeleton _ ⋙ lower F = F ⋙ to_thin_skeleton _ :=
rfl

/-- An adjunction between `mono_over A` and `mono_over B` gives an adjunction
between `subobject A` and `subobject B`. -/
def lower_adjunction {A : C} {B : D}
  {L : mono_over A ⥤ mono_over B} {R : mono_over B ⥤ mono_over A} (h : L ⊣ R) :
  lower L ⊣ lower R :=
thin_skeleton.lower_adjunction _ _ h

/-- An equivalence between `mono_over A` and `mono_over B` gives an equivalence
between `subobject A` and `subobject B`. -/
@[simps]
def lower_equivalence {A : C} {B : D} (e : mono_over A ≌ mono_over B) : subobject A ≌ subobject B :=
{ functor := lower e.functor,
  inverse := lower e.inverse,
  unit_iso :=
  begin
    apply eq_to_iso,
    convert thin_skeleton.map_iso_eq e.unit_iso,
    { exact thin_skeleton.map_id_eq.symm },
    { exact (thin_skeleton.map_comp_eq _ _).symm },
  end,
  counit_iso :=
  begin
    apply eq_to_iso,
    convert thin_skeleton.map_iso_eq e.counit_iso,
    { exact (thin_skeleton.map_comp_eq _ _).symm },
    { exact thin_skeleton.map_id_eq.symm },
  end }

section pullback
variables [has_pullbacks C]

/-- When `C` has pullbacks, a morphism `f : X ⟶ Y` induces a functor `subobject Y ⥤ subobject X`,
by pulling back a monomorphism along `f`. -/
def pullback (f : X ⟶ Y) : subobject Y ⥤ subobject X :=
lower (mono_over.pullback f)

lemma pullback_id (x : subobject X) : (pullback (𝟙 X)).obj x = x :=
begin
  apply quotient.induction_on' x,
  intro f,
  apply quotient.sound,
  exact ⟨mono_over.pullback_id.app f⟩,
end

lemma pullback_comp (f : X ⟶ Y) (g : Y ⟶ Z) (x : subobject Z) :
  (pullback (f ≫ g)).obj x = (pullback f).obj ((pullback g).obj x) :=
begin
  apply quotient.induction_on' x,
  intro t,
  apply quotient.sound,
  refine ⟨(mono_over.pullback_comp _ _).app t⟩,
end

instance (f : X ⟶ Y) : faithful (pullback f) := {}

end pullback

section map

/--
We can map subobjects of `X` to subobjects of `Y`
by post-composition with a monomorphism `f : X ⟶ Y`.
-/
def map (f : X ⟶ Y) [mono f] : subobject X ⥤ subobject Y :=
lower (mono_over.map f)

lemma map_id (x : subobject X) : (map (𝟙 X)).obj x = x :=
begin
  apply quotient.induction_on' x,
  intro f,
  apply quotient.sound,
  exact ⟨mono_over.map_id.app f⟩,
end

lemma map_comp (f : X ⟶ Y) (g : Y ⟶ Z) [mono f] [mono g] (x : subobject X) :
  (map (f ≫ g)).obj x = (map g).obj ((map f).obj x) :=
begin
  apply quotient.induction_on' x,
  intro t,
  apply quotient.sound,
  refine ⟨(mono_over.map_comp _ _).app t⟩,
end

/-- Isomorphic objects have equivalent subobject lattices. -/
def map_iso {A B : C} (e : A ≅ B) : subobject A ≌ subobject B :=
lower_equivalence (mono_over.map_iso e)

/-- In fact, there's a type level bijection between the subobjects of isomorphic objects,
which preserves the order. -/
-- @[simps] here generates a lemma `map_iso_to_order_iso_to_equiv_symm_apply`
-- whose left hand side is not in simp normal form.
def map_iso_to_order_iso (e : X ≅ Y) : subobject X ≃o subobject Y :=
{ to_fun := (map e.hom).obj,
  inv_fun := (map e.inv).obj,
  left_inv := λ g, by simp_rw [← map_comp, e.hom_inv_id, map_id],
  right_inv := λ g, by simp_rw [← map_comp, e.inv_hom_id, map_id],
  map_rel_iff' := λ A B, begin
    dsimp, fsplit,
    { intro h,
      apply_fun (map e.inv).obj at h,
      simp_rw [← map_comp, e.hom_inv_id, map_id] at h,
      exact h, },
    { intro h,
      apply_fun (map e.hom).obj at h,
      exact h, },
  end }

@[simp] lemma map_iso_to_order_iso_apply (e : X ≅ Y) (P : subobject X) :
  map_iso_to_order_iso e P = (map e.hom).obj P :=
rfl

@[simp] lemma map_iso_to_order_iso_symm_apply (e : X ≅ Y) (Q : subobject Y) :
  (map_iso_to_order_iso e).symm Q = (map e.inv).obj Q :=
rfl

/-- `map f : subobject X ⥤ subobject Y` is
the left adjoint of `pullback f : subobject Y ⥤ subobject X`. -/
def map_pullback_adj [has_pullbacks C] (f : X ⟶ Y) [mono f] : map f ⊣ pullback f :=
lower_adjunction (mono_over.map_pullback_adj f)

@[simp]
lemma pullback_map_self [has_pullbacks C] (f : X ⟶ Y) [mono f] (g : subobject X) :
  (pullback f).obj ((map f).obj g) = g :=
begin
  revert g,
  apply quotient.ind,
  intro g',
  apply quotient.sound,
  exact ⟨(mono_over.pullback_map_self f).app _⟩,
end

lemma map_pullback [has_pullbacks C]
  {X Y Z W : C} {f : X ⟶ Y} {g : X ⟶ Z} {h : Y ⟶ W} {k : Z ⟶ W} [mono h] [mono g]
  (comm : f ≫ h = g ≫ k) (t : is_limit (pullback_cone.mk f g comm)) (p : subobject Y) :
  (map g).obj ((pullback f).obj p) = (pullback k).obj ((map h).obj p) :=
begin
  revert p,
  apply quotient.ind',
  intro a,
  apply quotient.sound,
  apply thin_skeleton.equiv_of_both_ways,
  { refine mono_over.hom_mk (pullback.lift pullback.fst _ _) (pullback.lift_snd _ _ _),
    change _ ≫ a.arrow ≫ h = (pullback.snd ≫ g) ≫ _,
    rw [assoc, ← comm, pullback.condition_assoc] },
  { refine mono_over.hom_mk (pullback.lift pullback.fst
                        (pullback_cone.is_limit.lift' t (pullback.fst ≫ a.arrow) pullback.snd _).1
                        (pullback_cone.is_limit.lift' _ _ _ _).2.1.symm) _,
    { rw [← pullback.condition, assoc], refl },
    { dsimp, rw [pullback.lift_snd_assoc],
      apply (pullback_cone.is_limit.lift' _ _ _ _).2.2 } }
end

end map

section «exists»
variables [has_images C]

/--
The functor from subobjects of `X` to subobjects of `Y` given by
sending the subobject `S` to its "image" under `f`, usually denoted $\exists_f$.
For instance, when `C` is the category of types,
viewing `subobject X` as `set X` this is just `set.image f`.

This functor is left adjoint to the `pullback f` functor (shown in `exists_pullback_adj`)
provided both are defined, and generalises the `map f` functor, again provided it is defined.
-/
def «exists» (f : X ⟶ Y) : subobject X ⥤ subobject Y :=
lower (mono_over.exists f)

/--
When `f : X ⟶ Y` is a monomorphism, `exists f` agrees with `map f`.
-/
lemma exists_iso_map (f : X ⟶ Y) [mono f] : «exists» f = map f :=
lower_iso _ _ (mono_over.exists_iso_map f)

/--
`exists f : subobject X ⥤ subobject Y` is
left adjoint to `pullback f : subobject Y ⥤ subobject X`.
-/
def exists_pullback_adj (f : X ⟶ Y) [has_pullbacks C] : «exists» f ⊣ pullback f :=
lower_adjunction (mono_over.exists_pullback_adj f)

end  «exists»

section order_top

instance order_top {X : C} : order_top (subobject X) :=
{ top := quotient.mk' ⊤,
  le_top :=
  begin
    refine quotient.ind' (λ f, _),
    exact ⟨mono_over.le_top f⟩,
  end,
  ..subobject.partial_order X}

instance {X : C} : inhabited (subobject X) := ⟨⊤⟩

lemma top_eq_id {B : C} : (⊤ : subobject B) = subobject.mk (𝟙 B) := rfl

lemma map_top (f : X ⟶ Y) [mono f] : (map f).obj ⊤ = quotient.mk' (mono_over.mk' f) :=
quotient.sound' ⟨mono_over.map_top f⟩

@[simp]
lemma underlying_iso_inv_top_arrow {B : C} :
  (underlying_iso (𝟙 B)).inv ≫ (⊤ : subobject B).arrow = 𝟙 B :=
underlying_iso_arrow _

section
variables [has_pullbacks C]

lemma pullback_top (f : X ⟶ Y) : (pullback f).obj ⊤ = ⊤ :=
quotient.sound' ⟨mono_over.pullback_top f⟩

lemma pullback_self {A B : C} (f : A ⟶ B) [mono f] :
  (pullback f).obj (mk f) = ⊤ :=
quotient.sound' ⟨mono_over.pullback_self f⟩

end

end order_top

section order_bot
variables [has_zero_morphisms C] [has_zero_object C]
local attribute [instance] has_zero_object.has_zero

instance order_bot {X : C} : order_bot (subobject X) :=
{ bot := quotient.mk' ⊥,
  bot_le :=
  begin
    refine quotient.ind' (λ f, _),
    exact ⟨mono_over.bot_le f⟩,
  end,
  ..subobject.partial_order X}

lemma bot_eq_zero {B : C} : (⊥ : subobject B) = subobject.mk (0 : 0 ⟶ B) := rfl

lemma map_bot (f : X ⟶ Y) [mono f] : (map f).obj ⊥ = ⊥ :=
quotient.sound' ⟨mono_over.map_bot f⟩

end order_bot

section functor
variable (C)

/-- Sending `X : C` to `subobject X` is a contravariant functor `Cᵒᵖ ⥤ Type`. -/
@[simps]
def functor [has_pullbacks C] : Cᵒᵖ ⥤ Type (max u₁ v₁) :=
{ obj := λ X, subobject X.unop,
  map := λ X Y f, (pullback f.unop).obj,
  map_id' := λ X, funext pullback_id,
  map_comp' := λ X Y Z f g, funext (pullback_comp _ _) }

end functor

section semilattice_inf_top
variables [has_pullbacks C]

/-- The functorial infimum on `mono_over A` descends to an infimum on `subobject A`. -/
def inf {A : C} : subobject A ⥤ subobject A ⥤ subobject A :=
thin_skeleton.map₂ mono_over.inf

lemma inf_le_left  {A : C} (f g : subobject A) :
  (inf.obj f).obj g ≤ f :=
quotient.induction_on₂' f g (λ a b, ⟨mono_over.inf_le_left _ _⟩)

lemma inf_le_right {A : C} (f g : subobject A) :
  (inf.obj f).obj g ≤ g :=
quotient.induction_on₂' f g (λ a b, ⟨mono_over.inf_le_right _ _⟩)

lemma le_inf {A : C} (h f g : subobject A) :
  h ≤ f → h ≤ g → h ≤ (inf.obj f).obj g :=
quotient.induction_on₃' h f g
begin
  rintros f g h ⟨k⟩ ⟨l⟩,
  exact ⟨mono_over.le_inf _ _ _ k l⟩,
end

instance {B : C} : semilattice_inf_top (subobject B) :=
{ inf := λ m n, (inf.obj m).obj n,
  inf_le_left := inf_le_left,
  inf_le_right := inf_le_right,
  le_inf := le_inf,
  ..subobject.order_top }

lemma top_factors {A B : C} (f : A ⟶ B) : (⊤ : subobject B).factors f :=
⟨f ≫ (underlying_iso _).inv, by simp⟩

-- FIXME better proof?
lemma le_of_comm {B : C} {X Y : subobject B} (f : (X : C) ⟶ (Y : C)) (w : f ≫ Y.arrow = X.arrow) :
  X ≤ Y :=
begin
revert f w,
exact quotient.induction_on₂' X Y
begin
  intros P Q f w,
  fsplit,
  fsplit, dsimp,
  refine (representative_iso P).inv.left ≫ f ≫ (representative_iso Q).hom.left,
  { tidy?, },
  simp,
  erw w,
  erw (representative_iso P).inv.w,
  dsimp, simp,
end
end

lemma image_subobject_le {A B : C} {X : subobject B} (f : A ⟶ B) [has_image f]
  (h : A ⟶ X) (w : h ≫ X.arrow = f) :
  image_subobject f ≤ X :=
le_of_comm
  ((image_subobject_iso f).hom ≫ image.lift { I := (X : C), e := h, m := X.arrow, })
  (by simp [←image_subobject_arrow f])

-- TODO is this true without assuming `f` has an image?
@[simp]
lemma inf_factors {A B : C} {X Y : subobject B} (f : A ⟶ B) [has_image f] :
  (X ⊓ Y).factors f ↔ X.factors f ∧ Y.factors f :=
⟨begin
  rintro ⟨h, w⟩,
  exact ⟨⟨h ≫ underlying.map (hom_of_le (inf_le_left X Y)), by simp [w]⟩,
           ⟨h ≫ underlying.map (hom_of_le (inf_le_right X Y)), by simp [w]⟩⟩,
end,
begin
  rintro ⟨⟨hX, wX⟩, ⟨hY, wY⟩⟩,
  exact ⟨factor_thru_image f ≫ (image_subobject_iso f).inv ≫
    underlying.map
      (hom_of_le (_root_.le_inf (image_subobject_le f hX wX) (image_subobject_le f hY wY))),
    by simp⟩,
end⟩

@[simp]
lemma finset_inf_factors {A B : C} {s : finset (subobject B)} (f : A ⟶ B) [has_image f] :
  (s.inf id).factors f ↔ ∀ P : subobject B, P ∈ s → P.factors f :=
begin
  classical,
  apply finset.induction_on s,
  { simp [top_factors], },
  { intros X s nm ih, simp [ih], }
end

lemma inf_eq_map_pullback' {A : C} (f₁ : mono_over A) (f₂ : subobject A) :
  (subobject.inf.obj (quotient.mk' f₁)).obj f₂ =
    (subobject.map f₁.arrow).obj ((subobject.pullback f₁.arrow).obj f₂) :=
begin
  apply quotient.induction_on' f₂,
  intro f₂,
  refl,
end

lemma inf_eq_map_pullback {A : C} (f₁ : mono_over A) (f₂ : subobject A) :
  (quotient.mk' f₁ ⊓ f₂ : subobject A) = (map f₁.arrow).obj ((pullback f₁.arrow).obj f₂) :=
inf_eq_map_pullback' f₁ f₂

lemma prod_eq_inf {A : C} {f₁ f₂ : subobject A} [has_binary_product f₁ f₂] :
  (f₁ ⨯ f₂) = f₁ ⊓ f₂ :=
le_antisymm
  (_root_.le_inf
    (le_of_hom limits.prod.fst)
    (le_of_hom limits.prod.snd))
  (le_of_hom
    (prod.lift
      (hom_of_le _root_.inf_le_left)
      (hom_of_le _root_.inf_le_right)))

lemma inf_def {B : C} (m m' : subobject B) :
  m ⊓ m' = (inf.obj m).obj m' := rfl

/-- `⊓` commutes with pullback. -/
lemma inf_pullback {X Y : C} (g : X ⟶ Y) (f₁ f₂) :
  (pullback g).obj (f₁ ⊓ f₂) = (pullback g).obj f₁ ⊓ (pullback g).obj f₂ :=
begin
  revert f₁,
  apply quotient.ind',
  intro f₁,
  erw [inf_def, inf_def, inf_eq_map_pullback', inf_eq_map_pullback', ← pullback_comp,
       ← map_pullback pullback.condition (pullback_is_pullback f₁.arrow g),
       ← pullback_comp, pullback.condition],
  refl,
end

/-- `⊓` commutes with map. -/
lemma inf_map {X Y : C} (g : Y ⟶ X) [mono g] (f₁ f₂) :
  (map g).obj (f₁ ⊓ f₂) = (map g).obj f₁ ⊓ (map g).obj f₂ :=
begin
  revert f₁,
  apply quotient.ind',
  intro f₁,
  erw [inf_def, inf_def, inf_eq_map_pullback',
       inf_eq_map_pullback', ← map_comp],
  dsimp,
  rw [pullback_comp, pullback_map_self],
end

end semilattice_inf_top

section semilattice_sup
variables [has_images C] [has_binary_coproducts C]

/-- The functorial supremum on `mono_over A` descends to an supremum on `subobject A`. -/
def sup {A : C} : subobject A ⥤ subobject A ⥤ subobject A :=
thin_skeleton.map₂ mono_over.sup

instance {B : C} : semilattice_sup (subobject B) :=
{ sup := λ m n, (sup.obj m).obj n,
  le_sup_left := λ m n, quotient.induction_on₂' m n (λ a b, ⟨mono_over.le_sup_left _ _⟩),
  le_sup_right := λ m n, quotient.induction_on₂' m n (λ a b, ⟨mono_over.le_sup_right _ _⟩),
  sup_le := λ m n k, quotient.induction_on₃' m n k (λ a b c ⟨i⟩ ⟨j⟩, ⟨mono_over.sup_le _ _ _ i j⟩),
  ..subobject.partial_order B }

section
variables [has_zero_morphisms C] [has_zero_object C]

instance {B : C} : semilattice_sup_bot (subobject B) :=
{ ..subobject.order_bot,
  ..subobject.semilattice_sup }

end

end semilattice_sup

section lattice
variables [has_pullbacks C] [has_images C] [has_binary_coproducts C]

instance {B : C} : lattice (subobject B) :=
{ ..subobject.semilattice_inf_top,
  ..subobject.semilattice_sup }

variables [has_zero_morphisms C] [has_zero_object C]

instance {B : C} : bounded_lattice (subobject B) :=
{ ..subobject.semilattice_inf_top,
  ..subobject.semilattice_sup_bot }

end lattice

end subobject

end category_theory<|MERGE_RESOLUTION|>--- conflicted
+++ resolved
@@ -586,18 +586,14 @@
 def arrow {X : C} (Y : subobject X) : (Y : C) ⟶ X :=
 (representative.obj Y).val.hom
 
-<<<<<<< HEAD
 instance arrow_mono {X : C} (Y : subobject X) : mono (Y.arrow) :=
 (representative.obj Y).property
 
-=======
->>>>>>> d723273e
 @[simp]
 lemma underlying_arrow {X : C} {Y Z : subobject X} (f : Y ⟶ Z) :
   underlying.map f ≫ arrow Z = arrow Y :=
 over.w (representative.map f)
 
-<<<<<<< HEAD
 @[simp]
 lemma underlying_iso_arrow {X Y : C} (f : X ⟶ Y) [mono f] :
   (underlying_iso f).inv ≫ (subobject.mk f).arrow = f :=
@@ -618,8 +614,6 @@
   P.factor_thru f h ≫ P.arrow = f :=
 classical.some_spec h
 
-=======
->>>>>>> d723273e
 end subobject
 
 namespace limits
@@ -644,15 +638,11 @@
   (equalizer_subobject_iso f g).inv ≫ (equalizer_subobject f g).arrow = equalizer.ι f g :=
 over.w (subobject.representative_iso (mono_over.mk' (equalizer.ι f g))).inv
 
-<<<<<<< HEAD
 @[reassoc]
-=======
->>>>>>> d723273e
 lemma equalizer_subobject_arrow_comp :
   (equalizer_subobject f g).arrow ≫ f = (equalizer_subobject f g).arrow ≫ g :=
 by simp [equalizer_subobject_arrow, equalizer.condition]
 
-<<<<<<< HEAD
 lemma equalizer_subobject_factors {W : C} (h : W ⟶ X) (w : h ≫ f = h ≫ g) :
   (equalizer_subobject f g).factors h :=
 ⟨equalizer.lift h w ≫ (equalizer_subobject_iso f g).inv, (by simp)⟩
@@ -663,8 +653,6 @@
   equalizer_subobject_arrow_comp, category.assoc],
 equalizer_subobject_factors f g h⟩
 
-=======
->>>>>>> d723273e
 end equalizer
 
 section kernel
@@ -692,7 +680,6 @@
   (kernel_subobject f).arrow ≫ f = 0 :=
 by simp [kernel_subobject_arrow, kernel.condition]
 
-<<<<<<< HEAD
 lemma kernel_subobject_factors {W : C} (h : W ⟶ X) (w : h ≫ f = 0) :
   (kernel_subobject f).factors h :=
 ⟨kernel.lift _ h w ≫ (kernel_subobject_iso f).inv, (by simp)⟩
@@ -703,8 +690,6 @@
   kernel_subobject_arrow_comp, comp_zero],
 kernel_subobject_factors f h⟩
 
-=======
->>>>>>> d723273e
 end kernel
 
 section image
@@ -736,23 +721,17 @@
   factor_thru_image_subobject f ≫ (image_subobject f).arrow = f :=
 by simp [factor_thru_image_subobject, image_subobject_arrow]
 
-<<<<<<< HEAD
 lemma image_subobject_factors {W : C} (h : W ⟶ Y) (w : ∃ k : W ⟶ X, k ≫ f = h) :
   (image_subobject f).factors h :=
 ⟨classical.some w ≫ factor_thru_image f ≫ (image_subobject_iso f).inv,
   by simp [classical.some_spec w]⟩
 
-=======
->>>>>>> d723273e
 end image
 
 end limits
 
-<<<<<<< HEAD
 open category_theory.limits
 
-=======
->>>>>>> d723273e
 namespace subobject
 
 /-- Any functor `mono_over X ⥤ mono_over Y` descends to a functor
