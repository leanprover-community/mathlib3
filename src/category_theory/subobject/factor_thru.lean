/-
Copyright (c) 2020 Scott Morrison. All rights reserved.
Released under Apache 2.0 license as described in the file LICENSE.
Authors: Bhavik Mehta, Scott Morrison
-/
import category_theory.subobject.basic

/-!
# Factoring through subobjects

The predicate `h : P.factors f`, for `P : subobject Y` and `f : X ⟶ Y`
asserts the existence of some `P.factor_thru f : X ⟶ (P : C)` making the obvious diagram commute.
We provide conditions for `P.factors f`, when `P` is a kernel/equalizer/image/inf/sup subobject.

TODO: Add conditions for when `P` is a pullback subobject.
TODO: an iff characterisation of `(image_subobject f).factors h`
-/

universes v₁ v₂ u₁ u₂

noncomputable theory

open category_theory category_theory.category category_theory.limits

variables {C : Type u₁} [category.{v₁} C] {X Y Z : C}
variables {D : Type u₂} [category.{v₂} D]

namespace category_theory

namespace mono_over

/-- When `f : X ⟶ Y` and `P : mono_over Y`,
`P.factors f` expresses that there exists a factorisation of `f` through `P`.
Given `h : P.factors f`, you can recover the morphism as `P.factor_thru f h`.
-/
def factors {X Y : C} (P : mono_over Y) (f : X ⟶ Y) : Prop := ∃ g : X ⟶ P.val.left, g ≫ P.arrow = f

/-- `P.factor_thru f h` provides a factorisation of `f : X ⟶ Y` through some `P : mono_over Y`,
given the evidence `h : P.factors f` that such a factorisation exists. -/
def factor_thru {X Y : C} (P : mono_over Y) (f : X ⟶ Y) (h : factors P f) : X ⟶ P.val.left :=
classical.some h

end mono_over

namespace subobject

/-- When `f : X ⟶ Y` and `P : subobject Y`,
`P.factors f` expresses that there exists a factorisation of `f` through `P`.
Given `h : P.factors f`, you can recover the morphism as `P.factor_thru f h`.
-/
def factors {X Y : C} (P : subobject Y) (f : X ⟶ Y) : Prop :=
quotient.lift_on' P (λ P, P.factors f)
begin
  rintros P Q ⟨h⟩,
  apply propext,
  split,
  { rintro ⟨i, w⟩,
    exact ⟨i ≫ h.hom.left, by erw [category.assoc, over.w h.hom, w]⟩, },
  { rintro ⟨i, w⟩,
    exact ⟨i ≫ h.inv.left, by erw [category.assoc, over.w h.inv, w]⟩, },
end

lemma factors_iff {X Y : C} (P : subobject Y) (f : X ⟶ Y) :
  P.factors f ↔ (representative.obj P).factors f :=
begin
  induction P,
  { rcases P with ⟨⟨P, ⟨⟩, g⟩, hg⟩,
    resetI,
    fsplit,
    { rintro ⟨i, w⟩,
      refine ⟨i ≫ (underlying_iso g).inv, _⟩,
      simp only [category_theory.category.assoc],
      convert w,
      convert underlying_iso_arrow _, },
    { rintro ⟨i, w⟩,
      refine ⟨i ≫ (underlying_iso g).hom, _⟩,
      simp only [category_theory.category.assoc],
      convert w,
      rw ←iso.eq_inv_comp,
      symmetry,
      convert underlying_iso_arrow _, }, },
  { refl, },
end

lemma factors_self {X : C} (P : subobject X) : P.factors P.arrow :=
(factors_iff _ _).mpr ⟨𝟙 P, (by simp)⟩

lemma factors_comp_arrow {X Y : C} {P : subobject Y} (f : X ⟶ P) : P.factors (f ≫ P.arrow) :=
(factors_iff _ _).mpr ⟨f, rfl⟩

lemma factors_of_factors_right {X Y Z : C} {P : subobject Z} (f : X ⟶ Y) {g : Y ⟶ Z}
  (h : P.factors g) : P.factors (f ≫ g) :=
begin
  revert P,
  refine quotient.ind' _,
  intro P,
  rintro ⟨g, rfl⟩,
  exact ⟨f ≫ g, by simp⟩,
end

lemma factors_zero [has_zero_morphisms C] {X Y : C} {P : subobject Y} :
  P.factors (0 : X ⟶ Y) :=
(factors_iff _ _).mpr ⟨0, by simp⟩

lemma factors_of_le {Y Z : C} {P Q : subobject Y} (f : Z ⟶ Y) (h : P ≤ Q) :
  P.factors f → Q.factors f :=
begin
  revert P Q,
  refine quotient.ind₂' _,
  rintro P Q ⟨h⟩ ⟨g, rfl⟩,
  refine ⟨g ≫ h.left, _⟩,
  rw assoc,
  congr' 1,
  apply over.w h,
end

/-- `P.factor_thru f h` provides a factorisation of `f : X ⟶ Y` through some `P : subobject Y`,
given the evidence `h : P.factors f` that such a factorisation exists. -/
def factor_thru {X Y : C} (P : subobject Y) (f : X ⟶ Y) (h : factors P f) : X ⟶ P :=
classical.some ((factors_iff _ _).mp h)

@[simp, reassoc] lemma factor_thru_arrow {X Y : C} (P : subobject Y) (f : X ⟶ Y) (h : factors P f) :
  P.factor_thru f h ≫ P.arrow = f :=
classical.some_spec ((factors_iff _ _).mp h)

@[simp] lemma factor_thru_self {X : C} (P : subobject X) (h) :
  P.factor_thru P.arrow h = 𝟙 P :=
by { ext, simp, }

@[simp] lemma factor_thru_comp_arrow {X Y : C} {P : subobject Y} (f : X ⟶ P) (h) :
  P.factor_thru (f ≫ P.arrow) h = f :=
by { ext, simp, }

@[simp] lemma factor_thru_eq_zero [has_zero_morphisms C]
  {X Y : C} {P : subobject Y} {f : X ⟶ Y} {h : factors P f} :
  P.factor_thru f h = 0 ↔ f = 0 :=
begin
  fsplit,
  { intro w,
    replace w := w =≫ P.arrow,
    simpa using w, },
  { rintro rfl,
    ext, simp, },
end

lemma factor_thru_right {X Y Z : C} {P : subobject Z} (f : X ⟶ Y) (g : Y ⟶ Z) (h : P.factors g) :
  f ≫ P.factor_thru g h = P.factor_thru (f ≫ g) (factors_of_factors_right f h) :=
begin
  apply (cancel_mono P.arrow).mp,
  simp,
end

@[simp]
lemma factor_thru_zero
  [has_zero_morphisms C] {X Y : C} {P : subobject Y} (h : P.factors (0 : X ⟶ Y)) :
  P.factor_thru 0 h = 0 :=
by simp

-- `h` is an explicit argument here so we can use
-- `rw factor_thru_le h`, obtaining a subgoal `P.factors f`.
-- (While the reverse direction looks plausible as a simp lemma, it seems to be unproductive.)
lemma factor_thru_of_le
  {Y Z : C} {P Q : subobject Y} {f : Z ⟶ Y} (h : P ≤ Q) (w : P.factors f) :
  Q.factor_thru f (factors_of_le f h w) = P.factor_thru f w ≫ of_le P Q h :=
by { ext, simp, }

section preadditive

variables [preadditive C]

lemma factors_add {X Y : C} {P : subobject Y} (f g : X ⟶ Y) (wf : P.factors f) (wg : P.factors g) :
  P.factors (f + g) :=
(factors_iff _ _).mpr ⟨P.factor_thru f wf + P.factor_thru g wg, by simp⟩

-- This can't be a `simp` lemma as `wf` and `wg` may not exist.
-- However you can `rw` by it to assert that `f` anf `g` factor through `P` separately.
lemma factor_thru_add {X Y : C} {P : subobject Y} (f g : X ⟶ Y)
   (w : P.factors (f + g)) (wf : P.factors f) (wg : P.factors g) :
  P.factor_thru (f + g) w = P.factor_thru f wf + P.factor_thru g wg :=
by { ext, simp, }

lemma factors_left_of_factors_add {X Y : C} {P : subobject Y} (f g : X ⟶ Y)
  (w : P.factors (f + g)) (wg : P.factors g) : P.factors f :=
(factors_iff _ _).mpr ⟨P.factor_thru (f + g) w - P.factor_thru g wg, by simp⟩

@[simp]
lemma factor_thru_add_sub_factor_thru_right {X Y : C} {P : subobject Y} (f g : X ⟶ Y)
  (w : P.factors (f + g)) (wg : P.factors g) :
  P.factor_thru (f + g) w - P.factor_thru g wg =
    P.factor_thru f (factors_left_of_factors_add f g w wg) :=
by { ext, simp, }

lemma factors_right_of_factors_add {X Y : C} {P : subobject Y} (f g : X ⟶ Y)
  (w : P.factors (f + g)) (wf : P.factors f) : P.factors g :=
(factors_iff _ _).mpr ⟨P.factor_thru (f + g) w - P.factor_thru f wf, by simp⟩

@[simp]
lemma factor_thru_add_sub_factor_thru_left {X Y : C} {P : subobject Y} (f g : X ⟶ Y)
  (w : P.factors (f + g)) (wf : P.factors f) :
  P.factor_thru (f + g) w - P.factor_thru f wf =
    P.factor_thru g (factors_right_of_factors_add f g w wf) :=
by { ext, simp, }

<<<<<<< HEAD
=======
section preadditive

variables [preadditive C]

lemma factors_add {X Y : C} {P : subobject Y} (f g : X ⟶ Y) (wf : P.factors f) (wg : P.factors g) :
  P.factors (f + g) :=
(factors_iff _ _).mpr ⟨P.factor_thru f wf + P.factor_thru g wg, by simp⟩

-- This can't be a `simp` lemma as `wf` and `wg` may not exist.
-- However you can `rw` by it to assert that `f` and `g` factor through `P` separately.
lemma factor_thru_add {X Y : C} {P : subobject Y} (f g : X ⟶ Y)
   (w : P.factors (f + g)) (wf : P.factors f) (wg : P.factors g) :
  P.factor_thru (f + g) w = P.factor_thru f wf + P.factor_thru g wg :=
by { ext, simp, }

lemma factors_left_of_factors_add {X Y : C} {P : subobject Y} (f g : X ⟶ Y)
  (w : P.factors (f + g)) (wg : P.factors g) : P.factors f :=
(factors_iff _ _).mpr ⟨P.factor_thru (f + g) w - P.factor_thru g wg, by simp⟩

@[simp]
lemma factor_thru_add_sub_factor_thru_right {X Y : C} {P : subobject Y} (f g : X ⟶ Y)
  (w : P.factors (f + g)) (wg : P.factors g) :
  P.factor_thru (f + g) w - P.factor_thru g wg =
    P.factor_thru f (factors_left_of_factors_add f g w wg) :=
by { ext, simp, }

lemma factors_right_of_factors_add {X Y : C} {P : subobject Y} (f g : X ⟶ Y)
  (w : P.factors (f + g)) (wf : P.factors f) : P.factors g :=
(factors_iff _ _).mpr ⟨P.factor_thru (f + g) w - P.factor_thru f wf, by simp⟩

@[simp]
lemma factor_thru_add_sub_factor_thru_left {X Y : C} {P : subobject Y} (f g : X ⟶ Y)
  (w : P.factors (f + g)) (wf : P.factors f) :
  P.factor_thru (f + g) w - P.factor_thru f wf =
    P.factor_thru g (factors_right_of_factors_add f g w wf) :=
by { ext, simp, }

>>>>>>> 62018713
end preadditive

end subobject

-- TODO move the following sections to `category_theory.subobject.limits`.

namespace limits

section equalizer
variables (f g : X ⟶ Y) [has_equalizer f g]

/-- The equalizer of morphisms `f g : X ⟶ Y` as a `subobject X`. -/
def equalizer_subobject : subobject X :=
subobject.mk (equalizer.ι f g)

/-- The underlying object of `equalizer_subobject f g` is (up to isomorphism!)
the same as the chosen object `equalizer f g`. -/
def equalizer_subobject_iso : (equalizer_subobject f g : C) ≅ equalizer f g :=
subobject.underlying_iso (equalizer.ι f g)

lemma equalizer_subobject_arrow :
  (equalizer_subobject f g).arrow = (equalizer_subobject_iso f g).hom ≫ equalizer.ι f g :=
(over.w (subobject.representative_iso (mono_over.mk' (equalizer.ι f g))).hom).symm

@[simp] lemma equalizer_subobject_arrow' :
  (equalizer_subobject_iso f g).inv ≫ (equalizer_subobject f g).arrow = equalizer.ι f g :=
over.w (subobject.representative_iso (mono_over.mk' (equalizer.ι f g))).inv

@[reassoc]
lemma equalizer_subobject_arrow_comp :
  (equalizer_subobject f g).arrow ≫ f = (equalizer_subobject f g).arrow ≫ g :=
by simp [equalizer_subobject_arrow, equalizer.condition]

lemma equalizer_subobject_factors {W : C} (h : W ⟶ X) (w : h ≫ f = h ≫ g) :
  (equalizer_subobject f g).factors h :=
⟨equalizer.lift h w, by simp⟩

lemma equalizer_subobject_factors_iff {W : C} (h : W ⟶ X) :
  (equalizer_subobject f g).factors h ↔ h ≫ f = h ≫ g :=
⟨λ w, by rw [←subobject.factor_thru_arrow _ _ w, category.assoc,
  equalizer_subobject_arrow_comp, category.assoc],
equalizer_subobject_factors f g h⟩

end equalizer

section kernel
variables [has_zero_morphisms C] (f : X ⟶ Y) [has_kernel f]

/-- The kernel of a morphism `f : X ⟶ Y` as a `subobject X`. -/
abbreviation kernel_subobject : subobject X :=
subobject.mk (kernel.ι f)

/-- The underlying object of `kernel_subobject f` is (up to isomorphism!)
the same as the chosen object `kernel f`. -/
def kernel_subobject_iso :
  (kernel_subobject f : C) ≅ kernel f :=
subobject.underlying_iso (kernel.ι f)

lemma kernel_subobject_arrow :
  (kernel_subobject f).arrow = (kernel_subobject_iso f).hom ≫ kernel.ι f :=
(over.w (subobject.representative_iso (mono_over.mk' (kernel.ι f))).hom).symm

@[simp] lemma kernel_subobject_arrow' :
  (kernel_subobject_iso f).inv ≫ (kernel_subobject f).arrow = kernel.ι f :=
over.w (subobject.representative_iso (mono_over.mk' (kernel.ι f))).inv

@[simp, reassoc]
lemma kernel_subobject_arrow_comp :
  (kernel_subobject f).arrow ≫ f = 0 :=
by simp [kernel_subobject_arrow, kernel.condition]

lemma kernel_subobject_factors {W : C} (h : W ⟶ X) (w : h ≫ f = 0) :
  (kernel_subobject f).factors h :=
⟨kernel.lift _ h w, by simp⟩

lemma kernel_subobject_factors_iff {W : C} (h : W ⟶ X) :
  (kernel_subobject f).factors h ↔ h ≫ f = 0 :=
⟨λ w, by rw [←subobject.factor_thru_arrow _ _ w, category.assoc,
  kernel_subobject_arrow_comp, comp_zero],
kernel_subobject_factors f h⟩

lemma le_kernel_subobject (A : subobject X) (h : A.arrow ≫ f = 0) : A ≤ kernel_subobject f :=
subobject.le_mk_of_comm (kernel.lift f A.arrow h) (by simp)

/-- The kernel of `f` is always a smaller subobject than the kernel of `f ≫ h`. -/
lemma kernel_subobject_comp_le
  (f : X ⟶ Y) [has_kernel f] {Z : C} (h : Y ⟶ Z) [has_kernel (f ≫ h)]:
  kernel_subobject f ≤ kernel_subobject (f ≫ h) :=
le_kernel_subobject _ _ (by simp)

/-- Postcomposing by an monomorphism does not change the kernel subobject. -/
@[simp]
lemma kernel_subobject_comp_mono
  (f : X ⟶ Y) [has_kernel f] {Z : C} (h : Y ⟶ Z) [mono h] :
  kernel_subobject (f ≫ h) = kernel_subobject f :=
le_antisymm
  (le_kernel_subobject _ _ ((cancel_mono h).mp (by simp)))
  (kernel_subobject_comp_le f h)

end kernel

section image
variables (f : X ⟶ Y) [has_image f]

/-- The image of a morphism `f g : X ⟶ Y` as a `subobject Y`. -/
def image_subobject : subobject Y :=
subobject.mk (image.ι f)

/-- The underlying object of `image_subobject f` is (up to isomorphism!)
the same as the chosen object `image f`. -/
def image_subobject_iso :
  (image_subobject f : C) ≅ image f :=
subobject.underlying_iso (image.ι f)

lemma image_subobject_arrow :
  (image_subobject f).arrow = (image_subobject_iso f).hom ≫ image.ι f :=
(over.w (subobject.representative_iso (mono_over.mk' (image.ι f))).hom).symm

@[simp] lemma image_subobject_arrow' :
  (image_subobject_iso f).inv ≫ (image_subobject f).arrow = image.ι f :=
over.w (subobject.representative_iso (mono_over.mk' (image.ι f))).inv

/-- A factorisation of `f : X ⟶ Y` through `image_subobject f`. -/
def factor_thru_image_subobject : X ⟶ image_subobject f :=
factor_thru_image f ≫ (image_subobject_iso f).inv

@[simp, reassoc]
lemma image_subobject_arrow_comp :
  factor_thru_image_subobject f ≫ (image_subobject f).arrow = f :=
by simp [factor_thru_image_subobject, image_subobject_arrow]

lemma image_subobject_factors_comp_self {W : C} (k : W ⟶ X)  :
  (image_subobject f).factors (k ≫ f) :=
⟨k ≫ factor_thru_image f, by simp⟩

@[simp]
lemma factor_thru_image_subobject_comp_self {W : C} (k : W ⟶ X) (h) :
  (image_subobject f).factor_thru (k ≫ f) h = k ≫ factor_thru_image_subobject f :=
by { ext, simp, }

@[simp]
lemma factor_thru_image_subobject_comp_self_assoc {W W' : C} (k : W ⟶ W') (k' : W' ⟶ X) (h) :
  (image_subobject f).factor_thru (k ≫ k' ≫ f) h = k ≫ k' ≫ factor_thru_image_subobject f :=
by { ext, simp, }

@[simp]
lemma image_subobject_zero [has_zero_morphisms C] [has_zero_object C] :
  (image_subobject (0 : X ⟶ Y)).arrow = 0 :=
by { rw image_subobject_arrow, simp, }

/-- The image of `h ≫ f` is always a smaller subobject than the image of `f`. -/
lemma image_subobject_comp_le
  {X' : C} (h : X' ⟶ X) (f : X ⟶ Y) [has_image f] [has_image (h ≫ f)] :
  image_subobject (h ≫ f) ≤ image_subobject f :=
subobject.mk_le_mk_of_comm (image.pre_comp h f) (by simp)

/-- Precomposing by an isomorphism does not change the image subobject. -/
lemma image_subobject_iso_comp [has_equalizers C]
  {X' : C} (h : X' ⟶ X) [is_iso h] (f : X ⟶ Y) [has_image f] :
  image_subobject (h ≫ f) = image_subobject f :=
le_antisymm
  (image_subobject_comp_le h f)
  (subobject.mk_le_mk_of_comm (inv (image.pre_comp h f)) (by simp))

lemma image_subobject_le {A B : C} {X : subobject B} (f : A ⟶ B) [has_image f]
  (h : A ⟶ X) (w : h ≫ X.arrow = f) :
  image_subobject f ≤ X :=
subobject.le_of_comm
  ((image_subobject_iso f).hom ≫ image.lift { I := (X : C), e := h, m := X.arrow, })
  (by simp [←image_subobject_arrow f])

lemma image_subobject_le_mk {A B : C} {X : C} (g : X ⟶ B) [mono g] (f : A ⟶ B) [has_image f]
  (h : A ⟶ X) (w : h ≫ g = f) :
  image_subobject f ≤ subobject.mk g :=
image_subobject_le f (h ≫ (subobject.underlying_iso g).inv) (by simp [w])

/-- Given a commutative square between morphisms `f` and `g`,
we have a morphism in the category from `image_subobject f` to `image_subobject g`. -/
def image_subobject_map {W X Y Z : C} {f : W ⟶ X} [has_image f] {g : Y ⟶ Z} [has_image g]
  (sq : arrow.mk f ⟶ arrow.mk g) [has_image_map sq] :
  (image_subobject f : C) ⟶ (image_subobject g : C) :=
(image_subobject_iso f).hom ≫ image.map sq ≫ (image_subobject_iso g).inv

@[simp, reassoc]
lemma image_subobject_map_arrow {W X Y Z : C} {f : W ⟶ X} [has_image f] {g : Y ⟶ Z} [has_image g]
  (sq : arrow.mk f ⟶ arrow.mk g) [has_image_map sq] :
  image_subobject_map sq ≫ (image_subobject g).arrow = (image_subobject f).arrow ≫ sq.right :=
begin
  simp only [image_subobject_map, category.assoc, image_subobject_arrow'],
  erw [image.map_ι, ←category.assoc, ←image_subobject_arrow],
end

end image

end limits

end category_theory<|MERGE_RESOLUTION|>--- conflicted
+++ resolved
@@ -173,7 +173,7 @@
 (factors_iff _ _).mpr ⟨P.factor_thru f wf + P.factor_thru g wg, by simp⟩
 
 -- This can't be a `simp` lemma as `wf` and `wg` may not exist.
--- However you can `rw` by it to assert that `f` anf `g` factor through `P` separately.
+-- However you can `rw` by it to assert that `f` and `g` factor through `P` separately.
 lemma factor_thru_add {X Y : C} {P : subobject Y} (f g : X ⟶ Y)
    (w : P.factors (f + g)) (wf : P.factors f) (wg : P.factors g) :
   P.factor_thru (f + g) w = P.factor_thru f wf + P.factor_thru g wg :=
@@ -201,46 +201,6 @@
     P.factor_thru g (factors_right_of_factors_add f g w wf) :=
 by { ext, simp, }
 
-<<<<<<< HEAD
-=======
-section preadditive
-
-variables [preadditive C]
-
-lemma factors_add {X Y : C} {P : subobject Y} (f g : X ⟶ Y) (wf : P.factors f) (wg : P.factors g) :
-  P.factors (f + g) :=
-(factors_iff _ _).mpr ⟨P.factor_thru f wf + P.factor_thru g wg, by simp⟩
-
--- This can't be a `simp` lemma as `wf` and `wg` may not exist.
--- However you can `rw` by it to assert that `f` and `g` factor through `P` separately.
-lemma factor_thru_add {X Y : C} {P : subobject Y} (f g : X ⟶ Y)
-   (w : P.factors (f + g)) (wf : P.factors f) (wg : P.factors g) :
-  P.factor_thru (f + g) w = P.factor_thru f wf + P.factor_thru g wg :=
-by { ext, simp, }
-
-lemma factors_left_of_factors_add {X Y : C} {P : subobject Y} (f g : X ⟶ Y)
-  (w : P.factors (f + g)) (wg : P.factors g) : P.factors f :=
-(factors_iff _ _).mpr ⟨P.factor_thru (f + g) w - P.factor_thru g wg, by simp⟩
-
-@[simp]
-lemma factor_thru_add_sub_factor_thru_right {X Y : C} {P : subobject Y} (f g : X ⟶ Y)
-  (w : P.factors (f + g)) (wg : P.factors g) :
-  P.factor_thru (f + g) w - P.factor_thru g wg =
-    P.factor_thru f (factors_left_of_factors_add f g w wg) :=
-by { ext, simp, }
-
-lemma factors_right_of_factors_add {X Y : C} {P : subobject Y} (f g : X ⟶ Y)
-  (w : P.factors (f + g)) (wf : P.factors f) : P.factors g :=
-(factors_iff _ _).mpr ⟨P.factor_thru (f + g) w - P.factor_thru f wf, by simp⟩
-
-@[simp]
-lemma factor_thru_add_sub_factor_thru_left {X Y : C} {P : subobject Y} (f g : X ⟶ Y)
-  (w : P.factors (f + g)) (wf : P.factors f) :
-  P.factor_thru (f + g) w - P.factor_thru f wf =
-    P.factor_thru g (factors_right_of_factors_add f g w wf) :=
-by { ext, simp, }
-
->>>>>>> 62018713
 end preadditive
 
 end subobject
