--- conflicted
+++ resolved
@@ -31,15 +31,12 @@
 We work in an additive category C equipped with an additive shift.
 -/
 variables (C : Type u) [category.{v} C] [additive_category C]
-<<<<<<< HEAD
+
   [has_shift C] [functor.additive (shift C).functor] [functor.additive (shift C).inverse]
 /-
 Eventually can remove conditions on shift functor and inverse, as all equivalences of additive
 categories are additive functors
 -/
-=======
-  [has_shift C] [functor.additive (shift C).functor]
->>>>>>> 144e9c4b
 
 /--
 A triangle in C is a sextuple (X,Y,Z,f,g,h) where X,Y,Z are objects of C,
@@ -57,8 +54,6 @@
 local attribute [instance] has_zero_object.has_zero
 instance [has_zero_object C] : inhabited (triangle C) :=
 ⟨⟨0,0,0,0,0,0⟩⟩
-<<<<<<< HEAD
-
 
 /--
 For each object in C, there is a triangle of the form (X,X,0,𝟙_X,0,0)
@@ -70,9 +65,6 @@
   mor₁ := 𝟙 X,
   mor₂ := 0,
   mor₃ := 0 }
-
-=======
->>>>>>> 144e9c4b
 
 variable {C}
 
@@ -114,15 +106,9 @@
 { hom₁ := 𝟙 T.obj₁,
   hom₂ := 𝟙 T.obj₂,
   hom₃ := 𝟙 T.obj₃ }
-<<<<<<< HEAD
 
 instance (T : triangle C) : inhabited (triangle_morphism T T) := ⟨triangle_morphism_id T⟩
 
-=======
-
-instance (T : triangle C) : inhabited (triangle_morphism T T) := ⟨triangle_morphism_id T⟩
-
->>>>>>> 144e9c4b
 variables {T₁ T₂ T₃ : triangle C}
 
 /--
