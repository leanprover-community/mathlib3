/-
Copyright (c) 2021 Yaël Dillies, Bhavik Mehta. All rights reserved.
Released under Apache 2.0 license as described in the file LICENSE.
Authors: Yaël Dillies, Bhavik Mehta
-/
import algebra.hom.freiman
import analysis.asymptotics.asymptotics
import analysis.convex.strict_convex_space

/-!
# Salem-Spencer sets and Roth numbers

This file defines Salem-Spencer sets and the Roth number of a set.

A Salem-Spencer set is a set without arithmetic progressions of length `3`. Equivalently, the
average of any two distinct elements is not in the set.

The Roth number of a finset is the size of its biggest Salem-Spencer subset. This is a more general
definition than the one often found in mathematical litterature, where the `n`-th Roth number is
the size of the biggest Salem-Spencer subset of `{0, ..., n - 1}`.

## Main declarations

* `mul_salem_spencer`: Predicate for a set to be multiplicative Salem-Spencer.
* `add_salem_spencer`: Predicate for a set to be additive Salem-Spencer.
* `mul_roth_number`: The multiplicative Roth number of a finset.
* `add_roth_number`: The additive Roth number of a finset.
* `roth_number_nat`: The Roth number of a natural. This corresponds to
  `add_roth_number (finset.range n)`.

## TODO

Can `add_salem_spencer_iff_eq_right` be made more general?

## Tags

Salem-Spencer, Roth, arithmetic progression, average, three-free
-/

<<<<<<< HEAD
open function nat
open_locale pointwise

variables {F α β : Type*}
=======
open finset metric nat

variables {α β 𝕜 E : Type*}
>>>>>>> 83225b3d

section salem_spencer

open set

section monoid
variables [monoid α] [monoid β] (s t : set α)

/-- A multiplicative Salem-Spencer, aka non averaging, set `s` in a monoid is a set such that the
multiplicative average of any two distinct elements is not in the set. -/
@[to_additive "A Salem-Spencer, aka non averaging, set `s` in an additive monoid
is a set such that the average of any two distinct elements is not in the set."]
def mul_salem_spencer : Prop := ∀ ⦃a b c⦄, a ∈ s → b ∈ s → c ∈ s → a * b = c * c → a = b

/-- Whether a given finset is Salem-Spencer is decidable. -/
@[to_additive]
instance {α : Type*} [decidable_eq α] [monoid α] {s : finset α} :
  decidable (mul_salem_spencer (s : set α)) :=
decidable_of_iff (∀ a ∈ s, ∀ b ∈ s, ∀ c ∈ s, a * b = c * c → a = b)
  ⟨λ h a b c ha hb hc, h a ha b hb c hc, λ h a ha b hb c hc, h ha hb hc⟩

variables {s t}

@[to_additive]
lemma mul_salem_spencer.mono (h : t ⊆ s) (hs : mul_salem_spencer s) : mul_salem_spencer t :=
λ a b c ha hb hc, hs (h ha) (h hb) (h hc)

@[simp, to_additive]
lemma mul_salem_spencer_empty : mul_salem_spencer (∅ : set α) := λ a _ _ ha, ha.elim

@[to_additive]
lemma set.subsingleton.mul_salem_spencer (hs : s.subsingleton) : mul_salem_spencer s :=
λ a b _ ha hb _ _, hs ha hb

@[simp, to_additive]
lemma mul_salem_spencer_singleton (a : α) : mul_salem_spencer ({a} : set α) :=
subsingleton_singleton.mul_salem_spencer

@[to_additive]
lemma mul_salem_spencer.prod {t : set β} (hs : mul_salem_spencer s) (ht : mul_salem_spencer t) :
  mul_salem_spencer (s ×ˢ t) :=
λ a b c ha hb hc h,
  prod.ext (hs ha.1 hb.1 hc.1 (prod.ext_iff.1 h).1) (ht ha.2 hb.2 hc.2 (prod.ext_iff.1 h).2)

@[to_additive]
lemma mul_salem_spencer_pi {ι : Type*} {α : ι → Type*} [Π i, monoid (α i)] {s : Π i, set (α i)}
  (hs : ∀ i, mul_salem_spencer (s i)) :
  mul_salem_spencer ((univ : set ι).pi s) :=
λ a b c ha hb hc h, funext $ λ i, hs i (ha i trivial) (hb i trivial) (hc i trivial) $ congr_fun h i

end monoid

section comm_monoid
variables [comm_monoid α] [comm_monoid β] {s : set α} {a : α}

@[to_additive]
lemma mul_salem_spencer.of_image [fun_like F α (λ _, β)] [freiman_hom_class F s β 2] (f : F)
  (hf : (s * s).inj_on f) (h : mul_salem_spencer (f '' s)) :
  mul_salem_spencer s :=
λ a b c ha hb hc habc, hf (mul_mem_mul ha hb) (mul_mem_mul hc hc) $ h (mem_image_of_mem _ ha)
  (mem_image_of_mem _ hb) (mem_image_of_mem _ hc) $ map_mul_map_eq_map_mul_map f ha hb hc hc habc

-- TODO: Generalize to Freiman homs
@[to_additive]
lemma mul_salem_spencer.image [mul_hom_class F α β] (f : F) (hf : (s * s).inj_on f)
  (h : mul_salem_spencer s) :
  mul_salem_spencer (f '' s) :=
begin
  rintro _ _ _ ⟨a, ha, rfl⟩ ⟨b, hb, rfl⟩ ⟨c, hc, rfl⟩ habc,
  rw h ha hb hc (hf (mul_mem_mul ha hb) (mul_mem_mul hc hc) $ by rwa [map_mul, map_mul]),
end

end comm_monoid

section cancel_comm_monoid
variables [cancel_comm_monoid α] {s : set α} {a : α}

@[to_additive]
lemma mul_salem_spencer_insert :
  mul_salem_spencer (insert a s) ↔ mul_salem_spencer s ∧
    (∀ ⦃b c⦄, b ∈ s → c ∈ s → a * b = c * c → a = b) ∧
    ∀ ⦃b c⦄, b ∈ s → c ∈ s → b * c = a * a → b = c :=
begin
  refine ⟨λ hs, ⟨hs.mono (subset_insert _ _),
    λ b c hb hc, hs (or.inl rfl) (or.inr hb) (or.inr hc),
    λ b c hb hc, hs (or.inr hb) (or.inr hc) (or.inl rfl)⟩, _⟩,
  rintro ⟨hs, ha, ha'⟩ b c d hb hc hd h,
  rw mem_insert_iff at hb hc hd,
  obtain rfl | hb := hb;
  obtain rfl | hc := hc,
  { refl },
  all_goals { obtain rfl | hd := hd },
  { exact (mul_left_cancel h).symm },
  { exact ha hc hd h },
  { exact mul_right_cancel h },
  { exact (ha hb hd $ (mul_comm _ _).trans h).symm },
  { exact ha' hb hc h },
  { exact hs hb hc hd h }
end

@[simp, to_additive]
lemma mul_salem_spencer_pair (a b : α) : mul_salem_spencer ({a, b} : set α) :=
begin
  rw mul_salem_spencer_insert,
  refine ⟨mul_salem_spencer_singleton _, _, _⟩,
  { rintro c d (rfl : c = b) (rfl : d = c),
    exact mul_right_cancel },
  { rintro c d (rfl : c = b) (rfl : d = c) _,
    refl }
end

@[to_additive]
lemma mul_salem_spencer.mul_left (hs : mul_salem_spencer s) : mul_salem_spencer ((*) a '' s) :=
begin
  rintro _ _ _ ⟨b, hb, rfl⟩ ⟨c, hc, rfl⟩ ⟨d, hd, rfl⟩ h,
  rw [mul_mul_mul_comm, mul_mul_mul_comm a d] at h,
  rw hs hb hc hd (mul_left_cancel h),
end

@[to_additive]
lemma mul_salem_spencer.mul_right (hs : mul_salem_spencer s) : mul_salem_spencer ((* a) '' s) :=
begin
  rintro _ _ _ ⟨b, hb, rfl⟩ ⟨c, hc, rfl⟩ ⟨d, hd, rfl⟩ h,
  rw [mul_mul_mul_comm, mul_mul_mul_comm d] at h,
  rw hs hb hc hd (mul_right_cancel h),
end

@[to_additive]
lemma mul_salem_spencer_mul_left_iff : mul_salem_spencer ((*) a '' s) ↔ mul_salem_spencer s :=
⟨λ hs b c d hb hc hd h, mul_left_cancel (hs (mem_image_of_mem _ hb) (mem_image_of_mem _ hc)
  (mem_image_of_mem _ hd) $ by rw [mul_mul_mul_comm, h, mul_mul_mul_comm]),
  mul_salem_spencer.mul_left⟩

@[to_additive]
lemma mul_salem_spencer_mul_right_iff :
  mul_salem_spencer ((* a) '' s) ↔ mul_salem_spencer s :=
⟨λ hs b c d hb hc hd h, mul_right_cancel (hs (set.mem_image_of_mem _ hb) (set.mem_image_of_mem _ hc)
  (set.mem_image_of_mem _ hd) $ by rw [mul_mul_mul_comm, h, mul_mul_mul_comm]),
  mul_salem_spencer.mul_right⟩

end cancel_comm_monoid

section ordered_cancel_comm_monoid
variables [ordered_cancel_comm_monoid α] {s : set α} {a : α}

@[to_additive]
lemma mul_salem_spencer_insert_of_lt (hs : ∀ i ∈ s, i < a) :
  mul_salem_spencer (insert a s) ↔ mul_salem_spencer s ∧
    ∀ ⦃b c⦄, b ∈ s → c ∈ s → a * b = c * c → a = b :=
begin
  refine mul_salem_spencer_insert.trans _,
  rw ←and_assoc,
  exact and_iff_left (λ b c hb hc h, ((mul_lt_mul''' (hs _ hb) (hs _ hc)).ne h).elim),
end

end ordered_cancel_comm_monoid

section cancel_comm_monoid_with_zero
variables [cancel_comm_monoid_with_zero α] [no_zero_divisors α] {s : set α} {a : α}

lemma mul_salem_spencer.mul_left₀ (hs : mul_salem_spencer s) (ha : a ≠ 0) :
  mul_salem_spencer ((*) a '' s) :=
begin
  rintro _ _ _ ⟨b, hb, rfl⟩ ⟨c, hc, rfl⟩ ⟨d, hd, rfl⟩ h,
  rw [mul_mul_mul_comm, mul_mul_mul_comm a d] at h,
  rw hs hb hc hd (mul_left_cancel₀ (mul_ne_zero ha ha) h),
end

lemma mul_salem_spencer.mul_right₀ (hs : mul_salem_spencer s) (ha : a ≠ 0) :
  mul_salem_spencer ((* a) '' s) :=
begin
  rintro _ _ _ ⟨b, hb, rfl⟩ ⟨c, hc, rfl⟩ ⟨d, hd, rfl⟩ h,
  rw [mul_mul_mul_comm, mul_mul_mul_comm d] at h,
  rw hs hb hc hd (mul_right_cancel₀ (mul_ne_zero ha ha) h),
end

lemma mul_salem_spencer_mul_left_iff₀ (ha : a ≠ 0) :
  mul_salem_spencer ((*) a '' s) ↔ mul_salem_spencer s :=
⟨λ hs b c d hb hc hd h, mul_left_cancel₀ ha
  (hs (set.mem_image_of_mem _ hb) (set.mem_image_of_mem _ hc) (set.mem_image_of_mem _ hd) $
  by rw [mul_mul_mul_comm, h, mul_mul_mul_comm]),
  λ hs, hs.mul_left₀ ha⟩

lemma mul_salem_spencer_mul_right_iff₀ (ha : a ≠ 0) :
  mul_salem_spencer ((* a) '' s) ↔ mul_salem_spencer s :=
⟨λ hs b c d hb hc hd h, mul_right_cancel₀ ha
  (hs (set.mem_image_of_mem _ hb) (set.mem_image_of_mem _ hc) (set.mem_image_of_mem _ hd) $
  by rw [mul_mul_mul_comm, h, mul_mul_mul_comm]),
  λ hs, hs.mul_right₀ ha⟩

end cancel_comm_monoid_with_zero

section nat

lemma add_salem_spencer_iff_eq_right {s : set ℕ} :
  add_salem_spencer s ↔ ∀ ⦃a b c⦄, a ∈ s → b ∈ s → c ∈ s → a + b = c + c → a = c :=
begin
  refine forall₄_congr (λ a b c _, forall₃_congr $ λ _ _ habc, ⟨_, _⟩),
  { rintro rfl,
    simp_rw ←two_mul at habc,
    exact mul_left_cancel₀ two_ne_zero habc },
  { rintro rfl,
    exact (add_left_cancel habc).symm }
end

end nat

/-- The frontier of a closed strictly convex set only contains trivial arithmetic progressions.
The idea is that an arithmetic progression is contained on a line and the frontier of a strictly
convex set does not contain lines. -/
lemma add_salem_spencer_frontier [linear_ordered_field 𝕜] [topological_space E] [add_comm_monoid E]
  [module 𝕜 E] {s : set E} (hs₀ : is_closed s) (hs₁ : strict_convex 𝕜 s) :
  add_salem_spencer (frontier s) :=
begin
  intros a b c ha hb hc habc,
  obtain rfl : (1 / 2 : 𝕜) • a + (1 / 2 : 𝕜) • b = c,
  { rwa [←smul_add, one_div, inv_smul_eq_iff₀ (show (2 : 𝕜) ≠ 0, by norm_num), two_smul] },
  exact hs₁.eq (hs₀.frontier_subset ha) (hs₀.frontier_subset hb) one_half_pos one_half_pos
    (add_halves _) hc.2,
end

lemma add_salem_spencer_sphere [normed_group E] [normed_space ℝ E] [strict_convex_space ℝ E] (x : E)
  (r : ℝ) : add_salem_spencer (sphere x r) :=
begin
  obtain rfl | hr := eq_or_ne r 0,
  { rw sphere_zero,
    exact add_salem_spencer_singleton _ },
  { convert add_salem_spencer_frontier is_closed_ball (strict_convex_closed_ball ℝ x r),
    exact (frontier_closed_ball _ hr).symm }
end

end salem_spencer

open finset

section roth_number
variables [decidable_eq α]

section monoid
variables [monoid α] [decidable_eq β] [monoid β] (s t : finset α)

/-- The multiplicative Roth number of a finset is the cardinality of its biggest multiplicative
Salem-Spencer subset. -/
@[to_additive "The additive Roth number of a finset is the cardinality of its biggest additive
Salem-Spencer subset. The usual Roth number corresponds to `roth_number (finset.range n)`, see
`roth_number_nat`. "]
def mul_roth_number : finset α →o ℕ :=
⟨λ s, nat.find_greatest (λ m, ∃ t ⊆ s, t.card = m ∧ mul_salem_spencer (t : set α)) s.card,
begin
  rintro t u htu,
  refine nat.find_greatest_mono (λ m, _) (card_le_of_subset htu),
  rintro ⟨v, hvt, hv⟩,
  exact ⟨v, hvt.trans htu, hv⟩,
end⟩

@[to_additive]
lemma mul_roth_number_le : mul_roth_number s ≤ s.card := by convert nat.find_greatest_le s.card

@[to_additive]
lemma mul_roth_number_spec : ∃ t ⊆ s, t.card = mul_roth_number s ∧ mul_salem_spencer (t : set α) :=
@nat.find_greatest_spec _ (λ m, ∃ t ⊆ s, t.card = m ∧ mul_salem_spencer (t : set α)) _ _
  (nat.zero_le _) ⟨∅, empty_subset _, card_empty, mul_salem_spencer_empty⟩

variables {s t} {n : ℕ}

@[to_additive]
lemma mul_salem_spencer.le_mul_roth_number (hs : mul_salem_spencer (s : set α)) (h : s ⊆ t) :
  s.card ≤ mul_roth_number t :=
le_find_greatest (card_le_of_subset h) ⟨s, h, rfl, hs⟩

@[to_additive]
lemma mul_salem_spencer.roth_number_eq (hs : mul_salem_spencer (s : set α)) :
  mul_roth_number s = s.card :=
(mul_roth_number_le _).antisymm $ hs.le_mul_roth_number $ subset.refl _

@[simp, to_additive]
lemma mul_roth_number_empty : mul_roth_number (∅ : finset α) = 0 :=
nat.eq_zero_of_le_zero $ (mul_roth_number_le _).trans card_empty.le

@[simp, to_additive]
lemma mul_roth_number_singleton (a : α) : mul_roth_number ({a} : finset α) = 1 :=
begin
  convert mul_salem_spencer.roth_number_eq _,
  rw coe_singleton,
  exact mul_salem_spencer_singleton a,
end

@[to_additive]
lemma mul_roth_number_union_le (s t : finset α) :
  mul_roth_number (s ∪ t) ≤ mul_roth_number s + mul_roth_number t :=
let ⟨u, hus, hcard, hu⟩ := mul_roth_number_spec (s ∪ t) in
calc
  mul_roth_number (s ∪ t)
      = u.card : hcard.symm
  ... = (u ∩ s ∪ u ∩ t).card
      : by rw [←inter_distrib_left, (inter_eq_left_iff_subset _ _).2 hus]
  ... ≤ (u ∩ s).card + (u ∩ t).card : card_union_le _ _
  ... ≤ mul_roth_number s + mul_roth_number t
      : add_le_add ((hu.mono $ inter_subset_left _ _).le_mul_roth_number $ inter_subset_right _ _)
          ((hu.mono $ inter_subset_left _ _).le_mul_roth_number $ inter_subset_right _ _)

@[to_additive]
lemma le_mul_roth_number_product (s : finset α) (t : finset β) :
  mul_roth_number s * mul_roth_number t ≤ mul_roth_number (s.product t) :=
begin
  obtain ⟨u, hus, hucard, hu⟩ := mul_roth_number_spec s,
  obtain ⟨v, hvt, hvcard, hv⟩ := mul_roth_number_spec t,
  rw [←hucard, ←hvcard, ←card_product],
  refine mul_salem_spencer.le_mul_roth_number _ (product_subset_product hus hvt),
  rw coe_product,
  exact hu.prod hv,
end

@[to_additive]
lemma mul_roth_number_lt_of_forall_not_mul_salem_spencer
  (h : ∀ t ∈ powerset_len n s, ¬mul_salem_spencer ((t : finset α) : set α)) :
  mul_roth_number s < n :=
begin
  obtain ⟨t, hts, hcard, ht⟩ := mul_roth_number_spec s,
  rw [←hcard, ←not_le],
  intro hn,
  obtain ⟨u, hut, rfl⟩ := exists_smaller_set t n hn,
  exact h _ (mem_powerset_len.2 ⟨hut.trans hts, rfl⟩) (ht.mono hut),
end

end monoid

section cancel_comm_monoid
variables [cancel_comm_monoid α] (s : finset α) (a : α)

@[simp, to_additive] lemma mul_roth_number_map_mul_left :
  mul_roth_number (s.map $ mul_left_embedding a) = mul_roth_number s :=
begin
  refine le_antisymm _ _,
  { obtain ⟨u, hus, hcard, hu⟩ := mul_roth_number_spec (s.map $ mul_left_embedding a),
    rw subset_map_iff at hus,
    obtain ⟨u, hus, rfl⟩ := hus,
    rw coe_map at hu,
    rw [←hcard, card_map],
    exact (mul_salem_spencer_mul_left_iff.1 hu).le_mul_roth_number hus },
  { obtain ⟨u, hus, hcard, hu⟩ := mul_roth_number_spec s,
    have h : mul_salem_spencer (u.map $ mul_left_embedding a : set α),
    { rw coe_map,
      exact hu.mul_left },
    convert h.le_mul_roth_number (map_subset_map.2 hus),
    rw [card_map, hcard] }
end

@[simp, to_additive] lemma mul_roth_number_map_mul_right :
  mul_roth_number (s.map $ mul_right_embedding a) = mul_roth_number s :=
by rw [←mul_left_embedding_eq_mul_right_embedding, mul_roth_number_map_mul_left s a]

end cancel_comm_monoid
end roth_number

section roth_number_nat
variables {s : finset ℕ} {k n : ℕ}

/-- The Roth number of a natural `N` is the largest integer `m` for which there is a subset of
`range N` of size `m` with no arithmetic progression of length 3.
Trivially, `roth_number N ≤ N`, but Roth's theorem (proved in 1953) shows that
`roth_number N = o(N)` and the construction by Behrend gives a lower bound of the form
`N * exp(-C sqrt(log(N))) ≤ roth_number N`.
A significant refinement of Roth's theorem by Bloom and Sisask announced in 2020 gives
`roth_number N = O(N / (log N)^(1+c))` for an absolute constant `c`. -/
def roth_number_nat : ℕ →o ℕ :=
⟨λ n, add_roth_number (range n), add_roth_number.mono.comp range_mono⟩

lemma roth_number_nat_def (n : ℕ) : roth_number_nat n = add_roth_number (range n) := rfl

lemma roth_number_nat_le (N : ℕ) : roth_number_nat N ≤ N :=
(add_roth_number_le _).trans (card_range _).le

lemma roth_number_nat_spec (n : ℕ) :
  ∃ t ⊆ range n, t.card = roth_number_nat n ∧ add_salem_spencer (t : set ℕ) :=
add_roth_number_spec _

/-- A verbose specialization of `add_salem_spencer.le_add_roth_number`, sometimes convenient in
practice. -/
lemma add_salem_spencer.le_roth_number_nat (s : finset ℕ) (hs : add_salem_spencer (s : set ℕ))
  (hsn : ∀ x ∈ s, x < n) (hsk : s.card = k) :
  k ≤ roth_number_nat n :=
hsk.ge.trans $ hs.le_add_roth_number $ λ x hx, mem_range.2 $ hsn x hx

/-- The Roth number is a subadditive function. Note that by Fekete's lemma this shows that
the limit `roth_number N / N` exists, but Roth's theorem gives the stronger result that this
limit is actually `0`. -/
lemma roth_number_nat_add_le (M N : ℕ) :
  roth_number_nat (M + N) ≤ roth_number_nat M + roth_number_nat N :=
begin
  simp_rw roth_number_nat_def,
  rw [range_add_eq_union, ←add_roth_number_map_add_left (range N) M],
  exact add_roth_number_union_le _ _,
end

@[simp] lemma roth_number_nat_zero : roth_number_nat 0 = 0 := rfl

lemma add_roth_number_Ico (a b : ℕ) : add_roth_number (Ico a b) = roth_number_nat (b - a) :=
begin
  obtain h | h := le_total b a,
  { rw [tsub_eq_zero_of_le h, Ico_eq_empty_of_le h, roth_number_nat_zero, add_roth_number_empty] },
  convert add_roth_number_map_add_left _ a,
  rw [range_eq_Ico, map_eq_image],
  convert (image_add_left_Ico 0 (b - a) _).symm,
  exact (add_tsub_cancel_of_le h).symm,
end

open asymptotics filter

lemma roth_number_nat_is_O_with_id :
  is_O_with 1 (λ N, (roth_number_nat N : ℝ)) (λ N, (N : ℝ)) at_top :=
is_O_with.of_bound $ by simpa only [one_mul, real.norm_coe_nat, nat.cast_le]
  using eventually_of_forall roth_number_nat_le

/-- The Roth number has the trivial bound `roth_number N = O(N)`. -/
lemma roth_number_nat_is_O_id : is_O (λ N, (roth_number_nat N : ℝ)) (λ N, (N : ℝ)) at_top :=
roth_number_nat_is_O_with_id.is_O

end roth_number_nat<|MERGE_RESOLUTION|>--- conflicted
+++ resolved
@@ -37,16 +37,10 @@
 Salem-Spencer, Roth, arithmetic progression, average, three-free
 -/
 
-<<<<<<< HEAD
-open function nat
+open finset function metric nat
 open_locale pointwise
 
-variables {F α β : Type*}
-=======
-open finset metric nat
-
-variables {α β 𝕜 E : Type*}
->>>>>>> 83225b3d
+variables {F α β 𝕜 E : Type*}
 
 section salem_spencer
 
@@ -104,10 +98,10 @@
 
 @[to_additive]
 lemma mul_salem_spencer.of_image [fun_like F α (λ _, β)] [freiman_hom_class F s β 2] (f : F)
-  (hf : (s * s).inj_on f) (h : mul_salem_spencer (f '' s)) :
+  (hf : s.inj_on f) (h : mul_salem_spencer (f '' s)) :
   mul_salem_spencer s :=
-λ a b c ha hb hc habc, hf (mul_mem_mul ha hb) (mul_mem_mul hc hc) $ h (mem_image_of_mem _ ha)
-  (mem_image_of_mem _ hb) (mem_image_of_mem _ hc) $ map_mul_map_eq_map_mul_map f ha hb hc hc habc
+λ a b c ha hb hc habc, hf ha hb $ h (mem_image_of_mem _ ha) (mem_image_of_mem _ hb)
+  (mem_image_of_mem _ hc) $ map_mul_map_eq_map_mul_map f ha hb hc hc habc
 
 -- TODO: Generalize to Freiman homs
 @[to_additive]
