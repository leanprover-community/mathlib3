/-
Copyright (c) 2022 Julian Kuelshammer. All rights reserved.
Released under Apache 2.0 license as described in the file LICENSE.
Authors: Julian Kuelshammer
-/
import algebra.big_operators.fin
import algebra.char_zero.lemmas
import data.finset.nat_antidiagonal
import data.nat.choose.central
import data.tree
import tactic.field_simp
import tactic.linear_combination

/-!
# Catalan numbers

The Catalan numbers (http://oeis.org/A000108) are probably the most ubiquitous sequence of integers
in mathematics. They enumerate several important objects like binary trees, Dyck paths, and
triangulations of convex polygons.

## Main definitions

* `catalan n`: the `n`th Catalan number, defined recursively as
  `catalan (n + 1) = ∑ i : fin n.succ, catalan i * catalan (n - i)`.

## Main results

* `catalan_eq_central_binom_div `: The explicit formula for the Catalan number using the central
  binomial coefficient, `catalan n = nat.central_binom n / (n + 1)`.

* `trees_of_nodes_eq_card_eq_catalan`: The number of binary trees with `n` internal nodes
  is `catalan n`

## Implementation details

The proof of `catalan_eq_central_binom_div` follows
https://math.stackexchange.com/questions/3304415/catalan-numbers-algebraic-proof-of-the-recurrence-relation

## TODO

* Prove that the Catalan numbers enumerate many interesting objects.
* Provide the many variants of Catalan numbers, e.g. associated to complex reflection groups,
  Fuss-Catalan, etc.

-/

open_locale big_operators

open finset finset.nat.antidiagonal (fst_le snd_le)

/-- The recursive definition of the sequence of Catalan numbers:
`catalan (n + 1) = ∑ i : fin n.succ, catalan i * catalan (n - i)` -/
def catalan : ℕ → ℕ
| 0       := 1
| (n + 1) := ∑ i : fin n.succ, have _ := i.2, have _ := nat.lt_succ_iff.mpr (n.sub_le i),
             catalan i * catalan (n - i)

@[simp] lemma catalan_zero : catalan 0 = 1 := by rw catalan

lemma catalan_succ (n : ℕ) : catalan (n + 1) = ∑ i : fin n.succ, catalan i * catalan (n - i) :=
by rw catalan

lemma catalan_succ' (n : ℕ) :
  catalan (n + 1) = ∑ ij in nat.antidiagonal n, catalan ij.1 * catalan ij.2 :=
begin
  rw [catalan_succ, ← sum_range (λ i, catalan i * catalan (n - i))],
  exact sum_bij' (λ b _, (b, n - b)) (λ a, by simpa [nat.lt_succ_iff] using @nat.add_sub_of_le a n)
     (λ _ _, rfl) (λ (ij : ℕ × ℕ) _, ij.1) (λ _ h, by simpa [nat.lt_succ_iff] using fst_le h)
     (λ _ _, rfl) (by tidy),
end

@[simp] lemma catalan_one : catalan 1 = 1 := by simp [catalan_succ]

/-- A helper sequence that can be used to prove the equality of the recursive and the explicit
definition using a telescoping sum argument. -/
private def gosper_catalan (n j : ℕ) : ℚ :=
nat.central_binom j * nat.central_binom (n - j) * (2 * j - n) / (2 * n * (n + 1))

private lemma gosper_trick {n i : ℕ} (h : i ≤ n) :
  gosper_catalan (n+1) (i+1) - gosper_catalan (n+1) i =
  nat.central_binom i / (i + 1) * nat.central_binom (n - i) / (n - i + 1) :=
begin
  have : (n:ℚ) + 1 ≠ 0 := by exact_mod_cast n.succ_ne_zero,
  have : (n:ℚ) + 1 + 1 ≠ 0 := by exact_mod_cast (n + 1).succ_ne_zero,
  have : (i:ℚ) + 1 ≠ 0 := by exact_mod_cast i.succ_ne_zero,
  have : (n:ℚ) - i + 1 ≠ 0 := by exact_mod_cast (n - i).succ_ne_zero,
  have h₁ : ((i:ℚ) + 1) * (i + 1).central_binom = 2 * (2 * i + 1) * i.central_binom,
  { exact_mod_cast nat.succ_mul_central_binom_succ i },
  have h₂ : ((n:ℚ) - i + 1) * (n - i + 1).central_binom
    = 2 * (2 * (n - i) + 1) * (n - i).central_binom,
  { exact_mod_cast nat.succ_mul_central_binom_succ (n - i) },
  simp only [gosper_catalan],
  push_cast,
  field_simp,
  rw (nat.succ_sub h),
  linear_combination
    (2:ℚ) * (n - i).central_binom * (i + 1 - (n - i)) * (n + 1) * (n + 2) * ((n - i) + 1) * h₁
    - 2 * i.central_binom * (n + 1) * (n + 2) * (i - (n - i) - 1) * (i + 1) * h₂,
end

private lemma gosper_catalan_sub_eq_central_binom_div (n : ℕ) :
  gosper_catalan (n + 1) (n + 1) - gosper_catalan (n + 1) 0 = nat.central_binom (n + 1) / (n + 2) :=
begin
  have : (n:ℚ) + 1 ≠ 0 := by exact_mod_cast n.succ_ne_zero,
  have : (n:ℚ) + 1 + 1 ≠ 0 := by exact_mod_cast (n + 1).succ_ne_zero,
  have h : (n:ℚ) + 2 ≠ 0 := by exact_mod_cast (n + 1).succ_ne_zero,
  simp only [gosper_catalan, nat.sub_zero, nat.central_binom_zero, nat.sub_self],
  field_simp,
  ring,
end

theorem catalan_eq_central_binom_div (n : ℕ) :
  catalan n = n.central_binom / (n + 1) :=
begin
  suffices : (catalan n : ℚ) = nat.central_binom n / (n + 1),
  { have h := nat.succ_dvd_central_binom n,
    exact_mod_cast this },
  induction n using nat.case_strong_induction_on with d hd,
  { simp },
  { simp_rw [catalan_succ, nat.cast_sum, nat.cast_mul],
    transitivity (∑ i : fin d.succ, (nat.central_binom i / (i + 1)) * (nat.central_binom (d - i) /
                  (d - i + 1)) : ℚ),
    { refine sum_congr rfl (λ i _, _),
      congr,
      { exact_mod_cast hd i i.is_le },
      { rw_mod_cast hd (d - i),
        push_cast,
        rw nat.cast_sub i.is_le,
        exact tsub_le_self }, },
    { transitivity ∑ i : fin d.succ, (gosper_catalan (d + 1) (i + 1) - gosper_catalan (d + 1) i),
      { refine sum_congr rfl (λ i _, _),
        rw_mod_cast [gosper_trick i.is_le, mul_div] },
      { rw [← sum_range (λi, gosper_catalan (d + 1) (i + 1) - gosper_catalan (d + 1) i),
            sum_range_sub, nat.succ_eq_add_one],
        exact_mod_cast gosper_catalan_sub_eq_central_binom_div d } } }
end

theorem succ_mul_catalan_eq_central_binom (n : ℕ) :
  (n+1) * catalan n = n.central_binom :=
(nat.eq_mul_of_div_eq_right n.succ_dvd_central_binom (catalan_eq_central_binom_div n).symm).symm

lemma catalan_two : catalan 2 = 2 :=
by norm_num [catalan_eq_central_binom_div, nat.central_binom, nat.choose]

lemma catalan_three : catalan 3 = 5 :=
by norm_num [catalan_eq_central_binom_div, nat.central_binom, nat.choose]

namespace tree
open_locale tree

/-- Given two finsets, find all trees that can be formed with
  left child in `a` and right child in `b` -/
<<<<<<< HEAD
@[reducible] def pairwise_node (a : finset (tree unit)) (b : finset (tree unit)) : finset (tree unit) :=
=======
@[simp] def pairwise_node (a b : finset (tree unit)) : finset (tree unit) :=
>>>>>>> dca3313c
(a ×ˢ b).map ⟨λ x, x.1 △ x.2, λ ⟨x₁, x₂⟩ ⟨y₁, y₂⟩, λ h, by simpa using h⟩

/-- A finset of all trees with `n` nodes. See `mem_trees_of_nodes_eq` -/
def trees_of_num_nodes_eq : ℕ → finset (tree unit)
| 0 := {nil}
| (n+1) := (finset.nat.antidiagonal n).attach.bUnion $ λ ijh,
  have _ := nat.lt_succ_of_le (fst_le ijh.2),
  have _ := nat.lt_succ_of_le (snd_le ijh.2),
  pairwise_node (trees_of_num_nodes_eq ijh.1.1) (trees_of_num_nodes_eq ijh.1.2)

@[simp] lemma trees_of_nodes_eq_zero : trees_of_num_nodes_eq 0 = {nil} :=
by rw [trees_of_num_nodes_eq]

lemma trees_of_nodes_eq_succ (n : ℕ) : trees_of_num_nodes_eq (n + 1) =
  (nat.antidiagonal n).bUnion (λ ij, pairwise_node (trees_of_num_nodes_eq ij.1)
    (trees_of_num_nodes_eq ij.2)) :=
by { rw trees_of_num_nodes_eq, ext, simp, }

@[simp] theorem mem_trees_of_nodes_eq {x : tree unit} {n : ℕ} :
  x ∈ trees_of_num_nodes_eq n ↔ x.num_nodes = n :=
begin
  induction x using tree.unit_rec_on generalizing n;
  cases n;
  simp [trees_of_nodes_eq_succ, nat.succ_eq_add_one, *],
  trivial,
end

lemma mem_trees_of_nodes_eq_num_nodes (x : tree unit) :
  x ∈ trees_of_num_nodes_eq x.num_nodes := mem_trees_of_nodes_eq.mpr rfl

@[simp, norm_cast] lemma coe_trees_of_nodes_eq (n : ℕ) :
  ↑(trees_of_num_nodes_eq n) = {x : tree unit | x.num_nodes = n} := set.ext (by simp)

lemma trees_of_nodes_eq_card_eq_catalan (n : ℕ) :
  (trees_of_num_nodes_eq n).card = catalan n :=
begin
  induction n using nat.case_strong_induction_on with n ih,
  { simp, },
  rw [trees_of_nodes_eq_succ, card_bUnion, catalan_succ'],
  { apply sum_congr rfl, rintro ⟨i, j⟩ H, simp [ih _ (fst_le H), ih _ (snd_le H)], },
  { simp_rw disjoint_left, rintros ⟨i, j⟩ _ ⟨i', j'⟩ _, clear_except, tidy, },
end

end tree<|MERGE_RESOLUTION|>--- conflicted
+++ resolved
@@ -150,11 +150,7 @@
 
 /-- Given two finsets, find all trees that can be formed with
   left child in `a` and right child in `b` -/
-<<<<<<< HEAD
-@[reducible] def pairwise_node (a : finset (tree unit)) (b : finset (tree unit)) : finset (tree unit) :=
-=======
-@[simp] def pairwise_node (a b : finset (tree unit)) : finset (tree unit) :=
->>>>>>> dca3313c
+@[reducible] def pairwise_node (a b : finset (tree unit)) : finset (tree unit) :=
 (a ×ˢ b).map ⟨λ x, x.1 △ x.2, λ ⟨x₁, x₂⟩ ⟨y₁, y₂⟩, λ h, by simpa using h⟩
 
 /-- A finset of all trees with `n` nodes. See `mem_trees_of_nodes_eq` -/
