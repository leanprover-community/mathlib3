/-
Copyright (c) 2020 Bhavik Mehta. All rights reserved.
Released under Apache 2.0 license as described in the file LICENSE.
Authors: Bhavik Mehta, Alena Gusakov
-/
import data.finset
import data.fintype.basic
import algebra.geom_sum

/-!
# Colex

We define the colex ordering for finite sets, and give a couple of important
lemmas and properties relating to it.

The colex ordering likes to avoid large values - it can be thought of on
`finset ℕ` as the "binary" ordering. That is, order A based on
`∑_{i ∈ A} 2^i`.
It's defined here a slightly more general way, requiring only `has_lt α` in
the definition of colex on `finset α`. In the context of the Kruskal-Katona
theorem, we are interested in particular on how colex behaves for sets of a
fixed size. If the size is 3, colex on ℕ starts
123, 124, 134, 234, 125, 135, 235, 145, 245, 345, ...

## Main statements
* `colex_hom`: strictly monotone functions preserve colex
* Colex order properties - linearity, decidability and so on.
* `max_colex`: if A < B in colex, and everything in B is < t, then everything
  in A is < t. This confirms the idea that an enumeration under colex will
  exhaust all sets using elements < t before allowing t to be included.
* `binary_iff`: colex for α = ℕ is the same as binary
  (this also proves binary expansions are unique)

## Notation
We define `<ᶜ` and `≤ᶜ` to denote colex ordering, useful in particular when
multiple orderings are available in context.

## Tags
colex, colexicographic, binary

## References
* https://github.com/b-mehta/maths-notes/blob/master/iii/mich/combinatorics.pdf

## Todo
Show the subset ordering is a sub-relation of the colex ordering.
-/

variable {α : Type*}

open finset

/--
We define this type synonym to refer to the colexicographic ordering on finsets
rather than the natural subset ordering.
-/
@[derive inhabited]
def finset.colex (α) := finset α

<<<<<<< HEAD
/--
Coercion from subset ordering to colexicographic ordering in which
the `<` symbol refers to `colex_lt`
-/
def finset.to_colex {α} (s : finset α) : finset.colex α := s

instance : inhabited (finset.colex (α)) := { default := finset.empty }

=======
>>>>>>> 3544df23
/--
A convenience constructor to turn a `finset α` into a `finset.colex α`, useful in order to
use the colex ordering rather than the subset ordering.
-/
def finset.to_colex {α} (s : finset α) : finset.colex α := s

/--
`A` is less than `B` in the colex ordering if the largest thing that's not in both sets is in B.
In other words, max (A ▵ B) ∈ B (if the maximum exists).
-/
instance [has_lt α] : has_lt (finset.colex α) :=
⟨λ (A B : finset α), ∃ (k : α), (∀ {x}, k < x → (x ∈ A ↔ x ∈ B)) ∧ k ∉ A ∧ k ∈ B⟩

/-- We can define (≤) in the obvious way. -/
instance [has_lt α] : has_le (finset.colex α) :=
⟨λ A B, A < B ∨ A = B⟩

/-- The colex ordering on finsets. -/
def colex.lt [has_lt α] (A B : finset α) : Prop := A.to_colex < B.to_colex
/-- The colex ordering on finsets. -/
def colex.le [has_lt α] (A B : finset α) : Prop := A.to_colex ≤ B.to_colex

infix ` <ᶜ `:50 := colex.lt
infix ` ≤ᶜ `:50 := colex.le

lemma colex.lt_def [has_lt α] (A B : finset α) :
  A <ᶜ B ↔ ∃ k, (∀ {x}, k < x → (x ∈ A ↔ x ∈ B)) ∧ k ∉ A ∧ k ∈ B :=
iff.rfl
lemma colex.le_def [has_lt α] (A B : finset α) :
  A ≤ᶜ B ↔ A <ᶜ B ∨ A = B :=
iff.rfl

namespace colex

/-- Strictly monotone functions preserve the colex ordering. -/
lemma hom {β : Type*} [linear_order α] [decidable_eq β] [preorder β]
  {f : α → β} (h₁ : strict_mono f) (A B : finset α) :
  A.image f <ᶜ B.image f ↔ A <ᶜ B :=
begin
  simp only [colex.lt_def, not_exists, mem_image, exists_prop, not_and],
  split,
  { rintro ⟨k, z, q, k', _, rfl⟩,
    exact ⟨k', λ x hx, by simpa [h₁.injective] using z (h₁ hx), λ t, q _ t rfl, ‹k' ∈ B›⟩ },
  rintro ⟨k, z, ka, _⟩,
  refine ⟨f k, λ x hx, _, _, k, ‹k ∈ B›, rfl⟩,
  { split,
    any_goals {
      rintro ⟨x', hx', rfl⟩,
      refine ⟨x', _, rfl⟩,
      rwa ← z _ <|> rwa z _,
      rwa strict_mono.lt_iff_lt h₁ at hx } },
  { simp only [h₁.injective, function.injective.eq_iff],
    exact λ x hx, ne_of_mem_of_not_mem hx ka }
end

/-- A special case of `colex_hom` which is sometimes useful. -/
lemma colex_hom_fin {n : ℕ} (A B : finset (fin n)) :
  A.image subtype.val <ᶜ B.image subtype.val ↔ A <ᶜ B :=
colex.hom (λ x y k, k) _ _

instance [has_lt α] : is_irrefl (finset.colex α) (<) :=
⟨λ A h, exists.elim h (λ _ ⟨_,a,b⟩, a b)⟩

@[trans]
lemma lt_trans [linear_order α] {a b c : finset.colex α} :
  a < b → b < c → a < c :=
begin
  rintros ⟨k₁, k₁z, notinA, inB⟩ ⟨k₂, k₂z, notinB, inC⟩,
  cases lt_or_gt_of_ne (ne_of_mem_of_not_mem inB notinB),
  { refine ⟨k₂, _, by rwa k₁z h, inC⟩,
    intros x hx,
    rw ← k₂z hx,
    apply k₁z (trans h hx) },
  { refine ⟨k₁, _, notinA, by rwa ← k₂z h⟩,
    intros x hx,
    rw k₁z hx,
    apply k₂z (trans h hx) }
end

@[trans]
lemma le_trans [linear_order α] (a b c : finset.colex α) :
  a ≤ b → b ≤ c → a ≤ c :=
λ AB BC, AB.elim (λ k, BC.elim (λ t, or.inl (lt_trans k t)) (λ t, t ▸ AB)) (λ k, k.symm ▸ BC)

instance [linear_order α] : is_trans (finset.colex α) (<) := ⟨λ _ _ _, colex.lt_trans⟩
instance [linear_order α] : is_asymm (finset.colex α) (<) := by apply_instance

instance [linear_order α] : is_strict_order (finset.colex α) (<) := {}

lemma lt_trichotomy [linear_order α] (A B : finset.colex α) :
  A < B ∨ A = B ∨ B < A :=
begin
  classical,
  by_cases (A = B),
  { right,
    left,
    assumption  },
  rcases (exists_max_image (A \ B ∪ B \ A) id _) with ⟨k, hk, z⟩,
  { simp only [mem_union, mem_sdiff] at hk,
    cases hk,
    { right,
      right,
      refine ⟨k, λ t th, _, hk.2, hk.1⟩,
      specialize z t,
      by_contra,
      simp only [mem_union, mem_sdiff, id.def] at z,
      rw [not_iff, iff_iff_and_or_not_and_not, not_not, and_comm] at a,
      apply not_le_of_lt th (z a) },
    { left,
      refine ⟨k, λ t th, _, hk.2, hk.1⟩,
      specialize z t,
      by_contra,
      simp only [mem_union, mem_sdiff, id.def] at z,
      rw [not_iff, iff_iff_and_or_not_and_not, not_not, and_comm, or_comm] at a,
      apply not_le_of_lt th (z a) }, },
  rw nonempty_iff_ne_empty,
  intro a,
  simp only [union_eq_empty_iff, sdiff_eq_empty_iff_subset] at a,
  apply h (subset.antisymm a.1 a.2)
end

instance [linear_order α] : is_trichotomous (finset.colex α) (<) := ⟨lt_trichotomy⟩

-- It should be possible to do this computably but it doesn't seem to make any difference for now.
noncomputable instance [linear_order α] : linear_order (finset.colex α) :=
{ le_refl := λ A, or.inr rfl,
  le_trans := le_trans,
  le_antisymm := λ A B AB BA, AB.elim (λ k, BA.elim (λ t, (asymm k t).elim) (λ t, t.symm)) id,
  le_total := λ A B,
          (lt_trichotomy A B).elim3 (or.inl ∘ or.inl) (or.inl ∘ or.inr) (or.inr ∘ or.inl),
  decidable_le := classical.dec_rel _,
  ..finset.colex.has_le }

instance [linear_order α] : is_incomp_trans (finset.colex α) (<) :=
begin
  constructor,
  rintros A B C ⟨nAB, nBA⟩ ⟨nBC, nCB⟩,
  have: A = B := ((lt_trichotomy A B).resolve_left nAB).resolve_right nBA,
  have: B = C := ((lt_trichotomy B C).resolve_left nBC).resolve_right nCB,
  rw [‹A = B›, ‹B = C›, and_self],
  apply irrefl
end

instance [linear_order α] : is_strict_weak_order (finset.colex α) (<) := {}
instance [linear_order α] : is_strict_total_order (finset.colex α) (<) := {}

/-- Colex is an extension of the base ordering on α. -/
lemma singleton_lt_iff_lt [linear_order α] {r s : α} :
  ({r} : finset α) <ᶜ {s} ↔ r < s :=
begin
  rw colex.lt_def,
  simp only [mem_singleton, ← and_assoc, exists_eq_right],
  split,
  { rintro ⟨q, p⟩,
    apply lt_of_le_of_ne _ (ne.symm p),
    contrapose! p,
    rw (q p).1 rfl },
  { intro a,
    exact ⟨λ z hz, iff_of_false (ne_of_gt (trans hz a)) (ne_of_gt hz), ne_of_gt a⟩ }
end

/--
If A is before B in colex, and everything in B is small, then everything in A is small.
-/
lemma max_colex [linear_order α] {A B : finset α} (t : α) (h₁ : A <ᶜ B) (h₂ : ∀ x ∈ B, x < t) :
  ∀ x ∈ A, x < t :=
begin
  rw colex.lt_def at h₁,
  rcases h₁ with ⟨k, z, _, _⟩,
  intros x hx,
  apply lt_of_not_ge,
  intro a,
  refine not_lt_of_ge a (h₂ x _),
  rwa ← z,
  apply lt_of_lt_of_le (h₂ k ‹_›) a,
end

/-- If everything in A is less than k, we can bound the sum of powers. -/
-- TODO: This might belong somewhere else.
lemma binary_sum_nat {k : ℕ} {A : finset ℕ} (h₁ : ∀ {x}, x ∈ A → x < k) :
  A.sum (pow 2) < 2^k :=
begin
  apply lt_of_le_of_lt (sum_le_sum_of_subset (λ t, mem_range.2 ∘ h₁)),
  have z := geom_sum_mul_add 1 k,
  rw [geom_series, mul_one, one_add_one_eq_two] at z,
  rw ← z,
  apply nat.lt_succ_self,
end

/-- Colex doesn't care if you remove the other set -/
lemma colex_ignores_sdiff [has_lt α] [decidable_eq α] (A B : finset α) :
  A <ᶜ B ↔ A \ B <ᶜ B \ A :=
begin
  rw [colex.lt_def, colex.lt_def],
  apply exists_congr,
  intro k,
  simp only [mem_sdiff, not_and, not_not],
  split,
  { rintro ⟨z, kA, kB⟩,
    refine ⟨_, λ _, kB, kB, kA⟩,
    intros x hx,
    rw z hx },
  { rintro ⟨z, kAB, kB, kA⟩,
    refine ⟨_, kA, kB⟩,
    { intros x hx,
      specialize z hx,
      tauto } }
end

/-- For subsets of ℕ, we can show that colex is equivalent to binary. -/
lemma binary_iff (A B : finset ℕ) : A.sum (pow 2) < B.sum (pow 2) ↔ A <ᶜ B :=
begin
  have z : ∀ (A B : finset ℕ), A <ᶜ B → A.sum (pow 2) < B.sum (pow 2),
  { intros A B,
    rw [colex_ignores_sdiff, colex.lt_def],
    rintro ⟨k, z, kA, kB⟩,
    rw ← sdiff_union_inter A B,
    conv_rhs { rw ← sdiff_union_inter B A },
    rw [sum_union (disjoint_sdiff_inter _ _), sum_union (disjoint_sdiff_inter _ _),
        inter_comm, add_lt_add_iff_right],
    apply lt_of_lt_of_le (@binary_sum_nat k (A \ B) _),
    { apply single_le_sum (λ _ _, nat.zero_le _) kB },
    intros x hx,
    apply lt_of_le_of_ne (le_of_not_lt (λ kx, _)),
    { apply (ne_of_mem_of_not_mem hx kA) },
    specialize z kx,
    have := z.1 hx,
    rw mem_sdiff at this hx,
    exact hx.2 this.1 },
  refine ⟨λ h, (lt_trichotomy A B).resolve_right (λ h₁, h₁.elim _ (not_lt_of_gt h ∘ z _ _)), z A B⟩,
  rintro rfl,
  apply irrefl _ h
end

end colex<|MERGE_RESOLUTION|>--- conflicted
+++ resolved
@@ -56,17 +56,6 @@
 @[derive inhabited]
 def finset.colex (α) := finset α
 
-<<<<<<< HEAD
-/--
-Coercion from subset ordering to colexicographic ordering in which
-the `<` symbol refers to `colex_lt`
--/
-def finset.to_colex {α} (s : finset α) : finset.colex α := s
-
-instance : inhabited (finset.colex (α)) := { default := finset.empty }
-
-=======
->>>>>>> 3544df23
 /--
 A convenience constructor to turn a `finset α` into a `finset.colex α`, useful in order to
 use the colex ordering rather than the subset ordering.
