--- conflicted
+++ resolved
@@ -100,15 +100,6 @@
 begin
   classical,
   let t : L → finset P := λ l, (set.to_finset {p | p ∉ l}),
-<<<<<<< HEAD
-  suffices : ∀ s : finset L, s.card ≤ (s.bUnion t).card,
-  { obtain ⟨f, hf1, hf2⟩ := (finset.all_card_le_bUnion_card_iff_exists_injective t).mp this,
-    exact ⟨f, hf1, λ l, set.mem_to_finset.mp (hf2 l)⟩ },
-  intro s,
-  by_cases hs₀ : s.card = 0,
-  { simp_rw [hs₀, zero_le] },
-  by_cases hs₁ : s.card = 1,
-=======
   suffices : ∀ s : finset L, s.card ≤ (s.bUnion t).card, -- Hall's marriage theorem
   { obtain ⟨f, hf1, hf2⟩ := (finset.all_card_le_bUnion_card_iff_exists_injective t).mp this,
     exact ⟨f, hf1, λ l, set.mem_to_finset.mp (hf2 l)⟩ },
@@ -116,25 +107,16 @@
   by_cases hs₀ : s.card = 0, -- If `s = ∅`, then `s.card = 0 ≤ (s.bUnion t).card`
   { simp_rw [hs₀, zero_le] },
   by_cases hs₁ : s.card = 1, -- If `s = {l}`, then pick a point `p ∉ l`
->>>>>>> 99c634cc
   { obtain ⟨l, rfl⟩ := finset.card_eq_one.mp hs₁,
     obtain ⟨p, hl⟩ := exists_point l,
     rw [finset.card_singleton, finset.singleton_bUnion, nat.one_le_iff_ne_zero],
     exact finset.card_ne_zero_of_mem (set.mem_to_finset.mpr hl) },
-<<<<<<< HEAD
-  suffices : (s.bUnion t)ᶜ.card ≤ sᶜ.card,
-=======
   suffices : (s.bUnion t)ᶜ.card ≤ sᶜ.card, -- Rephrase in terms of complements (uses `h`)
->>>>>>> 99c634cc
   { rw [finset.card_compl, finset.card_compl, tsub_le_iff_left] at this,
     replace := h.trans this,
     rwa [←add_tsub_assoc_of_le s.card_le_univ, le_tsub_iff_left
       (le_add_left s.card_le_univ), add_le_add_iff_right] at this },
-<<<<<<< HEAD
-  have hs₂ : (s.bUnion t)ᶜ.card ≤ 1,
-=======
   have hs₂ : (s.bUnion t)ᶜ.card ≤ 1, -- At most one line through two points of `s`
->>>>>>> 99c634cc
   { refine finset.card_le_one_iff.mpr (λ p₁ p₂ hp₁ hp₂, _),
     simp_rw [finset.mem_compl, finset.mem_bUnion, exists_prop, not_exists, not_and,
       set.mem_to_finset, set.mem_set_of_eq, not_not] at hp₁ hp₂,
@@ -145,15 +127,9 @@
   { rw [hs₃, nat.le_zero_iff],
     rw [finset.card_compl, tsub_eq_zero_iff_le, has_le.le.le_iff_eq (finset.card_le_univ _),
         eq_comm, finset.card_eq_iff_eq_univ, hs₃, finset.eq_univ_iff_forall] at hs₃ ⊢,
-<<<<<<< HEAD
-    exact λ p, exists.elim (exists_line p)
-      (λ l hl, finset.mem_bUnion.mpr ⟨l, finset.mem_univ l, set.mem_to_finset.mpr hl⟩) },
-  { exact hs₂.trans (nat.one_le_iff_ne_zero.mpr hs₃) },
-=======
     exact λ p, exists.elim (exists_line p) -- If `s = univ`, then show `s.bUnion t = univ`
       (λ l hl, finset.mem_bUnion.mpr ⟨l, finset.mem_univ l, set.mem_to_finset.mpr hl⟩) },
   { exact hs₂.trans (nat.one_le_iff_ne_zero.mpr hs₃) }, -- If `s < univ`, then consequence of `hs₂`
->>>>>>> 99c634cc
 end
 
 variables {P} (L)
@@ -180,7 +156,6 @@
   ... ≃ (Σ l, {p // p ∈ l}) : equiv.subtype_prod_equiv_sigma_subtype (λ (l : L) (p : P), p ∈ l),
 end
 
-<<<<<<< HEAD
 variables {P L}
 
 lemma has_lines.point_count_le_line_count [has_lines P L] {p : P} {l : L} (h : p ∉ l)
@@ -238,6 +213,4 @@
   fintype.card L ≤ fintype.card P :=
 @has_lines.card_le (dual L) (dual P) _ _ _ _
 
-=======
->>>>>>> 99c634cc
 end configuration