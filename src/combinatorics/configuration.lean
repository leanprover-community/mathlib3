--- conflicted
+++ resolved
@@ -162,11 +162,7 @@
   [fintype {l : L // p ∈ l}] : point_count P l ≤ line_count L p :=
 begin
   by_cases hf : infinite {p : P // p ∈ l},
-<<<<<<< HEAD
-  { exactI le_trans (le_of_eq nat.card_eq_zero_of_infinite) (zero_le (line_count L p)) },
-=======
   { exactI (le_of_eq nat.card_eq_zero_of_infinite).trans (zero_le (line_count L p)) },
->>>>>>> 8a997f3f
   haveI := fintype_of_not_infinite hf,
   rw [line_count, point_count, nat.card_eq_fintype_card, nat.card_eq_fintype_card],
   exact fintype.card_le_of_injective (λ p', ⟨mk_line p p', (mk_line_ax p p').1⟩)
@@ -179,7 +175,6 @@
   [hf : fintype {p : P // p ∈ l}] : line_count L p ≤ point_count P l :=
 @has_lines.point_count_le_line_count (dual L) (dual P) _ _ l p h hf
 
-<<<<<<< HEAD
 variables (P L)
 
 /- If a nondegenerate configuration has a unique line through any two points,
@@ -218,6 +213,4 @@
   fintype.card L ≤ fintype.card P :=
 @has_lines.card_le (dual L) (dual P) _ _ _ _
 
-=======
->>>>>>> 8a997f3f
 end configuration