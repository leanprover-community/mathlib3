--- conflicted
+++ resolved
@@ -64,11 +64,7 @@
     _ ≤ ∑ a in s, (t.bipartite_above r a).card : s.nsmul_le_sum_of_forall_le _ _ hm
   ... = ∑ b in t, (s.bipartite_below r b).card
       : sum_card_bipartite_above_eq_sum_card_bipartite_below _
-<<<<<<< HEAD
-  ... ≤ _ : t.sum_le_pow_of_forall_le _ _ hn
-=======
   ... ≤ _ : t.sum_le_nsmul_of_forall_le _ _ hn
->>>>>>> fcc05b51
 
 lemma card_mul_le_card_mul' [Π a b, decidable (r a b)]
   (hn : ∀ b ∈ t, n ≤ (s.bipartite_below r b).card)
