/-
Copyright (c) 2021 David Wärn. All rights reserved.
Released under Apache 2.0 license as described in the file LICENSE.
Authors: David Wärn
-/
import data.equiv.basic
import order.well_founded
import data.nat.basic
import data.opposite

/-!
# Quivers

This module defines quivers. A quiver on a type `V` of vertices assigns to every
pair `a b : V` of vertices a type `a ⟶ b` of arrows from `a` to `b`. This
is a very permissive notion of directed graph.

## Implementation notes

Currently `quiver` is defined with `arrow : V → V → Sort v`.
This is different from the category theory setup,
where we insist that morphisms live in some `Type`.
There's some balance here: it's nice to allow `Prop` to ensure there are no multiple arrows,
but it is also results in error-prone universe signatures when constraints require a `Type`.
-/

open opposite

-- We use the same universe order as in category theory.
-- See note [category_theory universes]
universes v u

/-- A quiver `G` on a type `V` of vertices assigns to every pair `a b : V` of vertices
<<<<<<< HEAD
    a sort `G.arrow a b` of arrows from `a` to `b`.

    For graphs with no repeated edges, one can use `quiver.{0} V`, which ensures
    `G.arrow a b : Prop`. For multigraphs, one can use `quiver.{v+1} V`, which ensures
    `G.arrow a b : Type v`. -/
structure quiver (V : Type u) :=
(arrow : V → V → Sort v)
=======
    a sort `a ⟶ b` of arrows from `a` to `b`.

    For graphs with no repeated edges, one can use `quiver.{0} V`, which ensures
    `a ⟶ b : Prop`. For multigraphs, one can use `quiver.{v+1} V`, which ensures
    `a ⟶ b : Type v`. -/
class quiver (V : Type u) :=
(hom : V → V → Sort v)

infixr ` ⟶ `:10 := quiver.hom -- type as \h
>>>>>>> 5ac093c9

/-- A wide subquiver `H` of `G` picks out a set `H a b` of arrows from `a` to `b`
    for every pair of vertices `a b`.

    NB: this does not work for `Prop`-valued quivers. It requires `G : quiver.{v+1} V`. -/
<<<<<<< HEAD
def wide_subquiver {V} (G : quiver V) :=
Π a b : V, set (G.arrow a b)
=======
def wide_subquiver (V) [quiver.{v+1} V] :=
Π a b : V, set (a ⟶ b)

/-- A type synonym for `V`, when thought of as a quiver having only the arrows from
some `wide_subquiver`. -/
@[nolint unused_arguments has_inhabited_instance]
def wide_subquiver.to_Type (V) [quiver V] (H : wide_subquiver V) : Type u := V

instance wide_subquiver_has_coe_to_sort {V} [quiver V] : has_coe_to_sort (wide_subquiver V) :=
{ S := Type u,
  coe := λ H, wide_subquiver.to_Type V H, }
>>>>>>> 5ac093c9

/-- A wide subquiver viewed as a quiver on its own. -/
instance wide_subquiver.quiver {V} [quiver V] (H : wide_subquiver V) : quiver H :=
⟨λ a b, H a b⟩

namespace quiver

/-- A type synonym for a quiver with no arrows. -/
@[nolint has_inhabited_instance]
def empty (V) : Type u := V

instance empty_quiver (V : Type u) : quiver.{u} (empty V) := ⟨λ a b, pempty⟩

@[simp] lemma empty_arrow {V : Type u} (a b : empty V) : (a ⟶ b) = pempty := rfl

<<<<<<< HEAD
/-- `G.symmetrify` adds to `G` the reversal of all arrows of `G`.

    NB: this does not work for `Prop`-valued quivers. It requires `G : quiver.{v+1} V`. -/
def symmetrify {V} (G : quiver V) : quiver V :=
G.sum G.opposite
=======
instance {V} [quiver V] : has_bot (wide_subquiver V) := ⟨λ a b, ∅⟩
instance {V} [quiver V] : has_top (wide_subquiver V) := ⟨λ a b, set.univ⟩
instance {V} [quiver V] : inhabited (wide_subquiver V) := ⟨⊤⟩
>>>>>>> 5ac093c9

/-- `Vᵒᵖ` reverses the direction of all arrows of `V`. -/
instance opposite {V} [quiver V] : quiver Vᵒᵖ :=
⟨λ a b, (unop b) ⟶ (unop a)⟩

/--
The opposite of an arrow in `V`.
-/
def hom.op {V} [quiver V] {X Y : V} (f : X ⟶ Y) : op Y ⟶ op X := f
/--
Given an arrow in `Vᵒᵖ`, we can take the "unopposite" back in `V`.
-/
def hom.unop {V} [quiver V] {X Y : Vᵒᵖ} (f : X ⟶ Y) : unop Y ⟶ unop X := f

attribute [irreducible] quiver.opposite

/-- A type synonym for the symmetrized quiver (with an arrow both ways for each original arrow).
    NB: this does not work for `Prop`-valued quivers. It requires `[quiver.{v+1} V]`. -/
@[nolint has_inhabited_instance]
def symmetrify (V) : Type u := V

instance symmetrify_quiver (V : Type u) [quiver V] : quiver (symmetrify V) :=
⟨λ a b : V, (a ⟶ b) ⊕ (b ⟶ a)⟩

/-- `total V` is the type of _all_ arrows of `V`. -/
-- TODO Unify with `category_theory.arrow`? (The fields have been named to match.)
@[ext, nolint has_inhabited_instance]
structure total (V : Type u) [quiver.{v} V] : Type (max u v) :=
(left : V)
(right : V)
(hom : left ⟶ right)

/-- A wide subquiver `H` of `G.symmetrify` determines a wide subquiver of `G`, containing an
    an arrow `e` if either `e` or its reversal is in `H`. -/
-- Without the explicit universe level in `quiver.{v+1}` Lean comes up with
-- `quiver.{max u_2 u_3 + 1}`. This causes problems elsewhere, so we write `quiver.{v+1}`.
<<<<<<< HEAD
def wide_subquiver_symmetrify {V} {G : quiver.{v+1} V} :
  wide_subquiver G.symmetrify → wide_subquiver G :=
=======
def wide_subquiver_symmetrify {V} [quiver.{v+1} V] :
  wide_subquiver (symmetrify V) → wide_subquiver V :=
>>>>>>> 5ac093c9
λ H a b, { e | sum.inl e ∈ H a b ∨ sum.inr e ∈ H b a }

/-- A wide subquiver of `G` can equivalently be viewed as a total set of arrows. -/
def wide_subquiver_equiv_set_total {V} [quiver V] :
  wide_subquiver V ≃ set (total V) :=
{ to_fun := λ H, { e | e.hom ∈ H e.left e.right },
  inv_fun := λ S a b, { e | total.mk a b e ∈ S },
  left_inv := λ H, rfl,
  right_inv := by { intro S, ext, cases x, refl } }

/-- `G.path a b` is the type of paths from `a` to `b` through the arrows of `G`. -/
inductive path {V : Type u} [quiver.{v} V] (a : V) : V → Type (max u v)
| nil  : path a
| cons : Π {b c : V}, path b → (b ⟶ c) → path c

/-- An arrow viewed as a path of length one. -/
def hom.to_path {V} [quiver V] {a b : V} (e : a ⟶ b) : path a b :=
path.nil.cons e

namespace path

variables {V : Type u} [quiver V]

/-- The length of a path is the number of arrows it uses. -/
def length {a : V} : Π {b : V}, path a b → ℕ
| _ path.nil        := 0
| _ (path.cons p _) := p.length + 1

@[simp] lemma length_nil {a : V} :
  (path.nil : path a a).length = 0 := rfl

@[simp] lemma length_cons (a b c : V) (p : path a b)
  (e : b ⟶ c) : (p.cons e).length = p.length + 1 := rfl

/-- Composition of paths. -/
def comp {a b : V} : Π {c}, path a b → path b c → path a c
| _ p (path.nil) := p
| _ p (path.cons q e) := (p.comp q).cons e

@[simp] lemma comp_cons {a b c d : V} (p : path a b) (q : path b c) (e : c ⟶ d) :
  p.comp (q.cons e) = (p.comp q).cons e := rfl
@[simp] lemma comp_nil {a b : V} (p : path a b) : p.comp path.nil = p := rfl
@[simp] lemma nil_comp {a : V} : ∀ {b} (p : path a b), path.nil.comp p = p
| a path.nil := rfl
| b (path.cons p e) := by rw [comp_cons, nil_comp]
@[simp] lemma comp_assoc {a b c : V} : ∀ {d}
  (p : path a b) (q : path b c) (r : path c d),
    (p.comp q).comp r = p.comp (q.comp r)
| c p q path.nil := rfl
| d p q (path.cons r e) := by rw [comp_cons, comp_cons, comp_cons, comp_assoc]

end path

/-- A quiver is an arborescence when there is a unique path from the default vertex
    to every other vertex. -/
class arborescence (V : Type u) [quiver.{v} V] : Type (max u v) :=
(root : V)
(unique_path : Π (b : V), unique (path root b))

/-- The root of an arborescence. -/
def root (V : Type u) [quiver V] [arborescence V] : V :=
arborescence.root

instance {V : Type u} [quiver V] [arborescence V] (b : V) : unique (path (root V) b) :=
arborescence.unique_path b

/-- An `L`-labelling of a quiver assigns to every arrow an element of `L`. -/
<<<<<<< HEAD
def labelling {V} (G : quiver V) (L) := Π ⦃a b⦄, G.arrow a b → L
=======
def labelling (V : Type u) [quiver V] (L : Sort*) := Π a b : V, (a ⟶ b) → L
>>>>>>> 5ac093c9

instance {V : Type u} [quiver V] (L) [inhabited L] : inhabited (labelling V L) :=
⟨λ a b e, default L⟩

/-- To show that `[quiver V]` is an arborescence with root `r : V`, it suffices to
  - provide a height function `V → ℕ` such that every arrow goes from a
    lower vertex to a higher vertex,
  - show that every vertex has at most one arrow to it, and
  - show that every vertex other than `r` has an arrow to it. -/
noncomputable def arborescence_mk {V : Type u} [quiver V] (r : V)
  (height : V → ℕ)
  (height_lt : ∀ ⦃a b⦄, (a ⟶ b) → height a < height b)
  (unique_arrow : ∀ ⦃a b c : V⦄ (e : a ⟶ c) (f : b ⟶ c), a = b ∧ e == f)
  (root_or_arrow : ∀ b, b = r ∨ ∃ a, nonempty (a ⟶ b)) : arborescence V :=
{ root := r,
  unique_path := λ b, ⟨classical.inhabited_of_nonempty
    begin
      rcases (show ∃ n, height b < n, from ⟨_, lt_add_one _⟩) with ⟨n, hn⟩,
      induction n with n ih generalizing b,
      { exact false.elim (nat.not_lt_zero _ hn) },
      rcases root_or_arrow b with ⟨⟨⟩⟩ | ⟨a, ⟨e⟩⟩,
      { exact ⟨path.nil⟩ },
      { rcases ih a (lt_of_lt_of_le (height_lt e) (nat.lt_succ_iff.mp hn)) with ⟨p⟩,
        exact ⟨p.cons e⟩ }
    end,
    begin
      have height_le : ∀ {a b}, path a b → height a ≤ height b,
      { intros a b p, induction p with b c p e ih, refl,
        exact le_of_lt (lt_of_le_of_lt ih (height_lt e)) },
      suffices : ∀ p q : path r b, p = q,
      { intro p, apply this },
      intros p q, induction p with a c p e ih; cases q with b _ q f,
      { refl },
      { exact false.elim (lt_irrefl _ (lt_of_le_of_lt (height_le q) (height_lt f))) },
      { exact false.elim (lt_irrefl _ (lt_of_le_of_lt (height_le p) (height_lt e))) },
      { rcases unique_arrow e f with ⟨⟨⟩, ⟨⟩⟩, rw ih },
    end ⟩ }

/-- `rooted_connected r` means that there is a path from `r` to any other vertex. -/
class rooted_connected {V : Type u} [quiver V] (r : V) : Prop :=
(nonempty_path : ∀ b : V, nonempty (path r b))

attribute [instance] rooted_connected.nonempty_path

section geodesic_subtree

variables {V : Type u} [quiver.{v+1} V] (r : V) [rooted_connected r]

/-- A path from `r` of minimal length. -/
noncomputable def shortest_path (b : V) : path r b :=
well_founded.min (measure_wf path.length) set.univ set.univ_nonempty

/-- The length of a path is at least the length of the shortest path -/
lemma shortest_path_spec {a : V} (p : path r a) :
  (shortest_path r a).length ≤ p.length :=
not_lt.mp (well_founded.not_lt_min (measure_wf _) set.univ _ trivial)

/-- A subquiver which by construction is an arborescence. -/
def geodesic_subtree : wide_subquiver V :=
λ a b, { e | ∃ p : path r a, shortest_path r b = p.cons e }

noncomputable instance geodesic_arborescence : arborescence (geodesic_subtree r) :=
arborescence_mk r (λ a, (shortest_path r a).length)
(by { rintros a b ⟨e, p, h⟩,
  rw [h, path.length_cons, nat.lt_succ_iff], apply shortest_path_spec })
(by { rintros a b c ⟨e, p, h⟩ ⟨f, q, j⟩, cases h.symm.trans j, split; refl })
(by { intro b, have : ∃ p, shortest_path r b = p := ⟨_, rfl⟩,
  rcases this with ⟨p, hp⟩, cases p with a _ p e,
  { exact or.inl rfl }, { exact or.inr ⟨a, ⟨⟨e, p, hp⟩⟩⟩ } })

end geodesic_subtree

variables (V : Type u) [quiver.{v+1} V]

/-- A quiver `has_reverse` if we can reverse an arrow `p` from `a` to `b` to get an arrow
    `p.reverse` from `b` to `a`.-/
class has_reverse :=
(reverse' : Π {a b : V}, (a ⟶ b) → (b ⟶ a))

instance : has_reverse (symmetrify V) := ⟨λ a b e, e.swap⟩

variables {V} [has_reverse V]

/-- Reverse the direction of an arrow. -/
def reverse {a b : V} : (a ⟶ b) → (b ⟶ a) := has_reverse.reverse'

/-- Reverse the direction of a path. -/
def path.reverse {a : V} : Π {b}, path a b → path b a
| a path.nil := path.nil
| b (path.cons p e) := (reverse e).to_path.comp p.reverse

variables (V)

/-- Two vertices are related in the zigzag setoid if there is a
    zigzag of arrows from one to the other. -/
def zigzag_setoid : setoid V :=
⟨λ a b, nonempty (path (a : symmetrify V) (b : symmetrify V)),
 λ a, ⟨path.nil⟩,
 λ a b ⟨p⟩, ⟨p.reverse⟩,
 λ a b c ⟨p⟩ ⟨q⟩, ⟨p.comp q⟩⟩

/-- The type of weakly connected components of a directed graph. Two vertices are
    in the same weakly connected component if there is a zigzag of arrows from one
    to the other. -/
def weakly_connected_component : Type* := quotient (zigzag_setoid V)

namespace weakly_connected_component
variable {V}

/-- The weakly connected component corresponding to a vertex. -/
protected def mk : V → weakly_connected_component V := quotient.mk'

instance : has_coe_t V (weakly_connected_component V) := ⟨weakly_connected_component.mk⟩
instance [inhabited V] : inhabited (weakly_connected_component V) := ⟨↑(default V)⟩

protected lemma eq (a b : V) :
  (a : weakly_connected_component V) = b ↔ nonempty (path (a : symmetrify V) (b : symmetrify V)) :=
quotient.eq'

end weakly_connected_component

end quiver<|MERGE_RESOLUTION|>--- conflicted
+++ resolved
@@ -31,15 +31,6 @@
 universes v u
 
 /-- A quiver `G` on a type `V` of vertices assigns to every pair `a b : V` of vertices
-<<<<<<< HEAD
-    a sort `G.arrow a b` of arrows from `a` to `b`.
-
-    For graphs with no repeated edges, one can use `quiver.{0} V`, which ensures
-    `G.arrow a b : Prop`. For multigraphs, one can use `quiver.{v+1} V`, which ensures
-    `G.arrow a b : Type v`. -/
-structure quiver (V : Type u) :=
-(arrow : V → V → Sort v)
-=======
     a sort `a ⟶ b` of arrows from `a` to `b`.
 
     For graphs with no repeated edges, one can use `quiver.{0} V`, which ensures
@@ -49,16 +40,11 @@
 (hom : V → V → Sort v)
 
 infixr ` ⟶ `:10 := quiver.hom -- type as \h
->>>>>>> 5ac093c9
 
 /-- A wide subquiver `H` of `G` picks out a set `H a b` of arrows from `a` to `b`
     for every pair of vertices `a b`.
 
     NB: this does not work for `Prop`-valued quivers. It requires `G : quiver.{v+1} V`. -/
-<<<<<<< HEAD
-def wide_subquiver {V} (G : quiver V) :=
-Π a b : V, set (G.arrow a b)
-=======
 def wide_subquiver (V) [quiver.{v+1} V] :=
 Π a b : V, set (a ⟶ b)
 
@@ -70,7 +56,6 @@
 instance wide_subquiver_has_coe_to_sort {V} [quiver V] : has_coe_to_sort (wide_subquiver V) :=
 { S := Type u,
   coe := λ H, wide_subquiver.to_Type V H, }
->>>>>>> 5ac093c9
 
 /-- A wide subquiver viewed as a quiver on its own. -/
 instance wide_subquiver.quiver {V} [quiver V] (H : wide_subquiver V) : quiver H :=
@@ -86,17 +71,9 @@
 
 @[simp] lemma empty_arrow {V : Type u} (a b : empty V) : (a ⟶ b) = pempty := rfl
 
-<<<<<<< HEAD
-/-- `G.symmetrify` adds to `G` the reversal of all arrows of `G`.
-
-    NB: this does not work for `Prop`-valued quivers. It requires `G : quiver.{v+1} V`. -/
-def symmetrify {V} (G : quiver V) : quiver V :=
-G.sum G.opposite
-=======
 instance {V} [quiver V] : has_bot (wide_subquiver V) := ⟨λ a b, ∅⟩
 instance {V} [quiver V] : has_top (wide_subquiver V) := ⟨λ a b, set.univ⟩
 instance {V} [quiver V] : inhabited (wide_subquiver V) := ⟨⊤⟩
->>>>>>> 5ac093c9
 
 /-- `Vᵒᵖ` reverses the direction of all arrows of `V`. -/
 instance opposite {V} [quiver V] : quiver Vᵒᵖ :=
@@ -133,13 +110,8 @@
     an arrow `e` if either `e` or its reversal is in `H`. -/
 -- Without the explicit universe level in `quiver.{v+1}` Lean comes up with
 -- `quiver.{max u_2 u_3 + 1}`. This causes problems elsewhere, so we write `quiver.{v+1}`.
-<<<<<<< HEAD
-def wide_subquiver_symmetrify {V} {G : quiver.{v+1} V} :
-  wide_subquiver G.symmetrify → wide_subquiver G :=
-=======
 def wide_subquiver_symmetrify {V} [quiver.{v+1} V] :
   wide_subquiver (symmetrify V) → wide_subquiver V :=
->>>>>>> 5ac093c9
 λ H a b, { e | sum.inl e ∈ H a b ∨ sum.inr e ∈ H b a }
 
 /-- A wide subquiver of `G` can equivalently be viewed as a total set of arrows. -/
@@ -207,11 +179,7 @@
 arborescence.unique_path b
 
 /-- An `L`-labelling of a quiver assigns to every arrow an element of `L`. -/
-<<<<<<< HEAD
-def labelling {V} (G : quiver V) (L) := Π ⦃a b⦄, G.arrow a b → L
-=======
 def labelling (V : Type u) [quiver V] (L : Sort*) := Π a b : V, (a ⟶ b) → L
->>>>>>> 5ac093c9
 
 instance {V : Type u} [quiver V] (L) [inhabited L] : inhabited (labelling V L) :=
 ⟨λ a b e, default L⟩
