/-
Copyright (c) 2021 David Wärn. All rights reserved.
Released under Apache 2.0 license as described in the file LICENSE.
Authors: David Wärn
-/
import data.equiv.basic
import order.well_founded
import data.nat.basic
import data.opposite

/-!
# Quivers

This module defines quivers. A quiver on a type `V` of vertices assigns to every
pair `a b : V` of vertices a type `a ⟶ b` of arrows from `a` to `b`. This
is a very permissive notion of directed graph.

## Implementation notes

Currently `quiver` is defined with `arrow : V → V → Sort v`.
This is different from the category theory setup,
where we insist that morphisms live in some `Type`.
There's some balance here: it's nice to allow `Prop` to ensure there are no multiple arrows,
but it is also results in error-prone universe signatures when constraints require a `Type`.
-/

open opposite

-- We use the same universe order as in category theory.
-- See note [category_theory universes]
universes v v₁ v₂ u u₁ u₂

/--
A quiver `G` on a type `V` of vertices assigns to every pair `a b : V` of vertices
a type `a ⟶ b` of arrows from `a` to `b`.

For graphs with no repeated edges, one can use `quiver.{0} V`, which ensures
`a ⟶ b : Prop`. For multigraphs, one can use `quiver.{v+1} V`, which ensures
`a ⟶ b : Type v`.

Because `category` will later extend this class, we call the field `hom`.
Except when constructing instances, you should rarely see this, and use the `⟶` notation instead.
-/
class quiver (V : Type u) :=
(hom : V → V → Sort v)

infixr ` ⟶ `:10 := quiver.hom -- type as \h

/--
A morphism of quivers. As we will later have categorical functors extend this structure,
we call it a `prefunctor`.
-/
structure prefunctor (V : Type u₁) [quiver.{v₁} V] (W : Type u₂) [quiver.{v₂} W] :=
(obj [] : V → W)
(map : Π {X Y : V}, (X ⟶ Y) → (obj X ⟶ obj Y))

namespace prefunctor

/--
The identity morphism between quivers.
-/
@[simps]
def id (V : Type*) [quiver V] : prefunctor V V :=
{ obj := id,
  map := λ X Y f, f, }

instance (V : Type*) [quiver V] : inhabited (prefunctor V V) := ⟨id V⟩

/--
Composition of morphisms between quivers.
-/
@[simps]
def comp {U : Type*} [quiver U] {V : Type*} [quiver V] {W : Type*} [quiver W]
  (F : prefunctor U V) (G : prefunctor V W) : prefunctor U W :=
{ obj := λ X, G.obj (F.obj X),
  map := λ X Y f, G.map (F.map f), }

end prefunctor

/-- A wide subquiver `H` of `G` picks out a set `H a b` of arrows from `a` to `b`
    for every pair of vertices `a b`.

    NB: this does not work for `Prop`-valued quivers. It requires `G : quiver.{v+1} V`. -/
def wide_subquiver (V) [quiver.{v+1} V] :=
Π a b : V, set (a ⟶ b)

/-- A type synonym for `V`, when thought of as a quiver having only the arrows from
some `wide_subquiver`. -/
@[nolint unused_arguments has_inhabited_instance]
def wide_subquiver.to_Type (V) [quiver V] (H : wide_subquiver V) : Type u := V

instance wide_subquiver_has_coe_to_sort {V} [quiver V] :
  has_coe_to_sort (wide_subquiver V) (Type u) :=
<<<<<<< HEAD
{ coe := λ H, wide_subquiver.to_Type V H, }
=======
{ coe := λ H, wide_subquiver.to_Type V H }
>>>>>>> fb690004

/-- A wide subquiver viewed as a quiver on its own. -/
instance wide_subquiver.quiver {V} [quiver V] (H : wide_subquiver V) : quiver H :=
⟨λ a b, H a b⟩

namespace quiver

/-- A type synonym for a quiver with no arrows. -/
@[nolint has_inhabited_instance]
def empty (V) : Type u := V

instance empty_quiver (V : Type u) : quiver.{u} (empty V) := ⟨λ a b, pempty⟩

@[simp] lemma empty_arrow {V : Type u} (a b : empty V) : (a ⟶ b) = pempty := rfl

instance {V} [quiver V] : has_bot (wide_subquiver V) := ⟨λ a b, ∅⟩
instance {V} [quiver V] : has_top (wide_subquiver V) := ⟨λ a b, set.univ⟩
instance {V} [quiver V] : inhabited (wide_subquiver V) := ⟨⊤⟩

/-- `Vᵒᵖ` reverses the direction of all arrows of `V`. -/
instance opposite {V} [quiver V] : quiver Vᵒᵖ :=
⟨λ a b, (unop b) ⟶ (unop a)⟩

/--
The opposite of an arrow in `V`.
-/
def hom.op {V} [quiver V] {X Y : V} (f : X ⟶ Y) : op Y ⟶ op X := f
/--
Given an arrow in `Vᵒᵖ`, we can take the "unopposite" back in `V`.
-/
def hom.unop {V} [quiver V] {X Y : Vᵒᵖ} (f : X ⟶ Y) : unop Y ⟶ unop X := f

attribute [irreducible] quiver.opposite

/-- A type synonym for the symmetrized quiver (with an arrow both ways for each original arrow).
    NB: this does not work for `Prop`-valued quivers. It requires `[quiver.{v+1} V]`. -/
@[nolint has_inhabited_instance]
def symmetrify (V) : Type u := V

instance symmetrify_quiver (V : Type u) [quiver V] : quiver (symmetrify V) :=
⟨λ a b : V, (a ⟶ b) ⊕ (b ⟶ a)⟩

/-- `total V` is the type of _all_ arrows of `V`. -/
-- TODO Unify with `category_theory.arrow`? (The fields have been named to match.)
@[ext, nolint has_inhabited_instance]
structure total (V : Type u) [quiver.{v} V] : Sort (max (u+1) v) :=
(left : V)
(right : V)
(hom : left ⟶ right)

/-- A wide subquiver `H` of `G.symmetrify` determines a wide subquiver of `G`, containing an
    an arrow `e` if either `e` or its reversal is in `H`. -/
-- Without the explicit universe level in `quiver.{v+1}` Lean comes up with
-- `quiver.{max u_2 u_3 + 1}`. This causes problems elsewhere, so we write `quiver.{v+1}`.
def wide_subquiver_symmetrify {V} [quiver.{v+1} V] :
  wide_subquiver (symmetrify V) → wide_subquiver V :=
λ H a b, { e | sum.inl e ∈ H a b ∨ sum.inr e ∈ H b a }

/-- A wide subquiver of `G` can equivalently be viewed as a total set of arrows. -/
def wide_subquiver_equiv_set_total {V} [quiver V] :
  wide_subquiver V ≃ set (total V) :=
{ to_fun := λ H, { e | e.hom ∈ H e.left e.right },
  inv_fun := λ S a b, { e | total.mk a b e ∈ S },
  left_inv := λ H, rfl,
  right_inv := by { intro S, ext, cases x, refl } }

/-- `G.path a b` is the type of paths from `a` to `b` through the arrows of `G`. -/
inductive path {V : Type u} [quiver.{v} V] (a : V) : V → Sort (max (u+1) v)
| nil  : path a
| cons : Π {b c : V}, path b → (b ⟶ c) → path c

/-- An arrow viewed as a path of length one. -/
def hom.to_path {V} [quiver V] {a b : V} (e : a ⟶ b) : path a b :=
path.nil.cons e

namespace path

variables {V : Type u} [quiver V]

/-- The length of a path is the number of arrows it uses. -/
def length {a : V} : Π {b : V}, path a b → ℕ
| _ path.nil        := 0
| _ (path.cons p _) := p.length + 1

@[simp] lemma length_nil {a : V} :
  (path.nil : path a a).length = 0 := rfl

@[simp] lemma length_cons (a b c : V) (p : path a b)
  (e : b ⟶ c) : (p.cons e).length = p.length + 1 := rfl

/-- Composition of paths. -/
def comp {a b : V} : Π {c}, path a b → path b c → path a c
| _ p (path.nil) := p
| _ p (path.cons q e) := (p.comp q).cons e

@[simp] lemma comp_cons {a b c d : V} (p : path a b) (q : path b c) (e : c ⟶ d) :
  p.comp (q.cons e) = (p.comp q).cons e := rfl
@[simp] lemma comp_nil {a b : V} (p : path a b) : p.comp path.nil = p := rfl
@[simp] lemma nil_comp {a : V} : ∀ {b} (p : path a b), path.nil.comp p = p
| a path.nil := rfl
| b (path.cons p e) := by rw [comp_cons, nil_comp]
@[simp] lemma comp_assoc {a b c : V} : ∀ {d}
  (p : path a b) (q : path b c) (r : path c d),
    (p.comp q).comp r = p.comp (q.comp r)
| c p q path.nil := rfl
| d p q (path.cons r e) := by rw [comp_cons, comp_cons, comp_cons, comp_assoc]

end path

end quiver

namespace prefunctor

open quiver

variables {V : Type u₁} [quiver.{v₁} V] {W : Type u₂} [quiver.{v₂} W] (F : prefunctor V W)

/-- The image of a path under a prefunctor. -/
def map_path {a : V} :
  Π {b : V}, path a b → path (F.obj a) (F.obj b)
| _ path.nil := path.nil
| _ (path.cons p e) := path.cons (map_path p) (F.map e)

@[simp] lemma map_path_nil (a : V) : F.map_path (path.nil : path a a) = path.nil := rfl
@[simp] lemma map_path_cons {a b c : V} (p : path a b) (e : b ⟶ c) :
  F.map_path (path.cons p e) = path.cons (F.map_path p) (F.map e) := rfl

@[simp] lemma map_path_comp {a b : V} (p : path a b) :
  ∀ {c : V} (q : path b c), F.map_path (p.comp q) = (F.map_path p).comp (F.map_path q)
| _ path.nil := rfl
| _ (path.cons p e) := begin dsimp, rw [map_path_comp], end

end prefunctor

namespace quiver

/-- A quiver is an arborescence when there is a unique path from the default vertex
    to every other vertex. -/
class arborescence (V : Type u) [quiver.{v} V] : Type (max u v) :=
(root : V)
(unique_path : Π (b : V), unique (path root b))

/-- The root of an arborescence. -/
def root (V : Type u) [quiver V] [arborescence V] : V :=
arborescence.root

instance {V : Type u} [quiver V] [arborescence V] (b : V) : unique (path (root V) b) :=
arborescence.unique_path b

/-- An `L`-labelling of a quiver assigns to every arrow an element of `L`. -/
def labelling (V : Type u) [quiver V] (L : Sort*) := Π ⦃a b : V⦄, (a ⟶ b) → L

instance {V : Type u} [quiver V] (L) [inhabited L] : inhabited (labelling V L) :=
⟨λ a b e, default L⟩

/-- To show that `[quiver V]` is an arborescence with root `r : V`, it suffices to
  - provide a height function `V → ℕ` such that every arrow goes from a
    lower vertex to a higher vertex,
  - show that every vertex has at most one arrow to it, and
  - show that every vertex other than `r` has an arrow to it. -/
noncomputable def arborescence_mk {V : Type u} [quiver V] (r : V)
  (height : V → ℕ)
  (height_lt : ∀ ⦃a b⦄, (a ⟶ b) → height a < height b)
  (unique_arrow : ∀ ⦃a b c : V⦄ (e : a ⟶ c) (f : b ⟶ c), a = b ∧ e == f)
  (root_or_arrow : ∀ b, b = r ∨ ∃ a, nonempty (a ⟶ b)) : arborescence V :=
{ root := r,
  unique_path := λ b, ⟨classical.inhabited_of_nonempty
    begin
      rcases (show ∃ n, height b < n, from ⟨_, lt_add_one _⟩) with ⟨n, hn⟩,
      induction n with n ih generalizing b,
      { exact false.elim (nat.not_lt_zero _ hn) },
      rcases root_or_arrow b with ⟨⟨⟩⟩ | ⟨a, ⟨e⟩⟩,
      { exact ⟨path.nil⟩ },
      { rcases ih a (lt_of_lt_of_le (height_lt e) (nat.lt_succ_iff.mp hn)) with ⟨p⟩,
        exact ⟨p.cons e⟩ }
    end,
    begin
      have height_le : ∀ {a b}, path a b → height a ≤ height b,
      { intros a b p, induction p with b c p e ih, refl,
        exact le_of_lt (lt_of_le_of_lt ih (height_lt e)) },
      suffices : ∀ p q : path r b, p = q,
      { intro p, apply this },
      intros p q, induction p with a c p e ih; cases q with b _ q f,
      { refl },
      { exact false.elim (lt_irrefl _ (lt_of_le_of_lt (height_le q) (height_lt f))) },
      { exact false.elim (lt_irrefl _ (lt_of_le_of_lt (height_le p) (height_lt e))) },
      { rcases unique_arrow e f with ⟨⟨⟩, ⟨⟩⟩, rw ih },
    end ⟩ }

/-- `rooted_connected r` means that there is a path from `r` to any other vertex. -/
class rooted_connected {V : Type u} [quiver V] (r : V) : Prop :=
(nonempty_path : ∀ b : V, nonempty (path r b))

attribute [instance] rooted_connected.nonempty_path

section geodesic_subtree

variables {V : Type u} [quiver.{v+1} V] (r : V) [rooted_connected r]

/-- A path from `r` of minimal length. -/
noncomputable def shortest_path (b : V) : path r b :=
well_founded.min (measure_wf path.length) set.univ set.univ_nonempty

/-- The length of a path is at least the length of the shortest path -/
lemma shortest_path_spec {a : V} (p : path r a) :
  (shortest_path r a).length ≤ p.length :=
not_lt.mp (well_founded.not_lt_min (measure_wf _) set.univ _ trivial)

/-- A subquiver which by construction is an arborescence. -/
def geodesic_subtree : wide_subquiver V :=
λ a b, { e | ∃ p : path r a, shortest_path r b = p.cons e }

noncomputable instance geodesic_arborescence : arborescence (geodesic_subtree r) :=
arborescence_mk r (λ a, (shortest_path r a).length)
(by { rintros a b ⟨e, p, h⟩,
  rw [h, path.length_cons, nat.lt_succ_iff], apply shortest_path_spec })
(by { rintros a b c ⟨e, p, h⟩ ⟨f, q, j⟩, cases h.symm.trans j, split; refl })
(by { intro b, have : ∃ p, shortest_path r b = p := ⟨_, rfl⟩,
  rcases this with ⟨p, hp⟩, cases p with a _ p e,
  { exact or.inl rfl }, { exact or.inr ⟨a, ⟨⟨e, p, hp⟩⟩⟩ } })

end geodesic_subtree

variables (V : Type u) [quiver.{v+1} V]

/-- A quiver `has_reverse` if we can reverse an arrow `p` from `a` to `b` to get an arrow
    `p.reverse` from `b` to `a`.-/
class has_reverse :=
(reverse' : Π {a b : V}, (a ⟶ b) → (b ⟶ a))

instance : has_reverse (symmetrify V) := ⟨λ a b e, e.swap⟩

variables {V} [has_reverse V]

/-- Reverse the direction of an arrow. -/
def reverse {a b : V} : (a ⟶ b) → (b ⟶ a) := has_reverse.reverse'

/-- Reverse the direction of a path. -/
def path.reverse {a : V} : Π {b}, path a b → path b a
| a path.nil := path.nil
| b (path.cons p e) := (reverse e).to_path.comp p.reverse

variables (V)

/-- Two vertices are related in the zigzag setoid if there is a
    zigzag of arrows from one to the other. -/
def zigzag_setoid : setoid V :=
⟨λ a b, nonempty (path (a : symmetrify V) (b : symmetrify V)),
 λ a, ⟨path.nil⟩,
 λ a b ⟨p⟩, ⟨p.reverse⟩,
 λ a b c ⟨p⟩ ⟨q⟩, ⟨p.comp q⟩⟩

/-- The type of weakly connected components of a directed graph. Two vertices are
    in the same weakly connected component if there is a zigzag of arrows from one
    to the other. -/
def weakly_connected_component : Type* := quotient (zigzag_setoid V)

namespace weakly_connected_component
variable {V}

/-- The weakly connected component corresponding to a vertex. -/
protected def mk : V → weakly_connected_component V := quotient.mk'

instance : has_coe_t V (weakly_connected_component V) := ⟨weakly_connected_component.mk⟩
instance [inhabited V] : inhabited (weakly_connected_component V) := ⟨↑(default V)⟩

protected lemma eq (a b : V) :
  (a : weakly_connected_component V) = b ↔ nonempty (path (a : symmetrify V) (b : symmetrify V)) :=
quotient.eq'

end weakly_connected_component

end quiver<|MERGE_RESOLUTION|>--- conflicted
+++ resolved
@@ -91,11 +91,7 @@
 
 instance wide_subquiver_has_coe_to_sort {V} [quiver V] :
   has_coe_to_sort (wide_subquiver V) (Type u) :=
-<<<<<<< HEAD
-{ coe := λ H, wide_subquiver.to_Type V H, }
-=======
 { coe := λ H, wide_subquiver.to_Type V H }
->>>>>>> fb690004
 
 /-- A wide subquiver viewed as a quiver on its own. -/
 instance wide_subquiver.quiver {V} [quiver V] (H : wide_subquiver V) : quiver H :=
