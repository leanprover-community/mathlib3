/-
Copyright (c) 2022 Antoine Labelle, Rémi Bottinelli. All rights reserved.
Released under Apache 2.0 license as described in the file LICENSE.
Authors: Antoine Labelle, Rémi Bottinelli
-/
import combinatorics.quiver.basic
import combinatorics.quiver.path

/-!

# Rewriting arrows and paths along vertex equalities

> THIS FILE IS SYNCHRONIZED WITH MATHLIB4.
> Any changes to this file require a corresponding PR to mathlib4.

This files defines `hom.cast` and `path.cast` (and associated lemmas) in order to allow
rewriting arrows and paths along equalities of their endpoints.

-/

universes v v₁ v₂ u u₁ u₂

variables {U : Type*} [quiver.{u+1} U] {V : Type*} [quiver.{v+1} V]

namespace quiver

/-!
### Rewriting arrows along equalities of vertices
-/

/-- Change the endpoints of an arrow using equalities. -/
def hom.cast {u v u' v' : U} (hu : u = u') (hv : v = v') (e : u ⟶ v) : u' ⟶ v' :=
eq.rec (eq.rec e hv) hu

lemma hom.cast_eq_cast {u v u' v' : U} (hu : u = u') (hv : v = v') (e : u ⟶ v) :
  e.cast hu hv = cast (by rw [hu, hv]) e :=
by { subst_vars, refl }

<<<<<<< HEAD
lemma hom.cast_irrelevant {u v u' v' : U} (hu hu' : u = u') (hv hv' : v = v') (e : u ⟶ v) :
=======
lemma hom.cast_congr {u v u' v' : U} (hu hu' : u = u') (hv hv' : v = v') (e : u ⟶ v) :
>>>>>>> af46d30e
  e.cast hu hv = e.cast hu' hv' :=
by { cases hu, cases hu', cases hv, cases hv', refl, }

lemma hom.cast_eq_iff_eq_cast {u v u' v' : U} (hu : u = u') (hv : v = v')
  (e : u ⟶ v) (e' : u' ⟶ v') : e.cast hu hv = e' ↔ e = e'.cast hu.symm hv.symm :=
by { subst_vars, refl }

lemma hom.eq_cast_iff_cast_eq {u v u' v' : U} (hu : u = u') (hv : v = v')
  (e : u ⟶ v) (e' : u' ⟶ v') : e' = e.cast hu hv ↔ e'.cast hu.symm hv.symm = e :=
by { subst_vars, refl }

@[simp] lemma hom.cast_rfl_rfl {u v : U} (e : u ⟶ v) :
  e.cast rfl rfl = e := rfl

@[simp] lemma hom.cast_cast {u v u' v' u'' v'' : U} (e : u ⟶ v)
  (hu : u = u') (hv : v = v') (hu' : u' = u'') (hv' : v' = v'') :
  (e.cast hu hv).cast hu' hv' = e.cast (hu.trans hu') (hv.trans hv') :=
by { subst_vars, refl }

lemma hom.cast_heq {u v u' v' : U} (hu : u = u') (hv : v = v') (e : u ⟶ v) :
  e.cast hu hv == e :=
by { subst_vars, refl }

lemma hom.cast_eq_iff_heq {u v u' v' : U} (hu : u = u') (hv : v = v')
  (e : u ⟶ v) (e' : u' ⟶ v') : e.cast hu hv = e' ↔ e == e' :=
by { rw hom.cast_eq_cast, exact cast_eq_iff_heq }

lemma hom.eq_cast_iff_heq {u v u' v' : U} (hu : u = u') (hv : v = v')
  (e : u ⟶ v) (e' : u' ⟶ v') : e' = e.cast hu hv ↔ e' == e :=
by { rw [eq_comm, hom.cast_eq_iff_heq], exact ⟨heq.symm, heq.symm⟩ }

@[simps] def hom.equiv_cast {u u' v v' : U} (hu : u = u') (hv : v = v') :
  (u ⟶ v) ≃ (u' ⟶ v') :=
{ to_fun := λ e, e.cast hu hv,
  inv_fun := λ e, e.cast hu.symm hv.symm,
  left_inv := λ e, by simp,
  right_inv := λ e, by simp }

lemma _root_.prefunctor.map_cast_eq_of_eq {φ ψ : U ⥤q V} (h : φ = ψ) {u u' : U} (e : u ⟶ u') :
  (φ.map e).cast (congr_arg (λ (θ : U ⥤q V), θ.obj u) h : φ.obj u = ψ.obj u)
                 (congr_arg (λ θ : U ⥤q V, θ.obj u') h : φ.obj u' = ψ.obj u') = ψ.map e :=
by { cases h, refl, }

lemma _root_.prefunctor.map_cast (φ : U ⥤q V) {u₁ u₂ v₁ v₂ : U} (hu : u₁ = u₂) (hv : v₁ = v₂)
  (e : u₁ ⟶ v₁) :
  φ.map (hom.cast hu hv e) = (hom.cast (congr_arg φ.obj hu) (congr_arg φ.obj hv) (φ.map e)) :=
<<<<<<< HEAD
by cases hu; cases hv; refl
=======
by { cases hu, cases hv, refl }
>>>>>>> af46d30e

/-!
### Rewriting paths along equalities of vertices
-/

open path

/-- Change the endpoints of a path using equalities. -/
def path.cast {u v u' v' : U} (hu : u = u') (hv : v = v') (p : path u v) : path u' v' :=
eq.rec (eq.rec p hv) hu

lemma path.cast_eq_cast {u v u' v' : U} (hu : u = u') (hv : v = v') (p : path u v) :
  p.cast hu hv = cast (by rw [hu, hv]) p:=
eq.drec (eq.drec (eq.refl (path.cast (eq.refl u) (eq.refl v) p)) hu) hv

<<<<<<< HEAD
lemma path.cast_irrelevant {u v u' v' : U} (hu hu' : u = u') (hv hv' : v = v') (e : path u v) :
=======
lemma path.cast_congr {u v u' v' : U} (hu hu' : u = u') (hv hv' : v = v') (e : path u v) :
>>>>>>> af46d30e
  e.cast hu hv = e.cast hu' hv' :=
by { cases hu, cases hu', cases hv, cases hv', refl, }

@[simp] lemma path.cast_rfl_rfl {u v : U} (p : path u v) :
  p.cast rfl rfl = p := rfl

@[simp] lemma path.cast_cast {u v u' v' u'' v'' : U} (p : path u v)
  (hu : u = u') (hv : v = v') (hu' : u' = u'') (hv' : v' = v'') :
  (p.cast hu hv).cast hu' hv' = p.cast (hu.trans hu') (hv.trans hv') :=
by { subst_vars, refl }

@[simp] lemma path.cast_nil {u u' : U} (hu : u = u') :
  (path.nil : path u u).cast hu hu = path.nil :=
by { subst_vars, refl }

lemma path.cast_heq {u v u' v' : U} (hu : u = u') (hv : v = v') (p : path u v) :
  p.cast hu hv == p :=
by { rw path.cast_eq_cast, exact cast_heq _ _ }

lemma path.cast_eq_iff_heq {u v u' v' : U} (hu : u = u') (hv : v = v')
  (p : path u v) (p' : path u' v') : p.cast hu hv = p' ↔ p == p' :=
by { rw path.cast_eq_cast, exact cast_eq_iff_heq }

lemma path.eq_cast_iff_heq {u v u' v' : U} (hu : u = u') (hv : v = v')
  (p : path u v) (p' : path u' v') : p' = p.cast hu hv ↔ p' == p :=
⟨λ h, ((p.cast_eq_iff_heq hu hv p').1 h.symm).symm,
 λ h, ((p.cast_eq_iff_heq hu hv p').2 h.symm).symm⟩

lemma path.cast_cons {u v w u' w' : U} (p : path u v) (e : v ⟶ w) (hu : u = u') (hw : w = w') :
  (p.cons e).cast hu hw = (p.cast hu rfl).cons (e.cast rfl hw) :=
by { subst_vars, refl }

lemma cast_eq_of_cons_eq_cons {u v v' w : U} {p : path u v} {p' : path u v'}
  {e : v ⟶ w} {e' : v' ⟶ w} (h : p.cons e = p'.cons e') :
  p.cast rfl (obj_eq_of_cons_eq_cons h) = p' :=
by { rw path.cast_eq_iff_heq, exact heq_of_cons_eq_cons h }

lemma hom_cast_eq_of_cons_eq_cons {u v v' w : U} {p : path u v} {p' : path u v'}
  {e : v ⟶ w} {e' : v' ⟶ w} (h : p.cons e = p'.cons e') :
  e.cast (obj_eq_of_cons_eq_cons h) rfl = e' :=
by { rw hom.cast_eq_iff_heq, exact hom_heq_of_cons_eq_cons h }

lemma cons_eq_cons_of_exist_cast {u v v' w : U} {p : path u v} {p' : path u v'}
  {e : v ⟶ w} {e' : v' ⟶ w} (hv : v = v') (he : e.cast hv rfl = e') (hp : p.cast rfl hv = p') :
  p.cons e = p'.cons e' :=
by { cases hv, cases he, cases hp, refl, }

lemma eq_nil_of_length_zero {u v : U} (p : path u v) (hzero : p.length = 0) :
  p.cast (eq_of_length_zero p hzero) rfl = path.nil :=
by { cases p; simpa only [nat.succ_ne_zero, length_cons] using hzero, }

end quiver<|MERGE_RESOLUTION|>--- conflicted
+++ resolved
@@ -36,11 +36,7 @@
   e.cast hu hv = cast (by rw [hu, hv]) e :=
 by { subst_vars, refl }
 
-<<<<<<< HEAD
-lemma hom.cast_irrelevant {u v u' v' : U} (hu hu' : u = u') (hv hv' : v = v') (e : u ⟶ v) :
-=======
 lemma hom.cast_congr {u v u' v' : U} (hu hu' : u = u') (hv hv' : v = v') (e : u ⟶ v) :
->>>>>>> af46d30e
   e.cast hu hv = e.cast hu' hv' :=
 by { cases hu, cases hu', cases hv, cases hv', refl, }
 
@@ -87,11 +83,7 @@
 lemma _root_.prefunctor.map_cast (φ : U ⥤q V) {u₁ u₂ v₁ v₂ : U} (hu : u₁ = u₂) (hv : v₁ = v₂)
   (e : u₁ ⟶ v₁) :
   φ.map (hom.cast hu hv e) = (hom.cast (congr_arg φ.obj hu) (congr_arg φ.obj hv) (φ.map e)) :=
-<<<<<<< HEAD
-by cases hu; cases hv; refl
-=======
 by { cases hu, cases hv, refl }
->>>>>>> af46d30e
 
 /-!
 ### Rewriting paths along equalities of vertices
@@ -107,11 +99,7 @@
   p.cast hu hv = cast (by rw [hu, hv]) p:=
 eq.drec (eq.drec (eq.refl (path.cast (eq.refl u) (eq.refl v) p)) hu) hv
 
-<<<<<<< HEAD
-lemma path.cast_irrelevant {u v u' v' : U} (hu hu' : u = u') (hv hv' : v = v') (e : path u v) :
-=======
 lemma path.cast_congr {u v u' v' : U} (hu hu' : u = u') (hv hv' : v = v') (e : path u v) :
->>>>>>> af46d30e
   e.cast hu hv = e.cast hu' hv' :=
 by { cases hu, cases hu', cases hv, cases hv', refl, }
 
