--- conflicted
+++ resolved
@@ -3,11 +3,7 @@
 Released under Apache 2.0 license as described in the file LICENSE.
 Authors: Bhavik Mehta, Alena Gusakov, Yaël Dillies
 -/
-<<<<<<< HEAD
 import data.finset.slice
-=======
-import data.fintype.basic
->>>>>>> 4ce0d047
 import logic.function.iterate
 
 /-!
@@ -49,12 +45,8 @@
 variables {α : Type*}
 
 namespace finset
-<<<<<<< HEAD
+section shadow
 variables [decidable_eq α] {𝒜 : finset (finset α)} {s t : finset α} {a : α} {k r : ℕ}
-=======
-section shadow
-variables [decidable_eq α] {𝒜 : finset (finset α)} {s t : finset α} {a : α} {k : ℕ}
->>>>>>> 4ce0d047
 
 /-- The shadow of a set family `𝒜` is all sets we can get by removing one element from any set in
 `𝒜`, and the (`k` times) iterated shadow (`shadow^[k]`) is all sets we can get by removing `k`
@@ -75,6 +67,9 @@
 lemma mem_shadow_iff : s ∈ ∂ 𝒜 ↔ ∃ t ∈ 𝒜, ∃ a ∈ t, erase t a = s :=
 by simp only [shadow, mem_sup, mem_image]
 
+lemma erase_mem_shadow (hs : s ∈ 𝒜) (ha : a ∈ s) : erase s a ∈ ∂ 𝒜 :=
+mem_shadow_iff.2 ⟨s, hs, a, ha, rfl⟩
+
 /-- The shadow of a family of `r`-sets is a family of `r - 1`-sets. -/
 lemma sized.shadow (h𝒜 : (𝒜 : set (finset α)).sized r) : (∂ 𝒜 : set (finset α)).sized (r - 1) :=
 begin
@@ -83,9 +78,6 @@
   rw [card_erase_of_mem hi, h𝒜 hA],
   refl,
 end
-
-lemma erase_mem_shadow (hs : s ∈ 𝒜) (ha : a ∈ s) : erase s a ∈ ∂ 𝒜 :=
-mem_shadow_iff.2 ⟨s, hs, a, ha, rfl⟩
 
 /-- `t` is in the shadow of `𝒜` iff we can add an element to it so that the resulting finset is in
 `𝒜`. -/
@@ -149,21 +141,20 @@
 open_locale finset_family
 
 section up_shadow
-variables [decidable_eq α] [fintype α] {𝒜 : finset (finset α)} {s t : finset α} {a : α} {k : ℕ}
+variables [decidable_eq α] [fintype α] {𝒜 : finset (finset α)} {s t : finset α} {a : α} {k r : ℕ}
 
 /-- The upper shadow of a set family `𝒜` is all sets we can get by adding one element to any set in
 `𝒜`, and the (`k` times) iterated upper shadow (`up_shadow^[k]`) is all sets we can get by adding
-`k`
-elements from any set in `𝒜`. -/
+`k` elements from any set in `𝒜`. -/
 def up_shadow (𝒜 : finset (finset α)) : finset (finset α) :=
 𝒜.sup $ λ s, sᶜ.image $ λ a, insert a s
 
 localized "notation `∂⁺ `:90 := finset.up_shadow" in finset_family
 
-/-- The up_shadow of the empty set is empty. -/
+/-- The upper shadow of the empty set is empty. -/
 @[simp] lemma up_shadow_empty : ∂⁺ (∅ : finset (finset α)) = ∅ := rfl
 
-/-- The up_shadow is monotone. -/
+/-- The upper shadow is monotone. -/
 @[mono] lemma up_shadow_monotone : monotone (up_shadow : finset (finset α) → finset (finset α)) :=
 λ 𝒜 ℬ, sup_mono
 
@@ -174,6 +165,14 @@
 
 lemma insert_mem_up_shadow (hs : s ∈ 𝒜) (ha : a ∉ s) : insert a s ∈ ∂⁺ 𝒜 :=
 mem_up_shadow_iff.2 ⟨s, hs, a, ha, rfl⟩
+
+/-- The upper shadow of a family of `r`-sets is a family of `r + 1`-sets. -/
+lemma sized.up_shadow (h𝒜 : (𝒜 : set (finset α)).sized r) : (∂⁺ 𝒜 : set (finset α)).sized (r + 1) :=
+begin
+  intros A h,
+  obtain ⟨A, hA, i, hi, rfl⟩ := mem_up_shadow_iff.1 h,
+  rw [card_insert_of_not_mem hi, h𝒜 hA],
+end
 
 /-- `t` is in the upper shadow of `𝒜` iff we can remove an element from it so that the resulting
 finset is in `𝒜`. -/
@@ -201,7 +200,7 @@
     rwa [←sdiff_singleton_eq_erase, ←ha, sdiff_sdiff_eq_self hts] }
 end
 
-/-- Being in the up_shadow of `𝒜` means we have a superset in `𝒜`. -/
+/-- Being in the upper shadow of `𝒜` means we have a superset in `𝒜`. -/
 lemma exists_subset_of_mem_up_shadow (hs : s ∈ ∂⁺ 𝒜) : ∃ t ∈ 𝒜, t ⊆ s :=
 let ⟨t, ht, hts, _⟩ := mem_up_shadow_iff_exists_mem_card_add_one.1 hs in ⟨t, ht, hts⟩
 
