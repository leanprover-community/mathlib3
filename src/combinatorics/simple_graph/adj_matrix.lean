--- conflicted
+++ resolved
@@ -311,13 +311,8 @@
   simp,
 end
 
-<<<<<<< HEAD
-theorem adj_matrix_pow_apply_eq_card_walk (n : ℕ) (u v : V) :
-  (G.adj_matrix R ^ n) u v = fintype.card {p : G.walk u v // p.length = n} :=
-=======
 theorem adj_matrix_pow_apply_eq_card_walk [semiring α] (n : ℕ) (u v : V) :
   (G.adj_matrix α ^ n) u v = fintype.card {p : G.walk u v // p.length = n} :=
->>>>>>> f0dbe228
 begin
   rw ←fintype_card_walk_eq,
   induction n generalizing u v,
