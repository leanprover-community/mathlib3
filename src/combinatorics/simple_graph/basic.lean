/-
Copyright (c) 2020 Aaron Anderson, Jalex Stark, Kyle Miller. All rights reserved.
Released under Apache 2.0 license as described in the file LICENSE.
Authors: Aaron Anderson, Jalex Stark, Kyle Miller, Alena Gusakov, Hunter Monroe
-/
import data.rel
import data.set.finite
import data.sym.sym2
import order.boolean_algebra

/-!
# Simple graphs

> THIS FILE IS SYNCHRONIZED WITH MATHLIB4.
> Any changes to this file require a corresponding PR to mathlib4.

This module defines simple graphs on a vertex type `V` as an
irreflexive symmetric relation.

There is a basic API for locally finite graphs and for graphs with
finitely many vertices.

## Main definitions

* `simple_graph` is a structure for symmetric, irreflexive relations

* `simple_graph.neighbor_set` is the `set` of vertices adjacent to a given vertex

* `simple_graph.common_neighbors` is the intersection of the neighbor sets of two given vertices

* `simple_graph.neighbor_finset` is the `finset` of vertices adjacent to a given vertex,
   if `neighbor_set` is finite

* `simple_graph.incidence_set` is the `set` of edges containing a given vertex

* `simple_graph.incidence_finset` is the `finset` of edges containing a given vertex,
   if `incidence_set` is finite

* `simple_graph.dart` is an ordered pair of adjacent vertices, thought of as being an
  orientated edge. These are also known as "half-edges" or "bonds."

* `simple_graph.hom`, `simple_graph.embedding`, and `simple_graph.iso` for graph
  homomorphisms, graph embeddings, and
  graph isomorphisms. Note that a graph embedding is a stronger notion than an
  injective graph homomorphism, since its image is an induced subgraph.

* `complete_boolean_algebra` instance: Under the subgraph relation, `simple_graph` forms a
  `complete_boolean_algebra`. In other words, this is the complete lattice of spanning subgraphs of
  the complete graph.

## Notations

* `→g`, `↪g`, and `≃g` for graph homomorphisms, graph embeddings, and graph isomorphisms,
  respectively.

## Implementation notes

* A locally finite graph is one with instances `Π v, fintype (G.neighbor_set v)`.

* Given instances `decidable_rel G.adj` and `fintype V`, then the graph
  is locally finite, too.

* Morphisms of graphs are abbreviations for `rel_hom`, `rel_embedding`, and `rel_iso`.
  To make use of pre-existing simp lemmas, definitions involving morphisms are
  abbreviations as well.

## Naming Conventions

* If the vertex type of a graph is finite, we refer to its cardinality as `card_verts`.

## Todo

* This is the simplest notion of an unoriented graph.  This should
  eventually fit into a more complete combinatorics hierarchy which
  includes multigraphs and directed graphs.  We begin with simple graphs
  in order to start learning what the combinatorics hierarchy should
  look like.
-/

open finset function

universes u v w

/--
A simple graph is an irreflexive symmetric relation `adj` on a vertex type `V`.
The relation describes which pairs of vertices are adjacent.
There is exactly one edge for every pair of adjacent vertices;
see `simple_graph.edge_set` for the corresponding edge set.
-/
@[ext]
structure simple_graph (V : Type u) :=
(adj : V → V → Prop)
(symm : symmetric adj . obviously)
(loopless : irreflexive adj . obviously)

noncomputable instance {V : Type u} [fintype V] : fintype (simple_graph V) :=
by { classical, exact fintype.of_injective simple_graph.adj simple_graph.ext }

/--
Construct the simple graph induced by the given relation. It
symmetrizes the relation and makes it irreflexive.
-/
def simple_graph.from_rel {V : Type u} (r : V → V → Prop) : simple_graph V :=
{ adj := λ a b, (a ≠ b) ∧ (r a b ∨ r b a),
  symm := λ a b ⟨hn, hr⟩, ⟨hn.symm, hr.symm⟩,
  loopless := λ a ⟨hn, _⟩, hn rfl }

@[simp]
lemma simple_graph.from_rel_adj {V : Type u} (r : V → V → Prop) (v w : V) :
  (simple_graph.from_rel r).adj v w ↔ v ≠ w ∧ (r v w ∨ r w v) :=
iff.rfl

/-- The complete graph on a type `V` is the simple graph with all pairs of distinct vertices
adjacent. In `mathlib`, this is usually referred to as `⊤`. -/
def complete_graph (V : Type u) : simple_graph V := { adj := ne }

/-- The graph with no edges on a given vertex type `V`. `mathlib` prefers the notation `⊥`. -/
def empty_graph (V : Type u) : simple_graph V := { adj := λ i j, false }

/--
Two vertices are adjacent in the complete bipartite graph on two vertex types
if and only if they are not from the same side.
Bipartite graphs in general may be regarded as being subgraphs of one of these.

TODO also introduce complete multi-partite graphs, where the vertex type is a sigma type of an
indexed family of vertex types
-/
@[simps]
def complete_bipartite_graph (V W : Type*) : simple_graph (V ⊕ W) :=
{ adj := λ v w, (v.is_left ∧ w.is_right) ∨ (v.is_right ∧ w.is_left),
  symm := begin
    intros v w,
    cases v; cases w; simp,
  end,
  loopless := begin
    intro v,
    cases v; simp,
  end }

namespace simple_graph
variables {ι : Sort*} {𝕜 : Type*} {V : Type u} {W : Type v} {X : Type w} (G : simple_graph V)
  (G' : simple_graph W) {a b c u v w : V} {e : sym2 V}

@[simp] protected lemma irrefl {v : V} : ¬G.adj v v := G.loopless v

lemma adj_comm (u v : V) : G.adj u v ↔ G.adj v u := ⟨λ x, G.symm x, λ x, G.symm x⟩

@[symm] lemma adj_symm (h : G.adj u v) : G.adj v u := G.symm h

lemma adj.symm {G : simple_graph V} {u v : V} (h : G.adj u v) : G.adj v u := G.symm h

lemma ne_of_adj (h : G.adj a b) : a ≠ b := by { rintro rfl, exact G.irrefl h }

protected lemma adj.ne {G : simple_graph V} {a b : V} (h : G.adj a b) : a ≠ b := G.ne_of_adj h

protected lemma adj.ne' {G : simple_graph V} {a b : V} (h : G.adj a b) : b ≠ a := h.ne.symm

lemma ne_of_adj_of_not_adj {v w x : V} (h : G.adj v x) (hn : ¬ G.adj w x) : v ≠ w :=
λ h', hn (h' ▸ h)

lemma adj_injective : injective (adj : simple_graph V → V → V → Prop) :=
λ G H h, by { cases G, cases H, congr' }

@[simp] lemma adj_inj {G H : simple_graph V} : G.adj = H.adj ↔ G = H := adj_injective.eq_iff

section order

/-- The relation that one `simple_graph` is a subgraph of another.
Note that this should be spelled `≤`. -/
def is_subgraph (x y : simple_graph V) : Prop := ∀ ⦃v w : V⦄, x.adj v w → y.adj v w

instance : has_le (simple_graph V) := ⟨is_subgraph⟩

@[simp] lemma is_subgraph_eq_le : (is_subgraph : simple_graph V → simple_graph V → Prop) = (≤) :=
rfl

/-- The supremum of two graphs `x ⊔ y` has edges where either `x` or `y` have edges. -/
instance : has_sup (simple_graph V) := ⟨λ x y,
  { adj := x.adj ⊔ y.adj,
    symm := λ v w h, by rwa [pi.sup_apply, pi.sup_apply, x.adj_comm, y.adj_comm] }⟩

@[simp] lemma sup_adj (x y : simple_graph V) (v w : V) : (x ⊔ y).adj v w ↔ x.adj v w ∨ y.adj v w :=
iff.rfl

/-- The infimum of two graphs `x ⊓ y` has edges where both `x` and `y` have edges. -/
instance : has_inf (simple_graph V) := ⟨λ x y,
  { adj := x.adj ⊓ y.adj,
    symm := λ v w h, by rwa [pi.inf_apply, pi.inf_apply, x.adj_comm, y.adj_comm] }⟩

@[simp] lemma inf_adj (x y : simple_graph V) (v w : V) : (x ⊓ y).adj v w ↔ x.adj v w ∧ y.adj v w :=
iff.rfl

/--
We define `Gᶜ` to be the `simple_graph V` such that no two adjacent vertices in `G`
are adjacent in the complement, and every nonadjacent pair of vertices is adjacent
(still ensuring that vertices are not adjacent to themselves).
-/
instance : has_compl (simple_graph V) := ⟨λ G,
  { adj := λ v w, v ≠ w ∧ ¬G.adj v w,
    symm := λ v w ⟨hne, _⟩, ⟨hne.symm, by rwa adj_comm⟩,
    loopless := λ v ⟨hne, _⟩, (hne rfl).elim }⟩

@[simp] lemma compl_adj (G : simple_graph V) (v w : V) : Gᶜ.adj v w ↔ v ≠ w ∧ ¬G.adj v w := iff.rfl

/-- The difference of two graphs `x \ y` has the edges of `x` with the edges of `y` removed. -/
instance : has_sdiff (simple_graph V) := ⟨λ x y,
  { adj := x.adj \ y.adj,
    symm := λ v w h, by change x.adj w v ∧ ¬ y.adj w v; rwa [x.adj_comm, y.adj_comm] }⟩

@[simp] lemma sdiff_adj (x y : simple_graph V) (v w : V) :
  (x \ y).adj v w ↔ (x.adj v w ∧ ¬ y.adj v w) := iff.rfl

instance : has_Sup (simple_graph V) :=
⟨λ s, { adj := λ a b, ∃ G ∈ s, adj G a b,
        symm := λ a b, Exists₂.imp $ λ _ _, adj.symm,
        loopless := by { rintro a ⟨G, hG, ha⟩, exact ha.ne rfl } }⟩

instance : has_Inf (simple_graph V) :=
⟨λ s, { adj := λ a b, (∀ ⦃G⦄, G ∈ s → adj G a b) ∧ a ≠ b,
        symm := λ _ _, and.imp (forall₂_imp $ λ _ _, adj.symm) ne.symm,
        loopless := λ a h, h.2 rfl }⟩

@[simp] lemma Sup_adj {s : set (simple_graph V)} {a b : V} : (Sup s).adj a b ↔ ∃ G ∈ s, adj G a b :=
iff.rfl

@[simp] lemma Inf_adj {s : set (simple_graph V)} : (Inf s).adj a b ↔ (∀ G ∈ s, adj G a b) ∧ a ≠ b :=
iff.rfl

@[simp] lemma supr_adj {f : ι → simple_graph V} : (⨆ i, f i).adj a b ↔ ∃ i, (f i).adj a b :=
by simp [supr]

@[simp] lemma infi_adj {f : ι → simple_graph V} :
  (⨅ i, f i).adj a b ↔ (∀ i, (f i).adj a b) ∧ a ≠ b :=
by simp [infi]

lemma Inf_adj_of_nonempty {s : set (simple_graph V)} (hs : s.nonempty) :
  (Inf s).adj a b ↔ ∀ G ∈ s, adj G a b :=
Inf_adj.trans $ and_iff_left_of_imp $ by { obtain ⟨G, hG⟩ := hs, exact λ h, (h _ hG).ne }

lemma infi_adj_of_nonempty [nonempty ι] {f : ι → simple_graph V} :
  (⨅ i, f i).adj a b ↔ ∀ i, (f i).adj a b :=
by simp [infi, Inf_adj_of_nonempty (set.range_nonempty _)]

/-- For graphs `G`, `H`, `G ≤ H` iff `∀ a b, G.adj a b → H.adj a b`. -/
instance : distrib_lattice (simple_graph V) :=
{ le := λ G H, ∀ ⦃a b⦄, G.adj a b → H.adj a b,
  ..show distrib_lattice (simple_graph V),
    from adj_injective.distrib_lattice _ (λ _ _, rfl) (λ _ _, rfl) }

instance : complete_boolean_algebra (simple_graph V) :=
{ le := (≤),
  sup := (⊔),
  inf := (⊓),
  compl := has_compl.compl,
  sdiff := (\),
  top := complete_graph V,
  bot := empty_graph V,
  le_top := λ x v w h, x.ne_of_adj h,
  bot_le := λ x v w h, h.elim,
  sdiff_eq := λ x y, by { ext v w, refine ⟨λ h, ⟨h.1, ⟨_, h.2⟩⟩, λ h, ⟨h.1, h.2.2⟩⟩,
                          rintro rfl, exact x.irrefl h.1 },
  inf_compl_le_bot := λ a v w h, false.elim $ h.2.2 h.1,
  top_le_sup_compl := λ a v w ne, by { by_cases a.adj v w, exact or.inl h, exact or.inr ⟨ne, h⟩ },
  Sup := Sup,
  le_Sup := λ s G hG a b hab, ⟨G, hG, hab⟩,
  Sup_le := λ s G hG a b, by { rintro ⟨H, hH, hab⟩, exact hG _ hH hab },
  Inf := Inf,
  Inf_le := λ s G hG a b hab, hab.1 hG,
  le_Inf := λ s G hG a b hab, ⟨λ H hH, hG _ hH hab, hab.ne⟩,
  inf_Sup_le_supr_inf := λ G s a b hab, by simpa only [exists_prop, Sup_adj, and_imp,
    forall_exists_index, Inf_adj, supr_adj, inf_adj, ←exists_and_distrib_right,
    exists_and_distrib_left, and_assoc, and_self_right] using hab,
  infi_sup_le_sup_Inf := λ G s a b hab, begin
    simp only [sup_adj, Inf_adj, infi_adj] at ⊢ hab,
    have : (∀ G' ∈ s, adj G a b ∨ adj G' a b) ∧ a ≠ b :=
      (and_congr_left $ λ h, forall_congr $ λ H, _).1 hab,
    simpa [forall_or_distrib_left, or_and_distrib_right, and_iff_left_of_imp adj.ne] using this,
    exact and_iff_left h,
  end,
  ..simple_graph.distrib_lattice }

@[simp] lemma top_adj (v w : V) : (⊤ : simple_graph V).adj v w ↔ v ≠ w := iff.rfl

@[simp] lemma bot_adj (v w : V) : (⊥ : simple_graph V).adj v w ↔ false := iff.rfl

@[simp] lemma complete_graph_eq_top (V : Type u) : complete_graph V = ⊤ := rfl

@[simp] lemma empty_graph_eq_bot (V : Type u) : empty_graph V = ⊥ := rfl

@[simps] instance (V : Type u) : inhabited (simple_graph V) := ⟨⊥⟩

section decidable

variables (V) (H : simple_graph V) [decidable_rel G.adj] [decidable_rel H.adj]

instance bot.adj_decidable   : decidable_rel (⊥ : simple_graph V).adj := λ v w, decidable.false

instance sup.adj_decidable   : decidable_rel (G ⊔ H).adj := λ v w, or.decidable

instance inf.adj_decidable   : decidable_rel (G ⊓ H).adj := λ v w, and.decidable

instance sdiff.adj_decidable : decidable_rel (G \ H).adj := λ v w, and.decidable

variable [decidable_eq V]

instance top.adj_decidable   : decidable_rel (⊤ : simple_graph V).adj :=  λ v w, not.decidable

instance compl.adj_decidable : decidable_rel Gᶜ.adj := λ v w, and.decidable

end decidable

end order

/-- `G.support` is the set of vertices that form edges in `G`. -/
def support : set V := rel.dom G.adj

lemma mem_support {v : V} : v ∈ G.support ↔ ∃ w, G.adj v w := iff.rfl

lemma support_mono {G G' : simple_graph V} (h : G ≤ G') : G.support ⊆ G'.support :=
rel.dom_mono h

/-- `G.neighbor_set v` is the set of vertices adjacent to `v` in `G`. -/
def neighbor_set (v : V) : set V := set_of (G.adj v)

instance neighbor_set.mem_decidable (v : V) [decidable_rel G.adj] :
  decidable_pred (∈ G.neighbor_set v) := by { unfold neighbor_set, apply_instance }

section edge_set
variables {G₁ G₂ : simple_graph V}

/--
The edges of G consist of the unordered pairs of vertices related by
`G.adj`.

The way `edge_set` is defined is such that `mem_edge_set` is proved by `refl`.
(That is, `⟦(v, w)⟧ ∈ G.edge_set` is definitionally equal to `G.adj v w`.)
-/
def edge_set : simple_graph V ↪o set (sym2 V) :=
order_embedding.of_map_le_iff (λ G, sym2.from_rel G.symm) $
  λ G G', ⟨λ h a b, @h ⟦(a, b)⟧, λ h e, sym2.ind @h e⟩

@[simp] lemma mem_edge_set : ⟦(v, w)⟧ ∈ G.edge_set ↔ G.adj v w := iff.rfl

<<<<<<< HEAD
lemma not_is_diag_of_mem_edge_set {e : sym2 V} (h : e ∈ G.edge_set) : ¬ e.is_diag :=
sym2.ind (λ v w, adj.ne) e h

lemma edge_set_disjoint_diag : disjoint G.edge_set {e | e.is_diag} :=
by { rw set.disjoint_iff, rintro e ⟨eG,eD⟩, exact not_is_diag_of_mem_edge_set _ eG eD,}

@[simp] lemma edge_set_sdiff (G H : simple_graph V) :
  (G \ H).edge_set = G.edge_set \ H.edge_set :=
by { ext ⟨x, y⟩, refl, }

@[simp] lemma edge_set_inf (G H : simple_graph V) :
  (G ⊓ H).edge_set = G.edge_set ∩ H.edge_set :=
by { ext ⟨x, y⟩, refl, }

@[simp] lemma edge_set_sup (G H : simple_graph V) :
  (G ⊔ H).edge_set = G.edge_set ∪ H.edge_set :=
by { ext ⟨x, y⟩, refl, }

@[simp] lemma edge_set_bot :
  (⊥ : simple_graph V).edge_set = ∅ :=
by { ext ⟨x, y⟩, refl, }
=======
lemma not_is_diag_of_mem_edge_set : e ∈ G.edge_set → ¬ e.is_diag := sym2.ind (λ v w, adj.ne) e

@[simp] lemma edge_set_inj : G₁.edge_set = G₂.edge_set ↔ G₁ = G₂ :=
(edge_set : simple_graph V ↪o set (sym2 V)).eq_iff_eq

@[simp] lemma edge_set_subset_edge_set : G₁.edge_set ⊆ G₂.edge_set ↔ G₁ ≤ G₂ :=
(edge_set : simple_graph V ↪o set (sym2 V)).le_iff_le

@[simp] lemma edge_set_ssubset_edge_set : G₁.edge_set ⊂ G₂.edge_set ↔ G₁ < G₂ :=
(edge_set : simple_graph V ↪o set (sym2 V)).lt_iff_lt

lemma edge_set_injective : injective (edge_set : simple_graph V → set (sym2 V)) :=
edge_set.injective

alias edge_set_subset_edge_set ↔ _ edge_set_mono
alias edge_set_ssubset_edge_set ↔ _ edge_set_strict_mono

attribute [mono] edge_set_mono edge_set_strict_mono

variables (G₁ G₂)

@[simp] lemma edge_set_bot : (⊥ : simple_graph V).edge_set = ∅ := sym2.from_rel_bot

@[simp] lemma edge_set_sup : (G₁ ⊔ G₂).edge_set = G₁.edge_set ∪ G₂.edge_set :=
by { ext ⟨x, y⟩, refl }

@[simp] lemma edge_set_inf : (G₁ ⊓ G₂).edge_set = G₁.edge_set ∩ G₂.edge_set :=
by { ext ⟨x, y⟩, refl }

@[simp] lemma edge_set_sdiff : (G₁ \ G₂).edge_set = G₁.edge_set \ G₂.edge_set :=
by { ext ⟨x, y⟩, refl }
>>>>>>> b31173ee

/--
This lemma, combined with `edge_set_sdiff` and `edge_set_from_edge_set`,
allows proving `(G \ from_edge_set s).edge_set = G.edge_set \ s` by `simp`.
-/
@[simp] lemma edge_set_sdiff_sdiff_is_diag (G : simple_graph V) (s : set (sym2 V)) :
  G.edge_set \ (s \ {e | e.is_diag}) = G.edge_set \ s :=
begin
  ext e,
  simp only [set.mem_diff, set.mem_set_of_eq, not_and, not_not, and.congr_right_iff],
  intro h,
  simp only [G.not_is_diag_of_mem_edge_set h, imp_false],
end
<<<<<<< HEAD

@[mono]
lemma edge_set_mono {G G' : simple_graph V} (h : G ≤ G') : G.edge_set ⊆ G'.edge_set :=
λ e, sym2.ind (λ v w, @h v w) e
=======
>>>>>>> b31173ee

lemma edge_set_injective :
  (simple_graph.edge_set : simple_graph V → set (sym2 V)).injective :=
begin
  intros G G' h,
  ext v w,
  rw [← mem_edge_set, h, mem_edge_set],
end

lemma edge_set_subset_iff {G G' : simple_graph V} :
  G.edge_set ⊆ G'.edge_set ↔ G ≤ G' :=
begin
  refine ⟨_, λ _, by mono⟩,
  intros h v w,
  simp_rw [← mem_edge_set],
  exact λ h', h h',
end

/--
Two vertices are adjacent iff there is an edge between them. The
condition `v ≠ w` ensures they are different endpoints of the edge,
which is necessary since when `v = w` the existential
`∃ (e ∈ G.edge_set), v ∈ e ∧ w ∈ e` is satisfied by every edge
incident to `v`.
-/
lemma adj_iff_exists_edge {v w : V} :
  G.adj v w ↔ v ≠ w ∧ ∃ (e ∈ G.edge_set), v ∈ e ∧ w ∈ e :=
begin
  refine ⟨λ _, ⟨G.ne_of_adj ‹_›, ⟦(v,w)⟧, _⟩, _⟩,
  { simpa },
  { rintro ⟨hne, e, he, hv⟩,
    rw sym2.mem_and_mem_iff hne at hv,
    subst e,
    rwa mem_edge_set at he }
end

lemma adj_iff_exists_edge_coe : G.adj a b ↔ ∃ (e : G.edge_set), ↑e = ⟦(a, b)⟧ :=
by simp only [mem_edge_set, exists_prop, set_coe.exists, exists_eq_right, subtype.coe_mk]

lemma edge_other_ne {e : sym2 V} (he : e ∈ G.edge_set) {v : V} (h : v ∈ e) : h.other ≠ v :=
begin
  erw [← sym2.other_spec h, sym2.eq_swap] at he,
  exact G.ne_of_adj he,
end

instance decidable_mem_edge_set [decidable_rel G.adj] :
  decidable_pred (∈ G.edge_set) := sym2.from_rel.decidable_pred _

instance fintype_edge_set [decidable_eq V] [fintype V] [decidable_rel G.adj] :
  fintype G.edge_set := subtype.fintype _

instance fintype_edge_set_bot : fintype (⊥ : simple_graph V).edge_set :=
by { rw edge_set_bot, apply_instance }

instance fintype_edge_set_sup [decidable_eq V] [fintype G₁.edge_set] [fintype G₂.edge_set] :
  fintype (G₁ ⊔ G₂).edge_set :=
by { rw edge_set_sup, apply_instance }

instance fintype_edge_set_inf [decidable_eq V] [fintype G₁.edge_set] [fintype G₂.edge_set] :
  fintype (G₁ ⊓ G₂).edge_set :=
by { rw edge_set_inf, exact set.fintype_inter _ _ }

instance fintype_edge_set_sdiff [decidable_eq V] [fintype G₁.edge_set] [fintype G₂.edge_set] :
  fintype (G₁ \ G₂).edge_set :=
by { rw edge_set_sdiff, exact set.fintype_diff _ _  }

end edge_set

section from_edge_set

variable (s : set (sym2 V))

/--
`from_edge_set` constructs a `simple_graph` from a set of edges, without loops.
-/
def from_edge_set : simple_graph V :=
{ adj := sym2.to_rel s ⊓ ne,
  symm := λ v w h, ⟨sym2.to_rel_symmetric s h.1, h.2.symm⟩}

@[simp] lemma from_edge_set_adj : (from_edge_set s).adj v w ↔ ⟦(v, w)⟧ ∈ s ∧ v ≠ w := iff.rfl

-- Note: we need to make sure `from_edge_set_adj` and this lemma are confluent.
-- In particular, both yield `⟦(u, v)⟧ ∈ (from_edge_set s).edge_set` ==> `⟦(v, w)⟧ ∈ s ∧ v ≠ w`.
@[simp] lemma edge_set_from_edge_set : (from_edge_set s).edge_set = s \ {e | e.is_diag} :=
by { ext e, exact sym2.ind (by simp) e }

@[simp] lemma from_edge_set_edge_set : from_edge_set G.edge_set = G :=
by { ext v w, exact ⟨λ h, h.1, λ h, ⟨h, G.ne_of_adj h⟩⟩ }

@[simp] lemma from_edge_set_empty : from_edge_set (∅ : set (sym2 V)) = ⊥ :=
by { ext v w, simp only [from_edge_set_adj, set.mem_empty_iff_false, false_and, bot_adj] }

@[simp] lemma from_edge_set_univ : from_edge_set (set.univ : set (sym2 V)) = ⊤ :=
by { ext v w, simp only [from_edge_set_adj, set.mem_univ, true_and, top_adj] }

@[simp] lemma from_edge_set_inf (s t : set (sym2 V)) :
  from_edge_set s ⊓ from_edge_set t = from_edge_set (s ∩ t) :=
by { ext v w, simp only [from_edge_set_adj, set.mem_inter_iff, ne.def, inf_adj], tauto, }

@[simp] lemma from_edge_set_sup (s t : set (sym2 V)) :
  from_edge_set s ⊔ from_edge_set t = from_edge_set (s ∪ t) :=
by { ext v w, simp [set.mem_union, or_and_distrib_right], }

<<<<<<< HEAD
@[simp] lemma from_edge_set_compl (s : set (sym2 V)) :
  (from_edge_set s)ᶜ = from_edge_set sᶜ :=
by { ext v w, split; simp { contextual := tt }, }

=======
>>>>>>> b31173ee
@[simp] lemma from_edge_set_sdiff (s t : set (sym2 V)) :
  from_edge_set s \ from_edge_set t = from_edge_set (s \ t) :=
by { ext v w, split; simp { contextual := tt }, }

@[mono]
lemma from_edge_set_mono {s t : set (sym2 V)} (h : s ⊆ t) : from_edge_set s ≤ from_edge_set t :=
begin
  rintro v w,
  simp only [from_edge_set_adj, ne.def, not_false_iff, and_true, and_imp] {contextual := tt},
  exact λ vws _, h vws,
end

<<<<<<< HEAD
lemma from_edge_set_le_from_edge_set_iff {s t : set (sym2 V)} :
  from_edge_set s ≤ from_edge_set t ↔ (s \ {e | e.is_diag}) ⊆ (t \ {e | e.is_diag}) :=
begin
  split,
  { rintros h ⟨u,v⟩,
    simp only [set.mem_diff, set.mem_set_of_eq, not_false_iff, and_true, and_imp]
              {contextual := tt},
    exact λ uvs ne, (h ⟨uvs,ne⟩).left, },
  { exact λ h u v a,  ⟨(h ⟨a.left, a.right⟩).left,a.ne⟩, },
end

lemma from_edge_set_eq_from_edge_set_iff {s t : set (sym2 V)} :
  from_edge_set s = from_edge_set t ↔ (s \ (set_of sym2.is_diag)) = (t \ (set_of sym2.is_diag)) :=
by simp [le_antisymm_iff, from_edge_set_le_from_edge_set_iff]

lemma le_from_edge_set_iff  (s : set (sym2 V)) (G : simple_graph V) :
  G ≤ from_edge_set s ↔ G.edge_set ⊆ s :=
begin
  split,
  { rintro h ⟨u,v⟩ a, exact (h a).left, },
  { rintro h u v a, refine ⟨h _, a.ne⟩, exact a,},
end

lemma from_edge_set_le_iff (s : set (sym2 V)) (G : simple_graph V) :
  from_edge_set s ≤ G ↔ (s \ (set_of sym2.is_diag)) ⊆ G.edge_set :=
begin
  nth_rewrite 0 ←from_edge_set_edge_set G,
  rw from_edge_set_le_from_edge_set_iff,
  rw sdiff_eq_self_of_disjoint (edge_set_disjoint_diag G),
end

lemma from_edge_set_le {s : set (sym2 V)} {G : simple_graph V} (h : s ⊆ G.edge_set) :
  from_edge_set s ≤ G :=
begin
  rw from_edge_set_le_iff,
  exact (set.diff_subset _ _).trans h,
end

lemma from_edge_set_eq_iff (s : set (sym2 V)) (G : simple_graph V) :
  from_edge_set s = G ↔ (s \ {e | e.is_diag}) = G.edge_set :=
begin
  nth_rewrite 0 ←from_edge_set_edge_set G,
  rw from_edge_set_eq_from_edge_set_iff,
  rw sdiff_eq_self_of_disjoint (edge_set_disjoint_diag G),
end

lemma from_edge_set_disjoint_from_edge_set_iff (s t : set (sym2 V)) :
  disjoint (from_edge_set s) (from_edge_set t) ↔
  disjoint (s \ {e | e.is_diag}) (t \ {e | e.is_diag}) :=
begin
  have : (s ∩ t) \ {e | e.is_diag} = (s \ {e | e.is_diag}) ∩ (t \ {e | e.is_diag}), by
  { ext, simp, tauto, },
  simp only [disjoint_iff, from_edge_set_inf, set.inf_eq_inter, set.bot_eq_empty,
             from_edge_set_eq_iff, edge_set_bot, this],
end

lemma from_edge_set_disjoint_iff (s : set (sym2 V)) (G : simple_graph V) :
  disjoint (from_edge_set s) G ↔ disjoint s G.edge_set :=
begin
  nth_rewrite 0 ←from_edge_set_edge_set G,
  rw from_edge_set_disjoint_from_edge_set_iff,
  nth_rewrite 0 disjoint.comm,
  rw [sdiff_disjoint_sdiff_iff_sdiff_disjoint],
  simp [sdiff_eq_self_of_disjoint (edge_set_disjoint_diag G), disjoint.comm],
end

lemma add_edge_eq_iff (G : simple_graph V) (u v : V) (huv : u ≠ v) :
  G ⊔ from_edge_set {⟦(u, v)⟧} = G ↔ G.adj u v :=
begin
  simp only [sup_eq_left],
  split,
  { exact λ h, h (⟨rfl,huv⟩ : (from_edge_set {⟦(u, v)⟧}).adj u v), },
  { rintro h,
    apply from_edge_set_le,
    simp only [set.singleton_subset_iff, mem_edge_set],
    exact h, },
end

lemma delete_edge_eq_iff (G : simple_graph V) (u v : V) (huv : u ≠ v) :
  G \ from_edge_set {⟦(u, v)⟧} = G ↔ ¬ G.adj u v :=
begin
  split,
  { rintro h a,
    rw ←h at a,
    simp only [sdiff_adj, from_edge_set_adj, set.mem_singleton, true_and, not_not] at a,
    exact huv a.right, },
  { rintro na,
    rw [←from_edge_set_edge_set G, from_edge_set_sdiff],
    congr,
    rw set.diff_eq_self,
    rintro e ⟨euv,eG⟩,
    simp only [set.mem_singleton_iff] at euv,
    rw euv at eG,
    exact na eG, },
end

lemma add_delete_edge_eq (G : simple_graph V) (u v : V) (h : ¬G.adj u v) :
  (G ⊔ (from_edge_set{⟦(u, v)⟧})) \ (from_edge_set{⟦(u, v)⟧}) = G :=
begin
  rw [←from_edge_set_edge_set G, from_edge_set_sup, from_edge_set_sdiff],
  congr,
  simp only [set.union_singleton, set.insert_diff_of_mem, set.mem_singleton, set.diff_eq_self],
  rintro a ⟨auv,aG⟩,
  simp only [set.mem_singleton_iff] at auv,
  rw auv at aG,
  exact h aG,
end

lemma inf_from_edge_set_singleton_non_adj (G : simple_graph V) (u v : V) (h : ¬G.adj u v) :
  G ⊓ from_edge_set {⟦(u, v)⟧} = ⊥ :=
begin
  rw [←from_edge_set_edge_set G, from_edge_set_inf, ←from_edge_set_empty],
  congr,
  simp only [h, set.inter_singleton_eq_empty, mem_edge_set, not_false_iff],
end

=======
>>>>>>> b31173ee
instance [decidable_eq V] [fintype s] : fintype (from_edge_set s).edge_set :=
by { rw edge_set_from_edge_set s, apply_instance }

end from_edge_set

/-! ## Darts -/

/-- A `dart` is an oriented edge, implemented as an ordered pair of adjacent vertices.
This terminology comes from combinatorial maps, and they are also known as "half-edges"
or "bonds." -/
@[ext, derive decidable_eq]
structure dart extends V × V :=
(is_adj : G.adj fst snd)

section darts
variables {G}

/-- The first vertex for the dart. -/
abbreviation dart.fst (d : G.dart) : V := d.fst

/-- The second vertex for the dart. -/
abbreviation dart.snd (d : G.dart) : V := d.snd

lemma dart.to_prod_injective : function.injective (dart.to_prod : G.dart → V × V) := dart.ext

instance dart.fintype [fintype V] [decidable_rel G.adj] : fintype G.dart :=
fintype.of_equiv (Σ v, G.neighbor_set v)
{ to_fun := λ s, ⟨(s.fst, s.snd), s.snd.property⟩,
  inv_fun := λ d, ⟨d.fst, d.snd, d.is_adj⟩,
  left_inv := λ s, by ext; simp,
  right_inv := λ d, by ext; simp }

/-- The edge associated to the dart. -/
def dart.edge (d : G.dart) : sym2 V := ⟦d.to_prod⟧

@[simp] lemma dart.edge_mk {p : V × V} (h : G.adj p.1 p.2) :
  (dart.mk p h).edge = ⟦p⟧ := rfl

@[simp] lemma dart.edge_mem (d : G.dart) : d.edge ∈ G.edge_set :=
d.is_adj

/-- The dart with reversed orientation from a given dart. -/
@[simps] def dart.symm (d : G.dart) : G.dart :=
⟨d.to_prod.swap, G.symm d.is_adj⟩

@[simp] lemma dart.symm_mk {p : V × V} (h : G.adj p.1 p.2) :
  (dart.mk p h).symm = dart.mk p.swap h.symm := rfl

@[simp] lemma dart.edge_symm (d : G.dart) : d.symm.edge = d.edge :=
sym2.mk_prod_swap_eq

@[simp] lemma dart.edge_comp_symm : dart.edge ∘ dart.symm = (dart.edge : G.dart → sym2 V) :=
funext dart.edge_symm

@[simp] lemma dart.symm_symm (d : G.dart) : d.symm.symm = d :=
dart.ext _ _ $ prod.swap_swap _

@[simp] lemma dart.symm_involutive : function.involutive (dart.symm : G.dart → G.dart) :=
dart.symm_symm

lemma dart.symm_ne (d : G.dart) : d.symm ≠ d :=
ne_of_apply_ne (prod.snd ∘ dart.to_prod) d.is_adj.ne

lemma dart_edge_eq_iff : Π (d₁ d₂ : G.dart),
  d₁.edge = d₂.edge ↔ d₁ = d₂ ∨ d₁ = d₂.symm :=
by { rintros ⟨p, hp⟩ ⟨q, hq⟩, simp [sym2.mk_eq_mk_iff] }

lemma dart_edge_eq_mk_iff : Π {d : G.dart} {p : V × V},
  d.edge = ⟦p⟧ ↔ d.to_prod = p ∨ d.to_prod = p.swap :=
by { rintro ⟨p, h⟩, apply sym2.mk_eq_mk_iff }

lemma dart_edge_eq_mk_iff' : Π {d : G.dart} {u v : V},
  d.edge = ⟦(u, v)⟧ ↔ d.fst = u ∧ d.snd = v ∨ d.fst = v ∧ d.snd = u :=
by { rintro ⟨⟨a, b⟩, h⟩ u v, rw dart_edge_eq_mk_iff, simp }

variables (G)

/-- Two darts are said to be adjacent if they could be consecutive
darts in a walk -- that is, the first dart's second vertex is equal to
the second dart's first vertex. -/
def dart_adj (d d' : G.dart) : Prop := d.snd = d'.fst

/-- For a given vertex `v`, this is the bijective map from the neighbor set at `v`
to the darts `d` with `d.fst = v`. -/
@[simps] def dart_of_neighbor_set (v : V) (w : G.neighbor_set v) : G.dart :=
⟨(v, w), w.property⟩

lemma dart_of_neighbor_set_injective (v : V) : function.injective (G.dart_of_neighbor_set v) :=
λ e₁ e₂ h, subtype.ext $ by { injection h with h', convert congr_arg prod.snd h' }

instance nonempty_dart_top [nontrivial V] : nonempty (⊤ : simple_graph V).dart :=
by { obtain ⟨v, w, h⟩ := exists_pair_ne V, exact ⟨⟨(v, w), h⟩⟩ }

end darts

/-! ### Incidence set -/

/-- Set of edges incident to a given vertex, aka incidence set. -/
def incidence_set (v : V) : set (sym2 V) := {e ∈ G.edge_set | v ∈ e}

lemma incidence_set_subset (v : V) : G.incidence_set v ⊆ G.edge_set := λ _ h, h.1

lemma mk_mem_incidence_set_iff : ⟦(b, c)⟧ ∈ G.incidence_set a ↔ G.adj b c ∧ (a = b ∨ a = c) :=
and_congr_right' sym2.mem_iff

lemma mk_mem_incidence_set_left_iff : ⟦(a, b)⟧ ∈ G.incidence_set a ↔ G.adj a b :=
and_iff_left $ sym2.mem_mk_left _ _

lemma mk_mem_incidence_set_right_iff : ⟦(a, b)⟧ ∈ G.incidence_set b ↔ G.adj a b :=
and_iff_left $ sym2.mem_mk_right _ _

lemma edge_mem_incidence_set_iff {e : G.edge_set} : ↑e ∈ G.incidence_set a ↔ a ∈ (e : sym2 V) :=
and_iff_right e.2

lemma incidence_set_inter_incidence_set_subset (h : a ≠ b) :
  G.incidence_set a ∩ G.incidence_set b ⊆ {⟦(a, b)⟧} :=
λ e he, (sym2.mem_and_mem_iff h).1 ⟨he.1.2, he.2.2⟩

lemma incidence_set_inter_incidence_set_of_adj (h : G.adj a b) :
  G.incidence_set a ∩ G.incidence_set b = {⟦(a, b)⟧} :=
begin
  refine (G.incidence_set_inter_incidence_set_subset $ h.ne).antisymm _,
  rintro _ (rfl : _ = ⟦(a, b)⟧),
  exact ⟨G.mk_mem_incidence_set_left_iff.2 h, G.mk_mem_incidence_set_right_iff.2 h⟩,
end

lemma adj_of_mem_incidence_set (h : a ≠ b) (ha : e ∈ G.incidence_set a)
  (hb : e ∈ G.incidence_set b) :
  G.adj a b :=
by rwa [←mk_mem_incidence_set_left_iff,
  ←set.mem_singleton_iff.1 $ G.incidence_set_inter_incidence_set_subset h ⟨ha, hb⟩]

lemma incidence_set_inter_incidence_set_of_not_adj (h : ¬ G.adj a b) (hn : a ≠ b) :
  G.incidence_set a ∩ G.incidence_set b = ∅ :=
begin
  simp_rw [set.eq_empty_iff_forall_not_mem, set.mem_inter_iff, not_and],
  intros u ha hb,
  exact h (G.adj_of_mem_incidence_set hn ha hb),
end

instance decidable_mem_incidence_set [decidable_eq V] [decidable_rel G.adj] (v : V) :
  decidable_pred (∈ G.incidence_set v) := λ e, and.decidable

section edge_finset
variables {G₁ G₂ : simple_graph V} [fintype G.edge_set] [fintype G₁.edge_set] [fintype G₂.edge_set]

/--
The `edge_set` of the graph as a `finset`.
-/
@[reducible] def edge_finset : finset (sym2 V) := set.to_finset G.edge_set

@[simp, norm_cast] lemma coe_edge_finset : (G.edge_finset : set (sym2 V)) = G.edge_set :=
set.coe_to_finset _

variables {G}

@[simp] lemma mem_edge_finset : e ∈ G.edge_finset ↔ e ∈ G.edge_set := set.mem_to_finset

lemma not_is_diag_of_mem_edge_finset : e ∈ G.edge_finset → ¬ e.is_diag :=
not_is_diag_of_mem_edge_set _ ∘ mem_edge_finset.1

@[simp] lemma edge_finset_inj : G₁.edge_finset = G₂.edge_finset ↔ G₁ = G₂ := by simp [edge_finset]

@[simp] lemma edge_finset_subset_edge_finset : G₁.edge_finset ⊆ G₂.edge_finset ↔ G₁ ≤ G₂ :=
by simp [edge_finset]

@[simp] lemma edge_finset_ssubset_edge_finset : G₁.edge_finset ⊂ G₂.edge_finset ↔ G₁ < G₂ :=
by simp [edge_finset]

alias edge_finset_subset_edge_finset ↔ _ edge_finset_mono
alias edge_finset_ssubset_edge_finset ↔ _ edge_finset_strict_mono

attribute [mono] edge_finset_mono edge_finset_strict_mono

@[simp] lemma edge_finset_bot : (⊥ : simple_graph V).edge_finset = ∅ := by simp [edge_finset]

@[simp] lemma edge_finset_sup [decidable_eq V] :
  (G₁ ⊔ G₂).edge_finset = G₁.edge_finset ∪ G₂.edge_finset :=
by simp [edge_finset]

@[simp] lemma edge_finset_inf [decidable_eq V] :
  (G₁ ⊓ G₂).edge_finset = G₁.edge_finset ∩ G₂.edge_finset :=
by simp [edge_finset]

@[simp] lemma edge_finset_sdiff [decidable_eq V] :
  (G₁ \ G₂).edge_finset = G₁.edge_finset \ G₂.edge_finset :=
by simp [edge_finset]

lemma edge_finset_card : G.edge_finset.card = fintype.card G.edge_set := set.to_finset_card _

@[simp] lemma edge_set_univ_card : (univ : finset G.edge_set).card = G.edge_finset.card :=
fintype.card_of_subtype G.edge_finset $ λ _, mem_edge_finset

end edge_finset

@[simp] lemma mem_neighbor_set (v w : V) : w ∈ G.neighbor_set v ↔ G.adj v w :=
iff.rfl

@[simp] lemma mem_incidence_set (v w : V) : ⟦(v, w)⟧ ∈ G.incidence_set v ↔ G.adj v w :=
by simp [incidence_set]

lemma mem_incidence_iff_neighbor {v w : V} : ⟦(v, w)⟧ ∈ G.incidence_set v ↔ w ∈ G.neighbor_set v :=
by simp only [mem_incidence_set, mem_neighbor_set]

lemma adj_incidence_set_inter {v : V} {e : sym2 V} (he : e ∈ G.edge_set) (h : v ∈ e) :
  G.incidence_set v ∩ G.incidence_set h.other = {e} :=
begin
  ext e',
  simp only [incidence_set, set.mem_sep_iff, set.mem_inter_iff, set.mem_singleton_iff],
  refine ⟨λ h', _, _⟩,
  { rw ←sym2.other_spec h,
    exact (sym2.mem_and_mem_iff (edge_other_ne G he h).symm).mp ⟨h'.1.2, h'.2.2⟩ },
  { rintro rfl,
    exact ⟨⟨he, h⟩, he, sym2.other_mem _⟩ }
end

lemma compl_neighbor_set_disjoint (G : simple_graph V) (v : V) :
  disjoint (G.neighbor_set v) (Gᶜ.neighbor_set v) :=
begin
  rw set.disjoint_iff,
  rintro w ⟨h, h'⟩,
  rw [mem_neighbor_set, compl_adj] at h',
  exact h'.2 h,
end

lemma neighbor_set_union_compl_neighbor_set_eq (G : simple_graph V) (v : V) :
  G.neighbor_set v ∪ Gᶜ.neighbor_set v = {v}ᶜ :=
begin
  ext w,
  have h := @ne_of_adj _ G,
  simp_rw [set.mem_union, mem_neighbor_set, compl_adj, set.mem_compl_iff, set.mem_singleton_iff],
  tauto,
end

-- TODO find out why TC inference has `h` failing a defeq check for `to_finset`
lemma card_neighbor_set_union_compl_neighbor_set [fintype V] (G : simple_graph V)
  (v : V) [h : fintype (G.neighbor_set v ∪ Gᶜ.neighbor_set v : set V)] :
  (@set.to_finset _ (G.neighbor_set v ∪ Gᶜ.neighbor_set v) h).card = fintype.card V - 1 :=
begin
  classical,
  simp_rw [neighbor_set_union_compl_neighbor_set_eq, set.to_finset_compl, finset.card_compl,
    set.to_finset_card, set.card_singleton],
end

lemma neighbor_set_compl (G : simple_graph V) (v : V) :
  Gᶜ.neighbor_set v = (G.neighbor_set v)ᶜ \ {v} :=
by { ext w, simp [and_comm, eq_comm] }

/--
The set of common neighbors between two vertices `v` and `w` in a graph `G` is the
intersection of the neighbor sets of `v` and `w`.
-/
def common_neighbors (v w : V) : set V := G.neighbor_set v ∩ G.neighbor_set w

lemma common_neighbors_eq (v w : V) :
  G.common_neighbors v w = G.neighbor_set v ∩ G.neighbor_set w := rfl

lemma mem_common_neighbors {u v w : V} : u ∈ G.common_neighbors v w ↔ G.adj v u ∧ G.adj w u :=
iff.rfl

lemma common_neighbors_symm (v w : V) : G.common_neighbors v w = G.common_neighbors w v :=
set.inter_comm _ _

lemma not_mem_common_neighbors_left (v w : V) : v ∉ G.common_neighbors v w :=
λ h, ne_of_adj G h.1 rfl

lemma not_mem_common_neighbors_right (v w : V) : w ∉ G.common_neighbors v w :=
λ h, ne_of_adj G h.2 rfl

lemma common_neighbors_subset_neighbor_set_left (v w : V) :
  G.common_neighbors v w ⊆ G.neighbor_set v :=
set.inter_subset_left _ _

lemma common_neighbors_subset_neighbor_set_right (v w : V) :
  G.common_neighbors v w ⊆ G.neighbor_set w :=
set.inter_subset_right _ _

instance decidable_mem_common_neighbors [decidable_rel G.adj] (v w : V) :
  decidable_pred (∈ G.common_neighbors v w) :=
λ a, and.decidable

lemma common_neighbors_top_eq {v w : V} :
  (⊤ : simple_graph V).common_neighbors v w = set.univ \ {v, w} :=
by { ext u, simp [common_neighbors, eq_comm, not_or_distrib.symm] }

section incidence
variable [decidable_eq V]

/--
Given an edge incident to a particular vertex, get the other vertex on the edge.
-/
def other_vertex_of_incident {v : V} {e : sym2 V} (h : e ∈ G.incidence_set v) : V := h.2.other'

lemma edge_other_incident_set {v : V} {e : sym2 V} (h : e ∈ G.incidence_set v) :
  e ∈ G.incidence_set (G.other_vertex_of_incident h) :=
by { use h.1, simp [other_vertex_of_incident, sym2.other_mem'] }

lemma incidence_other_prop {v : V} {e : sym2 V} (h : e ∈ G.incidence_set v) :
  G.other_vertex_of_incident h ∈ G.neighbor_set v :=
by { cases h with he hv, rwa [←sym2.other_spec' hv, mem_edge_set] at he }

@[simp]
lemma incidence_other_neighbor_edge {v w : V} (h : w ∈ G.neighbor_set v) :
  G.other_vertex_of_incident (G.mem_incidence_iff_neighbor.mpr h) = w :=
sym2.congr_right.mp (sym2.other_spec' (G.mem_incidence_iff_neighbor.mpr h).right)

/--
There is an equivalence between the set of edges incident to a given
vertex and the set of vertices adjacent to the vertex.
-/
@[simps] def incidence_set_equiv_neighbor_set (v : V) : G.incidence_set v ≃ G.neighbor_set v :=
{ to_fun := λ e, ⟨G.other_vertex_of_incident e.2, G.incidence_other_prop e.2⟩,
  inv_fun := λ w, ⟨⟦(v, w.1)⟧, G.mem_incidence_iff_neighbor.mpr w.2⟩,
  left_inv := λ x, by simp [other_vertex_of_incident],
  right_inv := λ ⟨w, hw⟩, by simp }

end incidence

/-! ## Edge deletion -/

/-- Given a set of vertex pairs, remove all of the corresponding edges from the
graph's edge set, if present.

See also: `simple_graph.subgraph.delete_edges`. -/
def delete_edges (s : set (sym2 V)) : simple_graph V :=
{ adj := G.adj \ sym2.to_rel s,
  symm := λ a b, by simp [adj_comm, sym2.eq_swap] }

@[simp] lemma delete_edges_adj (s : set (sym2 V)) (v w : V) :
  (G.delete_edges s).adj v w ↔ G.adj v w ∧ ¬ ⟦(v, w)⟧ ∈ s := iff.rfl

lemma sdiff_eq_delete_edges (G G' : simple_graph V) :
  G \ G' = G.delete_edges G'.edge_set :=
by { ext, simp }

lemma delete_edges_eq_sdiff_from_edge_set (s : set (sym2 V)) :
  G.delete_edges s = G \ from_edge_set s :=
by { ext, exact ⟨λ h, ⟨h.1, not_and_of_not_left _ h.2⟩, λ h, ⟨h.1, not_and'.mp h.2 h.ne⟩⟩ }

lemma compl_eq_delete_edges :
  Gᶜ = (⊤ : simple_graph V).delete_edges G.edge_set :=
by { ext, simp }

@[simp] lemma delete_edges_delete_edges (s s' : set (sym2 V)) :
  (G.delete_edges s).delete_edges s' = G.delete_edges (s ∪ s') :=
by { ext, simp [and_assoc, not_or_distrib] }

@[simp] lemma delete_edges_empty_eq : G.delete_edges ∅ = G :=
by { ext, simp }

@[simp] lemma delete_edges_univ_eq : G.delete_edges set.univ = ⊥ :=
by { ext, simp }

lemma delete_edges_le (s : set (sym2 V)) : G.delete_edges s ≤ G :=
by { intro, simp { contextual := tt } }

lemma delete_edges_le_of_le {s s' : set (sym2 V)} (h : s ⊆ s') :
  G.delete_edges s' ≤ G.delete_edges s :=
λ v w, begin
  simp only [delete_edges_adj, and_imp, true_and] { contextual := tt },
  exact λ ha hn hs, hn (h hs),
end

lemma delete_edges_eq_inter_edge_set (s : set (sym2 V)) :
  G.delete_edges s = G.delete_edges (s ∩ G.edge_set) :=
by { ext, simp [imp_false] { contextual := tt } }

lemma delete_edges_sdiff_eq_of_le {H : simple_graph V} (h : H ≤ G) :
  G.delete_edges (G.edge_set \ H.edge_set) = H :=
by { ext v w, split; simp [@h v w] { contextual := tt } }

lemma edge_set_delete_edges (s : set (sym2 V)) :
  (G.delete_edges s).edge_set = G.edge_set \ s :=
by { ext e, refine sym2.ind _ e, simp }

lemma edge_finset_delete_edges [fintype V] [decidable_eq V] [decidable_rel G.adj]
  (s : finset (sym2 V)) [decidable_rel (G.delete_edges s).adj] :
  (G.delete_edges s).edge_finset = G.edge_finset \ s :=
by { ext e, simp [edge_set_delete_edges] }

section delete_far
variables (G) [ordered_ring 𝕜] [fintype V] [decidable_eq V] [decidable_rel G.adj]
  {p : simple_graph V → Prop} {r r₁ r₂ : 𝕜}

/-- A graph is `r`-*delete-far* from a property `p` if we must delete at least `r` edges from it to
get a graph with the property `p`. -/
def delete_far (p : simple_graph V → Prop) (r : 𝕜) : Prop :=
∀ ⦃s⦄, s ⊆ G.edge_finset → p (G.delete_edges s) → r ≤ s.card

open_locale classical

variables {G}

lemma delete_far_iff :
  G.delete_far p r ↔ ∀ ⦃H⦄, H ≤ G → p H → r ≤ G.edge_finset.card - H.edge_finset.card :=
begin
  refine ⟨λ h H hHG hH, _, λ h s hs hG, _⟩,
  { have := h (sdiff_subset G.edge_finset H.edge_finset),
    simp only [delete_edges_sdiff_eq_of_le _ hHG, edge_finset_mono hHG, card_sdiff,
      card_le_of_subset, coe_sdiff, coe_edge_finset, nat.cast_sub] at this,
    exact this hH },
  { simpa [card_sdiff hs, edge_finset_delete_edges, -set.to_finset_card, nat.cast_sub,
      card_le_of_subset hs] using h (G.delete_edges_le s) hG }
end

alias delete_far_iff ↔ delete_far.le_card_sub_card _

lemma delete_far.mono (h : G.delete_far p r₂) (hr : r₁ ≤ r₂) : G.delete_far p r₁ :=
λ s hs hG, hr.trans $ h hs hG

end delete_far

/-! ## Map and comap -/

/-- Given an injective function, there is an covariant induced map on graphs by pushing forward
the adjacency relation.

This is injective (see `simple_graph.map_injective`). -/
protected def map (f : V ↪ W) (G : simple_graph V) : simple_graph W :=
{ adj := relation.map G.adj f f }

@[simp] lemma map_adj (f : V ↪ W) (G : simple_graph V) (u v : W) :
  (G.map f).adj u v ↔ ∃ (u' v' : V), G.adj u' v' ∧ f u' = u ∧ f v' = v := iff.rfl

lemma map_monotone (f : V ↪ W) : monotone (simple_graph.map f) :=
by { rintros G G' h _ _ ⟨u, v, ha, rfl, rfl⟩, exact ⟨_, _, h ha, rfl, rfl⟩ }

/-- Given a function, there is a contravariant induced map on graphs by pulling back the
adjacency relation.
This is one of the ways of creating induced graphs. See `simple_graph.induce` for a wrapper.

This is surjective when `f` is injective (see `simple_graph.comap_surjective`).-/
@[simps] protected def comap (f : V → W) (G : simple_graph W) : simple_graph V :=
{ adj := λ u v, G.adj (f u) (f v) }

lemma comap_monotone (f : V ↪ W) : monotone (simple_graph.comap f) :=
by { intros G G' h _ _ ha, exact h ha }

@[simp] lemma comap_map_eq (f : V ↪ W) (G : simple_graph V) : (G.map f).comap f = G :=
by { ext, simp }

lemma left_inverse_comap_map (f : V ↪ W) :
  function.left_inverse (simple_graph.comap f) (simple_graph.map f) := comap_map_eq f

lemma map_injective (f : V ↪ W) : function.injective (simple_graph.map f) :=
(left_inverse_comap_map f).injective

lemma comap_surjective (f : V ↪ W) : function.surjective (simple_graph.comap f) :=
(left_inverse_comap_map f).surjective

lemma map_le_iff_le_comap (f : V ↪ W) (G : simple_graph V) (G' : simple_graph W) :
  G.map f ≤ G' ↔ G ≤ G'.comap f :=
⟨λ h u v ha, h ⟨_, _, ha, rfl, rfl⟩, by { rintros h _ _ ⟨u, v, ha, rfl, rfl⟩, exact h ha, }⟩

lemma map_comap_le (f : V ↪ W) (G : simple_graph W) : (G.comap f).map f ≤ G :=
by { rw map_le_iff_le_comap, exact le_refl _ }

/-! ## Induced graphs -/

/- Given a set `s` of vertices, we can restrict a graph to those vertices by restricting its
adjacency relation. This gives a map between `simple_graph V` and `simple_graph s`.

There is also a notion of induced subgraphs (see `simple_graph.subgraph.induce`). -/

/-- Restrict a graph to the vertices in the set `s`, deleting all edges incident to vertices
outside the set. This is a wrapper around `simple_graph.comap`. -/
@[reducible] def induce (s : set V) (G : simple_graph V) : simple_graph s :=
G.comap (function.embedding.subtype _)

/-- Given a graph on a set of vertices, we can make it be a `simple_graph V` by
adding in the remaining vertices without adding in any additional edges.
This is a wrapper around `simple_graph.map`. -/
@[reducible] def spanning_coe {s : set V} (G : simple_graph s) : simple_graph V :=
G.map (function.embedding.subtype _)

lemma induce_spanning_coe {s : set V} {G : simple_graph s} : G.spanning_coe.induce s = G :=
comap_map_eq _ _

lemma spanning_coe_induce_le (s : set V) : (G.induce s).spanning_coe ≤ G :=
map_comap_le _ _

section finite_at

/-!
## Finiteness at a vertex

This section contains definitions and lemmas concerning vertices that
have finitely many adjacent vertices.  We denote this condition by
`fintype (G.neighbor_set v)`.

We define `G.neighbor_finset v` to be the `finset` version of `G.neighbor_set v`.
Use `neighbor_finset_eq_filter` to rewrite this definition as a `filter`.
-/

variables (v) [fintype (G.neighbor_set v)]
/--
`G.neighbors v` is the `finset` version of `G.adj v` in case `G` is
locally finite at `v`.
-/
def neighbor_finset : finset V := (G.neighbor_set v).to_finset

lemma neighbor_finset_def : G.neighbor_finset v = (G.neighbor_set v).to_finset := rfl

@[simp] lemma mem_neighbor_finset (w : V) :
  w ∈ G.neighbor_finset v ↔ G.adj v w :=
set.mem_to_finset

@[simp] lemma not_mem_neighbor_finset_self : v ∉ G.neighbor_finset v :=
(mem_neighbor_finset _ _ _).not.mpr $ G.loopless _

lemma neighbor_finset_disjoint_singleton : disjoint (G.neighbor_finset v) {v} :=
finset.disjoint_singleton_right.mpr $ not_mem_neighbor_finset_self _ _

lemma singleton_disjoint_neighbor_finset : disjoint {v} (G.neighbor_finset v) :=
finset.disjoint_singleton_left.mpr $ not_mem_neighbor_finset_self _ _

/--
`G.degree v` is the number of vertices adjacent to `v`.
-/
def degree : ℕ := (G.neighbor_finset v).card

@[simp]
lemma card_neighbor_set_eq_degree : fintype.card (G.neighbor_set v) = G.degree v :=
(set.to_finset_card _).symm

lemma degree_pos_iff_exists_adj : 0 < G.degree v ↔ ∃ w, G.adj v w :=
by simp only [degree, card_pos, finset.nonempty, mem_neighbor_finset]

lemma degree_compl [fintype (Gᶜ.neighbor_set v)] [fintype V] :
  Gᶜ.degree v = fintype.card V - 1 - G.degree v :=
begin
  classical,
  rw [← card_neighbor_set_union_compl_neighbor_set G v, set.to_finset_union],
  simp [card_disjoint_union (set.disjoint_to_finset.mpr (compl_neighbor_set_disjoint G v))],
end

instance incidence_set_fintype [decidable_eq V] : fintype (G.incidence_set v) :=
fintype.of_equiv (G.neighbor_set v) (G.incidence_set_equiv_neighbor_set v).symm

/--
This is the `finset` version of `incidence_set`.
-/
def incidence_finset [decidable_eq V] : finset (sym2 V) := (G.incidence_set v).to_finset

@[simp]
lemma card_incidence_set_eq_degree [decidable_eq V] :
  fintype.card (G.incidence_set v) = G.degree v :=
by { rw fintype.card_congr (G.incidence_set_equiv_neighbor_set v), simp }

@[simp]
lemma card_incidence_finset_eq_degree [decidable_eq V] :
  (G.incidence_finset v).card = G.degree v :=
by { rw ← G.card_incidence_set_eq_degree, apply set.to_finset_card }

@[simp]
lemma mem_incidence_finset [decidable_eq V] (e : sym2 V) :
  e ∈ G.incidence_finset v ↔ e ∈ G.incidence_set v :=
set.mem_to_finset

lemma incidence_finset_eq_filter [decidable_eq V] [fintype G.edge_set] :
  G.incidence_finset v = G.edge_finset.filter (has_mem.mem v) :=
begin
  ext e,
  refine sym2.ind (λ x y, _) e,
  simp [mk_mem_incidence_set_iff],
end

end finite_at

section locally_finite

/--
A graph is locally finite if every vertex has a finite neighbor set.
-/
@[reducible]
def locally_finite := Π (v : V), fintype (G.neighbor_set v)

variable [locally_finite G]

/--
A locally finite simple graph is regular of degree `d` if every vertex has degree `d`.
-/
def is_regular_of_degree (d : ℕ) : Prop := ∀ (v : V), G.degree v = d

variables {G}

lemma is_regular_of_degree.degree_eq {d : ℕ} (h : G.is_regular_of_degree d) (v : V) :
  G.degree v = d := h v

lemma is_regular_of_degree.compl [fintype V] [decidable_eq V]
  {G : simple_graph V} [decidable_rel G.adj]
  {k : ℕ} (h : G.is_regular_of_degree k) :
  Gᶜ.is_regular_of_degree (fintype.card V - 1 - k) :=
by { intro v, rw [degree_compl, h v] }

end locally_finite

section finite

variable [fintype V]

instance neighbor_set_fintype [decidable_rel G.adj] (v : V) : fintype (G.neighbor_set v) :=
@subtype.fintype _ _ (by { simp_rw mem_neighbor_set, apply_instance }) _

lemma neighbor_finset_eq_filter {v : V} [decidable_rel G.adj] :
  G.neighbor_finset v = finset.univ.filter (G.adj v) :=
by { ext, simp }

lemma neighbor_finset_compl [decidable_eq V] [decidable_rel G.adj] (v : V) :
  Gᶜ.neighbor_finset v = (G.neighbor_finset v)ᶜ \ {v} :=
by simp only [neighbor_finset, neighbor_set_compl, set.to_finset_diff, set.to_finset_compl,
    set.to_finset_singleton]

@[simp]
lemma complete_graph_degree [decidable_eq V] (v : V) :
  (⊤ : simple_graph V).degree v = fintype.card V - 1 :=
by erw [degree, neighbor_finset_eq_filter, filter_ne, card_erase_of_mem (mem_univ v), card_univ]

lemma bot_degree (v : V) : (⊥ : simple_graph V).degree v = 0 :=
begin
  erw [degree, neighbor_finset_eq_filter, filter_false],
  exact finset.card_empty,
end

lemma is_regular_of_degree.top [decidable_eq V] :
  (⊤ : simple_graph V).is_regular_of_degree (fintype.card V - 1) :=
by { intro v, simp }

/--
The minimum degree of all vertices (and `0` if there are no vertices).
The key properties of this are given in `exists_minimal_degree_vertex`, `min_degree_le_degree`
and `le_min_degree_of_forall_le_degree`.
-/
def min_degree [decidable_rel G.adj] : ℕ :=
with_top.untop' 0 (univ.image (λ v, G.degree v)).min

/--
There exists a vertex of minimal degree. Note the assumption of being nonempty is necessary, as
the lemma implies there exists a vertex.
-/
lemma exists_minimal_degree_vertex [decidable_rel G.adj] [nonempty V] :
  ∃ v, G.min_degree = G.degree v :=
begin
  obtain ⟨t, ht : _ = _⟩ := min_of_nonempty (univ_nonempty.image (λ v, G.degree v)),
  obtain ⟨v, _, rfl⟩ := mem_image.mp (mem_of_min ht),
  refine ⟨v, by simp [min_degree, ht]⟩,
end

/-- The minimum degree in the graph is at most the degree of any particular vertex. -/
lemma min_degree_le_degree [decidable_rel G.adj] (v : V) : G.min_degree ≤ G.degree v :=
begin
  obtain ⟨t, ht⟩ := finset.min_of_mem (mem_image_of_mem (λ v, G.degree v) (mem_univ v)),
  have := finset.min_le_of_eq (mem_image_of_mem _ (mem_univ v)) ht,
  rwa [min_degree, ht]
end

/--
In a nonempty graph, if `k` is at most the degree of every vertex, it is at most the minimum
degree. Note the assumption that the graph is nonempty is necessary as long as `G.min_degree` is
defined to be a natural.
-/
lemma le_min_degree_of_forall_le_degree [decidable_rel G.adj] [nonempty V] (k : ℕ)
  (h : ∀ v, k ≤ G.degree v) :
  k ≤ G.min_degree :=
by { rcases G.exists_minimal_degree_vertex with ⟨v, hv⟩, rw hv, apply h }

/--
The maximum degree of all vertices (and `0` if there are no vertices).
The key properties of this are given in `exists_maximal_degree_vertex`, `degree_le_max_degree`
and `max_degree_le_of_forall_degree_le`.
-/
def max_degree [decidable_rel G.adj] : ℕ :=
option.get_or_else (univ.image (λ v, G.degree v)).max 0

/--
There exists a vertex of maximal degree. Note the assumption of being nonempty is necessary, as
the lemma implies there exists a vertex.
-/
lemma exists_maximal_degree_vertex [decidable_rel G.adj] [nonempty V] :
  ∃ v, G.max_degree = G.degree v :=
begin
  obtain ⟨t, ht⟩ := max_of_nonempty (univ_nonempty.image (λ v, G.degree v)),
  have ht₂ := mem_of_max ht,
  simp only [mem_image, mem_univ, exists_prop_of_true] at ht₂,
  rcases ht₂ with ⟨v, rfl⟩,
  refine ⟨v, _⟩,
  rw [max_degree, ht],
  refl
end

/-- The maximum degree in the graph is at least the degree of any particular vertex. -/
lemma degree_le_max_degree [decidable_rel G.adj] (v : V) : G.degree v ≤ G.max_degree :=
begin
  obtain ⟨t, ht : _ = _⟩ := finset.max_of_mem (mem_image_of_mem (λ v, G.degree v) (mem_univ v)),
  have := finset.le_max_of_eq (mem_image_of_mem _ (mem_univ v)) ht,
  rwa [max_degree, ht],
end

/--
In a graph, if `k` is at least the degree of every vertex, then it is at least the maximum
degree.
-/
lemma max_degree_le_of_forall_degree_le [decidable_rel G.adj] (k : ℕ)
  (h : ∀ v, G.degree v ≤ k) :
  G.max_degree ≤ k :=
begin
  by_cases hV : (univ : finset V).nonempty,
  { haveI : nonempty V := univ_nonempty_iff.mp hV,
    obtain ⟨v, hv⟩ := G.exists_maximal_degree_vertex,
    rw hv,
    apply h },
  { rw not_nonempty_iff_eq_empty at hV,
    rw [max_degree, hV, image_empty],
    exact zero_le k },
end

lemma degree_lt_card_verts [decidable_rel G.adj] (v : V) : G.degree v < fintype.card V :=
begin
  classical,
  apply finset.card_lt_card,
  rw finset.ssubset_iff,
  exact ⟨v, by simp, finset.subset_univ _⟩,
end

/--
The maximum degree of a nonempty graph is less than the number of vertices. Note that the assumption
that `V` is nonempty is necessary, as otherwise this would assert the existence of a
natural number less than zero.
-/
lemma max_degree_lt_card_verts [decidable_rel G.adj] [nonempty V] : G.max_degree < fintype.card V :=
begin
  cases G.exists_maximal_degree_vertex with v hv,
  rw hv,
  apply G.degree_lt_card_verts v,
end

lemma card_common_neighbors_le_degree_left [decidable_rel G.adj] (v w : V) :
  fintype.card (G.common_neighbors v w) ≤ G.degree v :=
begin
  rw [←card_neighbor_set_eq_degree],
  exact set.card_le_of_subset (set.inter_subset_left _ _),
end

lemma card_common_neighbors_le_degree_right [decidable_rel G.adj] (v w : V) :
  fintype.card (G.common_neighbors v w) ≤ G.degree w :=
by simp_rw [common_neighbors_symm _ v w, card_common_neighbors_le_degree_left]

lemma card_common_neighbors_lt_card_verts [decidable_rel G.adj] (v w : V) :
  fintype.card (G.common_neighbors v w) < fintype.card V :=
nat.lt_of_le_of_lt (G.card_common_neighbors_le_degree_left _ _) (G.degree_lt_card_verts v)

/--
If the condition `G.adj v w` fails, then `card_common_neighbors_le_degree` is
the best we can do in general.
-/
lemma adj.card_common_neighbors_lt_degree {G : simple_graph V} [decidable_rel G.adj]
  {v w : V} (h : G.adj v w) :
  fintype.card (G.common_neighbors v w) < G.degree v :=
begin
  classical,
  erw [←set.to_finset_card],
  apply finset.card_lt_card,
  rw finset.ssubset_iff,
  use w,
  split,
  { rw set.mem_to_finset,
    apply not_mem_common_neighbors_right },
  { rw finset.insert_subset,
    split,
    { simpa, },
    { rw [neighbor_finset, set.to_finset_subset_to_finset],
      exact G.common_neighbors_subset_neighbor_set_left _ _ } }
end

lemma card_common_neighbors_top [decidable_eq V] {v w : V} (h : v ≠ w) :
  fintype.card ((⊤ : simple_graph V).common_neighbors v w) = fintype.card V - 2 :=
begin
  simp only [common_neighbors_top_eq, ← set.to_finset_card, set.to_finset_diff],
  rw finset.card_sdiff,
  { simp [finset.card_univ, h], },
  { simp only [set.to_finset_subset_to_finset, set.subset_univ] },
end

end finite

section maps

/--
A graph homomorphism is a map on vertex sets that respects adjacency relations.

The notation `G →g G'` represents the type of graph homomorphisms.
-/
abbreviation hom := rel_hom G.adj G'.adj

/--
A graph embedding is an embedding `f` such that for vertices `v w : V`,
`G.adj f(v) f(w) ↔ G.adj v w `. Its image is an induced subgraph of G'.

The notation `G ↪g G'` represents the type of graph embeddings.
-/
abbreviation embedding := rel_embedding G.adj G'.adj

/--
A graph isomorphism is an bijective map on vertex sets that respects adjacency relations.

The notation `G ≃g G'` represents the type of graph isomorphisms.
-/
abbreviation iso := rel_iso G.adj G'.adj

infix ` →g ` : 50 := hom
infix ` ↪g ` : 50 := embedding
infix ` ≃g ` : 50 := iso

namespace hom
variables {G G'} (f : G →g G')

/-- The identity homomorphism from a graph to itself. -/
abbreviation id : G →g G := rel_hom.id _

lemma map_adj {v w : V} (h : G.adj v w) : G'.adj (f v) (f w) := f.map_rel' h

lemma map_mem_edge_set {e : sym2 V} (h : e ∈ G.edge_set) : e.map f ∈ G'.edge_set :=
quotient.ind (λ e h, sym2.from_rel_prop.mpr (f.map_rel' h)) e h

lemma apply_mem_neighbor_set {v w : V} (h : w ∈ G.neighbor_set v) : f w ∈ G'.neighbor_set (f v) :=
map_adj f h

/-- The map between edge sets induced by a homomorphism.
The underlying map on edges is given by `sym2.map`. -/
@[simps] def map_edge_set (e : G.edge_set) : G'.edge_set :=
⟨sym2.map f e, f.map_mem_edge_set e.property⟩

/-- The map between neighbor sets induced by a homomorphism. -/
@[simps] def map_neighbor_set (v : V) (w : G.neighbor_set v) : G'.neighbor_set (f v) :=
⟨f w, f.apply_mem_neighbor_set w.property⟩

/-- The map between darts induced by a homomorphism. -/
def map_dart (d : G.dart) : G'.dart := ⟨d.1.map f f, f.map_adj d.2⟩

@[simp] lemma map_dart_apply (d : G.dart) : f.map_dart d = ⟨d.1.map f f, f.map_adj d.2⟩ := rfl

/-- The induced map for spanning subgraphs, which is the identity on vertices. -/
@[simps]
def map_spanning_subgraphs {G G' : simple_graph V} (h : G ≤ G') : G →g G' :=
{ to_fun := λ x, x,
  map_rel' := h }

lemma map_edge_set.injective (hinj : function.injective f) : function.injective f.map_edge_set :=
begin
  rintros ⟨e₁, h₁⟩ ⟨e₂, h₂⟩,
  dsimp [hom.map_edge_set],
  repeat { rw subtype.mk_eq_mk },
  apply sym2.map.injective hinj,
end

/-- Every graph homomomorphism from a complete graph is injective. -/
lemma injective_of_top_hom (f : (⊤ : simple_graph V) →g G') : function.injective f :=
begin
  intros v w h,
  contrapose! h,
  exact G'.ne_of_adj (map_adj _ ((top_adj _ _).mpr h)),
end

/-- There is a homomorphism to a graph from a comapped graph.
When the function is injective, this is an embedding (see `simple_graph.embedding.comap`). -/
@[simps] protected def comap (f : V → W) (G : simple_graph W) : G.comap f →g G :=
{ to_fun := f,
  map_rel' := by simp }

variable {G'' : simple_graph X}

/-- Composition of graph homomorphisms. -/
abbreviation comp (f' : G' →g G'') (f : G →g G') : G →g G'' := f'.comp f

@[simp] lemma coe_comp (f' : G' →g G'') (f : G →g G') : ⇑(f'.comp f) = f' ∘ f := rfl

end hom

namespace embedding
variables {G G'} (f : G ↪g G')

/-- The identity embedding from a graph to itself. -/
abbreviation refl : G ↪g G := rel_embedding.refl _

/-- An embedding of graphs gives rise to a homomorphism of graphs. -/
abbreviation to_hom : G →g G' := f.to_rel_hom

lemma map_adj_iff {v w : V} : G'.adj (f v) (f w) ↔ G.adj v w := f.map_rel_iff

lemma map_mem_edge_set_iff {e : sym2 V} : e.map f ∈ G'.edge_set ↔ e ∈ G.edge_set :=
quotient.ind (λ ⟨v, w⟩, f.map_adj_iff) e

lemma apply_mem_neighbor_set_iff {v w : V} : f w ∈ G'.neighbor_set (f v) ↔ w ∈ G.neighbor_set v :=
map_adj_iff f

/-- A graph embedding induces an embedding of edge sets. -/
@[simps] def map_edge_set : G.edge_set ↪ G'.edge_set :=
{ to_fun := hom.map_edge_set f,
  inj' := hom.map_edge_set.injective f f.inj' }

/-- A graph embedding induces an embedding of neighbor sets. -/
@[simps] def map_neighbor_set (v : V) : G.neighbor_set v ↪ G'.neighbor_set (f v) :=
{ to_fun := λ w, ⟨f w, f.apply_mem_neighbor_set_iff.mpr w.2⟩,
  inj' := begin
    rintros ⟨w₁, h₁⟩ ⟨w₂, h₂⟩ h,
    rw subtype.mk_eq_mk at h ⊢,
    exact f.inj' h,
  end }

/-- Given an injective function, there is an embedding from the comapped graph into the original
graph. -/
@[simps]
protected def comap (f : V ↪ W) (G : simple_graph W) : G.comap f ↪g G :=
{ map_rel_iff' := by simp, ..f }

/-- Given an injective function, there is an embedding from a graph into the mapped graph. -/
@[simps]
protected def map (f : V ↪ W) (G : simple_graph V) : G ↪g G.map f :=
{ map_rel_iff' := by simp, ..f }

/-- Induced graphs embed in the original graph.

Note that if `G.induce s = ⊤` (i.e., if `s` is a clique) then this gives the embedding of a
complete graph. -/
@[reducible] protected def induce (s : set V) : G.induce s ↪g G :=
simple_graph.embedding.comap (function.embedding.subtype _) G

/-- Graphs on a set of vertices embed in their `spanning_coe`. -/
@[reducible] protected def spanning_coe {s : set V} (G : simple_graph s) : G ↪g G.spanning_coe :=
simple_graph.embedding.map (function.embedding.subtype _) G

/-- Embeddings of types induce embeddings of complete graphs on those types. -/
protected def complete_graph {α β : Type*} (f : α ↪ β) :
  (⊤ : simple_graph α) ↪g (⊤ : simple_graph β) :=
{ map_rel_iff' := by simp, ..f }

variables {G'' : simple_graph X}

/-- Composition of graph embeddings. -/
abbreviation comp (f' : G' ↪g G'') (f : G ↪g G') : G ↪g G'' := f.trans f'

@[simp] lemma coe_comp (f' : G' ↪g G'') (f : G ↪g G') : ⇑(f'.comp f) = f' ∘ f := rfl

end embedding

section induce_hom

variables {G G'} {G'' : simple_graph X} {s : set V} {t : set W} {r : set X}
          (φ : G →g G') (φst : set.maps_to φ s t) (ψ : G' →g G'') (ψtr : set.maps_to ψ t r)

/-- The restriction of a morphism of graphs to induced subgraphs. -/
def induce_hom : G.induce s →g G'.induce t :=
{ to_fun := set.maps_to.restrict φ s t φst,
  map_rel' := λ _ _,  φ.map_rel', }

@[simp, norm_cast] lemma coe_induce_hom : ⇑(induce_hom φ φst) = set.maps_to.restrict φ s t φst :=
rfl

@[simp] lemma induce_hom_id (G : simple_graph V) (s) :
  induce_hom (hom.id : G →g G) (set.maps_to_id s) = hom.id :=
by { ext x, refl }

@[simp] lemma induce_hom_comp :
  (induce_hom ψ ψtr).comp (induce_hom φ φst) = induce_hom (ψ.comp φ) (ψtr.comp φst) :=
by { ext x, refl }

end induce_hom

namespace iso
variables {G G'} (f : G ≃g G')

/-- The identity isomorphism of a graph with itself. -/
abbreviation refl : G ≃g G := rel_iso.refl _

/-- An isomorphism of graphs gives rise to an embedding of graphs. -/
abbreviation to_embedding : G ↪g G' := f.to_rel_embedding

/-- An isomorphism of graphs gives rise to a homomorphism of graphs. -/
abbreviation to_hom : G →g G' := f.to_embedding.to_hom

/-- The inverse of a graph isomorphism. -/
abbreviation symm : G' ≃g G := f.symm

lemma map_adj_iff {v w : V} : G'.adj (f v) (f w) ↔ G.adj v w := f.map_rel_iff

lemma map_mem_edge_set_iff {e : sym2 V} : e.map f ∈ G'.edge_set ↔ e ∈ G.edge_set :=
quotient.ind (λ ⟨v, w⟩, f.map_adj_iff) e

lemma apply_mem_neighbor_set_iff {v w : V} : f w ∈ G'.neighbor_set (f v) ↔ w ∈ G.neighbor_set v :=
map_adj_iff f

/-- An isomorphism of graphs induces an equivalence of edge sets. -/
@[simps] def map_edge_set : G.edge_set ≃ G'.edge_set :=
{ to_fun := hom.map_edge_set f,
  inv_fun := hom.map_edge_set f.symm,
  left_inv := begin
    rintro ⟨e, h⟩,
    simp only [hom.map_edge_set, sym2.map_map, rel_iso.coe_coe_fn,
      rel_embedding.coe_coe_fn, subtype.mk_eq_mk, subtype.coe_mk, coe_coe],
    apply congr_fun,
    convert sym2.map_id,
    exact funext (λ _, rel_iso.symm_apply_apply _ _),
  end,
  right_inv := begin
    rintro ⟨e, h⟩,
    simp only [hom.map_edge_set, sym2.map_map, rel_iso.coe_coe_fn,
      rel_embedding.coe_coe_fn, subtype.mk_eq_mk, subtype.coe_mk, coe_coe],
    apply congr_fun,
    convert sym2.map_id,
    exact funext (λ _, rel_iso.apply_symm_apply _ _),
  end }

/-- A graph isomorphism induces an equivalence of neighbor sets. -/
@[simps] def map_neighbor_set (v : V) : G.neighbor_set v ≃ G'.neighbor_set (f v) :=
{ to_fun := λ w, ⟨f w, f.apply_mem_neighbor_set_iff.mpr w.2⟩,
  inv_fun := λ w, ⟨f.symm w, begin
    convert f.symm.apply_mem_neighbor_set_iff.mpr w.2,
    simp only [rel_iso.symm_apply_apply],
  end⟩,
  left_inv := λ w, by simp,
  right_inv := λ w, by simp }

lemma card_eq_of_iso [fintype V] [fintype W] (f : G ≃g G') : fintype.card V = fintype.card W :=
by convert (fintype.of_equiv_card f.to_equiv).symm

/-- Given a bijection, there is an embedding from the comapped graph into the original
graph. -/
@[simps] protected def comap (f : V ≃ W) (G : simple_graph W) : G.comap f.to_embedding ≃g G :=
{ map_rel_iff' := by simp, ..f }

/-- Given an injective function, there is an embedding from a graph into the mapped graph. -/
@[simps] protected def map (f : V ≃ W) (G : simple_graph V) : G ≃g G.map f.to_embedding :=
{ map_rel_iff' := by simp, ..f }

/-- Equivalences of types induce isomorphisms of complete graphs on those types. -/
protected def complete_graph {α β : Type*} (f : α ≃ β) :
  (⊤ : simple_graph α) ≃g (⊤ : simple_graph β) :=
{ map_rel_iff' := by simp, ..f }

lemma to_embedding_complete_graph {α β : Type*} (f : α ≃ β) :
  (iso.complete_graph f).to_embedding = embedding.complete_graph f.to_embedding := rfl

variables {G'' : simple_graph X}

/-- Composition of graph isomorphisms. -/
abbreviation comp (f' : G' ≃g G'') (f : G ≃g G') : G ≃g G'' := f.trans f'

@[simp] lemma coe_comp (f' : G' ≃g G'') (f : G ≃g G') : ⇑(f'.comp f) = f' ∘ f := rfl

end iso

end maps

end simple_graph<|MERGE_RESOLUTION|>--- conflicted
+++ resolved
@@ -6,7 +6,6 @@
 import data.rel
 import data.set.finite
 import data.sym.sym2
-import order.boolean_algebra
 
 /-!
 # Simple graphs
@@ -341,29 +340,6 @@
 
 @[simp] lemma mem_edge_set : ⟦(v, w)⟧ ∈ G.edge_set ↔ G.adj v w := iff.rfl
 
-<<<<<<< HEAD
-lemma not_is_diag_of_mem_edge_set {e : sym2 V} (h : e ∈ G.edge_set) : ¬ e.is_diag :=
-sym2.ind (λ v w, adj.ne) e h
-
-lemma edge_set_disjoint_diag : disjoint G.edge_set {e | e.is_diag} :=
-by { rw set.disjoint_iff, rintro e ⟨eG,eD⟩, exact not_is_diag_of_mem_edge_set _ eG eD,}
-
-@[simp] lemma edge_set_sdiff (G H : simple_graph V) :
-  (G \ H).edge_set = G.edge_set \ H.edge_set :=
-by { ext ⟨x, y⟩, refl, }
-
-@[simp] lemma edge_set_inf (G H : simple_graph V) :
-  (G ⊓ H).edge_set = G.edge_set ∩ H.edge_set :=
-by { ext ⟨x, y⟩, refl, }
-
-@[simp] lemma edge_set_sup (G H : simple_graph V) :
-  (G ⊔ H).edge_set = G.edge_set ∪ H.edge_set :=
-by { ext ⟨x, y⟩, refl, }
-
-@[simp] lemma edge_set_bot :
-  (⊥ : simple_graph V).edge_set = ∅ :=
-by { ext ⟨x, y⟩, refl, }
-=======
 lemma not_is_diag_of_mem_edge_set : e ∈ G.edge_set → ¬ e.is_diag := sym2.ind (λ v w, adj.ne) e
 
 @[simp] lemma edge_set_inj : G₁.edge_set = G₂.edge_set ↔ G₁ = G₂ :=
@@ -395,7 +371,6 @@
 
 @[simp] lemma edge_set_sdiff : (G₁ \ G₂).edge_set = G₁.edge_set \ G₂.edge_set :=
 by { ext ⟨x, y⟩, refl }
->>>>>>> b31173ee
 
 /--
 This lemma, combined with `edge_set_sdiff` and `edge_set_from_edge_set`,
@@ -409,13 +384,10 @@
   intro h,
   simp only [G.not_is_diag_of_mem_edge_set h, imp_false],
 end
-<<<<<<< HEAD
 
 @[mono]
 lemma edge_set_mono {G G' : simple_graph V} (h : G ≤ G') : G.edge_set ⊆ G'.edge_set :=
 λ e, sym2.ind (λ v w, @h v w) e
-=======
->>>>>>> b31173ee
 
 lemma edge_set_injective :
   (simple_graph.edge_set : simple_graph V → set (sym2 V)).injective :=
@@ -519,13 +491,10 @@
   from_edge_set s ⊔ from_edge_set t = from_edge_set (s ∪ t) :=
 by { ext v w, simp [set.mem_union, or_and_distrib_right], }
 
-<<<<<<< HEAD
 @[simp] lemma from_edge_set_compl (s : set (sym2 V)) :
   (from_edge_set s)ᶜ = from_edge_set sᶜ :=
 by { ext v w, split; simp { contextual := tt }, }
 
-=======
->>>>>>> b31173ee
 @[simp] lemma from_edge_set_sdiff (s t : set (sym2 V)) :
   from_edge_set s \ from_edge_set t = from_edge_set (s \ t) :=
 by { ext v w, split; simp { contextual := tt }, }
@@ -538,7 +507,6 @@
   exact λ vws _, h vws,
 end
 
-<<<<<<< HEAD
 lemma from_edge_set_le_from_edge_set_iff {s t : set (sym2 V)} :
   from_edge_set s ≤ from_edge_set t ↔ (s \ {e | e.is_diag}) ⊆ (t \ {e | e.is_diag}) :=
 begin
@@ -655,8 +623,6 @@
   simp only [h, set.inter_singleton_eq_empty, mem_edge_set, not_false_iff],
 end
 
-=======
->>>>>>> b31173ee
 instance [decidable_eq V] [fintype s] : fintype (from_edge_set s).edge_set :=
 by { rw edge_set_from_edge_set s, apply_instance }
 
