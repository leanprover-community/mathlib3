--- conflicted
+++ resolved
@@ -140,11 +140,7 @@
 instance edges_fintype [decidable_eq V] [fintype V] [decidable_rel G.adj] :
   fintype G.edge_set := by { dunfold edge_set, exact subtype.fintype _ }
 
-<<<<<<< HEAD
-instance mem_edges_decidable [decidable_rel G.adj] (e : sym2 V) :
-=======
 instance mem_edge_set_decidable [decidable_rel G.adj] (e : sym2 V) :
->>>>>>> 5ced4dde
   decidable (e ∈ G.edge_set) := by { dunfold edge_set, apply_instance }
 
 instance mem_incidence_set_decidable [decidable_eq V] [decidable_rel G.adj] (v : V) (e : sym2 V) :
