/-
Copyright (c) 2021 Arthur Paulino. All rights reserved.
Released under Apache 2.0 license as described in the file LICENSE.
Authors: Arthur Paulino, Kyle Miller
-/

import combinatorics.simple_graph.subgraph
import combinatorics.simple_graph.clique
import data.nat.lattice
import data.setoid.partition
import order.antichain

/-!
# Graph Coloring

This module defines colorings of simple graphs (also known as proper
colorings in the literature). A graph coloring is the attribution of
"colors" to all of its vertices such that adjacent vertices have
different colors. A coloring can be represented as a homomorphism into
a complete graph, whose vertices represent the colors.

## Main definitions

* `G.coloring α` is the type of `α`-colorings of a simple graph `G`,
  with `α` being the set of available colors. The type is defined to
  be homomorphisms from `G` into the complete graph on `α`, and
  colorings have a coercion to `V → α`.

* `G.colorable n` is the proposition that `G` is `n`-colorable, which
  is whether there exists a coloring with at most *n* colors.

* `G.chromatic_number` is the minimal `n` such that `G` is
  `n`-colorable, or `0` if it cannot be colored with finitely many
  colors.

* `C.color_class c` is the set of vertices colored by `c : α` in the
  coloring `C : G.coloring α`.

* `C.color_classes` is the set containing all color classes.

## Todo:

  * Gather material from:
    * https://github.com/leanprover-community/mathlib/blob/simple_graph_matching/src/combinatorics/simple_graph/coloring.lean
    * https://github.com/kmill/lean-graphcoloring/blob/master/src/graph.lean

  * Trees

  * Planar graphs

  * Chromatic polynomials

  * develop API for partial colorings, likely as colorings of subgraphs (`H.coe.coloring α`)
-/

universes u v

namespace simple_graph
variables {V : Type u} (G : simple_graph V)

/--
An `α`-coloring of a simple graph `G` is a homomorphism of `G` into the complete graph on `α`.
This is also known as a proper coloring.
-/
abbreviation coloring (α : Type v) := G →g (⊤ : simple_graph α)

variables {G} {α : Type v} (C : G.coloring α)

lemma coloring.valid {v w : V} (h : G.adj v w) : C v ≠ C w :=
C.map_rel h

/--
Construct a term of `simple_graph.coloring` using a function that
assigns vertices to colors and a proof that it is as proper coloring.

(Note: this is a definitionally the constructor for `simple_graph.hom`,
but with a syntactically better proper coloring hypothesis.)
-/
@[pattern] def coloring.mk
  (color : V → α)
  (valid : ∀ {v w : V}, G.adj v w → color v ≠ color w) :
  G.coloring α := ⟨color, @valid⟩

/--
The color class of a given color.
-/
def coloring.color_class (c : α) : set V := {v : V | C v = c}

/-- The set containing all color classes. -/
def coloring.color_classes : set (set V) := (setoid.ker C).classes

lemma coloring.mem_color_class (v : V) :
  v ∈ C.color_class (C v) := by exact rfl

lemma coloring.color_classes_is_partition :
  setoid.is_partition C.color_classes :=
setoid.is_partition_classes (setoid.ker C)

lemma coloring.mem_color_classes {v : V} : C.color_class (C v) ∈ C.color_classes :=
⟨v, rfl⟩

lemma coloring.color_classes_finite_of_fintype [fintype α] : C.color_classes.finite :=
by { rw set.finite_def, apply setoid.nonempty_fintype_classes_ker, }

lemma coloring.card_color_classes_le [fintype α] [fintype C.color_classes] :
  fintype.card C.color_classes ≤ fintype.card α :=
setoid.card_classes_ker_le C

lemma coloring.not_adj_of_mem_color_class {c : α} {v w : V}
  (hv : v ∈ C.color_class c) (hw : w ∈ C.color_class c) :
  ¬G.adj v w :=
λ h, C.valid h (eq.trans hv (eq.symm hw))

lemma coloring.color_classes_independent (c : α) :
  is_antichain G.adj (C.color_class c) :=
λ v hv w hw h, C.not_adj_of_mem_color_class hv hw

-- TODO make this computable
noncomputable
instance [fintype V] [fintype α] : fintype (coloring G α) :=
begin
  classical,
  change fintype (rel_hom G.adj (⊤ : simple_graph α).adj),
  apply fintype.of_injective _ rel_hom.coe_fn_injective,
  apply_instance,
end

variables (G)

/-- Whether a graph can be colored by at most `n` colors. -/
def colorable (n : ℕ) : Prop := nonempty (G.coloring (fin n))

/-- The coloring of an empty graph. -/
def coloring_of_is_empty [is_empty V] : G.coloring α :=
coloring.mk is_empty_elim (λ v, is_empty_elim)

lemma colorable_of_is_empty [is_empty V] (n : ℕ) : G.colorable n :=
⟨G.coloring_of_is_empty⟩

lemma is_empty_of_colorable_zero (h : G.colorable 0) : is_empty V :=
begin
  split,
  intro v,
  obtain ⟨i, hi⟩ := h.some v,
  exact nat.not_lt_zero _ hi,
end

/-- The "tautological" coloring of a graph, using the vertices of the graph as colors. -/
def self_coloring : G.coloring V :=
coloring.mk id (λ v w, G.ne_of_adj)

/-- The chromatic number of a graph is the minimal number of colors needed to color it.
If `G` isn't colorable with finitely many colors, this will be 0. -/
noncomputable def chromatic_number : ℕ :=
Inf { n : ℕ | G.colorable n }

/-- Given an embedding, there is an induced embedding of colorings. -/
def recolor_of_embedding {α β : Type*} (f : α ↪ β) : G.coloring α ↪ G.coloring β :=
{ to_fun := λ C, (embedding.complete_graph f).to_hom.comp C,
  inj' := begin -- this was strangely painful; seems like missing lemmas about embeddings
    intros C C' h,
    dsimp only at h,
    ext v,
    apply (embedding.complete_graph f).inj',
    change ((embedding.complete_graph f).to_hom.comp C) v = _,
    rw h,
    refl,
  end }

/-- Given an equivalence, there is an induced equivalence between colorings. -/
def recolor_of_equiv {α β : Type*} (f : α ≃ β) : G.coloring α ≃ G.coloring β :=
{ to_fun := G.recolor_of_embedding f.to_embedding,
  inv_fun := G.recolor_of_embedding f.symm.to_embedding,
  left_inv := λ C, by { ext v, apply equiv.symm_apply_apply },
  right_inv := λ C, by { ext v, apply equiv.apply_symm_apply } }

/-- There is a noncomputable embedding of `α`-colorings to `β`-colorings if
`β` has at least as large a cardinality as `α`. -/
noncomputable def recolor_of_card_le {α β : Type*} [fintype α] [fintype β]
  (hn : fintype.card α ≤ fintype.card β) :
  G.coloring α ↪ G.coloring β :=
G.recolor_of_embedding $ (function.embedding.nonempty_of_card_le hn).some

variables {G}

lemma colorable.mono {n m : ℕ} (h : n ≤ m) (hc : G.colorable n) : G.colorable m :=
⟨G.recolor_of_card_le (by simp [h]) hc.some⟩

lemma coloring.to_colorable [fintype α] (C : G.coloring α) :
  G.colorable (fintype.card α) :=
⟨G.recolor_of_card_le (by simp) C⟩

lemma colorable_of_fintype (G : simple_graph V) [fintype V] :
  G.colorable (fintype.card V) :=
G.self_coloring.to_colorable

/-- Noncomputably get a coloring from colorability. -/
noncomputable def colorable.to_coloring [fintype α] {n : ℕ} (hc : G.colorable n)
  (hn : n ≤ fintype.card α) :
  G.coloring α :=
begin
  rw ←fintype.card_fin n at hn,
  exact G.recolor_of_card_le hn hc.some,
end

lemma colorable.of_embedding {V' : Type*} {G' : simple_graph V'}
  (f : G ↪g G') {n : ℕ} (h : G'.colorable n) : G.colorable n :=
⟨(h.to_coloring (by simp)).comp f⟩

lemma colorable_iff_exists_bdd_nat_coloring (n : ℕ) :
  G.colorable n ↔ ∃ (C : G.coloring ℕ), ∀ v, C v < n :=
begin
  split,
  { rintro hc,
    have C : G.coloring (fin n) := hc.to_coloring (by simp),
    let f := embedding.complete_graph (fin.coe_embedding n).to_embedding,
    use f.to_hom.comp C,
    intro v,
    cases C with color valid,
    exact fin.is_lt (color v), },
  { rintro ⟨C, Cf⟩,
    refine ⟨coloring.mk _ _⟩,
    { exact λ v, ⟨C v, Cf v⟩, },
    { rintro v w hvw,
      simp only [subtype.mk_eq_mk, ne.def],
      exact C.valid hvw, } }
end

lemma colorable_set_nonempty_of_colorable {n : ℕ} (hc : G.colorable n) :
  {n : ℕ | G.colorable n}.nonempty :=
⟨n, hc⟩

lemma chromatic_number_bdd_below : bdd_below {n : ℕ | G.colorable n} :=
⟨0, λ _ _, zero_le _⟩

lemma chromatic_number_le_of_colorable {n : ℕ} (hc : G.colorable n) :
  G.chromatic_number ≤ n :=
begin
  rw chromatic_number,
  apply cInf_le chromatic_number_bdd_below,
  fsplit,
  exact classical.choice hc,
end

lemma chromatic_number_le_card [fintype α] (C : G.coloring α) :
  G.chromatic_number ≤ fintype.card α :=
cInf_le chromatic_number_bdd_below C.to_colorable

lemma colorable_chromatic_number {m : ℕ} (hc : G.colorable m) :
  G.colorable G.chromatic_number :=
begin
  dsimp only [chromatic_number],
  rw nat.Inf_def,
  apply nat.find_spec,
  exact colorable_set_nonempty_of_colorable hc,
end

lemma colorable_chromatic_number_of_fintype (G : simple_graph V) [fintype V] :
  G.colorable G.chromatic_number :=
colorable_chromatic_number G.colorable_of_fintype

lemma chromatic_number_le_one_of_subsingleton (G : simple_graph V) [subsingleton V] :
  G.chromatic_number ≤ 1 :=
begin
  rw chromatic_number,
  apply cInf_le chromatic_number_bdd_below,
  fsplit,
  refine coloring.mk (λ _, 0) _,
  intros v w,
  rw subsingleton.elim v w,
  simp,
end

lemma chromatic_number_eq_zero_of_isempty (G : simple_graph V) [is_empty V] :
  G.chromatic_number = 0 :=
begin
  rw ←nonpos_iff_eq_zero,
  apply cInf_le chromatic_number_bdd_below,
  apply colorable_of_is_empty,
end

lemma is_empty_of_chromatic_number_eq_zero (G : simple_graph V) [fintype V]
  (h : G.chromatic_number = 0) : is_empty V :=
begin
  have h' := G.colorable_chromatic_number_of_fintype,
  rw h at h',
  exact G.is_empty_of_colorable_zero h',
end

lemma chromatic_number_pos [nonempty V] {n : ℕ} (hc : G.colorable n) :
  0 < G.chromatic_number :=
begin
  apply le_cInf (colorable_set_nonempty_of_colorable hc),
  intros m hm,
  by_contra h',
  simp only [not_le, nat.lt_one_iff] at h',
  subst h',
  obtain ⟨i, hi⟩ := hm.some (classical.arbitrary V),
  exact nat.not_lt_zero _ hi,
end

lemma colorable_of_chromatic_number_pos (h : 0 < G.chromatic_number) :
  G.colorable G.chromatic_number :=
begin
  obtain ⟨h, hn⟩ := nat.nonempty_of_pos_Inf h,
  exact colorable_chromatic_number hn,
end

lemma colorable.mono_left {G' : simple_graph V} (h : G ≤ G') {n : ℕ}
  (hc : G'.colorable n) : G.colorable n :=
⟨hc.some.comp (hom.map_spanning_subgraphs h)⟩

lemma colorable.chromatic_number_le_of_forall_imp {V' : Type*} {G' : simple_graph V'}
  {m : ℕ} (hc : G'.colorable m)
  (h : ∀ n, G'.colorable n → G.colorable n) :
  G.chromatic_number ≤ G'.chromatic_number :=
begin
  apply cInf_le chromatic_number_bdd_below,
  apply h,
  apply colorable_chromatic_number hc,
end

lemma colorable.chromatic_number_mono (G' : simple_graph V)
  {m : ℕ} (hc : G'.colorable m) (h : G ≤ G') :
  G.chromatic_number ≤ G'.chromatic_number :=
hc.chromatic_number_le_of_forall_imp (λ n, colorable.mono_left h)

lemma colorable.chromatic_number_mono_of_embedding {V' : Type*} {G' : simple_graph V'}
  {n : ℕ} (h : G'.colorable n) (f : G ↪g G') :
  G.chromatic_number ≤ G'.chromatic_number :=
h.chromatic_number_le_of_forall_imp (λ _, colorable.of_embedding f)

lemma chromatic_number_eq_card_of_forall_surj [fintype α] (C : G.coloring α)
  (h : ∀ (C' : G.coloring α), function.surjective C') :
  G.chromatic_number = fintype.card α :=
begin
  apply le_antisymm,
  { apply chromatic_number_le_card C, },
  { by_contra hc,
    rw not_le at hc,
    obtain ⟨n, cn, hc⟩ := exists_lt_of_cInf_lt
      (colorable_set_nonempty_of_colorable C.to_colorable) hc,
    rw ←fintype.card_fin n at hc,
    have f := (function.embedding.nonempty_of_card_le (le_of_lt hc)).some,
    have C' := cn.some,
    specialize h (G.recolor_of_embedding f C'),
    change function.surjective (f ∘ C') at h,
    have h1 : function.surjective f := function.surjective.of_comp h,
    have h2 := fintype.card_le_of_surjective _ h1,
    exact nat.lt_le_antisymm hc h2, },
end

lemma chromatic_number_bot [nonempty V] :
  (⊥ : simple_graph V).chromatic_number = 1 :=
begin
  let C : (⊥ : simple_graph V).coloring (fin 1) :=
    coloring.mk (λ _, 0) (λ v w h, false.elim h),
  apply le_antisymm,
  { exact chromatic_number_le_card C, },
  { exact chromatic_number_pos C.to_colorable, },
end

@[simp] lemma chromatic_number_top [fintype V] :
  (⊤ : simple_graph V).chromatic_number = fintype.card V :=
begin
  apply chromatic_number_eq_card_of_forall_surj (self_coloring _),
  intro C,
  rw ←fintype.injective_iff_surjective,
  intros v w,
  contrapose,
  intro h,
  exact C.valid h,
end

lemma chromatic_number_top_eq_zero_of_infinite (V : Type*) [infinite V] :
  (⊤ : simple_graph V).chromatic_number = 0 :=
begin
  let n := (⊤ : simple_graph V).chromatic_number,
  by_contra hc,
  replace hc := pos_iff_ne_zero.mpr hc,
  apply nat.not_succ_le_self n,
  convert_to (⊤ : simple_graph {m | m < n + 1}).chromatic_number ≤ _,
  { simp, },
  refine (colorable_of_chromatic_number_pos hc).chromatic_number_mono_of_embedding _,
  apply embedding.complete_graph,
  exact (function.embedding.subtype _).trans (infinite.nat_embedding V),
end

/-- The bicoloring of a complete bipartite graph using whether a vertex
is on the left or on the right. -/
def complete_bipartite_graph.bicoloring (V W : Type*) :
  (complete_bipartite_graph V W).coloring bool :=
coloring.mk (λ v, v.is_right) begin
  intros v w,
  cases v; cases w; simp,
end

lemma complete_bipartite_graph.chromatic_number {V W : Type*} [nonempty V] [nonempty W] :
  (complete_bipartite_graph V W).chromatic_number = 2 :=
begin
  apply chromatic_number_eq_card_of_forall_surj (complete_bipartite_graph.bicoloring V W),
  intros C b,
  have v := classical.arbitrary V,
  have w := classical.arbitrary W,
  have h : (complete_bipartite_graph V W).adj (sum.inl v) (sum.inr w) := by simp,
  have hn := C.valid h,
  by_cases he : C (sum.inl v) = b,
  { exact ⟨_, he⟩ },
  { by_cases he' : C (sum.inr w) = b,
    { exact ⟨_, he'⟩ },
    { exfalso,
      cases b;
      simp only [eq_tt_eq_not_eq_ff, eq_ff_eq_not_eq_tt] at he he';
      rw [he, he'] at hn;
      contradiction }, },
end

<<<<<<< HEAD
/-! ## Cliques -/
=======
/-! ### Cliques -/
>>>>>>> 1937dff0

lemma is_clique.card_le_of_coloring {s : finset V} (h : G.is_clique s)
  [fintype α] (C : G.coloring α) :
  s.card ≤ fintype.card α :=
begin
  rw is_clique_iff_induce_eq at h,
  have f : G.induce ↑s ↪g G := embedding.induce ↑s,
  rw h at f,
  convert fintype.card_le_of_injective _ (C.comp f.to_hom).injective_of_top_hom using 1,
  simp,
end

lemma is_clique.card_le_of_colorable {s : finset V} (h : G.is_clique s)
  {n : ℕ} (hc : G.colorable n) :
  s.card ≤ n :=
begin
  convert h.card_le_of_coloring hc.some,
  simp,
end

<<<<<<< HEAD
=======
-- TODO eliminate `fintype V` constraint once chromatic numbers are refactored.
-- This is just to ensure the chromatic number exists.
>>>>>>> 1937dff0
lemma is_clique.card_le_chromatic_number [fintype V] {s : finset V} (h : G.is_clique s) :
  s.card ≤ G.chromatic_number :=
h.card_le_of_colorable G.colorable_chromatic_number_of_fintype

<<<<<<< HEAD
lemma colorable.clique_free {n : ℕ} (hc : G.colorable n) : G.clique_free (n + 1) :=
begin
  by_contra h,
  simp only [clique_free, is_n_clique_iff, not_forall, not_not] at h,
  obtain ⟨s, h, hs⟩ := h,
  simpa [hs] using h.card_le_of_colorable hc
end

lemma clique_free_chromatic_number_succ [fintype V] : G.clique_free (G.chromatic_number + 1) :=
G.colorable_chromatic_number_of_fintype.clique_free
=======
protected
lemma colorable.clique_free {n m : ℕ} (hc : G.colorable n) (hm : n < m) : G.clique_free m :=
begin
  by_contra h,
  simp only [clique_free, is_n_clique_iff, not_forall, not_not] at h,
  obtain ⟨s, h, rfl⟩ := h,
  exact nat.lt_le_antisymm hm (h.card_le_of_colorable hc),
end

-- TODO eliminate `fintype V` constraint once chromatic numbers are refactored.
-- This is just to ensure the chromatic number exists.
lemma clique_free_of_chromatic_number_lt [fintype V] {n : ℕ} (hc : G.chromatic_number < n) :
  G.clique_free n :=
G.colorable_chromatic_number_of_fintype.clique_free hc
>>>>>>> 1937dff0

end simple_graph<|MERGE_RESOLUTION|>--- conflicted
+++ resolved
@@ -415,11 +415,7 @@
       contradiction }, },
 end
 
-<<<<<<< HEAD
-/-! ## Cliques -/
-=======
 /-! ### Cliques -/
->>>>>>> 1937dff0
 
 lemma is_clique.card_le_of_coloring {s : finset V} (h : G.is_clique s)
   [fintype α] (C : G.coloring α) :
@@ -440,27 +436,12 @@
   simp,
 end
 
-<<<<<<< HEAD
-=======
 -- TODO eliminate `fintype V` constraint once chromatic numbers are refactored.
 -- This is just to ensure the chromatic number exists.
->>>>>>> 1937dff0
 lemma is_clique.card_le_chromatic_number [fintype V] {s : finset V} (h : G.is_clique s) :
   s.card ≤ G.chromatic_number :=
 h.card_le_of_colorable G.colorable_chromatic_number_of_fintype
 
-<<<<<<< HEAD
-lemma colorable.clique_free {n : ℕ} (hc : G.colorable n) : G.clique_free (n + 1) :=
-begin
-  by_contra h,
-  simp only [clique_free, is_n_clique_iff, not_forall, not_not] at h,
-  obtain ⟨s, h, hs⟩ := h,
-  simpa [hs] using h.card_le_of_colorable hc
-end
-
-lemma clique_free_chromatic_number_succ [fintype V] : G.clique_free (G.chromatic_number + 1) :=
-G.colorable_chromatic_number_of_fintype.clique_free
-=======
 protected
 lemma colorable.clique_free {n m : ℕ} (hc : G.colorable n) (hm : n < m) : G.clique_free m :=
 begin
@@ -475,6 +456,5 @@
 lemma clique_free_of_chromatic_number_lt [fintype V] {n : ℕ} (hc : G.chromatic_number < n) :
   G.clique_free n :=
 G.colorable_chromatic_number_of_fintype.clique_free hc
->>>>>>> 1937dff0
 
 end simple_graph