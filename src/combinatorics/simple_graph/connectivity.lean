--- conflicted
+++ resolved
@@ -1667,9 +1667,6 @@
 
 end connected_component
 
-<<<<<<< HEAD
-variables {G}
-=======
 /-- A subgraph is connected if it is connected as a simple graph. -/
 abbreviation subgraph.connected (H : G.subgraph) : Prop := H.coe.connected
 
@@ -1690,7 +1687,6 @@
   obtain (rfl|rfl) := ha; obtain (rfl|rfl) := hb;
     refl <|> { apply adj.reachable, simp },
 end
->>>>>>> 8ee653c0
 
 lemma preconnected.set_univ_walk_nonempty (hconn : G.preconnected) (u v : V) :
   (set.univ : set (G.walk u v)).nonempty :=
