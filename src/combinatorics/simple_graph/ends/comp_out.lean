--- conflicted
+++ resolved
@@ -546,12 +546,8 @@
   exact rel_iso.injective φ,
 end
 
-<<<<<<< HEAD
-=======
-
-#check @set.Union
-
->>>>>>> ceab7134
+
+
 -- Possible enhancement: Using the `simple_graph` namesppace to allow for nice syntax
 def extend_with_fin (G : simple_graph V) (K : set V) : set V := K ∪ (@set.Union _ {C : G.comp_out K // C.fin} (λ ⟨C, Cfin⟩, (C : set V)))
 
