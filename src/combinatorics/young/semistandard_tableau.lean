--- conflicted
+++ resolved
@@ -85,11 +85,7 @@
   ⇑(T.copy entry' h) = entry' :=
 rfl
 
-<<<<<<< HEAD
-@[simp] lemma copy_eq {μ : young_diagram} (T : ssyt μ) (entry' : ℕ → ℕ → ℕ) (h : entry' = T) :
-=======
 lemma copy_eq {μ : young_diagram} (T : ssyt μ) (entry' : ℕ → ℕ → ℕ) (h : entry' = T) :
->>>>>>> 38d38e09
   T.copy entry' h = T :=
 fun_like.ext' h
 
