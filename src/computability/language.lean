/-
Copyright (c) 2020 Fox Thomson. All rights reserved.
Released under Apache 2.0 license as described in the file LICENSE.
Authors: Fox Thomson
-/
import data.list.join
import data.set.lattice

/-!
# Languages

This file contains the definition and operations on formal languages over an alphabet. Note strings
are implemented as lists over the alphabet.
The operations in this file define a [Kleene algebra](https://en.wikipedia.org/wiki/Kleene_algebra)
over the languages.
-/

universes u v

open list set

variables {α : Type u}

/-- A language is a set of strings over an alphabet. -/
@[derive [has_mem (list α), has_singleton (list α), has_insert (list α), complete_boolean_algebra]]
def language (α) := set (list α)

namespace language
variables {l m : language α} {a b x : list α}

local attribute [reducible] language

/-- Zero language has no elements. -/
instance : has_zero (language α) := ⟨(∅ : set _)⟩
/-- `1 : language α` contains only one element `[]`. -/
instance : has_one (language α) := ⟨{[]}⟩

instance : inhabited (language α) := ⟨0⟩

/-- The sum of two languages is their union. -/
instance : has_add (language α) := ⟨set.union⟩

/-- The product of two languages `l` and `m` is the language made of the strings `x ++ y` where
`x ∈ l` and `y ∈ m`. -/
instance : has_mul (language α) := ⟨image2 (++)⟩

lemma zero_def : (0 : language α) = (∅ : set _) := rfl
lemma one_def : (1 : language α) = {[]} := rfl

lemma add_def (l m : language α) : l + m = l ∪ m := rfl
lemma mul_def (l m : language α) : l * m = image2 (++) l m := rfl

/-- The star of a language `L` is the set of all strings which can be written by concatenating
  strings from `L`. -/
def star (l : language α) : language α :=
{ x | ∃ S : list (list α), x = S.join ∧ ∀ y ∈ S, y ∈ l}

lemma star_def (l : language α) :
  l.star = { x | ∃ S : list (list α), x = S.join ∧ ∀ y ∈ S, y ∈ l} := rfl

<<<<<<< HEAD
lemma not_mem_zero (x : list α) : x ∉ (0 : language α) := id
@[simp] lemma mem_one (x : list α) : x ∈ (1 : language α) ↔ x = [] := by refl
lemma nil_mem_one : [] ∈ (1 : language α) := set.mem_singleton _
@[simp] lemma mem_add (l m : language α) (x : list α) : x ∈ l + m ↔ x ∈ l ∨ x ∈ m := iff.rfl
lemma mem_mul : x ∈ l * m ↔ ∃ a b, a ∈ l ∧ b ∈ m ∧ a ++ b = x := mem_image2
lemma append_mem_mul : a ∈ l → b ∈ m → a ++ b ∈ l * m := mem_image2_of_mem
lemma mem_star : x ∈ l.star ↔ ∃ S : list (list α), x = S.join ∧ ∀ y ∈ S, y ∈ l := iff.rfl
lemma join_mem_star {S : list (list α)} (h : ∀ y ∈ S, y ∈ l) : S.join ∈ l.star := ⟨S, rfl, h⟩
lemma nil_mem_star (l : language α) : [] ∈ l.star := ⟨[], rfl, λ _, false.elim⟩
=======
@[simp] lemma not_mem_zero (x : list α) : x ∉ (0 : language α) := id
lemma nil_mem_one : [] ∈ (1 : language α) := mem_singleton _
@[simp] lemma mem_one (x : list α) : x ∈ (1 : language α) ↔ x = [] := iff.rfl
@[simp] lemma mem_add (l m : language α) (x : list α) : x ∈ l + m ↔ x ∈ l ∨ x ∈ m :=
by simp [add_def]
lemma mem_mul (l m : language α) (x : list α) : x ∈ l * m ↔ ∃ a b, a ∈ l ∧ b ∈ m ∧ a ++ b = x :=
by simp [mul_def]
lemma mem_star (l : language α) (x : list α) :
  x ∈ l.star ↔ ∃ S : list (list α), x = S.join ∧ ∀ y ∈ S, y ∈ l :=
iff.rfl
>>>>>>> bc140d29

instance : semiring (language α) :=
{ add := (+),
  add_assoc := union_assoc,
  zero := 0,
  zero_add := empty_union,
  add_zero := union_empty,
  add_comm := union_comm,
  mul := (*),
  mul_assoc := λ _ _ _, image2_assoc append_assoc,
  zero_mul := λ _, image2_empty_left,
  mul_zero := λ _, image2_empty_right,
  one := 1,
  one_mul := λ l, by simp [mul_def, one_def],
  mul_one := λ l, by simp [mul_def, one_def],
  left_distrib := λ _ _ _, image2_union_right,
  right_distrib := λ _ _ _, image2_union_left }

@[simp] lemma add_self (l : language α) : l + l = l := sup_idem

lemma star_def_nonempty (l : language α) :
  l.star = {x | ∃ S : list (list α), x = S.join ∧ ∀ y ∈ S, y ∈ l ∧ y ≠ []} :=
begin
  ext x,
  split,
  { rintro ⟨S, rfl, h⟩,
    refine ⟨S.filter (λ l, ¬list.empty l), by simp, λ y hy, _⟩,
    rw [mem_filter, empty_iff_eq_nil] at hy,
    exact ⟨h y hy.1, hy.2⟩ },
  { rintro ⟨S, hx, h⟩,
    exact ⟨S, hx, λ y hy, (h y hy).1⟩ }
end

lemma le_iff (l m : language α) : l ≤ m ↔ l + m = m := sup_eq_right.symm

lemma le_mul_congr {l₁ l₂ m₁ m₂ : language α} : l₁ ≤ m₁ → l₂ ≤ m₂ → l₁ * l₂ ≤ m₁ * m₂ :=
begin
  intros h₁ h₂ x hx,
  simp only [mul_def, exists_and_distrib_left, mem_image2, image_prod] at hx ⊢,
  tauto
end

lemma le_add_congr {l₁ l₂ m₁ m₂ : language α} : l₁ ≤ m₁ → l₂ ≤ m₂ → l₁ + l₂ ≤ m₁ + m₂ := sup_le_sup

lemma mem_supr {ι : Sort v} {l : ι → language α} {x : list α} :
  x ∈ (⨆ i, l i) ↔ ∃ i, x ∈ l i :=
mem_Union

lemma supr_mul {ι : Sort v} (l : ι → language α) (m : language α) :
  (⨆ i, l i) * m = ⨆ i, l i * m :=
image2_Union_left _ _ _

lemma mul_supr {ι : Sort v} (l : ι → language α) (m : language α) :
  m * (⨆ i, l i) = ⨆ i, m * l i :=
image2_Union_right _ _ _

lemma supr_add {ι : Sort v} [nonempty ι] (l : ι → language α) (m : language α) :
  (⨆ i, l i) + m = ⨆ i, l i + m := supr_sup

lemma add_supr {ι : Sort v} [nonempty ι] (l : ι → language α) (m : language α) :
  m + (⨆ i, l i) = ⨆ i, m + l i := sup_supr

lemma mem_pow {l : language α} {x : list α} {n : ℕ} :
  x ∈ l ^ n ↔ ∃ S : list (list α), x = S.join ∧ S.length = n ∧ ∀ y ∈ S, y ∈ l :=
begin
  induction n with n ihn generalizing x,
  { simp only [mem_one, pow_zero, length_eq_zero],
    split,
    { rintro rfl, exact ⟨[], rfl, rfl, λ y h, h.elim⟩ },
    { rintro ⟨_, rfl, rfl, _⟩, refl } },
  { simp only [pow_succ, mem_mul, ihn],
    split,
    { rintro ⟨a, b, ha, ⟨S, rfl, rfl, hS⟩, rfl⟩,
      exact ⟨a :: S, rfl, rfl, forall_mem_cons.2 ⟨ha, hS⟩⟩ },
    { rintro ⟨_|⟨a, S⟩, rfl, hn, hS⟩; cases hn,
      rw forall_mem_cons at hS,
      exact ⟨a, _, hS.1, ⟨S, rfl, rfl, hS.2⟩, rfl⟩ } }
end

lemma star_eq_supr_pow (l : language α) : l.star = ⨆ i : ℕ, l ^ i :=
begin
  ext x,
  simp only [mem_star, mem_supr, mem_pow],
  split,
  { rintro ⟨S, rfl, hS⟩, exact ⟨_, S, rfl, rfl, hS⟩ },
  { rintro ⟨_, S, rfl, rfl, hS⟩, exact ⟨S, rfl, hS⟩ }
end

lemma mul_self_star_comm (l : language α) : l.star * l = l * l.star :=
by simp only [star_eq_supr_pow, mul_supr, supr_mul, ← pow_succ, ← pow_succ']

@[simp] lemma one_add_self_mul_star_eq_star (l : language α) : 1 + l * l.star = l.star :=
begin
  simp only [star_eq_supr_pow, mul_supr, ← pow_succ, ← pow_zero l],
  exact sup_supr_nat_succ _
end

@[simp] lemma one_add_star_mul_self_eq_star (l : language α) : 1 + l.star * l = l.star :=
by rw [mul_self_star_comm, one_add_self_mul_star_eq_star]

lemma star_mul_le_right_of_mul_le_right (l m : language α) : l * m ≤ m → l.star * m ≤ m :=
begin
  intro h,
  rw [star_eq_supr_pow, supr_mul],
  refine supr_le _,
  intro n,
  induction n with n ih,
  { simp },
  rw [pow_succ', mul_assoc (l^n) l m],
  exact le_trans (le_mul_congr le_rfl h) ih,
end

lemma star_mul_le_left_of_mul_le_left (l m : language α) : m * l ≤ m → m * l.star ≤ m :=
begin
  intro h,
  rw [star_eq_supr_pow, mul_supr],
  refine supr_le _,
  intro n,
  induction n with n ih,
  { simp },
  rw [pow_succ, ←mul_assoc m l (l^n)],
  exact le_trans (le_mul_congr h le_rfl) ih
end

end language<|MERGE_RESOLUTION|>--- conflicted
+++ resolved
@@ -58,8 +58,7 @@
 lemma star_def (l : language α) :
   l.star = { x | ∃ S : list (list α), x = S.join ∧ ∀ y ∈ S, y ∈ l} := rfl
 
-<<<<<<< HEAD
-lemma not_mem_zero (x : list α) : x ∉ (0 : language α) := id
+@[simp] lemma not_mem_zero (x : list α) : x ∉ (0 : language α) := id
 @[simp] lemma mem_one (x : list α) : x ∈ (1 : language α) ↔ x = [] := by refl
 lemma nil_mem_one : [] ∈ (1 : language α) := set.mem_singleton _
 @[simp] lemma mem_add (l m : language α) (x : list α) : x ∈ l + m ↔ x ∈ l ∨ x ∈ m := iff.rfl
@@ -68,18 +67,6 @@
 lemma mem_star : x ∈ l.star ↔ ∃ S : list (list α), x = S.join ∧ ∀ y ∈ S, y ∈ l := iff.rfl
 lemma join_mem_star {S : list (list α)} (h : ∀ y ∈ S, y ∈ l) : S.join ∈ l.star := ⟨S, rfl, h⟩
 lemma nil_mem_star (l : language α) : [] ∈ l.star := ⟨[], rfl, λ _, false.elim⟩
-=======
-@[simp] lemma not_mem_zero (x : list α) : x ∉ (0 : language α) := id
-lemma nil_mem_one : [] ∈ (1 : language α) := mem_singleton _
-@[simp] lemma mem_one (x : list α) : x ∈ (1 : language α) ↔ x = [] := iff.rfl
-@[simp] lemma mem_add (l m : language α) (x : list α) : x ∈ l + m ↔ x ∈ l ∨ x ∈ m :=
-by simp [add_def]
-lemma mem_mul (l m : language α) (x : list α) : x ∈ l * m ↔ ∃ a b, a ∈ l ∧ b ∈ m ∧ a ++ b = x :=
-by simp [mul_def]
-lemma mem_star (l : language α) (x : list α) :
-  x ∈ l.star ↔ ∃ S : list (list α), x = S.join ∧ ∀ y ∈ S, y ∈ l :=
-iff.rfl
->>>>>>> bc140d29
 
 instance : semiring (language α) :=
 { add := (+),
