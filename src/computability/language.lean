--- conflicted
+++ resolved
@@ -17,15 +17,9 @@
 
 open list set
 
-<<<<<<< HEAD
 universes v
 
 variables {α β γ : Type*}
-=======
-open list set
-
-variables {α : Type u}
->>>>>>> bc140d29
 
 /-- A language is a set of strings over an alphabet. -/
 @[derive [has_mem (list α), has_singleton (list α), has_insert (list α), complete_boolean_algebra]]
