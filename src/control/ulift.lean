--- conflicted
+++ resolved
@@ -8,10 +8,6 @@
 # Monadic instances for `ulift` and `plift`
 
 > THIS FILE IS SYNCHRONIZED WITH MATHLIB4.
-<<<<<<< HEAD
-> https://github.com/leanprover-community/mathlib4/pull/638
-=======
->>>>>>> dbde88c8
 > Any changes to this file require a corresponding PR to mathlib4.
 
 In this file we define `monad` and `is_lawful_monad` instances on `plift` and `ulift`. -/
