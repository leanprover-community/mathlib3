/-
Copyright (c) 2015 Joe Hendrix. All rights reserved.
Released under Apache 2.0 license as described in the file LICENSE.
Authors: Joe Hendrix, Sebastian Ullrich
-/

import data.vector2
import data.nat.basic

/-!
# Basic operations on bitvectors

This is a work-in-progress, and contains additions to other theories.

This file was moved to mathlib from core Lean in the switch to Lean 3.20.0c.
It is not fully in compliance with mathlib style standards.
-/

/-- `bitvec n` is a `vector` of `bool` with length `n`. -/
@[reducible] def bitvec (n : ℕ) := vector bool n

namespace bitvec
open nat
open vector

local infix `++ₜ`:65 := vector.append

/-- Create a zero bitvector -/
@[reducible] protected def zero (n : ℕ) : bitvec n := repeat ff n

/-- Create a bitvector of length `n` whose `n-1`st entry is 1 and other entries are 0. -/
@[reducible] protected def one : Π (n : ℕ), bitvec n
| 0        := nil
| (succ n) := repeat ff n ++ₜ tt::ᵥnil

/-- Create a bitvector from another with a provably equal length. -/
protected def cong {a b : ℕ} (h : a = b) : bitvec a → bitvec b
| ⟨x, p⟩ := ⟨x, h ▸ p⟩

/-- `bitvec` specific version of `vector.append` -/
def append {m n} : bitvec m → bitvec n → bitvec (m + n) := vector.append


/-! ### Shift operations -/
section shift
variable {n : ℕ}

/-- `shl x i` is the bitvector obtained by left-shifting `x` `i` times and padding with `ff`.
If `x.length < i` then this will return the all-`ff`s bitvector. -/
def shl (x : bitvec n) (i : ℕ) : bitvec n :=
bitvec.cong (by simp) $
  drop i x ++ₜ repeat ff (min n i)

/-- `fill_shr x i fill` is the bitvector obtained by right-shifting `x` `i` times and then
padding with `fill : bool`. If `x.length < i` then this will return the constant `fill`
bitvector. -/
def fill_shr (x : bitvec n) (i : ℕ) (fill : bool) : bitvec n :=
bitvec.cong
  begin
    by_cases (i ≤ n),
    { have h₁ := nat.sub_le n i,
      rw [min_eq_right h],
      rw [min_eq_left h₁, ← nat.add_sub_assoc h, nat.add_comm, nat.add_sub_cancel] },
    { have h₁ := le_of_not_ge h,
<<<<<<< HEAD
      rw [min_eq_left h₁, sub_eq_zero_of_le h₁, nat.zero_min, nat.add_zero] }
=======
      rw [min_eq_left h₁, nat.sub_eq_zero_of_le h₁, nat.zero_min, nat.add_zero] }
>>>>>>> 8e508633
  end $
  repeat fill (min n i) ++ₜ take (n-i) x

/-- unsigned shift right -/
def ushr (x : bitvec n) (i : ℕ) : bitvec n :=
fill_shr x i ff

/-- signed shift right -/
def sshr : Π {m : ℕ}, bitvec m → ℕ → bitvec m
| 0        _ _ := nil
| (succ m) x i := head x ::ᵥ fill_shr (tail x) i (head x)

end shift

/-! ### Bitwise operations -/
section bitwise
variable {n : ℕ}

/-- bitwise not -/
def not : bitvec n → bitvec n := map bnot
/-- bitwise and -/
def and : bitvec n → bitvec n → bitvec n := map₂ band
/-- bitwise or -/
def or  : bitvec n → bitvec n → bitvec n := map₂ bor
/-- bitwise xor -/
def xor : bitvec n → bitvec n → bitvec n := map₂ bxor

end bitwise

/-! ### Arithmetic operators -/
section arith
variable {n : ℕ}

/-- `xor3 x y c` is `((x XOR y) XOR c)`. -/
protected def xor3 (x y c : bool) := bxor (bxor x y) c
/-- `carry x y c` is `x && y || x && c || y && c`. -/
protected def carry (x y c : bool) :=
x && y || x && c || y && c

/-- `neg x` is the two's complement of `x`. -/
protected def neg (x : bitvec n) : bitvec n :=
let f := λ y c, (y || c, bxor y c) in
prod.snd (map_accumr f x ff)

/-- Add with carry (no overflow) -/
def adc (x y : bitvec n) (c : bool) : bitvec (n+1) :=
let f := λ x y c, (bitvec.carry x y c, bitvec.xor3 x y c) in
let ⟨c, z⟩ := vector.map_accumr₂ f x y c in
c ::ᵥ z

/-- The sum of two bitvectors -/
protected def add (x y : bitvec n) : bitvec n := tail (adc x y ff)

/-- Subtract with borrow -/
def sbb (x y : bitvec n) (b : bool) : bool × bitvec n :=
let f := λ x y c, (bitvec.carry (bnot x) y c, bitvec.xor3 x y c) in
vector.map_accumr₂ f x y b

/-- The difference of two bitvectors -/
protected def sub (x y : bitvec n) : bitvec n := prod.snd (sbb x y ff)

instance : has_zero (bitvec n) := ⟨bitvec.zero n⟩
instance : has_one (bitvec n)  := ⟨bitvec.one n⟩
instance : has_add (bitvec n)  := ⟨bitvec.add⟩
instance : has_sub (bitvec n)  := ⟨bitvec.sub⟩
instance : has_neg (bitvec n)  := ⟨bitvec.neg⟩

/-- The product of two bitvectors -/
protected def mul (x y : bitvec n) : bitvec n :=
let f := λ r b, cond b (r + r + y) (r + r) in
(to_list x).foldl f 0

instance : has_mul (bitvec n)  := ⟨bitvec.mul⟩
end arith

/-! ### Comparison operators -/
section comparison
variable {n : ℕ}

/-- `uborrow x y` returns `tt` iff the "subtract with borrow" operation on `x`, `y` and `ff`
required a borrow. -/
def uborrow (x y : bitvec n) : bool := prod.fst (sbb x y ff)

/-- unsigned less-than proposition -/
def ult (x y : bitvec n) : Prop := uborrow x y
/-- unsigned greater-than proposition -/
def ugt (x y : bitvec n) : Prop := ult y x

/-- unsigned less-than-or-equal-to proposition -/
def ule (x y : bitvec n) : Prop := ¬ (ult y x)
/-- unsigned greater-than-or-equal-to proposition -/
def uge (x y : bitvec n) : Prop := ule y x

/-- `sborrow x y` returns `tt` iff `x < y` as two's complement integers -/
def sborrow : Π {n : ℕ}, bitvec n → bitvec n → bool
| 0        _ _ := ff
| (succ n) x y :=
  match (head x, head y) with
  | (tt, ff) := tt
  | (ff, tt) := ff
  | _        := uborrow (tail x) (tail y)
  end

/-- signed less-than proposition -/
def slt (x y : bitvec n) : Prop := sborrow x y
/-- signed greater-than proposition -/
def sgt (x y : bitvec n) : Prop := slt y x
/-- signed less-than-or-equal-to proposition -/
def sle (x y : bitvec n) : Prop := ¬ (slt y x)
/-- signed greater-than-or-equal-to proposition -/
def sge (x y : bitvec n) : Prop := sle y x

end comparison

/-! ### Conversion to `nat` and `int` -/
section conversion
variable {α : Type}

/-- Create a bitvector from a `nat` -/
protected def of_nat : Π (n : ℕ), nat → bitvec n
| 0        x := nil
| (succ n) x := of_nat n (x / 2) ++ₜ to_bool (x % 2 = 1) ::ᵥ nil

/-- Create a bitvector in the two's complement representation from an `int` -/
protected def of_int : Π (n : ℕ), int → bitvec (succ n)
| n (int.of_nat m)          := ff ::ᵥ bitvec.of_nat n m
| n (int.neg_succ_of_nat m) := tt ::ᵥ not (bitvec.of_nat n m)

/-- `add_lsb r b` is `r + r + 1` if `b` is `tt` and `r + r` otherwise. -/
def add_lsb (r : ℕ) (b : bool) := r + r + cond b 1 0

/-- Given a `list` of `bool`s, return the `nat` they represent as a list of binary digits. -/
def bits_to_nat (v : list bool) : nat :=
v.foldl add_lsb 0

/-- Return the natural number encoded by the input bitvector -/
protected def to_nat {n : nat} (v : bitvec n) : nat :=
bits_to_nat (to_list v)

theorem bits_to_nat_to_list {n : ℕ} (x : bitvec n) :
bitvec.to_nat x = bits_to_nat (vector.to_list x)  := rfl

local attribute [simp] nat.add_comm nat.add_assoc nat.add_left_comm nat.mul_comm nat.mul_assoc
local attribute [simp] nat.zero_add nat.add_zero nat.one_mul nat.mul_one nat.zero_mul nat.mul_zero
-- mul_left_comm

theorem to_nat_append {m : ℕ} (xs : bitvec m) (b : bool) :
bitvec.to_nat (xs ++ₜ b::ᵥnil) = bitvec.to_nat xs * 2 + bitvec.to_nat (b::ᵥnil) :=
begin
  cases xs with xs P,
  simp [bits_to_nat_to_list], clear P,
  unfold bits_to_nat list.foldl,
  -- generalize the accumulator of foldl
  generalize h : 0 = x, conv in (add_lsb x b) { rw ←h }, clear h,
  simp,
  induction xs with x xs generalizing x,
  { simp, unfold list.foldl add_lsb, simp [nat.mul_succ] },
  { simp, apply xs_ih }
end

theorem bits_to_nat_to_bool (n : ℕ)
: bitvec.to_nat (to_bool (n % 2 = 1) ::ᵥ nil) = n % 2 :=
begin
  simp [bits_to_nat_to_list],
  unfold bits_to_nat add_lsb list.foldl cond,
  simp [cond_to_bool_mod_two],
end

theorem of_nat_succ {k n : ℕ}
:  bitvec.of_nat (succ k) n = bitvec.of_nat k (n / 2) ++ₜ to_bool (n % 2 = 1) ::ᵥ nil :=
rfl

theorem to_nat_of_nat {k n : ℕ}
: bitvec.to_nat (bitvec.of_nat k n) = n % 2 ^ k :=
begin
  induction k with k ih generalizing n,
  { simp [nat.mod_one], refl },
  { have h : 0 < 2, { apply le_succ },
    rw [of_nat_succ, to_nat_append, ih, bits_to_nat_to_bool, mod_pow_succ h, nat.mul_comm] }
end

/-- Return the integer encoded by the input bitvector -/
protected def to_int : Π {n : nat}, bitvec n → int
| 0        _ := 0
| (succ n) v :=
  cond (head v)
    (int.neg_succ_of_nat $ bitvec.to_nat $ not $ tail v)
    (int.of_nat $ bitvec.to_nat $ tail v)

end conversion

/-! ### Miscellaneous instances -/
private def repr {n : nat} : bitvec n → string
| ⟨bs, p⟩ :=
  "0b" ++ (bs.map (λ b : bool, if b then '1' else '0')).as_string

instance (n : nat) : has_repr (bitvec n) :=
⟨repr⟩
end bitvec

instance {n} {x y : bitvec n} : decidable (bitvec.ult x y) := bool.decidable_eq _ _
instance {n} {x y : bitvec n} : decidable (bitvec.ugt x y) := bool.decidable_eq _ _<|MERGE_RESOLUTION|>--- conflicted
+++ resolved
@@ -62,11 +62,7 @@
       rw [min_eq_right h],
       rw [min_eq_left h₁, ← nat.add_sub_assoc h, nat.add_comm, nat.add_sub_cancel] },
     { have h₁ := le_of_not_ge h,
-<<<<<<< HEAD
-      rw [min_eq_left h₁, sub_eq_zero_of_le h₁, nat.zero_min, nat.add_zero] }
-=======
       rw [min_eq_left h₁, nat.sub_eq_zero_of_le h₁, nat.zero_min, nat.add_zero] }
->>>>>>> 8e508633
   end $
   repeat fill (min n i) ++ₜ take (n-i) x
 
