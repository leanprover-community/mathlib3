/-
Copyright (c) 2014 Microsoft Corporation. All rights reserved.
Released under Apache 2.0 license as described in the file LICENSE.
Authors: Leonardo de Moura, Jeremy Avigad
-/

/-!
# booleans

> THIS FILE IS SYNCHRONIZED WITH MATHLIB4.
<<<<<<< HEAD
> https://github.com/leanprover-community/mathlib4/pull/534
=======
>>>>>>> dbde88c8
> Any changes to this file require a corresponding PR to mathlib4.

This file proves various trivial lemmas about booleans and their
relation to decidable propositions.

## Notations

This file introduces the notation `!b` for `bnot b`, the boolean "not".

## Tags
bool, boolean, De Morgan
-/

prefix `!`:90 := bnot

namespace bool

-- TODO: duplicate of a lemma in core
theorem coe_sort_tt : coe_sort.{1 1} tt = true := coe_sort_tt

-- TODO: duplicate of a lemma in core
theorem coe_sort_ff : coe_sort.{1 1} ff = false := coe_sort_ff

-- TODO: duplicate of a lemma in core
theorem to_bool_true {h} : @to_bool true h = tt :=
to_bool_true_eq_tt h

-- TODO: duplicate of a lemma in core
theorem to_bool_false {h} : @to_bool false h = ff :=
to_bool_false_eq_ff h

@[simp] theorem to_bool_coe (b:bool) {h} : @to_bool b h = b :=
(show _ = to_bool b, by congr).trans (by cases b; refl)

theorem coe_to_bool (p : Prop) [decidable p] : to_bool p ↔ p := to_bool_iff _

@[simp] lemma of_to_bool_iff {p : Prop} [decidable p] : to_bool p ↔ p :=
⟨of_to_bool_true, _root_.to_bool_true⟩

@[simp] lemma tt_eq_to_bool_iff {p : Prop} [decidable p] : tt = to_bool p ↔ p :=
eq_comm.trans of_to_bool_iff

@[simp] lemma ff_eq_to_bool_iff {p : Prop} [decidable p] : ff = to_bool p ↔ ¬ p :=
eq_comm.trans (to_bool_ff_iff _)

@[simp] theorem to_bool_not (p : Prop) [decidable p] : to_bool (¬ p) = !(to_bool p) :=
by by_cases p; simp *

@[simp] theorem to_bool_and (p q : Prop) [decidable p] [decidable q] :
  to_bool (p ∧ q) = p && q :=
by by_cases p; by_cases q; simp *

@[simp] theorem to_bool_or (p q : Prop) [decidable p] [decidable q] :
  to_bool (p ∨ q) = p || q :=
by by_cases p; by_cases q; simp *

@[simp] theorem to_bool_eq {p q : Prop} [decidable p] [decidable q] :
  to_bool p = to_bool q ↔ (p ↔ q) :=
⟨λ h, (coe_to_bool p).symm.trans $ by simp [h], to_bool_congr⟩

lemma not_ff : ¬ ff := ff_ne_tt

@[simp] theorem default_bool : default = ff := rfl

theorem dichotomy (b : bool) : b = ff ∨ b = tt :=
by cases b; simp

@[simp] theorem forall_bool {p : bool → Prop} : (∀ b, p b) ↔ p ff ∧ p tt :=
⟨λ h, by simp [h], λ ⟨h₁, h₂⟩ b, by cases b; assumption⟩

@[simp] theorem exists_bool {p : bool → Prop} : (∃ b, p b) ↔ p ff ∨ p tt :=
⟨λ ⟨b, h⟩, by cases b; [exact or.inl h, exact or.inr h],
 λ h, by cases h; exact ⟨_, h⟩⟩

/-- If `p b` is decidable for all `b : bool`, then `∀ b, p b` is decidable -/
instance decidable_forall_bool {p : bool → Prop} [∀ b, decidable (p b)] : decidable (∀ b, p b) :=
decidable_of_decidable_of_iff and.decidable forall_bool.symm

/-- If `p b` is decidable for all `b : bool`, then `∃ b, p b` is decidable -/
instance decidable_exists_bool {p : bool → Prop} [∀ b, decidable (p b)] : decidable (∃ b, p b) :=
decidable_of_decidable_of_iff or.decidable exists_bool.symm

@[simp] theorem cond_ff {α} (t e : α) : cond ff t e = e := rfl

@[simp] theorem cond_tt {α} (t e : α) : cond tt t e = t := rfl

theorem cond_eq_ite {α} (b : bool) (t e : α) : cond b t e = if b then t else e := by cases b; simp

@[simp] theorem cond_to_bool {α} (p : Prop) [decidable p] (t e : α) :
  cond (to_bool p) t e = if p then t else e :=
by simp [cond_eq_ite]

@[simp] theorem cond_bnot {α} (b : bool) (t e : α) : cond (!b) t e = cond b e t :=
by cases b; refl

theorem bnot_ne_id : bnot ≠ id := λ h, ff_ne_tt $ congr_fun h tt

theorem coe_bool_iff : ∀ {a b : bool}, (a ↔ b) ↔ a = b := dec_trivial

theorem eq_tt_of_ne_ff : ∀ {a : bool}, a ≠ ff → a = tt := dec_trivial

theorem eq_ff_of_ne_tt : ∀ {a : bool}, a ≠ tt → a = ff := dec_trivial

theorem bor_comm : ∀ a b, a || b = b || a := dec_trivial

@[simp] theorem bor_assoc : ∀ a b c, (a || b) || c = a || (b || c) := dec_trivial

theorem bor_left_comm : ∀ a b c, a || (b || c) = b || (a || c) := dec_trivial

theorem bor_inl {a b : bool} (H : a) : a || b :=
by simp [H]

theorem bor_inr {a b : bool} (H : b) : a || b :=
by simp [H]

theorem band_comm : ∀ a b, a && b = b && a := dec_trivial

@[simp] theorem band_assoc : ∀ a b c, (a && b) && c = a && (b && c) := dec_trivial

theorem band_left_comm : ∀ a b c, a && (b && c) = b && (a && c) := dec_trivial

theorem band_elim_left : ∀ {a b : bool}, a && b → a := dec_trivial

theorem band_intro : ∀ {a b : bool}, a → b → a && b := dec_trivial

theorem band_elim_right : ∀ {a b : bool}, a && b → b := dec_trivial

lemma band_bor_distrib_left (a b c : bool) : a && (b || c) = a && b || a && c := by cases a; simp
lemma band_bor_distrib_right (a b c : bool) : (a || b) && c = a && c || b && c := by cases c; simp
lemma bor_band_distrib_left (a b c : bool) : a || b && c = (a || b) && (a || c) := by cases a; simp
lemma bor_band_distrib_right (a b c : bool) : a && b || c = (a || c) && (b || c) := by cases c; simp

@[simp] theorem bnot_ff : !ff = tt := rfl

@[simp] theorem bnot_tt : !tt = ff := rfl

lemma eq_bnot_iff : ∀ {a b : bool}, a = !b ↔ a ≠ b := dec_trivial
lemma bnot_eq_iff : ∀ {a b : bool}, !a = b ↔ a ≠ b := dec_trivial

@[simp] lemma not_eq_bnot : ∀ {a b : bool}, ¬a = !b ↔ a = b := dec_trivial
@[simp] lemma bnot_not_eq : ∀ {a b : bool}, ¬!a = b ↔ a = b := dec_trivial

lemma ne_bnot {a b : bool} : a ≠ !b ↔ a = b := not_eq_bnot
lemma bnot_ne {a b : bool} : !a ≠ b ↔ a = b := bnot_not_eq

lemma bnot_ne_self : ∀ b : bool, !b ≠ b := dec_trivial
lemma self_ne_bnot : ∀ b : bool, b ≠ !b := dec_trivial

lemma eq_or_eq_bnot : ∀ a b, a = b ∨ a = !b := dec_trivial

@[simp] theorem bnot_iff_not : ∀ {b : bool}, !b ↔ ¬b := dec_trivial

theorem eq_tt_of_bnot_eq_ff : ∀ {a : bool}, !a = ff → a = tt := dec_trivial

theorem eq_ff_of_bnot_eq_tt : ∀ {a : bool}, !a = tt → a = ff := dec_trivial

@[simp] lemma band_bnot_self : ∀ x, x && !x = ff := dec_trivial
@[simp] lemma bnot_band_self : ∀ x, !x && x = ff := dec_trivial
@[simp] lemma bor_bnot_self : ∀ x, x || !x = tt := dec_trivial
@[simp] lemma bnot_bor_self : ∀ x, !x || x = tt := dec_trivial

theorem bxor_comm : ∀ a b, bxor a b = bxor b a := dec_trivial
@[simp] theorem bxor_assoc : ∀ a b c, bxor (bxor a b) c = bxor a (bxor b c) := dec_trivial
theorem bxor_left_comm : ∀ a b c, bxor a (bxor b c) = bxor b (bxor a c) := dec_trivial
@[simp] theorem bxor_bnot_left : ∀ a, bxor (!a) a = tt := dec_trivial
@[simp] theorem bxor_bnot_right : ∀ a, bxor a (!a) = tt := dec_trivial
@[simp] theorem bxor_bnot_bnot : ∀ a b, bxor (!a) (!b) = bxor a b := dec_trivial
@[simp] theorem bxor_ff_left : ∀ a, bxor ff a = a := dec_trivial
@[simp] theorem bxor_ff_right : ∀ a, bxor a ff = a := dec_trivial

lemma band_bxor_distrib_left (a b c : bool) : a && (bxor b c) = bxor (a && b) (a && c) :=
by cases a; simp
lemma band_bxor_distrib_right (a b c : bool) : (bxor a b) && c = bxor (a && c) (b && c) :=
by cases c; simp

lemma bxor_iff_ne : ∀ {x y : bool}, bxor x y = tt ↔ x ≠ y := dec_trivial

/-! ### De Morgan's laws for booleans-/
@[simp] lemma bnot_band : ∀ (a b : bool), !(a && b) = !a || !b := dec_trivial
@[simp] lemma bnot_bor : ∀ (a b : bool), !(a || b) = !a && !b := dec_trivial

lemma bnot_inj : ∀ {a b : bool}, !a = !b → a = b := dec_trivial

instance : linear_order bool :=
{ le := λ a b, a = ff ∨ b = tt,
  le_refl := dec_trivial,
  le_trans := dec_trivial,
  le_antisymm := dec_trivial,
  le_total := dec_trivial,
  decidable_le := infer_instance,
  decidable_eq := infer_instance,
  max := bor,
  max_def := by { funext x y, revert x y, exact dec_trivial },
  min := band,
  min_def := by { funext x y, revert x y, exact dec_trivial } }

@[simp] lemma ff_le {x : bool} : ff ≤ x := or.intro_left _ rfl

@[simp] lemma le_tt {x : bool} : x ≤ tt := or.intro_right _ rfl

lemma lt_iff : ∀ {x y : bool}, x < y ↔ x = ff ∧ y = tt := dec_trivial

@[simp] lemma ff_lt_tt : ff < tt := lt_iff.2 ⟨rfl, rfl⟩

lemma le_iff_imp : ∀ {x y : bool}, x ≤ y ↔ (x → y) := dec_trivial

lemma band_le_left : ∀ x y : bool, x && y ≤ x := dec_trivial

lemma band_le_right : ∀ x y : bool, x && y ≤ y := dec_trivial

lemma le_band : ∀ {x y z : bool}, x ≤ y → x ≤ z → x ≤ y && z := dec_trivial

lemma left_le_bor : ∀ x y : bool, x ≤ x || y := dec_trivial

lemma right_le_bor : ∀ x y : bool, y ≤ x || y := dec_trivial

lemma bor_le : ∀ {x y z}, x ≤ z → y ≤ z → x || y ≤ z := dec_trivial

/-- convert a `bool` to a `ℕ`, `false -> 0`, `true -> 1` -/
def to_nat (b : bool) : ℕ :=
cond b 1 0

/-- convert a `ℕ` to a `bool`, `0 -> false`, everything else -> `true` -/
def of_nat (n : ℕ) : bool :=
to_bool (n ≠ 0)

lemma of_nat_le_of_nat {n m : ℕ} (h : n ≤ m) : of_nat n ≤ of_nat m :=
begin
  simp [of_nat];
    cases nat.decidable_eq n 0;
    cases nat.decidable_eq m 0;
    simp only [to_bool],
  { subst m, have h := le_antisymm h (nat.zero_le _),
    contradiction },
  { left, refl }
end

lemma to_nat_le_to_nat {b₀ b₁ : bool} (h : b₀ ≤ b₁) : to_nat b₀ ≤ to_nat b₁ :=
by cases h; subst h; [cases b₁, cases b₀]; simp [to_nat,nat.zero_le]

lemma of_nat_to_nat (b : bool) : of_nat (to_nat b) = b :=
by cases b; simp only [of_nat,to_nat]; exact dec_trivial

@[simp] lemma injective_iff {α : Sort*} {f : bool → α} : function.injective f ↔ f ff ≠ f tt :=
⟨λ Hinj Heq, ff_ne_tt (Hinj Heq),
  λ H x y hxy, by { cases x; cases y, exacts [rfl, (H hxy).elim, (H hxy.symm).elim, rfl] }⟩

/-- **Kaminski's Equation** -/
theorem apply_apply_apply (f : bool → bool) (x : bool) : f (f (f x)) = f x :=
by cases x; cases h₁ : f tt; cases h₂ : f ff; simp only [h₁, h₂]

end bool<|MERGE_RESOLUTION|>--- conflicted
+++ resolved
@@ -8,10 +8,6 @@
 # booleans
 
 > THIS FILE IS SYNCHRONIZED WITH MATHLIB4.
-<<<<<<< HEAD
-> https://github.com/leanprover-community/mathlib4/pull/534
-=======
->>>>>>> dbde88c8
 > Any changes to this file require a corresponding PR to mathlib4.
 
 This file proves various trivial lemmas about booleans and their
