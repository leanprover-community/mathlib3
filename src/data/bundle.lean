--- conflicted
+++ resolved
@@ -43,7 +43,6 @@
 
 variables {E}
 
-<<<<<<< HEAD
 /-- `bundle.total_space.proj` is the canonical projection `bundle.total_space E → B` from the
 total space to the base space. -/
 @[simp, reducible] def total_space.proj : total_space E → B := sigma.fst
@@ -53,16 +52,6 @@
   bundle.total_space E := ⟨b, a⟩
 
 lemma total_space.proj_mk {x : B} {y : E x} : (total_space_mk x y).proj = x :=
-=======
-/-- `bundle.proj` is the canonical projection `total_space E → B` on the base space. -/
-@[simp, reducible] def proj : total_space E → B := sigma.fst
-
-/-- Constructor for the total space of a `topological_fiber_bundle_core`. -/
-@[simp, reducible] def total_space_mk (b : B) (a : E b) :
-  bundle.total_space E := ⟨b, a⟩
-
-lemma total_space.proj_mk {x : B} {y : E x} : proj (total_space_mk x y) = x :=
->>>>>>> 3474b85e
 rfl
 
 lemma sigma_mk_eq_total_space_mk {x : B} {y : E x} : sigma.mk x y = total_space_mk x y :=
@@ -73,11 +62,7 @@
 by { subst h, refl }
 
 lemma total_space.eta (z : total_space E) :
-<<<<<<< HEAD
   total_space_mk z.proj z.2 = z :=
-=======
-  total_space_mk (proj z) z.2 = z :=
->>>>>>> 3474b85e
 sigma.eta z
 
 instance {x : B} : has_coe_t (E x) (total_space E) := ⟨total_space_mk x⟩
@@ -97,8 +82,6 @@
 
 /-- The trivial bundle, unlike other bundles, has a canonical projection on the fiber. -/
 def trivial.proj_snd (B : Type*) (F : Type*) : total_space (bundle.trivial B F) → F := sigma.snd
-<<<<<<< HEAD
-=======
 
 section pullback
 
@@ -132,7 +115,6 @@
 rfl
 
 end pullback
->>>>>>> 3474b85e
 
 section fiber_structures
 
