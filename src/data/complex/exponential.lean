--- conflicted
+++ resolved
@@ -15,10 +15,7 @@
 
 -/
 
-<<<<<<< HEAD
-=======
 local notation `abs'` := has_abs.abs
->>>>>>> 118e809b
 open is_absolute_value
 open_locale classical big_operators nat
 
