/-
Copyright (c) 2020 Frédéric Dupuis. All rights reserved.
Released under Apache 2.0 license as described in the file LICENSE.
Authors: Frédéric Dupuis
-/

import analysis.normed_space.basic
import analysis.complex.basic

/-!
# `is_R_or_C`: a typeclass for ℝ or ℂ

This file defines the typeclass `is_R_or_C` intended to have only two instances:
ℝ and ℂ. It is meant for definitions and theorems which hold for both the real and the complex case,
and in particular when the real case follows directly from the complex case by setting `re` to `id`,
`im` to zero and so on. Its API follows closely that of ℂ.

Possible applications include defining inner products and Hilbert spaces for both the real and
complex case. One would produce the definitions and proof for an arbitrary field of this
typeclass, which basically amounts to doing the complex case, and the two cases then fall out
immediately from the two instances of the class.
-/
section

local notation `𝓚` := algebra_map ℝ _

open_locale big_operators

/--
This typeclass captures properties shared by ℝ and ℂ, with an API that closely matches that of ℂ.
-/
class is_R_or_C (K : Type*) extends nondiscrete_normed_field K, normed_algebra ℝ K, complete_space K :=
(re : K →+ ℝ)
(im : K →+ ℝ)
(conj : K →+* K)
(I : K)                 -- Meant to be set to 0 for K=ℝ
(I_re_ax : re I = 0)
(I_mul_I_ax : I = 0 ∨ I * I = -1)
(re_add_im_ax : ∀ (z : K), 𝓚 (re z) + 𝓚 (im z) * I = z)
(of_real_re_ax : ∀ r : ℝ, re (𝓚 r) = r)
(of_real_im_ax : ∀ r : ℝ, im (𝓚 r) = 0)
(mul_re_ax : ∀ z w : K, re (z * w) = re z * re w - im z * im w)
(mul_im_ax : ∀ z w : K, im (z * w) = re z * im w + im z * re w)
(conj_re_ax : ∀ z : K, re (conj z) = re z)
(conj_im_ax : ∀ z : K, im (conj z) = -(im z))
(conj_I_ax : conj I = -I)
(norm_sq_eq_def_ax : ∀ (z : K), ∥z∥^2 = (re z) * (re z) + (im z) * (im z))
(mul_im_I_ax : ∀ (z : K), (im z) * im I = im z)
(inv_def_ax : ∀ (z : K), z⁻¹ = conj z * 𝓚 ((∥z∥^2)⁻¹))
(div_I_ax : ∀ (z : K), z / I = -(z * I))

end

namespace is_R_or_C
variables {K : Type*} [is_R_or_C K]
<<<<<<< HEAD
local postfix `†`:100 := @is_R_or_C.conj K _

-- see Note [coercion into rings]
@[priority 900] instance cast_coe : has_coe_t ℝ K := ⟨of_real⟩

lemma coe_eq_of_real {x : ℝ} : @is_R_or_C.of_real K _ x = x := rfl
=======

/-- Shorthand for `algebra_map ℝ K` -/
noncomputable abbreviation of_real (r : ℝ) := algebra_map ℝ K r

local notation `𝓚` := @is_R_or_C.of_real K _
local postfix `†`:100 := @is_R_or_C.conj K _

lemma of_real_alg (x : ℝ) : 𝓚 x = x • (1 : K) :=
algebra.algebra_map_eq_smul_one x
>>>>>>> 47542a04

lemma of_real_alg : ∀ x : ℝ, (x : K) = x • (1 : K) :=
λ x, by rw [←mul_one (x : K), ←coe_eq_of_real, smul_coe_mul_ax]

@[simp] lemma re_add_im (z : K) : ((re z) : K) + (im z) * I = z := is_R_or_C.re_add_im_ax z
@[simp, norm_cast] lemma of_real_re : ∀ r : ℝ, re (r : K) = r := is_R_or_C.of_real_re_ax
@[simp, norm_cast] lemma of_real_im : ∀ r : ℝ, im (r : K) = 0 := is_R_or_C.of_real_im_ax
@[simp] lemma mul_re : ∀ z w : K, re (z * w) = re z * re w - im z * im w :=
is_R_or_C.mul_re_ax
@[simp] lemma mul_im : ∀ z w : K, im (z * w) = re z * im w + im z * re w :=
is_R_or_C.mul_im_ax

theorem inv_def (z : K) : z⁻¹ = conj z * ((∥z∥^2)⁻¹:ℝ) :=
by { rw [←coe_eq_of_real], exact is_R_or_C.inv_def_ax z }

theorem ext_iff : ∀ {z w : K}, z = w ↔ re z = re w ∧ im z = im w :=
λ z w, { mp := by { rintro rfl, cc },
         mpr := by { rintro ⟨h₁,h₂⟩, rw [←re_add_im z, ←re_add_im w, h₁, h₂] } }

theorem ext : ∀ {z w : K}, re z = re w → im z = im w → z = w :=
by { simp_rw ext_iff, cc }


<<<<<<< HEAD
@[simp, norm_cast, priority 900] lemma of_real_zero : ((0 : ℝ) : K) = 0 :=
by rw [of_real_alg, zero_smul]
=======
@[simp] lemma zero_re : re (𝓚 0) = (0 : ℝ) := by simp only [of_real_re]
@[simp] lemma zero_im : im (𝓚 0) = 0 := by rw [of_real_im]
lemma of_real_zero : 𝓚 0 = 0 := (algebra_map ℝ K).map_zero

@[simp] lemma zero_re' : re (0 : K) = (0 : ℝ) := re.map_zero
>>>>>>> 47542a04

lemma zero_re' : re (0 : K) = (0 : ℝ) := by simp only [add_monoid_hom.map_zero]

<<<<<<< HEAD
@[simp, norm_cast, priority 900] lemma of_real_one : ((1 : ℝ) : K) = 1 :=
by rw [of_real_alg, one_smul]
@[simp] lemma one_re : re (1 : K) = 1 := by rw [←of_real_one, of_real_re]
@[simp] lemma one_im : im (1 : K) = 0 := by rw [←of_real_one, of_real_im]

@[simp, norm_cast, priority 900] theorem of_real_inj {z w : ℝ} : (z : K) = (w : K) ↔ z = w :=
{ mp := λ h, by { convert congr_arg re h; simp only [of_real_re] },
  mpr := λ h, by rw h }
=======
@[simp] lemma of_real_one : 𝓚 1 = 1 := (algebra_map ℝ K).map_one
@[simp] lemma one_re : re (1 : K) = 1 := by rw [←of_real_one, of_real_re]
@[simp] lemma one_im : im (1 : K) = 0 := by rw [←of_real_one, of_real_im]

@[simp] theorem of_real_inj {z w : ℝ} : 𝓚 z = 𝓚 w ↔ z = w :=
(algebra_map ℝ K).injective.eq_iff
>>>>>>> 47542a04

@[simp] lemma bit0_re (z : K) : re (bit0 z) = bit0 (re z) := by simp [bit0]
@[simp] lemma bit1_re (z : K) : re (bit1 z) = bit1 (re z) :=
by simp only [bit1, add_monoid_hom.map_add, bit0_re, add_right_inj, one_re]
@[simp] lemma bit0_im (z : K) : im (bit0 z) = bit0 (im z) := by simp [bit0]
@[simp] lemma bit1_im (z : K) : im (bit1 z) = bit0 (im z) :=
by simp only [bit1, add_right_eq_self, add_monoid_hom.map_add, bit0_im, one_im]

<<<<<<< HEAD
@[simp, priority 900] theorem of_real_eq_zero {z : ℝ} : (z : K) = 0 ↔ z = 0 :=
by rw [←of_real_zero]; exact of_real_inj

@[simp, norm_cast, priority 900] lemma of_real_add ⦃r s : ℝ⦄ : ((r + s : ℝ) : K) = r + s :=
by { apply (@is_R_or_C.ext_iff K _ ((r + s : ℝ) : K) (r + s)).mpr, simp }

@[simp, norm_cast, priority 900] lemma of_real_bit0 (r : ℝ) : ((bit0 r : ℝ) : K) = bit0 (r : K) :=
ext_iff.2 $ by simp [bit0]

@[simp, norm_cast, priority 900] lemma of_real_bit1 (r : ℝ) : ((bit1 r : ℝ) : K) = bit1 (r : K) :=
ext_iff.2 $ by simp [bit1]
=======
@[simp] theorem of_real_eq_zero {z : ℝ} : 𝓚 z = 0 ↔ z = 0 :=
(algebra_map ℝ K).map_eq_zero

@[simp] lemma of_real_add ⦃r s : ℝ⦄ : 𝓚 (r + s) = 𝓚 r + 𝓚 s :=
(algebra_map ℝ K).map_add r s

@[simp] lemma of_real_bit0 (r : ℝ) : 𝓚 (bit0 r : ℝ) = bit0 (𝓚 r) :=
(algebra_map ℝ K).map_bit0 r

@[simp] lemma of_real_bit1 (r : ℝ) : 𝓚 (bit1 r : ℝ) = bit1 (𝓚 r) :=
(algebra_map ℝ K).map_bit1 r
>>>>>>> 47542a04

/- Note: This can be proven by `norm_num` once K is proven to be of characteristic zero below. -/
lemma two_ne_zero : (2 : K) ≠ 0 :=
begin
  intro h, rw [(show (2 : K) = ((2 : ℝ) : K), by norm_num), ←of_real_zero, of_real_inj] at h,
  linarith,
end

@[simp, norm_cast, priority 900] lemma of_real_neg (r : ℝ) : ((-r : ℝ) : K) = -r :=
ext_iff.2 $ by simp
@[simp, norm_cast, priority 900] lemma of_real_mul (r s : ℝ) : ((r * s : ℝ) : K) = r * s :=
ext_iff.2 $ by simp
lemma of_real_mul_re (r : ℝ) (z : K) : re (↑r * z) = r * re z :=
by simp only [mul_re, of_real_im, zero_mul, of_real_re, sub_zero]

lemma smul_re (r : ℝ) (z : K) : re (↑r * z) = r * (re z) :=
by simp only [of_real_im, zero_mul, of_real_re, sub_zero, mul_re]
lemma smul_im (r : ℝ) (z : K) : im (↑r * z) = r * (im z) :=
by simp only [add_zero, of_real_im, zero_mul, of_real_re, mul_im]

lemma smul_re' : ∀ (r : ℝ) (z : K), re (r • z) = r * (re z) :=
λ r z, by { rw algebra.smul_def, apply smul_re }
lemma smul_im' : ∀ (r : ℝ) (z : K), im (r • z) = r * (im z) :=
λ r z, by { rw algebra.smul_def, apply smul_im }

/-! ### The imaginary unit, `I` -/

/-- The imaginary unit. -/
@[simp] lemma I_re : re (I : K) = 0 := I_re_ax
@[simp] lemma I_im (z : K) : im z * im (I : K) = im z := mul_im_I_ax z
@[simp] lemma I_im' (z : K) : im (I : K) * im z = im z :=
by rw [mul_comm, I_im _]

lemma I_mul_I : (I : K) = 0 ∨ (I : K) * I = -1 := I_mul_I_ax

@[simp] lemma conj_re (z : K) : re (conj z) = re z := is_R_or_C.conj_re_ax z
@[simp] lemma conj_im (z : K) : im (conj z) = -(im z) := is_R_or_C.conj_im_ax z
@[simp] lemma conj_of_real (r : ℝ) : conj (r : K) = (r : K) :=
by { rw ext_iff, simp only [of_real_im, conj_im, eq_self_iff_true, conj_re, and_self, neg_zero] }


@[simp] lemma conj_bit0 (z : K) : conj (bit0 z) = bit0 (conj z) := by simp [bit0, ext_iff]
@[simp] lemma conj_bit1 (z : K) : conj (bit1 z) = bit1 (conj z) := by simp [bit0, ext_iff]

@[simp] lemma conj_neg_I : conj (-I) = (I : K) := by simp [ext_iff]

@[simp] lemma conj_conj (z : K) : conj (conj z) = z := by simp [ext_iff]

lemma conj_involutive : @function.involutive K is_R_or_C.conj := conj_conj
lemma conj_bijective : @function.bijective K K is_R_or_C.conj := conj_involutive.bijective

lemma conj_inj (z w : K) : conj z = conj w ↔ z = w := conj_bijective.1.eq_iff

@[simp] lemma conj_eq_zero {z : K} : conj z = 0 ↔ z = 0 :=
by simpa using @conj_inj K _ z 0

lemma eq_conj_iff_real {z : K} : conj z = z ↔ ∃ r : ℝ, z = (r : K) :=
begin
  split,
  { intro h,
    suffices : im z = 0,
    { use (re z),
      rw ← add_zero (coe _),
      convert (re_add_im z).symm, simp [this] },
    contrapose! h,
    rw ← re_add_im z,
    simp only [conj_of_real, ring_hom.map_add, ring_hom.map_mul, conj_I_ax],
    rw [add_left_cancel_iff, ext_iff],
    simpa [neg_eq_iff_add_eq_zero, add_self_eq_zero] },
  { rintros ⟨r, rfl⟩, apply conj_of_real }
end

/-- Conjugation as a ring equivalence. This is used to convert the inner product into a
sesquilinear product. -/
def conj_to_ring_equiv : K ≃+* Kᵒᵖ :=
{ to_fun := opposite.op ∘ conj,
  inv_fun := conj ∘ opposite.unop,
  left_inv := λ x, by simp only [conj_conj, function.comp_app, opposite.unop_op],
  right_inv := λ x, by simp only [conj_conj, opposite.op_unop, function.comp_app],
  map_mul' := λ x y, by simp [mul_comm],
  map_add' := λ x y, by simp }

lemma eq_conj_iff_re {z : K} : conj z = z ↔ ((re z) : K) = z :=
eq_conj_iff_real.trans ⟨by rintro ⟨r, rfl⟩; simp, λ h, ⟨_, h.symm⟩⟩

/-- The norm squared function. -/
def norm_sq (z : K) : ℝ := re z * re z + im z * im z

lemma norm_sq_eq_def {z : K} : ∥z∥^2 = (re z) * (re z) + (im z) * (im z) := norm_sq_eq_def_ax z
lemma norm_sq_eq_def' (z : K) : norm_sq z = ∥z∥^2 := by rw [norm_sq_eq_def, norm_sq]

<<<<<<< HEAD
@[simp] lemma norm_sq_of_real (r : ℝ) : ∥(r : K)∥^2 = r * r :=
by simp [norm_sq_eq_def]
=======
lemma norm_sq_of_real (r : ℝ) : ∥𝓚 r∥^2 = r * r :=
by simp [pow_two, real.norm_eq_abs, abs_mul_abs_self]
>>>>>>> 47542a04

@[simp] lemma norm_sq_zero : norm_sq (0 : K) = 0 := by simp [norm_sq, pow_two]
@[simp] lemma norm_sq_one : norm_sq (1 : K) = 1 := by simp [norm_sq]

lemma norm_sq_nonneg (z : K) : 0 ≤ norm_sq z :=
add_nonneg (mul_self_nonneg _) (mul_self_nonneg _)

@[simp] lemma norm_sq_eq_zero {z : K} : norm_sq z = 0 ↔ z = 0 :=
by { rw [norm_sq, ←norm_sq_eq_def], simp [pow_two] }

@[simp] lemma norm_sq_pos {z : K} : 0 < norm_sq z ↔ z ≠ 0 :=
by rw [lt_iff_le_and_ne, ne, eq_comm]; simp [norm_sq_nonneg]

@[simp] lemma norm_sq_neg (z : K) : norm_sq (-z) = norm_sq z :=
by simp [norm_sq]

@[simp] lemma norm_sq_conj (z : K) : norm_sq (conj z) = norm_sq z := by simp [norm_sq]

@[simp] lemma norm_sq_mul (z w : K) : norm_sq (z * w) = norm_sq z * norm_sq w :=
by simp [norm_sq, pow_two]; ring

lemma norm_sq_add (z w : K) :
  norm_sq (z + w) = norm_sq z + norm_sq w + 2 * (re (z * conj w)) :=
by simp [norm_sq, pow_two]; ring

lemma re_sq_le_norm_sq (z : K) : re z * re z ≤ norm_sq z :=
le_add_of_nonneg_right (mul_self_nonneg _)

lemma im_sq_le_norm_sq (z : K) : im z * im z ≤ norm_sq z :=
le_add_of_nonneg_left (mul_self_nonneg _)

theorem mul_conj (z : K) : z * conj z = ((norm_sq z) : K) :=
by simp [ext_iff, norm_sq, mul_comm, sub_eq_neg_add, add_comm]

theorem add_conj (z : K) : z + conj z = 2 * (re z) :=
by simp [ext_iff, two_mul]

/-- The pseudo-coercion `of_real` as a `ring_hom`. -/
noncomputable def of_real_hom : ℝ →+* K := algebra_map ℝ K

<<<<<<< HEAD
/-- The coercion from reals as a `ring_hom`. -/
def coe_hom : ℝ →+* K := ⟨coe, of_real_one, of_real_mul, of_real_zero, of_real_add⟩

@[simp, norm_cast, priority 900] lemma of_real_sub (r s : ℝ) : ((r - s : ℝ) : K) = r - s :=
ext_iff.2 $ by simp
@[simp, norm_cast, priority 900] lemma of_real_pow (r : ℝ) (n : ℕ) : ((r ^ n : ℝ) : K) = r ^ n :=
by induction n; simp [*, of_real_mul, pow_succ]
=======
@[simp] lemma of_real_sub (r s : ℝ) : 𝓚 (r - s : ℝ) = 𝓚 r - 𝓚 s := of_real_hom.map_sub r s
@[simp] lemma of_real_pow (r : ℝ) (n : ℕ) : 𝓚 (r ^ n : ℝ) = (𝓚 r) ^ n := of_real_hom.map_pow r n
>>>>>>> 47542a04

theorem sub_conj (z : K) : z - conj z = (2 * im z) * I :=
by simp [ext_iff, two_mul, sub_eq_add_neg, add_mul, mul_im_I_ax]

lemma norm_sq_sub (z w : K) : norm_sq (z - w) =
  norm_sq z + norm_sq w - 2 * re (z * conj w) :=
by simp [-mul_re, norm_sq_add, add_comm, add_left_comm, sub_eq_add_neg]

lemma sqrt_norm_sq_eq_norm {z : K} : real.sqrt (norm_sq z) = ∥z∥ :=
begin
  have h₁ : (norm_sq z) = ∥z∥^2 := by rw [norm_sq_eq_def, norm_sq],
  have h₂ : ∥z∥ = real.sqrt (∥z∥^2) := eq_comm.mp (real.sqrt_sqr (norm_nonneg z)),
  rw [h₂],
  exact congr_arg real.sqrt h₁
end

/-! ### Inversion -/

@[simp] lemma inv_re (z : K) : re (z⁻¹) = re z / norm_sq z :=
by simp [inv_def, norm_sq_eq_def, norm_sq, division_def]
@[simp] lemma inv_im (z : K) : im (z⁻¹) = im (-z) / norm_sq z :=
by simp [inv_def, norm_sq_eq_def, norm_sq, division_def]

<<<<<<< HEAD
@[simp, norm_cast, priority 900] lemma of_real_inv (r : ℝ) : ((r⁻¹ : ℝ) : K) = r⁻¹ :=
begin
  rw ext_iff, by_cases r = 0, { simp [h] },
  { simp; field_simp [h, norm_sq] },
end
=======
@[simp] lemma of_real_inv (r : ℝ) : 𝓚 (r⁻¹) = (𝓚 r)⁻¹ :=
(algebra_map ℝ K).map_inv r
>>>>>>> 47542a04

protected lemma inv_zero : (0⁻¹ : K) = 0 :=
by rw [← of_real_zero, ← of_real_inv, inv_zero]

protected theorem mul_inv_cancel {z : K} (h : z ≠ 0) : z * z⁻¹ = 1 :=
by rw [inv_def, ←mul_assoc, mul_conj, ←of_real_mul, ←norm_sq_eq_def',
      mul_inv_cancel (mt norm_sq_eq_zero.1 h), of_real_one]

lemma div_re (z w : K) : re (z / w) = re z * re w / norm_sq w + im z * im w / norm_sq w :=
by simp [div_eq_mul_inv, mul_assoc, sub_eq_add_neg]
lemma div_im (z w : K) : im (z / w) = im z * re w / norm_sq w - re z * im w / norm_sq w :=
by simp [div_eq_mul_inv, mul_assoc, sub_eq_add_neg, add_comm]

@[simp, norm_cast, priority 900] lemma of_real_div (r s : ℝ) : ((r / s : ℝ) : K) = r / s :=
(@is_R_or_C.coe_hom K _).map_div r s

lemma div_re_of_real {z : K} {r : ℝ} : re (z / r) = re z / r :=
begin
  by_cases h : r = 0,
  { simp [h, of_real_zero] },
  { change r ≠ 0 at h,
    rw [div_eq_mul_inv, ←of_real_inv, div_eq_mul_inv],
    simp [norm_sq, div_mul_eq_div_mul_one_div, div_self h] }
end

@[simp, norm_cast, priority 900] lemma of_real_fpow (r : ℝ) (n : ℤ) : ((r ^ n : ℝ) : K) = r ^ n :=
(@is_R_or_C.coe_hom K _).map_fpow r n

lemma I_mul_I_of_nonzero : (I : K) ≠ 0 → (I : K) * I = -1 :=
by { have := I_mul_I_ax, tauto }

@[simp] lemma div_I (z : K) : z / I = -(z * I) :=
begin
  by_cases h : (I : K) = 0,
  { simp [h] },
  { field_simp [h], simp [mul_assoc, I_mul_I_of_nonzero h] }
end

@[simp] lemma inv_I : (I : K)⁻¹ = -I :=
by { by_cases h : (I : K) = 0; field_simp [h] }

@[simp] lemma norm_sq_inv (z : K) : norm_sq z⁻¹ = (norm_sq z)⁻¹ :=
begin
  by_cases z = 0,
  { simp [h] },
  { refine mul_right_cancel' (mt norm_sq_eq_zero.1 h) _,
    simp [h, ←norm_sq_mul], }
end

@[simp] lemma norm_sq_div (z w : K) : norm_sq (z / w) = norm_sq z / norm_sq w :=
by { rw [division_def, norm_sq_mul, norm_sq_inv], refl }

lemma norm_conj {z : K} : ∥conj z∥ = ∥z∥ :=
by simp only [←sqrt_norm_sq_eq_norm, norm_sq_conj]

lemma conj_inv {z : K} : conj (z⁻¹) = (conj z)⁻¹ :=
by simp only [inv_def, norm_conj, ring_hom.map_mul, conj_of_real]

lemma conj_div {z w : K} : conj (z / w) = (conj z) / (conj w) :=
by rw [div_eq_inv_mul, div_eq_inv_mul, ring_hom.map_mul]; simp only [conj_inv]

/-! ### Cast lemmas -/

@[simp, norm_cast, priority 900] theorem of_real_nat_cast (n : ℕ) : ((n : ℝ) : K) = n :=
of_real_hom.map_nat_cast n

@[simp, norm_cast] lemma nat_cast_re (n : ℕ) : re (n : K) = n :=
by rw [← of_real_nat_cast, of_real_re]

@[simp, norm_cast] lemma nat_cast_im (n : ℕ) : im (n : K) = 0 :=
by rw [← of_real_nat_cast, of_real_im]

@[simp, norm_cast, priority 900] theorem of_real_int_cast (n : ℤ) : ((n : ℝ) : K) = n :=
of_real_hom.map_int_cast n

@[simp, norm_cast] lemma int_cast_re (n : ℤ) : re (n : K) = n :=
by rw [← of_real_int_cast, of_real_re]

@[simp, norm_cast] lemma int_cast_im (n : ℤ) : im (n : K) = 0 :=
by rw [← of_real_int_cast, of_real_im]

@[simp, norm_cast, priority 900] theorem of_real_rat_cast (n : ℚ) : ((n : ℝ) : K) = n :=
(@is_R_or_C.of_real_hom K _).map_rat_cast n

@[simp, norm_cast] lemma rat_cast_re (q : ℚ) : re (q : K) = q :=
by rw [← of_real_rat_cast, of_real_re]

@[simp, norm_cast] lemma rat_cast_im (q : ℚ) : im (q : K) = 0 :=
by rw [← of_real_rat_cast, of_real_im]

/-! ### Characteristic zero -/

-- TODO: I think this can be instance, because it is a `Prop`

/--
ℝ and ℂ are both of characteristic zero.

Note: This is not registered as an instance to avoid having multiple instances on ℝ and ℂ.
-/
lemma char_zero_R_or_C : char_zero K :=
char_zero_of_inj_zero $ λ n h,
by rwa [← of_real_nat_cast, of_real_eq_zero, nat.cast_eq_zero] at h

theorem re_eq_add_conj (z : K) : ↑(re z) = (z + conj z) / 2 :=
begin
  haveI : char_zero K := char_zero_R_or_C,
  rw [add_conj, mul_div_cancel_left ((re z):K) two_ne_zero'],
end


/-! ### Absolute value -/

/-- The complex absolute value function, defined as the square root of the norm squared. -/
@[pp_nodot] noncomputable def abs (z : K) : ℝ := (norm_sq z).sqrt

local notation `abs'` := _root_.abs
local notation `absK` := @abs K _

<<<<<<< HEAD
@[simp, norm_cast] lemma abs_of_real (r : ℝ) : absK r = abs' r :=
by simp [abs, norm_sq, norm_sq_of_real, real.sqrt_mul_self_eq_abs]
=======
@[simp] lemma abs_of_real (r : ℝ) : absK (𝓚 r) = abs' r :=
by simp [abs, norm_sq, real.sqrt_mul_self_eq_abs]
>>>>>>> 47542a04

lemma norm_eq_abs (z : K) : ∥z∥ = absK z := by simp [abs, norm_sq_eq_def']

lemma abs_of_nonneg {r : ℝ} (h : 0 ≤ r) : absK r = r :=
(abs_of_real _).trans (abs_of_nonneg h)

lemma abs_of_nat (n : ℕ) : absK n = n :=
by { rw [← of_real_nat_cast], exact abs_of_nonneg (nat.cast_nonneg n) }

lemma mul_self_abs (z : K) : abs z * abs z = norm_sq z :=
real.mul_self_sqrt (norm_sq_nonneg _)

@[simp] lemma abs_zero : absK 0 = 0 := by simp [abs]
@[simp] lemma abs_one : absK 1 = 1 := by simp [abs]

@[simp] lemma abs_two : absK 2 = 2 :=
calc absK 2 = absK (2 : ℝ) : by rw [of_real_bit0, of_real_one]
... = (2 : ℝ) : abs_of_nonneg (by norm_num)

lemma abs_nonneg (z : K) : 0 ≤ absK z :=
real.sqrt_nonneg _

@[simp] lemma abs_eq_zero {z : K} : absK z = 0 ↔ z = 0 :=
(real.sqrt_eq_zero $ norm_sq_nonneg _).trans norm_sq_eq_zero

lemma abs_ne_zero {z : K} : abs z ≠ 0 ↔ z ≠ 0 :=
not_congr abs_eq_zero

@[simp] lemma abs_conj (z : K) : abs (conj z) = abs z :=
by simp [abs]

@[simp] lemma abs_mul (z w : K) : abs (z * w) = abs z * abs w :=
by rw [abs, norm_sq_mul, real.sqrt_mul (norm_sq_nonneg _)]; refl

lemma abs_re_le_abs (z : K) : abs' (re z) ≤ abs z :=
by rw [mul_self_le_mul_self_iff (_root_.abs_nonneg (re z)) (abs_nonneg _),
       abs_mul_abs_self, mul_self_abs];
   apply re_sq_le_norm_sq

lemma abs_im_le_abs (z : K) : abs' (im z) ≤ abs z :=
by rw [mul_self_le_mul_self_iff (_root_.abs_nonneg (im z)) (abs_nonneg _),
       abs_mul_abs_self, mul_self_abs];
   apply im_sq_le_norm_sq

lemma re_le_abs (z : K) : re z ≤ abs z :=
(abs_le.1 (abs_re_le_abs _)).2

lemma im_le_abs (z : K) : im z ≤ abs z :=
(abs_le.1 (abs_im_le_abs _)).2

lemma abs_add (z w : K) : abs (z + w) ≤ abs z + abs w :=
(mul_self_le_mul_self_iff (abs_nonneg _)
  (add_nonneg (abs_nonneg _) (abs_nonneg _))).2 $
begin
  rw [mul_self_abs, add_mul_self_eq, mul_self_abs, mul_self_abs,
      add_right_comm, norm_sq_add, add_le_add_iff_left,
      mul_assoc, mul_le_mul_left (@zero_lt_two ℝ _ _)],
  simpa [-mul_re] using re_le_abs (z * conj w)
end

instance : is_absolute_value absK :=
{ abv_nonneg  := abs_nonneg,
  abv_eq_zero := λ _, abs_eq_zero,
  abv_add     := abs_add,
  abv_mul     := abs_mul }
open is_absolute_value

@[simp] lemma abs_abs (z : K) : abs' (abs z) = abs z :=
_root_.abs_of_nonneg (abs_nonneg _)

@[simp] lemma abs_pos {z : K} : 0 < abs z ↔ z ≠ 0 := abv_pos abs
@[simp] lemma abs_neg : ∀ z : K, abs (-z) = abs z := abv_neg abs
lemma abs_sub : ∀ z w : K, abs (z - w) = abs (w - z) := abv_sub abs
lemma abs_sub_le : ∀ a b c : K, abs (a - c) ≤ abs (a - b) + abs (b - c) := abv_sub_le abs
@[simp] theorem abs_inv : ∀ z : K, abs z⁻¹ = (abs z)⁻¹ := abv_inv abs
@[simp] theorem abs_div : ∀ z w : K, abs (z / w) = abs z / abs w := abv_div abs

lemma abs_abs_sub_le_abs_sub : ∀ z w : K, abs' (abs z - abs w) ≤ abs (z - w) :=
abs_abv_sub_le_abv_sub abs

lemma abs_re_div_abs_le_one (z : K) : abs' (re z / abs z) ≤ 1 :=
begin
  by_cases hz : z = 0,
  { simp [hz, zero_le_one] },
  { simp_rw [_root_.abs_div, abs_abs, div_le_iff (abs_pos.2 hz), one_mul, abs_re_le_abs] }
end

lemma abs_im_div_abs_le_one (z : K) : abs' (im z / abs z) ≤ 1 :=
begin
  by_cases hz : z = 0,
  { simp [hz, zero_le_one] },
  { simp_rw [_root_.abs_div, abs_abs, div_le_iff (abs_pos.2 hz), one_mul, abs_im_le_abs] }
end

@[simp, norm_cast] lemma abs_cast_nat (n : ℕ) : abs (n : K) = n :=
by rw [← of_real_nat_cast, abs_of_nonneg (nat.cast_nonneg n)]

lemma norm_sq_eq_abs (x : K) : norm_sq x = abs x ^ 2 :=
by rw [abs, pow_two, real.mul_self_sqrt (norm_sq_nonneg _)]

lemma re_eq_abs_of_mul_conj (x : K) : re (x * (conj x)) = abs (x * (conj x)) :=
by rw [mul_conj, of_real_re, abs_of_real, norm_sq_eq_abs, pow_two, _root_.abs_mul, abs_abs]

lemma abs_sqr_re_add_conj (x : K) : (abs (x + x†))^2 = (re (x + x†))^2 :=
by simp [pow_two, ←norm_sq_eq_abs, norm_sq]

lemma abs_sqr_re_add_conj' (x : K) : (abs (x† + x))^2 = (re (x† + x))^2 :=
by simp [pow_two, ←norm_sq_eq_abs, norm_sq]

lemma conj_mul_eq_norm_sq_left (x : K) : x† * x = ((norm_sq x) : K) :=
begin
  rw ext_iff,
  refine ⟨by simp [of_real_re, mul_re, conj_re, conj_im, norm_sq],_⟩,
  simp [of_real_im, mul_im, conj_im, conj_re, mul_comm],
end

/-! ### Cauchy sequences -/

theorem is_cau_seq_re (f : cau_seq K abs) : is_cau_seq abs' (λ n, re (f n)) :=
λ ε ε0, (f.cauchy ε0).imp $ λ i H j ij,
lt_of_le_of_lt (by simpa using abs_re_le_abs (f j - f i)) (H _ ij)

theorem is_cau_seq_im (f : cau_seq K abs) : is_cau_seq abs' (λ n, im (f n)) :=
λ ε ε0, (f.cauchy ε0).imp $ λ i H j ij,
lt_of_le_of_lt (by simpa using abs_im_le_abs (f j - f i)) (H _ ij)

/-- The real part of a K Cauchy sequence, as a real Cauchy sequence. -/
noncomputable def cau_seq_re (f : cau_seq K abs) : cau_seq ℝ abs' :=
⟨_, is_cau_seq_re f⟩

/-- The imaginary part of a K Cauchy sequence, as a real Cauchy sequence. -/
noncomputable def cau_seq_im (f : cau_seq K abs) : cau_seq ℝ abs' :=
⟨_, is_cau_seq_im f⟩

lemma is_cau_seq_abs {f : ℕ → K} (hf : is_cau_seq abs f) :
  is_cau_seq abs' (abs ∘ f) :=
λ ε ε0, let ⟨i, hi⟩ := hf ε ε0 in
⟨i, λ j hj, lt_of_le_of_lt (abs_abs_sub_le_abs_sub _ _) (hi j hj)⟩

@[simp, norm_cast, priority 900] lemma of_real_prod {α : Type*} (s : finset α) (f : α → ℝ) :
  ((∏ i in s, f i : ℝ) : K) = ∏ i in s, (f i : K) :=
ring_hom.map_prod (@coe_hom K _) _ _

@[simp, norm_cast, priority 900] lemma of_real_sum {α : Type*} (s : finset α) (f : α → ℝ) :
  ((∑ i in s, f i : ℝ) : K) = ∑ i in s, (f i : K) :=
ring_hom.map_sum (@coe_hom K _) _ _

@[simp, norm_cast] lemma of_real_finsupp_sum
  {α M : Type*} [has_zero M] (f : α →₀ M) (g : α → M → ℝ) :
  ((f.sum (λ a b, g a b) : ℝ) : K) = f.sum (λ a b, ((g a b) : K)) :=
ring_hom.map_finsupp_sum (@coe_hom K _) f g

@[simp, norm_cast] lemma of_real_finsupp_prod
  {α M : Type*} [has_zero M] (f : α →₀ M) (g : α → M → ℝ) :
  ((f.prod (λ a b, g a b) : ℝ) : K) = f.prod (λ a b, ((g a b) : K)) :=
ring_hom.map_finsupp_prod (@coe_hom K _) f g

end is_R_or_C

section instances

noncomputable instance real.is_R_or_C : is_R_or_C ℝ :=
{ re := add_monoid_hom.id ℝ,
  im := 0,
  conj := ring_hom.id ℝ,
  I := 0,
  I_re_ax := by simp only [add_monoid_hom.map_zero],
  I_mul_I_ax := or.intro_left _ rfl,
  re_add_im_ax := λ z, by unfold_coes; simp [add_zero, id.def, mul_zero],
  of_real_re_ax := λ r, by simp only [add_monoid_hom.id_apply, algebra.id.map_eq_self],
  of_real_im_ax := λ r, by simp only [add_monoid_hom.zero_apply],
  mul_re_ax := λ z w, by simp only [sub_zero, mul_zero, add_monoid_hom.zero_apply, add_monoid_hom.id_apply],
  mul_im_ax := λ z w, by simp only [add_zero, zero_mul, mul_zero, add_monoid_hom.zero_apply],
  conj_re_ax := λ z, by simp only [ring_hom.id_apply],
  conj_im_ax := λ z, by simp only [neg_zero, add_monoid_hom.zero_apply],
  conj_I_ax := by simp only [ring_hom.map_zero, neg_zero],
  norm_sq_eq_def_ax := λ z, by simp only [pow_two, norm, ←abs_mul, abs_mul_self z, add_zero, mul_zero, add_monoid_hom.zero_apply, add_monoid_hom.id_apply],
  mul_im_I_ax := λ z, by simp only [mul_zero, add_monoid_hom.zero_apply],
  inv_def_ax :=
    begin
      intro z,
      unfold_coes,
      have H : z ≠ 0 → 1 / z = z / (z * z) := λ h,
        calc
          1 / z = 1 * (1 / z)           : (one_mul (1 / z)).symm
            ... = (z / z) * (1 / z)     : congr_arg (λ x, x * (1 / z)) (div_self h).symm
            ... = z / (z * z)           : by field_simp,
      rcases lt_trichotomy z 0 with hlt|heq|hgt,
      { field_simp [norm, abs, max_eq_right_of_lt (show z < -z, by linarith), pow_two, mul_inv', ←H (ne_of_lt hlt)] },
      { simp [heq] },
      { field_simp [norm, abs, max_eq_left_of_lt (show -z < z, by linarith), pow_two, mul_inv', ←H (ne_of_gt hgt)] },
    end,
  div_I_ax := λ z, by simp only [div_zero, mul_zero, neg_zero]}

noncomputable instance complex.is_R_or_C : is_R_or_C ℂ :=
{ re := ⟨complex.re, complex.zero_re, complex.add_re⟩,
  im := ⟨complex.im, complex.zero_im, complex.add_im⟩,
  conj := complex.conj,
  I := complex.I,
  I_re_ax := by simp only [add_monoid_hom.coe_mk, complex.I_re],
  I_mul_I_ax := by simp only [complex.I_mul_I, eq_self_iff_true, or_true],
  re_add_im_ax := λ z, by simp only [add_monoid_hom.coe_mk, complex.re_add_im,
                                     complex.coe_algebra_map, complex.of_real_eq_coe],
  of_real_re_ax := λ r, by simp only [add_monoid_hom.coe_mk, complex.of_real_re,
                                      complex.coe_algebra_map, complex.of_real_eq_coe],
  of_real_im_ax := λ r, by simp only [add_monoid_hom.coe_mk, complex.of_real_im,
                                      complex.coe_algebra_map, complex.of_real_eq_coe],
  mul_re_ax := λ z w, by simp only [complex.mul_re, add_monoid_hom.coe_mk],
  mul_im_ax := λ z w, by simp only [add_monoid_hom.coe_mk, complex.mul_im],
  conj_re_ax := λ z, by simp only [ring_hom.coe_mk, add_monoid_hom.coe_mk, complex.conj_re],
  conj_im_ax := λ z, by simp only [ring_hom.coe_mk, complex.conj_im, add_monoid_hom.coe_mk],
  conj_I_ax := by simp only [complex.conj_I, ring_hom.coe_mk],
  norm_sq_eq_def_ax := λ z, by simp only [←complex.norm_sq_eq_abs, ←complex.norm_sq, add_monoid_hom.coe_mk, complex.norm_eq_abs],
  mul_im_I_ax := λ z, by simp only [mul_one, add_monoid_hom.coe_mk, complex.I_im],
  inv_def_ax := λ z, by {
    simp only [complex.inv_def, complex.norm_sq_eq_abs, complex.coe_algebra_map,
               complex.of_real_eq_coe, complex.norm_eq_abs],
  },
  div_I_ax := complex.div_I }

end instances

namespace is_R_or_C

section cleanup_lemmas

local notation `reR` := @is_R_or_C.re ℝ _
local notation `imR` := @is_R_or_C.im ℝ _
local notation `conjR` := @is_R_or_C.conj ℝ _
local notation `IR` := @is_R_or_C.I ℝ _
local notation `of_realR` := @is_R_or_C.of_real ℝ _
local notation `absR` := @is_R_or_C.abs ℝ _
local notation `norm_sqR` := @is_R_or_C.norm_sq ℝ _

local notation `reC` := @is_R_or_C.re ℂ _
local notation `imC` := @is_R_or_C.im ℂ _
local notation `conjC` := @is_R_or_C.conj ℂ _
local notation `IC` := @is_R_or_C.I ℂ _
local notation `of_realC` := @is_R_or_C.of_real ℂ _
local notation `absC` := @is_R_or_C.abs ℂ _
local notation `norm_sqC` := @is_R_or_C.norm_sq ℂ _

@[simp] lemma re_to_real {x : ℝ} : reR x = x := rfl
@[simp] lemma im_to_real {x : ℝ} : imR x = 0 := rfl
@[simp] lemma conj_to_real {x : ℝ} : conjR x = x := rfl
@[simp] lemma I_to_real : IR = 0 := rfl
@[simp] lemma of_real_to_real {x : ℝ} : of_realR x = x := rfl
@[simp] lemma norm_sq_to_real {x : ℝ} : norm_sqR x = x*x := by simp [is_R_or_C.norm_sq]
@[simp] lemma abs_to_real {x : ℝ} : absR x = _root_.abs x :=
by simp [is_R_or_C.abs, abs, real.sqrt_mul_self_eq_abs]

@[simp] lemma coe_real_eq_id : @coe ℝ ℝ _ = id := rfl

@[simp] lemma re_to_complex {x : ℂ} : reC x = x.re := rfl
@[simp] lemma im_to_complex {x : ℂ} : imC x = x.im := rfl
@[simp] lemma conj_to_complex {x : ℂ} : conjC x = x.conj := rfl
@[simp] lemma I_to_complex : IC = complex.I := rfl
@[simp] lemma of_real_to_complex {x : ℝ} : of_realC x = x := rfl
@[simp] lemma norm_sq_to_complex {x : ℂ} : norm_sqC x = complex.norm_sq x :=
by simp [is_R_or_C.norm_sq, complex.norm_sq]
@[simp] lemma abs_to_complex {x : ℂ} : absC x = complex.abs x :=
by simp [is_R_or_C.abs, complex.abs]

end cleanup_lemmas

end is_R_or_C<|MERGE_RESOLUTION|>--- conflicted
+++ resolved
@@ -20,11 +20,12 @@
 typeclass, which basically amounts to doing the complex case, and the two cases then fall out
 immediately from the two instances of the class.
 -/
+
+open_locale big_operators
+
 section
 
 local notation `𝓚` := algebra_map ℝ _
-
-open_locale big_operators
 
 /--
 This typeclass captures properties shared by ℝ and ℂ, with an API that closely matches that of ℂ.
@@ -53,14 +54,6 @@
 
 namespace is_R_or_C
 variables {K : Type*} [is_R_or_C K]
-<<<<<<< HEAD
-local postfix `†`:100 := @is_R_or_C.conj K _
-
--- see Note [coercion into rings]
-@[priority 900] instance cast_coe : has_coe_t ℝ K := ⟨of_real⟩
-
-lemma coe_eq_of_real {x : ℝ} : @is_R_or_C.of_real K _ x = x := rfl
-=======
 
 /-- Shorthand for `algebra_map ℝ K` -/
 noncomputable abbreviation of_real (r : ℝ) := algebra_map ℝ K r
@@ -68,12 +61,13 @@
 local notation `𝓚` := @is_R_or_C.of_real K _
 local postfix `†`:100 := @is_R_or_C.conj K _
 
-lemma of_real_alg (x : ℝ) : 𝓚 x = x • (1 : K) :=
-algebra.algebra_map_eq_smul_one x
->>>>>>> 47542a04
-
-lemma of_real_alg : ∀ x : ℝ, (x : K) = x • (1 : K) :=
-λ x, by rw [←mul_one (x : K), ←coe_eq_of_real, smul_coe_mul_ax]
+-- see Note [coercion into rings]
+@[priority 900] noncomputable instance cast_coe : has_coe_t ℝ K := ⟨of_real⟩
+
+lemma coe_eq_of_real {x : ℝ} : @is_R_or_C.of_real K _ x = x := rfl
+
+lemma of_real_alg (x : ℝ) : (x : K) = x • (1 : K) :=
+by { rw [←coe_eq_of_real], exact algebra.algebra_map_eq_smul_one x }
 
 @[simp] lemma re_add_im (z : K) : ((re z) : K) + (im z) * I = z := is_R_or_C.re_add_im_ax z
 @[simp, norm_cast] lemma of_real_re : ∀ r : ℝ, re (r : K) = r := is_R_or_C.of_real_re_ax
@@ -94,20 +88,11 @@
 by { simp_rw ext_iff, cc }
 
 
-<<<<<<< HEAD
 @[simp, norm_cast, priority 900] lemma of_real_zero : ((0 : ℝ) : K) = 0 :=
 by rw [of_real_alg, zero_smul]
-=======
-@[simp] lemma zero_re : re (𝓚 0) = (0 : ℝ) := by simp only [of_real_re]
-@[simp] lemma zero_im : im (𝓚 0) = 0 := by rw [of_real_im]
-lemma of_real_zero : 𝓚 0 = 0 := (algebra_map ℝ K).map_zero
 
 @[simp] lemma zero_re' : re (0 : K) = (0 : ℝ) := re.map_zero
->>>>>>> 47542a04
-
-lemma zero_re' : re (0 : K) = (0 : ℝ) := by simp only [add_monoid_hom.map_zero]
-
-<<<<<<< HEAD
+
 @[simp, norm_cast, priority 900] lemma of_real_one : ((1 : ℝ) : K) = 1 :=
 by rw [of_real_alg, one_smul]
 @[simp] lemma one_re : re (1 : K) = 1 := by rw [←of_real_one, of_real_re]
@@ -116,14 +101,6 @@
 @[simp, norm_cast, priority 900] theorem of_real_inj {z w : ℝ} : (z : K) = (w : K) ↔ z = w :=
 { mp := λ h, by { convert congr_arg re h; simp only [of_real_re] },
   mpr := λ h, by rw h }
-=======
-@[simp] lemma of_real_one : 𝓚 1 = 1 := (algebra_map ℝ K).map_one
-@[simp] lemma one_re : re (1 : K) = 1 := by rw [←of_real_one, of_real_re]
-@[simp] lemma one_im : im (1 : K) = 0 := by rw [←of_real_one, of_real_im]
-
-@[simp] theorem of_real_inj {z w : ℝ} : 𝓚 z = 𝓚 w ↔ z = w :=
-(algebra_map ℝ K).injective.eq_iff
->>>>>>> 47542a04
 
 @[simp] lemma bit0_re (z : K) : re (bit0 z) = bit0 (re z) := by simp [bit0]
 @[simp] lemma bit1_re (z : K) : re (bit1 z) = bit1 (re z) :=
@@ -132,7 +109,6 @@
 @[simp] lemma bit1_im (z : K) : im (bit1 z) = bit0 (im z) :=
 by simp only [bit1, add_right_eq_self, add_monoid_hom.map_add, bit0_im, one_im]
 
-<<<<<<< HEAD
 @[simp, priority 900] theorem of_real_eq_zero {z : ℝ} : (z : K) = 0 ↔ z = 0 :=
 by rw [←of_real_zero]; exact of_real_inj
 
@@ -144,19 +120,6 @@
 
 @[simp, norm_cast, priority 900] lemma of_real_bit1 (r : ℝ) : ((bit1 r : ℝ) : K) = bit1 (r : K) :=
 ext_iff.2 $ by simp [bit1]
-=======
-@[simp] theorem of_real_eq_zero {z : ℝ} : 𝓚 z = 0 ↔ z = 0 :=
-(algebra_map ℝ K).map_eq_zero
-
-@[simp] lemma of_real_add ⦃r s : ℝ⦄ : 𝓚 (r + s) = 𝓚 r + 𝓚 s :=
-(algebra_map ℝ K).map_add r s
-
-@[simp] lemma of_real_bit0 (r : ℝ) : 𝓚 (bit0 r : ℝ) = bit0 (𝓚 r) :=
-(algebra_map ℝ K).map_bit0 r
-
-@[simp] lemma of_real_bit1 (r : ℝ) : 𝓚 (bit1 r : ℝ) = bit1 (𝓚 r) :=
-(algebra_map ℝ K).map_bit1 r
->>>>>>> 47542a04
 
 /- Note: This can be proven by `norm_num` once K is proven to be of characteristic zero below. -/
 lemma two_ne_zero : (2 : K) ≠ 0 :=
@@ -248,13 +211,8 @@
 lemma norm_sq_eq_def {z : K} : ∥z∥^2 = (re z) * (re z) + (im z) * (im z) := norm_sq_eq_def_ax z
 lemma norm_sq_eq_def' (z : K) : norm_sq z = ∥z∥^2 := by rw [norm_sq_eq_def, norm_sq]
 
-<<<<<<< HEAD
 @[simp] lemma norm_sq_of_real (r : ℝ) : ∥(r : K)∥^2 = r * r :=
 by simp [norm_sq_eq_def]
-=======
-lemma norm_sq_of_real (r : ℝ) : ∥𝓚 r∥^2 = r * r :=
-by simp [pow_two, real.norm_eq_abs, abs_mul_abs_self]
->>>>>>> 47542a04
 
 @[simp] lemma norm_sq_zero : norm_sq (0 : K) = 0 := by simp [norm_sq, pow_two]
 @[simp] lemma norm_sq_one : norm_sq (1 : K) = 1 := by simp [norm_sq]
@@ -295,18 +253,13 @@
 /-- The pseudo-coercion `of_real` as a `ring_hom`. -/
 noncomputable def of_real_hom : ℝ →+* K := algebra_map ℝ K
 
-<<<<<<< HEAD
 /-- The coercion from reals as a `ring_hom`. -/
-def coe_hom : ℝ →+* K := ⟨coe, of_real_one, of_real_mul, of_real_zero, of_real_add⟩
+noncomputable def coe_hom : ℝ →+* K := ⟨coe, of_real_one, of_real_mul, of_real_zero, of_real_add⟩
 
 @[simp, norm_cast, priority 900] lemma of_real_sub (r s : ℝ) : ((r - s : ℝ) : K) = r - s :=
 ext_iff.2 $ by simp
 @[simp, norm_cast, priority 900] lemma of_real_pow (r : ℝ) (n : ℕ) : ((r ^ n : ℝ) : K) = r ^ n :=
 by induction n; simp [*, of_real_mul, pow_succ]
-=======
-@[simp] lemma of_real_sub (r s : ℝ) : 𝓚 (r - s : ℝ) = 𝓚 r - 𝓚 s := of_real_hom.map_sub r s
-@[simp] lemma of_real_pow (r : ℝ) (n : ℕ) : 𝓚 (r ^ n : ℝ) = (𝓚 r) ^ n := of_real_hom.map_pow r n
->>>>>>> 47542a04
 
 theorem sub_conj (z : K) : z - conj z = (2 * im z) * I :=
 by simp [ext_iff, two_mul, sub_eq_add_neg, add_mul, mul_im_I_ax]
@@ -330,16 +283,11 @@
 @[simp] lemma inv_im (z : K) : im (z⁻¹) = im (-z) / norm_sq z :=
 by simp [inv_def, norm_sq_eq_def, norm_sq, division_def]
 
-<<<<<<< HEAD
 @[simp, norm_cast, priority 900] lemma of_real_inv (r : ℝ) : ((r⁻¹ : ℝ) : K) = r⁻¹ :=
 begin
   rw ext_iff, by_cases r = 0, { simp [h] },
   { simp; field_simp [h, norm_sq] },
 end
-=======
-@[simp] lemma of_real_inv (r : ℝ) : 𝓚 (r⁻¹) = (𝓚 r)⁻¹ :=
-(algebra_map ℝ K).map_inv r
->>>>>>> 47542a04
 
 protected lemma inv_zero : (0⁻¹ : K) = 0 :=
 by rw [← of_real_zero, ← of_real_inv, inv_zero]
@@ -458,13 +406,8 @@
 local notation `abs'` := _root_.abs
 local notation `absK` := @abs K _
 
-<<<<<<< HEAD
 @[simp, norm_cast] lemma abs_of_real (r : ℝ) : absK r = abs' r :=
 by simp [abs, norm_sq, norm_sq_of_real, real.sqrt_mul_self_eq_abs]
-=======
-@[simp] lemma abs_of_real (r : ℝ) : absK (𝓚 r) = abs' r :=
-by simp [abs, norm_sq, real.sqrt_mul_self_eq_abs]
->>>>>>> 47542a04
 
 lemma norm_eq_abs (z : K) : ∥z∥ = absK z := by simp [abs, norm_sq_eq_def']
 
@@ -606,21 +549,21 @@
 
 @[simp, norm_cast, priority 900] lemma of_real_prod {α : Type*} (s : finset α) (f : α → ℝ) :
   ((∏ i in s, f i : ℝ) : K) = ∏ i in s, (f i : K) :=
-ring_hom.map_prod (@coe_hom K _) _ _
+ring_hom.map_prod _ _ _
 
 @[simp, norm_cast, priority 900] lemma of_real_sum {α : Type*} (s : finset α) (f : α → ℝ) :
   ((∑ i in s, f i : ℝ) : K) = ∑ i in s, (f i : K) :=
-ring_hom.map_sum (@coe_hom K _) _ _
+ring_hom.map_sum _ _ _
 
 @[simp, norm_cast] lemma of_real_finsupp_sum
   {α M : Type*} [has_zero M] (f : α →₀ M) (g : α → M → ℝ) :
   ((f.sum (λ a b, g a b) : ℝ) : K) = f.sum (λ a b, ((g a b) : K)) :=
-ring_hom.map_finsupp_sum (@coe_hom K _) f g
+ring_hom.map_finsupp_sum _ f g
 
 @[simp, norm_cast] lemma of_real_finsupp_prod
   {α M : Type*} [has_zero M] (f : α →₀ M) (g : α → M → ℝ) :
   ((f.prod (λ a b, g a b) : ℝ) : K) = f.prod (λ a b, ((g a b) : K)) :=
-ring_hom.map_finsupp_prod (@coe_hom K _) f g
+ring_hom.map_finsupp_prod _ f g
 
 end is_R_or_C
 
