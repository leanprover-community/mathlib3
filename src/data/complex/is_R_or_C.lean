--- conflicted
+++ resolved
@@ -706,11 +706,7 @@
     simp [re_add_im a, algebra.smul_def, algebra_map_eq_of_real]
   end⟩⟩
 
-<<<<<<< HEAD
-variables (K E) [normed_group E] [normed_space K E]
-=======
-variables (K) (E : Type*) [normed_add_comm_group E] [normed_space K E]
->>>>>>> b583055c
+variables (K E) [normed_add_comm_group E] [normed_space K E]
 
 /-- A finite dimensional vector space over an `is_R_or_C` is a proper metric space.
 
