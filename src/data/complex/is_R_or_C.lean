/-
Copyright (c) 2020 Frédéric Dupuis. All rights reserved.
Released under Apache 2.0 license as described in the file LICENSE.
Authors: Frédéric Dupuis
-/
import data.real.sqrt
import field_theory.tower
import analysis.normed_space.finite_dimension
import analysis.normed_space.star

/-!
# `is_R_or_C`: a typeclass for ℝ or ℂ

This file defines the typeclass `is_R_or_C` intended to have only two instances:
ℝ and ℂ. It is meant for definitions and theorems which hold for both the real and the complex case,
and in particular when the real case follows directly from the complex case by setting `re` to `id`,
`im` to zero and so on. Its API follows closely that of ℂ.

Applications include defining inner products and Hilbert spaces for both the real and
complex case. One typically produces the definitions and proof for an arbitrary field of this
typeclass, which basically amounts to doing the complex case, and the two cases then fall out
immediately from the two instances of the class.

The instance for `ℝ` is registered in this file.
The instance for `ℂ` is declared in `analysis.complex.basic`.

## Implementation notes

The coercion from reals into an `is_R_or_C` field is done by registering `algebra_map ℝ K` as
a `has_coe_t`. For this to work, we must proceed carefully to avoid problems involving circular
coercions in the case `K=ℝ`; in particular, we cannot use the plain `has_coe` and must set
priorities carefully. This problem was already solved for `ℕ`, and we copy the solution detailed
in `data/nat/cast`. See also Note [coercion into rings] for more details.

In addition, several lemmas need to be set at priority 900 to make sure that they do not override
their counterparts in `complex.lean` (which causes linter errors).
-/

open_locale big_operators

section

local notation `𝓚` := algebra_map ℝ _
open_locale complex_conjugate

/--
This typeclass captures properties shared by ℝ and ℂ, with an API that closely matches that of ℂ.
-/
class is_R_or_C (K : Type*)
  extends nondiscrete_normed_field K, star_ring K, normed_algebra ℝ K, complete_space K :=
(re : K →+ ℝ)
(im : K →+ ℝ)
(I : K)                 -- Meant to be set to 0 for K=ℝ
(I_re_ax : re I = 0)
(I_mul_I_ax : I = 0 ∨ I * I = -1)
(re_add_im_ax : ∀ (z : K), 𝓚 (re z) + 𝓚 (im z) * I = z)
(of_real_re_ax : ∀ r : ℝ, re (𝓚 r) = r)
(of_real_im_ax : ∀ r : ℝ, im (𝓚 r) = 0)
(mul_re_ax : ∀ z w : K, re (z * w) = re z * re w - im z * im w)
(mul_im_ax : ∀ z w : K, im (z * w) = re z * im w + im z * re w)
(conj_re_ax : ∀ z : K, re (conj z) = re z)
(conj_im_ax : ∀ z : K, im (conj z) = -(im z))
(conj_I_ax : conj I = -I)
(norm_sq_eq_def_ax : ∀ (z : K), ∥z∥^2 = (re z) * (re z) + (im z) * (im z))
(mul_im_I_ax : ∀ (z : K), (im z) * im I = im z)
(inv_def_ax : ∀ (z : K), z⁻¹ = conj z * 𝓚 ((∥z∥^2)⁻¹))
(div_I_ax : ∀ (z : K), z / I = -(z * I))

end

mk_simp_attribute is_R_or_C_simps "Simp attribute for lemmas about `is_R_or_C`"

namespace is_R_or_C
variables {K : Type*} [is_R_or_C K]

open_locale complex_conjugate

/- The priority must be set at 900 to ensure that coercions are tried in the right order.
See Note [coercion into rings], or `data/nat/cast.lean` for more details. -/
@[priority 900] noncomputable instance algebra_map_coe : has_coe_t ℝ K := ⟨algebra_map ℝ K⟩

lemma of_real_alg (x : ℝ) : (x : K) = x • (1 : K) :=
algebra.algebra_map_eq_smul_one x

lemma algebra_map_eq_of_real : ⇑(algebra_map ℝ K) = coe := rfl

@[simp, is_R_or_C_simps] lemma re_add_im (z : K) : ((re z) : K) + (im z) * I = z :=
is_R_or_C.re_add_im_ax z
@[simp, norm_cast, is_R_or_C_simps] lemma of_real_re : ∀ r : ℝ, re (r : K) = r :=
is_R_or_C.of_real_re_ax
@[simp, norm_cast, is_R_or_C_simps] lemma of_real_im : ∀ r : ℝ, im (r : K) = 0 :=
is_R_or_C.of_real_im_ax
@[simp, is_R_or_C_simps] lemma mul_re : ∀ z w : K, re (z * w) = re z * re w - im z * im w :=
is_R_or_C.mul_re_ax
@[simp, is_R_or_C_simps] lemma mul_im : ∀ z w : K, im (z * w) = re z * im w + im z * re w :=
is_R_or_C.mul_im_ax

theorem inv_def (z : K) : z⁻¹ = conj z * ((∥z∥^2)⁻¹:ℝ) :=
is_R_or_C.inv_def_ax z

theorem ext_iff : ∀ {z w : K}, z = w ↔ re z = re w ∧ im z = im w :=
λ z w, { mp := by { rintro rfl, cc },
         mpr := by { rintro ⟨h₁,h₂⟩, rw [←re_add_im z, ←re_add_im w, h₁, h₂] } }

theorem ext : ∀ {z w : K}, re z = re w → im z = im w → z = w :=
by { simp_rw ext_iff, cc }


@[simp, norm_cast, is_R_or_C_simps, priority 900] lemma of_real_zero : ((0 : ℝ) : K) = 0 :=
by rw [of_real_alg, zero_smul]

@[simp, is_R_or_C_simps] lemma zero_re' : re (0 : K) = (0 : ℝ) := re.map_zero

@[simp, norm_cast, is_R_or_C_simps, priority 900] lemma of_real_one : ((1 : ℝ) : K) = 1 :=
by rw [of_real_alg, one_smul]
@[simp, is_R_or_C_simps] lemma one_re : re (1 : K) = 1 := by rw [←of_real_one, of_real_re]
@[simp, is_R_or_C_simps] lemma one_im : im (1 : K) = 0 := by rw [←of_real_one, of_real_im]

@[simp, norm_cast, priority 900] theorem of_real_inj {z w : ℝ} : (z : K) = (w : K) ↔ z = w :=
{ mp := λ h, by { convert congr_arg re h; simp only [of_real_re] },
  mpr := λ h, by rw h }

@[simp, is_R_or_C_simps] lemma bit0_re (z : K) : re (bit0 z) = bit0 (re z) :=
by simp only [bit0, map_add]
@[simp, is_R_or_C_simps] lemma bit1_re (z : K) : re (bit1 z) = bit1 (re z) :=
by simp only [bit1, add_monoid_hom.map_add, bit0_re, add_right_inj, one_re]
@[simp, is_R_or_C_simps] lemma bit0_im (z : K) : im (bit0 z) = bit0 (im z) :=
by simp only [bit0, map_add]
@[simp, is_R_or_C_simps] lemma bit1_im (z : K) : im (bit1 z) = bit0 (im z) :=
by simp only [bit1, add_right_eq_self, add_monoid_hom.map_add, bit0_im, one_im]

@[simp, is_R_or_C_simps, priority 900]
theorem of_real_eq_zero {z : ℝ} : (z : K) = 0 ↔ z = 0 :=
by rw [←of_real_zero]; exact of_real_inj

@[simp, is_R_or_C_simps, norm_cast, priority 900]
lemma of_real_add ⦃r s : ℝ⦄ : ((r + s : ℝ) : K) = r + s :=
by { apply (@is_R_or_C.ext_iff K _ ((r + s : ℝ) : K) (r + s)).mpr, simp }

@[simp, is_R_or_C_simps, norm_cast, priority 900]
lemma of_real_bit0 (r : ℝ) : ((bit0 r : ℝ) : K) = bit0 (r : K) :=
ext_iff.2 $ by simp [bit0]

@[simp, is_R_or_C_simps, norm_cast, priority 900]
lemma of_real_bit1 (r : ℝ) : ((bit1 r : ℝ) : K) = bit1 (r : K) :=
ext_iff.2 $ by simp [bit1]

/- Note: This can be proven by `norm_num` once K is proven to be of characteristic zero below. -/
lemma two_ne_zero : (2 : K) ≠ 0 :=
begin
  intro h, rw [(show (2 : K) = ((2 : ℝ) : K), by norm_num), ←of_real_zero, of_real_inj] at h,
  linarith,
end

@[simp, norm_cast, is_R_or_C_simps, priority 900]
lemma of_real_neg (r : ℝ) : ((-r : ℝ) : K) = -r := ext_iff.2 $ by simp

@[simp, norm_cast, is_R_or_C_simps, priority 900]
lemma of_real_mul (r s : ℝ) : ((r * s : ℝ) : K) = r * s := ext_iff.2 $ by simp with is_R_or_C_simps

@[simp, norm_cast, is_R_or_C_simps]
lemma of_real_smul (r x : ℝ) : r • (x : K) = (r : K) * (x : K) :=
begin
  simp_rw [← smul_eq_mul, of_real_alg r],
  simp only [algebra.id.smul_eq_mul, one_mul, algebra.smul_mul_assoc],
end

@[is_R_or_C_simps] lemma of_real_mul_re (r : ℝ) (z : K) : re (↑r * z) = r * re z :=
by simp only [mul_re, of_real_im, zero_mul, of_real_re, sub_zero]
@[is_R_or_C_simps] lemma of_real_mul_im (r : ℝ) (z : K) : im (↑r * z) = r * (im z) :=
by simp only [add_zero, of_real_im, zero_mul, of_real_re, mul_im]

@[is_R_or_C_simps] lemma smul_re : ∀ (r : ℝ) (z : K), re (r • z) = r * (re z) :=
λ r z, by { rw algebra.smul_def, apply of_real_mul_re }
@[is_R_or_C_simps] lemma smul_im : ∀ (r : ℝ) (z : K), im (r • z) = r * (im z) :=
λ r z, by { rw algebra.smul_def, apply of_real_mul_im }

/-! ### The imaginary unit, `I` -/

/-- The imaginary unit. -/
@[simp, is_R_or_C_simps] lemma I_re : re (I : K) = 0 := I_re_ax
@[simp, is_R_or_C_simps] lemma I_im (z : K) : im z * im (I : K) = im z := mul_im_I_ax z
@[simp, is_R_or_C_simps] lemma I_im' (z : K) : im (I : K) * im z = im z :=
by rw [mul_comm, I_im _]

@[simp, is_R_or_C_simps] lemma I_mul_re (z : K) : re (I * z) = - im z :=
by simp only [I_re, zero_sub, I_im', zero_mul, mul_re]

lemma I_mul_I : (I : K) = 0 ∨ (I : K) * I = -1 := I_mul_I_ax

@[simp, is_R_or_C_simps] lemma conj_re (z : K) : re (conj z) = re z := is_R_or_C.conj_re_ax z
@[simp, is_R_or_C_simps] lemma conj_im (z : K) : im (conj z) = -(im z) := is_R_or_C.conj_im_ax z
@[simp, is_R_or_C_simps] lemma conj_I : conj (I : K) = -I := is_R_or_C.conj_I_ax
@[simp, is_R_or_C_simps] lemma conj_of_real (r : ℝ) : conj (r : K) = (r : K) :=
by { rw ext_iff, simp only [of_real_im, conj_im, eq_self_iff_true, conj_re, and_self, neg_zero] }


@[simp, is_R_or_C_simps] lemma conj_bit0 (z : K) : conj (bit0 z) = bit0 (conj z) :=
by simp only [bit0, ring_equiv.map_add, eq_self_iff_true]
@[simp, is_R_or_C_simps] lemma conj_bit1 (z : K) : conj (bit1 z) = bit1 (conj z) :=
by simp only [bit0, ext_iff, bit1_re, conj_im, eq_self_iff_true, conj_re, neg_add_rev,
              and_self, bit1_im]

@[simp, is_R_or_C_simps] lemma conj_neg_I : conj (-I) = (I : K) :=
by simp only [conj_I, ring_equiv.map_neg, eq_self_iff_true, neg_neg]

lemma conj_eq_re_sub_im (z : K) : conj z = re z - (im z) * I :=
by { rw ext_iff, simp only [add_zero, I_re, of_real_im, I_im, zero_sub, zero_mul, conj_im,
                            of_real_re, eq_self_iff_true, sub_zero, conj_re, mul_im, neg_inj,
                            and_self, mul_re, mul_zero, map_sub], }

@[is_R_or_C_simps] lemma conj_smul (r : ℝ) (z : K) : conj (r • z) = r • conj z :=
begin
  simp_rw conj_eq_re_sub_im,
  simp only [smul_re, smul_im, of_real_mul],
  rw smul_sub,
  simp_rw of_real_alg,
  simp only [one_mul, algebra.smul_mul_assoc],
end

lemma eq_conj_iff_real {z : K} : conj z = z ↔ ∃ r : ℝ, z = (r : K) :=
begin
  split,
  { intro h,
    suffices : im z = 0,
    { use (re z),
      rw ← add_zero (coe _),
      convert (re_add_im z).symm, simp [this] },
    contrapose! h,
    rw ← re_add_im z,
    simp only [conj_of_real, ring_hom.map_add, ring_hom.map_mul, conj_I_ax],
    rw [add_left_cancel_iff, ext_iff],
    simpa [neg_eq_iff_add_eq_zero, add_self_eq_zero] },
  { rintros ⟨r, rfl⟩, apply conj_of_real }
end

variables (K)
/-- Conjugation as a ring equivalence. This is used to convert the inner product into a
sesquilinear product. -/
abbreviation conj_to_ring_equiv : K ≃+* Kᵐᵒᵖ := star_ring_equiv

variables {K}

lemma eq_conj_iff_re {z : K} : conj z = z ↔ ((re z) : K) = z :=
eq_conj_iff_real.trans ⟨by rintro ⟨r, rfl⟩; simp, λ h, ⟨_, h.symm⟩⟩

/-- The norm squared function. -/
def norm_sq : monoid_with_zero_hom K ℝ :=
{ to_fun := λ z, re z * re z + im z * im z,
  map_zero' := by simp only [add_zero, mul_zero, map_zero],
  map_one' := by simp only [one_im, add_zero, mul_one, one_re, mul_zero],
  map_mul' := λ z w, by { simp only [mul_im, mul_re], ring } }

lemma norm_sq_eq_def {z : K} : ∥z∥^2 = (re z) * (re z) + (im z) * (im z) := norm_sq_eq_def_ax z
lemma norm_sq_eq_def' (z : K) : norm_sq z = ∥z∥^2 := by { rw norm_sq_eq_def, refl }

@[simp, is_R_or_C_simps] lemma norm_sq_of_real (r : ℝ) : ∥(r : K)∥^2 = r * r :=
by simp only [norm_sq_eq_def, add_zero, mul_zero] with is_R_or_C_simps

@[is_R_or_C_simps] lemma norm_sq_zero : norm_sq (0 : K) = 0 := norm_sq.map_zero
@[is_R_or_C_simps] lemma norm_sq_one : norm_sq (1 : K) = 1 := norm_sq.map_one

lemma norm_sq_nonneg (z : K) : 0 ≤ norm_sq z :=
add_nonneg (mul_self_nonneg _) (mul_self_nonneg _)

@[simp, is_R_or_C_simps] lemma norm_sq_eq_zero {z : K} : norm_sq z = 0 ↔ z = 0 :=
by { rw [norm_sq_eq_def'], simp [sq] }

@[simp, is_R_or_C_simps] lemma norm_sq_pos {z : K} : 0 < norm_sq z ↔ z ≠ 0 :=
by rw [lt_iff_le_and_ne, ne, eq_comm]; simp [norm_sq_nonneg]

@[simp, is_R_or_C_simps] lemma norm_sq_neg (z : K) : norm_sq (-z) = norm_sq z :=
by simp only [norm_sq_eq_def', norm_neg]

@[simp, is_R_or_C_simps] lemma norm_sq_conj (z : K) : norm_sq (conj z) = norm_sq z :=
by simp only [norm_sq, neg_mul_eq_neg_mul_symm, monoid_with_zero_hom.coe_mk,
              mul_neg_eq_neg_mul_symm, neg_neg] with is_R_or_C_simps

@[simp, is_R_or_C_simps] lemma norm_sq_mul (z w : K) : norm_sq (z * w) = norm_sq z * norm_sq w :=
norm_sq.map_mul z w

lemma norm_sq_add (z w : K) :
  norm_sq (z + w) = norm_sq z + norm_sq w + 2 * (re (z * conj w)) :=
by { simp only [norm_sq, map_add, monoid_with_zero_hom.coe_mk, mul_neg_eq_neg_mul_symm,
                sub_neg_eq_add] with is_R_or_C_simps, ring }

lemma re_sq_le_norm_sq (z : K) : re z * re z ≤ norm_sq z :=
le_add_of_nonneg_right (mul_self_nonneg _)

lemma im_sq_le_norm_sq (z : K) : im z * im z ≤ norm_sq z :=
le_add_of_nonneg_left (mul_self_nonneg _)

theorem mul_conj (z : K) : z * conj z = ((norm_sq z) : K) :=
by simp only [map_add, add_zero, ext_iff, monoid_with_zero_hom.coe_mk,
              add_left_inj, mul_eq_mul_left_iff, zero_mul, add_comm, true_or, eq_self_iff_true,
              mul_neg_eq_neg_mul_symm, add_right_neg, zero_add, norm_sq, mul_comm, and_self,
              neg_neg, mul_zero, sub_eq_neg_add, neg_zero] with is_R_or_C_simps

theorem add_conj (z : K) : z + conj z = 2 * (re z) :=
by simp only [ext_iff, two_mul, map_add, add_zero, of_real_im, conj_im, of_real_re,
              eq_self_iff_true, add_right_neg, conj_re, and_self]

/-- The pseudo-coercion `of_real` as a `ring_hom`. -/
noncomputable def of_real_hom : ℝ →+* K := algebra_map ℝ K

/-- The coercion from reals as a `ring_hom`. -/
noncomputable def coe_hom : ℝ →+* K := ⟨coe, of_real_one, of_real_mul, of_real_zero, of_real_add⟩

@[simp, norm_cast, is_R_or_C_simps, priority 900] lemma of_real_sub (r s : ℝ) :
  ((r - s : ℝ) : K) = r - s :=
ext_iff.2 $ by simp only [of_real_im, of_real_re, eq_self_iff_true, sub_zero, and_self, map_sub]

@[simp, norm_cast, is_R_or_C_simps, priority 900] lemma of_real_pow (r : ℝ) (n : ℕ) :
  ((r ^ n : ℝ) : K) = r ^ n :=
begin
  induction n,
  { simp only [of_real_one, pow_zero]},
  { simp only [*, of_real_mul, pow_succ]}
end

theorem sub_conj (z : K) : z - conj z = (2 * im z) * I :=
by simp only [ext_iff, two_mul, sub_eq_add_neg, add_mul, map_add, add_zero, add_left_inj, zero_mul,
              map_add_neg, eq_self_iff_true, add_right_neg, and_self, neg_neg, mul_zero, neg_zero]
              with is_R_or_C_simps

lemma norm_sq_sub (z w : K) : norm_sq (z - w) = norm_sq z + norm_sq w - 2 * re (z * conj w) :=
by simp only [norm_sq_add, sub_eq_add_neg, ring_equiv.map_neg, mul_neg_eq_neg_mul_symm,
              norm_sq_neg, map_neg]

lemma sqrt_norm_sq_eq_norm {z : K} : real.sqrt (norm_sq z) = ∥z∥ :=
begin
  have h₂ : ∥z∥ = real.sqrt (∥z∥^2) := (real.sqrt_sq (norm_nonneg z)).symm,
  rw [h₂],
  exact congr_arg real.sqrt (norm_sq_eq_def' z)
end

/-! ### Inversion -/

@[simp, is_R_or_C_simps] lemma inv_re (z : K) : re (z⁻¹) = re z / norm_sq z :=
by simp only [inv_def, norm_sq_eq_def, norm_sq, division_def,
              monoid_with_zero_hom.coe_mk, sub_zero, mul_zero] with is_R_or_C_simps
@[simp, is_R_or_C_simps] lemma inv_im (z : K) : im (z⁻¹) = im (-z) / norm_sq z :=
by simp only [inv_def, norm_sq_eq_def, norm_sq, division_def, of_real_im,
              monoid_with_zero_hom.coe_mk, of_real_re, zero_add, map_neg, mul_zero]
              with is_R_or_C_simps

@[simp, norm_cast, is_R_or_C_simps, priority 900]
lemma of_real_inv (r : ℝ) : ((r⁻¹ : ℝ) : K) = r⁻¹ :=
begin
  rw ext_iff,
  by_cases r = 0,
  { simp only [h, of_real_zero, inv_zero, and_self, map_zero]},
  { simp only with is_R_or_C_simps,
    field_simp [h, norm_sq] }
end

protected lemma inv_zero : (0⁻¹ : K) = 0 :=
by rw [← of_real_zero, ← of_real_inv, inv_zero]

protected theorem mul_inv_cancel {z : K} (h : z ≠ 0) : z * z⁻¹ = 1 :=
by rw [inv_def, ←mul_assoc, mul_conj, ←of_real_mul, ←norm_sq_eq_def',
      mul_inv_cancel (mt norm_sq_eq_zero.1 h), of_real_one]

lemma div_re (z w : K) : re (z / w) = re z * re w / norm_sq w + im z * im w / norm_sq w :=
by simp only [div_eq_mul_inv, mul_assoc, sub_eq_add_neg, neg_mul_eq_neg_mul_symm,
              mul_neg_eq_neg_mul_symm, neg_neg, map_neg] with is_R_or_C_simps
lemma div_im (z w : K) : im (z / w) = im z * re w / norm_sq w - re z * im w / norm_sq w :=
by simp only [div_eq_mul_inv, mul_assoc, sub_eq_add_neg, add_comm, neg_mul_eq_neg_mul_symm,
              mul_neg_eq_neg_mul_symm, map_neg] with is_R_or_C_simps

@[simp, norm_cast, is_R_or_C_simps, priority 900] lemma of_real_div (r s : ℝ) :
  ((r / s : ℝ) : K) = r / s :=
(@is_R_or_C.coe_hom K _).map_div r s

lemma div_re_of_real {z : K} {r : ℝ} : re (z / r) = re z / r :=
begin
  by_cases h : r = 0,
  { simp only [h, of_real_zero, div_zero, zero_re']},
  { change r ≠ 0 at h,
    rw [div_eq_mul_inv, ←of_real_inv, div_eq_mul_inv],
    simp only [one_div, of_real_im, of_real_re, sub_zero, mul_re, mul_zero]}
end

@[simp, norm_cast, is_R_or_C_simps, priority 900] lemma of_real_zpow (r : ℝ) (n : ℤ) :
  ((r ^ n : ℝ) : K) = r ^ n :=
(@is_R_or_C.coe_hom K _).map_zpow r n

lemma I_mul_I_of_nonzero : (I : K) ≠ 0 → (I : K) * I = -1 :=
by { have := I_mul_I_ax, tauto }

@[simp, is_R_or_C_simps] lemma div_I (z : K) : z / I = -(z * I) :=
begin
  by_cases h : (I : K) = 0,
  { simp [h] },
  { field_simp [mul_assoc, I_mul_I_of_nonzero h] }
end

@[simp, is_R_or_C_simps] lemma inv_I : (I : K)⁻¹ = -I :=
by field_simp

@[simp, is_R_or_C_simps] lemma norm_sq_inv (z : K) : norm_sq z⁻¹ = (norm_sq z)⁻¹ :=
(@norm_sq K _).map_inv z

@[simp, is_R_or_C_simps] lemma norm_sq_div (z w : K) : norm_sq (z / w) = norm_sq z / norm_sq w :=
(@norm_sq K _).map_div z w

@[is_R_or_C_simps] lemma norm_conj {z : K} : ∥conj z∥ = ∥z∥ :=
by simp only [←sqrt_norm_sq_eq_norm, norm_sq_conj]

@[priority 100] instance : cstar_ring K :=
{ norm_star_mul_self := λ x, (normed_field.norm_mul _ _).trans $ congr_arg (* ∥x∥) norm_conj }

/-! ### Cast lemmas -/

<<<<<<< HEAD
@[simp, is_R_or_C_simps, norm_cast, priority 900] theorem of_real_nat_cast (n : ℕ) :
  ((n : ℝ) : K) = n :=
of_real_hom.map_nat_cast n
=======
@[simp, norm_cast, priority 900] theorem of_real_nat_cast (n : ℕ) : ((n : ℝ) : K) = n :=
show (algebra_map ℝ K) n = n, from map_nat_cast of_real_hom n
>>>>>>> 049d2aca

@[simp, is_R_or_C_simps, norm_cast] lemma nat_cast_re (n : ℕ) : re (n : K) = n :=
by rw [← of_real_nat_cast, of_real_re]

@[simp, is_R_or_C_simps, norm_cast] lemma nat_cast_im (n : ℕ) : im (n : K) = 0 :=
by rw [← of_real_nat_cast, of_real_im]

@[simp, is_R_or_C_simps, norm_cast, priority 900] theorem of_real_int_cast (n : ℤ) :
  ((n : ℝ) : K) = n :=
of_real_hom.map_int_cast n

@[simp, is_R_or_C_simps, norm_cast] lemma int_cast_re (n : ℤ) : re (n : K) = n :=
by rw [← of_real_int_cast, of_real_re]

@[simp, is_R_or_C_simps, norm_cast] lemma int_cast_im (n : ℤ) : im (n : K) = 0 :=
by rw [← of_real_int_cast, of_real_im]

@[simp, is_R_or_C_simps, norm_cast, priority 900] theorem of_real_rat_cast (n : ℚ) :
  ((n : ℝ) : K) = n :=
(@is_R_or_C.of_real_hom K _).map_rat_cast n

@[simp, is_R_or_C_simps, norm_cast] lemma rat_cast_re (q : ℚ) : re (q : K) = q :=
by rw [← of_real_rat_cast, of_real_re]

@[simp, is_R_or_C_simps, norm_cast] lemma rat_cast_im (q : ℚ) : im (q : K) = 0 :=
by rw [← of_real_rat_cast, of_real_im]

/-! ### Characteristic zero -/

-- TODO: I think this can be instance, because it is a `Prop`

/--
ℝ and ℂ are both of characteristic zero.

Note: This is not registered as an instance to avoid having multiple instances on ℝ and ℂ.
-/
lemma char_zero_R_or_C : char_zero K :=
char_zero_of_inj_zero $ λ n h,
by rwa [← of_real_nat_cast, of_real_eq_zero, nat.cast_eq_zero] at h

theorem re_eq_add_conj (z : K) : ↑(re z) = (z + conj z) / 2 :=
begin
  haveI : char_zero K := char_zero_R_or_C,
  rw [add_conj, mul_div_cancel_left ((re z):K) two_ne_zero'],
end

theorem im_eq_conj_sub (z : K) : ↑(im z) = I * (conj z - z) / 2 :=
begin
  rw [← neg_inj, ← of_real_neg, ← I_mul_re, re_eq_add_conj],
  simp only [mul_add, sub_eq_add_neg, neg_div', neg_mul_eq_neg_mul_symm, conj_I,
             mul_neg_eq_neg_mul_symm, neg_add_rev, neg_neg, ring_equiv.map_mul]
end

/-! ### Absolute value -/

/-- The complex absolute value function, defined as the square root of the norm squared. -/
@[pp_nodot] noncomputable def abs (z : K) : ℝ := (norm_sq z).sqrt

local notation `abs'` := has_abs.abs
local notation `absK` := @abs K _

@[simp, norm_cast] lemma abs_of_real (r : ℝ) : absK r = abs' r :=
by simp only [abs, norm_sq, real.sqrt_mul_self_eq_abs, add_zero, of_real_im,
              monoid_with_zero_hom.coe_mk, of_real_re, mul_zero]

lemma norm_eq_abs (z : K) : ∥z∥ = absK z :=
by simp only [abs, norm_sq_eq_def', norm_nonneg, real.sqrt_sq]

@[is_R_or_C_simps, norm_cast]
lemma norm_of_real (z : ℝ) : ∥(z : K)∥ = ∥z∥ :=
by { rw [is_R_or_C.norm_eq_abs, is_R_or_C.abs_of_real, real.norm_eq_abs] }

lemma abs_of_nonneg {r : ℝ} (h : 0 ≤ r) : absK r = r :=
(abs_of_real _).trans (abs_of_nonneg h)

lemma norm_of_nonneg {r : ℝ} (r_nn : 0 ≤ r) : ∥(r : K)∥ = r :=
by { rw norm_of_real, exact abs_eq_self.mpr r_nn, }

lemma abs_of_nat (n : ℕ) : absK n = n :=
by { rw [← of_real_nat_cast], exact abs_of_nonneg (nat.cast_nonneg n) }

lemma mul_self_abs (z : K) : abs z * abs z = norm_sq z :=
real.mul_self_sqrt (norm_sq_nonneg _)

@[simp, is_R_or_C_simps] lemma abs_zero : absK 0 = 0 := by simp only [abs, real.sqrt_zero, map_zero]
@[simp, is_R_or_C_simps] lemma abs_one : absK 1 = 1 := by simp only [abs, map_one, real.sqrt_one]

@[simp, is_R_or_C_simps] lemma abs_two : absK 2 = 2 :=
calc absK 2 = absK (2 : ℝ) : by rw [of_real_bit0, of_real_one]
... = (2 : ℝ) : abs_of_nonneg (by norm_num)

lemma abs_nonneg (z : K) : 0 ≤ absK z :=
real.sqrt_nonneg _

@[simp, is_R_or_C_simps] lemma abs_eq_zero {z : K} : absK z = 0 ↔ z = 0 :=
(real.sqrt_eq_zero $ norm_sq_nonneg _).trans norm_sq_eq_zero

lemma abs_ne_zero {z : K} : abs z ≠ 0 ↔ z ≠ 0 :=
not_congr abs_eq_zero

@[is_R_or_C_simps] lemma abs_conj (z : K) : abs (conj z) = abs z :=
by simp only [abs, norm_sq_conj]

@[is_R_or_C_simps] lemma abs_mul (z w : K) : abs (z * w) = abs z * abs w :=
by rw [abs, norm_sq_mul, real.sqrt_mul (norm_sq_nonneg _)]; refl

lemma abs_re_le_abs (z : K) : abs' (re z) ≤ abs z :=
by rw [mul_self_le_mul_self_iff (_root_.abs_nonneg (re z)) (abs_nonneg _),
       abs_mul_abs_self, mul_self_abs];
   apply re_sq_le_norm_sq

lemma abs_im_le_abs (z : K) : abs' (im z) ≤ abs z :=
by rw [mul_self_le_mul_self_iff (_root_.abs_nonneg (im z)) (abs_nonneg _),
       abs_mul_abs_self, mul_self_abs];
   apply im_sq_le_norm_sq

lemma norm_re_le_norm (z : K) : ∥re z∥ ≤ ∥z∥ :=
by { rw [is_R_or_C.norm_eq_abs, real.norm_eq_abs], exact is_R_or_C.abs_re_le_abs _, }

lemma norm_im_le_norm (z : K) : ∥im z∥ ≤ ∥z∥ :=
by { rw [is_R_or_C.norm_eq_abs, real.norm_eq_abs], exact is_R_or_C.abs_im_le_abs _, }

lemma re_le_abs (z : K) : re z ≤ abs z :=
(abs_le.1 (abs_re_le_abs _)).2

lemma im_le_abs (z : K) : im z ≤ abs z :=
(abs_le.1 (abs_im_le_abs _)).2

lemma im_eq_zero_of_le {a : K} (h : abs a ≤ re a) : im a = 0 :=
begin
  rw ← zero_eq_mul_self,
  have : re a * re a = re a * re a + im a * im a,
  { convert is_R_or_C.mul_self_abs a;
    linarith [re_le_abs a] },
  linarith
end

lemma re_eq_self_of_le {a : K} (h : abs a ≤ re a) : (re a : K) = a :=
by { rw ← re_add_im a, simp only [im_eq_zero_of_le h, add_zero, zero_mul] with is_R_or_C_simps }

lemma abs_add (z w : K) : abs (z + w) ≤ abs z + abs w :=
(mul_self_le_mul_self_iff (abs_nonneg _)
  (add_nonneg (abs_nonneg _) (abs_nonneg _))).2 $
begin
  rw [mul_self_abs, add_mul_self_eq, mul_self_abs, mul_self_abs,
      add_right_comm, norm_sq_add, add_le_add_iff_left,
      mul_assoc, mul_le_mul_left (@zero_lt_two ℝ _ _)],
  simpa [-mul_re] with is_R_or_C_simps using re_le_abs (z * conj w)
end

instance : is_absolute_value absK :=
{ abv_nonneg  := abs_nonneg,
  abv_eq_zero := λ _, abs_eq_zero,
  abv_add     := abs_add,
  abv_mul     := abs_mul }
open is_absolute_value

@[simp, is_R_or_C_simps] lemma abs_abs (z : K) : abs' (abs z) = abs z :=
_root_.abs_of_nonneg (abs_nonneg _)

@[simp, is_R_or_C_simps] lemma abs_pos {z : K} : 0 < abs z ↔ z ≠ 0 := abv_pos abs
@[simp, is_R_or_C_simps] lemma abs_neg : ∀ z : K, abs (-z) = abs z := abv_neg abs
lemma abs_sub : ∀ z w : K, abs (z - w) = abs (w - z) := abv_sub abs
lemma abs_sub_le : ∀ a b c : K, abs (a - c) ≤ abs (a - b) + abs (b - c) := abv_sub_le abs
@[is_R_or_C_simps] theorem abs_inv : ∀ z : K, abs z⁻¹ = (abs z)⁻¹ := abv_inv abs
@[is_R_or_C_simps] theorem abs_div : ∀ z w : K, abs (z / w) = abs z / abs w := abv_div abs

lemma abs_abs_sub_le_abs_sub : ∀ z w : K, abs' (abs z - abs w) ≤ abs (z - w) :=
abs_abv_sub_le_abv_sub abs

lemma abs_re_div_abs_le_one (z : K) : abs' (re z / abs z) ≤ 1 :=
begin
  by_cases hz : z = 0,
  { simp [hz, zero_le_one] },
  { simp_rw [_root_.abs_div, abs_abs, div_le_iff (abs_pos.2 hz), one_mul, abs_re_le_abs] }
end

lemma abs_im_div_abs_le_one (z : K) : abs' (im z / abs z) ≤ 1 :=
begin
  by_cases hz : z = 0,
  { simp [hz, zero_le_one] },
  { simp_rw [_root_.abs_div, abs_abs, div_le_iff (abs_pos.2 hz), one_mul, abs_im_le_abs] }
end

@[simp, is_R_or_C_simps, norm_cast] lemma abs_cast_nat (n : ℕ) : abs (n : K) = n :=
by rw [← of_real_nat_cast, abs_of_nonneg (nat.cast_nonneg n)]

lemma norm_sq_eq_abs (x : K) : norm_sq x = abs x ^ 2 :=
by rw [abs, sq, real.mul_self_sqrt (norm_sq_nonneg _)]

lemma re_eq_abs_of_mul_conj (x : K) : re (x * (conj x)) = abs (x * (conj x)) :=
by rw [mul_conj, of_real_re, abs_of_real, norm_sq_eq_abs, sq, _root_.abs_mul, abs_abs]

lemma abs_sq_re_add_conj (x : K) : (abs (x + conj x))^2 = (re (x + conj x))^2 :=
by simp only [sq, ←norm_sq_eq_abs, norm_sq, map_add, add_zero, monoid_with_zero_hom.coe_mk,
              add_right_neg, mul_zero] with is_R_or_C_simps

lemma abs_sq_re_add_conj' (x : K) : (abs (conj x + x))^2 = (re (conj x + x))^2 :=
by simp only [sq, ←norm_sq_eq_abs, norm_sq, map_add, add_zero, monoid_with_zero_hom.coe_mk,
              add_left_neg, mul_zero] with is_R_or_C_simps

lemma conj_mul_eq_norm_sq_left (x : K) : conj x * x = ((norm_sq x) : K) :=
begin
  rw ext_iff,
  refine ⟨by simp only [norm_sq, neg_mul_eq_neg_mul_symm, monoid_with_zero_hom.coe_mk,
                        sub_neg_eq_add, map_add, sub_zero, mul_zero] with is_R_or_C_simps, _⟩,
  simp only [mul_comm, mul_neg_eq_neg_mul_symm, add_left_neg] with is_R_or_C_simps
end

/-! ### Cauchy sequences -/

theorem is_cau_seq_re (f : cau_seq K abs) : is_cau_seq abs' (λ n, re (f n)) :=
λ ε ε0, (f.cauchy ε0).imp $ λ i H j ij,
lt_of_le_of_lt (by simpa using abs_re_le_abs (f j - f i)) (H _ ij)

theorem is_cau_seq_im (f : cau_seq K abs) : is_cau_seq abs' (λ n, im (f n)) :=
λ ε ε0, (f.cauchy ε0).imp $ λ i H j ij,
lt_of_le_of_lt (by simpa using abs_im_le_abs (f j - f i)) (H _ ij)

/-- The real part of a K Cauchy sequence, as a real Cauchy sequence. -/
noncomputable def cau_seq_re (f : cau_seq K abs) : cau_seq ℝ abs' :=
⟨_, is_cau_seq_re f⟩

/-- The imaginary part of a K Cauchy sequence, as a real Cauchy sequence. -/
noncomputable def cau_seq_im (f : cau_seq K abs) : cau_seq ℝ abs' :=
⟨_, is_cau_seq_im f⟩

lemma is_cau_seq_abs {f : ℕ → K} (hf : is_cau_seq abs f) :
  is_cau_seq abs' (abs ∘ f) :=
λ ε ε0, let ⟨i, hi⟩ := hf ε ε0 in
⟨i, λ j hj, lt_of_le_of_lt (abs_abs_sub_le_abs_sub _ _) (hi j hj)⟩

@[simp, is_R_or_C_simps, norm_cast, priority 900]
lemma of_real_prod {α : Type*} (s : finset α) (f : α → ℝ) :
  ((∏ i in s, f i : ℝ) : K) = ∏ i in s, (f i : K) :=
ring_hom.map_prod _ _ _

@[simp, is_R_or_C_simps, norm_cast, priority 900]
lemma of_real_sum {α : Type*} (s : finset α) (f : α → ℝ) :
  ((∑ i in s, f i : ℝ) : K) = ∑ i in s, (f i : K) :=
ring_hom.map_sum _ _ _

@[simp, is_R_or_C_simps, norm_cast] lemma of_real_finsupp_sum
  {α M : Type*} [has_zero M] (f : α →₀ M) (g : α → M → ℝ) :
  ((f.sum (λ a b, g a b) : ℝ) : K) = f.sum (λ a b, ((g a b) : K)) :=
ring_hom.map_finsupp_sum _ f g

@[simp, is_R_or_C_simps, norm_cast] lemma of_real_finsupp_prod
  {α M : Type*} [has_zero M] (f : α →₀ M) (g : α → M → ℝ) :
  ((f.prod (λ a b, g a b) : ℝ) : K) = f.prod (λ a b, ((g a b) : K)) :=
ring_hom.map_finsupp_prod _ f g

end is_R_or_C

namespace finite_dimensional
variables {K : Type*} [is_R_or_C K]

open_locale classical
open is_R_or_C

/-- This instance generates a type-class problem with a metavariable `?m` that should satisfy
`is_R_or_C ?m`. Since this can only be satisfied by `ℝ` or `ℂ`, this does not cause problems. -/
library_note "is_R_or_C instance"

/-- An `is_R_or_C` field is finite-dimensional over `ℝ`, since it is spanned by `{1, I}`. -/
@[nolint dangerous_instance] instance is_R_or_C_to_real : finite_dimensional ℝ K :=
⟨⟨{1, I},
  begin
    rw eq_top_iff,
    intros a _,
    rw [finset.coe_insert, finset.coe_singleton, submodule.mem_span_insert],
    refine ⟨re a, (im a) • I, _, _⟩,
    { rw submodule.mem_span_singleton,
      use im a },
    simp [re_add_im a, algebra.smul_def, algebra_map_eq_of_real]
  end⟩⟩

variables (K) (E : Type*) [normed_group E] [normed_space K E]

/-- A finite dimensional vector space Over an `is_R_or_C` is a proper metric space.

This is not an instance because it would cause a search for `finite_dimensional ?x E` before
`is_R_or_C ?x`. -/
lemma proper_is_R_or_C [finite_dimensional K E] : proper_space E :=
begin
  letI : normed_space ℝ E := restrict_scalars.normed_space ℝ K E,
  letI : finite_dimensional ℝ E := finite_dimensional.trans ℝ K E,
  apply_instance
end

variable {E}

instance is_R_or_C.proper_space_span_singleton (x : E) : proper_space (K ∙ x) :=
proper_is_R_or_C K (K ∙ x)

end finite_dimensional

section instances

noncomputable instance real.is_R_or_C : is_R_or_C ℝ :=
{ re := add_monoid_hom.id ℝ,
  im := 0,
  I := 0,
  I_re_ax := by simp only [add_monoid_hom.map_zero],
  I_mul_I_ax := or.intro_left _ rfl,
  re_add_im_ax := λ z, by simp only [add_zero, mul_zero, algebra.id.map_eq_id, ring_hom.id_apply,
                                     add_monoid_hom.id_apply],
  of_real_re_ax := λ r, by simp only [add_monoid_hom.id_apply, algebra.id.map_eq_self],
  of_real_im_ax := λ r, by simp only [add_monoid_hom.zero_apply],
  mul_re_ax := λ z w,
    by simp only [sub_zero, mul_zero, add_monoid_hom.zero_apply, add_monoid_hom.id_apply],
  mul_im_ax := λ z w, by simp only [add_zero, zero_mul, mul_zero, add_monoid_hom.zero_apply],
  conj_re_ax := λ z, by simp only [star_ring_end_apply, star_id_of_comm],
  conj_im_ax := λ z, by simp only [neg_zero, add_monoid_hom.zero_apply],
  conj_I_ax := by simp only [ring_hom.map_zero, neg_zero],
  norm_sq_eq_def_ax := λ z, by simp only [sq, norm, ←abs_mul, abs_mul_self z, add_zero,
    mul_zero, add_monoid_hom.zero_apply, add_monoid_hom.id_apply],
  mul_im_I_ax := λ z, by simp only [mul_zero, add_monoid_hom.zero_apply],
  inv_def_ax := λ z, by simp only [star_ring_end_apply, star, sq, real.norm_eq_abs,
    abs_mul_abs_self, ←div_eq_mul_inv, algebra.id.map_eq_id, id.def, ring_hom.id_apply,
    div_self_mul_self'],
  div_I_ax := λ z, by simp only [div_zero, mul_zero, neg_zero]}

end instances

namespace is_R_or_C

open_locale complex_conjugate

section cleanup_lemmas

local notation `reR` := @is_R_or_C.re ℝ _
local notation `imR` := @is_R_or_C.im ℝ _
local notation `IR` := @is_R_or_C.I ℝ _
local notation `absR` := @is_R_or_C.abs ℝ _
local notation `norm_sqR` := @is_R_or_C.norm_sq ℝ _

@[simp, is_R_or_C_simps] lemma re_to_real {x : ℝ} : reR x = x := rfl
@[simp, is_R_or_C_simps] lemma im_to_real {x : ℝ} : imR x = 0 := rfl
@[simp, is_R_or_C_simps] lemma conj_to_real {x : ℝ} : conj x = x := rfl
@[simp, is_R_or_C_simps] lemma I_to_real : IR = 0 := rfl
@[simp, is_R_or_C_simps] lemma norm_sq_to_real {x : ℝ} : norm_sq x = x*x :=
by simp [is_R_or_C.norm_sq]
@[simp, is_R_or_C_simps] lemma abs_to_real {x : ℝ} : absR x = has_abs.abs x :=
by simp [is_R_or_C.abs, abs, real.sqrt_mul_self_eq_abs]

@[simp] lemma coe_real_eq_id : @coe ℝ ℝ _ = id := rfl

end cleanup_lemmas

section linear_maps

variables {K : Type*} [is_R_or_C K]

/-- The real part in a `is_R_or_C` field, as a linear map. -/
noncomputable def re_lm : K →ₗ[ℝ] ℝ :=
{ map_smul' := smul_re,  .. re }

@[simp, is_R_or_C_simps] lemma re_lm_coe : (re_lm : K → ℝ) = re := rfl

/-- The real part in a `is_R_or_C` field, as a continuous linear map. -/
noncomputable def re_clm : K →L[ℝ] ℝ :=
linear_map.mk_continuous re_lm 1 $ by
{ simp only [norm_eq_abs, re_lm_coe, one_mul, abs_to_real], exact abs_re_le_abs, }

@[simp, is_R_or_C_simps] lemma re_clm_norm : ∥(re_clm : K →L[ℝ] ℝ)∥ = 1 :=
begin
  apply le_antisymm (linear_map.mk_continuous_norm_le _ zero_le_one _),
  convert continuous_linear_map.ratio_le_op_norm _ (1 : K),
  { simp },
  { apply_instance }
end

@[simp, is_R_or_C_simps, norm_cast] lemma re_clm_coe : ((re_clm : K →L[ℝ] ℝ) :
  K →ₗ[ℝ] ℝ) = re_lm := rfl

@[simp, is_R_or_C_simps] lemma re_clm_apply : ((re_clm : K →L[ℝ] ℝ) : K → ℝ) = re := rfl

@[continuity] lemma continuous_re : continuous (re : K → ℝ) := re_clm.continuous

/-- The imaginary part in a `is_R_or_C` field, as a linear map. -/
noncomputable def im_lm : K →ₗ[ℝ] ℝ :=
{ map_smul' := smul_im,  .. im }

@[simp, is_R_or_C_simps] lemma im_lm_coe : (im_lm : K → ℝ) = im := rfl

/-- The imaginary part in a `is_R_or_C` field, as a continuous linear map. -/
noncomputable def im_clm : K →L[ℝ] ℝ :=
linear_map.mk_continuous im_lm 1 $ by
{ simp only [norm_eq_abs, re_lm_coe, one_mul, abs_to_real], exact abs_im_le_abs, }

@[simp, is_R_or_C_simps, norm_cast] lemma im_clm_coe : ((im_clm : K →L[ℝ] ℝ) :
  K →ₗ[ℝ] ℝ) = im_lm := rfl

@[simp, is_R_or_C_simps] lemma im_clm_apply : ((im_clm : K →L[ℝ] ℝ) : K → ℝ) = im := rfl

@[continuity] lemma continuous_im : continuous (im : K → ℝ) := im_clm.continuous

/-- Conjugate as an `ℝ`-algebra equivalence -/
noncomputable def conj_ae : K ≃ₐ[ℝ] K :=
{ inv_fun := conj,
  left_inv := conj_conj,
  right_inv := conj_conj,
  commutes' := conj_of_real,
  .. conj }

@[simp, is_R_or_C_simps] lemma conj_ae_coe : (conj_ae : K → K) = conj := rfl

/-- Conjugate as a linear isometry -/
noncomputable def conj_lie : K ≃ₗᵢ[ℝ] K :=
⟨conj_ae.to_linear_equiv, λ z, by simp [norm_eq_abs] with is_R_or_C_simps⟩

@[simp, is_R_or_C_simps] lemma conj_lie_apply : (conj_lie : K → K) = conj := rfl

/-- Conjugate as a continuous linear equivalence -/
noncomputable def conj_cle : K ≃L[ℝ] K := @conj_lie K _

@[simp, is_R_or_C_simps] lemma conj_cle_coe :
  (@conj_cle K _).to_linear_equiv = conj_ae.to_linear_equiv := rfl

@[simp, is_R_or_C_simps] lemma conj_cle_apply : (conj_cle : K → K) = conj := rfl

@[simp, is_R_or_C_simps] lemma conj_cle_norm : ∥(@conj_cle K _ : K →L[ℝ] K)∥ = 1 :=
(@conj_lie K _).to_linear_isometry.norm_to_continuous_linear_map

@[continuity] lemma continuous_conj : continuous (conj : K → K) := conj_lie.continuous

/-- The `ℝ → K` coercion, as a linear map -/
noncomputable def of_real_am : ℝ →ₐ[ℝ] K := algebra.of_id ℝ K

@[simp, is_R_or_C_simps] lemma of_real_am_coe : (of_real_am : ℝ → K) = coe := rfl

/-- The ℝ → K coercion, as a linear isometry -/
noncomputable def of_real_li : ℝ →ₗᵢ[ℝ] K :=
{ to_linear_map := of_real_am.to_linear_map, norm_map' := by simp [norm_eq_abs] }

@[simp, is_R_or_C_simps] lemma of_real_li_apply : (of_real_li : ℝ → K) = coe := rfl

/-- The `ℝ → K` coercion, as a continuous linear map -/
noncomputable def of_real_clm : ℝ →L[ℝ] K := of_real_li.to_continuous_linear_map

@[simp, is_R_or_C_simps] lemma of_real_clm_coe :
  ((@of_real_clm K _) : ℝ →ₗ[ℝ] K) = of_real_am.to_linear_map := rfl

@[simp, is_R_or_C_simps] lemma of_real_clm_apply : (of_real_clm : ℝ → K) = coe := rfl

@[simp, is_R_or_C_simps] lemma of_real_clm_norm : ∥(of_real_clm : ℝ →L[ℝ] K)∥ = 1 :=
linear_isometry.norm_to_continuous_linear_map of_real_li

@[continuity] lemma continuous_of_real : continuous (coe : ℝ → K) := of_real_li.continuous

end linear_maps

end is_R_or_C<|MERGE_RESOLUTION|>--- conflicted
+++ resolved
@@ -196,13 +196,13 @@
 
 
 @[simp, is_R_or_C_simps] lemma conj_bit0 (z : K) : conj (bit0 z) = bit0 (conj z) :=
-by simp only [bit0, ring_equiv.map_add, eq_self_iff_true]
+by simp only [bit0, ring_hom.map_add, eq_self_iff_true]
 @[simp, is_R_or_C_simps] lemma conj_bit1 (z : K) : conj (bit1 z) = bit1 (conj z) :=
 by simp only [bit0, ext_iff, bit1_re, conj_im, eq_self_iff_true, conj_re, neg_add_rev,
               and_self, bit1_im]
 
 @[simp, is_R_or_C_simps] lemma conj_neg_I : conj (-I) = (I : K) :=
-by simp only [conj_I, ring_equiv.map_neg, eq_self_iff_true, neg_neg]
+by simp only [conj_I, ring_hom.map_neg, eq_self_iff_true, neg_neg]
 
 lemma conj_eq_re_sub_im (z : K) : conj z = re z - (im z) * I :=
 by { rw ext_iff, simp only [add_zero, I_re, of_real_im, I_im, zero_sub, zero_mul, conj_im,
@@ -412,14 +412,11 @@
 
 /-! ### Cast lemmas -/
 
-<<<<<<< HEAD
 @[simp, is_R_or_C_simps, norm_cast, priority 900] theorem of_real_nat_cast (n : ℕ) :
   ((n : ℝ) : K) = n :=
-of_real_hom.map_nat_cast n
-=======
-@[simp, norm_cast, priority 900] theorem of_real_nat_cast (n : ℕ) : ((n : ℝ) : K) = n :=
 show (algebra_map ℝ K) n = n, from map_nat_cast of_real_hom n
->>>>>>> 049d2aca
+--of_real_hom.map_nat_cast n
+--@[simp, norm_cast, priority 900] theorem of_real_nat_cast (n : ℕ) : ((n : ℝ) : K) = n :=
 
 @[simp, is_R_or_C_simps, norm_cast] lemma nat_cast_re (n : ℕ) : re (n : K) = n :=
 by rw [← of_real_nat_cast, of_real_re]
@@ -470,7 +467,7 @@
 begin
   rw [← neg_inj, ← of_real_neg, ← I_mul_re, re_eq_add_conj],
   simp only [mul_add, sub_eq_add_neg, neg_div', neg_mul_eq_neg_mul_symm, conj_I,
-             mul_neg_eq_neg_mul_symm, neg_add_rev, neg_neg, ring_equiv.map_mul]
+             mul_neg_eq_neg_mul_symm, neg_add_rev, neg_neg, ring_hom.map_mul]
 end
 
 /-! ### Absolute value -/
