--- conflicted
+++ resolved
@@ -510,7 +510,6 @@
 lemma erase_ne {i i' : ι} {f : Π₀ i, β i} (h : i' ≠ i) : (f.erase i) i' = f i' :=
 by simp [h]
 
-<<<<<<< HEAD
 lemma erase_eq_sub_single {β : ι → Type*} [Π i, add_group (β i)] (f : Π₀ i, β i) (i : ι) :
   f.erase i = f - single i (f i) :=
 begin
@@ -518,7 +517,7 @@
   rcases eq_or_ne i j with rfl|h,
   { simp },
   { simp [erase_ne h.symm, single_eq_of_ne h] }
-=======
+
 @[simp] lemma filter_ne_eq_erase (f : Π₀ i, β i) (i : ι) : f.filter (≠ i) = f.erase i :=
 begin
   ext1 j,
@@ -530,7 +529,6 @@
   rw ←filter_ne_eq_erase f i,
   congr' with j,
   exact ne_comm,
->>>>>>> fbc9e5e3
 end
 
 section update
