/-
Copyright (c) 2018 Kenny Lau. All rights reserved.
Released under Apache 2.0 license as described in the file LICENSE.
Authors: Johannes Hölzl, Kenny Lau
-/
import algebra.module.linear_map
import algebra.module.pi
import algebra.big_operators.basic
import data.set.finite

/-!
# Dependent functions with finite support

For a non-dependent version see `data/finsupp.lean`.
-/

universes u u₁ u₂ v v₁ v₂ v₃ w x y l

open_locale big_operators

variables (ι : Type u) (β : ι → Type v)

namespace dfinsupp

variable [Π i, has_zero (β i)]

structure pre : Type (max u v) :=
(to_fun : Π i, β i)
(pre_support : multiset ι)
(zero : ∀ i, i ∈ pre_support ∨ to_fun i = 0)

instance inhabited_pre : inhabited (pre ι β) :=
⟨⟨λ i, 0, ∅, λ i, or.inr rfl⟩⟩

instance : setoid (pre ι β) :=
{ r := λ x y, ∀ i, x.to_fun i = y.to_fun i,
  iseqv := ⟨λ f i, rfl, λ f g H i, (H i).symm,
    λ f g h H1 H2 i, (H1 i).trans (H2 i)⟩ }

end dfinsupp

variable {ι}
/-- A dependent function `Π i, β i` with finite support. -/
@[reducible]
def dfinsupp [Π i, has_zero (β i)] : Type* :=
quotient (dfinsupp.pre.setoid ι β)
variable {β}

notation `Π₀` binders `, ` r:(scoped f, dfinsupp f) := r
infix ` →ₚ `:25 := dfinsupp

namespace dfinsupp

section basic
variables [Π i, has_zero (β i)]
variables {β₁ : ι → Type v₁} {β₂ : ι → Type v₂}
variables [Π i, has_zero (β₁ i)] [Π i, has_zero (β₂ i)]

instance : has_coe_to_fun (Π₀ i, β i) :=
⟨λ _, Π i, β i, λ f, quotient.lift_on f pre.to_fun $ λ _ _, funext⟩

instance : has_zero (Π₀ i, β i) := ⟨⟦⟨λ i, 0, ∅, λ i, or.inr rfl⟩⟧⟩
instance : inhabited (Π₀ i, β i) := ⟨0⟩

@[simp] lemma zero_apply (i : ι) : (0 : Π₀ i, β i) i = 0 := rfl

@[ext] lemma ext {f g : Π₀ i, β i} (H : ∀ i, f i = g i) : f = g :=
quotient.induction_on₂ f g (λ _ _ H, quotient.sound H) H

/-- The composition of `f : β₁ → β₂` and `g : Π₀ i, β₁ i` is
  `map_range f hf g : Π₀ i, β₂ i`, well defined when `f 0 = 0`. -/
def map_range (f : Π i, β₁ i → β₂ i) (hf : ∀ i, f i 0 = 0) (g : Π₀ i, β₁ i) : Π₀ i, β₂ i :=
quotient.lift_on g (λ x, ⟦(⟨λ i, f i (x.1 i), x.2,
  λ i, or.cases_on (x.3 i) or.inl $ λ H, or.inr $ by rw [H, hf]⟩ : pre ι β₂)⟧) $ λ x y H,
quotient.sound $ λ i, by simp only [H i]

@[simp] lemma map_range_apply
  (f : Π i, β₁ i → β₂ i) (hf : ∀ i, f i 0 = 0) (g : Π₀ i, β₁ i) (i : ι) :
  map_range f hf g i = f i (g i) :=
quotient.induction_on g $ λ x, rfl

/-- Let `f i` be a binary operation `β₁ i → β₂ i → β i` such that `f i 0 0 = 0`.
Then `zip_with f hf` is a binary operation `Π₀ i, β₁ i → Π₀ i, β₂ i → Π₀ i, β i`. -/
def zip_with (f : Π i, β₁ i → β₂ i → β i) (hf : ∀ i, f i 0 0 = 0)
  (g₁ : Π₀ i, β₁ i) (g₂ : Π₀ i, β₂ i) : (Π₀ i, β i) :=
begin
  refine quotient.lift_on₂ g₁ g₂ (λ x y, ⟦(⟨λ i, f i (x.1 i) (y.1 i), x.2 + y.2,
    λ i, _⟩ : pre ι β)⟧) _,
  { cases x.3 i with h1 h1,
    { left, rw multiset.mem_add, left, exact h1 },
    cases y.3 i with h2 h2,
    { left, rw multiset.mem_add, right, exact h2 },
    right, rw [h1, h2, hf] },
  exact λ x₁ x₂ y₁ y₂ H1 H2, quotient.sound $ λ i, by simp only [H1 i, H2 i]
end

@[simp] lemma zip_with_apply
  (f : Π i, β₁ i → β₂ i → β i) (hf : ∀ i, f i 0 0 = 0) (g₁ : Π₀ i, β₁ i) (g₂ : Π₀ i, β₂ i) (i : ι) :
  zip_with f hf g₁ g₂ i = f i (g₁ i) (g₂ i) :=
quotient.induction_on₂ g₁ g₂ $ λ _ _, rfl

end basic

section algebra

instance [Π i, add_monoid (β i)] : has_add (Π₀ i, β i) :=
⟨zip_with (λ _, (+)) (λ _, add_zero 0)⟩

@[simp] lemma add_apply [Π i, add_monoid (β i)] (g₁ g₂ : Π₀ i, β i) (i : ι) :
  (g₁ + g₂) i = g₁ i + g₂ i :=
zip_with_apply _ _ g₁ g₂ i

instance [Π i, add_monoid (β i)] : add_monoid (Π₀ i, β i) :=
{ add_monoid .
  zero      := 0,
  add       := (+),
  add_assoc := λ f g h, ext $ λ i, by simp only [add_apply, add_assoc],
  zero_add  := λ f, ext $ λ i, by simp only [add_apply, zero_apply, zero_add],
  add_zero  := λ f, ext $ λ i, by simp only [add_apply, zero_apply, add_zero] }

instance is_add_monoid_hom [Π i, add_monoid (β i)] {i : ι} :
  is_add_monoid_hom (λ g : Π₀ i : ι, β i, g i) :=
{ map_add := λ f g, add_apply f g i, map_zero := zero_apply i }

instance [Π i, add_group (β i)] : has_neg (Π₀ i, β i) :=
⟨λ f, f.map_range (λ _, has_neg.neg) (λ _, neg_zero)⟩

instance [Π i, add_comm_monoid (β i)] : add_comm_monoid (Π₀ i, β i) :=
{ add_comm := λ f g, ext $ λ i, by simp only [add_apply, add_comm],
  .. dfinsupp.add_monoid }

@[simp] lemma neg_apply [Π i, add_group (β i)] (g : Π₀ i, β i) (i : ι) : (- g) i = - g i :=
map_range_apply _ _ g i

instance [Π i, add_group (β i)] : add_group (Π₀ i, β i) :=
{ add_left_neg := λ f, ext $ λ i, by simp only [add_apply, neg_apply, zero_apply, add_left_neg],
  .. dfinsupp.add_monoid,
  .. (infer_instance : has_neg (Π₀ i, β i)) }

@[simp] lemma sub_apply [Π i, add_group (β i)] (g₁ g₂ : Π₀ i, β i) (i : ι) :
  (g₁ - g₂) i = g₁ i - g₂ i :=
by rw [sub_eq_add_neg]; simp [sub_eq_add_neg]

instance [Π i, add_comm_group (β i)] : add_comm_group (Π₀ i, β i) :=
{ add_comm := λ f g, ext $ λ i, by simp only [add_apply, add_comm],
  ..dfinsupp.add_group }

/-- Dependent functions with finite support inherit a semiring action from an action on each
coordinate. -/
<<<<<<< HEAD
def to_has_scalar {γ : Type w} [semiring γ] [Π i, add_comm_monoid (β i)] [Π i, semimodule γ (β i)] :
=======
instance {γ : Type w} [semiring γ] [Π i, add_comm_monoid (β i)] [Π i, semimodule γ (β i)] :
>>>>>>> 6e301c75
  has_scalar γ (Π₀ i, β i) :=
⟨λc v, v.map_range (λ _, (•) c) (λ _, smul_zero _)⟩

@[simp] lemma smul_apply {γ : Type w} [semiring γ] [Π i, add_comm_monoid (β i)]
<<<<<<< HEAD
  [Π i, semimodule γ (β i)] {i : ι} {b : γ} {v : Π₀ i, β i} :
=======
  [Π i, semimodule γ (β i)] (b : γ) (v : Π₀ i, β i) (i : ι) :
>>>>>>> 6e301c75
  (b • v) i = b • (v i) :=
map_range_apply _ _ v i

/-- Dependent functions with finite support inherit a semimodule structure from such a structure on
each coordinate. -/
<<<<<<< HEAD
def to_semimodule {γ : Type w} [semiring γ] [Π i, add_comm_monoid (β i)] [Π i, semimodule γ (β i)] :
  semimodule γ (Π₀ i, β i) :=
{ one_smul := λ x, ext $ λ i, by simp only [smul_apply, one_smul],
  mul_smul := λ r s x, ext $ λ i, by simp only [smul_apply, smul_smul],
=======
instance {γ : Type w} [semiring γ] [Π i, add_comm_monoid (β i)] [Π i, semimodule γ (β i)] :
  semimodule γ (Π₀ i, β i) :=
{ smul_zero := λ c, ext $ λ i, by simp only [smul_apply, smul_zero, zero_apply],
  zero_smul := λ c, ext $ λ i, by simp only [smul_apply, zero_smul, zero_apply],
>>>>>>> 6e301c75
  smul_add := λ c x y, ext $ λ i, by simp only [add_apply, smul_apply, smul_add],
  smul_zero := λ x, ext $ λ i, by {simp only [smul_apply, smul_zero, zero_apply]},
  add_smul := λ c x y, ext $ λ i, by simp only [add_apply, smul_apply, add_smul],
  zero_smul := λ x, ext $ λ i, by {simp only [smul_apply, zero_smul, zero_apply]},
  .. (infer_instance : has_scalar γ (Π₀ i, β i))}

end algebra

section filter_and_subtype_domain

/-- `filter p f` is the function which is `f i` if `p i` is true and 0 otherwise. -/
def filter [Π i, has_zero (β i)] (p : ι → Prop) [decidable_pred p] (f : Π₀ i, β i) : Π₀ i, β i :=
quotient.lift_on f (λ x, ⟦(⟨λ i, if p i then x.1 i else 0, x.2,
  λ i, or.cases_on (x.3 i) or.inl $ λ H, or.inr $ by rw [H, if_t_t]⟩ : pre ι β)⟧) $ λ x y H,
quotient.sound $ λ i, by simp only [H i]

@[simp] lemma filter_apply [Π i, has_zero (β i)]
  (p : ι → Prop) [decidable_pred p] (i : ι) (f : Π₀ i, β i) :
  f.filter p i = if p i then f i else 0 :=
quotient.induction_on f $ λ x, rfl

lemma filter_apply_pos [Π i, has_zero (β i)]
  {p : ι → Prop} [decidable_pred p] (f : Π₀ i, β i) {i : ι} (h : p i) :
  f.filter p i = f i :=
by simp only [filter_apply, if_pos h]

lemma filter_apply_neg [Π i, has_zero (β i)]
  {p : ι → Prop} [decidable_pred p] (f : Π₀ i, β i) {i : ι} (h : ¬ p i) :
  f.filter p i = 0 :=
by simp only [filter_apply, if_neg h]

lemma filter_pos_add_filter_neg [Π i, add_monoid (β i)] (f : Π₀ i, β i)
  (p : ι → Prop) [decidable_pred p] :
  f.filter p + f.filter (λi, ¬ p i) = f :=
ext $ λ i, by simp only [add_apply, filter_apply]; split_ifs; simp only [add_zero, zero_add]

/-- `subtype_domain p f` is the restriction of the finitely supported function
  `f` to the subtype `p`. -/
def subtype_domain [Π i, has_zero (β i)] (p : ι → Prop) [decidable_pred p]
  (f : Π₀ i, β i) : Π₀ i : subtype p, β i :=
begin
  fapply quotient.lift_on f,
  { intro x,
    refine ⟦⟨λ i, x.1 (i : ι),
      (x.2.filter p).attach.map $ λ j, ⟨j, (multiset.mem_filter.1 j.2).2⟩, _⟩⟧,
    refine λ i, or.cases_on (x.3 i) (λ H, _) or.inr,
    left, rw multiset.mem_map, refine ⟨⟨i, multiset.mem_filter.2 ⟨H, i.2⟩⟩, _, subtype.eta _ _⟩,
    apply multiset.mem_attach },
  intros x y H,
  exact quotient.sound (λ i, H i)
end

@[simp] lemma subtype_domain_zero [Π i, has_zero (β i)] {p : ι → Prop} [decidable_pred p] :
  subtype_domain p (0 : Π₀ i, β i) = 0 :=
rfl

@[simp] lemma subtype_domain_apply [Π i, has_zero (β i)] {p : ι → Prop} [decidable_pred p]
  {i : subtype p} {v : Π₀ i, β i} :
  (subtype_domain p v) i = v i :=
quotient.induction_on v $ λ x, rfl

@[simp] lemma subtype_domain_add [Π i, add_monoid (β i)] {p : ι → Prop} [decidable_pred p]
  {v v' : Π₀ i, β i} :
  (v + v').subtype_domain p = v.subtype_domain p + v'.subtype_domain p :=
ext $ λ i, by simp only [add_apply, subtype_domain_apply]

instance subtype_domain.is_add_monoid_hom [Π i, add_monoid (β i)]
  {p : ι → Prop} [decidable_pred p] :
  is_add_monoid_hom (subtype_domain p : (Π₀ i : ι, β i) → Π₀ i : subtype p, β i) :=
{ map_add := λ _ _, subtype_domain_add, map_zero := subtype_domain_zero }

@[simp]
lemma subtype_domain_neg [Π i, add_group (β i)] {p : ι → Prop} [decidable_pred p] {v : Π₀ i, β i} :
  (- v).subtype_domain p = - v.subtype_domain p :=
ext $ λ i, by simp only [neg_apply, subtype_domain_apply]

@[simp] lemma subtype_domain_sub [Π i, add_group (β i)] {p : ι → Prop} [decidable_pred p]
  {v v' : Π₀ i, β i} :
  (v - v').subtype_domain p = v.subtype_domain p - v'.subtype_domain p :=
ext $ λ i, by simp only [sub_apply, subtype_domain_apply]

end filter_and_subtype_domain


variable [dec : decidable_eq ι]
include dec

section basic
variable [Π i, has_zero (β i)]

omit dec
lemma finite_supp (f : Π₀ i, β i) : set.finite {i | f i ≠ 0} :=
begin
  classical,
  exact quotient.induction_on f (λ x, x.2.to_finset.finite_to_set.subset (λ i H,
    multiset.mem_to_finset.2 ((x.3 i).resolve_right H)))
end
include dec

/-- Create an element of `Π₀ i, β i` from a finset `s` and a function `x`
defined on this `finset`. -/
def mk (s : finset ι) (x : Π i : (↑s : set ι), β (i : ι)) : Π₀ i, β i :=
⟦⟨λ i, if H : i ∈ s then x ⟨i, H⟩ else 0, s.1,
λ i, if H : i ∈ s then or.inl H else or.inr $ dif_neg H⟩⟧

@[simp] lemma mk_apply {s : finset ι} {x : Π i : (↑s : set ι), β i} {i : ι} :
  (mk s x : Π i, β i) i = if H : i ∈ s then x ⟨i, H⟩ else 0 :=
rfl

theorem mk_injective (s : finset ι) : function.injective (@mk ι β _ _ s) :=
begin
  intros x y H,
  ext i,
  have h1 : (mk s x : Π i, β i) i = (mk s y : Π i, β i) i, {rw H},
  cases i with i hi,
  change i ∈ s at hi,
  dsimp only [mk_apply, subtype.coe_mk] at h1,
  simpa only [dif_pos hi] using h1
end

/-- The function `single i b : Π₀ i, β i` sends `i` to `b`
and all other points to `0`. -/
def single (i : ι) (b : β i) : Π₀ i, β i :=
mk {i} $ λ j, eq.rec_on (finset.mem_singleton.1 j.prop).symm b

@[simp] lemma single_apply {i i' b} :
  (single i b : Π₀ i, β i) i' = (if h : i = i' then eq.rec_on h b else 0) :=
begin
  dsimp only [single],
  by_cases h : i = i',
  { have h1 : i' ∈ ({i} : finset ι) := finset.mem_singleton.2 h.symm,
    simp only [mk_apply, dif_pos h, dif_pos h1], refl },
  { have h1 : i' ∉ ({i} : finset ι) := finset.not_mem_singleton.2 (ne.symm h),
    simp only [mk_apply, dif_neg h, dif_neg h1] }
end

@[simp] lemma single_zero {i} : (single i 0 : Π₀ i, β i) = 0 :=
quotient.sound $ λ j, if H : j ∈ ({i} : finset _)
then by dsimp only; rw [dif_pos H]; cases finset.mem_singleton.1 H; refl
else dif_neg H

@[simp] lemma single_eq_same {i b} : (single i b : Π₀ i, β i) i = b :=
by simp only [single_apply, dif_pos rfl]

lemma single_eq_of_ne {i i' b} (h : i ≠ i') : (single i b : Π₀ i, β i) i' = 0 :=
by simp only [single_apply, dif_neg h]

lemma single_injective {i} : function.injective (single i : β i → Π₀ i, β i) :=
λ x y H, congr_fun (mk_injective _ H) ⟨i, by simp⟩

/-- Like `finsupp.single_eq_single_iff`, but with a `heq` due to dependent types -/
lemma single_eq_single_iff (i j : ι) (xi : β i) (xj : β j) :
  dfinsupp.single i xi = dfinsupp.single j xj ↔ i = j ∧ xi == xj ∨ xi = 0 ∧ xj = 0 :=
begin
  split,
  { intro h,
    by_cases hij : i = j,
    { subst hij,
      exact or.inl ⟨rfl, heq_of_eq (dfinsupp.single_injective h)⟩, },
    { have h_coe : ⇑(dfinsupp.single i xi) = dfinsupp.single j xj := congr_arg coe_fn h,
      have hci := congr_fun h_coe i,
      have hcj := congr_fun h_coe j,
      rw dfinsupp.single_eq_same at hci hcj,
      rw dfinsupp.single_eq_of_ne (ne.symm hij) at hci,
      rw dfinsupp.single_eq_of_ne (hij) at hcj,
      exact or.inr ⟨hci, hcj.symm⟩, }, },
  { rintros (⟨hi, hxi⟩ | ⟨hi, hj⟩),
    { subst hi,
      rw eq_of_heq hxi, },
    { rw [hi, hj, dfinsupp.single_zero, dfinsupp.single_zero], }, },
end

/-- Redefine `f i` to be `0`. -/
def erase (i : ι) (f : Π₀ i, β i) : Π₀ i, β i :=
quotient.lift_on f (λ x, ⟦(⟨λ j, if j = i then 0 else x.1 j, x.2,
λ j, or.cases_on (x.3 j) or.inl $ λ H, or.inr $ by simp only [H, if_t_t]⟩ : pre ι β)⟧) $ λ x y H,
quotient.sound $ λ j, if h : j = i then by simp only [if_pos h]
else by simp only [if_neg h, H j]

@[simp] lemma erase_apply {i j : ι} {f : Π₀ i, β i} :
  (f.erase i) j = if j = i then 0 else f j :=
quotient.induction_on f $ λ x, rfl

@[simp] lemma erase_same {i : ι} {f : Π₀ i, β i} : (f.erase i) i = 0 :=
by simp

lemma erase_ne {i i' : ι} {f : Π₀ i, β i} (h : i' ≠ i) : (f.erase i) i' = f i' :=
by simp [h]

end basic

section add_monoid

variable [Π i, add_monoid (β i)]

@[simp] lemma single_add {i : ι} {b₁ b₂ : β i} : single i (b₁ + b₂) = single i b₁ + single i b₂ :=
ext $ assume i',
begin
  by_cases h : i = i',
  { subst h, simp only [add_apply, single_eq_same] },
  { simp only [add_apply, single_eq_of_ne h, zero_add] }
end

variables (β)

/-- `dfinsupp.single` as an `add_monoid_hom`. -/
@[simps] def single_add_hom (i : ι) : β i →+ Π₀ i, β i :=
{ to_fun := single i, map_zero' := single_zero, map_add' := λ _ _, single_add }

variables {β}

lemma single_add_erase {i : ι} {f : Π₀ i, β i} : single i (f i) + f.erase i = f :=
ext $ λ i',
if h : i = i'
then by subst h; simp only [add_apply, single_apply, erase_apply, dif_pos rfl, if_pos, add_zero]
else by simp only [add_apply, single_apply, erase_apply, dif_neg h, if_neg (ne.symm h), zero_add]

lemma erase_add_single {i : ι} {f : Π₀ i, β i} : f.erase i + single i (f i) = f :=
ext $ λ i',
if h : i = i'
then by subst h; simp only [add_apply, single_apply, erase_apply, dif_pos rfl, if_pos, zero_add]
else by simp only [add_apply, single_apply, erase_apply, dif_neg h, if_neg (ne.symm h), add_zero]

protected theorem induction {p : (Π₀ i, β i) → Prop} (f : Π₀ i, β i)
  (h0 : p 0) (ha : ∀i b (f : Π₀ i, β i), f i = 0 → b ≠ 0 → p f → p (single i b + f)) :
  p f :=
begin
  refine quotient.induction_on f (λ x, _),
  cases x with f s H, revert f H,
  apply multiset.induction_on s,
  { intros f H, convert h0, ext i, exact (H i).resolve_left id },
  intros i s ih f H,
  by_cases H1 : i ∈ s,
  { have H2 : ∀ j, j ∈ s ∨ f j = 0,
    { intro j, cases H j with H2 H2,
      { cases multiset.mem_cons.1 H2 with H3 H3,
        { left, rw H3, exact H1 },
        { left, exact H3 } },
      right, exact H2 },
    have H3 : (⟦{to_fun := f, pre_support := i ::ₘ s, zero := H}⟧ : Π₀ i, β i)
      = ⟦{to_fun := f, pre_support := s, zero := H2}⟧,
    { exact quotient.sound (λ i, rfl) },
    rw H3, apply ih },
  have H2 : p (erase i ⟦{to_fun := f, pre_support := i ::ₘ s, zero := H}⟧),
  { dsimp only [erase, quotient.lift_on_beta],
    have H2 : ∀ j, j ∈ s ∨ ite (j = i) 0 (f j) = 0,
    { intro j, cases H j with H2 H2,
      { cases multiset.mem_cons.1 H2 with H3 H3,
        { right, exact if_pos H3 },
        { left, exact H3 } },
      right, split_ifs; [refl, exact H2] },
    have H3 : (⟦{to_fun := λ (j : ι), ite (j = i) 0 (f j),
         pre_support := i ::ₘ s, zero := _}⟧ : Π₀ i, β i)
      = ⟦{to_fun := λ (j : ι), ite (j = i) 0 (f j), pre_support := s, zero := H2}⟧ :=
      quotient.sound (λ i, rfl),
    rw H3, apply ih },
  have H3 : single i _ + _ = (⟦{to_fun := f, pre_support := i ::ₘ s, zero := H}⟧ : Π₀ i, β i) :=
    single_add_erase,
  rw ← H3,
  change p (single i (f i) + _),
  cases classical.em (f i = 0) with h h,
  { rw [h, single_zero, zero_add], exact H2 },
  refine ha _ _ _ _ h H2,
  rw erase_same
end

lemma induction₂ {p : (Π₀ i, β i) → Prop} (f : Π₀ i, β i)
  (h0 : p 0) (ha : ∀i b (f : Π₀ i, β i), f i = 0 → b ≠ 0 → p f → p (f + single i b)) :
  p f :=
dfinsupp.induction f h0 $ λ i b f h1 h2 h3,
have h4 : f + single i b = single i b + f,
{ ext j, by_cases H : i = j,
  { subst H, simp [h1] },
  { simp [H] } },
eq.rec_on h4 $ ha i b f h1 h2 h3

@[simp] lemma add_closure_Union_range_single :
  add_submonoid.closure (⋃ i : ι, set.range (single i : β i → (Π₀ i, β i))) = ⊤ :=
top_unique $ λ x hx, (begin
  apply dfinsupp.induction x,
  exact add_submonoid.zero_mem _,
  exact λ a b f ha hb hf, add_submonoid.add_mem _
    (add_submonoid.subset_closure $ set.mem_Union.2 ⟨a, set.mem_range_self _⟩) hf
end)

/-- If two additive homomorphisms from `Π₀ i, β i` are equal on each `single a b`, then
they are equal. -/
lemma add_hom_ext {γ : Type w} [add_monoid γ] ⦃f g : (Π₀ i, β i) →+ γ⦄
  (H : ∀ (i : ι) (y : β i), f (single i y) = g (single i y)) :
  f = g :=
begin
  refine add_monoid_hom.eq_of_eq_on_mdense add_closure_Union_range_single (λ f hf, _),
  simp only [set.mem_Union, set.mem_range] at hf,
  rcases hf with ⟨x, y, rfl⟩,
  apply H
end

/-- If two additive homomorphisms from `Π₀ i, β i` are equal on each `single a b`, then
they are equal.

We formulate this using equality of `add_monoid_hom`s so that `ext` tactic can apply a type-specific
extensionality lemma after this one.  E.g., if the fiber `M` is `ℕ` or `ℤ`, then it suffices to
verify `f (single a 1) = g (single a 1)`. -/
@[ext] lemma add_hom_ext' {γ : Type w} [add_monoid γ] ⦃f g : (Π₀ i, β i) →+ γ⦄
  (H : ∀ x, f.comp (single_add_hom β x) = g.comp (single_add_hom β x)) :
  f = g :=
add_hom_ext $ λ x, add_monoid_hom.congr_fun (H x)

end add_monoid

@[simp] lemma mk_add [Π i, add_monoid (β i)] {s : finset ι} {x y : Π i : (↑s : set ι), β i} :
  mk s (x + y) = mk s x + mk s y :=
ext $ λ i, by simp only [add_apply, mk_apply]; split_ifs; [refl, rw zero_add]

@[simp] lemma mk_zero [Π i, has_zero (β i)] {s : finset ι} :
  mk s (0 : Π i : (↑s : set ι), β i.1) = 0 :=
ext $ λ i, by simp only [mk_apply]; split_ifs; refl

@[simp] lemma mk_neg [Π i, add_group (β i)] {s : finset ι} {x : Π i : (↑s : set ι), β i.1} :
  mk s (-x) = -mk s x :=
ext $ λ i, by simp only [neg_apply, mk_apply]; split_ifs; [refl, rw neg_zero]

@[simp] lemma mk_sub [Π i, add_group (β i)] {s : finset ι} {x y : Π i : (↑s : set ι), β i.1} :
  mk s (x - y) = mk s x - mk s y :=
ext $ λ i, by simp only [sub_apply, mk_apply]; split_ifs; [refl, rw sub_zero]

instance [Π i, add_group (β i)] {s : finset ι} : is_add_group_hom (@mk ι β _ _ s) :=
{ map_add := λ _ _, mk_add }

section
<<<<<<< HEAD
local attribute [instance] to_semimodule
=======
>>>>>>> 6e301c75
variables (γ : Type w) [semiring γ] [Π i, add_comm_monoid (β i)] [Π i, semimodule γ (β i)]
include γ

@[simp] lemma mk_smul {s : finset ι} {c : γ} (x : Π i : (↑s : set ι), β i.1) :
  mk s (c • x) = c • mk s x :=
ext $ λ i, by simp only [smul_apply, mk_apply]; split_ifs; [refl, rw smul_zero]

@[simp] lemma single_smul {i : ι} {c : γ} {x : β i} :
  single i (c • x) = c • single i x :=
ext $ λ i, by simp only [smul_apply, single_apply]; split_ifs; [cases h, rw smul_zero]; refl

end

section support_basic

variables [Π i, has_zero (β i)] [Π i (x : β i), decidable (x ≠ 0)]

/-- Set `{i | f x ≠ 0}` as a `finset`. -/
def support (f : Π₀ i, β i) : finset ι :=
quotient.lift_on f (λ x, x.2.to_finset.filter $ λ i, x.1 i ≠ 0) $
begin
  intros x y Hxy,
  ext i, split,
  { intro H,
    rcases finset.mem_filter.1 H with ⟨h1, h2⟩,
    rw Hxy i at h2,
    exact finset.mem_filter.2 ⟨multiset.mem_to_finset.2 $ (y.3 i).resolve_right h2, h2⟩ },
  { intro H,
    rcases finset.mem_filter.1 H with ⟨h1, h2⟩,
    rw ← Hxy i at h2,
    exact finset.mem_filter.2 ⟨multiset.mem_to_finset.2 $ (x.3 i).resolve_right h2, h2⟩ },
end

@[simp] theorem support_mk_subset {s : finset ι} {x : Π i : (↑s : set ι), β i.1} :
  (mk s x).support ⊆ s :=
λ i H, multiset.mem_to_finset.1 (finset.mem_filter.1 H).1

@[simp] theorem mem_support_to_fun (f : Π₀ i, β i) (i) : i ∈ f.support ↔ f i ≠ 0 :=
begin
  refine quotient.induction_on f (λ x, _),
  dsimp only [support, quotient.lift_on_beta],
  rw [finset.mem_filter, multiset.mem_to_finset],
  exact and_iff_right_of_imp (x.3 i).resolve_right
end

theorem eq_mk_support (f : Π₀ i, β i) : f = mk f.support (λ i, f i) :=
begin
  change f = mk f.support (λ i, f i.1),
  ext i,
  by_cases h : f i ≠ 0; [skip, rw [not_not] at h];
    simp [h]
end

@[simp] lemma support_zero : (0 : Π₀ i, β i).support = ∅ := rfl

lemma mem_support_iff (f : Π₀ i, β i) : ∀i:ι, i ∈ f.support ↔ f i ≠ 0 :=
f.mem_support_to_fun

@[simp] lemma support_eq_empty {f : Π₀ i, β i} : f.support = ∅ ↔ f = 0 :=
⟨λ H, ext $ by simpa [finset.ext_iff] using H, by simp {contextual:=tt}⟩

instance decidable_zero : decidable_pred (eq (0 : Π₀ i, β i)) :=
λ f, decidable_of_iff _ $ support_eq_empty.trans eq_comm

lemma support_subset_iff {s : set ι} {f : Π₀ i, β i} :
  ↑f.support ⊆ s ↔ (∀i∉s, f i = 0) :=
by simp [set.subset_def];
   exact forall_congr (assume i, not_imp_comm)

lemma support_single_ne_zero {i : ι} {b : β i} (hb : b ≠ 0) : (single i b).support = {i} :=
begin
  ext j, by_cases h : i = j,
  { subst h, simp [hb] },
  simp [ne.symm h, h]
end

lemma support_single_subset {i : ι} {b : β i} : (single i b).support ⊆ {i} :=
support_mk_subset

section map_range_and_zip_with

variables {β₁ : ι → Type v₁} {β₂ : ι → Type v₂}
variables [Π i, has_zero (β₁ i)] [Π i, has_zero (β₂ i)]

lemma map_range_def [Π i (x : β₁ i), decidable (x ≠ 0)]
  {f : Π i, β₁ i → β₂ i} {hf : ∀ i, f i 0 = 0} {g : Π₀ i, β₁ i} :
  map_range f hf g = mk g.support (λ i, f i.1 (g i.1)) :=
begin
  ext i,
  by_cases h : g i ≠ 0; simp at h; simp [h, hf]
end

@[simp] lemma map_range_single {f : Π i, β₁ i → β₂ i} {hf : ∀ i, f i 0 = 0} {i : ι} {b : β₁ i} :
  map_range f hf (single i b) = single i (f i b) :=
dfinsupp.ext $ λ i', by by_cases i = i'; [{subst i', simp}, simp [h, hf]]

variables [Π i (x : β₁ i), decidable (x ≠ 0)] [Π i (x : β₂ i), decidable (x ≠ 0)]

lemma support_map_range {f : Π i, β₁ i → β₂ i} {hf : ∀ i, f i 0 = 0} {g : Π₀ i, β₁ i} :
  (map_range f hf g).support ⊆ g.support :=
by simp [map_range_def]

lemma zip_with_def {f : Π i, β₁ i → β₂ i → β i} {hf : ∀ i, f i 0 0 = 0}
  {g₁ : Π₀ i, β₁ i} {g₂ : Π₀ i, β₂ i} :
  zip_with f hf g₁ g₂ = mk (g₁.support ∪ g₂.support) (λ i, f i.1 (g₁ i.1) (g₂ i.1)) :=
begin
  ext i,
  by_cases h1 : g₁ i ≠ 0; by_cases h2 : g₂ i ≠ 0;
    simp only [not_not, ne.def] at h1 h2; simp [h1, h2, hf]
end

lemma support_zip_with {f : Π i, β₁ i → β₂ i → β i} {hf : ∀ i, f i 0 0 = 0}
  {g₁ : Π₀ i, β₁ i} {g₂ : Π₀ i, β₂ i} :
  (zip_with f hf g₁ g₂).support ⊆ g₁.support ∪ g₂.support :=
by simp [zip_with_def]

end map_range_and_zip_with

lemma erase_def (i : ι) (f : Π₀ i, β i) :
  f.erase i = mk (f.support.erase i) (λ j, f j.1) :=
by { ext j, by_cases h1 : j = i; by_cases h2 : f j ≠ 0; simp at h2; simp [h1, h2] }

@[simp] lemma support_erase (i : ι) (f : Π₀ i, β i) :
  (f.erase i).support = f.support.erase i :=
by { ext j, by_cases h1 : j = i; by_cases h2 : f j ≠ 0; simp at h2; simp [h1, h2] }

section filter_and_subtype_domain

variables {p : ι → Prop} [decidable_pred p]

lemma filter_def (f : Π₀ i, β i) :
  f.filter p = mk (f.support.filter p) (λ i, f i.1) :=
by ext i; by_cases h1 : p i; by_cases h2 : f i ≠ 0;
 simp at h2; simp [h1, h2]

@[simp] lemma support_filter (f : Π₀ i, β i) :
  (f.filter p).support = f.support.filter p :=
by ext i; by_cases h : p i; simp [h]

lemma subtype_domain_def (f : Π₀ i, β i) :
  f.subtype_domain p = mk (f.support.subtype p) (λ i, f i) :=
by ext i; by_cases h1 : p i; by_cases h2 : f i ≠ 0;
try {simp at h2}; dsimp; simp [h1, h2, ← subtype.val_eq_coe]

@[simp] lemma support_subtype_domain {f : Π₀ i, β i} :
  (subtype_domain p f).support = f.support.subtype p :=
by ext i; by_cases h1 : p i; by_cases h2 : f i ≠ 0;
try {simp at h2}; dsimp; simp [h1, h2]

end filter_and_subtype_domain

end support_basic

lemma support_add [Π i, add_monoid (β i)] [Π i (x : β i), decidable (x ≠ 0)] {g₁ g₂ : Π₀ i, β i} :
  (g₁ + g₂).support ⊆ g₁.support ∪ g₂.support :=
support_zip_with

@[simp] lemma support_neg [Π i, add_group (β i)] [Π i (x : β i), decidable (x ≠ 0)]
  {f : Π₀ i, β i} :
  support (-f) = support f :=
by ext i; simp

<<<<<<< HEAD
local attribute [instance] dfinsupp.to_semimodule

lemma support_smul {γ : Type w} [semiring γ] [Π i, add_comm_monoid (β i)] [Π i, semimodule γ (β i)]
  [Π (i : ι) (x : β i), decidable (x ≠ 0)]
  {b : γ} {v : Π₀ i, β i} : (b • v).support ⊆ v.support :=
=======
lemma support_smul {γ : Type w} [semiring γ] [Π i, add_comm_monoid (β i)] [Π i, semimodule γ (β i)]
  [Π ( i : ι) (x : β i), decidable (x ≠ 0)]
  (b : γ) (v : Π₀ i, β i) : (b • v).support ⊆ v.support :=
>>>>>>> 6e301c75
support_map_range

instance [Π i, has_zero (β i)] [Π i, decidable_eq (β i)] : decidable_eq (Π₀ i, β i) :=
assume f g, decidable_of_iff (f.support = g.support ∧ (∀i∈f.support, f i = g i))
  ⟨assume ⟨h₁, h₂⟩, ext $ assume i,
      if h : i ∈ f.support then h₂ i h else
        have hf : f i = 0, by rwa [f.mem_support_iff, not_not] at h,
        have hg : g i = 0, by rwa [h₁, g.mem_support_iff, not_not] at h,
        by rw [hf, hg],
    by intro h; subst h; simp⟩

section prod_and_sum

variables {γ : Type w}

-- [to_additive sum] for dfinsupp.prod doesn't work, the equation lemmas are not generated
/-- `sum f g` is the sum of `g i (f i)` over the support of `f`. -/
def sum [Π i, has_zero (β i)] [Π i (x : β i), decidable (x ≠ 0)] [add_comm_monoid γ]
  (f : Π₀ i, β i) (g : Π i, β i → γ) : γ :=
∑ i in f.support, g i (f i)

/-- `prod f g` is the product of `g i (f i)` over the support of `f`. -/
@[to_additive]
def prod [Π i, has_zero (β i)] [Π i (x : β i), decidable (x ≠ 0)] [comm_monoid γ]
  (f : Π₀ i, β i) (g : Π i, β i → γ) : γ :=
∏ i in f.support, g i (f i)

@[to_additive]
lemma prod_map_range_index {β₁ : ι → Type v₁} {β₂ : ι → Type v₂}
  [Π i, has_zero (β₁ i)] [Π i, has_zero (β₂ i)]
  [Π i (x : β₁ i), decidable (x ≠ 0)] [Π i (x : β₂ i), decidable (x ≠ 0)] [comm_monoid γ]
  {f : Π i, β₁ i → β₂ i} {hf : ∀ i, f i 0 = 0} {g : Π₀ i, β₁ i} {h : Π i, β₂ i → γ}
  (h0 : ∀i, h i 0 = 1) :
  (map_range f hf g).prod h = g.prod (λi b, h i (f i b)) :=
begin
  rw [map_range_def],
  refine (finset.prod_subset support_mk_subset _).trans _,
  { intros i h1 h2,
    dsimp, simp [h1] at h2, dsimp at h2,
    simp [h1, h2, h0] },
  { refine finset.prod_congr rfl _,
    intros i h1,
    simp [h1] }
end

@[to_additive]
lemma prod_zero_index [Π i, add_comm_monoid (β i)] [Π i (x : β i), decidable (x ≠ 0)]
  [comm_monoid γ] {h : Π i, β i → γ} : (0 : Π₀ i, β i).prod h = 1 :=
rfl

@[to_additive]
lemma prod_single_index [Π i, has_zero (β i)] [Π i (x : β i), decidable (x ≠ 0)] [comm_monoid γ]
  {i : ι} {b : β i} {h : Π i, β i → γ} (h_zero : h i 0 = 1) :
  (single i b).prod h = h i b :=
begin
  by_cases h : b ≠ 0,
  { simp [dfinsupp.prod, support_single_ne_zero h] },
  { rw [not_not] at h, simp [h, prod_zero_index, h_zero], refl }
end

@[to_additive]
lemma prod_neg_index [Π i, add_group (β i)] [Π i (x : β i), decidable (x ≠ 0)] [comm_monoid γ]
  {g : Π₀ i, β i} {h : Π i, β i → γ} (h0 : ∀i, h i 0 = 1) :
  (-g).prod h = g.prod (λi b, h i (- b)) :=
prod_map_range_index h0

omit dec
@[simp] lemma sum_apply {ι₁ : Type u₁} [decidable_eq ι₁] {β₁ : ι₁ → Type v₁}
  [Π i₁, has_zero (β₁ i₁)] [Π i (x : β₁ i), decidable (x ≠ 0)]
  [Π i, add_comm_monoid (β i)]
  {f : Π₀ i₁, β₁ i₁} {g : Π i₁, β₁ i₁ → Π₀ i, β i} {i₂ : ι} :
  (f.sum g) i₂ = f.sum (λi₁ b, g i₁ b i₂) :=
(f.support.sum_hom (λf : Π₀ i, β i, f i₂)).symm
include dec

lemma support_sum {ι₁ : Type u₁} [decidable_eq ι₁] {β₁ : ι₁ → Type v₁}
  [Π i₁, has_zero (β₁ i₁)] [Π i (x : β₁ i), decidable (x ≠ 0)]
  [Π i, add_comm_monoid (β i)] [Π i (x : β i), decidable (x ≠ 0)]
  {f : Π₀ i₁, β₁ i₁} {g : Π i₁, β₁ i₁ → Π₀ i, β i} :
  (f.sum g).support ⊆ f.support.bind (λi, (g i (f i)).support) :=
have ∀i₁ : ι, f.sum (λ (i : ι₁) (b : β₁ i), (g i b) i₁) ≠ 0 →
    (∃ (i : ι₁), f i ≠ 0 ∧ ¬ (g i (f i)) i₁ = 0),
  from assume i₁ h,
  let ⟨i, hi, ne⟩ := finset.exists_ne_zero_of_sum_ne_zero h in
  ⟨i, (f.mem_support_iff i).mp hi, ne⟩,
by simpa [finset.subset_iff, mem_support_iff, finset.mem_bind, sum_apply] using this

@[simp, to_additive] lemma prod_one [Π i, add_comm_monoid (β i)] [Π i (x : β i), decidable (x ≠ 0)]
  [comm_monoid γ] {f : Π₀ i, β i} :
  f.prod (λi b, (1 : γ)) = 1 :=
finset.prod_const_one

@[simp, to_additive] lemma prod_mul [Π i, add_comm_monoid (β i)] [Π i (x : β i), decidable (x ≠ 0)]
  [comm_monoid γ] {f : Π₀ i, β i} {h₁ h₂ : Π i, β i → γ} :
  f.prod (λi b, h₁ i b * h₂ i b) = f.prod h₁ * f.prod h₂ :=
finset.prod_mul_distrib

@[simp, to_additive] lemma prod_inv [Π i, add_comm_monoid (β i)] [Π i (x : β i), decidable (x ≠ 0)]
  [comm_group γ] {f : Π₀ i, β i} {h : Π i, β i → γ} :
  f.prod (λi b, (h i b)⁻¹) = (f.prod h)⁻¹ :=
f.support.prod_hom (@has_inv.inv γ _)

@[to_additive]
lemma prod_add_index [Π i, add_comm_monoid (β i)] [Π i (x : β i), decidable (x ≠ 0)]
  [comm_monoid γ] {f g : Π₀ i, β i}
  {h : Π i, β i → γ} (h_zero : ∀i, h i 0 = 1) (h_add : ∀i b₁ b₂, h i (b₁ + b₂) = h i b₁ * h i b₂) :
  (f + g).prod h = f.prod h * g.prod h :=
have f_eq : ∏ i in f.support ∪ g.support, h i (f i) = f.prod h,
  from (finset.prod_subset (finset.subset_union_left _ _) $
    by simp [mem_support_iff, h_zero] {contextual := tt}).symm,
have g_eq : ∏ i in f.support ∪ g.support, h i (g i) = g.prod h,
  from (finset.prod_subset (finset.subset_union_right _ _) $
    by simp [mem_support_iff, h_zero] {contextual := tt}).symm,
calc ∏ i in (f + g).support, h i ((f + g) i) =
      ∏ i in f.support ∪ g.support, h i ((f + g) i) :
    finset.prod_subset support_add $
      by simp [mem_support_iff, h_zero] {contextual := tt}
  ... = (∏ i in f.support ∪ g.support, h i (f i)) *
      (∏ i in f.support ∪ g.support, h i (g i)) :
    by simp [h_add, finset.prod_mul_distrib]
  ... = _ : by rw [f_eq, g_eq]

/--
When summing over an `add_monoid_hom`, the decidability assumption is not needed, and the result is
also an `add_monoid_hom`.
-/
def sum_add_hom [Π i, add_monoid (β i)] [add_comm_monoid γ] (φ : Π i, β i →+ γ) :
  (Π₀ i, β i) →+ γ :=
{ to_fun := (λ f,
    quotient.lift_on f (λ x, ∑ i in x.2.to_finset, φ i (x.1 i)) $ λ x y H,
    begin
      have H1 : x.2.to_finset ∩ y.2.to_finset ⊆ x.2.to_finset, from finset.inter_subset_left _ _,
      have H2 : x.2.to_finset ∩ y.2.to_finset ⊆ y.2.to_finset, from finset.inter_subset_right _ _,
      refine (finset.sum_subset H1 _).symm.trans
          ((finset.sum_congr rfl _).trans (finset.sum_subset H2 _)),
      { intros i H1 H2, rw finset.mem_inter at H2, rw H i,
        simp only [multiset.mem_to_finset] at H1 H2,
        rw [(y.3 i).resolve_left (mt (and.intro H1) H2), add_monoid_hom.map_zero] },
      { intros i H1, rw H i },
      { intros i H1 H2, rw finset.mem_inter at H2, rw ← H i,
        simp only [multiset.mem_to_finset] at H1 H2,
        rw [(x.3 i).resolve_left (mt (λ H3, and.intro H3 H1) H2), add_monoid_hom.map_zero] }
    end),
  map_add' := assume f g,
  begin
    refine quotient.induction_on f (λ x, _),
    refine quotient.induction_on g (λ y, _),
    change ∑ i in _, _ = (∑ i in _, _) + (∑ i in _, _),
    simp only, conv { to_lhs, congr, skip, funext, rw add_monoid_hom.map_add },
    simp only [finset.sum_add_distrib],
    congr' 1,
    { refine (finset.sum_subset _ _).symm,
      { intro i, simp only [multiset.mem_to_finset, multiset.mem_add], exact or.inl },
      { intros i H1 H2, simp only [multiset.mem_to_finset, multiset.mem_add] at H2,
        rw [(x.3 i).resolve_left H2, add_monoid_hom.map_zero] } },
    { refine (finset.sum_subset _ _).symm,
      { intro i, simp only [multiset.mem_to_finset, multiset.mem_add], exact or.inr },
      { intros i H1 H2, simp only [multiset.mem_to_finset, multiset.mem_add] at H2,
        rw [(y.3 i).resolve_left H2, add_monoid_hom.map_zero] } }
  end,
  map_zero' := rfl }

@[simp] lemma sum_add_hom_single [Π i, add_monoid (β i)] [add_comm_monoid γ]
  (φ : Π i, β i →+ γ) (i) (x : β i) : sum_add_hom φ (single i x) = φ i x :=
(add_zero _).trans $ congr_arg (φ i) $ show (if H : i ∈ ({i} : finset _) then x else 0) = x,
from dif_pos $ finset.mem_singleton_self i

@[simp] lemma sum_add_hom_comp_single [Π i, add_comm_monoid (β i)] [add_comm_monoid γ]
  (f : Π i, β i →+ γ) (i : ι) :
  (sum_add_hom f).comp (single_add_hom β i) = f i :=
add_monoid_hom.ext $ λ x, sum_add_hom_single f i x

/-- While we didn't need decidable instances to define it, we do to reduce it to a sum -/
lemma sum_add_hom_apply [Π i, add_monoid (β i)] [Π i (x : β i), decidable (x ≠ 0)]
  [add_comm_monoid γ] (φ : Π i, β i →+ γ) (f : Π₀ i, β i) :
  sum_add_hom φ f = f.sum (λ x, φ x) :=
begin
  refine quotient.induction_on f (λ x, _),
  change ∑ i in _, _ = (∑ i in finset.filter _ _, _),
  rw [finset.sum_filter, finset.sum_congr rfl],
  intros i _,
  dsimp only,
  split_ifs,
  refl,
  rw [(not_not.mp h), add_monoid_hom.map_zero],
end

/-- The `dfinsupp` version of `finsupp.lift_add_hom`,-/
@[simps apply symm_apply]
def lift_add_hom [Π i, add_monoid (β i)] [add_comm_monoid γ] :
  (Π i, β i →+ γ) ≃+ ((Π₀ i, β i) →+ γ) :=
{ to_fun := sum_add_hom,
  inv_fun := λ F i, F.comp (single_add_hom β i),
  left_inv := λ x, by { ext, simp },
  right_inv := λ ψ, by { ext, simp },
  map_add' := λ F G, by { ext, simp } }

/-- The `dfinsupp` version of `finsupp.lift_add_hom_single_add_hom`,-/
@[simp] lemma lift_add_hom_single_add_hom [Π i, add_comm_monoid (β i)] :
  lift_add_hom (single_add_hom β) = add_monoid_hom.id (Π₀ i, β i) :=
lift_add_hom.to_equiv.apply_eq_iff_eq_symm_apply.2 rfl

/-- The `dfinsupp` version of `finsupp.lift_add_hom_apply_single`,-/
lemma lift_add_hom_apply_single [Π i, add_comm_monoid (β i)] [add_comm_monoid γ]
  (f : Π i, β i →+ γ) (i : ι) (x : β i) :
  lift_add_hom f (single i x) = f i x :=
by simp

/-- The `dfinsupp` version of `finsupp.lift_add_hom_comp_single`,-/
lemma lift_add_hom_comp_single [Π i, add_comm_monoid (β i)] [add_comm_monoid γ]
  (f : Π i, β i →+ γ) (i : ι) :
  (lift_add_hom f).comp (single_add_hom β i) = f i :=
by simp

/-- The `dfinsupp` version of `finsupp.comp_lift_add_hom`,-/
lemma comp_lift_add_hom {δ : Type*} [Π i, add_comm_monoid (β i)] [add_comm_monoid γ]
  [add_comm_monoid δ]
  (g : γ →+ δ) (f : Π i, β i →+ γ) :
  g.comp (lift_add_hom f) = lift_add_hom (λ a, g.comp (f a)) :=
lift_add_hom.symm_apply_eq.1 $ funext $ λ a,
  by rw [lift_add_hom_symm_apply, add_monoid_hom.comp_assoc, lift_add_hom_comp_single]

lemma sum_sub_index [Π i, add_comm_group (β i)] [Π i (x : β i), decidable (x ≠ 0)]
  [add_comm_group γ] {f g : Π₀ i, β i}
  {h : Π i, β i → γ} (h_sub : ∀i b₁ b₂, h i (b₁ - b₂) = h i b₁ - h i b₂) :
  (f - g).sum h = f.sum h - g.sum h :=
begin
  have := (lift_add_hom (λ a, add_monoid_hom.of_map_sub (h a) (h_sub a))).map_sub f g,
  rw [lift_add_hom_apply, sum_add_hom_apply, sum_add_hom_apply, sum_add_hom_apply] at this,
  exact this,
end

@[to_additive]
lemma prod_finset_sum_index {γ : Type w} {α : Type x}
  [Π i, add_comm_monoid (β i)] [Π i (x : β i), decidable (x ≠ 0)]
  [comm_monoid γ]
  {s : finset α} {g : α → Π₀ i, β i}
  {h : Π i, β i → γ} (h_zero : ∀i, h i 0 = 1) (h_add : ∀i b₁ b₂, h i (b₁ + b₂) = h i b₁ * h i b₂) :
  ∏ i in s, (g i).prod h = (∑ i in s, g i).prod h :=
begin
  classical,
  exact finset.induction_on s
  (by simp [prod_zero_index])
  (by simp [prod_add_index, h_zero, h_add] {contextual := tt})
end

@[to_additive]
lemma prod_sum_index  {ι₁ : Type u₁} [decidable_eq ι₁] {β₁ : ι₁ → Type v₁}
  [Π i₁, has_zero (β₁ i₁)] [Π i (x : β₁ i), decidable (x ≠ 0)]
  [Π i, add_comm_monoid (β i)] [Π i (x : β i), decidable (x ≠ 0)]
  [comm_monoid γ]
  {f : Π₀ i₁, β₁ i₁} {g : Π i₁, β₁ i₁ → Π₀ i, β i}
  {h : Π i, β i → γ} (h_zero : ∀i, h i 0 = 1) (h_add : ∀i b₁ b₂, h i (b₁ + b₂) = h i b₁ * h i b₂) :
  (f.sum g).prod h = f.prod (λi b, (g i b).prod h) :=
(prod_finset_sum_index h_zero h_add).symm

@[simp] lemma sum_single [Π i, add_comm_monoid (β i)]
  [Π i (x : β i), decidable (x ≠ 0)] {f : Π₀ i, β i} :
  f.sum single = f :=
begin
  have := add_monoid_hom.congr_fun lift_add_hom_single_add_hom f,
  rw [lift_add_hom_apply, sum_add_hom_apply] at this,
  exact this,
end

@[to_additive]
lemma prod_subtype_domain_index [Π i, has_zero (β i)] [Π i (x : β i), decidable (x ≠ 0)]
  [comm_monoid γ] {v : Π₀ i, β i} {p : ι → Prop} [decidable_pred p]
  {h : Π i, β i → γ} (hp : ∀ x ∈ v.support, p x) :
  (v.subtype_domain p).prod (λi b, h i b) = v.prod h :=
finset.prod_bij (λp _, p)
  (by simp) (by simp)
  (assume ⟨a₀, ha₀⟩ ⟨a₁, ha₁⟩, by simp)
  (λ i hi, ⟨⟨i, hp i hi⟩, by simpa using hi, rfl⟩)

omit dec
lemma subtype_domain_sum [Π i, add_comm_monoid (β i)]
  {s : finset γ} {h : γ → Π₀ i, β i} {p : ι → Prop} [decidable_pred p] :
  (∑ c in s, h c).subtype_domain p = ∑ c in s, (h c).subtype_domain p :=
eq.symm (s.sum_hom _)

lemma subtype_domain_finsupp_sum {δ : γ → Type x} [decidable_eq γ]
  [Π c, has_zero (δ c)] [Π c (x : δ c), decidable (x ≠ 0)]
  [Π i, add_comm_monoid (β i)]
  {p : ι → Prop} [decidable_pred p]
  {s : Π₀ c, δ c} {h : Π c, δ c → Π₀ i, β i} :
  (s.sum h).subtype_domain p = s.sum (λc d, (h c d).subtype_domain p) :=
subtype_domain_sum

end prod_and_sum

end dfinsupp<|MERGE_RESOLUTION|>--- conflicted
+++ resolved
@@ -147,36 +147,21 @@
 
 /-- Dependent functions with finite support inherit a semiring action from an action on each
 coordinate. -/
-<<<<<<< HEAD
-def to_has_scalar {γ : Type w} [semiring γ] [Π i, add_comm_monoid (β i)] [Π i, semimodule γ (β i)] :
-=======
 instance {γ : Type w} [semiring γ] [Π i, add_comm_monoid (β i)] [Π i, semimodule γ (β i)] :
->>>>>>> 6e301c75
   has_scalar γ (Π₀ i, β i) :=
 ⟨λc v, v.map_range (λ _, (•) c) (λ _, smul_zero _)⟩
 
 @[simp] lemma smul_apply {γ : Type w} [semiring γ] [Π i, add_comm_monoid (β i)]
-<<<<<<< HEAD
-  [Π i, semimodule γ (β i)] {i : ι} {b : γ} {v : Π₀ i, β i} :
-=======
   [Π i, semimodule γ (β i)] (b : γ) (v : Π₀ i, β i) (i : ι) :
->>>>>>> 6e301c75
   (b • v) i = b • (v i) :=
 map_range_apply _ _ v i
 
 /-- Dependent functions with finite support inherit a semimodule structure from such a structure on
 each coordinate. -/
-<<<<<<< HEAD
-def to_semimodule {γ : Type w} [semiring γ] [Π i, add_comm_monoid (β i)] [Π i, semimodule γ (β i)] :
-  semimodule γ (Π₀ i, β i) :=
-{ one_smul := λ x, ext $ λ i, by simp only [smul_apply, one_smul],
-  mul_smul := λ r s x, ext $ λ i, by simp only [smul_apply, smul_smul],
-=======
 instance {γ : Type w} [semiring γ] [Π i, add_comm_monoid (β i)] [Π i, semimodule γ (β i)] :
   semimodule γ (Π₀ i, β i) :=
 { smul_zero := λ c, ext $ λ i, by simp only [smul_apply, smul_zero, zero_apply],
   zero_smul := λ c, ext $ λ i, by simp only [smul_apply, zero_smul, zero_apply],
->>>>>>> 6e301c75
   smul_add := λ c x y, ext $ λ i, by simp only [add_apply, smul_apply, smul_add],
   smul_zero := λ x, ext $ λ i, by {simp only [smul_apply, smul_zero, zero_apply]},
   add_smul := λ c x y, ext $ λ i, by simp only [add_apply, smul_apply, add_smul],
@@ -507,10 +492,6 @@
 { map_add := λ _ _, mk_add }
 
 section
-<<<<<<< HEAD
-local attribute [instance] to_semimodule
-=======
->>>>>>> 6e301c75
 variables (γ : Type w) [semiring γ] [Π i, add_comm_monoid (β i)] [Π i, semimodule γ (β i)]
 include γ
 
@@ -673,17 +654,9 @@
   support (-f) = support f :=
 by ext i; simp
 
-<<<<<<< HEAD
-local attribute [instance] dfinsupp.to_semimodule
-
-lemma support_smul {γ : Type w} [semiring γ] [Π i, add_comm_monoid (β i)] [Π i, semimodule γ (β i)]
-  [Π (i : ι) (x : β i), decidable (x ≠ 0)]
-  {b : γ} {v : Π₀ i, β i} : (b • v).support ⊆ v.support :=
-=======
 lemma support_smul {γ : Type w} [semiring γ] [Π i, add_comm_monoid (β i)] [Π i, semimodule γ (β i)]
   [Π ( i : ι) (x : β i), decidable (x ≠ 0)]
   (b : γ) (v : Π₀ i, β i) : (b • v).support ⊆ v.support :=
->>>>>>> 6e301c75
 support_map_range
 
 instance [Π i, has_zero (β i)] [Π i, decidable_eq (β i)] : decidable_eq (Π₀ i, β i) :=
