/-
Copyright (c) 2018 Kenny Lau. All rights reserved.
Released under Apache 2.0 license as described in the file LICENSE.
Authors: Johannes Hölzl, Kenny Lau
-/
import algebra.module.pi
import algebra.big_operators.basic
import data.set.finite
import group_theory.submonoid.membership

/-!
# Dependent functions with finite support

For a non-dependent version see `data/finsupp.lean`.
-/

universes u u₁ u₂ v v₁ v₂ v₃ w x y l

open_locale big_operators

variables (ι : Type u) (β : ι → Type v) {β₁ : ι → Type v₁} {β₂ : ι → Type v₂}

namespace dfinsupp

variable [Π i, has_zero (β i)]

structure pre : Type (max u v) :=
(to_fun : Π i, β i)
(pre_support : multiset ι)
(zero : ∀ i, i ∈ pre_support ∨ to_fun i = 0)

instance inhabited_pre : inhabited (pre ι β) :=
⟨⟨λ i, 0, ∅, λ i, or.inr rfl⟩⟩

instance : setoid (pre ι β) :=
{ r := λ x y, ∀ i, x.to_fun i = y.to_fun i,
  iseqv := ⟨λ f i, rfl, λ f g H i, (H i).symm,
    λ f g h H1 H2 i, (H1 i).trans (H2 i)⟩ }

end dfinsupp

variable {ι}
/-- A dependent function `Π i, β i` with finite support. -/
@[reducible]
def dfinsupp [Π i, has_zero (β i)] : Type* :=
quotient (dfinsupp.pre.setoid ι β)
variable {β}

notation `Π₀` binders `, ` r:(scoped f, dfinsupp f) := r
infix ` →ₚ `:25 := dfinsupp

namespace dfinsupp

section basic
variables [Π i, has_zero (β i)] [Π i, has_zero (β₁ i)] [Π i, has_zero (β₂ i)]

instance : has_coe_to_fun (Π₀ i, β i) :=
⟨λ _, Π i, β i, λ f, quotient.lift_on f pre.to_fun $ λ _ _, funext⟩

instance : has_zero (Π₀ i, β i) := ⟨⟦⟨0, ∅, λ i, or.inr rfl⟩⟧⟩
instance : inhabited (Π₀ i, β i) := ⟨0⟩

@[simp]
lemma coe_pre_mk (f : Π i, β i) (s : multiset ι) (hf) :
  ⇑(⟦⟨f, s, hf⟩⟧ : Π₀ i, β i) = f := rfl

@[simp] lemma coe_zero : ⇑(0 : Π₀ i, β i) = 0 := rfl
lemma zero_apply (i : ι) : (0 : Π₀ i, β i) i = 0 := rfl

lemma coe_fn_injective : @function.injective (Π₀ i, β i) (Π i, β i) coe_fn :=
λ f g H, quotient.induction_on₂ f g (λ _ _ H, quotient.sound H) (congr_fun H)

@[ext] lemma ext {f g : Π₀ i, β i} (H : ∀ i, f i = g i) : f = g :=
coe_fn_injective (funext H)

/-- The composition of `f : β₁ → β₂` and `g : Π₀ i, β₁ i` is
  `map_range f hf g : Π₀ i, β₂ i`, well defined when `f 0 = 0`.

This preserves the structure on `f`, and exists in various bundled forms for when `f` is itself
bundled:

* `dfinsupp.map_range.add_monoid_hom`
* `dfinsupp.map_range.add_equiv`
* `dfinsupp.map_range.linear_map`
* `dfinsupp.map_range.linear_equiv`
-/
def map_range (f : Π i, β₁ i → β₂ i) (hf : ∀ i, f i 0 = 0) (g : Π₀ i, β₁ i) : Π₀ i, β₂ i :=
quotient.lift_on g (λ x, ⟦(⟨λ i, f i (x.1 i), x.2,
  λ i, or.cases_on (x.3 i) or.inl $ λ H, or.inr $ by rw [H, hf]⟩ : pre ι β₂)⟧) $ λ x y H,
quotient.sound $ λ i, by simp only [H i]

@[simp] lemma map_range_apply
  (f : Π i, β₁ i → β₂ i) (hf : ∀ i, f i 0 = 0) (g : Π₀ i, β₁ i) (i : ι) :
  map_range f hf g i = f i (g i) :=
quotient.induction_on g $ λ x, rfl

@[simp] lemma map_range_id (h : ∀ i, id (0 : β₁ i) = 0 := λ i, rfl) (g : Π₀ (i : ι), β₁ i) :
  map_range (λ i, (id : β₁ i → β₁ i)) h g = g :=
by { ext, simp only [map_range_apply, id.def] }

lemma map_range_comp (f : Π i, β₁ i → β₂ i) (f₂ : Π i, β i → β₁ i)
  (hf : ∀ i, f i 0 = 0) (hf₂ : ∀ i, f₂ i 0 = 0) (h : ∀ i, (f i ∘ f₂ i) 0 = 0)
  (g : Π₀ (i : ι), β i) :
  map_range (λ i, f i ∘ f₂ i) h g = map_range f hf (map_range f₂ hf₂ g) :=
by { ext, simp only [map_range_apply] }

@[simp] lemma map_range_zero (f : Π i, β₁ i → β₂ i) (hf : ∀ i, f i 0 = 0) :
  map_range f hf (0 : Π₀ i, β₁ i) = 0 :=
by { ext, simp only [map_range_apply, coe_zero, pi.zero_apply, hf] }

/-- Let `f i` be a binary operation `β₁ i → β₂ i → β i` such that `f i 0 0 = 0`.
Then `zip_with f hf` is a binary operation `Π₀ i, β₁ i → Π₀ i, β₂ i → Π₀ i, β i`. -/
def zip_with (f : Π i, β₁ i → β₂ i → β i) (hf : ∀ i, f i 0 0 = 0)
  (g₁ : Π₀ i, β₁ i) (g₂ : Π₀ i, β₂ i) : (Π₀ i, β i) :=
begin
  refine quotient.lift_on₂ g₁ g₂ (λ x y, ⟦(⟨λ i, f i (x.1 i) (y.1 i), x.2 + y.2,
    λ i, _⟩ : pre ι β)⟧) _,
  { cases x.3 i with h1 h1,
    { left, rw multiset.mem_add, left, exact h1 },
    cases y.3 i with h2 h2,
    { left, rw multiset.mem_add, right, exact h2 },
    right, rw [h1, h2, hf] },
  exact λ x₁ x₂ y₁ y₂ H1 H2, quotient.sound $ λ i, by simp only [H1 i, H2 i]
end

@[simp] lemma zip_with_apply
  (f : Π i, β₁ i → β₂ i → β i) (hf : ∀ i, f i 0 0 = 0) (g₁ : Π₀ i, β₁ i) (g₂ : Π₀ i, β₂ i) (i : ι) :
  zip_with f hf g₁ g₂ i = f i (g₁ i) (g₂ i) :=
quotient.induction_on₂ g₁ g₂ $ λ _ _, rfl

end basic

section algebra

instance [Π i, add_zero_class (β i)] : has_add (Π₀ i, β i) :=
⟨zip_with (λ _, (+)) (λ _, add_zero 0)⟩

lemma add_apply [Π i, add_zero_class (β i)] (g₁ g₂ : Π₀ i, β i) (i : ι) :
  (g₁ + g₂) i = g₁ i + g₂ i :=
zip_with_apply _ _ g₁ g₂ i

@[simp] lemma coe_add [Π i, add_zero_class (β i)] (g₁ g₂ : Π₀ i, β i) :
  ⇑(g₁ + g₂) = g₁ + g₂ :=
funext $ add_apply g₁ g₂

instance [Π i, add_zero_class (β i)] : add_zero_class (Π₀ i, β i) :=
{ zero      := 0,
  add       := (+),
  zero_add  := λ f, ext $ λ i, by simp only [add_apply, zero_apply, zero_add],
  add_zero  := λ f, ext $ λ i, by simp only [add_apply, zero_apply, add_zero] }

instance [Π i, add_monoid (β i)] : add_monoid (Π₀ i, β i) :=
{ add_monoid .
  zero      := 0,
  add       := (+),
  add_assoc := λ f g h, ext $ λ i, by simp only [add_apply, add_assoc],
  .. dfinsupp.add_zero_class }

/-- Coercion from a `dfinsupp` to a pi type is an `add_monoid_hom`. -/
def coe_fn_add_monoid_hom [Π i, add_zero_class (β i)] : (Π₀ i, β i) →+ (Π i, β i) :=
{ to_fun := coe_fn, map_zero' := coe_zero, map_add' := coe_add }

/-- Evaluation at a point is an `add_monoid_hom`. This is the finitely-supported version of
`pi.eval_add_monoid_hom`. -/
def eval_add_monoid_hom [Π i, add_zero_class (β i)] (i : ι) : (Π₀ i, β i) →+ β i :=
(pi.eval_add_monoid_hom β i).comp coe_fn_add_monoid_hom

instance is_add_monoid_hom [Π i, add_zero_class (β i)] {i : ι} :
  is_add_monoid_hom (λ g : Π₀ i : ι, β i, g i) :=
(eval_add_monoid_hom i).is_add_monoid_hom

instance [Π i, add_group (β i)] : has_neg (Π₀ i, β i) :=
⟨λ f, f.map_range (λ _, has_neg.neg) (λ _, neg_zero)⟩

instance [Π i, add_comm_monoid (β i)] : add_comm_monoid (Π₀ i, β i) :=
{ add_comm := λ f g, ext $ λ i, by simp only [add_apply, add_comm],
  .. dfinsupp.add_monoid }

@[simp] lemma coe_finset_sum {α} [Π i, add_comm_monoid (β i)] (s : finset α) (g : α → Π₀ i, β i) :
  ⇑(∑ a in s, g a) = ∑ a in s, g a :=
(coe_fn_add_monoid_hom : _ →+ (Π i, β i)).map_sum g s

@[simp] lemma finset_sum_apply {α} [Π i, add_comm_monoid (β i)] (s : finset α) (g : α → Π₀ i, β i)
  (i : ι) :
  (∑ a in s, g a) i = ∑ a in s, g a i :=
(eval_add_monoid_hom i : _ →+ β i).map_sum g s

lemma neg_apply [Π i, add_group (β i)] (g : Π₀ i, β i) (i : ι) : (- g) i = - g i :=
map_range_apply _ _ g i

@[simp] lemma coe_neg [Π i, add_group (β i)] (g : Π₀ i, β i) : ⇑(- g) = - g :=
funext $ neg_apply g

instance [Π i, add_group (β i)] : add_group (Π₀ i, β i) :=
{ add_left_neg := λ f, ext $ λ i, by simp only [add_apply, neg_apply, zero_apply, add_left_neg],
  .. dfinsupp.add_monoid,
  .. (infer_instance : has_neg (Π₀ i, β i)) }

lemma sub_apply [Π i, add_group (β i)] (g₁ g₂ : Π₀ i, β i) (i : ι) :
  (g₁ - g₂) i = g₁ i - g₂ i :=
by rw [sub_eq_add_neg]; simp [sub_eq_add_neg]

@[simp] lemma coe_sub [Π i, add_group (β i)] (g₁ g₂ : Π₀ i, β i) :
  ⇑(g₁ - g₂) = g₁ - g₂ :=
funext $ sub_apply g₁ g₂

instance [Π i, add_comm_group (β i)] : add_comm_group (Π₀ i, β i) :=
{ add_comm := λ f g, ext $ λ i, by simp only [add_apply, add_comm],
  ..dfinsupp.add_group }

/-- Dependent functions with finite support inherit a semiring action from an action on each
coordinate. -/
instance {γ : Type w} [monoid γ] [Π i, add_monoid (β i)] [Π i, distrib_mul_action γ (β i)] :
  has_scalar γ (Π₀ i, β i) :=
⟨λc v, v.map_range (λ _, (•) c) (λ _, smul_zero _)⟩

lemma smul_apply {γ : Type w} [monoid γ] [Π i, add_monoid (β i)]
  [Π i, distrib_mul_action γ (β i)] (b : γ) (v : Π₀ i, β i) (i : ι) :
  (b • v) i = b • (v i) :=
map_range_apply _ _ v i

@[simp] lemma coe_smul {γ : Type w} [monoid γ] [Π i, add_monoid (β i)]
  [Π i, distrib_mul_action γ (β i)] (b : γ) (v : Π₀ i, β i) :
  ⇑(b • v) = b • v :=
funext $ smul_apply b v

instance {γ : Type w} {δ : Type*} [monoid γ] [monoid δ]
  [Π i, add_monoid (β i)] [Π i, distrib_mul_action γ (β i)] [Π i, distrib_mul_action δ (β i)]
  [Π i, smul_comm_class γ δ (β i)] :
  smul_comm_class γ δ (Π₀ i, β i) :=
{ smul_comm := λ r s m, ext $ λ i, by simp only [smul_apply, smul_comm r s (m i)] }

instance {γ : Type w} {δ : Type*} [monoid γ] [monoid δ]
  [Π i, add_monoid (β i)] [Π i, distrib_mul_action γ (β i)] [Π i, distrib_mul_action δ (β i)]
  [has_scalar γ δ] [Π i, is_scalar_tower γ δ (β i)] :
  is_scalar_tower γ δ (Π₀ i, β i) :=
{ smul_assoc := λ r s m, ext $ λ i, by simp only [smul_apply, smul_assoc r s (m i)] }

/-- Dependent functions with finite support inherit a `distrib_mul_action` structure from such a
structure on each coordinate. -/
instance {γ : Type w} [monoid γ] [Π i, add_monoid (β i)] [Π i, distrib_mul_action γ (β i)] :
  distrib_mul_action γ (Π₀ i, β i) :=
{ smul_zero := λ c, ext $ λ i, by simp only [smul_apply, smul_zero, zero_apply],
  smul_add := λ c x y, ext $ λ i, by simp only [add_apply, smul_apply, smul_add],
  one_smul := λ x, ext $ λ i, by simp only [smul_apply, one_smul],
  mul_smul := λ r s x, ext $ λ i, by simp only [smul_apply, smul_smul],
  ..dfinsupp.has_scalar }

/-- Dependent functions with finite support inherit a module structure from such a structure on
each coordinate. -/
instance {γ : Type w} [semiring γ] [Π i, add_comm_monoid (β i)] [Π i, module γ (β i)] :
  module γ (Π₀ i, β i) :=
{ zero_smul := λ c, ext $ λ i, by simp only [smul_apply, zero_smul, zero_apply],
  add_smul := λ c x y, ext $ λ i, by simp only [add_apply, smul_apply, add_smul],
  ..dfinsupp.distrib_mul_action }

end algebra

section filter_and_subtype_domain

/-- `filter p f` is the function which is `f i` if `p i` is true and 0 otherwise. -/
def filter [Π i, has_zero (β i)] (p : ι → Prop) [decidable_pred p] (f : Π₀ i, β i) : Π₀ i, β i :=
quotient.lift_on f (λ x, ⟦(⟨λ i, if p i then x.1 i else 0, x.2,
  λ i, or.cases_on (x.3 i) or.inl $ λ H, or.inr $ by rw [H, if_t_t]⟩ : pre ι β)⟧) $ λ x y H,
quotient.sound $ λ i, by simp only [H i]

@[simp] lemma filter_apply [Π i, has_zero (β i)]
  (p : ι → Prop) [decidable_pred p] (i : ι) (f : Π₀ i, β i) :
  f.filter p i = if p i then f i else 0 :=
quotient.induction_on f $ λ x, rfl

lemma filter_apply_pos [Π i, has_zero (β i)]
  {p : ι → Prop} [decidable_pred p] (f : Π₀ i, β i) {i : ι} (h : p i) :
  f.filter p i = f i :=
by simp only [filter_apply, if_pos h]

lemma filter_apply_neg [Π i, has_zero (β i)]
  {p : ι → Prop} [decidable_pred p] (f : Π₀ i, β i) {i : ι} (h : ¬ p i) :
  f.filter p i = 0 :=
by simp only [filter_apply, if_neg h]

lemma filter_pos_add_filter_neg [Π i, add_zero_class (β i)] (f : Π₀ i, β i)
  (p : ι → Prop) [decidable_pred p] :
  f.filter p + f.filter (λi, ¬ p i) = f :=
ext $ λ i, by simp only [add_apply, filter_apply]; split_ifs; simp only [add_zero, zero_add]

/-- `subtype_domain p f` is the restriction of the finitely supported function
  `f` to the subtype `p`. -/
def subtype_domain [Π i, has_zero (β i)] (p : ι → Prop) [decidable_pred p]
  (f : Π₀ i, β i) : Π₀ i : subtype p, β i :=
begin
  fapply quotient.lift_on f,
  { intro x,
    refine ⟦⟨λ i, x.1 (i : ι),
      (x.2.filter p).attach.map $ λ j, ⟨j, (multiset.mem_filter.1 j.2).2⟩, _⟩⟧,
    refine λ i, or.cases_on (x.3 i) (λ H, _) or.inr,
    left, rw multiset.mem_map, refine ⟨⟨i, multiset.mem_filter.2 ⟨H, i.2⟩⟩, _, subtype.eta _ _⟩,
    apply multiset.mem_attach },
  intros x y H,
  exact quotient.sound (λ i, H i)
end

@[simp] lemma subtype_domain_zero [Π i, has_zero (β i)] {p : ι → Prop} [decidable_pred p] :
  subtype_domain p (0 : Π₀ i, β i) = 0 :=
rfl

@[simp] lemma subtype_domain_apply [Π i, has_zero (β i)] {p : ι → Prop} [decidable_pred p]
  {i : subtype p} {v : Π₀ i, β i} :
  (subtype_domain p v) i = v i :=
quotient.induction_on v $ λ x, rfl

@[simp] lemma subtype_domain_add [Π i, add_zero_class (β i)] {p : ι → Prop} [decidable_pred p]
  {v v' : Π₀ i, β i} :
  (v + v').subtype_domain p = v.subtype_domain p + v'.subtype_domain p :=
ext $ λ i, by simp only [add_apply, subtype_domain_apply]

instance subtype_domain.is_add_monoid_hom [Π i, add_zero_class (β i)]
  {p : ι → Prop} [decidable_pred p] :
  is_add_monoid_hom (subtype_domain p : (Π₀ i : ι, β i) → Π₀ i : subtype p, β i) :=
{ map_add := λ _ _, subtype_domain_add, map_zero := subtype_domain_zero }

@[simp]
lemma subtype_domain_neg [Π i, add_group (β i)] {p : ι → Prop} [decidable_pred p] {v : Π₀ i, β i} :
  (- v).subtype_domain p = - v.subtype_domain p :=
ext $ λ i, by simp only [neg_apply, subtype_domain_apply]

@[simp] lemma subtype_domain_sub [Π i, add_group (β i)] {p : ι → Prop} [decidable_pred p]
  {v v' : Π₀ i, β i} :
  (v - v').subtype_domain p = v.subtype_domain p - v'.subtype_domain p :=
ext $ λ i, by simp only [sub_apply, subtype_domain_apply]

end filter_and_subtype_domain


variable [dec : decidable_eq ι]
include dec

section basic
variable [Π i, has_zero (β i)]

omit dec
lemma finite_support (f : Π₀ i, β i) : set.finite {i | f i ≠ 0} :=
begin
  classical,
  exact quotient.induction_on f (λ x, x.2.to_finset.finite_to_set.subset (λ i H,
    multiset.mem_to_finset.2 ((x.3 i).resolve_right H)))
end
include dec

/-- Create an element of `Π₀ i, β i` from a finset `s` and a function `x`
defined on this `finset`. -/
def mk (s : finset ι) (x : Π i : (↑s : set ι), β (i : ι)) : Π₀ i, β i :=
⟦⟨λ i, if H : i ∈ s then x ⟨i, H⟩ else 0, s.1,
λ i, if H : i ∈ s then or.inl H else or.inr $ dif_neg H⟩⟧

@[simp] lemma mk_apply {s : finset ι} {x : Π i : (↑s : set ι), β i} {i : ι} :
  (mk s x : Π i, β i) i = if H : i ∈ s then x ⟨i, H⟩ else 0 :=
rfl

theorem mk_injective (s : finset ι) : function.injective (@mk ι β _ _ s) :=
begin
  intros x y H,
  ext i,
  have h1 : (mk s x : Π i, β i) i = (mk s y : Π i, β i) i, {rw H},
  cases i with i hi,
  change i ∈ s at hi,
  dsimp only [mk_apply, subtype.coe_mk] at h1,
  simpa only [dif_pos hi] using h1
end

/-- The function `single i b : Π₀ i, β i` sends `i` to `b`
and all other points to `0`. -/
def single (i : ι) (b : β i) : Π₀ i, β i :=
mk {i} $ λ j, eq.rec_on (finset.mem_singleton.1 j.prop).symm b

@[simp] lemma single_apply {i i' b} :
  (single i b : Π₀ i, β i) i' = (if h : i = i' then eq.rec_on h b else 0) :=
begin
  dsimp only [single],
  by_cases h : i = i',
  { have h1 : i' ∈ ({i} : finset ι) := finset.mem_singleton.2 h.symm,
    simp only [mk_apply, dif_pos h, dif_pos h1], refl },
  { have h1 : i' ∉ ({i} : finset ι) := finset.not_mem_singleton.2 (ne.symm h),
    simp only [mk_apply, dif_neg h, dif_neg h1] }
end

@[simp] lemma single_zero {i} : (single i 0 : Π₀ i, β i) = 0 :=
quotient.sound $ λ j, if H : j ∈ ({i} : finset _)
then by dsimp only; rw [dif_pos H]; cases finset.mem_singleton.1 H; refl
else dif_neg H

@[simp] lemma single_eq_same {i b} : (single i b : Π₀ i, β i) i = b :=
by simp only [single_apply, dif_pos rfl]

lemma single_eq_of_ne {i i' b} (h : i ≠ i') : (single i b : Π₀ i, β i) i' = 0 :=
by simp only [single_apply, dif_neg h]

lemma single_injective {i} : function.injective (single i : β i → Π₀ i, β i) :=
λ x y H, congr_fun (mk_injective _ H) ⟨i, by simp⟩

/-- Like `finsupp.single_eq_single_iff`, but with a `heq` due to dependent types -/
lemma single_eq_single_iff (i j : ι) (xi : β i) (xj : β j) :
  dfinsupp.single i xi = dfinsupp.single j xj ↔ i = j ∧ xi == xj ∨ xi = 0 ∧ xj = 0 :=
begin
  split,
  { intro h,
    by_cases hij : i = j,
    { subst hij,
      exact or.inl ⟨rfl, heq_of_eq (dfinsupp.single_injective h)⟩, },
    { have h_coe : ⇑(dfinsupp.single i xi) = dfinsupp.single j xj := congr_arg coe_fn h,
      have hci := congr_fun h_coe i,
      have hcj := congr_fun h_coe j,
      rw dfinsupp.single_eq_same at hci hcj,
      rw dfinsupp.single_eq_of_ne (ne.symm hij) at hci,
      rw dfinsupp.single_eq_of_ne (hij) at hcj,
      exact or.inr ⟨hci, hcj.symm⟩, }, },
  { rintros (⟨hi, hxi⟩ | ⟨hi, hj⟩),
    { subst hi,
      rw eq_of_heq hxi, },
    { rw [hi, hj, dfinsupp.single_zero, dfinsupp.single_zero], }, },
end

/-- Equality of sigma types is sufficient (but not necessary) to show equality of `dfinsupp`s. -/
lemma single_eq_of_sigma_eq
  {i j} {xi : β i} {xj : β j} (h : (⟨i, xi⟩ : sigma β) = ⟨j, xj⟩) :
  dfinsupp.single i xi = dfinsupp.single j xj :=
by { cases h, refl }

/-- Redefine `f i` to be `0`. -/
def erase (i : ι) (f : Π₀ i, β i) : Π₀ i, β i :=
quotient.lift_on f (λ x, ⟦(⟨λ j, if j = i then 0 else x.1 j, x.2,
λ j, or.cases_on (x.3 j) or.inl $ λ H, or.inr $ by simp only [H, if_t_t]⟩ : pre ι β)⟧) $ λ x y H,
quotient.sound $ λ j, if h : j = i then by simp only [if_pos h]
else by simp only [if_neg h, H j]

@[simp] lemma erase_apply {i j : ι} {f : Π₀ i, β i} :
  (f.erase i) j = if j = i then 0 else f j :=
quotient.induction_on f $ λ x, rfl

@[simp] lemma erase_same {i : ι} {f : Π₀ i, β i} : (f.erase i) i = 0 :=
by simp

lemma erase_ne {i i' : ι} {f : Π₀ i, β i} (h : i' ≠ i) : (f.erase i) i' = f i' :=
by simp [h]

end basic

section add_monoid

variable [Π i, add_zero_class (β i)]

@[simp] lemma single_add {i : ι} {b₁ b₂ : β i} : single i (b₁ + b₂) = single i b₁ + single i b₂ :=
ext $ assume i',
begin
  by_cases h : i = i',
  { subst h, simp only [add_apply, single_eq_same] },
  { simp only [add_apply, single_eq_of_ne h, zero_add] }
end

variables (β)

/-- `dfinsupp.single` as an `add_monoid_hom`. -/
@[simps] def single_add_hom (i : ι) : β i →+ Π₀ i, β i :=
{ to_fun := single i, map_zero' := single_zero, map_add' := λ _ _, single_add }

variables {β}

lemma single_add_erase {i : ι} {f : Π₀ i, β i} : single i (f i) + f.erase i = f :=
ext $ λ i',
if h : i = i'
then by subst h; simp only [add_apply, single_apply, erase_apply, dif_pos rfl, if_pos, add_zero]
else by simp only [add_apply, single_apply, erase_apply, dif_neg h, if_neg (ne.symm h), zero_add]

lemma erase_add_single {i : ι} {f : Π₀ i, β i} : f.erase i + single i (f i) = f :=
ext $ λ i',
if h : i = i'
then by subst h; simp only [add_apply, single_apply, erase_apply, dif_pos rfl, if_pos, zero_add]
else by simp only [add_apply, single_apply, erase_apply, dif_neg h, if_neg (ne.symm h), add_zero]

protected theorem induction {p : (Π₀ i, β i) → Prop} (f : Π₀ i, β i)
  (h0 : p 0) (ha : ∀i b (f : Π₀ i, β i), f i = 0 → b ≠ 0 → p f → p (single i b + f)) :
  p f :=
begin
  refine quotient.induction_on f (λ x, _),
  cases x with f s H, revert f H,
  apply multiset.induction_on s,
  { intros f H, convert h0, ext i, exact (H i).resolve_left id },
  intros i s ih f H,
  by_cases H1 : i ∈ s,
  { have H2 : ∀ j, j ∈ s ∨ f j = 0,
    { intro j, cases H j with H2 H2,
      { cases multiset.mem_cons.1 H2 with H3 H3,
        { left, rw H3, exact H1 },
        { left, exact H3 } },
      right, exact H2 },
    have H3 : (⟦{to_fun := f, pre_support := i ::ₘ s, zero := H}⟧ : Π₀ i, β i)
      = ⟦{to_fun := f, pre_support := s, zero := H2}⟧,
    { exact quotient.sound (λ i, rfl) },
    rw H3, apply ih },
  have H2 : p (erase i ⟦{to_fun := f, pre_support := i ::ₘ s, zero := H}⟧),
  { dsimp only [erase, quotient.lift_on_mk],
    have H2 : ∀ j, j ∈ s ∨ ite (j = i) 0 (f j) = 0,
    { intro j, cases H j with H2 H2,
      { cases multiset.mem_cons.1 H2 with H3 H3,
        { right, exact if_pos H3 },
        { left, exact H3 } },
      right, split_ifs; [refl, exact H2] },
    have H3 : (⟦{to_fun := λ (j : ι), ite (j = i) 0 (f j),
         pre_support := i ::ₘ s, zero := _}⟧ : Π₀ i, β i)
      = ⟦{to_fun := λ (j : ι), ite (j = i) 0 (f j), pre_support := s, zero := H2}⟧ :=
      quotient.sound (λ i, rfl),
    rw H3, apply ih },
  have H3 : single i _ + _ = (⟦{to_fun := f, pre_support := i ::ₘ s, zero := H}⟧ : Π₀ i, β i) :=
    single_add_erase,
  rw ← H3,
  change p (single i (f i) + _),
  cases classical.em (f i = 0) with h h,
  { rw [h, single_zero, zero_add], exact H2 },
  refine ha _ _ _ _ h H2,
  rw erase_same
end

lemma induction₂ {p : (Π₀ i, β i) → Prop} (f : Π₀ i, β i)
  (h0 : p 0) (ha : ∀i b (f : Π₀ i, β i), f i = 0 → b ≠ 0 → p f → p (f + single i b)) :
  p f :=
dfinsupp.induction f h0 $ λ i b f h1 h2 h3,
have h4 : f + single i b = single i b + f,
{ ext j, by_cases H : i = j,
  { subst H, simp [h1] },
  { simp [H] } },
eq.rec_on h4 $ ha i b f h1 h2 h3

@[simp] lemma add_closure_Union_range_single :
  add_submonoid.closure (⋃ i : ι, set.range (single i : β i → (Π₀ i, β i))) = ⊤ :=
top_unique $ λ x hx, (begin
  apply dfinsupp.induction x,
  exact add_submonoid.zero_mem _,
  exact λ a b f ha hb hf, add_submonoid.add_mem _
    (add_submonoid.subset_closure $ set.mem_Union.2 ⟨a, set.mem_range_self _⟩) hf
end)

/-- If two additive homomorphisms from `Π₀ i, β i` are equal on each `single a b`, then
they are equal. -/
lemma add_hom_ext {γ : Type w} [add_zero_class γ] ⦃f g : (Π₀ i, β i) →+ γ⦄
  (H : ∀ (i : ι) (y : β i), f (single i y) = g (single i y)) :
  f = g :=
begin
  refine add_monoid_hom.eq_of_eq_on_mdense add_closure_Union_range_single (λ f hf, _),
  simp only [set.mem_Union, set.mem_range] at hf,
  rcases hf with ⟨x, y, rfl⟩,
  apply H
end

/-- If two additive homomorphisms from `Π₀ i, β i` are equal on each `single a b`, then
they are equal.

See note [partially-applied ext lemmas]. -/
@[ext] lemma add_hom_ext' {γ : Type w} [add_zero_class γ] ⦃f g : (Π₀ i, β i) →+ γ⦄
  (H : ∀ x, f.comp (single_add_hom β x) = g.comp (single_add_hom β x)) :
  f = g :=
add_hom_ext $ λ x, add_monoid_hom.congr_fun (H x)

end add_monoid

@[simp] lemma mk_add [Π i, add_zero_class (β i)] {s : finset ι} {x y : Π i : (↑s : set ι), β i} :
  mk s (x + y) = mk s x + mk s y :=
ext $ λ i, by simp only [add_apply, mk_apply]; split_ifs; [refl, rw zero_add]

@[simp] lemma mk_zero [Π i, has_zero (β i)] {s : finset ι} :
  mk s (0 : Π i : (↑s : set ι), β i.1) = 0 :=
ext $ λ i, by simp only [mk_apply]; split_ifs; refl

@[simp] lemma mk_neg [Π i, add_group (β i)] {s : finset ι} {x : Π i : (↑s : set ι), β i.1} :
  mk s (-x) = -mk s x :=
ext $ λ i, by simp only [neg_apply, mk_apply]; split_ifs; [refl, rw neg_zero]

@[simp] lemma mk_sub [Π i, add_group (β i)] {s : finset ι} {x y : Π i : (↑s : set ι), β i.1} :
  mk s (x - y) = mk s x - mk s y :=
ext $ λ i, by simp only [sub_apply, mk_apply]; split_ifs; [refl, rw sub_zero]

instance [Π i, add_group (β i)] {s : finset ι} : is_add_group_hom (@mk ι β _ _ s) :=
{ map_add := λ _ _, mk_add }

section
variables (γ : Type w) [semiring γ] [Π i, add_comm_monoid (β i)] [Π i, module γ (β i)]
include γ

@[simp] lemma mk_smul {s : finset ι} {c : γ} (x : Π i : (↑s : set ι), β i.1) :
  mk s (c • x) = c • mk s x :=
ext $ λ i, by simp only [smul_apply, mk_apply]; split_ifs; [refl, rw smul_zero]

@[simp] lemma single_smul {i : ι} {c : γ} {x : β i} :
  single i (c • x) = c • single i x :=
ext $ λ i, by simp only [smul_apply, single_apply]; split_ifs; [cases h, rw smul_zero]; refl

end

section support_basic

variables [Π i, has_zero (β i)] [Π i (x : β i), decidable (x ≠ 0)]

/-- Set `{i | f x ≠ 0}` as a `finset`. -/
def support (f : Π₀ i, β i) : finset ι :=
quotient.lift_on f (λ x, x.2.to_finset.filter $ λ i, x.1 i ≠ 0) $
begin
  intros x y Hxy,
  ext i, split,
  { intro H,
    rcases finset.mem_filter.1 H with ⟨h1, h2⟩,
    rw Hxy i at h2,
    exact finset.mem_filter.2 ⟨multiset.mem_to_finset.2 $ (y.3 i).resolve_right h2, h2⟩ },
  { intro H,
    rcases finset.mem_filter.1 H with ⟨h1, h2⟩,
    rw ← Hxy i at h2,
    exact finset.mem_filter.2 ⟨multiset.mem_to_finset.2 $ (x.3 i).resolve_right h2, h2⟩ },
end

@[simp] theorem support_mk_subset {s : finset ι} {x : Π i : (↑s : set ι), β i.1} :
  (mk s x).support ⊆ s :=
λ i H, multiset.mem_to_finset.1 (finset.mem_filter.1 H).1

@[simp] theorem mem_support_to_fun (f : Π₀ i, β i) (i) : i ∈ f.support ↔ f i ≠ 0 :=
begin
  refine quotient.induction_on f (λ x, _),
  dsimp only [support, quotient.lift_on_mk],
  rw [finset.mem_filter, multiset.mem_to_finset],
  exact and_iff_right_of_imp (x.3 i).resolve_right
end

theorem eq_mk_support (f : Π₀ i, β i) : f = mk f.support (λ i, f i) :=
begin
  change f = mk f.support (λ i, f i.1),
  ext i,
  by_cases h : f i ≠ 0; [skip, rw [not_not] at h];
    simp [h]
end

@[simp] lemma support_zero : (0 : Π₀ i, β i).support = ∅ := rfl

lemma mem_support_iff (f : Π₀ i, β i) : ∀i:ι, i ∈ f.support ↔ f i ≠ 0 :=
f.mem_support_to_fun

@[simp] lemma support_eq_empty {f : Π₀ i, β i} : f.support = ∅ ↔ f = 0 :=
⟨λ H, ext $ by simpa [finset.ext_iff] using H, by simp {contextual:=tt}⟩

instance decidable_zero : decidable_pred (eq (0 : Π₀ i, β i)) :=
λ f, decidable_of_iff _ $ support_eq_empty.trans eq_comm

lemma support_subset_iff {s : set ι} {f : Π₀ i, β i} :
  ↑f.support ⊆ s ↔ (∀i∉s, f i = 0) :=
by simp [set.subset_def];
   exact forall_congr (assume i, not_imp_comm)

lemma support_single_ne_zero {i : ι} {b : β i} (hb : b ≠ 0) : (single i b).support = {i} :=
begin
  ext j, by_cases h : i = j,
  { subst h, simp [hb] },
  simp [ne.symm h, h]
end

lemma support_single_subset {i : ι} {b : β i} : (single i b).support ⊆ {i} :=
support_mk_subset

section map_range_and_zip_with

variables [Π i, has_zero (β₁ i)] [Π i, has_zero (β₂ i)]

lemma map_range_def [Π i (x : β₁ i), decidable (x ≠ 0)]
  {f : Π i, β₁ i → β₂ i} {hf : ∀ i, f i 0 = 0} {g : Π₀ i, β₁ i} :
  map_range f hf g = mk g.support (λ i, f i.1 (g i.1)) :=
begin
  ext i,
  by_cases h : g i ≠ 0; simp at h; simp [h, hf]
end

@[simp] lemma map_range_single {f : Π i, β₁ i → β₂ i} {hf : ∀ i, f i 0 = 0} {i : ι} {b : β₁ i} :
  map_range f hf (single i b) = single i (f i b) :=
dfinsupp.ext $ λ i', by by_cases i = i'; [{subst i', simp}, simp [h, hf]]

variables [Π i (x : β₁ i), decidable (x ≠ 0)] [Π i (x : β₂ i), decidable (x ≠ 0)]

lemma support_map_range {f : Π i, β₁ i → β₂ i} {hf : ∀ i, f i 0 = 0} {g : Π₀ i, β₁ i} :
  (map_range f hf g).support ⊆ g.support :=
by simp [map_range_def]

lemma zip_with_def {f : Π i, β₁ i → β₂ i → β i} {hf : ∀ i, f i 0 0 = 0}
  {g₁ : Π₀ i, β₁ i} {g₂ : Π₀ i, β₂ i} :
  zip_with f hf g₁ g₂ = mk (g₁.support ∪ g₂.support) (λ i, f i.1 (g₁ i.1) (g₂ i.1)) :=
begin
  ext i,
  by_cases h1 : g₁ i ≠ 0; by_cases h2 : g₂ i ≠ 0;
    simp only [not_not, ne.def] at h1 h2; simp [h1, h2, hf]
end

lemma support_zip_with {f : Π i, β₁ i → β₂ i → β i} {hf : ∀ i, f i 0 0 = 0}
  {g₁ : Π₀ i, β₁ i} {g₂ : Π₀ i, β₂ i} :
  (zip_with f hf g₁ g₂).support ⊆ g₁.support ∪ g₂.support :=
by simp [zip_with_def]

end map_range_and_zip_with

lemma erase_def (i : ι) (f : Π₀ i, β i) :
  f.erase i = mk (f.support.erase i) (λ j, f j.1) :=
by { ext j, by_cases h1 : j = i; by_cases h2 : f j ≠ 0; simp at h2; simp [h1, h2] }

@[simp] lemma support_erase (i : ι) (f : Π₀ i, β i) :
  (f.erase i).support = f.support.erase i :=
by { ext j, by_cases h1 : j = i; by_cases h2 : f j ≠ 0; simp at h2; simp [h1, h2] }

section filter_and_subtype_domain

variables {p : ι → Prop} [decidable_pred p]

lemma filter_def (f : Π₀ i, β i) :
  f.filter p = mk (f.support.filter p) (λ i, f i.1) :=
by ext i; by_cases h1 : p i; by_cases h2 : f i ≠ 0;
 simp at h2; simp [h1, h2]

@[simp] lemma support_filter (f : Π₀ i, β i) :
  (f.filter p).support = f.support.filter p :=
by ext i; by_cases h : p i; simp [h]

lemma subtype_domain_def (f : Π₀ i, β i) :
  f.subtype_domain p = mk (f.support.subtype p) (λ i, f i) :=
by ext i; by_cases h1 : p i; by_cases h2 : f i ≠ 0;
try {simp at h2}; dsimp; simp [h1, h2, ← subtype.val_eq_coe]

@[simp] lemma support_subtype_domain {f : Π₀ i, β i} :
  (subtype_domain p f).support = f.support.subtype p :=
by ext i; by_cases h1 : p i; by_cases h2 : f i ≠ 0;
try {simp at h2}; dsimp; simp [h1, h2]

end filter_and_subtype_domain

end support_basic

lemma support_add [Π i, add_zero_class (β i)] [Π i (x : β i), decidable (x ≠ 0)]
  {g₁ g₂ : Π₀ i, β i} :
  (g₁ + g₂).support ⊆ g₁.support ∪ g₂.support :=
support_zip_with

@[simp] lemma support_neg [Π i, add_group (β i)] [Π i (x : β i), decidable (x ≠ 0)]
  {f : Π₀ i, β i} :
  support (-f) = support f :=
by ext i; simp

lemma support_smul {γ : Type w} [semiring γ] [Π i, add_comm_monoid (β i)] [Π i, module γ (β i)]
  [Π ( i : ι) (x : β i), decidable (x ≠ 0)]
  (b : γ) (v : Π₀ i, β i) : (b • v).support ⊆ v.support :=
support_map_range

instance [Π i, has_zero (β i)] [Π i, decidable_eq (β i)] : decidable_eq (Π₀ i, β i) :=
assume f g, decidable_of_iff (f.support = g.support ∧ (∀i∈f.support, f i = g i))
  ⟨assume ⟨h₁, h₂⟩, ext $ assume i,
      if h : i ∈ f.support then h₂ i h else
        have hf : f i = 0, by rwa [f.mem_support_iff, not_not] at h,
        have hg : g i = 0, by rwa [h₁, g.mem_support_iff, not_not] at h,
        by rw [hf, hg],
    by intro h; subst h; simp⟩

section prod_and_sum

variables {γ : Type w}

-- [to_additive sum] for dfinsupp.prod doesn't work, the equation lemmas are not generated
/-- `sum f g` is the sum of `g i (f i)` over the support of `f`. -/
def sum [Π i, has_zero (β i)] [Π i (x : β i), decidable (x ≠ 0)] [add_comm_monoid γ]
  (f : Π₀ i, β i) (g : Π i, β i → γ) : γ :=
∑ i in f.support, g i (f i)

/-- `prod f g` is the product of `g i (f i)` over the support of `f`. -/
@[to_additive]
def prod [Π i, has_zero (β i)] [Π i (x : β i), decidable (x ≠ 0)] [comm_monoid γ]
  (f : Π₀ i, β i) (g : Π i, β i → γ) : γ :=
∏ i in f.support, g i (f i)

@[to_additive]
lemma prod_map_range_index {β₁ : ι → Type v₁} {β₂ : ι → Type v₂}
  [Π i, has_zero (β₁ i)] [Π i, has_zero (β₂ i)]
  [Π i (x : β₁ i), decidable (x ≠ 0)] [Π i (x : β₂ i), decidable (x ≠ 0)] [comm_monoid γ]
  {f : Π i, β₁ i → β₂ i} {hf : ∀ i, f i 0 = 0} {g : Π₀ i, β₁ i} {h : Π i, β₂ i → γ}
  (h0 : ∀i, h i 0 = 1) :
  (map_range f hf g).prod h = g.prod (λi b, h i (f i b)) :=
begin
  rw [map_range_def],
  refine (finset.prod_subset support_mk_subset _).trans _,
  { intros i h1 h2,
    dsimp, simp [h1] at h2, dsimp at h2,
    simp [h1, h2, h0] },
  { refine finset.prod_congr rfl _,
    intros i h1,
    simp [h1] }
end

@[to_additive]
lemma prod_zero_index [Π i, add_comm_monoid (β i)] [Π i (x : β i), decidable (x ≠ 0)]
  [comm_monoid γ] {h : Π i, β i → γ} : (0 : Π₀ i, β i).prod h = 1 :=
rfl

@[to_additive]
lemma prod_single_index [Π i, has_zero (β i)] [Π i (x : β i), decidable (x ≠ 0)] [comm_monoid γ]
  {i : ι} {b : β i} {h : Π i, β i → γ} (h_zero : h i 0 = 1) :
  (single i b).prod h = h i b :=
begin
  by_cases h : b ≠ 0,
  { simp [dfinsupp.prod, support_single_ne_zero h] },
  { rw [not_not] at h, simp [h, prod_zero_index, h_zero], refl }
end

@[to_additive]
lemma prod_neg_index [Π i, add_group (β i)] [Π i (x : β i), decidable (x ≠ 0)] [comm_monoid γ]
  {g : Π₀ i, β i} {h : Π i, β i → γ} (h0 : ∀i, h i 0 = 1) :
  (-g).prod h = g.prod (λi b, h i (- b)) :=
prod_map_range_index h0

omit dec
@[to_additive]
lemma prod_comm {ι₁ ι₂ : Sort*} {β₁ : ι₁ → Type*} {β₂ : ι₂ → Type*}
  [decidable_eq ι₁] [decidable_eq ι₂] [Π i, has_zero (β₁ i)] [Π i, has_zero (β₂ i)]
  [Π i (x : β₁ i), decidable (x ≠ 0)] [Π i (x : β₂ i), decidable (x ≠ 0)] [comm_monoid γ]
  (f₁ : Π₀ i, β₁ i) (f₂ : Π₀ i, β₂ i) (h : Π i, β₁ i → Π i, β₂ i → γ) :
  f₁.prod (λ i₁ x₁, f₂.prod $ λ i₂ x₂, h i₁ x₁ i₂ x₂) =
  f₂.prod (λ i₂ x₂, f₁.prod $ λ i₁ x₁, h i₁ x₁ i₂ x₂) := finset.prod_comm

@[simp] lemma sum_apply {ι₁ : Type u₁} [decidable_eq ι₁] {β₁ : ι₁ → Type v₁}
  [Π i₁, has_zero (β₁ i₁)] [Π i (x : β₁ i), decidable (x ≠ 0)]
  [Π i, add_comm_monoid (β i)]
  {f : Π₀ i₁, β₁ i₁} {g : Π i₁, β₁ i₁ → Π₀ i, β i} {i₂ : ι} :
  (f.sum g) i₂ = f.sum (λi₁ b, g i₁ b i₂) :=
(f.support.sum_hom (λf : Π₀ i, β i, f i₂)).symm
include dec

lemma support_sum {ι₁ : Type u₁} [decidable_eq ι₁] {β₁ : ι₁ → Type v₁}
  [Π i₁, has_zero (β₁ i₁)] [Π i (x : β₁ i), decidable (x ≠ 0)]
  [Π i, add_comm_monoid (β i)] [Π i (x : β i), decidable (x ≠ 0)]
  {f : Π₀ i₁, β₁ i₁} {g : Π i₁, β₁ i₁ → Π₀ i, β i} :
  (f.sum g).support ⊆ f.support.bUnion (λi, (g i (f i)).support) :=
have ∀i₁ : ι, f.sum (λ (i : ι₁) (b : β₁ i), (g i b) i₁) ≠ 0 →
    (∃ (i : ι₁), f i ≠ 0 ∧ ¬ (g i (f i)) i₁ = 0),
  from assume i₁ h,
  let ⟨i, hi, ne⟩ := finset.exists_ne_zero_of_sum_ne_zero h in
  ⟨i, (f.mem_support_iff i).mp hi, ne⟩,
by simpa [finset.subset_iff, mem_support_iff, finset.mem_bUnion, sum_apply] using this

@[simp, to_additive] lemma prod_one [Π i, add_comm_monoid (β i)] [Π i (x : β i), decidable (x ≠ 0)]
  [comm_monoid γ] {f : Π₀ i, β i} :
  f.prod (λi b, (1 : γ)) = 1 :=
finset.prod_const_one

@[simp, to_additive] lemma prod_mul [Π i, add_comm_monoid (β i)] [Π i (x : β i), decidable (x ≠ 0)]
  [comm_monoid γ] {f : Π₀ i, β i} {h₁ h₂ : Π i, β i → γ} :
  f.prod (λi b, h₁ i b * h₂ i b) = f.prod h₁ * f.prod h₂ :=
finset.prod_mul_distrib

@[simp, to_additive] lemma prod_inv [Π i, add_comm_monoid (β i)] [Π i (x : β i), decidable (x ≠ 0)]
  [comm_group γ] {f : Π₀ i, β i} {h : Π i, β i → γ} :
  f.prod (λi b, (h i b)⁻¹) = (f.prod h)⁻¹ :=
f.support.prod_hom (@has_inv.inv γ _)

@[to_additive]
lemma prod_add_index [Π i, add_comm_monoid (β i)] [Π i (x : β i), decidable (x ≠ 0)]
  [comm_monoid γ] {f g : Π₀ i, β i}
  {h : Π i, β i → γ} (h_zero : ∀i, h i 0 = 1) (h_add : ∀i b₁ b₂, h i (b₁ + b₂) = h i b₁ * h i b₂) :
  (f + g).prod h = f.prod h * g.prod h :=
have f_eq : ∏ i in f.support ∪ g.support, h i (f i) = f.prod h,
  from (finset.prod_subset (finset.subset_union_left _ _) $
    by simp [mem_support_iff, h_zero] {contextual := tt}).symm,
have g_eq : ∏ i in f.support ∪ g.support, h i (g i) = g.prod h,
  from (finset.prod_subset (finset.subset_union_right _ _) $
    by simp [mem_support_iff, h_zero] {contextual := tt}).symm,
calc ∏ i in (f + g).support, h i ((f + g) i) =
      ∏ i in f.support ∪ g.support, h i ((f + g) i) :
    finset.prod_subset support_add $
      by simp [mem_support_iff, h_zero] {contextual := tt}
  ... = (∏ i in f.support ∪ g.support, h i (f i)) *
      (∏ i in f.support ∪ g.support, h i (g i)) :
    by simp [h_add, finset.prod_mul_distrib]
  ... = _ : by rw [f_eq, g_eq]

@[to_additive]
lemma _root_.submonoid.dfinsupp_prod_mem [Π i, has_zero (β i)] [Π i (x : β i), decidable (x ≠ 0)]
  [comm_monoid γ] (S : submonoid γ)
  (f : Π₀ i, β i) (g : Π i, β i → γ) (h : ∀ c, f c ≠ 0 → g c (f c) ∈ S) : f.prod g ∈ S :=
S.prod_mem $ λ i hi, h _ $ (f.mem_support_iff _).mp hi

/--
When summing over an `add_monoid_hom`, the decidability assumption is not needed, and the result is
also an `add_monoid_hom`.
-/
def sum_add_hom [Π i, add_zero_class (β i)] [add_comm_monoid γ] (φ : Π i, β i →+ γ) :
  (Π₀ i, β i) →+ γ :=
{ to_fun := (λ f,
    quotient.lift_on f (λ x, ∑ i in x.2.to_finset, φ i (x.1 i)) $ λ x y H,
    begin
      have H1 : x.2.to_finset ∩ y.2.to_finset ⊆ x.2.to_finset, from finset.inter_subset_left _ _,
      have H2 : x.2.to_finset ∩ y.2.to_finset ⊆ y.2.to_finset, from finset.inter_subset_right _ _,
      refine (finset.sum_subset H1 _).symm.trans
          ((finset.sum_congr rfl _).trans (finset.sum_subset H2 _)),
      { intros i H1 H2, rw finset.mem_inter at H2, rw H i,
        simp only [multiset.mem_to_finset] at H1 H2,
        rw [(y.3 i).resolve_left (mt (and.intro H1) H2), add_monoid_hom.map_zero] },
      { intros i H1, rw H i },
      { intros i H1 H2, rw finset.mem_inter at H2, rw ← H i,
        simp only [multiset.mem_to_finset] at H1 H2,
        rw [(x.3 i).resolve_left (mt (λ H3, and.intro H3 H1) H2), add_monoid_hom.map_zero] }
    end),
  map_add' := assume f g,
  begin
    refine quotient.induction_on f (λ x, _),
    refine quotient.induction_on g (λ y, _),
    change ∑ i in _, _ = (∑ i in _, _) + (∑ i in _, _),
    simp only, conv { to_lhs, congr, skip, funext, rw add_monoid_hom.map_add },
    simp only [finset.sum_add_distrib],
    congr' 1,
    { refine (finset.sum_subset _ _).symm,
      { intro i, simp only [multiset.mem_to_finset, multiset.mem_add], exact or.inl },
      { intros i H1 H2, simp only [multiset.mem_to_finset, multiset.mem_add] at H2,
        rw [(x.3 i).resolve_left H2, add_monoid_hom.map_zero] } },
    { refine (finset.sum_subset _ _).symm,
      { intro i, simp only [multiset.mem_to_finset, multiset.mem_add], exact or.inr },
      { intros i H1 H2, simp only [multiset.mem_to_finset, multiset.mem_add] at H2,
        rw [(y.3 i).resolve_left H2, add_monoid_hom.map_zero] } }
  end,
  map_zero' := rfl }

@[simp] lemma sum_add_hom_single [Π i, add_zero_class (β i)] [add_comm_monoid γ]
  (φ : Π i, β i →+ γ) (i) (x : β i) : sum_add_hom φ (single i x) = φ i x :=
(add_zero _).trans $ congr_arg (φ i) $ show (if H : i ∈ ({i} : finset _) then x else 0) = x,
from dif_pos $ finset.mem_singleton_self i

@[simp] lemma sum_add_hom_comp_single [Π i, add_zero_class (β i)] [add_comm_monoid γ]
  (f : Π i, β i →+ γ) (i : ι) :
  (sum_add_hom f).comp (single_add_hom β i) = f i :=
add_monoid_hom.ext $ λ x, sum_add_hom_single f i x

/-- While we didn't need decidable instances to define it, we do to reduce it to a sum -/
lemma sum_add_hom_apply [Π i, add_zero_class (β i)] [Π i (x : β i), decidable (x ≠ 0)]
  [add_comm_monoid γ] (φ : Π i, β i →+ γ) (f : Π₀ i, β i) :
  sum_add_hom φ f = f.sum (λ x, φ x) :=
begin
  refine quotient.induction_on f (λ x, _),
  change ∑ i in _, _ = (∑ i in finset.filter _ _, _),
  rw [finset.sum_filter, finset.sum_congr rfl],
  intros i _,
  dsimp only,
  split_ifs,
  refl,
  rw [(not_not.mp h), add_monoid_hom.map_zero],
end

lemma _root_.add_submonoid.dfinsupp_sum_add_hom_mem [Π i, add_zero_class (β i)] [add_comm_monoid γ]
  (S : add_submonoid γ) (f : Π₀ i, β i) (g : Π i, β i →+ γ) (h : ∀ c, f c ≠ 0 → g c (f c) ∈ S) :
  dfinsupp.sum_add_hom g f ∈ S :=
begin
  classical,
  rw dfinsupp.sum_add_hom_apply,
  convert S.dfinsupp_sum_mem _ _ _,
  exact h
end

<<<<<<< HEAD
=======
/-- The supremum of a family of commutative additive submonoids is equal to the range of
`finsupp.sum_add_hom`; that is, every element in the `supr` can be produced from taking a finite
number of non-zero elements of `p i`, coercing them to `γ`, and summing them. -/
lemma _root_.add_submonoid.supr_eq_mrange_dfinsupp_sum_add_hom [add_comm_monoid γ]
  (p : ι → add_submonoid γ) : supr p = (dfinsupp.sum_add_hom (λ i, (p i).subtype)).mrange :=
begin
  apply le_antisymm,
  { apply supr_le _,
    intros i y hy,
    exact ⟨dfinsupp.single i ⟨y, hy⟩, dfinsupp.sum_add_hom_single _ _ _⟩, },
  { rintros x ⟨v, rfl⟩,
    exact add_submonoid.dfinsupp_sum_add_hom_mem _ v _ (λ i _, (le_supr p i : p i ≤ _) (v i).prop) }
end

lemma _root_.add_submonoid.mem_supr_iff_exists_dfinsupp [add_comm_monoid γ]
  (p : ι → add_submonoid γ) (x : γ) :
  x ∈ supr p ↔ ∃ f : Π₀ i, p i, dfinsupp.sum_add_hom (λ i, (p i).subtype) f = x :=
set_like.ext_iff.mp (add_submonoid.supr_eq_mrange_dfinsupp_sum_add_hom p) x

/-- A variant of `add_submonoid.mem_supr_iff_exists_dfinsupp` with the RHS fully unfolded. -/
lemma _root_.add_submonoid.mem_supr_iff_exists_dfinsupp' [add_comm_monoid γ]
  (p : ι → add_submonoid γ) [Π i (x : p i), decidable (x ≠ 0)] (x : γ) :
  x ∈ supr p ↔ ∃ f : Π₀ i, p i, f.sum (λ i xi, ↑xi) = x :=
begin
  rw add_submonoid.mem_supr_iff_exists_dfinsupp,
  simp_rw sum_add_hom_apply,
  congr',
end

>>>>>>> 24b7290d
omit dec
lemma sum_add_hom_comm {ι₁ ι₂ : Sort*} {β₁ : ι₁ → Type*} {β₂ : ι₂ → Type*} {γ : Type*}
  [decidable_eq ι₁] [decidable_eq ι₂] [Π i, add_zero_class (β₁ i)] [Π i, add_zero_class (β₂ i)]
  [add_comm_monoid γ]
  (f₁ : Π₀ i, β₁ i) (f₂ : Π₀ i, β₂ i) (h : Π i j, β₁ i →+ β₂ j →+ γ) :
  sum_add_hom (λ i₂, sum_add_hom (λ i₁, h i₁ i₂) f₁) f₂ =
  sum_add_hom (λ i₁, sum_add_hom (λ i₂, (h i₁ i₂).flip) f₂) f₁ :=
begin
  refine quotient.induction_on₂ f₁ f₂ (λ x₁ x₂, _),
  simp only [sum_add_hom, add_monoid_hom.finset_sum_apply, quotient.lift_on_mk,
    add_monoid_hom.coe_mk, add_monoid_hom.flip_apply],
  exact finset.sum_comm,
end

include dec
/-- The `dfinsupp` version of `finsupp.lift_add_hom`,-/
@[simps apply symm_apply]
def lift_add_hom [Π i, add_zero_class (β i)] [add_comm_monoid γ] :
  (Π i, β i →+ γ) ≃+ ((Π₀ i, β i) →+ γ) :=
{ to_fun := sum_add_hom,
  inv_fun := λ F i, F.comp (single_add_hom β i),
  left_inv := λ x, by { ext, simp },
  right_inv := λ ψ, by { ext, simp },
  map_add' := λ F G, by { ext, simp } }

/-- The `dfinsupp` version of `finsupp.lift_add_hom_single_add_hom`,-/
@[simp] lemma lift_add_hom_single_add_hom [Π i, add_comm_monoid (β i)] :
  lift_add_hom (single_add_hom β) = add_monoid_hom.id (Π₀ i, β i) :=
lift_add_hom.to_equiv.apply_eq_iff_eq_symm_apply.2 rfl

/-- The `dfinsupp` version of `finsupp.lift_add_hom_apply_single`,-/
lemma lift_add_hom_apply_single [Π i, add_zero_class (β i)] [add_comm_monoid γ]
  (f : Π i, β i →+ γ) (i : ι) (x : β i) :
  lift_add_hom f (single i x) = f i x :=
by simp

/-- The `dfinsupp` version of `finsupp.lift_add_hom_comp_single`,-/
lemma lift_add_hom_comp_single [Π i, add_zero_class (β i)] [add_comm_monoid γ]
  (f : Π i, β i →+ γ) (i : ι) :
  (lift_add_hom f).comp (single_add_hom β i) = f i :=
by simp

/-- The `dfinsupp` version of `finsupp.comp_lift_add_hom`,-/
lemma comp_lift_add_hom {δ : Type*} [Π i, add_zero_class (β i)] [add_comm_monoid γ]
  [add_comm_monoid δ] (g : γ →+ δ) (f : Π i, β i →+ γ) :
  g.comp (lift_add_hom f) = lift_add_hom (λ a, g.comp (f a)) :=
lift_add_hom.symm_apply_eq.1 $ funext $ λ a,
  by rw [lift_add_hom_symm_apply, add_monoid_hom.comp_assoc, lift_add_hom_comp_single]

@[simp]
lemma sum_add_hom_zero [Π i, add_zero_class (β i)] [add_comm_monoid γ] :
  sum_add_hom (λ i, (0 : β i →+ γ)) = 0 :=
(lift_add_hom : (Π i, β i →+ γ) ≃+ _).map_zero

@[simp]
lemma sum_add_hom_add [Π i, add_zero_class (β i)] [add_comm_monoid γ]
  (g : Π i, β i →+ γ) (h : Π i, β i →+ γ) :
  sum_add_hom (λ i, g i + h i) = sum_add_hom g + sum_add_hom h :=
lift_add_hom.map_add _ _

@[simp]
lemma sum_add_hom_single_add_hom [Π i, add_comm_monoid (β i)] :
  sum_add_hom (single_add_hom β) = add_monoid_hom.id _ :=
lift_add_hom_single_add_hom

lemma comp_sum_add_hom {δ : Type*} [Π i, add_zero_class (β i)] [add_comm_monoid γ]
  [add_comm_monoid δ] (g : γ →+ δ) (f : Π i, β i →+ γ) :
  g.comp (sum_add_hom f) = sum_add_hom (λ a, g.comp (f a)) :=
comp_lift_add_hom _ _

lemma sum_sub_index [Π i, add_group (β i)] [Π i (x : β i), decidable (x ≠ 0)]
  [add_comm_group γ] {f g : Π₀ i, β i}
  {h : Π i, β i → γ} (h_sub : ∀i b₁ b₂, h i (b₁ - b₂) = h i b₁ - h i b₂) :
  (f - g).sum h = f.sum h - g.sum h :=
begin
  have := (lift_add_hom (λ a, add_monoid_hom.of_map_sub (h a) (h_sub a))).map_sub f g,
  rw [lift_add_hom_apply, sum_add_hom_apply, sum_add_hom_apply, sum_add_hom_apply] at this,
  exact this,
end

@[to_additive]
lemma prod_finset_sum_index {γ : Type w} {α : Type x}
  [Π i, add_comm_monoid (β i)] [Π i (x : β i), decidable (x ≠ 0)]
  [comm_monoid γ]
  {s : finset α} {g : α → Π₀ i, β i}
  {h : Π i, β i → γ} (h_zero : ∀i, h i 0 = 1) (h_add : ∀i b₁ b₂, h i (b₁ + b₂) = h i b₁ * h i b₂) :
  ∏ i in s, (g i).prod h = (∑ i in s, g i).prod h :=
begin
  classical,
  exact finset.induction_on s
  (by simp [prod_zero_index])
  (by simp [prod_add_index, h_zero, h_add] {contextual := tt})
end

@[to_additive]
lemma prod_sum_index  {ι₁ : Type u₁} [decidable_eq ι₁] {β₁ : ι₁ → Type v₁}
  [Π i₁, has_zero (β₁ i₁)] [Π i (x : β₁ i), decidable (x ≠ 0)]
  [Π i, add_comm_monoid (β i)] [Π i (x : β i), decidable (x ≠ 0)]
  [comm_monoid γ]
  {f : Π₀ i₁, β₁ i₁} {g : Π i₁, β₁ i₁ → Π₀ i, β i}
  {h : Π i, β i → γ} (h_zero : ∀i, h i 0 = 1) (h_add : ∀i b₁ b₂, h i (b₁ + b₂) = h i b₁ * h i b₂) :
  (f.sum g).prod h = f.prod (λi b, (g i b).prod h) :=
(prod_finset_sum_index h_zero h_add).symm

@[simp] lemma sum_single [Π i, add_comm_monoid (β i)]
  [Π i (x : β i), decidable (x ≠ 0)] {f : Π₀ i, β i} :
  f.sum single = f :=
begin
  have := add_monoid_hom.congr_fun lift_add_hom_single_add_hom f,
  rw [lift_add_hom_apply, sum_add_hom_apply] at this,
  exact this,
end

@[to_additive]
lemma prod_subtype_domain_index [Π i, has_zero (β i)] [Π i (x : β i), decidable (x ≠ 0)]
  [comm_monoid γ] {v : Π₀ i, β i} {p : ι → Prop} [decidable_pred p]
  {h : Π i, β i → γ} (hp : ∀ x ∈ v.support, p x) :
  (v.subtype_domain p).prod (λi b, h i b) = v.prod h :=
finset.prod_bij (λp _, p)
  (by simp) (by simp)
  (assume ⟨a₀, ha₀⟩ ⟨a₁, ha₁⟩, by simp)
  (λ i hi, ⟨⟨i, hp i hi⟩, by simpa using hi, rfl⟩)

omit dec
lemma subtype_domain_sum [Π i, add_comm_monoid (β i)]
  {s : finset γ} {h : γ → Π₀ i, β i} {p : ι → Prop} [decidable_pred p] :
  (∑ c in s, h c).subtype_domain p = ∑ c in s, (h c).subtype_domain p :=
eq.symm (s.sum_hom _)

lemma subtype_domain_finsupp_sum {δ : γ → Type x} [decidable_eq γ]
  [Π c, has_zero (δ c)] [Π c (x : δ c), decidable (x ≠ 0)]
  [Π i, add_comm_monoid (β i)]
  {p : ι → Prop} [decidable_pred p]
  {s : Π₀ c, δ c} {h : Π c, δ c → Π₀ i, β i} :
  (s.sum h).subtype_domain p = s.sum (λc d, (h c d).subtype_domain p) :=
subtype_domain_sum

end prod_and_sum

/-! ### Bundled versions of `dfinsupp.map_range`

The names should match the equivalent bundled `finsupp.map_range` definitions.
-/

section map_range
omit dec

variables [Π i, add_zero_class (β i)] [Π i, add_zero_class (β₁ i)] [Π i, add_zero_class (β₂ i)]

lemma map_range_add (f : Π i, β₁ i → β₂ i) (hf : ∀ i, f i 0 = 0)
  (hf' : ∀ i x y, f i (x + y) = f i x + f i y) (g₁ g₂ : Π₀ i, β₁ i):
  map_range f hf (g₁ + g₂) = map_range f hf g₁ + map_range f hf g₂ :=
begin
  ext,
  simp only [map_range_apply f, coe_add, pi.add_apply, hf']
end

/-- `dfinsupp.map_range` as an `add_monoid_hom`. -/
@[simps apply]
def map_range.add_monoid_hom (f : Π i, β₁ i →+ β₂ i) : (Π₀ i, β₁ i) →+ (Π₀ i, β₂ i) :=
{ to_fun := map_range (λ i x, f i x) (λ i, (f i).map_zero),
  map_zero' := map_range_zero _ _,
  map_add' := map_range_add _ _ (λ i, (f i).map_add) }

@[simp]
lemma map_range.add_monoid_hom_id :
  map_range.add_monoid_hom (λ i, add_monoid_hom.id (β₂ i)) = add_monoid_hom.id _ :=
add_monoid_hom.ext map_range_id

lemma map_range.add_monoid_hom_comp (f : Π i, β₁ i →+ β₂ i) (f₂ : Π i, β i →+ β₁ i):
  map_range.add_monoid_hom (λ i, (f i).comp (f₂ i)) =
    (map_range.add_monoid_hom f).comp (map_range.add_monoid_hom f₂) :=
add_monoid_hom.ext $ map_range_comp (λ i x, f i x) (λ i x, f₂ i x) _ _ _

/-- `dfinsupp.map_range.add_monoid_hom` as an `add_equiv`. -/
@[simps apply]
def map_range.add_equiv (e : Π i, β₁ i ≃+ β₂ i) : (Π₀ i, β₁ i) ≃+ (Π₀ i, β₂ i) :=
{ to_fun := map_range (λ i x, e i x) (λ i, (e i).map_zero),
  inv_fun := map_range (λ i x, (e i).symm x) (λ i, (e i).symm.map_zero),
  left_inv := λ x, by rw ←map_range_comp; { simp_rw add_equiv.symm_comp_self, simp },
  right_inv := λ x, by rw ←map_range_comp; { simp_rw add_equiv.self_comp_symm, simp },
  .. map_range.add_monoid_hom (λ i, (e i).to_add_monoid_hom) }

@[simp]
lemma map_range.add_equiv_refl :
  (map_range.add_equiv $ λ i, add_equiv.refl (β₁ i)) = add_equiv.refl _ :=
add_equiv.ext map_range_id

lemma map_range.add_equiv_trans (f : Π i, β i ≃+ β₁ i) (f₂ : Π i, β₁ i ≃+ β₂ i):
  map_range.add_equiv (λ i, (f i).trans (f₂ i)) =
    (map_range.add_equiv f).trans (map_range.add_equiv f₂) :=
add_equiv.ext $ map_range_comp (λ i x, f₂ i x) (λ i x, f i x) _ _ _

@[simp]
lemma map_range.add_equiv_symm (e : Π i, β₁ i ≃+ β₂ i) :
  (map_range.add_equiv e).symm = map_range.add_equiv (λ i, (e i).symm) := rfl

end map_range

end dfinsupp

/-! ### Product and sum lemmas for bundled morphisms -/
section

variables [decidable_eq ι]

namespace monoid_hom
variables {R S : Type*}
variables [Π i, has_zero (β i)] [Π i (x : β i), decidable (x ≠ 0)]

@[simp, to_additive]
lemma map_dfinsupp_prod [comm_monoid R] [comm_monoid S]
  (h : R →* S) (f : Π₀ i, β i) (g : Π i, β i → R) :
  h (f.prod g) = f.prod (λ a b, h (g a b)) := h.map_prod _ _

@[to_additive]
lemma coe_dfinsupp_prod [monoid R] [comm_monoid S]
  (f : Π₀ i, β i) (g : Π i, β i → R →* S) :
  ⇑(f.prod g) = f.prod (λ a b, (g a b)) := coe_prod _ _

@[simp, to_additive]
lemma dfinsupp_prod_apply [monoid R] [comm_monoid S]
  (f : Π₀ i, β i) (g : Π i, β i → R →* S) (r : R) :
  (f.prod g) r = f.prod (λ a b, (g a b) r) := finset_prod_apply _ _ _

end monoid_hom

namespace add_monoid_hom
variables {R S : Type*}

open dfinsupp

/-! The above lemmas, repeated for `dfinsupp.sum_add_hom`. -/
@[simp]
lemma map_dfinsupp_sum_add_hom [add_comm_monoid R] [add_comm_monoid S] [Π i, add_comm_monoid (β i)]
  (h : R →+ S) (f : Π₀ i, β i) (g : Π i, β i →+ R) :
  h (sum_add_hom g f) = sum_add_hom (λ i, h.comp (g i)) f :=
congr_fun (comp_lift_add_hom h g) f

@[simp]
lemma dfinsupp_sum_add_hom_apply [add_zero_class R] [add_comm_monoid S] [Π i, add_comm_monoid (β i)]
  (f : Π₀ i, β i) (g : Π i, β i →+ R →+ S) (r : R) :
  (sum_add_hom g f) r = sum_add_hom (λ i, (eval r).comp (g i)) f :=
map_dfinsupp_sum_add_hom (eval r) f g

lemma coe_dfinsupp_sum_add_hom [add_zero_class R] [add_comm_monoid S] [Π i, add_comm_monoid (β i)]
  (f : Π₀ i, β i) (g : Π i, β i →+ R →+ S) :
  ⇑(sum_add_hom g f) = sum_add_hom (λ i, (coe_fn R S).comp (g i)) f :=
map_dfinsupp_sum_add_hom (coe_fn R S) f g

end add_monoid_hom

end<|MERGE_RESOLUTION|>--- conflicted
+++ resolved
@@ -958,8 +958,6 @@
   exact h
 end
 
-<<<<<<< HEAD
-=======
 /-- The supremum of a family of commutative additive submonoids is equal to the range of
 `finsupp.sum_add_hom`; that is, every element in the `supr` can be produced from taking a finite
 number of non-zero elements of `p i`, coercing them to `γ`, and summing them. -/
@@ -989,7 +987,6 @@
   congr',
 end
 
->>>>>>> 24b7290d
 omit dec
 lemma sum_add_hom_comm {ι₁ ι₂ : Sort*} {β₁ : ι₁ → Type*} {β₂ : ι₂ → Type*} {γ : Type*}
   [decidable_eq ι₁] [decidable_eq ι₂] [Π i, add_zero_class (β₁ i)] [Π i, add_zero_class (β₂ i)]
