--- conflicted
+++ resolved
@@ -346,29 +346,11 @@
   t ⊆ e '' s ↔ e.symm '' t ⊆ s :=
 by rw [set.image_subset_iff, e.image_eq_preimage]
 
-<<<<<<< HEAD
-@[simp] lemma symm_image_image {α β} (f : equiv α β) (s : set α) : f.symm '' (f '' s) = s :=
-by { rw [← set.image_comp], simp, }
-
-@[simp] lemma image_symm_image {α β} (f : equiv α β) (s : set β) : f '' (f.symm '' s) = s :=
-by { rw [← set.image_comp], simp }
-
-@[simp] lemma symm_preimage_preimage {α β} (f : equiv α β) (s : set β) : f.symm ⁻¹' (f ⁻¹' s) = s :=
-by simp only [symm_image_eq_preimage, symm_preimage_eq_image, image_symm_image]
-
-@[simp] lemma preimage_symm_preimage {α β} (f : equiv α β) (s : set α) : f ⁻¹' (f.symm ⁻¹' s) = s :=
-by simp only [symm_image_eq_preimage, symm_preimage_eq_image, symm_image_image]
-
-protected lemma image_compl {α β} (f : equiv α β) (s : set α) :
-  f '' sᶜ = (f '' s)ᶜ :=
-set.image_compl_eq f.bijective
-=======
 @[simp] lemma symm_image_image {α β} (e : α ≃ β) (s : set α) : e.symm '' (e '' s) = s :=
 by { rw [← set.image_comp], simp }
 
 @[simp] lemma image_symm_image {α β} (e : α ≃ β) (s : set β) : e '' (e.symm '' s) = s :=
 e.symm.symm_image_image s
->>>>>>> 16776539
 
 @[simp] lemma image_preimage {α β} (e : α ≃ β) (s : set β) : e '' (e ⁻¹' s) = s :=
 e.surjective.image_preimage s
