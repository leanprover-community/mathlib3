/-
Copyright (c) 2015 Microsoft Corporation. All rights reserved.
Released under Apache 2.0 license as described in the file LICENSE.
Authors: Leonardo de Moura, Mario Carneiro
-/
import data.set.function

/-!
# Equivalence between types

In this file we define two types:

* `equiv α β` a.k.a. `α ≃ β`: a bijective map `α → β` bundled with its inverse map; we use this (and
  not equality!) to express that various `Type`s or `Sort`s are equivalent.

* `equiv.perm α`: the group of permutations `α ≃ α`. More lemmas about `equiv.perm` can be found in
  `group_theory/perm`.

Then we define

* canonical isomorphisms between various types: e.g.,

  - `equiv.refl α` is the identity map interpreted as `α ≃ α`;

  - `equiv.sum_equiv_sigma_bool` is the canonical equivalence between the sum of two types `α ⊕ β`
    and the sigma-type `Σ b : bool, cond b α β`;

  - `equiv.prod_sum_distrib : α × (β ⊕ γ) ≃ (α × β) ⊕ (α × γ)` shows that type product and type sum
    satisfy the distributive law up to a canonical equivalence;

* operations on equivalences: e.g.,

  - `equiv.symm e : β ≃ α` is the inverse of `e : α ≃ β`;

  - `equiv.trans e₁ e₂ : α ≃ γ` is the composition of `e₁ : α ≃ β` and `e₂ : β ≃ γ` (note the order
    of the arguments!);

  - `equiv.prod_congr ea eb : α₁ × β₁ ≃ α₂ × β₂`: combine two equivalences `ea : α₁ ≃ α₂` and
    `eb : β₁ ≃ β₂` using `prod.map`.

* definitions that transfer some instances along an equivalence. By convention, we transfer
  instances from right to left.

  - `equiv.inhabited` takes `e : α ≃ β` and `[inhabited β]` and returns `inhabited α`;
  - `equiv.unique` takes `e : α ≃ β` and `[unique β]` and returns `unique α`;
  - `equiv.decidable_eq` takes `e : α ≃ β` and `[decidable_eq β]` and returns `decidable_eq α`.

  More definitions of this kind can be found in other files. E.g., `data/equiv/transfer_instance`
  does it for many algebraic type classes like `group`, `module`, etc.

## Tags

equivalence, congruence, bijective map
-/

open function

universes u v w z
variables {α : Sort u} {β : Sort v} {γ : Sort w}

/-- `α ≃ β` is the type of functions from `α → β` with a two-sided inverse. -/
@[nolint has_inhabited_instance]
structure equiv (α : Sort*) (β : Sort*) :=
(to_fun    : α → β)
(inv_fun   : β → α)
(left_inv  : left_inverse inv_fun to_fun)
(right_inv : right_inverse inv_fun to_fun)

infix ` ≃ `:25 := equiv

/-- Convert an involutive function `f` to an equivalence with `to_fun = inv_fun = f`. -/
def function.involutive.to_equiv (f : α → α) (h : involutive f) : α ≃ α :=
⟨f, f, h.left_inverse, h.right_inverse⟩

namespace equiv

/-- `perm α` is the type of bijections from `α` to itself. -/
@[reducible] def perm (α : Sort*) := equiv α α

instance : has_coe_to_fun (α ≃ β) :=
⟨_, to_fun⟩

@[simp] theorem coe_fn_mk (f : α → β) (g l r) : (equiv.mk f g l r : α → β) = f :=
rfl

/-- The map `coe_fn : (r ≃ s) → (r → s)` is injective. -/
theorem injective_coe_fn : function.injective (λ (e : α ≃ β) (x : α), e x)
| ⟨f₁, g₁, l₁, r₁⟩ ⟨f₂, g₂, l₂, r₂⟩ h :=
  have f₁ = f₂, from h,
  have g₁ = g₂, from l₁.eq_right_inverse (this.symm ▸ r₂),
  by simp *

@[simp, norm_cast] protected lemma coe_inj {e₁ e₂ : α ≃ β} : ⇑e₁ = e₂ ↔ e₁ = e₂ :=
injective_coe_fn.eq_iff

@[ext] lemma ext {f g : equiv α β} (H : ∀ x, f x = g x) : f = g :=
injective_coe_fn (funext H)

protected lemma congr_arg {f : equiv α β} : Π {x x' : α}, x = x' → f x = f x'
| _ _ rfl := rfl

protected lemma congr_fun {f g : equiv α β} (h : f = g) (x : α) : f x = g x := h ▸ rfl

lemma ext_iff {f g : equiv α β} : f = g ↔ ∀ x, f x = g x :=
⟨λ h x, h ▸ rfl, ext⟩

@[ext] lemma perm.ext {σ τ : equiv.perm α} (H : ∀ x, σ x = τ x) : σ = τ :=
equiv.ext H

protected lemma perm.congr_arg {f : equiv.perm α} {x x' : α} : x = x' → f x = f x' :=
equiv.congr_arg

protected lemma perm.congr_fun {f g : equiv.perm α} (h : f = g) (x : α) : f x = g x :=
equiv.congr_fun h x

lemma perm.ext_iff {σ τ : equiv.perm α} : σ = τ ↔ ∀ x, σ x = τ x :=
ext_iff

/-- Any type is equivalent to itself. -/
@[refl] protected def refl (α : Sort*) : α ≃ α := ⟨id, id, λ x, rfl, λ x, rfl⟩

instance inhabited' : inhabited (α ≃ α) := ⟨equiv.refl α⟩

/-- Inverse of an equivalence `e : α ≃ β`. -/
@[symm] protected def symm (e : α ≃ β) : β ≃ α := ⟨e.inv_fun, e.to_fun, e.right_inv, e.left_inv⟩

/-- See Note [custom simps projection] -/
def simps.inv_fun (e : α ≃ β) : β → α := e.symm

initialize_simps_projections equiv (to_fun → apply, inv_fun → symm_apply)

/-- Composition of equivalences `e₁ : α ≃ β` and `e₂ : β ≃ γ`. -/
@[trans] protected def trans (e₁ : α ≃ β) (e₂ : β ≃ γ) : α ≃ γ :=
⟨e₂ ∘ e₁, e₁.symm ∘ e₂.symm,
  e₂.left_inv.comp e₁.left_inv, e₂.right_inv.comp e₁.right_inv⟩

@[simp]
lemma to_fun_as_coe (e : α ≃ β) : e.to_fun = e := rfl

@[simp]
lemma inv_fun_as_coe (e : α ≃ β) : e.inv_fun = e.symm := rfl

protected theorem injective (e : α ≃ β) : injective e :=
e.left_inv.injective

protected theorem surjective (e : α ≃ β) : surjective e :=
e.right_inv.surjective

protected theorem bijective (f : α ≃ β) : bijective f :=
⟨f.injective, f.surjective⟩

@[simp] lemma range_eq_univ {α : Type*} {β : Type*} (e : α ≃ β) : set.range e = set.univ :=
set.eq_univ_of_forall e.surjective

protected theorem subsingleton (e : α ≃ β) [subsingleton β] : subsingleton α :=
e.injective.subsingleton

protected theorem subsingleton.symm (e : α ≃ β) [subsingleton α] : subsingleton β :=
e.symm.injective.subsingleton

instance equiv_subsingleton_cod [subsingleton β] :
  subsingleton (α ≃ β) :=
⟨λ f g, equiv.ext $ λ x, subsingleton.elim _ _⟩

instance equiv_subsingleton_dom [subsingleton α] :
  subsingleton (α ≃ β) :=
⟨λ f g, equiv.ext $ λ x, @subsingleton.elim _ (equiv.subsingleton.symm f) _ _⟩

instance perm_subsingleton [subsingleton α] : subsingleton (perm α) :=
equiv.equiv_subsingleton_cod

lemma perm.subsingleton_eq_refl [subsingleton α] (e : perm α) :
  e = equiv.refl α := subsingleton.elim _ _

/-- Transfer `decidable_eq` across an equivalence. -/
protected def decidable_eq (e : α ≃ β) [decidable_eq β] : decidable_eq α :=
e.injective.decidable_eq

lemma nonempty_iff_nonempty (e : α ≃ β) : nonempty α ↔ nonempty β :=
nonempty.congr e e.symm

/-- If `α ≃ β` and `β` is inhabited, then so is `α`. -/
protected def inhabited [inhabited β] (e : α ≃ β) : inhabited α :=
⟨e.symm (default _)⟩

/-- If `α ≃ β` and `β` is a singleton type, then so is `α`. -/
protected def unique [unique β] (e : α ≃ β) : unique α :=
e.symm.surjective.unique

/-- Equivalence between equal types. -/
protected def cast {α β : Sort*} (h : α = β) : α ≃ β :=
⟨cast h, cast h.symm, λ x, by { cases h, refl }, λ x, by { cases h, refl }⟩

@[simp] theorem coe_fn_symm_mk (f : α → β) (g l r) : ((equiv.mk f g l r).symm : β → α) = g :=
rfl

@[simp] theorem coe_refl : ⇑(equiv.refl α) = id := rfl

@[simp] theorem perm.coe_subsingleton {α : Type*} [subsingleton α] (e : perm α) : ⇑(e) = id :=
by rw [perm.subsingleton_eq_refl e, coe_refl]

theorem refl_apply (x : α) : equiv.refl α x = x := rfl

@[simp] theorem coe_trans (f : α ≃ β) (g : β ≃ γ) : ⇑(f.trans g) = g ∘ f := rfl

theorem trans_apply (f : α ≃ β) (g : β ≃ γ) (a : α) : (f.trans g) a = g (f a) := rfl

@[simp] theorem apply_symm_apply  (e : α ≃ β) (x : β) : e (e.symm x) = x :=
e.right_inv x

@[simp] theorem symm_apply_apply (e : α ≃ β) (x : α) : e.symm (e x) = x :=
e.left_inv x

@[simp] theorem symm_comp_self (e : α ≃ β) : e.symm ∘ e = id := funext e.symm_apply_apply

@[simp] theorem self_comp_symm (e : α ≃ β) : e ∘ e.symm = id := funext e.apply_symm_apply

@[simp] lemma symm_trans_apply (f : α ≃ β) (g : β ≃ γ) (a : γ) :
  (f.trans g).symm a = f.symm (g.symm a) := rfl

-- The `simp` attribute is needed to make this a `dsimp` lemma.
-- `simp` will always rewrite with `equiv.symm_symm` before this has a chance to fire.
@[simp, nolint simp_nf] theorem symm_symm_apply (f : α ≃ β) (b : α) : f.symm.symm b = f b := rfl

@[simp] theorem apply_eq_iff_eq (f : α ≃ β) {x y : α} : f x = f y ↔ x = y :=
f.injective.eq_iff

theorem apply_eq_iff_eq_symm_apply {α β : Sort*} (f : α ≃ β) {x : α} {y : β} :
  f x = y ↔ x = f.symm y :=
begin
  conv_lhs { rw ←apply_symm_apply f y, },
  rw apply_eq_iff_eq,
end

@[simp] theorem cast_apply {α β} (h : α = β) (x : α) : equiv.cast h x = cast h x := rfl

lemma symm_apply_eq {α β} (e : α ≃ β) {x y} : e.symm x = y ↔ x = e y :=
⟨λ H, by simp [H.symm], λ H, by simp [H]⟩

lemma eq_symm_apply {α β} (e : α ≃ β) {x y} : y = e.symm x ↔ e y = x :=
(eq_comm.trans e.symm_apply_eq).trans eq_comm

@[simp] theorem symm_symm (e : α ≃ β) : e.symm.symm = e := by { cases e, refl }

@[simp] theorem trans_refl (e : α ≃ β) : e.trans (equiv.refl β) = e := by { cases e, refl }

@[simp] theorem refl_symm : (equiv.refl α).symm = equiv.refl α := rfl

@[simp] theorem refl_trans (e : α ≃ β) : (equiv.refl α).trans e = e := by { cases e, refl }

@[simp] theorem symm_trans (e : α ≃ β) : e.symm.trans e = equiv.refl β := ext (by simp)

@[simp] theorem trans_symm (e : α ≃ β) : e.trans e.symm = equiv.refl α := ext (by simp)

lemma trans_assoc {δ} (ab : α ≃ β) (bc : β ≃ γ) (cd : γ ≃ δ) :
  (ab.trans bc).trans cd = ab.trans (bc.trans cd) :=
equiv.ext $ assume a, rfl

theorem left_inverse_symm (f : equiv α β) : left_inverse f.symm f := f.left_inv

theorem right_inverse_symm (f : equiv α β) : function.right_inverse f.symm f := f.right_inv

/-- If `α` is equivalent to `β` and `γ` is equivalent to `δ`, then the type of equivalences `α ≃ γ`
is equivalent to the type of equivalences `β ≃ δ`. -/
def equiv_congr {δ} (ab : α ≃ β) (cd : γ ≃ δ) : (α ≃ γ) ≃ (β ≃ δ) :=
⟨ λac, (ab.symm.trans ac).trans cd, λbd, ab.trans $ bd.trans $ cd.symm,
  assume ac, by { ext x, simp }, assume ac, by { ext x, simp } ⟩

@[simp] lemma equiv_congr_refl {α β} :
  (equiv.refl α).equiv_congr (equiv.refl β) = equiv.refl (α ≃ β) := by { ext, refl }

@[simp] lemma equiv_congr_symm {δ} (ab : α ≃ β) (cd : γ ≃ δ) :
  (ab.equiv_congr cd).symm = ab.symm.equiv_congr cd.symm := by { ext, refl }

@[simp] lemma equiv_congr_trans {δ ε ζ} (ab : α ≃ β) (de : δ ≃ ε) (bc : β ≃ γ) (ef : ε ≃ ζ) :
  (ab.equiv_congr de).trans (bc.equiv_congr ef) = (ab.trans bc).equiv_congr (de.trans ef) :=
by { ext, refl }

@[simp] lemma equiv_congr_refl_left {α β γ} (bg : β ≃ γ) (e : α ≃ β) :
  (equiv.refl α).equiv_congr bg e = e.trans bg := rfl

@[simp] lemma equiv_congr_refl_right {α β} (ab e : α ≃ β) :
  ab.equiv_congr (equiv.refl β) e = ab.symm.trans e := rfl

@[simp] lemma equiv_congr_apply_apply {δ} (ab : α ≃ β) (cd : γ ≃ δ) (e : α ≃ γ) (x) :
  ab.equiv_congr cd e x = cd (e (ab.symm x)) := rfl

/-- If `α` is equivalent to `β`, then `perm α` is equivalent to `perm β`. -/
def perm_congr {α : Type*} {β : Type*} (e : α ≃ β) : perm α ≃ perm β :=
equiv_congr e e

lemma perm_congr_def {α β : Type*} (e : α ≃ β) (p : equiv.perm α) :
  e.perm_congr p = (e.symm.trans p).trans e := rfl

@[simp] lemma perm_congr_symm {α β : Type*} (e : α ≃ β) :
  e.perm_congr.symm = e.symm.perm_congr := rfl

@[simp] lemma perm_congr_apply {α β : Type*} (e : α ≃ β) (p : equiv.perm α) (x) :
  e.perm_congr p x = e (p (e.symm x)) := rfl

lemma perm_congr_symm_apply {α β : Type*} (e : α ≃ β) (p : equiv.perm β) (x) :
  e.perm_congr.symm p x = e.symm (p (e x)) := rfl

protected lemma image_eq_preimage {α β} (e : α ≃ β) (s : set α) : e '' s = e.symm ⁻¹' s :=
set.ext $ assume x, set.mem_image_iff_of_inverse e.left_inv e.right_inv

protected lemma subset_image {α β} (e : α ≃ β) (s : set α) (t : set β) :
  t ⊆ e '' s ↔ e.symm '' t ⊆ s :=
by rw [set.image_subset_iff, e.image_eq_preimage]

@[simp] lemma symm_image_image {α β} (f : equiv α β) (s : set α) : f.symm '' (f '' s) = s :=
by { rw [← set.image_comp], simp }

@[simp] lemma image_preimage {α β} (e : α ≃ β) (s : set β) : e '' (e ⁻¹' s) = s :=
e.surjective.image_preimage s

@[simp] lemma preimage_image {α β} (e : α ≃ β) (s : set α) : e ⁻¹' (e '' s) = s :=
set.preimage_image_eq s e.injective

protected lemma image_compl {α β} (f : equiv α β) (s : set α) :
  f '' sᶜ = (f '' s)ᶜ :=
set.image_compl_eq f.bijective

/-- If `α` is an empty type, then it is equivalent to the `empty` type. -/
def equiv_empty (h : α → false) : α ≃ empty :=
⟨λ x, (h x).elim, λ e, e.rec _, λ x, (h x).elim, λ e, e.rec _⟩

/-- `false` is equivalent to `empty`. -/
def false_equiv_empty : false ≃ empty :=
equiv_empty _root_.id

/-- If `α` is an empty type, then it is equivalent to the `pempty` type in any universe. -/
def {u' v'} equiv_pempty {α : Sort v'} (h : α → false) : α ≃ pempty.{u'} :=
⟨λ x, (h x).elim, λ e, e.rec _, λ x, (h x).elim, λ e, e.rec _⟩

/-- `false` is equivalent to `pempty`. -/
def false_equiv_pempty : false ≃ pempty :=
equiv_pempty _root_.id

/-- `empty` is equivalent to `pempty`. -/
def empty_equiv_pempty : empty ≃ pempty :=
equiv_pempty $ empty.rec _

/-- `pempty` types from any two universes are equivalent. -/
def pempty_equiv_pempty : pempty.{v} ≃ pempty.{w} :=
equiv_pempty pempty.elim

/-- If `α` is not `nonempty`, then it is equivalent to `empty`. -/
def empty_of_not_nonempty {α : Sort*} (h : ¬ nonempty α) : α ≃ empty :=
equiv_empty $ assume a, h ⟨a⟩

/-- If `α` is not `nonempty`, then it is equivalent to `pempty`. -/
def pempty_of_not_nonempty {α : Sort*} (h : ¬ nonempty α) : α ≃ pempty :=
equiv_pempty $ assume a, h ⟨a⟩

/-- The `Sort` of proofs of a true proposition is equivalent to `punit`. -/
def prop_equiv_punit {p : Prop} (h : p) : p ≃ punit :=
⟨λ x, (), λ x, h, λ _, rfl, λ ⟨⟩, rfl⟩

/-- `true` is equivalent to `punit`. -/
def true_equiv_punit : true ≃ punit := prop_equiv_punit trivial

/-- `ulift α` is equivalent to `α`. -/
@[simps apply symm_apply {fully_applied := ff}]
protected def ulift {α : Type v} : ulift.{u} α ≃ α :=
⟨ulift.down, ulift.up, ulift.up_down, λ a, rfl⟩

/-- `plift α` is equivalent to `α`. -/
@[simps apply symm_apply {fully_applied := ff}]
protected def plift : plift α ≃ α :=
⟨plift.down, plift.up, plift.up_down, plift.down_up⟩

/-- equivalence of propositions is the same as iff -/
def of_iff {P Q : Prop} (h : P ↔ Q) : P ≃ Q :=
{ to_fun := h.mp,
  inv_fun := h.mpr,
  left_inv := λ x, rfl,
  right_inv := λ y, rfl }

/-- If `α₁` is equivalent to `α₂` and `β₁` is equivalent to `β₂`, then the type of maps `α₁ → β₁`
is equivalent to the type of maps `α₂ → β₂`. -/
@[congr, simps apply] def arrow_congr {α₁ β₁ α₂ β₂ : Sort*} (e₁ : α₁ ≃ α₂) (e₂ : β₁ ≃ β₂) :
  (α₁ → β₁) ≃ (α₂ → β₂) :=
{ to_fun := λ f, e₂ ∘ f ∘ e₁.symm,
  inv_fun := λ f, e₂.symm ∘ f ∘ e₁,
  left_inv := λ f, funext $ λ x, by simp,
  right_inv := λ f, funext $ λ x, by simp }

lemma arrow_congr_comp {α₁ β₁ γ₁ α₂ β₂ γ₂ : Sort*}
  (ea : α₁ ≃ α₂) (eb : β₁ ≃ β₂) (ec : γ₁ ≃ γ₂) (f : α₁ → β₁) (g : β₁ → γ₁) :
  arrow_congr ea ec (g ∘ f) = (arrow_congr eb ec g) ∘ (arrow_congr ea eb f) :=
by { ext, simp only [comp, arrow_congr_apply, eb.symm_apply_apply] }

@[simp] lemma arrow_congr_refl {α β : Sort*} :
  arrow_congr (equiv.refl α) (equiv.refl β) = equiv.refl (α → β) := rfl

@[simp] lemma arrow_congr_trans {α₁ β₁ α₂ β₂ α₃ β₃ : Sort*}
  (e₁ : α₁ ≃ α₂) (e₁' : β₁ ≃ β₂) (e₂ : α₂ ≃ α₃) (e₂' : β₂ ≃ β₃) :
  arrow_congr (e₁.trans e₂) (e₁'.trans e₂') = (arrow_congr e₁ e₁').trans (arrow_congr e₂ e₂') :=
rfl

@[simp] lemma arrow_congr_symm {α₁ β₁ α₂ β₂ : Sort*} (e₁ : α₁ ≃ α₂) (e₂ : β₁ ≃ β₂) :
  (arrow_congr e₁ e₂).symm = arrow_congr e₁.symm e₂.symm :=
rfl

/--
A version of `equiv.arrow_congr` in `Type`, rather than `Sort`.

The `equiv_rw` tactic is not able to use the default `Sort` level `equiv.arrow_congr`,
because Lean's universe rules will not unify `?l_1` with `imax (1 ?m_1)`.
-/
@[congr, simps apply]
def arrow_congr' {α₁ β₁ α₂ β₂ : Type*} (hα : α₁ ≃ α₂) (hβ : β₁ ≃ β₂) : (α₁ → β₁) ≃ (α₂ → β₂) :=
equiv.arrow_congr hα hβ

@[simp] lemma arrow_congr'_refl {α β : Type*} :
  arrow_congr' (equiv.refl α) (equiv.refl β) = equiv.refl (α → β) := rfl

@[simp] lemma arrow_congr'_trans {α₁ β₁ α₂ β₂ α₃ β₃ : Type*}
  (e₁ : α₁ ≃ α₂) (e₁' : β₁ ≃ β₂) (e₂ : α₂ ≃ α₃) (e₂' : β₂ ≃ β₃) :
  arrow_congr' (e₁.trans e₂) (e₁'.trans e₂') = (arrow_congr' e₁ e₁').trans (arrow_congr' e₂ e₂') :=
rfl

@[simp] lemma arrow_congr'_symm {α₁ β₁ α₂ β₂ : Type*} (e₁ : α₁ ≃ α₂) (e₂ : β₁ ≃ β₂) :
  (arrow_congr' e₁ e₂).symm = arrow_congr' e₁.symm e₂.symm :=
rfl

/-- Conjugate a map `f : α → α` by an equivalence `α ≃ β`. -/
@[simps apply]
def conj (e : α ≃ β) : (α → α) ≃ (β → β) := arrow_congr e e

@[simp] lemma conj_refl : conj (equiv.refl α) = equiv.refl (α → α) := rfl

@[simp] lemma conj_symm (e : α ≃ β) : e.conj.symm = e.symm.conj := rfl

@[simp] lemma conj_trans (e₁ : α ≃ β) (e₂ : β ≃ γ) :
  (e₁.trans e₂).conj = e₁.conj.trans e₂.conj :=
rfl

-- This should not be a simp lemma as long as `(∘)` is reducible:
-- when `(∘)` is reducible, Lean can unify `f₁ ∘ f₂` with any `g` using
-- `f₁ := g` and `f₂ := λ x, x`.  This causes nontermination.
lemma conj_comp (e : α ≃ β) (f₁ f₂ : α → α) :
  e.conj (f₁ ∘ f₂) = (e.conj f₁) ∘ (e.conj f₂) :=
by apply arrow_congr_comp

section binary_op

variables {α₁ β₁ : Type*} (e : α₁ ≃ β₁) (f : α₁ → α₁ → α₁)

lemma semiconj_conj (f : α₁ → α₁) : semiconj e f (e.conj f) := λ x, by simp

lemma semiconj₂_conj : semiconj₂ e f (e.arrow_congr e.conj f) := λ x y, by simp

instance [is_associative α₁ f] :
  is_associative β₁ (e.arrow_congr (e.arrow_congr e) f) :=
(e.semiconj₂_conj f).is_associative_right e.surjective

instance [is_idempotent α₁ f] :
  is_idempotent β₁ (e.arrow_congr (e.arrow_congr e) f) :=
(e.semiconj₂_conj f).is_idempotent_right e.surjective

instance [is_left_cancel α₁ f] :
  is_left_cancel β₁ (e.arrow_congr (e.arrow_congr e) f) :=
⟨e.surjective.forall₃.2 $ λ x y z, by simpa using @is_left_cancel.left_cancel _ f _ x y z⟩

instance [is_right_cancel α₁ f] :
  is_right_cancel β₁ (e.arrow_congr (e.arrow_congr e) f) :=
⟨e.surjective.forall₃.2 $ λ x y z, by simpa using @is_right_cancel.right_cancel _ f _ x y z⟩

end binary_op

/-- `punit` sorts in any two universes are equivalent. -/
def punit_equiv_punit : punit.{v} ≃ punit.{w} :=
⟨λ _, punit.star, λ _, punit.star, λ u, by { cases u, refl }, λ u, by { cases u, reflexivity }⟩

section
/-- The sort of maps to `punit.{v}` is equivalent to `punit.{w}`. -/
def arrow_punit_equiv_punit (α : Sort*) : (α → punit.{v}) ≃ punit.{w} :=
⟨λ f, punit.star, λ u f, punit.star,
  λ f, by { funext x, cases f x, refl }, λ u, by { cases u, reflexivity }⟩

/-- The sort of maps from `punit` is equivalent to the codomain. -/
def punit_arrow_equiv (α : Sort*) : (punit.{u} → α) ≃ α :=
⟨λ f, f punit.star, λ a u, a, λ f, by { ext ⟨⟩, refl }, λ u, rfl⟩

/-- The sort of maps from `true` is equivalent to the codomain. -/
def true_arrow_equiv (α : Sort*) : (true → α) ≃ α :=
⟨λ f, f trivial, λ a u, a, λ f, by { ext ⟨⟩, refl }, λ u, rfl⟩

/-- The sort of maps from `empty` is equivalent to `punit`. -/
def empty_arrow_equiv_punit (α : Sort*) : (empty → α) ≃ punit.{u} :=
⟨λ f, punit.star, λ u e, e.rec _, λ f, funext $ λ x, x.rec _, λ u, by { cases u, refl }⟩

/-- The sort of maps from `pempty` is equivalent to `punit`. -/
def pempty_arrow_equiv_punit (α : Sort*) : (pempty → α) ≃ punit.{u} :=
⟨λ f, punit.star, λ u e, e.rec _, λ f, funext $ λ x, x.rec _, λ u, by { cases u, refl }⟩

/-- The sort of maps from `false` is equivalent to `punit`. -/
def false_arrow_equiv_punit (α : Sort*) : (false → α) ≃ punit.{u} :=
calc (false → α) ≃ (empty → α) : arrow_congr false_equiv_empty (equiv.refl _)
             ... ≃ punit       : empty_arrow_equiv_punit _

end

/-- Product of two equivalences. If `α₁ ≃ α₂` and `β₁ ≃ β₂`, then `α₁ × β₁ ≃ α₂ × β₂`. -/
@[congr, simps apply]
def prod_congr {α₁ β₁ α₂ β₂ : Type*} (e₁ : α₁ ≃ α₂) (e₂ : β₁ ≃ β₂) : α₁ × β₁ ≃ α₂ × β₂ :=
⟨prod.map e₁ e₂, prod.map e₁.symm e₂.symm, λ ⟨a, b⟩, by simp, λ ⟨a, b⟩, by simp⟩

@[simp] theorem prod_congr_symm {α₁ β₁ α₂ β₂ : Type*} (e₁ : α₁ ≃ α₂) (e₂ : β₁ ≃ β₂) :
  (prod_congr e₁ e₂).symm = prod_congr e₁.symm e₂.symm :=
rfl

/-- Type product is commutative up to an equivalence: `α × β ≃ β × α`. -/
@[simps apply] def prod_comm (α β : Type*) : α × β ≃ β × α :=
⟨prod.swap, prod.swap, λ⟨a, b⟩, rfl, λ⟨a, b⟩, rfl⟩

@[simp] lemma prod_comm_symm (α β) : (prod_comm α β).symm = prod_comm β α := rfl

/-- Type product is associative up to an equivalence. -/
@[simps] def prod_assoc (α β γ : Sort*) : (α × β) × γ ≃ α × (β × γ) :=
⟨λ p, (p.1.1, p.1.2, p.2), λp, ((p.1, p.2.1), p.2.2), λ ⟨⟨a, b⟩, c⟩, rfl, λ ⟨a, ⟨b, c⟩⟩, rfl⟩

lemma prod_assoc_preimage {α β γ} {s : set α} {t : set β} {u : set γ} :
  equiv.prod_assoc α β γ ⁻¹' s.prod (t.prod u) = (s.prod t).prod u :=
by { ext, simp [and_assoc] }

section
/-- `punit` is a right identity for type product up to an equivalence. -/
@[simps apply] def prod_punit (α : Type*) : α × punit.{u+1} ≃ α :=
⟨λ p, p.1, λ a, (a, punit.star), λ ⟨_, punit.star⟩, rfl, λ a, rfl⟩

/-- `punit` is a left identity for type product up to an equivalence. -/
@[simps apply]
def punit_prod (α : Type*) : punit.{u+1} × α ≃ α :=
calc punit × α ≃ α × punit : prod_comm _ _
           ... ≃ α         : prod_punit _

/-- `empty` type is a right absorbing element for type product up to an equivalence. -/
def prod_empty (α : Type*) : α × empty ≃ empty :=
equiv_empty (λ ⟨_, e⟩, e.rec _)

/-- `empty` type is a left absorbing element for type product up to an equivalence. -/
def empty_prod (α : Type*) : empty × α ≃ empty :=
equiv_empty (λ ⟨e, _⟩, e.rec _)

/-- `pempty` type is a right absorbing element for type product up to an equivalence. -/
def prod_pempty (α : Type*) : α × pempty ≃ pempty :=
equiv_pempty (λ ⟨_, e⟩, e.rec _)

/-- `pempty` type is a left absorbing element for type product up to an equivalence. -/
def pempty_prod (α : Type*) : pempty × α ≃ pempty :=
equiv_pempty (λ ⟨e, _⟩, e.rec _)
end

section
open sum
/-- `psum` is equivalent to `sum`. -/
def psum_equiv_sum (α β : Type*) : psum α β ≃ α ⊕ β :=
⟨λ s, psum.cases_on s inl inr,
 λ s, sum.cases_on s psum.inl psum.inr,
 λ s, by cases s; refl,
 λ s, by cases s; refl⟩

/-- If `α ≃ α'` and `β ≃ β'`, then `α ⊕ β ≃ α' ⊕ β'`. -/
@[simps apply]
def sum_congr {α₁ β₁ α₂ β₂ : Type*} (ea : α₁ ≃ α₂) (eb : β₁ ≃ β₂) : α₁ ⊕ β₁ ≃ α₂ ⊕ β₂ :=
⟨sum.map ea eb, sum.map ea.symm eb.symm, λ x, by simp, λ x, by simp⟩

@[simp] lemma sum_congr_trans {α₁ α₂ β₁ β₂ γ₁ γ₂ : Sort*}
  (e : α₁ ≃ β₁) (f : α₂ ≃ β₂) (g : β₁ ≃ γ₁) (h : β₂ ≃ γ₂) :
  (equiv.sum_congr e f).trans (equiv.sum_congr g h) = (equiv.sum_congr (e.trans g) (f.trans h)) :=
by { ext i, cases i; refl }

@[simp] lemma sum_congr_symm {α β γ δ : Sort*} (e : α ≃ β) (f : γ ≃ δ) :
  (equiv.sum_congr e f).symm = (equiv.sum_congr (e.symm) (f.symm)) :=
rfl

@[simp] lemma sum_congr_refl {α β : Sort*} :
  equiv.sum_congr (equiv.refl α) (equiv.refl β) = equiv.refl (α ⊕ β) :=
by { ext i, cases i; refl }

namespace perm

/-- Combine a permutation of `α` and of `β` into a permutation of `α ⊕ β`. -/
@[reducible]
def sum_congr {α β : Type*} (ea : equiv.perm α) (eb : equiv.perm β) : equiv.perm (α ⊕ β) :=
equiv.sum_congr ea eb

@[simp] lemma sum_congr_apply {α β : Type*} (ea : equiv.perm α) (eb : equiv.perm β) (x : α ⊕ β) :
  sum_congr ea eb x = sum.map ⇑ea ⇑eb x := equiv.sum_congr_apply ea eb x

@[simp] lemma sum_congr_trans {α β : Sort*}
  (e : equiv.perm α) (f : equiv.perm β) (g : equiv.perm α) (h : equiv.perm β) :
  (sum_congr e f).trans (sum_congr g h) = sum_congr (e.trans g) (f.trans h) :=
equiv.sum_congr_trans e f g h

@[simp] lemma sum_congr_symm {α β : Sort*} (e : equiv.perm α) (f : equiv.perm β) :
  (sum_congr e f).symm = sum_congr (e.symm) (f.symm) :=
equiv.sum_congr_symm e f

@[simp] lemma sum_congr_refl {α β : Sort*} :
  sum_congr (equiv.refl α) (equiv.refl β) = equiv.refl (α ⊕ β) :=
equiv.sum_congr_refl

end perm

/-- `bool` is equivalent the sum of two `punit`s. -/
def bool_equiv_punit_sum_punit : bool ≃ punit.{u+1} ⊕ punit.{v+1} :=
⟨λ b, cond b (inr punit.star) (inl punit.star),
 λ s, sum.rec_on s (λ_, ff) (λ_, tt),
 λ b, by cases b; refl,
 λ s, by rcases s with ⟨⟨⟩⟩ | ⟨⟨⟩⟩; refl⟩

/-- `Prop` is noncomputably equivalent to `bool`. -/
noncomputable def Prop_equiv_bool : Prop ≃ bool :=
⟨λ p, @to_bool p (classical.prop_decidable _),
 λ b, b, λ p, by simp, λ b, by simp⟩

/-- Sum of types is commutative up to an equivalence. -/
@[simps apply]
def sum_comm (α β : Sort*) : α ⊕ β ≃ β ⊕ α :=
⟨sum.swap, sum.swap, sum.swap_swap, sum.swap_swap⟩

@[simp] lemma sum_comm_symm (α β) : (sum_comm α β).symm = sum_comm β α := rfl

/-- Sum of types is associative up to an equivalence. -/
def sum_assoc (α β γ : Sort*) : (α ⊕ β) ⊕ γ ≃ α ⊕ (β ⊕ γ) :=
⟨sum.elim (sum.elim sum.inl (sum.inr ∘ sum.inl)) (sum.inr ∘ sum.inr),
  sum.elim (sum.inl ∘ sum.inl) $ sum.elim (sum.inl ∘ sum.inr) sum.inr,
  by rintros (⟨_ | _⟩ | _); refl,
  by rintros (_ | ⟨_ | _⟩); refl⟩

@[simp] theorem sum_assoc_apply_in1 {α β γ} (a) : sum_assoc α β γ (inl (inl a)) = inl a := rfl
@[simp] theorem sum_assoc_apply_in2 {α β γ} (b) : sum_assoc α β γ (inl (inr b)) = inr (inl b) := rfl
@[simp] theorem sum_assoc_apply_in3 {α β γ} (c) : sum_assoc α β γ (inr c) = inr (inr c) := rfl

/-- Sum with `empty` is equivalent to the original type. -/
def sum_empty (α : Type*) : α ⊕ empty ≃ α :=
⟨sum.elim id (empty.rec _),
 inl,
 λ s, by { rcases s with _ | ⟨⟨⟩⟩, refl },
 λ a, rfl⟩

@[simp] lemma sum_empty_apply_inl {α} (a) : sum_empty α (sum.inl a) = a := rfl

/-- The sum of `empty` with any `Sort*` is equivalent to the right summand. -/
def empty_sum (α : Sort*) : empty ⊕ α ≃ α :=
(sum_comm _ _).trans $ sum_empty _

@[simp] lemma empty_sum_apply_inr {α} (a) : empty_sum α (sum.inr a) = a := rfl

/-- Sum with `pempty` is equivalent to the original type. -/
def sum_pempty (α : Type*) : α ⊕ pempty ≃ α :=
⟨sum.elim id (pempty.rec _),
 inl,
 λ s, by { rcases s with _ | ⟨⟨⟩⟩, refl },
 λ a, rfl⟩

@[simp] lemma sum_pempty_apply_inl {α} (a) : sum_pempty α (sum.inl a) = a := rfl

/-- The sum of `pempty` with any `Sort*` is equivalent to the right summand. -/
def pempty_sum (α : Sort*) : pempty ⊕ α ≃ α :=
(sum_comm _ _).trans $ sum_pempty _

@[simp] lemma pempty_sum_apply_inr {α} (a) : pempty_sum α (sum.inr a) = a := rfl

/-- `option α` is equivalent to `α ⊕ punit` -/
def option_equiv_sum_punit (α : Type*) : option α ≃ α ⊕ punit.{u+1} :=
⟨λ o, match o with none := inr punit.star | some a := inl a end,
 λ s, match s with inr _ := none | inl a := some a end,
 λ o, by cases o; refl,
 λ s, by rcases s with _ | ⟨⟨⟩⟩; refl⟩

@[simp] lemma option_equiv_sum_punit_none {α} :
  option_equiv_sum_punit α none = sum.inr punit.star := rfl
@[simp] lemma option_equiv_sum_punit_some {α} (a) :
  option_equiv_sum_punit α (some a) = sum.inl a := rfl

@[simp] lemma option_equiv_sum_punit_coe {α} (a : α) :
  option_equiv_sum_punit α a = sum.inl a := rfl

@[simp] lemma option_equiv_sum_punit_symm_inl {α} (a) :
  (option_equiv_sum_punit α).symm (sum.inl a) = a :=
rfl

@[simp] lemma option_equiv_sum_punit_symm_inr {α} (a) :
  (option_equiv_sum_punit α).symm (sum.inr a) = none :=
rfl

/-- The set of `x : option α` such that `is_some x` is equivalent to `α`. -/
def option_is_some_equiv (α : Type*) : {x : option α // x.is_some} ≃ α :=
{ to_fun := λ o, option.get o.2,
  inv_fun := λ x, ⟨some x, dec_trivial⟩,
  left_inv := λ o, subtype.eq $ option.some_get _,
  right_inv := λ x, option.get_some _ _ }

/-- `α ⊕ β` is equivalent to a `sigma`-type over `bool`. Note that this definition assumes `α` and
`β` to be types from the same universe, so it cannot by used directly to transfer theorems about
sigma types to theorems about sum types. In many cases one can use `ulift` to work around this
difficulty. -/
def sum_equiv_sigma_bool (α β : Type u) : α ⊕ β ≃ (Σ b: bool, cond b α β) :=
⟨λ s, s.elim (λ x, ⟨tt, x⟩) (λ x, ⟨ff, x⟩),
 λ s, match s with ⟨tt, a⟩ := inl a | ⟨ff, b⟩ := inr b end,
 λ s, by cases s; refl,
 λ s, by rcases s with ⟨_|_, _⟩; refl⟩

/-- `sigma_preimage_equiv f` for `f : α → β` is the natural equivalence between
the type of all fibres of `f` and the total space `α`. -/
@[simps]
def sigma_preimage_equiv {α β : Type*} (f : α → β) :
  (Σ y : β, {x // f x = y}) ≃ α :=
⟨λ x, ↑x.2, λ x, ⟨f x, x, rfl⟩, λ ⟨y, x, rfl⟩, rfl, λ x, rfl⟩

/-- A set `s` in `α × β` is equivalent to the sigma-type `Σ x, {y | (x, y) ∈ s}`. -/
def set_prod_equiv_sigma {α β : Type*} (s : set (α × β)) :
  s ≃ Σ x : α, {y | (x, y) ∈ s} :=
{ to_fun := λ x, ⟨x.1.1, x.1.2, by simp⟩,
  inv_fun := λ x, ⟨(x.1, x.2.1), x.2.2⟩,
  left_inv := λ ⟨⟨x, y⟩, h⟩, rfl,
  right_inv := λ ⟨x, y, h⟩, rfl }

end

section sum_compl

/-- For any predicate `p` on `α`,
the sum of the two subtypes `{a // p a}` and its complement `{a // ¬ p a}`
is naturally equivalent to `α`. -/
def sum_compl {α : Type*} (p : α → Prop) [decidable_pred p] :
  {a // p a} ⊕ {a // ¬ p a} ≃ α :=
{ to_fun := sum.elim coe coe,
  inv_fun := λ a, if h : p a then sum.inl ⟨a, h⟩ else sum.inr ⟨a, h⟩,
  left_inv := by { rintros (⟨x,hx⟩|⟨x,hx⟩); dsimp; [rw dif_pos, rw dif_neg], },
  right_inv := λ a, by { dsimp, split_ifs; refl } }

@[simp] lemma sum_compl_apply_inl {α : Type*} (p : α → Prop) [decidable_pred p]
  (x : {a // p a}) :
  sum_compl p (sum.inl x) = x := rfl

@[simp] lemma sum_compl_apply_inr {α : Type*} (p : α → Prop) [decidable_pred p]
  (x : {a // ¬ p a}) :
  sum_compl p (sum.inr x) = x := rfl

@[simp] lemma sum_compl_apply_symm_of_pos {α : Type*} (p : α → Prop) [decidable_pred p]
  (a : α) (h : p a) :
  (sum_compl p).symm a = sum.inl ⟨a, h⟩ := dif_pos h

@[simp] lemma sum_compl_apply_symm_of_neg {α : Type*} (p : α → Prop) [decidable_pred p]
  (a : α) (h : ¬ p a) :
  (sum_compl p).symm a = sum.inr ⟨a, h⟩ := dif_neg h

open equiv

variables {ε : Type*} {p : ε → Prop} [decidable_pred p]
variables (ep ep' : perm {a // p a}) (en en' : perm {a // ¬ p a})

/-- Combining permutations on `ε` that permute only inside or outside the subtype
split induced by `p : ε → Prop` constructs a permutation on `ε`. -/
def perm.subtype_congr : equiv.perm ε :=
perm_congr (sum_compl p) (sum_congr ep en)

lemma perm.subtype_congr.apply (a : ε) :
  ep.subtype_congr en a = if h : p a then ep ⟨a, h⟩ else en ⟨a, h⟩ :=
by { by_cases h : p a; simp [perm.subtype_congr, h] }

@[simp] lemma perm.subtype_congr.left_apply {a : ε} (h : p a) :
  ep.subtype_congr en a = ep ⟨a, h⟩ :=
by simp [perm.subtype_congr.apply, h]

@[simp] lemma perm.subtype_congr.left_apply_subtype (a : {a // p a}) :
  ep.subtype_congr en a = ep a :=
by { convert perm.subtype_congr.left_apply _ _ a.property, simp }

@[simp] lemma perm.subtype_congr.right_apply {a : ε} (h : ¬ p a) :
  ep.subtype_congr en a = en ⟨a, h⟩ :=
by simp [perm.subtype_congr.apply, h]

@[simp] lemma perm.subtype_congr.right_apply_subtype (a : {a // ¬ p a}) :
  ep.subtype_congr en a = en a :=
by { convert perm.subtype_congr.right_apply _ _ a.property, simp }

@[simp] lemma perm.subtype_congr.refl :
  perm.subtype_congr (equiv.refl {a // p a}) (equiv.refl {a // ¬ p a}) = equiv.refl ε :=
by { ext x, by_cases h : p x; simp [h] }

@[simp] lemma perm.subtype_congr.symm :
  (ep.subtype_congr en).symm = perm.subtype_congr ep.symm en.symm :=
begin
  ext x,
  by_cases h : p x,
  { have : p (ep.symm ⟨x, h⟩) := subtype.property _,
    simp [perm.subtype_congr.apply, h, symm_apply_eq, this] },
  { have : ¬ p (en.symm ⟨x, h⟩) := subtype.property (en.symm _),
    simp [perm.subtype_congr.apply, h, symm_apply_eq, this] }
end

@[simp] lemma perm.subtype_congr.trans :
  (ep.subtype_congr en).trans (ep'.subtype_congr en') =
    perm.subtype_congr (ep.trans ep') (en.trans en') :=
begin
  ext x,
  by_cases h : p x,
  { have : p (ep ⟨x, h⟩) := subtype.property _,
    simp [perm.subtype_congr.apply, h, this] },
  { have : ¬ p (en ⟨x, h⟩) := subtype.property (en _),
    simp [perm.subtype_congr.apply, h, symm_apply_eq, this] }
end

end sum_compl

section subtype_preimage

variables (p : α → Prop) [decidable_pred p] (x₀ : {a // p a} → β)

/-- For a fixed function `x₀ : {a // p a} → β` defined on a subtype of `α`,
the subtype of functions `x : α → β` that agree with `x₀` on the subtype `{a // p a}`
is naturally equivalent to the type of functions `{a // ¬ p a} → β`. -/
@[simps]
def subtype_preimage :
  {x : α → β // x ∘ coe = x₀} ≃ ({a // ¬ p a} → β) :=
{ to_fun := λ (x : {x : α → β // x ∘ coe = x₀}) a, (x : α → β) a,
  inv_fun := λ x, ⟨λ a, if h : p a then x₀ ⟨a, h⟩ else x ⟨a, h⟩,
    funext $ λ ⟨a, h⟩, dif_pos h⟩,
  left_inv := λ ⟨x, hx⟩, subtype.val_injective $ funext $ λ a,
    (by { dsimp, split_ifs; [ rw ← hx, skip ]; refl }),
  right_inv := λ x, funext $ λ ⟨a, h⟩,
    show dite (p a) _ _ = _, by { dsimp, rw [dif_neg h] } }

lemma subtype_preimage_symm_apply_coe_pos (x : {a // ¬ p a} → β) (a : α) (h : p a) :
  ((subtype_preimage p x₀).symm x : α → β) a = x₀ ⟨a, h⟩ :=
dif_pos h

lemma subtype_preimage_symm_apply_coe_neg (x : {a // ¬ p a} → β) (a : α) (h : ¬ p a) :
  ((subtype_preimage p x₀).symm x : α → β) a = x ⟨a, h⟩ :=
dif_neg h

end subtype_preimage

section fun_unique

variables (α β) [unique α]

/-- If `α` has a unique term, then the type of function `α → β` is equivalent to `β`. -/
@[simps] def fun_unique : (α → β) ≃ β :=
{ to_fun := λ f, f (default α),
  inv_fun := λ b a, b,
  left_inv := λ f, funext $ λ a, congr_arg f $ subsingleton.elim _ _,
  right_inv := λ b, rfl }

end fun_unique

section

/-- A family of equivalences `Π a, β₁ a ≃ β₂ a` generates an equivalence between `Π a, β₁ a` and
`Π a, β₂ a`. -/
def Pi_congr_right {α} {β₁ β₂ : α → Sort*} (F : Π a, β₁ a ≃ β₂ a) : (Π a, β₁ a) ≃ (Π a, β₂ a) :=
⟨λ H a, F a (H a), λ H a, (F a).symm (H a),
 λ H, funext $ by simp, λ H, funext $ by simp⟩

/-- Dependent `curry` equivalence: the type of dependent functions on `Σ i, β i` is equivalent
to the type of dependent functions of two arguments (i.e., functions to the space of functions). -/
def Pi_curry {α} {β : α → Sort*} (γ : Π a, β a → Sort*) :
  (Π x : Σ i, β i, γ x.1 x.2) ≃ (Π a b, γ a b) :=
{ to_fun := λ f x y, f ⟨x,y⟩,
  inv_fun := λ f x, f x.1 x.2,
  left_inv := λ f, funext $ λ ⟨x,y⟩, rfl,
  right_inv := λ f, funext $ λ x, funext $ λ y, rfl }

end

section
/-- A `psigma`-type is equivalent to the corresponding `sigma`-type. -/
@[simps apply symm_apply] def psigma_equiv_sigma {α} (β : α → Sort*) : (Σ' i, β i) ≃ Σ i, β i :=
⟨λ a, ⟨a.1, a.2⟩, λ a, ⟨a.1, a.2⟩, λ ⟨a, b⟩, rfl, λ ⟨a, b⟩, rfl⟩

/-- A family of equivalences `Π a, β₁ a ≃ β₂ a` generates an equivalence between `Σ a, β₁ a` and
`Σ a, β₂ a`. -/
@[simps apply]
def sigma_congr_right {α} {β₁ β₂ : α → Sort*} (F : Π a, β₁ a ≃ β₂ a) : (Σ a, β₁ a) ≃ Σ a, β₂ a :=
⟨λ a, ⟨a.1, F a.1 a.2⟩, λ a, ⟨a.1, (F a.1).symm a.2⟩,
 λ ⟨a, b⟩, congr_arg (sigma.mk a) $ symm_apply_apply (F a) b,
 λ ⟨a, b⟩, congr_arg (sigma.mk a) $ apply_symm_apply (F a) b⟩

@[simp] lemma sigma_congr_right_trans {α} {β₁ β₂ β₃ : α → Sort*}
  (F : Π a, β₁ a ≃ β₂ a) (G : Π a, β₂ a ≃ β₃ a) :
  (sigma_congr_right F).trans (sigma_congr_right G) = sigma_congr_right (λ a, (F a).trans (G a)) :=
by { ext1 x, cases x, refl }

@[simp] lemma sigma_congr_right_symm {α} {β₁ β₂ : α → Sort*} (F : Π a, β₁ a ≃ β₂ a) :
  (sigma_congr_right F).symm = sigma_congr_right (λ a, (F a).symm) :=
by { ext1 x, cases x, refl }

@[simp] lemma sigma_congr_right_refl {α} {β : α → Sort*} :
  (sigma_congr_right (λ a, equiv.refl (β a))) = equiv.refl (Σ a, β a) :=
by { ext1 x, cases x, refl }

namespace perm

/-- A family of permutations `Π a, perm (β a)` generates a permuation `perm (Σ a, β₁ a)`. -/
@[reducible]
def sigma_congr_right {α} {β : α → Sort*} (F : Π a, perm (β a)) : perm (Σ a, β a) :=
equiv.sigma_congr_right F

@[simp] lemma sigma_congr_right_trans {α} {β : α → Sort*}
  (F : Π a, perm (β a)) (G : Π a, perm (β a)) :
  (sigma_congr_right F).trans (sigma_congr_right G) = sigma_congr_right (λ a, (F a).trans (G a)) :=
equiv.sigma_congr_right_trans F G

@[simp] lemma sigma_congr_right_symm {α} {β : α → Sort*} (F : Π a, perm (β a)) :
  (sigma_congr_right F).symm = sigma_congr_right (λ a, (F a).symm) :=
equiv.sigma_congr_right_symm F

@[simp] lemma sigma_congr_right_refl {α} {β : α → Sort*} :
  (sigma_congr_right (λ a, equiv.refl (β a))) = equiv.refl (Σ a, β a) :=
equiv.sigma_congr_right_refl

end perm

/-- An equivalence `f : α₁ ≃ α₂` generates an equivalence between `Σ a, β (f a)` and `Σ a, β a`. -/
@[simps apply]
def sigma_congr_left {α₁ α₂} {β : α₂ → Sort*} (e : α₁ ≃ α₂) : (Σ a:α₁, β (e a)) ≃ (Σ a:α₂, β a) :=
⟨λ a, ⟨e a.1, a.2⟩, λ a, ⟨e.symm a.1, @@eq.rec β a.2 (e.right_inv a.1).symm⟩,
 λ ⟨a, b⟩, match e.symm (e a), e.left_inv a : ∀ a' (h : a' = a),
     @sigma.mk _ (β ∘ e) _ (@@eq.rec β b (congr_arg e h.symm)) = ⟨a, b⟩ with
   | _, rfl := rfl end,
 λ ⟨a, b⟩, match e (e.symm a), _ : ∀ a' (h : a' = a),
     sigma.mk a' (@@eq.rec β b h.symm) = ⟨a, b⟩ with
   | _, rfl := rfl end⟩

/-- Transporting a sigma type through an equivalence of the base -/
def sigma_congr_left' {α₁ α₂} {β : α₁ → Sort*} (f : α₁ ≃ α₂) :
  (Σ a:α₁, β a) ≃ (Σ a:α₂, β (f.symm a)) :=
(sigma_congr_left f.symm).symm

/-- Transporting a sigma type through an equivalence of the base and a family of equivalences
of matching fibers -/
def sigma_congr {α₁ α₂} {β₁ : α₁ → Sort*} {β₂ : α₂ → Sort*} (f : α₁ ≃ α₂)
  (F : ∀ a, β₁ a ≃ β₂ (f a)) :
  sigma β₁ ≃ sigma β₂ :=
(sigma_congr_right F).trans (sigma_congr_left f)

/-- `sigma` type with a constant fiber is equivalent to the product. -/
@[simps apply symm_apply] def sigma_equiv_prod (α β : Type*) : (Σ_:α, β) ≃ α × β :=
⟨λ a, ⟨a.1, a.2⟩, λ a, ⟨a.1, a.2⟩, λ ⟨a, b⟩, rfl, λ ⟨a, b⟩, rfl⟩

/-- If each fiber of a `sigma` type is equivalent to a fixed type, then the sigma type
is equivalent to the product. -/
def sigma_equiv_prod_of_equiv {α β} {β₁ : α → Sort*} (F : Π a, β₁ a ≃ β) : sigma β₁ ≃ α × β :=
(sigma_congr_right F).trans (sigma_equiv_prod α β)

end

section prod_congr

variables {α₁ β₁ β₂ : Type*} (e : α₁ → β₁ ≃ β₂)

/-- A family of equivalences `Π (a : α₁), β₁ ≃ β₂` generates an equivalence
between `β₁ × α₁` and `β₂ × α₁`. -/
def prod_congr_left : β₁ × α₁ ≃ β₂ × α₁ :=
{ to_fun := λ ab, ⟨e ab.2 ab.1, ab.2⟩,
  inv_fun := λ ab, ⟨(e ab.2).symm ab.1, ab.2⟩,
  left_inv := by { rintros ⟨a, b⟩, simp },
  right_inv := by { rintros ⟨a, b⟩, simp } }

@[simp] lemma prod_congr_left_apply (b : β₁) (a : α₁) :
prod_congr_left e (b, a) = (e a b, a) := rfl

lemma prod_congr_refl_right (e : β₁ ≃ β₂) :
  prod_congr e (equiv.refl α₁) = prod_congr_left (λ _, e) :=
by { ext ⟨a, b⟩ : 1, simp }

/-- A family of equivalences `Π (a : α₁), β₁ ≃ β₂` generates an equivalence
between `α₁ × β₁` and `α₁ × β₂`. -/
def prod_congr_right : α₁ × β₁ ≃ α₁ × β₂ :=
{ to_fun := λ ab, ⟨ab.1, e ab.1 ab.2⟩,
  inv_fun := λ ab, ⟨ab.1, (e ab.1).symm ab.2⟩,
  left_inv := by { rintros ⟨a, b⟩, simp },
  right_inv := by { rintros ⟨a, b⟩, simp } }

@[simp] lemma prod_congr_right_apply (a : α₁) (b : β₁) :
  prod_congr_right e (a, b) = (a, e a b) := rfl

lemma prod_congr_refl_left (e : β₁ ≃ β₂) :
  prod_congr (equiv.refl α₁) e = prod_congr_right (λ _, e) :=
by { ext ⟨a, b⟩ : 1, simp }

@[simp] lemma prod_congr_left_trans_prod_comm :
  (prod_congr_left e).trans (prod_comm _ _) = (prod_comm _ _).trans (prod_congr_right e) :=
by { ext ⟨a, b⟩ : 1, simp }

@[simp] lemma prod_congr_right_trans_prod_comm :
  (prod_congr_right e).trans (prod_comm _ _) = (prod_comm _ _).trans (prod_congr_left e) :=
by { ext ⟨a, b⟩ : 1, simp }

lemma sigma_congr_right_sigma_equiv_prod :
  (sigma_congr_right e).trans (sigma_equiv_prod α₁ β₂) =
    (sigma_equiv_prod α₁ β₁).trans (prod_congr_right e) :=
by { ext ⟨a, b⟩ : 1, simp }

lemma sigma_equiv_prod_sigma_congr_right :
  (sigma_equiv_prod α₁ β₁).symm.trans (sigma_congr_right e) =
    (prod_congr_right e).trans (sigma_equiv_prod α₁ β₂).symm :=
by { ext ⟨a, b⟩ : 1, simp }

/-- A variation on `equiv.prod_congr` where the equivalence in the second component can depend
  on the first component. A typical example is a shear mapping, explaining the name of this
  declaration. -/
@[simps {fully_applied := ff}]
def prod_shear {α₁ β₁ α₂ β₂ : Type*} (e₁ : α₁ ≃ α₂) (e₂ : α₁ → β₁ ≃ β₂) : α₁ × β₁ ≃ α₂ × β₂ :=
{ to_fun := λ x : α₁ × β₁, (e₁ x.1, e₂ x.1 x.2),
  inv_fun := λ y : α₂ × β₂, (e₁.symm y.1, (e₂ $ e₁.symm y.1).symm y.2),
  left_inv := by { rintro ⟨x₁, y₁⟩, simp only [symm_apply_apply] },
  right_inv := by { rintro ⟨x₁, y₁⟩, simp only [apply_symm_apply] } }

end prod_congr

namespace perm

variables {α₁ β₁ β₂ : Type*} [decidable_eq α₁] (a : α₁) (e : perm β₁)

/-- `prod_extend_right a e` extends `e : perm β` to `perm (α × β)` by sending `(a, b)` to
`(a, e b)` and keeping the other `(a', b)` fixed. -/
def prod_extend_right : perm (α₁ × β₁) :=
{ to_fun := λ ab, if ab.fst = a then (a, e ab.snd) else ab,
  inv_fun := λ ab, if ab.fst = a then (a, e.symm ab.snd) else ab,
  left_inv := by { rintros ⟨k', x⟩, simp only, split_ifs with h; simp [h] },
  right_inv := by { rintros ⟨k', x⟩, simp only, split_ifs with h; simp [h] } }

@[simp] lemma prod_extend_right_apply_eq (b : β₁) :
  prod_extend_right a e (a, b) = (a, e b) := if_pos rfl

lemma prod_extend_right_apply_ne {a a' : α₁} (h : a' ≠ a) (b : β₁) :
  prod_extend_right a e (a', b) = (a', b) := if_neg h

lemma eq_of_prod_extend_right_ne {e : perm β₁} {a a' : α₁} {b : β₁}
  (h : prod_extend_right a e (a', b) ≠ (a', b)) : a' = a :=
by { contrapose! h, exact prod_extend_right_apply_ne _ h _ }

@[simp] lemma fst_prod_extend_right (ab : α₁ × β₁) :
  (prod_extend_right a e ab).fst = ab.fst :=
begin
  rw [prod_extend_right, coe_fn_mk],
  split_ifs with h,
  { rw h },
  { refl }
end

end perm

section
/-- The type of functions to a product `α × β` is equivalent to the type of pairs of functions
`γ → α` and `γ → β`. -/
def arrow_prod_equiv_prod_arrow (α β γ : Type*) : (γ → α × β) ≃ (γ → α) × (γ → β) :=
⟨λ f, (λ c, (f c).1, λ c, (f c).2),
 λ p c, (p.1 c, p.2 c),
 λ f, funext $ λ c, prod.mk.eta,
 λ p, by { cases p, refl }⟩

/-- Functions `α → β → γ` are equivalent to functions on `α × β`. -/
def arrow_arrow_equiv_prod_arrow (α β γ : Sort*) : (α → β → γ) ≃ (α × β → γ) :=
⟨uncurry, curry, curry_uncurry, uncurry_curry⟩

open sum
/-- The type of functions on a sum type `α ⊕ β` is equivalent to the type of pairs of functions
on `α` and on `β`. -/
def sum_arrow_equiv_prod_arrow (α β γ : Type*) : ((α ⊕ β) → γ) ≃ (α → γ) × (β → γ) :=
⟨λ f, (f ∘ inl, f ∘ inr),
 λ p, sum.elim p.1 p.2,
 λ f, by { ext ⟨⟩; refl },
 λ p, by { cases p, refl }⟩

/-- Type product is right distributive with respect to type sum up to an equivalence. -/
def sum_prod_distrib (α β γ : Sort*) : (α ⊕ β) × γ ≃ (α × γ) ⊕ (β × γ) :=
⟨λ p, match p with (inl a, c) := inl (a, c) | (inr b, c) := inr (b, c) end,
 λ s, match s with inl q := (inl q.1, q.2) | inr q := (inr q.1, q.2) end,
 λ p, by rcases p with ⟨_ | _, _⟩; refl,
 λ s, by rcases s with ⟨_, _⟩ | ⟨_, _⟩; refl⟩

@[simp] theorem sum_prod_distrib_apply_left {α β γ} (a : α) (c : γ) :
   sum_prod_distrib α β γ (sum.inl a, c) = sum.inl (a, c) := rfl
@[simp] theorem sum_prod_distrib_apply_right {α β γ} (b : β) (c : γ) :
   sum_prod_distrib α β γ (sum.inr b, c) = sum.inr (b, c) := rfl

/-- Type product is left distributive with respect to type sum up to an equivalence. -/
def prod_sum_distrib (α β γ : Sort*) : α × (β ⊕ γ) ≃ (α × β) ⊕ (α × γ) :=
calc α × (β ⊕ γ) ≃ (β ⊕ γ) × α       : prod_comm _ _
            ...   ≃ (β × α) ⊕ (γ × α) : sum_prod_distrib _ _ _
            ...   ≃ (α × β) ⊕ (α × γ) : sum_congr (prod_comm _ _) (prod_comm _ _)

@[simp] theorem prod_sum_distrib_apply_left {α β γ} (a : α) (b : β) :
   prod_sum_distrib α β γ (a, sum.inl b) = sum.inl (a, b) := rfl
@[simp] theorem prod_sum_distrib_apply_right {α β γ} (a : α) (c : γ) :
   prod_sum_distrib α β γ (a, sum.inr c) = sum.inr (a, c) := rfl

/-- The product of an indexed sum of types (formally, a `sigma`-type `Σ i, α i`) by a type `β` is
equivalent to the sum of products `Σ i, (α i × β)`. -/
def sigma_prod_distrib {ι : Type*} (α : ι → Type*) (β : Type*) :
  ((Σ i, α i) × β) ≃ (Σ i, (α i × β)) :=
⟨λ p, ⟨p.1.1, (p.1.2, p.2)⟩,
 λ p, (⟨p.1, p.2.1⟩, p.2.2),
 λ p, by { rcases p with ⟨⟨_, _⟩, _⟩, refl },
 λ p, by { rcases p with ⟨_, ⟨_, _⟩⟩, refl }⟩

/-- The product `bool × α` is equivalent to `α ⊕ α`. -/
def bool_prod_equiv_sum (α : Type u) : bool × α ≃ α ⊕ α :=
calc bool × α ≃ (unit ⊕ unit) × α       : prod_congr bool_equiv_punit_sum_punit (equiv.refl _)
      ...     ≃ (unit × α) ⊕ (unit × α) : sum_prod_distrib _ _ _
      ...     ≃ α ⊕ α                   : sum_congr (punit_prod _) (punit_prod _)

/-- The function type `bool → α` is equivalent to `α × α`. -/
def bool_to_equiv_prod (α : Type u) : (bool → α) ≃ α × α :=
calc (bool → α) ≃ ((unit ⊕ unit) → α) : (arrow_congr bool_equiv_punit_sum_punit (equiv.refl α))
     ...        ≃ (unit → α) × (unit → α) : sum_arrow_equiv_prod_arrow _ _ _
     ...        ≃ α × α : prod_congr (punit_arrow_equiv _) (punit_arrow_equiv _)

@[simp] lemma bool_to_equiv_prod_apply {α : Type u} (f : bool → α) :
  bool_to_equiv_prod α f = (f ff, f tt) := rfl
@[simp] lemma bool_to_equiv_prod_symm_apply_ff {α : Type u} (p : α × α) :
  (bool_to_equiv_prod α).symm p ff = p.1 := rfl
@[simp] lemma bool_to_equiv_prod_symm_apply_tt {α : Type u} (p : α × α) :
  (bool_to_equiv_prod α).symm p tt = p.2 := rfl

end

section
open sum nat
/-- The set of natural numbers is equivalent to `ℕ ⊕ punit`. -/
def nat_equiv_nat_sum_punit : ℕ ≃ ℕ ⊕ punit.{u+1} :=
⟨λ n, match n with zero := inr punit.star | succ a := inl a end,
 λ s, match s with inl n := succ n | inr punit.star := zero end,
 λ n, begin cases n, repeat { refl } end,
 λ s, begin cases s with a u, { refl }, {cases u, { refl }} end⟩

/-- `ℕ ⊕ punit` is equivalent to `ℕ`. -/
def nat_sum_punit_equiv_nat : ℕ ⊕ punit.{u+1} ≃ ℕ :=
nat_equiv_nat_sum_punit.symm

/-- The type of integer numbers is equivalent to `ℕ ⊕ ℕ`. -/
def int_equiv_nat_sum_nat : ℤ ≃ ℕ ⊕ ℕ :=
by refine ⟨_, _, _, _⟩; intro z; {cases z; [left, right]; assumption} <|> {cases z; refl}

end

/-- An equivalence between `α` and `β` generates an equivalence between `list α` and `list β`. -/
def list_equiv_of_equiv {α β : Type*} (e : α ≃ β) : list α ≃ list β :=
{ to_fun := list.map e,
  inv_fun := list.map e.symm,
  left_inv := λ l, by rw [list.map_map, e.symm_comp_self, list.map_id],
  right_inv := λ l, by rw [list.map_map, e.self_comp_symm, list.map_id] }

/-- `fin n` is equivalent to `{m // m < n}`. -/
def fin_equiv_subtype (n : ℕ) : fin n ≃ {m // m < n} :=
⟨λ x, ⟨x.1, x.2⟩, λ x, ⟨x.1, x.2⟩, λ ⟨a, b⟩, rfl,λ ⟨a, b⟩, rfl⟩

/-- If `α` is equivalent to `β`, then `unique α` is equivalent to `β`. -/
def unique_congr (e : α ≃ β) : unique α ≃ unique β :=
{ to_fun := λ h, @equiv.unique _ _ h e.symm,
  inv_fun := λ h, @equiv.unique _ _ h e,
  left_inv := λ _, subsingleton.elim _ _,
  right_inv := λ _, subsingleton.elim _ _ }

section
open subtype

/-- If `α` is equivalent to `β` and the predicates `p : α → Prop` and `q : β → Prop` are equivalent
<<<<<<< HEAD
at corresponding points, then `{a // p a}` is equivalent to `{b // q b}`.
For the statement where `α = β`, that is, `e : perm α`, see `perm.subtype_perm`. -/
def subtype_congr {p : α → Prop} {q : β → Prop}
=======
at corresponding points, then `{a // p a}` is equivalent to `{b // q b}`. -/
def subtype_equiv {p : α → Prop} {q : β → Prop}
>>>>>>> 75a7ce9f
  (e : α ≃ β) (h : ∀ a, p a ↔ q (e a)) : {a : α // p a} ≃ {b : β // q b} :=
⟨λ x, ⟨e x, (h _).1 x.2⟩,
 λ y, ⟨e.symm y, (h _).2 (by { simp, exact y.2 })⟩,
 λ ⟨x, h⟩, subtype.ext_val $ by simp,
 λ ⟨y, h⟩, subtype.ext_val $ by simp⟩

@[simp] lemma subtype_equiv_apply {p : α → Prop} {q : β → Prop} (e : α ≃ β)
  (h : ∀ (a : α), p a ↔ q (e a)) (x : {x // p x}) :
  e.subtype_equiv h x = ⟨e x, (h _).1 x.2⟩ :=
rfl

@[simp] lemma subtype_equiv_symm_apply {p : α → Prop} {q : β → Prop} (e : α ≃ β)
  (h : ∀ (a : α), p a ↔ q (e a)) (y : {y // q y}) :
  (e.subtype_equiv h).symm y = ⟨e.symm y, (h _).2 $ (e.apply_symm_apply y).symm ▸ y.2⟩ :=
rfl

/-- If two predicates `p` and `q` are pointwise equivalent, then `{x // p x}` is equivalent to
`{x // q x}`. -/
@[simps]
def subtype_equiv_right {p q : α → Prop} (e : ∀x, p x ↔ q x) : {x // p x} ≃ {x // q x} :=
subtype_equiv (equiv.refl _) e

/-- If `α ≃ β`, then for any predicate `p : β → Prop` the subtype `{a // p (e a)}` is equivalent
to the subtype `{b // p b}`. -/
def subtype_equiv_of_subtype {p : β → Prop} (e : α ≃ β) :
  {a : α // p (e a)} ≃ {b : β // p b} :=
subtype_equiv e $ by simp

/-- If `α ≃ β`, then for any predicate `p : α → Prop` the subtype `{a // p a}` is equivalent
to the subtype `{b // p (e.symm b)}`. This version is used by `equiv_rw`. -/
def subtype_equiv_of_subtype' {p : α → Prop} (e : α ≃ β) :
  {a : α // p a} ≃ {b : β // p (e.symm b)} :=
e.symm.subtype_equiv_of_subtype.symm

/-- If two predicates are equal, then the corresponding subtypes are equivalent. -/
def subtype_equiv_prop {α : Type*} {p q : α → Prop} (h : p = q) : subtype p ≃ subtype q :=
subtype_equiv (equiv.refl α) (assume a, h ▸ iff.rfl)

/-- The subtypes corresponding to equal sets are equivalent. -/
@[simps apply]
def set_congr {α : Type*} {s t : set α} (h : s = t) : s ≃ t :=
subtype_equiv_prop h

/-- A subtype of a subtype is equivalent to the subtype of elements satisfying both predicates. This
version allows the “inner” predicate to depend on `h : p a`. -/
def subtype_subtype_equiv_subtype_exists {α : Type u} (p : α → Prop) (q : subtype p → Prop) :
  subtype q ≃ {a : α // ∃h:p a, q ⟨a, h⟩ } :=
⟨λ⟨⟨a, ha⟩, ha'⟩, ⟨a, ha, ha'⟩,
  λ⟨a, ha⟩, ⟨⟨a, ha.cases_on $ assume h _, h⟩, by { cases ha, exact ha_h }⟩,
  assume ⟨⟨a, ha⟩, h⟩, rfl, assume ⟨a, h₁, h₂⟩, rfl⟩

/-- A subtype of a subtype is equivalent to the subtype of elements satisfying both predicates. -/
def subtype_subtype_equiv_subtype_inter {α : Type u} (p q : α → Prop) :
  {x : subtype p // q x.1} ≃ subtype (λ x, p x ∧ q x) :=
(subtype_subtype_equiv_subtype_exists p _).trans $
subtype_equiv_right $ λ x, exists_prop

/-- If the outer subtype has more restrictive predicate than the inner one,
then we can drop the latter. -/
def subtype_subtype_equiv_subtype {α : Type u} {p q : α → Prop} (h : ∀ {x}, q x → p x) :
  {x : subtype p // q x.1} ≃ subtype q :=
(subtype_subtype_equiv_subtype_inter p _).trans $
subtype_equiv_right $
assume x,
⟨and.right, λ h₁, ⟨h h₁, h₁⟩⟩

/-- If a proposition holds for all elements, then the subtype is
equivalent to the original type. -/
def subtype_univ_equiv {α : Type u} {p : α → Prop} (h : ∀ x, p x) :
  subtype p ≃ α :=
⟨λ x, x, λ x, ⟨x, h x⟩, λ x, subtype.eq rfl, λ x, rfl⟩

/-- A subtype of a sigma-type is a sigma-type over a subtype. -/
def subtype_sigma_equiv {α : Type u} (p : α → Type v) (q : α → Prop) :
  { y : sigma p // q y.1 } ≃ Σ(x : subtype q), p x.1 :=
⟨λ x, ⟨⟨x.1.1, x.2⟩, x.1.2⟩,
 λ x, ⟨⟨x.1.1, x.2⟩, x.1.2⟩,
 λ ⟨⟨x, h⟩, y⟩, rfl,
 λ ⟨⟨x, y⟩, h⟩, rfl⟩

/-- A sigma type over a subtype is equivalent to the sigma set over the original type,
if the fiber is empty outside of the subset -/
def sigma_subtype_equiv_of_subset {α : Type u} (p : α → Type v) (q : α → Prop)
  (h : ∀ x, p x → q x) :
  (Σ x : subtype q, p x) ≃ Σ x : α, p x :=
(subtype_sigma_equiv p q).symm.trans $ subtype_univ_equiv $ λ x, h x.1 x.2

/-- If a predicate `p : β → Prop` is true on the range of a map `f : α → β`, then
`Σ y : {y // p y}, {x // f x = y}` is equivalent to `α`. -/
def sigma_subtype_preimage_equiv {α : Type u} {β : Type v} (f : α → β) (p : β → Prop)
  (h : ∀ x, p (f x)) :
  (Σ y : subtype p, {x : α // f x = y}) ≃ α :=
calc _ ≃ Σ y : β, {x : α // f x = y} : sigma_subtype_equiv_of_subset _ p (λ y ⟨x, h'⟩, h' ▸ h x)
   ... ≃ α                           : sigma_preimage_equiv f

/-- If for each `x` we have `p x ↔ q (f x)`, then `Σ y : {y // q y}, f ⁻¹' {y}` is equivalent
to `{x // p x}`. -/
def sigma_subtype_preimage_equiv_subtype {α : Type u} {β : Type v} (f : α → β)
  {p : α → Prop} {q : β → Prop} (h : ∀ x, p x ↔ q (f x)) :
  (Σ y : subtype q, {x : α // f x = y}) ≃ subtype p :=
calc (Σ y : subtype q, {x : α // f x = y}) ≃
  Σ y : subtype q, {x : subtype p // subtype.mk (f x) ((h x).1 x.2) = y} :
  begin
    apply sigma_congr_right,
    assume y,
    symmetry,
    refine (subtype_subtype_equiv_subtype_exists _ _).trans (subtype_equiv_right _),
    assume x,
    exact ⟨λ ⟨hp, h'⟩, congr_arg subtype.val h', λ h', ⟨(h x).2 (h'.symm ▸ y.2), subtype.eq h'⟩⟩
  end

   ... ≃ subtype p : sigma_preimage_equiv (λ x : subtype p, (⟨f x, (h x).1 x.property⟩ : subtype q))

/-- The `pi`-type `Π i, π i` is equivalent to the type of sections `f : ι → Σ i, π i` of the
`sigma` type such that for all `i` we have `(f i).fst = i`. -/
def pi_equiv_subtype_sigma (ι : Type*) (π : ι → Type*) :
  (Πi, π i) ≃ {f : ι → Σi, π i | ∀i, (f i).1 = i } :=
⟨ λf, ⟨λi, ⟨i, f i⟩, assume i, rfl⟩, λf i, begin rw ← f.2 i, exact (f.1 i).2 end,
  assume f, funext $ assume i, rfl,
  assume ⟨f, hf⟩, subtype.eq $ funext $ assume i, sigma.eq (hf i).symm $
    eq_of_heq $ rec_heq_of_heq _ $ rec_heq_of_heq _ $ heq.refl _⟩

/-- The set of functions `f : Π a, β a` such that for all `a` we have `p a (f a)` is equivalent
to the set of functions `Π a, {b : β a // p a b}`. -/
def subtype_pi_equiv_pi {α : Sort u} {β : α → Sort v} {p : Πa, β a → Prop} :
  {f : Πa, β a // ∀a, p a (f a) } ≃ Πa, { b : β a // p a b } :=
⟨λf a, ⟨f.1 a, f.2 a⟩, λf, ⟨λa, (f a).1, λa, (f a).2⟩,
  by { rintro ⟨f, h⟩, refl },
  by { rintro f, funext a, exact subtype.ext_val rfl }⟩

/-- A subtype of a product defined by componentwise conditions
is equivalent to a product of subtypes. -/
def subtype_prod_equiv_prod {α : Type u} {β : Type v} {p : α → Prop} {q : β → Prop} :
  {c : α × β // p c.1 ∧ q c.2} ≃ ({a // p a} × {b // q b}) :=
⟨λ x, ⟨⟨x.1.1, x.2.1⟩, ⟨x.1.2, x.2.2⟩⟩,
 λ x, ⟨⟨x.1.1, x.2.1⟩, ⟨x.1.2, x.2.2⟩⟩,
 λ ⟨⟨_, _⟩, ⟨_, _⟩⟩, rfl,
 λ ⟨⟨_, _⟩, ⟨_, _⟩⟩, rfl⟩

end

section subtype_equiv_codomain
variables {X : Type*} {Y : Type*} [decidable_eq X] {x : X}

/-- The type of all functions `X → Y` with prescribed values for all `x' ≠ x`
is equivalent to the codomain `Y`. -/
def subtype_equiv_codomain (f : {x' // x' ≠ x} → Y) : {g : X → Y // g ∘ coe = f} ≃ Y :=
(subtype_preimage _ f).trans $
@fun_unique {x' // ¬ x' ≠ x} _ $
show unique {x' // ¬ x' ≠ x}, from @equiv.unique _ _
  (show unique {x' // x' = x}, from
    { default := ⟨x, rfl⟩, uniq := λ ⟨x', h⟩, subtype.val_injective h })
  (subtype_equiv_right $ λ a, not_not)

@[simp] lemma coe_subtype_equiv_codomain (f : {x' // x' ≠ x} → Y) :
  (subtype_equiv_codomain f : {g : X → Y // g ∘ coe = f} → Y) = λ g, (g : X → Y) x := rfl

@[simp] lemma subtype_equiv_codomain_apply (f : {x' // x' ≠ x} → Y)
  (g : {g : X → Y // g ∘ coe = f}) :
  subtype_equiv_codomain f g = (g : X → Y) x := rfl

lemma coe_subtype_equiv_codomain_symm (f : {x' // x' ≠ x} → Y) :
  ((subtype_equiv_codomain f).symm : Y → {g : X → Y // g ∘ coe = f}) =
  λ y, ⟨λ x', if h : x' ≠ x then f ⟨x', h⟩ else y,
    by { funext x', dsimp, erw [dif_pos x'.2, subtype.coe_eta] }⟩ := rfl

@[simp] lemma subtype_equiv_codomain_symm_apply (f : {x' // x' ≠ x} → Y) (y : Y) (x' : X) :
  ((subtype_equiv_codomain f).symm y : X → Y) x' = if h : x' ≠ x then f ⟨x', h⟩ else y :=
rfl

@[simp] lemma subtype_equiv_codomain_symm_apply_eq (f : {x' // x' ≠ x} → Y) (y : Y) :
  ((subtype_equiv_codomain f).symm y : X → Y) x = y :=
dif_neg (not_not.mpr rfl)

lemma subtype_equiv_codomain_symm_apply_ne (f : {x' // x' ≠ x} → Y) (y : Y) (x' : X) (h : x' ≠ x) :
  ((subtype_equiv_codomain f).symm y : X → Y) x' = f ⟨x', h⟩ :=
dif_pos h

end subtype_equiv_codomain

namespace set
open set

/-- `univ α` is equivalent to `α`. -/
@[simps apply symm_apply]
protected def univ (α) : @univ α ≃ α :=
⟨coe, λ a, ⟨a, trivial⟩, λ ⟨a, _⟩, rfl, λ a, rfl⟩

/-- An empty set is equivalent to the `empty` type. -/
protected def empty (α) : (∅ : set α) ≃ empty :=
equiv_empty $ λ ⟨x, h⟩, not_mem_empty x h

/-- An empty set is equivalent to a `pempty` type. -/
protected def pempty (α) : (∅ : set α) ≃ pempty :=
equiv_pempty $ λ ⟨x, h⟩, not_mem_empty x h

/-- If sets `s` and `t` are separated by a decidable predicate, then `s ∪ t` is equivalent to
`s ⊕ t`. -/
protected def union' {α} {s t : set α}
  (p : α → Prop) [decidable_pred p]
  (hs : ∀ x ∈ s, p x)
  (ht : ∀ x ∈ t, ¬ p x) : (s ∪ t : set α) ≃ s ⊕ t :=
{ to_fun := λ x, if hp : p x
    then sum.inl ⟨_, x.2.resolve_right (λ xt, ht _ xt hp)⟩
    else sum.inr ⟨_, x.2.resolve_left (λ xs, hp (hs _ xs))⟩,
  inv_fun := λ o, match o with
    | (sum.inl x) := ⟨x, or.inl x.2⟩
    | (sum.inr x) := ⟨x, or.inr x.2⟩
  end,
  left_inv := λ ⟨x, h'⟩, by by_cases p x; simp [union'._match_1, h]; congr,
  right_inv := λ o, begin
    rcases o with ⟨x, h⟩ | ⟨x, h⟩;
    dsimp [union'._match_1];
    [simp [hs _ h], simp [ht _ h]]
  end }

/-- If sets `s` and `t` are disjoint, then `s ∪ t` is equivalent to `s ⊕ t`. -/
protected def union {α} {s t : set α} [decidable_pred (λ x, x ∈ s)] (H : s ∩ t ⊆ ∅) :
  (s ∪ t : set α) ≃ s ⊕ t :=
set.union' (λ x, x ∈ s) (λ _, id) (λ x xt xs, H ⟨xs, xt⟩)

lemma union_apply_left {α} {s t : set α} [decidable_pred (λ x, x ∈ s)] (H : s ∩ t ⊆ ∅)
  {a : (s ∪ t : set α)} (ha : ↑a ∈ s) : equiv.set.union H a = sum.inl ⟨a, ha⟩ :=
dif_pos ha

lemma union_apply_right {α} {s t : set α} [decidable_pred (λ x, x ∈ s)] (H : s ∩ t ⊆ ∅)
  {a : (s ∪ t : set α)} (ha : ↑a ∈ t) : equiv.set.union H a = sum.inr ⟨a, ha⟩ :=
dif_neg $ λ h, H ⟨h, ha⟩

@[simp] lemma union_symm_apply_left {α} {s t : set α} [decidable_pred (λ x, x ∈ s)] (H : s ∩ t ⊆ ∅)
  (a : s) : (equiv.set.union H).symm (sum.inl a) = ⟨a, subset_union_left _ _ a.2⟩ :=
rfl

@[simp] lemma union_symm_apply_right {α} {s t : set α} [decidable_pred (λ x, x ∈ s)] (H : s ∩ t ⊆ ∅)
  (a : t) : (equiv.set.union H).symm (sum.inr a) = ⟨a, subset_union_right _ _ a.2⟩ :=
rfl

-- TODO: Any reason to use the same universe?
/-- A singleton set is equivalent to a `punit` type. -/
protected def singleton {α} (a : α) : ({a} : set α) ≃ punit.{u} :=
⟨λ _, punit.star, λ _, ⟨a, mem_singleton _⟩,
 λ ⟨x, h⟩, by { simp at h, subst x },
 λ ⟨⟩, rfl⟩

/-- Equal sets are equivalent. -/
@[simps apply symm_apply]
protected def of_eq {α : Type u} {s t : set α} (h : s = t) : s ≃ t :=
{ to_fun := λ x, ⟨x, h ▸ x.2⟩,
  inv_fun := λ x, ⟨x, h.symm ▸ x.2⟩,
  left_inv := λ _, subtype.eq rfl,
  right_inv := λ _, subtype.eq rfl }

/-- If `a ∉ s`, then `insert a s` is equivalent to `s ⊕ punit`. -/
protected def insert {α} {s : set.{u} α} [decidable_pred s] {a : α} (H : a ∉ s) :
  (insert a s : set α) ≃ s ⊕ punit.{u+1} :=
calc (insert a s : set α) ≃ ↥(s ∪ {a}) : equiv.set.of_eq (by simp)
... ≃ s ⊕ ({a} : set α) : equiv.set.union (by finish [set.subset_def])
... ≃ s ⊕ punit.{u+1} : sum_congr (equiv.refl _) (equiv.set.singleton _)

@[simp] lemma insert_symm_apply_inl {α} {s : set.{u} α} [decidable_pred s] {a : α} (H : a ∉ s)
  (b : s) : (equiv.set.insert H).symm (sum.inl b) = ⟨b, or.inr b.2⟩ :=
rfl

@[simp] lemma insert_symm_apply_inr {α} {s : set.{u} α} [decidable_pred s] {a : α} (H : a ∉ s)
  (b : punit.{u+1}) : (equiv.set.insert H).symm (sum.inr b) = ⟨a, or.inl rfl⟩ :=
rfl

@[simp] lemma insert_apply_left {α} {s : set.{u} α} [decidable_pred s] {a : α} (H : a ∉ s) :
  equiv.set.insert H ⟨a, or.inl rfl⟩ = sum.inr punit.star :=
(equiv.set.insert H).apply_eq_iff_eq_symm_apply.2 rfl

@[simp] lemma insert_apply_right {α} {s : set.{u} α} [decidable_pred s] {a : α} (H : a ∉ s)
  (b : s) : equiv.set.insert H ⟨b, or.inr b.2⟩ = sum.inl b :=
(equiv.set.insert H).apply_eq_iff_eq_symm_apply.2 rfl

/-- If `s : set α` is a set with decidable membership, then `s ⊕ sᶜ` is equivalent to `α`. -/
protected def sum_compl {α} (s : set α) [decidable_pred s] : s ⊕ (sᶜ : set α) ≃ α :=
calc s ⊕ (sᶜ : set α) ≃ ↥(s ∪ sᶜ) : (equiv.set.union (by simp [set.ext_iff])).symm
... ≃ @univ α : equiv.set.of_eq (by simp)
... ≃ α : equiv.set.univ _

@[simp] lemma sum_compl_apply_inl {α : Type u} (s : set α) [decidable_pred s] (x : s) :
  equiv.set.sum_compl s (sum.inl x) = x := rfl

@[simp] lemma sum_compl_apply_inr {α : Type u} (s : set α) [decidable_pred s] (x : sᶜ) :
  equiv.set.sum_compl s (sum.inr x) = x := rfl

lemma sum_compl_symm_apply_of_mem {α : Type u} {s : set α} [decidable_pred s] {x : α}
  (hx : x ∈ s) : (equiv.set.sum_compl s).symm x = sum.inl ⟨x, hx⟩ :=
have ↑(⟨x, or.inl hx⟩ : (s ∪ sᶜ : set α)) ∈ s, from hx,
by { rw [equiv.set.sum_compl], simpa using set.union_apply_left _ this }

lemma sum_compl_symm_apply_of_not_mem {α : Type u} {s : set α} [decidable_pred s] {x : α}
  (hx : x ∉ s) : (equiv.set.sum_compl s).symm x = sum.inr ⟨x, hx⟩ :=
have ↑(⟨x, or.inr hx⟩ : (s ∪ sᶜ : set α)) ∈ sᶜ, from hx,
by { rw [equiv.set.sum_compl], simpa using set.union_apply_right _ this }

@[simp] lemma sum_compl_symm_apply {α : Type*} {s : set α} [decidable_pred s] {x : s} :
  (equiv.set.sum_compl s).symm x = sum.inl x :=
by cases x with x hx; exact set.sum_compl_symm_apply_of_mem hx

@[simp] lemma sum_compl_symm_apply_compl {α : Type*} {s : set α}
  [decidable_pred s] {x : sᶜ} : (equiv.set.sum_compl s).symm x = sum.inr x :=
by cases x with x hx; exact set.sum_compl_symm_apply_of_not_mem hx

/-- `sum_diff_subset s t` is the natural equivalence between
`s ⊕ (t \ s)` and `t`, where `s` and `t` are two sets. -/
protected def sum_diff_subset {α} {s t : set α} (h : s ⊆ t) [decidable_pred s] :
  s ⊕ (t \ s : set α) ≃ t :=
calc s ⊕ (t \ s : set α) ≃ (s ∪ (t \ s) : set α) :
  (equiv.set.union (by simp [inter_diff_self])).symm
... ≃ t : equiv.set.of_eq (by { simp [union_diff_self, union_eq_self_of_subset_left h] })

@[simp] lemma sum_diff_subset_apply_inl
  {α} {s t : set α} (h : s ⊆ t) [decidable_pred s] (x : s) :
  equiv.set.sum_diff_subset h (sum.inl x) = inclusion h x := rfl

@[simp] lemma sum_diff_subset_apply_inr
  {α} {s t : set α} (h : s ⊆ t) [decidable_pred s] (x : t \ s) :
  equiv.set.sum_diff_subset h (sum.inr x) = inclusion (diff_subset t s) x := rfl

lemma sum_diff_subset_symm_apply_of_mem
  {α} {s t : set α} (h : s ⊆ t) [decidable_pred s] {x : t} (hx : x.1 ∈ s) :
  (equiv.set.sum_diff_subset h).symm x = sum.inl ⟨x, hx⟩ :=
begin
  apply (equiv.set.sum_diff_subset h).injective,
  simp only [apply_symm_apply, sum_diff_subset_apply_inl],
  exact subtype.eq rfl,
end

lemma sum_diff_subset_symm_apply_of_not_mem
  {α} {s t : set α} (h : s ⊆ t) [decidable_pred s] {x : t} (hx : x.1 ∉ s) :
  (equiv.set.sum_diff_subset h).symm x = sum.inr ⟨x, ⟨x.2, hx⟩⟩  :=
begin
  apply (equiv.set.sum_diff_subset h).injective,
  simp only [apply_symm_apply, sum_diff_subset_apply_inr],
  exact subtype.eq rfl,
end

/-- If `s` is a set with decidable membership, then the sum of `s ∪ t` and `s ∩ t` is equivalent
to `s ⊕ t`. -/
protected def union_sum_inter {α : Type u} (s t : set α) [decidable_pred s] :
  (s ∪ t : set α) ⊕ (s ∩ t : set α) ≃ s ⊕ t :=
calc  (s ∪ t : set α) ⊕ (s ∩ t : set α)
    ≃ (s ∪ t \ s : set α) ⊕ (s ∩ t : set α) : by rw [union_diff_self]
... ≃ (s ⊕ (t \ s : set α)) ⊕ (s ∩ t : set α) :
  sum_congr (set.union $ subset_empty_iff.2 (inter_diff_self _ _)) (equiv.refl _)
... ≃ s ⊕ (t \ s : set α) ⊕ (s ∩ t : set α) : sum_assoc _ _ _
... ≃ s ⊕ (t \ s ∪ s ∩ t : set α) : sum_congr (equiv.refl _) begin
    refine (set.union' (∉ s) _ _).symm,
    exacts [λ x hx, hx.2, λ x hx, not_not_intro hx.1]
  end
... ≃ s ⊕ t : by { rw (_ : t \ s ∪ s ∩ t = t), rw [union_comm, inter_comm, inter_union_diff] }

/-- Given an equivalence `e₀` between sets `s : set α` and `t : set β`, the set of equivalences
`e : α ≃ β` such that `e ↑x = ↑(e₀ x)` for each `x : s` is equivalent to the set of equivalences
between `sᶜ` and `tᶜ`. -/
protected def compl {α : Type u} {β : Type v} {s : set α} {t : set β} [decidable_pred s]
  [decidable_pred t] (e₀ : s ≃ t) :
  {e : α ≃ β // ∀ x : s, e x = e₀ x} ≃ ((sᶜ : set α) ≃ (tᶜ : set β)) :=
{ to_fun := λ e, subtype_equiv e
    (λ a, not_congr $ iff.symm $ maps_to.mem_iff
      (maps_to_iff_exists_map_subtype.2 ⟨e₀, e.2⟩)
      (surj_on.maps_to_compl (surj_on_iff_exists_map_subtype.2
        ⟨t, e₀, subset.refl t, e₀.surjective, e.2⟩) e.1.injective)),
  inv_fun := λ e₁,
    subtype.mk
      (calc α ≃ s ⊕ (sᶜ : set α) : (set.sum_compl s).symm
          ... ≃ t ⊕ (tᶜ : set β) : e₀.sum_congr e₁
          ... ≃ β : set.sum_compl t)
      (λ x, by simp only [sum.map_inl, trans_apply, sum_congr_apply,
        set.sum_compl_apply_inl, set.sum_compl_symm_apply]),
  left_inv := λ e,
    begin
      ext x,
      by_cases hx : x ∈ s,
      { simp only [set.sum_compl_symm_apply_of_mem hx, ←e.prop ⟨x, hx⟩,
          sum.map_inl, sum_congr_apply, trans_apply,
          subtype.coe_mk, set.sum_compl_apply_inl] },
      { simp only [set.sum_compl_symm_apply_of_not_mem hx, sum.map_inr,
          subtype_equiv_apply, set.sum_compl_apply_inr, trans_apply,
          sum_congr_apply, subtype.coe_mk] },
    end,
  right_inv := λ e, equiv.ext $ λ x, by simp only [sum.map_inr, subtype_equiv_apply,
    set.sum_compl_apply_inr, function.comp_app, sum_congr_apply, equiv.coe_trans,
    subtype.coe_eta, subtype.coe_mk, set.sum_compl_symm_apply_compl] }

/-- The set product of two sets is equivalent to the type product of their coercions to types. -/
protected def prod {α β} (s : set α) (t : set β) :
  s.prod t ≃ s × t :=
@subtype_prod_equiv_prod α β s t

/-- If a function `f` is injective on a set `s`, then `s` is equivalent to `f '' s`. -/
protected noncomputable def image_of_inj_on {α β} (f : α → β) (s : set α) (H : inj_on f s) :
  s ≃ (f '' s) :=
⟨λ p, ⟨f p, mem_image_of_mem f p.2⟩,
 λ p, ⟨classical.some p.2, (classical.some_spec p.2).1⟩,
 λ ⟨x, h⟩, subtype.eq (H (classical.some_spec (mem_image_of_mem f h)).1 h
   (classical.some_spec (mem_image_of_mem f h)).2),
 λ ⟨y, h⟩, subtype.eq (classical.some_spec h).2⟩

/-- If `f` is an injective function, then `s` is equivalent to `f '' s`. -/
@[simps apply]
protected noncomputable def image {α β} (f : α → β) (s : set α) (H : injective f) : s ≃ (f '' s) :=
equiv.set.image_of_inj_on f s (H.inj_on s)

lemma image_symm_preimage {α β} {f : α → β} (hf : injective f) (u s : set α) :
  (λ x, (set.image f s hf).symm x : f '' s → α) ⁻¹' u = coe ⁻¹' (f '' u) :=
begin
  ext ⟨b, a, has, rfl⟩,
  have : ∀(h : ∃a', a' ∈ s ∧ a' = a), classical.some h = a := λ h, (classical.some_spec h).2,
  simp [equiv.set.image, equiv.set.image_of_inj_on, hf, this],
end

/-- If `f : α → β` is an injective function, then `α` is equivalent to the range of `f`. -/
@[simps apply]
protected noncomputable def range {α β} (f : α → β) (H : injective f) :
  α ≃ range f :=
{ to_fun := λ x, ⟨f x, mem_range_self _⟩,
  inv_fun := λ x, classical.some x.2,
  left_inv := λ x, H (classical.some_spec (show f x ∈ range f, from mem_range_self _)),
  right_inv := λ x, subtype.eq $ classical.some_spec x.2 }

theorem apply_range_symm {α β} (f : α → β) (H : injective f) (b : range f) :
  f ((set.range f H).symm b) = b :=
begin
  conv_rhs { rw ←((set.range f H).right_inv b), },
  simp,
end

/-- If `α` is equivalent to `β`, then `set α` is equivalent to `set β`. -/
protected def congr {α β : Type*} (e : α ≃ β) : set α ≃ set β :=
⟨λ s, e '' s, λ t, e.symm '' t, symm_image_image e, symm_image_image e.symm⟩

/-- The set `{x ∈ s | t x}` is equivalent to the set of `x : s` such that `t x`. -/
protected def sep {α : Type u} (s : set α) (t : α → Prop) :
  ({ x ∈ s | t x } : set α) ≃ { x : s | t x } :=
(equiv.subtype_subtype_equiv_subtype_inter s t).symm

/-- The set `𝒫 S := {x | x ⊆ S}` is equivalent to the type `set S`. -/
protected def powerset {α} (S : set α) : 𝒫 S ≃ set S :=
{ to_fun := λ x : 𝒫 S, coe ⁻¹' (x : set α),
  inv_fun := λ x : set S, ⟨coe '' x, by rintro _ ⟨a : S, _, rfl⟩; exact a.2⟩,
  left_inv := λ x, by ext y; exact ⟨λ ⟨⟨_, _⟩, h, rfl⟩, h, λ h, ⟨⟨_, x.2 h⟩, h, rfl⟩⟩,
  right_inv := λ x, by ext; simp }

end set

/-- If `f` is a bijective function, then its domain is equivalent to its codomain. -/
@[simps apply]
noncomputable def of_bijective {α β} (f : α → β) (hf : bijective f) : α ≃ β :=
(equiv.set.range f hf.1).trans $ (set_congr hf.2.range_eq).trans $ equiv.set.univ β

lemma of_bijective_apply_symm_apply {α β} (f : α → β) (hf : bijective f) (x : β) :
  f ((of_bijective f hf).symm x) = x :=
(of_bijective f hf).apply_symm_apply x

@[simp] lemma of_bijective_symm_apply_apply {α β} (f : α → β) (hf : bijective f) (x : α) :
  (of_bijective f hf).symm (f x) = x :=
(of_bijective f hf).symm_apply_apply x

/-- If `f` is an injective function, then its domain is equivalent to its range. -/
@[simps apply]
noncomputable def of_injective {α β} (f : α → β) (hf : injective f) : α ≃ _root_.set.range f :=
of_bijective (λ x, ⟨f x, set.mem_range_self x⟩)
  ⟨λ x y hxy, hf $ by injections, λ ⟨_, x, rfl⟩, ⟨x, rfl⟩⟩

/-- Subtype of the quotient is equivalent to the quotient of the subtype. Let `α` be a setoid with
equivalence relation `~`. Let `p₂` be a predicate on the quotient type `α/~`, and `p₁` be the lift
of this predicate to `α`: `p₁ a ↔ p₂ ⟦a⟧`. Let `~₂` be the restriction of `~` to `{x // p₁ x}`.
Then `{x // p₂ x}` is equivalent to the quotient of `{x // p₁ x}` by `~₂`. -/
def subtype_quotient_equiv_quotient_subtype (p₁ : α → Prop) [s₁ : setoid α]
  [s₂ : setoid (subtype p₁)] (p₂ : quotient s₁ → Prop) (hp₂ :  ∀ a, p₁ a ↔ p₂ ⟦a⟧)
  (h : ∀ x y : subtype p₁, @setoid.r _ s₂ x y ↔ (x : α) ≈ y) :
  {x // p₂ x} ≃ quotient s₂ :=
{ to_fun := λ a, quotient.hrec_on a.1 (λ a h, ⟦⟨a, (hp₂ _).2 h⟩⟧)
    (λ a b hab, hfunext (by rw quotient.sound hab)
    (λ h₁ h₂ _, heq_of_eq (quotient.sound ((h _ _).2 hab)))) a.2,
  inv_fun := λ a, quotient.lift_on a (λ a, (⟨⟦a.1⟧, (hp₂ _).1 a.2⟩ : {x // p₂ x}))
    (λ a b hab, subtype.ext_val (quotient.sound ((h _ _).1 hab))),
  left_inv := λ ⟨a, ha⟩, quotient.induction_on a (λ a ha, rfl) ha,
  right_inv := λ a, quotient.induction_on a (λ ⟨a, ha⟩, rfl) }

section swap
variable [decidable_eq α]

/-- A helper function for `equiv.swap`. -/
def swap_core (a b r : α) : α :=
if r = a then b
else if r = b then a
else r

theorem swap_core_self (r a : α) : swap_core a a r = r :=
by { unfold swap_core, split_ifs; cc }

theorem swap_core_swap_core (r a b : α) : swap_core a b (swap_core a b r) = r :=
by { unfold swap_core, split_ifs; cc }

theorem swap_core_comm (r a b : α) : swap_core a b r = swap_core b a r :=
by { unfold swap_core, split_ifs; cc }

/-- `swap a b` is the permutation that swaps `a` and `b` and
  leaves other values as is. -/
def swap (a b : α) : perm α :=
⟨swap_core a b, swap_core a b, λr, swap_core_swap_core r a b, λr, swap_core_swap_core r a b⟩

@[simp] theorem swap_self (a : α) : swap a a = equiv.refl _ :=
ext $ λ r, swap_core_self r a

theorem swap_comm (a b : α) : swap a b = swap b a :=
ext $ λ r, swap_core_comm r _ _

theorem swap_apply_def (a b x : α) : swap a b x = if x = a then b else if x = b then a else x :=
rfl

@[simp] theorem swap_apply_left (a b : α) : swap a b a = b :=
if_pos rfl

@[simp] theorem swap_apply_right (a b : α) : swap a b b = a :=
by { by_cases h : b = a; simp [swap_apply_def, h], }

theorem swap_apply_of_ne_of_ne {a b x : α} : x ≠ a → x ≠ b → swap a b x = x :=
by simp [swap_apply_def] {contextual := tt}

@[simp] theorem swap_swap (a b : α) : (swap a b).trans (swap a b) = equiv.refl _ :=
ext $ λ x, swap_core_swap_core _ _ _

theorem swap_comp_apply {a b x : α} (π : perm α) :
  π.trans (swap a b) x = if π x = a then b else if π x = b then a else π x :=
by { cases π, refl }

lemma swap_eq_update (i j : α) :
  ⇑(equiv.swap i j) = update (update id j i) i j :=
funext $ λ x, by rw [update_apply _ i j, update_apply _ j i, equiv.swap_apply_def, id.def]

lemma comp_swap_eq_update (i j : α) (f : α → β) :
  f ∘ equiv.swap i j = update (update f j (f i)) i (f j) :=
by rw [swap_eq_update, comp_update, comp_update, comp.right_id]

@[simp] lemma symm_trans_swap_trans [decidable_eq β] (a b : α) (e : α ≃ β) :
  (e.symm.trans (swap a b)).trans e = swap (e a) (e b) :=
equiv.ext (λ x, begin
  have : ∀ a, e.symm x = a ↔ x = e a :=
    λ a, by { rw @eq_comm _ (e.symm x), split; intros; simp * at * },
  simp [swap_apply_def, this],
  split_ifs; simp
end)

@[simp] lemma trans_swap_trans_symm [decidable_eq β] (a b : β)
  (e : α ≃ β) : (e.trans (swap a b)).trans e.symm = swap (e.symm a) (e.symm b) :=
symm_trans_swap_trans a b e.symm

@[simp] lemma swap_apply_self (i j a : α) :
  swap i j (swap i j a) = a :=
by rw [← equiv.trans_apply, equiv.swap_swap, equiv.refl_apply]

/-- A function is invariant to a swap if it is equal at both elements -/
lemma apply_swap_eq_self {v : α → β} {i j : α} (hv : v i = v j) (k : α) : v (swap i j k) = v k :=
begin
  by_cases hi : k = i, { rw [hi, swap_apply_left, hv] },
  by_cases hj : k = j, { rw [hj, swap_apply_right, hv] },
  rw swap_apply_of_ne_of_ne hi hj,
end

namespace perm

@[simp] lemma sum_congr_swap_refl {α β : Sort*} [decidable_eq α] [decidable_eq β] (i j : α) :
  equiv.perm.sum_congr (equiv.swap i j) (equiv.refl β) = equiv.swap (sum.inl i) (sum.inl j) :=
begin
  ext x,
  cases x,
  { simp [sum.map, swap_apply_def],
    split_ifs; refl},
  { simp [sum.map, swap_apply_of_ne_of_ne] },
end

@[simp] lemma sum_congr_refl_swap {α β : Sort*} [decidable_eq α] [decidable_eq β] (i j : β) :
  equiv.perm.sum_congr (equiv.refl α) (equiv.swap i j) = equiv.swap (sum.inr i) (sum.inr j) :=
begin
  ext x,
  cases x,
  { simp [sum.map, swap_apply_of_ne_of_ne] },
  { simp [sum.map, swap_apply_def],
    split_ifs; refl},
end

end perm

/-- Augment an equivalence with a prescribed mapping `f a = b` -/
def set_value (f : α ≃ β) (a : α) (b : β) : α ≃ β :=
(swap a (f.symm b)).trans f

@[simp] theorem set_value_eq (f : α ≃ β) (a : α) (b : β) : set_value f a b a = b :=
by { dsimp [set_value], simp [swap_apply_left] }

end swap

protected lemma exists_unique_congr {p : α → Prop} {q : β → Prop} (f : α ≃ β)
  (h : ∀{x}, p x ↔ q (f x)) : (∃! x, p x) ↔ ∃! y, q y :=
begin
  split,
  { rintro ⟨a, ha₁, ha₂⟩,
    exact ⟨f a, h.1 ha₁, λ b hb, f.symm_apply_eq.1 (ha₂ (f.symm b) (h.2 (by simpa using hb)))⟩ },
  { rintro ⟨b, hb₁, hb₂⟩,
    exact ⟨f.symm b, h.2 (by simpa using hb₁), λ y hy, (eq_symm_apply f).2 (hb₂ _ (h.1 hy))⟩ }
end

protected lemma exists_unique_congr_left' {p : α → Prop} (f : α ≃ β) :
  (∃! x, p x) ↔ (∃! y, p (f.symm y)) :=
equiv.exists_unique_congr f (λx, by simp)

protected lemma exists_unique_congr_left {p : β → Prop} (f : α ≃ β) :
  (∃! x, p (f x)) ↔ (∃! y, p y) :=
(equiv.exists_unique_congr_left' f.symm).symm

protected lemma forall_congr {p : α → Prop} {q : β → Prop} (f : α ≃ β)
  (h : ∀{x}, p x ↔ q (f x)) : (∀x, p x) ↔ (∀y, q y) :=
begin
  split; intros h₂ x,
  { rw [←f.right_inv x], apply h.mp, apply h₂ },
  apply h.mpr, apply h₂
end
protected lemma forall_congr' {p : α → Prop} {q : β → Prop} (f : α ≃ β)
  (h : ∀{x}, p (f.symm x) ↔ q x) : (∀x, p x) ↔ (∀y, q y) :=
(equiv.forall_congr f.symm (λ x, h.symm)).symm

-- We next build some higher arity versions of `equiv.forall_congr`.
-- Although they appear to just be repeated applications of `equiv.forall_congr`,
-- unification of metavariables works better with these versions.
-- In particular, they are necessary in `equiv_rw`.
-- (Stopping at ternary functions seems reasonable: at least in 1-categorical mathematics,
-- it's rare to have axioms involving more than 3 elements at once.)
universes ua1 ua2 ub1 ub2 ug1 ug2
variables {α₁ : Sort ua1} {α₂ : Sort ua2}
          {β₁ : Sort ub1} {β₂ : Sort ub2}
          {γ₁ : Sort ug1} {γ₂ : Sort ug2}

protected lemma forall₂_congr {p : α₁ → β₁ → Prop} {q : α₂ → β₂ → Prop} (eα : α₁ ≃ α₂)
  (eβ : β₁ ≃ β₂) (h : ∀{x y}, p x y ↔ q (eα x) (eβ y)) :
  (∀x y, p x y) ↔ (∀x y, q x y) :=
begin
  apply equiv.forall_congr,
  intros,
  apply equiv.forall_congr,
  intros,
  apply h,
end
protected lemma forall₂_congr' {p : α₁ → β₁ → Prop} {q : α₂ → β₂ → Prop} (eα : α₁ ≃ α₂)
  (eβ : β₁ ≃ β₂) (h : ∀{x y}, p (eα.symm x) (eβ.symm y) ↔ q x y) :
  (∀x y, p x y) ↔ (∀x y, q x y) :=
(equiv.forall₂_congr eα.symm eβ.symm (λ x y, h.symm)).symm

protected lemma forall₃_congr {p : α₁ → β₁ → γ₁ → Prop} {q : α₂ → β₂ → γ₂ → Prop}
  (eα : α₁ ≃ α₂) (eβ : β₁ ≃ β₂) (eγ : γ₁ ≃ γ₂)
  (h : ∀{x y z}, p x y z ↔ q (eα x) (eβ y) (eγ z)) : (∀x y z, p x y z) ↔ (∀x y z, q x y z) :=
begin
  apply equiv.forall₂_congr,
  intros,
  apply equiv.forall_congr,
  intros,
  apply h,
end
protected lemma forall₃_congr' {p : α₁ → β₁ → γ₁ → Prop} {q : α₂ → β₂ → γ₂ → Prop}
  (eα : α₁ ≃ α₂) (eβ : β₁ ≃ β₂) (eγ : γ₁ ≃ γ₂)
  (h : ∀{x y z}, p (eα.symm x) (eβ.symm y) (eγ.symm z) ↔ q x y z) :
    (∀x y z, p x y z) ↔ (∀x y z, q x y z) :=
(equiv.forall₃_congr eα.symm eβ.symm eγ.symm (λ x y z, h.symm)).symm

protected lemma forall_congr_left' {p : α → Prop} (f : α ≃ β) :
  (∀x, p x) ↔ (∀y, p (f.symm y)) :=
equiv.forall_congr f (λx, by simp)

protected lemma forall_congr_left {p : β → Prop} (f : α ≃ β) :
  (∀x, p (f x)) ↔ (∀y, p y) :=
(equiv.forall_congr_left' f.symm).symm

section
variables (P : α → Sort w) (e : α ≃ β)

/--
Transport dependent functions through an equivalence of the base space.
-/
@[simps] def Pi_congr_left' : (Π a, P a) ≃ (Π b, P (e.symm b)) :=
{ to_fun := λ f x, f (e.symm x),
  inv_fun := λ f x, begin rw [← e.symm_apply_apply x], exact f (e x)  end,
  left_inv := λ f, funext $ λ x, eq_of_heq ((eq_rec_heq _ _).trans
    (by { dsimp, rw e.symm_apply_apply })),
  right_inv := λ f, funext $ λ x, eq_of_heq ((eq_rec_heq _ _).trans
    (by { rw e.apply_symm_apply })) }

end

section
variables (P : β → Sort w) (e : α ≃ β)

/--
Transporting dependent functions through an equivalence of the base,
expressed as a "simplification".
-/
def Pi_congr_left : (Π a, P (e a)) ≃ (Π b, P b) :=
(Pi_congr_left' P e.symm).symm
end

section
variables
  {W : α → Sort w} {Z : β → Sort z} (h₁ : α ≃ β) (h₂ : Π a : α, (W a ≃ Z (h₁ a)))

/--
Transport dependent functions through
an equivalence of the base spaces and a family
of equivalences of the matching fibers.
-/
def Pi_congr : (Π a, W a) ≃ (Π b, Z b) :=
(equiv.Pi_congr_right h₂).trans (equiv.Pi_congr_left _ h₁)
end

section
variables
  {W : α → Sort w} {Z : β → Sort z} (h₁ : α ≃ β) (h₂ : Π b : β, (W (h₁.symm b) ≃ Z b))

/--
Transport dependent functions through
an equivalence of the base spaces and a family
of equivalences of the matching fibres.
-/
def Pi_congr' : (Π a, W a) ≃ (Π b, Z b) :=
(Pi_congr h₁.symm (λ b, (h₂ b).symm)).symm
end

end equiv

lemma function.injective.swap_apply [decidable_eq α] [decidable_eq β] {f : α → β}
  (hf : function.injective f) (x y z : α) :
  equiv.swap (f x) (f y) (f z) = f (equiv.swap x y z) :=
begin
  by_cases hx : z = x, by simp [hx],
  by_cases hy : z = y, by simp [hy],
  rw [equiv.swap_apply_of_ne_of_ne hx hy, equiv.swap_apply_of_ne_of_ne (hf.ne hx) (hf.ne hy)]
end

lemma function.injective.swap_comp [decidable_eq α] [decidable_eq β] {f : α → β}
  (hf : function.injective f) (x y : α) :
  equiv.swap (f x) (f y) ∘ f = f ∘ equiv.swap x y :=
funext $ λ z, hf.swap_apply _ _ _

instance {α} [subsingleton α] : subsingleton (ulift α) := equiv.ulift.subsingleton
instance {α} [subsingleton α] : subsingleton (plift α) := equiv.plift.subsingleton

instance {α} [decidable_eq α] : decidable_eq (ulift α) := equiv.ulift.decidable_eq
instance {α} [decidable_eq α] : decidable_eq (plift α) := equiv.plift.decidable_eq

/-- If both `α` and `β` are singletons, then `α ≃ β`. -/
def equiv_of_unique_of_unique [unique α] [unique β] : α ≃ β :=
{ to_fun := λ _, default β,
  inv_fun := λ _, default α,
  left_inv := λ _, subsingleton.elim _ _,
  right_inv := λ _, subsingleton.elim _ _ }

/-- If `α` is a singleton, then it is equivalent to any `punit`. -/
def equiv_punit_of_unique [unique α] : α ≃ punit.{v} :=
equiv_of_unique_of_unique

/-- If `α` is a subsingleton, then it is equivalent to `α × α`. -/
def subsingleton_prod_self_equiv {α : Type*} [subsingleton α] : α × α ≃ α :=
{ to_fun := λ p, p.1,
  inv_fun := λ a, (a, a),
  left_inv := λ p, subsingleton.elim _ _,
  right_inv := λ p, subsingleton.elim _ _, }

/-- To give an equivalence between two subsingleton types, it is sufficient to give any two
    functions between them. -/
def equiv_of_subsingleton_of_subsingleton [subsingleton α] [subsingleton β]
  (f : α → β) (g : β → α) : α ≃ β :=
{ to_fun := f,
  inv_fun := g,
  left_inv := λ _, subsingleton.elim _ _,
  right_inv := λ _, subsingleton.elim _ _ }

/-- `unique (unique α)` is equivalent to `unique α`. -/
def unique_unique_equiv : unique (unique α) ≃ unique α :=
equiv_of_subsingleton_of_subsingleton (λ h, h.default)
  (λ h, { default := h, uniq := λ _, subsingleton.elim _ _ })

namespace quot

/-- An equivalence `e : α ≃ β` generates an equivalence between quotient spaces,
if `ra a₁ a₂ ↔ rb (e a₁) (e a₂). -/
protected def congr {ra : α → α → Prop} {rb : β → β → Prop} (e : α ≃ β)
  (eq : ∀a₁ a₂, ra a₁ a₂ ↔ rb (e a₁) (e a₂)) :
  quot ra ≃ quot rb :=
{ to_fun := quot.map e (assume a₁ a₂, (eq a₁ a₂).1),
  inv_fun := quot.map e.symm
    (assume b₁ b₂ h,
     (eq (e.symm b₁) (e.symm b₂)).2
       ((e.apply_symm_apply b₁).symm ▸ (e.apply_symm_apply b₂).symm ▸ h)),
  left_inv := by { rintros ⟨a⟩, dunfold quot.map, simp only [equiv.symm_apply_apply] },
  right_inv := by { rintros ⟨a⟩, dunfold quot.map, simp only [equiv.apply_symm_apply] } }

/-- Quotients are congruent on equivalences under equality of their relation.
An alternative is just to use rewriting with `eq`, but then computational proofs get stuck. -/
protected def congr_right {r r' : α → α → Prop} (eq : ∀a₁ a₂, r a₁ a₂ ↔ r' a₁ a₂) :
  quot r ≃ quot r' :=
quot.congr (equiv.refl α) eq

/-- An equivalence `e : α ≃ β` generates an equivalence between the quotient space of `α`
by a relation `ra` and the quotient space of `β` by the image of this relation under `e`. -/
protected def congr_left {r : α → α → Prop} (e : α ≃ β) :
  quot r ≃ quot (λ b b', r (e.symm b) (e.symm b')) :=
@quot.congr α β r (λ b b', r (e.symm b) (e.symm b')) e (λ a₁ a₂, by simp only [e.symm_apply_apply])

end quot

namespace quotient
/-- An equivalence `e : α ≃ β` generates an equivalence between quotient spaces,
if `ra a₁ a₂ ↔ rb (e a₁) (e a₂). -/
protected def congr {ra : setoid α} {rb : setoid β} (e : α ≃ β)
  (eq : ∀a₁ a₂, @setoid.r α ra a₁ a₂ ↔ @setoid.r β rb (e a₁) (e a₂)) :
  quotient ra ≃ quotient rb :=
quot.congr e eq

/-- Quotients are congruent on equivalences under equality of their relation.
An alternative is just to use rewriting with `eq`, but then computational proofs get stuck. -/
protected def congr_right {r r' : setoid α}
  (eq : ∀a₁ a₂, @setoid.r α r a₁ a₂ ↔ @setoid.r α r' a₁ a₂) : quotient r ≃ quotient r' :=
quot.congr_right eq
end quotient

/-- If a function is a bijection between two sets `s` and `t`, then it induces an
equivalence between the the types `↥s` and ``↥t`. -/
noncomputable def set.bij_on.equiv {α : Type*} {β : Type*} {s : set α} {t : set β} (f : α → β)
  (h : set.bij_on f s t) : s ≃ t :=
equiv.of_bijective _ h.bijective

namespace function

lemma update_comp_equiv {α β α' : Sort*} [decidable_eq α'] [decidable_eq α] (f : α → β) (g : α' ≃ α)
  (a : α) (v : β) :
  update f a v ∘ g = update (f ∘ g) (g.symm a) v :=
by rw [← update_comp_eq_of_injective _ g.injective, g.apply_symm_apply]

lemma update_apply_equiv_apply {α β α' : Sort*} [decidable_eq α'] [decidable_eq α]
  (f : α → β) (g : α' ≃ α) (a : α) (v : β) (a' : α') :
  update f a v (g a') = update (f ∘ g) (g.symm a) v a' :=
congr_fun (update_comp_equiv f g a v) a'

end function

/-- The composition of an updated function with an equiv on a subset can be expressed as an
updated function. -/
lemma dite_comp_equiv_update {α : Type*} {β : Sort*} {γ : Sort*} {s : set α} (e : β ≃ s)
  (v : β → γ) (w : α → γ) (j : β) (x : γ) [decidable_eq β] [decidable_eq α]
  [∀ j, decidable (j ∈ s)] :
  (λ (i : α), if h : i ∈ s then (function.update v j x) (e.symm ⟨i, h⟩) else w i) =
  function.update (λ (i : α), if h : i ∈ s then v (e.symm ⟨i, h⟩) else w i) (e j) x :=
begin
  ext i,
  by_cases h : i ∈ s,
  { rw [dif_pos h,
        function.update_apply_equiv_apply, equiv.symm_symm, function.comp,
        function.update_apply, function.update_apply,
        dif_pos h],
    have h_coe : (⟨i, h⟩ : s) = e j ↔ i = e j := subtype.ext_iff.trans (by rw subtype.coe_mk),
    simp_rw h_coe,
    congr, },
  { have : i ≠ e j,
      by { contrapose! h, have : (e j : α) ∈ s := (e j).2, rwa ← h at this },
    simp [h, this] }
end<|MERGE_RESOLUTION|>--- conflicted
+++ resolved
@@ -1165,14 +1165,9 @@
 open subtype
 
 /-- If `α` is equivalent to `β` and the predicates `p : α → Prop` and `q : β → Prop` are equivalent
-<<<<<<< HEAD
 at corresponding points, then `{a // p a}` is equivalent to `{b // q b}`.
 For the statement where `α = β`, that is, `e : perm α`, see `perm.subtype_perm`. -/
-def subtype_congr {p : α → Prop} {q : β → Prop}
-=======
-at corresponding points, then `{a // p a}` is equivalent to `{b // q b}`. -/
 def subtype_equiv {p : α → Prop} {q : β → Prop}
->>>>>>> 75a7ce9f
   (e : α ≃ β) (h : ∀ a, p a ↔ q (e a)) : {a : α // p a} ≃ {b : β // q b} :=
 ⟨λ x, ⟨e x, (h _).1 x.2⟩,
  λ y, ⟨e.symm y, (h _).2 (by { simp, exact y.2 })⟩,
