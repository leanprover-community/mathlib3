/-
Copyright (c) 2015 Microsoft Corporation. All rights reserved.
Released under Apache 2.0 license as described in the file LICENSE.
Authors: Leonardo de Moura, Mario Carneiro
-/
import data.set.function

/-!
# Equivalence between types

In this file we define two types:

* `equiv α β` a.k.a. `α ≃ β`: a bijective map `α → β` bundled with its inverse map; we use this (and
  not equality!) to express that various `Type`s or `Sort`s are equivalent.

* `equiv.perm α`: the group of permutations `α ≃ α`. More lemmas about `equiv.perm` can be found in
  `group_theory/perm`.

Then we define

* canonical isomorphisms between various types: e.g.,

  - `equiv.refl α` is the identity map interpreted as `α ≃ α`;

  - `equiv.sum_equiv_sigma_bool` is the canonical equivalence between the sum of two types `α ⊕ β`
    and the sigma-type `Σ b : bool, cond b α β`;

  - `equiv.prod_sum_distrib : α × (β ⊕ γ) ≃ (α × β) ⊕ (α × γ)` shows that type product and type sum
    satisfy the distributive law up to a canonical equivalence;

* operations on equivalences: e.g.,

  - `equiv.symm e : β ≃ α` is the inverse of `e : α ≃ β`;

  - `equiv.trans e₁ e₂ : α ≃ γ` is the composition of `e₁ : α ≃ β` and `e₂ : β ≃ γ` (note the order
    of the arguments!);

  - `equiv.prod_congr ea eb : α₁ × β₁ ≃ α₂ × β₂`: combine two equivalences `ea : α₁ ≃ α₂` and
    `eb : β₁ ≃ β₂` using `prod.map`.

* definitions that transfer some instances along an equivalence. By convention, we transfer
  instances from right to left.

  - `equiv.inhabited` takes `e : α ≃ β` and `[inhabited β]` and returns `inhabited α`;
  - `equiv.unique` takes `e : α ≃ β` and `[unique β]` and returns `unique α`;
  - `equiv.decidable_eq` takes `e : α ≃ β` and `[decidable_eq β]` and returns `decidable_eq α`.

  More definitions of this kind can be found in other files. E.g., `data/equiv/transfer_instance`
  does it for many algebraic type classes like `group`, `module`, etc.

## Tags

equivalence, congruence, bijective map
-/

open function

universes u v w z
variables {α : Sort u} {β : Sort v} {γ : Sort w}

/-- `α ≃ β` is the type of functions from `α → β` with a two-sided inverse. -/
@[nolint has_inhabited_instance]
structure equiv (α : Sort*) (β : Sort*) :=
(to_fun    : α → β)
(inv_fun   : β → α)
(left_inv  : left_inverse inv_fun to_fun)
(right_inv : right_inverse inv_fun to_fun)

infix ` ≃ `:25 := equiv

/-- Convert an involutive function `f` to an equivalence with `to_fun = inv_fun = f`. -/
def function.involutive.to_equiv (f : α → α) (h : involutive f) : α ≃ α :=
⟨f, f, h.left_inverse, h.right_inverse⟩

namespace equiv

/-- `perm α` is the type of bijections from `α` to itself. -/
@[reducible] def perm (α : Sort*) := equiv α α

instance : has_coe_to_fun (α ≃ β) :=
⟨_, to_fun⟩

@[simp] theorem coe_fn_mk (f : α → β) (g l r) : (equiv.mk f g l r : α → β) = f :=
rfl

/-- The map `coe_fn : (r ≃ s) → (r → s)` is injective. -/
theorem injective_coe_fn : function.injective (λ (e : α ≃ β) (x : α), e x)
| ⟨f₁, g₁, l₁, r₁⟩ ⟨f₂, g₂, l₂, r₂⟩ h :=
  have f₁ = f₂, from h,
  have g₁ = g₂, from l₁.eq_right_inverse (this.symm ▸ r₂),
  by simp *

@[simp, norm_cast] protected lemma coe_inj {e₁ e₂ : α ≃ β} : ⇑e₁ = e₂ ↔ e₁ = e₂ :=
injective_coe_fn.eq_iff

@[ext] lemma ext {f g : equiv α β} (H : ∀ x, f x = g x) : f = g :=
injective_coe_fn (funext H)

protected lemma congr_arg {f : equiv α β} : Π {x x' : α}, x = x' → f x = f x'
| _ _ rfl := rfl

protected lemma congr_fun {f g : equiv α β} (h : f = g) (x : α) : f x = g x := h ▸ rfl

lemma ext_iff {f g : equiv α β} : f = g ↔ ∀ x, f x = g x :=
⟨λ h x, h ▸ rfl, ext⟩

@[ext] lemma perm.ext {σ τ : equiv.perm α} (H : ∀ x, σ x = τ x) : σ = τ :=
equiv.ext H

protected lemma perm.congr_arg {f : equiv.perm α} {x x' : α} : x = x' → f x = f x' :=
equiv.congr_arg

protected lemma perm.congr_fun {f g : equiv.perm α} (h : f = g) (x : α) : f x = g x :=
equiv.congr_fun h x

lemma perm.ext_iff {σ τ : equiv.perm α} : σ = τ ↔ ∀ x, σ x = τ x :=
ext_iff

/-- Any type is equivalent to itself. -/
@[refl] protected def refl (α : Sort*) : α ≃ α := ⟨id, id, λ x, rfl, λ x, rfl⟩

instance inhabited' : inhabited (α ≃ α) := ⟨equiv.refl α⟩

/-- Inverse of an equivalence `e : α ≃ β`. -/
@[symm] protected def symm (e : α ≃ β) : β ≃ α := ⟨e.inv_fun, e.to_fun, e.right_inv, e.left_inv⟩

/-- See Note [custom simps projection] -/
def simps.inv_fun (e : α ≃ β) : β → α := e.symm

initialize_simps_projections equiv (to_fun → apply, inv_fun → symm_apply)

/-- Composition of equivalences `e₁ : α ≃ β` and `e₂ : β ≃ γ`. -/
@[trans] protected def trans (e₁ : α ≃ β) (e₂ : β ≃ γ) : α ≃ γ :=
⟨e₂ ∘ e₁, e₁.symm ∘ e₂.symm,
  e₂.left_inv.comp e₁.left_inv, e₂.right_inv.comp e₁.right_inv⟩

@[simp]
lemma to_fun_as_coe (e : α ≃ β) : e.to_fun = e := rfl

@[simp]
lemma inv_fun_as_coe (e : α ≃ β) : e.inv_fun = e.symm := rfl

protected theorem injective (e : α ≃ β) : injective e :=
e.left_inv.injective

protected theorem surjective (e : α ≃ β) : surjective e :=
e.right_inv.surjective

protected theorem bijective (f : α ≃ β) : bijective f :=
⟨f.injective, f.surjective⟩

@[simp] lemma range_eq_univ {α : Type*} {β : Type*} (e : α ≃ β) : set.range e = set.univ :=
set.eq_univ_of_forall e.surjective

protected theorem subsingleton (e : α ≃ β) [subsingleton β] : subsingleton α :=
e.injective.subsingleton

instance equiv_subsingleton {α β : Type*} [subsingleton β] :
  subsingleton (α ≃ β) :=
⟨λ f g, equiv.ext $ λ x, by simp⟩

instance perm_subsingleton {α : Type*} [subsingleton α] : subsingleton (perm α) :=
equiv.equiv_subsingleton

lemma perm.subsingleton_eq_refl {α : Type*} [subsingleton α] (e : perm α) :
  e = equiv.refl α := subsingleton.elim _ _

/-- Transfer `decidable_eq` across an equivalence. -/
protected def decidable_eq (e : α ≃ β) [decidable_eq β] : decidable_eq α :=
e.injective.decidable_eq

lemma nonempty_iff_nonempty (e : α ≃ β) : nonempty α ↔ nonempty β :=
nonempty.congr e e.symm

/-- If `α ≃ β` and `β` is inhabited, then so is `α`. -/
protected def inhabited [inhabited β] (e : α ≃ β) : inhabited α :=
⟨e.symm (default _)⟩

/-- If `α ≃ β` and `β` is a singleton type, then so is `α`. -/
protected def unique [unique β] (e : α ≃ β) : unique α :=
e.symm.surjective.unique

/-- Equivalence between equal types. -/
protected def cast {α β : Sort*} (h : α = β) : α ≃ β :=
⟨cast h, cast h.symm, λ x, by { cases h, refl }, λ x, by { cases h, refl }⟩

@[simp] theorem coe_fn_symm_mk (f : α → β) (g l r) : ((equiv.mk f g l r).symm : β → α) = g :=
rfl

@[simp] theorem coe_refl : ⇑(equiv.refl α) = id := rfl

@[simp] theorem perm.coe_subsingleton {α : Type*} [subsingleton α] (e : perm α) : ⇑(e) = id :=
by rw [perm.subsingleton_eq_refl e, coe_refl]

theorem refl_apply (x : α) : equiv.refl α x = x := rfl

@[simp] theorem coe_trans (f : α ≃ β) (g : β ≃ γ) : ⇑(f.trans g) = g ∘ f := rfl

theorem trans_apply (f : α ≃ β) (g : β ≃ γ) (a : α) : (f.trans g) a = g (f a) := rfl

@[simp] theorem apply_symm_apply  (e : α ≃ β) (x : β) : e (e.symm x) = x :=
e.right_inv x

@[simp] theorem symm_apply_apply (e : α ≃ β) (x : α) : e.symm (e x) = x :=
e.left_inv x

@[simp] theorem symm_comp_self (e : α ≃ β) : e.symm ∘ e = id := funext e.symm_apply_apply

@[simp] theorem self_comp_symm (e : α ≃ β) : e ∘ e.symm = id := funext e.apply_symm_apply

@[simp] lemma symm_trans_apply (f : α ≃ β) (g : β ≃ γ) (a : γ) :
  (f.trans g).symm a = f.symm (g.symm a) := rfl

-- The `simp` attribute is needed to make this a `dsimp` lemma.
-- `simp` will always rewrite with `equiv.symm_symm` before this has a chance to fire.
@[simp, nolint simp_nf] theorem symm_symm_apply (f : α ≃ β) (b : α) : f.symm.symm b = f b := rfl

@[simp] theorem apply_eq_iff_eq (f : α ≃ β) {x y : α} : f x = f y ↔ x = y :=
f.injective.eq_iff

theorem apply_eq_iff_eq_symm_apply {α β : Sort*} (f : α ≃ β) {x : α} {y : β} :
  f x = y ↔ x = f.symm y :=
begin
  conv_lhs { rw ←apply_symm_apply f y, },
  rw apply_eq_iff_eq,
end

@[simp] theorem cast_apply {α β} (h : α = β) (x : α) : equiv.cast h x = cast h x := rfl

lemma symm_apply_eq {α β} (e : α ≃ β) {x y} : e.symm x = y ↔ x = e y :=
⟨λ H, by simp [H.symm], λ H, by simp [H]⟩

lemma eq_symm_apply {α β} (e : α ≃ β) {x y} : y = e.symm x ↔ e y = x :=
(eq_comm.trans e.symm_apply_eq).trans eq_comm

@[simp] theorem symm_symm (e : α ≃ β) : e.symm.symm = e := by { cases e, refl }

@[simp] theorem trans_refl (e : α ≃ β) : e.trans (equiv.refl β) = e := by { cases e, refl }

@[simp] theorem refl_symm : (equiv.refl α).symm = equiv.refl α := rfl

@[simp] theorem refl_trans (e : α ≃ β) : (equiv.refl α).trans e = e := by { cases e, refl }

@[simp] theorem symm_trans (e : α ≃ β) : e.symm.trans e = equiv.refl β := ext (by simp)

@[simp] theorem trans_symm (e : α ≃ β) : e.trans e.symm = equiv.refl α := ext (by simp)

lemma trans_assoc {δ} (ab : α ≃ β) (bc : β ≃ γ) (cd : γ ≃ δ) :
  (ab.trans bc).trans cd = ab.trans (bc.trans cd) :=
equiv.ext $ assume a, rfl

theorem left_inverse_symm (f : equiv α β) : left_inverse f.symm f := f.left_inv

theorem right_inverse_symm (f : equiv α β) : function.right_inverse f.symm f := f.right_inv

/-- If `α` is equivalent to `β` and `γ` is equivalent to `δ`, then the type of equivalences `α ≃ γ`
is equivalent to the type of equivalences `β ≃ δ`. -/
def equiv_congr {δ} (ab : α ≃ β) (cd : γ ≃ δ) : (α ≃ γ) ≃ (β ≃ δ) :=
⟨ λac, (ab.symm.trans ac).trans cd, λbd, ab.trans $ bd.trans $ cd.symm,
  assume ac, by { ext x, simp }, assume ac, by { ext x, simp } ⟩

<<<<<<< HEAD
@[simp] lemma equiv_congr_refl_left {α β γ} (ab : β ≃ γ) (e : α ≃ β) :
  (equiv.refl α).equiv_congr ab e = e.trans ab := rfl

@[simp] lemma equiv_congr_refl_right {α β} (ab e : α ≃ β) :
  ab.equiv_congr (equiv.refl β) e = ab.symm.trans e := rfl
=======
@[simp] lemma equiv_congr_refl {α β} :
  (equiv.refl α).equiv_congr (equiv.refl β) = equiv.refl (α ≃ β) := by { ext, refl }

@[simp] lemma equiv_congr_symm {δ} (ab : α ≃ β) (cd : γ ≃ δ) :
  (ab.equiv_congr cd).symm = ab.symm.equiv_congr cd.symm := by { ext, refl }

@[simp] lemma equiv_congr_trans {δ ε ζ} (ab : α ≃ β) (de : δ ≃ ε) (bc : β ≃ γ) (ef : ε ≃ ζ) :
  (ab.equiv_congr de).trans (bc.equiv_congr ef) = (ab.trans bc).equiv_congr (de.trans ef) :=
by { ext, refl }
>>>>>>> 78dc23ff

@[simp] lemma equiv_congr_apply_apply {δ} (ab : α ≃ β) (cd : γ ≃ δ) (e : α ≃ γ) (x) :
  ab.equiv_congr cd e x = cd (e (ab.symm x)) := rfl

/-- If `α` is equivalent to `β`, then `perm α` is equivalent to `perm β`. -/
def perm_congr {α : Type*} {β : Type*} (e : α ≃ β) : perm α ≃ perm β :=
equiv_congr e e

@[simp] lemma perm_congr_apply {α β : Type*} (e : α ≃ β) (p : equiv.perm α) (x) :
e.perm_congr p x = e (p (e.symm x)) := rfl

lemma perm_congr_symm_apply {α β : Type*} (e : α ≃ β) (p : equiv.perm β) (x) :
e.perm_congr.symm p x = e.symm (p (e x)) := rfl

protected lemma image_eq_preimage {α β} (e : α ≃ β) (s : set α) : e '' s = e.symm ⁻¹' s :=
set.ext $ assume x, set.mem_image_iff_of_inverse e.left_inv e.right_inv

protected lemma subset_image {α β} (e : α ≃ β) (s : set α) (t : set β) :
  t ⊆ e '' s ↔ e.symm '' t ⊆ s :=
by rw [set.image_subset_iff, e.image_eq_preimage]

@[simp] lemma symm_image_image {α β} (f : equiv α β) (s : set α) : f.symm '' (f '' s) = s :=
by { rw [← set.image_comp], simp }

@[simp] lemma image_preimage {α β} (e : α ≃ β) (s : set β) : e '' (e ⁻¹' s) = s :=
e.surjective.image_preimage s

@[simp] lemma preimage_image {α β} (e : α ≃ β) (s : set α) : e ⁻¹' (e '' s) = s :=
set.preimage_image_eq s e.injective

protected lemma image_compl {α β} (f : equiv α β) (s : set α) :
  f '' sᶜ = (f '' s)ᶜ :=
set.image_compl_eq f.bijective

/-- If `α` is an empty type, then it is equivalent to the `empty` type. -/
def equiv_empty (h : α → false) : α ≃ empty :=
⟨λ x, (h x).elim, λ e, e.rec _, λ x, (h x).elim, λ e, e.rec _⟩

/-- `false` is equivalent to `empty`. -/
def false_equiv_empty : false ≃ empty :=
equiv_empty _root_.id

/-- If `α` is an empty type, then it is equivalent to the `pempty` type in any universe. -/
def {u' v'} equiv_pempty {α : Sort v'} (h : α → false) : α ≃ pempty.{u'} :=
⟨λ x, (h x).elim, λ e, e.rec _, λ x, (h x).elim, λ e, e.rec _⟩

/-- `false` is equivalent to `pempty`. -/
def false_equiv_pempty : false ≃ pempty :=
equiv_pempty _root_.id

/-- `empty` is equivalent to `pempty`. -/
def empty_equiv_pempty : empty ≃ pempty :=
equiv_pempty $ empty.rec _

/-- `pempty` types from any two universes are equivalent. -/
def pempty_equiv_pempty : pempty.{v} ≃ pempty.{w} :=
equiv_pempty pempty.elim

/-- If `α` is not `nonempty`, then it is equivalent to `empty`. -/
def empty_of_not_nonempty {α : Sort*} (h : ¬ nonempty α) : α ≃ empty :=
equiv_empty $ assume a, h ⟨a⟩

/-- If `α` is not `nonempty`, then it is equivalent to `pempty`. -/
def pempty_of_not_nonempty {α : Sort*} (h : ¬ nonempty α) : α ≃ pempty :=
equiv_pempty $ assume a, h ⟨a⟩

/-- The `Sort` of proofs of a true proposition is equivalent to `punit`. -/
def prop_equiv_punit {p : Prop} (h : p) : p ≃ punit :=
⟨λ x, (), λ x, h, λ _, rfl, λ ⟨⟩, rfl⟩

/-- `true` is equivalent to `punit`. -/
def true_equiv_punit : true ≃ punit := prop_equiv_punit trivial

/-- `ulift α` is equivalent to `α`. -/
@[simps apply symm_apply {fully_applied := ff}]
protected def ulift {α : Type v} : ulift.{u} α ≃ α :=
⟨ulift.down, ulift.up, ulift.up_down, λ a, rfl⟩

/-- `plift α` is equivalent to `α`. -/
@[simps apply symm_apply {fully_applied := ff}]
protected def plift : plift α ≃ α :=
⟨plift.down, plift.up, plift.up_down, plift.down_up⟩

/-- equivalence of propositions is the same as iff -/
def of_iff {P Q : Prop} (h : P ↔ Q) : P ≃ Q :=
{ to_fun := h.mp,
  inv_fun := h.mpr,
  left_inv := λ x, rfl,
  right_inv := λ y, rfl }

/-- If `α₁` is equivalent to `α₂` and `β₁` is equivalent to `β₂`, then the type of maps `α₁ → β₁`
is equivalent to the type of maps `α₂ → β₂`. -/
@[congr, simps apply] def arrow_congr {α₁ β₁ α₂ β₂ : Sort*} (e₁ : α₁ ≃ α₂) (e₂ : β₁ ≃ β₂) :
  (α₁ → β₁) ≃ (α₂ → β₂) :=
{ to_fun := λ f, e₂ ∘ f ∘ e₁.symm,
  inv_fun := λ f, e₂.symm ∘ f ∘ e₁,
  left_inv := λ f, funext $ λ x, by simp,
  right_inv := λ f, funext $ λ x, by simp }

lemma arrow_congr_comp {α₁ β₁ γ₁ α₂ β₂ γ₂ : Sort*}
  (ea : α₁ ≃ α₂) (eb : β₁ ≃ β₂) (ec : γ₁ ≃ γ₂) (f : α₁ → β₁) (g : β₁ → γ₁) :
  arrow_congr ea ec (g ∘ f) = (arrow_congr eb ec g) ∘ (arrow_congr ea eb f) :=
by { ext, simp only [comp, arrow_congr_apply, eb.symm_apply_apply] }

@[simp] lemma arrow_congr_refl {α β : Sort*} :
  arrow_congr (equiv.refl α) (equiv.refl β) = equiv.refl (α → β) := rfl

@[simp] lemma arrow_congr_trans {α₁ β₁ α₂ β₂ α₃ β₃ : Sort*}
  (e₁ : α₁ ≃ α₂) (e₁' : β₁ ≃ β₂) (e₂ : α₂ ≃ α₃) (e₂' : β₂ ≃ β₃) :
  arrow_congr (e₁.trans e₂) (e₁'.trans e₂') = (arrow_congr e₁ e₁').trans (arrow_congr e₂ e₂') :=
rfl

@[simp] lemma arrow_congr_symm {α₁ β₁ α₂ β₂ : Sort*} (e₁ : α₁ ≃ α₂) (e₂ : β₁ ≃ β₂) :
  (arrow_congr e₁ e₂).symm = arrow_congr e₁.symm e₂.symm :=
rfl

/--
A version of `equiv.arrow_congr` in `Type`, rather than `Sort`.

The `equiv_rw` tactic is not able to use the default `Sort` level `equiv.arrow_congr`,
because Lean's universe rules will not unify `?l_1` with `imax (1 ?m_1)`.
-/
@[congr, simps apply]
def arrow_congr' {α₁ β₁ α₂ β₂ : Type*} (hα : α₁ ≃ α₂) (hβ : β₁ ≃ β₂) : (α₁ → β₁) ≃ (α₂ → β₂) :=
equiv.arrow_congr hα hβ

@[simp] lemma arrow_congr'_refl {α β : Type*} :
  arrow_congr' (equiv.refl α) (equiv.refl β) = equiv.refl (α → β) := rfl

@[simp] lemma arrow_congr'_trans {α₁ β₁ α₂ β₂ α₃ β₃ : Type*}
  (e₁ : α₁ ≃ α₂) (e₁' : β₁ ≃ β₂) (e₂ : α₂ ≃ α₃) (e₂' : β₂ ≃ β₃) :
  arrow_congr' (e₁.trans e₂) (e₁'.trans e₂') = (arrow_congr' e₁ e₁').trans (arrow_congr' e₂ e₂') :=
rfl

@[simp] lemma arrow_congr'_symm {α₁ β₁ α₂ β₂ : Type*} (e₁ : α₁ ≃ α₂) (e₂ : β₁ ≃ β₂) :
  (arrow_congr' e₁ e₂).symm = arrow_congr' e₁.symm e₂.symm :=
rfl

/-- Conjugate a map `f : α → α` by an equivalence `α ≃ β`. -/
@[simps apply]
def conj (e : α ≃ β) : (α → α) ≃ (β → β) := arrow_congr e e

@[simp] lemma conj_refl : conj (equiv.refl α) = equiv.refl (α → α) := rfl

@[simp] lemma conj_symm (e : α ≃ β) : e.conj.symm = e.symm.conj := rfl

@[simp] lemma conj_trans (e₁ : α ≃ β) (e₂ : β ≃ γ) :
  (e₁.trans e₂).conj = e₁.conj.trans e₂.conj :=
rfl

-- This should not be a simp lemma as long as `(∘)` is reducible:
-- when `(∘)` is reducible, Lean can unify `f₁ ∘ f₂` with any `g` using
-- `f₁ := g` and `f₂ := λ x, x`.  This causes nontermination.
lemma conj_comp (e : α ≃ β) (f₁ f₂ : α → α) :
  e.conj (f₁ ∘ f₂) = (e.conj f₁) ∘ (e.conj f₂) :=
by apply arrow_congr_comp

section binary_op

variables {α₁ β₁ : Type*} (e : α₁ ≃ β₁) (f : α₁ → α₁ → α₁)

lemma semiconj_conj (f : α₁ → α₁) : semiconj e f (e.conj f) := λ x, by simp

lemma semiconj₂_conj : semiconj₂ e f (e.arrow_congr e.conj f) := λ x y, by simp

instance [is_associative α₁ f] :
  is_associative β₁ (e.arrow_congr (e.arrow_congr e) f) :=
(e.semiconj₂_conj f).is_associative_right e.surjective

instance [is_idempotent α₁ f] :
  is_idempotent β₁ (e.arrow_congr (e.arrow_congr e) f) :=
(e.semiconj₂_conj f).is_idempotent_right e.surjective

instance [is_left_cancel α₁ f] :
  is_left_cancel β₁ (e.arrow_congr (e.arrow_congr e) f) :=
⟨e.surjective.forall₃.2 $ λ x y z, by simpa using @is_left_cancel.left_cancel _ f _ x y z⟩

instance [is_right_cancel α₁ f] :
  is_right_cancel β₁ (e.arrow_congr (e.arrow_congr e) f) :=
⟨e.surjective.forall₃.2 $ λ x y z, by simpa using @is_right_cancel.right_cancel _ f _ x y z⟩

end binary_op

/-- `punit` sorts in any two universes are equivalent. -/
def punit_equiv_punit : punit.{v} ≃ punit.{w} :=
⟨λ _, punit.star, λ _, punit.star, λ u, by { cases u, refl }, λ u, by { cases u, reflexivity }⟩

section
/-- The sort of maps to `punit.{v}` is equivalent to `punit.{w}`. -/
def arrow_punit_equiv_punit (α : Sort*) : (α → punit.{v}) ≃ punit.{w} :=
⟨λ f, punit.star, λ u f, punit.star,
  λ f, by { funext x, cases f x, refl }, λ u, by { cases u, reflexivity }⟩

/-- The sort of maps from `punit` is equivalent to the codomain. -/
def punit_arrow_equiv (α : Sort*) : (punit.{u} → α) ≃ α :=
⟨λ f, f punit.star, λ a u, a, λ f, by { ext ⟨⟩, refl }, λ u, rfl⟩

/-- The sort of maps from `true` is equivalent to the codomain. -/
def true_arrow_equiv (α : Sort*) : (true → α) ≃ α :=
⟨λ f, f trivial, λ a u, a, λ f, by { ext ⟨⟩, refl }, λ u, rfl⟩

/-- The sort of maps from `empty` is equivalent to `punit`. -/
def empty_arrow_equiv_punit (α : Sort*) : (empty → α) ≃ punit.{u} :=
⟨λ f, punit.star, λ u e, e.rec _, λ f, funext $ λ x, x.rec _, λ u, by { cases u, refl }⟩

/-- The sort of maps from `pempty` is equivalent to `punit`. -/
def pempty_arrow_equiv_punit (α : Sort*) : (pempty → α) ≃ punit.{u} :=
⟨λ f, punit.star, λ u e, e.rec _, λ f, funext $ λ x, x.rec _, λ u, by { cases u, refl }⟩

/-- The sort of maps from `false` is equivalent to `punit`. -/
def false_arrow_equiv_punit (α : Sort*) : (false → α) ≃ punit.{u} :=
calc (false → α) ≃ (empty → α) : arrow_congr false_equiv_empty (equiv.refl _)
             ... ≃ punit       : empty_arrow_equiv_punit _

end

/-- Product of two equivalences. If `α₁ ≃ α₂` and `β₁ ≃ β₂`, then `α₁ × β₁ ≃ α₂ × β₂`. -/
@[congr, simps apply]
def prod_congr {α₁ β₁ α₂ β₂ : Type*} (e₁ : α₁ ≃ α₂) (e₂ : β₁ ≃ β₂) : α₁ × β₁ ≃ α₂ × β₂ :=
⟨prod.map e₁ e₂, prod.map e₁.symm e₂.symm, λ ⟨a, b⟩, by simp, λ ⟨a, b⟩, by simp⟩

@[simp] theorem prod_congr_symm {α₁ β₁ α₂ β₂ : Type*} (e₁ : α₁ ≃ α₂) (e₂ : β₁ ≃ β₂) :
  (prod_congr e₁ e₂).symm = prod_congr e₁.symm e₂.symm :=
rfl

/-- Type product is commutative up to an equivalence: `α × β ≃ β × α`. -/
@[simps apply] def prod_comm (α β : Type*) : α × β ≃ β × α :=
⟨prod.swap, prod.swap, λ⟨a, b⟩, rfl, λ⟨a, b⟩, rfl⟩

@[simp] lemma prod_comm_symm (α β) : (prod_comm α β).symm = prod_comm β α := rfl

/-- Type product is associative up to an equivalence. -/
@[simps] def prod_assoc (α β γ : Sort*) : (α × β) × γ ≃ α × (β × γ) :=
⟨λ p, (p.1.1, p.1.2, p.2), λp, ((p.1, p.2.1), p.2.2), λ ⟨⟨a, b⟩, c⟩, rfl, λ ⟨a, ⟨b, c⟩⟩, rfl⟩

lemma prod_assoc_preimage {α β γ} {s : set α} {t : set β} {u : set γ} :
  equiv.prod_assoc α β γ ⁻¹' s.prod (t.prod u) = (s.prod t).prod u :=
by { ext, simp [and_assoc] }

section
/-- `punit` is a right identity for type product up to an equivalence. -/
@[simps apply] def prod_punit (α : Type*) : α × punit.{u+1} ≃ α :=
⟨λ p, p.1, λ a, (a, punit.star), λ ⟨_, punit.star⟩, rfl, λ a, rfl⟩

/-- `punit` is a left identity for type product up to an equivalence. -/
@[simps apply]
def punit_prod (α : Type*) : punit.{u+1} × α ≃ α :=
calc punit × α ≃ α × punit : prod_comm _ _
           ... ≃ α         : prod_punit _

/-- `empty` type is a right absorbing element for type product up to an equivalence. -/
def prod_empty (α : Type*) : α × empty ≃ empty :=
equiv_empty (λ ⟨_, e⟩, e.rec _)

/-- `empty` type is a left absorbing element for type product up to an equivalence. -/
def empty_prod (α : Type*) : empty × α ≃ empty :=
equiv_empty (λ ⟨e, _⟩, e.rec _)

/-- `pempty` type is a right absorbing element for type product up to an equivalence. -/
def prod_pempty (α : Type*) : α × pempty ≃ pempty :=
equiv_pempty (λ ⟨_, e⟩, e.rec _)

/-- `pempty` type is a left absorbing element for type product up to an equivalence. -/
def pempty_prod (α : Type*) : pempty × α ≃ pempty :=
equiv_pempty (λ ⟨e, _⟩, e.rec _)
end

section
open sum
/-- `psum` is equivalent to `sum`. -/
def psum_equiv_sum (α β : Type*) : psum α β ≃ α ⊕ β :=
⟨λ s, psum.cases_on s inl inr,
 λ s, sum.cases_on s psum.inl psum.inr,
 λ s, by cases s; refl,
 λ s, by cases s; refl⟩

/-- If `α ≃ α'` and `β ≃ β'`, then `α ⊕ β ≃ α' ⊕ β'`. -/
@[simps apply]
def sum_congr {α₁ β₁ α₂ β₂ : Type*} (ea : α₁ ≃ α₂) (eb : β₁ ≃ β₂) : α₁ ⊕ β₁ ≃ α₂ ⊕ β₂ :=
⟨sum.map ea eb, sum.map ea.symm eb.symm, λ x, by simp, λ x, by simp⟩

@[simp] lemma sum_congr_trans {α₁ α₂ β₁ β₂ γ₁ γ₂ : Sort*}
  (e : α₁ ≃ β₁) (f : α₂ ≃ β₂) (g : β₁ ≃ γ₁) (h : β₂ ≃ γ₂) :
  (equiv.sum_congr e f).trans (equiv.sum_congr g h) = (equiv.sum_congr (e.trans g) (f.trans h)) :=
by { ext i, cases i; refl }

@[simp] lemma sum_congr_symm {α β γ δ : Sort*} (e : α ≃ β) (f : γ ≃ δ) :
  (equiv.sum_congr e f).symm = (equiv.sum_congr (e.symm) (f.symm)) :=
rfl

@[simp] lemma sum_congr_refl {α β : Sort*} :
  equiv.sum_congr (equiv.refl α) (equiv.refl β) = equiv.refl (α ⊕ β) :=
by { ext i, cases i; refl }

namespace perm

/-- Combine a permutation of `α` and of `β` into a permutation of `α ⊕ β`. -/
@[reducible]
def sum_congr {α β : Type*} (ea : equiv.perm α) (eb : equiv.perm β) : equiv.perm (α ⊕ β) :=
equiv.sum_congr ea eb

@[simp] lemma sum_congr_apply {α β : Type*} (ea : equiv.perm α) (eb : equiv.perm β) (x : α ⊕ β) :
  sum_congr ea eb x = sum.map ⇑ea ⇑eb x := equiv.sum_congr_apply ea eb x

@[simp] lemma sum_congr_trans {α β : Sort*}
  (e : equiv.perm α) (f : equiv.perm β) (g : equiv.perm α) (h : equiv.perm β) :
  (sum_congr e f).trans (sum_congr g h) = sum_congr (e.trans g) (f.trans h) :=
equiv.sum_congr_trans e f g h

@[simp] lemma sum_congr_symm {α β : Sort*} (e : equiv.perm α) (f : equiv.perm β) :
  (sum_congr e f).symm = sum_congr (e.symm) (f.symm) :=
equiv.sum_congr_symm e f

@[simp] lemma sum_congr_refl {α β : Sort*} :
  sum_congr (equiv.refl α) (equiv.refl β) = equiv.refl (α ⊕ β) :=
equiv.sum_congr_refl

end perm

/-- `bool` is equivalent the sum of two `punit`s. -/
def bool_equiv_punit_sum_punit : bool ≃ punit.{u+1} ⊕ punit.{v+1} :=
⟨λ b, cond b (inr punit.star) (inl punit.star),
 λ s, sum.rec_on s (λ_, ff) (λ_, tt),
 λ b, by cases b; refl,
 λ s, by rcases s with ⟨⟨⟩⟩ | ⟨⟨⟩⟩; refl⟩

/-- `Prop` is noncomputably equivalent to `bool`. -/
noncomputable def Prop_equiv_bool : Prop ≃ bool :=
⟨λ p, @to_bool p (classical.prop_decidable _),
 λ b, b, λ p, by simp, λ b, by simp⟩

/-- Sum of types is commutative up to an equivalence. -/
@[simps apply]
def sum_comm (α β : Sort*) : α ⊕ β ≃ β ⊕ α :=
⟨sum.swap, sum.swap, sum.swap_swap, sum.swap_swap⟩

@[simp] lemma sum_comm_symm (α β) : (sum_comm α β).symm = sum_comm β α := rfl

/-- Sum of types is associative up to an equivalence. -/
def sum_assoc (α β γ : Sort*) : (α ⊕ β) ⊕ γ ≃ α ⊕ (β ⊕ γ) :=
⟨sum.elim (sum.elim sum.inl (sum.inr ∘ sum.inl)) (sum.inr ∘ sum.inr),
  sum.elim (sum.inl ∘ sum.inl) $ sum.elim (sum.inl ∘ sum.inr) sum.inr,
  by rintros (⟨_ | _⟩ | _); refl,
  by rintros (_ | ⟨_ | _⟩); refl⟩

@[simp] theorem sum_assoc_apply_in1 {α β γ} (a) : sum_assoc α β γ (inl (inl a)) = inl a := rfl
@[simp] theorem sum_assoc_apply_in2 {α β γ} (b) : sum_assoc α β γ (inl (inr b)) = inr (inl b) := rfl
@[simp] theorem sum_assoc_apply_in3 {α β γ} (c) : sum_assoc α β γ (inr c) = inr (inr c) := rfl

/-- Sum with `empty` is equivalent to the original type. -/
def sum_empty (α : Type*) : α ⊕ empty ≃ α :=
⟨sum.elim id (empty.rec _),
 inl,
 λ s, by { rcases s with _ | ⟨⟨⟩⟩, refl },
 λ a, rfl⟩

@[simp] lemma sum_empty_apply_inl {α} (a) : sum_empty α (sum.inl a) = a := rfl

/-- The sum of `empty` with any `Sort*` is equivalent to the right summand. -/
def empty_sum (α : Sort*) : empty ⊕ α ≃ α :=
(sum_comm _ _).trans $ sum_empty _

@[simp] lemma empty_sum_apply_inr {α} (a) : empty_sum α (sum.inr a) = a := rfl

/-- Sum with `pempty` is equivalent to the original type. -/
def sum_pempty (α : Type*) : α ⊕ pempty ≃ α :=
⟨sum.elim id (pempty.rec _),
 inl,
 λ s, by { rcases s with _ | ⟨⟨⟩⟩, refl },
 λ a, rfl⟩

@[simp] lemma sum_pempty_apply_inl {α} (a) : sum_pempty α (sum.inl a) = a := rfl

/-- The sum of `pempty` with any `Sort*` is equivalent to the right summand. -/
def pempty_sum (α : Sort*) : pempty ⊕ α ≃ α :=
(sum_comm _ _).trans $ sum_pempty _

@[simp] lemma pempty_sum_apply_inr {α} (a) : pempty_sum α (sum.inr a) = a := rfl

/-- `option α` is equivalent to `α ⊕ punit` -/
def option_equiv_sum_punit (α : Type*) : option α ≃ α ⊕ punit.{u+1} :=
⟨λ o, match o with none := inr punit.star | some a := inl a end,
 λ s, match s with inr _ := none | inl a := some a end,
 λ o, by cases o; refl,
 λ s, by rcases s with _ | ⟨⟨⟩⟩; refl⟩

@[simp] lemma option_equiv_sum_punit_none {α} :
  option_equiv_sum_punit α none = sum.inr punit.star := rfl
@[simp] lemma option_equiv_sum_punit_some {α} (a) :
  option_equiv_sum_punit α (some a) = sum.inl a := rfl

@[simp] lemma option_equiv_sum_punit_coe {α} (a : α) :
  option_equiv_sum_punit α a = sum.inl a := rfl

@[simp] lemma option_equiv_sum_punit_symm_inl {α} (a) :
  (option_equiv_sum_punit α).symm (sum.inl a) = a :=
rfl

@[simp] lemma option_equiv_sum_punit_symm_inr {α} (a) :
  (option_equiv_sum_punit α).symm (sum.inr a) = none :=
rfl

/-- The set of `x : option α` such that `is_some x` is equivalent to `α`. -/
def option_is_some_equiv (α : Type*) : {x : option α // x.is_some} ≃ α :=
{ to_fun := λ o, option.get o.2,
  inv_fun := λ x, ⟨some x, dec_trivial⟩,
  left_inv := λ o, subtype.eq $ option.some_get _,
  right_inv := λ x, option.get_some _ _ }

/-- `α ⊕ β` is equivalent to a `sigma`-type over `bool`. Note that this definition assumes `α` and
`β` to be types from the same universe, so it cannot by used directly to transfer theorems about
sigma types to theorems about sum types. In many cases one can use `ulift` to work around this
difficulty. -/
def sum_equiv_sigma_bool (α β : Type u) : α ⊕ β ≃ (Σ b: bool, cond b α β) :=
⟨λ s, s.elim (λ x, ⟨tt, x⟩) (λ x, ⟨ff, x⟩),
 λ s, match s with ⟨tt, a⟩ := inl a | ⟨ff, b⟩ := inr b end,
 λ s, by cases s; refl,
 λ s, by rcases s with ⟨_|_, _⟩; refl⟩

/-- `sigma_preimage_equiv f` for `f : α → β` is the natural equivalence between
the type of all fibres of `f` and the total space `α`. -/
@[simps]
def sigma_preimage_equiv {α β : Type*} (f : α → β) :
  (Σ y : β, {x // f x = y}) ≃ α :=
⟨λ x, ↑x.2, λ x, ⟨f x, x, rfl⟩, λ ⟨y, x, rfl⟩, rfl, λ x, rfl⟩

/-- A set `s` in `α × β` is equivalent to the sigma-type `Σ x, {y | (x, y) ∈ s}`. -/
def set_prod_equiv_sigma {α β : Type*} (s : set (α × β)) :
  s ≃ Σ x : α, {y | (x, y) ∈ s} :=
{ to_fun := λ x, ⟨x.1.1, x.1.2, by simp⟩,
  inv_fun := λ x, ⟨(x.1, x.2.1), x.2.2⟩,
  left_inv := λ ⟨⟨x, y⟩, h⟩, rfl,
  right_inv := λ ⟨x, y, h⟩, rfl }

end

section sum_compl

/-- For any predicate `p` on `α`,
the sum of the two subtypes `{a // p a}` and its complement `{a // ¬ p a}`
is naturally equivalent to `α`. -/
def sum_compl {α : Type*} (p : α → Prop) [decidable_pred p] :
  {a // p a} ⊕ {a // ¬ p a} ≃ α :=
{ to_fun := sum.elim coe coe,
  inv_fun := λ a, if h : p a then sum.inl ⟨a, h⟩ else sum.inr ⟨a, h⟩,
  left_inv := by { rintros (⟨x,hx⟩|⟨x,hx⟩); dsimp; [rw dif_pos, rw dif_neg], },
  right_inv := λ a, by { dsimp, split_ifs; refl } }

@[simp] lemma sum_compl_apply_inl {α : Type*} (p : α → Prop) [decidable_pred p]
  (x : {a // p a}) :
  sum_compl p (sum.inl x) = x := rfl

@[simp] lemma sum_compl_apply_inr {α : Type*} (p : α → Prop) [decidable_pred p]
  (x : {a // ¬ p a}) :
  sum_compl p (sum.inr x) = x := rfl

@[simp] lemma sum_compl_apply_symm_of_pos {α : Type*} (p : α → Prop) [decidable_pred p]
  (a : α) (h : p a) :
  (sum_compl p).symm a = sum.inl ⟨a, h⟩ := dif_pos h

@[simp] lemma sum_compl_apply_symm_of_neg {α : Type*} (p : α → Prop) [decidable_pred p]
  (a : α) (h : ¬ p a) :
  (sum_compl p).symm a = sum.inr ⟨a, h⟩ := dif_neg h

end sum_compl

section subtype_preimage

variables (p : α → Prop) [decidable_pred p] (x₀ : {a // p a} → β)

/-- For a fixed function `x₀ : {a // p a} → β` defined on a subtype of `α`,
the subtype of functions `x : α → β` that agree with `x₀` on the subtype `{a // p a}`
is naturally equivalent to the type of functions `{a // ¬ p a} → β`. -/
@[simps]
def subtype_preimage :
  {x : α → β // x ∘ coe = x₀} ≃ ({a // ¬ p a} → β) :=
{ to_fun := λ (x : {x : α → β // x ∘ coe = x₀}) a, (x : α → β) a,
  inv_fun := λ x, ⟨λ a, if h : p a then x₀ ⟨a, h⟩ else x ⟨a, h⟩,
    funext $ λ ⟨a, h⟩, dif_pos h⟩,
  left_inv := λ ⟨x, hx⟩, subtype.val_injective $ funext $ λ a,
    (by { dsimp, split_ifs; [ rw ← hx, skip ]; refl }),
  right_inv := λ x, funext $ λ ⟨a, h⟩,
    show dite (p a) _ _ = _, by { dsimp, rw [dif_neg h] } }

lemma subtype_preimage_symm_apply_coe_pos (x : {a // ¬ p a} → β) (a : α) (h : p a) :
  ((subtype_preimage p x₀).symm x : α → β) a = x₀ ⟨a, h⟩ :=
dif_pos h

lemma subtype_preimage_symm_apply_coe_neg (x : {a // ¬ p a} → β) (a : α) (h : ¬ p a) :
  ((subtype_preimage p x₀).symm x : α → β) a = x ⟨a, h⟩ :=
dif_neg h

end subtype_preimage

section fun_unique

variables (α β) [unique α]

/-- If `α` has a unique term, then the type of function `α → β` is equivalent to `β`. -/
@[simps] def fun_unique : (α → β) ≃ β :=
{ to_fun := λ f, f (default α),
  inv_fun := λ b a, b,
  left_inv := λ f, funext $ λ a, congr_arg f $ subsingleton.elim _ _,
  right_inv := λ b, rfl }

end fun_unique

section

/-- A family of equivalences `Π a, β₁ a ≃ β₂ a` generates an equivalence between `Π a, β₁ a` and
`Π a, β₂ a`. -/
def Pi_congr_right {α} {β₁ β₂ : α → Sort*} (F : Π a, β₁ a ≃ β₂ a) : (Π a, β₁ a) ≃ (Π a, β₂ a) :=
⟨λ H a, F a (H a), λ H a, (F a).symm (H a),
 λ H, funext $ by simp, λ H, funext $ by simp⟩

/-- Dependent `curry` equivalence: the type of dependent functions on `Σ i, β i` is equivalent
to the type of dependent functions of two arguments (i.e., functions to the space of functions). -/
def Pi_curry {α} {β : α → Sort*} (γ : Π a, β a → Sort*) :
  (Π x : Σ i, β i, γ x.1 x.2) ≃ (Π a b, γ a b) :=
{ to_fun := λ f x y, f ⟨x,y⟩,
  inv_fun := λ f x, f x.1 x.2,
  left_inv := λ f, funext $ λ ⟨x,y⟩, rfl,
  right_inv := λ f, funext $ λ x, funext $ λ y, rfl }

end

section
/-- A `psigma`-type is equivalent to the corresponding `sigma`-type. -/
@[simps apply symm_apply] def psigma_equiv_sigma {α} (β : α → Sort*) : (Σ' i, β i) ≃ Σ i, β i :=
⟨λ a, ⟨a.1, a.2⟩, λ a, ⟨a.1, a.2⟩, λ ⟨a, b⟩, rfl, λ ⟨a, b⟩, rfl⟩

/-- A family of equivalences `Π a, β₁ a ≃ β₂ a` generates an equivalence between `Σ a, β₁ a` and
`Σ a, β₂ a`. -/
@[simps apply]
def sigma_congr_right {α} {β₁ β₂ : α → Sort*} (F : Π a, β₁ a ≃ β₂ a) : (Σ a, β₁ a) ≃ Σ a, β₂ a :=
⟨λ a, ⟨a.1, F a.1 a.2⟩, λ a, ⟨a.1, (F a.1).symm a.2⟩,
 λ ⟨a, b⟩, congr_arg (sigma.mk a) $ symm_apply_apply (F a) b,
 λ ⟨a, b⟩, congr_arg (sigma.mk a) $ apply_symm_apply (F a) b⟩

@[simp] lemma sigma_congr_right_trans {α} {β₁ β₂ β₃ : α → Sort*}
  (F : Π a, β₁ a ≃ β₂ a) (G : Π a, β₂ a ≃ β₃ a) :
  (sigma_congr_right F).trans (sigma_congr_right G) = sigma_congr_right (λ a, (F a).trans (G a)) :=
by { ext1 x, cases x, refl }

@[simp] lemma sigma_congr_right_symm {α} {β₁ β₂ : α → Sort*} (F : Π a, β₁ a ≃ β₂ a) :
  (sigma_congr_right F).symm = sigma_congr_right (λ a, (F a).symm) :=
by { ext1 x, cases x, refl }

@[simp] lemma sigma_congr_right_refl {α} {β : α → Sort*} :
  (sigma_congr_right (λ a, equiv.refl (β a))) = equiv.refl (Σ a, β a) :=
by { ext1 x, cases x, refl }

namespace perm

/-- A family of permutations `Π a, perm (β a)` generates a permuation `perm (Σ a, β₁ a)`. -/
@[reducible]
def sigma_congr_right {α} {β : α → Sort*} (F : Π a, perm (β a)) : perm (Σ a, β a) :=
equiv.sigma_congr_right F

@[simp] lemma sigma_congr_right_trans {α} {β : α → Sort*}
  (F : Π a, perm (β a)) (G : Π a, perm (β a)) :
  (sigma_congr_right F).trans (sigma_congr_right G) = sigma_congr_right (λ a, (F a).trans (G a)) :=
equiv.sigma_congr_right_trans F G

@[simp] lemma sigma_congr_right_symm {α} {β : α → Sort*} (F : Π a, perm (β a)) :
  (sigma_congr_right F).symm = sigma_congr_right (λ a, (F a).symm) :=
equiv.sigma_congr_right_symm F

@[simp] lemma sigma_congr_right_refl {α} {β : α → Sort*} :
  (sigma_congr_right (λ a, equiv.refl (β a))) = equiv.refl (Σ a, β a) :=
equiv.sigma_congr_right_refl

end perm

/-- An equivalence `f : α₁ ≃ α₂` generates an equivalence between `Σ a, β (f a)` and `Σ a, β a`. -/
@[simps apply]
def sigma_congr_left {α₁ α₂} {β : α₂ → Sort*} (e : α₁ ≃ α₂) : (Σ a:α₁, β (e a)) ≃ (Σ a:α₂, β a) :=
⟨λ a, ⟨e a.1, a.2⟩, λ a, ⟨e.symm a.1, @@eq.rec β a.2 (e.right_inv a.1).symm⟩,
 λ ⟨a, b⟩, match e.symm (e a), e.left_inv a : ∀ a' (h : a' = a),
     @sigma.mk _ (β ∘ e) _ (@@eq.rec β b (congr_arg e h.symm)) = ⟨a, b⟩ with
   | _, rfl := rfl end,
 λ ⟨a, b⟩, match e (e.symm a), _ : ∀ a' (h : a' = a),
     sigma.mk a' (@@eq.rec β b h.symm) = ⟨a, b⟩ with
   | _, rfl := rfl end⟩

/-- Transporting a sigma type through an equivalence of the base -/
def sigma_congr_left' {α₁ α₂} {β : α₁ → Sort*} (f : α₁ ≃ α₂) :
  (Σ a:α₁, β a) ≃ (Σ a:α₂, β (f.symm a)) :=
(sigma_congr_left f.symm).symm

/-- Transporting a sigma type through an equivalence of the base and a family of equivalences
of matching fibers -/
def sigma_congr {α₁ α₂} {β₁ : α₁ → Sort*} {β₂ : α₂ → Sort*} (f : α₁ ≃ α₂)
  (F : ∀ a, β₁ a ≃ β₂ (f a)) :
  sigma β₁ ≃ sigma β₂ :=
(sigma_congr_right F).trans (sigma_congr_left f)

/-- `sigma` type with a constant fiber is equivalent to the product. -/
@[simps apply symm_apply] def sigma_equiv_prod (α β : Type*) : (Σ_:α, β) ≃ α × β :=
⟨λ a, ⟨a.1, a.2⟩, λ a, ⟨a.1, a.2⟩, λ ⟨a, b⟩, rfl, λ ⟨a, b⟩, rfl⟩

/-- If each fiber of a `sigma` type is equivalent to a fixed type, then the sigma type
is equivalent to the product. -/
def sigma_equiv_prod_of_equiv {α β} {β₁ : α → Sort*} (F : Π a, β₁ a ≃ β) : sigma β₁ ≃ α × β :=
(sigma_congr_right F).trans (sigma_equiv_prod α β)

end

section prod_congr

variables {α₁ β₁ β₂ : Type*} (e : α₁ → β₁ ≃ β₂)

/-- A family of equivalences `Π (a : α₁), β₁ ≃ β₂` generates an equivalence
between `β₁ × α₁` and `β₂ × α₁`. -/
def prod_congr_left : β₁ × α₁ ≃ β₂ × α₁ :=
{ to_fun := λ ab, ⟨e ab.2 ab.1, ab.2⟩,
  inv_fun := λ ab, ⟨(e ab.2).symm ab.1, ab.2⟩,
  left_inv := by { rintros ⟨a, b⟩, simp },
  right_inv := by { rintros ⟨a, b⟩, simp } }

@[simp] lemma prod_congr_left_apply (b : β₁) (a : α₁) :
prod_congr_left e (b, a) = (e a b, a) := rfl

lemma prod_congr_refl_right (e : β₁ ≃ β₂) :
  prod_congr e (equiv.refl α₁) = prod_congr_left (λ _, e) :=
by { ext ⟨a, b⟩ : 1, simp }

/-- A family of equivalences `Π (a : α₁), β₁ ≃ β₂` generates an equivalence
between `α₁ × β₁` and `α₁ × β₂`. -/
def prod_congr_right : α₁ × β₁ ≃ α₁ × β₂ :=
{ to_fun := λ ab, ⟨ab.1, e ab.1 ab.2⟩,
  inv_fun := λ ab, ⟨ab.1, (e ab.1).symm ab.2⟩,
  left_inv := by { rintros ⟨a, b⟩, simp },
  right_inv := by { rintros ⟨a, b⟩, simp } }

@[simp] lemma prod_congr_right_apply (a : α₁) (b : β₁) :
  prod_congr_right e (a, b) = (a, e a b) := rfl

lemma prod_congr_refl_left (e : β₁ ≃ β₂) :
  prod_congr (equiv.refl α₁) e = prod_congr_right (λ _, e) :=
by { ext ⟨a, b⟩ : 1, simp }

@[simp] lemma prod_congr_left_trans_prod_comm :
  (prod_congr_left e).trans (prod_comm _ _) = (prod_comm _ _).trans (prod_congr_right e) :=
by { ext ⟨a, b⟩ : 1, simp }

@[simp] lemma prod_congr_right_trans_prod_comm :
  (prod_congr_right e).trans (prod_comm _ _) = (prod_comm _ _).trans (prod_congr_left e) :=
by { ext ⟨a, b⟩ : 1, simp }

lemma sigma_congr_right_sigma_equiv_prod :
  (sigma_congr_right e).trans (sigma_equiv_prod α₁ β₂) =
    (sigma_equiv_prod α₁ β₁).trans (prod_congr_right e) :=
by { ext ⟨a, b⟩ : 1, simp }

lemma sigma_equiv_prod_sigma_congr_right :
  (sigma_equiv_prod α₁ β₁).symm.trans (sigma_congr_right e) =
    (prod_congr_right e).trans (sigma_equiv_prod α₁ β₂).symm :=
by { ext ⟨a, b⟩ : 1, simp }

end prod_congr

namespace perm

variables {α₁ β₁ β₂ : Type*} [decidable_eq α₁] (a : α₁) (e : perm β₁)

/-- `prod_extend_right a e` extends `e : perm β` to `perm (α × β)` by sending `(a, b)` to
`(a, e b)` and keeping the other `(a', b)` fixed. -/
def prod_extend_right : perm (α₁ × β₁) :=
{ to_fun := λ ab, if ab.fst = a then (a, e ab.snd) else ab,
  inv_fun := λ ab, if ab.fst = a then (a, e.symm ab.snd) else ab,
  left_inv := by { rintros ⟨k', x⟩, simp only, split_ifs with h; simp [h] },
  right_inv := by { rintros ⟨k', x⟩, simp only, split_ifs with h; simp [h] } }

@[simp] lemma prod_extend_right_apply_eq (b : β₁) :
  prod_extend_right a e (a, b) = (a, e b) := if_pos rfl

lemma prod_extend_right_apply_ne {a a' : α₁} (h : a' ≠ a) (b : β₁) :
  prod_extend_right a e (a', b) = (a', b) := if_neg h

lemma eq_of_prod_extend_right_ne {e : perm β₁} {a a' : α₁} {b : β₁}
  (h : prod_extend_right a e (a', b) ≠ (a', b)) : a' = a :=
by { contrapose! h, exact prod_extend_right_apply_ne _ h _ }

@[simp] lemma fst_prod_extend_right (ab : α₁ × β₁) :
  (prod_extend_right a e ab).fst = ab.fst :=
begin
  rw [prod_extend_right, coe_fn_mk],
  split_ifs with h,
  { rw h },
  { refl }
end

end perm

section
/-- The type of functions to a product `α × β` is equivalent to the type of pairs of functions
`γ → α` and `γ → β`. -/
def arrow_prod_equiv_prod_arrow (α β γ : Type*) : (γ → α × β) ≃ (γ → α) × (γ → β) :=
⟨λ f, (λ c, (f c).1, λ c, (f c).2),
 λ p c, (p.1 c, p.2 c),
 λ f, funext $ λ c, prod.mk.eta,
 λ p, by { cases p, refl }⟩

/-- Functions `α → β → γ` are equivalent to functions on `α × β`. -/
def arrow_arrow_equiv_prod_arrow (α β γ : Sort*) : (α → β → γ) ≃ (α × β → γ) :=
⟨uncurry, curry, curry_uncurry, uncurry_curry⟩

open sum
/-- The type of functions on a sum type `α ⊕ β` is equivalent to the type of pairs of functions
on `α` and on `β`. -/
def sum_arrow_equiv_prod_arrow (α β γ : Type*) : ((α ⊕ β) → γ) ≃ (α → γ) × (β → γ) :=
⟨λ f, (f ∘ inl, f ∘ inr),
 λ p, sum.elim p.1 p.2,
 λ f, by { ext ⟨⟩; refl },
 λ p, by { cases p, refl }⟩

/-- Type product is right distributive with respect to type sum up to an equivalence. -/
def sum_prod_distrib (α β γ : Sort*) : (α ⊕ β) × γ ≃ (α × γ) ⊕ (β × γ) :=
⟨λ p, match p with (inl a, c) := inl (a, c) | (inr b, c) := inr (b, c) end,
 λ s, match s with inl q := (inl q.1, q.2) | inr q := (inr q.1, q.2) end,
 λ p, by rcases p with ⟨_ | _, _⟩; refl,
 λ s, by rcases s with ⟨_, _⟩ | ⟨_, _⟩; refl⟩

@[simp] theorem sum_prod_distrib_apply_left {α β γ} (a : α) (c : γ) :
   sum_prod_distrib α β γ (sum.inl a, c) = sum.inl (a, c) := rfl
@[simp] theorem sum_prod_distrib_apply_right {α β γ} (b : β) (c : γ) :
   sum_prod_distrib α β γ (sum.inr b, c) = sum.inr (b, c) := rfl

/-- Type product is left distributive with respect to type sum up to an equivalence. -/
def prod_sum_distrib (α β γ : Sort*) : α × (β ⊕ γ) ≃ (α × β) ⊕ (α × γ) :=
calc α × (β ⊕ γ) ≃ (β ⊕ γ) × α       : prod_comm _ _
            ...   ≃ (β × α) ⊕ (γ × α) : sum_prod_distrib _ _ _
            ...   ≃ (α × β) ⊕ (α × γ) : sum_congr (prod_comm _ _) (prod_comm _ _)

@[simp] theorem prod_sum_distrib_apply_left {α β γ} (a : α) (b : β) :
   prod_sum_distrib α β γ (a, sum.inl b) = sum.inl (a, b) := rfl
@[simp] theorem prod_sum_distrib_apply_right {α β γ} (a : α) (c : γ) :
   prod_sum_distrib α β γ (a, sum.inr c) = sum.inr (a, c) := rfl

/-- The product of an indexed sum of types (formally, a `sigma`-type `Σ i, α i`) by a type `β` is
equivalent to the sum of products `Σ i, (α i × β)`. -/
def sigma_prod_distrib {ι : Type*} (α : ι → Type*) (β : Type*) :
  ((Σ i, α i) × β) ≃ (Σ i, (α i × β)) :=
⟨λ p, ⟨p.1.1, (p.1.2, p.2)⟩,
 λ p, (⟨p.1, p.2.1⟩, p.2.2),
 λ p, by { rcases p with ⟨⟨_, _⟩, _⟩, refl },
 λ p, by { rcases p with ⟨_, ⟨_, _⟩⟩, refl }⟩

/-- The product `bool × α` is equivalent to `α ⊕ α`. -/
def bool_prod_equiv_sum (α : Type u) : bool × α ≃ α ⊕ α :=
calc bool × α ≃ (unit ⊕ unit) × α       : prod_congr bool_equiv_punit_sum_punit (equiv.refl _)
      ...     ≃ (unit × α) ⊕ (unit × α) : sum_prod_distrib _ _ _
      ...     ≃ α ⊕ α                   : sum_congr (punit_prod _) (punit_prod _)

/-- The function type `bool → α` is equivalent to `α × α`. -/
def bool_to_equiv_prod (α : Type u) : (bool → α) ≃ α × α :=
calc (bool → α) ≃ ((unit ⊕ unit) → α) : (arrow_congr bool_equiv_punit_sum_punit (equiv.refl α))
     ...        ≃ (unit → α) × (unit → α) : sum_arrow_equiv_prod_arrow _ _ _
     ...        ≃ α × α : prod_congr (punit_arrow_equiv _) (punit_arrow_equiv _)

@[simp] lemma bool_to_equiv_prod_apply {α : Type u} (f : bool → α) :
  bool_to_equiv_prod α f = (f ff, f tt) := rfl
@[simp] lemma bool_to_equiv_prod_symm_apply_ff {α : Type u} (p : α × α) :
  (bool_to_equiv_prod α).symm p ff = p.1 := rfl
@[simp] lemma bool_to_equiv_prod_symm_apply_tt {α : Type u} (p : α × α) :
  (bool_to_equiv_prod α).symm p tt = p.2 := rfl

end

section
open sum nat
/-- The set of natural numbers is equivalent to `ℕ ⊕ punit`. -/
def nat_equiv_nat_sum_punit : ℕ ≃ ℕ ⊕ punit.{u+1} :=
⟨λ n, match n with zero := inr punit.star | succ a := inl a end,
 λ s, match s with inl n := succ n | inr punit.star := zero end,
 λ n, begin cases n, repeat { refl } end,
 λ s, begin cases s with a u, { refl }, {cases u, { refl }} end⟩

/-- `ℕ ⊕ punit` is equivalent to `ℕ`. -/
def nat_sum_punit_equiv_nat : ℕ ⊕ punit.{u+1} ≃ ℕ :=
nat_equiv_nat_sum_punit.symm

/-- The type of integer numbers is equivalent to `ℕ ⊕ ℕ`. -/
def int_equiv_nat_sum_nat : ℤ ≃ ℕ ⊕ ℕ :=
by refine ⟨_, _, _, _⟩; intro z; {cases z; [left, right]; assumption} <|> {cases z; refl}

end

/-- An equivalence between `α` and `β` generates an equivalence between `list α` and `list β`. -/
def list_equiv_of_equiv {α β : Type*} (e : α ≃ β) : list α ≃ list β :=
{ to_fun := list.map e,
  inv_fun := list.map e.symm,
  left_inv := λ l, by rw [list.map_map, e.symm_comp_self, list.map_id],
  right_inv := λ l, by rw [list.map_map, e.self_comp_symm, list.map_id] }

/-- `fin n` is equivalent to `{m // m < n}`. -/
def fin_equiv_subtype (n : ℕ) : fin n ≃ {m // m < n} :=
⟨λ x, ⟨x.1, x.2⟩, λ x, ⟨x.1, x.2⟩, λ ⟨a, b⟩, rfl,λ ⟨a, b⟩, rfl⟩

/-- If `α` is equivalent to `β`, then `unique α` is equivalent to `β`. -/
def unique_congr (e : α ≃ β) : unique α ≃ unique β :=
{ to_fun := λ h, @equiv.unique _ _ h e.symm,
  inv_fun := λ h, @equiv.unique _ _ h e,
  left_inv := λ _, subsingleton.elim _ _,
  right_inv := λ _, subsingleton.elim _ _ }

section
open subtype

/-- If `α` is equivalent to `β` and the predicates `p : α → Prop` and `q : β → Prop` are equivalent
at corresponding points, then `{a // p a}` is equivalent to `{b // q b}`. -/
def subtype_congr {p : α → Prop} {q : β → Prop}
  (e : α ≃ β) (h : ∀ a, p a ↔ q (e a)) : {a : α // p a} ≃ {b : β // q b} :=
⟨λ x, ⟨e x, (h _).1 x.2⟩,
 λ y, ⟨e.symm y, (h _).2 (by { simp, exact y.2 })⟩,
 λ ⟨x, h⟩, subtype.ext_val $ by simp,
 λ ⟨y, h⟩, subtype.ext_val $ by simp⟩

@[simp] lemma subtype_congr_apply {p : α → Prop} {q : β → Prop} (e : α ≃ β)
  (h : ∀ (a : α), p a ↔ q (e a)) (x : {x // p x}) :
  e.subtype_congr h x = ⟨e x, (h _).1 x.2⟩ :=
rfl

@[simp] lemma subtype_congr_symm_apply {p : α → Prop} {q : β → Prop} (e : α ≃ β)
  (h : ∀ (a : α), p a ↔ q (e a)) (y : {y // q y}) :
  (e.subtype_congr h).symm y = ⟨e.symm y, (h _).2 $ (e.apply_symm_apply y).symm ▸ y.2⟩ :=
rfl

/-- If two predicates `p` and `q` are pointwise equivalent, then `{x // p x}` is equivalent to
`{x // q x}`. -/
@[simps]
def subtype_congr_right {p q : α → Prop} (e : ∀x, p x ↔ q x) : {x // p x} ≃ {x // q x} :=
subtype_congr (equiv.refl _) e

/-- If `α ≃ β`, then for any predicate `p : β → Prop` the subtype `{a // p (e a)}` is equivalent
to the subtype `{b // p b}`. -/
def subtype_equiv_of_subtype {p : β → Prop} (e : α ≃ β) :
  {a : α // p (e a)} ≃ {b : β // p b} :=
subtype_congr e $ by simp

/-- If `α ≃ β`, then for any predicate `p : α → Prop` the subtype `{a // p a}` is equivalent
to the subtype `{b // p (e.symm b)}`. This version is used by `equiv_rw`. -/
def subtype_equiv_of_subtype' {p : α → Prop} (e : α ≃ β) :
  {a : α // p a} ≃ {b : β // p (e.symm b)} :=
e.symm.subtype_equiv_of_subtype.symm

/-- If two predicates are equal, then the corresponding subtypes are equivalent. -/
def subtype_congr_prop {α : Type*} {p q : α → Prop} (h : p = q) : subtype p ≃ subtype q :=
subtype_congr (equiv.refl α) (assume a, h ▸ iff.rfl)

/-- The subtypes corresponding to equal sets are equivalent. -/
@[simps apply]
def set_congr {α : Type*} {s t : set α} (h : s = t) : s ≃ t :=
subtype_congr_prop h

/-- A subtype of a subtype is equivalent to the subtype of elements satisfying both predicates. This
version allows the “inner” predicate to depend on `h : p a`. -/
def subtype_subtype_equiv_subtype_exists {α : Type u} (p : α → Prop) (q : subtype p → Prop) :
  subtype q ≃ {a : α // ∃h:p a, q ⟨a, h⟩ } :=
⟨λ⟨⟨a, ha⟩, ha'⟩, ⟨a, ha, ha'⟩,
  λ⟨a, ha⟩, ⟨⟨a, ha.cases_on $ assume h _, h⟩, by { cases ha, exact ha_h }⟩,
  assume ⟨⟨a, ha⟩, h⟩, rfl, assume ⟨a, h₁, h₂⟩, rfl⟩

/-- A subtype of a subtype is equivalent to the subtype of elements satisfying both predicates. -/
def subtype_subtype_equiv_subtype_inter {α : Type u} (p q : α → Prop) :
  {x : subtype p // q x.1} ≃ subtype (λ x, p x ∧ q x) :=
(subtype_subtype_equiv_subtype_exists p _).trans $
subtype_congr_right $ λ x, exists_prop

/-- If the outer subtype has more restrictive predicate than the inner one,
then we can drop the latter. -/
def subtype_subtype_equiv_subtype {α : Type u} {p q : α → Prop} (h : ∀ {x}, q x → p x) :
  {x : subtype p // q x.1} ≃ subtype q :=
(subtype_subtype_equiv_subtype_inter p _).trans $
subtype_congr_right $
assume x,
⟨and.right, λ h₁, ⟨h h₁, h₁⟩⟩

/-- If a proposition holds for all elements, then the subtype is
equivalent to the original type. -/
def subtype_univ_equiv {α : Type u} {p : α → Prop} (h : ∀ x, p x) :
  subtype p ≃ α :=
⟨λ x, x, λ x, ⟨x, h x⟩, λ x, subtype.eq rfl, λ x, rfl⟩

/-- A subtype of a sigma-type is a sigma-type over a subtype. -/
def subtype_sigma_equiv {α : Type u} (p : α → Type v) (q : α → Prop) :
  { y : sigma p // q y.1 } ≃ Σ(x : subtype q), p x.1 :=
⟨λ x, ⟨⟨x.1.1, x.2⟩, x.1.2⟩,
 λ x, ⟨⟨x.1.1, x.2⟩, x.1.2⟩,
 λ ⟨⟨x, h⟩, y⟩, rfl,
 λ ⟨⟨x, y⟩, h⟩, rfl⟩

/-- A sigma type over a subtype is equivalent to the sigma set over the original type,
if the fiber is empty outside of the subset -/
def sigma_subtype_equiv_of_subset {α : Type u} (p : α → Type v) (q : α → Prop)
  (h : ∀ x, p x → q x) :
  (Σ x : subtype q, p x) ≃ Σ x : α, p x :=
(subtype_sigma_equiv p q).symm.trans $ subtype_univ_equiv $ λ x, h x.1 x.2

/-- If a predicate `p : β → Prop` is true on the range of a map `f : α → β`, then
`Σ y : {y // p y}, {x // f x = y}` is equivalent to `α`. -/
def sigma_subtype_preimage_equiv {α : Type u} {β : Type v} (f : α → β) (p : β → Prop)
  (h : ∀ x, p (f x)) :
  (Σ y : subtype p, {x : α // f x = y}) ≃ α :=
calc _ ≃ Σ y : β, {x : α // f x = y} : sigma_subtype_equiv_of_subset _ p (λ y ⟨x, h'⟩, h' ▸ h x)
   ... ≃ α                           : sigma_preimage_equiv f

/-- If for each `x` we have `p x ↔ q (f x)`, then `Σ y : {y // q y}, f ⁻¹' {y}` is equivalent
to `{x // p x}`. -/
def sigma_subtype_preimage_equiv_subtype {α : Type u} {β : Type v} (f : α → β)
  {p : α → Prop} {q : β → Prop} (h : ∀ x, p x ↔ q (f x)) :
  (Σ y : subtype q, {x : α // f x = y}) ≃ subtype p :=
calc (Σ y : subtype q, {x : α // f x = y}) ≃
  Σ y : subtype q, {x : subtype p // subtype.mk (f x) ((h x).1 x.2) = y} :
  begin
    apply sigma_congr_right,
    assume y,
    symmetry,
    refine (subtype_subtype_equiv_subtype_exists _ _).trans (subtype_congr_right _),
    assume x,
    exact ⟨λ ⟨hp, h'⟩, congr_arg subtype.val h', λ h', ⟨(h x).2 (h'.symm ▸ y.2), subtype.eq h'⟩⟩
  end

   ... ≃ subtype p : sigma_preimage_equiv (λ x : subtype p, (⟨f x, (h x).1 x.property⟩ : subtype q))

/-- The `pi`-type `Π i, π i` is equivalent to the type of sections `f : ι → Σ i, π i` of the
`sigma` type such that for all `i` we have `(f i).fst = i`. -/
def pi_equiv_subtype_sigma (ι : Type*) (π : ι → Type*) :
  (Πi, π i) ≃ {f : ι → Σi, π i | ∀i, (f i).1 = i } :=
⟨ λf, ⟨λi, ⟨i, f i⟩, assume i, rfl⟩, λf i, begin rw ← f.2 i, exact (f.1 i).2 end,
  assume f, funext $ assume i, rfl,
  assume ⟨f, hf⟩, subtype.eq $ funext $ assume i, sigma.eq (hf i).symm $
    eq_of_heq $ rec_heq_of_heq _ $ rec_heq_of_heq _ $ heq.refl _⟩

/-- The set of functions `f : Π a, β a` such that for all `a` we have `p a (f a)` is equivalent
to the set of functions `Π a, {b : β a // p a b}`. -/
def subtype_pi_equiv_pi {α : Sort u} {β : α → Sort v} {p : Πa, β a → Prop} :
  {f : Πa, β a // ∀a, p a (f a) } ≃ Πa, { b : β a // p a b } :=
⟨λf a, ⟨f.1 a, f.2 a⟩, λf, ⟨λa, (f a).1, λa, (f a).2⟩,
  by { rintro ⟨f, h⟩, refl },
  by { rintro f, funext a, exact subtype.ext_val rfl }⟩

/-- A subtype of a product defined by componentwise conditions
is equivalent to a product of subtypes. -/
def subtype_prod_equiv_prod {α : Type u} {β : Type v} {p : α → Prop} {q : β → Prop} :
  {c : α × β // p c.1 ∧ q c.2} ≃ ({a // p a} × {b // q b}) :=
⟨λ x, ⟨⟨x.1.1, x.2.1⟩, ⟨x.1.2, x.2.2⟩⟩,
 λ x, ⟨⟨x.1.1, x.2.1⟩, ⟨x.1.2, x.2.2⟩⟩,
 λ ⟨⟨_, _⟩, ⟨_, _⟩⟩, rfl,
 λ ⟨⟨_, _⟩, ⟨_, _⟩⟩, rfl⟩

end

section subtype_equiv_codomain
variables {X : Type*} {Y : Type*} [decidable_eq X] {x : X}

/-- The type of all functions `X → Y` with prescribed values for all `x' ≠ x`
is equivalent to the codomain `Y`. -/
def subtype_equiv_codomain (f : {x' // x' ≠ x} → Y) : {g : X → Y // g ∘ coe = f} ≃ Y :=
(subtype_preimage _ f).trans $
@fun_unique {x' // ¬ x' ≠ x} _ $
show unique {x' // ¬ x' ≠ x}, from @equiv.unique _ _
  (show unique {x' // x' = x}, from
    { default := ⟨x, rfl⟩, uniq := λ ⟨x', h⟩, subtype.val_injective h })
  (subtype_congr_right $ λ a, not_not)

@[simp] lemma coe_subtype_equiv_codomain (f : {x' // x' ≠ x} → Y) :
  (subtype_equiv_codomain f : {g : X → Y // g ∘ coe = f} → Y) = λ g, (g : X → Y) x := rfl

@[simp] lemma subtype_equiv_codomain_apply (f : {x' // x' ≠ x} → Y)
  (g : {g : X → Y // g ∘ coe = f}) :
  subtype_equiv_codomain f g = (g : X → Y) x := rfl

lemma coe_subtype_equiv_codomain_symm (f : {x' // x' ≠ x} → Y) :
  ((subtype_equiv_codomain f).symm : Y → {g : X → Y // g ∘ coe = f}) =
  λ y, ⟨λ x', if h : x' ≠ x then f ⟨x', h⟩ else y,
    by { funext x', dsimp, erw [dif_pos x'.2, subtype.coe_eta] }⟩ := rfl

@[simp] lemma subtype_equiv_codomain_symm_apply (f : {x' // x' ≠ x} → Y) (y : Y) (x' : X) :
  ((subtype_equiv_codomain f).symm y : X → Y) x' = if h : x' ≠ x then f ⟨x', h⟩ else y :=
rfl

@[simp] lemma subtype_equiv_codomain_symm_apply_eq (f : {x' // x' ≠ x} → Y) (y : Y) :
  ((subtype_equiv_codomain f).symm y : X → Y) x = y :=
dif_neg (not_not.mpr rfl)

lemma subtype_equiv_codomain_symm_apply_ne (f : {x' // x' ≠ x} → Y) (y : Y) (x' : X) (h : x' ≠ x) :
  ((subtype_equiv_codomain f).symm y : X → Y) x' = f ⟨x', h⟩ :=
dif_pos h

end subtype_equiv_codomain

namespace set
open set

/-- `univ α` is equivalent to `α`. -/
@[simps apply symm_apply]
protected def univ (α) : @univ α ≃ α :=
⟨coe, λ a, ⟨a, trivial⟩, λ ⟨a, _⟩, rfl, λ a, rfl⟩

/-- An empty set is equivalent to the `empty` type. -/
protected def empty (α) : (∅ : set α) ≃ empty :=
equiv_empty $ λ ⟨x, h⟩, not_mem_empty x h

/-- An empty set is equivalent to a `pempty` type. -/
protected def pempty (α) : (∅ : set α) ≃ pempty :=
equiv_pempty $ λ ⟨x, h⟩, not_mem_empty x h

/-- If sets `s` and `t` are separated by a decidable predicate, then `s ∪ t` is equivalent to
`s ⊕ t`. -/
protected def union' {α} {s t : set α}
  (p : α → Prop) [decidable_pred p]
  (hs : ∀ x ∈ s, p x)
  (ht : ∀ x ∈ t, ¬ p x) : (s ∪ t : set α) ≃ s ⊕ t :=
{ to_fun := λ x, if hp : p x
    then sum.inl ⟨_, x.2.resolve_right (λ xt, ht _ xt hp)⟩
    else sum.inr ⟨_, x.2.resolve_left (λ xs, hp (hs _ xs))⟩,
  inv_fun := λ o, match o with
    | (sum.inl x) := ⟨x, or.inl x.2⟩
    | (sum.inr x) := ⟨x, or.inr x.2⟩
  end,
  left_inv := λ ⟨x, h'⟩, by by_cases p x; simp [union'._match_1, h]; congr,
  right_inv := λ o, begin
    rcases o with ⟨x, h⟩ | ⟨x, h⟩;
    dsimp [union'._match_1];
    [simp [hs _ h], simp [ht _ h]]
  end }

/-- If sets `s` and `t` are disjoint, then `s ∪ t` is equivalent to `s ⊕ t`. -/
protected def union {α} {s t : set α} [decidable_pred (λ x, x ∈ s)] (H : s ∩ t ⊆ ∅) :
  (s ∪ t : set α) ≃ s ⊕ t :=
set.union' (λ x, x ∈ s) (λ _, id) (λ x xt xs, H ⟨xs, xt⟩)

lemma union_apply_left {α} {s t : set α} [decidable_pred (λ x, x ∈ s)] (H : s ∩ t ⊆ ∅)
  {a : (s ∪ t : set α)} (ha : ↑a ∈ s) : equiv.set.union H a = sum.inl ⟨a, ha⟩ :=
dif_pos ha

lemma union_apply_right {α} {s t : set α} [decidable_pred (λ x, x ∈ s)] (H : s ∩ t ⊆ ∅)
  {a : (s ∪ t : set α)} (ha : ↑a ∈ t) : equiv.set.union H a = sum.inr ⟨a, ha⟩ :=
dif_neg $ λ h, H ⟨h, ha⟩

@[simp] lemma union_symm_apply_left {α} {s t : set α} [decidable_pred (λ x, x ∈ s)] (H : s ∩ t ⊆ ∅)
  (a : s) : (equiv.set.union H).symm (sum.inl a) = ⟨a, subset_union_left _ _ a.2⟩ :=
rfl

@[simp] lemma union_symm_apply_right {α} {s t : set α} [decidable_pred (λ x, x ∈ s)] (H : s ∩ t ⊆ ∅)
  (a : t) : (equiv.set.union H).symm (sum.inr a) = ⟨a, subset_union_right _ _ a.2⟩ :=
rfl

-- TODO: Any reason to use the same universe?
/-- A singleton set is equivalent to a `punit` type. -/
protected def singleton {α} (a : α) : ({a} : set α) ≃ punit.{u} :=
⟨λ _, punit.star, λ _, ⟨a, mem_singleton _⟩,
 λ ⟨x, h⟩, by { simp at h, subst x },
 λ ⟨⟩, rfl⟩

/-- Equal sets are equivalent. -/
@[simps apply symm_apply]
protected def of_eq {α : Type u} {s t : set α} (h : s = t) : s ≃ t :=
{ to_fun := λ x, ⟨x, h ▸ x.2⟩,
  inv_fun := λ x, ⟨x, h.symm ▸ x.2⟩,
  left_inv := λ _, subtype.eq rfl,
  right_inv := λ _, subtype.eq rfl }

/-- If `a ∉ s`, then `insert a s` is equivalent to `s ⊕ punit`. -/
protected def insert {α} {s : set.{u} α} [decidable_pred s] {a : α} (H : a ∉ s) :
  (insert a s : set α) ≃ s ⊕ punit.{u+1} :=
calc (insert a s : set α) ≃ ↥(s ∪ {a}) : equiv.set.of_eq (by simp)
... ≃ s ⊕ ({a} : set α) : equiv.set.union (by finish [set.subset_def])
... ≃ s ⊕ punit.{u+1} : sum_congr (equiv.refl _) (equiv.set.singleton _)

@[simp] lemma insert_symm_apply_inl {α} {s : set.{u} α} [decidable_pred s] {a : α} (H : a ∉ s)
  (b : s) : (equiv.set.insert H).symm (sum.inl b) = ⟨b, or.inr b.2⟩ :=
rfl

@[simp] lemma insert_symm_apply_inr {α} {s : set.{u} α} [decidable_pred s] {a : α} (H : a ∉ s)
  (b : punit.{u+1}) : (equiv.set.insert H).symm (sum.inr b) = ⟨a, or.inl rfl⟩ :=
rfl

@[simp] lemma insert_apply_left {α} {s : set.{u} α} [decidable_pred s] {a : α} (H : a ∉ s) :
  equiv.set.insert H ⟨a, or.inl rfl⟩ = sum.inr punit.star :=
(equiv.set.insert H).apply_eq_iff_eq_symm_apply.2 rfl

@[simp] lemma insert_apply_right {α} {s : set.{u} α} [decidable_pred s] {a : α} (H : a ∉ s)
  (b : s) : equiv.set.insert H ⟨b, or.inr b.2⟩ = sum.inl b :=
(equiv.set.insert H).apply_eq_iff_eq_symm_apply.2 rfl

/-- If `s : set α` is a set with decidable membership, then `s ⊕ sᶜ` is equivalent to `α`. -/
protected def sum_compl {α} (s : set α) [decidable_pred s] : s ⊕ (sᶜ : set α) ≃ α :=
calc s ⊕ (sᶜ : set α) ≃ ↥(s ∪ sᶜ) : (equiv.set.union (by simp [set.ext_iff])).symm
... ≃ @univ α : equiv.set.of_eq (by simp)
... ≃ α : equiv.set.univ _

@[simp] lemma sum_compl_apply_inl {α : Type u} (s : set α) [decidable_pred s] (x : s) :
  equiv.set.sum_compl s (sum.inl x) = x := rfl

@[simp] lemma sum_compl_apply_inr {α : Type u} (s : set α) [decidable_pred s] (x : sᶜ) :
  equiv.set.sum_compl s (sum.inr x) = x := rfl

lemma sum_compl_symm_apply_of_mem {α : Type u} {s : set α} [decidable_pred s] {x : α}
  (hx : x ∈ s) : (equiv.set.sum_compl s).symm x = sum.inl ⟨x, hx⟩ :=
have ↑(⟨x, or.inl hx⟩ : (s ∪ sᶜ : set α)) ∈ s, from hx,
by { rw [equiv.set.sum_compl], simpa using set.union_apply_left _ this }

lemma sum_compl_symm_apply_of_not_mem {α : Type u} {s : set α} [decidable_pred s] {x : α}
  (hx : x ∉ s) : (equiv.set.sum_compl s).symm x = sum.inr ⟨x, hx⟩ :=
have ↑(⟨x, or.inr hx⟩ : (s ∪ sᶜ : set α)) ∈ sᶜ, from hx,
by { rw [equiv.set.sum_compl], simpa using set.union_apply_right _ this }

@[simp] lemma sum_compl_symm_apply {α : Type*} {s : set α} [decidable_pred s] {x : s} :
  (equiv.set.sum_compl s).symm x = sum.inl x :=
by cases x with x hx; exact set.sum_compl_symm_apply_of_mem hx

@[simp] lemma sum_compl_symm_apply_compl {α : Type*} {s : set α}
  [decidable_pred s] {x : sᶜ} : (equiv.set.sum_compl s).symm x = sum.inr x :=
by cases x with x hx; exact set.sum_compl_symm_apply_of_not_mem hx

/-- `sum_diff_subset s t` is the natural equivalence between
`s ⊕ (t \ s)` and `t`, where `s` and `t` are two sets. -/
protected def sum_diff_subset {α} {s t : set α} (h : s ⊆ t) [decidable_pred s] :
  s ⊕ (t \ s : set α) ≃ t :=
calc s ⊕ (t \ s : set α) ≃ (s ∪ (t \ s) : set α) :
  (equiv.set.union (by simp [inter_diff_self])).symm
... ≃ t : equiv.set.of_eq (by { simp [union_diff_self, union_eq_self_of_subset_left h] })

@[simp] lemma sum_diff_subset_apply_inl
  {α} {s t : set α} (h : s ⊆ t) [decidable_pred s] (x : s) :
  equiv.set.sum_diff_subset h (sum.inl x) = inclusion h x := rfl

@[simp] lemma sum_diff_subset_apply_inr
  {α} {s t : set α} (h : s ⊆ t) [decidable_pred s] (x : t \ s) :
  equiv.set.sum_diff_subset h (sum.inr x) = inclusion (diff_subset t s) x := rfl

lemma sum_diff_subset_symm_apply_of_mem
  {α} {s t : set α} (h : s ⊆ t) [decidable_pred s] {x : t} (hx : x.1 ∈ s) :
  (equiv.set.sum_diff_subset h).symm x = sum.inl ⟨x, hx⟩ :=
begin
  apply (equiv.set.sum_diff_subset h).injective,
  simp only [apply_symm_apply, sum_diff_subset_apply_inl],
  exact subtype.eq rfl,
end

lemma sum_diff_subset_symm_apply_of_not_mem
  {α} {s t : set α} (h : s ⊆ t) [decidable_pred s] {x : t} (hx : x.1 ∉ s) :
  (equiv.set.sum_diff_subset h).symm x = sum.inr ⟨x, ⟨x.2, hx⟩⟩  :=
begin
  apply (equiv.set.sum_diff_subset h).injective,
  simp only [apply_symm_apply, sum_diff_subset_apply_inr],
  exact subtype.eq rfl,
end

/-- If `s` is a set with decidable membership, then the sum of `s ∪ t` and `s ∩ t` is equivalent
to `s ⊕ t`. -/
protected def union_sum_inter {α : Type u} (s t : set α) [decidable_pred s] :
  (s ∪ t : set α) ⊕ (s ∩ t : set α) ≃ s ⊕ t :=
calc  (s ∪ t : set α) ⊕ (s ∩ t : set α)
    ≃ (s ∪ t \ s : set α) ⊕ (s ∩ t : set α) : by rw [union_diff_self]
... ≃ (s ⊕ (t \ s : set α)) ⊕ (s ∩ t : set α) :
  sum_congr (set.union $ subset_empty_iff.2 (inter_diff_self _ _)) (equiv.refl _)
... ≃ s ⊕ (t \ s : set α) ⊕ (s ∩ t : set α) : sum_assoc _ _ _
... ≃ s ⊕ (t \ s ∪ s ∩ t : set α) : sum_congr (equiv.refl _) begin
    refine (set.union' (∉ s) _ _).symm,
    exacts [λ x hx, hx.2, λ x hx, not_not_intro hx.1]
  end
... ≃ s ⊕ t : by { rw (_ : t \ s ∪ s ∩ t = t), rw [union_comm, inter_comm, inter_union_diff] }

/-- Given an equivalence `e₀` between sets `s : set α` and `t : set β`, the set of equivalences
`e : α ≃ β` such that `e ↑x = ↑(e₀ x)` for each `x : s` is equivalent to the set of equivalences
between `sᶜ` and `tᶜ`. -/
protected def compl {α : Type u} {β : Type v} {s : set α} {t : set β} [decidable_pred s]
  [decidable_pred t] (e₀ : s ≃ t) :
  {e : α ≃ β // ∀ x : s, e x = e₀ x} ≃ ((sᶜ : set α) ≃ (tᶜ : set β)) :=
{ to_fun := λ e, subtype_congr e
    (λ a, not_congr $ iff.symm $ maps_to.mem_iff
      (maps_to_iff_exists_map_subtype.2 ⟨e₀, e.2⟩)
      (surj_on.maps_to_compl (surj_on_iff_exists_map_subtype.2
        ⟨t, e₀, subset.refl t, e₀.surjective, e.2⟩) e.1.injective)),
  inv_fun := λ e₁,
    subtype.mk
      (calc α ≃ s ⊕ (sᶜ : set α) : (set.sum_compl s).symm
          ... ≃ t ⊕ (tᶜ : set β) : e₀.sum_congr e₁
          ... ≃ β : set.sum_compl t)
      (λ x, by simp only [sum.map_inl, trans_apply, sum_congr_apply,
        set.sum_compl_apply_inl, set.sum_compl_symm_apply]),
  left_inv := λ e,
    begin
      ext x,
      by_cases hx : x ∈ s,
      { simp only [set.sum_compl_symm_apply_of_mem hx, ←e.prop ⟨x, hx⟩,
          sum.map_inl, sum_congr_apply, trans_apply,
          subtype.coe_mk, set.sum_compl_apply_inl] },
      { simp only [set.sum_compl_symm_apply_of_not_mem hx, sum.map_inr,
          subtype_congr_apply, set.sum_compl_apply_inr, trans_apply,
          sum_congr_apply, subtype.coe_mk] },
    end,
  right_inv := λ e, equiv.ext $ λ x, by simp only [sum.map_inr, subtype_congr_apply,
    set.sum_compl_apply_inr, function.comp_app, sum_congr_apply, equiv.coe_trans,
    subtype.coe_eta, subtype.coe_mk, set.sum_compl_symm_apply_compl] }

/-- The set product of two sets is equivalent to the type product of their coercions to types. -/
protected def prod {α β} (s : set α) (t : set β) :
  s.prod t ≃ s × t :=
@subtype_prod_equiv_prod α β s t

/-- If a function `f` is injective on a set `s`, then `s` is equivalent to `f '' s`. -/
protected noncomputable def image_of_inj_on {α β} (f : α → β) (s : set α) (H : inj_on f s) :
  s ≃ (f '' s) :=
⟨λ p, ⟨f p, mem_image_of_mem f p.2⟩,
 λ p, ⟨classical.some p.2, (classical.some_spec p.2).1⟩,
 λ ⟨x, h⟩, subtype.eq (H (classical.some_spec (mem_image_of_mem f h)).1 h
   (classical.some_spec (mem_image_of_mem f h)).2),
 λ ⟨y, h⟩, subtype.eq (classical.some_spec h).2⟩

/-- If `f` is an injective function, then `s` is equivalent to `f '' s`. -/
@[simps apply]
protected noncomputable def image {α β} (f : α → β) (s : set α) (H : injective f) : s ≃ (f '' s) :=
equiv.set.image_of_inj_on f s (H.inj_on s)

lemma image_symm_preimage {α β} {f : α → β} (hf : injective f) (u s : set α) :
  (λ x, (set.image f s hf).symm x : f '' s → α) ⁻¹' u = coe ⁻¹' (f '' u) :=
begin
  ext ⟨b, a, has, rfl⟩,
  have : ∀(h : ∃a', a' ∈ s ∧ a' = a), classical.some h = a := λ h, (classical.some_spec h).2,
  simp [equiv.set.image, equiv.set.image_of_inj_on, hf, this],
end

/-- If `f : α → β` is an injective function, then `α` is equivalent to the range of `f`. -/
@[simps apply]
protected noncomputable def range {α β} (f : α → β) (H : injective f) :
  α ≃ range f :=
{ to_fun := λ x, ⟨f x, mem_range_self _⟩,
  inv_fun := λ x, classical.some x.2,
  left_inv := λ x, H (classical.some_spec (show f x ∈ range f, from mem_range_self _)),
  right_inv := λ x, subtype.eq $ classical.some_spec x.2 }

theorem apply_range_symm {α β} (f : α → β) (H : injective f) (b : range f) :
  f ((set.range f H).symm b) = b :=
begin
  conv_rhs { rw ←((set.range f H).right_inv b), },
  simp,
end

/-- If `α` is equivalent to `β`, then `set α` is equivalent to `set β`. -/
protected def congr {α β : Type*} (e : α ≃ β) : set α ≃ set β :=
⟨λ s, e '' s, λ t, e.symm '' t, symm_image_image e, symm_image_image e.symm⟩

/-- The set `{x ∈ s | t x}` is equivalent to the set of `x : s` such that `t x`. -/
protected def sep {α : Type u} (s : set α) (t : α → Prop) :
  ({ x ∈ s | t x } : set α) ≃ { x : s | t x } :=
(equiv.subtype_subtype_equiv_subtype_inter s t).symm

/-- The set `𝒫 S := {x | x ⊆ S}` is equivalent to the type `set S`. -/
protected def powerset {α} (S : set α) : 𝒫 S ≃ set S :=
{ to_fun := λ x : 𝒫 S, coe ⁻¹' (x : set α),
  inv_fun := λ x : set S, ⟨coe '' x, by rintro _ ⟨a : S, _, rfl⟩; exact a.2⟩,
  left_inv := λ x, by ext y; exact ⟨λ ⟨⟨_, _⟩, h, rfl⟩, h, λ h, ⟨⟨_, x.2 h⟩, h, rfl⟩⟩,
  right_inv := λ x, by ext; simp }

end set

/-- If `f` is a bijective function, then its domain is equivalent to its codomain. -/
@[simps apply]
noncomputable def of_bijective {α β} (f : α → β) (hf : bijective f) : α ≃ β :=
(equiv.set.range f hf.1).trans $ (set_congr hf.2.range_eq).trans $ equiv.set.univ β

lemma of_bijective_apply_symm_apply {α β} (f : α → β) (hf : bijective f) (x : β) :
  f ((of_bijective f hf).symm x) = x :=
(of_bijective f hf).apply_symm_apply x

@[simp] lemma of_bijective_symm_apply_apply {α β} (f : α → β) (hf : bijective f) (x : α) :
  (of_bijective f hf).symm (f x) = x :=
(of_bijective f hf).symm_apply_apply x

/-- If `f` is an injective function, then its domain is equivalent to its range. -/
@[simps apply]
noncomputable def of_injective {α β} (f : α → β) (hf : injective f) : α ≃ _root_.set.range f :=
of_bijective (λ x, ⟨f x, set.mem_range_self x⟩)
  ⟨λ x y hxy, hf $ by injections, λ ⟨_, x, rfl⟩, ⟨x, rfl⟩⟩

/-- Subtype of the quotient is equivalent to the quotient of the subtype. Let `α` be a setoid with
equivalence relation `~`. Let `p₂` be a predicate on the quotient type `α/~`, and `p₁` be the lift
of this predicate to `α`: `p₁ a ↔ p₂ ⟦a⟧`. Let `~₂` be the restriction of `~` to `{x // p₁ x}`.
Then `{x // p₂ x}` is equivalent to the quotient of `{x // p₁ x}` by `~₂`. -/
def subtype_quotient_equiv_quotient_subtype (p₁ : α → Prop) [s₁ : setoid α]
  [s₂ : setoid (subtype p₁)] (p₂ : quotient s₁ → Prop) (hp₂ :  ∀ a, p₁ a ↔ p₂ ⟦a⟧)
  (h : ∀ x y : subtype p₁, @setoid.r _ s₂ x y ↔ (x : α) ≈ y) :
  {x // p₂ x} ≃ quotient s₂ :=
{ to_fun := λ a, quotient.hrec_on a.1 (λ a h, ⟦⟨a, (hp₂ _).2 h⟩⟧)
    (λ a b hab, hfunext (by rw quotient.sound hab)
    (λ h₁ h₂ _, heq_of_eq (quotient.sound ((h _ _).2 hab)))) a.2,
  inv_fun := λ a, quotient.lift_on a (λ a, (⟨⟦a.1⟧, (hp₂ _).1 a.2⟩ : {x // p₂ x}))
    (λ a b hab, subtype.ext_val (quotient.sound ((h _ _).1 hab))),
  left_inv := λ ⟨a, ha⟩, quotient.induction_on a (λ a ha, rfl) ha,
  right_inv := λ a, quotient.induction_on a (λ ⟨a, ha⟩, rfl) }

section swap
variable [decidable_eq α]

/-- A helper function for `equiv.swap`. -/
def swap_core (a b r : α) : α :=
if r = a then b
else if r = b then a
else r

theorem swap_core_self (r a : α) : swap_core a a r = r :=
by { unfold swap_core, split_ifs; cc }

theorem swap_core_swap_core (r a b : α) : swap_core a b (swap_core a b r) = r :=
by { unfold swap_core, split_ifs; cc }

theorem swap_core_comm (r a b : α) : swap_core a b r = swap_core b a r :=
by { unfold swap_core, split_ifs; cc }

/-- `swap a b` is the permutation that swaps `a` and `b` and
  leaves other values as is. -/
def swap (a b : α) : perm α :=
⟨swap_core a b, swap_core a b, λr, swap_core_swap_core r a b, λr, swap_core_swap_core r a b⟩

@[simp] theorem swap_self (a : α) : swap a a = equiv.refl _ :=
ext $ λ r, swap_core_self r a

theorem swap_comm (a b : α) : swap a b = swap b a :=
ext $ λ r, swap_core_comm r _ _

theorem swap_apply_def (a b x : α) : swap a b x = if x = a then b else if x = b then a else x :=
rfl

@[simp] theorem swap_apply_left (a b : α) : swap a b a = b :=
if_pos rfl

@[simp] theorem swap_apply_right (a b : α) : swap a b b = a :=
by { by_cases h : b = a; simp [swap_apply_def, h], }

theorem swap_apply_of_ne_of_ne {a b x : α} : x ≠ a → x ≠ b → swap a b x = x :=
by simp [swap_apply_def] {contextual := tt}

@[simp] theorem swap_swap (a b : α) : (swap a b).trans (swap a b) = equiv.refl _ :=
ext $ λ x, swap_core_swap_core _ _ _

theorem swap_comp_apply {a b x : α} (π : perm α) :
  π.trans (swap a b) x = if π x = a then b else if π x = b then a else π x :=
by { cases π, refl }

lemma swap_eq_update (i j : α) :
  ⇑(equiv.swap i j) = update (update id j i) i j :=
funext $ λ x, by rw [update_apply _ i j, update_apply _ j i, equiv.swap_apply_def, id.def]

lemma comp_swap_eq_update (i j : α) (f : α → β) :
  f ∘ equiv.swap i j = update (update f j (f i)) i (f j) :=
by rw [swap_eq_update, comp_update, comp_update, comp.right_id]

@[simp] lemma symm_trans_swap_trans [decidable_eq β] (a b : α)
  (e : α ≃ β) : (e.symm.trans (swap a b)).trans e = swap (e a) (e b) :=
equiv.ext (λ x, begin
  have : ∀ a, e.symm x = a ↔ x = e a :=
    λ a, by { rw @eq_comm _ (e.symm x), split; intros; simp * at * },
  simp [swap_apply_def, this],
  split_ifs; simp
end)

@[simp] lemma swap_apply_self (i j a : α) :
  swap i j (swap i j a) = a :=
by rw [← equiv.trans_apply, equiv.swap_swap, equiv.refl_apply]

/-- A function is invariant to a swap if it is equal at both elements -/
lemma apply_swap_eq_self {v : α → β} {i j : α} (hv : v i = v j) (k : α) : v (swap i j k) = v k :=
begin
  by_cases hi : k = i, { rw [hi, swap_apply_left, hv] },
  by_cases hj : k = j, { rw [hj, swap_apply_right, hv] },
  rw swap_apply_of_ne_of_ne hi hj,
end

namespace perm

@[simp] lemma sum_congr_swap_refl {α β : Sort*} [decidable_eq α] [decidable_eq β] (i j : α) :
  equiv.perm.sum_congr (equiv.swap i j) (equiv.refl β) = equiv.swap (sum.inl i) (sum.inl j) :=
begin
  ext x,
  cases x,
  { simp [sum.map, swap_apply_def],
    split_ifs; refl},
  { simp [sum.map, swap_apply_of_ne_of_ne] },
end

@[simp] lemma sum_congr_refl_swap {α β : Sort*} [decidable_eq α] [decidable_eq β] (i j : β) :
  equiv.perm.sum_congr (equiv.refl α) (equiv.swap i j) = equiv.swap (sum.inr i) (sum.inr j) :=
begin
  ext x,
  cases x,
  { simp [sum.map, swap_apply_of_ne_of_ne] },
  { simp [sum.map, swap_apply_def],
    split_ifs; refl},
end

end perm

/-- Augment an equivalence with a prescribed mapping `f a = b` -/
def set_value (f : α ≃ β) (a : α) (b : β) : α ≃ β :=
(swap a (f.symm b)).trans f

@[simp] theorem set_value_eq (f : α ≃ β) (a : α) (b : β) : set_value f a b a = b :=
by { dsimp [set_value], simp [swap_apply_left] }

end swap

protected lemma exists_unique_congr {p : α → Prop} {q : β → Prop} (f : α ≃ β)
  (h : ∀{x}, p x ↔ q (f x)) : (∃! x, p x) ↔ ∃! y, q y :=
begin
  split,
  { rintro ⟨a, ha₁, ha₂⟩,
    exact ⟨f a, h.1 ha₁, λ b hb, f.symm_apply_eq.1 (ha₂ (f.symm b) (h.2 (by simpa using hb)))⟩ },
  { rintro ⟨b, hb₁, hb₂⟩,
    exact ⟨f.symm b, h.2 (by simpa using hb₁), λ y hy, (eq_symm_apply f).2 (hb₂ _ (h.1 hy))⟩ }
end

protected lemma exists_unique_congr_left' {p : α → Prop} (f : α ≃ β) :
  (∃! x, p x) ↔ (∃! y, p (f.symm y)) :=
equiv.exists_unique_congr f (λx, by simp)

protected lemma exists_unique_congr_left {p : β → Prop} (f : α ≃ β) :
  (∃! x, p (f x)) ↔ (∃! y, p y) :=
(equiv.exists_unique_congr_left' f.symm).symm

protected lemma forall_congr {p : α → Prop} {q : β → Prop} (f : α ≃ β)
  (h : ∀{x}, p x ↔ q (f x)) : (∀x, p x) ↔ (∀y, q y) :=
begin
  split; intros h₂ x,
  { rw [←f.right_inv x], apply h.mp, apply h₂ },
  apply h.mpr, apply h₂
end
protected lemma forall_congr' {p : α → Prop} {q : β → Prop} (f : α ≃ β)
  (h : ∀{x}, p (f.symm x) ↔ q x) : (∀x, p x) ↔ (∀y, q y) :=
(equiv.forall_congr f.symm (λ x, h.symm)).symm

-- We next build some higher arity versions of `equiv.forall_congr`.
-- Although they appear to just be repeated applications of `equiv.forall_congr`,
-- unification of metavariables works better with these versions.
-- In particular, they are necessary in `equiv_rw`.
-- (Stopping at ternary functions seems reasonable: at least in 1-categorical mathematics,
-- it's rare to have axioms involving more than 3 elements at once.)
universes ua1 ua2 ub1 ub2 ug1 ug2
variables {α₁ : Sort ua1} {α₂ : Sort ua2}
          {β₁ : Sort ub1} {β₂ : Sort ub2}
          {γ₁ : Sort ug1} {γ₂ : Sort ug2}

protected lemma forall₂_congr {p : α₁ → β₁ → Prop} {q : α₂ → β₂ → Prop} (eα : α₁ ≃ α₂)
  (eβ : β₁ ≃ β₂) (h : ∀{x y}, p x y ↔ q (eα x) (eβ y)) :
  (∀x y, p x y) ↔ (∀x y, q x y) :=
begin
  apply equiv.forall_congr,
  intros,
  apply equiv.forall_congr,
  intros,
  apply h,
end
protected lemma forall₂_congr' {p : α₁ → β₁ → Prop} {q : α₂ → β₂ → Prop} (eα : α₁ ≃ α₂)
  (eβ : β₁ ≃ β₂) (h : ∀{x y}, p (eα.symm x) (eβ.symm y) ↔ q x y) :
  (∀x y, p x y) ↔ (∀x y, q x y) :=
(equiv.forall₂_congr eα.symm eβ.symm (λ x y, h.symm)).symm

protected lemma forall₃_congr {p : α₁ → β₁ → γ₁ → Prop} {q : α₂ → β₂ → γ₂ → Prop}
  (eα : α₁ ≃ α₂) (eβ : β₁ ≃ β₂) (eγ : γ₁ ≃ γ₂)
  (h : ∀{x y z}, p x y z ↔ q (eα x) (eβ y) (eγ z)) : (∀x y z, p x y z) ↔ (∀x y z, q x y z) :=
begin
  apply equiv.forall₂_congr,
  intros,
  apply equiv.forall_congr,
  intros,
  apply h,
end
protected lemma forall₃_congr' {p : α₁ → β₁ → γ₁ → Prop} {q : α₂ → β₂ → γ₂ → Prop}
  (eα : α₁ ≃ α₂) (eβ : β₁ ≃ β₂) (eγ : γ₁ ≃ γ₂)
  (h : ∀{x y z}, p (eα.symm x) (eβ.symm y) (eγ.symm z) ↔ q x y z) :
    (∀x y z, p x y z) ↔ (∀x y z, q x y z) :=
(equiv.forall₃_congr eα.symm eβ.symm eγ.symm (λ x y z, h.symm)).symm

protected lemma forall_congr_left' {p : α → Prop} (f : α ≃ β) :
  (∀x, p x) ↔ (∀y, p (f.symm y)) :=
equiv.forall_congr f (λx, by simp)

protected lemma forall_congr_left {p : β → Prop} (f : α ≃ β) :
  (∀x, p (f x)) ↔ (∀y, p y) :=
(equiv.forall_congr_left' f.symm).symm

section
variables (P : α → Sort w) (e : α ≃ β)

/--
Transport dependent functions through an equivalence of the base space.
-/
@[simps] def Pi_congr_left' : (Π a, P a) ≃ (Π b, P (e.symm b)) :=
{ to_fun := λ f x, f (e.symm x),
  inv_fun := λ f x, begin rw [← e.symm_apply_apply x], exact f (e x)  end,
  left_inv := λ f, funext $ λ x, eq_of_heq ((eq_rec_heq _ _).trans
    (by { dsimp, rw e.symm_apply_apply })),
  right_inv := λ f, funext $ λ x, eq_of_heq ((eq_rec_heq _ _).trans
    (by { rw e.apply_symm_apply })) }

end

section
variables (P : β → Sort w) (e : α ≃ β)

/--
Transporting dependent functions through an equivalence of the base,
expressed as a "simplification".
-/
def Pi_congr_left : (Π a, P (e a)) ≃ (Π b, P b) :=
(Pi_congr_left' P e.symm).symm
end

section
variables
  {W : α → Sort w} {Z : β → Sort z} (h₁ : α ≃ β) (h₂ : Π a : α, (W a ≃ Z (h₁ a)))

/--
Transport dependent functions through
an equivalence of the base spaces and a family
of equivalences of the matching fibers.
-/
def Pi_congr : (Π a, W a) ≃ (Π b, Z b) :=
(equiv.Pi_congr_right h₂).trans (equiv.Pi_congr_left _ h₁)
end

section
variables
  {W : α → Sort w} {Z : β → Sort z} (h₁ : α ≃ β) (h₂ : Π b : β, (W (h₁.symm b) ≃ Z b))

/--
Transport dependent functions through
an equivalence of the base spaces and a family
of equivalences of the matching fibres.
-/
def Pi_congr' : (Π a, W a) ≃ (Π b, Z b) :=
(Pi_congr h₁.symm (λ b, (h₂ b).symm)).symm
end

end equiv

instance {α} [subsingleton α] : subsingleton (ulift α) := equiv.ulift.subsingleton
instance {α} [subsingleton α] : subsingleton (plift α) := equiv.plift.subsingleton

instance {α} [decidable_eq α] : decidable_eq (ulift α) := equiv.ulift.decidable_eq
instance {α} [decidable_eq α] : decidable_eq (plift α) := equiv.plift.decidable_eq

/-- If both `α` and `β` are singletons, then `α ≃ β`. -/
def equiv_of_unique_of_unique [unique α] [unique β] : α ≃ β :=
{ to_fun := λ _, default β,
  inv_fun := λ _, default α,
  left_inv := λ _, subsingleton.elim _ _,
  right_inv := λ _, subsingleton.elim _ _ }

/-- If `α` is a singleton, then it is equivalent to any `punit`. -/
def equiv_punit_of_unique [unique α] : α ≃ punit.{v} :=
equiv_of_unique_of_unique

/-- If `α` is a subsingleton, then it is equivalent to `α × α`. -/
def subsingleton_prod_self_equiv {α : Type*} [subsingleton α] : α × α ≃ α :=
{ to_fun := λ p, p.1,
  inv_fun := λ a, (a, a),
  left_inv := λ p, subsingleton.elim _ _,
  right_inv := λ p, subsingleton.elim _ _, }

/-- To give an equivalence between two subsingleton types, it is sufficient to give any two
    functions between them. -/
def equiv_of_subsingleton_of_subsingleton [subsingleton α] [subsingleton β]
  (f : α → β) (g : β → α) : α ≃ β :=
{ to_fun := f,
  inv_fun := g,
  left_inv := λ _, subsingleton.elim _ _,
  right_inv := λ _, subsingleton.elim _ _ }

/-- `unique (unique α)` is equivalent to `unique α`. -/
def unique_unique_equiv : unique (unique α) ≃ unique α :=
equiv_of_subsingleton_of_subsingleton (λ h, h.default)
  (λ h, { default := h, uniq := λ _, subsingleton.elim _ _ })

namespace quot

/-- An equivalence `e : α ≃ β` generates an equivalence between quotient spaces,
if `ra a₁ a₂ ↔ rb (e a₁) (e a₂). -/
protected def congr {ra : α → α → Prop} {rb : β → β → Prop} (e : α ≃ β)
  (eq : ∀a₁ a₂, ra a₁ a₂ ↔ rb (e a₁) (e a₂)) :
  quot ra ≃ quot rb :=
{ to_fun := quot.map e (assume a₁ a₂, (eq a₁ a₂).1),
  inv_fun := quot.map e.symm
    (assume b₁ b₂ h,
     (eq (e.symm b₁) (e.symm b₂)).2
       ((e.apply_symm_apply b₁).symm ▸ (e.apply_symm_apply b₂).symm ▸ h)),
  left_inv := by { rintros ⟨a⟩, dunfold quot.map, simp only [equiv.symm_apply_apply] },
  right_inv := by { rintros ⟨a⟩, dunfold quot.map, simp only [equiv.apply_symm_apply] } }

/-- Quotients are congruent on equivalences under equality of their relation.
An alternative is just to use rewriting with `eq`, but then computational proofs get stuck. -/
protected def congr_right {r r' : α → α → Prop} (eq : ∀a₁ a₂, r a₁ a₂ ↔ r' a₁ a₂) :
  quot r ≃ quot r' :=
quot.congr (equiv.refl α) eq

/-- An equivalence `e : α ≃ β` generates an equivalence between the quotient space of `α`
by a relation `ra` and the quotient space of `β` by the image of this relation under `e`. -/
protected def congr_left {r : α → α → Prop} (e : α ≃ β) :
  quot r ≃ quot (λ b b', r (e.symm b) (e.symm b')) :=
@quot.congr α β r (λ b b', r (e.symm b) (e.symm b')) e (λ a₁ a₂, by simp only [e.symm_apply_apply])

end quot

namespace quotient
/-- An equivalence `e : α ≃ β` generates an equivalence between quotient spaces,
if `ra a₁ a₂ ↔ rb (e a₁) (e a₂). -/
protected def congr {ra : setoid α} {rb : setoid β} (e : α ≃ β)
  (eq : ∀a₁ a₂, @setoid.r α ra a₁ a₂ ↔ @setoid.r β rb (e a₁) (e a₂)) :
  quotient ra ≃ quotient rb :=
quot.congr e eq

/-- Quotients are congruent on equivalences under equality of their relation.
An alternative is just to use rewriting with `eq`, but then computational proofs get stuck. -/
protected def congr_right {r r' : setoid α}
  (eq : ∀a₁ a₂, @setoid.r α r a₁ a₂ ↔ @setoid.r α r' a₁ a₂) : quotient r ≃ quotient r' :=
quot.congr_right eq
end quotient

/-- If a function is a bijection between two sets `s` and `t`, then it induces an
equivalence between the the types `↥s` and ``↥t`. -/
noncomputable def set.bij_on.equiv {α : Type*} {β : Type*} {s : set α} {t : set β} (f : α → β)
  (h : set.bij_on f s t) : s ≃ t :=
equiv.of_bijective _ h.bijective

namespace function

lemma update_comp_equiv {α β α' : Sort*} [decidable_eq α'] [decidable_eq α] (f : α → β) (g : α' ≃ α)
  (a : α) (v : β) :
  update f a v ∘ g = update (f ∘ g) (g.symm a) v :=
by rw [←update_comp _ g.injective, g.apply_symm_apply]

lemma update_apply_equiv_apply {α β α' : Sort*} [decidable_eq α'] [decidable_eq α]
  (f : α → β) (g : α' ≃ α) (a : α) (v : β) (a' : α') :
  update f a v (g a') = update (f ∘ g) (g.symm a) v a' :=
congr_fun (update_comp_equiv f g a v) a'

end function

/-- The composition of an updated function with an equiv on a subset can be expressed as an
updated function. -/
lemma dite_comp_equiv_update {α : Type*} {β : Sort*} {γ : Sort*} {s : set α} (e : β ≃ s)
  (v : β → γ) (w : α → γ) (j : β) (x : γ) [decidable_eq β] [decidable_eq α]
  [∀ j, decidable (j ∈ s)] :
  (λ (i : α), if h : i ∈ s then (function.update v j x) (e.symm ⟨i, h⟩) else w i) =
  function.update (λ (i : α), if h : i ∈ s then v (e.symm ⟨i, h⟩) else w i) (e j) x :=
begin
  ext i,
  by_cases h : i ∈ s,
  { rw [dif_pos h,
        function.update_apply_equiv_apply, equiv.symm_symm, function.comp,
        function.update_apply, function.update_apply,
        dif_pos h],
    have h_coe : (⟨i, h⟩ : s) = e j ↔ i = e j := subtype.ext_iff.trans (by rw subtype.coe_mk),
    simp_rw h_coe,
    congr, },
  { have : i ≠ e j,
      by { contrapose! h, have : (e j : α) ∈ s := (e j).2, rwa ← h at this },
    simp [h, this] }
end<|MERGE_RESOLUTION|>--- conflicted
+++ resolved
@@ -259,13 +259,6 @@
 ⟨ λac, (ab.symm.trans ac).trans cd, λbd, ab.trans $ bd.trans $ cd.symm,
   assume ac, by { ext x, simp }, assume ac, by { ext x, simp } ⟩
 
-<<<<<<< HEAD
-@[simp] lemma equiv_congr_refl_left {α β γ} (ab : β ≃ γ) (e : α ≃ β) :
-  (equiv.refl α).equiv_congr ab e = e.trans ab := rfl
-
-@[simp] lemma equiv_congr_refl_right {α β} (ab e : α ≃ β) :
-  ab.equiv_congr (equiv.refl β) e = ab.symm.trans e := rfl
-=======
 @[simp] lemma equiv_congr_refl {α β} :
   (equiv.refl α).equiv_congr (equiv.refl β) = equiv.refl (α ≃ β) := by { ext, refl }
 
@@ -275,7 +268,12 @@
 @[simp] lemma equiv_congr_trans {δ ε ζ} (ab : α ≃ β) (de : δ ≃ ε) (bc : β ≃ γ) (ef : ε ≃ ζ) :
   (ab.equiv_congr de).trans (bc.equiv_congr ef) = (ab.trans bc).equiv_congr (de.trans ef) :=
 by { ext, refl }
->>>>>>> 78dc23ff
+
+@[simp] lemma equiv_congr_refl_left {α β γ} (ab : β ≃ γ) (e : α ≃ β) :
+  (equiv.refl α).equiv_congr ab e = e.trans ab := rfl
+
+@[simp] lemma equiv_congr_refl_right {α β} (ab e : α ≃ β) :
+  ab.equiv_congr (equiv.refl β) e = ab.symm.trans e := rfl
 
 @[simp] lemma equiv_congr_apply_apply {δ} (ab : α ≃ β) (cd : γ ≃ δ) (e : α ≃ γ) (x) :
   ab.equiv_congr cd e x = cd (e (ab.symm x)) := rfl
