--- conflicted
+++ resolved
@@ -7,17 +7,6 @@
 import data.equiv.basic
 import category.bifunctor
 
-<<<<<<< HEAD
-universes u v w
-
-variables {α β : Type u}
-open equiv
-
-namespace functor
-
-variables {f : Type u → Type v} [functor f] [is_lawful_functor f]
-
-=======
 /-!
 # Functor and bifunctors can be applied to `equiv`s.
 
@@ -43,7 +32,6 @@
 variables (f : Type u → Type v) [functor f] [is_lawful_functor f]
 
 /-- Apply a functor to an `equiv`. -/
->>>>>>> de39b9a8
 def map_equiv (h : α ≃ β) : f α ≃ f β :=
 { to_fun    := map h,
   inv_fun   := map h.symm,
@@ -54,32 +42,19 @@
 
 @[simp]
 lemma map_equiv_apply (h : α ≃ β) (x : f α) :
-<<<<<<< HEAD
-  (map_equiv h : f α ≃ f β) x = map h x := rfl
-
-@[simp]
-lemma map_equiv_symm_apply (h : α ≃ β) (y : f β) :
-  (map_equiv h : f α ≃ f β).symm y = map h.symm y := rfl
-=======
   (map_equiv f h : f α ≃ f β) x = map h x := rfl
 
 @[simp]
 lemma map_equiv_symm_apply (h : α ≃ β) (y : f β) :
   (map_equiv f h : f α ≃ f β).symm y = map h.symm y := rfl
->>>>>>> de39b9a8
 
 end functor
 
 namespace bifunctor
 
-<<<<<<< HEAD
-variables {α' β' : Type v} {F : Type u → Type v → Type w} [bifunctor F] [is_lawful_bifunctor F]
-
-=======
 variables {α' β' : Type v} (F : Type u → Type v → Type w) [bifunctor F] [is_lawful_bifunctor F]
 
 /-- Apply a bifunctor to a pair of `equiv`s. -/
->>>>>>> de39b9a8
 def map_equiv (h : α ≃ β) (h' : α' ≃ β') : F α α' ≃ F β β' :=
 { to_fun    := bimap h h',
   inv_fun   := bimap h.symm h'.symm,
@@ -90,18 +65,10 @@
 
 @[simp]
 lemma map_equiv_apply (h : α ≃ β) (h' : α' ≃ β') (x : F α α') :
-<<<<<<< HEAD
-  (map_equiv h h' : F α α' ≃ F β β') x = bimap h h' x := rfl
-
-@[simp]
-lemma map_equiv_symm_apply (h : α ≃ β) (h' : α' ≃ β') (y : F β β') :
-  (map_equiv h h' : F α α' ≃ F β β').symm y = bimap h.symm h'.symm y := rfl
-=======
   (map_equiv F h h' : F α α' ≃ F β β') x = bimap h h' x := rfl
 
 @[simp]
 lemma map_equiv_symm_apply (h : α ≃ β) (h' : α' ≃ β') (y : F β β') :
   (map_equiv F h h' : F α α' ≃ F β β').symm y = bimap h.symm h'.symm y := rfl
->>>>>>> de39b9a8
 
 end bifunctor