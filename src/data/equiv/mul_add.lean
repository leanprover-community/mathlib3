--- conflicted
+++ resolved
@@ -447,12 +447,6 @@
   right_inv := u.mul_inv_cancel_left }
 
 @[simp, to_additive]
-<<<<<<< HEAD
-lemma coe_mul_left (u : units M) : (u.mul_left : M → M) = (*) u := rfl
-
-@[simp, to_additive]
-=======
->>>>>>> 6823886c
 lemma mul_left_symm (u : units M) : u.mul_left.symm = u⁻¹.mul_left :=
 equiv.ext $ λ x, rfl
 
