--- conflicted
+++ resolved
@@ -31,11 +31,7 @@
 equiv, mul_equiv, add_equiv
 -/
 
-<<<<<<< HEAD
-variables {α β A B M N P Q G H : Type*}
-=======
 variables {F α β A B M N P Q G H : Type*}
->>>>>>> 3ac971be
 
 /-- Makes a multiplicative inverse from a bijection which preserves multiplication. -/
 @[to_additive "Makes an additive inverse from a bijection which preserves addition."]
@@ -92,17 +88,6 @@
 infix ` ≃* `:25 := mul_equiv
 infix ` ≃+ `:25 := add_equiv
 
-<<<<<<< HEAD
-@[to_additive] instance [has_mul α] [has_mul β] [mul_equiv_class F α β] : has_coe_t F (α ≃* β) :=
-⟨λ f, { to_fun := f, inv_fun := equiv_like.inv f, left_inv := equiv_like.left_inv f,
-  right_inv := equiv_like.right_inv f, map_mul' := map_mul f }⟩
-
-section mul_equiv_class
-
-variables (F : Type*)
-
-=======
->>>>>>> 3ac971be
 namespace mul_equiv_class
 variables (F)
 
