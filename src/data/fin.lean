/-
Copyright (c) 2017 Robert Y. Lewis. All rights reserved.
Released under Apache 2.0 license as described in the file LICENSE.
Authors: Robert Y. Lewis, Keeley Hoek

More about finite numbers.
-/
import data.nat.basic

universe u
open fin nat function

/-- `fin 0` is empty -/
def fin_zero_elim {C : Sort*} : fin 0 → C :=
λ x, false.elim $ nat.not_lt_zero x.1 x.2

def fin_zero_elim' {α : fin 0 → Sort u} : ∀(x : fin 0), α x
| ⟨n, hn⟩ := false.elim (nat.not_lt_zero n hn)

namespace fin
variables {n m : ℕ} {a b : fin n}

@[simp] protected lemma eta (a : fin n) (h : a.1 < n) : (⟨a.1, h⟩ : fin n) = a :=
by cases a; refl

protected lemma ext_iff (a b : fin n) : a = b ↔ a.val = b.val :=
iff.intro (congr_arg _) fin.eq_of_veq

lemma injective_val {n : ℕ} : injective (val : fin n → ℕ) := λ _ _, fin.eq_of_veq

lemma eq_iff_veq (a b : fin n) : a = b ↔ a.1 = b.1 :=
⟨veq_of_eq, eq_of_veq⟩

@[simp] protected lemma mk.inj_iff {n a b : ℕ} {ha : a < n} {hb : b < n} :
  fin.mk a ha = fin.mk b hb ↔ a = b :=
⟨fin.mk.inj, λ h, by subst h⟩

instance fin_to_nat (n : ℕ) : has_coe (fin n) nat := ⟨fin.val⟩

@[simp] lemma mk_val {m n : ℕ} (h : m < n) : (⟨m, h⟩ : fin n).val = m := rfl

@[simp] lemma coe_mk {m n : ℕ} (h : m < n) : ((⟨m, h⟩ : fin n) : ℕ) = m := rfl

lemma coe_eq_val (a : fin n) : (a : ℕ) = a.val := rfl

@[simp] lemma val_one  {n : ℕ} : (1 : fin (n+2)).val = 1 := rfl
@[simp] lemma val_two  {n : ℕ} : (2 : fin (n+3)).val = 2 := rfl
@[simp] lemma coe_zero {n : ℕ} : ((0 : fin (n+1)) : ℕ) = 0 := rfl
@[simp] lemma coe_one  {n : ℕ} : ((1 : fin (n+2)) : ℕ) = 1 := rfl
@[simp] lemma coe_two  {n : ℕ} : ((2 : fin (n+3)) : ℕ) = 2 := rfl

instance {n : ℕ} : decidable_linear_order (fin n) :=
decidable_linear_order.lift fin.val (@fin.eq_of_veq _) (by apply_instance)

lemma exists_iff {p : fin n → Prop} : (∃ i, p i) ↔ ∃ i h, p ⟨i, h⟩ :=
⟨λ h, exists.elim h (λ ⟨i, hi⟩ hpi, ⟨i, hi, hpi⟩),
  λ h, exists.elim h (λ i hi, ⟨⟨i, hi.fst⟩, hi.snd⟩)⟩

lemma forall_iff {p : fin n → Prop} : (∀ i, p i) ↔ ∀ i h, p ⟨i, h⟩ :=
⟨λ h i hi, h ⟨i, hi⟩, λ h ⟨i, hi⟩, h i hi⟩

lemma zero_le (a : fin (n + 1)) : 0 ≤ a := zero_le a.1

lemma lt_iff_val_lt_val : a < b ↔ a.val < b.val := iff.rfl

lemma le_iff_val_le_val : a ≤ b ↔ a.val ≤ b.val := iff.rfl

@[simp] lemma succ_val (j : fin n) : j.succ.val = j.val.succ :=
by cases j; simp [fin.succ]

protected theorem succ.inj (p : fin.succ a = fin.succ b) : a = b :=
by cases a; cases b; exact eq_of_veq (nat.succ.inj (veq_of_eq p))

@[simp] lemma succ_inj {a b : fin n} : a.succ = b.succ ↔ a = b :=
⟨λh, succ.inj h, λh, by rw h⟩

lemma injective_succ (n : ℕ) : injective (@fin.succ n) :=
λa b, succ.inj

lemma succ_ne_zero {n} : ∀ k : fin n, fin.succ k ≠ 0
| ⟨k, hk⟩ heq := nat.succ_ne_zero k $ (fin.ext_iff _ _).1 heq

@[simp] lemma pred_val (j : fin (n+1)) (h : j ≠ 0) : (j.pred h).val = j.val.pred :=
by cases j; simp [fin.pred]

@[simp] lemma succ_pred : ∀(i : fin (n+1)) (h : i ≠ 0), (i.pred h).succ = i
| ⟨0,     h⟩ hi := by contradiction
| ⟨n + 1, h⟩ hi := rfl

@[simp] lemma pred_succ (i : fin n) {h : i.succ ≠ 0} : i.succ.pred h = i :=
by cases i; refl

@[simp] lemma pred_inj :
  ∀ {a b : fin (n + 1)} {ha : a ≠ 0} {hb : b ≠ 0}, a.pred ha = b.pred hb ↔ a = b
| ⟨0,   _⟩  b         ha hb := by contradiction
| ⟨i+1, _⟩  ⟨0,   _⟩  ha hb := by contradiction
| ⟨i+1, hi⟩ ⟨j+1, hj⟩ ha hb := by simp [fin.eq_iff_veq]

/-- The greatest value of `fin (n+1)` -/
def last (n : ℕ) : fin (n+1) := ⟨_, n.lt_succ_self⟩

/-- `cast_lt i h` embeds `i` into a `fin` where `h` proves it belongs into.  -/
def cast_lt (i : fin m) (h : i.1 < n) : fin n := ⟨i.1, h⟩

/-- `cast_le h i` embeds `i` into a larger `fin` type.  -/
def cast_le (h : n ≤ m) (a : fin n) : fin m := cast_lt a (lt_of_lt_of_le a.2 h)

/-- `cast eq i` embeds `i` into a equal `fin` type. -/
def cast (eq : n = m) : fin n → fin m := cast_le $ le_of_eq eq

/-- `cast_add m i` embeds `i : fin n` in `fin (n+m)`. -/
def cast_add (m) : fin n → fin (n + m) := cast_le $ le_add_right n m

/-- `cast_succ i` embeds `i : fin n` in `fin (n+1)`. -/
def cast_succ : fin n → fin (n + 1) := cast_add 1

/-- `succ_above p i` embeds `fin n` into `fin (n + 1)` with a hole around `p`. -/
def succ_above (p : fin (n+1)) (i : fin n) : fin (n+1) :=
if i.1 < p.1 then i.cast_succ else i.succ

/-- `pred_above p i h` embeds `i : fin (n+1)` into `fin n` by ignoring `p`. -/
def pred_above (p : fin (n+1)) (i : fin (n+1)) (hi : i ≠ p) : fin n :=
if h : i < p
then i.cast_lt (lt_of_lt_of_le h $ nat.le_of_lt_succ p.2)
else i.pred $
  have p < i, from lt_of_le_of_ne (le_of_not_gt h) hi.symm,
  ne_of_gt (lt_of_le_of_lt (zero_le p) this)

/-- `sub_nat i h` subtracts `m` from `i`, generalizes `fin.pred`. -/
def sub_nat (m) (i : fin (n + m)) (h : m ≤ i.val) : fin n :=
⟨i.val - m, by simp [nat.sub_lt_right_iff_lt_add h, i.is_lt]⟩

/-- `add_nat i h` adds `m` on `i`, generalizes `fin.succ`. -/
def add_nat (m) (i : fin n) : fin (n + m) :=
⟨i.1 + m, add_lt_add_right i.2 _⟩

/-- `nat_add i h` adds `n` on `i` -/
def nat_add (n) {m} (i : fin m) : fin (n + m) :=
⟨n + i.1, add_lt_add_left i.2 _⟩

theorem le_last (i : fin (n+1)) : i ≤ last n :=
le_of_lt_succ i.is_lt

@[simp] lemma cast_val (k : fin n) (h : n = m) : (fin.cast h k).val = k.val := rfl

@[simp] lemma cast_succ_val (k : fin n) : k.cast_succ.val = k.val := rfl

@[simp] lemma cast_lt_val (k : fin m) (h : k.1 < n) : (k.cast_lt h).val = k.val := rfl

@[simp] lemma cast_le_val (k : fin m) (h : m ≤ n) : (k.cast_le h).val = k.val := rfl

@[simp] lemma cast_add_val (k : fin m) : (k.cast_add n).val = k.val := rfl

@[simp] lemma last_val (n : ℕ) : (last n).val = n := rfl

@[simp] lemma succ_last (n : ℕ) : (last n).succ = last (n.succ) := rfl

@[simp] lemma cast_succ_cast_lt (i : fin (n + 1)) (h : i.val < n) : cast_succ (cast_lt i h) = i :=
fin.eq_of_veq rfl

@[simp] lemma cast_lt_cast_succ {n : ℕ} (a : fin n) (h : a.1 < n) : cast_lt (cast_succ a) h = a :=
by cases a; refl

@[simp] lemma sub_nat_val (i : fin (n + m)) (h : m ≤ i.val) : (i.sub_nat m h).val = i.val - m :=
rfl

@[simp] lemma add_nat_val (i : fin (n + m)) (h : m ≤ i.val) : (i.add_nat m).val = i.val + m :=
rfl

@[simp] lemma cast_succ_inj {a b : fin n} : a.cast_succ = b.cast_succ ↔ a = b :=
by simp [eq_iff_veq]

lemma cast_succ_ne_last (a : fin n) : cast_succ a ≠ last n :=
by simp [eq_iff_veq, ne_of_lt a.2]

lemma eq_last_of_not_lt {i : fin (n+1)} (h : ¬ i.val < n) : i = last n :=
le_antisymm (le_last i) (not_lt.1 h)

lemma cast_succ_fin_succ (n : ℕ) (j : fin n) :
  cast_succ (fin.succ j) = fin.succ (cast_succ j) :=
by simp [fin.ext_iff]

def clamp (n m : ℕ) : fin (m + 1) := fin.of_nat $ min n m

@[simp] lemma clamp_val (n m : ℕ) : (clamp n m).val = min n m :=
nat.mod_eq_of_lt $ nat.lt_succ_iff.mpr $ min_le_right _ _

lemma injective_cast_le {n₁ n₂ : ℕ} (h : n₁ ≤ n₂) : injective (fin.cast_le h)
| ⟨i₁, h₁⟩ ⟨i₂, h₂⟩ eq := fin.eq_of_veq $ show i₁ = i₂, from fin.veq_of_eq eq

lemma injective_cast_succ (n : ℕ) : injective (@fin.cast_succ n) :=
injective_cast_le (le_add_right n 1)

theorem succ_above_ne (p : fin (n+1)) (i : fin n) : p.succ_above i ≠ p :=
begin
  assume eq,
  unfold fin.succ_above at eq,
  split_ifs at eq with h;
    simpa [lt_irrefl, nat.lt_succ_self, eq.symm] using h
end

@[simp] lemma succ_above_descend : ∀(p i : fin (n+1)) (h : i ≠ p), p.succ_above (p.pred_above i h) = i
| ⟨p, hp⟩ ⟨0,   hi⟩ h := fin.eq_of_veq $ by simp [succ_above, pred_above]; split_ifs; simp * at *
| ⟨p, hp⟩ ⟨i+1, hi⟩ h := fin.eq_of_veq
  begin
    have : i + 1 ≠ p, by rwa [(≠), fin.ext_iff] at h,
    unfold succ_above pred_above,
    split_ifs with h1 h2;
      simp only [fin.cast_succ_cast_lt, add_right_inj, pred_val, ne.def, cast_succ_val,
                 nat.pred_succ, fin.succ_pred, add_right_inj] at *,
    exact (this (le_antisymm h2 (le_of_not_gt h1))).elim
  end

@[simp] lemma pred_above_succ_above (p : fin (n+1)) (i : fin n) (h : p.succ_above i ≠ p) :
  p.pred_above (p.succ_above i) h = i :=
begin
  unfold fin.succ_above,
  apply eq_of_veq,
  split_ifs with h₀,
  { simp [pred_above, h₀, lt_iff_val_lt_val], },
  { unfold pred_above,
    split_ifs with h₁,
    { exfalso,
      rw [lt_iff_val_lt_val, succ_val] at h₁,
      exact h₀ (lt_trans (nat.lt_succ_self _) h₁) },
    { rw [pred_succ] } }
end

section rec

@[elab_as_eliminator] def succ_rec
  {C : ∀ n, fin n → Sort*}
  (H0 : ∀ n, C (succ n) 0)
  (Hs : ∀ n i, C n i → C (succ n) i.succ) : ∀ {n : ℕ} (i : fin n), C n i
| 0        i           := i.elim0
| (succ n) ⟨0, _⟩      := H0 _
| (succ n) ⟨succ i, h⟩ := Hs _ _ (succ_rec ⟨i, lt_of_succ_lt_succ h⟩)

@[elab_as_eliminator] def succ_rec_on {n : ℕ} (i : fin n)
  {C : ∀ n, fin n → Sort*}
  (H0 : ∀ n, C (succ n) 0)
  (Hs : ∀ n i, C n i → C (succ n) i.succ) : C n i :=
i.succ_rec H0 Hs

@[simp] theorem succ_rec_on_zero {C : ∀ n, fin n → Sort*} {H0 Hs} (n) :
  @fin.succ_rec_on (succ n) 0 C H0 Hs = H0 n :=
rfl

@[simp] theorem succ_rec_on_succ {C : ∀ n, fin n → Sort*} {H0 Hs} {n} (i : fin n) :
  @fin.succ_rec_on (succ n) i.succ C H0 Hs = Hs n i (fin.succ_rec_on i H0 Hs) :=
by cases i; refl

@[elab_as_eliminator] def cases
  {C : fin (succ n) → Sort*} (H0 : C 0) (Hs : ∀ i : fin n, C (i.succ)) :
  ∀ (i : fin (succ n)), C i
| ⟨0, h⟩ := H0
| ⟨succ i, h⟩ := Hs ⟨i, lt_of_succ_lt_succ h⟩

@[simp] theorem cases_zero {n} {C : fin (succ n) → Sort*} {H0 Hs} : @fin.cases n C H0 Hs 0 = H0 :=
rfl

@[simp] theorem cases_succ {n} {C : fin (succ n) → Sort*} {H0 Hs} (i : fin n) :
  @fin.cases n C H0 Hs i.succ = Hs i :=
by cases i; refl

lemma forall_fin_succ {P : fin (n+1) → Prop} :
  (∀ i, P i) ↔ P 0 ∧ (∀ i:fin n, P i.succ) :=
⟨λ H, ⟨H 0, λ i, H _⟩, λ ⟨H0, H1⟩ i, fin.cases H0 H1 i⟩

lemma exists_fin_succ {P : fin (n+1) → Prop} :
  (∃ i, P i) ↔ P 0 ∨ (∃i:fin n, P i.succ) :=
⟨λ ⟨i, h⟩, fin.cases or.inl (λ i hi, or.inr ⟨i, hi⟩) i h,
  λ h, or.elim h (λ h, ⟨0, h⟩) $ λ⟨i, hi⟩, ⟨i.succ, hi⟩⟩

end rec

section tuple
/- We can think of the type `Π(i : fin n), α i` as `n`-tuples of elements of possibly varying type
`α i`. A particular case is `fin n → α` of elements with all the same type. Here are some relevant
operations. -/

variables {α : fin (n+1) → Type u} (x : α 0) (q : Πi, α i) (p : Π(i : fin n), α (i.succ))
(i : fin n) (y : α i.succ) (z : α 0)

/-- The tail of an `n+1` tuple, i.e., its last `n` entries -/
def tail (q : Πi, α i) : (Π(i : fin n), α (i.succ)) := λ i, q i.succ

/-- Adding an element at the beginning of an `n`-tuple, to get an `n+1`-tuple -/
def cons (x : α 0) (p : Π(i : fin n), α (i.succ)) : Πi, α i :=
λ j, fin.cases x p j

@[simp] lemma tail_cons : tail (cons x p) = p :=
by simp [tail, cons]

@[simp] lemma cons_succ : cons x p i.succ = p i :=
by simp [cons]

@[simp] lemma cons_zero : cons x p 0 = x :=
by simp [cons]

/-- Updating a tuple and adding an element at the beginning commute. -/
@[simp] lemma cons_update : cons x (update p i y) = update (cons x p) i.succ y :=
begin
  ext j,
  by_cases h : j = 0,
  { rw h, simp [ne.symm (succ_ne_zero i)] },
  { let j' := pred j h,
    have : j'.succ = j := succ_pred j h,
    rw [← this, cons_succ],
    by_cases h' : j' = i,
    { rw h', simp },
    { have : j'.succ ≠ i.succ, by rwa [ne.def, succ_inj],
      rw [update_noteq h', update_noteq this, cons_succ] } }
end

/-- Adding an element at the beginning of a tuple and then updating it amounts to adding it directly. -/
lemma update_cons_zero : update (cons x p) 0 z = cons z p :=
begin
  ext j,
  by_cases h : j = 0,
  { rw h, simp },
  { simp only [h, update_noteq, ne.def, not_false_iff],
    let j' := pred j h,
    have : j'.succ = j := succ_pred j h,
    rw [← this, cons_succ, cons_succ] }
end

/-- Concatenating the first element of a tuple with its tail gives back the original tuple -/
@[simp] lemma cons_self_tail : cons (q 0) (tail q) = q :=
begin
  ext j,
  by_cases h : j = 0,
  { rw h, simp },
  { let j' := pred j h,
    have : j'.succ = j := succ_pred j h,
    rw [← this, tail, cons_succ] }
end

/-- Updating the first element of a tuple does not change the tail. -/
@[simp] lemma tail_update_zero : tail (update q 0 z) = tail q :=
by { ext j, simp [tail, fin.succ_ne_zero] }

/-- Updating a nonzero element and taking the tail commute. -/
@[simp] lemma tail_update_succ :
  tail (update q i.succ y) = update (tail q) i y :=
begin
  ext j,
  by_cases h : j = i,
  { rw h, simp [tail] },
  { simp [tail, (fin.injective_succ n).ne h, h] }
end

end tuple

section tuple_right
/- In the previous section, we have discussed inserting or removing elements on the left of a tuple.
In this section, we do the same on the right. A difference is that `fin (n+1)` is constructed
inductively from `fin n` starting from the left, not from the right. This implies that Lean needs
more help to realize that elements belong to the right types, i.e., we need to insert casts at
several places. -/

variables {α : fin (n+1) → Type u} (x : α (last n)) (q : Πi, α i) (p : Π(i : fin n), α i.cast_succ)
(i : fin n) (y : α i.cast_succ) (z : α (last n))

/-- The beginning of an `n+1` tuple, i.e., its first `n` entries -/
def init (q : Πi, α i) (i : fin n) : α i.cast_succ :=
q i.cast_succ

/-- Adding an element at the end of an `n`-tuple, to get an `n+1`-tuple -/
def append (p : Π(i : fin n), α i.cast_succ) (x : α (last n)) (i : fin (n+1)) : α i :=
if h : i.val < n
then _root_.cast (by rw fin.cast_succ_cast_lt i h) (p (cast_lt i h))
else _root_.cast (by rw eq_last_of_not_lt h) x

@[simp] lemma init_append : init (append p x) = p :=
begin
  ext i,
  have h' := fin.cast_lt_cast_succ i i.is_lt,
  simp [init, append, i.is_lt, h'],
  convert cast_eq rfl (p i)
end

@[simp] lemma append_cast_succ : append p x i.cast_succ = p i :=
begin
  have : i.cast_succ.val < n := i.is_lt,
  have h' := fin.cast_lt_cast_succ i i.is_lt,
  simp [append, this, h'],
  convert cast_eq rfl (p i)
end

@[simp] lemma append_last : append p x (last n) = x :=
by { simp [append], refl }

/-- Updating a tuple and adding an element at the end commute. -/
@[simp] lemma append_update : append (update p i y) x = update (append p x) i.cast_succ y :=
begin
  ext j,
  by_cases h : j.val < n,
  { simp only [append, h, dif_pos],
    by_cases h' : j = cast_succ i,
    { have C1 : α i.cast_succ = α j, by rw h',
      have E1 : update (append p x) i.cast_succ y j = _root_.cast C1 y,
      { have : update (append p x) j (_root_.cast C1 y) j = _root_.cast C1 y, by simp,
        convert this,
        { exact h'.symm },
        { exact heq_of_eq_mp (congr_arg α (eq.symm h')) rfl } },
      have C2 : α i.cast_succ = α (cast_succ (cast_lt j h)),
        by rw [cast_succ_cast_lt, h'],
      have E2 : update p i y (cast_lt j h) = _root_.cast C2 y,
      { have : update p (cast_lt j h) (_root_.cast C2 y) (cast_lt j h) = _root_.cast C2 y,
          by simp,
        convert this,
        { simp [h, h'] },
        { exact heq_of_eq_mp C2 rfl } },
      rw [E1, E2],
      exact eq_rec_compose _ _ _ },
    { have : ¬(cast_lt j h = i),
        by { assume E, apply h', rw [← E, cast_succ_cast_lt] },
      simp [h', this, append, h] } },
  { rw eq_last_of_not_lt h,
    simp [ne.symm (cast_succ_ne_last i)] }
end

/-- Adding an element at the beginning of a tuple and then updating it amounts to adding it directly. -/
lemma update_append_last : update (append p x) (last n) z = append p z :=
begin
  ext j,
  by_cases h : j.val < n,
  { have : j ≠ last n := ne_of_lt h,
    simp [h, update_noteq, this, append] },
  { rw eq_last_of_not_lt h,
    simp }
end

/-- Concatenating the first element of a tuple with its tail gives back the original tuple -/
@[simp] lemma append_init_self : append (init q) (q (last n)) = q :=
begin
  ext j,
  by_cases h : j.val < n,
  { have : j ≠ last n := ne_of_lt h,
    simp [h, update_noteq, this, append, init, cast_succ_cast_lt],
    have A : cast_succ (cast_lt j h) = j := cast_succ_cast_lt _ _,
    rw ← cast_eq rfl (q j),
    congr' 1; rw A },
  { rw eq_last_of_not_lt h,
    simp }
end

/-- Updating the last element of a tuple does not change the beginning. -/
@[simp] lemma init_update_last : init (update q (last n) z) = init q :=
by { ext j, simp [init, cast_succ_ne_last] }

/-- Updating an element and taking the beginning commute. -/
@[simp] lemma init_update_cast_succ :
  init (update q i.cast_succ y) = update (init q) i y :=
begin
  ext j,
  by_cases h : j = i,
  { rw h, simp [init] },
  { simp [init, h] }
end

/-- `tail` and `init` commute. We state this lemma in a non-dependent setting, as otherwise it
<<<<<<< HEAD
would involve a cast to convince Lean that the two types are equal, making it harder to use. -/
lemma tail_init_eq_init_tail {β : Type*} (q : fin (n+2) → β) :
  tail (init q) = init (tail q) :=
by { ext i, simp [tail, init, cast_succ_fin_succ] }

/-- `cons` and `append` commute. We state this lemma in a non-dependent setting, as otherwise it
would involve a cast to convince Lean that the two types are equal, making it harder to use. -/
lemma cons_append_eq_append_cons {β : Type*} (a : β) (q : fin n → β) (b : β) :
  @cons n.succ (λ i, β) a (append q b) = append (cons a q) b :=
begin
  ext i,
  by_cases h : i = 0,
  { rw h, refl },
  set j := pred i h with ji,
  have : i = j.succ, by rw [ji, succ_pred],
  rw [this, cons_succ],
  by_cases h' : j.val < n,
  { set k := cast_lt j h' with jk,
    have : j = k.cast_succ, by rw [jk, cast_succ_cast_lt],
    rw [this, ← cast_succ_fin_succ],
    simp },
  rw [eq_last_of_not_lt h', succ_last],
  simp
end
=======
would involve a cast to convince Lean that the two types are equal, making it harder to use. -/
lemma tail_init_eq_init_tail {β : Type*} (q : fin (n+2) → β) :
  tail (init q) = init (tail q) :=
by { ext i, simp [tail, init, cast_succ_fin_succ] }
>>>>>>> 149da094

end tuple_right

section find

/-- `find p` returns the first index `n` where `p n` is satisfied, and `none` if it is never
satisfied. -/
def find : Π {n : ℕ} (p : fin n → Prop) [decidable_pred p], option (fin n)
| 0     p _ := none
| (n+1) p _ := by resetI; exact option.cases_on
  (@find n (λ i, p (i.cast_lt (nat.lt_succ_of_lt i.2))) _)
  (if h : p (fin.last n) then some (fin.last n) else none)
  (λ i, some (i.cast_lt (nat.lt_succ_of_lt i.2)))

/-- If `find p = some i`, then `p i` holds -/
lemma find_spec : Π {n : ℕ} (p : fin n → Prop) [decidable_pred p] {i : fin n}
  (hi : i ∈ by exactI fin.find p), p i
| 0     p I i hi := option.no_confusion hi
| (n+1) p I i hi := begin
  dsimp [find] at hi,
  resetI,
  cases h : find (λ i : fin n, (p (i.cast_lt (nat.lt_succ_of_lt i.2)))) with j,
  { rw h at hi,
    dsimp at hi,
    split_ifs at hi with hl hl,
    { exact option.some_inj.1 hi ▸ hl },
    { exact option.no_confusion hi } },
  { rw h at hi,
    rw [← option.some_inj.1 hi],
    exact find_spec _ h }
end

/-- `find p` does not return `none` if and only if `p i` holds at some index `i`. -/
lemma is_some_find_iff : Π {n : ℕ} {p : fin n → Prop} [decidable_pred p],
  by exactI (find p).is_some ↔ ∃ i, p i
| 0     p _ := iff_of_false (λ h, bool.no_confusion h) (λ ⟨i, _⟩, fin.elim0 i)
| (n+1) p _ := ⟨λ h, begin
  resetI,
  rw [option.is_some_iff_exists] at h,
  cases h with i hi,
  exact ⟨i, find_spec _ hi⟩
end, λ ⟨⟨i, hin⟩, hi⟩,
begin
  resetI,
  dsimp [find],
  cases h : find (λ i : fin n, (p (i.cast_lt (nat.lt_succ_of_lt i.2)))) with j,
  { split_ifs with hl hl,
    { exact option.is_some_some },
    { have := (@is_some_find_iff n (λ x, p (x.cast_lt (nat.lt_succ_of_lt x.2))) _).2
        ⟨⟨i, lt_of_le_of_ne (nat.le_of_lt_succ hin)
        (λ h, by clear_aux_decl; subst h; exact hl hi)⟩, hi⟩,
      rw h at this,
      exact this } },
  { simp }
end⟩

/-- `find p` returns `none` if and only if `p i` never holds. -/
lemma find_eq_none_iff {n : ℕ} {p : fin n → Prop} [decidable_pred p] :
  find p = none ↔ ∀ i, ¬ p i :=
by rw [← not_exists, ← is_some_find_iff]; cases (find p); simp

/-- If `find p` returns `some i`, then `p j` does not hold for `j < i`, i.e., `i` is minimal among
the indices where `p` holds. -/
lemma find_min : Π {n : ℕ} {p : fin n → Prop} [decidable_pred p] {i : fin n}
  (hi : i ∈ by exactI fin.find p) {j : fin n} (hj : j < i), ¬ p j
| 0     p _ i hi j hj hpj := option.no_confusion hi
| (n+1) p _ i hi ⟨j, hjn⟩ hj hpj := begin
  resetI,
  dsimp [find] at hi,
  cases h : find (λ i : fin n, (p (i.cast_lt (nat.lt_succ_of_lt i.2)))) with k,
  { rw [h] at hi,
    split_ifs at hi with hl hl,
    { have := option.some_inj.1 hi,
      subst this,
      rw [find_eq_none_iff] at h,
      exact h ⟨j, hj⟩ hpj },
    { exact option.no_confusion hi } },
  { rw h at hi,
    dsimp at hi,
    have := option.some_inj.1 hi,
    subst this,
    exact find_min h (show (⟨j, lt_trans hj k.2⟩ : fin n) < k, from hj) hpj }
end

lemma find_min' {p : fin n → Prop} [decidable_pred p] {i : fin n}
  (h : i ∈ fin.find p) {j : fin n} (hj : p j) : i ≤ j :=
le_of_not_gt (λ hij, find_min h hij hj)

lemma nat_find_mem_find {p : fin n → Prop} [decidable_pred p]
  (h : ∃ i, ∃ hin : i < n, p ⟨i, hin⟩) :
  (⟨nat.find h, (nat.find_spec h).fst⟩ : fin n) ∈ find p :=
let ⟨i, hin, hi⟩ := h in
begin
  cases hf : find p with f,
  { rw [find_eq_none_iff] at hf,
    exact (hf ⟨i, hin⟩ hi).elim },
  { refine option.some_inj.2 (le_antisymm _ _),
    { exact find_min' hf (nat.find_spec h).snd },
    { exact nat.find_min' _ ⟨f.2, by convert find_spec p hf;
        exact fin.eta _ _⟩ } }
end

lemma mem_find_iff {p : fin n → Prop} [decidable_pred p] {i : fin n} :
  i ∈ fin.find p ↔ p i ∧ ∀ j, p j → i ≤ j :=
⟨λ hi, ⟨find_spec _ hi, λ _, find_min' hi⟩,
  begin
    rintros ⟨hpi, hj⟩,
    cases hfp : fin.find p,
    { rw [find_eq_none_iff] at hfp,
      exact (hfp _ hpi).elim },
    { exact option.some_inj.2 (le_antisymm (find_min' hfp hpi) (hj _ (find_spec _ hfp))) }
  end⟩

lemma find_eq_some_iff {p : fin n → Prop} [decidable_pred p] {i : fin n} :
  fin.find p = some i ↔ p i ∧ ∀ j, p j → i ≤ j :=
 mem_find_iff

lemma mem_find_of_unique {p : fin n → Prop} [decidable_pred p]
  (h : ∀ i j, p i → p j → i = j) {i : fin n} (hi : p i) : i ∈ fin.find p :=
mem_find_iff.2 ⟨hi, λ j hj, le_of_eq $ h i j hi hj⟩

end find

end fin<|MERGE_RESOLUTION|>--- conflicted
+++ resolved
@@ -461,7 +461,6 @@
 end
 
 /-- `tail` and `init` commute. We state this lemma in a non-dependent setting, as otherwise it
-<<<<<<< HEAD
 would involve a cast to convince Lean that the two types are equal, making it harder to use. -/
 lemma tail_init_eq_init_tail {β : Type*} (q : fin (n+2) → β) :
   tail (init q) = init (tail q) :=
@@ -486,12 +485,6 @@
   rw [eq_last_of_not_lt h', succ_last],
   simp
 end
-=======
-would involve a cast to convince Lean that the two types are equal, making it harder to use. -/
-lemma tail_init_eq_init_tail {β : Type*} (q : fin (n+2) → β) :
-  tail (init q) = init (tail q) :=
-by { ext i, simp [tail, init, cast_succ_fin_succ] }
->>>>>>> 149da094
 
 end tuple_right
 
