/-
Copyright (c) 2017 Robert Y. Lewis. All rights reserved.
Released under Apache 2.0 license as described in the file LICENSE.
Authors: Robert Y. Lewis, Keeley Hoek
-/
import data.nat.cast
import tactic.localized
import tactic.apply_fun
import order.rel_iso

/-!
# The finite type with `n` elements

`fin n` is the type whose elements are natural numbers smaller than `n`.
This file expands on the development in the core library.

## Main definitions

### Induction principles

* `fin_zero_elim` : Elimination principle for the empty set `fin 0`, generalizes `fin.elim0`.
* `fin.succ_rec` : Define `C n i` by induction on  `i : fin n` interpreted
  as `(0 : fin (n - i)).succ.succ…`. This function has two arguments: `H0 n` defines
  `0`-th element `C (n+1) 0` of an `(n+1)`-tuple, and `Hs n i` defines `(i+1)`-st element
  of `(n+1)`-tuple based on `n`, `i`, and `i`-th element of `n`-tuple.
* `fin.succ_rec_on` : same as `fin.succ_rec` but `i : fin n` is the first argument;
* `fin.induction` : Define `C i` by induction on `i : fin (n + 1)`, separating into the
  `nat`-like base cases of `C 0` and `C (i.succ)`.
* `fin.induction_on` : same as `fin.induction` but with `i : fin (n + 1)` as the first argument.

### Casts

* `cast_lt i h` : embed `i` into a `fin` where `h` proves it belongs into;
* `cast_le h` : embed `fin n` into `fin m`, `h : n ≤ m`;
* `cast eq` : embed `fin n` into `fin m`, `eq : n = m`;
* `cast_add m` : embed `fin n` into `fin (n+m)`;
* `cast_succ` : embed `fin n` into `fin (n+1)`;
* `succ_above p` : embed `fin n` into `fin (n + 1)` with a hole around `p`;
* `pred_above (p : fin n) i` : embed `i : fin (n+1)` into `fin n` by subtracting one if `p < i`;
* `cast_pred` : embed `fin (n + 2)` into `fin (n + 1)` by mapping `last (n + 1)` to `last n`;
* `sub_nat i h` : subtract `m` from `i ≥ m`, generalizes `fin.pred`;
* `add_nat m i` : add `m` on `i` on the right, generalizes `fin.succ`;
* `nat_add n i` adds `n` on `i` on the left;
* `clamp n m` : `min n m` as an element of `fin (m + 1)`;

### Operation on tuples

We interpret maps `Π i : fin n, α i` as tuples `(α 0, …, α (n-1))`.
If `α i` is a constant map, then tuples are isomorphic (but not definitionally equal)
to `vector`s.

We define the following operations:

* `tail` : the tail of an `n+1` tuple, i.e., its last `n` entries;
* `cons` : adding an element at the beginning of an `n`-tuple, to get an `n+1`-tuple;
* `init` : the beginning of an `n+1` tuple, i.e., its first `n` entries;
* `snoc` : adding an element at the end of an `n`-tuple, to get an `n+1`-tuple. The name `snoc`
  comes from `cons` (i.e., adding an element to the left of a tuple) read in reverse order.
* `insert_nth` : insert an element to a tuple at a given position.
* `find p` : returns the first index `n` where `p n` is satisfied, and `none` if it is never
  satisfied.

### Misc definitions

* `fin.last n` : The greatest value of `fin (n+1)`.

-/

universes u v
open fin nat function

/-- Elimination principle for the empty set `fin 0`, dependent version. -/
def fin_zero_elim {α : fin 0 → Sort u} (x : fin 0) : α x := x.elim0

lemma fact.succ.pos {n} : fact (0 < succ n) := zero_lt_succ _

lemma fact.bit0.pos {n} [h : fact (0 < n)] : fact (0 < bit0 n) :=
nat.zero_lt_bit0 $ ne_of_gt h

lemma fact.bit1.pos {n} : fact (0 < bit1 n) :=
nat.zero_lt_bit1 _

lemma fact.pow.pos {p n : ℕ} [h : fact $ 0 < p] : fact (0 < p ^ n) :=
pow_pos h _

localized "attribute [instance] fact.succ.pos" in fin_fact
localized "attribute [instance] fact.bit0.pos" in fin_fact
localized "attribute [instance] fact.bit1.pos" in fin_fact
localized "attribute [instance] fact.pow.pos" in fin_fact

namespace fin
variables {n m : ℕ} {a b : fin n}

instance fin_to_nat (n : ℕ) : has_coe (fin n) nat := ⟨subtype.val⟩

section coe

/-!
### coercions and constructions
-/

@[simp] protected lemma eta (a : fin n) (h : (a : ℕ) < n) : (⟨(a : ℕ), h⟩ : fin n) = a :=
by cases a; refl

@[ext]
lemma ext {a b : fin n} (h : (a : ℕ) = b) : a = b := eq_of_veq h

lemma ext_iff (a b : fin n) : a = b ↔ (a : ℕ) = b :=
iff.intro (congr_arg _) fin.eq_of_veq

lemma coe_injective {n : ℕ} : injective (coe : fin n → ℕ) := subtype.coe_injective

lemma eq_iff_veq (a b : fin n) : a = b ↔ a.1 = b.1 :=
⟨veq_of_eq, eq_of_veq⟩

lemma ne_iff_vne (a b : fin n) : a ≠ b ↔ a.1 ≠ b.1 :=
⟨vne_of_ne, ne_of_vne⟩

@[simp] lemma mk_eq_subtype_mk (a : ℕ) (h : a < n) : mk a h = ⟨a, h⟩ := rfl

protected lemma mk.inj_iff {n a b : ℕ} {ha : a < n} {hb : b < n} :
  (⟨a, ha⟩ : fin n) = ⟨b, hb⟩ ↔ a = b :=
subtype.mk_eq_mk

lemma mk_val {m n : ℕ} (h : m < n) : (⟨m, h⟩ : fin n).val = m := rfl

lemma eq_mk_iff_coe_eq {k : ℕ} {hk : k < n} : a = ⟨k, hk⟩ ↔ (a : ℕ) = k :=
fin.eq_iff_veq a ⟨k, hk⟩

@[simp, norm_cast] lemma coe_mk {m n : ℕ} (h : m < n) : ((⟨m, h⟩ : fin n) : ℕ) = m := rfl

lemma mk_coe (i : fin n) : (⟨i, i.property⟩ : fin n) = i :=
fin.eta _ _

lemma coe_eq_val (a : fin n) : (a : ℕ) = a.val := rfl

@[simp] lemma val_eq_coe (a : fin n) : a.val = a := rfl

/-- Assume `k = l`. If two functions defined on `fin k` and `fin l` are equal on each element,
then they coincide (in the heq sense). -/
protected lemma heq_fun_iff {α : Type*} {k l : ℕ} (h : k = l) {f : fin k → α} {g : fin l → α} :
  f == g ↔ (∀ (i : fin k), f i = g ⟨(i : ℕ), h ▸ i.2⟩) :=
by { induction h, simp [heq_iff_eq, function.funext_iff] }

protected lemma heq_ext_iff {k l : ℕ} (h : k = l) {i : fin k} {j : fin l} :
  i == j ↔ (i : ℕ) = (j : ℕ) :=
by { induction h, simp [ext_iff] }

lemma exists_iff {p : fin n → Prop} : (∃ i, p i) ↔ ∃ i h, p ⟨i, h⟩ :=
⟨λ h, exists.elim h (λ ⟨i, hi⟩ hpi, ⟨i, hi, hpi⟩),
  λ h, exists.elim h (λ i hi, ⟨⟨i, hi.fst⟩, hi.snd⟩)⟩

lemma forall_iff {p : fin n → Prop} : (∀ i, p i) ↔ ∀ i h, p ⟨i, h⟩ :=
⟨λ h i hi, h ⟨i, hi⟩, λ h ⟨i, hi⟩, h i hi⟩

end coe

section order

/-!
### order
-/

lemma is_lt (i : fin n) : (i : ℕ) < n := i.2

lemma is_le (i : fin (n + 1)) : (i : ℕ) ≤ n := le_of_lt_succ i.is_lt

lemma lt_iff_coe_lt_coe : a < b ↔ (a : ℕ) < b := iff.rfl

lemma le_iff_coe_le_coe : a ≤ b ↔ (a : ℕ) ≤ b := iff.rfl

lemma mk_lt_of_lt_coe {a : ℕ} (h : a < b) : (⟨a, h.trans b.is_lt⟩ : fin n) < b := h

lemma mk_le_of_le_coe {a : ℕ} (h : a ≤ b) : (⟨a, h.trans_lt b.is_lt⟩ : fin n) ≤ b := h

/-- `a < b` as natural numbers if and only if `a < b` in `fin n`. -/
@[norm_cast, simp] lemma coe_fin_lt {n : ℕ} {a b : fin n} : (a : ℕ) < (b : ℕ) ↔ a < b :=
iff.rfl

/-- `a ≤ b` as natural numbers if and only if `a ≤ b` in `fin n`. -/
@[norm_cast, simp] lemma coe_fin_le {n : ℕ} {a b : fin n} : (a : ℕ) ≤ (b : ℕ) ↔ a ≤ b :=
iff.rfl

instance {n : ℕ} : linear_order (fin n) :=
{ le := (≤), lt := (<),
  decidable_le := fin.decidable_le,
  decidable_lt := fin.decidable_lt,
  decidable_eq := fin.decidable_eq _,
 ..linear_order.lift (coe : fin n → ℕ) (@fin.eq_of_veq _) }

/-- The inclusion map `fin n → ℕ` is a relation embedding. -/
def coe_embedding (n) : (fin n) ↪o ℕ :=
⟨⟨coe, @fin.eq_of_veq _⟩, λ a b, iff.rfl⟩

/-- The ordering on `fin n` is a well order. -/
instance fin.lt.is_well_order (n) : is_well_order (fin n) (<) :=
(coe_embedding n).is_well_order

@[simp] lemma coe_zero {n : ℕ} : ((0 : fin (n+1)) : ℕ) = 0 := rfl
attribute [simp] val_zero
@[simp] lemma val_zero' (n) : (0 : fin (n+1)).val = 0 := rfl
@[simp] lemma mk_zero : (⟨0, nat.succ_pos'⟩ : fin (n + 1)) = (0 : fin _) := rfl

lemma zero_le (a : fin (n + 1)) : 0 ≤ a := zero_le a.1

lemma pos_iff_ne_zero (a : fin (n+1)) : 0 < a ↔ a ≠ 0 :=
begin
  split,
  { rintros h rfl, exact lt_irrefl _ h, },
  { rintros h,
    apply (@pos_iff_ne_zero _ _ (a : ℕ)).mpr,
    cases a,
    rintro w,
    apply h,
    simp at w,
    subst w,
    refl, },
end

/-- The greatest value of `fin (n+1)` -/
def last (n : ℕ) : fin (n+1) := ⟨_, n.lt_succ_self⟩

@[simp, norm_cast] lemma coe_last (n : ℕ) : (last n : ℕ) = n := rfl

lemma last_val (n : ℕ) : (last n).val = n := rfl

theorem le_last (i : fin (n+1)) : i ≤ last n :=
le_of_lt_succ i.is_lt

instance : bounded_lattice (fin (n + 1)) :=
{ top := last n,
  le_top := le_last,
  bot := 0,
  bot_le := zero_le,
  .. fin.linear_order, .. lattice_of_linear_order }

lemma last_pos : (0 : fin (n + 2)) < last (n + 1) :=
by simp [lt_iff_coe_lt_coe]

lemma eq_last_of_not_lt {i : fin (n+1)} (h : ¬ (i : ℕ) < n) : i = last n :=
le_antisymm (le_last i) (not_lt.1 h)

section

variables {α : Type*} [preorder α]
open set

/-- If `e` is an `order_iso` between `fin n` and `fin m`, then `n = m` and `e` is the identity
map. In this lemma we state that for each `i : fin n` we have `(e i : ℕ) = (i : ℕ)`. -/
@[simp] lemma coe_order_iso_apply (e : fin n ≃o fin m) (i : fin n) : (e i : ℕ) = i :=
begin
  rcases i with ⟨i, hi⟩,
  rw [subtype.coe_mk],
  induction i using nat.strong_induction_on with i h,
  refine le_antisymm (forall_lt_iff_le.1 $ λ j hj, _) (forall_lt_iff_le.1 $ λ j hj, _),
  { have := e.symm.lt_iff_lt.2 (mk_lt_of_lt_coe hj),
    rw e.symm_apply_apply at this,
    convert this,
    simpa using h _ this (e.symm _).is_lt },
  { rwa [← h j hj (hj.trans hi), ← lt_iff_coe_lt_coe, e.lt_iff_lt] }
end

instance order_iso_subsingleton : subsingleton (fin n ≃o α) :=
⟨λ e e', by { ext i,
  rw [← e.symm.apply_eq_iff_eq, e.symm_apply_apply, ← e'.trans_apply, ext_iff,
    coe_order_iso_apply] }⟩

instance order_iso_subsingleton' : subsingleton (α ≃o fin n) :=
order_iso.symm_injective.subsingleton

instance order_iso_unique : unique (fin n ≃o fin n) := unique.mk' _

/-- Two strictly monotone functions from `fin n` are equal provided that their ranges
are equal. -/
lemma strict_mono_unique {f g : fin n → α} (hf : strict_mono f) (hg : strict_mono g)
  (h : range f = range g) : f = g :=
have (hf.order_iso f).trans (order_iso.set_congr _ _ h) = hg.order_iso g,
  from subsingleton.elim _ _,
congr_arg (function.comp (coe : range g → α)) (funext $ rel_iso.ext_iff.1 this)

/-- Two order embeddings of `fin n` are equal provided that their ranges are equal. -/
lemma order_embedding_eq {f g : fin n ↪o α} (h : range f = range g) : f = g :=
rel_embedding.ext $ funext_iff.1 $ strict_mono_unique f.strict_mono g.strict_mono h

end

/-- A function `f` on `fin n` is strictly monotone if and only if `f i < f (i+1)` for all `i`. -/
lemma strict_mono_iff_lt_succ {α : Type*} [preorder α] {f : fin n → α} :
  strict_mono f ↔ ∀ i (h : i + 1 < n), f ⟨i, lt_of_le_of_lt (nat.le_succ i) h⟩ < f ⟨i+1, h⟩ :=
begin
  split,
  { assume H i hi,
    apply H,
    exact nat.lt_succ_self _ },
  { assume H,
    have A : ∀ i j (h : i < j) (h' : j < n), f ⟨i, lt_trans h h'⟩ < f ⟨j, h'⟩,
    { assume i j h h',
      induction h with k h IH,
      { exact H _ _ },
      { exact lt_trans (IH (nat.lt_of_succ_lt h')) (H _ _) } },
    assume i j hij,
    convert A (i : ℕ) (j : ℕ) hij j.2; ext; simp only [subtype.coe_eta] }
end

end order

section add

/-!
### addition, numerals, and coercion from nat
-/

/-- convert a `ℕ` to `fin n`, provided `n` is positive -/
def of_nat' [h : fact (0 < n)] (i : ℕ) : fin n := ⟨i%n, mod_lt _ h⟩

lemma one_val {n : ℕ} : (1 : fin (n+1)).val = 1 % (n+1) := rfl
lemma coe_one' {n : ℕ} : ((1 : fin (n+1)) : ℕ) = 1 % (n+1) := rfl
@[simp] lemma val_one  {n : ℕ} : (1 : fin (n+2)).val = 1 := rfl
@[simp] lemma coe_one  {n : ℕ} : ((1 : fin (n+2)) : ℕ) = 1 := rfl
@[simp] lemma mk_one : (⟨1, nat.succ_lt_succ (nat.succ_pos n)⟩ : fin (n + 2)) = (1 : fin _) := rfl

instance {n : ℕ} : nontrivial (fin (n + 2)) := ⟨⟨0, 1, dec_trivial⟩⟩

section monoid

@[simp] protected lemma add_zero (k : fin (n + 1)) : k + 0 = k :=
by simp [eq_iff_veq, add_def, mod_eq_of_lt (is_lt k)]

@[simp] protected lemma zero_add (k : fin (n + 1)) : (0 : fin (n + 1)) + k = k :=
by simp [eq_iff_veq, add_def, mod_eq_of_lt (is_lt k)]

instance add_comm_monoid (n : ℕ) : add_comm_monoid (fin (n + 1)) :=
{ add := (+),
  add_assoc := by simp [eq_iff_veq, add_def, add_assoc],
  zero := 0,
  zero_add := fin.zero_add,
  add_zero := fin.add_zero,
  add_comm := by simp [eq_iff_veq, add_def, add_comm] }

end monoid

lemma val_add {n : ℕ} : ∀ a b : fin n, (a + b).val = (a.val + b.val) % n
| ⟨_, _⟩ ⟨_, _⟩ := rfl

lemma coe_add {n : ℕ} : ∀ a b : fin n, ((a + b : fin n) : ℕ) = (a + b) % n
| ⟨_, _⟩ ⟨_, _⟩ := rfl

section bit

@[simp] lemma mk_bit0 {m n : ℕ} (h : bit0 m < n) :
  (⟨bit0 m, h⟩ : fin n) = (bit0 ⟨m, (nat.le_add_right m m).trans_lt h⟩ : fin _) :=
eq_of_veq (nat.mod_eq_of_lt h).symm

@[simp] lemma mk_bit1 {m n : ℕ} (h : bit1 m < n + 1) :
  (⟨bit1 m, h⟩ : fin (n + 1)) = (bit1 ⟨m, (nat.le_add_right m m).trans_lt
    ((m + m).lt_succ_self.trans h)⟩ : fin _) :=
begin
  ext,
  simp only [bit1, bit0] at h,
  simp only [bit1, bit0, coe_add, coe_one', coe_mk, ←nat.add_mod, nat.mod_eq_of_lt h],
end

end bit

@[simp] lemma val_two  {n : ℕ} : (2 : fin (n+3)).val = 2 := rfl
@[simp] lemma coe_two  {n : ℕ} : ((2 : fin (n+3)) : ℕ) = 2 := rfl

section of_nat_coe

@[simp]
lemma of_nat_eq_coe (n : ℕ) (a : ℕ) : (of_nat a : fin (n+1)) = a :=
begin
  induction a with a ih, { refl },
  ext, show (a+1) % (n+1) = subtype.val (a+1 : fin (n+1)),
  { rw [val_add, ← ih, of_nat],
    exact add_mod _ _ _ }
end

/-- Converting an in-range number to `fin (n + 1)` produces a result
whose value is the original number.  -/
lemma coe_val_of_lt {n : ℕ} {a : ℕ} (h : a < n + 1) :
  ((a : fin (n + 1)).val) = a :=
begin
  rw ←of_nat_eq_coe,
  exact nat.mod_eq_of_lt h
end

/-- Converting the value of a `fin (n + 1)` to `fin (n + 1)` results
in the same value.  -/
lemma coe_val_eq_self {n : ℕ} (a : fin (n + 1)) : (a.val : fin (n + 1)) = a :=
begin
  rw fin.eq_iff_veq,
  exact coe_val_of_lt a.property
end

/-- Coercing an in-range number to `fin (n + 1)`, and converting back
to `ℕ`, results in that number. -/
lemma coe_coe_of_lt {n : ℕ} {a : ℕ} (h : a < n + 1) :
  ((a : fin (n + 1)) : ℕ) = a :=
coe_val_of_lt h

/-- Converting a `fin (n + 1)` to `ℕ` and back results in the same
value. -/
@[simp] lemma coe_coe_eq_self {n : ℕ} (a : fin (n + 1)) : ((a : ℕ) : fin (n + 1)) = a :=
coe_val_eq_self a

lemma coe_nat_eq_last (n) : (n : fin (n + 1)) = fin.last n :=
by { rw [←fin.of_nat_eq_coe, fin.of_nat, fin.last], simp only [nat.mod_eq_of_lt n.lt_succ_self] }

lemma le_coe_last (i : fin (n + 1)) : i ≤ n :=
by { rw fin.coe_nat_eq_last, exact fin.le_last i }

end of_nat_coe

lemma add_one_pos (i : fin (n + 1)) (h : i < fin.last n) : (0 : fin (n + 1)) < i + 1 :=
begin
  cases n,
  { exact absurd h (nat.not_lt_zero _) },
  { rw [lt_iff_coe_lt_coe, coe_last, ←add_lt_add_iff_right 1] at h,
    rw [lt_iff_coe_lt_coe, coe_add, coe_zero, coe_one, nat.mod_eq_of_lt h],
    exact nat.zero_lt_succ _ }
end

lemma one_pos : (0 : fin (n + 2)) < 1 := succ_pos 0

lemma zero_ne_one : (0 : fin (n + 2)) ≠ 1 := ne_of_lt one_pos

@[simp] lemma zero_eq_one_iff : (0 : fin (n + 1)) = 1 ↔ n = 0 :=
begin
  split,
  { cases n; intro h,
    { refl },
    { have := zero_ne_one, contradiction } },
  { rintro rfl, refl }
end

@[simp] lemma one_eq_zero_iff : (1 : fin (n + 1)) = 0 ↔ n = 0 :=
by rw [eq_comm, zero_eq_one_iff]

end add

section succ

/-!
### succ and casts into larger fin types
-/

@[simp] lemma coe_succ (j : fin n) : (j.succ : ℕ) = j + 1 :=
by cases j; simp [fin.succ]

lemma succ_pos (a : fin n) : (0 : fin (n + 1)) < a.succ := by simp [lt_iff_coe_lt_coe]

/-- `fin.succ` as an `order_embedding` -/
def succ_embedding (n : ℕ) : fin n ↪o fin (n + 1) :=
order_embedding.of_strict_mono fin.succ $ λ ⟨i, hi⟩ ⟨j, hj⟩ h, succ_lt_succ h

@[simp] lemma coe_succ_embedding : ⇑(succ_embedding n) = fin.succ := rfl

@[simp] lemma succ_le_succ_iff : a.succ ≤ b.succ ↔ a ≤ b :=
(succ_embedding n).le_iff_le

@[simp] lemma succ_lt_succ_iff : a.succ < b.succ ↔ a < b :=
(succ_embedding n).lt_iff_lt

lemma succ_injective (n : ℕ) : injective (@fin.succ n) :=
(succ_embedding n).injective

@[simp] lemma succ_inj {a b : fin n} : a.succ = b.succ ↔ a = b :=
(succ_injective n).eq_iff

lemma succ_ne_zero {n} : ∀ k : fin n, fin.succ k ≠ 0
| ⟨k, hk⟩ heq := nat.succ_ne_zero k $ (ext_iff _ _).1 heq

@[simp] lemma succ_zero_eq_one : fin.succ (0 : fin (n + 1)) = 1 := rfl

@[simp] lemma succ_mk (n i : ℕ) (h : i < n) : fin.succ ⟨i, h⟩ = ⟨i + 1, nat.succ_lt_succ h⟩ :=
rfl

lemma mk_succ_pos (i : ℕ) (h : i < n) : (0 : fin (n + 1)) < ⟨i.succ, add_lt_add_right h 1⟩ :=
by { rw [lt_iff_coe_lt_coe, coe_zero], exact nat.succ_pos i }

lemma one_lt_succ_succ (a : fin n) : (1 : fin (n + 2)) < a.succ.succ :=
begin
  cases n,
  { exact fin_zero_elim a },
  { rw [←succ_zero_eq_one, succ_lt_succ_iff], exact succ_pos a }
end

lemma succ_succ_ne_one (a : fin n) : fin.succ (fin.succ a) ≠ 1 := ne_of_gt (one_lt_succ_succ a)

/-- `cast_lt i h` embeds `i` into a `fin` where `h` proves it belongs into.  -/
def cast_lt (i : fin m) (h : i.1 < n) : fin n := ⟨i.1, h⟩

@[simp] lemma coe_cast_lt (i : fin m) (h : i.1 < n) : (cast_lt i h : ℕ) = i := rfl

@[simp] lemma cast_lt_mk (i n m : ℕ) (hn : i < n) (hm : i < m) : cast_lt ⟨i, hn⟩ hm = ⟨i, hm⟩ := rfl

/-- `cast_le h i` embeds `i` into a larger `fin` type.  -/
def cast_le (h : n ≤ m) : fin n ↪o fin m :=
order_embedding.of_strict_mono (λ a, cast_lt a (lt_of_lt_of_le a.2 h)) $ λ a b h, h

@[simp] lemma coe_cast_le (h : n ≤ m) (i : fin n) : (cast_le h i : ℕ) = i := rfl

@[simp] lemma cast_le_mk (i n m : ℕ) (hn : i < n) (h : n ≤ m) :
  cast_le h ⟨i, hn⟩ = ⟨i, lt_of_lt_of_le hn h⟩ := rfl

/-- `cast eq i` embeds `i` into a equal `fin` type. -/
def cast (eq : n = m) : fin n ≃o fin m :=
{ to_equiv := ⟨cast_le eq.le, cast_le eq.symm.le, λ a, eq_of_veq rfl, λ a, eq_of_veq rfl⟩,
  map_rel_iff' := λ a b, iff.rfl }

@[simp] lemma symm_cast (h : n = m) : (cast h).symm = cast h.symm := rfl

lemma coe_cast (h : n = m) (i : fin n) : (cast h i : ℕ) = i := rfl

@[simp] lemma cast_mk (h : n = m) (i : ℕ) (hn : i < n) :
  cast h ⟨i, hn⟩ = ⟨i, lt_of_lt_of_le hn h.le⟩ := rfl

@[simp] lemma cast_trans {k : ℕ} (h : n = m) (h' : m = k) {i : fin n} :
  cast h' (cast h i) = cast (eq.trans h h') i := rfl

@[simp] lemma cast_refl {i : fin n} : cast rfl i = i :=
by { ext, refl }

/-- `cast_add m i` embeds `i : fin n` in `fin (n+m)`. -/
def cast_add (m) : fin n ↪o fin (n + m) := cast_le $ le_add_right n m

@[simp] lemma coe_cast_add (m : ℕ) (i : fin n) : (cast_add m i : ℕ) = i := rfl

@[simp] lemma cast_add_mk (m : ℕ) (i : ℕ) (h : i < n) :
  cast_add m ⟨i, h⟩ = ⟨i, lt_add_right i n m h⟩ := rfl

/-- `cast_succ i` embeds `i : fin n` in `fin (n+1)`. -/
def cast_succ : fin n ↪o fin (n + 1) := cast_add 1

@[simp] lemma coe_cast_succ (i : fin n) : (i.cast_succ : ℕ) = i := rfl

<<<<<<< HEAD
@[simp] lemma cast_succ_mk (n i : ℕ) (h : i < n) : cast_succ ⟨i, h⟩ = ⟨i, nat.lt.step h⟩ :=
rfl
=======
@[simp] lemma cast_succ_mk (n i : ℕ) (h : i < n) : cast_succ ⟨i, h⟩ = ⟨i, nat.lt.step h⟩ := rfl
>>>>>>> 7e673521

lemma cast_succ_lt_succ (i : fin n) : i.cast_succ < i.succ :=
lt_iff_coe_lt_coe.2 $ by simp only [coe_cast_succ, coe_succ, nat.lt_succ_self]

lemma le_cast_succ_iff {i : fin (n + 1)} {j : fin n} : i ≤ j.cast_succ ↔ i < j.succ :=
by simpa [lt_iff_coe_lt_coe, le_iff_coe_le_coe] using nat.succ_le_succ_iff.symm

@[simp] lemma succ_last (n : ℕ) : (last n).succ = last (n.succ) := rfl

@[simp] lemma cast_succ_cast_lt (i : fin (n + 1)) (h : (i : ℕ) < n) : cast_succ (cast_lt i h) = i :=
fin.eq_of_veq rfl

@[simp] lemma cast_lt_cast_succ {n : ℕ} (a : fin n) (h : (a : ℕ) < n) :
  cast_lt (cast_succ a) h = a :=
by cases a; refl

@[simp] lemma cast_succ_lt_cast_succ_iff : a.cast_succ < b.cast_succ ↔ a < b :=
(@cast_succ n).lt_iff_lt

lemma cast_succ_injective (n : ℕ) : injective (@fin.cast_succ n) :=
(cast_succ : fin n ↪o _).injective

lemma cast_succ_inj {a b : fin n} : a.cast_succ = b.cast_succ ↔ a = b :=
(cast_succ_injective n).eq_iff

lemma cast_succ_lt_last (a : fin n) : cast_succ a < last n := lt_iff_coe_lt_coe.mpr a.is_lt

@[simp] lemma cast_succ_zero : cast_succ (0 : fin (n + 1)) = 0 := rfl

/-- `cast_succ i` is positive when `i` is positive -/
lemma cast_succ_pos (i : fin (n + 1)) (h : 0 < i) : 0 < cast_succ i :=
by simpa [lt_iff_coe_lt_coe] using h

lemma cast_succ_fin_succ (n : ℕ) (j : fin n) :
  cast_succ (fin.succ j) = fin.succ (cast_succ j) :=
by { simp [fin.ext_iff], }

@[norm_cast, simp] lemma coe_eq_cast_succ : (a : fin (n + 1)) = a.cast_succ :=
begin
  ext,
  exact coe_val_of_lt (nat.lt.step a.is_lt),
end

@[simp] lemma coe_succ_eq_succ : a.cast_succ + 1 = a.succ :=
begin
  cases n,
  { exact fin_zero_elim a },
  { simp [a.is_lt, eq_iff_veq, add_def, nat.mod_eq_of_lt] }
end

lemma lt_succ : a.cast_succ < a.succ :=
by { rw [cast_succ, lt_iff_coe_lt_coe, coe_cast_add, coe_succ], exact lt_add_one a.val }

/-- `add_nat m i` adds `m` to `i`, generalizes `fin.succ`. -/
def add_nat (m) : fin n ↪o fin (n + m) :=
order_embedding.of_strict_mono (λ i, ⟨(i : ℕ) + m, add_lt_add_right i.2 _⟩) $
  λ i j h, lt_iff_coe_lt_coe.2 $ add_lt_add_right h _

@[simp] lemma coe_add_nat (m : ℕ) (i : fin n) : (add_nat m i : ℕ) = i + m := rfl

/-- `nat_add n i` adds `n` to `i` "on the left". -/
def nat_add (n) {m} : fin m ↪o fin (n + m) :=
order_embedding.of_strict_mono (λ i, ⟨n + (i : ℕ), add_lt_add_left i.2 _⟩) $
  λ i j h, lt_iff_coe_lt_coe.2 $ add_lt_add_left h _

@[simp] lemma coe_nat_add (n : ℕ) {m : ℕ} (i : fin m) : (nat_add n i : ℕ) = n + i := rfl

lemma nat_add_zero {n : ℕ} : fin.nat_add 0 = (fin.cast (zero_add n).symm).to_rel_embedding :=
by { ext, apply zero_add }

end succ

section rec

/-!
### recursion and induction principles
-/

/-- Define `C n i` by induction on `i : fin n` interpreted as `(0 : fin (n - i)).succ.succ…`.
This function has two arguments: `H0 n` defines `0`-th element `C (n+1) 0` of an `(n+1)`-tuple,
and `Hs n i` defines `(i+1)`-st element of `(n+1)`-tuple based on `n`, `i`, and `i`-th element
of `n`-tuple. -/
@[elab_as_eliminator] def succ_rec
  {C : Π n, fin n → Sort*}
  (H0 : Π n, C (succ n) 0)
  (Hs : Π n i, C n i → C (succ n) i.succ) : Π {n : ℕ} (i : fin n), C n i
| 0        i           := i.elim0
| (succ n) ⟨0, _⟩      := H0 _
| (succ n) ⟨succ i, h⟩ := Hs _ _ (succ_rec ⟨i, lt_of_succ_lt_succ h⟩)

/-- Define `C n i` by induction on `i : fin n` interpreted as `(0 : fin (n - i)).succ.succ…`.
This function has two arguments: `H0 n` defines `0`-th element `C (n+1) 0` of an `(n+1)`-tuple,
and `Hs n i` defines `(i+1)`-st element of `(n+1)`-tuple based on `n`, `i`, and `i`-th element
of `n`-tuple.

A version of `fin.succ_rec` taking `i : fin n` as the first argument. -/
@[elab_as_eliminator] def succ_rec_on {n : ℕ} (i : fin n)
  {C : Π n, fin n → Sort*}
  (H0 : Π n, C (succ n) 0)
  (Hs : Π n i, C n i → C (succ n) i.succ) : C n i :=
i.succ_rec H0 Hs

@[simp] theorem succ_rec_on_zero {C : ∀ n, fin n → Sort*} {H0 Hs} (n) :
  @fin.succ_rec_on (succ n) 0 C H0 Hs = H0 n :=
rfl

@[simp] theorem succ_rec_on_succ {C : ∀ n, fin n → Sort*} {H0 Hs} {n} (i : fin n) :
  @fin.succ_rec_on (succ n) i.succ C H0 Hs = Hs n i (fin.succ_rec_on i H0 Hs) :=
by cases i; refl

/--
Define `C i` by induction on `i : fin (n + 1)` via induction on the underlying `nat` value.
This function has two arguments: `h0` handles the base case on `C 0`,
and `hs` defines the inductive step using `C i.cast_succ`.
-/
@[elab_as_eliminator] def induction
  {C : fin (n + 1) → Sort*}
  (h0 : C 0)
  (hs : ∀ i : fin n, C i.cast_succ → C i.succ) :
  Π (i : fin (n + 1)), C i :=
begin
  rintro ⟨i, hi⟩,
  induction i with i IH,
  { rwa [fin.mk_zero] },
  { refine hs ⟨i, lt_of_succ_lt_succ hi⟩ _,
    exact IH (lt_of_succ_lt hi) }
end

/--
Define `C i` by induction on `i : fin (n + 1)` via induction on the underlying `nat` value.
This function has two arguments: `h0` handles the base case on `C 0`,
and `hs` defines the inductive step using `C i.cast_succ`.

A version of `fin.induction` taking `i : fin (n + 1)` as the first argument.
-/
@[elab_as_eliminator] def induction_on (i : fin (n + 1))
  {C : fin (n + 1) → Sort*}
  (h0 : C 0)
  (hs : ∀ i : fin n, C i.cast_succ → C i.succ) : C i :=
induction h0 hs i

/-- Define `f : Π i : fin n.succ, C i` by separately handling the cases `i = 0` and
`i = j.succ`, `j : fin n`. -/
@[elab_as_eliminator] def cases
  {C : fin (succ n) → Sort*} (H0 : C 0) (Hs : Π i : fin n, C (i.succ)) :
  Π (i : fin (succ n)), C i :=
induction H0 (λ i _, Hs i)

@[simp] theorem cases_zero {n} {C : fin (succ n) → Sort*} {H0 Hs} : @fin.cases n C H0 Hs 0 = H0 :=
rfl

@[simp] theorem cases_succ {n} {C : fin (succ n) → Sort*} {H0 Hs} (i : fin n) :
  @fin.cases n C H0 Hs i.succ = Hs i :=
by cases i; refl

@[simp] theorem cases_succ' {n} {C : fin (succ n) → Sort*} {H0 Hs} {i : ℕ} (h : i + 1 < n + 1) :
  @fin.cases n C H0 Hs ⟨i.succ, h⟩ = Hs ⟨i, lt_of_succ_lt_succ h⟩ :=
by cases i; refl

lemma forall_fin_succ {P : fin (n+1) → Prop} :
  (∀ i, P i) ↔ P 0 ∧ (∀ i:fin n, P i.succ) :=
⟨λ H, ⟨H 0, λ i, H _⟩, λ ⟨H0, H1⟩ i, fin.cases H0 H1 i⟩

lemma exists_fin_succ {P : fin (n+1) → Prop} :
  (∃ i, P i) ↔ P 0 ∨ (∃i:fin n, P i.succ) :=
⟨λ ⟨i, h⟩, fin.cases or.inl (λ i hi, or.inr ⟨i, hi⟩) i h,
  λ h, or.elim h (λ h, ⟨0, h⟩) $ λ⟨i, hi⟩, ⟨i.succ, hi⟩⟩

end rec

section pred

/-!
### pred
-/

@[simp] lemma coe_pred (j : fin (n+1)) (h : j ≠ 0) : (j.pred h : ℕ) = j - 1 :=
by { cases j, refl }

@[simp] lemma succ_pred : ∀(i : fin (n+1)) (h : i ≠ 0), (i.pred h).succ = i
| ⟨0,     h⟩ hi := by contradiction
| ⟨n + 1, h⟩ hi := rfl

@[simp] lemma pred_succ (i : fin n) {h : i.succ ≠ 0} : i.succ.pred h = i :=
by { cases i, refl }

@[simp] lemma pred_mk_succ (i : ℕ) (h : i < n + 1) :
  fin.pred ⟨i + 1, add_lt_add_right h 1⟩ (ne_of_vne (ne_of_gt (mk_succ_pos i h))) = ⟨i, h⟩ :=
by simp only [ext_iff, coe_pred, coe_mk, nat.add_sub_cancel]

-- This is not a simp lemma by default, because `pred_mk_succ` is nicer when it applies.
lemma pred_mk {n : ℕ} (i : ℕ) (h : i < n + 1) (w) :
  fin.pred ⟨i, h⟩ w =
  ⟨i - 1, by rwa nat.sub_lt_right_iff_lt_add (nat.pos_of_ne_zero (fin.vne_of_ne w))⟩ :=
rfl

@[simp] lemma pred_le_pred_iff {n : ℕ} {a b : fin n.succ} {ha : a ≠ 0} {hb : b ≠ 0} :
  a.pred ha ≤ b.pred hb ↔ a ≤ b :=
by rw [←succ_le_succ_iff, succ_pred, succ_pred]

@[simp] lemma pred_lt_pred_iff {n : ℕ} {a b : fin n.succ} {ha : a ≠ 0} {hb : b ≠ 0} :
  a.pred ha < b.pred hb ↔ a < b :=
by rw [←succ_lt_succ_iff, succ_pred, succ_pred]

@[simp] lemma pred_inj :
  ∀ {a b : fin (n + 1)} {ha : a ≠ 0} {hb : b ≠ 0}, a.pred ha = b.pred hb ↔ a = b
| ⟨0,   _⟩  b         ha hb := by contradiction
| ⟨i+1, _⟩  ⟨0,   _⟩  ha hb := by contradiction
| ⟨i+1, hi⟩ ⟨j+1, hj⟩ ha hb := by simp [fin.eq_iff_veq]

@[simp] lemma pred_one {n : ℕ} : fin.pred (1 : fin (n + 2)) (ne.symm (ne_of_lt one_pos)) = 0 := rfl

lemma pred_add_one (i : fin (n + 2)) (h : (i : ℕ) < n + 1) :
  pred (i + 1) (ne_of_gt (add_one_pos _ (lt_iff_coe_lt_coe.mpr h))) = cast_lt i h :=
begin
  rw [ext_iff, coe_pred, coe_cast_lt, coe_add, coe_one, mod_eq_of_lt, nat.add_sub_cancel],
  exact add_lt_add_right h 1,
end

/-- `sub_nat i h` subtracts `m` from `i`, generalizes `fin.pred`. -/
def sub_nat (m) (i : fin (n + m)) (h : m ≤ (i : ℕ)) : fin n :=
⟨(i : ℕ) - m, by { rw [nat.sub_lt_right_iff_lt_add h], exact i.is_lt }⟩

@[simp] lemma coe_sub_nat (i : fin (n + m)) (h : m ≤ i) : (i.sub_nat m h : ℕ) = i - m :=
rfl

end pred

section succ_above

lemma succ_above_aux (p : fin (n + 1)) :
  strict_mono (λ i : fin n, if i.cast_succ < p then i.cast_succ else i.succ) :=
(cast_succ : fin n ↪o _).strict_mono.ite (succ_embedding n).strict_mono
  (λ i j hij hj, lt_trans ((cast_succ : fin n ↪o _).lt_iff_lt.2 hij) hj)
  (λ i, (cast_succ_lt_succ i).le)

/-- `succ_above p i` embeds `fin n` into `fin (n + 1)` with a hole around `p`. -/
def succ_above (p : fin (n + 1)) : fin n ↪o fin (n + 1) :=
order_embedding.of_strict_mono _ p.succ_above_aux

/-- Embedding `i : fin n` into `fin (n + 1)` with a hole around `p : fin (n + 1)`
embeds `i` by `cast_succ` when the resulting `i.cast_succ < p`. -/
lemma succ_above_below (p : fin (n + 1)) (i : fin n) (h : i.cast_succ < p) :
  p.succ_above i = i.cast_succ :=
by { rw [succ_above], exact if_pos h }

/-- Embedding `fin n` into `fin (n + 1)` with a hole around zero embeds by `succ`. -/
@[simp] lemma succ_above_zero : ⇑(succ_above (0 : fin (n + 1))) = fin.succ := rfl

/-- Embedding `fin n` into `fin (n + 1)` with a hole around `last n` embeds by `cast_succ`. -/
@[simp] lemma succ_above_last : succ_above (fin.last n) = cast_succ :=
by { ext, simp only [succ_above_below, cast_succ_lt_last] }

lemma succ_above_last_apply (i : fin n) : succ_above (fin.last n) i = i.cast_succ :=
by rw succ_above_last

/-- Embedding `i : fin n` into `fin (n + 1)` with a hole around `p : fin (n + 1)`
embeds `i` by `succ` when the resulting `p < i.succ`. -/
lemma succ_above_above (p : fin (n + 1)) (i : fin n) (h : p ≤ i.cast_succ) :
  p.succ_above i = i.succ :=
by simp [succ_above, h.not_lt]

/-- Embedding `i : fin n` into `fin (n + 1)` is always about some hole `p`. -/
lemma succ_above_lt_ge (p : fin (n + 1)) (i : fin n) : i.cast_succ < p ∨ p ≤ i.cast_succ :=
lt_or_ge (cast_succ i) p

/-- Embedding `i : fin n` into `fin (n + 1)` is always about some hole `p`. -/
lemma succ_above_lt_gt (p : fin (n + 1)) (i : fin n) : i.cast_succ < p ∨ p < i.succ :=
or.cases_on (succ_above_lt_ge p i)
  (λ h, or.inl h) (λ h, or.inr (lt_of_le_of_lt h (cast_succ_lt_succ i)))

/-- Embedding `i : fin n` into `fin (n + 1)` using a pivot `p` that is greater
results in a value that is less than `p`. -/
@[simp] lemma succ_above_lt_iff (p : fin (n + 1)) (i : fin n) :
  p.succ_above i < p ↔ i.cast_succ < p :=
begin
  refine iff.intro _ _,
  { intro h,
    cases succ_above_lt_ge p i with H H,
    { exact H },
    { rw succ_above_above _ _ H at h,
      exact lt_trans (cast_succ_lt_succ i) h } },
  { intro h,
    rw succ_above_below _ _ h,
    exact h }
<<<<<<< HEAD
end

/-- Embedding `i : fin n` into `fin (n + 1)` using a pivot `p` that is lesser
results in a value that is greater than `p`. -/
lemma lt_succ_above_iff (p : fin (n + 1)) (i : fin n) : p < p.succ_above i ↔ p ≤ i.cast_succ :=
begin
  refine iff.intro _ _,
  { intro h,
    cases succ_above_lt_ge p i with H H,
    { rw succ_above_below _ _ H at h,
      exact le_of_lt h },
    { exact H } },
  { intro h,
    rw succ_above_above _ _ h,
    exact lt_of_le_of_lt h (cast_succ_lt_succ i) },
end

/-- Embedding `i : fin n` into `fin (n + 1)` with a hole around `p : fin (n + 1)`
never results in `p` itself -/
theorem succ_above_ne (p : fin (n + 1)) (i : fin n) : p.succ_above i ≠ p :=
begin
  intro eq,
  by_cases H : i.cast_succ < p,
  { simpa [lt_irrefl, ←succ_above_below _ _ H, eq] using H },
  { simpa [←succ_above_above _ _ (le_of_not_lt H), eq] using cast_succ_lt_succ i }
end

=======
end

/-- Embedding `i : fin n` into `fin (n + 1)` using a pivot `p` that is lesser
results in a value that is greater than `p`. -/
lemma lt_succ_above_iff (p : fin (n + 1)) (i : fin n) : p < p.succ_above i ↔ p ≤ i.cast_succ :=
begin
  refine iff.intro _ _,
  { intro h,
    cases succ_above_lt_ge p i with H H,
    { rw succ_above_below _ _ H at h,
      exact le_of_lt h },
    { exact H } },
  { intro h,
    rw succ_above_above _ _ h,
    exact lt_of_le_of_lt h (cast_succ_lt_succ i) },
end

/-- Embedding `i : fin n` into `fin (n + 1)` with a hole around `p : fin (n + 1)`
never results in `p` itself -/
theorem succ_above_ne (p : fin (n + 1)) (i : fin n) : p.succ_above i ≠ p :=
begin
  intro eq,
  by_cases H : i.cast_succ < p,
  { simpa [lt_irrefl, ←succ_above_below _ _ H, eq] using H },
  { simpa [←succ_above_above _ _ (le_of_not_lt H), eq] using cast_succ_lt_succ i }
end

>>>>>>> 7e673521
/-- Embedding a positive `fin n` results in a positive fin (n + 1)` -/
lemma succ_above_pos (p : fin (n + 2)) (i : fin (n + 1)) (h : 0 < i) : 0 < p.succ_above i :=
begin
  by_cases H : i.cast_succ < p,
  { simpa [succ_above_below _ _ H] using cast_succ_pos _ h },
  { simpa [succ_above_above _ _ (le_of_not_lt H)] using succ_pos _ },
end

/-- The range of `p.succ_above` is everything except `p`. -/
lemma range_succ_above (p : fin (n + 1)) : set.range (p.succ_above) = { i | i ≠ p } :=
begin
<<<<<<< HEAD
  ext, simp,
  rcases lt_trichotomy p x with H|rfl|H,
  { split,
    { rintro ⟨y, rfl⟩,
      exact (ne_of_lt H).symm, },
    { rintro h,
      refine ⟨x.pred _, _⟩,
      { apply (ne_of_lt (lt_of_le_of_lt (zero_le p) H)).symm, },
      { rw succ_above_above,
        { simp, },
        { rcases p with ⟨p, _⟩, rcases x with ⟨x, _⟩,
          simp at H,
          exact nat.le_pred_of_lt H, }, }, }, },
  { split,
    { rintro ⟨y, h⟩,
      cases succ_above_ne _ _ h, },
    { rintro h,
      simp at h,
      cases h, }, },
  { split,
    { rintro ⟨y, rfl⟩,
      exact ne_of_lt H, },
    { rintro h,
      refine ⟨x.cast_lt _, _⟩,
      { exact lt_of_lt_of_le H (le_pred_of_lt p.property), },
      { rw succ_above_below,
        { simp, },
        { exact H, }, }, }, },
=======
  ext,
  simp only [set.mem_range, ne.def, set.mem_set_of_eq],
  split,
  { rintro ⟨y, rfl⟩,
    exact succ_above_ne _ _ },
  { intro h,
    cases lt_or_gt_of_ne h with H H,
    { refine ⟨x.cast_lt _, _⟩,
      { exact lt_of_lt_of_le H p.le_last },
      { rw succ_above_below,
        { simp },
        { exact H } } },
    { refine ⟨x.pred _, _⟩,
      { exact (ne_of_lt (lt_of_le_of_lt p.zero_le H)).symm },
      { rw succ_above_above,
        { simp },
        { simpa [le_iff_coe_le_coe] using nat.le_pred_of_lt H } } } }
>>>>>>> 7e673521
end

/-- Given a fixed pivot `x : fin (n + 1)`, `x.succ_above` is injective -/
lemma succ_above_right_injective {x : fin (n + 1)} : injective (succ_above x) :=
(succ_above x).injective

/-- Given a fixed pivot `x : fin (n + 1)`, `x.succ_above` is injective -/
lemma succ_above_right_inj {x : fin (n + 1)} :
  x.succ_above a = x.succ_above b ↔ a = b :=
succ_above_right_injective.eq_iff

/-- `succ_above` is injective at the pivot -/
lemma succ_above_left_injective : injective (@succ_above n) :=
<<<<<<< HEAD
λ x y h, begin
  apply_fun (λ f : fin n ↪o fin (n + 1), set.range f) at h,
  rw [range_succ_above, range_succ_above] at h,
  apply_fun (λ s : set _, sᶜ) at h,
  simpa using h,
end
=======
λ _ _ h, by simpa [range_succ_above] using congr_arg (λ f : fin n ↪o fin (n + 1), (set.range f)ᶜ) h
>>>>>>> 7e673521

/-- `succ_above` is injective at the pivot -/
lemma succ_above_left_inj {x y : fin (n + 1)} :
  x.succ_above = y.succ_above ↔ x = y :=
succ_above_left_injective.eq_iff

end succ_above

section pred_above

/-- `pred_above p i` embeds `i : fin (n+1)` into `fin n` by subtracting one if `p < i`. -/
def pred_above (p : fin n) (i : fin (n+1)) : fin n :=
if h : p.cast_succ < i then
  i.pred (ne_of_lt (lt_of_le_of_lt (zero_le p.cast_succ) h)).symm
else
  i.cast_lt (lt_of_le_of_lt (le_of_not_lt h) p.2)

lemma pred_above_right_monotone (p : fin n) : monotone p.pred_above :=
λ a b H,
begin
  dsimp [pred_above],
  split_ifs with ha hb hb,
  all_goals { simp only [le_iff_coe_le_coe, coe_pred], },
  { exact pred_le_pred H, },
  { calc _ ≤ _ : nat.pred_le _
        ... ≤ _ : H, },
  { simp at ha, exact le_pred_of_lt (lt_of_le_of_lt ha hb), },
  { exact H, },
end

lemma pred_above_left_monotone (i : fin (n + 1)) : monotone (λ p, pred_above p i) :=
λ a b H,
begin
  dsimp [pred_above],
  split_ifs with ha hb hb,
  all_goals { simp only [le_iff_coe_le_coe, coe_pred] },
  { exact pred_le _, },
  { have : b < a := cast_succ_lt_cast_succ_iff.mpr (hb.trans_le (le_of_not_gt ha)),
    exact absurd H this.not_le }
end

/-- `cast_pred` embeds `i : fin (n + 2)` into `fin (n + 1)`
by lowering just `last (n + 1)` to `last n`. -/
def cast_pred (i : fin (n + 2)) : fin (n + 1) :=
pred_above (last n) i

@[simp] lemma cast_pred_zero : cast_pred (0 : fin (n + 2)) = 0 := rfl

@[simp] theorem pred_above_zero {i : fin (n + 2)} (hi : i ≠ 0) :
  pred_above 0 i = i.pred hi :=
begin
  dsimp [pred_above],
  rw dif_pos,
  exact (pos_iff_ne_zero _).mpr hi,
end

@[simp] lemma cast_pred_last : cast_pred (last (n + 1)) = last n :=
by simp [eq_iff_veq, cast_pred, pred_above, cast_succ_lt_last]

@[simp] lemma cast_pred_mk (n i : ℕ) (h : i < n + 1) :
  cast_pred ⟨i, lt_succ_of_lt h⟩ = ⟨i, h⟩ :=
begin
  have : ¬cast_succ (last n) < ⟨i, lt_succ_of_lt h⟩,
    { simpa [lt_iff_coe_lt_coe] using le_of_lt_succ h },
  simp [cast_pred, pred_above, this]
end

lemma cast_pred_monotone : monotone (@cast_pred n) :=
pred_above_right_monotone (last _)

/-- Sending `fin (n+1)` to `fin n` by subtracting one from anything above `p`
then back to `fin (n+1)` with a gap around `p` is the identity away from `p`. -/
@[simp] lemma succ_above_pred_above {p : fin n} {i : fin (n + 1)} (h : i ≠ p.cast_succ) :
  p.cast_succ.succ_above (p.pred_above i) = i :=
begin
  dsimp [pred_above, succ_above],
  rcases p with ⟨p, _⟩,
  rcases i with ⟨i, _⟩,
  cases lt_or_le i p with H H,
  { rw dif_neg, rw if_pos, refl, exact H, simp, apply le_of_lt H, },
  { rw dif_pos, rw if_neg,
    swap 3, -- For some reason `simp` doesn't fire fully unless we discharge the third goal.
    { exact lt_of_le_of_ne H (ne.symm h), },
    { simp, },
    { simp only [subtype.mk_eq_mk, ne.def, fin.cast_succ_mk] at h,
      simp only [pred, subtype.mk_lt_mk, not_lt],
      exact nat.le_pred_of_lt (nat.lt_of_le_and_ne H (ne.symm h)), }, },
end

/-- Sending `fin n` into `fin (n + 1)` with a gap at `p`
then back to `fin n` by subtracting one from anything above `p` is the identity. -/
@[simp] lemma pred_above_succ_above (p : fin n) (i : fin n) :
  p.pred_above (p.cast_succ.succ_above i) = i :=
begin
  dsimp [pred_above, succ_above],
  rcases p with ⟨p, _⟩,
  rcases i with ⟨i, _⟩,
  split_ifs,
  { rw dif_neg,
    { refl },
    { simp_rw [if_pos h],
      simp only [subtype.mk_lt_mk, not_lt],
      exact le_of_lt h, }, },
  { rw dif_pos,
    { refl, },
    { simp_rw [if_neg h],
      exact lt_succ_iff.mpr (not_lt.mp h), }, },
end

@[simp] theorem cast_pred_cast_succ (i : fin (n + 1)) :
  cast_pred i.cast_succ = i :=
by simp [cast_pred, pred_above, le_last]

lemma cast_succ_cast_pred {i : fin (n + 2)} (h : i < last _) : cast_succ i.cast_pred = i :=
begin
  rw [cast_pred, pred_above, dif_neg],
  { simp [fin.eq_iff_veq] },
  { exact h.not_le }
end

lemma coe_cast_pred_le_self (i : fin (n + 2)) : (i.cast_pred : ℕ) ≤ i :=
begin
  rcases i.le_last.eq_or_lt with rfl|h,
  { simp },
  { rw [cast_pred, pred_above, dif_neg],
    { simp },
    { simpa [lt_iff_coe_lt_coe, le_iff_coe_le_coe, lt_succ_iff] using h } }
end

lemma coe_cast_pred_lt_iff {i : fin (n + 2)} : (i.cast_pred : ℕ) < i ↔ i = fin.last _ :=
begin
  rcases i.le_last.eq_or_lt with rfl|H,
  { simp },
  { simp only [ne_of_lt H],
    rw ←cast_succ_cast_pred H,
    simp }
end

lemma lt_last_iff_coe_cast_pred {i : fin (n + 2)} : i < fin.last _ ↔ (i.cast_pred : ℕ) = i :=
begin
  rcases i.le_last.eq_or_lt with rfl|H,
  { simp },
  { simp only [H],
    rw ←cast_succ_cast_pred H,
    simp }
end

lemma forall_iff_succ_above {p : fin (n + 1) → Prop} (i : fin (n + 1)) :
  (∀ j, p j) ↔ p i ∧ ∀ j, p (i.succ_above j) :=
⟨λ h, ⟨h _, λ j, h _⟩,
  λ h j, if hj : j = i then (hj.symm ▸ h.1) else
  begin
    cases n,
    { convert h.1 },
    { cases lt_or_gt_of_ne hj with lt gt,
      { rcases j.zero_le.eq_or_lt with rfl|H,
        { convert h.2 0, rw succ_above_below; simp [lt] },
        { have ltl : j < last _ := lt.trans_le i.le_last,
          convert h.2 j.cast_pred,
          simp [succ_above_below, cast_succ_cast_pred ltl, lt] } },
      { convert h.2 (j.pred (i.zero_le.trans_lt gt).ne.symm),
        rw succ_above_above;
        simp [le_cast_succ_iff, gt.lt] } }
  end⟩

end pred_above

/-- `min n m` as an element of `fin (m + 1)` -/
def clamp (n m : ℕ) : fin (m + 1) := of_nat $ min n m

@[simp] lemma coe_clamp (n m : ℕ) : (clamp n m : ℕ) = min n m :=
nat.mod_eq_of_lt $ nat.lt_succ_iff.mpr $ min_le_right _ _

section tuple
/-!
### Tuples

We can think of the type `Π(i : fin n), α i` as `n`-tuples of elements of possibly varying type
`α i`. A particular case is `fin n → α` of elements with all the same type. Here are some relevant
operations, first about adding or removing elements at the beginning of a tuple.
-/

/-- There is exactly one tuple of size zero. -/
instance tuple0_unique (α : fin 0 → Sort u) : unique (Π i : fin 0, α i) :=
pi.unique_of_empty fin.elim0 α

@[simp] lemma tuple0_le {α : Π i : fin 0, Type*} [Π i, preorder (α i)] (f g : Π i, α i) : f ≤ g :=
fin_zero_elim

variables {α : fin (n+1) → Type u} (x : α 0) (q : Πi, α i) (p : Π(i : fin n), α (i.succ))
  (i : fin n) (y : α i.succ) (z : α 0)

/-- The tail of an `n+1` tuple, i.e., its last `n` entries. -/
def tail (q : Πi, α i) : (Π(i : fin n), α (i.succ)) := λ i, q i.succ

/-- Adding an element at the beginning of an `n`-tuple, to get an `n+1`-tuple. -/
def cons (x : α 0) (p : Π(i : fin n), α (i.succ)) : Πi, α i :=
λ j, fin.cases x p j

@[simp] lemma tail_cons : tail (cons x p) = p :=
by simp [tail, cons]

@[simp] lemma cons_succ : cons x p i.succ = p i :=
by simp [cons]

@[simp] lemma cons_zero : cons x p 0 = x :=
by simp [cons]

/-- Updating a tuple and adding an element at the beginning commute. -/
@[simp] lemma cons_update : cons x (update p i y) = update (cons x p) i.succ y :=
begin
  ext j,
  by_cases h : j = 0,
  { rw h, simp [ne.symm (succ_ne_zero i)] },
  { let j' := pred j h,
    have : j'.succ = j := succ_pred j h,
    rw [← this, cons_succ],
    by_cases h' : j' = i,
    { rw h', simp },
    { have : j'.succ ≠ i.succ, by rwa [ne.def, succ_inj],
      rw [update_noteq h', update_noteq this, cons_succ] } }
end

/-- Adding an element at the beginning of a tuple and then updating it amounts to adding it
directly. -/
lemma update_cons_zero : update (cons x p) 0 z = cons z p :=
begin
  ext j,
  by_cases h : j = 0,
  { rw h, simp },
  { simp only [h, update_noteq, ne.def, not_false_iff],
    let j' := pred j h,
    have : j'.succ = j := succ_pred j h,
    rw [← this, cons_succ, cons_succ] }
end

/-- Concatenating the first element of a tuple with its tail gives back the original tuple -/
@[simp] lemma cons_self_tail : cons (q 0) (tail q) = q :=
begin
  ext j,
  by_cases h : j = 0,
  { rw h, simp },
  { let j' := pred j h,
    have : j'.succ = j := succ_pred j h,
    rw [← this, tail, cons_succ] }
end

/-- Updating the first element of a tuple does not change the tail. -/
@[simp] lemma tail_update_zero : tail (update q 0 z) = tail q :=
by { ext j, simp [tail, fin.succ_ne_zero] }

/-- Updating a nonzero element and taking the tail commute. -/
@[simp] lemma tail_update_succ :
  tail (update q i.succ y) = update (tail q) i y :=
begin
  ext j,
  by_cases h : j = i,
  { rw h, simp [tail] },
  { simp [tail, (fin.succ_injective n).ne h, h] }
end

lemma comp_cons {α : Type*} {β : Type*} (g : α → β) (y : α) (q : fin n → α) :
  g ∘ (cons y q) = cons (g y) (g ∘ q) :=
begin
  ext j,
  by_cases h : j = 0,
  { rw h, refl },
  { let j' := pred j h,
    have : j'.succ = j := succ_pred j h,
    rw [← this, cons_succ, comp_app, cons_succ] }
end

lemma comp_tail {α : Type*} {β : Type*} (g : α → β) (q : fin n.succ → α) :
  g ∘ (tail q) = tail (g ∘ q) :=
by { ext j, simp [tail] }

lemma le_cons [Π i, preorder (α i)] {x : α 0} {q : Π i, α i} {p : Π i : fin n, α i.succ} :
  q ≤ cons x p ↔ q 0 ≤ x ∧ tail q ≤ p :=
forall_fin_succ.trans $ and_congr iff.rfl $ forall_congr $ λ j, by simp [tail]

lemma cons_le [Π i, preorder (α i)] {x : α 0} {q : Π i, α i} {p : Π i : fin n, α i.succ} :
  cons x p ≤ q ↔ x ≤ q 0 ∧ p ≤ tail q :=
@le_cons  _ (λ i, order_dual (α i)) _ x q p

/-- `fin.append ho u v` appends two vectors of lengths `m` and `n` to produce
one of length `o = m + n`.  `ho` provides control of definitional equality
for the vector length. -/
def append {α : Type*} {o : ℕ} (ho : o = m + n) (u : fin m → α) (v : fin n → α) : fin o → α :=
λ i, if h : (i : ℕ) < m
  then u ⟨i, h⟩
  else v ⟨(i : ℕ) - m, (nat.sub_lt_left_iff_lt_add (le_of_not_lt h)).2 (ho ▸ i.property)⟩

@[simp] lemma fin_append_apply_zero {α : Type*} {o : ℕ} (ho : (o + 1) = (m + 1) + n)
  (u : fin (m + 1) → α) (v : fin n → α) :
  fin.append ho u v 0 = u 0 := rfl

end tuple

section tuple_right
/-! In the previous section, we have discussed inserting or removing elements on the left of a
tuple. In this section, we do the same on the right. A difference is that `fin (n+1)` is constructed
inductively from `fin n` starting from the left, not from the right. This implies that Lean needs
more help to realize that elements belong to the right types, i.e., we need to insert casts at
several places. -/

variables {α : fin (n+1) → Type u} (x : α (last n)) (q : Πi, α i) (p : Π(i : fin n), α i.cast_succ)
(i : fin n) (y : α i.cast_succ) (z : α (last n))

/-- The beginning of an `n+1` tuple, i.e., its first `n` entries -/
def init (q : Πi, α i) (i : fin n) : α i.cast_succ :=
q i.cast_succ

/-- Adding an element at the end of an `n`-tuple, to get an `n+1`-tuple. The name `snoc` comes from
`cons` (i.e., adding an element to the left of a tuple) read in reverse order. -/
def snoc (p : Π(i : fin n), α i.cast_succ) (x : α (last n)) (i : fin (n+1)) : α i :=
if h : i.val < n
then _root_.cast (by rw fin.cast_succ_cast_lt i h) (p (cast_lt i h))
else _root_.cast (by rw eq_last_of_not_lt h) x

@[simp] lemma init_snoc : init (snoc p x) = p :=
begin
  ext i,
  have h' := fin.cast_lt_cast_succ i i.is_lt,
  simp [init, snoc, i.is_lt, h'],
  convert cast_eq rfl (p i)
end

@[simp] lemma snoc_cast_succ : snoc p x i.cast_succ = p i :=
begin
  have : i.cast_succ.val < n := i.is_lt,
  have h' := fin.cast_lt_cast_succ i i.is_lt,
  simp [snoc, this, h'],
  convert cast_eq rfl (p i)
end

@[simp] lemma snoc_last : snoc p x (last n) = x :=
by { simp [snoc] }

/-- Updating a tuple and adding an element at the end commute. -/
@[simp] lemma snoc_update : snoc (update p i y) x = update (snoc p x) i.cast_succ y :=
begin
  ext j,
  by_cases h : j.val < n,
  { simp only [snoc, h, dif_pos],
    by_cases h' : j = cast_succ i,
    { have C1 : α i.cast_succ = α j, by rw h',
      have E1 : update (snoc p x) i.cast_succ y j = _root_.cast C1 y,
      { have : update (snoc p x) j (_root_.cast C1 y) j = _root_.cast C1 y, by simp,
        convert this,
        { exact h'.symm },
        { exact heq_of_eq_mp (congr_arg α (eq.symm h')) rfl } },
      have C2 : α i.cast_succ = α (cast_succ (cast_lt j h)),
        by rw [cast_succ_cast_lt, h'],
      have E2 : update p i y (cast_lt j h) = _root_.cast C2 y,
      { have : update p (cast_lt j h) (_root_.cast C2 y) (cast_lt j h) = _root_.cast C2 y,
          by simp,
        convert this,
        { simp [h, h'] },
        { exact heq_of_eq_mp C2 rfl } },
      rw [E1, E2],
      exact eq_rec_compose _ _ _ },
    { have : ¬(cast_lt j h = i),
        by { assume E, apply h', rw [← E, cast_succ_cast_lt] },
      simp [h', this, snoc, h] } },
  { rw eq_last_of_not_lt h,
    simp [ne.symm (ne_of_lt (cast_succ_lt_last i))] }
end

/-- Adding an element at the beginning of a tuple and then updating it amounts to adding it
directly. -/
lemma update_snoc_last : update (snoc p x) (last n) z = snoc p z :=
begin
  ext j,
  by_cases h : j.val < n,
  { have : j ≠ last n := ne_of_lt h,
    simp [h, update_noteq, this, snoc] },
  { rw eq_last_of_not_lt h,
    simp }
end

/-- Concatenating the first element of a tuple with its tail gives back the original tuple -/
@[simp] lemma snoc_init_self : snoc (init q) (q (last n)) = q :=
begin
  ext j,
  by_cases h : j.val < n,
  { have : j ≠ last n := ne_of_lt h,
    simp [h, update_noteq, this, snoc, init, cast_succ_cast_lt],
    have A : cast_succ (cast_lt j h) = j := cast_succ_cast_lt _ _,
    rw ← cast_eq rfl (q j),
    congr' 1; rw A },
  { rw eq_last_of_not_lt h,
    simp }
end

/-- Updating the last element of a tuple does not change the beginning. -/
@[simp] lemma init_update_last : init (update q (last n) z) = init q :=
by { ext j, simp [init, ne_of_lt, cast_succ_lt_last] }

/-- Updating an element and taking the beginning commute. -/
@[simp] lemma init_update_cast_succ :
  init (update q i.cast_succ y) = update (init q) i y :=
begin
  ext j,
  by_cases h : j = i,
  { rw h, simp [init] },
  { simp [init, h] }
end

/-- `tail` and `init` commute. We state this lemma in a non-dependent setting, as otherwise it
would involve a cast to convince Lean that the two types are equal, making it harder to use. -/
lemma tail_init_eq_init_tail {β : Type*} (q : fin (n+2) → β) :
  tail (init q) = init (tail q) :=
by { ext i, simp [tail, init, cast_succ_fin_succ] }

/-- `cons` and `snoc` commute. We state this lemma in a non-dependent setting, as otherwise it
would involve a cast to convince Lean that the two types are equal, making it harder to use. -/
lemma cons_snoc_eq_snoc_cons {β : Type*} (a : β) (q : fin n → β) (b : β) :
  @cons n.succ (λ i, β) a (snoc q b) = snoc (cons a q) b :=
begin
  ext i,
  by_cases h : i = 0,
  { rw h, refl },
  set j := pred i h with ji,
  have : i = j.succ, by rw [ji, succ_pred],
  rw [this, cons_succ],
  by_cases h' : j.val < n,
  { set k := cast_lt j h' with jk,
    have : j = k.cast_succ, by rw [jk, cast_succ_cast_lt],
    rw [this, ← cast_succ_fin_succ],
    simp },
  rw [eq_last_of_not_lt h', succ_last],
  simp
end


lemma comp_snoc {α : Type*} {β : Type*} (g : α → β) (q : fin n → α) (y : α) :
  g ∘ (snoc q y) = snoc (g ∘ q) (g y) :=
begin
  ext j,
  by_cases h : j.val < n,
  { have : j ≠ last n := ne_of_lt h,
    simp [h, this, snoc, cast_succ_cast_lt] },
  { rw eq_last_of_not_lt h,
    simp }
end

lemma comp_init {α : Type*} {β : Type*} (g : α → β) (q : fin n.succ → α) :
  g ∘ (init q) = init (g ∘ q) :=
by { ext j, simp [init] }

end tuple_right

section insert_nth

variables {α : fin (n+1) → Type u} {β : Type v}

/-- Insert an element into a tuple at a given position, auxiliary definition.
For the general definition, see `insert_nth`. -/
def insert_nth' {α : fin (n + 2) → Type u} (i : fin (n + 2)) (x : α i)
  (p : Π j : fin (n + 1), α (i.succ_above j)) (j : fin (n + 2)) : α j :=
if h : i = j
then _root_.cast (congr_arg α h) x
else if h' : j < i then _root_.cast (congr_arg α $ begin
  obtain ⟨k, hk⟩ : ∃ (k : fin (n + 1)), k.cast_succ = j,
    { refine ⟨⟨(j : ℕ), _⟩, _⟩,
      { exact lt_of_lt_of_le h' i.is_le, },
      { simp },
    },
  subst hk,
  simp [succ_above_below, h'],
end)
  (p j.cast_pred) else _root_.cast (congr_arg α $ begin
  have lt : i < j := lt_of_le_of_ne (le_of_not_lt h') h,
  have : j ≠ 0 := (ne_of_gt (lt_of_le_of_lt i.zero_le lt)),
  rw [←succ_pred j this, ←le_cast_succ_iff] at lt,
  simp [pred_above_zero this, succ_above_above _ _ lt]
end) (p (fin.pred_above 0 j))

/-- Insert an element into a tuple at a given position. For `i = 0` see `fin.cons`,
for `i = fin.last n` see `fin.snoc`. -/
def insert_nth : Π {n : ℕ} {α : fin (n + 1) → Type u} (i : fin (n + 1)) (x : α i)
  (p : Π j : fin n, α (i.succ_above j)) (j : fin (n + 1)), α j
| 0       _ _ x _ _ := _root_.cast (by congr) x
| (n + 1) _ i x p j := insert_nth' i x p j

@[simp] lemma insert_nth_apply_same (i : fin (n + 1)) (x : α i) (p : Π j, α (i.succ_above j)) :
  insert_nth i x p i = x :=
by { cases n; simp [insert_nth, insert_nth'] }

@[simp] lemma insert_nth_apply_succ_above (i : fin (n + 1)) (x : α i) (p : Π j, α (i.succ_above j))
  (j : fin n) :
  insert_nth i x p (i.succ_above j) = p j :=
begin
  cases n,
  { exact j.elim0 },
  simp only [insert_nth, insert_nth', dif_neg (succ_above_ne _ _).symm],
  cases succ_above_lt_ge i j with h h,
  { rw dif_pos,
    refine eq_of_heq ((cast_heq _ _).trans _),
    { simp [h] },
    { congr,
      simp [succ_above_below, h] } },
  { rw dif_neg,
    refine eq_of_heq ((cast_heq _ _).trans _),
    { simp [h] },
    { congr,
      simp [succ_above_above, h, succ_ne_zero] } }
end

@[simp] lemma insert_nth_comp_succ_above (i : fin (n + 1)) (x : β) (p : fin n → β) :
  insert_nth i x p ∘ i.succ_above = p :=
funext $ insert_nth_apply_succ_above i x p

lemma insert_nth_eq_iff {i : fin (n + 1)} {x : α i} {p : Π j, α (i.succ_above j)} {q : Π j, α j} :
  i.insert_nth x p = q ↔ q i = x ∧ p = (λ j, q (i.succ_above j)) :=
by simp [funext_iff, forall_iff_succ_above i, eq_comm]

lemma eq_insert_nth_iff {i : fin (n + 1)} {x : α i} {p : Π j, α (i.succ_above j)} {q : Π j, α j} :
  q = i.insert_nth x p ↔ q i = x ∧ p = (λ j, q (i.succ_above j)) :=
eq_comm.trans insert_nth_eq_iff

lemma insert_nth_zero (x : α 0) (p : Π j : fin n, α (succ_above 0 j)) :
  insert_nth 0 x p = cons x (λ j, _root_.cast (congr_arg α (congr_fun succ_above_zero j)) (p j)) :=
begin
  refine insert_nth_eq_iff.2 ⟨by simp, _⟩,
  ext j,
  convert (cons_succ _ _ _).symm
end

@[simp] lemma insert_nth_zero' (x : β) (p : fin n → β) :
  @insert_nth _ (λ _, β) 0 x p = cons x p :=
by simp [insert_nth_zero]

lemma insert_nth_last (x : α (last n)) (p : Π j : fin n, α ((last n).succ_above j)) :
  insert_nth (last n) x p =
    snoc (λ j, _root_.cast (congr_arg α (succ_above_last_apply j)) (p j)) x :=
begin
  refine insert_nth_eq_iff.2 ⟨by simp, _⟩,
  ext j,
  apply eq_of_heq,
  transitivity snoc (λ j, _root_.cast (congr_arg α (succ_above_last_apply j)) (p j)) x j.cast_succ,
  { rw [snoc_cast_succ], exact (cast_heq _ _).symm },
  { apply congr_arg_heq,
    rw [succ_above_last] }
end

@[simp] lemma insert_nth_last' (x : β) (p : fin n → β) :
  @insert_nth _ (λ _, β) (last n) x p = snoc p x :=
by simp [insert_nth_last]

variables [Π i, preorder (α i)]

lemma insert_nth_le_iff {i : fin (n + 1)} {x : α i} {p : Π j, α (i.succ_above j)} {q : Π j, α j} :
  i.insert_nth x p ≤ q ↔ x ≤ q i ∧ p ≤ (λ j, q (i.succ_above j)) :=
by simp [pi.le_def, forall_iff_succ_above i]

lemma le_insert_nth_iff {i : fin (n + 1)} {x : α i} {p : Π j, α (i.succ_above j)} {q : Π j, α j} :
  q ≤ i.insert_nth x p ↔ q i ≤ x ∧ (λ j, q (i.succ_above j)) ≤ p :=
by simp [pi.le_def, forall_iff_succ_above i]

open set

lemma insert_nth_mem_Icc {i : fin (n + 1)} {x : α i} {p : Π j, α (i.succ_above j)}
  {q₁ q₂ : Π j, α j} :
  i.insert_nth x p ∈ Icc q₁ q₂ ↔
    x ∈ Icc (q₁ i) (q₂ i) ∧ p ∈ Icc (λ j, q₁ (i.succ_above j)) (λ j, q₂ (i.succ_above j)) :=
by simp only [mem_Icc, insert_nth_le_iff, le_insert_nth_iff, and.assoc, and.left_comm]

lemma preimage_insert_nth_Icc_of_mem {i : fin (n + 1)} {x : α i} {q₁ q₂ : Π j, α j}
  (hx : x ∈ Icc (q₁ i) (q₂ i)) :
  i.insert_nth x ⁻¹' (Icc q₁ q₂) = Icc (λ j, q₁ (i.succ_above j)) (λ j, q₂ (i.succ_above j)) :=
set.ext $ λ p, by simp only [mem_preimage, insert_nth_mem_Icc, hx, true_and]

lemma preimage_insert_nth_Icc_of_not_mem {i : fin (n + 1)} {x : α i} {q₁ q₂ : Π j, α j}
  (hx : x ∉ Icc (q₁ i) (q₂ i)) :
  i.insert_nth x ⁻¹' (Icc q₁ q₂) = ∅ :=
set.ext $ λ p, by simp only [mem_preimage, insert_nth_mem_Icc, hx, false_and, mem_empty_eq]

end insert_nth

section find

/-- `find p` returns the first index `n` where `p n` is satisfied, and `none` if it is never
satisfied. -/
def find : Π {n : ℕ} (p : fin n → Prop) [decidable_pred p], option (fin n)
| 0     p _ := none
| (n+1) p _ := by resetI; exact option.cases_on
  (@find n (λ i, p (i.cast_lt (nat.lt_succ_of_lt i.2))) _)
  (if h : p (fin.last n) then some (fin.last n) else none)
  (λ i, some (i.cast_lt (nat.lt_succ_of_lt i.2)))

/-- If `find p = some i`, then `p i` holds -/
lemma find_spec : Π {n : ℕ} (p : fin n → Prop) [decidable_pred p] {i : fin n}
  (hi : i ∈ by exactI fin.find p), p i
| 0     p I i hi := option.no_confusion hi
| (n+1) p I i hi := begin
  dsimp [find] at hi,
  resetI,
  cases h : find (λ i : fin n, (p (i.cast_lt (nat.lt_succ_of_lt i.2)))) with j,
  { rw h at hi,
    dsimp at hi,
    split_ifs at hi with hl hl,
    { exact option.some_inj.1 hi ▸ hl },
    { exact option.no_confusion hi } },
  { rw h at hi,
    rw [← option.some_inj.1 hi],
    exact find_spec _ h }
end

/-- `find p` does not return `none` if and only if `p i` holds at some index `i`. -/
lemma is_some_find_iff : Π {n : ℕ} {p : fin n → Prop} [decidable_pred p],
  by exactI (find p).is_some ↔ ∃ i, p i
| 0     p _ := iff_of_false (λ h, bool.no_confusion h) (λ ⟨i, _⟩, fin_zero_elim i)
| (n+1) p _ := ⟨λ h, begin
  rw [option.is_some_iff_exists] at h,
  cases h with i hi,
  exactI ⟨i, find_spec _ hi⟩
end, λ ⟨⟨i, hin⟩, hi⟩,
begin
  resetI,
  dsimp [find],
  cases h : find (λ i : fin n, (p (i.cast_lt (nat.lt_succ_of_lt i.2)))) with j,
  { split_ifs with hl hl,
    { exact option.is_some_some },
    { have := (@is_some_find_iff n (λ x, p (x.cast_lt (nat.lt_succ_of_lt x.2))) _).2
        ⟨⟨i, lt_of_le_of_ne (nat.le_of_lt_succ hin)
        (λ h, by clear_aux_decl; cases h; exact hl hi)⟩, hi⟩,
      rw h at this,
      exact this } },
  { simp }
end⟩

/-- `find p` returns `none` if and only if `p i` never holds. -/
lemma find_eq_none_iff {n : ℕ} {p : fin n → Prop} [decidable_pred p] :
  find p = none ↔ ∀ i, ¬ p i :=
by rw [← not_exists, ← is_some_find_iff]; cases (find p); simp

/-- If `find p` returns `some i`, then `p j` does not hold for `j < i`, i.e., `i` is minimal among
the indices where `p` holds. -/
lemma find_min : Π {n : ℕ} {p : fin n → Prop} [decidable_pred p] {i : fin n}
  (hi : i ∈ by exactI fin.find p) {j : fin n} (hj : j < i), ¬ p j
| 0     p _ i hi j hj hpj := option.no_confusion hi
| (n+1) p _ i hi ⟨j, hjn⟩ hj hpj := begin
  resetI,
  dsimp [find] at hi,
  cases h : find (λ i : fin n, (p (i.cast_lt (nat.lt_succ_of_lt i.2)))) with k,
  { rw [h] at hi,
    split_ifs at hi with hl hl,
    { have := option.some_inj.1 hi,
      subst this,
      rw [find_eq_none_iff] at h,
      exact h ⟨j, hj⟩ hpj },
    { exact option.no_confusion hi } },
  { rw h at hi,
    dsimp at hi,
    have := option.some_inj.1 hi,
    subst this,
    exact find_min h (show (⟨j, lt_trans hj k.2⟩ : fin n) < k, from hj) hpj }
end

lemma find_min' {p : fin n → Prop} [decidable_pred p] {i : fin n}
  (h : i ∈ fin.find p) {j : fin n} (hj : p j) : i ≤ j :=
le_of_not_gt (λ hij, find_min h hij hj)

lemma nat_find_mem_find {p : fin n → Prop} [decidable_pred p]
  (h : ∃ i, ∃ hin : i < n, p ⟨i, hin⟩) :
  (⟨nat.find h, (nat.find_spec h).fst⟩ : fin n) ∈ find p :=
let ⟨i, hin, hi⟩ := h in
begin
  cases hf : find p with f,
  { rw [find_eq_none_iff] at hf,
    exact (hf ⟨i, hin⟩ hi).elim },
  { refine option.some_inj.2 (le_antisymm _ _),
    { exact find_min' hf (nat.find_spec h).snd },
    { exact nat.find_min' _ ⟨f.2, by convert find_spec p hf;
        exact fin.eta _ _⟩ } }
end

lemma mem_find_iff {p : fin n → Prop} [decidable_pred p] {i : fin n} :
  i ∈ fin.find p ↔ p i ∧ ∀ j, p j → i ≤ j :=
⟨λ hi, ⟨find_spec _ hi, λ _, find_min' hi⟩,
  begin
    rintros ⟨hpi, hj⟩,
    cases hfp : fin.find p,
    { rw [find_eq_none_iff] at hfp,
      exact (hfp _ hpi).elim },
    { exact option.some_inj.2 (le_antisymm (find_min' hfp hpi) (hj _ (find_spec _ hfp))) }
  end⟩

lemma find_eq_some_iff {p : fin n → Prop} [decidable_pred p] {i : fin n} :
  fin.find p = some i ↔ p i ∧ ∀ j, p j → i ≤ j :=
 mem_find_iff

lemma mem_find_of_unique {p : fin n → Prop} [decidable_pred p]
  (h : ∀ i j, p i → p j → i = j) {i : fin n} (hi : p i) : i ∈ fin.find p :=
mem_find_iff.2 ⟨hi, λ j hj, le_of_eq $ h i j hi hj⟩

end find

@[simp]
lemma coe_of_nat_eq_mod (m n : ℕ) :
  ((n : fin (succ m)) : ℕ) = n % succ m :=
by rw [← of_nat_eq_coe]; refl

@[simp] lemma coe_of_nat_eq_mod' (m n : ℕ) [I : fact (0 < m)] :
  (@fin.of_nat' _ I n : ℕ) = n % m :=
rfl

section mul

/-!
### mul
-/

lemma val_mul {n : ℕ} :  ∀ a b : fin n, (a * b).val = (a.val * b.val) % n
| ⟨_, _⟩ ⟨_, _⟩ := rfl

lemma coe_mul {n : ℕ} :  ∀ a b : fin n, ((a * b : fin n) : ℕ) = (a * b) % n
| ⟨_, _⟩ ⟨_, _⟩ := rfl

@[simp] protected lemma mul_one (k : fin (n + 1)) : k * 1 = k :=
by { cases n, simp, simp [eq_iff_veq, mul_def, mod_eq_of_lt (is_lt k)] }

@[simp] protected lemma one_mul (k : fin (n + 1)) : (1 : fin (n + 1)) * k = k :=
by { cases n, simp, simp [eq_iff_veq, mul_def, mod_eq_of_lt (is_lt k)] }

@[simp] protected lemma mul_zero (k : fin (n + 1)) : k * 0 = 0 :=
by simp [eq_iff_veq, mul_def]

@[simp] protected lemma zero_mul (k : fin (n + 1)) : (0 : fin (n + 1)) * k = 0 :=
by simp [eq_iff_veq, mul_def]

end mul

end fin<|MERGE_RESOLUTION|>--- conflicted
+++ resolved
@@ -535,12 +535,7 @@
 
 @[simp] lemma coe_cast_succ (i : fin n) : (i.cast_succ : ℕ) = i := rfl
 
-<<<<<<< HEAD
-@[simp] lemma cast_succ_mk (n i : ℕ) (h : i < n) : cast_succ ⟨i, h⟩ = ⟨i, nat.lt.step h⟩ :=
-rfl
-=======
 @[simp] lemma cast_succ_mk (n i : ℕ) (h : i < n) : cast_succ ⟨i, h⟩ = ⟨i, nat.lt.step h⟩ := rfl
->>>>>>> 7e673521
 
 lemma cast_succ_lt_succ (i : fin n) : i.cast_succ < i.succ :=
 lt_iff_coe_lt_coe.2 $ by simp only [coe_cast_succ, coe_succ, nat.lt_succ_self]
@@ -826,7 +821,6 @@
   { intro h,
     rw succ_above_below _ _ h,
     exact h }
-<<<<<<< HEAD
 end
 
 /-- Embedding `i : fin n` into `fin (n + 1)` using a pivot `p` that is lesser
@@ -854,35 +848,6 @@
   { simpa [←succ_above_above _ _ (le_of_not_lt H), eq] using cast_succ_lt_succ i }
 end
 
-=======
-end
-
-/-- Embedding `i : fin n` into `fin (n + 1)` using a pivot `p` that is lesser
-results in a value that is greater than `p`. -/
-lemma lt_succ_above_iff (p : fin (n + 1)) (i : fin n) : p < p.succ_above i ↔ p ≤ i.cast_succ :=
-begin
-  refine iff.intro _ _,
-  { intro h,
-    cases succ_above_lt_ge p i with H H,
-    { rw succ_above_below _ _ H at h,
-      exact le_of_lt h },
-    { exact H } },
-  { intro h,
-    rw succ_above_above _ _ h,
-    exact lt_of_le_of_lt h (cast_succ_lt_succ i) },
-end
-
-/-- Embedding `i : fin n` into `fin (n + 1)` with a hole around `p : fin (n + 1)`
-never results in `p` itself -/
-theorem succ_above_ne (p : fin (n + 1)) (i : fin n) : p.succ_above i ≠ p :=
-begin
-  intro eq,
-  by_cases H : i.cast_succ < p,
-  { simpa [lt_irrefl, ←succ_above_below _ _ H, eq] using H },
-  { simpa [←succ_above_above _ _ (le_of_not_lt H), eq] using cast_succ_lt_succ i }
-end
-
->>>>>>> 7e673521
 /-- Embedding a positive `fin n` results in a positive fin (n + 1)` -/
 lemma succ_above_pos (p : fin (n + 2)) (i : fin (n + 1)) (h : 0 < i) : 0 < p.succ_above i :=
 begin
@@ -894,36 +859,6 @@
 /-- The range of `p.succ_above` is everything except `p`. -/
 lemma range_succ_above (p : fin (n + 1)) : set.range (p.succ_above) = { i | i ≠ p } :=
 begin
-<<<<<<< HEAD
-  ext, simp,
-  rcases lt_trichotomy p x with H|rfl|H,
-  { split,
-    { rintro ⟨y, rfl⟩,
-      exact (ne_of_lt H).symm, },
-    { rintro h,
-      refine ⟨x.pred _, _⟩,
-      { apply (ne_of_lt (lt_of_le_of_lt (zero_le p) H)).symm, },
-      { rw succ_above_above,
-        { simp, },
-        { rcases p with ⟨p, _⟩, rcases x with ⟨x, _⟩,
-          simp at H,
-          exact nat.le_pred_of_lt H, }, }, }, },
-  { split,
-    { rintro ⟨y, h⟩,
-      cases succ_above_ne _ _ h, },
-    { rintro h,
-      simp at h,
-      cases h, }, },
-  { split,
-    { rintro ⟨y, rfl⟩,
-      exact ne_of_lt H, },
-    { rintro h,
-      refine ⟨x.cast_lt _, _⟩,
-      { exact lt_of_lt_of_le H (le_pred_of_lt p.property), },
-      { rw succ_above_below,
-        { simp, },
-        { exact H, }, }, }, },
-=======
   ext,
   simp only [set.mem_range, ne.def, set.mem_set_of_eq],
   split,
@@ -941,7 +876,6 @@
       { rw succ_above_above,
         { simp },
         { simpa [le_iff_coe_le_coe] using nat.le_pred_of_lt H } } } }
->>>>>>> 7e673521
 end
 
 /-- Given a fixed pivot `x : fin (n + 1)`, `x.succ_above` is injective -/
@@ -955,16 +889,7 @@
 
 /-- `succ_above` is injective at the pivot -/
 lemma succ_above_left_injective : injective (@succ_above n) :=
-<<<<<<< HEAD
-λ x y h, begin
-  apply_fun (λ f : fin n ↪o fin (n + 1), set.range f) at h,
-  rw [range_succ_above, range_succ_above] at h,
-  apply_fun (λ s : set _, sᶜ) at h,
-  simpa using h,
-end
-=======
 λ _ _ h, by simpa [range_succ_above] using congr_arg (λ f : fin n ↪o fin (n + 1), (set.range f)ᶜ) h
->>>>>>> 7e673521
 
 /-- `succ_above` is injective at the pivot -/
 lemma succ_above_left_inj {x y : fin (n + 1)} :
