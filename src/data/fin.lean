--- conflicted
+++ resolved
@@ -853,36 +853,6 @@
 /-- The range of `p.succ_above` is everything except `p`. -/
 lemma range_succ_above (p : fin (n + 1)) : set.range (p.succ_above) = { i | i ≠ p } :=
 begin
-<<<<<<< HEAD
-  ext, simp,
-  rcases lt_trichotomy p x with H|rfl|H,
-  { split,
-    { rintro ⟨y, rfl⟩,
-      exact (ne_of_lt H).symm, },
-    { rintro h,
-      refine ⟨x.pred _, _⟩,
-      { apply (ne_of_lt (lt_of_le_of_lt (zero_le p) H)).symm, },
-      { rw succ_above_above,
-        { simp, },
-        { rcases p with ⟨p, _⟩, rcases x with ⟨x, _⟩,
-          simp at H,
-          exact nat.le_pred_of_lt H, }, }, }, },
-  { split,
-    { rintro ⟨y, h⟩,
-      cases succ_above_ne _ _ h, },
-    { rintro h,
-      simp at h,
-      cases h, }, },
-  { split,
-    { rintro ⟨y, rfl⟩,
-      exact ne_of_lt H, },
-    { rintro h,
-      refine ⟨x.cast_lt _, _⟩,
-      { exact lt_of_lt_of_le H (le_pred_of_lt p.property), },
-      { rw succ_above_below,
-        { simp, },
-        { exact H, }, }, }, },
-=======
   ext,
   simp only [set.mem_range, ne.def, set.mem_set_of_eq],
   split,
@@ -900,7 +870,6 @@
       { rw succ_above_above,
         { simp },
         { simpa [le_iff_coe_le_coe] using nat.le_pred_of_lt H } } } }
->>>>>>> 11f054bb
 end
 
 /-- Given a fixed pivot `x : fin (n + 1)`, `x.succ_above` is injective -/
@@ -914,16 +883,7 @@
 
 /-- `succ_above` is injective at the pivot -/
 lemma succ_above_left_injective : injective (@succ_above n) :=
-<<<<<<< HEAD
-λ x y h, begin
-  apply_fun (λ f : fin n ↪o fin (n + 1), set.range f) at h,
-  rw [range_succ_above, range_succ_above] at h,
-  apply_fun (λ s : set _, sᶜ) at h,
-  simpa using h,
-end
-=======
 λ _ _ h, by simpa [range_succ_above] using congr_arg (λ f : fin n ↪o fin (n + 1), (set.range f)ᶜ) h
->>>>>>> 11f054bb
 
 /-- `succ_above` is injective at the pivot -/
 lemma succ_above_left_inj {x y : fin (n + 1)} :
@@ -941,33 +901,6 @@
 else
   i.cast_lt (lt_of_le_of_lt (le_of_not_lt h) p.2)
 
-<<<<<<< HEAD
-lemma pred_above_right_monotone (p : fin n) : monotone p.pred_above :=
-λ a b H,
-begin
-  dsimp [pred_above],
-  split_ifs with ha hb hb,
-  all_goals { simp only [le_iff_coe_le_coe, coe_pred], },
-  { exact pred_le_pred H, },
-  { calc _ ≤ _ : nat.pred_le _
-        ... ≤ _ : H, },
-  { simp at ha, exact le_pred_of_lt (lt_of_le_of_lt ha hb), },
-  { exact H, },
-end
-
-lemma pred_above_left_monotone (i : fin (n + 1)) : monotone (λ p, pred_above p i) :=
-λ a b H,
-begin
-  dsimp [pred_above],
-  split_ifs with ha hb hb,
-  all_goals { simp only [le_iff_coe_le_coe, coe_pred] },
-  { exact pred_le _, },
-  { have : b < a := cast_succ_lt_cast_succ_iff.mpr (hb.trans_le (le_of_not_gt ha)),
-    exact absurd H this.not_le }
-end
-
-=======
->>>>>>> 11f054bb
 /-- `cast_pred` embeds `i : fin (n + 2)` into `fin (n + 1)`
 by lowering just `last (n + 1)` to `last n`. -/
 def cast_pred (i : fin (n + 2)) : fin (n + 1) :=
@@ -994,12 +927,6 @@
   simp [cast_pred, pred_above, this]
 end
 
-<<<<<<< HEAD
-lemma cast_pred_monotone : monotone (@cast_pred n) :=
-pred_above_right_monotone (last _)
-
-=======
->>>>>>> 11f054bb
 /-- Sending `fin (n+1)` to `fin n` by subtracting one from anything above `p`
 then back to `fin (n+1)` with a gap around `p` is the identity away from `p`. -/
 @[simp] lemma succ_above_pred_above {p : fin n} {i : fin (n + 1)} (h : i ≠ p.cast_succ) :
