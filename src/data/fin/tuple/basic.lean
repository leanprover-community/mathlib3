/-
Copyright (c) 2019 Floris van Doorn. All rights reserved.
Released under Apache 2.0 license as described in the file LICENSE.
Authors: Floris van Doorn, Yury Kudryashov, Sébastien Gouëzel, Chris Hughes
-/
import data.fin.basic
import data.pi.lex
import data.set.intervals.basic

/-!
# Operation on tuples

We interpret maps `Π i : fin n, α i` as `n`-tuples of elements of possibly varying type `α i`,
`(α 0, …, α (n-1))`. A particular case is `fin n → α` of elements with all the same type.
In this case when `α i` is a constant map, then tuples are isomorphic (but not definitionally equal)
to `vector`s.

We define the following operations:

* `fin.tail` : the tail of an `n+1` tuple, i.e., its last `n` entries;
* `fin.cons` : adding an element at the beginning of an `n`-tuple, to get an `n+1`-tuple;
* `fin.init` : the beginning of an `n+1` tuple, i.e., its first `n` entries;
* `fin.snoc` : adding an element at the end of an `n`-tuple, to get an `n+1`-tuple. The name `snoc`
  comes from `cons` (i.e., adding an element to the left of a tuple) read in reverse order.
* `fin.insert_nth` : insert an element to a tuple at a given position.
* `fin.find p` : returns the first index `n` where `p n` is satisfied, and `none` if it is never
  satisfied.
* `fin.append a b` : append two tuples.
* `fin.repeat n a` : repeat a tuple `n` times.

-/
universes u v

namespace fin

variables {m n : ℕ}
open function

section tuple

/-- There is exactly one tuple of size zero. -/
example (α : fin 0 → Sort u) : unique (Π i : fin 0, α i) :=
by apply_instance

@[simp] lemma tuple0_le {α : Π i : fin 0, Type*} [Π i, preorder (α i)] (f g : Π i, α i) : f ≤ g :=
fin_zero_elim

variables {α : fin (n+1) → Type u} (x : α 0) (q : Πi, α i) (p : Π(i : fin n), α (i.succ))
  (i : fin n) (y : α i.succ) (z : α 0)

/-- The tail of an `n+1` tuple, i.e., its last `n` entries. -/
def tail (q : Πi, α i) : (Π(i : fin n), α (i.succ)) := λ i, q i.succ

lemma tail_def {n : ℕ} {α : fin (n+1) → Type*} {q : Π i, α i} :
  tail (λ k : fin (n+1), q k) = (λ k : fin n, q k.succ) := rfl

/-- Adding an element at the beginning of an `n`-tuple, to get an `n+1`-tuple. -/
def cons (x : α 0) (p : Π(i : fin n), α (i.succ)) : Πi, α i :=
λ j, fin.cases x p j

@[simp] lemma tail_cons : tail (cons x p) = p :=
by simp [tail, cons]

@[simp] lemma cons_succ : cons x p i.succ = p i :=
by simp [cons]

@[simp] lemma cons_zero : cons x p 0 = x :=
by simp [cons]

/-- Updating a tuple and adding an element at the beginning commute. -/
@[simp] lemma cons_update : cons x (update p i y) = update (cons x p) i.succ y :=
begin
  ext j,
  by_cases h : j = 0,
  { rw h, simp [ne.symm (succ_ne_zero i)] },
  { let j' := pred j h,
    have : j'.succ = j := succ_pred j h,
    rw [← this, cons_succ],
    by_cases h' : j' = i,
    { rw h', simp },
    { have : j'.succ ≠ i.succ, by rwa [ne.def, succ_inj],
      rw [update_noteq h', update_noteq this, cons_succ] } }
end

/-- As a binary function, `fin.cons` is injective. -/
lemma cons_injective2 : function.injective2 (@cons n α) :=
λ x₀ y₀ x y h, ⟨congr_fun h 0, funext $ λ i, by simpa using congr_fun h (fin.succ i)⟩

@[simp] lemma cons_eq_cons {x₀ y₀ : α 0} {x y : Π i : fin n, α (i.succ)} :
  cons x₀ x = cons y₀ y ↔ x₀ = y₀ ∧ x = y :=
cons_injective2.eq_iff

lemma cons_left_injective (x : Π i : fin n, α (i.succ)) : function.injective (λ x₀, cons x₀ x) :=
cons_injective2.left _

lemma cons_right_injective (x₀ : α 0) : function.injective (cons x₀) :=
cons_injective2.right _

/-- Adding an element at the beginning of a tuple and then updating it amounts to adding it
directly. -/
lemma update_cons_zero : update (cons x p) 0 z = cons z p :=
begin
  ext j,
  by_cases h : j = 0,
  { rw h, simp },
  { simp only [h, update_noteq, ne.def, not_false_iff],
    let j' := pred j h,
    have : j'.succ = j := succ_pred j h,
    rw [← this, cons_succ, cons_succ] }
end

/-- Concatenating the first element of a tuple with its tail gives back the original tuple -/
@[simp] lemma cons_self_tail : cons (q 0) (tail q) = q :=
begin
  ext j,
  by_cases h : j = 0,
  { rw h, simp },
  { let j' := pred j h,
    have : j'.succ = j := succ_pred j h,
    rw [← this, tail, cons_succ] }
end

/-- Recurse on an `n+1`-tuple by splitting it into a single element and an `n`-tuple. -/
@[elab_as_eliminator]
def cons_cases {P : (Π i : fin n.succ, α i) → Sort v}
  (h : ∀ x₀ x, P (fin.cons x₀ x)) (x : (Π i : fin n.succ, α i)) : P x :=
_root_.cast (by rw cons_self_tail) $ h (x 0) (tail x)

@[simp] lemma cons_cases_cons {P : (Π i : fin n.succ, α i) → Sort v}
  (h : Π x₀ x, P (fin.cons x₀ x)) (x₀ : α 0) (x : Π i : fin n, α i.succ) :
  @cons_cases _ _ _ h (cons x₀ x) = h x₀ x :=
begin
  rw [cons_cases, cast_eq],
  congr',
  exact tail_cons _ _
end

/-- Recurse on an tuple by splitting into `fin.elim0` and `fin.cons`. -/
@[elab_as_eliminator]
def cons_induction {α : Type*} {P : Π {n : ℕ}, (fin n → α) → Sort v}
  (h0 : P fin.elim0)
  (h : ∀ {n} x₀ (x : fin n → α), P x → P (fin.cons x₀ x)) : Π {n : ℕ} (x : fin n → α), P x
| 0 x := by convert h0
| (n + 1) x := cons_cases (λ x₀ x, h _ _ $ cons_induction _) x

lemma cons_injective_of_injective {α} {x₀ : α} {x : fin n → α} (hx₀ : x₀ ∉ set.range x)
  (hx : function.injective x) :
  function.injective (cons x₀ x : fin n.succ → α) :=
begin
  refine fin.cases _ _,
  { refine fin.cases _ _,
    { intro _,
      refl },
    { intros j h,
      rw [cons_zero, cons_succ] at h,
      exact hx₀.elim ⟨_, h.symm⟩ } },
  { intro i,
    refine fin.cases _ _,
    { intro h,
      rw [cons_zero, cons_succ] at h,
      exact hx₀.elim ⟨_, h⟩ },
    { intros j h,
      rw [cons_succ, cons_succ] at h,
      exact congr_arg _ (hx h), } },
end

lemma cons_injective_iff {α} {x₀ : α} {x : fin n → α} :
  function.injective (cons x₀ x : fin n.succ → α) ↔ x₀ ∉ set.range x ∧ function.injective x  :=
begin
  refine ⟨λ h, ⟨_, _⟩, and.rec cons_injective_of_injective⟩,
  { rintros ⟨i, hi⟩,
    replace h := @h i.succ 0,
    simpa [hi, succ_ne_zero] using h, },
  { simpa [function.comp] using h.comp (fin.succ_injective _) },
end

@[simp] lemma forall_fin_zero_pi {α : fin 0 → Sort*} {P : (Π i, α i) → Prop} :
  (∀ x, P x) ↔ P fin_zero_elim :=
⟨λ h, h _, λ h x, subsingleton.elim fin_zero_elim x ▸ h⟩

@[simp] lemma exists_fin_zero_pi {α : fin 0 → Sort*} {P : (Π i, α i) → Prop} :
  (∃ x, P x) ↔ P fin_zero_elim :=
⟨λ ⟨x, h⟩, subsingleton.elim x fin_zero_elim ▸ h, λ h, ⟨_, h⟩⟩

lemma forall_fin_succ_pi {P : (Π i, α i) → Prop} :
  (∀ x, P x) ↔ (∀ a v, P (fin.cons a v)) :=
⟨λ h a v, h (fin.cons a v), cons_cases⟩

lemma exists_fin_succ_pi {P : (Π i, α i) → Prop} :
  (∃ x, P x) ↔ (∃ a v, P (fin.cons a v)) :=
⟨λ ⟨x, h⟩, ⟨x 0, tail x, (cons_self_tail x).symm ▸ h⟩, λ ⟨a, v, h⟩, ⟨_, h⟩⟩

/-- Updating the first element of a tuple does not change the tail. -/
@[simp] lemma tail_update_zero : tail (update q 0 z) = tail q :=
by { ext j, simp [tail, fin.succ_ne_zero] }

/-- Updating a nonzero element and taking the tail commute. -/
@[simp] lemma tail_update_succ :
  tail (update q i.succ y) = update (tail q) i y :=
begin
  ext j,
  by_cases h : j = i,
  { rw h, simp [tail] },
  { simp [tail, (fin.succ_injective n).ne h, h] }
end

lemma comp_cons {α : Type*} {β : Type*} (g : α → β) (y : α) (q : fin n → α) :
  g ∘ (cons y q) = cons (g y) (g ∘ q) :=
begin
  ext j,
  by_cases h : j = 0,
  { rw h, refl },
  { let j' := pred j h,
    have : j'.succ = j := succ_pred j h,
    rw [← this, cons_succ, comp_app, cons_succ] }
end

lemma comp_tail {α : Type*} {β : Type*} (g : α → β) (q : fin n.succ → α) :
  g ∘ (tail q) = tail (g ∘ q) :=
by { ext j, simp [tail] }

lemma le_cons [Π i, preorder (α i)] {x : α 0} {q : Π i, α i} {p : Π i : fin n, α i.succ} :
  q ≤ cons x p ↔ q 0 ≤ x ∧ tail q ≤ p :=
forall_fin_succ.trans $ and_congr iff.rfl $ forall_congr $ λ j, by simp [tail]

lemma cons_le [Π i, preorder (α i)] {x : α 0} {q : Π i, α i} {p : Π i : fin n, α i.succ} :
  cons x p ≤ q ↔ x ≤ q 0 ∧ p ≤ tail q :=
@le_cons  _ (λ i, (α i)ᵒᵈ) _ x q p

lemma cons_le_cons [Π i, preorder (α i)] {x₀ y₀ : α 0} {x y : Π i : fin n, α (i.succ)} :
  cons x₀ x ≤ cons y₀ y ↔ x₀ ≤ y₀ ∧ x ≤ y :=
forall_fin_succ.trans $ and_congr_right' $ by simp only [cons_succ, pi.le_def]

lemma pi_lex_lt_cons_cons {x₀ y₀ : α 0} {x y : Π i : fin n, α (i.succ)}
  (s : Π {i : fin n.succ}, α i → α i → Prop) :
  pi.lex (<) @s (fin.cons x₀ x) (fin.cons y₀ y) ↔
    s x₀ y₀ ∨ x₀ = y₀ ∧ pi.lex (<) (λ i : fin n, @s i.succ) x y :=
begin
  simp_rw [pi.lex, fin.exists_fin_succ, fin.cons_succ, fin.cons_zero, fin.forall_fin_succ],
  simp [and_assoc, exists_and_distrib_left],
end

<<<<<<< HEAD
section append

/-- Append a tuple of length `m` to a tuple of length `n` to get a tuple of length `m + n`.
This is a non-dependent version of `fin.add_cases`. -/
def append {α : Type*} (a : fin m → α) (b : fin n → α) : fin (m + n) → α :=
@fin.add_cases _ _ (λ _, α) a b

@[simp] lemma append_left {α : Type*} (u : fin m → α) (v : fin n → α) (i : fin m) :
  append u v (fin.cast_add n i) = u i :=
add_cases_left _ _ _

@[simp] lemma append_right {α : Type*} (u : fin m → α) (v : fin n → α) (i : fin n) :
  append u v (nat_add m i) = v i :=
add_cases_right _ _ _

lemma append_right_nil {α : Type*} (u : fin m → α) (v : fin n → α) (hv : n = 0) :
  append u v = u ∘ fin.cast (by rw [hv, add_zero]) :=
begin
  refine funext (fin.add_cases (λ l, _) (λ r, _)),
  { rw [append_left, function.comp_apply],
    refine congr_arg u (fin.ext _),
    simp },
  { have := fin.cast hv r,
    exact this.elim0 }
end

@[simp] lemma append_elim0 {α : Type*} (u : fin m → α) :
  append u fin.elim0 = u ∘ fin.cast (add_zero _) :=
append_right_nil _ _ rfl

lemma append_left_nil {α : Type*} (u : fin m → α) (v : fin n → α) (hu : m = 0) :
  append u v = v ∘ fin.cast (by rw [hu, zero_add]) :=
begin
  refine funext (fin.add_cases (λ l, _) (λ r, _)),
  { have := fin.cast hu l,
    exact this.elim0 },
  { rw [append_right, function.comp_apply],
    refine congr_arg v (fin.ext _),
    simp [hu] },
end

@[simp] lemma elim0_append {α : Type*} (v : fin n → α) :
  append (fin.elim0 : _ → α) v = v ∘ fin.cast (zero_add _) :=
append_left_nil _ _ rfl

lemma append_assoc {p : ℕ} {α : Type*} (a : fin m → α) (b : fin n → α) (c : fin p → α) :
  append (append a b) c = append a (append b c) ∘ fin.cast (add_assoc _ _ _) :=
begin
  ext i,
  rw function.comp_apply,
  apply fin.add_cases (λ l, _) (λ r, _) i,
  { rw append_left,
    apply fin.add_cases (λ ll, _) (λ lr, _) l,
    { rw append_left,
      simp [cast_add_cast_add] },
    { rw append_right,
      simp [cast_add_nat_add], }, },
  { rw [append_right],
    simp [←nat_add_nat_add] },
end

end append

section repeat

/-- Repeat `a` `m` times. For example `fin.repeat 2 ![0, 3, 7] = ![0, 3, 7, 0, 3, 7]`. -/
@[simp] def repeat {α : Type*} (m : ℕ) (a : fin n → α) : fin (m * n) → α
| i := a i.mod_nat

@[simp] lemma repeat_zero {α : Type*} (a : fin n → α) :
  repeat 0 a = fin.elim0 ∘ cast (zero_mul _) :=
begin
  ext,
  rw zero_mul at x,
  exact x.elim0,
end

@[simp] lemma repeat_one {α : Type*} (a : fin n → α) :
  repeat 1 a = a ∘ cast (one_mul _) :=
begin
  generalize_proofs h,
  apply funext,
  rw (fin.cast h.symm).surjective.forall,
  intro i,
  simp [mod_nat, nat.mod_eq_of_lt i.is_lt],
end

lemma repeat_succ {α : Type*} (a : fin n → α) (m : ℕ) :
  repeat m.succ a = append a (repeat m a) ∘ cast ((nat.succ_mul _ _).trans (add_comm _ _)) :=
begin
  generalize_proofs h,
  apply funext,
  rw (fin.cast h.symm).surjective.forall,
  refine fin.add_cases (λ l, _) (λ r, _),
  { simp [mod_nat, nat.mod_eq_of_lt l.is_lt], },
  { simp [mod_nat] }
end

@[simp] lemma repeat_add {α : Type*} (a : fin n → α) (m₁ m₂ : ℕ) :
  repeat (m₁ + m₂) a = append (repeat m₁ a) (repeat m₂ a) ∘ cast (add_mul _ _ _) :=
begin
  generalize_proofs h,
  apply funext,
  rw (fin.cast h.symm).surjective.forall,
  refine fin.add_cases (λ l, _) (λ r, _),
  { simp [mod_nat, nat.mod_eq_of_lt l.is_lt], },
  { simp [mod_nat, nat.add_mod] }
end

end repeat
=======
lemma range_fin_succ {α} (f : fin (n + 1) → α) :
  set.range f = insert (f 0) (set.range (fin.tail f)) :=
set.ext $ λ y, exists_fin_succ.trans $ eq_comm.or iff.rfl

@[simp] lemma range_cons {α : Type*} {n : ℕ} (x : α) (b : fin n → α) :
  set.range (fin.cons x b : fin n.succ → α) = insert x (set.range b) :=
by rw [range_fin_succ, cons_zero, tail_cons]

/-- `fin.append ho u v` appends two vectors of lengths `m` and `n` to produce
one of length `o = m + n`.  `ho` provides control of definitional equality
for the vector length. -/
def append {α : Type*} {o : ℕ} (ho : o = m + n) (u : fin m → α) (v : fin n → α) : fin o → α :=
λ i, if h : (i : ℕ) < m
  then u ⟨i, h⟩
  else v ⟨(i : ℕ) - m, (tsub_lt_iff_left (le_of_not_lt h)).2 (ho ▸ i.property)⟩

@[simp] lemma fin_append_apply_zero {α : Type*} {o : ℕ} (ho : (o + 1) = (m + 1) + n)
  (u : fin (m + 1) → α) (v : fin n → α) :
  fin.append ho u v 0 = u 0 := rfl
>>>>>>> fc2ed6f8

end tuple

section tuple_right
/-! In the previous section, we have discussed inserting or removing elements on the left of a
tuple. In this section, we do the same on the right. A difference is that `fin (n+1)` is constructed
inductively from `fin n` starting from the left, not from the right. This implies that Lean needs
more help to realize that elements belong to the right types, i.e., we need to insert casts at
several places. -/

variables {α : fin (n+1) → Type u} (x : α (last n)) (q : Πi, α i) (p : Π(i : fin n), α i.cast_succ)
(i : fin n) (y : α i.cast_succ) (z : α (last n))

/-- The beginning of an `n+1` tuple, i.e., its first `n` entries -/
def init (q : Πi, α i) (i : fin n) : α i.cast_succ :=
q i.cast_succ

lemma init_def {n : ℕ} {α : fin (n+1) → Type*} {q : Π i, α i} :
  init (λ k : fin (n+1), q k) = (λ k : fin n, q k.cast_succ) := rfl

/-- Adding an element at the end of an `n`-tuple, to get an `n+1`-tuple. The name `snoc` comes from
`cons` (i.e., adding an element to the left of a tuple) read in reverse order. -/
def snoc (p : Π(i : fin n), α i.cast_succ) (x : α (last n)) (i : fin (n+1)) : α i :=
if h : i.val < n
then _root_.cast (by rw fin.cast_succ_cast_lt i h) (p (cast_lt i h))
else _root_.cast (by rw eq_last_of_not_lt h) x

@[simp] lemma init_snoc : init (snoc p x) = p :=
begin
  ext i,
  have h' := fin.cast_lt_cast_succ i i.is_lt,
  simp [init, snoc, i.is_lt, h'],
  convert cast_eq rfl (p i)
end

@[simp] lemma snoc_cast_succ : snoc p x i.cast_succ = p i :=
begin
  have : i.cast_succ.val < n := i.is_lt,
  have h' := fin.cast_lt_cast_succ i i.is_lt,
  simp [snoc, this, h'],
  convert cast_eq rfl (p i)
end

@[simp] lemma snoc_comp_cast_succ {n : ℕ} {α : Sort*} {a : α} {f : fin n → α} :
  (snoc f a : fin (n + 1) → α) ∘ cast_succ = f :=
funext (λ i, by rw [function.comp_app, snoc_cast_succ])

@[simp] lemma snoc_last : snoc p x (last n) = x :=
by { simp [snoc] }

@[simp] lemma snoc_comp_nat_add {n m : ℕ} {α : Sort*} (f : fin (m + n) → α) (a : α) :
  (snoc f a : fin _ → α) ∘ (nat_add m : fin (n + 1) → fin (m + n + 1)) = snoc (f ∘ nat_add m) a :=
begin
  ext i,
  refine fin.last_cases _ (λ i, _) i,
  { simp only [function.comp_app],
    rw [snoc_last, nat_add_last, snoc_last] },
  { simp only [function.comp_app],
    rw [snoc_cast_succ, nat_add_cast_succ, snoc_cast_succ] }
end

@[simp] lemma snoc_cast_add {α : fin (n + m + 1) → Type*}
  (f : Π i : fin (n + m), α (cast_succ i)) (a : α (last (n + m)))
  (i : fin n) :
  (snoc f a) (cast_add (m + 1) i) = f (cast_add m i) :=
dif_pos _

@[simp] lemma snoc_comp_cast_add {n m : ℕ} {α : Sort*} (f : fin (n + m) → α) (a : α) :
  (snoc f a : fin _ → α) ∘ cast_add (m + 1) = f ∘ cast_add m :=
funext (snoc_cast_add f a)

/-- Updating a tuple and adding an element at the end commute. -/
@[simp] lemma snoc_update : snoc (update p i y) x = update (snoc p x) i.cast_succ y :=
begin
  ext j,
  by_cases h : j.val < n,
  { simp only [snoc, h, dif_pos],
    by_cases h' : j = cast_succ i,
    { have C1 : α i.cast_succ = α j, by rw h',
      have E1 : update (snoc p x) i.cast_succ y j = _root_.cast C1 y,
      { have : update (snoc p x) j (_root_.cast C1 y) j = _root_.cast C1 y, by simp,
        convert this,
        { exact h'.symm },
        { exact heq_of_cast_eq (congr_arg α (eq.symm h')) rfl } },
      have C2 : α i.cast_succ = α (cast_succ (cast_lt j h)),
        by rw [cast_succ_cast_lt, h'],
      have E2 : update p i y (cast_lt j h) = _root_.cast C2 y,
      { have : update p (cast_lt j h) (_root_.cast C2 y) (cast_lt j h) = _root_.cast C2 y,
          by simp,
        convert this,
        { simp [h, h'] },
        { exact heq_of_cast_eq C2 rfl } },
      rw [E1, E2],
      exact eq_rec_compose _ _ _ },
    { have : ¬(cast_lt j h = i),
        by { assume E, apply h', rw [← E, cast_succ_cast_lt] },
      simp [h', this, snoc, h] } },
  { rw eq_last_of_not_lt h,
    simp [ne.symm (ne_of_lt (cast_succ_lt_last i))] }
end

/-- Adding an element at the beginning of a tuple and then updating it amounts to adding it
directly. -/
lemma update_snoc_last : update (snoc p x) (last n) z = snoc p z :=
begin
  ext j,
  by_cases h : j.val < n,
  { have : j ≠ last n := ne_of_lt h,
    simp [h, update_noteq, this, snoc] },
  { rw eq_last_of_not_lt h,
    simp }
end

/-- Concatenating the first element of a tuple with its tail gives back the original tuple -/
@[simp] lemma snoc_init_self : snoc (init q) (q (last n)) = q :=
begin
  ext j,
  by_cases h : j.val < n,
  { have : j ≠ last n := ne_of_lt h,
    simp [h, update_noteq, this, snoc, init, cast_succ_cast_lt],
    have A : cast_succ (cast_lt j h) = j := cast_succ_cast_lt _ _,
    rw ← cast_eq rfl (q j),
    congr' 1; rw A },
  { rw eq_last_of_not_lt h,
    simp }
end

/-- Updating the last element of a tuple does not change the beginning. -/
@[simp] lemma init_update_last : init (update q (last n) z) = init q :=
by { ext j, simp [init, ne_of_lt, cast_succ_lt_last] }

/-- Updating an element and taking the beginning commute. -/
@[simp] lemma init_update_cast_succ :
  init (update q i.cast_succ y) = update (init q) i y :=
begin
  ext j,
  by_cases h : j = i,
  { rw h, simp [init] },
  { simp [init, h] }
end

/-- `tail` and `init` commute. We state this lemma in a non-dependent setting, as otherwise it
would involve a cast to convince Lean that the two types are equal, making it harder to use. -/
lemma tail_init_eq_init_tail {β : Type*} (q : fin (n+2) → β) :
  tail (init q) = init (tail q) :=
by { ext i, simp [tail, init, cast_succ_fin_succ] }

/-- `cons` and `snoc` commute. We state this lemma in a non-dependent setting, as otherwise it
would involve a cast to convince Lean that the two types are equal, making it harder to use. -/
lemma cons_snoc_eq_snoc_cons {β : Type*} (a : β) (q : fin n → β) (b : β) :
  @cons n.succ (λ i, β) a (snoc q b) = snoc (cons a q) b :=
begin
  ext i,
  by_cases h : i = 0,
  { rw h, refl },
  set j := pred i h with ji,
  have : i = j.succ, by rw [ji, succ_pred],
  rw [this, cons_succ],
  by_cases h' : j.val < n,
  { set k := cast_lt j h' with jk,
    have : j = k.cast_succ, by rw [jk, cast_succ_cast_lt],
    rw [this, ← cast_succ_fin_succ],
    simp },
  rw [eq_last_of_not_lt h', succ_last],
  simp
end


lemma comp_snoc {α : Type*} {β : Type*} (g : α → β) (q : fin n → α) (y : α) :
  g ∘ (snoc q y) = snoc (g ∘ q) (g y) :=
begin
  ext j,
  by_cases h : j.val < n,
  { have : j ≠ last n := ne_of_lt h,
    simp [h, this, snoc, cast_succ_cast_lt] },
  { rw eq_last_of_not_lt h,
    simp }
end

lemma comp_init {α : Type*} {β : Type*} (g : α → β) (q : fin n.succ → α) :
  g ∘ (init q) = init (g ∘ q) :=
by { ext j, simp [init] }

end tuple_right

section insert_nth

variables {α : fin (n+1) → Type u} {β : Type v}

/-- Define a function on `fin (n + 1)` from a value on `i : fin (n + 1)` and values on each
`fin.succ_above i j`, `j : fin n`. This version is elaborated as eliminator and works for
propositions, see also `fin.insert_nth` for a version without an `@[elab_as_eliminator]`
attribute. -/
@[elab_as_eliminator]
def succ_above_cases {α : fin (n + 1) → Sort u} (i : fin (n + 1)) (x : α i)
  (p : Π j : fin n, α (i.succ_above j)) (j : fin (n + 1)) : α j :=
if hj : j = i then eq.rec x hj.symm
else if hlt : j < i then eq.rec_on (succ_above_cast_lt hlt) (p _)
else eq.rec_on (succ_above_pred $ (ne.lt_or_lt hj).resolve_left hlt) (p _)

lemma forall_iff_succ_above {p : fin (n + 1) → Prop} (i : fin (n + 1)) :
  (∀ j, p j) ↔ p i ∧ ∀ j, p (i.succ_above j) :=
⟨λ h, ⟨h _, λ j, h _⟩, λ h, succ_above_cases i h.1 h.2⟩

/-- Insert an element into a tuple at a given position. For `i = 0` see `fin.cons`,
for `i = fin.last n` see `fin.snoc`. See also `fin.succ_above_cases` for a version elaborated
as an eliminator. -/
def insert_nth (i : fin (n + 1)) (x : α i) (p : Π j : fin n, α (i.succ_above j)) (j : fin (n + 1)) :
  α j :=
succ_above_cases i x p j

@[simp] lemma insert_nth_apply_same (i : fin (n + 1)) (x : α i) (p : Π j, α (i.succ_above j)) :
  insert_nth i x p i = x :=
by simp [insert_nth, succ_above_cases]

@[simp] lemma insert_nth_apply_succ_above (i : fin (n + 1)) (x : α i) (p : Π j, α (i.succ_above j))
  (j : fin n) :
  insert_nth i x p (i.succ_above j) = p j :=
begin
  simp only [insert_nth, succ_above_cases, dif_neg (succ_above_ne _ _)],
  by_cases hlt : j.cast_succ < i,
  { rw [dif_pos ((succ_above_lt_iff _ _).2 hlt)],
    apply eq_of_heq ((eq_rec_heq _ _).trans _),
    rw [cast_lt_succ_above hlt] },
  { rw [dif_neg (mt (succ_above_lt_iff _ _).1 hlt)],
    apply eq_of_heq ((eq_rec_heq _ _).trans _),
    rw [pred_succ_above (le_of_not_lt hlt)] }
end

@[simp] lemma succ_above_cases_eq_insert_nth :
  @succ_above_cases.{u + 1} = @insert_nth.{u} := rfl

@[simp] lemma insert_nth_comp_succ_above (i : fin (n + 1)) (x : β) (p : fin n → β) :
  insert_nth i x p ∘ i.succ_above = p :=
funext $ insert_nth_apply_succ_above i x p

lemma insert_nth_eq_iff {i : fin (n + 1)} {x : α i} {p : Π j, α (i.succ_above j)} {q : Π j, α j} :
  i.insert_nth x p = q ↔ q i = x ∧ p = (λ j, q (i.succ_above j)) :=
by simp [funext_iff, forall_iff_succ_above i, eq_comm]

lemma eq_insert_nth_iff {i : fin (n + 1)} {x : α i} {p : Π j, α (i.succ_above j)} {q : Π j, α j} :
  q = i.insert_nth x p ↔ q i = x ∧ p = (λ j, q (i.succ_above j)) :=
eq_comm.trans insert_nth_eq_iff

lemma insert_nth_apply_below {i j : fin (n + 1)} (h : j < i) (x : α i)
  (p : Π k, α (i.succ_above k)) :
  i.insert_nth x p j = eq.rec_on (succ_above_cast_lt h) (p $ j.cast_lt _) :=
by rw [insert_nth, succ_above_cases, dif_neg h.ne, dif_pos h]

lemma insert_nth_apply_above {i j : fin (n + 1)} (h : i < j) (x : α i)
  (p : Π k, α (i.succ_above k)) :
  i.insert_nth x p j = eq.rec_on (succ_above_pred h) (p $ j.pred _) :=
by rw [insert_nth, succ_above_cases, dif_neg h.ne', dif_neg h.not_lt]

lemma insert_nth_zero (x : α 0) (p : Π j : fin n, α (succ_above 0 j)) :
  insert_nth 0 x p = cons x (λ j, _root_.cast (congr_arg α (congr_fun succ_above_zero j)) (p j)) :=
begin
  refine insert_nth_eq_iff.2 ⟨by simp, _⟩,
  ext j,
  convert (cons_succ _ _ _).symm
end

@[simp] lemma insert_nth_zero' (x : β) (p : fin n → β) :
  @insert_nth _ (λ _, β) 0 x p = cons x p :=
by simp [insert_nth_zero]

lemma insert_nth_last (x : α (last n)) (p : Π j : fin n, α ((last n).succ_above j)) :
  insert_nth (last n) x p =
    snoc (λ j, _root_.cast (congr_arg α (succ_above_last_apply j)) (p j)) x :=
begin
  refine insert_nth_eq_iff.2 ⟨by simp, _⟩,
  ext j,
  apply eq_of_heq,
  transitivity snoc (λ j, _root_.cast (congr_arg α (succ_above_last_apply j)) (p j)) x j.cast_succ,
  { rw [snoc_cast_succ], exact (cast_heq _ _).symm },
  { apply congr_arg_heq,
    rw [succ_above_last] }
end

@[simp] lemma insert_nth_last' (x : β) (p : fin n → β) :
  @insert_nth _ (λ _, β) (last n) x p = snoc p x :=
by simp [insert_nth_last]

@[simp] lemma insert_nth_zero_right [Π j, has_zero (α j)] (i : fin (n + 1)) (x : α i) :
  i.insert_nth x 0 = pi.single i x :=
insert_nth_eq_iff.2 $ by simp [succ_above_ne, pi.zero_def]

lemma insert_nth_binop (op : Π j, α j → α j → α j) (i : fin (n + 1))
  (x y : α i) (p q : Π j, α (i.succ_above j)) :
  i.insert_nth (op i x y) (λ j, op _ (p j) (q j)) =
    λ j, op j (i.insert_nth x p j) (i.insert_nth y q j) :=
insert_nth_eq_iff.2 $ by simp

@[simp] lemma insert_nth_mul [Π j, has_mul (α j)] (i : fin (n + 1))
  (x y : α i) (p q : Π j, α (i.succ_above j)) :
  i.insert_nth (x * y) (p * q) = i.insert_nth x p * i.insert_nth y q :=
insert_nth_binop (λ _, (*)) i x y p q

@[simp] lemma insert_nth_add [Π j, has_add (α j)] (i : fin (n + 1))
  (x y : α i) (p q : Π j, α (i.succ_above j)) :
  i.insert_nth (x + y) (p + q) = i.insert_nth x p + i.insert_nth y q :=
insert_nth_binop (λ _, (+)) i x y p q

@[simp] lemma insert_nth_div [Π j, has_div (α j)] (i : fin (n + 1))
  (x y : α i) (p q : Π j, α (i.succ_above j)) :
  i.insert_nth (x / y) (p / q) = i.insert_nth x p / i.insert_nth y q :=
insert_nth_binop (λ _, (/)) i x y p q

@[simp] lemma insert_nth_sub [Π j, has_sub (α j)] (i : fin (n + 1))
  (x y : α i) (p q : Π j, α (i.succ_above j)) :
  i.insert_nth (x - y) (p - q) = i.insert_nth x p - i.insert_nth y q :=
insert_nth_binop (λ _, has_sub.sub) i x y p q

@[simp] lemma insert_nth_sub_same [Π j, add_group (α j)] (i : fin (n + 1))
  (x y : α i) (p : Π j, α (i.succ_above j)) :
  i.insert_nth x p - i.insert_nth y p = pi.single i (x - y) :=
by simp_rw [← insert_nth_sub, ← insert_nth_zero_right, pi.sub_def, sub_self, pi.zero_def]

variables [Π i, preorder (α i)]

lemma insert_nth_le_iff {i : fin (n + 1)} {x : α i} {p : Π j, α (i.succ_above j)} {q : Π j, α j} :
  i.insert_nth x p ≤ q ↔ x ≤ q i ∧ p ≤ (λ j, q (i.succ_above j)) :=
by simp [pi.le_def, forall_iff_succ_above i]

lemma le_insert_nth_iff {i : fin (n + 1)} {x : α i} {p : Π j, α (i.succ_above j)} {q : Π j, α j} :
  q ≤ i.insert_nth x p ↔ q i ≤ x ∧ (λ j, q (i.succ_above j)) ≤ p :=
by simp [pi.le_def, forall_iff_succ_above i]

open set

lemma insert_nth_mem_Icc {i : fin (n + 1)} {x : α i} {p : Π j, α (i.succ_above j)}
  {q₁ q₂ : Π j, α j} :
  i.insert_nth x p ∈ Icc q₁ q₂ ↔
    x ∈ Icc (q₁ i) (q₂ i) ∧ p ∈ Icc (λ j, q₁ (i.succ_above j)) (λ j, q₂ (i.succ_above j)) :=
by simp only [mem_Icc, insert_nth_le_iff, le_insert_nth_iff, and.assoc, and.left_comm]

lemma preimage_insert_nth_Icc_of_mem {i : fin (n + 1)} {x : α i} {q₁ q₂ : Π j, α j}
  (hx : x ∈ Icc (q₁ i) (q₂ i)) :
  i.insert_nth x ⁻¹' (Icc q₁ q₂) = Icc (λ j, q₁ (i.succ_above j)) (λ j, q₂ (i.succ_above j)) :=
set.ext $ λ p, by simp only [mem_preimage, insert_nth_mem_Icc, hx, true_and]

lemma preimage_insert_nth_Icc_of_not_mem {i : fin (n + 1)} {x : α i} {q₁ q₂ : Π j, α j}
  (hx : x ∉ Icc (q₁ i) (q₂ i)) :
  i.insert_nth x ⁻¹' (Icc q₁ q₂) = ∅ :=
set.ext $ λ p, by simp only [mem_preimage, insert_nth_mem_Icc, hx, false_and, mem_empty_iff_false]

end insert_nth

section find

/-- `find p` returns the first index `n` where `p n` is satisfied, and `none` if it is never
satisfied. -/
def find : Π {n : ℕ} (p : fin n → Prop) [decidable_pred p], option (fin n)
| 0     p _ := none
| (n+1) p _ := by resetI; exact option.cases_on
  (@find n (λ i, p (i.cast_lt (nat.lt_succ_of_lt i.2))) _)
  (if h : p (fin.last n) then some (fin.last n) else none)
  (λ i, some (i.cast_lt (nat.lt_succ_of_lt i.2)))

/-- If `find p = some i`, then `p i` holds -/
lemma find_spec : Π {n : ℕ} (p : fin n → Prop) [decidable_pred p] {i : fin n}
  (hi : i ∈ by exactI fin.find p), p i
| 0     p I i hi := option.no_confusion hi
| (n+1) p I i hi := begin
  dsimp [find] at hi,
  resetI,
  cases h : find (λ i : fin n, (p (i.cast_lt (nat.lt_succ_of_lt i.2)))) with j,
  { rw h at hi,
    dsimp at hi,
    split_ifs at hi with hl hl,
    { exact hi ▸ hl },
    { exact hi.elim } },
  { rw h at hi,
    rw [← option.some_inj.1 hi],
    exact find_spec _ h }
end

/-- `find p` does not return `none` if and only if `p i` holds at some index `i`. -/
lemma is_some_find_iff : Π {n : ℕ} {p : fin n → Prop} [decidable_pred p],
  by exactI (find p).is_some ↔ ∃ i, p i
| 0     p _ := iff_of_false (λ h, bool.no_confusion h) (λ ⟨i, _⟩, fin_zero_elim i)
| (n+1) p _ := ⟨λ h, begin
  rw [option.is_some_iff_exists] at h,
  cases h with i hi,
  exactI ⟨i, find_spec _ hi⟩
end, λ ⟨⟨i, hin⟩, hi⟩,
begin
  resetI,
  dsimp [find],
  cases h : find (λ i : fin n, (p (i.cast_lt (nat.lt_succ_of_lt i.2)))) with j,
  { split_ifs with hl hl,
    { exact option.is_some_some },
    { have := (@is_some_find_iff n (λ x, p (x.cast_lt (nat.lt_succ_of_lt x.2))) _).2
        ⟨⟨i, lt_of_le_of_ne (nat.le_of_lt_succ hin)
        (λ h, by clear_aux_decl; cases h; exact hl hi)⟩, hi⟩,
      rw h at this,
      exact this } },
  { simp }
end⟩

/-- `find p` returns `none` if and only if `p i` never holds. -/
lemma find_eq_none_iff {n : ℕ} {p : fin n → Prop} [decidable_pred p] :
  find p = none ↔ ∀ i, ¬ p i :=
by rw [← not_exists, ← is_some_find_iff]; cases (find p); simp

/-- If `find p` returns `some i`, then `p j` does not hold for `j < i`, i.e., `i` is minimal among
the indices where `p` holds. -/
lemma find_min : Π {n : ℕ} {p : fin n → Prop} [decidable_pred p] {i : fin n}
  (hi : i ∈ by exactI fin.find p) {j : fin n} (hj : j < i), ¬ p j
| 0     p _ i hi j hj hpj := option.no_confusion hi
| (n+1) p _ i hi ⟨j, hjn⟩ hj hpj := begin
  resetI,
  dsimp [find] at hi,
  cases h : find (λ i : fin n, (p (i.cast_lt (nat.lt_succ_of_lt i.2)))) with k,
  { rw [h] at hi,
    split_ifs at hi with hl hl,
    { subst hi,
      rw [find_eq_none_iff] at h,
      exact h ⟨j, hj⟩ hpj },
    { exact hi.elim } },
  { rw h at hi,
    dsimp at hi,
    obtain rfl := option.some_inj.1 hi,
    exact find_min h (show (⟨j, lt_trans hj k.2⟩ : fin n) < k, from hj) hpj }
end

lemma find_min' {p : fin n → Prop} [decidable_pred p] {i : fin n}
  (h : i ∈ fin.find p) {j : fin n} (hj : p j) : i ≤ j :=
le_of_not_gt (λ hij, find_min h hij hj)

lemma nat_find_mem_find {p : fin n → Prop} [decidable_pred p]
  (h : ∃ i, ∃ hin : i < n, p ⟨i, hin⟩) :
  (⟨nat.find h, (nat.find_spec h).fst⟩ : fin n) ∈ find p :=
let ⟨i, hin, hi⟩ := h in
begin
  cases hf : find p with f,
  { rw [find_eq_none_iff] at hf,
    exact (hf ⟨i, hin⟩ hi).elim },
  { refine option.some_inj.2 (le_antisymm _ _),
    { exact find_min' hf (nat.find_spec h).snd },
    { exact nat.find_min' _ ⟨f.2, by convert find_spec p hf;
        exact fin.eta _ _⟩ } }
end

lemma mem_find_iff {p : fin n → Prop} [decidable_pred p] {i : fin n} :
  i ∈ fin.find p ↔ p i ∧ ∀ j, p j → i ≤ j :=
⟨λ hi, ⟨find_spec _ hi, λ _, find_min' hi⟩,
  begin
    rintros ⟨hpi, hj⟩,
    cases hfp : fin.find p,
    { rw [find_eq_none_iff] at hfp,
      exact (hfp _ hpi).elim },
    { exact option.some_inj.2 (le_antisymm (find_min' hfp hpi) (hj _ (find_spec _ hfp))) }
  end⟩

lemma find_eq_some_iff {p : fin n → Prop} [decidable_pred p] {i : fin n} :
  fin.find p = some i ↔ p i ∧ ∀ j, p j → i ≤ j :=
 mem_find_iff

lemma mem_find_of_unique {p : fin n → Prop} [decidable_pred p]
  (h : ∀ i j, p i → p j → i = j) {i : fin n} (hi : p i) : i ∈ fin.find p :=
mem_find_iff.2 ⟨hi, λ j hj, le_of_eq $ h i j hi hj⟩

end find

/-- To show two sigma pairs of tuples agree, it to show the second elements are related via
`fin.cast`. -/
lemma sigma_eq_of_eq_comp_cast {α : Type*} :
  ∀ {a b : Σ ii, fin ii → α} (h : a.fst = b.fst), a.snd = b.snd ∘ fin.cast h → a = b
| ⟨ai, a⟩ ⟨bi, b⟩ hi h :=
begin
  dsimp only at hi,
  subst hi,
  simpa using h,
end

/-- `fin.sigma_eq_of_eq_comp_cast` as an `iff`. -/
lemma sigma_eq_iff_eq_comp_cast {α : Type*} {a b : Σ ii, fin ii → α} :
  a = b ↔ ∃ (h : a.fst = b.fst), a.snd = b.snd ∘ fin.cast h :=
⟨λ h, h ▸ ⟨rfl, funext $ fin.rec $ by exact λ i hi, rfl⟩,
 λ ⟨h, h'⟩, sigma_eq_of_eq_comp_cast _ h'⟩

end fin<|MERGE_RESOLUTION|>--- conflicted
+++ resolved
@@ -240,8 +240,23 @@
   simp [and_assoc, exists_and_distrib_left],
 end
 
-<<<<<<< HEAD
+lemma range_fin_succ {α} (f : fin (n + 1) → α) :
+  set.range f = insert (f 0) (set.range (fin.tail f)) :=
+set.ext $ λ y, exists_fin_succ.trans $ eq_comm.or iff.rfl
+
+@[simp] lemma range_cons {α : Type*} {n : ℕ} (x : α) (b : fin n → α) :
+  set.range (fin.cons x b : fin n.succ → α) = insert x (set.range b) :=
+by rw [range_fin_succ, cons_zero, tail_cons]
+
 section append
+
+/-- `fin.append ho u v` appends two vectors of lengths `m` and `n` to produce
+one of length `o = m + n`.  `ho` provides control of definitional equality
+for the vector length. -/
+def append {α : Type*} {o : ℕ} (ho : o = m + n) (u : fin m → α) (v : fin n → α) : fin o → α :=
+λ i, if h : (i : ℕ) < m
+  then u ⟨i, h⟩
+  else v ⟨(i : ℕ) - m, (tsub_lt_iff_left (le_of_not_lt h)).2 (ho ▸ i.property)⟩
 
 /-- Append a tuple of length `m` to a tuple of length `n` to get a tuple of length `m + n`.
 This is a non-dependent version of `fin.add_cases`. -/
@@ -351,27 +366,6 @@
 end
 
 end repeat
-=======
-lemma range_fin_succ {α} (f : fin (n + 1) → α) :
-  set.range f = insert (f 0) (set.range (fin.tail f)) :=
-set.ext $ λ y, exists_fin_succ.trans $ eq_comm.or iff.rfl
-
-@[simp] lemma range_cons {α : Type*} {n : ℕ} (x : α) (b : fin n → α) :
-  set.range (fin.cons x b : fin n.succ → α) = insert x (set.range b) :=
-by rw [range_fin_succ, cons_zero, tail_cons]
-
-/-- `fin.append ho u v` appends two vectors of lengths `m` and `n` to produce
-one of length `o = m + n`.  `ho` provides control of definitional equality
-for the vector length. -/
-def append {α : Type*} {o : ℕ} (ho : o = m + n) (u : fin m → α) (v : fin n → α) : fin o → α :=
-λ i, if h : (i : ℕ) < m
-  then u ⟨i, h⟩
-  else v ⟨(i : ℕ) - m, (tsub_lt_iff_left (le_of_not_lt h)).2 (ho ▸ i.property)⟩
-
-@[simp] lemma fin_append_apply_zero {α : Type*} {o : ℕ} (ho : (o + 1) = (m + 1) + n)
-  (u : fin (m + 1) → α) (v : fin n → α) :
-  fin.append ho u v 0 = u 0 := rfl
->>>>>>> fc2ed6f8
 
 end tuple
 
