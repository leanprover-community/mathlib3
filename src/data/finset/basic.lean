--- conflicted
+++ resolved
@@ -960,21 +960,8 @@
 
 instance {α : Type u} : order_bot (finset α) :=
 { bot := ∅, bot_le := empty_subset }
-<<<<<<< HEAD
-
 @[simp] lemma bot_eq_empty {α : Type u} : (⊥ : finset α) = ∅ := rfl
-=======
-
-instance : semilattice_inf_bot (finset α) :=
-{ ..finset.order_bot, ..finset.lattice }
-
-@[simp] lemma bot_eq_empty {α : Type u} : (⊥ : finset α) = ∅ := rfl
-
-instance : semilattice_sup_bot (finset α) :=
-{ ..finset.semilattice_inf_bot, ..finset.lattice }
->>>>>>> e5a79a7a
-
-instance : distrib_lattice (finset α) :=
+
 { le_sup_inf := assume a b c, show (a ∪ b) ∩ (a ∪ c) ⊆ a ∪ b ∩ c,
     by simp only [subset_iff, mem_inter, mem_union, and_imp, or_imp_distrib] {contextual:=tt};
     simp only [true_or, imp_true_iff, true_and, or_true],
@@ -983,7 +970,6 @@
 @[simp] theorem union_left_idem (s t : finset α) : s ∪ (s ∪ t) = s ∪ t := sup_left_idem
 
 @[simp] theorem union_right_idem (s t : finset α) : s ∪ t ∪ t = s ∪ t := sup_right_idem
-
 @[simp] theorem inter_left_idem (s t : finset α) : s ∩ (s ∩ t) = s ∩ t := inf_left_idem
 
 @[simp] theorem inter_right_idem (s t : finset α) : s ∩ t ∩ t = s ∩ t := inf_right_idem
