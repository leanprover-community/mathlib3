--- conflicted
+++ resolved
@@ -3,14 +3,8 @@
 Released under Apache 2.0 license as described in the file LICENSE.
 Authors: Leonardo de Moura, Jeremy Avigad, Minchao Wu, Mario Carneiro
 -/
-<<<<<<< HEAD
-import algebra.hom.embedding
-import data.int.order.basic
 import data.multiset.finset_ops
 import data.set.pairwise
-=======
-import data.multiset.finset_ops
->>>>>>> 4e87c847
 import tactic.apply
 import tactic.nth_rewrite
 import tactic.monotonicity
