--- conflicted
+++ resolved
@@ -1721,12 +1721,22 @@
 
 lemma disjoint_filter_filter {s t : finset α} {p q : α → Prop}
   [decidable_pred p] [decidable_pred q] :
-  (disjoint s t) → disjoint (s.filter p) (t.filter q) :=
+  disjoint s t → disjoint (s.filter p) (t.filter q) :=
 disjoint.mono (filter_subset _ _) (filter_subset _ _)
 
-lemma disjoint_filter_filter_neg (s : finset α) (p : α → Prop) [decidable_pred p] :
-  disjoint (s.filter p) (s.filter $ λ a, ¬ p a) :=
-(disjoint_filter.2 $ λ a _, id).symm
+lemma disjoint_filter_filter' (s t : finset α) {p q : α → Prop}
+  [decidable_pred p] [decidable_pred q] (h : disjoint p q) :
+  disjoint (s.filter p) (t.filter q) :=
+begin
+  simp_rw [disjoint_left, mem_filter],
+  rintros a ⟨hs, hp⟩ ⟨ht, hq⟩,
+  exact h.le_bot _ ⟨hp, hq⟩,
+end
+
+lemma disjoint_filter_filter_neg (s t : finset α) (p : α → Prop)
+  [decidable_pred p] [decidable_pred (λ a, ¬ p a)] :
+  disjoint (s.filter p) (t.filter $ λ a, ¬ p a) :=
+disjoint_filter_filter' s t disjoint_compl_right
 
 theorem filter_disj_union (s : finset α) (t : finset α) (h : disjoint s t) :
   filter p (disj_union s t h) = (filter p s).disj_union (filter p t)
@@ -1863,30 +1873,6 @@
 lemma filter_ne' [decidable_eq β] (s : finset β) (b : β) : s.filter (λ a, a ≠ b) = s.erase b :=
 trans (filter_congr (λ _ _, ⟨ne.symm, ne.symm⟩)) (filter_ne s b)
 
-<<<<<<< HEAD
-=======
-lemma disjoint_filter {s : finset α} {p q : α → Prop} [decidable_pred p] [decidable_pred q] :
-  disjoint (s.filter p) (s.filter q) ↔ ∀ x ∈ s, p x → ¬ q x :=
-by split; simp [disjoint_left] {contextual := tt}
-
-lemma disjoint_filter_filter {s t : finset α} {p q : α → Prop}
-  [decidable_pred p] [decidable_pred q] :
-  disjoint s t → disjoint (s.filter p) (t.filter q) :=
-disjoint.mono (filter_subset _ _) (filter_subset _ _)
-
-lemma disjoint_filter_filter' (s t : finset α) {p q : α → Prop}
-  [decidable_pred p] [decidable_pred q] (h : disjoint p q) :
-  disjoint (s.filter p) (t.filter q) :=
-begin
-  simp_rw [disjoint_left, mem_filter],
-  rintros a ⟨hs, hp⟩ ⟨ht, hq⟩,
-  exact h _ ⟨hp, hq⟩,
-end
-
-lemma disjoint_filter_filter_neg (s t : finset α) (p : α → Prop)
-  [decidable_pred p] [decidable_pred (λ a, ¬ p a)] :
-  disjoint (s.filter p) (t.filter $ λ a, ¬ p a) :=
-disjoint_filter_filter' s t disjoint_compl_right
 
 theorem filter_inter_filter_neg_eq [decidable_pred (λ a, ¬ p a)] (s t : finset α) :
   s.filter p ∩ t.filter (λ a, ¬ p a) = ∅ :=
@@ -1894,13 +1880,12 @@
 
 theorem filter_union_filter_of_codisjoint (s : finset α) (h : codisjoint p q) :
   s.filter p ∪ s.filter q = s :=
-(filter_or _ _ _).symm.trans $ filter_true_of_mem $ λ x hx, h x trivial
+(filter_or _ _ _).symm.trans $ filter_true_of_mem $ λ x hx, h.top_le x trivial
 
 theorem filter_union_filter_neg_eq [decidable_pred (λ a, ¬ p a)] (s : finset α) :
   s.filter p ∪ s.filter (λ a, ¬ p a) = s :=
 filter_union_filter_of_codisjoint _ _ _ codisjoint_hnot_right
 
->>>>>>> 722a9eae
 end filter
 
 /-! ### range -/
