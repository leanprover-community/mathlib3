/-
Copyright (c) 2015 Microsoft Corporation. All rights reserved.
Released under Apache 2.0 license as described in the file LICENSE.
Authors: Leonardo de Moura, Jeremy Avigad, Minchao Wu, Mario Carneiro
-/
import data.int.basic
import data.multiset.finset_ops
import tactic.apply
import tactic.monotonicity
import tactic.nth_rewrite

/-!
# Finite sets

Terms of type `finset α` are one way of talking about finite subsets of `α` in mathlib.
Below, `finset α` is defined as a structure with 2 fields:

  1. `val` is a `multiset α` of elements;
  2. `nodup` is a proof that `val` has no duplicates.

Finsets in Lean are constructive in that they have an underlying `list` that enumerates their
elements. In particular, any function that uses the data of the underlying list cannot depend on its
ordering. This is handled on the `multiset` level by multiset API, so in most cases one needn't
worry about it explicitly.

Finsets give a basic foundation for defining finite sums and products over types:

  1. `∑ i in (s : finset α), f i`;
  2. `∏ i in (s : finset α), f i`.

Lean refers to these operations as `big_operator`s.
More information can be found in `algebra.big_operators.basic`.

Finsets are directly used to define fintypes in Lean.
A `fintype α` instance for a type `α` consists of
a universal `finset α` containing every term of `α`, called `univ`. See `data.fintype.basic`.
There is also `univ'`, the noncomputable partner to `univ`,
which is defined to be `α` as a finset if `α` is finite,
and the empty finset otherwise. See `data.fintype.basic`.

`finset.card`, the size of a finset is defined in `data.finset.card`. This is then used to define
`fintype.card`, the size of a type.

## Main declarations

### Main definitions

* `finset`: Defines a type for the finite subsets of `α`.
  Constructing a `finset` requires two pieces of data: `val`, a `multiset α` of elements,
  and `nodup`, a proof that `val` has no duplicates.
* `finset.has_mem`: Defines membership `a ∈ (s : finset α)`.
* `finset.has_coe`: Provides a coercion `s : finset α` to `s : set α`.
* `finset.has_coe_to_sort`: Coerce `s : finset α` to the type of all `x ∈ s`.
* `finset.induction_on`: Induction on finsets. To prove a proposition about an arbitrary `finset α`,
  it suffices to prove it for the empty finset, and to show that if it holds for some `finset α`,
  then it holds for the finset obtained by inserting a new element.
* `finset.choose`: Given a proof `h` of existence and uniqueness of a certain element
  satisfying a predicate, `choose s h` returns the element of `s` satisfying that predicate.

### Finset constructions

* `singleton`: Denoted by `{a}`; the finset consisting of one element.
* `finset.empty`: Denoted by `∅`. The finset associated to any type consisting of no elements.
* `finset.range`: For any `n : ℕ`, `range n` is equal to `{0, 1, ... , n - 1} ⊆ ℕ`.
  This convention is consistent with other languages and normalizes `card (range n) = n`.
  Beware, `n` is not in `range n`.
* `finset.attach`: Given `s : finset α`, `attach s` forms a finset of elements of the subtype
  `{a // a ∈ s}`; in other words, it attaches elements to a proof of membership in the set.

### Finsets from functions

* `finset.image`: Given a function `f : α → β`, `s.image f` is the image finset in `β`.
* `finset.map`: Given an embedding `f : α ↪ β`, `s.map f` is the image finset in `β`.
* `finset.filter`: Given a predicate `p : α → Prop`, `s.filter p` is
  the finset consisting of those elements in `s` satisfying the predicate `p`.

### The lattice structure on subsets of finsets

There is a natural lattice structure on the subsets of a set.
In Lean, we use lattice notation to talk about things involving unions and intersections. See
`order.lattice`. For the lattice structure on finsets, `⊥` is called `bot` with `⊥ = ∅` and `⊤` is
called `top` with `⊤ = univ`.

* `finset.has_subset`: Lots of API about lattices, otherwise behaves exactly as one would expect.
* `finset.has_union`: Defines `s ∪ t` (or `s ⊔ t`) as the union of `s` and `t`.
  See `finset.sup`/`finset.bUnion` for finite unions.
* `finset.has_inter`: Defines `s ∩ t` (or `s ⊓ t`) as the intersection of `s` and `t`.
  See `finset.inf` for finite intersections.
* `finset.disj_union`: Given a hypothesis `h` which states that finsets `s` and `t` are disjoint,
  `s.disj_union t h` is the set such that `a ∈ disj_union s t h` iff `a ∈ s` or `a ∈ t`; this does
  not require decidable equality on the type `α`.

### Operations on two or more finsets

* `insert` and `finset.cons`: For any `a : α`, `insert s a` returns `s ∪ {a}`. `cons s a h`
  returns the same except that it requires a hypothesis stating that `a` is not already in `s`.
  This does not require decidable equality on the type `α`.
* `finset.has_union`: see "The lattice structure on subsets of finsets"
* `finset.has_inter`: see "The lattice structure on subsets of finsets"
* `finset.erase`: For any `a : α`, `erase s a` returns `s` with the element `a` removed.
* `finset.has_sdiff`: Defines the set difference `s \ t` for finsets `s` and `t`.
* `finset.product`: Given finsets of `α` and `β`, defines finsets of `α × β`.
  For arbitrary dependent products, see `data.finset.pi`.
* `finset.bUnion`: Finite unions of finsets; given an indexing function `f : α → finset β` and a
  `s : finset α`, `s.bUnion f` is the union of all finsets of the form `f a` for `a ∈ s`.
* `finset.bInter`: TODO: Implemement finite intersections.

### Maps constructed using finsets

* `finset.piecewise`: Given two functions `f`, `g`, `s.piecewise f g` is a function which is equal
  to `f` on `s` and `g` on the complement.

### Predicates on finsets

* `disjoint`: defined via the lattice structure on finsets; two sets are disjoint if their
  intersection is empty.
* `finset.nonempty`: A finset is nonempty if it has elements.
  This is equivalent to saying `s ≠ ∅`. TODO: Decide on the simp normal form.

### Equivalences between finsets

* The `data.equiv` files describe a general type of equivalence, so look in there for any lemmas.
  There is some API for rewriting sums and products from `s` to `t` given that `s ≃ t`.
  TODO: examples

## Tags

finite sets, finset

-/

open multiset subtype nat function

universes u

variables {α : Type*} {β : Type*} {γ : Type*}

/-- `finset α` is the type of finite sets of elements of `α`. It is implemented
  as a multiset (a list up to permutation) which has no duplicate elements. -/
structure finset (α : Type*) :=
(val : multiset α)
(nodup : nodup val)

namespace finset

theorem eq_of_veq : ∀ {s t : finset α}, s.1 = t.1 → s = t
| ⟨s, _⟩ ⟨t, _⟩ rfl := rfl

theorem val_injective : injective (val : finset α → multiset α) := λ _ _, eq_of_veq

@[simp] theorem val_inj {s t : finset α} : s.1 = t.1 ↔ s = t := val_injective.eq_iff

@[simp] theorem dedup_eq_self [decidable_eq α] (s : finset α) : dedup s.1 = s.1 :=
s.2.dedup

instance has_decidable_eq [decidable_eq α] : decidable_eq (finset α)
| s₁ s₂ := decidable_of_iff _ val_inj

/-! ### membership -/

instance : has_mem α (finset α) := ⟨λ a s, a ∈ s.1⟩

theorem mem_def {a : α} {s : finset α} : a ∈ s ↔ a ∈ s.1 := iff.rfl

@[simp] theorem mem_mk {a : α} {s nd} : a ∈ @finset.mk α s nd ↔ a ∈ s := iff.rfl

instance decidable_mem [h : decidable_eq α] (a : α) (s : finset α) : decidable (a ∈ s) :=
multiset.decidable_mem _ _

/-! ### set coercion -/

/-- Convert a finset to a set in the natural way. -/
instance : has_coe_t (finset α) (set α) := ⟨λ s, {x | x ∈ s}⟩

@[simp, norm_cast] lemma mem_coe {a : α} {s : finset α} : a ∈ (s : set α) ↔ a ∈ s := iff.rfl

@[simp] lemma set_of_mem {α} {s : finset α} : {a | a ∈ s} = s := rfl

@[simp] lemma coe_mem {s : finset α} (x : (s : set α)) : ↑x ∈ s := x.2

@[simp] lemma mk_coe {s : finset α} (x : (s : set α)) {h} :
  (⟨x, h⟩ : (s : set α)) = x :=
subtype.coe_eta _ _

instance decidable_mem' [decidable_eq α] (a : α) (s : finset α) :
  decidable (a ∈ (s : set α)) := s.decidable_mem _

/-! ### extensionality -/
theorem ext_iff {s₁ s₂ : finset α} : s₁ = s₂ ↔ ∀ a, a ∈ s₁ ↔ a ∈ s₂ :=
val_inj.symm.trans $ s₁.nodup.ext s₂.nodup

@[ext]
theorem ext {s₁ s₂ : finset α} : (∀ a, a ∈ s₁ ↔ a ∈ s₂) → s₁ = s₂ :=
ext_iff.2

@[simp, norm_cast] theorem coe_inj {s₁ s₂ : finset α} : (s₁ : set α) = s₂ ↔ s₁ = s₂ :=
set.ext_iff.trans ext_iff.symm

lemma coe_injective {α} : injective (coe : finset α → set α) :=
λ s t, coe_inj.1

/-! ### type coercion -/

/-- Coercion from a finset to the corresponding subtype. -/
instance {α : Type u} : has_coe_to_sort (finset α) (Type u) := ⟨λ s, {x // x ∈ s}⟩

@[simp] protected lemma forall_coe {α : Type*} (s : finset α) (p : s → Prop) :
  (∀ (x : s), p x) ↔ ∀ (x : α) (h : x ∈ s), p ⟨x, h⟩ := subtype.forall

@[simp] protected lemma exists_coe {α : Type*} (s : finset α) (p : s → Prop) :
  (∃ (x : s), p x) ↔ ∃ (x : α) (h : x ∈ s), p ⟨x, h⟩ := subtype.exists

instance pi_finset_coe.can_lift (ι : Type*) (α : Π i : ι, Type*) [ne : Π i, nonempty (α i)]
  (s : finset ι) :
can_lift (Π i : s, α i) (Π i, α i) :=
{ coe := λ f i, f i,
  .. pi_subtype.can_lift ι α (∈ s) }

instance pi_finset_coe.can_lift' (ι α : Type*) [ne : nonempty α] (s : finset ι) :
  can_lift (s → α) (ι → α) :=
pi_finset_coe.can_lift ι (λ _, α) s

instance finset_coe.can_lift (s : finset α) : can_lift α s :=
{ coe := coe,
  cond := λ a, a ∈ s,
  prf := λ a ha, ⟨⟨a, ha⟩, rfl⟩ }

@[simp, norm_cast] lemma coe_sort_coe (s : finset α) :
  ((s : set α) : Sort*) = s := rfl

/-! ### Subset and strict subset relations -/

section subset
variables {s t : finset α}

instance : has_subset (finset α) := ⟨λ s t, ∀ ⦃a⦄, a ∈ s → a ∈ t⟩
instance : has_ssubset (finset α) := ⟨λ s t, s ⊆ t ∧ ¬ t ⊆ s⟩

instance : partial_order (finset α) :=
{ le := (⊆),
  lt := (⊂),
  le_refl := λ s a, id,
  le_trans := λ s t u hst htu a ha, htu $ hst ha,
  le_antisymm := λ s t hst hts, ext $ λ a, ⟨@hst _, @hts _⟩ }

instance : is_refl (finset α) (⊆) := has_le.le.is_refl
instance : is_trans (finset α) (⊆) := has_le.le.is_trans
instance : is_antisymm (finset α) (⊆) := has_le.le.is_antisymm
instance : is_irrefl (finset α) (⊂) := has_lt.lt.is_irrefl
instance : is_trans (finset α) (⊂) := has_lt.lt.is_trans
instance : is_asymm (finset α) (⊂) := has_lt.lt.is_asymm
instance : is_nonstrict_strict_order (finset α) (⊆) (⊂) := ⟨λ _ _, iff.rfl⟩

lemma subset_def : s ⊆ t ↔ s.1 ⊆ t.1 := iff.rfl
lemma ssubset_def : s ⊂ t ↔ s ⊆ t ∧ ¬ t ⊆ s := iff.rfl

@[simp] theorem subset.refl (s : finset α) : s ⊆ s := subset.refl _
protected lemma subset.rfl {s :finset α} : s ⊆ s := subset.refl _

protected theorem subset_of_eq {s t : finset α} (h : s = t) : s ⊆ t := h ▸ subset.refl _

theorem subset.trans {s₁ s₂ s₃ : finset α} : s₁ ⊆ s₂ → s₂ ⊆ s₃ → s₁ ⊆ s₃ := subset.trans

theorem superset.trans {s₁ s₂ s₃ : finset α} : s₁ ⊇ s₂ → s₂ ⊇ s₃ → s₁ ⊇ s₃ :=
λ h' h, subset.trans h h'

theorem mem_of_subset {s₁ s₂ : finset α} {a : α} : s₁ ⊆ s₂ → a ∈ s₁ → a ∈ s₂ := mem_of_subset

lemma not_mem_mono {s t : finset α} (h : s ⊆ t) {a : α} : a ∉ t → a ∉ s := mt $ @h _

theorem subset.antisymm {s₁ s₂ : finset α} (H₁ : s₁ ⊆ s₂) (H₂ : s₂ ⊆ s₁) : s₁ = s₂ :=
ext $ λ a, ⟨@H₁ a, @H₂ a⟩

theorem subset_iff {s₁ s₂ : finset α} : s₁ ⊆ s₂ ↔ ∀ ⦃x⦄, x ∈ s₁ → x ∈ s₂ := iff.rfl

@[simp, norm_cast] theorem coe_subset {s₁ s₂ : finset α} :
  (s₁ : set α) ⊆ s₂ ↔ s₁ ⊆ s₂ := iff.rfl

@[simp] theorem val_le_iff {s₁ s₂ : finset α} : s₁.1 ≤ s₂.1 ↔ s₁ ⊆ s₂ := le_iff_subset s₁.2

theorem subset.antisymm_iff {s₁ s₂ : finset α} : s₁ = s₂ ↔ s₁ ⊆ s₂ ∧ s₂ ⊆ s₁ :=
le_antisymm_iff

theorem not_subset (s t : finset α) : ¬(s ⊆ t) ↔ ∃ x ∈ s, ¬(x ∈ t) :=
by simp only [←finset.coe_subset, set.not_subset, exists_prop, finset.mem_coe]

@[simp] theorem le_eq_subset : ((≤) : finset α → finset α → Prop) = (⊆) := rfl
@[simp] theorem lt_eq_subset : ((<) : finset α → finset α → Prop) = (⊂) := rfl

theorem le_iff_subset {s₁ s₂ : finset α} : s₁ ≤ s₂ ↔ s₁ ⊆ s₂ := iff.rfl
theorem lt_iff_ssubset {s₁ s₂ : finset α} : s₁ < s₂ ↔ s₁ ⊂ s₂ := iff.rfl

@[simp, norm_cast] lemma coe_ssubset {s₁ s₂ : finset α} : (s₁ : set α) ⊂ s₂ ↔ s₁ ⊂ s₂ :=
show (s₁ : set α) ⊂ s₂ ↔ s₁ ⊆ s₂ ∧ ¬s₂ ⊆ s₁,
  by simp only [set.ssubset_def, finset.coe_subset]

@[simp] theorem val_lt_iff {s₁ s₂ : finset α} : s₁.1 < s₂.1 ↔ s₁ ⊂ s₂ :=
and_congr val_le_iff $ not_congr val_le_iff

lemma ssubset_iff_subset_ne {s t : finset α} : s ⊂ t ↔ s ⊆ t ∧ s ≠ t :=
@lt_iff_le_and_ne _ _ s t

theorem ssubset_iff_of_subset {s₁ s₂ : finset α} (h : s₁ ⊆ s₂) : s₁ ⊂ s₂ ↔ ∃ x ∈ s₂, x ∉ s₁ :=
set.ssubset_iff_of_subset h

lemma ssubset_of_ssubset_of_subset {s₁ s₂ s₃ : finset α} (hs₁s₂ : s₁ ⊂ s₂) (hs₂s₃ : s₂ ⊆ s₃) :
  s₁ ⊂ s₃ :=
set.ssubset_of_ssubset_of_subset hs₁s₂ hs₂s₃

lemma ssubset_of_subset_of_ssubset {s₁ s₂ s₃ : finset α} (hs₁s₂ : s₁ ⊆ s₂) (hs₂s₃ : s₂ ⊂ s₃) :
  s₁ ⊂ s₃ :=
set.ssubset_of_subset_of_ssubset hs₁s₂ hs₂s₃

lemma exists_of_ssubset {s₁ s₂ : finset α} (h : s₁ ⊂ s₂) :
  ∃ x ∈ s₂, x ∉ s₁ :=
set.exists_of_ssubset h

end subset

-- TODO: these should be global attributes, but this will require fixing other files
local attribute [trans] subset.trans superset.trans

/-! ### Order embedding from `finset α` to `set α` -/

/-- Coercion to `set α` as an `order_embedding`. -/
def coe_emb : finset α ↪o set α := ⟨⟨coe, coe_injective⟩, λ s t, coe_subset⟩

@[simp] lemma coe_coe_emb : ⇑(coe_emb : finset α ↪o set α) = coe := rfl

/-! ### Nonempty -/

/-- The property `s.nonempty` expresses the fact that the finset `s` is not empty. It should be used
in theorem assumptions instead of `∃ x, x ∈ s` or `s ≠ ∅` as it gives access to a nice API thanks
to the dot notation. -/
protected def nonempty (s : finset α) : Prop := ∃ x : α, x ∈ s
<<<<<<< HEAD

instance decidable_nonempty {s : finset α} : decidable s.nonempty :=
decidable_of_iff (∃ a ∈ s, true) $ by simp_rw [exists_prop, and_true, finset.nonempty]

@[simp, norm_cast] lemma coe_nonempty {s : finset α} : (s : set α).nonempty ↔ s.nonempty := iff.rfl

@[simp] lemma nonempty_coe_sort {s : finset α} : nonempty ↥s ↔ s.nonempty := nonempty_subtype

alias coe_nonempty ↔ _ nonempty.to_set

=======

instance decidable_nonempty {s : finset α} : decidable s.nonempty :=
decidable_of_iff (∃ a ∈ s, true) $ by simp_rw [exists_prop, and_true, finset.nonempty]

@[simp, norm_cast] lemma coe_nonempty {s : finset α} : (s : set α).nonempty ↔ s.nonempty := iff.rfl

@[simp] lemma nonempty_coe_sort {s : finset α} : nonempty ↥s ↔ s.nonempty := nonempty_subtype

alias coe_nonempty ↔ _ nonempty.to_set

>>>>>>> 0a3e8d38
lemma nonempty.bex {s : finset α} (h : s.nonempty) : ∃ x : α, x ∈ s := h

lemma nonempty.mono {s t : finset α} (hst : s ⊆ t) (hs : s.nonempty) : t.nonempty :=
set.nonempty.mono hst hs

lemma nonempty.forall_const {s : finset α} (h : s.nonempty) {p : Prop} : (∀ x ∈ s, p) ↔ p :=
let ⟨x, hx⟩ := h in ⟨λ h, h x hx, λ h x hx, h⟩

/-! ### empty -/

/-- The empty finset -/
protected def empty : finset α := ⟨0, nodup_zero⟩

instance : has_emptyc (finset α) := ⟨finset.empty⟩

instance inhabited_finset : inhabited (finset α) := ⟨∅⟩

@[simp] theorem empty_val : (∅ : finset α).1 = 0 := rfl

@[simp] theorem not_mem_empty (a : α) : a ∉ (∅ : finset α) := id

@[simp] theorem not_nonempty_empty : ¬(∅ : finset α).nonempty :=
λ ⟨x, hx⟩, not_mem_empty x hx

@[simp] theorem mk_zero : (⟨0, nodup_zero⟩ : finset α) = ∅ := rfl

theorem ne_empty_of_mem {a : α} {s : finset α} (h : a ∈ s) : s ≠ ∅ :=
λ e, not_mem_empty a $ e ▸ h

theorem nonempty.ne_empty {s : finset α} (h : s.nonempty) : s ≠ ∅ :=
exists.elim h $ λ a, ne_empty_of_mem

@[simp] theorem empty_subset (s : finset α) : ∅ ⊆ s := zero_subset _

lemma eq_empty_of_forall_not_mem {s : finset α} (H : ∀ x, x ∉ s) : s = ∅ :=
eq_of_veq (eq_zero_of_forall_not_mem H)

lemma eq_empty_iff_forall_not_mem {s : finset α} : s = ∅ ↔ ∀ x, x ∉ s :=
⟨by rintro rfl x; exact id, λ h, eq_empty_of_forall_not_mem h⟩

@[simp] theorem val_eq_zero {s : finset α} : s.1 = 0 ↔ s = ∅ := @val_inj _ s ∅

theorem subset_empty {s : finset α} : s ⊆ ∅ ↔ s = ∅ := subset_zero.trans val_eq_zero

@[simp] lemma not_ssubset_empty (s : finset α) : ¬s ⊂ ∅ :=
λ h, let ⟨x, he, hs⟩ := exists_of_ssubset h in he

theorem nonempty_of_ne_empty {s : finset α} (h : s ≠ ∅) : s.nonempty :=
exists_mem_of_ne_zero (mt val_eq_zero.1 h)

theorem nonempty_iff_ne_empty {s : finset α} : s.nonempty ↔ s ≠ ∅ :=
⟨nonempty.ne_empty, nonempty_of_ne_empty⟩

@[simp] theorem not_nonempty_iff_eq_empty {s : finset α} : ¬s.nonempty ↔ s = ∅ :=
nonempty_iff_ne_empty.not.trans not_not

theorem eq_empty_or_nonempty (s : finset α) : s = ∅ ∨ s.nonempty :=
classical.by_cases or.inl (λ h, or.inr (nonempty_of_ne_empty h))

@[simp, norm_cast] lemma coe_empty : ((∅ : finset α) : set α) = ∅ := rfl

@[simp, norm_cast] lemma coe_eq_empty {s : finset α} : (s : set α) = ∅ ↔ s = ∅ :=
by rw [← coe_empty, coe_inj]

@[simp] lemma is_empty_coe_sort {s : finset α} : is_empty ↥s ↔ s = ∅ :=
by simpa using @set.is_empty_coe_sort α s

/-- A `finset` for an empty type is empty. -/
lemma eq_empty_of_is_empty [is_empty α] (s : finset α) : s = ∅ :=
finset.eq_empty_of_forall_not_mem is_empty_elim

/-! ### singleton -/

/--
`{a} : finset a` is the set `{a}` containing `a` and nothing else.

This differs from `insert a ∅` in that it does not require a `decidable_eq` instance for `α`.
-/
instance : has_singleton α (finset α) := ⟨λ a, ⟨{a}, nodup_singleton a⟩⟩

@[simp] theorem singleton_val (a : α) : ({a} : finset α).1 = {a} := rfl

@[simp] theorem mem_singleton {a b : α} : b ∈ ({a} : finset α) ↔ b = a := mem_singleton

lemma eq_of_mem_singleton {x y : α} (h : x ∈ ({y} : finset α)) : x = y := mem_singleton.1 h

theorem not_mem_singleton {a b : α} : a ∉ ({b} : finset α) ↔ a ≠ b := not_congr mem_singleton

theorem mem_singleton_self (a : α) : a ∈ ({a} : finset α) := or.inl rfl

lemma singleton_injective : injective (singleton : α → finset α) :=
λ a b h, mem_singleton.1 (h ▸ mem_singleton_self _)

theorem singleton_inj {a b : α} : ({a} : finset α) = {b} ↔ a = b :=
singleton_injective.eq_iff

@[simp] theorem singleton_nonempty (a : α) : ({a} : finset α).nonempty := ⟨a, mem_singleton_self a⟩

@[simp] theorem singleton_ne_empty (a : α) : ({a} : finset α) ≠ ∅ := (singleton_nonempty a).ne_empty

@[simp, norm_cast] lemma coe_singleton (a : α) : (({a} : finset α) : set α) = {a} :=
by { ext, simp }

@[simp, norm_cast] lemma coe_eq_singleton {α : Type*} {s : finset α} {a : α} :
  (s : set α) = {a} ↔ s = {a} :=
by rw [←finset.coe_singleton, finset.coe_inj]

lemma eq_singleton_iff_unique_mem {s : finset α} {a : α} :
  s = {a} ↔ a ∈ s ∧ ∀ x ∈ s, x = a :=
begin
  split; intro t,
    rw t,
    refine ⟨finset.mem_singleton_self _, λ _, finset.mem_singleton.1⟩,
  ext, rw finset.mem_singleton,
  refine ⟨t.right _, λ r, r.symm ▸ t.left⟩
end

lemma eq_singleton_iff_nonempty_unique_mem {s : finset α} {a : α} :
  s = {a} ↔ s.nonempty ∧ ∀ x ∈ s, x = a :=
begin
  split,
  { rintro rfl, simp },
  { rintros ⟨hne, h_uniq⟩, rw eq_singleton_iff_unique_mem, refine ⟨_, h_uniq⟩,
    rw ← h_uniq hne.some hne.some_spec, exact hne.some_spec }
end

lemma nonempty_iff_eq_singleton_default [unique α] {s : finset α} :
  s.nonempty ↔ s = {default} :=
by simp [eq_singleton_iff_nonempty_unique_mem]

alias nonempty_iff_eq_singleton_default ↔ nonempty.eq_singleton_default _

lemma singleton_iff_unique_mem (s : finset α) : (∃ a, s = {a}) ↔ ∃! a, a ∈ s :=
by simp only [eq_singleton_iff_unique_mem, exists_unique]

lemma singleton_subset_set_iff {s : set α} {a : α} : ↑({a} : finset α) ⊆ s ↔ a ∈ s :=
by rw [coe_singleton, set.singleton_subset_iff]

@[simp] lemma singleton_subset_iff {s : finset α} {a : α} : {a} ⊆ s ↔ a ∈ s :=
singleton_subset_set_iff

@[simp] lemma subset_singleton_iff {s : finset α} {a : α} : s ⊆ {a} ↔ s = ∅ ∨ s = {a} :=
by rw [←coe_subset, coe_singleton, set.subset_singleton_iff_eq, coe_eq_empty, coe_eq_singleton]

protected lemma nonempty.subset_singleton_iff {s : finset α} {a : α} (h : s.nonempty) :
  s ⊆ {a} ↔ s = {a} :=
subset_singleton_iff.trans $ or_iff_right h.ne_empty

lemma subset_singleton_iff' {s : finset α} {a : α} : s ⊆ {a} ↔ ∀ b ∈ s, b = a :=
forall₂_congr $ λ _ _, mem_singleton

@[simp] lemma ssubset_singleton_iff {s : finset α} {a : α} :
  s ⊂ {a} ↔ s = ∅ :=
by rw [←coe_ssubset, coe_singleton, set.ssubset_singleton_iff, coe_eq_empty]

lemma eq_empty_of_ssubset_singleton {s : finset α} {x : α} (hs : s ⊂ {x}) : s = ∅ :=
ssubset_singleton_iff.1 hs

instance [nonempty α] : nontrivial (finset α) :=
‹nonempty α›.elim $ λ a, ⟨⟨{a}, ∅, singleton_ne_empty _⟩⟩

instance [is_empty α] : unique (finset α) :=
{ default := ∅,
  uniq := λ s, eq_empty_of_forall_not_mem is_empty_elim }

/-! ### cons -/

section cons
variables {s t : finset α} {a b : α}

/-- `cons a s h` is the set `{a} ∪ s` containing `a` and the elements of `s`. It is the same as
`insert a s` when it is defined, but unlike `insert a s` it does not require `decidable_eq α`,
and the union is guaranteed to be disjoint. -/
def cons (a : α) (s : finset α) (h : a ∉ s) : finset α := ⟨a ::ₘ s.1, nodup_cons.2 ⟨h, s.2⟩⟩

@[simp] lemma mem_cons {h} : b ∈ s.cons a h ↔ b = a ∨ b ∈ s := mem_cons
@[simp] lemma mem_cons_self (a : α) (s : finset α) {h} : a ∈ cons a s h := mem_cons_self _ _
@[simp] lemma cons_val (h : a ∉ s) : (cons a s h).1 = a ::ₘ s.1 := rfl

lemma forall_mem_cons (h : a ∉ s) (p : α → Prop) :
  (∀ x, x ∈ cons a s h → p x) ↔ p a ∧ ∀ x, x ∈ s → p x :=
by simp only [mem_cons, or_imp_distrib, forall_and_distrib, forall_eq]

@[simp] lemma mk_cons {s : multiset α} (h : (a ::ₘ s).nodup) :
  (⟨a ::ₘ s, h⟩ : finset α) = cons a ⟨s, (nodup_cons.1 h).2⟩ (nodup_cons.1 h).1 := rfl

@[simp] lemma nonempty_cons (h : a ∉ s) : (cons a s h).nonempty := ⟨a, mem_cons.2 $ or.inl rfl⟩

@[simp] lemma nonempty_mk_coe : ∀ {l : list α} {hl}, (⟨↑l, hl⟩ : finset α).nonempty ↔ l ≠ []
| []       hl := by simp
| (a :: l) hl := by simp [← multiset.cons_coe]

@[simp] lemma coe_cons {a s h} : (@cons α a s h : set α) = insert a s := by { ext, simp }

lemma subset_cons (h : a ∉ s) : s ⊆ s.cons a h := subset_cons _ _
lemma ssubset_cons (h : a ∉ s) : s ⊂ s.cons a h := ssubset_cons h
lemma cons_subset {h : a ∉ s} : s.cons a h ⊆ t ↔ a ∈ t ∧ s ⊆ t := cons_subset

@[simp] lemma cons_subset_cons {hs ht} : s.cons a hs ⊆ t.cons a ht ↔ s ⊆ t :=
by rwa [← coe_subset, coe_cons, coe_cons, set.insert_subset_insert_iff, coe_subset]

lemma ssubset_iff_exists_cons_subset : s ⊂ t ↔ ∃ a (h : a ∉ s), s.cons a h ⊆ t :=
begin
  refine ⟨λ h, _, λ ⟨a, ha, h⟩, ssubset_of_ssubset_of_subset (ssubset_cons _) h⟩,
  obtain ⟨a, hs, ht⟩ := (not_subset _ _).1 h.2,
  exact ⟨a, ht, cons_subset.2 ⟨hs, h.subset⟩⟩,
end

end cons

/-! ### disjoint union -/

/-- `disj_union s t h` is the set such that `a ∈ disj_union s t h` iff `a ∈ s` or `a ∈ t`.
It is the same as `s ∪ t`, but it does not require decidable equality on the type. The hypothesis
ensures that the sets are disjoint. -/
def disj_union (s t : finset α) (h : ∀ a ∈ s, a ∉ t) : finset α :=
⟨s.1 + t.1, multiset.nodup_add.2 ⟨s.2, t.2, h⟩⟩

@[simp] theorem mem_disj_union {α s t h a} :
  a ∈ @disj_union α s t h ↔ a ∈ s ∨ a ∈ t :=
by rcases s with ⟨⟨s⟩⟩; rcases t with ⟨⟨t⟩⟩; apply list.mem_append

lemma disj_union_comm (s t : finset α) (h : ∀ a ∈ s, a ∉ t) :
  disj_union s t h = disj_union t s (λ a ht hs, h _ hs ht) :=
eq_of_veq $ add_comm _ _

@[simp] lemma empty_disj_union (t : finset α) (h : ∀ a' ∈ ∅, a' ∉ t := λ a h _, not_mem_empty _ h) :
  disj_union ∅ t h = t :=
eq_of_veq $ zero_add _

@[simp] lemma disj_union_empty (s : finset α) (h : ∀ a' ∈ s, a' ∉ ∅ := λ a h, not_mem_empty _) :
  disj_union s ∅ h = s :=
eq_of_veq $ add_zero _

lemma singleton_disj_union (a : α) (t : finset α) (h : ∀ a' ∈ {a}, a' ∉ t) :
  disj_union {a} t h = cons a t (h _ $ mem_singleton_self _) :=
eq_of_veq $ multiset.singleton_add _ _

lemma disj_union_singleton (s : finset α) (a : α) (h : ∀ a' ∈ s, a' ∉ {a}) :
  disj_union s {a} h = cons a s (λ ha, h _ ha $ mem_singleton_self _) :=
by rw [disj_union_comm, singleton_disj_union]

/-! ### insert -/

section decidable_eq
variables [decidable_eq α] {s t u v : finset α} {a b : α}

/-- `insert a s` is the set `{a} ∪ s` containing `a` and the elements of `s`. -/
instance : has_insert α (finset α) := ⟨λ a s, ⟨_, s.2.ndinsert a⟩⟩

lemma insert_def (a : α) (s : finset α) : insert a s = ⟨_, s.2.ndinsert a⟩ := rfl

@[simp] theorem insert_val (a : α) (s : finset α) : (insert a s).1 = ndinsert a s.1 := rfl

theorem insert_val' (a : α) (s : finset α) : (insert a s).1 = dedup (a ::ₘ s.1) :=
by rw [dedup_cons, dedup_eq_self]; refl

theorem insert_val_of_not_mem {a : α} {s : finset α} (h : a ∉ s) : (insert a s).1 = a ::ₘ s.1 :=
by rw [insert_val, ndinsert_of_not_mem h]

@[simp] lemma mem_insert : a ∈ insert b s ↔ a = b ∨ a ∈ s := mem_ndinsert

theorem mem_insert_self (a : α) (s : finset α) : a ∈ insert a s := mem_ndinsert_self a s.1
lemma mem_insert_of_mem (h : a ∈ s) : a ∈ insert b s := mem_ndinsert_of_mem h
lemma mem_of_mem_insert_of_ne (h : b ∈ insert a s) : b ≠ a → b ∈ s := (mem_insert.1 h).resolve_left
lemma eq_of_not_mem_of_mem_insert (ha : b ∈ insert a s) (hb : b ∉ s) : b = a :=
(mem_insert.1 ha).resolve_right hb

@[simp] theorem cons_eq_insert {α} [decidable_eq α] (a s h) : @cons α a s h = insert a s :=
ext $ λ a, by simp

@[simp, norm_cast] lemma coe_insert (a : α) (s : finset α) :
  ↑(insert a s) = (insert a s : set α) :=
set.ext $ λ x, by simp only [mem_coe, mem_insert, set.mem_insert_iff]

lemma mem_insert_coe {s : finset α} {x y : α} : x ∈ insert y s ↔ x ∈ insert y (s : set α) :=
by simp

instance : is_lawful_singleton α (finset α) := ⟨λ a, by { ext, simp }⟩

@[simp] lemma insert_eq_of_mem (h : a ∈ s) : insert a s = s := eq_of_veq $ ndinsert_of_mem h

@[simp] lemma insert_eq_self : insert a s = s ↔ a ∈ s :=
⟨λ h, h ▸ mem_insert_self _ _, insert_eq_of_mem⟩

lemma insert_ne_self : insert a s ≠ s ↔ a ∉ s := insert_eq_self.not

@[simp] theorem pair_eq_singleton (a : α) : ({a, a} : finset α) = {a} :=
insert_eq_of_mem $ mem_singleton_self _

theorem insert.comm (a b : α) (s : finset α) : insert a (insert b s) = insert b (insert a s) :=
ext $ λ x, by simp only [mem_insert, or.left_comm]

theorem pair_comm (a b : α) : ({a, b} : finset α) = {b, a} :=
insert.comm a b ∅

@[simp] theorem insert_idem (a : α) (s : finset α) : insert a (insert a s) = insert a s :=
ext $ λ x, by simp only [mem_insert, or.assoc.symm, or_self]

@[simp] theorem insert_nonempty (a : α) (s : finset α) : (insert a s).nonempty :=
⟨a, mem_insert_self a s⟩

@[simp] theorem insert_ne_empty (a : α) (s : finset α) : insert a s ≠ ∅ :=
(insert_nonempty a s).ne_empty

/-!
The universe annotation is required for the following instance, possibly this is a bug in Lean. See
leanprover.zulipchat.com/#narrow/stream/113488-general/topic/strange.20error.20(universe.20issue.3F)
-/

instance {α : Type u} [decidable_eq α] (i : α) (s : finset α) :
  nonempty.{u + 1} ((insert i s : finset α) : set α) :=
(finset.coe_nonempty.mpr (s.insert_nonempty i)).to_subtype

lemma ne_insert_of_not_mem (s t : finset α) {a : α} (h : a ∉ s) : s ≠ insert a t :=
by { contrapose! h, simp [h] }

lemma insert_subset : insert a s ⊆ t ↔ a ∈ t ∧ s ⊆ t :=
by simp only [subset_iff, mem_insert, forall_eq, or_imp_distrib, forall_and_distrib]

lemma subset_insert (a : α) (s : finset α) : s ⊆ insert a s := λ b, mem_insert_of_mem

theorem insert_subset_insert (a : α) {s t : finset α} (h : s ⊆ t) : insert a s ⊆ insert a t :=
insert_subset.2 ⟨mem_insert_self _ _, subset.trans h (subset_insert _ _)⟩

lemma insert_inj (ha : a ∉ s) : insert a s = insert b s ↔ a = b :=
⟨λ h, eq_of_not_mem_of_mem_insert (h.subst $ mem_insert_self _ _) ha, congr_arg _⟩

lemma insert_inj_on (s : finset α) : set.inj_on (λ a, insert a s) sᶜ := λ a h b _, (insert_inj h).1

lemma ssubset_iff : s ⊂ t ↔ ∃ a ∉ s, insert a s ⊆ t :=
by exact_mod_cast @set.ssubset_iff_insert α s t

lemma ssubset_insert (h : a ∉ s) : s ⊂ insert a s := ssubset_iff.mpr ⟨a, h, subset.rfl⟩

@[elab_as_eliminator]
lemma cons_induction {α : Type*} {p : finset α → Prop}
  (h₁ : p ∅) (h₂ : ∀ ⦃a : α⦄ {s : finset α} (h : a ∉ s), p s → p (cons a s h)) : ∀ s, p s
| ⟨s, nd⟩ := multiset.induction_on s (λ _, h₁) (λ a s IH nd, begin
    cases nodup_cons.1 nd with m nd',
    rw [← (eq_of_veq _ : cons a (finset.mk s _) m = ⟨a ::ₘ s, nd⟩)],
    { exact h₂ (by exact m) (IH nd') },
    { rw [cons_val] }
  end) nd

@[elab_as_eliminator]
lemma cons_induction_on {α : Type*} {p : finset α → Prop} (s : finset α)
  (h₁ : p ∅) (h₂ : ∀ ⦃a : α⦄ {s : finset α} (h : a ∉ s), p s → p (cons a s h)) : p s :=
cons_induction h₁ h₂ s

@[elab_as_eliminator]
protected theorem induction {α : Type*} {p : finset α → Prop} [decidable_eq α]
  (h₁ : p ∅) (h₂ : ∀ ⦃a : α⦄ {s : finset α}, a ∉ s → p s → p (insert a s)) : ∀ s, p s :=
cons_induction h₁ $ λ a s ha, (s.cons_eq_insert a ha).symm ▸ h₂ ha

/--
To prove a proposition about an arbitrary `finset α`,
it suffices to prove it for the empty `finset`,
and to show that if it holds for some `finset α`,
then it holds for the `finset` obtained by inserting a new element.
-/
@[elab_as_eliminator]
protected theorem induction_on {α : Type*} {p : finset α → Prop} [decidable_eq α]
  (s : finset α) (h₁ : p ∅) (h₂ : ∀ ⦃a : α⦄ {s : finset α}, a ∉ s → p s → p (insert a s)) : p s :=
finset.induction h₁ h₂ s

/--
To prove a proposition about `S : finset α`,
it suffices to prove it for the empty `finset`,
and to show that if it holds for some `finset α ⊆ S`,
then it holds for the `finset` obtained by inserting a new element of `S`.
-/
@[elab_as_eliminator]
theorem induction_on' {α : Type*} {p : finset α → Prop} [decidable_eq α]
  (S : finset α) (h₁ : p ∅) (h₂ : ∀ {a s}, a ∈ S → s ⊆ S → a ∉ s → p s → p (insert a s)) : p S :=
@finset.induction_on α (λ T, T ⊆ S → p T) _ S (λ _, h₁) (λ a s has hqs hs,
  let ⟨hS, sS⟩ := finset.insert_subset.1 hs in h₂ hS sS has (hqs sS)) (finset.subset.refl S)

/-- To prove a proposition about a nonempty `s : finset α`, it suffices to show it holds for all
singletons and that if it holds for nonempty `t : finset α`, then it also holds for the `finset`
obtained by inserting an element in `t`. -/
@[elab_as_eliminator]
lemma nonempty.cons_induction {α : Type*} {p : Π s : finset α, s.nonempty → Prop}
  (h₀ : ∀ a, p {a} (singleton_nonempty _))
  (h₁ : ∀ ⦃a⦄ s (h : a ∉ s) hs, p s hs → p (finset.cons a s h) (nonempty_cons h))
  {s : finset α} (hs : s.nonempty) : p s hs :=
begin
  induction s using finset.cons_induction with a t ha h,
  { exact (not_nonempty_empty hs).elim },
  obtain rfl | ht := t.eq_empty_or_nonempty,
  { exact h₀ a },
  { exact h₁ t ha ht (h ht) }
end

/-- Inserting an element to a finite set is equivalent to the option type. -/
def subtype_insert_equiv_option {t : finset α} {x : α} (h : x ∉ t) :
  {i // i ∈ insert x t} ≃ option {i // i ∈ t} :=
begin
  refine
  { to_fun := λ y, if h : ↑y = x then none else some ⟨y, (mem_insert.mp y.2).resolve_left h⟩,
    inv_fun := λ y, y.elim ⟨x, mem_insert_self _ _⟩ $ λ z, ⟨z, mem_insert_of_mem z.2⟩,
    .. },
  { intro y, by_cases h : ↑y = x,
    simp only [subtype.ext_iff, h, option.elim, dif_pos, subtype.coe_mk],
    simp only [h, option.elim, dif_neg, not_false_iff, subtype.coe_eta, subtype.coe_mk] },
  { rintro (_|y), simp only [option.elim, dif_pos, subtype.coe_mk],
    have : ↑y ≠ x, { rintro ⟨⟩, exact h y.2 },
    simp only [this, option.elim, subtype.eta, dif_neg, not_false_iff, subtype.coe_eta,
      subtype.coe_mk] },
end

/-! ### Lattice structure -/

/-- `s ∪ t` is the set such that `a ∈ s ∪ t` iff `a ∈ s` or `a ∈ t`. -/
instance : has_union (finset α) := ⟨λ s t, ⟨_, t.2.ndunion s.1⟩⟩

/-- `s ∩ t` is the set such that `a ∈ s ∩ t` iff `a ∈ s` and `a ∈ t`. -/
instance : has_inter (finset α) := ⟨λ s t, ⟨_, s.2.ndinter t.1⟩⟩

instance : lattice (finset α) :=
{ sup          := (∪),
  sup_le       := λ s t u hs ht a ha, (mem_ndunion.1 ha).elim (λ h, hs h) (λ h, ht h),
  le_sup_left  := λ s t a h, mem_ndunion.2 $ or.inl h,
  le_sup_right := λ s t a h, mem_ndunion.2 $ or.inr h,
  inf          := (∩),
  le_inf       := λ s t u ht hu a h, mem_ndinter.2 ⟨ht h, hu h⟩,
  inf_le_left  := λ s t a h, (mem_ndinter.1 h).1,
  inf_le_right := λ s t a h, (mem_ndinter.1 h).2,
  ..finset.partial_order }

/-! #### union -/

@[simp] lemma sup_eq_union : ((⊔) : finset α → finset α → finset α) = (∪) := rfl
@[simp] lemma inf_eq_inter : ((⊓) : finset α → finset α → finset α) = (∩) := rfl

lemma union_val_nd (s t : finset α) : (s ∪ t).1 = ndunion s.1 t.1 := rfl

@[simp] lemma union_val (s t : finset α) : (s ∪ t).1 = s.1 ∪ t.1 := ndunion_eq_union s.2
@[simp] lemma mem_union : a ∈ s ∪ t ↔ a ∈ s ∨ a ∈ t := mem_ndunion
@[simp] lemma disj_union_eq_union (s t h) : @disj_union α s t h = s ∪ t := ext $ λ a, by simp

lemma mem_union_left (t : finset α) (h : a ∈ s) : a ∈ s ∪ t := mem_union.2 $ or.inl h
lemma mem_union_right (s : finset α) (h : a ∈ t) : a ∈ s ∪ t := mem_union.2 $ or.inr h

lemma forall_mem_union {p : α → Prop} : (∀ a ∈ s ∪ t, p a) ↔ (∀ a ∈ s, p a) ∧ ∀ a ∈ t, p a :=
⟨λ h, ⟨λ a, h a ∘ mem_union_left _, λ b, h b ∘ mem_union_right _⟩,
 λ h ab hab, (mem_union.mp hab).elim (h.1 _) (h.2 _)⟩

lemma not_mem_union : a ∉ s ∪ t ↔ a ∉ s ∧ a ∉ t := by rw [mem_union, not_or_distrib]

@[simp, norm_cast]
lemma coe_union (s₁ s₂ : finset α) : ↑(s₁ ∪ s₂) = (s₁ ∪ s₂ : set α) := set.ext $ λ x, mem_union

lemma union_subset (hs : s ⊆ u) : t ⊆ u → s ∪ t ⊆ u := sup_le $ le_iff_subset.2 hs

theorem subset_union_left (s₁ s₂ : finset α) : s₁ ⊆ s₁ ∪ s₂ := λ x, mem_union_left _
theorem subset_union_right (s₁ s₂ : finset α) : s₂ ⊆ s₁ ∪ s₂ := λ x, mem_union_right _

lemma union_subset_union (hsu : s ⊆ u) (htv : t ⊆ v) : s ∪ t ⊆ u ∪ v :=
sup_le_sup (le_iff_subset.2 hsu) htv

lemma union_comm (s₁ s₂ : finset α) : s₁ ∪ s₂ = s₂ ∪ s₁ := sup_comm

instance : is_commutative (finset α) (∪) := ⟨union_comm⟩

@[simp] lemma union_assoc (s₁ s₂ s₃ : finset α) : (s₁ ∪ s₂) ∪ s₃ = s₁ ∪ (s₂ ∪ s₃) := sup_assoc

instance : is_associative (finset α) (∪) := ⟨union_assoc⟩

@[simp] lemma union_idempotent (s : finset α) : s ∪ s = s := sup_idem

instance : is_idempotent (finset α) (∪) := ⟨union_idempotent⟩

lemma union_subset_left (h : s ∪ t ⊆ u) : s ⊆ u := (subset_union_left _ _).trans  h

lemma union_subset_right {s t u : finset α} (h : s ∪ t ⊆ u) : t ⊆ u :=
subset.trans (subset_union_right _ _) h

lemma union_left_comm (s t u : finset α) : s ∪ (t ∪ u) = t ∪ (s ∪ u) :=
ext $ λ _, by simp only [mem_union, or.left_comm]

lemma union_right_comm (s t u : finset α) : (s ∪ t) ∪ u = (s ∪ u) ∪ t :=
ext $ λ x, by simp only [mem_union, or_assoc, or_comm (x ∈ t)]

theorem union_self (s : finset α) : s ∪ s = s := union_idempotent s

@[simp] theorem union_empty (s : finset α) : s ∪ ∅ = s :=
ext $ λ x, mem_union.trans $ or_false _

@[simp] theorem empty_union (s : finset α) : ∅ ∪ s = s :=
ext $ λ x, mem_union.trans $ false_or _

theorem insert_eq (a : α) (s : finset α) : insert a s = {a} ∪ s := rfl

@[simp] theorem insert_union (a : α) (s t : finset α) : insert a s ∪ t = insert a (s ∪ t) :=
by simp only [insert_eq, union_assoc]

@[simp] theorem union_insert (a : α) (s t : finset α) : s ∪ insert a t = insert a (s ∪ t) :=
by simp only [insert_eq, union_left_comm]

lemma insert_union_distrib (a : α) (s t : finset α) : insert a (s ∪ t) = insert a s ∪ insert a t :=
by simp only [insert_union, union_insert, insert_idem]

@[simp] lemma union_eq_left_iff_subset {s t : finset α} : s ∪ t = s ↔ t ⊆ s := sup_eq_left
@[simp] lemma left_eq_union_iff_subset {s t : finset α} : s = s ∪ t ↔ t ⊆ s :=
by rw [← union_eq_left_iff_subset, eq_comm]

@[simp] lemma union_eq_right_iff_subset {s t : finset α} : s ∪ t = t ↔ s ⊆ t := sup_eq_right
@[simp] lemma right_eq_union_iff_subset {s t : finset α} : s = t ∪ s ↔ t ⊆ s :=
by rw [← union_eq_right_iff_subset, eq_comm]

lemma union_congr_left (ht : t ⊆ s ∪ u) (hu : u ⊆ s ∪ t) : s ∪ t = s ⊔ u := sup_congr_left ht hu
lemma union_congr_right (hs : s ⊆ t ∪ u) (ht : t ⊆ s ∪ u) : s ∪ u = t ∪ u := sup_congr_right hs ht

lemma union_eq_union_iff_left : s ∪ t = s ∪ u ↔ t ⊆ s ∪ u ∧ u ⊆ s ∪ t := sup_eq_sup_iff_left
lemma union_eq_union_iff_right : s ∪ u = t ∪ u ↔ s ⊆ t ∪ u ∧ t ⊆ s ∪ u := sup_eq_sup_iff_right

/--
To prove a relation on pairs of `finset X`, it suffices to show that it is
  * symmetric,
  * it holds when one of the `finset`s is empty,
  * it holds for pairs of singletons,
  * if it holds for `[a, c]` and for `[b, c]`, then it holds for `[a ∪ b, c]`.
-/
lemma induction_on_union (P : finset α → finset α → Prop)
  (symm : ∀ {a b}, P a b → P b a)
  (empty_right : ∀ {a}, P a ∅)
  (singletons : ∀ {a b}, P {a} {b})
  (union_of : ∀ {a b c}, P a c → P b c → P (a ∪ b) c) :
  ∀ a b, P a b :=
begin
  intros a b,
  refine finset.induction_on b empty_right (λ x s xs hi, symm _),
  rw finset.insert_eq,
  apply union_of _ (symm hi),
  refine finset.induction_on a empty_right (λ a t ta hi, symm _),
  rw finset.insert_eq,
  exact union_of singletons (symm hi),
end

lemma _root_.directed.exists_mem_subset_of_finset_subset_bUnion {α ι : Type*} [hn : nonempty ι]
  {f : ι → set α} (h : directed (⊆) f)
  {s : finset α} (hs : (s : set α) ⊆ ⋃ i, f i) : ∃ i, (s : set α) ⊆ f i :=
begin
  classical,
  revert hs,
  apply s.induction_on,
  { refine λ _, ⟨hn.some, _⟩,
    simp only [coe_empty, set.empty_subset], },
  { intros b t hbt htc hbtc,
    obtain ⟨i : ι , hti : (t : set α) ⊆ f i⟩ :=
      htc (set.subset.trans (t.subset_insert b) hbtc),
    obtain ⟨j, hbj⟩ : ∃ j, b ∈ f j,
      by simpa [set.mem_Union₂] using hbtc (t.mem_insert_self b),
    rcases h j i with ⟨k, hk, hk'⟩,
    use k,
    rw [coe_insert, set.insert_subset],
    exact ⟨hk hbj, trans hti hk'⟩ }
end

lemma _root_.directed_on.exists_mem_subset_of_finset_subset_bUnion {α ι : Type*}
  {f : ι → set α}  {c : set ι} (hn : c.nonempty) (hc : directed_on (λ i j, f i ⊆ f j) c)
  {s : finset α} (hs : (s : set α) ⊆ ⋃ i ∈ c, f i) : ∃ i ∈ c, (s : set α) ⊆ f i :=
begin
  rw set.bUnion_eq_Union at hs,
  haveI := set.nonempty_coe_sort.2 hn,
  obtain ⟨⟨i, hic⟩, hi⟩ :=
    (directed_comp.2 hc.directed_coe).exists_mem_subset_of_finset_subset_bUnion hs,
  exact ⟨i, hic, hi⟩
end

/-! #### inter -/

theorem inter_val_nd (s₁ s₂ : finset α) : (s₁ ∩ s₂).1 = ndinter s₁.1 s₂.1 := rfl

@[simp] lemma inter_val (s₁ s₂ : finset α) : (s₁ ∩ s₂).1 = s₁.1 ∩ s₂.1 := ndinter_eq_inter s₁.2

@[simp] theorem mem_inter {a : α} {s₁ s₂ : finset α} : a ∈ s₁ ∩ s₂ ↔ a ∈ s₁ ∧ a ∈ s₂ := mem_ndinter

theorem mem_of_mem_inter_left {a : α} {s₁ s₂ : finset α} (h : a ∈ s₁ ∩ s₂) :
  a ∈ s₁ := (mem_inter.1 h).1

theorem mem_of_mem_inter_right {a : α} {s₁ s₂ : finset α} (h : a ∈ s₁ ∩ s₂) :
  a ∈ s₂ := (mem_inter.1 h).2

theorem mem_inter_of_mem {a : α} {s₁ s₂ : finset α} : a ∈ s₁ → a ∈ s₂ → a ∈ s₁ ∩ s₂ :=
and_imp.1 mem_inter.2

theorem inter_subset_left (s₁ s₂ : finset α) : s₁ ∩ s₂ ⊆ s₁ := λ a, mem_of_mem_inter_left

theorem inter_subset_right (s₁ s₂ : finset α) : s₁ ∩ s₂ ⊆ s₂ := λ a, mem_of_mem_inter_right

lemma subset_inter {s₁ s₂ u : finset α} : s₁ ⊆ s₂ → s₁ ⊆ u → s₁ ⊆ s₂ ∩ u :=
by simp only [subset_iff, mem_inter] {contextual:=tt}; intros; split; trivial

@[simp, norm_cast]
lemma coe_inter (s₁ s₂ : finset α) : ↑(s₁ ∩ s₂) = (s₁ ∩ s₂ : set α) := set.ext $ λ _, mem_inter

@[simp] theorem union_inter_cancel_left {s t : finset α} : (s ∪ t) ∩ s = s :=
by rw [← coe_inj, coe_inter, coe_union, set.union_inter_cancel_left]

@[simp] theorem union_inter_cancel_right {s t : finset α} : (s ∪ t) ∩ t = t :=
by rw [← coe_inj, coe_inter, coe_union, set.union_inter_cancel_right]

theorem inter_comm (s₁ s₂ : finset α) : s₁ ∩ s₂ = s₂ ∩ s₁ :=
ext $ λ _, by simp only [mem_inter, and_comm]

@[simp] theorem inter_assoc (s₁ s₂ s₃ : finset α) : (s₁ ∩ s₂) ∩ s₃ = s₁ ∩ (s₂ ∩ s₃) :=
ext $ λ _, by simp only [mem_inter, and_assoc]

theorem inter_left_comm (s₁ s₂ s₃ : finset α) : s₁ ∩ (s₂ ∩ s₃) = s₂ ∩ (s₁ ∩ s₃) :=
ext $ λ _, by simp only [mem_inter, and.left_comm]

theorem inter_right_comm (s₁ s₂ s₃ : finset α) : (s₁ ∩ s₂) ∩ s₃ = (s₁ ∩ s₃) ∩ s₂ :=
ext $ λ _, by simp only [mem_inter, and.right_comm]

@[simp] lemma inter_self (s : finset α) : s ∩ s = s := ext $ λ _, mem_inter.trans $ and_self _
@[simp] lemma inter_empty (s : finset α) : s ∩ ∅ = ∅ := ext $ λ _, mem_inter.trans $ and_false _
@[simp] lemma empty_inter (s : finset α) : ∅ ∩ s = ∅ := ext $ λ _, mem_inter.trans $ false_and _

@[simp] lemma inter_union_self (s t : finset α) : s ∩ (t ∪ s) = s :=
by rw [inter_comm, union_inter_cancel_right]

@[simp] theorem insert_inter_of_mem {s₁ s₂ : finset α} {a : α} (h : a ∈ s₂) :
  insert a s₁ ∩ s₂ = insert a (s₁ ∩ s₂) :=
ext $ λ x, have x = a ∨ x ∈ s₂ ↔ x ∈ s₂, from or_iff_right_of_imp $ by rintro rfl; exact h,
by simp only [mem_inter, mem_insert, or_and_distrib_left, this]

@[simp] theorem inter_insert_of_mem {s₁ s₂ : finset α} {a : α} (h : a ∈ s₁) :
  s₁ ∩ insert a s₂ = insert a (s₁ ∩ s₂) :=
by rw [inter_comm, insert_inter_of_mem h, inter_comm]

@[simp] theorem insert_inter_of_not_mem {s₁ s₂ : finset α} {a : α} (h : a ∉ s₂) :
  insert a s₁ ∩ s₂ = s₁ ∩ s₂ :=
ext $ λ x, have ¬ (x = a ∧ x ∈ s₂), by rintro ⟨rfl, H⟩; exact h H,
by simp only [mem_inter, mem_insert, or_and_distrib_right, this, false_or]

@[simp] theorem inter_insert_of_not_mem {s₁ s₂ : finset α} {a : α} (h : a ∉ s₁) :
  s₁ ∩ insert a s₂ = s₁ ∩ s₂ :=
by rw [inter_comm, insert_inter_of_not_mem h, inter_comm]

@[simp] theorem singleton_inter_of_mem {a : α} {s : finset α} (H : a ∈ s) : {a} ∩ s = {a} :=
show insert a ∅ ∩ s = insert a ∅, by rw [insert_inter_of_mem H, empty_inter]

@[simp] theorem singleton_inter_of_not_mem {a : α} {s : finset α} (H : a ∉ s) : {a} ∩ s = ∅ :=
eq_empty_of_forall_not_mem $ by simp only [mem_inter, mem_singleton]; rintro x ⟨rfl, h⟩; exact H h

@[simp] theorem inter_singleton_of_mem {a : α} {s : finset α} (h : a ∈ s) : s ∩ {a} = {a} :=
by rw [inter_comm, singleton_inter_of_mem h]

@[simp] theorem inter_singleton_of_not_mem {a : α} {s : finset α} (h : a ∉ s) : s ∩ {a} = ∅ :=
by rw [inter_comm, singleton_inter_of_not_mem h]

@[mono]
lemma inter_subset_inter {x y s t : finset α} (h : x ⊆ y) (h' : s ⊆ t) : x ∩ s ⊆ y ∩ t :=
begin
  intros a a_in,
  rw finset.mem_inter at a_in ⊢,
  exact ⟨h a_in.1, h' a_in.2⟩
end

lemma inter_subset_inter_left (h : t ⊆ u) : s ∩ t ⊆ s ∩ u := inter_subset_inter subset.rfl h
lemma inter_subset_inter_right (h : s ⊆ t) : s ∩ u ⊆ t ∩ u := inter_subset_inter h subset.rfl

instance {α : Type u} : order_bot (finset α) :=
{ bot := ∅, bot_le := empty_subset }

@[simp] lemma bot_eq_empty {α : Type u} : (⊥ : finset α) = ∅ := rfl

instance : distrib_lattice (finset α) :=
{ le_sup_inf := assume a b c, show (a ∪ b) ∩ (a ∪ c) ⊆ a ∪ b ∩ c,
    by simp only [subset_iff, mem_inter, mem_union, and_imp, or_imp_distrib] {contextual:=tt};
    simp only [true_or, imp_true_iff, true_and, or_true],
  ..finset.lattice }

@[simp] theorem union_left_idem (s t : finset α) : s ∪ (s ∪ t) = s ∪ t := sup_left_idem

@[simp] theorem union_right_idem (s t : finset α) : s ∪ t ∪ t = s ∪ t := sup_right_idem
@[simp] theorem inter_left_idem (s t : finset α) : s ∩ (s ∩ t) = s ∩ t := inf_left_idem

@[simp] theorem inter_right_idem (s t : finset α) : s ∩ t ∩ t = s ∩ t := inf_right_idem

theorem inter_distrib_left (s t u : finset α) : s ∩ (t ∪ u) = (s ∩ t) ∪ (s ∩ u) := inf_sup_left

theorem inter_distrib_right (s t u : finset α) : (s ∪ t) ∩ u = (s ∩ u) ∪ (t ∩ u) := inf_sup_right

theorem union_distrib_left (s t u : finset α) : s ∪ (t ∩ u) = (s ∪ t) ∩ (s ∪ u) := sup_inf_left

theorem union_distrib_right (s t u : finset α) : (s ∩ t) ∪ u = (s ∪ u) ∩ (t ∪ u) := sup_inf_right

lemma union_union_distrib_left (s t u : finset α) : s ∪ (t ∪ u) = (s ∪ t) ∪ (s ∪ u) :=
sup_sup_distrib_left _ _ _

lemma union_union_distrib_right (s t u : finset α) : (s ∪ t) ∪ u = (s ∪ u) ∪ (t ∪ u) :=
sup_sup_distrib_right _ _ _

lemma inter_inter_distrib_left (s t u : finset α) : s ∩ (t ∩ u) = (s ∩ t) ∩ (s ∩ u) :=
inf_inf_distrib_left _ _ _

lemma inter_inter_distrib_right (s t u : finset α) : (s ∩ t) ∩ u = (s ∩ u) ∩ (t ∩ u) :=
inf_inf_distrib_right _ _ _

lemma union_union_union_comm (s t u v : finset α) : (s ∪ t) ∪ (u ∪ v) = (s ∪ u) ∪ (t ∪ v) :=
sup_sup_sup_comm _ _ _ _

lemma inter_inter_inter_comm (s t u v : finset α) : (s ∩ t) ∩ (u ∩ v) = (s ∩ u) ∩ (t ∩ v) :=
inf_inf_inf_comm _ _ _ _

lemma union_eq_empty_iff (A B : finset α) : A ∪ B = ∅ ↔ A = ∅ ∧ B = ∅ := sup_eq_bot_iff

lemma union_subset_iff : s ∪ t ⊆ u ↔ s ⊆ u ∧ t ⊆ u := (sup_le_iff : s ⊔ t ≤ u ↔ s ≤ u ∧ t ≤ u)
lemma subset_inter_iff : s ⊆ t ∩ u ↔ s ⊆ t ∧ s ⊆ u := (le_inf_iff : s ≤ t ⊓ u ↔ s ≤ t ∧ s ≤ u)

lemma inter_eq_left_iff_subset (s t : finset α) : s ∩ t = s ↔ s ⊆ t := inf_eq_left
lemma inter_eq_right_iff_subset (s t : finset α) : t ∩ s = s ↔ s ⊆ t := inf_eq_right

lemma inter_congr_left (ht : s ∩ u ⊆ t) (hu : s ∩ t ⊆ u) : s ∩ t = s ∩ u := inf_congr_left ht hu
lemma inter_congr_right (hs : t ∩ u ⊆ s) (ht : s ∩ u ⊆ t) : s ∩ u = t ∩ u := inf_congr_right hs ht

lemma inter_eq_inter_iff_left : s ∩ t = s ∩ u ↔ s ∩ u ⊆ t ∧ s ∩ t ⊆ u := inf_eq_inf_iff_left
lemma inter_eq_inter_iff_right : s ∩ u = t ∩ u ↔ t ∩ u ⊆ s ∧ s ∩ u ⊆ t := inf_eq_inf_iff_right

lemma ite_subset_union (s s' : finset α) (P : Prop) [decidable P] :
  ite P s s' ⊆ s ∪ s' := ite_le_sup s s' P

lemma inter_subset_ite (s s' : finset α) (P : Prop) [decidable P] :
  s ∩ s' ⊆ ite P s s' := inf_le_ite s s' P

/-! ### erase -/

/-- `erase s a` is the set `s - {a}`, that is, the elements of `s` which are
  not equal to `a`. -/
def erase (s : finset α) (a : α) : finset α := ⟨_, s.2.erase a⟩

@[simp] theorem erase_val (s : finset α) (a : α) : (erase s a).1 = s.1.erase a := rfl

@[simp] theorem mem_erase {a b : α} {s : finset α} : a ∈ erase s b ↔ a ≠ b ∧ a ∈ s :=
s.2.mem_erase_iff

lemma not_mem_erase (a : α) (s : finset α) : a ∉ erase s a := s.2.not_mem_erase

-- While this can be solved by `simp`, this lemma is eligible for `dsimp`
@[nolint simp_nf, simp] theorem erase_empty (a : α) : erase ∅ a = ∅ := rfl

@[simp] lemma erase_singleton (a : α) : ({a} : finset α).erase a = ∅ :=
begin
  ext x,
  rw [mem_erase, mem_singleton, not_and_self],
  refl,
end

lemma ne_of_mem_erase : b ∈ erase s a → b ≠ a := λ h, (mem_erase.1 h).1
lemma mem_of_mem_erase : b ∈ erase s a → b ∈ s := mem_of_mem_erase

lemma mem_erase_of_ne_of_mem : a ≠ b → a ∈ s → a ∈ erase s b :=
by simp only [mem_erase]; exact and.intro

/-- An element of `s` that is not an element of `erase s a` must be
`a`. -/
lemma eq_of_mem_of_not_mem_erase (hs : b ∈ s) (hsa : b ∉ s.erase a) : b = a :=
begin
  rw [mem_erase, not_and] at hsa,
  exact not_imp_not.mp hsa hs
end

theorem erase_insert {a : α} {s : finset α} (h : a ∉ s) : erase (insert a s) a = s :=
ext $ assume x, by simp only [mem_erase, mem_insert, and_or_distrib_left, not_and_self, false_or];
apply and_iff_right_of_imp; rintro H rfl; exact h H

theorem insert_erase {a : α} {s : finset α} (h : a ∈ s) : insert a (erase s a) = s :=
ext $ assume x, by simp only [mem_insert, mem_erase, or_and_distrib_left, dec_em, true_and];
apply or_iff_right_of_imp; rintro rfl; exact h

theorem erase_subset_erase (a : α) {s t : finset α} (h : s ⊆ t) : erase s a ⊆ erase t a :=
val_le_iff.1 $ erase_le_erase _ $ val_le_iff.2 h

theorem erase_subset (a : α) (s : finset α) : erase s a ⊆ s := erase_subset _ _

lemma subset_erase {a : α} {s t : finset α} : s ⊆ t.erase a ↔ s ⊆ t ∧ a ∉ s :=
⟨λ h, ⟨h.trans (erase_subset _ _), λ ha, not_mem_erase _ _ (h ha)⟩,
  λ h b hb, mem_erase.2 ⟨ne_of_mem_of_not_mem hb h.2, h.1 hb⟩⟩

@[simp, norm_cast] lemma coe_erase (a : α) (s : finset α) : ↑(erase s a) = (s \ {a} : set α) :=
set.ext $ λ _, mem_erase.trans $ by rw [and_comm, set.mem_diff, set.mem_singleton_iff]; refl

lemma erase_ssubset {a : α} {s : finset α} (h : a ∈ s) : s.erase a ⊂ s :=
calc s.erase a ⊂ insert a (s.erase a) : ssubset_insert $ not_mem_erase _ _
  ... = _ : insert_erase h

lemma ssubset_iff_exists_subset_erase {s t : finset α} : s ⊂ t ↔ ∃ a ∈ t, s ⊆ t.erase a :=
begin
  refine ⟨λ h, _, λ ⟨a, ha, h⟩, ssubset_of_subset_of_ssubset h $ erase_ssubset ha⟩,
  obtain ⟨a, ht, hs⟩ := (not_subset _ _).1 h.2,
  exact ⟨a, ht, subset_erase.2 ⟨h.1, hs⟩⟩,
end

lemma erase_ssubset_insert (s : finset α) (a : α) : s.erase a ⊂ insert a s :=
ssubset_iff_exists_subset_erase.2 ⟨a, mem_insert_self _ _, erase_subset_erase _ $ subset_insert _ _⟩

@[simp]
theorem erase_eq_of_not_mem {a : α} {s : finset α} (h : a ∉ s) : erase s a = s :=
eq_of_veq $ erase_of_not_mem h

@[simp] lemma erase_eq_self : s.erase a = s ↔ a ∉ s :=
⟨λ h, h ▸ not_mem_erase _ _, erase_eq_of_not_mem⟩

lemma erase_ne_self : s.erase a ≠ s ↔ a ∈ s := erase_eq_self.not_left

@[simp] lemma erase_insert_eq_erase (s : finset α) (a : α) :
  (insert a s).erase a = s.erase a :=
by by_cases ha : a ∈ s; { simp [ha, erase_insert] }

lemma erase_cons {s : finset α} {a : α} (h : a ∉ s) : (s.cons a h).erase a = s :=
by rw [cons_eq_insert, erase_insert_eq_erase, erase_eq_of_not_mem h]

lemma erase_idem {a : α} {s : finset α} : erase (erase s a) a = erase s a :=
by simp

lemma erase_right_comm {a b : α} {s : finset α} : erase (erase s a) b = erase (erase s b) a :=
by { ext x, simp only [mem_erase, ←and_assoc], rw and_comm (x ≠ a) }

theorem subset_insert_iff {a : α} {s t : finset α} : s ⊆ insert a t ↔ erase s a ⊆ t :=
by simp only [subset_iff, or_iff_not_imp_left, mem_erase, mem_insert, and_imp];
exact forall_congr (λ x, forall_swap)

theorem erase_insert_subset (a : α) (s : finset α) : erase (insert a s) a ⊆ s :=
subset_insert_iff.1 $ subset.rfl

theorem insert_erase_subset (a : α) (s : finset α) : s ⊆ insert a (erase s a) :=
subset_insert_iff.2 $ subset.rfl

lemma subset_insert_iff_of_not_mem (h : a ∉ s) : s ⊆ insert a t ↔ s ⊆ t :=
by rw [subset_insert_iff, erase_eq_of_not_mem h]

lemma erase_subset_iff_of_mem (h : a ∈ t) : s.erase a ⊆ t ↔ s ⊆ t :=
by rw [←subset_insert_iff, insert_eq_of_mem h]

lemma erase_inj {x y : α} (s : finset α) (hx : x ∈ s) : s.erase x = s.erase y ↔ x = y :=
begin
  refine ⟨λ h, _, congr_arg _⟩,
  rw eq_of_mem_of_not_mem_erase hx,
  rw ←h,
  simp,
end

lemma erase_inj_on (s : finset α) : set.inj_on s.erase s := λ _ _ _ _, (erase_inj s ‹_›).mp

lemma erase_inj_on' (a : α) : {s : finset α | a ∈ s}.inj_on (λ s, erase s a) :=
λ s hs t ht (h : s.erase a =  _), by rw [←insert_erase hs, ←insert_erase ht, h]

/-! ### sdiff -/

/-- `s \ t` is the set consisting of the elements of `s` that are not in `t`. -/
instance : has_sdiff (finset α) := ⟨λs₁ s₂, ⟨s₁.1 - s₂.1, nodup_of_le tsub_le_self s₁.2⟩⟩

@[simp] lemma sdiff_val (s₁ s₂ : finset α) : (s₁ \ s₂).val = s₁.val - s₂.val := rfl

@[simp] theorem mem_sdiff : a ∈ s \ t ↔ a ∈ s ∧ a ∉ t := mem_sub_of_nodup s.2

@[simp] theorem inter_sdiff_self (s₁ s₂ : finset α) : s₁ ∩ (s₂ \ s₁) = ∅ :=
eq_empty_of_forall_not_mem $
by simp only [mem_inter, mem_sdiff]; rintro x ⟨h, _, hn⟩; exact hn h

instance : generalized_boolean_algebra (finset α) :=
{ sup_inf_sdiff := λ x y, by { simp only [ext_iff, mem_union, mem_sdiff, inf_eq_inter, sup_eq_union,
      mem_inter], tauto },
  inf_inf_sdiff := λ x y, by { simp only [ext_iff, inter_sdiff_self, inter_empty, inter_assoc,
      false_iff, inf_eq_inter, not_mem_empty], tauto },
  ..finset.has_sdiff,
  ..finset.distrib_lattice,
  ..finset.order_bot }

lemma not_mem_sdiff_of_mem_right (h : a ∈ t) : a ∉ s \ t :=
by simp only [mem_sdiff, h, not_true, not_false_iff, and_false]

lemma not_mem_sdiff_of_not_mem_left (h : a ∉ s) : a ∉ s \ t := by simpa

lemma union_sdiff_of_subset (h : s ⊆ t) : s ∪ (t \ s) = t := sup_sdiff_cancel_right h

theorem sdiff_union_of_subset {s₁ s₂ : finset α} (h : s₁ ⊆ s₂) : (s₂ \ s₁) ∪ s₁ = s₂ :=
(union_comm _ _).trans (union_sdiff_of_subset h)

lemma inter_sdiff (s t u : finset α) : s ∩ (t \ u) = s ∩ t \ u := by { ext x, simp [and_assoc] }

@[simp] lemma sdiff_inter_self (s₁ s₂ : finset α) : (s₂ \ s₁) ∩ s₁ = ∅ := inf_sdiff_self_left

@[simp] lemma sdiff_self (s₁ : finset α) : s₁ \ s₁ = ∅ := sdiff_self

lemma sdiff_inter_distrib_right (s t u : finset α) : s \ (t ∩ u) = (s \ t) ∪ (s \ u) := sdiff_inf

@[simp] lemma sdiff_inter_self_left (s t : finset α) : s \ (s ∩ t) = s \ t := sdiff_inf_self_left
@[simp] lemma sdiff_inter_self_right (s t : finset α) : s \ (t ∩ s) = s \ t := sdiff_inf_self_right

@[simp] lemma sdiff_empty : s \ ∅ = s := sdiff_bot

@[mono] lemma sdiff_subset_sdiff (hst : s ⊆ t) (hvu : v ⊆ u) : s \ u ⊆ t \ v :=
sdiff_le_sdiff ‹s ≤ t› ‹v ≤ u›

@[simp, norm_cast] lemma coe_sdiff (s₁ s₂ : finset α) : ↑(s₁ \ s₂) = (s₁ \ s₂ : set α) :=
set.ext $ λ _, mem_sdiff

@[simp] theorem union_sdiff_self_eq_union : s ∪ (t \ s) = s ∪ t := sup_sdiff_self_right

@[simp] theorem sdiff_union_self_eq_union : (s \ t) ∪ t = s ∪ t := sup_sdiff_self_left

lemma union_sdiff_left (s t : finset α) : (s ∪ t) \ s = t \ s := sup_sdiff_left_self
lemma union_sdiff_right (s t : finset α) : (s ∪ t) \ t = s \ t := sup_sdiff_right_self

lemma union_sdiff_symm : s ∪ (t \ s) = t ∪ (s \ t) := sup_sdiff_symm

lemma sdiff_union_inter (s t : finset α) : (s \ t) ∪ (s ∩ t) = s := sup_sdiff_inf _ _

@[simp] lemma sdiff_idem (s t : finset α) : s \ t \ t = s \ t := sdiff_idem

lemma sdiff_eq_empty_iff_subset : s \ t = ∅ ↔ s ⊆ t := sdiff_eq_bot_iff

lemma sdiff_nonempty : (s \ t).nonempty ↔ ¬ s ⊆ t :=
nonempty_iff_ne_empty.trans sdiff_eq_empty_iff_subset.not

@[simp] lemma empty_sdiff (s : finset α) : ∅ \ s = ∅ := bot_sdiff

lemma insert_sdiff_of_not_mem (s : finset α) {t : finset α} {x : α} (h : x ∉ t) :
  (insert x s) \ t = insert x (s \ t) :=
begin
  rw [← coe_inj, coe_insert, coe_sdiff, coe_sdiff, coe_insert],
  exact set.insert_diff_of_not_mem s h
end

lemma insert_sdiff_of_mem (s : finset α) {x : α} (h : x ∈ t) : (insert x s) \ t = s \ t :=
begin
  rw [← coe_inj, coe_sdiff, coe_sdiff, coe_insert],
  exact set.insert_diff_of_mem s h
end

@[simp] lemma insert_sdiff_insert (s t : finset α) (x : α) :
  (insert x s) \ (insert x t) = s \ insert x t :=
insert_sdiff_of_mem _ (mem_insert_self _ _)

lemma sdiff_insert_of_not_mem {x : α} (h : x ∉ s) (t : finset α) : s \ (insert x t) = s \ t :=
begin
  refine subset.antisymm (sdiff_subset_sdiff (subset.refl _) (subset_insert _ _)) (λ y hy, _),
  simp only [mem_sdiff, mem_insert, not_or_distrib] at hy ⊢,
  exact ⟨hy.1, λ hxy, h $ hxy ▸ hy.1, hy.2⟩
end

@[simp] lemma sdiff_subset (s t : finset α) : s \ t ⊆ s := show s \ t ≤ s, from sdiff_le

lemma sdiff_ssubset (h : t ⊆ s) (ht : t.nonempty) : s \ t ⊂ s := sdiff_lt ‹t ≤ s› ht.ne_empty

lemma union_sdiff_distrib (s₁ s₂ t : finset α) : (s₁ ∪ s₂) \ t = s₁ \ t ∪ s₂ \ t := sup_sdiff
lemma sdiff_union_distrib (s t₁ t₂ : finset α) : s \ (t₁ ∪ t₂) = (s \ t₁) ∩ (s \ t₂) := sdiff_sup

lemma union_sdiff_self (s t : finset α) : (s ∪ t) \ t = s \ t := sup_sdiff_right_self

lemma sdiff_singleton_eq_erase (a : α) (s : finset α) : s \ singleton a = erase s a :=
by { ext, rw [mem_erase, mem_sdiff, mem_singleton], tauto }

@[simp] lemma sdiff_singleton_not_mem_eq_self (s : finset α) {a : α} (ha : a ∉ s) : s \ {a} = s :=
by simp only [sdiff_singleton_eq_erase, ha, erase_eq_of_not_mem, not_false_iff]

lemma sdiff_sdiff_left' (s t u : finset α) :
  (s \ t) \ u = (s \ t) ∩ (s \ u) := sdiff_sdiff_left'

lemma sdiff_insert (s t : finset α) (x : α) :
  s \ insert x t = (s \ t).erase x :=
by simp_rw [← sdiff_singleton_eq_erase, insert_eq,
            sdiff_sdiff_left', sdiff_union_distrib, inter_comm]

lemma sdiff_insert_insert_of_mem_of_not_mem {s t : finset α} {x : α} (hxs : x ∈ s) (hxt : x ∉ t) :
  insert x (s \ insert x t) = s \ t :=
by rw [sdiff_insert, insert_erase (mem_sdiff.mpr ⟨hxs, hxt⟩)]

lemma sdiff_erase {x : α} (hx : x ∈ s) : s \ s.erase x = {x} :=
begin
  rw [← sdiff_singleton_eq_erase, sdiff_sdiff_right_self],
  exact inf_eq_right.2 (singleton_subset_iff.2 hx),
end

lemma sdiff_sdiff_self_left (s t : finset α) : s \ (s \ t) = s ∩ t := sdiff_sdiff_right_self

lemma sdiff_sdiff_eq_self (h : t ⊆ s) : s \ (s \ t) = t := sdiff_sdiff_eq_self h

lemma sdiff_eq_sdiff_iff_inter_eq_inter {s t₁ t₂ : finset α} : s \ t₁ = s \ t₂ ↔ s ∩ t₁ = s ∩ t₂ :=
sdiff_eq_sdiff_iff_inf_eq_inf

lemma union_eq_sdiff_union_sdiff_union_inter (s t : finset α) :
  s ∪ t = (s \ t) ∪ (t \ s) ∪ (s ∩ t) :=
sup_eq_sdiff_sup_sdiff_sup_inf

lemma erase_eq_empty_iff (s : finset α) (a : α) : s.erase a = ∅ ↔ s = ∅ ∨ s = {a} :=
by rw [←sdiff_singleton_eq_erase, sdiff_eq_empty_iff_subset, subset_singleton_iff]

end decidable_eq

/-! ### attach -/

/-- `attach s` takes the elements of `s` and forms a new set of elements of the subtype
`{x // x ∈ s}`. -/
def attach (s : finset α) : finset {x // x ∈ s} := ⟨attach s.1, nodup_attach.2 s.2⟩

theorem sizeof_lt_sizeof_of_mem [has_sizeof α] {x : α} {s : finset α} (hx : x ∈ s) :
  sizeof x < sizeof s := by
{ cases s, dsimp [sizeof, has_sizeof.sizeof, finset.sizeof],
  apply lt_add_left, exact multiset.sizeof_lt_sizeof_of_mem hx }

@[simp] theorem attach_val (s : finset α) : s.attach.1 = s.1.attach := rfl

@[simp] theorem mem_attach (s : finset α) : ∀ x, x ∈ s.attach := mem_attach _

@[simp] theorem attach_empty : attach (∅ : finset α) = ∅ := rfl

@[simp] lemma attach_nonempty_iff (s : finset α) : s.attach.nonempty ↔ s.nonempty :=
by simp [finset.nonempty]

@[simp] lemma attach_eq_empty_iff (s : finset α) : s.attach = ∅ ↔ s = ∅ :=
by simpa [eq_empty_iff_forall_not_mem]

/-! ### piecewise -/

section piecewise

/-- `s.piecewise f g` is the function equal to `f` on the finset `s`, and to `g` on its
complement. -/
def piecewise {α : Type*} {δ : α → Sort*} (s : finset α) (f g : Π i, δ i) [Π j, decidable (j ∈ s)] :
  Π i, δ i :=
λi, if i ∈ s then f i else g i

variables {δ : α → Sort*} (s : finset α) (f g : Π i, δ i)

@[simp] lemma piecewise_insert_self [decidable_eq α] {j : α} [∀ i, decidable (i ∈ insert j s)] :
  (insert j s).piecewise f g j = f j :=
by simp [piecewise]

@[simp] lemma piecewise_empty [Π i : α, decidable (i ∈ (∅ : finset α))] : piecewise ∅ f g = g :=
by { ext i, simp [piecewise] }

variable [Π j, decidable (j ∈ s)]

-- TODO: fix this in norm_cast
@[norm_cast move] lemma piecewise_coe [∀ j, decidable (j ∈ (s : set α))] :
  (s : set α).piecewise f g = s.piecewise f g :=
by { ext, congr }

@[simp, priority 980]
lemma piecewise_eq_of_mem {i : α} (hi : i ∈ s) : s.piecewise f g i = f i := by simp [piecewise, hi]

@[simp, priority 980]
lemma piecewise_eq_of_not_mem {i : α} (hi : i ∉ s) : s.piecewise f g i = g i :=
by simp [piecewise, hi]

lemma piecewise_congr {f f' g g' : Π i, δ i} (hf : ∀ i ∈ s, f i = f' i) (hg : ∀ i ∉ s, g i = g' i) :
  s.piecewise f g = s.piecewise f' g' :=
funext $ λ i, if_ctx_congr iff.rfl (hf i) (hg i)

@[simp, priority 990]
lemma piecewise_insert_of_ne [decidable_eq α] {i j : α} [∀ i, decidable (i ∈ insert j s)]
  (h : i ≠ j) : (insert j s).piecewise f g i = s.piecewise f g i :=
by simp [piecewise, h]

lemma piecewise_insert [decidable_eq α] (j : α) [∀ i, decidable (i ∈ insert j s)] :
  (insert j s).piecewise f g = update (s.piecewise f g) j (f j) :=
by { classical, simp only [← piecewise_coe, coe_insert, ← set.piecewise_insert] }

lemma piecewise_cases {i} (p : δ i → Prop) (hf : p (f i)) (hg : p (g i)) : p (s.piecewise f g i) :=
by by_cases hi : i ∈ s; simpa [hi]

lemma piecewise_mem_set_pi {δ : α → Type*} {t : set α} {t' : Π i, set (δ i)}
  {f g} (hf : f ∈ set.pi t t') (hg : g ∈ set.pi t t') : s.piecewise f g ∈ set.pi t t' :=
by { classical, rw ← piecewise_coe, exact set.piecewise_mem_pi ↑s hf hg }

lemma piecewise_singleton [decidable_eq α] (i : α) :
  piecewise {i} f g = update g i (f i) :=
by rw [← insert_emptyc_eq, piecewise_insert, piecewise_empty]

lemma piecewise_piecewise_of_subset_left {s t : finset α} [Π i, decidable (i ∈ s)]
  [Π i, decidable (i ∈ t)] (h : s ⊆ t) (f₁ f₂ g : Π a, δ a) :
  s.piecewise (t.piecewise f₁ f₂) g = s.piecewise f₁ g :=
s.piecewise_congr (λ i hi, piecewise_eq_of_mem _ _ _ (h hi)) (λ _ _, rfl)

@[simp] lemma piecewise_idem_left (f₁ f₂ g : Π a, δ a) :
  s.piecewise (s.piecewise f₁ f₂) g = s.piecewise f₁ g :=
piecewise_piecewise_of_subset_left (subset.refl _) _ _ _

lemma piecewise_piecewise_of_subset_right {s t : finset α} [Π i, decidable (i ∈ s)]
  [Π i, decidable (i ∈ t)] (h : t ⊆ s) (f g₁ g₂ : Π a, δ a) :
  s.piecewise f (t.piecewise g₁ g₂) = s.piecewise f g₂ :=
s.piecewise_congr (λ _ _, rfl) (λ i hi, t.piecewise_eq_of_not_mem _ _ (mt (@h _) hi))

@[simp] lemma piecewise_idem_right (f g₁ g₂ : Π a, δ a) :
  s.piecewise f (s.piecewise g₁ g₂) = s.piecewise f g₂ :=
piecewise_piecewise_of_subset_right (subset.refl _) f g₁ g₂

lemma update_eq_piecewise {β : Type*} [decidable_eq α] (f : α → β) (i : α) (v : β) :
  update f i v = piecewise (singleton i) (λj, v) f :=
(piecewise_singleton _ _ _).symm

lemma update_piecewise [decidable_eq α] (i : α) (v : δ i) :
  update (s.piecewise f g) i v = s.piecewise (update f i v) (update g i v) :=
begin
  ext j,
  rcases em (j = i) with (rfl|hj); by_cases hs : j ∈ s; simp *
end

lemma update_piecewise_of_mem [decidable_eq α] {i : α} (hi : i ∈ s) (v : δ i) :
  update (s.piecewise f g) i v = s.piecewise (update f i v) g :=
begin
  rw update_piecewise,
  refine s.piecewise_congr (λ _ _, rfl) (λ j hj, update_noteq _ _ _),
  exact λ h, hj (h.symm ▸ hi)
end

lemma update_piecewise_of_not_mem [decidable_eq α] {i : α} (hi : i ∉ s) (v : δ i) :
  update (s.piecewise f g) i v = s.piecewise f (update g i v) :=
begin
  rw update_piecewise,
  refine s.piecewise_congr (λ j hj, update_noteq _ _ _) (λ _ _, rfl),
  exact λ h, hi (h ▸ hj)
end

lemma piecewise_le_of_le_of_le {δ : α → Type*} [Π i, preorder (δ i)] {f g h : Π i, δ i}
  (Hf : f ≤ h) (Hg : g ≤ h) : s.piecewise f g ≤ h :=
λ x, piecewise_cases s f g (≤ h x) (Hf x) (Hg x)

lemma le_piecewise_of_le_of_le {δ : α → Type*} [Π i, preorder (δ i)] {f g h : Π i, δ i}
  (Hf : h ≤ f) (Hg : h ≤ g) : h ≤ s.piecewise f g :=
λ x, piecewise_cases s f g (λ y, h x ≤ y) (Hf x) (Hg x)

lemma piecewise_le_piecewise' {δ : α → Type*} [Π i, preorder (δ i)] {f g f' g' : Π i, δ i}
  (Hf : ∀ x ∈ s, f x ≤ f' x) (Hg : ∀ x ∉ s, g x ≤ g' x) : s.piecewise f g ≤ s.piecewise f' g' :=
λ x, by { by_cases hx : x ∈ s; simp [hx, *] }

lemma piecewise_le_piecewise {δ : α → Type*} [Π i, preorder (δ i)] {f g f' g' : Π i, δ i}
  (Hf : f ≤ f') (Hg : g ≤ g') : s.piecewise f g ≤ s.piecewise f' g' :=
s.piecewise_le_piecewise' (λ x _, Hf x) (λ x _, Hg x)

lemma piecewise_mem_Icc_of_mem_of_mem {δ : α → Type*} [Π i, preorder (δ i)] {f f₁ g g₁ : Π i, δ i}
  (hf : f ∈ set.Icc f₁ g₁) (hg : g ∈ set.Icc f₁ g₁) :
  s.piecewise f g ∈ set.Icc f₁ g₁ :=
⟨le_piecewise_of_le_of_le _ hf.1 hg.1, piecewise_le_of_le_of_le _ hf.2 hg.2⟩

lemma piecewise_mem_Icc {δ : α → Type*} [Π i, preorder (δ i)] {f g : Π i, δ i} (h : f ≤ g) :
  s.piecewise f g ∈ set.Icc f g :=
piecewise_mem_Icc_of_mem_of_mem _ (set.left_mem_Icc.2 h) (set.right_mem_Icc.2 h)

lemma piecewise_mem_Icc' {δ : α → Type*} [Π i, preorder (δ i)] {f g : Π i, δ i} (h : g ≤ f) :
  s.piecewise f g ∈ set.Icc g f :=
piecewise_mem_Icc_of_mem_of_mem _ (set.right_mem_Icc.2 h) (set.left_mem_Icc.2 h)

end piecewise

section decidable_pi_exists
variables {s : finset α}

instance decidable_dforall_finset {p : Π a ∈ s, Prop} [hp : ∀ a (h : a ∈ s), decidable (p a h)] :
  decidable (∀ a (h : a ∈ s), p a h) :=
multiset.decidable_dforall_multiset

/-- decidable equality for functions whose domain is bounded by finsets -/
instance decidable_eq_pi_finset {β : α → Type*} [h : ∀ a, decidable_eq (β a)] :
  decidable_eq (Π a ∈ s, β a) :=
multiset.decidable_eq_pi_multiset

instance decidable_dexists_finset {p : Π a ∈ s, Prop} [hp : ∀ a (h : a ∈ s), decidable (p a h)] :
  decidable (∃ a (h : a ∈ s), p a h) :=
multiset.decidable_dexists_multiset

end decidable_pi_exists

/-! ### filter -/
section filter
variables (p q : α → Prop) [decidable_pred p] [decidable_pred q]

/-- `filter p s` is the set of elements of `s` that satisfy `p`. -/
def filter (s : finset α) : finset α := ⟨_, s.2.filter p⟩

@[simp] theorem filter_val (s : finset α) : (filter p s).1 = s.1.filter p := rfl

@[simp] theorem filter_subset (s : finset α) : s.filter p ⊆ s := filter_subset _ _

variable {p}

@[simp] theorem mem_filter {s : finset α} {a : α} : a ∈ s.filter p ↔ a ∈ s ∧ p a := mem_filter

lemma mem_of_mem_filter {s : finset α} (x : α) (h : x ∈ s.filter p) : x ∈ s :=
mem_of_mem_filter h

theorem filter_ssubset {s : finset α} : s.filter p ⊂ s ↔ ∃ x ∈ s, ¬ p x :=
⟨λ h, let ⟨x, hs, hp⟩ := set.exists_of_ssubset h in ⟨x, hs, mt (λ hp, mem_filter.2 ⟨hs, hp⟩) hp⟩,
  λ ⟨x, hs, hp⟩, ⟨s.filter_subset _, λ h, hp (mem_filter.1 (h hs)).2⟩⟩

variable (p)

theorem filter_filter (s : finset α) : (s.filter p).filter q = s.filter (λa, p a ∧ q a) :=
ext $ assume a, by simp only [mem_filter, and_comm, and.left_comm]

lemma filter_true {s : finset α} [h : decidable_pred (λ _, true)] :
  @finset.filter α (λ _, true) h s = s :=
by ext; simp

@[simp] theorem filter_false {h} (s : finset α) : @filter α (λa, false) h s = ∅ :=
ext $ assume a, by simp only [mem_filter, and_false]; refl

variables {p q}

lemma filter_eq_self (s : finset α) :
  s.filter p = s ↔ ∀ x ∈ s, p x :=
by simp [finset.ext_iff]

/-- If all elements of a `finset` satisfy the predicate `p`, `s.filter p` is `s`. -/
@[simp] lemma filter_true_of_mem {s : finset α} (h : ∀ x ∈ s, p x) : s.filter p = s :=
(filter_eq_self s).mpr h

/-- If all elements of a `finset` fail to satisfy the predicate `p`, `s.filter p` is `∅`. -/
lemma filter_false_of_mem {s : finset α} (h : ∀ x ∈ s, ¬ p x) : s.filter p = ∅ :=
eq_empty_of_forall_not_mem (by simpa)

lemma filter_eq_empty_iff (s : finset α) :
  (s.filter p = ∅) ↔ ∀ x ∈ s, ¬ p x :=
begin
  refine ⟨_, filter_false_of_mem⟩,
  intros hs,
  injection hs with hs',
  rwa filter_eq_nil at hs'
end

lemma filter_nonempty_iff {s : finset α} : (s.filter p).nonempty ↔ ∃ a ∈ s, p a :=
by simp only [nonempty_iff_ne_empty, ne.def, filter_eq_empty_iff, not_not, not_forall]

lemma filter_congr {s : finset α} (H : ∀ x ∈ s, p x ↔ q x) : filter p s = filter q s :=
eq_of_veq $ filter_congr H

variables (p q)

lemma filter_empty : filter p ∅ = ∅ := subset_empty.1 $ filter_subset _ _

lemma filter_subset_filter {s t : finset α} (h : s ⊆ t) : s.filter p ⊆ t.filter p :=
assume a ha, mem_filter.2 ⟨h (mem_filter.1 ha).1, (mem_filter.1 ha).2⟩

lemma monotone_filter_left : monotone (filter p) :=
λ _ _, filter_subset_filter p

lemma monotone_filter_right (s : finset α) ⦃p q : α → Prop⦄
  [decidable_pred p] [decidable_pred q] (h : p ≤ q) :
  s.filter p ≤ s.filter q :=
multiset.subset_of_le (multiset.monotone_filter_right s.val h)

@[simp, norm_cast] lemma coe_filter (s : finset α) : ↑(s.filter p) = ({x ∈ ↑s | p x} : set α) :=
set.ext $ λ _, mem_filter

lemma subset_coe_filter_of_subset_forall (s : finset α) {t : set α}
  (h₁ : t ⊆ s) (h₂ : ∀ x ∈ t, p x) : t ⊆ s.filter p :=
λ x hx, (s.coe_filter p).symm ▸ ⟨h₁ hx, h₂ x hx⟩

theorem filter_singleton (a : α) : filter p (singleton a) = if p a then singleton a else ∅ :=
by { classical, ext x, simp, split_ifs with h; by_cases h' : x = a; simp [h, h'] }

theorem filter_cons_of_pos (a : α) (s : finset α) (ha : a ∉ s) (hp : p a):
  filter p (cons a s ha) = cons a (filter p s) (mem_filter.not.mpr $ mt and.left ha) :=
eq_of_veq $ multiset.filter_cons_of_pos s.val hp

theorem filter_cons_of_neg (a : α) (s : finset α) (ha : a ∉ s) (hp : ¬p a):
  filter p (cons a s ha) = filter p s :=
eq_of_veq $ multiset.filter_cons_of_neg s.val hp

theorem filter_disj_union (s : finset α) (t : finset α) (h : ∀ (a : α), a ∈ s → a ∉ t) :
  filter p (disj_union s t h) = (filter p s).disj_union (filter p t)
    (λ a hs ht, h a (mem_of_mem_filter _ hs) (mem_of_mem_filter _ ht)) :=
eq_of_veq $ multiset.filter_add _ _ _

theorem filter_cons {a : α} (s : finset α) (ha : a ∉ s) :
  filter p (cons a s ha) = (if p a then {a} else ∅ : finset α).disj_union (filter p s) (λ b hb, by
    { split_ifs at hb,
      { rw finset.mem_singleton.mp hb,
        exact (mem_filter.not.mpr $ mt and.left ha) },
      { cases hb } }) :=
begin
  split_ifs with h,
  { rw [filter_cons_of_pos _ _ _ ha h, singleton_disj_union] },
  { rw [filter_cons_of_neg _ _ _ ha h, empty_disj_union] },
end

variable [decidable_eq α]

theorem filter_union (s₁ s₂ : finset α) : (s₁ ∪ s₂).filter p = s₁.filter p ∪ s₂.filter p :=
ext $ λ _, by simp only [mem_filter, mem_union, or_and_distrib_right]

theorem filter_union_right (s : finset α) : s.filter p ∪ s.filter q = s.filter (λx, p x ∨ q x) :=
ext $ λ x, by simp only [mem_filter, mem_union, and_or_distrib_left.symm]

lemma filter_mem_eq_inter {s t : finset α} [Π i, decidable (i ∈ t)] :
  s.filter (λ i, i ∈ t) = s ∩ t :=
ext $ λ i, by rw [mem_filter, mem_inter]

lemma filter_inter_distrib (s t : finset α) : (s ∩ t).filter p = s.filter p ∩ t.filter p :=
by { ext, simp only [mem_filter, mem_inter], exact and_and_distrib_right _ _ _ }

theorem filter_inter (s t : finset α) : filter p s ∩ t = filter p (s ∩ t) :=
by { ext, simp only [mem_inter, mem_filter, and.right_comm] }

theorem inter_filter (s t : finset α) : s ∩ filter p t = filter p (s ∩ t) :=
by rw [inter_comm, filter_inter, inter_comm]

theorem filter_insert (a : α) (s : finset α) :
  filter p (insert a s) = if p a then insert a (filter p s) else filter p s :=
by { ext x, simp, split_ifs with h; by_cases h' : x = a; simp [h, h'] }

theorem filter_erase (a : α) (s : finset α) : filter p (erase s a) = erase (filter p s) a :=
by { ext x, simp only [and_assoc, mem_filter, iff_self, mem_erase] }

theorem filter_or [decidable_pred (λ a, p a ∨ q a)] (s : finset α) :
  s.filter (λ a, p a ∨ q a) = s.filter p ∪ s.filter q :=
ext $ λ _, by simp only [mem_filter, mem_union, and_or_distrib_left]

theorem filter_and [decidable_pred (λ a, p a ∧ q a)] (s : finset α) :
  s.filter (λ a, p a ∧ q a) = s.filter p ∩ s.filter q :=
ext $ λ _, by simp only [mem_filter, mem_inter, and_comm, and.left_comm, and_self]

theorem filter_not [decidable_pred (λ a, ¬ p a)] (s : finset α) :
  s.filter (λ a, ¬ p a) = s \ s.filter p :=
ext $ by simpa only [mem_filter, mem_sdiff, and_comm, not_and] using λ a, and_congr_right $
  λ h : a ∈ s, (imp_iff_right h).symm.trans imp_not_comm

theorem sdiff_eq_filter (s₁ s₂ : finset α) :
  s₁ \ s₂ = filter (∉ s₂) s₁ := ext $ λ _, by simp only [mem_sdiff, mem_filter]

lemma sdiff_eq_self (s₁ s₂ : finset α) : s₁ \ s₂ = s₁ ↔ s₁ ∩ s₂ ⊆ ∅ :=
by { simp [subset.antisymm_iff],
     split; intro h,
     { transitivity' ((s₁ \ s₂) ∩ s₂), mono, simp },
     { calc  s₁ \ s₂
           ⊇ s₁ \ (s₁ ∩ s₂) : by simp [(⊇)]
       ... ⊇ s₁ \ ∅         : by mono using [(⊇)]
       ... ⊇ s₁             : by simp [(⊇)] } }

theorem filter_union_filter_neg_eq [decidable_pred (λ a, ¬ p a)]
  (s : finset α) : s.filter p ∪ s.filter (λa, ¬ p a) = s :=
by simp only [filter_not, union_sdiff_of_subset (filter_subset p s)]

theorem filter_inter_filter_neg_eq [decidable_pred (λ a, ¬ p a)]
  (s : finset α) : s.filter p ∩ s.filter (λa, ¬ p a) = ∅ :=
by simp only [filter_not, inter_sdiff_self]

lemma subset_union_elim {s : finset α} {t₁ t₂ : set α} (h : ↑s ⊆ t₁ ∪ t₂) :
  ∃ s₁ s₂ : finset α, s₁ ∪ s₂ = s ∧ ↑s₁ ⊆ t₁ ∧ ↑s₂ ⊆ t₂ \ t₁ :=
begin
  classical,
  refine ⟨s.filter (∈ t₁), s.filter (∉ t₁), _, _ , _⟩,
  { simp [filter_union_right, em] },
  { intro x, simp },
  { intro x, simp, intros hx hx₂, refine ⟨or.resolve_left (h hx) hx₂, hx₂⟩ }
end

/- We can simplify an application of filter where the decidability is inferred in "the wrong way" -/
@[simp] lemma filter_congr_decidable {α} (s : finset α) (p : α → Prop) (h : decidable_pred p)
  [decidable_pred p] : @filter α p h s = s.filter p :=
by congr

section classical
open_locale classical
/-- The following instance allows us to write `{x ∈ s | p x}` for `finset.filter p s`.
  Since the former notation requires us to define this for all propositions `p`, and `finset.filter`
  only works for decidable propositions, the notation `{x ∈ s | p x}` is only compatible with
  classical logic because it uses `classical.prop_decidable`.
  We don't want to redo all lemmas of `finset.filter` for `has_sep.sep`, so we make sure that `simp`
  unfolds the notation `{x ∈ s | p x}` to `finset.filter p s`. If `p` happens to be decidable, the
  simp-lemma `finset.filter_congr_decidable` will make sure that `finset.filter` uses the right
  instance for decidability.
-/
noncomputable instance {α : Type*} : has_sep α (finset α) := ⟨λ p x, x.filter p⟩

@[simp] lemma sep_def {α : Type*} (s : finset α) (p : α → Prop) : {x ∈ s | p x} = s.filter p := rfl

end classical

/--
  After filtering out everything that does not equal a given value, at most that value remains.

  This is equivalent to `filter_eq'` with the equality the other way.
-/
-- This is not a good simp lemma, as it would prevent `finset.mem_filter` from firing
-- on, e.g. `x ∈ s.filter(eq b)`.
lemma filter_eq [decidable_eq β] (s : finset β) (b : β) : s.filter (eq b) = ite (b ∈ s) {b} ∅ :=
begin
  split_ifs,
  { ext,
    simp only [mem_filter, mem_singleton],
    exact ⟨λ h, h.2.symm, by { rintro ⟨h⟩, exact ⟨h, rfl⟩ }⟩ },
  { ext,
    simp only [mem_filter, not_and, iff_false, not_mem_empty],
    rintro m ⟨e⟩, exact h m }
end

/--
  After filtering out everything that does not equal a given value, at most that value remains.

  This is equivalent to `filter_eq` with the equality the other way.
-/
lemma filter_eq' [decidable_eq β] (s : finset β) (b : β) :
  s.filter (λ a, a = b) = ite (b ∈ s) {b} ∅ :=
trans (filter_congr (λ _ _, ⟨eq.symm, eq.symm⟩)) (filter_eq s b)

lemma filter_ne [decidable_eq β] (s : finset β) (b : β) : s.filter (λ a, b ≠ a) = s.erase b :=
by { ext, simp only [mem_filter, mem_erase, ne.def], tauto }

lemma filter_ne' [decidable_eq β] (s : finset β) (b : β) : s.filter (λ a, a ≠ b) = s.erase b :=
trans (filter_congr (λ _ _, ⟨ne.symm, ne.symm⟩)) (filter_ne s b)

end filter

/-! ### range -/

section range
variables {n m l : ℕ}

/-- `range n` is the set of natural numbers less than `n`. -/
def range (n : ℕ) : finset ℕ := ⟨_, nodup_range n⟩

@[simp] theorem range_coe (n : ℕ) : (range n).1 = multiset.range n := rfl

@[simp] theorem mem_range : m ∈ range n ↔ m < n := mem_range

@[simp] theorem range_zero : range 0 = ∅ := rfl

@[simp] theorem range_one : range 1 = {0} := rfl

theorem range_succ : range (succ n) = insert n (range n) :=
eq_of_veq $ (range_succ n).trans $ (ndinsert_of_not_mem not_mem_range_self).symm

lemma range_add_one : range (n + 1) = insert n (range n) := range_succ

@[simp] theorem not_mem_range_self : n ∉ range n := not_mem_range_self

@[simp] theorem self_mem_range_succ (n : ℕ) : n ∈ range (n + 1) := multiset.self_mem_range_succ n

@[simp] theorem range_subset {n m} : range n ⊆ range m ↔ n ≤ m := range_subset

theorem range_mono : monotone range := λ _ _, range_subset.2

lemma mem_range_succ_iff {a b : ℕ} : a ∈ finset.range b.succ ↔ a ≤ b :=
finset.mem_range.trans nat.lt_succ_iff

lemma mem_range_le {n x : ℕ} (hx : x ∈ range n) : x ≤ n := (mem_range.1 hx).le

lemma mem_range_sub_ne_zero {n x : ℕ} (hx : x ∈ range n) : n - x ≠ 0 :=
ne_of_gt $ tsub_pos_of_lt $ mem_range.1 hx

@[simp] lemma nonempty_range_iff : (range n).nonempty ↔ n ≠ 0 :=
⟨λ ⟨k, hk⟩, ((zero_le k).trans_lt $ mem_range.1 hk).ne',
  λ h, ⟨0, mem_range.2 $ pos_iff_ne_zero.2 h⟩⟩

@[simp] lemma range_eq_empty_iff : range n = ∅ ↔ n = 0 :=
by rw [← not_nonempty_iff_eq_empty, nonempty_range_iff, not_not]

lemma nonempty_range_succ : (range $ n + 1).nonempty :=
nonempty_range_iff.2 n.succ_ne_zero

end range

/- useful rules for calculations with quantifiers -/
theorem exists_mem_empty_iff (p : α → Prop) : (∃ x, x ∈ (∅ : finset α) ∧ p x) ↔ false :=
by simp only [not_mem_empty, false_and, exists_false]

lemma exists_mem_insert [decidable_eq α] (a : α) (s : finset α) (p : α → Prop) :
  (∃ x, x ∈ insert a s ∧ p x) ↔ p a ∨ ∃ x, x ∈ s ∧ p x :=
by simp only [mem_insert, or_and_distrib_right, exists_or_distrib, exists_eq_left]

theorem forall_mem_empty_iff (p : α → Prop) : (∀ x, x ∈ (∅ : finset α) → p x) ↔ true :=
iff_true_intro $ λ _, false.elim

lemma forall_mem_insert [decidable_eq α] (a : α) (s : finset α) (p : α → Prop) :
  (∀ x, x ∈ insert a s → p x) ↔ p a ∧ ∀ x, x ∈ s → p x :=
by simp only [mem_insert, or_imp_distrib, forall_and_distrib, forall_eq]

end finset

/-- Equivalence between the set of natural numbers which are `≥ k` and `ℕ`, given by `n → n - k`. -/
def not_mem_range_equiv (k : ℕ) : {n // n ∉ range k} ≃ ℕ :=
{ to_fun := λ i, i.1 - k,
  inv_fun := λ j, ⟨j + k, by simp⟩,
  left_inv := λ j,
  begin
    rw subtype.ext_iff_val,
    apply tsub_add_cancel_of_le,
    simpa using j.2
  end,
  right_inv := λ j, add_tsub_cancel_right _ _ }

@[simp] lemma coe_not_mem_range_equiv (k : ℕ) :
  (not_mem_range_equiv k : {n // n ∉ range k} → ℕ) = (λ i, i - k) := rfl

@[simp] lemma coe_not_mem_range_equiv_symm (k : ℕ) :
  ((not_mem_range_equiv k).symm : ℕ → {n // n ∉ range k}) = λ j, ⟨j + k, by simp⟩ := rfl

/-! ### dedup on list and multiset -/

namespace multiset
variable [decidable_eq α]

/-- `to_finset s` removes duplicates from the multiset `s` to produce a finset. -/
def to_finset (s : multiset α) : finset α := ⟨_, nodup_dedup s⟩

@[simp] theorem to_finset_val (s : multiset α) : s.to_finset.1 = s.dedup := rfl

theorem to_finset_eq {s : multiset α} (n : nodup s) : finset.mk s n = s.to_finset :=
finset.val_inj.1 n.dedup.symm

lemma nodup.to_finset_inj {l l' : multiset α} (hl : nodup l) (hl' : nodup l')
  (h : l.to_finset = l'.to_finset) : l = l' :=
by simpa [←to_finset_eq hl, ←to_finset_eq hl'] using h

@[simp] lemma mem_to_finset {a : α} {s : multiset α} : a ∈ s.to_finset ↔ a ∈ s := mem_dedup

@[simp] lemma to_finset_zero : to_finset (0 : multiset α) = ∅ := rfl

@[simp] lemma to_finset_cons (a : α) (s : multiset α) :
  to_finset (a ::ₘ s) = insert a (to_finset s) :=
finset.eq_of_veq dedup_cons

@[simp] lemma to_finset_singleton (a : α) : to_finset ({a} : multiset α) = {a} :=
by rw [singleton_eq_cons, to_finset_cons, to_finset_zero, is_lawful_singleton.insert_emptyc_eq]

@[simp] lemma to_finset_add (s t : multiset α) : to_finset (s + t) = to_finset s ∪ to_finset t :=
finset.ext $ by simp

@[simp] lemma to_finset_nsmul (s : multiset α) :
  ∀ (n : ℕ) (hn : n ≠ 0), (n • s).to_finset = s.to_finset
| 0     h := by contradiction
| (n+1) h :=
  begin
    by_cases n = 0,
    { rw [h, zero_add, one_nsmul] },
    { rw [add_nsmul, to_finset_add, one_nsmul, to_finset_nsmul n h, finset.union_idempotent] }
  end

@[simp] lemma to_finset_inter (s t : multiset α) : to_finset (s ∩ t) = to_finset s ∩ to_finset t :=
finset.ext $ by simp

@[simp] lemma to_finset_union (s t : multiset α) : (s ∪ t).to_finset = s.to_finset ∪ t.to_finset :=
by ext; simp

@[simp] theorem to_finset_eq_empty {m : multiset α} : m.to_finset = ∅ ↔ m = 0 :=
finset.val_inj.symm.trans multiset.dedup_eq_zero

@[simp] lemma to_finset_subset (s t : multiset α) : s.to_finset ⊆ t.to_finset ↔ s ⊆ t :=
by simp only [finset.subset_iff, multiset.subset_iff, multiset.mem_to_finset]

end multiset

namespace finset

@[simp] lemma val_to_finset [decidable_eq α] (s : finset α) : s.val.to_finset = s :=
by { ext, rw [multiset.mem_to_finset, ←mem_def] }

lemma val_le_iff_val_subset {a : finset α} {b : multiset α} : a.val ≤ b ↔ a.val ⊆ b :=
multiset.le_iff_subset a.nodup

end finset

namespace list
variables [decidable_eq α] {l l' : list α} {a : α}

/-- `to_finset l` removes duplicates from the list `l` to produce a finset. -/
def to_finset (l : list α) : finset α := multiset.to_finset l

@[simp] theorem to_finset_val (l : list α) : l.to_finset.1 = (l.dedup : multiset α) := rfl
@[simp] theorem to_finset_coe (l : list α) : (l : multiset α).to_finset = l.to_finset := rfl

lemma to_finset_eq (n : nodup l) : @finset.mk α l n = l.to_finset := multiset.to_finset_eq n

@[simp] lemma mem_to_finset : a ∈ l.to_finset ↔ a ∈ l := mem_dedup
@[simp] lemma to_finset_nil : to_finset (@nil α) = ∅ := rfl

@[simp] lemma to_finset_cons : to_finset (a :: l) = insert a (to_finset l) :=
finset.eq_of_veq $ by by_cases h : a ∈ l; simp [finset.insert_val', multiset.dedup_cons, h]

lemma to_finset_surj_on : set.surj_on to_finset {l : list α | l.nodup} set.univ :=
by { rintro ⟨⟨l⟩, hl⟩ _, exact ⟨l, hl, (to_finset_eq hl).symm⟩ }

theorem to_finset_surjective : surjective (to_finset : list α → finset α) :=
λ s, let ⟨l, _, hls⟩ := to_finset_surj_on (set.mem_univ s) in ⟨l, hls⟩

lemma to_finset_eq_iff_perm_dedup : l.to_finset = l'.to_finset ↔ l.dedup ~ l'.dedup :=
by simp [finset.ext_iff, perm_ext (nodup_dedup _) (nodup_dedup _)]

lemma to_finset.ext_iff {a b : list α} : a.to_finset = b.to_finset ↔ ∀ x, x ∈ a ↔ x ∈ b :=
by simp only [finset.ext_iff, mem_to_finset]

lemma to_finset.ext : (∀ x, x ∈ l ↔ x ∈ l') → l.to_finset = l'.to_finset := to_finset.ext_iff.mpr

lemma to_finset_eq_of_perm (l l' : list α) (h : l ~ l') : l.to_finset = l'.to_finset :=
to_finset_eq_iff_perm_dedup.mpr h.dedup

lemma perm_of_nodup_nodup_to_finset_eq (hl : nodup l) (hl' : nodup l')
  (h : l.to_finset = l'.to_finset) : l ~ l' :=
by { rw ←multiset.coe_eq_coe, exact multiset.nodup.to_finset_inj hl hl' h }

@[simp] lemma to_finset_append : to_finset (l ++ l') = l.to_finset ∪ l'.to_finset :=
begin
  induction l with hd tl hl,
  { simp },
  { simp [hl] }
end

@[simp] lemma to_finset_reverse {l : list α} : to_finset l.reverse = l.to_finset :=
to_finset_eq_of_perm _ _ (reverse_perm l)

lemma to_finset_repeat_of_ne_zero {n : ℕ} (hn : n ≠ 0) : (list.repeat a n).to_finset = {a} :=
by { ext x, simp [hn, list.mem_repeat] }

@[simp] lemma to_finset_union (l l' : list α) : (l ∪ l').to_finset = l.to_finset ∪ l'.to_finset :=
by { ext, simp }

@[simp] lemma to_finset_inter (l l' : list α) : (l ∩ l').to_finset = l.to_finset ∩ l'.to_finset :=
by { ext, simp }

@[simp] lemma to_finset_eq_empty_iff (l : list α) : l.to_finset = ∅ ↔ l = nil := by cases l; simp

end list

namespace finset

/-! ### map -/
section map
open function

/-- When `f` is an embedding of `α` in `β` and `s` is a finset in `α`, then `s.map f` is the image
finset in `β`. The embedding condition guarantees that there are no duplicates in the image. -/
def map (f : α ↪ β) (s : finset α) : finset β := ⟨s.1.map f, s.2.map f.2⟩

@[simp] theorem map_val (f : α ↪ β) (s : finset α) : (map f s).1 = s.1.map f := rfl

@[simp] theorem map_empty (f : α ↪ β) : (∅ : finset α).map f = ∅ := rfl

variables {f : α ↪ β} {s : finset α}

@[simp] theorem mem_map {b : β} : b ∈ s.map f ↔ ∃ a ∈ s, f a = b :=
mem_map.trans $ by simp only [exists_prop]; refl

@[simp] lemma mem_map_equiv {f : α ≃ β} {b : β} : b ∈ s.map f.to_embedding ↔ f.symm b ∈ s :=
by { rw mem_map, exact ⟨by { rintro ⟨a, H, rfl⟩, simpa }, λ h, ⟨_, h, by simp⟩⟩ }

lemma mem_map' (f : α ↪ β) {a} {s : finset α} : f a ∈ s.map f ↔ a ∈ s := mem_map_of_injective f.2

lemma mem_map_of_mem (f : α ↪ β) {a} {s : finset α} : a ∈ s → f a ∈ s.map f := (mem_map' _).2

lemma forall_mem_map {f : α ↪ β} {s : finset α} {p : Π a, a ∈ s.map f → Prop} :
  (∀ y ∈ s.map f, p y H) ↔ ∀ x ∈ s, p (f x) (mem_map_of_mem _ H) :=
⟨λ h y hy, h (f y) (mem_map_of_mem _ hy), λ h x hx,
  by { obtain ⟨y, hy, rfl⟩ := mem_map.1 hx, exact h _ hy }⟩

lemma apply_coe_mem_map (f : α ↪ β) (s : finset α) (x : s) : f x ∈ s.map f :=
mem_map_of_mem f x.prop

@[simp, norm_cast] theorem coe_map (f : α ↪ β) (s : finset α) : (s.map f : set β) = f '' s :=
set.ext $ λ x, mem_map.trans set.mem_image_iff_bex.symm

theorem coe_map_subset_range (f : α ↪ β) (s : finset α) : (s.map f : set β) ⊆ set.range f :=
calc ↑(s.map f) = f '' s      : coe_map f s
            ... ⊆ set.range f : set.image_subset_range f ↑s

/-- If the only elements outside `s` are those left fixed by `σ`, then mapping by `σ` has no effect.
-/
lemma map_perm {σ : equiv.perm α} (hs : {a | σ a ≠ a} ⊆ s) : s.map (σ : α ↪ α) = s :=
coe_injective $ (coe_map _ _).trans $ set.image_perm hs

theorem map_to_finset [decidable_eq α] [decidable_eq β] {s : multiset α} :
  s.to_finset.map f = (s.map f).to_finset :=
ext $ λ _, by simp only [mem_map, multiset.mem_map, exists_prop, multiset.mem_to_finset]

@[simp] theorem map_refl : s.map (embedding.refl _) = s :=
ext $ λ _, by simpa only [mem_map, exists_prop] using exists_eq_right

@[simp] theorem map_cast_heq {α β} (h : α = β) (s : finset α) :
  s.map (equiv.cast h).to_embedding == s :=
by { subst h, simp }

theorem map_map {g : β ↪ γ} : (s.map f).map g = s.map (f.trans g) :=
eq_of_veq $ by simp only [map_val, multiset.map_map]; refl

lemma map_comm {β'} {f : β ↪ γ} {g : α ↪ β} {f' : α ↪ β'} {g' : β' ↪ γ}
  (h_comm : ∀ a, f (g a) = g' (f' a)) :
  (s.map g).map f = (s.map f').map g' :=
by simp_rw [map_map, embedding.trans, function.comp, h_comm]

lemma _root_.function.semiconj.finset_map {f : α ↪ β} {ga : α ↪ α} {gb : β ↪ β}
  (h : function.semiconj f ga gb) :
  function.semiconj (map f) (map ga) (map gb) :=
λ s, map_comm h

lemma _root_.function.commute.finset_map {f g : α ↪ α} (h : function.commute f g) :
  function.commute (map f) (map g) :=
h.finset_map

@[simp] theorem map_subset_map {s₁ s₂ : finset α} : s₁.map f ⊆ s₂.map f ↔ s₁ ⊆ s₂ :=
⟨λ h x xs, (mem_map' _).1 $ h $ (mem_map' f).2 xs,
 λ h, by simp [subset_def, map_subset_map h]⟩

/-- Associate to an embedding `f` from `α` to `β` the order embedding that maps a finset to its
image under `f`. -/
def map_embedding (f : α ↪ β) : finset α ↪o finset β :=
order_embedding.of_map_le_iff (map f) (λ _ _, map_subset_map)

@[simp] theorem map_inj {s₁ s₂ : finset α} : s₁.map f = s₂.map f ↔ s₁ = s₂ :=
(map_embedding f).injective.eq_iff

lemma map_injective (f : α ↪ β) : injective (map f) := (map_embedding f).injective

@[simp] theorem map_embedding_apply : map_embedding f s = map f s := rfl

theorem map_filter {p : β → Prop} [decidable_pred p] :
  (s.map f).filter p = (s.filter (p ∘ f)).map f :=
eq_of_veq (map_filter _ _ _)

/-- A helper lemma to produce a default proof for `finset.map_disj_union`. -/
theorem map_disj_union_aux {f : α ↪ β} {s₁ s₂ : finset α} :
  (∀ a, a ∈ s₁ → a ∉ s₂) ↔ ∀ a, a ∈ map f s₁ → a ∉ map f s₂ :=
by simp_rw [forall_mem_map, mem_map']

theorem map_disj_union {f : α ↪ β} (s₁ s₂ : finset α) (h) (h' := map_disj_union_aux.1 h) :
  (s₁.disj_union s₂ h).map f = (s₁.map f).disj_union (s₂.map f) h' :=
eq_of_veq $ multiset.map_add _ _ _

/-- A version of `finset.map_disj_union` for writing in the other direction. -/
theorem map_disj_union' {f : α ↪ β} (s₁ s₂ : finset α) (h') (h := map_disj_union_aux.2 h') :
  (s₁.disj_union s₂ h).map f = (s₁.map f).disj_union (s₂.map f) h' :=
map_disj_union _ _ _

theorem map_union [decidable_eq α] [decidable_eq β]
  {f : α ↪ β} (s₁ s₂ : finset α) : (s₁ ∪ s₂).map f = s₁.map f ∪ s₂.map f :=
coe_injective $ by simp only [coe_map, coe_union, set.image_union]

theorem map_inter [decidable_eq α] [decidable_eq β]
  {f : α ↪ β} (s₁ s₂ : finset α) : (s₁ ∩ s₂).map f = s₁.map f ∩ s₂.map f :=
coe_injective $ by simp only [coe_map, coe_inter, set.image_inter f.injective]

@[simp] theorem map_singleton (f : α ↪ β) (a : α) : map f {a} = {f a} :=
coe_injective $ by simp only [coe_map, coe_singleton, set.image_singleton]

@[simp] lemma map_insert [decidable_eq α] [decidable_eq β] (f : α ↪ β) (a : α) (s : finset α) :
  (insert a s).map f = insert (f a) (s.map f) :=
by simp only [insert_eq, map_union, map_singleton]

@[simp] lemma map_cons (f : α ↪ β) (a : α) (s : finset α) (ha : a ∉ s) :
  (cons a s ha).map f = cons (f a) (s.map f) (by simpa using ha) :=
eq_of_veq $ multiset.map_cons f a s.val

@[simp] theorem map_eq_empty : s.map f = ∅ ↔ s = ∅ :=
⟨λ h, eq_empty_of_forall_not_mem $
 λ a m, ne_empty_of_mem (mem_map_of_mem _ m) h, λ e, e.symm ▸ rfl⟩

@[simp] lemma map_nonempty : (s.map f).nonempty ↔ s.nonempty :=
by rw [nonempty_iff_ne_empty, nonempty_iff_ne_empty, ne.def, map_eq_empty]

alias map_nonempty ↔ _ nonempty.map

lemma attach_map_val {s : finset α} : s.attach.map (embedding.subtype _) = s :=
eq_of_veq $ by rw [map_val, attach_val]; exact attach_map_val _

lemma disjoint_range_add_left_embedding (a b : ℕ) :
  disjoint (range a) (map (add_left_embedding a) (range b)) :=
begin
  intros k hk,
  simp only [exists_prop, mem_range, inf_eq_inter, mem_map, add_left_embedding_apply,
    mem_inter] at hk,
  obtain ⟨a, haQ, ha⟩ := hk.2,
  simpa [← ha] using hk.1,
end

lemma disjoint_range_add_right_embedding (a b : ℕ) :
  disjoint (range a) (map (add_right_embedding a) (range b)) :=
begin
  intros k hk,
  simp only [exists_prop, mem_range, inf_eq_inter, mem_map, add_left_embedding_apply,
    mem_inter] at hk,
  obtain ⟨a, haQ, ha⟩ := hk.2,
  simpa [← ha] using hk.1,
end

end map

lemma range_add_one' (n : ℕ) :
  range (n + 1) = insert 0 ((range n).map ⟨λi, i + 1, assume i j, nat.succ.inj⟩) :=
by ext (⟨⟩ | ⟨n⟩); simp [nat.succ_eq_add_one, nat.zero_lt_succ n]

/-! ### image -/

section image
variables [decidable_eq β]

/-- `image f s` is the forward image of `s` under `f`. -/
def image (f : α → β) (s : finset α) : finset β := (s.1.map f).to_finset

@[simp] theorem image_val (f : α → β) (s : finset α) : (image f s).1 = (s.1.map f).dedup := rfl

@[simp] theorem image_empty (f : α → β) : (∅ : finset α).image f = ∅ := rfl

variables {f g : α → β} {s : finset α} {t : finset β} {a : α} {b c : β}

@[simp] lemma mem_image : b ∈ s.image f ↔ ∃ a ∈ s, f a = b :=
by simp only [mem_def, image_val, mem_dedup, multiset.mem_map, exists_prop]

lemma mem_image_of_mem (f : α → β) {a} (h : a ∈ s) : f a ∈ s.image f := mem_image.2 ⟨_, h, rfl⟩

@[simp] lemma mem_image_const : c ∈ s.image (const α b) ↔ s.nonempty ∧ b = c :=
by { rw mem_image, simp only [exists_prop, const_apply, exists_and_distrib_right], refl }

lemma mem_image_const_self : b ∈ s.image (const α b) ↔ s.nonempty :=
mem_image_const.trans $ and_iff_left rfl

instance [can_lift β α] : can_lift (finset β) (finset α) :=
{ cond := λ s, ∀ x ∈ s, can_lift.cond α x,
  coe := image can_lift.coe,
  prf :=
    begin
      rintro ⟨⟨l⟩, hd : l.nodup⟩ hl,
      lift l to list α using hl,
      exact ⟨⟨l, hd.of_map _⟩, ext $ λ a, by simp⟩,
    end }

lemma image_congr (h : (s : set α).eq_on f g) : finset.image f s = finset.image g s :=
by { ext, simp_rw mem_image, exact bex_congr (λ x hx, by rw h hx) }

lemma _root_.function.injective.mem_finset_image (hf : injective f) : f a ∈ s.image f ↔ a ∈ s :=
begin
  refine ⟨λ h, _, finset.mem_image_of_mem f⟩,
  obtain ⟨y, hy, heq⟩ := mem_image.1 h,
  exact hf heq ▸ hy,
end

lemma filter_mem_image_eq_image (f : α → β) (s : finset α) (t : finset β) (h : ∀ x ∈ s, f x ∈ t) :
  t.filter (λ y, y ∈ s.image f) = s.image f :=
by { ext, rw [mem_filter, mem_image],
     simp only [and_imp, exists_prop, and_iff_right_iff_imp, exists_imp_distrib],
     rintros x xel rfl, exact h _ xel }

lemma fiber_nonempty_iff_mem_image (f : α → β) (s : finset α) (y : β) :
  (s.filter (λ x, f x = y)).nonempty ↔ y ∈ s.image f :=
by simp [finset.nonempty]

@[simp, norm_cast] lemma coe_image {f : α → β} : ↑(s.image f) = f '' ↑s :=
set.ext $ λ _, mem_image.trans set.mem_image_iff_bex.symm

protected lemma nonempty.image (h : s.nonempty) (f : α → β) : (s.image f).nonempty :=
let ⟨a, ha⟩ := h in ⟨f a, mem_image_of_mem f ha⟩

@[simp] lemma nonempty.image_iff (f : α → β) : (s.image f).nonempty ↔ s.nonempty :=
⟨λ ⟨y, hy⟩, let ⟨x, hx, _⟩ := mem_image.mp hy in ⟨x, hx⟩, λ h, h.image f⟩

theorem image_to_finset [decidable_eq α] {s : multiset α} :
  s.to_finset.image f = (s.map f).to_finset :=
ext $ λ _, by simp only [mem_image, multiset.mem_to_finset, exists_prop, multiset.mem_map]

lemma image_val_of_inj_on (H : set.inj_on f s) : (image f s).1 = s.1.map f := (s.2.map_on H).dedup

@[simp] lemma image_id [decidable_eq α] : s.image id = s :=
ext $ λ _, by simp only [mem_image, exists_prop, id, exists_eq_right]

@[simp] theorem image_id' [decidable_eq α] : s.image (λ x, x) = s := image_id

theorem image_image [decidable_eq γ] {g : β → γ} : (s.image f).image g = s.image (g ∘ f) :=
eq_of_veq $ by simp only [image_val, dedup_map_dedup_eq, multiset.map_map]

lemma image_comm {β'} [decidable_eq β'] [decidable_eq γ] {f : β → γ} {g : α → β}
  {f' : α → β'} {g' : β' → γ} (h_comm : ∀ a, f (g a) = g' (f' a)) :
  (s.image g).image f = (s.image f').image g' :=
by simp_rw [image_image, comp, h_comm]

lemma _root_.function.semiconj.finset_image [decidable_eq α] {f : α → β} {ga : α → α} {gb : β → β}
  (h : function.semiconj f ga gb) :
  function.semiconj (image f) (image ga) (image gb) :=
λ s, image_comm h

lemma _root_.function.commute.finset_image [decidable_eq α] {f g : α → α}
  (h : function.commute f g) :
  function.commute (image f) (image g) :=
h.finset_image

theorem image_subset_image {s₁ s₂ : finset α} (h : s₁ ⊆ s₂) : s₁.image f ⊆ s₂.image f :=
by simp only [subset_def, image_val, subset_dedup', dedup_subset',
  multiset.map_subset_map h]

lemma image_subset_iff : s.image f ⊆ t ↔ ∀ x ∈ s, f x ∈ t :=
calc s.image f ⊆ t ↔ f '' ↑s ⊆ ↑t : by norm_cast
               ... ↔ _ : set.image_subset_iff

theorem image_mono (f : α → β) : monotone (finset.image f) := λ _ _, image_subset_image

lemma image_subset_image_iff {t : finset α} (hf : injective f) : s.image f ⊆ t.image f ↔ s ⊆ t :=
by { simp_rw ←coe_subset, push_cast, exact set.image_subset_image_iff hf }

theorem coe_image_subset_range : ↑(s.image f) ⊆ set.range f :=
calc ↑(s.image f) = f '' ↑s     : coe_image
              ... ⊆ set.range f : set.image_subset_range f ↑s

theorem image_filter {p : β → Prop} [decidable_pred p] :
  (s.image f).filter p = (s.filter (p ∘ f)).image f :=
ext $ λ b, by simp only [mem_filter, mem_image, exists_prop]; exact
⟨by rintro ⟨⟨x, h1, rfl⟩, h2⟩; exact ⟨x, ⟨h1, h2⟩, rfl⟩,
 by rintro ⟨x, ⟨h1, h2⟩, rfl⟩; exact ⟨⟨x, h1, rfl⟩, h2⟩⟩

theorem image_union [decidable_eq α] {f : α → β} (s₁ s₂ : finset α) :
  (s₁ ∪ s₂).image f = s₁.image f ∪ s₂.image f :=
ext $ λ _, by simp only [mem_image, mem_union, exists_prop, or_and_distrib_right,
  exists_or_distrib]

lemma image_inter_subset [decidable_eq α] (f : α → β) (s t : finset α) :
  (s ∩ t).image f ⊆ s.image f ∩ t.image f :=
subset_inter (image_subset_image $ inter_subset_left _ _) $
  image_subset_image $ inter_subset_right _ _

lemma image_inter_of_inj_on [decidable_eq α] {f : α → β} (s t : finset α)
  (hf : set.inj_on f (s ∪ t)) :
  (s ∩ t).image f = s.image f ∩ t.image f :=
(image_inter_subset _ _ _).antisymm $ λ x, begin
  simp only [mem_inter, mem_image],
  rintro ⟨⟨a, ha, rfl⟩, b, hb, h⟩,
  exact ⟨a, ⟨ha, by rwa ←hf (or.inr hb) (or.inl ha) h⟩, rfl⟩,
end

lemma image_inter [decidable_eq α] (s₁ s₂ : finset α) (hf : injective f) :
  (s₁ ∩ s₂).image f = s₁.image f ∩ s₂.image f :=
image_inter_of_inj_on _ _ $ hf.inj_on _

@[simp] theorem image_singleton (f : α → β) (a : α) : image f {a} = {f a} :=
ext $ λ x, by simpa only [mem_image, exists_prop, mem_singleton, exists_eq_left] using eq_comm

@[simp] theorem image_insert [decidable_eq α] (f : α → β) (a : α) (s : finset α) :
  (insert a s).image f = insert (f a) (s.image f) :=
by simp only [insert_eq, image_singleton, image_union]

lemma erase_image_subset_image_erase [decidable_eq α] (f : α → β) (s : finset α) (a : α) :
  (s.image f).erase (f a) ⊆ (s.erase a).image f :=
begin
  simp only [subset_iff, and_imp, exists_prop, mem_image, exists_imp_distrib, mem_erase],
  rintro b hb x hx rfl,
  exact ⟨_, ⟨ne_of_apply_ne f hb, hx⟩, rfl⟩,
end

@[simp] lemma image_erase [decidable_eq α] {f : α → β} (hf : injective f) (s : finset α) (a : α) :
  (s.erase a).image f = (s.image f).erase (f a) :=
begin
  refine (erase_image_subset_image_erase _ _ _).antisymm' (λ b, _),
  simp only [mem_image, exists_prop, mem_erase],
  rintro ⟨a', ⟨haa', ha'⟩, rfl⟩,
  exact ⟨hf.ne haa', a', ha', rfl⟩,
end

@[simp] theorem image_eq_empty : s.image f = ∅ ↔ s = ∅ :=
⟨λ h, eq_empty_of_forall_not_mem $
 λ a m, ne_empty_of_mem (mem_image_of_mem _ m) h, λ e, e.symm ▸ rfl⟩

lemma mem_range_iff_mem_finset_range_of_mod_eq' [decidable_eq α] {f : ℕ → α} {a : α} {n : ℕ}
  (hn : 0 < n) (h : ∀ i, f (i % n) = f i) :
  a ∈ set.range f ↔ a ∈ (finset.range n).image (λi, f i) :=
begin
  split,
  { rintros ⟨i, hi⟩,
    simp only [mem_image, exists_prop, mem_range],
    exact ⟨i % n, nat.mod_lt i hn, (rfl.congr hi).mp (h i)⟩ },
  { rintro h,
    simp only [mem_image, exists_prop, set.mem_range, mem_range] at *,
    rcases h with ⟨i, hi, ha⟩,
    exact ⟨i, ha⟩ }
end

lemma mem_range_iff_mem_finset_range_of_mod_eq [decidable_eq α] {f : ℤ → α} {a : α} {n : ℕ}
  (hn : 0 < n) (h : ∀ i, f (i % n) = f i) :
  a ∈ set.range f ↔ a ∈ (finset.range n).image (λi, f i) :=
suffices (∃ i, f (i % n) = a) ↔ ∃ i, i < n ∧ f ↑i = a, by simpa [h],
have hn' : 0 < (n : ℤ), from int.coe_nat_lt.mpr hn,
iff.intro
  (assume ⟨i, hi⟩,
    have 0 ≤ i % ↑n, from int.mod_nonneg _ (ne_of_gt hn'),
    ⟨int.to_nat (i % n),
      by rw [←int.coe_nat_lt, int.to_nat_of_nonneg this]; exact ⟨int.mod_lt_of_pos i hn', hi⟩⟩)
  (assume ⟨i, hi, ha⟩,
    ⟨i, by rw [int.mod_eq_of_lt (int.coe_zero_le _) (int.coe_nat_lt_coe_nat_of_lt hi), ha]⟩)

lemma range_add (a b : ℕ) : range (a + b) = range a ∪ (range b).map (add_left_embedding a) :=
by { rw [←val_inj, union_val], exact multiset.range_add_eq_union a b }

@[simp] lemma attach_image_val [decidable_eq α] {s : finset α} : s.attach.image subtype.val = s :=
eq_of_veq $ by rw [image_val, attach_val, multiset.attach_map_val, dedup_eq_self]

@[simp] lemma attach_image_coe [decidable_eq α] {s : finset α} : s.attach.image coe = s :=
finset.attach_image_val

@[simp] lemma attach_insert [decidable_eq α] {a : α} {s : finset α} :
  attach (insert a s) = insert (⟨a, mem_insert_self a s⟩ : {x // x ∈ insert a s})
    ((attach s).image (λx, ⟨x.1, mem_insert_of_mem x.2⟩)) :=
ext $ λ ⟨x, hx⟩, ⟨or.cases_on (mem_insert.1 hx)
  (λ h : x = a, λ _, mem_insert.2 $ or.inl $ subtype.eq h)
  (λ h : x ∈ s, λ _, mem_insert_of_mem $ mem_image.2 $ ⟨⟨x, h⟩, mem_attach _ _, subtype.eq rfl⟩),
λ _, finset.mem_attach _ _⟩

theorem map_eq_image (f : α ↪ β) (s : finset α) : s.map f = s.image f :=
eq_of_veq (s.map f).2.dedup.symm

lemma image_const {s : finset α} (h : s.nonempty) (b : β) : s.image (λa, b) = singleton b :=
ext $ assume b', by simp only [mem_image, exists_prop, exists_and_distrib_right,
  h.bex, true_and, mem_singleton, eq_comm]

@[simp] lemma map_erase [decidable_eq α] (f : α ↪ β) (s : finset α) (a : α) :
  (s.erase a).map f = (s.map f).erase (f a) :=
by { simp_rw map_eq_image, exact s.image_erase f.2 a }

/-! ### Subtype -/

/-- Given a finset `s` and a predicate `p`, `s.subtype p` is the finset of `subtype p` whose
elements belong to `s`. -/
protected def subtype {α} (p : α → Prop) [decidable_pred p] (s : finset α) : finset (subtype p) :=
(s.filter p).attach.map ⟨λ x, ⟨x.1, (finset.mem_filter.1 x.2).2⟩,
λ x y H, subtype.eq $ subtype.mk.inj H⟩

@[simp] lemma mem_subtype {p : α → Prop} [decidable_pred p] {s : finset α} :
  ∀ {a : subtype p}, a ∈ s.subtype p ↔ (a : α) ∈ s
| ⟨a, ha⟩ := by simp [finset.subtype, ha]

lemma subtype_eq_empty {p : α → Prop} [decidable_pred p] {s : finset α} :
  s.subtype p = ∅ ↔ ∀ x, p x → x ∉ s :=
by simp [ext_iff, subtype.forall, subtype.coe_mk]; refl

@[mono] lemma subtype_mono {p : α → Prop} [decidable_pred p] : monotone (finset.subtype p) :=
λ s t h x hx, mem_subtype.2 $ h $ mem_subtype.1 hx

/-- `s.subtype p` converts back to `s.filter p` with
`embedding.subtype`. -/
@[simp] lemma subtype_map (p : α → Prop) [decidable_pred p] :
  (s.subtype p).map (embedding.subtype _) = s.filter p :=
begin
  ext x,
  simp [and_comm _ (_ = _), @and.left_comm _ (_ = _), and_comm (p x) (x ∈ s)]
end

/-- If all elements of a `finset` satisfy the predicate `p`,
`s.subtype p` converts back to `s` with `embedding.subtype`. -/
lemma subtype_map_of_mem {p : α → Prop} [decidable_pred p] (h : ∀ x ∈ s, p x) :
  (s.subtype p).map (embedding.subtype _) = s :=
by rw [subtype_map, filter_true_of_mem h]

/-- If a `finset` of a subtype is converted to the main type with
`embedding.subtype`, all elements of the result have the property of
the subtype. -/
lemma property_of_mem_map_subtype {p : α → Prop} (s : finset {x // p x}) {a : α}
  (h : a ∈ s.map (embedding.subtype _)) : p a :=
begin
  rcases mem_map.1 h with ⟨x, hx, rfl⟩,
  exact x.2
end

/-- If a `finset` of a subtype is converted to the main type with
`embedding.subtype`, the result does not contain any value that does
not satisfy the property of the subtype. -/
lemma not_mem_map_subtype_of_not_property {p : α → Prop} (s : finset {x // p x})
  {a : α} (h : ¬ p a) : a ∉ (s.map (embedding.subtype _)) :=
mt s.property_of_mem_map_subtype h

/-- If a `finset` of a subtype is converted to the main type with
`embedding.subtype`, the result is a subset of the set giving the
subtype. -/
lemma map_subtype_subset {t : set α} (s : finset t) : ↑(s.map (embedding.subtype _)) ⊆ t :=
begin
  intros a ha,
  rw mem_coe at ha,
  convert property_of_mem_map_subtype s ha
end

lemma subset_image_iff {s : set α} : ↑t ⊆ f '' s ↔ ∃ s' : finset α, ↑s' ⊆ s ∧ s'.image f = t :=
begin
  split, swap,
  { rintro ⟨t, ht, rfl⟩, rw [coe_image], exact set.image_subset f ht },
  intro h,
  letI : can_lift β s := ⟨f ∘ coe, λ y, y ∈ f '' s, λ y ⟨x, hxt, hy⟩, ⟨⟨x, hxt⟩, hy⟩⟩,
  lift t to finset s using h,
  refine ⟨t.map (embedding.subtype _), map_subtype_subset _, _⟩,
  ext y, simp
end

lemma range_sdiff_zero {n : ℕ} : range (n + 1) \ {0} = (range n).image nat.succ :=
begin
  induction n with k hk,
  { simp },
  nth_rewrite 1 range_succ,
  rw [range_succ, image_insert, ←hk, insert_sdiff_of_not_mem],
  simp
end

end image

lemma _root_.multiset.to_finset_map [decidable_eq α] [decidable_eq β] (f : α → β) (m : multiset α) :
  (m.map f).to_finset = m.to_finset.image f :=
finset.val_inj.1 (multiset.dedup_map_dedup_eq _ _).symm

section to_list

/-- Produce a list of the elements in the finite set using choice. -/
@[reducible] noncomputable def to_list (s : finset α) : list α := s.1.to_list

lemma nodup_to_list (s : finset α) : s.to_list.nodup :=
by { rw [to_list, ←multiset.coe_nodup, multiset.coe_to_list], exact s.nodup }

@[simp] lemma mem_to_list {a : α} (s : finset α) : a ∈ s.to_list ↔ a ∈ s :=
by { rw [to_list, ←multiset.mem_coe, multiset.coe_to_list], exact iff.rfl }

@[simp] lemma to_list_empty : (∅ : finset α).to_list = [] := by simp [to_list]

@[simp, norm_cast]
lemma coe_to_list (s : finset α) : (s.to_list : multiset α) = s.val := by { classical, ext, simp }

@[simp] lemma to_list_to_finset [decidable_eq α] (s : finset α) : s.to_list.to_finset = s :=
by { ext, simp }

lemma exists_list_nodup_eq [decidable_eq α] (s : finset α) :
  ∃ (l : list α), l.nodup ∧ l.to_finset = s :=
⟨s.to_list, s.nodup_to_list, s.to_list_to_finset⟩

lemma to_list_cons {a : α} {s : finset α} (h : a ∉ s) : (cons a s h).to_list ~ a :: s.to_list :=
(list.perm_ext (nodup_to_list _) (by simp [h, nodup_to_list s])).2 $
  λ x, by simp only [list.mem_cons_iff, finset.mem_to_list, finset.mem_cons]

lemma to_list_insert [decidable_eq α] {a : α} {s : finset α} (h : a ∉ s) :
  (insert a s).to_list ~ a :: s.to_list :=
cons_eq_insert _ _ h ▸ to_list_cons _

end to_list

section bUnion
/-!
### bUnion

This section is about the bounded union of an indexed family `t : α → finset β` of finite sets
over a finite set `s : finset α`.
-/

variables [decidable_eq β] {s s₁ s₂ : finset α} {t t₁ t₂ : α → finset β}

/-- `bUnion s t` is the union of `t x` over `x ∈ s`.
(This was formerly `bind` due to the monad structure on types with `decidable_eq`.) -/
protected def bUnion (s : finset α) (t : α → finset β) : finset β :=
(s.1.bind (λ a, (t a).1)).to_finset

@[simp] theorem bUnion_val (s : finset α) (t : α → finset β) :
  (s.bUnion t).1 = (s.1.bind (λ a, (t a).1)).dedup := rfl

@[simp] theorem bUnion_empty : finset.bUnion ∅ t = ∅ := rfl

@[simp] lemma mem_bUnion {b : β} : b ∈ s.bUnion t ↔ ∃ a ∈ s, b ∈ t a :=
by simp only [mem_def, bUnion_val, mem_dedup, mem_bind, exists_prop]

@[simp, norm_cast] lemma coe_bUnion : (s.bUnion t : set β) = ⋃ x ∈ (s : set α), t x :=
by simp only [set.ext_iff, mem_bUnion, set.mem_Union, iff_self, mem_coe, implies_true_iff]

@[simp] theorem bUnion_insert [decidable_eq α] {a : α} : (insert a s).bUnion t = t a ∪ s.bUnion t :=
ext $ λ x, by simp only [mem_bUnion, exists_prop, mem_union, mem_insert,
  or_and_distrib_right, exists_or_distrib, exists_eq_left]
-- ext $ λ x, by simp [or_and_distrib_right, exists_or_distrib]

lemma bUnion_congr (hs : s₁ = s₂) (ht : ∀ a ∈ s₁, t₁ a = t₂ a) : s₁.bUnion t₁ = s₂.bUnion t₂ :=
ext $ λ x, by simp [hs, ht] { contextual := tt }

theorem bUnion_subset {s' : finset β} : s.bUnion t ⊆ s' ↔ ∀ x ∈ s, t x ⊆ s' :=
by simp only [subset_iff, mem_bUnion]; exact
⟨λ H a ha b hb, H ⟨a, ha, hb⟩, λ H b ⟨a, ha, hb⟩, H a ha hb⟩

@[simp] lemma singleton_bUnion {a : α} : finset.bUnion {a} t = t a :=
by { classical, rw [← insert_emptyc_eq, bUnion_insert, bUnion_empty, union_empty] }

theorem bUnion_inter (s : finset α) (f : α → finset β) (t : finset β) :
  s.bUnion f ∩ t = s.bUnion (λ x, f x ∩ t) :=
begin
  ext x,
  simp only [mem_bUnion, mem_inter],
  tauto
end

theorem inter_bUnion (t : finset β) (s : finset α) (f : α → finset β) :
  t ∩ s.bUnion f = s.bUnion (λ x, t ∩ f x) :=
by rw [inter_comm, bUnion_inter]; simp [inter_comm]

theorem image_bUnion [decidable_eq γ] {f : α → β} {s : finset α} {t : β → finset γ} :
  (s.image f).bUnion t = s.bUnion (λa, t (f a)) :=
by haveI := classical.dec_eq α; exact
finset.induction_on s rfl (λ a s has ih,
  by simp only [image_insert, bUnion_insert, ih])

theorem bUnion_image [decidable_eq γ] {s : finset α} {t : α → finset β} {f : β → γ} :
  (s.bUnion t).image f = s.bUnion (λa, (t a).image f) :=
by haveI := classical.dec_eq α; exact
finset.induction_on s rfl (λ a s has ih,
  by simp only [bUnion_insert, image_union, ih])

lemma bUnion_bUnion [decidable_eq γ] (s : finset α) (f : α → finset β) (g : β → finset γ) :
  (s.bUnion f).bUnion g = s.bUnion (λ a, (f a).bUnion g) :=
begin
  ext,
  simp only [finset.mem_bUnion, exists_prop],
  simp_rw [←exists_and_distrib_right, ←exists_and_distrib_left, and_assoc],
  rw exists_comm,
end

theorem bind_to_finset [decidable_eq α] (s : multiset α) (t : α → multiset β) :
  (s.bind t).to_finset = s.to_finset.bUnion (λa, (t a).to_finset) :=
ext $ λ x, by simp only [multiset.mem_to_finset, mem_bUnion, multiset.mem_bind, exists_prop]

lemma bUnion_mono (h : ∀ a ∈ s, t₁ a ⊆ t₂ a) : s.bUnion t₁ ⊆ s.bUnion t₂ :=
have ∀ b a, a ∈ s → b ∈ t₁ a → (∃ (a : α), a ∈ s ∧ b ∈ t₂ a),
  from assume b a ha hb, ⟨a, ha, finset.mem_of_subset (h a ha) hb⟩,
by simpa only [subset_iff, mem_bUnion, exists_imp_distrib, and_imp, exists_prop]

lemma bUnion_subset_bUnion_of_subset_left (t : α → finset β) (h : s₁ ⊆ s₂) :
  s₁.bUnion t ⊆ s₂.bUnion t :=
begin
  intro x,
  simp only [and_imp, mem_bUnion, exists_prop],
  exact Exists.imp (λ a ha, ⟨h ha.1, ha.2⟩)
end

lemma subset_bUnion_of_mem (u : α → finset β) {x : α} (xs : x ∈ s) : u x ⊆ s.bUnion u :=
singleton_bUnion.superset.trans $ bUnion_subset_bUnion_of_subset_left u $ singleton_subset_iff.2 xs

@[simp] lemma bUnion_subset_iff_forall_subset {α β : Type*} [decidable_eq β]
  {s : finset α} {t : finset β} {f : α → finset β} : s.bUnion f ⊆ t ↔ ∀ x ∈ s, f x ⊆ t :=
⟨λ h x hx, (subset_bUnion_of_mem f hx).trans h,
 λ h x hx, let ⟨a, ha₁, ha₂⟩ := mem_bUnion.mp hx in h _ ha₁ ha₂⟩

lemma bUnion_singleton {f : α → β} : s.bUnion (λa, {f a}) = s.image f :=
ext $ λ x, by simp only [mem_bUnion, mem_image, mem_singleton, eq_comm]

@[simp] lemma bUnion_singleton_eq_self [decidable_eq α] : s.bUnion (singleton : α → finset α) = s :=
by { rw bUnion_singleton, exact image_id }

lemma filter_bUnion (s : finset α) (f : α → finset β) (p : β → Prop) [decidable_pred p] :
  (s.bUnion f).filter p = s.bUnion (λ a, (f a).filter p) :=
begin
  ext b,
  simp only [mem_bUnion, exists_prop, mem_filter],
  split,
  { rintro ⟨⟨a, ha, hba⟩, hb⟩,
    exact ⟨a, ha, hba, hb⟩ },
  { rintro ⟨a, ha, hba, hb⟩,
    exact ⟨⟨a, ha, hba⟩, hb⟩ }
end

lemma bUnion_filter_eq_of_maps_to [decidable_eq α] {s : finset α} {t : finset β} {f : α → β}
  (h : ∀ x ∈ s, f x ∈ t) :
  t.bUnion (λa, s.filter $ (λc, f c = a)) = s :=
ext $ λ b, by simpa using h b

lemma image_bUnion_filter_eq [decidable_eq α] (s : finset β) (g : β → α) :
  (s.image g).bUnion (λa, s.filter $ (λc, g c = a)) = s :=
bUnion_filter_eq_of_maps_to (λ x, mem_image_of_mem g)

lemma erase_bUnion (f : α → finset β) (s : finset α) (b : β) :
  (s.bUnion f).erase b = s.bUnion (λ x, (f x).erase b) :=
by { ext, simp only [finset.mem_bUnion, iff_self, exists_and_distrib_left, finset.mem_erase] }

@[simp] lemma bUnion_nonempty : (s.bUnion t).nonempty ↔ ∃ x ∈ s, (t x).nonempty :=
by simp [finset.nonempty, ← exists_and_distrib_left, @exists_swap α]

lemma nonempty.bUnion (hs : s.nonempty) (ht : ∀ x ∈ s, (t x).nonempty) : (s.bUnion t).nonempty :=
bUnion_nonempty.2 $ hs.imp $ λ x hx, ⟨hx, ht x hx⟩

end bUnion

/-! ### disjoint -/
--TODO@Yaël: Kill lemmas duplicate with `boolean_algebra`
section disjoint
variables [decidable_eq α] [decidable_eq β] {f : α → β} {s t u : finset α} {a b : α}

lemma disjoint_left : disjoint s t ↔ ∀ ⦃a⦄, a ∈ s → a ∉ t :=
by simp only [_root_.disjoint, inf_eq_inter, le_iff_subset, subset_iff, mem_inter, not_and,
  and_imp]; refl

lemma disjoint_val : disjoint s t ↔ s.1.disjoint t.1 := disjoint_left
lemma disjoint_iff_inter_eq_empty : disjoint s t ↔ s ∩ t = ∅ := disjoint_iff

instance decidable_disjoint (U V : finset α) : decidable (disjoint U V) :=
decidable_of_decidable_of_iff (by apply_instance) eq_bot_iff

lemma disjoint_right : disjoint s t ↔ ∀ ⦃a⦄, a ∈ t → a ∉ s := by rw [disjoint.comm, disjoint_left]
lemma disjoint_iff_ne : disjoint s t ↔ ∀ a ∈ s, ∀ b ∈ t, a ≠ b :=
by simp only [disjoint_left, imp_not_comm, forall_eq']

lemma _root_.disjoint.forall_ne_finset (h : disjoint s t) (ha : a ∈ s) (hb : b ∈ t) : a ≠ b :=
disjoint_iff_ne.1 h _ ha _ hb

lemma not_disjoint_iff : ¬ disjoint s t ↔ ∃ a, a ∈ s ∧ a ∈ t :=
not_forall.trans $ exists_congr $ λ a, not_not.trans mem_inter

lemma disjoint_of_subset_left (h : s ⊆ u) (d : disjoint u t) : disjoint s t :=
disjoint_left.2 (λ x m₁, (disjoint_left.1 d) (h m₁))

lemma disjoint_of_subset_right (h : t ⊆ u) (d : disjoint s u) : disjoint s t :=
disjoint_right.2 (λ x m₁, (disjoint_right.1 d) (h m₁))

@[simp] theorem disjoint_empty_left (s : finset α) : disjoint ∅ s := disjoint_bot_left
@[simp] theorem disjoint_empty_right (s : finset α) : disjoint s ∅ := disjoint_bot_right

@[simp] lemma disjoint_singleton_left : disjoint (singleton a) s ↔ a ∉ s :=
by simp only [disjoint_left, mem_singleton, forall_eq]

@[simp] lemma disjoint_singleton_right : disjoint s (singleton a) ↔ a ∉ s :=
disjoint.comm.trans disjoint_singleton_left

@[simp] lemma disjoint_singleton : disjoint ({a} : finset α) {b} ↔ a ≠ b :=
by rw [disjoint_singleton_left, mem_singleton]

@[simp] lemma disjoint_insert_left : disjoint (insert a s) t ↔ a ∉ t ∧ disjoint s t :=
by simp only [disjoint_left, mem_insert, or_imp_distrib, forall_and_distrib, forall_eq]

@[simp] lemma disjoint_insert_right : disjoint s (insert a t) ↔ a ∉ s ∧ disjoint s t :=
disjoint.comm.trans $ by rw [disjoint_insert_left, disjoint.comm]

@[simp] lemma disjoint_union_left : disjoint (s ∪ t) u ↔ disjoint s u ∧ disjoint t u :=
by simp only [disjoint_left, mem_union, or_imp_distrib, forall_and_distrib]

@[simp] lemma disjoint_union_right : disjoint s (t ∪ u) ↔ disjoint s t ∧ disjoint s u :=
by simp only [disjoint_right, mem_union, or_imp_distrib, forall_and_distrib]

lemma sdiff_disjoint : disjoint (t \ s) s := disjoint_left.2 $ assume a ha, (mem_sdiff.1 ha).2
lemma disjoint_sdiff : disjoint s (t \ s) := sdiff_disjoint.symm

lemma disjoint_sdiff_inter (s t : finset α) : disjoint (s \ t) (s ∩ t) :=
disjoint_of_subset_right (inter_subset_right _ _) sdiff_disjoint

lemma sdiff_eq_self_iff_disjoint : s \ t = s ↔ disjoint s t := sdiff_eq_self_iff_disjoint'
lemma sdiff_eq_self_of_disjoint (h : disjoint s t) : s \ t = s := sdiff_eq_self_iff_disjoint.2 h
lemma disjoint_self_iff_empty (s : finset α) : disjoint s s ↔ s = ∅ := disjoint_self

lemma disjoint_bUnion_left {ι : Type*} (s : finset ι) (f : ι → finset α) (t : finset α) :
  disjoint (s.bUnion f) t ↔ (∀ i ∈ s, disjoint (f i) t) :=
begin
  classical,
  refine s.induction _ _,
  { simp only [forall_mem_empty_iff, bUnion_empty, disjoint_empty_left] },
  { assume i s his ih,
    simp only [disjoint_union_left, bUnion_insert, his, forall_mem_insert, ih] }
end

lemma disjoint_bUnion_right {ι : Type*} (s : finset α) (t : finset ι) (f : ι → finset α) :
  disjoint s (t.bUnion f) ↔ ∀ i ∈ t, disjoint s (f i) :=
by simpa only [disjoint.comm] using disjoint_bUnion_left t f s

lemma disjoint_filter {p q : α → Prop} [decidable_pred p] [decidable_pred q] :
  disjoint (s.filter p) (s.filter q) ↔ ∀ x ∈ s, p x → ¬ q x :=
by split; simp [disjoint_left] {contextual := tt}

lemma disjoint_filter_filter {p q : α → Prop} [decidable_pred p] [decidable_pred q] :
  (disjoint s t) → disjoint (s.filter p) (t.filter q) :=
disjoint.mono (filter_subset _ _) (filter_subset _ _)

lemma disjoint_filter_filter_neg (s : finset α) (p : α → Prop) [decidable_pred p] :
  disjoint (s.filter p) (s.filter $ λ a, ¬ p a) :=
(disjoint_filter.2 $ λ a _, id).symm

@[simp, norm_cast] lemma disjoint_coe : disjoint (s : set α) t ↔ disjoint s t :=
by { rw [finset.disjoint_left, set.disjoint_left], refl }

@[simp, norm_cast] lemma pairwise_disjoint_coe {ι : Type*} {s : set ι} {f : ι → finset α} :
  s.pairwise_disjoint (λ i, f i : ι → set α) ↔ s.pairwise_disjoint f :=
forall₅_congr $ λ _ _ _ _ _, disjoint_coe

@[simp] lemma _root_.disjoint.of_image_finset (h : disjoint (s.image f) (t.image f)) :
  disjoint s t :=
disjoint_iff_ne.2 $ λ a ha b hb, ne_of_apply_ne f $ h.forall_ne_finset
  (mem_image_of_mem _ ha) (mem_image_of_mem _ hb)

@[simp] lemma disjoint_image {f : α → β} (hf : injective f) :
  disjoint (s.image f) (t.image f) ↔ disjoint s t :=
begin
  simp only [disjoint_iff_ne, mem_image, exists_prop, exists_imp_distrib, and_imp],
  refine ⟨λ h a ha b hb hab, h _ _ ha rfl _ _ hb rfl $ congr_arg _ hab, _⟩,
  rintro h _ a ha rfl _ b hb rfl,
  exact hf.ne (h _ ha _ hb),
end

@[simp] lemma disjoint_map {f : α ↪ β} : disjoint (s.map f) (t.map f) ↔ disjoint s t :=
by { simp_rw map_eq_image, exact disjoint_image f.injective }

end disjoint

/-! ### choose -/
section choose
variables (p : α → Prop) [decidable_pred p] (l : finset α)

/-- Given a finset `l` and a predicate `p`, associate to a proof that there is a unique element of
`l` satisfying `p` this unique element, as an element of the corresponding subtype. -/
def choose_x (hp : (∃! a, a ∈ l ∧ p a)) : { a // a ∈ l ∧ p a } :=
multiset.choose_x p l.val hp

/-- Given a finset `l` and a predicate `p`, associate to a proof that there is a unique element of
`l` satisfying `p` this unique element, as an element of the ambient type. -/
def choose (hp : ∃! a, a ∈ l ∧ p a) : α := choose_x p l hp

lemma choose_spec (hp : ∃! a, a ∈ l ∧ p a) : choose p l hp ∈ l ∧ p (choose p l hp) :=
(choose_x p l hp).property

lemma choose_mem (hp : ∃! a, a ∈ l ∧ p a) : choose p l hp ∈ l := (choose_spec _ _ _).1

lemma choose_property (hp : ∃! a, a ∈ l ∧ p a) : p (choose p l hp) := (choose_spec _ _ _).2

end choose

section pairwise
variables {s : finset α}

lemma pairwise_subtype_iff_pairwise_finset' (r : β → β → Prop) (f : α → β) :
  pairwise (r on λ x : s, f x) ↔ (s : set α).pairwise (r on f) :=
begin
  refine ⟨λ h x hx y hy hxy, h ⟨x, hx⟩ ⟨y, hy⟩ (by simpa only [subtype.mk_eq_mk, ne.def]), _⟩,
  rintros h ⟨x, hx⟩ ⟨y, hy⟩ hxy,
  exact h hx hy (subtype.mk_eq_mk.not.mp hxy)
end

lemma pairwise_subtype_iff_pairwise_finset (r : α → α → Prop) :
  pairwise (r on λ x : s, x) ↔ (s : set α).pairwise r :=
pairwise_subtype_iff_pairwise_finset' r id

lemma pairwise_cons' {a : α} (ha : a ∉ s) (r : β → β → Prop) (f : α → β) :
  pairwise (r on λ a : s.cons a ha, f a) ↔
  pairwise (r on λ a : s, f a) ∧ ∀ b ∈ s, r (f a) (f b) ∧ r (f b) (f a) :=
begin
  simp only [pairwise_subtype_iff_pairwise_finset', finset.coe_cons, set.pairwise_insert,
             finset.mem_coe, and.congr_right_iff],
  exact λ hsr, ⟨λ h b hb, h b hb $ by { rintro rfl, contradiction }, λ h b hb _, h b hb⟩,
end

lemma pairwise_cons {a : α} (ha : a ∉ s) (r : α → α → Prop) :
  pairwise (r on λ a : s.cons a ha, a) ↔ pairwise (r on λ a : s, a) ∧ ∀ b ∈ s, r a b ∧ r b a :=
pairwise_cons' ha r id

end pairwise
end finset

namespace equiv

/-- Given an equivalence `α` to `β`, produce an equivalence between `finset α` and `finset β`. -/
protected def finset_congr (e : α ≃ β) : finset α ≃ finset β :=
{ to_fun := λ s, s.map e.to_embedding,
  inv_fun := λ s, s.map e.symm.to_embedding,
  left_inv := λ s, by simp [finset.map_map],
  right_inv := λ s, by simp [finset.map_map] }

@[simp] lemma finset_congr_apply (e : α ≃ β) (s : finset α) :
  e.finset_congr s = s.map e.to_embedding :=
rfl

@[simp] lemma finset_congr_refl : (equiv.refl α).finset_congr = equiv.refl _ := by { ext, simp }
@[simp] lemma finset_congr_symm (e : α ≃ β) : e.finset_congr.symm = e.symm.finset_congr := rfl

@[simp] lemma finset_congr_trans (e : α ≃ β) (e' : β ≃ γ) :
  e.finset_congr.trans (e'.finset_congr) = (e.trans e').finset_congr :=
by { ext, simp [-finset.mem_map, -equiv.trans_to_embedding] }

lemma finset_congr_to_embedding (e : α ≃ β) :
  e.finset_congr.to_embedding = (finset.map_embedding e.to_embedding).to_embedding := rfl

/--
Inhabited types are equivalent to `option β` for some `β` by identifying `default α` with `none`.
-/
def sigma_equiv_option_of_inhabited (α : Type u) [inhabited α] [decidable_eq α] :
  Σ (β : Type u), α ≃ option β :=
⟨{x : α // x ≠ default},
{ to_fun := λ (x : α), if h : x = default then none else some ⟨x, h⟩,
  inv_fun := option.elim default coe,
  left_inv := λ x, by { dsimp only, split_ifs; simp [*] },
  right_inv := begin
    rintro (_|⟨x,h⟩),
    { simp },
    { dsimp only,
      split_ifs with hi,
      { simpa [h] using hi },
      { simp } }
  end }⟩

end equiv

namespace multiset
variable [decidable_eq α]

lemma disjoint_to_finset {m1 m2 : multiset α} :
  _root_.disjoint m1.to_finset m2.to_finset ↔ m1.disjoint m2 :=
begin
  rw finset.disjoint_iff_ne,
  refine ⟨λ h a ha1 ha2, _, _⟩,
  { rw ← multiset.mem_to_finset at ha1 ha2,
    exact h _ ha1 _ ha2 rfl },
  { rintros h a ha b hb rfl,
    rw multiset.mem_to_finset at ha hb,
    exact h ha hb }
end

end multiset

namespace list
variables [decidable_eq α] {l l' : list α}

lemma disjoint_to_finset_iff_disjoint : _root_.disjoint l.to_finset l'.to_finset ↔ l.disjoint l' :=
multiset.disjoint_to_finset

end list<|MERGE_RESOLUTION|>--- conflicted
+++ resolved
@@ -333,7 +333,6 @@
 in theorem assumptions instead of `∃ x, x ∈ s` or `s ≠ ∅` as it gives access to a nice API thanks
 to the dot notation. -/
 protected def nonempty (s : finset α) : Prop := ∃ x : α, x ∈ s
-<<<<<<< HEAD
 
 instance decidable_nonempty {s : finset α} : decidable s.nonempty :=
 decidable_of_iff (∃ a ∈ s, true) $ by simp_rw [exists_prop, and_true, finset.nonempty]
@@ -344,18 +343,6 @@
 
 alias coe_nonempty ↔ _ nonempty.to_set
 
-=======
-
-instance decidable_nonempty {s : finset α} : decidable s.nonempty :=
-decidable_of_iff (∃ a ∈ s, true) $ by simp_rw [exists_prop, and_true, finset.nonempty]
-
-@[simp, norm_cast] lemma coe_nonempty {s : finset α} : (s : set α).nonempty ↔ s.nonempty := iff.rfl
-
-@[simp] lemma nonempty_coe_sort {s : finset α} : nonempty ↥s ↔ s.nonempty := nonempty_subtype
-
-alias coe_nonempty ↔ _ nonempty.to_set
-
->>>>>>> 0a3e8d38
 lemma nonempty.bex {s : finset α} (h : s.nonempty) : ∃ x : α, x ∈ s := h
 
 lemma nonempty.mono {s t : finset α} (hst : s ⊆ t) (hs : s.nonempty) : t.nonempty :=
