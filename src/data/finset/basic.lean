/-
Copyright (c) 2015 Microsoft Corporation. All rights reserved.
Released under Apache 2.0 license as described in the file LICENSE.
Authors: Leonardo de Moura, Jeremy Avigad, Minchao Wu, Mario Carneiro
-/
import data.int.basic
import data.multiset.finset_ops
import tactic.apply
import tactic.monotonicity
import tactic.nth_rewrite

/-!
# Finite sets

Terms of type `finset α` are one way of talking about finite subsets of `α` in mathlib.
Below, `finset α` is defined as a structure with 2 fields:

  1. `val` is a `multiset α` of elements;
  2. `nodup` is a proof that `val` has no duplicates.

Finsets in Lean are constructive in that they have an underlying `list` that enumerates their
elements. In particular, any function that uses the data of the underlying list cannot depend on its
ordering. This is handled on the `multiset` level by multiset API, so in most cases one needn't
worry about it explicitly.

Finsets give a basic foundation for defining finite sums and products over types:

  1. `∑ i in (s : finset α), f i`;
  2. `∏ i in (s : finset α), f i`.

Lean refers to these operations as `big_operator`s.
More information can be found in `algebra.big_operators.basic`.

Finsets are directly used to define fintypes in Lean.
A `fintype α` instance for a type `α` consists of
a universal `finset α` containing every term of `α`, called `univ`. See `data.fintype.basic`.
There is also `univ'`, the noncomputable partner to `univ`,
which is defined to be `α` as a finset if `α` is finite,
and the empty finset otherwise. See `data.fintype.basic`.

`finset.card`, the size of a finset is defined in `data.finset.card`. This is then used to define
`fintype.card`, the size of a type.

## Main declarations

### Main definitions

* `finset`: Defines a type for the finite subsets of `α`.
  Constructing a `finset` requires two pieces of data: `val`, a `multiset α` of elements,
  and `nodup`, a proof that `val` has no duplicates.
* `finset.has_mem`: Defines membership `a ∈ (s : finset α)`.
* `finset.has_coe`: Provides a coercion `s : finset α` to `s : set α`.
* `finset.has_coe_to_sort`: Coerce `s : finset α` to the type of all `x ∈ s`.
* `finset.induction_on`: Induction on finsets. To prove a proposition about an arbitrary `finset α`,
  it suffices to prove it for the empty finset, and to show that if it holds for some `finset α`,
  then it holds for the finset obtained by inserting a new element.
* `finset.choose`: Given a proof `h` of existence and uniqueness of a certain element
  satisfying a predicate, `choose s h` returns the element of `s` satisfying that predicate.

### Finset constructions

* `singleton`: Denoted by `{a}`; the finset consisting of one element.
* `finset.empty`: Denoted by `∅`. The finset associated to any type consisting of no elements.
* `finset.range`: For any `n : ℕ`, `range n` is equal to `{0, 1, ... , n - 1} ⊆ ℕ`.
  This convention is consistent with other languages and normalizes `card (range n) = n`.
  Beware, `n` is not in `range n`.
* `finset.attach`: Given `s : finset α`, `attach s` forms a finset of elements of the subtype
  `{a // a ∈ s}`; in other words, it attaches elements to a proof of membership in the set.

### Finsets from functions

* `finset.image`: Given a function `f : α → β`, `s.image f` is the image finset in `β`.
* `finset.map`: Given an embedding `f : α ↪ β`, `s.map f` is the image finset in `β`.
* `finset.filter`: Given a predicate `p : α → Prop`, `s.filter p` is
  the finset consisting of those elements in `s` satisfying the predicate `p`.

### The lattice structure on subsets of finsets

There is a natural lattice structure on the subsets of a set.
In Lean, we use lattice notation to talk about things involving unions and intersections. See
`order.lattice`. For the lattice structure on finsets, `⊥` is called `bot` with `⊥ = ∅` and `⊤` is
called `top` with `⊤ = univ`.

* `finset.has_subset`: Lots of API about lattices, otherwise behaves exactly as one would expect.
* `finset.has_union`: Defines `s ∪ t` (or `s ⊔ t`) as the union of `s` and `t`.
  See `finset.sup`/`finset.bUnion` for finite unions.
* `finset.has_inter`: Defines `s ∩ t` (or `s ⊓ t`) as the intersection of `s` and `t`.
  See `finset.inf` for finite intersections.
* `finset.disj_union`: Given a hypothesis `h` which states that finsets `s` and `t` are disjoint,
  `s.disj_union t h` is the set such that `a ∈ disj_union s t h` iff `a ∈ s` or `a ∈ t`; this does
  not require decidable equality on the type `α`.

### Operations on two or more finsets

* `insert` and `finset.cons`: For any `a : α`, `insert s a` returns `s ∪ {a}`. `cons s a h`
  returns the same except that it requires a hypothesis stating that `a` is not already in `s`.
  This does not require decidable equality on the type `α`.
* `finset.has_union`: see "The lattice structure on subsets of finsets"
* `finset.has_inter`: see "The lattice structure on subsets of finsets"
* `finset.erase`: For any `a : α`, `erase s a` returns `s` with the element `a` removed.
* `finset.has_sdiff`: Defines the set difference `s \ t` for finsets `s` and `t`.
* `finset.product`: Given finsets of `α` and `β`, defines finsets of `α × β`.
  For arbitrary dependent products, see `data.finset.pi`.
* `finset.bUnion`: Finite unions of finsets; given an indexing function `f : α → finset β` and a
  `s : finset α`, `s.bUnion f` is the union of all finsets of the form `f a` for `a ∈ s`.
* `finset.bInter`: TODO: Implemement finite intersections.

### Maps constructed using finsets

* `finset.piecewise`: Given two functions `f`, `g`, `s.piecewise f g` is a function which is equal
  to `f` on `s` and `g` on the complement.

### Predicates on finsets

* `disjoint`: defined via the lattice structure on finsets; two sets are disjoint if their
  intersection is empty.
* `finset.nonempty`: A finset is nonempty if it has elements.
  This is equivalent to saying `s ≠ ∅`. TODO: Decide on the simp normal form.

### Equivalences between finsets

* The `data.equiv` files describe a general type of equivalence, so look in there for any lemmas.
  There is some API for rewriting sums and products from `s` to `t` given that `s ≃ t`.
  TODO: examples

## Tags

finite sets, finset

-/

open multiset subtype nat function

universes u

variables {α : Type*} {β : Type*} {γ : Type*}

/-- `finset α` is the type of finite sets of elements of `α`. It is implemented
  as a multiset (a list up to permutation) which has no duplicate elements. -/
structure finset (α : Type*) :=
(val : multiset α)
(nodup : nodup val)

namespace finset

theorem eq_of_veq : ∀ {s t : finset α}, s.1 = t.1 → s = t
| ⟨s, _⟩ ⟨t, _⟩ rfl := rfl

@[simp] theorem val_inj {s t : finset α} : s.1 = t.1 ↔ s = t :=
⟨eq_of_veq, congr_arg _⟩

@[simp] theorem dedup_eq_self [decidable_eq α] (s : finset α) : dedup s.1 = s.1 :=
s.2.dedup

instance has_decidable_eq [decidable_eq α] : decidable_eq (finset α)
| s₁ s₂ := decidable_of_iff _ val_inj

/-! ### membership -/

instance : has_mem α (finset α) := ⟨λ a s, a ∈ s.1⟩

theorem mem_def {a : α} {s : finset α} : a ∈ s ↔ a ∈ s.1 := iff.rfl

@[simp] theorem mem_mk {a : α} {s nd} : a ∈ @finset.mk α s nd ↔ a ∈ s := iff.rfl

instance decidable_mem [h : decidable_eq α] (a : α) (s : finset α) : decidable (a ∈ s) :=
multiset.decidable_mem _ _

/-! ### set coercion -/

/-- Convert a finset to a set in the natural way. -/
instance : has_coe_t (finset α) (set α) := ⟨λ s, {x | x ∈ s}⟩

@[simp, norm_cast] lemma mem_coe {a : α} {s : finset α} : a ∈ (s : set α) ↔ a ∈ s := iff.rfl

@[simp] lemma set_of_mem {α} {s : finset α} : {a | a ∈ s} = s := rfl

@[simp] lemma coe_mem {s : finset α} (x : (s : set α)) : ↑x ∈ s := x.2

@[simp] lemma mk_coe {s : finset α} (x : (s : set α)) {h} :
  (⟨x, h⟩ : (s : set α)) = x :=
subtype.coe_eta _ _

instance decidable_mem' [decidable_eq α] (a : α) (s : finset α) :
  decidable (a ∈ (s : set α)) := s.decidable_mem _

/-! ### extensionality -/
theorem ext_iff {s₁ s₂ : finset α} : s₁ = s₂ ↔ ∀ a, a ∈ s₁ ↔ a ∈ s₂ :=
val_inj.symm.trans $ nodup_ext s₁.2 s₂.2

@[ext]
theorem ext {s₁ s₂ : finset α} : (∀ a, a ∈ s₁ ↔ a ∈ s₂) → s₁ = s₂ :=
ext_iff.2

@[simp, norm_cast] theorem coe_inj {s₁ s₂ : finset α} : (s₁ : set α) = s₂ ↔ s₁ = s₂ :=
set.ext_iff.trans ext_iff.symm

lemma coe_injective {α} : injective (coe : finset α → set α) :=
λ s t, coe_inj.1

/-! ### type coercion -/

/-- Coercion from a finset to the corresponding subtype. -/
instance {α : Type u} : has_coe_to_sort (finset α) (Type u) := ⟨λ s, {x // x ∈ s}⟩

instance pi_finset_coe.can_lift (ι : Type*) (α : Π i : ι, Type*) [ne : Π i, nonempty (α i)]
  (s : finset ι) :
can_lift (Π i : s, α i) (Π i, α i) :=
{ coe := λ f i, f i,
  .. pi_subtype.can_lift ι α (∈ s) }

instance pi_finset_coe.can_lift' (ι α : Type*) [ne : nonempty α] (s : finset ι) :
  can_lift (s → α) (ι → α) :=
pi_finset_coe.can_lift ι (λ _, α) s

instance finset_coe.can_lift (s : finset α) : can_lift α s :=
{ coe := coe,
  cond := λ a, a ∈ s,
  prf := λ a ha, ⟨⟨a, ha⟩, rfl⟩ }

@[simp, norm_cast] lemma coe_sort_coe (s : finset α) :
  ((s : set α) : Sort*) = s := rfl

/-! ### Subset and strict subset relations -/

section subset
variables {s t : finset α}

instance : has_subset (finset α) := ⟨λ s t, ∀ ⦃a⦄, a ∈ s → a ∈ t⟩
instance : has_ssubset (finset α) := ⟨λ s t, s ⊆ t ∧ ¬ t ⊆ s⟩

instance : partial_order (finset α) :=
{ le := (⊆),
  lt := (⊂),
  le_refl := λ s a, id,
  le_trans := λ s t u hst htu a ha, htu $ hst ha,
  le_antisymm := λ s t hst hts, ext $ λ a, ⟨@hst _, @hts _⟩ }

instance : is_refl (finset α) (⊆) := has_le.le.is_refl
instance : is_trans (finset α) (⊆) := has_le.le.is_trans
instance : is_antisymm (finset α) (⊆) := has_le.le.is_antisymm
instance : is_irrefl (finset α) (⊂) := has_lt.lt.is_irrefl
instance : is_trans (finset α) (⊂) := has_lt.lt.is_trans
instance : is_asymm (finset α) (⊂) := has_lt.lt.is_asymm
instance : is_nonstrict_strict_order (finset α) (⊆) (⊂) := ⟨λ _ _, iff.rfl⟩

lemma subset_def : s ⊆ t ↔ s.1 ⊆ t.1 := iff.rfl
lemma ssubset_def : s ⊂ t ↔ s ⊆ t ∧ ¬ t ⊆ s := iff.rfl

@[simp] theorem subset.refl (s : finset α) : s ⊆ s := subset.refl _
protected lemma subset.rfl {s :finset α} : s ⊆ s := subset.refl _

protected theorem subset_of_eq {s t : finset α} (h : s = t) : s ⊆ t := h ▸ subset.refl _

theorem subset.trans {s₁ s₂ s₃ : finset α} : s₁ ⊆ s₂ → s₂ ⊆ s₃ → s₁ ⊆ s₃ := subset.trans

theorem superset.trans {s₁ s₂ s₃ : finset α} : s₁ ⊇ s₂ → s₂ ⊇ s₃ → s₁ ⊇ s₃ :=
λ h' h, subset.trans h h'

theorem mem_of_subset {s₁ s₂ : finset α} {a : α} : s₁ ⊆ s₂ → a ∈ s₁ → a ∈ s₂ := mem_of_subset

lemma not_mem_mono {s t : finset α} (h : s ⊆ t) {a : α} : a ∉ t → a ∉ s := mt $ @h _

theorem subset.antisymm {s₁ s₂ : finset α} (H₁ : s₁ ⊆ s₂) (H₂ : s₂ ⊆ s₁) : s₁ = s₂ :=
ext $ λ a, ⟨@H₁ a, @H₂ a⟩

theorem subset_iff {s₁ s₂ : finset α} : s₁ ⊆ s₂ ↔ ∀ ⦃x⦄, x ∈ s₁ → x ∈ s₂ := iff.rfl

@[simp, norm_cast] theorem coe_subset {s₁ s₂ : finset α} :
  (s₁ : set α) ⊆ s₂ ↔ s₁ ⊆ s₂ := iff.rfl

@[simp] theorem val_le_iff {s₁ s₂ : finset α} : s₁.1 ≤ s₂.1 ↔ s₁ ⊆ s₂ := le_iff_subset s₁.2

theorem subset.antisymm_iff {s₁ s₂ : finset α} : s₁ = s₂ ↔ s₁ ⊆ s₂ ∧ s₂ ⊆ s₁ :=
le_antisymm_iff

theorem not_subset (s t : finset α) : ¬(s ⊆ t) ↔ ∃ x ∈ s, ¬(x ∈ t) :=
by simp only [←finset.coe_subset, set.not_subset, exists_prop, finset.mem_coe]

@[simp] theorem le_eq_subset : ((≤) : finset α → finset α → Prop) = (⊆) := rfl
@[simp] theorem lt_eq_subset : ((<) : finset α → finset α → Prop) = (⊂) := rfl

theorem le_iff_subset {s₁ s₂ : finset α} : s₁ ≤ s₂ ↔ s₁ ⊆ s₂ := iff.rfl
theorem lt_iff_ssubset {s₁ s₂ : finset α} : s₁ < s₂ ↔ s₁ ⊂ s₂ := iff.rfl

@[simp, norm_cast] lemma coe_ssubset {s₁ s₂ : finset α} : (s₁ : set α) ⊂ s₂ ↔ s₁ ⊂ s₂ :=
show (s₁ : set α) ⊂ s₂ ↔ s₁ ⊆ s₂ ∧ ¬s₂ ⊆ s₁,
  by simp only [set.ssubset_def, finset.coe_subset]

@[simp] theorem val_lt_iff {s₁ s₂ : finset α} : s₁.1 < s₂.1 ↔ s₁ ⊂ s₂ :=
and_congr val_le_iff $ not_congr val_le_iff

lemma ssubset_iff_subset_ne {s t : finset α} : s ⊂ t ↔ s ⊆ t ∧ s ≠ t :=
@lt_iff_le_and_ne _ _ s t

theorem ssubset_iff_of_subset {s₁ s₂ : finset α} (h : s₁ ⊆ s₂) : s₁ ⊂ s₂ ↔ ∃ x ∈ s₂, x ∉ s₁ :=
set.ssubset_iff_of_subset h

lemma ssubset_of_ssubset_of_subset {s₁ s₂ s₃ : finset α} (hs₁s₂ : s₁ ⊂ s₂) (hs₂s₃ : s₂ ⊆ s₃) :
  s₁ ⊂ s₃ :=
set.ssubset_of_ssubset_of_subset hs₁s₂ hs₂s₃

lemma ssubset_of_subset_of_ssubset {s₁ s₂ s₃ : finset α} (hs₁s₂ : s₁ ⊆ s₂) (hs₂s₃ : s₂ ⊂ s₃) :
  s₁ ⊂ s₃ :=
set.ssubset_of_subset_of_ssubset hs₁s₂ hs₂s₃

lemma exists_of_ssubset {s₁ s₂ : finset α} (h : s₁ ⊂ s₂) :
  ∃ x ∈ s₂, x ∉ s₁ :=
set.exists_of_ssubset h

end subset

-- TODO: these should be global attributes, but this will require fixing other files
local attribute [trans] subset.trans superset.trans

/-! ### Order embedding from `finset α` to `set α` -/

/-- Coercion to `set α` as an `order_embedding`. -/
def coe_emb : finset α ↪o set α := ⟨⟨coe, coe_injective⟩, λ s t, coe_subset⟩

@[simp] lemma coe_coe_emb : ⇑(coe_emb : finset α ↪o set α) = coe := rfl

/-! ### Nonempty -/

/-- The property `s.nonempty` expresses the fact that the finset `s` is not empty. It should be used
in theorem assumptions instead of `∃ x, x ∈ s` or `s ≠ ∅` as it gives access to a nice API thanks
to the dot notation. -/
protected def nonempty (s : finset α) : Prop := ∃ x:α, x ∈ s

@[simp, norm_cast] lemma coe_nonempty {s : finset α} : (s:set α).nonempty ↔ s.nonempty := iff.rfl

@[simp] lemma nonempty_coe_sort (s : finset α) : nonempty ↥s ↔ s.nonempty := nonempty_subtype

alias coe_nonempty ↔ _ finset.nonempty.to_set

lemma nonempty.bex {s : finset α} (h : s.nonempty) : ∃ x:α, x ∈ s := h

lemma nonempty.mono {s t : finset α} (hst : s ⊆ t) (hs : s.nonempty) : t.nonempty :=
set.nonempty.mono hst hs

lemma nonempty.forall_const {s : finset α} (h : s.nonempty) {p : Prop} : (∀ x ∈ s, p) ↔ p :=
let ⟨x, hx⟩ := h in ⟨λ h, h x hx, λ h x hx, h⟩

/-! ### empty -/

/-- The empty finset -/
protected def empty : finset α := ⟨0, nodup_zero⟩

instance : has_emptyc (finset α) := ⟨finset.empty⟩

instance inhabited_finset : inhabited (finset α) := ⟨∅⟩

@[simp] theorem empty_val : (∅ : finset α).1 = 0 := rfl

@[simp] theorem not_mem_empty (a : α) : a ∉ (∅ : finset α) := id

@[simp] theorem not_nonempty_empty : ¬(∅ : finset α).nonempty :=
λ ⟨x, hx⟩, not_mem_empty x hx

@[simp] theorem mk_zero : (⟨0, nodup_zero⟩ : finset α) = ∅ := rfl

theorem ne_empty_of_mem {a : α} {s : finset α} (h : a ∈ s) : s ≠ ∅ :=
λ e, not_mem_empty a $ e ▸ h

theorem nonempty.ne_empty {s : finset α} (h : s.nonempty) : s ≠ ∅ :=
exists.elim h $ λ a, ne_empty_of_mem

@[simp] theorem empty_subset (s : finset α) : ∅ ⊆ s := zero_subset _

lemma eq_empty_of_forall_not_mem {s : finset α} (H : ∀ x, x ∉ s) : s = ∅ :=
eq_of_veq (eq_zero_of_forall_not_mem H)

lemma eq_empty_iff_forall_not_mem {s : finset α} : s = ∅ ↔ ∀ x, x ∉ s :=
⟨by rintro rfl x; exact id, λ h, eq_empty_of_forall_not_mem h⟩

@[simp] theorem val_eq_zero {s : finset α} : s.1 = 0 ↔ s = ∅ := @val_inj _ s ∅

theorem subset_empty {s : finset α} : s ⊆ ∅ ↔ s = ∅ := subset_zero.trans val_eq_zero

@[simp] lemma not_ssubset_empty (s : finset α) : ¬s ⊂ ∅ :=
λ h, let ⟨x, he, hs⟩ := exists_of_ssubset h in he

theorem nonempty_of_ne_empty {s : finset α} (h : s ≠ ∅) : s.nonempty :=
exists_mem_of_ne_zero (mt val_eq_zero.1 h)

theorem nonempty_iff_ne_empty {s : finset α} : s.nonempty ↔ s ≠ ∅ :=
⟨nonempty.ne_empty, nonempty_of_ne_empty⟩

@[simp] theorem not_nonempty_iff_eq_empty {s : finset α} : ¬s.nonempty ↔ s = ∅ :=
nonempty_iff_ne_empty.not.trans not_not

theorem eq_empty_or_nonempty (s : finset α) : s = ∅ ∨ s.nonempty :=
classical.by_cases or.inl (λ h, or.inr (nonempty_of_ne_empty h))

@[simp, norm_cast] lemma coe_empty : ((∅ : finset α) : set α) = ∅ := rfl

@[simp, norm_cast] lemma coe_eq_empty {s : finset α} : (s : set α) = ∅ ↔ s = ∅ :=
by rw [← coe_empty, coe_inj]

/-- A `finset` for an empty type is empty. -/
lemma eq_empty_of_is_empty [is_empty α] (s : finset α) : s = ∅ :=
finset.eq_empty_of_forall_not_mem is_empty_elim

/-! ### singleton -/
/--
`{a} : finset a` is the set `{a}` containing `a` and nothing else.

This differs from `insert a ∅` in that it does not require a `decidable_eq` instance for `α`.
-/
instance : has_singleton α (finset α) := ⟨λ a, ⟨{a}, nodup_singleton a⟩⟩

@[simp] theorem singleton_val (a : α) : ({a} : finset α).1 = {a} := rfl

@[simp] theorem mem_singleton {a b : α} : b ∈ ({a} : finset α) ↔ b = a := mem_singleton

lemma eq_of_mem_singleton {x y : α} (h : x ∈ ({y} : finset α)) : x = y := mem_singleton.1 h

theorem not_mem_singleton {a b : α} : a ∉ ({b} : finset α) ↔ a ≠ b := not_congr mem_singleton

theorem mem_singleton_self (a : α) : a ∈ ({a} : finset α) := or.inl rfl

lemma singleton_injective : injective (singleton : α → finset α) :=
λ a b h, mem_singleton.1 (h ▸ mem_singleton_self _)

theorem singleton_inj {a b : α} : ({a} : finset α) = {b} ↔ a = b :=
singleton_injective.eq_iff

@[simp] theorem singleton_nonempty (a : α) : ({a} : finset α).nonempty := ⟨a, mem_singleton_self a⟩

@[simp] theorem singleton_ne_empty (a : α) : ({a} : finset α) ≠ ∅ := (singleton_nonempty a).ne_empty

@[simp, norm_cast] lemma coe_singleton (a : α) : (({a} : finset α) : set α) = {a} :=
by { ext, simp }

@[simp, norm_cast] lemma coe_eq_singleton {α : Type*} {s : finset α} {a : α} :
  (s : set α) = {a} ↔ s = {a} :=
by rw [←finset.coe_singleton, finset.coe_inj]

lemma eq_singleton_iff_unique_mem {s : finset α} {a : α} :
  s = {a} ↔ a ∈ s ∧ ∀ x ∈ s, x = a :=
begin
  split; intro t,
    rw t,
    refine ⟨finset.mem_singleton_self _, λ _, finset.mem_singleton.1⟩,
  ext, rw finset.mem_singleton,
  refine ⟨t.right _, λ r, r.symm ▸ t.left⟩
end

lemma eq_singleton_iff_nonempty_unique_mem {s : finset α} {a : α} :
  s = {a} ↔ s.nonempty ∧ ∀ x ∈ s, x = a :=
begin
  split,
  { rintro rfl, simp },
  { rintros ⟨hne, h_uniq⟩, rw eq_singleton_iff_unique_mem, refine ⟨_, h_uniq⟩,
    rw ← h_uniq hne.some hne.some_spec, exact hne.some_spec }
end

lemma singleton_iff_unique_mem (s : finset α) : (∃ a, s = {a}) ↔ ∃! a, a ∈ s :=
by simp only [eq_singleton_iff_unique_mem, exists_unique]

lemma singleton_subset_set_iff {s : set α} {a : α} : ↑({a} : finset α) ⊆ s ↔ a ∈ s :=
by rw [coe_singleton, set.singleton_subset_iff]

@[simp] lemma singleton_subset_iff {s : finset α} {a : α} : {a} ⊆ s ↔ a ∈ s :=
singleton_subset_set_iff

@[simp] lemma subset_singleton_iff {s : finset α} {a : α} : s ⊆ {a} ↔ s = ∅ ∨ s = {a} :=
begin
  refine ⟨λ hs, s.eq_empty_or_nonempty.imp_right _, _⟩,
  { rintro ⟨t, ht⟩,
    apply subset.antisymm hs,
    rwa [singleton_subset_iff, ←mem_singleton.1 (hs ht)] },
  rintro (rfl | rfl),
  { exact empty_subset _ },
  exact subset.rfl,
end

lemma subset_singleton_iff' {s : finset α} {a : α} : s ⊆ {a} ↔ ∀ b ∈ s, b = a :=
forall₂_congr $ λ _ _, mem_singleton

@[simp] lemma ssubset_singleton_iff {s : finset α} {a : α} :
  s ⊂ {a} ↔ s = ∅ :=
by rw [←coe_ssubset, coe_singleton, set.ssubset_singleton_iff, coe_eq_empty]

lemma eq_empty_of_ssubset_singleton {s : finset α} {x : α} (hs : s ⊂ {x}) : s = ∅ :=
ssubset_singleton_iff.1 hs

/-! ### cons -/

section cons
variables {s t : finset α} {a b : α}

/-- `cons a s h` is the set `{a} ∪ s` containing `a` and the elements of `s`. It is the same as
`insert a s` when it is defined, but unlike `insert a s` it does not require `decidable_eq α`,
and the union is guaranteed to be disjoint. -/
def cons (a : α) (s : finset α) (h : a ∉ s) : finset α := ⟨a ::ₘ s.1, nodup_cons.2 ⟨h, s.2⟩⟩

@[simp] lemma mem_cons {h} : b ∈ s.cons a h ↔ b = a ∨ b ∈ s := mem_cons
@[simp] lemma mem_cons_self (a : α) (s : finset α) {h} : a ∈ cons a s h := mem_cons_self _ _
@[simp] lemma cons_val (h : a ∉ s) : (cons a s h).1 = a ::ₘ s.1 := rfl

lemma forall_mem_cons (h : a ∉ s) (p : α → Prop) :
  (∀ x, x ∈ cons a s h → p x) ↔ p a ∧ ∀ x, x ∈ s → p x :=
by simp only [mem_cons, or_imp_distrib, forall_and_distrib, forall_eq]

@[simp] lemma mk_cons {s : multiset α} (h : (a ::ₘ s).nodup) :
  (⟨a ::ₘ s, h⟩ : finset α) = cons a ⟨s, (nodup_cons.1 h).2⟩ (nodup_cons.1 h).1 := rfl

@[simp] lemma nonempty_cons (h : a ∉ s) : (cons a s h).nonempty := ⟨a, mem_cons.2 $ or.inl rfl⟩

@[simp] lemma nonempty_mk_coe : ∀ {l : list α} {hl}, (⟨↑l, hl⟩ : finset α).nonempty ↔ l ≠ []
| []       hl := by simp
| (a :: l) hl := by simp [← multiset.cons_coe]

@[simp] lemma coe_cons {a s h} : (@cons α a s h : set α) = insert a s := by { ext, simp }

lemma subset_cons (h : a ∉ s) : s ⊆ s.cons a h := subset_cons _ _
lemma ssubset_cons (h : a ∉ s) : s ⊂ s.cons a h := ssubset_cons h
lemma cons_subset {h : a ∉ s} : s.cons a h ⊆ t ↔ a ∈ t ∧ s ⊆ t := cons_subset

@[simp] lemma cons_subset_cons {hs ht} : s.cons a hs ⊆ t.cons a ht ↔ s ⊆ t :=
by rwa [← coe_subset, coe_cons, coe_cons, set.insert_subset_insert_iff, coe_subset]

lemma ssubset_iff_exists_cons_subset : s ⊂ t ↔ ∃ a (h : a ∉ s), s.cons a h ⊆ t :=
begin
  refine ⟨λ h, _, λ ⟨a, ha, h⟩, ssubset_of_ssubset_of_subset (ssubset_cons _) h⟩,
  obtain ⟨a, hs, ht⟩ := (not_subset _ _).1 h.2,
  exact ⟨a, ht, cons_subset.2 ⟨hs, h.subset⟩⟩,
end

end cons

/-! ### disjoint union -/

/-- `disj_union s t h` is the set such that `a ∈ disj_union s t h` iff `a ∈ s` or `a ∈ t`.
It is the same as `s ∪ t`, but it does not require decidable equality on the type. The hypothesis
ensures that the sets are disjoint. -/
def disj_union {α} (s t : finset α) (h : ∀ a ∈ s, a ∉ t) : finset α :=
⟨s.1 + t.1, multiset.nodup_add.2 ⟨s.2, t.2, h⟩⟩

@[simp] theorem mem_disj_union {α s t h a} :
  a ∈ @disj_union α s t h ↔ a ∈ s ∨ a ∈ t :=
by rcases s with ⟨⟨s⟩⟩; rcases t with ⟨⟨t⟩⟩; apply list.mem_append

/-! ### insert -/

section decidable_eq
variables [decidable_eq α] {s t u v : finset α} {a b : α}

/-- `insert a s` is the set `{a} ∪ s` containing `a` and the elements of `s`. -/
instance : has_insert α (finset α) := ⟨λ a s, ⟨_, nodup_ndinsert a s.2⟩⟩

theorem insert_def (a : α) (s : finset α) : insert a s = ⟨_, nodup_ndinsert a s.2⟩ := rfl

@[simp] theorem insert_val (a : α) (s : finset α) : (insert a s).1 = ndinsert a s.1 := rfl

theorem insert_val' (a : α) (s : finset α) : (insert a s).1 = dedup (a ::ₘ s.1) :=
by rw [dedup_cons, dedup_eq_self]; refl

theorem insert_val_of_not_mem {a : α} {s : finset α} (h : a ∉ s) : (insert a s).1 = a ::ₘ s.1 :=
by rw [insert_val, ndinsert_of_not_mem h]

@[simp] lemma mem_insert : a ∈ insert b s ↔ a = b ∨ a ∈ s := mem_ndinsert

theorem mem_insert_self (a : α) (s : finset α) : a ∈ insert a s := mem_ndinsert_self a s.1
lemma mem_insert_of_mem (h : a ∈ s) : a ∈ insert b s := mem_ndinsert_of_mem h
lemma mem_of_mem_insert_of_ne (h : b ∈ insert a s) : b ≠ a → b ∈ s := (mem_insert.1 h).resolve_left
lemma eq_of_not_mem_of_mem_insert (ha : b ∈ insert a s) (hb : b ∉ s) : b = a :=
(mem_insert.1 ha).resolve_right hb

@[simp] theorem cons_eq_insert {α} [decidable_eq α] (a s h) : @cons α a s h = insert a s :=
ext $ λ a, by simp

@[simp, norm_cast] lemma coe_insert (a : α) (s : finset α) :
  ↑(insert a s) = (insert a s : set α) :=
set.ext $ λ x, by simp only [mem_coe, mem_insert, set.mem_insert_iff]

lemma mem_insert_coe {s : finset α} {x y : α} : x ∈ insert y s ↔ x ∈ insert y (s : set α) :=
by simp

instance : is_lawful_singleton α (finset α) := ⟨λ a, by { ext, simp }⟩

@[simp] lemma insert_eq_of_mem (h : a ∈ s) : insert a s = s := eq_of_veq $ ndinsert_of_mem h

@[simp] theorem insert_singleton_self_eq (a : α) : ({a, a} : finset α) = {a} :=
insert_eq_of_mem $ mem_singleton_self _

theorem insert.comm (a b : α) (s : finset α) : insert a (insert b s) = insert b (insert a s) :=
ext $ λ x, by simp only [mem_insert, or.left_comm]

theorem insert_singleton_comm (a b : α) : ({a, b} : finset α) = {b, a} :=
begin
  ext,
  simp [or.comm]
end

@[simp] theorem insert_idem (a : α) (s : finset α) : insert a (insert a s) = insert a s :=
ext $ λ x, by simp only [mem_insert, or.assoc.symm, or_self]

@[simp] theorem insert_nonempty (a : α) (s : finset α) : (insert a s).nonempty :=
⟨a, mem_insert_self a s⟩

@[simp] theorem insert_ne_empty (a : α) (s : finset α) : insert a s ≠ ∅ :=
(insert_nonempty a s).ne_empty

/-!
The universe annotation is required for the following instance, possibly this is a bug in Lean. See
leanprover.zulipchat.com/#narrow/stream/113488-general/topic/strange.20error.20(universe.20issue.3F)
-/

instance {α : Type u} [decidable_eq α] (i : α) (s : finset α) :
  nonempty.{u + 1} ((insert i s : finset α) : set α) :=
(finset.coe_nonempty.mpr (s.insert_nonempty i)).to_subtype

lemma ne_insert_of_not_mem (s t : finset α) {a : α} (h : a ∉ s) : s ≠ insert a t :=
by { contrapose! h, simp [h] }

lemma insert_subset : insert a s ⊆ t ↔ a ∈ t ∧ s ⊆ t :=
by simp only [subset_iff, mem_insert, forall_eq, or_imp_distrib, forall_and_distrib]

lemma subset_insert (a : α) (s : finset α) : s ⊆ insert a s := λ b, mem_insert_of_mem

theorem insert_subset_insert (a : α) {s t : finset α} (h : s ⊆ t) : insert a s ⊆ insert a t :=
insert_subset.2 ⟨mem_insert_self _ _, subset.trans h (subset_insert _ _)⟩

lemma insert_inj (ha : a ∉ s) : insert a s = insert b s ↔ a = b :=
⟨λ h, eq_of_not_mem_of_mem_insert (h.subst $ mem_insert_self _ _) ha, congr_arg _⟩

lemma insert_inj_on (s : finset α) : set.inj_on (λ a, insert a s) sᶜ := λ a h b _, (insert_inj h).1

lemma ssubset_iff : s ⊂ t ↔ ∃ a ∉ s, insert a s ⊆ t :=
by exact_mod_cast @set.ssubset_iff_insert α s t

lemma ssubset_insert (h : a ∉ s) : s ⊂ insert a s := ssubset_iff.mpr ⟨a, h, subset.rfl⟩

@[elab_as_eliminator]
lemma cons_induction {α : Type*} {p : finset α → Prop}
  (h₁ : p ∅) (h₂ : ∀ ⦃a : α⦄ {s : finset α} (h : a ∉ s), p s → p (cons a s h)) : ∀ s, p s
| ⟨s, nd⟩ := multiset.induction_on s (λ _, h₁) (λ a s IH nd, begin
    cases nodup_cons.1 nd with m nd',
    rw [← (eq_of_veq _ : cons a (finset.mk s _) m = ⟨a ::ₘ s, nd⟩)],
    { exact h₂ (by exact m) (IH nd') },
    { rw [cons_val] }
  end) nd

@[elab_as_eliminator]
lemma cons_induction_on {α : Type*} {p : finset α → Prop} (s : finset α)
  (h₁ : p ∅) (h₂ : ∀ ⦃a : α⦄ {s : finset α} (h : a ∉ s), p s → p (cons a s h)) : p s :=
cons_induction h₁ h₂ s

@[elab_as_eliminator]
protected theorem induction {α : Type*} {p : finset α → Prop} [decidable_eq α]
  (h₁ : p ∅) (h₂ : ∀ ⦃a : α⦄ {s : finset α}, a ∉ s → p s → p (insert a s)) : ∀ s, p s :=
cons_induction h₁ $ λ a s ha, (s.cons_eq_insert a ha).symm ▸ h₂ ha

/--
To prove a proposition about an arbitrary `finset α`,
it suffices to prove it for the empty `finset`,
and to show that if it holds for some `finset α`,
then it holds for the `finset` obtained by inserting a new element.
-/
@[elab_as_eliminator]
protected theorem induction_on {α : Type*} {p : finset α → Prop} [decidable_eq α]
  (s : finset α) (h₁ : p ∅) (h₂ : ∀ ⦃a : α⦄ {s : finset α}, a ∉ s → p s → p (insert a s)) : p s :=
finset.induction h₁ h₂ s

/--
To prove a proposition about `S : finset α`,
it suffices to prove it for the empty `finset`,
and to show that if it holds for some `finset α ⊆ S`,
then it holds for the `finset` obtained by inserting a new element of `S`.
-/
@[elab_as_eliminator]
theorem induction_on' {α : Type*} {p : finset α → Prop} [decidable_eq α]
  (S : finset α) (h₁ : p ∅) (h₂ : ∀ {a s}, a ∈ S → s ⊆ S → a ∉ s → p s → p (insert a s)) : p S :=
@finset.induction_on α (λ T, T ⊆ S → p T) _ S (λ _, h₁) (λ a s has hqs hs,
  let ⟨hS, sS⟩ := finset.insert_subset.1 hs in h₂ hS sS has (hqs sS)) (finset.subset.refl S)

/-- To prove a proposition about a nonempty `s : finset α`, it suffices to show it holds for all
singletons and that if it holds for nonempty `t : finset α`, then it also holds for the `finset`
obtained by inserting an element in `t`. -/
@[elab_as_eliminator]
lemma nonempty.cons_induction {α : Type*} {p : Π s : finset α, s.nonempty → Prop}
  (h₀ : ∀ a, p {a} (singleton_nonempty _))
  (h₁ : ∀ ⦃a⦄ s (h : a ∉ s) hs, p s hs → p (finset.cons a s h) (nonempty_cons h))
  {s : finset α} (hs : s.nonempty) : p s hs :=
begin
  induction s using finset.cons_induction with a t ha h,
  { exact (not_nonempty_empty hs).elim },
  obtain rfl | ht := t.eq_empty_or_nonempty,
  { exact h₀ a },
  { exact h₁ t ha ht (h ht) }
end

/-- Inserting an element to a finite set is equivalent to the option type. -/
def subtype_insert_equiv_option {t : finset α} {x : α} (h : x ∉ t) :
  {i // i ∈ insert x t} ≃ option {i // i ∈ t} :=
begin
  refine
  { to_fun := λ y, if h : ↑y = x then none else some ⟨y, (mem_insert.mp y.2).resolve_left h⟩,
    inv_fun := λ y, y.elim ⟨x, mem_insert_self _ _⟩ $ λ z, ⟨z, mem_insert_of_mem z.2⟩,
    .. },
  { intro y, by_cases h : ↑y = x,
    simp only [subtype.ext_iff, h, option.elim, dif_pos, subtype.coe_mk],
    simp only [h, option.elim, dif_neg, not_false_iff, subtype.coe_eta, subtype.coe_mk] },
  { rintro (_|y), simp only [option.elim, dif_pos, subtype.coe_mk],
    have : ↑y ≠ x, { rintro ⟨⟩, exact h y.2 },
    simp only [this, option.elim, subtype.eta, dif_neg, not_false_iff, subtype.coe_eta,
      subtype.coe_mk] },
end

/-! ### Lattice structure -/

/-- `s ∪ t` is the set such that `a ∈ s ∪ t` iff `a ∈ s` or `a ∈ t`. -/
instance : has_union (finset α) := ⟨λ s t, ⟨_, nodup_ndunion s.1 t.2⟩⟩

/-- `s ∩ t` is the set such that `a ∈ s ∩ t` iff `a ∈ s` and `a ∈ t`. -/
instance : has_inter (finset α) := ⟨λ s t, ⟨_, nodup_ndinter t.1 s.2⟩⟩

instance : lattice (finset α) :=
{ sup          := (∪),
  sup_le       := λ s t u hs ht a ha, (mem_ndunion.1 ha).elim (λ h, hs h) (λ h, ht h),
  le_sup_left  := λ s t a h, mem_ndunion.2 $ or.inl h,
  le_sup_right := λ s t a h, mem_ndunion.2 $ or.inr h,
  inf          := (∩),
  le_inf       := λ s t u ht hu a h, mem_ndinter.2 ⟨ht h, hu h⟩,
  inf_le_left  := λ s t a h, (mem_ndinter.1 h).1,
  inf_le_right := λ s t a h, (mem_ndinter.1 h).2,
  ..finset.partial_order }

/-! #### union -/

@[simp] lemma sup_eq_union : ((⊔) : finset α → finset α → finset α) = (∪) := rfl
@[simp] lemma inf_eq_inter : ((⊓) : finset α → finset α → finset α) = (∩) := rfl

lemma union_val_nd (s t : finset α) : (s ∪ t).1 = ndunion s.1 t.1 := rfl

@[simp] lemma union_val (s t : finset α) : (s ∪ t).1 = s.1 ∪ t.1 := ndunion_eq_union s.2
@[simp] lemma mem_union : a ∈ s ∪ t ↔ a ∈ s ∨ a ∈ t := mem_ndunion
@[simp] lemma disj_union_eq_union (s t h) : @disj_union α s t h = s ∪ t := ext $ λ a, by simp

lemma mem_union_left (t : finset α) (h : a ∈ s) : a ∈ s ∪ t := mem_union.2 $ or.inl h
lemma mem_union_right (s : finset α) (h : a ∈ t) : a ∈ s ∪ t := mem_union.2 $ or.inr h

lemma forall_mem_union {p : α → Prop} : (∀ a ∈ s ∪ t, p a) ↔ (∀ a ∈ s, p a) ∧ ∀ a ∈ t, p a :=
⟨λ h, ⟨λ a, h a ∘ mem_union_left _, λ b, h b ∘ mem_union_right _⟩,
 λ h ab hab, (mem_union.mp hab).elim (h.1 _) (h.2 _)⟩

lemma not_mem_union : a ∉ s ∪ t ↔ a ∉ s ∧ a ∉ t := by rw [mem_union, not_or_distrib]

@[simp, norm_cast]
lemma coe_union (s₁ s₂ : finset α) : ↑(s₁ ∪ s₂) = (s₁ ∪ s₂ : set α) := set.ext $ λ x, mem_union

lemma union_subset (hs : s ⊆ u) : t ⊆ u → s ∪ t ⊆ u := sup_le $ le_iff_subset.2 hs

theorem subset_union_left (s₁ s₂ : finset α) : s₁ ⊆ s₁ ∪ s₂ := λ x, mem_union_left _
theorem subset_union_right (s₁ s₂ : finset α) : s₂ ⊆ s₁ ∪ s₂ := λ x, mem_union_right _

lemma union_subset_union (hsu : s ⊆ u) (htv : t ⊆ v) : s ∪ t ⊆ u ∪ v :=
sup_le_sup (le_iff_subset.2 hsu) htv

lemma union_comm (s₁ s₂ : finset α) : s₁ ∪ s₂ = s₂ ∪ s₁ := sup_comm

instance : is_commutative (finset α) (∪) := ⟨union_comm⟩

@[simp] lemma union_assoc (s₁ s₂ s₃ : finset α) : (s₁ ∪ s₂) ∪ s₃ = s₁ ∪ (s₂ ∪ s₃) := sup_assoc

instance : is_associative (finset α) (∪) := ⟨union_assoc⟩

@[simp] lemma union_idempotent (s : finset α) : s ∪ s = s := sup_idem

instance : is_idempotent (finset α) (∪) := ⟨union_idempotent⟩

lemma union_subset_left (h : s ∪ t ⊆ u) : s ⊆ u := (subset_union_left _ _).trans  h

lemma union_subset_right {s t u : finset α} (h : s ∪ t ⊆ u) : t ⊆ u :=
subset.trans (subset_union_right _ _) h

lemma union_left_comm (s t u : finset α) : s ∪ (t ∪ u) = t ∪ (s ∪ u) :=
ext $ λ _, by simp only [mem_union, or.left_comm]

lemma union_right_comm (s t u : finset α) : (s ∪ t) ∪ u = (s ∪ u) ∪ t :=
ext $ λ x, by simp only [mem_union, or_assoc, or_comm (x ∈ t)]

theorem union_self (s : finset α) : s ∪ s = s := union_idempotent s

@[simp] theorem union_empty (s : finset α) : s ∪ ∅ = s :=
ext $ λ x, mem_union.trans $ or_false _

@[simp] theorem empty_union (s : finset α) : ∅ ∪ s = s :=
ext $ λ x, mem_union.trans $ false_or _

theorem insert_eq (a : α) (s : finset α) : insert a s = {a} ∪ s := rfl

@[simp] theorem insert_union (a : α) (s t : finset α) : insert a s ∪ t = insert a (s ∪ t) :=
by simp only [insert_eq, union_assoc]

@[simp] theorem union_insert (a : α) (s t : finset α) : s ∪ insert a t = insert a (s ∪ t) :=
by simp only [insert_eq, union_left_comm]

lemma insert_union_distrib (a : α) (s t : finset α) : insert a (s ∪ t) = insert a s ∪ insert a t :=
by simp only [insert_union, union_insert, insert_idem]

@[simp] lemma union_eq_left_iff_subset {s t : finset α} : s ∪ t = s ↔ t ⊆ s := sup_eq_left
@[simp] lemma left_eq_union_iff_subset {s t : finset α} : s = s ∪ t ↔ t ⊆ s :=
by rw [← union_eq_left_iff_subset, eq_comm]

@[simp] lemma union_eq_right_iff_subset {s t : finset α} : s ∪ t = t ↔ s ⊆ t := sup_eq_right
@[simp] lemma right_eq_union_iff_subset {s t : finset α} : s = t ∪ s ↔ t ⊆ s :=
by rw [← union_eq_right_iff_subset, eq_comm]

/--
To prove a relation on pairs of `finset X`, it suffices to show that it is
  * symmetric,
  * it holds when one of the `finset`s is empty,
  * it holds for pairs of singletons,
  * if it holds for `[a, c]` and for `[b, c]`, then it holds for `[a ∪ b, c]`.
-/
lemma induction_on_union (P : finset α → finset α → Prop)
  (symm : ∀ {a b}, P a b → P b a)
  (empty_right : ∀ {a}, P a ∅)
  (singletons : ∀ {a b}, P {a} {b})
  (union_of : ∀ {a b c}, P a c → P b c → P (a ∪ b) c) :
  ∀ a b, P a b :=
begin
  intros a b,
  refine finset.induction_on b empty_right (λ x s xs hi, symm _),
  rw finset.insert_eq,
  apply union_of _ (symm hi),
  refine finset.induction_on a empty_right (λ a t ta hi, symm _),
  rw finset.insert_eq,
  exact union_of singletons (symm hi),
end

lemma exists_mem_subset_of_subset_bUnion_of_directed_on {α ι : Type*}
  {f : ι → set α}  {c : set ι} {a : ι} (hac : a ∈ c) (hc : directed_on (λ i j, f i ⊆ f j) c)
  {s : finset α} (hs : (s : set α) ⊆ ⋃ i ∈ c, f i) : ∃ i ∈ c, (s : set α) ⊆ f i :=
begin
  classical,
  revert hs,
  apply s.induction_on,
  { intros,
    use [a, hac],
    simp },
  { intros b t hbt htc hbtc,
    obtain ⟨i : ι , hic : i ∈ c, hti : (t : set α) ⊆ f i⟩ :=
      htc (set.subset.trans (t.subset_insert b) hbtc),
    obtain ⟨j, hjc, hbj⟩ : ∃ j ∈ c, b ∈ f j,
      by simpa [set.mem_Union₂] using hbtc (t.mem_insert_self b),
    rcases hc j hjc i hic with ⟨k, hkc, hk, hk'⟩,
    use [k, hkc],
    rw [coe_insert, set.insert_subset],
    exact ⟨hk hbj, trans hti hk'⟩ }
end

/-! #### inter -/

theorem inter_val_nd (s₁ s₂ : finset α) : (s₁ ∩ s₂).1 = ndinter s₁.1 s₂.1 := rfl

@[simp] lemma inter_val (s₁ s₂ : finset α) : (s₁ ∩ s₂).1 = s₁.1 ∩ s₂.1 := ndinter_eq_inter s₁.2

@[simp] theorem mem_inter {a : α} {s₁ s₂ : finset α} : a ∈ s₁ ∩ s₂ ↔ a ∈ s₁ ∧ a ∈ s₂ := mem_ndinter

theorem mem_of_mem_inter_left {a : α} {s₁ s₂ : finset α} (h : a ∈ s₁ ∩ s₂) :
  a ∈ s₁ := (mem_inter.1 h).1

theorem mem_of_mem_inter_right {a : α} {s₁ s₂ : finset α} (h : a ∈ s₁ ∩ s₂) :
  a ∈ s₂ := (mem_inter.1 h).2

theorem mem_inter_of_mem {a : α} {s₁ s₂ : finset α} : a ∈ s₁ → a ∈ s₂ → a ∈ s₁ ∩ s₂ :=
and_imp.1 mem_inter.2

theorem inter_subset_left (s₁ s₂ : finset α) : s₁ ∩ s₂ ⊆ s₁ := λ a, mem_of_mem_inter_left

theorem inter_subset_right (s₁ s₂ : finset α) : s₁ ∩ s₂ ⊆ s₂ := λ a, mem_of_mem_inter_right

lemma subset_inter {s₁ s₂ u : finset α} : s₁ ⊆ s₂ → s₁ ⊆ u → s₁ ⊆ s₂ ∩ u :=
by simp only [subset_iff, mem_inter] {contextual:=tt}; intros; split; trivial

@[simp, norm_cast]
lemma coe_inter (s₁ s₂ : finset α) : ↑(s₁ ∩ s₂) = (s₁ ∩ s₂ : set α) := set.ext $ λ _, mem_inter

@[simp] theorem union_inter_cancel_left {s t : finset α} : (s ∪ t) ∩ s = s :=
by rw [← coe_inj, coe_inter, coe_union, set.union_inter_cancel_left]

@[simp] theorem union_inter_cancel_right {s t : finset α} : (s ∪ t) ∩ t = t :=
by rw [← coe_inj, coe_inter, coe_union, set.union_inter_cancel_right]

theorem inter_comm (s₁ s₂ : finset α) : s₁ ∩ s₂ = s₂ ∩ s₁ :=
ext $ λ _, by simp only [mem_inter, and_comm]

@[simp] theorem inter_assoc (s₁ s₂ s₃ : finset α) : (s₁ ∩ s₂) ∩ s₃ = s₁ ∩ (s₂ ∩ s₃) :=
ext $ λ _, by simp only [mem_inter, and_assoc]

theorem inter_left_comm (s₁ s₂ s₃ : finset α) : s₁ ∩ (s₂ ∩ s₃) = s₂ ∩ (s₁ ∩ s₃) :=
ext $ λ _, by simp only [mem_inter, and.left_comm]

theorem inter_right_comm (s₁ s₂ s₃ : finset α) : (s₁ ∩ s₂) ∩ s₃ = (s₁ ∩ s₃) ∩ s₂ :=
ext $ λ _, by simp only [mem_inter, and.right_comm]

@[simp] lemma inter_self (s : finset α) : s ∩ s = s := ext $ λ _, mem_inter.trans $ and_self _
@[simp] lemma inter_empty (s : finset α) : s ∩ ∅ = ∅ := ext $ λ _, mem_inter.trans $ and_false _
@[simp] lemma empty_inter (s : finset α) : ∅ ∩ s = ∅ := ext $ λ _, mem_inter.trans $ false_and _

@[simp] lemma inter_union_self (s t : finset α) : s ∩ (t ∪ s) = s :=
by rw [inter_comm, union_inter_cancel_right]

@[simp] theorem insert_inter_of_mem {s₁ s₂ : finset α} {a : α} (h : a ∈ s₂) :
  insert a s₁ ∩ s₂ = insert a (s₁ ∩ s₂) :=
ext $ λ x, have x = a ∨ x ∈ s₂ ↔ x ∈ s₂, from or_iff_right_of_imp $ by rintro rfl; exact h,
by simp only [mem_inter, mem_insert, or_and_distrib_left, this]

@[simp] theorem inter_insert_of_mem {s₁ s₂ : finset α} {a : α} (h : a ∈ s₁) :
  s₁ ∩ insert a s₂ = insert a (s₁ ∩ s₂) :=
by rw [inter_comm, insert_inter_of_mem h, inter_comm]

@[simp] theorem insert_inter_of_not_mem {s₁ s₂ : finset α} {a : α} (h : a ∉ s₂) :
  insert a s₁ ∩ s₂ = s₁ ∩ s₂ :=
ext $ λ x, have ¬ (x = a ∧ x ∈ s₂), by rintro ⟨rfl, H⟩; exact h H,
by simp only [mem_inter, mem_insert, or_and_distrib_right, this, false_or]

@[simp] theorem inter_insert_of_not_mem {s₁ s₂ : finset α} {a : α} (h : a ∉ s₁) :
  s₁ ∩ insert a s₂ = s₁ ∩ s₂ :=
by rw [inter_comm, insert_inter_of_not_mem h, inter_comm]

@[simp] theorem singleton_inter_of_mem {a : α} {s : finset α} (H : a ∈ s) : {a} ∩ s = {a} :=
show insert a ∅ ∩ s = insert a ∅, by rw [insert_inter_of_mem H, empty_inter]

@[simp] theorem singleton_inter_of_not_mem {a : α} {s : finset α} (H : a ∉ s) : {a} ∩ s = ∅ :=
eq_empty_of_forall_not_mem $ by simp only [mem_inter, mem_singleton]; rintro x ⟨rfl, h⟩; exact H h

@[simp] theorem inter_singleton_of_mem {a : α} {s : finset α} (h : a ∈ s) : s ∩ {a} = {a} :=
by rw [inter_comm, singleton_inter_of_mem h]

@[simp] theorem inter_singleton_of_not_mem {a : α} {s : finset α} (h : a ∉ s) : s ∩ {a} = ∅ :=
by rw [inter_comm, singleton_inter_of_not_mem h]

@[mono]
lemma inter_subset_inter {x y s t : finset α} (h : x ⊆ y) (h' : s ⊆ t) : x ∩ s ⊆ y ∩ t :=
begin
  intros a a_in,
  rw finset.mem_inter at a_in ⊢,
  exact ⟨h a_in.1, h' a_in.2⟩
end

lemma inter_subset_inter_left (h : t ⊆ u) : s ∩ t ⊆ s ∩ u := inter_subset_inter subset.rfl h
lemma inter_subset_inter_right (h : s ⊆ t) : s ∩ u ⊆ t ∩ u := inter_subset_inter h subset.rfl

instance {α : Type u} : order_bot (finset α) :=
{ bot := ∅, bot_le := empty_subset }

@[simp] lemma bot_eq_empty {α : Type u} : (⊥ : finset α) = ∅ := rfl

instance : distrib_lattice (finset α) :=
{ le_sup_inf := assume a b c, show (a ∪ b) ∩ (a ∪ c) ⊆ a ∪ b ∩ c,
    by simp only [subset_iff, mem_inter, mem_union, and_imp, or_imp_distrib] {contextual:=tt};
    simp only [true_or, imp_true_iff, true_and, or_true],
  ..finset.lattice }

@[simp] theorem union_left_idem (s t : finset α) : s ∪ (s ∪ t) = s ∪ t := sup_left_idem

@[simp] theorem union_right_idem (s t : finset α) : s ∪ t ∪ t = s ∪ t := sup_right_idem
@[simp] theorem inter_left_idem (s t : finset α) : s ∩ (s ∩ t) = s ∩ t := inf_left_idem

@[simp] theorem inter_right_idem (s t : finset α) : s ∩ t ∩ t = s ∩ t := inf_right_idem

theorem inter_distrib_left (s t u : finset α) : s ∩ (t ∪ u) = (s ∩ t) ∪ (s ∩ u) := inf_sup_left

theorem inter_distrib_right (s t u : finset α) : (s ∪ t) ∩ u = (s ∩ u) ∪ (t ∩ u) := inf_sup_right

theorem union_distrib_left (s t u : finset α) : s ∪ (t ∩ u) = (s ∪ t) ∩ (s ∪ u) := sup_inf_left

theorem union_distrib_right (s t u : finset α) : (s ∩ t) ∪ u = (s ∪ u) ∩ (t ∪ u) := sup_inf_right

lemma union_eq_empty_iff (A B : finset α) : A ∪ B = ∅ ↔ A = ∅ ∧ B = ∅ := sup_eq_bot_iff

lemma union_subset_iff : s ∪ t ⊆ u ↔ s ⊆ u ∧ t ⊆ u := (sup_le_iff : s ⊔ t ≤ u ↔ s ≤ u ∧ t ≤ u)
lemma subset_inter_iff : s ⊆ t ∩ u ↔ s ⊆ t ∧ s ⊆ u := (le_inf_iff : s ≤ t ⊓ u ↔ s ≤ t ∧ s ≤ u)

lemma inter_eq_left_iff_subset (s t : finset α) : s ∩ t = s ↔ s ⊆ t := inf_eq_left
lemma inter_eq_right_iff_subset (s t : finset α) : t ∩ s = s ↔ s ⊆ t := inf_eq_right

lemma ite_subset_union (s s' : finset α) (P : Prop) [decidable P] :
  ite P s s' ⊆ s ∪ s' := ite_le_sup s s' P

lemma inter_subset_ite (s s' : finset α) (P : Prop) [decidable P] :
  s ∩ s' ⊆ ite P s s' := inf_le_ite s s' P

/-! ### erase -/

/-- `erase s a` is the set `s - {a}`, that is, the elements of `s` which are
  not equal to `a`. -/
def erase (s : finset α) (a : α) : finset α := ⟨_, nodup_erase_of_nodup a s.2⟩

@[simp] theorem erase_val (s : finset α) (a : α) : (erase s a).1 = s.1.erase a := rfl

@[simp] theorem mem_erase {a b : α} {s : finset α} : a ∈ erase s b ↔ a ≠ b ∧ a ∈ s :=
mem_erase_iff_of_nodup s.2

theorem not_mem_erase (a : α) (s : finset α) : a ∉ erase s a := mem_erase_of_nodup s.2

-- While this can be solved by `simp`, this lemma is eligible for `dsimp`
@[nolint simp_nf, simp] theorem erase_empty (a : α) : erase ∅ a = ∅ := rfl

@[simp] lemma erase_singleton (a : α) : ({a} : finset α).erase a = ∅ :=
begin
  ext x,
  rw [mem_erase, mem_singleton, not_and_self],
  refl,
end

lemma ne_of_mem_erase : b ∈ erase s a → b ≠ a := λ h, (mem_erase.1 h).1
lemma mem_of_mem_erase : b ∈ erase s a → b ∈ s := mem_of_mem_erase

lemma mem_erase_of_ne_of_mem : a ≠ b → a ∈ s → a ∈ erase s b :=
by simp only [mem_erase]; exact and.intro

/-- An element of `s` that is not an element of `erase s a` must be
`a`. -/
lemma eq_of_mem_of_not_mem_erase (hs : b ∈ s) (hsa : b ∉ s.erase a) : b = a :=
begin
  rw [mem_erase, not_and] at hsa,
  exact not_imp_not.mp hsa hs
end

theorem erase_insert {a : α} {s : finset α} (h : a ∉ s) : erase (insert a s) a = s :=
ext $ assume x, by simp only [mem_erase, mem_insert, and_or_distrib_left, not_and_self, false_or];
apply and_iff_right_of_imp; rintro H rfl; exact h H

theorem insert_erase {a : α} {s : finset α} (h : a ∈ s) : insert a (erase s a) = s :=
ext $ assume x, by simp only [mem_insert, mem_erase, or_and_distrib_left, dec_em, true_and];
apply or_iff_right_of_imp; rintro rfl; exact h

theorem erase_subset_erase (a : α) {s t : finset α} (h : s ⊆ t) : erase s a ⊆ erase t a :=
val_le_iff.1 $ erase_le_erase _ $ val_le_iff.2 h

theorem erase_subset (a : α) (s : finset α) : erase s a ⊆ s := erase_subset _ _

lemma subset_erase {a : α} {s t : finset α} : s ⊆ t.erase a ↔ s ⊆ t ∧ a ∉ s :=
⟨λ h, ⟨h.trans (erase_subset _ _), λ ha, not_mem_erase _ _ (h ha)⟩,
  λ h b hb, mem_erase.2 ⟨ne_of_mem_of_not_mem hb h.2, h.1 hb⟩⟩

@[simp, norm_cast] lemma coe_erase (a : α) (s : finset α) : ↑(erase s a) = (s \ {a} : set α) :=
set.ext $ λ _, mem_erase.trans $ by rw [and_comm, set.mem_diff, set.mem_singleton_iff]; refl

lemma erase_ssubset {a : α} {s : finset α} (h : a ∈ s) : s.erase a ⊂ s :=
calc s.erase a ⊂ insert a (s.erase a) : ssubset_insert $ not_mem_erase _ _
  ... = _ : insert_erase h

@[simp]
theorem erase_eq_of_not_mem {a : α} {s : finset α} (h : a ∉ s) : erase s a = s :=
eq_of_veq $ erase_of_not_mem h

lemma erase_idem {a : α} {s : finset α} : erase (erase s a) a = erase s a :=
by simp

lemma erase_right_comm {a b : α} {s : finset α} : erase (erase s a) b = erase (erase s b) a :=
by { ext x, simp only [mem_erase, ←and_assoc], rw and_comm (x ≠ a) }

theorem subset_insert_iff {a : α} {s t : finset α} : s ⊆ insert a t ↔ erase s a ⊆ t :=
by simp only [subset_iff, or_iff_not_imp_left, mem_erase, mem_insert, and_imp];
exact forall_congr (λ x, forall_swap)

theorem erase_insert_subset (a : α) (s : finset α) : erase (insert a s) a ⊆ s :=
subset_insert_iff.1 $ subset.rfl

theorem insert_erase_subset (a : α) (s : finset α) : s ⊆ insert a (erase s a) :=
subset_insert_iff.2 $ subset.rfl

lemma erase_inj {x y : α} (s : finset α) (hx : x ∈ s) : s.erase x = s.erase y ↔ x = y :=
begin
  refine ⟨λ h, _, congr_arg _⟩,
  rw eq_of_mem_of_not_mem_erase hx,
  rw ←h,
  simp,
end

lemma erase_inj_on (s : finset α) : set.inj_on s.erase s := λ _ _ _ _, (erase_inj s ‹_›).mp

/-! ### sdiff -/

/-- `s \ t` is the set consisting of the elements of `s` that are not in `t`. -/
instance : has_sdiff (finset α) := ⟨λs₁ s₂, ⟨s₁.1 - s₂.1, nodup_of_le tsub_le_self s₁.2⟩⟩

@[simp] lemma sdiff_val (s₁ s₂ : finset α) : (s₁ \ s₂).val = s₁.val - s₂.val := rfl

@[simp] theorem mem_sdiff : a ∈ s \ t ↔ a ∈ s ∧ a ∉ t := mem_sub_of_nodup s.2

@[simp] theorem inter_sdiff_self (s₁ s₂ : finset α) : s₁ ∩ (s₂ \ s₁) = ∅ :=
eq_empty_of_forall_not_mem $
by simp only [mem_inter, mem_sdiff]; rintro x ⟨h, _, hn⟩; exact hn h

instance : generalized_boolean_algebra (finset α) :=
{ sup_inf_sdiff := λ x y, by { simp only [ext_iff, mem_union, mem_sdiff, inf_eq_inter, sup_eq_union,
      mem_inter], tauto },
  inf_inf_sdiff := λ x y, by { simp only [ext_iff, inter_sdiff_self, inter_empty, inter_assoc,
      false_iff, inf_eq_inter, not_mem_empty], tauto },
  ..finset.has_sdiff,
  ..finset.distrib_lattice,
  ..finset.order_bot }

lemma not_mem_sdiff_of_mem_right (h : a ∈ t) : a ∉ s \ t :=
by simp only [mem_sdiff, h, not_true, not_false_iff, and_false]

lemma union_sdiff_of_subset (h : s ⊆ t) : s ∪ (t \ s) = t := sup_sdiff_cancel_right h

theorem sdiff_union_of_subset {s₁ s₂ : finset α} (h : s₁ ⊆ s₂) : (s₂ \ s₁) ∪ s₁ = s₂ :=
(union_comm _ _).trans (union_sdiff_of_subset h)

lemma inter_sdiff (s t u : finset α) : s ∩ (t \ u) = s ∩ t \ u := by { ext x, simp [and_assoc] }

@[simp] lemma sdiff_inter_self (s₁ s₂ : finset α) : (s₂ \ s₁) ∩ s₁ = ∅ := inf_sdiff_self_left

@[simp] lemma sdiff_self (s₁ : finset α) : s₁ \ s₁ = ∅ := sdiff_self

lemma sdiff_inter_distrib_right (s t u : finset α) : s \ (t ∩ u) = (s \ t) ∪ (s \ u) := sdiff_inf

@[simp] lemma sdiff_inter_self_left (s t : finset α) : s \ (s ∩ t) = s \ t := sdiff_inf_self_left
@[simp] lemma sdiff_inter_self_right (s t : finset α) : s \ (t ∩ s) = s \ t := sdiff_inf_self_right

@[simp] lemma sdiff_empty : s \ ∅ = s := sdiff_bot

@[mono] lemma sdiff_subset_sdiff (hst : s ⊆ t) (hvu : v ⊆ u) : s \ u ⊆ t \ v :=
sdiff_le_sdiff ‹s ≤ t› ‹v ≤ u›

@[simp, norm_cast] lemma coe_sdiff (s₁ s₂ : finset α) : ↑(s₁ \ s₂) = (s₁ \ s₂ : set α) :=
set.ext $ λ _, mem_sdiff

@[simp] theorem union_sdiff_self_eq_union : s ∪ (t \ s) = s ∪ t := sup_sdiff_self_right

@[simp] theorem sdiff_union_self_eq_union : (s \ t) ∪ t = s ∪ t := sup_sdiff_self_left

lemma union_sdiff_symm : s ∪ (t \ s) = t ∪ (s \ t) := sup_sdiff_symm

lemma sdiff_union_inter (s t : finset α) : (s \ t) ∪ (s ∩ t) = s := sup_sdiff_inf _ _

@[simp] lemma sdiff_idem (s t : finset α) : s \ t \ t = s \ t := sdiff_idem

lemma sdiff_eq_empty_iff_subset : s \ t = ∅ ↔ s ⊆ t := sdiff_eq_bot_iff

lemma sdiff_nonempty : (s \ t).nonempty ↔ ¬ s ⊆ t :=
nonempty_iff_ne_empty.trans sdiff_eq_empty_iff_subset.not

@[simp] lemma empty_sdiff (s : finset α) : ∅ \ s = ∅ := bot_sdiff

lemma insert_sdiff_of_not_mem (s : finset α) {t : finset α} {x : α} (h : x ∉ t) :
  (insert x s) \ t = insert x (s \ t) :=
begin
  rw [← coe_inj, coe_insert, coe_sdiff, coe_sdiff, coe_insert],
  exact set.insert_diff_of_not_mem s h
end

lemma insert_sdiff_of_mem (s : finset α) {x : α} (h : x ∈ t) : (insert x s) \ t = s \ t :=
begin
  rw [← coe_inj, coe_sdiff, coe_sdiff, coe_insert],
  exact set.insert_diff_of_mem s h
end

@[simp] lemma insert_sdiff_insert (s t : finset α) (x : α) :
  (insert x s) \ (insert x t) = s \ insert x t :=
insert_sdiff_of_mem _ (mem_insert_self _ _)

lemma sdiff_insert_of_not_mem {x : α} (h : x ∉ s) (t : finset α) : s \ (insert x t) = s \ t :=
begin
  refine subset.antisymm (sdiff_subset_sdiff (subset.refl _) (subset_insert _ _)) (λ y hy, _),
  simp only [mem_sdiff, mem_insert, not_or_distrib] at hy ⊢,
  exact ⟨hy.1, λ hxy, h $ hxy ▸ hy.1, hy.2⟩
end

@[simp] lemma sdiff_subset (s t : finset α) : s \ t ⊆ s := show s \ t ≤ s, from sdiff_le

lemma sdiff_ssubset (h : t ⊆ s) (ht : t.nonempty) : s \ t ⊂ s := sdiff_lt ‹t ≤ s› ht.ne_empty

lemma union_sdiff_distrib (s₁ s₂ t : finset α) : (s₁ ∪ s₂) \ t = s₁ \ t ∪ s₂ \ t := sup_sdiff
lemma sdiff_union_distrib (s t₁ t₂ : finset α) : s \ (t₁ ∪ t₂) = (s \ t₁) ∩ (s \ t₂) := sdiff_sup

lemma union_sdiff_self (s t : finset α) : (s ∪ t) \ t = s \ t := sup_sdiff_right_self

lemma sdiff_singleton_eq_erase (a : α) (s : finset α) : s \ singleton a = erase s a :=
by { ext, rw [mem_erase, mem_sdiff, mem_singleton], tauto }

@[simp] lemma sdiff_singleton_not_mem_eq_self (s : finset α) {a : α} (ha : a ∉ s) : s \ {a} = s :=
by simp only [sdiff_singleton_eq_erase, ha, erase_eq_of_not_mem, not_false_iff]

lemma sdiff_erase {x : α} (hx : x ∈ s) : s \ s.erase x = {x} :=
begin
  rw [← sdiff_singleton_eq_erase, sdiff_sdiff_right_self],
  exact inf_eq_right.2 (singleton_subset_iff.2 hx),
end

lemma sdiff_sdiff_self_left (s t : finset α) : s \ (s \ t) = s ∩ t := sdiff_sdiff_right_self

lemma sdiff_sdiff_eq_self (h : t ⊆ s) : s \ (s \ t) = t := sdiff_sdiff_eq_self h

lemma sdiff_eq_sdiff_iff_inter_eq_inter {s t₁ t₂ : finset α} : s \ t₁ = s \ t₂ ↔ s ∩ t₁ = s ∩ t₂ :=
sdiff_eq_sdiff_iff_inf_eq_inf

lemma union_eq_sdiff_union_sdiff_union_inter (s t : finset α) :
  s ∪ t = (s \ t) ∪ (t \ s) ∪ (s ∩ t) :=
sup_eq_sdiff_sup_sdiff_sup_inf

lemma erase_eq_empty_iff (s : finset α) (a : α) : s.erase a = ∅ ↔ s = ∅ ∨ s = {a} :=
by rw [←sdiff_singleton_eq_erase, sdiff_eq_empty_iff_subset, subset_singleton_iff]

end decidable_eq

/-! ### attach -/

/-- `attach s` takes the elements of `s` and forms a new set of elements of the subtype
`{x // x ∈ s}`. -/
def attach (s : finset α) : finset {x // x ∈ s} := ⟨attach s.1, nodup_attach.2 s.2⟩

theorem sizeof_lt_sizeof_of_mem [has_sizeof α] {x : α} {s : finset α} (hx : x ∈ s) :
  sizeof x < sizeof s := by
{ cases s, dsimp [sizeof, has_sizeof.sizeof, finset.sizeof],
  apply lt_add_left, exact multiset.sizeof_lt_sizeof_of_mem hx }

@[simp] theorem attach_val (s : finset α) : s.attach.1 = s.1.attach := rfl

@[simp] theorem mem_attach (s : finset α) : ∀ x, x ∈ s.attach := mem_attach _

@[simp] theorem attach_empty : attach (∅ : finset α) = ∅ := rfl

@[simp] lemma attach_nonempty_iff (s : finset α) : s.attach.nonempty ↔ s.nonempty :=
by simp [finset.nonempty]

@[simp] lemma attach_eq_empty_iff (s : finset α) : s.attach = ∅ ↔ s = ∅ :=
by simpa [eq_empty_iff_forall_not_mem]

/-! ### piecewise -/

section piecewise

/-- `s.piecewise f g` is the function equal to `f` on the finset `s`, and to `g` on its
complement. -/
def piecewise {α : Type*} {δ : α → Sort*} (s : finset α) (f g : Π i, δ i) [Π j, decidable (j ∈ s)] :
  Π i, δ i :=
λi, if i ∈ s then f i else g i

variables {δ : α → Sort*} (s : finset α) (f g : Π i, δ i)

@[simp] lemma piecewise_insert_self [decidable_eq α] {j : α} [∀ i, decidable (i ∈ insert j s)] :
  (insert j s).piecewise f g j = f j :=
by simp [piecewise]

@[simp] lemma piecewise_empty [Π i : α, decidable (i ∈ (∅ : finset α))] : piecewise ∅ f g = g :=
by { ext i, simp [piecewise] }

variable [Π j, decidable (j ∈ s)]

-- TODO: fix this in norm_cast
@[norm_cast move] lemma piecewise_coe [∀ j, decidable (j ∈ (s : set α))] :
  (s : set α).piecewise f g = s.piecewise f g :=
by { ext, congr }

@[simp, priority 980]
lemma piecewise_eq_of_mem {i : α} (hi : i ∈ s) : s.piecewise f g i = f i := by simp [piecewise, hi]

@[simp, priority 980]
lemma piecewise_eq_of_not_mem {i : α} (hi : i ∉ s) : s.piecewise f g i = g i :=
by simp [piecewise, hi]

lemma piecewise_congr {f f' g g' : Π i, δ i} (hf : ∀ i ∈ s, f i = f' i) (hg : ∀ i ∉ s, g i = g' i) :
  s.piecewise f g = s.piecewise f' g' :=
funext $ λ i, if_ctx_congr iff.rfl (hf i) (hg i)

@[simp, priority 990]
lemma piecewise_insert_of_ne [decidable_eq α] {i j : α} [∀ i, decidable (i ∈ insert j s)]
  (h : i ≠ j) : (insert j s).piecewise f g i = s.piecewise f g i :=
by simp [piecewise, h]

lemma piecewise_insert [decidable_eq α] (j : α) [∀ i, decidable (i ∈ insert j s)] :
  (insert j s).piecewise f g = update (s.piecewise f g) j (f j) :=
by { classical, simp only [← piecewise_coe, coe_insert, ← set.piecewise_insert] }

lemma piecewise_cases {i} (p : δ i → Prop) (hf : p (f i)) (hg : p (g i)) : p (s.piecewise f g i) :=
by by_cases hi : i ∈ s; simpa [hi]

lemma piecewise_mem_set_pi {δ : α → Type*} {t : set α} {t' : Π i, set (δ i)}
  {f g} (hf : f ∈ set.pi t t') (hg : g ∈ set.pi t t') : s.piecewise f g ∈ set.pi t t' :=
by { classical, rw ← piecewise_coe, exact set.piecewise_mem_pi ↑s hf hg }

lemma piecewise_singleton [decidable_eq α] (i : α) :
  piecewise {i} f g = update g i (f i) :=
by rw [← insert_emptyc_eq, piecewise_insert, piecewise_empty]

lemma piecewise_piecewise_of_subset_left {s t : finset α} [Π i, decidable (i ∈ s)]
  [Π i, decidable (i ∈ t)] (h : s ⊆ t) (f₁ f₂ g : Π a, δ a) :
  s.piecewise (t.piecewise f₁ f₂) g = s.piecewise f₁ g :=
s.piecewise_congr (λ i hi, piecewise_eq_of_mem _ _ _ (h hi)) (λ _ _, rfl)

@[simp] lemma piecewise_idem_left (f₁ f₂ g : Π a, δ a) :
  s.piecewise (s.piecewise f₁ f₂) g = s.piecewise f₁ g :=
piecewise_piecewise_of_subset_left (subset.refl _) _ _ _

lemma piecewise_piecewise_of_subset_right {s t : finset α} [Π i, decidable (i ∈ s)]
  [Π i, decidable (i ∈ t)] (h : t ⊆ s) (f g₁ g₂ : Π a, δ a) :
  s.piecewise f (t.piecewise g₁ g₂) = s.piecewise f g₂ :=
s.piecewise_congr (λ _ _, rfl) (λ i hi, t.piecewise_eq_of_not_mem _ _ (mt (@h _) hi))

@[simp] lemma piecewise_idem_right (f g₁ g₂ : Π a, δ a) :
  s.piecewise f (s.piecewise g₁ g₂) = s.piecewise f g₂ :=
piecewise_piecewise_of_subset_right (subset.refl _) f g₁ g₂

lemma update_eq_piecewise {β : Type*} [decidable_eq α] (f : α → β) (i : α) (v : β) :
  update f i v = piecewise (singleton i) (λj, v) f :=
(piecewise_singleton _ _ _).symm

lemma update_piecewise [decidable_eq α] (i : α) (v : δ i) :
  update (s.piecewise f g) i v = s.piecewise (update f i v) (update g i v) :=
begin
  ext j,
  rcases em (j = i) with (rfl|hj); by_cases hs : j ∈ s; simp *
end

lemma update_piecewise_of_mem [decidable_eq α] {i : α} (hi : i ∈ s) (v : δ i) :
  update (s.piecewise f g) i v = s.piecewise (update f i v) g :=
begin
  rw update_piecewise,
  refine s.piecewise_congr (λ _ _, rfl) (λ j hj, update_noteq _ _ _),
  exact λ h, hj (h.symm ▸ hi)
end

lemma update_piecewise_of_not_mem [decidable_eq α] {i : α} (hi : i ∉ s) (v : δ i) :
  update (s.piecewise f g) i v = s.piecewise f (update g i v) :=
begin
  rw update_piecewise,
  refine s.piecewise_congr (λ j hj, update_noteq _ _ _) (λ _ _, rfl),
  exact λ h, hi (h ▸ hj)
end

lemma piecewise_le_of_le_of_le {δ : α → Type*} [Π i, preorder (δ i)] {f g h : Π i, δ i}
  (Hf : f ≤ h) (Hg : g ≤ h) : s.piecewise f g ≤ h :=
λ x, piecewise_cases s f g (≤ h x) (Hf x) (Hg x)

lemma le_piecewise_of_le_of_le {δ : α → Type*} [Π i, preorder (δ i)] {f g h : Π i, δ i}
  (Hf : h ≤ f) (Hg : h ≤ g) : h ≤ s.piecewise f g :=
λ x, piecewise_cases s f g (λ y, h x ≤ y) (Hf x) (Hg x)

lemma piecewise_le_piecewise' {δ : α → Type*} [Π i, preorder (δ i)] {f g f' g' : Π i, δ i}
  (Hf : ∀ x ∈ s, f x ≤ f' x) (Hg : ∀ x ∉ s, g x ≤ g' x) : s.piecewise f g ≤ s.piecewise f' g' :=
λ x, by { by_cases hx : x ∈ s; simp [hx, *] }

lemma piecewise_le_piecewise {δ : α → Type*} [Π i, preorder (δ i)] {f g f' g' : Π i, δ i}
  (Hf : f ≤ f') (Hg : g ≤ g') : s.piecewise f g ≤ s.piecewise f' g' :=
s.piecewise_le_piecewise' (λ x _, Hf x) (λ x _, Hg x)

lemma piecewise_mem_Icc_of_mem_of_mem {δ : α → Type*} [Π i, preorder (δ i)] {f f₁ g g₁ : Π i, δ i}
  (hf : f ∈ set.Icc f₁ g₁) (hg : g ∈ set.Icc f₁ g₁) :
  s.piecewise f g ∈ set.Icc f₁ g₁ :=
⟨le_piecewise_of_le_of_le _ hf.1 hg.1, piecewise_le_of_le_of_le _ hf.2 hg.2⟩

lemma piecewise_mem_Icc {δ : α → Type*} [Π i, preorder (δ i)] {f g : Π i, δ i} (h : f ≤ g) :
  s.piecewise f g ∈ set.Icc f g :=
piecewise_mem_Icc_of_mem_of_mem _ (set.left_mem_Icc.2 h) (set.right_mem_Icc.2 h)

lemma piecewise_mem_Icc' {δ : α → Type*} [Π i, preorder (δ i)] {f g : Π i, δ i} (h : g ≤ f) :
  s.piecewise f g ∈ set.Icc g f :=
piecewise_mem_Icc_of_mem_of_mem _ (set.right_mem_Icc.2 h) (set.left_mem_Icc.2 h)

end piecewise

section decidable_pi_exists
variables {s : finset α}

instance decidable_dforall_finset {p : Π a ∈ s, Prop} [hp : ∀ a (h : a ∈ s), decidable (p a h)] :
  decidable (∀ a (h : a ∈ s), p a h) :=
multiset.decidable_dforall_multiset

/-- decidable equality for functions whose domain is bounded by finsets -/
instance decidable_eq_pi_finset {β : α → Type*} [h : ∀ a, decidable_eq (β a)] :
  decidable_eq (Π a ∈ s, β a) :=
multiset.decidable_eq_pi_multiset

instance decidable_dexists_finset {p : Π a ∈ s, Prop} [hp : ∀ a (h : a ∈ s), decidable (p a h)] :
  decidable (∃ a (h : a ∈ s), p a h) :=
multiset.decidable_dexists_multiset

end decidable_pi_exists

/-! ### filter -/
section filter
variables (p q : α → Prop) [decidable_pred p] [decidable_pred q]

/-- `filter p s` is the set of elements of `s` that satisfy `p`. -/
def filter (s : finset α) : finset α :=
⟨_, nodup_filter p s.2⟩

@[simp] theorem filter_val (s : finset α) : (filter p s).1 = s.1.filter p := rfl

@[simp] theorem filter_subset (s : finset α) : s.filter p ⊆ s := filter_subset _ _

variable {p}

@[simp] theorem mem_filter {s : finset α} {a : α} : a ∈ s.filter p ↔ a ∈ s ∧ p a := mem_filter

lemma mem_of_mem_filter {s : finset α} (x : α) (h : x ∈ s.filter p) : x ∈ s :=
mem_of_mem_filter h

theorem filter_ssubset {s : finset α} : s.filter p ⊂ s ↔ ∃ x ∈ s, ¬ p x :=
⟨λ h, let ⟨x, hs, hp⟩ := set.exists_of_ssubset h in ⟨x, hs, mt (λ hp, mem_filter.2 ⟨hs, hp⟩) hp⟩,
  λ ⟨x, hs, hp⟩, ⟨s.filter_subset _, λ h, hp (mem_filter.1 (h hs)).2⟩⟩

variable (p)

theorem filter_filter (s : finset α) : (s.filter p).filter q = s.filter (λa, p a ∧ q a) :=
ext $ assume a, by simp only [mem_filter, and_comm, and.left_comm]

lemma filter_true {s : finset α} [h : decidable_pred (λ _, true)] :
  @finset.filter α (λ _, true) h s = s :=
by ext; simp

@[simp] theorem filter_false {h} (s : finset α) : @filter α (λa, false) h s = ∅ :=
ext $ assume a, by simp only [mem_filter, and_false]; refl

variables {p q}

/-- If all elements of a `finset` satisfy the predicate `p`, `s.filter p` is `s`. -/
@[simp] lemma filter_true_of_mem {s : finset α} (h : ∀ x ∈ s, p x) : s.filter p = s :=
ext $ λ x, ⟨λ h, (mem_filter.1 h).1, λ hx, mem_filter.2 ⟨hx, h x hx⟩⟩

/-- If all elements of a `finset` fail to satisfy the predicate `p`, `s.filter p` is `∅`. -/
lemma filter_false_of_mem {s : finset α} (h : ∀ x ∈ s, ¬ p x) : s.filter p = ∅ :=
eq_empty_of_forall_not_mem (by simpa)

lemma filter_eq_empty_iff (s : finset α) (p : α → Prop) [decidable_pred p] :
  (s.filter p = ∅) ↔ ∀ x ∈ s, ¬ p x :=
begin
  refine ⟨_, filter_false_of_mem⟩,
  intros hs,
  injection hs with hs',
  rwa filter_eq_nil at hs'
end

lemma filter_nonempty_iff {s : finset α} : (s.filter p).nonempty ↔ ∃ a ∈ s, p a :=
by simp only [nonempty_iff_ne_empty, ne.def, filter_eq_empty_iff, not_not, not_forall]

lemma filter_congr {s : finset α} (H : ∀ x ∈ s, p x ↔ q x) : filter p s = filter q s :=
eq_of_veq $ filter_congr H

variables (p q)

lemma filter_empty : filter p ∅ = ∅ := subset_empty.1 $ filter_subset _ _

lemma filter_subset_filter {s t : finset α} (h : s ⊆ t) : s.filter p ⊆ t.filter p :=
assume a ha, mem_filter.2 ⟨h (mem_filter.1 ha).1, (mem_filter.1 ha).2⟩

lemma monotone_filter_left (p : α → Prop) [decidable_pred p] : monotone (filter p) :=
λ _ _, filter_subset_filter p

lemma monotone_filter_right (s : finset α) ⦃p q : α → Prop⦄
  [decidable_pred p] [decidable_pred q] (h : p ≤ q) :
  s.filter p ≤ s.filter q :=
multiset.subset_of_le (multiset.monotone_filter_right s.val h)

@[simp, norm_cast] lemma coe_filter (s : finset α) : ↑(s.filter p) = ({x ∈ ↑s | p x} : set α) :=
set.ext $ λ _, mem_filter

theorem filter_singleton (a : α) : filter p (singleton a) = if p a then singleton a else ∅ :=
by { classical, ext x, simp, split_ifs with h; by_cases h' : x = a; simp [h, h'] }

variable [decidable_eq α]

theorem filter_union (s₁ s₂ : finset α) : (s₁ ∪ s₂).filter p = s₁.filter p ∪ s₂.filter p :=
ext $ λ _, by simp only [mem_filter, mem_union, or_and_distrib_right]

theorem filter_union_right (s : finset α) : s.filter p ∪ s.filter q = s.filter (λx, p x ∨ q x) :=
ext $ λ x, by simp only [mem_filter, mem_union, and_or_distrib_left.symm]

lemma filter_mem_eq_inter {s t : finset α} [Π i, decidable (i ∈ t)] :
  s.filter (λ i, i ∈ t) = s ∩ t :=
ext $ λ i, by rw [mem_filter, mem_inter]

theorem filter_inter (s t : finset α) : filter p s ∩ t = filter p (s ∩ t) :=
by { ext, simp only [mem_inter, mem_filter, and.right_comm] }

theorem inter_filter (s t : finset α) : s ∩ filter p t = filter p (s ∩ t) :=
by rw [inter_comm, filter_inter, inter_comm]

theorem filter_insert (a : α) (s : finset α) :
  filter p (insert a s) = if p a then insert a (filter p s) else filter p s :=
by { ext x, simp, split_ifs with h; by_cases h' : x = a; simp [h, h'] }

theorem filter_erase (a : α) (s : finset α) : filter p (erase s a) = erase (filter p s) a :=
by { ext x, simp only [and_assoc, mem_filter, iff_self, mem_erase] }

theorem filter_or [decidable_pred (λ a, p a ∨ q a)] (s : finset α) :
  s.filter (λ a, p a ∨ q a) = s.filter p ∪ s.filter q :=
ext $ λ _, by simp only [mem_filter, mem_union, and_or_distrib_left]

theorem filter_and [decidable_pred (λ a, p a ∧ q a)] (s : finset α) :
  s.filter (λ a, p a ∧ q a) = s.filter p ∩ s.filter q :=
ext $ λ _, by simp only [mem_filter, mem_inter, and_comm, and.left_comm, and_self]

theorem filter_not [decidable_pred (λ a, ¬ p a)] (s : finset α) :
  s.filter (λ a, ¬ p a) = s \ s.filter p :=
ext $ by simpa only [mem_filter, mem_sdiff, and_comm, not_and] using λ a, and_congr_right $
  λ h : a ∈ s, (imp_iff_right h).symm.trans imp_not_comm

theorem sdiff_eq_filter (s₁ s₂ : finset α) :
  s₁ \ s₂ = filter (∉ s₂) s₁ := ext $ λ _, by simp only [mem_sdiff, mem_filter]

lemma sdiff_eq_self (s₁ s₂ : finset α) : s₁ \ s₂ = s₁ ↔ s₁ ∩ s₂ ⊆ ∅ :=
by { simp [subset.antisymm_iff],
     split; intro h,
     { transitivity' ((s₁ \ s₂) ∩ s₂), mono, simp },
     { calc  s₁ \ s₂
           ⊇ s₁ \ (s₁ ∩ s₂) : by simp [(⊇)]
       ... ⊇ s₁ \ ∅         : by mono using [(⊇)]
       ... ⊇ s₁             : by simp [(⊇)] } }

theorem filter_union_filter_neg_eq [decidable_pred (λ a, ¬ p a)]
  (s : finset α) : s.filter p ∪ s.filter (λa, ¬ p a) = s :=
by simp only [filter_not, union_sdiff_of_subset (filter_subset p s)]

theorem filter_inter_filter_neg_eq [decidable_pred (λ a, ¬ p a)]
  (s : finset α) : s.filter p ∩ s.filter (λa, ¬ p a) = ∅ :=
by simp only [filter_not, inter_sdiff_self]

lemma subset_union_elim {s : finset α} {t₁ t₂ : set α} (h : ↑s ⊆ t₁ ∪ t₂) :
  ∃ s₁ s₂ : finset α, s₁ ∪ s₂ = s ∧ ↑s₁ ⊆ t₁ ∧ ↑s₂ ⊆ t₂ \ t₁ :=
begin
  classical,
  refine ⟨s.filter (∈ t₁), s.filter (∉ t₁), _, _ , _⟩,
  { simp [filter_union_right, em] },
  { intro x, simp },
  { intro x, simp, intros hx hx₂, refine ⟨or.resolve_left (h hx) hx₂, hx₂⟩ }
end

/- We can simplify an application of filter where the decidability is inferred in "the wrong way" -/
@[simp] lemma filter_congr_decidable {α} (s : finset α) (p : α → Prop) (h : decidable_pred p)
  [decidable_pred p] : @filter α p h s = s.filter p :=
by congr

section classical
open_locale classical
/-- The following instance allows us to write `{x ∈ s | p x}` for `finset.filter p s`.
  Since the former notation requires us to define this for all propositions `p`, and `finset.filter`
  only works for decidable propositions, the notation `{x ∈ s | p x}` is only compatible with
  classical logic because it uses `classical.prop_decidable`.
  We don't want to redo all lemmas of `finset.filter` for `has_sep.sep`, so we make sure that `simp`
  unfolds the notation `{x ∈ s | p x}` to `finset.filter p s`. If `p` happens to be decidable, the
  simp-lemma `finset.filter_congr_decidable` will make sure that `finset.filter` uses the right
  instance for decidability.
-/
noncomputable instance {α : Type*} : has_sep α (finset α) := ⟨λ p x, x.filter p⟩

@[simp] lemma sep_def {α : Type*} (s : finset α) (p : α → Prop) : {x ∈ s | p x} = s.filter p := rfl

end classical

/--
  After filtering out everything that does not equal a given value, at most that value remains.

  This is equivalent to `filter_eq'` with the equality the other way.
-/
-- This is not a good simp lemma, as it would prevent `finset.mem_filter` from firing
-- on, e.g. `x ∈ s.filter(eq b)`.
lemma filter_eq [decidable_eq β] (s : finset β) (b : β) : s.filter (eq b) = ite (b ∈ s) {b} ∅ :=
begin
  split_ifs,
  { ext,
    simp only [mem_filter, mem_singleton],
    exact ⟨λ h, h.2.symm, by { rintro ⟨h⟩, exact ⟨h, rfl⟩ }⟩ },
  { ext,
    simp only [mem_filter, not_and, iff_false, not_mem_empty],
    rintro m ⟨e⟩, exact h m }
end

/--
  After filtering out everything that does not equal a given value, at most that value remains.

  This is equivalent to `filter_eq` with the equality the other way.
-/
lemma filter_eq' [decidable_eq β] (s : finset β) (b : β) :
  s.filter (λ a, a = b) = ite (b ∈ s) {b} ∅ :=
trans (filter_congr (λ _ _, ⟨eq.symm, eq.symm⟩)) (filter_eq s b)

lemma filter_ne [decidable_eq β] (s : finset β) (b : β) : s.filter (λ a, b ≠ a) = s.erase b :=
by { ext, simp only [mem_filter, mem_erase, ne.def], tauto }

lemma filter_ne' [decidable_eq β] (s : finset β) (b : β) : s.filter (λ a, a ≠ b) = s.erase b :=
trans (filter_congr (λ _ _, ⟨ne.symm, ne.symm⟩)) (filter_ne s b)

end filter

/-! ### range -/

section range
variables {n m l : ℕ}

/-- `range n` is the set of natural numbers less than `n`. -/
def range (n : ℕ) : finset ℕ := ⟨_, nodup_range n⟩

@[simp] theorem range_coe (n : ℕ) : (range n).1 = multiset.range n := rfl

@[simp] theorem mem_range : m ∈ range n ↔ m < n := mem_range

@[simp] theorem range_zero : range 0 = ∅ := rfl

@[simp] theorem range_one : range 1 = {0} := rfl

theorem range_succ : range (succ n) = insert n (range n) :=
eq_of_veq $ (range_succ n).trans $ (ndinsert_of_not_mem not_mem_range_self).symm

lemma range_add_one : range (n + 1) = insert n (range n) := range_succ

@[simp] theorem not_mem_range_self : n ∉ range n := not_mem_range_self

@[simp] theorem self_mem_range_succ (n : ℕ) : n ∈ range (n + 1) := multiset.self_mem_range_succ n

@[simp] theorem range_subset {n m} : range n ⊆ range m ↔ n ≤ m := range_subset

theorem range_mono : monotone range := λ _ _, range_subset.2

lemma mem_range_succ_iff {a b : ℕ} : a ∈ finset.range b.succ ↔ a ≤ b :=
finset.mem_range.trans nat.lt_succ_iff

lemma mem_range_le {n x : ℕ} (hx : x ∈ range n) : x ≤ n := (mem_range.1 hx).le

lemma mem_range_sub_ne_zero {n x : ℕ} (hx : x ∈ range n) : n - x ≠ 0 :=
ne_of_gt $ tsub_pos_of_lt $ mem_range.1 hx

@[simp] lemma nonempty_range_iff : (range n).nonempty ↔ n ≠ 0 :=
⟨λ ⟨k, hk⟩, ((zero_le k).trans_lt $ mem_range.1 hk).ne',
  λ h, ⟨0, mem_range.2 $ pos_iff_ne_zero.2 h⟩⟩

@[simp] lemma range_eq_empty_iff : range n = ∅ ↔ n = 0 :=
by rw [← not_nonempty_iff_eq_empty, nonempty_range_iff, not_not]

lemma nonempty_range_succ : (range $ n + 1).nonempty :=
nonempty_range_iff.2 n.succ_ne_zero

end range

/- useful rules for calculations with quantifiers -/
theorem exists_mem_empty_iff (p : α → Prop) : (∃ x, x ∈ (∅ : finset α) ∧ p x) ↔ false :=
by simp only [not_mem_empty, false_and, exists_false]

lemma exists_mem_insert [decidable_eq α] (a : α) (s : finset α) (p : α → Prop) :
  (∃ x, x ∈ insert a s ∧ p x) ↔ p a ∨ ∃ x, x ∈ s ∧ p x :=
by simp only [mem_insert, or_and_distrib_right, exists_or_distrib, exists_eq_left]

theorem forall_mem_empty_iff (p : α → Prop) : (∀ x, x ∈ (∅ : finset α) → p x) ↔ true :=
iff_true_intro $ λ _, false.elim

lemma forall_mem_insert [decidable_eq α] (a : α) (s : finset α) (p : α → Prop) :
  (∀ x, x ∈ insert a s → p x) ↔ p a ∧ ∀ x, x ∈ s → p x :=
by simp only [mem_insert, or_imp_distrib, forall_and_distrib, forall_eq]

end finset

/-- Equivalence between the set of natural numbers which are `≥ k` and `ℕ`, given by `n → n - k`. -/
def not_mem_range_equiv (k : ℕ) : {n // n ∉ range k} ≃ ℕ :=
{ to_fun := λ i, i.1 - k,
  inv_fun := λ j, ⟨j + k, by simp⟩,
  left_inv := λ j,
  begin
    rw subtype.ext_iff_val,
    apply tsub_add_cancel_of_le,
    simpa using j.2
  end,
  right_inv := λ j, add_tsub_cancel_right _ _ }

@[simp] lemma coe_not_mem_range_equiv (k : ℕ) :
  (not_mem_range_equiv k : {n // n ∉ range k} → ℕ) = (λ i, i - k) := rfl

@[simp] lemma coe_not_mem_range_equiv_symm (k : ℕ) :
  ((not_mem_range_equiv k).symm : ℕ → {n // n ∉ range k}) = λ j, ⟨j + k, by simp⟩ := rfl

/-! ### dedup on list and multiset -/

namespace multiset
variable [decidable_eq α]

/-- `to_finset s` removes duplicates from the multiset `s` to produce a finset. -/
def to_finset (s : multiset α) : finset α := ⟨_, nodup_dedup s⟩

@[simp] theorem to_finset_val (s : multiset α) : s.to_finset.1 = s.dedup := rfl

theorem to_finset_eq {s : multiset α} (n : nodup s) : finset.mk s n = s.to_finset :=
finset.val_inj.1 n.dedup.symm

lemma nodup.to_finset_inj {l l' : multiset α} (hl : nodup l) (hl' : nodup l')
  (h : l.to_finset = l'.to_finset) : l = l' :=
by simpa [←to_finset_eq hl, ←to_finset_eq hl'] using h

@[simp] lemma mem_to_finset {a : α} {s : multiset α} : a ∈ s.to_finset ↔ a ∈ s := mem_dedup

@[simp] lemma to_finset_zero : to_finset (0 : multiset α) = ∅ := rfl

@[simp] lemma to_finset_cons (a : α) (s : multiset α) :
  to_finset (a ::ₘ s) = insert a (to_finset s) :=
finset.eq_of_veq dedup_cons

@[simp] lemma to_finset_singleton (a : α) : to_finset ({a} : multiset α) = {a} :=
by rw [singleton_eq_cons, to_finset_cons, to_finset_zero, is_lawful_singleton.insert_emptyc_eq]

@[simp] lemma to_finset_add (s t : multiset α) : to_finset (s + t) = to_finset s ∪ to_finset t :=
finset.ext $ by simp

@[simp] lemma to_finset_nsmul (s : multiset α) :
  ∀ (n : ℕ) (hn : n ≠ 0), (n • s).to_finset = s.to_finset
| 0     h := by contradiction
| (n+1) h :=
  begin
    by_cases n = 0,
    { rw [h, zero_add, one_nsmul] },
    { rw [add_nsmul, to_finset_add, one_nsmul, to_finset_nsmul n h, finset.union_idempotent] }
  end

@[simp] lemma to_finset_inter (s t : multiset α) : to_finset (s ∩ t) = to_finset s ∩ to_finset t :=
finset.ext $ by simp

@[simp] lemma to_finset_union (s t : multiset α) : (s ∪ t).to_finset = s.to_finset ∪ t.to_finset :=
by ext; simp

theorem to_finset_eq_empty {m : multiset α} : m.to_finset = ∅ ↔ m = 0 :=
finset.val_inj.symm.trans multiset.dedup_eq_zero

@[simp] lemma to_finset_subset (s t : multiset α) : s.to_finset ⊆ t.to_finset ↔ s ⊆ t :=
by simp only [finset.subset_iff, multiset.subset_iff, multiset.mem_to_finset]

end multiset

namespace finset

@[simp] lemma val_to_finset [decidable_eq α] (s : finset α) : s.val.to_finset = s :=
by { ext, rw [multiset.mem_to_finset, ←mem_def] }

lemma val_le_iff_val_subset {a : finset α} {b : multiset α} : a.val ≤ b ↔ a.val ⊆ b :=
multiset.le_iff_subset a.nodup

end finset

namespace list
variables [decidable_eq α] {l l' : list α} {a : α}

/-- `to_finset l` removes duplicates from the list `l` to produce a finset. -/
def to_finset (l : list α) : finset α := multiset.to_finset l

@[simp] theorem to_finset_val (l : list α) : l.to_finset.1 = (l.dedup : multiset α) := rfl

lemma to_finset_eq (n : nodup l) : @finset.mk α l n = l.to_finset := multiset.to_finset_eq n

@[simp] lemma mem_to_finset : a ∈ l.to_finset ↔ a ∈ l := mem_dedup
@[simp] lemma to_finset_nil : to_finset (@nil α) = ∅ := rfl

@[simp] lemma to_finset_cons : to_finset (a :: l) = insert a (to_finset l) :=
finset.eq_of_veq $ by by_cases h : a ∈ l; simp [finset.insert_val', multiset.dedup_cons, h]

lemma to_finset_surj_on : set.surj_on to_finset {l : list α | l.nodup} set.univ :=
by { rintro ⟨⟨l⟩, hl⟩ _, exact ⟨l, hl, (to_finset_eq hl).symm⟩ }

theorem to_finset_surjective : surjective (to_finset : list α → finset α) :=
λ s, let ⟨l, _, hls⟩ := to_finset_surj_on (set.mem_univ s) in ⟨l, hls⟩

lemma to_finset_eq_iff_perm_dedup : l.to_finset = l'.to_finset ↔ l.dedup ~ l'.dedup :=
by simp [finset.ext_iff, perm_ext (nodup_dedup _) (nodup_dedup _)]

lemma to_finset.ext_iff {a b : list α} : a.to_finset = b.to_finset ↔ ∀ x, x ∈ a ↔ x ∈ b :=
by simp only [finset.ext_iff, mem_to_finset]

lemma to_finset.ext : (∀ x, x ∈ l ↔ x ∈ l') → l.to_finset = l'.to_finset := to_finset.ext_iff.mpr

lemma to_finset_eq_of_perm (l l' : list α) (h : l ~ l') : l.to_finset = l'.to_finset :=
to_finset_eq_iff_perm_dedup.mpr h.dedup

lemma perm_of_nodup_nodup_to_finset_eq (hl : nodup l) (hl' : nodup l')
  (h : l.to_finset = l'.to_finset) : l ~ l' :=
by { rw ←multiset.coe_eq_coe, exact multiset.nodup.to_finset_inj hl hl' h }

@[simp] lemma to_finset_append : to_finset (l ++ l') = l.to_finset ∪ l'.to_finset :=
begin
  induction l with hd tl hl,
  { simp },
  { simp [hl] }
end

@[simp] lemma to_finset_reverse {l : list α} : to_finset l.reverse = l.to_finset :=
to_finset_eq_of_perm _ _ (reverse_perm l)

lemma to_finset_repeat_of_ne_zero {n : ℕ} (hn : n ≠ 0) : (list.repeat a n).to_finset = {a} :=
by { ext x, simp [hn, list.mem_repeat] }

@[simp] lemma to_finset_union (l l' : list α) : (l ∪ l').to_finset = l.to_finset ∪ l'.to_finset :=
by { ext, simp }

@[simp] lemma to_finset_inter (l l' : list α) : (l ∩ l').to_finset = l.to_finset ∩ l'.to_finset :=
by { ext, simp }

@[simp] lemma to_finset_eq_empty_iff (l : list α) : l.to_finset = ∅ ↔ l = nil := by cases l; simp

end list

namespace finset

/-! ### map -/
section map
open function

/-- When `f` is an embedding of `α` in `β` and `s` is a finset in `α`, then `s.map f` is the image
finset in `β`. The embedding condition guarantees that there are no duplicates in the image. -/
def map (f : α ↪ β) (s : finset α) : finset β :=
⟨s.1.map f, nodup_map f.2 s.2⟩

@[simp] theorem map_val (f : α ↪ β) (s : finset α) : (map f s).1 = s.1.map f := rfl

@[simp] theorem map_empty (f : α ↪ β) : (∅ : finset α).map f = ∅ := rfl

variables {f : α ↪ β} {s : finset α}

@[simp] theorem mem_map {b : β} : b ∈ s.map f ↔ ∃ a ∈ s, f a = b :=
mem_map.trans $ by simp only [exists_prop]; refl

@[simp] lemma mem_map_equiv {f : α ≃ β} {b : β} : b ∈ s.map f.to_embedding ↔ f.symm b ∈ s :=
by { rw mem_map, exact ⟨by { rintro ⟨a, H, rfl⟩, simpa }, λ h, ⟨_, h, by simp⟩⟩ }

/-- If the only elements outside `s` are those left fixed by `σ`, then mapping by `σ` has no effect.
-/
lemma map_perm {σ : equiv.perm α} (hs : {a | σ a ≠ a} ⊆ s) : s.map (σ : α ↪ α) = s :=
begin
  ext i,
  rw mem_map,
  obtain hi | hi := eq_or_ne (σ i) i,
  { refine ⟨_, λ h, ⟨i, h, hi⟩⟩,
    rintro ⟨j, hj, h⟩,
    rwa σ.injective (hi.trans h.symm) },
  { refine iff_of_true ⟨σ.symm i, hs $ λ h, hi _, σ.apply_symm_apply _⟩ (hs hi),
    convert congr_arg σ h; exact (σ.apply_symm_apply _).symm }
end

lemma mem_map' (f : α ↪ β) {a} {s : finset α} : f a ∈ s.map f ↔ a ∈ s := mem_map_of_injective f.2

lemma mem_map_of_mem (f : α ↪ β) {a} {s : finset α} : a ∈ s → f a ∈ s.map f := (mem_map' _).2

lemma apply_coe_mem_map (f : α ↪ β) (s : finset α) (x : s) : f x ∈ s.map f :=
mem_map_of_mem f x.prop

@[simp, norm_cast] theorem coe_map (f : α ↪ β) (s : finset α) : (s.map f : set β) = f '' s :=
set.ext $ λ x, mem_map.trans set.mem_image_iff_bex.symm

theorem coe_map_subset_range (f : α ↪ β) (s : finset α) : (s.map f : set β) ⊆ set.range f :=
calc ↑(s.map f) = f '' s      : coe_map f s
            ... ⊆ set.range f : set.image_subset_range f ↑s

theorem map_to_finset [decidable_eq α] [decidable_eq β] {s : multiset α} :
  s.to_finset.map f = (s.map f).to_finset :=
ext $ λ _, by simp only [mem_map, multiset.mem_map, exists_prop, multiset.mem_to_finset]

@[simp] theorem map_refl : s.map (embedding.refl _) = s :=
ext $ λ _, by simpa only [mem_map, exists_prop] using exists_eq_right

@[simp] theorem map_cast_heq {α β} (h : α = β) (s : finset α) :
  s.map (equiv.cast h).to_embedding == s :=
by { subst h, simp }

theorem map_map {g : β ↪ γ} : (s.map f).map g = s.map (f.trans g) :=
eq_of_veq $ by simp only [map_val, multiset.map_map]; refl

@[simp] theorem map_subset_map {s₁ s₂ : finset α} : s₁.map f ⊆ s₂.map f ↔ s₁ ⊆ s₂ :=
⟨λ h x xs, (mem_map' _).1 $ h $ (mem_map' f).2 xs,
 λ h, by simp [subset_def, map_subset_map h]⟩

/-- Associate to an embedding `f` from `α` to `β` the order embedding that maps a finset to its
image under `f`. -/
def map_embedding (f : α ↪ β) : finset α ↪o finset β :=
order_embedding.of_map_le_iff (map f) (λ _ _, map_subset_map)

@[simp] theorem map_inj {s₁ s₂ : finset α} : s₁.map f = s₂.map f ↔ s₁ = s₂ :=
(map_embedding f).injective.eq_iff

@[simp] theorem map_embedding_apply : map_embedding f s = map f s := rfl

theorem map_filter {p : β → Prop} [decidable_pred p] :
  (s.map f).filter p = (s.filter (p ∘ f)).map f :=
eq_of_veq (map_filter _ _ _)

theorem map_union [decidable_eq α] [decidable_eq β]
  {f : α ↪ β} (s₁ s₂ : finset α) : (s₁ ∪ s₂).map f = s₁.map f ∪ s₂.map f :=
coe_injective $ by simp only [coe_map, coe_union, set.image_union]

theorem map_inter [decidable_eq α] [decidable_eq β]
  {f : α ↪ β} (s₁ s₂ : finset α) : (s₁ ∩ s₂).map f = s₁.map f ∩ s₂.map f :=
coe_injective $ by simp only [coe_map, coe_inter, set.image_inter f.injective]

@[simp] theorem map_singleton (f : α ↪ β) (a : α) : map f {a} = {f a} :=
coe_injective $ by simp only [coe_map, coe_singleton, set.image_singleton]

@[simp] lemma map_insert [decidable_eq α] [decidable_eq β] (f : α ↪ β) (a : α) (s : finset α) :
  (insert a s).map f = insert (f a) (s.map f) :=
by simp only [insert_eq, map_union, map_singleton]

@[simp] theorem map_eq_empty : s.map f = ∅ ↔ s = ∅ :=
⟨λ h, eq_empty_of_forall_not_mem $
 λ a m, ne_empty_of_mem (mem_map_of_mem _ m) h, λ e, e.symm ▸ rfl⟩

@[simp] lemma map_nonempty : (s.map f).nonempty ↔ s.nonempty :=
by rw [nonempty_iff_ne_empty, nonempty_iff_ne_empty, ne.def, map_eq_empty]

alias map_nonempty ↔ _ finset.nonempty.map

lemma attach_map_val {s : finset α} : s.attach.map (embedding.subtype _) = s :=
eq_of_veq $ by rw [map_val, attach_val]; exact attach_map_val _

end map

lemma range_add_one' (n : ℕ) :
  range (n + 1) = insert 0 ((range n).map ⟨λi, i + 1, assume i j, nat.succ.inj⟩) :=
by ext (⟨⟩ | ⟨n⟩); simp [nat.succ_eq_add_one, nat.zero_lt_succ n]

/-! ### image -/

section image
variables [decidable_eq β]

/-- `image f s` is the forward image of `s` under `f`. -/
def image (f : α → β) (s : finset α) : finset β := (s.1.map f).to_finset

@[simp] theorem image_val (f : α → β) (s : finset α) : (image f s).1 = (s.1.map f).dedup := rfl

@[simp] theorem image_empty (f : α → β) : (∅ : finset α).image f = ∅ := rfl

variables {f g : α → β} {s : finset α} {t : finset β} {a : α} {b c : β}

@[simp] lemma mem_image : b ∈ s.image f ↔ ∃ a ∈ s, f a = b :=
by simp only [mem_def, image_val, mem_dedup, multiset.mem_map, exists_prop]

lemma mem_image_of_mem (f : α → β) {a} (h : a ∈ s) : f a ∈ s.image f := mem_image.2 ⟨_, h, rfl⟩

@[simp] lemma mem_image_const : c ∈ s.image (const α b) ↔ s.nonempty ∧ b = c :=
by { rw mem_image, simp only [exists_prop, const_apply, exists_and_distrib_right], refl }

lemma mem_image_const_self : b ∈ s.image (const α b) ↔ s.nonempty :=
mem_image_const.trans $ and_iff_left rfl

instance [can_lift β α] : can_lift (finset β) (finset α) :=
{ cond := λ s, ∀ x ∈ s, can_lift.cond α x,
  coe := image can_lift.coe,
  prf :=
    begin
      rintro ⟨⟨l⟩, hd : l.nodup⟩ hl,
      lift l to list α using hl,
      refine ⟨⟨l, list.nodup_of_nodup_map _ hd⟩, ext $ λ a, _⟩,
      simp
    end }

lemma image_congr (h : (s : set α).eq_on f g) : finset.image f s = finset.image g s :=
by { ext, simp_rw mem_image, exact bex_congr (λ x hx, by rw h hx) }

lemma _root_.function.injective.mem_finset_image (hf : injective f) : f a ∈ s.image f ↔ a ∈ s :=
begin
  refine ⟨λ h, _, finset.mem_image_of_mem f⟩,
  obtain ⟨y, hy, heq⟩ := mem_image.1 h,
  exact hf heq ▸ hy,
end

lemma filter_mem_image_eq_image (f : α → β) (s : finset α) (t : finset β) (h : ∀ x ∈ s, f x ∈ t) :
  t.filter (λ y, y ∈ s.image f) = s.image f :=
by { ext, rw [mem_filter, mem_image],
     simp only [and_imp, exists_prop, and_iff_right_iff_imp, exists_imp_distrib],
     rintros x xel rfl, exact h _ xel }

lemma fiber_nonempty_iff_mem_image (f : α → β) (s : finset α) (y : β) :
  (s.filter (λ x, f x = y)).nonempty ↔ y ∈ s.image f :=
by simp [finset.nonempty]

@[simp, norm_cast] lemma coe_image {f : α → β} : ↑(s.image f) = f '' ↑s :=
set.ext $ λ _, mem_image.trans set.mem_image_iff_bex.symm

protected lemma nonempty.image (h : s.nonempty) (f : α → β) : (s.image f).nonempty :=
let ⟨a, ha⟩ := h in ⟨f a, mem_image_of_mem f ha⟩

@[simp] lemma nonempty.image_iff (f : α → β) : (s.image f).nonempty ↔ s.nonempty :=
⟨λ ⟨y, hy⟩, let ⟨x, hx, _⟩ := mem_image.mp hy in ⟨x, hx⟩, λ h, h.image f⟩

theorem image_to_finset [decidable_eq α] {s : multiset α} :
  s.to_finset.image f = (s.map f).to_finset :=
ext $ λ _, by simp only [mem_image, multiset.mem_to_finset, exists_prop, multiset.mem_map]

theorem image_val_of_inj_on (H : set.inj_on f s) : (image f s).1 = s.1.map f :=
(nodup_map_on H s.2).dedup

@[simp] lemma image_id [decidable_eq α] : s.image id = s :=
ext $ λ _, by simp only [mem_image, exists_prop, id, exists_eq_right]

@[simp] theorem image_id' [decidable_eq α] : s.image (λ x, x) = s := image_id

theorem image_image [decidable_eq γ] {g : β → γ} : (s.image f).image g = s.image (g ∘ f) :=
eq_of_veq $ by simp only [image_val, dedup_map_dedup_eq, multiset.map_map]

theorem image_subset_image {s₁ s₂ : finset α} (h : s₁ ⊆ s₂) : s₁.image f ⊆ s₂.image f :=
by simp only [subset_def, image_val, subset_dedup', dedup_subset',
  multiset.map_subset_map h]

lemma image_subset_iff : s.image f ⊆ t ↔ ∀ x ∈ s, f x ∈ t :=
calc s.image f ⊆ t ↔ f '' ↑s ⊆ ↑t : by norm_cast
               ... ↔ _ : set.image_subset_iff

theorem image_mono (f : α → β) : monotone (finset.image f) := λ _ _, image_subset_image

theorem coe_image_subset_range : ↑(s.image f) ⊆ set.range f :=
calc ↑(s.image f) = f '' ↑s     : coe_image
              ... ⊆ set.range f : set.image_subset_range f ↑s

theorem image_filter {p : β → Prop} [decidable_pred p] :
  (s.image f).filter p = (s.filter (p ∘ f)).image f :=
ext $ λ b, by simp only [mem_filter, mem_image, exists_prop]; exact
⟨by rintro ⟨⟨x, h1, rfl⟩, h2⟩; exact ⟨x, ⟨h1, h2⟩, rfl⟩,
 by rintro ⟨x, ⟨h1, h2⟩, rfl⟩; exact ⟨⟨x, h1, rfl⟩, h2⟩⟩

theorem image_union [decidable_eq α] {f : α → β} (s₁ s₂ : finset α) :
  (s₁ ∪ s₂).image f = s₁.image f ∪ s₂.image f :=
ext $ λ _, by simp only [mem_image, mem_union, exists_prop, or_and_distrib_right,
  exists_or_distrib]

lemma image_inter [decidable_eq α] (s₁ s₂ : finset α) (hf : ∀ x y, f x = f y → x = y) :
  (s₁ ∩ s₂).image f = s₁.image f ∩ s₂.image f :=
ext $ by simp only [mem_image, exists_prop, mem_inter]; exact λ b,
⟨λ ⟨a, ⟨m₁, m₂⟩, e⟩, ⟨⟨a, m₁, e⟩, ⟨a, m₂, e⟩⟩,
 λ ⟨⟨a, m₁, e₁⟩, ⟨a', m₂, e₂⟩⟩, ⟨a, ⟨m₁, hf _ _ (e₂.trans e₁.symm) ▸ m₂⟩, e₁⟩⟩.

@[simp] theorem image_singleton (f : α → β) (a : α) : image f {a} = {f a} :=
ext $ λ x, by simpa only [mem_image, exists_prop, mem_singleton, exists_eq_left] using eq_comm

@[simp] theorem image_insert [decidable_eq α] (f : α → β) (a : α) (s : finset α) :
  (insert a s).image f = insert (f a) (s.image f) :=
by simp only [insert_eq, image_singleton, image_union]

@[simp] lemma image_erase [decidable_eq α] {f : α → β} (hf : injective f) (s : finset α) (a : α) :
  (s.erase a).image f = (s.image f).erase (f a) :=
begin
  ext b,
  simp only [mem_image, exists_prop, mem_erase],
  split,
  { rintro ⟨a', ⟨haa', ha'⟩, rfl⟩,
    exact ⟨hf.ne haa', a', ha', rfl⟩ },
  { rintro ⟨h, a', ha', rfl⟩,
    exact ⟨a', ⟨ne_of_apply_ne _ h, ha'⟩, rfl⟩ }
end

@[simp] theorem image_eq_empty : s.image f = ∅ ↔ s = ∅ :=
⟨λ h, eq_empty_of_forall_not_mem $
 λ a m, ne_empty_of_mem (mem_image_of_mem _ m) h, λ e, e.symm ▸ rfl⟩

lemma mem_range_iff_mem_finset_range_of_mod_eq' [decidable_eq α] {f : ℕ → α} {a : α} {n : ℕ}
  (hn : 0 < n) (h : ∀ i, f (i % n) = f i) :
  a ∈ set.range f ↔ a ∈ (finset.range n).image (λi, f i) :=
begin
  split,
  { rintros ⟨i, hi⟩,
    simp only [mem_image, exists_prop, mem_range],
    exact ⟨i % n, nat.mod_lt i hn, (rfl.congr hi).mp (h i)⟩ },
  { rintro h,
    simp only [mem_image, exists_prop, set.mem_range, mem_range] at *,
    rcases h with ⟨i, hi, ha⟩,
    exact ⟨i, ha⟩ }
end

lemma mem_range_iff_mem_finset_range_of_mod_eq [decidable_eq α] {f : ℤ → α} {a : α} {n : ℕ}
  (hn : 0 < n) (h : ∀ i, f (i % n) = f i) :
  a ∈ set.range f ↔ a ∈ (finset.range n).image (λi, f i) :=
suffices (∃ i, f (i % n) = a) ↔ ∃ i, i < n ∧ f ↑i = a, by simpa [h],
have hn' : 0 < (n : ℤ), from int.coe_nat_lt.mpr hn,
iff.intro
  (assume ⟨i, hi⟩,
    have 0 ≤ i % ↑n, from int.mod_nonneg _ (ne_of_gt hn'),
    ⟨int.to_nat (i % n),
      by rw [←int.coe_nat_lt, int.to_nat_of_nonneg this]; exact ⟨int.mod_lt_of_pos i hn', hi⟩⟩)
  (assume ⟨i, hi, ha⟩,
    ⟨i, by rw [int.mod_eq_of_lt (int.coe_zero_le _) (int.coe_nat_lt_coe_nat_of_lt hi), ha]⟩)

lemma range_add (a b : ℕ) : range (a + b) = range a ∪ (range b).map (add_left_embedding a) :=
by { rw [←val_inj, union_val], exact multiset.range_add_eq_union a b }

@[simp] lemma attach_image_val [decidable_eq α] {s : finset α} : s.attach.image subtype.val = s :=
eq_of_veq $ by rw [image_val, attach_val, multiset.attach_map_val, dedup_eq_self]

@[simp] lemma attach_image_coe [decidable_eq α] {s : finset α} : s.attach.image coe = s :=
finset.attach_image_val

@[simp] lemma attach_insert [decidable_eq α] {a : α} {s : finset α} :
  attach (insert a s) = insert (⟨a, mem_insert_self a s⟩ : {x // x ∈ insert a s})
    ((attach s).image (λx, ⟨x.1, mem_insert_of_mem x.2⟩)) :=
ext $ λ ⟨x, hx⟩, ⟨or.cases_on (mem_insert.1 hx)
  (λ h : x = a, λ _, mem_insert.2 $ or.inl $ subtype.eq h)
  (λ h : x ∈ s, λ _, mem_insert_of_mem $ mem_image.2 $ ⟨⟨x, h⟩, mem_attach _ _, subtype.eq rfl⟩),
λ _, finset.mem_attach _ _⟩

theorem map_eq_image (f : α ↪ β) (s : finset α) : s.map f = s.image f :=
eq_of_veq (s.map f).2.dedup.symm

lemma image_const {s : finset α} (h : s.nonempty) (b : β) : s.image (λa, b) = singleton b :=
ext $ assume b', by simp only [mem_image, exists_prop, exists_and_distrib_right,
  h.bex, true_and, mem_singleton, eq_comm]

@[simp] lemma map_erase [decidable_eq α] (f : α ↪ β) (s : finset α) (a : α) :
  (s.erase a).map f = (s.map f).erase (f a) :=
by { simp_rw map_eq_image, exact s.image_erase f.2 a }

/-! ### Subtype -/

/-- Given a finset `s` and a predicate `p`, `s.subtype p` is the finset of `subtype p` whose
elements belong to `s`. -/
protected def subtype {α} (p : α → Prop) [decidable_pred p] (s : finset α) : finset (subtype p) :=
(s.filter p).attach.map ⟨λ x, ⟨x.1, (finset.mem_filter.1 x.2).2⟩,
λ x y H, subtype.eq $ subtype.mk.inj H⟩

@[simp] lemma mem_subtype {p : α → Prop} [decidable_pred p] {s : finset α} :
  ∀ {a : subtype p}, a ∈ s.subtype p ↔ (a : α) ∈ s
| ⟨a, ha⟩ := by simp [finset.subtype, ha]

lemma subtype_eq_empty {p : α → Prop} [decidable_pred p] {s : finset α} :
  s.subtype p = ∅ ↔ ∀ x, p x → x ∉ s :=
by simp [ext_iff, subtype.forall, subtype.coe_mk]; refl

@[mono] lemma subtype_mono {p : α → Prop} [decidable_pred p] : monotone (finset.subtype p) :=
λ s t h x hx, mem_subtype.2 $ h $ mem_subtype.1 hx

/-- `s.subtype p` converts back to `s.filter p` with
`embedding.subtype`. -/
@[simp] lemma subtype_map (p : α → Prop) [decidable_pred p] :
  (s.subtype p).map (embedding.subtype _) = s.filter p :=
begin
  ext x,
  simp [and_comm _ (_ = _), @and.left_comm _ (_ = _), and_comm (p x) (x ∈ s)]
end

/-- If all elements of a `finset` satisfy the predicate `p`,
`s.subtype p` converts back to `s` with `embedding.subtype`. -/
lemma subtype_map_of_mem {p : α → Prop} [decidable_pred p] (h : ∀ x ∈ s, p x) :
  (s.subtype p).map (embedding.subtype _) = s :=
by rw [subtype_map, filter_true_of_mem h]

/-- If a `finset` of a subtype is converted to the main type with
`embedding.subtype`, all elements of the result have the property of
the subtype. -/
lemma property_of_mem_map_subtype {p : α → Prop} (s : finset {x // p x}) {a : α}
  (h : a ∈ s.map (embedding.subtype _)) : p a :=
begin
  rcases mem_map.1 h with ⟨x, hx, rfl⟩,
  exact x.2
end

/-- If a `finset` of a subtype is converted to the main type with
`embedding.subtype`, the result does not contain any value that does
not satisfy the property of the subtype. -/
lemma not_mem_map_subtype_of_not_property {p : α → Prop} (s : finset {x // p x})
  {a : α} (h : ¬ p a) : a ∉ (s.map (embedding.subtype _)) :=
mt s.property_of_mem_map_subtype h

/-- If a `finset` of a subtype is converted to the main type with
`embedding.subtype`, the result is a subset of the set giving the
subtype. -/
lemma map_subtype_subset {t : set α} (s : finset t) : ↑(s.map (embedding.subtype _)) ⊆ t :=
begin
  intros a ha,
  rw mem_coe at ha,
  convert property_of_mem_map_subtype s ha
end

lemma subset_image_iff {s : set α} : ↑t ⊆ f '' s ↔ ∃ s' : finset α, ↑s' ⊆ s ∧ s'.image f = t :=
begin
  split, swap,
  { rintro ⟨t, ht, rfl⟩, rw [coe_image], exact set.image_subset f ht },
  intro h,
  letI : can_lift β s := ⟨f ∘ coe, λ y, y ∈ f '' s, λ y ⟨x, hxt, hy⟩, ⟨⟨x, hxt⟩, hy⟩⟩,
  lift t to finset s using h,
  refine ⟨t.map (embedding.subtype _), map_subtype_subset _, _⟩,
  ext y, simp
end

lemma range_sdiff_zero {n : ℕ} : range (n + 1) \ {0} = (range n).image nat.succ :=
begin
  induction n with k hk,
  { simp },
  nth_rewrite 1 range_succ,
  rw [range_succ, image_insert, ←hk, insert_sdiff_of_not_mem],
  simp
end

end image

lemma _root_.multiset.to_finset_map [decidable_eq α] [decidable_eq β] (f : α → β) (m : multiset α) :
  (m.map f).to_finset = m.to_finset.image f :=
finset.val_inj.1 (multiset.dedup_map_dedup_eq _ _).symm

section to_list

/-- Produce a list of the elements in the finite set using choice. -/
@[reducible] noncomputable def to_list (s : finset α) : list α := s.1.to_list

lemma nodup_to_list (s : finset α) : s.to_list.nodup :=
by { rw [to_list, ←multiset.coe_nodup, multiset.coe_to_list], exact s.nodup }

@[simp] lemma mem_to_list {a : α} (s : finset α) : a ∈ s.to_list ↔ a ∈ s :=
by { rw [to_list, ←multiset.mem_coe, multiset.coe_to_list], exact iff.rfl }

@[simp] lemma to_list_empty : (∅ : finset α).to_list = [] := by simp [to_list]

@[simp, norm_cast]
lemma coe_to_list (s : finset α) : (s.to_list : multiset α) = s.val := by { classical, ext, simp }

@[simp] lemma to_list_to_finset [decidable_eq α] (s : finset α) : s.to_list.to_finset = s :=
by { ext, simp }

lemma exists_list_nodup_eq [decidable_eq α] (s : finset α) :
  ∃ (l : list α), l.nodup ∧ l.to_finset = s :=
⟨s.to_list, s.nodup_to_list, s.to_list_to_finset⟩

lemma to_list_cons {a : α} {s : finset α} (h : a ∉ s) : (cons a s h).to_list ~ a :: s.to_list :=
(list.perm_ext (nodup_to_list _) (by simp [h, nodup_to_list s])).2 $
  λ x, by simp only [list.mem_cons_iff, finset.mem_to_list, finset.mem_cons]

lemma to_list_insert [decidable_eq α] {a : α} {s : finset α} (h : a ∉ s) :
  (insert a s).to_list ~ a :: s.to_list :=
cons_eq_insert _ _ h ▸ to_list_cons _

end to_list

section bUnion
/-!
### bUnion

This section is about the bounded union of an indexed family `t : α → finset β` of finite sets
over a finite set `s : finset α`.
-/

variables [decidable_eq β] {s s₁ s₂ : finset α} {t t₁ t₂ : α → finset β}

/-- `bUnion s t` is the union of `t x` over `x ∈ s`.
(This was formerly `bind` due to the monad structure on types with `decidable_eq`.) -/
protected def bUnion (s : finset α) (t : α → finset β) : finset β :=
(s.1.bind (λ a, (t a).1)).to_finset

@[simp] theorem bUnion_val (s : finset α) (t : α → finset β) :
  (s.bUnion t).1 = (s.1.bind (λ a, (t a).1)).dedup := rfl

@[simp] theorem bUnion_empty : finset.bUnion ∅ t = ∅ := rfl

@[simp] lemma mem_bUnion {b : β} : b ∈ s.bUnion t ↔ ∃ a ∈ s, b ∈ t a :=
by simp only [mem_def, bUnion_val, mem_dedup, mem_bind, exists_prop]

@[simp] lemma coe_bUnion : (s.bUnion t : set β) = ⋃ x ∈ (s : set α), t x :=
by simp only [set.ext_iff, mem_bUnion, set.mem_Union, iff_self, mem_coe, implies_true_iff]

@[simp] theorem bUnion_insert [decidable_eq α] {a : α} : (insert a s).bUnion t = t a ∪ s.bUnion t :=
ext $ λ x, by simp only [mem_bUnion, exists_prop, mem_union, mem_insert,
  or_and_distrib_right, exists_or_distrib, exists_eq_left]
-- ext $ λ x, by simp [or_and_distrib_right, exists_or_distrib]

lemma bUnion_congr (hs : s₁ = s₂) (ht : ∀ a ∈ s₁, t₁ a = t₂ a) : s₁.bUnion t₁ = s₂.bUnion t₂ :=
ext $ λ x, by simp [hs, ht] { contextual := tt }

theorem bUnion_subset {s' : finset β} : s.bUnion t ⊆ s' ↔ ∀ x ∈ s, t x ⊆ s' :=
by simp only [subset_iff, mem_bUnion]; exact
⟨λ H a ha b hb, H ⟨a, ha, hb⟩, λ H b ⟨a, ha, hb⟩, H a ha hb⟩

@[simp] lemma singleton_bUnion {a : α} : finset.bUnion {a} t = t a :=
by { classical, rw [← insert_emptyc_eq, bUnion_insert, bUnion_empty, union_empty] }

theorem bUnion_inter (s : finset α) (f : α → finset β) (t : finset β) :
  s.bUnion f ∩ t = s.bUnion (λ x, f x ∩ t) :=
begin
  ext x,
  simp only [mem_bUnion, mem_inter],
  tauto
end

theorem inter_bUnion (t : finset β) (s : finset α) (f : α → finset β) :
  t ∩ s.bUnion f = s.bUnion (λ x, t ∩ f x) :=
by rw [inter_comm, bUnion_inter]; simp [inter_comm]

theorem image_bUnion [decidable_eq γ] {f : α → β} {s : finset α} {t : β → finset γ} :
  (s.image f).bUnion t = s.bUnion (λa, t (f a)) :=
by haveI := classical.dec_eq α; exact
finset.induction_on s rfl (λ a s has ih,
  by simp only [image_insert, bUnion_insert, ih])

theorem bUnion_image [decidable_eq γ] {s : finset α} {t : α → finset β} {f : β → γ} :
  (s.bUnion t).image f = s.bUnion (λa, (t a).image f) :=
by haveI := classical.dec_eq α; exact
finset.induction_on s rfl (λ a s has ih,
  by simp only [bUnion_insert, image_union, ih])

lemma bUnion_bUnion [decidable_eq γ] (s : finset α) (f : α → finset β) (g : β → finset γ) :
  (s.bUnion f).bUnion g = s.bUnion (λ a, (f a).bUnion g) :=
begin
  ext,
  simp only [finset.mem_bUnion, exists_prop],
  simp_rw [←exists_and_distrib_right, ←exists_and_distrib_left, and_assoc],
  rw exists_comm,
end

theorem bind_to_finset [decidable_eq α] (s : multiset α) (t : α → multiset β) :
  (s.bind t).to_finset = s.to_finset.bUnion (λa, (t a).to_finset) :=
ext $ λ x, by simp only [multiset.mem_to_finset, mem_bUnion, multiset.mem_bind, exists_prop]

lemma bUnion_mono (h : ∀ a ∈ s, t₁ a ⊆ t₂ a) : s.bUnion t₁ ⊆ s.bUnion t₂ :=
have ∀ b a, a ∈ s → b ∈ t₁ a → (∃ (a : α), a ∈ s ∧ b ∈ t₂ a),
  from assume b a ha hb, ⟨a, ha, finset.mem_of_subset (h a ha) hb⟩,
by simpa only [subset_iff, mem_bUnion, exists_imp_distrib, and_imp, exists_prop]

lemma bUnion_subset_bUnion_of_subset_left (t : α → finset β) (h : s₁ ⊆ s₂) :
  s₁.bUnion t ⊆ s₂.bUnion t :=
begin
  intro x,
  simp only [and_imp, mem_bUnion, exists_prop],
  exact Exists.imp (λ a ha, ⟨h ha.1, ha.2⟩)
end

lemma subset_bUnion_of_mem (u : α → finset β) {x : α} (xs : x ∈ s) : u x ⊆ s.bUnion u :=
singleton_bUnion.superset.trans $ bUnion_subset_bUnion_of_subset_left u $ singleton_subset_iff.2 xs

@[simp] lemma bUnion_subset_iff_forall_subset {α β : Type*} [decidable_eq β]
  {s : finset α} {t : finset β} {f : α → finset β} : s.bUnion f ⊆ t ↔ ∀ x ∈ s, f x ⊆ t :=
⟨λ h x hx, (subset_bUnion_of_mem f hx).trans h,
 λ h x hx, let ⟨a, ha₁, ha₂⟩ := mem_bUnion.mp hx in h _ ha₁ ha₂⟩

lemma bUnion_singleton {f : α → β} : s.bUnion (λa, {f a}) = s.image f :=
ext $ λ x, by simp only [mem_bUnion, mem_image, mem_singleton, eq_comm]

@[simp] lemma bUnion_singleton_eq_self [decidable_eq α] : s.bUnion (singleton : α → finset α) = s :=
by { rw bUnion_singleton, exact image_id }

lemma filter_bUnion (s : finset α) (f : α → finset β) (p : β → Prop) [decidable_pred p] :
  (s.bUnion f).filter p = s.bUnion (λ a, (f a).filter p) :=
begin
  ext b,
  simp only [mem_bUnion, exists_prop, mem_filter],
  split,
  { rintro ⟨⟨a, ha, hba⟩, hb⟩,
    exact ⟨a, ha, hba, hb⟩ },
  { rintro ⟨a, ha, hba, hb⟩,
    exact ⟨⟨a, ha, hba⟩, hb⟩ }
end

lemma bUnion_filter_eq_of_maps_to [decidable_eq α] {s : finset α} {t : finset β} {f : α → β}
  (h : ∀ x ∈ s, f x ∈ t) :
  t.bUnion (λa, s.filter $ (λc, f c = a)) = s :=
ext $ λ b, by simpa using h b

lemma image_bUnion_filter_eq [decidable_eq α] (s : finset β) (g : β → α) :
  (s.image g).bUnion (λa, s.filter $ (λc, g c = a)) = s :=
bUnion_filter_eq_of_maps_to (λ x, mem_image_of_mem g)

lemma erase_bUnion (f : α → finset β) (s : finset α) (b : β) :
  (s.bUnion f).erase b = s.bUnion (λ x, (f x).erase b) :=
by { ext, simp only [finset.mem_bUnion, iff_self, exists_and_distrib_left, finset.mem_erase] }

@[simp] lemma bUnion_nonempty : (s.bUnion t).nonempty ↔ ∃ x ∈ s, (t x).nonempty :=
by simp [finset.nonempty, ← exists_and_distrib_left, @exists_swap α]

lemma nonempty.bUnion (hs : s.nonempty) (ht : ∀ x ∈ s, (t x).nonempty) : (s.bUnion t).nonempty :=
bUnion_nonempty.2 $ hs.imp $ λ x hx, ⟨hx, ht x hx⟩

end bUnion

/-! ### disjoint -/
--TODO@Yaël: Kill lemmas duplicate with `boolean_algebra`
section disjoint
variables [decidable_eq α] [decidable_eq β] {f : α → β} {s t u : finset α} {a b : α}

lemma disjoint_left : disjoint s t ↔ ∀ {a}, a ∈ s → a ∉ t :=
by simp only [_root_.disjoint, inf_eq_inter, le_iff_subset, subset_iff, mem_inter, not_and,
  and_imp]; refl

lemma disjoint_val : disjoint s t ↔ s.1.disjoint t.1 := disjoint_left
lemma disjoint_iff_inter_eq_empty : disjoint s t ↔ s ∩ t = ∅ := disjoint_iff

instance decidable_disjoint (U V : finset α) : decidable (disjoint U V) :=
decidable_of_decidable_of_iff (by apply_instance) eq_bot_iff

lemma disjoint_right : disjoint s t ↔ ∀ {a}, a ∈ t → a ∉ s := by rw [disjoint.comm, disjoint_left]
lemma disjoint_iff_ne : disjoint s t ↔ ∀ a ∈ s, ∀ b ∈ t, a ≠ b :=
by simp only [disjoint_left, imp_not_comm, forall_eq']

lemma _root_.disjoint.forall_ne_finset (h : disjoint s t) (ha : a ∈ s) (hb : b ∈ t) : a ≠ b :=
disjoint_iff_ne.1 h _ ha _ hb

lemma not_disjoint_iff : ¬ disjoint s t ↔ ∃ a, a ∈ s ∧ a ∈ t :=
not_forall.trans $ exists_congr $ λ a, not_not.trans mem_inter

lemma disjoint_of_subset_left (h : s ⊆ u) (d : disjoint u t) : disjoint s t :=
disjoint_left.2 (λ x m₁, (disjoint_left.1 d) (h m₁))

lemma disjoint_of_subset_right (h : t ⊆ u) (d : disjoint s u) : disjoint s t :=
disjoint_right.2 (λ x m₁, (disjoint_right.1 d) (h m₁))

@[simp] theorem disjoint_empty_left (s : finset α) : disjoint ∅ s := disjoint_bot_left
@[simp] theorem disjoint_empty_right (s : finset α) : disjoint s ∅ := disjoint_bot_right

@[simp] lemma disjoint_singleton_left : disjoint (singleton a) s ↔ a ∉ s :=
by simp only [disjoint_left, mem_singleton, forall_eq]

@[simp] lemma disjoint_singleton_right : disjoint s (singleton a) ↔ a ∉ s :=
disjoint.comm.trans disjoint_singleton_left

@[simp] lemma disjoint_singleton : disjoint ({a} : finset α) {b} ↔ a ≠ b :=
by rw [disjoint_singleton_left, mem_singleton]

@[simp] lemma disjoint_insert_left : disjoint (insert a s) t ↔ a ∉ t ∧ disjoint s t :=
by simp only [disjoint_left, mem_insert, or_imp_distrib, forall_and_distrib, forall_eq]

@[simp] lemma disjoint_insert_right : disjoint s (insert a t) ↔ a ∉ s ∧ disjoint s t :=
disjoint.comm.trans $ by rw [disjoint_insert_left, disjoint.comm]

@[simp] lemma disjoint_union_left : disjoint (s ∪ t) u ↔ disjoint s u ∧ disjoint t u :=
by simp only [disjoint_left, mem_union, or_imp_distrib, forall_and_distrib]

@[simp] lemma disjoint_union_right : disjoint s (t ∪ u) ↔ disjoint s t ∧ disjoint s u :=
by simp only [disjoint_right, mem_union, or_imp_distrib, forall_and_distrib]

lemma sdiff_disjoint : disjoint (t \ s) s := disjoint_left.2 $ assume a ha, (mem_sdiff.1 ha).2
lemma disjoint_sdiff : disjoint s (t \ s) := sdiff_disjoint.symm

lemma disjoint_sdiff_inter (s t : finset α) : disjoint (s \ t) (s ∩ t) :=
disjoint_of_subset_right (inter_subset_right _ _) sdiff_disjoint

lemma sdiff_eq_self_iff_disjoint : s \ t = s ↔ disjoint s t := sdiff_eq_self_iff_disjoint'
lemma sdiff_eq_self_of_disjoint (h : disjoint s t) : s \ t = s := sdiff_eq_self_iff_disjoint.2 h
lemma disjoint_self_iff_empty (s : finset α) : disjoint s s ↔ s = ∅ := disjoint_self

lemma disjoint_bUnion_left {ι : Type*} (s : finset ι) (f : ι → finset α) (t : finset α) :
  disjoint (s.bUnion f) t ↔ (∀ i ∈ s, disjoint (f i) t) :=
begin
  classical,
  refine s.induction _ _,
  { simp only [forall_mem_empty_iff, bUnion_empty, disjoint_empty_left] },
  { assume i s his ih,
    simp only [disjoint_union_left, bUnion_insert, his, forall_mem_insert, ih] }
end

lemma disjoint_bUnion_right {ι : Type*} (s : finset α) (t : finset ι) (f : ι → finset α) :
  disjoint s (t.bUnion f) ↔ ∀ i ∈ t, disjoint s (f i) :=
by simpa only [disjoint.comm] using disjoint_bUnion_left t f s

<<<<<<< HEAD
@[simp] theorem card_disjoint_union {s t : finset α} (h : disjoint s t) :
  card (s ∪ t) = card s + card t :=
by rw [← card_union_add_card_inter, disjoint_iff_inter_eq_empty.1 h, card_empty, add_zero]

theorem card_sdiff {s t : finset α} (h : s ⊆ t) : card (t \ s) = card t - card s :=
suffices card (t \ s) = card ((t \ s) ∪ s) - card s, by rwa sdiff_union_of_subset h at this,
by rw [card_disjoint_union sdiff_disjoint, nat.add_sub_cancel]

lemma card_eq_card_sdiff_add_card {s t : finset α} (h : s ⊆ t) : card t = card (t \ s) + card s :=
(nat.sub_eq_iff_eq_add (card_le_of_subset h)).mp (card_sdiff h).symm

lemma disjoint_filter {s : finset α} {p q : α → Prop} [decidable_pred p] [decidable_pred q] :
    disjoint (s.filter p) (s.filter q) ↔ (∀ x ∈ s, p x → ¬ q x) :=
=======
lemma disjoint_filter {p q : α → Prop} [decidable_pred p] [decidable_pred q] :
  disjoint (s.filter p) (s.filter q) ↔ ∀ x ∈ s, p x → ¬ q x :=
>>>>>>> 33c0a1cb
by split; simp [disjoint_left] {contextual := tt}

lemma disjoint_filter_filter {p q : α → Prop} [decidable_pred p] [decidable_pred q] :
  (disjoint s t) → disjoint (s.filter p) (t.filter q) :=
disjoint.mono (filter_subset _ _) (filter_subset _ _)

lemma disjoint_filter_filter_neg (s : finset α) (p : α → Prop) [decidable_pred p] :
  disjoint (s.filter p) (s.filter $ λ a, ¬ p a) :=
(disjoint_filter.2 $ λ a _, id).symm

lemma disjoint_iff_disjoint_coe : disjoint s t ↔ disjoint (s : set α) (t : set α) :=
by { rw [finset.disjoint_left, set.disjoint_left], refl }

@[simp] lemma _root_.disjoint.of_image_finset (h : disjoint (s.image f) (t.image f)) :
  disjoint s t :=
disjoint_iff_ne.2 $ λ a ha b hb, ne_of_apply_ne f $ h.forall_ne_finset
  (mem_image_of_mem _ ha) (mem_image_of_mem _ hb)

@[simp] lemma disjoint_image {f : α → β} (hf : injective f) :
  disjoint (s.image f) (t.image f) ↔ disjoint s t :=
begin
  simp only [disjoint_iff_ne, mem_image, exists_prop, exists_imp_distrib, and_imp],
  refine ⟨λ h a ha b hb hab, h _ _ ha rfl _ _ hb rfl $ congr_arg _ hab, _⟩,
  rintro h _ a ha rfl _ b hb rfl,
  exact hf.ne (h _ ha _ hb),
end

@[simp] lemma disjoint_map {f : α ↪ β} : disjoint (s.map f) (t.map f) ↔ disjoint s t :=
by { simp_rw map_eq_image, exact disjoint_image f.injective }

end disjoint

/-! ### choose -/
section choose
variables (p : α → Prop) [decidable_pred p] (l : finset α)

/-- Given a finset `l` and a predicate `p`, associate to a proof that there is a unique element of
`l` satisfying `p` this unique element, as an element of the corresponding subtype. -/
def choose_x (hp : (∃! a, a ∈ l ∧ p a)) : { a // a ∈ l ∧ p a } :=
multiset.choose_x p l.val hp

/-- Given a finset `l` and a predicate `p`, associate to a proof that there is a unique element of
`l` satisfying `p` this unique element, as an element of the ambient type. -/
def choose (hp : ∃! a, a ∈ l ∧ p a) : α := choose_x p l hp

lemma choose_spec (hp : ∃! a, a ∈ l ∧ p a) : choose p l hp ∈ l ∧ p (choose p l hp) :=
(choose_x p l hp).property

lemma choose_mem (hp : ∃! a, a ∈ l ∧ p a) : choose p l hp ∈ l := (choose_spec _ _ _).1

lemma choose_property (hp : ∃! a, a ∈ l ∧ p a) : p (choose p l hp) := (choose_spec _ _ _).2

end choose
end finset

namespace equiv

/-- Given an equivalence `α` to `β`, produce an equivalence between `finset α` and `finset β`. -/
protected def finset_congr (e : α ≃ β) : finset α ≃ finset β :=
{ to_fun := λ s, s.map e.to_embedding,
  inv_fun := λ s, s.map e.symm.to_embedding,
  left_inv := λ s, by simp [finset.map_map],
  right_inv := λ s, by simp [finset.map_map] }

@[simp] lemma finset_congr_apply (e : α ≃ β) (s : finset α) :
  e.finset_congr s = s.map e.to_embedding :=
rfl

@[simp] lemma finset_congr_refl : (equiv.refl α).finset_congr = equiv.refl _ := by { ext, simp }
@[simp] lemma finset_congr_symm (e : α ≃ β) : e.finset_congr.symm = e.symm.finset_congr := rfl

@[simp] lemma finset_congr_trans (e : α ≃ β) (e' : β ≃ γ) :
  e.finset_congr.trans (e'.finset_congr) = (e.trans e').finset_congr :=
by { ext, simp [-finset.mem_map, -equiv.trans_to_embedding] }

end equiv

namespace multiset
variable [decidable_eq α]

lemma disjoint_to_finset {m1 m2 : multiset α} :
  _root_.disjoint m1.to_finset m2.to_finset ↔ m1.disjoint m2 :=
begin
  rw finset.disjoint_iff_ne,
  refine ⟨λ h a ha1 ha2, _, _⟩,
  { rw ← multiset.mem_to_finset at ha1 ha2,
    exact h _ ha1 _ ha2 rfl },
  { rintros h a ha b hb rfl,
    rw multiset.mem_to_finset at ha hb,
    exact h ha hb }
end

end multiset

namespace list
variables [decidable_eq α] {l l' : list α}

lemma disjoint_to_finset_iff_disjoint : _root_.disjoint l.to_finset l'.to_finset ↔ l.disjoint l' :=
multiset.disjoint_to_finset

end list<|MERGE_RESOLUTION|>--- conflicted
+++ resolved
@@ -2435,24 +2435,8 @@
   disjoint s (t.bUnion f) ↔ ∀ i ∈ t, disjoint s (f i) :=
 by simpa only [disjoint.comm] using disjoint_bUnion_left t f s
 
-<<<<<<< HEAD
-@[simp] theorem card_disjoint_union {s t : finset α} (h : disjoint s t) :
-  card (s ∪ t) = card s + card t :=
-by rw [← card_union_add_card_inter, disjoint_iff_inter_eq_empty.1 h, card_empty, add_zero]
-
-theorem card_sdiff {s t : finset α} (h : s ⊆ t) : card (t \ s) = card t - card s :=
-suffices card (t \ s) = card ((t \ s) ∪ s) - card s, by rwa sdiff_union_of_subset h at this,
-by rw [card_disjoint_union sdiff_disjoint, nat.add_sub_cancel]
-
-lemma card_eq_card_sdiff_add_card {s t : finset α} (h : s ⊆ t) : card t = card (t \ s) + card s :=
-(nat.sub_eq_iff_eq_add (card_le_of_subset h)).mp (card_sdiff h).symm
-
 lemma disjoint_filter {s : finset α} {p q : α → Prop} [decidable_pred p] [decidable_pred q] :
     disjoint (s.filter p) (s.filter q) ↔ (∀ x ∈ s, p x → ¬ q x) :=
-=======
-lemma disjoint_filter {p q : α → Prop} [decidable_pred p] [decidable_pred q] :
-  disjoint (s.filter p) (s.filter q) ↔ ∀ x ∈ s, p x → ¬ q x :=
->>>>>>> 33c0a1cb
 by split; simp [disjoint_left] {contextual := tt}
 
 lemma disjoint_filter_filter {p q : α → Prop} [decidable_pred p] [decidable_pred q] :
