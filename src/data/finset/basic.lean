--- conflicted
+++ resolved
@@ -1836,11 +1836,7 @@
   to_finset l.reverse = l.to_finset :=
 to_finset_eq_of_perm _ _ (reverse_perm l)
 
-<<<<<<< HEAD
-lemma to_finset_repeat_of_pos {a : α} {n : ℕ} (hn : n ≠ 0):
-=======
 lemma to_finset_repeat_of_ne_zero {a : α} {n : ℕ} (hn : n ≠ 0):
->>>>>>> 2f5af98b
   (list.repeat a n).to_finset = {a} :=
 by { ext x, simp [hn, list.mem_repeat] }
 
