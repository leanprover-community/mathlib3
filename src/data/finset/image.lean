--- conflicted
+++ resolved
@@ -3,11 +3,8 @@
 Released under Apache 2.0 license as described in the file LICENSE.
 Authors: Leonardo de Moura, Jeremy Avigad, Minchao Wu, Mario Carneiro
 -/
-<<<<<<< HEAD
+import algebra.hom.embedding
 import data.fin.basic
-=======
-import algebra.hom.embedding
->>>>>>> 4e87c847
 import data.finset.basic
 import data.int.order.basic
 
