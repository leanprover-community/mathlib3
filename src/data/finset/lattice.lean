--- conflicted
+++ resolved
@@ -241,33 +241,6 @@
 
 end sup
 
-section distrib_lattice
-variables [distrib_lattice α] [order_bot α] {s : finset β} {f : β → α} {a : α}
-
-lemma disjoint_sup_right : disjoint a (s.sup f) ↔ ∀ i ∈ s, disjoint a (f i) :=
-⟨λ h i hi, h.mono_right (le_sup hi), sup_induction
-  (disjoint_bot_right) $ ball_cond_comm.mpr $ @disjoint.sup_right _ _ _ _⟩
-
-@[simp] lemma sup_inf_left (s : finset β) (f : β → α) (a : α) :
-  s.sup (λ x, a ⊓ f x) = a ⊓ s.sup f :=
-begin
-  refine finset.cons_induction_on s (by simp) _,
-  intros i t _ ih,
-  simp only [←ih, sup_cons, inf_sup_left],
-end
-
-@[simp] lemma sup_inf_right (s : finset β) (f : β → α) (a : α) :
-  s.sup (λ x, f x ⊓ a) = s.sup f ⊓ a :=
-by simpa only [inf_comm] using sup_inf_left s f a
-
-lemma disjoint_sup_right : disjoint a (s.sup f) ↔ ∀ i ∈ s, disjoint a (f i) :=
-by simp only [disjoint_iff, ←sup_inf_left, sup_eq_bot_iff]
-
-lemma disjoint_sup_left : disjoint (s.sup f) a ↔ ∀ i ∈ s, disjoint (f i) a :=
-by simp only [disjoint_iff, ←sup_inf_right, sup_eq_bot_iff]
-
-end distrib_lattice
-
 lemma sup_eq_supr [complete_lattice β] (s : finset α) (f : α → β) : s.sup f = (⨆a∈s, f a) :=
 le_antisymm
   (finset.sup_le $ assume a ha, le_supr_of_le a $ le_supr _ ha)
@@ -434,18 +407,12 @@
 end inf
 
 section distrib_lattice
-<<<<<<< HEAD
-variables [distrib_lattice α] [order_top α] (s : finset β) (f : β → α) (a : α)
-
-@[simp] lemma inf_sup_left : s.inf (λ x, a ⊔ f x) = a ⊔ s.inf f :=
-@sup_inf_left (order_dual α) _ _ _ _ _ _
-
-@[simp] lemma inf_sup_right : s.inf (λ x, f x ⊔ a) = s.inf f ⊔ a :=
-@sup_inf_right (order_dual α) _ _ _ _ _ _
-=======
 variables [distrib_lattice α]
 
-lemma sup_inf_distrib_left [order_bot α] (s : finset ι) (f : ι → α) (a : α) :
+section order_bot
+variables [order_bot α] {s : finset β} {f : β → α} {a : α}
+
+lemma sup_inf_distrib_left (s : finset ι) (f : ι → α) (a : α) :
   a ⊓ s.sup f = s.sup (λ i, a ⊓ f i) :=
 begin
   induction s using finset.cons_induction with i s hi h,
@@ -453,19 +420,30 @@
   { rw [sup_cons, sup_cons, inf_sup_left, h] }
 end
 
-lemma sup_inf_distrib_right [order_bot α] (s : finset ι) (f : ι → α) (a : α) :
+lemma sup_inf_distrib_right (s : finset ι) (f : ι → α) (a : α) :
   s.sup f ⊓ a = s.sup (λ i, f i ⊓ a) :=
 by { rw [_root_.inf_comm, s.sup_inf_distrib_left], simp_rw _root_.inf_comm }
 
-lemma inf_sup_distrib_left [order_top α] (s : finset ι) (f : ι → α) (a : α) :
+lemma disjoint_sup_right : disjoint a (s.sup f) ↔ ∀ i ∈ s, disjoint a (f i) :=
+by simp only [disjoint_iff, sup_inf_distrib_left, sup_eq_bot_iff]
+
+lemma disjoint_sup_left : disjoint (s.sup f) a ↔ ∀ i ∈ s, disjoint (f i) a :=
+by simp only [disjoint_iff, sup_inf_distrib_right, sup_eq_bot_iff]
+
+end order_bot
+
+section order_top
+variables [order_top α]
+
+lemma inf_sup_distrib_left (s : finset ι) (f : ι → α) (a : α) :
   a ⊔ s.inf f = s.inf (λ i, a ⊔ f i) :=
 @sup_inf_distrib_left (order_dual α) _ _ _ _ _ _
 
-lemma inf_sup_distrib_right [order_top α] (s : finset ι) (f : ι → α) (a : α) :
+lemma inf_sup_distrib_right (s : finset ι) (f : ι → α) (a : α) :
   s.inf f ⊔ a = s.inf (λ i, f i ⊔ a) :=
 @sup_inf_distrib_right (order_dual α) _ _ _ _ _ _
->>>>>>> 25297ecf
-
+
+end order_top
 end distrib_lattice
 
 lemma inf_eq_infi [complete_lattice β] (s : finset α) (f : α → β) : s.inf f = (⨅a∈s, f a) :=
