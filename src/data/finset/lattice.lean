--- conflicted
+++ resolved
@@ -635,19 +635,9 @@
   ∃ b, b ∈ s ∧ s.sup f = f b :=
 sup'_eq_sup h f ▸ exists_mem_eq_sup' h f
 
-<<<<<<< HEAD
-lemma coe_sup_of_nonempty {s : finset β} (H : s.nonempty) (f : β → α) :
-  (↑(s.sup f) : with_bot α) = s.sup (λ i, f i) :=
-begin
-  rw ← finset.coe_sup' H,
-  congr,
-  simp only [finset.sup'_eq_sup],
-end
-=======
 lemma coe_sup_of_nonempty {s : finset β} (h : s.nonempty) (f : β → α) :
   (↑(s.sup f) : with_bot α) = s.sup (coe ∘ f) :=
 by simp only [←sup'_eq_sup h, coe_sup' h]
->>>>>>> 862854ed
 
 end sup
 
@@ -665,15 +655,9 @@
   ∃ a, a ∈ s ∧ s.inf f = f a :=
 @exists_mem_eq_sup (order_dual α) _ _ _ _ _ h f
 
-<<<<<<< HEAD
-lemma coe_inf_of_nonempty {s : finset β} (H : s.nonempty) (f : β → α):
-  (↑(s.inf f) : with_top α) = s.inf (λ i, f i) :=
-@coe_sup_of_nonempty (order_dual α) _ _ _ _ H f
-=======
 lemma coe_inf_of_nonempty {s : finset β} (h : s.nonempty) (f : β → α):
   (↑(s.inf f) : with_top α) = s.inf (λ i, f i) :=
 @coe_sup_of_nonempty (order_dual α) _ _ _ _ h f
->>>>>>> 862854ed
 
 end inf
 
