--- conflicted
+++ resolved
@@ -153,11 +153,7 @@
 
 end decidable_eq
 
-<<<<<<< HEAD
-lemma Ico_filter_le_left [decidable_rel ((≤) : α → α → Prop)] {a b : α} (hab : a < b) :
-=======
 lemma Ico_filter_le_left {a b : α} [decidable_pred (≤ a)] (hab : a < b) :
->>>>>>> 051cb615
   (Ico a b).filter (λ x, x ≤ a) = {a} :=
 begin
   ext x,
