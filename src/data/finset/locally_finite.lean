/-
Copyright (c) 2019 Scott Morrison. All rights reserved.
Released under Apache 2.0 license as described in the file LICENSE.
Authors: Scott Morrison, Yaël Dillies
-/
import order.locally_finite

/-!
# Intervals as finsets

This file provides basic results about all the `finset.Ixx`, which are defined in
`order.locally_finite`.

## TODO

This file was originally only about `finset.Ico a b` where `a b : ℕ`. No care has yet been taken to
generalize these lemmas properly and many lemmas about `Icc`, `Ioc`, `Ioo` are missing. In general,
what's to do is taking the lemmas in `data.x.intervals` and abstract away the concrete structure.
-/

namespace finset
variables {α : Type*}
section preorder
variables [preorder α] [locally_finite_order α] {a b : α}

@[simp] lemma nonempty_Icc : (Icc a b).nonempty ↔ a ≤ b :=
by rw [←coe_nonempty, coe_Icc, set.nonempty_Icc]

@[simp] lemma nonempty_Ico : (Ico a b).nonempty ↔ a < b :=
by rw [←coe_nonempty, coe_Ico, set.nonempty_Ico]

@[simp] lemma nonempty_Ioc : (Ioc a b).nonempty ↔ a < b :=
by rw [←coe_nonempty, coe_Ioc, set.nonempty_Ioc]

@[simp] lemma nonempty_Ioo [densely_ordered α] : (Ioo a b).nonempty ↔ a < b :=
by rw [←coe_nonempty, coe_Ioo, set.nonempty_Ioo]

@[simp] lemma Icc_eq_empty_iff : Icc a b = ∅ ↔ ¬a ≤ b :=
by rw [←coe_eq_empty, coe_Icc, set.Icc_eq_empty_iff]

@[simp] lemma Ico_eq_empty_iff : Ico a b = ∅ ↔ ¬a < b :=
by rw [←coe_eq_empty, coe_Ico, set.Ico_eq_empty_iff]

@[simp] lemma Ioc_eq_empty_iff : Ioc a b = ∅ ↔ ¬a < b :=
by rw [←coe_eq_empty, coe_Ioc, set.Ioc_eq_empty_iff]

@[simp] lemma Ioo_eq_empty_iff [densely_ordered α] : Ioo a b = ∅ ↔ ¬a < b :=
by rw [←coe_eq_empty, coe_Ioo, set.Ioo_eq_empty_iff]

alias Icc_eq_empty_iff ↔ _ finset.Icc_eq_empty
alias Ico_eq_empty_iff ↔ _ finset.Ico_eq_empty
alias Ioc_eq_empty_iff ↔ _ finset.Ioc_eq_empty

@[simp] lemma Ioo_eq_empty (h : ¬a < b) : Ioo a b = ∅ :=
eq_empty_iff_forall_not_mem.2 $ λ x hx, h ((mem_Ioo.1 hx).1.trans (mem_Ioo.1 hx).2)

@[simp] lemma Icc_eq_empty_of_lt (h : b < a) : Icc a b = ∅ := Icc_eq_empty h.not_le
<<<<<<< HEAD

@[simp] lemma Ico_eq_empty_of_le (h : b ≤ a) : Ico a b = ∅ := Ico_eq_empty h.not_lt

@[simp] lemma Ioc_eq_empty_of_le (h : b ≤ a) : Ioc a b = ∅ := Ioc_eq_empty h.not_lt

=======
@[simp] lemma Ico_eq_empty_of_le (h : b ≤ a) : Ico a b = ∅ := Ico_eq_empty h.not_lt
@[simp] lemma Ioc_eq_empty_of_le (h : b ≤ a) : Ioc a b = ∅ := Ioc_eq_empty h.not_lt
>>>>>>> 0144b6ca
@[simp] lemma Ioo_eq_empty_of_le (h : b ≤ a) : Ioo a b = ∅ := Ioo_eq_empty h.not_lt

variables (a)

@[simp] lemma Ico_self : Ico a a = ∅ := by rw [←coe_eq_empty, coe_Ico, set.Ico_self]
<<<<<<< HEAD

@[simp] lemma Ioc_self : Ioc a a = ∅ := by rw [←coe_eq_empty, coe_Ioc, set.Ioc_self]

=======
@[simp] lemma Ioc_self : Ioc a a = ∅ := by rw [←coe_eq_empty, coe_Ioc, set.Ioc_self]
>>>>>>> 0144b6ca
@[simp] lemma Ioo_self : Ioo a a = ∅ := by rw [←coe_eq_empty, coe_Ioo, set.Ioo_self]

variables {a b}

lemma left_mem_Icc : a ∈ Icc a b ↔ a ≤ b := by simp only [mem_Icc, true_and, le_refl]
lemma left_mem_Ico : a ∈ Ico a b ↔ a < b := by simp only [mem_Ico, true_and, le_refl]
lemma right_mem_Icc : b ∈ Icc a b ↔ a ≤ b := by simp only [mem_Icc, and_true, le_refl]
lemma right_mem_Ioc : b ∈ Ioc a b ↔ a < b := by simp only [mem_Ioc, and_true, le_refl]

@[simp] lemma left_not_mem_Ioc : a ∉ Ioc a b := λ h, lt_irrefl _ (mem_Ioc.1 h).1
@[simp] lemma left_not_mem_Ioo : a ∉ Ioo a b := λ h, lt_irrefl _ (mem_Ioo.1 h).1
@[simp] lemma right_not_mem_Ico : b ∉ Ico a b := λ h, lt_irrefl _ (mem_Ico.1 h).2
@[simp] lemma right_not_mem_Ioo : b ∉ Ioo a b := λ h, lt_irrefl _ (mem_Ioo.1 h).2

lemma Ico_filter_lt_of_le_left [decidable_rel ((<) : α → α → Prop)] {a b c : α} (hca : c ≤ a) :
  (Ico a b).filter (λ x, x < c) = ∅ :=
finset.filter_false_of_mem (λ x hx, (hca.trans (mem_Ico.1 hx).1).not_lt)

lemma Ico_filter_lt_of_right_le [decidable_rel ((<) : α → α → Prop)] {a b c : α} (hbc : b ≤ c) :
  (Ico a b).filter (λ x, x < c) = Ico a b :=
finset.filter_true_of_mem (λ x hx, (mem_Ico.1 hx).2.trans_le hbc)

lemma Ico_filter_lt_of_le_right [decidable_rel ((<) : α → α → Prop)] {a b c : α} (hcb : c ≤ b) :
  (Ico a b).filter (λ x, x < c) = Ico a c :=
begin
  ext x,
  rw [mem_filter, mem_Ico, mem_Ico, and.right_comm],
  exact and_iff_left_of_imp (λ h, h.2.trans_le hcb),
end

lemma Ico_filter_le_of_le_left [decidable_rel ((≤) : α → α → Prop)] {a b c : α} (hca : c ≤ a) :
  (Ico a b).filter (λ x, c ≤ x) = Ico a b :=
finset.filter_true_of_mem (λ x hx, hca.trans (mem_Ico.1 hx).1)

lemma Ico_filter_le_of_right_le [decidable_rel ((≤) : α → α → Prop)] {a b : α} :
  (Ico a b).filter (λ x, b ≤ x) = ∅ :=
finset.filter_false_of_mem (λ x hx, (mem_Ico.1 hx).2.not_le)

lemma Ico_filter_le_of_left_le [decidable_rel ((≤) : α → α → Prop)] {a b c : α} (hac : a ≤ c) :
  (Ico a b).filter (λ x, c ≤ x) = Ico c b :=
begin
  ext x,
  rw [mem_filter, mem_Ico, mem_Ico, and_comm, and.left_comm],
  exact and_iff_right_of_imp (λ h, hac.trans h.1),
end

/-- A set with upper and lower bounds in a locally finite order is a fintype -/
def _root_.set.fintype_of_mem_bounds {a b} {s : set α} [decidable_pred (∈ s)]
  (ha : a ∈ lower_bounds s) (hb : b ∈ upper_bounds s) : fintype s :=
set.fintype_subset (set.Icc a b) $ λ x hx, ⟨ha hx, hb hx⟩

lemma _root_.bdd_below.finite_of_bdd_above {s : set α} (h₀ : bdd_below s) (h₁ : bdd_above s) :
  s.finite :=
let ⟨a, ha⟩ := h₀, ⟨b, hb⟩ := h₁ in by { classical, exact ⟨set.fintype_of_mem_bounds ha hb⟩ }

end preorder

section partial_order
variables [partial_order α] [locally_finite_order α] {a b : α}

@[simp] lemma Icc_self (a : α) : Icc a a = {a} := by rw [←coe_eq_singleton, coe_Icc, set.Icc_self]

lemma Ico_insert_right [decidable_eq α] (h : a ≤ b) : insert b (Ico a b) = Icc a b :=
by rw [←coe_inj, coe_insert, coe_Icc, coe_Ico, set.insert_eq, set.union_comm, set.Ico_union_right h]

lemma Ioo_insert_left [decidable_eq α] (h : a < b) : insert a (Ioo a b) = Ico a b :=
by rw [←coe_inj, coe_insert, coe_Ioo, coe_Ico, set.insert_eq, set.union_comm, set.Ioo_union_left h]

@[simp] lemma Ico_inter_Ico_consecutive [decidable_eq α] (a b c : α) : Ico a b ∩ Ico b c = ∅ :=
begin
  refine eq_empty_of_forall_not_mem (λ x hx, _),
  rw [mem_inter, mem_Ico, mem_Ico] at hx,
  exact hx.1.2.not_le hx.2.1,
end

lemma Ico_disjoint_Ico_consecutive [decidable_eq α] (a b c : α) : disjoint (Ico a b) (Ico b c) :=
le_of_eq $ Ico_inter_Ico_consecutive a b c

lemma Ico_filter_le_left [decidable_rel ((≤) : α → α → Prop)] {a b : α} (hab : a < b) :
  (Ico a b).filter (λ x, x ≤ a) = {a} :=
begin
  ext x,
  rw [mem_filter, mem_Ico, mem_singleton, and.right_comm, ←le_antisymm_iff, eq_comm],
  exact and_iff_left_of_imp (λ h, h.le.trans_lt hab),
end

end partial_order

section linear_order
variables [linear_order α] [locally_finite_order α] {a b : α}

lemma Ico_subset_Ico_iff {a₁ b₁ a₂ b₂ : α} (h : a₁ < b₁) :
  Ico a₁ b₁ ⊆ Ico a₂ b₂ ↔ a₂ ≤ a₁ ∧ b₁ ≤ b₂ :=
by rw [←coe_subset, coe_Ico, coe_Ico, set.Ico_subset_Ico_iff h]

lemma Ico_union_Ico_eq_Ico {a b c : α} (hab : a ≤ b) (hbc : b ≤ c) :
  Ico a b ∪ Ico b c = Ico a c :=
by rw [←coe_inj, coe_union, coe_Ico, coe_Ico, coe_Ico, set.Ico_union_Ico_eq_Ico hab hbc]

lemma Ico_union_Ico' {a b c d : α} (hcb : c ≤ b) (had : a ≤ d) :
  Ico a b ∪ Ico c d = Ico (min a c) (max b d) :=
by rw [←coe_inj, coe_union, coe_Ico, coe_Ico, coe_Ico, set.Ico_union_Ico' hcb had]

lemma Ico_union_Ico {a b c d : α} (h₁ : min a b ≤ max c d) (h₂ : min c d ≤ max a b) :
  Ico a b ∪ Ico c d = Ico (min a c) (max b d) :=
by rw [←coe_inj, coe_union, coe_Ico, coe_Ico, coe_Ico, set.Ico_union_Ico h₁ h₂]

lemma Ico_inter_Ico {a b c d : α} : Ico a b ∩ Ico c d = Ico (max a c) (min b d) :=
by rw [←coe_inj, coe_inter, coe_Ico, coe_Ico, coe_Ico, ←inf_eq_min, ←sup_eq_max, set.Ico_inter_Ico]

@[simp] lemma Ico_filter_lt (a b c : α) : (Ico a b).filter (λ x, x < c) = Ico a (min b c) :=
begin
  cases le_total b c,
  { rw [Ico_filter_lt_of_right_le h, min_eq_left h] },
  { rw [Ico_filter_lt_of_le_right h, min_eq_right h] }
end

@[simp] lemma Ico_filter_le (a b c : α) : (Ico a b).filter (λ x, c ≤ x) = Ico (max a c) b :=
begin
  cases le_total a c,
  { rw [Ico_filter_le_of_left_le h, max_eq_right h] },
  { rw [Ico_filter_le_of_le_left h, max_eq_left h] }
end

@[simp] lemma Ico_diff_Ico_left (a b c : α) : (Ico a b) \ (Ico a c) = Ico (max a c) b :=
begin
  cases le_total a c,
  { ext x,
    rw [mem_sdiff, mem_Ico, mem_Ico, mem_Ico, max_eq_right h, and.right_comm, not_and, not_lt],
    exact and_congr_left' ⟨λ hx, hx.2 hx.1, λ hx, ⟨h.trans hx, λ _, hx⟩⟩ },
  { rw [Ico_eq_empty_of_le h, sdiff_empty, max_eq_left h] }
end

@[simp] lemma Ico_diff_Ico_right (a b c : α) : (Ico a b) \ (Ico c b) = Ico a (min b c) :=
begin
  cases le_total b c,
  { rw [Ico_eq_empty_of_le h, sdiff_empty, min_eq_left h] },
  { ext x,
    rw [mem_sdiff, mem_Ico, mem_Ico, mem_Ico, min_eq_right h, and_assoc, not_and', not_le],
    exact and_congr_right' ⟨λ hx, hx.2 hx.1, λ hx, ⟨hx.trans_le h, λ _, hx⟩⟩ }
end

end linear_order

section order_top
variables [order_top α] [locally_finite_order α]

lemma _root_.bdd_below.finite {s : set α} (hs : bdd_below s) : s.finite :=
hs.finite_of_bdd_above $ order_top.bdd_above s

end order_top

section order_bot
variables [order_bot α] [locally_finite_order α]

lemma _root_.bdd_above.finite {s : set α} (hs : bdd_above s) : s.finite := hs.dual.finite

end order_bot

section ordered_cancel_add_comm_monoid
variables [ordered_cancel_add_comm_monoid α] [has_exists_add_of_le α] [decidable_eq α]
  [locally_finite_order α]

lemma image_add_left_Icc (a b c : α) : (Icc a b).image ((+) c) = Icc (c + a) (c + b) :=
begin
  ext x,
  rw [mem_image, mem_Icc],
  split,
  { rintro ⟨y, hy, rfl⟩,
    rw mem_Icc at hy,
    exact ⟨add_le_add_left hy.1 c, add_le_add_left hy.2 c⟩ },
  { intro hx,
    obtain ⟨y, hy⟩ := exists_add_of_le hx.1,
    rw add_assoc at hy,
    rw hy at hx,
    exact ⟨a + y, mem_Icc.2 ⟨le_of_add_le_add_left hx.1, le_of_add_le_add_left hx.2⟩, hy.symm⟩ }
end

lemma image_add_left_Ico (a b c : α) : (Ico a b).image ((+) c) = Ico (c + a) (c + b) :=
begin
  ext x,
  rw [mem_image, mem_Ico],
  split,
  { rintro ⟨y, hy, rfl⟩,
    rw mem_Ico at hy,
    exact ⟨add_le_add_left hy.1 c, add_lt_add_left hy.2 c⟩ },
  { intro hx,
    obtain ⟨y, hy⟩ := exists_add_of_le hx.1,
    rw add_assoc at hy,
    rw hy at hx,
    exact ⟨a + y, mem_Ico.2 ⟨le_of_add_le_add_left hx.1, lt_of_add_lt_add_left hx.2⟩, hy.symm⟩ }
end

lemma image_add_left_Ioc (a b c : α) : (Ioc a b).image ((+) c) = Ioc (c + a) (c + b) :=
begin
  ext x,
  rw [mem_image, mem_Ioc],
  refine ⟨_, λ hx, _⟩,
  { rintro ⟨y, hy, rfl⟩,
    rw mem_Ioc at hy,
    exact ⟨add_lt_add_left hy.1 c, add_le_add_left hy.2 c⟩ },
  { obtain ⟨y, hy⟩ := exists_add_of_le hx.1.le,
    rw add_assoc at hy,
    rw hy at hx,
    exact ⟨a + y, mem_Ioc.2 ⟨lt_of_add_lt_add_left hx.1, le_of_add_le_add_left hx.2⟩, hy.symm⟩ }
end

lemma image_add_left_Ioo (a b c : α) : (Ioo a b).image ((+) c) = Ioo (c + a) (c + b) :=
begin
  ext x,
  rw [mem_image, mem_Ioo],
  refine ⟨_, λ hx, _⟩,
  { rintro ⟨y, hy, rfl⟩,
    rw mem_Ioo at hy,
    exact ⟨add_lt_add_left hy.1 c, add_lt_add_left hy.2 c⟩ },
  { obtain ⟨y, hy⟩ := exists_add_of_le hx.1.le,
    rw add_assoc at hy,
    rw hy at hx,
    exact ⟨a + y, mem_Ioo.2 ⟨lt_of_add_lt_add_left hx.1, lt_of_add_lt_add_left hx.2⟩, hy.symm⟩ }
end

lemma image_add_right_Icc (a b c : α) : (Icc a b).image (λ x, x + c) = Icc (a + c) (b + c) :=
by { simp_rw add_comm _ c, exact image_add_left_Icc a b c }

lemma image_add_right_Ico (a b c : α) : (Ico a b).image (λ x, x + c) = Ico (a + c) (b + c) :=
by { simp_rw add_comm _ c, exact image_add_left_Ico a b c }

lemma image_add_right_Ioc (a b c : α) : (Ioc a b).image (λ x, x + c) = Ioc (a + c) (b + c) :=
by { simp_rw add_comm _ c, exact image_add_left_Ioc a b c }

lemma image_add_right_Ioo (a b c : α) : (Ioo a b).image (λ x, x + c) = Ioo (a + c) (b + c) :=
by { simp_rw add_comm _ c, exact image_add_left_Ioo a b c }

end ordered_cancel_add_comm_monoid
end finset<|MERGE_RESOLUTION|>--- conflicted
+++ resolved
@@ -55,28 +55,14 @@
 eq_empty_iff_forall_not_mem.2 $ λ x hx, h ((mem_Ioo.1 hx).1.trans (mem_Ioo.1 hx).2)
 
 @[simp] lemma Icc_eq_empty_of_lt (h : b < a) : Icc a b = ∅ := Icc_eq_empty h.not_le
-<<<<<<< HEAD
-
-@[simp] lemma Ico_eq_empty_of_le (h : b ≤ a) : Ico a b = ∅ := Ico_eq_empty h.not_lt
-
-@[simp] lemma Ioc_eq_empty_of_le (h : b ≤ a) : Ioc a b = ∅ := Ioc_eq_empty h.not_lt
-
-=======
 @[simp] lemma Ico_eq_empty_of_le (h : b ≤ a) : Ico a b = ∅ := Ico_eq_empty h.not_lt
 @[simp] lemma Ioc_eq_empty_of_le (h : b ≤ a) : Ioc a b = ∅ := Ioc_eq_empty h.not_lt
->>>>>>> 0144b6ca
 @[simp] lemma Ioo_eq_empty_of_le (h : b ≤ a) : Ioo a b = ∅ := Ioo_eq_empty h.not_lt
 
 variables (a)
 
 @[simp] lemma Ico_self : Ico a a = ∅ := by rw [←coe_eq_empty, coe_Ico, set.Ico_self]
-<<<<<<< HEAD
-
 @[simp] lemma Ioc_self : Ioc a a = ∅ := by rw [←coe_eq_empty, coe_Ioc, set.Ioc_self]
-
-=======
-@[simp] lemma Ioc_self : Ioc a a = ∅ := by rw [←coe_eq_empty, coe_Ioc, set.Ioc_self]
->>>>>>> 0144b6ca
 @[simp] lemma Ioo_self : Ioo a a = ∅ := by rw [←coe_eq_empty, coe_Ioo, set.Ioo_self]
 
 variables {a b}
