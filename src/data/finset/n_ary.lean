/-
Copyright (c) 2022 Yaël Dillies. All rights reserved.
Released under Apache 2.0 license as described in the file LICENSE.
Authors: Yaël Dillies
-/
import data.finset.prod
import data.set.finite

/-!
# N-ary images of finsets

> THIS FILE IS SYNCHRONIZED WITH MATHLIB4.
> Any changes to this file require a corresponding PR to mathlib4.

This file defines `finset.image₂`, the binary image of finsets. This is the finset version of
`set.image2`. This is mostly useful to define pointwise operations.

## Notes

This file is very similar to `data.set.n_ary`, `order.filter.n_ary` and `data.option.n_ary`. Please
keep them in sync.

We do not define `finset.image₃` as its only purpose would be to prove properties of `finset.image₂`
and `set.image2` already fulfills this task.
-/

namespace finset
variables {α β : Type*} [decidable_eq β] {f : α → β} {s : finset α}

lemma forall_image_iff {p : β → Prop} : (∀ b ∈ image f s, p b) ↔ ∀ a ∈ s, p (f a) :=
by simp_rw [←mem_coe, coe_image, set.ball_image_iff]

end finset

open function set

variables {α α' β β' γ γ' δ δ' ε ε' ζ ζ' ν : Type*}

namespace finset
variables [decidable_eq α'] [decidable_eq β'] [decidable_eq γ] [decidable_eq γ'] [decidable_eq δ]
  [decidable_eq δ'] [decidable_eq ε] [decidable_eq ε']
  {f f' : α → β → γ} {g g' : α → β → γ → δ} {s s' : finset α} {t t' : finset β} {u u' : finset γ}
  {a a' : α} {b b' : β} {c : γ}

/-- The image of a binary function `f : α → β → γ` as a function `finset α → finset β → finset γ`.
Mathematically this should be thought of as the image of the corresponding function `α × β → γ`. -/
def image₂ (f : α → β → γ) (s : finset α) (t : finset β) : finset γ :=
(s ×ˢ t).image $ uncurry f

@[simp] lemma mem_image₂ : c ∈ image₂ f s t ↔ ∃ a b, a ∈ s ∧ b ∈ t ∧ f a b = c :=
by simp [image₂, and_assoc]

@[simp, norm_cast] lemma coe_image₂ (f : α → β → γ) (s : finset α) (t : finset β) :
  (image₂ f s t : set γ) = set.image2 f s t :=
set.ext $ λ _, mem_image₂

lemma card_image₂_le (f : α → β → γ) (s : finset α) (t : finset β) :
  (image₂ f s t).card ≤ s.card * t.card :=
card_image_le.trans_eq $ card_product _ _

lemma card_image₂_iff :
  (image₂ f s t).card = s.card * t.card ↔ (s ×ˢ t : set (α × β)).inj_on (λ x, f x.1 x.2) :=
by { rw [←card_product, ←coe_product], exact card_image_iff }

lemma card_image₂ (hf : injective2 f) (s : finset α) (t : finset β) :
  (image₂ f s t).card = s.card * t.card :=
(card_image_of_injective _ hf.uncurry).trans $ card_product _ _

lemma mem_image₂_of_mem (ha : a ∈ s) (hb : b ∈ t) : f a b ∈ image₂ f s t :=
mem_image₂.2 ⟨a, b, ha, hb, rfl⟩

lemma mem_image₂_iff (hf : injective2 f) : f a b ∈ image₂ f s t ↔ a ∈ s ∧ b ∈ t :=
by rw [←mem_coe, coe_image₂, mem_image2_iff hf, mem_coe, mem_coe]

lemma image₂_subset (hs : s ⊆ s') (ht : t ⊆ t') : image₂ f s t ⊆ image₂ f s' t' :=
by { rw [←coe_subset, coe_image₂, coe_image₂], exact image2_subset hs ht }

lemma image₂_subset_left (ht : t ⊆ t') : image₂ f s t ⊆ image₂ f s t' := image₂_subset subset.rfl ht

lemma image₂_subset_right (hs : s ⊆ s') : image₂ f s t ⊆ image₂ f s' t :=
image₂_subset hs subset.rfl

<<<<<<< HEAD
lemma image_subset_image₂_left (hb : b ∈ t) : image (λ a, f a b) s ⊆ image₂ f s t :=
forall_image_iff.2 $ λ a ha, mem_image₂_of_mem ha hb

lemma image_subset_image₂_right (ha : a ∈ s) : image (f a) t ⊆ image₂ f s t :=
forall_image_iff.2 $ λ b, mem_image₂_of_mem ha
=======
lemma image_subset_image₂_left (hb : b ∈ t) : s.image (λ a, f a b) ⊆ image₂ f s t :=
image_subset_iff.2 $ λ a ha, mem_image₂_of_mem ha hb

lemma image_subset_image₂_right (ha : a ∈ s) : t.image (f a) ⊆ image₂ f s t :=
image_subset_iff.2 $ λ b, mem_image₂_of_mem ha
>>>>>>> 55d771df

lemma forall_image₂_iff {p : γ → Prop} : (∀ z ∈ image₂ f s t, p z) ↔ ∀ (x ∈ s) (y ∈ t), p (f x y) :=
by simp_rw [←mem_coe, coe_image₂, forall_image2_iff]

@[simp] lemma image₂_subset_iff : image₂ f s t ⊆ u ↔ ∀ (x ∈ s) (y ∈ t), f x y ∈ u :=
forall_image₂_iff

@[simp] lemma image₂_nonempty_iff : (image₂ f s t).nonempty ↔ s.nonempty ∧ t.nonempty :=
by { rw [←coe_nonempty, coe_image₂], exact image2_nonempty_iff }

lemma nonempty.image₂ (hs : s.nonempty) (ht : t.nonempty) : (image₂ f s t).nonempty :=
image₂_nonempty_iff.2 ⟨hs, ht⟩

lemma nonempty.of_image₂_left (h : (image₂ f s t).nonempty) : s.nonempty :=
(image₂_nonempty_iff.1 h).1

lemma nonempty.of_image₂_right (h : (image₂ f s t).nonempty) : t.nonempty :=
(image₂_nonempty_iff.1 h).2

@[simp] lemma image₂_empty_left : image₂ f ∅ t = ∅ := coe_injective $ by simp
@[simp] lemma image₂_empty_right : image₂ f s ∅ = ∅ := coe_injective $ by simp
@[simp] lemma image₂_eq_empty_iff : image₂ f s t = ∅ ↔ s = ∅ ∨ t = ∅ :=
by simp_rw [←not_nonempty_iff_eq_empty, image₂_nonempty_iff, not_and_distrib]

@[simp] lemma image₂_singleton_left : image₂ f {a} t = t.image (λ b, f a b) := ext $ λ x, by simp
@[simp] lemma image₂_singleton_right : image₂ f s {b} = s.image (λ a, f a b) := ext $ λ x, by simp
lemma image₂_singleton_left' : image₂ f {a} t = t.image (f a) := image₂_singleton_left

lemma image₂_singleton : image₂ f {a} {b} = {f a b} := by simp

lemma image₂_union_left [decidable_eq α] : image₂ f (s ∪ s') t = image₂ f s t ∪ image₂ f s' t :=
coe_injective $ by { push_cast, exact image2_union_left }

lemma image₂_union_right [decidable_eq β] : image₂ f s (t ∪ t') = image₂ f s t ∪ image₂ f s t' :=
coe_injective $ by { push_cast, exact image2_union_right }

lemma image₂_inter_left [decidable_eq α] (hf : injective2 f) :
  image₂ f (s ∩ s') t = image₂ f s t ∩ image₂ f s' t :=
coe_injective $ by { push_cast, exact image2_inter_left hf }

lemma image₂_inter_right [decidable_eq β] (hf : injective2 f) :
  image₂ f s (t ∩ t') = image₂ f s t ∩ image₂ f s t' :=
coe_injective $ by { push_cast, exact image2_inter_right hf }

lemma image₂_inter_subset_left [decidable_eq α] :
  image₂ f (s ∩ s') t ⊆ image₂ f s t ∩ image₂ f s' t :=
coe_subset.1 $ by { push_cast, exact image2_inter_subset_left }

lemma image₂_inter_subset_right [decidable_eq β] :
  image₂ f s (t ∩ t') ⊆ image₂ f s t ∩ image₂ f s t' :=
coe_subset.1 $ by { push_cast, exact image2_inter_subset_right }

lemma image₂_congr (h : ∀ (a ∈ s) (b ∈ t), f a b = f' a b) : image₂ f s t = image₂ f' s t :=
coe_injective $ by { push_cast, exact image2_congr h }

/-- A common special case of `image₂_congr` -/
lemma image₂_congr' (h : ∀ a b, f a b = f' a b) : image₂ f s t = image₂ f' s t :=
image₂_congr $ λ a _ b _, h a b

lemma subset_image₂ {s : set α} {t : set β} (hu : ↑u ⊆ image2 f s t) :
  ∃ (s' : finset α) (t' : finset β), ↑s' ⊆ s ∧ ↑t' ⊆ t ∧ u ⊆ image₂ f s' t' :=
begin
  apply finset.induction_on' u,
  { exact ⟨∅, ∅, set.empty_subset _, set.empty_subset _, empty_subset _⟩ },
  rintro a u ha _ _ ⟨s', t', hs, hs', h⟩,
  obtain ⟨x, y, hx, hy, ha⟩ := hu ha,
  haveI := classical.dec_eq α,
  haveI := classical.dec_eq β,
  refine ⟨insert x s', insert y t', _⟩,
  simp_rw [coe_insert, set.insert_subset],
  exact ⟨⟨hx, hs⟩, ⟨hy, hs'⟩, insert_subset.2 ⟨mem_image₂.2 ⟨x, y, mem_insert_self _ _,
    mem_insert_self _ _, ha⟩, h.trans $ image₂_subset (subset_insert _ _) $ subset_insert _ _⟩⟩,
end

variables (s t)

lemma card_image₂_singleton_left (hf : injective (f a)) : (image₂ f {a} t).card = t.card :=
by rw [image₂_singleton_left, card_image_of_injective _ hf]

lemma card_image₂_singleton_right (hf : injective (λ a, f a b)) : (image₂ f s {b}).card = s.card :=
by rw [image₂_singleton_right, card_image_of_injective _ hf]

lemma image₂_singleton_inter [decidable_eq β] (t₁ t₂ : finset β) (hf : injective (f a)) :
  image₂ f {a} (t₁ ∩ t₂) = image₂ f {a} t₁ ∩ image₂ f {a} t₂ :=
by simp_rw [image₂_singleton_left, image_inter _ _ hf]

lemma image₂_inter_singleton [decidable_eq α] (s₁ s₂ : finset α) (hf : injective (λ a, f a b)) :
  image₂ f (s₁ ∩ s₂) {b} = image₂ f s₁ {b} ∩ image₂ f s₂ {b} :=
by simp_rw [image₂_singleton_right, image_inter _ _ hf]

lemma card_le_card_image₂_left {s : finset α} (hs : s.nonempty) (hf : ∀ a, injective (f a)) :
  t.card ≤ (image₂ f s t).card :=
begin
  obtain ⟨a, ha⟩ := hs,
  rw ←card_image₂_singleton_left _ (hf a),
  exact card_le_of_subset (image₂_subset_right $ singleton_subset_iff.2 ha),
end

lemma card_le_card_image₂_right {t : finset β} (ht : t.nonempty)
  (hf : ∀ b, injective (λ a, f a b)) :
  s.card ≤ (image₂ f s t).card :=
begin
  obtain ⟨b, hb⟩ := ht,
  rw ←card_image₂_singleton_right _ (hf b),
  exact card_le_of_subset (image₂_subset_left $ singleton_subset_iff.2 hb),
end

variables {s t}

lemma bUnion_image_left : s.bUnion (λ a, t.image $ f a) = image₂ f s t :=
coe_injective $ by { push_cast, exact set.Union_image_left _ }

lemma bUnion_image_right : t.bUnion (λ b, s.image $ λ a, f a b) = image₂ f s t :=
coe_injective $ by { push_cast, exact set.Union_image_right _ }

/-!
### Algebraic replacement rules

A collection of lemmas to transfer associativity, commutativity, distributivity, ... of operations
to the associativity, commutativity, distributivity, ... of `finset.image₂` of those operations.

The proof pattern is `image₂_lemma operation_lemma`. For example, `image₂_comm mul_comm` proves that
`image₂ (*) f g = image₂ (*) g f` in a `comm_semigroup`.
-/

lemma image_image₂ (f : α → β → γ) (g : γ → δ) :
  (image₂ f s t).image g = image₂ (λ a b, g (f a b)) s t :=
coe_injective $ by { push_cast, exact image_image2 _ _ }

lemma image₂_image_left (f : γ → β → δ) (g : α → γ) :
  image₂ f (s.image g) t = image₂ (λ a b, f (g a) b) s t :=
coe_injective $ by { push_cast, exact image2_image_left _ _ }

lemma image₂_image_right (f : α → γ → δ) (g : β → γ) :
  image₂ f s (t.image g) = image₂ (λ a b, f a (g b)) s t :=
coe_injective $ by { push_cast, exact image2_image_right _ _ }

lemma image₂_swap (f : α → β → γ) (s : finset α) (t : finset β) :
  image₂ f s t = image₂ (λ a b, f b a) t s :=
coe_injective $ by { push_cast, exact image2_swap _ _ _ }

@[simp] lemma image₂_mk_eq_product [decidable_eq α] [decidable_eq β] (s : finset α) (t : finset β) :
  image₂ prod.mk s t = s ×ˢ t :=
by ext; simp [prod.ext_iff]

@[simp] lemma image₂_curry (f : α × β → γ) (s : finset α) (t : finset β) :
  image₂ (curry f) s t = (s ×ˢ t).image f :=
by { classical, rw [←image₂_mk_eq_product, image_image₂, curry] }

@[simp] lemma image_uncurry_product (f : α → β → γ) (s : finset α) (t : finset β) :
  (s ×ˢ t).image (uncurry f) = image₂ f s t := by rw [←image₂_curry, curry_uncurry]

@[simp] lemma image₂_left [decidable_eq α] (h : t.nonempty) : image₂ (λ x y, x) s t = s :=
coe_injective $ by { push_cast, exact image2_left h }

@[simp] lemma image₂_right [decidable_eq β] (h : s.nonempty) : image₂ (λ x y, y) s t = t :=
coe_injective $ by { push_cast, exact image2_right h }

lemma image₂_assoc {γ : Type*} {u : finset γ} {f : δ → γ → ε} {g : α → β → δ} {f' : α → ε' → ε}
  {g' : β → γ → ε'} (h_assoc : ∀ a b c, f (g a b) c = f' a (g' b c)) :
  image₂ f (image₂ g s t) u = image₂ f' s (image₂ g' t u) :=
coe_injective $ by { push_cast, exact image2_assoc h_assoc }

lemma image₂_comm {g : β → α → γ} (h_comm : ∀ a b, f a b = g b a) : image₂ f s t = image₂ g t s :=
(image₂_swap _ _ _).trans $ by simp_rw h_comm

lemma image₂_left_comm {γ : Type*} {u : finset γ} {f : α → δ → ε} {g : β → γ → δ} {f' : α → γ → δ'}
  {g' : β → δ' → ε} (h_left_comm : ∀ a b c, f a (g b c) = g' b (f' a c)) :
  image₂ f s (image₂ g t u) = image₂ g' t (image₂ f' s u) :=
coe_injective $ by { push_cast, exact image2_left_comm h_left_comm }

lemma image₂_right_comm {γ : Type*} {u : finset γ} {f : δ → γ → ε} {g : α → β → δ} {f' : α → γ → δ'}
  {g' : δ' → β → ε} (h_right_comm : ∀ a b c, f (g a b) c = g' (f' a c) b) :
  image₂ f (image₂ g s t) u = image₂ g' (image₂ f' s u) t :=
coe_injective $ by { push_cast, exact image2_right_comm h_right_comm }

lemma image₂_image₂_image₂_comm {γ δ : Type*} {u : finset γ} {v : finset δ} [decidable_eq ζ]
  [decidable_eq ζ'] [decidable_eq ν] {f : ε → ζ → ν} {g : α → β → ε} {h : γ → δ → ζ}
  {f' : ε' → ζ' → ν} {g' : α → γ → ε'} {h' : β → δ → ζ'}
  (h_comm : ∀ a b c d, f (g a b) (h c d) = f' (g' a c) (h' b d)) :
  image₂ f (image₂ g s t) (image₂ h u v) = image₂ f' (image₂ g' s u) (image₂ h' t v) :=
coe_injective $ by { push_cast, exact image2_image2_image2_comm h_comm }

lemma image_image₂_distrib {g : γ → δ} {f' : α' → β' → δ} {g₁ : α → α'} {g₂ : β → β'}
  (h_distrib : ∀ a b, g (f a b) = f' (g₁ a) (g₂ b)) :
  (image₂ f s t).image g = image₂ f' (s.image g₁) (t.image g₂) :=
coe_injective $ by { push_cast, exact image_image2_distrib h_distrib }

/-- Symmetric statement to `finset.image₂_image_left_comm`. -/
lemma image_image₂_distrib_left {g : γ → δ} {f' : α' → β → δ} {g' : α → α'}
  (h_distrib : ∀ a b, g (f a b) = f' (g' a) b) :
  (image₂ f s t).image g = image₂ f' (s.image g') t :=
coe_injective $ by { push_cast, exact image_image2_distrib_left h_distrib }

/-- Symmetric statement to `finset.image_image₂_right_comm`. -/
lemma image_image₂_distrib_right {g : γ → δ} {f' : α → β' → δ} {g' : β → β'}
  (h_distrib : ∀ a b, g (f a b) = f' a (g' b)) :
  (image₂ f s t).image g = image₂ f' s (t.image g') :=
coe_injective $ by { push_cast, exact image_image2_distrib_right h_distrib }

/-- Symmetric statement to `finset.image_image₂_distrib_left`. -/
lemma image₂_image_left_comm {f : α' → β → γ} {g : α → α'} {f' : α → β → δ} {g' : δ → γ}
  (h_left_comm : ∀ a b, f (g a) b = g' (f' a b)) :
  image₂ f (s.image g) t = (image₂ f' s t).image g' :=
(image_image₂_distrib_left $ λ a b, (h_left_comm a b).symm).symm

/-- Symmetric statement to `finset.image_image₂_distrib_right`. -/
lemma image_image₂_right_comm {f : α → β' → γ} {g : β → β'} {f' : α → β → δ} {g' : δ → γ}
  (h_right_comm : ∀ a b, f a (g b) = g' (f' a b)) :
  image₂ f s (t.image g) = (image₂ f' s t).image g' :=
(image_image₂_distrib_right $ λ a b, (h_right_comm a b).symm).symm

/-- The other direction does not hold because of the `s`-`s` cross terms on the RHS. -/
lemma image₂_distrib_subset_left {γ : Type*} {u : finset γ} {f : α → δ → ε} {g : β → γ → δ}
  {f₁ : α → β → β'} {f₂ : α → γ → γ'} {g' : β' → γ' → ε}
  (h_distrib : ∀ a b c, f a (g b c) = g' (f₁ a b) (f₂ a c)) :
  image₂ f s (image₂ g t u) ⊆ image₂ g' (image₂ f₁ s t) (image₂ f₂ s u) :=
coe_subset.1 $ by { push_cast, exact set.image2_distrib_subset_left h_distrib }

/-- The other direction does not hold because of the `u`-`u` cross terms on the RHS. -/
lemma image₂_distrib_subset_right {γ : Type*} {u : finset γ} {f : δ → γ → ε} {g : α → β → δ}
  {f₁ : α → γ → α'} {f₂ : β → γ → β'} {g' : α' → β' → ε}
  (h_distrib : ∀ a b c, f (g a b) c = g' (f₁ a c) (f₂ b c)) :
  image₂ f (image₂ g s t) u ⊆ image₂ g' (image₂ f₁ s u) (image₂ f₂ t u) :=
coe_subset.1 $ by { push_cast, exact set.image2_distrib_subset_right h_distrib }

lemma image_image₂_antidistrib {g : γ → δ} {f' : β' → α' → δ} {g₁ : β → β'} {g₂ : α → α'}
  (h_antidistrib : ∀ a b, g (f a b) = f' (g₁ b) (g₂ a)) :
  (image₂ f s t).image g = image₂ f' (t.image g₁) (s.image g₂) :=
by { rw image₂_swap f, exact image_image₂_distrib (λ _ _, h_antidistrib _ _) }

/-- Symmetric statement to `finset.image₂_image_left_anticomm`. -/
lemma image_image₂_antidistrib_left {g : γ → δ} {f' : β' → α → δ} {g' : β → β'}
  (h_antidistrib : ∀ a b, g (f a b) = f' (g' b) a) :
  (image₂ f s t).image g = image₂ f' (t.image g') s :=
coe_injective $ by { push_cast, exact image_image2_antidistrib_left h_antidistrib }

/-- Symmetric statement to `finset.image_image₂_right_anticomm`. -/
lemma image_image₂_antidistrib_right {g : γ → δ} {f' : β → α' → δ} {g' : α → α'}
  (h_antidistrib : ∀ a b, g (f a b) = f' b (g' a)) :
  (image₂ f s t).image g = image₂ f' t (s.image g') :=
coe_injective $ by { push_cast, exact image_image2_antidistrib_right h_antidistrib }

/-- Symmetric statement to `finset.image_image₂_antidistrib_left`. -/
lemma image₂_image_left_anticomm {f : α' → β → γ} {g : α → α'} {f' : β → α → δ} {g' : δ → γ}
  (h_left_anticomm : ∀ a b, f (g a) b = g' (f' b a)) :
  image₂ f (s.image g) t = (image₂ f' t s).image g' :=
(image_image₂_antidistrib_left $ λ a b, (h_left_anticomm b a).symm).symm

/-- Symmetric statement to `finset.image_image₂_antidistrib_right`. -/
lemma image_image₂_right_anticomm {f : α → β' → γ} {g : β → β'} {f' : β → α → δ} {g' : δ → γ}
  (h_right_anticomm : ∀ a b, f a (g b) = g' (f' b a)) :
  image₂ f s (t.image g) = (image₂ f' t s).image g' :=
(image_image₂_antidistrib_right $ λ a b, (h_right_anticomm b a).symm).symm

/-- If `a` is a left identity for `f : α → β → β`, then `{a}` is a left identity for
`finset.image₂ f`. -/
lemma image₂_left_identity {f : α → γ → γ} {a : α} (h : ∀ b, f a b = b) (t : finset γ) :
  image₂ f {a} t = t :=
coe_injective $ by rw [coe_image₂, coe_singleton, set.image2_left_identity h]

/-- If `b` is a right identity for `f : α → β → α`, then `{b}` is a right identity for
`finset.image₂ f`. -/
lemma image₂_right_identity {f : γ → β → γ} {b : β} (h : ∀ a, f a b = a) (s : finset γ) :
  image₂ f s {b} = s :=
by rw [image₂_singleton_right, funext h, image_id']

variables [decidable_eq α] [decidable_eq β]

lemma image₂_inter_union_subset {f : α → α → β} {s t : finset α} (hf : ∀ a b, f a b = f b a) :
  image₂ f (s ∩ t) (s ∪ t) ⊆ image₂ f s t :=
coe_subset.1 $ by { push_cast, exact image2_inter_union_subset hf }

lemma image₂_union_inter_subset {f : α → α → β} {s t : finset α} (hf : ∀ a b, f a b = f b a) :
  image₂ f (s ∪ t) (s ∩ t) ⊆ image₂ f s t :=
coe_subset.1 $ by { push_cast, exact image2_union_inter_subset hf }

end finset

namespace set
variables [decidable_eq γ] {s : set α} {t : set β}

@[simp] lemma to_finset_image2 (f : α → β → γ) (s : set α) (t : set β) [fintype s] [fintype t]
  [fintype (image2 f s t)] :
  (image2 f s t).to_finset = finset.image₂ f s.to_finset t.to_finset :=
finset.coe_injective $ by simp

lemma finite.to_finset_image2 (f : α → β → γ) (hs : s.finite) (ht : t.finite)
  (hf := hs.image2 f ht) :
  hf.to_finset = finset.image₂ f hs.to_finset ht.to_finset :=
finset.coe_injective $ by simp

end set<|MERGE_RESOLUTION|>--- conflicted
+++ resolved
@@ -80,19 +80,11 @@
 lemma image₂_subset_right (hs : s ⊆ s') : image₂ f s t ⊆ image₂ f s' t :=
 image₂_subset hs subset.rfl
 
-<<<<<<< HEAD
-lemma image_subset_image₂_left (hb : b ∈ t) : image (λ a, f a b) s ⊆ image₂ f s t :=
-forall_image_iff.2 $ λ a ha, mem_image₂_of_mem ha hb
-
-lemma image_subset_image₂_right (ha : a ∈ s) : image (f a) t ⊆ image₂ f s t :=
-forall_image_iff.2 $ λ b, mem_image₂_of_mem ha
-=======
 lemma image_subset_image₂_left (hb : b ∈ t) : s.image (λ a, f a b) ⊆ image₂ f s t :=
 image_subset_iff.2 $ λ a ha, mem_image₂_of_mem ha hb
 
 lemma image_subset_image₂_right (ha : a ∈ s) : t.image (f a) ⊆ image₂ f s t :=
 image_subset_iff.2 $ λ b, mem_image₂_of_mem ha
->>>>>>> 55d771df
 
 lemma forall_image₂_iff {p : γ → Prop} : (∀ z ∈ image₂ f s t, p z) ↔ ∀ (x ∈ s) (y ∈ t), p (f x y) :=
 by simp_rw [←mem_coe, coe_image₂, forall_image2_iff]
