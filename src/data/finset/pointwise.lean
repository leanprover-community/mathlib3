--- conflicted
+++ resolved
@@ -305,7 +305,6 @@
 @[to_additive "`finset α` is an `add_semigroup` under pointwise operations if `α` is. "]
 protected def semigroup [semigroup α] : semigroup (finset α) :=
 coe_injective.semigroup _ coe_mul
-<<<<<<< HEAD
 
 /-- `finset α` is a `comm_semigroup` under pointwise operations if `α` is. -/
 @[to_additive "`finset α` is an `add_comm_semigroup` under pointwise operations if `α` is. "]
@@ -320,8 +319,8 @@
 protected def mul_one_class : mul_one_class (finset α) :=
 coe_injective.mul_one_class _ (coe_singleton 1) coe_mul
 
-localized "attribute [instance] finset.mul_one_class finset.add_zero_class finset.semigroup
-  finset.add_semigroup" in pointwise
+localized "attribute [instance] finset.semigroup finset.add_semigroup finset.comm_semigroup
+  finset.add_comm_semigroup finset.mul_one_class finset.add_zero_class" in pointwise
 
 /-- The singleton operation as a `monoid_hom`. -/
 @[to_additive "The singleton operation as an `add_monoid_hom`."]
@@ -361,53 +360,15 @@
 @[to_additive] lemma pow_subset_pow (hst : s ⊆ t) : ∀ n : ℕ, s ^ n ⊆ t ^ n
 | 0 := by { rw pow_zero, exact subset.rfl }
 | (n + 1) := by { rw pow_succ, exact mul_subset_mul hst (pow_subset_pow _) }
-=======
->>>>>>> e6896117
 
 @[to_additive] lemma empty_pow (n : ℕ) (hn : n ≠ 0) : (∅ : finset α) ^ n = ∅ :=
 by rw [← tsub_add_cancel_of_le (nat.succ_le_of_lt $ nat.pos_of_ne_zero hn), pow_succ, empty_mul]
 
-<<<<<<< HEAD
-@[simp, to_additive]
-lemma univ_mul_univ [fintype α] : (univ : finset α) * univ = univ :=
+@[simp, to_additive] lemma univ_mul_univ [fintype α] : (univ : finset α) * univ = univ :=
 begin
   have : ∀ x, ∃ a b : α, a * b = x := λ x, ⟨x, 1, mul_one x⟩,
   simpa only [mem_mul, eq_univ_iff_forall, mem_univ, true_and]
 end
-
-=======
-section mul_one_class
-variables [mul_one_class α]
-
-/-- `finset α` is a `mul_one_class` under pointwise operations if `α` is. -/
-@[to_additive "`finset α` is an `add_zero_class` under pointwise operations if `α` is."]
-protected def mul_one_class : mul_one_class (finset α) :=
-coe_injective.mul_one_class _ (coe_singleton 1) coe_mul
-
-localized "attribute [instance] finset.semigroup finset.add_semigroup finset.comm_semigroup
-  finset.add_comm_semigroup finset.mul_one_class finset.add_zero_class" in pointwise
-
-end mul_one_class
-
-section monoid
-variables [monoid α] {s t : finset α} {a : α}
-
-@[simp, to_additive]
-lemma coe_pow (s : finset α) (n : ℕ) : ↑(s ^ n) = (s ^ n : set α) :=
-begin
-  change ↑(npow_rec n s) = _,
-  induction n with n ih,
-  { rw [npow_rec, pow_zero, coe_one] },
-  { rw [npow_rec, pow_succ, coe_mul, ih] }
-end
-
-/-- `finset α` is a `monoid` under pointwise operations if `α` is. -/
-@[to_additive "`finset α` is an `add_monoid` under pointwise operations if `α` is. "]
-protected def monoid : monoid (finset α) := coe_injective.monoid _ coe_one coe_mul coe_pow
-
-localized "attribute [instance] finset.monoid finset.add_monoid" in pointwise
-
->>>>>>> e6896117
 end monoid
 
 /-- `finset α` is a `comm_monoid` under pointwise operations if `α` is. -/
@@ -415,10 +376,6 @@
 protected def comm_monoid [comm_monoid α] : comm_monoid (finset α) :=
 coe_injective.comm_monoid _ coe_one coe_mul coe_pow
 
-<<<<<<< HEAD
-/- TODO: The below lemmas and instances are duplicate because there is no typeclass greater than
-`div_inv_monoid` and `has_involutive_inv` but smaller than `group` and `group_with_zero`. -/
-=======
 -- TODO: Generalize the duplicated lemmas and instances below to `division_monoid`
 
 @[simp, to_additive] lemma coe_zpow [group α] (s : finset α) : ∀ n : ℤ, ↑(s ^ n) = (s ^ n : set α)
@@ -430,7 +387,6 @@
 | (int.of_nat n) := coe_pow _ _
 | (int.neg_succ_of_nat n) :=
   by { refine (coe_inv _).trans _, convert congr_arg has_inv.inv (coe_pow _ _) }
->>>>>>> e6896117
 
 @[simp, to_additive] lemma coe_zpow [group α] (s : finset α) : ∀ n : ℤ, ↑(s ^ n) = (s ^ n : set α)
 | (int.of_nat n) := coe_pow _ _
@@ -453,10 +409,11 @@
 
 localized "attribute [instance] finset.comm_monoid finset.add_comm_monoid finset.div_inv_monoid
   finset.sub_neg_add_monoid finset.div_inv_monoid'" in pointwise
-<<<<<<< HEAD
 
 section group
 variables [group α] {s t : finset α}
+
+/-! Note that `set` is not a `group` because `s / s ≠ 1` in general. -/
 
 @[to_additive] protected lemma mul_eq_one_iff : s * t = 1 ↔ ∃ a b, s = {a} ∧ t = {b} ∧ a * b = 1 :=
 by simp_rw [←coe_inj, coe_mul, coe_one, set.mul_eq_one_iff, coe_singleton]
@@ -484,8 +441,6 @@
 by simp only [is_unit_iff, group.is_unit, and_true]
 
 end group
-=======
->>>>>>> e6896117
 
 end instances
 
