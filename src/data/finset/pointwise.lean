--- conflicted
+++ resolved
@@ -956,12 +956,6 @@
 
 end instances
 
-<<<<<<< HEAD
-section has_mul
-variables [has_mul α] [decidable_eq α] {s t u : finset α} {a : α}
-
-@[to_additive] lemma op_smul_finset_subset_smul : a ∈ t → op a • s ⊆ s • t :=
-=======
 section has_smul
 variables [decidable_eq β] [decidable_eq γ] [has_smul αᵐᵒᵖ β] [has_smul β γ] [has_smul α γ]
 
@@ -977,7 +971,6 @@
 variables [has_mul α] [decidable_eq α] {s t u : finset α} {a : α}
 
 @[to_additive] lemma op_smul_finset_subset_mul : a ∈ t → op a • s ⊆ s * t :=
->>>>>>> 474656fd
 image_subset_image₂_left
 
 @[simp, to_additive] lemma bUnion_op_smul_finset (s t : finset α) :
@@ -990,8 +983,6 @@
 
 end has_mul
 
-<<<<<<< HEAD
-=======
 section semigroup
 variables [semigroup α] [decidable_eq α]
 
@@ -1001,7 +992,6 @@
 
 end semigroup
 
->>>>>>> 474656fd
 section left_cancel_semigroup
 variables [left_cancel_semigroup α] [decidable_eq α] (s t : finset α) (a : α)
 
