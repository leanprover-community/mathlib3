/-
Copyright (c) 2017 Johannes Hölzl. All rights reserved.
Released under Apache 2.0 license as described in the file LICENSE.
Authors: Johannes Hölzl, Scott Morrison
-/
import algebra.hom.group_action
import algebra.indicator_function
import data.finset.preimage
import data.list.alist

/-!
# Type of functions with finite support

For any type `α` and a type `M` with zero, we define the type `finsupp α M` (notation: `α →₀ M`)
of finitely supported functions from `α` to `M`, i.e. the functions which are zero everywhere
on `α` except on a finite set.

Functions with finite support are used (at least) in the following parts of the library:

* `monoid_algebra R M` and `add_monoid_algebra R M` are defined as `M →₀ R`;

* polynomials and multivariate polynomials are defined as `add_monoid_algebra`s, hence they use
  `finsupp` under the hood;

* the linear combination of a family of vectors `v i` with coefficients `f i` (as used, e.g., to
  define linearly independent family `linear_independent`) is defined as a map
  `finsupp.total : (ι → M) → (ι →₀ R) →ₗ[R] M`.

Some other constructions are naturally equivalent to `α →₀ M` with some `α` and `M` but are defined
in a different way in the library:

* `multiset α ≃+ α →₀ ℕ`;
* `free_abelian_group α ≃+ α →₀ ℤ`.

Most of the theory assumes that the range is a commutative additive monoid. This gives us the big
sum operator as a powerful way to construct `finsupp` elements.

Many constructions based on `α →₀ M` use `semireducible` type tags to avoid reusing unwanted type
instances. E.g., `monoid_algebra`, `add_monoid_algebra`, and types based on these two have
non-pointwise multiplication.

## Main declarations

* `finsupp`: The type of finitely supported functions from `α` to `β`.
* `finsupp.single`: The `finsupp` which is nonzero in exactly one point.
* `finsupp.update`: Changes one value of a `finsupp`.
* `finsupp.erase`: Replaces one value of a `finsupp` by `0`.
* `finsupp.on_finset`: The restriction of a function to a `finset` as a `finsupp`.
* `finsupp.map_range`: Composition of a `zero_hom` with a `finsupp`.
* `finsupp.emb_domain`: Maps the domain of a `finsupp` by an embedding.
* `finsupp.map_domain`: Maps the domain of a `finsupp` by a function and by summing.
* `finsupp.comap_domain`: Postcomposition of a `finsupp` with a function injective on the preimage
  of its support.
* `finsupp.zip_with`: Postcomposition of two `finsupp`s with a function `f` such that `f 0 0 = 0`.
* `finsupp.sum`: Sum of the values of a `finsupp`.
* `finsupp.prod`: Product of the nonzero values of a `finsupp`.

## Notations

This file adds `α →₀ M` as a global notation for `finsupp α M`.

We also use the following convention for `Type*` variables in this file

* `α`, `β`, `γ`: types with no additional structure that appear as the first argument to `finsupp`
  somewhere in the statement;

* `ι` : an auxiliary index type;

* `M`, `M'`, `N`, `P`: types with `has_zero` or `(add_)(comm_)monoid` structure; `M` is also used
  for a (semi)module over a (semi)ring.

* `G`, `H`: groups (commutative or not, multiplicative or additive);

* `R`, `S`: (semi)rings.

## Implementation notes

This file is a `noncomputable theory` and uses classical logic throughout.

## TODO

* This file is currently ~2.7K lines long, so it should be splitted into smaller chunks.
  One option would be to move all the sum and product stuff to `algebra.big_operators.finsupp` and
  move the definitions that depend on it to new files under `data.finsupp.`.

* Expand the list of definitions and important lemmas to the module docstring.

-/

noncomputable theory

open finset function
open_locale classical big_operators

variables {α β γ ι M M' N P G H R S : Type*}

/-- `finsupp α M`, denoted `α →₀ M`, is the type of functions `f : α → M` such that
  `f x = 0` for all but finitely many `x`. -/
structure finsupp (α : Type*) (M : Type*) [has_zero M] :=
(support            : finset α)
(to_fun             : α → M)
(mem_support_to_fun : ∀a, a ∈ support ↔ to_fun a ≠ 0)

infixr ` →₀ `:25 := finsupp

namespace finsupp

/-! ### Basic declarations about `finsupp` -/

section basic
variable [has_zero M]

instance fun_like : fun_like (α →₀ M) α (λ _, M) := ⟨to_fun, begin
  rintro ⟨s, f, hf⟩ ⟨t, g, hg⟩ (rfl : f = g),
  congr',
  ext a,
  exact (hf _).trans (hg _).symm,
end⟩

/-- Helper instance for when there are too many metavariables to apply `fun_like.has_coe_to_fun`
directly. -/
instance : has_coe_to_fun (α →₀ M) (λ _, α → M) := fun_like.has_coe_to_fun

@[ext] lemma ext {f g : α →₀ M} (h : ∀ a, f a = g a) : f = g := fun_like.ext _ _ h
/-- Deprecated. Use `fun_like.ext_iff` instead. -/
lemma ext_iff {f g : α →₀ M} : f = g ↔ ∀ a, f a = g a := fun_like.ext_iff
/-- Deprecated. Use `fun_like.coe_fn_eq` instead. -/
lemma coe_fn_inj {f g : α →₀ M} : (f : α → M) = g ↔ f = g := fun_like.coe_fn_eq
/-- Deprecated. Use `fun_like.coe_injective` instead. -/
lemma coe_fn_injective : @function.injective (α →₀ M) (α → M) coe_fn := fun_like.coe_injective
/-- Deprecated. Use `fun_like.congr_fun` instead. -/
lemma congr_fun {f g : α →₀ M} (h : f = g) (a : α) : f a = g a := fun_like.congr_fun h _

@[simp] lemma coe_mk (f : α → M) (s : finset α) (h : ∀ a, a ∈ s ↔ f a ≠ 0) :
  ⇑(⟨s, f, h⟩ : α →₀ M) = f := rfl

instance : has_zero (α →₀ M) := ⟨⟨∅, 0, λ _, ⟨false.elim, λ H, H rfl⟩⟩⟩

@[simp] lemma coe_zero : ⇑(0 : α →₀ M) = 0 := rfl
lemma zero_apply {a : α} : (0 : α →₀ M) a = 0 := rfl
@[simp] lemma support_zero : (0 : α →₀ M).support = ∅ := rfl

instance : inhabited (α →₀ M) := ⟨0⟩

@[simp] lemma mem_support_iff {f : α →₀ M} : ∀{a:α}, a ∈ f.support ↔ f a ≠ 0 :=
f.mem_support_to_fun

@[simp, norm_cast] lemma fun_support_eq (f : α →₀ M) : function.support f = f.support :=
set.ext $ λ x, mem_support_iff.symm

lemma not_mem_support_iff {f : α →₀ M} {a} : a ∉ f.support ↔ f a = 0 :=
not_iff_comm.1 mem_support_iff.symm

@[simp, norm_cast] lemma coe_eq_zero {f : α →₀ M} : (f : α → M) = 0 ↔ f = 0 :=
by rw [← coe_zero, coe_fn_inj]

lemma ext_iff' {f g : α →₀ M} : f = g ↔ f.support = g.support ∧ ∀ x ∈ f.support, f x = g x :=
⟨λ h, h ▸ ⟨rfl, λ _ _, rfl⟩, λ ⟨h₁, h₂⟩, ext $ λ a,
  if h : a ∈ f.support then h₂ a h else
    have hf : f a = 0, from not_mem_support_iff.1 h,
    have hg : g a = 0, by rwa [h₁, not_mem_support_iff] at h,
    by rw [hf, hg]⟩

@[simp] lemma support_eq_empty {f : α →₀ M} : f.support = ∅ ↔ f = 0 :=
by exact_mod_cast @function.support_eq_empty_iff _ _ _ f

lemma support_nonempty_iff {f : α →₀ M} : f.support.nonempty ↔ f ≠ 0 :=
by simp only [finsupp.support_eq_empty, finset.nonempty_iff_ne_empty, ne.def]

lemma nonzero_iff_exists {f : α →₀ M} : f ≠ 0 ↔ ∃ a : α, f a ≠ 0 :=
by simp [← finsupp.support_eq_empty, finset.eq_empty_iff_forall_not_mem]

lemma card_support_eq_zero {f : α →₀ M} : card f.support = 0 ↔ f = 0 :=
by simp

instance [decidable_eq α] [decidable_eq M] : decidable_eq (α →₀ M) :=
assume f g, decidable_of_iff (f.support = g.support ∧ (∀a∈f.support, f a = g a)) ext_iff'.symm

lemma finite_support (f : α →₀ M) : set.finite (function.support f) :=
f.fun_support_eq.symm ▸ f.support.finite_to_set

lemma support_subset_iff {s : set α} {f : α →₀ M} :
  ↑f.support ⊆ s ↔ (∀a∉s, f a = 0) :=
by simp only [set.subset_def, mem_coe, mem_support_iff];
   exact forall_congr (assume a, not_imp_comm)

/-- Given `fintype α`, `equiv_fun_on_fintype` is the `equiv` between `α →₀ β` and `α → β`.
  (All functions on a finite type are finitely supported.) -/
@[simps] def equiv_fun_on_fintype [fintype α] : (α →₀ M) ≃ (α → M) :=
⟨λf a, f a, λf, mk (finset.univ.filter $ λa, f a ≠ 0) f (by simp only [true_and, finset.mem_univ,
  iff_self, finset.mem_filter, finset.filter_congr_decidable, forall_true_iff]),
  begin intro f, ext a, refl end,
  begin intro f, ext a, refl end⟩

@[simp] lemma equiv_fun_on_fintype_symm_coe {α} [fintype α] (f : α →₀ M) :
  equiv_fun_on_fintype.symm f = f :=
by { ext, simp [equiv_fun_on_fintype], }

/-- If `α` has a unique term,
then the type of finitely supported functions `α →₀ β` is equivalent to `β`. -/
@[simps] noncomputable
def _root_.equiv.finsupp_unique {ι : Type*} [unique ι] : (ι →₀ M) ≃ M :=
finsupp.equiv_fun_on_fintype.trans (equiv.fun_unique ι M)

end basic

/-! ### Declarations about `single` -/

section single
variables [has_zero M] {a a' : α} {b : M}

/-- `single a b` is the finitely supported function which has
  value `b` at `a` and zero otherwise. -/
def single (a : α) (b : M) : α →₀ M :=
⟨if b = 0 then ∅ else {a}, λ a', if a = a' then b else 0, λ a', begin
  by_cases hb : b = 0; by_cases a = a';
    simp only [hb, h, if_pos, if_false, mem_singleton],
  { exact ⟨false.elim, λ H, H rfl⟩ },
  { exact ⟨false.elim, λ H, H rfl⟩ },
  { exact ⟨λ _, hb, λ _, rfl⟩ },
  { exact ⟨λ H _, h H.symm, λ H, (H rfl).elim⟩ }
end⟩

lemma single_apply [decidable (a = a')] : single a b a' = if a = a' then b else 0 :=
by convert rfl

lemma single_eq_indicator : ⇑(single a b) = set.indicator {a} (λ _, b) :=
by { ext, simp [single_apply, set.indicator, @eq_comm _ a] }

@[simp] lemma single_eq_same : (single a b : α →₀ M) a = b :=
if_pos rfl

@[simp] lemma single_eq_of_ne (h : a ≠ a') : (single a b : α →₀ M) a' = 0 :=
if_neg h

lemma single_eq_update [decidable_eq α] (a : α) (b : M) : ⇑(single a b) = function.update 0 a b :=
by rw [single_eq_indicator, ← set.piecewise_eq_indicator, set.piecewise_singleton]

lemma single_eq_pi_single [decidable_eq α] (a : α) (b : M) : ⇑(single a b) = pi.single a b :=
single_eq_update a b

@[simp] lemma single_zero (a : α) : (single a 0 : α →₀ M) = 0 :=
coe_fn_injective $ by simpa only [single_eq_update, coe_zero]
  using function.update_eq_self a (0 : α → M)

lemma single_of_single_apply (a a' : α) (b : M) :
  single a ((single a' b) a) = single a' (single a' b) a :=
begin
  rw [single_apply, single_apply],
  ext,
  split_ifs,
  { rw h, },
  { rw [zero_apply, single_apply, if_t_t], },
end

lemma support_single_ne_zero (a : α) (hb : b ≠ 0) : (single a b).support = {a} :=
if_neg hb

lemma support_single_subset : (single a b).support ⊆ {a} :=
show ite _ _ _ ⊆ _, by split_ifs; [exact empty_subset _, exact subset.refl _]

lemma single_apply_mem (x) : single a b x ∈ ({0, b} : set M) :=
by rcases em (a = x) with (rfl|hx); [simp, simp [single_eq_of_ne hx]]

lemma range_single_subset : set.range (single a b) ⊆ {0, b} :=
set.range_subset_iff.2 single_apply_mem

/-- `finsupp.single a b` is injective in `b`. For the statement that it is injective in `a`, see
`finsupp.single_left_injective` -/
lemma single_injective (a : α) : function.injective (single a : M → α →₀ M) :=
assume b₁ b₂ eq,
have (single a b₁ : α →₀ M) a = (single a b₂ : α →₀ M) a, by rw eq,
by rwa [single_eq_same, single_eq_same] at this

lemma single_apply_eq_zero {a x : α} {b : M} : single a b x = 0 ↔ (x = a → b = 0) :=
by simp [single_eq_indicator]

lemma single_apply_ne_zero {a x : α} {b : M} : single a b x ≠ 0 ↔ (x = a ∧ b ≠ 0) :=
by simp [single_apply_eq_zero]

lemma mem_support_single (a a' : α) (b : M) :
  a ∈ (single a' b).support ↔ a = a' ∧ b ≠ 0 :=
by simp [single_apply_eq_zero, not_or_distrib]

lemma eq_single_iff {f : α →₀ M} {a b} : f = single a b ↔ f.support ⊆ {a} ∧ f a = b :=
begin
  refine ⟨λ h, h.symm ▸ ⟨support_single_subset, single_eq_same⟩, _⟩,
  rintro ⟨h, rfl⟩,
  ext x,
  by_cases hx : a = x; simp only [hx, single_eq_same, single_eq_of_ne, ne.def, not_false_iff],
  exact not_mem_support_iff.1 (mt (λ hx, (mem_singleton.1 (h hx)).symm) hx)
end

lemma single_eq_single_iff (a₁ a₂ : α) (b₁ b₂ : M) :
  single a₁ b₁ = single a₂ b₂ ↔ ((a₁ = a₂ ∧ b₁ = b₂) ∨ (b₁ = 0 ∧ b₂ = 0)) :=
begin
  split,
  { assume eq,
    by_cases a₁ = a₂,
    { refine or.inl ⟨h, _⟩,
      rwa [h, (single_injective a₂).eq_iff] at eq },
    { rw [ext_iff] at eq,
      have h₁ := eq a₁,
      have h₂ := eq a₂,
      simp only [single_eq_same, single_eq_of_ne h, single_eq_of_ne (ne.symm h)] at h₁ h₂,
      exact or.inr ⟨h₁, h₂.symm⟩ } },
  { rintros (⟨rfl, rfl⟩ | ⟨rfl, rfl⟩),
    { refl },
    { rw [single_zero, single_zero] } }
end

/-- `finsupp.single a b` is injective in `a`. For the statement that it is injective in `b`, see
`finsupp.single_injective` -/
lemma single_left_injective (h : b ≠ 0) : function.injective (λ a : α, single a b) :=
λ a a' H, (((single_eq_single_iff _ _ _ _).mp H).resolve_right $ λ hb, h hb.1).left

lemma single_left_inj (h : b ≠ 0) : single a b = single a' b ↔ a = a' :=
(single_left_injective h).eq_iff

lemma support_single_ne_bot (i : α) (h : b ≠ 0) :
  (single i b).support ≠ ⊥ :=
by simpa only [support_single_ne_zero _ h] using singleton_ne_empty _

lemma support_single_disjoint [decidable_eq α] {b' : M} (hb : b ≠ 0) (hb' : b' ≠ 0) {i j : α} :
  disjoint (single i b).support (single j b').support ↔ i ≠ j :=
by rw [support_single_ne_zero _ hb, support_single_ne_zero _ hb', disjoint_singleton]

@[simp] lemma single_eq_zero : single a b = 0 ↔ b = 0 :=
by simp [ext_iff, single_eq_indicator]

lemma single_swap (a₁ a₂ : α) (b : M) : single a₁ b a₂ = single a₂ b a₁ :=
by simp only [single_apply]; ac_refl

instance [nonempty α] [nontrivial M] : nontrivial (α →₀ M) :=
begin
  inhabit α,
  rcases exists_ne (0 : M) with ⟨x, hx⟩,
  exact nontrivial_of_ne (single default x) 0 (mt single_eq_zero.1 hx)
end

lemma unique_single [unique α] (x : α →₀ M) : x = single default (x default) :=
ext $ unique.forall_iff.2 single_eq_same.symm

@[ext]
lemma unique_ext [unique α] {f g : α →₀ M} (h : f default = g default) : f = g :=
ext $ λ a, by rwa [unique.eq_default a]

lemma unique_ext_iff [unique α] {f g : α →₀ M} : f = g ↔ f default = g default :=
⟨λ h, h ▸ rfl, unique_ext⟩

@[simp] lemma unique_single_eq_iff [unique α] {b' : M} :
  single a b = single a' b' ↔ b = b' :=
by rw [unique_ext_iff, unique.eq_default a, unique.eq_default a', single_eq_same, single_eq_same]

lemma support_eq_singleton {f : α →₀ M} {a : α} :
  f.support = {a} ↔ f a ≠ 0 ∧ f = single a (f a) :=
⟨λ h, ⟨mem_support_iff.1 $ h.symm ▸ finset.mem_singleton_self a,
  eq_single_iff.2 ⟨subset_of_eq h, rfl⟩⟩, λ h, h.2.symm ▸ support_single_ne_zero _ h.1⟩

lemma support_eq_singleton' {f : α →₀ M} {a : α} :
  f.support = {a} ↔ ∃ b ≠ 0, f = single a b :=
⟨λ h, let h := support_eq_singleton.1 h in ⟨_, h.1, h.2⟩,
  λ ⟨b, hb, hf⟩, hf.symm ▸ support_single_ne_zero _ hb⟩

lemma card_support_eq_one {f : α →₀ M} : card f.support = 1 ↔ ∃ a, f a ≠ 0 ∧ f = single a (f a) :=
by simp only [card_eq_one, support_eq_singleton]

lemma card_support_eq_one' {f : α →₀ M} : card f.support = 1 ↔ ∃ a (b ≠ 0), f = single a b :=
by simp only [card_eq_one, support_eq_singleton']

lemma support_subset_singleton {f : α →₀ M} {a : α} :
  f.support ⊆ {a} ↔ f = single a (f a) :=
⟨λ h, eq_single_iff.mpr ⟨h, rfl⟩, λ h, (eq_single_iff.mp h).left⟩

lemma support_subset_singleton' {f : α →₀ M} {a : α} :
  f.support ⊆ {a} ↔ ∃ b, f = single a b :=
⟨λ h, ⟨f a, support_subset_singleton.mp h⟩,
  λ ⟨b, hb⟩, by rw [hb, support_subset_singleton, single_eq_same]⟩

lemma card_support_le_one [nonempty α] {f : α →₀ M} :
  card f.support ≤ 1 ↔ ∃ a, f = single a (f a) :=
by simp only [card_le_one_iff_subset_singleton, support_subset_singleton]

lemma card_support_le_one' [nonempty α] {f : α →₀ M} :
  card f.support ≤ 1 ↔ ∃ a b, f = single a b :=
by simp only [card_le_one_iff_subset_singleton, support_subset_singleton']

@[simp] lemma equiv_fun_on_fintype_single [decidable_eq α] [fintype α] (x : α) (m : M) :
  (@finsupp.equiv_fun_on_fintype α M _ _) (finsupp.single x m) = pi.single x m :=
by { ext, simp [finsupp.single_eq_pi_single, finsupp.equiv_fun_on_fintype], }

@[simp] lemma equiv_fun_on_fintype_symm_single [decidable_eq α] [fintype α] (x : α) (m : M) :
  (@finsupp.equiv_fun_on_fintype α M _ _).symm (pi.single x m) = finsupp.single x m :=
by { ext, simp [finsupp.single_eq_pi_single, finsupp.equiv_fun_on_fintype], }

end single

/-! ### Declarations about `update` -/

section update

variables [has_zero M] (f : α →₀ M) (a : α) (b : M) (i : α)

/-- Replace the value of a `α →₀ M` at a given point `a : α` by a given value `b : M`.
If `b = 0`, this amounts to removing `a` from the `finsupp.support`.
Otherwise, if `a` was not in the `finsupp.support`, it is added to it.

This is the finitely-supported version of `function.update`. -/
def update : α →₀ M :=
⟨if b = 0 then f.support.erase a else insert a f.support,
  function.update f a b,
  λ i, begin
    simp only [function.update_apply, ne.def],
    split_ifs with hb ha ha hb;
    simp [ha, hb]
  end⟩

@[simp] lemma coe_update [decidable_eq α] : (f.update a b : α → M) = function.update f a b :=
by convert rfl
@[simp] lemma update_self : f.update a (f a) = f :=
by { ext, simp }

lemma support_update [decidable_eq α] : support (f.update a b) =
  if b = 0 then f.support.erase a else insert a f.support := by convert rfl

@[simp] lemma support_update_zero [decidable_eq α] :
  support (f.update a 0) = f.support.erase a := by convert if_pos rfl

variables {b}

lemma support_update_ne_zero [decidable_eq α] (h : b ≠ 0) :
  support (f.update a b) = insert a f.support := by convert if_neg h

end update

/-! ### Declarations about `on_finset` -/

section on_finset
variables [has_zero M]

/-- `on_finset s f hf` is the finsupp function representing `f` restricted to the finset `s`.
  The function needs to be `0` outside of `s`. Use this when the set needs to be filtered anyways,
  otherwise a better set representation is often available. -/
def on_finset (s : finset α) (f : α → M) (hf : ∀a, f a ≠ 0 → a ∈ s) : α →₀ M :=
⟨s.filter (λa, f a ≠ 0), f, by simpa⟩

@[simp] lemma on_finset_apply {s : finset α} {f : α → M} {hf a} :
  (on_finset s f hf : α →₀ M) a = f a :=
rfl

@[simp] lemma support_on_finset_subset {s : finset α} {f : α → M} {hf} :
  (on_finset s f hf).support ⊆ s :=
filter_subset _ _

@[simp] lemma mem_support_on_finset
  {s : finset α} {f : α → M} (hf : ∀ (a : α), f a ≠ 0 → a ∈ s) {a : α} :
  a ∈ (finsupp.on_finset s f hf).support ↔ f a ≠ 0 :=
by rw [finsupp.mem_support_iff, finsupp.on_finset_apply]

lemma support_on_finset
  {s : finset α} {f : α → M} (hf : ∀ (a : α), f a ≠ 0 → a ∈ s) :
  (finsupp.on_finset s f hf).support = s.filter (λ a, f a ≠ 0) :=
rfl

end on_finset

section of_support_finite

variables [has_zero M]

/-- The natural `finsupp` induced by the function `f` given that it has finite support. -/
noncomputable def of_support_finite
  (f : α → M) (hf : (function.support f).finite) : α →₀ M :=
{ support := hf.to_finset,
  to_fun := f,
  mem_support_to_fun := λ _, hf.mem_to_finset }

lemma of_support_finite_coe {f : α → M} {hf : (function.support f).finite} :
  (of_support_finite f hf : α → M) = f := rfl

instance : can_lift (α → M) (α →₀ M) :=
{ coe := coe_fn,
  cond := λ f, (function.support f).finite,
  prf := λ f hf, ⟨of_support_finite f hf, rfl⟩ }

end of_support_finite

/-! ### Declarations about `map_range` -/

section map_range
variables [has_zero M] [has_zero N] [has_zero P]

/-- The composition of `f : M → N` and `g : α →₀ M` is
`map_range f hf g : α →₀ N`, well-defined when `f 0 = 0`.

This preserves the structure on `f`, and exists in various bundled forms for when `f` is itself
bundled:

* `finsupp.map_range.equiv`
* `finsupp.map_range.zero_hom`
* `finsupp.map_range.add_monoid_hom`
* `finsupp.map_range.add_equiv`
* `finsupp.map_range.linear_map`
* `finsupp.map_range.linear_equiv`
-/
def map_range (f : M → N) (hf : f 0 = 0) (g : α →₀ M) : α →₀ N :=
on_finset g.support (f ∘ g) $
  assume a, by rw [mem_support_iff, not_imp_not]; exact λ H, (congr_arg f H).trans hf

@[simp] lemma map_range_apply {f : M → N} {hf : f 0 = 0} {g : α →₀ M} {a : α} :
  map_range f hf g a = f (g a) :=
rfl

@[simp] lemma map_range_zero {f : M → N} {hf : f 0 = 0} : map_range f hf (0 : α →₀ M) = 0 :=
ext $ λ a, by simp only [hf, zero_apply, map_range_apply]

@[simp] lemma map_range_id (g : α →₀ M) : map_range id rfl g = g :=
ext $ λ _, rfl

lemma map_range_comp
  (f : N → P) (hf : f 0 = 0) (f₂ : M → N) (hf₂ : f₂ 0 = 0) (h : (f ∘ f₂) 0 = 0) (g : α →₀ M) :
  map_range (f ∘ f₂) h g = map_range f hf (map_range f₂ hf₂ g) :=
ext $ λ _, rfl

lemma support_map_range {f : M → N} {hf : f 0 = 0} {g : α →₀ M} :
  (map_range f hf g).support ⊆ g.support :=
support_on_finset_subset

@[simp] lemma map_range_single {f : M → N} {hf : f 0 = 0} {a : α} {b : M} :
  map_range f hf (single a b) = single a (f b) :=
ext $ λ a', show f (ite _ _ _) = ite _ _ _, by split_ifs; [refl, exact hf]

lemma support_map_range_of_injective
  {e : M → N} (he0 : e 0 = 0) (f : ι →₀ M) (he : function.injective e) :
  (finsupp.map_range e he0 f).support = f.support :=
begin
  ext,
  simp only [finsupp.mem_support_iff, ne.def, finsupp.map_range_apply],
  exact he.ne_iff' he0,
end

end map_range

/-! ### Declarations about `emb_domain` -/

section emb_domain
variables [has_zero M] [has_zero N]

/-- Given `f : α ↪ β` and `v : α →₀ M`, `emb_domain f v : β →₀ M`
is the finitely supported function whose value at `f a : β` is `v a`.
For a `b : β` outside the range of `f`, it is zero. -/
def emb_domain (f : α ↪ β) (v : α →₀ M) : β →₀ M :=
begin
  refine ⟨v.support.map f, λa₂,
    if h : a₂ ∈ v.support.map f then v (v.support.choose (λa₁, f a₁ = a₂) _) else 0, _⟩,
  { rcases finset.mem_map.1 h with ⟨a, ha, rfl⟩,
    exact exists_unique.intro a ⟨ha, rfl⟩ (assume b ⟨_, hb⟩, f.injective hb) },
  { assume a₂,
    split_ifs,
    { simp only [h, true_iff, ne.def],
      rw [← not_mem_support_iff, not_not],
      apply finset.choose_mem },
    { simp only [h, ne.def, ne_self_iff_false] } }
end

@[simp] lemma support_emb_domain (f : α ↪ β) (v : α →₀ M) :
  (emb_domain f v).support = v.support.map f :=
rfl

@[simp] lemma emb_domain_zero (f : α ↪ β) : (emb_domain f 0 : β →₀ M) = 0 :=
rfl

@[simp] lemma emb_domain_apply (f : α ↪ β) (v : α →₀ M) (a : α) :
  emb_domain f v (f a) = v a :=
begin
  change dite _ _ _ = _,
  split_ifs; rw [finset.mem_map' f] at h,
  { refine congr_arg (v : α → M) (f.inj' _),
    exact finset.choose_property (λa₁, f a₁ = f a) _ _ },
  { exact (not_mem_support_iff.1 h).symm }
end

lemma emb_domain_notin_range (f : α ↪ β) (v : α →₀ M) (a : β) (h : a ∉ set.range f) :
  emb_domain f v a = 0 :=
begin
  refine dif_neg (mt (assume h, _) h),
  rcases finset.mem_map.1 h with ⟨a, h, rfl⟩,
  exact set.mem_range_self a
end

lemma emb_domain_injective (f : α ↪ β) :
  function.injective (emb_domain f : (α →₀ M) → (β →₀ M)) :=
λ l₁ l₂ h, ext $ λ a, by simpa only [emb_domain_apply] using ext_iff.1 h (f a)

@[simp] lemma emb_domain_inj {f : α ↪ β} {l₁ l₂ : α →₀ M} :
  emb_domain f l₁ = emb_domain f l₂ ↔ l₁ = l₂ :=
(emb_domain_injective f).eq_iff

@[simp] lemma emb_domain_eq_zero {f : α ↪ β} {l : α →₀ M} :
  emb_domain f l = 0 ↔ l = 0 :=
(emb_domain_injective f).eq_iff' $ emb_domain_zero f

lemma emb_domain_map_range
  (f : α ↪ β) (g : M → N) (p : α →₀ M) (hg : g 0 = 0) :
  emb_domain f (map_range g hg p) = map_range g hg (emb_domain f p) :=
begin
  ext a,
  by_cases a ∈ set.range f,
  { rcases h with ⟨a', rfl⟩,
    rw [map_range_apply, emb_domain_apply, emb_domain_apply, map_range_apply] },
  { rw [map_range_apply, emb_domain_notin_range, emb_domain_notin_range, ← hg]; assumption }
end

lemma single_of_emb_domain_single
  (l : α →₀ M) (f : α ↪ β) (a : β) (b : M) (hb : b ≠ 0)
  (h : l.emb_domain f = single a b) :
  ∃ x, l = single x b ∧ f x = a :=
begin
  have h_map_support : finset.map f (l.support) = {a},
    by rw [←support_emb_domain, h, support_single_ne_zero _ hb]; refl,
  have ha : a ∈ finset.map f (l.support),
    by simp only [h_map_support, finset.mem_singleton],
  rcases finset.mem_map.1 ha with ⟨c, hc₁, hc₂⟩,
  use c,
  split,
  { ext d,
    rw [← emb_domain_apply f l, h],
    by_cases h_cases : c = d,
    { simp only [eq.symm h_cases, hc₂, single_eq_same] },
    { rw [single_apply, single_apply, if_neg, if_neg h_cases],
      by_contra hfd,
      exact h_cases (f.injective (hc₂.trans hfd)) } },
  { exact hc₂ }
end

@[simp] lemma emb_domain_single (f : α ↪ β) (a : α) (m : M) :
  emb_domain f (single a m) = single (f a) m :=
begin
  ext b,
  by_cases h : b ∈ set.range f,
  { rcases h with ⟨a', rfl⟩,
    simp [single_apply], },
  { simp only [emb_domain_notin_range, h, single_apply, not_false_iff],
    rw if_neg,
    rintro rfl,
    simpa using h, },
end

end emb_domain

/-! ### Declarations about `zip_with` -/

section zip_with
variables [has_zero M] [has_zero N] [has_zero P]

/-- `zip_with f hf g₁ g₂` is the finitely supported function satisfying
  `zip_with f hf g₁ g₂ a = f (g₁ a) (g₂ a)`, and it is well-defined when `f 0 0 = 0`. -/
def zip_with (f : M → N → P) (hf : f 0 0 = 0) (g₁ : α →₀ M) (g₂ : α →₀ N) : α →₀ P :=
on_finset (g₁.support ∪ g₂.support) (λa, f (g₁ a) (g₂ a)) $ λ a H,
begin
  simp only [mem_union, mem_support_iff, ne], rw [← not_and_distrib],
  rintro ⟨h₁, h₂⟩, rw [h₁, h₂] at H, exact H hf
end

@[simp] lemma zip_with_apply
  {f : M → N → P} {hf : f 0 0 = 0} {g₁ : α →₀ M} {g₂ : α →₀ N} {a : α} :
  zip_with f hf g₁ g₂ a = f (g₁ a) (g₂ a) :=
rfl

lemma support_zip_with [D : decidable_eq α] {f : M → N → P} {hf : f 0 0 = 0}
  {g₁ : α →₀ M} {g₂ : α →₀ N} : (zip_with f hf g₁ g₂).support ⊆ g₁.support ∪ g₂.support :=
by rw subsingleton.elim D; exact support_on_finset_subset

end zip_with

/-! ### Declarations about `erase` -/

section erase

variables [has_zero M]

/-- `erase a f` is the finitely supported function equal to `f` except at `a` where it is equal to
  `0`. -/
def erase (a : α) (f : α →₀ M) : α →₀ M :=
⟨f.support.erase a, (λa', if a' = a then 0 else f a'),
  assume a', by rw [mem_erase, mem_support_iff]; split_ifs;
    [exact ⟨λ H _, H.1 h, λ H, (H rfl).elim⟩,
    exact and_iff_right h]⟩

@[simp] lemma support_erase [decidable_eq α] {a : α} {f : α →₀ M} :
  (f.erase a).support = f.support.erase a :=
by convert rfl

@[simp] lemma erase_same {a : α} {f : α →₀ M} : (f.erase a) a = 0 :=
if_pos rfl

@[simp] lemma erase_ne {a a' : α} {f : α →₀ M} (h : a' ≠ a) : (f.erase a) a' = f a' :=
if_neg h

@[simp] lemma erase_single {a : α} {b : M} : (erase a (single a b)) = 0 :=
begin
  ext s, by_cases hs : s = a,
  { rw [hs, erase_same], refl },
  { rw [erase_ne hs], exact single_eq_of_ne (ne.symm hs) }
end

lemma erase_single_ne {a a' : α} {b : M} (h : a ≠ a') : (erase a (single a' b)) = single a' b :=
begin
  ext s, by_cases hs : s = a,
  { rw [hs, erase_same, single_eq_of_ne (h.symm)] },
  { rw [erase_ne hs] }
end

@[simp] lemma erase_of_not_mem_support {f : α →₀ M} {a} (haf : a ∉ f.support) : erase a f = f :=
begin
  ext b, by_cases hab : b = a,
  { rwa [hab, erase_same, eq_comm, ←not_mem_support_iff] },
  { rw erase_ne hab }
end

@[simp] lemma erase_zero (a : α) : erase a (0 : α →₀ M) = 0 :=
by rw [← support_eq_empty, support_erase, support_zero, erase_empty]

end erase

/-! ### Declarations about `graph` -/

section graph

variable [has_zero M]

/-- The graph of a finitely supported function over its support, i.e. the finset of input and output
pairs with non-zero outputs. -/
def graph (f : α →₀ M) : finset (α × M) :=
f.support.map ⟨λ a, prod.mk a (f a), λ x y h, (prod.mk.inj h).1⟩

lemma mk_mem_graph_iff {a : α} {m : M} {f : α →₀ M} : (a, m) ∈ f.graph ↔ f a = m ∧ m ≠ 0 :=
begin
  simp_rw [graph, mem_map, mem_support_iff],
  split,
  { rintro ⟨b, ha, rfl, -⟩,
    exact ⟨rfl, ha⟩ },
  { rintro ⟨rfl, ha⟩,
    exact ⟨a, ha, rfl⟩ }
end

@[simp] lemma mem_graph_iff {c : α × M} {f : α →₀ M} : c ∈ f.graph ↔ f c.1 = c.2 ∧ c.2 ≠ 0 :=
by { cases c, exact mk_mem_graph_iff }

lemma mk_mem_graph (f : α →₀ M) {a : α} (ha : a ∈ f.support) : (a, f a) ∈ f.graph :=
mk_mem_graph_iff.2 ⟨rfl, mem_support_iff.1 ha⟩

lemma apply_eq_of_mem_graph {a : α} {m : M} {f : α →₀ M} (h : (a, m) ∈ f.graph) : f a = m :=
(mem_graph_iff.1 h).1

@[simp] lemma not_mem_graph_snd_zero (a : α) (f : α →₀ M) : (a, (0 : M)) ∉ f.graph :=
λ h, (mem_graph_iff.1 h).2.irrefl

@[simp] lemma image_fst_graph (f : α →₀ M) : f.graph.image prod.fst = f.support :=
by simp only [graph, map_eq_image, image_image, embedding.coe_fn_mk, (∘), image_id']

lemma graph_injective (α M) [has_zero M] : injective (@graph α M _) :=
begin
  intros f g h,
  have hsup : f.support = g.support, by rw [← image_fst_graph, h, image_fst_graph],
  refine ext_iff'.2 ⟨hsup, λ x hx, apply_eq_of_mem_graph $ h.symm ▸ _⟩,
  exact mk_mem_graph _ (hsup ▸ hx)
end

@[simp] lemma graph_inj {f g : α →₀ M} : f.graph = g.graph ↔ f = g :=
(graph_injective α M).eq_iff

@[simp] lemma graph_zero : graph (0 : α →₀ M) = ∅ := by simp [graph]

@[simp] lemma graph_eq_empty {f : α →₀ M} : f.graph = ∅ ↔ f = 0 :=
(graph_injective α M).eq_iff' graph_zero

<<<<<<< HEAD
/-- When turned into a list of key/value pairs, a graph has no duplicate keys. -/
lemma graph_nodupkeys (f : α →₀ M) : (list.map prod.to_sigma f.graph.to_list).nodupkeys :=
begin
  rw [list.nodupkeys, list.keys, list.map_map, prod.fst_to_sigma_comp, list.nodup_map_iff_inj_on],
=======
/-- Produce an association list for the finsupp over its support using choice. -/
@[simps] def to_alist (f : α →₀ M) : alist (λ x : α, M) :=
⟨f.graph.to_list.map prod.to_sigma, begin
  rw [list.nodupkeys, list.keys, list.map_map, prod.fst_comp_to_sigma, list.nodup_map_iff_inj_on],
>>>>>>> 017a4f22
  { rintros ⟨b, m⟩ hb ⟨c, n⟩ hc (rfl : b = c),
    rw [mem_to_list, finsupp.mem_graph_iff] at hb hc,
    dsimp at hb hc,
    rw [←hc.1, hb.1] },
  { apply nodup_to_list }
<<<<<<< HEAD
end
=======
end⟩
>>>>>>> 017a4f22

end graph

end finsupp

/-! ### Declarations about `list.lookup_finsupp` and `alist.lookup_finsupp` -/

section lookup_finsupp

variable [has_zero M]

namespace alist
open list

/-- Converts an association list into a finitely supported function via `alist.lookup`, sending
absent keys to zero. -/
@[simps] def lookup_finsupp (l : alist (λ _ : α, M)) : α →₀ M :=
{ support := (l.1.filter $ λ x, sigma.snd x ≠ 0).keys.to_finset,
  to_fun := λ a, (l.lookup a).get_or_else 0,
  mem_support_to_fun := λ a, begin
    simp_rw [mem_to_finset, list.mem_keys, list.mem_filter, ←mem_lookup_iff],
    cases lookup a l;
    simp
  end }

alias lookup_finsupp_to_fun ← lookup_finsupp_apply

end alist

namespace list

/-- Converts a list of key/value pairs into a finitely supported function via `list.lookup`, sending
absent keys to zero. -/
def lookup_finsupp (l : list (Σ x : α, M)) : α →₀ M := l.to_alist.lookup_finsupp

@[simp] lemma to_alist_lookup_finsupp (l : list (Σ x : α, M)) :
  l.to_alist.lookup_finsupp = l.lookup_finsupp :=
rfl

@[simp] lemma lookup_finsupp_support (l : list (Σ x : α, M)) :
  l.lookup_finsupp.support = (l.dedupkeys.filter $ λ x, sigma.snd x ≠ 0).keys.to_finset :=
rfl

@[simp] lemma lookup_finsupp_apply (l : list (Σ x : α, M)) (a : α) :
  l.lookup_finsupp a = (l.lookup a).get_or_else 0 :=
by rw [lookup_finsupp, alist.lookup_finsupp_apply, alist.lookup_to_alist]

@[simp] lemma lookup_finsupp_graph (f : α →₀ M) :
  (f.graph.to_list.map prod.to_sigma).lookup_finsupp = f :=
begin
  ext,
  by_cases h : f a = 0,
  { suffices : lookup a (map prod.to_sigma f.graph.to_list) = none,
    { simp [h, this] },
    { simp [lookup_eq_none, h, keys] } },
  { suffices : lookup a (map prod.to_sigma f.graph.to_list) = some (f a),
    { simp [h, this] },
    { apply (mem_lookup_iff f.graph_nodupkeys).2,
      simpa using h } }
end

lemma lookup_finsupp_surjective : surjective (@lookup_finsupp α M _) :=
λ f, ⟨_, lookup_finsupp_graph f⟩

end list

namespace alist

@[simp] lemma mk_lookup_finsupp (l : list (Σ x : α, M)) (h : l.nodupkeys) :
  (alist.mk l h).lookup_finsupp = l.lookup_finsupp :=
by { ext, rw list.lookup_finsupp_apply, refl }

lemma lookup_finsupp_surjective : surjective (@alist.lookup_finsupp α M _) :=
λ f, ⟨_, (mk_lookup_finsupp _ f.graph_nodupkeys).trans $ list.lookup_finsupp_graph f⟩

end alist

end lookup_finsupp

namespace finsupp

/-!
### Declarations about `sum` and `prod`

In most of this section, the domain `β` is assumed to be an `add_monoid`.
-/

section sum_prod

/-- `prod f g` is the product of `g a (f a)` over the support of `f`. -/
@[to_additive "`sum f g` is the sum of `g a (f a)` over the support of `f`. "]
def prod [has_zero M] [comm_monoid N] (f : α →₀ M) (g : α → M → N) : N :=
∏ a in f.support, g a (f a)

variables [has_zero M] [has_zero M'] [comm_monoid N]

@[to_additive]
lemma prod_of_support_subset (f : α →₀ M) {s : finset α}
  (hs : f.support ⊆ s) (g : α → M → N) (h : ∀ i ∈ s, g i 0 = 1) :
  f.prod g = ∏ x in s, g x (f x) :=
finset.prod_subset hs $ λ x hxs hx, h x hxs ▸ congr_arg (g x) $ not_mem_support_iff.1 hx

@[to_additive]
lemma prod_fintype [fintype α] (f : α →₀ M) (g : α → M → N) (h : ∀ i, g i 0 = 1) :
  f.prod g = ∏ i, g i (f i) :=
f.prod_of_support_subset (subset_univ _) g (λ x _, h x)

@[simp, to_additive]
lemma prod_single_index {a : α} {b : M} {h : α → M → N} (h_zero : h a 0 = 1) :
  (single a b).prod h = h a b :=
calc (single a b).prod h = ∏ x in {a}, h x (single a b x) :
  prod_of_support_subset _ support_single_subset h $
    λ x hx, (mem_singleton.1 hx).symm ▸ h_zero
... = h a b : by simp

@[to_additive]
lemma prod_map_range_index {f : M → M'} {hf : f 0 = 0} {g : α →₀ M} {h : α → M' → N}
  (h0 : ∀a, h a 0 = 1) : (map_range f hf g).prod h = g.prod (λa b, h a (f b)) :=
finset.prod_subset support_map_range $ λ _ _ H,
  by rw [not_mem_support_iff.1 H, h0]

@[simp, to_additive]
lemma prod_zero_index {h : α → M → N} : (0 : α →₀ M).prod h = 1 := rfl

@[to_additive]
lemma prod_comm (f : α →₀ M) (g : β →₀ M') (h : α → M → β → M' → N) :
  f.prod (λ x v, g.prod (λ x' v', h x v x' v')) = g.prod (λ x' v', f.prod (λ x v, h x v x' v')) :=
finset.prod_comm

@[simp, to_additive]
lemma prod_ite_eq [decidable_eq α] (f : α →₀ M) (a : α) (b : α → M → N) :
  f.prod (λ x v, ite (a = x) (b x v) 1) = ite (a ∈ f.support) (b a (f a)) 1 :=
by { dsimp [finsupp.prod], rw f.support.prod_ite_eq, }

@[simp] lemma sum_ite_self_eq
  [decidable_eq α] {N : Type*} [add_comm_monoid N] (f : α →₀ N) (a : α) :
  f.sum (λ x v, ite (a = x) v 0) = f a :=
by { convert f.sum_ite_eq a (λ x, id), simp [ite_eq_right_iff.2 eq.symm] }

/-- A restatement of `prod_ite_eq` with the equality test reversed. -/
@[simp, to_additive "A restatement of `sum_ite_eq` with the equality test reversed."]
lemma prod_ite_eq' [decidable_eq α] (f : α →₀ M) (a : α) (b : α → M → N) :
  f.prod (λ x v, ite (x = a) (b x v) 1) = ite (a ∈ f.support) (b a (f a)) 1 :=
by { dsimp [finsupp.prod], rw f.support.prod_ite_eq', }

@[simp] lemma sum_ite_self_eq'
  [decidable_eq α] {N : Type*} [add_comm_monoid N] (f : α →₀ N) (a : α) :
  f.sum (λ x v, ite (x = a) v 0) = f a :=
by { convert f.sum_ite_eq' a (λ x, id), simp [ite_eq_right_iff.2 eq.symm] }

@[simp] lemma prod_pow [fintype α] (f : α →₀ ℕ) (g : α → N) :
  f.prod (λ a b, g a ^ b) = ∏ a, g a ^ (f a) :=
f.prod_fintype _ $ λ a, pow_zero _

/-- If `g` maps a second argument of 0 to 1, then multiplying it over the
result of `on_finset` is the same as multiplying it over the original
`finset`. -/
@[to_additive "If `g` maps a second argument of 0 to 0, summing it over the
result of `on_finset` is the same as summing it over the original
`finset`."]
lemma on_finset_prod {s : finset α} {f : α → M} {g : α → M → N}
    (hf : ∀a, f a ≠ 0 → a ∈ s) (hg : ∀ a, g a 0 = 1) :
  (on_finset s f hf).prod g = ∏ a in s, g a (f a) :=
finset.prod_subset support_on_finset_subset $ by simp [*] { contextual := tt }

/-- Taking a product over `f : α →₀ M` is the same as multiplying the value on a single element
`y ∈ f.support` by the product over `erase y f`. -/
@[to_additive /-" Taking a sum over over `f : α →₀ M` is the same as adding the value on a
single element `y ∈ f.support` to the sum over `erase y f`. "-/]
lemma mul_prod_erase (f : α →₀ M) (y : α) (g : α → M → N) (hyf : y ∈ f.support) :
  g y (f y) * (erase y f).prod g = f.prod g :=
begin
  rw [finsupp.prod, finsupp.prod, ←finset.mul_prod_erase _ _ hyf, finsupp.support_erase,
    finset.prod_congr rfl],
  intros h hx,
  rw finsupp.erase_ne (ne_of_mem_erase hx),
end

/-- Generalization of `finsupp.mul_prod_erase`: if `g` maps a second argument of 0 to 1,
then its product over `f : α →₀ M` is the same as multiplying the value on any element
`y : α` by the product over `erase y f`. -/
@[to_additive /-" Generalization of `finsupp.add_sum_erase`: if `g` maps a second argument of 0
to 0, then its sum over `f : α →₀ M` is the same as adding the value on any element
`y : α` to the sum over `erase y f`. "-/]
lemma mul_prod_erase' (f : α →₀ M) (y : α) (g : α → M → N) (hg : ∀ (i : α), g i 0 = 1) :
  g y (f y) * (erase y f).prod g = f.prod g :=
begin
  classical,
  by_cases hyf : y ∈ f.support,
  { exact finsupp.mul_prod_erase f y g hyf },
  { rw [not_mem_support_iff.mp hyf, hg y, erase_of_not_mem_support hyf, one_mul] },
end

@[to_additive]
lemma _root_.submonoid_class.finsupp_prod_mem {S : Type*} [set_like S N] [submonoid_class S N]
  (s : S) (f : α →₀ M) (g : α → M → N) (h : ∀ c, f c ≠ 0 → g c (f c) ∈ s) : f.prod g ∈ s :=
prod_mem $ λ i hi, h _ (finsupp.mem_support_iff.mp hi)

@[to_additive]
lemma prod_congr {f : α →₀ M} {g1 g2 : α → M → N}
  (h : ∀ x ∈ f.support, g1 x (f x) = g2 x (f x)) : f.prod g1 = f.prod g2 :=
finset.prod_congr rfl h

end sum_prod

/-!
### Additive monoid structure on `α →₀ M`
-/

section add_zero_class

variables [add_zero_class M]

instance : has_add (α →₀ M) := ⟨zip_with (+) (add_zero 0)⟩

@[simp] lemma coe_add (f g : α →₀ M) : ⇑(f + g) = f + g := rfl
lemma add_apply (g₁ g₂ : α →₀ M) (a : α) : (g₁ + g₂) a = g₁ a + g₂ a := rfl

lemma support_add [decidable_eq α] {g₁ g₂ : α →₀ M} :
  (g₁ + g₂).support ⊆ g₁.support ∪ g₂.support :=
support_zip_with

lemma support_add_eq [decidable_eq α] {g₁ g₂ : α →₀ M} (h : disjoint g₁.support g₂.support) :
  (g₁ + g₂).support = g₁.support ∪ g₂.support :=
le_antisymm support_zip_with $ assume a ha,
(finset.mem_union.1 ha).elim
  (assume ha, have a ∉ g₂.support, from disjoint_left.1 h ha,
    by simp only [mem_support_iff, not_not] at *;
    simpa only [add_apply, this, add_zero])
  (assume ha, have a ∉ g₁.support, from disjoint_right.1 h ha,
    by simp only [mem_support_iff, not_not] at *;
    simpa only [add_apply, this, zero_add])

@[simp] lemma single_add (a : α) (b₁ b₂ : M) : single a (b₁ + b₂) = single a b₁ + single a b₂ :=
ext $ assume a',
begin
  by_cases h : a = a',
  { rw [h, add_apply, single_eq_same, single_eq_same, single_eq_same] },
  { rw [add_apply, single_eq_of_ne h, single_eq_of_ne h, single_eq_of_ne h, zero_add] }
end

instance : add_zero_class (α →₀ M) :=
fun_like.coe_injective.add_zero_class _ coe_zero coe_add

/-- `finsupp.single` as an `add_monoid_hom`.

See `finsupp.lsingle` for the stronger version as a linear map.
-/
@[simps] def single_add_hom (a : α) : M →+ α →₀ M :=
⟨single a, single_zero a, single_add a⟩

/-- Evaluation of a function `f : α →₀ M` at a point as an additive monoid homomorphism.

See `finsupp.lapply` for the stronger version as a linear map. -/
@[simps apply]
def apply_add_hom (a : α) : (α →₀ M) →+ M := ⟨λ g, g a, zero_apply, λ _ _, add_apply _ _ _⟩

/-- Coercion from a `finsupp` to a function type is an `add_monoid_hom`. -/
@[simps]
noncomputable def coe_fn_add_hom : (α →₀ M) →+ (α → M) :=
{ to_fun := coe_fn,
  map_zero' := coe_zero,
  map_add' := coe_add }

lemma update_eq_single_add_erase (f : α →₀ M) (a : α) (b : M) :
  f.update a b = single a b + f.erase a :=
begin
  ext j,
  rcases eq_or_ne a j with rfl|h,
  { simp },
  { simp [function.update_noteq h.symm, single_apply, h, erase_ne, h.symm] }
end

lemma update_eq_erase_add_single (f : α →₀ M) (a : α) (b : M) :
  f.update a b = f.erase a + single a b :=
begin
  ext j,
  rcases eq_or_ne a j with rfl|h,
  { simp },
  { simp [function.update_noteq h.symm, single_apply, h, erase_ne, h.symm] }
end

lemma single_add_erase (a : α) (f : α →₀ M) : single a (f a) + f.erase a = f :=
by rw [←update_eq_single_add_erase, update_self]

lemma erase_add_single (a : α) (f : α →₀ M) : f.erase a + single a (f a) = f :=
by rw [←update_eq_erase_add_single, update_self]

@[simp] lemma erase_add (a : α) (f f' : α →₀ M) : erase a (f + f') = erase a f + erase a f' :=
begin
  ext s, by_cases hs : s = a,
  { rw [hs, add_apply, erase_same, erase_same, erase_same, add_zero] },
  rw [add_apply, erase_ne hs, erase_ne hs, erase_ne hs, add_apply],
end

/-- `finsupp.erase` as an `add_monoid_hom`. -/
@[simps]
def erase_add_hom (a : α) : (α →₀ M) →+ (α →₀ M) :=
{ to_fun := erase a, map_zero' := erase_zero a, map_add' := erase_add a }

@[elab_as_eliminator]
protected theorem induction {p : (α →₀ M) → Prop} (f : α →₀ M)
  (h0 : p 0) (ha : ∀a b (f : α →₀ M), a ∉ f.support → b ≠ 0 → p f → p (single a b + f)) :
  p f :=
suffices ∀s (f : α →₀ M), f.support = s → p f, from this _ _ rfl,
assume s, finset.induction_on s (λ f hf, by rwa [support_eq_empty.1 hf]) $
assume a s has ih f hf,
suffices p (single a (f a) + f.erase a), by rwa [single_add_erase] at this,
begin
  apply ha,
  { rw [support_erase, mem_erase], exact λ H, H.1 rfl },
  { rw [← mem_support_iff, hf], exact mem_insert_self _ _ },
  { apply ih _ _,
    rw [support_erase, hf, finset.erase_insert has] }
end

lemma induction₂ {p : (α →₀ M) → Prop} (f : α →₀ M)
  (h0 : p 0) (ha : ∀a b (f : α →₀ M), a ∉ f.support → b ≠ 0 → p f → p (f + single a b)) :
  p f :=
suffices ∀s (f : α →₀ M), f.support = s → p f, from this _ _ rfl,
assume s, finset.induction_on s (λ f hf, by rwa [support_eq_empty.1 hf]) $
assume a s has ih f hf,
suffices p (f.erase a + single a (f a)), by rwa [erase_add_single] at this,
begin
  apply ha,
  { rw [support_erase, mem_erase], exact λ H, H.1 rfl },
  { rw [← mem_support_iff, hf], exact mem_insert_self _ _ },
  { apply ih _ _,
    rw [support_erase, hf, finset.erase_insert has] }
end

lemma induction_linear {p : (α →₀ M) → Prop} (f : α →₀ M)
  (h0 : p 0) (hadd : ∀ f g : α →₀ M, p f → p g → p (f + g)) (hsingle : ∀ a b, p (single a b)) :
  p f :=
induction₂ f h0 (λ a b f _ _ w, hadd _ _ w (hsingle _ _))

@[simp] lemma add_closure_set_of_eq_single :
  add_submonoid.closure {f : α →₀ M | ∃ a b, f = single a b} = ⊤ :=
top_unique $ λ x hx, finsupp.induction x (add_submonoid.zero_mem _) $
  λ a b f ha hb hf, add_submonoid.add_mem _
    (add_submonoid.subset_closure $ ⟨a, b, rfl⟩) hf

/-- If two additive homomorphisms from `α →₀ M` are equal on each `single a b`, then
they are equal. -/
lemma add_hom_ext [add_zero_class N] ⦃f g : (α →₀ M) →+ N⦄
  (H : ∀ x y, f (single x y) = g (single x y)) :
  f = g :=
begin
  refine add_monoid_hom.eq_of_eq_on_mdense add_closure_set_of_eq_single _,
  rintro _ ⟨x, y, rfl⟩,
  apply H
end

/-- If two additive homomorphisms from `α →₀ M` are equal on each `single a b`, then
they are equal.

We formulate this using equality of `add_monoid_hom`s so that `ext` tactic can apply a type-specific
extensionality lemma after this one.  E.g., if the fiber `M` is `ℕ` or `ℤ`, then it suffices to
verify `f (single a 1) = g (single a 1)`. -/
@[ext] lemma add_hom_ext' [add_zero_class N] ⦃f g : (α →₀ M) →+ N⦄
  (H : ∀ x, f.comp (single_add_hom x) = g.comp (single_add_hom x)) :
  f = g :=
add_hom_ext $ λ x, add_monoid_hom.congr_fun (H x)

lemma mul_hom_ext [mul_one_class N] ⦃f g : multiplicative (α →₀ M) →* N⦄
  (H : ∀ x y, f (multiplicative.of_add $ single x y) = g (multiplicative.of_add $ single x y)) :
  f = g :=
monoid_hom.ext $ add_monoid_hom.congr_fun $
  @add_hom_ext α M (additive N) _ _ f.to_additive'' g.to_additive'' H

@[ext] lemma mul_hom_ext' [mul_one_class N] {f g : multiplicative (α →₀ M) →* N}
  (H : ∀ x, f.comp (single_add_hom x).to_multiplicative =
    g.comp (single_add_hom x).to_multiplicative) :
  f = g :=
mul_hom_ext $ λ x, monoid_hom.congr_fun (H x)

lemma map_range_add [add_zero_class N]
  {f : M → N} {hf : f 0 = 0} (hf' : ∀ x y, f (x + y) = f x + f y) (v₁ v₂ : α →₀ M) :
  map_range f hf (v₁ + v₂) = map_range f hf v₁ + map_range f hf v₂ :=
ext $ λ a, by simp only [hf', add_apply, map_range_apply]

/-- Bundle `emb_domain f` as an additive map from `α →₀ M` to `β →₀ M`. -/
@[simps] def emb_domain.add_monoid_hom (f : α ↪ β) : (α →₀ M) →+ β →₀ M :=
{ to_fun := λ v, emb_domain f v,
  map_zero' := by simp,
  map_add' := λ v w,
  begin
    ext b,
    by_cases h : b ∈ set.range f,
    { rcases h with ⟨a, rfl⟩,
      simp, },
    { simp [emb_domain_notin_range, h], },
  end, }

@[simp] lemma emb_domain_add (f : α ↪ β) (v w : α →₀ M) :
  emb_domain f (v + w) = emb_domain f v + emb_domain f w :=
(emb_domain.add_monoid_hom f).map_add v w

end add_zero_class

section add_monoid

variables [add_monoid M]

/-- Note the general `finsupp.has_smul` instance doesn't apply as `ℕ` is not distributive
unless `β i`'s addition is commutative. -/
instance has_nat_scalar : has_smul ℕ (α →₀ M) :=
⟨λ n v, v.map_range ((•) n) (nsmul_zero _)⟩

instance : add_monoid (α →₀ M) :=
fun_like.coe_injective.add_monoid _ coe_zero coe_add (λ _ _, rfl)

end add_monoid

end finsupp

@[to_additive]
lemma map_finsupp_prod [has_zero M] [comm_monoid N] [comm_monoid P] {H : Type*}
  [monoid_hom_class H N P] (h : H) (f : α →₀ M) (g : α → M → N) :
  h (f.prod g) = f.prod (λ a b, h (g a b)) :=
map_prod h _ _

/-- Deprecated, use `_root_.map_finsupp_prod` instead. -/
@[to_additive "Deprecated, use `_root_.map_finsupp_sum` instead."]
protected lemma mul_equiv.map_finsupp_prod [has_zero M] [comm_monoid N] [comm_monoid P]
  (h : N ≃* P) (f : α →₀ M) (g : α → M → N) : h (f.prod g) = f.prod (λ a b, h (g a b)) :=
map_finsupp_prod h f g

/-- Deprecated, use `_root_.map_finsupp_prod` instead. -/
@[to_additive "Deprecated, use `_root_.map_finsupp_sum` instead."]
protected lemma monoid_hom.map_finsupp_prod [has_zero M] [comm_monoid N] [comm_monoid P]
  (h : N →* P) (f : α →₀ M) (g : α → M → N) : h (f.prod g) = f.prod (λ a b, h (g a b)) :=
map_finsupp_prod h f g

/-- Deprecated, use `_root_.map_finsupp_sum` instead. -/
protected lemma ring_hom.map_finsupp_sum [has_zero M] [semiring R] [semiring S]
  (h : R →+* S) (f : α →₀ M) (g : α → M → R) : h (f.sum g) = f.sum (λ a b, h (g a b)) :=
map_finsupp_sum h f g

/-- Deprecated, use `_root_.map_finsupp_prod` instead. -/
protected lemma ring_hom.map_finsupp_prod [has_zero M] [comm_semiring R] [comm_semiring S]
  (h : R →+* S) (f : α →₀ M) (g : α → M → R) : h (f.prod g) = f.prod (λ a b, h (g a b)) :=
map_finsupp_prod h f g

@[to_additive]
lemma monoid_hom.coe_finsupp_prod [has_zero β] [monoid N] [comm_monoid P]
  (f : α →₀ β) (g : α → β → N →* P) :
  ⇑(f.prod g) = f.prod (λ i fi, g i fi) :=
monoid_hom.coe_finset_prod _ _

@[simp, to_additive]
lemma monoid_hom.finsupp_prod_apply [has_zero β] [monoid N] [comm_monoid P]
  (f : α →₀ β) (g : α → β → N →* P) (x : N) :
  f.prod g x = f.prod (λ i fi, g i fi x) :=
monoid_hom.finset_prod_apply _ _ _

namespace finsupp

instance [add_comm_monoid M] : add_comm_monoid (α →₀ M) :=
fun_like.coe_injective.add_comm_monoid _ coe_zero coe_add (λ _ _, rfl)

instance [add_group G] : has_neg (α →₀ G) := ⟨map_range (has_neg.neg) neg_zero⟩

@[simp] lemma coe_neg [add_group G] (g : α →₀ G) : ⇑(-g) = -g := rfl
lemma neg_apply [add_group G] (g : α →₀ G) (a : α) : (- g) a = - g a := rfl

instance [add_group G] : has_sub (α →₀ G) := ⟨zip_with has_sub.sub (sub_zero _)⟩

@[simp] lemma coe_sub [add_group G] (g₁ g₂ : α →₀ G) : ⇑(g₁ - g₂) = g₁ - g₂ := rfl
lemma sub_apply [add_group G] (g₁ g₂ : α →₀ G) (a : α) : (g₁ - g₂) a = g₁ a - g₂ a := rfl

/-- Note the general `finsupp.has_smul` instance doesn't apply as `ℤ` is not distributive
unless `β i`'s addition is commutative. -/
instance has_int_scalar [add_group G] : has_smul ℤ (α →₀ G) :=
⟨λ n v, v.map_range ((•) n) (zsmul_zero _)⟩

instance [add_group G] : add_group (α →₀ G) :=
fun_like.coe_injective.add_group _ coe_zero coe_add coe_neg coe_sub (λ _ _, rfl) (λ _ _, rfl)

instance [add_comm_group G] : add_comm_group (α →₀ G) :=
fun_like.coe_injective.add_comm_group _ coe_zero coe_add coe_neg coe_sub (λ _ _, rfl) (λ _ _, rfl)

lemma single_add_single_eq_single_add_single [add_comm_monoid M]
  {k l m n : α} {u v : M} (hu : u ≠ 0) (hv : v ≠ 0) :
  single k u + single l v = single m u + single n v ↔
  (k = m ∧ l = n) ∨ (u = v ∧ k = n ∧ l = m) ∨ (u + v = 0 ∧ k = l ∧ m = n) :=
begin
  simp_rw [fun_like.ext_iff, coe_add, single_eq_pi_single, ←funext_iff],
  exact pi.single_add_single_eq_single_add_single hu hv,
end

lemma single_multiset_sum [add_comm_monoid M] (s : multiset M) (a : α) :
  single a s.sum = (s.map (single a)).sum :=
multiset.induction_on s (single_zero _) $ λ a s ih,
by rw [multiset.sum_cons, single_add, ih, multiset.map_cons, multiset.sum_cons]

lemma single_finset_sum [add_comm_monoid M] (s : finset ι) (f : ι → M) (a : α) :
  single a (∑ b in s, f b) = ∑ b in s, single a (f b) :=
begin
  transitivity,
  apply single_multiset_sum,
  rw [multiset.map_map],
  refl
end

lemma single_sum [has_zero M] [add_comm_monoid N] (s : ι →₀ M) (f : ι → M → N) (a : α) :
  single a (s.sum f) = s.sum (λd c, single a (f d c)) :=
single_finset_sum _ _ _

@[to_additive]
lemma prod_neg_index [add_group G] [comm_monoid M] {g : α →₀ G} {h : α → G → M}
  (h0 : ∀a, h a 0 = 1) :
  (-g).prod h = g.prod (λa b, h a (- b)) :=
prod_map_range_index h0

@[simp] lemma support_neg [add_group G] (f : α →₀ G) : support (-f) = support f :=
finset.subset.antisymm
  support_map_range
  (calc support f = support (- (- f)) : congr_arg support (neg_neg _).symm
     ... ⊆ support (- f) : support_map_range)

lemma support_sub [decidable_eq α] [add_group G] {f g : α →₀ G} :
  support (f - g) ⊆ support f ∪ support g :=
begin
  rw [sub_eq_add_neg, ←support_neg g],
  exact support_add,
end

lemma erase_eq_sub_single [add_group G] (f : α →₀ G) (a : α) :
  f.erase a = f - single a (f a) :=
begin
  ext a',
  rcases eq_or_ne a a' with rfl|h,
  { simp },
  { simp [erase_ne h.symm, single_eq_of_ne h] }
end

lemma update_eq_sub_add_single [add_group G] (f : α →₀ G) (a : α) (b : G) :
  f.update a b = f - single a (f a) + single a b :=
by rw [update_eq_erase_add_single, erase_eq_sub_single]

lemma finset_sum_apply [add_comm_monoid N] (S : finset ι) (f : ι → α →₀ N) (a : α) :
  (∑ i in S, f i) a = ∑ i in S, f i a :=
(apply_add_hom a : (α →₀ N) →+ _).map_sum _ _

@[simp] lemma sum_apply [has_zero M] [add_comm_monoid N]
  {f : α →₀ M} {g : α → M → β →₀ N} {a₂ : β} :
  (f.sum g) a₂ = f.sum (λa₁ b, g a₁ b a₂) :=
finset_sum_apply _ _ _

lemma coe_finset_sum [add_comm_monoid N] (S : finset ι) (f : ι → α →₀ N) :
  ⇑(∑ i in S, f i) = ∑ i in S, f i :=
(coe_fn_add_hom : (α →₀ N) →+ _).map_sum _ _

lemma coe_sum [has_zero M] [add_comm_monoid N] (f : α →₀ M) (g : α → M → β →₀ N) :
  ⇑(f.sum g) = f.sum (λ a₁ b, g a₁ b) :=
coe_finset_sum _ _

lemma support_sum [decidable_eq β] [has_zero M] [add_comm_monoid N]
  {f : α →₀ M} {g : α → M → (β →₀ N)} :
  (f.sum g).support ⊆ f.support.bUnion (λa, (g a (f a)).support) :=
have ∀ c, f.sum (λ a b, g a b c) ≠ 0 → (∃ a, f a ≠ 0 ∧ ¬ (g a (f a)) c = 0),
  from assume a₁ h,
  let ⟨a, ha, ne⟩ := finset.exists_ne_zero_of_sum_ne_zero h in
  ⟨a, mem_support_iff.mp ha, ne⟩,
by simpa only [finset.subset_iff, mem_support_iff, finset.mem_bUnion, sum_apply, exists_prop]

lemma support_finset_sum [decidable_eq β] [add_comm_monoid M] {s : finset α} {f : α → (β →₀ M)} :
  (finset.sum s f).support ⊆ s.bUnion (λ x, (f x).support) :=
begin
  rw ←finset.sup_eq_bUnion,
  induction s using finset.cons_induction_on with a s ha ih,
  { refl },
  { rw [finset.sum_cons, finset.sup_cons],
    exact support_add.trans (finset.union_subset_union (finset.subset.refl _) ih), },
end

@[simp] lemma sum_zero [has_zero M] [add_comm_monoid N] {f : α →₀ M} :
  f.sum (λa b, (0 : N)) = 0 :=
finset.sum_const_zero

@[simp, to_additive]
lemma prod_mul  [has_zero M] [comm_monoid N] {f : α →₀ M} {h₁ h₂ : α → M → N} :
  f.prod (λa b, h₁ a b * h₂ a b) = f.prod h₁ * f.prod h₂ :=
finset.prod_mul_distrib

@[simp, to_additive]
lemma prod_inv [has_zero M] [comm_group G] {f : α →₀ M}
  {h : α → M → G} : f.prod (λa b, (h a b)⁻¹) = (f.prod h)⁻¹ :=
(map_prod ((monoid_hom.id G)⁻¹) _ _).symm

@[simp] lemma sum_sub [has_zero M] [add_comm_group G] {f : α →₀ M}
  {h₁ h₂ : α → M → G} :
  f.sum (λa b, h₁ a b - h₂ a b) = f.sum h₁ - f.sum h₂ :=
finset.sum_sub_distrib

/-- Taking the product under `h` is an additive-to-multiplicative homomorphism of finsupps,
if `h` is an additive-to-multiplicative homomorphism on the support.
This is a more general version of `finsupp.prod_add_index'`; the latter has simpler hypotheses. -/
@[to_additive "Taking the product under `h` is an additive homomorphism of finsupps,
if `h` is an additive homomorphism on the support.
This is a more general version of `finsupp.sum_add_index'`; the latter has simpler hypotheses."]
lemma prod_add_index [add_zero_class M] [comm_monoid N] {f g : α →₀ M}
  {h : α → M → N} (h_zero : ∀ a ∈ f.support ∪ g.support, h a 0 = 1)
  (h_add : ∀ (a ∈ f.support ∪ g.support) b₁ b₂, h a (b₁ + b₂) = h a b₁ * h a b₂) :
  (f + g).prod h = f.prod h * g.prod h :=
begin
  rw [finsupp.prod_of_support_subset f (subset_union_left _ g.support) h h_zero,
      finsupp.prod_of_support_subset g (subset_union_right f.support _) h h_zero,
      ←finset.prod_mul_distrib,
      finsupp.prod_of_support_subset (f + g) finsupp.support_add h h_zero],
  exact finset.prod_congr rfl (λ x hx, (by apply h_add x hx)),
end

/-- Taking the product under `h` is an additive-to-multiplicative homomorphism of finsupps,
if `h` is an additive-to-multiplicative homomorphism.
This is a more specialized version of `finsupp.prod_add_index` with simpler hypotheses. -/
@[to_additive "Taking the sum under `h` is an additive homomorphism of finsupps,
if `h` is an additive homomorphism.
This is a more specific version of `finsupp.sum_add_index` with simpler hypotheses."]
lemma prod_add_index' [add_zero_class M] [comm_monoid N] {f g : α →₀ M}
  {h : α → M → N} (h_zero : ∀a, h a 0 = 1) (h_add : ∀a b₁ b₂, h a (b₁ + b₂) = h a b₁ * h a b₂) :
  (f + g).prod h = f.prod h * g.prod h :=
prod_add_index (λ a ha, h_zero a) (λ a ha, h_add a)

@[simp]
lemma sum_hom_add_index [add_zero_class M] [add_comm_monoid N] {f g : α →₀ M} (h : α → M →+ N) :
  (f + g).sum (λ x, h x) = f.sum (λ x, h x) + g.sum (λ x, h x) :=
sum_add_index' (λ a, (h a).map_zero) (λ a, (h a).map_add)

@[simp]
lemma prod_hom_add_index [add_zero_class M] [comm_monoid N] {f g : α →₀ M}
  (h : α → multiplicative M →* N) :
  (f + g).prod (λ a b, h a (multiplicative.of_add b)) =
    f.prod (λ a b, h a (multiplicative.of_add b)) * g.prod (λ a b, h a (multiplicative.of_add b)) :=
prod_add_index' (λ a, (h a).map_one) (λ a, (h a).map_mul)


/-- The canonical isomorphism between families of additive monoid homomorphisms `α → (M →+ N)`
and monoid homomorphisms `(α →₀ M) →+ N`. -/
def lift_add_hom [add_zero_class M] [add_comm_monoid N] : (α → M →+ N) ≃+ ((α →₀ M) →+ N) :=
{ to_fun := λ F,
  { to_fun := λ f, f.sum (λ x, F x),
    map_zero' := finset.sum_empty,
    map_add' := λ _ _, sum_add_index' (λ x, (F x).map_zero) (λ x, (F x).map_add) },
  inv_fun := λ F x, F.comp $ single_add_hom x,
  left_inv := λ F, by { ext, simp },
  right_inv := λ F, by { ext, simp },
  map_add' := λ F G, by { ext, simp } }

@[simp] lemma lift_add_hom_apply [add_comm_monoid M] [add_comm_monoid N]
  (F : α → M →+ N) (f : α →₀ M) :
  lift_add_hom F f = f.sum (λ x, F x) :=
rfl

@[simp] lemma lift_add_hom_symm_apply [add_comm_monoid M] [add_comm_monoid N]
  (F : (α →₀ M) →+ N) (x : α) :
  lift_add_hom.symm F x = F.comp (single_add_hom x) :=
rfl

lemma lift_add_hom_symm_apply_apply [add_comm_monoid M] [add_comm_monoid N]
  (F : (α →₀ M) →+ N) (x : α) (y : M) :
  lift_add_hom.symm F x y = F (single x y) :=
rfl

@[simp] lemma lift_add_hom_single_add_hom [add_comm_monoid M] :
  lift_add_hom (single_add_hom : α → M →+ α →₀ M) = add_monoid_hom.id _ :=
lift_add_hom.to_equiv.apply_eq_iff_eq_symm_apply.2 rfl

@[simp] lemma sum_single [add_comm_monoid M] (f : α →₀ M) :
  f.sum single = f :=
add_monoid_hom.congr_fun lift_add_hom_single_add_hom f

@[simp] lemma sum_univ_single [add_comm_monoid M] [fintype α] (i : α) (m : M) :
  ∑ (j : α), (single i m) j = m :=
by simp [single]

@[simp] lemma sum_univ_single' [add_comm_monoid M] [fintype α] (i : α) (m : M) :
  ∑ (j : α), (single j m) i = m :=
by simp [single]

@[simp] lemma lift_add_hom_apply_single [add_comm_monoid M] [add_comm_monoid N]
  (f : α → M →+ N) (a : α) (b : M) :
  lift_add_hom f (single a b) = f a b :=
sum_single_index (f a).map_zero

@[simp] lemma lift_add_hom_comp_single [add_comm_monoid M] [add_comm_monoid N] (f : α → M →+ N)
  (a : α) :
  (lift_add_hom f).comp (single_add_hom a) = f a :=
add_monoid_hom.ext $ λ b, lift_add_hom_apply_single f a b

lemma comp_lift_add_hom [add_comm_monoid M] [add_comm_monoid N] [add_comm_monoid P]
  (g : N →+ P) (f : α → M →+ N) :
  g.comp (lift_add_hom f) = lift_add_hom (λ a, g.comp (f a)) :=
lift_add_hom.symm_apply_eq.1 $ funext $ λ a,
  by rw [lift_add_hom_symm_apply, add_monoid_hom.comp_assoc, lift_add_hom_comp_single]

lemma sum_sub_index [add_comm_group β] [add_comm_group γ] {f g : α →₀ β}
  {h : α → β → γ} (h_sub : ∀a b₁ b₂, h a (b₁ - b₂) = h a b₁ - h a b₂) :
  (f - g).sum h = f.sum h - g.sum h :=
(lift_add_hom (λ a, add_monoid_hom.of_map_sub (h a) (h_sub a))).map_sub f g

@[to_additive]
lemma prod_emb_domain [has_zero M] [comm_monoid N] {v : α →₀ M} {f : α ↪ β} {g : β → M → N} :
  (v.emb_domain f).prod g = v.prod (λ a b, g (f a) b) :=
begin
  rw [prod, prod, support_emb_domain, finset.prod_map],
  simp_rw emb_domain_apply,
end

@[to_additive]
lemma prod_finset_sum_index [add_comm_monoid M] [comm_monoid N]
  {s : finset ι} {g : ι → α →₀ M}
  {h : α → M → N} (h_zero : ∀a, h a 0 = 1) (h_add : ∀a b₁ b₂, h a (b₁ + b₂) = h a b₁ * h a b₂) :
  ∏ i in s, (g i).prod h = (∑ i in s, g i).prod h :=
finset.induction_on s rfl $ λ a s has ih,
by rw [prod_insert has, ih, sum_insert has, prod_add_index' h_zero h_add]

@[to_additive]
lemma prod_sum_index
  [add_comm_monoid M] [add_comm_monoid N] [comm_monoid P]
  {f : α →₀ M} {g : α → M → β →₀ N}
  {h : β → N → P} (h_zero : ∀a, h a 0 = 1) (h_add : ∀a b₁ b₂, h a (b₁ + b₂) = h a b₁ * h a b₂) :
  (f.sum g).prod h = f.prod (λa b, (g a b).prod h) :=
(prod_finset_sum_index h_zero h_add).symm

lemma multiset_sum_sum_index
  [add_comm_monoid M] [add_comm_monoid N]
  (f : multiset (α →₀ M)) (h : α → M → N)
  (h₀ : ∀a, h a 0 = 0) (h₁ : ∀ (a : α) (b₁ b₂ : M), h a (b₁ + b₂) = h a b₁ + h a b₂) :
  (f.sum.sum h) = (f.map $ λg:α →₀ M, g.sum h).sum :=
multiset.induction_on f rfl $ assume a s ih,
by rw [multiset.sum_cons, multiset.map_cons, multiset.sum_cons, sum_add_index' h₀ h₁, ih]

lemma support_sum_eq_bUnion {α : Type*} {ι : Type*} {M : Type*} [add_comm_monoid M]
  {g : ι → α →₀ M} (s : finset ι) (h : ∀ i₁ i₂, i₁ ≠ i₂ → disjoint (g i₁).support (g i₂).support) :
  (∑ i in s, g i).support = s.bUnion (λ i, (g i).support) :=
begin
  apply finset.induction_on s,
  { simp },
  { intros i s hi,
    simp only [hi, sum_insert, not_false_iff, bUnion_insert],
    intro hs,
    rw [finsupp.support_add_eq, hs],
    rw [hs],
    intros x hx,
    simp only [mem_bUnion, exists_prop, inf_eq_inter, ne.def, mem_inter] at hx,
    obtain ⟨hxi, j, hj, hxj⟩ := hx,
    have hn : i ≠ j := λ H, hi (H.symm ▸ hj),
    apply h _ _ hn,
    simp [hxi, hxj] }
end

lemma multiset_map_sum [has_zero M] {f : α →₀ M} {m : β → γ} {h : α → M → multiset β} :
  multiset.map m (f.sum h) = f.sum (λa b, (h a b).map m) :=
(multiset.map_add_monoid_hom m).map_sum _ f.support

lemma multiset_sum_sum [has_zero M] [add_comm_monoid N] {f : α →₀ M} {h : α → M → multiset N} :
  multiset.sum (f.sum h) = f.sum (λa b, multiset.sum (h a b)) :=
(multiset.sum_add_monoid_hom : multiset N →+ N).map_sum _ f.support


/-- For disjoint `f1` and `f2`, and function `g`, the product of the products of `g`
over `f1` and `f2` equals the product of `g` over `f1 + f2` -/
@[to_additive "For disjoint `f1` and `f2`, and function `g`, the sum of the sums of `g`
over `f1` and `f2` equals the sum of `g` over `f1 + f2`"]
lemma prod_add_index_of_disjoint [add_comm_monoid M] {f1 f2 : α →₀ M}
  (hd : disjoint f1.support f2.support) {β : Type*} [comm_monoid β] (g : α → M → β) :
  (f1 + f2).prod g = f1.prod g * f2.prod g :=
have ∀ {f1 f2 : α →₀ M}, disjoint f1.support f2.support →
  ∏ x in f1.support, g x (f1 x + f2 x) = f1.prod g :=
  λ f1 f2 hd, finset.prod_congr rfl (λ x hx,
    by simp only [not_mem_support_iff.mp (disjoint_left.mp hd hx), add_zero]),
by simp_rw [← this hd, ← this hd.symm,
  add_comm (f2 _), finsupp.prod, support_add_eq hd, prod_union hd, add_apply]

section map_range

section equiv
variables [has_zero M] [has_zero N] [has_zero P]

/-- `finsupp.map_range` as an equiv. -/
@[simps apply]
def map_range.equiv (f : M ≃ N) (hf : f 0 = 0) (hf' : f.symm 0 = 0) : (α →₀ M) ≃ (α →₀ N) :=
{ to_fun := (map_range f hf : (α →₀ M) → (α →₀ N)),
  inv_fun := (map_range f.symm hf' : (α →₀ N) → (α →₀ M)),
  left_inv := λ x, begin
    rw ←map_range_comp _ _ _ _; simp_rw equiv.symm_comp_self,
    { exact map_range_id _ },
    { refl },
  end,
  right_inv := λ x, begin
    rw ←map_range_comp _ _ _ _; simp_rw equiv.self_comp_symm,
    { exact map_range_id _ },
    { refl },
  end }

@[simp]
lemma map_range.equiv_refl :
  map_range.equiv (equiv.refl M) rfl rfl = equiv.refl (α →₀ M) :=
equiv.ext map_range_id

lemma map_range.equiv_trans
  (f : M ≃ N) (hf : f 0 = 0) (hf') (f₂ : N ≃ P) (hf₂ : f₂ 0 = 0) (hf₂') :
  (map_range.equiv (f.trans f₂) (by rw [equiv.trans_apply, hf, hf₂])
    (by rw [equiv.symm_trans_apply, hf₂', hf']) : (α →₀ _) ≃ _) =
    (map_range.equiv f hf hf').trans (map_range.equiv f₂ hf₂ hf₂') :=
equiv.ext $ map_range_comp _ _ _ _ _

@[simp] lemma map_range.equiv_symm (f : M ≃ N) (hf hf') :
  ((map_range.equiv f hf hf').symm : (α →₀ _) ≃ _) = map_range.equiv f.symm hf' hf :=
equiv.ext $ λ x, rfl

end equiv

section zero_hom
variables [has_zero M] [has_zero N] [has_zero P]

/-- Composition with a fixed zero-preserving homomorphism is itself an zero-preserving homomorphism
on functions. -/
@[simps]
def map_range.zero_hom (f : zero_hom M N) : zero_hom (α →₀ M) (α →₀ N) :=
{ to_fun := (map_range f f.map_zero : (α →₀ M) → (α →₀ N)),
  map_zero' := map_range_zero }

@[simp]
lemma map_range.zero_hom_id :
  map_range.zero_hom (zero_hom.id M) = zero_hom.id (α →₀ M) := zero_hom.ext map_range_id

lemma map_range.zero_hom_comp (f : zero_hom N P) (f₂ : zero_hom M N) :
  (map_range.zero_hom (f.comp f₂) : zero_hom (α →₀ _) _) =
    (map_range.zero_hom f).comp (map_range.zero_hom f₂) :=
zero_hom.ext $ map_range_comp _ _ _ _ _

end zero_hom

section add_monoid_hom
variables [add_comm_monoid M] [add_comm_monoid N] [add_comm_monoid P]

/--
Composition with a fixed additive homomorphism is itself an additive homomorphism on functions.
-/
@[simps]
def map_range.add_monoid_hom (f : M →+ N) : (α →₀ M) →+ (α →₀ N) :=
{ to_fun := (map_range f f.map_zero : (α →₀ M) → (α →₀ N)),
  map_zero' := map_range_zero,
  map_add' := λ a b, map_range_add f.map_add _ _ }

@[simp]
lemma map_range.add_monoid_hom_id :
  map_range.add_monoid_hom (add_monoid_hom.id M) = add_monoid_hom.id (α →₀ M) :=
add_monoid_hom.ext map_range_id

lemma map_range.add_monoid_hom_comp (f : N →+ P) (f₂ : M →+ N) :
  (map_range.add_monoid_hom (f.comp f₂) : (α →₀ _) →+ _) =
    (map_range.add_monoid_hom f).comp (map_range.add_monoid_hom f₂) :=
add_monoid_hom.ext $ map_range_comp _ _ _ _ _

@[simp]
lemma map_range.add_monoid_hom_to_zero_hom (f : M →+ N) :
  (map_range.add_monoid_hom f).to_zero_hom =
    (map_range.zero_hom f.to_zero_hom : zero_hom (α →₀ _) _) :=
zero_hom.ext $ λ _, rfl

lemma map_range_multiset_sum (f : M →+ N) (m : multiset (α →₀ M)) :
  map_range f f.map_zero m.sum = (m.map $ λx, map_range f f.map_zero x).sum :=
(map_range.add_monoid_hom f : (α →₀ _) →+ _).map_multiset_sum _

lemma map_range_finset_sum (f : M →+ N) (s : finset ι) (g : ι → (α →₀ M))  :
  map_range f f.map_zero (∑ x in s, g x) = ∑ x in s, map_range f f.map_zero (g x) :=
(map_range.add_monoid_hom f : (α →₀ _) →+ _).map_sum _ _


/-- `finsupp.map_range.add_monoid_hom` as an equiv. -/
@[simps apply]
def map_range.add_equiv (f : M ≃+ N) : (α →₀ M) ≃+ (α →₀ N) :=
{ to_fun := (map_range f f.map_zero : (α →₀ M) → (α →₀ N)),
  inv_fun := (map_range f.symm f.symm.map_zero : (α →₀ N) → (α →₀ M)),
  left_inv := λ x, begin
    rw ←map_range_comp _ _ _ _; simp_rw add_equiv.symm_comp_self,
    { exact map_range_id _ },
    { refl },
  end,
  right_inv := λ x, begin
    rw ←map_range_comp _ _ _ _; simp_rw add_equiv.self_comp_symm,
    { exact map_range_id _ },
    { refl },
  end,
  ..(map_range.add_monoid_hom f.to_add_monoid_hom) }

@[simp]
lemma map_range.add_equiv_refl :
  map_range.add_equiv (add_equiv.refl M) = add_equiv.refl (α →₀ M) :=
add_equiv.ext map_range_id

lemma map_range.add_equiv_trans (f : M ≃+ N) (f₂ : N ≃+ P) :
  (map_range.add_equiv (f.trans f₂) : (α →₀ _) ≃+ _) =
    (map_range.add_equiv f).trans (map_range.add_equiv f₂) :=
add_equiv.ext $ map_range_comp _ _ _ _ _

@[simp] lemma map_range.add_equiv_symm (f : M ≃+ N) :
  ((map_range.add_equiv f).symm : (α →₀ _) ≃+ _) = map_range.add_equiv f.symm :=
add_equiv.ext $ λ x, rfl

@[simp]
lemma map_range.add_equiv_to_add_monoid_hom (f : M ≃+ N) :
  (map_range.add_equiv f : (α →₀ _) ≃+ _).to_add_monoid_hom =
    (map_range.add_monoid_hom f.to_add_monoid_hom : (α →₀ _) →+ _) :=
add_monoid_hom.ext $ λ _, rfl

@[simp]
lemma map_range.add_equiv_to_equiv (f : M ≃+ N) :
  (map_range.add_equiv f).to_equiv =
    (map_range.equiv f.to_equiv f.map_zero f.symm.map_zero : (α →₀ _) ≃ _) :=
equiv.ext $ λ _, rfl

end add_monoid_hom

end map_range

/-! ### Declarations about `map_domain` -/

section map_domain
variables [add_comm_monoid M] {v v₁ v₂ : α →₀ M}

/-- Given `f : α → β` and `v : α →₀ M`, `map_domain f v : β →₀ M`
  is the finitely supported function whose value at `a : β` is the sum
  of `v x` over all `x` such that `f x = a`. -/
def map_domain (f : α → β) (v : α →₀ M) : β →₀ M :=
v.sum $ λa, single (f a)

lemma map_domain_apply {f : α → β} (hf : function.injective f) (x : α →₀ M) (a : α) :
  map_domain f x (f a) = x a :=
begin
  rw [map_domain, sum_apply, sum, finset.sum_eq_single a, single_eq_same],
  { assume b _ hba, exact single_eq_of_ne (hf.ne hba) },
  { assume h, rw [not_mem_support_iff.1 h, single_zero, zero_apply] }
end

lemma map_domain_notin_range {f : α → β} (x : α →₀ M) (a : β) (h : a ∉ set.range f) :
  map_domain f x a = 0 :=
begin
  rw [map_domain, sum_apply, sum],
  exact finset.sum_eq_zero
    (assume a' h', single_eq_of_ne $ assume eq, h $ eq ▸ set.mem_range_self _)
end

@[simp]
lemma map_domain_id : map_domain id v = v :=
sum_single _

lemma map_domain_comp {f : α → β} {g : β → γ} :
  map_domain (g ∘ f) v = map_domain g (map_domain f v) :=
begin
  refine ((sum_sum_index _ _).trans _).symm,
  { intro, exact single_zero _ },
  { intro, exact single_add _ },
  refine sum_congr (λ _ _, sum_single_index _),
  { exact single_zero _ }
end

@[simp]
lemma map_domain_single {f : α → β} {a : α} {b : M} : map_domain f (single a b) = single (f a) b :=
sum_single_index $ single_zero _

@[simp] lemma map_domain_zero {f : α → β} : map_domain f (0 : α →₀ M) = (0 : β →₀ M) :=
sum_zero_index

lemma map_domain_congr {f g : α → β} (h : ∀x∈v.support, f x = g x) :
  v.map_domain f = v.map_domain g :=
finset.sum_congr rfl $ λ _ H, by simp only [h _ H]

lemma map_domain_add {f : α → β} : map_domain f (v₁ + v₂) = map_domain f v₁ + map_domain f v₂ :=
sum_add_index' (λ _, single_zero _) (λ _, single_add _)

@[simp] lemma map_domain_equiv_apply {f : α ≃ β} (x : α →₀ M) (a : β) :
  map_domain f x a = x (f.symm a) :=
begin
  conv_lhs { rw ←f.apply_symm_apply a },
  exact map_domain_apply f.injective _ _,
end

/-- `finsupp.map_domain` is an `add_monoid_hom`. -/
@[simps]
def map_domain.add_monoid_hom (f : α → β) : (α →₀ M) →+ (β →₀ M) :=
{ to_fun := map_domain f,
  map_zero' := map_domain_zero,
  map_add' := λ _ _, map_domain_add}

@[simp]
lemma map_domain.add_monoid_hom_id : map_domain.add_monoid_hom id = add_monoid_hom.id (α →₀ M) :=
add_monoid_hom.ext $ λ _, map_domain_id

lemma map_domain.add_monoid_hom_comp (f : β → γ) (g : α → β) :
  (map_domain.add_monoid_hom (f ∘ g) : (α →₀ M) →+ (γ →₀ M)) =
    (map_domain.add_monoid_hom f).comp (map_domain.add_monoid_hom g) :=
add_monoid_hom.ext $ λ _, map_domain_comp

lemma map_domain_finset_sum {f : α → β} {s : finset ι} {v : ι → α →₀ M} :
  map_domain f (∑ i in s, v i) = ∑ i in s, map_domain f (v i) :=
(map_domain.add_monoid_hom f : (α →₀ M) →+ β →₀ M).map_sum _ _

lemma map_domain_sum [has_zero N] {f : α → β} {s : α →₀ N} {v : α → N → α →₀ M} :
  map_domain f (s.sum v) = s.sum (λa b, map_domain f (v a b)) :=
(map_domain.add_monoid_hom f : (α →₀ M) →+ β →₀ M).map_finsupp_sum _ _

lemma map_domain_support [decidable_eq β] {f : α → β} {s : α →₀ M} :
  (s.map_domain f).support ⊆ s.support.image f :=
finset.subset.trans support_sum $
  finset.subset.trans (finset.bUnion_mono $ assume a ha, support_single_subset) $
  by rw [finset.bUnion_singleton]; exact subset.refl _

lemma map_domain_apply' (S : set α) {f : α → β} (x : α →₀ M)
  (hS : (x.support : set α) ⊆ S) (hf : set.inj_on f S) {a : α} (ha : a ∈ S) :
  map_domain f x (f a) = x a :=
begin
  rw [map_domain, sum_apply, sum],
  simp_rw single_apply,
  have : ∀ (b : α) (ha1 : b ∈ x.support),
    (if f b = f a then x b else 0) = if f b = f a then x a else 0,
  { intros b hb,
    refine if_ctx_congr iff.rfl (λ hh, _) (λ _, rfl),
    rw hf (hS hb) ha hh, },
  conv in (ite _ _ _)
  { rw [this _ H], },
  by_cases ha : a ∈ x.support,
  { rw [← finset.add_sum_erase _ _ ha, if_pos rfl],
    convert add_zero _,
    have : ∀ i ∈ x.support.erase a, f i ≠ f a,
    { intros i hi,
      exact (finset.ne_of_mem_erase hi) ∘ (hf (hS $ finset.mem_of_mem_erase hi) (hS ha)), },
    conv in (ite _ _ _)
    { rw if_neg (this x H), },
    exact finset.sum_const_zero, },
  { rw [mem_support_iff, not_not] at ha,
    simp [ha], }
end

lemma map_domain_support_of_inj_on [decidable_eq β] {f : α → β} (s : α →₀ M)
  (hf : set.inj_on f s.support) : (map_domain f s).support = finset.image f s.support :=
finset.subset.antisymm map_domain_support $ begin
  intros x hx,
  simp only [mem_image, exists_prop, mem_support_iff, ne.def] at hx,
  rcases hx with ⟨hx_w, hx_h_left, rfl⟩,
  simp only [mem_support_iff, ne.def],
  rw map_domain_apply' (↑s.support : set _) _ _ hf,
  { exact hx_h_left, },
  { simp only [mem_coe, mem_support_iff, ne.def],
    exact hx_h_left, },
  { exact subset.refl _, },
end

lemma map_domain_support_of_injective [decidable_eq β] {f : α → β} (hf : function.injective f)
  (s : α →₀ M) : (map_domain f s).support = finset.image f s.support :=
map_domain_support_of_inj_on s (hf.inj_on _)

@[to_additive]
lemma prod_map_domain_index [comm_monoid N] {f : α → β} {s : α →₀ M}
  {h : β → M → N} (h_zero : ∀b, h b 0 = 1) (h_add : ∀b m₁ m₂, h b (m₁ + m₂) = h b m₁ * h b m₂) :
  (map_domain f s).prod h = s.prod (λa m, h (f a) m) :=
(prod_sum_index h_zero h_add).trans $ prod_congr $ λ _ _, prod_single_index (h_zero _)

/--
A version of `sum_map_domain_index` that takes a bundled `add_monoid_hom`,
rather than separate linearity hypotheses.
-/
-- Note that in `prod_map_domain_index`, `M` is still an additive monoid,
-- so there is no analogous version in terms of `monoid_hom`.
@[simp]
lemma sum_map_domain_index_add_monoid_hom [add_comm_monoid N] {f : α → β}
  {s : α →₀ M} (h : β → M →+ N) :
  (map_domain f s).sum (λ b m, h b m) = s.sum (λ a m, h (f a) m) :=
@sum_map_domain_index _ _ _ _ _ _ _ _
  (λ b m, h b m)
  (λ b, (h b).map_zero)
  (λ b m₁ m₂, (h b).map_add _ _)

lemma emb_domain_eq_map_domain (f : α ↪ β) (v : α →₀ M) :
  emb_domain f v = map_domain f v :=
begin
  ext a,
  by_cases a ∈ set.range f,
  { rcases h with ⟨a, rfl⟩,
    rw [map_domain_apply f.injective, emb_domain_apply] },
  { rw [map_domain_notin_range, emb_domain_notin_range]; assumption }
end

@[to_additive]
lemma prod_map_domain_index_inj [comm_monoid N] {f : α → β} {s : α →₀ M}
  {h : β → M → N} (hf : function.injective f) :
  (s.map_domain f).prod h = s.prod (λa b, h (f a) b) :=
by rw [←function.embedding.coe_fn_mk f hf, ←emb_domain_eq_map_domain, prod_emb_domain]

lemma map_domain_injective {f : α → β} (hf : function.injective f) :
  function.injective (map_domain f : (α →₀ M) → (β →₀ M)) :=
begin
  assume v₁ v₂ eq, ext a,
  have : map_domain f v₁ (f a) = map_domain f v₂ (f a), { rw eq },
  rwa [map_domain_apply hf, map_domain_apply hf] at this,
end

/-- When `f` is an embedding we have an embedding `(α →₀ ℕ)  ↪ (β →₀ ℕ)` given by `map_domain`. -/
@[simps] def map_domain_embedding {α β : Type*} (f : α ↪ β) : (α →₀ ℕ) ↪ β →₀ ℕ :=
⟨finsupp.map_domain f, finsupp.map_domain_injective f.injective⟩

lemma map_domain.add_monoid_hom_comp_map_range [add_comm_monoid N] (f : α → β) (g : M →+ N) :
  (map_domain.add_monoid_hom f).comp (map_range.add_monoid_hom g) =
    (map_range.add_monoid_hom g).comp (map_domain.add_monoid_hom f) :=
by { ext, simp }

/-- When `g` preserves addition, `map_range` and `map_domain` commute. -/
lemma map_domain_map_range [add_comm_monoid N] (f : α → β) (v : α →₀ M) (g : M → N)
  (h0 : g 0 = 0) (hadd : ∀ x y, g (x + y) = g x + g y) :
  map_domain f (map_range g h0 v) = map_range g h0 (map_domain f v) :=
let g' : M →+ N := { to_fun := g, map_zero' := h0, map_add' := hadd} in
add_monoid_hom.congr_fun (map_domain.add_monoid_hom_comp_map_range f g') v

lemma sum_update_add [add_comm_monoid α] [add_comm_monoid β]
  (f : ι →₀ α) (i : ι) (a : α) (g : ι → α → β) (hg : ∀ i, g i 0 = 0)
  (hgg : ∀ (j : ι) (a₁ a₂ : α), g j (a₁ + a₂) = g j a₁ + g j a₂) :
  (f.update i a).sum g + g i (f i) = f.sum g + g i a :=
begin
  rw [update_eq_erase_add_single, sum_add_index' hg hgg],
  conv_rhs { rw ← finsupp.update_self f i },
  rw [update_eq_erase_add_single, sum_add_index' hg hgg, add_assoc, add_assoc],
  congr' 1,
  rw [add_comm, sum_single_index (hg _), sum_single_index (hg _)],
end

lemma map_domain_inj_on (S : set α) {f : α → β}
  (hf : set.inj_on f S) :
  set.inj_on (map_domain f : (α →₀ M) → (β →₀ M)) {w | (w.support : set α) ⊆ S} :=
begin
  intros v₁ hv₁ v₂ hv₂ eq,
  ext a,
  by_cases h : a ∈ v₁.support ∪ v₂.support,
  { rw [← map_domain_apply' S _ hv₁ hf _, ← map_domain_apply' S _ hv₂ hf _, eq];
    { apply set.union_subset hv₁ hv₂,
      exact_mod_cast h, }, },
  { simp only [decidable.not_or_iff_and_not, mem_union, not_not, mem_support_iff] at h,
    simp [h], },
end


end map_domain

/-! ### Declarations about `comap_domain` -/

section comap_domain

/-- Given `f : α → β`, `l : β →₀ M` and a proof `hf` that `f` is injective on
the preimage of `l.support`, `comap_domain f l hf` is the finitely supported function
from `α` to `M` given by composing `l` with `f`. -/
@[simps support]
def comap_domain [has_zero M] (f : α → β) (l : β →₀ M) (hf : set.inj_on f (f ⁻¹' ↑l.support)) :
  α →₀ M :=
{ support := l.support.preimage f hf,
  to_fun := (λ a, l (f a)),
  mem_support_to_fun :=
    begin
      intros a,
      simp only [finset.mem_def.symm, finset.mem_preimage],
      exact l.mem_support_to_fun (f a),
    end }

@[simp]
lemma comap_domain_apply [has_zero M] (f : α → β) (l : β →₀ M)
  (hf : set.inj_on f (f ⁻¹' ↑l.support)) (a : α) :
  comap_domain f l hf a = l (f a) :=
rfl

lemma sum_comap_domain [has_zero M] [add_comm_monoid N]
  (f : α → β) (l : β →₀ M) (g : β → M → N)
  (hf : set.bij_on f (f ⁻¹' ↑l.support) ↑l.support) :
  (comap_domain f l hf.inj_on).sum (g ∘ f) = l.sum g :=
begin
  simp only [sum, comap_domain_apply, (∘)],
  simp [comap_domain, finset.sum_preimage_of_bij f _ _ (λ x, g x (l x))],
end

lemma eq_zero_of_comap_domain_eq_zero [add_comm_monoid M]
  (f : α → β) (l : β →₀ M) (hf : set.bij_on f (f ⁻¹' ↑l.support) ↑l.support) :
   comap_domain f l hf.inj_on = 0 → l = 0 :=
begin
  rw [← support_eq_empty, ← support_eq_empty, comap_domain],
  simp only [finset.ext_iff, finset.not_mem_empty, iff_false, mem_preimage],
  assume h a ha,
  cases hf.2.2 ha with b hb,
  exact h b (hb.2.symm ▸ ha)
end

section f_injective

section has_zero
variables [has_zero M]

/-- Note the `hif` argument is needed for this to work in `rw`. -/
@[simp] lemma comap_domain_zero (f : α → β)
  (hif : set.inj_on f (f ⁻¹' ↑((0 : β →₀ M).support)) := set.inj_on_empty _) :
  comap_domain f (0 : β →₀ M) hif = (0 : α →₀ M) :=
by { ext, refl }

@[simp] lemma comap_domain_single (f : α → β) (a : α) (m : M)
  (hif : set.inj_on f (f ⁻¹' (single (f a) m).support)) :
  comap_domain f (finsupp.single (f a) m) hif = finsupp.single a m :=
begin
  rcases eq_or_ne m 0 with rfl | hm,
  { simp only [single_zero, comap_domain_zero] },
  { rw [eq_single_iff, comap_domain_apply, comap_domain_support, ← finset.coe_subset, coe_preimage,
      support_single_ne_zero _ hm, coe_singleton, coe_singleton, single_eq_same],
    rw [support_single_ne_zero _ hm, coe_singleton] at hif,
    exact ⟨λ x hx, hif hx rfl hx, rfl⟩ }
end

end has_zero

section add_zero_class
variables [add_zero_class M] {f : α → β}

lemma comap_domain_add (v₁ v₂ : β →₀ M)
  (hv₁ : set.inj_on f (f ⁻¹' ↑(v₁.support))) (hv₂ : set.inj_on f (f ⁻¹' ↑(v₂.support)))
  (hv₁₂ : set.inj_on f (f ⁻¹' ↑((v₁ + v₂).support))) :
  comap_domain f (v₁ + v₂) hv₁₂ = comap_domain f v₁ hv₁ + comap_domain f v₂ hv₂ :=
by { ext, simp only [comap_domain_apply, coe_add, pi.add_apply] }

/-- A version of `finsupp.comap_domain_add` that's easier to use. -/
lemma comap_domain_add_of_injective (hf : function.injective f) (v₁ v₂ : β →₀ M) :
  comap_domain f (v₁ + v₂) (hf.inj_on _)
    = comap_domain f v₁ (hf.inj_on _) + comap_domain f v₂ (hf.inj_on _) :=
comap_domain_add _ _ _ _ _

/-- `finsupp.comap_domain` is an `add_monoid_hom`. -/
@[simps]
def comap_domain.add_monoid_hom (hf : function.injective f) : (β →₀ M) →+ (α →₀ M) :=
{ to_fun := λ x, comap_domain f x (hf.inj_on _),
  map_zero' := comap_domain_zero f,
  map_add' := comap_domain_add_of_injective hf }

end add_zero_class

variables [add_comm_monoid M] (f : α → β)

lemma map_domain_comap_domain
  (hf : function.injective f) (l : β →₀ M) (hl : ↑l.support ⊆ set.range f) :
  map_domain f (comap_domain f l (hf.inj_on _)) = l :=
begin
  ext a,
  by_cases h_cases: a ∈ set.range f,
  { rcases set.mem_range.1 h_cases with ⟨b, hb⟩,
    rw [hb.symm, map_domain_apply hf, comap_domain_apply] },
  { rw map_domain_notin_range _ _ h_cases,
    by_contra h_contr,
    apply h_cases (hl $ finset.mem_coe.2 $ mem_support_iff.2 $ λ h, h_contr h.symm) }
end

end f_injective

end comap_domain

section option

/-- Restrict a finitely supported function on `option α` to a finitely supported function on `α`. -/
def some [has_zero M] (f : option α →₀ M) : α →₀ M :=
f.comap_domain option.some (λ _, by simp)

@[simp] lemma some_apply [has_zero M] (f : option α →₀ M) (a : α) :
  f.some a = f (option.some a) := rfl

@[simp] lemma some_zero [has_zero M] : (0 : option α →₀ M).some = 0 :=
by { ext, simp, }

@[simp] lemma some_add [add_comm_monoid M] (f g : option α →₀ M) : (f + g).some = f.some + g.some :=
by { ext, simp, }

@[simp] lemma some_single_none [has_zero M] (m : M) : (single none m : option α →₀ M).some = 0 :=
by { ext, simp, }

@[simp] lemma some_single_some [has_zero M] (a : α) (m : M) :
  (single (option.some a) m : option α →₀ M).some = single a m :=
by { ext b, simp [single_apply], }

@[to_additive]
lemma prod_option_index [add_comm_monoid M] [comm_monoid N]
  (f : option α →₀ M) (b : option α → M → N) (h_zero : ∀ o, b o 0 = 1)
  (h_add : ∀ o m₁ m₂, b o (m₁ + m₂) = b o m₁ * b o m₂) :
  f.prod b = b none (f none) * f.some.prod (λ a, b (option.some a)) :=
begin
  apply induction_linear f,
  { simp [h_zero], },
  { intros f₁ f₂ h₁ h₂,
    rw [finsupp.prod_add_index, h₁, h₂, some_add, finsupp.prod_add_index],
    simp only [h_add, pi.add_apply, finsupp.coe_add],
    rw mul_mul_mul_comm,
    all_goals { simp [h_zero, h_add], }, },
  { rintros (_|a) m; simp [h_zero, h_add], }
end

lemma sum_option_index_smul [semiring R] [add_comm_monoid M] [module R M]
  (f : option α →₀ R) (b : option α → M) :
  f.sum (λ o r, r • b o) =
    f none • b none + f.some.sum (λ a r, r • b (option.some a)) :=
f.sum_option_index _ (λ _, zero_smul _ _) (λ _ _ _, add_smul _ _ _)

end option

/-! ### Declarations about `equiv_congr_left` -/

section equiv_congr_left

variable [has_zero M]

/-- Given `f : α ≃ β`, we can map `l : α →₀ M` to  `equiv_map_domain f l : β →₀ M` (computably)
by mapping the support forwards and the function backwards. -/
def equiv_map_domain (f : α ≃ β) (l : α →₀ M) : β →₀ M :=
{ support := l.support.map f.to_embedding,
  to_fun := λ a, l (f.symm a),
  mem_support_to_fun := λ a, by simp only [finset.mem_map_equiv, mem_support_to_fun]; refl }

@[simp] lemma equiv_map_domain_apply (f : α ≃ β) (l : α →₀ M) (b : β) :
  equiv_map_domain f l b = l (f.symm b) := rfl

lemma equiv_map_domain_symm_apply (f : α ≃ β) (l : β →₀ M) (a : α) :
  equiv_map_domain f.symm l a = l (f a) := rfl

@[simp] lemma equiv_map_domain_refl (l : α →₀ M) : equiv_map_domain (equiv.refl _) l = l :=
by ext x; refl

lemma equiv_map_domain_refl' : equiv_map_domain (equiv.refl _) = @id (α →₀ M) :=
by ext x; refl

lemma equiv_map_domain_trans (f : α ≃ β) (g : β ≃ γ) (l : α →₀ M) :
  equiv_map_domain (f.trans g) l = equiv_map_domain g (equiv_map_domain f l) := by ext x; refl

lemma equiv_map_domain_trans' (f : α ≃ β) (g : β ≃ γ) :
  @equiv_map_domain _ _ M _ (f.trans g) = equiv_map_domain g ∘ equiv_map_domain f := by ext x; refl

@[simp] lemma equiv_map_domain_single (f : α ≃ β) (a : α) (b : M) :
  equiv_map_domain f (single a b) = single (f a) b :=
by ext x; simp only [single_apply, equiv.apply_eq_iff_eq_symm_apply, equiv_map_domain_apply]; congr

@[simp] lemma equiv_map_domain_zero {f : α ≃ β} : equiv_map_domain f (0 : α →₀ M) = (0 : β →₀ M) :=
by ext x; simp only [equiv_map_domain_apply, coe_zero, pi.zero_apply]

lemma equiv_map_domain_eq_map_domain {M} [add_comm_monoid M] (f : α ≃ β) (l : α →₀ M) :
  equiv_map_domain f l = map_domain f l := by ext x; simp [map_domain_equiv_apply]

/-- Given `f : α ≃ β`, the finitely supported function spaces are also in bijection:
`(α →₀ M) ≃ (β →₀ M)`.

This is the finitely-supported version of `equiv.Pi_congr_left`. -/
def equiv_congr_left (f : α ≃ β) : (α →₀ M) ≃ (β →₀ M) :=
by refine ⟨equiv_map_domain f, equiv_map_domain f.symm, λ f, _, λ f, _⟩;
  ext x; simp only [equiv_map_domain_apply, equiv.symm_symm,
    equiv.symm_apply_apply, equiv.apply_symm_apply]

@[simp] lemma equiv_congr_left_apply (f : α ≃ β) (l : α →₀ M) :
  equiv_congr_left f l = equiv_map_domain f l := rfl

@[simp] lemma equiv_congr_left_symm (f : α ≃ β) :
  (@equiv_congr_left _ _ M _ f).symm = equiv_congr_left f.symm := rfl

end equiv_congr_left

/-! ### Declarations about `filter` -/

section filter
section has_zero
variables [has_zero M] (p : α → Prop) (f : α →₀ M)

/-- `filter p f` is the function which is `f a` if `p a` is true and 0 otherwise. -/
def filter (p : α → Prop) (f : α →₀ M) : α →₀ M :=
{ to_fun := λ a, if p a then f a else 0,
  support := f.support.filter (λ a, p a),
  mem_support_to_fun := λ a, by split_ifs; { simp only [h, mem_filter, mem_support_iff], tauto } }

lemma filter_apply (a : α) [D : decidable (p a)] : f.filter p a = if p a then f a else 0 :=
by rw subsingleton.elim D; refl

lemma filter_eq_indicator : ⇑(f.filter p) = set.indicator {x | p x} f := rfl

lemma filter_eq_zero_iff : f.filter p = 0 ↔ ∀ x, p x → f x = 0 :=
by simp only [fun_like.ext_iff, filter_eq_indicator, zero_apply, set.indicator_apply_eq_zero,
  set.mem_set_of_eq]

lemma filter_eq_self_iff : f.filter p = f ↔ ∀ x, f x ≠ 0 → p x :=
by simp only [fun_like.ext_iff, filter_eq_indicator, set.indicator_apply_eq_self, set.mem_set_of_eq,
  not_imp_comm]

@[simp] lemma filter_apply_pos {a : α} (h : p a) : f.filter p a = f a :=
if_pos h

@[simp] lemma filter_apply_neg {a : α} (h : ¬ p a) : f.filter p a = 0 :=
if_neg h

@[simp] lemma support_filter [D : decidable_pred p] : (f.filter p).support = f.support.filter p :=
by rw subsingleton.elim D; refl

lemma filter_zero : (0 : α →₀ M).filter p = 0 :=
by rw [← support_eq_empty, support_filter, support_zero, finset.filter_empty]

@[simp] lemma filter_single_of_pos {a : α} {b : M} (h : p a) :
  (single a b).filter p = single a b :=
(filter_eq_self_iff _ _).2 $ λ x hx, (single_apply_ne_zero.1 hx).1.symm ▸ h

@[simp] lemma filter_single_of_neg {a : α} {b : M} (h : ¬ p a) : (single a b).filter p = 0 :=
(filter_eq_zero_iff _ _).2 $ λ x hpx, single_apply_eq_zero.2 $ λ hxa, absurd hpx (hxa.symm ▸ h)

@[to_additive] lemma prod_filter_index [comm_monoid N] (g : α → M → N) :
  (f.filter p).prod g = ∏ x in (f.filter p).support, g x (f x) :=
begin
  refine finset.prod_congr rfl (λ x hx, _),
  rw [support_filter, finset.mem_filter] at hx,
  rw [filter_apply_pos _ _ hx.2]
end

@[simp, to_additive] lemma prod_filter_mul_prod_filter_not [comm_monoid N] (g : α → M → N) :
  (f.filter p).prod g * (f.filter (λ a, ¬ p a)).prod g = f.prod g :=
by simp_rw [prod_filter_index, support_filter, prod_filter_mul_prod_filter_not, finsupp.prod]

@[simp, to_additive] lemma prod_div_prod_filter [comm_group G] (g : α → M → G) :
  f.prod g / (f.filter p).prod g = (f.filter (λ a, ¬p a)).prod g :=
div_eq_of_eq_mul' (prod_filter_mul_prod_filter_not _ _ _).symm

end has_zero

lemma filter_pos_add_filter_neg [add_zero_class M] (f : α →₀ M) (p : α → Prop) :
  f.filter p + f.filter (λa, ¬ p a) = f :=
coe_fn_injective $ set.indicator_self_add_compl {x | p x} f

end filter

/-! ### Declarations about `frange` -/

section frange
variables [has_zero M]

/-- `frange f` is the image of `f` on the support of `f`. -/
def frange (f : α →₀ M) : finset M := finset.image f f.support

theorem mem_frange {f : α →₀ M} {y : M} :
  y ∈ f.frange ↔ y ≠ 0 ∧ ∃ x, f x = y :=
finset.mem_image.trans
⟨λ ⟨x, hx1, hx2⟩, ⟨hx2 ▸ mem_support_iff.1 hx1, x, hx2⟩,
λ ⟨hy, x, hx⟩, ⟨x, mem_support_iff.2 (hx.symm ▸ hy), hx⟩⟩

theorem zero_not_mem_frange {f : α →₀ M} : (0:M) ∉ f.frange :=
λ H, (mem_frange.1 H).1 rfl

theorem frange_single {x : α} {y : M} : frange (single x y) ⊆ {y} :=
λ r hr, let ⟨t, ht1, ht2⟩ := mem_frange.1 hr in ht2 ▸
  (by rw single_apply at ht2 ⊢; split_ifs at ht2 ⊢; [exact finset.mem_singleton_self _, cc])

end frange

/-! ### Declarations about `subtype_domain` -/

section subtype_domain


section zero

variables [has_zero M] {p : α → Prop}

/-- `subtype_domain p f` is the restriction of the finitely supported function
  `f` to the subtype `p`. -/
def subtype_domain (p : α → Prop) (f : α →₀ M) : (subtype p →₀ M) :=
⟨f.support.subtype p, f ∘ coe, λ a, by simp only [mem_subtype, mem_support_iff]⟩

@[simp] lemma support_subtype_domain [D : decidable_pred p] {f : α →₀ M} :
  (subtype_domain p f).support = f.support.subtype p :=
by rw subsingleton.elim D; refl

@[simp] lemma subtype_domain_apply {a : subtype p} {v : α →₀ M} :
  (subtype_domain p v) a = v (a.val) :=
rfl

@[simp] lemma subtype_domain_zero : subtype_domain p (0 : α →₀ M) = 0 :=
rfl

lemma subtype_domain_eq_zero_iff' {f : α →₀ M} :
  f.subtype_domain p = 0 ↔ ∀ x, p x → f x = 0 :=
by simp_rw [← support_eq_empty, support_subtype_domain, subtype_eq_empty, not_mem_support_iff]

lemma subtype_domain_eq_zero_iff {f : α →₀ M} (hf : ∀ x ∈ f.support , p x) :
  f.subtype_domain p = 0 ↔ f = 0 :=
subtype_domain_eq_zero_iff'.trans ⟨λ H, ext $ λ x,
  if hx : p x then H x hx else not_mem_support_iff.1 $ mt (hf x) hx, λ H x _, by simp [H]⟩

@[to_additive]
lemma prod_subtype_domain_index [comm_monoid N] {v : α →₀ M}
  {h : α → M → N} (hp : ∀x∈v.support, p x) :
  (v.subtype_domain p).prod (λa b, h a b) = v.prod h :=
prod_bij (λp _, p.val)
  (λ _, mem_subtype.1)
  (λ _ _, rfl)
  (λ _ _ _ _, subtype.eq)
  (λ b hb, ⟨⟨b, hp b hb⟩, mem_subtype.2 hb, rfl⟩)

end zero

section add_zero_class
variables [add_zero_class M] {p : α → Prop} {v v' : α →₀ M}

@[simp] lemma subtype_domain_add {v v' : α →₀ M} :
  (v + v').subtype_domain p = v.subtype_domain p + v'.subtype_domain p :=
ext $ λ _, rfl

/-- `subtype_domain` but as an `add_monoid_hom`. -/
def subtype_domain_add_monoid_hom : (α →₀ M) →+ subtype p →₀ M :=
{ to_fun := subtype_domain p,
  map_zero' := subtype_domain_zero,
  map_add' := λ _ _, subtype_domain_add }

/-- `finsupp.filter` as an `add_monoid_hom`. -/
def filter_add_hom (p : α → Prop) : (α →₀ M) →+ (α →₀ M) :=
{ to_fun := filter p,
  map_zero' := filter_zero p,
  map_add' := λ f g, coe_fn_injective $ set.indicator_add {x | p x} f g }

@[simp] lemma filter_add {v v' : α →₀ M} : (v + v').filter p = v.filter p + v'.filter p :=
(filter_add_hom p).map_add v v'

end add_zero_class

section comm_monoid
variables [add_comm_monoid M] {p : α → Prop}

lemma subtype_domain_sum {s : finset ι} {h : ι → α →₀ M} :
  (∑ c in s, h c).subtype_domain p = ∑ c in s, (h c).subtype_domain p :=
(subtype_domain_add_monoid_hom : _ →+ subtype p →₀ M).map_sum _ s

lemma subtype_domain_finsupp_sum [has_zero N] {s : β →₀ N} {h : β → N → α →₀ M} :
  (s.sum h).subtype_domain p = s.sum (λc d, (h c d).subtype_domain p) :=
subtype_domain_sum

lemma filter_sum (s : finset ι) (f : ι → α →₀ M) :
  (∑ a in s, f a).filter p = ∑ a in s, filter p (f a) :=
(filter_add_hom p : (α →₀ M) →+ _).map_sum f s

lemma filter_eq_sum (p : α → Prop) [D : decidable_pred p] (f : α →₀ M) :
  f.filter p = ∑ i in f.support.filter p, single i (f i) :=
(f.filter p).sum_single.symm.trans $ finset.sum_congr (by rw subsingleton.elim D; refl) $
  λ x hx, by rw [filter_apply_pos _ _ (mem_filter.1 hx).2]

end comm_monoid

section group
variables [add_group G] {p : α → Prop} {v v' : α →₀ G}

@[simp] lemma subtype_domain_neg : (- v).subtype_domain p = - v.subtype_domain p :=
ext $ λ _, rfl

@[simp] lemma subtype_domain_sub :
  (v - v').subtype_domain p = v.subtype_domain p - v'.subtype_domain p :=
ext $ λ _, rfl

@[simp] lemma single_neg (a : α) (b : G) : single a (-b) = -single a b :=
(single_add_hom a : G →+ _).map_neg b

@[simp] lemma single_sub (a : α) (b₁ b₂ : G) : single a (b₁ - b₂) = single a b₁ - single a b₂ :=
(single_add_hom a : G →+ _).map_sub b₁ b₂

@[simp] lemma erase_neg (a : α) (f : α →₀ G) : erase a (-f) = -erase a f :=
(erase_add_hom a : (_ →₀ G) →+ _).map_neg f

@[simp] lemma erase_sub (a : α) (f₁ f₂ : α →₀ G) : erase a (f₁ - f₂) = erase a f₁ - erase a f₂ :=
(erase_add_hom a : (_ →₀ G) →+ _).map_sub f₁ f₂

@[simp] lemma filter_neg (p : α → Prop) (f : α →₀ G) : filter p (-f) = -filter p f :=
(filter_add_hom p : (_ →₀ G) →+ _).map_neg f

@[simp] lemma filter_sub (p : α → Prop) (f₁ f₂ : α →₀ G) :
  filter p (f₁ - f₂) = filter p f₁ - filter p f₂ :=
(filter_add_hom p : (_ →₀ G) →+ _).map_sub f₁ f₂

end group

end subtype_domain

lemma mem_support_multiset_sum [add_comm_monoid M]
  {s : multiset (α →₀ M)} (a : α) :
  a ∈ s.sum.support → ∃f∈s, a ∈ (f : α →₀ M).support :=
multiset.induction_on s false.elim
  begin
    assume f s ih ha,
    by_cases a ∈ f.support,
    { exact ⟨f, multiset.mem_cons_self _ _, h⟩ },
    { simp only [multiset.sum_cons, mem_support_iff, add_apply,
        not_mem_support_iff.1 h, zero_add] at ha,
      rcases ih (mem_support_iff.2 ha) with ⟨f', h₀, h₁⟩,
      exact ⟨f', multiset.mem_cons_of_mem h₀, h₁⟩ }
  end

lemma mem_support_finset_sum [add_comm_monoid M]
  {s : finset ι} {h : ι → α →₀ M} (a : α) (ha : a ∈ (∑ c in s, h c).support) :
  ∃ c ∈ s, a ∈ (h c).support :=
let ⟨f, hf, hfa⟩ := mem_support_multiset_sum a ha in
let ⟨c, hc, eq⟩ := multiset.mem_map.1 hf in
⟨c, hc, eq.symm ▸ hfa⟩

/-! ### Declarations about `curry` and `uncurry` -/

section curry_uncurry

variables [add_comm_monoid M] [add_comm_monoid N]

/-- Given a finitely supported function `f` from a product type `α × β` to `γ`,
`curry f` is the "curried" finitely supported function from `α` to the type of
finitely supported functions from `β` to `γ`. -/
protected def curry (f : (α × β) →₀ M) : α →₀ (β →₀ M) :=
f.sum $ λp c, single p.1 (single p.2 c)

@[simp] lemma curry_apply (f : (α × β) →₀ M) (x : α) (y : β) :
  f.curry x y = f (x, y) :=
begin
  have : ∀ (b : α × β), single b.fst (single b.snd (f b)) x y = if b = (x, y) then f b else 0,
  { rintros ⟨b₁, b₂⟩,
    simp [single_apply, ite_apply, prod.ext_iff, ite_and],
    split_ifs; simp [single_apply, *] },
  rw [finsupp.curry, sum_apply, sum_apply, finsupp.sum, finset.sum_eq_single, this, if_pos rfl],
  { intros b hb b_ne, rw [this b, if_neg b_ne] },
  { intros hxy, rw [this (x, y), if_pos rfl, not_mem_support_iff.mp hxy] }
end

lemma sum_curry_index (f : (α × β) →₀ M) (g : α → β → M → N)
  (hg₀ : ∀ a b, g a b 0 = 0) (hg₁ : ∀a b c₀ c₁, g a b (c₀ + c₁) = g a b c₀ + g a b c₁) :
  f.curry.sum (λa f, f.sum (g a)) = f.sum (λp c, g p.1 p.2 c) :=
begin
  rw [finsupp.curry],
  transitivity,
  { exact sum_sum_index (assume a, sum_zero_index)
      (assume a b₀ b₁, sum_add_index' (assume a, hg₀ _ _) (assume c d₀ d₁, hg₁ _ _ _ _)) },
  congr, funext p c,
  transitivity,
  { exact sum_single_index sum_zero_index },
  exact sum_single_index (hg₀ _ _)
end

/-- Given a finitely supported function `f` from `α` to the type of
finitely supported functions from `β` to `M`,
`uncurry f` is the "uncurried" finitely supported function from `α × β` to `M`. -/
protected def uncurry (f : α →₀ (β →₀ M)) : (α × β) →₀ M :=
f.sum $ λa g, g.sum $ λb c, single (a, b) c

/-- `finsupp_prod_equiv` defines the `equiv` between `((α × β) →₀ M)` and `(α →₀ (β →₀ M))` given by
currying and uncurrying. -/
def finsupp_prod_equiv : ((α × β) →₀ M) ≃ (α →₀ (β →₀ M)) :=
by refine ⟨finsupp.curry, finsupp.uncurry, λ f, _, λ f, _⟩; simp only [
  finsupp.curry, finsupp.uncurry, sum_sum_index, sum_zero_index, sum_add_index,
  sum_single_index, single_zero, single_add, eq_self_iff_true, forall_true_iff,
  forall_3_true_iff, prod.mk.eta, (single_sum _ _ _).symm, sum_single]

lemma filter_curry (f : α × β →₀ M) (p : α → Prop) :
  (f.filter (λa:α×β, p a.1)).curry = f.curry.filter p :=
begin
  rw [finsupp.curry, finsupp.curry, finsupp.sum, finsupp.sum, filter_sum, support_filter,
    sum_filter],
  refine finset.sum_congr rfl _,
  rintros ⟨a₁, a₂⟩ ha,
  dsimp only,
  split_ifs,
  { rw [filter_apply_pos, filter_single_of_pos]; exact h },
  { rwa [filter_single_of_neg] }
end

lemma support_curry [decidable_eq α] (f : α × β →₀ M) :
  f.curry.support ⊆ f.support.image prod.fst :=
begin
  rw ← finset.bUnion_singleton,
  refine finset.subset.trans support_sum _,
  refine finset.bUnion_mono (assume a _, support_single_subset)
end

end curry_uncurry

section sum

/-- `finsupp.sum_elim f g` maps `inl x` to `f x` and `inr y` to `g y`. -/
def sum_elim {α β γ : Type*} [has_zero γ]
  (f : α →₀ γ) (g : β →₀ γ) : α ⊕ β →₀ γ :=
on_finset
  ((f.support.map ⟨_, sum.inl_injective⟩) ∪ g.support.map ⟨_, sum.inr_injective⟩)
  (sum.elim f g)
  (λ ab h, by { cases ab with a b; simp only [sum.elim_inl, sum.elim_inr] at h; simpa })

@[simp] lemma coe_sum_elim {α β γ : Type*} [has_zero γ]
  (f : α →₀ γ) (g : β →₀ γ) : ⇑(sum_elim f g) = sum.elim f g := rfl

lemma sum_elim_apply {α β γ : Type*} [has_zero γ]
  (f : α →₀ γ) (g : β →₀ γ) (x : α ⊕ β) : sum_elim f g x = sum.elim f g x := rfl

lemma sum_elim_inl {α β γ : Type*} [has_zero γ]
  (f : α →₀ γ) (g : β →₀ γ) (x : α) : sum_elim f g (sum.inl x) = f x := rfl

lemma sum_elim_inr {α β γ : Type*} [has_zero γ]
  (f : α →₀ γ) (g : β →₀ γ) (x : β) : sum_elim f g (sum.inr x) = g x := rfl

/-- The equivalence between `(α ⊕ β) →₀ γ` and `(α →₀ γ) × (β →₀ γ)`.

This is the `finsupp` version of `equiv.sum_arrow_equiv_prod_arrow`. -/
@[simps apply symm_apply]
def sum_finsupp_equiv_prod_finsupp {α β γ : Type*} [has_zero γ] :
  ((α ⊕ β) →₀ γ) ≃ (α →₀ γ) × (β →₀ γ) :=
{ to_fun := λ f,
    ⟨f.comap_domain sum.inl (sum.inl_injective.inj_on _),
     f.comap_domain sum.inr (sum.inr_injective.inj_on _)⟩,
  inv_fun := λ fg, sum_elim fg.1 fg.2,
  left_inv := λ f, by { ext ab, cases ab with a b; simp },
  right_inv := λ fg, by { ext; simp } }

lemma fst_sum_finsupp_equiv_prod_finsupp {α β γ : Type*} [has_zero γ]
  (f : (α ⊕ β) →₀ γ) (x : α) :
  (sum_finsupp_equiv_prod_finsupp f).1 x = f (sum.inl x) :=
rfl

lemma snd_sum_finsupp_equiv_prod_finsupp {α β γ : Type*} [has_zero γ]
  (f : (α ⊕ β) →₀ γ) (y : β) :
  (sum_finsupp_equiv_prod_finsupp f).2 y = f (sum.inr y) :=
rfl

lemma sum_finsupp_equiv_prod_finsupp_symm_inl {α β γ : Type*} [has_zero γ]
  (fg : (α →₀ γ) × (β →₀ γ)) (x : α) :
  (sum_finsupp_equiv_prod_finsupp.symm fg) (sum.inl x) = fg.1 x :=
rfl

lemma sum_finsupp_equiv_prod_finsupp_symm_inr {α β γ : Type*} [has_zero γ]
  (fg : (α →₀ γ) × (β →₀ γ)) (y : β) :
  (sum_finsupp_equiv_prod_finsupp.symm fg) (sum.inr y) = fg.2 y :=
rfl

variables [add_monoid M]

/-- The additive equivalence between `(α ⊕ β) →₀ M` and `(α →₀ M) × (β →₀ M)`.

This is the `finsupp` version of `equiv.sum_arrow_equiv_prod_arrow`. -/
@[simps apply symm_apply] def sum_finsupp_add_equiv_prod_finsupp {α β : Type*} :
  ((α ⊕ β) →₀ M) ≃+ (α →₀ M) × (β →₀ M) :=
{ map_add' :=
    by { intros, ext;
          simp only [equiv.to_fun_as_coe, prod.fst_add, prod.snd_add, add_apply,
              snd_sum_finsupp_equiv_prod_finsupp, fst_sum_finsupp_equiv_prod_finsupp] },
  .. sum_finsupp_equiv_prod_finsupp }

lemma fst_sum_finsupp_add_equiv_prod_finsupp {α β : Type*}
  (f : (α ⊕ β) →₀ M) (x : α) :
  (sum_finsupp_add_equiv_prod_finsupp f).1 x = f (sum.inl x) :=
rfl

lemma snd_sum_finsupp_add_equiv_prod_finsupp {α β : Type*}
  (f : (α ⊕ β) →₀ M) (y : β) :
  (sum_finsupp_add_equiv_prod_finsupp f).2 y = f (sum.inr y) :=
rfl

lemma sum_finsupp_add_equiv_prod_finsupp_symm_inl {α β : Type*}
  (fg : (α →₀ M) × (β →₀ M)) (x : α) :
  (sum_finsupp_add_equiv_prod_finsupp.symm fg) (sum.inl x) = fg.1 x :=
rfl

lemma sum_finsupp_add_equiv_prod_finsupp_symm_inr {α β : Type*}
  (fg : (α →₀ M) × (β →₀ M)) (y : β) :
  (sum_finsupp_add_equiv_prod_finsupp.symm fg) (sum.inr y) = fg.2 y :=
rfl

end sum

section
variables [has_zero M] [monoid_with_zero R] [mul_action_with_zero R M]

@[simp] lemma single_smul (a b : α) (f : α → M) (r : R) :
  (single a r b) • (f a) = single a (r • f b) b :=
by by_cases a = b; simp [h]

end

section
variables [monoid G] [mul_action G α] [add_comm_monoid M]

/-- Scalar multiplication acting on the domain.

This is not an instance as it would conflict with the action on the range.
See the `instance_diamonds` test for examples of such conflicts. -/
def comap_has_smul : has_smul G (α →₀ M) :=
{ smul := λ g, map_domain ((•) g) }

local attribute [instance] comap_has_smul

lemma comap_smul_def (g : G) (f : α →₀ M) : g • f = map_domain ((•) g) f := rfl

@[simp] lemma comap_smul_single (g : G) (a : α) (b : M) :
  g • single a b = single (g • a) b :=
map_domain_single

/-- `finsupp.comap_has_smul` is multiplicative -/
def comap_mul_action : mul_action G (α →₀ M) :=
{ one_smul := λ f, by  rw [comap_smul_def, one_smul_eq_id, map_domain_id],
  mul_smul := λ g g' f, by rw [comap_smul_def, comap_smul_def, comap_smul_def, ←comp_smul_left,
    map_domain_comp], }

local attribute [instance] comap_mul_action

/-- `finsupp.comap_has_smul` is distributive -/
def comap_distrib_mul_action :
  distrib_mul_action G (α →₀ M) :=
{ smul_zero := λ g, by { ext, dsimp [(•)], simp, },
  smul_add := λ g f f', by { ext, dsimp [(•)], simp [map_domain_add], }, }

end

section
variables [group G] [mul_action G α] [add_comm_monoid M]

local attribute [instance] comap_has_smul comap_mul_action comap_distrib_mul_action

/-- When `G` is a group, `finsupp.comap_has_smul` acts by precomposition with the action of `g⁻¹`.
-/
@[simp] lemma comap_smul_apply (g : G) (f : α →₀ M) (a : α) :
  (g • f) a = f (g⁻¹ • a) :=
begin
  conv_lhs { rw ←smul_inv_smul g a },
  exact map_domain_apply (mul_action.injective g) _ (g⁻¹ • a),
end

end

section
instance [monoid R] [add_monoid M] [distrib_mul_action R M] : has_smul R (α →₀ M) :=
⟨λa v, v.map_range ((•) a) (smul_zero _)⟩

/-!
Throughout this section, some `monoid` and `semiring` arguments are specified with `{}` instead of
`[]`. See note [implicit instance arguments].
-/

@[simp] lemma coe_smul {_ : monoid R} [add_monoid M] [distrib_mul_action R M]
  (b : R) (v : α →₀ M) : ⇑(b • v) = b • v := rfl
lemma smul_apply {_ : monoid R} [add_monoid M] [distrib_mul_action R M]
  (b : R) (v : α →₀ M) (a : α) : (b • v) a = b • (v a) := rfl

lemma _root_.is_smul_regular.finsupp {_ : monoid R} [add_monoid M] [distrib_mul_action R M] {k : R}
  (hk : is_smul_regular M k) : is_smul_regular (α →₀ M) k :=
λ _ _ h, ext $ λ i, hk (congr_fun h i)

instance [monoid R] [nonempty α] [add_monoid M] [distrib_mul_action R M] [has_faithful_smul R M] :
  has_faithful_smul R (α →₀ M) :=
{ eq_of_smul_eq_smul := λ r₁ r₂ h, let ⟨a⟩ := ‹nonempty α› in eq_of_smul_eq_smul $ λ m : M,
    by simpa using congr_fun (h (single a m)) a }

variables (α M)

instance [monoid R] [add_monoid M] [distrib_mul_action R M] : distrib_mul_action R (α →₀ M) :=
{ smul      := (•),
  smul_add  := λ a x y, ext $ λ _, smul_add _ _ _,
  one_smul  := λ x, ext $ λ _, one_smul _ _,
  mul_smul  := λ r s x, ext $ λ _, mul_smul _ _ _,
  smul_zero := λ x, ext $ λ _, smul_zero _ }

instance [monoid R] [monoid S] [add_monoid M] [distrib_mul_action R M] [distrib_mul_action S M]
  [has_smul R S] [is_scalar_tower R S M] :
  is_scalar_tower R S (α →₀ M) :=
{ smul_assoc := λ r s a, ext $ λ _, smul_assoc _ _ _ }

instance [monoid R] [monoid S] [add_monoid M] [distrib_mul_action R M] [distrib_mul_action S M]
  [smul_comm_class R S M] :
  smul_comm_class R S (α →₀ M) :=
{ smul_comm := λ r s a, ext $ λ _, smul_comm _ _ _ }

instance [monoid R] [add_monoid M] [distrib_mul_action R M] [distrib_mul_action Rᵐᵒᵖ M]
  [is_central_scalar R M] : is_central_scalar R (α →₀ M) :=
{ op_smul_eq_smul := λ r a, ext $ λ _, op_smul_eq_smul _ _ }

instance [semiring R] [add_comm_monoid M] [module R M] : module R (α →₀ M) :=
{ smul      := (•),
  zero_smul := λ x, ext $ λ _, zero_smul _ _,
  add_smul  := λ a x y, ext $ λ _, add_smul _ _ _,
  .. finsupp.distrib_mul_action α M }

variables {α M} {R}

lemma support_smul {_ : monoid R} [add_monoid M] [distrib_mul_action R M] {b : R} {g : α →₀ M} :
  (b • g).support ⊆ g.support :=
λ a, by { simp only [smul_apply, mem_support_iff, ne.def], exact mt (λ h, h.symm ▸ smul_zero _) }

@[simp]
lemma support_smul_eq [semiring R] [add_comm_monoid M] [module R M]
  [no_zero_smul_divisors R M] {b : R} (hb : b ≠ 0) {g : α →₀ M} :
  (b • g).support = g.support :=
finset.ext (λ a, by simp [finsupp.smul_apply, hb])

section

variables {p : α → Prop}

@[simp] lemma filter_smul {_ : monoid R} [add_monoid M] [distrib_mul_action R M]
  {b : R} {v : α →₀ M} : (b • v).filter p = b • v.filter p :=
coe_fn_injective $ set.indicator_const_smul {x | p x} b v

end

lemma map_domain_smul {_ : monoid R} [add_comm_monoid M] [distrib_mul_action R M]
   {f : α → β} (b : R) (v : α →₀ M) : map_domain f (b • v) = b • map_domain f v :=
map_domain_map_range _ _ _ _ (smul_add b)

@[simp] lemma smul_single {_ : monoid R} [add_monoid M] [distrib_mul_action R M]
  (c : R) (a : α) (b : M) : c • finsupp.single a b = finsupp.single a (c • b) :=
map_range_single

@[simp] lemma smul_single' {_ : semiring R}
  (c : R) (a : α) (b : R) : c • finsupp.single a b = finsupp.single a (c * b) :=
smul_single _ _ _

lemma map_range_smul {_ : monoid R} [add_monoid M] [distrib_mul_action R M]
  [add_monoid N] [distrib_mul_action R N]
  {f : M → N} {hf : f 0 = 0} (c : R) (v : α →₀ M) (hsmul : ∀ x, f (c • x) = c • f x) :
  map_range f hf (c • v) = c • map_range f hf v :=
begin
  erw ←map_range_comp,
  have : (f ∘ (•) c) = ((•) c ∘ f) := funext hsmul,
  simp_rw this,
  apply map_range_comp,
  rw [function.comp_apply, smul_zero, hf],
end

lemma smul_single_one [semiring R] (a : α) (b : R) : b • single a 1 = single a b :=
by rw [smul_single, smul_eq_mul, mul_one]

lemma comap_domain_smul [add_monoid M] [monoid R] [distrib_mul_action R M]
  {f : α → β} (r : R) (v : β →₀ M)
  (hfv : set.inj_on f (f ⁻¹' ↑(v.support)))
  (hfrv : set.inj_on f (f ⁻¹' ↑((r • v).support)) :=
    hfv.mono $ set.preimage_mono $ finset.coe_subset.mpr support_smul):
  comap_domain f (r • v) hfrv = r • comap_domain f v hfv :=
by { ext, refl }

/-- A version of `finsupp.comap_domain_smul` that's easier to use. -/
lemma comap_domain_smul_of_injective [add_monoid M] [monoid R] [distrib_mul_action R M]
  {f : α → β} (hf : function.injective f) (r : R) (v : β →₀ M) :
  comap_domain f (r • v) (hf.inj_on _) = r • comap_domain f v (hf.inj_on _) :=
comap_domain_smul _ _ _ _

end

lemma sum_smul_index [semiring R] [add_comm_monoid M] {g : α →₀ R} {b : R} {h : α → R → M}
  (h0 : ∀i, h i 0 = 0) : (b • g).sum h = g.sum (λi a, h i (b * a)) :=
finsupp.sum_map_range_index h0

lemma sum_smul_index' [monoid R] [add_monoid M] [distrib_mul_action R M] [add_comm_monoid N]
  {g : α →₀ M} {b : R} {h : α → M → N} (h0 : ∀i, h i 0 = 0) :
  (b • g).sum h = g.sum (λi c, h i (b • c)) :=
finsupp.sum_map_range_index h0

/-- A version of `finsupp.sum_smul_index'` for bundled additive maps. -/
lemma sum_smul_index_add_monoid_hom
  [monoid R] [add_monoid M] [add_comm_monoid N] [distrib_mul_action R M]
  {g : α →₀ M} {b : R} {h : α → M →+ N} :
  (b • g).sum (λ a, h a) = g.sum (λ i c, h i (b • c)) :=
sum_map_range_index (λ i, (h i).map_zero)

instance [semiring R] [add_comm_monoid M] [module R M] {ι : Type*}
  [no_zero_smul_divisors R M] : no_zero_smul_divisors R (ι →₀ M) :=
⟨λ c f h, or_iff_not_imp_left.mpr (λ hc, finsupp.ext
  (λ i, (smul_eq_zero.mp (finsupp.ext_iff.mp h i)).resolve_left hc))⟩

section distrib_mul_action_hom

variables [semiring R]
variables [add_comm_monoid M] [add_comm_monoid N] [distrib_mul_action R M] [distrib_mul_action R N]

/-- `finsupp.single` as a `distrib_mul_action_hom`.

See also `finsupp.lsingle` for the version as a linear map. -/
def distrib_mul_action_hom.single (a : α) : M →+[R] (α →₀ M) :=
{ map_smul' :=
    λ k m, by simp only [add_monoid_hom.to_fun_eq_coe, single_add_hom_apply, smul_single],
  .. single_add_hom a }

lemma distrib_mul_action_hom_ext {f g : (α →₀ M) →+[R] N}
  (h : ∀ (a : α) (m : M), f (single a m) = g (single a m)) :
  f = g :=
distrib_mul_action_hom.to_add_monoid_hom_injective $ add_hom_ext h

/-- See note [partially-applied ext lemmas]. -/
@[ext] lemma distrib_mul_action_hom_ext' {f g : (α →₀ M) →+[R] N}
  (h : ∀ (a : α), f.comp (distrib_mul_action_hom.single a) =
                  g.comp (distrib_mul_action_hom.single a)) :
  f = g :=
distrib_mul_action_hom_ext $ λ a, distrib_mul_action_hom.congr_fun (h a)

end distrib_mul_action_hom

section
variables [has_zero R]

/-- The `finsupp` version of `pi.unique`. -/
instance unique_of_right [subsingleton R] : unique (α →₀ R) :=
{ uniq := λ l, ext $ λ i, subsingleton.elim _ _,
  .. finsupp.inhabited }

/-- The `finsupp` version of `pi.unique_of_is_empty`. -/
instance unique_of_left [is_empty α] : unique (α →₀ R) :=
{ uniq := λ l, ext is_empty_elim,
  .. finsupp.inhabited }

end

/-- Given an `add_comm_monoid M` and `s : set α`, `restrict_support_equiv s M` is the `equiv`
between the subtype of finitely supported functions with support contained in `s` and
the type of finitely supported functions from `s`. -/
def restrict_support_equiv (s : set α) (M : Type*) [add_comm_monoid M] :
  {f : α →₀ M // ↑f.support ⊆ s } ≃ (s →₀ M) :=
begin
  refine ⟨λf, subtype_domain (λx, x ∈ s) f.1, λ f, ⟨f.map_domain subtype.val, _⟩, _, _⟩,
  { refine set.subset.trans (finset.coe_subset.2 map_domain_support) _,
    rw [finset.coe_image, set.image_subset_iff],
    exact assume x hx, x.2 },
  { rintros ⟨f, hf⟩,
    apply subtype.eq,
    ext a,
    dsimp only,
    refine classical.by_cases (assume h : a ∈ set.range (subtype.val : s → α), _) (assume h, _),
    { rcases h with ⟨x, rfl⟩,
      rw [map_domain_apply subtype.val_injective, subtype_domain_apply] },
    { convert map_domain_notin_range _ _ h,
      rw [← not_mem_support_iff],
      refine mt _ h,
      exact assume ha, ⟨⟨a, hf ha⟩, rfl⟩ } },
  { assume f,
    ext ⟨a, ha⟩,
    dsimp only,
    rw [subtype_domain_apply, map_domain_apply subtype.val_injective] }
end

/-- Given `add_comm_monoid M` and `e : α ≃ β`, `dom_congr e` is the corresponding `equiv` between
`α →₀ M` and `β →₀ M`.

This is `finsupp.equiv_congr_left` as an `add_equiv`. -/
@[simps apply]
protected def dom_congr [add_comm_monoid M] (e : α ≃ β) : (α →₀ M) ≃+ (β →₀ M) :=
{ to_fun := equiv_map_domain e,
  inv_fun := equiv_map_domain e.symm,
  left_inv := λ v, begin
    simp only [← equiv_map_domain_trans, equiv.self_trans_symm],
    exact equiv_map_domain_refl _
  end,
  right_inv := begin
    assume v,
    simp only [← equiv_map_domain_trans, equiv.symm_trans_self],
    exact equiv_map_domain_refl _
  end,
  map_add' := λ a b, by simp only [equiv_map_domain_eq_map_domain]; exact map_domain_add }

@[simp] lemma dom_congr_refl [add_comm_monoid M] :
  finsupp.dom_congr (equiv.refl α) = add_equiv.refl (α →₀ M) :=
add_equiv.ext $ λ _, equiv_map_domain_refl _

@[simp] lemma dom_congr_symm [add_comm_monoid M] (e : α ≃ β) :
  (finsupp.dom_congr e).symm = (finsupp.dom_congr e.symm : (β →₀ M) ≃+ (α →₀ M)):=
add_equiv.ext $ λ _, rfl

@[simp] lemma dom_congr_trans [add_comm_monoid M] (e : α ≃ β) (f : β ≃ γ) :
  (finsupp.dom_congr e).trans (finsupp.dom_congr f) =
    (finsupp.dom_congr (e.trans f) : (α →₀ M) ≃+ _) :=
add_equiv.ext $ λ _, (equiv_map_domain_trans _ _ _).symm

end finsupp

namespace finsupp

/-! ### Declarations about sigma types -/

section sigma

variables {αs : ι → Type*} [has_zero M] (l : (Σ i, αs i) →₀ M)

/-- Given `l`, a finitely supported function from the sigma type `Σ (i : ι), αs i` to `M` and
an index element `i : ι`, `split l i` is the `i`th component of `l`,
a finitely supported function from `as i` to `M`.

This is the `finsupp` version of `sigma.curry`.
-/
def split (i : ι) : αs i →₀ M :=
l.comap_domain (sigma.mk i) (λ x1 x2 _ _ hx, heq_iff_eq.1 (sigma.mk.inj hx).2)

lemma split_apply (i : ι) (x : αs i) : split l i x = l ⟨i, x⟩ :=
begin
  dunfold split,
  rw comap_domain_apply
end

/-- Given `l`, a finitely supported function from the sigma type `Σ (i : ι), αs i` to `β`,
`split_support l` is the finset of indices in `ι` that appear in the support of `l`. -/
def split_support : finset ι := l.support.image sigma.fst

lemma mem_split_support_iff_nonzero (i : ι) :
  i ∈ split_support l ↔ split l i ≠ 0 :=
begin
  rw [split_support, mem_image, ne.def, ← support_eq_empty, ← ne.def,
    ← finset.nonempty_iff_ne_empty, split, comap_domain, finset.nonempty],
  simp only [exists_prop, finset.mem_preimage, exists_and_distrib_right, exists_eq_right,
    mem_support_iff, sigma.exists, ne.def]
end

/-- Given `l`, a finitely supported function from the sigma type `Σ i, αs i` to `β` and
an `ι`-indexed family `g` of functions from `(αs i →₀ β)` to `γ`, `split_comp` defines a
finitely supported function from the index type `ι` to `γ` given by composing `g i` with
`split l i`. -/
def split_comp [has_zero N] (g : Π i, (αs i →₀ M) → N)
  (hg : ∀ i x, x = 0 ↔ g i x = 0) : ι →₀ N :=
{ support := split_support l,
  to_fun := λ i, g i (split l i),
  mem_support_to_fun :=
  begin
    intros i,
    rw [mem_split_support_iff_nonzero, not_iff_not, hg],
  end }

lemma sigma_support : l.support = l.split_support.sigma (λ i, (l.split i).support) :=
by simp only [finset.ext_iff, split_support, split, comap_domain, mem_image,
  mem_preimage, sigma.forall, mem_sigma]; tauto

lemma sigma_sum [add_comm_monoid N] (f : (Σ (i : ι), αs i) → M → N) :
  l.sum f = ∑ i in split_support l, (split l i).sum (λ (a : αs i) b, f ⟨i, a⟩ b) :=
by simp only [sum, sigma_support, sum_sigma, split_apply]

variables {η : Type*} [fintype η] {ιs : η → Type*} [has_zero α]

/-- On a `fintype η`, `finsupp.split` is an equivalence between `(Σ (j : η), ιs j) →₀ α`
and `Π j, (ιs j →₀ α)`.

This is the `finsupp` version of `equiv.Pi_curry`. -/
noncomputable def sigma_finsupp_equiv_pi_finsupp :
  ((Σ j, ιs j) →₀ α) ≃ Π j, (ιs j →₀ α) :=
{ to_fun := split,
  inv_fun := λ f, on_finset
    (finset.univ.sigma (λ j, (f j).support))
    (λ ji, f ji.1 ji.2)
    (λ g hg, finset.mem_sigma.mpr ⟨finset.mem_univ _, mem_support_iff.mpr hg⟩),
  left_inv := λ f, by { ext, simp [split] },
  right_inv := λ f, by { ext, simp [split] } }

@[simp] lemma sigma_finsupp_equiv_pi_finsupp_apply
  (f : (Σ j, ιs j) →₀ α) (j i) :
sigma_finsupp_equiv_pi_finsupp f j i = f ⟨j, i⟩ := rfl

/-- On a `fintype η`, `finsupp.split` is an additive equivalence between
`(Σ (j : η), ιs j) →₀ α` and `Π j, (ιs j →₀ α)`.

This is the `add_equiv` version of `finsupp.sigma_finsupp_equiv_pi_finsupp`.
-/
noncomputable def sigma_finsupp_add_equiv_pi_finsupp
  {α : Type*} {ιs : η → Type*} [add_monoid α] :
  ((Σ j, ιs j) →₀ α) ≃+ Π j, (ιs j →₀ α) :=
{ map_add' := λ f g, by { ext, simp },
  .. sigma_finsupp_equiv_pi_finsupp }

@[simp] lemma sigma_finsupp_add_equiv_pi_finsupp_apply
  {α : Type*} {ιs : η → Type*} [add_monoid α] (f : (Σ j, ιs j) →₀ α) (j i) :
sigma_finsupp_add_equiv_pi_finsupp f j i = f ⟨j, i⟩ := rfl

end sigma

end finsupp

section cast_finsupp
variables [has_zero M] (f : α →₀ M)

namespace nat

@[simp, norm_cast] lemma cast_finsupp_prod [comm_semiring R] (g : α → M → ℕ) :
  (↑(f.prod g) : R) = f.prod (λ a b, ↑(g a b)) :=
nat.cast_prod _ _

@[simp, norm_cast] lemma cast_finsupp_sum [comm_semiring R] (g : α → M → ℕ) :
  (↑(f.sum g) : R) = f.sum (λ a b, ↑(g a b)) :=
nat.cast_sum _ _

end nat

namespace int

@[simp, norm_cast] lemma cast_finsupp_prod [comm_ring R] (g : α → M → ℤ) :
  (↑(f.prod g) : R) = f.prod (λ a b, ↑(g a b)) :=
int.cast_prod _ _

@[simp, norm_cast] lemma cast_finsupp_sum [comm_ring R] (g : α → M → ℤ) :
  (↑(f.sum g) : R) = f.sum (λ a b, ↑(g a b)) :=
int.cast_sum _ _

end int

namespace rat

@[simp, norm_cast] lemma cast_finsupp_sum [division_ring R] [char_zero R] (g : α → M → ℚ) :
  (↑(f.sum g) : R) = f.sum (λ a b, g a b) :=
cast_sum _ _

@[simp, norm_cast] lemma cast_finsupp_prod [field R] [char_zero R] (g : α → M → ℚ) :
  (↑(f.prod g) : R) = f.prod (λ a b, g a b) :=
cast_prod _ _

end rat
end cast_finsupp<|MERGE_RESOLUTION|>--- conflicted
+++ resolved
@@ -775,27 +775,16 @@
 @[simp] lemma graph_eq_empty {f : α →₀ M} : f.graph = ∅ ↔ f = 0 :=
 (graph_injective α M).eq_iff' graph_zero
 
-<<<<<<< HEAD
-/-- When turned into a list of key/value pairs, a graph has no duplicate keys. -/
-lemma graph_nodupkeys (f : α →₀ M) : (list.map prod.to_sigma f.graph.to_list).nodupkeys :=
-begin
-  rw [list.nodupkeys, list.keys, list.map_map, prod.fst_to_sigma_comp, list.nodup_map_iff_inj_on],
-=======
 /-- Produce an association list for the finsupp over its support using choice. -/
 @[simps] def to_alist (f : α →₀ M) : alist (λ x : α, M) :=
 ⟨f.graph.to_list.map prod.to_sigma, begin
   rw [list.nodupkeys, list.keys, list.map_map, prod.fst_comp_to_sigma, list.nodup_map_iff_inj_on],
->>>>>>> 017a4f22
   { rintros ⟨b, m⟩ hb ⟨c, n⟩ hc (rfl : b = c),
     rw [mem_to_list, finsupp.mem_graph_iff] at hb hc,
     dsimp at hb hc,
     rw [←hc.1, hb.1] },
   { apply nodup_to_list }
-<<<<<<< HEAD
-end
-=======
 end⟩
->>>>>>> 017a4f22
 
 end graph
 
@@ -843,8 +832,7 @@
   l.lookup_finsupp a = (l.lookup a).get_or_else 0 :=
 by rw [lookup_finsupp, alist.lookup_finsupp_apply, alist.lookup_to_alist]
 
-@[simp] lemma lookup_finsupp_graph (f : α →₀ M) :
-  (f.graph.to_list.map prod.to_sigma).lookup_finsupp = f :=
+@[simp] lemma lookup_finsupp_to_alist (f : α →₀ M) : f.to_alist.lookup_finsupp = f :=
 begin
   ext,
   by_cases h : f a = 0,
