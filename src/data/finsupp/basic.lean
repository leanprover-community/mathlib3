/-
Copyright (c) 2017 Johannes Hölzl. All rights reserved.
Released under Apache 2.0 license as described in the file LICENSE.
Authors: Johannes Hölzl, Scott Morrison
-/
import data.finset.preimage
import algebra.indicator_function
import algebra.group_action_hom

/-!
# Type of functions with finite support

For any type `α` and a type `M` with zero, we define the type `finsupp α M` (notation: `α →₀ M`)
of finitely supported functions from `α` to `M`, i.e. the functions which are zero everywhere
on `α` except on a finite set.

Functions with finite support are used (at least) in the following parts of the library:

* `monoid_algebra R M` and `add_monoid_algebra R M` are defined as `M →₀ R`;

* polynomials and multivariate polynomials are defined as `add_monoid_algebra`s, hence they use
  `finsupp` under the hood;

* the linear combination of a family of vectors `v i` with coefficients `f i` (as used, e.g., to
  define linearly independent family `linear_independent`) is defined as a map
  `finsupp.total : (ι → M) → (ι →₀ R) →ₗ[R] M`.

Some other constructions are naturally equivalent to `α →₀ M` with some `α` and `M` but are defined
in a different way in the library:

* `multiset α ≃+ α →₀ ℕ`;
* `free_abelian_group α ≃+ α →₀ ℤ`.

Most of the theory assumes that the range is a commutative additive monoid. This gives us the big
sum operator as a powerful way to construct `finsupp` elements.

Many constructions based on `α →₀ M` use `semireducible` type tags to avoid reusing unwanted type
instances. E.g., `monoid_algebra`, `add_monoid_algebra`, and types based on these two have
non-pointwise multiplication.

## Notations

This file adds `α →₀ M` as a global notation for `finsupp α M`. We also use the following convention
for `Type*` variables in this file

* `α`, `β`, `γ`: types with no additional structure that appear as the first argument to `finsupp`
  somewhere in the statement;

* `ι` : an auxiliary index type;

* `M`, `M'`, `N`, `P`: types with `has_zero` or `(add_)(comm_)monoid` structure; `M` is also used
  for a (semi)module over a (semi)ring.

* `G`, `H`: groups (commutative or not, multiplicative or additive);

* `R`, `S`: (semi)rings.

## TODO

* This file is currently ~2K lines long, so possibly it should be splitted into smaller chunks;

* Add the list of definitions and important lemmas to the module docstring.

## Implementation notes

This file is a `noncomputable theory` and uses classical logic throughout.

## Notation

This file defines `α →₀ β` as notation for `finsupp α β`.

-/

noncomputable theory
open_locale classical big_operators

open finset

variables {α β γ ι M M' N P G H R S : Type*}

/-- `finsupp α M`, denoted `α →₀ M`, is the type of functions `f : α → M` such that
  `f x = 0` for all but finitely many `x`. -/
structure finsupp (α : Type*) (M : Type*) [has_zero M] :=
(support            : finset α)
(to_fun             : α → M)
(mem_support_to_fun : ∀a, a ∈ support ↔ to_fun a ≠ 0)

infixr ` →₀ `:25 := finsupp

namespace finsupp

/-! ### Basic declarations about `finsupp` -/

section basic
variable [has_zero M]

instance : has_coe_to_fun (α →₀ M) := ⟨λ _, α → M, to_fun⟩

@[simp] lemma coe_mk (f : α → M) (s : finset α) (h : ∀ a, a ∈ s ↔ f a ≠ 0) :
  ⇑(⟨s, f, h⟩ : α →₀ M) = f := rfl

instance : has_zero (α →₀ M) := ⟨⟨∅, 0, λ _, ⟨false.elim, λ H, H rfl⟩⟩⟩

@[simp] lemma coe_zero : ⇑(0 : α →₀ M) = 0 := rfl
lemma zero_apply {a : α} : (0 : α →₀ M) a = 0 := rfl
@[simp] lemma support_zero : (0 : α →₀ M).support = ∅ := rfl

instance : inhabited (α →₀ M) := ⟨0⟩

@[simp] lemma mem_support_iff {f : α →₀ M} : ∀{a:α}, a ∈ f.support ↔ f a ≠ 0 :=
f.mem_support_to_fun

@[simp, norm_cast] lemma fun_support_eq (f : α →₀ M) : function.support f = f.support :=
set.ext $ λ x, mem_support_iff.symm

lemma not_mem_support_iff {f : α →₀ M} {a} : a ∉ f.support ↔ f a = 0 :=
not_iff_comm.1 mem_support_iff.symm

lemma coe_fn_injective : @function.injective (α →₀ M) (α → M) coe_fn
| ⟨s, f, hf⟩ ⟨t, g, hg⟩ h :=
  begin
    change f = g at h, subst h,
    have : s = t, { ext a, exact (hf a).trans (hg a).symm },
    subst this
  end

@[simp, norm_cast] lemma coe_fn_inj {f g : α →₀ M} : (f : α → M) = g ↔ f = g :=
coe_fn_injective.eq_iff

@[simp, norm_cast] lemma coe_eq_zero {f : α →₀ M} : (f : α → M) = 0 ↔ f = 0 :=
by rw [← coe_zero, coe_fn_inj]

@[ext] lemma ext {f g : α →₀ M} (h : ∀a, f a = g a) : f = g := coe_fn_injective (funext h)

lemma ext_iff {f g : α →₀ M} : f = g ↔ (∀a:α, f a = g a) :=
⟨by rintros rfl a; refl, ext⟩

lemma ext_iff' {f g : α →₀ M} : f = g ↔ f.support = g.support ∧ ∀ x ∈ f.support, f x = g x :=
⟨λ h, h ▸ ⟨rfl, λ _ _, rfl⟩, λ ⟨h₁, h₂⟩, ext $ λ a,
  if h : a ∈ f.support then h₂ a h else
    have hf : f a = 0, from not_mem_support_iff.1 h,
    have hg : g a = 0, by rwa [h₁, not_mem_support_iff] at h,
    by rw [hf, hg]⟩

lemma congr_fun {f g : α →₀ M} (h : f = g) (a : α) : f a = g a :=
congr_fun (congr_arg finsupp.to_fun h) a

@[simp] lemma support_eq_empty {f : α →₀ M} : f.support = ∅ ↔ f = 0 :=
by exact_mod_cast @function.support_eq_empty_iff _ _ _ f

lemma support_nonempty_iff {f : α →₀ M} : f.support.nonempty ↔ f ≠ 0 :=
by simp only [finsupp.support_eq_empty, finset.nonempty_iff_ne_empty, ne.def]

lemma nonzero_iff_exists {f : α →₀ M} : f ≠ 0 ↔ ∃ a : α, f a ≠ 0 :=
by simp [← finsupp.support_eq_empty, finset.eq_empty_iff_forall_not_mem]

lemma card_support_eq_zero {f : α →₀ M} : card f.support = 0 ↔ f = 0 :=
by simp

instance [decidable_eq α] [decidable_eq M] : decidable_eq (α →₀ M) :=
assume f g, decidable_of_iff (f.support = g.support ∧ (∀a∈f.support, f a = g a)) ext_iff'.symm

lemma finite_support (f : α →₀ M) : set.finite (function.support f) :=
f.fun_support_eq.symm ▸ f.support.finite_to_set

lemma support_subset_iff {s : set α} {f : α →₀ M} :
  ↑f.support ⊆ s ↔ (∀a∉s, f a = 0) :=
by simp only [set.subset_def, mem_coe, mem_support_iff];
   exact forall_congr (assume a, not_imp_comm)

/-- Given `fintype α`, `equiv_fun_on_fintype` is the `equiv` between `α →₀ β` and `α → β`.
  (All functions on a finite type are finitely supported.) -/
@[simps] def equiv_fun_on_fintype [fintype α] : (α →₀ M) ≃ (α → M) :=
⟨λf a, f a, λf, mk (finset.univ.filter $ λa, f a ≠ 0) f (by simp only [true_and, finset.mem_univ,
  iff_self, finset.mem_filter, finset.filter_congr_decidable, forall_true_iff]),
  begin intro f, ext a, refl end,
  begin intro f, ext a, refl end⟩

@[simp] lemma equiv_fun_on_fintype_symm_coe {α} [fintype α] (f : α →₀ M) :
  equiv_fun_on_fintype.symm f = f :=
by { ext, simp [equiv_fun_on_fintype], }

end basic

/-! ### Declarations about `single` -/

section single
variables [has_zero M] {a a' : α} {b : M}

/-- `single a b` is the finitely supported function which has
  value `b` at `a` and zero otherwise. -/
def single (a : α) (b : M) : α →₀ M :=
⟨if b = 0 then ∅ else {a}, λ a', if a = a' then b else 0, λ a', begin
  by_cases hb : b = 0; by_cases a = a';
    simp only [hb, h, if_pos, if_false, mem_singleton],
  { exact ⟨false.elim, λ H, H rfl⟩ },
  { exact ⟨false.elim, λ H, H rfl⟩ },
  { exact ⟨λ _, hb, λ _, rfl⟩ },
  { exact ⟨λ H _, h H.symm, λ H, (H rfl).elim⟩ }
end⟩

lemma single_apply [decidable (a = a')] : single a b a' = if a = a' then b else 0 :=
by convert rfl

lemma single_eq_indicator : ⇑(single a b) = set.indicator {a} (λ _, b) :=
by { ext, simp [single_apply, set.indicator, @eq_comm _ a] }

@[simp] lemma single_eq_same : (single a b : α →₀ M) a = b :=
if_pos rfl

@[simp] lemma single_eq_of_ne (h : a ≠ a') : (single a b : α →₀ M) a' = 0 :=
if_neg h

lemma single_eq_update : ⇑(single a b) = function.update 0 a b :=
by rw [single_eq_indicator, ← set.piecewise_eq_indicator, set.piecewise_singleton]

lemma single_eq_pi_single : ⇑(single a b) = pi.single a b :=
single_eq_update

@[simp] lemma single_zero : (single a 0 : α →₀ M) = 0 :=
coe_fn_injective $ by simpa only [single_eq_update, coe_zero]
  using function.update_eq_self a (0 : α → M)

lemma single_of_single_apply (a a' : α) (b : M) :
  single a ((single a' b) a) = single a' (single a' b) a :=
begin
  rw [single_apply, single_apply],
  ext,
  split_ifs,
  { rw h, },
  { rw [zero_apply, single_apply, if_t_t], },
end

lemma support_single_ne_zero (hb : b ≠ 0) : (single a b).support = {a} :=
if_neg hb

lemma support_single_subset : (single a b).support ⊆ {a} :=
show ite _ _ _ ⊆ _, by split_ifs; [exact empty_subset _, exact subset.refl _]

lemma single_apply_mem (x) : single a b x ∈ ({0, b} : set M) :=
by rcases em (a = x) with (rfl|hx); [simp, simp [single_eq_of_ne hx]]

lemma range_single_subset : set.range (single a b) ⊆ {0, b} :=
set.range_subset_iff.2 single_apply_mem

/-- `finsupp.single a b` is injective in `b`. For the statement that it is injective in `a`, see
`finsupp.single_left_injective` -/
lemma single_injective (a : α) : function.injective (single a : M → α →₀ M) :=
assume b₁ b₂ eq,
have (single a b₁ : α →₀ M) a = (single a b₂ : α →₀ M) a, by rw eq,
by rwa [single_eq_same, single_eq_same] at this

lemma single_apply_eq_zero {a x : α} {b : M} : single a b x = 0 ↔ (x = a → b = 0) :=
by simp [single_eq_indicator]

lemma mem_support_single (a a' : α) (b : M) :
  a ∈ (single a' b).support ↔ a = a' ∧ b ≠ 0 :=
by simp [single_apply_eq_zero, not_or_distrib]

lemma eq_single_iff {f : α →₀ M} {a b} : f = single a b ↔ f.support ⊆ {a} ∧ f a = b :=
begin
  refine ⟨λ h, h.symm ▸ ⟨support_single_subset, single_eq_same⟩, _⟩,
  rintro ⟨h, rfl⟩,
  ext x,
  by_cases hx : a = x; simp only [hx, single_eq_same, single_eq_of_ne, ne.def, not_false_iff],
  exact not_mem_support_iff.1 (mt (λ hx, (mem_singleton.1 (h hx)).symm) hx)
end

lemma single_eq_single_iff (a₁ a₂ : α) (b₁ b₂ : M) :
  single a₁ b₁ = single a₂ b₂ ↔ ((a₁ = a₂ ∧ b₁ = b₂) ∨ (b₁ = 0 ∧ b₂ = 0)) :=
begin
  split,
  { assume eq,
    by_cases a₁ = a₂,
    { refine or.inl ⟨h, _⟩,
      rwa [h, (single_injective a₂).eq_iff] at eq },
    { rw [ext_iff] at eq,
      have h₁ := eq a₁,
      have h₂ := eq a₂,
      simp only [single_eq_same, single_eq_of_ne h, single_eq_of_ne (ne.symm h)] at h₁ h₂,
      exact or.inr ⟨h₁, h₂.symm⟩ } },
  { rintros (⟨rfl, rfl⟩ | ⟨rfl, rfl⟩),
    { refl },
    { rw [single_zero, single_zero] } }
end

/-- `finsupp.single a b` is injective in `a`. For the statement that it is injective in `b`, see
`finsupp.single_injective` -/
lemma single_left_injective (h : b ≠ 0) : function.injective (λ a : α, single a b) :=
λ a a' H, (((single_eq_single_iff _ _ _ _).mp H).resolve_right $ λ hb, h hb.1).left

lemma single_left_inj (h : b ≠ 0) : single a b = single a' b ↔ a = a' :=
(single_left_injective h).eq_iff

lemma support_single_ne_bot (i : α) (h : b ≠ 0) :
  (single i b).support ≠ ⊥ :=
begin
  have : i ∈ (single i b).support := by simpa using h,
  intro H,
  simpa [H]
end

lemma support_single_disjoint {b' : M} (hb : b ≠ 0) (hb' : b' ≠ 0) {i j : α} :
  disjoint (single i b).support (single j b').support ↔ i ≠ j :=
by simpa [support_single_ne_zero, hb, hb'] using ne_comm

@[simp] lemma single_eq_zero : single a b = 0 ↔ b = 0 :=
by simp [ext_iff, single_eq_indicator]

lemma single_swap (a₁ a₂ : α) (b : M) : single a₁ b a₂ = single a₂ b a₁ :=
by simp only [single_apply]; ac_refl

instance [nonempty α] [nontrivial M] : nontrivial (α →₀ M) :=
begin
  inhabit α,
  rcases exists_ne (0 : M) with ⟨x, hx⟩,
  exact nontrivial_of_ne (single (default α) x) 0 (mt single_eq_zero.1 hx)
end

lemma unique_single [unique α] (x : α →₀ M) : x = single (default α) (x (default α)) :=
ext $ unique.forall_iff.2 single_eq_same.symm

lemma unique_ext [unique α] {f g : α →₀ M} (h : f (default α) = g (default α)) : f = g :=
ext $ λ a, by rwa [unique.eq_default a]

lemma unique_ext_iff [unique α] {f g : α →₀ M} : f = g ↔  f (default α) = g (default α) :=
⟨λ h, h ▸ rfl, unique_ext⟩

@[simp] lemma unique_single_eq_iff [unique α] {b' : M} :
  single a b = single a' b' ↔ b = b' :=
by rw [unique_ext_iff, unique.eq_default a, unique.eq_default a', single_eq_same, single_eq_same]

lemma support_eq_singleton {f : α →₀ M} {a : α} :
  f.support = {a} ↔ f a ≠ 0 ∧ f = single a (f a) :=
⟨λ h, ⟨mem_support_iff.1 $ h.symm ▸ finset.mem_singleton_self a,
  eq_single_iff.2 ⟨subset_of_eq h, rfl⟩⟩, λ h, h.2.symm ▸ support_single_ne_zero h.1⟩

lemma support_eq_singleton' {f : α →₀ M} {a : α} :
  f.support = {a} ↔ ∃ b ≠ 0, f = single a b :=
⟨λ h, let h := support_eq_singleton.1 h in ⟨_, h.1, h.2⟩,
  λ ⟨b, hb, hf⟩, hf.symm ▸ support_single_ne_zero hb⟩

lemma card_support_eq_one {f : α →₀ M} : card f.support = 1 ↔ ∃ a, f a ≠ 0 ∧ f = single a (f a) :=
by simp only [card_eq_one, support_eq_singleton]

lemma card_support_eq_one' {f : α →₀ M} : card f.support = 1 ↔ ∃ a (b ≠ 0), f = single a b :=
by simp only [card_eq_one, support_eq_singleton']

@[simp] lemma equiv_fun_on_fintype_single [fintype α] (x : α) (m : M) :
  (@finsupp.equiv_fun_on_fintype α M _ _) (finsupp.single x m) = pi.single x m :=
by { ext, simp [finsupp.single_eq_pi_single, finsupp.equiv_fun_on_fintype], }

@[simp] lemma equiv_fun_on_fintype_symm_single [fintype α] (x : α) (m : M) :
  (@finsupp.equiv_fun_on_fintype α M _ _).symm (pi.single x m) = finsupp.single x m :=
by { ext, simp [finsupp.single_eq_pi_single, finsupp.equiv_fun_on_fintype], }

end single

/-! ### Declarations about `update` -/

section update

<<<<<<< HEAD
variables [decidable_eq α] [has_zero M] (f : α →₀ M) (a : α) (b : M) [decidable (b = 0)] (i : α)

/-- Replace the value of a `α →₀ M` at a given point `a : α` by a given value `b : M`.
If `b = 0`, this amounts to removing `a` from the `finsupp.support`.
Otherwise, if `a` was not in the `finsupp.support`, it is added to it.  -/
=======
variables [has_zero M] (f : α →₀ M) (a : α) (b : M) (i : α)

/-- Replace the value of a `α →₀ M` at a given point `a : α` by a given value `b : M`.
If `b = 0`, this amounts to removing `a` from the `finsupp.support`.
Otherwise, if `a` was not in the `finsupp.support`, it is added to it.

This is the finitely-supported version of `function.update`. -/
>>>>>>> f0a1356c
def update : α →₀ M :=
⟨if b = 0 then f.support.erase a else insert a f.support,
  function.update f a b,
  λ i, begin
    simp only [function.update_apply, ne.def],
    split_ifs with hb ha ha hb;
    simp [ha, hb]
  end⟩

<<<<<<< HEAD
@[simp] lemma update_apply : f.update a b i = function.update f a b i := rfl
@[simp] lemma update_apply_same : f.update a b a = b := function.update_same a _ _

variables {a i}

lemma update_apply_ne (h : i ≠ a) : f.update a b i = f i := function.update_noteq h _ _

variables (a i)
=======
@[simp] lemma coe_update : (f.update a b : α → M) = function.update f a b := rfl
@[simp] lemma update_self : f.update a (f a) = f :=
by { ext, simp }
>>>>>>> f0a1356c

lemma support_update : support (f.update a b) =
  if b = 0 then f.support.erase a else insert a f.support := rfl

@[simp] lemma support_update_zero : support (f.update a 0) = f.support.erase a := if_pos rfl

variables {b}

lemma support_update_ne_zero (h : b ≠ 0) : support (f.update a b) = insert a f.support := if_neg h

end update

/-! ### Declarations about `on_finset` -/

section on_finset
variables [has_zero M]

/-- `on_finset s f hf` is the finsupp function representing `f` restricted to the finset `s`.
  The function needs to be `0` outside of `s`. Use this when the set needs to be filtered anyways,
  otherwise a better set representation is often available. -/
def on_finset (s : finset α) (f : α → M) (hf : ∀a, f a ≠ 0 → a ∈ s) : α →₀ M :=
⟨s.filter (λa, f a ≠ 0), f, by simpa⟩

@[simp] lemma on_finset_apply {s : finset α} {f : α → M} {hf a} :
  (on_finset s f hf : α →₀ M) a = f a :=
rfl

@[simp] lemma support_on_finset_subset {s : finset α} {f : α → M} {hf} :
  (on_finset s f hf).support ⊆ s :=
filter_subset _ _

@[simp] lemma mem_support_on_finset
  {s : finset α} {f : α → M} (hf : ∀ (a : α), f a ≠ 0 → a ∈ s) {a : α} :
  a ∈ (finsupp.on_finset s f hf).support ↔ f a ≠ 0 :=
by rw [finsupp.mem_support_iff, finsupp.on_finset_apply]

lemma support_on_finset
  {s : finset α} {f : α → M} (hf : ∀ (a : α), f a ≠ 0 → a ∈ s) :
  (finsupp.on_finset s f hf).support = s.filter (λ a, f a ≠ 0) :=
rfl

end on_finset

section of_support_finite

variables [has_zero M]

/-- The natural `finsupp` induced by the function `f` given that it has finite support. -/
noncomputable def of_support_finite
  (f : α → M) (hf : (function.support f).finite) : α →₀ M :=
{ support := hf.to_finset,
  to_fun := f,
  mem_support_to_fun := λ _, hf.mem_to_finset }

lemma of_support_finite_coe {f : α → M} {hf : (function.support f).finite} :
  (of_support_finite f hf : α → M) = f := rfl

instance : can_lift (α → M) (α →₀ M) :=
{ coe := coe_fn,
  cond := λ f, (function.support f).finite,
  prf := λ f hf, ⟨of_support_finite f hf, rfl⟩ }

end of_support_finite

/-! ### Declarations about `map_range` -/

section map_range
variables [has_zero M] [has_zero N] [has_zero P]

/-- The composition of `f : M → N` and `g : α →₀ M` is
`map_range f hf g : α →₀ N`, well-defined when `f 0 = 0`.

This preserves the structure on `f`, and exists in various bundled forms for when `f` is itself
bundled:

* `finsupp.map_range.equiv`
* `finsupp.map_range.zero_hom`
* `finsupp.map_range.add_monoid_hom`
* `finsupp.map_range.add_equiv`
* `finsupp.map_range.linear_map`
* `finsupp.map_range.linear_equiv`
-/
def map_range (f : M → N) (hf : f 0 = 0) (g : α →₀ M) : α →₀ N :=
on_finset g.support (f ∘ g) $
  assume a, by rw [mem_support_iff, not_imp_not]; exact λ H, (congr_arg f H).trans hf

@[simp] lemma map_range_apply {f : M → N} {hf : f 0 = 0} {g : α →₀ M} {a : α} :
  map_range f hf g a = f (g a) :=
rfl

@[simp] lemma map_range_zero {f : M → N} {hf : f 0 = 0} : map_range f hf (0 : α →₀ M) = 0 :=
ext $ λ a, by simp only [hf, zero_apply, map_range_apply]

@[simp] lemma map_range_id (g : α →₀ M) : map_range id rfl g = g :=
ext $ λ _, rfl

lemma map_range_comp
  (f : N → P) (hf : f 0 = 0) (f₂ : M → N) (hf₂ : f₂ 0 = 0) (h : (f ∘ f₂) 0 = 0) (g : α →₀ M) :
  map_range (f ∘ f₂) h g = map_range f hf (map_range f₂ hf₂ g) :=
ext $ λ _, rfl

lemma support_map_range {f : M → N} {hf : f 0 = 0} {g : α →₀ M} :
  (map_range f hf g).support ⊆ g.support :=
support_on_finset_subset

@[simp] lemma map_range_single {f : M → N} {hf : f 0 = 0} {a : α} {b : M} :
  map_range f hf (single a b) = single a (f b) :=
ext $ λ a', show f (ite _ _ _) = ite _ _ _, by split_ifs; [refl, exact hf]

end map_range

/-! ### Declarations about `emb_domain` -/

section emb_domain
variables [has_zero M] [has_zero N]

/-- Given `f : α ↪ β` and `v : α →₀ M`, `emb_domain f v : β →₀ M`
is the finitely supported function whose value at `f a : β` is `v a`.
For a `b : β` outside the range of `f`, it is zero. -/
def emb_domain (f : α ↪ β) (v : α →₀ M) : β →₀ M :=
begin
  refine ⟨v.support.map f, λa₂,
    if h : a₂ ∈ v.support.map f then v (v.support.choose (λa₁, f a₁ = a₂) _) else 0, _⟩,
  { rcases finset.mem_map.1 h with ⟨a, ha, rfl⟩,
    exact exists_unique.intro a ⟨ha, rfl⟩ (assume b ⟨_, hb⟩, f.injective hb) },
  { assume a₂,
    split_ifs,
    { simp only [h, true_iff, ne.def],
      rw [← not_mem_support_iff, not_not],
      apply finset.choose_mem },
    { simp only [h, ne.def, ne_self_iff_false] } }
end

@[simp] lemma support_emb_domain (f : α ↪ β) (v : α →₀ M) :
  (emb_domain f v).support = v.support.map f :=
rfl

@[simp] lemma emb_domain_zero (f : α ↪ β) : (emb_domain f 0 : β →₀ M) = 0 :=
rfl

@[simp] lemma emb_domain_apply (f : α ↪ β) (v : α →₀ M) (a : α) :
  emb_domain f v (f a) = v a :=
begin
  change dite _ _ _ = _,
  split_ifs; rw [finset.mem_map' f] at h,
  { refine congr_arg (v : α → M) (f.inj' _),
    exact finset.choose_property (λa₁, f a₁ = f a) _ _ },
  { exact (not_mem_support_iff.1 h).symm }
end

lemma emb_domain_notin_range (f : α ↪ β) (v : α →₀ M) (a : β) (h : a ∉ set.range f) :
  emb_domain f v a = 0 :=
begin
  refine dif_neg (mt (assume h, _) h),
  rcases finset.mem_map.1 h with ⟨a, h, rfl⟩,
  exact set.mem_range_self a
end

lemma emb_domain_injective (f : α ↪ β) :
  function.injective (emb_domain f : (α →₀ M) → (β →₀ M)) :=
λ l₁ l₂ h, ext $ λ a, by simpa only [emb_domain_apply] using ext_iff.1 h (f a)

@[simp] lemma emb_domain_inj {f : α ↪ β} {l₁ l₂ : α →₀ M} :
  emb_domain f l₁ = emb_domain f l₂ ↔ l₁ = l₂ :=
(emb_domain_injective f).eq_iff

@[simp] lemma emb_domain_eq_zero {f : α ↪ β} {l : α →₀ M} :
  emb_domain f l = 0 ↔ l = 0 :=
(emb_domain_injective f).eq_iff' $ emb_domain_zero f

lemma emb_domain_map_range
  (f : α ↪ β) (g : M → N) (p : α →₀ M) (hg : g 0 = 0) :
  emb_domain f (map_range g hg p) = map_range g hg (emb_domain f p) :=
begin
  ext a,
  by_cases a ∈ set.range f,
  { rcases h with ⟨a', rfl⟩,
    rw [map_range_apply, emb_domain_apply, emb_domain_apply, map_range_apply] },
  { rw [map_range_apply, emb_domain_notin_range, emb_domain_notin_range, ← hg]; assumption }
end

lemma single_of_emb_domain_single
  (l : α →₀ M) (f : α ↪ β) (a : β) (b : M) (hb : b ≠ 0)
  (h : l.emb_domain f = single a b) :
  ∃ x, l = single x b ∧ f x = a :=
begin
  have h_map_support : finset.map f (l.support) = {a},
    by rw [←support_emb_domain, h, support_single_ne_zero hb]; refl,
  have ha : a ∈ finset.map f (l.support),
    by simp only [h_map_support, finset.mem_singleton],
  rcases finset.mem_map.1 ha with ⟨c, hc₁, hc₂⟩,
  use c,
  split,
  { ext d,
    rw [← emb_domain_apply f l, h],
    by_cases h_cases : c = d,
    { simp only [eq.symm h_cases, hc₂, single_eq_same] },
    { rw [single_apply, single_apply, if_neg, if_neg h_cases],
      by_contra hfd,
      exact h_cases (f.injective (hc₂.trans hfd)) } },
  { exact hc₂ }
end

@[simp] lemma emb_domain_single (f : α ↪ β) (a : α) (m : M) :
  emb_domain f (single a m) = single (f a) m :=
begin
  ext b,
  by_cases h : b ∈ set.range f,
  { rcases h with ⟨a', rfl⟩,
    simp [single_apply], },
  { simp only [emb_domain_notin_range, h, single_apply, not_false_iff],
    rw if_neg,
    rintro rfl,
    simpa using h, },
end

end emb_domain

/-! ### Declarations about `zip_with` -/

section zip_with
variables [has_zero M] [has_zero N] [has_zero P]

/-- `zip_with f hf g₁ g₂` is the finitely supported function satisfying
  `zip_with f hf g₁ g₂ a = f (g₁ a) (g₂ a)`, and it is well-defined when `f 0 0 = 0`. -/
def zip_with (f : M → N → P) (hf : f 0 0 = 0) (g₁ : α →₀ M) (g₂ : α →₀ N) : (α →₀ P) :=
on_finset (g₁.support ∪ g₂.support) (λa, f (g₁ a) (g₂ a)) $ λ a H,
begin
  simp only [mem_union, mem_support_iff, ne], rw [← not_and_distrib],
  rintro ⟨h₁, h₂⟩, rw [h₁, h₂] at H, exact H hf
end

@[simp] lemma zip_with_apply
  {f : M → N → P} {hf : f 0 0 = 0} {g₁ : α →₀ M} {g₂ : α →₀ N} {a : α} :
  zip_with f hf g₁ g₂ a = f (g₁ a) (g₂ a) :=
rfl

lemma support_zip_with [D : decidable_eq α] {f : M → N → P} {hf : f 0 0 = 0}
  {g₁ : α →₀ M} {g₂ : α →₀ N} : (zip_with f hf g₁ g₂).support ⊆ g₁.support ∪ g₂.support :=
by rw subsingleton.elim D; exact support_on_finset_subset

end zip_with

/-! ### Declarations about `erase` -/

section erase

variables [has_zero M]

/-- `erase a f` is the finitely supported function equal to `f` except at `a` where it is equal to
  `0`. -/
def erase (a : α) (f : α →₀ M) : α →₀ M :=
⟨f.support.erase a, (λa', if a' = a then 0 else f a'),
  assume a', by rw [mem_erase, mem_support_iff]; split_ifs;
    [exact ⟨λ H _, H.1 h, λ H, (H rfl).elim⟩,
    exact and_iff_right h]⟩

@[simp] lemma support_erase {a : α} {f : α →₀ M} :
  (f.erase a).support = f.support.erase a :=
rfl

@[simp] lemma erase_same {a : α} {f : α →₀ M} : (f.erase a) a = 0 :=
if_pos rfl

@[simp] lemma erase_ne {a a' : α} {f : α →₀ M} (h : a' ≠ a) : (f.erase a) a' = f a' :=
if_neg h

@[simp] lemma erase_single {a : α} {b : M} : (erase a (single a b)) = 0 :=
begin
  ext s, by_cases hs : s = a,
  { rw [hs, erase_same], refl },
  { rw [erase_ne hs], exact single_eq_of_ne (ne.symm hs) }
end

lemma erase_single_ne {a a' : α} {b : M} (h : a ≠ a') : (erase a (single a' b)) = single a' b :=
begin
  ext s, by_cases hs : s = a,
  { rw [hs, erase_same, single_eq_of_ne (h.symm)] },
  { rw [erase_ne hs] }
end

@[simp] lemma erase_zero (a : α) : erase a (0 : α →₀ M) = 0 :=
by rw [← support_eq_empty, support_erase, support_zero, erase_empty]

end erase

/-!
### Declarations about `sum` and `prod`

In most of this section, the domain `β` is assumed to be an `add_monoid`.
-/

section sum_prod

-- [to_additive sum] for finsupp.prod doesn't work, the equation lemmas are not generated
/-- `sum f g` is the sum of `g a (f a)` over the support of `f`. -/
def sum [has_zero M] [add_comm_monoid N] (f : α →₀ M) (g : α → M → N) : N :=
∑ a in f.support, g a (f a)

/-- `prod f g` is the product of `g a (f a)` over the support of `f`. -/
@[to_additive]
def prod [has_zero M] [comm_monoid N] (f : α →₀ M) (g : α → M → N) : N :=
∏ a in f.support, g a (f a)

variables [has_zero M] [has_zero M'] [comm_monoid N]

@[to_additive]
lemma prod_of_support_subset (f : α →₀ M) {s : finset α}
  (hs : f.support ⊆ s) (g : α → M → N) (h : ∀ i ∈ s, g i 0 = 1) :
  f.prod g = ∏ x in s, g x (f x) :=
finset.prod_subset hs $ λ x hxs hx, h x hxs ▸ congr_arg (g x) $ not_mem_support_iff.1 hx

@[to_additive]
lemma prod_fintype [fintype α] (f : α →₀ M) (g : α → M → N) (h : ∀ i, g i 0 = 1) :
  f.prod g = ∏ i, g i (f i) :=
f.prod_of_support_subset (subset_univ _) g (λ x _, h x)

@[simp, to_additive]
lemma prod_single_index {a : α} {b : M} {h : α → M → N} (h_zero : h a 0 = 1) :
  (single a b).prod h = h a b :=
calc (single a b).prod h = ∏ x in {a}, h x (single a b x) :
  prod_of_support_subset _ support_single_subset h $ λ x hx, (mem_singleton.1 hx).symm ▸ h_zero
... = h a b : by simp

@[to_additive]
lemma prod_map_range_index {f : M → M'} {hf : f 0 = 0} {g : α →₀ M} {h : α → M' → N}
  (h0 : ∀a, h a 0 = 1) : (map_range f hf g).prod h = g.prod (λa b, h a (f b)) :=
finset.prod_subset support_map_range $ λ _ _ H,
  by rw [not_mem_support_iff.1 H, h0]

@[simp, to_additive]
lemma prod_zero_index {h : α → M → N} : (0 : α →₀ M).prod h = 1 := rfl

@[to_additive]
lemma prod_comm (f : α →₀ M) (g : β →₀ M') (h : α → M → β → M' → N) :
  f.prod (λ x v, g.prod (λ x' v', h x v x' v')) = g.prod (λ x' v', f.prod (λ x v, h x v x' v')) :=
finset.prod_comm

@[simp, to_additive]
lemma prod_ite_eq [decidable_eq α] (f : α →₀ M) (a : α) (b : α → M → N) :
  f.prod (λ x v, ite (a = x) (b x v) 1) = ite (a ∈ f.support) (b a (f a)) 1 :=
by { dsimp [finsupp.prod], rw f.support.prod_ite_eq, }

@[simp] lemma sum_ite_self_eq
  [decidable_eq α] {N : Type*} [add_comm_monoid N] (f : α →₀ N) (a : α) :
  f.sum (λ x v, ite (a = x) v 0) = f a :=
by { convert f.sum_ite_eq a (λ x, id), simp [ite_eq_right_iff.2 eq.symm] }

/-- A restatement of `prod_ite_eq` with the equality test reversed. -/
@[simp, to_additive "A restatement of `sum_ite_eq` with the equality test reversed."]
lemma prod_ite_eq' [decidable_eq α] (f : α →₀ M) (a : α) (b : α → M → N) :
  f.prod (λ x v, ite (x = a) (b x v) 1) = ite (a ∈ f.support) (b a (f a)) 1 :=
by { dsimp [finsupp.prod], rw f.support.prod_ite_eq', }

@[simp] lemma sum_ite_self_eq'
  [decidable_eq α] {N : Type*} [add_comm_monoid N] (f : α →₀ N) (a : α) :
  f.sum (λ x v, ite (x = a) v 0) = f a :=
by { convert f.sum_ite_eq' a (λ x, id), simp [ite_eq_right_iff.2 eq.symm] }

@[simp] lemma prod_pow [fintype α] (f : α →₀ ℕ) (g : α → N) :
  f.prod (λ a b, g a ^ b) = ∏ a, g a ^ (f a) :=
f.prod_fintype _ $ λ a, pow_zero _

/-- If `g` maps a second argument of 0 to 1, then multiplying it over the
result of `on_finset` is the same as multiplying it over the original
`finset`. -/
@[to_additive "If `g` maps a second argument of 0 to 0, summing it over the
result of `on_finset` is the same as summing it over the original
`finset`."]
lemma on_finset_prod {s : finset α} {f : α → M} {g : α → M → N}
    (hf : ∀a, f a ≠ 0 → a ∈ s) (hg : ∀ a, g a 0 = 1) :
  (on_finset s f hf).prod g = ∏ a in s, g a (f a) :=
finset.prod_subset support_on_finset_subset $ by simp [*] { contextual := tt }

@[to_additive]
lemma _root_.submonoid.finsupp_prod_mem (S : submonoid N) (f : α →₀ M) (g : α → M → N)
  (h : ∀ c, f c ≠ 0 → g c (f c) ∈ S) : f.prod g ∈ S :=
S.prod_mem $ λ i hi, h _ (finsupp.mem_support_iff.mp hi)

end sum_prod

/-!
### Additive monoid structure on `α →₀ M`
-/

section add_zero_class

variables [add_zero_class M]

instance : has_add (α →₀ M) := ⟨zip_with (+) (add_zero 0)⟩

@[simp] lemma coe_add (f g : α →₀ M) : ⇑(f + g) = f + g := rfl
lemma add_apply (g₁ g₂ : α →₀ M) (a : α) : (g₁ + g₂) a = g₁ a + g₂ a := rfl

lemma support_add [decidable_eq α] {g₁ g₂ : α →₀ M} :
  (g₁ + g₂).support ⊆ g₁.support ∪ g₂.support :=
support_zip_with

lemma support_add_eq [decidable_eq α] {g₁ g₂ : α →₀ M} (h : disjoint g₁.support g₂.support) :
  (g₁ + g₂).support = g₁.support ∪ g₂.support :=
le_antisymm support_zip_with $ assume a ha,
(finset.mem_union.1 ha).elim
  (assume ha, have a ∉ g₂.support, from disjoint_left.1 h ha,
    by simp only [mem_support_iff, not_not] at *;
    simpa only [add_apply, this, add_zero])
  (assume ha, have a ∉ g₁.support, from disjoint_right.1 h ha,
    by simp only [mem_support_iff, not_not] at *;
    simpa only [add_apply, this, zero_add])

@[simp] lemma single_add {a : α} {b₁ b₂ : M} : single a (b₁ + b₂) = single a b₁ + single a b₂ :=
ext $ assume a',
begin
  by_cases h : a = a',
  { rw [h, add_apply, single_eq_same, single_eq_same, single_eq_same] },
  { rw [add_apply, single_eq_of_ne h, single_eq_of_ne h, single_eq_of_ne h, zero_add] }
end

instance : add_zero_class (α →₀ M) :=
{ zero      := 0,
  add       := (+),
  zero_add  := assume ⟨s, f, hf⟩, ext $ assume a, zero_add _,
  add_zero  := assume ⟨s, f, hf⟩, ext $ assume a, add_zero _ }

/-- `finsupp.single` as an `add_monoid_hom`.

See `finsupp.lsingle` for the stronger version as a linear map.
-/
@[simps] def single_add_hom (a : α) : M →+ α →₀ M :=
⟨single a, single_zero, λ _ _, single_add⟩

/-- Evaluation of a function `f : α →₀ M` at a point as an additive monoid homomorphism.

See `finsupp.lapply` for the stronger version as a linear map. -/
@[simps apply]
def apply_add_hom (a : α) : (α →₀ M) →+ M := ⟨λ g, g a, zero_apply, λ _ _, add_apply _ _ _⟩

lemma single_add_erase (a : α) (f : α →₀ M) : single a (f a) + f.erase a = f :=
ext $ λ a',
if h : a = a' then by subst h; simp only [add_apply, single_eq_same, erase_same, add_zero]
else by simp only [add_apply, single_eq_of_ne h, zero_add, erase_ne (ne.symm h)]

lemma erase_add_single (a : α) (f : α →₀ M) : f.erase a + single a (f a) = f :=
ext $ λ a',
if h : a = a' then by subst h; simp only [add_apply, single_eq_same, erase_same, zero_add]
else by simp only [add_apply, single_eq_of_ne h, add_zero, erase_ne (ne.symm h)]

@[simp] lemma erase_add (a : α) (f f' : α →₀ M) : erase a (f + f') = erase a f + erase a f' :=
begin
  ext s, by_cases hs : s = a,
  { rw [hs, add_apply, erase_same, erase_same, erase_same, add_zero] },
  rw [add_apply, erase_ne hs, erase_ne hs, erase_ne hs, add_apply],
end

@[elab_as_eliminator]
protected theorem induction {p : (α →₀ M) → Prop} (f : α →₀ M)
  (h0 : p 0) (ha : ∀a b (f : α →₀ M), a ∉ f.support → b ≠ 0 → p f → p (single a b + f)) :
  p f :=
suffices ∀s (f : α →₀ M), f.support = s → p f, from this _ _ rfl,
assume s, finset.induction_on s (λ f hf, by rwa [support_eq_empty.1 hf]) $
assume a s has ih f hf,
suffices p (single a (f a) + f.erase a), by rwa [single_add_erase] at this,
begin
  apply ha,
  { rw [support_erase, mem_erase], exact λ H, H.1 rfl },
  { rw [← mem_support_iff, hf], exact mem_insert_self _ _ },
  { apply ih _ _,
    rw [support_erase, hf, finset.erase_insert has] }
end

lemma induction₂ {p : (α →₀ M) → Prop} (f : α →₀ M)
  (h0 : p 0) (ha : ∀a b (f : α →₀ M), a ∉ f.support → b ≠ 0 → p f → p (f + single a b)) :
  p f :=
suffices ∀s (f : α →₀ M), f.support = s → p f, from this _ _ rfl,
assume s, finset.induction_on s (λ f hf, by rwa [support_eq_empty.1 hf]) $
assume a s has ih f hf,
suffices p (f.erase a + single a (f a)), by rwa [erase_add_single] at this,
begin
  apply ha,
  { rw [support_erase, mem_erase], exact λ H, H.1 rfl },
  { rw [← mem_support_iff, hf], exact mem_insert_self _ _ },
  { apply ih _ _,
    rw [support_erase, hf, finset.erase_insert has] }
end

lemma induction_linear {p : (α →₀ M) → Prop} (f : α →₀ M)
  (h0 : p 0) (hadd : ∀ f g : α →₀ M, p f → p g → p (f + g)) (hsingle : ∀ a b, p (single a b)) :
  p f :=
induction₂ f h0 (λ a b f _ _ w, hadd _ _ w (hsingle _ _))

@[simp] lemma add_closure_Union_range_single :
  add_submonoid.closure (⋃ a : α, set.range (single a : M → α →₀ M)) = ⊤ :=
top_unique $ λ x hx, finsupp.induction x (add_submonoid.zero_mem _) $
  λ a b f ha hb hf, add_submonoid.add_mem _
    (add_submonoid.subset_closure $ set.mem_Union.2 ⟨a, set.mem_range_self _⟩) hf

/-- If two additive homomorphisms from `α →₀ M` are equal on each `single a b`, then
they are equal. -/
lemma add_hom_ext [add_zero_class N] ⦃f g : (α →₀ M) →+ N⦄
  (H : ∀ x y, f (single x y) = g (single x y)) :
  f = g :=
begin
  refine add_monoid_hom.eq_of_eq_on_mdense add_closure_Union_range_single (λ f hf, _),
  simp only [set.mem_Union, set.mem_range] at hf,
  rcases hf with ⟨x, y, rfl⟩,
  apply H
end

/-- If two additive homomorphisms from `α →₀ M` are equal on each `single a b`, then
they are equal.

We formulate this using equality of `add_monoid_hom`s so that `ext` tactic can apply a type-specific
extensionality lemma after this one.  E.g., if the fiber `M` is `ℕ` or `ℤ`, then it suffices to
verify `f (single a 1) = g (single a 1)`. -/
@[ext] lemma add_hom_ext' [add_zero_class N] ⦃f g : (α →₀ M) →+ N⦄
  (H : ∀ x, f.comp (single_add_hom x) = g.comp (single_add_hom x)) :
  f = g :=
add_hom_ext $ λ x, add_monoid_hom.congr_fun (H x)

lemma mul_hom_ext [mul_one_class N] ⦃f g : multiplicative (α →₀ M) →* N⦄
  (H : ∀ x y, f (multiplicative.of_add $ single x y) = g (multiplicative.of_add $ single x y)) :
  f = g :=
monoid_hom.ext $ add_monoid_hom.congr_fun $
  @add_hom_ext α M (additive N) _ _ f.to_additive'' g.to_additive'' H

@[ext] lemma mul_hom_ext' [mul_one_class N] {f g : multiplicative (α →₀ M) →* N}
  (H : ∀ x, f.comp (single_add_hom x).to_multiplicative =
    g.comp (single_add_hom x).to_multiplicative) :
  f = g :=
mul_hom_ext $ λ x, monoid_hom.congr_fun (H x)

lemma map_range_add [add_zero_class N]
  {f : M → N} {hf : f 0 = 0} (hf' : ∀ x y, f (x + y) = f x + f y) (v₁ v₂ : α →₀ M) :
  map_range f hf (v₁ + v₂) = map_range f hf v₁ + map_range f hf v₂ :=
ext $ λ a, by simp only [hf', add_apply, map_range_apply]

/-- Bundle `emb_domain f` as an additive map from `α →₀ M` to `β →₀ M`. -/
@[simps] def emb_domain.add_monoid_hom (f : α ↪ β) : (α →₀ M) →+ (β →₀ M) :=
{ to_fun := λ v, emb_domain f v,
  map_zero' := by simp,
  map_add' := λ v w,
  begin
    ext b,
    by_cases h : b ∈ set.range f,
    { rcases h with ⟨a, rfl⟩,
      simp, },
    { simp [emb_domain_notin_range, h], },
  end, }

@[simp] lemma emb_domain_add (f : α ↪ β) (v w : α →₀ M) :
  emb_domain f (v + w) = emb_domain f v + emb_domain f w :=
(emb_domain.add_monoid_hom f).map_add v w

end add_zero_class

section add_monoid

variables [add_monoid M]

instance : add_monoid (α →₀ M) :=
{ add_monoid .
  zero      := 0,
  add       := (+),
  add_assoc := assume ⟨s, f, hf⟩ ⟨t, g, hg⟩ ⟨u, h, hh⟩, ext $ assume a, add_assoc _ _ _,
  nsmul := λ n v, v.map_range ((•) n) (nsmul_zero _),
  nsmul_zero' := λ v, by { ext i, simp },
  nsmul_succ' := λ n v, by { ext i, simp [nat.succ_eq_one_add, add_nsmul] },
  .. finsupp.add_zero_class }

end add_monoid

end finsupp

@[to_additive]
lemma mul_equiv.map_finsupp_prod [has_zero M] [comm_monoid N] [comm_monoid P]
  (h : N ≃* P) (f : α →₀ M) (g : α → M → N) : h (f.prod g) = f.prod (λ a b, h (g a b)) :=
h.map_prod _ _

@[to_additive]
lemma monoid_hom.map_finsupp_prod [has_zero M] [comm_monoid N] [comm_monoid P]
  (h : N →* P) (f : α →₀ M) (g : α → M → N) : h (f.prod g) = f.prod (λ a b, h (g a b)) :=
h.map_prod _ _

lemma ring_hom.map_finsupp_sum [has_zero M] [semiring R] [semiring S]
  (h : R →+* S) (f : α →₀ M) (g : α → M → R) : h (f.sum g) = f.sum (λ a b, h (g a b)) :=
h.map_sum _ _

lemma ring_hom.map_finsupp_prod [has_zero M] [comm_semiring R] [comm_semiring S]
  (h : R →+* S) (f : α →₀ M) (g : α → M → R) : h (f.prod g) = f.prod (λ a b, h (g a b)) :=
h.map_prod _ _

@[to_additive]
lemma monoid_hom.coe_finsupp_prod [has_zero β] [monoid N] [comm_monoid P]
  (f : α →₀ β) (g : α → β → N →* P) :
  ⇑(f.prod g) = f.prod (λ i fi, g i fi) :=
monoid_hom.coe_prod _ _

@[simp, to_additive]
lemma monoid_hom.finsupp_prod_apply [has_zero β] [monoid N] [comm_monoid P]
  (f : α →₀ β) (g : α → β → N →* P) (x : N) :
  f.prod g x = f.prod (λ i fi, g i fi x) :=
monoid_hom.finset_prod_apply _ _ _

namespace finsupp

section nat_sub
instance nat_sub : has_sub (α →₀ ℕ) := ⟨zip_with (λ m n, m - n) (nat.sub_zero 0)⟩

@[simp] lemma coe_nat_sub (g₁ g₂ : α →₀ ℕ) : ⇑(g₁ - g₂) = g₁ - g₂ := rfl
lemma nat_sub_apply (g₁ g₂ : α →₀ ℕ) (a : α) : (g₁ - g₂) a = g₁ a - g₂ a := rfl

@[simp] lemma single_nat_sub {a : α} {n₁ n₂ : ℕ} : single a (n₁ - n₂) = single a n₁ - single a n₂ :=
begin
  ext f,
  by_cases h : (a = f),
  { rw [h, nat_sub_apply, single_eq_same, single_eq_same, single_eq_same] },
  rw [nat_sub_apply, single_eq_of_ne h, single_eq_of_ne h, single_eq_of_ne h]
end

-- These next two lemmas are used in developing
-- the partial derivative on `mv_polynomial`.

lemma sub_single_one_add {a : α} {u u' : α →₀ ℕ} (h : u a ≠ 0) :
  u - single a 1 + u' = u + u' - single a 1 :=
begin
  ext b,
  rw [add_apply, nat_sub_apply, nat_sub_apply, add_apply],
  by_cases h : a = b,
  { rw [←h, single_eq_same], cases (u a), { contradiction }, { simp }, },
  { simp [h], }
end

lemma add_sub_single_one {a : α} {u u' : α →₀ ℕ} (h : u' a ≠ 0) :
  u + (u' - single a 1) = u + u' - single a 1 :=
begin
  ext b,
  rw [add_apply, nat_sub_apply, nat_sub_apply, add_apply],
  by_cases h : a = b,
  { rw [←h, single_eq_same], cases (u' a), { contradiction }, { simp }, },
  { simp [h], }
end

@[simp] lemma nat_zero_sub (f : α →₀ ℕ) : 0 - f = 0 := ext $ λ x, nat.zero_sub _

@[simp] lemma nat_sub_self (f : α →₀ ℕ) : f - f = 0 := ext $ λ x, nat.sub_self _

end nat_sub

instance [add_comm_monoid M] : add_comm_monoid (α →₀ M) :=
{ add_comm := assume ⟨s, f, _⟩ ⟨t, g, _⟩, ext $ assume a, add_comm _ _,
  .. finsupp.add_monoid }

instance [add_group G] : has_sub (α →₀ G) := ⟨zip_with has_sub.sub (sub_zero _)⟩

instance [add_group G] : add_group (α →₀ G) :=
{ neg            := map_range (has_neg.neg) neg_zero,
  sub            := has_sub.sub,
  sub_eq_add_neg := λ x y, ext (λ i, sub_eq_add_neg _ _),
  add_left_neg   := assume ⟨s, f, _⟩, ext $ assume x, add_left_neg _,
  gsmul := λ n v, v.map_range ((•) n) (gsmul_zero _),
  gsmul_zero' := λ v, by { ext i, simp },
  gsmul_succ' := λ n v, by { ext i, simp [nat.succ_eq_one_add, add_gsmul] },
  gsmul_neg' := λ n v, by { ext i, simp only [nat.succ_eq_add_one, map_range_apply,
    gsmul_neg_succ_of_nat, int.coe_nat_succ, neg_inj,
    add_gsmul, add_nsmul, one_gsmul, gsmul_coe_nat, one_nsmul] },
  .. finsupp.add_monoid }

instance [add_comm_group G] : add_comm_group (α →₀ G) :=
{ add_comm := add_comm, ..finsupp.add_group }

lemma single_multiset_sum [add_comm_monoid M] (s : multiset M) (a : α) :
  single a s.sum = (s.map (single a)).sum :=
multiset.induction_on s single_zero $ λ a s ih,
by rw [multiset.sum_cons, single_add, ih, multiset.map_cons, multiset.sum_cons]

lemma single_finset_sum [add_comm_monoid M] (s : finset ι) (f : ι → M) (a : α) :
  single a (∑ b in s, f b) = ∑ b in s, single a (f b) :=
begin
  transitivity,
  apply single_multiset_sum,
  rw [multiset.map_map],
  refl
end

lemma single_sum [has_zero M] [add_comm_monoid N] (s : ι →₀ M) (f : ι → M → N) (a : α) :
  single a (s.sum f) = s.sum (λd c, single a (f d c)) :=
single_finset_sum _ _ _

@[to_additive]
lemma prod_neg_index [add_group G] [comm_monoid M] {g : α →₀ G} {h : α → G → M}
  (h0 : ∀a, h a 0 = 1) :
  (-g).prod h = g.prod (λa b, h a (- b)) :=
prod_map_range_index h0

@[simp] lemma coe_neg [add_group G] (g : α →₀ G) : ⇑(-g) = -g := rfl
lemma neg_apply [add_group G] (g : α →₀ G) (a : α) : (- g) a = - g a := rfl

@[simp] lemma coe_sub [add_group G] (g₁ g₂ : α →₀ G) : ⇑(g₁ - g₂) = g₁ - g₂ := rfl
lemma sub_apply [add_group G] (g₁ g₂ : α →₀ G) (a : α) : (g₁ - g₂) a = g₁ a - g₂ a := rfl

@[simp] lemma support_neg [add_group G] {f : α →₀ G} : support (-f) = support f :=
finset.subset.antisymm
  support_map_range
  (calc support f = support (- (- f)) : congr_arg support (neg_neg _).symm
     ... ⊆ support (- f) : support_map_range)

@[simp] lemma sum_apply [has_zero M] [add_comm_monoid N]
  {f : α →₀ M} {g : α → M → β →₀ N} {a₂ : β} :
  (f.sum g) a₂ = f.sum (λa₁ b, g a₁ b a₂) :=
(apply_add_hom a₂ : (β →₀ N) →+ _).map_sum _ _

lemma support_sum [decidable_eq β] [has_zero M] [add_comm_monoid N]
  {f : α →₀ M} {g : α → M → (β →₀ N)} :
  (f.sum g).support ⊆ f.support.bUnion (λa, (g a (f a)).support) :=
have ∀ c, f.sum (λ a b, g a b c) ≠ 0 → (∃ a, f a ≠ 0 ∧ ¬ (g a (f a)) c = 0),
  from assume a₁ h,
  let ⟨a, ha, ne⟩ := finset.exists_ne_zero_of_sum_ne_zero h in
  ⟨a, mem_support_iff.mp ha, ne⟩,
by simpa only [finset.subset_iff, mem_support_iff, finset.mem_bUnion, sum_apply, exists_prop]

@[simp] lemma sum_zero [has_zero M] [add_comm_monoid N] {f : α →₀ M} :
  f.sum (λa b, (0 : N)) = 0 :=
finset.sum_const_zero

@[simp, to_additive]
lemma prod_mul  [has_zero M] [comm_monoid N] {f : α →₀ M} {h₁ h₂ : α → M → N} :
  f.prod (λa b, h₁ a b * h₂ a b) = f.prod h₁ * f.prod h₂ :=
finset.prod_mul_distrib

@[simp, to_additive]
lemma prod_inv [has_zero M] [comm_group G] {f : α →₀ M}
  {h : α → M → G} : f.prod (λa b, (h a b)⁻¹) = (f.prod h)⁻¹ :=
(((monoid_hom.id G)⁻¹).map_prod _ _).symm

@[simp] lemma sum_sub [has_zero M] [add_comm_group G] {f : α →₀ M}
  {h₁ h₂ : α → M → G} :
  f.sum (λa b, h₁ a b - h₂ a b) = f.sum h₁ - f.sum h₂ :=
finset.sum_sub_distrib

@[to_additive]
lemma prod_add_index [add_comm_monoid M] [comm_monoid N] {f g : α →₀ M}
  {h : α → M → N} (h_zero : ∀a, h a 0 = 1) (h_add : ∀a b₁ b₂, h a (b₁ + b₂) = h a b₁ * h a b₂) :
  (f + g).prod h = f.prod h * g.prod h :=
have hf : f.prod h = ∏ a in f.support ∪ g.support, h a (f a),
  from f.prod_of_support_subset (subset_union_left _ _) _ $ λ a ha, h_zero a,
have hg : g.prod h = ∏ a in f.support ∪ g.support, h a (g a),
  from g.prod_of_support_subset (subset_union_right _ _) _ $ λ a ha, h_zero a,
have hfg : (f + g).prod h = ∏ a in f.support ∪ g.support, h a ((f + g) a),
  from (f + g).prod_of_support_subset support_add _ $ λ a ha, h_zero a,
by simp only [*, add_apply, prod_mul_distrib]

@[simp]
lemma sum_add_index' [add_comm_monoid M] [add_comm_monoid N] {f g : α →₀ M} (h : α → M →+ N) :
  (f + g).sum (λ x, h x) = f.sum (λ x, h x) + g.sum (λ x, h x) :=
sum_add_index (λ a, (h a).map_zero) (λ a, (h a).map_add)

@[simp]
lemma prod_add_index' [add_comm_monoid M] [comm_monoid N] {f g : α →₀ M}
  (h : α → multiplicative M →* N) :
  (f + g).prod (λ a b, h a (multiplicative.of_add b)) =
    f.prod (λ a b, h a (multiplicative.of_add b)) * g.prod (λ a b, h a (multiplicative.of_add b)) :=
prod_add_index (λ a, (h a).map_one) (λ a, (h a).map_mul)

/-- The canonical isomorphism between families of additive monoid homomorphisms `α → (M →+ N)`
and monoid homomorphisms `(α →₀ M) →+ N`. -/
def lift_add_hom [add_comm_monoid M] [add_comm_monoid N] : (α → M →+ N) ≃+ ((α →₀ M) →+ N) :=
{ to_fun := λ F,
  { to_fun := λ f, f.sum (λ x, F x),
    map_zero' := finset.sum_empty,
    map_add' := λ _ _, sum_add_index (λ x, (F x).map_zero) (λ x, (F x).map_add) },
  inv_fun := λ F x, F.comp $ single_add_hom x,
  left_inv := λ F, by { ext, simp },
  right_inv := λ F, by { ext, simp },
  map_add' := λ F G, by { ext, simp } }

@[simp] lemma lift_add_hom_apply [add_comm_monoid M] [add_comm_monoid N]
  (F : α → M →+ N) (f : α →₀ M) :
  lift_add_hom F f = f.sum (λ x, F x) :=
rfl

@[simp] lemma lift_add_hom_symm_apply [add_comm_monoid M] [add_comm_monoid N]
  (F : (α →₀ M) →+ N) (x : α) :
  lift_add_hom.symm F x = F.comp (single_add_hom x) :=
rfl

lemma lift_add_hom_symm_apply_apply [add_comm_monoid M] [add_comm_monoid N]
  (F : (α →₀ M) →+ N) (x : α) (y : M) :
  lift_add_hom.symm F x y = F (single x y) :=
rfl

@[simp] lemma lift_add_hom_single_add_hom [add_comm_monoid M] :
  lift_add_hom (single_add_hom : α → M →+ α →₀ M) = add_monoid_hom.id _ :=
lift_add_hom.to_equiv.apply_eq_iff_eq_symm_apply.2 rfl

@[simp] lemma sum_single [add_comm_monoid M] (f : α →₀ M) :
  f.sum single = f :=
add_monoid_hom.congr_fun lift_add_hom_single_add_hom f

@[simp] lemma lift_add_hom_apply_single [add_comm_monoid M] [add_comm_monoid N]
  (f : α → M →+ N) (a : α) (b : M) :
  lift_add_hom f (single a b) = f a b :=
sum_single_index (f a).map_zero

@[simp] lemma lift_add_hom_comp_single [add_comm_monoid M] [add_comm_monoid N] (f : α → M →+ N)
  (a : α) :
  (lift_add_hom f).comp (single_add_hom a) = f a :=
add_monoid_hom.ext $ λ b, lift_add_hom_apply_single f a b

lemma comp_lift_add_hom [add_comm_monoid M] [add_comm_monoid N] [add_comm_monoid P]
  (g : N →+ P) (f : α → M →+ N) :
  g.comp (lift_add_hom f) = lift_add_hom (λ a, g.comp (f a)) :=
lift_add_hom.symm_apply_eq.1 $ funext $ λ a,
  by rw [lift_add_hom_symm_apply, add_monoid_hom.comp_assoc, lift_add_hom_comp_single]

lemma sum_sub_index [add_comm_group β] [add_comm_group γ] {f g : α →₀ β}
  {h : α → β → γ} (h_sub : ∀a b₁ b₂, h a (b₁ - b₂) = h a b₁ - h a b₂) :
  (f - g).sum h = f.sum h - g.sum h :=
(lift_add_hom (λ a, add_monoid_hom.of_map_sub (h a) (h_sub a))).map_sub f g

@[to_additive]
lemma prod_emb_domain [has_zero M] [comm_monoid N] {v : α →₀ M} {f : α ↪ β} {g : β → M → N} :
  (v.emb_domain f).prod g = v.prod (λ a b, g (f a) b) :=
begin
  rw [prod, prod, support_emb_domain, finset.prod_map],
  simp_rw emb_domain_apply,
end

@[to_additive]
lemma prod_finset_sum_index [add_comm_monoid M] [comm_monoid N]
  {s : finset ι} {g : ι → α →₀ M}
  {h : α → M → N} (h_zero : ∀a, h a 0 = 1) (h_add : ∀a b₁ b₂, h a (b₁ + b₂) = h a b₁ * h a b₂) :
  ∏ i in s, (g i).prod h = (∑ i in s, g i).prod h :=
finset.induction_on s rfl $ λ a s has ih,
by rw [prod_insert has, ih, sum_insert has, prod_add_index h_zero h_add]

@[to_additive]
lemma prod_sum_index
  [add_comm_monoid M] [add_comm_monoid N] [comm_monoid P]
  {f : α →₀ M} {g : α → M → β →₀ N}
  {h : β → N → P} (h_zero : ∀a, h a 0 = 1) (h_add : ∀a b₁ b₂, h a (b₁ + b₂) = h a b₁ * h a b₂) :
  (f.sum g).prod h = f.prod (λa b, (g a b).prod h) :=
(prod_finset_sum_index h_zero h_add).symm

lemma multiset_sum_sum_index
  [add_comm_monoid M] [add_comm_monoid N]
  (f : multiset (α →₀ M)) (h : α → M → N)
  (h₀ : ∀a, h a 0 = 0) (h₁ : ∀ (a : α) (b₁ b₂ : M), h a (b₁ + b₂) = h a b₁ + h a b₂) :
  (f.sum.sum h) = (f.map $ λg:α →₀ M, g.sum h).sum :=
multiset.induction_on f rfl $ assume a s ih,
by rw [multiset.sum_cons, multiset.map_cons, multiset.sum_cons, sum_add_index h₀ h₁, ih]

lemma support_sum_eq_bUnion {α : Type*} {ι : Type*} {M : Type*} [add_comm_monoid M]
  {g : ι → α →₀ M} (s : finset ι) (h : ∀ i₁ i₂, i₁ ≠ i₂ → disjoint (g i₁).support (g i₂).support) :
  (∑ i in s, g i).support = s.bUnion (λ i, (g i).support) :=
begin
  apply finset.induction_on s,
  { simp },
  { intros i s hi,
    simp only [hi, sum_insert, not_false_iff, bUnion_insert],
    intro hs,
    rw [finsupp.support_add_eq, hs],
    rw [hs],
    intros x hx,
    simp only [mem_bUnion, exists_prop, inf_eq_inter, ne.def, mem_inter] at hx,
    obtain ⟨hxi, j, hj, hxj⟩ := hx,
    have hn : i ≠ j := λ H, hi (H.symm ▸ hj),
    apply h _ _ hn,
    simp [hxi, hxj] }
end

lemma multiset_map_sum [has_zero M] {f : α →₀ M} {m : β → γ} {h : α → M → multiset β} :
  multiset.map m (f.sum h) = f.sum (λa b, (h a b).map m) :=
(multiset.map_add_monoid_hom m).map_sum _ f.support

lemma multiset_sum_sum [has_zero M] [add_comm_monoid N] {f : α →₀ M} {h : α → M → multiset N} :
  multiset.sum (f.sum h) = f.sum (λa b, multiset.sum (h a b)) :=
(multiset.sum_add_monoid_hom : multiset N →+ N).map_sum _ f.support

section map_range

section equiv
variables [has_zero M] [has_zero N] [has_zero P]

/-- `finsupp.map_range` as an equiv. -/
@[simps apply]
def map_range.equiv (f : M ≃ N) (hf : f 0 = 0) (hf' : f.symm 0 = 0) : (α →₀ M) ≃ (α →₀ N) :=
{ to_fun := (map_range f hf : (α →₀ M) → (α →₀ N)),
  inv_fun := (map_range f.symm hf' : (α →₀ N) → (α →₀ M)),
  left_inv := λ x, begin
    rw ←map_range_comp _ _ _ _; simp_rw equiv.symm_comp_self,
    { exact map_range_id _ },
    { refl },
  end,
  right_inv := λ x, begin
    rw ←map_range_comp _ _ _ _; simp_rw equiv.self_comp_symm,
    { exact map_range_id _ },
    { refl },
  end }

@[simp]
lemma map_range.equiv_refl :
  map_range.equiv (equiv.refl M) rfl rfl = equiv.refl (α →₀ M) :=
equiv.ext map_range_id

lemma map_range.equiv_trans
  (f : M ≃ N) (hf : f 0 = 0) (hf') (f₂ : N ≃ P) (hf₂ : f₂ 0 = 0) (hf₂') :
  (map_range.equiv (f.trans f₂) (by rw [equiv.trans_apply, hf, hf₂])
    (by rw [equiv.symm_trans_apply, hf₂', hf']) : (α →₀ _) ≃ _) =
    (map_range.equiv f hf hf').trans (map_range.equiv f₂ hf₂ hf₂') :=
equiv.ext $ map_range_comp _ _ _ _ _

@[simp] lemma map_range.equiv_symm (f : M ≃ N) (hf hf') :
  ((map_range.equiv f hf hf').symm : (α →₀ _) ≃ _) = map_range.equiv f.symm hf' hf :=
equiv.ext $ λ x, rfl

end equiv

section zero_hom
variables [has_zero M] [has_zero N] [has_zero P]

/-- Composition with a fixed zero-preserving homomorphism is itself an zero-preserving homomorphism
on functions. -/
@[simps]
def map_range.zero_hom (f : zero_hom M N) : zero_hom (α →₀ M) (α →₀ N) :=
{ to_fun := (map_range f f.map_zero : (α →₀ M) → (α →₀ N)),
  map_zero' := map_range_zero }

@[simp]
lemma map_range.zero_hom_id :
  map_range.zero_hom (zero_hom.id M) = zero_hom.id (α →₀ M) := zero_hom.ext map_range_id

lemma map_range.zero_hom_comp (f : zero_hom N P) (f₂ : zero_hom M N) :
  (map_range.zero_hom (f.comp f₂) : zero_hom (α →₀ _) _) =
    (map_range.zero_hom f).comp (map_range.zero_hom f₂) :=
zero_hom.ext $ map_range_comp _ _ _ _ _

end zero_hom

section add_monoid_hom
variables [add_comm_monoid M] [add_comm_monoid N] [add_comm_monoid P]

/--
Composition with a fixed additive homomorphism is itself an additive homomorphism on functions.
-/
@[simps]
def map_range.add_monoid_hom (f : M →+ N) : (α →₀ M) →+ (α →₀ N) :=
{ to_fun := (map_range f f.map_zero : (α →₀ M) → (α →₀ N)),
  map_zero' := map_range_zero,
  map_add' := λ a b, map_range_add f.map_add _ _ }

@[simp]
lemma map_range.add_monoid_hom_id :
  map_range.add_monoid_hom (add_monoid_hom.id M) = add_monoid_hom.id (α →₀ M) :=
add_monoid_hom.ext map_range_id

lemma map_range.add_monoid_hom_comp (f : N →+ P) (f₂ : M →+ N) :
  (map_range.add_monoid_hom (f.comp f₂) : (α →₀ _) →+ _) =
    (map_range.add_monoid_hom f).comp (map_range.add_monoid_hom f₂) :=
add_monoid_hom.ext $ map_range_comp _ _ _ _ _

@[simp]
lemma map_range.add_monoid_hom_to_zero_hom (f : M →+ N) :
  (map_range.add_monoid_hom f).to_zero_hom =
    (map_range.zero_hom f.to_zero_hom : zero_hom (α →₀ _) _) :=
zero_hom.ext $ λ _, rfl

lemma map_range_multiset_sum (f : M →+ N) (m : multiset (α →₀ M)) :
  map_range f f.map_zero m.sum = (m.map $ λx, map_range f f.map_zero x).sum :=
(map_range.add_monoid_hom f : (α →₀ _) →+ _).map_multiset_sum _

lemma map_range_finset_sum (f : M →+ N) (s : finset ι) (g : ι → (α →₀ M))  :
  map_range f f.map_zero (∑ x in s, g x) = ∑ x in s, map_range f f.map_zero (g x) :=
(map_range.add_monoid_hom f : (α →₀ _) →+ _).map_sum _ _


/-- `finsupp.map_range.add_monoid_hom` as an equiv. -/
@[simps apply]
def map_range.add_equiv (f : M ≃+ N) : (α →₀ M) ≃+ (α →₀ N) :=
{ to_fun := (map_range f f.map_zero : (α →₀ M) → (α →₀ N)),
  inv_fun := (map_range f.symm f.symm.map_zero : (α →₀ N) → (α →₀ M)),
  left_inv := λ x, begin
    rw ←map_range_comp _ _ _ _; simp_rw add_equiv.symm_comp_self,
    { exact map_range_id _ },
    { refl },
  end,
  right_inv := λ x, begin
    rw ←map_range_comp _ _ _ _; simp_rw add_equiv.self_comp_symm,
    { exact map_range_id _ },
    { refl },
  end,
  ..(map_range.add_monoid_hom f.to_add_monoid_hom) }

@[simp]
lemma map_range.add_equiv_refl :
  map_range.add_equiv (add_equiv.refl M) = add_equiv.refl (α →₀ M) :=
add_equiv.ext map_range_id

lemma map_range.add_equiv_trans (f : M ≃+ N) (f₂ : N ≃+ P) :
  (map_range.add_equiv (f.trans f₂) : (α →₀ _) ≃+ _) =
    (map_range.add_equiv f).trans (map_range.add_equiv f₂) :=
add_equiv.ext $ map_range_comp _ _ _ _ _

@[simp] lemma map_range.add_equiv_symm (f : M ≃+ N) :
  ((map_range.add_equiv f).symm : (α →₀ _) ≃+ _) = map_range.add_equiv f.symm :=
add_equiv.ext $ λ x, rfl

@[simp]
lemma map_range.add_equiv_to_add_monoid_hom (f : M ≃+ N) :
  (map_range.add_equiv f : (α →₀ _) ≃+ _).to_add_monoid_hom =
    (map_range.add_monoid_hom f.to_add_monoid_hom : (α →₀ _) →+ _) :=
add_monoid_hom.ext $ λ _, rfl

@[simp]
lemma map_range.add_equiv_to_equiv (f : M ≃+ N) :
  (map_range.add_equiv f).to_equiv =
    (map_range.equiv f.to_equiv f.map_zero f.symm.map_zero : (α →₀ _) ≃ _) :=
equiv.ext $ λ _, rfl

end add_monoid_hom

end map_range

/-! ### Declarations about `map_domain` -/

section map_domain
variables [add_comm_monoid M] {v v₁ v₂ : α →₀ M}

/-- Given `f : α → β` and `v : α →₀ M`, `map_domain f v : β →₀ M`
  is the finitely supported function whose value at `a : β` is the sum
  of `v x` over all `x` such that `f x = a`. -/
def map_domain (f : α → β) (v : α →₀ M) : β →₀ M :=
v.sum $ λa, single (f a)

lemma map_domain_apply {f : α → β} (hf : function.injective f) (x : α →₀ M) (a : α) :
  map_domain f x (f a) = x a :=
begin
  rw [map_domain, sum_apply, sum, finset.sum_eq_single a, single_eq_same],
  { assume b _ hba, exact single_eq_of_ne (hf.ne hba) },
  { assume h, rw [not_mem_support_iff.1 h, single_zero, zero_apply] }
end

lemma map_domain_notin_range {f : α → β} (x : α →₀ M) (a : β) (h : a ∉ set.range f) :
  map_domain f x a = 0 :=
begin
  rw [map_domain, sum_apply, sum],
  exact finset.sum_eq_zero
    (assume a' h', single_eq_of_ne $ assume eq, h $ eq ▸ set.mem_range_self _)
end

@[simp]
lemma map_domain_id : map_domain id v = v :=
sum_single _

lemma map_domain_comp {f : α → β} {g : β → γ} :
  map_domain (g ∘ f) v = map_domain g (map_domain f v) :=
begin
  refine ((sum_sum_index _ _).trans _).symm,
  { intros, exact single_zero },
  { intros, exact single_add },
  refine sum_congr rfl (λ _ _, sum_single_index _),
  { exact single_zero }
end

@[simp]
lemma map_domain_single {f : α → β} {a : α} {b : M} : map_domain f (single a b) = single (f a) b :=
sum_single_index single_zero

@[simp] lemma map_domain_zero {f : α → β} : map_domain f (0 : α →₀ M) = (0 : β →₀ M) :=
sum_zero_index

lemma map_domain_congr {f g : α → β} (h : ∀x∈v.support, f x = g x) :
  v.map_domain f = v.map_domain g :=
finset.sum_congr rfl $ λ _ H, by simp only [h _ H]

lemma map_domain_add {f : α → β} : map_domain f (v₁ + v₂) = map_domain f v₁ + map_domain f v₂ :=
sum_add_index (λ _, single_zero) (λ _ _ _, single_add)

@[simp] lemma map_domain_equiv_apply {f : α ≃ β} (x : α →₀ M) (a : β) :
  map_domain f x a = x (f.symm a) :=
begin
  conv_lhs { rw ←f.apply_symm_apply a },
  exact map_domain_apply f.injective _ _,
end

/-- `finsupp.map_domain` is an `add_monoid_hom`. -/
@[simps]
def map_domain.add_monoid_hom (f : α → β) : (α →₀ M) →+ (β →₀ M) :=
{ to_fun := map_domain f,
  map_zero' := map_domain_zero,
  map_add' := λ _ _, map_domain_add}

@[simp]
lemma map_domain.add_monoid_hom_id : map_domain.add_monoid_hom id = add_monoid_hom.id (α →₀ M) :=
add_monoid_hom.ext $ λ _, map_domain_id

lemma map_domain.add_monoid_hom_comp (f : β → γ) (g : α → β) :
  (map_domain.add_monoid_hom (f ∘ g) : (α →₀ M) →+ (γ →₀ M)) =
    (map_domain.add_monoid_hom f).comp (map_domain.add_monoid_hom g) :=
add_monoid_hom.ext $ λ _, map_domain_comp

lemma map_domain_finset_sum {f : α → β} {s : finset ι} {v : ι → α →₀ M} :
  map_domain f (∑ i in s, v i) = ∑ i in s, map_domain f (v i) :=
(map_domain.add_monoid_hom f : (α →₀ M) →+ β →₀ M).map_sum _ _

lemma map_domain_sum [has_zero N] {f : α → β} {s : α →₀ N} {v : α → N → α →₀ M} :
  map_domain f (s.sum v) = s.sum (λa b, map_domain f (v a b)) :=
(map_domain.add_monoid_hom f : (α →₀ M) →+ β →₀ M).map_finsupp_sum _ _

lemma map_domain_support [decidable_eq β] {f : α → β} {s : α →₀ M} :
  (s.map_domain f).support ⊆ s.support.image f :=
finset.subset.trans support_sum $
  finset.subset.trans (finset.bUnion_mono $ assume a ha, support_single_subset) $
  by rw [finset.bUnion_singleton]; exact subset.refl _

@[to_additive]
lemma prod_map_domain_index [comm_monoid N] {f : α → β} {s : α →₀ M}
  {h : β → M → N} (h_zero : ∀b, h b 0 = 1) (h_add : ∀b m₁ m₂, h b (m₁ + m₂) = h b m₁ * h b m₂) :
  (map_domain f s).prod h = s.prod (λa m, h (f a) m) :=
(prod_sum_index h_zero h_add).trans $ prod_congr rfl $ λ _ _, prod_single_index (h_zero _)

/--
A version of `sum_map_domain_index` that takes a bundled `add_monoid_hom`,
rather than separate linearity hypotheses.
-/
-- Note that in `prod_map_domain_index`, `M` is still an additive monoid,
-- so there is no analogous version in terms of `monoid_hom`.
@[simp]
lemma sum_map_domain_index_add_monoid_hom [add_comm_monoid N] {f : α → β}
  {s : α →₀ M} (h : β → M →+ N) :
  (map_domain f s).sum (λ b m, h b m) = s.sum (λ a m, h (f a) m) :=
@sum_map_domain_index _ _ _ _ _ _ _ _
  (λ b m, h b m)
  (λ b, (h b).map_zero)
  (λ b m₁ m₂, (h b).map_add _ _)

lemma emb_domain_eq_map_domain (f : α ↪ β) (v : α →₀ M) :
  emb_domain f v = map_domain f v :=
begin
  ext a,
  by_cases a ∈ set.range f,
  { rcases h with ⟨a, rfl⟩,
    rw [map_domain_apply f.injective, emb_domain_apply] },
  { rw [map_domain_notin_range, emb_domain_notin_range]; assumption }
end

@[to_additive]
lemma prod_map_domain_index_inj [comm_monoid N] {f : α → β} {s : α →₀ M}
  {h : β → M → N} (hf : function.injective f) :
  (s.map_domain f).prod h = s.prod (λa b, h (f a) b) :=
by rw [←function.embedding.coe_fn_mk f hf, ←emb_domain_eq_map_domain, prod_emb_domain]

lemma map_domain_injective {f : α → β} (hf : function.injective f) :
  function.injective (map_domain f : (α →₀ M) → (β →₀ M)) :=
begin
  assume v₁ v₂ eq, ext a,
  have : map_domain f v₁ (f a) = map_domain f v₂ (f a), { rw eq },
  rwa [map_domain_apply hf, map_domain_apply hf] at this,
end

lemma map_domain.add_monoid_hom_comp_map_range [add_comm_monoid N] (f : α → β) (g : M →+ N) :
  (map_domain.add_monoid_hom f).comp (map_range.add_monoid_hom g) =
    (map_range.add_monoid_hom g).comp (map_domain.add_monoid_hom f) :=
by { ext, simp }

/-- When `g` preserves addition, `map_range` and `map_domain` commute. -/
lemma map_domain_map_range [add_comm_monoid N] (f : α → β) (v : α →₀ M) (g : M → N)
  (h0 : g 0 = 0) (hadd : ∀ x y, g (x + y) = g x + g y) :
  map_domain f (map_range g h0 v) = map_range g h0 (map_domain f v) :=
let g' : M →+ N := { to_fun := g, map_zero' := h0, map_add' := hadd} in
add_monoid_hom.congr_fun (map_domain.add_monoid_hom_comp_map_range f g') v

end map_domain

/-! ### Declarations about `comap_domain` -/

section comap_domain

/-- Given `f : α → β`, `l : β →₀ M` and a proof `hf` that `f` is injective on
the preimage of `l.support`, `comap_domain f l hf` is the finitely supported function
from `α` to `M` given by composing `l` with `f`. -/
def comap_domain [has_zero M] (f : α → β) (l : β →₀ M) (hf : set.inj_on f (f ⁻¹' ↑l.support)) :
  α →₀ M :=
{ support := l.support.preimage f hf,
  to_fun := (λ a, l (f a)),
  mem_support_to_fun :=
    begin
      intros a,
      simp only [finset.mem_def.symm, finset.mem_preimage],
      exact l.mem_support_to_fun (f a),
    end }

@[simp]
lemma comap_domain_apply [has_zero M] (f : α → β) (l : β →₀ M)
  (hf : set.inj_on f (f ⁻¹' ↑l.support)) (a : α) :
  comap_domain f l hf a = l (f a) :=
rfl

lemma sum_comap_domain [has_zero M] [add_comm_monoid N]
  (f : α → β) (l : β →₀ M) (g : β → M → N)
  (hf : set.bij_on f (f ⁻¹' ↑l.support) ↑l.support) :
  (comap_domain f l hf.inj_on).sum (g ∘ f) = l.sum g :=
begin
  simp only [sum, comap_domain_apply, (∘)],
  simp [comap_domain, finset.sum_preimage_of_bij f _ _ (λ x, g x (l x))],
end

lemma eq_zero_of_comap_domain_eq_zero [add_comm_monoid M]
  (f : α → β) (l : β →₀ M) (hf : set.bij_on f (f ⁻¹' ↑l.support) ↑l.support) :
   comap_domain f l hf.inj_on = 0 → l = 0 :=
begin
  rw [← support_eq_empty, ← support_eq_empty, comap_domain],
  simp only [finset.ext_iff, finset.not_mem_empty, iff_false, mem_preimage],
  assume h a ha,
  cases hf.2.2 ha with b hb,
  exact h b (hb.2.symm ▸ ha)
end

lemma map_domain_comap_domain [add_comm_monoid M] (f : α → β) (l : β →₀ M)
  (hf : function.injective f) (hl : ↑l.support ⊆ set.range f):
  map_domain f (comap_domain f l (hf.inj_on _)) = l :=
begin
  ext a,
  by_cases h_cases: a ∈ set.range f,
  { rcases set.mem_range.1 h_cases with ⟨b, hb⟩,
    rw [hb.symm, map_domain_apply hf, comap_domain_apply] },
  { rw map_domain_notin_range _ _ h_cases,
    by_contra h_contr,
    apply h_cases (hl $ finset.mem_coe.2 $ mem_support_iff.2 $ λ h, h_contr h.symm) }
end

end comap_domain

section option

/-- Restrict a finitely supported function on `option α` to a finitely supported function on `α`. -/
def some [has_zero M] (f : option α →₀ M) : α →₀ M :=
f.comap_domain option.some (λ _, by simp)

@[simp] lemma some_apply [has_zero M] (f : option α →₀ M) (a : α) :
  f.some a = f (option.some a) := rfl

@[simp] lemma some_zero [has_zero M] : (0 : option α →₀ M).some = 0 :=
by { ext, simp, }

@[simp] lemma some_add [add_comm_monoid M] (f g : option α →₀ M) : (f + g).some = f.some + g.some :=
by { ext, simp, }

@[simp] lemma some_single_none [has_zero M] (m : M) : (single none m : option α →₀ M).some = 0 :=
by { ext, simp, }

@[simp] lemma some_single_some [has_zero M] (a : α) (m : M) :
  (single (option.some a) m : option α →₀ M).some = single a m :=
by { ext b, simp [single_apply], }

@[to_additive]
lemma prod_option_index [add_comm_monoid M] [comm_monoid N]
  (f : option α →₀ M) (b : option α → M → N) (h_zero : ∀ o, b o 0 = 1)
  (h_add : ∀ o m₁ m₂, b o (m₁ + m₂) = b o m₁ * b o m₂) :
  f.prod b = b none (f none) * f.some.prod (λ a, b (option.some a)) :=
begin
  apply induction_linear f,
  { simp [h_zero], },
  { intros f₁ f₂ h₁ h₂,
    rw [finsupp.prod_add_index, h₁, h₂, some_add, finsupp.prod_add_index],
    simp only [h_add, pi.add_apply, finsupp.coe_add],
    rw mul_mul_mul_comm,
    all_goals { simp [h_zero, h_add], }, },
  { rintros (_|a) m; simp [h_zero, h_add], }
end

lemma sum_option_index_smul [semiring R] [add_comm_monoid M] [module R M]
  (f : option α →₀ R) (b : option α → M) :
  f.sum (λ o r, r • b o) =
    f none • b none + f.some.sum (λ a r, r • b (option.some a)) :=
f.sum_option_index _ (λ _, zero_smul _ _) (λ _ _ _, add_smul _ _ _)

end option

/-! ### Declarations about `equiv_congr_left` -/

section equiv_congr_left

variable [has_zero M]

/-- Given `f : α ≃ β`, we can map `l : α →₀ M` to  `equiv_map_domain f l : β →₀ M` (computably)
by mapping the support forwards and the function backwards. -/
def equiv_map_domain (f : α ≃ β) (l : α →₀ M) : β →₀ M :=
{ support := l.support.map f.to_embedding,
  to_fun := λ a, l (f.symm a),
  mem_support_to_fun := λ a, by simp only [finset.mem_map_equiv, mem_support_to_fun]; refl }

@[simp] lemma equiv_map_domain_apply (f : α ≃ β) (l : α →₀ M) (b : β) :
  equiv_map_domain f l b = l (f.symm b) := rfl

lemma equiv_map_domain_symm_apply (f : α ≃ β) (l : β →₀ M) (a : α) :
  equiv_map_domain f.symm l a = l (f a) := rfl

@[simp] lemma equiv_map_domain_refl (l : α →₀ M) : equiv_map_domain (equiv.refl _) l = l :=
by ext x; refl

lemma equiv_map_domain_refl' : equiv_map_domain (equiv.refl _) = @id (α →₀ M) :=
by ext x; refl

lemma equiv_map_domain_trans (f : α ≃ β) (g : β ≃ γ) (l : α →₀ M) :
  equiv_map_domain (f.trans g) l = equiv_map_domain g (equiv_map_domain f l) := by ext x; refl

lemma equiv_map_domain_trans' (f : α ≃ β) (g : β ≃ γ) :
  @equiv_map_domain _ _ M _ (f.trans g) = equiv_map_domain g ∘ equiv_map_domain f := by ext x; refl

@[simp] lemma equiv_map_domain_single (f : α ≃ β) (a : α) (b : M) :
  equiv_map_domain f (single a b) = single (f a) b :=
by ext x; simp only [single_apply, equiv.apply_eq_iff_eq_symm_apply, equiv_map_domain_apply]; congr

@[simp] lemma equiv_map_domain_zero {f : α ≃ β} : equiv_map_domain f (0 : α →₀ M) = (0 : β →₀ M) :=
by ext x; simp only [equiv_map_domain_apply, coe_zero, pi.zero_apply]

lemma equiv_map_domain_eq_map_domain {M} [add_comm_monoid M] (f : α ≃ β) (l : α →₀ M) :
  equiv_map_domain f l = map_domain f l := by ext x; simp [map_domain_equiv_apply]

/-- Given `f : α ≃ β`, the finitely supported function spaces are also in bijection:
`(α →₀ M) ≃ (β →₀ M)`.

This is the finitely-supported version of `equiv.Pi_congr_left`. -/
def equiv_congr_left (f : α ≃ β) : (α →₀ M) ≃ (β →₀ M) :=
by refine ⟨equiv_map_domain f, equiv_map_domain f.symm, λ f, _, λ f, _⟩;
  ext x; simp only [equiv_map_domain_apply, equiv.symm_symm,
    equiv.symm_apply_apply, equiv.apply_symm_apply]

@[simp] lemma equiv_congr_left_apply (f : α ≃ β) (l : α →₀ M) :
  equiv_congr_left f l = equiv_map_domain f l := rfl

@[simp] lemma equiv_congr_left_symm (f : α ≃ β) :
  (@equiv_congr_left _ _ M _ f).symm = equiv_congr_left f.symm := rfl

end equiv_congr_left

/-! ### Declarations about `filter` -/

section filter
section has_zero
variables [has_zero M] (p : α → Prop) (f : α →₀ M)

/-- `filter p f` is the function which is `f a` if `p a` is true and 0 otherwise. -/
def filter (p : α → Prop) (f : α →₀ M) : α →₀ M :=
{ to_fun := λ a, if p a then f a else 0,
  support := f.support.filter (λ a, p a),
  mem_support_to_fun := λ a, by split_ifs; { simp only [h, mem_filter, mem_support_iff], tauto } }

lemma filter_apply (a : α) [D : decidable (p a)] : f.filter p a = if p a then f a else 0 :=
by rw subsingleton.elim D; refl

lemma filter_eq_indicator : ⇑(f.filter p) = set.indicator {x | p x} f := rfl

@[simp] lemma filter_apply_pos {a : α} (h : p a) : f.filter p a = f a :=
if_pos h

@[simp] lemma filter_apply_neg {a : α} (h : ¬ p a) : f.filter p a = 0 :=
if_neg h

@[simp] lemma support_filter [D : decidable_pred p] : (f.filter p).support = f.support.filter p :=
by rw subsingleton.elim D; refl

lemma filter_zero : (0 : α →₀ M).filter p = 0 :=
by rw [← support_eq_empty, support_filter, support_zero, finset.filter_empty]

@[simp] lemma filter_single_of_pos
  {a : α} {b : M} (h : p a) : (single a b).filter p = single a b :=
coe_fn_injective $ by simp [filter_eq_indicator, set.subset_def, mem_support_single, h]

@[simp] lemma filter_single_of_neg
  {a : α} {b : M} (h : ¬ p a) : (single a b).filter p = 0 :=
ext $ by simp [filter_eq_indicator, single_apply_eq_zero, @imp.swap (p _), h]

end has_zero

lemma filter_pos_add_filter_neg [add_zero_class M] (f : α →₀ M) (p : α → Prop) :
  f.filter p + f.filter (λa, ¬ p a) = f :=
coe_fn_injective $ set.indicator_self_add_compl {x | p x} f

end filter

/-! ### Declarations about `frange` -/

section frange
variables [has_zero M]

/-- `frange f` is the image of `f` on the support of `f`. -/
def frange (f : α →₀ M) : finset M := finset.image f f.support

theorem mem_frange {f : α →₀ M} {y : M} :
  y ∈ f.frange ↔ y ≠ 0 ∧ ∃ x, f x = y :=
finset.mem_image.trans
⟨λ ⟨x, hx1, hx2⟩, ⟨hx2 ▸ mem_support_iff.1 hx1, x, hx2⟩,
λ ⟨hy, x, hx⟩, ⟨x, mem_support_iff.2 (hx.symm ▸ hy), hx⟩⟩

theorem zero_not_mem_frange {f : α →₀ M} : (0:M) ∉ f.frange :=
λ H, (mem_frange.1 H).1 rfl

theorem frange_single {x : α} {y : M} : frange (single x y) ⊆ {y} :=
λ r hr, let ⟨t, ht1, ht2⟩ := mem_frange.1 hr in ht2 ▸
  (by rw single_apply at ht2 ⊢; split_ifs at ht2 ⊢; [exact finset.mem_singleton_self _, cc])

end frange

/-! ### Declarations about `subtype_domain` -/

section subtype_domain


section zero

variables [has_zero M] {p : α → Prop}

/-- `subtype_domain p f` is the restriction of the finitely supported function
  `f` to the subtype `p`. -/
def subtype_domain (p : α → Prop) (f : α →₀ M) : (subtype p →₀ M) :=
⟨f.support.subtype p, f ∘ coe, λ a, by simp only [mem_subtype, mem_support_iff]⟩

@[simp] lemma support_subtype_domain [D : decidable_pred p] {f : α →₀ M} :
  (subtype_domain p f).support = f.support.subtype p :=
by rw subsingleton.elim D; refl

@[simp] lemma subtype_domain_apply {a : subtype p} {v : α →₀ M} :
  (subtype_domain p v) a = v (a.val) :=
rfl

@[simp] lemma subtype_domain_zero : subtype_domain p (0 : α →₀ M) = 0 :=
rfl

lemma subtype_domain_eq_zero_iff' {f : α →₀ M} :
  f.subtype_domain p = 0 ↔ ∀ x, p x → f x = 0 :=
by simp_rw [← support_eq_empty, support_subtype_domain, subtype_eq_empty, not_mem_support_iff]

lemma subtype_domain_eq_zero_iff {f : α →₀ M} (hf : ∀ x ∈ f.support , p x) :
  f.subtype_domain p = 0 ↔ f = 0 :=
subtype_domain_eq_zero_iff'.trans ⟨λ H, ext $ λ x,
  if hx : p x then H x hx else not_mem_support_iff.1 $ mt (hf x) hx, λ H x _, by simp [H]⟩

@[to_additive]
lemma prod_subtype_domain_index [comm_monoid N] {v : α →₀ M}
  {h : α → M → N} (hp : ∀x∈v.support, p x) :
  (v.subtype_domain p).prod (λa b, h a b) = v.prod h :=
prod_bij (λp _, p.val)
  (λ _, mem_subtype.1)
  (λ _ _, rfl)
  (λ _ _ _ _, subtype.eq)
  (λ b hb, ⟨⟨b, hp b hb⟩, mem_subtype.2 hb, rfl⟩)

end zero

section add_zero_class
variables [add_zero_class M] {p : α → Prop} {v v' : α →₀ M}

@[simp] lemma subtype_domain_add {v v' : α →₀ M} :
  (v + v').subtype_domain p = v.subtype_domain p + v'.subtype_domain p :=
ext $ λ _, rfl

/-- `subtype_domain` but as an `add_monoid_hom`. -/
def subtype_domain_add_monoid_hom : (α →₀ M) →+ subtype p →₀ M :=
{ to_fun := subtype_domain p,
  map_zero' := subtype_domain_zero,
  map_add' := λ _ _, subtype_domain_add }

/-- `finsupp.filter` as an `add_monoid_hom`. -/
def filter_add_hom (p : α → Prop) : (α →₀ M) →+ (α →₀ M) :=
{ to_fun := filter p,
  map_zero' := filter_zero p,
  map_add' := λ f g, coe_fn_injective $ set.indicator_add {x | p x} f g }

@[simp] lemma filter_add {v v' : α →₀ M} : (v + v').filter p = v.filter p + v'.filter p :=
(filter_add_hom p).map_add v v'

end add_zero_class

section comm_monoid
variables [add_comm_monoid M] {p : α → Prop}

lemma subtype_domain_sum {s : finset ι} {h : ι → α →₀ M} :
  (∑ c in s, h c).subtype_domain p = ∑ c in s, (h c).subtype_domain p :=
(subtype_domain_add_monoid_hom : _ →+ subtype p →₀ M).map_sum _ s

lemma subtype_domain_finsupp_sum [has_zero N] {s : β →₀ N} {h : β → N → α →₀ M} :
  (s.sum h).subtype_domain p = s.sum (λc d, (h c d).subtype_domain p) :=
subtype_domain_sum

lemma filter_sum (s : finset ι) (f : ι → α →₀ M) :
  (∑ a in s, f a).filter p = ∑ a in s, filter p (f a) :=
(filter_add_hom p : (α →₀ M) →+ _).map_sum f s

lemma filter_eq_sum (p : α → Prop) [D : decidable_pred p] (f : α →₀ M) :
  f.filter p = ∑ i in f.support.filter p, single i (f i) :=
(f.filter p).sum_single.symm.trans $ finset.sum_congr (by rw subsingleton.elim D; refl) $
  λ x hx, by rw [filter_apply_pos _ _ (mem_filter.1 hx).2]

end comm_monoid

section group
variables [add_group G] {p : α → Prop} {v v' : α →₀ G}

@[simp] lemma subtype_domain_neg : (- v).subtype_domain p = - v.subtype_domain p :=
ext $ λ _, rfl

@[simp] lemma subtype_domain_sub :
  (v - v').subtype_domain p = v.subtype_domain p - v'.subtype_domain p :=
ext $ λ _, rfl

@[simp] lemma single_neg {a : α} {b : G} : single a (-b) = -single a b :=
(single_add_hom a : G →+ _).map_neg b

@[simp] lemma single_sub {a : α} {b₁ b₂ : G} : single a (b₁ - b₂) = single a b₁ - single a b₂ :=
(single_add_hom a : G →+ _).map_sub b₁ b₂

end group

end subtype_domain

/-! ### Declarations relating `finsupp` to `multiset` -/

section multiset

/-- Given `f : α →₀ ℕ`, `f.to_multiset` is the multiset with multiplicities given by the values of
`f` on the elements of `α`. We define this function as an `add_equiv`. -/
def to_multiset : (α →₀ ℕ) ≃+ multiset α :=
{ to_fun := λ f, f.sum (λa n, n • {a}),
  inv_fun := λ s, ⟨s.to_finset, λ a, s.count a, λ a, by simp⟩,
  left_inv := λ f, ext $ λ a, by {
      simp only [sum, multiset.count_sum', multiset.count_singleton, mul_boole, coe_mk,
        multiset.mem_to_finset, iff_self, not_not, mem_support_iff, ite_eq_left_iff, ne.def,
        multiset.count_eq_zero, multiset.count_nsmul, finset.sum_ite_eq, ite_not],
      exact eq.symm },
  right_inv := λ s, by simp only [sum, coe_mk, multiset.to_finset_sum_count_nsmul_eq],
  map_add' := λ f g, sum_add_index (λ a, zero_nsmul _) (λ a, add_nsmul _) }

lemma to_multiset_zero : (0 : α →₀ ℕ).to_multiset = 0 :=
rfl

lemma to_multiset_add (m n : α →₀ ℕ) :
  (m + n).to_multiset = m.to_multiset + n.to_multiset :=
to_multiset.map_add m n

lemma to_multiset_apply (f : α →₀ ℕ) : f.to_multiset = f.sum (λ a n, n • {a}) := rfl

@[simp]
lemma to_multiset_symm_apply (s : multiset α) (x : α) :
  finsupp.to_multiset.symm s x = s.count x :=
rfl

@[simp] lemma to_multiset_single (a : α) (n : ℕ) : to_multiset (single a n) = n • {a} :=
by rw [to_multiset_apply, sum_single_index]; apply zero_nsmul

lemma to_multiset_sum {ι : Type*} {f : ι → α →₀ ℕ} (s : finset ι) :
  finsupp.to_multiset (∑ i in s, f i) = ∑ i in s, finsupp.to_multiset (f i) :=
add_equiv.map_sum _ _ _

lemma to_multiset_sum_single {ι : Type*} (s : finset ι) (n : ℕ) :
  finsupp.to_multiset (∑ i in s, single i n) = n • s.val :=
by simp_rw [to_multiset_sum, finsupp.to_multiset_single, sum_nsmul, sum_multiset_singleton]

lemma card_to_multiset (f : α →₀ ℕ) : f.to_multiset.card = f.sum (λa, id) :=
by simp [to_multiset_apply, add_monoid_hom.map_finsupp_sum, function.id_def]

lemma to_multiset_map (f : α →₀ ℕ) (g : α → β) :
  f.to_multiset.map g = (f.map_domain g).to_multiset :=
begin
  refine f.induction _ _,
  { rw [to_multiset_zero, multiset.map_zero, map_domain_zero, to_multiset_zero] },
  { assume a n f _ _ ih,
    rw [to_multiset_add, multiset.map_add, ih, map_domain_add, map_domain_single,
        to_multiset_single, to_multiset_add, to_multiset_single,
        ← multiset.coe_map_add_monoid_hom, (multiset.map_add_monoid_hom g).map_nsmul],
    refl }
end

@[simp] lemma prod_to_multiset [comm_monoid M] (f : M →₀ ℕ) :
  f.to_multiset.prod = f.prod (λa n, a ^ n) :=
begin
  refine f.induction _ _,
  { rw [to_multiset_zero, multiset.prod_zero, finsupp.prod_zero_index] },
  { assume a n f _ _ ih,
    rw [to_multiset_add, multiset.prod_add, ih, to_multiset_single, finsupp.prod_add_index,
      finsupp.prod_single_index, multiset.prod_nsmul, multiset.prod_singleton],
    { exact pow_zero a },
    { exact pow_zero },
    { exact pow_add } }
end

@[simp] lemma to_finset_to_multiset [decidable_eq α] (f : α →₀ ℕ) :
  f.to_multiset.to_finset = f.support :=
begin
  refine f.induction _ _,
  { rw [to_multiset_zero, multiset.to_finset_zero, support_zero] },
  { assume a n f ha hn ih,
    rw [to_multiset_add, multiset.to_finset_add, ih, to_multiset_single, support_add_eq,
      support_single_ne_zero hn, multiset.to_finset_nsmul _ _ hn, multiset.to_finset_singleton],
    refine disjoint.mono_left support_single_subset _,
    rwa [finset.singleton_disjoint] }
end

@[simp] lemma count_to_multiset [decidable_eq α] (f : α →₀ ℕ) (a : α) :
  f.to_multiset.count a = f a :=
calc f.to_multiset.count a = f.sum (λx n, (n • {x} : multiset α).count a) :
  (multiset.count_add_monoid_hom a).map_sum _ f.support
  ... = f.sum (λx n, n * ({x} : multiset α).count a) : by simp only [multiset.count_nsmul]
  ... = f a * ({a} : multiset α).count a : sum_eq_single _
    (λ a' _ H, by simp only [multiset.count_singleton, if_false, H.symm, mul_zero])
    (λ H, by simp only [not_mem_support_iff.1 H, zero_mul])
  ... = f a : by rw [multiset.count_singleton_self, mul_one]

lemma mem_support_multiset_sum [add_comm_monoid M]
  {s : multiset (α →₀ M)} (a : α) :
  a ∈ s.sum.support → ∃f∈s, a ∈ (f : α →₀ M).support :=
multiset.induction_on s false.elim
  begin
    assume f s ih ha,
    by_cases a ∈ f.support,
    { exact ⟨f, multiset.mem_cons_self _ _, h⟩ },
    { simp only [multiset.sum_cons, mem_support_iff, add_apply,
        not_mem_support_iff.1 h, zero_add] at ha,
      rcases ih (mem_support_iff.2 ha) with ⟨f', h₀, h₁⟩,
      exact ⟨f', multiset.mem_cons_of_mem h₀, h₁⟩ }
  end

lemma mem_support_finset_sum [add_comm_monoid M]
  {s : finset ι} {h : ι → α →₀ M} (a : α) (ha : a ∈ (∑ c in s, h c).support) :
  ∃ c ∈ s, a ∈ (h c).support :=
let ⟨f, hf, hfa⟩ := mem_support_multiset_sum a ha in
let ⟨c, hc, eq⟩ := multiset.mem_map.1 hf in
⟨c, hc, eq.symm ▸ hfa⟩

@[simp] lemma mem_to_multiset (f : α →₀ ℕ) (i : α) :
  i ∈ f.to_multiset ↔ i ∈ f.support :=
by rw [← multiset.count_ne_zero, finsupp.count_to_multiset, finsupp.mem_support_iff]

end multiset

/-! ### Declarations about `curry` and `uncurry` -/

section curry_uncurry

variables [add_comm_monoid M] [add_comm_monoid N]

/-- Given a finitely supported function `f` from a product type `α × β` to `γ`,
`curry f` is the "curried" finitely supported function from `α` to the type of
finitely supported functions from `β` to `γ`. -/
protected def curry (f : (α × β) →₀ M) : α →₀ (β →₀ M) :=
f.sum $ λp c, single p.1 (single p.2 c)

@[simp] lemma curry_apply (f : (α × β) →₀ M) (x : α) (y : β) :
  f.curry x y = f (x, y) :=
begin
  have : ∀ (b : α × β), single b.fst (single b.snd (f b)) x y = if b = (x, y) then f b else 0,
  { rintros ⟨b₁, b₂⟩,
    simp [single_apply, ite_apply, prod.ext_iff, ite_and],
    split_ifs; simp [single_apply, *] },
  rw [finsupp.curry, sum_apply, sum_apply, finsupp.sum, finset.sum_eq_single, this, if_pos rfl],
  { intros b hb b_ne, rw [this b, if_neg b_ne] },
  { intros hxy, rw [this (x, y), if_pos rfl, not_mem_support_iff.mp hxy] }
end

lemma sum_curry_index (f : (α × β) →₀ M) (g : α → β → M → N)
  (hg₀ : ∀ a b, g a b 0 = 0) (hg₁ : ∀a b c₀ c₁, g a b (c₀ + c₁) = g a b c₀ + g a b c₁) :
  f.curry.sum (λa f, f.sum (g a)) = f.sum (λp c, g p.1 p.2 c) :=
begin
  rw [finsupp.curry],
  transitivity,
  { exact sum_sum_index (assume a, sum_zero_index)
      (assume a b₀ b₁, sum_add_index (assume a, hg₀ _ _) (assume c d₀ d₁, hg₁ _ _ _ _)) },
  congr, funext p c,
  transitivity,
  { exact sum_single_index sum_zero_index },
  exact sum_single_index (hg₀ _ _)
end

/-- Given a finitely supported function `f` from `α` to the type of
finitely supported functions from `β` to `M`,
`uncurry f` is the "uncurried" finitely supported function from `α × β` to `M`. -/
protected def uncurry (f : α →₀ (β →₀ M)) : (α × β) →₀ M :=
f.sum $ λa g, g.sum $ λb c, single (a, b) c

/-- `finsupp_prod_equiv` defines the `equiv` between `((α × β) →₀ M)` and `(α →₀ (β →₀ M))` given by
currying and uncurrying. -/
def finsupp_prod_equiv : ((α × β) →₀ M) ≃ (α →₀ (β →₀ M)) :=
by refine ⟨finsupp.curry, finsupp.uncurry, λ f, _, λ f, _⟩; simp only [
  finsupp.curry, finsupp.uncurry, sum_sum_index, sum_zero_index, sum_add_index,
  sum_single_index, single_zero, single_add, eq_self_iff_true, forall_true_iff,
  forall_3_true_iff, prod.mk.eta, (single_sum _ _ _).symm, sum_single]

lemma filter_curry (f : α × β →₀ M) (p : α → Prop) :
  (f.filter (λa:α×β, p a.1)).curry = f.curry.filter p :=
begin
  rw [finsupp.curry, finsupp.curry, finsupp.sum, finsupp.sum, filter_sum, support_filter,
    sum_filter],
  refine finset.sum_congr rfl _,
  rintros ⟨a₁, a₂⟩ ha,
  dsimp only,
  split_ifs,
  { rw [filter_apply_pos, filter_single_of_pos]; exact h },
  { rwa [filter_single_of_neg] }
end

lemma support_curry [decidable_eq α] (f : α × β →₀ M) :
  f.curry.support ⊆ f.support.image prod.fst :=
begin
  rw ← finset.bUnion_singleton,
  refine finset.subset.trans support_sum _,
  refine finset.bUnion_mono (assume a _, support_single_subset)
end

end curry_uncurry

section sum

/-- `finsupp.sum_elim f g` maps `inl x` to `f x` and `inr y` to `g y`. -/
def sum_elim {α β γ : Type*} [has_zero γ]
  (f : α →₀ γ) (g : β →₀ γ) : α ⊕ β →₀ γ :=
on_finset
  ((f.support.map ⟨_, sum.inl_injective⟩) ∪ g.support.map ⟨_, sum.inr_injective⟩)
  (sum.elim f g)
  (λ ab h, by { cases ab with a b; simp only [sum.elim_inl, sum.elim_inr] at h; simpa })

@[simp] lemma coe_sum_elim {α β γ : Type*} [has_zero γ]
  (f : α →₀ γ) (g : β →₀ γ) : ⇑(sum_elim f g) = sum.elim f g := rfl

lemma sum_elim_apply {α β γ : Type*} [has_zero γ]
  (f : α →₀ γ) (g : β →₀ γ) (x : α ⊕ β) : sum_elim f g x = sum.elim f g x := rfl

lemma sum_elim_inl {α β γ : Type*} [has_zero γ]
  (f : α →₀ γ) (g : β →₀ γ) (x : α) : sum_elim f g (sum.inl x) = f x := rfl

lemma sum_elim_inr {α β γ : Type*} [has_zero γ]
  (f : α →₀ γ) (g : β →₀ γ) (x : β) : sum_elim f g (sum.inr x) = g x := rfl

/-- The equivalence between `(α ⊕ β) →₀ γ` and `(α →₀ γ) × (β →₀ γ)`.

This is the `finsupp` version of `equiv.sum_arrow_equiv_prod_arrow`. -/
@[simps apply symm_apply]
def sum_finsupp_equiv_prod_finsupp {α β γ : Type*} [has_zero γ] :
  ((α ⊕ β) →₀ γ) ≃ (α →₀ γ) × (β →₀ γ) :=
{ to_fun := λ f,
    ⟨f.comap_domain sum.inl (sum.inl_injective.inj_on _),
     f.comap_domain sum.inr (sum.inr_injective.inj_on _)⟩,
  inv_fun := λ fg, sum_elim fg.1 fg.2,
  left_inv := λ f, by { ext ab, cases ab with a b; simp },
  right_inv := λ fg, by { ext; simp } }

lemma fst_sum_finsupp_equiv_prod_finsupp {α β γ : Type*} [has_zero γ]
  (f : (α ⊕ β) →₀ γ) (x : α) :
  (sum_finsupp_equiv_prod_finsupp f).1 x = f (sum.inl x) :=
rfl

lemma snd_sum_finsupp_equiv_prod_finsupp {α β γ : Type*} [has_zero γ]
  (f : (α ⊕ β) →₀ γ) (y : β) :
  (sum_finsupp_equiv_prod_finsupp f).2 y = f (sum.inr y) :=
rfl

lemma sum_finsupp_equiv_prod_finsupp_symm_inl {α β γ : Type*} [has_zero γ]
  (fg : (α →₀ γ) × (β →₀ γ)) (x : α) :
  (sum_finsupp_equiv_prod_finsupp.symm fg) (sum.inl x) = fg.1 x :=
rfl

lemma sum_finsupp_equiv_prod_finsupp_symm_inr {α β γ : Type*} [has_zero γ]
  (fg : (α →₀ γ) × (β →₀ γ)) (y : β) :
  (sum_finsupp_equiv_prod_finsupp.symm fg) (sum.inr y) = fg.2 y :=
rfl

variables [add_monoid M]

/-- The additive equivalence between `(α ⊕ β) →₀ M` and `(α →₀ M) × (β →₀ M)`.

This is the `finsupp` version of `equiv.sum_arrow_equiv_prod_arrow`. -/
@[simps apply symm_apply] def sum_finsupp_add_equiv_prod_finsupp {α β : Type*} :
  ((α ⊕ β) →₀ M) ≃+ (α →₀ M) × (β →₀ M) :=
{ map_add' :=
    by { intros, ext;
          simp only [equiv.to_fun_as_coe, prod.fst_add, prod.snd_add, add_apply,
              snd_sum_finsupp_equiv_prod_finsupp, fst_sum_finsupp_equiv_prod_finsupp] },
  .. sum_finsupp_equiv_prod_finsupp }

lemma fst_sum_finsupp_add_equiv_prod_finsupp {α β : Type*}
  (f : (α ⊕ β) →₀ M) (x : α) :
  (sum_finsupp_add_equiv_prod_finsupp f).1 x = f (sum.inl x) :=
rfl

lemma snd_sum_finsupp_add_equiv_prod_finsupp {α β : Type*}
  (f : (α ⊕ β) →₀ M) (y : β) :
  (sum_finsupp_add_equiv_prod_finsupp f).2 y = f (sum.inr y) :=
rfl

lemma sum_finsupp_add_equiv_prod_finsupp_symm_inl {α β : Type*}
  (fg : (α →₀ M) × (β →₀ M)) (x : α) :
  (sum_finsupp_add_equiv_prod_finsupp.symm fg) (sum.inl x) = fg.1 x :=
rfl

lemma sum_finsupp_add_equiv_prod_finsupp_symm_inr {α β : Type*}
  (fg : (α →₀ M) × (β →₀ M)) (y : β) :
  (sum_finsupp_add_equiv_prod_finsupp.symm fg) (sum.inr y) = fg.2 y :=
rfl

end sum

section
variables [group G] [mul_action G α] [add_comm_monoid M]

/--
Scalar multiplication by a group element g,
given by precomposition with the action of g⁻¹ on the domain.
-/
def comap_has_scalar : has_scalar G (α →₀ M) :=
{ smul := λ g f, f.comap_domain (λ a, g⁻¹ • a)
  (λ a a' m m' h, by simpa [←mul_smul] using (congr_arg (λ a, g • a) h)) }

local attribute [instance] comap_has_scalar

/--
Scalar multiplication by a group element,
given by precomposition with the action of g⁻¹ on the domain,
is multiplicative in g.
-/
def comap_mul_action : mul_action G (α →₀ M) :=
{ one_smul := λ f, by { ext, dsimp [(•)], simp, },
  mul_smul := λ g g' f, by { ext, dsimp [(•)], simp [mul_smul], }, }

local attribute [instance] comap_mul_action

/--
Scalar multiplication by a group element,
given by precomposition with the action of g⁻¹ on the domain,
is additive in the second argument.
-/
def comap_distrib_mul_action :
  distrib_mul_action G (α →₀ M) :=
{ smul_zero := λ g, by { ext, dsimp [(•)], simp, },
  smul_add := λ g f f', by { ext, dsimp [(•)], simp, }, }

/--
Scalar multiplication by a group element on finitely supported functions on a group,
given by precomposition with the action of g⁻¹. -/
def comap_distrib_mul_action_self :
  distrib_mul_action G (G →₀ M) :=
@finsupp.comap_distrib_mul_action G M G _ (monoid.to_mul_action G) _

@[simp]
lemma comap_smul_single (g : G) (a : α) (b : M) :
  g • single a b = single (g • a) b :=
begin
  ext a',
  dsimp [(•)],
  by_cases h : g • a = a',
  { subst h, simp [←mul_smul], },
  { simp [single_eq_of_ne h], rw [single_eq_of_ne],
    rintro rfl, simpa [←mul_smul] using h, }
end

@[simp]
lemma comap_smul_apply (g : G) (f : α →₀ M) (a : α) :
  (g • f) a = f (g⁻¹ • a) := rfl

end

section
instance [monoid R] [add_monoid M] [distrib_mul_action R M] : has_scalar R (α →₀ M) :=
⟨λa v, v.map_range ((•) a) (smul_zero _)⟩

/-!
Throughout this section, some `monoid` and `semiring` arguments are specified with `{}` instead of
`[]`. See note [implicit instance arguments].
-/

@[simp] lemma coe_smul {_ : monoid R} [add_monoid M] [distrib_mul_action R M]
  (b : R) (v : α →₀ M) : ⇑(b • v) = b • v := rfl
lemma smul_apply {_ : monoid R} [add_monoid M] [distrib_mul_action R M]
  (b : R) (v : α →₀ M) (a : α) : (b • v) a = b • (v a) := rfl

lemma _root_.is_smul_regular.finsupp {_ : monoid R} [add_monoid M] [distrib_mul_action R M] {k : R}
  (hk : is_smul_regular M k) : is_smul_regular (α →₀ M) k :=
λ _ _ h, ext $ λ i, hk (congr_fun h i)

instance [monoid R] [nonempty α] [add_monoid M] [distrib_mul_action R M] [has_faithful_scalar R M] :
  has_faithful_scalar R (α →₀ M) :=
{ eq_of_smul_eq_smul := λ r₁ r₂ h, let ⟨a⟩ := ‹nonempty α› in eq_of_smul_eq_smul $ λ m : M,
    by simpa using congr_fun (h (single a m)) a }

variables (α M)

instance [monoid R] [add_monoid M] [distrib_mul_action R M] : distrib_mul_action R (α →₀ M) :=
{ smul      := (•),
  smul_add  := λ a x y, ext $ λ _, smul_add _ _ _,
  one_smul  := λ x, ext $ λ _, one_smul _ _,
  mul_smul  := λ r s x, ext $ λ _, mul_smul _ _ _,
  smul_zero := λ x, ext $ λ _, smul_zero _ }

instance [monoid R] [monoid S] [add_monoid M] [distrib_mul_action R M] [distrib_mul_action S M]
  [has_scalar R S] [is_scalar_tower R S M] :
  is_scalar_tower R S (α →₀ M) :=
{ smul_assoc := λ r s a, ext $ λ _, smul_assoc _ _ _ }

instance [monoid R] [monoid S] [add_monoid M] [distrib_mul_action R M] [distrib_mul_action S M]
  [smul_comm_class R S M] :
  smul_comm_class R S (α →₀ M) :=
{ smul_comm := λ r s a, ext $ λ _, smul_comm _ _ _ }

instance [semiring R] [add_comm_monoid M] [module R M] : module R (α →₀ M) :=
{ smul      := (•),
  zero_smul := λ x, ext $ λ _, zero_smul _ _,
  add_smul  := λ a x y, ext $ λ _, add_smul _ _ _,
  .. finsupp.distrib_mul_action α M }

variables {α M} {R}

lemma support_smul {_ : monoid R} [add_monoid M] [distrib_mul_action R M] {b : R} {g : α →₀ M} :
  (b • g).support ⊆ g.support :=
λ a, by { simp only [smul_apply, mem_support_iff, ne.def], exact mt (λ h, h.symm ▸ smul_zero _) }

section

variables {p : α → Prop}

@[simp] lemma filter_smul {_ : monoid R} [add_monoid M] [distrib_mul_action R M]
  {b : R} {v : α →₀ M} : (b • v).filter p = b • v.filter p :=
coe_fn_injective $ set.indicator_smul {x | p x} b v

end

lemma map_domain_smul {_ : monoid R} [add_comm_monoid M] [distrib_mul_action R M]
   {f : α → β} (b : R) (v : α →₀ M) : map_domain f (b • v) = b • map_domain f v :=
begin
  change map_domain f (map_range _ _ _) = map_range _ _ _,
  apply finsupp.induction v, { simp only [map_domain_zero, map_range_zero] },
  intros a b v' hv₁ hv₂ IH,
  rw [map_range_add, map_domain_add, IH, map_domain_add, map_range_add,
    map_range_single, map_domain_single, map_domain_single, map_range_single];
  apply smul_add
end

@[simp] lemma smul_single {_ : monoid R} [add_monoid M] [distrib_mul_action R M]
  (c : R) (a : α) (b : M) : c • finsupp.single a b = finsupp.single a (c • b) :=
map_range_single

@[simp] lemma smul_single' {_ : semiring R}
  (c : R) (a : α) (b : R) : c • finsupp.single a b = finsupp.single a (c * b) :=
smul_single _ _ _

lemma map_range_smul {_ : monoid R} [add_monoid M] [distrib_mul_action R M]
  [add_monoid N] [distrib_mul_action R N]
  {f : M → N} {hf : f 0 = 0} (c : R) (v : α →₀ M) (hsmul : ∀ x, f (c • x) = c • f x) :
  map_range f hf (c • v) = c • map_range f hf v :=
begin
  erw ←map_range_comp,
  have : (f ∘ (•) c) = ((•) c ∘ f) := funext hsmul,
  simp_rw this,
  apply map_range_comp,
  rw [function.comp_apply, smul_zero, hf],
end

lemma smul_single_one [semiring R] (a : α) (b : R) : b • single a 1 = single a b :=
by rw [smul_single, smul_eq_mul, mul_one]

end

lemma sum_smul_index [semiring R] [add_comm_monoid M] {g : α →₀ R} {b : R} {h : α → R → M}
  (h0 : ∀i, h i 0 = 0) : (b • g).sum h = g.sum (λi a, h i (b * a)) :=
finsupp.sum_map_range_index h0

lemma sum_smul_index' [monoid R] [add_monoid M] [distrib_mul_action R M] [add_comm_monoid N]
  {g : α →₀ M} {b : R} {h : α → M → N} (h0 : ∀i, h i 0 = 0) :
  (b • g).sum h = g.sum (λi c, h i (b • c)) :=
finsupp.sum_map_range_index h0

/-- A version of `finsupp.sum_smul_index'` for bundled additive maps. -/
lemma sum_smul_index_add_monoid_hom
  [monoid R] [add_monoid M] [add_comm_monoid N] [distrib_mul_action R M]
  {g : α →₀ M} {b : R} {h : α → M →+ N} :
  (b • g).sum (λ a, h a) = g.sum (λ i c, h i (b • c)) :=
sum_map_range_index (λ i, (h i).map_zero)

instance [semiring R] [add_comm_monoid M] [module R M] {ι : Type*}
  [no_zero_smul_divisors R M] : no_zero_smul_divisors R (ι →₀ M) :=
⟨λ c f h, or_iff_not_imp_left.mpr (λ hc, finsupp.ext
  (λ i, (smul_eq_zero.mp (finsupp.ext_iff.mp h i)).resolve_left hc))⟩

section distrib_mul_action_hom

variables [semiring R]
variables [add_comm_monoid M] [add_comm_monoid N] [distrib_mul_action R M] [distrib_mul_action R N]

/-- `finsupp.single` as a `distrib_mul_action_hom`.

See also `finsupp.lsingle` for the version as a linear map. -/
def distrib_mul_action_hom.single (a : α) : M →+[R] (α →₀ M) :=
{ map_smul' :=
    λ k m, by simp only [add_monoid_hom.to_fun_eq_coe, single_add_hom_apply, smul_single],
  .. single_add_hom a }

lemma distrib_mul_action_hom_ext {f g : (α →₀ M) →+[R] N}
  (h : ∀ (a : α) (m : M), f (single a m) = g (single a m)) :
  f = g :=
distrib_mul_action_hom.to_add_monoid_hom_injective $ add_hom_ext h

/-- See note [partially-applied ext lemmas]. -/
@[ext] lemma distrib_mul_action_hom_ext' {f g : (α →₀ M) →+[R] N}
  (h : ∀ (a : α), f.comp (distrib_mul_action_hom.single a) =
                  g.comp (distrib_mul_action_hom.single a)) :
  f = g :=
distrib_mul_action_hom_ext $ λ a, distrib_mul_action_hom.congr_fun (h a)

end distrib_mul_action_hom

section
variables [has_zero R]

/-- The `finsupp` version of `pi.unique`. -/
instance unique_of_right [subsingleton R] : unique (α →₀ R) :=
{ uniq := λ l, ext $ λ i, subsingleton.elim _ _,
  .. finsupp.inhabited }

/-- The `finsupp` version of `pi.unique_of_is_empty`. -/
instance unique_of_left [is_empty α] : unique (α →₀ R) :=
{ uniq := λ l, ext is_empty_elim,
  .. finsupp.inhabited }

end

/-- Given an `add_comm_monoid M` and `s : set α`, `restrict_support_equiv s M` is the `equiv`
between the subtype of finitely supported functions with support contained in `s` and
the type of finitely supported functions from `s`. -/
def restrict_support_equiv (s : set α) (M : Type*) [add_comm_monoid M] :
  {f : α →₀ M // ↑f.support ⊆ s } ≃ (s →₀ M) :=
begin
  refine ⟨λf, subtype_domain (λx, x ∈ s) f.1, λ f, ⟨f.map_domain subtype.val, _⟩, _, _⟩,
  { refine set.subset.trans (finset.coe_subset.2 map_domain_support) _,
    rw [finset.coe_image, set.image_subset_iff],
    exact assume x hx, x.2 },
  { rintros ⟨f, hf⟩,
    apply subtype.eq,
    ext a,
    dsimp only,
    refine classical.by_cases (assume h : a ∈ set.range (subtype.val : s → α), _) (assume h, _),
    { rcases h with ⟨x, rfl⟩,
      rw [map_domain_apply subtype.val_injective, subtype_domain_apply] },
    { convert map_domain_notin_range _ _ h,
      rw [← not_mem_support_iff],
      refine mt _ h,
      exact assume ha, ⟨⟨a, hf ha⟩, rfl⟩ } },
  { assume f,
    ext ⟨a, ha⟩,
    dsimp only,
    rw [subtype_domain_apply, map_domain_apply subtype.val_injective] }
end

/-- Given `add_comm_monoid M` and `e : α ≃ β`, `dom_congr e` is the corresponding `equiv` between
`α →₀ M` and `β →₀ M`.

This is `finsupp.equiv_congr_left` as an `add_equiv`. -/
@[simps apply]
protected def dom_congr [add_comm_monoid M] (e : α ≃ β) : (α →₀ M) ≃+ (β →₀ M) :=
{ to_fun := equiv_map_domain e,
  inv_fun := equiv_map_domain e.symm,
  left_inv := λ v, begin
    simp only [← equiv_map_domain_trans, equiv.trans_symm],
    exact equiv_map_domain_refl _
  end,
  right_inv := begin
    assume v,
    simp only [← equiv_map_domain_trans, equiv.symm_trans],
    exact equiv_map_domain_refl _
  end,
  map_add' := λ a b, by simp only [equiv_map_domain_eq_map_domain]; exact map_domain_add }

@[simp] lemma dom_congr_refl [add_comm_monoid M] :
  finsupp.dom_congr (equiv.refl α) = add_equiv.refl (α →₀ M) :=
add_equiv.ext $ λ _, equiv_map_domain_refl _

@[simp] lemma dom_congr_symm [add_comm_monoid M] (e : α ≃ β) :
  (finsupp.dom_congr e).symm = (finsupp.dom_congr e.symm : (β →₀ M) ≃+ (α →₀ M)):=
add_equiv.ext $ λ _, rfl

@[simp] lemma dom_congr_trans [add_comm_monoid M] (e : α ≃ β) (f : β ≃ γ) :
  (finsupp.dom_congr e).trans (finsupp.dom_congr f) =
    (finsupp.dom_congr (e.trans f) : (α →₀ M) ≃+ _) :=
add_equiv.ext $ λ _, (equiv_map_domain_trans _ _ _).symm

end finsupp

namespace finsupp

/-! ### Declarations about sigma types -/

section sigma

variables {αs : ι → Type*} [has_zero M] (l : (Σ i, αs i) →₀ M)

/-- Given `l`, a finitely supported function from the sigma type `Σ (i : ι), αs i` to `M` and
an index element `i : ι`, `split l i` is the `i`th component of `l`,
a finitely supported function from `as i` to `M`.

This is the `finsupp` version of `sigma.curry`.
-/
def split (i : ι) : αs i →₀ M :=
l.comap_domain (sigma.mk i) (λ x1 x2 _ _ hx, heq_iff_eq.1 (sigma.mk.inj hx).2)

lemma split_apply (i : ι) (x : αs i) : split l i x = l ⟨i, x⟩ :=
begin
  dunfold split,
  rw comap_domain_apply
end

/-- Given `l`, a finitely supported function from the sigma type `Σ (i : ι), αs i` to `β`,
`split_support l` is the finset of indices in `ι` that appear in the support of `l`. -/
def split_support : finset ι := l.support.image sigma.fst

lemma mem_split_support_iff_nonzero (i : ι) :
  i ∈ split_support l ↔ split l i ≠ 0 :=
begin
  rw [split_support, mem_image, ne.def, ← support_eq_empty, ← ne.def,
    ← finset.nonempty_iff_ne_empty, split, comap_domain, finset.nonempty],
  simp only [exists_prop, finset.mem_preimage, exists_and_distrib_right, exists_eq_right,
    mem_support_iff, sigma.exists, ne.def]
end

/-- Given `l`, a finitely supported function from the sigma type `Σ i, αs i` to `β` and
an `ι`-indexed family `g` of functions from `(αs i →₀ β)` to `γ`, `split_comp` defines a
finitely supported function from the index type `ι` to `γ` given by composing `g i` with
`split l i`. -/
def split_comp [has_zero N] (g : Π i, (αs i →₀ M) → N)
  (hg : ∀ i x, x = 0 ↔ g i x = 0) : ι →₀ N :=
{ support := split_support l,
  to_fun := λ i, g i (split l i),
  mem_support_to_fun :=
  begin
    intros i,
    rw [mem_split_support_iff_nonzero, not_iff_not, hg],
  end }

lemma sigma_support : l.support = l.split_support.sigma (λ i, (l.split i).support) :=
by simp only [finset.ext_iff, split_support, split, comap_domain, mem_image,
  mem_preimage, sigma.forall, mem_sigma]; tauto

lemma sigma_sum [add_comm_monoid N] (f : (Σ (i : ι), αs i) → M → N) :
  l.sum f = ∑ i in split_support l, (split l i).sum (λ (a : αs i) b, f ⟨i, a⟩ b) :=
by simp only [sum, sigma_support, sum_sigma, split_apply]

variables {η : Type*} [fintype η] {ιs : η → Type*} [has_zero α]

/-- On a `fintype η`, `finsupp.split` is an equivalence between `(Σ (j : η), ιs j) →₀ α`
and `Π j, (ιs j →₀ α)`.

This is the `finsupp` version of `equiv.Pi_curry`. -/
noncomputable def sigma_finsupp_equiv_pi_finsupp :
  ((Σ j, ιs j) →₀ α) ≃ Π j, (ιs j →₀ α) :=
{ to_fun := split,
  inv_fun := λ f, on_finset
    (finset.univ.sigma (λ j, (f j).support))
    (λ ji, f ji.1 ji.2)
    (λ g hg, finset.mem_sigma.mpr ⟨finset.mem_univ _, mem_support_iff.mpr hg⟩),
  left_inv := λ f, by { ext, simp [split] },
  right_inv := λ f, by { ext, simp [split] } }

@[simp] lemma sigma_finsupp_equiv_pi_finsupp_apply
  (f : (Σ j, ιs j) →₀ α) (j i) :
sigma_finsupp_equiv_pi_finsupp f j i = f ⟨j, i⟩ := rfl

/-- On a `fintype η`, `finsupp.split` is an additive equivalence between
`(Σ (j : η), ιs j) →₀ α` and `Π j, (ιs j →₀ α)`.

This is the `add_equiv` version of `finsupp.sigma_finsupp_equiv_pi_finsupp`.
-/
noncomputable def sigma_finsupp_add_equiv_pi_finsupp
  {α : Type*} {ιs : η → Type*} [add_monoid α] :
  ((Σ j, ιs j) →₀ α) ≃+ Π j, (ιs j →₀ α) :=
{ map_add' := λ f g, by { ext, simp },
  .. sigma_finsupp_equiv_pi_finsupp }

@[simp] lemma sigma_finsupp_add_equiv_pi_finsupp_apply
  {α : Type*} {ιs : η → Type*} [add_monoid α] (f : (Σ j, ιs j) →₀ α) (j i) :
sigma_finsupp_add_equiv_pi_finsupp f j i = f ⟨j, i⟩ := rfl

end sigma

end finsupp

/-! ### Declarations relating `multiset` to `finsupp` -/

namespace multiset

/-- Given a multiset `s`, `s.to_finsupp` returns the finitely supported function on `ℕ` given by
the multiplicities of the elements of `s`. -/
def to_finsupp : multiset α ≃+ (α →₀ ℕ) := finsupp.to_multiset.symm

@[simp] lemma to_finsupp_support [D : decidable_eq α] (s : multiset α) :
  s.to_finsupp.support = s.to_finset :=
by rw subsingleton.elim D; refl

@[simp] lemma to_finsupp_apply [D : decidable_eq α] (s : multiset α) (a : α) :
  to_finsupp s a = s.count a :=
by rw subsingleton.elim D; refl

lemma to_finsupp_zero : to_finsupp (0 : multiset α) = 0 := add_equiv.map_zero _

lemma to_finsupp_add (s t : multiset α) :
  to_finsupp (s + t) = to_finsupp s + to_finsupp t :=
to_finsupp.map_add s t

@[simp] lemma to_finsupp_singleton (a : α) : to_finsupp ({a} : multiset α) = finsupp.single a 1 :=
finsupp.to_multiset.symm_apply_eq.2 $ by simp

@[simp] lemma to_finsupp_to_multiset (s : multiset α) :
  s.to_finsupp.to_multiset = s :=
finsupp.to_multiset.apply_symm_apply s

lemma to_finsupp_eq_iff {s : multiset α} {f : α →₀ ℕ} : s.to_finsupp = f ↔ s = f.to_multiset :=
finsupp.to_multiset.symm_apply_eq

end multiset

@[simp] lemma finsupp.to_multiset_to_finsupp (f : α →₀ ℕ) :
  f.to_multiset.to_finsupp = f :=
finsupp.to_multiset.symm_apply_apply f

/-! ### Declarations about order(ed) instances on `finsupp` -/

namespace finsupp

instance [preorder M] [has_zero M] : preorder (α →₀ M) :=
{ le := λ f g, ∀ s, f s ≤ g s,
  le_refl := λ f s, le_refl _,
  le_trans := λ f g h Hfg Hgh s, le_trans (Hfg s) (Hgh s) }

instance [partial_order M] [has_zero M] : partial_order (α →₀ M) :=
{ le_antisymm := λ f g hfg hgf, ext $ λ s, le_antisymm (hfg s) (hgf s),
  .. finsupp.preorder }

instance [ordered_cancel_add_comm_monoid M] : ordered_cancel_add_comm_monoid (α →₀ M) :=
{ add_le_add_left := λ a b h c s, add_le_add_left (h s) (c s),
  le_of_add_le_add_left := λ a b c h s, le_of_add_le_add_left (h s),
  add_left_cancel := λ a b c h, ext $ λ s, add_left_cancel (ext_iff.1 h s),
  .. finsupp.add_comm_monoid, .. finsupp.partial_order }

lemma le_def [preorder M] [has_zero M] {f g : α →₀ M} : f ≤ g ↔ ∀ x, f x ≤ g x := iff.rfl

lemma le_iff' [canonically_ordered_add_monoid M] (f g : α →₀ M)
  {t : finset α} (hf : f.support ⊆ t) :
  f ≤ g ↔ ∀ s ∈ t, f s ≤ g s :=
⟨λ h s hs, h s,
λ h s, if H : s ∈ f.support then h s (hf H) else (not_mem_support_iff.1 H).symm ▸ zero_le (g s)⟩

lemma le_iff [canonically_ordered_add_monoid M] (f g : α →₀ M) :
  f ≤ g ↔ ∀ s ∈ f.support, f s ≤ g s :=
le_iff' f g (subset.refl _)

instance decidable_le [canonically_ordered_add_monoid M] [decidable_rel (@has_le.le M _)] :
  decidable_rel (@has_le.le (α →₀ M) _) :=
λ f g, decidable_of_iff _ (le_iff f g).symm

@[simp] lemma single_le_iff [canonically_ordered_add_monoid M] {i : α} {x : M} {f : α →₀ M} :
  single i x ≤ f ↔ x ≤ f i :=
(le_iff' _ _ support_single_subset).trans $ by simp

@[simp] lemma add_eq_zero_iff [canonically_ordered_add_monoid M] (f g : α →₀ M) :
  f + g = 0 ↔ f = 0 ∧ g = 0 :=
by simp [ext_iff, forall_and_distrib]

/-- `finsupp.to_multiset` as an order isomorphism. -/
def order_iso_multiset : (α →₀ ℕ) ≃o multiset α :=
{ to_equiv := to_multiset.to_equiv,
  map_rel_iff' := λ f g, by simp [multiset.le_iff_count, le_def] }

@[simp] lemma coe_order_iso_multiset : ⇑(@order_iso_multiset α) = to_multiset := rfl

@[simp] lemma coe_order_iso_multiset_symm :
  ⇑(@order_iso_multiset α).symm = multiset.to_finsupp := rfl

lemma to_multiset_strict_mono : strict_mono (@to_multiset α) :=
order_iso_multiset.strict_mono

lemma sum_id_lt_of_lt (m n : α →₀ ℕ) (h : m < n) :
  m.sum (λ _, id) < n.sum (λ _, id) :=
begin
  rw [← card_to_multiset, ← card_to_multiset],
  apply multiset.card_lt_of_lt,
  exact to_multiset_strict_mono h
end

variable (α)

/-- The order on `σ →₀ ℕ` is well-founded.-/
lemma lt_wf : well_founded (@has_lt.lt (α →₀ ℕ) _) :=
subrelation.wf (sum_id_lt_of_lt) $ inv_image.wf _ nat.lt_wf

variable {α}

@[simp] lemma nat_add_sub_cancel (f g : α →₀ ℕ) : f + g - g = f :=
ext $ λ a, nat.add_sub_cancel _ _

@[simp] lemma nat_add_sub_cancel_left (f g : α →₀ ℕ) : f + g - f = g :=
ext $ λ a, nat.add_sub_cancel_left _ _

lemma nat_add_sub_of_le {f g : α →₀ ℕ} (h : f ≤ g) : f + (g - f) = g :=
ext $ λ a, nat.add_sub_of_le (h a)

lemma nat_sub_add_cancel {f g : α →₀ ℕ} (h : f ≤ g) : g - f + f = g :=
ext $ λ a, nat.sub_add_cancel (h a)

lemma nat_add_sub_assoc {f₁ f₂ : α →₀ ℕ} (h : f₁ ≤ f₂) (f₃ : α →₀ ℕ) :
  f₃ + f₂ - f₁ = f₃ + (f₂ - f₁) :=
ext $ λ a, nat.add_sub_assoc (h _) _

instance : canonically_ordered_add_monoid (α →₀ ℕ) :=
{ bot := 0,
  bot_le := λ f s, zero_le (f s),
  le_iff_exists_add := λ f g, ⟨λ H, ⟨g - f, (nat_add_sub_of_le H).symm⟩,
    λ ⟨c, hc⟩, hc.symm ▸ λ x, by simp⟩,
 .. (infer_instance : ordered_add_comm_monoid (α →₀ ℕ)) }

end finsupp

namespace multiset

lemma to_finsuppstrict_mono : strict_mono (@to_finsupp α) :=
finsupp.order_iso_multiset.symm.strict_mono

end multiset<|MERGE_RESOLUTION|>--- conflicted
+++ resolved
@@ -360,13 +360,6 @@
 
 section update
 
-<<<<<<< HEAD
-variables [decidable_eq α] [has_zero M] (f : α →₀ M) (a : α) (b : M) [decidable (b = 0)] (i : α)
-
-/-- Replace the value of a `α →₀ M` at a given point `a : α` by a given value `b : M`.
-If `b = 0`, this amounts to removing `a` from the `finsupp.support`.
-Otherwise, if `a` was not in the `finsupp.support`, it is added to it.  -/
-=======
 variables [has_zero M] (f : α →₀ M) (a : α) (b : M) (i : α)
 
 /-- Replace the value of a `α →₀ M` at a given point `a : α` by a given value `b : M`.
@@ -374,7 +367,6 @@
 Otherwise, if `a` was not in the `finsupp.support`, it is added to it.
 
 This is the finitely-supported version of `function.update`. -/
->>>>>>> f0a1356c
 def update : α →₀ M :=
 ⟨if b = 0 then f.support.erase a else insert a f.support,
   function.update f a b,
@@ -384,20 +376,9 @@
     simp [ha, hb]
   end⟩
 
-<<<<<<< HEAD
-@[simp] lemma update_apply : f.update a b i = function.update f a b i := rfl
-@[simp] lemma update_apply_same : f.update a b a = b := function.update_same a _ _
-
-variables {a i}
-
-lemma update_apply_ne (h : i ≠ a) : f.update a b i = f i := function.update_noteq h _ _
-
-variables (a i)
-=======
 @[simp] lemma coe_update : (f.update a b : α → M) = function.update f a b := rfl
 @[simp] lemma update_self : f.update a (f a) = f :=
 by { ext, simp }
->>>>>>> f0a1356c
 
 lemma support_update : support (f.update a b) =
   if b = 0 then f.support.erase a else insert a f.support := rfl
