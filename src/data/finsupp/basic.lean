--- conflicted
+++ resolved
@@ -879,17 +879,6 @@
   map_range f hf (v₁ + v₂) = map_range f hf v₁ + map_range f hf v₂ :=
 ext $ λ a, by simp only [hf', add_apply, map_range_apply]
 
-<<<<<<< HEAD
-@[simp] lemma emb_domain_add (f : α ↪ β) (v w : α →₀ M) :
-  emb_domain f (v + w) = emb_domain f v + emb_domain f w :=
-begin
-  ext b,
-  by_cases h : b ∈ set.range f,
-  { rcases h with ⟨a, rfl⟩,
-    simp, },
-  { simp [emb_domain_notin_range, h], },
-end
-=======
 /-- Bundle `emb_domain f` as an additive map from `α →₀ M` to `β →₀ M`. -/
 def emb_domain.add_monoid_hom (f : α ↪ β) : (α →₀ M) →+ (β →₀ M) :=
 { to_fun := λ v, emb_domain f v,
@@ -906,7 +895,6 @@
 @[simp] lemma emb_domain_add (f : α ↪ β) (v w : α →₀ M) :
   emb_domain f (v + w) = emb_domain f v + emb_domain f w :=
 (emb_domain.add_monoid_hom f).map_add v w
->>>>>>> ce36a2c9
 
 end add_zero_class
 
