--- conflicted
+++ resolved
@@ -934,19 +934,10 @@
 
 instance [neg_zero_class G] : has_neg (α →₀ G) := ⟨map_range (has_neg.neg) neg_zero⟩
 
-<<<<<<< HEAD
-@[simp] lemma coe_neg [add_group G] (g : α →₀ G) : ⇑(-g) = -g := rfl
-lemma neg_apply [add_group G] (g : α →₀ G) (a : α) : (- g) a = - g a := rfl
-=======
 @[simp] protected lemma coe_neg [neg_zero_class G] (g : α →₀ G) : ⇑(-g) = -g := rfl
->>>>>>> 0f601d09
 
 lemma neg_apply [neg_zero_class G] (g : α →₀ G) (a : α) : (- g) a = - g a := rfl
 
-<<<<<<< HEAD
-@[simp] lemma coe_sub [add_group G] (g₁ g₂ : α →₀ G) : ⇑(g₁ - g₂) = g₁ - g₂ := rfl
-lemma sub_apply [add_group G] (g₁ g₂ : α →₀ G) (a : α) : (g₁ - g₂) a = g₁ a - g₂ a := rfl
-=======
 lemma map_range_neg [neg_zero_class G] [neg_zero_class H]
   {f : G → H} {hf : f 0 = 0} (hf' : ∀ x, f (-x) = -f x) (v : α →₀ G) :
   map_range f hf (-v) = -map_range f hf v :=
@@ -963,7 +954,6 @@
   {f : G → H} {hf : f 0 = 0} (hf' : ∀ x y, f (x - y) = f x - f y) (v₁ v₂ : α →₀ G) :
   map_range f hf (v₁ - v₂) = map_range f hf v₁ - map_range f hf v₂ :=
 ext $ λ _, by simp only [hf', sub_apply, map_range_apply]
->>>>>>> 0f601d09
 
 /-- Note the general `finsupp.has_smul` instance doesn't apply as `ℤ` is not distributive
 unless `β i`'s addition is commutative. -/
@@ -971,10 +961,12 @@
 ⟨λ n v, v.map_range ((•) n) (zsmul_zero _)⟩
 
 instance [add_group G] : add_group (α →₀ G) :=
-fun_like.coe_injective.add_group _ coe_zero coe_add coe_neg coe_sub (λ _ _, rfl) (λ _ _, rfl)
+fun_like.coe_injective.add_group _ coe_zero coe_add finsupp.coe_neg finsupp.coe_sub
+  (λ _ _, rfl) (λ _ _, rfl)
 
 instance [add_comm_group G] : add_comm_group (α →₀ G) :=
-fun_like.coe_injective.add_comm_group _ coe_zero coe_add coe_neg coe_sub (λ _ _, rfl) (λ _ _, rfl)
+fun_like.coe_injective.add_comm_group _ coe_zero coe_add finsupp.coe_neg finsupp.coe_sub
+  (λ _ _, rfl) (λ _ _, rfl)
 
 lemma single_add_single_eq_single_add_single [add_comm_monoid M]
   {k l m n : α} {u v : M} (hu : u ≠ 0) (hv : v ≠ 0) :
