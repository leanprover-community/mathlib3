--- conflicted
+++ resolved
@@ -27,35 +27,11 @@
 
 /-- `tail` for maps `fin (n + 1) →₀ M`. See `fin.tail` for more details. -/
 def tail (s : fin (n + 1) →₀ M) : fin n →₀ M :=
-<<<<<<< HEAD
 finsupp.equiv_fun_on_finite.symm (fin.tail s)
 
 /-- `cons` for maps `fin n →₀ M`. See `fin.cons` for more details. -/
 def cons (y : M) (s : fin n →₀ M) : fin (n + 1) →₀ M :=
 finsupp.equiv_fun_on_finite.symm (fin.cons y s : fin (n + 1) → M)
-
-lemma tail_apply : tail t i = t i.succ :=
-by simp only [tail, equiv_fun_on_finite_symm_apply_to_fun, fin.tail]
-
-@[simp] lemma cons_zero : cons y s 0 = y :=
-by simp [cons, finsupp.equiv_fun_on_finite]
-
-@[simp] lemma cons_succ : cons y s i.succ = s i :=
-by simp only [finsupp.cons, fin.cons, finsupp.equiv_fun_on_finite_symm_apply_to_fun, fin.cases_succ,
-  finsupp.coe_mk]
-
-@[simp] lemma tail_cons : tail (cons y s) = s :=
-begin
-  ext1,
-  simp only [finsupp.cons, fin.cons, finsupp.tail, fin.tail, equiv_fun_on_finite_symm_apply_to_fun,
-    fin.cases_succ]
-end
-=======
-finsupp.equiv_fun_on_fintype.symm (fin.tail s)
-
-/-- `cons` for maps `fin n →₀ M`. See `fin.cons` for more details. -/
-def cons (y : M) (s : fin n →₀ M) : fin (n + 1) →₀ M :=
-finsupp.equiv_fun_on_fintype.symm (fin.cons y s : fin (n + 1) → M)
 
 lemma tail_apply : tail t i = t i.succ := rfl
 
@@ -65,7 +41,6 @@
 
 @[simp] lemma tail_cons : tail (cons y s) = s :=
 ext $ λ k, by simp only [tail_apply, cons_succ]
->>>>>>> fd47bdf0
 
 @[simp] lemma cons_tail : cons (t 0) (tail t) = t :=
 begin
