--- conflicted
+++ resolved
@@ -43,7 +43,6 @@
 noncomputable def lex [linear_order N] :
   linear_order (lex (α →₀ N)) :=
 { le_total := λ f g, begin
-<<<<<<< HEAD
     let dfug : finset α := (f.support ∪ g.support).filter (λ a, of_lex f a ≠ of_lex g a),
     cases dfug.eq_empty_or_nonempty,
     { exact or.inl (finsupp.filter_ne_eq_empty_iff.mp h).le },
@@ -64,29 +63,6 @@
           simp only [js] } } }
     end,
   decidable_le := by apply_instance,
-=======
-  let dfug : finset α := (f.support ∪ g.support).filter (λ a, of_lex f a ≠ of_lex g a),
-  by_cases de : dfug = ∅,
-  { exact or.inl (finsupp.filter_ne_eq_empty_iff.mp de).le },
-  { rw [← ne.def, ← finset.nonempty_iff_ne_empty] at de,
-    cases le_or_lt (of_lex f (dfug.min' de)) (of_lex g (dfug.min' de)) with mf mf,
-    { refine or.inl (or.inr _),
-      rcases finset.mem_filter.mp (finset.min'_mem _ de) with ⟨-, h⟩,
-      refine ⟨_, λ j hj, _, lt_of_le_of_ne mf h⟩, clear h,
-      by_cases js : j ∈ f.support ∪ g.support,
-      { contrapose! hj,
-        exact finset.min'_le _ _ (finset.mem_filter.mpr ⟨js, hj⟩) },
-      { simp only [finset.mem_union, not_or_distrib, finsupp.mem_support_iff, not_not] at js,
-        simp only [js] } },
-    { refine or.inr (or.inr ⟨_, λ j hj, _, not_le.mp mf⟩),
-      by_cases js : j ∈ f.support ∪ g.support,
-      { contrapose! hj,
-        exact finset.min'_le _ _ (finset.mem_filter.mpr ⟨js, hj.symm⟩) },
-      { simp only [finset.mem_union, not_or_distrib, finsupp.mem_support_iff, not_not] at js,
-        simp only [js] } } }
-    end,
-  decidable_le := infer_instance,
->>>>>>> b34b7313
   ..lex.partial_order }
 
 end finsupp