/-
Copyright (c) 2022 Damiano Testa. All rights reserved.
Released under Apache 2.0 license as described in the file LICENSE.
Authors: Damiano Testa
-/
import data.pi.lex
import data.finsupp.order
import data.finsupp.diff

/-!
# Lexicographic order on finitely supported functions

This file defines the lexicographic order on `finsupp`.
-/

variables {α N : Type*}
namespace finsupp

section N_has_zero
variables [has_zero N]

/-- The lexicographic relation on `α →₀ N`, where `α` is ordered by `r`,
  and `N` is ordered by `s`. -/
protected def lex (r : α → α → Prop) (s : N → N → Prop) (x y : α →₀ N) : Prop :=
pi.lex r (λ _, s) x y

instance [has_lt α] [has_lt N] : has_lt (lex (α →₀ N)) := ⟨finsupp.lex (<) (<)⟩

instance lex.is_strict_order [linear_order α] [partial_order N] :
  is_strict_order (lex (α →₀ N)) (<) :=
let i : is_strict_order (lex (α → N)) (<) := pi.lex.is_strict_order in
{ irrefl := to_lex.surjective.forall.2 $ λ a, @irrefl _ _ i.to_is_irrefl a,
  trans := to_lex.surjective.forall₃.2 $ λ a b c, @trans _ _ i.to_is_trans a b c }

variables [linear_order α]

/--  The partial order on `finsupp`s obtained by the lexicographic ordering.

See `finsupp.lex.linear_order` for a proof that this partial order is in fact linear. -/
instance lex.partial_order [partial_order N] : partial_order (lex (α →₀ N)) :=
partial_order.lift (λ x, to_lex ⇑(of_lex x)) finsupp.coe_fn_injective--fun_like.coe_injective

variable [linear_order N]

/-  The "decidable fields" of `lex.linear_order` are proved by appealing to `classical` reasoning.
It may be possible to get a constructive version of this instance, but this seems to require a
possibly long detour and I (DT) am not sure of the details. -/
/--  The linear order on `finsupp`s obtained by the lexicographic ordering. -/
noncomputable instance lex.linear_order : linear_order (lex (α →₀ N)) :=
{ le_total := to_lex.surjective.forall₂.2 $ λ f g, begin
    cases (f.diff g).eq_empty_or_nonempty with he he,
    { exact or.inl (finsupp.diff_eq_empty.mp he).le },
    { cases he with a ha,
      haveI : inhabited α := ⟨a⟩,
<<<<<<< HEAD
      cases le_or_lt (of_lex f (f.wit g)) (of_lex g (f.wit g)) with mf mg,
      { refine or.inl (or.inr ⟨f.wit g, λ j hj, apply_eq_of_lt_wit hj, mf.lt_of_ne _⟩),
=======
      cases le_or_lt (f (f.wit g)) (g (f.wit g)) with mf mg,
      { refine or.inl (or.inr ⟨f.wit g, λ j hj, apply_eq_of_le_wit hj, mf.lt_of_ne _⟩),
>>>>>>> e1f0ef15
        exact wit_eq_wit_iff.not.mpr (nonempty_diff_iff.mp ⟨_, ha⟩) },
      { exact or.inr (or.inr ⟨g.wit f, λ j hj, apply_eq_of_lt_wit hj, (by rwa wit_comm at mg)⟩) } }
    end,
  decidable_le := by { classical, apply_instance },
  decidable_eq := by apply_instance,
  ..lex.partial_order }

lemma lex.le_of_forall_le {a b : lex (α →₀ N)} (h : ∀ i, of_lex a i ≤ of_lex b i) : a ≤ b :=
le_of_not_lt (λ ⟨i, hi⟩, (h i).not_lt hi.2)

lemma lex.le_of_of_lex_le {a b : lex (α →₀ N)} (h : of_lex a ≤ of_lex b) : a ≤ b :=
lex.le_of_forall_le h

lemma to_lex_monotone : monotone (@to_lex (α →₀ N)) :=
λ _ _, lex.le_of_forall_le

end N_has_zero

section inhabited_and_linear_orders
variables [inhabited α] [linear_order α] [linear_order N] [has_zero N] {f g : α →₀ N}

/--  This is a technical result.  Likely, you will need one of the consequences of this lemma.  -/
lemma apply_wit_lt_apply_wit_of_to_lex_lt (fg : to_lex f < to_lex g) :
  f (f.wit g) < g (f.wit g) :=
begin
  rcases fg with ⟨x, ltx, fgx⟩,
  { convert fgx;
    exact wit_eq_of_ne_of_forall fgx.ne ltx }
end

lemma to_lex_le_iff_apply_wit_le : to_lex f ≤ to_lex g ↔ f ((f.wit g)) ≤ g ((f.wit g)) :=
begin
  refine ⟨λ h, _, λ h, _⟩,
  { rcases eq_or_ne f g with rfl | fg,
    { exact le_rfl },
    { exact (apply_wit_lt_apply_wit_of_to_lex_lt (h.lt_of_ne fg)).le } },
  { contrapose! h,
    rw wit_comm,
    exact apply_wit_lt_apply_wit_of_to_lex_lt h }
end

lemma to_lex_lt_iff_apply_wit_lt : to_lex f < to_lex g ↔ f (f.wit g) < g (f.wit g) :=
not_iff_not.mp (by simp only [to_lex_le_iff_apply_wit_le, wit_comm, not_lt])

lemma le_iff_of_lex_apply_wit_le {f g : lex (α →₀ N)} :
  f ≤ g ↔ of_lex f (f.wit g) ≤ of_lex g (f.wit g) :=
by simp [of_lex, to_lex, ← to_lex_le_iff_apply_wit_le]

end inhabited_and_linear_orders

variables [linear_order α] [linear_order N] [add_left_cancel_monoid N] [covariant_class N N (+) (≤)]

instance : covariant_class (lex (α →₀ N)) (lex (α →₀ N)) (@has_add.add (α →₀ N) _) (≤) :=
{ elim := λ f g h gh, begin
    by_cases iα : nonempty α,
    { cases iα with x,
      haveI : inhabited α := {default := x},
      refine le_iff_of_lex_apply_wit_le.mpr _,
      simpa only [wit_add_left, equiv.coe_refl, id.def, coe_add, pi.add_apply] using
        add_le_add_left (le_iff_of_lex_apply_wit_le.mp gh) _ },
    { rw subsingleton_iff.mp ⟨λ f g, ext (λ x, (iα ⟨x⟩).elim)⟩ h g }
  end }

end finsupp<|MERGE_RESOLUTION|>--- conflicted
+++ resolved
@@ -52,13 +52,8 @@
     { exact or.inl (finsupp.diff_eq_empty.mp he).le },
     { cases he with a ha,
       haveI : inhabited α := ⟨a⟩,
-<<<<<<< HEAD
-      cases le_or_lt (of_lex f (f.wit g)) (of_lex g (f.wit g)) with mf mg,
+      cases le_or_lt (f (f.wit g)) (g (f.wit g)) with mf mg,
       { refine or.inl (or.inr ⟨f.wit g, λ j hj, apply_eq_of_lt_wit hj, mf.lt_of_ne _⟩),
-=======
-      cases le_or_lt (f (f.wit g)) (g (f.wit g)) with mf mg,
-      { refine or.inl (or.inr ⟨f.wit g, λ j hj, apply_eq_of_le_wit hj, mf.lt_of_ne _⟩),
->>>>>>> e1f0ef15
         exact wit_eq_wit_iff.not.mpr (nonempty_diff_iff.mp ⟨_, ha⟩) },
       { exact or.inr (or.inr ⟨g.wit f, λ j hj, apply_eq_of_lt_wit hj, (by rwa wit_comm at mg)⟩) } }
     end,
