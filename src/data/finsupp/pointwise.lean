--- conflicted
+++ resolved
@@ -70,13 +70,18 @@
 { ..(infer_instance : semigroup (α →₀ β)),
   ..(infer_instance : non_unital_non_assoc_semiring (α →₀ β)) }
 
-<<<<<<< HEAD
+instance [non_unital_non_assoc_ring β] : non_unital_non_assoc_ring (α →₀ β) :=
+{ left_distrib := λ f g h, by { ext, simp only [mul_apply, add_apply, left_distrib] {proj := ff} },
+  right_distrib := λ f g h,
+    by { ext, simp only [mul_apply, add_apply, right_distrib] {proj := ff} },
+  ..(infer_instance : mul_zero_class (α →₀ β)),
+  ..(infer_instance : add_comm_group (α →₀ β)) }
+
 -- TODO can this be generalized in the direction of `pi.has_scalar'`
 -- (i.e. dependent functions and finsupps)
 -- TODO in theory this could be generalised, we only really need `smul_zero` for the definition
 /-- The pointwise multiplicative action of functions on finitely supported functions -/
-instance pointwise_distrib_mul_action [monoid β] [add_monoid γ]
-  [distrib_mul_action β γ] : distrib_mul_action (α → β) (α →₀ γ) :=
+instance pointwise_module [semiring β] : module (α → β) (α →₀ β) :=
 { smul := λ f g, finsupp.of_support_finite (λ a, f a • g a) begin
     apply set.finite.subset g.finite_support,
     simp only [function.support_subset_iff, finsupp.mem_support_iff, ne.def,
@@ -89,24 +94,14 @@
     by { ext a, simp only [one_smul, pi.one_apply, finsupp.of_support_finite_coe], },
   mul_smul := λ x y b, by simp [finsupp.of_support_finite_coe, mul_smul],
   smul_add := λ r x y, finsupp.ext (λ a, by simpa only [smul_add, pi.add_apply, coe_add]),
-  smul_zero := λ b, finsupp.ext (by simp [finsupp.of_support_finite_coe, smul_zero]) }
+  smul_zero := λ b, finsupp.ext (by simp [finsupp.of_support_finite_coe, smul_zero]),
+  zero_smul := λ a, finsupp.ext (λ b, by simp [finsupp.of_support_finite_coe]),
+  add_smul := λ r s x, finsupp.ext (λ b, by simp [finsupp.of_support_finite_coe, add_smul]) }
 
 @[simp]
-lemma coe_pointwise_distrib_mul_action [monoid β] [add_monoid γ]
-  [distrib_mul_action β γ] (f : α → β) (g : α →₀ γ) : ⇑(f • g) = f • g := rfl
+lemma coe_pointwise_module [semiring β] (f : α → β) (g : α →₀ β) :
+  ⇑(f • g) = f • g := rfl
 
-instance pointwise_module [semiring β] [add_comm_monoid γ] [module β γ] :
-  module (α → β) (α →₀ γ) :=
-{ zero_smul := λ a, finsupp.ext (by simp),
-  add_smul := λ r s x, finsupp.ext (by simp [add_smul]),
-  ..(infer_instance : distrib_mul_action (α → β) (α →₀ γ)) }
-=======
-instance [non_unital_non_assoc_ring β] : non_unital_non_assoc_ring (α →₀ β) :=
-{ left_distrib := λ f g h, by { ext, simp only [mul_apply, add_apply, left_distrib] {proj := ff} },
-  right_distrib := λ f g h,
-    by { ext, simp only [mul_apply, add_apply, right_distrib] {proj := ff} },
-  ..(infer_instance : mul_zero_class (α →₀ β)),
-  ..(infer_instance : add_comm_group (α →₀ β)) }
->>>>>>> c391512e
+end finsupp
 
-end finsupp+#lint