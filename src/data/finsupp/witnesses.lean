--- conflicted
+++ resolved
@@ -13,11 +13,7 @@
 
 ## Main definition
 
-<<<<<<< HEAD
-*  `finsupp.diff f g : finset α`, the finite subset of `α` where `f` and `g` differ.
-=======
-* `finsupp.diff f g : finset α`, the finite subset of `α` where `f` and `g` differ,
->>>>>>> abf6b919
+* `finsupp.diff f g : finset α`, the finite subset of `α` where `f` and `g` differ.
 
 In the case in which `N` is an additive group, `finsupp.diff f g` coincides with
 `finsupp.support (f - g)`.
