--- conflicted
+++ resolved
@@ -649,11 +649,6 @@
 
 @[simp] theorem fintype.univ_punit : @univ punit _ = {punit.star} := rfl
 
-<<<<<<< HEAD
-@[simp] theorem fintype.card_punit : fintype.card punit = 1 := rfl
-
-=======
->>>>>>> 5758ed34
 instance : fintype bool := ⟨⟨{tt, ff}, by simp⟩, λ x, by cases x; simp⟩
 
 @[simp] theorem fintype.univ_bool : @univ bool _ = {tt, ff} := rfl
