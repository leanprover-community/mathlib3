/-
Copyright (c) 2017 Mario Carneiro. All rights reserved.
Released under Apache 2.0 license as described in the file LICENSE.
Authors: Mario Carneiro

Finite types.
-/
import tactic.wlog
import data.finset.powerset
import data.finset.lattice
import data.finset.pi
import data.array.lemmas
import order.well_founded
import group_theory.perm.basic

open_locale nat

universes u v

variables {α : Type*} {β : Type*} {γ : Type*}

/-- `fintype α` means that `α` is finite, i.e. there are only
  finitely many distinct elements of type `α`. The evidence of this
  is a finset `elems` (a list up to permutation without duplicates),
  together with a proof that everything of type `α` is in the list. -/
class fintype (α : Type*) :=
(elems [] : finset α)
(complete : ∀ x : α, x ∈ elems)

namespace finset
variable [fintype α]

/-- `univ` is the universal finite set of type `finset α` implied from
  the assumption `fintype α`. -/
def univ : finset α := fintype.elems α

@[simp] theorem mem_univ (x : α) : x ∈ (univ : finset α) :=
fintype.complete x

@[simp] theorem mem_univ_val : ∀ x, x ∈ (univ : finset α).1 := mem_univ

@[simp] lemma coe_univ : ↑(univ : finset α) = (set.univ : set α) :=
by ext; simp

lemma univ_nonempty_iff : (univ : finset α).nonempty ↔ nonempty α :=
by rw [← coe_nonempty, coe_univ, set.nonempty_iff_univ_nonempty]

lemma univ_nonempty [nonempty α] : (univ : finset α).nonempty :=
univ_nonempty_iff.2 ‹_›

lemma univ_eq_empty : (univ : finset α) = ∅ ↔ ¬nonempty α :=
by rw [← univ_nonempty_iff, nonempty_iff_ne_empty, ne.def, not_not]

@[simp] theorem subset_univ (s : finset α) : s ⊆ univ := λ a _, mem_univ a

instance : order_top (finset α) :=
{ top := univ,
  le_top := subset_univ,
  .. finset.partial_order }

instance [decidable_eq α] : boolean_algebra (finset α) :=
{ compl := λ s, univ \ s,
  inf_compl_le_bot := λ s x hx, by simpa using hx,
  top_le_sup_compl := λ s x hx, by simp,
  sdiff_eq := λ s t, by simp [ext_iff, compl],
  ..finset.order_top,
  ..finset.generalized_boolean_algebra }

lemma compl_eq_univ_sdiff [decidable_eq α] (s : finset α) : sᶜ = univ \ s := rfl

@[simp] lemma mem_compl [decidable_eq α] {s : finset α} {x : α} : x ∈ sᶜ ↔ x ∉ s :=
by simp [compl_eq_univ_sdiff]

@[simp, norm_cast] lemma coe_compl [decidable_eq α] (s : finset α) : ↑(sᶜ) = (↑s : set α)ᶜ :=
set.ext $ λ x, mem_compl

@[simp] theorem union_compl [decidable_eq α] (s : finset α) : s ∪ sᶜ = finset.univ :=
sup_compl_eq_top

@[simp] lemma compl_filter [decidable_eq α] (p : α → Prop) [decidable_pred p]
  [Π x, decidable (¬p x)] :
  (univ.filter p)ᶜ = univ.filter (λ x, ¬p x) :=
(filter_not _ _).symm

theorem eq_univ_iff_forall {s : finset α} : s = univ ↔ ∀ x, x ∈ s :=
by simp [ext_iff]

lemma compl_ne_univ_iff_nonempty [decidable_eq α] (s : finset α) : sᶜ ≠ univ ↔ s.nonempty :=
by simp [eq_univ_iff_forall, finset.nonempty]

@[simp] lemma univ_inter [decidable_eq α] (s : finset α) :
  univ ∩ s = s := ext $ λ a, by simp

@[simp] lemma inter_univ [decidable_eq α] (s : finset α) :
  s ∩ univ = s :=
by rw [inter_comm, univ_inter]

@[simp] lemma piecewise_univ [∀i : α, decidable (i ∈ (univ : finset α))]
  {δ : α → Sort*} (f g : Πi, δ i) : univ.piecewise f g = f :=
by { ext i, simp [piecewise] }

lemma piecewise_compl [decidable_eq α] (s : finset α) [Π i : α, decidable (i ∈ s)]
  [Π i : α, decidable (i ∈ sᶜ)] {δ : α → Sort*} (f g : Π i, δ i) :
  sᶜ.piecewise f g = s.piecewise g f :=
by { ext i, simp [piecewise] }

lemma univ_map_equiv_to_embedding {α β : Type*} [fintype α] [fintype β] (e : α ≃ β) :
  univ.map e.to_embedding = univ :=
begin
  apply eq_univ_iff_forall.mpr,
  intro b,
  rw [mem_map],
  use e.symm b,
  simp,
end

@[simp] lemma univ_filter_exists (f : α → β) [fintype β]
  [decidable_pred (λ y, ∃ x, f x = y)] [decidable_eq β] :
  finset.univ.filter (λ y, ∃ x, f x = y) = finset.univ.image f :=
by { ext, simp }

/-- Note this is a special case of `(finset.image_preimage f univ _).symm`. -/
lemma univ_filter_mem_range (f : α → β) [fintype β]
  [decidable_pred (λ y, y ∈ set.range f)] [decidable_eq β] :
  finset.univ.filter (λ y, y ∈ set.range f) = finset.univ.image f :=
univ_filter_exists f

end finset

open finset function

namespace fintype

instance decidable_pi_fintype {α} {β : α → Type*} [∀a, decidable_eq (β a)] [fintype α] :
  decidable_eq (Πa, β a) :=
assume f g, decidable_of_iff (∀ a ∈ fintype.elems α, f a = g a)
  (by simp [function.funext_iff, fintype.complete])

instance decidable_forall_fintype {p : α → Prop} [decidable_pred p] [fintype α] :
  decidable (∀ a, p a) :=
decidable_of_iff (∀ a ∈ @univ α _, p a) (by simp)

instance decidable_exists_fintype {p : α → Prop} [decidable_pred p] [fintype α] :
  decidable (∃ a, p a) :=
decidable_of_iff (∃ a ∈ @univ α _, p a) (by simp)

instance decidable_mem_range_fintype [fintype α] [decidable_eq β] (f : α → β) :
  decidable_pred (∈ set.range f) :=
λ x, fintype.decidable_exists_fintype

section bundled_homs

instance decidable_eq_equiv_fintype [decidable_eq β] [fintype α] :
  decidable_eq (α ≃ β) :=
λ a b, decidable_of_iff (a.1 = b.1) equiv.coe_fn_injective.eq_iff

instance decidable_eq_embedding_fintype [decidable_eq β] [fintype α] :
  decidable_eq (α ↪ β) :=
λ a b, decidable_of_iff (⇑a = b) function.embedding.coe_injective.eq_iff

@[to_additive]
instance decidable_eq_one_hom_fintype [decidable_eq β] [fintype α] [has_one α] [has_one β]:
  decidable_eq (one_hom α β) :=
λ a b, decidable_of_iff (⇑a = b) (injective.eq_iff one_hom.coe_inj)

@[to_additive]
instance decidable_eq_mul_hom_fintype [decidable_eq β] [fintype α] [has_mul α] [has_mul β]:
  decidable_eq (mul_hom α β) :=
λ a b, decidable_of_iff (⇑a = b) (injective.eq_iff mul_hom.coe_inj)

@[to_additive]
instance decidable_eq_monoid_hom_fintype [decidable_eq β] [fintype α]
  [mul_one_class α] [mul_one_class β]:
  decidable_eq (α →* β) :=
λ a b, decidable_of_iff (⇑a = b) (injective.eq_iff monoid_hom.coe_inj)

instance decidable_eq_monoid_with_zero_hom_fintype [decidable_eq β] [fintype α]
  [mul_zero_one_class α] [mul_zero_one_class β]:
  decidable_eq (monoid_with_zero_hom α β) :=
λ a b, decidable_of_iff (⇑a = b) (injective.eq_iff monoid_with_zero_hom.coe_inj)

instance decidable_eq_ring_hom_fintype [decidable_eq β] [fintype α]
  [semiring α] [semiring β]:
  decidable_eq (α →+* β) :=
λ a b, decidable_of_iff (⇑a = b) (injective.eq_iff ring_hom.coe_inj)

end bundled_homs

instance decidable_injective_fintype [decidable_eq α] [decidable_eq β] [fintype α] :
  decidable_pred (injective : (α → β) → Prop) := λ x, by unfold injective; apply_instance

instance decidable_surjective_fintype [decidable_eq β] [fintype α] [fintype β] :
  decidable_pred (surjective : (α → β) → Prop) := λ x, by unfold surjective; apply_instance

instance decidable_bijective_fintype [decidable_eq α] [decidable_eq β] [fintype α] [fintype β] :
  decidable_pred (bijective : (α → β) → Prop) := λ x, by unfold bijective; apply_instance

instance decidable_right_inverse_fintype [decidable_eq α] [fintype α] (f : α → β) (g : β → α) :
  decidable (function.right_inverse f g) :=
show decidable (∀ x, g (f x) = x), by apply_instance

instance decidable_left_inverse_fintype [decidable_eq β] [fintype β] (f : α → β) (g : β → α) :
  decidable (function.left_inverse f g) :=
show decidable (∀ x, f (g x) = x), by apply_instance

lemma exists_max [fintype α] [nonempty α]
  {β : Type*} [linear_order β] (f : α → β) :
  ∃ x₀ : α, ∀ x, f x ≤ f x₀ :=
by simpa using exists_max_image univ f univ_nonempty

lemma exists_min [fintype α] [nonempty α]
  {β : Type*} [linear_order β] (f : α → β) :
  ∃ x₀ : α, ∀ x, f x₀ ≤ f x :=
by simpa using exists_min_image univ f univ_nonempty

/-- Construct a proof of `fintype α` from a universal multiset -/
def of_multiset [decidable_eq α] (s : multiset α)
  (H : ∀ x : α, x ∈ s) : fintype α :=
⟨s.to_finset, by simpa using H⟩

/-- Construct a proof of `fintype α` from a universal list -/
def of_list [decidable_eq α] (l : list α)
  (H : ∀ x : α, x ∈ l) : fintype α :=
⟨l.to_finset, by simpa using H⟩

theorem exists_univ_list (α) [fintype α] :
  ∃ l : list α, l.nodup ∧ ∀ x : α, x ∈ l :=
let ⟨l, e⟩ := quotient.exists_rep (@univ α _).1 in
by have := and.intro univ.2 mem_univ_val;
   exact ⟨_, by rwa ← e at this⟩

/-- `card α` is the number of elements in `α`, defined when `α` is a fintype. -/
def card (α) [fintype α] : ℕ := (@univ α _).card

/-- If `l` lists all the elements of `α` without duplicates, then `α ≃ fin (l.length)`. -/
def equiv_fin_of_forall_mem_list {α} [decidable_eq α]
  {l : list α} (h : ∀ x:α, x ∈ l) (nd : l.nodup) : α ≃ fin (l.length) :=
⟨λ a, ⟨_, list.index_of_lt_length.2 (h a)⟩,
 λ i, l.nth_le i.1 i.2,
 λ a, by simp,
 λ ⟨i, h⟩, fin.eq_of_veq $ list.nodup_iff_nth_le_inj.1 nd _ _
   (list.index_of_lt_length.2 (list.nth_le_mem _ _ _)) h $ by simp⟩

/-- There is (computably) a bijection between `α` and `fin (card α)`.

Since it is not unique, and depends on which permutation
of the universe list is used, the bijection is wrapped in `trunc` to
preserve computability.

See `fintype.equiv_fin` for the noncomputable version,
and `fintype.trunc_equiv_fin_of_card_eq` and `fintype.equiv_fin_of_card_eq`
for an equiv `α ≃ fin n` given `fintype.card α = n`.
-/
def trunc_equiv_fin (α) [decidable_eq α] [fintype α] : trunc (α ≃ fin (card α)) :=
by unfold card finset.card; exact
quot.rec_on_subsingleton (@univ α _).1
  (λ l (h : ∀ x:α, x ∈ l) (nd : l.nodup), trunc.mk (equiv_fin_of_forall_mem_list h nd))
  mem_univ_val univ.2

/-- There is a (noncomputable) bijection between `α` and `fin (card α)`.

See `fintype.trunc_equiv_fin` for the computable version,
and `fintype.trunc_equiv_fin_of_card_eq` and `fintype.equiv_fin_of_card_eq`
for an equiv `α ≃ fin n` given `fintype.card α = n`.
-/
noncomputable def equiv_fin (α) [fintype α] : α ≃ fin (card α) :=
by { letI := classical.dec_eq α, exact (trunc_equiv_fin α).out }

instance (α : Type*) : subsingleton (fintype α) :=
⟨λ ⟨s₁, h₁⟩ ⟨s₂, h₂⟩, by congr; simp [finset.ext_iff, h₁, h₂]⟩

/-- Given a predicate that can be represented by a finset, the subtype
associated to the predicate is a fintype. -/
protected def subtype {p : α → Prop} (s : finset α)
  (H : ∀ x : α, x ∈ s ↔ p x) : fintype {x // p x} :=
⟨⟨multiset.pmap subtype.mk s.1 (λ x, (H x).1),
  multiset.nodup_pmap (λ a _ b _, congr_arg subtype.val) s.2⟩,
λ ⟨x, px⟩, multiset.mem_pmap.2 ⟨x, (H x).2 px, rfl⟩⟩

theorem subtype_card {p : α → Prop} (s : finset α)
  (H : ∀ x : α, x ∈ s ↔ p x) :
  @card {x // p x} (fintype.subtype s H) = s.card :=
multiset.card_pmap _ _ _

theorem card_of_subtype {p : α → Prop} (s : finset α)
  (H : ∀ x : α, x ∈ s ↔ p x) [fintype {x // p x}] :
  card {x // p x} = s.card :=
by { rw ← subtype_card s H, congr }

/-- Construct a fintype from a finset with the same elements. -/
def of_finset {p : set α} (s : finset α) (H : ∀ x, x ∈ s ↔ x ∈ p) : fintype p :=
fintype.subtype s H

@[simp] theorem card_of_finset {p : set α} (s : finset α) (H : ∀ x, x ∈ s ↔ x ∈ p) :
  @fintype.card p (of_finset s H) = s.card :=
fintype.subtype_card s H

theorem card_of_finset' {p : set α} (s : finset α)
  (H : ∀ x, x ∈ s ↔ x ∈ p) [fintype p] : fintype.card p = s.card :=
by rw ← card_of_finset s H; congr

/-- If `f : α → β` is a bijection and `α` is a fintype, then `β` is also a fintype. -/
def of_bijective [fintype α] (f : α → β) (H : function.bijective f) : fintype β :=
⟨univ.map ⟨f, H.1⟩,
λ b, let ⟨a, e⟩ := H.2 b in e ▸ mem_map_of_mem _ (mem_univ _)⟩

/-- If `f : α → β` is a surjection and `α` is a fintype, then `β` is also a fintype. -/
def of_surjective [decidable_eq β] [fintype α] (f : α → β) (H : function.surjective f) :
  fintype β :=
⟨univ.image f, λ b, let ⟨a, e⟩ := H b in e ▸ mem_image_of_mem _ (mem_univ _)⟩

end fintype

section inv

namespace function

variables [fintype α] [decidable_eq β]

namespace injective

variables {f : α → β} (hf : function.injective f)

/--
The inverse of an `hf : injective` function `f : α → β`, of the type `↥(set.range f) → α`.
This is the computable version of `function.inv_fun` that requires `fintype α` and `decidable_eq β`,
or the function version of applying `(equiv.of_injective f hf).symm`.
This function should not usually be used for actual computation because for most cases,
an explicit inverse can be stated that has better computational properties.
This function computes by checking all terms `a : α` to find the `f a = b`, so it is O(N) where
`N = fintype.card α`.
-/
def inv_of_mem_range : set.range f → α :=
λ b, finset.choose (λ a, f a = b) finset.univ ((exists_unique_congr (by simp)).mp
  (hf.exists_unique_of_mem_range b.property))

lemma left_inv_of_inv_of_mem_range (b : set.range f) :
  f (hf.inv_of_mem_range b) = b :=
(finset.choose_spec (λ a, f a = b) _ _).right

@[simp] lemma right_inv_of_inv_of_mem_range (a : α) :
  hf.inv_of_mem_range (⟨f a, set.mem_range_self a⟩) = a :=
hf (finset.choose_spec (λ a', f a' = f a) _ _).right

lemma inv_fun_restrict [nonempty α] :
  (set.range f).restrict (inv_fun f) = hf.inv_of_mem_range :=
begin
  ext ⟨b, h⟩,
  apply hf,
  simp [hf.left_inv_of_inv_of_mem_range, @inv_fun_eq _ _ _ f b (set.mem_range.mp h)]
end

lemma inv_of_mem_range_surjective : function.surjective hf.inv_of_mem_range :=
λ a, ⟨⟨f a, set.mem_range_self a⟩, by simp⟩

end injective

namespace embedding

variables (f : α ↪ β) (b : set.range f)

/--
The inverse of an embedding `f : α ↪ β`, of the type `↥(set.range f) → α`.
This is the computable version of `function.inv_fun` that requires `fintype α` and `decidable_eq β`,
or the function version of applying `(equiv.of_injective f f.injective).symm`.
This function should not usually be used for actual computation because for most cases,
an explicit inverse can be stated that has better computational properties.
This function computes by checking all terms `a : α` to find the `f a = b`, so it is O(N) where
`N = fintype.card α`.
-/
def inv_of_mem_range : α :=
f.injective.inv_of_mem_range b

@[simp] lemma left_inv_of_inv_of_mem_range :
  f (f.inv_of_mem_range b) = b :=
f.injective.left_inv_of_inv_of_mem_range b

@[simp] lemma right_inv_of_inv_of_mem_range (a : α) :
  f.inv_of_mem_range ⟨f a, set.mem_range_self a⟩ = a :=
f.injective.right_inv_of_inv_of_mem_range a

lemma inv_fun_restrict [nonempty α] :
  (set.range f).restrict (inv_fun f) = f.inv_of_mem_range :=
begin
  ext ⟨b, h⟩,
  apply f.injective,
  simp [f.left_inv_of_inv_of_mem_range, @inv_fun_eq _ _ _ f b (set.mem_range.mp h)]
end

lemma inv_of_mem_range_surjective : function.surjective f.inv_of_mem_range :=
λ a, ⟨⟨f a, set.mem_range_self a⟩, by simp⟩

end embedding

end function

end inv

namespace fintype

/-- Given an injective function to a fintype, the domain is also a
fintype. This is noncomputable because injectivity alone cannot be
used to construct preimages. -/
noncomputable def of_injective [fintype β] (f : α → β) (H : function.injective f) : fintype α :=
by letI := classical.dec; exact
if hα : nonempty α then by letI := classical.inhabited_of_nonempty hα;
  exact of_surjective (inv_fun f) (inv_fun_surjective H)
else ⟨∅, λ x, (hα ⟨x⟩).elim⟩

/-- If `f : α ≃ β` and `α` is a fintype, then `β` is also a fintype. -/
def of_equiv (α : Type*) [fintype α] (f : α ≃ β) : fintype β := of_bijective _ f.bijective

theorem of_equiv_card [fintype α] (f : α ≃ β) :
  @card β (of_equiv α f) = card α :=
multiset.card_map _ _

theorem card_congr {α β} [fintype α] [fintype β] (f : α ≃ β) : card α = card β :=
by rw ← of_equiv_card f; congr

section

variables [fintype α] [fintype β]

/-- If the cardinality of `α` is `n`, there is computably a bijection between `α` and `fin n`.

See `fintype.equiv_fin_of_card_eq` for the noncomputable definition,
and `fintype.trunc_equiv_fin` and `fintype.equiv_fin` for the bijection `α ≃ fin (card α)`.
-/
def trunc_equiv_fin_of_card_eq [decidable_eq α] {n : ℕ} (h : fintype.card α = n) :
  trunc (α ≃ fin n) :=
(trunc_equiv_fin α).map (λ e, e.trans (fin.cast h).to_equiv)


/-- If the cardinality of `α` is `n`, there is noncomputably a bijection between `α` and `fin n`.

See `fintype.trunc_equiv_fin_of_card_eq` for the computable definition,
and `fintype.trunc_equiv_fin` and `fintype.equiv_fin` for the bijection `α ≃ fin (card α)`.
-/
noncomputable def equiv_fin_of_card_eq {n : ℕ} (h : fintype.card α = n) :
  α ≃ fin n :=
by { letI := classical.dec_eq α, exact (trunc_equiv_fin_of_card_eq h).out }

/-- Two `fintype`s with the same cardinality are (computably) in bijection.

See `fintype.equiv_of_card_eq` for the noncomputable version,
and `fintype.trunc_equiv_fin_of_card_eq` and `fintype.equiv_fin_of_card_eq` for
the specialization to `fin`.
-/
def trunc_equiv_of_card_eq [decidable_eq α] [decidable_eq β] (h : card α = card β) :
  trunc (α ≃ β) :=
(trunc_equiv_fin_of_card_eq h).bind (λ e, (trunc_equiv_fin β).map (λ e', e.trans e'.symm))

/-- Two `fintype`s with the same cardinality are (noncomputably) in bijection.

See `fintype.trunc_equiv_of_card_eq` for the computable version,
and `fintype.trunc_equiv_fin_of_card_eq` and `fintype.equiv_fin_of_card_eq` for
the specialization to `fin`.
-/
noncomputable def equiv_of_card_eq (h : card α = card β) : α ≃ β :=
by { letI := classical.dec_eq α, letI := classical.dec_eq β,
     exact (trunc_equiv_of_card_eq h).out }

end

theorem card_eq {α β} [F : fintype α] [G : fintype β] : card α = card β ↔ nonempty (α ≃ β) :=
⟨λ h, by { haveI := classical.prop_decidable, exact (trunc_equiv_of_card_eq h).nonempty },
 λ ⟨f⟩, card_congr f⟩

/-- Any subsingleton type with a witness is a fintype (with one term). -/
def of_subsingleton (a : α) [subsingleton α] : fintype α :=
⟨{a}, λ b, finset.mem_singleton.2 (subsingleton.elim _ _)⟩

@[simp] theorem univ_of_subsingleton (a : α) [subsingleton α] :
  @univ _ (of_subsingleton a) = {a} := rfl

/-- Note: this lemma is specifically about `fintype.of_subsingleton`. For a statement about
arbitrary `fintype` instances, use either `fintype.card_le_one_iff_subsingleton` or
`fintype.card_unique`. -/
@[simp] theorem card_of_subsingleton (a : α) [subsingleton α] :
  @fintype.card _ (of_subsingleton a) = 1 := rfl

@[simp] theorem card_unique [unique α] [h : fintype α] :
  fintype.card α = 1 :=
subsingleton.elim (of_subsingleton $ default α) h ▸ card_of_subsingleton _

open_locale classical
variables (α)

/-- Any subsingleton type is (noncomputably) a fintype (with zero or one terms). -/
@[priority 100]
noncomputable instance of_subsingleton' [subsingleton α] : fintype α :=
if h : nonempty α then
  of_subsingleton (nonempty.some h)
else
  ⟨∅, (λ a, false.elim (h ⟨a⟩))⟩

end fintype

namespace set

/-- Construct a finset enumerating a set `s`, given a `fintype` instance.  -/
def to_finset (s : set α) [fintype s] : finset α :=
⟨(@finset.univ s _).1.map subtype.val,
 multiset.nodup_map (λ a b, subtype.eq) finset.univ.2⟩

@[simp] theorem mem_to_finset {s : set α} [fintype s] {a : α} : a ∈ s.to_finset ↔ a ∈ s :=
by simp [to_finset]

@[simp] theorem mem_to_finset_val {s : set α} [fintype s] {a : α} : a ∈ s.to_finset.1 ↔ a ∈ s :=
mem_to_finset

-- We use an arbitrary `[fintype s]` instance here,
-- not necessarily coming from a `[fintype α]`.
@[simp]
lemma to_finset_card {α : Type*} (s : set α) [fintype s] :
  s.to_finset.card = fintype.card s :=
multiset.card_map subtype.val finset.univ.val

@[simp] theorem coe_to_finset (s : set α) [fintype s] : (↑s.to_finset : set α) = s :=
set.ext $ λ _, mem_to_finset

@[simp] theorem to_finset_inj {s t : set α} [fintype s] [fintype t] :
  s.to_finset = t.to_finset ↔ s = t :=
⟨λ h, by rw [← s.coe_to_finset, h, t.coe_to_finset], λ h, by simp [h]; congr⟩

@[simp, mono] theorem to_finset_mono {s t : set α} [fintype s] [fintype t] :
  s.to_finset ⊆ t.to_finset ↔ s ⊆ t :=
by simp [finset.subset_iff, set.subset_def]

@[simp, mono] theorem to_finset_strict_mono {s t : set α} [fintype s] [fintype t] :
  s.to_finset ⊂ t.to_finset ↔ s ⊂ t :=
begin
  rw [←lt_eq_ssubset, ←finset.lt_iff_ssubset, lt_iff_le_and_ne, lt_iff_le_and_ne],
  simp
end

@[simp] theorem to_finset_disjoint_iff [decidable_eq α] {s t : set α} [fintype s] [fintype t] :
  disjoint s.to_finset t.to_finset ↔ disjoint s t :=
⟨λ h x hx, h (by simpa using hx), λ h x hx, h (by simpa using hx)⟩

end set

lemma finset.card_univ [fintype α] : (finset.univ : finset α).card = fintype.card α :=
rfl

lemma finset.eq_univ_of_card [fintype α] (s : finset α) (hs : s.card = fintype.card α) :
  s = univ :=
eq_of_subset_of_card_le (subset_univ _) $ by rw [hs, finset.card_univ]

lemma finset.card_eq_iff_eq_univ [fintype α] (s : finset α) :
  s.card = fintype.card α ↔ s = finset.univ :=
⟨s.eq_univ_of_card, by { rintro rfl, exact finset.card_univ, }⟩

lemma finset.card_le_univ [fintype α] (s : finset α) :
  s.card ≤ fintype.card α :=
card_le_of_subset (subset_univ s)

lemma finset.card_lt_univ_of_not_mem [fintype α] {s : finset α} {x : α} (hx : x ∉ s) :
  s.card < fintype.card α :=
card_lt_card ⟨subset_univ s, not_forall.2 ⟨x, λ hx', hx (hx' $ mem_univ x)⟩⟩

lemma finset.card_lt_iff_ne_univ [fintype α] (s : finset α) :
  s.card < fintype.card α ↔ s ≠ finset.univ :=
s.card_le_univ.lt_iff_ne.trans (not_iff_not_of_iff s.card_eq_iff_eq_univ)

lemma finset.card_compl_lt_iff_nonempty [fintype α] [decidable_eq α] (s : finset α) :
  sᶜ.card < fintype.card α ↔ s.nonempty :=
sᶜ.card_lt_iff_ne_univ.trans s.compl_ne_univ_iff_nonempty

lemma finset.card_univ_diff [decidable_eq α] [fintype α] (s : finset α) :
  (finset.univ \ s).card = fintype.card α - s.card :=
finset.card_sdiff (subset_univ s)

lemma finset.card_compl [decidable_eq α] [fintype α] (s : finset α) :
  sᶜ.card = fintype.card α - s.card :=
finset.card_univ_diff s

instance (n : ℕ) : fintype (fin n) :=
⟨finset.fin_range n, finset.mem_fin_range⟩

lemma fin.univ_def (n : ℕ) : (univ : finset (fin n)) = finset.fin_range n := rfl

@[simp] theorem fintype.card_fin (n : ℕ) : fintype.card (fin n) = n :=
list.length_fin_range n

@[simp] lemma finset.card_fin (n : ℕ) : finset.card (finset.univ : finset (fin n)) = n :=
by rw [finset.card_univ, fintype.card_fin]

lemma card_finset_fin_le {n : ℕ} (s : finset (fin n)) : s.card ≤ n :=
by simpa only [fintype.card_fin] using s.card_le_univ

lemma fin.equiv_iff_eq {m n : ℕ} : nonempty (fin m ≃ fin n) ↔ m = n :=
  ⟨λ ⟨h⟩, by simpa using fintype.card_congr h, λ h, ⟨equiv.cast $ h ▸ rfl ⟩ ⟩

/-- Embed `fin n` into `fin (n + 1)` by prepending zero to the `univ` -/
lemma fin.univ_succ (n : ℕ) :
  (univ : finset (fin (n + 1))) = insert 0 (univ.image fin.succ) :=
begin
  ext m,
  simp only [mem_univ, mem_insert, true_iff, mem_image, exists_prop],
  exact fin.cases (or.inl rfl) (λ i, or.inr ⟨i, trivial, rfl⟩) m
end

/-- Embed `fin n` into `fin (n + 1)` by appending a new `fin.last n` to the `univ` -/
lemma fin.univ_cast_succ (n : ℕ) :
  (univ : finset (fin (n + 1))) = insert (fin.last n) (univ.image fin.cast_succ) :=
begin
  ext m,
  simp only [mem_univ, mem_insert, true_iff, mem_image, exists_prop, true_and],
  by_cases h : m.val < n,
  { right,
    use fin.cast_lt m h,
    rw fin.cast_succ_cast_lt },
  { left,
    exact fin.eq_last_of_not_lt h }
end

/-- Embed `fin n` into `fin (n + 1)` by inserting
around a specified pivot `p : fin (n + 1)` into the `univ` -/
lemma fin.univ_succ_above (n : ℕ) (p : fin (n + 1)) :
  (univ : finset (fin (n + 1))) = insert p (univ.image (fin.succ_above p)) :=
begin
  rcases lt_or_eq_of_le (fin.le_last p) with hl|rfl,
  { ext m,
    simp only [finset.mem_univ, finset.mem_insert, true_iff, finset.mem_image, exists_prop],
    refine or_iff_not_imp_left.mpr _,
    { intro h,
      cases n,
      { have : m = p := by simp,
        exact absurd this h },
      use p.cast_pred.pred_above m,
      { rw fin.pred_above,
        split_ifs with H,
        { simp only [fin.coe_cast_succ, true_and, fin.coe_coe_eq_self, coe_coe],
          rw fin.lt_last_iff_coe_cast_pred at hl,
          rw fin.succ_above_above,
          { simp },
          { simp only [fin.lt_iff_coe_lt_coe, fin.coe_cast_succ] at H,
            simpa [fin.le_iff_coe_le_coe, ←hl] using nat.le_pred_of_lt H } },
        { rw fin.succ_above_below,
          { simp },
          { simp only [fin.cast_succ_cast_pred hl, not_lt] at H,
            simpa using lt_of_le_of_ne H h, } } } } },
  { rw fin.succ_above_last,
    exact fin.univ_cast_succ n }
end

@[instance, priority 10] def unique.fintype {α : Type*} [unique α] : fintype α :=
fintype.of_subsingleton (default α)

@[simp] lemma univ_unique {α : Type*} [unique α] [f : fintype α] : @finset.univ α _ = {default α} :=
by rw [subsingleton.elim f (@unique.fintype α _)]; refl

instance : fintype empty := ⟨∅, empty.rec _⟩

@[simp] theorem fintype.univ_empty : @univ empty _ = ∅ := rfl

@[simp] theorem fintype.card_empty : fintype.card empty = 0 := rfl

instance : fintype pempty := ⟨∅, pempty.rec _⟩

@[simp] theorem fintype.univ_pempty : @univ pempty _ = ∅ := rfl

@[simp] theorem fintype.card_pempty : fintype.card pempty = 0 := rfl

instance : fintype unit := fintype.of_subsingleton ()

theorem fintype.univ_unit : @univ unit _ = {()} := rfl

theorem fintype.card_unit : fintype.card unit = 1 := rfl

instance : fintype punit := fintype.of_subsingleton punit.star

@[simp] theorem fintype.univ_punit : @univ punit _ = {punit.star} := rfl

@[simp] theorem fintype.card_punit : fintype.card punit = 1 := rfl

instance : fintype bool := ⟨⟨tt ::ₘ ff ::ₘ 0, by simp⟩, λ x, by cases x; simp⟩

@[simp] theorem fintype.univ_bool : @univ bool _ = {tt, ff} := rfl

instance units_int.fintype : fintype (units ℤ) :=
⟨{1, -1}, λ x, by cases int.units_eq_one_or x; simp *⟩

instance additive.fintype : Π [fintype α], fintype (additive α) := id

instance multiplicative.fintype : Π [fintype α], fintype (multiplicative α) := id

@[simp] theorem fintype.card_units_int : fintype.card (units ℤ) = 2 := rfl

noncomputable instance [monoid α] [fintype α] : fintype (units α) :=
by classical; exact fintype.of_injective units.val units.ext

@[simp] theorem fintype.card_bool : fintype.card bool = 2 := rfl

/-- Given a finset on `α`, lift it to being a finset on `option α`
using `option.some` and then insert `option.none`. -/
def finset.insert_none (s : finset α) : finset (option α) :=
⟨none ::ₘ s.1.map some, multiset.nodup_cons.2
  ⟨by simp, multiset.nodup_map (λ a b, option.some.inj) s.2⟩⟩

@[simp] theorem finset.mem_insert_none {s : finset α} : ∀ {o : option α},
  o ∈ s.insert_none ↔ ∀ a ∈ o, a ∈ s
| none     := iff_of_true (multiset.mem_cons_self _ _) (λ a h, by cases h)
| (some a) := multiset.mem_cons.trans $ by simp; refl

theorem finset.some_mem_insert_none {s : finset α} {a : α} :
  some a ∈ s.insert_none ↔ a ∈ s := by simp

instance {α : Type*} [fintype α] : fintype (option α) :=
⟨univ.insert_none, λ a, by simp⟩

@[simp] theorem fintype.card_option {α : Type*} [fintype α] :
  fintype.card (option α) = fintype.card α + 1 :=
(multiset.card_cons _ _).trans (by rw multiset.card_map; refl)

instance {α : Type*} (β : α → Type*)
  [fintype α] [∀ a, fintype (β a)] : fintype (sigma β) :=
⟨univ.sigma (λ _, univ), λ ⟨a, b⟩, by simp⟩

@[simp] lemma finset.univ_sigma_univ {α : Type*} {β : α → Type*} [fintype α] [∀ a, fintype (β a)] :
  (univ : finset α).sigma (λ a, (univ : finset (β a))) = univ := rfl

instance (α β : Type*) [fintype α] [fintype β] : fintype (α × β) :=
⟨univ.product univ, λ ⟨a, b⟩, by simp⟩

@[simp] lemma finset.univ_product_univ {α β : Type*} [fintype α] [fintype β] :
  (univ : finset α).product (univ : finset β) = univ :=
rfl

@[simp] theorem fintype.card_prod (α β : Type*) [fintype α] [fintype β] :
  fintype.card (α × β) = fintype.card α * fintype.card β :=
card_product _ _

/-- Given that `α × β` is a fintype, `α` is also a fintype. -/
def fintype.prod_left {α β} [decidable_eq α] [fintype (α × β)] [nonempty β] : fintype α :=
⟨(fintype.elems (α × β)).image prod.fst,
  assume a, let ⟨b⟩ := ‹nonempty β› in by simp; exact ⟨b, fintype.complete _⟩⟩

/-- Given that `α × β` is a fintype, `β` is also a fintype. -/
def fintype.prod_right {α β} [decidable_eq β] [fintype (α × β)] [nonempty α] : fintype β :=
⟨(fintype.elems (α × β)).image prod.snd,
  assume b, let ⟨a⟩ := ‹nonempty α› in by simp; exact ⟨a, fintype.complete _⟩⟩

instance (α : Type*) [fintype α] : fintype (ulift α) :=
fintype.of_equiv _ equiv.ulift.symm

@[simp] theorem fintype.card_ulift (α : Type*) [fintype α] :
  fintype.card (ulift α) = fintype.card α :=
fintype.of_equiv_card _

lemma univ_sum_type {α β : Type*} [fintype α] [fintype β] [fintype (α ⊕ β)] [decidable_eq (α ⊕ β)] :
  (univ : finset (α ⊕ β)) = map function.embedding.inl univ ∪ map function.embedding.inr univ :=
begin
  rw [eq_comm, eq_univ_iff_forall], simp only [mem_union, mem_map, exists_prop, mem_univ, true_and],
  rintro (x|y), exacts [or.inl ⟨x, rfl⟩, or.inr ⟨y, rfl⟩]
end

instance (α : Type u) (β : Type v) [fintype α] [fintype β] : fintype (α ⊕ β) :=
@fintype.of_equiv _ _ (@sigma.fintype _
    (λ b, cond b (ulift α) (ulift.{(max u v) v} β)) _
    (λ b, by cases b; apply ulift.fintype))
  ((equiv.sum_equiv_sigma_bool _ _).symm.trans
    (equiv.sum_congr equiv.ulift equiv.ulift))

/-- Given that `α ⊕ β` is a fintype, `α` is also a fintype. This is non-computable as it uses
that `sum.inl` is an injection, but there's no clear inverse if `α` is empty. -/
noncomputable def fintype.sum_left {α β} [fintype (α ⊕ β)] : fintype α :=
fintype.of_injective (sum.inl : α → α ⊕ β) sum.inl_injective

/-- Given that `α ⊕ β` is a fintype, `β` is also a fintype. This is non-computable as it uses
that `sum.inr` is an injection, but there's no clear inverse if `β` is empty. -/
noncomputable def fintype.sum_right {α β} [fintype (α ⊕ β)] : fintype β :=
fintype.of_injective (sum.inr : β → α ⊕ β) sum.inr_injective

section finset

/-! ### `fintype (s : finset α)` -/

instance finset.fintype_coe_sort {α : Type u} (s : finset α) : fintype s :=
⟨s.attach, s.mem_attach⟩

@[simp] lemma finset.univ_eq_attach {α : Type u} (s : finset α) :
  (univ : finset s) = s.attach :=
rfl

end finset

namespace fintype
variables [fintype α] [fintype β]

lemma card_le_of_injective (f : α → β) (hf : function.injective f) : card α ≤ card β :=
finset.card_le_card_of_inj_on f (λ _ _, finset.mem_univ _) (λ _ _ _ _ h, hf h)

lemma card_le_of_embedding (f : α ↪ β) : card α ≤ card β := card_le_of_injective f f.2

lemma card_lt_of_injective_of_not_mem (f : α → β) (h : function.injective f)
  {b : β} (w : b ∉ set.range f) : card α < card β :=
calc card α = (univ.map ⟨f, h⟩).card : (card_map _).symm
... < card β : finset.card_lt_univ_of_not_mem $
                 by rwa [← mem_coe, coe_map, coe_univ, set.image_univ]

lemma card_lt_of_injective_not_surjective (f : α → β) (h : function.injective f)
  (h' : ¬function.surjective f) : card α < card β :=
let ⟨y, hy⟩ := not_forall.1 h' in card_lt_of_injective_of_not_mem f h hy

lemma card_le_of_surjective (f : α → β) (h : function.surjective f) : card β ≤ card α :=
card_le_of_injective _ (function.injective_surj_inv h)

/--
The pigeonhole principle for finitely many pigeons and pigeonholes.
This is the `fintype` version of `finset.exists_ne_map_eq_of_card_lt_of_maps_to`.
-/
lemma exists_ne_map_eq_of_card_lt (f : α → β) (h : fintype.card β < fintype.card α) :
  ∃ x y, x ≠ y ∧ f x = f y :=
let ⟨x, _, y, _, h⟩ := finset.exists_ne_map_eq_of_card_lt_of_maps_to h (λ x _, mem_univ (f x))
in ⟨x, y, h⟩

lemma card_eq_one_iff : card α = 1 ↔ (∃ x : α, ∀ y, y = x) :=
by rw [← card_unit, card_eq]; exact
⟨λ ⟨a⟩, ⟨a.symm (), λ y, a.injective (subsingleton.elim _ _)⟩,
  λ ⟨x, hx⟩, ⟨⟨λ _, (), λ _, x, λ _, (hx _).trans (hx _).symm,
    λ _, subsingleton.elim _ _⟩⟩⟩

lemma card_eq_zero_iff : card α = 0 ↔ is_empty α :=
⟨λ h, ⟨λ a, have e : α ≃ empty := classical.choice (card_eq.1 (by simp [h])), (e a).elim⟩,
  λ h, by { have e : α ≃ empty, exactI equiv.equiv_empty α, simp [card_congr e] }⟩

/-- A `fintype` with cardinality zero is equivalent to `empty`. -/
def card_eq_zero_equiv_equiv_empty : card α = 0 ≃ (α ≃ empty) :=
(equiv.of_iff card_eq_zero_iff).trans (equiv.equiv_empty_equiv α).symm

lemma card_pos_iff : 0 < card α ↔ nonempty α :=
pos_iff_ne_zero.trans $ not_iff_comm.mp $ not_nonempty_iff.trans card_eq_zero_iff.symm

lemma card_le_one_iff : card α ≤ 1 ↔ (∀ a b : α, a = b) :=
let n := card α in
have hn : n = card α := rfl,
match n, hn with
| 0 := λ ha, ⟨λ h, λ a, (card_eq_zero_iff.1 ha.symm).elim a, λ _, ha ▸ nat.le_succ _⟩
| 1 := λ ha, ⟨λ h, λ a b, let ⟨x, hx⟩ := card_eq_one_iff.1 ha.symm in
  by rw [hx a, hx b],
    λ _, ha ▸ le_refl _⟩
| (n+2) := λ ha, ⟨λ h, by rw ← ha at h; exact absurd h dec_trivial,
  (λ h, card_unit ▸ card_le_of_injective (λ _, ())
    (λ _ _ _, h _ _))⟩
end

lemma card_le_one_iff_subsingleton : card α ≤ 1 ↔ subsingleton α :=
card_le_one_iff.trans subsingleton_iff.symm

lemma one_lt_card_iff_nontrivial : 1 < card α ↔ nontrivial α :=
begin
  classical,
  rw ← not_iff_not,
  push_neg,
  rw [not_nontrivial_iff_subsingleton, card_le_one_iff_subsingleton]
end

lemma exists_ne_of_one_lt_card (h : 1 < card α) (a : α) : ∃ b : α, b ≠ a :=
by { haveI : nontrivial α := one_lt_card_iff_nontrivial.1 h, exact exists_ne a }

lemma exists_pair_of_one_lt_card (h : 1 < card α) : ∃ (a b : α), a ≠ b :=
by { haveI : nontrivial α := one_lt_card_iff_nontrivial.1 h, exact exists_pair_ne α }

lemma card_eq_one_of_forall_eq {i : α} (h : ∀ j, j = i) : card α = 1 :=
fintype.card_eq_one_iff.2 ⟨i,h⟩

lemma injective_iff_surjective {f : α → α} : injective f ↔ surjective f :=
by haveI := classical.prop_decidable; exact
have ∀ {f : α → α}, injective f → surjective f,
from λ f hinj x,
  have h₁ : image f univ = univ := eq_of_subset_of_card_le (subset_univ _)
    ((card_image_of_injective univ hinj).symm ▸ le_refl _),
  have h₂ : x ∈ image f univ := h₁.symm ▸ mem_univ _,
  exists_of_bex (mem_image.1 h₂),
⟨this,
  λ hsurj, has_left_inverse.injective
    ⟨surj_inv hsurj, left_inverse_of_surjective_of_right_inverse
      (this (injective_surj_inv _)) (right_inverse_surj_inv _)⟩⟩

lemma injective_iff_bijective {f : α → α} : injective f ↔ bijective f :=
by simp [bijective, injective_iff_surjective]

lemma surjective_iff_bijective {f : α → α} : surjective f ↔ bijective f :=
by simp [bijective, injective_iff_surjective]

lemma injective_iff_surjective_of_equiv {β : Type*} {f : α → β} (e : α ≃ β) :
  injective f ↔ surjective f :=
have injective (e.symm ∘ f) ↔ surjective (e.symm ∘ f), from injective_iff_surjective,
⟨λ hinj, by simpa [function.comp] using
  e.surjective.comp (this.1 (e.symm.injective.comp hinj)),
λ hsurj, by simpa [function.comp] using
  e.injective.comp (this.2 (e.symm.surjective.comp hsurj))⟩

lemma bijective_iff_injective_and_card (f : α → β) :
  bijective f ↔ injective f ∧ card α = card β :=
begin
  split,
  { intro h, exact ⟨h.1, card_congr (equiv.of_bijective f h)⟩ },
  { rintro ⟨hf, h⟩,
    refine ⟨hf, _⟩,
    rwa ← injective_iff_surjective_of_equiv (equiv_of_card_eq h) }
end

lemma bijective_iff_surjective_and_card (f : α → β) :
  bijective f ↔ surjective f ∧ card α = card β :=
begin
  split,
  { intro h, exact ⟨h.2, card_congr (equiv.of_bijective f h)⟩, },
  { rintro ⟨hf, h⟩,
    refine ⟨_, hf⟩,
    rwa injective_iff_surjective_of_equiv (equiv_of_card_eq h) }
end

end fintype

lemma fintype.coe_image_univ [fintype α] [decidable_eq β] {f : α → β} :
  ↑(finset.image f finset.univ) = set.range f :=
by { ext x, simp }

instance list.subtype.fintype [decidable_eq α] (l : list α) : fintype {x // x ∈ l} :=
fintype.of_list l.attach l.mem_attach

instance multiset.subtype.fintype [decidable_eq α] (s : multiset α) : fintype {x // x ∈ s} :=
fintype.of_multiset s.attach s.mem_attach

instance finset.subtype.fintype (s : finset α) : fintype {x // x ∈ s} :=
⟨s.attach, s.mem_attach⟩

instance finset_coe.fintype (s : finset α) : fintype (↑s : set α) :=
finset.subtype.fintype s

@[simp] lemma fintype.card_coe (s : finset α) :
  fintype.card s = s.card := card_attach

lemma finset.attach_eq_univ {s : finset α} : s.attach = finset.univ := rfl

instance plift.fintype (p : Prop) [decidable p] : fintype (plift p) :=
⟨if h : p then {⟨h⟩} else ∅, λ ⟨h⟩, by simp [h]⟩

instance Prop.fintype : fintype Prop :=
⟨⟨true ::ₘ false ::ₘ 0, by simp [true_ne_false]⟩,
 classical.cases (by simp) (by simp)⟩

instance subtype.fintype (p : α → Prop) [decidable_pred p] [fintype α] : fintype {x // p x} :=
fintype.subtype (univ.filter p) (by simp)

/-- A set on a fintype, when coerced to a type, is a fintype. -/
<<<<<<< HEAD
def set_fintype {α} [fintype α] (s : set α) [decidable_pred s] : fintype s :=
=======
instance set_fintype {α} [fintype α] (s : set α) [decidable_pred (∈ s)] : fintype s :=
>>>>>>> 63525071
subtype.fintype (λ x, x ∈ s)

lemma set_fintype_card_le_univ {α : Type*} [fintype α] (s : set α) [fintype ↥s] :
  fintype.card ↥s ≤ fintype.card α :=
fintype.card_le_of_embedding (function.embedding.subtype s)

namespace function.embedding

/-- An embedding from a `fintype` to itself can be promoted to an equivalence. -/
noncomputable def equiv_of_fintype_self_embedding {α : Type*} [fintype α] (e : α ↪ α) : α ≃ α :=
equiv.of_bijective e (fintype.injective_iff_bijective.1 e.2)

@[simp]
lemma equiv_of_fintype_self_embedding_to_embedding {α : Type*} [fintype α] (e : α ↪ α) :
  e.equiv_of_fintype_self_embedding.to_embedding = e :=
by { ext, refl, }

/-- If `‖β‖ < ‖α‖` there are no embeddings `α ↪ β`.
This is a formulation of the pigeonhole principle.

Note this cannot be an instance as it needs `h`. -/
@[simp] lemma is_empty_of_card_lt {α β} [fintype α] [fintype β]
  (h : fintype.card β < fintype.card α) : is_empty (α ↪ β) :=
⟨λ f, let ⟨x, y, ne, feq⟩ := fintype.exists_ne_map_eq_of_card_lt f h in ne $ f.injective feq⟩

end function.embedding

@[simp]
lemma finset.univ_map_embedding {α : Type*} [fintype α] (e : α ↪ α) :
  univ.map e = univ :=
by rw [← e.equiv_of_fintype_self_embedding_to_embedding, univ_map_equiv_to_embedding]

namespace fintype

lemma card_lt_of_surjective_not_injective [fintype α] [fintype β] (f : α → β)
  (h : function.surjective f) (h' : ¬function.injective f) : card β < card α :=
card_lt_of_injective_not_surjective _ (function.injective_surj_inv h) $ λ hg,
have w : function.bijective (function.surj_inv h) := ⟨function.injective_surj_inv h, hg⟩,
h' $ (injective_iff_surjective_of_equiv (equiv.of_bijective _ w).symm).mpr h

variables [decidable_eq α] [fintype α] {δ : α → Type*}

/-- Given for all `a : α` a finset `t a` of `δ a`, then one can define the
finset `fintype.pi_finset t` of all functions taking values in `t a` for all `a`. This is the
analogue of `finset.pi` where the base finset is `univ` (but formally they are not the same, as
there is an additional condition `i ∈ finset.univ` in the `finset.pi` definition). -/
def pi_finset (t : Πa, finset (δ a)) : finset (Πa, δ a) :=
(finset.univ.pi t).map ⟨λ f a, f a (mem_univ a), λ _ _, by simp [function.funext_iff]⟩

@[simp] lemma mem_pi_finset {t : Πa, finset (δ a)} {f : Πa, δ a} :
  f ∈ pi_finset t ↔ (∀a, f a ∈ t a) :=
begin
  split,
  { simp only [pi_finset, mem_map, and_imp, forall_prop_of_true, exists_prop, mem_univ,
               exists_imp_distrib, mem_pi],
    assume g hg hgf a,
    rw ← hgf,
    exact hg a },
  { simp only [pi_finset, mem_map, forall_prop_of_true, exists_prop, mem_univ, mem_pi],
    assume hf,
    exact ⟨λ a ha, f a, hf, rfl⟩ }
end

lemma pi_finset_subset (t₁ t₂ : Πa, finset (δ a)) (h : ∀ a, t₁ a ⊆ t₂ a) :
  pi_finset t₁ ⊆ pi_finset t₂ :=
λ g hg, mem_pi_finset.2 $ λ a, h a $ mem_pi_finset.1 hg a

lemma pi_finset_disjoint_of_disjoint [∀ a, decidable_eq (δ a)]
  (t₁ t₂ : Πa, finset (δ a)) {a : α} (h : disjoint (t₁ a) (t₂ a)) :
  disjoint (pi_finset t₁) (pi_finset t₂) :=
disjoint_iff_ne.2 $ λ f₁ hf₁ f₂ hf₂ eq₁₂,
disjoint_iff_ne.1 h (f₁ a) (mem_pi_finset.1 hf₁ a) (f₂ a) (mem_pi_finset.1 hf₂ a) (congr_fun eq₁₂ a)

end fintype

/-! ### pi -/

/-- A dependent product of fintypes, indexed by a fintype, is a fintype. -/
instance pi.fintype {α : Type*} {β : α → Type*}
  [decidable_eq α] [fintype α] [∀a, fintype (β a)] : fintype (Πa, β a) :=
⟨fintype.pi_finset (λ _, univ), by simp⟩

@[simp] lemma fintype.pi_finset_univ {α : Type*} {β : α → Type*}
  [decidable_eq α] [fintype α] [∀a, fintype (β a)] :
  fintype.pi_finset (λ a : α, (finset.univ : finset (β a))) = (finset.univ : finset (Π a, β a)) :=
rfl

instance d_array.fintype {n : ℕ} {α : fin n → Type*}
  [∀n, fintype (α n)] : fintype (d_array n α) :=
fintype.of_equiv _ (equiv.d_array_equiv_fin _).symm

instance array.fintype {n : ℕ} {α : Type*} [fintype α] : fintype (array n α) :=
d_array.fintype

instance vector.fintype {α : Type*} [fintype α] {n : ℕ} : fintype (vector α n) :=
fintype.of_equiv _ (equiv.vector_equiv_fin _ _).symm

instance quotient.fintype [fintype α] (s : setoid α)
  [decidable_rel ((≈) : α → α → Prop)] : fintype (quotient s) :=
fintype.of_surjective quotient.mk (λ x, quotient.induction_on x (λ x, ⟨x, rfl⟩))

instance finset.fintype [fintype α] : fintype (finset α) :=
⟨univ.powerset, λ x, finset.mem_powerset.2 (finset.subset_univ _)⟩

instance function.embedding.fintype {α β} [fintype α] [fintype β]
  [decidable_eq α] [decidable_eq β] : fintype (α ↪ β) :=
fintype.of_equiv _ (equiv.subtype_injective_equiv_embedding α β)

@[simp] lemma fintype.card_finset [fintype α] :
  fintype.card (finset α) = 2 ^ (fintype.card α) :=
finset.card_powerset finset.univ

@[simp] lemma finset.univ_filter_card_eq (α : Type*) [fintype α] (k : ℕ) :
  (finset.univ : finset (finset α)).filter (λ s, s.card = k) = finset.univ.powerset_len k :=
by { ext, simp [finset.mem_powerset_len] }

@[simp] lemma fintype.card_finset_len [fintype α] (k : ℕ) :
  fintype.card {s : finset α // s.card = k} = nat.choose (fintype.card α) k :=
by simp [fintype.subtype_card, finset.card_univ]

@[simp] lemma set.to_finset_univ [fintype α] :
  (set.univ : set α).to_finset = finset.univ :=
by { ext, simp only [set.mem_univ, mem_univ, set.mem_to_finset] }

@[simp] lemma set.to_finset_eq_empty_iff {s : set α} [fintype s] :
  s.to_finset = ∅ ↔ s = ∅ :=
by simp [ext_iff, set.ext_iff]

instance : fintype (∅ : set α) := ⟨∅, subtype.property⟩

@[simp] lemma set.to_finset_empty :
  (∅ : set α).to_finset = ∅ :=
set.to_finset_eq_empty_iff.mpr rfl

@[simp] lemma set.to_finset_range [decidable_eq α] [fintype β] (f : β → α) [fintype (set.range f)] :
  (set.range f).to_finset = finset.univ.image f :=
by simp [ext_iff]

theorem fintype.card_subtype_le [fintype α] (p : α → Prop) [decidable_pred p] :
  fintype.card {x // p x} ≤ fintype.card α :=
fintype.card_le_of_embedding (function.embedding.subtype _)

theorem fintype.card_subtype_lt [fintype α] {p : α → Prop} [decidable_pred p]
  {x : α} (hx : ¬ p x) : fintype.card {x // p x} < fintype.card α :=
fintype.card_lt_of_injective_of_not_mem coe subtype.coe_injective $ by rwa subtype.range_coe_subtype

theorem fintype.card_quotient_le [fintype α] (s : setoid α) [decidable_rel ((≈) : α → α → Prop)] :
  fintype.card (quotient s) ≤ fintype.card α :=
fintype.card_le_of_surjective _ (surjective_quotient_mk _)

theorem fintype.card_quotient_lt [fintype α] {s : setoid α} [decidable_rel ((≈) : α → α → Prop)]
  {x y : α} (h1 : x ≠ y) (h2 : x ≈ y) : fintype.card (quotient s) < fintype.card α :=
fintype.card_lt_of_surjective_not_injective _ (surjective_quotient_mk _) $ λ w,
h1 (w $ quotient.eq.mpr h2)

instance psigma.fintype {α : Type*} {β : α → Type*} [fintype α] [∀ a, fintype (β a)] :
  fintype (Σ' a, β a) :=
fintype.of_equiv _ (equiv.psigma_equiv_sigma _).symm

instance psigma.fintype_prop_left {α : Prop} {β : α → Type*} [decidable α] [∀ a, fintype (β a)] :
  fintype (Σ' a, β a) :=
if h : α then fintype.of_equiv (β h) ⟨λ x, ⟨h, x⟩, psigma.snd, λ _, rfl, λ ⟨_, _⟩, rfl⟩
else ⟨∅, λ x, h x.1⟩

instance psigma.fintype_prop_right {α : Type*} {β : α → Prop} [∀ a, decidable (β a)] [fintype α] :
  fintype (Σ' a, β a) :=
fintype.of_equiv {a // β a} ⟨λ ⟨x, y⟩, ⟨x, y⟩, λ ⟨x, y⟩, ⟨x, y⟩, λ ⟨x, y⟩, rfl, λ ⟨x, y⟩, rfl⟩

instance psigma.fintype_prop_prop {α : Prop} {β : α → Prop} [decidable α] [∀ a, decidable (β a)] :
  fintype (Σ' a, β a) :=
if h : ∃ a, β a then ⟨{⟨h.fst, h.snd⟩}, λ ⟨_, _⟩, by simp⟩ else ⟨∅, λ ⟨x, y⟩, h ⟨x, y⟩⟩

instance set.fintype [fintype α] : fintype (set α) :=
⟨(@finset.univ α _).powerset.map ⟨coe, coe_injective⟩, λ s, begin
  classical, refine mem_map.2 ⟨finset.univ.filter s, mem_powerset.2 (subset_univ _), _⟩,
  apply (coe_filter _ _).trans, rw [coe_univ, set.sep_univ], refl
end⟩

instance pfun_fintype (p : Prop) [decidable p] (α : p → Type*)
  [Π hp, fintype (α hp)] : fintype (Π hp : p, α hp) :=
if hp : p then fintype.of_equiv (α hp) ⟨λ a _, a, λ f, f hp, λ _, rfl, λ _, rfl⟩
          else ⟨singleton (λ h, (hp h).elim), by simp [hp, function.funext_iff]⟩

@[simp] lemma finset.univ_pi_univ {α : Type*} {β : α → Type*}
  [decidable_eq α] [fintype α] [∀a, fintype (β a)] :
  finset.univ.pi (λ a : α, (finset.univ : finset (β a))) = finset.univ :=
by { ext, simp }

lemma mem_image_univ_iff_mem_range
  {α β : Type*} [fintype α] [decidable_eq β] {f : α → β} {b : β} :
  b ∈ univ.image f ↔ b ∈ set.range f :=
by simp

/-- An auxiliary function for `quotient.fin_choice`.  Given a
collection of setoids indexed by a type `ι`, a (finite) list `l` of
indices, and a function that for each `i ∈ l` gives a term of the
corresponding quotient type, then there is a corresponding term in the
quotient of the product of the setoids indexed by `l`. -/
def quotient.fin_choice_aux {ι : Type*} [decidable_eq ι]
  {α : ι → Type*} [S : ∀ i, setoid (α i)] :
  Π (l : list ι), (Π i ∈ l, quotient (S i)) → @quotient (Π i ∈ l, α i) (by apply_instance)
| []     f := ⟦λ i, false.elim⟧
| (i::l) f := begin
  refine quotient.lift_on₂ (f i (list.mem_cons_self _ _))
    (quotient.fin_choice_aux l (λ j h, f j (list.mem_cons_of_mem _ h)))
    _ _,
  exact λ a l, ⟦λ j h,
    if e : j = i then by rw e; exact a else
    l _ (h.resolve_left e)⟧,
  refine λ a₁ l₁ a₂ l₂ h₁ h₂, quotient.sound (λ j h, _),
  by_cases e : j = i; simp [e],
  { subst j, exact h₁ },
  { exact h₂ _ _ }
end

theorem quotient.fin_choice_aux_eq {ι : Type*} [decidable_eq ι]
  {α : ι → Type*} [S : ∀ i, setoid (α i)] :
  ∀ (l : list ι) (f : Π i ∈ l, α i), quotient.fin_choice_aux l (λ i h, ⟦f i h⟧) = ⟦f⟧
| []     f := quotient.sound (λ i h, h.elim)
| (i::l) f := begin
  simp [quotient.fin_choice_aux, quotient.fin_choice_aux_eq l],
  refine quotient.sound (λ j h, _),
  by_cases e : j = i; simp [e],
  subst j, refl
end

/-- Given a collection of setoids indexed by a fintype `ι` and a
function that for each `i : ι` gives a term of the corresponding
quotient type, then there is corresponding term in the quotient of the
product of the setoids. -/
def quotient.fin_choice {ι : Type*} [decidable_eq ι] [fintype ι]
  {α : ι → Type*} [S : ∀ i, setoid (α i)]
  (f : Π i, quotient (S i)) : @quotient (Π i, α i) (by apply_instance) :=
quotient.lift_on (@quotient.rec_on _ _ (λ l : multiset ι,
    @quotient (Π i ∈ l, α i) (by apply_instance))
    finset.univ.1
    (λ l, quotient.fin_choice_aux l (λ i _, f i))
    (λ a b h, begin
      have := λ a, quotient.fin_choice_aux_eq a (λ i h, quotient.out (f i)),
      simp [quotient.out_eq] at this,
      simp [this],
      let g := λ a:multiset ι, ⟦λ (i : ι) (h : i ∈ a), quotient.out (f i)⟧,
      refine eq_of_heq ((eq_rec_heq _ _).trans (_ : g a == g b)),
      congr' 1, exact quotient.sound h,
    end))
  (λ f, ⟦λ i, f i (finset.mem_univ _)⟧)
  (λ a b h, quotient.sound $ λ i, h _ _)

theorem quotient.fin_choice_eq {ι : Type*} [decidable_eq ι] [fintype ι]
  {α : ι → Type*} [∀ i, setoid (α i)]
  (f : Π i, α i) : quotient.fin_choice (λ i, ⟦f i⟧) = ⟦f⟧ :=
begin
  let q, swap, change quotient.lift_on q _ _ = _,
  have : q = ⟦λ i h, f i⟧,
  { dsimp [q],
    exact quotient.induction_on
      (@finset.univ ι _).1 (λ l, quotient.fin_choice_aux_eq _ _) },
  simp [this], exact setoid.refl _
end

section equiv

open list equiv equiv.perm

variables [decidable_eq α] [decidable_eq β]

/-- Given a list, produce a list of all permutations of its elements. -/
def perms_of_list : list α → list (perm α)
| []       := [1]
| (a :: l) := perms_of_list l ++ l.bind (λ b, (perms_of_list l).map (λ f, swap a b * f))

lemma length_perms_of_list : ∀ l : list α, length (perms_of_list l) = l.length!
| []       := rfl
| (a :: l) :=
begin
  rw [length_cons, nat.factorial_succ],
  simp [perms_of_list, length_bind, length_perms_of_list, function.comp, nat.succ_mul],
  cc
end

lemma mem_perms_of_list_of_mem {l : list α} {f : perm α}
  (h : ∀ x, f x ≠ x → x ∈ l) : f ∈ perms_of_list l :=
begin
  induction l with a l IH generalizing f h,
  { exact list.mem_singleton.2 (equiv.ext $ λ x, decidable.by_contradiction $ h _) },
  by_cases hfa : f a = a,
  { refine mem_append_left _ (IH (λ x hx, mem_of_ne_of_mem _ (h x hx))),
    rintro rfl, exact hx hfa },
  { have hfa' : f (f a) ≠ f a := mt (λ h, f.injective h) hfa,
    have : ∀ (x : α), (swap a (f a) * f) x ≠ x → x ∈ l,
    { intros x hx,
      have hxa : x ≠ a,
      { rintro rfl, apply hx, simp only [mul_apply, swap_apply_right] },
      refine list.mem_of_ne_of_mem hxa (h x (λ h, _)),
      simp only [h, mul_apply, swap_apply_def, mul_apply, ne.def, apply_eq_iff_eq] at hx;
      split_ifs at hx, exacts [hxa (h.symm.trans h_1), hx h] },
    suffices : f ∈ perms_of_list l ∨ ∃ (b ∈ l) (g ∈ perms_of_list l), swap a b * g = f,
    { simpa only [perms_of_list, exists_prop, list.mem_map, mem_append, list.mem_bind] },
    refine or_iff_not_imp_left.2 (λ hfl, ⟨f a, _, swap a (f a) * f, IH this, _⟩),
    { by_cases hffa : f (f a) = a,
      { exact mem_of_ne_of_mem hfa (h _ (mt (λ h, f.injective h) hfa)) },
      { apply this,
        simp only [mul_apply, swap_apply_def, mul_apply, ne.def, apply_eq_iff_eq],
        split_ifs; cc } },
    { rw [← mul_assoc, mul_def (swap a (f a)) (swap a (f a)),
          swap_swap, ← perm.one_def, one_mul] } }
end

lemma mem_of_mem_perms_of_list :
  ∀ {l : list α} {f : perm α}, f ∈ perms_of_list l → ∀ {x}, f x ≠ x → x ∈ l
| []     f h := have f = 1 := by simpa [perms_of_list] using h, by rw this; simp
| (a::l) f h :=
(mem_append.1 h).elim
  (λ h x hx, mem_cons_of_mem _ (mem_of_mem_perms_of_list h hx))
  (λ h x hx,
    let ⟨y, hy, hy'⟩ := list.mem_bind.1 h in
    let ⟨g, hg₁, hg₂⟩ := list.mem_map.1 hy' in
    if hxa : x = a then by simp [hxa]
    else if hxy : x = y then mem_cons_of_mem _ $ by rwa hxy
    else mem_cons_of_mem _ $
    mem_of_mem_perms_of_list hg₁ $
      by rw [eq_inv_mul_iff_mul_eq.2 hg₂, mul_apply, swap_inv, swap_apply_def];
        split_ifs; cc)

lemma mem_perms_of_list_iff {l : list α} {f : perm α} :
  f ∈ perms_of_list l ↔ ∀ {x}, f x ≠ x → x ∈ l :=
⟨mem_of_mem_perms_of_list, mem_perms_of_list_of_mem⟩

lemma nodup_perms_of_list : ∀ {l : list α} (hl : l.nodup), (perms_of_list l).nodup
| []     hl := by simp [perms_of_list]
| (a::l) hl :=
have hl' : l.nodup, from nodup_of_nodup_cons hl,
have hln' : (perms_of_list l).nodup, from nodup_perms_of_list hl',
have hmeml : ∀ {f : perm α}, f ∈ perms_of_list l → f a = a,
  from λ f hf, not_not.1 (mt (mem_of_mem_perms_of_list hf) (nodup_cons.1 hl).1),
by rw [perms_of_list, list.nodup_append, list.nodup_bind, pairwise_iff_nth_le]; exact
⟨hln', ⟨λ _ _, nodup_map (λ _ _, mul_left_cancel) hln',
  λ i j hj hij x hx₁ hx₂,
    let ⟨f, hf⟩ := list.mem_map.1 hx₁ in
    let ⟨g, hg⟩ := list.mem_map.1 hx₂ in
    have hix : x a = nth_le l i (lt_trans hij hj),
      by rw [← hf.2, mul_apply, hmeml hf.1, swap_apply_left],
    have hiy : x a = nth_le l j hj,
      by rw [← hg.2, mul_apply, hmeml hg.1, swap_apply_left],
    absurd (hf.2.trans (hg.2.symm)) $
      λ h, ne_of_lt hij $ nodup_iff_nth_le_inj.1 hl' i j (lt_trans hij hj) hj $
        by rw [← hix, hiy]⟩,
  λ f hf₁ hf₂,
    let ⟨x, hx, hx'⟩ := list.mem_bind.1 hf₂ in
    let ⟨g, hg⟩ := list.mem_map.1 hx' in
    have hgxa : g⁻¹ x = a, from f.injective $
      by rw [hmeml hf₁, ← hg.2]; simp,
    have hxa : x ≠ a, from λ h, (list.nodup_cons.1 hl).1 (h ▸ hx),
    (list.nodup_cons.1 hl).1 $
      hgxa ▸ mem_of_mem_perms_of_list hg.1 (by rwa [apply_inv_self, hgxa])⟩

/-- Given a finset, produce the finset of all permutations of its elements. -/
def perms_of_finset (s : finset α) : finset (perm α) :=
quotient.hrec_on s.1 (λ l hl, ⟨perms_of_list l, nodup_perms_of_list hl⟩)
  (λ a b hab, hfunext (congr_arg _ (quotient.sound hab))
    (λ ha hb _, heq_of_eq $ finset.ext $
      by simp [mem_perms_of_list_iff, hab.mem_iff]))
  s.2

lemma mem_perms_of_finset_iff : ∀ {s : finset α} {f : perm α},
  f ∈ perms_of_finset s ↔ ∀ {x}, f x ≠ x → x ∈ s :=
by rintros ⟨⟨l⟩, hs⟩ f; exact mem_perms_of_list_iff

lemma card_perms_of_finset : ∀ (s : finset α),
  (perms_of_finset s).card = s.card! :=
by rintros ⟨⟨l⟩, hs⟩; exact length_perms_of_list l

/-- The collection of permutations of a fintype is a fintype. -/
def fintype_perm [fintype α] : fintype (perm α) :=
⟨perms_of_finset (@finset.univ α _), by simp [mem_perms_of_finset_iff]⟩

instance [fintype α] [fintype β] : fintype (α ≃ β) :=
if h : fintype.card β = fintype.card α
then trunc.rec_on_subsingleton (fintype.trunc_equiv_fin α)
  (λ eα, trunc.rec_on_subsingleton (fintype.trunc_equiv_fin β)
    (λ eβ, @fintype.of_equiv _ (perm α) fintype_perm
      (equiv_congr (equiv.refl α) (eα.trans (eq.rec_on h eβ.symm)) : (α ≃ α) ≃ (α ≃ β))))
else ⟨∅, λ x, false.elim (h (fintype.card_eq.2 ⟨x.symm⟩))⟩

lemma fintype.card_perm [fintype α] : fintype.card (perm α) = (fintype.card α)! :=
subsingleton.elim (@fintype_perm α _ _) (@equiv.fintype α α _ _ _ _) ▸
card_perms_of_finset _

lemma fintype.card_equiv [fintype α] [fintype β] (e : α ≃ β) :
  fintype.card (α ≃ β) = (fintype.card α)! :=
fintype.card_congr (equiv_congr (equiv.refl α) e) ▸ fintype.card_perm

lemma univ_eq_singleton_of_card_one {α} [fintype α] (x : α) (h : fintype.card α = 1) :
  (univ : finset α) = {x} :=
begin
  symmetry,
  apply eq_of_subset_of_card_le (subset_univ ({x})),
  apply le_of_eq,
  simp [h, finset.card_univ]
end

end equiv

namespace fintype

section choose
open fintype
open equiv

variables [fintype α] (p : α → Prop) [decidable_pred p]

/-- Given a fintype `α` and a predicate `p`, associate to a proof that there is a unique element of
`α` satisfying `p` this unique element, as an element of the corresponding subtype. -/
def choose_x (hp : ∃! a : α, p a) : {a // p a} :=
⟨finset.choose p univ (by simp; exact hp), finset.choose_property _ _ _⟩

/-- Given a fintype `α` and a predicate `p`, associate to a proof that there is a unique element of
`α` satisfying `p` this unique element, as an element of `α`. -/
def choose (hp : ∃! a, p a) : α := choose_x p hp

lemma choose_spec (hp : ∃! a, p a) : p (choose p hp) :=
(choose_x p hp).property

end choose

section bijection_inverse
open function

variables [fintype α]
variables [decidable_eq β]
variables {f : α → β}

/--
`bij_inv f` is the unique inverse to a bijection `f`. This acts
  as a computable alternative to `function.inv_fun`. -/
def bij_inv (f_bij : bijective f) (b : β) : α :=
fintype.choose (λ a, f a = b)
begin
  rcases f_bij.right b with ⟨a', fa_eq_b⟩,
  rw ← fa_eq_b,
  exact ⟨a', ⟨rfl, (λ a h, f_bij.left h)⟩⟩
end

lemma left_inverse_bij_inv (f_bij : bijective f) : left_inverse (bij_inv f_bij) f :=
λ a, f_bij.left (choose_spec (λ a', f a' = f a) _)

lemma right_inverse_bij_inv (f_bij : bijective f) : right_inverse (bij_inv f_bij) f :=
λ b, choose_spec (λ a', f a' = b) _

lemma bijective_bij_inv (f_bij : bijective f) : bijective (bij_inv f_bij) :=
⟨(right_inverse_bij_inv _).injective, (left_inverse_bij_inv _).surjective⟩

end bijection_inverse

lemma well_founded_of_trans_of_irrefl [fintype α] (r : α → α → Prop)
  [is_trans α r] [is_irrefl α r] : well_founded r :=
by classical; exact
have ∀ x y, r x y → (univ.filter (λ z, r z x)).card < (univ.filter (λ z, r z y)).card,
  from λ x y hxy, finset.card_lt_card $
    by simp only [finset.lt_iff_ssubset.symm, lt_iff_le_not_le,
      finset.le_iff_subset, finset.subset_iff, mem_filter, true_and, mem_univ, hxy];
    exact ⟨λ z hzx, trans hzx hxy, not_forall_of_exists_not ⟨x, not_imp.2 ⟨hxy, irrefl x⟩⟩⟩,
subrelation.wf this (measure_wf _)

lemma preorder.well_founded [fintype α] [preorder α] : well_founded ((<) : α → α → Prop) :=
well_founded_of_trans_of_irrefl _

@[instance, priority 10] lemma linear_order.is_well_order [fintype α] [linear_order α] :
  is_well_order α (<) :=
{ wf := preorder.well_founded }

end fintype

/-- A type is said to be infinite if it has no fintype instance.
  Note that `infinite α` is equivalent to `is_empty (fintype α)`. -/
class infinite (α : Type*) : Prop :=
(not_fintype : fintype α → false)

lemma not_fintype (α : Type*) [h1 : infinite α] [h2 : fintype α] : false :=
infinite.not_fintype h2

protected lemma fintype.false {α : Type*} [infinite α] (h : fintype α) : false :=
not_fintype α

protected lemma infinite.false {α : Type*} [fintype α] (h : infinite α) : false :=
not_fintype α

@[simp] lemma is_empty_fintype {α : Type*} : is_empty (fintype α) ↔ infinite α :=
⟨λ ⟨x⟩, ⟨x⟩, λ ⟨x⟩, ⟨x⟩⟩

@[simp] lemma not_nonempty_fintype {α : Type*} : ¬ nonempty (fintype α) ↔ infinite α :=
not_nonempty_iff.trans is_empty_fintype

/-- A non-infinite type is a fintype. -/
noncomputable def fintype_of_not_infinite {α : Type*} (h : ¬ infinite α) : fintype α :=
((not_iff_comm.mp not_nonempty_fintype).mp h).some

lemma finset.exists_minimal {α : Type*} [preorder α] (s : finset α) (h : s.nonempty) :
  ∃ m ∈ s, ∀ x ∈ s, ¬ (x < m) :=
begin
  obtain ⟨c, hcs : c ∈ s⟩ := h,
  have : well_founded (@has_lt.lt {x // x ∈ s} _) := fintype.well_founded_of_trans_of_irrefl _,
  obtain ⟨⟨m, hms : m ∈ s⟩, -, H⟩ := this.has_min set.univ ⟨⟨c, hcs⟩, trivial⟩,
  exact ⟨m, hms, λ x hx hxm, H ⟨x, hx⟩ trivial hxm⟩,
end

lemma finset.exists_maximal {α : Type*} [preorder α] (s : finset α) (h : s.nonempty) :
  ∃ m ∈ s, ∀ x ∈ s, ¬ (m < x) :=
@finset.exists_minimal (order_dual α) _ s h

namespace infinite

lemma exists_not_mem_finset [infinite α] (s : finset α) : ∃ x, x ∉ s :=
not_forall.1 $ λ h, fintype.false ⟨s, h⟩

@[priority 100] -- see Note [lower instance priority]
instance (α : Type*) [H : infinite α] : nontrivial α :=
⟨let ⟨x, hx⟩ := exists_not_mem_finset (∅ : finset α) in
let ⟨y, hy⟩ := exists_not_mem_finset ({x} : finset α) in
⟨y, x, by simpa only [mem_singleton] using hy⟩⟩

lemma nonempty (α : Type*) [infinite α] : nonempty α :=
by apply_instance

lemma of_injective [infinite β] (f : β → α) (hf : injective f) : infinite α :=
⟨λ I, by exactI (fintype.of_injective f hf).false⟩

lemma of_surjective [infinite β] (f : α → β) (hf : surjective f) : infinite α :=
⟨λ I, by { classical, exactI (fintype.of_surjective f hf).false }⟩

private noncomputable def nat_embedding_aux (α : Type*) [infinite α] : ℕ → α
| n := by letI := classical.dec_eq α; exact classical.some (exists_not_mem_finset
  ((multiset.range n).pmap (λ m (hm : m < n), nat_embedding_aux m)
    (λ _, multiset.mem_range.1)).to_finset)

private lemma nat_embedding_aux_injective (α : Type*) [infinite α] :
  function.injective (nat_embedding_aux α) :=
begin
  assume m n h,
  letI := classical.dec_eq α,
  wlog hmlen : m ≤ n using m n,
  by_contradiction hmn,
  have hmn : m < n, from lt_of_le_of_ne hmlen hmn,
  refine (classical.some_spec (exists_not_mem_finset
    ((multiset.range n).pmap (λ m (hm : m < n), nat_embedding_aux α m)
      (λ _, multiset.mem_range.1)).to_finset)) _,
  refine multiset.mem_to_finset.2 (multiset.mem_pmap.2
    ⟨m, multiset.mem_range.2 hmn, _⟩),
  rw [h, nat_embedding_aux]
end

/-- Embedding of `ℕ` into an infinite type. -/
noncomputable def nat_embedding (α : Type*) [infinite α] : ℕ ↪ α :=
⟨_, nat_embedding_aux_injective α⟩

lemma exists_subset_card_eq (α : Type*) [infinite α] (n : ℕ) :
  ∃ s : finset α, s.card = n :=
⟨(range n).map (nat_embedding α), by rw [card_map, card_range]⟩

end infinite

lemma not_injective_infinite_fintype [infinite α] [fintype β] (f : α → β) :
  ¬ injective f :=
assume (hf : injective f),
have H : fintype α := fintype.of_injective f hf,
H.false

/--
The pigeonhole principle for infinitely many pigeons in finitely many
pigeonholes.  If there are infinitely many pigeons in finitely many
pigeonholes, then there are at least two pigeons in the same
pigeonhole.

See also: `fintype.exists_ne_map_eq_of_card_lt`, `fintype.exists_infinite_fiber`.
-/
lemma fintype.exists_ne_map_eq_of_infinite [infinite α] [fintype β] (f : α → β) :
  ∃ x y : α, x ≠ y ∧ f x = f y :=
begin
  classical, by_contra hf, push_neg at hf,
  apply not_injective_infinite_fintype f,
  intros x y, contrapose, apply hf,
end

instance function.embedding.is_empty {α β} [infinite α] [fintype β] : is_empty (α ↪ β) :=
⟨λ f, let ⟨x, y, ne, feq⟩ := fintype.exists_ne_map_eq_of_infinite f in ne $ f.injective feq⟩

@[priority 100]
noncomputable instance function.embedding.fintype'' {α β : Type*} [fintype β] : fintype (α ↪ β) :=
begin
  by_cases h : infinite α,
  { resetI, apply_instance },
  { have := fintype_of_not_infinite h, classical, apply_instance }
  -- the `classical` generates `decidable_eq α/β` instances, and resets instance cache
end

/--
The strong pigeonhole principle for infinitely many pigeons in
finitely many pigeonholes.  If there are infinitely many pigeons in
finitely many pigeonholes, then there is a pigeonhole with infinitely
many pigeons.

See also: `fintype.exists_ne_map_eq_of_infinite`
-/
lemma fintype.exists_infinite_fiber [infinite α] [fintype β] (f : α → β) :
  ∃ y : β, infinite (f ⁻¹' {y}) :=
begin
  classical,
  by_contra hf,
  push_neg at hf,

  haveI := λ y, fintype_of_not_infinite $ hf y,
  let key : fintype α :=
  { elems := univ.bUnion (λ (y : β), (f ⁻¹' {y}).to_finset),
    complete := by simp },
  exact key.false,
end

lemma not_surjective_fintype_infinite [fintype α] [infinite β] (f : α → β) :
  ¬ surjective f :=
assume (hf : surjective f),
have H : infinite α := infinite.of_surjective f hf,
by exactI not_fintype α

-- the instance generated by `is_empty → subsingleton → fintype is non-computable
instance function.embedding.fintype' {α β} [infinite α] [fintype β] : fintype (α ↪ β) :=
{ elems := finset.empty, complete := is_empty_elim }

instance nat.infinite : infinite ℕ :=
⟨λ ⟨s, hs⟩, finset.not_mem_range_self $ s.subset_range_sup_succ (hs _)⟩

instance int.infinite : infinite ℤ :=
infinite.of_injective int.of_nat (λ _ _, int.of_nat.inj)

section trunc

/--
For `s : multiset α`, we can lift the existential statement that `∃ x, x ∈ s` to a `trunc α`.
-/
def trunc_of_multiset_exists_mem {α} (s : multiset α) : (∃ x, x ∈ s) → trunc α :=
quotient.rec_on_subsingleton s $ λ l h,
  match l, h with
    | [],       _ := false.elim (by tauto)
    | (a :: _), _ := trunc.mk a
  end

/--
A `nonempty` `fintype` constructively contains an element.
-/
def trunc_of_nonempty_fintype (α) [nonempty α] [fintype α] : trunc α :=
trunc_of_multiset_exists_mem finset.univ.val (by simp)

/--
A `fintype` with positive cardinality constructively contains an element.
-/
def trunc_of_card_pos {α} [fintype α] (h : 0 < fintype.card α) : trunc α :=
by { letI := (fintype.card_pos_iff.mp h), exact trunc_of_nonempty_fintype α }

/--
By iterating over the elements of a fintype, we can lift an existential statement `∃ a, P a`
to `trunc (Σ' a, P a)`, containing data.
-/
def trunc_sigma_of_exists {α} [fintype α] {P : α → Prop} [decidable_pred P] (h : ∃ a, P a) :
  trunc (Σ' a, P a) :=
@trunc_of_nonempty_fintype (Σ' a, P a) (exists.elim h $ λ a ha, ⟨⟨a, ha⟩⟩) _

end trunc

namespace multiset

variables [fintype α] [decidable_eq α]

@[simp] lemma count_univ (a : α) :
  count a finset.univ.val = 1 :=
count_eq_one_of_mem finset.univ.nodup (finset.mem_univ _)

end multiset<|MERGE_RESOLUTION|>--- conflicted
+++ resolved
@@ -947,11 +947,7 @@
 fintype.subtype (univ.filter p) (by simp)
 
 /-- A set on a fintype, when coerced to a type, is a fintype. -/
-<<<<<<< HEAD
-def set_fintype {α} [fintype α] (s : set α) [decidable_pred s] : fintype s :=
-=======
-instance set_fintype {α} [fintype α] (s : set α) [decidable_pred (∈ s)] : fintype s :=
->>>>>>> 63525071
+def set_fintype {α} [fintype α] (s : set α) [decidable_pred (∈ s)] : fintype s :=
 subtype.fintype (λ x, x ∈ s)
 
 lemma set_fintype_card_le_univ {α : Type*} [fintype α] (s : set α) [fintype ↥s] :
