--- conflicted
+++ resolved
@@ -443,7 +443,6 @@
 lemma card_le_of_injective (f : α → β) (hf : function.injective f) : card α ≤ card β :=
 finset.card_le_card_of_inj_on f (λ _ _, finset.mem_univ _) (λ _ _ _ _ h, hf h)
 
-<<<<<<< HEAD
 /--
 The pigeonhole principle for finitely many pigeons and pigeonholes.
 This is the `fintype` version of `finset.pigeonhole`.
@@ -453,12 +452,8 @@
 by { obtain ⟨x, _, y, _, h⟩ := @finset.pigeonhole α β univ univ h f (by simp),
      exact ⟨x, y, h⟩ }
 
-lemma fintype.card_eq_one_iff [fintype α] : fintype.card α = 1 ↔ (∃ x : α, ∀ y, y = x) :=
-by rw [← fintype.card_unit, fintype.card_eq]; exact
-=======
 lemma card_eq_one_iff : card α = 1 ↔ (∃ x : α, ∀ y, y = x) :=
 by rw [← card_unit, card_eq]; exact
->>>>>>> 3a591e8b
 ⟨λ ⟨a⟩, ⟨a.symm (), λ y, a.injective (subsingleton.elim _ _)⟩,
   λ ⟨x, hx⟩, ⟨⟨λ _, (), λ _, x, λ _, (hx _).trans (hx _).symm,
     λ _, subsingleton.elim _ _⟩⟩⟩
