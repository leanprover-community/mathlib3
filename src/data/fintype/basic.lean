/-
Copyright (c) 2017 Mario Carneiro. All rights reserved.
Released under Apache 2.0 license as described in the file LICENSE.
Authors: Mario Carneiro
-/
import data.array.lemmas
import data.finset.pi
import data.finset.powerset
import data.finset.option
import data.sym.basic
import data.ulift
import group_theory.perm.basic
import order.well_founded
import tactic.wlog

/-!
# Finite types

This file defines a typeclass to state that a type is finite.

## Main declarations

* `fintype α`:  Typeclass saying that a type is finite. It takes as fields a `finset` and a proof
  that all terms of type `α` are in it.
* `finset.univ`: The finset of all elements of a fintype.
* `fintype.card α`: Cardinality of a fintype. Equal to `finset.univ.card`.
* `perms_of_finset s`: The finset of permutations of the finset `s`.
* `fintype.trunc_equiv_fin`: A fintype `α` is computably equivalent to `fin (card α)`. The
  `trunc`-free, noncomputable version is `fintype.equiv_fin`.
* `fintype.trunc_equiv_of_card_eq` `fintype.equiv_of_card_eq`: Two fintypes of same cardinality are
  equivalent. See above.
* `fin.equiv_iff_eq`: `fin m ≃ fin n` iff `m = n`.
* `infinite α`: Typeclass saying that a type is infinite. Defined as `fintype α → false`.
* `not_fintype`: No `fintype` has an `infinite` instance.
* `infinite.nat_embedding`: An embedding of `ℕ` into an infinite type.

We also provide the following versions of the pigeonholes principle.
* `fintype.exists_ne_map_eq_of_card_lt` and `is_empty_of_card_lt`: Finitely many pigeons and
  pigeonholes. Weak formulation.
* `fintype.exists_ne_map_eq_of_infinite`: Infinitely many pigeons in finitely many pigeonholes.
  Weak formulation.
* `fintype.exists_infinite_fiber`: Infinitely many pigeons in finitely many pigeonholes. Strong
  formulation.

Some more pigeonhole-like statements can be found in `data.fintype.card_embedding`.

## Instances

Among others, we provide `fintype` instances for
* A `subtype` of a fintype. See `fintype.subtype`.
* The `option` of a fintype.
* The product of two fintypes.
* The sum of two fintypes.
* `Prop`.

and `infinite` instances for
* `ℕ`
* `ℤ`

along with some machinery
* Types which have a surjection from/an injection to a `fintype` are themselves fintypes. See
  `fintype.of_injective` and `fintype.of_surjective`.
* Types which have an injection from/a surjection to an `infinite` type are themselves `infinite`.
  See `infinite.of_injective` and `infinite.of_surjective`.
-/

open_locale nat

universes u v

variables {α β γ : Type*}

/-- `fintype α` means that `α` is finite, i.e. there are only
  finitely many distinct elements of type `α`. The evidence of this
  is a finset `elems` (a list up to permutation without duplicates),
  together with a proof that everything of type `α` is in the list. -/
class fintype (α : Type*) :=
(elems [] : finset α)
(complete : ∀ x : α, x ∈ elems)

namespace finset
variable [fintype α]

/-- `univ` is the universal finite set of type `finset α` implied from
  the assumption `fintype α`. -/
def univ : finset α := fintype.elems α

@[simp] theorem mem_univ (x : α) : x ∈ (univ : finset α) :=
fintype.complete x

@[simp] theorem mem_univ_val : ∀ x, x ∈ (univ : finset α).1 := mem_univ

@[simp] lemma coe_univ : ↑(univ : finset α) = (set.univ : set α) :=
by ext; simp

lemma univ_nonempty_iff : (univ : finset α).nonempty ↔ nonempty α :=
by rw [← coe_nonempty, coe_univ, set.nonempty_iff_univ_nonempty]

lemma univ_nonempty [nonempty α] : (univ : finset α).nonempty :=
univ_nonempty_iff.2 ‹_›

lemma univ_eq_empty_iff : (univ : finset α) = ∅ ↔ is_empty α :=
by rw [← not_nonempty_iff, ← univ_nonempty_iff, not_nonempty_iff_eq_empty]

lemma univ_eq_empty [is_empty α] : (univ : finset α) = ∅ :=
univ_eq_empty_iff.2 ‹_›

@[simp] theorem subset_univ (s : finset α) : s ⊆ univ := λ a _, mem_univ a

instance : order_top (finset α) :=
{ top := univ,
  le_top := subset_univ,
  .. finset.partial_order }

instance [decidable_eq α] : boolean_algebra (finset α) :=
{ compl := λ s, univ \ s,
  inf_compl_le_bot := λ s x hx, by simpa using hx,
  top_le_sup_compl := λ s x hx, by simp,
  sdiff_eq := λ s t, by simp [ext_iff, compl],
  ..finset.order_top,
  ..finset.generalized_boolean_algebra }

lemma compl_eq_univ_sdiff [decidable_eq α] (s : finset α) : sᶜ = univ \ s := rfl

@[simp] lemma mem_compl [decidable_eq α] {s : finset α} {x : α} : x ∈ sᶜ ↔ x ∉ s :=
by simp [compl_eq_univ_sdiff]

@[simp, norm_cast] lemma coe_compl [decidable_eq α] (s : finset α) : ↑(sᶜ) = (↑s : set α)ᶜ :=
set.ext $ λ x, mem_compl

@[simp] theorem union_compl [decidable_eq α] (s : finset α) : s ∪ sᶜ = finset.univ :=
sup_compl_eq_top

@[simp] theorem insert_compl_self [decidable_eq α] (x : α) : insert x ({x}ᶜ : finset α) = univ :=
by { ext y, simp [eq_or_ne] }

@[simp] lemma compl_filter [decidable_eq α] (p : α → Prop) [decidable_pred p]
  [Π x, decidable (¬p x)] :
  (univ.filter p)ᶜ = univ.filter (λ x, ¬p x) :=
(filter_not _ _).symm

theorem eq_univ_iff_forall {s : finset α} : s = univ ↔ ∀ x, x ∈ s :=
by simp [ext_iff]

lemma compl_ne_univ_iff_nonempty [decidable_eq α] (s : finset α) : sᶜ ≠ univ ↔ s.nonempty :=
by simp [eq_univ_iff_forall, finset.nonempty]

lemma compl_singleton [decidable_eq α] (a : α) : ({a} : finset α)ᶜ = univ.erase a :=
by rw [compl_eq_univ_sdiff, sdiff_singleton_eq_erase]

@[simp] lemma univ_inter [decidable_eq α] (s : finset α) :
  univ ∩ s = s := ext $ λ a, by simp

@[simp] lemma inter_univ [decidable_eq α] (s : finset α) :
  s ∩ univ = s :=
by rw [inter_comm, univ_inter]

@[simp] lemma piecewise_univ [Π i : α, decidable (i ∈ (univ : finset α))]
  {δ : α → Sort*} (f g : Π i, δ i) : univ.piecewise f g = f :=
by { ext i, simp [piecewise] }

lemma piecewise_compl [decidable_eq α] (s : finset α) [Π i : α, decidable (i ∈ s)]
  [Π i : α, decidable (i ∈ sᶜ)] {δ : α → Sort*} (f g : Π i, δ i) :
  sᶜ.piecewise f g = s.piecewise g f :=
by { ext i, simp [piecewise] }

<<<<<<< HEAD
@[simp] lemma piecewise_erase_univ {δ : α → Sort*} [decidable_eq α] [fintype α] (a : α)
  (f g : Π a, δ a) :
=======
@[simp] lemma piecewise_erase_univ {δ : α → Sort*} [decidable_eq α] (a : α) (f g : Π a, δ a) :
>>>>>>> b9260f28
  (finset.univ.erase a).piecewise f g = function.update f a (g a) :=
by rw [←compl_singleton, piecewise_compl, piecewise_singleton]

lemma univ_map_equiv_to_embedding {α β : Type*} [fintype α] [fintype β] (e : α ≃ β) :
  univ.map e.to_embedding = univ :=
eq_univ_iff_forall.mpr (λ b, mem_map.mpr ⟨e.symm b, mem_univ _, by simp⟩)

@[simp] lemma univ_filter_exists (f : α → β) [fintype β]
  [decidable_pred (λ y, ∃ x, f x = y)] [decidable_eq β] :
  finset.univ.filter (λ y, ∃ x, f x = y) = finset.univ.image f :=
by { ext, simp }

/-- Note this is a special case of `(finset.image_preimage f univ _).symm`. -/
lemma univ_filter_mem_range (f : α → β) [fintype β]
  [decidable_pred (λ y, y ∈ set.range f)] [decidable_eq β] :
  finset.univ.filter (λ y, y ∈ set.range f) = finset.univ.image f :=
univ_filter_exists f

/-- A special case of `finset.sup_eq_supr` that omits the useless `x ∈ univ` binder. -/
lemma sup_univ_eq_supr [complete_lattice β] (f : α → β) : finset.univ.sup f = supr f :=
(sup_eq_supr _ f).trans $ congr_arg _ $ funext $ λ a, supr_pos (mem_univ _)

/-- A special case of `finset.inf_eq_infi` that omits the useless `x ∈ univ` binder. -/
lemma inf_univ_eq_infi [complete_lattice β] (f : α → β) : finset.univ.inf f = infi f :=
sup_univ_eq_supr (by exact f : α → order_dual β)

end finset

open finset function

namespace fintype

instance decidable_pi_fintype {α} {β : α → Type*} [∀ a, decidable_eq (β a)] [fintype α] :
  decidable_eq (Π a, β a) :=
λ f g, decidable_of_iff (∀ a ∈ fintype.elems α, f a = g a)
  (by simp [function.funext_iff, fintype.complete])

instance decidable_forall_fintype {p : α → Prop} [decidable_pred p] [fintype α] :
  decidable (∀ a, p a) :=
decidable_of_iff (∀ a ∈ @univ α _, p a) (by simp)

instance decidable_exists_fintype {p : α → Prop} [decidable_pred p] [fintype α] :
  decidable (∃ a, p a) :=
decidable_of_iff (∃ a ∈ @univ α _, p a) (by simp)

instance decidable_mem_range_fintype [fintype α] [decidable_eq β] (f : α → β) :
  decidable_pred (∈ set.range f) :=
λ x, fintype.decidable_exists_fintype

section bundled_homs

instance decidable_eq_equiv_fintype [decidable_eq β] [fintype α] :
  decidable_eq (α ≃ β) :=
λ a b, decidable_of_iff (a.1 = b.1) equiv.coe_fn_injective.eq_iff

instance decidable_eq_embedding_fintype [decidable_eq β] [fintype α] :
  decidable_eq (α ↪ β) :=
λ a b, decidable_of_iff ((a : α → β) = b) function.embedding.coe_injective.eq_iff

@[to_additive]
instance decidable_eq_one_hom_fintype [decidable_eq β] [fintype α] [has_one α] [has_one β]:
  decidable_eq (one_hom α β) :=
λ a b, decidable_of_iff ((a : α → β) = b) (injective.eq_iff one_hom.coe_inj)

@[to_additive]
instance decidable_eq_mul_hom_fintype [decidable_eq β] [fintype α] [has_mul α] [has_mul β]:
  decidable_eq (mul_hom α β) :=
λ a b, decidable_of_iff ((a : α → β) = b) (injective.eq_iff mul_hom.coe_inj)

@[to_additive]
instance decidable_eq_monoid_hom_fintype [decidable_eq β] [fintype α]
  [mul_one_class α] [mul_one_class β]:
  decidable_eq (α →* β) :=
λ a b, decidable_of_iff ((a : α → β) = b) (injective.eq_iff monoid_hom.coe_inj)

instance decidable_eq_monoid_with_zero_hom_fintype [decidable_eq β] [fintype α]
  [mul_zero_one_class α] [mul_zero_one_class β]:
  decidable_eq (monoid_with_zero_hom α β) :=
λ a b, decidable_of_iff ((a : α → β) = b) (injective.eq_iff monoid_with_zero_hom.coe_inj)

instance decidable_eq_ring_hom_fintype [decidable_eq β] [fintype α]
  [semiring α] [semiring β]:
  decidable_eq (α →+* β) :=
λ a b, decidable_of_iff ((a : α → β) = b) (injective.eq_iff ring_hom.coe_inj)

end bundled_homs

instance decidable_injective_fintype [decidable_eq α] [decidable_eq β] [fintype α] :
  decidable_pred (injective : (α → β) → Prop) := λ x, by unfold injective; apply_instance

instance decidable_surjective_fintype [decidable_eq β] [fintype α] [fintype β] :
  decidable_pred (surjective : (α → β) → Prop) := λ x, by unfold surjective; apply_instance

instance decidable_bijective_fintype [decidable_eq α] [decidable_eq β] [fintype α] [fintype β] :
  decidable_pred (bijective : (α → β) → Prop) := λ x, by unfold bijective; apply_instance

instance decidable_right_inverse_fintype [decidable_eq α] [fintype α] (f : α → β) (g : β → α) :
  decidable (function.right_inverse f g) :=
show decidable (∀ x, g (f x) = x), by apply_instance

instance decidable_left_inverse_fintype [decidable_eq β] [fintype β] (f : α → β) (g : β → α) :
  decidable (function.left_inverse f g) :=
show decidable (∀ x, f (g x) = x), by apply_instance

lemma exists_max [fintype α] [nonempty α] {β : Type*} [linear_order β] (f : α → β) :
  ∃ x₀ : α, ∀ x, f x ≤ f x₀ :=
by simpa using exists_max_image univ f univ_nonempty

lemma exists_min [fintype α] [nonempty α]
  {β : Type*} [linear_order β] (f : α → β) :
  ∃ x₀ : α, ∀ x, f x₀ ≤ f x :=
by simpa using exists_min_image univ f univ_nonempty

/-- Construct a proof of `fintype α` from a universal multiset -/
def of_multiset [decidable_eq α] (s : multiset α) (H : ∀ x : α, x ∈ s) :
  fintype α :=
⟨s.to_finset, by simpa using H⟩

/-- Construct a proof of `fintype α` from a universal list -/
def of_list [decidable_eq α] (l : list α) (H : ∀ x : α, x ∈ l) :
  fintype α :=
⟨l.to_finset, by simpa using H⟩

theorem exists_univ_list (α) [fintype α] :
  ∃ l : list α, l.nodup ∧ ∀ x : α, x ∈ l :=
let ⟨l, e⟩ := quotient.exists_rep (@univ α _).1 in
by have := and.intro univ.2 mem_univ_val;
   exact ⟨_, by rwa ←e at this⟩

/-- `card α` is the number of elements in `α`, defined when `α` is a fintype. -/
def card (α) [fintype α] : ℕ := (@univ α _).card

/-- If `l` lists all the elements of `α` without duplicates, then `α ≃ fin (l.length)`. -/
def equiv_fin_of_forall_mem_list {α} [decidable_eq α]
  {l : list α} (h : ∀ x : α, x ∈ l) (nd : l.nodup) : α ≃ fin (l.length) :=
⟨λ a, ⟨_, list.index_of_lt_length.2 (h a)⟩,
 λ i, l.nth_le i.1 i.2,
 λ a, by simp,
 λ ⟨i, h⟩, fin.eq_of_veq $ list.nodup_iff_nth_le_inj.1 nd _ _
   (list.index_of_lt_length.2 (list.nth_le_mem _ _ _)) h $ by simp⟩

/-- There is (computably) a bijection between `α` and `fin (card α)`.

Since it is not unique, and depends on which permutation
of the universe list is used, the bijection is wrapped in `trunc` to
preserve computability.

See `fintype.equiv_fin` for the noncomputable version,
and `fintype.trunc_equiv_fin_of_card_eq` and `fintype.equiv_fin_of_card_eq`
for an equiv `α ≃ fin n` given `fintype.card α = n`.
-/
def trunc_equiv_fin (α) [decidable_eq α] [fintype α] : trunc (α ≃ fin (card α)) :=
by unfold card finset.card; exact
quot.rec_on_subsingleton (@univ α _).1
  (λ l (h : ∀ x : α, x ∈ l) (nd : l.nodup), trunc.mk (equiv_fin_of_forall_mem_list h nd))
  mem_univ_val univ.2

/-- There is a (noncomputable) bijection between `α` and `fin (card α)`.

See `fintype.trunc_equiv_fin` for the computable version,
and `fintype.trunc_equiv_fin_of_card_eq` and `fintype.equiv_fin_of_card_eq`
for an equiv `α ≃ fin n` given `fintype.card α = n`.
-/
noncomputable def equiv_fin (α) [fintype α] : α ≃ fin (card α) :=
by { letI := classical.dec_eq α, exact (trunc_equiv_fin α).out }

instance (α : Type*) : subsingleton (fintype α) :=
⟨λ ⟨s₁, h₁⟩ ⟨s₂, h₂⟩, by congr; simp [finset.ext_iff, h₁, h₂]⟩

/-- Given a predicate that can be represented by a finset, the subtype
associated to the predicate is a fintype. -/
protected def subtype {p : α → Prop} (s : finset α) (H : ∀ x : α, x ∈ s ↔ p x) :
  fintype {x // p x} :=
⟨⟨multiset.pmap subtype.mk s.1 (λ x, (H x).1),
  multiset.nodup_pmap (λ a _ b _, congr_arg subtype.val) s.2⟩,
λ ⟨x, px⟩, multiset.mem_pmap.2 ⟨x, (H x).2 px, rfl⟩⟩

theorem subtype_card {p : α → Prop} (s : finset α) (H : ∀ x : α, x ∈ s ↔ p x) :
  @card {x // p x} (fintype.subtype s H) = s.card :=
multiset.card_pmap _ _ _

theorem card_of_subtype {p : α → Prop} (s : finset α) (H : ∀ x : α, x ∈ s ↔ p x)
  [fintype {x // p x}] :
  card {x // p x} = s.card :=
by { rw ← subtype_card s H, congr }

/-- Construct a fintype from a finset with the same elements. -/
def of_finset {p : set α} (s : finset α) (H : ∀ x, x ∈ s ↔ x ∈ p) : fintype p :=
fintype.subtype s H

@[simp] theorem card_of_finset {p : set α} (s : finset α) (H : ∀ x, x ∈ s ↔ x ∈ p) :
  @fintype.card p (of_finset s H) = s.card :=
fintype.subtype_card s H

theorem card_of_finset' {p : set α} (s : finset α)
  (H : ∀ x, x ∈ s ↔ x ∈ p) [fintype p] : fintype.card p = s.card :=
by rw ←card_of_finset s H; congr

/-- If `f : α → β` is a bijection and `α` is a fintype, then `β` is also a fintype. -/
def of_bijective [fintype α] (f : α → β) (H : function.bijective f) : fintype β :=
⟨univ.map ⟨f, H.1⟩,
λ b, let ⟨a, e⟩ := H.2 b in e ▸ mem_map_of_mem _ (mem_univ _)⟩

/-- If `f : α → β` is a surjection and `α` is a fintype, then `β` is also a fintype. -/
def of_surjective [decidable_eq β] [fintype α] (f : α → β) (H : function.surjective f) :
  fintype β :=
⟨univ.image f, λ b, let ⟨a, e⟩ := H b in e ▸ mem_image_of_mem _ (mem_univ _)⟩

end fintype

section inv

namespace function

variables [fintype α] [decidable_eq β]

namespace injective

variables {f : α → β} (hf : function.injective f)

/--
The inverse of an `hf : injective` function `f : α → β`, of the type `↥(set.range f) → α`.
This is the computable version of `function.inv_fun` that requires `fintype α` and `decidable_eq β`,
or the function version of applying `(equiv.of_injective f hf).symm`.
This function should not usually be used for actual computation because for most cases,
an explicit inverse can be stated that has better computational properties.
This function computes by checking all terms `a : α` to find the `f a = b`, so it is O(N) where
`N = fintype.card α`.
-/
def inv_of_mem_range : set.range f → α :=
λ b, finset.choose (λ a, f a = b) finset.univ ((exists_unique_congr (by simp)).mp
  (hf.exists_unique_of_mem_range b.property))

lemma left_inv_of_inv_of_mem_range (b : set.range f) :
  f (hf.inv_of_mem_range b) = b :=
(finset.choose_spec (λ a, f a = b) _ _).right

@[simp] lemma right_inv_of_inv_of_mem_range (a : α) :
  hf.inv_of_mem_range (⟨f a, set.mem_range_self a⟩) = a :=
hf (finset.choose_spec (λ a', f a' = f a) _ _).right

lemma inv_fun_restrict [nonempty α] :
  (set.range f).restrict (inv_fun f) = hf.inv_of_mem_range :=
begin
  ext ⟨b, h⟩,
  apply hf,
  simp [hf.left_inv_of_inv_of_mem_range, @inv_fun_eq _ _ _ f b (set.mem_range.mp h)]
end

lemma inv_of_mem_range_surjective : function.surjective hf.inv_of_mem_range :=
λ a, ⟨⟨f a, set.mem_range_self a⟩, by simp⟩

end injective

namespace embedding
variables (f : α ↪ β) (b : set.range f)

/--
The inverse of an embedding `f : α ↪ β`, of the type `↥(set.range f) → α`.
This is the computable version of `function.inv_fun` that requires `fintype α` and `decidable_eq β`,
or the function version of applying `(equiv.of_injective f f.injective).symm`.
This function should not usually be used for actual computation because for most cases,
an explicit inverse can be stated that has better computational properties.
This function computes by checking all terms `a : α` to find the `f a = b`, so it is O(N) where
`N = fintype.card α`.
-/
def inv_of_mem_range : α :=
f.injective.inv_of_mem_range b

@[simp] lemma left_inv_of_inv_of_mem_range :
  f (f.inv_of_mem_range b) = b :=
f.injective.left_inv_of_inv_of_mem_range b

@[simp] lemma right_inv_of_inv_of_mem_range (a : α) :
  f.inv_of_mem_range ⟨f a, set.mem_range_self a⟩ = a :=
f.injective.right_inv_of_inv_of_mem_range a

lemma inv_fun_restrict [nonempty α] :
  (set.range f).restrict (inv_fun f) = f.inv_of_mem_range :=
begin
  ext ⟨b, h⟩,
  apply f.injective,
  simp [f.left_inv_of_inv_of_mem_range, @inv_fun_eq _ _ _ f b (set.mem_range.mp h)]
end

lemma inv_of_mem_range_surjective : function.surjective f.inv_of_mem_range :=
λ a, ⟨⟨f a, set.mem_range_self a⟩, by simp⟩

end embedding

end function

end inv

namespace fintype

/-- Given an injective function to a fintype, the domain is also a
fintype. This is noncomputable because injectivity alone cannot be
used to construct preimages. -/
noncomputable def of_injective [fintype β] (f : α → β) (H : function.injective f) : fintype α :=
by letI := classical.dec; exact
if hα : nonempty α then by letI := classical.inhabited_of_nonempty hα;
  exact of_surjective (inv_fun f) (inv_fun_surjective H)
else ⟨∅, λ x, (hα ⟨x⟩).elim⟩

/-- If `f : α ≃ β` and `α` is a fintype, then `β` is also a fintype. -/
def of_equiv (α : Type*) [fintype α] (f : α ≃ β) : fintype β := of_bijective _ f.bijective

theorem of_equiv_card [fintype α] (f : α ≃ β) :
  @card β (of_equiv α f) = card α :=
multiset.card_map _ _

theorem card_congr {α β} [fintype α] [fintype β] (f : α ≃ β) : card α = card β :=
by rw ← of_equiv_card f; congr

section

variables [fintype α] [fintype β]

/-- If the cardinality of `α` is `n`, there is computably a bijection between `α` and `fin n`.

See `fintype.equiv_fin_of_card_eq` for the noncomputable definition,
and `fintype.trunc_equiv_fin` and `fintype.equiv_fin` for the bijection `α ≃ fin (card α)`.
-/
def trunc_equiv_fin_of_card_eq [decidable_eq α] {n : ℕ} (h : fintype.card α = n) :
  trunc (α ≃ fin n) :=
(trunc_equiv_fin α).map (λ e, e.trans (fin.cast h).to_equiv)


/-- If the cardinality of `α` is `n`, there is noncomputably a bijection between `α` and `fin n`.

See `fintype.trunc_equiv_fin_of_card_eq` for the computable definition,
and `fintype.trunc_equiv_fin` and `fintype.equiv_fin` for the bijection `α ≃ fin (card α)`.
-/
noncomputable def equiv_fin_of_card_eq {n : ℕ} (h : fintype.card α = n) :
  α ≃ fin n :=
by { letI := classical.dec_eq α, exact (trunc_equiv_fin_of_card_eq h).out }

/-- Two `fintype`s with the same cardinality are (computably) in bijection.

See `fintype.equiv_of_card_eq` for the noncomputable version,
and `fintype.trunc_equiv_fin_of_card_eq` and `fintype.equiv_fin_of_card_eq` for
the specialization to `fin`.
-/
def trunc_equiv_of_card_eq [decidable_eq α] [decidable_eq β] (h : card α = card β) :
  trunc (α ≃ β) :=
(trunc_equiv_fin_of_card_eq h).bind (λ e, (trunc_equiv_fin β).map (λ e', e.trans e'.symm))

/-- Two `fintype`s with the same cardinality are (noncomputably) in bijection.

See `fintype.trunc_equiv_of_card_eq` for the computable version,
and `fintype.trunc_equiv_fin_of_card_eq` and `fintype.equiv_fin_of_card_eq` for
the specialization to `fin`.
-/
noncomputable def equiv_of_card_eq (h : card α = card β) : α ≃ β :=
by { letI := classical.dec_eq α, letI := classical.dec_eq β,
     exact (trunc_equiv_of_card_eq h).out }

end

theorem card_eq {α β} [F : fintype α] [G : fintype β] : card α = card β ↔ nonempty (α ≃ β) :=
⟨λ h, by { haveI := classical.prop_decidable, exact (trunc_equiv_of_card_eq h).nonempty },
 λ ⟨f⟩, card_congr f⟩

/-- Any subsingleton type with a witness is a fintype (with one term). -/
def of_subsingleton (a : α) [subsingleton α] : fintype α :=
⟨{a}, λ b, finset.mem_singleton.2 (subsingleton.elim _ _)⟩

@[simp] theorem univ_of_subsingleton (a : α) [subsingleton α] :
  @univ _ (of_subsingleton a) = {a} := rfl

/-- Note: this lemma is specifically about `fintype.of_subsingleton`. For a statement about
arbitrary `fintype` instances, use either `fintype.card_le_one_iff_subsingleton` or
`fintype.card_unique`. -/
@[simp] theorem card_of_subsingleton (a : α) [subsingleton α] :
  @fintype.card _ (of_subsingleton a) = 1 := rfl

@[simp] theorem card_unique [unique α] [h : fintype α] :
  fintype.card α = 1 :=
subsingleton.elim (of_subsingleton $ default α) h ▸ card_of_subsingleton _

@[priority 100] -- see Note [lower instance priority]
instance of_is_empty [is_empty α] : fintype α := ⟨∅, is_empty_elim⟩

/-- Note: this lemma is specifically about `fintype.of_is_empty`. For a statement about
arbitrary `fintype` instances, use `fintype.univ_is_empty`. -/
-- no-lint since while `fintype.of_is_empty` can prove this, it isn't applicable for `dsimp`.
@[simp, nolint simp_nf] theorem univ_of_is_empty [is_empty α] : @univ α _ = ∅ := rfl

/-- Note: this lemma is specifically about `fintype.of_is_empty`. For a statement about
arbitrary `fintype` instances, use `fintype.card_eq_zero_iff`. -/
@[simp] theorem card_of_is_empty [is_empty α] : fintype.card α = 0 := rfl

open_locale classical
variables (α)

/-- Any subsingleton type is (noncomputably) a fintype (with zero or one term). -/
@[priority 5] -- see Note [lower instance priority]
noncomputable instance of_subsingleton' [subsingleton α] : fintype α :=
if h : nonempty α then
  of_subsingleton (nonempty.some h)
else
  @fintype.of_is_empty _ $ not_nonempty_iff.mp h

end fintype

namespace set

/-- Construct a finset enumerating a set `s`, given a `fintype` instance.  -/
def to_finset (s : set α) [fintype s] : finset α :=
⟨(@finset.univ s _).1.map subtype.val,
 multiset.nodup_map (λ a b, subtype.eq) finset.univ.2⟩

@[simp] theorem mem_to_finset {s : set α} [fintype s] {a : α} : a ∈ s.to_finset ↔ a ∈ s :=
by simp [to_finset]

@[simp] theorem mem_to_finset_val {s : set α} [fintype s] {a : α} : a ∈ s.to_finset.1 ↔ a ∈ s :=
mem_to_finset

-- We use an arbitrary `[fintype s]` instance here,
-- not necessarily coming from a `[fintype α]`.
@[simp]
lemma to_finset_card {α : Type*} (s : set α) [fintype s] :
  s.to_finset.card = fintype.card s :=
multiset.card_map subtype.val finset.univ.val

@[simp] theorem coe_to_finset (s : set α) [fintype s] : (↑s.to_finset : set α) = s :=
set.ext $ λ _, mem_to_finset

@[simp] theorem to_finset_inj {s t : set α} [fintype s] [fintype t] :
  s.to_finset = t.to_finset ↔ s = t :=
⟨λ h, by rw [←s.coe_to_finset, h, t.coe_to_finset], λ h, by simp [h]; congr⟩

@[simp, mono] theorem to_finset_mono {s t : set α} [fintype s] [fintype t] :
  s.to_finset ⊆ t.to_finset ↔ s ⊆ t :=
by simp [finset.subset_iff, set.subset_def]

@[simp, mono] theorem to_finset_strict_mono {s t : set α} [fintype s] [fintype t] :
  s.to_finset ⊂ t.to_finset ↔ s ⊂ t :=
begin
  rw [←lt_eq_ssubset, ←finset.lt_iff_ssubset, lt_iff_le_and_ne, lt_iff_le_and_ne],
  simp
end

@[simp] theorem to_finset_disjoint_iff [decidable_eq α] {s t : set α} [fintype s] [fintype t] :
  disjoint s.to_finset t.to_finset ↔ disjoint s t :=
⟨λ h x hx, h (by simpa using hx), λ h x hx, h (by simpa using hx)⟩

end set

lemma finset.card_univ [fintype α] : (finset.univ : finset α).card = fintype.card α :=
rfl

lemma finset.eq_univ_of_card [fintype α] (s : finset α) (hs : s.card = fintype.card α) :
  s = univ :=
eq_of_subset_of_card_le (subset_univ _) $ by rw [hs, finset.card_univ]

lemma finset.card_eq_iff_eq_univ [fintype α] (s : finset α) :
  s.card = fintype.card α ↔ s = finset.univ :=
⟨s.eq_univ_of_card, by { rintro rfl, exact finset.card_univ, }⟩

lemma finset.card_le_univ [fintype α] (s : finset α) :
  s.card ≤ fintype.card α :=
card_le_of_subset (subset_univ s)

lemma finset.card_lt_univ_of_not_mem [fintype α] {s : finset α} {x : α} (hx : x ∉ s) :
  s.card < fintype.card α :=
card_lt_card ⟨subset_univ s, not_forall.2 ⟨x, λ hx', hx (hx' $ mem_univ x)⟩⟩

lemma finset.card_lt_iff_ne_univ [fintype α] (s : finset α) :
  s.card < fintype.card α ↔ s ≠ finset.univ :=
s.card_le_univ.lt_iff_ne.trans (not_iff_not_of_iff s.card_eq_iff_eq_univ)

lemma finset.card_compl_lt_iff_nonempty [fintype α] [decidable_eq α] (s : finset α) :
  sᶜ.card < fintype.card α ↔ s.nonempty :=
sᶜ.card_lt_iff_ne_univ.trans s.compl_ne_univ_iff_nonempty

lemma finset.card_univ_diff [decidable_eq α] [fintype α] (s : finset α) :
  (finset.univ \ s).card = fintype.card α - s.card :=
finset.card_sdiff (subset_univ s)

lemma finset.card_compl [decidable_eq α] [fintype α] (s : finset α) :
  sᶜ.card = fintype.card α - s.card :=
finset.card_univ_diff s

instance (n : ℕ) : fintype (fin n) :=
⟨finset.fin_range n, finset.mem_fin_range⟩

lemma fin.univ_def (n : ℕ) : (univ : finset (fin n)) = finset.fin_range n := rfl

@[simp] theorem fintype.card_fin (n : ℕ) : fintype.card (fin n) = n :=
list.length_fin_range n

@[simp] lemma finset.card_fin (n : ℕ) : finset.card (finset.univ : finset (fin n)) = n :=
by rw [finset.card_univ, fintype.card_fin]

/-- The cardinality of `fin (bit0 k)` is even, `fact` version.
This `fact` is needed as an instance by `matrix.special_linear_group.has_neg`. -/
lemma fintype.card_fin_even {k : ℕ} : fact (even (fintype.card (fin (bit0 k)))) :=
⟨by { rw [fintype.card_fin], exact even_bit0 k }⟩

lemma card_finset_fin_le {n : ℕ} (s : finset (fin n)) : s.card ≤ n :=
by simpa only [fintype.card_fin] using s.card_le_univ

lemma fin.equiv_iff_eq {m n : ℕ} : nonempty (fin m ≃ fin n) ↔ m = n :=
  ⟨λ ⟨h⟩, by simpa using fintype.card_congr h, λ h, ⟨equiv.cast $ h ▸ rfl ⟩ ⟩

@[simp] lemma fin.image_succ_above_univ {n : ℕ} (i : fin (n + 1)) :
  univ.image i.succ_above = {i}ᶜ :=
by { ext m, simp }

@[simp] lemma fin.image_succ_univ (n : ℕ) : (univ : finset (fin n)).image fin.succ = {0}ᶜ :=
by rw [← fin.succ_above_zero, fin.image_succ_above_univ]

@[simp] lemma fin.image_cast_succ (n : ℕ) :
  (univ : finset (fin n)).image fin.cast_succ = {fin.last n}ᶜ :=
by rw [← fin.succ_above_last, fin.image_succ_above_univ]

/-- Embed `fin n` into `fin (n + 1)` by prepending zero to the `univ` -/
lemma fin.univ_succ (n : ℕ) :
  (univ : finset (fin (n + 1))) = insert 0 (univ.image fin.succ) :=
by simp

/-- Embed `fin n` into `fin (n + 1)` by appending a new `fin.last n` to the `univ` -/
lemma fin.univ_cast_succ (n : ℕ) :
  (univ : finset (fin (n + 1))) = insert (fin.last n) (univ.image fin.cast_succ) :=
by simp

/-- Embed `fin n` into `fin (n + 1)` by inserting
around a specified pivot `p : fin (n + 1)` into the `univ` -/
lemma fin.univ_succ_above (n : ℕ) (p : fin (n + 1)) :
  (univ : finset (fin (n + 1))) = insert p (univ.image (fin.succ_above p)) :=
by simp

@[instance, priority 10] def unique.fintype {α : Type*} [unique α] : fintype α :=
fintype.of_subsingleton (default α)

/-- Short-circuit instance to decrease search for `unique.fintype`,
since that relies on a subsingleton elimination for `unique`. -/
instance fintype.subtype_eq (y : α) : fintype {x // x = y} :=
fintype.subtype {y} (by simp)

/-- Short-circuit instance to decrease search for `unique.fintype`,
since that relies on a subsingleton elimination for `unique`. -/
instance fintype.subtype_eq' (y : α) : fintype {x // y = x} :=
fintype.subtype {y} (by simp [eq_comm])

@[simp] lemma univ_unique {α : Type*} [unique α] [f : fintype α] : @finset.univ α _ = {default α} :=
by rw [subsingleton.elim f (@unique.fintype α _)]; refl

@[simp] lemma univ_is_empty {α : Type*} [is_empty α] [fintype α] : @finset.univ α _ = ∅ :=
finset.ext is_empty_elim

@[simp] lemma fintype.card_subtype_eq (y : α) [fintype {x // x = y}] :
  fintype.card {x // x = y} = 1 :=
fintype.card_unique

@[simp] lemma fintype.card_subtype_eq' (y : α) [fintype {x // y = x}] :
  fintype.card {x // y = x} = 1 :=
fintype.card_unique

@[simp] theorem fintype.univ_empty : @univ empty _ = ∅ := rfl

@[simp] theorem fintype.card_empty : fintype.card empty = 0 := rfl

@[simp] theorem fintype.univ_pempty : @univ pempty _ = ∅ := rfl

@[simp] theorem fintype.card_pempty : fintype.card pempty = 0 := rfl

instance : fintype unit := fintype.of_subsingleton ()

theorem fintype.univ_unit : @univ unit _ = {()} := rfl

theorem fintype.card_unit : fintype.card unit = 1 := rfl

instance : fintype punit := fintype.of_subsingleton punit.star

@[simp] theorem fintype.univ_punit : @univ punit _ = {punit.star} := rfl

@[simp] theorem fintype.card_punit : fintype.card punit = 1 := rfl

instance : fintype bool := ⟨⟨tt ::ₘ ff ::ₘ 0, by simp⟩, λ x, by cases x; simp⟩

@[simp] theorem fintype.univ_bool : @univ bool _ = {tt, ff} := rfl

instance units_int.fintype : fintype (units ℤ) :=
⟨{1, -1}, λ x, by cases int.units_eq_one_or x; simp *⟩

@[simp] lemma units_int.univ : (finset.univ : finset (units ℤ)) = {1, -1} := rfl

instance additive.fintype : Π [fintype α], fintype (additive α) := id

instance multiplicative.fintype : Π [fintype α], fintype (multiplicative α) := id

@[simp] theorem fintype.card_units_int : fintype.card (units ℤ) = 2 := rfl

@[simp] theorem fintype.card_bool : fintype.card bool = 2 := rfl

instance {α : Type*} [fintype α] : fintype (option α) :=
⟨univ.insert_none, λ a, by simp⟩

@[simp] theorem fintype.card_option {α : Type*} [fintype α] :
  fintype.card (option α) = fintype.card α + 1 :=
(finset.card_cons _).trans $ congr_arg2 _ (card_map _) rfl

instance {α : Type*} (β : α → Type*)
  [fintype α] [∀ a, fintype (β a)] : fintype (sigma β) :=
⟨univ.sigma (λ _, univ), λ ⟨a, b⟩, by simp⟩

@[simp] lemma finset.univ_sigma_univ {α : Type*} {β : α → Type*} [fintype α] [∀ a, fintype (β a)] :
  (univ : finset α).sigma (λ a, (univ : finset (β a))) = univ := rfl

instance (α β : Type*) [fintype α] [fintype β] : fintype (α × β) :=
⟨univ.product univ, λ ⟨a, b⟩, by simp⟩

@[simp] lemma finset.univ_product_univ {α β : Type*} [fintype α] [fintype β] :
  (univ : finset α).product (univ : finset β) = univ :=
rfl

@[simp] theorem fintype.card_prod (α β : Type*) [fintype α] [fintype β] :
  fintype.card (α × β) = fintype.card α * fintype.card β :=
card_product _ _

/-- Given that `α × β` is a fintype, `α` is also a fintype. -/
def fintype.prod_left {α β} [decidable_eq α] [fintype (α × β)] [nonempty β] : fintype α :=
⟨(fintype.elems (α × β)).image prod.fst,
  λ a, let ⟨b⟩ := ‹nonempty β› in by simp; exact ⟨b, fintype.complete _⟩⟩

/-- Given that `α × β` is a fintype, `β` is also a fintype. -/
def fintype.prod_right {α β} [decidable_eq β] [fintype (α × β)] [nonempty α] : fintype β :=
⟨(fintype.elems (α × β)).image prod.snd,
  λ b, let ⟨a⟩ := ‹nonempty α› in by simp; exact ⟨a, fintype.complete _⟩⟩

instance (α : Type*) [fintype α] : fintype (ulift α) :=
fintype.of_equiv _ equiv.ulift.symm

@[simp] theorem fintype.card_ulift (α : Type*) [fintype α] :
  fintype.card (ulift α) = fintype.card α :=
fintype.of_equiv_card _

instance (α : Type*) [fintype α] : fintype (plift α) :=
fintype.of_equiv _ equiv.plift.symm

@[simp] theorem fintype.card_plift (α : Type*) [fintype α] :
  fintype.card (plift α) = fintype.card α :=
fintype.of_equiv_card _

lemma univ_sum_type {α β : Type*} [fintype α] [fintype β] [fintype (α ⊕ β)] [decidable_eq (α ⊕ β)] :
  (univ : finset (α ⊕ β)) = map function.embedding.inl univ ∪ map function.embedding.inr univ :=
begin
  rw [eq_comm, eq_univ_iff_forall], simp only [mem_union, mem_map, exists_prop, mem_univ, true_and],
  rintro (x|y), exacts [or.inl ⟨x, rfl⟩, or.inr ⟨y, rfl⟩]
end

instance (α : Type u) (β : Type v) [fintype α] [fintype β] : fintype (α ⊕ β) :=
@fintype.of_equiv _ _ (@sigma.fintype _
    (λ b, cond b (ulift α) (ulift.{(max u v) v} β)) _
    (λ b, by cases b; apply ulift.fintype))
  ((equiv.sum_equiv_sigma_bool _ _).symm.trans
    (equiv.sum_congr equiv.ulift equiv.ulift))

/-- Given that `α ⊕ β` is a fintype, `α` is also a fintype. This is non-computable as it uses
that `sum.inl` is an injection, but there's no clear inverse if `α` is empty. -/
noncomputable def fintype.sum_left {α β} [fintype (α ⊕ β)] : fintype α :=
fintype.of_injective (sum.inl : α → α ⊕ β) sum.inl_injective

/-- Given that `α ⊕ β` is a fintype, `β` is also a fintype. This is non-computable as it uses
that `sum.inr` is an injection, but there's no clear inverse if `β` is empty. -/
noncomputable def fintype.sum_right {α β} [fintype (α ⊕ β)] : fintype β :=
fintype.of_injective (sum.inr : β → α ⊕ β) sum.inr_injective

@[simp] theorem fintype.card_sum [fintype α] [fintype β] :
  fintype.card (α ⊕ β) = fintype.card α + fintype.card β :=
begin
  classical,
  rw [←finset.card_univ, univ_sum_type, finset.card_union_eq],
  { simp [finset.card_univ] },
  { intros x hx,
    suffices : (∃ (a : α), sum.inl a = x) ∧ ∃ (b : β), sum.inr b = x,
    { obtain ⟨⟨a, rfl⟩, ⟨b, hb⟩⟩ := this,
      simpa using hb },
    simpa using hx }
end

/-- If the subtype of all-but-one elements is a `fintype` then the type itself is a `fintype`. -/
def fintype_of_fintype_ne (a : α) [decidable_pred (= a)] (h : fintype {b // b ≠ a}) : fintype α :=
fintype.of_equiv _ $ equiv.sum_compl (= a)

section finset

/-! ### `fintype (s : finset α)` -/

instance finset.fintype_coe_sort {α : Type u} (s : finset α) : fintype s :=
⟨s.attach, s.mem_attach⟩

@[simp] lemma finset.univ_eq_attach {α : Type u} (s : finset α) :
  (univ : finset s) = s.attach :=
rfl

end finset

namespace fintype
variables [fintype α] [fintype β]

lemma card_le_of_injective (f : α → β) (hf : function.injective f) : card α ≤ card β :=
finset.card_le_card_of_inj_on f (λ _ _, finset.mem_univ _) (λ _ _ _ _ h, hf h)

lemma card_le_of_embedding (f : α ↪ β) : card α ≤ card β := card_le_of_injective f f.2

lemma card_lt_of_injective_of_not_mem (f : α → β) (h : function.injective f)
  {b : β} (w : b ∉ set.range f) : card α < card β :=
calc card α = (univ.map ⟨f, h⟩).card : (card_map _).symm
... < card β : finset.card_lt_univ_of_not_mem $
                 by rwa [← mem_coe, coe_map, coe_univ, set.image_univ]

lemma card_lt_of_injective_not_surjective (f : α → β) (h : function.injective f)
  (h' : ¬function.surjective f) : card α < card β :=
let ⟨y, hy⟩ := not_forall.1 h' in card_lt_of_injective_of_not_mem f h hy

lemma card_le_of_surjective (f : α → β) (h : function.surjective f) : card β ≤ card α :=
card_le_of_injective _ (function.injective_surj_inv h)

/--
The pigeonhole principle for finitely many pigeons and pigeonholes.
This is the `fintype` version of `finset.exists_ne_map_eq_of_card_lt_of_maps_to`.
-/
lemma exists_ne_map_eq_of_card_lt (f : α → β) (h : fintype.card β < fintype.card α) :
  ∃ x y, x ≠ y ∧ f x = f y :=
let ⟨x, _, y, _, h⟩ := finset.exists_ne_map_eq_of_card_lt_of_maps_to h (λ x _, mem_univ (f x))
in ⟨x, y, h⟩

lemma card_eq_one_iff : card α = 1 ↔ (∃ x : α, ∀ y, y = x) :=
by rw [←card_unit, card_eq]; exact
⟨λ ⟨a⟩, ⟨a.symm (), λ y, a.injective (subsingleton.elim _ _)⟩,
  λ ⟨x, hx⟩, ⟨⟨λ _, (), λ _, x, λ _, (hx _).trans (hx _).symm,
    λ _, subsingleton.elim _ _⟩⟩⟩

lemma card_eq_zero_iff : card α = 0 ↔ is_empty α :=
by rw [card, finset.card_eq_zero, univ_eq_empty_iff]

lemma card_eq_zero [is_empty α] : card α = 0 := card_eq_zero_iff.2 ‹_›

lemma card_eq_one_iff_nonempty_unique : card α = 1 ↔ nonempty (unique α) :=
⟨λ h, let ⟨d, h⟩ := fintype.card_eq_one_iff.mp h in ⟨{ default := d, uniq := h}⟩,
 λ ⟨h⟩, by exactI fintype.card_unique⟩

/-- A `fintype` with cardinality zero is equivalent to `empty`. -/
def card_eq_zero_equiv_equiv_empty : card α = 0 ≃ (α ≃ empty) :=
(equiv.of_iff card_eq_zero_iff).trans (equiv.equiv_empty_equiv α).symm

lemma card_pos_iff : 0 < card α ↔ nonempty α :=
pos_iff_ne_zero.trans $ not_iff_comm.mp $ not_nonempty_iff.trans card_eq_zero_iff.symm

lemma card_pos [h : nonempty α] : 0 < card α :=
card_pos_iff.mpr h

lemma card_ne_zero [nonempty α] : card α ≠ 0 :=
ne_of_gt card_pos

lemma card_le_one_iff : card α ≤ 1 ↔ (∀ a b : α, a = b) :=
let n := card α in
have hn : n = card α := rfl,
match n, hn with
| 0     := λ ha, ⟨λ h, λ a, (card_eq_zero_iff.1 ha.symm).elim a, λ _, ha ▸ nat.le_succ _⟩
| 1     := λ ha, ⟨λ h, λ a b, let ⟨x, hx⟩ := card_eq_one_iff.1 ha.symm in
  by rw [hx a, hx b],
    λ _, ha ▸ le_refl _⟩
| (n+2) := λ ha, ⟨λ h, by rw ← ha at h; exact absurd h dec_trivial,
  (λ h, card_unit ▸ card_le_of_injective (λ _, ())
    (λ _ _ _, h _ _))⟩
end

lemma card_le_one_iff_subsingleton : card α ≤ 1 ↔ subsingleton α :=
card_le_one_iff.trans subsingleton_iff.symm

lemma one_lt_card_iff_nontrivial : 1 < card α ↔ nontrivial α :=
begin
  classical,
  rw ←not_iff_not,
  push_neg,
  rw [not_nontrivial_iff_subsingleton, card_le_one_iff_subsingleton]
end

lemma exists_ne_of_one_lt_card (h : 1 < card α) (a : α) : ∃ b : α, b ≠ a :=
by { haveI : nontrivial α := one_lt_card_iff_nontrivial.1 h, exact exists_ne a }

lemma exists_pair_of_one_lt_card (h : 1 < card α) : ∃ (a b : α), a ≠ b :=
by { haveI : nontrivial α := one_lt_card_iff_nontrivial.1 h, exact exists_pair_ne α }

lemma card_eq_one_of_forall_eq {i : α} (h : ∀ j, j = i) : card α = 1 :=
fintype.card_eq_one_iff.2 ⟨i,h⟩

lemma one_lt_card [h : nontrivial α] : 1 < fintype.card α :=
fintype.one_lt_card_iff_nontrivial.mpr h

lemma injective_iff_surjective {f : α → α} : injective f ↔ surjective f :=
by haveI := classical.prop_decidable; exact
have ∀ {f : α → α}, injective f → surjective f,
from λ f hinj x,
  have h₁ : image f univ = univ := eq_of_subset_of_card_le (subset_univ _)
    ((card_image_of_injective univ hinj).symm ▸ le_refl _),
  have h₂ : x ∈ image f univ := h₁.symm ▸ mem_univ _,
  exists_of_bex (mem_image.1 h₂),
⟨this,
  λ hsurj, has_left_inverse.injective
    ⟨surj_inv hsurj, left_inverse_of_surjective_of_right_inverse
      (this (injective_surj_inv _)) (right_inverse_surj_inv _)⟩⟩

lemma injective_iff_bijective {f : α → α} : injective f ↔ bijective f :=
by simp [bijective, injective_iff_surjective]

lemma surjective_iff_bijective {f : α → α} : surjective f ↔ bijective f :=
by simp [bijective, injective_iff_surjective]

lemma injective_iff_surjective_of_equiv {β : Type*} {f : α → β} (e : α ≃ β) :
  injective f ↔ surjective f :=
have injective (e.symm ∘ f) ↔ surjective (e.symm ∘ f), from injective_iff_surjective,
⟨λ hinj, by simpa [function.comp] using
  e.surjective.comp (this.1 (e.symm.injective.comp hinj)),
λ hsurj, by simpa [function.comp] using
  e.injective.comp (this.2 (e.symm.surjective.comp hsurj))⟩

lemma card_of_bijective {f : α → β} (hf : bijective f) : card α = card β :=
card_congr (equiv.of_bijective f hf)

lemma bijective_iff_injective_and_card (f : α → β) :
  bijective f ↔ injective f ∧ card α = card β :=
begin
  split,
  { intro h, exact ⟨h.1, card_of_bijective h⟩ },
  { rintro ⟨hf, h⟩,
    refine ⟨hf, _⟩,
    rwa ←injective_iff_surjective_of_equiv (equiv_of_card_eq h) }
end

lemma bijective_iff_surjective_and_card (f : α → β) :
  bijective f ↔ surjective f ∧ card α = card β :=
begin
  split,
  { intro h, exact ⟨h.2, card_of_bijective h⟩ },
  { rintro ⟨hf, h⟩,
    refine ⟨_, hf⟩,
    rwa injective_iff_surjective_of_equiv (equiv_of_card_eq h) }
end

lemma right_inverse_of_left_inverse_of_card_le {f : α → β} {g : β → α}
  (hfg : left_inverse f g) (hcard : card α ≤ card β) :
  right_inverse f g :=
have hsurj : surjective f, from surjective_iff_has_right_inverse.2 ⟨g, hfg⟩,
right_inverse_of_injective_of_left_inverse
  ((bijective_iff_surjective_and_card _).2
    ⟨hsurj, le_antisymm hcard (card_le_of_surjective f hsurj)⟩ ).1
  hfg

lemma left_inverse_of_right_inverse_of_card_le {f : α → β} {g : β → α}
  (hfg : right_inverse f g) (hcard : card β ≤ card α) :
  left_inverse f g :=
right_inverse_of_left_inverse_of_card_le hfg hcard

end fintype

lemma fintype.coe_image_univ [fintype α] [decidable_eq β] {f : α → β} :
  ↑(finset.image f finset.univ) = set.range f :=
by { ext x, simp }

instance list.subtype.fintype [decidable_eq α] (l : list α) : fintype {x // x ∈ l} :=
fintype.of_list l.attach l.mem_attach

instance multiset.subtype.fintype [decidable_eq α] (s : multiset α) : fintype {x // x ∈ s} :=
fintype.of_multiset s.attach s.mem_attach

instance finset.subtype.fintype (s : finset α) : fintype {x // x ∈ s} :=
⟨s.attach, s.mem_attach⟩

instance finset_coe.fintype (s : finset α) : fintype (↑s : set α) :=
finset.subtype.fintype s

@[simp] lemma fintype.card_coe (s : finset α) :
  fintype.card s = s.card := card_attach

lemma finset.attach_eq_univ {s : finset α} : s.attach = finset.univ := rfl

instance plift.fintype_Prop (p : Prop) [decidable p] : fintype (plift p) :=
⟨if h : p then {⟨h⟩} else ∅, λ ⟨h⟩, by simp [h]⟩

instance Prop.fintype : fintype Prop :=
⟨⟨true ::ₘ false ::ₘ 0, by simp [true_ne_false]⟩,
 classical.cases (by simp) (by simp)⟩

instance subtype.fintype (p : α → Prop) [decidable_pred p] [fintype α] : fintype {x // p x} :=
fintype.subtype (univ.filter p) (by simp)

/-- A set on a fintype, when coerced to a type, is a fintype. -/
def set_fintype {α} [fintype α] (s : set α) [decidable_pred (∈ s)] : fintype s :=
subtype.fintype (λ x, x ∈ s)

lemma set_fintype_card_le_univ {α : Type*} [fintype α] (s : set α) [fintype ↥s] :
  fintype.card ↥s ≤ fintype.card α :=
fintype.card_le_of_embedding (function.embedding.subtype s)

section
variables (α)

/-- The `units α` type is equivalent to a subtype of `α × α`. -/
@[simps]
def _root_.units_equiv_prod_subtype [monoid α] :
  units α ≃ {p : α × α // p.1 * p.2 = 1 ∧ p.2 * p.1 = 1} :=
{ to_fun := λ u, ⟨(u, ↑u⁻¹), u.val_inv, u.inv_val⟩,
  inv_fun := λ p, units.mk (p : α × α).1 (p : α × α).2 p.prop.1 p.prop.2,
  left_inv := λ u, units.ext rfl,
  right_inv := λ p, subtype.ext $ prod.ext rfl rfl}

/-- In a `group_with_zero` `α`, the unit group `units α` is equivalent to the subtype of nonzero
elements. -/
@[simps]
def _root_.units_equiv_ne_zero [group_with_zero α] : units α ≃ {a : α // a ≠ 0} :=
⟨λ a, ⟨a, a.ne_zero⟩, λ a, units.mk0 _ a.prop, λ _, units.ext rfl, λ _, subtype.ext rfl⟩

end

instance [monoid α] [fintype α] [decidable_eq α] : fintype (units α) :=
fintype.of_equiv _ (units_equiv_prod_subtype α).symm

lemma fintype.card_units [group_with_zero α] [fintype α] [fintype (units α)] :
  fintype.card (units α) = fintype.card α - 1 :=
begin
  classical,
  rw [eq_comm, nat.sub_eq_iff_eq_add (fintype.card_pos_iff.2 ⟨(0 : α)⟩),
    fintype.card_congr (units_equiv_ne_zero α)],
  have := fintype.card_congr (equiv.sum_compl (= (0 : α))).symm,
  rwa [fintype.card_sum, add_comm, fintype.card_subtype_eq] at this,
end

namespace function.embedding

/-- An embedding from a `fintype` to itself can be promoted to an equivalence. -/
noncomputable def equiv_of_fintype_self_embedding [fintype α] (e : α ↪ α) : α ≃ α :=
equiv.of_bijective e (fintype.injective_iff_bijective.1 e.2)

@[simp]
lemma equiv_of_fintype_self_embedding_to_embedding [fintype α] (e : α ↪ α) :
  e.equiv_of_fintype_self_embedding.to_embedding = e :=
by { ext, refl, }

/-- If `‖β‖ < ‖α‖` there are no embeddings `α ↪ β`.
This is a formulation of the pigeonhole principle.

Note this cannot be an instance as it needs `h`. -/
@[simp] lemma is_empty_of_card_lt [fintype α] [fintype β]
  (h : fintype.card β < fintype.card α) : is_empty (α ↪ β) :=
⟨λ f, let ⟨x, y, ne, feq⟩ := fintype.exists_ne_map_eq_of_card_lt f h in ne $ f.injective feq⟩

/-- A constructive embedding of a fintype `α` in another fintype `β` when `card α ≤ card β`. -/
def trunc_of_card_le [fintype α] [fintype β] [decidable_eq α] [decidable_eq β]
  (h : fintype.card α ≤ fintype.card β) : trunc (α ↪ β) :=
(fintype.trunc_equiv_fin α).bind $ λ ea,
  (fintype.trunc_equiv_fin β).map $ λ eb,
    ea.to_embedding.trans ((fin.cast_le h).to_embedding.trans eb.symm.to_embedding)

lemma nonempty_of_card_le [fintype α] [fintype β]
  (h : fintype.card α ≤ fintype.card β) : nonempty (α ↪ β) :=
by { classical, exact (trunc_of_card_le h).nonempty }

lemma exists_of_card_le_finset [fintype α] {s : finset β} (h : fintype.card α ≤ s.card) :
  ∃ (f : α ↪ β), set.range f ⊆ s :=
begin
  rw ← fintype.card_coe at h,
  rcases nonempty_of_card_le h with ⟨f⟩,
  exact ⟨f.trans (embedding.subtype _), by simp [set.range_subset_iff]⟩
end

end function.embedding

@[simp]
lemma finset.univ_map_embedding {α : Type*} [fintype α] (e : α ↪ α) :
  univ.map e = univ :=
by rw [←e.equiv_of_fintype_self_embedding_to_embedding, univ_map_equiv_to_embedding]

namespace fintype

lemma card_lt_of_surjective_not_injective [fintype α] [fintype β] (f : α → β)
  (h : function.surjective f) (h' : ¬function.injective f) : card β < card α :=
card_lt_of_injective_not_surjective _ (function.injective_surj_inv h) $ λ hg,
have w : function.bijective (function.surj_inv h) := ⟨function.injective_surj_inv h, hg⟩,
h' $ (injective_iff_surjective_of_equiv (equiv.of_bijective _ w).symm).mpr h

variables [decidable_eq α] [fintype α] {δ : α → Type*}

/-- Given for all `a : α` a finset `t a` of `δ a`, then one can define the
finset `fintype.pi_finset t` of all functions taking values in `t a` for all `a`. This is the
analogue of `finset.pi` where the base finset is `univ` (but formally they are not the same, as
there is an additional condition `i ∈ finset.univ` in the `finset.pi` definition). -/
def pi_finset (t : Π a, finset (δ a)) : finset (Π a, δ a) :=
(finset.univ.pi t).map ⟨λ f a, f a (mem_univ a), λ _ _, by simp [function.funext_iff]⟩

@[simp] lemma mem_pi_finset {t : Π a, finset (δ a)} {f : Π a, δ a} :
  f ∈ pi_finset t ↔ (∀ a, f a ∈ t a) :=
begin
  split,
  { simp only [pi_finset, mem_map, and_imp, forall_prop_of_true, exists_prop, mem_univ,
               exists_imp_distrib, mem_pi],
    rintro g hg hgf a,
    rw ← hgf,
    exact hg a },
  { simp only [pi_finset, mem_map, forall_prop_of_true, exists_prop, mem_univ, mem_pi],
    exact λ hf, ⟨λ a ha, f a, hf, rfl⟩ }
end

lemma pi_finset_subset (t₁ t₂ : Π a, finset (δ a)) (h : ∀ a, t₁ a ⊆ t₂ a) :
  pi_finset t₁ ⊆ pi_finset t₂ :=
λ g hg, mem_pi_finset.2 $ λ a, h a $ mem_pi_finset.1 hg a

lemma pi_finset_disjoint_of_disjoint [∀ a, decidable_eq (δ a)]
  (t₁ t₂ : Π a, finset (δ a)) {a : α} (h : disjoint (t₁ a) (t₂ a)) :
  disjoint (pi_finset t₁) (pi_finset t₂) :=
disjoint_iff_ne.2 $ λ f₁ hf₁ f₂ hf₂ eq₁₂,
disjoint_iff_ne.1 h (f₁ a) (mem_pi_finset.1 hf₁ a) (f₂ a) (mem_pi_finset.1 hf₂ a) (congr_fun eq₁₂ a)

end fintype

/-! ### pi -/

/-- A dependent product of fintypes, indexed by a fintype, is a fintype. -/
instance pi.fintype {α : Type*} {β : α → Type*}
  [decidable_eq α] [fintype α] [∀ a, fintype (β a)] : fintype (Π a, β a) :=
⟨fintype.pi_finset (λ _, univ), by simp⟩

@[simp] lemma fintype.pi_finset_univ {α : Type*} {β : α → Type*}
  [decidable_eq α] [fintype α] [∀ a, fintype (β a)] :
  fintype.pi_finset (λ a : α, (finset.univ : finset (β a))) = (finset.univ : finset (Π a, β a)) :=
rfl

instance d_array.fintype {n : ℕ} {α : fin n → Type*}
  [∀ n, fintype (α n)] : fintype (d_array n α) :=
fintype.of_equiv _ (equiv.d_array_equiv_fin _).symm

instance array.fintype {n : ℕ} {α : Type*} [fintype α] : fintype (array n α) :=
d_array.fintype

instance vector.fintype {α : Type*} [fintype α] {n : ℕ} : fintype (vector α n) :=
fintype.of_equiv _ (equiv.vector_equiv_fin _ _).symm

instance quotient.fintype [fintype α] (s : setoid α)
  [decidable_rel ((≈) : α → α → Prop)] : fintype (quotient s) :=
fintype.of_surjective quotient.mk (λ x, quotient.induction_on x (λ x, ⟨x, rfl⟩))

instance finset.fintype [fintype α] : fintype (finset α) :=
⟨univ.powerset, λ x, finset.mem_powerset.2 (finset.subset_univ _)⟩

-- irreducible due to this conversation on Zulip:
-- https://leanprover.zulipchat.com/#narrow/stream/113488-general/
-- topic/.60simp.60.20ignoring.20lemmas.3F/near/241824115
@[irreducible] instance function.embedding.fintype {α β} [fintype α] [fintype β]
  [decidable_eq α] [decidable_eq β] : fintype (α ↪ β) :=
fintype.of_equiv _ (equiv.subtype_injective_equiv_embedding α β)

instance [decidable_eq α] [fintype α] {n : ℕ} : fintype (sym.sym' α n) :=
quotient.fintype _

instance [decidable_eq α] [fintype α] {n : ℕ} : fintype (sym α n) :=
fintype.of_equiv _ sym.sym_equiv_sym'.symm

@[simp] lemma fintype.card_finset [fintype α] :
  fintype.card (finset α) = 2 ^ (fintype.card α) :=
finset.card_powerset finset.univ

@[simp] lemma finset.univ_filter_card_eq (α : Type*) [fintype α] (k : ℕ) :
  (finset.univ : finset (finset α)).filter (λ s, s.card = k) = finset.univ.powerset_len k :=
by { ext, simp [finset.mem_powerset_len] }

@[simp] lemma fintype.card_finset_len [fintype α] (k : ℕ) :
  fintype.card {s : finset α // s.card = k} = nat.choose (fintype.card α) k :=
by simp [fintype.subtype_card, finset.card_univ]

@[simp] lemma set.to_finset_univ [fintype α] :
  (set.univ : set α).to_finset = finset.univ :=
by { ext, simp only [set.mem_univ, mem_univ, set.mem_to_finset] }

@[simp] lemma set.to_finset_eq_empty_iff {s : set α} [fintype s] :
  s.to_finset = ∅ ↔ s = ∅ :=
by simp [ext_iff, set.ext_iff]

@[simp] lemma set.to_finset_empty :
  (∅ : set α).to_finset = ∅ :=
set.to_finset_eq_empty_iff.mpr rfl

@[simp] lemma set.to_finset_range [decidable_eq α] [fintype β] (f : β → α) [fintype (set.range f)] :
  (set.range f).to_finset = finset.univ.image f :=
by simp [ext_iff]

theorem fintype.card_subtype_le [fintype α] (p : α → Prop) [decidable_pred p] :
  fintype.card {x // p x} ≤ fintype.card α :=
fintype.card_le_of_embedding (function.embedding.subtype _)

theorem fintype.card_subtype_lt [fintype α] {p : α → Prop} [decidable_pred p]
  {x : α} (hx : ¬ p x) : fintype.card {x // p x} < fintype.card α :=
fintype.card_lt_of_injective_of_not_mem coe subtype.coe_injective $ by rwa subtype.range_coe_subtype

lemma fintype.card_subtype [fintype α] (p : α → Prop) [decidable_pred p] :
  fintype.card {x // p x} = ((finset.univ : finset α).filter p).card :=
begin
  refine fintype.card_of_subtype _ _,
  simp
end

lemma fintype.card_subtype_or (p q : α → Prop)
  [fintype {x // p x}] [fintype {x // q x}] [fintype {x // p x ∨ q x}] :
  fintype.card {x // p x ∨ q x} ≤ fintype.card {x // p x} + fintype.card {x // q x} :=
begin
  classical,
  convert fintype.card_le_of_embedding (subtype_or_left_embedding p q),
  rw fintype.card_sum
end

lemma fintype.card_subtype_or_disjoint (p q : α → Prop) (h : disjoint p q)
  [fintype {x // p x}] [fintype {x // q x}] [fintype {x // p x ∨ q x}] :
  fintype.card {x // p x ∨ q x} = fintype.card {x // p x} + fintype.card {x // q x} :=
begin
  classical,
  convert fintype.card_congr (subtype_or_equiv p q h),
  simp
end

theorem fintype.card_quotient_le [fintype α] (s : setoid α) [decidable_rel ((≈) : α → α → Prop)] :
  fintype.card (quotient s) ≤ fintype.card α :=
fintype.card_le_of_surjective _ (surjective_quotient_mk _)

theorem fintype.card_quotient_lt [fintype α] {s : setoid α} [decidable_rel ((≈) : α → α → Prop)]
  {x y : α} (h1 : x ≠ y) (h2 : x ≈ y) : fintype.card (quotient s) < fintype.card α :=
fintype.card_lt_of_surjective_not_injective _ (surjective_quotient_mk _) $ λ w,
h1 (w $ quotient.eq.mpr h2)

instance psigma.fintype {α : Type*} {β : α → Type*} [fintype α] [∀ a, fintype (β a)] :
  fintype (Σ' a, β a) :=
fintype.of_equiv _ (equiv.psigma_equiv_sigma _).symm

instance psigma.fintype_prop_left {α : Prop} {β : α → Type*} [decidable α] [∀ a, fintype (β a)] :
  fintype (Σ' a, β a) :=
if h : α then fintype.of_equiv (β h) ⟨λ x, ⟨h, x⟩, psigma.snd, λ _, rfl, λ ⟨_, _⟩, rfl⟩
else ⟨∅, λ x, h x.1⟩

instance psigma.fintype_prop_right {α : Type*} {β : α → Prop} [∀ a, decidable (β a)] [fintype α] :
  fintype (Σ' a, β a) :=
fintype.of_equiv {a // β a} ⟨λ ⟨x, y⟩, ⟨x, y⟩, λ ⟨x, y⟩, ⟨x, y⟩, λ ⟨x, y⟩, rfl, λ ⟨x, y⟩, rfl⟩

instance psigma.fintype_prop_prop {α : Prop} {β : α → Prop} [decidable α] [∀ a, decidable (β a)] :
  fintype (Σ' a, β a) :=
if h : ∃ a, β a then ⟨{⟨h.fst, h.snd⟩}, λ ⟨_, _⟩, by simp⟩ else ⟨∅, λ ⟨x, y⟩, h ⟨x, y⟩⟩

instance set.fintype [fintype α] : fintype (set α) :=
⟨(@finset.univ α _).powerset.map ⟨coe, coe_injective⟩, λ s, begin
  classical, refine mem_map.2 ⟨finset.univ.filter s, mem_powerset.2 (subset_univ _), _⟩,
  apply (coe_filter _ _).trans, rw [coe_univ, set.sep_univ], refl
end⟩

@[simp] lemma fintype.card_set [fintype α] : fintype.card (set α) = 2 ^ fintype.card α :=
(finset.card_map _).trans (finset.card_powerset _)

instance pfun_fintype (p : Prop) [decidable p] (α : p → Type*)
  [Π hp, fintype (α hp)] : fintype (Π hp : p, α hp) :=
if hp : p then fintype.of_equiv (α hp) ⟨λ a _, a, λ f, f hp, λ _, rfl, λ _, rfl⟩
          else ⟨singleton (λ h, (hp h).elim), by simp [hp, function.funext_iff]⟩

@[simp] lemma finset.univ_pi_univ {α : Type*} {β : α → Type*}
  [decidable_eq α] [fintype α] [∀ a, fintype (β a)] :
  finset.univ.pi (λ a : α, (finset.univ : finset (β a))) = finset.univ :=
by { ext, simp }

lemma mem_image_univ_iff_mem_range
  {α β : Type*} [fintype α] [decidable_eq β] {f : α → β} {b : β} :
  b ∈ univ.image f ↔ b ∈ set.range f :=
by simp

/-- An auxiliary function for `quotient.fin_choice`.  Given a
collection of setoids indexed by a type `ι`, a (finite) list `l` of
indices, and a function that for each `i ∈ l` gives a term of the
corresponding quotient type, then there is a corresponding term in the
quotient of the product of the setoids indexed by `l`. -/
def quotient.fin_choice_aux {ι : Type*} [decidable_eq ι]
  {α : ι → Type*} [S : ∀ i, setoid (α i)] :
  Π (l : list ι), (Π i ∈ l, quotient (S i)) → @quotient (Π i ∈ l, α i) (by apply_instance)
| []       f := ⟦λ i, false.elim⟧
| (i :: l) f := begin
  refine quotient.lift_on₂ (f i (list.mem_cons_self _ _))
    (quotient.fin_choice_aux l (λ j h, f j (list.mem_cons_of_mem _ h)))
    _ _,
  exact λ a l, ⟦λ j h,
    if e : j = i then by rw e; exact a else
    l _ (h.resolve_left e)⟧,
  refine λ a₁ l₁ a₂ l₂ h₁ h₂, quotient.sound (λ j h, _),
  by_cases e : j = i; simp [e],
  { subst j, exact h₁ },
  { exact h₂ _ _ }
end

theorem quotient.fin_choice_aux_eq {ι : Type*} [decidable_eq ι]
  {α : ι → Type*} [S : ∀ i, setoid (α i)] :
  ∀ (l : list ι) (f : Π i ∈ l, α i), quotient.fin_choice_aux l (λ i h, ⟦f i h⟧) = ⟦f⟧
| []       f := quotient.sound (λ i h, h.elim)
| (i :: l) f := begin
  simp [quotient.fin_choice_aux, quotient.fin_choice_aux_eq l],
  refine quotient.sound (λ j h, _),
  by_cases e : j = i; simp [e],
  subst j, refl
end

/-- Given a collection of setoids indexed by a fintype `ι` and a
function that for each `i : ι` gives a term of the corresponding
quotient type, then there is corresponding term in the quotient of the
product of the setoids. -/
def quotient.fin_choice {ι : Type*} [decidable_eq ι] [fintype ι]
  {α : ι → Type*} [S : ∀ i, setoid (α i)]
  (f : Π i, quotient (S i)) : @quotient (Π i, α i) (by apply_instance) :=
quotient.lift_on (@quotient.rec_on _ _ (λ l : multiset ι,
    @quotient (Π i ∈ l, α i) (by apply_instance))
    finset.univ.1
    (λ l, quotient.fin_choice_aux l (λ i _, f i))
    (λ a b h, begin
      have := λ a, quotient.fin_choice_aux_eq a (λ i h, quotient.out (f i)),
      simp [quotient.out_eq] at this,
      simp [this],
      let g := λ a:multiset ι, ⟦λ (i : ι) (h : i ∈ a), quotient.out (f i)⟧,
      refine eq_of_heq ((eq_rec_heq _ _).trans (_ : g a == g b)),
      congr' 1, exact quotient.sound h,
    end))
  (λ f, ⟦λ i, f i (finset.mem_univ _)⟧)
  (λ a b h, quotient.sound $ λ i, h _ _)

theorem quotient.fin_choice_eq {ι : Type*} [decidable_eq ι] [fintype ι]
  {α : ι → Type*} [∀ i, setoid (α i)]
  (f : Π i, α i) : quotient.fin_choice (λ i, ⟦f i⟧) = ⟦f⟧ :=
begin
  let q, swap, change quotient.lift_on q _ _ = _,
  have : q = ⟦λ i h, f i⟧,
  { dsimp [q],
    exact quotient.induction_on
      (@finset.univ ι _).1 (λ l, quotient.fin_choice_aux_eq _ _) },
  simp [this], exact setoid.refl _
end

section equiv

open list equiv equiv.perm

variables [decidable_eq α] [decidable_eq β]

/-- Given a list, produce a list of all permutations of its elements. -/
def perms_of_list : list α → list (perm α)
| []       := [1]
| (a :: l) := perms_of_list l ++ l.bind (λ b, (perms_of_list l).map (λ f, swap a b * f))

lemma length_perms_of_list : ∀ l : list α, length (perms_of_list l) = l.length!
| []       := rfl
| (a :: l) :=
begin
  rw [length_cons, nat.factorial_succ],
  simp [perms_of_list, length_bind, length_perms_of_list, function.comp, nat.succ_mul],
  cc
end

lemma mem_perms_of_list_of_mem {l : list α} {f : perm α} (h : ∀ x, f x ≠ x → x ∈ l) :
  f ∈ perms_of_list l :=
begin
  induction l with a l IH generalizing f h,
  { exact list.mem_singleton.2 (equiv.ext $ λ x, decidable.by_contradiction $ h _) },
  by_cases hfa : f a = a,
  { refine mem_append_left _ (IH (λ x hx, mem_of_ne_of_mem _ (h x hx))),
    rintro rfl, exact hx hfa },
  have hfa' : f (f a) ≠ f a := mt (λ h, f.injective h) hfa,
  have : ∀ (x : α), (swap a (f a) * f) x ≠ x → x ∈ l,
  { intros x hx,
    have hxa : x ≠ a,
    { rintro rfl, apply hx, simp only [mul_apply, swap_apply_right] },
    refine list.mem_of_ne_of_mem hxa (h x (λ h, _)),
    simp only [h, mul_apply, swap_apply_def, mul_apply, ne.def, apply_eq_iff_eq] at hx;
    split_ifs at hx, exacts [hxa (h.symm.trans h_1), hx h] },
  suffices : f ∈ perms_of_list l ∨ ∃ (b ∈ l) (g ∈ perms_of_list l), swap a b * g = f,
  { simpa only [perms_of_list, exists_prop, list.mem_map, mem_append, list.mem_bind] },
  refine or_iff_not_imp_left.2 (λ hfl, ⟨f a, _, swap a (f a) * f, IH this, _⟩),
  { by_cases hffa : f (f a) = a,
    { exact mem_of_ne_of_mem hfa (h _ (mt (λ h, f.injective h) hfa)) },
    { apply this,
      simp only [mul_apply, swap_apply_def, mul_apply, ne.def, apply_eq_iff_eq],
      split_ifs; cc } },
  { rw [←mul_assoc, mul_def (swap a (f a)) (swap a (f a)),
        swap_swap, ←perm.one_def, one_mul] }
end

lemma mem_of_mem_perms_of_list :
  ∀ {l : list α} {f : perm α}, f ∈ perms_of_list l → ∀ {x}, f x ≠ x → x ∈ l
| []       f h := have f = 1 := by simpa [perms_of_list] using h, by rw this; simp
| (a :: l) f h :=
(mem_append.1 h).elim
  (λ h x hx, mem_cons_of_mem _ (mem_of_mem_perms_of_list h hx))
  (λ h x hx,
    let ⟨y, hy, hy'⟩ := list.mem_bind.1 h in
    let ⟨g, hg₁, hg₂⟩ := list.mem_map.1 hy' in
    if hxa : x = a then by simp [hxa]
    else if hxy : x = y then mem_cons_of_mem _ $ by rwa hxy
    else mem_cons_of_mem _ $
    mem_of_mem_perms_of_list hg₁ $
      by rw [eq_inv_mul_iff_mul_eq.2 hg₂, mul_apply, swap_inv, swap_apply_def];
        split_ifs; cc)

lemma mem_perms_of_list_iff {l : list α} {f : perm α} :
  f ∈ perms_of_list l ↔ ∀ {x}, f x ≠ x → x ∈ l :=
⟨mem_of_mem_perms_of_list, mem_perms_of_list_of_mem⟩

lemma nodup_perms_of_list : ∀ {l : list α} (hl : l.nodup), (perms_of_list l).nodup
| []       hl := by simp [perms_of_list]
| (a :: l) hl :=
have hl' : l.nodup, from nodup_of_nodup_cons hl,
have hln' : (perms_of_list l).nodup, from nodup_perms_of_list hl',
have hmeml : ∀ {f : perm α}, f ∈ perms_of_list l → f a = a,
  from λ f hf, not_not.1 (mt (mem_of_mem_perms_of_list hf) (nodup_cons.1 hl).1),
by rw [perms_of_list, list.nodup_append, list.nodup_bind, pairwise_iff_nth_le]; exact
⟨hln', ⟨λ _ _, nodup_map (λ _ _, mul_left_cancel) hln',
  λ i j hj hij x hx₁ hx₂,
    let ⟨f, hf⟩ := list.mem_map.1 hx₁ in
    let ⟨g, hg⟩ := list.mem_map.1 hx₂ in
    have hix : x a = nth_le l i (lt_trans hij hj),
      by rw [←hf.2, mul_apply, hmeml hf.1, swap_apply_left],
    have hiy : x a = nth_le l j hj,
      by rw [← hg.2, mul_apply, hmeml hg.1, swap_apply_left],
    absurd (hf.2.trans (hg.2.symm)) $
      λ h, ne_of_lt hij $ nodup_iff_nth_le_inj.1 hl' i j (lt_trans hij hj) hj $
        by rw [← hix, hiy]⟩,
  λ f hf₁ hf₂,
    let ⟨x, hx, hx'⟩ := list.mem_bind.1 hf₂ in
    let ⟨g, hg⟩ := list.mem_map.1 hx' in
    have hgxa : g⁻¹ x = a, from f.injective $
      by rw [hmeml hf₁, ← hg.2]; simp,
    have hxa : x ≠ a, from λ h, (list.nodup_cons.1 hl).1 (h ▸ hx),
    (list.nodup_cons.1 hl).1 $
      hgxa ▸ mem_of_mem_perms_of_list hg.1 (by rwa [apply_inv_self, hgxa])⟩

/-- Given a finset, produce the finset of all permutations of its elements. -/
def perms_of_finset (s : finset α) : finset (perm α) :=
quotient.hrec_on s.1 (λ l hl, ⟨perms_of_list l, nodup_perms_of_list hl⟩)
  (λ a b hab, hfunext (congr_arg _ (quotient.sound hab))
    (λ ha hb _, heq_of_eq $ finset.ext $
      by simp [mem_perms_of_list_iff, hab.mem_iff]))
  s.2

lemma mem_perms_of_finset_iff : ∀ {s : finset α} {f : perm α},
  f ∈ perms_of_finset s ↔ ∀ {x}, f x ≠ x → x ∈ s :=
by rintros ⟨⟨l⟩, hs⟩ f; exact mem_perms_of_list_iff

lemma card_perms_of_finset : ∀ (s : finset α),
  (perms_of_finset s).card = s.card! :=
by rintros ⟨⟨l⟩, hs⟩; exact length_perms_of_list l

/-- The collection of permutations of a fintype is a fintype. -/
def fintype_perm [fintype α] : fintype (perm α) :=
⟨perms_of_finset (@finset.univ α _), by simp [mem_perms_of_finset_iff]⟩

instance [fintype α] [fintype β] : fintype (α ≃ β) :=
if h : fintype.card β = fintype.card α
then trunc.rec_on_subsingleton (fintype.trunc_equiv_fin α)
  (λ eα, trunc.rec_on_subsingleton (fintype.trunc_equiv_fin β)
    (λ eβ, @fintype.of_equiv _ (perm α) fintype_perm
      (equiv_congr (equiv.refl α) (eα.trans (eq.rec_on h eβ.symm)) : (α ≃ α) ≃ (α ≃ β))))
else ⟨∅, λ x, false.elim (h (fintype.card_eq.2 ⟨x.symm⟩))⟩

lemma fintype.card_perm [fintype α] : fintype.card (perm α) = (fintype.card α)! :=
subsingleton.elim (@fintype_perm α _ _) (@equiv.fintype α α _ _ _ _) ▸
card_perms_of_finset _

lemma fintype.card_equiv [fintype α] [fintype β] (e : α ≃ β) :
  fintype.card (α ≃ β) = (fintype.card α)! :=
fintype.card_congr (equiv_congr (equiv.refl α) e) ▸ fintype.card_perm

lemma univ_eq_singleton_of_card_one {α} [fintype α] (x : α) (h : fintype.card α = 1) :
  (univ : finset α) = {x} :=
begin
  symmetry,
  apply eq_of_subset_of_card_le (subset_univ ({x})),
  apply le_of_eq,
  simp [h, finset.card_univ]
end

end equiv

namespace fintype

section choose
open fintype equiv

variables [fintype α] (p : α → Prop) [decidable_pred p]

/-- Given a fintype `α` and a predicate `p`, associate to a proof that there is a unique element of
`α` satisfying `p` this unique element, as an element of the corresponding subtype. -/
def choose_x (hp : ∃! a : α, p a) : {a // p a} :=
⟨finset.choose p univ (by simp; exact hp), finset.choose_property _ _ _⟩

/-- Given a fintype `α` and a predicate `p`, associate to a proof that there is a unique element of
`α` satisfying `p` this unique element, as an element of `α`. -/
def choose (hp : ∃! a, p a) : α := choose_x p hp

lemma choose_spec (hp : ∃! a, p a) : p (choose p hp) :=
(choose_x p hp).property

@[simp] lemma choose_subtype_eq {α : Type*} (p : α → Prop) [fintype {a : α // p a}]
  [decidable_eq α] (x : {a : α // p a})
  (h : ∃! (a : {a // p a}), (a : α) = x := ⟨x, rfl, λ y hy, by simpa [subtype.ext_iff] using hy⟩) :
  fintype.choose (λ (y : {a : α // p a}), (y : α) = x) h = x :=
by rw [subtype.ext_iff, fintype.choose_spec (λ (y : {a : α // p a}), (y : α) = x) _]

end choose

section bijection_inverse
open function

variables [fintype α] [decidable_eq β] {f : α → β}

/--
`bij_inv f` is the unique inverse to a bijection `f`. This acts
  as a computable alternative to `function.inv_fun`. -/
def bij_inv (f_bij : bijective f) (b : β) : α :=
fintype.choose (λ a, f a = b)
begin
  rcases f_bij.right b with ⟨a', fa_eq_b⟩,
  rw ← fa_eq_b,
  exact ⟨a', ⟨rfl, (λ a h, f_bij.left h)⟩⟩
end

lemma left_inverse_bij_inv (f_bij : bijective f) : left_inverse (bij_inv f_bij) f :=
λ a, f_bij.left (choose_spec (λ a', f a' = f a) _)

lemma right_inverse_bij_inv (f_bij : bijective f) : right_inverse (bij_inv f_bij) f :=
λ b, choose_spec (λ a', f a' = b) _

lemma bijective_bij_inv (f_bij : bijective f) : bijective (bij_inv f_bij) :=
⟨(right_inverse_bij_inv _).injective, (left_inverse_bij_inv _).surjective⟩

end bijection_inverse

lemma well_founded_of_trans_of_irrefl [fintype α] (r : α → α → Prop)
  [is_trans α r] [is_irrefl α r] : well_founded r :=
by classical; exact
have ∀ x y, r x y → (univ.filter (λ z, r z x)).card < (univ.filter (λ z, r z y)).card,
  from λ x y hxy, finset.card_lt_card $
    by simp only [finset.lt_iff_ssubset.symm, lt_iff_le_not_le,
      finset.le_iff_subset, finset.subset_iff, mem_filter, true_and, mem_univ, hxy];
    exact ⟨λ z hzx, trans hzx hxy, not_forall_of_exists_not ⟨x, not_imp.2 ⟨hxy, irrefl x⟩⟩⟩,
subrelation.wf this (measure_wf _)

lemma preorder.well_founded [fintype α] [preorder α] : well_founded ((<) : α → α → Prop) :=
well_founded_of_trans_of_irrefl _

@[instance, priority 10] lemma linear_order.is_well_order [fintype α] [linear_order α] :
  is_well_order α (<) :=
{ wf := preorder.well_founded }

end fintype

/-- A type is said to be infinite if it has no fintype instance.
  Note that `infinite α` is equivalent to `is_empty (fintype α)`. -/
class infinite (α : Type*) : Prop :=
(not_fintype : fintype α → false)

lemma not_fintype (α : Type*) [h1 : infinite α] [h2 : fintype α] : false :=
infinite.not_fintype h2

protected lemma fintype.false {α : Type*} [infinite α] (h : fintype α) : false :=
not_fintype α

protected lemma infinite.false {α : Type*} [fintype α] (h : infinite α) : false :=
not_fintype α

@[simp] lemma is_empty_fintype {α : Type*} : is_empty (fintype α) ↔ infinite α :=
⟨λ ⟨x⟩, ⟨x⟩, λ ⟨x⟩, ⟨x⟩⟩

/-- A non-infinite type is a fintype. -/
noncomputable def fintype_of_not_infinite {α : Type*} (h : ¬ infinite α) : fintype α :=
nonempty.some $ by rwa [← not_is_empty_iff, is_empty_fintype]

section
open_locale classical

/--
Any type is (classically) either a `fintype`, or `infinite`.

One can obtain the relevant typeclasses via `cases fintype_or_infinite α; resetI`.
-/
noncomputable def fintype_or_infinite (α : Type*) : psum (fintype α) (infinite α) :=
if h : infinite α then psum.inr h else psum.inl (fintype_of_not_infinite h)

end

lemma finset.exists_minimal {α : Type*} [preorder α] (s : finset α) (h : s.nonempty) :
  ∃ m ∈ s, ∀ x ∈ s, ¬ (x < m) :=
begin
  obtain ⟨c, hcs : c ∈ s⟩ := h,
  have : well_founded (@has_lt.lt {x // x ∈ s} _) := fintype.well_founded_of_trans_of_irrefl _,
  obtain ⟨⟨m, hms : m ∈ s⟩, -, H⟩ := this.has_min set.univ ⟨⟨c, hcs⟩, trivial⟩,
  exact ⟨m, hms, λ x hx hxm, H ⟨x, hx⟩ trivial hxm⟩,
end

lemma finset.exists_maximal {α : Type*} [preorder α] (s : finset α) (h : s.nonempty) :
  ∃ m ∈ s, ∀ x ∈ s, ¬ (m < x) :=
@finset.exists_minimal (order_dual α) _ s h

namespace infinite

lemma exists_not_mem_finset [infinite α] (s : finset α) : ∃ x, x ∉ s :=
not_forall.1 $ λ h, fintype.false ⟨s, h⟩

@[priority 100] -- see Note [lower instance priority]
instance (α : Type*) [H : infinite α] : nontrivial α :=
⟨let ⟨x, hx⟩ := exists_not_mem_finset (∅ : finset α) in
let ⟨y, hy⟩ := exists_not_mem_finset ({x} : finset α) in
⟨y, x, by simpa only [mem_singleton] using hy⟩⟩

lemma nonempty (α : Type*) [infinite α] : nonempty α :=
by apply_instance

lemma of_injective [infinite β] (f : β → α) (hf : injective f) : infinite α :=
⟨λ I, by exactI (fintype.of_injective f hf).false⟩

lemma of_surjective [infinite β] (f : α → β) (hf : surjective f) : infinite α :=
⟨λ I, by { classical, exactI (fintype.of_surjective f hf).false }⟩

private noncomputable def nat_embedding_aux (α : Type*) [infinite α] : ℕ → α
| n := by letI := classical.dec_eq α; exact classical.some (exists_not_mem_finset
  ((multiset.range n).pmap (λ m (hm : m < n), nat_embedding_aux m)
    (λ _, multiset.mem_range.1)).to_finset)

private lemma nat_embedding_aux_injective (α : Type*) [infinite α] :
  function.injective (nat_embedding_aux α) :=
begin
  rintro m n h,
  letI := classical.dec_eq α,
  wlog hmlen : m ≤ n using m n,
  by_contradiction hmn,
  have hmn : m < n, from lt_of_le_of_ne hmlen hmn,
  refine (classical.some_spec (exists_not_mem_finset
    ((multiset.range n).pmap (λ m (hm : m < n), nat_embedding_aux α m)
      (λ _, multiset.mem_range.1)).to_finset)) _,
  refine multiset.mem_to_finset.2 (multiset.mem_pmap.2
    ⟨m, multiset.mem_range.2 hmn, _⟩),
  rw [h, nat_embedding_aux]
end

/-- Embedding of `ℕ` into an infinite type. -/
noncomputable def nat_embedding (α : Type*) [infinite α] : ℕ ↪ α :=
⟨_, nat_embedding_aux_injective α⟩

lemma exists_subset_card_eq (α : Type*) [infinite α] (n : ℕ) :
  ∃ s : finset α, s.card = n :=
⟨(range n).map (nat_embedding α), by rw [card_map, card_range]⟩

end infinite

/-- If every finset in a type has bounded cardinality, that type is finite. -/
noncomputable def fintype_of_finset_card_le {ι : Type*} (n : ℕ)
  (w : ∀ s : finset ι, s.card ≤ n) : fintype ι :=
begin
  apply fintype_of_not_infinite,
  introI i,
  obtain ⟨s, c⟩ := infinite.exists_subset_card_eq ι (n+1),
  specialize w s,
  rw c at w,
  exact nat.not_succ_le_self n w,
end

lemma not_injective_infinite_fintype [infinite α] [fintype β] (f : α → β) :
  ¬ injective f :=
λ hf, (fintype.of_injective f hf).false

/--
The pigeonhole principle for infinitely many pigeons in finitely many pigeonholes. If there are
infinitely many pigeons in finitely many pigeonholes, then there are at least two pigeons in the
same pigeonhole.

See also: `fintype.exists_ne_map_eq_of_card_lt`, `fintype.exists_infinite_fiber`.
-/
lemma fintype.exists_ne_map_eq_of_infinite [infinite α] [fintype β] (f : α → β) :
  ∃ x y : α, x ≠ y ∧ f x = f y :=
begin
  classical, by_contra hf, push_neg at hf,
  apply not_injective_infinite_fintype f,
  intros x y, contrapose, apply hf,
end

-- irreducible due to this conversation on Zulip:
-- https://leanprover.zulipchat.com/#narrow/stream/113488-general/
-- topic/.60simp.60.20ignoring.20lemmas.3F/near/241824115

@[irreducible]
instance function.embedding.is_empty {α β} [infinite α] [fintype β] : is_empty (α ↪ β) :=
  ⟨λ f, let ⟨x, y, ne, feq⟩ := fintype.exists_ne_map_eq_of_infinite f in ne $ f.injective feq⟩

@[priority 100]
noncomputable instance function.embedding.fintype' {α β : Type*} [fintype β] : fintype (α ↪ β) :=
begin
  by_cases h : infinite α,
  { resetI, apply_instance },
  { have := fintype_of_not_infinite h, classical, apply_instance }
  -- the `classical` generates `decidable_eq α/β` instances, and resets instance cache
end

/--
The strong pigeonhole principle for infinitely many pigeons in
finitely many pigeonholes.  If there are infinitely many pigeons in
finitely many pigeonholes, then there is a pigeonhole with infinitely
many pigeons.

See also: `fintype.exists_ne_map_eq_of_infinite`
-/
lemma fintype.exists_infinite_fiber [infinite α] [fintype β] (f : α → β) :
  ∃ y : β, infinite (f ⁻¹' {y}) :=
begin
  classical,
  by_contra hf,
  push_neg at hf,

  haveI := λ y, fintype_of_not_infinite $ hf y,
  let key : fintype α :=
  { elems := univ.bUnion (λ (y : β), (f ⁻¹' {y}).to_finset),
    complete := by simp },
  exact key.false,
end

lemma not_surjective_fintype_infinite [fintype α] [infinite β] (f : α → β) :
  ¬ surjective f :=
assume (hf : surjective f),
have H : infinite α := infinite.of_surjective f hf,
by exactI not_fintype α

instance nat.infinite : infinite ℕ :=
⟨λ ⟨s, hs⟩, finset.not_mem_range_self $ s.subset_range_sup_succ (hs _)⟩

instance int.infinite : infinite ℤ :=
infinite.of_injective int.of_nat (λ _ _, int.of_nat.inj)

section trunc

/--
For `s : multiset α`, we can lift the existential statement that `∃ x, x ∈ s` to a `trunc α`.
-/
def trunc_of_multiset_exists_mem {α} (s : multiset α) : (∃ x, x ∈ s) → trunc α :=
quotient.rec_on_subsingleton s $ λ l h,
  match l, h with
    | [],       _ := false.elim (by tauto)
    | (a :: _), _ := trunc.mk a
  end

/--
A `nonempty` `fintype` constructively contains an element.
-/
def trunc_of_nonempty_fintype (α) [nonempty α] [fintype α] : trunc α :=
trunc_of_multiset_exists_mem finset.univ.val (by simp)

/--
A `fintype` with positive cardinality constructively contains an element.
-/
def trunc_of_card_pos {α} [fintype α] (h : 0 < fintype.card α) : trunc α :=
by { letI := (fintype.card_pos_iff.mp h), exact trunc_of_nonempty_fintype α }

/--
By iterating over the elements of a fintype, we can lift an existential statement `∃ a, P a`
to `trunc (Σ' a, P a)`, containing data.
-/
def trunc_sigma_of_exists {α} [fintype α] {P : α → Prop} [decidable_pred P] (h : ∃ a, P a) :
  trunc (Σ' a, P a) :=
@trunc_of_nonempty_fintype (Σ' a, P a) (exists.elim h $ λ a ha, ⟨⟨a, ha⟩⟩) _

end trunc

namespace multiset

variables [fintype α] [decidable_eq α]

@[simp] lemma count_univ (a : α) :
  count a finset.univ.val = 1 :=
count_eq_one_of_mem finset.univ.nodup (finset.mem_univ _)

end multiset

namespace fintype

/-- A recursor principle for finite types, analogous to `nat.rec`. It effectively says
that every `fintype` is either `empty` or `option α`, up to an `equiv`. -/
def trunc_rec_empty_option {P : Type u → Sort v}
  (of_equiv : ∀ {α β}, α ≃ β → P α → P β)
  (h_empty : P pempty)
  (h_option : ∀ {α} [fintype α] [decidable_eq α], P α → P (option α))
  (α : Type u) [fintype α] [decidable_eq α] : trunc (P α) :=
begin
  suffices : ∀ n : ℕ, trunc (P (ulift $ fin n)),
  { apply trunc.bind (this (fintype.card α)),
    intro h,
    apply trunc.map _ (fintype.trunc_equiv_fin α),
    intro e,
    exact of_equiv (equiv.ulift.trans e.symm) h },
  intro n,
  induction n with n ih,
  { have : card pempty = card (ulift (fin 0)),
    { simp only [card_fin, card_pempty, card_ulift] },
    apply trunc.bind (trunc_equiv_of_card_eq this),
    intro e,
    apply trunc.mk,
    refine of_equiv e h_empty, },
  { have : card (option (ulift (fin n))) = card (ulift (fin n.succ)),
    { simp only [card_fin, card_option, card_ulift] },
    apply trunc.bind (trunc_equiv_of_card_eq this),
    intro e,
    apply trunc.map _ ih,
    intro ih,
    refine of_equiv e (h_option ih), },
end

/-- An induction principle for finite types, analogous to `nat.rec`. It effectively says
that every `fintype` is either `empty` or `option α`, up to an `equiv`. -/
lemma induction_empty_option {P : Type u → Prop}
  (of_equiv : ∀ {α β}, α ≃ β → P α → P β)
  (h_empty : P pempty)
  (h_option : ∀ {α} [fintype α], P α → P (option α))
  (α : Type u) [fintype α] : P α :=
begin
  haveI := classical.dec_eq α,
  obtain ⟨p⟩ := trunc_rec_empty_option @of_equiv h_empty (λ _ _ _, by exactI h_option) α,
  exact p,
end

end fintype

/-- Auxiliary definition to show `exists_seq_of_forall_finset_exists`. -/
noncomputable def seq_of_forall_finset_exists_aux
  {α : Type*} [decidable_eq α] (P : α → Prop) (r : α → α → Prop)
  (h : ∀ (s : finset α), ∃ y, (∀ x ∈ s, P x) → (P y ∧ (∀ x ∈ s, r x y))) : ℕ → α
| n := classical.some (h (finset.image (λ (i : fin n), seq_of_forall_finset_exists_aux i)
        (finset.univ : finset (fin n))))
using_well_founded {dec_tac := `[exact i.2]}

/-- Induction principle to build a sequence, by adding one point at a time satisfying a given
relation with respect to all the previously chosen points.

More precisely, Assume that, for any finite set `s`, one can find another point satisfying
some relation `r` with respect to all the points in `s`. Then one may construct a
function `f : ℕ → α` such that `r (f m) (f n)` holds whenever `m < n`.
We also ensure that all constructed points satisfy a given predicate `P`. -/
lemma exists_seq_of_forall_finset_exists {α : Type*} (P : α → Prop) (r : α → α → Prop)
  (h : ∀ (s : finset α), (∀ x ∈ s, P x) → ∃ y, P y ∧ (∀ x ∈ s, r x y)) :
  ∃ (f : ℕ → α), (∀ n, P (f n)) ∧ (∀ m n, m < n → r (f m) (f n)) :=
begin
  classical,
  haveI : nonempty α,
  { rcases h ∅ (by simp) with ⟨y, hy⟩,
    exact ⟨y⟩ },
  choose! F hF using h,
  have h' : ∀ (s : finset α), ∃ y, (∀ x ∈ s, P x) → (P y ∧ (∀ x ∈ s, r x y)) := λ s, ⟨F s, hF s⟩,
  set f := seq_of_forall_finset_exists_aux P r h' with hf,
  have A : ∀ (n : ℕ), P (f n),
  { assume n,
    induction n using nat.strong_induction_on with n IH,
    have IH' : ∀ (x : fin n), P (f x) := λ n, IH n.1 n.2,
    rw [hf, seq_of_forall_finset_exists_aux],
    exact (classical.some_spec (h' (finset.image (λ (i : fin n), f i)
      (finset.univ : finset (fin n)))) (by simp [IH'])).1 },
  refine ⟨f, A, λ m n hmn, _⟩,
  nth_rewrite 1 hf,
  rw seq_of_forall_finset_exists_aux,
  apply (classical.some_spec (h' (finset.image (λ (i : fin n), f i)
    (finset.univ : finset (fin n)))) (by simp [A])).2,
  exact finset.mem_image.2 ⟨⟨m, hmn⟩, finset.mem_univ _, rfl⟩,
end

/-- Induction principle to build a sequence, by adding one point at a time satisfying a given
symmetric relation with respect to all the previously chosen points.

More precisely, Assume that, for any finite set `s`, one can find another point satisfying
some relation `r` with respect to all the points in `s`. Then one may construct a
function `f : ℕ → α` such that `r (f m) (f n)` holds whenever `m ≠ n`.
We also ensure that all constructed points satisfy a given predicate `P`. -/
lemma exists_seq_of_forall_finset_exists' {α : Type*} (P : α → Prop) (r : α → α → Prop)
  [is_symm α r]
  (h : ∀ (s : finset α), (∀ x ∈ s, P x) → ∃ y, P y ∧ (∀ x ∈ s, r x y)) :
  ∃ (f : ℕ → α), (∀ n, P (f n)) ∧ (∀ m n, m ≠ n → r (f m) (f n)) :=
begin
  rcases exists_seq_of_forall_finset_exists P r h with ⟨f, hf, hf'⟩,
  refine ⟨f, hf, λ m n hmn, _⟩,
  rcases lt_trichotomy m n with h|rfl|h,
  { exact hf' m n h },
  { exact (hmn rfl).elim },
  { apply symm,
    exact hf' n m h }
end<|MERGE_RESOLUTION|>--- conflicted
+++ resolved
@@ -164,12 +164,7 @@
   sᶜ.piecewise f g = s.piecewise g f :=
 by { ext i, simp [piecewise] }
 
-<<<<<<< HEAD
-@[simp] lemma piecewise_erase_univ {δ : α → Sort*} [decidable_eq α] [fintype α] (a : α)
-  (f g : Π a, δ a) :
-=======
 @[simp] lemma piecewise_erase_univ {δ : α → Sort*} [decidable_eq α] (a : α) (f g : Π a, δ a) :
->>>>>>> b9260f28
   (finset.univ.erase a).piecewise f g = function.update f a (g a) :=
 by rw [←compl_singleton, piecewise_compl, piecewise_singleton]
 
