/-
Copyright (c) 2017 Mario Carneiro. All rights reserved.
Released under Apache 2.0 license as described in the file LICENSE.
Authors: Mario Carneiro
-/
import data.array.lemmas
import data.finset.fin
import data.finset.option
import data.finset.pi
import data.finset.powerset
import data.finset.prod
import data.finset.sigma
import data.finite.defs
import data.list.nodup_equiv_fin
import data.sym.basic
import data.ulift
import group_theory.perm.basic
import order.well_founded
import tactic.wlog

/-!
# Finite types

This file defines a typeclass to state that a type is finite.

## Main declarations

* `fintype α`:  Typeclass saying that a type is finite. It takes as fields a `finset` and a proof
  that all terms of type `α` are in it.
* `finset.univ`: The finset of all elements of a fintype.
* `fintype.card α`: Cardinality of a fintype. Equal to `finset.univ.card`.
* `perms_of_finset s`: The finset of permutations of the finset `s`.
* `fintype.trunc_equiv_fin`: A fintype `α` is computably equivalent to `fin (card α)`. The
  `trunc`-free, noncomputable version is `fintype.equiv_fin`.
* `fintype.trunc_equiv_of_card_eq` `fintype.equiv_of_card_eq`: Two fintypes of same cardinality are
  equivalent. See above.
* `fin.equiv_iff_eq`: `fin m ≃ fin n` iff `m = n`.
* `infinite α`: Typeclass saying that a type is infinite. Defined as `fintype α → false`.
* `not_fintype`: No `fintype` has an `infinite` instance.
* `infinite.nat_embedding`: An embedding of `ℕ` into an infinite type.

We also provide the following versions of the pigeonholes principle.
* `fintype.exists_ne_map_eq_of_card_lt` and `is_empty_of_card_lt`: Finitely many pigeons and
  pigeonholes. Weak formulation.
* `fintype.exists_ne_map_eq_of_infinite`: Infinitely many pigeons in finitely many pigeonholes.
  Weak formulation.
* `fintype.exists_infinite_fiber`: Infinitely many pigeons in finitely many pigeonholes. Strong
  formulation.

Some more pigeonhole-like statements can be found in `data.fintype.card_embedding`.

## Instances

Among others, we provide `fintype` instances for
* A `subtype` of a fintype. See `fintype.subtype`.
* The `option` of a fintype.
* The product of two fintypes.
* The sum of two fintypes.
* `Prop`.

and `infinite` instances for
* specific types: `ℕ`, `ℤ`
* type constructors: `set α`, `finset α`, `multiset α`, `list α`, `α ⊕ β`, `α × β`

along with some machinery
* Types which have a surjection from/an injection to a `fintype` are themselves fintypes. See
  `fintype.of_injective` and `fintype.of_surjective`.
* Types which have an injection from/a surjection to an `infinite` type are themselves `infinite`.
  See `infinite.of_injective` and `infinite.of_surjective`.
-/

open function
open_locale nat

universes u v

variables {α β γ : Type*}

/-- `fintype α` means that `α` is finite, i.e. there are only
  finitely many distinct elements of type `α`. The evidence of this
  is a finset `elems` (a list up to permutation without duplicates),
  together with a proof that everything of type `α` is in the list. -/
class fintype (α : Type*) :=
(elems [] : finset α)
(complete : ∀ x : α, x ∈ elems)

namespace finset
variables [fintype α] {s : finset α}

/-- `univ` is the universal finite set of type `finset α` implied from
  the assumption `fintype α`. -/
def univ : finset α := fintype.elems α

@[simp] theorem mem_univ (x : α) : x ∈ (univ : finset α) :=
fintype.complete x

@[simp] theorem mem_univ_val : ∀ x, x ∈ (univ : finset α).1 := mem_univ

lemma eq_univ_iff_forall : s = univ ↔ ∀ x, x ∈ s := by simp [ext_iff]
lemma eq_univ_of_forall  : (∀ x, x ∈ s) → s = univ := eq_univ_iff_forall.2

@[simp, norm_cast] lemma coe_univ : ↑(univ : finset α) = (set.univ : set α) := by ext; simp
@[simp, norm_cast] lemma coe_eq_univ : (s : set α) = set.univ ↔ s = univ :=
by rw [←coe_univ, coe_inj]

lemma univ_nonempty_iff : (univ : finset α).nonempty ↔ nonempty α :=
by rw [← coe_nonempty, coe_univ, set.nonempty_iff_univ_nonempty]

lemma univ_nonempty [nonempty α] : (univ : finset α).nonempty :=
univ_nonempty_iff.2 ‹_›

lemma univ_eq_empty_iff : (univ : finset α) = ∅ ↔ is_empty α :=
by rw [← not_nonempty_iff, ← univ_nonempty_iff, not_nonempty_iff_eq_empty]

@[simp] lemma univ_eq_empty [is_empty α] : (univ : finset α) = ∅ := univ_eq_empty_iff.2 ‹_›

@[simp] lemma univ_unique [unique α] : (univ : finset α) = {default} :=
finset.ext $ λ x, iff_of_true (mem_univ _) $ mem_singleton.2 $ subsingleton.elim x default

@[simp] theorem subset_univ (s : finset α) : s ⊆ univ := λ a _, mem_univ a

instance : order_top (finset α) :=
{ top := univ,
  le_top := subset_univ }

section boolean_algebra
variables [decidable_eq α] {a : α}

<<<<<<< HEAD
instance : boolean_algebra (finset α) :=
{ compl := λ s, univ \ s,
  inf_compl_le_bot := λ s x hx, by simpa using hx,
  top_le_sup_compl := λ s x hx, by simp,
  sdiff_eq := λ s t, by simp [generalized_boolean_algebra.sdiff, ext_iff, compl],
  ..finset.order_top,
  ..finset.order_bot,
  ..finset.generalized_boolean_algebra }
=======
instance : boolean_algebra (finset α) :=  generalized_boolean_algebra.to_boolean_algebra

lemma sdiff_eq_inter_compl (s t : finset α) : s \ t = s ∩ tᶜ := sdiff_eq
>>>>>>> 0a3e8d38

lemma compl_eq_univ_sdiff (s : finset α) : sᶜ = univ \ s := rfl

@[simp] lemma mem_compl : a ∈ sᶜ ↔ a ∉ s := by simp [compl_eq_univ_sdiff]

lemma not_mem_compl : a ∉ sᶜ ↔ a ∈ s := by rw [mem_compl, not_not]

@[simp, norm_cast] lemma coe_compl (s : finset α) : ↑(sᶜ) = (↑s : set α)ᶜ :=
set.ext $ λ x, mem_compl

@[simp] lemma compl_empty : (∅ : finset α)ᶜ = univ := compl_bot

@[simp] lemma union_compl (s : finset α) : s ∪ sᶜ = univ := sup_compl_eq_top

@[simp] lemma inter_compl (s : finset α) : s ∩ sᶜ = ∅ := inf_compl_eq_bot

@[simp] lemma compl_union (s t : finset α) : (s ∪ t)ᶜ = sᶜ ∩ tᶜ := compl_sup

@[simp] lemma compl_inter (s t : finset α) : (s ∩ t)ᶜ = sᶜ ∪ tᶜ := compl_inf

@[simp] lemma compl_erase : (s.erase a)ᶜ = insert a sᶜ :=
by { ext, simp only [or_iff_not_imp_left, mem_insert, not_and, mem_compl, mem_erase] }

@[simp] lemma compl_insert : (insert a s)ᶜ = sᶜ.erase a :=
by { ext, simp only [not_or_distrib, mem_insert, iff_self, mem_compl, mem_erase] }

@[simp] lemma insert_compl_self (x : α) : insert x ({x}ᶜ : finset α) = univ :=
by rw [←compl_erase, erase_singleton, compl_empty]

@[simp] lemma compl_filter (p : α → Prop) [decidable_pred p] [Π x, decidable (¬p x)] :
  (univ.filter p)ᶜ = univ.filter (λ x, ¬p x) :=
(filter_not _ _).symm

lemma compl_ne_univ_iff_nonempty (s : finset α) : sᶜ ≠ univ ↔ s.nonempty :=
by simp [eq_univ_iff_forall, finset.nonempty]

lemma compl_singleton (a : α) : ({a} : finset α)ᶜ = univ.erase a :=
by rw [compl_eq_univ_sdiff, sdiff_singleton_eq_erase]

lemma insert_inj_on' (s : finset α) : set.inj_on (λ a, insert a s) (sᶜ : finset α) :=
by { rw coe_compl, exact s.insert_inj_on }

lemma image_univ_of_surjective [fintype β] {f : β → α} (hf : surjective f) : univ.image f = univ :=
eq_univ_of_forall $ hf.forall.2 $ λ _, mem_image_of_mem _ $ mem_univ _

end boolean_algebra

lemma map_univ_of_surjective [fintype β] {f : β ↪ α} (hf : surjective f) : univ.map f = univ :=
eq_univ_of_forall $ hf.forall.2 $ λ _, mem_map_of_mem _ $ mem_univ _

@[simp] lemma map_univ_equiv [fintype β] (f : β ≃ α) : univ.map f.to_embedding = univ :=
map_univ_of_surjective f.surjective

@[simp] lemma univ_inter [decidable_eq α] (s : finset α) :
  univ ∩ s = s := ext $ λ a, by simp

@[simp] lemma inter_univ [decidable_eq α] (s : finset α) :
  s ∩ univ = s :=
by rw [inter_comm, univ_inter]

@[simp] lemma piecewise_univ [Π i : α, decidable (i ∈ (univ : finset α))]
  {δ : α → Sort*} (f g : Π i, δ i) : univ.piecewise f g = f :=
by { ext i, simp [piecewise] }

lemma piecewise_compl [decidable_eq α] (s : finset α) [Π i : α, decidable (i ∈ s)]
  [Π i : α, decidable (i ∈ sᶜ)] {δ : α → Sort*} (f g : Π i, δ i) :
  sᶜ.piecewise f g = s.piecewise g f :=
by { ext i, simp [piecewise] }

@[simp] lemma piecewise_erase_univ {δ : α → Sort*} [decidable_eq α] (a : α) (f g : Π a, δ a) :
  (finset.univ.erase a).piecewise f g = function.update f a (g a) :=
by rw [←compl_singleton, piecewise_compl, piecewise_singleton]

lemma univ_map_equiv_to_embedding {α β : Type*} [fintype α] [fintype β] (e : α ≃ β) :
  univ.map e.to_embedding = univ :=
eq_univ_iff_forall.mpr (λ b, mem_map.mpr ⟨e.symm b, mem_univ _, by simp⟩)

@[simp] lemma univ_filter_exists (f : α → β) [fintype β]
  [decidable_pred (λ y, ∃ x, f x = y)] [decidable_eq β] :
  finset.univ.filter (λ y, ∃ x, f x = y) = finset.univ.image f :=
by { ext, simp }

/-- Note this is a special case of `(finset.image_preimage f univ _).symm`. -/
lemma univ_filter_mem_range (f : α → β) [fintype β]
  [decidable_pred (λ y, y ∈ set.range f)] [decidable_eq β] :
  finset.univ.filter (λ y, y ∈ set.range f) = finset.univ.image f :=
univ_filter_exists f

lemma coe_filter_univ (p : α → Prop) [decidable_pred p] : (univ.filter p : set α) = {x | p x} :=
by rw [coe_filter, coe_univ, set.sep_univ]

/-- A special case of `finset.sup_eq_supr` that omits the useless `x ∈ univ` binder. -/
lemma sup_univ_eq_supr [complete_lattice β] (f : α → β) : finset.univ.sup f = supr f :=
(sup_eq_supr _ f).trans $ congr_arg _ $ funext $ λ a, supr_pos (mem_univ _)

/-- A special case of `finset.inf_eq_infi` that omits the useless `x ∈ univ` binder. -/
lemma inf_univ_eq_infi [complete_lattice β] (f : α → β) : finset.univ.inf f = infi f :=
sup_univ_eq_supr (by exact f : α → βᵒᵈ)

@[simp] lemma fold_inf_univ [semilattice_inf α] [order_bot α] (a : α) :
  finset.univ.fold (⊓) a (λ x, x) = ⊥ :=
eq_bot_iff.2 $ ((finset.fold_op_rel_iff_and $ @_root_.le_inf_iff α _).1 le_rfl).2 ⊥ $
  finset.mem_univ _

@[simp] lemma fold_sup_univ [semilattice_sup α] [order_top α] (a : α) :
  finset.univ.fold (⊔) a (λ x, x) = ⊤ :=
@fold_inf_univ αᵒᵈ ‹fintype α› _ _ _

end finset

open finset function

namespace fintype

instance decidable_pi_fintype {α} {β : α → Type*} [∀ a, decidable_eq (β a)] [fintype α] :
  decidable_eq (Π a, β a) :=
λ f g, decidable_of_iff (∀ a ∈ fintype.elems α, f a = g a)
  (by simp [function.funext_iff, fintype.complete])

instance decidable_forall_fintype {p : α → Prop} [decidable_pred p] [fintype α] :
  decidable (∀ a, p a) :=
decidable_of_iff (∀ a ∈ @univ α _, p a) (by simp)

instance decidable_exists_fintype {p : α → Prop} [decidable_pred p] [fintype α] :
  decidable (∃ a, p a) :=
decidable_of_iff (∃ a ∈ @univ α _, p a) (by simp)

instance decidable_mem_range_fintype [fintype α] [decidable_eq β] (f : α → β) :
  decidable_pred (∈ set.range f) :=
λ x, fintype.decidable_exists_fintype

section bundled_homs

instance decidable_eq_equiv_fintype [decidable_eq β] [fintype α] :
  decidable_eq (α ≃ β) :=
λ a b, decidable_of_iff (a.1 = b.1) equiv.coe_fn_injective.eq_iff

instance decidable_eq_embedding_fintype [decidable_eq β] [fintype α] :
  decidable_eq (α ↪ β) :=
λ a b, decidable_of_iff ((a : α → β) = b) function.embedding.coe_injective.eq_iff

@[to_additive]
instance decidable_eq_one_hom_fintype [decidable_eq β] [fintype α] [has_one α] [has_one β]:
  decidable_eq (one_hom α β) :=
λ a b, decidable_of_iff ((a : α → β) = b) (injective.eq_iff one_hom.coe_inj)

@[to_additive]
instance decidable_eq_mul_hom_fintype [decidable_eq β] [fintype α] [has_mul α] [has_mul β]:
  decidable_eq (α →ₙ* β) :=
λ a b, decidable_of_iff ((a : α → β) = b) (injective.eq_iff mul_hom.coe_inj)

@[to_additive]
instance decidable_eq_monoid_hom_fintype [decidable_eq β] [fintype α]
  [mul_one_class α] [mul_one_class β]:
  decidable_eq (α →* β) :=
λ a b, decidable_of_iff ((a : α → β) = b) (injective.eq_iff monoid_hom.coe_inj)

instance decidable_eq_monoid_with_zero_hom_fintype [decidable_eq β] [fintype α]
  [mul_zero_one_class α] [mul_zero_one_class β] :
  decidable_eq (α →*₀ β) :=
λ a b, decidable_of_iff ((a : α → β) = b) (injective.eq_iff monoid_with_zero_hom.coe_inj)

instance decidable_eq_ring_hom_fintype [decidable_eq β] [fintype α]
  [semiring α] [semiring β]:
  decidable_eq (α →+* β) :=
λ a b, decidable_of_iff ((a : α → β) = b) (injective.eq_iff ring_hom.coe_inj)

end bundled_homs

instance decidable_injective_fintype [decidable_eq α] [decidable_eq β] [fintype α] :
  decidable_pred (injective : (α → β) → Prop) := λ x, by unfold injective; apply_instance

instance decidable_surjective_fintype [decidable_eq β] [fintype α] [fintype β] :
  decidable_pred (surjective : (α → β) → Prop) := λ x, by unfold surjective; apply_instance

instance decidable_bijective_fintype [decidable_eq α] [decidable_eq β] [fintype α] [fintype β] :
  decidable_pred (bijective : (α → β) → Prop) := λ x, by unfold bijective; apply_instance

instance decidable_right_inverse_fintype [decidable_eq α] [fintype α] (f : α → β) (g : β → α) :
  decidable (function.right_inverse f g) :=
show decidable (∀ x, g (f x) = x), by apply_instance

instance decidable_left_inverse_fintype [decidable_eq β] [fintype β] (f : α → β) (g : β → α) :
  decidable (function.left_inverse f g) :=
show decidable (∀ x, f (g x) = x), by apply_instance

lemma exists_max [fintype α] [nonempty α] {β : Type*} [linear_order β] (f : α → β) :
  ∃ x₀ : α, ∀ x, f x ≤ f x₀ :=
by simpa using exists_max_image univ f univ_nonempty

lemma exists_min [fintype α] [nonempty α]
  {β : Type*} [linear_order β] (f : α → β) :
  ∃ x₀ : α, ∀ x, f x₀ ≤ f x :=
by simpa using exists_min_image univ f univ_nonempty

/-- Construct a proof of `fintype α` from a universal multiset -/
def of_multiset [decidable_eq α] (s : multiset α) (H : ∀ x : α, x ∈ s) :
  fintype α :=
⟨s.to_finset, by simpa using H⟩

/-- Construct a proof of `fintype α` from a universal list -/
def of_list [decidable_eq α] (l : list α) (H : ∀ x : α, x ∈ l) :
  fintype α :=
⟨l.to_finset, by simpa using H⟩

theorem exists_univ_list (α) [fintype α] :
  ∃ l : list α, l.nodup ∧ ∀ x : α, x ∈ l :=
let ⟨l, e⟩ := quotient.exists_rep (@univ α _).1 in
by have := and.intro univ.2 mem_univ_val;
   exact ⟨_, by rwa ←e at this⟩

/-- `card α` is the number of elements in `α`, defined when `α` is a fintype. -/
def card (α) [fintype α] : ℕ := (@univ α _).card

/-- There is (computably) an equivalence between `α` and `fin (card α)`.

Since it is not unique and depends on which permutation
of the universe list is used, the equivalence is wrapped in `trunc` to
preserve computability.

See `fintype.equiv_fin` for the noncomputable version,
and `fintype.trunc_equiv_fin_of_card_eq` and `fintype.equiv_fin_of_card_eq`
for an equiv `α ≃ fin n` given `fintype.card α = n`.

See `fintype.trunc_fin_bijection` for a version without `[decidable_eq α]`.
-/
def trunc_equiv_fin (α) [decidable_eq α] [fintype α] : trunc (α ≃ fin (card α)) :=
by { unfold card finset.card,
     exact quot.rec_on_subsingleton (@univ α _).1
       (λ l (h : ∀ x : α, x ∈ l) (nd : l.nodup),
         trunc.mk (nd.nth_le_equiv_of_forall_mem_list _ h).symm)
       mem_univ_val univ.2 }

/-- There is (noncomputably) an equivalence between `α` and `fin (card α)`.

See `fintype.trunc_equiv_fin` for the computable version,
and `fintype.trunc_equiv_fin_of_card_eq` and `fintype.equiv_fin_of_card_eq`
for an equiv `α ≃ fin n` given `fintype.card α = n`.
-/
noncomputable def equiv_fin (α) [fintype α] : α ≃ fin (card α) :=
by { letI := classical.dec_eq α, exact (trunc_equiv_fin α).out }

/-- There is (computably) a bijection between `fin (card α)` and `α`.

Since it is not unique and depends on which permutation
of the universe list is used, the bijection is wrapped in `trunc` to
preserve computability.

See `fintype.trunc_equiv_fin` for a version that gives an equivalence
given `[decidable_eq α]`.
-/
def trunc_fin_bijection (α) [fintype α] :
  trunc {f : fin (card α) → α // bijective f} :=
by { dunfold card finset.card,
     exact quot.rec_on_subsingleton (@univ α _).1
       (λ l (h : ∀ x : α, x ∈ l) (nd : l.nodup),
         trunc.mk (nd.nth_le_bijection_of_forall_mem_list _ h))
       mem_univ_val univ.2 }

instance (α : Type*) : subsingleton (fintype α) :=
⟨λ ⟨s₁, h₁⟩ ⟨s₂, h₂⟩, by congr; simp [finset.ext_iff, h₁, h₂]⟩

/-- Given a predicate that can be represented by a finset, the subtype
associated to the predicate is a fintype. -/
protected def subtype {p : α → Prop} (s : finset α) (H : ∀ x : α, x ∈ s ↔ p x) :
  fintype {x // p x} :=
⟨⟨s.1.pmap subtype.mk (λ x, (H x).1),
  s.nodup.pmap $ λ a _ b _, congr_arg subtype.val⟩,
λ ⟨x, px⟩, multiset.mem_pmap.2 ⟨x, (H x).2 px, rfl⟩⟩

theorem subtype_card {p : α → Prop} (s : finset α) (H : ∀ x : α, x ∈ s ↔ p x) :
  @card {x // p x} (fintype.subtype s H) = s.card :=
multiset.card_pmap _ _ _

theorem card_of_subtype {p : α → Prop} (s : finset α) (H : ∀ x : α, x ∈ s ↔ p x)
  [fintype {x // p x}] :
  card {x // p x} = s.card :=
by { rw ← subtype_card s H, congr }

/-- Construct a fintype from a finset with the same elements. -/
def of_finset {p : set α} (s : finset α) (H : ∀ x, x ∈ s ↔ x ∈ p) : fintype p :=
fintype.subtype s H

@[simp] theorem card_of_finset {p : set α} (s : finset α) (H : ∀ x, x ∈ s ↔ x ∈ p) :
  @fintype.card p (of_finset s H) = s.card :=
fintype.subtype_card s H

theorem card_of_finset' {p : set α} (s : finset α)
  (H : ∀ x, x ∈ s ↔ x ∈ p) [fintype p] : fintype.card p = s.card :=
by rw ←card_of_finset s H; congr

/-- If `f : α → β` is a bijection and `α` is a fintype, then `β` is also a fintype. -/
def of_bijective [fintype α] (f : α → β) (H : function.bijective f) : fintype β :=
⟨univ.map ⟨f, H.1⟩,
λ b, let ⟨a, e⟩ := H.2 b in e ▸ mem_map_of_mem _ (mem_univ _)⟩

/-- If `f : α → β` is a surjection and `α` is a fintype, then `β` is also a fintype. -/
def of_surjective [decidable_eq β] [fintype α] (f : α → β) (H : function.surjective f) :
  fintype β :=
⟨univ.image f, λ b, let ⟨a, e⟩ := H b in e ▸ mem_image_of_mem _ (mem_univ _)⟩

end fintype

section inv

namespace function

variables [fintype α] [decidable_eq β]

namespace injective

variables {f : α → β} (hf : function.injective f)

/--
The inverse of an `hf : injective` function `f : α → β`, of the type `↥(set.range f) → α`.
This is the computable version of `function.inv_fun` that requires `fintype α` and `decidable_eq β`,
or the function version of applying `(equiv.of_injective f hf).symm`.
This function should not usually be used for actual computation because for most cases,
an explicit inverse can be stated that has better computational properties.
This function computes by checking all terms `a : α` to find the `f a = b`, so it is O(N) where
`N = fintype.card α`.
-/
def inv_of_mem_range : set.range f → α :=
λ b, finset.choose (λ a, f a = b) finset.univ ((exists_unique_congr (by simp)).mp
  (hf.exists_unique_of_mem_range b.property))

lemma left_inv_of_inv_of_mem_range (b : set.range f) :
  f (hf.inv_of_mem_range b) = b :=
(finset.choose_spec (λ a, f a = b) _ _).right

@[simp] lemma right_inv_of_inv_of_mem_range (a : α) :
  hf.inv_of_mem_range (⟨f a, set.mem_range_self a⟩) = a :=
hf (finset.choose_spec (λ a', f a' = f a) _ _).right

lemma inv_fun_restrict [nonempty α] :
  (set.range f).restrict (inv_fun f) = hf.inv_of_mem_range :=
begin
  ext ⟨b, h⟩,
  apply hf,
  simp [hf.left_inv_of_inv_of_mem_range, @inv_fun_eq _ _ _ f b (set.mem_range.mp h)]
end

lemma inv_of_mem_range_surjective : function.surjective hf.inv_of_mem_range :=
λ a, ⟨⟨f a, set.mem_range_self a⟩, by simp⟩

end injective

namespace embedding
variables (f : α ↪ β) (b : set.range f)

/--
The inverse of an embedding `f : α ↪ β`, of the type `↥(set.range f) → α`.
This is the computable version of `function.inv_fun` that requires `fintype α` and `decidable_eq β`,
or the function version of applying `(equiv.of_injective f f.injective).symm`.
This function should not usually be used for actual computation because for most cases,
an explicit inverse can be stated that has better computational properties.
This function computes by checking all terms `a : α` to find the `f a = b`, so it is O(N) where
`N = fintype.card α`.
-/
def inv_of_mem_range : α :=
f.injective.inv_of_mem_range b

@[simp] lemma left_inv_of_inv_of_mem_range :
  f (f.inv_of_mem_range b) = b :=
f.injective.left_inv_of_inv_of_mem_range b

@[simp] lemma right_inv_of_inv_of_mem_range (a : α) :
  f.inv_of_mem_range ⟨f a, set.mem_range_self a⟩ = a :=
f.injective.right_inv_of_inv_of_mem_range a

lemma inv_fun_restrict [nonempty α] :
  (set.range f).restrict (inv_fun f) = f.inv_of_mem_range :=
begin
  ext ⟨b, h⟩,
  apply f.injective,
  simp [f.left_inv_of_inv_of_mem_range, @inv_fun_eq _ _ _ f b (set.mem_range.mp h)]
end

lemma inv_of_mem_range_surjective : function.surjective f.inv_of_mem_range :=
λ a, ⟨⟨f a, set.mem_range_self a⟩, by simp⟩

end embedding

end function

end inv

namespace fintype

/-- Given an injective function to a fintype, the domain is also a
fintype. This is noncomputable because injectivity alone cannot be
used to construct preimages. -/
noncomputable def of_injective [fintype β] (f : α → β) (H : function.injective f) : fintype α :=
by letI := classical.dec; exact
if hα : nonempty α then by letI := classical.inhabited_of_nonempty hα;
  exact of_surjective (inv_fun f) (inv_fun_surjective H)
else ⟨∅, λ x, (hα ⟨x⟩).elim⟩

/-- If `f : α ≃ β` and `α` is a fintype, then `β` is also a fintype. -/
def of_equiv (α : Type*) [fintype α] (f : α ≃ β) : fintype β := of_bijective _ f.bijective

theorem of_equiv_card [fintype α] (f : α ≃ β) :
  @card β (of_equiv α f) = card α :=
multiset.card_map _ _

theorem card_congr {α β} [fintype α] [fintype β] (f : α ≃ β) : card α = card β :=
by rw ← of_equiv_card f; congr

@[congr]
lemma card_congr' {α β} [fintype α] [fintype β] (h : α = β) : card α = card β :=
card_congr (by rw h)

section

variables [fintype α] [fintype β]

/-- If the cardinality of `α` is `n`, there is computably a bijection between `α` and `fin n`.

See `fintype.equiv_fin_of_card_eq` for the noncomputable definition,
and `fintype.trunc_equiv_fin` and `fintype.equiv_fin` for the bijection `α ≃ fin (card α)`.
-/
def trunc_equiv_fin_of_card_eq [decidable_eq α] {n : ℕ} (h : fintype.card α = n) :
  trunc (α ≃ fin n) :=
(trunc_equiv_fin α).map (λ e, e.trans (fin.cast h).to_equiv)


/-- If the cardinality of `α` is `n`, there is noncomputably a bijection between `α` and `fin n`.

See `fintype.trunc_equiv_fin_of_card_eq` for the computable definition,
and `fintype.trunc_equiv_fin` and `fintype.equiv_fin` for the bijection `α ≃ fin (card α)`.
-/
noncomputable def equiv_fin_of_card_eq {n : ℕ} (h : fintype.card α = n) :
  α ≃ fin n :=
by { letI := classical.dec_eq α, exact (trunc_equiv_fin_of_card_eq h).out }

/-- Two `fintype`s with the same cardinality are (computably) in bijection.

See `fintype.equiv_of_card_eq` for the noncomputable version,
and `fintype.trunc_equiv_fin_of_card_eq` and `fintype.equiv_fin_of_card_eq` for
the specialization to `fin`.
-/
def trunc_equiv_of_card_eq [decidable_eq α] [decidable_eq β] (h : card α = card β) :
  trunc (α ≃ β) :=
(trunc_equiv_fin_of_card_eq h).bind (λ e, (trunc_equiv_fin β).map (λ e', e.trans e'.symm))

/-- Two `fintype`s with the same cardinality are (noncomputably) in bijection.

See `fintype.trunc_equiv_of_card_eq` for the computable version,
and `fintype.trunc_equiv_fin_of_card_eq` and `fintype.equiv_fin_of_card_eq` for
the specialization to `fin`.
-/
noncomputable def equiv_of_card_eq (h : card α = card β) : α ≃ β :=
by { letI := classical.dec_eq α, letI := classical.dec_eq β,
     exact (trunc_equiv_of_card_eq h).out }

end

theorem card_eq {α β} [F : fintype α] [G : fintype β] : card α = card β ↔ nonempty (α ≃ β) :=
⟨λ h, by { haveI := classical.prop_decidable, exact (trunc_equiv_of_card_eq h).nonempty },
 λ ⟨f⟩, card_congr f⟩

/-- Any subsingleton type with a witness is a fintype (with one term). -/
def of_subsingleton (a : α) [subsingleton α] : fintype α :=
⟨{a}, λ b, finset.mem_singleton.2 (subsingleton.elim _ _)⟩

@[simp] theorem univ_of_subsingleton (a : α) [subsingleton α] :
  @univ _ (of_subsingleton a) = {a} := rfl

/-- Note: this lemma is specifically about `fintype.of_subsingleton`. For a statement about
arbitrary `fintype` instances, use either `fintype.card_le_one_iff_subsingleton` or
`fintype.card_unique`. -/
@[simp] theorem card_of_subsingleton (a : α) [subsingleton α] :
  @fintype.card _ (of_subsingleton a) = 1 := rfl

@[simp] theorem card_unique [unique α] [h : fintype α] :
  fintype.card α = 1 :=
subsingleton.elim (of_subsingleton default) h ▸ card_of_subsingleton _

@[priority 100] -- see Note [lower instance priority]
instance of_is_empty [is_empty α] : fintype α := ⟨∅, is_empty_elim⟩

/-- Note: this lemma is specifically about `fintype.of_is_empty`. For a statement about
arbitrary `fintype` instances, use `finset.univ_eq_empty`. -/
-- no-lint since while `finset.univ_eq_empty` can prove this, it isn't applicable for `dsimp`.
@[simp, nolint simp_nf] theorem univ_of_is_empty [is_empty α] : @univ α _ = ∅ := rfl

/-- Note: this lemma is specifically about `fintype.of_is_empty`. For a statement about
arbitrary `fintype` instances, use `fintype.card_eq_zero_iff`. -/
@[simp] theorem card_of_is_empty [is_empty α] : fintype.card α = 0 := rfl

end fintype

namespace set

/-- Construct a finset enumerating a set `s`, given a `fintype` instance.  -/
def to_finset (s : set α) [fintype s] : finset α :=
⟨(@finset.univ s _).1.map subtype.val, finset.univ.nodup.map $ λ a b, subtype.eq⟩

@[congr]
lemma to_finset_congr {s t : set α} [fintype s] [fintype t] (h : s = t) :
  to_finset s = to_finset t :=
by cc

@[simp] theorem mem_to_finset {s : set α} [fintype s] {a : α} : a ∈ s.to_finset ↔ a ∈ s :=
by simp [to_finset]

@[simp] theorem mem_to_finset_val {s : set α} [fintype s] {a : α} : a ∈ s.to_finset.1 ↔ a ∈ s :=
mem_to_finset

/-- Membership of a set with a `fintype` instance is decidable.

Using this as an instance leads to potential loops with `subtype.fintype` under certain decidability
assumptions, so it should only be declared a local instance. -/
def decidable_mem_of_fintype [decidable_eq α] (s : set α) [fintype s] (a) : decidable (a ∈ s) :=
decidable_of_iff _ mem_to_finset

-- We use an arbitrary `[fintype s]` instance here,
-- not necessarily coming from a `[fintype α]`.
@[simp]
lemma to_finset_card {α : Type*} (s : set α) [fintype s] :
  s.to_finset.card = fintype.card s :=
multiset.card_map subtype.val finset.univ.val

@[simp] theorem coe_to_finset (s : set α) [fintype s] : (↑s.to_finset : set α) = s :=
set.ext $ λ _, mem_to_finset

@[simp] theorem to_finset_inj {s t : set α} [fintype s] [fintype t] :
  s.to_finset = t.to_finset ↔ s = t :=
⟨λ h, by rw [←s.coe_to_finset, h, t.coe_to_finset], λ h, by simp [h]; congr⟩

@[simp, mono] theorem to_finset_mono {s t : set α} [fintype s] [fintype t] :
  s.to_finset ⊆ t.to_finset ↔ s ⊆ t :=
by simp [finset.subset_iff, set.subset_def]

@[simp, mono] theorem to_finset_strict_mono {s t : set α} [fintype s] [fintype t] :
  s.to_finset ⊂ t.to_finset ↔ s ⊂ t :=
by simp only [finset.ssubset_def, to_finset_mono, ssubset_def]

@[simp] theorem to_finset_disjoint_iff [decidable_eq α] {s t : set α} [fintype s] [fintype t] :
  disjoint s.to_finset t.to_finset ↔ disjoint s t :=
by simp only [←disjoint_coe, coe_to_finset]

lemma to_finset_inter {α : Type*} [decidable_eq α] (s t : set α) [fintype (s ∩ t : set α)]
  [fintype s] [fintype t] : (s ∩ t).to_finset = s.to_finset ∩ t.to_finset :=
by { ext, simp }

lemma to_finset_union {α : Type*} [decidable_eq α] (s t : set α) [fintype (s ∪ t : set α)]
  [fintype s] [fintype t] : (s ∪ t).to_finset = s.to_finset ∪ t.to_finset :=
by { ext, simp }

lemma to_finset_diff {α : Type*} [decidable_eq α] (s t : set α) [fintype s] [fintype t]
  [fintype (s \ t : set α)] : (s \ t).to_finset = s.to_finset \ t.to_finset :=
by { ext, simp }

lemma to_finset_ne_eq_erase {α : Type*} [decidable_eq α] [fintype α] (a : α)
  [fintype {x : α | x ≠ a}] : {x : α | x ≠ a}.to_finset = finset.univ.erase a :=
by { ext, simp }

theorem to_finset_compl [decidable_eq α] [fintype α] (s : set α) [fintype s] [fintype ↥sᶜ] :
  (sᶜ).to_finset = s.to_finsetᶜ :=
by { ext, simp }

/- TODO Without the coercion arrow (`↥`) there is an elaboration bug;
it essentially infers `fintype.{v} (set.univ.{u} : set α)` with `v` and `u` distinct.
Reported in leanprover-community/lean#672 -/
@[simp] lemma to_finset_univ [fintype ↥(set.univ : set α)] [fintype α] :
  (set.univ : set α).to_finset = finset.univ :=
by { ext, simp }

@[simp] lemma to_finset_range [decidable_eq α] [fintype β] (f : β → α) [fintype (set.range f)] :
  (set.range f).to_finset = finset.univ.image f :=
by { ext, simp }

/- TODO The `↥` circumvents an elaboration bug. See comment on `set.to_finset_univ`. -/
lemma to_finset_singleton (a : α) [fintype ↥({a} : set α)] : ({a} : set α).to_finset = {a} :=
by { ext, simp }

/- TODO The `↥` circumvents an elaboration bug. See comment on `set.to_finset_univ`. -/
@[simp] lemma to_finset_insert [decidable_eq α] {a : α} {s : set α}
  [fintype ↥(insert a s : set α)] [fintype s] :
  (insert a s).to_finset = insert a s.to_finset :=
by { ext, simp }

lemma filter_mem_univ_eq_to_finset [fintype α] (s : set α) [fintype s] [decidable_pred (∈ s)] :
  finset.univ.filter (∈ s) = s.to_finset :=
by { ext, simp only [mem_filter, finset.mem_univ, true_and, mem_to_finset] }

end set

@[simp] lemma finset.to_finset_coe (s : finset α) [fintype ↥(s : set α)] :
  (s : set α).to_finset = s :=
ext $ λ _, set.mem_to_finset

lemma finset.card_univ [fintype α] : (finset.univ : finset α).card = fintype.card α :=
rfl

lemma finset.eq_univ_of_card [fintype α] (s : finset α) (hs : s.card = fintype.card α) :
  s = univ :=
eq_of_subset_of_card_le (subset_univ _) $ by rw [hs, finset.card_univ]

lemma finset.card_eq_iff_eq_univ [fintype α] (s : finset α) :
  s.card = fintype.card α ↔ s = finset.univ :=
⟨s.eq_univ_of_card, by { rintro rfl, exact finset.card_univ, }⟩

lemma finset.card_le_univ [fintype α] (s : finset α) :
  s.card ≤ fintype.card α :=
card_le_of_subset (subset_univ s)

lemma finset.card_lt_univ_of_not_mem [fintype α] {s : finset α} {x : α} (hx : x ∉ s) :
  s.card < fintype.card α :=
card_lt_card ⟨subset_univ s, not_forall.2 ⟨x, λ hx', hx (hx' $ mem_univ x)⟩⟩

lemma finset.card_lt_iff_ne_univ [fintype α] (s : finset α) :
  s.card < fintype.card α ↔ s ≠ finset.univ :=
s.card_le_univ.lt_iff_ne.trans (not_iff_not_of_iff s.card_eq_iff_eq_univ)

lemma finset.card_compl_lt_iff_nonempty [fintype α] [decidable_eq α] (s : finset α) :
  sᶜ.card < fintype.card α ↔ s.nonempty :=
sᶜ.card_lt_iff_ne_univ.trans s.compl_ne_univ_iff_nonempty

lemma finset.card_univ_diff [decidable_eq α] [fintype α] (s : finset α) :
  (finset.univ \ s).card = fintype.card α - s.card :=
finset.card_sdiff (subset_univ s)

lemma finset.card_compl [decidable_eq α] [fintype α] (s : finset α) :
  sᶜ.card = fintype.card α - s.card :=
finset.card_univ_diff s

lemma fintype.card_compl_set [fintype α] (s : set α) [fintype s] [fintype ↥sᶜ] :
  fintype.card ↥sᶜ = fintype.card α - fintype.card s :=
begin
  classical,
  rw [← set.to_finset_card, ← set.to_finset_card, ← finset.card_compl, set.to_finset_compl]
end

instance (n : ℕ) : fintype (fin n) :=
⟨finset.fin_range n, finset.mem_fin_range⟩

lemma fin.univ_def (n : ℕ) : (univ : finset (fin n)) = finset.fin_range n := rfl

@[simp] theorem fintype.card_fin (n : ℕ) : fintype.card (fin n) = n :=
list.length_fin_range n

@[simp] lemma finset.card_fin (n : ℕ) : finset.card (finset.univ : finset (fin n)) = n :=
by rw [finset.card_univ, fintype.card_fin]

/-- `fin` as a map from `ℕ` to `Type` is injective. Note that since this is a statement about
equality of types, using it should be avoided if possible. -/
lemma fin_injective : function.injective fin :=
λ m n h,
  (fintype.card_fin m).symm.trans $ (fintype.card_congr $ equiv.cast h).trans (fintype.card_fin n)

/-- A reversed version of `fin.cast_eq_cast` that is easier to rewrite with. -/
theorem fin.cast_eq_cast' {n m : ℕ} (h : fin n = fin m) :
  cast h = ⇑(fin.cast $ fin_injective h) :=
(fin.cast_eq_cast _).symm

lemma card_finset_fin_le {n : ℕ} (s : finset (fin n)) : s.card ≤ n :=
by simpa only [fintype.card_fin] using s.card_le_univ

lemma fin.equiv_iff_eq {m n : ℕ} : nonempty (fin m ≃ fin n) ↔ m = n :=
  ⟨λ ⟨h⟩, by simpa using fintype.card_congr h, λ h, ⟨equiv.cast $ h ▸ rfl ⟩ ⟩

@[simp] lemma fin.image_succ_above_univ {n : ℕ} (i : fin (n + 1)) :
  univ.image i.succ_above = {i}ᶜ :=
by { ext m, simp }

@[simp] lemma fin.image_succ_univ (n : ℕ) : (univ : finset (fin n)).image fin.succ = {0}ᶜ :=
by rw [← fin.succ_above_zero, fin.image_succ_above_univ]

@[simp] lemma fin.image_cast_succ (n : ℕ) :
  (univ : finset (fin n)).image fin.cast_succ = {fin.last n}ᶜ :=
by rw [← fin.succ_above_last, fin.image_succ_above_univ]

/- The following three lemmas use `finset.cons` instead of `insert` and `finset.map` instead of
`finset.image` to reduce proof obligations downstream. -/

/-- Embed `fin n` into `fin (n + 1)` by prepending zero to the `univ` -/
lemma fin.univ_succ (n : ℕ) :
  (univ : finset (fin (n + 1))) =
    cons 0 (univ.map ⟨fin.succ, fin.succ_injective _⟩) (by simp [map_eq_image]) :=
by simp [map_eq_image]

/-- Embed `fin n` into `fin (n + 1)` by appending a new `fin.last n` to the `univ` -/
lemma fin.univ_cast_succ (n : ℕ) :
  (univ : finset (fin (n + 1))) =
    cons (fin.last n) (univ.map fin.cast_succ.to_embedding) (by simp [map_eq_image]) :=
by simp [map_eq_image]

/-- Embed `fin n` into `fin (n + 1)` by inserting
around a specified pivot `p : fin (n + 1)` into the `univ` -/
lemma fin.univ_succ_above (n : ℕ) (p : fin (n + 1)) :
  (univ : finset (fin (n + 1))) = cons p (univ.map $ (fin.succ_above p).to_embedding) (by simp) :=
by simp [map_eq_image]

@[instance, priority 10] def unique.fintype {α : Type*} [unique α] : fintype α :=
fintype.of_subsingleton default

/-- Short-circuit instance to decrease search for `unique.fintype`,
since that relies on a subsingleton elimination for `unique`. -/
instance fintype.subtype_eq (y : α) : fintype {x // x = y} :=
fintype.subtype {y} (by simp)

/-- Short-circuit instance to decrease search for `unique.fintype`,
since that relies on a subsingleton elimination for `unique`. -/
instance fintype.subtype_eq' (y : α) : fintype {x // y = x} :=
fintype.subtype {y} (by simp [eq_comm])

@[simp] lemma fintype.card_subtype_eq (y : α) [fintype {x // x = y}] :
  fintype.card {x // x = y} = 1 :=
fintype.card_unique

@[simp] lemma fintype.card_subtype_eq' (y : α) [fintype {x // y = x}] :
  fintype.card {x // y = x} = 1 :=
fintype.card_unique

@[simp] theorem fintype.univ_empty : @univ empty _ = ∅ := rfl

@[simp] theorem fintype.card_empty : fintype.card empty = 0 := rfl

@[simp] theorem fintype.univ_pempty : @univ pempty _ = ∅ := rfl

@[simp] theorem fintype.card_pempty : fintype.card pempty = 0 := rfl

instance : fintype unit := fintype.of_subsingleton ()

theorem fintype.univ_unit : @univ unit _ = {()} := rfl

theorem fintype.card_unit : fintype.card unit = 1 := rfl

instance : fintype punit := fintype.of_subsingleton punit.star

@[simp] theorem fintype.univ_punit : @univ punit _ = {punit.star} := rfl

@[simp] theorem fintype.card_punit : fintype.card punit = 1 := rfl

instance : fintype bool := ⟨⟨tt ::ₘ ff ::ₘ 0, by simp⟩, λ x, by cases x; simp⟩

@[simp] theorem fintype.univ_bool : @univ bool _ = {tt, ff} := rfl

instance units_int.fintype : fintype ℤˣ :=
⟨{1, -1}, λ x, by cases int.units_eq_one_or x; simp *⟩

@[simp] lemma units_int.univ : (finset.univ : finset ℤˣ) = {1, -1} := rfl

instance additive.fintype : Π [fintype α], fintype (additive α) := id

instance multiplicative.fintype : Π [fintype α], fintype (multiplicative α) := id

@[simp] theorem fintype.card_units_int : fintype.card ℤˣ = 2 := rfl

@[simp] theorem fintype.card_bool : fintype.card bool = 2 := rfl

instance {α : Type*} [fintype α] : fintype (option α) :=
⟨univ.insert_none, λ a, by simp⟩

lemma univ_option (α : Type*) [fintype α] : (univ : finset (option α)) = insert_none univ := rfl

@[simp] theorem fintype.card_option {α : Type*} [fintype α] :
  fintype.card (option α) = fintype.card α + 1 :=
(finset.card_cons _).trans $ congr_arg2 _ (card_map _) rfl

/-- If `option α` is a `fintype` then so is `α` -/
def fintype_of_option {α : Type*} [fintype (option α)] : fintype α :=
⟨finset.erase_none (fintype.elems (option α)), λ x, mem_erase_none.mpr (fintype.complete (some x))⟩

/-- A type is a `fintype` if its successor (using `option`) is a `fintype`. -/
def fintype_of_option_equiv [fintype α] (f : α ≃ option β) : fintype β :=
by { haveI := fintype.of_equiv _ f, exact fintype_of_option }

instance {α : Type*} (β : α → Type*)
  [fintype α] [∀ a, fintype (β a)] : fintype (sigma β) :=
⟨univ.sigma (λ _, univ), λ ⟨a, b⟩, by simp⟩

@[simp] lemma finset.univ_sigma_univ {α : Type*} {β : α → Type*} [fintype α] [∀ a, fintype (β a)] :
  (univ : finset α).sigma (λ a, (univ : finset (β a))) = univ := rfl

instance (α β : Type*) [fintype α] [fintype β] : fintype (α × β) :=
⟨univ ×ˢ univ, λ ⟨a, b⟩, by simp⟩

@[simp] lemma finset.univ_product_univ {α β : Type*} [fintype α] [fintype β] :
  (univ : finset α) ×ˢ (univ : finset β) = univ :=
rfl

@[simp] theorem fintype.card_prod (α β : Type*) [fintype α] [fintype β] :
  fintype.card (α × β) = fintype.card α * fintype.card β :=
card_product _ _

/-- Given that `α × β` is a fintype, `α` is also a fintype. -/
def fintype.prod_left {α β} [decidable_eq α] [fintype (α × β)] [nonempty β] : fintype α :=
⟨(fintype.elems (α × β)).image prod.fst,
  λ a, let ⟨b⟩ := ‹nonempty β› in by simp; exact ⟨b, fintype.complete _⟩⟩

/-- Given that `α × β` is a fintype, `β` is also a fintype. -/
def fintype.prod_right {α β} [decidable_eq β] [fintype (α × β)] [nonempty α] : fintype β :=
⟨(fintype.elems (α × β)).image prod.snd,
  λ b, let ⟨a⟩ := ‹nonempty α› in by simp; exact ⟨a, fintype.complete _⟩⟩

instance (α : Type*) [fintype α] : fintype (ulift α) :=
fintype.of_equiv _ equiv.ulift.symm

@[simp] theorem fintype.card_ulift (α : Type*) [fintype α] :
  fintype.card (ulift α) = fintype.card α :=
fintype.of_equiv_card _

instance (α : Type*) [fintype α] : fintype (plift α) :=
fintype.of_equiv _ equiv.plift.symm

@[simp] theorem fintype.card_plift (α : Type*) [fintype α] :
  fintype.card (plift α) = fintype.card α :=
fintype.of_equiv_card _

instance (α : Type*) [fintype α] : fintype αᵒᵈ := ‹fintype α›

@[simp] lemma fintype.card_order_dual (α : Type*) [fintype α] : fintype.card αᵒᵈ = fintype.card α :=
rfl

instance (α : Type*) [fintype α] : fintype (lex α) := ‹fintype α›

@[simp] lemma fintype.card_lex (α : Type*) [fintype α] :
  fintype.card (lex α) = fintype.card α := rfl

lemma univ_sum_type {α β : Type*} [fintype α] [fintype β] [fintype (α ⊕ β)] [decidable_eq (α ⊕ β)] :
  (univ : finset (α ⊕ β)) = map function.embedding.inl univ ∪ map function.embedding.inr univ :=
begin
  rw [eq_comm, eq_univ_iff_forall], simp only [mem_union, mem_map, exists_prop, mem_univ, true_and],
  rintro (x|y), exacts [or.inl ⟨x, rfl⟩, or.inr ⟨y, rfl⟩]
end

instance (α : Type u) (β : Type v) [fintype α] [fintype β] : fintype (α ⊕ β) :=
@fintype.of_equiv _ _ (@sigma.fintype _
    (λ b, cond b (ulift α) (ulift.{(max u v) v} β)) _
    (λ b, by cases b; apply ulift.fintype))
  ((equiv.sum_equiv_sigma_bool _ _).symm.trans
    (equiv.sum_congr equiv.ulift equiv.ulift))

/-- Given that `α ⊕ β` is a fintype, `α` is also a fintype. This is non-computable as it uses
that `sum.inl` is an injection, but there's no clear inverse if `α` is empty. -/
noncomputable def fintype.sum_left {α β} [fintype (α ⊕ β)] : fintype α :=
fintype.of_injective (sum.inl : α → α ⊕ β) sum.inl_injective

/-- Given that `α ⊕ β` is a fintype, `β` is also a fintype. This is non-computable as it uses
that `sum.inr` is an injection, but there's no clear inverse if `β` is empty. -/
noncomputable def fintype.sum_right {α β} [fintype (α ⊕ β)] : fintype β :=
fintype.of_injective (sum.inr : β → α ⊕ β) sum.inr_injective

@[simp] theorem fintype.card_sum [fintype α] [fintype β] :
  fintype.card (α ⊕ β) = fintype.card α + fintype.card β :=
begin
  classical,
  rw [←finset.card_univ, univ_sum_type, finset.card_union_eq],
  { simp [finset.card_univ] },
  { intros x hx,
    suffices : (∃ (a : α), sum.inl a = x) ∧ ∃ (b : β), sum.inr b = x,
    { obtain ⟨⟨a, rfl⟩, ⟨b, hb⟩⟩ := this,
      simpa using hb },
    simpa using hx }
end

/-- If the subtype of all-but-one elements is a `fintype` then the type itself is a `fintype`. -/
def fintype_of_fintype_ne (a : α) (h : fintype {b // b ≠ a}) : fintype α :=
fintype.of_bijective (sum.elim (coe : {b // b = a} → α) (coe : {b // b ≠ a} → α)) $
  by { classical, exact (equiv.sum_compl (= a)).bijective }

section finset

/-! ### `fintype (s : finset α)` -/

instance finset.fintype_coe_sort {α : Type u} (s : finset α) : fintype s :=
⟨s.attach, s.mem_attach⟩

@[simp] lemma finset.univ_eq_attach {α : Type u} (s : finset α) :
  (univ : finset s) = s.attach :=
rfl

end finset

/-!
### Relation to `finite`

In this section we prove that `α : Type*` is `finite` if and only if `fintype α` is nonempty.
-/

@[nolint fintype_finite]
protected lemma fintype.finite {α : Type*} (h : fintype α) : finite α := ⟨fintype.equiv_fin α⟩

/-- For efficiency reasons, we want `finite` instances to have higher
priority than ones coming from `fintype` instances. -/
@[nolint fintype_finite, priority 900]
instance finite.of_fintype (α : Type*) [fintype α] : finite α := fintype.finite ‹_›

lemma finite_iff_nonempty_fintype (α : Type*) :
  finite α ↔ nonempty (fintype α) :=
⟨λ h, let ⟨k, ⟨e⟩⟩ := @finite.exists_equiv_fin α h in ⟨fintype.of_equiv _ e.symm⟩,
  λ ⟨_⟩, by exactI infer_instance⟩

lemma nonempty_fintype (α : Type*) [finite α] : nonempty (fintype α) :=
(finite_iff_nonempty_fintype α).mp ‹_›

/-- Noncomputably get a `fintype` instance from a `finite` instance. This is not an
instance because we want `fintype` instances to be useful for computations. -/
noncomputable def fintype.of_finite (α : Type*) [finite α] : fintype α := (nonempty_fintype α).some

lemma finite.of_injective {α β : Sort*} [finite β] (f : α → β) (H : injective f) : finite α :=
begin
  casesI nonempty_fintype (plift β),
  rw [← equiv.injective_comp equiv.plift f, ← equiv.comp_injective _ equiv.plift.symm] at H,
  haveI := fintype.of_injective _ H,
  exact finite.of_equiv _ equiv.plift,
end

lemma finite.of_surjective {α β : Sort*} [finite α] (f : α → β) (H : surjective f) :
  finite β :=
finite.of_injective _ $ injective_surj_inv H

namespace fintype
variables [fintype α] [fintype β]

lemma card_le_of_injective (f : α → β) (hf : function.injective f) : card α ≤ card β :=
finset.card_le_card_of_inj_on f (λ _ _, finset.mem_univ _) (λ _ _ _ _ h, hf h)

lemma card_le_of_embedding (f : α ↪ β) : card α ≤ card β := card_le_of_injective f f.2

lemma card_lt_of_injective_of_not_mem (f : α → β) (h : function.injective f)
  {b : β} (w : b ∉ set.range f) : card α < card β :=
calc card α = (univ.map ⟨f, h⟩).card : (card_map _).symm
... < card β : finset.card_lt_univ_of_not_mem $
                 by rwa [← mem_coe, coe_map, coe_univ, set.image_univ]

lemma card_lt_of_injective_not_surjective (f : α → β) (h : function.injective f)
  (h' : ¬function.surjective f) : card α < card β :=
let ⟨y, hy⟩ := not_forall.1 h' in card_lt_of_injective_of_not_mem f h hy

lemma card_le_of_surjective (f : α → β) (h : function.surjective f) : card β ≤ card α :=
card_le_of_injective _ (function.injective_surj_inv h)

lemma card_range_le {α β : Type*} (f : α → β) [fintype α] [fintype (set.range f)] :
  fintype.card (set.range f) ≤ fintype.card α :=
fintype.card_le_of_surjective (λ a, ⟨f a, by simp⟩) (λ ⟨_, a, ha⟩, ⟨a, by simpa using ha⟩)

lemma card_range {α β F : Type*} [embedding_like F α β] (f : F) [fintype α]
  [fintype (set.range f)] :
  fintype.card (set.range f) = fintype.card α :=
eq.symm $ fintype.card_congr $ equiv.of_injective _ $ embedding_like.injective f

/--
The pigeonhole principle for finitely many pigeons and pigeonholes.
This is the `fintype` version of `finset.exists_ne_map_eq_of_card_lt_of_maps_to`.
-/
lemma exists_ne_map_eq_of_card_lt (f : α → β) (h : fintype.card β < fintype.card α) :
  ∃ x y, x ≠ y ∧ f x = f y :=
let ⟨x, _, y, _, h⟩ := finset.exists_ne_map_eq_of_card_lt_of_maps_to h (λ x _, mem_univ (f x))
in ⟨x, y, h⟩

lemma card_eq_one_iff : card α = 1 ↔ (∃ x : α, ∀ y, y = x) :=
by rw [←card_unit, card_eq]; exact
⟨λ ⟨a⟩, ⟨a.symm (), λ y, a.injective (subsingleton.elim _ _)⟩,
  λ ⟨x, hx⟩, ⟨⟨λ _, (), λ _, x, λ _, (hx _).trans (hx _).symm,
    λ _, subsingleton.elim _ _⟩⟩⟩

lemma card_eq_zero_iff : card α = 0 ↔ is_empty α :=
by rw [card, finset.card_eq_zero, univ_eq_empty_iff]

lemma card_eq_zero [is_empty α] : card α = 0 := card_eq_zero_iff.2 ‹_›

lemma card_eq_one_iff_nonempty_unique : card α = 1 ↔ nonempty (unique α) :=
⟨λ h, let ⟨d, h⟩ := fintype.card_eq_one_iff.mp h in ⟨{ default := d, uniq := h}⟩,
 λ ⟨h⟩, by exactI fintype.card_unique⟩

/-- A `fintype` with cardinality zero is equivalent to `empty`. -/
def card_eq_zero_equiv_equiv_empty : card α = 0 ≃ (α ≃ empty) :=
(equiv.of_iff card_eq_zero_iff).trans (equiv.equiv_empty_equiv α).symm

lemma card_pos_iff : 0 < card α ↔ nonempty α :=
pos_iff_ne_zero.trans $ not_iff_comm.mp $ not_nonempty_iff.trans card_eq_zero_iff.symm

lemma card_pos [h : nonempty α] : 0 < card α :=
card_pos_iff.mpr h

lemma card_ne_zero [nonempty α] : card α ≠ 0 :=
ne_of_gt card_pos

lemma card_le_one_iff : card α ≤ 1 ↔ (∀ a b : α, a = b) :=
let n := card α in
have hn : n = card α := rfl,
match n, hn with
| 0     := λ ha, ⟨λ h, λ a, (card_eq_zero_iff.1 ha.symm).elim a, λ _, ha ▸ nat.le_succ _⟩
| 1     := λ ha, ⟨λ h, λ a b, let ⟨x, hx⟩ := card_eq_one_iff.1 ha.symm in
  by rw [hx a, hx b],
    λ _, ha ▸ le_rfl⟩
| (n+2) := λ ha, ⟨λ h, by rw ← ha at h; exact absurd h dec_trivial,
  (λ h, card_unit ▸ card_le_of_injective (λ _, ())
    (λ _ _ _, h _ _))⟩
end

lemma card_le_one_iff_subsingleton : card α ≤ 1 ↔ subsingleton α :=
card_le_one_iff.trans subsingleton_iff.symm

lemma one_lt_card_iff_nontrivial : 1 < card α ↔ nontrivial α :=
begin
  classical,
  rw ←not_iff_not,
  push_neg,
  rw [not_nontrivial_iff_subsingleton, card_le_one_iff_subsingleton]
end

lemma exists_ne_of_one_lt_card (h : 1 < card α) (a : α) : ∃ b : α, b ≠ a :=
by { haveI : nontrivial α := one_lt_card_iff_nontrivial.1 h, exact exists_ne a }

lemma exists_pair_of_one_lt_card (h : 1 < card α) : ∃ (a b : α), a ≠ b :=
by { haveI : nontrivial α := one_lt_card_iff_nontrivial.1 h, exact exists_pair_ne α }

lemma card_eq_one_of_forall_eq {i : α} (h : ∀ j, j = i) : card α = 1 :=
fintype.card_eq_one_iff.2 ⟨i,h⟩

lemma one_lt_card [h : nontrivial α] : 1 < fintype.card α :=
fintype.one_lt_card_iff_nontrivial.mpr h

lemma one_lt_card_iff : 1 < card α ↔ ∃ a b : α, a ≠ b :=
one_lt_card_iff_nontrivial.trans nontrivial_iff

lemma two_lt_card_iff : 2 < card α ↔ ∃ a b c : α, a ≠ b ∧ a ≠ c ∧ b ≠ c :=
by simp_rw [←finset.card_univ, two_lt_card_iff, mem_univ, true_and]

lemma injective_iff_surjective {f : α → α} : injective f ↔ surjective f :=
by haveI := classical.prop_decidable; exact
have ∀ {f : α → α}, injective f → surjective f,
from λ f hinj x,
  have h₁ : image f univ = univ := eq_of_subset_of_card_le (subset_univ _)
    ((card_image_of_injective univ hinj).symm ▸ le_rfl),
  have h₂ : x ∈ image f univ := h₁.symm ▸ mem_univ _,
  exists_of_bex (mem_image.1 h₂),
⟨this,
  λ hsurj, has_left_inverse.injective
    ⟨surj_inv hsurj, left_inverse_of_surjective_of_right_inverse
      (this (injective_surj_inv _)) (right_inverse_surj_inv _)⟩⟩

lemma injective_iff_bijective {f : α → α} : injective f ↔ bijective f :=
by simp [bijective, injective_iff_surjective]

lemma surjective_iff_bijective {f : α → α} : surjective f ↔ bijective f :=
by simp [bijective, injective_iff_surjective]

lemma injective_iff_surjective_of_equiv {β : Type*} {f : α → β} (e : α ≃ β) :
  injective f ↔ surjective f :=
have injective (e.symm ∘ f) ↔ surjective (e.symm ∘ f), from injective_iff_surjective,
⟨λ hinj, by simpa [function.comp] using
  e.surjective.comp (this.1 (e.symm.injective.comp hinj)),
λ hsurj, by simpa [function.comp] using
  e.injective.comp (this.2 (e.symm.surjective.comp hsurj))⟩

alias fintype.injective_iff_surjective_of_equiv ↔ _root_.function.injective.surjective_of_fintype
  _root_.function.surjective.injective_of_fintype

lemma card_of_bijective {f : α → β} (hf : bijective f) : card α = card β :=
card_congr (equiv.of_bijective f hf)

lemma bijective_iff_injective_and_card (f : α → β) :
  bijective f ↔ injective f ∧ card α = card β :=
⟨λ h, ⟨h.1, card_of_bijective h⟩, λ h, ⟨h.1, h.1.surjective_of_fintype $ equiv_of_card_eq h.2⟩⟩

lemma bijective_iff_surjective_and_card (f : α → β) :
  bijective f ↔ surjective f ∧ card α = card β :=
⟨λ h, ⟨h.2, card_of_bijective h⟩, λ h, ⟨h.1.injective_of_fintype $ equiv_of_card_eq h.2, h.1⟩⟩

lemma _root_.function.left_inverse.right_inverse_of_card_le {f : α → β} {g : β → α}
  (hfg : left_inverse f g) (hcard : card α ≤ card β) :
  right_inverse f g :=
have hsurj : surjective f, from surjective_iff_has_right_inverse.2 ⟨g, hfg⟩,
right_inverse_of_injective_of_left_inverse
  ((bijective_iff_surjective_and_card _).2
    ⟨hsurj, le_antisymm hcard (card_le_of_surjective f hsurj)⟩ ).1
  hfg

lemma _root_.function.right_inverse.left_inverse_of_card_le {f : α → β} {g : β → α}
  (hfg : right_inverse f g) (hcard : card β ≤ card α) :
  left_inverse f g :=
function.left_inverse.right_inverse_of_card_le hfg hcard

end fintype

namespace equiv
variables [fintype α] [fintype β]

open fintype

/-- Construct an equivalence from functions that are inverse to each other. -/
@[simps] def of_left_inverse_of_card_le (hβα : card β ≤ card α) (f : α → β) (g : β → α)
  (h : left_inverse g f) : α ≃ β :=
{ to_fun := f,
  inv_fun := g,
  left_inv := h,
  right_inv := h.right_inverse_of_card_le hβα }

/-- Construct an equivalence from functions that are inverse to each other. -/
@[simps] def of_right_inverse_of_card_le (hαβ : card α ≤ card β) (f : α → β) (g : β → α)
  (h : right_inverse g f) : α ≃ β :=
{ to_fun := f,
  inv_fun := g,
  left_inv := h.left_inverse_of_card_le hαβ,
  right_inv := h }

end equiv

lemma fintype.coe_image_univ [fintype α] [decidable_eq β] {f : α → β} :
  ↑(finset.image f finset.univ) = set.range f :=
by { ext x, simp }

instance list.subtype.fintype [decidable_eq α] (l : list α) : fintype {x // x ∈ l} :=
fintype.of_list l.attach l.mem_attach

instance multiset.subtype.fintype [decidable_eq α] (s : multiset α) : fintype {x // x ∈ s} :=
fintype.of_multiset s.attach s.mem_attach

instance finset.subtype.fintype (s : finset α) : fintype {x // x ∈ s} :=
⟨s.attach, s.mem_attach⟩

instance finset_coe.fintype (s : finset α) : fintype (↑s : set α) :=
finset.subtype.fintype s

@[simp] lemma fintype.card_coe (s : finset α) [fintype s] :
  fintype.card s = s.card := fintype.card_of_finset' s (λ _, iff.rfl)

/-- Noncomputable equivalence between a finset `s` coerced to a type and `fin s.card`. -/
noncomputable def finset.equiv_fin (s : finset α) : s ≃ fin s.card :=
fintype.equiv_fin_of_card_eq (fintype.card_coe _)

/-- Noncomputable equivalence between a finset `s` as a fintype and `fin n`, when there is a
proof that `s.card = n`. -/
noncomputable def finset.equiv_fin_of_card_eq {s : finset α} {n : ℕ} (h : s.card = n) : s ≃ fin n :=
fintype.equiv_fin_of_card_eq ((fintype.card_coe _).trans h)

/-- Noncomputable equivalence between two finsets `s` and `t` as fintypes when there is a proof
that `s.card = t.card`.-/
noncomputable def finset.equiv_of_card_eq {s t : finset α} (h : s.card = t.card) : s ≃ t :=
fintype.equiv_of_card_eq ((fintype.card_coe _).trans (h.trans (fintype.card_coe _).symm))

lemma finset.attach_eq_univ {s : finset α} : s.attach = finset.univ := rfl

instance plift.fintype_Prop (p : Prop) [decidable p] : fintype (plift p) :=
⟨if h : p then {⟨h⟩} else ∅, λ ⟨h⟩, by simp [h]⟩

instance Prop.fintype : fintype Prop :=
⟨⟨true ::ₘ false ::ₘ 0, by simp [true_ne_false]⟩,
 classical.cases (by simp) (by simp)⟩

@[simp] lemma fintype.card_Prop : fintype.card Prop = 2 := rfl

instance subtype.fintype (p : α → Prop) [decidable_pred p] [fintype α] : fintype {x // p x} :=
fintype.subtype (univ.filter p) (by simp)

@[simp] lemma set.to_finset_eq_empty_iff {s : set α} [fintype s] : s.to_finset = ∅ ↔ s = ∅ :=
by simp only [ext_iff, set.ext_iff, set.mem_to_finset, not_mem_empty, set.mem_empty_eq]

@[simp] lemma set.to_finset_empty : (∅ : set α).to_finset = ∅ :=
set.to_finset_eq_empty_iff.mpr rfl

/-- A set on a fintype, when coerced to a type, is a fintype. -/
def set_fintype [fintype α] (s : set α) [decidable_pred (∈ s)] : fintype s :=
subtype.fintype (λ x, x ∈ s)

lemma set_fintype_card_le_univ [fintype α] (s : set α) [fintype ↥s] :
  fintype.card ↥s ≤ fintype.card α :=
fintype.card_le_of_embedding (function.embedding.subtype s)

lemma set_fintype_card_eq_univ_iff [fintype α] (s : set α) [fintype ↥s] :
  fintype.card s = fintype.card α ↔ s = set.univ :=
by rw [←set.to_finset_card, finset.card_eq_iff_eq_univ, ←set.to_finset_univ, set.to_finset_inj]

section
variables (α)

/-- The `αˣ` type is equivalent to a subtype of `α × α`. -/
@[simps]
def _root_.units_equiv_prod_subtype [monoid α] :
  αˣ ≃ {p : α × α // p.1 * p.2 = 1 ∧ p.2 * p.1 = 1} :=
{ to_fun := λ u, ⟨(u, ↑u⁻¹), u.val_inv, u.inv_val⟩,
  inv_fun := λ p, units.mk (p : α × α).1 (p : α × α).2 p.prop.1 p.prop.2,
  left_inv := λ u, units.ext rfl,
  right_inv := λ p, subtype.ext $ prod.ext rfl rfl}

/-- In a `group_with_zero` `α`, the unit group `αˣ` is equivalent to the subtype of nonzero
elements. -/
@[simps]
def _root_.units_equiv_ne_zero [group_with_zero α] : αˣ ≃ {a : α // a ≠ 0} :=
⟨λ a, ⟨a, a.ne_zero⟩, λ a, units.mk0 _ a.prop, λ _, units.ext rfl, λ _, subtype.ext rfl⟩

end

instance [monoid α] [fintype α] [decidable_eq α] : fintype αˣ :=
fintype.of_equiv _ (units_equiv_prod_subtype α).symm

lemma fintype.card_units [group_with_zero α] [fintype α] [fintype αˣ] :
  fintype.card αˣ = fintype.card α - 1 :=
begin
  classical,
  rw [eq_comm, nat.sub_eq_iff_eq_add (fintype.card_pos_iff.2 ⟨(0 : α)⟩),
    fintype.card_congr (units_equiv_ne_zero α)],
  have := fintype.card_congr (equiv.sum_compl (= (0 : α))).symm,
  rwa [fintype.card_sum, add_comm, fintype.card_subtype_eq] at this,
end

namespace function.embedding

/-- An embedding from a `fintype` to itself can be promoted to an equivalence. -/
noncomputable def equiv_of_fintype_self_embedding [fintype α] (e : α ↪ α) : α ≃ α :=
equiv.of_bijective e (fintype.injective_iff_bijective.1 e.2)

@[simp]
lemma equiv_of_fintype_self_embedding_to_embedding [fintype α] (e : α ↪ α) :
  e.equiv_of_fintype_self_embedding.to_embedding = e :=
by { ext, refl, }

/-- If `‖β‖ < ‖α‖` there are no embeddings `α ↪ β`.
This is a formulation of the pigeonhole principle.

Note this cannot be an instance as it needs `h`. -/
@[simp] lemma is_empty_of_card_lt [fintype α] [fintype β]
  (h : fintype.card β < fintype.card α) : is_empty (α ↪ β) :=
⟨λ f, let ⟨x, y, ne, feq⟩ := fintype.exists_ne_map_eq_of_card_lt f h in ne $ f.injective feq⟩

/-- A constructive embedding of a fintype `α` in another fintype `β` when `card α ≤ card β`. -/
def trunc_of_card_le [fintype α] [fintype β] [decidable_eq α] [decidable_eq β]
  (h : fintype.card α ≤ fintype.card β) : trunc (α ↪ β) :=
(fintype.trunc_equiv_fin α).bind $ λ ea,
  (fintype.trunc_equiv_fin β).map $ λ eb,
    ea.to_embedding.trans ((fin.cast_le h).to_embedding.trans eb.symm.to_embedding)

lemma nonempty_of_card_le [fintype α] [fintype β]
  (h : fintype.card α ≤ fintype.card β) : nonempty (α ↪ β) :=
by { classical, exact (trunc_of_card_le h).nonempty }

lemma exists_of_card_le_finset [fintype α] {s : finset β} (h : fintype.card α ≤ s.card) :
  ∃ (f : α ↪ β), set.range f ⊆ s :=
begin
  rw ← fintype.card_coe at h,
  rcases nonempty_of_card_le h with ⟨f⟩,
  exact ⟨f.trans (embedding.subtype _), by simp [set.range_subset_iff]⟩
end

end function.embedding

@[simp]
lemma finset.univ_map_embedding {α : Type*} [fintype α] (e : α ↪ α) :
  univ.map e = univ :=
by rw [←e.equiv_of_fintype_self_embedding_to_embedding, univ_map_equiv_to_embedding]

namespace fintype

/-- Given `fintype α`, `finset_equiv_set` is the equiv between `finset α` and `set α`. (All
sets on a finite type are finite.) -/
noncomputable def finset_equiv_set [fintype α] : finset α ≃ set α :=
{ to_fun := coe,
  inv_fun := by { classical, exact λ s, s.to_finset },
  left_inv := λ s, by convert finset.to_finset_coe s,
  right_inv := λ s, s.coe_to_finset }

@[simp] lemma finset_equiv_set_apply [fintype α] (s : finset α) : finset_equiv_set s = s := rfl

@[simp] lemma finset_equiv_set_symm_apply [fintype α] (s : set α) [fintype s] :
  finset_equiv_set.symm s = s.to_finset :=
by convert rfl

lemma card_lt_of_surjective_not_injective [fintype α] [fintype β] (f : α → β)
  (h : function.surjective f) (h' : ¬function.injective f) : card β < card α :=
card_lt_of_injective_not_surjective _ (function.injective_surj_inv h) $ λ hg,
have w : function.bijective (function.surj_inv h) := ⟨function.injective_surj_inv h, hg⟩,
h' $ h.injective_of_fintype (equiv.of_bijective _ w).symm

variables [decidable_eq α] [fintype α] {δ : α → Type*}

/-- Given for all `a : α` a finset `t a` of `δ a`, then one can define the
finset `fintype.pi_finset t` of all functions taking values in `t a` for all `a`. This is the
analogue of `finset.pi` where the base finset is `univ` (but formally they are not the same, as
there is an additional condition `i ∈ finset.univ` in the `finset.pi` definition). -/
def pi_finset (t : Π a, finset (δ a)) : finset (Π a, δ a) :=
(finset.univ.pi t).map ⟨λ f a, f a (mem_univ a), λ _ _, by simp [function.funext_iff]⟩

@[simp] lemma mem_pi_finset {t : Π a, finset (δ a)} {f : Π a, δ a} :
  f ∈ pi_finset t ↔ ∀ a, f a ∈ t a :=
begin
  split,
  { simp only [pi_finset, mem_map, and_imp, forall_prop_of_true, exists_prop, mem_univ,
               exists_imp_distrib, mem_pi],
    rintro g hg hgf a,
    rw ← hgf,
    exact hg a },
  { simp only [pi_finset, mem_map, forall_prop_of_true, exists_prop, mem_univ, mem_pi],
    exact λ hf, ⟨λ a ha, f a, hf, rfl⟩ }
end

@[simp] lemma coe_pi_finset (t : Π a, finset (δ a)) :
  (pi_finset t : set (Π a, δ a)) = set.pi set.univ (λ a, t a) :=
set.ext $ λ x, by { rw set.mem_univ_pi, exact fintype.mem_pi_finset }

lemma pi_finset_subset (t₁ t₂ : Π a, finset (δ a)) (h : ∀ a, t₁ a ⊆ t₂ a) :
  pi_finset t₁ ⊆ pi_finset t₂ :=
λ g hg, mem_pi_finset.2 $ λ a, h a $ mem_pi_finset.1 hg a

@[simp] lemma pi_finset_empty [nonempty α] : pi_finset (λ _, ∅ : Π i, finset (δ i)) = ∅ :=
eq_empty_of_forall_not_mem $ λ _, by simp

@[simp] lemma pi_finset_singleton (f : Π i, δ i) :
  pi_finset (λ i, {f i} : Π i, finset (δ i)) = {f} :=
ext $ λ _, by simp only [function.funext_iff, fintype.mem_pi_finset, mem_singleton]

lemma pi_finset_subsingleton {f : Π i, finset (δ i)}
  (hf : ∀ i, (f i : set (δ i)).subsingleton) :
  (fintype.pi_finset f : set (Π i, δ i)).subsingleton :=
λ a ha b hb, funext $ λ i, hf _ (mem_pi_finset.1 ha _) (mem_pi_finset.1 hb _)

lemma pi_finset_disjoint_of_disjoint [∀ a, decidable_eq (δ a)]
  (t₁ t₂ : Π a, finset (δ a)) {a : α} (h : disjoint (t₁ a) (t₂ a)) :
  disjoint (pi_finset t₁) (pi_finset t₂) :=
disjoint_iff_ne.2 $ λ f₁ hf₁ f₂ hf₂ eq₁₂,
disjoint_iff_ne.1 h (f₁ a) (mem_pi_finset.1 hf₁ a) (f₂ a) (mem_pi_finset.1 hf₂ a) (congr_fun eq₁₂ a)

end fintype

/-! ### pi -/

/-- A dependent product of fintypes, indexed by a fintype, is a fintype. -/
instance pi.fintype {α : Type*} {β : α → Type*}
  [decidable_eq α] [fintype α] [∀ a, fintype (β a)] : fintype (Π a, β a) :=
⟨fintype.pi_finset (λ _, univ), by simp⟩

@[simp] lemma fintype.pi_finset_univ {α : Type*} {β : α → Type*}
  [decidable_eq α] [fintype α] [∀ a, fintype (β a)] :
  fintype.pi_finset (λ a : α, (finset.univ : finset (β a))) = (finset.univ : finset (Π a, β a)) :=
rfl

instance d_array.fintype {n : ℕ} {α : fin n → Type*}
  [∀ n, fintype (α n)] : fintype (d_array n α) :=
fintype.of_equiv _ (equiv.d_array_equiv_fin _).symm

instance array.fintype {n : ℕ} {α : Type*} [fintype α] : fintype (array n α) :=
d_array.fintype

instance vector.fintype {α : Type*} [fintype α] {n : ℕ} : fintype (vector α n) :=
fintype.of_equiv _ (equiv.vector_equiv_fin _ _).symm

instance quotient.fintype [fintype α] (s : setoid α)
  [decidable_rel ((≈) : α → α → Prop)] : fintype (quotient s) :=
fintype.of_surjective quotient.mk (λ x, quotient.induction_on x (λ x, ⟨x, rfl⟩))

instance finset.fintype [fintype α] : fintype (finset α) :=
⟨univ.powerset, λ x, finset.mem_powerset.2 (finset.subset_univ _)⟩

instance function.embedding.fintype {α β} [fintype α] [fintype β] [decidable_eq α]
  [decidable_eq β] : fintype (α ↪ β) :=
fintype.of_equiv _ (equiv.subtype_injective_equiv_embedding α β)

instance [decidable_eq α] [fintype α] {n : ℕ} : fintype (sym.sym' α n) :=
quotient.fintype _

instance [decidable_eq α] [fintype α] {n : ℕ} : fintype (sym α n) :=
fintype.of_equiv _ sym.sym_equiv_sym'.symm

@[simp] lemma fintype.card_finset [fintype α] :
  fintype.card (finset α) = 2 ^ (fintype.card α) :=
finset.card_powerset finset.univ

@[simp] lemma finset.powerset_univ [fintype α] : (univ : finset α).powerset = univ :=
coe_injective $ by simp [-coe_eq_univ]

@[simp] lemma finset.powerset_eq_univ [fintype α] {s : finset α} : s.powerset = univ ↔ s = univ :=
by rw [←finset.powerset_univ, powerset_inj]

lemma finset.mem_powerset_len_univ_iff [fintype α] {s : finset α} {k : ℕ} :
  s ∈ powerset_len k (univ : finset α) ↔ card s = k :=
mem_powerset_len.trans $ and_iff_right $ subset_univ _

@[simp] lemma finset.univ_filter_card_eq (α : Type*) [fintype α] (k : ℕ) :
  (finset.univ : finset (finset α)).filter (λ s, s.card = k) = finset.univ.powerset_len k :=
by { ext, simp [finset.mem_powerset_len] }

@[simp] lemma fintype.card_finset_len [fintype α] (k : ℕ) :
  fintype.card {s : finset α // s.card = k} = nat.choose (fintype.card α) k :=
by simp [fintype.subtype_card, finset.card_univ]

theorem fintype.card_subtype_le [fintype α] (p : α → Prop) [decidable_pred p] :
  fintype.card {x // p x} ≤ fintype.card α :=
fintype.card_le_of_embedding (function.embedding.subtype _)

theorem fintype.card_subtype_lt [fintype α] {p : α → Prop} [decidable_pred p]
  {x : α} (hx : ¬ p x) : fintype.card {x // p x} < fintype.card α :=
fintype.card_lt_of_injective_of_not_mem coe subtype.coe_injective $ by rwa subtype.range_coe_subtype

lemma fintype.card_subtype [fintype α] (p : α → Prop) [decidable_pred p] :
  fintype.card {x // p x} = ((finset.univ : finset α).filter p).card :=
begin
  refine fintype.card_of_subtype _ _,
  simp
end

lemma fintype.card_subtype_or (p q : α → Prop)
  [fintype {x // p x}] [fintype {x // q x}] [fintype {x // p x ∨ q x}] :
  fintype.card {x // p x ∨ q x} ≤ fintype.card {x // p x} + fintype.card {x // q x} :=
begin
  classical,
  convert fintype.card_le_of_embedding (subtype_or_left_embedding p q),
  rw fintype.card_sum
end

lemma fintype.card_subtype_or_disjoint (p q : α → Prop) (h : disjoint p q)
  [fintype {x // p x}] [fintype {x // q x}] [fintype {x // p x ∨ q x}] :
  fintype.card {x // p x ∨ q x} = fintype.card {x // p x} + fintype.card {x // q x} :=
begin
  classical,
  convert fintype.card_congr (subtype_or_equiv p q h),
  simp
end

@[simp]
lemma fintype.card_subtype_compl [fintype α]
  (p : α → Prop) [fintype {x // p x}] [fintype {x // ¬ p x}] :
  fintype.card {x // ¬ p x} = fintype.card α - fintype.card {x // p x} :=
begin
  classical,
  rw [fintype.card_of_subtype (set.to_finset pᶜ), set.to_finset_compl p, finset.card_compl,
      fintype.card_of_subtype (set.to_finset p)];
  intro; simp only [set.mem_to_finset, set.mem_compl_eq]; refl,
end

theorem fintype.card_subtype_mono (p q : α → Prop) (h : p ≤ q)
  [fintype {x // p x}] [fintype {x // q x}] :
  fintype.card {x // p x} ≤ fintype.card {x // q x} :=
fintype.card_le_of_embedding (subtype.imp_embedding _ _ h)

/-- If two subtypes of a fintype have equal cardinality, so do their complements. -/
lemma fintype.card_compl_eq_card_compl [fintype α]
  (p q : α → Prop)
  [fintype {x // p x}] [fintype {x // ¬ p x}]
  [fintype {x // q x}] [fintype {x // ¬ q x}]
  (h : fintype.card {x // p x} = fintype.card {x // q x}) :
  fintype.card {x // ¬ p x} = fintype.card {x // ¬ q x} :=
by simp only [fintype.card_subtype_compl, h]

theorem fintype.card_quotient_le [fintype α] (s : setoid α) [decidable_rel ((≈) : α → α → Prop)] :
  fintype.card (quotient s) ≤ fintype.card α :=
fintype.card_le_of_surjective _ (surjective_quotient_mk _)

theorem fintype.card_quotient_lt [fintype α] {s : setoid α} [decidable_rel ((≈) : α → α → Prop)]
  {x y : α} (h1 : x ≠ y) (h2 : x ≈ y) : fintype.card (quotient s) < fintype.card α :=
fintype.card_lt_of_surjective_not_injective _ (surjective_quotient_mk _) $ λ w,
h1 (w $ quotient.eq.mpr h2)

instance psigma.fintype {α : Type*} {β : α → Type*} [fintype α] [∀ a, fintype (β a)] :
  fintype (Σ' a, β a) :=
fintype.of_equiv _ (equiv.psigma_equiv_sigma _).symm

instance psigma.fintype_prop_left {α : Prop} {β : α → Type*} [decidable α] [∀ a, fintype (β a)] :
  fintype (Σ' a, β a) :=
if h : α then fintype.of_equiv (β h) ⟨λ x, ⟨h, x⟩, psigma.snd, λ _, rfl, λ ⟨_, _⟩, rfl⟩
else ⟨∅, λ x, h x.1⟩

instance psigma.fintype_prop_right {α : Type*} {β : α → Prop} [∀ a, decidable (β a)] [fintype α] :
  fintype (Σ' a, β a) :=
fintype.of_equiv {a // β a} ⟨λ ⟨x, y⟩, ⟨x, y⟩, λ ⟨x, y⟩, ⟨x, y⟩, λ ⟨x, y⟩, rfl, λ ⟨x, y⟩, rfl⟩

instance psigma.fintype_prop_prop {α : Prop} {β : α → Prop} [decidable α] [∀ a, decidable (β a)] :
  fintype (Σ' a, β a) :=
if h : ∃ a, β a then ⟨{⟨h.fst, h.snd⟩}, λ ⟨_, _⟩, by simp⟩ else ⟨∅, λ ⟨x, y⟩, h ⟨x, y⟩⟩

instance set.fintype [fintype α] : fintype (set α) :=
⟨(@finset.univ α _).powerset.map ⟨coe, coe_injective⟩, λ s, begin
  classical, refine mem_map.2 ⟨finset.univ.filter s, mem_powerset.2 (subset_univ _), _⟩,
  apply (coe_filter _ _).trans, rw [coe_univ, set.sep_univ], refl
end⟩

@[simp] lemma fintype.card_set [fintype α] : fintype.card (set α) = 2 ^ fintype.card α :=
(finset.card_map _).trans (finset.card_powerset _)

instance pfun_fintype (p : Prop) [decidable p] (α : p → Type*)
  [Π hp, fintype (α hp)] : fintype (Π hp : p, α hp) :=
if hp : p then fintype.of_equiv (α hp) ⟨λ a _, a, λ f, f hp, λ _, rfl, λ _, rfl⟩
          else ⟨singleton (λ h, (hp h).elim), by simp [hp, function.funext_iff]⟩

@[simp] lemma finset.univ_pi_univ {α : Type*} {β : α → Type*}
  [decidable_eq α] [fintype α] [∀ a, fintype (β a)] :
  finset.univ.pi (λ a : α, (finset.univ : finset (β a))) = finset.univ :=
by { ext, simp }

lemma mem_image_univ_iff_mem_range
  {α β : Type*} [fintype α] [decidable_eq β] {f : α → β} {b : β} :
  b ∈ univ.image f ↔ b ∈ set.range f :=
by simp

/-- An auxiliary function for `quotient.fin_choice`.  Given a
collection of setoids indexed by a type `ι`, a (finite) list `l` of
indices, and a function that for each `i ∈ l` gives a term of the
corresponding quotient type, then there is a corresponding term in the
quotient of the product of the setoids indexed by `l`. -/
def quotient.fin_choice_aux {ι : Type*} [decidable_eq ι]
  {α : ι → Type*} [S : ∀ i, setoid (α i)] :
  Π (l : list ι), (Π i ∈ l, quotient (S i)) → @quotient (Π i ∈ l, α i) (by apply_instance)
| []       f := ⟦λ i, false.elim⟧
| (i :: l) f := begin
  refine quotient.lift_on₂ (f i (list.mem_cons_self _ _))
    (quotient.fin_choice_aux l (λ j h, f j (list.mem_cons_of_mem _ h)))
    _ _,
  exact λ a l, ⟦λ j h,
    if e : j = i then by rw e; exact a else
    l _ (h.resolve_left e)⟧,
  refine λ a₁ l₁ a₂ l₂ h₁ h₂, quotient.sound (λ j h, _),
  by_cases e : j = i; simp [e],
  { subst j, exact h₁ },
  { exact h₂ _ _ }
end

theorem quotient.fin_choice_aux_eq {ι : Type*} [decidable_eq ι]
  {α : ι → Type*} [S : ∀ i, setoid (α i)] :
  ∀ (l : list ι) (f : Π i ∈ l, α i), quotient.fin_choice_aux l (λ i h, ⟦f i h⟧) = ⟦f⟧
| []       f := quotient.sound (λ i h, h.elim)
| (i :: l) f := begin
  simp [quotient.fin_choice_aux, quotient.fin_choice_aux_eq l],
  refine quotient.sound (λ j h, _),
  by_cases e : j = i; simp [e],
  subst j, refl
end

/-- Given a collection of setoids indexed by a fintype `ι` and a
function that for each `i : ι` gives a term of the corresponding
quotient type, then there is corresponding term in the quotient of the
product of the setoids. -/
def quotient.fin_choice {ι : Type*} [decidable_eq ι] [fintype ι]
  {α : ι → Type*} [S : ∀ i, setoid (α i)]
  (f : Π i, quotient (S i)) : @quotient (Π i, α i) (by apply_instance) :=
quotient.lift_on (@quotient.rec_on _ _ (λ l : multiset ι,
    @quotient (Π i ∈ l, α i) (by apply_instance))
    finset.univ.1
    (λ l, quotient.fin_choice_aux l (λ i _, f i))
    (λ a b h, begin
      have := λ a, quotient.fin_choice_aux_eq a (λ i h, quotient.out (f i)),
      simp [quotient.out_eq] at this,
      simp [this],
      let g := λ a:multiset ι, ⟦λ (i : ι) (h : i ∈ a), quotient.out (f i)⟧,
      refine eq_of_heq ((eq_rec_heq _ _).trans (_ : g a == g b)),
      congr' 1, exact quotient.sound h,
    end))
  (λ f, ⟦λ i, f i (finset.mem_univ _)⟧)
  (λ a b h, quotient.sound $ λ i, h _ _)

theorem quotient.fin_choice_eq {ι : Type*} [decidable_eq ι] [fintype ι]
  {α : ι → Type*} [∀ i, setoid (α i)]
  (f : Π i, α i) : quotient.fin_choice (λ i, ⟦f i⟧) = ⟦f⟧ :=
begin
  let q, swap, change quotient.lift_on q _ _ = _,
  have : q = ⟦λ i h, f i⟧,
  { dsimp [q],
    exact quotient.induction_on
      (@finset.univ ι _).1 (λ l, quotient.fin_choice_aux_eq _ _) },
  simp [this], exact setoid.refl _
end

section equiv

open list equiv equiv.perm

variables [decidable_eq α] [decidable_eq β]

/-- Given a list, produce a list of all permutations of its elements. -/
def perms_of_list : list α → list (perm α)
| []       := [1]
| (a :: l) := perms_of_list l ++ l.bind (λ b, (perms_of_list l).map (λ f, swap a b * f))

lemma length_perms_of_list : ∀ l : list α, length (perms_of_list l) = l.length!
| []       := rfl
| (a :: l) :=
begin
  rw [length_cons, nat.factorial_succ],
  simp [perms_of_list, length_bind, length_perms_of_list, function.comp, nat.succ_mul],
  cc
end

lemma mem_perms_of_list_of_mem {l : list α} {f : perm α} (h : ∀ x, f x ≠ x → x ∈ l) :
  f ∈ perms_of_list l :=
begin
  induction l with a l IH generalizing f h,
  { exact list.mem_singleton.2 (equiv.ext $ λ x, decidable.by_contradiction $ h _) },
  by_cases hfa : f a = a,
  { refine mem_append_left _ (IH (λ x hx, mem_of_ne_of_mem _ (h x hx))),
    rintro rfl, exact hx hfa },
  have hfa' : f (f a) ≠ f a := mt (λ h, f.injective h) hfa,
  have : ∀ (x : α), (swap a (f a) * f) x ≠ x → x ∈ l,
  { intros x hx,
    have hxa : x ≠ a,
    { rintro rfl, apply hx, simp only [mul_apply, swap_apply_right] },
    refine list.mem_of_ne_of_mem hxa (h x (λ h, _)),
    simp only [h, mul_apply, swap_apply_def, mul_apply, ne.def, apply_eq_iff_eq] at hx;
    split_ifs at hx, exacts [hxa (h.symm.trans h_1), hx h] },
  suffices : f ∈ perms_of_list l ∨ ∃ (b ∈ l) (g ∈ perms_of_list l), swap a b * g = f,
  { simpa only [perms_of_list, exists_prop, list.mem_map, mem_append, list.mem_bind] },
  refine or_iff_not_imp_left.2 (λ hfl, ⟨f a, _, swap a (f a) * f, IH this, _⟩),
  { exact mem_of_ne_of_mem hfa (h _ hfa') },
  { rw [←mul_assoc, mul_def (swap a (f a)) (swap a (f a)),
        swap_swap, ←perm.one_def, one_mul] }
end

lemma mem_of_mem_perms_of_list :
  ∀ {l : list α} {f : perm α}, f ∈ perms_of_list l → ∀ {x}, f x ≠ x → x ∈ l
| []       f h := have f = 1 := by simpa [perms_of_list] using h, by rw this; simp
| (a :: l) f h :=
(mem_append.1 h).elim
  (λ h x hx, mem_cons_of_mem _ (mem_of_mem_perms_of_list h hx))
  (λ h x hx,
    let ⟨y, hy, hy'⟩ := list.mem_bind.1 h in
    let ⟨g, hg₁, hg₂⟩ := list.mem_map.1 hy' in
    if hxa : x = a then by simp [hxa]
    else if hxy : x = y then mem_cons_of_mem _ $ by rwa hxy
    else mem_cons_of_mem _ $
    mem_of_mem_perms_of_list hg₁ $
      by rw [eq_inv_mul_iff_mul_eq.2 hg₂, mul_apply, swap_inv, swap_apply_def];
        split_ifs; [exact ne.symm hxy, exact ne.symm hxa, exact hx])

lemma mem_perms_of_list_iff {l : list α} {f : perm α} :
  f ∈ perms_of_list l ↔ ∀ {x}, f x ≠ x → x ∈ l :=
⟨mem_of_mem_perms_of_list, mem_perms_of_list_of_mem⟩

lemma nodup_perms_of_list : ∀ {l : list α} (hl : l.nodup), (perms_of_list l).nodup
| []       hl := by simp [perms_of_list]
| (a :: l) hl :=
have hl' : l.nodup, from hl.of_cons,
have hln' : (perms_of_list l).nodup, from nodup_perms_of_list hl',
have hmeml : ∀ {f : perm α}, f ∈ perms_of_list l → f a = a,
  from λ f hf, not_not.1 (mt (mem_of_mem_perms_of_list hf) (nodup_cons.1 hl).1),
by rw [perms_of_list, list.nodup_append, list.nodup_bind, pairwise_iff_nth_le]; exact
⟨hln', ⟨λ _ _, hln'.map $ λ _ _, mul_left_cancel,
  λ i j hj hij x hx₁ hx₂,
    let ⟨f, hf⟩ := list.mem_map.1 hx₁ in
    let ⟨g, hg⟩ := list.mem_map.1 hx₂ in
    have hix : x a = nth_le l i (lt_trans hij hj),
      by rw [←hf.2, mul_apply, hmeml hf.1, swap_apply_left],
    have hiy : x a = nth_le l j hj,
      by rw [← hg.2, mul_apply, hmeml hg.1, swap_apply_left],
    absurd (hf.2.trans (hg.2.symm)) $
      λ h, ne_of_lt hij $ nodup_iff_nth_le_inj.1 hl' i j (lt_trans hij hj) hj $
        by rw [← hix, hiy]⟩,
  λ f hf₁ hf₂,
    let ⟨x, hx, hx'⟩ := list.mem_bind.1 hf₂ in
    let ⟨g, hg⟩ := list.mem_map.1 hx' in
    have hgxa : g⁻¹ x = a, from f.injective $
      by rw [hmeml hf₁, ← hg.2]; simp,
    have hxa : x ≠ a, from λ h, (list.nodup_cons.1 hl).1 (h ▸ hx),
    (list.nodup_cons.1 hl).1 $
      hgxa ▸ mem_of_mem_perms_of_list hg.1 (by rwa [apply_inv_self, hgxa])⟩

/-- Given a finset, produce the finset of all permutations of its elements. -/
def perms_of_finset (s : finset α) : finset (perm α) :=
quotient.hrec_on s.1 (λ l hl, ⟨perms_of_list l, nodup_perms_of_list hl⟩)
  (λ a b hab, hfunext (congr_arg _ (quotient.sound hab))
    (λ ha hb _, heq_of_eq $ finset.ext $
      by simp [mem_perms_of_list_iff, hab.mem_iff]))
  s.2

lemma mem_perms_of_finset_iff : ∀ {s : finset α} {f : perm α},
  f ∈ perms_of_finset s ↔ ∀ {x}, f x ≠ x → x ∈ s :=
by rintros ⟨⟨l⟩, hs⟩ f; exact mem_perms_of_list_iff

lemma card_perms_of_finset : ∀ (s : finset α),
  (perms_of_finset s).card = s.card! :=
by rintros ⟨⟨l⟩, hs⟩; exact length_perms_of_list l

/-- The collection of permutations of a fintype is a fintype. -/
def fintype_perm [fintype α] : fintype (perm α) :=
⟨perms_of_finset (@finset.univ α _), by simp [mem_perms_of_finset_iff]⟩

instance [fintype α] [fintype β] : fintype (α ≃ β) :=
if h : fintype.card β = fintype.card α
then trunc.rec_on_subsingleton (fintype.trunc_equiv_fin α)
  (λ eα, trunc.rec_on_subsingleton (fintype.trunc_equiv_fin β)
    (λ eβ, @fintype.of_equiv _ (perm α) fintype_perm
      (equiv_congr (equiv.refl α) (eα.trans (eq.rec_on h eβ.symm)) : (α ≃ α) ≃ (α ≃ β))))
else ⟨∅, λ x, false.elim (h (fintype.card_eq.2 ⟨x.symm⟩))⟩

lemma fintype.card_perm [fintype α] : fintype.card (perm α) = (fintype.card α)! :=
subsingleton.elim (@fintype_perm α _ _) (@equiv.fintype α α _ _ _ _) ▸
card_perms_of_finset _

lemma fintype.card_equiv [fintype α] [fintype β] (e : α ≃ β) :
  fintype.card (α ≃ β) = (fintype.card α)! :=
fintype.card_congr (equiv_congr (equiv.refl α) e) ▸ fintype.card_perm

lemma univ_eq_singleton_of_card_one {α} [fintype α] (x : α) (h : fintype.card α = 1) :
  (univ : finset α) = {x} :=
begin
  symmetry,
  apply eq_of_subset_of_card_le (subset_univ ({x})),
  apply le_of_eq,
  simp [h, finset.card_univ]
end

end equiv

namespace fintype

section choose
open fintype equiv

variables [fintype α] (p : α → Prop) [decidable_pred p]

/-- Given a fintype `α` and a predicate `p`, associate to a proof that there is a unique element of
`α` satisfying `p` this unique element, as an element of the corresponding subtype. -/
def choose_x (hp : ∃! a : α, p a) : {a // p a} :=
⟨finset.choose p univ (by simp; exact hp), finset.choose_property _ _ _⟩

/-- Given a fintype `α` and a predicate `p`, associate to a proof that there is a unique element of
`α` satisfying `p` this unique element, as an element of `α`. -/
def choose (hp : ∃! a, p a) : α := choose_x p hp

lemma choose_spec (hp : ∃! a, p a) : p (choose p hp) :=
(choose_x p hp).property

@[simp] lemma choose_subtype_eq {α : Type*} (p : α → Prop) [fintype {a : α // p a}]
  [decidable_eq α] (x : {a : α // p a})
  (h : ∃! (a : {a // p a}), (a : α) = x := ⟨x, rfl, λ y hy, by simpa [subtype.ext_iff] using hy⟩) :
  fintype.choose (λ (y : {a : α // p a}), (y : α) = x) h = x :=
by rw [subtype.ext_iff, fintype.choose_spec (λ (y : {a : α // p a}), (y : α) = x) _]

end choose

section bijection_inverse
open function

variables [fintype α] [decidable_eq β] {f : α → β}

/--
`bij_inv f` is the unique inverse to a bijection `f`. This acts
  as a computable alternative to `function.inv_fun`. -/
def bij_inv (f_bij : bijective f) (b : β) : α :=
fintype.choose (λ a, f a = b)
begin
  rcases f_bij.right b with ⟨a', fa_eq_b⟩,
  rw ← fa_eq_b,
  exact ⟨a', ⟨rfl, (λ a h, f_bij.left h)⟩⟩
end

lemma left_inverse_bij_inv (f_bij : bijective f) : left_inverse (bij_inv f_bij) f :=
λ a, f_bij.left (choose_spec (λ a', f a' = f a) _)

lemma right_inverse_bij_inv (f_bij : bijective f) : right_inverse (bij_inv f_bij) f :=
λ b, choose_spec (λ a', f a' = b) _

lemma bijective_bij_inv (f_bij : bijective f) : bijective (bij_inv f_bij) :=
⟨(right_inverse_bij_inv _).injective, (left_inverse_bij_inv _).surjective⟩

end bijection_inverse

lemma well_founded_of_trans_of_irrefl [fintype α] (r : α → α → Prop)
  [is_trans α r] [is_irrefl α r] : well_founded r :=
by classical; exact
have ∀ x y, r x y → (univ.filter (λ z, r z x)).card < (univ.filter (λ z, r z y)).card,
  from λ x y hxy, finset.card_lt_card $
    by simp only [finset.lt_iff_ssubset.symm, lt_iff_le_not_le,
      finset.le_iff_subset, finset.subset_iff, mem_filter, true_and, mem_univ, hxy];
    exact ⟨λ z hzx, trans hzx hxy, not_forall_of_exists_not ⟨x, not_imp.2 ⟨hxy, irrefl x⟩⟩⟩,
subrelation.wf this (measure_wf _)

lemma preorder.well_founded_lt [fintype α] [preorder α] : well_founded ((<) : α → α → Prop) :=
well_founded_of_trans_of_irrefl _

lemma preorder.well_founded_gt [fintype α] [preorder α] : well_founded ((>) : α → α → Prop) :=
well_founded_of_trans_of_irrefl _

@[instance, priority 10] lemma linear_order.is_well_order_lt [fintype α] [linear_order α] :
  is_well_order α (<) :=
{ wf := preorder.well_founded_lt }

@[instance, priority 10] lemma linear_order.is_well_order_gt [fintype α] [linear_order α] :
  is_well_order α (>) :=
{ wf := preorder.well_founded_gt }

end fintype

/-- A type is said to be infinite if it has no fintype instance.
  Note that `infinite α` is equivalent to `is_empty (fintype α)`. -/
class infinite (α : Type*) : Prop :=
(not_fintype : fintype α → false)

lemma not_fintype (α : Type*) [h1 : infinite α] [h2 : fintype α] : false :=
infinite.not_fintype h2

protected lemma fintype.false {α : Type*} [infinite α] (h : fintype α) : false :=
not_fintype α

protected lemma infinite.false {α : Type*} [fintype α] (h : infinite α) : false :=
not_fintype α

@[simp] lemma is_empty_fintype {α : Type*} : is_empty (fintype α) ↔ infinite α :=
⟨λ ⟨x⟩, ⟨x⟩, λ ⟨x⟩, ⟨x⟩⟩

/-- A non-infinite type is a fintype. -/
noncomputable def fintype_of_not_infinite {α : Type*} (h : ¬ infinite α) : fintype α :=
nonempty.some $ by rwa [← not_is_empty_iff, is_empty_fintype]

section
open_locale classical

/--
Any type is (classically) either a `fintype`, or `infinite`.

One can obtain the relevant typeclasses via `cases fintype_or_infinite α; resetI`.
-/
noncomputable def fintype_or_infinite (α : Type*) : psum (fintype α) (infinite α) :=
if h : infinite α then psum.inr h else psum.inl (fintype_of_not_infinite h)

end

lemma finset.exists_minimal {α : Type*} [preorder α] (s : finset α) (h : s.nonempty) :
  ∃ m ∈ s, ∀ x ∈ s, ¬ (x < m) :=
begin
  obtain ⟨c, hcs : c ∈ s⟩ := h,
  have : well_founded (@has_lt.lt {x // x ∈ s} _) := fintype.well_founded_of_trans_of_irrefl _,
  obtain ⟨⟨m, hms : m ∈ s⟩, -, H⟩ := this.has_min set.univ ⟨⟨c, hcs⟩, trivial⟩,
  exact ⟨m, hms, λ x hx hxm, H ⟨x, hx⟩ trivial hxm⟩,
end

lemma finset.exists_maximal {α : Type*} [preorder α] (s : finset α) (h : s.nonempty) :
  ∃ m ∈ s, ∀ x ∈ s, ¬ (m < x) :=
@finset.exists_minimal αᵒᵈ _ s h

namespace infinite

lemma exists_not_mem_finset [infinite α] (s : finset α) : ∃ x, x ∉ s :=
not_forall.1 $ λ h, fintype.false ⟨s, h⟩

@[priority 100] -- see Note [lower instance priority]
instance (α : Type*) [H : infinite α] : nontrivial α :=
⟨let ⟨x, hx⟩ := exists_not_mem_finset (∅ : finset α) in
let ⟨y, hy⟩ := exists_not_mem_finset ({x} : finset α) in
⟨y, x, by simpa only [mem_singleton] using hy⟩⟩

protected lemma nonempty (α : Type*) [infinite α] : nonempty α :=
by apply_instance

lemma of_injective [infinite β] (f : β → α) (hf : injective f) : infinite α :=
⟨λ I, by exactI (fintype.of_injective f hf).false⟩

lemma of_surjective [infinite β] (f : α → β) (hf : surjective f) : infinite α :=
⟨λ I, by { classical, exactI (fintype.of_surjective f hf).false }⟩

end infinite

instance : infinite ℕ :=
⟨λ ⟨s, hs⟩, finset.not_mem_range_self $ s.subset_range_sup_succ (hs _)⟩

instance : infinite ℤ :=
infinite.of_injective int.of_nat (λ _ _, int.of_nat.inj)

instance infinite.set [infinite α] : infinite (set α) :=
infinite.of_injective singleton (λ a b, set.singleton_eq_singleton_iff.1)

instance [infinite α] : infinite (finset α) :=
infinite.of_injective singleton finset.singleton_injective

instance [nonempty α] : infinite (multiset α) :=
begin
  inhabit α,
  exact infinite.of_injective (multiset.repeat default) (multiset.repeat_injective _),
end

instance [nonempty α] : infinite (list α) :=
infinite.of_surjective (coe : list α → multiset α) (surjective_quot_mk _)

instance [infinite α] : infinite (option α) :=
infinite.of_injective some (option.some_injective α)

instance sum.infinite_of_left [infinite α] : infinite (α ⊕ β) :=
infinite.of_injective sum.inl sum.inl_injective

instance sum.infinite_of_right [infinite β] : infinite (α ⊕ β) :=
infinite.of_injective sum.inr sum.inr_injective

@[simp] lemma infinite_sum : infinite (α ⊕ β) ↔ infinite α ∨ infinite β :=
begin
  refine ⟨λ H, _, λ H, H.elim (@sum.infinite_of_left α β) (@sum.infinite_of_right α β)⟩,
  contrapose! H, haveI := fintype_of_not_infinite H.1, haveI := fintype_of_not_infinite H.2,
  exact infinite.false
end

instance prod.infinite_of_right [nonempty α] [infinite β] : infinite (α × β) :=
infinite.of_surjective prod.snd prod.snd_surjective

instance prod.infinite_of_left [infinite α] [nonempty β] : infinite (α × β) :=
infinite.of_surjective prod.fst prod.fst_surjective

@[simp] lemma infinite_prod :
  infinite (α × β) ↔ infinite α ∧ nonempty β ∨ nonempty α ∧ infinite β :=
begin
  refine ⟨λ H, _, λ H, H.elim (and_imp.2 $ @prod.infinite_of_left α β)
    (and_imp.2 $ @prod.infinite_of_right α β)⟩,
  rw and.comm, contrapose! H, introI H',
  rcases infinite.nonempty (α × β) with ⟨a, b⟩,
  haveI := fintype_of_not_infinite (H.1 ⟨b⟩), haveI := fintype_of_not_infinite (H.2 ⟨a⟩),
  exact H'.false
end

namespace infinite

private noncomputable def nat_embedding_aux (α : Type*) [infinite α] : ℕ → α
| n := by letI := classical.dec_eq α; exact classical.some (exists_not_mem_finset
  ((multiset.range n).pmap (λ m (hm : m < n), nat_embedding_aux m)
    (λ _, multiset.mem_range.1)).to_finset)

private lemma nat_embedding_aux_injective (α : Type*) [infinite α] :
  function.injective (nat_embedding_aux α) :=
begin
  rintro m n h,
  letI := classical.dec_eq α,
  wlog hmlen : m ≤ n using m n,
  by_contradiction hmn,
  have hmn : m < n, from lt_of_le_of_ne hmlen hmn,
  refine (classical.some_spec (exists_not_mem_finset
    ((multiset.range n).pmap (λ m (hm : m < n), nat_embedding_aux α m)
      (λ _, multiset.mem_range.1)).to_finset)) _,
  refine multiset.mem_to_finset.2 (multiset.mem_pmap.2
    ⟨m, multiset.mem_range.2 hmn, _⟩),
  rw [h, nat_embedding_aux]
end

/-- Embedding of `ℕ` into an infinite type. -/
noncomputable def nat_embedding (α : Type*) [infinite α] : ℕ ↪ α :=
⟨_, nat_embedding_aux_injective α⟩

/-- See `infinite.exists_superset_card_eq` for a version that, for a `s : finset α`,
provides a superset `t : finset α`, `s ⊆ t` such that `t.card` is fixed. -/
lemma exists_subset_card_eq (α : Type*) [infinite α] (n : ℕ) :
  ∃ s : finset α, s.card = n :=
⟨(range n).map (nat_embedding α), by rw [card_map, card_range]⟩

/-- See `infinite.exists_subset_card_eq` for a version that provides an arbitrary
`s : finset α` for any cardinality. -/
lemma exists_superset_card_eq [infinite α] (s : finset α) (n : ℕ) (hn : s.card ≤ n) :
  ∃ t : finset α, s ⊆ t ∧ t.card = n :=
begin
  induction n with n IH generalizing s,
  { exact ⟨s, subset_refl _, nat.eq_zero_of_le_zero hn⟩ },
  { cases hn.eq_or_lt with hn' hn',
    { exact ⟨s, subset_refl _, hn'⟩ },
    obtain ⟨t, hs, ht⟩ := IH _ (nat.le_of_lt_succ hn'),
    obtain ⟨x, hx⟩ := exists_not_mem_finset t,
    refine ⟨finset.cons x t hx, hs.trans (finset.subset_cons _), _⟩,
    simp [hx, ht] }
end

end infinite

/-- If every finset in a type has bounded cardinality, that type is finite. -/
noncomputable def fintype_of_finset_card_le {ι : Type*} (n : ℕ)
  (w : ∀ s : finset ι, s.card ≤ n) : fintype ι :=
begin
  apply fintype_of_not_infinite,
  introI i,
  obtain ⟨s, c⟩ := infinite.exists_subset_card_eq ι (n+1),
  specialize w s,
  rw c at w,
  exact nat.not_succ_le_self n w,
end

lemma not_injective_infinite_fintype [infinite α] [fintype β] (f : α → β) :
  ¬ injective f :=
λ hf, (fintype.of_injective f hf).false

/--
The pigeonhole principle for infinitely many pigeons in finitely many pigeonholes. If there are
infinitely many pigeons in finitely many pigeonholes, then there are at least two pigeons in the
same pigeonhole.

See also: `fintype.exists_ne_map_eq_of_card_lt`, `fintype.exists_infinite_fiber`.
-/
lemma fintype.exists_ne_map_eq_of_infinite [infinite α] [fintype β] (f : α → β) :
  ∃ x y : α, x ≠ y ∧ f x = f y :=
begin
  classical, by_contra' hf,
  apply not_injective_infinite_fintype f,
  intros x y, contrapose, apply hf,
end

instance function.embedding.is_empty {α β} [infinite α] [fintype β] : is_empty (α ↪ β) :=
⟨λ f, let ⟨x, y, ne, feq⟩ := fintype.exists_ne_map_eq_of_infinite f in ne $ f.injective feq⟩

/--
The strong pigeonhole principle for infinitely many pigeons in
finitely many pigeonholes.  If there are infinitely many pigeons in
finitely many pigeonholes, then there is a pigeonhole with infinitely
many pigeons.

See also: `fintype.exists_ne_map_eq_of_infinite`
-/
lemma fintype.exists_infinite_fiber [infinite α] [fintype β] (f : α → β) :
  ∃ y : β, infinite (f ⁻¹' {y}) :=
begin
  classical,
  by_contra' hf,

  haveI := λ y, fintype_of_not_infinite $ hf y,
  let key : fintype α :=
  { elems := univ.bUnion (λ (y : β), (f ⁻¹' {y}).to_finset),
    complete := by simp },
  exact key.false,
end

lemma not_surjective_fintype_infinite [fintype α] [infinite β] (f : α → β) :
  ¬ surjective f :=
assume (hf : surjective f),
have H : infinite α := infinite.of_surjective f hf,
by exactI not_fintype α

section trunc

/--
For `s : multiset α`, we can lift the existential statement that `∃ x, x ∈ s` to a `trunc α`.
-/
def trunc_of_multiset_exists_mem {α} (s : multiset α) : (∃ x, x ∈ s) → trunc α :=
quotient.rec_on_subsingleton s $ λ l h,
  match l, h with
    | [],       _ := false.elim (by tauto)
    | (a :: _), _ := trunc.mk a
  end

/--
A `nonempty` `fintype` constructively contains an element.
-/
def trunc_of_nonempty_fintype (α) [nonempty α] [fintype α] : trunc α :=
trunc_of_multiset_exists_mem finset.univ.val (by simp)

/--
A `fintype` with positive cardinality constructively contains an element.
-/
def trunc_of_card_pos {α} [fintype α] (h : 0 < fintype.card α) : trunc α :=
by { letI := (fintype.card_pos_iff.mp h), exact trunc_of_nonempty_fintype α }

/--
By iterating over the elements of a fintype, we can lift an existential statement `∃ a, P a`
to `trunc (Σ' a, P a)`, containing data.
-/
def trunc_sigma_of_exists {α} [fintype α] {P : α → Prop} [decidable_pred P] (h : ∃ a, P a) :
  trunc (Σ' a, P a) :=
@trunc_of_nonempty_fintype (Σ' a, P a) (exists.elim h $ λ a ha, ⟨⟨a, ha⟩⟩) _

end trunc

namespace multiset

variables [fintype α] [decidable_eq α]

@[simp] lemma count_univ (a : α) :
  count a finset.univ.val = 1 :=
count_eq_one_of_mem finset.univ.nodup (finset.mem_univ _)

end multiset

namespace fintype

/-- A recursor principle for finite types, analogous to `nat.rec`. It effectively says
that every `fintype` is either `empty` or `option α`, up to an `equiv`. -/
def trunc_rec_empty_option {P : Type u → Sort v}
  (of_equiv : ∀ {α β}, α ≃ β → P α → P β)
  (h_empty : P pempty)
  (h_option : ∀ {α} [fintype α] [decidable_eq α], P α → P (option α))
  (α : Type u) [fintype α] [decidable_eq α] : trunc (P α) :=
begin
  suffices : ∀ n : ℕ, trunc (P (ulift $ fin n)),
  { apply trunc.bind (this (fintype.card α)),
    intro h,
    apply trunc.map _ (fintype.trunc_equiv_fin α),
    intro e,
    exact of_equiv (equiv.ulift.trans e.symm) h },
  intro n,
  induction n with n ih,
  { have : card pempty = card (ulift (fin 0)),
    { simp only [card_fin, card_pempty, card_ulift] },
    apply trunc.bind (trunc_equiv_of_card_eq this),
    intro e,
    apply trunc.mk,
    refine of_equiv e h_empty, },
  { have : card (option (ulift (fin n))) = card (ulift (fin n.succ)),
    { simp only [card_fin, card_option, card_ulift] },
    apply trunc.bind (trunc_equiv_of_card_eq this),
    intro e,
    apply trunc.map _ ih,
    intro ih,
    refine of_equiv e (h_option ih), },
end

/-- An induction principle for finite types, analogous to `nat.rec`. It effectively says
that every `fintype` is either `empty` or `option α`, up to an `equiv`. -/
@[elab_as_eliminator]
lemma induction_empty_option' {P : Π (α : Type u) [fintype α], Prop}
  (of_equiv : ∀ α β [fintype β] (e : α ≃ β), @P α (@fintype.of_equiv α β ‹_› e.symm) → @P β ‹_›)
  (h_empty : P pempty)
  (h_option : ∀ α [fintype α], by exactI P α → P (option α))
  (α : Type u) [fintype α] : P α :=
begin
  obtain ⟨p⟩ := @trunc_rec_empty_option (λ α, ∀ h, @P α h)
    (λ α β e hα hβ, @of_equiv α β hβ e (hα _)) (λ _i, by convert h_empty)
    _ α _ (classical.dec_eq α),
  { exact p _ },
  { rintro α hα - Pα hα', resetI, convert h_option α (Pα _) }
end

/-- An induction principle for finite types, analogous to `nat.rec`. It effectively says
that every `fintype` is either `empty` or `option α`, up to an `equiv`. -/
lemma induction_empty_option {P : Type u → Prop}
  (of_equiv : ∀ {α β}, α ≃ β → P α → P β)
  (h_empty : P pempty)
  (h_option : ∀ {α} [fintype α], P α → P (option α))
  (α : Type u) [fintype α] : P α :=
begin
  refine induction_empty_option' _ _ _ α,
  exacts [λ α β _, of_equiv, h_empty, @h_option]
end

end fintype

/-- Auxiliary definition to show `exists_seq_of_forall_finset_exists`. -/
noncomputable def seq_of_forall_finset_exists_aux
  {α : Type*} [decidable_eq α] (P : α → Prop) (r : α → α → Prop)
  (h : ∀ (s : finset α), ∃ y, (∀ x ∈ s, P x) → (P y ∧ (∀ x ∈ s, r x y))) : ℕ → α
| n := classical.some (h (finset.image (λ (i : fin n), seq_of_forall_finset_exists_aux i)
        (finset.univ : finset (fin n))))
using_well_founded {dec_tac := `[exact i.2]}

/-- Induction principle to build a sequence, by adding one point at a time satisfying a given
relation with respect to all the previously chosen points.

More precisely, Assume that, for any finite set `s`, one can find another point satisfying
some relation `r` with respect to all the points in `s`. Then one may construct a
function `f : ℕ → α` such that `r (f m) (f n)` holds whenever `m < n`.
We also ensure that all constructed points satisfy a given predicate `P`. -/
lemma exists_seq_of_forall_finset_exists {α : Type*} (P : α → Prop) (r : α → α → Prop)
  (h : ∀ (s : finset α), (∀ x ∈ s, P x) → ∃ y, P y ∧ (∀ x ∈ s, r x y)) :
  ∃ (f : ℕ → α), (∀ n, P (f n)) ∧ (∀ m n, m < n → r (f m) (f n)) :=
begin
  classical,
  haveI : nonempty α,
  { rcases h ∅ (by simp) with ⟨y, hy⟩,
    exact ⟨y⟩ },
  choose! F hF using h,
  have h' : ∀ (s : finset α), ∃ y, (∀ x ∈ s, P x) → (P y ∧ (∀ x ∈ s, r x y)) := λ s, ⟨F s, hF s⟩,
  set f := seq_of_forall_finset_exists_aux P r h' with hf,
  have A : ∀ (n : ℕ), P (f n),
  { assume n,
    induction n using nat.strong_induction_on with n IH,
    have IH' : ∀ (x : fin n), P (f x) := λ n, IH n.1 n.2,
    rw [hf, seq_of_forall_finset_exists_aux],
    exact (classical.some_spec (h' (finset.image (λ (i : fin n), f i)
      (finset.univ : finset (fin n)))) (by simp [IH'])).1 },
  refine ⟨f, A, λ m n hmn, _⟩,
  nth_rewrite 1 hf,
  rw seq_of_forall_finset_exists_aux,
  apply (classical.some_spec (h' (finset.image (λ (i : fin n), f i)
    (finset.univ : finset (fin n)))) (by simp [A])).2,
  exact finset.mem_image.2 ⟨⟨m, hmn⟩, finset.mem_univ _, rfl⟩,
end

/-- Induction principle to build a sequence, by adding one point at a time satisfying a given
symmetric relation with respect to all the previously chosen points.

More precisely, Assume that, for any finite set `s`, one can find another point satisfying
some relation `r` with respect to all the points in `s`. Then one may construct a
function `f : ℕ → α` such that `r (f m) (f n)` holds whenever `m ≠ n`.
We also ensure that all constructed points satisfy a given predicate `P`. -/
lemma exists_seq_of_forall_finset_exists' {α : Type*} (P : α → Prop) (r : α → α → Prop)
  [is_symm α r]
  (h : ∀ (s : finset α), (∀ x ∈ s, P x) → ∃ y, P y ∧ (∀ x ∈ s, r x y)) :
  ∃ (f : ℕ → α), (∀ n, P (f n)) ∧ (∀ m n, m ≠ n → r (f m) (f n)) :=
begin
  rcases exists_seq_of_forall_finset_exists P r h with ⟨f, hf, hf'⟩,
  refine ⟨f, hf, λ m n hmn, _⟩,
  rcases lt_trichotomy m n with h|rfl|h,
  { exact hf' m n h },
  { exact (hmn rfl).elim },
  { apply symm,
    exact hf' n m h }
end

/-- A custom induction principle for fintypes. The base case is a subsingleton type,
and the induction step is for non-trivial types, and one can assume the hypothesis for
smaller types (via `fintype.card`).

The major premise is `fintype α`, so to use this with the `induction` tactic you have to give a name
to that instance and use that name.
-/
@[elab_as_eliminator]
lemma fintype.induction_subsingleton_or_nontrivial
  {P : Π α [fintype α], Prop} (α : Type*) [fintype α]
  (hbase : ∀ α [fintype α] [subsingleton α], by exactI P α)
  (hstep : ∀ α [fintype α] [nontrivial α],
    by exactI ∀ (ih : ∀ β [fintype β], by exactI ∀ (h : fintype.card β < fintype.card α), P β),
    P α) :
  P α :=
begin
  obtain ⟨ n, hn ⟩ : ∃ n, fintype.card α = n := ⟨fintype.card α, rfl⟩,
  unfreezingI { induction n using nat.strong_induction_on with n ih generalizing α },
  casesI (subsingleton_or_nontrivial α) with hsing hnontriv,
  { apply hbase, },
  { apply hstep,
    introsI β _ hlt,
    rw hn at hlt,
    exact (ih (fintype.card β) hlt _ rfl), }
end<|MERGE_RESOLUTION|>--- conflicted
+++ resolved
@@ -126,20 +126,9 @@
 section boolean_algebra
 variables [decidable_eq α] {a : α}
 
-<<<<<<< HEAD
-instance : boolean_algebra (finset α) :=
-{ compl := λ s, univ \ s,
-  inf_compl_le_bot := λ s x hx, by simpa using hx,
-  top_le_sup_compl := λ s x hx, by simp,
-  sdiff_eq := λ s t, by simp [generalized_boolean_algebra.sdiff, ext_iff, compl],
-  ..finset.order_top,
-  ..finset.order_bot,
-  ..finset.generalized_boolean_algebra }
-=======
 instance : boolean_algebra (finset α) :=  generalized_boolean_algebra.to_boolean_algebra
 
 lemma sdiff_eq_inter_compl (s t : finset α) : s \ t = s ∩ tᶜ := sdiff_eq
->>>>>>> 0a3e8d38
 
 lemma compl_eq_univ_sdiff (s : finset α) : sᶜ = univ \ s := rfl
 
