--- conflicted
+++ resolved
@@ -96,10 +96,7 @@
 @[simp] theorem mem_univ_val : ∀ x, x ∈ (univ : finset α).1 := mem_univ
 
 lemma eq_univ_iff_forall : s = univ ↔ ∀ x, x ∈ s := by simp [ext_iff]
-<<<<<<< HEAD
-=======
 lemma eq_univ_of_forall  : (∀ x, x ∈ s) → s = univ := eq_univ_iff_forall.2
->>>>>>> 8cad81ae
 
 @[simp] lemma coe_univ : ↑(univ : finset α) = (set.univ : set α) :=
 by ext; simp
