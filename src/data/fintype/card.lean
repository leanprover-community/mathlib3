/-
Copyright (c) 2017 Mario Carneiro. All rights reserved.
Released under Apache 2.0 license as described in the file LICENSE.
Author: Mario Carneiro
-/

import data.fintype algebra.big_operators data.nat.choose tactic.ring

/-!
Results about "big operations" over a `fintype`, and consequent
results about cardinalities of certain types.

## Implementation note
This content had previously been in `data.fintype`, but was moved here to avoid
requiring `algebra.big_operators` (and hence many other imports) as a
dependency of `fintype`.
-/

universes u v

variables {α : Type*} {β : Type*} {γ : Type*}

namespace fintype

lemma card_eq_sum_ones {α} [fintype α] : fintype.card α = (finset.univ : finset α).sum (λ _, 1) :=
finset.card_eq_sum_ones _

end fintype

open finset

theorem fin.prod_univ_succ [comm_monoid β] {n:ℕ} (f : fin n.succ → β) :
  univ.prod f = f 0 * univ.prod (λ i:fin n, f i.succ) :=
begin
  rw [fin.univ_succ, prod_insert, prod_image],
  { intros x _ y _ hxy, exact fin.succ.inj hxy },
  { simpa using fin.succ_ne_zero }
end

@[simp, to_additive] theorem fin.prod_univ_zero [comm_monoid β] (f : fin 0 → β) : univ.prod f = 1 := rfl

theorem fin.sum_univ_succ [add_comm_monoid β] {n:ℕ} (f : fin n.succ → β) :
  univ.sum f = f 0 + univ.sum (λ i:fin n, f i.succ) :=
by apply @fin.prod_univ_succ (multiplicative β)

attribute [to_additive] fin.prod_univ_succ

theorem fin.prod_univ_cast_succ [comm_monoid β] {n:ℕ} (f : fin n.succ → β) :
  univ.prod f = univ.prod (λ i:fin n, f i.cast_succ) * f (fin.last n) :=
begin
  rw [fin.univ_cast_succ, prod_insert, prod_image, mul_comm],
  { intros x _ y _ hxy, exact fin.cast_succ_inj.mp hxy },
  { simpa using fin.cast_succ_ne_last }
end

theorem fin.sum_univ_cast_succ [add_comm_monoid β] {n:ℕ} (f : fin n.succ → β) :
  univ.sum f = univ.sum (λ i:fin n, f i.cast_succ) + f (fin.last n) :=
by apply @fin.prod_univ_cast_succ (multiplicative β)
attribute [to_additive] fin.prod_univ_cast_succ

@[simp] theorem fintype.card_sigma {α : Type*} (β : α → Type*)
  [fintype α] [∀ a, fintype (β a)] :
  fintype.card (sigma β) = univ.sum (λ a, fintype.card (β a)) :=
card_sigma _ _

-- FIXME ouch, this should be in the main file.
@[simp] theorem fintype.card_sum (α β : Type*) [fintype α] [fintype β] :
  fintype.card (α ⊕ β) = fintype.card α + fintype.card β :=
by rw [sum.fintype, fintype.of_equiv_card]; simp

@[simp] lemma fintype.card_pi_finset [decidable_eq α] [fintype α]
  {δ : α → Type*} (t : Π a, finset (δ a)) :
  (fintype.pi_finset t).card = finset.univ.prod (λ a, card (t a)) :=
by simp [fintype.pi_finset, card_map]

@[simp] lemma fintype.card_pi {β : α → Type*} [fintype α] [decidable_eq α]
  [f : Π a, fintype (β a)] : fintype.card (Π a, β a) = univ.prod (λ a, fintype.card (β a)) :=
fintype.card_pi_finset _

-- FIXME ouch, this should be in the main file.
@[simp] lemma fintype.card_fun [fintype α] [decidable_eq α] [fintype β] :
  fintype.card (α → β) = fintype.card β ^ fintype.card α :=
by rw [fintype.card_pi, finset.prod_const, nat.pow_eq_pow]; refl

@[simp] lemma card_vector [fintype α] (n : ℕ) :
  fintype.card (vector α n) = fintype.card α ^ n :=
by rw fintype.of_equiv_card; simp


@[simp, to_additive]
lemma finset.prod_attach_univ [fintype α] [comm_monoid β] (f : {a : α // a ∈ @univ α _} → β) :
  univ.attach.prod (λ x, f x) = univ.prod (λ x, f ⟨x, (mem_univ _)⟩) :=
prod_bij (λ x _, x.1) (λ _ _, mem_univ _) (λ _ _ , by simp) (by simp) (λ b _, ⟨⟨b, mem_univ _⟩, by simp⟩)

@[to_additive]
lemma finset.range_prod_eq_univ_prod [comm_monoid β] (n : ℕ) (f : ℕ → β) :
  (range n).prod f = univ.prod (λ (k : fin n), f k) :=
begin
  symmetry,
  refine prod_bij (λ k hk, k) _ _ _ _,
  { rintro ⟨k, hk⟩ _, simp * },
  { rintro ⟨k, hk⟩ _, simp * },
  { intros, rwa fin.eq_iff_veq },
  { intros k hk, rw mem_range at hk,
    exact ⟨⟨k, hk⟩, mem_univ _, rfl⟩ }
end

<<<<<<< HEAD
/-- Taking a product over `univ.pi t` is the same as taking the product over `fintype.pi_finset t`.
  `univ.pi t` and `fintype.pi_finset t` are essentially the same `finset`, but differ
  in the type of their element, `univ.pi t` is a `finset (Π a ∈ univ, t a)` and
  `fintype.pi_finset t` is a `finset (Π a, t a)`. -/
@[to_additive "Taking a sum over `univ.pi t` is the same as taking the sum over
  `fintype.pi_finset t`. `univ.pi t` and `fintype.pi_finset t` are essentially the same `finset`,
  but differ in the type of their element, `univ.pi t` is a `finset (Π a ∈ univ, t a)` and
  `fintype.pi_finset t` is a `finset (Π a, t a)`."]
lemma finset.prod_univ_pi [decidable_eq α] [fintype α] [comm_monoid β]
  {δ : α → Type*} {t : Π (a : α), finset (δ a)}
  (f : (Π (a : α), a ∈ (univ : finset α) → δ a) → β) :
  (univ.pi t).prod f = (fintype.pi_finset t).prod (λ x, f (λ a _, x a)) :=
prod_bij (λ x _ a, x a (mem_univ _))
  (by simp)
  (by simp)
  (by simp [function.funext_iff] {contextual := tt})
  (λ x hx, ⟨λ a _, x a, by simp * at *⟩)

/-- The product over `univ` of a sum can be written as a sum over the product of sets,
  `fintype.pi_finset`. `finset.prod_sum` is an alternative statement when the product is not
  over `univ` -/
lemma finset.prod_univ_sum [decidable_eq α] [fintype α] [comm_semiring β] {δ : α → Type u_1}
  [Π (a : α), decidable_eq (δ a)] {t : Π (a : α), finset (δ a)}
  {f : Π (a : α), δ a → β} :
  univ.prod (λ a, (t a).sum (λ b, f a b)) =
  (fintype.pi_finset t).sum (λ p, univ.prod (λ x, f x (p x))) :=
by simp only [finset.prod_attach_univ, prod_sum, finset.sum_univ_pi]
=======
@[simp] lemma fintype.card_pi_finset [decidable_eq α] [fintype α]
  {δ : α → Type*} [decidable_eq (Π a, δ a)] (t : Π a, finset (δ a)) :
  (fintype.pi_finset t).card = finset.univ.prod (λ a, card (t a)) :=
begin
  dsimp [fintype.pi_finset],
  rw card_image_of_injective,
  { simp },
  { assume f g hfg,
    ext a ha,
    exact (congr_fun hfg a : _) }
end

/-- Summing `a^s.card * b^(n-s.card)` over all finite subsets `s` of a fintype of cardinality `n`
gives `(a + b)^n`. The "good" proof involves expanding along all coordinates using the fact that
`x^n` is multilinear, but multilinear maps are only available now over rings, so we give instead
a proof reducing to the usual binomial theorem to have a result over semirings. -/
lemma fintype.sum_pow_mul_eq_add_pow
  (α : Type*) [fintype α] {R : Type*} [comm_semiring R] (a b : R) :
  finset.univ.sum (λ (s : finset α), a ^ s.card * b ^ (fintype.card α - s.card)) =
  (a + b) ^ (fintype.card α) :=
finset.sum_pow_mul_eq_add_pow _ _ _

lemma fin.sum_pow_mul_eq_add_pow {n : ℕ} {R : Type*} [comm_semiring R] (a b : R) :
  finset.univ.sum (λ (s : finset (fin n)), a ^ s.card * b ^ (n - s.card)) =
  (a + b) ^ n :=
by simpa using fintype.sum_pow_mul_eq_add_pow (fin n) a b
>>>>>>> 37212a78
<|MERGE_RESOLUTION|>--- conflicted
+++ resolved
@@ -105,7 +105,6 @@
     exact ⟨⟨k, hk⟩, mem_univ _, rfl⟩ }
 end
 
-<<<<<<< HEAD
 /-- Taking a product over `univ.pi t` is the same as taking the product over `fintype.pi_finset t`.
   `univ.pi t` and `fintype.pi_finset t` are essentially the same `finset`, but differ
   in the type of their element, `univ.pi t` is a `finset (Π a ∈ univ, t a)` and
@@ -133,7 +132,7 @@
   univ.prod (λ a, (t a).sum (λ b, f a b)) =
   (fintype.pi_finset t).sum (λ p, univ.prod (λ x, f x (p x))) :=
 by simp only [finset.prod_attach_univ, prod_sum, finset.sum_univ_pi]
-=======
+
 @[simp] lemma fintype.card_pi_finset [decidable_eq α] [fintype α]
   {δ : α → Type*} [decidable_eq (Π a, δ a)] (t : Π a, finset (δ a)) :
   (fintype.pi_finset t).card = finset.univ.prod (λ a, card (t a)) :=
@@ -159,5 +158,4 @@
 lemma fin.sum_pow_mul_eq_add_pow {n : ℕ} {R : Type*} [comm_semiring R] (a b : R) :
   finset.univ.sum (λ (s : finset (fin n)), a ^ s.card * b ^ (n - s.card)) =
   (a + b) ^ n :=
-by simpa using fintype.sum_pow_mul_eq_add_pow (fin n) a b
->>>>>>> 37212a78
+by simpa using fintype.sum_pow_mul_eq_add_pow (fin n) a b