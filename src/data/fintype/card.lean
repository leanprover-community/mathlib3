--- conflicted
+++ resolved
@@ -4,12 +4,7 @@
 Author: Mario Carneiro
 -/
 
-<<<<<<< HEAD
-import data.fintype.basic
-import algebra.big_operators
-=======
-import data.fintype algebra.big_operators data.nat.choose tactic.ring
->>>>>>> 37212a78
+import data.fintype.basic algebra.big_operators data.nat.choose tactic.ring
 
 /-!
 Results about "big operations" over a `fintype`, and consequent
