/-
Copyright (c) 2017 Mario Carneiro. All rights reserved.
Released under Apache 2.0 license as described in the file LICENSE.
Authors: Mario Carneiro
-/
import data.fintype.basic
import algebra.big_operators.ring
import algebra.big_operators.option

/-!
Results about "big operations" over a `fintype`, and consequent
results about cardinalities of certain types.

## Implementation note
This content had previously been in `data.fintype.basic`, but was moved here to avoid
requiring `algebra.big_operators` (and hence many other imports) as a
dependency of `fintype`.

However many of the results here really belong in `algebra.big_operators.basic`
and should be moved at some point.
-/

universes u v

variables {α : Type*} {β : Type*} {γ : Type*}

open_locale big_operators

namespace fintype

@[to_additive]
lemma prod_bool [comm_monoid α] (f : bool → α) : ∏ b, f b = f tt * f ff := by simp

lemma card_eq_sum_ones {α} [fintype α] : fintype.card α = ∑ a : α, 1 :=
finset.card_eq_sum_ones _

section
open finset

variables {ι : Type*} [decidable_eq ι] [fintype ι]

@[to_additive]
lemma prod_extend_by_one [comm_monoid α] (s : finset ι) (f : ι → α) :
  ∏ i, (if i ∈ s then f i else 1) = ∏ i in s, f i :=
by rw [← prod_filter, filter_mem_eq_inter, univ_inter]

end

section
variables {M : Type*} [fintype α] [comm_monoid M]

@[to_additive]
lemma prod_eq_one (f : α → M) (h : ∀ a, f a = 1) :
  (∏ a, f a) = 1 :=
finset.prod_eq_one $ λ a ha, h a

@[to_additive]
lemma prod_congr (f g : α → M) (h : ∀ a, f a = g a) :
  (∏ a, f a) = ∏ a, g a :=
finset.prod_congr rfl $ λ a ha, h a

@[to_additive]
lemma prod_eq_single {f : α → M} (a : α) (h : ∀ x ≠ a, f x = 1) :
  (∏ x, f x) = f a :=
finset.prod_eq_single a (λ x _ hx, h x hx) $ λ ha, (ha (finset.mem_univ a)).elim

@[to_additive]
lemma prod_eq_mul {f : α → M} (a b : α) (h₁ : a ≠ b) (h₂ : ∀ x, x ≠ a ∧ x ≠ b → f x = 1) :
  (∏ x, f x) = (f a) * (f b) :=
begin
  apply finset.prod_eq_mul a b h₁ (λ x _ hx, h₂ x hx);
  exact λ hc, (hc (finset.mem_univ _)).elim
end

/-- If a product of a `finset` of a subsingleton type has a given
value, so do the terms in that product. -/
@[to_additive "If a sum of a `finset` of a subsingleton type has a given
value, so do the terms in that sum."]
lemma eq_of_subsingleton_of_prod_eq {ι : Type*} [subsingleton ι] {s : finset ι}
    {f : ι → M} {b : M} (h : ∏ i in s, f i = b) : ∀ i ∈ s, f i = b :=
finset.eq_of_card_le_one_of_prod_eq (finset.card_le_one_of_subsingleton s) h

end

end fintype

open finset

section

variables {M : Type*} [fintype α] [comm_monoid M]

@[simp, to_additive]
lemma fintype.prod_option (f : option α → M) : ∏ i, f i = f none * ∏ i, f (some i) :=
finset.prod_insert_none f univ

end

open finset

@[simp] theorem fintype.card_sigma {α : Type*} (β : α → Type*)
  [fintype α] [∀ a, fintype (β a)] :
  fintype.card (sigma β) = ∑ a, fintype.card (β a) :=
card_sigma _ _

@[simp] lemma finset.card_pi [decidable_eq α] {δ : α → Type*}
  (s : finset α) (t : Π a, finset (δ a)) :
  (s.pi t).card = ∏ a in s, card (t a) :=
multiset.card_pi _ _

@[simp] lemma fintype.card_pi_finset [decidable_eq α] [fintype α]
  {δ : α → Type*} (t : Π a, finset (δ a)) :
  (fintype.pi_finset t).card = ∏ a, card (t a) :=
by simp [fintype.pi_finset, card_map]

@[simp] lemma fintype.card_pi {β : α → Type*} [decidable_eq α] [fintype α]
  [f : Π a, fintype (β a)] : fintype.card (Π a, β a) = ∏ a, fintype.card (β a) :=
fintype.card_pi_finset _

-- FIXME ouch, this should be in the main file.
@[simp] lemma fintype.card_fun [decidable_eq α] [fintype α] [fintype β] :
  fintype.card (α → β) = fintype.card β ^ fintype.card α :=
by rw [fintype.card_pi, finset.prod_const]; refl

@[simp] lemma card_vector [fintype α] (n : ℕ) :
  fintype.card (vector α n) = fintype.card α ^ n :=
by rw fintype.of_equiv_card; simp

@[simp, to_additive]
lemma finset.prod_attach_univ [fintype α] [comm_monoid β] (f : {a : α // a ∈ @univ α _} → β) :
  ∏ x in univ.attach, f x = ∏ x, f ⟨x, (mem_univ _)⟩ :=
fintype.prod_equiv (equiv.subtype_univ_equiv (λ x, mem_univ _)) _ _ (λ x, by simp)

/-- Taking a product over `univ.pi t` is the same as taking the product over `fintype.pi_finset t`.
  `univ.pi t` and `fintype.pi_finset t` are essentially the same `finset`, but differ
  in the type of their element, `univ.pi t` is a `finset (Π a ∈ univ, t a)` and
  `fintype.pi_finset t` is a `finset (Π a, t a)`. -/
@[to_additive "Taking a sum over `univ.pi t` is the same as taking the sum over
  `fintype.pi_finset t`. `univ.pi t` and `fintype.pi_finset t` are essentially the same `finset`,
  but differ in the type of their element, `univ.pi t` is a `finset (Π a ∈ univ, t a)` and
  `fintype.pi_finset t` is a `finset (Π a, t a)`."]
lemma finset.prod_univ_pi [decidable_eq α] [fintype α] [comm_monoid β]
  {δ : α → Type*} {t : Π (a : α), finset (δ a)}
  (f : (Π (a : α), a ∈ (univ : finset α) → δ a) → β) :
  ∏ x in univ.pi t, f x = ∏ x in fintype.pi_finset t, f (λ a _, x a) :=
prod_bij (λ x _ a, x a (mem_univ _))
  (by simp)
  (by simp)
  (by simp [function.funext_iff] {contextual := tt})
  (λ x hx, ⟨λ a _, x a, by simp * at *⟩)

/-- The product over `univ` of a sum can be written as a sum over the product of sets,
  `fintype.pi_finset`. `finset.prod_sum` is an alternative statement when the product is not
  over `univ` -/
lemma finset.prod_univ_sum [decidable_eq α] [fintype α] [comm_semiring β] {δ : α → Type u_1}
  [Π (a : α), decidable_eq (δ a)] {t : Π (a : α), finset (δ a)}
  {f : Π (a : α), δ a → β} :
  ∏ a, ∑ b in t a, f a b = ∑ p in fintype.pi_finset t, ∏ x, f x (p x) :=
by simp only [finset.prod_attach_univ, prod_sum, finset.sum_univ_pi]

/-- Summing `a^s.card * b^(n-s.card)` over all finite subsets `s` of a fintype of cardinality `n`
gives `(a + b)^n`. The "good" proof involves expanding along all coordinates using the fact that
`x^n` is multilinear, but multilinear maps are only available now over rings, so we give instead
a proof reducing to the usual binomial theorem to have a result over semirings. -/
lemma fintype.sum_pow_mul_eq_add_pow
  (α : Type*) [fintype α] {R : Type*} [comm_semiring R] (a b : R) :
  ∑ s : finset α, a ^ s.card * b ^ (fintype.card α - s.card) =
  (a + b) ^ (fintype.card α) :=
finset.sum_pow_mul_eq_add_pow _ _ _

@[to_additive]
lemma function.bijective.prod_comp [fintype α] [fintype β] [comm_monoid γ] {f : α → β}
  (hf : function.bijective f) (g : β → γ) :
  ∏ i, g (f i) = ∏ i, g i :=
fintype.prod_bijective f hf _ _ (λ x, rfl)

@[to_additive]
lemma equiv.prod_comp [fintype α] [fintype β] [comm_monoid γ] (e : α ≃ β) (f : β → γ) :
  ∏ i, f (e i) = ∏ i, f i :=
e.bijective.prod_comp f

/-- It is equivalent to sum a function over `fin n` or `finset.range n`. -/
@[to_additive]
lemma fin.prod_univ_eq_prod_range [comm_monoid α] (f : ℕ → α) (n : ℕ) :
  ∏ i : fin n, f i = ∏ i in range n, f i :=
calc (∏ i : fin n, f i) = ∏ i : {x // x ∈ range n}, f i :
  ((equiv.fin_equiv_subtype n).trans
    (equiv.subtype_equiv_right (λ _, mem_range.symm))).prod_comp (f ∘ coe)
... = ∏ i in range n, f i : by rw [← attach_eq_univ, prod_attach]

@[to_additive]
lemma finset.prod_fin_eq_prod_range [comm_monoid β] {n : ℕ} (c : fin n → β) :
  ∏ i, c i = ∏ i in finset.range n, if h : i < n then c ⟨i, h⟩ else 1 :=
begin
  rw [← fin.prod_univ_eq_prod_range, finset.prod_congr rfl],
  rintros ⟨i, hi⟩ _,
  simp only [fin.coe_eq_val, hi, dif_pos]
end

@[to_additive]
lemma finset.prod_to_finset_eq_subtype {M : Type*} [comm_monoid M] [fintype α]
  (p : α → Prop) [decidable_pred p] (f : α → M) :
    ∏ a in {x | p x}.to_finset, f a = ∏ a : subtype p, f a :=
by { rw ← finset.prod_subtype, simp }

@[to_additive] lemma finset.prod_fiberwise [decidable_eq β] [fintype β] [comm_monoid γ]
  (s : finset α) (f : α → β) (g : α → γ) :
  ∏ b : β, ∏ a in s.filter (λ a, f a = b), g a = ∏ a in s, g a :=
finset.prod_fiberwise_of_maps_to (λ x _, mem_univ _) _

@[to_additive]
lemma fintype.prod_fiberwise [fintype α] [decidable_eq β] [fintype β] [comm_monoid γ]
  (f : α → β) (g : α → γ) :
  (∏ b : β, ∏ a : {a // f a = b}, g (a : α)) = ∏ a, g a :=
begin
  rw [← (equiv.sigma_preimage_equiv f).prod_comp, ← univ_sigma_univ, prod_sigma],
  refl
end

lemma fintype.prod_dite [fintype α] {p : α → Prop} [decidable_pred p]
  [comm_monoid β] (f : Π (a : α) (ha : p a), β) (g : Π (a : α) (ha : ¬p a), β) :
  (∏ a, dite (p a) (f a) (g a)) = (∏ a : {a // p a}, f a a.2) * (∏ a : {a // ¬p a}, g a a.2) :=
begin
  simp only [prod_dite, attach_eq_univ],
  congr' 1,
  { convert (equiv.subtype_equiv_right _).prod_comp (λ x : {x // p x}, f x x.2),
    simp },
  { convert (equiv.subtype_equiv_right _).prod_comp (λ x : {x // ¬p x}, g x x.2),
    simp }
end

section
open finset

variables {α₁ : Type*} {α₂ : Type*} {M : Type*} [fintype α₁] [fintype α₂] [comm_monoid M]

@[to_additive]
lemma fintype.prod_sum_elim (f : α₁ → M) (g : α₂ → M) :
  (∏ x, sum.elim f g x) = (∏ a₁, f a₁) * (∏ a₂, g a₂) :=
by { classical, rw [univ_sum_type, prod_sum_elim] }

@[to_additive]
lemma fintype.prod_sum_type (f : α₁ ⊕ α₂ → M) :
  (∏ x, f x) = (∏ a₁, f (sum.inl a₁)) * (∏ a₂, f (sum.inr a₂)) :=
by simp only [← fintype.prod_sum_elim, sum.elim_comp_inl_inr]

<<<<<<< HEAD
end

namespace list

@[to_additive]
lemma prod_take_of_fn [comm_monoid α] {n : ℕ} (f : fin n → α) (i : ℕ) :
  ((of_fn f).take i).prod = ∏ j in finset.univ.filter (λ (j : fin n), j.val < i), f j :=
begin
  have A : ∀ (j : fin n), ¬ ((j : ℕ) < 0) := λ j, not_lt_bot,
  induction i with i IH, { simp [A] },
  by_cases h : i < n,
  { have : i < length (of_fn f), by rwa [length_of_fn f],
    rw prod_take_succ _ _ this,
    have A : ((finset.univ : finset (fin n)).filter (λ j, j.val < i + 1))
      = ((finset.univ : finset (fin n)).filter (λ j, j.val < i)) ∪ {(⟨i, h⟩ : fin n)},
        by { ext j, simp [nat.lt_succ_iff_lt_or_eq, fin.ext_iff, - add_comm] },
    have B : _root_.disjoint (finset.filter (λ (j : fin n), j.val < i) finset.univ)
      (singleton (⟨i, h⟩ : fin n)), by simp,
    rw [A, finset.prod_union B, IH],
    simp },
  { have A : (of_fn f).take i = (of_fn f).take i.succ,
    { rw ← length_of_fn f at h,
      have : length (of_fn f) ≤ i := not_lt.mp h,
      rw [take_all_of_le this, take_all_of_le (le_trans this (nat.le_succ _))] },
    have B : ∀ (j : fin n), ((j : ℕ) < i.succ) = ((j : ℕ) < i),
    { assume j,
      have : (j : ℕ) < i := lt_of_lt_of_le j.2 (not_lt.mp h),
      simp [this, lt_trans this (nat.lt_succ_self _)] },
    simp [← A, B, IH] }
end

@[to_additive]
lemma prod_of_fn [comm_monoid α] {n : ℕ} {f : fin n → α} :
  (of_fn f).prod = ∏ i, f i :=
begin
  convert prod_take_of_fn f n,
  { rw [take_all_of_le (le_of_eq (length_of_fn f))] },
  { have : ∀ (j : fin n), (j : ℕ) < n := λ j, j.is_lt,
    simp [this] }
end

lemma alternating_sum_eq_finset_sum {G : Type*} [add_comm_group G] :
  ∀ (L : list G), alternating_sum L = ∑ i : fin L.length, (-1 : ℤ) ^ (i : ℕ) • L.nth_le i i.is_lt
| [] := by { rw [alternating_sum, finset.sum_eq_zero], rintro ⟨i, ⟨⟩⟩ }
| (g :: []) := by simp
| (g :: h :: L) :=
calc g + -h + L.alternating_sum
    = g + -h + ∑ i : fin L.length, (-1 : ℤ) ^ (i : ℕ) • L.nth_le i i.2 :
      congr_arg _ (alternating_sum_eq_finset_sum _)
... = ∑ i : fin (L.length + 2), (-1 : ℤ) ^ (i : ℕ) • list.nth_le (g :: h :: L) i _ :
begin
  rw [fin.sum_univ_succ, fin.sum_univ_succ, add_assoc],
  unfold_coes,
  simp [nat.succ_eq_add_one, pow_add],
  refl,
end

@[to_additive]
lemma alternating_prod_eq_finset_prod {G : Type*} [comm_group G] :
  ∀ (L : list G), alternating_prod L = ∏ i : fin L.length, (L.nth_le i i.2) ^ ((-1 : ℤ) ^ (i : ℕ))
| [] := by { rw [alternating_prod, finset.prod_eq_one], rintro ⟨i, ⟨⟩⟩ }
| (g :: []) :=
begin
  show g = ∏ i : fin 1, [g].nth_le i i.2 ^ (-1 : ℤ) ^ (i : ℕ),
  rw [fin.prod_univ_succ], simp,
end
| (g :: h :: L) :=
calc g * h⁻¹ * L.alternating_prod
    = g * h⁻¹ * ∏ i : fin L.length, L.nth_le i i.2 ^ (-1 : ℤ) ^ (i : ℕ) :
      congr_arg _ (alternating_prod_eq_finset_prod _)
... = ∏ i : fin (L.length + 2), list.nth_le (g :: h :: L) i _ ^ (-1 : ℤ) ^ (i : ℕ) :
begin
  rw [fin.prod_univ_succ, fin.prod_univ_succ, mul_assoc],
  unfold_coes,
  simp [nat.succ_eq_add_one, pow_add],
  refl,
end

end list
=======
end
>>>>>>> 9380977b
<|MERGE_RESOLUTION|>--- conflicted
+++ resolved
@@ -244,86 +244,4 @@
   (∏ x, f x) = (∏ a₁, f (sum.inl a₁)) * (∏ a₂, f (sum.inr a₂)) :=
 by simp only [← fintype.prod_sum_elim, sum.elim_comp_inl_inr]
 
-<<<<<<< HEAD
-end
-
-namespace list
-
-@[to_additive]
-lemma prod_take_of_fn [comm_monoid α] {n : ℕ} (f : fin n → α) (i : ℕ) :
-  ((of_fn f).take i).prod = ∏ j in finset.univ.filter (λ (j : fin n), j.val < i), f j :=
-begin
-  have A : ∀ (j : fin n), ¬ ((j : ℕ) < 0) := λ j, not_lt_bot,
-  induction i with i IH, { simp [A] },
-  by_cases h : i < n,
-  { have : i < length (of_fn f), by rwa [length_of_fn f],
-    rw prod_take_succ _ _ this,
-    have A : ((finset.univ : finset (fin n)).filter (λ j, j.val < i + 1))
-      = ((finset.univ : finset (fin n)).filter (λ j, j.val < i)) ∪ {(⟨i, h⟩ : fin n)},
-        by { ext j, simp [nat.lt_succ_iff_lt_or_eq, fin.ext_iff, - add_comm] },
-    have B : _root_.disjoint (finset.filter (λ (j : fin n), j.val < i) finset.univ)
-      (singleton (⟨i, h⟩ : fin n)), by simp,
-    rw [A, finset.prod_union B, IH],
-    simp },
-  { have A : (of_fn f).take i = (of_fn f).take i.succ,
-    { rw ← length_of_fn f at h,
-      have : length (of_fn f) ≤ i := not_lt.mp h,
-      rw [take_all_of_le this, take_all_of_le (le_trans this (nat.le_succ _))] },
-    have B : ∀ (j : fin n), ((j : ℕ) < i.succ) = ((j : ℕ) < i),
-    { assume j,
-      have : (j : ℕ) < i := lt_of_lt_of_le j.2 (not_lt.mp h),
-      simp [this, lt_trans this (nat.lt_succ_self _)] },
-    simp [← A, B, IH] }
-end
-
-@[to_additive]
-lemma prod_of_fn [comm_monoid α] {n : ℕ} {f : fin n → α} :
-  (of_fn f).prod = ∏ i, f i :=
-begin
-  convert prod_take_of_fn f n,
-  { rw [take_all_of_le (le_of_eq (length_of_fn f))] },
-  { have : ∀ (j : fin n), (j : ℕ) < n := λ j, j.is_lt,
-    simp [this] }
-end
-
-lemma alternating_sum_eq_finset_sum {G : Type*} [add_comm_group G] :
-  ∀ (L : list G), alternating_sum L = ∑ i : fin L.length, (-1 : ℤ) ^ (i : ℕ) • L.nth_le i i.is_lt
-| [] := by { rw [alternating_sum, finset.sum_eq_zero], rintro ⟨i, ⟨⟩⟩ }
-| (g :: []) := by simp
-| (g :: h :: L) :=
-calc g + -h + L.alternating_sum
-    = g + -h + ∑ i : fin L.length, (-1 : ℤ) ^ (i : ℕ) • L.nth_le i i.2 :
-      congr_arg _ (alternating_sum_eq_finset_sum _)
-... = ∑ i : fin (L.length + 2), (-1 : ℤ) ^ (i : ℕ) • list.nth_le (g :: h :: L) i _ :
-begin
-  rw [fin.sum_univ_succ, fin.sum_univ_succ, add_assoc],
-  unfold_coes,
-  simp [nat.succ_eq_add_one, pow_add],
-  refl,
-end
-
-@[to_additive]
-lemma alternating_prod_eq_finset_prod {G : Type*} [comm_group G] :
-  ∀ (L : list G), alternating_prod L = ∏ i : fin L.length, (L.nth_le i i.2) ^ ((-1 : ℤ) ^ (i : ℕ))
-| [] := by { rw [alternating_prod, finset.prod_eq_one], rintro ⟨i, ⟨⟩⟩ }
-| (g :: []) :=
-begin
-  show g = ∏ i : fin 1, [g].nth_le i i.2 ^ (-1 : ℤ) ^ (i : ℕ),
-  rw [fin.prod_univ_succ], simp,
-end
-| (g :: h :: L) :=
-calc g * h⁻¹ * L.alternating_prod
-    = g * h⁻¹ * ∏ i : fin L.length, L.nth_le i i.2 ^ (-1 : ℤ) ^ (i : ℕ) :
-      congr_arg _ (alternating_prod_eq_finset_prod _)
-... = ∏ i : fin (L.length + 2), list.nth_le (g :: h :: L) i _ ^ (-1 : ℤ) ^ (i : ℕ) :
-begin
-  rw [fin.prod_univ_succ, fin.prod_univ_succ, mul_assoc],
-  unfold_coes,
-  simp [nat.succ_eq_add_one, pow_add],
-  refl,
-end
-
-end list
-=======
-end
->>>>>>> 9380977b
+end