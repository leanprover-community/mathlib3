/-
Copyright (c) 2021 Eric Rodriguez. All rights reserved.
Released under Apache 2.0 license as described in the file LICENSE.
Authors: Eric Rodriguez
-/
import data.fintype.card
import data.equiv.fin
import data.equiv.embedding

/-!
# Number of embeddings

This file establishes the cardinality of `α ↪ β` in full generality.
-/

local notation `|` x `|` := finset.card x
local notation `‖` x `‖` := fintype.card x

open_locale nat

local attribute [semireducible] function.embedding.fintype

namespace fintype

-- We need the separate `fintype α` instance as it contains data,
-- and may not match definitionally with the instance coming from `unique.fintype`.
lemma card_embedding_eq_of_unique
  {α β : Type*} [unique α] [fintype α] [fintype β] [decidable_eq α] [decidable_eq β]:
‖α ↪ β‖ = ‖β‖ := card_congr equiv.unique_embedding_equiv_result

<<<<<<< HEAD
private lemma card_embedding_aux (n : ℕ) (β) [fintype β] [decidable_eq β] (h : n ≤ ‖β‖) :
=======
private lemma card_embedding_aux {n : ℕ} {β} [fintype β] [decidable_eq β] (h : n ≤ ‖β‖) :
>>>>>>> f8e9c179
  ‖fin n ↪ β‖ = ‖β‖.desc_factorial n :=
begin
  induction n with n hn,
  { nontriviality (fin 0 ↪ β),
    rw [nat.desc_factorial_zero, fintype.card_eq_one_iff],
    refine ⟨nonempty.some nontrivial.to_nonempty, λ x, function.embedding.ext fin.elim0⟩ },

  rw [nat.succ_eq_add_one, ←card_congr (equiv.embedding_congr fin_sum_fin_equiv (equiv.refl β)),
    card_congr equiv.sum_embedding_equiv_sigma_embedding_restricted],
  -- these `rw`s create goals for instances, which it doesn't infer for some reason
  all_goals { try { apply_instance } },
  -- however, this needs to be done here instead of at the end
  -- else, a later `simp`, which depends on the `fintype` instance, won't work.

  have : ∀ (f : fin n ↪ β), ‖fin 1 ↪ ↥((set.range f)ᶜ)‖ = ‖β‖ - n,
  { intro f,
    rw card_embedding_eq_of_unique,
    rw card_of_finset' (finset.map f finset.univ)ᶜ,
    { rw [finset.card_compl, finset.card_map, finset.card_fin] },
    { simp } },

  -- putting `card_sigma` in `simp` causes it to not fully simplify
  rw card_sigma,
  simp only [this, finset.sum_const, finset.card_univ, nsmul_eq_mul, nat.cast_id],

  replace h := (nat.lt_of_succ_le h).le,
  rw [nat.desc_factorial_succ, hn h, mul_comm]
end

/- Establishes the cardinality of the type of all injections between two finite types. -/
@[simp] theorem card_embedding_eq {α β} [fintype α] [fintype β] [decidable_eq α] [decidable_eq β] :
‖α ↪ β‖ = (‖β‖.desc_factorial ‖α‖) :=
begin
<<<<<<< HEAD
  by_cases h : ‖α‖ ≤ ‖β‖,
  { trunc_cases fintype.trunc_equiv_fin α with eq,
    rw fintype.card_congr (equiv.embedding_congr eq (equiv.refl β)),
    exact card_embedding_aux _ _ h },
  rw ←lt_iff_not_ge at h,
  rw [card_eq_zero_iff.mpr (function.embedding.is_empty_of_card_lt h),
    nat.desc_factorial_eq_zero_iff_lt.mpr h],
=======
  obtain h | h := lt_or_ge (‖β‖) (‖α‖),
  { rw [card_eq_zero_iff.mpr (function.embedding.is_empty_of_card_lt h),
        nat.desc_factorial_eq_zero_iff_lt.mpr h] },
  { trunc_cases fintype.trunc_equiv_fin α with eq,
    rw fintype.card_congr (equiv.embedding_congr eq (equiv.refl β)),
    exact card_embedding_aux h }
>>>>>>> f8e9c179
end

/- The cardinality of embeddings from an infinite type to a finite type is zero.
This is a re-statement of the pigeonhole principle. -/
@[simp] lemma card_embedding_eq_of_infinite {α β} [infinite α] [fintype β] : ‖α ↪ β‖ = 0 :=
card_eq_zero_iff.mpr function.embedding.is_empty

end fintype<|MERGE_RESOLUTION|>--- conflicted
+++ resolved
@@ -28,11 +28,7 @@
   {α β : Type*} [unique α] [fintype α] [fintype β] [decidable_eq α] [decidable_eq β]:
 ‖α ↪ β‖ = ‖β‖ := card_congr equiv.unique_embedding_equiv_result
 
-<<<<<<< HEAD
-private lemma card_embedding_aux (n : ℕ) (β) [fintype β] [decidable_eq β] (h : n ≤ ‖β‖) :
-=======
 private lemma card_embedding_aux {n : ℕ} {β} [fintype β] [decidable_eq β] (h : n ≤ ‖β‖) :
->>>>>>> f8e9c179
   ‖fin n ↪ β‖ = ‖β‖.desc_factorial n :=
 begin
   induction n with n hn,
@@ -66,22 +62,12 @@
 @[simp] theorem card_embedding_eq {α β} [fintype α] [fintype β] [decidable_eq α] [decidable_eq β] :
 ‖α ↪ β‖ = (‖β‖.desc_factorial ‖α‖) :=
 begin
-<<<<<<< HEAD
-  by_cases h : ‖α‖ ≤ ‖β‖,
-  { trunc_cases fintype.trunc_equiv_fin α with eq,
-    rw fintype.card_congr (equiv.embedding_congr eq (equiv.refl β)),
-    exact card_embedding_aux _ _ h },
-  rw ←lt_iff_not_ge at h,
-  rw [card_eq_zero_iff.mpr (function.embedding.is_empty_of_card_lt h),
-    nat.desc_factorial_eq_zero_iff_lt.mpr h],
-=======
   obtain h | h := lt_or_ge (‖β‖) (‖α‖),
   { rw [card_eq_zero_iff.mpr (function.embedding.is_empty_of_card_lt h),
         nat.desc_factorial_eq_zero_iff_lt.mpr h] },
   { trunc_cases fintype.trunc_equiv_fin α with eq,
     rw fintype.card_congr (equiv.embedding_congr eq (equiv.refl β)),
     exact card_embedding_aux h }
->>>>>>> f8e9c179
 end
 
 /- The cardinality of embeddings from an infinite type to a finite type is zero.
