--- conflicted
+++ resolved
@@ -3,16 +3,7 @@
 Released under Apache 2.0 license as described in the file LICENSE.
 Authors: Jeremy Avigad
 -/
-<<<<<<< HEAD
-import data.nat.pow
-import data.nat.cast
-import algebra.ring.regular
-import algebra.char_zero.defs
-import algebra.order.ring.nontrivial
-=======
-import algebra.ring.basic
 import data.nat.basic
->>>>>>> 0e1e0adc
 
 /-!
 # Basic instances on the integers
