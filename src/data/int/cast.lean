--- conflicted
+++ resolved
@@ -22,11 +22,7 @@
 
 open nat
 
-<<<<<<< HEAD
-variables {α β : Type*}
-=======
 variables {F ι α β : Type*}
->>>>>>> 972aa423
 
 namespace int
 
@@ -155,10 +151,7 @@
 end int
 
 namespace prod
-<<<<<<< HEAD
-=======
-
->>>>>>> 972aa423
+
 variables [add_group_with_one α] [add_group_with_one β]
 
 instance : add_group_with_one (α × β) :=
@@ -236,9 +229,6 @@
 
 end monoid_with_zero_hom
 
-<<<<<<< HEAD
-namespace ring_hom
-=======
 /-- If two `monoid_with_zero_hom`s agree on `-1` and the _positive_ naturals then they are equal. -/
 lemma ext_int' [monoid_with_zero α] [monoid_with_zero_hom_class F ℤ α] {f g : F}
   (h_neg_one : f (-1) = g (-1)) (h_pos : ∀ n : ℕ, 0 < n → f n = g n) : f = g :=
@@ -246,7 +236,6 @@
   (f : ℤ →*₀ α) (g : ℤ →*₀ α) h_neg_one $ monoid_with_zero_hom.ext_nat h_pos) n, exact this }
 
 section non_assoc_ring
->>>>>>> 972aa423
 variables [non_assoc_ring α] [non_assoc_ring β]
 
 @[simp] lemma eq_int_cast [ring_hom_class F ℤ α] (f : F) (n : ℤ) : f n = n :=
@@ -274,16 +263,6 @@
 (ring_hom.id ℤ).eq_int_cast'.symm
 
 namespace pi
-<<<<<<< HEAD
-variables {π : α → Type*} [Π a, has_int_cast (π a)]
-
-instance : has_int_cast (Π a, π a) :=
-by refine_struct { .. }; tactic.pi_instance_derive_field
-
-lemma int_apply (n : ℤ) (a : α) : (n : Π a, π a) a = n := rfl
-
-@[simp] lemma coe_int (n : ℤ) : (n : Π a, π a) = λ _, n := rfl
-=======
 variables {π : ι → Type*} [Π i, has_int_cast (π i)]
 
 instance : has_int_cast (Π i, π i) :=
@@ -292,7 +271,6 @@
 lemma int_apply (n : ℤ) (i : ι) : (n : Π i, π i) i = n := rfl
 
 @[simp] lemma coe_int (n : ℤ) : (n : Π i, π i) = λ _, n := rfl
->>>>>>> 972aa423
 
 end pi
 
@@ -301,15 +279,9 @@
 @sum.elim_lam_const_lam_const α β γ n
 
 namespace pi
-<<<<<<< HEAD
-variables {π : α → Type*} [Π a, add_group_with_one (π a)]
-
-instance : add_group_with_one (Π a, π a) :=
-=======
 variables {π : ι → Type*} [Π i, add_group_with_one (π i)]
 
 instance : add_group_with_one (Π i, π i) :=
->>>>>>> 972aa423
 by refine_struct { .. }; tactic.pi_instance_derive_field
 
 end pi
