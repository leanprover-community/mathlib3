/-
Copyright (c) 2017 Mario Carneiro. All rights reserved.
Released under Apache 2.0 license as described in the file LICENSE.
Authors: Mario Carneiro
-/
import data.int.basic
import data.nat.cast
import tactic.pi_instances
<<<<<<< HEAD
=======
import data.sum.basic
>>>>>>> 0a3e8d38

/-!
# Cast of integers (additional theorems)

This file proves additional properties about the *canonical* homomorphism from
the integers into an additive group with a one (`int.cast`).

## Main declarations

* `cast_add_hom`: `cast` bundled as an `add_monoid_hom`.
* `cast_ring_hom`: `cast` bundled as a `ring_hom`.
-/

open nat

namespace int

/-- Coercion `ℕ → ℤ` as a `ring_hom`. -/
def of_nat_hom : ℕ →+* ℤ := ⟨coe, rfl, int.of_nat_mul, rfl, int.of_nat_add⟩

section cast
variables {α : Type*}

@[simp, norm_cast] theorem cast_mul [non_assoc_ring α] : ∀ m n, ((m * n : ℤ) : α) = m * n :=
λ m, int.induction_on' m 0 (by simp) (λ k _ ih n, by simp [add_mul, ih])
  (λ k _ ih n, by simp [sub_mul, ih])

@[simp, norm_cast] theorem cast_ite [add_group_with_one α] (P : Prop) [decidable P] (m n : ℤ) :
  ((ite P m n : ℤ) : α) = ite P m n :=
apply_ite _ _ _ _

/-- `coe : ℤ → α` as an `add_monoid_hom`. -/
def cast_add_hom (α : Type*) [add_group_with_one α] : ℤ →+ α := ⟨coe, cast_zero, cast_add⟩

@[simp] lemma coe_cast_add_hom [add_group_with_one α] : ⇑(cast_add_hom α) = coe := rfl

/-- `coe : ℤ → α` as a `ring_hom`. -/
def cast_ring_hom (α : Type*) [non_assoc_ring α] : ℤ →+* α :=
⟨coe, cast_one, cast_mul, cast_zero, cast_add⟩

@[simp] lemma coe_cast_ring_hom [non_assoc_ring α] : ⇑(cast_ring_hom α) = coe := rfl

lemma cast_commute [non_assoc_ring α] : ∀ (m : ℤ) (x : α), commute ↑m x
| (n : ℕ) x := by simpa using n.cast_commute x
| -[1+ n] x := by simpa only [cast_neg_succ_of_nat, commute.neg_left_iff, commute.neg_right_iff]
  using (n + 1).cast_commute (-x)

lemma cast_comm [non_assoc_ring α] (m : ℤ) (x : α) : (m : α) * x = x * m :=
(cast_commute m x).eq

lemma commute_cast [non_assoc_ring α] (x : α) (m : ℤ) : commute x m :=
(m.cast_commute x).symm

theorem cast_mono [ordered_ring α] : monotone (coe : ℤ → α) :=
begin
  intros m n h,
  rw ← sub_nonneg at h,
  lift n - m to ℕ using h with k,
  rw [← sub_nonneg, ← cast_sub, ← h_1, cast_coe_nat],
  exact k.cast_nonneg
end

@[simp] theorem cast_nonneg [ordered_ring α] [nontrivial α] : ∀ {n : ℤ}, (0 : α) ≤ n ↔ 0 ≤ n
| (n : ℕ) := by simp
| -[1+ n] := have -(n:α) < 1, from lt_of_le_of_lt (by simp) zero_lt_one,
             by simpa [(neg_succ_lt_zero n).not_le, ← sub_eq_add_neg, le_neg] using this.not_le

@[simp, norm_cast] theorem cast_le [ordered_ring α] [nontrivial α] {m n : ℤ} :
  (m : α) ≤ n ↔ m ≤ n :=
by rw [← sub_nonneg, ← cast_sub, cast_nonneg, sub_nonneg]

theorem cast_strict_mono [ordered_ring α] [nontrivial α] : strict_mono (coe : ℤ → α) :=
strict_mono_of_le_iff_le $ λ m n, cast_le.symm

@[simp, norm_cast] theorem cast_lt [ordered_ring α] [nontrivial α] {m n : ℤ} :
  (m : α) < n ↔ m < n :=
cast_strict_mono.lt_iff_lt

@[simp] theorem cast_nonpos [ordered_ring α] [nontrivial α] {n : ℤ} : (n : α) ≤ 0 ↔ n ≤ 0 :=
by rw [← cast_zero, cast_le]

@[simp] theorem cast_pos [ordered_ring α] [nontrivial α] {n : ℤ} : (0 : α) < n ↔ 0 < n :=
by rw [← cast_zero, cast_lt]

@[simp] theorem cast_lt_zero [ordered_ring α] [nontrivial α] {n : ℤ} : (n : α) < 0 ↔ n < 0 :=
by rw [← cast_zero, cast_lt]

section linear_ordered_ring

variables [linear_ordered_ring α] {a b : ℤ} (n : ℤ)

@[simp, norm_cast] theorem cast_min : (↑(min a b) : α) = min a b :=
monotone.map_min cast_mono

@[simp, norm_cast] theorem cast_max : (↑(max a b) : α) = max a b :=
monotone.map_max cast_mono

@[simp, norm_cast] theorem cast_abs : ((|a| : ℤ) : α) = |a| :=
by simp [abs_eq_max_neg]

lemma cast_one_le_of_pos (h : 0 < a) : (1 : α) ≤ a :=
by exact_mod_cast int.add_one_le_of_lt h

lemma cast_le_neg_one_of_neg (h : a < 0) : (a : α) ≤ -1 :=
begin
  rw [← int.cast_one, ← int.cast_neg, cast_le],
  exact int.le_sub_one_of_lt h,
end

lemma nneg_mul_add_sq_of_abs_le_one {x : α} (hx : |x| ≤ 1) :
  (0 : α) ≤ n * x + n * n :=
begin
  have hnx : 0 < n → 0 ≤ x + n := λ hn, by
  { convert add_le_add (neg_le_of_abs_le hx) (cast_one_le_of_pos hn),
    rw add_left_neg, },
  have hnx' : n < 0 → x + n ≤ 0 := λ hn, by
  { convert add_le_add (le_of_abs_le hx) (cast_le_neg_one_of_neg hn),
    rw add_right_neg, },
  rw [← mul_add, mul_nonneg_iff],
  rcases lt_trichotomy n 0 with h | rfl | h,
  { exact or.inr ⟨by exact_mod_cast h.le, hnx' h⟩, },
  { simp [le_total 0 x], },
  { exact or.inl ⟨by exact_mod_cast h.le, hnx h⟩, },
end

lemma cast_nat_abs : (n.nat_abs : α) = |n| :=
begin
  cases n,
  { simp, },
  { simp only [int.nat_abs, int.cast_neg_succ_of_nat, abs_neg, ← nat.cast_succ, nat.abs_cast], },
end

end linear_ordered_ring

lemma coe_int_dvd [comm_ring α] (m n : ℤ) (h : m ∣ n) :
  (m : α) ∣ (n : α) :=
ring_hom.map_dvd (int.cast_ring_hom α) h

end cast

end int

namespace prod

variables {α : Type*} {β : Type*} [add_group_with_one α] [add_group_with_one β]
<<<<<<< HEAD

instance : add_group_with_one (α × β) :=
{ int_cast := λ n, (n, n),
  int_cast_of_nat := λ _, by simp; refl,
  int_cast_neg_succ_of_nat := λ _, by simp; refl,
  .. prod.add_monoid_with_one, .. prod.add_group }

@[simp] lemma fst_int_cast (n : ℤ) : (n : α × β).fst = n := rfl

=======

instance : add_group_with_one (α × β) :=
{ int_cast := λ n, (n, n),
  int_cast_of_nat := λ _, by simp; refl,
  int_cast_neg_succ_of_nat := λ _, by simp; refl,
  .. prod.add_monoid_with_one, .. prod.add_group }

@[simp] lemma fst_int_cast (n : ℤ) : (n : α × β).fst = n := rfl

>>>>>>> 0a3e8d38
@[simp] lemma snd_int_cast (n : ℤ) : (n : α × β).snd = n := rfl

end prod

open int

namespace add_monoid_hom

variables {A : Type*}

/-- Two additive monoid homomorphisms `f`, `g` from `ℤ` to an additive monoid are equal
if `f 1 = g 1`. -/
@[ext] theorem ext_int [add_monoid A] {f g : ℤ →+ A} (h1 : f 1 = g 1) : f = g :=
have f.comp (int.of_nat_hom : ℕ →+ ℤ) = g.comp (int.of_nat_hom : ℕ →+ ℤ) := ext_nat' _ _ h1,
have ∀ n : ℕ, f n = g n := ext_iff.1 this,
ext $ λ n, int.cases_on n this $ λ n, eq_on_neg (this $ n + 1)

variables [add_group_with_one A]

theorem eq_int_cast_hom (f : ℤ →+ A) (h1 : f 1 = 1) : f = int.cast_add_hom A :=
ext_int $ by simp [h1]

theorem eq_int_cast (f : ℤ →+ A) (h1 : f 1 = 1) : ∀ n : ℤ, f n = n :=
ext_iff.1 (f.eq_int_cast_hom h1)

end add_monoid_hom

@[simp] lemma int.cast_add_hom_int : int.cast_add_hom ℤ = add_monoid_hom.id ℤ :=
((add_monoid_hom.id ℤ).eq_int_cast_hom rfl).symm

namespace monoid_hom
variables {M : Type*} [monoid M]
open multiplicative

@[ext] theorem ext_mint {f g : multiplicative ℤ →* M} (h1 : f (of_add 1) = g (of_add 1)) : f = g :=
monoid_hom.ext $ add_monoid_hom.ext_iff.mp $
  @add_monoid_hom.ext_int _ _ f.to_additive g.to_additive h1

/-- If two `monoid_hom`s agree on `-1` and the naturals then they are equal. -/
@[ext] theorem ext_int {f g : ℤ →* M}
  (h_neg_one : f (-1) = g (-1))
  (h_nat : f.comp int.of_nat_hom.to_monoid_hom = g.comp int.of_nat_hom.to_monoid_hom) :
  f = g :=
begin
  ext (x | x),
  { exact (monoid_hom.congr_fun h_nat x : _), },
  { rw [int.neg_succ_of_nat_eq, ← neg_one_mul, f.map_mul, g.map_mul],
    congr' 1,
    exact_mod_cast (monoid_hom.congr_fun h_nat (x + 1) : _), }
end

end monoid_hom

namespace monoid_with_zero_hom

variables {M : Type*} [monoid_with_zero M]

/-- If two `monoid_with_zero_hom`s agree on `-1` and the naturals then they are equal. -/
@[ext] lemma ext_int {f g : ℤ →*₀ M} (h_neg_one : f (-1) = g (-1))
  (h_nat : f.comp int.of_nat_hom.to_monoid_with_zero_hom =
           g.comp int.of_nat_hom.to_monoid_with_zero_hom) :
  f = g :=
to_monoid_hom_injective $ monoid_hom.ext_int h_neg_one $ monoid_hom.ext (congr_fun h_nat : _)

/-- If two `monoid_with_zero_hom`s agree on `-1` and the _positive_ naturals then they are equal. -/
lemma ext_int' {φ₁ φ₂ : ℤ →*₀ M} (h_neg_one : φ₁ (-1) = φ₂ (-1))
  (h_pos : ∀ n : ℕ, 0 < n → φ₁ n = φ₂ n) : φ₁ = φ₂ :=
ext_int h_neg_one $ ext_nat h_pos

end monoid_with_zero_hom

namespace ring_hom

variables {α : Type*} {β : Type*} [non_assoc_ring α] [non_assoc_ring β]

@[simp] lemma eq_int_cast (f : ℤ →+* α) (n : ℤ) : f n  = n :=
f.to_add_monoid_hom.eq_int_cast f.map_one n

lemma eq_int_cast' (f : ℤ →+* α) : f = int.cast_ring_hom α :=
ring_hom.ext f.eq_int_cast

@[simp] lemma map_int_cast (f : α →+* β) (n : ℤ) : f n = n :=
(f.comp (int.cast_ring_hom α)).eq_int_cast n

lemma ext_int {R : Type*} [non_assoc_semiring R] (f g : ℤ →+* R) : f = g :=
coe_add_monoid_hom_injective $ add_monoid_hom.ext_int $ f.map_one.trans g.map_one.symm

instance int.subsingleton_ring_hom {R : Type*} [non_assoc_semiring R] : subsingleton (ℤ →+* R) :=
⟨ring_hom.ext_int⟩

end ring_hom

@[simp, norm_cast] theorem int.cast_id (n : ℤ) : ↑n = n :=
((ring_hom.id ℤ).eq_int_cast n).symm

@[simp] lemma int.cast_ring_hom_int : int.cast_ring_hom ℤ = ring_hom.id ℤ :=
(ring_hom.id ℤ).eq_int_cast'.symm

namespace pi
variables {α : Type*} {β : α → Type*} [∀ a, has_int_cast (β a)]

instance : has_int_cast (∀ a, β a) :=
by refine_struct { .. }; tactic.pi_instance_derive_field
<<<<<<< HEAD

lemma int_apply (n : ℤ) (a : α) : (n : ∀ a, β a) a = n := rfl

@[simp] lemma coe_int (n : ℤ) : (n : ∀ a, β a) = λ _, n := rfl

end pi

=======

lemma int_apply (n : ℤ) (a : α) : (n : ∀ a, β a) a = n := rfl

@[simp] lemma coe_int (n : ℤ) : (n : ∀ a, β a) = λ _, n := rfl

end pi

lemma sum.elim_int_cast_int_cast {α β γ : Type*} [has_int_cast γ] (n : ℤ) :
  sum.elim (n : α → γ) (n : β → γ) = n :=
@sum.elim_lam_const_lam_const α β γ n

>>>>>>> 0a3e8d38
namespace pi
variables {α : Type*} {β : α → Type*} [∀ a, add_group_with_one (β a)]

instance : add_group_with_one (∀ a, β a) :=
by refine_struct { .. }; tactic.pi_instance_derive_field

end pi

namespace mul_opposite

variables {α : Type*} [add_group_with_one α]

@[simp, norm_cast] lemma op_int_cast (z : ℤ) : op (z : α) = z := rfl

@[simp, norm_cast] lemma unop_int_cast (n : ℤ) : unop (n : αᵐᵒᵖ) = n := rfl

end mul_opposite<|MERGE_RESOLUTION|>--- conflicted
+++ resolved
@@ -6,10 +6,7 @@
 import data.int.basic
 import data.nat.cast
 import tactic.pi_instances
-<<<<<<< HEAD
-=======
 import data.sum.basic
->>>>>>> 0a3e8d38
 
 /-!
 # Cast of integers (additional theorems)
@@ -155,7 +152,6 @@
 namespace prod
 
 variables {α : Type*} {β : Type*} [add_group_with_one α] [add_group_with_one β]
-<<<<<<< HEAD
 
 instance : add_group_with_one (α × β) :=
 { int_cast := λ n, (n, n),
@@ -165,17 +161,6 @@
 
 @[simp] lemma fst_int_cast (n : ℤ) : (n : α × β).fst = n := rfl
 
-=======
-
-instance : add_group_with_one (α × β) :=
-{ int_cast := λ n, (n, n),
-  int_cast_of_nat := λ _, by simp; refl,
-  int_cast_neg_succ_of_nat := λ _, by simp; refl,
-  .. prod.add_monoid_with_one, .. prod.add_group }
-
-@[simp] lemma fst_int_cast (n : ℤ) : (n : α × β).fst = n := rfl
-
->>>>>>> 0a3e8d38
 @[simp] lemma snd_int_cast (n : ℤ) : (n : α × β).snd = n := rfl
 
 end prod
@@ -279,15 +264,6 @@
 
 instance : has_int_cast (∀ a, β a) :=
 by refine_struct { .. }; tactic.pi_instance_derive_field
-<<<<<<< HEAD
-
-lemma int_apply (n : ℤ) (a : α) : (n : ∀ a, β a) a = n := rfl
-
-@[simp] lemma coe_int (n : ℤ) : (n : ∀ a, β a) = λ _, n := rfl
-
-end pi
-
-=======
 
 lemma int_apply (n : ℤ) (a : α) : (n : ∀ a, β a) a = n := rfl
 
@@ -299,7 +275,6 @@
   sum.elim (n : α → γ) (n : β → γ) = n :=
 @sum.elim_lam_const_lam_const α β γ n
 
->>>>>>> 0a3e8d38
 namespace pi
 variables {α : Type*} {β : α → Type*} [∀ a, add_group_with_one (β a)]
 
