/-
Copyright (c) 2018 Simon Hudon. All rights reserved.
Released under Apache 2.0 license as described in the file LICENSE.
Authors: Simon Hudon

Traversable instance for lazy_lists.
-/
import control.traversable.equiv
import control.traversable.instances
import data.lazy_list

/-!
## Definitions on lazy lists

This file contains various definitions and proofs on lazy lists.

TODO: move the `lazy_list.lean` file from core to mathlib.
-/

universes u

namespace thunk

/-- Creates a thunk with a (non-lazy) constant value. -/
def mk {α} (x : α) : thunk α := λ _, x

instance {α : Type u} [decidable_eq α] : decidable_eq (thunk α) | a b :=
have a = b ↔ a () = b (), from ⟨by cc, by intro; ext x; cases x; assumption⟩,
by rw this; apply_instance

end thunk

namespace lazy_list

open function

/-- Isomorphism between strict and lazy lists. -/
def list_equiv_lazy_list (α : Type*) : list α ≃ lazy_list α :=
{ to_fun := lazy_list.of_list,
  inv_fun := lazy_list.to_list,
  right_inv := by { intro, induction x, refl, simp! [*],
                    ext, cases x, refl },
  left_inv := by { intro, induction x, refl, simp! [*] } }

instance {α : Type u} : inhabited (lazy_list α) := ⟨nil⟩

instance {α : Type u} [decidable_eq α] : decidable_eq (lazy_list α)
| nil nil := is_true rfl
| (cons x xs) (cons y ys) :=
  if h : x = y then
    match decidable_eq (xs ()) (ys ()) with
    | is_false h2 := is_false (by intro; cc)
    | is_true h2 :=
      have xs = ys, by ext u; cases u; assumption,
      is_true (by cc)
    end
  else
    is_false (by intro; cc)
| nil (cons _ _) := is_false (by cc)
| (cons _ _) nil := is_false (by cc)

/-- Traversal of lazy lists using an applicative effect. -/
protected def traverse {m : Type u → Type u} [applicative m] {α β : Type u}
    (f : α → m β) : lazy_list α → m (lazy_list β)
| lazy_list.nil := pure lazy_list.nil
| (lazy_list.cons x xs) := lazy_list.cons <$> f x <*> (thunk.mk <$> traverse (xs ()))

instance : traversable lazy_list :=
{ map := @lazy_list.traverse id _,
  traverse := @lazy_list.traverse }

instance : is_lawful_traversable lazy_list :=
begin
  apply equiv.is_lawful_traversable' list_equiv_lazy_list;
  intros ; resetI; ext,
  { induction x, refl,
    simp! [equiv.map,functor.map] at *,
    simp [*], refl, },
  { induction x, refl,
    simp! [equiv.map,functor.map_const] at *,
    simp [*], refl, },
  { induction x,
    { simp! [traversable.traverse,equiv.traverse] with functor_norm, refl },
    simp! [equiv.map,functor.map_const,traversable.traverse] at *, rw x_ih,
    dsimp [list_equiv_lazy_list,equiv.traverse,to_list,traversable.traverse,list.traverse],
    simp! with functor_norm, refl },
end

/-- `init xs`, if `xs` non-empty, drops the last element of the list.
Otherwise, return the empty list. -/
def init {α} : lazy_list α → lazy_list α
| lazy_list.nil := lazy_list.nil
| (lazy_list.cons x xs) :=
  let xs' := xs () in
  match xs' with
  | lazy_list.nil := lazy_list.nil
  | (lazy_list.cons _ _) := lazy_list.cons x (init xs')
  end

/-- Return the first object contained in the list that satisfies
predicate `p` -/
def find {α} (p : α → Prop) [decidable_pred p] : lazy_list α → option α
| nil        := none
| (cons h t) := if p h then some h else find (t ())

/-- `interleave xs ys` creates a list where elements of `xs` and `ys` alternate. -/
def interleave {α} : lazy_list α → lazy_list α → lazy_list α
| lazy_list.nil xs := xs
| a@(lazy_list.cons x xs) lazy_list.nil := a
| (lazy_list.cons x xs) (lazy_list.cons y ys) :=
  lazy_list.cons x (lazy_list.cons y (interleave (xs ()) (ys ())))

/-- `interleave_all (xs::ys::zs::xss)` creates a list where elements of `xs`, `ys`
and `zs` and the rest alternate. Every other element of the resulting list is taken from
`xs`, every fourth is taken from `ys`, every eighth is taken from `zs` and so on. -/
def interleave_all {α} : list (lazy_list α) → lazy_list α
| [] := lazy_list.nil
| (x :: xs) := interleave x (interleave_all xs)

/-- Monadic bind operation for `lazy_list`. -/
protected def bind {α β} : lazy_list α → (α → lazy_list β) → lazy_list β
| lazy_list.nil _ := lazy_list.nil
| (lazy_list.cons x xs) f := lazy_list.append (f x) (bind (xs ()) f)

/-- Reverse the order of a `lazy_list`.
It is done by converting to a `list` first because reversal involves evaluating all
the list and if the list is all evaluated, `list` is a better representation for
it than a series of thunks. -/
def reverse {α} (xs : lazy_list α) : lazy_list α :=
of_list xs.to_list.reverse

instance : monad lazy_list :=
{ pure := @lazy_list.singleton,
  bind := @lazy_list.bind }

lemma append_nil {α} (xs : lazy_list α) : xs.append lazy_list.nil = xs :=
begin
  induction xs, refl,
  simp [lazy_list.append, xs_ih],
  ext, congr,
end

lemma append_assoc {α} (xs ys zs : lazy_list α) : (xs.append ys).append zs = xs.append (ys.append zs) :=
by induction xs; simp [append, *]

lemma append_bind {α β} (xs : lazy_list α) (ys : thunk (lazy_list α)) (f : α → lazy_list β) :
  (@lazy_list.append _ xs ys).bind f = (xs.bind f).append ((ys ()).bind f) :=
by induction xs; simp [lazy_list.bind, append, *, append_assoc, append, lazy_list.bind]

instance : is_lawful_monad lazy_list :=
{ pure_bind := by { intros, apply append_nil },
  bind_assoc := by { intros, dsimp [(>>=)], induction x; simp [lazy_list.bind, append_bind, *], },
  id_map :=
  begin
    intros,
    simp [(<$>)],
    induction x; simp [lazy_list.bind, *, singleton, append],
    ext ⟨ ⟩, refl,
  end }

/-- Try applying function `f` to every element of a `lazy_list` and
return the result of the first attempt that succeeds. -/
def mfirst {m} [alternative m] {α β} (f : α → m β) : lazy_list α → m β
| nil := failure
| (cons x xs) :=
  f x <|> mfirst (xs ())

/-- Membership in lazy lists -/
protected def mem {α} (x : α) : lazy_list α → Prop
| lazy_list.nil := false
| (lazy_list.cons y ys) := x = y ∨ mem (ys ())

instance {α} : has_mem α (lazy_list α) :=
⟨ lazy_list.mem ⟩

<<<<<<< HEAD
=======
instance mem.decidable {α} [decidable_eq α] (x : α) : Π xs : lazy_list α, decidable (x ∈ xs)
| lazy_list.nil := decidable.false
| (lazy_list.cons y ys) :=
  if h : x = y
    then decidable.is_true (or.inl h)
    else decidable_of_decidable_of_iff (mem.decidable (ys ())) (by simp [*, (∈), lazy_list.mem])

>>>>>>> ef18740b
@[simp]
lemma mem_nil {α} (x : α) : x ∈ @lazy_list.nil α ↔ false := iff.rfl

@[simp]
lemma mem_cons {α} (x y : α) (ys : thunk (lazy_list α)) : x ∈ @lazy_list.cons α y ys ↔ x = y ∨ x ∈ ys () := iff.rfl

theorem forall_mem_cons {α} {p : α → Prop} {a : α} {l : thunk (lazy_list α)} :
  (∀ x ∈ @lazy_list.cons _ a l, p x) ↔ p a ∧ ∀ x ∈ l (), p x :=
by simp only [has_mem.mem, lazy_list.mem, or_imp_distrib, forall_and_distrib, forall_eq]

/-! ### map for partial functions -/

/-- Partial map. If `f : Π a, p a → β` is a partial function defined on
  `a : α` satisfying `p`, then `pmap f l h` is essentially the same as `map f l`
  but is defined only when all members of `l` satisfy `p`, using the proof
  to apply `f`. -/
@[simp] def pmap {α β} {p : α → Prop} (f : Π a, p a → β) : Π l : lazy_list α, (∀ a ∈ l, p a) → lazy_list β
<<<<<<< HEAD
| lazy_list.nil     H := lazy_list.nil
=======
| lazy_list.nil         H := lazy_list.nil
>>>>>>> ef18740b
| (lazy_list.cons x xs) H := lazy_list.cons (f x (forall_mem_cons.1 H).1) (pmap (xs ()) (forall_mem_cons.1 H).2)

/-- "Attach" the proof that the elements of `l` are in `l` to produce a new `lazy_list`
  with the same elements but in the type `{x // x ∈ l}`. -/
def attach {α} (l : lazy_list α) : lazy_list {x // x ∈ l} := pmap subtype.mk l (λ a, id)

instance {α} [has_repr α] : has_repr (lazy_list α) :=
⟨ λ xs, repr xs.to_list ⟩

end lazy_list<|MERGE_RESOLUTION|>--- conflicted
+++ resolved
@@ -173,8 +173,6 @@
 instance {α} : has_mem α (lazy_list α) :=
 ⟨ lazy_list.mem ⟩
 
-<<<<<<< HEAD
-=======
 instance mem.decidable {α} [decidable_eq α] (x : α) : Π xs : lazy_list α, decidable (x ∈ xs)
 | lazy_list.nil := decidable.false
 | (lazy_list.cons y ys) :=
@@ -182,7 +180,6 @@
     then decidable.is_true (or.inl h)
     else decidable_of_decidable_of_iff (mem.decidable (ys ())) (by simp [*, (∈), lazy_list.mem])
 
->>>>>>> ef18740b
 @[simp]
 lemma mem_nil {α} (x : α) : x ∈ @lazy_list.nil α ↔ false := iff.rfl
 
@@ -200,11 +197,7 @@
   but is defined only when all members of `l` satisfy `p`, using the proof
   to apply `f`. -/
 @[simp] def pmap {α β} {p : α → Prop} (f : Π a, p a → β) : Π l : lazy_list α, (∀ a ∈ l, p a) → lazy_list β
-<<<<<<< HEAD
-| lazy_list.nil     H := lazy_list.nil
-=======
 | lazy_list.nil         H := lazy_list.nil
->>>>>>> ef18740b
 | (lazy_list.cons x xs) H := lazy_list.cons (f x (forall_mem_cons.1 H).1) (pmap (xs ()) (forall_mem_cons.1 H).2)
 
 /-- "Attach" the proof that the elements of `l` are in `l` to produce a new `lazy_list`
