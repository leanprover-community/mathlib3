--- conflicted
+++ resolved
@@ -202,14 +202,12 @@
   (insert a b s).entries = ⟨a, b⟩ :: s.entries :=
 by rw [insert_entries, kerase_of_not_mem_keys h]
 
-<<<<<<< HEAD
 -- Todo: rename to `insert_of_not_mem`.
 theorem insert_of_neg {a} {b : β a} {s : alist β} (h : a ∉ s) :
   insert a b s = ⟨⟨a, b⟩ :: s.entries, nodupkeys_cons.2 ⟨h, s.2⟩⟩ :=
 ext $ insert_entries_of_neg h
-=======
+
 @[simp] theorem insert_empty (a) (b : β a) : insert a b ∅ = singleton a b := rfl
->>>>>>> 422e70f7
 
 @[simp] theorem mem_insert {a a'} {b' : β a'} (s : alist β) :
   a ∈ insert a' b' s ↔ a = a' ∨ a ∈ s :=
