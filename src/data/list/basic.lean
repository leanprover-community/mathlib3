/-
Copyright (c) 2014 Parikshit Khanna. All rights reserved.
Released under Apache 2.0 license as described in the file LICENSE.
Authors: Parikshit Khanna, Jeremy Avigad, Leonardo de Moura, Floris van Doorn, Mario Carneiro
-/
import data.nat.basic

/-!
# Basic properties of lists
-/

open function nat (hiding one_pos)

namespace list
universes u v w x
variables {ι : Type*} {α : Type u} {β : Type v} {γ : Type w} {δ : Type x}

attribute [inline] list.head

-- TODO[gh-6025]: make this an instance once safe to do so
/-- There is only one list of an empty type -/
def unique_of_is_empty [is_empty α] : unique (list α) :=
{ uniq := λ l, match l with
    | [] := rfl
    | (a :: l) := is_empty_elim a
    end,
  ..list.inhabited α }

instance : is_left_id (list α) has_append.append [] :=
⟨ nil_append ⟩

instance : is_right_id (list α) has_append.append [] :=
⟨ append_nil ⟩

instance : is_associative (list α) has_append.append :=
⟨ append_assoc ⟩

theorem cons_ne_nil (a : α) (l : list α) : a::l ≠ [].

theorem cons_ne_self (a : α) (l : list α) : a::l ≠ l :=
mt (congr_arg length) (nat.succ_ne_self _)

theorem head_eq_of_cons_eq {h₁ h₂ : α} {t₁ t₂ : list α} :
      (h₁::t₁) = (h₂::t₂) → h₁ = h₂ :=
assume Peq, list.no_confusion Peq (assume Pheq Pteq, Pheq)

theorem tail_eq_of_cons_eq {h₁ h₂ : α} {t₁ t₂ : list α} :
      (h₁::t₁) = (h₂::t₂) → t₁ = t₂ :=
assume Peq, list.no_confusion Peq (assume Pheq Pteq, Pteq)

@[simp] theorem cons_injective {a : α} : injective (cons a) :=
assume l₁ l₂, assume Pe, tail_eq_of_cons_eq Pe

theorem cons_inj (a : α) {l l' : list α} : a::l = a::l' ↔ l = l' :=
cons_injective.eq_iff

theorem exists_cons_of_ne_nil {l : list α} (h : l ≠ nil) : ∃ b L, l = b :: L :=
by { induction l with c l',  contradiction,  use [c,l'], }

/-! ### mem -/

theorem mem_singleton_self (a : α) : a ∈ [a] := mem_cons_self _ _

theorem eq_of_mem_singleton {a b : α} : a ∈ [b] → a = b :=
assume : a ∈ [b], or.elim (eq_or_mem_of_mem_cons this)
  (assume : a = b, this)
  (assume : a ∈ [], absurd this (not_mem_nil a))

@[simp] theorem mem_singleton {a b : α} : a ∈ [b] ↔ a = b :=
⟨eq_of_mem_singleton, or.inl⟩

theorem mem_of_mem_cons_of_mem {a b : α} {l : list α} : a ∈ b::l → b ∈ l → a ∈ l :=
assume ainbl binl, or.elim (eq_or_mem_of_mem_cons ainbl)
  (assume : a = b, begin subst a, exact binl end)
  (assume : a ∈ l, this)

theorem _root_.decidable.list.eq_or_ne_mem_of_mem [decidable_eq α]
  {a b : α} {l : list α} (h : a ∈ b :: l) : a = b ∨ (a ≠ b ∧ a ∈ l) :=
decidable.by_cases or.inl $ assume : a ≠ b, h.elim or.inl $ assume h, or.inr ⟨this, h⟩

theorem eq_or_ne_mem_of_mem {a b : α} {l : list α} : a ∈ b :: l → a = b ∨ (a ≠ b ∧ a ∈ l) :=
by classical; exact decidable.list.eq_or_ne_mem_of_mem

theorem not_mem_append {a : α} {s t : list α} (h₁ : a ∉ s) (h₂ : a ∉ t) : a ∉ s ++ t :=
mt mem_append.1 $ not_or_distrib.2 ⟨h₁, h₂⟩

theorem ne_nil_of_mem {a : α} {l : list α} (h : a ∈ l) : l ≠ [] :=
by intro e; rw e at h; cases h

theorem mem_split {a : α} {l : list α} (h : a ∈ l) : ∃ s t : list α, l = s ++ a :: t :=
begin
  induction l with b l ih, {cases h}, rcases h with rfl | h,
  { exact ⟨[], l, rfl⟩ },
  { rcases ih h with ⟨s, t, rfl⟩,
    exact ⟨b::s, t, rfl⟩ }
end

theorem mem_of_ne_of_mem {a y : α} {l : list α} (h₁ : a ≠ y) (h₂ : a ∈ y :: l) : a ∈ l :=
or.elim (eq_or_mem_of_mem_cons h₂) (λe, absurd e h₁) (λr, r)

theorem ne_of_not_mem_cons {a b : α} {l : list α} : a ∉ b::l → a ≠ b :=
assume nin aeqb, absurd (or.inl aeqb) nin

theorem not_mem_of_not_mem_cons {a b : α} {l : list α} : a ∉ b::l → a ∉ l :=
assume nin nainl, absurd (or.inr nainl) nin

theorem not_mem_cons_of_ne_of_not_mem {a y : α} {l : list α} : a ≠ y → a ∉ l → a ∉ y::l :=
assume p1 p2, not.intro (assume Pain, absurd (eq_or_mem_of_mem_cons Pain) (not_or p1 p2))

theorem ne_and_not_mem_of_not_mem_cons {a y : α} {l : list α} : a ∉ y::l → a ≠ y ∧ a ∉ l :=
assume p, and.intro (ne_of_not_mem_cons p) (not_mem_of_not_mem_cons p)

@[simp] theorem mem_map {f : α → β} {b : β} {l : list α} : b ∈ map f l ↔ ∃ a, a ∈ l ∧ f a = b :=
begin
  -- This proof uses no axioms, that's why it's longer that `induction`; simp [...]
  induction l with a l ihl,
  { split, { rintro ⟨_⟩ }, { rintro ⟨a, ⟨_⟩, _⟩ } },
  { refine (or_congr eq_comm ihl).trans _,
    split,
    { rintro (h|⟨c, hcl, h⟩),
      exacts [⟨a, or.inl rfl, h⟩, ⟨c, or.inr hcl, h⟩] },
    { rintro ⟨c, (hc|hc), h⟩,
      exacts [or.inl $ (congr_arg f hc.symm).trans h, or.inr ⟨c, hc, h⟩] } }
end

alias mem_map ↔ list.exists_of_mem_map _

theorem mem_map_of_mem (f : α → β) {a : α} {l : list α} (h : a ∈ l) : f a ∈ map f l :=
mem_map.2 ⟨a, h, rfl⟩

theorem mem_map_of_injective {f : α → β} (H : injective f) {a : α} {l : list α} :
  f a ∈ map f l ↔ a ∈ l :=
⟨λ m, let ⟨a', m', e⟩ := exists_of_mem_map m in H e ▸ m', mem_map_of_mem _⟩

lemma forall_mem_map_iff {f : α → β} {l : list α} {P : β → Prop} :
  (∀ i ∈ l.map f, P i) ↔ ∀ j ∈ l, P (f j) :=
begin
  split,
  { assume H j hj,
    exact H (f j) (mem_map_of_mem f hj) },
  { assume H i hi,
    rcases mem_map.1 hi with ⟨j, hj, ji⟩,
    rw ← ji,
    exact H j hj }
end

@[simp] lemma map_eq_nil {f : α → β} {l : list α} : list.map f l = [] ↔ l = [] :=
⟨by cases l; simp only [forall_prop_of_true, map, forall_prop_of_false, not_false_iff],
  λ h, h.symm ▸ rfl⟩

@[simp] theorem mem_join {a : α} : ∀ {L : list (list α)}, a ∈ join L ↔ ∃ l, l ∈ L ∧ a ∈ l
| []       := ⟨false.elim, λ⟨_, h, _⟩, false.elim h⟩
| (c :: L) := by simp only [join, mem_append, @mem_join L, mem_cons_iff, or_and_distrib_right,
  exists_or_distrib, exists_eq_left]

theorem exists_of_mem_join {a : α} {L : list (list α)} : a ∈ join L → ∃ l, l ∈ L ∧ a ∈ l :=
mem_join.1

theorem mem_join_of_mem {a : α} {L : list (list α)} {l} (lL : l ∈ L) (al : a ∈ l) : a ∈ join L :=
mem_join.2 ⟨l, lL, al⟩

@[simp]
theorem mem_bind {b : β} {l : list α} {f : α → list β} : b ∈ list.bind l f ↔ ∃ a ∈ l, b ∈ f a :=
iff.trans mem_join
  ⟨λ ⟨l', h1, h2⟩, let ⟨a, al, fa⟩ := exists_of_mem_map h1 in ⟨a, al, fa.symm ▸ h2⟩,
  λ ⟨a, al, bfa⟩, ⟨f a, mem_map_of_mem _ al, bfa⟩⟩

theorem exists_of_mem_bind {b : β} {l : list α} {f : α → list β} :
  b ∈ list.bind l f → ∃ a ∈ l, b ∈ f a :=
mem_bind.1

theorem mem_bind_of_mem {b : β} {l : list α} {f : α → list β} {a} (al : a ∈ l) (h : b ∈ f a) :
  b ∈ list.bind l f :=
mem_bind.2 ⟨a, al, h⟩

lemma bind_map {g : α → list β} {f : β → γ} :
  ∀(l : list α), list.map f (l.bind g) = l.bind (λa, (g a).map f)
| [] := rfl
| (a::l) := by simp only [cons_bind, map_append, bind_map l]

lemma map_bind (g : β → list γ) (f : α → β) :
  ∀ l : list α, (list.map f l).bind g = l.bind (λ a, g (f a))
| [] := rfl
| (a::l) := by simp only [cons_bind, map_cons, map_bind l]

/-- If each element of a list can be lifted to some type, then the whole list can be lifted to this
type. -/
instance [h : can_lift α β] : can_lift (list α) (list β) :=
{ coe := list.map h.coe,
  cond := λ l, ∀ x ∈ l, can_lift.cond β x,
  prf  := λ l H,
    begin
      induction l with a l ihl, { exact ⟨[], rfl⟩ },
      rcases ihl (λ x hx, H x (or.inr hx)) with ⟨l, rfl⟩,
      rcases can_lift.prf a (H a (or.inl rfl)) with ⟨a, rfl⟩,
      exact ⟨a :: l, rfl⟩
    end}

/-! ### length -/

theorem length_eq_zero {l : list α} : length l = 0 ↔ l = [] :=
⟨eq_nil_of_length_eq_zero, λ h, h.symm ▸ rfl⟩

@[simp] lemma length_singleton (a : α) : length [a] = 1 := rfl

theorem length_pos_of_mem {a : α} : ∀ {l : list α}, a ∈ l → 0 < length l
| (b::l) _ := zero_lt_succ _

theorem exists_mem_of_length_pos : ∀ {l : list α}, 0 < length l → ∃ a, a ∈ l
| (b::l) _ := ⟨b, mem_cons_self _ _⟩

theorem length_pos_iff_exists_mem {l : list α} : 0 < length l ↔ ∃ a, a ∈ l :=
⟨exists_mem_of_length_pos, λ ⟨a, h⟩, length_pos_of_mem h⟩

theorem ne_nil_of_length_pos {l : list α} : 0 < length l → l ≠ [] :=
λ h1 h2, lt_irrefl 0 ((length_eq_zero.2 h2).subst h1)

theorem length_pos_of_ne_nil {l : list α} : l ≠ [] → 0 < length l :=
λ h, pos_iff_ne_zero.2 $ λ h0, h $ length_eq_zero.1 h0

theorem length_pos_iff_ne_nil {l : list α} : 0 < length l ↔ l ≠ [] :=
⟨ne_nil_of_length_pos, length_pos_of_ne_nil⟩

lemma exists_mem_of_ne_nil (l : list α) (h : l ≠ []) : ∃ x, x ∈ l :=
exists_mem_of_length_pos (length_pos_of_ne_nil h)

theorem length_eq_one {l : list α} : length l = 1 ↔ ∃ a, l = [a] :=
⟨match l with [a], _ := ⟨a, rfl⟩ end, λ ⟨a, e⟩, e.symm ▸ rfl⟩

lemma exists_of_length_succ {n} :
  ∀ l : list α, l.length = n + 1 → ∃ h t, l = h :: t
| [] H := absurd H.symm $ succ_ne_zero n
| (h :: t) H := ⟨h, t, rfl⟩

@[simp] lemma length_injective_iff : injective (list.length : list α → ℕ) ↔ subsingleton α :=
begin
  split,
  { intro h, refine ⟨λ x y, _⟩, suffices : [x] = [y], { simpa using this }, apply h, refl },
  { intros hα l1 l2 hl, induction l1 generalizing l2; cases l2,
    { refl }, { cases hl }, { cases hl },
    congr, exactI subsingleton.elim _ _, apply l1_ih, simpa using hl }
end

@[simp] lemma length_injective [subsingleton α] : injective (length : list α → ℕ) :=
length_injective_iff.mpr $ by apply_instance

lemma length_eq_two {l : list α} : l.length = 2 ↔ ∃ a b, l = [a, b] :=
⟨match l with [a, b], _ := ⟨a, b, rfl⟩ end, λ ⟨a, b, e⟩, e.symm ▸ rfl⟩

lemma length_eq_three {l : list α} : l.length = 3 ↔ ∃ a b c, l = [a, b, c] :=
⟨match l with [a, b, c], _ := ⟨a, b, c, rfl⟩ end, λ ⟨a, b, c, e⟩, e.symm ▸ rfl⟩

/-! ### set-theoretic notation of lists -/

lemma empty_eq : (∅ : list α) = [] := by refl
lemma singleton_eq (x : α) : ({x} : list α) = [x] := rfl
lemma insert_neg [decidable_eq α] {x : α} {l : list α} (h : x ∉ l) :
  has_insert.insert x l = x :: l :=
if_neg h
lemma insert_pos [decidable_eq α] {x : α} {l : list α} (h : x ∈ l) :
  has_insert.insert x l = l :=
if_pos h
lemma doubleton_eq [decidable_eq α] {x y : α} (h : x ≠ y) : ({x, y} : list α) = [x, y] :=
by { rw [insert_neg, singleton_eq], rwa [singleton_eq, mem_singleton] }

/-! ### bounded quantifiers over lists -/

theorem forall_mem_nil (p : α → Prop) : ∀ x ∈ @nil α, p x.

theorem forall_mem_cons : ∀ {p : α → Prop} {a : α} {l : list α},
  (∀ x ∈ a :: l, p x) ↔ p a ∧ ∀ x ∈ l, p x :=
ball_cons

theorem forall_mem_of_forall_mem_cons {p : α → Prop} {a : α} {l : list α}
    (h : ∀ x ∈ a :: l, p x) :
  ∀ x ∈ l, p x :=
(forall_mem_cons.1 h).2

theorem forall_mem_singleton {p : α → Prop} {a : α} : (∀ x ∈ [a], p x) ↔ p a :=
by simp only [mem_singleton, forall_eq]

theorem forall_mem_append {p : α → Prop} {l₁ l₂ : list α} :
  (∀ x ∈ l₁ ++ l₂, p x) ↔ (∀ x ∈ l₁, p x) ∧ (∀ x ∈ l₂, p x) :=
by simp only [mem_append, or_imp_distrib, forall_and_distrib]

theorem not_exists_mem_nil (p : α → Prop) : ¬ ∃ x ∈ @nil α, p x.

theorem exists_mem_cons_of {p : α → Prop} {a : α} (l : list α) (h : p a) :
  ∃ x ∈ a :: l, p x :=
bex.intro a (mem_cons_self _ _) h

theorem exists_mem_cons_of_exists {p : α → Prop} {a : α} {l : list α} (h : ∃ x ∈ l, p x) :
  ∃ x ∈ a :: l, p x :=
bex.elim h (λ x xl px, bex.intro x (mem_cons_of_mem _ xl) px)

theorem or_exists_of_exists_mem_cons {p : α → Prop} {a : α} {l : list α} (h : ∃ x ∈ a :: l, p x) :
  p a ∨ ∃ x ∈ l, p x :=
bex.elim h (λ x xal px,
  or.elim (eq_or_mem_of_mem_cons xal)
    (assume : x = a, begin rw ←this, left, exact px end)
    (assume : x ∈ l, or.inr (bex.intro x this px)))

theorem exists_mem_cons_iff (p : α → Prop) (a : α) (l : list α) :
  (∃ x ∈ a :: l, p x) ↔ p a ∨ ∃ x ∈ l, p x :=
iff.intro or_exists_of_exists_mem_cons
  (assume h, or.elim h (exists_mem_cons_of l) exists_mem_cons_of_exists)

/-! ### list subset -/

theorem subset_def {l₁ l₂ : list α} : l₁ ⊆ l₂ ↔ ∀ ⦃a : α⦄, a ∈ l₁ → a ∈ l₂ := iff.rfl

theorem subset_append_of_subset_left (l l₁ l₂ : list α) : l ⊆ l₁ → l ⊆ l₁++l₂ :=
λ s, subset.trans s $ subset_append_left _ _

theorem subset_append_of_subset_right (l l₁ l₂ : list α) : l ⊆ l₂ → l ⊆ l₁++l₂ :=
λ s, subset.trans s $ subset_append_right _ _

@[simp] theorem cons_subset {a : α} {l m : list α} :
  a::l ⊆ m ↔ a ∈ m ∧ l ⊆ m :=
by simp only [subset_def, mem_cons_iff, or_imp_distrib, forall_and_distrib, forall_eq]

theorem cons_subset_of_subset_of_mem {a : α} {l m : list α}
  (ainm : a ∈ m) (lsubm : l ⊆ m) : a::l ⊆ m :=
cons_subset.2 ⟨ainm, lsubm⟩

theorem append_subset_of_subset_of_subset {l₁ l₂ l : list α} (l₁subl : l₁ ⊆ l) (l₂subl : l₂ ⊆ l) :
  l₁ ++ l₂ ⊆ l :=
λ a h, (mem_append.1 h).elim (@l₁subl _) (@l₂subl _)

@[simp] theorem append_subset_iff {l₁ l₂ l : list α} :
  l₁ ++ l₂ ⊆ l ↔ l₁ ⊆ l ∧ l₂ ⊆ l :=
begin
  split,
  { intro h, simp only [subset_def] at *, split; intros; simp* },
  { rintro ⟨h1, h2⟩, apply append_subset_of_subset_of_subset h1 h2 }
end

theorem eq_nil_of_subset_nil : ∀ {l : list α}, l ⊆ [] → l = []
| []     s := rfl
| (a::l) s := false.elim $ s $ mem_cons_self a l

theorem eq_nil_iff_forall_not_mem {l : list α} : l = [] ↔ ∀ a, a ∉ l :=
show l = [] ↔ l ⊆ [], from ⟨λ e, e ▸ subset.refl _, eq_nil_of_subset_nil⟩

theorem map_subset {l₁ l₂ : list α} (f : α → β) (H : l₁ ⊆ l₂) : map f l₁ ⊆ map f l₂ :=
λ x, by simp only [mem_map, not_and, exists_imp_distrib, and_imp]; exact λ a h e, ⟨a, H h, e⟩

theorem map_subset_iff {l₁ l₂ : list α} (f : α → β) (h : injective f) :
  map f l₁ ⊆ map f l₂ ↔ l₁ ⊆ l₂ :=
begin
  refine ⟨_, map_subset f⟩, intros h2 x hx,
  rcases mem_map.1 (h2 (mem_map_of_mem f hx)) with ⟨x', hx', hxx'⟩,
  cases h hxx', exact hx'
end

/-! ### append -/

lemma append_eq_has_append {L₁ L₂ : list α} : list.append L₁ L₂ = L₁ ++ L₂ := rfl

@[simp] lemma singleton_append {x : α} {l : list α} : [x] ++ l = x :: l := rfl

theorem append_ne_nil_of_ne_nil_left (s t : list α) : s ≠ [] → s ++ t ≠ [] :=
by induction s; intros; contradiction

theorem append_ne_nil_of_ne_nil_right (s t : list α) : t ≠ [] → s ++ t ≠ [] :=
by induction s; intros; contradiction

@[simp] lemma append_eq_nil {p q : list α} : (p ++ q) = [] ↔ p = [] ∧ q = [] :=
by cases p; simp only [nil_append, cons_append, eq_self_iff_true, true_and, false_and]

@[simp] lemma nil_eq_append_iff {a b : list α} : [] = a ++ b ↔ a = [] ∧ b = [] :=
by rw [eq_comm, append_eq_nil]

lemma append_eq_cons_iff {a b c : list α} {x : α} :
  a ++ b = x :: c ↔ (a = [] ∧ b = x :: c) ∨ (∃a', a = x :: a' ∧ c = a' ++ b) :=
by cases a; simp only [and_assoc, @eq_comm _ c, nil_append, cons_append, eq_self_iff_true,
  true_and, false_and, exists_false, false_or, or_false, exists_and_distrib_left, exists_eq_left']

lemma cons_eq_append_iff {a b c : list α} {x : α} :
  (x :: c : list α) = a ++ b ↔ (a = [] ∧ b = x :: c) ∨ (∃a', a = x :: a' ∧ c = a' ++ b) :=
by rw [eq_comm, append_eq_cons_iff]

lemma append_eq_append_iff {a b c d : list α} :
  a ++ b = c ++ d ↔ (∃a', c = a ++ a' ∧ b = a' ++ d) ∨ (∃c', a = c ++ c' ∧ d = c' ++ b) :=
begin
  induction a generalizing c,
  case nil { rw nil_append, split,
    { rintro rfl, left, exact ⟨_, rfl, rfl⟩ },
    { rintro (⟨a', rfl, rfl⟩ | ⟨a', H, rfl⟩), {refl}, {rw [← append_assoc, ← H], refl} } },
  case cons : a as ih
  { cases c,
    { simp only [cons_append, nil_append, false_and, exists_false, false_or, exists_eq_left'],
      exact eq_comm },
    { simp only [cons_append, @eq_comm _ a, ih, and_assoc, and_or_distrib_left,
        exists_and_distrib_left] } }
end

@[simp] theorem take_append_drop : ∀ (n : ℕ) (l : list α), take n l ++ drop n l = l
| 0        a         := rfl
| (succ n) []        := rfl
| (succ n) (x :: xs) := congr_arg (cons x) $ take_append_drop n xs

-- TODO(Leo): cleanup proof after arith dec proc
theorem append_inj :
  ∀ {s₁ s₂ t₁ t₂ : list α}, s₁ ++ t₁ = s₂ ++ t₂ → length s₁ = length s₂ → s₁ = s₂ ∧ t₁ = t₂
| []      []      t₁ t₂ h hl := ⟨rfl, h⟩
| (a::s₁) []      t₁ t₂ h hl := list.no_confusion $ eq_nil_of_length_eq_zero hl
| []      (b::s₂) t₁ t₂ h hl := list.no_confusion $ eq_nil_of_length_eq_zero hl.symm
| (a::s₁) (b::s₂) t₁ t₂ h hl := list.no_confusion h $ λab hap,
  let ⟨e1, e2⟩ := @append_inj s₁ s₂ t₁ t₂ hap (succ.inj hl) in
  by rw [ab, e1, e2]; exact ⟨rfl, rfl⟩

theorem append_inj_right {s₁ s₂ t₁ t₂ : list α} (h : s₁ ++ t₁ = s₂ ++ t₂)
  (hl : length s₁ = length s₂) : t₁ = t₂ :=
(append_inj h hl).right

theorem append_inj_left {s₁ s₂ t₁ t₂ : list α} (h : s₁ ++ t₁ = s₂ ++ t₂)
  (hl : length s₁ = length s₂) : s₁ = s₂ :=
(append_inj h hl).left

theorem append_inj' {s₁ s₂ t₁ t₂ : list α} (h : s₁ ++ t₁ = s₂ ++ t₂) (hl : length t₁ = length t₂) :
  s₁ = s₂ ∧ t₁ = t₂ :=
append_inj h $ @nat.add_right_cancel _ (length t₁) _ $
let hap := congr_arg length h in by simp only [length_append] at hap; rwa [← hl] at hap

theorem append_inj_right' {s₁ s₂ t₁ t₂ : list α} (h : s₁ ++ t₁ = s₂ ++ t₂)
  (hl : length t₁ = length t₂) : t₁ = t₂ :=
(append_inj' h hl).right

theorem append_inj_left' {s₁ s₂ t₁ t₂ : list α} (h : s₁ ++ t₁ = s₂ ++ t₂)
  (hl : length t₁ = length t₂) : s₁ = s₂ :=
(append_inj' h hl).left

theorem append_left_cancel {s t₁ t₂ : list α} (h : s ++ t₁ = s ++ t₂) : t₁ = t₂ :=
append_inj_right h rfl

theorem append_right_cancel {s₁ s₂ t : list α} (h : s₁ ++ t = s₂ ++ t) : s₁ = s₂ :=
append_inj_left' h rfl

theorem append_right_injective (s : list α) : function.injective (λ t, s ++ t) :=
λ t₁ t₂, append_left_cancel

theorem append_right_inj {t₁ t₂ : list α} (s) : s ++ t₁ = s ++ t₂ ↔ t₁ = t₂ :=
(append_right_injective s).eq_iff

theorem append_left_injective (t : list α) : function.injective (λ s, s ++ t) :=
λ s₁ s₂, append_right_cancel

theorem append_left_inj {s₁ s₂ : list α} (t) : s₁ ++ t = s₂ ++ t ↔ s₁ = s₂ :=
(append_left_injective t).eq_iff

theorem map_eq_append_split {f : α → β} {l : list α} {s₁ s₂ : list β}
  (h : map f l = s₁ ++ s₂) : ∃ l₁ l₂, l = l₁ ++ l₂ ∧ map f l₁ = s₁ ∧ map f l₂ = s₂ :=
begin
  have := h, rw [← take_append_drop (length s₁) l] at this ⊢,
  rw map_append at this,
  refine ⟨_, _, rfl, append_inj this _⟩,
  rw [length_map, length_take, min_eq_left],
  rw [← length_map f l, h, length_append],
  apply nat.le_add_right
end

/-! ### repeat -/

@[simp] theorem repeat_succ (a : α) (n) : repeat a (n + 1) = a :: repeat a n := rfl

theorem mem_repeat {a b : α} : ∀ {n}, b ∈ repeat a n ↔ n ≠ 0 ∧ b = a
| 0 := by simp
| (n + 1) := by simp [mem_repeat]

theorem eq_of_mem_repeat {a b : α} {n} (h :  b ∈ repeat a n) : b = a :=
(mem_repeat.1 h).2

theorem eq_repeat_of_mem {a : α} : ∀ {l : list α}, (∀ b ∈ l, b = a) → l = repeat a l.length
| []     H := rfl
| (b::l) H := by cases forall_mem_cons.1 H with H₁ H₂;
  unfold length repeat; congr; [exact H₁, exact eq_repeat_of_mem H₂]

theorem eq_repeat' {a : α} {l : list α} : l = repeat a l.length ↔ ∀ b ∈ l, b = a :=
⟨λ h, h.symm ▸ λ b, eq_of_mem_repeat, eq_repeat_of_mem⟩

theorem eq_repeat {a : α} {n} {l : list α} : l = repeat a n ↔ length l = n ∧ ∀ b ∈ l, b = a :=
⟨λ h, h.symm ▸ ⟨length_repeat _ _, λ b, eq_of_mem_repeat⟩,
 λ ⟨e, al⟩, e ▸ eq_repeat_of_mem al⟩

theorem repeat_add (a : α) (m n) : repeat a (m + n) = repeat a m ++ repeat a n :=
by induction m; simp only [*, zero_add, succ_add, repeat]; split; refl

theorem repeat_subset_singleton (a : α) (n) : repeat a n ⊆ [a] :=
λ b h, mem_singleton.2 (eq_of_mem_repeat h)

@[simp] theorem map_const (l : list α) (b : β) : map (function.const α b) l = repeat b l.length :=
by induction l; [refl, simp only [*, map]]; split; refl

theorem eq_of_mem_map_const {b₁ b₂ : β} {l : list α} (h : b₁ ∈ map (function.const α b₂) l) :
  b₁ = b₂ :=
by rw map_const at h; exact eq_of_mem_repeat h

@[simp] theorem map_repeat (f : α → β) (a : α) (n) : map f (repeat a n) = repeat (f a) n :=
by induction n; [refl, simp only [*, repeat, map]]; split; refl

@[simp] theorem tail_repeat (a : α) (n) : tail (repeat a n) = repeat a n.pred :=
by cases n; refl

@[simp] theorem join_repeat_nil (n : ℕ) : join (repeat [] n) = @nil α :=
by induction n; [refl, simp only [*, repeat, join, append_nil]]

lemma repeat_left_injective {n : ℕ} (hn : n ≠ 0) :
  function.injective (λ a : α, repeat a n) :=
λ a b h, (eq_repeat.1 h).2 _ $ mem_repeat.2 ⟨hn, rfl⟩

lemma repeat_left_inj {a b : α} {n : ℕ} (hn : n ≠ 0) :
  repeat a n = repeat b n ↔ a = b :=
(repeat_left_injective hn).eq_iff

@[simp] lemma repeat_left_inj' {a b : α} :
  ∀ {n}, repeat a n = repeat b n ↔ n = 0 ∨ a = b
| 0 := by simp
| (n + 1) := (repeat_left_inj n.succ_ne_zero).trans $ by simp only [n.succ_ne_zero, false_or]

lemma repeat_right_injective (a : α) : function.injective (repeat a) :=
function.left_inverse.injective (length_repeat a)

@[simp] lemma repeat_right_inj {a : α} {n m : ℕ} :
  repeat a n = repeat a m ↔ n = m :=
(repeat_right_injective a).eq_iff

/-! ### pure -/

@[simp] theorem mem_pure {α} (x y : α) :
  x ∈ (pure y : list α) ↔ x = y := by simp! [pure,list.ret]

/-! ### bind -/

@[simp] theorem bind_eq_bind {α β} (f : α → list β) (l : list α) :
  l >>= f = l.bind f := rfl

-- TODO: duplicate of a lemma in core
theorem bind_append (f : α → list β) (l₁ l₂ : list α) :
  (l₁ ++ l₂).bind f = l₁.bind f ++ l₂.bind f :=
append_bind _ _ _

@[simp] theorem bind_singleton (f : α → list β) (x : α) : [x].bind f = f x :=
append_nil (f x)

@[simp] theorem bind_singleton' (l : list α) : l.bind (λ x, [x]) = l := bind_pure l

theorem map_eq_bind {α β} (f : α → β) (l : list α) : map f l = l.bind (λ x, [f x]) :=
by { transitivity, rw [← bind_singleton' l, bind_map], refl }

theorem bind_assoc {α β} (l : list α) (f : α → list β) (g : β → list γ) :
  (l.bind f).bind g = l.bind (λ x, (f x).bind g) :=
by induction l; simp *

/-! ### concat -/

theorem concat_nil (a : α) : concat [] a = [a] := rfl

theorem concat_cons (a b : α) (l : list α) : concat (a :: l) b = a :: concat l b := rfl

@[simp] theorem concat_eq_append (a : α) (l : list α) : concat l a = l ++ [a] :=
by induction l; simp only [*, concat]; split; refl

theorem init_eq_of_concat_eq {a : α} {l₁ l₂ : list α} : concat l₁ a = concat l₂ a → l₁ = l₂ :=
begin
  intro h,
  rw [concat_eq_append, concat_eq_append] at h,
  exact append_right_cancel h
end

theorem last_eq_of_concat_eq {a b : α} {l : list α} : concat l a = concat l b → a = b :=
begin
  intro h,
  rw [concat_eq_append, concat_eq_append] at h,
  exact head_eq_of_cons_eq (append_left_cancel h)
end

theorem concat_ne_nil (a : α) (l : list α) : concat l a ≠ [] :=
by simp

theorem concat_append (a : α) (l₁ l₂ : list α) : concat l₁ a ++ l₂ = l₁ ++ a :: l₂ :=
by simp

theorem length_concat (a : α) (l : list α) : length (concat l a) = succ (length l) :=
by simp only [concat_eq_append, length_append, length]

theorem append_concat (a : α) (l₁ l₂ : list α) : l₁ ++ concat l₂ a = concat (l₁ ++ l₂) a :=
by simp

/-! ### reverse -/

@[simp] theorem reverse_nil : reverse (@nil α) = [] := rfl

local attribute [simp] reverse_core

@[simp] theorem reverse_cons (a : α) (l : list α) : reverse (a::l) = reverse l ++ [a] :=
have aux : ∀ l₁ l₂, reverse_core l₁ l₂ ++ [a] = reverse_core l₁ (l₂ ++ [a]),
by intro l₁; induction l₁; intros; [refl, simp only [*, reverse_core, cons_append]],
(aux l nil).symm

theorem reverse_core_eq (l₁ l₂ : list α) : reverse_core l₁ l₂ = reverse l₁ ++ l₂ :=
by induction l₁ generalizing l₂; [refl, simp only [*, reverse_core, reverse_cons, append_assoc]];
  refl

theorem reverse_cons' (a : α) (l : list α) : reverse (a::l) = concat (reverse l) a :=
by simp only [reverse_cons, concat_eq_append]

@[simp] theorem reverse_singleton (a : α) : reverse [a] = [a] := rfl

@[simp] theorem reverse_append (s t : list α) : reverse (s ++ t) = (reverse t) ++ (reverse s) :=
by induction s; [rw [nil_append, reverse_nil, append_nil],
simp only [*, cons_append, reverse_cons, append_assoc]]

theorem reverse_concat (l : list α) (a : α) : reverse (concat l a) = a :: reverse l :=
by rw [concat_eq_append, reverse_append, reverse_singleton, singleton_append]

@[simp] theorem reverse_reverse (l : list α) : reverse (reverse l) = l :=
by induction l; [refl, simp only [*, reverse_cons, reverse_append]]; refl

@[simp] theorem reverse_involutive : involutive (@reverse α) :=
λ l, reverse_reverse l

@[simp] theorem reverse_injective : injective (@reverse α) :=
reverse_involutive.injective

@[simp] theorem reverse_inj {l₁ l₂ : list α} : reverse l₁ = reverse l₂ ↔ l₁ = l₂ :=
reverse_injective.eq_iff

lemma reverse_eq_iff {l l' : list α} :
  l.reverse = l' ↔ l = l'.reverse :=
reverse_involutive.eq_iff

@[simp] theorem reverse_eq_nil {l : list α} : reverse l = [] ↔ l = [] :=
@reverse_inj _ l []

theorem concat_eq_reverse_cons (a : α) (l : list α) : concat l a = reverse (a :: reverse l) :=
by simp only [concat_eq_append, reverse_cons, reverse_reverse]

@[simp] theorem length_reverse (l : list α) : length (reverse l) = length l :=
by induction l; [refl, simp only [*, reverse_cons, length_append, length]]

@[simp] theorem map_reverse (f : α → β) (l : list α) : map f (reverse l) = reverse (map f l) :=
by induction l; [refl, simp only [*, map, reverse_cons, map_append]]

theorem map_reverse_core (f : α → β) (l₁ l₂ : list α) :
  map f (reverse_core l₁ l₂) = reverse_core (map f l₁) (map f l₂) :=
by simp only [reverse_core_eq, map_append, map_reverse]

@[simp] theorem mem_reverse {a : α} {l : list α} : a ∈ reverse l ↔ a ∈ l :=
by induction l; [refl, simp only [*, reverse_cons, mem_append, mem_singleton, mem_cons_iff,
  not_mem_nil, false_or, or_false, or_comm]]

@[simp] theorem reverse_repeat (a : α) (n) : reverse (repeat a n) = repeat a n :=
eq_repeat.2 ⟨by simp only [length_reverse, length_repeat],
  λ b h, eq_of_mem_repeat (mem_reverse.1 h)⟩

/-! ### empty -/

attribute [simp] list.empty

lemma empty_iff_eq_nil {l : list α} : l.empty ↔ l = [] :=
list.cases_on l (by simp) (by simp)

/-! ### init -/

@[simp] theorem length_init : ∀ (l : list α), length (init l) = length l - 1
| [] := rfl
| [a] := rfl
| (a :: b :: l) :=
begin
  rw init,
  simp only [add_left_inj, length, succ_add_sub_one],
  exact length_init (b :: l)
end

/-! ### last -/

@[simp] theorem last_cons {a : α} {l : list α} :
  ∀ (h : l ≠ nil), last (a :: l) (cons_ne_nil a l) = last l h :=
by {induction l; intros, contradiction, reflexivity}

@[simp] theorem last_append {a : α} (l : list α) :
  last (l ++ [a]) (append_ne_nil_of_ne_nil_right l _ (cons_ne_nil a _)) = a :=
by induction l;
  [refl, simp only [cons_append, last_cons (λ H, cons_ne_nil _ _ (append_eq_nil.1 H).2), *]]

theorem last_concat {a : α} (l : list α) : last (concat l a) (concat_ne_nil a l) = a :=
by simp only [concat_eq_append, last_append]

@[simp] theorem last_singleton (a : α) : last [a] (cons_ne_nil a []) = a := rfl

@[simp] theorem last_cons_cons (a₁ a₂ : α) (l : list α) :
  last (a₁::a₂::l) (cons_ne_nil _ _) = last (a₂::l) (cons_ne_nil a₂ l) := rfl

theorem init_append_last : ∀ {l : list α} (h : l ≠ []), init l ++ [last l h] = l
| [] h := absurd rfl h
| [a] h := rfl
| (a::b::l) h :=
begin
  rw [init, cons_append, last_cons (cons_ne_nil _ _)],
  congr,
  exact init_append_last (cons_ne_nil b l)
end

theorem last_congr {l₁ l₂ : list α} (h₁ : l₁ ≠ []) (h₂ : l₂ ≠ []) (h₃ : l₁ = l₂) :
  last l₁ h₁ = last l₂ h₂ :=
by subst l₁

theorem last_mem : ∀ {l : list α} (h : l ≠ []), last l h ∈ l
| [] h := absurd rfl h
| [a] h := or.inl rfl
| (a::b::l) h := or.inr $ by { rw [last_cons_cons], exact last_mem (cons_ne_nil b l) }

lemma last_repeat_succ (a m : ℕ) :
  (repeat a m.succ).last (ne_nil_of_length_eq_succ
  (show (repeat a m.succ).length = m.succ, by rw length_repeat)) = a :=
begin
  induction m with k IH,
  { simp },
  { simpa only [repeat_succ, last] }
end

/-! ### last' -/

@[simp] theorem last'_is_none :
  ∀ {l : list α}, (last' l).is_none ↔ l = []
| [] := by simp
| [a] := by simp
| (a::b::l) := by simp [@last'_is_none (b::l)]

@[simp] theorem last'_is_some : ∀ {l : list α}, l.last'.is_some ↔ l ≠ []
| [] := by simp
| [a] := by simp
| (a::b::l) := by simp [@last'_is_some (b::l)]

theorem mem_last'_eq_last : ∀ {l : list α} {x : α}, x ∈ l.last' → ∃ h, x = last l h
| [] x hx := false.elim $ by simpa using hx
| [a] x hx := have a = x, by simpa using hx, this ▸ ⟨cons_ne_nil a [], rfl⟩
| (a::b::l) x hx :=
  begin
    rw last' at hx,
    rcases mem_last'_eq_last hx with ⟨h₁, h₂⟩,
    use cons_ne_nil _ _,
    rwa [last_cons]
  end

theorem last'_eq_last_of_ne_nil : ∀ {l : list α} (h : l ≠ []), l.last' = some (l.last h)
| [] h := (h rfl).elim
| [a] _ := by {unfold last, unfold last'}
| (a::b::l) _ := @last'_eq_last_of_ne_nil (b::l) (cons_ne_nil _ _)

theorem mem_last'_cons {x y : α} : ∀ {l : list α} (h : x ∈ l.last'), x ∈ (y :: l).last'
| [] _ := by contradiction
| (a::l) h := h

theorem mem_of_mem_last' {l : list α} {a : α} (ha : a ∈ l.last') : a ∈ l :=
let ⟨h₁, h₂⟩ := mem_last'_eq_last ha in h₂.symm ▸ last_mem _

theorem init_append_last' : ∀ {l : list α} (a ∈ l.last'), init l ++ [a] = l
| [] a ha := (option.not_mem_none a ha).elim
| [a] _ rfl := rfl
| (a :: b :: l) c hc := by { rw [last'] at hc, rw [init, cons_append, init_append_last' _ hc] }

theorem ilast_eq_last' [inhabited α] : ∀ l : list α, l.ilast = l.last'.iget
| [] := by simp [ilast, arbitrary]
| [a] := rfl
| [a, b] := rfl
| [a, b, c] := rfl
| (a :: b :: c :: l) := by simp [ilast, ilast_eq_last' (c :: l)]

@[simp] theorem last'_append_cons : ∀ (l₁ : list α) (a : α) (l₂ : list α),
  last' (l₁ ++ a :: l₂) = last' (a :: l₂)
| [] a l₂ := rfl
| [b] a l₂ := rfl
| (b::c::l₁) a l₂ := by rw [cons_append, cons_append, last', ← cons_append, last'_append_cons]

@[simp] theorem last'_cons_cons (x y : α) (l : list α) :
  last' (x :: y :: l) = last' (y :: l) := rfl

theorem last'_append_of_ne_nil (l₁ : list α) : ∀ {l₂ : list α} (hl₂ : l₂ ≠ []),
  last' (l₁ ++ l₂) = last' l₂
| [] hl₂ := by contradiction
| (b::l₂) _ := last'_append_cons l₁ b l₂

theorem last'_append {l₁ l₂ : list α} {x : α} (h : x ∈ l₂.last') :
  x ∈ (l₁ ++ l₂).last' :=
by { cases l₂, { contradiction, }, { rw list.last'_append_cons, exact h } }

/-! ### head(') and tail -/

theorem head_eq_head' [inhabited α] (l : list α) : head l = (head' l).iget :=
by cases l; refl

theorem mem_of_mem_head' {x : α} : ∀ {l : list α}, x ∈ l.head' → x ∈ l
| [] h := (option.not_mem_none _ h).elim
| (a::l) h := by { simp only [head', option.mem_def] at h, exact h ▸ or.inl rfl }

@[simp] theorem head_cons [inhabited α] (a : α) (l : list α) : head (a::l) = a := rfl

@[simp] theorem tail_nil : tail (@nil α) = [] := rfl

@[simp] theorem tail_cons (a : α) (l : list α) : tail (a::l) = l := rfl

@[simp] theorem head_append [inhabited α] (t : list α) {s : list α} (h : s ≠ []) :
  head (s ++ t) = head s :=
by {induction s, contradiction, refl}

theorem head'_append {s t : list α} {x : α} (h : x ∈ s.head') :
  x ∈ (s ++ t).head' :=
by { cases s, contradiction, exact h }

theorem head'_append_of_ne_nil : ∀ (l₁ : list α) {l₂ : list α} (hl₁ : l₁ ≠ []),
  head' (l₁ ++ l₂) = head' l₁
| [] _ hl₁ := by contradiction
| (x::l₁) _ _ := rfl

theorem tail_append_singleton_of_ne_nil {a : α} {l : list α} (h : l ≠ nil) :
  tail (l ++ [a]) = tail l ++ [a] :=
by { induction l,  contradiction, rw [tail,cons_append,tail], }

theorem cons_head'_tail : ∀ {l : list α} {a : α} (h : a ∈ head' l), a :: tail l = l
| [] a h := by contradiction
| (b::l) a h := by { simp at h, simp [h] }

theorem head_mem_head' [inhabited α] : ∀ {l : list α} (h : l ≠ []), head l ∈ head' l
| [] h := by contradiction
| (a::l) h := rfl

theorem cons_head_tail [inhabited α] {l : list α} (h : l ≠ []) : (head l)::(tail l) = l :=
cons_head'_tail (head_mem_head' h)

lemma head_mem_self [inhabited α] {l : list α} (h : l ≠ nil) : l.head ∈ l :=
begin
  have h' := mem_cons_self l.head l.tail,
  rwa cons_head_tail h at h',
end

@[simp] theorem head'_map (f : α → β) (l) : head' (map f l) = (head' l).map f := by cases l; refl

lemma tail_append_of_ne_nil (l l' : list α) (h : l ≠ []) :
  (l ++ l').tail = l.tail ++ l' :=
begin
  cases l,
  { contradiction },
  { simp }
end

@[simp]
lemma nth_le_tail (l : list α) (i) (h : i < l.tail.length)
  (h' : i + 1 < l.length := by simpa [←lt_tsub_iff_right] using h) :
  l.tail.nth_le i h = l.nth_le (i + 1) h' :=
begin
  cases l,
  { cases h, },
  { simpa }
end

lemma nth_le_cons_aux {l : list α} {a : α} {n} (hn : n ≠ 0) (h : n < (a :: l).length) :
  n - 1 < l.length :=
begin
  contrapose! h,
  rw length_cons,
  convert succ_le_succ h,
  exact (nat.succ_pred_eq_of_pos hn.bot_lt).symm
end

lemma nth_le_cons {l : list α} {a : α} {n} (hl) :
  (a :: l).nth_le n hl = if hn : n = 0 then a else l.nth_le (n - 1) (nth_le_cons_aux hn hl) :=
begin
  split_ifs,
  { simp [nth_le, h] },
  cases l,
  { rw [length_singleton, nat.lt_one_iff] at hl, contradiction },
  cases n,
  { contradiction },
  refl
end

@[simp] lemma modify_head_modify_head (l : list α) (f g : α → α) :
  (l.modify_head f).modify_head g = l.modify_head (g ∘ f) :=
by cases l; simp

/-! ### Induction from the right -/

/-- Induction principle from the right for lists: if a property holds for the empty list, and
for `l ++ [a]` if it holds for `l`, then it holds for all lists. The principle is given for
a `Sort`-valued predicate, i.e., it can also be used to construct data. -/
@[elab_as_eliminator] def reverse_rec_on {C : list α → Sort*}
  (l : list α) (H0 : C [])
  (H1 : ∀ (l : list α) (a : α), C l → C (l ++ [a])) : C l :=
begin
  rw ← reverse_reverse l,
  induction reverse l,
  { exact H0 },
  { rw reverse_cons, exact H1 _ _ ih }
end

/-- Bidirectional induction principle for lists: if a property holds for the empty list, the
singleton list, and `a :: (l ++ [b])` from `l`, then it holds for all lists. This can be used to
prove statements about palindromes. The principle is given for a `Sort`-valued predicate, i.e., it
can also be used to construct data. -/
def bidirectional_rec {C : list α → Sort*}
    (H0 : C []) (H1 : ∀ (a : α), C [a])
    (Hn : ∀ (a : α) (l : list α) (b : α), C l → C (a :: (l ++ [b]))) : ∀ l, C l
| [] := H0
| [a] := H1 a
| (a :: b :: l) :=
let l' := init (b :: l), b' := last (b :: l) (cons_ne_nil _ _) in
have length l' < length (a :: b :: l), by { change _ < length l + 2, simp },
begin
  rw ←init_append_last (cons_ne_nil b l),
  have : C l', from bidirectional_rec l',
  exact Hn a l' b' ‹C l'›
end
using_well_founded { rel_tac := λ _ _, `[exact ⟨_, measure_wf list.length⟩] }

/-- Like `bidirectional_rec`, but with the list parameter placed first. -/
@[elab_as_eliminator] def bidirectional_rec_on {C : list α → Sort*}
    (l : list α) (H0 : C []) (H1 : ∀ (a : α), C [a])
    (Hn : ∀ (a : α) (l : list α) (b : α), C l → C (a :: (l ++ [b]))) : C l :=
bidirectional_rec H0 H1 Hn l

/-! ### sublists -/

@[simp] theorem nil_sublist : Π (l : list α), [] <+ l
| []       := sublist.slnil
| (a :: l) := sublist.cons _ _ a (nil_sublist l)

@[refl, simp] theorem sublist.refl : Π (l : list α), l <+ l
| []       := sublist.slnil
| (a :: l) := sublist.cons2 _ _ a (sublist.refl l)

@[trans] theorem sublist.trans {l₁ l₂ l₃ : list α} (h₁ : l₁ <+ l₂) (h₂ : l₂ <+ l₃) : l₁ <+ l₃ :=
sublist.rec_on h₂ (λ_ s, s)
  (λl₂ l₃ a h₂ IH l₁ h₁, sublist.cons _ _ _ (IH l₁ h₁))
  (λl₂ l₃ a h₂ IH l₁ h₁, @sublist.cases_on _ (λl₁ l₂', l₂' = a :: l₂ → l₁ <+ a :: l₃) _ _ h₁
    (λ_, nil_sublist _)
    (λl₁ l₂' a' h₁' e, match a', l₂', e, h₁' with ._, ._, rfl, h₁ :=
      sublist.cons _ _ _ (IH _ h₁) end)
    (λl₁ l₂' a' h₁' e, match a', l₂', e, h₁' with ._, ._, rfl, h₁ :=
      sublist.cons2 _ _ _ (IH _ h₁) end) rfl)
  l₁ h₁

@[simp] theorem sublist_cons (a : α) (l : list α) : l <+ a::l :=
sublist.cons _ _ _ (sublist.refl l)

theorem sublist_of_cons_sublist {a : α} {l₁ l₂ : list α} : a::l₁ <+ l₂ → l₁ <+ l₂ :=
sublist.trans (sublist_cons a l₁)

theorem sublist.cons_cons {l₁ l₂ : list α} (a : α) (s : l₁ <+ l₂) : a::l₁ <+ a::l₂ :=
sublist.cons2 _ _ _ s

@[simp] theorem sublist_append_left : Π (l₁ l₂ : list α), l₁ <+ l₁++l₂
| []      l₂ := nil_sublist _
| (a::l₁) l₂ := (sublist_append_left l₁ l₂).cons_cons _

@[simp] theorem sublist_append_right : Π (l₁ l₂ : list α), l₂ <+ l₁++l₂
| []      l₂ := sublist.refl _
| (a::l₁) l₂ := sublist.cons _ _ _ (sublist_append_right l₁ l₂)

theorem sublist_cons_of_sublist (a : α) {l₁ l₂ : list α} : l₁ <+ l₂ → l₁ <+ a::l₂ :=
sublist.cons _ _ _

theorem sublist_append_of_sublist_left {l l₁ l₂ : list α} (s : l <+ l₁) : l <+ l₁++l₂ :=
s.trans $ sublist_append_left _ _

theorem sublist_append_of_sublist_right {l l₁ l₂ : list α} (s : l <+ l₂) : l <+ l₁++l₂ :=
s.trans $ sublist_append_right _ _

theorem sublist_of_cons_sublist_cons {l₁ l₂ : list α} : ∀ {a : α}, a::l₁ <+ a::l₂ → l₁ <+ l₂
| ._ (sublist.cons  ._ ._ a s) := sublist_of_cons_sublist s
| ._ (sublist.cons2 ._ ._ a s) := s

theorem cons_sublist_cons_iff {l₁ l₂ : list α} {a : α} : a::l₁ <+ a::l₂ ↔ l₁ <+ l₂ :=
⟨sublist_of_cons_sublist_cons, sublist.cons_cons _⟩

@[simp] theorem append_sublist_append_left {l₁ l₂ : list α} : ∀ l, l++l₁ <+ l++l₂ ↔ l₁ <+ l₂
| []     := iff.rfl
| (a::l) := cons_sublist_cons_iff.trans (append_sublist_append_left l)

theorem sublist.append_right {l₁ l₂ : list α} (h : l₁ <+ l₂) (l) : l₁++l <+ l₂++l :=
begin
  induction h with _ _ a _ ih _ _ a _ ih,
  { refl },
  { apply sublist_cons_of_sublist a ih },
  { apply ih.cons_cons a }
end

theorem sublist_or_mem_of_sublist {l l₁ l₂ : list α} {a : α} (h : l <+ l₁ ++ a::l₂) :
  l <+ l₁ ++ l₂ ∨ a ∈ l :=
begin
  induction l₁ with b l₁ IH generalizing l,
  { cases h, { left, exact ‹l <+ l₂› }, { right, apply mem_cons_self } },
  { cases h with _ _ _ h _ _ _ h,
    { exact or.imp_left (sublist_cons_of_sublist _) (IH h) },
    { exact (IH h).imp (sublist.cons_cons _) (mem_cons_of_mem _) } }
end

theorem sublist.reverse {l₁ l₂ : list α} (h : l₁ <+ l₂) : l₁.reverse <+ l₂.reverse :=
begin
  induction h with _ _ _ _ ih _ _ a _ ih, {refl},
  { rw reverse_cons, exact sublist_append_of_sublist_left ih },
  { rw [reverse_cons, reverse_cons], exact ih.append_right [a] }
end

@[simp] theorem reverse_sublist_iff {l₁ l₂ : list α} : l₁.reverse <+ l₂.reverse ↔ l₁ <+ l₂ :=
⟨λ h, l₁.reverse_reverse ▸ l₂.reverse_reverse ▸ h.reverse, sublist.reverse⟩

@[simp] theorem append_sublist_append_right {l₁ l₂ : list α} (l) : l₁++l <+ l₂++l ↔ l₁ <+ l₂ :=
⟨λ h, by simpa only [reverse_append, append_sublist_append_left, reverse_sublist_iff]
  using h.reverse,
 λ h, h.append_right l⟩

theorem sublist.append {l₁ l₂ r₁ r₂ : list α}
  (hl : l₁ <+ l₂) (hr : r₁ <+ r₂) : l₁ ++ r₁ <+ l₂ ++ r₂ :=
(hl.append_right _).trans ((append_sublist_append_left _).2 hr)

theorem sublist.subset : Π {l₁ l₂ : list α}, l₁ <+ l₂ → l₁ ⊆ l₂
| ._ ._ sublist.slnil             b h := h
| ._ ._ (sublist.cons  l₁ l₂ a s) b h := mem_cons_of_mem _ (sublist.subset s h)
| ._ ._ (sublist.cons2 l₁ l₂ a s) b h :=
  match eq_or_mem_of_mem_cons h with
  | or.inl h := h ▸ mem_cons_self _ _
  | or.inr h := mem_cons_of_mem _ (sublist.subset s h)
  end

@[simp] theorem singleton_sublist {a : α} {l} : [a] <+ l ↔ a ∈ l :=
⟨λ h, h.subset (mem_singleton_self _), λ h,
let ⟨s, t, e⟩ := mem_split h in e.symm ▸
  ((nil_sublist _).cons_cons _ ).trans (sublist_append_right _ _)⟩

theorem eq_nil_of_sublist_nil {l : list α} (s : l <+ []) : l = [] :=
eq_nil_of_subset_nil $ s.subset

@[simp] theorem sublist_nil_iff_eq_nil {l : list α} : l <+ [] ↔ l = [] :=
⟨eq_nil_of_sublist_nil, λ H, H ▸ sublist.refl _⟩

@[simp] theorem repeat_sublist_repeat (a : α) {m n} : repeat a m <+ repeat a n ↔ m ≤ n :=
⟨λ h, by simpa only [length_repeat] using length_le_of_sublist h,
 λ h, by induction h; [refl, simp only [*, repeat_succ, sublist.cons]] ⟩

theorem eq_of_sublist_of_length_eq : ∀ {l₁ l₂ : list α}, l₁ <+ l₂ → length l₁ = length l₂ → l₁ = l₂
| ._ ._ sublist.slnil             h := rfl
| ._ ._ (sublist.cons  l₁ l₂ a s) h :=
  absurd (length_le_of_sublist s) $ not_le_of_gt $ by rw h; apply lt_succ_self
| ._ ._ (sublist.cons2 l₁ l₂ a s) h :=
  by rw [length, length] at h; injection h with h; rw eq_of_sublist_of_length_eq s h

theorem eq_of_sublist_of_length_le {l₁ l₂ : list α} (s : l₁ <+ l₂) (h : length l₂ ≤ length l₁) :
  l₁ = l₂ :=
eq_of_sublist_of_length_eq s (le_antisymm (length_le_of_sublist s) h)

theorem sublist.antisymm {l₁ l₂ : list α} (s₁ : l₁ <+ l₂) (s₂ : l₂ <+ l₁) : l₁ = l₂ :=
eq_of_sublist_of_length_le s₁ (length_le_of_sublist s₂)

instance decidable_sublist [decidable_eq α] : ∀ (l₁ l₂ : list α), decidable (l₁ <+ l₂)
| []      l₂      := is_true $ nil_sublist _
| (a::l₁) []      := is_false $ λh, list.no_confusion $ eq_nil_of_sublist_nil h
| (a::l₁) (b::l₂) :=
  if h : a = b then
    decidable_of_decidable_of_iff (decidable_sublist l₁ l₂) $
      by rw [← h]; exact ⟨sublist.cons_cons _, sublist_of_cons_sublist_cons⟩
  else decidable_of_decidable_of_iff (decidable_sublist (a::l₁) l₂)
    ⟨sublist_cons_of_sublist _, λs, match a, l₁, s, h with
    | a, l₁, sublist.cons ._ ._ ._ s', h := s'
    | ._, ._, sublist.cons2 t ._ ._ s', h := absurd rfl h
    end⟩

/-! ### index_of -/

section index_of
variable [decidable_eq α]

@[simp] theorem index_of_nil (a : α) : index_of a [] = 0 := rfl

theorem index_of_cons (a b : α) (l : list α) :
  index_of a (b::l) = if a = b then 0 else succ (index_of a l) := rfl

theorem index_of_cons_eq {a b : α} (l : list α) : a = b → index_of a (b::l) = 0 :=
assume e, if_pos e

@[simp] theorem index_of_cons_self (a : α) (l : list α) : index_of a (a::l) = 0 :=
index_of_cons_eq _ rfl

@[simp, priority 990]
theorem index_of_cons_ne {a b : α} (l : list α) : a ≠ b → index_of a (b::l) = succ (index_of a l) :=
assume n, if_neg n

theorem index_of_eq_length {a : α} {l : list α} : index_of a l = length l ↔ a ∉ l :=
begin
  induction l with b l ih,
  { exact iff_of_true rfl (not_mem_nil _) },
  simp only [length, mem_cons_iff, index_of_cons], split_ifs,
  { exact iff_of_false (by rintro ⟨⟩) (λ H, H $ or.inl h) },
  { simp only [h, false_or], rw ← ih, exact succ_inj' }
end

@[simp, priority 980]
theorem index_of_of_not_mem {l : list α} {a : α} : a ∉ l → index_of a l = length l :=
index_of_eq_length.2

theorem index_of_le_length {a : α} {l : list α} : index_of a l ≤ length l :=
begin
  induction l with b l ih, {refl},
  simp only [length, index_of_cons],
  by_cases h : a = b, {rw if_pos h, exact nat.zero_le _},
  rw if_neg h, exact succ_le_succ ih
end

theorem index_of_lt_length {a} {l : list α} : index_of a l < length l ↔ a ∈ l :=
⟨λh, decidable.by_contradiction $ λ al, ne_of_lt h $ index_of_eq_length.2 al,
λal, lt_of_le_of_ne index_of_le_length $ λ h, index_of_eq_length.1 h al⟩

end index_of

/-! ### nth element -/

theorem nth_le_of_mem : ∀ {a} {l : list α}, a ∈ l → ∃ n h, nth_le l n h = a
| a (_ :: l) (or.inl rfl) := ⟨0, succ_pos _, rfl⟩
| a (b :: l) (or.inr m)   :=
  let ⟨n, h, e⟩ := nth_le_of_mem m in ⟨n+1, succ_lt_succ h, e⟩

theorem nth_le_nth : ∀ {l : list α} {n} h, nth l n = some (nth_le l n h)
| (a :: l) 0     h := rfl
| (a :: l) (n+1) h := @nth_le_nth l n _

theorem nth_len_le : ∀ {l : list α} {n}, length l ≤ n → nth l n = none
| []       n     h := rfl
| (a :: l) (n+1) h := nth_len_le (le_of_succ_le_succ h)

theorem nth_eq_some {l : list α} {n a} : nth l n = some a ↔ ∃ h, nth_le l n h = a :=
⟨λ e,
  have h : n < length l, from lt_of_not_ge $ λ hn,
    by rw nth_len_le hn at e; contradiction,
  ⟨h, by rw nth_le_nth h at e;
    injection e with e; apply nth_le_mem⟩,
λ ⟨h, e⟩, e ▸ nth_le_nth _⟩

@[simp]
theorem nth_eq_none_iff : ∀ {l : list α} {n}, nth l n = none ↔ length l ≤ n :=
begin
  intros, split,
  { intro h, by_contradiction h',
    have h₂ : ∃ h, l.nth_le n h = l.nth_le n (lt_of_not_ge h') := ⟨lt_of_not_ge h', rfl⟩,
    rw [← nth_eq_some, h] at h₂, cases h₂ },
  { solve_by_elim [nth_len_le] },
end

theorem nth_of_mem {a} {l : list α} (h : a ∈ l) : ∃ n, nth l n = some a :=
let ⟨n, h, e⟩ := nth_le_of_mem h in ⟨n, by rw [nth_le_nth, e]⟩

theorem nth_le_mem : ∀ (l : list α) n h, nth_le l n h ∈ l
| (a :: l) 0     h := mem_cons_self _ _
| (a :: l) (n+1) h := mem_cons_of_mem _ (nth_le_mem l _ _)

theorem nth_mem {l : list α} {n a} (e : nth l n = some a) : a ∈ l :=
let ⟨h, e⟩ := nth_eq_some.1 e in e ▸ nth_le_mem _ _ _

theorem mem_iff_nth_le {a} {l : list α} : a ∈ l ↔ ∃ n h, nth_le l n h = a :=
⟨nth_le_of_mem, λ ⟨n, h, e⟩, e ▸ nth_le_mem _ _ _⟩

theorem mem_iff_nth {a} {l : list α} : a ∈ l ↔ ∃ n, nth l n = some a :=
mem_iff_nth_le.trans $ exists_congr $ λ n, nth_eq_some.symm

lemma nth_zero (l : list α) : l.nth 0 = l.head' := by cases l; refl

lemma nth_injective {α : Type u} {xs : list α} {i j : ℕ}
  (h₀ : i < xs.length)
  (h₁ : nodup xs)
  (h₂ : xs.nth i = xs.nth j) : i = j :=
begin
  induction xs with x xs generalizing i j,
  { cases h₀ },
  { cases i; cases j,
    case nat.zero nat.zero
    { refl },
    case nat.succ nat.succ
    { congr, cases h₁,
      apply xs_ih;
      solve_by_elim [lt_of_succ_lt_succ] },
    iterate 2
    { dsimp at h₂,
      cases h₁ with _ _ h h',
      cases h x _ rfl,
      rw mem_iff_nth,
      exact ⟨_, h₂.symm⟩ <|>
        exact ⟨_, h₂⟩ } },
end

@[simp] theorem nth_map (f : α → β) : ∀ l n, nth (map f l) n = (nth l n).map f
| []       n     := rfl
| (a :: l) 0     := rfl
| (a :: l) (n+1) := nth_map l n

theorem nth_le_map (f : α → β) {l n} (H1 H2) : nth_le (map f l) n H1 = f (nth_le l n H2) :=
option.some.inj $ by rw [← nth_le_nth, nth_map, nth_le_nth]; refl

/-- A version of `nth_le_map` that can be used for rewriting. -/
theorem nth_le_map_rev (f : α → β) {l n} (H) :
  f (nth_le l n H) = nth_le (map f l) n ((length_map f l).symm ▸ H) :=
(nth_le_map f _ _).symm

@[simp] theorem nth_le_map' (f : α → β) {l n} (H) :
  nth_le (map f l) n H = f (nth_le l n (length_map f l ▸ H)) :=
nth_le_map f _ _

/-- If one has `nth_le L i hi` in a formula and `h : L = L'`, one can not `rw h` in the formula as
`hi` gives `i < L.length` and not `i < L'.length`. The lemma `nth_le_of_eq` can be used to make
such a rewrite, with `rw (nth_le_of_eq h)`. -/
lemma nth_le_of_eq {L L' : list α} (h : L = L') {i : ℕ} (hi : i < L.length) :
  nth_le L i hi = nth_le L' i (h ▸ hi) :=
by { congr, exact h}

@[simp] lemma nth_le_singleton (a : α) {n : ℕ} (hn : n < 1) :
  nth_le [a] n hn = a :=
have hn0 : n = 0 := le_zero_iff.1 (le_of_lt_succ hn),
by subst hn0; refl

lemma nth_le_zero [inhabited α] {L : list α} (h : 0 < L.length) :
  L.nth_le 0 h = L.head :=
by { cases L, cases h, simp, }

lemma nth_le_append : ∀ {l₁ l₂ : list α} {n : ℕ} (hn₁) (hn₂),
  (l₁ ++ l₂).nth_le n hn₁ = l₁.nth_le n hn₂
| []     _ n     hn₁ hn₂  := (nat.not_lt_zero _ hn₂).elim
| (a::l) _ 0     hn₁ hn₂ := rfl
| (a::l) _ (n+1) hn₁ hn₂ := by simp only [nth_le, cons_append];
                         exact nth_le_append _ _

lemma nth_le_append_right_aux {l₁ l₂ : list α} {n : ℕ}
  (h₁ : l₁.length ≤ n) (h₂ : n < (l₁ ++ l₂).length) : n - l₁.length < l₂.length :=
begin
  rw list.length_append at h₂,
  apply lt_of_add_lt_add_right,
  rwa [nat.sub_add_cancel h₁, nat.add_comm],
end

lemma nth_le_append_right : ∀ {l₁ l₂ : list α} {n : ℕ} (h₁ : l₁.length ≤ n) (h₂),
  (l₁ ++ l₂).nth_le n h₂ = l₂.nth_le (n - l₁.length) (nth_le_append_right_aux h₁ h₂)
| []       _ n     h₁ h₂ := rfl
| (a :: l) _ (n+1) h₁ h₂ :=
  begin
    dsimp,
    conv { to_rhs, congr, skip, rw [nat.add_sub_add_right], },
    rw nth_le_append_right (nat.lt_succ_iff.mp h₁),
  end

@[simp] lemma nth_le_repeat (a : α) {n m : ℕ} (h : m < (list.repeat a n).length) :
  (list.repeat a n).nth_le m h = a :=
eq_of_mem_repeat (nth_le_mem _ _ _)

lemma nth_append {l₁ l₂ : list α} {n : ℕ} (hn : n < l₁.length) :
  (l₁ ++ l₂).nth n = l₁.nth n :=
have hn' : n < (l₁ ++ l₂).length := lt_of_lt_of_le hn
  (by rw length_append; exact nat.le_add_right _ _),
by rw [nth_le_nth hn, nth_le_nth hn', nth_le_append]

lemma nth_append_right {l₁ l₂ : list α} {n : ℕ} (hn : l₁.length ≤ n) :
  (l₁ ++ l₂).nth n = l₂.nth (n - l₁.length) :=
begin
  by_cases hl : n < (l₁ ++ l₂).length,
  { rw [nth_le_nth hl, nth_le_nth, nth_le_append_right hn] },
  { rw [nth_len_le (le_of_not_lt hl), nth_len_le],
    rw [not_lt, length_append] at hl,
    exact le_tsub_of_add_le_left hl }
end

lemma last_eq_nth_le : ∀ (l : list α) (h : l ≠ []),
  last l h = l.nth_le (l.length - 1) (nat.sub_lt (length_pos_of_ne_nil h) one_pos)
| [] h := rfl
| [a] h := by rw [last_singleton, nth_le_singleton]
| (a :: b :: l) h := by { rw [last_cons, last_eq_nth_le (b :: l)],
                          refl, exact cons_ne_nil b l }

@[simp] lemma nth_concat_length : ∀ (l : list α) (a : α), (l ++ [a]).nth l.length = some a
| []     a := rfl
| (b::l) a := by rw [cons_append, length_cons, nth, nth_concat_length]

lemma nth_le_cons_length (x : α) (xs : list α) (n : ℕ) (h : n = xs.length) :
  (x :: xs).nth_le n (by simp [h]) = (x :: xs).last (cons_ne_nil x xs) :=
begin
  rw last_eq_nth_le,
  congr,
  simp [h]
end

@[ext]
theorem ext : ∀ {l₁ l₂ : list α}, (∀n, nth l₁ n = nth l₂ n) → l₁ = l₂
| []      []       h := rfl
| (a::l₁) []       h := by have h0 := h 0; contradiction
| []      (a'::l₂) h := by have h0 := h 0; contradiction
| (a::l₁) (a'::l₂) h := by have h0 : some a = some a' := h 0; injection h0 with aa;
    simp only [aa, ext (λn, h (n+1))]; split; refl

theorem ext_le {l₁ l₂ : list α} (hl : length l₁ = length l₂)
  (h : ∀n h₁ h₂, nth_le l₁ n h₁ = nth_le l₂ n h₂) : l₁ = l₂ :=
ext $ λn, if h₁ : n < length l₁
  then by rw [nth_le_nth, nth_le_nth, h n h₁ (by rwa [← hl])]
  else let h₁ := le_of_not_gt h₁ in by { rw [nth_len_le h₁, nth_len_le], rwa [←hl], }

@[simp] theorem index_of_nth_le [decidable_eq α] {a : α} :
  ∀ {l : list α} h, nth_le l (index_of a l) h = a
| (b::l) h := by by_cases h' : a = b;
  simp only [h', if_pos, if_false, index_of_cons, nth_le, @index_of_nth_le l]

@[simp] theorem index_of_nth [decidable_eq α] {a : α} {l : list α} (h : a ∈ l) :
  nth l (index_of a l) = some a :=
by rw [nth_le_nth, index_of_nth_le (index_of_lt_length.2 h)]

theorem nth_le_reverse_aux1 :
  ∀ (l r : list α) (i h1 h2), nth_le (reverse_core l r) (i + length l) h1 = nth_le r i h2
| []       r i := λh1 h2, rfl
| (a :: l) r i :=
  by rw (show i + length (a :: l) = i + 1 + length l, from add_right_comm i (length l) 1);
    exact λh1 h2, nth_le_reverse_aux1 l (a :: r) (i+1) h1 (succ_lt_succ h2)

lemma index_of_inj [decidable_eq α] {l : list α} {x y : α}
  (hx : x ∈ l) (hy : y ∈ l) : index_of x l = index_of y l ↔ x = y :=
⟨λ h, have nth_le l (index_of x l) (index_of_lt_length.2 hx) =
        nth_le l (index_of y l) (index_of_lt_length.2 hy),
      by simp only [h],
    by simpa only [index_of_nth_le],
  λ h, by subst h⟩

theorem nth_le_reverse_aux2 : ∀ (l r : list α) (i : nat) (h1) (h2),
  nth_le (reverse_core l r) (length l - 1 - i) h1 = nth_le l i h2
| []       r i     h1 h2 := absurd h2 (nat.not_lt_zero _)
| (a :: l) r 0     h1 h2 := begin
    have aux := nth_le_reverse_aux1 l (a :: r) 0,
    rw zero_add at aux,
    exact aux _ (zero_lt_succ _)
  end
| (a :: l) r (i+1) h1 h2 := begin
    have aux := nth_le_reverse_aux2 l (a :: r) i,
    have heq := calc length (a :: l) - 1 - (i + 1)
          = length l - (1 + i) : by rw add_comm; refl
      ... = length l - 1 - i   : by rw ← tsub_add_eq_tsub_tsub,
    rw [← heq] at aux,
    apply aux
  end

@[simp] theorem nth_le_reverse (l : list α) (i : nat) (h1 h2) :
  nth_le (reverse l) (length l - 1 - i) h1 = nth_le l i h2 :=
nth_le_reverse_aux2 _ _ _ _ _

lemma nth_le_reverse' (l : list α) (n : ℕ) (hn : n < l.reverse.length) (hn') :
  l.reverse.nth_le n hn = l.nth_le (l.length - 1 - n) hn' :=
begin
  rw eq_comm,
  convert nth_le_reverse l.reverse _ _ _ using 1,
  { simp },
  { simpa }
end

lemma eq_cons_of_length_one {l : list α} (h : l.length = 1) :
  l = [l.nth_le 0 (h.symm ▸ zero_lt_one)] :=
begin
  refine ext_le (by convert h) (λ n h₁ h₂, _),
  simp only [nth_le_singleton],
  congr,
  exact eq_bot_iff.mpr (nat.lt_succ_iff.mp h₂)
end

lemma modify_nth_tail_modify_nth_tail {f g : list α → list α} (m : ℕ) :
  ∀n (l:list α), (l.modify_nth_tail f n).modify_nth_tail g (m + n) =
    l.modify_nth_tail (λl, (f l).modify_nth_tail g m) n
| 0     l      := rfl
| (n+1) []     := rfl
| (n+1) (a::l) := congr_arg (list.cons a) (modify_nth_tail_modify_nth_tail n l)

lemma modify_nth_tail_modify_nth_tail_le
  {f g : list α → list α} (m n : ℕ) (l : list α) (h : n ≤ m) :
  (l.modify_nth_tail f n).modify_nth_tail g m =
    l.modify_nth_tail (λl, (f l).modify_nth_tail g (m - n)) n :=
begin
  rcases le_iff_exists_add.1 h with ⟨m, rfl⟩,
  rw [add_tsub_cancel_left, add_comm, modify_nth_tail_modify_nth_tail]
end

lemma modify_nth_tail_modify_nth_tail_same {f g : list α → list α} (n : ℕ) (l:list α) :
  (l.modify_nth_tail f n).modify_nth_tail g n = l.modify_nth_tail (g ∘ f) n :=
by rw [modify_nth_tail_modify_nth_tail_le n n l (le_refl n), tsub_self]; refl

lemma modify_nth_tail_id :
  ∀n (l:list α), l.modify_nth_tail id n = l
| 0     l      := rfl
| (n+1) []     := rfl
| (n+1) (a::l) := congr_arg (list.cons a) (modify_nth_tail_id n l)

theorem remove_nth_eq_nth_tail : ∀ n (l : list α), remove_nth l n = modify_nth_tail tail n l
| 0     l      := by cases l; refl
| (n+1) []     := rfl
| (n+1) (a::l) := congr_arg (cons _) (remove_nth_eq_nth_tail _ _)

theorem update_nth_eq_modify_nth (a : α) : ∀ n (l : list α),
  update_nth l n a = modify_nth (λ _, a) n l
| 0     l      := by cases l; refl
| (n+1) []     := rfl
| (n+1) (b::l) := congr_arg (cons _) (update_nth_eq_modify_nth _ _)

theorem modify_nth_eq_update_nth (f : α → α) : ∀ n (l : list α),
  modify_nth f n l = ((λ a, update_nth l n (f a)) <$> nth l n).get_or_else l
| 0     l      := by cases l; refl
| (n+1) []     := rfl
| (n+1) (b::l) := (congr_arg (cons b)
  (modify_nth_eq_update_nth n l)).trans $ by cases nth l n; refl

theorem nth_modify_nth (f : α → α) : ∀ n (l : list α) m,
  nth (modify_nth f n l) m = (λ a, if n = m then f a else a) <$> nth l m
| n     l      0     := by cases l; cases n; refl
| n     []     (m+1) := by cases n; refl
| 0     (a::l) (m+1) := by cases nth l m; refl
| (n+1) (a::l) (m+1) := (nth_modify_nth n l m).trans $
  by cases nth l m with b; by_cases n = m;
  simp only [h, if_pos, if_true, if_false, option.map_none, option.map_some, mt succ.inj,
    not_false_iff]

theorem modify_nth_tail_length (f : list α → list α) (H : ∀ l, length (f l) = length l) :
  ∀ n l, length (modify_nth_tail f n l) = length l
| 0     l      := H _
| (n+1) []     := rfl
| (n+1) (a::l) := @congr_arg _ _ _ _ (+1) (modify_nth_tail_length _ _)

@[simp] theorem modify_nth_length (f : α → α) :
  ∀ n l, length (modify_nth f n l) = length l :=
modify_nth_tail_length _ (λ l, by cases l; refl)

@[simp] theorem update_nth_length (l : list α) (n) (a : α) :
  length (update_nth l n a) = length l :=
by simp only [update_nth_eq_modify_nth, modify_nth_length]

@[simp] theorem nth_modify_nth_eq (f : α → α) (n) (l : list α) :
  nth (modify_nth f n l) n = f <$> nth l n :=
by simp only [nth_modify_nth, if_pos]

@[simp] theorem nth_modify_nth_ne (f : α → α) {m n} (l : list α) (h : m ≠ n) :
  nth (modify_nth f m l) n = nth l n :=
by simp only [nth_modify_nth, if_neg h, id_map']

theorem nth_update_nth_eq (a : α) (n) (l : list α) :
  nth (update_nth l n a) n = (λ _, a) <$> nth l n :=
by simp only [update_nth_eq_modify_nth, nth_modify_nth_eq]

theorem nth_update_nth_of_lt (a : α) {n} {l : list α} (h : n < length l) :
  nth (update_nth l n a) n = some a :=
by rw [nth_update_nth_eq, nth_le_nth h]; refl

theorem nth_update_nth_ne (a : α) {m n} (l : list α) (h : m ≠ n) :
  nth (update_nth l m a) n = nth l n :=
by simp only [update_nth_eq_modify_nth, nth_modify_nth_ne _ _ h]

@[simp] lemma update_nth_nil (n : ℕ) (a : α) : [].update_nth n a = [] := rfl

@[simp] lemma update_nth_succ (x : α) (xs : list α) (n : ℕ) (a : α) :
  (x :: xs).update_nth n.succ a = x :: xs.update_nth n a := rfl

lemma update_nth_comm (a b : α) : Π {n m : ℕ} (l : list α) (h : n ≠ m),
  (l.update_nth n a).update_nth m b = (l.update_nth m b).update_nth n a
| _ _ [] _ := by simp
| 0 0 (x :: t) h := absurd rfl h
| (n + 1) 0 (x :: t) h := by simp [list.update_nth]
| 0 (m + 1) (x :: t) h := by simp [list.update_nth]
| (n + 1) (m + 1) (x :: t) h := by { simp only [update_nth, true_and, eq_self_iff_true],
  exact update_nth_comm t (λ h', h $ nat.succ_inj'.mpr h'), }

@[simp] lemma nth_le_update_nth_eq (l : list α) (i : ℕ) (a : α)
  (h : i < (l.update_nth i a).length) : (l.update_nth i a).nth_le i h = a :=
by rw [← option.some_inj, ← nth_le_nth, nth_update_nth_eq, nth_le_nth]; simp * at *

@[simp] lemma nth_le_update_nth_of_ne {l : list α} {i j : ℕ} (h : i ≠ j) (a : α)
  (hj : j < (l.update_nth i a).length) :
  (l.update_nth i a).nth_le j hj = l.nth_le j (by simpa using hj) :=
by rw [← option.some_inj, ← list.nth_le_nth, list.nth_update_nth_ne _ _ h, list.nth_le_nth]

lemma mem_or_eq_of_mem_update_nth : ∀ {l : list α} {n : ℕ} {a b : α}
  (h : a ∈ l.update_nth n b), a ∈ l ∨ a = b
| []     n     a b h := false.elim h
| (c::l) 0     a b h := ((mem_cons_iff _ _ _).1 h).elim
  or.inr (or.inl ∘ mem_cons_of_mem _)
| (c::l) (n+1) a b h := ((mem_cons_iff _ _ _).1 h).elim
  (λ h, h ▸ or.inl (mem_cons_self _ _))
  (λ h, (mem_or_eq_of_mem_update_nth h).elim
    (or.inl ∘ mem_cons_of_mem _) or.inr)

section insert_nth
variable {a : α}

@[simp] lemma insert_nth_zero (s : list α) (x : α) : insert_nth 0 x s = x :: s := rfl

@[simp] lemma insert_nth_succ_nil (n : ℕ) (a : α) : insert_nth (n + 1) a [] = [] := rfl

@[simp] lemma insert_nth_succ_cons (s : list α) (hd x : α) (n : ℕ) :
  insert_nth (n + 1) x (hd :: s) = hd :: (insert_nth n x s) := rfl

lemma length_insert_nth : ∀n as, n ≤ length as → length (insert_nth n a as) = length as + 1
| 0     as       h := rfl
| (n+1) []       h := (nat.not_succ_le_zero _ h).elim
| (n+1) (a'::as) h := congr_arg nat.succ $ length_insert_nth n as (nat.le_of_succ_le_succ h)

lemma remove_nth_insert_nth (n:ℕ) (l : list α) : (l.insert_nth n a).remove_nth n = l :=
by rw [remove_nth_eq_nth_tail, insert_nth, modify_nth_tail_modify_nth_tail_same];
from modify_nth_tail_id _ _

lemma insert_nth_remove_nth_of_ge : ∀n m as, n < length as → n ≤ m →
  insert_nth m a (as.remove_nth n) = (as.insert_nth (m + 1) a).remove_nth n
| 0     0     []      has _   := (lt_irrefl _ has).elim
| 0     0     (a::as) has hmn := by simp [remove_nth, insert_nth]
| 0     (m+1) (a::as) has hmn := rfl
| (n+1) (m+1) (a::as) has hmn :=
  congr_arg (cons a) $
    insert_nth_remove_nth_of_ge n m as (nat.lt_of_succ_lt_succ has) (nat.le_of_succ_le_succ hmn)

lemma insert_nth_remove_nth_of_le : ∀n m as, n < length as → m ≤ n →
  insert_nth m a (as.remove_nth n) = (as.insert_nth m a).remove_nth (n + 1)
| n       0       (a :: as) has hmn := rfl
| (n + 1) (m + 1) (a :: as) has hmn :=
  congr_arg (cons a) $
    insert_nth_remove_nth_of_le n m as (nat.lt_of_succ_lt_succ has) (nat.le_of_succ_le_succ hmn)

lemma insert_nth_comm (a b : α) :
  ∀(i j : ℕ) (l : list α) (h : i ≤ j) (hj : j ≤ length l),
    (l.insert_nth i a).insert_nth (j + 1) b = (l.insert_nth j b).insert_nth i a
| 0       j     l      := by simp [insert_nth]
| (i + 1) 0     l      := assume h, (nat.not_lt_zero _ h).elim
| (i + 1) (j+1) []     := by simp
| (i + 1) (j+1) (c::l) :=
  assume h₀ h₁,
  by simp [insert_nth];
    exact insert_nth_comm i j l (nat.le_of_succ_le_succ h₀) (nat.le_of_succ_le_succ h₁)

lemma mem_insert_nth {a b : α} : ∀ {n : ℕ} {l : list α} (hi : n ≤ l.length),
  a ∈ l.insert_nth n b ↔ a = b ∨ a ∈ l
| 0     as       h := iff.rfl
| (n+1) []       h := (nat.not_succ_le_zero _ h).elim
| (n+1) (a'::as) h := begin
  dsimp [list.insert_nth],
  erw [list.mem_cons_iff, mem_insert_nth (nat.le_of_succ_le_succ h), list.mem_cons_iff,
    ← or.assoc, or_comm (a = a'), or.assoc]
end

lemma inj_on_insert_nth_index_of_not_mem (l : list α) (x : α) (hx : x ∉ l) :
  set.inj_on (λ k, insert_nth k x l) {n | n ≤ l.length} :=
begin
  induction l with hd tl IH,
  { intros n hn m hm h,
    simp only [set.mem_singleton_iff, set.set_of_eq_eq_singleton, length, nonpos_iff_eq_zero]
      at hn hm,
    simp [hn, hm] },
  { intros n hn m hm h,
    simp only [length, set.mem_set_of_eq] at hn hm,
    simp only [mem_cons_iff, not_or_distrib] at hx,
    cases n;
    cases m,
    { refl },
    { simpa [hx.left] using h },
    { simpa [ne.symm hx.left] using h },
    { simp only [true_and, eq_self_iff_true, insert_nth_succ_cons] at h,
      rw nat.succ_inj',
      refine IH hx.right _ _ h,
      { simpa [nat.succ_le_succ_iff] using hn },
      { simpa [nat.succ_le_succ_iff] using hm } } }
end

lemma insert_nth_of_length_lt (l : list α) (x : α) (n : ℕ) (h : l.length < n) :
  insert_nth n x l = l :=
begin
  induction l with hd tl IH generalizing n,
  { cases n,
    { simpa using h },
    { simp } },
  { cases n,
    { simpa using h },
    { simp only [nat.succ_lt_succ_iff, length] at h,
      simpa using IH _ h } }
end

@[simp] lemma insert_nth_length_self (l : list α) (x : α) :
  insert_nth l.length x l = l ++ [x] :=
begin
  induction l with hd tl IH,
  { simp },
  { simpa using IH }
end

lemma length_le_length_insert_nth (l : list α) (x : α) (n : ℕ) :
  l.length ≤ (insert_nth n x l).length :=
begin
  cases le_or_lt n l.length with hn hn,
  { rw length_insert_nth _ _ hn,
    exact (nat.lt_succ_self _).le },
  { rw insert_nth_of_length_lt _ _ _ hn }
end

lemma length_insert_nth_le_succ (l : list α) (x : α) (n : ℕ) :
  (insert_nth n x l).length ≤ l.length + 1 :=
begin
  cases le_or_lt n l.length with hn hn,
  { rw length_insert_nth _ _ hn },
  { rw insert_nth_of_length_lt _ _ _ hn,
    exact (nat.lt_succ_self _).le }
end

lemma nth_le_insert_nth_of_lt (l : list α) (x : α) (n k : ℕ) (hn : k < n)
  (hk : k < l.length)
  (hk' : k < (insert_nth n x l).length := hk.trans_le (length_le_length_insert_nth _ _ _)):
  (insert_nth n x l).nth_le k hk' = l.nth_le k hk :=
begin
  induction n with n IH generalizing k l,
  { simpa using hn },
  { cases l with hd tl,
    { simp },
    { cases k,
      { simp },
      { rw nat.succ_lt_succ_iff at hn,
        simpa using IH _ _ hn _ } } }
end

@[simp] lemma nth_le_insert_nth_self (l : list α) (x : α) (n : ℕ)
  (hn : n ≤ l.length) (hn' : n < (insert_nth n x l).length :=
    by rwa [length_insert_nth _ _ hn, nat.lt_succ_iff]) :
  (insert_nth n x l).nth_le n hn' = x :=
begin
  induction l with hd tl IH generalizing n,
  { simp only [length, nonpos_iff_eq_zero] at hn,
    simp [hn] },
  { cases n,
    { simp },
    { simp only [nat.succ_le_succ_iff, length] at hn,
      simpa using IH _ hn } }
end

lemma nth_le_insert_nth_add_succ (l : list α) (x : α) (n k : ℕ)
  (hk' : n + k < l.length)
  (hk : n + k + 1 < (insert_nth n x l).length :=
    by rwa [length_insert_nth _ _ (le_self_add.trans hk'.le), nat.succ_lt_succ_iff]) :
  (insert_nth n x l).nth_le (n + k + 1) hk = nth_le l (n + k) hk' :=
begin
  induction l with hd tl IH generalizing n k,
  { simpa using hk' },
  { cases n,
    { simpa },
    { simpa [succ_add] using IH _ _ _ } }
end

lemma insert_nth_injective (n : ℕ) (x : α) : function.injective (insert_nth n x) :=
begin
  induction n with n IH,
  { have : insert_nth 0 x = cons x := funext (λ _, rfl),
    simp [this] },
  { rintros (_|⟨a, as⟩) (_|⟨b, bs⟩) h;
    simpa [IH.eq_iff] using h <|> refl }
end

end insert_nth

/-! ### map -/

@[simp] lemma map_nil (f : α → β) : map f [] = [] := rfl

theorem map_eq_foldr (f : α → β) (l : list α) :
  map f l = foldr (λ a bs, f a :: bs) [] l :=
by induction l; simp *

lemma map_congr {f g : α → β} : ∀ {l : list α}, (∀ x ∈ l, f x = g x) → map f l = map g l
| []     _ := rfl
| (a::l) h := let ⟨h₁, h₂⟩ := forall_mem_cons.1 h in
  by rw [map, map, h₁, map_congr h₂]

lemma map_eq_map_iff {f g : α → β} {l : list α} : map f l = map g l ↔ (∀ x ∈ l, f x = g x) :=
begin
  refine ⟨_, map_congr⟩, intros h x hx,
  rw [mem_iff_nth_le] at hx, rcases hx with ⟨n, hn, rfl⟩,
  rw [nth_le_map_rev f, nth_le_map_rev g], congr, exact h
end

theorem map_concat (f : α → β) (a : α) (l : list α) : map f (concat l a) = concat (map f l) (f a) :=
by induction l; [refl, simp only [*, concat_eq_append, cons_append, map, map_append]]; split; refl

@[simp] theorem map_id'' (l : list α) : map (λ x, x) l = l :=
map_id _

theorem map_id' {f : α → α} (h : ∀ x, f x = x) (l : list α) : map f l = l :=
by simp [show f = id, from funext h]

theorem eq_nil_of_map_eq_nil {f : α → β} {l : list α} (h : map f l = nil) : l = nil :=
eq_nil_of_length_eq_zero $ by rw [← length_map f l, h]; refl

@[simp] theorem map_join (f : α → β) (L : list (list α)) :
  map f (join L) = join (map (map f) L) :=
by induction L; [refl, simp only [*, join, map, map_append]]

theorem bind_ret_eq_map (f : α → β) (l : list α) :
  l.bind (list.ret ∘ f) = map f l :=
by unfold list.bind; induction l; simp only [map, join, list.ret, cons_append, nil_append, *];
  split; refl

lemma bind_congr {l : list α} {f g : α → list β} (h : ∀ x ∈ l, f x = g x) :
  list.bind l f = list.bind l g :=
(congr_arg list.join $ map_congr h : _)

@[simp] theorem map_eq_map {α β} (f : α → β) (l : list α) : f <$> l = map f l := rfl

@[simp] theorem map_tail (f : α → β) (l) : map f (tail l) = tail (map f l) :=
by cases l; refl

@[simp] theorem map_injective_iff {f : α → β} : injective (map f) ↔ injective f :=
begin
  split; intros h x y hxy,
  { suffices : [x] = [y], { simpa using this }, apply h, simp [hxy] },
  { induction y generalizing x, simpa using hxy,
    cases x, simpa using hxy, simp at hxy, simp [y_ih hxy.2, h hxy.1] }
end

/--
A single `list.map` of a composition of functions is equal to
composing a `list.map` with another `list.map`, fully applied.
This is the reverse direction of `list.map_map`.
-/
lemma comp_map (h : β → γ) (g : α → β) (l : list α) :
  map (h ∘ g) l = map h (map g l) := (map_map _ _ _).symm

/--
Composing a `list.map` with another `list.map` is equal to
a single `list.map` of composed functions.
-/
@[simp] lemma map_comp_map (g : β → γ) (f : α → β) :
  map g ∘ map f = map (g ∘ f) :=
by { ext l, rw comp_map }

theorem map_filter_eq_foldr (f : α → β) (p : α → Prop) [decidable_pred p] (as : list α) :
  map f (filter p as) = foldr (λ a bs, if p a then f a :: bs else bs) [] as :=
by { induction as, { refl }, { simp! [*, apply_ite (map f)] } }

lemma last_map (f : α → β) {l : list α} (hl : l ≠ []) :
  (l.map f).last (mt eq_nil_of_map_eq_nil hl) = f (l.last hl) :=
begin
  induction l with l_ih l_tl l_ih,
  { apply (hl rfl).elim },
  { cases l_tl,
    { simp },
    { simpa using l_ih } }
end

/-! ### map₂ -/

theorem nil_map₂ (f : α → β → γ) (l : list β) : map₂ f [] l = [] :=
by cases l; refl

theorem map₂_nil (f : α → β → γ) (l : list α) : map₂ f l [] = [] :=
by cases l; refl

@[simp] theorem map₂_flip (f : α → β → γ) :
  ∀ as bs, map₂ (flip f) bs as = map₂ f as bs
| [] [] := rfl
| [] (b :: bs) := rfl
| (a :: as) [] := rfl
| (a :: as) (b :: bs) := by { simp! [map₂_flip], refl }

/-! ### take, drop -/
@[simp] theorem take_zero (l : list α) : take 0 l = [] := rfl

@[simp] theorem take_nil : ∀ n, take n [] = ([] : list α)
| 0     := rfl
| (n+1) := rfl

theorem take_cons (n) (a : α) (l : list α) : take (succ n) (a::l) = a :: take n l := rfl

@[simp] theorem take_length : ∀ (l : list α), take (length l) l = l
| []     := rfl
| (a::l) := begin change a :: (take (length l) l) = a :: l, rw take_length end

theorem take_all_of_le : ∀ {n} {l : list α}, length l ≤ n → take n l = l
| 0     []     h := rfl
| 0     (a::l) h := absurd h (not_le_of_gt (zero_lt_succ _))
| (n+1) []     h := rfl
| (n+1) (a::l) h :=
  begin
    change a :: take n l = a :: l,
    rw [take_all_of_le (le_of_succ_le_succ h)]
  end

@[simp] theorem take_left : ∀ l₁ l₂ : list α, take (length l₁) (l₁ ++ l₂) = l₁
| []      l₂ := rfl
| (a::l₁) l₂ := congr_arg (cons a) (take_left l₁ l₂)

theorem take_left' {l₁ l₂ : list α} {n} (h : length l₁ = n) :
  take n (l₁ ++ l₂) = l₁ :=
by rw ← h; apply take_left

theorem take_take : ∀ (n m) (l : list α), take n (take m l) = take (min n m) l
| n         0        l      := by rw [min_zero, take_zero, take_nil]
| 0         m        l      := by rw [zero_min, take_zero, take_zero]
| (succ n)  (succ m) nil    := by simp only [take_nil]
| (succ n)  (succ m) (a::l) := by simp only [take, min_succ_succ, take_take n m l]; split; refl

theorem take_repeat (a : α) : ∀ (n m : ℕ), take n (repeat a m) = repeat a (min n m)
| n        0        := by simp
| 0        m        := by simp
| (succ n) (succ m) := by simp [min_succ_succ, take_repeat]

lemma map_take {α β : Type*} (f : α → β) :
  ∀ (L : list α) (i : ℕ), (L.take i).map f = (L.map f).take i
| [] i := by simp
| L 0 := by simp
| (h :: t) (n+1) := by { dsimp, rw [map_take], }

/-- Taking the first `n` elements in `l₁ ++ l₂` is the same as appending the first `n` elements
of `l₁` to the first `n - l₁.length` elements of `l₂`. -/
lemma take_append_eq_append_take {l₁ l₂ : list α} {n : ℕ} :
  take n (l₁ ++ l₂) = take n l₁ ++ take (n - l₁.length) l₂ :=
begin
  induction l₁ generalizing n, { simp },
  cases n, { simp }, simp *
end

lemma take_append_of_le_length {l₁ l₂ : list α} {n : ℕ} (h : n ≤ l₁.length) :
  (l₁ ++ l₂).take n = l₁.take n :=
by simp [take_append_eq_append_take, tsub_eq_zero_iff_le.mpr h]

/-- Taking the first `l₁.length + i` elements in `l₁ ++ l₂` is the same as appending the first
`i` elements of `l₂` to `l₁`. -/
lemma take_append {l₁ l₂ : list α} (i : ℕ) :
  take (l₁.length + i) (l₁ ++ l₂) = l₁ ++ (take i l₂) :=
by simp [take_append_eq_append_take, take_all_of_le le_self_add]

/-- The `i`-th element of a list coincides with the `i`-th element of any of its prefixes of
length `> i`. Version designed to rewrite from the big list to the small list. -/
lemma nth_le_take (L : list α) {i j : ℕ} (hi : i < L.length) (hj : i < j) :
  nth_le L i hi = nth_le (L.take j) i (by { rw length_take, exact lt_min hj hi }) :=
by { rw nth_le_of_eq (take_append_drop j L).symm hi, exact nth_le_append _ _ }

/-- The `i`-th element of a list coincides with the `i`-th element of any of its prefixes of
length `> i`. Version designed to rewrite from the small list to the big list. -/
lemma nth_le_take' (L : list α) {i j : ℕ} (hi : i < (L.take j).length) :
  nth_le (L.take j) i hi = nth_le L i (lt_of_lt_of_le hi (by simp [le_refl])) :=
by { simp at hi, rw nth_le_take L _ hi.1 }

lemma nth_take {l : list α} {n m : ℕ} (h : m < n) :
  (l.take n).nth m = l.nth m :=
begin
  induction n with n hn generalizing l m,
  { simp only [nat.nat_zero_eq_zero] at h,
    exact absurd h (not_lt_of_le m.zero_le) },
  { cases l with hd tl,
    { simp only [take_nil] },
    { cases m,
      { simp only [nth, take] },
      { simpa only using hn (nat.lt_of_succ_lt_succ h) } } },
end

@[simp] lemma nth_take_of_succ {l : list α} {n : ℕ} :
  (l.take (n + 1)).nth n = l.nth n :=
nth_take (nat.lt_succ_self n)

lemma take_succ {l : list α} {n : ℕ} :
  l.take (n + 1) = l.take n ++ (l.nth n).to_list :=
begin
  induction l with hd tl hl generalizing n,
  { simp only [option.to_list, nth, take_nil, append_nil]},
  { cases n,
    { simp only [option.to_list, nth, eq_self_iff_true, and_self, take, nil_append] },
    { simp only [hl, cons_append, nth, eq_self_iff_true, and_self, take] } }
end

@[simp] lemma take_eq_nil_iff {l : list α} {k : ℕ} :
  l.take k = [] ↔ l = [] ∨ k = 0 :=
by { cases l; cases k; simp [nat.succ_ne_zero] }

lemma init_eq_take (l : list α) : l.init = l.take l.length.pred :=
begin
  cases l with x l,
  { simp [init] },
  { induction l with hd tl hl generalizing x,
    { simp [init], },
    { simp [init, hl] } }
end

lemma init_take {n : ℕ} {l : list α} (h : n < l.length) :
  (l.take n).init = l.take n.pred :=
by simp [init_eq_take, min_eq_left_of_lt h, take_take, pred_le]

@[simp] lemma init_cons_of_ne_nil {α : Type*} {x : α} :
  ∀ {l : list α} (h : l ≠ []), (x :: l).init = x :: l.init
| []       h := false.elim (h rfl)
| (a :: l) _ := by simp [init]

@[simp] lemma init_append_of_ne_nil {α : Type*} {l : list α} :
  ∀ (l' : list α) (h : l ≠ []), (l' ++ l).init = l' ++ l.init
| []        _ := by simp only [nil_append]
| (a :: l') h := by simp [append_ne_nil_of_ne_nil_right l' l h, init_append_of_ne_nil l' h]

@[simp] lemma drop_eq_nil_of_le {l : list α} {k : ℕ} (h : l.length ≤ k) :
  l.drop k = [] :=
by simpa [←length_eq_zero] using tsub_eq_zero_iff_le.mpr h

lemma drop_eq_nil_iff_le {l : list α} {k : ℕ} :
  l.drop k = [] ↔ l.length ≤ k :=
begin
  refine ⟨λ h, _, drop_eq_nil_of_le⟩,
  induction k with k hk generalizing l,
  { simp only [drop] at h,
    simp [h] },
  { cases l,
    { simp },
    { simp only [drop] at h,
      simpa [nat.succ_le_succ_iff] using hk h } }
end

lemma tail_drop (l : list α) (n : ℕ) : (l.drop n).tail = l.drop (n + 1) :=
begin
  induction l with hd tl hl generalizing n,
  { simp },
  { cases n,
    { simp },
    { simp [hl] } }
end

lemma cons_nth_le_drop_succ {l : list α} {n : ℕ} (hn : n < l.length) :
  l.nth_le n hn :: l.drop (n + 1) = l.drop n :=
begin
  induction l with hd tl hl generalizing n,
  { exact absurd n.zero_le (not_le_of_lt (by simpa using hn)) },
  { cases n,
    { simp },
    { simp only [nat.succ_lt_succ_iff, list.length] at hn,
      simpa [list.nth_le, list.drop] using hl hn } }
end

theorem drop_nil : ∀ n, drop n [] = ([] : list α) :=
λ _, drop_eq_nil_of_le (nat.zero_le _)

@[simp] theorem drop_one : ∀ l : list α, drop 1 l = tail l
| []       := rfl
| (a :: l) := rfl

theorem drop_add : ∀ m n (l : list α), drop (m + n) l = drop m (drop n l)
| m 0     l      := rfl
| m (n+1) []     := (drop_nil _).symm
| m (n+1) (a::l) := drop_add m n _

@[simp] theorem drop_left : ∀ l₁ l₂ : list α, drop (length l₁) (l₁ ++ l₂) = l₂
| []      l₂ := rfl
| (a::l₁) l₂ := drop_left l₁ l₂

theorem drop_left' {l₁ l₂ : list α} {n} (h : length l₁ = n) :
  drop n (l₁ ++ l₂) = l₂ :=
by rw ← h; apply drop_left

theorem drop_eq_nth_le_cons : ∀ {n} {l : list α} h,
  drop n l = nth_le l n h :: drop (n+1) l
| 0     (a::l) h := rfl
| (n+1) (a::l) h := @drop_eq_nth_le_cons n _ _

@[simp] lemma drop_length (l : list α) : l.drop l.length = [] :=
calc l.drop l.length = (l ++ []).drop l.length : by simp
                 ... = [] : drop_left _ _

/-- Dropping the elements up to `n` in `l₁ ++ l₂` is the same as dropping the elements up to `n`
in `l₁`, dropping the elements up to `n - l₁.length` in `l₂`, and appending them. -/
lemma drop_append_eq_append_drop {l₁ l₂ : list α} {n : ℕ} :
  drop n (l₁ ++ l₂) = drop n l₁ ++ drop (n - l₁.length) l₂ :=
begin
  induction l₁ generalizing n, { simp },
  cases n, { simp }, simp *
end

lemma drop_append_of_le_length {l₁ l₂ : list α} {n : ℕ} (h : n ≤ l₁.length) :
  (l₁ ++ l₂).drop n = l₁.drop n ++ l₂ :=
by simp [drop_append_eq_append_drop, tsub_eq_zero_iff_le.mpr h]

/-- Dropping the elements up to `l₁.length + i` in `l₁ + l₂` is the same as dropping the elements
up to `i` in `l₂`. -/
lemma drop_append {l₁ l₂ : list α} (i : ℕ) :
  drop (l₁.length + i) (l₁ ++ l₂) = drop i l₂ :=
by simp [drop_append_eq_append_drop, take_all_of_le le_self_add]

/-- The `i + j`-th element of a list coincides with the `j`-th element of the list obtained by
dropping the first `i` elements. Version designed to rewrite from the big list to the small list. -/
lemma nth_le_drop (L : list α) {i j : ℕ} (h : i + j < L.length) :
  nth_le L (i + j) h = nth_le (L.drop i) j
begin
  have A : i < L.length := lt_of_le_of_lt (nat.le.intro rfl) h,
  rw (take_append_drop i L).symm at h,
  simpa only [le_of_lt A, min_eq_left, add_lt_add_iff_left, length_take, length_append] using h
end :=
begin
  have A : length (take i L) = i, by simp [le_of_lt (lt_of_le_of_lt (nat.le.intro rfl) h)],
  rw [nth_le_of_eq (take_append_drop i L).symm h, nth_le_append_right];
  simp [A]
end

/--  The `i + j`-th element of a list coincides with the `j`-th element of the list obtained by
dropping the first `i` elements. Version designed to rewrite from the small list to the big list. -/
lemma nth_le_drop' (L : list α) {i j : ℕ} (h : j < (L.drop i).length) :
  nth_le (L.drop i) j h = nth_le L (i + j) (lt_tsub_iff_left.mp ((length_drop i L) ▸ h)) :=
by rw nth_le_drop

lemma nth_drop (L : list α) (i j : ℕ) :
  nth (L.drop i) j = nth L (i + j) :=
begin
  ext,
  simp only [nth_eq_some, nth_le_drop', option.mem_def],
  split;
  exact λ ⟨h, ha⟩, ⟨by simpa [lt_tsub_iff_left] using h, ha⟩
end

@[simp] theorem drop_drop (n : ℕ) : ∀ (m) (l : list α), drop n (drop m l) = drop (n + m) l
| m     []     := by simp
| 0     l      := by simp
| (m+1) (a::l) :=
  calc drop n (drop (m + 1) (a :: l)) = drop n (drop m l) : rfl
    ... = drop (n + m) l : drop_drop m l
    ... = drop (n + (m + 1)) (a :: l) : rfl

theorem drop_take : ∀ (m : ℕ) (n : ℕ) (l : list α),
  drop m (take (m + n) l) = take n (drop m l)
| 0     n _      := by simp
| (m+1) n nil    := by simp
| (m+1) n (_::l) :=
  have h: m + 1 + n = (m+n) + 1, by ac_refl,
  by simpa [take_cons, h] using drop_take m n l

lemma map_drop {α β : Type*} (f : α → β) :
  ∀ (L : list α) (i : ℕ), (L.drop i).map f = (L.map f).drop i
| [] i := by simp
| L 0 := by simp
| (h :: t) (n+1) := by { dsimp, rw [map_drop], }

theorem modify_nth_tail_eq_take_drop (f : list α → list α) (H : f [] = []) :
  ∀ n l, modify_nth_tail f n l = take n l ++ f (drop n l)
| 0     l      := rfl
| (n+1) []     := H.symm
| (n+1) (b::l) := congr_arg (cons b) (modify_nth_tail_eq_take_drop n l)

theorem modify_nth_eq_take_drop (f : α → α) :
  ∀ n l, modify_nth f n l = take n l ++ modify_head f (drop n l) :=
modify_nth_tail_eq_take_drop _ rfl

theorem modify_nth_eq_take_cons_drop (f : α → α) {n l} (h) :
  modify_nth f n l = take n l ++ f (nth_le l n h) :: drop (n+1) l :=
by rw [modify_nth_eq_take_drop, drop_eq_nth_le_cons h]; refl

theorem update_nth_eq_take_cons_drop (a : α) {n l} (h : n < length l) :
  update_nth l n a = take n l ++ a :: drop (n+1) l :=
by rw [update_nth_eq_modify_nth, modify_nth_eq_take_cons_drop _ h]

lemma reverse_take {α} {xs : list α} (n : ℕ)
  (h : n ≤ xs.length) :
  xs.reverse.take n = (xs.drop (xs.length - n)).reverse :=
begin
  induction xs generalizing n;
    simp only [reverse_cons, drop, reverse_nil, zero_tsub, length, take_nil],
  cases h.lt_or_eq_dec with h' h',
  { replace h' := le_of_succ_le_succ h',
    rwa [take_append_of_le_length, xs_ih _ h'],
    rw [show xs_tl.length + 1 - n = succ (xs_tl.length - n), from _, drop],
    { rwa [succ_eq_add_one, ← tsub_add_eq_add_tsub] },
    { rwa length_reverse } },
  { subst h', rw [length, tsub_self, drop],
    suffices : xs_tl.length + 1 = (xs_tl.reverse ++ [xs_hd]).length,
      by rw [this, take_length, reverse_cons],
    rw [length_append, length_reverse], refl }
end

@[simp] lemma update_nth_eq_nil (l : list α) (n : ℕ) (a : α) : l.update_nth n a = [] ↔ l = [] :=
by cases l; cases n; simp only [update_nth]

section take'
variable [inhabited α]

@[simp] theorem take'_length : ∀ n l, length (@take' α _ n l) = n
| 0     l := rfl
| (n+1) l := congr_arg succ (take'_length _ _)

@[simp] theorem take'_nil : ∀ n, take' n (@nil α) = repeat default n
| 0     := rfl
| (n+1) := congr_arg (cons _) (take'_nil _)

theorem take'_eq_take : ∀ {n} {l : list α},
  n ≤ length l → take' n l = take n l
| 0     l      h := rfl
| (n+1) (a::l) h := congr_arg (cons _) $
  take'_eq_take $ le_of_succ_le_succ h

@[simp] theorem take'_left (l₁ l₂ : list α) : take' (length l₁) (l₁ ++ l₂) = l₁ :=
(take'_eq_take (by simp only [length_append, nat.le_add_right])).trans (take_left _ _)

theorem take'_left' {l₁ l₂ : list α} {n} (h : length l₁ = n) :
  take' n (l₁ ++ l₂) = l₁ :=
by rw ← h; apply take'_left

end take'

/-! ### foldl, foldr -/

lemma foldl_ext (f g : α → β → α) (a : α)
  {l : list β} (H : ∀ a : α, ∀ b ∈ l, f a b = g a b) :
  foldl f a l = foldl g a l :=
begin
  induction l with hd tl ih generalizing a, {refl},
  unfold foldl,
  rw [ih (λ a b bin, H a b $ mem_cons_of_mem _ bin), H a hd (mem_cons_self _ _)]
end

lemma foldr_ext (f g : α → β → β) (b : β)
  {l : list α} (H : ∀ a ∈ l, ∀ b : β, f a b = g a b) :
  foldr f b l = foldr g b l :=
begin
  induction l with hd tl ih, {refl},
  simp only [mem_cons_iff, or_imp_distrib, forall_and_distrib, forall_eq] at H,
  simp only [foldr, ih H.2, H.1]
end

@[simp] theorem foldl_nil (f : α → β → α) (a : α) : foldl f a [] = a := rfl

@[simp] theorem foldl_cons (f : α → β → α) (a : α) (b : β) (l : list β) :
  foldl f a (b::l) = foldl f (f a b) l := rfl

@[simp] theorem foldr_nil (f : α → β → β) (b : β) : foldr f b [] = b := rfl

@[simp] theorem foldr_cons (f : α → β → β) (b : β) (a : α) (l : list α) :
  foldr f b (a::l) = f a (foldr f b l) := rfl

@[simp] theorem foldl_append (f : α → β → α) :
  ∀ (a : α) (l₁ l₂ : list β), foldl f a (l₁++l₂) = foldl f (foldl f a l₁) l₂
| a []      l₂ := rfl
| a (b::l₁) l₂ := by simp only [cons_append, foldl_cons, foldl_append (f a b) l₁ l₂]

@[simp] theorem foldr_append (f : α → β → β) :
  ∀ (b : β) (l₁ l₂ : list α), foldr f b (l₁++l₂) = foldr f (foldr f b l₂) l₁
| b []      l₂ := rfl
| b (a::l₁) l₂ := by simp only [cons_append, foldr_cons, foldr_append b l₁ l₂]

theorem foldl_fixed' {f : α → β → α} {a : α} (hf : ∀ b, f a b = a) :
  Π l : list β, foldl f a l = a
| []     := rfl
| (b::l) := by rw [foldl_cons, hf b, foldl_fixed' l]

theorem foldr_fixed' {f : α → β → β} {b : β} (hf : ∀ a, f a b = b) :
  Π l : list α, foldr f b l = b
| []     := rfl
| (a::l) := by rw [foldr_cons, foldr_fixed' l, hf a]

@[simp] theorem foldl_fixed {a : α} : Π l : list β, foldl (λ a b, a) a l = a :=
foldl_fixed' (λ _, rfl)

@[simp] theorem foldr_fixed {b : β} : Π l : list α, foldr (λ a b, b) b l = b :=
foldr_fixed' (λ _, rfl)

@[simp] theorem foldl_combinator_K {a : α} : Π l : list β, foldl combinator.K a l = a :=
foldl_fixed

@[simp] theorem foldl_join (f : α → β → α) :
  ∀ (a : α) (L : list (list β)), foldl f a (join L) = foldl (foldl f) a L
| a []     := rfl
| a (l::L) := by simp only [join, foldl_append, foldl_cons, foldl_join (foldl f a l) L]

@[simp] theorem foldr_join (f : α → β → β) :
  ∀ (b : β) (L : list (list α)), foldr f b (join L) = foldr (λ l b, foldr f b l) b L
| a []     := rfl
| a (l::L) := by simp only [join, foldr_append, foldr_join a L, foldr_cons]

theorem foldl_reverse (f : α → β → α) (a : α) (l : list β) :
  foldl f a (reverse l) = foldr (λx y, f y x) a l :=
by induction l; [refl, simp only [*, reverse_cons, foldl_append, foldl_cons, foldl_nil, foldr]]

theorem foldr_reverse (f : α → β → β) (a : β) (l : list α) :
  foldr f a (reverse l) = foldl (λx y, f y x) a l :=
let t := foldl_reverse (λx y, f y x) a (reverse l) in
by rw reverse_reverse l at t; rwa t

@[simp] theorem foldr_eta : ∀ (l : list α), foldr cons [] l = l
| []     := rfl
| (x::l) := by simp only [foldr_cons, foldr_eta l]; split; refl

@[simp] theorem reverse_foldl {l : list α} : reverse (foldl (λ t h, h :: t) [] l) = l :=
by rw ←foldr_reverse; simp

@[simp] theorem foldl_map (g : β → γ) (f : α → γ → α) (a : α) (l : list β) :
  foldl f a (map g l) = foldl (λx y, f x (g y)) a l :=
by revert a; induction l; intros; [refl, simp only [*, map, foldl]]

@[simp] theorem foldr_map (g : β → γ) (f : γ → α → α) (a : α) (l : list β) :
  foldr f a (map g l) = foldr (f ∘ g) a l :=
by revert a; induction l; intros; [refl, simp only [*, map, foldr]]

theorem foldl_map' {α β: Type u} (g : α → β) (f : α → α → α) (f' : β → β → β)
  (a : α) (l : list α) (h : ∀ x y, f' (g x) (g y) = g (f x y)) :
  list.foldl f' (g a) (l.map g) = g (list.foldl f a l) :=
begin
  induction l generalizing a,
  { simp }, { simp [l_ih, h] }
end

theorem foldr_map' {α β: Type u} (g : α → β) (f : α → α → α) (f' : β → β → β)
  (a : α) (l : list α) (h : ∀ x y, f' (g x) (g y) = g (f x y)) :
  list.foldr f' (g a) (l.map g) = g (list.foldr f a l) :=
begin
  induction l generalizing a,
  { simp }, { simp [l_ih, h] }
end

theorem foldl_hom (l : list γ) (f : α → β) (op : α → γ → α) (op' : β → γ → β) (a : α)
  (h : ∀a x, f (op a x) = op' (f a) x) : foldl op' (f a) l = f (foldl op a l) :=
eq.symm $ by { revert a, induction l; intros; [refl, simp only [*, foldl]] }

theorem foldr_hom (l : list γ) (f : α → β) (op : γ → α → α) (op' : γ → β → β) (a : α)
  (h : ∀x a, f (op x a) = op' x (f a)) : foldr op' (f a) l = f (foldr op a l) :=
by { revert a, induction l; intros; [refl, simp only [*, foldr]] }

lemma foldl_hom₂ (l : list ι) (f : α → β → γ) (op₁ : α → ι → α) (op₂ : β → ι → β) (op₃ : γ → ι → γ)
  (a : α) (b : β) (h : ∀ a b i, f (op₁ a i) (op₂ b i) = op₃ (f a b) i) :
  foldl op₃ (f a b) l = f (foldl op₁ a l) (foldl op₂ b l) :=
eq.symm $ by { revert a b, induction l; intros; [refl, simp only [*, foldl]] }

lemma foldr_hom₂ (l : list ι) (f : α → β → γ) (op₁ : ι → α → α) (op₂ : ι → β → β) (op₃ : ι → γ → γ)
  (a : α) (b : β) (h : ∀ a b i, f (op₁ i a) (op₂ i b) = op₃ i (f a b)) :
  foldr op₃ (f a b) l = f (foldr op₁ a l) (foldr op₂ b l) :=
by { revert a, induction l; intros; [refl, simp only [*, foldr]] }

lemma injective_foldl_comp {α : Type*} {l : list (α → α)} {f : α → α}
  (hl : ∀ f ∈ l, function.injective f) (hf : function.injective f):
  function.injective (@list.foldl (α → α) (α → α) function.comp f l) :=
begin
  induction l generalizing f,
  { exact hf },
  { apply l_ih (λ _ h, hl _ (list.mem_cons_of_mem _ h)),
    apply function.injective.comp hf,
    apply hl _ (list.mem_cons_self _ _) }
end

/-- Induction principle for values produced by a `foldr`: if a property holds
for the seed element `b : β` and for all incremental `op : α → β → β`
performed on the elements `(a : α) ∈ l`. The principle is given for
a `Sort`-valued predicate, i.e., it can also be used to construct data. -/
def foldr_rec_on {C : β → Sort*} (l : list α) (op : α → β → β) (b : β) (hb : C b)
  (hl : ∀ (b : β) (hb : C b) (a : α) (ha : a ∈ l), C (op a b)) :
  C (foldr op b l) :=
begin
  induction l with hd tl IH,
  { exact hb },
  { refine hl _ _ hd (mem_cons_self hd tl),
    refine IH _,
    intros y hy x hx,
    exact hl y hy x (mem_cons_of_mem hd hx) }
end

/-- Induction principle for values produced by a `foldl`: if a property holds
for the seed element `b : β` and for all incremental `op : β → α → β`
performed on the elements `(a : α) ∈ l`. The principle is given for
a `Sort`-valued predicate, i.e., it can also be used to construct data. -/
def foldl_rec_on {C : β → Sort*} (l : list α) (op : β → α → β) (b : β) (hb : C b)
  (hl : ∀ (b : β) (hb : C b) (a : α) (ha : a ∈ l), C (op b a)) :
  C (foldl op b l) :=
begin
  induction l with hd tl IH generalizing b,
  { exact hb },
  { refine IH _ _ _,
    { intros y hy x hx,
      exact hl y hy x (mem_cons_of_mem hd hx) },
    { exact hl b hb hd (mem_cons_self hd tl) } }
end

@[simp] lemma foldr_rec_on_nil {C : β → Sort*} (op : α → β → β) (b) (hb : C b) (hl) :
  foldr_rec_on [] op b hb hl = hb := rfl

@[simp] lemma foldr_rec_on_cons {C : β → Sort*} (x : α) (l : list α)
  (op : α → β → β) (b) (hb : C b)
  (hl : ∀ (b : β) (hb : C b) (a : α) (ha : a ∈ (x :: l)), C (op a b)) :
  foldr_rec_on (x :: l) op b hb hl = hl _ (foldr_rec_on l op b hb
    (λ b hb a ha, hl b hb a (mem_cons_of_mem _ ha))) x (mem_cons_self _ _) := rfl

@[simp] lemma foldl_rec_on_nil {C : β → Sort*} (op : β → α → β) (b) (hb : C b) (hl) :
  foldl_rec_on [] op b hb hl = hb := rfl

/- scanl -/

section scanl

variables {f : β → α → β} {b : β} {a : α} {l : list α}

lemma length_scanl :
  ∀ a l, length (scanl f a l) = l.length + 1
| a [] := rfl
| a (x :: l) := by erw [length_cons, length_cons, length_scanl]

@[simp] lemma scanl_nil (b : β) : scanl f b nil = [b] := rfl

@[simp] lemma scanl_cons :
  scanl f b (a :: l) = [b] ++ scanl f (f b a) l :=
by simp only [scanl, eq_self_iff_true, singleton_append, and_self]

@[simp] lemma nth_zero_scanl : (scanl f b l).nth 0 = some b :=
begin
  cases l,
  { simp only [nth, scanl_nil] },
  { simp only [nth, scanl_cons, singleton_append] }
end

@[simp] lemma nth_le_zero_scanl {h : 0 < (scanl f b l).length} :
  (scanl f b l).nth_le 0 h = b :=
begin
  cases l,
  { simp only [nth_le, scanl_nil] },
  { simp only [nth_le, scanl_cons, singleton_append] }
end

lemma nth_succ_scanl {i : ℕ} :
  (scanl f b l).nth (i + 1) = ((scanl f b l).nth i).bind (λ x, (l.nth i).map (λ y, f x y)) :=
begin
  induction l with hd tl hl generalizing b i,
  { symmetry,
    simp only [option.bind_eq_none', nth, forall_2_true_iff, not_false_iff, option.map_none',
               scanl_nil, option.not_mem_none, forall_true_iff] },
  { simp only [nth, scanl_cons, singleton_append],
    cases i,
    { simp only [option.map_some', nth_zero_scanl, nth, option.some_bind'] },
    { simp only [hl, nth] } }
end

lemma nth_le_succ_scanl {i : ℕ} {h : i + 1 < (scanl f b l).length} :
  (scanl f b l).nth_le (i + 1) h =
  f ((scanl f b l).nth_le i (nat.lt_of_succ_lt h))
    (l.nth_le i (nat.lt_of_succ_lt_succ (lt_of_lt_of_le h (le_of_eq (length_scanl b l))))) :=
begin
  induction i with i hi generalizing b l,
  { cases l,
    { simp only [length, zero_add, scanl_nil] at h,
      exact absurd h (lt_irrefl 1) },
    { simp only [scanl_cons, singleton_append, nth_le_zero_scanl, nth_le] } },
  { cases l,
    { simp only [length, add_lt_iff_neg_right, scanl_nil] at h,
      exact absurd h (not_lt_of_lt nat.succ_pos') },
    { simp_rw scanl_cons,
      rw nth_le_append_right _,
      { simpa only [hi, length, succ_add_sub_one] },
      { simp only [length, nat.zero_le, le_add_iff_nonneg_left] } } }
end

end scanl

/- scanr -/

@[simp] theorem scanr_nil (f : α → β → β) (b : β) : scanr f b [] = [b] := rfl

@[simp] theorem scanr_aux_cons (f : α → β → β) (b : β) : ∀ (a : α) (l : list α),
  scanr_aux f b (a::l) = (foldr f b (a::l), scanr f b l)
| a []     := rfl
| a (x::l) := let t := scanr_aux_cons x l in
  by simp only [scanr, scanr_aux, t, foldr_cons]

@[simp] theorem scanr_cons (f : α → β → β) (b : β) (a : α) (l : list α) :
  scanr f b (a::l) = foldr f b (a::l) :: scanr f b l :=
by simp only [scanr, scanr_aux_cons, foldr_cons]; split; refl

section foldl_eq_foldr
-- foldl and foldr coincide when f is commutative and associative
variables {f : α → α → α} (hcomm : commutative f) (hassoc : associative f)

include hassoc
theorem foldl1_eq_foldr1 : ∀ a b l, foldl f a (l++[b]) = foldr f b (a::l)
| a b nil      := rfl
| a b (c :: l) :=
  by simp only [cons_append, foldl_cons, foldr_cons, foldl1_eq_foldr1 _ _ l]; rw hassoc

include hcomm
theorem foldl_eq_of_comm_of_assoc : ∀ a b l, foldl f a (b::l) = f b (foldl f a l)
| a b  nil    := hcomm a b
| a b  (c::l) := by simp only [foldl_cons];
  rw [← foldl_eq_of_comm_of_assoc, right_comm _ hcomm hassoc]; refl

theorem foldl_eq_foldr : ∀ a l, foldl f a l = foldr f a l
| a nil      := rfl
| a (b :: l) :=
  by simp only [foldr_cons, foldl_eq_of_comm_of_assoc hcomm hassoc]; rw (foldl_eq_foldr a l)

end foldl_eq_foldr

section foldl_eq_foldlr'

variables {f : α → β → α}
variables hf : ∀ a b c, f (f a b) c = f (f a c) b
include hf

theorem foldl_eq_of_comm' : ∀ a b l, foldl f a (b::l) = f (foldl f a l) b
| a b [] := rfl
| a b (c :: l) := by rw [foldl,foldl,foldl,← foldl_eq_of_comm',foldl,hf]

theorem foldl_eq_foldr' : ∀ a l, foldl f a l = foldr (flip f) a l
| a [] := rfl
| a (b :: l) := by rw [foldl_eq_of_comm' hf,foldr,foldl_eq_foldr']; refl

end foldl_eq_foldlr'

section foldl_eq_foldlr'

variables {f : α → β → β}
variables hf : ∀ a b c, f a (f b c) = f b (f a c)
include hf

theorem foldr_eq_of_comm' : ∀ a b l, foldr f a (b::l) = foldr f (f b a) l
| a b [] := rfl
| a b (c :: l) := by rw [foldr,foldr,foldr,hf,← foldr_eq_of_comm']; refl

end foldl_eq_foldlr'

section
variables {op : α → α → α} [ha : is_associative α op] [hc : is_commutative α op]
local notation a * b := op a b
local notation l <*> a := foldl op a l

include ha

lemma foldl_assoc : ∀ {l : list α} {a₁ a₂}, l <*> (a₁ * a₂) = a₁ * (l <*> a₂)
| [] a₁ a₂ := rfl
| (a :: l) a₁ a₂ :=
  calc a::l <*> (a₁ * a₂) = l <*> (a₁ * (a₂ * a)) : by simp only [foldl_cons, ha.assoc]
    ... = a₁ * (a::l <*> a₂) : by rw [foldl_assoc, foldl_cons]

lemma foldl_op_eq_op_foldr_assoc : ∀{l : list α} {a₁ a₂}, (l <*> a₁) * a₂ = a₁ * l.foldr (*) a₂
| [] a₁ a₂ := rfl
| (a :: l) a₁ a₂ := by simp only [foldl_cons, foldr_cons, foldl_assoc, ha.assoc];
  rw [foldl_op_eq_op_foldr_assoc]

include hc

lemma foldl_assoc_comm_cons {l : list α} {a₁ a₂} : (a₁ :: l) <*> a₂ = a₁ * (l <*> a₂) :=
by rw [foldl_cons, hc.comm, foldl_assoc]

end

/-! ### mfoldl, mfoldr, mmap -/

section mfoldl_mfoldr
variables {m : Type v → Type w} [monad m]

@[simp] theorem mfoldl_nil (f : β → α → m β) {b} : mfoldl f b [] = pure b := rfl

@[simp] theorem mfoldr_nil (f : α → β → m β) {b} : mfoldr f b [] = pure b := rfl

@[simp] theorem mfoldl_cons {f : β → α → m β} {b a l} :
  mfoldl f b (a :: l) = f b a >>= λ b', mfoldl f b' l := rfl

@[simp] theorem mfoldr_cons {f : α → β → m β} {b a l} :
  mfoldr f b (a :: l) = mfoldr f b l >>= f a := rfl

theorem mfoldr_eq_foldr (f : α → β → m β) (b l) :
  mfoldr f b l = foldr (λ a mb, mb >>= f a) (pure b) l :=
by induction l; simp *

attribute [simp] mmap mmap'

variables [is_lawful_monad m]

theorem mfoldl_eq_foldl (f : β → α → m β) (b l) :
  mfoldl f b l = foldl (λ mb a, mb >>= λ b, f b a) (pure b) l :=
begin
  suffices h : ∀ (mb : m β),
    (mb >>= λ b, mfoldl f b l) = foldl (λ mb a, mb >>= λ b, f b a) mb l,
  by simp [←h (pure b)],
  induction l; intro,
  { simp },
  { simp only [mfoldl, foldl, ←l_ih] with functor_norm }
end

@[simp] theorem mfoldl_append {f : β → α → m β} : ∀ {b l₁ l₂},
  mfoldl f b (l₁ ++ l₂) = mfoldl f b l₁ >>= λ x, mfoldl f x l₂
| _ []     _ := by simp only [nil_append, mfoldl_nil, pure_bind]
| _ (_::_) _ := by simp only [cons_append, mfoldl_cons, mfoldl_append, is_lawful_monad.bind_assoc]

@[simp] theorem mfoldr_append {f : α → β → m β} : ∀ {b l₁ l₂},
  mfoldr f b (l₁ ++ l₂) = mfoldr f b l₂ >>= λ x, mfoldr f x l₁
| _ []     _ := by simp only [nil_append, mfoldr_nil, bind_pure]
| _ (_::_) _ := by simp only [mfoldr_cons, cons_append, mfoldr_append, is_lawful_monad.bind_assoc]

end mfoldl_mfoldr

/-! ### intersperse -/
@[simp] lemma intersperse_nil {α : Type u} (a : α) : intersperse a [] = [] := rfl

@[simp] lemma intersperse_singleton {α : Type u} (a b : α) : intersperse a [b] = [b] := rfl

@[simp] lemma intersperse_cons_cons {α : Type u} (a b c : α) (tl : list α) :
  intersperse a (b :: c :: tl) = b :: a :: intersperse a (c :: tl) := rfl

/-! ### split_at and split_on -/

section split_at_on
variables (p : α → Prop) [decidable_pred p] (xs ys : list α)
  (ls : list (list α)) (f : list α → list α)

@[simp] theorem split_at_eq_take_drop : ∀ (n : ℕ) (l : list α), split_at n l = (take n l, drop n l)
| 0        a         := rfl
| (succ n) []        := rfl
| (succ n) (x :: xs) := by simp only [split_at, split_at_eq_take_drop n xs, take, drop]

@[simp] lemma split_on_nil {α : Type u} [decidable_eq α] (a : α) : [].split_on a = [[]] := rfl
@[simp] lemma split_on_p_nil : [].split_on_p p = [[]] := rfl

/-- An auxiliary definition for proving a specification lemma for `split_on_p`.

`split_on_p_aux' P xs ys` splits the list `ys ++ xs` at every element satisfying `P`,
where `ys` is an accumulating parameter for the initial segment of elements not satisfying `P`.
-/
def split_on_p_aux' {α : Type u} (P : α → Prop) [decidable_pred P] : list α → list α → list (list α)
| [] xs       := [xs]
| (h :: t) xs :=
  if P h then xs :: split_on_p_aux' t []
  else split_on_p_aux' t (xs ++ [h])

lemma split_on_p_aux_eq : split_on_p_aux' p xs ys = split_on_p_aux p xs ((++) ys) :=
begin
  induction xs with a t ih generalizing ys; simp! only [append_nil, eq_self_iff_true, and_self],
  split_ifs; rw ih,
  { refine ⟨rfl, rfl⟩ },
  { congr, ext, simp }
end

lemma split_on_p_aux_nil : split_on_p_aux p xs id = split_on_p_aux' p xs [] :=
by { rw split_on_p_aux_eq, refl }

/-- The original list `L` can be recovered by joining the lists produced by `split_on_p p L`,
interspersed with the elements `L.filter p`. -/
lemma split_on_p_spec (as : list α) :
  join (zip_with (++) (split_on_p p as) ((as.filter p).map (λ x, [x]) ++ [[]])) = as :=
begin
  rw [split_on_p, split_on_p_aux_nil],
  suffices : ∀ xs,
    join (zip_with (++) (split_on_p_aux' p as xs) ((as.filter p).map(λ x, [x]) ++ [[]])) = xs ++ as,
  { rw this, refl },
  induction as; intro; simp! only [split_on_p_aux', append_nil],
  split_ifs; simp [zip_with, join, *],
end

lemma split_on_p_aux_ne_nil : split_on_p_aux p xs f ≠ [] :=
begin
  induction xs with _ _ ih generalizing f, { trivial, },
  simp only [split_on_p_aux], split_ifs, { trivial, }, exact ih _,
end

lemma split_on_p_aux_spec : split_on_p_aux p xs f = (xs.split_on_p p).modify_head f :=
begin
  simp only [split_on_p],
  induction xs with hd tl ih generalizing f, { simp [split_on_p_aux], },
  simp only [split_on_p_aux], split_ifs, { simp, },
  rw [ih (λ l, f (hd :: l)), ih (λ l, id (hd :: l))],
  simp,
end

lemma split_on_p_ne_nil : xs.split_on_p p ≠ [] := split_on_p_aux_ne_nil _ _ id

@[simp] lemma split_on_p_cons (x : α) (xs : list α) :
  (x :: xs).split_on_p p =
  if p x then [] :: xs.split_on_p p else (xs.split_on_p p).modify_head (cons x) :=
by { simp only [split_on_p, split_on_p_aux], split_ifs, { simp }, rw split_on_p_aux_spec, refl, }

/-- If no element satisfies `p` in the list `xs`, then `xs.split_on_p p = [xs]` -/
lemma split_on_p_eq_single (h : ∀ x ∈ xs, ¬p x) : xs.split_on_p p = [xs] :=
by { induction xs with hd tl ih, { refl, }, simp [h hd _, ih (λ t ht, h t (or.inr ht))], }

/-- When a list of the form `[...xs, sep, ...as]` is split on `p`, the first element is `xs`,
  assuming no element in `xs` satisfies `p` but `sep` does satisfy `p` -/
lemma split_on_p_first (h : ∀ x ∈ xs, ¬p x) (sep : α) (hsep : p sep)
  (as : list α) : (xs ++ sep :: as).split_on_p p = xs :: as.split_on_p p :=
by { induction xs with hd tl ih, { simp [hsep], }, simp [h hd _, ih (λ t ht, h t (or.inr ht))], }

/-- `intercalate [x]` is the left inverse of `split_on x`  -/
lemma intercalate_split_on (x : α) [decidable_eq α] : [x].intercalate (xs.split_on x) = xs :=
begin
  simp only [intercalate, split_on],
  induction xs with hd tl ih, { simp [join], }, simp only [split_on_p_cons],
  cases h' : split_on_p (=x) tl with hd' tl', { exact (split_on_p_ne_nil _ tl h').elim, },
  rw h' at ih, split_ifs, { subst h, simp [ih, join], },
  cases tl'; simpa [join] using ih,
end

/-- `split_on x` is the left inverse of `intercalate [x]`, on the domain
  consisting of each nonempty list of lists `ls` whose elements do not contain `x`  -/
lemma split_on_intercalate [decidable_eq α] (x : α) (hx : ∀ l ∈ ls, x ∉ l) (hls : ls ≠ []) :
  ([x].intercalate ls).split_on x = ls :=
begin
  simp only [intercalate],
  induction ls with hd tl ih, { contradiction, },
  cases tl,
  { suffices : hd.split_on x = [hd], { simpa [join], },
    refine split_on_p_eq_single _ _ _, intros y hy H, rw H at hy,
    refine hx hd _ hy, simp, },
  { simp only [intersperse_cons_cons, singleton_append, join],
    specialize ih _ _, { intros l hl, apply hx l, simp at hl ⊢, tauto, }, { trivial, },
    have := split_on_p_first (=x) hd _ x rfl _,
    { simp only [split_on] at ⊢ ih, rw this, rw ih, },
    intros y hy H, rw H at hy, exact hx hd (or.inl rfl) hy, }
end

end split_at_on

/-! ### map for partial functions -/

/-- Partial map. If `f : Π a, p a → β` is a partial function defined on
  `a : α` satisfying `p`, then `pmap f l h` is essentially the same as `map f l`
  but is defined only when all members of `l` satisfy `p`, using the proof
  to apply `f`. -/
@[simp] def pmap {p : α → Prop} (f : Π a, p a → β) : Π l : list α, (∀ a ∈ l, p a) → list β
| []     H := []
| (a::l) H := f a (forall_mem_cons.1 H).1 :: pmap l (forall_mem_cons.1 H).2

/-- "Attach" the proof that the elements of `l` are in `l` to produce a new list
  with the same elements but in the type `{x // x ∈ l}`. -/
def attach (l : list α) : list {x // x ∈ l} := pmap subtype.mk l (λ a, id)

theorem sizeof_lt_sizeof_of_mem [has_sizeof α] {x : α} {l : list α} (hx : x ∈ l) :
  sizeof x < sizeof l :=
begin
  induction l with h t ih; cases hx,
  { rw hx, exact lt_add_of_lt_of_nonneg (lt_one_add _) (nat.zero_le _) },
  { exact lt_add_of_pos_of_le (zero_lt_one_add _) (le_of_lt (ih hx)) }
end

@[simp] theorem pmap_eq_map (p : α → Prop) (f : α → β) (l : list α) (H) :
  @pmap _ _ p (λ a _, f a) l H = map f l :=
by induction l; [refl, simp only [*, pmap, map]]; split; refl

theorem pmap_congr {p q : α → Prop} {f : Π a, p a → β} {g : Π a, q a → β}
  (l : list α) {H₁ H₂} (h : ∀ a h₁ h₂, f a h₁ = g a h₂) :
  pmap f l H₁ = pmap g l H₂ :=
by induction l with _ _ ih; [refl, rw [pmap, pmap, h, ih]]

theorem map_pmap {p : α → Prop} (g : β → γ) (f : Π a, p a → β)
  (l H) : map g (pmap f l H) = pmap (λ a h, g (f a h)) l H :=
by induction l; [refl, simp only [*, pmap, map]]; split; refl

<<<<<<< HEAD
lemma tail_sum (L : list ℕ) : L.tail.sum = L.sum - L.head :=
by rw [← head_add_tail_sum L, add_comm, nat.add_sub_cancel]

/-! ### join -/

attribute [simp] join

theorem join_eq_nil : ∀ {L : list (list α)}, join L = [] ↔ ∀ l ∈ L, l = []
| []     := iff_of_true rfl (forall_mem_nil _)
| (l::L) := by simp only [join, append_eq_nil, join_eq_nil, forall_mem_cons]

@[simp] theorem join_append (L₁ L₂ : list (list α)) : join (L₁ ++ L₂) = join L₁ ++ join L₂ :=
by induction L₁; [refl, simp only [*, join, cons_append, append_assoc]]

lemma join_join (l : list (list (list α))) : l.join.join = (l.map join).join :=
by { induction l, simp, simp [l_ih] }

/-- In a join, taking the first elements up to an index which is the sum of the lengths of the
first `i` sublists, is the same as taking the join of the first `i` sublists. -/
lemma take_sum_join (L : list (list α)) (i : ℕ) :
  L.join.take ((L.map length).take i).sum = (L.take i).join :=
begin
  induction L generalizing i, { simp },
  cases i, { simp },
  simp [take_append, L_ih]
end

/-- In a join, dropping all the elements up to an index which is the sum of the lengths of the
first `i` sublists, is the same as taking the join after dropping the first `i` sublists. -/
lemma drop_sum_join (L : list (list α)) (i : ℕ) :
  L.join.drop ((L.map length).take i).sum = (L.drop i).join :=
begin
  induction L generalizing i, { simp },
  cases i, { simp },
  simp [drop_append, L_ih],
end

/-- Taking only the first `i+1` elements in a list, and then dropping the first `i` ones, one is
left with a list of length `1` made of the `i`-th element of the original list. -/
lemma drop_take_succ_eq_cons_nth_le (L : list α) {i : ℕ} (hi : i < L.length) :
  (L.take (i+1)).drop i = [nth_le L i hi] :=
begin
  induction L generalizing i,
  { simp only [length] at hi, exact (nat.not_succ_le_zero i hi).elim },
  cases i, { simp },
  have : i < L_tl.length,
  { simp at hi,
    exact nat.lt_of_succ_lt_succ hi },
  simp [L_ih this],
  refl
end

/-- In a join of sublists, taking the slice between the indices `A` and `B - 1` gives back the
original sublist of index `i` if `A` is the sum of the lenghts of sublists of index `< i`, and
`B` is the sum of the lengths of sublists of index `≤ i`. -/
lemma drop_take_succ_join_eq_nth_le (L : list (list α)) {i : ℕ} (hi : i < L.length) :
  (L.join.take ((L.map length).take (i+1)).sum).drop ((L.map length).take i).sum = nth_le L i hi :=
begin
  have : (L.map length).take i = ((L.take (i+1)).map length).take i, by simp [map_take, take_take],
  simp [take_sum_join, this, drop_sum_join, drop_take_succ_eq_cons_nth_le _ hi]
end

/-- Auxiliary lemma to control elements in a join. -/
lemma sum_take_map_length_lt1 (L : list (list α)) {i j : ℕ}
  (hi : i < L.length) (hj : j < (nth_le L i hi).length) :
  ((L.map length).take i).sum + j < ((L.map length).take (i+1)).sum :=
by simp [hi, sum_take_succ, hj]

/-- Auxiliary lemma to control elements in a join. -/
lemma sum_take_map_length_lt2 (L : list (list α)) {i j : ℕ}
  (hi : i < L.length) (hj : j < (nth_le L i hi).length) :
  ((L.map length).take i).sum + j < L.join.length :=
begin
  convert lt_of_lt_of_le (sum_take_map_length_lt1 L hi hj) (monotone_sum_take _ hi),
  have : L.length = (L.map length).length, by simp,
  simp [this, -length_map]
end

/-- The `n`-th element in a join of sublists is the `j`-th element of the `i`th sublist,
where `n` can be obtained in terms of `i` and `j` by adding the lengths of all the sublists
of index `< i`, and adding `j`. -/
lemma nth_le_join (L : list (list α)) {i j : ℕ}
  (hi : i < L.length) (hj : j < (nth_le L i hi).length) :
  nth_le L.join (((L.map length).take i).sum + j) (sum_take_map_length_lt2 L hi hj) =
  nth_le (nth_le L i hi) j hj :=
by rw [nth_le_take L.join (sum_take_map_length_lt2 L hi hj) (sum_take_map_length_lt1 L hi hj),
  nth_le_drop, nth_le_of_eq (drop_take_succ_join_eq_nth_le L hi)]

/-- Two lists of sublists are equal iff their joins coincide, as well as the lengths of the
sublists. -/
theorem eq_iff_join_eq (L L' : list (list α)) :
  L = L' ↔ L.join = L'.join ∧ map length L = map length L' :=
begin
  refine ⟨λ H, by simp [H], _⟩,
  rintros ⟨join_eq, length_eq⟩,
  apply ext_le,
  { have : length (map length L) = length (map length L'), by rw length_eq,
    simpa using this },
  { assume n h₁ h₂,
    rw [← drop_take_succ_join_eq_nth_le, ← drop_take_succ_join_eq_nth_le, join_eq, length_eq] }
end

/-! ### lexicographic ordering -/

/-- Given a strict order `<` on `α`, the lexicographic strict order on `list α`, for which
`[a0, ..., an] < [b0, ..., b_k]` if `a0 < b0` or `a0 = b0` and `[a1, ..., an] < [b1, ..., bk]`.
The definition is given for any relation `r`, not only strict orders. -/
inductive lex (r : α → α → Prop) : list α → list α → Prop
| nil {a l} : lex [] (a :: l)
| cons {a l₁ l₂} (h : lex l₁ l₂) : lex (a :: l₁) (a :: l₂)
| rel {a₁ l₁ a₂ l₂} (h : r a₁ a₂) : lex (a₁ :: l₁) (a₂ :: l₂)

namespace lex
theorem cons_iff {r : α → α → Prop} [is_irrefl α r] {a l₁ l₂} :
  lex r (a :: l₁) (a :: l₂) ↔ lex r l₁ l₂ :=
⟨λ h, by cases h with _ _ _ _ _ h _ _ _ _ h;
  [exact h, exact (irrefl_of r a h).elim], lex.cons⟩

@[simp] theorem not_nil_right (r : α → α → Prop) (l : list α) : ¬ lex r l [].

instance is_order_connected (r : α → α → Prop)
  [is_order_connected α r] [is_trichotomous α r] :
  is_order_connected (list α) (lex r) :=
⟨λ l₁, match l₁ with
| _,     [],    c::l₃, nil    := or.inr nil
| _,     [],    c::l₃, rel _ := or.inr nil
| _,     [],    c::l₃, cons _ := or.inr nil
| _,     b::l₂, c::l₃, nil := or.inl nil
| a::l₁, b::l₂, c::l₃, rel h :=
  (is_order_connected.conn _ b _ h).imp rel rel
| a::l₁, b::l₂, _::l₃, cons h := begin
    rcases trichotomous_of r a b with ab | rfl | ab,
    { exact or.inl (rel ab) },
    { exact (_match _ l₂ _ h).imp cons cons },
    { exact or.inr (rel ab) }
  end
end⟩

instance is_trichotomous (r : α → α → Prop) [is_trichotomous α r] :
  is_trichotomous (list α) (lex r) :=
⟨λ l₁, match l₁ with
| [], [] := or.inr (or.inl rfl)
| [], b::l₂ := or.inl nil
| a::l₁, [] := or.inr (or.inr nil)
| a::l₁, b::l₂ := begin
    rcases trichotomous_of r a b with ab | rfl | ab,
    { exact or.inl (rel ab) },
    { exact (_match l₁ l₂).imp cons
      (or.imp (congr_arg _) cons) },
    { exact or.inr (or.inr (rel ab)) }
  end
end⟩

instance is_asymm (r : α → α → Prop)
  [is_asymm α r] : is_asymm (list α) (lex r) :=
⟨λ l₁, match l₁ with
| a::l₁, b::l₂, lex.rel h₁, lex.rel h₂ := asymm h₁ h₂
| a::l₁, b::l₂, lex.rel h₁, lex.cons h₂ := asymm h₁ h₁
| a::l₁, b::l₂, lex.cons h₁, lex.rel h₂ := asymm h₂ h₂
| a::l₁, b::l₂, lex.cons h₁, lex.cons h₂ :=
  by exact _match _ _ h₁ h₂
end⟩

instance is_strict_total_order (r : α → α → Prop)
  [is_strict_total_order' α r] : is_strict_total_order' (list α) (lex r) :=
{..is_strict_weak_order_of_is_order_connected}

instance decidable_rel [decidable_eq α] (r : α → α → Prop)
  [decidable_rel r] : decidable_rel (lex r)
| l₁ [] := is_false $ λ h, by cases h
| [] (b::l₂) := is_true lex.nil
| (a::l₁) (b::l₂) := begin
  haveI := decidable_rel l₁ l₂,
  refine decidable_of_iff (r a b ∨ a = b ∧ lex r l₁ l₂) ⟨λ h, _, λ h, _⟩,
  { rcases h with h | ⟨rfl, h⟩,
    { exact lex.rel h },
    { exact lex.cons h } },
  { rcases h with _|⟨_,_,_,h⟩|⟨_,_,_,_,h⟩,
    { exact or.inr ⟨rfl, h⟩ },
    { exact or.inl h } }
end

theorem append_right (r : α → α → Prop) :
  ∀ {s₁ s₂} t, lex r s₁ s₂ → lex r s₁ (s₂ ++ t)
| _ _ t nil      := nil
| _ _ t (cons h) := cons (append_right _ h)
| _ _ t (rel r)  := rel r

theorem append_left (R : α → α → Prop) {t₁ t₂} (h : lex R t₁ t₂) :
  ∀ s, lex R (s ++ t₁) (s ++ t₂)
| []      := h
| (a::l) := cons (append_left l)

theorem imp {r s : α → α → Prop} (H : ∀ a b, r a b → s a b) :
  ∀ l₁ l₂, lex r l₁ l₂ → lex s l₁ l₂
| _ _ nil      := nil
| _ _ (cons h) := cons (imp _ _ h)
| _ _ (rel r)  := rel (H _ _ r)

theorem to_ne : ∀ {l₁ l₂ : list α}, lex (≠) l₁ l₂ → l₁ ≠ l₂
| _ _ (cons h) e := to_ne h (list.cons.inj e).2
| _ _ (rel r)  e := r (list.cons.inj e).1

theorem ne_iff {l₁ l₂ : list α} (H : length l₁ ≤ length l₂) :
  lex (≠) l₁ l₂ ↔ l₁ ≠ l₂ :=
⟨to_ne, λ h, begin
  induction l₁ with a l₁ IH generalizing l₂; cases l₂ with b l₂,
  { contradiction },
  { apply nil },
  { exact (not_lt_of_ge H).elim (succ_pos _) },
  { cases classical.em (a = b) with ab ab,
    { subst b, apply cons,
      exact IH (le_of_succ_le_succ H) (mt (congr_arg _) h) },
    { exact rel ab } }
end⟩

end lex

--Note: this overrides an instance in core lean
instance has_lt' [has_lt α] : has_lt (list α) := ⟨lex (<)⟩

theorem nil_lt_cons [has_lt α] (a : α) (l : list α) : [] < a :: l :=
lex.nil

instance [linear_order α] : linear_order (list α) :=
linear_order_of_STO' (lex (<))

--Note: this overrides an instance in core lean
instance has_le' [linear_order α] : has_le (list α) :=
preorder.to_has_le _

instance [decidable_linear_order α] : decidable_linear_order (list α) :=
decidable_linear_order_of_STO' (lex (<))

/-! ### all & any -/

@[simp] theorem all_nil (p : α → bool) : all [] p = tt := rfl

@[simp] theorem all_cons (p : α → bool) (a : α) (l : list α) :
  all (a::l) p = (p a && all l p) := rfl

theorem all_iff_forall {p : α → bool} {l : list α} : all l p ↔ ∀ a ∈ l, p a :=
begin
  induction l with a l ih,
  { exact iff_of_true rfl (forall_mem_nil _) },
  simp only [all_cons, band_coe_iff, ih, forall_mem_cons]
end

theorem all_iff_forall_prop {p : α → Prop} [decidable_pred p]
  {l : list α} : all l (λ a, p a) ↔ ∀ a ∈ l, p a :=
by simp only [all_iff_forall, bool.of_to_bool_iff]

@[simp] theorem any_nil (p : α → bool) : any [] p = ff := rfl

@[simp] theorem any_cons (p : α → bool) (a : α) (l : list α) :
  any (a::l) p = (p a || any l p) := rfl

theorem any_iff_exists {p : α → bool} {l : list α} : any l p ↔ ∃ a ∈ l, p a :=
begin
  induction l with a l ih,
  { exact iff_of_false bool.not_ff (not_exists_mem_nil _) },
  simp only [any_cons, bor_coe_iff, ih, exists_mem_cons_iff]
end

theorem any_iff_exists_prop {p : α → Prop} [decidable_pred p]
  {l : list α} : any l (λ a, p a) ↔ ∃ a ∈ l, p a :=
by simp [any_iff_exists]

theorem any_of_mem {p : α → bool} {a : α} {l : list α} (h₁ : a ∈ l) (h₂ : p a) : any l p :=
any_iff_exists.2 ⟨_, h₁, h₂⟩

@[priority 500] instance decidable_forall_mem {p : α → Prop} [decidable_pred p] (l : list α) :
  decidable (∀ x ∈ l, p x) :=
decidable_of_iff _ all_iff_forall_prop

instance decidable_exists_mem {p : α → Prop} [decidable_pred p] (l : list α) :
  decidable (∃ x ∈ l, p x) :=
decidable_of_iff _ any_iff_exists_prop

/-! ### map for partial functions -/

/-- Partial map. If `f : Π a, p a → β` is a partial function defined on
  `a : α` satisfying `p`, then `pmap f l h` is essentially the same as `map f l`
  but is defined only when all members of `l` satisfy `p`, using the proof
  to apply `f`. -/
@[simp] def pmap {p : α → Prop} (f : Π a, p a → β) : Π l : list α, (∀ a ∈ l, p a) → list β
| []     H := []
| (a::l) H := f a (forall_mem_cons.1 H).1 :: pmap l (forall_mem_cons.1 H).2

/-- "Attach" the proof that the elements of `l` are in `l` to produce a new list
  with the same elements but in the type `{x // x ∈ l}`. -/
def attach (l : list α) : list {x // x ∈ l} := pmap subtype.mk l (λ a, id)

theorem sizeof_lt_sizeof_of_mem [has_sizeof α] {x : α} {l : list α} (hx : x ∈ l) :
  sizeof x < sizeof l :=
begin
  induction l with h t ih; cases hx,
  { rw hx, exact lt_add_of_lt_of_nonneg (lt_one_add _) (nat.zero_le _) },
  { exact lt_add_of_pos_of_le (zero_lt_one_add _) (le_of_lt (ih hx)) }
end

theorem pmap_eq_map (p : α → Prop) (f : α → β) (l : list α) (H) :
  @pmap _ _ p (λ a _, f a) l H = map f l :=
by induction l; [refl, simp only [*, pmap, map]]; split; refl

theorem pmap_congr {p q : α → Prop} {f : Π a, p a → β} {g : Π a, q a → β}
  (l : list α) {H₁ H₂} (h : ∀ a h₁ h₂, f a h₁ = g a h₂) :
  pmap f l H₁ = pmap g l H₂ :=
by induction l with _ _ ih; [refl, rw [pmap, pmap, h, ih]]

theorem map_pmap {p : α → Prop} (g : β → γ) (f : Π a, p a → β)
  (l H) : map g (pmap f l H) = pmap (λ a h, g (f a h)) l H :=
=======
theorem pmap_map {p : β → Prop} (g : ∀ b, p b → γ) (f : α → β)
  (l H) : pmap g (map f l) H = pmap (λ a h, g (f a) h) l (λ a h, H _ (mem_map_of_mem _ h)) :=
>>>>>>> 6930ad5d
by induction l; [refl, simp only [*, pmap, map]]; split; refl

theorem pmap_eq_map_attach {p : α → Prop} (f : Π a, p a → β)
  (l H) : pmap f l H = l.attach.map (λ x, f x.1 (H _ x.2)) :=
by rw [attach, map_pmap]; exact pmap_congr l (λ a h₁ h₂, rfl)

theorem attach_map_val (l : list α) : l.attach.map subtype.val = l :=
by rw [attach, map_pmap]; exact (pmap_eq_map _ _ _ _).trans (map_id l)

@[simp] theorem mem_attach (l : list α) : ∀ x, x ∈ l.attach | ⟨a, h⟩ :=
by have := mem_map.1 (by rw [attach_map_val]; exact h);
   { rcases this with ⟨⟨_, _⟩, m, rfl⟩, exact m }

@[simp] theorem mem_pmap {p : α → Prop} {f : Π a, p a → β}
  {l H b} : b ∈ pmap f l H ↔ ∃ a (h : a ∈ l), f a (H a h) = b :=
by simp only [pmap_eq_map_attach, mem_map, mem_attach, true_and, subtype.exists]

@[simp] theorem length_pmap {p : α → Prop} {f : Π a, p a → β}
  {l H} : length (pmap f l H) = length l :=
by induction l; [refl, simp only [*, pmap, length]]

@[simp] lemma length_attach (L : list α) : L.attach.length = L.length := length_pmap

@[simp] lemma pmap_eq_nil {p : α → Prop} {f : Π a, p a → β}
  {l H} : pmap f l H = [] ↔ l = [] :=
by rw [← length_eq_zero, length_pmap, length_eq_zero]

@[simp] lemma attach_eq_nil (l : list α) : l.attach = [] ↔ l = [] := pmap_eq_nil

lemma last_pmap {α β : Type*} (p : α → Prop) (f : Π a, p a → β)
  (l : list α) (hl₁ : ∀ a ∈ l, p a) (hl₂ : l ≠ []) :
  (l.pmap f hl₁).last (mt list.pmap_eq_nil.1 hl₂) = f (l.last hl₂) (hl₁ _ (list.last_mem hl₂)) :=
begin
  induction l with l_hd l_tl l_ih,
  { apply (hl₂ rfl).elim },
  { cases l_tl,
    { simp },
    { apply l_ih } }
end

lemma nth_pmap {p : α → Prop} (f : Π a, p a → β) {l : list α} (h : ∀ a ∈ l, p a) (n : ℕ) :
  nth (pmap f l h) n = option.pmap f (nth l n) (λ x H, h x (nth_mem H)) :=
begin
  induction l with hd tl hl generalizing n,
  { simp },
  { cases n; simp [hl] }
end

lemma nth_le_pmap {p : α → Prop} (f : Π a, p a → β) {l : list α} (h : ∀ a ∈ l, p a) {n : ℕ}
  (hn : n < (pmap f l h).length) :
  nth_le (pmap f l h) n hn = f (nth_le l n (@length_pmap _ _ p f l h ▸ hn))
    (h _ (nth_le_mem l n (@length_pmap _ _ p f l h ▸ hn))) :=
begin
  induction l with hd tl hl generalizing n,
  { simp only [length, pmap] at hn,
    exact absurd hn (not_lt_of_le n.zero_le) },
  { cases n,
    { simp },
    { simpa [hl] } }
end

/-! ### find -/

section find
variables {p : α → Prop} [decidable_pred p] {l : list α} {a : α}

@[simp] theorem find_nil (p : α → Prop) [decidable_pred p] : find p [] = none :=
rfl

@[simp] theorem find_cons_of_pos (l) (h : p a) : find p (a::l) = some a :=
if_pos h

@[simp] theorem find_cons_of_neg (l) (h : ¬ p a) : find p (a::l) = find p l :=
if_neg h

@[simp] theorem find_eq_none : find p l = none ↔ ∀ x ∈ l, ¬ p x :=
begin
  induction l with a l IH,
  { exact iff_of_true rfl (forall_mem_nil _) },
  rw forall_mem_cons, by_cases h : p a,
  { simp only [find_cons_of_pos _ h, h, not_true, false_and] },
  { rwa [find_cons_of_neg _ h, iff_true_intro h, true_and] }
end

theorem find_some (H : find p l = some a) : p a :=
begin
  induction l with b l IH, {contradiction},
  by_cases h : p b,
  { rw find_cons_of_pos _ h at H, cases H, exact h },
  { rw find_cons_of_neg _ h at H, exact IH H }
end

@[simp] theorem find_mem (H : find p l = some a) : a ∈ l :=
begin
  induction l with b l IH, {contradiction},
  by_cases h : p b,
  { rw find_cons_of_pos _ h at H, cases H, apply mem_cons_self },
  { rw find_cons_of_neg _ h at H, exact mem_cons_of_mem _ (IH H) }
end

end find

/-! ### lookmap -/
section lookmap
variables (f : α → option α)

@[simp] theorem lookmap_nil : [].lookmap f = [] := rfl

@[simp] theorem lookmap_cons_none {a : α} (l : list α) (h : f a = none) :
  (a :: l).lookmap f = a :: l.lookmap f :=
by simp [lookmap, h]

@[simp] theorem lookmap_cons_some {a b : α} (l : list α) (h : f a = some b) :
  (a :: l).lookmap f = b :: l :=
by simp [lookmap, h]

theorem lookmap_some : ∀ l : list α, l.lookmap some = l
| []     := rfl
| (a::l) := rfl

theorem lookmap_none : ∀ l : list α, l.lookmap (λ _, none) = l
| []     := rfl
| (a::l) := congr_arg (cons a) (lookmap_none l)

theorem lookmap_congr {f g : α → option α} :
  ∀ {l : list α}, (∀ a ∈ l, f a = g a) → l.lookmap f = l.lookmap g
| []     H := rfl
| (a::l) H := begin
  cases forall_mem_cons.1 H with H₁ H₂,
  cases h : g a with b,
  { simp [h, H₁.trans h, lookmap_congr H₂] },
  { simp [lookmap_cons_some _ _ h, lookmap_cons_some _ _ (H₁.trans h)] }
end

theorem lookmap_of_forall_not {l : list α} (H : ∀ a ∈ l, f a = none) : l.lookmap f = l :=
(lookmap_congr H).trans (lookmap_none l)

theorem lookmap_map_eq (g : α → β) (h : ∀ a (b ∈ f a), g a = g b) :
  ∀ l : list α, map g (l.lookmap f) = map g l
| []     := rfl
| (a::l) := begin
  cases h' : f a with b,
  { simp [h', lookmap_map_eq] },
  { simp [lookmap_cons_some _ _ h', h _ _ h'] }
end

theorem lookmap_id' (h : ∀ a (b ∈ f a), a = b) (l : list α) : l.lookmap f = l :=
by rw [← map_id (l.lookmap f), lookmap_map_eq, map_id]; exact h

theorem length_lookmap (l : list α) : length (l.lookmap f) = length l :=
by rw [← length_map, lookmap_map_eq _ (λ _, ()), length_map]; simp

end lookmap

/-! ### filter_map -/

@[simp] theorem filter_map_nil (f : α → option β) : filter_map f [] = [] := rfl

@[simp] theorem filter_map_cons_none {f : α → option β} (a : α) (l : list α) (h : f a = none) :
  filter_map f (a :: l) = filter_map f l :=
by simp only [filter_map, h]

@[simp] theorem filter_map_cons_some (f : α → option β)
  (a : α) (l : list α) {b : β} (h : f a = some b) :
  filter_map f (a :: l) = b :: filter_map f l :=
by simp only [filter_map, h]; split; refl

theorem filter_map_cons (f : α → option β) (a : α) (l : list α) :
  filter_map f (a :: l) = option.cases_on (f a) (filter_map f l) (λb, b :: filter_map f l) :=
begin
  generalize eq : f a = b,
  cases b,
  { rw filter_map_cons_none _ _ eq },
  { rw filter_map_cons_some _ _ _ eq },
end

lemma filter_map_append {α β : Type*} (l l' : list α) (f : α → option β) :
  filter_map f (l ++ l') = filter_map f l ++ filter_map f l' :=
begin
  induction l with hd tl hl generalizing l',
  { simp },
  { rw [cons_append, filter_map, filter_map],
    cases f hd;
    simp only [filter_map, hl, cons_append, eq_self_iff_true, and_self] }
end

theorem filter_map_eq_map (f : α → β) : filter_map (some ∘ f) = map f :=
begin
  funext l,
  induction l with a l IH, {refl},
  simp only [filter_map_cons_some (some ∘ f) _ _ rfl, IH, map_cons], split; refl
end

theorem filter_map_eq_filter (p : α → Prop) [decidable_pred p] :
  filter_map (option.guard p) = filter p :=
begin
  funext l,
  induction l with a l IH, {refl},
  by_cases pa : p a,
  { simp only [filter_map, option.guard, IH, if_pos pa, filter_cons_of_pos _ pa], split; refl },
  { simp only [filter_map, option.guard, IH, if_neg pa, filter_cons_of_neg _ pa] }
end

theorem filter_map_filter_map (f : α → option β) (g : β → option γ) (l : list α) :
  filter_map g (filter_map f l) = filter_map (λ x, (f x).bind g) l :=
begin
  induction l with a l IH, {refl},
  cases h : f a with b,
  { rw [filter_map_cons_none _ _ h, filter_map_cons_none, IH],
    simp only [h, option.none_bind'] },
  rw filter_map_cons_some _ _ _ h,
  cases h' : g b with c;
  [ rw [filter_map_cons_none _ _ h', filter_map_cons_none, IH],
    rw [filter_map_cons_some _ _ _ h', filter_map_cons_some, IH] ];
  simp only [h, h', option.some_bind']
end

theorem map_filter_map (f : α → option β) (g : β → γ) (l : list α) :
  map g (filter_map f l) = filter_map (λ x, (f x).map g) l :=
by rw [← filter_map_eq_map, filter_map_filter_map]; refl

theorem filter_map_map (f : α → β) (g : β → option γ) (l : list α) :
  filter_map g (map f l) = filter_map (g ∘ f) l :=
by rw [← filter_map_eq_map, filter_map_filter_map]; refl

theorem filter_filter_map (f : α → option β) (p : β → Prop) [decidable_pred p] (l : list α) :
  filter p (filter_map f l) = filter_map (λ x, (f x).filter p) l :=
by rw [← filter_map_eq_filter, filter_map_filter_map]; refl

theorem filter_map_filter (p : α → Prop) [decidable_pred p] (f : α → option β) (l : list α) :
  filter_map f (filter p l) = filter_map (λ x, if p x then f x else none) l :=
begin
  rw [← filter_map_eq_filter, filter_map_filter_map], congr,
  funext x,
  show (option.guard p x).bind f = ite (p x) (f x) none,
  by_cases h : p x,
  { simp only [option.guard, if_pos h, option.some_bind'] },
  { simp only [option.guard, if_neg h, option.none_bind'] }
end

@[simp] theorem filter_map_some (l : list α) : filter_map some l = l :=
by rw filter_map_eq_map; apply map_id

@[simp] theorem mem_filter_map (f : α → option β) (l : list α) {b : β} :
  b ∈ filter_map f l ↔ ∃ a, a ∈ l ∧ f a = some b :=
begin
  induction l with a l IH,
  { split, { intro H, cases H }, { rintro ⟨_, H, _⟩, cases H } },
  cases h : f a with b',
  { have : f a ≠ some b, {rw h, intro, contradiction},
    simp only [filter_map_cons_none _ _ h, IH, mem_cons_iff,
      or_and_distrib_right, exists_or_distrib, exists_eq_left, this, false_or] },
  { have : f a = some b ↔ b = b',
    { split; intro t, {rw t at h; injection h}, {exact t.symm ▸ h} },
      simp only [filter_map_cons_some _ _ _ h, IH, mem_cons_iff,
        or_and_distrib_right, exists_or_distrib, this, exists_eq_left] }
end

theorem map_filter_map_of_inv (f : α → option β) (g : β → α)
  (H : ∀ x : α, (f x).map g = some x) (l : list α) :
  map g (filter_map f l) = l :=
by simp only [map_filter_map, H, filter_map_some]

theorem sublist.filter_map (f : α → option β) {l₁ l₂ : list α}
  (s : l₁ <+ l₂) : filter_map f l₁ <+ filter_map f l₂ :=
by induction s with l₁ l₂ a s IH l₁ l₂ a s IH;
   simp only [filter_map]; cases f a with b;
   simp only [filter_map, IH, sublist.cons, sublist.cons2]

theorem sublist.map (f : α → β) {l₁ l₂ : list α}
  (s : l₁ <+ l₂) : map f l₁ <+ map f l₂ :=
filter_map_eq_map f ▸ s.filter_map _

/-! ### reduce_option -/

@[simp] lemma reduce_option_cons_of_some (x : α) (l : list (option α)) :
  reduce_option (some x :: l) = x :: l.reduce_option :=
by simp only [reduce_option, filter_map, id.def, eq_self_iff_true, and_self]

@[simp] lemma reduce_option_cons_of_none (l : list (option α)) :
  reduce_option (none :: l) = l.reduce_option :=
by simp only [reduce_option, filter_map, id.def]

@[simp] lemma reduce_option_nil : @reduce_option α [] = [] := rfl

@[simp] lemma reduce_option_map {l : list (option α)} {f : α → β} :
  reduce_option (map (option.map f) l) = map f (reduce_option l) :=
begin
  induction l with hd tl hl,
  { simp only [reduce_option_nil, map_nil] },
  { cases hd;
    simpa only [true_and, option.map_some', map, eq_self_iff_true,
                reduce_option_cons_of_some] using hl },
end

lemma reduce_option_append (l l' : list (option α)) :
  (l ++ l').reduce_option = l.reduce_option ++ l'.reduce_option :=
filter_map_append l l' id

lemma reduce_option_length_le (l : list (option α)) :
  l.reduce_option.length ≤ l.length :=
begin
  induction l with hd tl hl,
  { simp only [reduce_option_nil, length] },
  { cases hd,
    { exact nat.le_succ_of_le hl },
    { simpa only [length, add_le_add_iff_right, reduce_option_cons_of_some] using hl} }
end

lemma reduce_option_length_eq_iff {l : list (option α)} :
  l.reduce_option.length = l.length ↔ ∀ x ∈ l, option.is_some x :=
begin
  induction l with hd tl hl,
  { simp only [forall_const, reduce_option_nil, not_mem_nil,
               forall_prop_of_false, eq_self_iff_true, length, not_false_iff] },
  { cases hd,
    { simp only [mem_cons_iff, forall_eq_or_imp, bool.coe_sort_ff, false_and,
                 reduce_option_cons_of_none, length, option.is_some_none, iff_false],
      intro H,
      have := reduce_option_length_le tl,
      rw H at this,
      exact absurd (nat.lt_succ_self _) (not_lt_of_le this) },
    { simp only [hl, true_and, mem_cons_iff, forall_eq_or_imp, add_left_inj,
                 bool.coe_sort_tt, length, option.is_some_some, reduce_option_cons_of_some] } }
end

lemma reduce_option_length_lt_iff {l : list (option α)} :
  l.reduce_option.length < l.length ↔ none ∈ l :=
begin
  rw [(reduce_option_length_le l).lt_iff_ne, ne, reduce_option_length_eq_iff],
  induction l; simp *,
  rw [eq_comm, ← option.not_is_some_iff_eq_none, decidable.imp_iff_not_or]
end

lemma reduce_option_singleton (x : option α) :
  [x].reduce_option = x.to_list :=
by cases x; refl

lemma reduce_option_concat (l : list (option α)) (x : option α) :
  (l.concat x).reduce_option = l.reduce_option ++ x.to_list :=
begin
  induction l with hd tl hl generalizing x,
  { cases x;
    simp [option.to_list] },
  { simp only [concat_eq_append, reduce_option_append] at hl,
    cases hd;
    simp [hl, reduce_option_append] }
end

lemma reduce_option_concat_of_some (l : list (option α)) (x : α) :
  (l.concat (some x)).reduce_option = l.reduce_option.concat x :=
by simp only [reduce_option_nil, concat_eq_append, reduce_option_append, reduce_option_cons_of_some]

lemma reduce_option_mem_iff {l : list (option α)} {x : α} :
  x ∈ l.reduce_option ↔ (some x) ∈ l :=
by simp only [reduce_option, id.def, mem_filter_map, exists_eq_right]


lemma reduce_option_nth_iff {l : list (option α)} {x : α} :
  (∃ i, l.nth i = some (some x)) ↔ ∃ i, l.reduce_option.nth i = some x :=
by rw [←mem_iff_nth, ←mem_iff_nth, reduce_option_mem_iff]

/-! ### filter -/

section filter
variables {p : α → Prop} [decidable_pred p]

lemma filter_singleton {a : α} : [a].filter p = if p a then [a] else [] := rfl

theorem filter_eq_foldr (p : α → Prop) [decidable_pred p] (l : list α) :
  filter p l = foldr (λ a out, if p a then a :: out else out) [] l :=
by induction l; simp [*, filter]

lemma filter_congr' {p q : α → Prop} [decidable_pred p] [decidable_pred q]
  : ∀ {l : list α}, (∀ x ∈ l, p x ↔ q x) → filter p l = filter q l
| [] _     := rfl
| (a::l) h := by rw forall_mem_cons at h; by_cases pa : p a;
  [simp only [filter_cons_of_pos _ pa, filter_cons_of_pos _ (h.1.1 pa), filter_congr' h.2],
   simp only [filter_cons_of_neg _ pa, filter_cons_of_neg _ (mt h.1.2 pa), filter_congr' h.2]];
     split; refl

@[simp] theorem filter_subset (l : list α) : filter p l ⊆ l :=
(filter_sublist l).subset

theorem of_mem_filter {a : α} : ∀ {l}, a ∈ filter p l → p a
| (b::l) ain :=
  if pb : p b then
    have a ∈ b :: filter p l, by simpa only [filter_cons_of_pos _ pb] using ain,
    or.elim (eq_or_mem_of_mem_cons this)
      (assume : a = b, begin rw [← this] at pb, exact pb end)
      (assume : a ∈ filter p l, of_mem_filter this)
  else
    begin simp only [filter_cons_of_neg _ pb] at ain, exact (of_mem_filter ain) end

theorem mem_of_mem_filter {a : α} {l} (h : a ∈ filter p l) : a ∈ l :=
filter_subset l h

theorem mem_filter_of_mem {a : α} : ∀ {l}, a ∈ l → p a → a ∈ filter p l
| (_::l) (or.inl rfl) pa := by rw filter_cons_of_pos _ pa; apply mem_cons_self
| (b::l) (or.inr ain) pa := if pb : p b
    then by rw [filter_cons_of_pos _ pb]; apply mem_cons_of_mem; apply mem_filter_of_mem ain pa
    else by rw [filter_cons_of_neg _ pb]; apply mem_filter_of_mem ain pa

@[simp] theorem mem_filter {a : α} {l} : a ∈ filter p l ↔ a ∈ l ∧ p a :=
⟨λ h, ⟨mem_of_mem_filter h, of_mem_filter h⟩, λ ⟨h₁, h₂⟩, mem_filter_of_mem h₁ h₂⟩

lemma monotone_filter_left (p : α → Prop) [decidable_pred p]
  ⦃l l' : list α⦄ (h : l ⊆ l') : filter p l ⊆ filter p l' :=
begin
  intros x hx,
  rw [mem_filter] at hx ⊢,
  exact ⟨h hx.left, hx.right⟩
end

theorem filter_eq_self {l} : filter p l = l ↔ ∀ a ∈ l, p a :=
begin
  induction l with a l ih,
  { exact iff_of_true rfl (forall_mem_nil _) },
  rw forall_mem_cons, by_cases p a,
  { rw [filter_cons_of_pos _ h, cons_inj, ih, and_iff_right h] },
  { rw [filter_cons_of_neg _ h],
    refine iff_of_false _ (mt and.left h), intro e,
    have := filter_sublist l, rw e at this,
    exact not_lt_of_ge (length_le_of_sublist this) (lt_succ_self _) }
end

theorem filter_length_eq_length {l} : (filter p l).length = l.length ↔ ∀ a ∈ l, p a :=
iff.trans ⟨eq_of_sublist_of_length_eq l.filter_sublist, congr_arg list.length⟩ filter_eq_self

theorem filter_eq_nil {l} : filter p l = [] ↔ ∀ a ∈ l, ¬p a :=
by simp only [eq_nil_iff_forall_not_mem, mem_filter, not_and]

variable (p)
theorem sublist.filter {l₁ l₂} (s : l₁ <+ l₂) : filter p l₁ <+ filter p l₂ :=
filter_map_eq_filter p ▸ s.filter_map _

lemma monotone_filter_right (l : list α) ⦃p q : α → Prop⦄ [decidable_pred p] [decidable_pred q]
  (h : p ≤ q) : l.filter p <+ l.filter q :=
begin
  induction l with hd tl IH,
  { refl },
  { by_cases hp : p hd,
    { rw [filter_cons_of_pos _ hp, filter_cons_of_pos _ (h _ hp)],
      exact IH.cons_cons hd },
    { rw filter_cons_of_neg _ hp,
      by_cases hq : q hd,
      { rw filter_cons_of_pos _ hq,
        exact sublist_cons_of_sublist hd IH },
      { rw filter_cons_of_neg _ hq,
        exact IH } } }
end

theorem map_filter (f : β → α) (l : list β) :
  filter p (map f l) = map f (filter (p ∘ f) l) :=
by rw [← filter_map_eq_map, filter_filter_map, filter_map_filter]; refl

@[simp] theorem filter_filter (q) [decidable_pred q] : ∀ l,
  filter p (filter q l) = filter (λ a, p a ∧ q a) l
| [] := rfl
| (a :: l) := by by_cases hp : p a; by_cases hq : q a; simp only [hp, hq, filter, if_true, if_false,
    true_and, false_and, filter_filter l, eq_self_iff_true]

@[simp] lemma filter_true {h : decidable_pred (λ a : α, true)} (l : list α) :
  @filter α (λ _, true) h l = l :=
by convert filter_eq_self.2 (λ _ _, trivial)

@[simp] lemma filter_false {h : decidable_pred (λ a : α, false)} (l : list α) :
  @filter α (λ _, false) h l = [] :=
by convert filter_eq_nil.2 (λ _ _, id)

@[simp] theorem span_eq_take_drop : ∀ (l : list α), span p l = (take_while p l, drop_while p l)
| []     := rfl
| (a::l) :=
    if pa : p a then by simp only [span, if_pos pa, span_eq_take_drop l, take_while, drop_while]
    else by simp only [span, take_while, drop_while, if_neg pa]

@[simp] theorem take_while_append_drop : ∀ (l : list α), take_while p l ++ drop_while p l = l
| []     := rfl
| (a::l) := if pa : p a then by rw [take_while, drop_while, if_pos pa, if_pos pa, cons_append,
      take_while_append_drop l]
    else by rw [take_while, drop_while, if_neg pa, if_neg pa, nil_append]

end filter

/-! ### erasep -/
section erasep
variables {p : α → Prop} [decidable_pred p]

@[simp] theorem erasep_nil : [].erasep p = [] := rfl

theorem erasep_cons (a : α) (l : list α) :
  (a :: l).erasep p = if p a then l else a :: l.erasep p := rfl

@[simp] theorem erasep_cons_of_pos {a : α} {l : list α} (h : p a) : (a :: l).erasep p = l :=
by simp [erasep_cons, h]

@[simp] theorem erasep_cons_of_neg {a : α} {l : list α} (h : ¬ p a) :
  (a::l).erasep p = a :: l.erasep p :=
by simp [erasep_cons, h]

theorem erasep_of_forall_not {l : list α}
  (h : ∀ a ∈ l, ¬ p a) : l.erasep p = l :=
by induction l with _ _ ih; [refl,
  simp [h _ (or.inl rfl), ih (forall_mem_of_forall_mem_cons h)]]

theorem exists_of_erasep {l : list α} {a} (al : a ∈ l) (pa : p a) :
  ∃ a l₁ l₂, (∀ b ∈ l₁, ¬ p b) ∧ p a ∧ l = l₁ ++ a :: l₂ ∧ l.erasep p = l₁ ++ l₂ :=
begin
  induction l with b l IH, {cases al},
  by_cases pb : p b,
  { exact ⟨b, [], l, forall_mem_nil _, pb, by simp [pb]⟩ },
  { rcases al with rfl | al, {exact pb.elim pa},
    rcases IH al with ⟨c, l₁, l₂, h₁, h₂, h₃, h₄⟩,
    exact ⟨c, b::l₁, l₂, forall_mem_cons.2 ⟨pb, h₁⟩,
      h₂, by rw h₃; refl, by simp [pb, h₄]⟩ }
end

theorem exists_or_eq_self_of_erasep (p : α → Prop) [decidable_pred p] (l : list α) :
  l.erasep p = l ∨ ∃ a l₁ l₂, (∀ b ∈ l₁, ¬ p b) ∧ p a ∧ l = l₁ ++ a :: l₂ ∧ l.erasep p = l₁ ++ l₂ :=
begin
  by_cases h : ∃ a ∈ l, p a,
  { rcases h with ⟨a, ha, pa⟩,
    exact or.inr (exists_of_erasep ha pa) },
  { simp at h, exact or.inl (erasep_of_forall_not h) }
end

@[simp] theorem length_erasep_of_mem {l : list α} {a} (al : a ∈ l) (pa : p a) :
 length (l.erasep p) = pred (length l) :=
by rcases exists_of_erasep al pa with ⟨_, l₁, l₂, _, _, e₁, e₂⟩;
   rw e₂; simp [-add_comm, e₁]; refl

@[simp] lemma length_erasep_add_one {l : list α} {a} (al : a ∈ l) (pa : p a) :
  (l.erasep p).length + 1 = l.length :=
let ⟨_, l₁, l₂, _, _, h₁, h₂⟩ := exists_of_erasep al pa in
by { rw [h₂, h₁, length_append, length_append], refl }

theorem erasep_append_left {a : α} (pa : p a) :
  ∀ {l₁ : list α} (l₂), a ∈ l₁ → (l₁++l₂).erasep p = l₁.erasep p ++ l₂
| (x::xs) l₂ h := begin
  by_cases h' : p x; simp [h'],
  rw erasep_append_left l₂ (mem_of_ne_of_mem (mt _ h') h),
  rintro rfl, exact pa
end

theorem erasep_append_right :
  ∀ {l₁ : list α} (l₂), (∀ b ∈ l₁, ¬ p b) → (l₁++l₂).erasep p = l₁ ++ l₂.erasep p
| []      l₂ h := rfl
| (x::xs) l₂ h := by simp [(forall_mem_cons.1 h).1,
  erasep_append_right _ (forall_mem_cons.1 h).2]

theorem erasep_sublist (l : list α) : l.erasep p <+ l :=
by rcases exists_or_eq_self_of_erasep p l with h | ⟨c, l₁, l₂, h₁, h₂, h₃, h₄⟩;
   [rw h, {rw [h₄, h₃], simp}]

theorem erasep_subset (l : list α) : l.erasep p ⊆ l :=
(erasep_sublist l).subset

theorem sublist.erasep {l₁ l₂ : list α} (s : l₁ <+ l₂) : l₁.erasep p <+ l₂.erasep p :=
begin
  induction s,
  case list.sublist.slnil { refl },
  case list.sublist.cons : l₁ l₂ a s IH
  { by_cases h : p a; simp [h],
    exacts [IH.trans (erasep_sublist _), IH.cons _ _ _] },
  case list.sublist.cons2 : l₁ l₂ a s IH
  { by_cases h : p a; simp [h],
    exacts [s, IH.cons2 _ _ _] }
end

theorem mem_of_mem_erasep {a : α} {l : list α} : a ∈ l.erasep p → a ∈ l :=
@erasep_subset _ _ _ _ _

@[simp] theorem mem_erasep_of_neg {a : α} {l : list α} (pa : ¬ p a) : a ∈ l.erasep p ↔ a ∈ l :=
⟨mem_of_mem_erasep, λ al, begin
  rcases exists_or_eq_self_of_erasep p l with h | ⟨c, l₁, l₂, h₁, h₂, h₃, h₄⟩,
  { rwa h },
  { rw h₄, rw h₃ at al,
    have : a ≠ c, {rintro rfl, exact pa.elim h₂},
    simpa [this] using al }
end⟩

theorem erasep_map (f : β → α) :
  ∀ (l : list β), (map f l).erasep p = map f (l.erasep (p ∘ f))
| []     := rfl
| (b::l) := by by_cases p (f b); simp [h, erasep_map l]

@[simp] theorem extractp_eq_find_erasep :
  ∀ l : list α, extractp p l = (find p l, erasep p l)
| []     := rfl
| (a::l) := by by_cases pa : p a; simp [extractp, pa, extractp_eq_find_erasep l]

end erasep

/-! ### erase -/
section erase
variable [decidable_eq α]

@[simp] theorem erase_nil (a : α) : [].erase a = [] := rfl

theorem erase_cons (a b : α) (l : list α) :
  (b :: l).erase a = if b = a then l else b :: l.erase a := rfl

@[simp] theorem erase_cons_head (a : α) (l : list α) : (a :: l).erase a = l :=
by simp only [erase_cons, if_pos rfl]

@[simp] theorem erase_cons_tail {a b : α} (l : list α) (h : b ≠ a) :
  (b::l).erase a = b :: l.erase a :=
by simp only [erase_cons, if_neg h]; split; refl

theorem erase_eq_erasep (a : α) (l : list α) : l.erase a = l.erasep (eq a) :=
by { induction l with b l, {refl},
  by_cases a = b; [simp [h], simp [h, ne.symm h, *]] }

@[simp, priority 980]
theorem erase_of_not_mem {a : α} {l : list α} (h : a ∉ l) : l.erase a = l :=
by rw [erase_eq_erasep, erasep_of_forall_not]; rintro b h' rfl; exact h h'

theorem exists_erase_eq {a : α} {l : list α} (h : a ∈ l) :
  ∃ l₁ l₂, a ∉ l₁ ∧ l = l₁ ++ a :: l₂ ∧ l.erase a = l₁ ++ l₂ :=
by rcases exists_of_erasep h rfl with ⟨_, l₁, l₂, h₁, rfl, h₂, h₃⟩;
   rw erase_eq_erasep; exact ⟨l₁, l₂, λ h, h₁ _ h rfl, h₂, h₃⟩

@[simp] theorem length_erase_of_mem {a : α} {l : list α} (h : a ∈ l) :
  length (l.erase a) = pred (length l) :=
by rw erase_eq_erasep; exact length_erasep_of_mem h rfl

@[simp] lemma length_erase_add_one {a : α} {l : list α} (h : a ∈ l) :
  (l.erase a).length + 1 = l.length :=
by rw [erase_eq_erasep, length_erasep_add_one h rfl]

theorem erase_append_left {a : α} {l₁ : list α} (l₂) (h : a ∈ l₁) :
  (l₁++l₂).erase a = l₁.erase a ++ l₂ :=
by simp [erase_eq_erasep]; exact erasep_append_left (by refl) l₂ h

theorem erase_append_right {a : α} {l₁ : list α} (l₂) (h : a ∉ l₁) :
  (l₁++l₂).erase a = l₁ ++ l₂.erase a :=
by rw [erase_eq_erasep, erase_eq_erasep, erasep_append_right];
   rintro b h' rfl; exact h h'

theorem erase_sublist (a : α) (l : list α) : l.erase a <+ l :=
by rw erase_eq_erasep; apply erasep_sublist

theorem erase_subset (a : α) (l : list α) : l.erase a ⊆ l :=
(erase_sublist a l).subset

theorem sublist.erase (a : α) {l₁ l₂ : list α} (h : l₁ <+ l₂) : l₁.erase a <+ l₂.erase a :=
by simp [erase_eq_erasep]; exact sublist.erasep h

theorem mem_of_mem_erase {a b : α} {l : list α} : a ∈ l.erase b → a ∈ l :=
@erase_subset _ _ _ _ _

@[simp] theorem mem_erase_of_ne {a b : α} {l : list α} (ab : a ≠ b) : a ∈ l.erase b ↔ a ∈ l :=
by rw erase_eq_erasep; exact mem_erasep_of_neg ab.symm

theorem erase_comm (a b : α) (l : list α) : (l.erase a).erase b = (l.erase b).erase a :=
if ab : a = b then by rw ab else
if ha : a ∈ l then
if hb : b ∈ l then match l, l.erase a, exists_erase_eq ha, hb with
| ._, ._, ⟨l₁, l₂, ha', rfl, rfl⟩, hb :=
  if h₁ : b ∈ l₁ then
    by rw [erase_append_left _ h₁, erase_append_left _ h₁,
           erase_append_right _ (mt mem_of_mem_erase ha'), erase_cons_head]
  else
    by rw [erase_append_right _ h₁, erase_append_right _ h₁, erase_append_right _ ha',
           erase_cons_tail _ ab, erase_cons_head]
end
else by simp only [erase_of_not_mem hb, erase_of_not_mem (mt mem_of_mem_erase hb)]
else by simp only [erase_of_not_mem ha, erase_of_not_mem (mt mem_of_mem_erase ha)]

theorem map_erase [decidable_eq β] {f : α → β} (finj : injective f) {a : α}
  (l : list α) : map f (l.erase a) = (map f l).erase (f a) :=
have this : eq a = eq (f a) ∘ f, { ext b, simp [finj.eq_iff] },
by simp [erase_eq_erasep, erase_eq_erasep, erasep_map, this]

theorem map_foldl_erase [decidable_eq β] {f : α → β} (finj : injective f) {l₁ l₂ : list α} :
  map f (foldl list.erase l₁ l₂) = foldl (λ l a, l.erase (f a)) (map f l₁) l₂ :=
by induction l₂ generalizing l₁; [refl,
simp only [foldl_cons, map_erase finj, *]]

end erase

/-! ### diff -/
section diff
variable [decidable_eq α]

@[simp] theorem diff_nil (l : list α) : l.diff [] = l := rfl

@[simp] theorem diff_cons (l₁ l₂ : list α) (a : α) : l₁.diff (a::l₂) = (l₁.erase a).diff l₂ :=
if h : a ∈ l₁ then by simp only [list.diff, if_pos h]
else by simp only [list.diff, if_neg h, erase_of_not_mem h]

lemma diff_cons_right (l₁ l₂ : list α) (a : α) : l₁.diff (a::l₂) = (l₁.diff l₂).erase a :=
begin
  induction l₂ with b l₂ ih generalizing l₁ a,
  { simp_rw [diff_cons, diff_nil] },
  { rw [diff_cons, diff_cons, erase_comm, ← diff_cons, ih, ← diff_cons] }
end

lemma diff_erase (l₁ l₂ : list α) (a : α) : (l₁.diff l₂).erase a = (l₁.erase a).diff l₂ :=
by rw [← diff_cons_right, diff_cons]

@[simp] theorem nil_diff (l : list α) : [].diff l = [] :=
by induction l; [refl, simp only [*, diff_cons, erase_of_not_mem (not_mem_nil _)]]

theorem diff_eq_foldl : ∀ (l₁ l₂ : list α), l₁.diff l₂ = foldl list.erase l₁ l₂
| l₁ []      := rfl
| l₁ (a::l₂) := (diff_cons l₁ l₂ a).trans (diff_eq_foldl _ _)

@[simp] theorem diff_append (l₁ l₂ l₃ : list α) : l₁.diff (l₂ ++ l₃) = (l₁.diff l₂).diff l₃ :=
by simp only [diff_eq_foldl, foldl_append]

@[simp] theorem map_diff [decidable_eq β] {f : α → β} (finj : injective f) {l₁ l₂ : list α} :
  map f (l₁.diff l₂) = (map f l₁).diff (map f l₂) :=
by simp only [diff_eq_foldl, foldl_map, map_foldl_erase finj]

theorem diff_sublist : ∀ l₁ l₂ : list α, l₁.diff l₂ <+ l₁
| l₁ []      := sublist.refl _
| l₁ (a::l₂) := calc l₁.diff (a :: l₂) = (l₁.erase a).diff l₂ : diff_cons _ _ _
  ... <+ l₁.erase a : diff_sublist _ _
  ... <+ l₁ : list.erase_sublist _ _

theorem diff_subset (l₁ l₂ : list α) : l₁.diff l₂ ⊆ l₁ :=
(diff_sublist _ _).subset

theorem mem_diff_of_mem {a : α} : ∀ {l₁ l₂ : list α}, a ∈ l₁ → a ∉ l₂ → a ∈ l₁.diff l₂
| l₁ []      h₁ h₂ := h₁
| l₁ (b::l₂) h₁ h₂ := by rw diff_cons; exact
  mem_diff_of_mem ((mem_erase_of_ne (ne_of_not_mem_cons h₂)).2 h₁) (not_mem_of_not_mem_cons h₂)

theorem sublist.diff_right : ∀ {l₁ l₂ l₃: list α}, l₁ <+ l₂ → l₁.diff l₃ <+ l₂.diff l₃
| l₁ l₂ [] h      := h
| l₁ l₂ (a::l₃) h := by simp only
  [diff_cons, (h.erase _).diff_right]

theorem erase_diff_erase_sublist_of_sublist {a : α} : ∀ {l₁ l₂ : list α},
  l₁ <+ l₂ → (l₂.erase a).diff (l₁.erase a) <+ l₂.diff l₁
| []      l₂ h := erase_sublist _ _
| (b::l₁) l₂ h := if heq : b = a then by simp only [heq, erase_cons_head, diff_cons]
                  else by simpa only [erase_cons_head, erase_cons_tail _ heq, diff_cons,
                    erase_comm a b l₂]
                  using erase_diff_erase_sublist_of_sublist (h.erase b)

end diff

/-! ### enum -/

theorem length_enum_from : ∀ n (l : list α), length (enum_from n l) = length l
| n []     := rfl
| n (a::l) := congr_arg nat.succ (length_enum_from _ _)

theorem length_enum : ∀ (l : list α), length (enum l) = length l := length_enum_from _

@[simp] theorem enum_from_nth : ∀ n (l : list α) m,
  nth (enum_from n l) m = (λ a, (n + m, a)) <$> nth l m
| n []       m     := rfl
| n (a :: l) 0     := rfl
| n (a :: l) (m+1) := (enum_from_nth (n+1) l m).trans $
  by rw [add_right_comm]; refl

@[simp] theorem enum_nth : ∀ (l : list α) n,
  nth (enum l) n = (λ a, (n, a)) <$> nth l n :=
by simp only [enum, enum_from_nth, zero_add]; intros; refl

@[simp] theorem enum_from_map_snd : ∀ n (l : list α),
  map prod.snd (enum_from n l) = l
| n []       := rfl
| n (a :: l) := congr_arg (cons _) (enum_from_map_snd _ _)

@[simp] theorem enum_map_snd : ∀ (l : list α),
  map prod.snd (enum l) = l := enum_from_map_snd _

theorem mem_enum_from {x : α} {i : ℕ} :
   ∀ {j : ℕ} (xs : list α), (i, x) ∈ xs.enum_from j → j ≤ i ∧ i < j + xs.length ∧ x ∈ xs
| j [] := by simp [enum_from]
| j (y :: ys) :=
suffices i = j ∧ x = y ∨ (i, x) ∈ enum_from (j + 1) ys →
    j ≤ i ∧ i < j + (length ys + 1) ∧ (x = y ∨ x ∈ ys),
  by simpa [enum_from, mem_enum_from ys],
begin
  rintro (h|h),
  { refine ⟨le_of_eq h.1.symm,h.1 ▸ _,or.inl h.2⟩,
    apply nat.lt_add_of_pos_right; simp },
  { obtain ⟨hji, hijlen, hmem⟩ := mem_enum_from _ h,
    refine ⟨_, _, _⟩,
    { exact le_trans (nat.le_succ _) hji },
    { convert hijlen using 1, ac_refl },
    { simp [hmem] } }
end

section choose
variables (p : α → Prop) [decidable_pred p] (l : list α)

lemma choose_spec (hp : ∃ a, a ∈ l ∧ p a) : choose p l hp ∈ l ∧ p (choose p l hp) :=
(choose_x p l hp).property

lemma choose_mem (hp : ∃ a, a ∈ l ∧ p a) : choose p l hp ∈ l := (choose_spec _ _ _).1

lemma choose_property (hp : ∃ a, a ∈ l ∧ p a) : p (choose p l hp) := (choose_spec _ _ _).2

end choose

/-! ### map₂_left' -/

section map₂_left'

-- The definitional equalities for `map₂_left'` can already be used by the
-- simplifie because `map₂_left'` is marked `@[simp]`.

@[simp] theorem map₂_left'_nil_right (f : α → option β → γ) (as) :
  map₂_left' f as [] = (as.map (λ a, f a none), []) :=
by cases as; refl

end map₂_left'

/-! ### map₂_right' -/

section map₂_right'

variables (f : option α → β → γ) (a : α) (as : list α) (b : β) (bs : list β)

@[simp] theorem map₂_right'_nil_left :
  map₂_right' f [] bs = (bs.map (f none), []) :=
by cases bs; refl

@[simp] theorem map₂_right'_nil_right  :
  map₂_right' f as [] = ([], as) :=
rfl

@[simp] theorem map₂_right'_nil_cons :
  map₂_right' f [] (b :: bs) = (f none b :: bs.map (f none), []) :=
rfl

@[simp] theorem map₂_right'_cons_cons :
  map₂_right' f (a :: as) (b :: bs) =
    let rec := map₂_right' f as bs in
    (f (some a) b :: rec.fst, rec.snd) :=
rfl

end map₂_right'

/-! ### zip_left' -/

section zip_left'

variables (a : α) (as : list α) (b : β) (bs : list β)

@[simp] theorem zip_left'_nil_right :
  zip_left' as ([] : list β) = (as.map (λ a, (a, none)), []) :=
by cases as; refl

@[simp] theorem zip_left'_nil_left :
  zip_left' ([] : list α) bs = ([], bs) :=
rfl

@[simp] theorem zip_left'_cons_nil :
  zip_left' (a :: as) ([] : list β) = ((a, none) :: as.map (λ a, (a, none)), []) :=
rfl

@[simp] theorem zip_left'_cons_cons :
  zip_left' (a :: as) (b :: bs) =
    let rec := zip_left' as bs in
    ((a, some b) :: rec.fst, rec.snd) :=
rfl

end zip_left'

/-! ### zip_right' -/

section zip_right'

variables (a : α) (as : list α) (b : β) (bs : list β)

@[simp] theorem zip_right'_nil_left :
  zip_right' ([] : list α) bs = (bs.map (λ b, (none, b)), []) :=
by cases bs; refl

@[simp] theorem zip_right'_nil_right :
  zip_right' as ([] : list β) = ([], as) :=
rfl

@[simp] theorem zip_right'_nil_cons :
  zip_right' ([] : list α) (b :: bs) = ((none, b) :: bs.map (λ b, (none, b)), []) :=
rfl

@[simp] theorem zip_right'_cons_cons :
  zip_right' (a :: as) (b :: bs) =
    let rec := zip_right' as bs in
    ((some a, b) :: rec.fst, rec.snd) :=
rfl

end zip_right'

/-! ### map₂_left -/

section map₂_left

variables (f : α → option β → γ) (as : list α)

-- The definitional equalities for `map₂_left` can already be used by the
-- simplifier because `map₂_left` is marked `@[simp]`.

@[simp] theorem map₂_left_nil_right :
  map₂_left f as [] = as.map (λ a, f a none) :=
by cases as; refl

theorem map₂_left_eq_map₂_left' : ∀ as bs,
  map₂_left f as bs = (map₂_left' f as bs).fst
| [] bs := by simp!
| (a :: as) [] := by simp!
| (a :: as) (b :: bs) := by simp! [*]

theorem map₂_left_eq_map₂ : ∀ as bs,
  length as ≤ length bs →
  map₂_left f as bs = map₂ (λ a b, f a (some b)) as bs
| [] [] h := by simp!
| [] (b :: bs) h := by simp!
| (a :: as) [] h := by { simp at h, contradiction }
| (a :: as) (b :: bs) h := by { simp at h, simp! [*] }

end map₂_left

/-! ### map₂_right -/

section map₂_right

variables (f : option α → β → γ) (a : α) (as : list α) (b : β) (bs : list β)

@[simp] theorem map₂_right_nil_left :
  map₂_right f [] bs = bs.map (f none) :=
by cases bs; refl

@[simp] theorem map₂_right_nil_right :
  map₂_right f as [] = [] :=
rfl

@[simp] theorem map₂_right_nil_cons :
  map₂_right f [] (b :: bs) = f none b :: bs.map (f none) :=
rfl

@[simp] theorem map₂_right_cons_cons :
  map₂_right f (a :: as) (b :: bs) = f (some a) b :: map₂_right f as bs :=
rfl

theorem map₂_right_eq_map₂_right' :
  map₂_right f as bs = (map₂_right' f as bs).fst :=
by simp only [map₂_right, map₂_right', map₂_left_eq_map₂_left']

theorem map₂_right_eq_map₂ (h : length bs ≤ length as) :
  map₂_right f as bs = map₂ (λ a b, f (some a) b) as bs :=
begin
  have : (λ a b, flip f a (some b)) = (flip (λ a b, f (some a) b)) := rfl,
  simp only [map₂_right, map₂_left_eq_map₂, map₂_flip, *]
end

end map₂_right

/-! ### zip_left -/

section zip_left

variables (a : α) (as : list α) (b : β) (bs : list β)

@[simp] theorem zip_left_nil_right :
  zip_left as ([] : list β) = as.map (λ a, (a, none)) :=
by cases as; refl

@[simp] theorem zip_left_nil_left :
  zip_left ([] : list α) bs = [] :=
rfl

@[simp] theorem zip_left_cons_nil :
  zip_left (a :: as) ([] : list β) = (a, none) :: as.map (λ a, (a, none)) :=
rfl

@[simp] theorem zip_left_cons_cons :
  zip_left (a :: as) (b :: bs) = (a, some b) :: zip_left as bs :=
rfl

theorem zip_left_eq_zip_left' :
  zip_left as bs = (zip_left' as bs).fst :=
by simp only [zip_left, zip_left', map₂_left_eq_map₂_left']

end zip_left

/-! ### zip_right -/

section zip_right

variables (a : α) (as : list α) (b : β) (bs : list β)

@[simp] theorem zip_right_nil_left :
  zip_right ([] : list α) bs = bs.map (λ b, (none, b)) :=
by cases bs; refl

@[simp] theorem zip_right_nil_right :
  zip_right as ([] : list β) = [] :=
rfl

@[simp] theorem zip_right_nil_cons :
  zip_right ([] : list α) (b :: bs) = (none, b) :: bs.map (λ b, (none, b)) :=
rfl

@[simp] theorem zip_right_cons_cons :
  zip_right (a :: as) (b :: bs) = (some a, b) :: zip_right as bs :=
rfl

theorem zip_right_eq_zip_right' :
  zip_right as bs = (zip_right' as bs).fst :=
by simp only [zip_right, zip_right', map₂_right_eq_map₂_right']

end zip_right

/-! ### to_chunks -/

section to_chunks

@[simp] theorem to_chunks_nil (n) : @to_chunks α n [] = [] := by cases n; refl

theorem to_chunks_aux_eq (n) : ∀ xs i,
  @to_chunks_aux α n xs i = (xs.take i, (xs.drop i).to_chunks (n+1))
| [] i := by cases i; refl
| (x::xs) 0 := by rw [to_chunks_aux, drop, to_chunks]; cases to_chunks_aux n xs n; refl
| (x::xs) (i+1) := by rw [to_chunks_aux, to_chunks_aux_eq]; refl

theorem to_chunks_eq_cons' (n) : ∀ {xs : list α} (h : xs ≠ []),
  xs.to_chunks (n+1) = xs.take (n+1) :: (xs.drop (n+1)).to_chunks (n+1)
| [] e := (e rfl).elim
| (x::xs) _ := by rw [to_chunks, to_chunks_aux_eq]; refl

theorem to_chunks_eq_cons : ∀ {n} {xs : list α} (n0 : n ≠ 0) (x0 : xs ≠ []),
  xs.to_chunks n = xs.take n :: (xs.drop n).to_chunks n
| 0 _ e := (e rfl).elim
| (n+1) xs _ := to_chunks_eq_cons' _

theorem to_chunks_aux_join {n} : ∀ {xs i l L}, @to_chunks_aux α n xs i = (l, L) → l ++ L.join = xs
| [] _ _ _ rfl := rfl
| (x::xs) i l L e := begin
    cases i; [
      cases e' : to_chunks_aux n xs n with l L,
      cases e' : to_chunks_aux n xs i with l L];
    { rw [to_chunks_aux, e', to_chunks_aux] at e, cases e,
      exact (congr_arg (cons x) (to_chunks_aux_join e') : _) }
  end

@[simp] theorem to_chunks_join : ∀ n xs, (@to_chunks α n xs).join = xs
| n [] := by cases n; refl
| 0 (x::xs) := by simp only [to_chunks, join]; rw append_nil
| (n+1) (x::xs) := begin
    rw to_chunks,
    cases e : to_chunks_aux n xs n with l L,
    exact (congr_arg (cons x) (to_chunks_aux_join e) : _),
  end

theorem to_chunks_length_le : ∀ n xs, n ≠ 0 → ∀ l : list α,
  l ∈ @to_chunks α n xs → l.length ≤ n
| 0 _ e _ := (e rfl).elim
| (n+1) xs _ l := begin
  refine (measure_wf length).induction xs _, intros xs IH h,
  by_cases x0 : xs = [], {subst xs, cases h},
  rw to_chunks_eq_cons' _ x0 at h, rcases h with rfl|h,
  { apply length_take_le },
  { refine IH _ _ h,
    simp only [measure, inv_image, length_drop],
    exact tsub_lt_self (length_pos_iff_ne_nil.2 x0) (succ_pos _) },
end

end to_chunks

/-! ### Retroattributes

The list definitions happen earlier than `to_additive`, so here we tag the few multiplicative
definitions that couldn't be tagged earlier.
-/

attribute [to_additive] list.prod -- `list.sum`

attribute [to_additive] alternating_prod -- `list.alternating_sum`

/-! ### Miscellaneous lemmas -/

theorem ilast'_mem : ∀ a l, @ilast' α a l ∈ a :: l
| a []     := or.inl rfl
| a (b::l) := or.inr (ilast'_mem b l)

@[simp] lemma nth_le_attach (L : list α) (i) (H : i < L.attach.length) :
  (L.attach.nth_le i H).1 = L.nth_le i (length_attach L ▸ H) :=
calc  (L.attach.nth_le i H).1
    = (L.attach.map subtype.val).nth_le i (by simpa using H) : by rw nth_le_map'
... = L.nth_le i _ : by congr; apply attach_map_val

@[simp]
theorem mem_map_swap (x : α) (y : β) (xs : list (α × β)) :
  (y, x) ∈ map prod.swap xs ↔ (x, y) ∈ xs :=
begin
  induction xs with x xs,
  { simp only [not_mem_nil, map_nil] },
  { cases x with a b,
    simp only [mem_cons_iff, prod.mk.inj_iff, map, prod.swap_prod_mk,
      prod.exists, xs_ih, and_comm] },
end

lemma slice_eq (xs : list α) (n m : ℕ) :
  slice n m xs = xs.take n ++ xs.drop (n+m) :=
begin
  induction n generalizing xs,
  { simp [slice] },
  { cases xs; simp [slice, *, nat.succ_add], }
end

lemma sizeof_slice_lt [has_sizeof α] (i j : ℕ) (hj : 0 < j) (xs : list α) (hi : i < xs.length) :
  sizeof (list.slice i j xs) < sizeof xs :=
begin
  induction xs generalizing i j,
  case list.nil : i j h
  { cases hi },
  case list.cons : x xs xs_ih i j h
  { cases i; simp only [-slice_eq, list.slice],
    { cases j, cases h,
      dsimp only [drop], unfold_wf,
      apply @lt_of_le_of_lt _ _ _ xs.sizeof,
      { clear_except,
        induction xs generalizing j; unfold_wf,
        case list.nil : j
        { refl },
        case list.cons : xs_hd xs_tl xs_ih j
        { cases j; unfold_wf, refl,
          transitivity, apply xs_ih,
          simp }, },
      unfold_wf, apply zero_lt_one_add, },
    { unfold_wf, apply xs_ih _ _ h,
      apply lt_of_succ_lt_succ hi, } },
end

end list<|MERGE_RESOLUTION|>--- conflicted
+++ resolved
@@ -2629,323 +2629,8 @@
   (l H) : map g (pmap f l H) = pmap (λ a h, g (f a h)) l H :=
 by induction l; [refl, simp only [*, pmap, map]]; split; refl
 
-<<<<<<< HEAD
-lemma tail_sum (L : list ℕ) : L.tail.sum = L.sum - L.head :=
-by rw [← head_add_tail_sum L, add_comm, nat.add_sub_cancel]
-
-/-! ### join -/
-
-attribute [simp] join
-
-theorem join_eq_nil : ∀ {L : list (list α)}, join L = [] ↔ ∀ l ∈ L, l = []
-| []     := iff_of_true rfl (forall_mem_nil _)
-| (l::L) := by simp only [join, append_eq_nil, join_eq_nil, forall_mem_cons]
-
-@[simp] theorem join_append (L₁ L₂ : list (list α)) : join (L₁ ++ L₂) = join L₁ ++ join L₂ :=
-by induction L₁; [refl, simp only [*, join, cons_append, append_assoc]]
-
-lemma join_join (l : list (list (list α))) : l.join.join = (l.map join).join :=
-by { induction l, simp, simp [l_ih] }
-
-/-- In a join, taking the first elements up to an index which is the sum of the lengths of the
-first `i` sublists, is the same as taking the join of the first `i` sublists. -/
-lemma take_sum_join (L : list (list α)) (i : ℕ) :
-  L.join.take ((L.map length).take i).sum = (L.take i).join :=
-begin
-  induction L generalizing i, { simp },
-  cases i, { simp },
-  simp [take_append, L_ih]
-end
-
-/-- In a join, dropping all the elements up to an index which is the sum of the lengths of the
-first `i` sublists, is the same as taking the join after dropping the first `i` sublists. -/
-lemma drop_sum_join (L : list (list α)) (i : ℕ) :
-  L.join.drop ((L.map length).take i).sum = (L.drop i).join :=
-begin
-  induction L generalizing i, { simp },
-  cases i, { simp },
-  simp [drop_append, L_ih],
-end
-
-/-- Taking only the first `i+1` elements in a list, and then dropping the first `i` ones, one is
-left with a list of length `1` made of the `i`-th element of the original list. -/
-lemma drop_take_succ_eq_cons_nth_le (L : list α) {i : ℕ} (hi : i < L.length) :
-  (L.take (i+1)).drop i = [nth_le L i hi] :=
-begin
-  induction L generalizing i,
-  { simp only [length] at hi, exact (nat.not_succ_le_zero i hi).elim },
-  cases i, { simp },
-  have : i < L_tl.length,
-  { simp at hi,
-    exact nat.lt_of_succ_lt_succ hi },
-  simp [L_ih this],
-  refl
-end
-
-/-- In a join of sublists, taking the slice between the indices `A` and `B - 1` gives back the
-original sublist of index `i` if `A` is the sum of the lenghts of sublists of index `< i`, and
-`B` is the sum of the lengths of sublists of index `≤ i`. -/
-lemma drop_take_succ_join_eq_nth_le (L : list (list α)) {i : ℕ} (hi : i < L.length) :
-  (L.join.take ((L.map length).take (i+1)).sum).drop ((L.map length).take i).sum = nth_le L i hi :=
-begin
-  have : (L.map length).take i = ((L.take (i+1)).map length).take i, by simp [map_take, take_take],
-  simp [take_sum_join, this, drop_sum_join, drop_take_succ_eq_cons_nth_le _ hi]
-end
-
-/-- Auxiliary lemma to control elements in a join. -/
-lemma sum_take_map_length_lt1 (L : list (list α)) {i j : ℕ}
-  (hi : i < L.length) (hj : j < (nth_le L i hi).length) :
-  ((L.map length).take i).sum + j < ((L.map length).take (i+1)).sum :=
-by simp [hi, sum_take_succ, hj]
-
-/-- Auxiliary lemma to control elements in a join. -/
-lemma sum_take_map_length_lt2 (L : list (list α)) {i j : ℕ}
-  (hi : i < L.length) (hj : j < (nth_le L i hi).length) :
-  ((L.map length).take i).sum + j < L.join.length :=
-begin
-  convert lt_of_lt_of_le (sum_take_map_length_lt1 L hi hj) (monotone_sum_take _ hi),
-  have : L.length = (L.map length).length, by simp,
-  simp [this, -length_map]
-end
-
-/-- The `n`-th element in a join of sublists is the `j`-th element of the `i`th sublist,
-where `n` can be obtained in terms of `i` and `j` by adding the lengths of all the sublists
-of index `< i`, and adding `j`. -/
-lemma nth_le_join (L : list (list α)) {i j : ℕ}
-  (hi : i < L.length) (hj : j < (nth_le L i hi).length) :
-  nth_le L.join (((L.map length).take i).sum + j) (sum_take_map_length_lt2 L hi hj) =
-  nth_le (nth_le L i hi) j hj :=
-by rw [nth_le_take L.join (sum_take_map_length_lt2 L hi hj) (sum_take_map_length_lt1 L hi hj),
-  nth_le_drop, nth_le_of_eq (drop_take_succ_join_eq_nth_le L hi)]
-
-/-- Two lists of sublists are equal iff their joins coincide, as well as the lengths of the
-sublists. -/
-theorem eq_iff_join_eq (L L' : list (list α)) :
-  L = L' ↔ L.join = L'.join ∧ map length L = map length L' :=
-begin
-  refine ⟨λ H, by simp [H], _⟩,
-  rintros ⟨join_eq, length_eq⟩,
-  apply ext_le,
-  { have : length (map length L) = length (map length L'), by rw length_eq,
-    simpa using this },
-  { assume n h₁ h₂,
-    rw [← drop_take_succ_join_eq_nth_le, ← drop_take_succ_join_eq_nth_le, join_eq, length_eq] }
-end
-
-/-! ### lexicographic ordering -/
-
-/-- Given a strict order `<` on `α`, the lexicographic strict order on `list α`, for which
-`[a0, ..., an] < [b0, ..., b_k]` if `a0 < b0` or `a0 = b0` and `[a1, ..., an] < [b1, ..., bk]`.
-The definition is given for any relation `r`, not only strict orders. -/
-inductive lex (r : α → α → Prop) : list α → list α → Prop
-| nil {a l} : lex [] (a :: l)
-| cons {a l₁ l₂} (h : lex l₁ l₂) : lex (a :: l₁) (a :: l₂)
-| rel {a₁ l₁ a₂ l₂} (h : r a₁ a₂) : lex (a₁ :: l₁) (a₂ :: l₂)
-
-namespace lex
-theorem cons_iff {r : α → α → Prop} [is_irrefl α r] {a l₁ l₂} :
-  lex r (a :: l₁) (a :: l₂) ↔ lex r l₁ l₂ :=
-⟨λ h, by cases h with _ _ _ _ _ h _ _ _ _ h;
-  [exact h, exact (irrefl_of r a h).elim], lex.cons⟩
-
-@[simp] theorem not_nil_right (r : α → α → Prop) (l : list α) : ¬ lex r l [].
-
-instance is_order_connected (r : α → α → Prop)
-  [is_order_connected α r] [is_trichotomous α r] :
-  is_order_connected (list α) (lex r) :=
-⟨λ l₁, match l₁ with
-| _,     [],    c::l₃, nil    := or.inr nil
-| _,     [],    c::l₃, rel _ := or.inr nil
-| _,     [],    c::l₃, cons _ := or.inr nil
-| _,     b::l₂, c::l₃, nil := or.inl nil
-| a::l₁, b::l₂, c::l₃, rel h :=
-  (is_order_connected.conn _ b _ h).imp rel rel
-| a::l₁, b::l₂, _::l₃, cons h := begin
-    rcases trichotomous_of r a b with ab | rfl | ab,
-    { exact or.inl (rel ab) },
-    { exact (_match _ l₂ _ h).imp cons cons },
-    { exact or.inr (rel ab) }
-  end
-end⟩
-
-instance is_trichotomous (r : α → α → Prop) [is_trichotomous α r] :
-  is_trichotomous (list α) (lex r) :=
-⟨λ l₁, match l₁ with
-| [], [] := or.inr (or.inl rfl)
-| [], b::l₂ := or.inl nil
-| a::l₁, [] := or.inr (or.inr nil)
-| a::l₁, b::l₂ := begin
-    rcases trichotomous_of r a b with ab | rfl | ab,
-    { exact or.inl (rel ab) },
-    { exact (_match l₁ l₂).imp cons
-      (or.imp (congr_arg _) cons) },
-    { exact or.inr (or.inr (rel ab)) }
-  end
-end⟩
-
-instance is_asymm (r : α → α → Prop)
-  [is_asymm α r] : is_asymm (list α) (lex r) :=
-⟨λ l₁, match l₁ with
-| a::l₁, b::l₂, lex.rel h₁, lex.rel h₂ := asymm h₁ h₂
-| a::l₁, b::l₂, lex.rel h₁, lex.cons h₂ := asymm h₁ h₁
-| a::l₁, b::l₂, lex.cons h₁, lex.rel h₂ := asymm h₂ h₂
-| a::l₁, b::l₂, lex.cons h₁, lex.cons h₂ :=
-  by exact _match _ _ h₁ h₂
-end⟩
-
-instance is_strict_total_order (r : α → α → Prop)
-  [is_strict_total_order' α r] : is_strict_total_order' (list α) (lex r) :=
-{..is_strict_weak_order_of_is_order_connected}
-
-instance decidable_rel [decidable_eq α] (r : α → α → Prop)
-  [decidable_rel r] : decidable_rel (lex r)
-| l₁ [] := is_false $ λ h, by cases h
-| [] (b::l₂) := is_true lex.nil
-| (a::l₁) (b::l₂) := begin
-  haveI := decidable_rel l₁ l₂,
-  refine decidable_of_iff (r a b ∨ a = b ∧ lex r l₁ l₂) ⟨λ h, _, λ h, _⟩,
-  { rcases h with h | ⟨rfl, h⟩,
-    { exact lex.rel h },
-    { exact lex.cons h } },
-  { rcases h with _|⟨_,_,_,h⟩|⟨_,_,_,_,h⟩,
-    { exact or.inr ⟨rfl, h⟩ },
-    { exact or.inl h } }
-end
-
-theorem append_right (r : α → α → Prop) :
-  ∀ {s₁ s₂} t, lex r s₁ s₂ → lex r s₁ (s₂ ++ t)
-| _ _ t nil      := nil
-| _ _ t (cons h) := cons (append_right _ h)
-| _ _ t (rel r)  := rel r
-
-theorem append_left (R : α → α → Prop) {t₁ t₂} (h : lex R t₁ t₂) :
-  ∀ s, lex R (s ++ t₁) (s ++ t₂)
-| []      := h
-| (a::l) := cons (append_left l)
-
-theorem imp {r s : α → α → Prop} (H : ∀ a b, r a b → s a b) :
-  ∀ l₁ l₂, lex r l₁ l₂ → lex s l₁ l₂
-| _ _ nil      := nil
-| _ _ (cons h) := cons (imp _ _ h)
-| _ _ (rel r)  := rel (H _ _ r)
-
-theorem to_ne : ∀ {l₁ l₂ : list α}, lex (≠) l₁ l₂ → l₁ ≠ l₂
-| _ _ (cons h) e := to_ne h (list.cons.inj e).2
-| _ _ (rel r)  e := r (list.cons.inj e).1
-
-theorem ne_iff {l₁ l₂ : list α} (H : length l₁ ≤ length l₂) :
-  lex (≠) l₁ l₂ ↔ l₁ ≠ l₂ :=
-⟨to_ne, λ h, begin
-  induction l₁ with a l₁ IH generalizing l₂; cases l₂ with b l₂,
-  { contradiction },
-  { apply nil },
-  { exact (not_lt_of_ge H).elim (succ_pos _) },
-  { cases classical.em (a = b) with ab ab,
-    { subst b, apply cons,
-      exact IH (le_of_succ_le_succ H) (mt (congr_arg _) h) },
-    { exact rel ab } }
-end⟩
-
-end lex
-
---Note: this overrides an instance in core lean
-instance has_lt' [has_lt α] : has_lt (list α) := ⟨lex (<)⟩
-
-theorem nil_lt_cons [has_lt α] (a : α) (l : list α) : [] < a :: l :=
-lex.nil
-
-instance [linear_order α] : linear_order (list α) :=
-linear_order_of_STO' (lex (<))
-
---Note: this overrides an instance in core lean
-instance has_le' [linear_order α] : has_le (list α) :=
-preorder.to_has_le _
-
-instance [decidable_linear_order α] : decidable_linear_order (list α) :=
-decidable_linear_order_of_STO' (lex (<))
-
-/-! ### all & any -/
-
-@[simp] theorem all_nil (p : α → bool) : all [] p = tt := rfl
-
-@[simp] theorem all_cons (p : α → bool) (a : α) (l : list α) :
-  all (a::l) p = (p a && all l p) := rfl
-
-theorem all_iff_forall {p : α → bool} {l : list α} : all l p ↔ ∀ a ∈ l, p a :=
-begin
-  induction l with a l ih,
-  { exact iff_of_true rfl (forall_mem_nil _) },
-  simp only [all_cons, band_coe_iff, ih, forall_mem_cons]
-end
-
-theorem all_iff_forall_prop {p : α → Prop} [decidable_pred p]
-  {l : list α} : all l (λ a, p a) ↔ ∀ a ∈ l, p a :=
-by simp only [all_iff_forall, bool.of_to_bool_iff]
-
-@[simp] theorem any_nil (p : α → bool) : any [] p = ff := rfl
-
-@[simp] theorem any_cons (p : α → bool) (a : α) (l : list α) :
-  any (a::l) p = (p a || any l p) := rfl
-
-theorem any_iff_exists {p : α → bool} {l : list α} : any l p ↔ ∃ a ∈ l, p a :=
-begin
-  induction l with a l ih,
-  { exact iff_of_false bool.not_ff (not_exists_mem_nil _) },
-  simp only [any_cons, bor_coe_iff, ih, exists_mem_cons_iff]
-end
-
-theorem any_iff_exists_prop {p : α → Prop} [decidable_pred p]
-  {l : list α} : any l (λ a, p a) ↔ ∃ a ∈ l, p a :=
-by simp [any_iff_exists]
-
-theorem any_of_mem {p : α → bool} {a : α} {l : list α} (h₁ : a ∈ l) (h₂ : p a) : any l p :=
-any_iff_exists.2 ⟨_, h₁, h₂⟩
-
-@[priority 500] instance decidable_forall_mem {p : α → Prop} [decidable_pred p] (l : list α) :
-  decidable (∀ x ∈ l, p x) :=
-decidable_of_iff _ all_iff_forall_prop
-
-instance decidable_exists_mem {p : α → Prop} [decidable_pred p] (l : list α) :
-  decidable (∃ x ∈ l, p x) :=
-decidable_of_iff _ any_iff_exists_prop
-
-/-! ### map for partial functions -/
-
-/-- Partial map. If `f : Π a, p a → β` is a partial function defined on
-  `a : α` satisfying `p`, then `pmap f l h` is essentially the same as `map f l`
-  but is defined only when all members of `l` satisfy `p`, using the proof
-  to apply `f`. -/
-@[simp] def pmap {p : α → Prop} (f : Π a, p a → β) : Π l : list α, (∀ a ∈ l, p a) → list β
-| []     H := []
-| (a::l) H := f a (forall_mem_cons.1 H).1 :: pmap l (forall_mem_cons.1 H).2
-
-/-- "Attach" the proof that the elements of `l` are in `l` to produce a new list
-  with the same elements but in the type `{x // x ∈ l}`. -/
-def attach (l : list α) : list {x // x ∈ l} := pmap subtype.mk l (λ a, id)
-
-theorem sizeof_lt_sizeof_of_mem [has_sizeof α] {x : α} {l : list α} (hx : x ∈ l) :
-  sizeof x < sizeof l :=
-begin
-  induction l with h t ih; cases hx,
-  { rw hx, exact lt_add_of_lt_of_nonneg (lt_one_add _) (nat.zero_le _) },
-  { exact lt_add_of_pos_of_le (zero_lt_one_add _) (le_of_lt (ih hx)) }
-end
-
-theorem pmap_eq_map (p : α → Prop) (f : α → β) (l : list α) (H) :
-  @pmap _ _ p (λ a _, f a) l H = map f l :=
-by induction l; [refl, simp only [*, pmap, map]]; split; refl
-
-theorem pmap_congr {p q : α → Prop} {f : Π a, p a → β} {g : Π a, q a → β}
-  (l : list α) {H₁ H₂} (h : ∀ a h₁ h₂, f a h₁ = g a h₂) :
-  pmap f l H₁ = pmap g l H₂ :=
-by induction l with _ _ ih; [refl, rw [pmap, pmap, h, ih]]
-
-theorem map_pmap {p : α → Prop} (g : β → γ) (f : Π a, p a → β)
-  (l H) : map g (pmap f l H) = pmap (λ a h, g (f a h)) l H :=
-=======
 theorem pmap_map {p : β → Prop} (g : ∀ b, p b → γ) (f : α → β)
   (l H) : pmap g (map f l) H = pmap (λ a h, g (f a) h) l (λ a h, H _ (mem_map_of_mem _ h)) :=
->>>>>>> 6930ad5d
 by induction l; [refl, simp only [*, pmap, map]]; split; refl
 
 theorem pmap_eq_map_attach {p : α → Prop} (f : Π a, p a → β)
