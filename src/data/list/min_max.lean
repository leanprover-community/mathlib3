/-
Copyright (c) 2019 Minchao Wu. All rights reserved.
Released under Apache 2.0 license as described in the file LICENSE.
Authors: Minchao Wu, Chris Hughes, Mantas Bakšys
-/
import data.list.basic
/-!
# Minimum and maximum of lists

## Main definitions

The main definitions are `argmax`, `argmin`, `minimum` and `maximum` for lists.

`argmax f l` returns `some a`, where `a` of `l` that maximises `f a`. If there are `a b` such that
  `f a = f b`, it returns whichever of `a` or `b` comes first in the list.
  `argmax f []` = none`

`minimum l` returns an `with_top α`, the smallest element of `l` for nonempty lists, and `⊤` for
`[]`
-/

namespace list

variables {α β : Type*}
section preorder
variables [preorder β] [@decidable_rel β (<)]

/-- Auxiliary definition to define `argmax` -/
def argmax₂ (f : α → β) (a : option α) (b : α) : option α :=
option.cases_on a (some b) (λ c, if f c < f b then some b else some c)

/-- `argmax f l` returns `some a`, where `a` of `l` that maximises `f a`. If there are `a b` such
that `f a = f b`, it returns whichever of `a` or `b` comes first in the list.
`argmax f []` = none` -/
def argmax (f : α → β) (l : list α) : option α :=
l.foldl (argmax₂ f) none

/-- `argmin f l` returns `some a`, where `a` of `l` that minimises `f a`. If there are `a b` such
that `f a = f b`, it returns whichever of `a` or `b` comes first in the list.
`argmin f []` = none` -/
<<<<<<< HEAD
def argmin (f : α → β) (l : list α) :=
@argmax _ (order_dual β) _ _ f l
=======
def argmin (f : α → β) (l : list α) := @argmax _ βᵒᵈ _ f l
>>>>>>> 3185c251

@[simp] lemma argmax_two_self (f : α → β) (a : α) : argmax₂ f (some a) a = a :=
if_neg (lt_irrefl _)

@[simp] lemma argmax_nil (f : α → β) : argmax f [] = none := rfl

@[simp] lemma argmin_nil (f : α → β) : argmin f [] = none := rfl

@[simp] lemma argmax_singleton {f : α → β} {a : α} : argmax f [a] = some a := rfl

@[simp] lemma argmin_singleton {f : α → β} {a : α} : argmin f [a] = a := rfl

@[simp] lemma foldl_argmax₂_eq_none {f : α → β} {l : list α} {o : option α} :
  l.foldl (argmax₂ f) o = none ↔ l = [] ∧ o = none :=
list.reverse_rec_on l (by simp) $
  (assume tl hd, by simp [argmax₂];
    cases foldl (argmax₂ f) o tl; simp; try {split_ifs}; simp)

private theorem foldl_argmax₂_mem (f : α → β) (l) : Π (a m : α),
  m ∈ foldl (argmax₂ f) (some a) l → m ∈ a :: l :=
list.reverse_rec_on l (by simp [eq_comm])
  begin
    assume tl hd ih a m,
    simp only [foldl_append, foldl_cons, foldl_nil, argmax₂],
    cases hf : foldl (argmax₂ f) (some a) tl,
    { simp {contextual := tt} },
    { dsimp only, split_ifs,
      { simp {contextual := tt} },
      { -- `finish [ih _ _ hf]` closes this goal
        rcases ih _ _ hf with rfl | H,
        { simp only [mem_cons_iff, mem_append, mem_singleton, option.mem_def], tauto },
        { apply λ hm, or.inr (list.mem_append.mpr $ or.inl _),
          exact (option.mem_some_iff.mp hm ▸ H)} }}
  end

theorem not_lt_of_foldl_argmax₂ {f : α → β} {l} : Π {a m : α} {o : option α}, a ∈ l →
  m ∈ foldl (argmax₂ f) o l → ¬ (f m < f a) :=
list.reverse_rec_on l
  (λ _ _ _ h, absurd h $ not_mem_nil _)
  begin
    intros tl _ ih _ _ _ h ho,
    rw [foldl_append, foldl_cons, foldl_nil, argmax₂] at ho,
    cases hf : foldl (argmax₂ f) o tl,
    { rw [hf] at ho,
      rw [foldl_argmax₂_eq_none] at hf,
      simp [hf.1, hf.2, *] at * },
    rw [hf, option.mem_def] at ho,
    dsimp only at ho,
    cases mem_append.1 h with h h,
    { specialize ih h hf,
      split_ifs at ho,
      { contrapose! ih,
        subst ho,
        exact lt_trans h_1 ih },
      { simp * at * }},
    { split_ifs at ho,
      { simp * at * },
      { contrapose! h_1,
        simp [*, le_of_lt] at * }}
  end

theorem not_lt_argmax_of_mem {f : α → β} {a m : α} {l : list α} :
  a ∈ l → m ∈ argmax f l → ¬ (f m < f a) :=
not_lt_of_foldl_argmax₂

theorem argmin_not_lt_of_mem {f : α → β} {a m : α} {l : list α} :
  a ∈ l → m ∈ argmin f l → ¬ (f a < f m):=
@not_lt_argmax_of_mem _ (order_dual β) _ _ _ _ _ _

theorem argmax_concat (f : α → β) (a : α) (l : list α) : argmax f (l ++ [a]) =
  option.cases_on (argmax f l) (some a) (λ c, if f c < f a then some a else some c) :=
by rw [argmax, argmax]; simp [argmax₂]

theorem argmin_concat (f : α → β) (a : α) (l : list α) : argmin f (l ++ [a]) =
  option.cases_on (argmin f l) (some a) (λ c, if f a < f c then some a else some c) :=
@argmax_concat _ (order_dual β) _ _ _ _ _

theorem argmax_mem {f : α → β} : Π {l : list α} {m : α}, m ∈ argmax f l → m ∈ l
| [] m       := by simp
| (hd::tl) m := by simpa [argmax, argmax₂] using foldl_argmax₂_mem f tl hd m

theorem argmin_mem {f : α → β} : Π {l : list α} {m : α}, m ∈ argmin f l → m ∈ l :=
<<<<<<< HEAD
@argmax_mem _ (order_dual β) _ _ _
=======
@argmax_mem _ βᵒᵈ _ _
>>>>>>> 3185c251

@[simp] theorem argmax_eq_none {f : α → β} {l : list α} : l.argmax f = none ↔ l = [] :=
by simp [argmax]

@[simp] theorem argmin_eq_none {f : α → β} {l : list α} : l.argmin f = none ↔ l = [] :=
<<<<<<< HEAD
@argmax_eq_none _ (order_dual β) _ _ _ _

end preorder

section linear_order
variables [linear_order β]

theorem le_of_foldl_argmax₂ {f : α → β} {l} : Π {a m : α} {o : option α}, a ∈ l →
  m ∈ foldl (argmax₂ f) o l → f a ≤ f m :=
λ _ _ _ ha hm, le_of_not_lt $ not_lt_of_foldl_argmax₂ ha hm
=======
@argmax_eq_none _ βᵒᵈ _ _ _
>>>>>>> 3185c251

theorem le_argmax_of_mem {f : α → β} {a m : α} {l : list α} : a ∈ l → m ∈ argmax f l → f a ≤ f m :=
le_of_foldl_argmax₂

<<<<<<< HEAD
theorem argmin_le_of_mem {f : α → β} {a m : α} {l : list α} : a ∈ l → m ∈ argmin f l → f m ≤ f a :=
@le_argmax_of_mem _ (order_dual β) _ _ _ _ _

=======
theorem argmin_le_of_mem {f : α → β} {a m : α} {l : list α} : a ∈ l → m ∈ argmin f l → f m ≤ f a:=
@le_argmax_of_mem _ βᵒᵈ _ _ _ _ _

theorem argmax_concat (f : α → β) (a : α) (l : list α) : argmax f (l ++ [a]) =
  option.cases_on (argmax f l) (some a) (λ c, if f a ≤ f c then some c else some a) :=
by rw [argmax, argmax]; simp [argmax₂]

theorem argmin_concat (f : α → β) (a : α) (l : list α) : argmin f (l ++ [a]) =
  option.cases_on (argmin f l) (some a) (λ c, if f c ≤ f a then some c else some a) :=
@argmax_concat _ βᵒᵈ _ _ _ _

>>>>>>> 3185c251
theorem argmax_cons (f : α → β) (a : α) (l : list α) : argmax f (a :: l) =
  option.cases_on (argmax f l) (some a) (λ c, if f a < f c then some c else some a) :=
list.reverse_rec_on l rfl $ λ hd tl ih, begin
    rw [← cons_append, argmax_concat, ih, argmax_concat],
    cases h : argmax f hd with m,
    { simp [h] },
    simp [h], dsimp,
    by_cases ham : f a < f m,
    { rw if_pos ham, dsimp,
      by_cases hmtl : f m < f tl,
      { rw if_pos hmtl,
        dsimp,
        rw if_pos (ham.trans hmtl) },
      { rw if_neg hmtl,
        dsimp,
        rw if_pos ham } },
    { rw if_neg ham, dsimp,
      by_cases hmtl : f m < f tl,
      { rw if_pos hmtl },
      { rw if_neg hmtl, dsimp,
        rw [if_neg ham, if_neg ((not_lt.mp hmtl).trans $ not_lt.mp ham).not_lt] } }
  end

theorem argmin_cons (f : α → β) (a : α) (l : list α) : argmin f (a :: l) =
<<<<<<< HEAD
  option.cases_on (argmin f l) (some a) (λ c, if f c < f a then some c else some a) :=
by convert @argmax_cons _ (order_dual β) _ _ _ _
=======
  option.cases_on (argmin f l) (some a) (λ c, if f a ≤ f c then some a else some c) :=
@argmax_cons _ βᵒᵈ _ _ _ _
>>>>>>> 3185c251

theorem index_of_argmax [decidable_eq α] {f : α → β} : Π {l : list α} {m : α}, m ∈ argmax f l →
  ∀ {a}, a ∈ l → f m ≤ f a → l.index_of m ≤ l.index_of a
| []       m _  _ _  _   := by simp
| (hd::tl) m hm a ha ham := begin
  simp only [index_of_cons, argmax_cons, option.mem_def] at ⊢ hm,
  cases h : argmax f tl,
  { rw h at hm,
    simp * at * },
  { rw h at hm,
    dsimp only at hm,
    cases ha with hahd hatl,
    { clear index_of_argmax,
      subst hahd,
      split_ifs at hm,
      { exfalso, subst hm,
        apply lt_irrefl _ (lt_of_le_of_lt ham h_1) },
      { subst hm } },
    { have := index_of_argmax h hatl, clear index_of_argmax,
      split_ifs at *,
      iterate 4 { simp },
      { subst hm, subst h_2,
        apply lt_irrefl _ (lt_of_le_of_lt ham h_3) },
      { exfalso,
        apply h_1 (eq.symm hm) },
      { subst hm,
        apply nat.succ_le_succ (this ham) },
      { exfalso,
        apply h_1 (eq.symm hm) } } }
end

theorem index_of_argmin [decidable_eq α] {f : α → β} : Π {l : list α} {m : α}, m ∈ argmin f l →
  ∀ {a}, a ∈ l → f a ≤ f m → l.index_of m ≤ l.index_of a :=
@index_of_argmax _ βᵒᵈ _ _ _

theorem mem_argmax_iff [decidable_eq α] {f : α → β} {m : α} {l : list α} :
  m ∈ argmax f l ↔ m ∈ l ∧ (∀ a ∈ l, f a ≤ f m) ∧
    (∀ a ∈ l, f m ≤ f a → l.index_of m ≤ l.index_of a) :=
⟨λ hm, ⟨argmax_mem hm, λ a ha, le_argmax_of_mem ha hm, λ _, index_of_argmax hm⟩,
  begin
    rintros ⟨hml, ham, hma⟩,
    cases harg : argmax f l with n,
    { simp * at * },
    { have := le_antisymm (hma n (argmax_mem harg) (le_argmax_of_mem hml harg))
        (index_of_argmax harg hml (ham _ (argmax_mem harg))),
      rw [(index_of_inj hml (argmax_mem harg)).1 this, option.mem_def] }
  end⟩

theorem argmax_eq_some_iff [decidable_eq α] {f : α → β} {m : α} {l : list α} :
  argmax f l = some m ↔ m ∈ l ∧ (∀ a ∈ l, f a ≤ f m) ∧
    (∀ a ∈ l, f m ≤ f a → l.index_of m ≤ l.index_of a) := mem_argmax_iff

theorem mem_argmin_iff [decidable_eq α] {f : α → β} {m : α} {l : list α} :
  m ∈ argmin f l ↔ m ∈ l ∧ (∀ a ∈ l, f m ≤ f a) ∧
    (∀ a ∈ l, f a ≤ f m → l.index_of m ≤ l.index_of a) :=
@mem_argmax_iff _ βᵒᵈ _ _ _ _ _

theorem argmin_eq_some_iff [decidable_eq α] {f : α → β} {m : α} {l : list α} :
  argmin f l = some m ↔ m ∈ l ∧ (∀ a ∈ l, f m ≤ f a) ∧
    (∀ a ∈ l, f a ≤ f m → l.index_of m ≤ l.index_of a) := mem_argmin_iff

end linear_order

section maximum_minimum
section preorder
variables [preorder α] [@decidable_rel α (<)]

/-- `maximum l` returns an `with_bot α`, the largest element of `l` for nonempty lists, and `⊥` for
`[]`  -/
def maximum (l : list α) : with_bot α := argmax id l

/-- `minimum l` returns an `with_top α`, the smallest element of `l` for nonempty lists, and `⊤` for
`[]`  -/
def minimum (l : list α) : with_top α := argmin id l

@[simp] lemma maximum_nil : maximum ([] : list α) = ⊥ := rfl

@[simp] lemma minimum_nil : minimum ([] : list α) = ⊤ := rfl

@[simp] lemma maximum_singleton (a : α) : maximum [a] = a := rfl

@[simp] lemma minimum_singleton (a : α) : minimum [a] = a := rfl

theorem maximum_mem {l : list α} {m : α} : (maximum l : with_top α) = m → m ∈ l := argmax_mem

theorem minimum_mem {l : list α} {m : α} : (minimum l : with_bot α) = m → m ∈ l := argmin_mem

@[simp] theorem maximum_eq_none {l : list α} : l.maximum = none ↔ l = [] := argmax_eq_none

@[simp] theorem minimum_eq_none {l : list α} : l.minimum = none ↔ l = [] := argmin_eq_none

theorem not_lt_maximum_of_mem {a m : α} {l : list α} :
  a ∈ l → (maximum l : with_bot α) = m → ¬ m < a :=
not_lt_argmax_of_mem

theorem minimum_not_lt_of_mem {a m : α} {l : list α} :
  a ∈ l → (minimum l : with_top α) = m → ¬ a < m :=
argmin_not_lt_of_mem

theorem not_lt_maximum_of_mem' {a : α} {l : list α} (ha : a ∈ l) : ¬ maximum l < (a : with_bot α) :=
begin
  cases h : l.maximum,
  { simp * at * },
  { simp_rw [with_bot.some_eq_coe, with_bot.coe_lt_coe, not_lt_maximum_of_mem ha h, not_false_iff] }
end

<<<<<<< HEAD
theorem not_lt_minimum_of_mem' {a : α} {l : list α} (ha : a ∈ l) : ¬ (a : with_top α) < minimum l :=
@not_lt_maximum_of_mem' (order_dual α) _ _ _ _ ha

end preorder

section linear_order

variable [linear_order α]
=======
theorem le_minimum_of_mem' {a : α} {l : list α} (ha : a ∈ l) : minimum l ≤ (a : with_top α) :=
@le_maximum_of_mem' αᵒᵈ _ _ _ ha
>>>>>>> 3185c251

theorem maximum_concat (a : α) (l : list α) : maximum (l ++ [a]) = max (maximum l) a :=
begin
  rw max_comm,
  simp only [maximum, argmax_concat, id],
  cases h : argmax id l,
  { rw [max_eq_left], refl, exact bot_le },
  change (coe : α → with_bot α) with some,
  rw [max_comm],
  simp [max_def],
  split_ifs,
  { exfalso,
    exact lt_irrefl _ (lt_of_lt_of_le h_1 h_2) },
  swap 3,
  { exfalso,
    apply h_1 (not_le.mp h_2) },
  all_goals { refl }
end

theorem le_maximum_of_mem {a m : α} {l : list α} : a ∈ l → (maximum l : with_bot α) = m → a ≤ m :=
le_argmax_of_mem

theorem minimum_le_of_mem {a m : α} {l : list α} : a ∈ l → (minimum l : with_top α) = m → m ≤ a :=
argmin_le_of_mem

theorem le_maximum_of_mem' {a : α} {l : list α} (ha : a ∈ l) : (a : with_bot α) ≤ maximum l :=
le_of_not_lt $ not_lt_maximum_of_mem' ha

theorem le_minimum_of_mem' {a : α} {l : list α} (ha : a ∈ l) : minimum l ≤ (a : with_top α) :=
@le_maximum_of_mem' (order_dual α) _ _ _ ha

theorem minimum_concat (a : α) (l : list α) : minimum (l ++ [a]) = min (minimum l) a :=
@maximum_concat αᵒᵈ _ _ _

theorem maximum_cons (a : α) (l : list α) : maximum (a :: l) = max a (maximum l) :=
list.reverse_rec_on l (by simp [@max_eq_left (with_bot α) _ _ _ bot_le])
  (λ tl hd ih, by rw [← cons_append, maximum_concat, ih, maximum_concat, max_assoc])

theorem minimum_cons (a : α) (l : list α) : minimum (a :: l) = min a (minimum l) :=
@maximum_cons αᵒᵈ _ _ _

theorem maximum_eq_coe_iff {m : α} {l : list α} :
  maximum l = m ↔ m ∈ l ∧ (∀ a ∈ l, a ≤ m) :=
begin
  unfold_coes,
  simp only [maximum, argmax_eq_some_iff, id],
  split,
  { simp only [true_and, forall_true_iff] {contextual := tt} },
  { simp only [true_and, forall_true_iff] {contextual := tt},
    intros h a hal hma,
    rw [le_antisymm hma (h.2 a hal)] }
end

theorem minimum_eq_coe_iff {m : α} {l : list α} :
  minimum l = m ↔ m ∈ l ∧ (∀ a ∈ l, m ≤ a) :=
@maximum_eq_coe_iff αᵒᵈ _ _ _

end linear_order
end maximum_minimum

section fold
variables [linear_order α]

<<<<<<< HEAD
section order_bot
variables [order_bot α] {l : list α}
=======
/-! Note: since there is no typeclass typeclass dual
to `canonically_linear_ordered_add_monoid α` we cannot express these lemmas generally for
`minimum`; instead we are limited to doing so on `αᵒᵈ`. -/
>>>>>>> 3185c251

@[simp] lemma foldr_max_of_ne_nil (h : l ≠ []) : ↑(l.foldr max ⊥) = l.maximum :=
begin
  induction l with hd tl IH,
  { contradiction },
  { rw [maximum_cons, foldr, with_bot.coe_max],
    by_cases h : tl = [],
    { simp [h, -with_top.coe_zero] },
    { simp [IH h] } }
end

<<<<<<< HEAD
lemma max_le_of_forall_le (l : list α) (a : α) (h : ∀ x ∈ l, x ≤ a) : l.foldr max ⊥ ≤ a :=
=======
lemma minimum_eq_coe_foldr_min_of_ne_nil (l : list Mᵒᵈ) (h : l ≠ []) :
  l.minimum = (l.foldr min ⊤ : Mᵒᵈ) :=
maximum_eq_coe_foldr_max_of_ne_nil l h

lemma maximum_nat_eq_coe_foldr_max_of_ne_nil (l : list ℕ) (h : l ≠ []) :
  l.maximum = (l.foldr max 0 : ℕ) :=
maximum_eq_coe_foldr_max_of_ne_nil l h

lemma max_le_of_forall_le (l : list M) (n : M) (h : ∀ (x ∈ l), x ≤ n) :
  l.foldr max ⊥ ≤ n :=
>>>>>>> 3185c251
begin
  induction l with y l IH,
  { simp },
  { simpa [h y (mem_cons_self _ _)] using IH (λ x hx, h x $ mem_cons_of_mem _ hx) }
end

<<<<<<< HEAD
end order_bot
=======
lemma le_min_of_le_forall (l : list Mᵒᵈ) (n : Mᵒᵈ) (h : ∀ (x ∈ l), n ≤ x) : n ≤ l.foldr min ⊤ :=
max_le_of_forall_le l n h
>>>>>>> 3185c251

section order_top
variables [order_top α] {l : list α}

@[simp] lemma foldr_min_of_ne_nil (h : l ≠ []) : ↑(l.foldr min ⊤) = l.minimum :=
@foldr_max_of_ne_nil (order_dual α) _ _ _ h

lemma le_min_of_forall_le (l : list α) (a : α) (h : ∀ x ∈ l, a ≤ x) : a ≤ l.foldr min ⊤ :=
@max_le_of_forall_le (order_dual α) _ _ _ _ h

end order_top
end fold
end list<|MERGE_RESOLUTION|>--- conflicted
+++ resolved
@@ -23,7 +23,7 @@
 
 variables {α β : Type*}
 section preorder
-variables [preorder β] [@decidable_rel β (<)]
+variables [preorder β] [@decidable_rel β (<)] {f : α → β} {l : list α} {o : option α} {a m : α}
 
 /-- Auxiliary definition to define `argmax` -/
 def argmax₂ (f : α → β) (a : option α) (b : α) : option α :=
@@ -32,31 +32,22 @@
 /-- `argmax f l` returns `some a`, where `a` of `l` that maximises `f a`. If there are `a b` such
 that `f a = f b`, it returns whichever of `a` or `b` comes first in the list.
 `argmax f []` = none` -/
-def argmax (f : α → β) (l : list α) : option α :=
-l.foldl (argmax₂ f) none
+def argmax (f : α → β) (l : list α) : option α := l.foldl (argmax₂ f) none
 
 /-- `argmin f l` returns `some a`, where `a` of `l` that minimises `f a`. If there are `a b` such
 that `f a = f b`, it returns whichever of `a` or `b` comes first in the list.
 `argmin f []` = none` -/
-<<<<<<< HEAD
-def argmin (f : α → β) (l : list α) :=
-@argmax _ (order_dual β) _ _ f l
-=======
-def argmin (f : α → β) (l : list α) := @argmax _ βᵒᵈ _ f l
->>>>>>> 3185c251
-
-@[simp] lemma argmax_two_self (f : α → β) (a : α) : argmax₂ f (some a) a = a :=
-if_neg (lt_irrefl _)
+def argmin (f : α → β) (l : list α) := @argmax _ βᵒᵈ _ _ f l
+
+@[simp] lemma argmax₂_self (f : α → β) (a : α) : argmax₂ f (some a) a = a := if_neg $ lt_irrefl _
 
 @[simp] lemma argmax_nil (f : α → β) : argmax f [] = none := rfl
-
 @[simp] lemma argmin_nil (f : α → β) : argmin f [] = none := rfl
 
-@[simp] lemma argmax_singleton {f : α → β} {a : α} : argmax f [a] = some a := rfl
-
+@[simp] lemma argmax_singleton {f : α → β} {a : α} : argmax f [a] = a := rfl
 @[simp] lemma argmin_singleton {f : α → β} {a : α} : argmin f [a] = a := rfl
 
-@[simp] lemma foldl_argmax₂_eq_none {f : α → β} {l : list α} {o : option α} :
+@[simp] lemma foldl_argmax₂_eq_none :
   l.foldl (argmax₂ f) o = none ↔ l = [] ∧ o = none :=
 list.reverse_rec_on l (by simp) $
   (assume tl hd, by simp [argmax₂];
@@ -79,8 +70,8 @@
           exact (option.mem_some_iff.mp hm ▸ H)} }}
   end
 
-theorem not_lt_of_foldl_argmax₂ {f : α → β} {l} : Π {a m : α} {o : option α}, a ∈ l →
-  m ∈ foldl (argmax₂ f) o l → ¬ (f m < f a) :=
+theorem not_lt_of_foldl_argmax₂ : Π {a m : α} {o : option α}, a ∈ l →
+  m ∈ foldl (argmax₂ f) o l → ¬ f m < f a :=
 list.reverse_rec_on l
   (λ _ _ _ h, absurd h $ not_mem_nil _)
   begin
@@ -105,13 +96,10 @@
         simp [*, le_of_lt] at * }}
   end
 
-theorem not_lt_argmax_of_mem {f : α → β} {a m : α} {l : list α} :
-  a ∈ l → m ∈ argmax f l → ¬ (f m < f a) :=
-not_lt_of_foldl_argmax₂
-
-theorem argmin_not_lt_of_mem {f : α → β} {a m : α} {l : list α} :
-  a ∈ l → m ∈ argmin f l → ¬ (f a < f m):=
-@not_lt_argmax_of_mem _ (order_dual β) _ _ _ _ _ _
+theorem not_lt_argmax_of_mem : a ∈ l → m ∈ argmax f l → ¬ f m < f a := not_lt_of_foldl_argmax₂
+
+theorem argmin_not_lt_of_mem : a ∈ l → m ∈ argmin f l → ¬ f a < f m :=
+@not_lt_argmax_of_mem _ βᵒᵈ _ _ _ _ _ _
 
 theorem argmax_concat (f : α → β) (a : α) (l : list α) : argmax f (l ++ [a]) =
   option.cases_on (argmax f l) (some a) (λ c, if f c < f a then some a else some c) :=
@@ -119,58 +107,29 @@
 
 theorem argmin_concat (f : α → β) (a : α) (l : list α) : argmin f (l ++ [a]) =
   option.cases_on (argmin f l) (some a) (λ c, if f a < f c then some a else some c) :=
-@argmax_concat _ (order_dual β) _ _ _ _ _
-
-theorem argmax_mem {f : α → β} : Π {l : list α} {m : α}, m ∈ argmax f l → m ∈ l
+@argmax_concat _ βᵒᵈ _ _ _ _ _
+
+theorem argmax_mem : Π {l : list α} {m : α}, m ∈ argmax f l → m ∈ l
 | [] m       := by simp
 | (hd::tl) m := by simpa [argmax, argmax₂] using foldl_argmax₂_mem f tl hd m
 
-theorem argmin_mem {f : α → β} : Π {l : list α} {m : α}, m ∈ argmin f l → m ∈ l :=
-<<<<<<< HEAD
-@argmax_mem _ (order_dual β) _ _ _
-=======
-@argmax_mem _ βᵒᵈ _ _
->>>>>>> 3185c251
-
-@[simp] theorem argmax_eq_none {f : α → β} {l : list α} : l.argmax f = none ↔ l = [] :=
-by simp [argmax]
-
-@[simp] theorem argmin_eq_none {f : α → β} {l : list α} : l.argmin f = none ↔ l = [] :=
-<<<<<<< HEAD
-@argmax_eq_none _ (order_dual β) _ _ _ _
+theorem argmin_mem : Π {l : list α} {m : α}, m ∈ argmin f l → m ∈ l := @argmax_mem _ βᵒᵈ _ _ _
+
+@[simp] theorem argmax_eq_none : l.argmax f = none ↔ l = [] := by simp [argmax]
+@[simp] theorem argmin_eq_none : l.argmin f = none ↔ l = [] := @argmax_eq_none _ βᵒᵈ _ _ _ _
 
 end preorder
 
 section linear_order
-variables [linear_order β]
-
-theorem le_of_foldl_argmax₂ {f : α → β} {l} : Π {a m : α} {o : option α}, a ∈ l →
+variables [linear_order β] {f : α → β} {l : list α} {o : option α} {a m : α}
+
+theorem le_of_foldl_argmax₂ : Π {a m : α} {o : option α}, a ∈ l →
   m ∈ foldl (argmax₂ f) o l → f a ≤ f m :=
 λ _ _ _ ha hm, le_of_not_lt $ not_lt_of_foldl_argmax₂ ha hm
-=======
-@argmax_eq_none _ βᵒᵈ _ _ _
->>>>>>> 3185c251
-
-theorem le_argmax_of_mem {f : α → β} {a m : α} {l : list α} : a ∈ l → m ∈ argmax f l → f a ≤ f m :=
-le_of_foldl_argmax₂
-
-<<<<<<< HEAD
-theorem argmin_le_of_mem {f : α → β} {a m : α} {l : list α} : a ∈ l → m ∈ argmin f l → f m ≤ f a :=
-@le_argmax_of_mem _ (order_dual β) _ _ _ _ _
-
-=======
-theorem argmin_le_of_mem {f : α → β} {a m : α} {l : list α} : a ∈ l → m ∈ argmin f l → f m ≤ f a:=
-@le_argmax_of_mem _ βᵒᵈ _ _ _ _ _
-
-theorem argmax_concat (f : α → β) (a : α) (l : list α) : argmax f (l ++ [a]) =
-  option.cases_on (argmax f l) (some a) (λ c, if f a ≤ f c then some c else some a) :=
-by rw [argmax, argmax]; simp [argmax₂]
-
-theorem argmin_concat (f : α → β) (a : α) (l : list α) : argmin f (l ++ [a]) =
-  option.cases_on (argmin f l) (some a) (λ c, if f c ≤ f a then some c else some a) :=
-@argmax_concat _ βᵒᵈ _ _ _ _
-
->>>>>>> 3185c251
+
+theorem le_argmax_of_mem : a ∈ l → m ∈ argmax f l → f a ≤ f m := le_of_foldl_argmax₂
+theorem argmin_le_of_mem : a ∈ l → m ∈ argmin f l → f m ≤ f a := @le_argmax_of_mem _ βᵒᵈ _ _ _ _ _
+
 theorem argmax_cons (f : α → β) (a : α) (l : list α) : argmax f (a :: l) =
   option.cases_on (argmax f l) (some a) (λ c, if f a < f c then some c else some a) :=
 list.reverse_rec_on l rfl $ λ hd tl ih, begin
@@ -195,15 +154,12 @@
   end
 
 theorem argmin_cons (f : α → β) (a : α) (l : list α) : argmin f (a :: l) =
-<<<<<<< HEAD
   option.cases_on (argmin f l) (some a) (λ c, if f c < f a then some c else some a) :=
-by convert @argmax_cons _ (order_dual β) _ _ _ _
-=======
-  option.cases_on (argmin f l) (some a) (λ c, if f a ≤ f c then some a else some c) :=
-@argmax_cons _ βᵒᵈ _ _ _ _
->>>>>>> 3185c251
-
-theorem index_of_argmax [decidable_eq α] {f : α → β} : Π {l : list α} {m : α}, m ∈ argmax f l →
+by convert @argmax_cons _ βᵒᵈ _ _ _ _
+
+variables [decidable_eq α]
+
+theorem index_of_argmax : Π {l : list α} {m : α}, m ∈ argmax f l →
   ∀ {a}, a ∈ l → f m ≤ f a → l.index_of m ≤ l.index_of a
 | []       m _  _ _  _   := by simp
 | (hd::tl) m hm a ha ham := begin
@@ -233,13 +189,13 @@
         apply h_1 (eq.symm hm) } } }
 end
 
-theorem index_of_argmin [decidable_eq α] {f : α → β} : Π {l : list α} {m : α}, m ∈ argmin f l →
+theorem index_of_argmin : Π {l : list α} {m : α}, m ∈ argmin f l →
   ∀ {a}, a ∈ l → f a ≤ f m → l.index_of m ≤ l.index_of a :=
 @index_of_argmax _ βᵒᵈ _ _ _
 
-theorem mem_argmax_iff [decidable_eq α] {f : α → β} {m : α} {l : list α} :
+theorem mem_argmax_iff :
   m ∈ argmax f l ↔ m ∈ l ∧ (∀ a ∈ l, f a ≤ f m) ∧
-    (∀ a ∈ l, f m ≤ f a → l.index_of m ≤ l.index_of a) :=
+    ∀ a ∈ l, f m ≤ f a → l.index_of m ≤ l.index_of a :=
 ⟨λ hm, ⟨argmax_mem hm, λ a ha, le_argmax_of_mem ha hm, λ _, index_of_argmax hm⟩,
   begin
     rintros ⟨hml, ham, hma⟩,
@@ -250,18 +206,18 @@
       rw [(index_of_inj hml (argmax_mem harg)).1 this, option.mem_def] }
   end⟩
 
-theorem argmax_eq_some_iff [decidable_eq α] {f : α → β} {m : α} {l : list α} :
+theorem argmax_eq_some_iff :
   argmax f l = some m ↔ m ∈ l ∧ (∀ a ∈ l, f a ≤ f m) ∧
-    (∀ a ∈ l, f m ≤ f a → l.index_of m ≤ l.index_of a) := mem_argmax_iff
-
-theorem mem_argmin_iff [decidable_eq α] {f : α → β} {m : α} {l : list α} :
+    ∀ a ∈ l, f m ≤ f a → l.index_of m ≤ l.index_of a := mem_argmax_iff
+
+theorem mem_argmin_iff :
   m ∈ argmin f l ↔ m ∈ l ∧ (∀ a ∈ l, f m ≤ f a) ∧
-    (∀ a ∈ l, f a ≤ f m → l.index_of m ≤ l.index_of a) :=
+    ∀ a ∈ l, f a ≤ f m → l.index_of m ≤ l.index_of a :=
 @mem_argmax_iff _ βᵒᵈ _ _ _ _ _
 
-theorem argmin_eq_some_iff [decidable_eq α] {f : α → β} {m : α} {l : list α} :
+theorem argmin_eq_some_iff :
   argmin f l = some m ↔ m ∈ l ∧ (∀ a ∈ l, f m ≤ f a) ∧
-    (∀ a ∈ l, f a ≤ f m → l.index_of m ≤ l.index_of a) := mem_argmin_iff
+    ∀ a ∈ l, f a ≤ f m → l.index_of m ≤ l.index_of a := mem_argmin_iff
 
 end linear_order
 
@@ -308,19 +264,14 @@
   { simp_rw [with_bot.some_eq_coe, with_bot.coe_lt_coe, not_lt_maximum_of_mem ha h, not_false_iff] }
 end
 
-<<<<<<< HEAD
 theorem not_lt_minimum_of_mem' {a : α} {l : list α} (ha : a ∈ l) : ¬ (a : with_top α) < minimum l :=
-@not_lt_maximum_of_mem' (order_dual α) _ _ _ _ ha
+@not_lt_maximum_of_mem' αᵒᵈ _ _ _ _ ha
 
 end preorder
 
 section linear_order
 
 variable [linear_order α]
-=======
-theorem le_minimum_of_mem' {a : α} {l : list α} (ha : a ∈ l) : minimum l ≤ (a : with_top α) :=
-@le_maximum_of_mem' αᵒᵈ _ _ _ ha
->>>>>>> 3185c251
 
 theorem maximum_concat (a : α) (l : list α) : maximum (l ++ [a]) = max (maximum l) a :=
 begin
@@ -350,7 +301,7 @@
 le_of_not_lt $ not_lt_maximum_of_mem' ha
 
 theorem le_minimum_of_mem' {a : α} {l : list α} (ha : a ∈ l) : minimum l ≤ (a : with_top α) :=
-@le_maximum_of_mem' (order_dual α) _ _ _ ha
+@le_maximum_of_mem' αᵒᵈ _ _ _ ha
 
 theorem minimum_concat (a : α) (l : list α) : minimum (l ++ [a]) = min (minimum l) a :=
 @maximum_concat αᵒᵈ _ _ _
@@ -384,14 +335,8 @@
 section fold
 variables [linear_order α]
 
-<<<<<<< HEAD
 section order_bot
 variables [order_bot α] {l : list α}
-=======
-/-! Note: since there is no typeclass typeclass dual
-to `canonically_linear_ordered_add_monoid α` we cannot express these lemmas generally for
-`minimum`; instead we are limited to doing so on `αᵒᵈ`. -/
->>>>>>> 3185c251
 
 @[simp] lemma foldr_max_of_ne_nil (h : l ≠ []) : ↑(l.foldr max ⊥) = l.maximum :=
 begin
@@ -403,41 +348,23 @@
     { simp [IH h] } }
 end
 
-<<<<<<< HEAD
 lemma max_le_of_forall_le (l : list α) (a : α) (h : ∀ x ∈ l, x ≤ a) : l.foldr max ⊥ ≤ a :=
-=======
-lemma minimum_eq_coe_foldr_min_of_ne_nil (l : list Mᵒᵈ) (h : l ≠ []) :
-  l.minimum = (l.foldr min ⊤ : Mᵒᵈ) :=
-maximum_eq_coe_foldr_max_of_ne_nil l h
-
-lemma maximum_nat_eq_coe_foldr_max_of_ne_nil (l : list ℕ) (h : l ≠ []) :
-  l.maximum = (l.foldr max 0 : ℕ) :=
-maximum_eq_coe_foldr_max_of_ne_nil l h
-
-lemma max_le_of_forall_le (l : list M) (n : M) (h : ∀ (x ∈ l), x ≤ n) :
-  l.foldr max ⊥ ≤ n :=
->>>>>>> 3185c251
 begin
   induction l with y l IH,
   { simp },
   { simpa [h y (mem_cons_self _ _)] using IH (λ x hx, h x $ mem_cons_of_mem _ hx) }
 end
 
-<<<<<<< HEAD
 end order_bot
-=======
-lemma le_min_of_le_forall (l : list Mᵒᵈ) (n : Mᵒᵈ) (h : ∀ (x ∈ l), n ≤ x) : n ≤ l.foldr min ⊤ :=
-max_le_of_forall_le l n h
->>>>>>> 3185c251
 
 section order_top
 variables [order_top α] {l : list α}
 
 @[simp] lemma foldr_min_of_ne_nil (h : l ≠ []) : ↑(l.foldr min ⊤) = l.minimum :=
-@foldr_max_of_ne_nil (order_dual α) _ _ _ h
+@foldr_max_of_ne_nil αᵒᵈ _ _ _ h
 
 lemma le_min_of_forall_le (l : list α) (a : α) (h : ∀ x ∈ l, a ≤ x) : a ≤ l.foldr min ⊤ :=
-@max_le_of_forall_le (order_dual α) _ _ _ _ h
+@max_le_of_forall_le αᵒᵈ _ _ _ _ h
 
 end order_top
 end fold
