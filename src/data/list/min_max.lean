/-
Copyright (c) 2019 Minchao Wu. All rights reserved.
Released under Apache 2.0 license as described in the file LICENSE.
Authors: Minchao Wu, Chris Hughes
-/
import data.list.basic
/-!
# Minimum and maximum of lists

## Main definitions

The main definitions are `argmax`, `argmin`, `minimum` and `maximum` for lists.

`argmax f l` returns `some a`, where `a` of `l` that maximises `f a`. If there are `a b` such that
  `f a = f b`, it returns whichever of `a` or `b` comes first in the list.
  `argmax f []` = none`

`minimum l` returns an `with_top α`, the smallest element of `l` for nonempty lists, and `⊤` for
`[]`
-/
namespace list
variables {α : Type*} {β : Type*} [linear_order β]

/-- Auxiliary definition to define `argmax` -/
def argmax₂ (f : α → β) (a : option α) (b : α) : option α :=
option.cases_on a (some b) (λ c, if f b ≤ f c then some c else some b)

/-- `argmax f l` returns `some a`, where `a` of `l` that maximises `f a`. If there are `a b` such
that `f a = f b`, it returns whichever of `a` or `b` comes first in the list.
`argmax f []` = none` -/
def argmax (f : α → β) (l : list α) : option α :=
l.foldl (argmax₂ f) none

/-- `argmin f l` returns `some a`, where `a` of `l` that minimises `f a`. If there are `a b` such
that `f a = f b`, it returns whichever of `a` or `b` comes first in the list.
`argmin f []` = none` -/
def argmin (f : α → β) (l : list α) :=
@argmax _ (order_dual β) _ f l

@[simp] lemma argmax_two_self (f : α → β) (a : α) : argmax₂ f (some a) a = a :=
if_pos (le_refl _)

@[simp] lemma argmax_nil (f : α → β) : argmax f [] = none := rfl

@[simp] lemma argmin_nil (f : α → β) : argmin f [] = none := rfl

@[simp] lemma argmax_singleton {f : α → β} {a : α} : argmax f [a] = some a := rfl

@[simp] lemma argmin_singleton {f : α → β} {a : α} : argmin f [a] = a := rfl

@[simp] lemma foldl_argmax₂_eq_none {f : α → β} {l : list α} {o : option α} :
  l.foldl (argmax₂ f) o = none ↔ l = [] ∧ o = none :=
list.reverse_rec_on l (by simp) $
  (assume tl hd, by simp [argmax₂];
    cases foldl (argmax₂ f) o tl; simp; try {split_ifs}; simp)

private theorem le_of_foldl_argmax₂ {f : α → β} {l} : Π {a m : α} {o : option α}, a ∈ l →
  m ∈ foldl (argmax₂ f) o l → f a ≤ f m :=
list.reverse_rec_on l
  (λ _ _ _ h, absurd h $ not_mem_nil _)
  begin
    intros tl _ ih _ _ _ h ho,
    rw [foldl_append, foldl_cons, foldl_nil, argmax₂] at ho,
    cases hf : foldl (argmax₂ f) o tl,
    { rw [hf] at ho,
      rw [foldl_argmax₂_eq_none] at hf,
      simp [hf.1, hf.2, *] at * },
    rw [hf, option.mem_def] at ho,
    dsimp only at ho,
    cases mem_append.1 h with h h,
    { refine le_trans (ih h hf) _,
      have := @le_of_lt _ _ (f val) (f m),
      split_ifs at ho;
      simp * at * },
    { split_ifs at ho;
      simp * at * }
  end

private theorem foldl_argmax₂_mem (f : α → β) (l) : Π (a m : α),
  m ∈ foldl (argmax₂ f) (some a) l → m ∈ a :: l :=
list.reverse_rec_on l (by simp [eq_comm])
  begin
    assume tl hd ih a m,
    simp only [foldl_append, foldl_cons, foldl_nil, argmax₂],
    cases hf : foldl (argmax₂ f) (some a) tl,
    { simp {contextual := tt} },
    { dsimp only, split_ifs,
      { finish [ih _ _ hf] },
      { simp {contextual := tt} } }
  end

theorem argmax_mem {f : α → β} : Π {l : list α} {m : α}, m ∈ argmax f l → m ∈ l
| [] m       := by simp
| (hd::tl) m := by simpa [argmax, argmax₂] using foldl_argmax₂_mem f tl hd m

theorem argmin_mem {f : α → β} : Π {l : list α} {m : α}, m ∈ argmin f l → m ∈ l :=
@argmax_mem _ (order_dual β) _ _

@[simp] theorem argmax_eq_none {f : α → β} {l : list α} : l.argmax f = none ↔ l = [] :=
by simp [argmax]

@[simp] theorem argmin_eq_none {f : α → β} {l : list α} : l.argmin f = none ↔ l = [] :=
@argmax_eq_none _ (order_dual β) _ _ _

theorem le_argmax_of_mem {f : α → β} {a m : α} {l : list α} : a ∈ l → m ∈ argmax f l → f a ≤ f m :=
le_of_foldl_argmax₂

theorem argmin_le_of_mem {f : α → β} {a m : α} {l : list α} : a ∈ l → m ∈ argmin f l → f m ≤ f a:=
@le_argmax_of_mem _ (order_dual β) _ _ _ _ _

theorem argmax_concat (f : α → β) (a : α) (l : list α) : argmax f (l ++ [a]) =
  option.cases_on (argmax f l) (some a) (λ c, if f a ≤ f c then some c else some a) :=
by rw [argmax, argmax]; simp [argmax₂]

theorem argmin_concat (f : α → β) (a : α) (l : list α) : argmin f (l ++ [a]) =
  option.cases_on (argmin f l) (some a) (λ c, if f c ≤ f a then some c else some a) :=
@argmax_concat _ (order_dual β) _ _ _ _

theorem argmax_cons (f : α → β) (a : α) (l : list α) : argmax f (a :: l) =
  option.cases_on (argmax f l) (some a) (λ c, if f c ≤ f a then some a else some c) :=
list.reverse_rec_on l rfl $
  assume hd tl ih,  begin
    rw [← cons_append, argmax_concat, ih, argmax_concat],
    cases h : argmax f hd with m,
    { simp [h] },
    { simp [h], dsimp,
      by_cases ham : f m ≤ f a,
      { rw if_pos ham, dsimp,
        by_cases htlm : f tl ≤ f m,
        { rw if_pos htlm, dsimp,
          rw [if_pos (le_trans htlm ham), if_pos ham] },
        { rw if_neg htlm } },
      { rw if_neg ham, dsimp,
        by_cases htlm : f tl ≤ f m,
        { rw if_pos htlm, dsimp,
          rw if_neg ham },
        { rw if_neg htlm, dsimp,
          rw [if_neg (not_le_of_gt (lt_trans (lt_of_not_ge ham) (lt_of_not_ge htlm)))] } } }
  end

theorem argmin_cons (f : α → β) (a : α) (l : list α) : argmin f (a :: l) =
  option.cases_on (argmin f l) (some a) (λ c, if f a ≤ f c then some a else some c) :=
@argmax_cons _ (order_dual β) _ _ _ _

theorem index_of_argmax [decidable_eq α] {f : α → β} : Π {l : list α} {m : α}, m ∈ argmax f l →
  ∀ {a}, a ∈ l → f m ≤ f a → l.index_of m ≤ l.index_of a
| []       m _  _ _  _   := by simp
| (hd::tl) m hm a ha ham := begin
  simp only [index_of_cons, argmax_cons, option.mem_def] at ⊢ hm,
  cases h : argmax f tl,
  { rw h at hm,
    simp * at * },
  { rw h at hm,
    dsimp only at hm,
    cases ha with hahd hatl,
    { clear index_of_argmax,
      subst hahd,
      split_ifs at hm,
      { subst hm },
      { subst hm, contradiction } },
    { have := index_of_argmax h hatl, clear index_of_argmax,
      split_ifs at *;
      refl <|> exact nat.zero_le _ <|> simp [*, nat.succ_le_succ_iff, -not_le] at * } }
end

theorem index_of_argmin [decidable_eq α] {f : α → β} : Π {l : list α} {m : α}, m ∈ argmin f l →
  ∀ {a}, a ∈ l → f a ≤ f m → l.index_of m ≤ l.index_of a :=
@index_of_argmax _ (order_dual β) _ _ _

theorem mem_argmax_iff [decidable_eq α] {f : α → β} {m : α} {l : list α} :
  m ∈ argmax f l ↔ m ∈ l ∧ (∀ a ∈ l, f a ≤ f m) ∧
    (∀ a ∈ l, f m ≤ f a → l.index_of m ≤ l.index_of a) :=
⟨λ hm, ⟨argmax_mem hm, λ a ha, le_argmax_of_mem ha hm, λ _, index_of_argmax hm⟩,
  begin
    rintros ⟨hml, ham, hma⟩,
    cases harg : argmax f l with n,
    { simp * at * },
    { have := le_antisymm (hma n (argmax_mem harg) (le_argmax_of_mem hml harg))
        (index_of_argmax harg hml (ham _ (argmax_mem harg))),
      rw [(index_of_inj hml (argmax_mem harg)).1 this, option.mem_def] }
  end⟩

theorem argmax_eq_some_iff [decidable_eq α] {f : α → β} {m : α} {l : list α} :
  argmax f l = some m ↔ m ∈ l ∧ (∀ a ∈ l, f a ≤ f m) ∧
    (∀ a ∈ l, f m ≤ f a → l.index_of m ≤ l.index_of a) := mem_argmax_iff

theorem mem_argmin_iff [decidable_eq α] {f : α → β} {m : α} {l : list α} :
  m ∈ argmin f l ↔ m ∈ l ∧ (∀ a ∈ l, f m ≤ f a) ∧
    (∀ a ∈ l, f a ≤ f m → l.index_of m ≤ l.index_of a) :=
@mem_argmax_iff _ (order_dual β) _ _ _ _ _

theorem argmin_eq_some_iff [decidable_eq α] {f : α → β} {m : α} {l : list α} :
  argmin f l = some m ↔ m ∈ l ∧ (∀ a ∈ l, f m ≤ f a) ∧
    (∀ a ∈ l, f a ≤ f m → l.index_of m ≤ l.index_of a) := mem_argmin_iff

variable [linear_order α]

/-- `maximum l` returns an `with_bot α`, the largest element of `l` for nonempty lists, and `⊥` for
`[]`  -/
def maximum (l : list α) : with_bot α := argmax id l

/-- `minimum l` returns an `with_top α`, the smallest element of `l` for nonempty lists, and `⊤` for
`[]`  -/
def minimum (l : list α) : with_top α := argmin id l

@[simp] lemma maximum_nil : maximum ([] : list α) = ⊥ := rfl

@[simp] lemma minimum_nil : minimum ([] : list α) = ⊤ := rfl

@[simp] lemma maximum_singleton (a : α) : maximum [a] = a := rfl

@[simp] lemma minimum_singleton (a : α) : minimum [a] = a := rfl

theorem maximum_mem {l : list α} {m : α} : (maximum l : with_top α) = m → m ∈ l := argmax_mem

theorem minimum_mem {l : list α} {m : α} : (minimum l : with_bot α) = m → m ∈ l := argmin_mem

@[simp] theorem maximum_eq_none {l : list α} : l.maximum = none ↔ l = [] := argmax_eq_none

@[simp] theorem minimum_eq_none {l : list α} : l.minimum = none ↔ l = [] := argmin_eq_none

theorem le_maximum_of_mem {a m : α} {l : list α} : a ∈ l → (maximum l : with_bot α) = m → a ≤ m :=
le_argmax_of_mem

theorem minimum_le_of_mem {a m : α} {l : list α} : a ∈ l → (minimum l : with_top α) = m → m ≤ a :=
argmin_le_of_mem

theorem le_maximum_of_mem' {a : α} {l : list α} (ha : a ∈ l) : (a : with_bot α) ≤ maximum l :=
option.cases_on (maximum l) (λ _ h, absurd ha ((h rfl).symm ▸ not_mem_nil _))
  (λ m hm _, with_bot.coe_le_coe.2 $ hm _ rfl)
  (λ m, @le_maximum_of_mem _ _ _ m _ ha)
  (@maximum_eq_none _ _ l).1

theorem le_minimum_of_mem' {a : α} {l : list α} (ha : a ∈ l) : minimum l ≤ (a : with_top α) :=
@le_maximum_of_mem' (order_dual α) _ _ _ ha

theorem maximum_concat (a : α) (l : list α) : maximum (l ++ [a]) = max (maximum l) a :=
begin
  rw max_comm,
  simp only [maximum, argmax_concat, id],
  cases h : argmax id l,
  { rw [max_eq_left], refl, exact bot_le },
  change (coe : α → with_bot α) with some,
  rw [max_comm],
  simp [max]
end

theorem minimum_concat (a : α) (l : list α) : minimum (l ++ [a]) = min (minimum l) a :=
@maximum_concat (order_dual α) _ _ _

theorem maximum_cons (a : α) (l : list α) : maximum (a :: l) = max a (maximum l) :=
list.reverse_rec_on l (by simp [@max_eq_left (with_bot α) _ _ _ bot_le])
  (λ tl hd ih, by rw [← cons_append, maximum_concat, ih, maximum_concat, max_assoc])

theorem minimum_cons (a : α) (l : list α) : minimum (a :: l) = min a (minimum l) :=
@maximum_cons (order_dual α) _ _ _

theorem maximum_eq_coe_iff {m : α} {l : list α} :
  maximum l = m ↔ m ∈ l ∧ (∀ a ∈ l, a ≤ m) :=
begin
  unfold_coes,
  simp only [maximum, argmax_eq_some_iff, id],
  split,
  { simp only [true_and, forall_true_iff] {contextual := tt} },
  { simp only [true_and, forall_true_iff] {contextual := tt},
    intros h a hal hma,
    rw [le_antisymm hma (h.2 a hal)] }
end

theorem minimum_eq_coe_iff {m : α} {l : list α} :
  minimum l = m ↔ m ∈ l ∧ (∀ a ∈ l, m ≤ a) :=
@maximum_eq_coe_iff (order_dual α) _ _ _

section fold

<<<<<<< HEAD
lemma maximum_eq_coe_foldr_max_of_ne_nil {α : Type*} [canonically_linear_ordered_add_monoid α]
  (l : list α) (h : l ≠ []) :
  l.maximum = (l.foldr max ⊥ : α) :=
=======
variables {M : Type*} [canonically_linear_ordered_add_monoid M]

/-! Note: since there is no typeclass for both `linear_order` and `has_top`, nor a typeclass dual
to `canonically_linear_ordered_add_monoid α` we cannot express these lemmas generally for
`minimum`; instead we are limited to doing so on `order_dual α`. -/

lemma maximum_eq_coe_foldr_max_of_ne_nil (l : list M) (h : l ≠ []) :
  l.maximum = (l.foldr max ⊥ : M) :=
>>>>>>> 17e62769
begin
  induction l with hd tl IH,
  { contradiction },
  { rw [maximum_cons, foldr, with_bot.coe_max],
    by_cases h : tl = [],
    { simp [h, -with_top.coe_zero] },
    { simp [IH h] } }
end

<<<<<<< HEAD
lemma minimum_eq_coe_foldr_min_of_ne_nil {α : Type*} [canonically_linear_ordered_add_monoid α]
  (l : list (order_dual α)) (h : l ≠ []) :
  l.minimum = (l.foldr min (⊥ : α) : order_dual α) :=
=======
lemma minimum_eq_coe_foldr_min_of_ne_nil (l : list (order_dual M)) (h : l ≠ []) :
  l.minimum = (l.foldr min ⊤ : order_dual M) :=
>>>>>>> 17e62769
maximum_eq_coe_foldr_max_of_ne_nil l h

lemma maximum_nat_eq_coe_foldr_max_of_ne_nil (l : list ℕ) (h : l ≠ []) :
  l.maximum = (l.foldr max 0 : ℕ) :=
maximum_eq_coe_foldr_max_of_ne_nil l h

<<<<<<< HEAD
lemma max_le_of_forall_le {α : Type*} [canonically_linear_ordered_add_monoid α]
  (l : list α) (n : α) (h : ∀ (x ∈ l), x ≤ n) :
=======
lemma max_le_of_forall_le (l : list M) (n : M) (h : ∀ (x ∈ l), x ≤ n) :
>>>>>>> 17e62769
  l.foldr max ⊥ ≤ n :=
begin
  induction l with y l IH,
  { simp },
  { specialize IH (λ x hx, h x (mem_cons_of_mem _ hx)),
    have hy : y ≤ n := h y (mem_cons_self _ _),
    simpa [hy] using IH }
end

<<<<<<< HEAD
lemma le_min_of_le_forall {α : Type*} [canonically_linear_ordered_add_monoid α]
  (l : list (order_dual α)) (n : (order_dual α)) (h : ∀ (x ∈ l), n ≤ x) :
  n ≤ l.foldr min (⊥ : α) :=
=======
lemma le_min_of_le_forall (l : list (order_dual M)) (n : (order_dual M))
  (h : ∀ (x ∈ l), n ≤ x) :
  n ≤ l.foldr min ⊤ :=
>>>>>>> 17e62769
max_le_of_forall_le l n h

lemma max_nat_le_of_forall_le (l : list ℕ) (n : ℕ) (h : ∀ (x ∈ l), x ≤ n) :
  l.foldr max 0 ≤ n :=
max_le_of_forall_le l n h

<<<<<<< HEAD
@[to_additive]
lemma prod_le_of_forall_le {α : Type*} [ordered_comm_monoid α]
  (l : list α) (n : α) (h : ∀ (x ∈ l), x ≤ n) :
  l.prod ≤ n ^ l.length :=
begin
  induction l with y l IH,
  { simp },
  { specialize IH (λ x hx, h x (mem_cons_of_mem _ hx)),
    have hy : y ≤ n := h y (mem_cons_self _ _),
    simpa [pow_succ] using mul_le_mul' hy IH }
end

=======
>>>>>>> 17e62769
end fold

end list<|MERGE_RESOLUTION|>--- conflicted
+++ resolved
@@ -273,11 +273,6 @@
 
 section fold
 
-<<<<<<< HEAD
-lemma maximum_eq_coe_foldr_max_of_ne_nil {α : Type*} [canonically_linear_ordered_add_monoid α]
-  (l : list α) (h : l ≠ []) :
-  l.maximum = (l.foldr max ⊥ : α) :=
-=======
 variables {M : Type*} [canonically_linear_ordered_add_monoid M]
 
 /-! Note: since there is no typeclass for both `linear_order` and `has_top`, nor a typeclass dual
@@ -286,7 +281,6 @@
 
 lemma maximum_eq_coe_foldr_max_of_ne_nil (l : list M) (h : l ≠ []) :
   l.maximum = (l.foldr max ⊥ : M) :=
->>>>>>> 17e62769
 begin
   induction l with hd tl IH,
   { contradiction },
@@ -296,26 +290,15 @@
     { simp [IH h] } }
 end
 
-<<<<<<< HEAD
-lemma minimum_eq_coe_foldr_min_of_ne_nil {α : Type*} [canonically_linear_ordered_add_monoid α]
-  (l : list (order_dual α)) (h : l ≠ []) :
-  l.minimum = (l.foldr min (⊥ : α) : order_dual α) :=
-=======
 lemma minimum_eq_coe_foldr_min_of_ne_nil (l : list (order_dual M)) (h : l ≠ []) :
   l.minimum = (l.foldr min ⊤ : order_dual M) :=
->>>>>>> 17e62769
 maximum_eq_coe_foldr_max_of_ne_nil l h
 
 lemma maximum_nat_eq_coe_foldr_max_of_ne_nil (l : list ℕ) (h : l ≠ []) :
   l.maximum = (l.foldr max 0 : ℕ) :=
 maximum_eq_coe_foldr_max_of_ne_nil l h
 
-<<<<<<< HEAD
-lemma max_le_of_forall_le {α : Type*} [canonically_linear_ordered_add_monoid α]
-  (l : list α) (n : α) (h : ∀ (x ∈ l), x ≤ n) :
-=======
 lemma max_le_of_forall_le (l : list M) (n : M) (h : ∀ (x ∈ l), x ≤ n) :
->>>>>>> 17e62769
   l.foldr max ⊥ ≤ n :=
 begin
   induction l with y l IH,
@@ -325,36 +308,15 @@
     simpa [hy] using IH }
 end
 
-<<<<<<< HEAD
-lemma le_min_of_le_forall {α : Type*} [canonically_linear_ordered_add_monoid α]
-  (l : list (order_dual α)) (n : (order_dual α)) (h : ∀ (x ∈ l), n ≤ x) :
-  n ≤ l.foldr min (⊥ : α) :=
-=======
 lemma le_min_of_le_forall (l : list (order_dual M)) (n : (order_dual M))
   (h : ∀ (x ∈ l), n ≤ x) :
   n ≤ l.foldr min ⊤ :=
->>>>>>> 17e62769
 max_le_of_forall_le l n h
 
 lemma max_nat_le_of_forall_le (l : list ℕ) (n : ℕ) (h : ∀ (x ∈ l), x ≤ n) :
   l.foldr max 0 ≤ n :=
 max_le_of_forall_le l n h
 
-<<<<<<< HEAD
-@[to_additive]
-lemma prod_le_of_forall_le {α : Type*} [ordered_comm_monoid α]
-  (l : list α) (n : α) (h : ∀ (x ∈ l), x ≤ n) :
-  l.prod ≤ n ^ l.length :=
-begin
-  induction l with y l IH,
-  { simp },
-  { specialize IH (λ x hx, h x (mem_cons_of_mem _ hx)),
-    have hy : y ≤ n := h y (mem_cons_self _ _),
-    simpa [pow_succ] using mul_le_mul' hy IH }
-end
-
-=======
->>>>>>> 17e62769
 end fold
 
 end list