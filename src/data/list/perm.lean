/-
Copyright (c) 2015 Microsoft Corporation. All rights reserved.
Released under Apache 2.0 license as described in the file LICENSE.
Authors: Leonardo de Moura, Jeremy Avigad, Mario Carneiro

List permutations.
-/
import data.list.basic logic.relation

namespace list
universe variables uu vv
variables {α : Type uu} {β : Type vv}

/-- `perm l₁ l₂` or `l₁ ~ l₂` asserts that `l₁` and `l₂` are permutations
  of each other. This is defined by induction using pairwise swaps. -/
inductive perm : list α → list α → Prop
| nil   : perm [] []
| skip  : Π (x : α) {l₁ l₂ : list α}, perm l₁ l₂ → perm (x::l₁) (x::l₂)
| swap  : Π (x y : α) (l : list α), perm (y::x::l) (x::y::l)
| trans : Π {l₁ l₂ l₃ : list α}, perm l₁ l₂ → perm l₂ l₃ → perm l₁ l₃
open perm

infix ~ := perm

@[refl] protected theorem perm.refl : ∀ (l : list α), l ~ l
| []      := perm.nil
| (x::xs) := skip x (perm.refl xs)

@[symm] protected theorem perm.symm {l₁ l₂ : list α} (p : l₁ ~ l₂) : l₂ ~ l₁ :=
perm.rec_on p
  perm.nil
  (λ x l₁ l₂ p₁ r₁, skip x r₁)
  (λ x y l, swap y x l)
  (λ l₁ l₂ l₃ p₁ p₂ r₁ r₂, trans r₂ r₁)

theorem perm.swap'
  (x y : α) {l₁ l₂ : list α} (p : l₁ ~ l₂) : y::x::l₁ ~ x::y::l₂ :=
trans (swap _ _ _) (skip _ $ skip _ p)

attribute [trans] perm.trans

<<<<<<< HEAD
theorem perm.eqv (α : Type uu) : equivalence (@perm α) :=
mk_equivalence (@perm α) (@perm.refl α) (@perm.symm α) (@perm.trans α)

instance is_setoid (α : Type uu) : setoid (list α) :=
=======
theorem perm.eqv (α) : equivalence (@perm α) :=
mk_equivalence (@perm α) (@perm.refl α) (@perm.symm α) (@perm.trans α)

instance is_setoid (α) : setoid (list α) :=
>>>>>>> e7b64c55
setoid.mk (@perm α) (perm.eqv α)

theorem perm_subset {l₁ l₂ : list α} (p : l₁ ~ l₂) : l₁ ⊆ l₂ :=
λ a, perm.rec_on p
  (λ h, h)
  (λ x l₁ l₂ p₁ r₁ i, or.elim i
    (λ ax, by simp [ax])
    (λ al₁, or.inr (r₁ al₁)))
  (λ x y l ayxl, or.elim ayxl
    (λ ay, by simp [ay])
    (λ axl, or.elim axl
      (λ ax, by simp [ax])
      (λ al, or.inr (or.inr al))))
  (λ l₁ l₂ l₃ p₁ p₂ r₁ r₂ ainl₁, r₂ (r₁ ainl₁))

theorem mem_of_perm {a : α} {l₁ l₂ : list α} (h : l₁ ~ l₂) : a ∈ l₁ ↔ a ∈ l₂ :=
iff.intro (λ m, perm_subset h m) (λ m, perm_subset h.symm m)

theorem perm_app_left {l₁ l₂ : list α} (t₁ : list α) (p : l₁ ~ l₂) : l₁++t₁ ~ l₂++t₁ :=
perm.rec_on p
  (perm.refl ([] ++ t₁))
  (λ x l₁ l₂ p₁ r₁, skip x r₁)
  (λ x y l, swap x y _)
  (λ l₁ l₂ l₃ p₁ p₂ r₁ r₂, trans r₁ r₂)

theorem perm_app_right {t₁ t₂ : list α} : ∀ (l : list α), t₁ ~ t₂ → l++t₁ ~ l++t₂
| []      p := p
| (x::xs) p := skip x (perm_app_right xs p)

theorem perm_app {l₁ l₂ t₁ t₂ : list α} (p₁ : l₁ ~ l₂) (p₂ : t₁ ~ t₂) : l₁++t₁ ~ l₂++t₂ :=
trans (perm_app_left t₁ p₁) (perm_app_right l₂ p₂)

theorem perm_app_cons (a : α) {h₁ h₂ t₁ t₂ : list α}
  (p₁ : h₁ ~ h₂) (p₂ : t₁ ~ t₂) : h₁ ++ a::t₁ ~ h₂ ++ a::t₂ :=
perm_app p₁ (skip a p₂)

@[simp] theorem perm_middle {a : α} : ∀ {l₁ l₂ : list α}, l₁++a::l₂ ~ a::(l₁++l₂)
| []      l₂ := perm.refl _
| (b::l₁) l₂ := (skip b (@perm_middle l₁ l₂)).trans (swap a b _)

@[simp] theorem perm_cons_app (a : α) (l : list α) : l ++ [a] ~ a::l :=
by simpa using @perm_middle _ a l []

@[simp] theorem perm_app_comm : ∀ {l₁ l₂ : list α}, (l₁++l₂) ~ (l₂++l₁)
| []     l₂ := by simp
| (a::t) l₂ := (skip a perm_app_comm).trans perm_middle.symm

theorem concat_perm (l : list α) (a : α) : concat l a ~ a :: l :=
by simp

theorem perm_length {l₁ l₂ : list α} (p : l₁ ~ l₂) : length l₁ = length l₂ :=
perm.rec_on p
  rfl
  (λ x l₁ l₂ p r, by simp[r])
  (λ x y l, by simp)
  (λ l₁ l₂ l₃ p₁ p₂ r₁ r₂, eq.trans r₁ r₂)

theorem eq_nil_of_perm_nil {l₁ : list α} (p : [] ~ l₁) : l₁ = [] :=
eq_nil_of_length_eq_zero (perm_length p).symm

theorem perm_nil {l₁ : list α} : l₁ ~ [] ↔ l₁ = [] :=
⟨λ p, eq_nil_of_perm_nil p.symm, λ e, e ▸ perm.refl _⟩

theorem not_perm_nil_cons (x : α) (l : list α) : ¬ [] ~ x::l
| p := by injection eq_nil_of_perm_nil p

theorem eq_singleton_of_perm {a b : α} (p : [a] ~ [b]) : a = b :=
by simpa using perm_subset p (by simp)

theorem eq_singleton_of_perm_inv {a : α} {l : list α} (p : [a] ~ l) : l = [a] :=
match l, show 1 = _, from perm_length p, p with
| [a'], rfl, p := by rw [eq_singleton_of_perm p]
end

@[simp] theorem reverse_perm : ∀ (l : list α), reverse l ~ l
| []     := perm.nil
| (a::l) := by rw reverse_cons; exact
  (perm_cons_app _ _).trans (skip a $ reverse_perm l)

theorem perm_cons_app_cons {l l₁ l₂ : list α} (a : α) (p : l ~ l₁++l₂) : a::l ~ l₁++(a::l₂) :=
trans (skip a p) perm_middle.symm

@[simp] theorem perm_repeat {a : α} {n : ℕ} {l : list α} : repeat a n ~ l ↔ repeat a n = l :=
⟨λ p, (eq_repeat.2 $ by exact
  ⟨by simpa using (perm_length p).symm,
   λ b m, eq_of_mem_repeat $ perm_subset p.symm m⟩).symm,
 λ h, h ▸ perm.refl _⟩

theorem perm_erase [decidable_eq α] {a : α} {l : list α} (h : a ∈ l) : l ~ a :: l.erase a :=
let ⟨l₁, l₂, _, e₁, e₂⟩ := exists_erase_eq h in
e₂.symm ▸ e₁.symm ▸ perm_middle

@[elab_as_eliminator] theorem perm_induction_on
    {P : list α → list α → Prop} {l₁ l₂ : list α} (p : l₁ ~ l₂)
    (h₁ : P [] [])
    (h₂ : ∀ x l₁ l₂, l₁ ~ l₂ → P l₁ l₂ → P (x::l₁) (x::l₂))
    (h₃ : ∀ x y l₁ l₂, l₁ ~ l₂ → P l₁ l₂ → P (y::x::l₁) (x::y::l₂))
    (h₄ : ∀ l₁ l₂ l₃, l₁ ~ l₂ → l₂ ~ l₃ → P l₁ l₂ → P l₂ l₃ → P l₁ l₃) :
  P l₁ l₂ :=
have P_refl : ∀ l, P l l, from
  assume l,
  list.rec_on l h₁ (λ x xs ih, h₂ x xs xs (perm.refl xs) ih),
perm.rec_on p h₁ h₂ (λ x y l, h₃ x y l l (perm.refl l) (P_refl l)) h₄

@[congr] theorem perm_filter_map (f : α → option β) {l₁ l₂ : list α} (p : l₁ ~ l₂) :
  filter_map f l₁ ~ filter_map f l₂ :=
begin
  induction p with x l₂ l₂' p IH  x y l₂  l₂ m₂ r₂ p₁ p₂ IH₁ IH₂,
  { simp },
  { simp [filter_map], cases f x with a; simp [filter_map, IH, skip] },
  { simp [filter_map], cases f x with a; cases f y with b; simp [filter_map, swap] },
  { exact IH₁.trans IH₂ }
end

@[congr] theorem perm_map (f : α → β) {l₁ l₂ : list α} (p : l₁ ~ l₂) :
  map f l₁ ~ map f l₂ :=
by rw ← filter_map_eq_map; apply perm_filter_map _ p

theorem perm_pmap {p : α → Prop} (f : Π a, p a → β)
  {l₁ l₂ : list α} (p : l₁ ~ l₂) {H₁ H₂} : pmap f l₁ H₁ ~ pmap f l₂ H₂ :=
begin
  induction p with x l₂ l₂' p IH  x y l₂  l₂ m₂ r₂ p₁ p₂ IH₁ IH₂,
  { simp },
  { simp [IH, skip] },
  { simp [swap] },
  { refine IH₁.trans IH₂,
    exact λ a m, H₂ a (perm_subset p₂ m) }
end

theorem perm_filter (p : α → Prop) [decidable_pred p]
  {l₁ l₂ : list α} (s : l₁ ~ l₂) : filter p l₁ ~ filter p l₂ :=
by rw ← filter_map_eq_filter; apply perm_filter_map _ s

theorem exists_perm_sublist {l₁ l₂ l₂' : list α}
  (s : l₁ <+ l₂) (p : l₂ ~ l₂') : ∃ l₁' ~ l₁, l₁' <+ l₂' :=
begin
  induction p with x l₂ l₂' p IH  x y l₂  l₂ m₂ r₂ p₁ p₂ IH₁ IH₂ generalizing l₁ s,
  { exact ⟨[], eq_nil_of_sublist_nil s ▸ perm.refl _, nil_sublist _⟩ },
  { cases s with _ _ _ s l₁ _ _ s,
    { exact let ⟨l₁', p', s'⟩ := IH s in ⟨l₁', p', s'.cons _ _ _⟩ },
    { exact let ⟨l₁', p', s'⟩ := IH s in ⟨x::l₁', skip x p', s'.cons2 _ _ _⟩ } },
  { cases s with _ _ _ s l₁ _ _ s; cases s with _ _ _ s l₁ _ _ s,
    { exact ⟨l₁, perm.refl _, (s.cons _ _ _).cons _ _ _⟩ },
    { exact ⟨x::l₁, perm.refl _, (s.cons _ _ _).cons2 _ _ _⟩ },
    { exact ⟨y::l₁, perm.refl _, (s.cons2 _ _ _).cons _ _ _⟩ },
    { exact ⟨x::y::l₁, perm.swap _ _ _, (s.cons2 _ _ _).cons2 _ _ _⟩ } },
  { exact let ⟨m₁, pm, sm⟩ := IH₁ s, ⟨r₁, pr, sr⟩ := IH₂ sm in
          ⟨r₁, pr.trans pm, sr⟩ }
end

section rel
open relator
variables {γ : Type*} {δ : Type*} {r : α → β → Prop} {p : γ → δ → Prop}

local infixr ` ∘r ` : 80 := relation.comp

lemma perm_comp_perm : (perm ∘r perm : list α → list α → Prop) = perm :=
begin
  funext a c, apply propext,
  split,
  { exact assume ⟨b, hab, hba⟩, perm.trans hab hba },
  { exact assume h, ⟨a, perm.refl a, h⟩ }
end

lemma perm_comp_forall₂ {l u v} (hlu : perm l u) (huv : forall₂ r u v) : (forall₂ r ∘r perm) l v :=
begin
  induction hlu generalizing v,
  case perm.nil { cases huv, exact ⟨[], forall₂.nil, perm.nil⟩ },
  case perm.skip : a l u hlu ih {
    cases huv with _ b _ v hab huv',
    rcases ih huv' with ⟨l₂, h₁₂, h₂₃⟩,
    exact ⟨b::l₂, forall₂.cons hab h₁₂, perm.skip _ h₂₃⟩
  },
  case perm.swap : a₁ a₂ l₁ l₂ h₂₃ {
    cases h₂₃ with _ b₁ _ l₂ h₁ hr_₂₃,
    cases hr_₂₃ with _ b₂ _ l₂ h₂ h₁₂,
    exact ⟨b₂::b₁::l₂, forall₂.cons h₂ (forall₂.cons h₁ h₁₂), perm.swap _ _ _⟩
  },
  case perm.trans : la₁ la₂ la₃ _ _ ih₁ ih₂ {
    rcases ih₂ huv with ⟨lb₂, hab₂, h₂₃⟩,
    rcases ih₁ hab₂ with ⟨lb₁, hab₁, h₁₂⟩,
    exact ⟨lb₁, hab₁, perm.trans h₁₂ h₂₃⟩
  }
end

lemma forall₂_comp_perm_eq_perm_comp_forall₂ : forall₂ r ∘r perm = perm ∘r forall₂ r :=
begin
  funext l₁ l₃, apply propext,
  split,
  { assume h, rcases h with ⟨l₂, h₁₂, h₂₃⟩,
    have : forall₂ (flip r) l₂ l₁, from h₁₂.flip ,
    rcases perm_comp_forall₂ h₂₃.symm this with ⟨l', h₁, h₂⟩,
    exact ⟨l', h₂.symm, h₁.flip⟩ },
  { exact assume ⟨l₂, h₁₂, h₂₃⟩, perm_comp_forall₂ h₁₂ h₂₃ }
end

lemma rel_perm_imp (hr : right_unique r) : (forall₂ r ⇒ forall₂ r ⇒ implies) perm perm :=
assume a b h₁ c d h₂ h,
have (flip (forall₂ r) ∘r (perm ∘r forall₂ r)) b d, from ⟨a, h₁, c, h, h₂⟩,
have ((flip (forall₂ r) ∘r forall₂ r) ∘r perm) b d,
  by rwa [← forall₂_comp_perm_eq_perm_comp_forall₂, ← relation.comp_assoc] at this,
let ⟨b', ⟨c', hbc, hcb⟩, hbd⟩ := this in
have b' = b, from right_unique_forall₂ @hr hcb hbc,
this ▸ hbd

lemma rel_perm (hr : bi_unique r) : (forall₂ r ⇒ forall₂ r ⇒ (↔)) perm perm :=
assume a b hab c d hcd, iff.intro
  (rel_perm_imp hr.2 hab hcd)
  (rel_perm_imp (assume a b c, left_unique_flip hr.1) hab.flip hcd.flip)

end rel

section subperm

/-- `subperm l₁ l₂`, denoted `l₁ <+~ l₂`, means that `l₁` is a sublist of
  a permutation of `l₂`. This is an analogue of `l₁ ⊆ l₂` which respects
  multiplicities of elements, and is used for the `≤` relation on multisets. -/
def subperm (l₁ l₂ : list α) : Prop := ∃ l ~ l₁, l <+ l₂

infix ` <+~ `:50 := subperm

theorem nil_subperm {l : list α} : [] <+~ l :=
⟨[], perm.nil, by simp⟩

theorem perm.subperm_left {l l₁ l₂ : list α} (p : l₁ ~ l₂) : l <+~ l₁ ↔ l <+~ l₂ :=
suffices ∀ {l₁ l₂ : list α}, l₁ ~ l₂ → l <+~ l₁ → l <+~ l₂,
from ⟨this p, this p.symm⟩,
λ l₁ l₂ p ⟨u, pu, su⟩,
  let ⟨v, pv, sv⟩ := exists_perm_sublist su p in
  ⟨v, pv.trans pu, sv⟩

theorem perm.subperm_right {l₁ l₂ l : list α} (p : l₁ ~ l₂) : l₁ <+~ l ↔ l₂ <+~ l :=
⟨λ ⟨u, pu, su⟩, ⟨u, pu.trans p, su⟩,
 λ ⟨u, pu, su⟩, ⟨u, pu.trans p.symm, su⟩⟩

theorem subperm_of_sublist {l₁ l₂ : list α} (s : l₁ <+ l₂) : l₁ <+~ l₂ :=
⟨l₁, perm.refl _, s⟩

theorem subperm_of_perm {l₁ l₂ : list α} (p : l₁ ~ l₂) : l₁ <+~ l₂ :=
⟨l₂, p.symm, sublist.refl _⟩

theorem subperm.refl (l : list α) : l <+~ l := subperm_of_perm (perm.refl _)

theorem subperm.trans {l₁ l₂ l₃ : list α} : l₁ <+~ l₂ → l₂ <+~ l₃ → l₁ <+~ l₃
| s ⟨l₂', p₂, s₂⟩ :=
  let ⟨l₁', p₁, s₁⟩ := p₂.subperm_left.2 s in ⟨l₁', p₁, s₁.trans s₂⟩

theorem length_le_of_subperm {l₁ l₂ : list α} : l₁ <+~ l₂ → length l₁ ≤ length l₂
| ⟨l, p, s⟩ := perm_length p ▸ length_le_of_sublist s

theorem subperm.perm_of_length_le {l₁ l₂ : list α} : l₁ <+~ l₂ → length l₂ ≤ length l₁ → l₁ ~ l₂
| ⟨l, p, s⟩ h :=
  suffices l = l₂, from this ▸ p.symm,
  eq_of_sublist_of_length_le s $ perm_length p.symm ▸ h

theorem subperm.antisymm {l₁ l₂ : list α} (h₁ : l₁ <+~ l₂) (h₂ : l₂ <+~ l₁) : l₁ ~ l₂ :=
h₁.perm_of_length_le (length_le_of_subperm h₂)

theorem subset_of_subperm {l₁ l₂ : list α} : l₁ <+~ l₂ → l₁ ⊆ l₂
| ⟨l, p, s⟩ := subset.trans (perm_subset p.symm) (subset_of_sublist s)

end subperm

theorem exists_perm_append_of_sublist : ∀ {l₁ l₂ : list α}, l₁ <+ l₂ → ∃ l, l₂ ~ l₁ ++ l
| ._ ._ sublist.slnil            := ⟨nil, perm.refl _⟩
| ._ ._ (sublist.cons l₁ l₂ a s) :=
  let ⟨l, p⟩ := exists_perm_append_of_sublist s in
  ⟨a::l, (skip a p).trans perm_middle.symm⟩
| ._ ._ (sublist.cons2 l₁ l₂ a s) :=
  let ⟨l, p⟩ := exists_perm_append_of_sublist s in
  ⟨l, skip a p⟩

theorem perm_countp (p : α → Prop) [decidable_pred p]
  {l₁ l₂ : list α} (s : l₁ ~ l₂) : countp p l₁ = countp p l₂ :=
by rw [countp_eq_length_filter, countp_eq_length_filter];
   exact perm_length (perm_filter _ s)

theorem countp_le_of_subperm (p : α → Prop) [decidable_pred p]
  {l₁ l₂ : list α} : l₁ <+~ l₂ → countp p l₁ ≤ countp p l₂
| ⟨l, p', s⟩ := perm_countp p p' ▸ countp_le_of_sublist s

theorem perm_count [decidable_eq α] {l₁ l₂ : list α}
  (p : l₁ ~ l₂) (a) : count a l₁ = count a l₂ :=
perm_countp _ p

theorem count_le_of_subperm [decidable_eq α] {l₁ l₂ : list α}
  (s : l₁ <+~ l₂) (a) : count a l₁ ≤ count a l₂ :=
countp_le_of_subperm _ s

theorem foldl_eq_of_perm {f : β → α → β} {l₁ l₂ : list α} (rcomm : right_commutative f) (p : l₁ ~ l₂) :
  ∀ b, foldl f b l₁ = foldl f b l₂ :=
perm_induction_on p
  (λ b, rfl)
  (λ x t₁ t₂ p r b, r (f b x))
  (λ x y t₁ t₂ p r b, by simp; rw rcomm; exact r (f (f b x) y))
  (λ t₁ t₂ t₃ p₁ p₂ r₁ r₂ b, eq.trans (r₁ b) (r₂ b))

theorem foldr_eq_of_perm {f : α → β → β} {l₁ l₂ : list α} (lcomm : left_commutative f) (p : l₁ ~ l₂) :
  ∀ b, foldr f b l₁ = foldr f b l₂ :=
perm_induction_on p
  (λ b, rfl)
  (λ x t₁ t₂ p r b, by simp; rw [r b])
  (λ x y t₁ t₂ p r b, by simp; rw [lcomm, r b])
  (λ t₁ t₂ t₃ p₁ p₂ r₁ r₂ a, eq.trans (r₁ a) (r₂ a))

lemma rec_heq_of_perm {β : list α → Sort*} {f : Πa l, β l → β (a::l)} {b : β []} {l l' : list α}
  (hl : perm l l')
  (f_congr : ∀{a l l' b b'}, perm l l' → b == b' → f a l b == f a l' b')
  (f_swap : ∀{a a' l b}, f a (a'::l) (f a' l b) == f a' (a::l) (f a l b)) :
  @list.rec α β b f l == @list.rec α β b f l' :=
begin
  induction hl,
  case list.perm.nil { refl },
  case list.perm.skip : a l l' h ih { exact f_congr h ih },
  case list.perm.swap : a a' l { exact f_swap },
  case list.perm.trans : l₁ l₂ l₃ h₁ h₂ ih₁ ih₂ { exact heq.trans ih₁ ih₂ }
end

section
variables {op : α → α → α} [is_associative α op] [is_commutative α op]
local notation a * b := op a b
local notation l <*> a := foldl op a l

lemma fold_op_eq_of_perm {l₁ l₂ : list α} {a : α} (h : l₁ ~ l₂) : l₁ <*> a = l₂ <*> a :=
foldl_eq_of_perm (right_comm _ (is_commutative.comm _) (is_associative.assoc _)) h _
end

section comm_monoid
open list
variable [comm_monoid α]

@[to_additive list.sum_eq_of_perm]
lemma prod_eq_of_perm {l₁ l₂ : list α} (h : perm l₁ l₂) : prod l₁ = prod l₂ :=
by induction h; simp [*, mul_left_comm]

@[to_additive list.sum_reverse]
lemma prod_reverse (l : list α) : prod l.reverse = prod l :=
prod_eq_of_perm $ reverse_perm l

end comm_monoid

theorem perm_inv_core {a : α} {l₁ l₂ r₁ r₂ : list α} : l₁++a::r₁ ~ l₂++a::r₂ → l₁++r₁ ~ l₂++r₂ :=
begin
  generalize e₁ : l₁++a::r₁ = s₁, generalize e₂ : l₂++a::r₂ = s₂,
  intro p, revert l₁ l₂ r₁ r₂ e₁ e₂,
  refine perm_induction_on p _ (λ x t₁ t₂ p IH, _) (λ x y t₁ t₂ p IH, _) (λ t₁ t₂ t₃ p₁ p₂ IH₁ IH₂, _);
    intros l₁ l₂ r₁ r₂ e₁ e₂,
  { apply (not_mem_nil a).elim, rw ← e₁, simp },
  { cases l₁ with y l₁; cases l₂ with z l₂;
      dsimp at e₁ e₂; injections; subst x,
    { substs t₁ t₂,     exact p },
    { substs z t₁ t₂,   exact p.trans perm_middle },
    { substs y t₁ t₂,   exact perm_middle.symm.trans p },
    { substs z t₁ t₂,   exact skip y (IH rfl rfl) } },
  { rcases l₁ with _|⟨y, _|⟨z, l₁⟩⟩; rcases l₂ with _|⟨u, _|⟨v, l₂⟩⟩;
      dsimp at e₁ e₂; injections; substs x y,
    { substs r₁ r₂,     exact skip a p },
    { substs r₁ r₂,     exact skip u p },
    { substs r₁ v t₂,   exact skip u (p.trans perm_middle) },
    { substs r₁ r₂,     exact skip y p },
    { substs r₁ r₂ y u, exact skip a p },
    { substs r₁ u v t₂, exact (skip y $ p.trans perm_middle).trans (swap _ _ _) },
    { substs r₂ z t₁,   exact skip y (perm_middle.symm.trans p) },
    { substs r₂ y z t₁, exact (swap _ _ _).trans (skip u $ perm_middle.symm.trans p) },
    { substs u v t₁ t₂, exact (IH rfl rfl).swap' _ _ } },
  { substs t₁ t₃,
    have : a ∈ t₂ := perm_subset p₁ (by simp),
    rcases mem_split this with ⟨l₂, r₂, e₂⟩,
    subst t₂, exact (IH₁ rfl rfl).trans (IH₂ rfl rfl) }
end

theorem perm_cons_inv {a : α} {l₁ l₂ : list α} : a::l₁ ~ a::l₂ → l₁ ~ l₂ :=
@perm_inv_core _ _ [] [] _ _

theorem perm_cons (a : α) {l₁ l₂ : list α} : a::l₁ ~ a::l₂ ↔ l₁ ~ l₂ :=
⟨perm_cons_inv, skip a⟩

theorem perm_app_left_iff {l₁ l₂ : list α} : ∀ l, l++l₁ ~ l++l₂ ↔ l₁ ~ l₂
| []     := iff.rfl
| (a::l) := (perm_cons a).trans (perm_app_left_iff l)

theorem perm_app_right_iff {l₁ l₂ : list α} (l) : l₁++l ~ l₂++l ↔ l₁ ~ l₂ :=
⟨λ p, (perm_app_left_iff _).1 $ trans perm_app_comm $ trans p perm_app_comm,
 perm_app_left _⟩

theorem perm_option_to_list {o₁ o₂ : option α} : o₁.to_list ~ o₂.to_list ↔ o₁ = o₂ :=
begin
  refine ⟨λ p, _, λ e, e ▸ perm.refl _⟩,
  cases o₁ with a; cases o₂ with b, {refl},
  { cases (perm_length p) },
  { cases (perm_length p) },
  { exact option.mem_to_list.1 ((mem_of_perm p).2 $ by simp) }
end

theorem subperm_cons (a : α) {l₁ l₂ : list α} : a::l₁ <+~ a::l₂ ↔ l₁ <+~ l₂ :=
⟨λ ⟨l, p, s⟩, begin
  cases s with _ _ _ s' u _ _ s',
  { exact (p.subperm_left.2 $ subperm_of_sublist $ sublist_cons _ _).trans
     (subperm_of_sublist s') },
  { exact ⟨u, perm_cons_inv p, s'⟩ }
end, λ ⟨l, p, s⟩, ⟨a::l, skip a p, s.cons2 _ _ _⟩⟩

theorem cons_subperm_of_mem {a : α} {l₁ l₂ : list α} (d₁ : nodup l₁) (h₁ : a ∉ l₁) (h₂ : a ∈ l₂)
 (s : l₁ <+~ l₂) : a :: l₁ <+~ l₂ :=
begin
  rcases s with ⟨l, p, s⟩,
  induction s generalizing l₁,
  case list.sublist.slnil { cases h₂ },
  case list.sublist.cons : r₁ r₂ b s' ih {
    simp at h₂,
    cases h₂ with e m,
    { subst b, exact ⟨a::r₁, skip a p, s'.cons2 _ _ _⟩ },
    { rcases ih m d₁ h₁ p with ⟨t, p', s'⟩, exact ⟨t, p', s'.cons _ _ _⟩ } },
  case list.sublist.cons2 : r₁ r₂ b s' ih {
    have bm : b ∈ l₁ := (perm_subset p $ mem_cons_self _ _),
    have am : a ∈ r₂ := h₂.resolve_left (λ e, h₁ $ e.symm ▸ bm),
    rcases mem_split bm with ⟨t₁, t₂, rfl⟩,
    have st : t₁ ++ t₂ <+ t₁ ++ b :: t₂ := by simp,
    rcases ih am (nodup_of_sublist st d₁)
      (mt (λ x, subset_of_sublist st x) h₁)
      (perm_cons_inv $ p.trans perm_middle) with ⟨t, p', s'⟩,
    exact ⟨b::t, (skip b p').trans $ (swap _ _ _).trans (skip a perm_middle.symm), s'.cons2 _ _ _⟩ }
end

theorem subperm_app_left {l₁ l₂ : list α} : ∀ l, l++l₁ <+~ l++l₂ ↔ l₁ <+~ l₂
| []     := iff.rfl
| (a::l) := (subperm_cons a).trans (subperm_app_left l)

theorem subperm_app_right {l₁ l₂ : list α} (l) : l₁++l <+~ l₂++l ↔ l₁ <+~ l₂ :=
(perm_app_comm.subperm_left.trans perm_app_comm.subperm_right).trans (subperm_app_left l)

theorem subperm.exists_of_length_lt {l₁ l₂ : list α} :
  l₁ <+~ l₂ → length l₁ < length l₂ → ∃ a, a :: l₁ <+~ l₂
| ⟨l, p, s⟩ h :=
  suffices length l < length l₂ → ∃ (a : α), a :: l <+~ l₂, from
  (this $ perm_length p.symm ▸ h).imp (λ a, (skip a p).subperm_right.1),
  begin
    clear subperm.exists_of_length_lt p h l₁, rename l₂ u,
    induction s with l₁ l₂ a s IH _ _ b s IH; intro h,
    { cases h },
    { cases lt_or_eq_of_le (nat.le_of_lt_succ h : length l₁ ≤ length l₂) with h h,
      { exact (IH h).imp (λ a s, s.trans (subperm_of_sublist $ sublist_cons _ _)) },
      { exact ⟨a, eq_of_sublist_of_length_eq s h ▸ subperm.refl _⟩ } },
    { exact (IH $ nat.lt_of_succ_lt_succ h).imp
        (λ a s, (swap _ _ _).subperm_right.1 $ (subperm_cons _).2 s) }
  end

theorem subperm_of_subset_nodup
  {l₁ l₂ : list α} (d : nodup l₁) (H : l₁ ⊆ l₂) : l₁ <+~ l₂ :=
begin
  induction d with a l₁' h d IH,
  { exact ⟨nil, perm.nil, nil_sublist _⟩ },
  { cases forall_mem_cons.1 H with H₁ H₂,
    simp at h,
    exact cons_subperm_of_mem d h H₁ (IH H₂) }
end

theorem perm_ext {l₁ l₂ : list α} (d₁ : nodup l₁) (d₂ : nodup l₂) : l₁ ~ l₂ ↔ ∀a, a ∈ l₁ ↔ a ∈ l₂ :=
⟨λ p a, mem_of_perm p, λ H, subperm.antisymm
  (subperm_of_subset_nodup d₁ (λ a, (H a).1))
  (subperm_of_subset_nodup d₂ (λ a, (H a).2))⟩

theorem perm_ext_sublist_nodup {l₁ l₂ l : list α} (d : nodup l)
  (s₁ : l₁ <+ l) (s₂ : l₂ <+ l) : l₁ ~ l₂ ↔ l₁ = l₂ :=
⟨λ h, begin
  induction s₂ with l₂ l a s₂ IH l₂ l a s₂ IH generalizing l₁,
  { exact eq_nil_of_perm_nil h.symm },
  { simp at d,
    cases s₁ with _ _ _ s₁ l₁ _ _ s₁,
    { exact IH d.2 s₁ h },
    { apply d.1.elim,
      exact subset_of_subperm ⟨_, h.symm, s₂⟩ (mem_cons_self _ _) } },
  { simp at d,
    cases s₁ with _ _ _ s₁ l₁ _ _ s₁,
    { apply d.1.elim,
      exact subset_of_subperm ⟨_, h, s₁⟩ (mem_cons_self _ _) },
    { rw IH d.2 s₁ (perm_cons_inv h) } }
end, λ h, by rw h⟩

section
variable [decidable_eq α]

-- attribute [congr]
theorem erase_perm_erase (a : α) {l₁ l₂ : list α} (p : l₁ ~ l₂) :
  l₁.erase a ~ l₂.erase a :=
if h₁ : a ∈ l₁ then
have h₂ : a ∈ l₂, from perm_subset p h₁,
perm_cons_inv $ trans (perm_erase h₁).symm $ trans p (perm_erase h₂)
else
have h₂ : a ∉ l₂, from mt (mem_of_perm p).2 h₁,
by rw [erase_of_not_mem h₁, erase_of_not_mem h₂]; exact p

theorem erase_subperm (a : α) (l : list α) : l.erase a <+~ l :=
⟨l.erase a, perm.refl _, erase_sublist _ _⟩

theorem erase_subperm_erase {l₁ l₂ : list α} (a : α) (h : l₁ <+~ l₂) : l₁.erase a <+~ l₂.erase a :=
let ⟨l, hp, hs⟩ := h in ⟨l.erase a, erase_perm_erase _ hp, erase_sublist_erase _ hs⟩

theorem perm_diff_left {l₁ l₂ : list α} (t : list α) (h : l₁ ~ l₂) : l₁.diff t ~ l₂.diff t :=
by induction t generalizing l₁ l₂ h; simp [*, erase_perm_erase]

theorem perm_diff_right (l : list α) {t₁ t₂ : list α} (h : t₁ ~ t₂) : l.diff t₁ = l.diff t₂ :=
by induction h generalizing l; simp [*, erase_perm_erase, erase_comm]
  <|> exact (ih_1 _).trans (ih_2 _)

theorem subperm_cons_diff {a : α} : ∀ {l₁ l₂ : list α}, (a :: l₁).diff l₂ <+~ a :: l₁.diff l₂
| l₁ []      := ⟨a::l₁, by simp⟩
| l₁ (b::l₂) :=
begin
  repeat {rw diff_cons},
  by_cases heq : a = b,
  { by_cases b ∈ l₁,
    { rw perm.subperm_right, apply subperm_cons_diff,
      simp [perm_diff_left, heq, perm_erase h] },
    { simp [subperm_of_sublist, sublist.cons, h, heq] } },
  { simp [heq, subperm_cons_diff] }
end

theorem subset_cons_diff {a : α} {l₁ l₂ : list α} : (a :: l₁).diff l₂ ⊆ a :: l₁.diff l₂ :=
subset_of_subperm subperm_cons_diff

theorem perm_bag_inter_left {l₁ l₂ : list α} (t : list α) (h : l₁ ~ l₂) : l₁.bag_inter t ~ l₂.bag_inter t :=
begin
  induction h with x _ _ _ _ x y _ _ _ _ _ _ ih_1 ih_2 generalizing t, {simp},
  { by_cases x ∈ t; simp [*, skip] },
  { by_cases x = y, {simp [h]},
    by_cases xt : x ∈ t; by_cases yt : y ∈ t,
    { simp [xt, yt, mem_erase_of_ne h, mem_erase_of_ne (ne.symm h), erase_comm, swap] },
    { simp [xt, yt, mt mem_of_mem_erase, skip] },
    { simp [xt, yt, mt mem_of_mem_erase, skip] },
    { simp [xt, yt] } },
  { exact (ih_1 _).trans (ih_2 _) }
end

theorem perm_bag_inter_right (l : list α) {t₁ t₂ : list α} (p : t₁ ~ t₂) : l.bag_inter t₁ = l.bag_inter t₂ :=
begin
  induction l with a l IH generalizing t₁ t₂ p, {simp},
  by_cases a ∈ t₁,
  { simp [h, (mem_of_perm p).1 h, IH (erase_perm_erase _ p)] },
  { simp [h, mt (mem_of_perm p).2 h, IH p] }
end

theorem cons_perm_iff_perm_erase {a : α} {l₁ l₂ : list α} : a::l₁ ~ l₂ ↔ a ∈ l₂ ∧ l₁ ~ l₂.erase a :=
⟨λ h, have a ∈ l₂, from perm_subset h (mem_cons_self a l₁),
      ⟨this, perm_cons_inv $ h.trans $ perm_erase this⟩,
 λ ⟨m, h⟩, trans (skip a h) (perm_erase m).symm⟩

theorem perm_iff_count {l₁ l₂ : list α} : l₁ ~ l₂ ↔ ∀ a, count a l₁ = count a l₂ :=
⟨perm_count, λ H, begin
  induction l₁ with a l₁ IH generalizing l₂,
  { cases l₂ with b l₂, {refl},
    specialize H b, simp at H, contradiction },
  { have : a ∈ l₂ := count_pos.1 (by rw ← H; simp; apply nat.succ_pos),
    refine trans (skip a $ IH $ λ b, _) (perm_erase this).symm,
    specialize H b,
    rw perm_count (perm_erase this) at H,
    by_cases b = a; simp [h] at H ⊢; assumption }
end⟩

instance decidable_perm : ∀ (l₁ l₂ : list α), decidable (l₁ ~ l₂)
| []      []      := is_true $ perm.refl _
| []      (b::l₂) := is_false $ λ h, by have := eq_nil_of_perm_nil h; contradiction
| (a::l₁) l₂      := by haveI := decidable_perm l₁ (l₂.erase a);
                        exact decidable_of_iff' _ cons_perm_iff_perm_erase

-- @[congr]
theorem perm_erase_dup_of_perm {l₁ l₂ : list α} (p : l₁ ~ l₂) :
  erase_dup l₁ ~ erase_dup l₂ :=
perm_iff_count.2 $ λ a,
if h : a ∈ l₁
then by simp [nodup_erase_dup, h, perm_subset p h]
else by simp [h, mt (mem_of_perm p).2 h]

-- attribute [congr]
theorem perm_insert (a : α)
  {l₁ l₂ : list α} (p : l₁ ~ l₂) : insert a l₁ ~ insert a l₂ :=
if h : a ∈ l₁
then by simpa [h, perm_subset p h] using p
else by simpa [h, mt (mem_of_perm p).2 h] using skip a p

theorem perm_insert_swap (x y : α) (l : list α) :
  insert x (insert y l) ~ insert y (insert x l) :=
begin
  by_cases xl : x ∈ l; by_cases yl : y ∈ l; simp [xl, yl],
  by_cases xy : x = y, { simp [xy] },
  simp [not_mem_cons_of_ne_of_not_mem xy xl,
        not_mem_cons_of_ne_of_not_mem (ne.symm xy) yl],
  constructor
end

theorem perm_union_left {l₁ l₂ : list α} (t₁ : list α) (h : l₁ ~ l₂) : l₁ ∪ t₁ ~ l₂ ∪ t₁ :=
begin
  induction h with a _ _ _ ih _ _ _ _ _ _ _ _ ih_1 ih_2; try {simp},
  { exact perm_insert a ih },
  { apply perm_insert_swap },
  { exact ih_1.trans ih_2 }
end

theorem perm_union_right (l : list α) {t₁ t₂ : list α} (h : t₁ ~ t₂) : l ∪ t₁ ~ l ∪ t₂ :=
by induction l; simp [*, perm_insert]

-- @[congr]
theorem perm_union {l₁ l₂ t₁ t₂ : list α} (p₁ : l₁ ~ l₂) (p₂ : t₁ ~ t₂) : l₁ ∪ t₁ ~ l₂ ∪ t₂ :=
trans (perm_union_left t₁ p₁) (perm_union_right l₂ p₂)

theorem perm_inter_left {l₁ l₂ : list α} (t₁ : list α) : l₁ ~ l₂ → l₁ ∩ t₁ ~ l₂ ∩ t₁ :=
perm_filter _

theorem perm_inter_right (l : list α) {t₁ t₂ : list α} (p : t₁ ~ t₂) : l ∩ t₁ = l ∩ t₂ :=
by dsimp [(∩), list.inter]; congr; funext a; rw [mem_of_perm p]

-- @[congr]
theorem perm_inter {l₁ l₂ t₁ t₂ : list α} (p₁ : l₁ ~ l₂) (p₂ : t₁ ~ t₂) : l₁ ∩ t₁ ~ l₂ ∩ t₂ :=
perm_inter_right l₂ p₂ ▸ perm_inter_left t₁ p₁
end

theorem perm_pairwise {R : α → α → Prop} (S : symmetric R) :
  ∀ {l₁ l₂ : list α} (p : l₁ ~ l₂), pairwise R l₁ ↔ pairwise R l₂ :=
suffices ∀ {l₁ l₂}, l₁ ~ l₂ → pairwise R l₁ → pairwise R l₂, from λ l₁ l₂ p, ⟨this p, this p.symm⟩,
λ l₁ l₂ p d, begin
  induction d with a l₁ h d IH generalizing l₂,
  { rw eq_nil_of_perm_nil p, constructor },
  { have : a ∈ l₂ := perm_subset p (mem_cons_self _ _),
    rcases mem_split this with ⟨s₂, t₂, rfl⟩,
    have p' := perm_cons_inv (p.trans perm_middle),
    refine (pairwise_middle S).2 (pairwise_cons.2 ⟨λ b m, _, IH _ p'⟩),
    exact h _ (perm_subset p'.symm m) }
end

theorem perm_nodup {l₁ l₂ : list α} : l₁ ~ l₂ → (nodup l₁ ↔ nodup l₂) :=
perm_pairwise $ @ne.symm α

theorem perm_bind_left {l₁ l₂ : list α} (f : α → list β) (p : l₁ ~ l₂) :
  l₁.bind f ~ l₂.bind f :=
begin
  induction p with a l₁ l₂ p IH a b l l₁ l₂ l₃ p₁ p₂ IH₁ IH₂, {simp},
  { simp, exact perm_app_right _ IH },
  { simp, rw [← append_assoc, ← append_assoc], exact perm_app_left _ perm_app_comm },
  { exact trans IH₁ IH₂ }
end

theorem perm_bind_right (l : list α) {f g : α → list β} (h : ∀ a, f a ~ g a) :
  l.bind f ~ l.bind g :=
by induction l with a l IH; simp; exact perm_app (h a) IH

theorem perm_product_left {l₁ l₂ : list α} (t₁ : list β) (p : l₁ ~ l₂) : product l₁ t₁ ~ product l₂ t₁ :=
perm_bind_left _ p

theorem perm_product_right (l : list α) {t₁ t₂ : list β} (p : t₁ ~ t₂) : product l t₁ ~ product l t₂ :=
perm_bind_right _ $ λ a, perm_map _ p

@[congr] theorem perm_product {l₁ l₂ : list α} {t₁ t₂ : list β}
  (p₁ : l₁ ~ l₂) (p₂ : t₁ ~ t₂) : product l₁ t₁ ~ product l₂ t₂ :=
trans (perm_product_left t₁ p₁) (perm_product_right l₂ p₂)

theorem sublists_cons_perm_append (a : α) (l : list α) :
  sublists (a :: l) ~ sublists l ++ map (cons a) (sublists l) :=
begin
  simp [sublists, sublists_aux_cons_cons],
  refine skip _ ((skip _ _).trans perm_middle.symm),
  induction sublists_aux l cons with b l IH; simp,
  exact skip b ((skip _ IH).trans perm_middle.symm)
end

theorem sublists_perm_sublists' : ∀ l : list α, sublists l ~ sublists' l
| []     := perm.refl _
| (a::l) := let IH := sublists_perm_sublists' l in
  by rw sublists'_cons; exact
  (sublists_cons_perm_append _ _).trans (perm_app IH (perm_map _ IH))

theorem revzip_sublists (l : list α) :
  ∀ l₁ l₂, (l₁, l₂) ∈ revzip l.sublists → l₁ ++ l₂ ~ l :=
begin
  rw revzip,
  apply list.reverse_rec_on l,
  { intros l₁ l₂ h, simp at h, simp [h] },
  { intros l a IH l₁ l₂ h,
    rw [sublists_concat, reverse_append, zip_append, ← map_reverse,
        zip_map_right, zip_map_left] at h; [simp at h, simp],
    rcases h with ⟨l₁, l₂', h, rfl, rfl⟩ | ⟨l₁', l₂, h, rfl, rfl⟩,
    { rw ← append_assoc,
      exact perm_app_left _ (IH _ _ h) },
    { rw append_assoc,
      apply (perm_app_right _ perm_app_comm).trans,
      rw ← append_assoc,
      exact perm_app_left _ (IH _ _ h) } }
end

theorem revzip_sublists' (l : list α) :
  ∀ l₁ l₂, (l₁, l₂) ∈ revzip l.sublists' → l₁ ++ l₂ ~ l :=
begin
  rw revzip,
  induction l with a l IH; intros l₁ l₂ h,
  { simp at h, simp [h] },
  { rw [sublists'_cons, reverse_append, zip_append, ← map_reverse,
        zip_map_right, zip_map_left] at h; [simp at h, simp],
    rcases h with ⟨l₁, l₂', h, rfl, rfl⟩ | ⟨l₁', l₂, h, rfl, rfl⟩,
    { exact perm_middle.trans (skip _ (IH _ _ h)) },
    { exact skip _ (IH _ _ h) } }
end

theorem perm_lookmap (f : α → option α) {l₁ l₂ : list α}
  (H : pairwise (λ a b, ∀ (c ∈ f a) (d ∈ f b), a = b ∧ c = d) l₁)
  (p : l₁ ~ l₂) : lookmap f l₁ ~ lookmap f l₂ :=
begin
  let F := λ a b, ∀ (c ∈ f a) (d ∈ f b), a = b ∧ c = d,
  change pairwise F l₁ at H,
  induction p with a l₁ l₂ p IH a b l l₁ l₂ l₃ p₁ p₂ IH₁ IH₂, {simp},
  { cases h : f a,
    { simp [h], exact (IH (pairwise_cons.1 H).2).skip _ },
    { simp [lookmap_cons_some _ _ h], exact p.skip _ } },
  { cases h₁ : f a with c; cases h₂ : f b with d,
    { simp [h₁, h₂], apply swap },
    { simp [h₁, lookmap_cons_some _ _ h₂], apply swap },
    { simp [lookmap_cons_some _ _ h₁, h₂], apply swap },
    { simp [lookmap_cons_some _ _ h₁, lookmap_cons_some _ _ h₂],
      rcases (pairwise_cons.1 H).1 _ (or.inl rfl) _ h₂ _ h₁ with ⟨rfl, rfl⟩,
      refl } },
  { refine (IH₁ H).trans (IH₂ ((perm_pairwise _ p₁).1 H)),
    exact λ a b h c h₁ d h₂, (h d h₂ c h₁).imp eq.symm eq.symm }
end

theorem perm_erasep (f : α → Prop) [decidable_pred f] {l₁ l₂ : list α}
  (H : pairwise (λ a b, f a → f b → false) l₁)
  (p : l₁ ~ l₂) : erasep f l₁ ~ erasep f l₂ :=
begin
  let F := λ a b, f a → f b → false,
  change pairwise F l₁ at H,
  induction p with a l₁ l₂ p IH a b l l₁ l₂ l₃ p₁ p₂ IH₁ IH₂, {simp},
  { by_cases h : f a,
    { simp [h, p] },
    { simp [h], exact (IH (pairwise_cons.1 H).2).skip _ } },
  { by_cases h₁ : f a; by_cases h₂ : f b; simp [h₁, h₂],
    { cases (pairwise_cons.1 H).1 _ (or.inl rfl) h₂ h₁ },
    { apply swap } },
  { refine (IH₁ H).trans (IH₂ ((perm_pairwise _ p₁).1 H)),
    exact λ a b h h₁ h₂, h h₂ h₁ }
end

/- enumerating permutations -/

section permutations

theorem permutations_aux2_fst (t : α) (ts : list α) (r : list β) : ∀ (ys : list α) (f : list α → β),
  (permutations_aux2 t ts r ys f).1 = ys ++ ts
| []      f := rfl
| (y::ys) f := match _, permutations_aux2_fst ys _ : ∀ o : list α × list β, o.1 = ys ++ ts →
      (permutations_aux2._match_1 t y f o).1 = y :: ys ++ ts with
  | ⟨_, zs⟩, rfl := rfl
  end

@[simp] theorem permutations_aux2_snd_nil (t : α) (ts : list α) (r : list β) (f : list α → β) :
  (permutations_aux2 t ts r [] f).2 = r := rfl

@[simp] theorem permutations_aux2_snd_cons (t : α) (ts : list α) (r : list β) (y : α) (ys : list α) (f : list α → β) :
  (permutations_aux2 t ts r (y::ys) f).2 = f (t :: y :: ys ++ ts) ::
    (permutations_aux2 t ts r ys (λx : list α, f (y::x))).2 :=
match _, permutations_aux2_fst t ts r _ _ : ∀ o : list α × list β, o.1 = ys ++ ts →
   (permutations_aux2._match_1 t y f o).2 = f (t :: y :: ys ++ ts) :: o.2 with
| ⟨_, zs⟩, rfl := rfl
end

theorem permutations_aux2_append (t : α) (ts : list α) (r : list β) (ys : list α) (f : list α → β) :
  (permutations_aux2 t ts nil ys f).2 ++ r = (permutations_aux2 t ts r ys f).2 :=
by induction ys generalizing f; simp *

theorem mem_permutations_aux2 {t : α} {ts : list α} {ys : list α} {l l' : list α} :
    l' ∈ (permutations_aux2 t ts [] ys (append l)).2 ↔
    ∃ l₁ l₂, l₂ ≠ [] ∧ ys = l₁ ++ l₂ ∧ l' = l ++ l₁ ++ t :: l₂ ++ ts :=
begin
  induction ys with y ys ih generalizing l,
  { simp {contextual := tt} },
  { rw [permutations_aux2_snd_cons, show (λ (x : list α), l ++ y :: x) = append (l ++ [y]),
        by funext; simp, mem_cons_iff, ih], split; intro h,
    { rcases h with e | ⟨l₁, l₂, l0, ye, _⟩,
      { subst l', exact ⟨[], y::ys, by simp⟩ },
      { substs l' ys, exact ⟨y::l₁, l₂, l0, by simp⟩ } },
    { rcases h with ⟨_ | ⟨y', l₁⟩, l₂, l0, ye, rfl⟩,
      { simp [ye] },
      { simp at ye, rcases ye with ⟨rfl, rfl⟩,
        exact or.inr ⟨l₁, l₂, l0, by simp⟩ } } }
end

theorem mem_permutations_aux2' {t : α} {ts : list α} {ys : list α} {l : list α} :
    l ∈ (permutations_aux2 t ts [] ys id).2 ↔
    ∃ l₁ l₂, l₂ ≠ [] ∧ ys = l₁ ++ l₂ ∧ l = l₁ ++ t :: l₂ ++ ts :=
by rw [show @id (list α) = append nil, by funext; refl]; apply mem_permutations_aux2

theorem length_permutations_aux2 (t : α) (ts : list α) (ys : list α) (f : list α → β) :
  length (permutations_aux2 t ts [] ys f).2 = length ys :=
by induction ys generalizing f; simp *

theorem foldr_permutations_aux2 (t : α) (ts : list α) (r L : list (list α)) :
  foldr (λy r, (permutations_aux2 t ts r y id).2) r L = L.bind (λ y, (permutations_aux2 t ts [] y id).2) ++ r :=
by induction L with l L ih; [refl, {simp [ih], rw ← permutations_aux2_append}]

theorem mem_foldr_permutations_aux2 {t : α} {ts : list α} {r L : list (list α)} {l' : list α} :
  l' ∈ foldr (λy r, (permutations_aux2 t ts r y id).2) r L ↔ l' ∈ r ∨
  ∃ l₁ l₂, l₁ ++ l₂ ∈ L ∧ l₂ ≠ [] ∧ l' = l₁ ++ t :: l₂ ++ ts :=
have (∃ (a : list α), a ∈ L ∧
    ∃ (l₁ l₂ : list α), ¬l₂ = nil ∧ a = l₁ ++ l₂ ∧ l' = l₁ ++ t :: (l₂ ++ ts)) ↔
    ∃ (l₁ l₂ : list α), ¬l₂ = nil ∧ l₁ ++ l₂ ∈ L ∧ l' = l₁ ++ t :: (l₂ ++ ts),
from ⟨λ ⟨a, aL, l₁, l₂, l0, e, h⟩, ⟨l₁, l₂, l0, e ▸ aL, h⟩,
      λ ⟨l₁, l₂, l0, aL, h⟩, ⟨_, aL, l₁, l₂, l0, rfl, h⟩⟩,
by rw foldr_permutations_aux2; simp [mem_permutations_aux2', this,
  or.comm, or.left_comm, or.assoc, and.comm, and.left_comm, and.assoc]

theorem length_foldr_permutations_aux2 (t : α) (ts : list α) (r L : list (list α)) :
  length (foldr (λy r, (permutations_aux2 t ts r y id).2) r L) = sum (map length L) + length r :=
by simp [foldr_permutations_aux2, (∘), length_permutations_aux2]

theorem length_foldr_permutations_aux2' (t : α) (ts : list α) (r L : list (list α))
  (n) (H : ∀ l ∈ L, length l = n) :
  length (foldr (λy r, (permutations_aux2 t ts r y id).2) r L) = n * length L + length r :=
begin
  rw [length_foldr_permutations_aux2, (_ : sum (map length L) = n * length L)],
  induction L with l L ih, {simp},
  simp [ih (λ l m, H l (mem_cons_of_mem _ m)), H l (mem_cons_self _ _), mul_add]
end

theorem perm_of_mem_permutations_aux :
  ∀ {ts is l : list α}, l ∈ permutations_aux ts is → l ~ ts ++ is :=
begin
  refine permutations_aux.rec (by simp) _,
  introv IH1 IH2 m,
  rw [permutations_aux_cons, permutations, mem_foldr_permutations_aux2] at m,
  rcases m with m | ⟨l₁, l₂, m, _, e⟩,
  { exact (IH1 m).trans perm_middle },
  { subst e,
    have p : l₁ ++ l₂ ~ is,
    { simp [permutations] at m,
      cases m with e m, {simp [e]},
      exact is.append_nil ▸ IH2 m },
    exact (perm_app_left _ (perm_middle.trans (skip _ p))).trans (skip _ perm_app_comm) }
end

theorem perm_of_mem_permutations {l₁ l₂ : list α}
  (h : l₁ ∈ permutations l₂) : l₁ ~ l₂ :=
(eq_or_mem_of_mem_cons h).elim (λ e, e ▸ perm.refl _)
  (λ m, append_nil l₂ ▸ perm_of_mem_permutations_aux m)

theorem length_permutations_aux :
  ∀ ts is : list α, length (permutations_aux ts is) + is.length.fact = (length ts + length is).fact :=
begin
  refine permutations_aux.rec (by simp) _,
  intros t ts is IH1 IH2,
  have IH2 : length (permutations_aux is nil) + 1 = is.length.fact,
  { simpa using IH2 },
  simp [-add_comm, nat.fact, nat.add_succ, mul_comm] at IH1,
  rw [permutations_aux_cons,
      length_foldr_permutations_aux2' _ _ _ _ _
        (λ l m, perm_length (perm_of_mem_permutations m)),
      permutations, length, length, IH2,
      nat.succ_add, nat.fact_succ, mul_comm (nat.succ _), ← IH1,
      add_comm (_*_), add_assoc, nat.mul_succ, mul_comm]
end

theorem length_permutations (l : list α) : length (permutations l) = (length l).fact :=
length_permutations_aux l []

theorem mem_permutations_of_perm_lemma {is l : list α}
  (H : l ~ [] ++ is → (∃ ts' ~ [], l = ts' ++ is) ∨ l ∈ permutations_aux is [])
  : l ~ is → l ∈ permutations is :=
by simpa [permutations, perm_nil] using H

theorem mem_permutations_aux_of_perm :
  ∀ {ts is l : list α}, l ~ is ++ ts → (∃ is' ~ is, l = is' ++ ts) ∨ l ∈ permutations_aux ts is :=
begin
  refine permutations_aux.rec (by simp) _,
  intros t ts is IH1 IH2 l p,
  rw [permutations_aux_cons, mem_foldr_permutations_aux2],
  rcases IH1 (p.trans perm_middle) with ⟨is', p', e⟩ | m,
  { clear p, subst e,
    rcases mem_split (perm_subset p'.symm (mem_cons_self _ _)) with ⟨l₁, l₂, e⟩,
    subst is',
    have p := perm_cons_inv (perm_middle.symm.trans p'),
    cases l₂ with a l₂',
    { exact or.inl ⟨l₁, by simpa using p⟩ },
    { exact or.inr (or.inr ⟨l₁, a::l₂',
        mem_permutations_of_perm_lemma IH2 p, by simp⟩) } },
  { exact or.inr (or.inl m) }
end

@[simp] theorem mem_permutations (s t : list α) : s ∈ permutations t ↔ s ~ t :=
⟨perm_of_mem_permutations, mem_permutations_of_perm_lemma mem_permutations_aux_of_perm⟩

end permutations

end list<|MERGE_RESOLUTION|>--- conflicted
+++ resolved
@@ -39,17 +39,10 @@
 
 attribute [trans] perm.trans
 
-<<<<<<< HEAD
-theorem perm.eqv (α : Type uu) : equivalence (@perm α) :=
-mk_equivalence (@perm α) (@perm.refl α) (@perm.symm α) (@perm.trans α)
-
-instance is_setoid (α : Type uu) : setoid (list α) :=
-=======
 theorem perm.eqv (α) : equivalence (@perm α) :=
 mk_equivalence (@perm α) (@perm.refl α) (@perm.symm α) (@perm.trans α)
 
 instance is_setoid (α) : setoid (list α) :=
->>>>>>> e7b64c55
 setoid.mk (@perm α) (perm.eqv α)
 
 theorem perm_subset {l₁ l₂ : list α} (p : l₁ ~ l₂) : l₁ ⊆ l₂ :=
