/-
Copyright (c) 2018 Ellen Arlt. All rights reserved.
Released under Apache 2.0 license as described in the file LICENSE.
Authors: Ellen Arlt, Blair Shi, Sean Leather, Mario Carneiro, Johan Commelin, Lu-Ming Zhang
-/
import algebra.algebra.basic
import algebra.big_operators.pi
import algebra.big_operators.ring
import algebra.module.linear_map
import algebra.module.pi
import algebra.ring.equiv
import algebra.star.module
import algebra.star.pi
import data.fintype.card

/-!
# Matrices

This file defines basic properties of matrices.

Matrices with rows indexed by `m`, columns indexed by `n`, and entries of type `α` are represented
with `matrix m n α`. For the typical approach of counting rows and columns,
`matrix (fin m) (fin n) α` can be used.

## Notation

The locale `matrix` gives the following notation:

* `⬝ᵥ` for `matrix.dot_product`
* `⬝` for `matrix.mul`
* `ᵀ` for `matrix.transpose`
* `ᴴ` for `matrix.conj_transpose`

## Implementation notes

For convenience, `matrix m n α` is defined as `m → n → α`, as this allows elements of the matrix
to be accessed with `A i j`. However, it is not advisable to _construct_ matrices using terms of the
form `λ i j, _` or even `(λ i j, _ : matrix m n α)`, as these are not recognized by lean as having
the right type. Instead, `matrix.of` should be used.

## TODO

Under various conditions, multiplication of infinite matrices makes sense.
These have not yet been implemented.
-/
universes u u' v w

open_locale big_operators

/-- `matrix m n R` is the type of matrices with entries in `R`, whose rows are indexed by `m`
and whose columns are indexed by `n`. -/
def matrix (m : Type u) (n : Type u') (α : Type v) : Type (max u u' v) :=
m → n → α

variables {l m n o : Type*} {m' : o → Type*} {n' : o → Type*}
variables {R : Type*} {S : Type*} {α : Type v} {β : Type w} {γ : Type*}

namespace matrix

section ext
variables {M N : matrix m n α}

theorem ext_iff : (∀ i j, M i j = N i j) ↔ M = N :=
⟨λ h, funext $ λ i, funext $ h i, λ h, by simp [h]⟩

@[ext] theorem ext : (∀ i j, M i j = N i j) → M = N :=
ext_iff.mp

end ext

/-- Cast a function into a matrix.

The two sides of the equivalence are definitionally equal types. We want to use an explicit cast
to distinguish the types because `matrix` has different instances to pi types (such as `pi.has_mul`,
which performs elementwise multiplication, vs `matrix.has_mul`).

If you are defining a matrix, in terms of its entries, either use `of (λ i j, _)`, or use pattern
matching in a definition as `| i j := _` (which can only be unfolded when fully-applied). The
purpose of this approach is to ensure that terms of the form `(λ i j, _) * (λ i j, _)` do not
appear, as the type of `*` can be misleading.
-/
def of : (m → n → α) ≃ matrix m n α := equiv.refl _
@[simp] lemma of_apply (f : m → n → α) (i j) : of f i j = f i j := rfl
@[simp] lemma of_symm_apply (f : matrix m n α) (i j) : of.symm f i j = f i j := rfl

/-- `M.map f` is the matrix obtained by applying `f` to each entry of the matrix `M`.

This is available in bundled forms as:
* `add_monoid_hom.map_matrix`
* `linear_map.map_matrix`
* `ring_hom.map_matrix`
* `alg_hom.map_matrix`
* `equiv.map_matrix`
* `add_equiv.map_matrix`
* `linear_equiv.map_matrix`
* `ring_equiv.map_matrix`
* `alg_equiv.map_matrix`
-/
def map (M : matrix m n α) (f : α → β) : matrix m n β := of (λ i j, f (M i j))

@[simp]
lemma map_apply {M : matrix m n α} {f : α → β} {i : m} {j : n} :
  M.map f i j = f (M i j) := rfl

@[simp]
lemma map_id (M : matrix m n α) : M.map id = M :=
by { ext, refl, }

@[simp]
lemma map_map {M : matrix m n α} {β γ : Type*} {f : α → β} {g : β → γ} :
  (M.map f).map g = M.map (g ∘ f) :=
by { ext, refl, }

lemma map_injective {f : α → β} (hf : function.injective f) :
  function.injective (λ M : matrix m n α, M.map f) :=
λ M N h, ext $ λ i j, hf $ ext_iff.mpr h i j

/-- The transpose of a matrix. -/
def transpose (M : matrix m n α) : matrix n m α
| x y := M y x

localized "postfix `ᵀ`:1500 := matrix.transpose" in matrix

/-- The conjugate transpose of a matrix defined in term of `star`. -/
def conj_transpose [has_star α] (M : matrix m n α) : matrix n m α :=
M.transpose.map star

localized "postfix `ᴴ`:1500 := matrix.conj_transpose" in matrix

/-- `matrix.col u` is the column matrix whose entries are given by `u`. -/
def col (w : m → α) : matrix m unit α
| x y := w x

/-- `matrix.row u` is the row matrix whose entries are given by `u`. -/
def row (v : n → α) : matrix unit n α
| x y := v y

instance [inhabited α] : inhabited (matrix m n α) := pi.inhabited _
instance [has_add α] : has_add (matrix m n α) := pi.has_add
instance [add_semigroup α] : add_semigroup (matrix m n α) := pi.add_semigroup
instance [add_comm_semigroup α] : add_comm_semigroup (matrix m n α) := pi.add_comm_semigroup
instance [has_zero α] : has_zero (matrix m n α) := pi.has_zero
instance [add_zero_class α] : add_zero_class (matrix m n α) := pi.add_zero_class
instance [add_monoid α] : add_monoid (matrix m n α) := pi.add_monoid
instance [add_comm_monoid α] : add_comm_monoid (matrix m n α) := pi.add_comm_monoid
instance [has_neg α] : has_neg (matrix m n α) := pi.has_neg
instance [has_sub α] : has_sub (matrix m n α) := pi.has_sub
instance [add_group α] : add_group (matrix m n α) := pi.add_group
instance [add_comm_group α] : add_comm_group (matrix m n α) := pi.add_comm_group
instance [unique α] : unique (matrix m n α) := pi.unique
instance [subsingleton α] : subsingleton (matrix m n α) := pi.subsingleton
instance [nonempty m] [nonempty n] [nontrivial α] : nontrivial (matrix m n α) :=
function.nontrivial

instance [has_smul R α] : has_smul R (matrix m n α) := pi.has_smul
instance [has_smul R α] [has_smul S α] [smul_comm_class R S α] :
  smul_comm_class R S (matrix m n α) := pi.smul_comm_class
instance [has_smul R S] [has_smul R α] [has_smul S α] [is_scalar_tower R S α] :
  is_scalar_tower R S (matrix m n α) := pi.is_scalar_tower
instance [has_smul R α] [has_smul Rᵐᵒᵖ α] [is_central_scalar R α] :
  is_central_scalar R (matrix m n α) := pi.is_central_scalar
instance [monoid R] [mul_action R α] :
  mul_action R (matrix m n α) := pi.mul_action _
instance [monoid R] [add_monoid α] [distrib_mul_action R α] :
  distrib_mul_action R (matrix m n α) := pi.distrib_mul_action _
instance [semiring R] [add_comm_monoid α] [module R α] :
  module R (matrix m n α) := pi.module _ _ _

/-! simp-normal form pulls `of` to the outside. -/
@[simp] lemma of_zero [has_zero α] : of (0 : m → n → α) = 0 := rfl
@[simp] lemma of_add_of [has_add α] (f g : m → n → α) : of f + of g  = of (f + g) := rfl
@[simp] lemma of_sub_of [has_sub α] (f g : m → n → α) : of f - of g = of (f - g) := rfl
@[simp] lemma neg_of [has_neg α] (f : m → n → α) : -of f = of (-f) := rfl
@[simp] lemma smul_of [has_smul R α] (r : R) (f : m → n → α) : r • of f = of (r • f) := rfl

@[simp] protected lemma map_zero [has_zero α] [has_zero β] (f : α → β) (h : f 0 = 0) :
  (0 : matrix m n α).map f = 0 :=
by { ext, simp [h], }

protected lemma map_add [has_add α] [has_add β] (f : α → β)
  (hf : ∀ a₁ a₂, f (a₁ + a₂) = f a₁ + f a₂)
  (M N : matrix m n α) : (M + N).map f = M.map f + N.map f :=
ext $ λ _ _, hf _ _

protected lemma map_sub [has_sub α] [has_sub β] (f : α → β)
  (hf : ∀ a₁ a₂, f (a₁ - a₂) = f a₁ - f a₂)
  (M N : matrix m n α) : (M - N).map f = M.map f - N.map f :=
ext $ λ _ _, hf _ _

lemma map_smul [has_smul R α] [has_smul R β] (f : α → β) (r : R)
  (hf : ∀ a, f (r • a) = r • f a) (M : matrix m n α) : (r • M).map f = r • (M.map f) :=
ext $ λ _ _, hf _

/-- The scalar action via `has_mul.to_has_smul` is transformed by the same map as the elements
of the matrix, when `f` preserves multiplication. -/
lemma map_smul' [has_mul α] [has_mul β] (f : α → β) (r : α) (A : matrix n n α)
  (hf : ∀ a₁ a₂, f (a₁ * a₂) = f a₁ * f a₂) :
  (r • A).map f = f r • A.map f :=
ext $ λ _ _, hf _ _

/-- The scalar action via `has_mul.to_has_opposite_smul` is transformed by the same map as the
elements of the matrix, when `f` preserves multiplication. -/
lemma map_op_smul' [has_mul α] [has_mul β] (f : α → β) (r : α) (A : matrix n n α)
  (hf : ∀ a₁ a₂, f (a₁ * a₂) = f a₁ * f a₂) :
  (mul_opposite.op r • A).map f = mul_opposite.op (f r) • A.map f :=
ext $ λ _ _, hf _ _

lemma _root_.is_smul_regular.matrix [has_smul R S] {k : R} (hk : is_smul_regular S k) :
  is_smul_regular (matrix m n S) k :=
is_smul_regular.pi $ λ _, is_smul_regular.pi $ λ _, hk

lemma _root_.is_left_regular.matrix [has_mul α] {k : α} (hk : is_left_regular k) :
  is_smul_regular (matrix m n α) k :=
hk.is_smul_regular.matrix

-- TODO[gh-6025]: make this an instance once safe to do so
lemma subsingleton_of_empty_left [is_empty m] : subsingleton (matrix m n α) :=
⟨λ M N, by { ext, exact is_empty_elim i }⟩

-- TODO[gh-6025]: make this an instance once safe to do so
lemma subsingleton_of_empty_right [is_empty n] : subsingleton (matrix m n α) :=
⟨λ M N, by { ext, exact is_empty_elim j }⟩

end matrix

open_locale matrix

namespace matrix

section diagonal
variables [decidable_eq n]

/-- `diagonal d` is the square matrix such that `(diagonal d) i i = d i` and `(diagonal d) i j = 0`
if `i ≠ j`.

Note that bundled versions exist as:
* `matrix.diagonal_add_monoid_hom`
* `matrix.diagonal_linear_map`
* `matrix.diagonal_ring_hom`
* `matrix.diagonal_alg_hom`
-/
def diagonal [has_zero α] (d : n → α) : matrix n n α
| i j := if i = j then d i else 0

@[simp] theorem diagonal_apply_eq [has_zero α] (d : n → α) (i : n) : (diagonal d) i i = d i :=
by simp [diagonal]

@[simp] theorem diagonal_apply_ne [has_zero α] (d : n → α) {i j : n} (h : i ≠ j) :
  (diagonal d) i j = 0 := by simp [diagonal, h]

theorem diagonal_apply_ne' [has_zero α] (d : n → α) {i j : n} (h : j ≠ i) :
  (diagonal d) i j = 0 := diagonal_apply_ne d h.symm

@[simp] theorem diagonal_eq_diagonal_iff [has_zero α] {d₁ d₂ : n → α} :
  diagonal d₁ = diagonal d₂ ↔ ∀ i, d₁ i = d₂ i :=
⟨λ h i, by simpa using congr_arg (λ m : matrix n n α, m i i) h,
 λ h, by rw show d₁ = d₂, from funext h⟩

lemma diagonal_injective [has_zero α] : function.injective (diagonal : (n → α) → matrix n n α) :=
λ d₁ d₂ h, funext $ λ i, by simpa using matrix.ext_iff.mpr h i i

@[simp] theorem diagonal_zero [has_zero α] : (diagonal (λ _, 0) : matrix n n α) = 0 :=
by { ext, simp [diagonal] }

@[simp] lemma diagonal_transpose [has_zero α] (v : n → α) :
  (diagonal v)ᵀ = diagonal v :=
begin
  ext i j,
  by_cases h : i = j,
  { simp [h, transpose] },
  { simp [h, transpose, diagonal_apply_ne' _ h] }
end

@[simp] theorem diagonal_add [add_zero_class α] (d₁ d₂ : n → α) :
  diagonal d₁ + diagonal d₂ = diagonal (λ i, d₁ i + d₂ i) :=
by ext i j; by_cases h : i = j; simp [h]

@[simp] theorem diagonal_smul [monoid R] [add_monoid α] [distrib_mul_action R α] (r : R)
  (d : n → α) :
  diagonal (r • d) = r • diagonal d :=
by ext i j; by_cases h : i = j; simp [h]

variables (n α)

/-- `matrix.diagonal` as an `add_monoid_hom`. -/
@[simps]
def diagonal_add_monoid_hom [add_zero_class α] : (n → α) →+ matrix n n α :=
{ to_fun := diagonal,
  map_zero' := diagonal_zero,
  map_add' := λ x y, (diagonal_add x y).symm,}

variables (R)

/-- `matrix.diagonal` as a `linear_map`. -/
@[simps]
def diagonal_linear_map [semiring R] [add_comm_monoid α] [module R α] :
  (n → α) →ₗ[R] matrix n n α :=
{ map_smul' := diagonal_smul,
  .. diagonal_add_monoid_hom n α,}

variables {n α R}

@[simp] lemma diagonal_map [has_zero α] [has_zero β] {f : α → β} (h : f 0 = 0) {d : n → α} :
  (diagonal d).map f = diagonal (λ m, f (d m)) :=
by { ext, simp only [diagonal, map_apply], split_ifs; simp [h], }

@[simp] lemma diagonal_conj_transpose [add_monoid α] [star_add_monoid α] (v : n → α) :
  (diagonal v)ᴴ = diagonal (star v) :=
begin
  rw [conj_transpose, diagonal_transpose, diagonal_map (star_zero _)],
  refl,
end

section one
variables [has_zero α] [has_one α]

instance : has_one (matrix n n α) := ⟨diagonal (λ _, 1)⟩

@[simp] theorem diagonal_one : (diagonal (λ _, 1) : matrix n n α) = 1 := rfl

theorem one_apply {i j} : (1 : matrix n n α) i j = if i = j then 1 else 0 := rfl

@[simp] theorem one_apply_eq (i) : (1 : matrix n n α) i i = 1 := diagonal_apply_eq _ i

@[simp] theorem one_apply_ne {i j} : i ≠ j → (1 : matrix n n α) i j = 0 :=
diagonal_apply_ne _

theorem one_apply_ne' {i j} : j ≠ i → (1 : matrix n n α) i j = 0 :=
diagonal_apply_ne' _

@[simp] lemma map_one [has_zero β] [has_one β]
  (f : α → β) (h₀ : f 0 = 0) (h₁ : f 1 = 1) :
  (1 : matrix n n α).map f = (1 : matrix n n β) :=
by { ext, simp only [one_apply, map_apply], split_ifs; simp [h₀, h₁], }

lemma one_eq_pi_single {i j} : (1 : matrix n n α) i j = pi.single i 1 j :=
by simp only [one_apply, pi.single_apply, eq_comm]; congr -- deal with decidable_eq

end one

section numeral

@[simp] lemma bit0_apply [has_add α] (M : matrix m m α) (i : m) (j : m) :
  (bit0 M) i j = bit0 (M i j) := rfl

variables [add_zero_class α] [has_one α]

lemma bit1_apply (M : matrix n n α) (i : n) (j : n) :
  (bit1 M) i j = if i = j then bit1 (M i j) else bit0 (M i j) :=
by dsimp [bit1]; by_cases h : i = j; simp [h]

@[simp]
lemma bit1_apply_eq (M : matrix n n α) (i : n) :
  (bit1 M) i i = bit1 (M i i) :=
by simp [bit1_apply]

@[simp]
lemma bit1_apply_ne (M : matrix n n α) {i j : n} (h : i ≠ j) :
  (bit1 M) i j = bit0 (M i j) :=
by simp [bit1_apply, h]

end numeral

end diagonal

section diag

/-- The diagonal of a square matrix. -/
@[simp] def diag (A : matrix n n α) (i : n) : α := A i i

@[simp] lemma diag_diagonal [decidable_eq n] [has_zero α] (a : n → α) : diag (diagonal a) = a :=
funext $ @diagonal_apply_eq _ _ _ _ a

@[simp] lemma diag_transpose (A : matrix n n α) : diag Aᵀ = diag A := rfl

@[simp] theorem diag_zero [has_zero α] : diag (0 : matrix n n α) = 0 := rfl

@[simp] theorem diag_add [has_add α] (A B : matrix n n α) : diag (A + B) = diag A + diag B := rfl

@[simp] theorem diag_sub [has_sub α] (A B : matrix n n α) : diag (A - B) = diag A - diag B := rfl

@[simp] theorem diag_neg [has_neg α] (A : matrix n n α) : diag (-A) = -diag A := rfl

@[simp] theorem diag_smul [has_smul R α] (r : R) (A : matrix n n α) : diag (r • A) = r • diag A :=
rfl

@[simp] theorem diag_one [decidable_eq n] [has_zero α] [has_one α] : diag (1 : matrix n n α) = 1 :=
diag_diagonal _

variables (n α)

/-- `matrix.diag` as an `add_monoid_hom`. -/
@[simps]
def diag_add_monoid_hom [add_zero_class α] : matrix n n α →+ (n → α) :=
{ to_fun := diag,
  map_zero' := diag_zero,
  map_add' := diag_add,}

variables (R)

/-- `matrix.diag` as a `linear_map`. -/
@[simps]
def diag_linear_map [semiring R] [add_comm_monoid α] [module R α] : matrix n n α →ₗ[R] (n → α) :=
{ map_smul' := diag_smul,
  .. diag_add_monoid_hom n α,}

variables {n α R}

lemma diag_map {f : α → β} {A : matrix n n α} : diag (A.map f) = f ∘ diag A := rfl

@[simp] lemma diag_conj_transpose [add_monoid α] [star_add_monoid α] (A : matrix n n α) :
  diag Aᴴ = star (diag A) := rfl

@[simp] lemma diag_list_sum [add_monoid α] (l : list (matrix n n α)) :
  diag l.sum = (l.map diag).sum :=
map_list_sum (diag_add_monoid_hom n α) l

@[simp] lemma diag_multiset_sum [add_comm_monoid α] (s : multiset (matrix n n α)) :
  diag s.sum = (s.map diag).sum :=
map_multiset_sum (diag_add_monoid_hom n α) s

@[simp] lemma diag_sum {ι} [add_comm_monoid α] (s : finset ι) (f : ι → matrix n n α) :
  diag (∑ i in s, f i) = ∑ i in s, diag (f i) :=
map_sum (diag_add_monoid_hom n α) f s

end diag

section dot_product

variables [fintype m] [fintype n]

/-- `dot_product v w` is the sum of the entrywise products `v i * w i` -/
def dot_product [has_mul α] [add_comm_monoid α] (v w : m → α) : α :=
∑ i, v i * w i

/- The precedence of 72 comes immediately after ` • ` for `has_smul.smul`,
   so that `r₁ • a ⬝ᵥ r₂ • b` is parsed as `(r₁ • a) ⬝ᵥ (r₂ • b)` here. -/
localized "infix  ` ⬝ᵥ `:72 := matrix.dot_product" in matrix

lemma dot_product_assoc [non_unital_semiring α] (u : m → α) (w : n → α)
  (v : matrix m n α) :
  (λ j, u ⬝ᵥ (λ i, v i j)) ⬝ᵥ w = u ⬝ᵥ (λ i, (v i) ⬝ᵥ w) :=
by simpa [dot_product, finset.mul_sum, finset.sum_mul, mul_assoc] using finset.sum_comm

lemma dot_product_comm [add_comm_monoid α] [comm_semigroup α] (v w : m → α) :
  v ⬝ᵥ w = w ⬝ᵥ v :=
by simp_rw [dot_product, mul_comm]

@[simp] lemma dot_product_punit [add_comm_monoid α] [has_mul α] (v w : punit → α) :
  v ⬝ᵥ w = v ⟨⟩ * w ⟨⟩ :=
by simp [dot_product]

section non_unital_non_assoc_semiring
variables [non_unital_non_assoc_semiring α] (u v w : m → α) (x y : n → α)

@[simp] lemma dot_product_zero : v ⬝ᵥ 0 = 0 := by simp [dot_product]

@[simp] lemma dot_product_zero' : v ⬝ᵥ (λ _, 0) = 0 := dot_product_zero v

@[simp] lemma zero_dot_product : 0 ⬝ᵥ v = 0 := by simp [dot_product]

@[simp] lemma zero_dot_product' : (λ _, (0 : α)) ⬝ᵥ v = 0 := zero_dot_product v

@[simp] lemma add_dot_product : (u + v) ⬝ᵥ w = u ⬝ᵥ w + v ⬝ᵥ w :=
by simp [dot_product, add_mul, finset.sum_add_distrib]

@[simp] lemma dot_product_add : u ⬝ᵥ (v + w) = u ⬝ᵥ v + u ⬝ᵥ w :=
by simp [dot_product, mul_add, finset.sum_add_distrib]

@[simp] lemma sum_elim_dot_product_sum_elim :
  (sum.elim u x) ⬝ᵥ (sum.elim v y) = u ⬝ᵥ v + x ⬝ᵥ y :=
by simp [dot_product]

end non_unital_non_assoc_semiring

section non_unital_non_assoc_semiring_decidable
variables [decidable_eq m] [non_unital_non_assoc_semiring α] (u v w : m → α)

@[simp] lemma diagonal_dot_product (i : m) : diagonal v i ⬝ᵥ w = v i * w i :=
have ∀ j ≠ i, diagonal v i j * w j = 0 := λ j hij, by simp [diagonal_apply_ne' _ hij],
by convert finset.sum_eq_single i (λ j _, this j) _ using 1; simp

@[simp] lemma dot_product_diagonal (i : m) : v ⬝ᵥ diagonal w i = v i * w i :=
have ∀ j ≠ i, v j * diagonal w i j = 0 := λ j hij, by simp [diagonal_apply_ne' _ hij],
by convert finset.sum_eq_single i (λ j _, this j) _ using 1; simp

@[simp] lemma dot_product_diagonal' (i : m) : v ⬝ᵥ (λ j, diagonal w j i) = v i * w i :=
have ∀ j ≠ i, v j * diagonal w j i = 0 := λ j hij, by simp [diagonal_apply_ne _ hij],
by convert finset.sum_eq_single i (λ j _, this j) _ using 1; simp

@[simp] lemma single_dot_product (x : α) (i : m) : pi.single i x ⬝ᵥ v = x * v i :=
have ∀ j ≠ i, pi.single i x j * v j = 0 := λ j hij, by simp [pi.single_eq_of_ne hij],
by convert finset.sum_eq_single i (λ j _, this j) _ using 1; simp

@[simp] lemma dot_product_single (x : α) (i : m) : v ⬝ᵥ pi.single i x = v i * x :=
have ∀ j ≠ i, v j * pi.single i x j = 0 := λ j hij, by simp [pi.single_eq_of_ne hij],
by convert finset.sum_eq_single i (λ j _, this j) _ using 1; simp

end non_unital_non_assoc_semiring_decidable

section non_unital_non_assoc_ring
variables [non_unital_non_assoc_ring α] (u v w : m → α)

@[simp] lemma neg_dot_product : -v ⬝ᵥ w = - (v ⬝ᵥ w) := by simp [dot_product]

@[simp] lemma dot_product_neg : v ⬝ᵥ -w = - (v ⬝ᵥ w) := by simp [dot_product]

@[simp] lemma sub_dot_product : (u - v) ⬝ᵥ w = u ⬝ᵥ w - v ⬝ᵥ w :=
by simp [sub_eq_add_neg]

@[simp] lemma dot_product_sub : u ⬝ᵥ (v - w) = u ⬝ᵥ v - u ⬝ᵥ w :=
by simp [sub_eq_add_neg]

end non_unital_non_assoc_ring

section distrib_mul_action
variables [monoid R] [has_mul α] [add_comm_monoid α] [distrib_mul_action R α]

@[simp] lemma smul_dot_product [is_scalar_tower R α α] (x : R) (v w : m → α) :
  (x • v) ⬝ᵥ w = x • (v ⬝ᵥ w) :=
by simp [dot_product, finset.smul_sum, smul_mul_assoc]

@[simp] lemma dot_product_smul [smul_comm_class R α α] (x : R) (v w : m → α)  :
  v ⬝ᵥ (x • w) = x • (v ⬝ᵥ w) :=
by simp [dot_product, finset.smul_sum, mul_smul_comm]

end distrib_mul_action

section star_ring
variables [non_unital_semiring α] [star_ring α] (v w : m → α)

lemma star_dot_product_star : star v ⬝ᵥ star w = star (w ⬝ᵥ v) :=
by simp [dot_product]

lemma star_dot_product : star v ⬝ᵥ w = star (star w ⬝ᵥ v) :=
by simp [dot_product]

lemma dot_product_star : v ⬝ᵥ star w = star (w ⬝ᵥ star v) :=
by simp [dot_product]

end star_ring

end dot_product

open_locale matrix

/-- `M ⬝ N` is the usual product of matrices `M` and `N`, i.e. we have that
`(M ⬝ N) i k` is the dot product of the `i`-th row of `M` by the `k`-th column of `N`.
This is currently only defined when `m` is finite. -/
protected def mul [fintype m] [has_mul α] [add_comm_monoid α]
  (M : matrix l m α) (N : matrix m n α) : matrix l n α :=
λ i k, (λ j, M i j) ⬝ᵥ (λ j, N j k)

localized "infixl ` ⬝ `:75 := matrix.mul" in matrix

theorem mul_apply [fintype m] [has_mul α] [add_comm_monoid α]
  {M : matrix l m α} {N : matrix m n α} {i k} : (M ⬝ N) i k = ∑ j, M i j * N j k := rfl

instance [fintype n] [has_mul α] [add_comm_monoid α] : has_mul (matrix n n α) := ⟨matrix.mul⟩

@[simp] theorem mul_eq_mul [fintype n] [has_mul α] [add_comm_monoid α] (M N : matrix n n α) :
  M * N = M ⬝ N := rfl

theorem mul_apply' [fintype m] [has_mul α] [add_comm_monoid α]
  {M : matrix l m α} {N : matrix m n α} {i k} : (M ⬝ N) i k = (λ j, M i j) ⬝ᵥ (λ j, N j k)
  := rfl

@[simp] theorem diagonal_neg [decidable_eq n] [add_group α] (d : n → α) :
  -diagonal d = diagonal (λ i, -d i) :=
((diagonal_add_monoid_hom n α).map_neg d).symm

lemma sum_apply [add_comm_monoid α] (i : m) (j : n)
  (s : finset β) (g : β → matrix m n α) :
  (∑ c in s, g c) i j = ∑ c in s, g c i j :=
(congr_fun (s.sum_apply i g) j).trans (s.sum_apply j _)

section add_comm_monoid

variables [add_comm_monoid α] [has_mul α]

@[simp] lemma smul_mul [fintype n] [monoid R] [distrib_mul_action R α] [is_scalar_tower R α α]
  (a : R) (M : matrix m n α) (N : matrix n l α) :
  (a • M) ⬝ N = a • M ⬝ N :=
by { ext, apply smul_dot_product }

@[simp] lemma mul_smul [fintype n] [monoid R] [distrib_mul_action R α] [smul_comm_class R α α]
  (M : matrix m n α) (a : R) (N : matrix n l α) : M ⬝ (a • N) = a • M ⬝ N :=
by { ext, apply dot_product_smul }

end add_comm_monoid

section non_unital_non_assoc_semiring
variables [non_unital_non_assoc_semiring α]

@[simp] protected theorem mul_zero [fintype n] (M : matrix m n α) : M ⬝ (0 : matrix n o α) = 0 :=
by { ext i j, apply dot_product_zero }

@[simp] protected theorem zero_mul [fintype m] (M : matrix m n α) : (0 : matrix l m α) ⬝ M = 0 :=
by { ext i j, apply zero_dot_product }

protected theorem mul_add [fintype n] (L : matrix m n α) (M N : matrix n o α) :
  L ⬝ (M + N) = L ⬝ M + L ⬝ N := by { ext i j, apply dot_product_add }

protected theorem add_mul [fintype m] (L M : matrix l m α) (N : matrix m n α) :
  (L + M) ⬝ N = L ⬝ N + M ⬝ N := by { ext i j, apply add_dot_product }

instance [fintype n] : non_unital_non_assoc_semiring (matrix n n α) :=
{ mul := (*),
  add := (+),
  zero := 0,
  mul_zero := matrix.mul_zero,
  zero_mul := matrix.zero_mul,
  left_distrib := matrix.mul_add,
  right_distrib := matrix.add_mul,
  .. matrix.add_comm_monoid}

@[simp] theorem diagonal_mul [fintype m] [decidable_eq m]
  (d : m → α) (M : matrix m n α) (i j) : (diagonal d).mul M i j = d i * M i j :=
diagonal_dot_product _ _ _

@[simp] theorem mul_diagonal [fintype n] [decidable_eq n]
  (d : n → α) (M : matrix m n α) (i j) : (M ⬝ diagonal d) i j = M i j * d j :=
by { rw ← diagonal_transpose, apply dot_product_diagonal }

@[simp] theorem diagonal_mul_diagonal [fintype n] [decidable_eq n] (d₁ d₂ : n → α) :
  (diagonal d₁) ⬝ (diagonal d₂) = diagonal (λ i, d₁ i * d₂ i) :=
by ext i j; by_cases i = j; simp [h]

theorem diagonal_mul_diagonal' [fintype n] [decidable_eq n] (d₁ d₂ : n → α) :
  diagonal d₁ * diagonal d₂ = diagonal (λ i, d₁ i * d₂ i) :=
diagonal_mul_diagonal _ _

lemma smul_eq_diagonal_mul [fintype m] [decidable_eq m] (M : matrix m n α) (a : α) :
  a • M = diagonal (λ _, a) ⬝ M :=
by { ext, simp }

@[simp] lemma diag_col_mul_row (a b : n → α) : diag (col a ⬝ row b) = a * b :=
by { ext, simp [matrix.mul_apply, col, row] }

/-- Left multiplication by a matrix, as an `add_monoid_hom` from matrices to matrices. -/
@[simps] def add_monoid_hom_mul_left [fintype m] (M : matrix l m α) :
  matrix m n α →+ matrix l n α :=
{ to_fun := λ x, M ⬝ x,
  map_zero' := matrix.mul_zero _,
  map_add' := matrix.mul_add _ }

/-- Right multiplication by a matrix, as an `add_monoid_hom` from matrices to matrices. -/
@[simps] def add_monoid_hom_mul_right [fintype m] (M : matrix m n α) :
  matrix l m α →+ matrix l n α :=
{ to_fun := λ x, x ⬝ M,
  map_zero' := matrix.zero_mul _,
  map_add' := λ _ _, matrix.add_mul _ _ _ }

protected lemma sum_mul [fintype m] (s : finset β) (f : β → matrix l m α)
  (M : matrix m n α) : (∑ a in s, f a) ⬝ M = ∑ a in s, f a ⬝ M :=
(add_monoid_hom_mul_right M : matrix l m α →+ _).map_sum f s

protected lemma mul_sum [fintype m] (s : finset β) (f : β → matrix m n α)
  (M : matrix l m α) : M ⬝ ∑ a in s, f a = ∑ a in s, M ⬝ f a :=
(add_monoid_hom_mul_left M : matrix m n α →+ _).map_sum f s

/-- This instance enables use with `smul_mul_assoc`. -/
instance semiring.is_scalar_tower [fintype n] [monoid R] [distrib_mul_action R α]
  [is_scalar_tower R α α] : is_scalar_tower R (matrix n n α) (matrix n n α) :=
⟨λ r m n, matrix.smul_mul r m n⟩

/-- This instance enables use with `mul_smul_comm`. -/
instance semiring.smul_comm_class [fintype n] [monoid R] [distrib_mul_action R α]
  [smul_comm_class R α α] : smul_comm_class R (matrix n n α) (matrix n n α) :=
⟨λ r m n, (matrix.mul_smul m r n).symm⟩

end non_unital_non_assoc_semiring

section non_assoc_semiring
variables [non_assoc_semiring α]

@[simp] protected theorem one_mul [fintype m] [decidable_eq m] (M : matrix m n α) :
  (1 : matrix m m α) ⬝ M = M :=
by ext i j; rw [← diagonal_one, diagonal_mul, one_mul]

@[simp] protected theorem mul_one [fintype n] [decidable_eq n] (M : matrix m n α) :
  M ⬝ (1 : matrix n n α) = M :=
by ext i j; rw [← diagonal_one, mul_diagonal, mul_one]

instance [fintype n] [decidable_eq n] : non_assoc_semiring (matrix n n α) :=
{ one := 1,
  one_mul := matrix.one_mul,
  mul_one := matrix.mul_one,
  nat_cast := λ n, diagonal (λ _, n),
  nat_cast_zero := by ext; simp [nat.cast],
  nat_cast_succ := λ n, by ext; by_cases i = j; simp [nat.cast, *],
  .. matrix.non_unital_non_assoc_semiring }

@[simp]
lemma map_mul [fintype n] {L : matrix m n α} {M : matrix n o α} [non_assoc_semiring β]
  {f : α →+* β} : (L ⬝ M).map f = L.map f ⬝ M.map f :=
by { ext, simp [mul_apply, ring_hom.map_sum], }

variables (α n)

/-- `matrix.diagonal` as a `ring_hom`. -/
@[simps]
def diagonal_ring_hom [fintype n] [decidable_eq n] : (n → α) →+* matrix n n α :=
{ to_fun := diagonal,
  map_one' := diagonal_one,
  map_mul' := λ _ _, (diagonal_mul_diagonal' _ _).symm,
  .. diagonal_add_monoid_hom n α }

end non_assoc_semiring

section non_unital_semiring
variables [non_unital_semiring α] [fintype m] [fintype n]

protected theorem mul_assoc (L : matrix l m α) (M : matrix m n α) (N : matrix n o α) :
  (L ⬝ M) ⬝ N = L ⬝ (M ⬝ N) :=
by { ext, apply dot_product_assoc }

instance : non_unital_semiring (matrix n n α) :=
{ mul_assoc := matrix.mul_assoc, ..matrix.non_unital_non_assoc_semiring }

end non_unital_semiring

section semiring
variables [semiring α]

instance [fintype n] [decidable_eq n] : semiring (matrix n n α) :=
{ ..matrix.non_unital_semiring, ..matrix.non_assoc_semiring }

end semiring

section non_unital_non_assoc_ring
variables [non_unital_non_assoc_ring α] [fintype n]

@[simp] protected theorem neg_mul (M : matrix m n α) (N : matrix n o α) :
  (-M) ⬝ N = -(M ⬝ N) :=
by { ext, apply neg_dot_product }

@[simp] protected theorem mul_neg (M : matrix m n α) (N : matrix n o α) :
  M ⬝ (-N) = -(M ⬝ N) :=
by { ext, apply dot_product_neg }

protected theorem sub_mul (M M' : matrix m n α) (N : matrix n o α) :
  (M - M') ⬝ N = M ⬝ N - M' ⬝ N :=
by rw [sub_eq_add_neg, matrix.add_mul, matrix.neg_mul, sub_eq_add_neg]

protected theorem mul_sub (M : matrix m n α) (N N' : matrix n o α) :
  M ⬝ (N - N') = M ⬝ N - M ⬝ N' :=
by rw [sub_eq_add_neg, matrix.mul_add, matrix.mul_neg, sub_eq_add_neg]

instance : non_unital_non_assoc_ring (matrix n n α) :=
{ ..matrix.non_unital_non_assoc_semiring, ..matrix.add_comm_group }

end non_unital_non_assoc_ring

instance [fintype n] [non_unital_ring α] : non_unital_ring (matrix n n α) :=
{ ..matrix.non_unital_semiring, ..matrix.add_comm_group }

instance [fintype n] [decidable_eq n] [non_assoc_ring α] : non_assoc_ring (matrix n n α) :=
{ ..matrix.non_assoc_semiring, ..matrix.add_comm_group }

instance [fintype n] [decidable_eq n] [ring α] : ring (matrix n n α) :=
{ ..matrix.semiring, ..matrix.add_comm_group }

section semiring
variables [semiring α]

lemma diagonal_pow [fintype n] [decidable_eq n] (v : n → α) (k : ℕ) :
  diagonal v ^ k = diagonal (v ^ k) :=
(map_pow (diagonal_ring_hom n α) v k).symm

@[simp] lemma mul_mul_left [fintype n] (M : matrix m n α) (N : matrix n o α) (a : α) :
  of (λ i j, a * M i j) ⬝ N = a • (M ⬝ N) :=
smul_mul a M N

/--
The ring homomorphism `α →+* matrix n n α`
sending `a` to the diagonal matrix with `a` on the diagonal.
-/
def scalar (n : Type u) [decidable_eq n] [fintype n] : α →+* matrix n n α :=
{ to_fun := λ a, a • 1,
  map_one' := by simp,
  map_mul' := by { intros, ext, simp [mul_assoc], },
  .. (smul_add_hom α _).flip (1 : matrix n n α) }

section scalar

variables [decidable_eq n] [fintype n]

@[simp] lemma coe_scalar : (scalar n : α → matrix n n α) = λ a, a • 1 := rfl

lemma scalar_apply_eq (a : α) (i : n) :
  scalar n a i i = a :=
by simp only [coe_scalar, smul_eq_mul, mul_one, one_apply_eq, pi.smul_apply]

lemma scalar_apply_ne (a : α) (i j : n) (h : i ≠ j) :
  scalar n a i j = 0 :=
by simp only [h, coe_scalar, one_apply_ne, ne.def, not_false_iff, pi.smul_apply, smul_zero]

lemma scalar_inj [nonempty n] {r s : α} : scalar n r = scalar n s ↔ r = s :=
begin
  split,
  { intro h,
    inhabit n,
    rw [← scalar_apply_eq r (arbitrary n), ← scalar_apply_eq s (arbitrary n), h] },
  { rintro rfl, refl }
end

end scalar

end semiring

section comm_semiring
variables [comm_semiring α] [fintype n]

lemma smul_eq_mul_diagonal [decidable_eq n] (M : matrix m n α) (a : α) :
  a • M = M ⬝ diagonal (λ _, a) :=
by { ext, simp [mul_comm] }

@[simp] lemma mul_mul_right (M : matrix m n α) (N : matrix n o α) (a : α) :
  M ⬝ of (λ i j, a * N i j) = a • (M ⬝ N) :=
mul_smul M a N

lemma scalar.commute [decidable_eq n] (r : α) (M : matrix n n α) : commute (scalar n r) M :=
by simp [commute, semiconj_by]

end comm_semiring

section algebra
variables [fintype n] [decidable_eq n]
variables [comm_semiring R] [semiring α] [semiring β] [algebra R α] [algebra R β]

instance : algebra R (matrix n n α) :=
{ commutes' := λ r x, begin
    ext, simp [matrix.scalar, matrix.mul_apply, matrix.one_apply, algebra.commutes, smul_ite], end,
  smul_def' := λ r x, begin ext, simp [matrix.scalar, algebra.smul_def r], end,
  ..((matrix.scalar n).comp (algebra_map R α)) }

lemma algebra_map_matrix_apply {r : R} {i j : n} :
  algebra_map R (matrix n n α) r i j = if i = j then algebra_map R α r else 0 :=
begin
  dsimp [algebra_map, algebra.to_ring_hom, matrix.scalar],
  split_ifs with h; simp [h, matrix.one_apply_ne],
end

lemma algebra_map_eq_diagonal (r : R) :
  algebra_map R (matrix n n α) r = diagonal (algebra_map R (n → α) r) :=
matrix.ext $ λ i j, algebra_map_matrix_apply

@[simp] lemma algebra_map_eq_smul (r : R) :
  algebra_map R (matrix n n R) r = r • (1 : matrix n n R) := rfl

lemma algebra_map_eq_diagonal_ring_hom :
  algebra_map R (matrix n n α) = (diagonal_ring_hom n α).comp (algebra_map R _) :=
ring_hom.ext algebra_map_eq_diagonal

@[simp] lemma map_algebra_map (r : R) (f : α → β) (hf : f 0 = 0)
  (hf₂ : f (algebra_map R α r) = algebra_map R β r) :
  (algebra_map R (matrix n n α) r).map f = algebra_map R (matrix n n β) r :=
begin
  rw [algebra_map_eq_diagonal, algebra_map_eq_diagonal, diagonal_map hf],
  congr' 1 with x,
  simp only [hf₂, pi.algebra_map_apply]
end

variables (R)

/-- `matrix.diagonal` as an `alg_hom`. -/
@[simps]
def diagonal_alg_hom : (n → α) →ₐ[R] matrix n n α :=
{ to_fun := diagonal,
  commutes' := λ r, (algebra_map_eq_diagonal r).symm,
  .. diagonal_ring_hom n α }

end algebra

end matrix

/-!
### Bundled versions of `matrix.map`
-/

namespace equiv

/-- The `equiv` between spaces of matrices induced by an `equiv` between their
coefficients. This is `matrix.map` as an `equiv`. -/
@[simps apply]
def map_matrix (f : α ≃ β) : matrix m n α ≃ matrix m n β :=
{ to_fun := λ M, M.map f,
  inv_fun := λ M, M.map f.symm,
  left_inv := λ M, matrix.ext $ λ _ _, f.symm_apply_apply _,
  right_inv := λ M, matrix.ext $ λ _ _, f.apply_symm_apply _, }

@[simp] lemma map_matrix_refl : (equiv.refl α).map_matrix = equiv.refl (matrix m n α) :=
rfl

@[simp] lemma map_matrix_symm (f : α ≃ β) :
  f.map_matrix.symm = (f.symm.map_matrix : matrix m n β ≃ _) :=
rfl

@[simp] lemma map_matrix_trans (f : α ≃ β) (g : β ≃ γ) :
  f.map_matrix.trans g.map_matrix = ((f.trans g).map_matrix : matrix m n α ≃ _) :=
rfl

end equiv

namespace add_monoid_hom
variables [add_zero_class α] [add_zero_class β] [add_zero_class γ]

/-- The `add_monoid_hom` between spaces of matrices induced by an `add_monoid_hom` between their
coefficients. This is `matrix.map` as an `add_monoid_hom`. -/
@[simps]
def map_matrix (f : α →+ β) : matrix m n α →+ matrix m n β :=
{ to_fun := λ M, M.map f,
  map_zero' := matrix.map_zero f f.map_zero,
  map_add' := matrix.map_add f f.map_add }

@[simp] lemma map_matrix_id : (add_monoid_hom.id α).map_matrix = add_monoid_hom.id (matrix m n α) :=
rfl

@[simp] lemma map_matrix_comp (f : β →+ γ) (g : α →+ β) :
  f.map_matrix.comp g.map_matrix = ((f.comp g).map_matrix : matrix m n α →+ _) :=
rfl

end add_monoid_hom

namespace add_equiv
variables [has_add α] [has_add β] [has_add γ]

/-- The `add_equiv` between spaces of matrices induced by an `add_equiv` between their
coefficients. This is `matrix.map` as an `add_equiv`. -/
@[simps apply]
def map_matrix (f : α ≃+ β) : matrix m n α ≃+ matrix m n β :=
{ to_fun := λ M, M.map f,
  inv_fun := λ M, M.map f.symm,
  map_add' := matrix.map_add f f.map_add,
  .. f.to_equiv.map_matrix }

@[simp] lemma map_matrix_refl : (add_equiv.refl α).map_matrix = add_equiv.refl (matrix m n α) :=
rfl

@[simp] lemma map_matrix_symm (f : α ≃+ β) :
  f.map_matrix.symm = (f.symm.map_matrix : matrix m n β ≃+ _) :=
rfl

@[simp] lemma map_matrix_trans (f : α ≃+ β) (g : β ≃+ γ) :
  f.map_matrix.trans g.map_matrix = ((f.trans g).map_matrix : matrix m n α ≃+ _) :=
rfl

end add_equiv

namespace linear_map
variables [semiring R] [add_comm_monoid α] [add_comm_monoid β] [add_comm_monoid γ]
variables [module R α] [module R β] [module R γ]

/-- The `linear_map` between spaces of matrices induced by a `linear_map` between their
coefficients. This is `matrix.map` as a `linear_map`. -/
@[simps]
def map_matrix (f : α →ₗ[R] β) : matrix m n α →ₗ[R] matrix m n β :=
{ to_fun := λ M, M.map f,
  map_add' := matrix.map_add f f.map_add,
  map_smul' := λ r, matrix.map_smul f r (f.map_smul r), }

@[simp] lemma map_matrix_id : linear_map.id.map_matrix = (linear_map.id : matrix m n α →ₗ[R] _) :=
rfl

@[simp] lemma map_matrix_comp (f : β →ₗ[R] γ) (g : α →ₗ[R] β) :
  f.map_matrix.comp g.map_matrix = ((f.comp g).map_matrix : matrix m n α →ₗ[R] _) :=
rfl

end linear_map

namespace linear_equiv
variables [semiring R] [add_comm_monoid α] [add_comm_monoid β] [add_comm_monoid γ]
variables [module R α] [module R β] [module R γ]

/-- The `linear_equiv` between spaces of matrices induced by an `linear_equiv` between their
coefficients. This is `matrix.map` as an `linear_equiv`. -/
@[simps apply]
def map_matrix (f : α ≃ₗ[R] β) : matrix m n α ≃ₗ[R] matrix m n β :=
{ to_fun := λ M, M.map f,
  inv_fun := λ M, M.map f.symm,
  .. f.to_equiv.map_matrix,
  .. f.to_linear_map.map_matrix }

@[simp] lemma map_matrix_refl :
  (linear_equiv.refl R α).map_matrix = linear_equiv.refl R (matrix m n α) :=
rfl

@[simp] lemma map_matrix_symm (f : α ≃ₗ[R] β) :
  f.map_matrix.symm = (f.symm.map_matrix : matrix m n β ≃ₗ[R] _) :=
rfl

@[simp] lemma map_matrix_trans (f : α ≃ₗ[R] β) (g : β ≃ₗ[R] γ) :
  f.map_matrix.trans g.map_matrix = ((f.trans g).map_matrix : matrix m n α ≃ₗ[R] _) :=
rfl

end linear_equiv

namespace ring_hom
variables [fintype m] [decidable_eq m]
variables [non_assoc_semiring α] [non_assoc_semiring β] [non_assoc_semiring γ]

/-- The `ring_hom` between spaces of square matrices induced by a `ring_hom` between their
coefficients. This is `matrix.map` as a `ring_hom`. -/
@[simps]
def map_matrix (f : α →+* β) : matrix m m α →+* matrix m m β :=
{ to_fun := λ M, M.map f,
  map_one' := by simp,
  map_mul' := λ L M, matrix.map_mul,
  .. f.to_add_monoid_hom.map_matrix }

@[simp] lemma map_matrix_id : (ring_hom.id α).map_matrix = ring_hom.id (matrix m m α) :=
rfl

@[simp] lemma map_matrix_comp (f : β →+* γ) (g : α →+* β) :
  f.map_matrix.comp g.map_matrix = ((f.comp g).map_matrix : matrix m m α →+* _) :=
rfl

end ring_hom

namespace ring_equiv
variables [fintype m] [decidable_eq m]
variables [non_assoc_semiring α] [non_assoc_semiring β] [non_assoc_semiring γ]

/-- The `ring_equiv` between spaces of square matrices induced by a `ring_equiv` between their
coefficients. This is `matrix.map` as a `ring_equiv`. -/
@[simps apply]
def map_matrix (f : α ≃+* β) : matrix m m α ≃+* matrix m m β :=
{ to_fun := λ M, M.map f,
  inv_fun := λ M, M.map f.symm,
  .. f.to_ring_hom.map_matrix,
  .. f.to_add_equiv.map_matrix }

@[simp] lemma map_matrix_refl :
  (ring_equiv.refl α).map_matrix = ring_equiv.refl (matrix m m α) :=
rfl

@[simp] lemma map_matrix_symm (f : α ≃+* β) :
  f.map_matrix.symm = (f.symm.map_matrix : matrix m m β ≃+* _) :=
rfl

@[simp] lemma map_matrix_trans (f : α ≃+* β) (g : β ≃+* γ) :
  f.map_matrix.trans g.map_matrix = ((f.trans g).map_matrix : matrix m m α ≃+* _) :=
rfl

end ring_equiv

namespace alg_hom
variables [fintype m] [decidable_eq m]
variables [comm_semiring R] [semiring α] [semiring β] [semiring γ]
variables [algebra R α] [algebra R β] [algebra R γ]

/-- The `alg_hom` between spaces of square matrices induced by a `alg_hom` between their
coefficients. This is `matrix.map` as a `alg_hom`. -/
@[simps]
def map_matrix (f : α →ₐ[R] β) : matrix m m α →ₐ[R] matrix m m β :=
{ to_fun := λ M, M.map f,
  commutes' := λ r, matrix.map_algebra_map r f f.map_zero (f.commutes r),
  .. f.to_ring_hom.map_matrix }

@[simp] lemma map_matrix_id : (alg_hom.id R α).map_matrix = alg_hom.id R (matrix m m α) :=
rfl

@[simp] lemma map_matrix_comp (f : β →ₐ[R] γ) (g : α →ₐ[R] β) :
  f.map_matrix.comp g.map_matrix = ((f.comp g).map_matrix : matrix m m α →ₐ[R] _) :=
rfl

end alg_hom

namespace alg_equiv
variables [fintype m] [decidable_eq m]
variables [comm_semiring R] [semiring α] [semiring β] [semiring γ]
variables [algebra R α] [algebra R β] [algebra R γ]

/-- The `alg_equiv` between spaces of square matrices induced by a `alg_equiv` between their
coefficients. This is `matrix.map` as a `alg_equiv`. -/
@[simps apply]
def map_matrix (f : α ≃ₐ[R] β) : matrix m m α ≃ₐ[R] matrix m m β :=
{ to_fun := λ M, M.map f,
  inv_fun := λ M, M.map f.symm,
  .. f.to_alg_hom.map_matrix,
  .. f.to_ring_equiv.map_matrix }

@[simp] lemma map_matrix_refl :
  alg_equiv.refl.map_matrix = (alg_equiv.refl : matrix m m α ≃ₐ[R] _) :=
rfl

@[simp] lemma map_matrix_symm (f : α ≃ₐ[R] β) :
  f.map_matrix.symm = (f.symm.map_matrix : matrix m m β ≃ₐ[R] _) :=
rfl

@[simp] lemma map_matrix_trans (f : α ≃ₐ[R] β) (g : β ≃ₐ[R] γ) :
  f.map_matrix.trans g.map_matrix = ((f.trans g).map_matrix : matrix m m α ≃ₐ[R] _) :=
rfl

end alg_equiv

open_locale matrix

namespace matrix

/-- For two vectors `w` and `v`, `vec_mul_vec w v i j` is defined to be `w i * v j`.
    Put another way, `vec_mul_vec w v` is exactly `col w ⬝ row v`. -/
def vec_mul_vec [has_mul α] (w : m → α) (v : n → α) : matrix m n α
| x y := w x * v y

lemma vec_mul_vec_eq [has_mul α] [add_comm_monoid α] (w : m → α) (v : n → α) :
  vec_mul_vec w v = (col w) ⬝ (row v) :=
by { ext i j, simp only [vec_mul_vec, mul_apply, fintype.univ_punit, finset.sum_singleton], refl }

section non_unital_non_assoc_semiring
variables [non_unital_non_assoc_semiring α]

/-- `mul_vec M v` is the matrix-vector product of `M` and `v`, where `v` is seen as a column matrix.
    Put another way, `mul_vec M v` is the vector whose entries
    are those of `M ⬝ col v` (see `col_mul_vec`). -/
def mul_vec [fintype n] (M : matrix m n α) (v : n → α) : m → α
| i := (λ j, M i j) ⬝ᵥ v

/-- `vec_mul v M` is the vector-matrix product of `v` and `M`, where `v` is seen as a row matrix.
    Put another way, `vec_mul v M` is the vector whose entries
    are those of `row v ⬝ M` (see `row_vec_mul`). -/
def vec_mul [fintype m] (v : m → α) (M : matrix m n α) : n → α
| j := v ⬝ᵥ (λ i, M i j)

/-- Left multiplication by a matrix, as an `add_monoid_hom` from vectors to vectors. -/
@[simps] def mul_vec.add_monoid_hom_left [fintype n] (v : n → α) : matrix m n α →+ m → α :=
{ to_fun := λ M, mul_vec M v,
  map_zero' := by ext; simp [mul_vec]; refl,
  map_add' := λ x y, by { ext m, apply add_dot_product } }

lemma mul_vec_diagonal [fintype m] [decidable_eq m] (v w : m → α) (x : m) :
  mul_vec (diagonal v) w x = v x * w x :=
diagonal_dot_product v w x

lemma vec_mul_diagonal [fintype m] [decidable_eq m] (v w : m → α) (x : m) :
  vec_mul v (diagonal w) x = v x * w x :=
dot_product_diagonal' v w x

/-- Associate the dot product of `mul_vec` to the left. -/
lemma dot_product_mul_vec [fintype n] [fintype m] [non_unital_semiring R]
  (v : m → R) (A : matrix m n R) (w : n → R) :
  v ⬝ᵥ mul_vec A w = vec_mul v A ⬝ᵥ w :=
by simp only [dot_product, vec_mul, mul_vec, finset.mul_sum, finset.sum_mul, mul_assoc];
   exact finset.sum_comm

@[simp] lemma mul_vec_zero [fintype n] (A : matrix m n α) : mul_vec A 0 = 0 :=
by { ext, simp [mul_vec] }

@[simp] lemma zero_vec_mul [fintype m] (A : matrix m n α) : vec_mul 0 A = 0 :=
by { ext, simp [vec_mul] }

@[simp] lemma zero_mul_vec [fintype n] (v : n → α) : mul_vec (0 : matrix m n α) v = 0 :=
by { ext, simp [mul_vec] }

@[simp] lemma vec_mul_zero [fintype m] (v : m → α) : vec_mul v (0 : matrix m n α) = 0 :=
by { ext, simp [vec_mul] }

lemma smul_mul_vec_assoc [fintype n] [monoid R] [distrib_mul_action R α] [is_scalar_tower R α α]
  (a : R) (A : matrix m n α) (b : n → α) :
  (a • A).mul_vec b = a • (A.mul_vec b) :=
by { ext, apply smul_dot_product, }

lemma mul_vec_add [fintype n] (A : matrix m n α) (x y : n → α) :
  A.mul_vec (x + y) = A.mul_vec x + A.mul_vec y :=
by { ext, apply dot_product_add }

lemma add_mul_vec [fintype n] (A B : matrix m n α) (x : n → α) :
  (A + B).mul_vec x = A.mul_vec x + B.mul_vec x :=
by { ext, apply add_dot_product }

lemma vec_mul_add [fintype m] (A B : matrix m n α) (x : m → α) :
  vec_mul x (A + B) = vec_mul x A + vec_mul x B :=
by { ext, apply dot_product_add }

lemma add_vec_mul [fintype m] (A : matrix m n α) (x y : m → α) :
  vec_mul (x + y) A = vec_mul x A + vec_mul y A :=
by { ext, apply add_dot_product }

lemma vec_mul_smul [fintype n] [monoid R] [non_unital_non_assoc_semiring S] [distrib_mul_action R S]
  [is_scalar_tower R S S] (M : matrix n m S) (b : R) (v : n → S)  :
  M.vec_mul (b • v) = b • M.vec_mul v :=
by { ext i, simp only [vec_mul, dot_product, finset.smul_sum, pi.smul_apply, smul_mul_assoc] }

lemma mul_vec_smul [fintype n] [monoid R] [non_unital_non_assoc_semiring S] [distrib_mul_action R S]
  [smul_comm_class R S S] (M : matrix m n S) (b : R) (v : n → S)  :
  M.mul_vec (b • v) = b • M.mul_vec v :=
by { ext i, simp only [mul_vec, dot_product, finset.smul_sum, pi.smul_apply, mul_smul_comm] }

@[simp] lemma mul_vec_single [fintype n] [decidable_eq n] [non_unital_non_assoc_semiring R]
  (M : matrix m n R) (j : n) (x : R) :
  M.mul_vec (pi.single j x) = (λ i, M i j * x) :=
funext $ λ i, dot_product_single _ _ _

@[simp] lemma single_vec_mul [fintype m] [decidable_eq m] [non_unital_non_assoc_semiring R]
  (M : matrix m n R) (i : m) (x : R) :
  vec_mul (pi.single i x) M = (λ j, x * M i j) :=
funext $ λ i, single_dot_product _ _ _

@[simp] lemma diagonal_mul_vec_single [fintype n] [decidable_eq n] [non_unital_non_assoc_semiring R]
  (v : n → R) (j : n) (x : R) :
  (diagonal v).mul_vec (pi.single j x) = pi.single j (v j * x) :=
begin
  ext i,
  rw mul_vec_diagonal,
  exact pi.apply_single (λ i x, v i * x) (λ i, mul_zero _) j x i,
end

@[simp] lemma single_vec_mul_diagonal [fintype n] [decidable_eq n] [non_unital_non_assoc_semiring R]
  (v : n → R) (j : n) (x : R) :
  vec_mul (pi.single j x) (diagonal v) = pi.single j (x * v j) :=
begin
  ext i,
  rw vec_mul_diagonal,
  exact pi.apply_single (λ i x, x * v i) (λ i, zero_mul _) j x i,
end

end non_unital_non_assoc_semiring

section non_unital_semiring
variables [non_unital_semiring α]

@[simp] lemma vec_mul_vec_mul [fintype n] [fintype m]
  (v : m → α) (M : matrix m n α) (N : matrix n o α) :
  vec_mul (vec_mul v M) N = vec_mul v (M ⬝ N) :=
by { ext, apply dot_product_assoc }

@[simp] lemma mul_vec_mul_vec [fintype n] [fintype o]
  (v : o → α) (M : matrix m n α) (N : matrix n o α) :
  mul_vec M (mul_vec N v) = mul_vec (M ⬝ N) v :=
by { ext, symmetry, apply dot_product_assoc }

lemma star_mul_vec [fintype n] [star_ring α] (M : matrix m n α) (v : n → α) :
  star (M.mul_vec v) = vec_mul (star v) (Mᴴ) :=
funext $ λ i, (star_dot_product_star _ _).symm

lemma star_vec_mul [fintype m] [star_ring α] (M : matrix m n α) (v : m → α) :
  star (M.vec_mul v) = (Mᴴ).mul_vec (star v) :=
funext $ λ i, (star_dot_product_star _ _).symm

lemma mul_vec_conj_transpose [fintype m] [star_ring α] (A : matrix m n α) (x : m → α) :
  mul_vec Aᴴ x = star (vec_mul (star x) A) :=
funext $ λ i, star_dot_product _ _

lemma vec_mul_conj_transpose [fintype n] [star_ring α] (A : matrix m n α) (x : n → α) :
  vec_mul x Aᴴ = star (mul_vec A (star x)) :=
funext $ λ i, dot_product_star _ _

end non_unital_semiring

section non_assoc_semiring
variables [fintype m] [decidable_eq m] [non_assoc_semiring α]

@[simp] lemma one_mul_vec (v : m → α) : mul_vec 1 v = v :=
by { ext, rw [←diagonal_one, mul_vec_diagonal, one_mul] }

@[simp] lemma vec_mul_one (v : m → α) : vec_mul v 1 = v :=
by { ext, rw [←diagonal_one, vec_mul_diagonal, mul_one] }

end non_assoc_semiring

section non_unital_non_assoc_ring
variables [non_unital_non_assoc_ring α]

lemma neg_vec_mul [fintype m] (v : m → α) (A : matrix m n α) : vec_mul (-v) A = - vec_mul v A :=
by { ext, apply neg_dot_product }

lemma vec_mul_neg [fintype m] (v : m → α) (A : matrix m n α) : vec_mul v (-A) = - vec_mul v A :=
by { ext, apply dot_product_neg }

lemma neg_mul_vec [fintype n] (v : n → α) (A : matrix m n α) : mul_vec (-A) v = - mul_vec A v :=
by { ext, apply neg_dot_product }

lemma mul_vec_neg [fintype n] (v : n → α) (A : matrix m n α) : mul_vec A (-v) = - mul_vec A v :=
by { ext, apply dot_product_neg }

lemma sub_mul_vec [fintype n] (A B : matrix m n α) (x : n → α) :
  mul_vec (A - B) x = mul_vec A x - mul_vec B x :=
by simp [sub_eq_add_neg, add_mul_vec, neg_mul_vec]

lemma vec_mul_sub [fintype m] (A B : matrix m n α) (x : m → α) :
  vec_mul x (A - B) = vec_mul x A - vec_mul x B :=
by simp [sub_eq_add_neg, vec_mul_add, vec_mul_neg]

end non_unital_non_assoc_ring

section non_unital_comm_semiring

variables [non_unital_comm_semiring α]

lemma mul_vec_transpose [fintype m] (A : matrix m n α) (x : m → α) :
  mul_vec Aᵀ x = vec_mul x A :=
by { ext, apply dot_product_comm }

lemma vec_mul_transpose [fintype n] (A : matrix m n α) (x : n → α) :
  vec_mul x Aᵀ = mul_vec A x :=
by { ext, apply dot_product_comm }

lemma mul_vec_vec_mul [fintype n] [fintype o] (A : matrix m n α) (B : matrix o n α) (x : o → α) :
  mul_vec A (vec_mul x B) = mul_vec (A ⬝ Bᵀ) x :=
by rw [← mul_vec_mul_vec, mul_vec_transpose]

lemma vec_mul_mul_vec [fintype m] [fintype n] (A : matrix m n α) (B : matrix m o α) (x : n → α) :
  vec_mul (mul_vec A x) B = vec_mul x (Aᵀ ⬝ B) :=
by rw [← vec_mul_vec_mul, vec_mul_transpose]

end non_unital_comm_semiring

section comm_semiring

variables [comm_semiring α]

lemma mul_vec_smul_assoc [fintype n] (A : matrix m n α) (b : n → α) (a : α) :
  A.mul_vec (a • b) = a • (A.mul_vec b) :=
by { ext, apply dot_product_smul }

end comm_semiring

section transpose

open_locale matrix

/--
  Tell `simp` what the entries are in a transposed matrix.

  Compare with `mul_apply`, `diagonal_apply_eq`, etc.
-/
@[simp] lemma transpose_apply (M : matrix m n α) (i j) : M.transpose j i = M i j := rfl

@[simp] lemma transpose_transpose (M : matrix m n α) :
  Mᵀᵀ = M :=
by ext; refl

@[simp] lemma transpose_zero [has_zero α] : (0 : matrix m n α)ᵀ = 0 :=
by ext i j; refl

@[simp] lemma transpose_one [decidable_eq n] [has_zero α] [has_one α] : (1 : matrix n n α)ᵀ = 1 :=
begin
  ext i j,
  unfold has_one.one transpose,
  by_cases i = j,
  { simp only [h, diagonal_apply_eq] },
  { simp only [diagonal_apply_ne _ h, diagonal_apply_ne' _ h] }
end

@[simp] lemma transpose_add [has_add α] (M : matrix m n α) (N : matrix m n α) :
  (M + N)ᵀ = Mᵀ + Nᵀ  :=
by { ext i j, simp }

@[simp] lemma transpose_sub [has_sub α] (M : matrix m n α) (N : matrix m n α) :
  (M - N)ᵀ = Mᵀ - Nᵀ  :=
by { ext i j, simp }

@[simp] lemma transpose_mul [add_comm_monoid α] [comm_semigroup α] [fintype n]
  (M : matrix m n α) (N : matrix n l α) : (M ⬝ N)ᵀ = Nᵀ ⬝ Mᵀ  :=
begin
  ext i j,
  apply dot_product_comm
end

@[simp] lemma transpose_smul {R : Type*} [has_smul R α] (c : R) (M : matrix m n α) :
  (c • M)ᵀ = c • Mᵀ :=
by { ext i j, refl }

@[simp] lemma transpose_neg [has_neg α] (M : matrix m n α) :
  (- M)ᵀ = - Mᵀ  :=
by ext i j; refl

lemma transpose_map {f : α → β} {M : matrix m n α} : Mᵀ.map f = (M.map f)ᵀ :=
by { ext, refl }

variables (m n α)

/-- `matrix.transpose` as an `add_equiv` -/
@[simps apply]
def transpose_add_equiv [has_add α] : matrix m n α ≃+ matrix n m α :=
{ to_fun := transpose,
  inv_fun := transpose,
  left_inv := transpose_transpose,
  right_inv := transpose_transpose,
  map_add' := transpose_add }

@[simp] lemma transpose_add_equiv_symm [has_add α] :
  (transpose_add_equiv m n α).symm = transpose_add_equiv n m α := rfl

variables {m n α}

lemma transpose_list_sum [add_monoid α] (l : list (matrix m n α)) :
  l.sumᵀ = (l.map transpose).sum :=
(transpose_add_equiv m n α).to_add_monoid_hom.map_list_sum l

lemma transpose_multiset_sum [add_comm_monoid α] (s : multiset (matrix m n α)) :
  s.sumᵀ = (s.map transpose).sum :=
(transpose_add_equiv m n α).to_add_monoid_hom.map_multiset_sum s

lemma transpose_sum [add_comm_monoid α] {ι : Type*} (s : finset ι) (M : ι → matrix m n α) :
  (∑ i in s, M i)ᵀ = ∑ i in s, (M i)ᵀ :=
(transpose_add_equiv m n α).to_add_monoid_hom.map_sum _ s

variables (m n R α)

/-- `matrix.transpose` as a `linear_map` -/
@[simps apply]
def transpose_linear_equiv [semiring R] [add_comm_monoid α] [module R α] :
  matrix m n α ≃ₗ[R] matrix n m α := { map_smul' := transpose_smul, ..transpose_add_equiv m n α}

@[simp] lemma transpose_linear_equiv_symm [semiring R] [add_comm_monoid α] [module R α] :
  (transpose_linear_equiv m n R α).symm = transpose_linear_equiv n m R α := rfl

variables {m n R α}

variables (m α)

/-- `matrix.transpose` as a `ring_equiv` to the opposite ring -/
@[simps]
def transpose_ring_equiv [add_comm_monoid α] [comm_semigroup α] [fintype m] :
  matrix m m α ≃+* (matrix m m α)ᵐᵒᵖ :=
{ to_fun := λ M, mul_opposite.op (Mᵀ),
  inv_fun := λ M, M.unopᵀ,
  map_mul' := λ M N, (congr_arg mul_opposite.op (transpose_mul M N)).trans
    (mul_opposite.op_mul _ _),
  ..(transpose_add_equiv m m α).trans mul_opposite.op_add_equiv }

variables {m α}

@[simp] lemma transpose_pow [comm_semiring α] [fintype m] [decidable_eq m] (M : matrix m m α)
  (k : ℕ) : (M ^ k)ᵀ = Mᵀ ^ k :=
mul_opposite.op_injective $ map_pow (transpose_ring_equiv m α) M k

lemma transpose_list_prod [comm_semiring α] [fintype m] [decidable_eq m] (l : list (matrix m m α)) :
  l.prodᵀ = (l.map transpose).reverse.prod :=
(transpose_ring_equiv m α).unop_map_list_prod l

variables (R m α)

/-- `matrix.transpose` as an `alg_equiv` to the opposite ring -/
@[simps]
def transpose_alg_equiv [comm_semiring R] [comm_semiring α] [fintype m] [decidable_eq m]
  [algebra R α] : matrix m m α ≃ₐ[R] (matrix m m α)ᵐᵒᵖ :=
{ to_fun := λ M, mul_opposite.op (Mᵀ),
  commutes' := λ r, by simp only [algebra_map_eq_diagonal, diagonal_transpose,
                                  mul_opposite.algebra_map_apply],
  ..(transpose_add_equiv m m α).trans mul_opposite.op_add_equiv,
  ..transpose_ring_equiv m α }

variables {R m α}

end transpose

section conj_transpose

open_locale matrix

/--
  Tell `simp` what the entries are in a conjugate transposed matrix.

  Compare with `mul_apply`, `diagonal_apply_eq`, etc.
-/
@[simp] lemma conj_transpose_apply [has_star α] (M : matrix m n α) (i j) :
  M.conj_transpose j i = star (M i j) := rfl

@[simp] lemma conj_transpose_conj_transpose [has_involutive_star α] (M : matrix m n α) :
  Mᴴᴴ = M :=
matrix.ext $ by simp

@[simp] lemma conj_transpose_zero [add_monoid α] [star_add_monoid α] : (0 : matrix m n α)ᴴ = 0 :=
matrix.ext $ by simp

@[simp] lemma conj_transpose_one [decidable_eq n] [semiring α] [star_ring α]:
  (1 : matrix n n α)ᴴ = 1 :=
by simp [conj_transpose]

@[simp] lemma conj_transpose_add [add_monoid α] [star_add_monoid α] (M N : matrix m n α) :
  (M + N)ᴴ = Mᴴ + Nᴴ :=
matrix.ext $ by simp

@[simp] lemma conj_transpose_sub [add_group α] [star_add_monoid α] (M N : matrix m n α) :
  (M - N)ᴴ = Mᴴ - Nᴴ :=
matrix.ext $ by simp

/-- Note that `star_module` is quite a strong requirement; as such we also provide the following
variants which this lemma would not apply to:
* `matrix.conj_transpose_smul_non_comm`
* `matrix.conj_transpose_nsmul`
* `matrix.conj_transpose_zsmul`
* `matrix.conj_transpose_nat_cast_smul`
* `matrix.conj_transpose_int_cast_smul`
* `matrix.conj_transpose_inv_nat_cast_smul`
* `matrix.conj_transpose_inv_int_cast_smul`
* `matrix.conj_transpose_rat_smul`
* `matrix.conj_transpose_rat_cast_smul`
-/
@[simp] lemma conj_transpose_smul [has_star R] [has_star α] [has_smul R α] [star_module R α]
  (c : R) (M : matrix m n α) :
  (c • M)ᴴ = star c • Mᴴ :=
matrix.ext $ λ i j, star_smul _ _

@[simp] lemma conj_transpose_smul_non_comm [has_star R] [has_star α]
  [has_smul R α] [has_smul Rᵐᵒᵖ α] (c : R) (M : matrix m n α)
  (h : ∀ (r : R) (a : α), star (r • a) = mul_opposite.op (star r) • star a) :
  (c • M)ᴴ = mul_opposite.op (star c) • Mᴴ :=
matrix.ext $ by simp [h]

@[simp] lemma conj_transpose_smul_self [semigroup α] [star_semigroup α] (c : α)
  (M : matrix m n α) : (c • M)ᴴ = mul_opposite.op (star c) • Mᴴ :=
conj_transpose_smul_non_comm c M star_mul

@[simp] lemma conj_transpose_nsmul [add_monoid α] [star_add_monoid α] (c : ℕ) (M : matrix m n α) :
  (c • M)ᴴ = c • Mᴴ :=
matrix.ext $ by simp

@[simp] lemma conj_transpose_zsmul [add_group α] [star_add_monoid α] (c : ℤ) (M : matrix m n α) :
  (c • M)ᴴ = c • Mᴴ :=
matrix.ext $ by simp

@[simp] lemma conj_transpose_nat_cast_smul [semiring R] [add_comm_monoid α]
  [star_add_monoid α] [module R α] (c : ℕ) (M : matrix m n α) : ((c : R) • M)ᴴ = (c : R) • Mᴴ :=
matrix.ext $ by simp

@[simp] lemma conj_transpose_int_cast_smul [ring R] [add_comm_group α]
  [star_add_monoid α] [module R α] (c : ℤ) (M : matrix m n α) : ((c : R) • M)ᴴ = (c : R) • Mᴴ :=
matrix.ext $ by simp

@[simp] lemma conj_transpose_inv_nat_cast_smul [division_ring R] [add_comm_group α]
  [star_add_monoid α] [module R α] (c : ℕ) (M : matrix m n α) : ((c : R)⁻¹ • M)ᴴ = (c : R)⁻¹ • Mᴴ :=
matrix.ext $ by simp

@[simp] lemma conj_transpose_inv_int_cast_smul [division_ring R] [add_comm_group α]
  [star_add_monoid α] [module R α] (c : ℤ) (M : matrix m n α) : ((c : R)⁻¹ • M)ᴴ = (c : R)⁻¹ • Mᴴ :=
matrix.ext $ by simp

@[simp] lemma conj_transpose_rat_cast_smul [division_ring R] [add_comm_group α] [star_add_monoid α]
  [module R α] (c : ℚ) (M : matrix m n α) : ((c : R) • M)ᴴ = (c : R) • Mᴴ :=
matrix.ext $ by simp

@[simp] lemma conj_transpose_rat_smul [add_comm_group α] [star_add_monoid α] [module ℚ α] (c : ℚ)
  (M : matrix m n α) : (c • M)ᴴ = c • Mᴴ :=
matrix.ext $ by simp

@[simp] lemma conj_transpose_mul [fintype n] [non_unital_semiring α] [star_ring α]
  (M : matrix m n α) (N : matrix n l α) : (M ⬝ N)ᴴ = Nᴴ ⬝ Mᴴ :=
matrix.ext $ by simp [mul_apply]

@[simp] lemma conj_transpose_neg [add_group α] [star_add_monoid α] (M : matrix m n α) :
  (- M)ᴴ = - Mᴴ :=
matrix.ext $ by simp

lemma conj_transpose_map [has_star α] [has_star β] {A : matrix m n α} (f : α → β)
  (hf : function.semiconj f star star) :
  Aᴴ.map f = (A.map f)ᴴ :=
matrix.ext $ λ i j, hf _

<<<<<<< HEAD
=======
variables (m n α)

>>>>>>> 0a3e8d38
/-- `matrix.conj_transpose` as an `add_equiv` -/
@[simps apply]
def conj_transpose_add_equiv [add_monoid α] [star_add_monoid α] : matrix m n α ≃+ matrix n m α :=
{ to_fun := conj_transpose,
  inv_fun := conj_transpose,
  left_inv := conj_transpose_conj_transpose,
  right_inv := conj_transpose_conj_transpose,
  map_add' := conj_transpose_add }

@[simp] lemma conj_transpose_add_equiv_symm [add_monoid α] [star_add_monoid α] :
  (conj_transpose_add_equiv m n α).symm = conj_transpose_add_equiv n m α := rfl

variables {m n α}

lemma conj_transpose_list_sum [add_monoid α] [star_add_monoid α] (l : list (matrix m n α)) :
  l.sumᴴ = (l.map conj_transpose).sum :=
(conj_transpose_add_equiv m n α).to_add_monoid_hom.map_list_sum l

lemma conj_transpose_multiset_sum [add_comm_monoid α] [star_add_monoid α]
  (s : multiset (matrix m n α)) :
  s.sumᴴ = (s.map conj_transpose).sum :=
(conj_transpose_add_equiv m n α).to_add_monoid_hom.map_multiset_sum s

lemma conj_transpose_sum [add_comm_monoid α] [star_add_monoid α] {ι : Type*} (s : finset ι)
  (M : ι → matrix m n α) :
  (∑ i in s, M i)ᴴ = ∑ i in s, (M i)ᴴ :=
(conj_transpose_add_equiv m n α).to_add_monoid_hom.map_sum _ s

variables (m n R α)

/-- `matrix.conj_transpose` as a `linear_map` -/
@[simps apply]
def conj_transpose_linear_equiv [comm_semiring R] [star_ring R] [add_comm_monoid α]
  [star_add_monoid α] [module R α] [star_module R α] : matrix m n α ≃ₗ⋆[R] matrix n m α :=
{ map_smul' := conj_transpose_smul, ..conj_transpose_add_equiv m n α}

@[simp] lemma conj_transpose_linear_equiv_symm [comm_semiring R] [star_ring R] [add_comm_monoid α]
  [star_add_monoid α] [module R α] [star_module R α] :
  (conj_transpose_linear_equiv m n R α).symm = conj_transpose_linear_equiv n m R α := rfl

variables {m n R α}

variables (m α)

/-- `matrix.conj_transpose` as a `ring_equiv` to the opposite ring -/
@[simps]
def conj_transpose_ring_equiv [semiring α] [star_ring α] [fintype m] :
  matrix m m α ≃+* (matrix m m α)ᵐᵒᵖ :=
{ to_fun := λ M, mul_opposite.op (Mᴴ),
  inv_fun := λ M, M.unopᴴ,
  map_mul' := λ M N, (congr_arg mul_opposite.op (conj_transpose_mul M N)).trans
    (mul_opposite.op_mul _ _),
  ..(conj_transpose_add_equiv m m α).trans mul_opposite.op_add_equiv }

variables {m α}

@[simp] lemma conj_transpose_pow [semiring α] [star_ring α] [fintype m] [decidable_eq m]
  (M : matrix m m α) (k : ℕ) : (M ^ k)ᴴ = Mᴴ ^ k :=
mul_opposite.op_injective $ map_pow (conj_transpose_ring_equiv m α) M k

lemma conj_transpose_list_prod [semiring α] [star_ring α] [fintype m] [decidable_eq m]
  (l : list (matrix m m α)) :
  l.prodᴴ = (l.map conj_transpose).reverse.prod :=
(conj_transpose_ring_equiv m α).unop_map_list_prod l

end conj_transpose

section star

/-- When `α` has a star operation, square matrices `matrix n n α` have a star
operation equal to `matrix.conj_transpose`. -/
instance [has_star α] : has_star (matrix n n α) := {star := conj_transpose}

lemma star_eq_conj_transpose [has_star α] (M : matrix m m α) : star M = Mᴴ := rfl

@[simp] lemma star_apply [has_star α] (M : matrix n n α) (i j) :
  (star M) i j = star (M j i) := rfl

instance [has_involutive_star α] : has_involutive_star (matrix n n α) :=
{ star_involutive := conj_transpose_conj_transpose }

/-- When `α` is a `*`-additive monoid, `matrix.has_star` is also a `*`-additive monoid. -/
instance [add_monoid α] [star_add_monoid α] : star_add_monoid (matrix n n α) :=
{ star_add := conj_transpose_add }

/-- When `α` is a `*`-(semi)ring, `matrix.has_star` is also a `*`-(semi)ring. -/
instance [fintype n] [semiring α] [star_ring α] : star_ring (matrix n n α) :=
{ star_add := conj_transpose_add,
  star_mul := conj_transpose_mul, }

/-- A version of `star_mul` for `⬝` instead of `*`. -/
lemma star_mul [fintype n] [non_unital_semiring α] [star_ring α] (M N : matrix n n α) :
  star (M ⬝ N) = star N ⬝ star M := conj_transpose_mul _ _

end star

/-- Given maps `(r_reindex : l → m)` and  `(c_reindex : o → n)` reindexing the rows and columns of
a matrix `M : matrix m n α`, the matrix `M.minor r_reindex c_reindex : matrix l o α` is defined
by `(M.minor r_reindex c_reindex) i j = M (r_reindex i) (c_reindex j)` for `(i,j) : l × o`.
Note that the total number of row and columns does not have to be preserved. -/
def minor (A : matrix m n α) (r_reindex : l → m) (c_reindex : o → n) : matrix l o α :=
of $ λ i j, A (r_reindex i) (c_reindex j)

@[simp] lemma minor_apply (A : matrix m n α) (r_reindex : l → m) (c_reindex : o → n) (i j) :
  A.minor r_reindex c_reindex i j = A (r_reindex i) (c_reindex j) := rfl

@[simp] lemma minor_id_id (A : matrix m n α) :
  A.minor id id = A :=
ext $ λ _ _, rfl

@[simp] lemma minor_minor {l₂ o₂ : Type*} (A : matrix m n α)
  (r₁ : l → m) (c₁ : o → n) (r₂ : l₂ → l) (c₂ : o₂ → o) :
  (A.minor r₁ c₁).minor r₂ c₂ = A.minor (r₁ ∘ r₂) (c₁ ∘ c₂) :=
ext $ λ _ _, rfl

@[simp] lemma transpose_minor (A : matrix m n α) (r_reindex : l → m) (c_reindex : o → n) :
  (A.minor r_reindex c_reindex)ᵀ = Aᵀ.minor c_reindex r_reindex :=
ext $ λ _ _, rfl

@[simp] lemma conj_transpose_minor
  [has_star α] (A : matrix m n α) (r_reindex : l → m) (c_reindex : o → n) :
  (A.minor r_reindex c_reindex)ᴴ = Aᴴ.minor c_reindex r_reindex :=
ext $ λ _ _, rfl

lemma minor_add [has_add α] (A B : matrix m n α) :
  ((A + B).minor : (l → m) → (o → n) → matrix l o α) = A.minor + B.minor := rfl

lemma minor_neg [has_neg α] (A : matrix m n α) :
  ((-A).minor : (l → m) → (o → n) → matrix l o α) = -A.minor := rfl

lemma minor_sub [has_sub α] (A B : matrix m n α) :
  ((A - B).minor : (l → m) → (o → n) → matrix l o α) = A.minor - B.minor := rfl

@[simp] lemma minor_zero [has_zero α] :
  ((0 : matrix m n α).minor : (l → m) → (o → n) → matrix l o α) = 0 := rfl

lemma minor_smul {R : Type*} [has_smul R α] (r : R) (A : matrix m n α) :
  ((r • A : matrix m n α).minor : (l → m) → (o → n) → matrix l o α) = r • A.minor := rfl

lemma minor_map (f : α → β) (e₁ : l → m) (e₂ : o → n) (A : matrix m n α) :
  (A.map f).minor e₁ e₂ = (A.minor e₁ e₂).map f := rfl

/-- Given a `(m × m)` diagonal matrix defined by a map `d : m → α`, if the reindexing map `e` is
  injective, then the resulting matrix is again diagonal. -/
lemma minor_diagonal [has_zero α] [decidable_eq m] [decidable_eq l] (d : m → α) (e : l → m)
  (he : function.injective e) :
  (diagonal d).minor e e = diagonal (d ∘ e) :=
ext $ λ i j, begin
  rw minor_apply,
  by_cases h : i = j,
  { rw [h, diagonal_apply_eq, diagonal_apply_eq], },
  { rw [diagonal_apply_ne _ h, diagonal_apply_ne _ (he.ne h)], },
end

lemma minor_one [has_zero α] [has_one α] [decidable_eq m] [decidable_eq l] (e : l → m)
  (he : function.injective e) :
  (1 : matrix m m α).minor e e = 1 :=
minor_diagonal _ e he

lemma minor_mul [fintype n] [fintype o] [has_mul α] [add_comm_monoid α] {p q : Type*}
  (M : matrix m n α) (N : matrix n p α)
  (e₁ : l → m) (e₂ : o → n) (e₃ : q → p) (he₂ : function.bijective e₂) :
  (M ⬝ N).minor e₁ e₃ = (M.minor e₁ e₂) ⬝ (N.minor e₂ e₃) :=
ext $ λ _ _, (he₂.sum_comp _).symm

lemma diag_minor (A : matrix m m α) (e : l → m) : diag (A.minor e e) = A.diag ∘ e := rfl

/-! `simp` lemmas for `matrix.minor`s interaction with `matrix.diagonal`, `1`, and `matrix.mul` for
when the mappings are bundled. -/

@[simp]
lemma minor_diagonal_embedding [has_zero α] [decidable_eq m] [decidable_eq l] (d : m → α)
  (e : l ↪ m) :
  (diagonal d).minor e e = diagonal (d ∘ e) :=
minor_diagonal d e e.injective

@[simp]
lemma minor_diagonal_equiv [has_zero α] [decidable_eq m] [decidable_eq l] (d : m → α)
  (e : l ≃ m) :
  (diagonal d).minor e e = diagonal (d ∘ e) :=
minor_diagonal d e e.injective

@[simp]
lemma minor_one_embedding [has_zero α] [has_one α] [decidable_eq m] [decidable_eq l] (e : l ↪ m) :
  (1 : matrix m m α).minor e e = 1 :=
minor_one e e.injective

@[simp]
lemma minor_one_equiv [has_zero α] [has_one α] [decidable_eq m] [decidable_eq l] (e : l ≃ m) :
  (1 : matrix m m α).minor e e = 1 :=
minor_one e e.injective

@[simp]
lemma minor_mul_equiv [fintype n] [fintype o] [add_comm_monoid α] [has_mul α] {p q : Type*}
  (M : matrix m n α) (N : matrix n p α) (e₁ : l → m) (e₂ : o ≃ n) (e₃ : q → p)  :
  (M.minor e₁ e₂) ⬝ (N.minor e₂ e₃) = (M ⬝ N).minor e₁ e₃ :=
(minor_mul M N e₁ e₂ e₃ e₂.bijective).symm

lemma mul_minor_one [fintype n] [fintype o] [non_assoc_semiring α] [decidable_eq o] (e₁ : n ≃ o)
  (e₂ : l → o) (M : matrix m n α) :
  M ⬝ (1 : matrix o o α).minor e₁ e₂ = minor M id (e₁.symm ∘ e₂) :=
begin
  let A := M.minor id e₁.symm,
  have : M = A.minor id e₁,
  { simp only [minor_minor, function.comp.right_id, minor_id_id, equiv.symm_comp_self], },
  rw [this, minor_mul_equiv],
  simp only [matrix.mul_one, minor_minor, function.comp.right_id, minor_id_id,
    equiv.symm_comp_self],
end

lemma one_minor_mul [fintype m] [fintype o] [non_assoc_semiring α] [decidable_eq o] (e₁ : l → o)
  (e₂ : m ≃ o) (M : matrix m n α) :
  ((1 : matrix o o α).minor e₁ e₂).mul M = minor M (e₂.symm ∘ e₁) id :=
begin
  let A := M.minor e₂.symm id,
  have : M = A.minor e₂ id,
  { simp only [minor_minor, function.comp.right_id, minor_id_id, equiv.symm_comp_self], },
  rw [this, minor_mul_equiv],
  simp only [matrix.one_mul, minor_minor, function.comp.right_id, minor_id_id,
    equiv.symm_comp_self],
end

/-- The natural map that reindexes a matrix's rows and columns with equivalent types is an
equivalence. -/
def reindex (eₘ : m ≃ l) (eₙ : n ≃ o) : matrix m n α ≃ matrix l o α :=
{ to_fun    := λ M, M.minor eₘ.symm eₙ.symm,
  inv_fun   := λ M, M.minor eₘ eₙ,
  left_inv  := λ M, by simp,
  right_inv := λ M, by simp, }

@[simp] lemma reindex_apply (eₘ : m ≃ l) (eₙ : n ≃ o) (M : matrix m n α) :
  reindex eₘ eₙ M = M.minor eₘ.symm eₙ.symm :=
rfl

@[simp] lemma reindex_refl_refl (A : matrix m n α) :
  reindex (equiv.refl _) (equiv.refl _) A = A :=
A.minor_id_id

@[simp] lemma reindex_symm (eₘ : m ≃ l) (eₙ : n ≃ o) :
  (reindex eₘ eₙ).symm = (reindex eₘ.symm eₙ.symm : matrix l o α ≃ _) :=
rfl

@[simp] lemma reindex_trans {l₂ o₂ : Type*} (eₘ : m ≃ l) (eₙ : n ≃ o)
  (eₘ₂ : l ≃ l₂) (eₙ₂ : o ≃ o₂) : (reindex eₘ eₙ).trans (reindex eₘ₂ eₙ₂) =
    (reindex (eₘ.trans eₘ₂) (eₙ.trans eₙ₂) : matrix m n α ≃ _) :=
equiv.ext $ λ A, (A.minor_minor eₘ.symm eₙ.symm eₘ₂.symm eₙ₂.symm : _)

lemma transpose_reindex (eₘ : m ≃ l) (eₙ : n ≃ o) (M : matrix m n α) :
  (reindex eₘ eₙ M)ᵀ = (reindex eₙ eₘ Mᵀ) :=
rfl

lemma conj_transpose_reindex [has_star α] (eₘ : m ≃ l) (eₙ : n ≃ o) (M : matrix m n α) :
  (reindex eₘ eₙ M)ᴴ = (reindex eₙ eₘ Mᴴ) :=
rfl

@[simp]
lemma minor_mul_transpose_minor [fintype m] [fintype n] [add_comm_monoid α] [has_mul α]
  (e : m ≃ n) (M : matrix m n α) :
  (M.minor id e) ⬝ (Mᵀ).minor e id = M ⬝ Mᵀ :=
by rw [minor_mul_equiv, minor_id_id]

/-- The left `n × l` part of a `n × (l+r)` matrix. -/
@[reducible]
def sub_left {m l r : nat} (A : matrix (fin m) (fin (l + r)) α) : matrix (fin m) (fin l) α :=
minor A id (fin.cast_add r)

/-- The right `n × r` part of a `n × (l+r)` matrix. -/
@[reducible]
def sub_right {m l r : nat} (A : matrix (fin m) (fin (l + r)) α) : matrix (fin m) (fin r) α :=
minor A id (fin.nat_add l)

/-- The top `u × n` part of a `(u+d) × n` matrix. -/
@[reducible]
def sub_up {d u n : nat} (A : matrix (fin (u + d)) (fin n) α) : matrix (fin u) (fin n) α :=
minor A (fin.cast_add d) id

/-- The bottom `d × n` part of a `(u+d) × n` matrix. -/
@[reducible]
def sub_down {d u n : nat} (A : matrix (fin (u + d)) (fin n) α) : matrix (fin d) (fin n) α :=
minor A (fin.nat_add u) id

/-- The top-right `u × r` part of a `(u+d) × (l+r)` matrix. -/
@[reducible]
def sub_up_right {d u l r : nat} (A: matrix (fin (u + d)) (fin (l + r)) α) :
  matrix (fin u) (fin r) α :=
sub_up (sub_right A)

/-- The bottom-right `d × r` part of a `(u+d) × (l+r)` matrix. -/
@[reducible]
def sub_down_right {d u l r : nat} (A : matrix (fin (u + d)) (fin (l + r)) α) :
  matrix (fin d) (fin r) α :=
sub_down (sub_right A)

/-- The top-left `u × l` part of a `(u+d) × (l+r)` matrix. -/
@[reducible]
def sub_up_left {d u l r : nat} (A : matrix (fin (u + d)) (fin (l + r)) α) :
  matrix (fin u) (fin (l)) α :=
sub_up (sub_left A)

/-- The bottom-left `d × l` part of a `(u+d) × (l+r)` matrix. -/
@[reducible]
def sub_down_left {d u l r : nat} (A: matrix (fin (u + d)) (fin (l + r)) α) :
  matrix (fin d) (fin (l)) α :=
sub_down (sub_left A)

section row_col
/-!
### `row_col` section

Simplification lemmas for `matrix.row` and `matrix.col`.
-/
open_locale matrix

@[simp] lemma col_add [has_add α] (v w : m → α) : col (v + w) = col v + col w := by { ext, refl }
@[simp] lemma col_smul [has_smul R α] (x : R) (v : m → α) : col (x • v) = x • col v :=
by { ext, refl }
@[simp] lemma row_add [has_add α] (v w : m → α) : row (v + w) = row v + row w := by { ext, refl }
@[simp] lemma row_smul [has_smul R α] (x : R) (v : m → α) : row (x • v) = x • row v :=
by { ext, refl }

@[simp] lemma col_apply (v : m → α) (i j) : matrix.col v i j = v i := rfl
@[simp] lemma row_apply (v : m → α) (i j) : matrix.row v i j = v j := rfl

@[simp]
lemma transpose_col (v : m → α) : (matrix.col v)ᵀ = matrix.row v := by { ext, refl }
@[simp]
lemma transpose_row (v : m → α) : (matrix.row v)ᵀ = matrix.col v := by { ext, refl }

@[simp]
lemma conj_transpose_col [has_star α] (v : m → α) : (col v)ᴴ = row (star v) := by { ext, refl }
@[simp]
lemma conj_transpose_row [has_star α] (v : m → α) : (row v)ᴴ = col (star v) := by { ext, refl }

lemma row_vec_mul [fintype m] [non_unital_non_assoc_semiring α] (M : matrix m n α) (v : m → α) :
  matrix.row (matrix.vec_mul v M) = matrix.row v ⬝ M := by {ext, refl}
lemma col_vec_mul [fintype m] [non_unital_non_assoc_semiring α] (M : matrix m n α) (v : m → α) :
  matrix.col (matrix.vec_mul v M) = (matrix.row v ⬝ M)ᵀ := by {ext, refl}
lemma col_mul_vec [fintype n] [non_unital_non_assoc_semiring α] (M : matrix m n α) (v : n → α) :
  matrix.col (matrix.mul_vec M v) = M ⬝ matrix.col v := by {ext, refl}
lemma row_mul_vec [fintype n] [non_unital_non_assoc_semiring α] (M : matrix m n α) (v : n → α) :
  matrix.row (matrix.mul_vec M v) = (M ⬝ matrix.col v)ᵀ := by {ext, refl}

@[simp]
lemma row_mul_col_apply [fintype m] [has_mul α] [add_comm_monoid α] (v w : m → α) (i j) :
  (row v ⬝ col w) i j = v ⬝ᵥ w :=
rfl

end row_col

section update

/-- Update, i.e. replace the `i`th row of matrix `A` with the values in `b`. -/
def update_row [decidable_eq m] (M : matrix m n α) (i : m) (b : n → α) : matrix m n α :=
function.update M i b

/-- Update, i.e. replace the `j`th column of matrix `A` with the values in `b`. -/
def update_column [decidable_eq n] (M : matrix m n α) (j : n) (b : m → α) : matrix m n α :=
λ i, function.update (M i) j (b i)

variables {M : matrix m n α} {i : m} {j : n} {b : n → α} {c : m → α}

@[simp] lemma update_row_self [decidable_eq m] : update_row M i b i = b :=
function.update_same i b M

@[simp] lemma update_column_self [decidable_eq n] : update_column M j c i j = c i :=
function.update_same j (c i) (M i)

@[simp] lemma update_row_ne [decidable_eq m] {i' : m} (i_ne : i' ≠ i) :
  update_row M i b i' = M i' := function.update_noteq i_ne b M

@[simp] lemma update_column_ne [decidable_eq n] {j' : n} (j_ne : j' ≠ j) :
  update_column M j c i j' = M i j' := function.update_noteq j_ne (c i) (M i)

lemma update_row_apply [decidable_eq m] {i' : m} :
  update_row M i b i' j = if i' = i then b j else M i' j :=
begin
  by_cases i' = i,
  { rw [h, update_row_self, if_pos rfl] },
  { rwa [update_row_ne h, if_neg h] }
end

lemma update_column_apply [decidable_eq n] {j' : n} :
  update_column M j c i j' = if j' = j then c i else M i j' :=
begin
  by_cases j' = j,
  { rw [h, update_column_self, if_pos rfl] },
  { rwa [update_column_ne h, if_neg h] }
end

@[simp] lemma update_column_subsingleton [subsingleton n] (A : matrix m n R)
  (i : n) (b : m → R) :
  A.update_column i b = (col b).minor id (function.const n ()) :=
begin
  ext x y,
  simp [update_column_apply, subsingleton.elim i y]
end

@[simp] lemma update_row_subsingleton [subsingleton m] (A : matrix m n R)
  (i : m) (b : n → R)  :
  A.update_row i b = (row b).minor (function.const m ()) id :=
begin
  ext x y,
  simp [update_column_apply, subsingleton.elim i x]
end

lemma map_update_row [decidable_eq m] (f : α → β) :
  map (update_row M i b) f = update_row (M.map f) i (f ∘ b) :=
begin
  ext i' j',
  rw [update_row_apply, map_apply, map_apply, update_row_apply],
  exact apply_ite f _ _ _,
end

lemma map_update_column [decidable_eq n] (f : α → β) :
  map (update_column M j c) f = update_column (M.map f) j (f ∘ c) :=
begin
  ext i' j',
  rw [update_column_apply, map_apply, map_apply, update_column_apply],
  exact apply_ite f _ _ _,
end

lemma update_row_transpose [decidable_eq n] : update_row Mᵀ j c = (update_column M j c)ᵀ :=
begin
  ext i' j,
  rw [transpose_apply, update_row_apply, update_column_apply],
  refl
end

lemma update_column_transpose [decidable_eq m] : update_column Mᵀ i b = (update_row M i b)ᵀ :=
begin
  ext i' j,
  rw [transpose_apply, update_row_apply, update_column_apply],
  refl
end

lemma update_row_conj_transpose [decidable_eq n] [has_star α] :
  update_row Mᴴ j (star c) = (update_column M j c)ᴴ :=
begin
  rw [conj_transpose, conj_transpose, transpose_map, transpose_map, update_row_transpose,
    map_update_column],
  refl,
end

lemma update_column_conj_transpose [decidable_eq m] [has_star α] :
  update_column Mᴴ i (star b) = (update_row M i b)ᴴ :=
begin
  rw [conj_transpose, conj_transpose, transpose_map, transpose_map, update_column_transpose,
    map_update_row],
  refl,
end

@[simp] lemma update_row_eq_self [decidable_eq m]
  (A : matrix m n α) (i : m) :
  A.update_row i (A i) = A :=
function.update_eq_self i A

@[simp] lemma update_column_eq_self [decidable_eq n]
  (A : matrix m n α) (i : n) :
  A.update_column i (λ j, A j i) = A :=
funext $ λ j, function.update_eq_self i (A j)

lemma diagonal_update_column_single [decidable_eq n] [has_zero α] (v : n → α) (i : n) (x : α):
  (diagonal v).update_column i (pi.single i x) = diagonal (function.update v i x) :=
begin
  ext j k,
  obtain rfl | hjk := eq_or_ne j k,
  { rw [diagonal_apply_eq],
    obtain rfl | hji := eq_or_ne j i,
    { rw [update_column_self, pi.single_eq_same, function.update_same], },
    { rw [update_column_ne hji, diagonal_apply_eq, function.update_noteq hji], } },
  { rw [diagonal_apply_ne _ hjk],
    obtain rfl | hki := eq_or_ne k i,
    { rw [update_column_self, pi.single_eq_of_ne hjk] },
    { rw [update_column_ne hki, diagonal_apply_ne _ hjk] } }
end

lemma diagonal_update_row_single [decidable_eq n] [has_zero α] (v : n → α) (i : n) (x : α):
  (diagonal v).update_row i (pi.single i x) = diagonal (function.update v i x) :=
by rw [←diagonal_transpose, update_row_transpose, diagonal_update_column_single, diagonal_transpose]

end update

end matrix

namespace ring_hom
variables [fintype n] [non_assoc_semiring α] [non_assoc_semiring β]

lemma map_matrix_mul (M : matrix m n α) (N : matrix n o α) (i : m) (j : o) (f : α →+* β) :
  f (matrix.mul M N i j) = matrix.mul (M.map f) (N.map f) i j :=
by simp [matrix.mul_apply, ring_hom.map_sum]

lemma map_dot_product [non_assoc_semiring R] [non_assoc_semiring S] (f : R →+* S) (v w : n → R) :
  f (v ⬝ᵥ w) = (f ∘ v) ⬝ᵥ (f ∘ w) :=
by simp only [matrix.dot_product, f.map_sum, f.map_mul]

lemma map_vec_mul [non_assoc_semiring R] [non_assoc_semiring S]
  (f : R →+* S) (M : matrix n m R) (v : n → R) (i : m) :
  f (M.vec_mul v i) = ((M.map f).vec_mul (f ∘ v) i) :=
by simp only [matrix.vec_mul, matrix.map_apply, ring_hom.map_dot_product]

lemma map_mul_vec [non_assoc_semiring R] [non_assoc_semiring S]
  (f : R →+* S) (M : matrix m n R) (v : n → R) (i : m) :
  f (M.mul_vec v i) = ((M.map f).mul_vec (f ∘ v) i) :=
by simp only [matrix.mul_vec, matrix.map_apply, ring_hom.map_dot_product]

end ring_hom<|MERGE_RESOLUTION|>--- conflicted
+++ resolved
@@ -1550,11 +1550,8 @@
   Aᴴ.map f = (A.map f)ᴴ :=
 matrix.ext $ λ i j, hf _
 
-<<<<<<< HEAD
-=======
 variables (m n α)
 
->>>>>>> 0a3e8d38
 /-- `matrix.conj_transpose` as an `add_equiv` -/
 @[simps apply]
 def conj_transpose_add_equiv [add_monoid α] [star_add_monoid α] : matrix m n α ≃+ matrix n m α :=
