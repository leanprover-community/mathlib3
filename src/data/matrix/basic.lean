--- conflicted
+++ resolved
@@ -1441,24 +1441,6 @@
   { rwa [update_column_ne h, if_neg h] }
 end
 
-<<<<<<< HEAD
-@[simp] lemma update_column_subsingleton_apply [subsingleton m] (A : matrix n m R)
-  (i : m) (b : n → R) :
-  A.update_column i b = λ i _, b i :=
-begin
-  ext x y,
-  have : i = y := by simp,
-  simp [update_column_apply, this]
-end
-
-@[simp] lemma update_row_subsingleton_apply [subsingleton n] (A : matrix n m R)
-  (i : n) (b : m → R)  :
-  A.update_row i b = λ _, b :=
-begin
-  ext x y,
-  have : i = x := by simp,
-  simp [update_column_apply, this]
-=======
 @[simp] lemma update_column_subsingleton [subsingleton m] (A : matrix n m R)
   (i : m) (b : n → R) :
   A.update_column i b = (col b).minor id (function.const m ()) :=
@@ -1489,7 +1471,6 @@
   ext i' j',
   rw [update_column_apply, map_apply, map_apply, update_column_apply],
   exact apply_ite f _ _ _,
->>>>>>> 3a9b25dd
 end
 
 lemma update_row_transpose [decidable_eq m] : update_row Mᵀ j c = (update_column M j c)ᵀ :=
