/-
Copyright (c) 2018 Ellen Arlt. All rights reserved.
Released under Apache 2.0 license as described in the file LICENSE.
Authors: Ellen Arlt, Blair Shi, Sean Leather, Mario Carneiro, Johan Commelin
-/
import algebra.big_operators.pi
import algebra.module.pi
import algebra.module.linear_map
import algebra.big_operators.ring
import algebra.star.basic
import data.equiv.ring
import data.fintype.card
import data.matrix.dmatrix

/-!
# Matrices
-/
universes u u' v w

open_locale big_operators
open dmatrix

/-- `matrix m n` is the type of matrices whose rows are indexed by the fintype `m`
    and whose columns are indexed by the fintype `n`. -/
@[nolint unused_arguments]
def matrix (m : Type u) (n : Type u') [fintype m] [fintype n] (α : Type v) : Type (max u u' v) :=
m → n → α

variables {l m n o : Type*} [fintype l] [fintype m] [fintype n] [fintype o]
variables {m' : o → Type*} [∀ i, fintype (m' i)]
variables {n' : o → Type*} [∀ i, fintype (n' i)]
variables {R : Type*} {S : Type*} {α : Type v} {β : Type w}

namespace matrix

section ext
variables {M N : matrix m n α}

theorem ext_iff : (∀ i j, M i j = N i j) ↔ M = N :=
⟨λ h, funext $ λ i, funext $ h i, λ h, by simp [h]⟩

@[ext] theorem ext : (∀ i j, M i j = N i j) → M = N :=
ext_iff.mp

end ext

/-- `M.map f` is the matrix obtained by applying `f` to each entry of the matrix `M`. -/
def map (M : matrix m n α) (f : α → β) : matrix m n β := λ i j, f (M i j)

@[simp]
lemma map_apply {M : matrix m n α} {f : α → β} {i : m} {j : n} :
  M.map f i j = f (M i j) := rfl

@[simp]
lemma map_map {M : matrix m n α} {β γ : Type*} {f : α → β} {g : β → γ} :
  (M.map f).map g = M.map (g ∘ f) :=
by { ext, simp, }

/-- The transpose of a matrix. -/
def transpose (M : matrix m n α) : matrix n m α
| x y := M y x

/-- The conjugate transpose of a matrix. -/
def conj_transpose [has_star α] (M : matrix m n α) : matrix n m α
| x y := star (M y x)
localized "postfix `ᴴ`:1500 := matrix.conj_transpose" in matrix

localized "postfix `ᵀ`:1500 := matrix.transpose" in matrix

/-- `matrix.col u` is the column matrix whose entries are given by `u`. -/
def col (w : m → α) : matrix m unit α
| x y := w x

/-- `matrix.row u` is the row matrix whose entries are given by `u`. -/
def row (v : n → α) : matrix unit n α
| x y := v y

instance [inhabited α] : inhabited (matrix m n α) := pi.inhabited _
instance [has_add α] : has_add (matrix m n α) := pi.has_add
instance [add_semigroup α] : add_semigroup (matrix m n α) := pi.add_semigroup
instance [add_comm_semigroup α] : add_comm_semigroup (matrix m n α) := pi.add_comm_semigroup
instance [has_zero α] : has_zero (matrix m n α) := pi.has_zero
instance [add_monoid α] : add_monoid (matrix m n α) := pi.add_monoid
instance [add_comm_monoid α] : add_comm_monoid (matrix m n α) := pi.add_comm_monoid
instance [has_neg α] : has_neg (matrix m n α) := pi.has_neg
instance [has_sub α] : has_sub (matrix m n α) := pi.has_sub
instance [add_group α] : add_group (matrix m n α) := pi.add_group
instance [add_comm_group α] : add_comm_group (matrix m n α) := pi.add_comm_group
instance [unique α] : unique (matrix m n α) := pi.unique
instance [subsingleton α] : subsingleton (matrix m n α) := pi.subsingleton
instance [nonempty m] [nonempty n] [nontrivial α] : nontrivial (matrix m n α) :=
function.nontrivial

instance [has_scalar R α] : has_scalar R (matrix m n α) := pi.has_scalar
instance [has_scalar R α] [has_scalar S α] [smul_comm_class R S α] :
  smul_comm_class R S (matrix m n α) := pi.smul_comm_class
instance [has_scalar R S] [has_scalar R α] [has_scalar S α] [is_scalar_tower R S α] :
  is_scalar_tower R S (matrix m n α) := pi.is_scalar_tower
instance [monoid R] [mul_action R α] :
  mul_action R (matrix m n α) := pi.mul_action _
instance [monoid R] [add_monoid α] [distrib_mul_action R α] :
  distrib_mul_action R (matrix m n α) := pi.distrib_mul_action _
instance [semiring R] [add_comm_monoid α] [module R α] :
  module R (matrix m n α) := pi.module _ _ _

@[simp] lemma map_zero [has_zero α] [has_zero β] {f : α → β} (h : f 0 = 0) :
  (0 : matrix m n α).map f = 0 :=
by { ext, simp [h], }

lemma map_add [add_monoid α] [add_monoid β] (f : α →+ β)
  (M N : matrix m n α) : (M + N).map f = M.map f + N.map f :=
by { ext, simp, }

lemma map_sub [add_group α] [add_group β] (f : α →+ β)
  (M N : matrix m n α) : (M - N).map f = M.map f - N.map f :=
by { ext, simp }

lemma map_smul [has_scalar R α] [has_scalar R β] (f : α →[R] β) (r : R)
  (M : matrix m n α) : (r • M).map f = r • (M.map f) :=
by { ext, simp, }

-- TODO[gh-6025]: make this an instance once safe to do so
lemma subsingleton_of_empty_left [is_empty m] : subsingleton (matrix m n α) :=
⟨λ M N, by { ext, exact is_empty_elim i }⟩

-- TODO[gh-6025]: make this an instance once safe to do so
lemma subsingleton_of_empty_right [is_empty n] : subsingleton (matrix m n α) :=
⟨λ M N, by { ext, exact is_empty_elim j }⟩

end matrix

/-- The `add_monoid_hom` between spaces of matrices induced by an `add_monoid_hom` between their
coefficients. -/
def add_monoid_hom.map_matrix [add_monoid α] [add_monoid β] (f : α →+ β) :
  matrix m n α →+ matrix m n β :=
{ to_fun := λ M, M.map f,
  map_zero' := by simp,
  map_add' := matrix.map_add f, }

@[simp] lemma add_monoid_hom.map_matrix_apply [add_monoid α] [add_monoid β]
  (f : α →+ β) (M : matrix m n α) : f.map_matrix M = M.map f := rfl

/-- The `linear_map` between spaces of matrices induced by a `linear_map` between their
coefficients. -/
@[simps]
def linear_map.map_matrix [semiring R] [add_comm_monoid α] [add_comm_monoid β]
  [module R α] [module R β] (f : α →ₗ[R] β) : matrix m n α →ₗ[R] matrix m n β :=
{ to_fun := λ M, M.map f,
  map_add' := matrix.map_add f.to_add_monoid_hom,
  map_smul' := matrix.map_smul f.to_mul_action_hom, }

open_locale matrix

namespace matrix

section diagonal
variables [decidable_eq n]

/-- `diagonal d` is the square matrix such that `(diagonal d) i i = d i` and `(diagonal d) i j = 0`
if `i ≠ j`. -/
def diagonal [has_zero α] (d : n → α) : matrix n n α := λ i j, if i = j then d i else 0

@[simp] theorem diagonal_apply_eq [has_zero α] {d : n → α} (i : n) : (diagonal d) i i = d i :=
by simp [diagonal]

@[simp] theorem diagonal_apply_ne [has_zero α] {d : n → α} {i j : n} (h : i ≠ j) :
  (diagonal d) i j = 0 := by simp [diagonal, h]

theorem diagonal_apply_ne' [has_zero α] {d : n → α} {i j : n} (h : j ≠ i) :
  (diagonal d) i j = 0 := diagonal_apply_ne h.symm

@[simp] theorem diagonal_zero [has_zero α] : (diagonal (λ _, 0) : matrix n n α) = 0 :=
by simp [diagonal]; refl

@[simp] lemma diagonal_transpose [has_zero α] (v : n → α) :
  (diagonal v)ᵀ = diagonal v :=
begin
  ext i j,
  by_cases h : i = j,
  { simp [h, transpose] },
  { simp [h, transpose, diagonal_apply_ne' h] }
end

@[simp] theorem diagonal_add [add_monoid α] (d₁ d₂ : n → α) :
  diagonal d₁ + diagonal d₂ = diagonal (λ i, d₁ i + d₂ i) :=
by ext i j; by_cases h : i = j; simp [h]

@[simp] lemma diagonal_map [has_zero α] [has_zero β] {f : α → β} (h : f 0 = 0) {d : n → α} :
  (diagonal d).map f = diagonal (λ m, f (d m)) :=
by { ext, simp only [diagonal, map_apply], split_ifs; simp [h], }

section one
variables [has_zero α] [has_one α]

instance : has_one (matrix n n α) := ⟨diagonal (λ _, 1)⟩

@[simp] theorem diagonal_one : (diagonal (λ _, 1) : matrix n n α) = 1 := rfl

theorem one_apply {i j} : (1 : matrix n n α) i j = if i = j then 1 else 0 := rfl

@[simp] theorem one_apply_eq (i) : (1 : matrix n n α) i i = 1 := diagonal_apply_eq i

@[simp] theorem one_apply_ne {i j} : i ≠ j → (1 : matrix n n α) i j = 0 :=
diagonal_apply_ne

theorem one_apply_ne' {i j} : j ≠ i → (1 : matrix n n α) i j = 0 :=
diagonal_apply_ne'

@[simp] lemma one_map [has_zero β] [has_one β]
  {f : α → β} (h₀ : f 0 = 0) (h₁ : f 1 = 1) :
  (1 : matrix n n α).map f = (1 : matrix n n β) :=
by { ext, simp only [one_apply, map_apply], split_ifs; simp [h₀, h₁], }

end one

section numeral

@[simp] lemma bit0_apply [has_add α] (M : matrix m m α) (i : m) (j : m) :
  (bit0 M) i j = bit0 (M i j) := rfl

variables [add_monoid α] [has_one α]

lemma bit1_apply (M : matrix n n α) (i : n) (j : n) :
  (bit1 M) i j = if i = j then bit1 (M i j) else bit0 (M i j) :=
by dsimp [bit1]; by_cases h : i = j; simp [h]

@[simp]
lemma bit1_apply_eq (M : matrix n n α) (i : n) :
  (bit1 M) i i = bit1 (M i i) :=
by simp [bit1_apply]

@[simp]
lemma bit1_apply_ne (M : matrix n n α) {i j : n} (h : i ≠ j) :
  (bit1 M) i j = bit0 (M i j) :=
by simp [bit1_apply, h]

end numeral

end diagonal

section dot_product

/-- `dot_product v w` is the sum of the entrywise products `v i * w i` -/
def dot_product [has_mul α] [add_comm_monoid α] (v w : m → α) : α :=
∑ i, v i * w i

lemma dot_product_assoc [non_unital_semiring α] (u : m → α) (v : m → n → α) (w : n → α) :
  dot_product (λ j, dot_product u (λ i, v i j)) w = dot_product u (λ i, dot_product (v i) w) :=
by simpa [dot_product, finset.mul_sum, finset.sum_mul, mul_assoc] using finset.sum_comm

lemma dot_product_comm [comm_semiring α] (v w : m → α) :
  dot_product v w = dot_product w v :=
by simp_rw [dot_product, mul_comm]

@[simp] lemma dot_product_punit [add_comm_monoid α] [has_mul α] (v w : punit → α) :
  dot_product v w = v ⟨⟩ * w ⟨⟩ :=
by simp [dot_product]

@[simp] lemma dot_product_zero [non_unital_non_assoc_semiring α] (v : m → α) :
  dot_product v 0 = 0 :=
by simp [dot_product]

@[simp] lemma dot_product_zero' [non_unital_non_assoc_semiring α] (v : m → α) :
  dot_product v (λ _, 0) = 0 :=
dot_product_zero v

@[simp] lemma zero_dot_product [non_unital_non_assoc_semiring α] (v : m → α) :
  dot_product 0 v = 0 :=
by simp [dot_product]

@[simp] lemma zero_dot_product' [non_unital_non_assoc_semiring α] (v : m → α) :
  dot_product (λ _, (0 : α)) v = 0 :=
zero_dot_product v

@[simp] lemma add_dot_product [non_unital_non_assoc_semiring α] (u v w : m → α) :
  dot_product (u + v) w = dot_product u w + dot_product v w :=
by simp [dot_product, add_mul, finset.sum_add_distrib]

@[simp] lemma dot_product_add [non_unital_non_assoc_semiring α] (u v w : m → α) :
  dot_product u (v + w) = dot_product u v + dot_product u w :=
by simp [dot_product, mul_add, finset.sum_add_distrib]

@[simp] lemma diagonal_dot_product [decidable_eq m] [non_unital_non_assoc_semiring α]
  (v w : m → α) (i : m) :
  dot_product (diagonal v i) w = v i * w i :=
have ∀ j ≠ i, diagonal v i j * w j = 0 := λ j hij, by simp [diagonal_apply_ne' hij],
by convert finset.sum_eq_single i (λ j _, this j) _ using 1; simp

@[simp] lemma dot_product_diagonal [decidable_eq m] [non_unital_non_assoc_semiring α]
  (v w : m → α) (i : m) :
  dot_product v (diagonal w i) = v i * w i :=
have ∀ j ≠ i, v j * diagonal w i j = 0 := λ j hij, by simp [diagonal_apply_ne' hij],
by convert finset.sum_eq_single i (λ j _, this j) _ using 1; simp

@[simp] lemma dot_product_diagonal' [decidable_eq m] [non_unital_non_assoc_semiring α]
  (v w : m → α) (i : m) :
  dot_product v (λ j, diagonal w j i) = v i * w i :=
have ∀ j ≠ i, v j * diagonal w j i = 0 := λ j hij, by simp [diagonal_apply_ne hij],
by convert finset.sum_eq_single i (λ j _, this j) _ using 1; simp

@[simp] lemma neg_dot_product [ring α] (v w : m → α) : dot_product (-v) w = - dot_product v w :=
by simp [dot_product]

@[simp] lemma dot_product_neg [ring α] (v w : m → α) : dot_product v (-w) = - dot_product v w :=
by simp [dot_product]

@[simp] lemma smul_dot_product [monoid R] [has_mul α] [add_comm_monoid α] [distrib_mul_action R α]
  [is_scalar_tower R α α] (x : R) (v w : m → α) :
  dot_product (x • v) w = x • dot_product v w :=
by simp [dot_product, finset.smul_sum, smul_mul_assoc]

@[simp] lemma dot_product_smul [monoid R] [has_mul α] [add_comm_monoid α] [distrib_mul_action R α]
  [smul_comm_class R α α] (x : R) (v w : m → α) :
  dot_product v (x • w) = x • dot_product v w :=
by simp [dot_product, finset.smul_sum, mul_smul_comm]

end dot_product

/-- `M ⬝ N` is the usual product of matrices `M` and `N`, i.e. we have that
    `(M ⬝ N) i k` is the dot product of the `i`-th row of `M` by the `k`-th column of `Ǹ`. -/
protected def mul [has_mul α] [add_comm_monoid α] (M : matrix l m α) (N : matrix m n α) :
  matrix l n α :=
λ i k, dot_product (λ j, M i j) (λ j, N j k)

localized "infixl ` ⬝ `:75 := matrix.mul" in matrix

theorem mul_apply [has_mul α] [add_comm_monoid α] {M : matrix l m α} {N : matrix m n α} {i k} :
  (M ⬝ N) i k = ∑ j, M i j * N j k := rfl

instance [has_mul α] [add_comm_monoid α] : has_mul (matrix n n α) := ⟨matrix.mul⟩

@[simp] theorem mul_eq_mul [has_mul α] [add_comm_monoid α] (M N : matrix n n α) :
  M * N = M ⬝ N := rfl

theorem mul_apply' [has_mul α] [add_comm_monoid α] {M N : matrix n n α} {i k} :
  (M ⬝ N) i k = dot_product (λ j, M i j) (λ j, N j k) := rfl

@[simp] theorem diagonal_neg [decidable_eq n] [add_group α] (d : n → α) :
  -diagonal d = diagonal (λ i, -d i) :=
by ext i j; by_cases i = j; simp [h]

lemma sum_apply [add_comm_monoid α] (i : m) (j : n)
  (s : finset β) (g : β → matrix m n α) :
  (∑ c in s, g c) i j = ∑ c in s, g c i j :=
(congr_fun (s.sum_apply i g) j).trans (s.sum_apply j _)

section non_unital_non_assoc_semiring
variables [non_unital_non_assoc_semiring α]

@[simp] protected theorem mul_zero (M : matrix m n α) : M ⬝ (0 : matrix n o α) = 0 :=
by { ext i j, apply dot_product_zero }

@[simp] protected theorem zero_mul (M : matrix m n α) : (0 : matrix l m α) ⬝ M = 0 :=
by { ext i j, apply zero_dot_product }

protected theorem mul_add (L : matrix m n α) (M N : matrix n o α) : L ⬝ (M + N) = L ⬝ M + L ⬝ N :=
by { ext i j, apply dot_product_add }

protected theorem add_mul (L M : matrix l m α) (N : matrix m n α) : (L + M) ⬝ N = L ⬝ N + M ⬝ N :=
by { ext i j, apply add_dot_product }

instance : non_unital_non_assoc_semiring (matrix n n α) :=
{ mul := (*),
  add := (+),
  zero := 0,
  mul_zero := matrix.mul_zero,
  zero_mul := matrix.zero_mul,
  left_distrib := matrix.mul_add,
  right_distrib := matrix.add_mul,
  .. matrix.add_comm_monoid}

@[simp] theorem diagonal_mul [decidable_eq m]
  (d : m → α) (M : matrix m n α) (i j) : (diagonal d).mul M i j = d i * M i j :=
diagonal_dot_product _ _ _

@[simp] theorem mul_diagonal [decidable_eq n]
  (d : n → α) (M : matrix m n α) (i j) : (M ⬝ diagonal d) i j = M i j * d j :=
by { rw ← diagonal_transpose, apply dot_product_diagonal }

@[simp] theorem diagonal_mul_diagonal [decidable_eq n] (d₁ d₂ : n → α) :
  (diagonal d₁) ⬝ (diagonal d₂) = diagonal (λ i, d₁ i * d₂ i) :=
by ext i j; by_cases i = j; simp [h]

theorem diagonal_mul_diagonal' [decidable_eq n] (d₁ d₂ : n → α) :
  diagonal d₁ * diagonal d₂ = diagonal (λ i, d₁ i * d₂ i) :=
diagonal_mul_diagonal _ _

lemma is_add_monoid_hom_mul_left (M : matrix l m α) :
  is_add_monoid_hom (λ x : matrix m n α, M ⬝ x) :=
{ to_is_add_hom := ⟨matrix.mul_add _⟩, map_zero := matrix.mul_zero _ }

lemma is_add_monoid_hom_mul_right (M : matrix m n α) :
  is_add_monoid_hom (λ x : matrix l m α, x ⬝ M) :=
{ to_is_add_hom := ⟨λ _ _, matrix.add_mul _ _ _⟩, map_zero := matrix.zero_mul _ }

protected lemma sum_mul (s : finset β) (f : β → matrix l m α)
  (M : matrix m n α) : (∑ a in s, f a) ⬝ M = ∑ a in s, f a ⬝ M :=
(@finset.sum_hom _ _ _ _ _ s f (λ x, x ⬝ M) M.is_add_monoid_hom_mul_right).symm

protected lemma mul_sum (s : finset β) (f : β → matrix m n α)
  (M : matrix l m α) : M ⬝ ∑ a in s, f a = ∑ a in s, M ⬝ f a :=
(@finset.sum_hom _ _ _ _ _ s f (λ x, M ⬝ x) M.is_add_monoid_hom_mul_left).symm

end non_unital_non_assoc_semiring

section non_assoc_semiring
variables [non_assoc_semiring α]

@[simp] protected theorem one_mul [decidable_eq m] (M : matrix m n α) :
  (1 : matrix m m α) ⬝ M = M :=
by ext i j; rw [← diagonal_one, diagonal_mul, one_mul]

@[simp] protected theorem mul_one [decidable_eq n] (M : matrix m n α) :
  M ⬝ (1 : matrix n n α) = M :=
by ext i j; rw [← diagonal_one, mul_diagonal, mul_one]

instance [decidable_eq n] : non_assoc_semiring (matrix n n α) :=
{ one := 1,
  one_mul := matrix.one_mul,
  mul_one := matrix.mul_one,
  .. matrix.non_unital_non_assoc_semiring }

@[simp]
lemma map_mul {L : matrix m n α} {M : matrix n o α} [non_assoc_semiring β] {f : α →+* β} :
  (L ⬝ M).map f = L.map f ⬝ M.map f :=
by { ext, simp [mul_apply, ring_hom.map_sum], }

end non_assoc_semiring

section non_unital_semiring
variables [non_unital_semiring α]

protected theorem mul_assoc (L : matrix l m α) (M : matrix m n α) (N : matrix n o α) :
  (L ⬝ M) ⬝ N = L ⬝ (M ⬝ N) :=
by { ext, apply dot_product_assoc }

instance : non_unital_semiring (matrix n n α) :=
{ mul_assoc := matrix.mul_assoc, ..matrix.non_unital_non_assoc_semiring }

end non_unital_semiring

section semiring
variables [semiring α]

instance [decidable_eq n] : semiring (matrix n n α) :=
{ ..matrix.non_unital_semiring, ..matrix.non_assoc_semiring }

end semiring

section homs

-- TODO: there should be a way to avoid restating these for each `foo_hom`.
/-- A version of `one_map` where `f` is a ring hom. -/
@[simp] lemma ring_hom_map_one [decidable_eq n] [semiring α] [semiring β] (f : α →+* β) :
  (1 : matrix n n α).map f = 1 :=
one_map f.map_zero f.map_one

/-- A version of `one_map` where `f` is a `ring_equiv`. -/
@[simp] lemma ring_equiv_map_one [decidable_eq n]  [semiring α] [semiring β] (f : α ≃+* β) :
  (1 : matrix n n α).map f = 1 :=
one_map f.map_zero f.map_one

/-- A version of `map_zero` where `f` is a `zero_hom`. -/
@[simp] lemma zero_hom_map_zero [has_zero α] [has_zero β] (f : zero_hom α β) :
  (0 : matrix n n α).map f = 0 :=
map_zero f.map_zero

/-- A version of `map_zero` where `f` is a `add_monoid_hom`. -/
@[simp] lemma add_monoid_hom_map_zero [add_monoid α] [add_monoid β] (f : α →+ β) :
  (0 : matrix n n α).map f = 0 :=
map_zero f.map_zero

/-- A version of `map_zero` where `f` is a `add_equiv`. -/
@[simp] lemma add_equiv_map_zero [add_monoid α] [add_monoid β] (f : α ≃+ β) :
  (0 : matrix n n α).map f = 0 :=
map_zero f.map_zero

/-- A version of `map_zero` where `f` is a `linear_map`. -/
@[simp] lemma linear_map_map_zero [semiring R] [add_comm_monoid α] [add_comm_monoid β]
  [module R α] [module R β] (f : α →ₗ[R] β) :
  (0 : matrix n n α).map f = 0 :=
map_zero f.map_zero

/-- A version of `map_zero` where `f` is a `linear_equiv`. -/
@[simp] lemma linear_equiv_map_zero [semiring R] [add_comm_monoid α] [add_comm_monoid β]
  [module R α] [module R β] (f : α ≃ₗ[R] β) :
  (0 : matrix n n α).map f = 0 :=
map_zero f.map_zero

/-- A version of `map_zero` where `f` is a `ring_hom`. -/
@[simp] lemma ring_hom_map_zero [semiring α] [semiring β] (f : α →+* β) :
  (0 : matrix n n α).map f = 0 :=
map_zero f.map_zero

/-- A version of `map_zero` where `f` is a `ring_equiv`. -/
@[simp] lemma ring_equiv_map_zero [semiring α] [semiring β] (f : α ≃+* β) :
  (0 : matrix n n α).map f = 0 :=
map_zero f.map_zero

end homs

end matrix

/-- The `ring_hom` between spaces of square matrices induced by a `ring_hom` between their
coefficients. -/
@[simps]
def ring_hom.map_matrix [decidable_eq m] [semiring α] [semiring β] (f : α →+* β) :
  matrix m m α →+* matrix m m β :=
{ to_fun := λ M, M.map f,
  map_one' := by simp,
  map_mul' := λ L M, matrix.map_mul,
  ..(f.to_add_monoid_hom).map_matrix }

open_locale matrix

namespace matrix

section ring
variables [ring α]

@[simp] theorem neg_mul (M : matrix m n α) (N : matrix n o α) :
  (-M) ⬝ N = -(M ⬝ N) :=
by { ext, apply neg_dot_product }

@[simp] theorem mul_neg (M : matrix m n α) (N : matrix n o α) :
  M ⬝ (-N) = -(M ⬝ N) :=
by { ext, apply dot_product_neg }

protected theorem sub_mul (M M' : matrix m n α) (N : matrix n o α) :
  (M - M') ⬝ N = M ⬝ N - M' ⬝ N :=
by rw [sub_eq_add_neg, matrix.add_mul, neg_mul, sub_eq_add_neg]

protected theorem mul_sub (M : matrix m n α) (N N' : matrix n o α) :
  M ⬝ (N - N') = M ⬝ N - M ⬝ N' :=
by rw [sub_eq_add_neg, matrix.mul_add, mul_neg, sub_eq_add_neg]

end ring

instance [decidable_eq n] [ring α] : ring (matrix n n α) :=
{ ..matrix.semiring, ..matrix.add_comm_group }

section semiring
variables [semiring α]

lemma smul_eq_diagonal_mul [decidable_eq m] (M : matrix m n α) (a : α) :
  a • M = diagonal (λ _, a) ⬝ M :=
by { ext, simp }

@[simp] lemma smul_mul [monoid R] [distrib_mul_action R α] [is_scalar_tower R α α]
  (a : R) (M : matrix m n α) (N : matrix n l α) :
  (a • M) ⬝ N = a • M ⬝ N :=
by { ext, apply smul_dot_product }

/-- This instance enables use with `smul_mul_assoc`. -/
instance semiring.is_scalar_tower [monoid R] [distrib_mul_action R α] [is_scalar_tower R α α] :
  is_scalar_tower R (matrix n n α) (matrix n n α) :=
⟨λ r m n, matrix.smul_mul r m n⟩

@[simp] lemma mul_smul [monoid R] [distrib_mul_action R α] [smul_comm_class R α α]
  (M : matrix m n α) (a : R) (N : matrix n l α) : M ⬝ (a • N) = a • M ⬝ N :=
by { ext, apply dot_product_smul }

/-- This instance enables use with `mul_smul_comm`. -/
instance semiring.smul_comm_class [monoid R] [distrib_mul_action R α] [smul_comm_class R α α] :
  smul_comm_class R (matrix n n α) (matrix n n α) :=
⟨λ r m n, (matrix.mul_smul m r n).symm⟩

@[simp] lemma mul_mul_left (M : matrix m n α) (N : matrix n o α) (a : α) :
  (λ i j, a * M i j) ⬝ N = a • (M ⬝ N) :=
smul_mul a M N

/--
The ring homomorphism `α →+* matrix n n α`
sending `a` to the diagonal matrix with `a` on the diagonal.
-/
def scalar (n : Type u) [decidable_eq n] [fintype n] : α →+* matrix n n α :=
{ to_fun := λ a, a • 1,
  map_one' := by simp,
  map_mul' := by { intros, ext, simp [mul_assoc], },
  .. (smul_add_hom α _).flip (1 : matrix n n α) }

section scalar

variable [decidable_eq n]

@[simp] lemma coe_scalar : (scalar n : α → matrix n n α) = λ a, a • 1 := rfl

lemma scalar_apply_eq (a : α) (i : n) :
  scalar n a i i = a :=
by simp only [coe_scalar, smul_eq_mul, mul_one, one_apply_eq, pi.smul_apply]

lemma scalar_apply_ne (a : α) (i j : n) (h : i ≠ j) :
  scalar n a i j = 0 :=
by simp only [h, coe_scalar, one_apply_ne, ne.def, not_false_iff, pi.smul_apply, smul_zero]

lemma scalar_inj [nonempty n] {r s : α} : scalar n r = scalar n s ↔ r = s :=
begin
  split,
  { intro h,
    inhabit n,
    rw [← scalar_apply_eq r (arbitrary n), ← scalar_apply_eq s (arbitrary n), h] },
  { rintro rfl, refl }
end

end scalar

end semiring

section comm_semiring
variables [comm_semiring α]

lemma smul_eq_mul_diagonal [decidable_eq n] (M : matrix m n α) (a : α) :
  a • M = M ⬝ diagonal (λ _, a) :=
by { ext, simp [mul_comm] }

@[simp] lemma mul_mul_right (M : matrix m n α) (N : matrix n o α) (a : α) :
  M ⬝ (λ i j, a * N i j) = a • (M ⬝ N) :=
mul_smul M a N

lemma scalar.commute [decidable_eq n] (r : α) (M : matrix n n α) : commute (scalar n r) M :=
by simp [commute, semiconj_by]

end comm_semiring

/-- For two vectors `w` and `v`, `vec_mul_vec w v i j` is defined to be `w i * v j`.
    Put another way, `vec_mul_vec w v` is exactly `col w ⬝ row v`. -/
def vec_mul_vec [has_mul α] (w : m → α) (v : n → α) : matrix m n α
| x y := w x * v y

section non_unital_non_assoc_semiring
variables [non_unital_non_assoc_semiring α]

/-- `mul_vec M v` is the matrix-vector product of `M` and `v`, where `v` is seen as a column matrix.
    Put another way, `mul_vec M v` is the vector whose entries
    are those of `M ⬝ col v` (see `col_mul_vec`). -/
def mul_vec (M : matrix m n α) (v : n → α) : m → α
| i := dot_product (λ j, M i j) v

/-- `vec_mul v M` is the vector-matrix product of `v` and `M`, where `v` is seen as a row matrix.
    Put another way, `vec_mul v M` is the vector whose entries
    are those of `row v ⬝ M` (see `row_vec_mul`). -/
def vec_mul (v : m → α) (M : matrix m n α) : n → α
| j := dot_product v (λ i, M i j)

instance mul_vec.is_add_monoid_hom_left (v : n → α) :
  is_add_monoid_hom (λM:matrix m n α, mul_vec M v) :=
{ map_zero := by ext; simp [mul_vec]; refl,
  map_add :=
  begin
    intros x y,
    ext m,
    apply add_dot_product
  end }

lemma mul_vec_diagonal [decidable_eq m] (v w : m → α) (x : m) :
  mul_vec (diagonal v) w x = v x * w x :=
diagonal_dot_product v w x

lemma vec_mul_diagonal [decidable_eq m] (v w : m → α) (x : m) :
  vec_mul v (diagonal w) x = v x * w x :=
dot_product_diagonal' v w x

@[simp] lemma mul_vec_zero (A : matrix m n α) : mul_vec A 0 = 0 :=
by { ext, simp [mul_vec] }

@[simp] lemma vec_mul_zero (A : matrix m n α) : vec_mul 0 A = 0 :=
by { ext, simp [vec_mul] }

lemma vec_mul_vec_eq (w : m → α) (v : n → α) :
  vec_mul_vec w v = (col w) ⬝ (row v) :=
by { ext i j, simp [vec_mul_vec, mul_apply], refl }

lemma smul_mul_vec_assoc [monoid R] [distrib_mul_action R α] [is_scalar_tower R α α]
  (a : R) (A : matrix m n α) (b : n → α) :
  (a • A).mul_vec b = a • (A.mul_vec b) :=
by { ext, apply smul_dot_product, }

lemma mul_vec_add (A : matrix m n α) (x y : n → α) :
  A.mul_vec (x + y) = A.mul_vec x + A.mul_vec y :=
by { ext, apply dot_product_add }

lemma add_mul_vec (A B : matrix m n α) (x : n → α) :
  (A + B).mul_vec x = A.mul_vec x + B.mul_vec x :=
by { ext, apply add_dot_product }

lemma vec_mul_add (A B : matrix m n α) (x : m → α) :
  vec_mul x (A + B) = vec_mul x A + vec_mul x B :=
by { ext, apply dot_product_add }

lemma add_vec_mul (A : matrix m n α) (x y : m → α) :
  vec_mul (x + y) A = vec_mul x A + vec_mul y A :=
by { ext, apply add_dot_product }

end non_unital_non_assoc_semiring

section non_unital_semiring
variables [non_unital_semiring α]

@[simp] lemma vec_mul_vec_mul (v : m → α) (M : matrix m n α) (N : matrix n o α) :
  vec_mul (vec_mul v M) N = vec_mul v (M ⬝ N) :=
by { ext, apply dot_product_assoc }

@[simp] lemma mul_vec_mul_vec (v : o → α) (M : matrix m n α) (N : matrix n o α) :
  mul_vec M (mul_vec N v) = mul_vec (M ⬝ N) v :=
by { ext, symmetry, apply dot_product_assoc }

end non_unital_semiring

section non_assoc_semiring
variables [non_assoc_semiring α]

@[simp] lemma mul_vec_one [decidable_eq m] (v : m → α) : mul_vec 1 v = v :=
by { ext, rw [←diagonal_one, mul_vec_diagonal, one_mul] }

@[simp] lemma vec_mul_one [decidable_eq m] (v : m → α) : vec_mul v 1 = v :=
by { ext, rw [←diagonal_one, vec_mul_diagonal, mul_one] }

end non_assoc_semiring

section semiring
variables [semiring α]

variables [decidable_eq m] [decidable_eq n]

/--
`std_basis_matrix i j a` is the matrix with `a` in the `i`-th row, `j`-th column,
and zeroes elsewhere.
-/
def std_basis_matrix (i : m) (j : n) (a : α) : matrix m n α :=
(λ i' j', if i' = i ∧ j' = j then a else 0)

@[simp] lemma smul_std_basis_matrix (i : m) (j : n) (a b : α) :
b • std_basis_matrix i j a = std_basis_matrix i j (b • a) :=
by { unfold std_basis_matrix, ext, simp }

@[simp] lemma std_basis_matrix_zero (i : m) (j : n) :
std_basis_matrix i j (0 : α) = 0 :=
by { unfold std_basis_matrix, ext, simp }

lemma std_basis_matrix_add (i : m) (j : n) (a b : α) :
std_basis_matrix i j (a + b) = std_basis_matrix i j a + std_basis_matrix i j b :=
begin
  unfold std_basis_matrix, ext,
  split_ifs with h; simp [h],
end

lemma matrix_eq_sum_std_basis (x : matrix n m α) :
  x = ∑ (i : n) (j : m), std_basis_matrix i j (x i j) :=
begin
  ext, symmetry,
  iterate 2 { rw finset.sum_apply },
  convert fintype.sum_eq_single i _,
  { simp [std_basis_matrix] },
  { intros j hj,
    simp [std_basis_matrix, hj.symm] }
end

-- TODO: tie this up with the `basis` machinery of linear algebra
-- this is not completely trivial because we are indexing by two types, instead of one

-- TODO: add `std_basis_vec`
lemma std_basis_eq_basis_mul_basis (i : m) (j : n) :
std_basis_matrix i j 1 = vec_mul_vec (λ i', ite (i = i') 1 0) (λ j', ite (j = j') 1 0) :=
begin
  ext, norm_num [std_basis_matrix, vec_mul_vec],
  split_ifs; tauto,
end

@[elab_as_eliminator] protected lemma induction_on'
  {X : Type*} [semiring X] {M : matrix n n X → Prop} (m : matrix n n X)
  (h_zero : M 0)
  (h_add : ∀p q, M p → M q → M (p + q))
  (h_std_basis : ∀ i j x, M (std_basis_matrix i j x)) :
  M m :=
begin
  rw [matrix_eq_sum_std_basis m, ← finset.sum_product'],
  apply finset.sum_induction _ _ h_add h_zero,
  { intros, apply h_std_basis, }
end

@[elab_as_eliminator] protected lemma induction_on
  [nonempty n] {X : Type*} [semiring X] {M : matrix n n X → Prop} (m : matrix n n X)
  (h_add : ∀p q, M p → M q → M (p + q))
  (h_std_basis : ∀ i j x, M (std_basis_matrix i j x)) :
  M m :=
matrix.induction_on' m
begin
  have i : n := classical.choice (by assumption),
  simpa using h_std_basis i i 0,
end
h_add h_std_basis

end semiring

section ring

variables [ring α]

lemma neg_vec_mul (v : m → α) (A : matrix m n α) : vec_mul (-v) A = - vec_mul v A :=
by { ext, apply neg_dot_product }

lemma vec_mul_neg (v : m → α) (A : matrix m n α) : vec_mul v (-A) = - vec_mul v A :=
by { ext, apply dot_product_neg }

lemma neg_mul_vec (v : n → α) (A : matrix m n α) : mul_vec (-A) v = - mul_vec A v :=
by { ext, apply neg_dot_product }

lemma mul_vec_neg (v : n → α) (A : matrix m n α) : mul_vec A (-v) = - mul_vec A v :=
by { ext, apply dot_product_neg }

end ring

section comm_semiring

variables [comm_semiring α]

lemma mul_vec_smul_assoc (A : matrix m n α) (b : n → α) (a : α) :
  A.mul_vec (a • b) = a • (A.mul_vec b) :=
by { ext, apply dot_product_smul }

lemma mul_vec_transpose (A : matrix m n α) (x : m → α) :
  mul_vec Aᵀ x = vec_mul x A :=
by { ext, apply dot_product_comm }

lemma vec_mul_transpose (A : matrix m n α) (x : n → α) :
  vec_mul x Aᵀ = mul_vec A x :=
by { ext, apply dot_product_comm }

end comm_semiring

section transpose

open_locale matrix

/--
  Tell `simp` what the entries are in a transposed matrix.

  Compare with `mul_apply`, `diagonal_apply_eq`, etc.
-/
@[simp] lemma transpose_apply (M : matrix m n α) (i j) : M.transpose j i = M i j := rfl

@[simp] lemma transpose_transpose (M : matrix m n α) :
  Mᵀᵀ = M :=
by ext; refl

@[simp] lemma transpose_zero [has_zero α] : (0 : matrix m n α)ᵀ = 0 :=
by ext i j; refl

@[simp] lemma transpose_one [decidable_eq n] [has_zero α] [has_one α] : (1 : matrix n n α)ᵀ = 1 :=
begin
  ext i j,
  unfold has_one.one transpose,
  by_cases i = j,
  { simp only [h, diagonal_apply_eq] },
  { simp only [diagonal_apply_ne h, diagonal_apply_ne (λ p, h (symm p))] }
end

@[simp] lemma transpose_add [has_add α] (M : matrix m n α) (N : matrix m n α) :
  (M + N)ᵀ = Mᵀ + Nᵀ  :=
by { ext i j, simp }

@[simp] lemma transpose_sub [add_group α] (M : matrix m n α) (N : matrix m n α) :
  (M - N)ᵀ = Mᵀ - Nᵀ  :=
by { ext i j, simp }

@[simp] lemma transpose_mul [comm_semiring α] (M : matrix m n α) (N : matrix n l α) :
  (M ⬝ N)ᵀ = Nᵀ ⬝ Mᵀ  :=
begin
  ext i j,
  apply dot_product_comm
end

@[simp] lemma transpose_smul [semiring α] (c : α) (M : matrix m n α) :
  (c • M)ᵀ = c • Mᵀ :=
by { ext i j, refl }

@[simp] lemma transpose_neg [has_neg α] (M : matrix m n α) :
  (- M)ᵀ = - Mᵀ  :=
by ext i j; refl

lemma transpose_map {f : α → β} {M : matrix m n α} : Mᵀ.map f = (M.map f)ᵀ :=
by { ext, refl }

end transpose

section star_ring
variables [decidable_eq n] [semiring α] [star_ring α]

/--
When `R` is a `*`-(semi)ring, `matrix n n R` becomes a `*`-(semi)ring with
the star operation given by taking the conjugate, and the star of each entry.
-/
instance : star_ring (matrix n n α) :=
{ star := λ M, M.transpose.map star,
  star_involutive := λ M, by { ext, simp, },
  star_add := λ M N, by { ext, simp, },
  star_mul := λ M N, by { ext, simp [mul_apply], }, }

@[simp] lemma star_apply (M : matrix n n α) (i j) : star M i j = star (M j i) := rfl

lemma star_mul (M N : matrix n n α) : star (M ⬝ N) = star N ⬝ star M := star_mul _ _

<<<<<<< HEAD
lemma conj_transpose_eq_star_of_square_matrix
[decidable_eq m] [semiring α] [star_ring α] (M : matrix m m α) :
star M = Mᴴ := rfl
=======
lemma star_eq_conj_transpose (M : matrix n n α) : star M = Mᴴ := rfl
>>>>>>> 336e905b

end star_ring

/-- Given maps `(r_reindex : l → m)` and  `(c_reindex : o → n)` reindexing the rows and columns of
a matrix `M : matrix m n α`, the matrix `M.minor r_reindex c_reindex : matrix l o α` is defined
by `(M.minor r_reindex c_reindex) i j = M (r_reindex i) (c_reindex j)` for `(i,j) : l × o`.
Note that the total number of row and columns does not have to be preserved. -/
def minor (A : matrix m n α) (r_reindex : l → m) (c_reindex : o → n) : matrix l o α :=
λ i j, A (r_reindex i) (c_reindex j)

@[simp] lemma minor_apply (A : matrix m n α) (r_reindex : l → m) (c_reindex : o → n) (i j) :
  A.minor r_reindex c_reindex i j = A (r_reindex i) (c_reindex j) := rfl

@[simp] lemma minor_id_id (A : matrix m n α) :
  A.minor id id = A :=
ext $ λ _ _, rfl

@[simp] lemma minor_minor {l₂ o₂ : Type*} [fintype l₂] [fintype o₂] (A : matrix m n α)
  (r₁ : l → m) (c₁ : o → n) (r₂ : l₂ → l) (c₂ : o₂ → o) :
  (A.minor r₁ c₁).minor r₂ c₂ = A.minor (r₁ ∘ r₂) (c₁ ∘ c₂) :=
ext $ λ _ _, rfl

@[simp] lemma transpose_minor (A : matrix m n α) (r_reindex : l → m) (c_reindex : o → n) :
  (A.minor r_reindex c_reindex)ᵀ = Aᵀ.minor c_reindex r_reindex :=
ext $ λ _ _, rfl

lemma minor_add [has_add α] (A B : matrix m n α) :
  ((A + B).minor : (l → m) → (o → n) → matrix l o α) = A.minor + B.minor := rfl

lemma minor_neg [has_neg α] (A : matrix m n α) :
  ((-A).minor : (l → m) → (o → n) → matrix l o α) = -A.minor := rfl

lemma minor_sub [has_sub α] (A B : matrix m n α) :
  ((A - B).minor : (l → m) → (o → n) → matrix l o α) = A.minor - B.minor := rfl

@[simp]
lemma minor_zero [has_zero α] :
  ((0 : matrix m n α).minor : (l → m) → (o → n) → matrix l o α) = 0 := rfl

lemma minor_smul {R : Type*} [semiring R] [add_comm_monoid α] [module R α] (r : R)
  (A : matrix m n α) :
  ((r • A : matrix m n α).minor : (l → m) → (o → n) → matrix l o α) = r • A.minor := rfl

lemma minor_map (f : α → β) (e₁ : l → m) (e₂ : o → n) (A : matrix m n α) :
  (A.map f).minor e₁ e₂ = (A.minor e₁ e₂).map f := rfl

/-- Given a `(m × m)` diagonal matrix defined by a map `d : m → α`, if the reindexing map `e` is
  injective, then the resulting matrix is again diagonal. -/
lemma minor_diagonal [has_zero α] [decidable_eq m] [decidable_eq l] (d : m → α) (e : l → m)
  (he : function.injective e) :
  (diagonal d).minor e e = diagonal (d ∘ e) :=
ext $ λ i j, begin
  rw minor_apply,
  by_cases h : i = j,
  { rw [h, diagonal_apply_eq, diagonal_apply_eq], },
  { rw [diagonal_apply_ne h, diagonal_apply_ne (he.ne h)], },
end

lemma minor_one [has_zero α] [has_one α] [decidable_eq m] [decidable_eq l] (e : l → m)
  (he : function.injective e) :
  (1 : matrix m m α).minor e e = 1 :=
minor_diagonal _ e he

lemma minor_mul [semiring α] {p q : Type*} [fintype p] [fintype q]
  (M : matrix m n α) (N : matrix n p α)
  (e₁ : l → m) (e₂ : o → n) (e₃ : q → p) (he₂ : function.bijective e₂) :
  (M ⬝ N).minor e₁ e₃ = (M.minor e₁ e₂) ⬝ (N.minor e₂ e₃) :=
ext $ λ _ _, (he₂.sum_comp _).symm


/-! `simp` lemmas for `matrix.minor`s interaction with `matrix.diagonal`, `1`, and `matrix.mul` for
when the mappings are bundled. -/

@[simp]
lemma minor_diagonal_embedding [has_zero α] [decidable_eq m] [decidable_eq l] (d : m → α)
  (e : l ↪ m) :
  (diagonal d).minor e e = diagonal (d ∘ e) :=
minor_diagonal d e e.injective

@[simp]
lemma minor_diagonal_equiv [has_zero α] [decidable_eq m] [decidable_eq l] (d : m → α)
  (e : l ≃ m) :
  (diagonal d).minor e e = diagonal (d ∘ e) :=
minor_diagonal d e e.injective

@[simp]
lemma minor_one_embedding [has_zero α] [has_one α] [decidable_eq m] [decidable_eq l] (e : l ↪ m) :
  (1 : matrix m m α).minor e e = 1 :=
minor_one e e.injective

@[simp]
lemma minor_one_equiv [has_zero α] [has_one α] [decidable_eq m] [decidable_eq l] (e : l ≃ m) :
  (1 : matrix m m α).minor e e = 1 :=
minor_one e e.injective

lemma minor_mul_equiv [semiring α] {p q : Type*} [fintype p] [fintype q]
  (M : matrix m n α) (N : matrix n p α) (e₁ : l → m) (e₂ : o ≃ n) (e₃ : q → p)  :
  (M ⬝ N).minor e₁ e₃ = (M.minor e₁ e₂) ⬝ (N.minor e₂ e₃) :=
minor_mul M N e₁ e₂ e₃ e₂.bijective

lemma mul_minor_one [semiring α] [decidable_eq o] (e₁ : n ≃ o) (e₂ : l → o) (M : matrix m n α) :
  M ⬝ (1 : matrix o o α).minor e₁ e₂ = minor M id (e₁.symm ∘ e₂) :=
begin
  let A := M.minor id e₁.symm,
  have : M = A.minor id e₁,
  { simp only [minor_minor, function.comp.right_id, minor_id_id, equiv.symm_comp_self], },
  rw [this, ←minor_mul_equiv],
  simp only [matrix.mul_one, minor_minor, function.comp.right_id, minor_id_id,
    equiv.symm_comp_self],
end

lemma one_minor_mul [semiring α] [decidable_eq o] (e₁ : l → o) (e₂ : m ≃ o) (M : matrix m n α) :
  ((1 : matrix o o α).minor e₁ e₂).mul M = minor M (e₂.symm ∘ e₁) id :=
begin
  let A := M.minor e₂.symm id,
  have : M = A.minor e₂ id,
  { simp only [minor_minor, function.comp.right_id, minor_id_id, equiv.symm_comp_self], },
  rw [this, ←minor_mul_equiv],
  simp only [matrix.one_mul, minor_minor, function.comp.right_id, minor_id_id,
    equiv.symm_comp_self],
end

/-- The natural map that reindexes a matrix's rows and columns with equivalent types is an
equivalence. -/
def reindex (eₘ : m ≃ l) (eₙ : n ≃ o) : matrix m n α ≃ matrix l o α :=
{ to_fun    := λ M, M.minor eₘ.symm eₙ.symm,
  inv_fun   := λ M, M.minor eₘ eₙ,
  left_inv  := λ M, by simp,
  right_inv := λ M, by simp, }

@[simp] lemma reindex_apply (eₘ : m ≃ l) (eₙ : n ≃ o) (M : matrix m n α) :
  reindex eₘ eₙ M = M.minor eₘ.symm eₙ.symm :=
rfl

@[simp] lemma reindex_refl_refl (A : matrix m n α) :
  reindex (equiv.refl _) (equiv.refl _) A = A :=
A.minor_id_id

@[simp] lemma reindex_symm (eₘ : m ≃ l) (eₙ : n ≃ o) :
  (reindex eₘ eₙ).symm = (reindex eₘ.symm eₙ.symm : matrix l o α ≃ _) :=
rfl

@[simp] lemma reindex_trans {l₂ o₂ : Type*} [fintype l₂] [fintype o₂]
  (eₘ : m ≃ l) (eₙ : n ≃ o) (eₘ₂ : l ≃ l₂) (eₙ₂ : o ≃ o₂) :
  (reindex eₘ eₙ).trans (reindex eₘ₂ eₙ₂) =
    (reindex (eₘ.trans eₘ₂) (eₙ.trans eₙ₂) : matrix m n α ≃ _) :=
equiv.ext $ λ A, (A.minor_minor eₘ.symm eₙ.symm eₘ₂.symm eₙ₂.symm : _)

lemma transpose_reindex (eₘ : m ≃ l) (eₙ : n ≃ o) (M : matrix m n α) :
  (reindex eₘ eₙ M)ᵀ = (reindex eₙ eₘ Mᵀ) :=
rfl

/-- The left `n × l` part of a `n × (l+r)` matrix. -/
@[reducible]
def sub_left {m l r : nat} (A : matrix (fin m) (fin (l + r)) α) : matrix (fin m) (fin l) α :=
minor A id (fin.cast_add r)

/-- The right `n × r` part of a `n × (l+r)` matrix. -/
@[reducible]
def sub_right {m l r : nat} (A : matrix (fin m) (fin (l + r)) α) : matrix (fin m) (fin r) α :=
minor A id (fin.nat_add l)

/-- The top `u × n` part of a `(u+d) × n` matrix. -/
@[reducible]
def sub_up {d u n : nat} (A : matrix (fin (u + d)) (fin n) α) : matrix (fin u) (fin n) α :=
minor A (fin.cast_add d) id

/-- The bottom `d × n` part of a `(u+d) × n` matrix. -/
@[reducible]
def sub_down {d u n : nat} (A : matrix (fin (u + d)) (fin n) α) : matrix (fin d) (fin n) α :=
minor A (fin.nat_add u) id

/-- The top-right `u × r` part of a `(u+d) × (l+r)` matrix. -/
@[reducible]
def sub_up_right {d u l r : nat} (A: matrix (fin (u + d)) (fin (l + r)) α) :
  matrix (fin u) (fin r) α :=
sub_up (sub_right A)

/-- The bottom-right `d × r` part of a `(u+d) × (l+r)` matrix. -/
@[reducible]
def sub_down_right {d u l r : nat} (A : matrix (fin (u + d)) (fin (l + r)) α) :
  matrix (fin d) (fin r) α :=
sub_down (sub_right A)

/-- The top-left `u × l` part of a `(u+d) × (l+r)` matrix. -/
@[reducible]
def sub_up_left {d u l r : nat} (A : matrix (fin (u + d)) (fin (l + r)) α) :
  matrix (fin u) (fin (l)) α :=
sub_up (sub_left A)

/-- The bottom-left `d × l` part of a `(u+d) × (l+r)` matrix. -/
@[reducible]
def sub_down_left {d u l r : nat} (A: matrix (fin (u + d)) (fin (l + r)) α) :
  matrix (fin d) (fin (l)) α :=
sub_down (sub_left A)

section row_col
/-!
### `row_col` section

Simplification lemmas for `matrix.row` and `matrix.col`.
-/
open_locale matrix

@[simp] lemma col_add [has_add α] (v w : m → α) : col (v + w) = col v + col w := by { ext, refl }
@[simp] lemma col_smul [has_scalar R α] (x : R) (v : m → α) : col (x • v) = x • col v :=
by { ext, refl }
@[simp] lemma row_add [has_add α] (v w : m → α) : row (v + w) = row v + row w := by { ext, refl }
@[simp] lemma row_smul [has_scalar R α] (x : R) (v : m → α) : row (x • v) = x • row v :=
by { ext, refl }

@[simp] lemma col_apply (v : m → α) (i j) : matrix.col v i j = v i := rfl
@[simp] lemma row_apply (v : m → α) (i j) : matrix.row v i j = v j := rfl

@[simp]
lemma transpose_col (v : m → α) : (matrix.col v).transpose = matrix.row v := by {ext, refl}
@[simp]
lemma transpose_row (v : m → α) : (matrix.row v).transpose = matrix.col v := by {ext, refl}

lemma row_vec_mul [semiring α] (M : matrix m n α) (v : m → α) :
  matrix.row (matrix.vec_mul v M) = matrix.row v ⬝ M := by {ext, refl}
lemma col_vec_mul [semiring α] (M : matrix m n α) (v : m → α) :
  matrix.col (matrix.vec_mul v M) = (matrix.row v ⬝ M)ᵀ := by {ext, refl}
lemma col_mul_vec [semiring α] (M : matrix m n α) (v : n → α) :
  matrix.col (matrix.mul_vec M v) = M ⬝ matrix.col v := by {ext, refl}
lemma row_mul_vec [semiring α] (M : matrix m n α) (v : n → α) :
  matrix.row (matrix.mul_vec M v) = (M ⬝ matrix.col v)ᵀ := by {ext, refl}

@[simp]
lemma row_mul_col_apply [has_mul α] [add_comm_monoid α] (v w : m → α) (i j) :
  (row v ⬝ col w) i j = dot_product v w :=
rfl

end row_col

section update

/-- Update, i.e. replace the `i`th row of matrix `A` with the values in `b`. -/
def update_row [decidable_eq n] (M : matrix n m α) (i : n) (b : m → α) : matrix n m α :=
function.update M i b

/-- Update, i.e. replace the `j`th column of matrix `A` with the values in `b`. -/
def update_column [decidable_eq m] (M : matrix n m α) (j : m) (b : n → α) : matrix n m α :=
λ i, function.update (M i) j (b i)

variables {M : matrix n m α} {i : n} {j : m} {b : m → α} {c : n → α}

@[simp] lemma update_row_self [decidable_eq n] : update_row M i b i = b :=
function.update_same i b M

@[simp] lemma update_column_self [decidable_eq m] : update_column M j c i j = c i :=
function.update_same j (c i) (M i)

@[simp] lemma update_row_ne [decidable_eq n] {i' : n} (i_ne : i' ≠ i) :
  update_row M i b i' = M i' := function.update_noteq i_ne b M

@[simp] lemma update_column_ne [decidable_eq m] {j' : m} (j_ne : j' ≠ j) :
  update_column M j c i j' = M i j' := function.update_noteq j_ne (c i) (M i)

lemma update_row_apply [decidable_eq n] {i' : n} :
  update_row M i b i' j = if i' = i then b j else M i' j :=
begin
  by_cases i' = i,
  { rw [h, update_row_self, if_pos rfl] },
  { rwa [update_row_ne h, if_neg h] }
end

lemma update_column_apply [decidable_eq m] {j' : m} :
  update_column M j c i j' = if j' = j then c i else M i j' :=
begin
  by_cases j' = j,
  { rw [h, update_column_self, if_pos rfl] },
  { rwa [update_column_ne h, if_neg h] }
end

lemma update_row_transpose [decidable_eq m] : update_row Mᵀ j c = (update_column M j c)ᵀ :=
begin
  ext i' j,
  rw [transpose_apply, update_row_apply, update_column_apply],
  refl
end

lemma update_column_transpose [decidable_eq n] : update_column Mᵀ i b = (update_row M i b)ᵀ :=
begin
  ext i' j,
  rw [transpose_apply, update_row_apply, update_column_apply],
  refl
end

@[simp] lemma update_row_eq_self [decidable_eq m]
  (A : matrix m n α) {i : m} :
  A.update_row i (A i) = A :=
function.update_eq_self i A

@[simp] lemma update_column_eq_self [decidable_eq n]
  (A : matrix m n α) {i : n} :
  A.update_column i (λ j, A j i) = A :=
funext $ λ j, function.update_eq_self i (A j)

end update

section block_matrices

/-- We can form a single large matrix by flattening smaller 'block' matrices of compatible
dimensions. -/
def from_blocks (A : matrix n l α) (B : matrix n m α) (C : matrix o l α) (D : matrix o m α) :
  matrix (n ⊕ o) (l ⊕ m) α :=
sum.elim (λ i, sum.elim (A i) (B i))
         (λ i, sum.elim (C i) (D i))

@[simp] lemma from_blocks_apply₁₁
  (A : matrix n l α) (B : matrix n m α) (C : matrix o l α) (D : matrix o m α) (i : n) (j : l) :
  from_blocks A B C D (sum.inl i) (sum.inl j) = A i j :=
rfl

@[simp] lemma from_blocks_apply₁₂
  (A : matrix n l α) (B : matrix n m α) (C : matrix o l α) (D : matrix o m α) (i : n) (j : m) :
  from_blocks A B C D (sum.inl i) (sum.inr j) = B i j :=
rfl

@[simp] lemma from_blocks_apply₂₁
  (A : matrix n l α) (B : matrix n m α) (C : matrix o l α) (D : matrix o m α) (i : o) (j : l) :
  from_blocks A B C D (sum.inr i) (sum.inl j) = C i j :=
rfl

@[simp] lemma from_blocks_apply₂₂
  (A : matrix n l α) (B : matrix n m α) (C : matrix o l α) (D : matrix o m α) (i : o) (j : m) :
  from_blocks A B C D (sum.inr i) (sum.inr j) = D i j :=
rfl

/-- Given a matrix whose row and column indexes are sum types, we can extract the corresponding
"top left" submatrix. -/
def to_blocks₁₁ (M : matrix (n ⊕ o) (l ⊕ m) α) : matrix n l α :=
λ i j, M (sum.inl i) (sum.inl j)

/-- Given a matrix whose row and column indexes are sum types, we can extract the corresponding
"top right" submatrix. -/
def to_blocks₁₂ (M : matrix (n ⊕ o) (l ⊕ m) α) : matrix n m α :=
λ i j, M (sum.inl i) (sum.inr j)

/-- Given a matrix whose row and column indexes are sum types, we can extract the corresponding
"bottom left" submatrix. -/
def to_blocks₂₁ (M : matrix (n ⊕ o) (l ⊕ m) α) : matrix o l α :=
λ i j, M (sum.inr i) (sum.inl j)

/-- Given a matrix whose row and column indexes are sum types, we can extract the corresponding
"bottom right" submatrix. -/
def to_blocks₂₂ (M : matrix (n ⊕ o) (l ⊕ m) α) : matrix o m α :=
λ i j, M (sum.inr i) (sum.inr j)

lemma from_blocks_to_blocks (M : matrix (n ⊕ o) (l ⊕ m) α) :
  from_blocks M.to_blocks₁₁ M.to_blocks₁₂ M.to_blocks₂₁ M.to_blocks₂₂ = M :=
begin
  ext i j, rcases i; rcases j; refl,
end

@[simp] lemma to_blocks_from_blocks₁₁
  (A : matrix n l α) (B : matrix n m α) (C : matrix o l α) (D : matrix o m α) :
  (from_blocks A B C D).to_blocks₁₁ = A :=
rfl

@[simp] lemma to_blocks_from_blocks₁₂
  (A : matrix n l α) (B : matrix n m α) (C : matrix o l α) (D : matrix o m α) :
  (from_blocks A B C D).to_blocks₁₂ = B :=
rfl

@[simp] lemma to_blocks_from_blocks₂₁
  (A : matrix n l α) (B : matrix n m α) (C : matrix o l α) (D : matrix o m α) :
  (from_blocks A B C D).to_blocks₂₁ = C :=
rfl

@[simp] lemma to_blocks_from_blocks₂₂
  (A : matrix n l α) (B : matrix n m α) (C : matrix o l α) (D : matrix o m α) :
  (from_blocks A B C D).to_blocks₂₂ = D :=
rfl

lemma from_blocks_transpose
  (A : matrix n l α) (B : matrix n m α) (C : matrix o l α) (D : matrix o m α) :
  (from_blocks A B C D)ᵀ = from_blocks Aᵀ Cᵀ Bᵀ Dᵀ :=
begin
  ext i j, rcases i; rcases j; simp [from_blocks],
end

/-- Let `p` pick out certain rows and `q` pick out certain columns of a matrix `M`. Then
  `to_block M p q` is the corresponding block matrix. -/
def to_block (M : matrix m n α) (p : m → Prop) [decidable_pred p]
  (q : n → Prop) [decidable_pred q] : matrix {a // p a} {a // q a} α := M.minor coe coe

@[simp] lemma to_block_apply (M : matrix m n α) (p : m → Prop) [decidable_pred p]
  (q : n → Prop) [decidable_pred q] (i : {a // p a}) (j : {a // q a}) :
  to_block M p q i j = M ↑i ↑j := rfl

/-- Let `b` map rows and columns of a square matrix `M` to blocks. Then
  `to_square_block M b k` is the block `k` matrix. -/
def to_square_block (M : matrix m m α) {n : nat} (b : m → fin n) (k : fin n) :
  matrix {a // b a = k} {a // b a = k} α := M.minor coe coe

@[simp] lemma to_square_block_def (M : matrix m m α) {n : nat} (b : m → fin n) (k : fin n) :
  to_square_block M b k = λ i j, M ↑i ↑j := rfl

/-- Alternate version with `b : m → nat`. Let `b` map rows and columns of a square matrix `M` to
  blocks. Then `to_square_block' M b k` is the block `k` matrix. -/
def to_square_block' (M : matrix m m α) (b : m → nat) (k : nat) :
  matrix {a // b a = k} {a // b a = k} α := M.minor coe coe

@[simp] lemma to_square_block_def' (M : matrix m m α) (b : m → nat) (k : nat) :
  to_square_block' M b k = λ i j, M ↑i ↑j := rfl

/-- Let `p` pick out certain rows and columns of a square matrix `M`. Then
  `to_square_block_prop M p` is the corresponding block matrix. -/
def to_square_block_prop (M : matrix m m α) (p : m → Prop) [decidable_pred p] :
  matrix {a // p a} {a // p a} α := M.minor coe coe

@[simp] lemma to_square_block_prop_def (M : matrix m m α) (p : m → Prop) [decidable_pred p] :
  to_square_block_prop M p = λ i j, M ↑i ↑j := rfl

variables [semiring α]

lemma from_blocks_smul
  (x : α) (A : matrix n l α) (B : matrix n m α) (C : matrix o l α) (D : matrix o m α) :
  x • (from_blocks A B C D) = from_blocks (x • A) (x • B) (x • C) (x • D) :=
begin
  ext i j, rcases i; rcases j; simp [from_blocks],
end

lemma from_blocks_add
  (A  : matrix n l α) (B  : matrix n m α) (C  : matrix o l α) (D  : matrix o m α)
  (A' : matrix n l α) (B' : matrix n m α) (C' : matrix o l α) (D' : matrix o m α) :
  (from_blocks A B C D) + (from_blocks A' B' C' D') =
  from_blocks (A + A') (B + B')
              (C + C') (D + D') :=
begin
  ext i j, rcases i; rcases j; refl,
end

lemma from_blocks_multiply {p q : Type*} [fintype p] [fintype q]
  (A  : matrix n l α) (B  : matrix n m α) (C  : matrix o l α) (D  : matrix o m α)
  (A' : matrix l p α) (B' : matrix l q α) (C' : matrix m p α) (D' : matrix m q α) :
  (from_blocks A B C D) ⬝ (from_blocks A' B' C' D') =
  from_blocks (A ⬝ A' + B ⬝ C') (A ⬝ B' + B ⬝ D')
              (C ⬝ A' + D ⬝ C') (C ⬝ B' + D ⬝ D') :=
begin
  ext i j, rcases i; rcases j;
  simp only [from_blocks, mul_apply, fintype.sum_sum_type, sum.elim_inl, sum.elim_inr,
    pi.add_apply],
end

variables [decidable_eq l] [decidable_eq m]

@[simp] lemma from_blocks_diagonal (d₁ : l → α) (d₂ : m → α) :
  from_blocks (diagonal d₁) 0 0 (diagonal d₂) = diagonal (sum.elim d₁ d₂) :=
begin
  ext i j, rcases i; rcases j; simp [diagonal],
end

@[simp] lemma from_blocks_one : from_blocks (1 : matrix l l α) 0 0 (1 : matrix m m α) = 1 :=
by { ext i j, rcases i; rcases j; simp [one_apply] }

end block_matrices

section block_diagonal

variables (M N : o → matrix m n α) [decidable_eq o]

section has_zero

variables [has_zero α]

/-- `matrix.block_diagonal M` turns a homogenously-indexed collection of matrices
`M : o → matrix m n α'` into a `m × o`-by-`n × o` block matrix which has the entries of `M` along
the diagonal and zero elsewhere.

See also `matrix.block_diagonal'` if the matrices may not have the same size everywhere.
-/
def block_diagonal : matrix (m × o) (n × o) α
| ⟨i, k⟩ ⟨j, k'⟩ := if k = k' then M k i j else 0

lemma block_diagonal_apply (ik jk) :
  block_diagonal M ik jk = if ik.2 = jk.2 then M ik.2 ik.1 jk.1 else 0 :=
by { cases ik, cases jk, refl }

@[simp]
lemma block_diagonal_apply_eq (i j k) :
  block_diagonal M (i, k) (j, k) = M k i j :=
if_pos rfl

lemma block_diagonal_apply_ne (i j) {k k'} (h : k ≠ k') :
  block_diagonal M (i, k) (j, k') = 0 :=
if_neg h

@[simp] lemma block_diagonal_transpose :
  (block_diagonal M)ᵀ = block_diagonal (λ k, (M k)ᵀ) :=
begin
  ext,
  simp only [transpose_apply, block_diagonal_apply, eq_comm],
  split_ifs with h,
  { rw h },
  { refl }
end

@[simp] lemma block_diagonal_zero :
  block_diagonal (0 : o → matrix m n α) = 0 :=
by { ext, simp [block_diagonal_apply] }

@[simp] lemma block_diagonal_diagonal [decidable_eq m] (d : o → m → α) :
  block_diagonal (λ k, diagonal (d k)) = diagonal (λ ik, d ik.2 ik.1) :=
begin
  ext ⟨i, k⟩ ⟨j, k'⟩,
  simp only [block_diagonal_apply, diagonal],
  split_ifs; finish
end

@[simp] lemma block_diagonal_one [decidable_eq m] [has_one α] :
  block_diagonal (1 : o → matrix m m α) = 1 :=
show block_diagonal (λ (_ : o), diagonal (λ (_ : m), (1 : α))) = diagonal (λ _, 1),
by rw [block_diagonal_diagonal]

end has_zero

@[simp] lemma block_diagonal_add [add_monoid α] :
  block_diagonal (M + N) = block_diagonal M + block_diagonal N :=
begin
  ext,
  simp only [block_diagonal_apply, add_apply],
  split_ifs; simp
end

@[simp] lemma block_diagonal_neg [add_group α] :
  block_diagonal (-M) = - block_diagonal M :=
begin
  ext,
  simp only [block_diagonal_apply, neg_apply],
  split_ifs; simp
end

@[simp] lemma block_diagonal_sub [add_group α] :
  block_diagonal (M - N) = block_diagonal M - block_diagonal N :=
by simp [sub_eq_add_neg]

@[simp] lemma block_diagonal_mul {p : Type*} [fintype p] [semiring α] (N : o → matrix n p α) :
  block_diagonal (λ k, M k ⬝ N k) = block_diagonal M ⬝ block_diagonal N :=
begin
  ext ⟨i, k⟩ ⟨j, k'⟩,
  simp only [block_diagonal_apply, mul_apply, ← finset.univ_product_univ, finset.sum_product],
  split_ifs with h; simp [h]
end

@[simp] lemma block_diagonal_smul {R : Type*} [semiring R] [add_comm_monoid α] [module R α]
  (x : R) : block_diagonal (x • M) = x • block_diagonal M :=
by { ext, simp only [block_diagonal_apply, pi.smul_apply], split_ifs; simp }

end block_diagonal

section block_diagonal'

variables (M N : Π i, matrix (m' i) (n' i) α) [decidable_eq o]

section has_zero

variables [has_zero α]

/-- `matrix.block_diagonal' M` turns `M : Π i, matrix (m i) (n i) α` into a
`Σ i, m i`-by-`Σ i, n i` block matrix which has the entries of `M` along the diagonal
and zero elsewhere.

This is the dependently-typed version of `matrix.block_diagonal`. -/
def block_diagonal' : matrix (Σ i, m' i) (Σ i, n' i) α
| ⟨k, i⟩ ⟨k', j⟩ := if h : k = k' then M k i (cast (congr_arg n' h.symm) j) else 0

lemma block_diagonal'_eq_block_diagonal (M : o → matrix m n α) {k k'} (i j) :
  block_diagonal M (i, k) (j, k') = block_diagonal' M ⟨k, i⟩ ⟨k', j⟩ :=
rfl

lemma block_diagonal'_minor_eq_block_diagonal (M : o → matrix m n α) :
  (block_diagonal' M).minor (prod.to_sigma ∘ prod.swap) (prod.to_sigma ∘ prod.swap) =
    block_diagonal M :=
matrix.ext $ λ ⟨k, i⟩ ⟨k', j⟩, rfl

lemma block_diagonal'_apply (ik jk) :
  block_diagonal' M ik jk = if h : ik.1 = jk.1 then
    M ik.1 ik.2 (cast (congr_arg n' h.symm) jk.2) else 0 :=
by { cases ik, cases jk, refl }

@[simp]
lemma block_diagonal'_apply_eq (k i j) :
  block_diagonal' M ⟨k, i⟩ ⟨k, j⟩ = M k i j :=
dif_pos rfl

lemma block_diagonal'_apply_ne {k k'} (i j) (h : k ≠ k') :
  block_diagonal' M ⟨k, i⟩ ⟨k', j⟩ = 0 :=
dif_neg h

@[simp] lemma block_diagonal'_transpose :
  (block_diagonal' M)ᵀ = block_diagonal' (λ k, (M k)ᵀ) :=
begin
  ext ⟨ii, ix⟩ ⟨ji, jx⟩,
  simp only [transpose_apply, block_diagonal'_apply, eq_comm],
  dsimp only,
  split_ifs with h₁ h₂ h₂,
  { subst h₁, refl, },
  { exact (h₂ h₁.symm).elim },
  { exact (h₁ h₂.symm).elim },
  { refl }
end

@[simp] lemma block_diagonal'_zero :
  block_diagonal' (0 : Π i, matrix (m' i) (n' i) α) = 0 :=
by { ext, simp [block_diagonal'_apply] }

@[simp] lemma block_diagonal'_diagonal [∀ i, decidable_eq (m' i)] (d : Π i, m' i → α) :
  block_diagonal' (λ k, diagonal (d k)) = diagonal (λ ik, d ik.1 ik.2) :=
begin
  ext ⟨i, k⟩ ⟨j, k'⟩,
  simp only [block_diagonal'_apply, diagonal],
  split_ifs; finish
end

@[simp] lemma block_diagonal'_one [∀ i, decidable_eq (m' i)] [has_one α] :
  block_diagonal' (1 : Π i, matrix (m' i) (m' i) α) = 1 :=
show block_diagonal' (λ (i : o), diagonal (λ (_ : m' i), (1 : α))) = diagonal (λ _, 1),
by rw [block_diagonal'_diagonal]

end has_zero

@[simp] lemma block_diagonal'_add [add_monoid α] :
  block_diagonal' (M + N) = block_diagonal' M + block_diagonal' N :=
begin
  ext,
  simp only [block_diagonal'_apply, add_apply],
  split_ifs; simp
end

@[simp] lemma block_diagonal'_neg [add_group α] :
  block_diagonal' (-M) = - block_diagonal' M :=
begin
  ext,
  simp only [block_diagonal'_apply, neg_apply],
  split_ifs; simp
end

@[simp] lemma block_diagonal'_sub [add_group α] :
  block_diagonal' (M - N) = block_diagonal' M - block_diagonal' N :=
by simp [sub_eq_add_neg]

@[simp] lemma block_diagonal'_mul {p : o → Type*} [Π i, fintype (p i)] [semiring α]
  (N : Π i, matrix (n' i) (p i) α) :
    block_diagonal' (λ k, M k ⬝ N k) = block_diagonal' M ⬝ block_diagonal' N :=
begin
  ext ⟨k, i⟩ ⟨k', j⟩,
  simp only [block_diagonal'_apply, mul_apply, ← finset.univ_sigma_univ, finset.sum_sigma],
  rw fintype.sum_eq_single k,
  { split_ifs; simp },
  { intros j' hj', exact finset.sum_eq_zero (λ _ _, by rw [dif_neg hj'.symm, zero_mul]) },
end

@[simp] lemma block_diagonal'_smul {R : Type*} [semiring R] [add_comm_monoid α] [module R α]
  (x : R) : block_diagonal' (x • M) = x • block_diagonal' M :=
by { ext, simp only [block_diagonal'_apply, pi.smul_apply], split_ifs; simp }

end block_diagonal'

end matrix

namespace ring_hom
variables [semiring α] [semiring β]

lemma map_matrix_mul (M : matrix m n α) (N : matrix n o α) (i : m) (j : o) (f : α →+* β) :
  f (matrix.mul M N i j) = matrix.mul (λ i j, f (M i j)) (λ i j, f (N i j)) i j :=
by simp [matrix.mul_apply, ring_hom.map_sum]

end ring_hom<|MERGE_RESOLUTION|>--- conflicted
+++ resolved
@@ -900,13 +900,9 @@
 
 lemma star_mul (M N : matrix n n α) : star (M ⬝ N) = star N ⬝ star M := star_mul _ _
 
-<<<<<<< HEAD
 lemma conj_transpose_eq_star_of_square_matrix
 [decidable_eq m] [semiring α] [star_ring α] (M : matrix m m α) :
-star M = Mᴴ := rfl
-=======
-lemma star_eq_conj_transpose (M : matrix n n α) : star M = Mᴴ := rfl
->>>>>>> 336e905b
+Mᴴ = star M := rfl
 
 end star_ring
 
