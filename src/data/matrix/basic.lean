--- conflicted
+++ resolved
@@ -739,10 +739,6 @@
 instance : star_ring (matrix n n R) :=
 { star := λ M, M.transpose.map star,
   star_involutive := λ M, by { ext, simp, },
-<<<<<<< HEAD
-  star_zero := by simp,
-=======
->>>>>>> 1c109559
   star_add := λ M N, by { ext, simp, },
   star_mul := λ M N, by { ext, simp [mul_apply], }, }
 
