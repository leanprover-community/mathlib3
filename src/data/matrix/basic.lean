/-
Copyright (c) 2018 Ellen Arlt. All rights reserved.
Released under Apache 2.0 license as described in the file LICENSE.
Authors: Ellen Arlt, Blair Shi, Sean Leather, Mario Carneiro, Johan Commelin, Lu-Ming Zhang
-/
import algebra.big_operators.pi
import algebra.module.pi
import algebra.module.linear_map
import algebra.big_operators.ring
import algebra.star.pi
import algebra.algebra.basic
import data.equiv.ring
import data.fintype.card
import data.matrix.dmatrix

/-!
# Matrices
-/
universes u u' v w

open_locale big_operators
open dmatrix

/-- `matrix m n` is the type of matrices whose rows are indexed by the fintype `m`
    and whose columns are indexed by the fintype `n`. -/
@[nolint unused_arguments]
def matrix (m : Type u) (n : Type u') [fintype m] [fintype n] (α : Type v) : Type (max u u' v) :=
m → n → α

variables {l m n o : Type*} [fintype l] [fintype m] [fintype n] [fintype o]
variables {m' : o → Type*} [∀ i, fintype (m' i)]
variables {n' : o → Type*} [∀ i, fintype (n' i)]
variables {R : Type*} {S : Type*} {α : Type v} {β : Type w} {γ : Type*}

namespace matrix

section ext
variables {M N : matrix m n α}

theorem ext_iff : (∀ i j, M i j = N i j) ↔ M = N :=
⟨λ h, funext $ λ i, funext $ h i, λ h, by simp [h]⟩

@[ext] theorem ext : (∀ i j, M i j = N i j) → M = N :=
ext_iff.mp

end ext

/-- `M.map f` is the matrix obtained by applying `f` to each entry of the matrix `M`.

This is available in bundled forms as:
* `add_monoid_hom.map_matrix`
* `linear_map.map_matrix`
* `ring_hom.map_matrix`
* `equiv.map_matrix`
* `add_equiv.map_matrix`
* `linear_equiv.map_matrix`
* `ring_equiv.map_matrix`
-/
def map (M : matrix m n α) (f : α → β) : matrix m n β := λ i j, f (M i j)

@[simp]
lemma map_apply {M : matrix m n α} {f : α → β} {i : m} {j : n} :
  M.map f i j = f (M i j) := rfl

@[simp]
lemma map_id (M : matrix m n α) : M.map id = M :=
by { ext, refl, }

@[simp]
lemma map_map {M : matrix m n α} {β γ : Type*} {f : α → β} {g : β → γ} :
  (M.map f).map g = M.map (g ∘ f) :=
by { ext, refl, }

/-- The transpose of a matrix. -/
def transpose (M : matrix m n α) : matrix n m α
| x y := M y x

localized "postfix `ᵀ`:1500 := matrix.transpose" in matrix

/-- The conjugate transpose of a matrix defined in term of `star`. -/
def conj_transpose [has_star α] (M : matrix m n α) : matrix n m α :=
M.transpose.map star

localized "postfix `ᴴ`:1500 := matrix.conj_transpose" in matrix

/-- `matrix.col u` is the column matrix whose entries are given by `u`. -/
def col (w : m → α) : matrix m unit α
| x y := w x

/-- `matrix.row u` is the row matrix whose entries are given by `u`. -/
def row (v : n → α) : matrix unit n α
| x y := v y

instance [inhabited α] : inhabited (matrix m n α) := pi.inhabited _
instance [has_add α] : has_add (matrix m n α) := pi.has_add
instance [add_semigroup α] : add_semigroup (matrix m n α) := pi.add_semigroup
instance [add_comm_semigroup α] : add_comm_semigroup (matrix m n α) := pi.add_comm_semigroup
instance [has_zero α] : has_zero (matrix m n α) := pi.has_zero
instance [add_zero_class α] : add_zero_class (matrix m n α) := pi.add_zero_class
instance [add_monoid α] : add_monoid (matrix m n α) := pi.add_monoid
instance [add_comm_monoid α] : add_comm_monoid (matrix m n α) := pi.add_comm_monoid
instance [has_neg α] : has_neg (matrix m n α) := pi.has_neg
instance [has_sub α] : has_sub (matrix m n α) := pi.has_sub
instance [add_group α] : add_group (matrix m n α) := pi.add_group
instance [add_comm_group α] : add_comm_group (matrix m n α) := pi.add_comm_group
instance [unique α] : unique (matrix m n α) := pi.unique
instance [subsingleton α] : subsingleton (matrix m n α) := pi.subsingleton
instance [nonempty m] [nonempty n] [nontrivial α] : nontrivial (matrix m n α) :=
function.nontrivial

instance [has_scalar R α] : has_scalar R (matrix m n α) := pi.has_scalar
instance [has_scalar R α] [has_scalar S α] [smul_comm_class R S α] :
  smul_comm_class R S (matrix m n α) := pi.smul_comm_class
instance [has_scalar R S] [has_scalar R α] [has_scalar S α] [is_scalar_tower R S α] :
  is_scalar_tower R S (matrix m n α) := pi.is_scalar_tower
instance [monoid R] [mul_action R α] :
  mul_action R (matrix m n α) := pi.mul_action _
instance [monoid R] [add_monoid α] [distrib_mul_action R α] :
  distrib_mul_action R (matrix m n α) := pi.distrib_mul_action _
instance [semiring R] [add_comm_monoid α] [module R α] :
  module R (matrix m n α) := pi.module _ _ _

@[simp] lemma map_zero [has_zero α] [has_zero β] (f : α → β) (h : f 0 = 0) :
  (0 : matrix m n α).map f = 0 :=
by { ext, simp [h], }

lemma map_add [has_add α] [has_add β] (f : α → β) (hf : ∀ a₁ a₂, f (a₁ + a₂) = f a₁ + f a₂)
  (M N : matrix m n α) : (M + N).map f = M.map f + N.map f :=
ext $ λ _ _, hf _ _

lemma map_sub [has_sub α] [has_sub β] (f : α → β) (hf : ∀ a₁ a₂, f (a₁ - a₂) = f a₁ - f a₂)
  (M N : matrix m n α) : (M - N).map f = M.map f - N.map f :=
ext $ λ _ _, hf _ _

lemma map_smul [has_scalar R α] [has_scalar R β] (f : α → β) (r : R)
  (hf : ∀ a, f (r • a) = r • f a) (M : matrix m n α) : (r • M).map f = r • (M.map f) :=
ext $ λ _ _, hf _

-- TODO[gh-6025]: make this an instance once safe to do so
lemma subsingleton_of_empty_left [is_empty m] : subsingleton (matrix m n α) :=
⟨λ M N, by { ext, exact is_empty_elim i }⟩

-- TODO[gh-6025]: make this an instance once safe to do so
lemma subsingleton_of_empty_right [is_empty n] : subsingleton (matrix m n α) :=
⟨λ M N, by { ext, exact is_empty_elim j }⟩

end matrix

open_locale matrix

namespace matrix

section diagonal
variables [decidable_eq n]

/-- `diagonal d` is the square matrix such that `(diagonal d) i i = d i` and `(diagonal d) i j = 0`
if `i ≠ j`. -/
def diagonal [has_zero α] (d : n → α) : matrix n n α := λ i j, if i = j then d i else 0

@[simp] theorem diagonal_apply_eq [has_zero α] {d : n → α} (i : n) : (diagonal d) i i = d i :=
by simp [diagonal]

@[simp] theorem diagonal_apply_ne [has_zero α] {d : n → α} {i j : n} (h : i ≠ j) :
  (diagonal d) i j = 0 := by simp [diagonal, h]

theorem diagonal_apply_ne' [has_zero α] {d : n → α} {i j : n} (h : j ≠ i) :
  (diagonal d) i j = 0 := diagonal_apply_ne h.symm

@[simp] theorem diagonal_zero [has_zero α] : (diagonal (λ _, 0) : matrix n n α) = 0 :=
by simp [diagonal]; refl

@[simp] lemma diagonal_transpose [has_zero α] (v : n → α) :
  (diagonal v)ᵀ = diagonal v :=
begin
  ext i j,
  by_cases h : i = j,
  { simp [h, transpose] },
  { simp [h, transpose, diagonal_apply_ne' h] }
end

@[simp] theorem diagonal_add [add_monoid α] (d₁ d₂ : n → α) :
  diagonal d₁ + diagonal d₂ = diagonal (λ i, d₁ i + d₂ i) :=
by ext i j; by_cases h : i = j; simp [h]

@[simp] lemma diagonal_map [has_zero α] [has_zero β] {f : α → β} (h : f 0 = 0) {d : n → α} :
  (diagonal d).map f = diagonal (λ m, f (d m)) :=
by { ext, simp only [diagonal, map_apply], split_ifs; simp [h], }

section one
variables [has_zero α] [has_one α]

instance : has_one (matrix n n α) := ⟨diagonal (λ _, 1)⟩

@[simp] theorem diagonal_one : (diagonal (λ _, 1) : matrix n n α) = 1 := rfl

theorem one_apply {i j} : (1 : matrix n n α) i j = if i = j then 1 else 0 := rfl

@[simp] theorem one_apply_eq (i) : (1 : matrix n n α) i i = 1 := diagonal_apply_eq i

@[simp] theorem one_apply_ne {i j} : i ≠ j → (1 : matrix n n α) i j = 0 :=
diagonal_apply_ne

theorem one_apply_ne' {i j} : j ≠ i → (1 : matrix n n α) i j = 0 :=
diagonal_apply_ne'

@[simp] lemma map_one [has_zero β] [has_one β]
  (f : α → β) (h₀ : f 0 = 0) (h₁ : f 1 = 1) :
  (1 : matrix n n α).map f = (1 : matrix n n β) :=
by { ext, simp only [one_apply, map_apply], split_ifs; simp [h₀, h₁], }

end one

section numeral

@[simp] lemma bit0_apply [has_add α] (M : matrix m m α) (i : m) (j : m) :
  (bit0 M) i j = bit0 (M i j) := rfl

variables [add_monoid α] [has_one α]

lemma bit1_apply (M : matrix n n α) (i : n) (j : n) :
  (bit1 M) i j = if i = j then bit1 (M i j) else bit0 (M i j) :=
by dsimp [bit1]; by_cases h : i = j; simp [h]

@[simp]
lemma bit1_apply_eq (M : matrix n n α) (i : n) :
  (bit1 M) i i = bit1 (M i i) :=
by simp [bit1_apply]

@[simp]
lemma bit1_apply_ne (M : matrix n n α) {i j : n} (h : i ≠ j) :
  (bit1 M) i j = bit0 (M i j) :=
by simp [bit1_apply, h]

end numeral

end diagonal

section dot_product

/-- `dot_product v w` is the sum of the entrywise products `v i * w i` -/
def dot_product [has_mul α] [add_comm_monoid α] (v w : m → α) : α :=
∑ i, v i * w i

lemma dot_product_assoc [non_unital_semiring α] (u : m → α) (v : m → n → α) (w : n → α) :
  dot_product (λ j, dot_product u (λ i, v i j)) w = dot_product u (λ i, dot_product (v i) w) :=
by simpa [dot_product, finset.mul_sum, finset.sum_mul, mul_assoc] using finset.sum_comm

lemma dot_product_comm [comm_semiring α] (v w : m → α) :
  dot_product v w = dot_product w v :=
by simp_rw [dot_product, mul_comm]

@[simp] lemma dot_product_punit [add_comm_monoid α] [has_mul α] (v w : punit → α) :
  dot_product v w = v ⟨⟩ * w ⟨⟩ :=
by simp [dot_product]

section non_unital_non_assoc_semiring
variables [non_unital_non_assoc_semiring α] (u v w : m → α)

@[simp] lemma dot_product_zero : dot_product v 0 = 0 := by simp [dot_product]

@[simp] lemma dot_product_zero' : dot_product v (λ _, 0) = 0 := dot_product_zero v

@[simp] lemma zero_dot_product : dot_product 0 v = 0 := by simp [dot_product]

@[simp] lemma zero_dot_product' : dot_product (λ _, (0 : α)) v = 0 := zero_dot_product v

@[simp] lemma add_dot_product : dot_product (u + v) w = dot_product u w + dot_product v w :=
by simp [dot_product, add_mul, finset.sum_add_distrib]

@[simp] lemma dot_product_add : dot_product u (v + w) = dot_product u v + dot_product u w :=
by simp [dot_product, mul_add, finset.sum_add_distrib]

end non_unital_non_assoc_semiring

section non_unital_non_assoc_semiring_decidable
variables [decidable_eq m] [non_unital_non_assoc_semiring α] (u v w : m → α)

@[simp] lemma diagonal_dot_product (i : m) : dot_product (diagonal v i) w = v i * w i :=
have ∀ j ≠ i, diagonal v i j * w j = 0 := λ j hij, by simp [diagonal_apply_ne' hij],
by convert finset.sum_eq_single i (λ j _, this j) _ using 1; simp

@[simp] lemma dot_product_diagonal (i : m) : dot_product v (diagonal w i) = v i * w i :=
have ∀ j ≠ i, v j * diagonal w i j = 0 := λ j hij, by simp [diagonal_apply_ne' hij],
by convert finset.sum_eq_single i (λ j _, this j) _ using 1; simp

@[simp] lemma dot_product_diagonal' (i : m) : dot_product v (λ j, diagonal w j i) = v i * w i :=
have ∀ j ≠ i, v j * diagonal w j i = 0 := λ j hij, by simp [diagonal_apply_ne hij],
by convert finset.sum_eq_single i (λ j _, this j) _ using 1; simp

end non_unital_non_assoc_semiring_decidable

section ring
variables [ring α] (u v w : m → α)

@[simp] lemma neg_dot_product : dot_product (-v) w = - dot_product v w := by simp [dot_product]

@[simp] lemma dot_product_neg : dot_product v (-w) = - dot_product v w := by simp [dot_product]

@[simp] lemma sub_dot_product : dot_product (u - v) w = dot_product u w - dot_product v w :=
by simp [sub_eq_add_neg]

@[simp] lemma dot_product_sub : dot_product u (v - w) = dot_product u v - dot_product u w :=
by simp [sub_eq_add_neg]

end ring

section distrib_mul_action
variables [monoid R] [has_mul α] [add_comm_monoid α] [distrib_mul_action R α]

@[simp] lemma smul_dot_product [is_scalar_tower R α α] (x : R) (v w : m → α) :
  dot_product (x • v) w = x • dot_product v w :=
by simp [dot_product, finset.smul_sum, smul_mul_assoc]

@[simp] lemma dot_product_smul [smul_comm_class R α α] (x : R) (v w : m → α)  :
  dot_product v (x • w) = x • dot_product v w :=
by simp [dot_product, finset.smul_sum, mul_smul_comm]

end distrib_mul_action

section star_ring
variables [semiring α] [star_ring α] (v w : m → α)

lemma star_dot_product_star : dot_product (star v) (star w) = star (dot_product w v) :=
by simp [dot_product]

lemma star_dot_product : dot_product (star v) w = star (dot_product (star w) v) :=
by simp [dot_product]

lemma dot_product_star : dot_product v (star w) = star (dot_product w (star v)) :=
by simp [dot_product]

end star_ring

end dot_product

/-- `M ⬝ N` is the usual product of matrices `M` and `N`, i.e. we have that
    `(M ⬝ N) i k` is the dot product of the `i`-th row of `M` by the `k`-th column of `Ǹ`. -/
protected def mul [has_mul α] [add_comm_monoid α] (M : matrix l m α) (N : matrix m n α) :
  matrix l n α :=
λ i k, dot_product (λ j, M i j) (λ j, N j k)

localized "infixl ` ⬝ `:75 := matrix.mul" in matrix

theorem mul_apply [has_mul α] [add_comm_monoid α] {M : matrix l m α} {N : matrix m n α} {i k} :
  (M ⬝ N) i k = ∑ j, M i j * N j k := rfl

instance [has_mul α] [add_comm_monoid α] : has_mul (matrix n n α) := ⟨matrix.mul⟩

@[simp] theorem mul_eq_mul [has_mul α] [add_comm_monoid α] (M N : matrix n n α) :
  M * N = M ⬝ N := rfl

theorem mul_apply' [has_mul α] [add_comm_monoid α] {M : matrix l m α} {N : matrix m n α} {i k} :
  (M ⬝ N) i k = dot_product (λ j, M i j) (λ j, N j k) := rfl

@[simp] theorem diagonal_neg [decidable_eq n] [add_group α] (d : n → α) :
  -diagonal d = diagonal (λ i, -d i) :=
by ext i j; by_cases i = j; simp [h]

lemma sum_apply [add_comm_monoid α] (i : m) (j : n)
  (s : finset β) (g : β → matrix m n α) :
  (∑ c in s, g c) i j = ∑ c in s, g c i j :=
(congr_fun (s.sum_apply i g) j).trans (s.sum_apply j _)

section non_unital_non_assoc_semiring
variables [non_unital_non_assoc_semiring α]

@[simp] protected theorem mul_zero (M : matrix m n α) : M ⬝ (0 : matrix n o α) = 0 :=
by { ext i j, apply dot_product_zero }

@[simp] protected theorem zero_mul (M : matrix m n α) : (0 : matrix l m α) ⬝ M = 0 :=
by { ext i j, apply zero_dot_product }

protected theorem mul_add (L : matrix m n α) (M N : matrix n o α) : L ⬝ (M + N) = L ⬝ M + L ⬝ N :=
by { ext i j, apply dot_product_add }

protected theorem add_mul (L M : matrix l m α) (N : matrix m n α) : (L + M) ⬝ N = L ⬝ N + M ⬝ N :=
by { ext i j, apply add_dot_product }

instance : non_unital_non_assoc_semiring (matrix n n α) :=
{ mul := (*),
  add := (+),
  zero := 0,
  mul_zero := matrix.mul_zero,
  zero_mul := matrix.zero_mul,
  left_distrib := matrix.mul_add,
  right_distrib := matrix.add_mul,
  .. matrix.add_comm_monoid}

@[simp] theorem diagonal_mul [decidable_eq m]
  (d : m → α) (M : matrix m n α) (i j) : (diagonal d).mul M i j = d i * M i j :=
diagonal_dot_product _ _ _

@[simp] theorem mul_diagonal [decidable_eq n]
  (d : n → α) (M : matrix m n α) (i j) : (M ⬝ diagonal d) i j = M i j * d j :=
by { rw ← diagonal_transpose, apply dot_product_diagonal }

@[simp] theorem diagonal_mul_diagonal [decidable_eq n] (d₁ d₂ : n → α) :
  (diagonal d₁) ⬝ (diagonal d₂) = diagonal (λ i, d₁ i * d₂ i) :=
by ext i j; by_cases i = j; simp [h]

theorem diagonal_mul_diagonal' [decidable_eq n] (d₁ d₂ : n → α) :
  diagonal d₁ * diagonal d₂ = diagonal (λ i, d₁ i * d₂ i) :=
diagonal_mul_diagonal _ _

/-- Left multiplication by a matrix, as an `add_monoid_hom` from matrices to matrices. -/
@[simps] def add_monoid_hom_mul_left (M : matrix l m α) : matrix m n α →+ matrix l n α :=
{ to_fun := λ x, M ⬝ x,
  map_zero' := matrix.mul_zero _,
  map_add' := matrix.mul_add _ }

/-- Right multiplication by a matrix, as an `add_monoid_hom` from matrices to matrices. -/
@[simps] def add_monoid_hom_mul_right (M : matrix m n α) : matrix l m α →+ matrix l n α :=
{ to_fun := λ x, x ⬝ M,
  map_zero' := matrix.zero_mul _,
  map_add' := λ _ _, matrix.add_mul _ _ _ }

protected lemma sum_mul (s : finset β) (f : β → matrix l m α)
  (M : matrix m n α) : (∑ a in s, f a) ⬝ M = ∑ a in s, f a ⬝ M :=
(add_monoid_hom_mul_right M : matrix l m α →+ _).map_sum f s

protected lemma mul_sum (s : finset β) (f : β → matrix m n α)
  (M : matrix l m α) : M ⬝ ∑ a in s, f a = ∑ a in s, M ⬝ f a :=
(add_monoid_hom_mul_left M : matrix m n α →+ _).map_sum f s

end non_unital_non_assoc_semiring

section non_assoc_semiring
variables [non_assoc_semiring α]

@[simp] protected theorem one_mul [decidable_eq m] (M : matrix m n α) :
  (1 : matrix m m α) ⬝ M = M :=
by ext i j; rw [← diagonal_one, diagonal_mul, one_mul]

@[simp] protected theorem mul_one [decidable_eq n] (M : matrix m n α) :
  M ⬝ (1 : matrix n n α) = M :=
by ext i j; rw [← diagonal_one, mul_diagonal, mul_one]

instance [decidable_eq n] : non_assoc_semiring (matrix n n α) :=
{ one := 1,
  one_mul := matrix.one_mul,
  mul_one := matrix.mul_one,
  .. matrix.non_unital_non_assoc_semiring }

@[simp]
lemma map_mul {L : matrix m n α} {M : matrix n o α} [non_assoc_semiring β] {f : α →+* β} :
  (L ⬝ M).map f = L.map f ⬝ M.map f :=
by { ext, simp [mul_apply, ring_hom.map_sum], }

end non_assoc_semiring

section non_unital_semiring
variables [non_unital_semiring α]

protected theorem mul_assoc (L : matrix l m α) (M : matrix m n α) (N : matrix n o α) :
  (L ⬝ M) ⬝ N = L ⬝ (M ⬝ N) :=
by { ext, apply dot_product_assoc }

instance : non_unital_semiring (matrix n n α) :=
{ mul_assoc := matrix.mul_assoc, ..matrix.non_unital_non_assoc_semiring }

end non_unital_semiring

section semiring
variables [semiring α]

instance [decidable_eq n] : semiring (matrix n n α) :=
{ ..matrix.non_unital_semiring, ..matrix.non_assoc_semiring }

end semiring

<<<<<<< HEAD
=======
section homs

-- TODO: there should be a way to avoid restating these for each `foo_hom`.
/-- A version of `map_one` where `f` is a ring hom. -/
@[simp] lemma ring_hom_map_one [decidable_eq n] [semiring α] [semiring β] (f : α →+* β) :
  (1 : matrix n n α).map f = 1 :=
map_one _ f.map_zero f.map_one

/-- A version of `map_one` where `f` is a `ring_equiv`. -/
@[simp] lemma ring_equiv_map_one [decidable_eq n]  [semiring α] [semiring β] (f : α ≃+* β) :
  (1 : matrix n n α).map f = 1 :=
map_one _ f.map_zero f.map_one

/-- A version of `map_zero` where `f` is a `zero_hom`. -/
@[simp] lemma zero_hom_map_zero [has_zero α] [has_zero β] (f : zero_hom α β) :
  (0 : matrix n n α).map f = 0 :=
map_zero _ f.map_zero

/-- A version of `map_zero` where `f` is a `add_monoid_hom`. -/
@[simp] lemma add_monoid_hom_map_zero [add_monoid α] [add_monoid β] (f : α →+ β) :
  (0 : matrix n n α).map f = 0 :=
map_zero _ f.map_zero

/-- A version of `map_zero` where `f` is a `add_equiv`. -/
@[simp] lemma add_equiv_map_zero [add_monoid α] [add_monoid β] (f : α ≃+ β) :
  (0 : matrix n n α).map f = 0 :=
map_zero _ f.map_zero

/-- A version of `map_zero` where `f` is a `linear_map`. -/
@[simp] lemma linear_map_map_zero [semiring R] [add_comm_monoid α] [add_comm_monoid β]
  [module R α] [module R β] (f : α →ₗ[R] β) :
  (0 : matrix n n α).map f = 0 :=
map_zero _ f.map_zero

/-- A version of `map_zero` where `f` is a `linear_equiv`. -/
@[simp] lemma linear_equiv_map_zero [semiring R] [add_comm_monoid α] [add_comm_monoid β]
  [module R α] [module R β] (f : α ≃ₗ[R] β) :
  (0 : matrix n n α).map f = 0 :=
map_zero _ f.map_zero

/-- A version of `map_zero` where `f` is a `ring_hom`. -/
@[simp] lemma ring_hom_map_zero [semiring α] [semiring β] (f : α →+* β) :
  (0 : matrix n n α).map f = 0 :=
map_zero _ f.map_zero

/-- A version of `map_zero` where `f` is a `ring_equiv`. -/
@[simp] lemma ring_equiv_map_zero [semiring α] [semiring β] (f : α ≃+* β) :
  (0 : matrix n n α).map f = 0 :=
map_zero _ f.map_zero

section algebra

variables [comm_semiring R] [semiring α] [algebra R α] [semiring β] [algebra R β]

/-- A version of `matrix.map_one` where `f` is an `alg_hom`. -/
@[simp] lemma alg_hom_map_one [decidable_eq n]
  (f : α →ₐ[R] β) : (1 : matrix n n α).map f = 1 :=
map_one _ f.map_zero f.map_one

/-- A version of `matrix.map_one` where `f` is an `alg_equiv`. -/
@[simp] lemma alg_equiv_map_one [decidable_eq n]
  (f : α ≃ₐ[R] β) : (1 : matrix n n α).map f = 1 :=
map_one _ f.map_zero f.map_one

/-- A version of `matrix.zero_map` where `f` is an `alg_hom`. -/
@[simp] lemma alg_hom_map_zero
  (f : α →ₐ[R] β) : (0 : matrix n n α).map f = 0 :=
map_zero _ f.map_zero

/-- A version of `matrix.zero_map` where `f` is an `alg_equiv`. -/
@[simp] lemma alg_equiv_map_zero
  (f : α ≃ₐ[R] β) : (0 : matrix n n α).map f = 0 :=
map_zero _ f.map_zero

end algebra

end homs

>>>>>>> 9a251f1e
end matrix

/-!
### Bundled versions of `matrix.map`
-/

namespace equiv

/-- The `equiv` between spaces of matrices induced by an `equiv` between their
coefficients. This is `matrix.map` as an `equiv`. -/
@[simps apply]
def map_matrix (f : α ≃ β) : matrix m n α ≃ matrix m n β :=
{ to_fun := λ M, M.map f,
  inv_fun := λ M, M.map f.symm,
  left_inv := λ M, matrix.ext $ λ _ _, f.symm_apply_apply _,
  right_inv := λ M, matrix.ext $ λ _ _, f.apply_symm_apply _, }

@[simp] lemma map_matrix_refl : (equiv.refl α).map_matrix = equiv.refl (matrix m n α) :=
rfl

@[simp] lemma map_matrix_symm (f : α ≃ β) :
  f.map_matrix.symm = (f.symm.map_matrix : matrix m n β ≃ _) :=
rfl

@[simp] lemma map_matrix_trans (f : α ≃ β) (g : β ≃ γ) :
  f.map_matrix.trans g.map_matrix = ((f.trans g).map_matrix : matrix m n α ≃ _) :=
rfl

end equiv

namespace add_monoid_hom
variables [add_zero_class α] [add_zero_class β] [add_zero_class γ]

/-- The `add_monoid_hom` between spaces of matrices induced by an `add_monoid_hom` between their
coefficients. This is `matrix.map` as an `add_monoid_hom`. -/
@[simps]
def map_matrix (f : α →+ β) : matrix m n α →+ matrix m n β :=
{ to_fun := λ M, M.map f,
  map_zero' := matrix.map_zero f f.map_zero,
  map_add' := matrix.map_add f f.map_add }

@[simp] lemma map_matrix_id : (add_monoid_hom.id α).map_matrix = add_monoid_hom.id (matrix m n α) :=
rfl

@[simp] lemma map_matrix_comp (f : β →+ γ) (g : α →+ β) :
  f.map_matrix.comp g.map_matrix = ((f.comp g).map_matrix : matrix m n α →+ _) :=
rfl

end add_monoid_hom

namespace add_equiv
variables [has_add α] [has_add β] [has_add γ]

/-- The `add_equiv` between spaces of matrices induced by an `add_equiv` between their
coefficients. This is `matrix.map` as an `add_equiv`. -/
@[simps apply]
def map_matrix (f : α ≃+ β) : matrix m n α ≃+ matrix m n β :=
{ to_fun := λ M, M.map f,
  inv_fun := λ M, M.map f.symm,
  map_add' := matrix.map_add f f.map_add,
  .. f.to_equiv.map_matrix }

@[simp] lemma map_matrix_refl : (add_equiv.refl α).map_matrix = add_equiv.refl (matrix m n α) :=
rfl

@[simp] lemma map_matrix_symm (f : α ≃+ β) :
  f.map_matrix.symm = (f.symm.map_matrix : matrix m n β ≃+ _) :=
rfl

@[simp] lemma map_matrix_trans (f : α ≃+ β) (g : β ≃+ γ) :
  f.map_matrix.trans g.map_matrix = ((f.trans g).map_matrix : matrix m n α ≃+ _) :=
rfl

end add_equiv

namespace linear_map
variables [semiring R] [add_comm_monoid α] [add_comm_monoid β] [add_comm_monoid γ]
variables [module R α] [module R β] [module R γ]

/-- The `linear_map` between spaces of matrices induced by a `linear_map` between their
coefficients. This is `matrix.map` as a `linear_map`. -/
@[simps]
def map_matrix (f : α →ₗ[R] β) : matrix m n α →ₗ[R] matrix m n β :=
{ to_fun := λ M, M.map f,
  map_add' := matrix.map_add f f.map_add,
  map_smul' := λ r, matrix.map_smul f r (f.map_smul r), }

@[simp] lemma map_matrix_id : linear_map.id.map_matrix = (linear_map.id : matrix m n α →ₗ[R] _) :=
rfl

@[simp] lemma map_matrix_comp (f : β →ₗ[R] γ) (g : α →ₗ[R] β) :
  f.map_matrix.comp g.map_matrix = ((f.comp g).map_matrix : matrix m n α →ₗ[R] _) :=
rfl

end linear_map

namespace linear_equiv
variables [semiring R] [add_comm_monoid α] [add_comm_monoid β] [add_comm_monoid γ]
variables [module R α] [module R β] [module R γ]

/-- The `linear_equiv` between spaces of matrices induced by an `linear_equiv` between their
coefficients. This is `matrix.map` as an `linear_equiv`. -/
@[simps apply]
def map_matrix (f : α ≃ₗ[R] β) : matrix m n α ≃ₗ[R] matrix m n β :=
{ to_fun := λ M, M.map f,
  inv_fun := λ M, M.map f.symm,
  .. f.to_equiv.map_matrix,
  .. f.to_linear_map.map_matrix }

@[simp] lemma map_matrix_refl :
  (linear_equiv.refl R α).map_matrix = linear_equiv.refl R (matrix m n α) :=
rfl

@[simp] lemma map_matrix_symm (f : α ≃ₗ[R] β) :
  f.map_matrix.symm = (f.symm.map_matrix : matrix m n β ≃ₗ[R] _) :=
rfl

@[simp] lemma map_matrix_trans (f : α ≃ₗ[R] β) (g : β ≃ₗ[R] γ) :
  f.map_matrix.trans g.map_matrix = ((f.trans g).map_matrix : matrix m n α ≃ₗ[R] _) :=
rfl

end linear_equiv

namespace ring_hom
variables [decidable_eq m] [non_assoc_semiring α] [non_assoc_semiring β] [non_assoc_semiring γ]

/-- The `ring_hom` between spaces of square matrices induced by a `ring_hom` between their
coefficients. This is `matrix.map` as a `ring_hom`. -/
@[simps]
def map_matrix (f : α →+* β) : matrix m m α →+* matrix m m β :=
{ to_fun := λ M, M.map f,
  map_one' := by simp,
  map_mul' := λ L M, matrix.map_mul,
  .. f.to_add_monoid_hom.map_matrix }

@[simp] lemma map_matrix_id : (ring_hom.id α).map_matrix = ring_hom.id (matrix m m α) :=
rfl

@[simp] lemma map_matrix_comp (f : β →+* γ) (g : α →+* β) :
  f.map_matrix.comp g.map_matrix = ((f.comp g).map_matrix : matrix m m α →+* _) :=
rfl

end ring_hom

namespace ring_equiv
variables [decidable_eq m] [non_assoc_semiring α] [non_assoc_semiring β] [non_assoc_semiring γ]

/-- The `ring_equiv` between spaces of square matrices induced by a `ring_equiv` between their
coefficients. This is `matrix.map` as a `ring_equiv`. -/
@[simps apply]
def map_matrix (f : α ≃+* β) : matrix m m α ≃+* matrix m m β :=
{ to_fun := λ M, M.map f,
  inv_fun := λ M, M.map f.symm,
  .. f.to_ring_hom.map_matrix,
  .. f.to_add_equiv.map_matrix }

@[simp] lemma map_matrix_refl :
  (ring_equiv.refl α).map_matrix = ring_equiv.refl (matrix m m α) :=
rfl

@[simp] lemma map_matrix_symm (f : α ≃+* β) :
  f.map_matrix.symm = (f.symm.map_matrix : matrix m m β ≃+* _) :=
rfl

@[simp] lemma map_matrix_trans (f : α ≃+* β) (g : β ≃+* γ) :
  f.map_matrix.trans g.map_matrix = ((f.trans g).map_matrix : matrix m m α ≃+* _) :=
rfl

end ring_equiv

open_locale matrix

namespace matrix

section ring
variables [ring α]

@[simp] theorem neg_mul (M : matrix m n α) (N : matrix n o α) :
  (-M) ⬝ N = -(M ⬝ N) :=
by { ext, apply neg_dot_product }

@[simp] theorem mul_neg (M : matrix m n α) (N : matrix n o α) :
  M ⬝ (-N) = -(M ⬝ N) :=
by { ext, apply dot_product_neg }

protected theorem sub_mul (M M' : matrix m n α) (N : matrix n o α) :
  (M - M') ⬝ N = M ⬝ N - M' ⬝ N :=
by rw [sub_eq_add_neg, matrix.add_mul, neg_mul, sub_eq_add_neg]

protected theorem mul_sub (M : matrix m n α) (N N' : matrix n o α) :
  M ⬝ (N - N') = M ⬝ N - M ⬝ N' :=
by rw [sub_eq_add_neg, matrix.mul_add, mul_neg, sub_eq_add_neg]

end ring

instance [decidable_eq n] [ring α] : ring (matrix n n α) :=
{ ..matrix.semiring, ..matrix.add_comm_group }

section semiring
variables [semiring α]

lemma smul_eq_diagonal_mul [decidable_eq m] (M : matrix m n α) (a : α) :
  a • M = diagonal (λ _, a) ⬝ M :=
by { ext, simp }

@[simp] lemma smul_mul [monoid R] [distrib_mul_action R α] [is_scalar_tower R α α]
  (a : R) (M : matrix m n α) (N : matrix n l α) :
  (a • M) ⬝ N = a • M ⬝ N :=
by { ext, apply smul_dot_product }

/-- This instance enables use with `smul_mul_assoc`. -/
instance semiring.is_scalar_tower [monoid R] [distrib_mul_action R α] [is_scalar_tower R α α] :
  is_scalar_tower R (matrix n n α) (matrix n n α) :=
⟨λ r m n, matrix.smul_mul r m n⟩

@[simp] lemma mul_smul [monoid R] [distrib_mul_action R α] [smul_comm_class R α α]
  (M : matrix m n α) (a : R) (N : matrix n l α) : M ⬝ (a • N) = a • M ⬝ N :=
by { ext, apply dot_product_smul }

/-- This instance enables use with `mul_smul_comm`. -/
instance semiring.smul_comm_class [monoid R] [distrib_mul_action R α] [smul_comm_class R α α] :
  smul_comm_class R (matrix n n α) (matrix n n α) :=
⟨λ r m n, (matrix.mul_smul m r n).symm⟩

@[simp] lemma mul_mul_left (M : matrix m n α) (N : matrix n o α) (a : α) :
  (λ i j, a * M i j) ⬝ N = a • (M ⬝ N) :=
smul_mul a M N

/--
The ring homomorphism `α →+* matrix n n α`
sending `a` to the diagonal matrix with `a` on the diagonal.
-/
def scalar (n : Type u) [decidable_eq n] [fintype n] : α →+* matrix n n α :=
{ to_fun := λ a, a • 1,
  map_one' := by simp,
  map_mul' := by { intros, ext, simp [mul_assoc], },
  .. (smul_add_hom α _).flip (1 : matrix n n α) }

section scalar

variable [decidable_eq n]

@[simp] lemma coe_scalar : (scalar n : α → matrix n n α) = λ a, a • 1 := rfl

lemma scalar_apply_eq (a : α) (i : n) :
  scalar n a i i = a :=
by simp only [coe_scalar, smul_eq_mul, mul_one, one_apply_eq, pi.smul_apply]

lemma scalar_apply_ne (a : α) (i j : n) (h : i ≠ j) :
  scalar n a i j = 0 :=
by simp only [h, coe_scalar, one_apply_ne, ne.def, not_false_iff, pi.smul_apply, smul_zero]

lemma scalar_inj [nonempty n] {r s : α} : scalar n r = scalar n s ↔ r = s :=
begin
  split,
  { intro h,
    inhabit n,
    rw [← scalar_apply_eq r (arbitrary n), ← scalar_apply_eq s (arbitrary n), h] },
  { rintro rfl, refl }
end

end scalar

end semiring

section comm_semiring
variables [comm_semiring α]

lemma smul_eq_mul_diagonal [decidable_eq n] (M : matrix m n α) (a : α) :
  a • M = M ⬝ diagonal (λ _, a) :=
by { ext, simp [mul_comm] }

@[simp] lemma mul_mul_right (M : matrix m n α) (N : matrix n o α) (a : α) :
  M ⬝ (λ i j, a * N i j) = a • (M ⬝ N) :=
mul_smul M a N

lemma scalar.commute [decidable_eq n] (r : α) (M : matrix n n α) : commute (scalar n r) M :=
by simp [commute, semiconj_by]

end comm_semiring

section algebra
variables [comm_semiring R] [semiring α] [algebra R α] [decidable_eq n]

instance : algebra R (matrix n n α) :=
{ commutes' := λ r x, begin
    ext, simp [matrix.scalar, matrix.mul_apply, matrix.one_apply, algebra.commutes, smul_ite], end,
  smul_def' := λ r x, begin ext, simp [matrix.scalar, algebra.smul_def'' r], end,
  ..((matrix.scalar n).comp (algebra_map R α)) }

lemma algebra_map_matrix_apply {r : R} {i j : n} :
  algebra_map R (matrix n n α) r i j = if i = j then algebra_map R α r else 0 :=
begin
  dsimp [algebra_map, algebra.to_ring_hom, matrix.scalar],
  split_ifs with h; simp [h, matrix.one_apply_ne],
end

@[simp] lemma algebra_map_eq_smul (r : R) :
  algebra_map R (matrix n n R) r = r • (1 : matrix n n R) := rfl

end algebra

/-- For two vectors `w` and `v`, `vec_mul_vec w v i j` is defined to be `w i * v j`.
    Put another way, `vec_mul_vec w v` is exactly `col w ⬝ row v`. -/
def vec_mul_vec [has_mul α] (w : m → α) (v : n → α) : matrix m n α
| x y := w x * v y

section non_unital_non_assoc_semiring
variables [non_unital_non_assoc_semiring α]

/-- `mul_vec M v` is the matrix-vector product of `M` and `v`, where `v` is seen as a column matrix.
    Put another way, `mul_vec M v` is the vector whose entries
    are those of `M ⬝ col v` (see `col_mul_vec`). -/
def mul_vec (M : matrix m n α) (v : n → α) : m → α
| i := dot_product (λ j, M i j) v

/-- `vec_mul v M` is the vector-matrix product of `v` and `M`, where `v` is seen as a row matrix.
    Put another way, `vec_mul v M` is the vector whose entries
    are those of `row v ⬝ M` (see `row_vec_mul`). -/
def vec_mul (v : m → α) (M : matrix m n α) : n → α
| j := dot_product v (λ i, M i j)

/-- Left multiplication by a matrix, as an `add_monoid_hom` from vectors to vectors. -/
@[simps] def mul_vec.add_monoid_hom_left (v : n → α) : matrix m n α →+ m → α :=
{ to_fun := λ M, mul_vec M v,
  map_zero' := by ext; simp [mul_vec]; refl,
  map_add' := λ x y, by { ext m, apply add_dot_product } }

lemma mul_vec_diagonal [decidable_eq m] (v w : m → α) (x : m) :
  mul_vec (diagonal v) w x = v x * w x :=
diagonal_dot_product v w x

lemma vec_mul_diagonal [decidable_eq m] (v w : m → α) (x : m) :
  vec_mul v (diagonal w) x = v x * w x :=
dot_product_diagonal' v w x

@[simp] lemma mul_vec_zero (A : matrix m n α) : mul_vec A 0 = 0 :=
by { ext, simp [mul_vec] }

@[simp] lemma zero_vec_mul (A : matrix m n α) : vec_mul 0 A = 0 :=
by { ext, simp [vec_mul] }

@[simp] lemma zero_mul_vec (v : n → α) : mul_vec (0 : matrix m n α) v = 0 :=
by { ext, simp [mul_vec] }

@[simp] lemma vec_mul_zero (v : m → α) : vec_mul v (0 : matrix m n α) = 0 :=
by { ext, simp [vec_mul] }

lemma vec_mul_vec_eq (w : m → α) (v : n → α) :
  vec_mul_vec w v = (col w) ⬝ (row v) :=
by { ext i j, simp [vec_mul_vec, mul_apply], refl }

lemma smul_mul_vec_assoc [monoid R] [distrib_mul_action R α] [is_scalar_tower R α α]
  (a : R) (A : matrix m n α) (b : n → α) :
  (a • A).mul_vec b = a • (A.mul_vec b) :=
by { ext, apply smul_dot_product, }

lemma mul_vec_add (A : matrix m n α) (x y : n → α) :
  A.mul_vec (x + y) = A.mul_vec x + A.mul_vec y :=
by { ext, apply dot_product_add }

lemma add_mul_vec (A B : matrix m n α) (x : n → α) :
  (A + B).mul_vec x = A.mul_vec x + B.mul_vec x :=
by { ext, apply add_dot_product }

lemma vec_mul_add (A B : matrix m n α) (x : m → α) :
  vec_mul x (A + B) = vec_mul x A + vec_mul x B :=
by { ext, apply dot_product_add }

lemma add_vec_mul (A : matrix m n α) (x y : m → α) :
  vec_mul (x + y) A = vec_mul x A + vec_mul y A :=
by { ext, apply add_dot_product }

end non_unital_non_assoc_semiring

section non_unital_semiring
variables [non_unital_semiring α]

@[simp] lemma vec_mul_vec_mul (v : m → α) (M : matrix m n α) (N : matrix n o α) :
  vec_mul (vec_mul v M) N = vec_mul v (M ⬝ N) :=
by { ext, apply dot_product_assoc }

@[simp] lemma mul_vec_mul_vec (v : o → α) (M : matrix m n α) (N : matrix n o α) :
  mul_vec M (mul_vec N v) = mul_vec (M ⬝ N) v :=
by { ext, symmetry, apply dot_product_assoc }

end non_unital_semiring

section non_assoc_semiring
variables [non_assoc_semiring α]

@[simp] lemma one_mul_vec [decidable_eq m] (v : m → α) : mul_vec 1 v = v :=
by { ext, rw [←diagonal_one, mul_vec_diagonal, one_mul] }

@[simp] lemma vec_mul_one [decidable_eq m] (v : m → α) : vec_mul v 1 = v :=
by { ext, rw [←diagonal_one, vec_mul_diagonal, mul_one] }

end non_assoc_semiring

section semiring
variables [semiring α]

variables [decidable_eq m] [decidable_eq n]

/--
`std_basis_matrix i j a` is the matrix with `a` in the `i`-th row, `j`-th column,
and zeroes elsewhere.
-/
def std_basis_matrix (i : m) (j : n) (a : α) : matrix m n α :=
(λ i' j', if i' = i ∧ j' = j then a else 0)

@[simp] lemma smul_std_basis_matrix (i : m) (j : n) (a b : α) :
b • std_basis_matrix i j a = std_basis_matrix i j (b • a) :=
by { unfold std_basis_matrix, ext, simp }

@[simp] lemma std_basis_matrix_zero (i : m) (j : n) :
std_basis_matrix i j (0 : α) = 0 :=
by { unfold std_basis_matrix, ext, simp }

lemma std_basis_matrix_add (i : m) (j : n) (a b : α) :
std_basis_matrix i j (a + b) = std_basis_matrix i j a + std_basis_matrix i j b :=
begin
  unfold std_basis_matrix, ext,
  split_ifs with h; simp [h],
end

lemma matrix_eq_sum_std_basis (x : matrix n m α) :
  x = ∑ (i : n) (j : m), std_basis_matrix i j (x i j) :=
begin
  ext, symmetry,
  iterate 2 { rw finset.sum_apply },
  convert fintype.sum_eq_single i _,
  { simp [std_basis_matrix] },
  { intros j hj,
    simp [std_basis_matrix, hj.symm] }
end

-- TODO: tie this up with the `basis` machinery of linear algebra
-- this is not completely trivial because we are indexing by two types, instead of one

-- TODO: add `std_basis_vec`
lemma std_basis_eq_basis_mul_basis (i : m) (j : n) :
std_basis_matrix i j 1 = vec_mul_vec (λ i', ite (i = i') 1 0) (λ j', ite (j = j') 1 0) :=
begin
  ext, norm_num [std_basis_matrix, vec_mul_vec],
  split_ifs; tauto,
end

@[elab_as_eliminator] protected lemma induction_on'
  {X : Type*} [semiring X] {M : matrix n n X → Prop} (m : matrix n n X)
  (h_zero : M 0)
  (h_add : ∀p q, M p → M q → M (p + q))
  (h_std_basis : ∀ i j x, M (std_basis_matrix i j x)) :
  M m :=
begin
  rw [matrix_eq_sum_std_basis m, ← finset.sum_product'],
  apply finset.sum_induction _ _ h_add h_zero,
  { intros, apply h_std_basis, }
end

@[elab_as_eliminator] protected lemma induction_on
  [nonempty n] {X : Type*} [semiring X] {M : matrix n n X → Prop} (m : matrix n n X)
  (h_add : ∀p q, M p → M q → M (p + q))
  (h_std_basis : ∀ i j x, M (std_basis_matrix i j x)) :
  M m :=
matrix.induction_on' m
begin
  have i : n := classical.choice (by assumption),
  simpa using h_std_basis i i 0,
end
h_add h_std_basis

end semiring

section ring

variables [ring α]

lemma neg_vec_mul (v : m → α) (A : matrix m n α) : vec_mul (-v) A = - vec_mul v A :=
by { ext, apply neg_dot_product }

lemma vec_mul_neg (v : m → α) (A : matrix m n α) : vec_mul v (-A) = - vec_mul v A :=
by { ext, apply dot_product_neg }

lemma neg_mul_vec (v : n → α) (A : matrix m n α) : mul_vec (-A) v = - mul_vec A v :=
by { ext, apply neg_dot_product }

lemma mul_vec_neg (v : n → α) (A : matrix m n α) : mul_vec A (-v) = - mul_vec A v :=
by { ext, apply dot_product_neg }

end ring

section comm_semiring

variables [comm_semiring α]

lemma mul_vec_smul_assoc (A : matrix m n α) (b : n → α) (a : α) :
  A.mul_vec (a • b) = a • (A.mul_vec b) :=
by { ext, apply dot_product_smul }

lemma mul_vec_transpose (A : matrix m n α) (x : m → α) :
  mul_vec Aᵀ x = vec_mul x A :=
by { ext, apply dot_product_comm }

lemma vec_mul_transpose (A : matrix m n α) (x : n → α) :
  vec_mul x Aᵀ = mul_vec A x :=
by { ext, apply dot_product_comm }

end comm_semiring

section transpose

open_locale matrix

/--
  Tell `simp` what the entries are in a transposed matrix.

  Compare with `mul_apply`, `diagonal_apply_eq`, etc.
-/
@[simp] lemma transpose_apply (M : matrix m n α) (i j) : M.transpose j i = M i j := rfl

@[simp] lemma transpose_transpose (M : matrix m n α) :
  Mᵀᵀ = M :=
by ext; refl

@[simp] lemma transpose_zero [has_zero α] : (0 : matrix m n α)ᵀ = 0 :=
by ext i j; refl

@[simp] lemma transpose_one [decidable_eq n] [has_zero α] [has_one α] : (1 : matrix n n α)ᵀ = 1 :=
begin
  ext i j,
  unfold has_one.one transpose,
  by_cases i = j,
  { simp only [h, diagonal_apply_eq] },
  { simp only [diagonal_apply_ne h, diagonal_apply_ne (λ p, h (symm p))] }
end

@[simp] lemma transpose_add [has_add α] (M : matrix m n α) (N : matrix m n α) :
  (M + N)ᵀ = Mᵀ + Nᵀ  :=
by { ext i j, simp }

@[simp] lemma transpose_sub [add_group α] (M : matrix m n α) (N : matrix m n α) :
  (M - N)ᵀ = Mᵀ - Nᵀ  :=
by { ext i j, simp }

@[simp] lemma transpose_mul [comm_semiring α] (M : matrix m n α) (N : matrix n l α) :
  (M ⬝ N)ᵀ = Nᵀ ⬝ Mᵀ  :=
begin
  ext i j,
  apply dot_product_comm
end

@[simp] lemma transpose_smul [semiring α] (c : α) (M : matrix m n α) :
  (c • M)ᵀ = c • Mᵀ :=
by { ext i j, refl }

@[simp] lemma transpose_neg [has_neg α] (M : matrix m n α) :
  (- M)ᵀ = - Mᵀ  :=
by ext i j; refl

lemma transpose_map {f : α → β} {M : matrix m n α} : Mᵀ.map f = (M.map f)ᵀ :=
by { ext, refl }

end transpose

section conj_transpose

open_locale matrix

/--
  Tell `simp` what the entries are in a conjugate transposed matrix.

  Compare with `mul_apply`, `diagonal_apply_eq`, etc.
-/
@[simp] lemma conj_transpose_apply [has_star α] (M : matrix m n α) (i j) :
  M.conj_transpose j i = star (M i j) := rfl

@[simp] lemma conj_transpose_conj_transpose [has_involutive_star α] (M : matrix m n α) :
  Mᴴᴴ = M :=
by ext; simp

@[simp] lemma conj_transpose_zero [semiring α] [star_ring α] : (0 : matrix m n α)ᴴ = 0 :=
by ext i j; simp

@[simp] lemma conj_transpose_one [decidable_eq n] [semiring α] [star_ring α]:
  (1 : matrix n n α)ᴴ = 1 :=
by simp [conj_transpose]

@[simp] lemma conj_transpose_add
[semiring α] [star_ring α] (M : matrix m n α) (N : matrix m n α) :
  (M + N)ᴴ = Mᴴ + Nᴴ  := by ext i j; simp

@[simp] lemma conj_transpose_sub [ring α] [star_ring α] (M : matrix m n α) (N : matrix m n α) :
  (M - N)ᴴ = Mᴴ - Nᴴ  := by ext i j; simp

@[simp] lemma conj_transpose_smul [comm_monoid α] [star_monoid α] (c : α) (M : matrix m n α) :
  (c • M)ᴴ = (star c) • Mᴴ :=
by ext i j; simp [mul_comm]

@[simp] lemma conj_transpose_mul [semiring α] [star_ring α] (M : matrix m n α) (N : matrix n l α) :
  (M ⬝ N)ᴴ = Nᴴ ⬝ Mᴴ  := by ext i j; simp [mul_apply]

@[simp] lemma conj_transpose_neg [ring α] [star_ring α] (M : matrix m n α) :
  (- M)ᴴ = - Mᴴ  := by ext i j; simp

end conj_transpose

section star

/-- When `α` has a star operation, square matrices `matrix n n α` have a star
operation equal to `matrix.conj_transpose`. -/
instance [has_star α] : has_star (matrix n n α) := {star := conj_transpose}

lemma star_eq_conj_transpose [has_star α] (M : matrix m m α) : star M = Mᴴ := rfl

@[simp] lemma star_apply [has_star α] (M : matrix n n α) (i j) :
  (star M) i j = star (M j i) := rfl

instance [has_involutive_star α] : has_involutive_star (matrix n n α) :=
{ star_involutive := conj_transpose_conj_transpose }

/-- When `α` is a `*`-(semi)ring, `matrix.has_star` is also a `*`-(semi)ring. -/
instance [decidable_eq n] [semiring α] [star_ring α] : star_ring (matrix n n α) :=
{ star_add := conj_transpose_add,
  star_mul := conj_transpose_mul, }

/-- A version of `star_mul` for `⬝` instead of `*`. -/
lemma star_mul [semiring α] [star_ring α] (M N : matrix n n α) :
  star (M ⬝ N) = star N ⬝ star M := conj_transpose_mul _ _

end star

/-- Given maps `(r_reindex : l → m)` and  `(c_reindex : o → n)` reindexing the rows and columns of
a matrix `M : matrix m n α`, the matrix `M.minor r_reindex c_reindex : matrix l o α` is defined
by `(M.minor r_reindex c_reindex) i j = M (r_reindex i) (c_reindex j)` for `(i,j) : l × o`.
Note that the total number of row and columns does not have to be preserved. -/
def minor (A : matrix m n α) (r_reindex : l → m) (c_reindex : o → n) : matrix l o α :=
λ i j, A (r_reindex i) (c_reindex j)

@[simp] lemma minor_apply (A : matrix m n α) (r_reindex : l → m) (c_reindex : o → n) (i j) :
  A.minor r_reindex c_reindex i j = A (r_reindex i) (c_reindex j) := rfl

@[simp] lemma minor_id_id (A : matrix m n α) :
  A.minor id id = A :=
ext $ λ _ _, rfl

@[simp] lemma minor_minor {l₂ o₂ : Type*} [fintype l₂] [fintype o₂] (A : matrix m n α)
  (r₁ : l → m) (c₁ : o → n) (r₂ : l₂ → l) (c₂ : o₂ → o) :
  (A.minor r₁ c₁).minor r₂ c₂ = A.minor (r₁ ∘ r₂) (c₁ ∘ c₂) :=
ext $ λ _ _, rfl

@[simp] lemma transpose_minor (A : matrix m n α) (r_reindex : l → m) (c_reindex : o → n) :
  (A.minor r_reindex c_reindex)ᵀ = Aᵀ.minor c_reindex r_reindex :=
ext $ λ _ _, rfl

@[simp] lemma conj_transpose_minor
  [has_star α] (A : matrix m n α) (r_reindex : l → m) (c_reindex : o → n) :
  (A.minor r_reindex c_reindex)ᴴ = Aᴴ.minor c_reindex r_reindex :=
ext $ λ _ _, rfl

lemma minor_add [has_add α] (A B : matrix m n α) :
  ((A + B).minor : (l → m) → (o → n) → matrix l o α) = A.minor + B.minor := rfl

lemma minor_neg [has_neg α] (A : matrix m n α) :
  ((-A).minor : (l → m) → (o → n) → matrix l o α) = -A.minor := rfl

lemma minor_sub [has_sub α] (A B : matrix m n α) :
  ((A - B).minor : (l → m) → (o → n) → matrix l o α) = A.minor - B.minor := rfl

@[simp]
lemma minor_zero [has_zero α] :
  ((0 : matrix m n α).minor : (l → m) → (o → n) → matrix l o α) = 0 := rfl

lemma minor_smul {R : Type*} [semiring R] [add_comm_monoid α] [module R α] (r : R)
  (A : matrix m n α) :
  ((r • A : matrix m n α).minor : (l → m) → (o → n) → matrix l o α) = r • A.minor := rfl

lemma minor_map (f : α → β) (e₁ : l → m) (e₂ : o → n) (A : matrix m n α) :
  (A.map f).minor e₁ e₂ = (A.minor e₁ e₂).map f := rfl

/-- Given a `(m × m)` diagonal matrix defined by a map `d : m → α`, if the reindexing map `e` is
  injective, then the resulting matrix is again diagonal. -/
lemma minor_diagonal [has_zero α] [decidable_eq m] [decidable_eq l] (d : m → α) (e : l → m)
  (he : function.injective e) :
  (diagonal d).minor e e = diagonal (d ∘ e) :=
ext $ λ i j, begin
  rw minor_apply,
  by_cases h : i = j,
  { rw [h, diagonal_apply_eq, diagonal_apply_eq], },
  { rw [diagonal_apply_ne h, diagonal_apply_ne (he.ne h)], },
end

lemma minor_one [has_zero α] [has_one α] [decidable_eq m] [decidable_eq l] (e : l → m)
  (he : function.injective e) :
  (1 : matrix m m α).minor e e = 1 :=
minor_diagonal _ e he

lemma minor_mul [semiring α] {p q : Type*} [fintype p] [fintype q]
  (M : matrix m n α) (N : matrix n p α)
  (e₁ : l → m) (e₂ : o → n) (e₃ : q → p) (he₂ : function.bijective e₂) :
  (M ⬝ N).minor e₁ e₃ = (M.minor e₁ e₂) ⬝ (N.minor e₂ e₃) :=
ext $ λ _ _, (he₂.sum_comp _).symm


/-! `simp` lemmas for `matrix.minor`s interaction with `matrix.diagonal`, `1`, and `matrix.mul` for
when the mappings are bundled. -/

@[simp]
lemma minor_diagonal_embedding [has_zero α] [decidable_eq m] [decidable_eq l] (d : m → α)
  (e : l ↪ m) :
  (diagonal d).minor e e = diagonal (d ∘ e) :=
minor_diagonal d e e.injective

@[simp]
lemma minor_diagonal_equiv [has_zero α] [decidable_eq m] [decidable_eq l] (d : m → α)
  (e : l ≃ m) :
  (diagonal d).minor e e = diagonal (d ∘ e) :=
minor_diagonal d e e.injective

@[simp]
lemma minor_one_embedding [has_zero α] [has_one α] [decidable_eq m] [decidable_eq l] (e : l ↪ m) :
  (1 : matrix m m α).minor e e = 1 :=
minor_one e e.injective

@[simp]
lemma minor_one_equiv [has_zero α] [has_one α] [decidable_eq m] [decidable_eq l] (e : l ≃ m) :
  (1 : matrix m m α).minor e e = 1 :=
minor_one e e.injective

lemma minor_mul_equiv [semiring α] {p q : Type*} [fintype p] [fintype q]
  (M : matrix m n α) (N : matrix n p α) (e₁ : l → m) (e₂ : o ≃ n) (e₃ : q → p)  :
  (M ⬝ N).minor e₁ e₃ = (M.minor e₁ e₂) ⬝ (N.minor e₂ e₃) :=
minor_mul M N e₁ e₂ e₃ e₂.bijective

lemma mul_minor_one [semiring α] [decidable_eq o] (e₁ : n ≃ o) (e₂ : l → o) (M : matrix m n α) :
  M ⬝ (1 : matrix o o α).minor e₁ e₂ = minor M id (e₁.symm ∘ e₂) :=
begin
  let A := M.minor id e₁.symm,
  have : M = A.minor id e₁,
  { simp only [minor_minor, function.comp.right_id, minor_id_id, equiv.symm_comp_self], },
  rw [this, ←minor_mul_equiv],
  simp only [matrix.mul_one, minor_minor, function.comp.right_id, minor_id_id,
    equiv.symm_comp_self],
end

lemma one_minor_mul [semiring α] [decidable_eq o] (e₁ : l → o) (e₂ : m ≃ o) (M : matrix m n α) :
  ((1 : matrix o o α).minor e₁ e₂).mul M = minor M (e₂.symm ∘ e₁) id :=
begin
  let A := M.minor e₂.symm id,
  have : M = A.minor e₂ id,
  { simp only [minor_minor, function.comp.right_id, minor_id_id, equiv.symm_comp_self], },
  rw [this, ←minor_mul_equiv],
  simp only [matrix.one_mul, minor_minor, function.comp.right_id, minor_id_id,
    equiv.symm_comp_self],
end

/-- The natural map that reindexes a matrix's rows and columns with equivalent types is an
equivalence. -/
def reindex (eₘ : m ≃ l) (eₙ : n ≃ o) : matrix m n α ≃ matrix l o α :=
{ to_fun    := λ M, M.minor eₘ.symm eₙ.symm,
  inv_fun   := λ M, M.minor eₘ eₙ,
  left_inv  := λ M, by simp,
  right_inv := λ M, by simp, }

@[simp] lemma reindex_apply (eₘ : m ≃ l) (eₙ : n ≃ o) (M : matrix m n α) :
  reindex eₘ eₙ M = M.minor eₘ.symm eₙ.symm :=
rfl

@[simp] lemma reindex_refl_refl (A : matrix m n α) :
  reindex (equiv.refl _) (equiv.refl _) A = A :=
A.minor_id_id

@[simp] lemma reindex_symm (eₘ : m ≃ l) (eₙ : n ≃ o) :
  (reindex eₘ eₙ).symm = (reindex eₘ.symm eₙ.symm : matrix l o α ≃ _) :=
rfl

@[simp] lemma reindex_trans {l₂ o₂ : Type*} [fintype l₂] [fintype o₂]
  (eₘ : m ≃ l) (eₙ : n ≃ o) (eₘ₂ : l ≃ l₂) (eₙ₂ : o ≃ o₂) :
  (reindex eₘ eₙ).trans (reindex eₘ₂ eₙ₂) =
    (reindex (eₘ.trans eₘ₂) (eₙ.trans eₙ₂) : matrix m n α ≃ _) :=
equiv.ext $ λ A, (A.minor_minor eₘ.symm eₙ.symm eₘ₂.symm eₙ₂.symm : _)

lemma transpose_reindex (eₘ : m ≃ l) (eₙ : n ≃ o) (M : matrix m n α) :
  (reindex eₘ eₙ M)ᵀ = (reindex eₙ eₘ Mᵀ) :=
rfl

lemma conj_transpose_reindex [has_star α] (eₘ : m ≃ l) (eₙ : n ≃ o) (M : matrix m n α) :
  (reindex eₘ eₙ M)ᴴ = (reindex eₙ eₘ Mᴴ) :=
rfl

/-- The left `n × l` part of a `n × (l+r)` matrix. -/
@[reducible]
def sub_left {m l r : nat} (A : matrix (fin m) (fin (l + r)) α) : matrix (fin m) (fin l) α :=
minor A id (fin.cast_add r)

/-- The right `n × r` part of a `n × (l+r)` matrix. -/
@[reducible]
def sub_right {m l r : nat} (A : matrix (fin m) (fin (l + r)) α) : matrix (fin m) (fin r) α :=
minor A id (fin.nat_add l)

/-- The top `u × n` part of a `(u+d) × n` matrix. -/
@[reducible]
def sub_up {d u n : nat} (A : matrix (fin (u + d)) (fin n) α) : matrix (fin u) (fin n) α :=
minor A (fin.cast_add d) id

/-- The bottom `d × n` part of a `(u+d) × n` matrix. -/
@[reducible]
def sub_down {d u n : nat} (A : matrix (fin (u + d)) (fin n) α) : matrix (fin d) (fin n) α :=
minor A (fin.nat_add u) id

/-- The top-right `u × r` part of a `(u+d) × (l+r)` matrix. -/
@[reducible]
def sub_up_right {d u l r : nat} (A: matrix (fin (u + d)) (fin (l + r)) α) :
  matrix (fin u) (fin r) α :=
sub_up (sub_right A)

/-- The bottom-right `d × r` part of a `(u+d) × (l+r)` matrix. -/
@[reducible]
def sub_down_right {d u l r : nat} (A : matrix (fin (u + d)) (fin (l + r)) α) :
  matrix (fin d) (fin r) α :=
sub_down (sub_right A)

/-- The top-left `u × l` part of a `(u+d) × (l+r)` matrix. -/
@[reducible]
def sub_up_left {d u l r : nat} (A : matrix (fin (u + d)) (fin (l + r)) α) :
  matrix (fin u) (fin (l)) α :=
sub_up (sub_left A)

/-- The bottom-left `d × l` part of a `(u+d) × (l+r)` matrix. -/
@[reducible]
def sub_down_left {d u l r : nat} (A: matrix (fin (u + d)) (fin (l + r)) α) :
  matrix (fin d) (fin (l)) α :=
sub_down (sub_left A)

section row_col
/-!
### `row_col` section

Simplification lemmas for `matrix.row` and `matrix.col`.
-/
open_locale matrix

@[simp] lemma col_add [has_add α] (v w : m → α) : col (v + w) = col v + col w := by { ext, refl }
@[simp] lemma col_smul [has_scalar R α] (x : R) (v : m → α) : col (x • v) = x • col v :=
by { ext, refl }
@[simp] lemma row_add [has_add α] (v w : m → α) : row (v + w) = row v + row w := by { ext, refl }
@[simp] lemma row_smul [has_scalar R α] (x : R) (v : m → α) : row (x • v) = x • row v :=
by { ext, refl }

@[simp] lemma col_apply (v : m → α) (i j) : matrix.col v i j = v i := rfl
@[simp] lemma row_apply (v : m → α) (i j) : matrix.row v i j = v j := rfl

@[simp]
lemma transpose_col (v : m → α) : (matrix.col v)ᵀ = matrix.row v := by { ext, refl }
@[simp]
lemma transpose_row (v : m → α) : (matrix.row v)ᵀ = matrix.col v := by { ext, refl }

@[simp]
lemma conj_transpose_col [has_star α] (v : m → α) : (col v)ᴴ = row (star v) := by { ext, refl }
@[simp]
lemma conj_transpose_row [has_star α] (v : m → α) : (row v)ᴴ = col (star v) := by { ext, refl }

lemma row_vec_mul [semiring α] (M : matrix m n α) (v : m → α) :
  matrix.row (matrix.vec_mul v M) = matrix.row v ⬝ M := by {ext, refl}
lemma col_vec_mul [semiring α] (M : matrix m n α) (v : m → α) :
  matrix.col (matrix.vec_mul v M) = (matrix.row v ⬝ M)ᵀ := by {ext, refl}
lemma col_mul_vec [semiring α] (M : matrix m n α) (v : n → α) :
  matrix.col (matrix.mul_vec M v) = M ⬝ matrix.col v := by {ext, refl}
lemma row_mul_vec [semiring α] (M : matrix m n α) (v : n → α) :
  matrix.row (matrix.mul_vec M v) = (M ⬝ matrix.col v)ᵀ := by {ext, refl}

@[simp]
lemma row_mul_col_apply [has_mul α] [add_comm_monoid α] (v w : m → α) (i j) :
  (row v ⬝ col w) i j = dot_product v w :=
rfl

end row_col

section update

/-- Update, i.e. replace the `i`th row of matrix `A` with the values in `b`. -/
def update_row [decidable_eq n] (M : matrix n m α) (i : n) (b : m → α) : matrix n m α :=
function.update M i b

/-- Update, i.e. replace the `j`th column of matrix `A` with the values in `b`. -/
def update_column [decidable_eq m] (M : matrix n m α) (j : m) (b : n → α) : matrix n m α :=
λ i, function.update (M i) j (b i)

variables {M : matrix n m α} {i : n} {j : m} {b : m → α} {c : n → α}

@[simp] lemma update_row_self [decidable_eq n] : update_row M i b i = b :=
function.update_same i b M

@[simp] lemma update_column_self [decidable_eq m] : update_column M j c i j = c i :=
function.update_same j (c i) (M i)

@[simp] lemma update_row_ne [decidable_eq n] {i' : n} (i_ne : i' ≠ i) :
  update_row M i b i' = M i' := function.update_noteq i_ne b M

@[simp] lemma update_column_ne [decidable_eq m] {j' : m} (j_ne : j' ≠ j) :
  update_column M j c i j' = M i j' := function.update_noteq j_ne (c i) (M i)

lemma update_row_apply [decidable_eq n] {i' : n} :
  update_row M i b i' j = if i' = i then b j else M i' j :=
begin
  by_cases i' = i,
  { rw [h, update_row_self, if_pos rfl] },
  { rwa [update_row_ne h, if_neg h] }
end

lemma update_column_apply [decidable_eq m] {j' : m} :
  update_column M j c i j' = if j' = j then c i else M i j' :=
begin
  by_cases j' = j,
  { rw [h, update_column_self, if_pos rfl] },
  { rwa [update_column_ne h, if_neg h] }
end

@[simp] lemma update_column_subsingleton [subsingleton m] (A : matrix n m R)
  (i : m) (b : n → R) :
  A.update_column i b = (col b).minor id (function.const m ()) :=
begin
  ext x y,
  simp [update_column_apply, subsingleton.elim i y]
end

@[simp] lemma update_row_subsingleton [subsingleton n] (A : matrix n m R)
  (i : n) (b : m → R)  :
  A.update_row i b = (row b).minor (function.const n ()) id :=
begin
  ext x y,
  simp [update_column_apply, subsingleton.elim i x]
end

lemma map_update_row [decidable_eq n] (f : α → β) :
  map (update_row M i b) f = update_row (M.map f) i (f ∘ b) :=
begin
  ext i' j',
  rw [update_row_apply, map_apply, map_apply, update_row_apply],
  exact apply_ite f _ _ _,
end

lemma map_update_column [decidable_eq m] (f : α → β) :
  map (update_column M j c) f = update_column (M.map f) j (f ∘ c) :=
begin
  ext i' j',
  rw [update_column_apply, map_apply, map_apply, update_column_apply],
  exact apply_ite f _ _ _,
end

lemma update_row_transpose [decidable_eq m] : update_row Mᵀ j c = (update_column M j c)ᵀ :=
begin
  ext i' j,
  rw [transpose_apply, update_row_apply, update_column_apply],
  refl
end

lemma update_column_transpose [decidable_eq n] : update_column Mᵀ i b = (update_row M i b)ᵀ :=
begin
  ext i' j,
  rw [transpose_apply, update_row_apply, update_column_apply],
  refl
end

lemma update_row_conj_transpose [decidable_eq m] [has_star α] :
  update_row Mᴴ j (star c) = (update_column M j c)ᴴ :=
begin
  rw [conj_transpose, conj_transpose, transpose_map, transpose_map, update_row_transpose,
    map_update_column],
  refl,
end

lemma update_column_conj_transpose [decidable_eq n] [has_star α] :
  update_column Mᴴ i (star b) = (update_row M i b)ᴴ :=
begin
  rw [conj_transpose, conj_transpose, transpose_map, transpose_map, update_column_transpose,
    map_update_row],
  refl,
end

@[simp] lemma update_row_eq_self [decidable_eq m]
  (A : matrix m n α) {i : m} :
  A.update_row i (A i) = A :=
function.update_eq_self i A

@[simp] lemma update_column_eq_self [decidable_eq n]
  (A : matrix m n α) {i : n} :
  A.update_column i (λ j, A j i) = A :=
funext $ λ j, function.update_eq_self i (A j)

end update

end matrix

namespace ring_hom
variables [semiring α] [semiring β]

lemma map_matrix_mul (M : matrix m n α) (N : matrix n o α) (i : m) (j : o) (f : α →+* β) :
  f (matrix.mul M N i j) = matrix.mul (λ i j, f (M i j)) (λ i j, f (N i j)) i j :=
by simp [matrix.mul_apply, ring_hom.map_sum]

end ring_hom<|MERGE_RESOLUTION|>--- conflicted
+++ resolved
@@ -468,87 +468,6 @@
 
 end semiring
 
-<<<<<<< HEAD
-=======
-section homs
-
--- TODO: there should be a way to avoid restating these for each `foo_hom`.
-/-- A version of `map_one` where `f` is a ring hom. -/
-@[simp] lemma ring_hom_map_one [decidable_eq n] [semiring α] [semiring β] (f : α →+* β) :
-  (1 : matrix n n α).map f = 1 :=
-map_one _ f.map_zero f.map_one
-
-/-- A version of `map_one` where `f` is a `ring_equiv`. -/
-@[simp] lemma ring_equiv_map_one [decidable_eq n]  [semiring α] [semiring β] (f : α ≃+* β) :
-  (1 : matrix n n α).map f = 1 :=
-map_one _ f.map_zero f.map_one
-
-/-- A version of `map_zero` where `f` is a `zero_hom`. -/
-@[simp] lemma zero_hom_map_zero [has_zero α] [has_zero β] (f : zero_hom α β) :
-  (0 : matrix n n α).map f = 0 :=
-map_zero _ f.map_zero
-
-/-- A version of `map_zero` where `f` is a `add_monoid_hom`. -/
-@[simp] lemma add_monoid_hom_map_zero [add_monoid α] [add_monoid β] (f : α →+ β) :
-  (0 : matrix n n α).map f = 0 :=
-map_zero _ f.map_zero
-
-/-- A version of `map_zero` where `f` is a `add_equiv`. -/
-@[simp] lemma add_equiv_map_zero [add_monoid α] [add_monoid β] (f : α ≃+ β) :
-  (0 : matrix n n α).map f = 0 :=
-map_zero _ f.map_zero
-
-/-- A version of `map_zero` where `f` is a `linear_map`. -/
-@[simp] lemma linear_map_map_zero [semiring R] [add_comm_monoid α] [add_comm_monoid β]
-  [module R α] [module R β] (f : α →ₗ[R] β) :
-  (0 : matrix n n α).map f = 0 :=
-map_zero _ f.map_zero
-
-/-- A version of `map_zero` where `f` is a `linear_equiv`. -/
-@[simp] lemma linear_equiv_map_zero [semiring R] [add_comm_monoid α] [add_comm_monoid β]
-  [module R α] [module R β] (f : α ≃ₗ[R] β) :
-  (0 : matrix n n α).map f = 0 :=
-map_zero _ f.map_zero
-
-/-- A version of `map_zero` where `f` is a `ring_hom`. -/
-@[simp] lemma ring_hom_map_zero [semiring α] [semiring β] (f : α →+* β) :
-  (0 : matrix n n α).map f = 0 :=
-map_zero _ f.map_zero
-
-/-- A version of `map_zero` where `f` is a `ring_equiv`. -/
-@[simp] lemma ring_equiv_map_zero [semiring α] [semiring β] (f : α ≃+* β) :
-  (0 : matrix n n α).map f = 0 :=
-map_zero _ f.map_zero
-
-section algebra
-
-variables [comm_semiring R] [semiring α] [algebra R α] [semiring β] [algebra R β]
-
-/-- A version of `matrix.map_one` where `f` is an `alg_hom`. -/
-@[simp] lemma alg_hom_map_one [decidable_eq n]
-  (f : α →ₐ[R] β) : (1 : matrix n n α).map f = 1 :=
-map_one _ f.map_zero f.map_one
-
-/-- A version of `matrix.map_one` where `f` is an `alg_equiv`. -/
-@[simp] lemma alg_equiv_map_one [decidable_eq n]
-  (f : α ≃ₐ[R] β) : (1 : matrix n n α).map f = 1 :=
-map_one _ f.map_zero f.map_one
-
-/-- A version of `matrix.zero_map` where `f` is an `alg_hom`. -/
-@[simp] lemma alg_hom_map_zero
-  (f : α →ₐ[R] β) : (0 : matrix n n α).map f = 0 :=
-map_zero _ f.map_zero
-
-/-- A version of `matrix.zero_map` where `f` is an `alg_equiv`. -/
-@[simp] lemma alg_equiv_map_zero
-  (f : α ≃ₐ[R] β) : (0 : matrix n n α).map f = 0 :=
-map_zero _ f.map_zero
-
-end algebra
-
-end homs
-
->>>>>>> 9a251f1e
 end matrix
 
 /-!
