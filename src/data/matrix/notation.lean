--- conflicted
+++ resolved
@@ -76,11 +76,7 @@
 
 section val
 
-<<<<<<< HEAD
-@[simp] lemma head_fin_one (a : α) : vec_head (λ (i : fin 1), a) = a := rfl
-=======
 @[simp] lemma head_fin_const (a : α) : vec_head (λ (i : fin (n + 1)), a) = a := rfl
->>>>>>> 2c4a5161
 
 @[simp] lemma cons_val_zero (x : α) (u : fin m → α) : vec_cons x u 0 = x := rfl
 
@@ -220,12 +216,9 @@
 @[simp] lemma vec_head_vec_alt0 (hm : (m + 2) = (n + 1) + (n + 1)) (v : fin (m + 2) → α) :
   vec_head (vec_alt0 hm v) = v 0 := rfl
 
-<<<<<<< HEAD
-=======
 @[simp] lemma vec_head_vec_alt1 (hm : (m + 2) = (n + 1) + (n + 1)) (v : fin (m + 2) → α) :
   vec_head (vec_alt1 hm v) = v 1 := rfl
 
->>>>>>> 2c4a5161
 @[simp] lemma cons_vec_bit0_eq_alt0 (x : α) (u : fin n → α) (i : fin (n + 1)) :
   vec_cons x u (bit0 i) = vec_alt0 rfl (fin.append rfl (vec_cons x u) (vec_cons x u)) i :=
 by rw vec_alt0_append
