--- conflicted
+++ resolved
@@ -67,10 +67,6 @@
   {congr; simp}, {simp}
 end
 
-<<<<<<< HEAD
-
-=======
->>>>>>> bb289539
 theorem antidiagonal_eq_map_powerset [decidable_eq α] (s : multiset α) :
   s.antidiagonal = s.powerset.map (λ t, (s - t, t)) :=
 begin
