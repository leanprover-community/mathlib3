--- conflicted
+++ resolved
@@ -1793,15 +1793,9 @@
 @[simp] theorem count_replicate_self (a : α) (n : ℕ) : count a (replicate n a) = n :=
 count_replicate_self _ _
 
-<<<<<<< HEAD
 theorem count_replicate (a b : α) (n : ℕ)  :
   count a (replicate n b) = if (a = b) then n else 0 :=
 count_replicate _ _ _
-=======
-theorem count_repeat (a b : α) (n : ℕ)  :
-  count a (repeat b n) = if (a = b) then n else 0 :=
-count_repeat a b n
->>>>>>> 8cce17e5
 
 @[simp] theorem count_erase_self (a : α) (s : multiset α) :
   count a (erase s a) = pred (count a s) :=
