/-
Copyright (c) 2022 Kyle Miller. All rights reserved.
Released under Apache 2.0 license as described in the file LICENSE.
Authors: Kyle Miller
-/
import algebra.big_operators.basic
<<<<<<< HEAD
import data.fintype.card
=======
>>>>>>> 71dbd401
import data.prod.lex

/-!
# Multiset coercion to type

This module defines a `has_coe_to_sort` instance for multisets and gives it a `fintype` instance.
It also defines `multiset.to_enum_finset`, which is another way to enumerate the elements of
a multiset. These coercions and definitions make it easier to sum over multisets using existing
`finset` theory.

## Main definitions

* A coercion from `m : multiset α` to a `Type*`. For `x : m`, then there is a coercion `↑x : α`,
  and `x.2` is a term of `fin (m.count x)`. The second component is what ensures each term appears
  with the correct multiplicity. Note that this coercion requires `decidable_eq α` due to
  `multiset.count`.
* `multiset.to_enum_finset` is a `finset` version of this.
* `multiset.coe_embedding` is the embedding `m ↪ α × ℕ`, whose first component is the coercion
  and whose second component enumerates elements with multiplicity.
* `multiset.coe_equiv` is the equivalence `m ≃ m.to_enum_finset`.

## Tags

multiset enumeration
-/

open_locale big_operators

variables {α : Type*} [decidable_eq α] {m : multiset α}

/-- Auxiliary definition for the `has_coe_to_sort` instance. This prevents the `has_coe m α`
instance from inadverently applying to other sigma types. One should not use this definition
directly. -/
@[nolint has_nonempty_instance]
def multiset.to_type (m : multiset α) : Type* := Σ (x : α), fin (m.count x)

/-- Create a type that has the same number of elements as the multiset.
Terms of this type are triples `⟨x, ⟨i, h⟩⟩` where `x : α`, `i : ℕ`, and `h : i < m.count x`.
This way repeated elements of a multiset appear multiple times with different values of `i`. -/
instance : has_coe_to_sort (multiset α) Type* := ⟨multiset.to_type⟩

@[simp] lemma multiset.coe_sort_eq : m.to_type = m := rfl

/-- Constructor for terms of the coercion of `m` to a type.
This helps Lean pick up the correct instances. -/
@[reducible, pattern] def multiset.mk_to_type (m : multiset α) (x : α) (i : fin (m.count x)) : m :=
⟨x, i⟩

/-- As a convenience, there is a coercion from `m : Type*` to `α` by projecting onto the first
component. -/
instance multiset.has_coe_to_sort.has_coe : has_coe m α := ⟨λ x, x.1⟩

@[simp] lemma multiset.fst_coe_eq_coe {x : m} : x.1 = x := rfl

@[simp] lemma multiset.coe_eq {x y : m} : (x : α) = (y : α) ↔ x.1 = y.1 :=
by { cases x, cases y, refl }

@[simp] lemma multiset.coe_mk {x : α} {i : fin (m.count x)} : ↑(m.mk_to_type x i) = x := rfl

@[simp] lemma multiset.coe_mem {x : m} : ↑x ∈ m := multiset.count_pos.mp (pos_of_gt x.2.2)

@[simp] protected lemma multiset.forall_coe (p : m → Prop) :
  (∀ (x : m), p x) ↔ ∀ (x : α) (i : fin (m.count x)), p ⟨x, i⟩ := sigma.forall

@[simp] protected lemma multiset.exists_coe (p : m → Prop) :
  (∃ (x : m), p x) ↔ ∃ (x : α) (i : fin (m.count x)), p ⟨x, i⟩ := sigma.exists

instance : fintype {p : α × ℕ | p.2 < m.count p.1} :=
fintype.of_finset
(m.to_finset.bUnion (λ x, (finset.range (m.count x)).map ⟨prod.mk x, prod.mk.inj_left x⟩))
begin
  rintro ⟨x, i⟩,
  simp only [finset.mem_bUnion, multiset.mem_to_finset, finset.mem_map, finset.mem_range,
    function.embedding.coe_fn_mk, prod.mk.inj_iff, exists_prop, exists_eq_right_right,
    set.mem_set_of_eq, and_iff_right_iff_imp],
  exact λ h, multiset.count_pos.mp (pos_of_gt h),
end

/-- Construct a finset whose elements enumerate the elements of the multiset `m`.
The `ℕ` component is used to differentiate between equal elements: if `x` appears `n` times
then `(x, 0)`, ..., and `(x, n-1)` appear in the `finset`. -/
def multiset.to_enum_finset (m : multiset α) : finset (α × ℕ) :=
{p : α × ℕ | p.2 < m.count p.1}.to_finset

@[simp] lemma multiset.mem_to_enum_finset (m : multiset α) (p : α × ℕ) :
  p ∈ m.to_enum_finset ↔ p.2 < m.count p.1 :=
set.mem_to_finset

lemma multiset.mem_of_mem_to_enum_finset {p : α × ℕ} (h : p ∈ m.to_enum_finset) : p.1 ∈ m :=
multiset.count_pos.mp $ pos_of_gt $ (m.mem_to_enum_finset p).mp h

@[mono]
lemma multiset.to_enum_finset_mono {m₁ m₂ : multiset α}
  (h : m₁ ≤ m₂) : m₁.to_enum_finset ⊆ m₂.to_enum_finset :=
begin
  intro p,
  simp only [multiset.mem_to_enum_finset],
  exact gt_of_ge_of_gt (multiset.le_iff_count.mp h p.1),
end

@[simp] lemma multiset.to_enum_finset_subset_iff {m₁ m₂ : multiset α} :
  m₁.to_enum_finset ⊆ m₂.to_enum_finset ↔ m₁ ≤ m₂ :=
begin
  refine ⟨λ h, _, multiset.to_enum_finset_mono⟩,
  rw multiset.le_iff_count,
  intro x,
  by_cases hx : x ∈ m₁,
  { apply nat.le_of_pred_lt,
    have : (x, m₁.count x - 1) ∈ m₁.to_enum_finset,
    { rw multiset.mem_to_enum_finset,
      exact nat.pred_lt (ne_of_gt (multiset.count_pos.mpr hx)), },
    simpa only [multiset.mem_to_enum_finset] using h this, },
  { simp [hx] },
end

/-- The embedding from a multiset into `α × ℕ` where the second coordinate enumerates repeats.

If you are looking for the function `m → α`, that would be plain `coe`. -/
@[simps]
def multiset.coe_embedding (m : multiset α) :
  m ↪ α × ℕ :=
{ to_fun := λ x, (x, x.2),
  inj' := begin
    rintro ⟨x, i, hi⟩ ⟨y, j, hj⟩,
    simp only [prod.mk.inj_iff, sigma.mk.inj_iff, and_imp, multiset.coe_eq, fin.coe_mk],
    rintro rfl rfl,
    exact ⟨rfl, heq.rfl⟩
  end }

/-- Another way to coerce a `multiset` to a type is to go through `m.to_enum_finset` and coerce
that `finset` to a type. -/
@[simps]
def multiset.coe_equiv (m : multiset α) :
  m ≃ m.to_enum_finset :=
{ to_fun := λ x, ⟨m.coe_embedding x, by { rw multiset.mem_to_enum_finset, exact x.2.2 }⟩,
  inv_fun := λ x, ⟨x.1.1, x.1.2, by { rw ← multiset.mem_to_enum_finset, exact x.2 }⟩,
  left_inv := by { rintro ⟨x, i, h⟩, refl },
  right_inv := by {rintro ⟨⟨x, i⟩, h⟩, refl } }

@[simp] lemma multiset.to_embedding_coe_equiv_trans (m : multiset α) :
  m.coe_equiv.to_embedding.trans (function.embedding.subtype _) = m.coe_embedding :=
by ext; simp

instance multiset.fintype_coe : fintype m :=
fintype.of_equiv m.to_enum_finset m.coe_equiv.symm

lemma multiset.map_univ_coe_embedding (m : multiset α) :
  (finset.univ : finset m).map m.coe_embedding = m.to_enum_finset :=
by { ext ⟨x, i⟩, simp only [fin.exists_iff, finset.mem_map, finset.mem_univ,
  multiset.coe_embedding_apply, prod.mk.inj_iff, exists_true_left, multiset.exists_coe,
  multiset.coe_mk, fin.coe_mk, exists_prop, exists_eq_right_right, exists_eq_right,
  multiset.mem_to_enum_finset, iff_self, true_and] }

lemma multiset.to_enum_finset_filter_eq (m : multiset α) (x : α) :
  m.to_enum_finset.filter (λ p, x = p.1) =
  (finset.range (m.count x)).map ⟨prod.mk x, prod.mk.inj_left x⟩ :=
begin
  ext ⟨y, i⟩,
  simp only [eq_comm, finset.mem_filter, multiset.mem_to_enum_finset, finset.mem_map,
    finset.mem_range, function.embedding.coe_fn_mk, prod.mk.inj_iff, exists_prop,
    exists_eq_right_right', and.congr_left_iff],
  rintro rfl,
  refl,
end

@[simp] lemma multiset.map_to_enum_finset_fst (m : multiset α) :
  m.to_enum_finset.val.map prod.fst = m :=
begin
  ext x,
  simp only [multiset.count_map, ← finset.filter_val, multiset.to_enum_finset_filter_eq,
    finset.map_val, finset.range_coe, multiset.card_map, multiset.card_range],
end

@[simp] lemma multiset.image_to_enum_finset_fst (m : multiset α) :
  m.to_enum_finset.image prod.fst = m.to_finset :=
by rw [finset.image, multiset.map_to_enum_finset_fst]

@[simp] lemma multiset.map_univ_coe (m : multiset α) :
  (finset.univ : finset m).val.map coe = m :=
begin
  have := m.map_to_enum_finset_fst,
  rw ← m.map_univ_coe_embedding at this,
  simpa only [finset.map_val, multiset.coe_embedding_apply, multiset.map_map, function.comp_app]
    using this,
end

@[simp] lemma multiset.map_univ {β : Type*} (m : multiset α) (f : α → β) :
  (finset.univ : finset m).val.map (λ x, f x) = m.map f :=
by rw [← multiset.map_map, multiset.map_univ_coe]

@[simp] lemma multiset.card_to_enum_finset (m : multiset α) : m.to_enum_finset.card = m.card :=
begin
  change multiset.card _ = _,
  convert_to (m.to_enum_finset.val.map prod.fst).card = _,
  { rw multiset.card_map },
  { rw m.map_to_enum_finset_fst }
end

@[simp] lemma multiset.card_coe (m : multiset α) : fintype.card m = m.card :=
by { rw fintype.card_congr m.coe_equiv, simp }

@[to_additive]
lemma multiset.prod_eq_prod_coe [comm_monoid α] (m : multiset α) : m.prod = ∏ (x : m), x :=
by { congr, simp }

@[to_additive]
lemma multiset.prod_eq_prod_to_enum_finset [comm_monoid α] (m : multiset α) :
  m.prod = ∏ x in m.to_enum_finset, x.1 :=
by { congr, simp }

@[to_additive]
lemma multiset.prod_to_enum_finset {β : Type*} [comm_monoid β] (m : multiset α) (f : α → ℕ → β) :
  ∏ x in m.to_enum_finset, f x.1 x.2 = ∏ (x : m), f x x.2 :=
begin
  rw fintype.prod_equiv m.coe_equiv (λ x, f x x.2) (λ x, f x.1.1 x.1.2),
  { rw ← m.to_enum_finset.prod_coe_sort (λ x, f x.1 x.2),
    simp, },
  { simp }
end<|MERGE_RESOLUTION|>--- conflicted
+++ resolved
@@ -4,12 +4,9 @@
 Authors: Kyle Miller
 -/
 import algebra.big_operators.basic
-<<<<<<< HEAD
 import data.fintype.card
-=======
->>>>>>> 71dbd401
 import data.prod.lex
-
+__
 /-!
 # Multiset coercion to type
 
