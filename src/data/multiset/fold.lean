/-
Copyright (c) 2017 Mario Carneiro. All rights reserved.
Released under Apache 2.0 license as described in the file LICENSE.
Authors: Mario Carneiro
-/
import data.multiset.erase_dup
import data.list.min_max

/-!
# The fold operation for a commutative associative operation over a multiset.
-/

namespace multiset
variables {α β : Type*}

/-! ### fold -/
section fold
variables (op : α → α → α) [hc : is_commutative α op] [ha : is_associative α op]
local notation a * b := op a b
include hc ha

/-- `fold op b s` folds a commutative associative operation `op` over
  the multiset `s`. -/
def fold : α → multiset α → α := foldr op (left_comm _ hc.comm ha.assoc)

theorem fold_eq_foldr (b : α) (s : multiset α) :
  fold op b s = foldr op (left_comm _ hc.comm ha.assoc) b s := rfl

@[simp] theorem coe_fold_r (b : α) (l : list α) : fold op b l = l.foldr op b := rfl

theorem coe_fold_l (b : α) (l : list α) : fold op b l = l.foldl op b :=
(coe_foldr_swap op _ b l).trans $ by simp [hc.comm]

theorem fold_eq_foldl (b : α) (s : multiset α) :
  fold op b s = foldl op (right_comm _ hc.comm ha.assoc) b s :=
quot.induction_on s $ λ l, coe_fold_l _ _ _

@[simp] theorem fold_zero (b : α) : (0 : multiset α).fold op b = b := rfl

@[simp] theorem fold_cons_left : ∀ (b a : α) (s : multiset α),
  (a ::ₘ s).fold op b = a * s.fold op b := foldr_cons _ _

theorem fold_cons_right (b a : α) (s : multiset α) : (a ::ₘ s).fold op b = s.fold op b * a :=
by simp [hc.comm]

theorem fold_cons'_right (b a : α) (s : multiset α) : (a ::ₘ s).fold op b = s.fold op (b * a) :=
by rw [fold_eq_foldl, foldl_cons, ← fold_eq_foldl]

theorem fold_cons'_left (b a : α) (s : multiset α) : (a ::ₘ s).fold op b = s.fold op (a * b) :=
by rw [fold_cons'_right, hc.comm]

theorem fold_add (b₁ b₂ : α) (s₁ s₂ : multiset α) :
  (s₁ + s₂).fold op (b₁ * b₂) = s₁.fold op b₁ * s₂.fold op b₂ :=
multiset.induction_on s₂
  (by rw [add_zero, fold_zero, ← fold_cons'_right, ← fold_cons_right op])
  (by simp {contextual := tt}; cc)

theorem fold_singleton (b a : α) : (a ::ₘ 0 : multiset α).fold op b = a * b := by simp

theorem fold_distrib {f g : β → α} (u₁ u₂ : α) (s : multiset β) :
  (s.map (λx, f x * g x)).fold op (u₁ * u₂) = (s.map f).fold op u₁ * (s.map g).fold op u₂ :=
multiset.induction_on s (by simp) (by simp {contextual := tt}; cc)

theorem fold_hom {op' : β → β → β} [is_commutative β op'] [is_associative β op']
  {m : α → β} (hm : ∀x y, m (op x y) = op' (m x) (m y)) (b : α) (s : multiset α) :
  (s.map m).fold op' (m b) = m (s.fold op b) :=
multiset.induction_on s (by simp) (by simp [hm] {contextual := tt})

theorem fold_union_inter [decidable_eq α] (s₁ s₂ : multiset α) (b₁ b₂ : α) :
  (s₁ ∪ s₂).fold op b₁ * (s₁ ∩ s₂).fold op b₂ = s₁.fold op b₁ * s₂.fold op b₂ :=
by rw [← fold_add op, union_add_inter, fold_add op]

@[simp] theorem fold_erase_dup_idem [decidable_eq α] [hi : is_idempotent α op] (s : multiset α)
  (b : α) :
  (erase_dup s).fold op b = s.fold op b :=
multiset.induction_on s (by simp) $ λ a s IH, begin
  by_cases a ∈ s; simp [IH, h],
  show fold op b s = op a (fold op b s),
  rw [← cons_erase h, fold_cons_left, ← ha.assoc, hi.idempotent],
end

end fold

section order

<<<<<<< HEAD
@[to_additive]
lemma prod_le_of_forall_le {α : Type*} [ordered_comm_monoid α]
  (l : multiset α) (n : α) (h : ∀ (x ∈ l), x ≤ n) :
  l.prod ≤ n ^ l.card :=
begin
  induction l using quotient.induction_on,
  simpa using list.prod_le_of_forall_le _ _ h
end

=======
>>>>>>> 5dc8bc16
lemma max_le_of_forall_le {α : Type*} [canonically_linear_ordered_add_monoid α]
  (l : multiset α) (n : α) (h : ∀ (x ∈ l), x ≤ n) :
  l.fold max ⊥ ≤ n :=
begin
  induction l using quotient.induction_on,
  simpa using list.max_le_of_forall_le _ _ h
end

lemma max_nat_le_of_forall_le (l : multiset ℕ) (n : ℕ) (h : ∀ (x ∈ l), x ≤ n) :
  l.fold max 0 ≤ n :=
max_le_of_forall_le l n h

end order

open nat

theorem le_smul_erase_dup [decidable_eq α] (s : multiset α) :
  ∃ n : ℕ, s ≤ n • erase_dup s :=
⟨(s.map (λ a, count a s)).fold max 0, le_iff_count.2 $ λ a, begin
  rw count_nsmul, by_cases a ∈ s,
  { refine le_trans _ (nat.mul_le_mul_left _ $ count_pos.2 $ mem_erase_dup.2 h),
    have : count a s ≤ fold max 0 (map (λ a, count a s) (a ::ₘ erase s a));
    [simp [le_max_left], simpa [cons_erase h]] },
  { simp [count_eq_zero.2 h, nat.zero_le] }
end⟩

end multiset<|MERGE_RESOLUTION|>--- conflicted
+++ resolved
@@ -83,18 +83,6 @@
 
 section order
 
-<<<<<<< HEAD
-@[to_additive]
-lemma prod_le_of_forall_le {α : Type*} [ordered_comm_monoid α]
-  (l : multiset α) (n : α) (h : ∀ (x ∈ l), x ≤ n) :
-  l.prod ≤ n ^ l.card :=
-begin
-  induction l using quotient.induction_on,
-  simpa using list.prod_le_of_forall_le _ _ h
-end
-
-=======
->>>>>>> 5dc8bc16
 lemma max_le_of_forall_le {α : Type*} [canonically_linear_ordered_add_monoid α]
   (l : multiset α) (n : α) (h : ∀ (x ∈ l), x ≤ n) :
   l.fold max ⊥ ≤ n :=
