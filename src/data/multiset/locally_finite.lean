--- conflicted
+++ resolved
@@ -19,12 +19,7 @@
 variables [preorder α] [locally_finite_order α] {a b c : α}
 
 lemma nodup_Icc : (Icc a b).nodup := finset.nodup _
-<<<<<<< HEAD
-
 lemma nodup_Ico : (Ico a b).nodup := finset.nodup _
-
-=======
->>>>>>> 0144b6ca
 lemma nodup_Ioc : (Ioc a b).nodup := finset.nodup _
 lemma nodup_Ioo : (Ioo a b).nodup := finset.nodup _
 
@@ -48,24 +43,14 @@
 eq_zero_iff_forall_not_mem.2 $ λ x hx, h ((mem_Ioo.1 hx).1.trans (mem_Ioo.1 hx).2)
 
 @[simp] lemma Icc_eq_zero_of_lt (h : b < a) : Icc a b = 0 := Icc_eq_zero h.not_le
-<<<<<<< HEAD
-
 @[simp] lemma Ico_eq_zero_of_le (h : b ≤ a) : Ico a b = 0 := Ico_eq_zero h.not_lt
-
 @[simp] lemma Ioc_eq_zero_of_le (h : b ≤ a) : Ioc a b = 0 := Ioc_eq_zero h.not_lt
-
-=======
-@[simp] lemma Ioc_eq_zero_of_le (h : b ≤ a) : Ioc a b = 0 := Ioc_eq_zero h.not_lt
->>>>>>> 0144b6ca
 @[simp] lemma Ioo_eq_zero_of_le (h : b ≤ a) : Ioo a b = 0 := Ioo_eq_zero h.not_lt
 
 variables (a)
 
-<<<<<<< HEAD
 @[simp] lemma Ico_self : Ico a a = 0 := by rw [Ico, finset.Ico_self, finset.empty_val]
-
 @[simp] lemma Ioc_self : Ioc a a = 0 := by rw [Ioc, finset.Ioc_self, finset.empty_val]
-
 @[simp] lemma Ioo_self : Ioo a a = 0 := by rw [Ioo, finset.Ioo_self, finset.empty_val]
 
 variables {a b c}
@@ -103,10 +88,6 @@
 lemma Ico_filter_le_of_left_le [decidable_rel ((≤) : α → α → Prop)] (hac : a ≤ c) :
   (Ico a b).filter (λ x, c ≤ x) = Ico c b :=
 by { rw [Ico, ←finset.filter_val, finset.Ico_filter_le_of_left_le hac], refl }
-=======
-@[simp] lemma Ioc_self : Ioc a a = 0 := by rw [Ioc, finset.Ioc_self, finset.empty_val]
-@[simp] lemma Ioo_self : Ioo a a = 0 := by rw [Ioo, finset.Ioo_self, finset.empty_val]
->>>>>>> 0144b6ca
 
 end preorder
 
@@ -114,7 +95,6 @@
 variables [partial_order α] [locally_finite_order α] {a b : α}
 
 @[simp] lemma Icc_self (a : α) : Icc a a = {a} := by rw [Icc, finset.Icc_self, finset.singleton_val]
-<<<<<<< HEAD
 
 lemma Ico_cons_right (h : a ≤ b) : b ::ₘ (Ico a b) = Icc a b :=
 by { classical,
@@ -134,8 +114,6 @@
 lemma Ico_filter_le_left [decidable_rel ((≤) : α → α → Prop)] {a b : α} (hab : a < b) :
   (Ico a b).filter (λ x, x ≤ a) = {a} :=
 by { rw [Ico, ←finset.filter_val, finset.Ico_filter_le_left hab], refl }
-=======
->>>>>>> 0144b6ca
 
 end partial_order
 
