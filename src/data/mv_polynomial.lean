--- conflicted
+++ resolved
@@ -5,11 +5,7 @@
 -/
 
 import algebra.ring
-<<<<<<< HEAD
 import data.polynomial data.equiv.algebra data.equiv.fin
-=======
-import data.finsupp data.polynomial data.equiv.algebra data.equiv.fin
->>>>>>> 7cffe252
 
 /-!
 # Multivariate polynomials
@@ -1274,11 +1270,7 @@
 
 /--
 The ring isomorphism between multivariable polynomials in `fin (n + 1)` and
-<<<<<<< HEAD
-multivariable polynomials in `fin n` with coefficients in polynomials.
-=======
 polynomials over multivariable polynomials in `fin n`.
->>>>>>> 7cffe252
 -/
 def fin_succ_equiv (n : ℕ) :
   mv_polynomial (fin (n + 1)) α ≃+* polynomial (mv_polynomial (fin n) α) :=
