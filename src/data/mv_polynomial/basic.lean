--- conflicted
+++ resolved
@@ -363,14 +363,11 @@
   case h_add : p q hp hq { exact S.add_mem hp hq },
   case h_X : p i hp { exact S.mul_mem hp (algebra.subset_adjoin $ mem_range_self _) }
 end
-<<<<<<< HEAD
 
 @[ext] lemma linear_map_ext {M : Type*} [add_comm_monoid M] [module R M]
   {f g : mv_polynomial σ R →ₗ[R] M} (h : ∀ s, f ∘ₗ monomial s = g ∘ₗ monomial s) :
   f = g :=
 by { ext1, apply h }
-=======
->>>>>>> 3dd78e7f
 
 section support
 
