/-
Copyright (c) 2017 Johannes Hölzl. All rights reserved.
Released under Apache 2.0 license as described in the file LICENSE.
Authors: Johannes Hölzl, Johan Commelin, Mario Carneiro
-/

import data.mv_polynomial.rename
import data.polynomial.algebra_map
import data.polynomial.lifts
import data.mv_polynomial.variables
import data.finsupp.fin
import logic.equiv.fin
import algebra.big_operators.fin


/-!
# Equivalences between polynomial rings

This file establishes a number of equivalences between polynomial rings,
based on equivalences between the underlying types.

## Notation

As in other polynomial files, we typically use the notation:

+ `σ : Type*` (indexing the variables)

+ `R : Type*` `[comm_semiring R]` (the coefficients)

+ `s : σ →₀ ℕ`, a function from `σ` to `ℕ` which is zero away from a finite set.
This will give rise to a monomial in `mv_polynomial σ R` which mathematicians might call `X^s`

+ `a : R`

+ `i : σ`, with corresponding monomial `X i`, often denoted `X_i` by mathematicians

+ `p : mv_polynomial σ R`

## Tags

equivalence, isomorphism, morphism, ring hom, hom

-/

noncomputable theory

open_locale classical big_operators polynomial

open set function finsupp add_monoid_algebra

universes u v w x
variables {R : Type u} {S₁ : Type v} {S₂ : Type w} {S₃ : Type x}

namespace mv_polynomial
variables {σ : Type*} {a a' a₁ a₂ : R} {e : ℕ} {s : σ →₀ ℕ}

section equiv

variables (R) [comm_semiring R]

/--
The ring isomorphism between multivariable polynomials in a single variable and
polynomials over the ground ring.
-/
@[simps]
def punit_alg_equiv : mv_polynomial punit R ≃ₐ[R] R[X] :=
{ to_fun    := eval₂ polynomial.C (λu:punit, polynomial.X),
  inv_fun   := polynomial.eval₂ mv_polynomial.C (X punit.star),
  left_inv  :=
    begin
      let f : R[X] →+* mv_polynomial punit R :=
        (polynomial.eval₂_ring_hom mv_polynomial.C (X punit.star)),
      let g : mv_polynomial punit R →+* R[X] :=
        (eval₂_hom polynomial.C (λu:punit, polynomial.X)),
      show ∀ p, f.comp g p = p,
      apply is_id,
      { ext a, dsimp, rw [eval₂_C, polynomial.eval₂_C] },
      { rintros ⟨⟩, dsimp, rw [eval₂_X, polynomial.eval₂_X] }
    end,
  right_inv := assume p, polynomial.induction_on p
    (assume a, by rw [polynomial.eval₂_C, mv_polynomial.eval₂_C])
    (assume p q hp hq, by rw [polynomial.eval₂_add, mv_polynomial.eval₂_add, hp, hq])
    (assume p n hp,
      by rw [polynomial.eval₂_mul, polynomial.eval₂_pow, polynomial.eval₂_X, polynomial.eval₂_C,
        eval₂_mul, eval₂_C, eval₂_pow, eval₂_X]),
  map_mul'  := λ _ _, eval₂_mul _ _,
  map_add'  := λ _ _, eval₂_add _ _,
  commutes' := λ _, eval₂_C _ _ _}

section map
variables {R} (σ)

/-- If `e : A ≃+* B` is an isomorphism of rings, then so is `map e`. -/
@[simps apply]
def map_equiv [comm_semiring S₁] [comm_semiring S₂] (e : S₁ ≃+* S₂) :
  mv_polynomial σ S₁ ≃+* mv_polynomial σ S₂ :=
{ to_fun    := map (e : S₁ →+* S₂),
  inv_fun   := map (e.symm : S₂ →+* S₁),
  left_inv  := map_left_inverse e.left_inv,
  right_inv := map_right_inverse e.right_inv,
  ..map (e : S₁ →+* S₂) }

@[simp] lemma map_equiv_refl :
  map_equiv σ (ring_equiv.refl R) = ring_equiv.refl _ :=
ring_equiv.ext map_id

@[simp] lemma map_equiv_symm [comm_semiring S₁] [comm_semiring S₂] (e : S₁ ≃+* S₂) :
  (map_equiv σ e).symm = map_equiv σ e.symm := rfl

@[simp] lemma map_equiv_trans [comm_semiring S₁] [comm_semiring S₂] [comm_semiring S₃]
  (e : S₁ ≃+* S₂) (f : S₂ ≃+* S₃) :
  (map_equiv σ e).trans (map_equiv σ f) = map_equiv σ (e.trans f) :=
ring_equiv.ext (map_map e f)

variables {A₁ A₂ A₃ : Type*} [comm_semiring A₁] [comm_semiring A₂] [comm_semiring A₃]
variables [algebra R A₁] [algebra R A₂] [algebra R A₃]

/-- If `e : A ≃ₐ[R] B` is an isomorphism of `R`-algebras, then so is `map e`. -/
@[simps apply]
def map_alg_equiv (e : A₁ ≃ₐ[R] A₂) :
  mv_polynomial σ A₁ ≃ₐ[R] mv_polynomial σ A₂ :=
{ to_fun := map (e : A₁ →+* A₂),
  ..map_alg_hom (e : A₁ →ₐ[R] A₂),
  ..map_equiv σ (e : A₁ ≃+* A₂) }

@[simp] lemma map_alg_equiv_refl :
  map_alg_equiv σ (alg_equiv.refl : A₁ ≃ₐ[R] A₁) = alg_equiv.refl :=
alg_equiv.ext map_id

@[simp] lemma map_alg_equiv_symm (e : A₁ ≃ₐ[R] A₂) :
  (map_alg_equiv σ e).symm = map_alg_equiv σ e.symm := rfl

@[simp] lemma map_alg_equiv_trans (e : A₁ ≃ₐ[R] A₂) (f : A₂ ≃ₐ[R] A₃) :
  (map_alg_equiv σ e).trans (map_alg_equiv σ f) = map_alg_equiv σ (e.trans f) :=
alg_equiv.ext (map_map e f)

end map

section
variables (S₁ S₂ S₃)

/--
The function from multivariable polynomials in a sum of two types,
to multivariable polynomials in one of the types,
with coefficents in multivariable polynomials in the other type.

See `sum_ring_equiv` for the ring isomorphism.
-/
def sum_to_iter : mv_polynomial (S₁ ⊕ S₂) R →+* mv_polynomial S₁ (mv_polynomial S₂ R) :=
eval₂_hom (C.comp C) (λbc, sum.rec_on bc X (C ∘ X))

@[simp]
lemma sum_to_iter_C (a : R) : sum_to_iter R S₁ S₂ (C a) = C (C a) :=
eval₂_C _ _ a

@[simp]
lemma sum_to_iter_Xl (b : S₁) : sum_to_iter R S₁ S₂ (X (sum.inl b)) = X b :=
eval₂_X _ _ (sum.inl b)

@[simp]
lemma sum_to_iter_Xr (c : S₂) : sum_to_iter R S₁ S₂ (X (sum.inr c)) = C (X c) :=
eval₂_X _ _ (sum.inr c)

/--
The function from multivariable polynomials in one type,
with coefficents in multivariable polynomials in another type,
to multivariable polynomials in the sum of the two types.

See `sum_ring_equiv` for the ring isomorphism.
-/
def iter_to_sum : mv_polynomial S₁ (mv_polynomial S₂ R) →+* mv_polynomial (S₁ ⊕ S₂) R :=
eval₂_hom (eval₂_hom C (X ∘ sum.inr)) (X ∘ sum.inl)

lemma iter_to_sum_C_C (a : R) : iter_to_sum R S₁ S₂ (C (C a)) = C a :=
eq.trans (eval₂_C _ _ (C a)) (eval₂_C _ _ _)

lemma iter_to_sum_X (b : S₁) : iter_to_sum R S₁ S₂ (X b) = X (sum.inl b) :=
eval₂_X _ _ _

lemma iter_to_sum_C_X (c : S₂) : iter_to_sum R S₁ S₂ (C (X c)) = X (sum.inr c) :=
eq.trans (eval₂_C _ _ (X c)) (eval₂_X _ _ _)

variable (σ)

/-- The algebra isomorphism between multivariable polynomials in no variables
and the ground ring. -/
@[simps] def is_empty_alg_equiv [he : is_empty σ] : mv_polynomial σ R ≃ₐ[R] R :=
alg_equiv.of_alg_hom
  (aeval (is_empty.elim he))
  (algebra.of_id _ _)
  (by { ext, simp [algebra.of_id_apply, algebra_map_eq] })
  (by { ext i m, exact is_empty.elim' he i })

/-- The ring isomorphism between multivariable polynomials in no variables
and the ground ring. -/
@[simps] def is_empty_ring_equiv [he : is_empty σ] : mv_polynomial σ R ≃+* R :=
(is_empty_alg_equiv R σ).to_ring_equiv

variable {σ}

/-- A helper function for `sum_ring_equiv`. -/
@[simps]
def mv_polynomial_equiv_mv_polynomial [comm_semiring S₃]
  (f : mv_polynomial S₁ R →+* mv_polynomial S₂ S₃)
  (g : mv_polynomial S₂ S₃ →+* mv_polynomial S₁ R)
  (hfgC : (f.comp g).comp C = C)
  (hfgX : ∀n, f (g (X n)) = X n)
  (hgfC : (g.comp f).comp C = C)
  (hgfX : ∀n, g (f (X n)) = X n) :
  mv_polynomial S₁ R ≃+* mv_polynomial S₂ S₃ :=
{ to_fun    := f, inv_fun := g,
  left_inv  := is_id (ring_hom.comp _ _) hgfC hgfX,
  right_inv := is_id (ring_hom.comp _ _) hfgC hfgX,
  map_mul'  := f.map_mul,
  map_add'  := f.map_add }

/--
The ring isomorphism between multivariable polynomials in a sum of two types,
and multivariable polynomials in one of the types,
with coefficents in multivariable polynomials in the other type.
-/
def sum_ring_equiv : mv_polynomial (S₁ ⊕ S₂) R ≃+* mv_polynomial S₁ (mv_polynomial S₂ R) :=
begin
  apply @mv_polynomial_equiv_mv_polynomial R (S₁ ⊕ S₂) _ _ _ _
    (sum_to_iter R S₁ S₂) (iter_to_sum R S₁ S₂),
  { refine ring_hom.ext (λ p, _),
    rw [ring_hom.comp_apply],
    convert hom_eq_hom ((sum_to_iter R S₁ S₂).comp ((iter_to_sum R S₁ S₂).comp C)) C _ _ p,
    { ext1 a, dsimp, rw [iter_to_sum_C_C R S₁ S₂, sum_to_iter_C R S₁ S₂] },
    { assume c, dsimp, rw [iter_to_sum_C_X R S₁ S₂, sum_to_iter_Xr R S₁ S₂] } },
  { assume b, rw [iter_to_sum_X R S₁ S₂, sum_to_iter_Xl R S₁ S₂] },
  { ext1 a, rw [ring_hom.comp_apply, ring_hom.comp_apply,
      sum_to_iter_C R S₁ S₂, iter_to_sum_C_C R S₁ S₂] },
  { assume n, cases n with b c,
    { rw [sum_to_iter_Xl, iter_to_sum_X] },
    { rw [sum_to_iter_Xr, iter_to_sum_C_X] } },
end

/--
The algebra isomorphism between multivariable polynomials in a sum of two types,
and multivariable polynomials in one of the types,
with coefficents in multivariable polynomials in the other type.
-/
def sum_alg_equiv : mv_polynomial (S₁ ⊕ S₂) R ≃ₐ[R]
  mv_polynomial S₁ (mv_polynomial S₂ R) :=
{ commutes' := begin
    intro r,
    have A : algebra_map R (mv_polynomial S₁ (mv_polynomial S₂ R)) r = (C (C r) : _), by refl,
    have B : algebra_map R (mv_polynomial (S₁ ⊕ S₂) R) r = C r, by refl,
    simp only [sum_ring_equiv, sum_to_iter_C, mv_polynomial_equiv_mv_polynomial_apply,
      ring_equiv.to_fun_eq_coe, A, B],
  end,
  ..sum_ring_equiv R S₁ S₂ }

section

-- this speeds up typeclass search in the lemma below
local attribute [instance, priority 2000] is_scalar_tower.right

/--
The algebra isomorphism between multivariable polynomials in `option S₁` and
polynomials with coefficients in `mv_polynomial S₁ R`.
-/
@[simps] def option_equiv_left :
  mv_polynomial (option S₁) R ≃ₐ[R] polynomial (mv_polynomial S₁ R) :=
alg_equiv.of_alg_hom
  (mv_polynomial.aeval (λ o, o.elim polynomial.X (λ s, polynomial.C (X s))))
  (polynomial.aeval_tower (mv_polynomial.rename some) (X none))
  (by ext : 2; simp [← polynomial.C_eq_algebra_map])
  (by ext i : 2; cases i; simp)

end

/--
The algebra isomorphism between multivariable polynomials in `option S₁` and
multivariable polynomials with coefficients in polynomials.
-/
def option_equiv_right : mv_polynomial (option S₁) R ≃ₐ[R] mv_polynomial S₁ R[X] :=
alg_equiv.of_alg_hom
  (mv_polynomial.aeval (λ o, o.elim (C polynomial.X) X))
  (mv_polynomial.aeval_tower (polynomial.aeval (X none)) (λ i, X (option.some i)))
  begin
    ext : 2;
    simp only [mv_polynomial.algebra_map_eq, option.elim, alg_hom.coe_comp, alg_hom.id_comp,
      is_scalar_tower.coe_to_alg_hom', comp_app, aeval_tower_C, polynomial.aeval_X, aeval_X,
      option.elim, aeval_tower_X, alg_hom.coe_id, id.def, eq_self_iff_true, implies_true_iff],
  end
  begin
    ext ⟨i⟩ : 2;
    simp only [option.elim, alg_hom.coe_comp, comp_app, aeval_X, aeval_tower_C,
      polynomial.aeval_X, alg_hom.coe_id, id.def, aeval_tower_X],
  end

variables (n : ℕ)

/--
The algebra isomorphism between multivariable polynomials in `fin (n + 1)` and
polynomials over multivariable polynomials in `fin n`.
-/
def fin_succ_equiv :
  mv_polynomial (fin (n + 1)) R ≃ₐ[R] polynomial (mv_polynomial (fin n) R) :=
(rename_equiv R (fin_succ_equiv n)).trans
  (option_equiv_left R (fin n))

lemma fin_succ_equiv_eq :
  (fin_succ_equiv R n : mv_polynomial (fin (n + 1)) R →+* polynomial (mv_polynomial (fin n) R)) =
  eval₂_hom (polynomial.C.comp (C : R →+* mv_polynomial (fin n) R))
    (λ i : fin (n+1), fin.cases polynomial.X (λ k, polynomial.C (X k)) i) :=
begin
  ext : 2,
  { simp only [fin_succ_equiv, option_equiv_left_apply, aeval_C, alg_equiv.coe_trans,
      ring_hom.coe_coe, coe_eval₂_hom, comp_app, rename_equiv_apply, eval₂_C, ring_hom.coe_comp,
      rename_C],
    refl },
  { intro i,
    refine fin.cases _ _ i;
    simp [fin_succ_equiv] }
end

@[simp] lemma fin_succ_equiv_apply (p : mv_polynomial (fin (n + 1)) R) :
  fin_succ_equiv R n p =
  eval₂_hom (polynomial.C.comp (C : R →+* mv_polynomial (fin n) R))
    (λ i : fin (n+1), fin.cases polynomial.X (λ k, polynomial.C (X k)) i) p :=
by { rw ← fin_succ_equiv_eq, refl }

lemma fin_succ_equiv_comp_C_eq_C {R : Type u} [comm_semiring R] (n : ℕ) :
  (↑(mv_polynomial.fin_succ_equiv R n).symm : polynomial (mv_polynomial (fin n) R) →+* _).comp
    ((polynomial.C).comp (mv_polynomial.C))
    = (mv_polynomial.C : R →+* mv_polynomial (fin n.succ) R) :=
begin
  refine ring_hom.ext (λ x, _),
  rw ring_hom.comp_apply,
  refine (mv_polynomial.fin_succ_equiv R n).injective
    (trans ((mv_polynomial.fin_succ_equiv R n).apply_symm_apply _) _),
  simp only [mv_polynomial.fin_succ_equiv_apply, mv_polynomial.eval₂_hom_C],
end

variables {n} {R}

lemma fin_succ_equiv_X_zero :
  fin_succ_equiv R n (X 0) = polynomial.X := by simp

lemma fin_succ_equiv_X_succ {j : fin n} :
  fin_succ_equiv R n (X j.succ) = polynomial.C (X j) := by simp

/-- The coefficient of `m` in the `i`-th coefficient of `fin_succ_equiv R n f` equals the
    coefficient of `finsupp.cons i m` in `f`. -/
lemma fin_succ_equiv_coeff_coeff (m : fin n →₀ ℕ)
  (f : mv_polynomial (fin (n + 1)) R) (i : ℕ) :
  coeff m (polynomial.coeff (fin_succ_equiv R n f) i) = coeff (m.cons i) f :=
begin
  induction f using mv_polynomial.induction_on' with j r p q hp hq generalizing i m,
  swap,
  { simp only [(fin_succ_equiv R n).map_add, polynomial.coeff_add, coeff_add, hp, hq] },
  simp only [fin_succ_equiv_apply, coe_eval₂_hom, eval₂_monomial, ring_hom.coe_comp, prod_pow,
    polynomial.coeff_C_mul, coeff_C_mul, coeff_monomial,
    fin.prod_univ_succ, fin.cases_zero, fin.cases_succ, ← ring_hom.map_prod, ← ring_hom.map_pow],
  rw [← mul_boole, mul_comm (polynomial.X ^ j 0), polynomial.coeff_C_mul_X_pow], congr' 1,
  obtain rfl | hjmi := eq_or_ne j (m.cons i),
  { simpa only [cons_zero, cons_succ, if_pos rfl, monomial_eq, C_1, one_mul, prod_pow]
      using coeff_monomial m m (1:R), },
  { simp only [hjmi, if_false],
    obtain hij | rfl := ne_or_eq i (j 0),
    { simp only [hij, if_false, coeff_zero] },
    simp only [eq_self_iff_true, if_true],
    have hmj : m ≠ j.tail, { rintro rfl, rw [cons_tail] at hjmi, contradiction },
    simpa only [monomial_eq, C_1, one_mul, prod_pow, finsupp.tail_apply, if_neg hmj.symm]
      using coeff_monomial m j.tail (1:R), }
end

lemma eval_eq_eval_mv_eval' (s : fin n → R) (y : R) (f : mv_polynomial (fin (n + 1)) R) :
  eval (fin.cons y s : fin (n + 1) → R) f =
    polynomial.eval y (polynomial.map (eval s) (fin_succ_equiv R n f)) :=
begin
  -- turn this into a def `polynomial.map_alg_hom`
  let φ : (mv_polynomial (fin n) R)[X] →ₐ[R] R[X] :=
  { commutes' := λ r, by { convert polynomial.map_C _, exact (eval_C _).symm },
    .. polynomial.map_ring_hom (eval s) },
  show aeval (fin.cons y s : fin (n + 1) → R) f =
    (polynomial.aeval y).comp (φ.comp (fin_succ_equiv R n).to_alg_hom) f,
  congr' 2,
  apply mv_polynomial.alg_hom_ext,
  rw fin.forall_fin_succ,
  simp only [aeval_X, fin.cons_zero, alg_equiv.to_alg_hom_eq_coe, alg_hom.coe_comp,
    polynomial.coe_aeval_eq_eval, polynomial.map_C, alg_hom.coe_mk, ring_hom.to_fun_eq_coe,
    polynomial.coe_map_ring_hom, alg_equiv.coe_alg_hom, comp_app, fin_succ_equiv_apply,
    eval₂_hom_X', fin.cases_zero, polynomial.map_X, polynomial.eval_X, eq_self_iff_true,
  fin.cons_succ, fin.cases_succ, eval_X, polynomial.eval_C, implies_true_iff, and_self],
end

lemma coeff_eval_eq_eval_coeff (s' : fin n → R) (f : polynomial (mv_polynomial (fin n) R))
  (i : ℕ) : polynomial.coeff (polynomial.map (eval s') f) i = eval s' (polynomial.coeff f i) :=
by simp only [polynomial.coeff_map]

lemma support_coeff_fin_succ_equiv {f : mv_polynomial (fin (n + 1)) R} {i : ℕ}
  {m : fin n →₀ ℕ } : m ∈ (polynomial.coeff ((fin_succ_equiv R n) f) i).support
   ↔ (finsupp.cons i m) ∈ f.support :=
begin
  apply iff.intro,
  { intro h,
    simpa [←fin_succ_equiv_coeff_coeff] using h },
  { intro h,
    simpa [mem_support_iff, ←fin_succ_equiv_coeff_coeff m f i] using h },
end

lemma fin_succ_equiv_support (f : mv_polynomial (fin (n + 1)) R) :
  (fin_succ_equiv R n f).support = finset.image (λ m : fin (n + 1)→₀ ℕ, m 0) f.support :=
begin
  ext i,
  rw [polynomial.mem_support_iff, finset.mem_image, nonzero_iff_exists],
  split,
  { rintro ⟨m, hm⟩,
    refine ⟨cons i m, _, cons_zero _ _⟩,
    rw ← support_coeff_fin_succ_equiv,
    simpa using hm, },
  { rintro ⟨m, h, rfl⟩,
    refine ⟨tail m, _⟩,
    rwa [← coeff, ← mem_support_iff, support_coeff_fin_succ_equiv, cons_tail] },
end

lemma fin_succ_equiv_support' {f : mv_polynomial (fin (n + 1)) R} {i : ℕ} :
  finset.image (finsupp.cons i) (polynomial.coeff ((fin_succ_equiv R n) f) i).support
   = f.support.filter(λ m, m 0 = i) :=
begin
  ext m,
  rw [finset.mem_filter, finset.mem_image, mem_support_iff],
  conv_lhs
  { congr,
    funext,
    rw [mem_support_iff, fin_succ_equiv_coeff_coeff, ne.def] },
  split,
  { rintros ⟨m',⟨h, hm'⟩⟩,
    simp only [←hm'],
    exact ⟨h, by rw cons_zero⟩ },
  { intro h,
    use tail m,
    rw [← h.2, cons_tail],
    simp [h.1] }
end

lemma support_fin_succ_equiv_nonempty {f : mv_polynomial (fin (n + 1)) R} (h : f ≠ 0) :
  (fin_succ_equiv R n f).support.nonempty :=
begin
  by_contradiction c,
  simp only [finset.not_nonempty_iff_eq_empty, polynomial.support_eq_empty] at c,
  have t'' : (fin_succ_equiv R n f) ≠ 0,
  { let ii := (fin_succ_equiv R n).symm,
    have h' : f = 0 :=
      calc f = ii (fin_succ_equiv R n f) : by simpa only [ii, ←alg_equiv.inv_fun_eq_symm]
                                             using ((fin_succ_equiv R n).left_inv f).symm
      ...    = ii 0 : by rw c
      ...    = 0 : by simp,
    simpa [h'] using h },
  simpa [c] using h,
end

lemma degree_fin_succ_equiv {f : mv_polynomial (fin (n + 1)) R} (h : f ≠ 0) :
  (fin_succ_equiv R n f).degree = degree_of 0 f :=
begin
  have h' : (fin_succ_equiv R n f).support.sup (λ x , x)  = degree_of 0 f,
  { rw [degree_of_eq_sup, fin_succ_equiv_support f, finset.sup_image] },
<<<<<<< HEAD
  rw [polynomial.degree, ← h', finset.coe_sup_of_nonempty (support_fin_succ_equiv_nonempty h)],
=======
  rw [polynomial.degree, ← h', finset.coe_sup_of_nonempty (support_fin_succ_equiv_nonempty h),
    finset.max_eq_sup_coe],
>>>>>>> 0a3e8d38
end

lemma nat_degree_fin_succ_equiv (f : mv_polynomial (fin (n + 1)) R) :
  (fin_succ_equiv R n f).nat_degree = degree_of 0 f :=
begin
  by_cases c : f = 0,
  { rw [c, (fin_succ_equiv R n).map_zero, polynomial.nat_degree_zero, degree_of_zero] },
  { rw [polynomial.nat_degree, degree_fin_succ_equiv (by simpa only [ne.def]) ],
    simp },
end

lemma degree_of_coeff_fin_succ_equiv (p : mv_polynomial (fin (n + 1)) R) (j : fin n)
  (i : ℕ) : degree_of j (polynomial.coeff (fin_succ_equiv R n p) i) ≤ degree_of j.succ p :=
begin
  rw [degree_of_eq_sup, degree_of_eq_sup, finset.sup_le_iff],
  intros m hm,
  rw ← finsupp.cons_succ j i m,
  convert finset.le_sup (support_coeff_fin_succ_equiv.1 hm),
  refl,
end

end

end equiv

end mv_polynomial<|MERGE_RESOLUTION|>--- conflicted
+++ resolved
@@ -459,12 +459,8 @@
 begin
   have h' : (fin_succ_equiv R n f).support.sup (λ x , x)  = degree_of 0 f,
   { rw [degree_of_eq_sup, fin_succ_equiv_support f, finset.sup_image] },
-<<<<<<< HEAD
-  rw [polynomial.degree, ← h', finset.coe_sup_of_nonempty (support_fin_succ_equiv_nonempty h)],
-=======
   rw [polynomial.degree, ← h', finset.coe_sup_of_nonempty (support_fin_succ_equiv_nonempty h),
     finset.max_eq_sup_coe],
->>>>>>> 0a3e8d38
 end
 
 lemma nat_degree_fin_succ_equiv (f : mv_polynomial (fin (n + 1)) R) :
