--- conflicted
+++ resolved
@@ -167,29 +167,14 @@
 @[simp] lemma lxor_self (n : ℕ) : lxor n n = 0 :=
 zero_of_test_bit_eq_ff $ λ i, by simp
 
-<<<<<<< HEAD
+-- These lemmas match `mul_inv_cancel_right` and `mul_inv_cancel_left`.
+
 lemma lxor_cancel_right (n m : ℕ) : lxor (lxor m n) n = m :=
 by rw [lxor_assoc, lxor_self, lxor_zero]
 
 lemma lxor_cancel_left (n m : ℕ) : lxor n (lxor n m) = m :=
 by rw [←lxor_assoc, lxor_self, zero_lxor]
 
-lemma lxor_right_inj {n m m' : ℕ} (h : lxor n m = lxor n m') : m = m' :=
-calc m = lxor n (lxor n m') : by simp [←lxor_assoc, ←h]
-   ... = m' : by simp [←lxor_assoc]
-=======
--- These lemmas match `mul_inv_cancel_right` and `mul_inv_cancel_left`.
->>>>>>> 54cb8484
-
-lemma lxor_cancel_right (n m : ℕ) : lxor (lxor m n) n = m :=
-by rw [lxor_assoc, lxor_self, lxor_zero]
-
-lemma lxor_cancel_left (n m : ℕ) : lxor n (lxor n m) = m :=
-by rw [←lxor_assoc, lxor_self, zero_lxor]
-
-<<<<<<< HEAD
-lemma lxor_ne_zero {n m : ℕ} : lxor n m ≠ 0 ↔ n ≠ m := not_iff_not_of_iff lxor_eq_zero
-=======
 lemma lxor_right_injective {n : ℕ} : function.injective (lxor n) :=
 λ m m' h, by rw [←lxor_cancel_left n m, ←lxor_cancel_left n m', h]
 
@@ -206,7 +191,6 @@
 by rw [←lxor_self n, lxor_right_inj, eq_comm]
 
 lemma lxor_ne_zero {n m : ℕ} : lxor n m ≠ 0 ↔ n ≠ m := lxor_eq_zero.not
->>>>>>> 54cb8484
 
 lemma lxor_trichotomy {a b c : ℕ} (h : a ≠ lxor b c) :
   lxor b c < a ∨ lxor a c < b ∨ lxor a b < c :=
@@ -239,10 +223,6 @@
 end
 
 lemma lt_lxor_cases {a b c : ℕ} (h : a < lxor b c) : lxor a c < b ∨ lxor a b < c :=
-<<<<<<< HEAD
-(lxor_trichotomy h.ne).elim (λ h', (h.asymm h').elim) id
-=======
 (or_iff_right $ λ h', (h.asymm h').elim).1 $ lxor_trichotomy h.ne
->>>>>>> 54cb8484
 
 end nat