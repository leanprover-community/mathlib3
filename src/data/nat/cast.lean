/-
Copyright (c) 2014 Mario Carneiro. All rights reserved.
Released under Apache 2.0 license as described in the file LICENSE.
Authors: Mario Carneiro
-/
import algebra.order.field
import data.nat.basic
import data.nat.cast.defs
import algebra.group.pi
import tactic.pi_instances

/-!
# Cast of natural numbers (additional theorems)

This file proves additional properties about the *canonical* homomorphism from
the natural numbers into an additive monoid with a one (`nat.cast`).

## Main declarations

* `cast_add_monoid_hom`: `cast` bundled as an `add_monoid_hom`.
* `cast_ring_hom`: `cast` bundled as a `ring_hom`.
-/

namespace nat
variables {α : Type*}

/-- `coe : ℕ → α` as an `add_monoid_hom`. -/
def cast_add_monoid_hom (α : Type*) [add_monoid_with_one α] : ℕ →+ α :=
{ to_fun := coe,
  map_add' := cast_add,
  map_zero' := cast_zero }

@[simp] lemma coe_cast_add_monoid_hom [add_monoid_with_one α] :
  (cast_add_monoid_hom α : ℕ → α) = coe := rfl

@[simp, norm_cast] theorem cast_mul [non_assoc_semiring α] (m n : ℕ) :
  ((m * n : ℕ) : α) = m * n :=
by induction n; simp [mul_succ, mul_add, *]

@[simp] theorem cast_div [field α] {m n : ℕ} (n_dvd : n ∣ m) (n_nonzero : (n : α) ≠ 0) :
  ((m / n : ℕ) : α) = m / n :=
begin
  rcases n_dvd with ⟨k, rfl⟩,
  have : n ≠ 0, {rintro rfl, simpa using n_nonzero},
  rw [nat.mul_div_cancel_left _ this.bot_lt, cast_mul, mul_div_cancel_left _ n_nonzero],
end

/-- `coe : ℕ → α` as a `ring_hom` -/
def cast_ring_hom (α : Type*) [non_assoc_semiring α] : ℕ →+* α :=
{ to_fun := coe,
  map_one' := cast_one,
  map_mul' := cast_mul,
  .. cast_add_monoid_hom α }

@[simp] lemma coe_cast_ring_hom [non_assoc_semiring α] : (cast_ring_hom α : ℕ → α) = coe := rfl

lemma cast_commute [non_assoc_semiring α] (n : ℕ) (x : α) : commute ↑n x :=
nat.rec_on n (by rw [cast_zero]; exact commute.zero_left x) $
λ n ihn, by rw [cast_succ]; exact ihn.add_left (commute.one_left x)

lemma cast_comm [non_assoc_semiring α] (n : ℕ) (x : α) : (n : α) * x = x * n :=
(cast_commute n x).eq

lemma commute_cast [non_assoc_semiring α] (x : α) (n : ℕ) : commute x n :=
(n.cast_commute x).symm

section

variables [ordered_semiring α]

@[mono] theorem mono_cast : monotone (coe : ℕ → α) :=
monotone_nat_of_le_succ $ λ n, by rw [nat.cast_succ]; exact le_add_of_nonneg_right zero_le_one

@[simp] theorem cast_nonneg (n : ℕ) : 0 ≤ (n : α) :=
@nat.cast_zero α _ ▸ mono_cast (nat.zero_le n)

variable [nontrivial α]

@[simp, norm_cast] theorem cast_le {m n : ℕ} :
  (m : α) ≤ n ↔ m ≤ n :=
strict_mono_cast.le_iff_le

@[simp, norm_cast, mono] theorem cast_lt {m n : ℕ} : (m : α) < n ↔ m < n :=
strict_mono_cast.lt_iff_lt

@[simp] theorem cast_pos {n : ℕ} : (0 : α) < n ↔ 0 < n :=
by rw [← cast_zero, cast_lt]

lemma cast_add_one_pos (n : ℕ) : 0 < (n : α) + 1 :=
  add_pos_of_nonneg_of_pos n.cast_nonneg zero_lt_one

@[simp, norm_cast] theorem one_lt_cast {n : ℕ} : 1 < (n : α) ↔ 1 < n :=
by rw [← cast_one, cast_lt]

@[simp, norm_cast] theorem one_le_cast {n : ℕ} : 1 ≤ (n : α) ↔ 1 ≤ n :=
by rw [← cast_one, cast_le]

@[simp, norm_cast] theorem cast_lt_one {n : ℕ} : (n : α) < 1 ↔ n = 0 :=
by rw [← cast_one, cast_lt, lt_succ_iff, le_zero_iff]

@[simp, norm_cast] theorem cast_le_one {n : ℕ} : (n : α) ≤ 1 ↔ n ≤ 1 :=
by rw [← cast_one, cast_le]

end

@[simp, norm_cast] theorem cast_min [linear_ordered_semiring α] {a b : ℕ} :
  (↑(min a b) : α) = min a b :=
(@mono_cast α _).map_min

@[simp, norm_cast] theorem cast_max [linear_ordered_semiring α] {a b : ℕ} :
  (↑(max a b) : α) = max a b :=
(@mono_cast α _).map_max

@[simp, norm_cast] theorem abs_cast [linear_ordered_ring α] (a : ℕ) :
  |(a : α)| = a :=
abs_of_nonneg (cast_nonneg a)

lemma coe_nat_dvd [semiring α] {m n : ℕ} (h : m ∣ n) : (m : α) ∣ (n : α) :=
(nat.cast_ring_hom α).map_dvd h

alias coe_nat_dvd ← has_dvd.dvd.nat_cast

section linear_ordered_field
variables [linear_ordered_field α]

/-- Natural division is always less than division in the field. -/
lemma cast_div_le {m n : ℕ} : ((m / n : ℕ) : α) ≤ m / n :=
begin
  cases n,
  { rw [cast_zero, div_zero, nat.div_zero, cast_zero] },
  rwa [le_div_iff, ←nat.cast_mul],
  exact nat.cast_le.2 (nat.div_mul_le_self m n.succ),
  { exact nat.cast_pos.2 n.succ_pos }
end

lemma inv_pos_of_nat {n : ℕ} : 0 < ((n : α) + 1)⁻¹ :=
inv_pos.2 $ add_pos_of_nonneg_of_pos n.cast_nonneg zero_lt_one

lemma one_div_pos_of_nat {n : ℕ} : 0 < 1 / ((n : α) + 1) :=
by { rw one_div, exact inv_pos_of_nat }

lemma one_div_le_one_div {n m : ℕ} (h : n ≤ m) : 1 / ((m : α) + 1) ≤ 1 / ((n : α) + 1) :=
by { refine one_div_le_one_div_of_le _ _, exact nat.cast_add_one_pos _, simpa }

lemma one_div_lt_one_div {n m : ℕ} (h : n < m) : 1 / ((m : α) + 1) < 1 / ((n : α) + 1) :=
by { refine one_div_lt_one_div_of_lt _ _, exact nat.cast_add_one_pos _, simpa }

end linear_ordered_field

end nat

namespace prod

variables {α : Type*} {β : Type*} [add_monoid_with_one α] [add_monoid_with_one β]

instance : add_monoid_with_one (α × β) :=
{ nat_cast := λ n, (n, n),
  nat_cast_zero := congr_arg2 prod.mk nat.cast_zero nat.cast_zero,
  nat_cast_succ := λ n, congr_arg2 prod.mk (nat.cast_succ _) (nat.cast_succ _),
  .. prod.add_monoid, .. prod.has_one }

@[simp] lemma fst_nat_cast (n : ℕ) : (n : α × β).fst = n :=
by induction n; simp *

@[simp] lemma snd_nat_cast (n : ℕ) : (n : α × β).snd = n :=
by induction n; simp *

end prod

section add_monoid_hom_class

<<<<<<< HEAD
variables {A B F : Type*} [add_monoid_with_one B]
=======
variables {A B F : Type*} [add_zero_class A] [add_monoid B] [has_one B]
>>>>>>> 4cf20164

lemma ext_nat' [add_monoid A] [add_monoid_hom_class F ℕ A] (f g : F) (h : f 1 = g 1) : f = g :=
fun_like.ext f g $ begin
  apply nat.rec,
  { simp only [nat.nat_zero_eq_zero, map_zero] },
  simp [nat.succ_eq_add_one, h] {contextual := tt}
end

@[ext] lemma add_monoid_hom.ext_nat [add_monoid A] : ∀ {f g : ℕ →+ A}, ∀ h : f 1 = g 1, f = g :=
ext_nat'

variable [add_monoid_with_one A]

-- these versions are primed so that the `ring_hom_class` versions aren't
lemma eq_nat_cast' [add_monoid_hom_class F ℕ A] (f : F) (h1 : f 1 = 1) :
  ∀ n : ℕ, f n = n
| 0     := by simp
| (n+1) := by rw [map_add, h1, eq_nat_cast' n, nat.cast_add_one]

lemma map_nat_cast' {A} [add_monoid A] [has_one A] [add_monoid_hom_class F A B]
                    (f : F) (h : f 1 = 1) : ∀ (n : ℕ), f n = n
| 0     := by simp
| (n+1) := by rw [nat.cast_add, map_add, nat.cast_add, map_nat_cast', nat.cast_one, h, nat.cast_one]

end add_monoid_hom_class

section monoid_with_zero_hom_class

variables {A F : Type*} [mul_zero_one_class A]

/-- If two `monoid_with_zero_hom`s agree on the positive naturals they are equal. -/
theorem ext_nat'' [monoid_with_zero_hom_class F ℕ A] (f g : F)
  (h_pos : ∀ {n : ℕ}, 0 < n → f n = g n) : f = g :=
begin
  apply fun_like.ext,
  rintro (_|n),
  { simp },
  exact h_pos n.succ_pos
end

@[ext] theorem monoid_with_zero_hom.ext_nat :
  ∀ {f g : ℕ →*₀ A}, (∀ {n : ℕ}, 0 < n → f n = g n) → f = g := ext_nat''

end monoid_with_zero_hom_class

section ring_hom_class

variables {R S F : Type*} [non_assoc_semiring R] [non_assoc_semiring S]

@[simp] lemma eq_nat_cast [ring_hom_class F ℕ R] (f : F) : ∀ n, f n = n :=
eq_nat_cast' f $ map_one f

@[simp] lemma map_nat_cast [ring_hom_class F R S] (f : F) : ∀ n : ℕ, f (n : R) = n :=
map_nat_cast' f $ map_one f

lemma ext_nat [ring_hom_class F ℕ R] (f g : F) : f = g :=
ext_nat' f g $ by simp only [map_one]

end ring_hom_class

namespace ring_hom

/-- This is primed to match `ring_hom.eq_int_cast'`. -/
lemma eq_nat_cast' {R} [non_assoc_semiring R] (f : ℕ →+* R) : f = nat.cast_ring_hom R :=
ring_hom.ext $ eq_nat_cast f

end ring_hom

@[simp, norm_cast] theorem nat.cast_id (n : ℕ) : ↑n = n :=
rfl

<<<<<<< HEAD
theorem nat.cast_with_bot (n : ℕ) :
  @coe ℕ (with_bot ℕ) (@coe_to_lift _ _ nat.cast_coe) n = n := rfl
=======
@[simp] lemma nat.cast_ring_hom_nat : nat.cast_ring_hom ℕ = ring_hom.id ℕ :=
((ring_hom.id ℕ).eq_nat_cast').symm

@[simp] theorem nat.cast_with_bot : ∀ (n : ℕ),
  @coe ℕ (with_bot ℕ) (@coe_to_lift _ _ nat.cast_coe) n = n
| 0     := rfl
| (n+1) := by rw [with_bot.coe_add, nat.cast_add, nat.cast_with_bot n]; refl
>>>>>>> 4cf20164

-- I don't think `ring_hom_class` is good here, because of the `subsingleton` TC slowness
instance nat.unique_ring_hom {R : Type*} [non_assoc_semiring R] : unique (ℕ →+* R) :=
{ default := nat.cast_ring_hom R, uniq := ring_hom.eq_nat_cast' }

namespace mul_opposite

variables {α : Type*} [add_monoid_with_one α]

@[simp, norm_cast] lemma op_nat_cast (n : ℕ) : op (n : α) = n := rfl

@[simp, norm_cast] lemma unop_nat_cast (n : ℕ) : unop (n : αᵐᵒᵖ) = n := rfl

end mul_opposite

namespace with_top
variables {α : Type*}

variables [add_monoid_with_one α]

@[simp, norm_cast] lemma coe_nat : ∀ (n : ℕ), ((n : α) : with_top α) = n
| 0     := rfl
| (n+1) := by { push_cast, rw [coe_nat n] }

@[simp] lemma nat_ne_top (n : nat) : (n : with_top α) ≠ ⊤ :=
by { rw [←coe_nat n], apply coe_ne_top }

@[simp] lemma top_ne_nat (n : nat) : (⊤ : with_top α) ≠ n :=
by { rw [←coe_nat n], apply top_ne_coe }

lemma add_one_le_of_lt {i n : with_top ℕ} (h : i < n) : i + 1 ≤ n :=
begin
  cases n, { exact le_top },
  cases i, { exact (not_le_of_lt h le_top).elim },
  exact with_top.coe_le_coe.2 (with_top.coe_lt_coe.1 h)
end

lemma one_le_iff_pos {n : with_top ℕ} : 1 ≤ n ↔ 0 < n :=
⟨lt_of_lt_of_le (coe_lt_coe.mpr zero_lt_one),
  λ h, by simpa only [zero_add] using add_one_le_of_lt h⟩

@[elab_as_eliminator]
lemma nat_induction {P : with_top ℕ → Prop} (a : with_top ℕ)
  (h0 : P 0) (hsuc : ∀n:ℕ, P n → P n.succ) (htop : (∀n : ℕ, P n) → P ⊤) : P a :=
begin
  have A : ∀n:ℕ, P n := λ n, nat.rec_on n h0 hsuc,
  cases a,
  { exact htop A },
  { exact A a }
end

end with_top

namespace pi
variables {α : Type*} {β : α → Type*} [∀ a, add_monoid_with_one (β a)]

instance : add_monoid_with_one (∀ a, β a) :=
by refine_struct { .. }; tactic.pi_instance_derive_field

lemma nat_apply (n : ℕ) (a : α) : (n : ∀ a, β a) a = n := rfl

@[simp] lemma coe_nat (n : ℕ) : (n : ∀ a, β a) = λ _, n := rfl

end pi<|MERGE_RESOLUTION|>--- conflicted
+++ resolved
@@ -169,11 +169,7 @@
 
 section add_monoid_hom_class
 
-<<<<<<< HEAD
 variables {A B F : Type*} [add_monoid_with_one B]
-=======
-variables {A B F : Type*} [add_zero_class A] [add_monoid B] [has_one B]
->>>>>>> 4cf20164
 
 lemma ext_nat' [add_monoid A] [add_monoid_hom_class F ℕ A] (f g : F) (h : f 1 = g 1) : f = g :=
 fun_like.ext f g $ begin
@@ -193,7 +189,7 @@
 | 0     := by simp
 | (n+1) := by rw [map_add, h1, eq_nat_cast' n, nat.cast_add_one]
 
-lemma map_nat_cast' {A} [add_monoid A] [has_one A] [add_monoid_hom_class F A B]
+lemma map_nat_cast' {A} [add_monoid_with_one A] [add_monoid_hom_class F A B]
                     (f : F) (h : f 1 = 1) : ∀ (n : ℕ), f n = n
 | 0     := by simp
 | (n+1) := by rw [nat.cast_add, map_add, nat.cast_add, map_nat_cast', nat.cast_one, h, nat.cast_one]
@@ -245,18 +241,10 @@
 @[simp, norm_cast] theorem nat.cast_id (n : ℕ) : ↑n = n :=
 rfl
 
-<<<<<<< HEAD
-theorem nat.cast_with_bot (n : ℕ) :
+@[simp] lemma nat.cast_ring_hom_nat : nat.cast_ring_hom ℕ = ring_hom.id ℕ := rfl
+
+@[simp] theorem nat.cast_with_bot (n : ℕ) :
   @coe ℕ (with_bot ℕ) (@coe_to_lift _ _ nat.cast_coe) n = n := rfl
-=======
-@[simp] lemma nat.cast_ring_hom_nat : nat.cast_ring_hom ℕ = ring_hom.id ℕ :=
-((ring_hom.id ℕ).eq_nat_cast').symm
-
-@[simp] theorem nat.cast_with_bot : ∀ (n : ℕ),
-  @coe ℕ (with_bot ℕ) (@coe_to_lift _ _ nat.cast_coe) n = n
-| 0     := rfl
-| (n+1) := by rw [with_bot.coe_add, nat.cast_add, nat.cast_with_bot n]; refl
->>>>>>> 4cf20164
 
 -- I don't think `ring_hom_class` is good here, because of the `subsingleton` TC slowness
 instance nat.unique_ring_hom {R : Type*} [non_assoc_semiring R] : unique (ℕ →+* R) :=
