--- conflicted
+++ resolved
@@ -151,11 +151,7 @@
 begin
   ext q,
   simp only [finset.mem_union, factor_iff_mem_factorization],
-<<<<<<< HEAD
   exact mem_factors_mul ha hb,
-=======
-  rw mem_factors_mul ha hb,
->>>>>>> b7d600f8
 end
 
 /-- For any multiplicative function `f` with `f 1 = 1` and any `n > 0`,
