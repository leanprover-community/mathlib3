/-
Copyright (c) 2021 Stuart Presnell. All rights reserved.
Released under Apache 2.0 license as described in the file LICENSE.
Authors: Stuart Presnell
-/
import data.nat.prime
import data.nat.mul_ind

/-!
# Prime factorizations

 `n.factorization` is the finitely supported function `ℕ →₀ ℕ`
 mapping each prime factor of `n` to its multiplicity in `n`.  For example, since 2000 = 2^4 * 5^3,
  * `factorization 2000 2` is 4
  * `factorization 2000 5` is 3
  * `factorization 2000 k` is 0 for all other `k : ℕ`.

## TODO

* As discussed in this Zulip thread:
https://leanprover.zulipchat.com/#narrow/stream/217875/topic/Multiplicity.20in.20the.20naturals
We have lots of disparate ways of talking about the multiplicity of a prime
in a natural number, including `factors.count`, `padic_val_nat`, `multiplicity`,
and the material in `data/pnat/factors`.  Move some of this material to this file,
prove results about the relationships between these definitions,
and (where appropriate) choose a uniform canonical way of expressing these ideas.

* Moreover, the results here should be generalised to an arbitrary unique factorization monoid
with a normalization function, and then deduplicated.  The basics of this have been started in
`ring_theory/unique_factorization_domain`.

-/

open nat finset list finsupp
open_locale big_operators

namespace nat

/-- `n.factorization` is the finitely supported function `ℕ →₀ ℕ`
 mapping each prime factor of `n` to its multiplicity in `n`. -/
noncomputable def factorization (n : ℕ) : ℕ →₀ ℕ := (n.factors : multiset ℕ).to_finsupp

@[simp] lemma factorization_prod_pow_eq_self {n : ℕ} (hn : n ≠ 0) : n.factorization.prod pow = n :=
begin
  simp only [←prod_to_multiset, factorization, multiset.coe_prod, multiset.to_finsupp_to_multiset],
  exact prod_factors hn.bot_lt,
end

lemma factorization_eq_count {n p : ℕ} : n.factorization p = n.factors.count p :=
by simp [factorization]
-- TODO: As part of the unification mentioned in the TODO above,
-- consider making this a [simp] lemma from `n.factors.count` to `n.factorization`

/-- Every nonzero natural number has a unique prime factorization -/
lemma factorization_inj : set.inj_on factorization { x : ℕ | x ≠ 0 } :=
λ a ha b hb h, eq_of_count_factors_eq
  (zero_lt_iff.mpr ha) (zero_lt_iff.mpr hb) (λ p, by simp [←factorization_eq_count, h])

@[simp] lemma factorization_zero : factorization 0 = 0  :=
by simp [factorization]

@[simp] lemma factorization_one : factorization 1 = 0 :=
by simp [factorization]

/-- The support of `n.factorization` is exactly `n.factors.to_finset` -/
@[simp] lemma support_factorization {n : ℕ} :
  n.factorization.support = n.factors.to_finset :=
by simpa [factorization, multiset.to_finsupp_support]

lemma factor_iff_mem_factorization {n p : ℕ} : p ∈ n.factorization.support ↔ p ∈ n.factors :=
by simp only [support_factorization, list.mem_to_finset]

lemma prime_of_mem_factorization {n p : ℕ} : p ∈ n.factorization.support → p.prime :=
(@prime_of_mem_factors n p) ∘ (@factor_iff_mem_factorization n p).mp

<<<<<<< HEAD
lemma pos_of_mem_factorization {n p : ℕ} : p ∈ n.factorization.support → 0 < p:=
=======
lemma pos_of_mem_factorization {n p : ℕ} : p ∈ n.factorization.support → 0 < p :=
>>>>>>> 6dd65257
(@prime.pos p) ∘ (@prime_of_mem_factorization n p)

/-- The only numbers with empty prime factorization are `0` and `1` -/
lemma factorization_eq_zero_iff (n : ℕ) : n.factorization = 0 ↔ n = 0 ∨ n = 1 :=
by simp [factorization, add_equiv.map_eq_zero_iff, multiset.coe_eq_zero]

/-- For nonzero `a` and `b`, the power of `p` in `a * b` is the sum of the powers in `a` and `b` -/
@[simp] lemma factorization_mul {a b : ℕ} (ha : a ≠ 0) (hb : b ≠ 0) :
  (a * b).factorization = a.factorization + b.factorization :=
by { ext p, simp only [add_apply, factorization_eq_count,
  count_factors_mul_of_pos (zero_lt_iff.mpr ha) (zero_lt_iff.mpr hb)] }

/-- For any `p`, the power of `p` in `n^k` is `k` times the power in `n` -/
lemma factorization_pow {n k : ℕ} :
  factorization (n^k) = k • n.factorization :=
by { ext p, simp [factorization_eq_count, factors_count_pow] }

/-- The only prime factor of prime `p` is `p` itself, with multiplicity `1` -/
@[simp] lemma prime.factorization {p : ℕ} (hp : prime p) :
  p.factorization = single p 1 :=
begin
  ext q,
  rw [factorization_eq_count, factors_prime hp, single_apply, count_singleton', if_congr eq_comm];
  refl,
end

/-- For prime `p` the only prime factor of `p^k` is `p` with multiplicity `k` -/
@[simp] lemma prime.factorization_pow {p k : ℕ} (hp : prime p) :
  factorization (p^k) = single p k :=
by simp [factorization_pow, hp.factorization]

/-- For any `p : ℕ` and any function `g : α → ℕ` that's non-zero on `S : finset α`,
the power of `p` in `S.prod g` equals the sum over `x ∈ S` of the powers of `p` in `g x`.
Generalises `factorization_mul`, which is the special case where `S.card = 2` and `g = id`. -/
lemma factorization_prod {α : Type*} {S : finset α} {g : α → ℕ} (hS : ∀ x ∈ S, g x ≠ 0) :
  (S.prod g).factorization = S.sum (λ x, (g x).factorization) :=
begin
  classical,
  ext p,
  apply finset.induction_on' S, { simp },
  { intros x T hxS hTS hxT IH,
    have hT : T.prod g ≠ 0 := prod_ne_zero_iff.mpr (λ x hx, hS x (hTS hx)),
    simp [prod_insert hxT, sum_insert hxT, ←IH, factorization_mul (hS x hxS) hT] }
end

/-- Any finsupp `f : ℕ →₀ ℕ` whose support is in the primes is equal to the factorization of
the product `∏ (a : ℕ) in f.support, a ^ f a`. -/
lemma factorization_prod_pow_inv {f : ℕ →₀ ℕ} (hf : ∀ (p : ℕ), p ∈ f.support → prime p) :
  (f.prod pow).factorization = f :=
begin
  have h : ∀ x : ℕ, x ∈ f.support → x ^ f x ≠ 0 := λ p hp, pow_ne_zero _ (prime.ne_zero (hf p hp)),
  simp only [finsupp.prod, factorization_prod h],
  nth_rewrite_rhs 0 (sum_single f).symm,
  exact sum_congr rfl (λ p hp, prime.factorization_pow (hf p hp)),
end

/-- The positive natural numbers are bijective with finsupps `ℕ →₀ ℕ` with support in the primes -/
noncomputable
def factorization_equiv : pnat ≃ {f : ℕ →₀ ℕ | ∀ p ∈ f.support, prime p} :=
{ to_fun    := λ ⟨n, hn⟩, ⟨n.factorization, λ _, prime_of_mem_factorization⟩,
  inv_fun   := λ ⟨f, hf⟩, ⟨f.prod pow, prod_pos (λ p hp, (pow_ne_zero _ (hf p hp).ne_zero).bot_lt)⟩,
  left_inv  := λ ⟨x, hx⟩, subtype.mk_eq_mk.mpr (factorization_prod_pow_eq_self hx.ne.symm),
  right_inv := λ ⟨f, hf⟩, subtype.mk_eq_mk.mpr (factorization_prod_pow_inv hf) }

/-! ### Factorizations of pairs of coprime numbers -/

/-- The prime factorizations of coprime `a` and `b` are disjoint -/
lemma factorization_disjoint_of_coprime {a b : ℕ} (hab : coprime a b) :
  disjoint a.factorization.support b.factorization.support :=
by simpa only [support_factorization]
  using disjoint_to_finset_iff_disjoint.mpr (coprime_factors_disjoint hab)

/-- For coprime `a` and `b`, the power of `p` in `a * b` is the sum of the powers in `a` and `b` -/
lemma factorization_mul_of_coprime {a b : ℕ} (hab : coprime a b) :
  (a * b).factorization = a.factorization + b.factorization :=
begin
  ext q,
  simp only [finsupp.coe_add, add_apply, factorization_eq_count, count_factors_mul_of_coprime hab],
end

/-- For coprime `a` and `b` the prime factorization `a * b` is the union of those of `a` and `b` -/
lemma factorization_mul_support_of_coprime {a b : ℕ} (hab : coprime a b) :
  (a * b).factorization.support = a.factorization.support ∪ b.factorization.support :=
begin
  rw factorization_mul_of_coprime hab,
  exact support_add_eq (factorization_disjoint_of_coprime hab),
end

lemma factorization_mul_support_of_pos {a b : ℕ} (ha : a ≠ 0) (hb : b ≠ 0) :
  (a * b).factorization.support = a.factorization.support ∪ b.factorization.support :=
begin
  ext q,
  simp only [finset.mem_union, factor_iff_mem_factorization],
  rw mem_factors_mul_of_pos ha.bot_lt hb.bot_lt,
end

/-- For any multiplicative function `f` with `f 1 = 1` and any `n > 0`,
we can evaluate `f n` by evaluating `f` at `p ^ k` over the factorization of `n` -/
lemma multiplicative_factorization {β : Type*} [comm_monoid β] (f : ℕ → β)
  (h_mult : ∀ x y : ℕ, coprime x y → f (x * y) = f x * f y) (hf : f 1 = 1) :
  ∀ {n : ℕ}, n ≠ 0 → f n = n.factorization.prod (λ p k, f (p ^ k)) :=
begin
  apply' nat.rec_on_pos_prime_coprime,
  { intros p k hp hk hpk, simp [prime.factorization_pow hp, finsupp.prod_single_index _, hf] },
  { simp },
  { rintros -, rw [factorization_one, hf], simp },
  { intros a b hab ha hb hab_pos,
    rw [h_mult a b hab, ha (left_ne_zero_of_mul hab_pos), hb (right_ne_zero_of_mul hab_pos),
        factorization_mul_of_coprime hab, ←prod_add_index_of_disjoint],
    convert (factorization_disjoint_of_coprime hab) },
end

/-- For any multiplicative function `f` with `f 1 = 1` and `f 0 = 1`,
we can evaluate `f n` by evaluating `f` at `p ^ k` over the factorization of `n` -/
lemma multiplicative_factorization' {β : Type*} [comm_monoid β] (f : ℕ → β)
  (h_mult : ∀ x y : ℕ, coprime x y → f (x * y) = f x * f y) (hf0 : f 0 = 1) (hf1 : f 1 = 1) :
  ∀ {n : ℕ}, f n = n.factorization.prod (λ p k, f (p ^ k)) :=
begin
  apply' nat.rec_on_pos_prime_coprime,
  { intros p k hp hk, simp only [hp.factorization_pow], rw prod_single_index _, simp [hf1] },
  { simp [hf0] },
  { rw [factorization_one, hf1], simp },
  { intros a b hab ha hb,
    rw [h_mult a b hab, ha, hb, factorization_mul_of_coprime hab, ←prod_add_index_of_disjoint],
    convert (factorization_disjoint_of_coprime hab) },
end

/-! ### Factorization and divisibility -/

lemma factorization_le_iff_dvd {d n : ℕ} (hd : d ≠ 0) (hn : n ≠ 0) :
  d.factorization ≤ n.factorization ↔ d ∣ n :=
begin
  split,
  { intro hdn,
    set K := n.factorization - d.factorization with hK,
    use K.prod pow,
    rw [←factorization_prod_pow_eq_self hn, ←factorization_prod_pow_eq_self hd,
        ←finsupp.prod_add_index pow_zero pow_add, hK, add_tsub_cancel_of_le hdn] },
  { rintro ⟨c, rfl⟩, rw factorization_mul hd (right_ne_zero_of_mul hn), simp },
end

end nat<|MERGE_RESOLUTION|>--- conflicted
+++ resolved
@@ -73,11 +73,7 @@
 lemma prime_of_mem_factorization {n p : ℕ} : p ∈ n.factorization.support → p.prime :=
 (@prime_of_mem_factors n p) ∘ (@factor_iff_mem_factorization n p).mp
 
-<<<<<<< HEAD
-lemma pos_of_mem_factorization {n p : ℕ} : p ∈ n.factorization.support → 0 < p:=
-=======
 lemma pos_of_mem_factorization {n p : ℕ} : p ∈ n.factorization.support → 0 < p :=
->>>>>>> 6dd65257
 (@prime.pos p) ∘ (@prime_of_mem_factorization n p)
 
 /-- The only numbers with empty prime factorization are `0` and `1` -/
