--- conflicted
+++ resolved
@@ -136,18 +136,16 @@
   factorization (p ^ k) = single p k :=
 by simp [hp]
 
-<<<<<<< HEAD
 /-- If the factorization of `n` contains just one number `p` then `n` is a power of `p` -/
 lemma pow_of_factorization_single {n p k : ℕ} (hn : n ≠ 0)
   (h : n.factorization = finsupp.single p k) : n = p ^ k :=
 by { rw [←nat.factorization_prod_pow_eq_self hn, h], simp }
-=======
+
 /-- If a product over `n.factorization` doesn't use the multiplicities of the prime factors
 then it's equal to the corresponding product over `n.factors.to_finset` -/
 lemma prod_factorization_eq_prod_factors {n : ℕ} {β : Type*} [comm_monoid β] (f : ℕ → β) :
   n.factorization.prod (λ p k, f p) = ∏ p in n.factors.to_finset, (f p) :=
 by { apply prod_congr support_factorization, simp }
->>>>>>> 6c6e142e
 
 /-- For any `p : ℕ` and any function `g : α → ℕ` that's non-zero on `S : finset α`,
 the power of `p` in `S.prod g` equals the sum over `x ∈ S` of the powers of `p` in `g x`.
