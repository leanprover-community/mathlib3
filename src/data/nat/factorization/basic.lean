/-
Copyright (c) 2021 Stuart Presnell. All rights reserved.
Released under Apache 2.0 license as described in the file LICENSE.
Authors: Stuart Presnell
-/
import algebra.big_operators.finsupp
import data.finsupp.multiset
import data.nat.prime
import number_theory.padics.padic_val
<<<<<<< HEAD
import data.nat.interval
=======
>>>>>>> a0040188

/-!
# Prime factorizations

 `n.factorization` is the finitely supported function `ℕ →₀ ℕ`
 mapping each prime factor of `n` to its multiplicity in `n`.  For example, since 2000 = 2^4 * 5^3,
  * `factorization 2000 2` is 4
  * `factorization 2000 5` is 3
  * `factorization 2000 k` is 0 for all other `k : ℕ`.

## TODO

* As discussed in this Zulip thread:
https://leanprover.zulipchat.com/#narrow/stream/217875/topic/Multiplicity.20in.20the.20naturals
We have lots of disparate ways of talking about the multiplicity of a prime
in a natural number, including `factors.count`, `padic_val_nat`, `multiplicity`,
and the material in `data/pnat/factors`.  Move some of this material to this file,
prove results about the relationships between these definitions,
and (where appropriate) choose a uniform canonical way of expressing these ideas.

* Moreover, the results here should be generalised to an arbitrary unique factorization monoid
with a normalization function, and then deduplicated.  The basics of this have been started in
`ring_theory/unique_factorization_domain`.

* Extend the inductions to any `normalization_monoid` with unique factorization.

-/

open nat finset list finsupp
open_locale big_operators

namespace nat

/-- `n.factorization` is the finitely supported function `ℕ →₀ ℕ`
 mapping each prime factor of `n` to its multiplicity in `n`. -/
def factorization (n : ℕ) : ℕ →₀ ℕ :=
{ support := n.factors.to_finset,
  to_fun := λ p, if p.prime then padic_val_nat p n else 0,
  mem_support_to_fun :=
      begin
        rcases eq_or_ne n 0 with rfl | hn0, { simp },
        simp only [mem_factors hn0, mem_to_finset, ne.def, ite_eq_right_iff, not_forall,
          exists_prop, and.congr_right_iff],
        rintro p hp,
        haveI := fact_iff.mpr hp,
        exact dvd_iff_padic_val_nat_ne_zero hn0,
      end }

lemma factorization_def (n : ℕ) {p : ℕ} (pp : p.prime) : n.factorization p = padic_val_nat p n :=
by simpa [factorization] using absurd pp

/-- We can write both `n.factorization p` and `n.factors.count p` to represent the power
of `p` in the factorization of `n`: we declare the former to be the simp-normal form. -/
@[simp] lemma factors_count_eq {n p : ℕ} : n.factors.count p = n.factorization p :=
begin
  rcases n.eq_zero_or_pos with rfl | hn0, { simp [factorization] },
  by_cases pp : p.prime, swap,
  { rw count_eq_zero_of_not_mem (mt prime_of_mem_factors pp), simp [factorization, pp] },
  simp only [factorization, coe_mk, pp, if_true],
  rw [←part_enat.coe_inj, padic_val_nat_def' pp.ne_one hn0,
    unique_factorization_monoid.multiplicity_eq_count_normalized_factors pp hn0.ne'],
  simp [factors_eq],
end

lemma factorization_eq_factors_multiset (n : ℕ) :
  n.factorization = (n.factors : multiset ℕ).to_finsupp :=
by { ext p, simp }

lemma multiplicity_eq_factorization {n p : ℕ} (pp : p.prime) (hn : n ≠ 0) :
  multiplicity p n = n.factorization p :=
by simp [factorization, pp, (padic_val_nat_def' pp.ne_one hn.bot_lt)]

/-! ### Basic facts about factorization -/

@[simp] lemma factorization_prod_pow_eq_self {n : ℕ} (hn : n ≠ 0) : n.factorization.prod pow = n :=
begin
  rw factorization_eq_factors_multiset n,
  simp only [←prod_to_multiset, factorization, multiset.coe_prod, multiset.to_finsupp_to_multiset],
  exact prod_factors hn,
end

lemma eq_of_factorization_eq {a b : ℕ} (ha : a ≠ 0) (hb : b ≠ 0)
  (h : ∀ p : ℕ, a.factorization p = b.factorization p) : a = b :=
eq_of_perm_factors ha hb (by simpa only [list.perm_iff_count, factors_count_eq] using h)

/-- Every nonzero natural number has a unique prime factorization -/
lemma factorization_inj : set.inj_on factorization { x : ℕ | x ≠ 0 } :=
λ a ha b hb h, eq_of_factorization_eq ha hb (λ p, by simp [h])

@[simp] lemma factorization_zero : factorization 0 = 0 :=
by simpa [factorization]

@[simp] lemma factorization_one : factorization 1 = 0 :=
by simpa [factorization]

/-- The support of `n.factorization` is exactly `n.factors.to_finset` -/
@[simp] lemma support_factorization {n : ℕ} : n.factorization.support = n.factors.to_finset :=
by simp [factorization]

lemma factor_iff_mem_factorization {n p : ℕ} : p ∈ n.factorization.support ↔ p ∈ n.factors :=
by simp only [support_factorization, list.mem_to_finset]

lemma prime_of_mem_factorization {n p : ℕ} (hp : p ∈ n.factorization.support) : p.prime :=
prime_of_mem_factors (factor_iff_mem_factorization.mp hp)

lemma pos_of_mem_factorization {n p : ℕ} (hp : p ∈ n.factorization.support) : 0 < p :=
prime.pos (prime_of_mem_factorization hp)

lemma le_of_mem_factorization {n p : ℕ} (h : p ∈ n.factorization.support) : p ≤ n :=
le_of_mem_factors (factor_iff_mem_factorization.mp h)

@[simp]
lemma factorization_eq_zero_of_non_prime (n : ℕ) {p : ℕ} (hp : ¬p.prime) : n.factorization p = 0 :=
not_mem_support_iff.1 (mt prime_of_mem_factorization hp)

lemma factorization_eq_zero_of_lt {n p : ℕ} (h : n < p) : n.factorization p = 0 :=
finsupp.not_mem_support_iff.mp (mt le_of_mem_factorization (not_le_of_lt h))

@[simp] lemma factorization_zero_right (n : ℕ) : n.factorization 0 = 0 :=
factorization_eq_zero_of_non_prime _ not_prime_zero

@[simp] lemma factorization_one_right (n : ℕ) : n.factorization 1 = 0 :=
factorization_eq_zero_of_non_prime _ not_prime_one

lemma dvd_of_factorization_pos {n p : ℕ} (hn : n.factorization p ≠ 0) : p ∣ n :=
dvd_of_mem_factors (factor_iff_mem_factorization.1 (mem_support_iff.2 hn))

lemma prime.factorization_pos_of_dvd {n p : ℕ} (hp : p.prime) (hn : n ≠ 0) (h : p ∣ n) :
  0 < n.factorization p :=
by rwa [←factors_count_eq, count_pos, mem_factors_iff_dvd hn hp]

/-- The only numbers with empty prime factorization are `0` and `1` -/
lemma factorization_eq_zero_iff (n : ℕ) : n.factorization = 0 ↔ n = 0 ∨ n = 1 :=
begin
  rw factorization_eq_factors_multiset n,
  simp [factorization, add_equiv.map_eq_zero_iff, multiset.coe_eq_zero],
end

lemma factorization_eq_zero_iff' (n p : ℕ) :
  n.factorization p = 0 ↔ ¬p.prime ∨ ¬p ∣ n ∨ n = 0 :=
begin
  rw [←not_mem_support_iff, support_factorization, mem_to_finset],
  rcases eq_or_ne n 0 with rfl | hn,
  { simp },
  { simp [hn, nat.mem_factors, not_and_distrib] },
end

/-- For nonzero `a` and `b`, the power of `p` in `a * b` is the sum of the powers in `a` and `b` -/
@[simp] lemma factorization_mul {a b : ℕ} (ha : a ≠ 0) (hb : b ≠ 0) :
  (a * b).factorization = a.factorization + b.factorization :=
by { ext p, simp only [add_apply, ←factors_count_eq,
                       perm_iff_count.mp (perm_factors_mul ha hb) p, count_append] }

lemma factorization_mul_support {a b : ℕ} (ha : a ≠ 0) (hb : b ≠ 0) :
  (a * b).factorization.support = a.factorization.support ∪ b.factorization.support :=
begin
  ext q,
  simp only [finset.mem_union, factor_iff_mem_factorization],
  exact mem_factors_mul ha hb
end

/-- For any `p`, the power of `p` in `n^k` is `k` times the power in `n` -/
@[simp] lemma factorization_pow (n k : ℕ) :
  factorization (n^k) = k • n.factorization :=
begin
  induction k with k ih, { simp },
  rcases eq_or_ne n 0 with rfl | hn, { simp },
  rw [pow_succ, factorization_mul hn (pow_ne_zero _ hn), ih, succ_eq_one_add, add_smul, one_smul],
end

/-- The only prime factor of prime `p` is `p` itself, with multiplicity `1` -/
@[simp] lemma prime.factorization {p : ℕ} (hp : prime p) :
  p.factorization = single p 1 :=
begin
  ext q,
  rw [←factors_count_eq, factors_prime hp, single_apply, count_singleton', if_congr eq_comm];
  refl,
end

/-- For prime `p` the only prime factor of `p^k` is `p` with multiplicity `k` -/
lemma prime.factorization_pow {p k : ℕ} (hp : prime p) :
  factorization (p ^ k) = single p k :=
by simp [hp]

/-- If the factorization of `n` contains just one number `p` then `n` is a power of `p` -/
lemma eq_pow_of_factorization_eq_single {n p k : ℕ} (hn : n ≠ 0)
  (h : n.factorization = finsupp.single p k) : n = p ^ k :=
by { rw [←nat.factorization_prod_pow_eq_self hn, h], simp }

/-- If a product over `n.factorization` doesn't use the multiplicities of the prime factors
then it's equal to the corresponding product over `n.factors.to_finset` -/
lemma prod_factorization_eq_prod_factors {n : ℕ} {β : Type*} [comm_monoid β] (f : ℕ → β) :
  n.factorization.prod (λ p k, f p) = ∏ p in n.factors.to_finset, (f p) :=
by { apply prod_congr support_factorization, simp }

/-- For any `p : ℕ` and any function `g : α → ℕ` that's non-zero on `S : finset α`,
the power of `p` in `S.prod g` equals the sum over `x ∈ S` of the powers of `p` in `g x`.
Generalises `factorization_mul`, which is the special case where `S.card = 2` and `g = id`. -/
lemma factorization_prod {α : Type*} {S : finset α} {g : α → ℕ} (hS : ∀ x ∈ S, g x ≠ 0) :
  (S.prod g).factorization = S.sum (λ x, (g x).factorization) :=
begin
  classical,
  ext p,
  apply finset.induction_on' S, { simp },
  { intros x T hxS hTS hxT IH,
    have hT : T.prod g ≠ 0 := prod_ne_zero_iff.mpr (λ x hx, hS x (hTS hx)),
    simp [prod_insert hxT, sum_insert hxT, ←IH, factorization_mul (hS x hxS) hT] }
end

/-! ### Equivalence between `ℕ+` and `ℕ →₀ ℕ` with support in the primes. -/

/-- Any finsupp `f : ℕ →₀ ℕ` whose support is in the primes is equal to the factorization of
the product `∏ (a : ℕ) in f.support, a ^ f a`. -/
lemma prod_pow_factorization_eq_self {f : ℕ →₀ ℕ} (hf : ∀ (p : ℕ), p ∈ f.support → prime p) :
  (f.prod pow).factorization = f :=
begin
  have h : ∀ x : ℕ, x ∈ f.support → x ^ f x ≠ 0 := λ p hp, pow_ne_zero _ (prime.ne_zero (hf p hp)),
  simp only [finsupp.prod, factorization_prod h],
  nth_rewrite_rhs 0 (sum_single f).symm,
  exact sum_congr rfl (λ p hp, prime.factorization_pow (hf p hp)),
end

lemma eq_factorization_iff {n : ℕ} {f : ℕ →₀ ℕ} (hn : n ≠ 0) (hf : ∀ p ∈ f.support, prime p) :
  f = n.factorization ↔ f.prod pow = n :=
⟨λ h, by rw [h, factorization_prod_pow_eq_self hn],
 λ h, by rw [←h, prod_pow_factorization_eq_self hf]⟩

/-- The equiv between `ℕ+` and `ℕ →₀ ℕ` with support in the primes. -/
def factorization_equiv : ℕ+ ≃ {f : ℕ →₀ ℕ | ∀ p ∈ f.support, prime p} :=
{ to_fun    := λ ⟨n, hn⟩, ⟨n.factorization, λ _, prime_of_mem_factorization⟩,
  inv_fun   := λ ⟨f, hf⟩, ⟨f.prod pow,
    prod_pow_pos_of_zero_not_mem_support (λ H, not_prime_zero (hf 0 H))⟩,
  left_inv  := λ ⟨x, hx⟩, subtype.ext $ factorization_prod_pow_eq_self hx.ne.symm,
  right_inv := λ ⟨f, hf⟩, subtype.ext $ prod_pow_factorization_eq_self hf }

lemma factorization_equiv_apply (n : ℕ+) : (factorization_equiv n).1 = n.1.factorization :=
by { cases n, refl }

lemma factorization_equiv_inv_apply {f : ℕ →₀ ℕ} (hf : ∀ p ∈ f.support, prime p) :
  (factorization_equiv.symm ⟨f, hf⟩).1 = f.prod pow := rfl

/-! ### Factorization and divisibility -/

lemma dvd_of_mem_factorization {n p : ℕ} (h : p ∈ n.factorization.support) : p ∣ n :=
begin
  rcases eq_or_ne n 0 with rfl | hn, { simp },
  simp [←mem_factors_iff_dvd hn (prime_of_mem_factorization h), factor_iff_mem_factorization.mp h],
end

lemma pow_factorization_dvd (n p : ℕ) : p ^ n.factorization p ∣ n :=
begin
  by_cases hp : p.prime, swap, { simp [factorization_eq_zero_of_non_prime n hp] },
  rw ←factors_count_eq,
  apply dvd_of_factors_subperm (pow_ne_zero _ hp.ne_zero),
  rw [hp.factors_pow, list.subperm_ext_iff],
  intros q hq,
  simp [list.eq_of_mem_repeat hq],
end

lemma pow_factorization_le {n : ℕ} (p : ℕ) (hn : n ≠ 0) : p ^ n.factorization p ≤ n :=
le_of_dvd hn.bot_lt (nat.pow_factorization_dvd n p)

/-- A crude upper bound on `n.factorization p` -/
lemma factorization_lt {n : ℕ} (p : ℕ) (hn : n ≠ 0) : n.factorization p < n :=
begin
  by_cases pp : p.prime, swap, { simp [factorization_eq_zero_of_non_prime n pp], exact hn.bot_lt },
  rw ←pow_lt_iff_lt_right pp.two_le,
  apply lt_of_le_of_lt (pow_factorization_le p hn),
  exact lt_of_lt_of_le (lt_two_pow n) (pow_le_pow_of_le_left (by linarith) pp.two_le n),
end

/-- An upper bound on `n.factorization p` -/
lemma factorization_le_of_le_pow {n p b : ℕ} (hb : n ≤ p ^ b) : n.factorization p ≤ b :=
begin
  rcases eq_or_ne n 0 with rfl | hn, { simp },
  by_cases pp : p.prime,
  { exact (pow_le_iff_le_right pp.two_le).1 (le_trans (pow_factorization_le p hn) hb) },
  { simp [factorization_eq_zero_of_non_prime n pp] }
end

lemma div_pow_factorization_ne_zero {n : ℕ} (p : ℕ) (hn : n ≠ 0) :
  n / p ^ n.factorization p ≠ 0 :=
begin
  by_cases pp : nat.prime p,
  { apply mt (nat.div_eq_zero_iff (pow_pos (prime.pos pp) _)).1,
    simp [le_of_dvd hn.bot_lt (nat.pow_factorization_dvd n p)] },
  { simp [nat.factorization_eq_zero_of_non_prime n pp, hn] },
end

lemma factorization_le_iff_dvd {d n : ℕ} (hd : d ≠ 0) (hn : n ≠ 0) :
  d.factorization ≤ n.factorization ↔ d ∣ n :=
begin
  split,
  { intro hdn,
    set K := n.factorization - d.factorization with hK,
    use K.prod pow,
    rw [←factorization_prod_pow_eq_self hn, ←factorization_prod_pow_eq_self hd,
        ←finsupp.prod_add_index' pow_zero pow_add, hK, add_tsub_cancel_of_le hdn] },
  { rintro ⟨c, rfl⟩, rw factorization_mul hd (right_ne_zero_of_mul hn), simp },
end

lemma pow_succ_factorization_not_dvd {n p : ℕ} (hn : n ≠ 0) (hp : p.prime) :
  ¬ p ^ (n.factorization p + 1) ∣ n :=
begin
  intro h,
  rw ←factorization_le_iff_dvd (pow_pos hp.pos _).ne' hn at h,
  simpa [hp.factorization] using h p,
end

lemma factorization_le_factorization_mul_left {a b : ℕ} (hb : b ≠ 0) :
  a.factorization ≤ (a * b).factorization :=
begin
  rcases eq_or_ne a 0 with rfl | ha, { simp },
  rw [factorization_le_iff_dvd ha $ mul_ne_zero ha hb],
  exact dvd.intro b rfl
end

lemma factorization_le_factorization_mul_right {a b : ℕ} (ha : a ≠ 0) :
  b.factorization ≤ (a * b).factorization :=
by { rw mul_comm, apply factorization_le_factorization_mul_left ha }

lemma prime.pow_dvd_iff_le_factorization {p k n : ℕ} (pp : prime p) (hn : n ≠ 0) :
  p ^ k ∣ n ↔ k ≤ n.factorization p :=
by rw [←factorization_le_iff_dvd (pow_pos pp.pos k).ne' hn, pp.factorization_pow, single_le_iff]

lemma prime.pow_dvd_iff_dvd_pow_factorization {p k n : ℕ} (pp : prime p) (hn : n ≠ 0) :
  p ^ k ∣ n ↔ p ^ k ∣ p ^ n.factorization p :=
by rw [pow_dvd_pow_iff_le_right pp.one_lt, pp.pow_dvd_iff_le_factorization hn]

lemma prime.dvd_iff_one_le_factorization {p n : ℕ} (pp : prime p) (hn : n ≠ 0) :
  p ∣ n ↔ 1 ≤ n.factorization p :=
iff.trans (by simp) (pp.pow_dvd_iff_le_factorization hn)

lemma exists_factorization_lt_of_lt {a b : ℕ} (ha : a ≠ 0) (hab : a < b) :
  ∃ p : ℕ, a.factorization p < b.factorization p :=
begin
  have hb : b ≠ 0 := (ha.bot_lt.trans hab).ne',
  contrapose! hab,
  rw [←finsupp.le_def, factorization_le_iff_dvd hb ha] at hab,
  exact le_of_dvd ha.bot_lt hab,
end

@[simp] lemma factorization_div {d n : ℕ} (h : d ∣ n) :
  (n / d).factorization = n.factorization - d.factorization :=
begin
  rcases eq_or_ne d 0 with rfl | hd, { simp [zero_dvd_iff.mp h] },
  rcases eq_or_ne n 0 with rfl | hn, { simp },
  apply add_left_injective d.factorization,
  simp only,
  rw [tsub_add_cancel_of_le $ (nat.factorization_le_iff_dvd hd hn).mpr h,
      ←nat.factorization_mul (nat.div_pos (nat.le_of_dvd hn.bot_lt h) hd.bot_lt).ne' hd,
      nat.div_mul_cancel h],
end

lemma not_dvd_div_pow_factorization {n p : ℕ} (hp : prime p) (hn : n ≠ 0) :
  ¬p ∣ n / p ^ n.factorization p :=
begin
  rw [nat.prime.dvd_iff_one_le_factorization hp (div_pow_factorization_ne_zero p hn),
    nat.factorization_div (nat.pow_factorization_dvd n p)],
  simp [hp.factorization],
end

lemma coprime_of_div_pow_factorization {n p : ℕ} (hp : prime p) (hn : n ≠ 0) :
  coprime p (n / p ^ n.factorization p) :=
(or_iff_left (not_dvd_div_pow_factorization hp hn)).mp $ coprime_or_dvd_of_prime hp _

lemma dvd_iff_div_factorization_eq_tsub {d n : ℕ} (hd : d ≠ 0) (hdn : d ≤ n) :
  d ∣ n ↔ (n / d).factorization = n.factorization - d.factorization :=
begin
  refine ⟨factorization_div, _⟩,
  rcases eq_or_lt_of_le hdn with rfl | hd_lt_n, { simp },
  have h1 : n / d ≠ 0 := λ H, nat.lt_asymm hd_lt_n ((nat.div_eq_zero_iff hd.bot_lt).mp H),
  intros h,
  rw dvd_iff_le_div_mul n d,
  by_contra h2,
  cases (exists_factorization_lt_of_lt (mul_ne_zero h1 hd) (not_le.mp h2)) with p hp,
  rwa [factorization_mul h1 hd, add_apply, ←lt_tsub_iff_right, h, tsub_apply,
    lt_self_iff_false] at hp
end

lemma dvd_iff_prime_pow_dvd_dvd (n d : ℕ) :
  d ∣ n ↔ ∀ p k : ℕ, prime p → p ^ k ∣ d → p ^ k ∣ n :=
begin
  rcases eq_or_ne n 0 with rfl | hn, { simp },
  rcases eq_or_ne d 0 with rfl | hd,
  { simp only [zero_dvd_iff, hn, false_iff, not_forall],
    refine ⟨2, n, prime_two, ⟨dvd_zero _, _⟩⟩,
    apply mt (le_of_dvd hn.bot_lt) (not_le.mpr (lt_two_pow n)) },
  refine ⟨λ h p k _ hpkd, dvd_trans hpkd h, _⟩,
  rw [←factorization_le_iff_dvd hd hn, finsupp.le_def],
  intros h p,
  by_cases pp : prime p, swap, { simp [factorization_eq_zero_of_non_prime d pp] },
  rw ←pp.pow_dvd_iff_le_factorization hn,
  exact h p _ pp (pow_factorization_dvd _ _)
end

lemma prod_prime_factors_dvd (n : ℕ) : (∏ (p : ℕ) in n.factors.to_finset, p) ∣ n :=
begin
  by_cases hn : n = 0, { subst hn, simp },
  simpa [prod_factors hn] using multiset.to_finset_prod_dvd_prod (n.factors : multiset ℕ),
end

lemma factorization_gcd {a b : ℕ} (ha_pos : a ≠ 0) (hb_pos : b ≠ 0) :
  (gcd a b).factorization = a.factorization ⊓ b.factorization :=
begin
  let dfac := a.factorization ⊓ b.factorization,
  let d := dfac.prod pow,
  have dfac_prime : ∀ (p : ℕ), p ∈ dfac.support → prime p,
  { intros p hp,
    have : p ∈ a.factors ∧ p ∈ b.factors := by simpa using hp,
    exact prime_of_mem_factors this.1 },
  have h1 : d.factorization = dfac := prod_pow_factorization_eq_self dfac_prime,
  have hd_pos : d ≠ 0 := (factorization_equiv.inv_fun ⟨dfac, dfac_prime⟩).2.ne.symm,
  suffices : d = (gcd a b), { rwa ←this },
  apply gcd_greatest,
  { rw [←factorization_le_iff_dvd hd_pos ha_pos, h1], exact inf_le_left },
  { rw [←factorization_le_iff_dvd hd_pos hb_pos, h1], exact inf_le_right },
  { intros e hea heb,
    rcases decidable.eq_or_ne e 0 with rfl | he_pos,
    { simp only [zero_dvd_iff] at hea, contradiction, },
    have hea' := (factorization_le_iff_dvd he_pos ha_pos).mpr hea,
    have heb' := (factorization_le_iff_dvd he_pos hb_pos).mpr heb,
    simp [←factorization_le_iff_dvd he_pos hd_pos, h1, hea', heb'] },
end

@[to_additive sum_factors_gcd_add_sum_factors_mul]
lemma prod_factors_gcd_mul_prod_factors_mul {β : Type*} [comm_monoid β] (m n : ℕ) (f : ℕ → β) :
  (m.gcd n).factors.to_finset.prod f * (m * n).factors.to_finset.prod f
    = m.factors.to_finset.prod f * n.factors.to_finset.prod f :=
begin
  rcases eq_or_ne n 0 with rfl | hm0, { simp },
  rcases eq_or_ne m 0 with rfl | hn0, { simp },
  rw [←@finset.prod_union_inter _ _ m.factors.to_finset n.factors.to_finset, mul_comm],
  congr,
  { apply factors_mul_to_finset; assumption },
  { simp only [←support_factorization, factorization_gcd hn0 hm0, finsupp.support_inf] },
end

<<<<<<< HEAD
lemma set_of_pow_dvd_eq_Icc_factorization {n p : ℕ} (pp : p.prime) (hn : n ≠ 0) :
  {i : ℕ | i ≠ 0 ∧ p ^ i ∣ n} = set.Icc 1 (n.factorization p) :=
by { ext, simp [lt_succ_iff, one_le_iff_ne_zero, pp.pow_dvd_iff_le_factorization hn] }

/-- The set of positive powers of prime `p` that divide `n` is exactly the set of
positive natural numbers up to `n.factorization p`. -/
lemma Icc_factorization_eq_pow_dvd (n : ℕ) {p : ℕ} (pp : prime p) :
  Icc 1 ((n.factorization) p) = (Ico 1 n).filter (λ (i : ℕ), p ^ i ∣ n) :=
begin
  rcases eq_or_ne n 0 with rfl | hn, { simp },
  ext x,
  simp only [mem_Icc, finset.mem_filter, mem_Ico, and_assoc, and.congr_right_iff,
    pp.pow_dvd_iff_le_factorization hn, iff_and_self],
  exact λ H1 H2, lt_of_le_of_lt H2 (factorization_lt p hn),
end

lemma factorization_eq_card_pow_dvd (n : ℕ) {p : ℕ} (pp : p.prime) :
  n.factorization p = ((Ico 1 n).filter (λ i, p ^ i ∣ n)).card :=
by simp [←Icc_factorization_eq_pow_dvd n pp]

lemma Ico_filter_pow_dvd_eq {n p b : ℕ} (pp : p.prime) (hn : n ≠ 0) (hb : n ≤ p ^ b):
  (Ico 1 n).filter (λ i, p ^ i ∣ n) = (Icc 1 b).filter (λ i, p ^ i ∣ n) :=
begin
  ext x,
  simp only [finset.mem_filter, mem_Ico, mem_Icc, and.congr_left_iff, and.congr_right_iff],
  rintro h1 -,
  simp [lt_of_pow_dvd_right hn pp.two_le h1,
    (pow_le_iff_le_right pp.two_le).1 ((le_of_dvd hn.bot_lt h1).trans hb)],
end

=======
>>>>>>> a0040188
/-! ### Factorization and coprimes -/

/-- For coprime `a` and `b`, the power of `p` in `a * b` is the sum of the powers in `a` and `b` -/
lemma factorization_mul_apply_of_coprime {p a b : ℕ} (hab : coprime a b)  :
  (a * b).factorization p = a.factorization p + b.factorization p :=
by simp only [←factors_count_eq, perm_iff_count.mp (perm_factors_mul_of_coprime hab), count_append]

/-- For coprime `a` and `b`, the power of `p` in `a * b` is the sum of the powers in `a` and `b` -/
lemma factorization_mul_of_coprime {a b : ℕ} (hab : coprime a b) :
  (a * b).factorization = a.factorization + b.factorization :=
begin
  ext q,
  simp only [finsupp.coe_add, add_apply, ←factors_count_eq, factorization_mul_apply_of_coprime hab],
end

/-- If `p` is a prime factor of `a` then the power of `p` in `a` is the same that in `a * b`,
for any `b` coprime to `a`. -/
lemma factorization_eq_of_coprime_left {p a b : ℕ} (hab : coprime a b) (hpa : p ∈ a.factors) :
  (a * b).factorization p = a.factorization p :=
begin
  rw [factorization_mul_apply_of_coprime hab, ←factors_count_eq, ←factors_count_eq],
  simpa only [count_eq_zero_of_not_mem (coprime_factors_disjoint hab hpa)],
end

/-- If `p` is a prime factor of `b` then the power of `p` in `b` is the same that in `a * b`,
for any `a` coprime to `b`. -/
lemma factorization_eq_of_coprime_right {p a b : ℕ} (hab : coprime a b) (hpb : p ∈ b.factors) :
  (a * b).factorization p = b.factorization p :=
by { rw mul_comm, exact factorization_eq_of_coprime_left (coprime_comm.mp hab) hpb }

/-- The prime factorizations of coprime `a` and `b` are disjoint -/
lemma factorization_disjoint_of_coprime {a b : ℕ} (hab : coprime a b) :
  disjoint a.factorization.support b.factorization.support :=
by simpa only [support_factorization]
  using disjoint_to_finset_iff_disjoint.mpr (coprime_factors_disjoint hab)

/-- For coprime `a` and `b` the prime factorization `a * b` is the union of those of `a` and `b` -/
lemma factorization_mul_support_of_coprime {a b : ℕ} (hab : coprime a b) :
  (a * b).factorization.support = a.factorization.support ∪ b.factorization.support :=
begin
  rw factorization_mul_of_coprime hab,
  exact support_add_eq (factorization_disjoint_of_coprime hab),
end

/-! ### Induction principles involving factorizations -/

/-- Given `P 0, P 1` and a way to extend `P a` to `P (p ^ n * a)` for prime `p` not dividing `a`,
we can define `P` for all natural numbers. -/
@[elab_as_eliminator]
def rec_on_prime_pow {P : ℕ → Sort*} (h0 : P 0) (h1 : P 1)
  (h : ∀ a p n : ℕ, p.prime → ¬ p ∣ a → 0 < n → P a → P (p ^ n * a)) : ∀ (a : ℕ), P a :=
λ a, nat.strong_rec_on a $ λ n,
  match n with
  | 0     := λ _, h0
  | 1     := λ _, h1
  | (k+2) := λ hk, begin
    let p := (k + 2).min_fac,
    have hp : prime p := min_fac_prime (succ_succ_ne_one k),
    -- the awkward `let` stuff here is because `factorization` is noncomputable (finsupp);
    -- we get around this by using the computable `factors.count`, and rewriting when we want
    -- to use the `factorization` API
    let t := (k+2).factors.count p,
    have ht : t = (k+2).factorization p := factors_count_eq,
    have hpt : p ^ t ∣ k + 2 := by { rw ht, exact pow_factorization_dvd _ _ },
    have htp : 0 < t :=
    by { rw ht, exact hp.factorization_pos_of_dvd (nat.succ_ne_zero _) (min_fac_dvd _) },
    convert h ((k + 2) / p ^ t) p t hp _ _ _,
    { rw nat.mul_div_cancel' hpt, },
    { rw [nat.dvd_div_iff hpt, ←pow_succ', ht],
      exact pow_succ_factorization_not_dvd (k + 1).succ_ne_zero hp },
    { exact htp },
    { apply hk _ (nat.div_lt_of_lt_mul _),
      simp [lt_mul_iff_one_lt_left nat.succ_pos', one_lt_pow_iff htp.ne, hp.one_lt] },
    end
  end

/-- Given `P 0`, `P 1`, and `P (p ^ n)` for positive prime powers, and a way to extend `P a` and
`P b` to `P (a * b)` when `a, b` are positive coprime, we can define `P` for all natural numbers. -/
@[elab_as_eliminator]
def rec_on_pos_prime_pos_coprime {P : ℕ → Sort*} (hp : ∀ p n : ℕ, prime p → 0 < n → P (p ^ n))
  (h0 : P 0) (h1 : P 1) (h : ∀ a b, 1 < a → 1 < b → coprime a b → P a → P b → P (a * b)) :
  ∀ a, P a :=
rec_on_prime_pow h0 h1 $
begin
  intros a p n hp' hpa hn hPa,
  by_cases ha1 : a = 1,
  { rw [ha1, mul_one],
    exact hp p n hp' hn },
  refine h (p^n) a ((hp'.one_lt).trans_le (le_self_pow (prime.one_lt hp').le (succ_le_iff.mpr hn)))
    _ _ (hp _ _ hp' hn) hPa,
  { contrapose! hpa,
    simp [lt_one_iff.1 (lt_of_le_of_ne hpa ha1)] },
  simpa [hn, prime.coprime_iff_not_dvd hp'],
end

/-- Given `P 0`, `P (p ^ n)` for all prime powers, and a way to extend `P a` and `P b` to
`P (a * b)` when `a, b` are positive coprime, we can define `P` for all natural numbers. -/
@[elab_as_eliminator]
def rec_on_prime_coprime {P : ℕ → Sort*} (h0 : P 0) (hp : ∀ p n : ℕ, prime p → P (p ^ n))
  (h : ∀ a b, 1 < a → 1 < b → coprime a b → P a → P b → P (a * b)) : ∀ a, P a :=
rec_on_pos_prime_pos_coprime (λ p n h _, hp p n h) h0 (hp 2 0 prime_two) h

/-- Given `P 0`, `P 1`, `P p` for all primes, and a way to extend `P a` and `P b` to
`P (a * b)`, we can define `P` for all natural numbers. -/
@[elab_as_eliminator]
def rec_on_mul {P : ℕ → Sort*} (h0 : P 0) (h1 : P 1)
  (hp : ∀ p, prime p → P p) (h : ∀ a b, P a → P b → P (a * b)) : ∀ a, P a :=
let hp : ∀ p n : ℕ, prime p → P (p ^ n) :=
  λ p n hp', match n with
  | 0     := h1
  | (n+1) := by exact h _ _ (hp p hp') (_match _)
  end in
rec_on_prime_coprime h0 hp $ λ a b _ _ _, h a b

/-- For any multiplicative function `f` with `f 1 = 1` and any `n ≠ 0`,
we can evaluate `f n` by evaluating `f` at `p ^ k` over the factorization of `n` -/
lemma multiplicative_factorization {β : Type*} [comm_monoid β] (f : ℕ → β)
  (h_mult : ∀ x y : ℕ, coprime x y → f (x * y) = f x * f y) (hf : f 1 = 1) :
  ∀ {n : ℕ}, n ≠ 0 → f n = n.factorization.prod (λ p k, f (p ^ k)) :=
begin
  apply' nat.rec_on_pos_prime_pos_coprime,
  { intros p k hp hk hpk, simp [prime.factorization_pow hp, finsupp.prod_single_index _, hf] },
  { simp },
  { rintros -, rw [factorization_one, hf], simp },
  { intros a b _ _ hab ha hb hab_pos,
    rw [h_mult a b hab, ha (left_ne_zero_of_mul hab_pos), hb (right_ne_zero_of_mul hab_pos),
        factorization_mul_of_coprime hab, ←prod_add_index_of_disjoint],
    convert (factorization_disjoint_of_coprime hab) },
end

/-- For any multiplicative function `f` with `f 1 = 1` and `f 0 = 1`,
we can evaluate `f n` by evaluating `f` at `p ^ k` over the factorization of `n` -/
lemma multiplicative_factorization' {β : Type*} [comm_monoid β] (f : ℕ → β)
  (h_mult : ∀ x y : ℕ, coprime x y → f (x * y) = f x * f y) (hf0 : f 0 = 1) (hf1 : f 1 = 1) :
  ∀ {n : ℕ}, f n = n.factorization.prod (λ p k, f (p ^ k)) :=
begin
  apply' nat.rec_on_pos_prime_pos_coprime,
  { intros p k hp hk, simp only [hp.factorization_pow], rw prod_single_index _, simp [hf1] },
  { simp [hf0] },
  { rw [factorization_one, hf1], simp },
  { intros a b _ _ hab ha hb,
    rw [h_mult a b hab, ha, hb, factorization_mul_of_coprime hab, ←prod_add_index_of_disjoint],
    convert (factorization_disjoint_of_coprime hab) },
end

/-- Two positive naturals are equal if their prime padic valuations are equal -/
lemma eq_iff_prime_padic_val_nat_eq (a b : ℕ) (ha : a ≠ 0) (hb : b ≠ 0) :
  a = b ↔ (∀ p : ℕ, p.prime → padic_val_nat p a = padic_val_nat p b) :=
begin
  split,
  { rintros rfl, simp },
  { intro h,
    refine eq_of_factorization_eq ha hb (λ p, _),
    by_cases pp : p.prime,
    { simp [factorization_def, pp, h p pp] },
    { simp [factorization_eq_zero_of_non_prime, pp] } },
end

lemma prod_pow_prime_padic_val_nat (n : nat) (hn : n ≠ 0) (m : nat) (pr : n < m) :
  ∏ p in finset.filter nat.prime (finset.range m), p ^ (padic_val_nat p n) = n :=
begin
  nth_rewrite_rhs 0 ←factorization_prod_pow_eq_self hn,
  rw eq_comm,
  apply finset.prod_subset_one_on_sdiff,
  { exact λ p hp, finset.mem_filter.mpr
      ⟨finset.mem_range.mpr (gt_of_gt_of_ge pr (le_of_mem_factorization hp)),
       prime_of_mem_factorization hp⟩ },
  { intros p hp,
    cases finset.mem_sdiff.mp hp with hp1 hp2,
    rw ←factorization_def n (finset.mem_filter.mp hp1).2,
    simp [finsupp.not_mem_support_iff.mp hp2] },
  { intros p hp,
    simp [factorization_def n (prime_of_mem_factorization hp)] }
end

end nat<|MERGE_RESOLUTION|>--- conflicted
+++ resolved
@@ -7,10 +7,7 @@
 import data.finsupp.multiset
 import data.nat.prime
 import number_theory.padics.padic_val
-<<<<<<< HEAD
 import data.nat.interval
-=======
->>>>>>> a0040188
 
 /-!
 # Prime factorizations
@@ -449,7 +446,6 @@
   { simp only [←support_factorization, factorization_gcd hn0 hm0, finsupp.support_inf] },
 end
 
-<<<<<<< HEAD
 lemma set_of_pow_dvd_eq_Icc_factorization {n p : ℕ} (pp : p.prime) (hn : n ≠ 0) :
   {i : ℕ | i ≠ 0 ∧ p ^ i ∣ n} = set.Icc 1 (n.factorization p) :=
 by { ext, simp [lt_succ_iff, one_le_iff_ne_zero, pp.pow_dvd_iff_le_factorization hn] }
@@ -480,8 +476,6 @@
     (pow_le_iff_le_right pp.two_le).1 ((le_of_dvd hn.bot_lt h1).trans hb)],
 end
 
-=======
->>>>>>> a0040188
 /-! ### Factorization and coprimes -/
 
 /-- For coprime `a` and `b`, the power of `p` in `a * b` is the sum of the powers in `a` and `b` -/
