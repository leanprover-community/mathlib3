/-
Copyright (c) 2021 Stuart Presnell. All rights reserved.
Released under Apache 2.0 license as described in the file LICENSE.
Authors: Stuart Presnell
-/
import data.nat.prime
import data.finsupp.multiset
import algebra.big_operators.finsupp
import tactic.linarith
import tactic.interval_cases

/-!
# Prime factorizations

 `n.factorization` is the finitely supported function `ℕ →₀ ℕ`
 mapping each prime factor of `n` to its multiplicity in `n`.  For example, since 2000 = 2^4 * 5^3,
  * `factorization 2000 2` is 4
  * `factorization 2000 5` is 3
  * `factorization 2000 k` is 0 for all other `k : ℕ`.

## TODO

* As discussed in this Zulip thread:
https://leanprover.zulipchat.com/#narrow/stream/217875/topic/Multiplicity.20in.20the.20naturals
We have lots of disparate ways of talking about the multiplicity of a prime
in a natural number, including `factors.count`, `padic_val_nat`, `multiplicity`,
and the material in `data/pnat/factors`.  Move some of this material to this file,
prove results about the relationships between these definitions,
and (where appropriate) choose a uniform canonical way of expressing these ideas.

* Moreover, the results here should be generalised to an arbitrary unique factorization monoid
with a normalization function, and then deduplicated.  The basics of this have been started in
`ring_theory/unique_factorization_domain`.

* Extend the inductions to any `normalization_monoid` with unique factorization.

-/

open nat finset list finsupp
open_locale big_operators

namespace nat

/-- `n.factorization` is the finitely supported function `ℕ →₀ ℕ`
 mapping each prime factor of `n` to its multiplicity in `n`. -/
noncomputable def factorization (n : ℕ) : ℕ →₀ ℕ := (n.factors : multiset ℕ).to_finsupp

/-! ### Basic facts about factorization -/

@[simp] lemma factorization_prod_pow_eq_self {n : ℕ} (hn : n ≠ 0) : n.factorization.prod pow = n :=
begin
  simp only [←prod_to_multiset, factorization, multiset.coe_prod, multiset.to_finsupp_to_multiset],
  exact prod_factors hn,
end

/-- We can write both `n.factorization p` and `n.factors.count p` to represent the power
of `p` in the factorization of `n`: we declare the former to be the simp-normal form.
However, since `factorization` is a finsupp it's noncomputable.  This theorem can also
be used in reverse to compute values of `factorization n p` when required. -/
@[simp] lemma factors_count_eq {n p : ℕ} : n.factors.count p = n.factorization p :=
by simp [factorization]

lemma eq_of_factorization_eq {a b : ℕ} (ha : a ≠ 0) (hb : b ≠ 0)
  (h : ∀ p : ℕ, a.factorization p = b.factorization p) : a = b :=
eq_of_perm_factors ha hb (by simpa only [list.perm_iff_count, factors_count_eq] using h)

/-- Every nonzero natural number has a unique prime factorization -/
lemma factorization_inj : set.inj_on factorization { x : ℕ | x ≠ 0 } :=
λ a ha b hb h, eq_of_factorization_eq ha hb (λ p, by simp [h])

@[simp] lemma factorization_zero : factorization 0 = 0 :=
by simp [factorization]

@[simp] lemma factorization_one : factorization 1 = 0 :=
by simp [factorization]

/-- The support of `n.factorization` is exactly `n.factors.to_finset` -/
@[simp] lemma support_factorization {n : ℕ} : n.factorization.support = n.factors.to_finset :=
by simpa [factorization, multiset.to_finsupp_support]

lemma factor_iff_mem_factorization {n p : ℕ} : p ∈ n.factorization.support ↔ p ∈ n.factors :=
by simp only [support_factorization, list.mem_to_finset]

lemma prime_of_mem_factorization {n p : ℕ} (hp : p ∈ n.factorization.support) : p.prime :=
prime_of_mem_factors (factor_iff_mem_factorization.mp hp)

lemma pos_of_mem_factorization {n p : ℕ} (hp : p ∈ n.factorization.support) : 0 < p :=
prime.pos (prime_of_mem_factorization hp)

lemma le_of_mem_factorization {n p : ℕ} (h : p ∈ n.factorization.support) : p ≤ n :=
le_of_mem_factors (factor_iff_mem_factorization.mp h)

@[simp]
lemma factorization_eq_zero_of_non_prime (n : ℕ) {p : ℕ} (hp : ¬p.prime) : n.factorization p = 0 :=
not_mem_support_iff.1 (mt prime_of_mem_factorization hp)

<<<<<<< HEAD
lemma factorization_eq_zero_of_lt {n p : ℕ} (h : n < p) : n.factorization p = 0 :=
finsupp.not_mem_support_iff.mp (mt le_of_mem_factorization (not_le_of_lt h))
=======
@[simp] lemma factorization_zero_right (n : ℕ) : n.factorization 0 = 0 :=
factorization_eq_zero_of_non_prime _ not_prime_zero

@[simp] lemma factorization_one_right (n : ℕ) : n.factorization 1 = 0 :=
factorization_eq_zero_of_non_prime _ not_prime_one
>>>>>>> c0b3ed79

lemma dvd_of_factorization_pos {n p : ℕ} (hn : n.factorization p ≠ 0) : p ∣ n :=
dvd_of_mem_factors (factor_iff_mem_factorization.1 (mem_support_iff.2 hn))

lemma prime.factorization_pos_of_dvd {n p : ℕ} (hp : p.prime) (hn : n ≠ 0) (h : p ∣ n) :
  0 < n.factorization p :=
by rwa [←factors_count_eq, count_pos, mem_factors_iff_dvd hn hp]

/-- The only numbers with empty prime factorization are `0` and `1` -/
lemma factorization_eq_zero_iff (n : ℕ) : n.factorization = 0 ↔ n = 0 ∨ n = 1 :=
by simp [factorization, add_equiv.map_eq_zero_iff, multiset.coe_eq_zero]

lemma factorization_eq_zero_iff' (n p : ℕ) :
  n.factorization p = 0 ↔ ¬p.prime ∨ ¬p ∣ n ∨ n = 0 :=
begin
  rw [←not_mem_support_iff, support_factorization, mem_to_finset],
  rcases eq_or_ne n 0 with rfl | hn,
  { simp },
  { simp [hn, nat.mem_factors, not_and_distrib] },
end

/-- For nonzero `a` and `b`, the power of `p` in `a * b` is the sum of the powers in `a` and `b` -/
@[simp] lemma factorization_mul {a b : ℕ} (ha : a ≠ 0) (hb : b ≠ 0) :
  (a * b).factorization = a.factorization + b.factorization :=
by { ext p, simp only [add_apply, ←factors_count_eq,
                       perm_iff_count.mp (perm_factors_mul ha hb) p, count_append] }

lemma factorization_mul_support {a b : ℕ} (ha : a ≠ 0) (hb : b ≠ 0) :
  (a * b).factorization.support = a.factorization.support ∪ b.factorization.support :=
begin
  ext q,
  simp only [finset.mem_union, factor_iff_mem_factorization],
  exact mem_factors_mul ha hb
end

/-- For any `p`, the power of `p` in `n^k` is `k` times the power in `n` -/
@[simp] lemma factorization_pow (n k : ℕ) :
  factorization (n^k) = k • n.factorization :=
begin
  induction k with k ih, { simp },
  rcases eq_or_ne n 0 with rfl | hn, { simp },
  rw [pow_succ, factorization_mul hn (pow_ne_zero _ hn), ih, succ_eq_one_add, add_smul, one_smul],
end

/-- The only prime factor of prime `p` is `p` itself, with multiplicity `1` -/
@[simp] lemma prime.factorization {p : ℕ} (hp : prime p) :
  p.factorization = single p 1 :=
begin
  ext q,
  rw [←factors_count_eq, factors_prime hp, single_apply, count_singleton', if_congr eq_comm];
  refl,
end

/-- For prime `p` the only prime factor of `p^k` is `p` with multiplicity `k` -/
lemma prime.factorization_pow {p k : ℕ} (hp : prime p) :
  factorization (p ^ k) = single p k :=
by simp [hp]

/-- If the factorization of `n` contains just one number `p` then `n` is a power of `p` -/
lemma eq_pow_of_factorization_eq_single {n p k : ℕ} (hn : n ≠ 0)
  (h : n.factorization = finsupp.single p k) : n = p ^ k :=
by { rw [←nat.factorization_prod_pow_eq_self hn, h], simp }

/-- If a product over `n.factorization` doesn't use the multiplicities of the prime factors
then it's equal to the corresponding product over `n.factors.to_finset` -/
lemma prod_factorization_eq_prod_factors {n : ℕ} {β : Type*} [comm_monoid β] (f : ℕ → β) :
  n.factorization.prod (λ p k, f p) = ∏ p in n.factors.to_finset, (f p) :=
by { apply prod_congr support_factorization, simp }

/-- For any `p : ℕ` and any function `g : α → ℕ` that's non-zero on `S : finset α`,
the power of `p` in `S.prod g` equals the sum over `x ∈ S` of the powers of `p` in `g x`.
Generalises `factorization_mul`, which is the special case where `S.card = 2` and `g = id`. -/
lemma factorization_prod {α : Type*} {S : finset α} {g : α → ℕ} (hS : ∀ x ∈ S, g x ≠ 0) :
  (S.prod g).factorization = S.sum (λ x, (g x).factorization) :=
begin
  classical,
  ext p,
  apply finset.induction_on' S, { simp },
  { intros x T hxS hTS hxT IH,
    have hT : T.prod g ≠ 0 := prod_ne_zero_iff.mpr (λ x hx, hS x (hTS hx)),
    simp [prod_insert hxT, sum_insert hxT, ←IH, factorization_mul (hS x hxS) hT] }
end

/-! ### Equivalence between `ℕ+` and `ℕ →₀ ℕ` with support in the primes. -/

/-- Any finsupp `f : ℕ →₀ ℕ` whose support is in the primes is equal to the factorization of
the product `∏ (a : ℕ) in f.support, a ^ f a`. -/
lemma prod_pow_factorization_eq_self {f : ℕ →₀ ℕ} (hf : ∀ (p : ℕ), p ∈ f.support → prime p) :
  (f.prod pow).factorization = f :=
begin
  have h : ∀ x : ℕ, x ∈ f.support → x ^ f x ≠ 0 := λ p hp, pow_ne_zero _ (prime.ne_zero (hf p hp)),
  simp only [finsupp.prod, factorization_prod h],
  nth_rewrite_rhs 0 (sum_single f).symm,
  exact sum_congr rfl (λ p hp, prime.factorization_pow (hf p hp)),
end

lemma eq_factorization_iff {n : ℕ} {f : ℕ →₀ ℕ} (hn : n ≠ 0) (hf : ∀ p ∈ f.support, prime p) :
  f = n.factorization ↔ f.prod pow = n :=
⟨λ h, by rw [h, factorization_prod_pow_eq_self hn],
 λ h, by rw [←h, prod_pow_factorization_eq_self hf]⟩

/-- The equiv between `ℕ+` and `ℕ →₀ ℕ` with support in the primes. -/
noncomputable
def factorization_equiv : ℕ+ ≃ {f : ℕ →₀ ℕ | ∀ p ∈ f.support, prime p} :=
{ to_fun    := λ ⟨n, hn⟩, ⟨n.factorization, λ _, prime_of_mem_factorization⟩,
  inv_fun   := λ ⟨f, hf⟩, ⟨f.prod pow,
    prod_pow_pos_of_zero_not_mem_support (λ H, not_prime_zero (hf 0 H))⟩,
  left_inv  := λ ⟨x, hx⟩, subtype.ext $ factorization_prod_pow_eq_self hx.ne.symm,
  right_inv := λ ⟨f, hf⟩, subtype.ext $ prod_pow_factorization_eq_self hf }

lemma factorization_equiv_apply (n : ℕ+) : (factorization_equiv n).1 = n.1.factorization :=
by { cases n, refl }

lemma factorization_equiv_inv_apply {f : ℕ →₀ ℕ} (hf : ∀ p ∈ f.support, prime p) :
  (factorization_equiv.symm ⟨f, hf⟩).1 = f.prod pow := rfl

/-! ### Factorization and divisibility -/

lemma dvd_of_mem_factorization {n p : ℕ} (h : p ∈ n.factorization.support) : p ∣ n :=
begin
  rcases eq_or_ne n 0 with rfl | hn, { simp },
  simp [←mem_factors_iff_dvd hn (prime_of_mem_factorization h), factor_iff_mem_factorization.mp h],
end

lemma pow_factorization_dvd (n p : ℕ) : p ^ n.factorization p ∣ n :=
begin
  by_cases hp : p.prime, swap, { simp [factorization_eq_zero_of_non_prime n hp] },
  rw ←factors_count_eq,
  apply dvd_of_factors_subperm (pow_ne_zero _ hp.ne_zero),
  rw [hp.factors_pow, list.subperm_ext_iff],
  intros q hq,
  simp [list.eq_of_mem_repeat hq],
end

lemma pow_factorization_le {n : ℕ} (p : ℕ) (hn : n ≠ 0) : p ^ n.factorization p ≤ n :=
le_of_dvd hn.bot_lt (nat.pow_factorization_dvd n p)

lemma div_pow_factorization_ne_zero {n : ℕ} (p : ℕ) (hn : n ≠ 0) :
  n / p ^ n.factorization p ≠ 0 :=
begin
  by_cases pp : nat.prime p,
  { apply mt (nat.div_eq_zero_iff (pow_pos (prime.pos pp) _)).1,
    simp [le_of_dvd hn.bot_lt (nat.pow_factorization_dvd n p)] },
  { simp [nat.factorization_eq_zero_of_non_prime n pp, hn] },
end

lemma pow_succ_factorization_not_dvd {n p : ℕ} (hn : n ≠ 0) (hp : p.prime) :
  ¬ p ^ (n.factorization p + 1) ∣ n :=
begin
  intro h,
  have := factors_sublist_of_dvd h hn,
  rw [hp.factors_pow, ←le_count_iff_repeat_sublist, factors_count_eq] at this,
  linarith
end

lemma factorization_le_iff_dvd {d n : ℕ} (hd : d ≠ 0) (hn : n ≠ 0) :
  d.factorization ≤ n.factorization ↔ d ∣ n :=
begin
  split,
  { intro hdn,
    set K := n.factorization - d.factorization with hK,
    use K.prod pow,
    rw [←factorization_prod_pow_eq_self hn, ←factorization_prod_pow_eq_self hd,
        ←finsupp.prod_add_index' pow_zero pow_add, hK, add_tsub_cancel_of_le hdn] },
  { rintro ⟨c, rfl⟩, rw factorization_mul hd (right_ne_zero_of_mul hn), simp },
end

lemma factorization_le_factorization_mul_left {a b : ℕ} (hb : b ≠ 0) :
  a.factorization ≤ (a * b).factorization :=
begin
  rcases eq_or_ne a 0 with rfl | ha, { simp },
  rw [factorization_le_iff_dvd ha $ mul_ne_zero ha hb],
  exact dvd.intro b rfl
end

lemma factorization_le_factorization_mul_right {a b : ℕ} (ha : a ≠ 0) :
  b.factorization ≤ (a * b).factorization :=
by { rw mul_comm, apply factorization_le_factorization_mul_left ha }

lemma prime.pow_dvd_iff_le_factorization {p k n : ℕ} (pp : prime p) (hn : n ≠ 0) :
  p ^ k ∣ n ↔ k ≤ n.factorization p :=
by rw [←factorization_le_iff_dvd (pow_pos pp.pos k).ne' hn, pp.factorization_pow, single_le_iff]

lemma prime.pow_dvd_iff_dvd_pow_factorization {p k n : ℕ} (pp : prime p) (hn : n ≠ 0) :
  p ^ k ∣ n ↔ p ^ k ∣ p ^ n.factorization p :=
by rw [pow_dvd_pow_iff_le_right pp.one_lt, pp.pow_dvd_iff_le_factorization hn]

lemma prime.dvd_iff_one_le_factorization {p n : ℕ} (pp : prime p) (hn : n ≠ 0) :
  p ∣ n ↔ 1 ≤ n.factorization p :=
iff.trans (by simp) (pp.pow_dvd_iff_le_factorization hn)

lemma exists_factorization_lt_of_lt {a b : ℕ} (ha : a ≠ 0) (hab : a < b) :
  ∃ p : ℕ, a.factorization p < b.factorization p :=
begin
  have hb : b ≠ 0 := (ha.bot_lt.trans hab).ne',
  contrapose! hab,
  rw [←finsupp.le_def, factorization_le_iff_dvd hb ha] at hab,
  exact le_of_dvd ha.bot_lt hab,
end

@[simp] lemma factorization_div {d n : ℕ} (h : d ∣ n) :
  (n / d).factorization = n.factorization - d.factorization :=
begin
  rcases eq_or_ne d 0 with rfl | hd, { simp [zero_dvd_iff.mp h] },
  rcases eq_or_ne n 0 with rfl | hn, { simp },
  apply add_left_injective d.factorization,
  simp only,
  rw [tsub_add_cancel_of_le $ (nat.factorization_le_iff_dvd hd hn).mpr h,
      ←nat.factorization_mul (nat.div_pos (nat.le_of_dvd hn.bot_lt h) hd.bot_lt).ne' hd,
      nat.div_mul_cancel h],
end

lemma not_dvd_div_pow_factorization {n p : ℕ} (hp : prime p) (hn : n ≠ 0) :
  ¬p ∣ n / p ^ n.factorization p :=
begin
  rw [nat.prime.dvd_iff_one_le_factorization hp (div_pow_factorization_ne_zero p hn),
    nat.factorization_div (nat.pow_factorization_dvd n p)],
  simp [hp.factorization],
end

lemma dvd_iff_div_factorization_eq_tsub {d n : ℕ} (hd : d ≠ 0) (hdn : d ≤ n) :
  d ∣ n ↔ (n / d).factorization = n.factorization - d.factorization :=
begin
  refine ⟨factorization_div, _⟩,
  rcases eq_or_lt_of_le hdn with rfl | hd_lt_n, { simp },
  have h1 : n / d ≠ 0 := λ H, nat.lt_asymm hd_lt_n ((nat.div_eq_zero_iff hd.bot_lt).mp H),
  intros h,
  rw dvd_iff_le_div_mul n d,
  by_contra h2,
  cases (exists_factorization_lt_of_lt (mul_ne_zero h1 hd) (not_le.mp h2)) with p hp,
  rwa [factorization_mul h1 hd, add_apply, ←lt_tsub_iff_right, h, tsub_apply,
    lt_self_iff_false] at hp
end

lemma dvd_iff_prime_pow_dvd_dvd (n d : ℕ) :
  d ∣ n ↔ ∀ p k : ℕ, prime p → p ^ k ∣ d → p ^ k ∣ n :=
begin
  rcases eq_or_ne n 0 with rfl | hn, { simp },
  rcases eq_or_ne d 0 with rfl | hd,
  { simp only [zero_dvd_iff, hn, false_iff, not_forall],
    refine ⟨2, n, prime_two, ⟨dvd_zero _, _⟩⟩,
    apply mt (le_of_dvd hn.bot_lt) (not_le.mpr (lt_two_pow n)) },
  refine ⟨λ h p k _ hpkd, dvd_trans hpkd h, _⟩,
  rw [←factorization_le_iff_dvd hd hn, finsupp.le_def],
  intros h p,
  by_cases pp : prime p, swap, { simp [factorization_eq_zero_of_non_prime d pp] },
  rw ←pp.pow_dvd_iff_le_factorization hn,
  exact h p _ pp (pow_factorization_dvd _ _)
end

lemma prod_prime_factors_dvd (n : ℕ) : (∏ (p : ℕ) in n.factors.to_finset, p) ∣ n :=
begin
  by_cases hn : n = 0, { subst hn, simp },
  simpa [prod_factors hn] using multiset.to_finset_prod_dvd_prod (n.factors : multiset ℕ),
end

lemma factorization_gcd {a b : ℕ} (ha_pos : a ≠ 0) (hb_pos : b ≠ 0) :
  (gcd a b).factorization = a.factorization ⊓ b.factorization :=
begin
  let dfac := a.factorization ⊓ b.factorization,
  let d := dfac.prod pow,
  have dfac_prime : ∀ (p : ℕ), p ∈ dfac.support → prime p,
  { intros p hp,
    have : p ∈ a.factors ∧ p ∈ b.factors := by simpa using hp,
    exact prime_of_mem_factors this.1 },
  have h1 : d.factorization = dfac := prod_pow_factorization_eq_self dfac_prime,
  have hd_pos : d ≠ 0 := (factorization_equiv.inv_fun ⟨dfac, dfac_prime⟩).2.ne.symm,
  suffices : d = (gcd a b), { rwa ←this },
  apply gcd_greatest,
  { rw [←factorization_le_iff_dvd hd_pos ha_pos, h1], exact inf_le_left },
  { rw [←factorization_le_iff_dvd hd_pos hb_pos, h1], exact inf_le_right },
  { intros e hea heb,
    rcases decidable.eq_or_ne e 0 with rfl | he_pos,
    { simp only [zero_dvd_iff] at hea, contradiction, },
    have hea' := (factorization_le_iff_dvd he_pos ha_pos).mpr hea,
    have heb' := (factorization_le_iff_dvd he_pos hb_pos).mpr heb,
    simp [←factorization_le_iff_dvd he_pos hd_pos, h1, hea', heb'] },
end

/-! ### Factorization and coprimes -/

/-- For coprime `a` and `b`, the power of `p` in `a * b` is the sum of the powers in `a` and `b` -/
lemma factorization_mul_apply_of_coprime {p a b : ℕ} (hab : coprime a b)  :
  (a * b).factorization p = a.factorization p + b.factorization p :=
by simp only [←factors_count_eq, perm_iff_count.mp (perm_factors_mul_of_coprime hab), count_append]

/-- For coprime `a` and `b`, the power of `p` in `a * b` is the sum of the powers in `a` and `b` -/
lemma factorization_mul_of_coprime {a b : ℕ} (hab : coprime a b) :
  (a * b).factorization = a.factorization + b.factorization :=
begin
  ext q,
  simp only [finsupp.coe_add, add_apply, ←factors_count_eq, factorization_mul_apply_of_coprime hab],
end

/-- If `p` is a prime factor of `a` then the power of `p` in `a` is the same that in `a * b`,
for any `b` coprime to `a`. -/
lemma factorization_eq_of_coprime_left {p a b : ℕ} (hab : coprime a b) (hpa : p ∈ a.factors) :
  (a * b).factorization p = a.factorization p :=
begin
  rw [factorization_mul_apply_of_coprime hab, ←factors_count_eq, ←factors_count_eq],
  simpa only [count_eq_zero_of_not_mem (coprime_factors_disjoint hab hpa)],
end

/-- If `p` is a prime factor of `b` then the power of `p` in `b` is the same that in `a * b`,
for any `a` coprime to `b`. -/
lemma factorization_eq_of_coprime_right {p a b : ℕ} (hab : coprime a b) (hpb : p ∈ b.factors) :
  (a * b).factorization p = b.factorization p :=
by { rw mul_comm, exact factorization_eq_of_coprime_left (coprime_comm.mp hab) hpb }

/-- The prime factorizations of coprime `a` and `b` are disjoint -/
lemma factorization_disjoint_of_coprime {a b : ℕ} (hab : coprime a b) :
  disjoint a.factorization.support b.factorization.support :=
by simpa only [support_factorization]
  using disjoint_to_finset_iff_disjoint.mpr (coprime_factors_disjoint hab)

/-- For coprime `a` and `b` the prime factorization `a * b` is the union of those of `a` and `b` -/
lemma factorization_mul_support_of_coprime {a b : ℕ} (hab : coprime a b) :
  (a * b).factorization.support = a.factorization.support ∪ b.factorization.support :=
begin
  rw factorization_mul_of_coprime hab,
  exact support_add_eq (factorization_disjoint_of_coprime hab),
end

/-! ### Induction principles involving factorizations -/

/-- Given `P 0, P 1` and a way to extend `P a` to `P (p ^ n * a)` for prime `p` not dividing `a`,
we can define `P` for all natural numbers. -/
@[elab_as_eliminator]
def rec_on_prime_pow {P : ℕ → Sort*} (h0 : P 0) (h1 : P 1)
  (h : ∀ a p n : ℕ, p.prime → ¬ p ∣ a → 0 < n → P a → P (p ^ n * a)) : ∀ (a : ℕ), P a :=
λ a, nat.strong_rec_on a $ λ n,
  match n with
  | 0     := λ _, h0
  | 1     := λ _, h1
  | (k+2) := λ hk, begin
    let p := (k + 2).min_fac,
    have hp : prime p := min_fac_prime (succ_succ_ne_one k),
    -- the awkward `let` stuff here is because `factorization` is noncomputable (finsupp);
    -- we get around this by using the computable `factors.count`, and rewriting when we want
    -- to use the `factorization` API
    let t := (k+2).factors.count p,
    have ht : t = (k+2).factorization p := factors_count_eq,
    have hpt : p ^ t ∣ k + 2 := by { rw ht, exact pow_factorization_dvd _ _ },
    have htp : 0 < t :=
    by { rw ht, exact hp.factorization_pos_of_dvd (nat.succ_ne_zero _) (min_fac_dvd _) },
    convert h ((k + 2) / p ^ t) p t hp _ _ _,
    { rw nat.mul_div_cancel' hpt, },
    { rw [nat.dvd_div_iff hpt, ←pow_succ', ht],
      exact pow_succ_factorization_not_dvd (k + 1).succ_ne_zero hp },
    { exact htp },
    { apply hk _ (nat.div_lt_of_lt_mul _),
      simp [lt_mul_iff_one_lt_left nat.succ_pos', one_lt_pow_iff htp.ne, hp.one_lt] },
    end
  end

/-- Given `P 0`, `P 1`, and `P (p ^ n)` for positive prime powers, and a way to extend `P a` and
`P b` to `P (a * b)` when `a, b` are positive coprime, we can define `P` for all natural numbers. -/
@[elab_as_eliminator]
def rec_on_pos_prime_pos_coprime {P : ℕ → Sort*} (hp : ∀ p n : ℕ, prime p → 0 < n → P (p ^ n))
  (h0 : P 0) (h1 : P 1) (h : ∀ a b, 1 < a → 1 < b → coprime a b → P a → P b → P (a * b)) :
  ∀ a, P a :=
rec_on_prime_pow h0 h1 $
begin
  intros a p n hp' hpa hn hPa,
  by_cases ha1 : a = 1,
  { rw [ha1, mul_one],
    exact hp p n hp' hn },
  refine h (p^n) a ((hp'.one_lt).trans_le (le_self_pow (prime.one_lt hp').le (succ_le_iff.mpr hn)))
    _ _ (hp _ _ hp' hn) hPa,
  { refine lt_of_not_ge (λ (h : a ≤ 1), _),
    interval_cases a,
    { simpa only [dvd_zero, not_true] using hpa },
    { contradiction } },
  simpa [hn, prime.coprime_iff_not_dvd hp'],
end

/-- Given `P 0`, `P (p ^ n)` for all prime powers, and a way to extend `P a` and `P b` to
`P (a * b)` when `a, b` are positive coprime, we can define `P` for all natural numbers. -/
@[elab_as_eliminator]
def rec_on_prime_coprime {P : ℕ → Sort*} (h0 : P 0) (hp : ∀ p n : ℕ, prime p → P (p ^ n))
  (h : ∀ a b, 1 < a → 1 < b → coprime a b → P a → P b → P (a * b)) : ∀ a, P a :=
rec_on_pos_prime_pos_coprime (λ p n h _, hp p n h) h0 (hp 2 0 prime_two) h

/-- Given `P 0`, `P 1`, `P p` for all primes, and a way to extend `P a` and `P b` to
`P (a * b)`, we can define `P` for all natural numbers. -/
@[elab_as_eliminator]
def rec_on_mul {P : ℕ → Sort*} (h0 : P 0) (h1 : P 1)
  (hp : ∀ p, prime p → P p) (h : ∀ a b, P a → P b → P (a * b)) : ∀ a, P a :=
let hp : ∀ p n : ℕ, prime p → P (p ^ n) :=
  λ p n hp', match n with
  | 0     := h1
  | (n+1) := by exact h _ _ (hp p hp') (_match _)
  end in
rec_on_prime_coprime h0 hp $ λ a b _ _ _, h a b

/-- For any multiplicative function `f` with `f 1 = 1` and any `n ≠ 0`,
we can evaluate `f n` by evaluating `f` at `p ^ k` over the factorization of `n` -/
lemma multiplicative_factorization {β : Type*} [comm_monoid β] (f : ℕ → β)
  (h_mult : ∀ x y : ℕ, coprime x y → f (x * y) = f x * f y) (hf : f 1 = 1) :
  ∀ {n : ℕ}, n ≠ 0 → f n = n.factorization.prod (λ p k, f (p ^ k)) :=
begin
  apply' nat.rec_on_pos_prime_pos_coprime,
  { intros p k hp hk hpk, simp [prime.factorization_pow hp, finsupp.prod_single_index _, hf] },
  { simp },
  { rintros -, rw [factorization_one, hf], simp },
  { intros a b _ _ hab ha hb hab_pos,
    rw [h_mult a b hab, ha (left_ne_zero_of_mul hab_pos), hb (right_ne_zero_of_mul hab_pos),
        factorization_mul_of_coprime hab, ←prod_add_index_of_disjoint],
    convert (factorization_disjoint_of_coprime hab) },
end

/-- For any multiplicative function `f` with `f 1 = 1` and `f 0 = 1`,
we can evaluate `f n` by evaluating `f` at `p ^ k` over the factorization of `n` -/
lemma multiplicative_factorization' {β : Type*} [comm_monoid β] (f : ℕ → β)
  (h_mult : ∀ x y : ℕ, coprime x y → f (x * y) = f x * f y) (hf0 : f 0 = 1) (hf1 : f 1 = 1) :
  ∀ {n : ℕ}, f n = n.factorization.prod (λ p k, f (p ^ k)) :=
begin
  apply' nat.rec_on_pos_prime_pos_coprime,
  { intros p k hp hk, simp only [hp.factorization_pow], rw prod_single_index _, simp [hf1] },
  { simp [hf0] },
  { rw [factorization_one, hf1], simp },
  { intros a b _ _ hab ha hb,
    rw [h_mult a b hab, ha, hb, factorization_mul_of_coprime hab, ←prod_add_index_of_disjoint],
    convert (factorization_disjoint_of_coprime hab) },
end

end nat<|MERGE_RESOLUTION|>--- conflicted
+++ resolved
@@ -94,16 +94,14 @@
 lemma factorization_eq_zero_of_non_prime (n : ℕ) {p : ℕ} (hp : ¬p.prime) : n.factorization p = 0 :=
 not_mem_support_iff.1 (mt prime_of_mem_factorization hp)
 
-<<<<<<< HEAD
 lemma factorization_eq_zero_of_lt {n p : ℕ} (h : n < p) : n.factorization p = 0 :=
 finsupp.not_mem_support_iff.mp (mt le_of_mem_factorization (not_le_of_lt h))
-=======
+
 @[simp] lemma factorization_zero_right (n : ℕ) : n.factorization 0 = 0 :=
 factorization_eq_zero_of_non_prime _ not_prime_zero
 
 @[simp] lemma factorization_one_right (n : ℕ) : n.factorization 1 = 0 :=
 factorization_eq_zero_of_non_prime _ not_prime_one
->>>>>>> c0b3ed79
 
 lemma dvd_of_factorization_pos {n p : ℕ} (hn : n.factorization p ≠ 0) : p ∣ n :=
 dvd_of_mem_factors (factor_iff_mem_factorization.1 (mem_support_iff.2 hn))
