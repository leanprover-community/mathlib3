/-
Copyright (c) 2021 Stuart Presnell. All rights reserved.
Released under Apache 2.0 license as described in the file LICENSE.
Authors: Stuart Presnell
-/
import algebra.big_operators.finsupp
import data.finsupp.multiset
import data.nat.prime
import number_theory.padics.padic_val
import data.nat.interval

/-!
# Prime factorizations

 `n.factorization` is the finitely supported function `ℕ →₀ ℕ`
 mapping each prime factor of `n` to its multiplicity in `n`.  For example, since 2000 = 2^4 * 5^3,
  * `factorization 2000 2` is 4
  * `factorization 2000 5` is 3
  * `factorization 2000 k` is 0 for all other `k : ℕ`.

## TODO

* As discussed in this Zulip thread:
https://leanprover.zulipchat.com/#narrow/stream/217875/topic/Multiplicity.20in.20the.20naturals
We have lots of disparate ways of talking about the multiplicity of a prime
in a natural number, including `factors.count`, `padic_val_nat`, `multiplicity`,
and the material in `data/pnat/factors`.  Move some of this material to this file,
prove results about the relationships between these definitions,
and (where appropriate) choose a uniform canonical way of expressing these ideas.

* Moreover, the results here should be generalised to an arbitrary unique factorization monoid
with a normalization function, and then deduplicated.  The basics of this have been started in
`ring_theory/unique_factorization_domain`.

* Extend the inductions to any `normalization_monoid` with unique factorization.

-/

open nat finset list finsupp
open_locale big_operators

namespace nat

/-- `n.factorization` is the finitely supported function `ℕ →₀ ℕ`
 mapping each prime factor of `n` to its multiplicity in `n`. -/
def factorization (n : ℕ) : ℕ →₀ ℕ :=
{ support := n.factors.to_finset,
  to_fun := λ p, if p.prime then padic_val_nat p n else 0,
  mem_support_to_fun :=
      begin
        rcases eq_or_ne n 0 with rfl | hn0, { simp },
        simp only [mem_factors hn0, mem_to_finset, ne.def, ite_eq_right_iff, not_forall,
          exists_prop, and.congr_right_iff],
        rintro p hp,
        haveI := fact_iff.mpr hp,
        exact dvd_iff_padic_val_nat_ne_zero hn0,
      end }

lemma factorization_def (n : ℕ) {p : ℕ} (pp : p.prime) : n.factorization p = padic_val_nat p n :=
by simpa [factorization] using absurd pp

/-- We can write both `n.factorization p` and `n.factors.count p` to represent the power
of `p` in the factorization of `n`: we declare the former to be the simp-normal form. -/
@[simp] lemma factors_count_eq {n p : ℕ} : n.factors.count p = n.factorization p :=
begin
  rcases n.eq_zero_or_pos with rfl | hn0, { simp [factorization] },
  by_cases pp : p.prime, swap,
  { rw count_eq_zero_of_not_mem (mt prime_of_mem_factors pp), simp [factorization, pp] },
  simp only [factorization, coe_mk, pp, if_true],
  rw [←part_enat.coe_inj, padic_val_nat_def' pp.ne_one hn0,
    unique_factorization_monoid.multiplicity_eq_count_normalized_factors pp hn0.ne'],
  simp [factors_eq],
end

lemma factorization_eq_factors_multiset (n : ℕ) :
  n.factorization = (n.factors : multiset ℕ).to_finsupp :=
by { ext p, simp }

lemma multiplicity_eq_factorization {n p : ℕ} (pp : p.prime) (hn : n ≠ 0) :
  multiplicity p n = n.factorization p :=
by simp [factorization, pp, (padic_val_nat_def' pp.ne_one hn.bot_lt)]

/-! ### Basic facts about factorization -/

@[simp] lemma factorization_prod_pow_eq_self {n : ℕ} (hn : n ≠ 0) : n.factorization.prod pow = n :=
begin
  rw factorization_eq_factors_multiset n,
  simp only [←prod_to_multiset, factorization, multiset.coe_prod, multiset.to_finsupp_to_multiset],
  exact prod_factors hn,
end

lemma eq_of_factorization_eq {a b : ℕ} (ha : a ≠ 0) (hb : b ≠ 0)
  (h : ∀ p : ℕ, a.factorization p = b.factorization p) : a = b :=
eq_of_perm_factors ha hb (by simpa only [list.perm_iff_count, factors_count_eq] using h)

/-- Every nonzero natural number has a unique prime factorization -/
lemma factorization_inj : set.inj_on factorization { x : ℕ | x ≠ 0 } :=
λ a ha b hb h, eq_of_factorization_eq ha hb (λ p, by simp [h])

@[simp] lemma factorization_zero : factorization 0 = 0 :=
by simpa [factorization]

@[simp] lemma factorization_one : factorization 1 = 0 :=
by simpa [factorization]

/-- The support of `n.factorization` is exactly `n.factors.to_finset` -/
@[simp] lemma support_factorization {n : ℕ} : n.factorization.support = n.factors.to_finset :=
by simp [factorization]

lemma factor_iff_mem_factorization {n p : ℕ} : p ∈ n.factorization.support ↔ p ∈ n.factors :=
by simp only [support_factorization, list.mem_to_finset]

lemma prime_of_mem_factorization {n p : ℕ} (hp : p ∈ n.factorization.support) : p.prime :=
prime_of_mem_factors (factor_iff_mem_factorization.mp hp)

lemma pos_of_mem_factorization {n p : ℕ} (hp : p ∈ n.factorization.support) : 0 < p :=
prime.pos (prime_of_mem_factorization hp)

lemma le_of_mem_factorization {n p : ℕ} (h : p ∈ n.factorization.support) : p ≤ n :=
le_of_mem_factors (factor_iff_mem_factorization.mp h)

@[simp]
lemma factorization_eq_zero_of_non_prime (n : ℕ) {p : ℕ} (hp : ¬p.prime) : n.factorization p = 0 :=
not_mem_support_iff.1 (mt prime_of_mem_factorization hp)

lemma factorization_eq_zero_of_lt {n p : ℕ} (h : n < p) : n.factorization p = 0 :=
finsupp.not_mem_support_iff.mp (mt le_of_mem_factorization (not_le_of_lt h))

@[simp] lemma factorization_zero_right (n : ℕ) : n.factorization 0 = 0 :=
factorization_eq_zero_of_non_prime _ not_prime_zero

@[simp] lemma factorization_one_right (n : ℕ) : n.factorization 1 = 0 :=
factorization_eq_zero_of_non_prime _ not_prime_one

lemma dvd_of_factorization_pos {n p : ℕ} (hn : n.factorization p ≠ 0) : p ∣ n :=
dvd_of_mem_factors (factor_iff_mem_factorization.1 (mem_support_iff.2 hn))

lemma prime.factorization_pos_of_dvd {n p : ℕ} (hp : p.prime) (hn : n ≠ 0) (h : p ∣ n) :
  0 < n.factorization p :=
by rwa [←factors_count_eq, count_pos, mem_factors_iff_dvd hn hp]

/-- The only numbers with empty prime factorization are `0` and `1` -/
lemma factorization_eq_zero_iff (n : ℕ) : n.factorization = 0 ↔ n = 0 ∨ n = 1 :=
begin
  rw factorization_eq_factors_multiset n,
  simp [factorization, add_equiv.map_eq_zero_iff, multiset.coe_eq_zero],
end

lemma factorization_eq_zero_iff' (n p : ℕ) :
  n.factorization p = 0 ↔ ¬p.prime ∨ ¬p ∣ n ∨ n = 0 :=
begin
  rw [←not_mem_support_iff, support_factorization, mem_to_finset],
  rcases eq_or_ne n 0 with rfl | hn,
  { simp },
  { simp [hn, nat.mem_factors, not_and_distrib] },
end

/-- For nonzero `a` and `b`, the power of `p` in `a * b` is the sum of the powers in `a` and `b` -/
@[simp] lemma factorization_mul {a b : ℕ} (ha : a ≠ 0) (hb : b ≠ 0) :
  (a * b).factorization = a.factorization + b.factorization :=
by { ext p, simp only [add_apply, ←factors_count_eq,
                       perm_iff_count.mp (perm_factors_mul ha hb) p, count_append] }

lemma factorization_mul_support {a b : ℕ} (ha : a ≠ 0) (hb : b ≠ 0) :
  (a * b).factorization.support = a.factorization.support ∪ b.factorization.support :=
begin
  ext q,
  simp only [finset.mem_union, factor_iff_mem_factorization],
  exact mem_factors_mul ha hb
end

/-- For any `p`, the power of `p` in `n^k` is `k` times the power in `n` -/
@[simp] lemma factorization_pow (n k : ℕ) :
  factorization (n^k) = k • n.factorization :=
begin
  induction k with k ih, { simp },
  rcases eq_or_ne n 0 with rfl | hn, { simp },
  rw [pow_succ, factorization_mul hn (pow_ne_zero _ hn), ih, succ_eq_one_add, add_smul, one_smul],
end

/-- The only prime factor of prime `p` is `p` itself, with multiplicity `1` -/
@[simp] lemma prime.factorization {p : ℕ} (hp : prime p) :
  p.factorization = single p 1 :=
begin
  ext q,
  rw [←factors_count_eq, factors_prime hp, single_apply, count_singleton', if_congr eq_comm];
  refl,
end

/-- The only prime factor of prime `p` is `p` itself, with multiplicity `1` -/
@[simp] lemma prime.factorization_self {p : ℕ} (hp : prime p) : p.factorization p = 1 :=
by simp [hp]

/-- For prime `p` the only prime factor of `p^k` is `p` with multiplicity `k` -/
lemma prime.factorization_pow {p k : ℕ} (hp : prime p) :
  factorization (p ^ k) = single p k :=
by simp [hp]

/-- If the factorization of `n` contains just one number `p` then `n` is a power of `p` -/
lemma eq_pow_of_factorization_eq_single {n p k : ℕ} (hn : n ≠ 0)
  (h : n.factorization = finsupp.single p k) : n = p ^ k :=
by { rw [←nat.factorization_prod_pow_eq_self hn, h], simp }

/-- If a product over `n.factorization` doesn't use the multiplicities of the prime factors
then it's equal to the corresponding product over `n.factors.to_finset` -/
lemma prod_factorization_eq_prod_factors {n : ℕ} {β : Type*} [comm_monoid β] (f : ℕ → β) :
  n.factorization.prod (λ p k, f p) = ∏ p in n.factors.to_finset, (f p) :=
by { apply prod_congr support_factorization, simp }

/-- For any `p : ℕ` and any function `g : α → ℕ` that's non-zero on `S : finset α`,
the power of `p` in `S.prod g` equals the sum over `x ∈ S` of the powers of `p` in `g x`.
Generalises `factorization_mul`, which is the special case where `S.card = 2` and `g = id`. -/
lemma factorization_prod {α : Type*} {S : finset α} {g : α → ℕ} (hS : ∀ x ∈ S, g x ≠ 0) :
  (S.prod g).factorization = S.sum (λ x, (g x).factorization) :=
begin
  classical,
  ext p,
  apply finset.induction_on' S, { simp },
  { intros x T hxS hTS hxT IH,
    have hT : T.prod g ≠ 0 := prod_ne_zero_iff.mpr (λ x hx, hS x (hTS hx)),
    simp [prod_insert hxT, sum_insert hxT, ←IH, factorization_mul (hS x hxS) hT] }
end

/-! ### Equivalence between `ℕ+` and `ℕ →₀ ℕ` with support in the primes. -/

/-- Any finsupp `f : ℕ →₀ ℕ` whose support is in the primes is equal to the factorization of
the product `∏ (a : ℕ) in f.support, a ^ f a`. -/
lemma prod_pow_factorization_eq_self {f : ℕ →₀ ℕ} (hf : ∀ (p : ℕ), p ∈ f.support → prime p) :
  (f.prod pow).factorization = f :=
begin
  have h : ∀ x : ℕ, x ∈ f.support → x ^ f x ≠ 0 := λ p hp, pow_ne_zero _ (prime.ne_zero (hf p hp)),
  simp only [finsupp.prod, factorization_prod h],
  nth_rewrite_rhs 0 (sum_single f).symm,
  exact sum_congr rfl (λ p hp, prime.factorization_pow (hf p hp)),
end

lemma eq_factorization_iff {n : ℕ} {f : ℕ →₀ ℕ} (hn : n ≠ 0) (hf : ∀ p ∈ f.support, prime p) :
  f = n.factorization ↔ f.prod pow = n :=
⟨λ h, by rw [h, factorization_prod_pow_eq_self hn],
 λ h, by rw [←h, prod_pow_factorization_eq_self hf]⟩

/-- The equiv between `ℕ+` and `ℕ →₀ ℕ` with support in the primes. -/
def factorization_equiv : ℕ+ ≃ {f : ℕ →₀ ℕ | ∀ p ∈ f.support, prime p} :=
{ to_fun    := λ ⟨n, hn⟩, ⟨n.factorization, λ _, prime_of_mem_factorization⟩,
  inv_fun   := λ ⟨f, hf⟩, ⟨f.prod pow,
    prod_pow_pos_of_zero_not_mem_support (λ H, not_prime_zero (hf 0 H))⟩,
  left_inv  := λ ⟨x, hx⟩, subtype.ext $ factorization_prod_pow_eq_self hx.ne.symm,
  right_inv := λ ⟨f, hf⟩, subtype.ext $ prod_pow_factorization_eq_self hf }

lemma factorization_equiv_apply (n : ℕ+) : (factorization_equiv n).1 = n.1.factorization :=
by { cases n, refl }

lemma factorization_equiv_inv_apply {f : ℕ →₀ ℕ} (hf : ∀ p ∈ f.support, prime p) :
  (factorization_equiv.symm ⟨f, hf⟩).1 = f.prod pow := rfl

/-! ### Factorization and divisibility -/

lemma dvd_of_mem_factorization {n p : ℕ} (h : p ∈ n.factorization.support) : p ∣ n :=
begin
  rcases eq_or_ne n 0 with rfl | hn, { simp },
  simp [←mem_factors_iff_dvd hn (prime_of_mem_factorization h), factor_iff_mem_factorization.mp h],
end

lemma pow_factorization_dvd (n p : ℕ) : p ^ n.factorization p ∣ n :=
begin
  by_cases hp : p.prime, swap, { simp [factorization_eq_zero_of_non_prime n hp] },
  rw ←factors_count_eq,
  apply dvd_of_factors_subperm (pow_ne_zero _ hp.ne_zero),
  rw [hp.factors_pow, list.subperm_ext_iff],
  intros q hq,
  simp [list.eq_of_mem_repeat hq],
end

lemma pow_factorization_le {n : ℕ} (p : ℕ) (hn : n ≠ 0) : p ^ n.factorization p ≤ n :=
le_of_dvd hn.bot_lt (nat.pow_factorization_dvd n p)

/-- A crude upper bound on `n.factorization p` -/
lemma factorization_lt {n : ℕ} (p : ℕ) (hn : n ≠ 0) : n.factorization p < n :=
begin
  by_cases pp : p.prime, swap, { simp [factorization_eq_zero_of_non_prime n pp], exact hn.bot_lt },
  rw ←pow_lt_iff_lt_right pp.two_le,
  apply lt_of_le_of_lt (pow_factorization_le p hn),
  exact lt_of_lt_of_le (lt_two_pow n) (pow_le_pow_of_le_left (by linarith) pp.two_le n),
end

/-- An upper bound on `n.factorization p` -/
lemma factorization_le_of_le_pow {n p b : ℕ} (hb : n ≤ p ^ b) : n.factorization p ≤ b :=
begin
  rcases eq_or_ne n 0 with rfl | hn, { simp },
  by_cases pp : p.prime,
  { exact (pow_le_iff_le_right pp.two_le).1 (le_trans (pow_factorization_le p hn) hb) },
  { simp [factorization_eq_zero_of_non_prime n pp] }
end

lemma div_pow_factorization_ne_zero {n : ℕ} (p : ℕ) (hn : n ≠ 0) :
  n / p ^ n.factorization p ≠ 0 :=
begin
  by_cases pp : nat.prime p,
  { apply mt (nat.div_eq_zero_iff (pow_pos (prime.pos pp) _)).1,
    simp [le_of_dvd hn.bot_lt (nat.pow_factorization_dvd n p)] },
  { simp [nat.factorization_eq_zero_of_non_prime n pp, hn] },
end

lemma factorization_le_iff_dvd {d n : ℕ} (hd : d ≠ 0) (hn : n ≠ 0) :
  d.factorization ≤ n.factorization ↔ d ∣ n :=
begin
  split,
  { intro hdn,
    set K := n.factorization - d.factorization with hK,
    use K.prod pow,
    rw [←factorization_prod_pow_eq_self hn, ←factorization_prod_pow_eq_self hd,
        ←finsupp.prod_add_index' pow_zero pow_add, hK, add_tsub_cancel_of_le hdn] },
  { rintro ⟨c, rfl⟩, rw factorization_mul hd (right_ne_zero_of_mul hn), simp },
end

lemma pow_succ_factorization_not_dvd {n p : ℕ} (hn : n ≠ 0) (hp : p.prime) :
  ¬ p ^ (n.factorization p + 1) ∣ n :=
begin
  intro h,
  rw ←factorization_le_iff_dvd (pow_pos hp.pos _).ne' hn at h,
  simpa [hp.factorization] using h p,
end

lemma factorization_le_factorization_mul_left {a b : ℕ} (hb : b ≠ 0) :
  a.factorization ≤ (a * b).factorization :=
begin
  rcases eq_or_ne a 0 with rfl | ha, { simp },
  rw [factorization_le_iff_dvd ha $ mul_ne_zero ha hb],
  exact dvd.intro b rfl
end

lemma factorization_le_factorization_mul_right {a b : ℕ} (ha : a ≠ 0) :
  b.factorization ≤ (a * b).factorization :=
by { rw mul_comm, apply factorization_le_factorization_mul_left ha }

lemma prime.pow_dvd_iff_le_factorization {p k n : ℕ} (pp : prime p) (hn : n ≠ 0) :
  p ^ k ∣ n ↔ k ≤ n.factorization p :=
by rw [←factorization_le_iff_dvd (pow_pos pp.pos k).ne' hn, pp.factorization_pow, single_le_iff]

lemma prime.pow_dvd_iff_dvd_pow_factorization {p k n : ℕ} (pp : prime p) (hn : n ≠ 0) :
  p ^ k ∣ n ↔ p ^ k ∣ p ^ n.factorization p :=
by rw [pow_dvd_pow_iff_le_right pp.one_lt, pp.pow_dvd_iff_le_factorization hn]

lemma prime.dvd_iff_one_le_factorization {p n : ℕ} (pp : prime p) (hn : n ≠ 0) :
  p ∣ n ↔ 1 ≤ n.factorization p :=
iff.trans (by simp) (pp.pow_dvd_iff_le_factorization hn)

lemma exists_factorization_lt_of_lt {a b : ℕ} (ha : a ≠ 0) (hab : a < b) :
  ∃ p : ℕ, a.factorization p < b.factorization p :=
begin
  have hb : b ≠ 0 := (ha.bot_lt.trans hab).ne',
  contrapose! hab,
  rw [←finsupp.le_def, factorization_le_iff_dvd hb ha] at hab,
  exact le_of_dvd ha.bot_lt hab,
end

@[simp] lemma factorization_div {d n : ℕ} (h : d ∣ n) :
  (n / d).factorization = n.factorization - d.factorization :=
begin
  rcases eq_or_ne d 0 with rfl | hd, { simp [zero_dvd_iff.mp h] },
  rcases eq_or_ne n 0 with rfl | hn, { simp },
  apply add_left_injective d.factorization,
  simp only,
  rw [tsub_add_cancel_of_le $ (nat.factorization_le_iff_dvd hd hn).mpr h,
      ←nat.factorization_mul (nat.div_pos (nat.le_of_dvd hn.bot_lt h) hd.bot_lt).ne' hd,
      nat.div_mul_cancel h],
end

lemma not_dvd_div_pow_factorization {n p : ℕ} (hp : prime p) (hn : n ≠ 0) :
  ¬p ∣ n / p ^ n.factorization p :=
begin
  rw [nat.prime.dvd_iff_one_le_factorization hp (div_pow_factorization_ne_zero p hn),
    nat.factorization_div (nat.pow_factorization_dvd n p)],
  simp [hp.factorization],
end

lemma coprime_of_div_pow_factorization {n p : ℕ} (hp : prime p) (hn : n ≠ 0) :
  coprime p (n / p ^ n.factorization p) :=
(or_iff_left (not_dvd_div_pow_factorization hp hn)).mp $ coprime_or_dvd_of_prime hp _

lemma dvd_iff_div_factorization_eq_tsub {d n : ℕ} (hd : d ≠ 0) (hdn : d ≤ n) :
  d ∣ n ↔ (n / d).factorization = n.factorization - d.factorization :=
begin
  refine ⟨factorization_div, _⟩,
  rcases eq_or_lt_of_le hdn with rfl | hd_lt_n, { simp },
  have h1 : n / d ≠ 0 := λ H, nat.lt_asymm hd_lt_n ((nat.div_eq_zero_iff hd.bot_lt).mp H),
  intros h,
  rw dvd_iff_le_div_mul n d,
  by_contra h2,
  cases (exists_factorization_lt_of_lt (mul_ne_zero h1 hd) (not_le.mp h2)) with p hp,
  rwa [factorization_mul h1 hd, add_apply, ←lt_tsub_iff_right, h, tsub_apply,
    lt_self_iff_false] at hp
end

lemma dvd_iff_prime_pow_dvd_dvd (n d : ℕ) :
  d ∣ n ↔ ∀ p k : ℕ, prime p → p ^ k ∣ d → p ^ k ∣ n :=
begin
  rcases eq_or_ne n 0 with rfl | hn, { simp },
  rcases eq_or_ne d 0 with rfl | hd,
  { simp only [zero_dvd_iff, hn, false_iff, not_forall],
    refine ⟨2, n, prime_two, ⟨dvd_zero _, _⟩⟩,
    apply mt (le_of_dvd hn.bot_lt) (not_le.mpr (lt_two_pow n)) },
  refine ⟨λ h p k _ hpkd, dvd_trans hpkd h, _⟩,
  rw [←factorization_le_iff_dvd hd hn, finsupp.le_def],
  intros h p,
  by_cases pp : prime p, swap, { simp [factorization_eq_zero_of_non_prime d pp] },
  rw ←pp.pow_dvd_iff_le_factorization hn,
  exact h p _ pp (pow_factorization_dvd _ _)
end

lemma prod_prime_factors_dvd (n : ℕ) : (∏ (p : ℕ) in n.factors.to_finset, p) ∣ n :=
begin
  by_cases hn : n = 0, { subst hn, simp },
  simpa [prod_factors hn] using multiset.to_finset_prod_dvd_prod (n.factors : multiset ℕ),
end

lemma factorization_gcd {a b : ℕ} (ha_pos : a ≠ 0) (hb_pos : b ≠ 0) :
  (gcd a b).factorization = a.factorization ⊓ b.factorization :=
begin
  let dfac := a.factorization ⊓ b.factorization,
  let d := dfac.prod pow,
  have dfac_prime : ∀ (p : ℕ), p ∈ dfac.support → prime p,
  { intros p hp,
    have : p ∈ a.factors ∧ p ∈ b.factors := by simpa using hp,
    exact prime_of_mem_factors this.1 },
  have h1 : d.factorization = dfac := prod_pow_factorization_eq_self dfac_prime,
  have hd_pos : d ≠ 0 := (factorization_equiv.inv_fun ⟨dfac, dfac_prime⟩).2.ne.symm,
  suffices : d = (gcd a b), { rwa ←this },
  apply gcd_greatest,
  { rw [←factorization_le_iff_dvd hd_pos ha_pos, h1], exact inf_le_left },
  { rw [←factorization_le_iff_dvd hd_pos hb_pos, h1], exact inf_le_right },
  { intros e hea heb,
    rcases decidable.eq_or_ne e 0 with rfl | he_pos,
    { simp only [zero_dvd_iff] at hea, contradiction, },
    have hea' := (factorization_le_iff_dvd he_pos ha_pos).mpr hea,
    have heb' := (factorization_le_iff_dvd he_pos hb_pos).mpr heb,
    simp [←factorization_le_iff_dvd he_pos hd_pos, h1, hea', heb'] },
end

@[to_additive sum_factors_gcd_add_sum_factors_mul]
lemma prod_factors_gcd_mul_prod_factors_mul {β : Type*} [comm_monoid β] (m n : ℕ) (f : ℕ → β) :
  (m.gcd n).factors.to_finset.prod f * (m * n).factors.to_finset.prod f
    = m.factors.to_finset.prod f * n.factors.to_finset.prod f :=
begin
  rcases eq_or_ne n 0 with rfl | hm0, { simp },
  rcases eq_or_ne m 0 with rfl | hn0, { simp },
  rw [←@finset.prod_union_inter _ _ m.factors.to_finset n.factors.to_finset, mul_comm],
  congr,
  { apply factors_mul_to_finset; assumption },
  { simp only [←support_factorization, factorization_gcd hn0 hm0, finsupp.support_inf] },
end

lemma set_of_pow_dvd_eq_Icc_factorization {n p : ℕ} (pp : p.prime) (hn : n ≠ 0) :
  {i : ℕ | i ≠ 0 ∧ p ^ i ∣ n} = set.Icc 1 (n.factorization p) :=
by { ext, simp [lt_succ_iff, one_le_iff_ne_zero, pp.pow_dvd_iff_le_factorization hn] }

/-- The set of positive powers of prime `p` that divide `n` is exactly the set of
positive natural numbers up to `n.factorization p`. -/
lemma Icc_factorization_eq_pow_dvd (n : ℕ) {p : ℕ} (pp : prime p) :
  Icc 1 ((n.factorization) p) = (Ico 1 n).filter (λ (i : ℕ), p ^ i ∣ n) :=
begin
  rcases eq_or_ne n 0 with rfl | hn, { simp },
  ext x,
  simp only [mem_Icc, finset.mem_filter, mem_Ico, and_assoc, and.congr_right_iff,
    pp.pow_dvd_iff_le_factorization hn, iff_and_self],
  exact λ H1 H2, lt_of_le_of_lt H2 (factorization_lt p hn),
end

lemma factorization_eq_card_pow_dvd (n : ℕ) {p : ℕ} (pp : p.prime) :
  n.factorization p = ((Ico 1 n).filter (λ i, p ^ i ∣ n)).card :=
by simp [←Icc_factorization_eq_pow_dvd n pp]

lemma Ico_filter_pow_dvd_eq {n p b : ℕ} (pp : p.prime) (hn : n ≠ 0) (hb : n ≤ p ^ b):
  (Ico 1 n).filter (λ i, p ^ i ∣ n) = (Icc 1 b).filter (λ i, p ^ i ∣ n) :=
begin
  ext x,
  simp only [finset.mem_filter, mem_Ico, mem_Icc, and.congr_left_iff, and.congr_right_iff],
  rintro h1 -,
  simp [lt_of_pow_dvd_right hn pp.two_le h1,
    (pow_le_iff_le_right pp.two_le).1 ((le_of_dvd hn.bot_lt h1).trans hb)],
end

/-! ### Factorization and coprimes -/

/-- For coprime `a` and `b`, the power of `p` in `a * b` is the sum of the powers in `a` and `b` -/
lemma factorization_mul_apply_of_coprime {p a b : ℕ} (hab : coprime a b)  :
  (a * b).factorization p = a.factorization p + b.factorization p :=
by simp only [←factors_count_eq, perm_iff_count.mp (perm_factors_mul_of_coprime hab), count_append]

/-- For coprime `a` and `b`, the power of `p` in `a * b` is the sum of the powers in `a` and `b` -/
lemma factorization_mul_of_coprime {a b : ℕ} (hab : coprime a b) :
  (a * b).factorization = a.factorization + b.factorization :=
begin
  ext q,
  simp only [finsupp.coe_add, add_apply, ←factors_count_eq, factorization_mul_apply_of_coprime hab],
end

/-- If `p` is a prime factor of `a` then the power of `p` in `a` is the same that in `a * b`,
for any `b` coprime to `a`. -/
lemma factorization_eq_of_coprime_left {p a b : ℕ} (hab : coprime a b) (hpa : p ∈ a.factors) :
  (a * b).factorization p = a.factorization p :=
begin
  rw [factorization_mul_apply_of_coprime hab, ←factors_count_eq, ←factors_count_eq],
  simpa only [count_eq_zero_of_not_mem (coprime_factors_disjoint hab hpa)],
end

/-- If `p` is a prime factor of `b` then the power of `p` in `b` is the same that in `a * b`,
for any `a` coprime to `b`. -/
lemma factorization_eq_of_coprime_right {p a b : ℕ} (hab : coprime a b) (hpb : p ∈ b.factors) :
  (a * b).factorization p = b.factorization p :=
by { rw mul_comm, exact factorization_eq_of_coprime_left (coprime_comm.mp hab) hpb }

/-- The prime factorizations of coprime `a` and `b` are disjoint -/
lemma factorization_disjoint_of_coprime {a b : ℕ} (hab : coprime a b) :
  disjoint a.factorization.support b.factorization.support :=
by simpa only [support_factorization]
  using disjoint_to_finset_iff_disjoint.mpr (coprime_factors_disjoint hab)

/-- For coprime `a` and `b` the prime factorization `a * b` is the union of those of `a` and `b` -/
lemma factorization_mul_support_of_coprime {a b : ℕ} (hab : coprime a b) :
  (a * b).factorization.support = a.factorization.support ∪ b.factorization.support :=
begin
  rw factorization_mul_of_coprime hab,
  exact support_add_eq (factorization_disjoint_of_coprime hab),
end

/-! ### Induction principles involving factorizations -/

/-- Given `P 0, P 1` and a way to extend `P a` to `P (p ^ n * a)` for prime `p` not dividing `a`,
we can define `P` for all natural numbers. -/
@[elab_as_eliminator]
def rec_on_prime_pow {P : ℕ → Sort*} (h0 : P 0) (h1 : P 1)
  (h : ∀ a p n : ℕ, p.prime → ¬ p ∣ a → 0 < n → P a → P (p ^ n * a)) : ∀ (a : ℕ), P a :=
λ a, nat.strong_rec_on a $ λ n,
  match n with
  | 0     := λ _, h0
  | 1     := λ _, h1
  | (k+2) := λ hk, begin
    let p := (k + 2).min_fac,
    have hp : prime p := min_fac_prime (succ_succ_ne_one k),
    -- the awkward `let` stuff here is because `factorization` is noncomputable (finsupp);
    -- we get around this by using the computable `factors.count`, and rewriting when we want
    -- to use the `factorization` API
    let t := (k+2).factors.count p,
    have ht : t = (k+2).factorization p := factors_count_eq,
    have hpt : p ^ t ∣ k + 2 := by { rw ht, exact pow_factorization_dvd _ _ },
    have htp : 0 < t :=
    by { rw ht, exact hp.factorization_pos_of_dvd (nat.succ_ne_zero _) (min_fac_dvd _) },
    convert h ((k + 2) / p ^ t) p t hp _ _ _,
    { rw nat.mul_div_cancel' hpt, },
    { rw [nat.dvd_div_iff hpt, ←pow_succ', ht],
      exact pow_succ_factorization_not_dvd (k + 1).succ_ne_zero hp },
    { exact htp },
    { apply hk _ (nat.div_lt_of_lt_mul _),
      simp [lt_mul_iff_one_lt_left nat.succ_pos', one_lt_pow_iff htp.ne, hp.one_lt] },
    end
  end

/-- Given `P 0`, `P 1`, and `P (p ^ n)` for positive prime powers, and a way to extend `P a` and
`P b` to `P (a * b)` when `a, b` are positive coprime, we can define `P` for all natural numbers. -/
@[elab_as_eliminator]
def rec_on_pos_prime_pos_coprime {P : ℕ → Sort*} (hp : ∀ p n : ℕ, prime p → 0 < n → P (p ^ n))
  (h0 : P 0) (h1 : P 1) (h : ∀ a b, 1 < a → 1 < b → coprime a b → P a → P b → P (a * b)) :
  ∀ a, P a :=
rec_on_prime_pow h0 h1 $
begin
  intros a p n hp' hpa hn hPa,
  by_cases ha1 : a = 1,
  { rw [ha1, mul_one],
    exact hp p n hp' hn },
  refine h (p^n) a ((hp'.one_lt).trans_le (le_self_pow (prime.one_lt hp').le (succ_le_iff.mpr hn)))
    _ _ (hp _ _ hp' hn) hPa,
  { contrapose! hpa,
    simp [lt_one_iff.1 (lt_of_le_of_ne hpa ha1)] },
  simpa [hn, prime.coprime_iff_not_dvd hp'],
end

/-- Given `P 0`, `P (p ^ n)` for all prime powers, and a way to extend `P a` and `P b` to
`P (a * b)` when `a, b` are positive coprime, we can define `P` for all natural numbers. -/
@[elab_as_eliminator]
def rec_on_prime_coprime {P : ℕ → Sort*} (h0 : P 0) (hp : ∀ p n : ℕ, prime p → P (p ^ n))
  (h : ∀ a b, 1 < a → 1 < b → coprime a b → P a → P b → P (a * b)) : ∀ a, P a :=
rec_on_pos_prime_pos_coprime (λ p n h _, hp p n h) h0 (hp 2 0 prime_two) h

/-- Given `P 0`, `P 1`, `P p` for all primes, and a way to extend `P a` and `P b` to
`P (a * b)`, we can define `P` for all natural numbers. -/
@[elab_as_eliminator]
def rec_on_mul {P : ℕ → Sort*} (h0 : P 0) (h1 : P 1)
  (hp : ∀ p, prime p → P p) (h : ∀ a b, P a → P b → P (a * b)) : ∀ a, P a :=
let hp : ∀ p n : ℕ, prime p → P (p ^ n) :=
  λ p n hp', match n with
  | 0     := h1
  | (n+1) := by exact h _ _ (hp p hp') (_match _)
  end in
rec_on_prime_coprime h0 hp $ λ a b _ _ _, h a b

/-- For any multiplicative function `f` with `f 1 = 1` and any `n ≠ 0`,
we can evaluate `f n` by evaluating `f` at `p ^ k` over the factorization of `n` -/
lemma multiplicative_factorization {β : Type*} [comm_monoid β] (f : ℕ → β)
  (h_mult : ∀ x y : ℕ, coprime x y → f (x * y) = f x * f y) (hf : f 1 = 1) :
  ∀ {n : ℕ}, n ≠ 0 → f n = n.factorization.prod (λ p k, f (p ^ k)) :=
begin
  apply' nat.rec_on_pos_prime_pos_coprime,
  { intros p k hp hk hpk, simp [prime.factorization_pow hp, finsupp.prod_single_index _, hf] },
  { simp },
  { rintros -, rw [factorization_one, hf], simp },
  { intros a b _ _ hab ha hb hab_pos,
    rw [h_mult a b hab, ha (left_ne_zero_of_mul hab_pos), hb (right_ne_zero_of_mul hab_pos),
        factorization_mul_of_coprime hab, ←prod_add_index_of_disjoint],
    convert (factorization_disjoint_of_coprime hab) },
end

/-- For any multiplicative function `f` with `f 1 = 1` and `f 0 = 1`,
we can evaluate `f n` by evaluating `f` at `p ^ k` over the factorization of `n` -/
lemma multiplicative_factorization' {β : Type*} [comm_monoid β] (f : ℕ → β)
  (h_mult : ∀ x y : ℕ, coprime x y → f (x * y) = f x * f y) (hf0 : f 0 = 1) (hf1 : f 1 = 1) :
  ∀ {n : ℕ}, f n = n.factorization.prod (λ p k, f (p ^ k)) :=
begin
  apply' nat.rec_on_pos_prime_pos_coprime,
  { intros p k hp hk, simp only [hp.factorization_pow], rw prod_single_index _, simp [hf1] },
  { simp [hf0] },
  { rw [factorization_one, hf1], simp },
  { intros a b _ _ hab ha hb,
    rw [h_mult a b hab, ha, hb, factorization_mul_of_coprime hab, ←prod_add_index_of_disjoint],
    convert (factorization_disjoint_of_coprime hab) },
end

/-- Two positive naturals are equal if their prime padic valuations are equal -/
lemma eq_iff_prime_padic_val_nat_eq (a b : ℕ) (ha : a ≠ 0) (hb : b ≠ 0) :
  a = b ↔ (∀ p : ℕ, p.prime → padic_val_nat p a = padic_val_nat p b) :=
begin
  split,
  { rintros rfl, simp },
  { intro h,
    refine eq_of_factorization_eq ha hb (λ p, _),
    by_cases pp : p.prime,
    { simp [factorization_def, pp, h p pp] },
    { simp [factorization_eq_zero_of_non_prime, pp] } },
end

lemma prod_pow_prime_padic_val_nat (n : nat) (hn : n ≠ 0) (m : nat) (pr : n < m) :
  ∏ p in finset.filter nat.prime (finset.range m), p ^ (padic_val_nat p n) = n :=
begin
  nth_rewrite_rhs 0 ←factorization_prod_pow_eq_self hn,
  rw eq_comm,
  apply finset.prod_subset_one_on_sdiff,
  { exact λ p hp, finset.mem_filter.mpr
      ⟨finset.mem_range.mpr (gt_of_gt_of_ge pr (le_of_mem_factorization hp)),
       prime_of_mem_factorization hp⟩ },
  { intros p hp,
    cases finset.mem_sdiff.mp hp with hp1 hp2,
    rw ←factorization_def n (finset.mem_filter.mp hp1).2,
    simp [finsupp.not_mem_support_iff.mp hp2] },
  { intros p hp,
    simp [factorization_def n (prime_of_mem_factorization hp)] }
end

<<<<<<< HEAD
=======
/-! ### Lemmas about factorizations of particular functions -/

-- TODO: Port lemmas from `data/nat/multiplicity` to here, re-written in terms of `factorization`

/-- Exactly `n / p` naturals in `[1, n]` are multiples of `p`. -/
lemma card_multiples (n p : ℕ) : card ((finset.range n).filter (λ e, p ∣ e + 1)) = n / p :=
begin
  induction n with n hn, { simp },
  simp [nat.succ_div, add_ite, add_zero, finset.range_succ, filter_insert, apply_ite card,
    card_insert_of_not_mem, hn],
end

/-- Exactly `n / p` naturals in `(0, n]` are multiples of `p`. -/
lemma Ioc_filter_dvd_card_eq_div (n p : ℕ) :
  ((Ioc 0 n).filter (λ x, p ∣ x)).card = n / p :=
begin
  induction n with n IH, { simp },
  -- TODO: Golf away `h1` after Yaël PRs a lemma asserting this
  have h1 : Ioc 0 n.succ = insert n.succ (Ioc 0 n),
  { rcases n.eq_zero_or_pos with rfl | hn, { simp },
    simp_rw [←Ico_succ_succ, Ico_insert_right (succ_le_succ hn.le), Ico_succ_right] },
  simp [nat.succ_div, add_ite, add_zero, h1, filter_insert, apply_ite card,
    card_insert_eq_ite, IH, finset.mem_filter, mem_Ioc, not_le.2 (lt_add_one n)],
end

>>>>>>> 0a3e8d38
end nat<|MERGE_RESOLUTION|>--- conflicted
+++ resolved
@@ -655,8 +655,6 @@
     simp [factorization_def n (prime_of_mem_factorization hp)] }
 end
 
-<<<<<<< HEAD
-=======
 /-! ### Lemmas about factorizations of particular functions -/
 
 -- TODO: Port lemmas from `data/nat/multiplicity` to here, re-written in terms of `factorization`
@@ -682,5 +680,4 @@
     card_insert_eq_ite, IH, finset.mem_filter, mem_Ioc, not_le.2 (lt_add_one n)],
 end
 
->>>>>>> 0a3e8d38
 end nat