/-
Copyright (c) 2021 Stuart Presnell. All rights reserved.
Released under Apache 2.0 license as described in the file LICENSE.
Authors: Stuart Presnell
-/
import algebra.big_operators.finsupp
<<<<<<< HEAD
=======
import data.finsupp.multiset
import data.nat.prime
import number_theory.padics.padic_val
>>>>>>> b5e9ffd2
import data.nat.interval

/-!
# Prime factorizations

 `n.factorization` is the finitely supported function `ℕ →₀ ℕ`
 mapping each prime factor of `n` to its multiplicity in `n`.  For example, since 2000 = 2^4 * 5^3,
  * `factorization 2000 2` is 4
  * `factorization 2000 5` is 3
  * `factorization 2000 k` is 0 for all other `k : ℕ`.

## TODO

* As discussed in this Zulip thread:
https://leanprover.zulipchat.com/#narrow/stream/217875/topic/Multiplicity.20in.20the.20naturals
We have lots of disparate ways of talking about the multiplicity of a prime
in a natural number, including `factors.count`, `padic_val_nat`, `multiplicity`,
and the material in `data/pnat/factors`.  Move some of this material to this file,
prove results about the relationships between these definitions,
and (where appropriate) choose a uniform canonical way of expressing these ideas.

* Moreover, the results here should be generalised to an arbitrary unique factorization monoid
with a normalization function, and then deduplicated.  The basics of this have been started in
`ring_theory/unique_factorization_domain`.

* Extend the inductions to any `normalization_monoid` with unique factorization.

-/

open nat finset list finsupp
open_locale big_operators

namespace nat

/-- `n.factorization` is the finitely supported function `ℕ →₀ ℕ`
 mapping each prime factor of `n` to its multiplicity in `n`. -/
def factorization (n : ℕ) : ℕ →₀ ℕ :=
{ support := n.factors.to_finset,
  to_fun := λ p, if p.prime then padic_val_nat p n else 0,
  mem_support_to_fun :=
      begin
        rcases eq_or_ne n 0 with rfl | hn0, { simp },
        simp only [mem_factors hn0, mem_to_finset, ne.def, ite_eq_right_iff, not_forall,
          exists_prop, and.congr_right_iff],
        rintro p hp,
        haveI := fact_iff.mpr hp,
        exact dvd_iff_padic_val_nat_ne_zero hn0,
      end }

lemma factorization_def (n : ℕ) {p : ℕ} (pp : p.prime) : n.factorization p = padic_val_nat p n :=
by simpa [factorization] using absurd pp

/-- We can write both `n.factorization p` and `n.factors.count p` to represent the power
of `p` in the factorization of `n`: we declare the former to be the simp-normal form. -/
@[simp] lemma factors_count_eq {n p : ℕ} : n.factors.count p = n.factorization p :=
begin
  rcases n.eq_zero_or_pos with rfl | hn0, { simp [factorization] },
  by_cases pp : p.prime, swap,
  { rw count_eq_zero_of_not_mem (mt prime_of_mem_factors pp), simp [factorization, pp] },
  simp only [factorization, coe_mk, pp, if_true],
  rw [←part_enat.coe_inj, padic_val_nat_def' pp.ne_one hn0,
    unique_factorization_monoid.multiplicity_eq_count_normalized_factors pp hn0.ne'],
  simp [factors_eq],
end

lemma factorization_eq_factors_multiset (n : ℕ) :
  n.factorization = (n.factors : multiset ℕ).to_finsupp :=
by { ext p, simp }

lemma multiplicity_eq_factorization {n p : ℕ} (pp : p.prime) (hn : n ≠ 0) :
  multiplicity p n = n.factorization p :=
by simp [factorization, pp, (padic_val_nat_def' pp.ne_one hn.bot_lt)]

/-! ### Basic facts about factorization -/

@[simp] lemma factorization_prod_pow_eq_self {n : ℕ} (hn : n ≠ 0) : n.factorization.prod pow = n :=
begin
  rw factorization_eq_factors_multiset n,
  simp only [←prod_to_multiset, factorization, multiset.coe_prod, multiset.to_finsupp_to_multiset],
  exact prod_factors hn,
end

lemma eq_of_factorization_eq {a b : ℕ} (ha : a ≠ 0) (hb : b ≠ 0)
  (h : ∀ p : ℕ, a.factorization p = b.factorization p) : a = b :=
eq_of_perm_factors ha hb (by simpa only [list.perm_iff_count, factors_count_eq] using h)

/-- Every nonzero natural number has a unique prime factorization -/
lemma factorization_inj : set.inj_on factorization { x : ℕ | x ≠ 0 } :=
λ a ha b hb h, eq_of_factorization_eq ha hb (λ p, by simp [h])

@[simp] lemma factorization_zero : factorization 0 = 0 :=
by simpa [factorization]

@[simp] lemma factorization_one : factorization 1 = 0 :=
by simpa [factorization]

/-- The support of `n.factorization` is exactly `n.factors.to_finset` -/
@[simp] lemma support_factorization {n : ℕ} : n.factorization.support = n.factors.to_finset :=
by simp [factorization]

lemma factor_iff_mem_factorization {n p : ℕ} : p ∈ n.factorization.support ↔ p ∈ n.factors :=
by simp only [support_factorization, list.mem_to_finset]

lemma prime_of_mem_factorization {n p : ℕ} (hp : p ∈ n.factorization.support) : p.prime :=
prime_of_mem_factors (factor_iff_mem_factorization.mp hp)

lemma pos_of_mem_factorization {n p : ℕ} (hp : p ∈ n.factorization.support) : 0 < p :=
prime.pos (prime_of_mem_factorization hp)

lemma le_of_mem_factorization {n p : ℕ} (h : p ∈ n.factorization.support) : p ≤ n :=
le_of_mem_factors (factor_iff_mem_factorization.mp h)

@[simp]
lemma factorization_eq_zero_of_non_prime (n : ℕ) {p : ℕ} (hp : ¬p.prime) : n.factorization p = 0 :=
not_mem_support_iff.1 (mt prime_of_mem_factorization hp)

lemma factorization_eq_zero_of_lt {n p : ℕ} (h : n < p) : n.factorization p = 0 :=
finsupp.not_mem_support_iff.mp (mt le_of_mem_factorization (not_le_of_lt h))

@[simp] lemma factorization_zero_right (n : ℕ) : n.factorization 0 = 0 :=
factorization_eq_zero_of_non_prime _ not_prime_zero

@[simp] lemma factorization_one_right (n : ℕ) : n.factorization 1 = 0 :=
factorization_eq_zero_of_non_prime _ not_prime_one

lemma dvd_of_factorization_pos {n p : ℕ} (hn : n.factorization p ≠ 0) : p ∣ n :=
dvd_of_mem_factors (factor_iff_mem_factorization.1 (mem_support_iff.2 hn))

lemma prime.factorization_pos_of_dvd {n p : ℕ} (hp : p.prime) (hn : n ≠ 0) (h : p ∣ n) :
  0 < n.factorization p :=
by rwa [←factors_count_eq, count_pos, mem_factors_iff_dvd hn hp]

/-- The only numbers with empty prime factorization are `0` and `1` -/
lemma factorization_eq_zero_iff (n : ℕ) : n.factorization = 0 ↔ n = 0 ∨ n = 1 :=
begin
  rw factorization_eq_factors_multiset n,
  simp [factorization, add_equiv.map_eq_zero_iff, multiset.coe_eq_zero],
end

lemma factorization_eq_zero_iff' (n p : ℕ) :
  n.factorization p = 0 ↔ ¬p.prime ∨ ¬p ∣ n ∨ n = 0 :=
begin
  rw [←not_mem_support_iff, support_factorization, mem_to_finset],
  rcases eq_or_ne n 0 with rfl | hn,
  { simp },
  { simp [hn, nat.mem_factors, not_and_distrib] },
end

/-- For nonzero `a` and `b`, the power of `p` in `a * b` is the sum of the powers in `a` and `b` -/
@[simp] lemma factorization_mul {a b : ℕ} (ha : a ≠ 0) (hb : b ≠ 0) :
  (a * b).factorization = a.factorization + b.factorization :=
by { ext p, simp only [add_apply, ←factors_count_eq,
                       perm_iff_count.mp (perm_factors_mul ha hb) p, count_append] }

lemma factorization_mul_support {a b : ℕ} (ha : a ≠ 0) (hb : b ≠ 0) :
  (a * b).factorization.support = a.factorization.support ∪ b.factorization.support :=
begin
  ext q,
  simp only [finset.mem_union, factor_iff_mem_factorization],
  exact mem_factors_mul ha hb
end

/-- For any `p`, the power of `p` in `n^k` is `k` times the power in `n` -/
@[simp] lemma factorization_pow (n k : ℕ) :
  factorization (n^k) = k • n.factorization :=
begin
  induction k with k ih, { simp },
  rcases eq_or_ne n 0 with rfl | hn, { simp },
  rw [pow_succ, factorization_mul hn (pow_ne_zero _ hn), ih, succ_eq_one_add, add_smul, one_smul],
end

/-- The only prime factor of prime `p` is `p` itself, with multiplicity `1` -/
@[simp] lemma prime.factorization {p : ℕ} (hp : prime p) :
  p.factorization = single p 1 :=
begin
  ext q,
  rw [←factors_count_eq, factors_prime hp, single_apply, count_singleton', if_congr eq_comm];
  refl,
end

/-- For prime `p` the only prime factor of `p^k` is `p` with multiplicity `k` -/
lemma prime.factorization_pow {p k : ℕ} (hp : prime p) :
  factorization (p ^ k) = single p k :=
by simp [hp]

/-- If the factorization of `n` contains just one number `p` then `n` is a power of `p` -/
lemma eq_pow_of_factorization_eq_single {n p k : ℕ} (hn : n ≠ 0)
  (h : n.factorization = finsupp.single p k) : n = p ^ k :=
by { rw [←nat.factorization_prod_pow_eq_self hn, h], simp }

/-- If a product over `n.factorization` doesn't use the multiplicities of the prime factors
then it's equal to the corresponding product over `n.factors.to_finset` -/
lemma prod_factorization_eq_prod_factors {n : ℕ} {β : Type*} [comm_monoid β] (f : ℕ → β) :
  n.factorization.prod (λ p k, f p) = ∏ p in n.factors.to_finset, (f p) :=
by { apply prod_congr support_factorization, simp }

/-- For any `p : ℕ` and any function `g : α → ℕ` that's non-zero on `S : finset α`,
the power of `p` in `S.prod g` equals the sum over `x ∈ S` of the powers of `p` in `g x`.
Generalises `factorization_mul`, which is the special case where `S.card = 2` and `g = id`. -/
lemma factorization_prod {α : Type*} {S : finset α} {g : α → ℕ} (hS : ∀ x ∈ S, g x ≠ 0) :
  (S.prod g).factorization = S.sum (λ x, (g x).factorization) :=
begin
  classical,
  ext p,
  apply finset.induction_on' S, { simp },
  { intros x T hxS hTS hxT IH,
    have hT : T.prod g ≠ 0 := prod_ne_zero_iff.mpr (λ x hx, hS x (hTS hx)),
    simp [prod_insert hxT, sum_insert hxT, ←IH, factorization_mul (hS x hxS) hT] }
end

/-! ### Equivalence between `ℕ+` and `ℕ →₀ ℕ` with support in the primes. -/

/-- Any finsupp `f : ℕ →₀ ℕ` whose support is in the primes is equal to the factorization of
the product `∏ (a : ℕ) in f.support, a ^ f a`. -/
lemma prod_pow_factorization_eq_self {f : ℕ →₀ ℕ} (hf : ∀ (p : ℕ), p ∈ f.support → prime p) :
  (f.prod pow).factorization = f :=
begin
  have h : ∀ x : ℕ, x ∈ f.support → x ^ f x ≠ 0 := λ p hp, pow_ne_zero _ (prime.ne_zero (hf p hp)),
  simp only [finsupp.prod, factorization_prod h],
  nth_rewrite_rhs 0 (sum_single f).symm,
  exact sum_congr rfl (λ p hp, prime.factorization_pow (hf p hp)),
end

lemma eq_factorization_iff {n : ℕ} {f : ℕ →₀ ℕ} (hn : n ≠ 0) (hf : ∀ p ∈ f.support, prime p) :
  f = n.factorization ↔ f.prod pow = n :=
⟨λ h, by rw [h, factorization_prod_pow_eq_self hn],
 λ h, by rw [←h, prod_pow_factorization_eq_self hf]⟩

/-- The equiv between `ℕ+` and `ℕ →₀ ℕ` with support in the primes. -/
def factorization_equiv : ℕ+ ≃ {f : ℕ →₀ ℕ | ∀ p ∈ f.support, prime p} :=
{ to_fun    := λ ⟨n, hn⟩, ⟨n.factorization, λ _, prime_of_mem_factorization⟩,
  inv_fun   := λ ⟨f, hf⟩, ⟨f.prod pow,
    prod_pow_pos_of_zero_not_mem_support (λ H, not_prime_zero (hf 0 H))⟩,
  left_inv  := λ ⟨x, hx⟩, subtype.ext $ factorization_prod_pow_eq_self hx.ne.symm,
  right_inv := λ ⟨f, hf⟩, subtype.ext $ prod_pow_factorization_eq_self hf }

lemma factorization_equiv_apply (n : ℕ+) : (factorization_equiv n).1 = n.1.factorization :=
by { cases n, refl }

lemma factorization_equiv_inv_apply {f : ℕ →₀ ℕ} (hf : ∀ p ∈ f.support, prime p) :
  (factorization_equiv.symm ⟨f, hf⟩).1 = f.prod pow := rfl

/-! ### Factorization and divisibility -/

lemma dvd_of_mem_factorization {n p : ℕ} (h : p ∈ n.factorization.support) : p ∣ n :=
begin
  rcases eq_or_ne n 0 with rfl | hn, { simp },
  simp [←mem_factors_iff_dvd hn (prime_of_mem_factorization h), factor_iff_mem_factorization.mp h],
end

lemma pow_factorization_dvd (n p : ℕ) : p ^ n.factorization p ∣ n :=
begin
  by_cases hp : p.prime, swap, { simp [factorization_eq_zero_of_non_prime n hp] },
  rw ←factors_count_eq,
  apply dvd_of_factors_subperm (pow_ne_zero _ hp.ne_zero),
  rw [hp.factors_pow, list.subperm_ext_iff],
  intros q hq,
  simp [list.eq_of_mem_repeat hq],
end

lemma pow_factorization_le {n : ℕ} (p : ℕ) (hn : n ≠ 0) : p ^ n.factorization p ≤ n :=
le_of_dvd hn.bot_lt (nat.pow_factorization_dvd n p)

/-- A crude upper bound on `n.factorization p` -/
lemma factorization_lt {n : ℕ} (p : ℕ) (hn : n ≠ 0) : n.factorization p < n :=
begin
  by_cases pp : p.prime, swap, { simp [factorization_eq_zero_of_non_prime n pp], exact hn.bot_lt },
  rw ←pow_lt_iff_lt_right pp.two_le,
  apply lt_of_le_of_lt (pow_factorization_le p hn),
  exact lt_of_lt_of_le (lt_two_pow n) (pow_le_pow_of_le_left (by linarith) pp.two_le n),
end

/-- An upper bound on `n.factorization p` -/
lemma factorization_le_of_le_pow {n p b : ℕ} (hb : n ≤ p ^ b) : n.factorization p ≤ b :=
begin
  rcases eq_or_ne n 0 with rfl | hn, { simp },
  by_cases pp : p.prime,
  { exact (pow_le_iff_le_right pp.two_le).1 (le_trans (pow_factorization_le p hn) hb) },
  { simp [factorization_eq_zero_of_non_prime n pp] }
end

lemma div_pow_factorization_ne_zero {n : ℕ} (p : ℕ) (hn : n ≠ 0) :
  n / p ^ n.factorization p ≠ 0 :=
begin
  by_cases pp : nat.prime p,
  { apply mt (nat.div_eq_zero_iff (pow_pos (prime.pos pp) _)).1,
    simp [le_of_dvd hn.bot_lt (nat.pow_factorization_dvd n p)] },
  { simp [nat.factorization_eq_zero_of_non_prime n pp, hn] },
end

lemma factorization_le_iff_dvd {d n : ℕ} (hd : d ≠ 0) (hn : n ≠ 0) :
  d.factorization ≤ n.factorization ↔ d ∣ n :=
begin
  split,
  { intro hdn,
    set K := n.factorization - d.factorization with hK,
    use K.prod pow,
    rw [←factorization_prod_pow_eq_self hn, ←factorization_prod_pow_eq_self hd,
        ←finsupp.prod_add_index' pow_zero pow_add, hK, add_tsub_cancel_of_le hdn] },
  { rintro ⟨c, rfl⟩, rw factorization_mul hd (right_ne_zero_of_mul hn), simp },
end

lemma pow_succ_factorization_not_dvd {n p : ℕ} (hn : n ≠ 0) (hp : p.prime) :
  ¬ p ^ (n.factorization p + 1) ∣ n :=
begin
  intro h,
  rw ←factorization_le_iff_dvd (pow_pos hp.pos _).ne' hn at h,
  simpa [hp.factorization] using h p,
end

lemma factorization_le_factorization_mul_left {a b : ℕ} (hb : b ≠ 0) :
  a.factorization ≤ (a * b).factorization :=
begin
  rcases eq_or_ne a 0 with rfl | ha, { simp },
  rw [factorization_le_iff_dvd ha $ mul_ne_zero ha hb],
  exact dvd.intro b rfl
end

lemma factorization_le_factorization_mul_right {a b : ℕ} (ha : a ≠ 0) :
  b.factorization ≤ (a * b).factorization :=
by { rw mul_comm, apply factorization_le_factorization_mul_left ha }

lemma prime.pow_dvd_iff_le_factorization {p k n : ℕ} (pp : prime p) (hn : n ≠ 0) :
  p ^ k ∣ n ↔ k ≤ n.factorization p :=
by rw [←factorization_le_iff_dvd (pow_pos pp.pos k).ne' hn, pp.factorization_pow, single_le_iff]

lemma prime.pow_dvd_iff_dvd_pow_factorization {p k n : ℕ} (pp : prime p) (hn : n ≠ 0) :
  p ^ k ∣ n ↔ p ^ k ∣ p ^ n.factorization p :=
by rw [pow_dvd_pow_iff_le_right pp.one_lt, pp.pow_dvd_iff_le_factorization hn]

lemma prime.dvd_iff_one_le_factorization {p n : ℕ} (pp : prime p) (hn : n ≠ 0) :
  p ∣ n ↔ 1 ≤ n.factorization p :=
iff.trans (by simp) (pp.pow_dvd_iff_le_factorization hn)

lemma exists_factorization_lt_of_lt {a b : ℕ} (ha : a ≠ 0) (hab : a < b) :
  ∃ p : ℕ, a.factorization p < b.factorization p :=
begin
  have hb : b ≠ 0 := (ha.bot_lt.trans hab).ne',
  contrapose! hab,
  rw [←finsupp.le_def, factorization_le_iff_dvd hb ha] at hab,
  exact le_of_dvd ha.bot_lt hab,
end

@[simp] lemma factorization_div {d n : ℕ} (h : d ∣ n) :
  (n / d).factorization = n.factorization - d.factorization :=
begin
  rcases eq_or_ne d 0 with rfl | hd, { simp [zero_dvd_iff.mp h] },
  rcases eq_or_ne n 0 with rfl | hn, { simp },
  apply add_left_injective d.factorization,
  simp only,
  rw [tsub_add_cancel_of_le $ (nat.factorization_le_iff_dvd hd hn).mpr h,
      ←nat.factorization_mul (nat.div_pos (nat.le_of_dvd hn.bot_lt h) hd.bot_lt).ne' hd,
      nat.div_mul_cancel h],
end

lemma not_dvd_div_pow_factorization {n p : ℕ} (hp : prime p) (hn : n ≠ 0) :
  ¬p ∣ n / p ^ n.factorization p :=
begin
  rw [nat.prime.dvd_iff_one_le_factorization hp (div_pow_factorization_ne_zero p hn),
    nat.factorization_div (nat.pow_factorization_dvd n p)],
  simp [hp.factorization],
end

lemma coprime_of_div_pow_factorization {n p : ℕ} (hp : prime p) (hn : n ≠ 0) :
  coprime p (n / p ^ n.factorization p) :=
(or_iff_left (not_dvd_div_pow_factorization hp hn)).mp $ coprime_or_dvd_of_prime hp _

lemma dvd_iff_div_factorization_eq_tsub {d n : ℕ} (hd : d ≠ 0) (hdn : d ≤ n) :
  d ∣ n ↔ (n / d).factorization = n.factorization - d.factorization :=
begin
  refine ⟨factorization_div, _⟩,
  rcases eq_or_lt_of_le hdn with rfl | hd_lt_n, { simp },
  have h1 : n / d ≠ 0 := λ H, nat.lt_asymm hd_lt_n ((nat.div_eq_zero_iff hd.bot_lt).mp H),
  intros h,
  rw dvd_iff_le_div_mul n d,
  by_contra h2,
  cases (exists_factorization_lt_of_lt (mul_ne_zero h1 hd) (not_le.mp h2)) with p hp,
  rwa [factorization_mul h1 hd, add_apply, ←lt_tsub_iff_right, h, tsub_apply,
    lt_self_iff_false] at hp
end

lemma dvd_iff_prime_pow_dvd_dvd (n d : ℕ) :
  d ∣ n ↔ ∀ p k : ℕ, prime p → p ^ k ∣ d → p ^ k ∣ n :=
begin
  rcases eq_or_ne n 0 with rfl | hn, { simp },
  rcases eq_or_ne d 0 with rfl | hd,
  { simp only [zero_dvd_iff, hn, false_iff, not_forall],
    refine ⟨2, n, prime_two, ⟨dvd_zero _, _⟩⟩,
    apply mt (le_of_dvd hn.bot_lt) (not_le.mpr (lt_two_pow n)) },
  refine ⟨λ h p k _ hpkd, dvd_trans hpkd h, _⟩,
  rw [←factorization_le_iff_dvd hd hn, finsupp.le_def],
  intros h p,
  by_cases pp : prime p, swap, { simp [factorization_eq_zero_of_non_prime d pp] },
  rw ←pp.pow_dvd_iff_le_factorization hn,
  exact h p _ pp (pow_factorization_dvd _ _)
end

lemma prod_prime_factors_dvd (n : ℕ) : (∏ (p : ℕ) in n.factors.to_finset, p) ∣ n :=
begin
  by_cases hn : n = 0, { subst hn, simp },
  simpa [prod_factors hn] using multiset.to_finset_prod_dvd_prod (n.factors : multiset ℕ),
end

lemma factorization_gcd {a b : ℕ} (ha_pos : a ≠ 0) (hb_pos : b ≠ 0) :
  (gcd a b).factorization = a.factorization ⊓ b.factorization :=
begin
  let dfac := a.factorization ⊓ b.factorization,
  let d := dfac.prod pow,
  have dfac_prime : ∀ (p : ℕ), p ∈ dfac.support → prime p,
  { intros p hp,
    have : p ∈ a.factors ∧ p ∈ b.factors := by simpa using hp,
    exact prime_of_mem_factors this.1 },
  have h1 : d.factorization = dfac := prod_pow_factorization_eq_self dfac_prime,
  have hd_pos : d ≠ 0 := (factorization_equiv.inv_fun ⟨dfac, dfac_prime⟩).2.ne.symm,
  suffices : d = (gcd a b), { rwa ←this },
  apply gcd_greatest,
  { rw [←factorization_le_iff_dvd hd_pos ha_pos, h1], exact inf_le_left },
  { rw [←factorization_le_iff_dvd hd_pos hb_pos, h1], exact inf_le_right },
  { intros e hea heb,
    rcases decidable.eq_or_ne e 0 with rfl | he_pos,
    { simp only [zero_dvd_iff] at hea, contradiction, },
    have hea' := (factorization_le_iff_dvd he_pos ha_pos).mpr hea,
    have heb' := (factorization_le_iff_dvd he_pos hb_pos).mpr heb,
    simp [←factorization_le_iff_dvd he_pos hd_pos, h1, hea', heb'] },
end

@[to_additive sum_factors_gcd_add_sum_factors_mul]
lemma prod_factors_gcd_mul_prod_factors_mul {β : Type*} [comm_monoid β] (m n : ℕ) (f : ℕ → β) :
  (m.gcd n).factors.to_finset.prod f * (m * n).factors.to_finset.prod f
    = m.factors.to_finset.prod f * n.factors.to_finset.prod f :=
begin
  rcases eq_or_ne n 0 with rfl | hm0, { simp },
  rcases eq_or_ne m 0 with rfl | hn0, { simp },
  rw [←@finset.prod_union_inter _ _ m.factors.to_finset n.factors.to_finset, mul_comm],
  congr,
  { apply factors_mul_to_finset; assumption },
  { simp only [←support_factorization, factorization_gcd hn0 hm0, finsupp.support_inf] },
end

lemma set_of_pow_dvd_eq_Icc_factorization {n p : ℕ} (pp : p.prime) (hn : n ≠ 0) :
  {i : ℕ | i ≠ 0 ∧ p ^ i ∣ n} = set.Icc 1 (n.factorization p) :=
by { ext, simp [lt_succ_iff, one_le_iff_ne_zero, pp.pow_dvd_iff_le_factorization hn] }

/-- The set of positive powers of prime `p` that divide `n` is exactly the set of
positive natural numbers up to `n.factorization p`. -/
lemma Icc_factorization_eq_pow_dvd (n : ℕ) {p : ℕ} (pp : prime p) :
  Icc 1 ((n.factorization) p) = (Ico 1 n).filter (λ (i : ℕ), p ^ i ∣ n) :=
begin
  rcases eq_or_ne n 0 with rfl | hn, { simp },
  ext x,
  simp only [mem_Icc, finset.mem_filter, mem_Ico, and_assoc, and.congr_right_iff,
    pp.pow_dvd_iff_le_factorization hn, iff_and_self],
  exact λ H1 H2, lt_of_le_of_lt H2 (factorization_lt p hn),
end

lemma factorization_eq_card_pow_dvd (n : ℕ) {p : ℕ} (pp : p.prime) :
  n.factorization p = ((Ico 1 n).filter (λ i, p ^ i ∣ n)).card :=
by simp [←Icc_factorization_eq_pow_dvd n pp]

lemma Ico_filter_pow_dvd_eq {n p b : ℕ} (pp : p.prime) (hn : n ≠ 0) (hb : n ≤ p ^ b):
  (Ico 1 n).filter (λ i, p ^ i ∣ n) = (Icc 1 b).filter (λ i, p ^ i ∣ n) :=
begin
  ext x,
  simp only [finset.mem_filter, mem_Ico, mem_Icc, and.congr_left_iff, and.congr_right_iff],
  rintro h1 -,
  simp [lt_of_pow_dvd_right hn pp.two_le h1,
    (pow_le_iff_le_right pp.two_le).1 ((le_of_dvd hn.bot_lt h1).trans hb)],
end

/-! ### Factorization and coprimes -/

/-- For coprime `a` and `b`, the power of `p` in `a * b` is the sum of the powers in `a` and `b` -/
lemma factorization_mul_apply_of_coprime {p a b : ℕ} (hab : coprime a b)  :
  (a * b).factorization p = a.factorization p + b.factorization p :=
by simp only [←factors_count_eq, perm_iff_count.mp (perm_factors_mul_of_coprime hab), count_append]

/-- For coprime `a` and `b`, the power of `p` in `a * b` is the sum of the powers in `a` and `b` -/
lemma factorization_mul_of_coprime {a b : ℕ} (hab : coprime a b) :
  (a * b).factorization = a.factorization + b.factorization :=
begin
  ext q,
  simp only [finsupp.coe_add, add_apply, ←factors_count_eq, factorization_mul_apply_of_coprime hab],
end

/-- If `p` is a prime factor of `a` then the power of `p` in `a` is the same that in `a * b`,
for any `b` coprime to `a`. -/
lemma factorization_eq_of_coprime_left {p a b : ℕ} (hab : coprime a b) (hpa : p ∈ a.factors) :
  (a * b).factorization p = a.factorization p :=
begin
  rw [factorization_mul_apply_of_coprime hab, ←factors_count_eq, ←factors_count_eq],
  simpa only [count_eq_zero_of_not_mem (coprime_factors_disjoint hab hpa)],
end

/-- If `p` is a prime factor of `b` then the power of `p` in `b` is the same that in `a * b`,
for any `a` coprime to `b`. -/
lemma factorization_eq_of_coprime_right {p a b : ℕ} (hab : coprime a b) (hpb : p ∈ b.factors) :
  (a * b).factorization p = b.factorization p :=
by { rw mul_comm, exact factorization_eq_of_coprime_left (coprime_comm.mp hab) hpb }

/-- The prime factorizations of coprime `a` and `b` are disjoint -/
lemma factorization_disjoint_of_coprime {a b : ℕ} (hab : coprime a b) :
  disjoint a.factorization.support b.factorization.support :=
by simpa only [support_factorization]
  using disjoint_to_finset_iff_disjoint.mpr (coprime_factors_disjoint hab)

/-- For coprime `a` and `b` the prime factorization `a * b` is the union of those of `a` and `b` -/
lemma factorization_mul_support_of_coprime {a b : ℕ} (hab : coprime a b) :
  (a * b).factorization.support = a.factorization.support ∪ b.factorization.support :=
begin
  rw factorization_mul_of_coprime hab,
  exact support_add_eq (factorization_disjoint_of_coprime hab),
end

/-! ### Induction principles involving factorizations -/

/-- Given `P 0, P 1` and a way to extend `P a` to `P (p ^ n * a)` for prime `p` not dividing `a`,
we can define `P` for all natural numbers. -/
@[elab_as_eliminator]
def rec_on_prime_pow {P : ℕ → Sort*} (h0 : P 0) (h1 : P 1)
  (h : ∀ a p n : ℕ, p.prime → ¬ p ∣ a → 0 < n → P a → P (p ^ n * a)) : ∀ (a : ℕ), P a :=
λ a, nat.strong_rec_on a $ λ n,
  match n with
  | 0     := λ _, h0
  | 1     := λ _, h1
  | (k+2) := λ hk, begin
    let p := (k + 2).min_fac,
    have hp : prime p := min_fac_prime (succ_succ_ne_one k),
    -- the awkward `let` stuff here is because `factorization` is noncomputable (finsupp);
    -- we get around this by using the computable `factors.count`, and rewriting when we want
    -- to use the `factorization` API
    let t := (k+2).factors.count p,
    have ht : t = (k+2).factorization p := factors_count_eq,
    have hpt : p ^ t ∣ k + 2 := by { rw ht, exact pow_factorization_dvd _ _ },
    have htp : 0 < t :=
    by { rw ht, exact hp.factorization_pos_of_dvd (nat.succ_ne_zero _) (min_fac_dvd _) },
    convert h ((k + 2) / p ^ t) p t hp _ _ _,
    { rw nat.mul_div_cancel' hpt, },
    { rw [nat.dvd_div_iff hpt, ←pow_succ', ht],
      exact pow_succ_factorization_not_dvd (k + 1).succ_ne_zero hp },
    { exact htp },
    { apply hk _ (nat.div_lt_of_lt_mul _),
      simp [lt_mul_iff_one_lt_left nat.succ_pos', one_lt_pow_iff htp.ne, hp.one_lt] },
    end
  end

/-- Given `P 0`, `P 1`, and `P (p ^ n)` for positive prime powers, and a way to extend `P a` and
`P b` to `P (a * b)` when `a, b` are positive coprime, we can define `P` for all natural numbers. -/
@[elab_as_eliminator]
def rec_on_pos_prime_pos_coprime {P : ℕ → Sort*} (hp : ∀ p n : ℕ, prime p → 0 < n → P (p ^ n))
  (h0 : P 0) (h1 : P 1) (h : ∀ a b, 1 < a → 1 < b → coprime a b → P a → P b → P (a * b)) :
  ∀ a, P a :=
rec_on_prime_pow h0 h1 $
begin
  intros a p n hp' hpa hn hPa,
  by_cases ha1 : a = 1,
  { rw [ha1, mul_one],
    exact hp p n hp' hn },
  refine h (p^n) a ((hp'.one_lt).trans_le (le_self_pow (prime.one_lt hp').le (succ_le_iff.mpr hn)))
    _ _ (hp _ _ hp' hn) hPa,
  { contrapose! hpa,
    simp [lt_one_iff.1 (lt_of_le_of_ne hpa ha1)] },
  simpa [hn, prime.coprime_iff_not_dvd hp'],
end

/-- Given `P 0`, `P (p ^ n)` for all prime powers, and a way to extend `P a` and `P b` to
`P (a * b)` when `a, b` are positive coprime, we can define `P` for all natural numbers. -/
@[elab_as_eliminator]
def rec_on_prime_coprime {P : ℕ → Sort*} (h0 : P 0) (hp : ∀ p n : ℕ, prime p → P (p ^ n))
  (h : ∀ a b, 1 < a → 1 < b → coprime a b → P a → P b → P (a * b)) : ∀ a, P a :=
rec_on_pos_prime_pos_coprime (λ p n h _, hp p n h) h0 (hp 2 0 prime_two) h

/-- Given `P 0`, `P 1`, `P p` for all primes, and a way to extend `P a` and `P b` to
`P (a * b)`, we can define `P` for all natural numbers. -/
@[elab_as_eliminator]
def rec_on_mul {P : ℕ → Sort*} (h0 : P 0) (h1 : P 1)
  (hp : ∀ p, prime p → P p) (h : ∀ a b, P a → P b → P (a * b)) : ∀ a, P a :=
let hp : ∀ p n : ℕ, prime p → P (p ^ n) :=
  λ p n hp', match n with
  | 0     := h1
  | (n+1) := by exact h _ _ (hp p hp') (_match _)
  end in
rec_on_prime_coprime h0 hp $ λ a b _ _ _, h a b

/-- For any multiplicative function `f` with `f 1 = 1` and any `n ≠ 0`,
we can evaluate `f n` by evaluating `f` at `p ^ k` over the factorization of `n` -/
lemma multiplicative_factorization {β : Type*} [comm_monoid β] (f : ℕ → β)
  (h_mult : ∀ x y : ℕ, coprime x y → f (x * y) = f x * f y) (hf : f 1 = 1) :
  ∀ {n : ℕ}, n ≠ 0 → f n = n.factorization.prod (λ p k, f (p ^ k)) :=
begin
  apply' nat.rec_on_pos_prime_pos_coprime,
  { intros p k hp hk hpk, simp [prime.factorization_pow hp, finsupp.prod_single_index _, hf] },
  { simp },
  { rintros -, rw [factorization_one, hf], simp },
  { intros a b _ _ hab ha hb hab_pos,
    rw [h_mult a b hab, ha (left_ne_zero_of_mul hab_pos), hb (right_ne_zero_of_mul hab_pos),
        factorization_mul_of_coprime hab, ←prod_add_index_of_disjoint],
    convert (factorization_disjoint_of_coprime hab) },
end

/-- For any multiplicative function `f` with `f 1 = 1` and `f 0 = 1`,
we can evaluate `f n` by evaluating `f` at `p ^ k` over the factorization of `n` -/
lemma multiplicative_factorization' {β : Type*} [comm_monoid β] (f : ℕ → β)
  (h_mult : ∀ x y : ℕ, coprime x y → f (x * y) = f x * f y) (hf0 : f 0 = 1) (hf1 : f 1 = 1) :
  ∀ {n : ℕ}, f n = n.factorization.prod (λ p k, f (p ^ k)) :=
begin
  apply' nat.rec_on_pos_prime_pos_coprime,
  { intros p k hp hk, simp only [hp.factorization_pow], rw prod_single_index _, simp [hf1] },
  { simp [hf0] },
  { rw [factorization_one, hf1], simp },
  { intros a b _ _ hab ha hb,
    rw [h_mult a b hab, ha, hb, factorization_mul_of_coprime hab, ←prod_add_index_of_disjoint],
    convert (factorization_disjoint_of_coprime hab) },
end

<<<<<<< HEAD
/-! ### Lemmas about factorizations of particular functions -/

-- TODO: Port lemmas from `data/nat/multiplicity` to here, re-written in terms of `factorization`

/-- Exactly `n / p` naturals in `[1, n]` are multiples of `p`. -/
lemma card_multiples (n p : ℕ) : card ((finset.range n).filter (λ e, p ∣ e + 1)) = n / p :=
begin
  induction n with n hn, { simp },
  simp [nat.succ_div, add_ite, add_zero, finset.range_succ, filter_insert, apply_ite card,
    card_insert_of_not_mem, hn],
end

/-- Exactly `n / p` naturals in `(0, n]` are multiples of `p`. -/
lemma Ioc_filter_dvd_card_eq_div (n p : ℕ) :
  ((Ioc 0 n).filter (λ x, p ∣ x)).card = n / p :=
begin
  induction n with n IH, { simp },
  -- TODO: Golf away `h1` after Yaël PRs a lemma asserting this
  have h1 : Ioc 0 n.succ = insert n.succ (Ioc 0 n),
  { rcases n.eq_zero_or_pos with rfl | hn, { simp },
    simp_rw [←Ico_succ_succ, Ico_insert_right (succ_le_succ hn.le), Ico_succ_right] },
  simp [nat.succ_div, add_ite, add_zero, h1, filter_insert, apply_ite card,
    card_insert_eq_ite, IH, finset.mem_filter, mem_Ioc, not_le.2 (lt_add_one n)],
=======
/-- Two positive naturals are equal if their prime padic valuations are equal -/
lemma eq_iff_prime_padic_val_nat_eq (a b : ℕ) (ha : a ≠ 0) (hb : b ≠ 0) :
  a = b ↔ (∀ p : ℕ, p.prime → padic_val_nat p a = padic_val_nat p b) :=
begin
  split,
  { rintros rfl, simp },
  { intro h,
    refine eq_of_factorization_eq ha hb (λ p, _),
    by_cases pp : p.prime,
    { simp [factorization_def, pp, h p pp] },
    { simp [factorization_eq_zero_of_non_prime, pp] } },
end

lemma prod_pow_prime_padic_val_nat (n : nat) (hn : n ≠ 0) (m : nat) (pr : n < m) :
  ∏ p in finset.filter nat.prime (finset.range m), p ^ (padic_val_nat p n) = n :=
begin
  nth_rewrite_rhs 0 ←factorization_prod_pow_eq_self hn,
  rw eq_comm,
  apply finset.prod_subset_one_on_sdiff,
  { exact λ p hp, finset.mem_filter.mpr
      ⟨finset.mem_range.mpr (gt_of_gt_of_ge pr (le_of_mem_factorization hp)),
       prime_of_mem_factorization hp⟩ },
  { intros p hp,
    cases finset.mem_sdiff.mp hp with hp1 hp2,
    rw ←factorization_def n (finset.mem_filter.mp hp1).2,
    simp [finsupp.not_mem_support_iff.mp hp2] },
  { intros p hp,
    simp [factorization_def n (prime_of_mem_factorization hp)] }
>>>>>>> b5e9ffd2
end

end nat<|MERGE_RESOLUTION|>--- conflicted
+++ resolved
@@ -4,12 +4,9 @@
 Authors: Stuart Presnell
 -/
 import algebra.big_operators.finsupp
-<<<<<<< HEAD
-=======
 import data.finsupp.multiset
 import data.nat.prime
 import number_theory.padics.padic_val
->>>>>>> b5e9ffd2
 import data.nat.interval
 
 /-!
@@ -624,31 +621,6 @@
     convert (factorization_disjoint_of_coprime hab) },
 end
 
-<<<<<<< HEAD
-/-! ### Lemmas about factorizations of particular functions -/
-
--- TODO: Port lemmas from `data/nat/multiplicity` to here, re-written in terms of `factorization`
-
-/-- Exactly `n / p` naturals in `[1, n]` are multiples of `p`. -/
-lemma card_multiples (n p : ℕ) : card ((finset.range n).filter (λ e, p ∣ e + 1)) = n / p :=
-begin
-  induction n with n hn, { simp },
-  simp [nat.succ_div, add_ite, add_zero, finset.range_succ, filter_insert, apply_ite card,
-    card_insert_of_not_mem, hn],
-end
-
-/-- Exactly `n / p` naturals in `(0, n]` are multiples of `p`. -/
-lemma Ioc_filter_dvd_card_eq_div (n p : ℕ) :
-  ((Ioc 0 n).filter (λ x, p ∣ x)).card = n / p :=
-begin
-  induction n with n IH, { simp },
-  -- TODO: Golf away `h1` after Yaël PRs a lemma asserting this
-  have h1 : Ioc 0 n.succ = insert n.succ (Ioc 0 n),
-  { rcases n.eq_zero_or_pos with rfl | hn, { simp },
-    simp_rw [←Ico_succ_succ, Ico_insert_right (succ_le_succ hn.le), Ico_succ_right] },
-  simp [nat.succ_div, add_ite, add_zero, h1, filter_insert, apply_ite card,
-    card_insert_eq_ite, IH, finset.mem_filter, mem_Ioc, not_le.2 (lt_add_one n)],
-=======
 /-- Two positive naturals are equal if their prime padic valuations are equal -/
 lemma eq_iff_prime_padic_val_nat_eq (a b : ℕ) (ha : a ≠ 0) (hb : b ≠ 0) :
   a = b ↔ (∀ p : ℕ, p.prime → padic_val_nat p a = padic_val_nat p b) :=
@@ -677,7 +649,31 @@
     simp [finsupp.not_mem_support_iff.mp hp2] },
   { intros p hp,
     simp [factorization_def n (prime_of_mem_factorization hp)] }
->>>>>>> b5e9ffd2
+end
+
+/-! ### Lemmas about factorizations of particular functions -/
+
+-- TODO: Port lemmas from `data/nat/multiplicity` to here, re-written in terms of `factorization`
+
+/-- Exactly `n / p` naturals in `[1, n]` are multiples of `p`. -/
+lemma card_multiples (n p : ℕ) : card ((finset.range n).filter (λ e, p ∣ e + 1)) = n / p :=
+begin
+  induction n with n hn, { simp },
+  simp [nat.succ_div, add_ite, add_zero, finset.range_succ, filter_insert, apply_ite card,
+    card_insert_of_not_mem, hn],
+end
+
+/-- Exactly `n / p` naturals in `(0, n]` are multiples of `p`. -/
+lemma Ioc_filter_dvd_card_eq_div (n p : ℕ) :
+  ((Ioc 0 n).filter (λ x, p ∣ x)).card = n / p :=
+begin
+  induction n with n IH, { simp },
+  -- TODO: Golf away `h1` after Yaël PRs a lemma asserting this
+  have h1 : Ioc 0 n.succ = insert n.succ (Ioc 0 n),
+  { rcases n.eq_zero_or_pos with rfl | hn, { simp },
+    simp_rw [←Ico_succ_succ, Ico_insert_right (succ_le_succ hn.le), Ico_succ_right] },
+  simp [nat.succ_div, add_ite, add_zero, h1, filter_insert, apply_ite card,
+    card_insert_eq_ite, IH, finset.mem_filter, mem_Ioc, not_le.2 (lt_add_one n)],
 end
 
 end nat