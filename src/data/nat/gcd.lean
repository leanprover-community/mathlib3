/-
Copyright (c) 2014 Jeremy Avigad. All rights reserved.
Released under Apache 2.0 license as described in the file LICENSE.
Authors: Jeremy Avigad, Leonardo de Moura

Definitions and properties of gcd, lcm, and coprime.
-/
import data.nat.basic

namespace nat

/- gcd -/

theorem gcd_dvd (m n : ℕ) : (gcd m n ∣ m) ∧ (gcd m n ∣ n) :=
gcd.induction m n
  (λn, by rw gcd_zero_left; exact ⟨dvd_zero n, dvd_refl n⟩)
  (λm n npos, by rw ←gcd_rec; exact λ ⟨IH₁, IH₂⟩, ⟨IH₂, (dvd_mod_iff IH₂).1 IH₁⟩)

theorem gcd_dvd_left (m n : ℕ) : gcd m n ∣ m := (gcd_dvd m n).left

theorem gcd_dvd_right (m n : ℕ) : gcd m n ∣ n := (gcd_dvd m n).right

theorem gcd_le_left {m} (n) (h : m > 0) : gcd m n ≤ m := le_of_dvd h $ gcd_dvd_left m n

theorem gcd_le_right (m) {n} (h : n > 0) : gcd m n ≤ n := le_of_dvd h $ gcd_dvd_right m n

theorem dvd_gcd {m n k : ℕ} : k ∣ m → k ∣ n → k ∣ gcd m n :=
gcd.induction m n (λn _ kn, by rw gcd_zero_left; exact kn)
  (λn m mpos IH H1 H2, by rw gcd_rec; exact IH ((dvd_mod_iff H1).2 H2) H1)

theorem gcd_comm (m n : ℕ) : gcd m n = gcd n m :=
dvd_antisymm
  (dvd_gcd (gcd_dvd_right m n) (gcd_dvd_left m n))
  (dvd_gcd (gcd_dvd_right n m) (gcd_dvd_left n m))

theorem gcd_eq_left_iff_dvd {m n : ℕ} : m ∣ n ↔ gcd m n = m :=
⟨λ h, by rw [gcd_rec, mod_eq_zero_of_dvd h, gcd_zero_left],
 λ h, h ▸ gcd_dvd_right m n⟩

<<<<<<< HEAD
theorem gcd_eq_right_iff_dvd {m n : ℕ} : (m ∣ n) ↔ gcd n m = m :=
=======
theorem gcd_eq_right_iff_dvd {m n : ℕ} : m ∣ n ↔ gcd n m = m :=
>>>>>>> fe7695ba
by rw gcd_comm; apply gcd_eq_left_iff_dvd

theorem gcd_assoc (m n k : ℕ) : gcd (gcd m n) k = gcd m (gcd n k) :=
dvd_antisymm
  (dvd_gcd
    (dvd.trans (gcd_dvd_left (gcd m n) k) (gcd_dvd_left m n))
    (dvd_gcd (dvd.trans (gcd_dvd_left (gcd m n) k) (gcd_dvd_right m n)) (gcd_dvd_right (gcd m n) k)))
  (dvd_gcd
    (dvd_gcd (gcd_dvd_left m (gcd n k)) (dvd.trans (gcd_dvd_right m (gcd n k)) (gcd_dvd_left n k)))
    (dvd.trans (gcd_dvd_right m (gcd n k)) (gcd_dvd_right n k)))

@[simp] theorem gcd_one_right (n : ℕ) : gcd n 1 = 1 :=
eq.trans (gcd_comm n 1) $ gcd_one_left n

theorem gcd_mul_left (m n k : ℕ) : gcd (m * n) (m * k) = m * gcd n k :=
gcd.induction n k
  (λk, by repeat {rw mul_zero <|> rw gcd_zero_left})
  (λk n H IH, by rwa [←mul_mod_mul_left, ←gcd_rec, ←gcd_rec] at IH)

theorem gcd_mul_right (m n k : ℕ) : gcd (m * n) (k * n) = gcd m k * n :=
by rw [mul_comm m n, mul_comm k n, mul_comm (gcd m k) n, gcd_mul_left]

theorem gcd_pos_of_pos_left {m : ℕ} (n : ℕ) (mpos : m > 0) : gcd m n > 0 :=
pos_of_dvd_of_pos (gcd_dvd_left m n) mpos

theorem gcd_pos_of_pos_right (m : ℕ) {n : ℕ} (npos : n > 0) : gcd m n > 0 :=
pos_of_dvd_of_pos (gcd_dvd_right m n) npos

theorem eq_zero_of_gcd_eq_zero_left {m n : ℕ} (H : gcd m n = 0) : m = 0 :=
or.elim (eq_zero_or_pos m) id
  (assume H1 : m > 0, absurd (eq.symm H) (ne_of_lt (gcd_pos_of_pos_left _ H1)))

theorem eq_zero_of_gcd_eq_zero_right {m n : ℕ} (H : gcd m n = 0) : n = 0 :=
by rw gcd_comm at H; exact eq_zero_of_gcd_eq_zero_left H

theorem gcd_div {m n k : ℕ} (H1 : k ∣ m) (H2 : k ∣ n) :
  gcd (m / k) (n / k) = gcd m n / k :=
or.elim (eq_zero_or_pos k)
  (λk0, by rw [k0, nat.div_zero, nat.div_zero, nat.div_zero, gcd_zero_right])
  (λH3, nat.eq_of_mul_eq_mul_right H3 $ by rw [
    nat.div_mul_cancel (dvd_gcd H1 H2), ←gcd_mul_right,
    nat.div_mul_cancel H1, nat.div_mul_cancel H2])

theorem gcd_dvd_gcd_of_dvd_left {m k : ℕ} (n : ℕ) (H : m ∣ k) : gcd m n ∣ gcd k n :=
dvd_gcd (dvd.trans (gcd_dvd_left m n) H) (gcd_dvd_right m n)

theorem gcd_dvd_gcd_of_dvd_right {m k : ℕ} (n : ℕ) (H : m ∣ k) : gcd n m ∣ gcd n k :=
dvd_gcd (gcd_dvd_left n m) (dvd.trans (gcd_dvd_right n m) H)

theorem gcd_dvd_gcd_mul_left (m n k : ℕ) : gcd m n ∣ gcd (k * m) n :=
gcd_dvd_gcd_of_dvd_left _ (dvd_mul_left _ _)

theorem gcd_dvd_gcd_mul_right (m n k : ℕ) : gcd m n ∣ gcd (m * k) n :=
gcd_dvd_gcd_of_dvd_left _ (dvd_mul_right _ _)

theorem gcd_dvd_gcd_mul_left_right (m n k : ℕ) : gcd m n ∣ gcd m (k * n) :=
gcd_dvd_gcd_of_dvd_right _ (dvd_mul_left _ _)

theorem gcd_dvd_gcd_mul_right_right (m n k : ℕ) : gcd m n ∣ gcd m (n * k) :=
gcd_dvd_gcd_of_dvd_right _ (dvd_mul_right _ _)

theorem gcd_eq_left {m n : ℕ} (H : m ∣ n) : gcd m n = m :=
dvd_antisymm (gcd_dvd_left _ _) (dvd_gcd (dvd_refl _) H)

theorem gcd_eq_right {m n : ℕ} (H : n ∣ m) : gcd m n = n :=
by rw [gcd_comm, gcd_eq_left H]

@[simp] lemma gcd_mul_left_left (m n : ℕ) : gcd (m * n) n = n :=
dvd_antisymm (gcd_dvd_right _ _) (dvd_gcd (dvd_mul_left _ _) (dvd_refl _))

@[simp] lemma gcd_mul_left_right (m n : ℕ) : gcd n (m * n) = n :=
by rw [gcd_comm, gcd_mul_left_left]

@[simp] lemma gcd_mul_right_left (m n : ℕ) : gcd (n * m) n = n :=
by rw [mul_comm, gcd_mul_left_left]

@[simp] lemma gcd_mul_right_right (m n : ℕ) : gcd n (n * m) = n :=
by rw [gcd_comm, gcd_mul_right_left]

@[simp] lemma gcd_gcd_self_right_left (m n : ℕ) : gcd m (gcd m n) = gcd m n :=
dvd_antisymm (gcd_dvd_right _ _) (dvd_gcd (gcd_dvd_left _ _) (dvd_refl _))

@[simp] lemma gcd_gcd_self_right_right (m n : ℕ) : gcd m (gcd n m) = gcd n m :=
by rw [gcd_comm n m, gcd_gcd_self_right_left]

@[simp] lemma gcd_gcd_self_left_right (m n : ℕ) : gcd (gcd n m) m = gcd n m :=
by rw [gcd_comm, gcd_gcd_self_right_right]

@[simp] lemma gcd_gcd_self_left_left (m n : ℕ) : gcd (gcd m n) m = gcd m n :=
by rw [gcd_comm m n, gcd_gcd_self_left_right]

/- lcm -/

theorem lcm_comm (m n : ℕ) : lcm m n = lcm n m :=
by delta lcm; rw [mul_comm, gcd_comm]

theorem lcm_zero_left (m : ℕ) : lcm 0 m = 0 :=
by delta lcm; rw [zero_mul, nat.zero_div]

theorem lcm_zero_right (m : ℕ) : lcm m 0 = 0 := lcm_comm 0 m ▸ lcm_zero_left m

theorem lcm_one_left (m : ℕ) : lcm 1 m = m :=
by delta lcm; rw [one_mul, gcd_one_left, nat.div_one]

theorem lcm_one_right (m : ℕ) : lcm m 1 = m := lcm_comm 1 m ▸ lcm_one_left m

theorem lcm_self (m : ℕ) : lcm m m = m :=
or.elim (eq_zero_or_pos m)
  (λh, by rw [h, lcm_zero_left])
  (λh, by delta lcm; rw [gcd_self, nat.mul_div_cancel _ h])

theorem dvd_lcm_left (m n : ℕ) : m ∣ lcm m n :=
dvd.intro (n / gcd m n) (nat.mul_div_assoc _ $ gcd_dvd_right m n).symm

theorem dvd_lcm_right (m n : ℕ) : n ∣ lcm m n :=
lcm_comm n m ▸ dvd_lcm_left n m

theorem gcd_mul_lcm (m n : ℕ) : gcd m n * lcm m n = m * n :=
by delta lcm; rw [nat.mul_div_cancel' (dvd.trans (gcd_dvd_left m n) (dvd_mul_right m n))]

theorem lcm_dvd {m n k : ℕ} (H1 : m ∣ k) (H2 : n ∣ k) : lcm m n ∣ k :=
or.elim (eq_zero_or_pos k)
  (λh, by rw h; exact dvd_zero _)
  (λkpos, dvd_of_mul_dvd_mul_left (gcd_pos_of_pos_left n (pos_of_dvd_of_pos H1 kpos)) $
    by rw [gcd_mul_lcm, ←gcd_mul_right, mul_comm n k];
       exact dvd_gcd (mul_dvd_mul_left _ H2) (mul_dvd_mul_right H1 _))

theorem lcm_assoc (m n k : ℕ) : lcm (lcm m n) k = lcm m (lcm n k) :=
dvd_antisymm
  (lcm_dvd
    (lcm_dvd (dvd_lcm_left m (lcm n k)) (dvd.trans (dvd_lcm_left n k) (dvd_lcm_right m (lcm n k))))
    (dvd.trans (dvd_lcm_right n k) (dvd_lcm_right m (lcm n k))))
  (lcm_dvd
    (dvd.trans (dvd_lcm_left m n) (dvd_lcm_left (lcm m n) k))
    (lcm_dvd (dvd.trans (dvd_lcm_right m n) (dvd_lcm_left (lcm m n) k)) (dvd_lcm_right (lcm m n) k)))

/- coprime -/

instance (m n : ℕ) : decidable (coprime m n) := by unfold coprime; apply_instance

theorem coprime.gcd_eq_one {m n : ℕ} : coprime m n → gcd m n = 1 := id

theorem coprime.symm {m n : ℕ} : coprime n m → coprime m n := (gcd_comm m n).trans

theorem coprime_of_dvd {m n : ℕ} (H : ∀ k > 1, k ∣ m → ¬ k ∣ n) : coprime m n :=
or.elim (eq_zero_or_pos (gcd m n))
  (λg0, by rw [eq_zero_of_gcd_eq_zero_left g0, eq_zero_of_gcd_eq_zero_right g0] at H; exact false.elim
    (H 2 dec_trivial (dvd_zero _) (dvd_zero _)))
  (λ(g1 : 1 ≤ _), eq.symm $ (lt_or_eq_of_le g1).resolve_left $ λg2,
    H _ g2 (gcd_dvd_left _ _) (gcd_dvd_right _ _))

theorem coprime_of_dvd' {m n : ℕ} (H : ∀ k, k ∣ m → k ∣ n → k ∣ 1) : coprime m n :=
coprime_of_dvd $ λk kl km kn, not_le_of_gt kl $ le_of_dvd zero_lt_one (H k km kn)

theorem coprime.dvd_of_dvd_mul_right {m n k : ℕ} (H1 : coprime k n) (H2 : k ∣ m * n) : k ∣ m :=
let t := dvd_gcd (dvd_mul_left k m) H2 in
by rwa [gcd_mul_left, H1.gcd_eq_one, mul_one] at t

theorem coprime.dvd_of_dvd_mul_left {m n k : ℕ} (H1 : coprime k m) (H2 : k ∣ m * n) : k ∣ n :=
by rw mul_comm at H2; exact H1.dvd_of_dvd_mul_right H2

theorem coprime.gcd_mul_left_cancel {k : ℕ} (m : ℕ) {n : ℕ} (H : coprime k n) :
   gcd (k * m) n = gcd m n :=
have H1 : coprime (gcd (k * m) n) k,
by rw [coprime, gcd_assoc, H.symm.gcd_eq_one, gcd_one_right],
dvd_antisymm
  (dvd_gcd (H1.dvd_of_dvd_mul_left (gcd_dvd_left _ _)) (gcd_dvd_right _ _))
  (gcd_dvd_gcd_mul_left _ _ _)

theorem coprime.gcd_mul_right_cancel (m : ℕ) {k n : ℕ} (H : coprime k n) :
   gcd (m * k) n = gcd m n :=
by rw [mul_comm m k, H.gcd_mul_left_cancel m]

theorem coprime.gcd_mul_left_cancel_right {k m : ℕ} (n : ℕ) (H : coprime k m) :
   gcd m (k * n) = gcd m n :=
by rw [gcd_comm m n, gcd_comm m (k * n), H.gcd_mul_left_cancel n]

theorem coprime.gcd_mul_right_cancel_right {k m : ℕ} (n : ℕ) (H : coprime k m) :
   gcd m (n * k) = gcd m n :=
by rw [mul_comm n k, H.gcd_mul_left_cancel_right n]

theorem coprime_div_gcd_div_gcd {m n : ℕ} (H : gcd m n > 0) :
  coprime (m / gcd m n) (n / gcd m n) :=
by delta coprime; rw [gcd_div (gcd_dvd_left m n) (gcd_dvd_right m n), nat.div_self H]

theorem not_coprime_of_dvd_of_dvd {m n d : ℕ} (dgt1 : d > 1) (Hm : d ∣ m) (Hn : d ∣ n) :
  ¬ coprime m n :=
λ (co : gcd m n = 1),
not_lt_of_ge (le_of_dvd zero_lt_one $ by rw ←co; exact dvd_gcd Hm Hn) dgt1

theorem exists_coprime {m n : ℕ} (H : gcd m n > 0) :
  ∃ m' n', coprime m' n' ∧ m = m' * gcd m n ∧ n = n' * gcd m n :=
⟨_, _, coprime_div_gcd_div_gcd H,
  (nat.div_mul_cancel (gcd_dvd_left m n)).symm,
  (nat.div_mul_cancel (gcd_dvd_right m n)).symm⟩

theorem exists_coprime' {m n : ℕ} (H : gcd m n > 0) :
  ∃ g m' n', 0 < g ∧ coprime m' n' ∧ m = m' * g ∧ n = n' * g :=
let ⟨m', n', h⟩ := exists_coprime H in ⟨_, m', n', H, h⟩

theorem coprime.mul {m n k : ℕ} (H1 : coprime m k) (H2 : coprime n k) : coprime (m * n) k :=
(H1.gcd_mul_left_cancel n).trans H2

theorem coprime.mul_right {k m n : ℕ} (H1 : coprime k m) (H2 : coprime k n) : coprime k (m * n) :=
(H1.symm.mul H2.symm).symm

theorem coprime.coprime_dvd_left {m k n : ℕ} (H1 : m ∣ k) (H2 : coprime k n) : coprime m n :=
eq_one_of_dvd_one (by delta coprime at H2; rw ← H2; exact gcd_dvd_gcd_of_dvd_left _ H1)

theorem coprime.coprime_dvd_right {m k n : ℕ} (H1 : n ∣ m) (H2 : coprime k m) : coprime k n :=
(H2.symm.coprime_dvd_left H1).symm

theorem coprime.coprime_mul_left {k m n : ℕ} (H : coprime (k * m) n) : coprime m n :=
H.coprime_dvd_left (dvd_mul_left _ _)

theorem coprime.coprime_mul_right {k m n : ℕ} (H : coprime (m * k) n) : coprime m n :=
H.coprime_dvd_left (dvd_mul_right _ _)

theorem coprime.coprime_mul_left_right {k m n : ℕ} (H : coprime m (k * n)) : coprime m n :=
H.coprime_dvd_right (dvd_mul_left _ _)

theorem coprime.coprime_mul_right_right {k m n : ℕ} (H : coprime m (n * k)) : coprime m n :=
H.coprime_dvd_right (dvd_mul_right _ _)

lemma coprime_mul_iff_left {k m n : ℕ} : coprime (m * n) k ↔ coprime m k ∧ coprime n k :=
⟨λ h, ⟨coprime.coprime_mul_right h, coprime.coprime_mul_left h⟩,
  λ ⟨h, _⟩, by rwa [coprime, coprime.gcd_mul_left_cancel n h]⟩

lemma coprime_mul_iff_right {k m n : ℕ} : coprime k (m * n) ↔ coprime k m ∧ coprime k n :=
by { repeat { rw [coprime, nat.gcd_comm k] }, exact coprime_mul_iff_left }

lemma coprime.gcd_left (k : ℕ) {m n : ℕ} (hmn : coprime m n) : coprime (gcd k m) n :=
hmn.coprime_dvd_left $ gcd_dvd_right k m

lemma coprime.gcd_right (k : ℕ) {m n : ℕ} (hmn : coprime m n) : coprime m (gcd k n) :=
hmn.coprime_dvd_right $ gcd_dvd_right k n

lemma coprime.gcd_both (k l : ℕ) {m n : ℕ} (hmn : coprime m n) : coprime (gcd k m) (gcd l n) :=
(hmn.gcd_left k).gcd_right l

lemma coprime.mul_dvd_of_dvd_of_dvd {a n m : ℕ} (hmn : coprime m n)
  (hm : m ∣ a) (hn : n ∣ a) : m * n ∣ a :=
let ⟨k, hk⟩ := hm in hk.symm ▸ mul_dvd_mul_left _ (hmn.symm.dvd_of_dvd_mul_left (hk ▸ hn))

theorem coprime_one_left : ∀ n, coprime 1 n := gcd_one_left

theorem coprime_one_right : ∀ n, coprime n 1 := gcd_one_right

theorem coprime.pow_left {m k : ℕ} (n : ℕ) (H1 : coprime m k) : coprime (m ^ n) k :=
nat.rec_on n (coprime_one_left _) (λn IH, IH.mul H1)

theorem coprime.pow_right {m k : ℕ} (n : ℕ) (H1 : coprime k m) : coprime k (m ^ n) :=
(H1.symm.pow_left n).symm

theorem coprime.pow {k l : ℕ} (m n : ℕ) (H1 : coprime k l) : coprime (k ^ m) (l ^ n) :=
(H1.pow_left _).pow_right _

theorem coprime.eq_one_of_dvd {k m : ℕ} (H : coprime k m) (d : k ∣ m) : k = 1 :=
by rw [← H.gcd_eq_one, gcd_eq_left d]

@[simp] theorem coprime_zero_left (n : ℕ) : coprime 0 n ↔ n = 1 :=
by simp [coprime]

@[simp] theorem coprime_zero_right (n : ℕ) : coprime n 0 ↔ n = 1 :=
by simp [coprime]

@[simp] theorem coprime_one_left_iff (n : ℕ) : coprime 1 n ↔ true :=
by simp [coprime]

@[simp] theorem coprime_one_right_iff (n : ℕ) : coprime n 1 ↔ true :=
by simp [coprime]

@[simp] theorem coprime_self (n : ℕ) : coprime n n ↔ n = 1 :=
by simp [coprime]

/-- Represent a divisor of `m * n` as a product of a divisor of `m` and a divisor of `n`. -/
def prod_dvd_and_dvd_of_dvd_prod {m n k : ℕ} (H : k ∣ m * n) :
  { d : {m' // m' ∣ m} × {n' // n' ∣ n} // k = d.1 * d.2 } :=
begin
cases h0 : (gcd k m),
case nat.zero {
  have : k = 0 := eq_zero_of_gcd_eq_zero_left h0, subst this,
  have : m = 0 := eq_zero_of_gcd_eq_zero_right h0, subst this,
  exact ⟨⟨⟨0, dvd_refl 0⟩, ⟨n, dvd_refl n⟩⟩, (zero_mul n).symm⟩ },
case nat.succ : tmp hpos {
  replace hpos : gcd k m > 0 := hpos.symm ▸ nat.zero_lt_succ _; clear tmp,
  have hd : gcd k m * (k / gcd k m) = k := (nat.mul_div_cancel' (gcd_dvd_left k m)),
  refine ⟨⟨⟨gcd k m,  gcd_dvd_right k m⟩, ⟨k / gcd k m, _⟩⟩, hd.symm⟩,
  apply dvd_of_mul_dvd_mul_left hpos,
  rw [hd, ← gcd_mul_right],
  exact dvd_gcd (dvd_mul_right _ _) H }
end

theorem gcd_mul_dvd_mul_gcd (k m n : ℕ) : gcd k (m * n) ∣ gcd k m * gcd k n :=
begin
rcases (prod_dvd_and_dvd_of_dvd_prod $ gcd_dvd_right k (m * n)) with ⟨⟨⟨m', hm'⟩, ⟨n', hn'⟩⟩, h⟩,
replace h : gcd k (m * n) = m' * n' := h,
rw h,
have hm'n' : m' * n' ∣ k := h ▸ gcd_dvd_left _ _,
apply mul_dvd_mul,
  { have hm'k : m' ∣ k := dvd_trans (dvd_mul_right m' n') hm'n',
    exact dvd_gcd hm'k hm' },
  { have hn'k : n' ∣ k := dvd_trans (dvd_mul_left n' m') hm'n',
    exact dvd_gcd hn'k hn' }
end

theorem coprime.gcd_mul (k : ℕ) {m n : ℕ} (h : coprime m n) : gcd k (m * n) = gcd k m * gcd k n :=
dvd_antisymm
  (gcd_mul_dvd_mul_gcd k m n)
  ((h.gcd_both k k).mul_dvd_of_dvd_of_dvd
    (gcd_dvd_gcd_mul_right_right _ _ _)
    (gcd_dvd_gcd_mul_left_right _ _ _))

theorem pow_dvd_pow_iff {a b n : ℕ} (n0 : 0 < n) : a ^ n ∣ b ^ n ↔ a ∣ b :=
begin
  refine ⟨λ h, _, λ h, pow_dvd_pow_of_dvd h _⟩,
  cases eq_zero_or_pos (gcd a b) with g0 g0,
  { simp [eq_zero_of_gcd_eq_zero_right g0] },
  rcases exists_coprime' g0 with ⟨g, a', b', g0', co, rfl, rfl⟩,
  rw [mul_pow, mul_pow] at h,
  replace h := dvd_of_mul_dvd_mul_right (pos_pow_of_pos _ g0') h,
  have := pow_dvd_pow a' n0,
  rw [pow_one, (co.pow n n).eq_one_of_dvd h] at this,
  simp [eq_one_of_dvd_one this]
end

end nat<|MERGE_RESOLUTION|>--- conflicted
+++ resolved
@@ -37,11 +37,7 @@
 ⟨λ h, by rw [gcd_rec, mod_eq_zero_of_dvd h, gcd_zero_left],
  λ h, h ▸ gcd_dvd_right m n⟩
 
-<<<<<<< HEAD
-theorem gcd_eq_right_iff_dvd {m n : ℕ} : (m ∣ n) ↔ gcd n m = m :=
-=======
 theorem gcd_eq_right_iff_dvd {m n : ℕ} : m ∣ n ↔ gcd n m = m :=
->>>>>>> fe7695ba
 by rw gcd_comm; apply gcd_eq_left_iff_dvd
 
 theorem gcd_assoc (m n k : ℕ) : gcd (gcd m n) k = gcd m (gcd n k) :=
