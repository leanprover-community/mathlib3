--- conflicted
+++ resolved
@@ -3,10 +3,7 @@
 Released under Apache 2.0 license as described in the file LICENSE.
 Authors: Johannes Hölzl, Floris van Doorn, Gabriel Ebner, Yury Kudryashov
 -/
-<<<<<<< HEAD
-=======
 import data.nat.interval
->>>>>>> dbde88c8
 import order.conditionally_complete_lattice.finset
 
 /-!
