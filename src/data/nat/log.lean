--- conflicted
+++ resolved
@@ -51,21 +51,11 @@
 
 lemma log_eq_zero_iff {b n : ℕ} : log b n = 0 ↔ n < b ∨ b ≤ 1 :=
 begin
-<<<<<<< HEAD
-  split,
-  { intro h_log,
-    by_contra' h,
-    have := log_of_one_lt_of_le h.2 h.1,
-    rw h_log at this,
-    exact succ_ne_zero _ this.symm, },
-  { exact log_eq_zero, },
-=======
   refine ⟨λ h_log, _, log_eq_zero⟩,
   by_contra' h,
   have := log_of_one_lt_of_le h.2 h.1,
   rw h_log at this,
   exact succ_ne_zero _ this.symm
->>>>>>> d0027691
 end
 
 lemma log_eq_one_iff {b n : ℕ} : log b n = 1 ↔ n < b * b ∧ 1 < b ∧ b ≤ n :=
