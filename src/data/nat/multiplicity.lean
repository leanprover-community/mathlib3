/-
Copyright (c) 2019 Chris Hughes. All rights reserved.
Released under Apache 2.0 license as described in the file LICENSE.
Authors: Chris Hughes
-/
import algebra.big_operators.intervals
import algebra.geom_sum
import data.nat.bitwise
import data.nat.log
import data.nat.parity
import ring_theory.multiplicity

/-!
# Natural number multiplicity

This file contains lemmas about the multiplicity function (the maximum prime power dividing a
number) when applied to naturals, in particular calculating it for factorials and binomial
coefficients.

## Multiplicity calculations

* `nat.multiplicity_factorial`: Legendre's Theorem. The multiplicity of `p` in `n!` is
  `n/p + ... + n/p^b` for any `b` such that `n/p^(b + 1) = 0`.
* `nat.multiplicity_factorial_mul`: The multiplicity of `p` in `(p * n)!` is `n` more than that of
  `n!`.
* `nat.multiplicity_choose`: The multiplicity of `p` in `n.choose k` is the number of carries when
  `k` and`n - k` are added in base `p`.

## Other declarations

* `nat.multiplicity_eq_card_pow_dvd`: The multiplicity of `m` in `n` is the number of positive
  natural numbers `i` such that `m ^ i` divides `n`.
* `nat.multiplicity_two_factorial_lt`: The multiplicity of `2` in `n!` is strictly less than `n`.
* `nat.prime.multiplicity_something`: Specialization of `multiplicity.something` to a prime in the
  naturals. Avoids having to provide `p ≠ 1` and other trivialities, along with translating between
  `prime` and `nat.prime`.

## Tags

Legendre, p-adic
-/

open finset nat multiplicity
open_locale big_operators nat

namespace nat

/-- The multiplicity of `m` in `n` is the number of positive natural numbers `i` such that `m ^ i`
divides `n`. This set is expressed by filtering `Ico 1 b` where `b` is any bound greater than
`log m n`. -/
lemma multiplicity_eq_card_pow_dvd {m n b : ℕ} (hm : m ≠ 1) (hn : n ≠ 0) (hb : log m n < b):
  multiplicity m n = ↑((finset.Ico 1 b).filter (λ i, m ^ i ∣ n)).card :=
calc
  multiplicity m n = ↑(Ico 1 $ ((multiplicity m n).get (finite_nat_iff.2 ⟨hm, hn⟩) + 1)).card
    : by simp
... = ↑((finset.Ico 1 b).filter (λ i, m ^ i ∣ n)).card
    : congr_arg coe $ congr_arg card $ finset.ext $ λ i,
      begin
        rw [mem_filter, mem_Ico, mem_Ico, lt_succ_iff, ←@part_enat.coe_le_coe i, part_enat.coe_get,
          ←pow_dvd_iff_le_multiplicity, and.right_comm],
        refine (and_iff_left_of_imp (λ h, lt_of_le_of_lt _ hb)).symm,
        cases m,
        { rw [zero_pow, zero_dvd_iff] at h,
<<<<<<< HEAD
          exacts [(hn h.2).elim, h.1] },
        exact ((pow_le_iff_le_log (succ_lt_succ $ nat.pos_of_ne_zero $ succ_ne_succ.1 hm) hn).1 $
          le_of_dvd hn.bot_lt h.2).trans_lt hb,
=======
          exacts [(hn.ne' h.2).elim, h.1] },
        exact le_log_of_pow_le (one_lt_iff_ne_zero_and_ne_one.2 ⟨m.succ_ne_zero, hm⟩)
          (le_of_dvd hn h.2)
>>>>>>> 314d3a57
      end

namespace prime

lemma multiplicity_one {p : ℕ} (hp : p.prime) : multiplicity p 1 = 0 :=
multiplicity.one_right (prime_iff.mp hp).not_unit

lemma multiplicity_mul {p m n : ℕ} (hp : p.prime) :
  multiplicity p (m * n) = multiplicity p m + multiplicity p n :=
multiplicity.mul $ prime_iff.mp hp

lemma multiplicity_pow {p m n : ℕ} (hp : p.prime) :
  multiplicity p (m ^ n) = n • (multiplicity p m) :=
multiplicity.pow $ prime_iff.mp hp

lemma multiplicity_self {p : ℕ} (hp : p.prime) : multiplicity p p = 1 :=
multiplicity_self (prime_iff.mp hp).not_unit hp.ne_zero

lemma multiplicity_pow_self {p n : ℕ} (hp : p.prime) : multiplicity p (p ^ n) = n :=
multiplicity_pow_self hp.ne_zero (prime_iff.mp hp).not_unit n

/-- **Legendre's Theorem**

The multiplicity of a prime in `n!` is the sum of the quotients `n / p ^ i`. This sum is expressed
over the finset `Ico 1 b` where `b` is any bound greater than `log p n`. -/
lemma multiplicity_factorial {p : ℕ} (hp : p.prime) :
  ∀ {n b : ℕ}, log p n < b → multiplicity p n! = (∑ i in Ico 1 b, n / p ^ i : ℕ)
| 0     b hb := by simp [Ico, hp.multiplicity_one]
| (n+1) b hb :=
  calc multiplicity p (n+1)! = multiplicity p n! + multiplicity p (n+1) :
    by rw [factorial_succ, hp.multiplicity_mul, add_comm]
  ... = (∑ i in Ico 1 b, n / p ^ i : ℕ) + ((finset.Ico 1 b).filter (λ i, p ^ i ∣ n+1)).card :
    by rw [multiplicity_factorial ((log_mono_right $ le_succ _).trans_lt hb),
      ← multiplicity_eq_card_pow_dvd hp.ne_one (succ_ne_zero _) hb]
  ... = (∑ i in Ico 1 b, (n / p ^ i + if p^i ∣ n+1 then 1 else 0) : ℕ) :
    by { rw [sum_add_distrib, sum_boole], simp }
  ... = (∑ i in Ico 1 b, (n + 1) / p ^ i : ℕ) :
    congr_arg coe $ finset.sum_congr rfl $ λ _ _, (succ_div _ _).symm

/-- The multiplicity of `p` in `(p * (n + 1))!` is one more than the sum
  of the multiplicities of `p` in `(p * n)!` and `n + 1`. -/
lemma multiplicity_factorial_mul_succ {n p : ℕ} (hp : p.prime) :
  multiplicity p (p * (n + 1))! = multiplicity p (p * n)! + multiplicity p (n + 1) + 1 :=
begin
  have hp' := prime_iff.mp hp,
  have h0 : 2 ≤ p := hp.two_le,
  have h1 : 1 ≤ p * n + 1 := nat.le_add_left _ _,
  have h2 : p * n + 1 ≤ p * (n + 1), linarith,
  have h3 : p * n + 1 ≤ p * (n + 1) + 1, linarith,
  have hm : multiplicity p (p * n)! ≠ ⊤,
  { rw [ne.def, eq_top_iff_not_finite, not_not, finite_nat_iff],
    exact ⟨hp.ne_one, factorial_ne_zero _⟩ },
  revert hm,
  have h4 : ∀ m ∈ Ico (p * n + 1) (p * (n + 1)), multiplicity p m = 0,
  { intros m hm,
    rw [multiplicity_eq_zero, ← not_dvd_iff_between_consec_multiples _ hp.pos],
    rw [mem_Ico] at hm,
    exact ⟨n, lt_of_succ_le hm.1, hm.2⟩ },
  simp_rw [← prod_Ico_id_eq_factorial, multiplicity.finset.prod hp', ← sum_Ico_consecutive _ h1 h3,
    add_assoc], intro h,
  rw [part_enat.add_left_cancel_iff h, sum_Ico_succ_top h2, multiplicity.mul hp',
    hp.multiplicity_self, sum_congr rfl h4, sum_const_zero, zero_add,
    add_comm (1 : part_enat)]
end

/-- The multiplicity of `p` in `(p * n)!` is `n` more than that of `n!`. -/
lemma multiplicity_factorial_mul {n p : ℕ} (hp : p.prime) :
  multiplicity p (p * n)! = multiplicity p n! + n :=
begin
  induction n with n ih,
  { simp },
  { simp only [succ_eq_add_one, multiplicity.mul, hp, prime_iff.mp hp, ih,
      multiplicity_factorial_mul_succ, ←add_assoc, nat.cast_one, nat.cast_add, factorial_succ],
    congr' 1,
    rw [add_comm, add_assoc] }
end

/-- A prime power divides `n!` iff it is at most the sum of the quotients `n / p ^ i`.
  This sum is expressed over the set `Ico 1 b` where `b` is any bound greater than `log p n` -/
lemma pow_dvd_factorial_iff {p : ℕ} {n r b : ℕ} (hp : p.prime) (hbn : log p n < b) :
   p ^ r ∣ n! ↔ r ≤ ∑ i in Ico 1 b, n / p ^ i :=
by rw [← part_enat.coe_le_coe, ← hp.multiplicity_factorial hbn, ← pow_dvd_iff_le_multiplicity]

lemma multiplicity_factorial_le_div_pred {p : ℕ} (hp : p.prime) (n : ℕ) :
  multiplicity p n! ≤ (n/(p - 1) : ℕ) :=
begin
  rw [hp.multiplicity_factorial (lt_succ_self _), part_enat.coe_le_coe],
  exact nat.geom_sum_Ico_le hp.two_le _ _,
end

lemma multiplicity_choose_aux {p n b k : ℕ} (hp : p.prime) (hkn : k ≤ n) :
  ∑ i in finset.Ico 1 b, n / p ^ i =
  ∑ i in finset.Ico 1 b, k / p ^ i + ∑ i in finset.Ico 1 b, (n - k) / p ^ i +
  ((finset.Ico 1 b).filter (λ i, p ^ i ≤ k % p ^ i + (n - k) % p ^ i)).card :=
calc ∑ i in finset.Ico 1 b, n / p ^ i
    = ∑ i in finset.Ico 1 b, (k + (n - k)) / p ^ i :
    by simp only [add_tsub_cancel_of_le hkn]
... = ∑ i in finset.Ico 1 b, (k / p ^ i + (n - k) / p ^ i +
      if p ^ i ≤ k % p ^ i + (n - k) % p ^ i then 1 else 0) :
    by simp only [nat.add_div (pow_ne_zero _ hp.ne_zero)]
... = _ : by simp [sum_add_distrib, sum_boole]

/-- The multiplicity of `p` in `choose n k` is the number of carries when `k` and `n - k`
  are added in base `p`. The set is expressed by filtering `Ico 1 b` where `b`
  is any bound greater than `log p n`. -/
lemma multiplicity_choose {p n k b : ℕ} (hp : p.prime) (hkn : k ≤ n) (hnb : log p n < b) :
  multiplicity p (choose n k) =
  ((Ico 1 b).filter (λ i, p ^ i ≤ k % p ^ i + (n - k) % p ^ i)).card :=
have h₁ : multiplicity p (choose n k) + multiplicity p (k! * (n - k)!) =
    ((finset.Ico 1 b).filter (λ i, p ^ i ≤ k % p ^ i + (n - k) % p ^ i)).card +
    multiplicity p (k! * (n - k)!),
  begin
    rw [← hp.multiplicity_mul, ← mul_assoc, choose_mul_factorial_mul_factorial hkn,
        hp.multiplicity_factorial hnb, hp.multiplicity_mul,
        hp.multiplicity_factorial ((log_mono_right hkn).trans_lt hnb),
        hp.multiplicity_factorial (lt_of_le_of_lt (log_mono_right tsub_le_self) hnb),
        multiplicity_choose_aux hp hkn],
    simp [add_comm],
  end,
(part_enat.add_right_cancel_iff
  (part_enat.ne_top_iff_dom.2 $
    by exact finite_nat_iff.2
      ⟨hp.ne_one, mul_ne_zero (factorial_ne_zero k) (factorial_ne_zero (n - k))⟩)).1
  h₁

/-- A lower bound on the multiplicity of `p` in `choose n k`. -/
lemma multiplicity_le_multiplicity_choose_add {p : ℕ} (hp : p.prime) : ∀ (n k : ℕ),
  multiplicity p n ≤ multiplicity p (choose n k) + multiplicity p k
| _     0     := by simp
| 0     (_+1) := by simp
| (n+1) (k+1) :=
begin
  rw ← hp.multiplicity_mul,
  refine multiplicity_le_multiplicity_of_dvd_right _,
  rw [← succ_mul_choose_eq],
  exact dvd_mul_right _ _
end

lemma multiplicity_choose_prime_pow {p n k : ℕ} (hp : p.prime)
  (hkn : k ≤ p ^ n) (hk0 : k ≠ 0) :
  multiplicity p (choose (p ^ n) k) + multiplicity p k = n :=
le_antisymm
  (have hdisj : disjoint
      ((Ico 1 n.succ).filter (λ i, p ^ i ≤ k % p ^ i + (p ^ n - k) % p ^ i))
      ((Ico 1 n.succ).filter (λ i, p ^ i ∣ k)),
    by simp [disjoint_right, *, dvd_iff_mod_eq_zero, nat.mod_lt _ (pow_pos hp.pos _)]
        {contextual := tt},
  begin
    rw [multiplicity_choose hp hkn (lt_succ_self _),
      multiplicity_eq_card_pow_dvd hp.ne_one hk0
        (lt_succ_of_le (log_mono_right hkn)),
      ← nat.cast_add, part_enat.coe_le_coe, log_pow hp.one_lt,
      ← card_disjoint_union hdisj, filter_union_right],
    have filter_le_Ico := (Ico 1 n.succ).card_filter_le _,
    rwa card_Ico 1 n.succ at filter_le_Ico,
  end)
  (by rw [← hp.multiplicity_pow_self];
    exact multiplicity_le_multiplicity_choose_add hp _ _)

end prime

lemma multiplicity_two_factorial_lt : ∀ {n : ℕ} (h : n ≠ 0), multiplicity 2 n! < n :=
begin
  have h2 := prime_iff.mp prime_two,
  refine binary_rec _ _,
  { contradiction },
  { intros b n ih h,
    by_cases hn : n = 0,
    { subst hn, simp at h, simp [h, one_right h2.not_unit] },
    have : multiplicity 2 (2 * n)! < (2 * n : ℕ),
    { rw [prime_two.multiplicity_factorial_mul],
      refine (part_enat.add_lt_add_right (ih hn) (part_enat.coe_ne_top _)).trans_le _,
      rw [two_mul], norm_cast },
    cases b,
    { simpa [bit0_eq_two_mul n] },
    { suffices : multiplicity 2 (2 * n + 1) + multiplicity 2 (2 * n)! < ↑(2 * n) + 1,
      { simpa [succ_eq_add_one, multiplicity.mul, h2, prime_two, nat.bit1_eq_succ_bit0,
          bit0_eq_two_mul n] },
      rw [multiplicity_eq_zero.2 (two_not_dvd_two_mul_add_one n), zero_add],
      refine this.trans _, exact_mod_cast lt_succ_self _ }}
end

end nat<|MERGE_RESOLUTION|>--- conflicted
+++ resolved
@@ -61,15 +61,9 @@
         refine (and_iff_left_of_imp (λ h, lt_of_le_of_lt _ hb)).symm,
         cases m,
         { rw [zero_pow, zero_dvd_iff] at h,
-<<<<<<< HEAD
-          exacts [(hn h.2).elim, h.1] },
-        exact ((pow_le_iff_le_log (succ_lt_succ $ nat.pos_of_ne_zero $ succ_ne_succ.1 hm) hn).1 $
-          le_of_dvd hn.bot_lt h.2).trans_lt hb,
-=======
           exacts [(hn.ne' h.2).elim, h.1] },
         exact le_log_of_pow_le (one_lt_iff_ne_zero_and_ne_one.2 ⟨m.succ_ne_zero, hm⟩)
           (le_of_dvd hn h.2)
->>>>>>> 314d3a57
       end
 
 namespace prime
