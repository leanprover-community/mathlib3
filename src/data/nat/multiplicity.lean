--- conflicted
+++ resolved
@@ -100,13 +100,8 @@
 /-- A prime power divides `fact n` iff it is at most the sum of the quotients `n / p ^ i`.
   This sum is expressed over the set `Ico 1 b` where `b` is any bound at least `n` -/
 lemma pow_dvd_fact_iff {p : ℕ} {n r b : ℕ} (hp : p.prime) (hbn : n ≤ b) :
-<<<<<<< HEAD
-   p ^ r ∣ n.! ↔ r ≤ ∑ i in Ico 1 b, n / p ^ i :=
-by rw [← enat.coe_le_coe, ← hp.multiplicity_factorial hbn, ← pow_dvd_iff_le_multiplicity, nat.pow_eq_pow]
-=======
    p ^ r ∣ fact n ↔ r ≤ ∑ i in Ico 1 b, n / p ^ i :=
 by rw [← enat.coe_le_coe, ← hp.multiplicity_fact hbn, ← pow_dvd_iff_le_multiplicity]
->>>>>>> 9b09f906
 
 lemma multiplicity_choose_aux {p n b k : ℕ} (hp : p.prime) (hkn : k ≤ n) :
   ∑ i in finset.Ico 1 b, n / p ^ i =
