--- conflicted
+++ resolved
@@ -22,27 +22,6 @@
 namespace nat
 
 /-! ### Sets -/
-<<<<<<< HEAD
-
-instance subtype.order_bot (s : set ℕ) [decidable_pred (∈ s)] [h : nonempty s] :
-  order_bot s :=
-{ bot := ⟨nat.find (nonempty_subtype.1 h), nat.find_spec (nonempty_subtype.1 h)⟩,
-  bot_le := λ x, nat.find_min' _ x.2 }
-
-instance subtype.semilattice_sup (s : set ℕ) :
-  semilattice_sup s :=
-{ ..subtype.linear_order s,
-  ..linear_order.to_lattice }
-
-lemma subtype.coe_bot {s : set ℕ} [decidable_pred (∈ s)]
-  [h : nonempty s] : ((⊥ : s) : ℕ) = nat.find (nonempty_subtype.1 h) := rfl
-
-lemma set_eq_univ {S : set ℕ} : S = set.univ ↔ 0 ∈ S ∧ ∀ k : ℕ, k ∈ S → k + 1 ∈ S :=
-⟨by rintro rfl; simp, λ ⟨h0, hs⟩, set.eq_univ_of_forall (set_induction h0 hs)⟩
-
-/-! ### `succ` -/
-=======
->>>>>>> c6a36ad5
 
 instance subtype.order_bot (s : set ℕ) [decidable_pred (∈ s)] [h : nonempty s] :
   order_bot s :=
