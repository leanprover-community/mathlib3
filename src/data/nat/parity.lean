--- conflicted
+++ resolved
@@ -186,35 +186,9 @@
 lemma even_sub_one_of_prime_ne_two {p : ℕ} (hp : prime p) (hodd : p ≠ 2) : even (p - 1) :=
 odd.sub_odd (odd_iff.2 $ hp.eq_two_or_odd.resolve_left hodd) (odd_iff.2 rfl)
 
-<<<<<<< HEAD
-variables {R : Type*} [ring R]
-
-theorem neg_one_pow_eq_one_iff_even (h1 : (-1 : R) ≠ 1) : (-1 : R) ^ n = 1 ↔ even n :=
-begin
-  rcases n.even_or_odd' with ⟨n, rfl | rfl⟩,
-  { simp [neg_one_pow_eq_pow_mod_two, pow_zero] },
-  { rw [← not_iff_not, neg_one_pow_eq_pow_mod_two, not_even_iff, add_mod],
-    simp only [h1, mul_mod_right, one_mod, pow_one, not_false_iff, eq_self_iff_true] }
-end
-
-@[simp] theorem neg_one_sq : (-1 : R) ^ 2 = 1 := by simp
-
-alias nat.neg_one_sq ← nat.neg_one_pow_two
-
-theorem neg_one_pow_of_even : even n → (-1 : R) ^ n = 1 :=
-by { rintro ⟨c, rfl⟩, simp [← two_mul, pow_mul] }
-
-theorem neg_one_pow_of_odd : odd n → (-1 : R) ^ n = -1 :=
-by { rintro ⟨c, rfl⟩, simp [pow_add, pow_mul] }
-
 lemma two_mul_div_two_of_even : even n → 2 * (n / 2) = n :=
  λ h, nat.mul_div_cancel_left' (even_iff_two_dvd.mp h)
 
-=======
-lemma two_mul_div_two_of_even : even n → 2 * (n / 2) = n :=
- λ h, nat.mul_div_cancel_left' (even_iff_two_dvd.mp h)
-
->>>>>>> 0c03811a
 lemma div_two_mul_two_of_even : even n → n / 2 * 2 = n := --nat.div_mul_cancel
 λ h, nat.div_mul_cancel (even_iff_two_dvd.mp h)
 
