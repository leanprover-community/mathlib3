/-
Copyright (c) 2015 Microsoft Corporation. All rights reserved.
Released under Apache 2.0 license as described in the file LICENSE.
Authors: Leonardo de Moura, Jeremy Avigad, Mario Carneiro
-/
import data.list.prime
import data.list.sort
import data.nat.gcd
import data.nat.sqrt
import tactic.norm_num
import tactic.wlog

/-!
# Prime numbers

This file deals with prime numbers: natural numbers `p ≥ 2` whose only divisors are `p` and `1`.

## Important declarations

- `nat.prime`: the predicate that expresses that a natural number `p` is prime
- `nat.primes`: the subtype of natural numbers that are prime
- `nat.min_fac n`: the minimal prime factor of a natural number `n ≠ 1`
- `nat.exists_infinite_primes`: Euclid's theorem that there exist infinitely many prime numbers
- `nat.factors n`: the prime factorization of `n`
- `nat.factors_unique`: uniqueness of the prime factorisation
* `nat.prime_iff`: `nat.prime` coincides with the general definition of `prime`
* `nat.irreducible_iff_prime`: a non-unit natural number is only divisible by `1` iff it is prime

-/

open bool subtype
open_locale nat

namespace nat

/-- `prime p` means that `p` is a prime number, that is, a natural number
  at least 2 whose only divisors are `p` and `1`. -/
@[pp_nodot]
def prime (p : ℕ) := _root_.irreducible p

theorem _root_.irreducible_iff_nat_prime (a : ℕ) : irreducible a ↔ nat.prime a := iff.rfl

theorem not_prime_zero : ¬ prime 0
| h := h.ne_zero rfl

theorem not_prime_one : ¬ prime 1
| h := h.ne_one rfl

theorem prime.ne_zero {n : ℕ} (h : prime n) : n ≠ 0 := irreducible.ne_zero h

theorem prime.pos {p : ℕ} (pp : prime p) : 0 < p := nat.pos_of_ne_zero pp.ne_zero

theorem prime.two_le : ∀ {p : ℕ}, prime p → 2 ≤ p
| 0 h := (not_prime_zero h).elim
| 1 h := (not_prime_one h).elim
| (n+2) _ := le_add_self

theorem prime.one_lt {p : ℕ} : prime p → 1 < p := prime.two_le

instance prime.one_lt' (p : ℕ) [hp : _root_.fact p.prime] : _root_.fact (1 < p) := ⟨hp.1.one_lt⟩

lemma prime.ne_one {p : ℕ} (hp : p.prime) : p ≠ 1 :=
hp.one_lt.ne'

lemma two_le_iff (n : ℕ) : 2 ≤ n ↔ n ≠ 0 ∧ ¬is_unit n :=
begin
  rw nat.is_unit_iff,
  rcases n with _|_|m; norm_num [one_lt_succ_succ, succ_le_iff]
end

lemma prime.eq_one_or_self_of_dvd {p : ℕ} (pp : p.prime) (m : ℕ) (hm : m ∣ p) : m = 1 ∨ m = p :=
begin
  obtain ⟨n, hn⟩ := hm,
  have := pp.is_unit_or_is_unit hn,
  rw [nat.is_unit_iff, nat.is_unit_iff] at this,
  apply or.imp_right _ this,
  rintro rfl,
  rw [hn, mul_one]
end

theorem prime_def_lt'' {p : ℕ} : prime p ↔ 2 ≤ p ∧ ∀ m ∣ p, m = 1 ∨ m = p :=
begin
  refine ⟨λ h, ⟨h.two_le, h.eq_one_or_self_of_dvd⟩, λ h, _⟩,
  have h1 := one_lt_two.trans_le h.1,
  refine ⟨mt nat.is_unit_iff.mp h1.ne', λ a b hab, _⟩,
  simp only [nat.is_unit_iff],
  apply or.imp_right _ (h.2 a _),
  { rintro rfl,
    rw [←nat.mul_right_inj (pos_of_gt h1), ←hab, mul_one] },
  { rw hab,
    exact dvd_mul_right _ _ }
end

theorem prime_def_lt {p : ℕ} : prime p ↔ 2 ≤ p ∧ ∀ m < p, m ∣ p → m = 1 :=
prime_def_lt''.trans $
and_congr_right $ λ p2, forall_congr $ λ m,
⟨λ h l d, (h d).resolve_right (ne_of_lt l),
 λ h d, (le_of_dvd (le_of_succ_le p2) d).lt_or_eq_dec.imp_left (λ l, h l d)⟩

theorem prime_def_lt' {p : ℕ} : prime p ↔ 2 ≤ p ∧ ∀ m, 2 ≤ m → m < p → ¬ m ∣ p :=
prime_def_lt.trans $ and_congr_right $ λ p2, forall_congr $ λ m,
⟨λ h m2 l d, not_lt_of_ge m2 ((h l d).symm ▸ dec_trivial),
λ h l d, begin
  rcases m with _|_|m,
  { rw eq_zero_of_zero_dvd d at p2, revert p2, exact dec_trivial },
  { refl },
  { exact (h dec_trivial l).elim d }
end⟩

theorem prime_def_le_sqrt {p : ℕ} : prime p ↔ 2 ≤ p ∧
  ∀ m, 2 ≤ m → m ≤ sqrt p → ¬ m ∣ p :=
prime_def_lt'.trans $ and_congr_right $ λ p2,
⟨λ a m m2 l, a m m2 $ lt_of_le_of_lt l $ sqrt_lt_self p2,
 λ a, have ∀ {m k}, m ≤ k → 1 < m → p ≠ m * k, from
  λ m k mk m1 e, a m m1
    (le_sqrt.2 (e.symm ▸ nat.mul_le_mul_left m mk)) ⟨k, e⟩,
  λ m m2 l ⟨k, e⟩, begin
    cases (le_total m k) with mk km,
    { exact this mk m2 e },
    { rw [mul_comm] at e,
      refine this km (lt_of_mul_lt_mul_right _ (zero_le m)) e,
      rwa [one_mul, ← e] }
  end⟩

theorem prime_of_coprime (n : ℕ) (h1 : 1 < n) (h : ∀ m < n, m ≠ 0 → n.coprime m) : prime n :=
begin
  refine prime_def_lt.mpr ⟨h1, λ m mlt mdvd, _⟩,
  have hm : m ≠ 0,
  { rintro rfl,
    rw zero_dvd_iff at mdvd,
    exact mlt.ne' mdvd },
  exact (h m mlt hm).symm.eq_one_of_dvd mdvd,
end

section

/--
  This instance is slower than the instance `decidable_prime` defined below,
  but has the advantage that it works in the kernel for small values.

  If you need to prove that a particular number is prime, in any case
  you should not use `dec_trivial`, but rather `by norm_num`, which is
  much faster.
  -/
local attribute [instance]
def decidable_prime_1 (p : ℕ) : decidable (prime p) :=
decidable_of_iff' _ prime_def_lt'

theorem prime_two : prime 2 := dec_trivial

end

theorem prime.pred_pos {p : ℕ} (pp : prime p) : 0 < pred p :=
lt_pred_iff.2 pp.one_lt

theorem succ_pred_prime {p : ℕ} (pp : prime p) : succ (pred p) = p :=
succ_pred_eq_of_pos pp.pos

theorem dvd_prime {p m : ℕ} (pp : prime p) : m ∣ p ↔ m = 1 ∨ m = p :=
⟨λ d, pp.eq_one_or_self_of_dvd m d, λ h, h.elim (λ e, e.symm ▸ one_dvd _) (λ e, e.symm ▸ dvd_rfl)⟩

theorem dvd_prime_two_le {p m : ℕ} (pp : prime p) (H : 2 ≤ m) : m ∣ p ↔ m = p :=
(dvd_prime pp).trans $ or_iff_right_of_imp $ not.elim $ ne_of_gt H

theorem prime_dvd_prime_iff_eq {p q : ℕ} (pp : p.prime) (qp : q.prime) : p ∣ q ↔ p = q :=
dvd_prime_two_le qp (prime.two_le pp)

theorem prime.not_dvd_one {p : ℕ} (pp : prime p) : ¬ p ∣ 1
| d := (not_le_of_gt pp.one_lt) $ le_of_dvd dec_trivial d

theorem not_prime_mul {a b : ℕ} (a1 : 1 < a) (b1 : 1 < b) : ¬ prime (a * b) :=
λ h, ne_of_lt (nat.mul_lt_mul_of_pos_left b1 (lt_of_succ_lt a1)) $
by simpa using (dvd_prime_two_le h a1).1 (dvd_mul_right _ _)

lemma not_prime_mul' {a b n : ℕ} (h : a * b = n) (h₁ : 1 < a) (h₂ : 1 < b) : ¬ prime n :=
by { rw ← h, exact not_prime_mul h₁ h₂ }

section min_fac

lemma min_fac_lemma (n k : ℕ) (h : ¬ n < k * k) :
  sqrt n - k < sqrt n + 2 - k :=
(tsub_lt_tsub_iff_right $ le_sqrt.2 $ le_of_not_gt h).2 $
nat.lt_add_of_pos_right dec_trivial

/-- If `n < k * k`, then `min_fac_aux n k = n`, if `k | n`, then `min_fac_aux n k = k`.
  Otherwise, `min_fac_aux n k = min_fac_aux n (k+2)` using well-founded recursion.
  If `n` is odd and `1 < n`, then then `min_fac_aux n 3` is the smallest prime factor of `n`. -/
def min_fac_aux (n : ℕ) : ℕ → ℕ
| k :=
  if h : n < k * k then n else
  if k ∣ n then k else
  have _, from min_fac_lemma n k h,
  min_fac_aux (k + 2)
using_well_founded {rel_tac :=
  λ _ _, `[exact ⟨_, measure_wf (λ k, sqrt n + 2 - k)⟩]}

/-- Returns the smallest prime factor of `n ≠ 1`. -/
def min_fac : ℕ → ℕ
| 0 := 2
| 1 := 1
| (n+2) := if 2 ∣ n then 2 else min_fac_aux (n + 2) 3

@[simp] theorem min_fac_zero : min_fac 0 = 2 := rfl
@[simp] theorem min_fac_one : min_fac 1 = 1 := rfl

theorem min_fac_eq : ∀ n, min_fac n = if 2 ∣ n then 2 else min_fac_aux n 3
| 0     := by simp
| 1     := by simp [show 2≠1, from dec_trivial]; rw min_fac_aux; refl
| (n+2) :=
  have 2 ∣ n + 2 ↔ 2 ∣ n, from
    (nat.dvd_add_iff_left (by refl)).symm,
  by simp [min_fac, this]; congr

private def min_fac_prop (n k : ℕ) :=
  2 ≤ k ∧ k ∣ n ∧ ∀ m, 2 ≤ m → m ∣ n → k ≤ m

theorem min_fac_aux_has_prop {n : ℕ} (n2 : 2 ≤ n) :
  ∀ k i, k = 2*i+3 → (∀ m, 2 ≤ m → m ∣ n → k ≤ m) → min_fac_prop n (min_fac_aux n k)
| k := λ i e a, begin
  rw min_fac_aux,
  by_cases h : n < k*k; simp [h],
  { have pp : prime n :=
      prime_def_le_sqrt.2 ⟨n2, λ m m2 l d,
        not_lt_of_ge l $ lt_of_lt_of_le (sqrt_lt.2 h) (a m m2 d)⟩,
    from ⟨n2, dvd_rfl, λ m m2 d, le_of_eq
      ((dvd_prime_two_le pp m2).1 d).symm⟩ },
  have k2 : 2 ≤ k, { subst e, exact dec_trivial },
  by_cases dk : k ∣ n; simp [dk],
  { exact ⟨k2, dk, a⟩ },
  { refine have _, from min_fac_lemma n k h,
      min_fac_aux_has_prop (k+2) (i+1)
        (by simp [e, left_distrib]) (λ m m2 d, _),
    cases nat.eq_or_lt_of_le (a m m2 d) with me ml,
    { subst me, contradiction },
    apply (nat.eq_or_lt_of_le ml).resolve_left, intro me,
    rw [← me, e] at d, change 2 * (i + 2) ∣ n at d,
    have := a _ le_rfl (dvd_of_mul_right_dvd d),
    rw e at this, exact absurd this dec_trivial }
end
using_well_founded {rel_tac :=
  λ _ _, `[exact ⟨_, measure_wf (λ k, sqrt n + 2 - k)⟩]}

theorem min_fac_has_prop {n : ℕ} (n1 : n ≠ 1) :
  min_fac_prop n (min_fac n) :=
begin
  by_cases n0 : n = 0, {simp [n0, min_fac_prop, ge]},
  have n2 : 2 ≤ n, { revert n0 n1, rcases n with _|_|_; exact dec_trivial },
  simp [min_fac_eq],
  by_cases d2 : 2 ∣ n; simp [d2],
  { exact ⟨le_rfl, d2, λ k k2 d, k2⟩ },
  { refine min_fac_aux_has_prop n2 3 0 rfl
      (λ m m2 d, (nat.eq_or_lt_of_le m2).resolve_left (mt _ d2)),
    exact λ e, e.symm ▸ d }
end

theorem min_fac_dvd (n : ℕ) : min_fac n ∣ n :=
if n1 : n = 1 then by simp [n1] else (min_fac_has_prop n1).2.1

theorem min_fac_prime {n : ℕ} (n1 : n ≠ 1) : prime (min_fac n) :=
let ⟨f2, fd, a⟩ := min_fac_has_prop n1 in
prime_def_lt'.2 ⟨f2, λ m m2 l d, not_le_of_gt l (a m m2 (d.trans fd))⟩

theorem min_fac_le_of_dvd {n : ℕ} : ∀ {m : ℕ}, 2 ≤ m → m ∣ n → min_fac n ≤ m :=
by by_cases n1 : n = 1;
  [exact λ m m2 d, n1.symm ▸ le_trans dec_trivial m2,
    exact (min_fac_has_prop n1).2.2]

theorem min_fac_pos (n : ℕ) : 0 < min_fac n :=
by by_cases n1 : n = 1;
    [exact n1.symm ▸ dec_trivial, exact (min_fac_prime n1).pos]

theorem min_fac_le {n : ℕ} (H : 0 < n) : min_fac n ≤ n :=
le_of_dvd H (min_fac_dvd n)

theorem le_min_fac {m n : ℕ} : n = 1 ∨ m ≤ min_fac n ↔ ∀ p, prime p → p ∣ n → m ≤ p :=
⟨λ h p pp d, h.elim
  (by rintro rfl; cases pp.not_dvd_one d)
  (λ h, le_trans h $ min_fac_le_of_dvd pp.two_le d),
  λ H, or_iff_not_imp_left.2 $ λ n1, H _ (min_fac_prime n1) (min_fac_dvd _)⟩

theorem le_min_fac' {m n : ℕ} : n = 1 ∨ m ≤ min_fac n ↔ ∀ p, 2 ≤ p → p ∣ n → m ≤ p :=
⟨λ h p (pp:1<p) d, h.elim
  (by rintro rfl; cases not_le_of_lt pp (le_of_dvd dec_trivial d))
  (λ h, le_trans h $ min_fac_le_of_dvd pp d),
  λ H, le_min_fac.2 (λ p pp d, H p pp.two_le d)⟩

theorem prime_def_min_fac {p : ℕ} : prime p ↔ 2 ≤ p ∧ min_fac p = p :=
⟨λ pp, ⟨pp.two_le,
  let ⟨f2, fd, a⟩ := min_fac_has_prop $ ne_of_gt pp.one_lt in
  ((dvd_prime pp).1 fd).resolve_left (ne_of_gt f2)⟩,
  λ ⟨p2, e⟩, e ▸ min_fac_prime (ne_of_gt p2)⟩

@[simp] lemma prime.min_fac_eq {p : ℕ} (hp : prime p) : min_fac p = p :=
(prime_def_min_fac.1 hp).2

/--
This instance is faster in the virtual machine than `decidable_prime_1`,
but slower in the kernel.

If you need to prove that a particular number is prime, in any case
you should not use `dec_trivial`, but rather `by norm_num`, which is
much faster.
-/
instance decidable_prime (p : ℕ) : decidable (prime p) :=
decidable_of_iff' _ prime_def_min_fac

theorem not_prime_iff_min_fac_lt {n : ℕ} (n2 : 2 ≤ n) : ¬ prime n ↔ min_fac n < n :=
(not_congr $ prime_def_min_fac.trans $ and_iff_right n2).trans $
  (lt_iff_le_and_ne.trans $ and_iff_right $ min_fac_le $ le_of_succ_le n2).symm

lemma min_fac_le_div {n : ℕ} (pos : 0 < n) (np : ¬ prime n) : min_fac n ≤ n / min_fac n :=
match min_fac_dvd n with
| ⟨0, h0⟩     := absurd pos $ by rw [h0, mul_zero]; exact dec_trivial
| ⟨1, h1⟩     :=
  begin
    rw mul_one at h1,
    rw [prime_def_min_fac, not_and_distrib, ← h1, eq_self_iff_true, not_true, or_false,
      not_le] at np,
    rw [le_antisymm (le_of_lt_succ np) (succ_le_of_lt pos), min_fac_one, nat.div_one]
  end
| ⟨(x+2), hx⟩ :=
  begin
    conv_rhs { congr, rw hx },
    rw [nat.mul_div_cancel_left _ (min_fac_pos _)],
    exact min_fac_le_of_dvd dec_trivial ⟨min_fac n, by rwa mul_comm⟩
  end
end

/--
The square of the smallest prime factor of a composite number `n` is at most `n`.
-/
lemma min_fac_sq_le_self {n : ℕ} (w : 0 < n) (h : ¬ prime n) : (min_fac n)^2 ≤ n :=
have t : (min_fac n) ≤ (n/min_fac n) := min_fac_le_div w h,
calc
(min_fac n)^2 = (min_fac n) * (min_fac n)   : sq (min_fac n)
          ... ≤ (n/min_fac n) * (min_fac n) : nat.mul_le_mul_right (min_fac n) t
          ... ≤ n                           : div_mul_le_self n (min_fac n)

@[simp]
lemma min_fac_eq_one_iff {n : ℕ} : min_fac n = 1 ↔ n = 1 :=
begin
  split,
  { intro h,
    by_contradiction hn,
    have := min_fac_prime hn,
    rw h at this,
    exact not_prime_one this, },
  { rintro rfl, refl, }
end

@[simp]
lemma min_fac_eq_two_iff (n : ℕ) : min_fac n = 2 ↔ 2 ∣ n :=
begin
  split,
  { intro h,
    convert min_fac_dvd _,
    rw h, },
  { intro h,
    have ub := min_fac_le_of_dvd (le_refl 2) h,
    have lb := min_fac_pos n,
    apply ub.eq_or_lt.resolve_right (λ h', _),
    have := le_antisymm (nat.succ_le_of_lt lb) (lt_succ_iff.mp h'),
    rw [eq_comm, nat.min_fac_eq_one_iff] at this,
    subst this,
    exact not_lt_of_le (le_of_dvd zero_lt_one h) one_lt_two }
end

end min_fac

theorem exists_dvd_of_not_prime {n : ℕ} (n2 : 2 ≤ n) (np : ¬ prime n) :
  ∃ m, m ∣ n ∧ m ≠ 1 ∧ m ≠ n :=
⟨min_fac n, min_fac_dvd _, ne_of_gt (min_fac_prime (ne_of_gt n2)).one_lt,
  ne_of_lt $ (not_prime_iff_min_fac_lt n2).1 np⟩

theorem exists_dvd_of_not_prime2 {n : ℕ} (n2 : 2 ≤ n) (np : ¬ prime n) :
  ∃ m, m ∣ n ∧ 2 ≤ m ∧ m < n :=
⟨min_fac n, min_fac_dvd _, (min_fac_prime (ne_of_gt n2)).two_le,
  (not_prime_iff_min_fac_lt n2).1 np⟩

theorem exists_prime_and_dvd {n : ℕ} (hn : n ≠ 1) : ∃ p, prime p ∧ p ∣ n :=
⟨min_fac n, min_fac_prime hn, min_fac_dvd _⟩

/-- Euclid's theorem on the **infinitude of primes**.
Here given in the form: for every `n`, there exists a prime number `p ≥ n`. -/
theorem exists_infinite_primes (n : ℕ) : ∃ p, n ≤ p ∧ prime p :=
let p := min_fac (n! + 1) in
have f1 : n! + 1 ≠ 1, from ne_of_gt $ succ_lt_succ $ factorial_pos _,
have pp : prime p, from min_fac_prime f1,
have np : n ≤ p, from le_of_not_ge $ λ h,
  have h₁ : p ∣ n!, from dvd_factorial (min_fac_pos _) h,
  have h₂ : p ∣ 1, from (nat.dvd_add_iff_right h₁).2 (min_fac_dvd _),
  pp.not_dvd_one h₂,
⟨p, np, pp⟩

lemma prime.eq_two_or_odd {p : ℕ} (hp : prime p) : p = 2 ∨ p % 2 = 1 :=
p.mod_two_eq_zero_or_one.imp_left
  (λ h, ((hp.eq_one_or_self_of_dvd 2 (dvd_of_mod_eq_zero h)).resolve_left dec_trivial).symm)

theorem coprime_of_dvd {m n : ℕ} (H : ∀ k, prime k → k ∣ m → ¬ k ∣ n) : coprime m n :=
begin
  rw [coprime_iff_gcd_eq_one],
  by_contra g2,
  obtain ⟨p, hp, hpdvd⟩ := exists_prime_and_dvd g2,
  apply H p hp; apply dvd_trans hpdvd,
  { exact gcd_dvd_left _ _ },
  { exact gcd_dvd_right _ _ }
end

theorem coprime_of_dvd' {m n : ℕ} (H : ∀ k, prime k → k ∣ m → k ∣ n → k ∣ 1) : coprime m n :=
coprime_of_dvd $ λk kp km kn, not_le_of_gt kp.one_lt $ le_of_dvd zero_lt_one $ H k kp km kn

theorem factors_lemma {k} : (k+2) / min_fac (k+2) < k+2 :=
div_lt_self dec_trivial (min_fac_prime dec_trivial).one_lt

/-- `factors n` is the prime factorization of `n`, listed in increasing order. -/
def factors : ℕ → list ℕ
| 0 := []
| 1 := []
| n@(k+2) :=
  let m := min_fac n in have n / m < n := factors_lemma,
  m :: factors (n / m)

@[simp] lemma factors_zero : factors 0 = [] := by rw factors
@[simp] lemma factors_one : factors 1 = [] := by rw factors

lemma prime_of_mem_factors : ∀ {n p}, p ∈ factors n → prime p
| 0       := by simp
| 1       := by simp
| n@(k+2) := λ p h,
  let m := min_fac n in have n / m < n := factors_lemma,
  have h₁ : p = m ∨ p ∈ (factors (n / m)) :=
    (list.mem_cons_iff _ _ _).1 (by rwa [factors] at h),
  or.cases_on h₁ (λ h₂, h₂.symm ▸ min_fac_prime dec_trivial)
    prime_of_mem_factors

<<<<<<< HEAD
=======
lemma pos_of_mem_factors {n p : ℕ} (h : p ∈ factors n) : 0 < p :=
prime.pos (prime_of_mem_factors h)

>>>>>>> 3d6b4b80
lemma prod_factors : ∀ {n}, n ≠ 0 → list.prod (factors n) = n
| 0       := by simp
| 1       := by simp
| n@(k+2) := λ h,
  let m := min_fac n in have n / m < n := factors_lemma,
  show (factors n).prod = n, from
  have h₁ : n / m ≠ 0 := λ h,
    have n = 0 * m := (nat.div_eq_iff_eq_mul_left (min_fac_pos _) (min_fac_dvd _)).1 h,
    by rw zero_mul at this; exact (show k + 2 ≠ 0, from dec_trivial) this,
  by rw [factors, list.prod_cons, prod_factors h₁, nat.mul_div_cancel' (min_fac_dvd _)]

lemma factors_prime {p : ℕ} (hp : nat.prime p) : p.factors = [p] :=
begin
  have : p = (p - 2) + 2 := (tsub_eq_iff_eq_add_of_le hp.two_le).mp rfl,
  rw [this, nat.factors],
  simp only [eq.symm this],
  have : nat.min_fac p = p := (nat.prime_def_min_fac.mp hp).2,
  split,
  { exact this, },
  { simp only [this, nat.factors, nat.div_self (nat.prime.pos hp)], },
end

lemma factors_chain : ∀ {n a}, (∀ p, prime p → p ∣ n → a ≤ p) → list.chain (≤) a (factors n)
| 0       := λ a h, by simp
| 1       := λ a h, by simp
| n@(k+2) := λ a h,
  let m := min_fac n in have n / m < n := factors_lemma,
  begin
    rw factors,
    refine list.chain.cons ((le_min_fac.2 h).resolve_left dec_trivial) (factors_chain _),
    exact λ p pp d, min_fac_le_of_dvd pp.two_le (d.trans $ div_dvd_of_dvd $ min_fac_dvd _),
  end

lemma factors_chain_2 (n) : list.chain (≤) 2 (factors n) := factors_chain $ λ p pp _, pp.two_le

lemma factors_chain' (n) : list.chain' (≤) (factors n) :=
@list.chain'.tail _ _ (_::_) (factors_chain_2 _)

lemma factors_sorted (n : ℕ) : list.sorted (≤) (factors n) :=
(list.chain'_iff_pairwise (@le_trans _ _)).1 (factors_chain' _)

/-- `factors` can be constructed inductively by extracting `min_fac`, for sufficiently large `n`. -/
lemma factors_add_two (n : ℕ) :
  factors (n+2) = min_fac (n+2) :: factors ((n+2) / min_fac (n+2)) :=
by rw factors

@[simp]
lemma factors_eq_nil (n : ℕ) : n.factors = [] ↔ n = 0 ∨ n = 1 :=
begin
  split; intro h,
  { rcases n with (_ | _ | n),
    { exact or.inl rfl },
    { exact or.inr rfl },
    { rw factors at h, injection h }, },
  { rcases h with (rfl | rfl),
    { exact factors_zero },
    { exact factors_one }, }
end

lemma eq_of_perm_factors {a b : ℕ} (ha : a ≠ 0) (hb : b ≠ 0) (h : a.factors ~ b.factors) : a = b :=
by simpa [prod_factors ha, prod_factors hb] using list.perm.prod_eq h

theorem prime.coprime_iff_not_dvd {p n : ℕ} (pp : prime p) : coprime p n ↔ ¬ p ∣ n :=
⟨λ co d, pp.not_dvd_one $ co.dvd_of_dvd_mul_left (by simp [d]),
 λ nd, coprime_of_dvd $ λ m m2 mp, ((prime_dvd_prime_iff_eq m2 pp).1 mp).symm ▸ nd⟩

theorem prime.dvd_iff_not_coprime {p n : ℕ} (pp : prime p) : p ∣ n ↔ ¬ coprime p n :=
iff_not_comm.2 pp.coprime_iff_not_dvd

theorem prime.not_coprime_iff_dvd {m n : ℕ} :
  ¬ coprime m n ↔ ∃p, prime p ∧ p ∣ m ∧ p ∣ n :=
begin
  apply iff.intro,
  { intro h,
    exact ⟨min_fac (gcd m n), min_fac_prime h,
      ((min_fac_dvd (gcd m n)).trans (gcd_dvd_left m n)),
      ((min_fac_dvd (gcd m n)).trans (gcd_dvd_right m n))⟩ },
  { intro h,
    cases h with p hp,
    apply nat.not_coprime_of_dvd_of_dvd (prime.one_lt hp.1) hp.2.1 hp.2.2 }
end

theorem prime.dvd_mul {p m n : ℕ} (pp : prime p) : p ∣ m * n ↔ p ∣ m ∨ p ∣ n :=
⟨λ H, or_iff_not_imp_left.2 $ λ h,
  (pp.coprime_iff_not_dvd.2 h).dvd_of_dvd_mul_left H,
 or.rec (λ h : p ∣ m, h.mul_right _) (λ h : p ∣ n, h.mul_left _)⟩

theorem prime.not_dvd_mul {p m n : ℕ} (pp : prime p)
  (Hm : ¬ p ∣ m) (Hn : ¬ p ∣ n) : ¬ p ∣ m * n :=
mt pp.dvd_mul.1 $ by simp [Hm, Hn]

theorem prime_iff {p : ℕ} : p.prime ↔ _root_.prime p :=
⟨λ h, ⟨h.ne_zero, h.not_unit, λ a b, h.dvd_mul.mp⟩, prime.irreducible⟩

theorem irreducible_iff_prime {p : ℕ} : irreducible p ↔ _root_.prime p :=
by rw [←prime_iff, prime]

theorem prime.dvd_of_dvd_pow {p m n : ℕ} (pp : prime p) (h : p ∣ m^n) : p ∣ m :=
begin
  induction n with n IH,
  { exact pp.not_dvd_one.elim h },
  { rw pow_succ at h, exact (pp.dvd_mul.1 h).elim id IH }
end

lemma prime.pow_not_prime {x n : ℕ} (hn : 2 ≤ n) : ¬ (x ^ n).prime :=
λ hp, (hp.eq_one_or_self_of_dvd x $ dvd_trans ⟨x, sq _⟩ (pow_dvd_pow _ hn)).elim
  (λ hx1, hp.ne_one $ hx1.symm ▸ one_pow _)
  (λ hxn, lt_irrefl x $ calc x = x ^ 1 : (pow_one _).symm
     ... < x ^ n : nat.pow_right_strict_mono (hxn.symm ▸ hp.two_le) hn
     ... = x : hxn.symm)

lemma prime.pow_not_prime' {x : ℕ} : ∀ {n : ℕ}, n ≠ 1 → ¬ (x ^ n).prime
| 0     := λ _, not_prime_one
| 1     := λ h, (h rfl).elim
| (n+2) := λ _, prime.pow_not_prime le_add_self

lemma prime.eq_one_of_pow {x n : ℕ} (h : (x ^ n).prime) : n = 1 :=
not_imp_not.mp prime.pow_not_prime' h

lemma prime.pow_eq_iff {p a k : ℕ} (hp : p.prime) : a ^ k = p ↔ a = p ∧ k = 1 :=
begin
  refine ⟨λ h, _, λ h, by rw [h.1, h.2, pow_one]⟩,
  rw ←h at hp,
  rw [←h, hp.eq_one_of_pow, eq_self_iff_true, and_true, pow_one],
end

lemma pow_min_fac {n k : ℕ} (hk : k ≠ 0) : (n^k).min_fac = n.min_fac :=
begin
  rcases eq_or_ne n 1 with rfl | hn,
  { simp },
  have hnk : n ^ k ≠ 1 := λ hk', hn ((pow_eq_one_iff hk).1 hk'),
  apply (min_fac_le_of_dvd (min_fac_prime hn).two_le ((min_fac_dvd n).pow hk)).antisymm,
  apply min_fac_le_of_dvd (min_fac_prime hnk).two_le
    ((min_fac_prime hnk).dvd_of_dvd_pow (min_fac_dvd _)),
end

lemma prime.pow_min_fac {p k : ℕ} (hp : p.prime) (hk : k ≠ 0) : (p^k).min_fac = p :=
by rw [pow_min_fac hk, hp.min_fac_eq]

lemma prime.mul_eq_prime_sq_iff {x y p : ℕ} (hp : p.prime) (hx : x ≠ 1) (hy : y ≠ 1) :
  x * y = p ^ 2 ↔ x = p ∧ y = p :=
⟨λ h, have pdvdxy : p ∣ x * y, by rw h; simp [sq],
begin
  wlog := hp.dvd_mul.1 pdvdxy using x y,
  cases case with a ha,
  have hap : a ∣ p, from ⟨y, by rwa [ha, sq,
        mul_assoc, nat.mul_right_inj hp.pos, eq_comm] at h⟩,
  exact ((nat.dvd_prime hp).1 hap).elim
    (λ _, by clear_aux_decl; simp [*, sq, nat.mul_right_inj hp.pos] at *
      {contextual := tt})
    (λ _, by clear_aux_decl; simp [*, sq, mul_comm, mul_assoc,
      nat.mul_right_inj hp.pos, nat.mul_right_eq_self_iff hp.pos] at *
      {contextual := tt})
end,
λ ⟨h₁, h₂⟩, h₁.symm ▸ h₂.symm ▸ (sq _).symm⟩

lemma prime.dvd_factorial : ∀ {n p : ℕ} (hp : prime p), p ∣ n! ↔ p ≤ n
| 0 p hp := iff_of_false hp.not_dvd_one (not_le_of_lt hp.pos)
| (n+1) p hp := begin
  rw [factorial_succ, hp.dvd_mul, prime.dvd_factorial hp],
  exact ⟨λ h, h.elim (le_of_dvd (succ_pos _)) le_succ_of_le,
    λ h, (_root_.lt_or_eq_of_le h).elim (or.inr ∘ le_of_lt_succ)
      (λ h, or.inl $ by rw h)⟩
end

theorem prime.coprime_pow_of_not_dvd {p m a : ℕ} (pp : prime p) (h : ¬ p ∣ a) : coprime a (p^m) :=
(pp.coprime_iff_not_dvd.2 h).symm.pow_right _

theorem coprime_primes {p q : ℕ} (pp : prime p) (pq : prime q) : coprime p q ↔ p ≠ q :=
pp.coprime_iff_not_dvd.trans $ not_congr $ dvd_prime_two_le pq pp.two_le

theorem coprime_pow_primes {p q : ℕ} (n m : ℕ) (pp : prime p) (pq : prime q) (h : p ≠ q) :
  coprime (p^n) (q^m) :=
((coprime_primes pp pq).2 h).pow _ _

theorem coprime_or_dvd_of_prime {p} (pp : prime p) (i : ℕ) : coprime p i ∨ p ∣ i :=
by rw [pp.dvd_iff_not_coprime]; apply em

lemma coprime_of_lt_prime {n p} (n_pos : 0 < n) (hlt : n < p) (pp : prime p) :
  coprime p n :=
(coprime_or_dvd_of_prime pp n).resolve_right $ λ h, lt_le_antisymm hlt (le_of_dvd n_pos h)

lemma eq_or_coprime_of_le_prime {n p} (n_pos : 0 < n) (hle : n ≤ p) (pp : prime p) :
  p = n ∨ coprime p n :=
hle.eq_or_lt.imp eq.symm (λ h, coprime_of_lt_prime n_pos h pp)

theorem dvd_prime_pow {p : ℕ} (pp : prime p) {m i : ℕ} : i ∣ (p^m) ↔ ∃ k ≤ m, i = p^k :=
begin
  induction m with m IH generalizing i, { simp },
  by_cases p ∣ i,
  { cases h with a e, subst e,
    rw [pow_succ, nat.mul_dvd_mul_iff_left pp.pos, IH],
    split; intro h; rcases h with ⟨k, h, e⟩,
    { exact ⟨succ k, succ_le_succ h, by rw [e, pow_succ]; refl⟩ },
    cases k with k,
    { apply pp.not_dvd_one.elim,
      rw [← pow_zero, ← e], apply dvd_mul_right },
    { refine ⟨k, le_of_succ_le_succ h, _⟩,
      rwa [mul_comm, pow_succ', nat.mul_left_inj pp.pos] at e } },
  { split; intro d,
    { rw (pp.coprime_pow_of_not_dvd h).eq_one_of_dvd d,
      exact ⟨0, zero_le _, (pow_zero p).symm⟩ },
    { rcases d with ⟨k, l, rfl⟩,
      exact pow_dvd_pow _ l } }
end

lemma prime.dvd_mul_of_dvd_ne {p1 p2 n : ℕ} (h_neq : p1 ≠ p2) (pp1 : prime p1) (pp2 : prime p2)
  (h1 : p1 ∣ n) (h2 : p2 ∣ n) : (p1 * p2 ∣ n) :=
coprime.mul_dvd_of_dvd_of_dvd ((coprime_primes pp1 pp2).mpr h_neq) h1 h2

/--
If `p` is prime,
and `a` doesn't divide `p^k`, but `a` does divide `p^(k+1)`
then `a = p^(k+1)`.
-/
lemma eq_prime_pow_of_dvd_least_prime_pow
  {a p k : ℕ} (pp : prime p) (h₁ : ¬(a ∣ p^k)) (h₂ : a ∣ p^(k+1)) :
  a = p^(k+1) :=
begin
  obtain ⟨l, ⟨h, rfl⟩⟩ := (dvd_prime_pow pp).1 h₂,
  congr,
  exact le_antisymm h (not_le.1 ((not_congr (pow_dvd_pow_iff_le_right (prime.one_lt pp))).1 h₁)),
end

lemma ne_one_iff_exists_prime_dvd : ∀ {n}, n ≠ 1 ↔ ∃ p : ℕ, p.prime ∧ p ∣ n
| 0 := by simpa using (Exists.intro 2 nat.prime_two)
| 1 := by simp [nat.not_prime_one]
| (n+2) :=
let a := n+2 in
let ha : a ≠ 1 := nat.succ_succ_ne_one n in
begin
  simp only [true_iff, ne.def, not_false_iff, ha],
  exact ⟨a.min_fac, nat.min_fac_prime ha, a.min_fac_dvd⟩,
end

lemma eq_one_iff_not_exists_prime_dvd {n : ℕ} : n = 1 ↔ ∀ p : ℕ, p.prime → ¬p ∣ n :=
by simpa using not_iff_not.mpr ne_one_iff_exists_prime_dvd

section
open list

lemma mem_factors_iff_dvd {n p : ℕ} (hn : n ≠ 0) (hp : prime p) : p ∈ factors n ↔ p ∣ n :=
⟨λ h, prod_factors hn ▸ list.dvd_prod h,
  λ h, mem_list_primes_of_dvd_prod
    (prime_iff.mp hp)
    (λ p h, prime_iff.mp (prime_of_mem_factors h))
    ((prod_factors hn).symm ▸ h)⟩

lemma dvd_of_mem_factors {n p : ℕ} (h : p ∈ n.factors) : p ∣ n :=
begin
  rcases n.eq_zero_or_pos with rfl | hn,
  { exact dvd_zero p },
  { rwa ←mem_factors_iff_dvd hn.ne' (prime_of_mem_factors h) }
end

lemma mem_factors {n p} (hn : n ≠ 0) : p ∈ factors n ↔ prime p ∧ p ∣ n :=
⟨λ h, ⟨prime_of_mem_factors h, (mem_factors_iff_dvd hn $ prime_of_mem_factors h).mp h⟩,
 λ ⟨hprime, hdvd⟩, (mem_factors_iff_dvd hn hprime).mpr hdvd⟩
<<<<<<< HEAD
=======

lemma le_of_mem_factors {n p : ℕ} (h : p ∈ n.factors) : p ≤ n :=
begin
  rcases n.eq_zero_or_pos with rfl | hn,
  { rw factors_zero at h, cases h },
  { exact le_of_dvd hn (dvd_of_mem_factors h) },
end
>>>>>>> 3d6b4b80

/-- **Fundamental theorem of arithmetic**-/
lemma factors_unique {n : ℕ} {l : list ℕ} (h₁ : prod l = n) (h₂ : ∀ p ∈ l, prime p) :
  l ~ factors n :=
begin
  refine perm_of_prod_eq_prod _ _ _,
  { rw h₁,
    refine (prod_factors _).symm,
    rintro rfl,
    rw prod_eq_zero_iff at h₁,
    exact prime.ne_zero (h₂ 0 h₁) rfl },
  { simp_rw ←prime_iff, exact h₂ },
  { simp_rw ←prime_iff, exact (λ p, prime_of_mem_factors) },
end

lemma prime.factors_pow {p : ℕ} (hp : p.prime) (n : ℕ) :
  (p ^ n).factors = list.repeat p n :=
begin
  symmetry,
  rw ← list.repeat_perm,
  apply nat.factors_unique (list.prod_repeat p n),
  intros q hq,
  rwa eq_of_mem_repeat hq,
end

/-- For positive `a` and `b`, the prime factors of `a * b` are the union of those of `a` and `b` -/
lemma perm_factors_mul {a b : ℕ} (ha : a ≠ 0) (hb : b ≠ 0) :
  (a * b).factors ~ a.factors ++ b.factors :=
begin
  refine (factors_unique _ _).symm,
  { rw [list.prod_append, prod_factors ha, prod_factors hb] },
  { intros p hp,
    rw list.mem_append at hp,
    cases hp;
    exact prime_of_mem_factors hp },
end

/-- For coprime `a` and `b`, the prime factors of `a * b` are the union of those of `a` and `b` -/
lemma perm_factors_mul_of_coprime {a b : ℕ} (hab : coprime a b) :
  (a * b).factors ~ a.factors ++ b.factors :=
begin
  rcases a.eq_zero_or_pos with rfl | ha,
  { simp [(coprime_zero_left _).mp hab] },
  rcases b.eq_zero_or_pos with rfl | hb,
  { simp [(coprime_zero_right _).mp hab] },
  exact perm_factors_mul ha.ne' hb.ne',
end

lemma factors_sublist_right {n k : ℕ} (h : k ≠ 0) : n.factors <+ (n * k).factors :=
begin
  cases n,
  { rw zero_mul },
  apply sublist_of_subperm_of_sorted _ (factors_sorted _) (factors_sorted _),
  rw (perm_factors_mul n.succ_ne_zero h).subperm_left,
  exact (sublist_append_left _ _).subperm,
end

lemma factors_sublist_of_dvd {n k : ℕ} (h : n ∣ k) (h' : k ≠ 0) : n.factors <+ k.factors :=
begin
  obtain ⟨a, rfl⟩ := h,
  exact factors_sublist_right (right_ne_zero_of_mul h'),
end

lemma factors_subset_right {n k : ℕ} (h : k ≠ 0) : n.factors ⊆ (n * k).factors :=
(factors_sublist_right h).subset

lemma factors_subset_of_dvd {n k : ℕ} (h : n ∣ k) (h' : k ≠ 0) : n.factors ⊆ k.factors :=
(factors_sublist_of_dvd h h').subset

lemma dvd_of_factors_subperm {a b : ℕ} (ha : a ≠ 0) (h : a.factors <+~ b.factors) : a ∣ b :=
begin
  rcases b.eq_zero_or_pos with rfl | hb,
  { exact dvd_zero _ },
  rcases a with (_|_|a),
  { exact (ha rfl).elim },
  { exact one_dvd _ },
  use (b.factors.diff a.succ.succ.factors).prod,
  nth_rewrite 0 ←nat.prod_factors ha,
  rw [←list.prod_append,
      list.perm.prod_eq $ list.subperm_append_diff_self_of_count_le $ list.subperm_ext_iff.mp h,
      nat.prod_factors hb.ne']
end

end

lemma succ_dvd_or_succ_dvd_of_succ_sum_dvd_mul {p : ℕ} (p_prime : prime p) {m n k l : ℕ}
      (hpm : p ^ k ∣ m) (hpn : p ^ l ∣ n) (hpmn : p ^ (k+l+1) ∣ m*n) :
      p ^ (k+1) ∣ m ∨ p ^ (l+1) ∣ n :=
have hpd : p^(k+l)*p ∣ m*n, by rwa pow_succ' at hpmn,
have hpd2 : p ∣ (m*n) / p ^ (k+l), from dvd_div_of_mul_dvd hpd,
have hpd3 : p ∣ (m*n) / (p^k * p^l), by simpa [pow_add] using hpd2,
have hpd4 : p ∣ (m / p^k) * (n / p^l), by simpa [nat.div_mul_div hpm hpn] using hpd3,
have hpd5 : p ∣ (m / p^k) ∨ p ∣ (n / p^l), from (prime.dvd_mul p_prime).1 hpd4,
suffices p^k*p ∣ m ∨ p^l*p ∣ n, by rwa [pow_succ', pow_succ'],
  hpd5.elim
    (assume : p ∣ m / p ^ k, or.inl $ mul_dvd_of_dvd_div hpm this)
    (assume : p ∣ n / p ^ l, or.inr $ mul_dvd_of_dvd_div hpn this)

/-- The type of prime numbers -/
def primes := {p : ℕ // p.prime}

namespace primes

instance : has_repr nat.primes := ⟨λ p, repr p.val⟩
instance inhabited_primes : inhabited primes := ⟨⟨2, prime_two⟩⟩

instance coe_nat : has_coe nat.primes ℕ := ⟨subtype.val⟩

theorem coe_nat_inj (p q : nat.primes) : (p : ℕ) = (q : ℕ) → p = q :=
λ h, subtype.eq h

end primes

instance monoid.prime_pow {α : Type*} [monoid α] : has_pow α primes := ⟨λ x p, x^p.val⟩

end nat

/-! ### Primality prover -/

open norm_num

namespace tactic
namespace norm_num

lemma is_prime_helper (n : ℕ)
  (h₁ : 1 < n) (h₂ : nat.min_fac n = n) : nat.prime n :=
nat.prime_def_min_fac.2 ⟨h₁, h₂⟩

lemma min_fac_bit0 (n : ℕ) : nat.min_fac (bit0 n) = 2 :=
by simp [nat.min_fac_eq, show 2 ∣ bit0 n, by simp [bit0_eq_two_mul n]]

/-- A predicate representing partial progress in a proof of `min_fac`. -/
def min_fac_helper (n k : ℕ) : Prop :=
0 < k ∧ bit1 k ≤ nat.min_fac (bit1 n)

theorem min_fac_helper.n_pos {n k : ℕ} (h : min_fac_helper n k) : 0 < n :=
pos_iff_ne_zero.2 $ λ e,
by rw e at h; exact not_le_of_lt (nat.bit1_lt h.1) h.2

lemma min_fac_ne_bit0 {n k : ℕ} : nat.min_fac (bit1 n) ≠ bit0 k :=
begin
  rw bit0_eq_two_mul,
  refine (λ e, absurd ((nat.dvd_add_iff_right _).2
    (dvd_trans ⟨_, e⟩ (nat.min_fac_dvd _))) _); simp
end

lemma min_fac_helper_0 (n : ℕ) (h : 0 < n) : min_fac_helper n 1 :=
begin
  refine ⟨zero_lt_one, lt_of_le_of_ne _ min_fac_ne_bit0.symm⟩,
  rw nat.succ_le_iff,
  refine lt_of_le_of_ne (nat.min_fac_pos _) (λ e, nat.not_prime_one _),
  rw e,
  exact nat.min_fac_prime (nat.bit1_lt h).ne',
end

lemma min_fac_helper_1 {n k k' : ℕ} (e : k + 1 = k')
  (np : nat.min_fac (bit1 n) ≠ bit1 k)
  (h : min_fac_helper n k) : min_fac_helper n k' :=
begin
  rw ← e,
  refine ⟨nat.succ_pos _,
    (lt_of_le_of_ne (lt_of_le_of_ne _ _ : k+1+k < _)
      min_fac_ne_bit0.symm : bit0 (k+1) < _)⟩,
  { rw add_right_comm, exact h.2 },
  { rw add_right_comm, exact np.symm }
end

lemma min_fac_helper_2 (n k k' : ℕ) (e : k + 1 = k')
  (np : ¬ nat.prime (bit1 k)) (h : min_fac_helper n k) : min_fac_helper n k' :=
begin
  refine min_fac_helper_1 e _ h,
  intro e₁, rw ← e₁ at np,
  exact np (nat.min_fac_prime $ ne_of_gt $ nat.bit1_lt h.n_pos)
end

lemma min_fac_helper_3 (n k k' c : ℕ) (e : k + 1 = k')
  (nc : bit1 n % bit1 k = c) (c0 : 0 < c)
  (h : min_fac_helper n k) : min_fac_helper n k' :=
begin
  refine min_fac_helper_1 e _ h,
  refine mt _ (ne_of_gt c0), intro e₁,
  rw [← nc, ← nat.dvd_iff_mod_eq_zero, ← e₁],
  apply nat.min_fac_dvd
end

lemma min_fac_helper_4 (n k : ℕ) (hd : bit1 n % bit1 k = 0)
  (h : min_fac_helper n k) : nat.min_fac (bit1 n) = bit1 k :=
by { rw ← nat.dvd_iff_mod_eq_zero at hd,
  exact le_antisymm (nat.min_fac_le_of_dvd (nat.bit1_lt h.1) hd) h.2 }

lemma min_fac_helper_5 (n k k' : ℕ) (e : bit1 k * bit1 k = k')
  (hd : bit1 n < k') (h : min_fac_helper n k) : nat.min_fac (bit1 n) = bit1 n :=
begin
  refine (nat.prime_def_min_fac.1 (nat.prime_def_le_sqrt.2
    ⟨nat.bit1_lt h.n_pos, _⟩)).2,
  rw ← e at hd,
  intros m m2 hm md,
  have := le_trans h.2 (le_trans (nat.min_fac_le_of_dvd m2 md) hm),
  rw nat.le_sqrt at this,
  exact not_le_of_lt hd this
end

/-- Given `e` a natural numeral and `d : nat` a factor of it, return `⊢ ¬ prime e`. -/
meta def prove_non_prime (e : expr) (n d₁ : ℕ) : tactic expr :=
do let e₁ := reflect d₁,
  c ← mk_instance_cache `(nat),
  (c, p₁) ← prove_lt_nat c `(1) e₁,
  let d₂ := n / d₁, let e₂ := reflect d₂,
  (c, e', p) ← prove_mul_nat c e₁ e₂,
  guard (e' =ₐ e),
  (c, p₂) ← prove_lt_nat c `(1) e₂,
  return $ `(@nat.not_prime_mul').mk_app [e₁, e₂, e, p, p₁, p₂]

/-- Given `a`,`a1 := bit1 a`, `n1` the value of `a1`, `b` and `p : min_fac_helper a b`,
  returns `(c, ⊢ min_fac a1 = c)`. -/
meta def prove_min_fac_aux (a a1 : expr) (n1 : ℕ) :
  instance_cache → expr → expr → tactic (instance_cache × expr × expr)
| ic b p := do
  k ← b.to_nat,
  let k1 := bit1 k,
  let b1 := `(bit1:ℕ→ℕ).mk_app [b],
  if n1 < k1*k1 then do
    (ic, e', p₁) ← prove_mul_nat ic b1 b1,
    (ic, p₂) ← prove_lt_nat ic a1 e',
    return (ic, a1, `(min_fac_helper_5).mk_app [a, b, e', p₁, p₂, p])
  else let d := k1.min_fac in
  if to_bool (d < k1) then do
    let k' := k+1, let e' := reflect k',
    (ic, p₁) ← prove_succ ic b e',
    p₂ ← prove_non_prime b1 k1 d,
    prove_min_fac_aux ic e' $ `(min_fac_helper_2).mk_app [a, b, e', p₁, p₂, p]
  else do
    let nc := n1 % k1,
    (ic, c, pc) ← prove_div_mod ic a1 b1 tt,
    if nc = 0 then
      return (ic, b1, `(min_fac_helper_4).mk_app [a, b, pc, p])
    else do
      (ic, p₀) ← prove_pos ic c,
      let k' := k+1, let e' := reflect k',
      (ic, p₁) ← prove_succ ic b e',
      prove_min_fac_aux ic e' $ `(min_fac_helper_3).mk_app [a, b, e', c, p₁, pc, p₀, p]

/-- Given `a` a natural numeral, returns `(b, ⊢ min_fac a = b)`. -/
meta def prove_min_fac (ic : instance_cache) (e : expr) : tactic (instance_cache × expr × expr) :=
match match_numeral e with
| match_numeral_result.zero := return (ic, `(2:ℕ), `(nat.min_fac_zero))
| match_numeral_result.one := return (ic, `(1:ℕ), `(nat.min_fac_one))
| match_numeral_result.bit0 e := return (ic, `(2), `(min_fac_bit0).mk_app [e])
| match_numeral_result.bit1 e := do
  n ← e.to_nat,
  c ← mk_instance_cache `(nat),
  (c, p) ← prove_pos c e,
  let a1 := `(bit1:ℕ→ℕ).mk_app [e],
  prove_min_fac_aux e a1 (bit1 n) c `(1) (`(min_fac_helper_0).mk_app [e, p])
| _ := failed
end

/-- A partial proof of `factors`. Asserts that `l` is a sorted list of primes, lower bounded by a
prime `p`, which multiplies to `n`. -/
def factors_helper (n p : ℕ) (l : list ℕ) : Prop :=
p.prime → list.chain (≤) p l ∧ (∀ a ∈ l, nat.prime a) ∧ list.prod l = n

lemma factors_helper_nil (a : ℕ) : factors_helper 1 a [] :=
λ pa, ⟨list.chain.nil, by rintro _ ⟨⟩, list.prod_nil⟩

lemma factors_helper_cons' (n m a b : ℕ) (l : list ℕ)
  (h₁ : b * m = n) (h₂ : a ≤ b) (h₃ : nat.min_fac b = b)
  (H : factors_helper m b l) : factors_helper n a (b :: l) :=
λ pa,
  have pb : b.prime, from nat.prime_def_min_fac.2 ⟨le_trans pa.two_le h₂, h₃⟩,
  let ⟨f₁, f₂, f₃⟩ := H pb in
  ⟨list.chain.cons h₂ f₁, λ c h, h.elim (λ e, e.symm ▸ pb) (f₂ _),
   by rw [list.prod_cons, f₃, h₁]⟩

lemma factors_helper_cons (n m a b : ℕ) (l : list ℕ)
  (h₁ : b * m = n) (h₂ : a < b) (h₃ : nat.min_fac b = b)
  (H : factors_helper m b l) : factors_helper n a (b :: l) :=
factors_helper_cons' _ _ _ _ _ h₁ h₂.le h₃ H

lemma factors_helper_sn (n a : ℕ) (h₁ : a < n) (h₂ : nat.min_fac n = n) : factors_helper n a [n] :=
factors_helper_cons _ _ _ _ _ (mul_one _) h₁ h₂ (factors_helper_nil _)

lemma factors_helper_same (n m a : ℕ) (l : list ℕ) (h : a * m = n)
  (H : factors_helper m a l) : factors_helper n a (a :: l) :=
λ pa, factors_helper_cons' _ _ _ _ _ h le_rfl (nat.prime_def_min_fac.1 pa).2 H pa

lemma factors_helper_same_sn (a : ℕ) : factors_helper a a [a] :=
factors_helper_same _ _ _ _ (mul_one _) (factors_helper_nil _)

lemma factors_helper_end (n : ℕ) (l : list ℕ) (H : factors_helper n 2 l) : nat.factors n = l :=
let ⟨h₁, h₂, h₃⟩ := H nat.prime_two in
have _, from (list.chain'_iff_pairwise (@le_trans _ _)).1 (@list.chain'.tail _ _ (_::_) h₁),
(list.eq_of_perm_of_sorted (nat.factors_unique h₃ h₂) this (nat.factors_sorted _)).symm

/-- Given `n` and `a` natural numerals, returns `(l, ⊢ factors_helper n a l)`. -/
meta def prove_factors_aux :
  instance_cache → expr → expr → ℕ → ℕ → tactic (instance_cache × expr × expr)
| c en ea n a :=
  let b := n.min_fac in
  if b < n then do
    let m := n / b,
    (c, em) ← c.of_nat m,
    if b = a then do
      (c, _, p₁) ← prove_mul_nat c ea em,
      (c, l, p₂) ← prove_factors_aux c em ea m a,
      pure (c, `(%%ea::%%l:list ℕ), `(factors_helper_same).mk_app [en, em, ea, l, p₁, p₂])
    else do
      (c, eb) ← c.of_nat b,
      (c, _, p₁) ← prove_mul_nat c eb em,
      (c, p₂) ← prove_lt_nat c ea eb,
      (c, _, p₃) ← prove_min_fac c eb,
      (c, l, p₄) ← prove_factors_aux c em eb m b,
      pure (c, `(%%eb::%%l : list ℕ),
        `(factors_helper_cons).mk_app [en, em, ea, eb, l, p₁, p₂, p₃, p₄])
  else if b = a then
    pure (c, `([%%ea] : list ℕ), `(factors_helper_same_sn).mk_app [ea])
  else do
    (c, p₁) ← prove_lt_nat c ea en,
    (c, _, p₂) ← prove_min_fac c en,
    pure (c, `([%%en] : list ℕ), `(factors_helper_sn).mk_app [en, ea, p₁, p₂])

/-- Evaluates the `prime` and `min_fac` functions. -/
@[norm_num] meta def eval_prime : expr → tactic (expr × expr)
| `(nat.prime %%e) := do
  n ← e.to_nat,
  match n with
  | 0 := false_intro `(nat.not_prime_zero)
  | 1 := false_intro `(nat.not_prime_one)
  | _ := let d₁ := n.min_fac in
    if d₁ < n then prove_non_prime e n d₁ >>= false_intro
    else do
      let e₁ := reflect d₁,
      c ← mk_instance_cache `(ℕ),
      (c, p₁) ← prove_lt_nat c `(1) e₁,
      (c, e₁, p) ← prove_min_fac c e,
      true_intro $ `(is_prime_helper).mk_app [e, p₁, p]
  end
| `(nat.min_fac %%e) := do
  ic ← mk_instance_cache `(ℕ),
  prod.snd <$> prove_min_fac ic e
| `(nat.factors %%e) := do
  n ← e.to_nat,
  match n with
  | 0 := pure (`(@list.nil ℕ), `(nat.factors_zero))
  | 1 := pure (`(@list.nil ℕ), `(nat.factors_one))
  | _ := do
    c ← mk_instance_cache `(ℕ),
    (c, l, p) ← prove_factors_aux c e `(2) n 2,
    pure (l, `(factors_helper_end).mk_app [e, l, p])
  end
| _ := failed

end norm_num
end tactic

namespace nat

theorem prime_three : prime 3 := by norm_num

instance fact_prime_two : fact (prime 2) := ⟨prime_two⟩

instance fact_prime_three : fact (prime 3) := ⟨prime_three⟩

end nat


namespace nat

lemma mem_factors_mul {a b : ℕ} (ha : a ≠ 0) (hb : b ≠ 0) {p : ℕ} :
  p ∈ (a * b).factors ↔ p ∈ a.factors ∨ p ∈ b.factors :=
begin
  rw [mem_factors (mul_ne_zero ha hb), mem_factors ha, mem_factors hb, ←and_or_distrib_left],
  simpa only [and.congr_right_iff] using prime.dvd_mul
end

/-- If `a`, `b` are positive, the prime divisors of `a * b` are the union of those of `a` and `b` -/
lemma factors_mul_to_finset {a b : ℕ} (ha : a ≠ 0) (hb : b ≠ 0) :
  (a * b).factors.to_finset = a.factors.to_finset ∪ b.factors.to_finset :=
(list.to_finset.ext $ λ x, (mem_factors_mul ha hb).trans list.mem_union.symm).trans $
  list.to_finset_union _ _

lemma pow_succ_factors_to_finset (n k : ℕ) :
  (n^(k+1)).factors.to_finset = n.factors.to_finset :=
begin
  rcases eq_or_ne n 0 with rfl | hn,
  { simp },
  induction k with k ih,
  { simp },
  rw [pow_succ, factors_mul_to_finset hn (pow_ne_zero _ hn), ih, finset.union_idempotent]
end

lemma pow_factors_to_finset (n : ℕ) {k : ℕ} (hk : k ≠ 0) :
  (n^k).factors.to_finset = n.factors.to_finset :=
begin
  cases k,
  { simpa using hk },
  rw pow_succ_factors_to_finset
end

/-- The only prime divisor of positive prime power `p^k` is `p` itself -/
lemma prime_pow_prime_divisor {p k : ℕ} (hk : k ≠ 0) (hp : prime p) :
  (p^k).factors.to_finset = {p} :=
by simp [pow_factors_to_finset p hk, factors_prime hp]

/-- The sets of factors of coprime `a` and `b` are disjoint -/
lemma coprime_factors_disjoint {a b : ℕ} (hab : a.coprime b) : list.disjoint a.factors b.factors :=
begin
  intros q hqa hqb,
  apply not_prime_one,
  rw ←(eq_one_of_dvd_coprimes hab (dvd_of_mem_factors hqa) (dvd_of_mem_factors hqb)),
  exact prime_of_mem_factors hqa
end

lemma mem_factors_mul_of_coprime {a b : ℕ} (hab : coprime a b) (p : ℕ):
  p ∈ (a * b).factors ↔ p ∈ a.factors ∪ b.factors :=
begin
  rcases a.eq_zero_or_pos with rfl | ha,
  { simp [(coprime_zero_left _).mp hab] },
  rcases b.eq_zero_or_pos with rfl | hb,
  { simp [(coprime_zero_right _).mp hab] },
  rw [mem_factors_mul ha.ne' hb.ne', list.mem_union]
end

lemma factors_mul_to_finset_of_coprime {a b : ℕ} (hab : coprime a b) :
  (a * b).factors.to_finset = a.factors.to_finset ∪ b.factors.to_finset :=
(list.to_finset.ext $ mem_factors_mul_of_coprime hab).trans $ list.to_finset_union _ _

open list

/-- If `p` is a prime factor of `a` then `p` is also a prime factor of `a * b` for any `b > 0` -/
lemma mem_factors_mul_left {p a b : ℕ} (hpa : p ∈ a.factors) (hb : b ≠ 0) : p ∈ (a*b).factors :=
begin
  rcases eq_or_ne a 0 with rfl | ha,
  { simpa using hpa },
  apply (mem_factors_mul ha hb).2 (or.inl hpa),
end

/-- If `p` is a prime factor of `b` then `p` is also a prime factor of `a * b` for any `a > 0` -/
lemma mem_factors_mul_right {p a b : ℕ} (hpb : p ∈ b.factors) (ha : a ≠ 0) : p ∈ (a*b).factors :=
by { rw mul_comm, exact mem_factors_mul_left hpb ha }

end nat<|MERGE_RESOLUTION|>--- conflicted
+++ resolved
@@ -433,12 +433,9 @@
   or.cases_on h₁ (λ h₂, h₂.symm ▸ min_fac_prime dec_trivial)
     prime_of_mem_factors
 
-<<<<<<< HEAD
-=======
 lemma pos_of_mem_factors {n p : ℕ} (h : p ∈ factors n) : 0 < p :=
 prime.pos (prime_of_mem_factors h)
 
->>>>>>> 3d6b4b80
 lemma prod_factors : ∀ {n}, n ≠ 0 → list.prod (factors n) = n
 | 0       := by simp
 | 1       := by simp
@@ -697,8 +694,6 @@
 lemma mem_factors {n p} (hn : n ≠ 0) : p ∈ factors n ↔ prime p ∧ p ∣ n :=
 ⟨λ h, ⟨prime_of_mem_factors h, (mem_factors_iff_dvd hn $ prime_of_mem_factors h).mp h⟩,
  λ ⟨hprime, hdvd⟩, (mem_factors_iff_dvd hn hprime).mpr hdvd⟩
-<<<<<<< HEAD
-=======
 
 lemma le_of_mem_factors {n p : ℕ} (h : p ∈ n.factors) : p ≤ n :=
 begin
@@ -706,7 +701,6 @@
   { rw factors_zero at h, cases h },
   { exact le_of_dvd hn (dvd_of_mem_factors h) },
 end
->>>>>>> 3d6b4b80
 
 /-- **Fundamental theorem of arithmetic**-/
 lemma factors_unique {n : ℕ} {l : list ℕ} (h₁ : prod l = n) (h₂ : ∀ p ∈ l, prime p) :
