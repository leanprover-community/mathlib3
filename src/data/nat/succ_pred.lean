/-
Copyright (c) 2021 Yaël Dillies. All rights reserved.
Released under Apache 2.0 license as described in the file LICENSE.
Authors: Yaël Dillies
-/
import order.succ_pred.basic

/-!
# Successors and predecessors of naturals

In this file, we show that `ℕ` is both an archimedean `succ_order` and an archimedean `pred_order`.
-/

open function

namespace nat

@[reducible] -- so that Lean reads `nat.succ` through `succ_order.succ`
instance : succ_order ℕ :=
{ succ := succ,
  ..succ_order.of_succ_le_iff succ (λ a b, iff.rfl) }

@[reducible] -- so that Lean reads `nat.pred` through `pred_order.pred`
instance : pred_order ℕ :=
{ pred := pred,
  pred_le := pred_le,
  min_of_le_pred := λ a ha, begin
    cases a,
    { exact is_min_bot },
    { exact (not_succ_le_self _ ha).elim }
  end,
  le_pred_of_lt := λ a b h, begin
    cases b,
    { exact (a.not_lt_zero h).elim },
    { exact le_of_succ_le_succ h }
  end,
  le_of_pred_lt := λ a b h, begin
    cases a,
    { exact b.zero_le },
    { exact h }
  end }

@[simp] lemma succ_eq_succ : order.succ = succ := rfl
@[simp] lemma pred_eq_pred : order.pred = pred := rfl

lemma succ_iterate (a : ℕ) : ∀ n, succ^[n] a = a + n
| 0       := rfl
| (n + 1) := by { rw [function.iterate_succ', add_succ], exact congr_arg _ n.succ_iterate }

lemma pred_iterate (a : ℕ) : ∀ n, pred^[n] a = a - n
| 0       := rfl
| (n + 1) := by { rw [function.iterate_succ', sub_succ], exact congr_arg _ n.pred_iterate }

instance : is_succ_archimedean ℕ :=
⟨λ a b h, ⟨b - a, by rw [succ_eq_succ, succ_iterate, add_tsub_cancel_of_le h]⟩⟩

instance : is_pred_archimedean ℕ :=
<<<<<<< HEAD
⟨λ a b h, ⟨b - a, by rw [nat.pred_iterate, tsub_tsub_cancel_of_le h]⟩⟩

/-! ### Covering relation -/

protected lemma nat.covby_iff_succ_eq {m n : ℕ} : m ⋖ n ↔ m + 1 = n := covby_iff_succ_eq

@[simp] lemma fin.coe_covby_iff {n : ℕ} (a b : fin n) : (a : ℕ) ⋖ b ↔ a ⋖ b :=
and_congr_right' ⟨λ h c hc, h hc, λ h c ha hb, @h ⟨c, hb.trans b.prop⟩ ha hb⟩
=======
⟨λ a b h, ⟨b - a, by rw [pred_eq_pred, pred_iterate, tsub_tsub_cancel_of_le h]⟩⟩

end nat
>>>>>>> 0c3f75bb
<|MERGE_RESOLUTION|>--- conflicted
+++ resolved
@@ -55,17 +55,13 @@
 ⟨λ a b h, ⟨b - a, by rw [succ_eq_succ, succ_iterate, add_tsub_cancel_of_le h]⟩⟩
 
 instance : is_pred_archimedean ℕ :=
-<<<<<<< HEAD
-⟨λ a b h, ⟨b - a, by rw [nat.pred_iterate, tsub_tsub_cancel_of_le h]⟩⟩
+⟨λ a b h, ⟨b - a, by rw [pred_eq_pred, pred_iterate, tsub_tsub_cancel_of_le h]⟩⟩
 
 /-! ### Covering relation -/
 
-protected lemma nat.covby_iff_succ_eq {m n : ℕ} : m ⋖ n ↔ m + 1 = n := covby_iff_succ_eq
+protected lemma covby_iff_succ_eq {m n : ℕ} : m ⋖ n ↔ m + 1 = n := covby_iff_succ_eq
+
+end nat
 
 @[simp] lemma fin.coe_covby_iff {n : ℕ} (a b : fin n) : (a : ℕ) ⋖ b ↔ a ⋖ b :=
-and_congr_right' ⟨λ h c hc, h hc, λ h c ha hb, @h ⟨c, hb.trans b.prop⟩ ha hb⟩
-=======
-⟨λ a b h, ⟨b - a, by rw [pred_eq_pred, pred_iterate, tsub_tsub_cancel_of_le h]⟩⟩
-
-end nat
->>>>>>> 0c3f75bb
+and_congr_right' ⟨λ h c hc, h hc, λ h c ha hb, @h ⟨c, hb.trans b.prop⟩ ha hb⟩