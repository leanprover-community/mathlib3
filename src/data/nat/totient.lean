--- conflicted
+++ resolved
@@ -186,22 +186,14 @@
 lemma totient_prime {p : ℕ} (hp : p.prime) : φ p = p - 1 :=
 by rw [← pow_one p, totient_prime_pow hp]; simp
 
-<<<<<<< HEAD
-lemma totient_mul_prime_div {p n : ℕ} (hp : p.prime) (h : p ∣ n) :
-=======
 lemma totient_mul_of_prime_of_dvd {p n : ℕ} (hp : p.prime) (h : p ∣ n) :
->>>>>>> ef8005cd
   (p * n).totient = p * n.totient :=
 begin
   by_cases hzero : n = 0,
   { simp [hzero] },
   { have hfin := (multiplicity.finite_nat_iff.2 ⟨hp.ne_one, zero_lt_iff.2 hzero⟩),
     have h0 : 0 < (multiplicity p n).get hfin := multiplicity.pos_of_dvd hfin h,
-<<<<<<< HEAD
-    obtain ⟨m, hm, hndiv⟩ := multiplicity.eq_pow_mul_not_dvd hfin,
-=======
     obtain ⟨m, hm, hndiv⟩ := multiplicity.exists_eq_pow_mul_and_not_dvd hfin,
->>>>>>> ef8005cd
     rw [hm, ← mul_assoc, ← pow_succ, nat.totient_mul (coprime_comm.mp (hp.coprime_pow_of_not_dvd
       hndiv)), nat.totient_mul (coprime_comm.mp (hp.coprime_pow_of_not_dvd hndiv)), ← mul_assoc],
     congr,
