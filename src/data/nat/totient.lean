/-
Copyright (c) 2018 Chris Hughes. All rights reserved.
Released under Apache 2.0 license as described in the file LICENSE.
Authors: Chris Hughes
-/
import algebra.big_operators.basic
<<<<<<< HEAD
import data.nat.prime
=======
import data.zmod.basic
>>>>>>> 52e6e4cf

/-!
# Euler's totient function

This file defines [Euler's totient function][https://en.wikipedia.org/wiki/Euler's_totient_function]
`nat.totient n` which counts the number of naturals less than `n` that are coprime with `n`.
We prove the divisor sum formula, namely that `n` equals `φ` summed over the divisors of `n`. See
`sum_totient`.
-/

open finset
open_locale big_operators

namespace nat

/-- Euler's totient function. This counts the number of naturals strictly less than `n` which are
coprime with `n`. -/
def totient (n : ℕ) : ℕ := ((range n).filter (nat.coprime n)).card

localized "notation `φ` := nat.totient" in nat

@[simp] theorem totient_zero : φ 0 = 0 := rfl

@[simp] theorem totient_one : φ 1 = 1 :=
by simp [totient]

lemma totient_eq_card_coprime (n : ℕ) : φ n = ((range n).filter (nat.coprime n)).card := rfl

lemma totient_le (n : ℕ) : φ n ≤ n :=
calc totient n ≤ (range n).card : card_filter_le _ _
           ... = n              : card_range _

lemma totient_pos : ∀ {n : ℕ}, 0 < n → 0 < φ n
| 0 := dec_trivial
| 1 := by simp [totient]
| (n+2) := λ h, card_pos.2 ⟨1, mem_filter.2 ⟨mem_range.2 dec_trivial, coprime_one_right _⟩⟩

open zmod

@[simp] lemma _root_.zmod.card_units_eq_totient (n : ℕ) [fact (0 < n)] :
  fintype.card (units (zmod n)) = φ n :=
calc fintype.card (units (zmod n)) = fintype.card {x : zmod n // x.val.coprime n} :
  fintype.card_congr zmod.units_equiv_coprime
... = φ n :
begin
  apply finset.card_congr (λ (a : {x : zmod n // x.val.coprime n}) _, a.1.val),
  { intro a, simp [(a : zmod n).val_lt, a.prop.symm] {contextual := tt} },
  { intros _ _ _ _ h, rw subtype.ext_iff_val, apply val_injective, exact h, },
  { intros b hb,
    rw [finset.mem_filter, finset.mem_range] at hb,
    refine ⟨⟨b, _⟩, finset.mem_univ _, _⟩,
    { let u := unit_of_coprime b hb.2.symm,
      exact val_coe_unit_coprime u },
    { show zmod.val (b : zmod n) = b,
      rw [val_nat_cast, nat.mod_eq_of_lt hb.1], } }
end

lemma totient_mul {m n : ℕ} (h : m.coprime n) : φ (m * n) = φ m * φ n :=
if hmn0 : m * n = 0
  then by cases nat.mul_eq_zero.1 hmn0 with h h;
    simp only [totient_zero, mul_zero, zero_mul, h]
  else
  begin
    haveI : fact (0 < (m * n)) := ⟨nat.pos_of_ne_zero hmn0⟩,
    haveI : fact (0 < m) := ⟨nat.pos_of_ne_zero $ left_ne_zero_of_mul hmn0⟩,
    haveI : fact (0 < n) := ⟨nat.pos_of_ne_zero $ right_ne_zero_of_mul hmn0⟩,
    rw [← zmod.card_units_eq_totient, ← zmod.card_units_eq_totient,
      ← zmod.card_units_eq_totient,
      fintype.card_congr (units.map_equiv (chinese_remainder h).to_mul_equiv).to_equiv,
      fintype.card_congr (@mul_equiv.prod_units (zmod m) (zmod n) _ _).to_equiv,
      fintype.card_prod]
  end

lemma sum_totient (n : ℕ) : ∑ m in (range n.succ).filter (∣ n), φ m = n :=
if hn0 : n = 0 then by simp [hn0]
else
calc ∑ m in (range n.succ).filter (∣ n), φ m
    = ∑ d in (range n.succ).filter (∣ n), ((range (n / d)).filter (λ m, gcd (n / d) m = 1)).card :
  eq.symm $ sum_bij (λ d _, n / d)
    (λ d hd, mem_filter.2 ⟨mem_range.2 $ lt_succ_of_le $ nat.div_le_self _ _,
      by conv {to_rhs, rw ← nat.mul_div_cancel' (mem_filter.1 hd).2}; simp⟩)
    (λ _ _, rfl)
    (λ a b ha hb h,
      have ha : a * (n / a) = n, from nat.mul_div_cancel' (mem_filter.1 ha).2,
      have 0 < (n / a), from nat.pos_of_ne_zero (λ h, by simp [*, lt_irrefl] at *),
      by rw [← nat.mul_left_inj this, ha, h, nat.mul_div_cancel' (mem_filter.1 hb).2])
    (λ b hb,
      have hb : b < n.succ ∧ b ∣ n, by simpa [-range_succ] using hb,
      have hbn : (n / b) ∣ n, from ⟨b, by rw nat.div_mul_cancel hb.2⟩,
      have hnb0 : (n / b) ≠ 0, from λ h, by simpa [h, ne.symm hn0] using nat.div_mul_cancel hbn,
      ⟨n / b, mem_filter.2 ⟨mem_range.2 $ lt_succ_of_le $ nat.div_le_self _ _, hbn⟩,
        by rw [← nat.mul_left_inj (nat.pos_of_ne_zero hnb0),
          nat.mul_div_cancel' hb.2, nat.div_mul_cancel hbn]⟩)
... = ∑ d in (range n.succ).filter (∣ n), ((range n).filter (λ m, gcd n m = d)).card :
  sum_congr rfl (λ d hd,
    have hd : d ∣ n, from (mem_filter.1 hd).2,
    have hd0 : 0 < d, from nat.pos_of_ne_zero (λ h, hn0 (eq_zero_of_zero_dvd $ h ▸ hd)),
    card_congr (λ m hm, d * m)
      (λ m hm, have hm : m < n / d ∧ gcd (n / d) m = 1, by simpa using hm,
        mem_filter.2 ⟨mem_range.2 $ nat.mul_div_cancel' hd ▸
          (mul_lt_mul_left hd0).2 hm.1,
          by rw [← nat.mul_div_cancel' hd, gcd_mul_left, hm.2, mul_one]⟩)
      (λ a b ha hb h, (nat.mul_right_inj hd0).1 h)
      (λ b hb, have hb : b < n ∧ gcd n b = d, by simpa using hb,
        ⟨b / d, mem_filter.2 ⟨mem_range.2
            ((mul_lt_mul_left (show 0 < d, from hb.2 ▸ hb.2.symm ▸ hd0)).1
              (by rw [← hb.2, nat.mul_div_cancel' (gcd_dvd_left _ _),
                nat.mul_div_cancel' (gcd_dvd_right _ _)]; exact hb.1)),
            hb.2 ▸ coprime_div_gcd_div_gcd (hb.2.symm ▸ hd0)⟩,
          hb.2 ▸ nat.mul_div_cancel' (gcd_dvd_right _ _)⟩))
... = ((filter (∣ n) (range n.succ)).bUnion (λ d, (range n).filter (λ m, gcd n m = d))).card :
  (card_bUnion (by intros; apply disjoint_filter.2; cc)).symm
... = (range n).card :
  congr_arg card (finset.ext (λ m, ⟨by finish,
    λ hm, have h : m < n, from mem_range.1 hm,
      mem_bUnion.2 ⟨gcd n m, mem_filter.2
        ⟨mem_range.2 (lt_succ_of_le (le_of_dvd (lt_of_le_of_lt (zero_le _) h)
          (gcd_dvd_left _ _))), gcd_dvd_left _ _⟩, mem_filter.2 ⟨hm, rfl⟩⟩⟩))
... = n : card_range _

/-- When `p` is prime, then the totient of `p ^ (n + 1)` is `p ^ n * (p - 1)` -/
lemma totient_prime_pow_succ {p : ℕ} (hp : p.prime) (n : ℕ) :
  φ (p ^ (n + 1)) = p ^ n * (p - 1) :=
calc φ (p ^ (n + 1))
    = ((range (p ^ (n + 1))).filter (coprime (p ^ (n + 1)))).card :
  totient_eq_card_coprime _
... = (range (p ^ (n + 1)) \ ((range (p ^ n)).image (* p))).card :
  congr_arg card begin
    rw [sdiff_eq_filter],
    apply filter_congr,
    simp only [mem_range, mem_filter, coprime_pow_left_iff n.succ_pos,
      mem_image, not_exists, hp.coprime_iff_not_dvd],
    intros a ha,
    split,
    { rintros hap b _ rfl,
      exact hap (dvd_mul_left _ _) },
    { rintros h ⟨b, rfl⟩,
      rw [pow_succ] at ha,
      exact h b (lt_of_mul_lt_mul_left ha (zero_le _)) (mul_comm _ _) }
  end
... = _ :
have h1 : set.inj_on (* p) (range (p ^ n)),
  from λ x _ y _, (nat.mul_left_inj hp.pos).1,
have h2 : (range (p ^ n)).image (* p) ⊆ range (p ^ (n + 1)),
  from λ a, begin
    simp only [mem_image, mem_range, exists_imp_distrib],
    rintros b h rfl,
    rw [pow_succ'],
    exact (mul_lt_mul_right hp.pos).2 h
  end,
begin
  rw [card_sdiff h2, card_image_of_inj_on h1, card_range,
    card_range, ← one_mul (p ^ n), pow_succ, ← nat.mul_sub_right_distrib,
    one_mul, mul_comm]
end

/-- When `p` is prime, then the totient of `p ^ ` is `p ^ (n - 1) * (p - 1)` -/
lemma totient_prime_pow {p : ℕ} (hp : p.prime) {n : ℕ} (hn : 0 < n) :
  φ (p ^ n) = p ^ (n - 1) * (p - 1) :=
by rcases exists_eq_succ_of_ne_zero (pos_iff_ne_zero.1 hn) with ⟨m, rfl⟩;
  exact totient_prime_pow_succ hp _

lemma totient_prime {p : ℕ} (hp : p.prime) : φ p = p - 1 :=
by rw [← pow_one p, totient_prime_pow hp]; simp

@[simp] lemma totient_two : φ 2 = 1 :=
(totient_prime prime_two).trans (by norm_num)

end nat<|MERGE_RESOLUTION|>--- conflicted
+++ resolved
@@ -4,11 +4,8 @@
 Authors: Chris Hughes
 -/
 import algebra.big_operators.basic
-<<<<<<< HEAD
 import data.nat.prime
-=======
 import data.zmod.basic
->>>>>>> 52e6e4cf
 
 /-!
 # Euler's totient function
