/-
Copyright (c) 2018 Mario Carneiro. All rights reserved.
Released under Apache 2.0 license as described in the file LICENSE.
Authors: Mario Carneiro
-/

/-!
# Extra definitions on `option`

> THIS FILE IS SYNCHRONIZED WITH MATHLIB4.
<<<<<<< HEAD
> https://github.com/leanprover-community/mathlib4/pull/504
=======
>>>>>>> dbde88c8
> Any changes to this file require a corresponding PR to mathlib4.

This file defines more operations involving `option α`. Lemmas about them are located in other
files under `data.option.`.
Other basic operations on `option` are defined in the core library.
-/


namespace option
variables {α : Type*} {β : Type*}

attribute [inline] option.is_some option.is_none

/-- An elimination principle for `option`. It is a nondependent version of `option.rec`. -/
@[simp] protected def elim (b : β) (f : α → β) : option α → β
| (some a) := f a
| none     := b

instance has_mem : has_mem α (option α) := ⟨λ a b, b = some a⟩

@[simp] theorem mem_def {a : α} {b : option α} : a ∈ b ↔ b = some a :=
iff.rfl

lemma mem_iff {a : α} {b : option α} : a ∈ b ↔ b = a := iff.rfl

theorem is_none_iff_eq_none {o : option α} : o.is_none = tt ↔ o = none :=
⟨option.eq_none_of_is_none, λ e, e.symm ▸ rfl⟩

theorem some_inj {a b : α} : some a = some b ↔ a = b := by simp

lemma mem_some_iff {α : Type*} {a b : α} : a ∈ some b ↔ b = a :=
by simp

/--
`o = none` is decidable even if the wrapped type does not have decidable equality.

This is not an instance because it is not definitionally equal to `option.decidable_eq`.
Try to use `o.is_none` or `o.is_some` instead.
-/
@[inline]
def decidable_eq_none {o : option α} : decidable (o = none) :=
decidable_of_decidable_of_iff (bool.decidable_eq _ _) is_none_iff_eq_none

instance decidable_forall_mem {p : α → Prop} [decidable_pred p] :
  ∀ o : option α, decidable (∀ a ∈ o, p a)
| none     := is_true (by simp [false_implies_iff])
| (some a) := if h : p a
  then is_true $ λ o e, some_inj.1 e ▸ h
  else is_false $ mt (λ H, H _ rfl) h

instance decidable_exists_mem {p : α → Prop} [decidable_pred p] :
  ∀ o : option α, decidable (∃ a ∈ o, p a)
| none     := is_false (λ ⟨a, ⟨h, _⟩⟩, by cases h)
| (some a) := if h : p a
  then is_true $ ⟨_, rfl, h⟩
  else is_false $ λ ⟨_, ⟨rfl, hn⟩⟩, h hn

/-- Inhabited `get` function. Returns `a` if the input is `some a`, otherwise returns `default`. -/
@[reducible] def iget [inhabited α] : option α → α
| (some x) := x
| none     := default

@[simp] theorem iget_some [inhabited α] {a : α} : (some a).iget = a := rfl

/-- `guard p a` returns `some a` if `p a` holds, otherwise `none`. -/
def guard (p : α → Prop) [decidable_pred p] (a : α) : option α :=
if p a then some a else none

/-- `filter p o` returns `some a` if `o` is `some a` and `p a` holds, otherwise `none`. -/
def filter (p : α → Prop) [decidable_pred p] (o : option α) : option α :=
o.bind (guard p)

/-- Cast of `option` to `list `. Returns `[a]` if the input is `some a`, and `[]` if it is
`none`. -/
def to_list : option α → list α
| none     := []
| (some a) := [a]

@[simp] theorem mem_to_list {a : α} {o : option α} : a ∈ to_list o ↔ a ∈ o :=
by cases o; simp [to_list, eq_comm]

/-- Two arguments failsafe function. Returns `f a b` if the inputs are `some a` and `some b`, and
"does nothing" otherwise. -/
def lift_or_get (f : α → α → α) : option α → option α → option α
| none     none     := none
| (some a) none     := some a       -- get a
| none     (some b) := some b       -- get b
| (some a) (some b) := some (f a b) -- lift f

instance lift_or_get_comm (f : α → α → α) [h : is_commutative α f] :
  is_commutative (option α) (lift_or_get f) :=
⟨λ a b, by cases a; cases b; simp [lift_or_get, h.comm]⟩

instance lift_or_get_assoc (f : α → α → α) [h : is_associative α f] :
  is_associative (option α) (lift_or_get f) :=
⟨λ a b c, by cases a; cases b; cases c; simp [lift_or_get, h.assoc]⟩

instance lift_or_get_idem (f : α → α → α) [h : is_idempotent α f] :
  is_idempotent (option α) (lift_or_get f) :=
⟨λ a, by cases a; simp [lift_or_get, h.idempotent]⟩

instance lift_or_get_is_left_id (f : α → α → α) :
  is_left_id (option α) (lift_or_get f) none :=
⟨λ a, by cases a; simp [lift_or_get]⟩

instance lift_or_get_is_right_id (f : α → α → α) :
  is_right_id (option α) (lift_or_get f) none :=
⟨λ a, by cases a; simp [lift_or_get]⟩

/-- Lifts a relation `α → β → Prop` to a relation `option α → option β → Prop` by just adding
`none ~ none`. -/
inductive rel (r : α → β → Prop) : option α → option β → Prop
/-- If `a ~ b`, then `some a ~ some b` -/
| some {a b} : r a b → rel (some a) (some b)
/-- `none ~ none` -/
| none       : rel none none

/-- Partial bind. If for some `x : option α`, `f : Π (a : α), a ∈ x → option β` is a
  partial function defined on `a : α` giving an `option β`, where `some a = x`,
  then `pbind x f h` is essentially the same as `bind x f`
  but is defined only when all `x = some a`, using the proof to apply `f`. -/
@[simp] def pbind : Π (x : option α), (Π (a : α), a ∈ x → option β) → option β
| none     _ := none
| (some a) f := f a rfl

/-- Partial map. If `f : Π a, p a → β` is a partial function defined on `a : α` satisfying `p`,
then `pmap f x h` is essentially the same as `map f x` but is defined only when all members of `x`
satisfy `p`, using the proof to apply `f`. -/
@[simp] def pmap {p : α → Prop} (f : Π (a : α), p a → β) :
  Π x : option α, (∀ a ∈ x, p a) → option β
| none     _ := none
| (some a) H := some (f a (H a (mem_def.mpr rfl)))

/-- Flatten an `option` of `option`, a specialization of `mjoin`. -/
@[simp] def join : option (option α) → option α :=
λ x, bind x id

protected def {u v} traverse {F : Type u → Type v} [applicative F] {α β : Type*} (f : α → F β) :
  option α → F (option β)
| none     := pure none
| (some x) := some <$> f x

/- By analogy with `monad.sequence` in `init/category/combinators.lean`. -/

/-- If you maybe have a monadic computation in a `[monad m]` which produces a term of type `α`, then
there is a naturally associated way to always perform a computation in `m` which maybe produces a
result. -/
def {u v} maybe {m : Type u → Type v} [monad m] {α : Type u} : option (m α) → m (option α)
| none      := return none
| (some fn) := some <$> fn

/-- Map a monadic function `f : α → m β` over an `o : option α`, maybe producing a result. -/
def {u v w} mmap {m : Type u → Type v} [monad m] {α : Type w} {β : Type u} (f : α → m β)
  (o : option α) : m (option β) := (o.map f).maybe

/-- A monadic analogue of `option.elim`. -/
def melim {α β : Type*} {m : Type* → Type*} [monad m] (y : m β) (z : α → m β) (x : m (option α)) :
  m β :=
x >>= option.elim y z

/-- A monadic analogue of `option.get_or_else`. -/
def mget_or_else {α : Type*} {m : Type* → Type*} [monad m] (x : m (option α)) (y : m α) : m α :=
melim y pure x

end option<|MERGE_RESOLUTION|>--- conflicted
+++ resolved
@@ -8,10 +8,6 @@
 # Extra definitions on `option`
 
 > THIS FILE IS SYNCHRONIZED WITH MATHLIB4.
-<<<<<<< HEAD
-> https://github.com/leanprover-community/mathlib4/pull/504
-=======
->>>>>>> dbde88c8
 > Any changes to this file require a corresponding PR to mathlib4.
 
 This file defines more operations involving `option α`. Lemmas about them are located in other
