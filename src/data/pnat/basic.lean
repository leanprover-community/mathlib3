--- conflicted
+++ resolved
@@ -12,11 +12,7 @@
 
 This file develops the type `ℕ+` or `pnat`, the subtype of natural numbers that are positive.
 It is defined in `data.pnat.defs`, but most of the development is deferred to here so
-<<<<<<< HEAD
-that file can have very few imports.
-=======
 that `data.pnat.defs` can have very few imports.
->>>>>>> 6746e3cf
 -/
 
 attribute [derive [add_left_cancel_semigroup, add_right_cancel_semigroup, add_comm_semigroup,
