--- conflicted
+++ resolved
@@ -30,11 +30,7 @@
 instance : has_add (polynomial α) := finsupp.has_add
 instance : has_mul (polynomial α) := finsupp.has_mul
 instance : comm_semiring (polynomial α) := finsupp.comm_semiring
-<<<<<<< HEAD
-instance [decidable_eq α] : decidable_eq (polynomial α) := finsupp.decidable_eq
-=======
 instance : decidable_eq (polynomial α) := finsupp.decidable_eq
->>>>>>> a8c29236
 
 def polynomial.has_coe_to_fun : has_coe_to_fun (polynomial α) :=
 finsupp.has_coe_to_fun
@@ -1160,11 +1156,7 @@
 end comm_semiring
 
 section comm_ring
-<<<<<<< HEAD
 variables [comm_ring α] {p q : polynomial α}
-=======
-variables [comm_ring α] [decidable_eq α] {p q : polynomial α}
->>>>>>> a8c29236
 instance : comm_ring (polynomial α) := finsupp.comm_ring
 instance : has_scalar α (polynomial α) := finsupp.has_scalar
 -- TODO if this becomes a semimodule then the below lemma could be proved for semimodules
@@ -1625,10 +1617,6 @@
 
 section multiplicity
 
-<<<<<<< HEAD
--- FIXME decide the fate of this definition
-=======
->>>>>>> a8c29236
 def decidable_dvd_monic (p : polynomial α) (hq : monic q) : decidable (q ∣ p) :=
 decidable_of_iff (p %ₘ q = 0) (dvd_iff_mod_by_monic_eq_zero hq)
 
@@ -1829,11 +1817,7 @@
 then if h : (X : polynomial α) ^ n - C a = 0
   then by simp only [nat.zero_le, nth_roots, roots, h, dif_pos rfl, card_empty]
   else with_bot.coe_le_coe.1 (le_trans (card_roots h)
-<<<<<<< HEAD
-    (by rw [hn, pow_zero, ← @C_1 α _, ← is_ring_hom.map_sub (@C α _)];
-=======
    (by rw [hn, pow_zero, ← @C_1 α _ _, ← @is_ring_hom.map_sub _ _ _ _ (@C α _ _)];
->>>>>>> a8c29236
       exact degree_C_le))
 else by rw [← with_bot.coe_le_coe, ← degree_X_pow_sub_C (nat.pos_of_ne_zero hn) a];
   exact card_roots (X_pow_sub_C_ne_zero (nat.pos_of_ne_zero hn) a)
