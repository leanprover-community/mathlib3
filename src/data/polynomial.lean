--- conflicted
+++ resolved
@@ -1436,15 +1436,6 @@
 λ H, finset.sup_le $ λ b Hb, decidable.of_not_not $ λ Hn,
   (finsupp.mem_support_to_fun f b).1 Hb $ H b $ lt_of_not_ge Hn⟩
 
-<<<<<<< HEAD
-=======
-theorem nat_degree_le_of_degree_le {p : polynomial R} {n : ℕ}
-  (H : degree p ≤ n) : nat_degree p ≤ n :=
-show option.get_or_else (degree p) 0 ≤ n, from match degree p, H with
-| none,     H := zero_le _
-| (some d), H := with_bot.coe_le_coe.1 H
-end
-
 lemma nat_degree_mul_le {p q : polynomial R} : nat_degree (p * q) ≤ nat_degree p + nat_degree q :=
 begin
   apply nat_degree_le_of_degree_le,
@@ -1453,7 +1444,6 @@
   refine add_le_add _ _; apply degree_le_nat_degree,
 end
 
->>>>>>> 8be66ee9
 theorem leading_coeff_mul_X_pow {p : polynomial R} {n : ℕ} :
   leading_coeff (p * X ^ n) = leading_coeff p :=
 decidable.by_cases
@@ -2216,9 +2206,6 @@
 mt degree_eq_bot.2 (show degree ((X : polynomial R) ^ n - C a) ≠ ⊥,
   by rw degree_X_pow_sub_C hn a; exact dec_trivial)
 
-lemma nat_degree_X_sub_C {r : R} : (X - C r).nat_degree = 1 :=
-by { apply nat_degree_eq_of_degree_eq_some, simp, }
-
 lemma nat_degree_X_pow_sub_C {n : ℕ} (hn : 0 < n) {r : R} :
   (X ^ n - C r).nat_degree = n :=
 by { apply nat_degree_eq_of_degree_eq_some, simp [degree_X_pow_sub_C hn], }
@@ -2232,16 +2219,8 @@
 by rw [←one_smul R p, ←h, zero_smul]
 
 lemma nat_degree_X_sub_C_le {r : R} : (X - C r).nat_degree ≤ 1 :=
-begin
-  classical,
-  by_cases h : (0 : R) = (1 : R),
-  { calc (X - C r).nat_degree
-         = (0 : polynomial R).nat_degree : congr_arg nat_degree (eq_zero_of_eq_zero h _)
-     ... = 0 : nat_degree_zero
-     ... ≤ 1 : zero_le 1, },
-  { haveI : nonzero R := ⟨h⟩,
-    exact le_of_eq nat_degree_X_sub_C, }
-end
+nat_degree_le_of_degree_le $ le_trans (degree_sub_le _ _) $ max_le degree_X_le $
+le_trans degree_C_le $ with_bot.coe_le_coe.2 zero_le_one
 
 /--
 The evaluation map is not generally multiplicative when the coefficient ring is noncommutative,
