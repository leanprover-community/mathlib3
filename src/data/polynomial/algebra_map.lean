--- conflicted
+++ resolved
@@ -251,13 +251,8 @@
   algebra_map R A (p.coeff 0) = aeval (0 : A) p :=
 by simp [aeval_def]
 
-<<<<<<< HEAD
-lemma map_aeval_eq_aeval_map {S T U : Type*} [comm_ring S] [comm_ring T] [comm_ring U]
-  [algebra R S] [algebra T U] (φ : R →+* T) (ψ : S →+* U)
-=======
 lemma map_aeval_eq_aeval_map {S T U : Type*} [comm_semiring S] [comm_semiring T] [semiring U]
   [algebra R S] [algebra T U] {φ : R →+* T} {ψ : S →+* U}
->>>>>>> 6890b009
   (h : (algebra_map T U).comp φ = ψ.comp (algebra_map R S)) (p : R[X]) (a : S) :
   ψ (aeval a p) = aeval (ψ a) (p.map φ) :=
 begin
@@ -269,11 +264,7 @@
   {p q : S[X]} (h₁ : p ∣ q) {a : T} (h₂ : aeval a p = 0) : aeval a q = 0 :=
 begin
   rw [aeval_def, ← eval_map] at h₂ ⊢,
-<<<<<<< HEAD
-  refine eval_eq_zero_of_dvd_of_eval_eq_zero ((polynomial.map_dvd (algebra_map S T) h₁)) h₂,
-=======
   exact eval_eq_zero_of_dvd_of_eval_eq_zero (polynomial.map_dvd (algebra_map S T) h₁) h₂,
->>>>>>> 6890b009
 end
 
 variable (R)
