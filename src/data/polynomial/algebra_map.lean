/-
Copyright (c) 2018 Chris Hughes. All rights reserved.
Released under Apache 2.0 license as described in the file LICENSE.
Authors: Chris Hughes, Johannes Hölzl, Scott Morrison, Jens Wagemaker
-/
import ring_theory.adjoin.basic
import data.polynomial.eval

/-!
# Theory of univariate polynomials

We show that `polynomial A` is an R-algebra when `A` is an R-algebra.
We promote `eval₂` to an algebra hom in `aeval`.
-/

noncomputable theory
open finset
open_locale big_operators polynomial

namespace polynomial
universes u v w z
variables {R : Type u} {S : Type v} {T : Type w} {A : Type z} {A' B' : Type*} {a b : R} {n : ℕ}
variables [comm_semiring A'] [comm_semiring B']

section comm_semiring
variables [comm_semiring R] {p q r : R[X]}

variables [semiring A] [algebra R A]

/-- Note that this instance also provides `algebra R R[X]`. -/
instance algebra_of_algebra : algebra R (polynomial A) :=
{ smul_def' := λ r p, begin
    rcases p,
    simp only [C, monomial, monomial_fun, ring_hom.coe_mk, ring_hom.to_fun_eq_coe,
      function.comp_app, ring_hom.coe_comp, smul_to_finsupp, mul_to_finsupp],
    exact algebra.smul_def' _ _,
  end,
  op_smul_def' := λ p r, begin
    rcases p,
    simp only [C, monomial, monomial_fun, ring_hom.coe_mk, ring_hom.to_fun_eq_coe,
      function.comp_app, ring_hom.coe_comp, smul_to_finsupp, mul_to_finsupp],
    exact algebra.op_smul_def' _ _,
  end,
  commutes' := λ r p, begin
    rcases p,
    simp only [C, monomial, monomial_fun, ring_hom.coe_mk, ring_hom.to_fun_eq_coe,
      function.comp_app, ring_hom.coe_comp, mul_to_finsupp],
    convert algebra.commutes' r p,
  end,
  .. C.comp (algebra_map R A) }

lemma algebra_map_apply (r : R) :
  algebra_map R (polynomial A) r = C (algebra_map R A r) :=
rfl

/--
When we have `[comm_ring R]`, the function `C` is the same as `algebra_map R R[X]`.

(But note that `C` is defined when `R` is not necessarily commutative, in which case
`algebra_map` is not available.)
-/
lemma C_eq_algebra_map (r : R) :
  C r = algebra_map R R[X] r :=
rfl

variables {R}

/--
  Extensionality lemma for algebra maps out of `polynomial A'` over a smaller base ring than `A'`
-/
@[ext] lemma alg_hom_ext' [algebra R A'] [algebra R B']
  {f g : A'[X] →ₐ[R] B'}
  (h₁ : f.comp (is_scalar_tower.to_alg_hom R A' (polynomial A')) =
        g.comp (is_scalar_tower.to_alg_hom R A' (polynomial A')))
  (h₂ : f X = g X) : f = g :=
alg_hom.coe_ring_hom_injective (polynomial.ring_hom_ext'
  (congr_arg alg_hom.to_ring_hom h₁) h₂)

variable (R)

/-- Algebra isomorphism between `polynomial R` and `add_monoid_algebra R ℕ`. This is just an
implementation detail, but it can be useful to transfer results from `finsupp` to polynomials. -/
@[simps]
def to_finsupp_iso_alg : R[X] ≃ₐ[R] add_monoid_algebra R ℕ :=
{ commutes' := λ r,
  begin
    simp only [add_monoid_algebra.coe_algebra_map, algebra.id.map_eq_self, function.comp_app],
    rw [←C_eq_algebra_map, ←monomial_zero_left, ring_equiv.to_fun_eq_coe, to_finsupp_iso_monomial],
  end,
  ..to_finsupp_iso R }

variable {R}

instance [nontrivial A] : nontrivial (subalgebra R (polynomial A)) :=
⟨⟨⊥, ⊤, begin
  rw [ne.def, set_like.ext_iff, not_forall],
  refine ⟨X, _⟩,
  simp only [algebra.mem_bot, not_exists, set.mem_range, iff_true, algebra.mem_top,
    algebra_map_apply, not_forall],
  intro x,
  rw [ext_iff, not_forall],
  refine ⟨1, _⟩,
  simp [coeff_C],
end⟩⟩

@[simp]
lemma alg_hom_eval₂_algebra_map
  {R A B : Type*} [comm_ring R] [ring A] [ring B] [algebra R A] [algebra R B]
  (p : R[X]) (f : A →ₐ[R] B) (a : A) :
  f (eval₂ (algebra_map R A) a p) = eval₂ (algebra_map R B) (f a) p :=
begin
  dsimp [eval₂, sum],
  simp only [f.map_sum, f.map_mul, f.map_pow, ring_hom.eq_int_cast, ring_hom.map_int_cast,
    alg_hom.commutes],
end

@[simp]
lemma eval₂_algebra_map_X {R A : Type*} [comm_ring R] [ring A] [algebra R A]
  (p : R[X]) (f : R[X] →ₐ[R] A) :
  eval₂ (algebra_map R A) (f X) p = f p :=
begin
  conv_rhs { rw [←polynomial.sum_C_mul_X_eq p], },
  dsimp [eval₂, sum],
  simp only [f.map_sum, f.map_mul, f.map_pow, ring_hom.eq_int_cast, ring_hom.map_int_cast],
  simp [polynomial.C_eq_algebra_map],
end

-- these used to be about `algebra_map ℤ R`, but now the simp-normal form is `int.cast_ring_hom R`.
@[simp]
lemma ring_hom_eval₂_cast_int_ring_hom {R S : Type*} [ring R] [ring S]
  (p : ℤ[X]) (f : R →+* S) (r : R) :
  f (eval₂ (int.cast_ring_hom R) r p) = eval₂ (int.cast_ring_hom S) (f r) p :=
alg_hom_eval₂_algebra_map p f.to_int_alg_hom r

@[simp]
lemma eval₂_int_cast_ring_hom_X {R : Type*} [ring R] (p : ℤ[X]) (f : ℤ[X] →+* R) :
  eval₂ (int.cast_ring_hom R) (f X) p = f p :=
eval₂_algebra_map_X p f.to_int_alg_hom

end comm_semiring

section aeval
variables [comm_semiring R] {p q : R[X]}

variables [semiring A] [algebra R A]
variables {B : Type*} [semiring B] [algebra R B]
variables (x : A)

/-- Given a valuation `x` of the variable in an `R`-algebra `A`, `aeval R A x` is
the unique `R`-algebra homomorphism from `R[X]` to `A` sending `X` to `x`.

This is a stronger variant of the linear map `polynomial.leval`. -/
def aeval : R[X] →ₐ[R] A :=
{ commutes' := λ r, eval₂_C _ _,
  ..eval₂_ring_hom' (algebra_map R A) x (λ a, algebra.commutes _ _) }

variables {R A}

@[simp] lemma adjoin_X : algebra.adjoin R ({X} : set R[X]) = ⊤ :=
begin
  refine top_unique (λ p hp, _),
  set S := algebra.adjoin R ({X} : set R[X]),
  rw [← sum_monomial_eq p], simp only [monomial_eq_smul_X, sum],
  exact S.sum_mem (λ n hn, S.smul_mem (S.pow_mem (algebra.subset_adjoin rfl) _) _)
end

@[ext] lemma alg_hom_ext {f g : R[X] →ₐ[R] A} (h : f X = g X) : f = g :=
alg_hom.ext_of_adjoin_eq_top adjoin_X $ λ p hp, (set.mem_singleton_iff.1 hp).symm ▸ h

theorem aeval_def (p : R[X]) : aeval x p = eval₂ (algebra_map R A) x p := rfl

@[simp] lemma aeval_zero : aeval x (0 : R[X]) = 0 :=
alg_hom.map_zero (aeval x)

@[simp] lemma aeval_X : aeval x (X : R[X]) = x := eval₂_X _ x

@[simp] lemma aeval_C (r : R) : aeval x (C r) = algebra_map R A r := eval₂_C _ x

@[simp] lemma aeval_monomial {n : ℕ} {r : R} : aeval x (monomial n r) = (algebra_map _ _ r) * x^n :=
eval₂_monomial _ _

@[simp] lemma aeval_X_pow {n : ℕ} : aeval x ((X : R[X])^n) = x^n :=
eval₂_X_pow _ _

@[simp] lemma aeval_add : aeval x (p + q) = aeval x p + aeval x q :=
alg_hom.map_add _ _ _

@[simp] lemma aeval_one : aeval x (1 : R[X]) = 1 :=
alg_hom.map_one _

@[simp] lemma aeval_bit0 : aeval x (bit0 p) = bit0 (aeval x p) :=
alg_hom.map_bit0 _ _

@[simp] lemma aeval_bit1 : aeval x (bit1 p) = bit1 (aeval x p) :=
alg_hom.map_bit1 _ _

@[simp] lemma aeval_nat_cast (n : ℕ) : aeval x (n : R[X]) = n :=
map_nat_cast _ _

lemma aeval_mul : aeval x (p * q) = aeval x p * aeval x q :=
alg_hom.map_mul _ _ _

lemma aeval_comp {A : Type*} [comm_semiring A] [algebra R A] (x : A) :
  aeval x (p.comp q) = (aeval (aeval x q) p) :=
eval₂_comp (algebra_map R A)

@[simp] lemma aeval_map {A : Type*} [comm_semiring A] [algebra R A] [algebra A B]
  [is_scalar_tower R A B] (b : B) (p : R[X]) :
  aeval b (p.map (algebra_map R A)) = aeval b p :=
by rw [aeval_def, eval₂_map, ←is_scalar_tower.algebra_map_eq, ←aeval_def]

theorem aeval_alg_hom (f : A →ₐ[R] B) (x : A) : aeval (f x) = f.comp (aeval x) :=
alg_hom_ext $ by simp only [aeval_X, alg_hom.comp_apply]

@[simp] theorem aeval_X_left : aeval (X : R[X]) = alg_hom.id R R[X] :=
alg_hom_ext $ aeval_X X

theorem eval_unique (φ : R[X] →ₐ[R] A) (p) :
  φ p = eval₂ (algebra_map R A) (φ X) p :=
by rw [← aeval_def, aeval_alg_hom, aeval_X_left, alg_hom.comp_id]

theorem aeval_alg_hom_apply (f : A →ₐ[R] B) (x : A) (p : R[X]) :
  aeval (f x) p = f (aeval x p) :=
alg_hom.ext_iff.1 (aeval_alg_hom f x) p

theorem aeval_alg_equiv (f : A ≃ₐ[R] B) (x : A) : aeval (f x) = (f : A →ₐ[R] B).comp (aeval x) :=
aeval_alg_hom (f : A →ₐ[R] B) x

theorem aeval_alg_equiv_apply (f : A ≃ₐ[R] B) (x : A) (p : R[X]) :
  aeval (f x) p = f (aeval x p) :=
aeval_alg_hom_apply (f : A →ₐ[R] B) x p

lemma aeval_algebra_map_apply (x : R) (p : R[X]) :
  aeval (algebra_map R A x) p = algebra_map R A (p.eval x) :=
aeval_alg_hom_apply (algebra.of_id R A) x p

@[simp] lemma coe_aeval_eq_eval (r : R) :
  (aeval r : R[X] → R) = eval r := rfl

@[simp] lemma aeval_fn_apply {X : Type*} (g : R[X]) (f : X → R) (x : X) :
  ((aeval f) g) x = aeval (f x) g :=
(aeval_alg_hom_apply (pi.eval_alg_hom _ _ x) f g).symm

@[norm_cast] lemma aeval_subalgebra_coe
  (g : R[X]) {A : Type*} [semiring A] [algebra R A] (s : subalgebra R A) (f : s) :
  (aeval f g : A) = aeval (f : A) g :=
(aeval_alg_hom_apply s.val f g).symm

lemma coeff_zero_eq_aeval_zero (p : R[X]) : p.coeff 0 = aeval 0 p :=
by simp [coeff_zero_eq_eval_zero]

lemma coeff_zero_eq_aeval_zero' (p : R[X]) :
  algebra_map R A (p.coeff 0) = aeval (0 : A) p :=
by simp [aeval_def]

variable (R)

theorem _root_.algebra.adjoin_singleton_eq_range_aeval (x : A) :
  algebra.adjoin R {x} = (polynomial.aeval x).range :=
by rw [← algebra.map_top, ← adjoin_X, alg_hom.map_adjoin, set.image_singleton, aeval_X]

variable {R}

section comm_semiring

variables [comm_semiring S] {f : R →+* S}

lemma aeval_eq_sum_range [algebra R S] {p : R[X]} (x : S) :
  aeval x p = ∑ i in finset.range (p.nat_degree + 1), p.coeff i • x ^ i :=
by { simp_rw algebra.smul_def, exact eval₂_eq_sum_range (algebra_map R S) x }

lemma aeval_eq_sum_range' [algebra R S] {p : R[X]} {n : ℕ} (hn : p.nat_degree < n) (x : S) :
aeval x p = ∑ i in finset.range n, p.coeff i • x ^ i :=
by { simp_rw algebra.smul_def, exact eval₂_eq_sum_range' (algebra_map R S) hn x }

lemma aeval_sum {ι : Type*} [algebra R S] (s : finset ι) (f : ι → R[X])
  (g : S) : aeval g (∑ i in s, f i) = ∑ i in s, aeval g (f i) :=
(polynomial.aeval g : R[X] →ₐ[_] _).map_sum f s

@[to_additive]
lemma aeval_prod {ι : Type*} [algebra R S] (s : finset ι)
  (f : ι → R[X]) (g : S) : aeval g (∏ i in s, f i) = ∏ i in s, aeval g (f i) :=
(polynomial.aeval g : R[X] →ₐ[_] _).map_prod f s

lemma is_root_of_eval₂_map_eq_zero
  (hf : function.injective f) {r : R} : eval₂ f (f r) p = 0 → p.is_root r :=
begin
  intro h,
  apply hf,
  rw [←eval₂_hom, h, f.map_zero],
end

lemma is_root_of_aeval_algebra_map_eq_zero [algebra R S] {p : R[X]}
  (inj : function.injective (algebra_map R S))
  {r : R} (hr : aeval (algebra_map R S r) p = 0) : p.is_root r :=
is_root_of_eval₂_map_eq_zero inj hr

section aeval_tower

variables [algebra S R] [algebra S A'] [algebra S B']

/-- Version of `aeval` for defining algebra homs out of `polynomial R` over a smaller base ring
  than `R`. -/
def aeval_tower (f : R →ₐ[S] A') (x : A') : R[X] →ₐ[S] A' :=
{ commutes' := λ r, by simp [algebra_map_apply],
  ..eval₂_ring_hom ↑f x }

variables (g : R →ₐ[S] A') (y : A')

@[simp] lemma aeval_tower_X : aeval_tower g y X = y := eval₂_X _ _

@[simp] lemma aeval_tower_C (x : R) : aeval_tower g y (C x) = g x := eval₂_C _ _

@[simp] lemma aeval_tower_comp_C : ((aeval_tower g y : R[X] →+* A').comp C) = g :=
ring_hom.ext $ aeval_tower_C _ _

@[simp] lemma aeval_tower_algebra_map (x : R) :
  aeval_tower g y (algebra_map R R[X] x) = g x := eval₂_C _ _

@[simp] lemma aeval_tower_comp_algebra_map :
  (aeval_tower g y : R[X] →+* A').comp (algebra_map R R[X]) = g :=
aeval_tower_comp_C _ _

lemma aeval_tower_to_alg_hom (x : R) :
  aeval_tower g y (is_scalar_tower.to_alg_hom S R R[X] x) = g x :=
aeval_tower_algebra_map _ _ _

@[simp] lemma aeval_tower_comp_to_alg_hom :
  (aeval_tower g y).comp (is_scalar_tower.to_alg_hom S R R[X]) = g :=
alg_hom.coe_ring_hom_injective $ aeval_tower_comp_algebra_map _ _

@[simp] lemma aeval_tower_id : aeval_tower (alg_hom.id S S) = aeval :=
by { ext, simp only [eval_X, aeval_tower_X, coe_aeval_eq_eval], }

@[simp] lemma aeval_tower_of_id : aeval_tower (algebra.of_id S A') = aeval :=
by { ext, simp only [aeval_X, aeval_tower_X], }

end aeval_tower

end comm_semiring

section comm_ring

variables [comm_ring S] {f : R →+* S}

lemma dvd_term_of_dvd_eval_of_dvd_terms {z p : S} {f : S[X]} (i : ℕ)
  (dvd_eval : p ∣ f.eval z) (dvd_terms : ∀ (j ≠ i), p ∣ f.coeff j * z ^ j) :
  p ∣ f.coeff i * z ^ i :=
begin
  by_cases hi : i ∈ f.support,
  { rw [eval, eval₂, sum] at dvd_eval,
    rw [←finset.insert_erase hi, finset.sum_insert (finset.not_mem_erase _ _)] at dvd_eval,
    refine (dvd_add_left _).mp dvd_eval,
    apply finset.dvd_sum,
    intros j hj,
    exact dvd_terms j (finset.ne_of_mem_erase hj) },
  { convert dvd_zero p,
    rw not_mem_support_iff at hi,
    simp [hi] }
end

lemma dvd_term_of_is_root_of_dvd_terms {r p : S} {f : S[X]} (i : ℕ)
  (hr : f.is_root r) (h : ∀ (j ≠ i), p ∣ f.coeff j * r ^ j) : p ∣ f.coeff i * r ^ i :=
dvd_term_of_dvd_eval_of_dvd_terms i (eq.symm hr ▸ dvd_zero p) h

end comm_ring

end aeval

section ring
variables [ring R]

/--
The evaluation map is not generally multiplicative when the coefficient ring is noncommutative,
but nevertheless any polynomial of the form `p * (X - monomial 0 r)` is sent to zero
when evaluated at `r`.

This is the key step in our proof of the Cayley-Hamilton theorem.
-/
lemma eval_mul_X_sub_C {p : R[X]} (r : R) :
  (p * (X - C r)).eval r = 0 :=
begin
  simp only [eval, eval₂, ring_hom.id_apply],
  have bound := calc
    (p * (X - C r)).nat_degree
         ≤ p.nat_degree + (X - C r).nat_degree : nat_degree_mul_le
     ... ≤ p.nat_degree + 1 : add_le_add_left nat_degree_X_sub_C_le _
     ... < p.nat_degree + 2 : lt_add_one _,
  rw sum_over_range' _ _ (p.nat_degree + 2) bound,
  swap,
  { simp, },
  rw sum_range_succ',
  conv_lhs
  { congr, apply_congr, skip,
    rw [coeff_mul_X_sub_C, sub_mul, mul_assoc, ←pow_succ], },
  simp [sum_range_sub', coeff_monomial],
end

theorem not_is_unit_X_sub_C [nontrivial R] (r : R) : ¬ is_unit (X - C r) :=
λ ⟨⟨_, g, hfg, hgf⟩, rfl⟩, @zero_ne_one R _ _ $ by erw [← eval_mul_X_sub_C, hgf, eval_one]

end ring

lemma aeval_endomorphism {M : Type*}
<<<<<<< HEAD
  [comm_ring R] [add_comm_group M] [module R M] [module Rᵐᵒᵖ M] [is_central_scalar R M]
  (f : M →ₗ[R] M) (v : M) (p : polynomial R) :
=======
  [comm_ring R] [add_comm_group M] [module R M]
  (f : M →ₗ[R] M) (v : M) (p : R[X]) :
>>>>>>> 3aa5b8a9
  aeval f p v = p.sum (λ n b, b • (f ^ n) v) :=
begin
  rw [aeval_def, eval₂],
  exact (linear_map.applyₗ v).map_sum ,
end

end polynomial<|MERGE_RESOLUTION|>--- conflicted
+++ resolved
@@ -402,13 +402,8 @@
 end ring
 
 lemma aeval_endomorphism {M : Type*}
-<<<<<<< HEAD
   [comm_ring R] [add_comm_group M] [module R M] [module Rᵐᵒᵖ M] [is_central_scalar R M]
-  (f : M →ₗ[R] M) (v : M) (p : polynomial R) :
-=======
-  [comm_ring R] [add_comm_group M] [module R M]
   (f : M →ₗ[R] M) (v : M) (p : R[X]) :
->>>>>>> 3aa5b8a9
   aeval f p v = p.sum (λ n b, b • (f ^ n) v) :=
 begin
   rw [aeval_def, eval₂],
