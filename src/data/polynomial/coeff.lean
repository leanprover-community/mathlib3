/-
Copyright (c) 2018 Chris Hughes. All rights reserved.
Released under Apache 2.0 license as described in the file LICENSE.
Authors: Chris Hughes, Johannes Hölzl, Scott Morrison, Jens Wagemaker
-/

import data.polynomial.basic
import data.finset.nat_antidiagonal
import data.nat.choose.sum

/-!
# Theory of univariate polynomials

The theorems include formulas for computing coefficients, such as
`coeff_add`, `coeff_sum`, `coeff_mul`

-/

noncomputable theory

open finsupp finset add_monoid_algebra
open_locale big_operators

namespace polynomial
universes u v
variables {R : Type u} {S : Type v} {a b : R} {n m : ℕ}

variables [semiring R] {p q r : polynomial R}

section coeff

lemma coeff_one (n : ℕ) : coeff (1 : polynomial R) n = if 0 = n then 1 else 0 :=
coeff_monomial

@[simp]
lemma coeff_add (p q : polynomial R) (n : ℕ) : coeff (p + q) n = coeff p n + coeff q n :=
by { rcases p, rcases q, simp [coeff, add_to_finsupp] }

@[simp] lemma coeff_smul [monoid S] [distrib_mul_action S R] (r : S) (p : polynomial R) (n : ℕ) :
  coeff (r • p) n = r • coeff p n :=
by { rcases p, simp [coeff, smul_to_finsupp] }

lemma support_smul [monoid S] [distrib_mul_action S R] (r : S) (p : polynomial R) :
  support (r • p) ⊆ support p :=
begin
  assume i hi,
  simp [mem_support_iff] at hi ⊢,
  contrapose! hi,
  simp [hi]
end

/-- `polynomial.sum` as a linear map. -/
@[simps] def lsum {R A M : Type*} [semiring R] [semiring A] [add_comm_monoid M]
  [module R A] [module R M] (f : ℕ → A →ₗ[R] M) :
  polynomial A →ₗ[R] M :=
{ to_fun := λ p, p.sum (λ n r, f n r),
  map_add' := λ p q, sum_add_index p q _ (λ n, (f n).map_zero) (λ n _ _, (f n).map_add _ _),
  map_smul' := λ c p,
  begin
    rw [sum_eq_of_subset _ (λ n r, f n r) (λ n, (f n).map_zero) _ (support_smul c p)],
    simp only [sum_def, finset.smul_sum, coeff_smul, linear_map.map_smul],
  end }

variable (R)
/-- The nth coefficient, as a linear map. -/
def lcoeff (n : ℕ) : polynomial R →ₗ[R] R :=
{ to_fun := λ p, coeff p n,
  map_add' := λ p q, coeff_add p q n,
  map_smul' := λ r p, coeff_smul r p n }

variable {R}

@[simp] lemma lcoeff_apply (n : ℕ) (f : polynomial R) : lcoeff R n f = coeff f n := rfl

@[simp] lemma finset_sum_coeff {ι : Type*} (s : finset ι) (f : ι → polynomial R) (n : ℕ) :
  coeff (∑ b in s, f b) n = ∑ b in s, coeff (f b) n :=
(lcoeff R n).map_sum

lemma coeff_sum [semiring S] (n : ℕ) (f : ℕ → R → polynomial S) :
  coeff (p.sum f) n = p.sum (λ a b, coeff (f a b) n) :=
by { rcases p, simp [polynomial.sum, support, coeff] }

/-- Decomposes the coefficient of the product `p * q` as a sum
over `nat.antidiagonal`. A version which sums over `range (n + 1)` can be obtained
by using `finset.nat.sum_antidiagonal_eq_sum_range_succ`. -/
lemma coeff_mul (p q : polynomial R) (n : ℕ) :
  coeff (p * q) n = ∑ x in nat.antidiagonal n, coeff p x.1 * coeff q x.2 :=
begin
  rcases p, rcases q,
  simp only [coeff, mul_to_finsupp],
  exact add_monoid_algebra.mul_apply_antidiagonal p q n _ (λ x, nat.mem_antidiagonal)
end

@[simp] lemma mul_coeff_zero (p q : polynomial R) : coeff (p * q) 0 = coeff p 0 * coeff q 0 :=
by simp [coeff_mul]

lemma coeff_mul_X_zero (p : polynomial R) : coeff (p * X) 0 = 0 :=
by simp

lemma coeff_X_mul_zero (p : polynomial R) : coeff (X * p) 0 = 0 :=
by simp

lemma coeff_C_mul_X (x : R) (k n : ℕ) :
  coeff (C x * X^k : polynomial R) n = if n = k then x else 0 :=
by { rw [← monomial_eq_C_mul_X, coeff_monomial], congr' 1, simp [eq_comm] }

@[simp] lemma coeff_C_mul (p : polynomial R) : coeff (C a * p) n = a * coeff p n :=
by { rcases p, simp only [C, monomial, monomial_fun, mul_to_finsupp, ring_hom.coe_mk,
  coeff, add_monoid_algebra.single_zero_mul_apply p a n] }

lemma C_mul' (a : R) (f : polynomial R) : C a * f = a • f :=
by { ext, rw [coeff_C_mul, coeff_smul, smul_eq_mul] }

@[simp] lemma coeff_mul_C (p : polynomial R) (n : ℕ) (a : R) :
  coeff (p * C a) n = coeff p n * a :=
by { rcases p, simp only [C, monomial, monomial_fun, mul_to_finsupp, ring_hom.coe_mk,
  coeff, add_monoid_algebra.mul_single_zero_apply p a n] }

lemma coeff_X_pow (k n : ℕ) :
  coeff (X^k : polynomial R) n = if n = k then 1 else 0 :=
by simp only [one_mul, ring_hom.map_one, ← coeff_C_mul_X]

@[simp]
lemma coeff_X_pow_self (n : ℕ) :
  coeff (X^n : polynomial R) n = 1 :=
by simp [coeff_X_pow]

theorem coeff_mul_X_pow (p : polynomial R) (n d : ℕ) :
  coeff (p * polynomial.X ^ n) (d + n) = coeff p d :=
begin
  rw [coeff_mul, sum_eq_single (d,n), coeff_X_pow, if_pos rfl, mul_one],
  { rintros ⟨i,j⟩ h1 h2, rw [coeff_X_pow, if_neg, mul_zero], rintro rfl, apply h2,
    rw [nat.mem_antidiagonal, add_right_cancel_iff] at h1, subst h1 },
  { exact λ h1, (h1 (nat.mem_antidiagonal.2 rfl)).elim }
end

lemma coeff_mul_X_pow' (p : polynomial R) (n d : ℕ) :
  (p * X ^ n).coeff d = ite (n ≤ d) (p.coeff (d - n)) 0 :=
begin
  split_ifs,
  { rw [←@nat.sub_add_cancel d n h, coeff_mul_X_pow, nat.add_sub_cancel] },
  { refine (coeff_mul _ _ _).trans (finset.sum_eq_zero (λ x hx, _)),
    rw [coeff_X_pow, if_neg, mul_zero],
    exact ne_of_lt (lt_of_le_of_lt (nat.le_of_add_le_right
      (le_of_eq (finset.nat.mem_antidiagonal.mp hx))) (not_le.mp h)) },
end

@[simp] theorem coeff_mul_X (p : polynomial R) (n : ℕ) :
  coeff (p * X) (n + 1) = coeff p n :=
by simpa only [pow_one] using coeff_mul_X_pow p 1 n

theorem mul_X_pow_eq_zero {p : polynomial R} {n : ℕ}
  (H : p * X ^ n = 0) : p = 0 :=
ext $ λ k, (coeff_mul_X_pow p n k).symm.trans $ ext_iff.1 H (k+n)

lemma C_mul_X_pow_eq_monomial (c : R) (n : ℕ) : C c * X^n = monomial n c :=
by { ext1, rw [monomial_eq_smul_X, coeff_smul, coeff_C_mul, smul_eq_mul] }

lemma support_mul_X_pow (c : R) (n : ℕ) (H : c ≠ 0) : (C c * X^n).support = singleton n :=
by rw [C_mul_X_pow_eq_monomial, support_monomial n c H]

lemma support_C_mul_X_pow' {c : R} {n : ℕ} : (C c * X^n).support ⊆ singleton n :=
by { rw [C_mul_X_pow_eq_monomial], exact support_monomial' n c }

lemma coeff_X_add_one_pow (R : Type*) [semiring R] (n k : ℕ) :
  ((X + 1) ^ n).coeff k = (n.choose k : R) :=
begin
  rw [(commute_X (1 : polynomial R)).add_pow, ← lcoeff_apply, linear_map.map_sum],
  simp only [one_pow, mul_one, lcoeff_apply, ← C_eq_nat_cast, coeff_mul_C, nat.cast_id],
  rw [finset.sum_eq_single k, coeff_X_pow_self, one_mul],
  { intros _ _,
    simp only [coeff_X_pow, boole_mul, ite_eq_right_iff, ne.def] {contextual := tt},
    rintro h rfl, contradiction },
  { simp only [coeff_X_pow_self, one_mul, not_lt, finset.mem_range],
    intro h, rw [nat.choose_eq_zero_of_lt h, nat.cast_zero], }
end

lemma coeff_one_add_X_pow (R : Type*) [semiring R] (n k : ℕ) :
  ((1 + X) ^ n).coeff k = (n.choose k : R) :=
by rw [add_comm _ X, coeff_X_add_one_pow]

lemma C_dvd_iff_dvd_coeff (r : R) (φ : polynomial R) :
  C r ∣ φ ↔ ∀ i, r ∣ φ.coeff i :=
begin
  split,
  { rintros ⟨φ, rfl⟩ c, rw coeff_C_mul, apply dvd_mul_right },
  { intro h,
    choose c hc using h,
    classical,
    let c' : ℕ → R := λ i, if i ∈ φ.support then c i else 0,
    let ψ : polynomial R := ∑ i in φ.support, monomial i (c' i),
    use ψ,
    ext i,
    simp only [ψ, c', coeff_C_mul, mem_support_iff, coeff_monomial,
               finset_sum_coeff, finset.sum_ite_eq'],
    split_ifs with hi hi,
    { rw hc },
    { rw [not_not] at hi, rwa mul_zero } },
end

lemma coeff_bit0_mul (P Q : polynomial R) (n : ℕ) :
  coeff (bit0 P * Q) n = 2 * coeff (P * Q) n :=
by simp [bit0, add_mul]

lemma coeff_bit1_mul (P Q : polynomial R) (n : ℕ) :
  coeff (bit1 P * Q) n = 2 * coeff (P * Q) n + coeff Q n :=
by simp [bit1, add_mul, coeff_bit0_mul]

<<<<<<< HEAD
lemma update_eq_add_sub_coeff {R : Type*} [ring R] (p : polynomial R) (n : ℕ) (a : R) :
  p.update n a = p + (polynomial.C (a - p.coeff n) * polynomial.X ^ n) :=
begin
  ext,
  rw [coeff_update_apply, coeff_add, coeff_C_mul_X],
  split_ifs with h;
  simp [h]
end
=======
lemma smul_eq_C_mul (a : R) : a • p = C a * p := by simp [ext_iff]
>>>>>>> b563e5aa

end coeff

section cast

@[simp] lemma nat_cast_coeff_zero {n : ℕ} {R : Type*} [semiring R] :
  (n : polynomial R).coeff 0 = n :=
begin
  induction n with n ih,
  { simp, },
  { simp [ih], },
end

@[simp, norm_cast] theorem nat_cast_inj
  {m n : ℕ} {R : Type*} [semiring R] [char_zero R] : (↑m : polynomial R) = ↑n ↔ m = n :=
begin
  fsplit,
  { intro h,
    apply_fun (λ p, p.coeff 0) at h,
    simpa using h, },
  { rintro rfl, refl, },
end

@[simp] lemma int_cast_coeff_zero {i : ℤ} {R : Type*} [ring R] :
  (i : polynomial R).coeff 0 = i :=
by cases i; simp

@[simp, norm_cast] theorem int_cast_inj
  {m n : ℤ} {R : Type*} [ring R] [char_zero R] : (↑m : polynomial R) = ↑n ↔ m = n :=
begin
  fsplit,
  { intro h,
    apply_fun (λ p, p.coeff 0) at h,
    simpa using h, },
  { rintro rfl, refl, },
end

end cast

end polynomial<|MERGE_RESOLUTION|>--- conflicted
+++ resolved
@@ -206,7 +206,8 @@
   coeff (bit1 P * Q) n = 2 * coeff (P * Q) n + coeff Q n :=
 by simp [bit1, add_mul, coeff_bit0_mul]
 
-<<<<<<< HEAD
+lemma smul_eq_C_mul (a : R) : a • p = C a * p := by simp [ext_iff]
+
 lemma update_eq_add_sub_coeff {R : Type*} [ring R] (p : polynomial R) (n : ℕ) (a : R) :
   p.update n a = p + (polynomial.C (a - p.coeff n) * polynomial.X ^ n) :=
 begin
@@ -215,9 +216,6 @@
   split_ifs with h;
   simp [h]
 end
-=======
-lemma smul_eq_C_mul (a : R) : a • p = C a * p := by simp [ext_iff]
->>>>>>> b563e5aa
 
 end coeff
 
