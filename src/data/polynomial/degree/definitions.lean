/-
Copyright (c) 2018 Chris Hughes. All rights reserved.
Released under Apache 2.0 license as described in the file LICENSE.
Authors: Chris Hughes, Johannes Hölzl, Scott Morrison, Jens Wagemaker
-/
import data.nat.with_bot
import data.polynomial.induction
import data.polynomial.monomial

/-!
# Theory of univariate polynomials

The definitions include
`degree`, `monic`, `leading_coeff`

Results include
- `degree_mul` : The degree of the product is the sum of degrees
- `leading_coeff_add_of_degree_eq` and `leading_coeff_add_of_degree_lt` :
    The leading_coefficient of a sum is determined by the leading coefficients and degrees
-/

noncomputable theory

open finsupp finset
open_locale big_operators classical polynomial

namespace polynomial
universes u v
variables {R : Type u} {S : Type v} {a b c d : R} {n m : ℕ}

section semiring
variables [semiring R] {p q r : R[X]}

/-- `degree p` is the degree of the polynomial `p`, i.e. the largest `X`-exponent in `p`.
`degree p = some n` when `p ≠ 0` and `n` is the highest power of `X` that appears in `p`, otherwise
`degree 0 = ⊥`. -/
def degree (p : R[X]) : with_bot ℕ := p.support.max

lemma degree_lt_wf : well_founded (λp q : R[X], degree p < degree q) :=
inv_image.wf degree (with_bot.well_founded_lt nat.lt_wf)

instance : has_well_founded R[X] := ⟨_, degree_lt_wf⟩

/-- `nat_degree p` forces `degree p` to ℕ, by defining nat_degree 0 = 0. -/
def nat_degree (p : R[X]) : ℕ := (degree p).get_or_else 0

/-- `leading_coeff p` gives the coefficient of the highest power of `X` in `p`-/
def leading_coeff (p : R[X]) : R := coeff p (nat_degree p)

/-- a polynomial is `monic` if its leading coefficient is 1 -/
def monic (p : R[X]) := leading_coeff p = (1 : R)

@[nontriviality] lemma monic_of_subsingleton [subsingleton R] (p : R[X]) : monic p :=
subsingleton.elim _ _

lemma monic.def : monic p ↔ leading_coeff p = 1 := iff.rfl

instance monic.decidable [decidable_eq R] : decidable (monic p) :=
by unfold monic; apply_instance

@[simp] lemma monic.leading_coeff {p : R[X]} (hp : p.monic) :
  leading_coeff p = 1 := hp

lemma monic.coeff_nat_degree {p : R[X]} (hp : p.monic) : p.coeff p.nat_degree = 1 := hp

@[simp] lemma degree_zero : degree (0 : R[X]) = ⊥ := rfl

@[simp] lemma nat_degree_zero : nat_degree (0 : R[X]) = 0 := rfl

@[simp] lemma coeff_nat_degree : coeff p (nat_degree p) = leading_coeff p := rfl

lemma degree_eq_bot : degree p = ⊥ ↔ p = 0 :=
⟨λ h, support_eq_empty.1 (finset.max_eq_bot.1 h),
λ h, h.symm ▸ rfl⟩

@[nontriviality] lemma degree_of_subsingleton [subsingleton R] : degree p = ⊥ :=
by rw [subsingleton.elim p 0, degree_zero]

@[nontriviality] lemma nat_degree_of_subsingleton [subsingleton R] : nat_degree p = 0 :=
by rw [subsingleton.elim p 0, nat_degree_zero]

lemma degree_eq_nat_degree (hp : p ≠ 0) : degree p = (nat_degree p : with_bot ℕ) :=
let ⟨n, hn⟩ :=
  not_forall.1 (mt option.eq_none_iff_forall_not_mem.2 (mt degree_eq_bot.1 hp)) in
have hn : degree p = some n := not_not.1 hn,
by rw [nat_degree, hn]; refl

lemma degree_eq_iff_nat_degree_eq {p : R[X]} {n : ℕ} (hp : p ≠ 0) :
  p.degree = n ↔ p.nat_degree = n :=
by rw [degree_eq_nat_degree hp, with_bot.coe_eq_coe]

lemma degree_eq_iff_nat_degree_eq_of_pos {p : R[X]} {n : ℕ} (hn : 0 < n) :
  p.degree = n ↔ p.nat_degree = n :=
begin
  split,
  { intro H, rwa ← degree_eq_iff_nat_degree_eq, rintro rfl,
    rw degree_zero at H, exact option.no_confusion H },
  { intro H, rwa degree_eq_iff_nat_degree_eq, rintro rfl,
    rw nat_degree_zero at H, rw H at hn, exact lt_irrefl _ hn }
end

lemma nat_degree_eq_of_degree_eq_some {p : R[X]} {n : ℕ}
  (h : degree p = n) : nat_degree p = n :=
have hp0 : p ≠ 0, from λ hp0, by rw hp0 at h; exact option.no_confusion h,
option.some_inj.1 $ show (nat_degree p : with_bot ℕ) = n,
  by rwa [← degree_eq_nat_degree hp0]

@[simp] lemma degree_le_nat_degree : degree p ≤ nat_degree p :=
with_bot.gi_get_or_else_bot.gc.le_u_l _

lemma nat_degree_eq_of_degree_eq [semiring S] {q : S[X]} (h : degree p = degree q) :
  nat_degree p = nat_degree q :=
by unfold nat_degree; rw h

lemma le_degree_of_ne_zero (h : coeff p n ≠ 0) : (n : with_bot ℕ) ≤ degree p :=
show @has_le.le (with_bot ℕ) _ (some n : with_bot ℕ) (p.support.sup some : with_bot ℕ),
from finset.le_sup (mem_support_iff.2 h)

lemma le_nat_degree_of_ne_zero (h : coeff p n ≠ 0) : n ≤ nat_degree p :=
begin
  rw [← with_bot.coe_le_coe, ← degree_eq_nat_degree],
  exact le_degree_of_ne_zero h,
  { assume h, subst h, exact h rfl }
end

lemma le_nat_degree_of_mem_supp (a : ℕ) :
  a ∈ p.support → a ≤ nat_degree p:=
le_nat_degree_of_ne_zero ∘ mem_support_iff.mp

lemma degree_mono [semiring S] {f : R[X]} {g : S[X]}
  (h : f.support ⊆ g.support) : f.degree ≤ g.degree := finset.sup_mono h

lemma supp_subset_range (h : nat_degree p < m) : p.support ⊆ finset.range m :=
λ n hn, mem_range.2 $ (le_nat_degree_of_mem_supp _ hn).trans_lt h

lemma supp_subset_range_nat_degree_succ : p.support ⊆ finset.range (nat_degree p + 1) :=
supp_subset_range (nat.lt_succ_self _)

lemma degree_le_degree (h : coeff q (nat_degree p) ≠ 0) : degree p ≤ degree q :=
begin
  by_cases hp : p = 0,
  { rw hp, exact bot_le },
  { rw degree_eq_nat_degree hp, exact le_degree_of_ne_zero h }
end

lemma degree_ne_of_nat_degree_ne {n : ℕ} :
  p.nat_degree ≠ n → degree p ≠ n :=
mt $ λ h, by rw [nat_degree, h, option.get_or_else_coe]

theorem nat_degree_le_iff_degree_le {n : ℕ} : nat_degree p ≤ n ↔ degree p ≤ n :=
with_bot.get_or_else_bot_le_iff

lemma nat_degree_lt_iff_degree_lt (hp : p ≠ 0) :
  p.nat_degree < n ↔ p.degree < ↑n :=
with_bot.get_or_else_bot_lt_iff $ degree_eq_bot.not.mpr hp

alias nat_degree_le_iff_degree_le ↔ ..

lemma nat_degree_le_nat_degree [semiring S] {q : S[X]} (hpq : p.degree ≤ q.degree) :
  p.nat_degree ≤ q.nat_degree :=
with_bot.gi_get_or_else_bot.gc.monotone_l hpq

@[simp] lemma degree_C (ha : a ≠ 0) : degree (C a) = (0 : with_bot ℕ) :=
by rw [degree, ← monomial_zero_left, support_monomial 0 ha, max_eq_sup_coe, sup_singleton,
    with_bot.coe_zero]

lemma degree_C_le : degree (C a) ≤ 0 :=
begin
  by_cases h : a = 0,
  { rw [h, C_0], exact bot_le },
  { rw [degree_C h], exact le_rfl }
end

lemma degree_C_lt : degree (C a) < 1 := degree_C_le.trans_lt $ with_bot.coe_lt_coe.mpr zero_lt_one

lemma degree_one_le : degree (1 : R[X]) ≤ (0 : with_bot ℕ) :=
by rw [← C_1]; exact degree_C_le

@[simp] lemma nat_degree_C (a : R) : nat_degree (C a) = 0 :=
begin
  by_cases ha : a = 0,
  { have : C a = 0, { rw [ha, C_0] },
    rw [nat_degree, degree_eq_bot.2 this],
    refl },
  { rw [nat_degree, degree_C ha], refl }
end

@[simp] lemma nat_degree_one : nat_degree (1 : R[X]) = 0 := nat_degree_C 1

@[simp] lemma nat_degree_nat_cast (n : ℕ) : nat_degree (n : R[X]) = 0 :=
by simp only [←C_eq_nat_cast, nat_degree_C]

@[simp] lemma degree_monomial (n : ℕ) (ha : a ≠ 0) : degree (monomial n a) = n :=
by rw [degree, support_monomial n ha]; refl

@[simp] lemma degree_C_mul_X_pow (n : ℕ) (ha : a ≠ 0) : degree (C a * X ^ n) = n :=
by rw [← monomial_eq_C_mul_X, degree_monomial n ha]

lemma degree_C_mul_X (ha : a ≠ 0) : degree (C a * X) = 1 :=
by simpa only [pow_one] using degree_C_mul_X_pow 1 ha

lemma degree_monomial_le (n : ℕ) (a : R) : degree (monomial n a) ≤ n :=
if h : a = 0 then by rw [h, (monomial n).map_zero]; exact bot_le else le_of_eq (degree_monomial n h)

lemma degree_C_mul_X_pow_le (n : ℕ) (a : R) : degree (C a * X ^ n) ≤ n :=
by { rw C_mul_X_pow_eq_monomial, apply degree_monomial_le }

lemma degree_C_mul_X_le (a : R) : degree (C a * X) ≤ 1 :=
by simpa only [pow_one] using degree_C_mul_X_pow_le 1 a

@[simp] lemma nat_degree_C_mul_X_pow (n : ℕ) (a : R) (ha : a ≠ 0) : nat_degree (C a * X ^ n) = n :=
nat_degree_eq_of_degree_eq_some (degree_C_mul_X_pow n ha)

@[simp] lemma nat_degree_C_mul_X (a : R) (ha : a ≠ 0) : nat_degree (C a * X) = 1 :=
by simpa only [pow_one] using nat_degree_C_mul_X_pow 1 a ha

@[simp] lemma nat_degree_monomial [decidable_eq R] (i : ℕ) (r : R) :
  nat_degree (monomial i r) = if r = 0 then 0 else i :=
begin
  split_ifs with hr,
  { simp [hr] },
  { rw [← C_mul_X_pow_eq_monomial, nat_degree_C_mul_X_pow i r hr] }
end

lemma nat_degree_monomial_le (a : R) {m : ℕ} : (monomial m a).nat_degree ≤ m :=
begin
  rw polynomial.nat_degree_monomial,
  split_ifs,
  exacts [nat.zero_le _, rfl.le],
end

lemma nat_degree_monomial_eq (i : ℕ) {r : R} (r0 : r ≠ 0) :
  (monomial i r).nat_degree = i :=
eq.trans (nat_degree_monomial _ _) (if_neg r0)

lemma coeff_eq_zero_of_degree_lt (h : degree p < n) : coeff p n = 0 :=
not_not.1 (mt le_degree_of_ne_zero (not_le_of_gt h))

lemma coeff_eq_zero_of_nat_degree_lt {p : R[X]} {n : ℕ} (h : p.nat_degree < n) :
  p.coeff n = 0 :=
begin
  apply coeff_eq_zero_of_degree_lt,
  by_cases hp : p = 0,
  { subst hp, exact with_bot.bot_lt_coe n },
  { rwa [degree_eq_nat_degree hp, with_bot.coe_lt_coe] }
end

@[simp] lemma coeff_nat_degree_succ_eq_zero {p : R[X]} : p.coeff (p.nat_degree + 1) = 0 :=
coeff_eq_zero_of_nat_degree_lt (lt_add_one _)

-- We need the explicit `decidable` argument here because an exotic one shows up in a moment!
lemma ite_le_nat_degree_coeff (p : R[X]) (n : ℕ) (I : decidable (n < 1 + nat_degree p)) :
  @ite _ (n < 1 + nat_degree p) I (coeff p n) 0 = coeff p n :=
begin
  split_ifs,
  { refl },
  { exact (coeff_eq_zero_of_nat_degree_lt (not_le.1 (λ w, h (nat.lt_one_add_iff.2 w)))).symm, }
end

lemma as_sum_support (p : R[X]) :
  p = ∑ i in p.support, monomial i (p.coeff i) :=
(sum_monomial_eq p).symm

lemma as_sum_support_C_mul_X_pow (p : R[X]) :
  p = ∑ i in p.support, C (p.coeff i) * X^i :=
trans p.as_sum_support $ by simp only [C_mul_X_pow_eq_monomial]

/--
We can reexpress a sum over `p.support` as a sum over `range n`,
for any `n` satisfying `p.nat_degree < n`.
-/
lemma sum_over_range' [add_comm_monoid S] (p : R[X]) {f : ℕ → R → S} (h : ∀ n, f n 0 = 0)
  (n : ℕ) (w : p.nat_degree < n) :
  p.sum f = ∑ (a : ℕ) in range n, f a (coeff p a) :=
begin
  rcases p,
  have := supp_subset_range w,
  simp only [polynomial.sum, support, coeff, nat_degree, degree] at ⊢ this,
  exact finsupp.sum_of_support_subset _ this _ (λ n hn, h n)
end

/--
We can reexpress a sum over `p.support` as a sum over `range (p.nat_degree + 1)`.
-/
lemma sum_over_range [add_comm_monoid S] (p : R[X]) {f : ℕ → R → S} (h : ∀ n, f n 0 = 0) :
  p.sum f = ∑ (a : ℕ) in range (p.nat_degree + 1), f a (coeff p a) :=
sum_over_range' p h (p.nat_degree + 1) (lt_add_one _)

-- TODO this is essentially a duplicate of `sum_over_range`, and should be removed.
lemma sum_fin [add_comm_monoid S]
  (f : ℕ → R → S) (hf : ∀ i, f i 0 = 0) {n : ℕ} {p : R[X]} (hn : p.degree < n) :
  ∑ (i : fin n), f i (p.coeff i) = p.sum f :=
begin
  by_cases hp : p = 0,
  { rw [hp, sum_zero_index, finset.sum_eq_zero], intros i _, exact hf i },
  rw [sum_over_range' _ hf n ((nat_degree_lt_iff_degree_lt hp).mpr hn),
    fin.sum_univ_eq_sum_range (λ i, f i (p.coeff i))],
end

lemma as_sum_range' (p : R[X]) (n : ℕ) (w : p.nat_degree < n) :
  p = ∑ i in range n, monomial i (coeff p i) :=
p.sum_monomial_eq.symm.trans $ p.sum_over_range' monomial_zero_right _ w

lemma as_sum_range (p : R[X]) :
  p = ∑ i in range (p.nat_degree + 1), monomial i (coeff p i) :=
p.sum_monomial_eq.symm.trans $ p.sum_over_range $ monomial_zero_right

lemma as_sum_range_C_mul_X_pow (p : R[X]) :
  p = ∑ i in range (p.nat_degree + 1), C (coeff p i) * X ^ i :=
p.as_sum_range.trans $ by simp only [C_mul_X_pow_eq_monomial]

lemma coeff_ne_zero_of_eq_degree (hn : degree p = n) :
  coeff p n ≠ 0 :=
λ h, mem_support_iff.mp (mem_of_max hn) h

lemma eq_X_add_C_of_degree_le_one (h : degree p ≤ 1) :
  p = C (p.coeff 1) * X + C (p.coeff 0) :=
ext (λ n, nat.cases_on n (by simp)
  (λ n, nat.cases_on n (by simp [coeff_C])
    (λ m, have degree p < m.succ.succ, from lt_of_le_of_lt h dec_trivial,
      by simp [coeff_eq_zero_of_degree_lt this, coeff_C, nat.succ_ne_zero, coeff_X,
        nat.succ_inj', @eq_comm ℕ 0])))

lemma eq_X_add_C_of_degree_eq_one (h : degree p = 1) :
  p = C (p.leading_coeff) * X + C (p.coeff 0) :=
(eq_X_add_C_of_degree_le_one (show degree p ≤ 1, from h ▸ le_rfl)).trans
  (by simp [leading_coeff, nat_degree_eq_of_degree_eq_some h])

lemma eq_X_add_C_of_nat_degree_le_one (h : nat_degree p ≤ 1) :
  p = C (p.coeff 1) * X + C (p.coeff 0) :=
eq_X_add_C_of_degree_le_one $ degree_le_of_nat_degree_le h

lemma exists_eq_X_add_C_of_nat_degree_le_one (h : nat_degree p ≤ 1) :
  ∃ a b, p = C a * X + C b :=
⟨p.coeff 1, p.coeff 0, eq_X_add_C_of_nat_degree_le_one h⟩

theorem degree_X_pow_le (n : ℕ) : degree (X^n : R[X]) ≤ n :=
by simpa only [C_1, one_mul] using degree_C_mul_X_pow_le n (1:R)

theorem degree_X_le : degree (X : R[X]) ≤ 1 :=
degree_monomial_le _ _

lemma nat_degree_X_le : (X : R[X]).nat_degree ≤ 1 :=
nat_degree_le_of_degree_le degree_X_le

lemma mem_support_C_mul_X_pow {n a : ℕ} {c : R} (h : a ∈ (C c * X ^ n).support) : a = n :=
mem_singleton.1 $ support_C_mul_X_pow' n c h

lemma card_support_C_mul_X_pow_le_one {c : R} {n : ℕ} : (C c * X ^ n).support.card ≤ 1 :=
begin
  rw ← card_singleton n,
  apply card_le_of_subset (support_C_mul_X_pow' n c),
end

lemma card_supp_le_succ_nat_degree (p : R[X]) : p.support.card ≤ p.nat_degree + 1 :=
begin
  rw ← finset.card_range (p.nat_degree + 1),
  exact finset.card_le_of_subset supp_subset_range_nat_degree_succ,
end

lemma le_degree_of_mem_supp (a : ℕ) :
  a ∈ p.support → ↑a ≤ degree p :=
le_degree_of_ne_zero ∘ mem_support_iff.mp

lemma nonempty_support_iff : p.support.nonempty ↔ p ≠ 0 :=
by rw [ne.def, nonempty_iff_ne_empty, ne.def, ← support_eq_empty]

end semiring

section nonzero_semiring
variables [semiring R] [nontrivial R] {p q : R[X]}

@[simp] lemma degree_one : degree (1 : R[X]) = (0 : with_bot ℕ) :=
degree_C (show (1 : R) ≠ 0, from zero_ne_one.symm)

@[simp] lemma degree_X : degree (X : R[X]) = 1 :=
degree_monomial _ one_ne_zero

@[simp] lemma nat_degree_X : (X : R[X]).nat_degree = 1 :=
nat_degree_eq_of_degree_eq_some degree_X

end nonzero_semiring

section ring
variables [ring R]

lemma coeff_mul_X_sub_C {p : R[X]} {r : R} {a : ℕ} :
  coeff (p * (X - C r)) (a + 1) = coeff p a - coeff p (a + 1) * r :=
by simp [mul_sub]

@[simp] lemma degree_neg (p : R[X]) : degree (-p) = degree p :=
by unfold degree; rw support_neg

@[simp] lemma nat_degree_neg (p : R[X]) : nat_degree (-p) = nat_degree p :=
by simp [nat_degree]

@[simp] lemma nat_degree_int_cast (n : ℤ) : nat_degree (n : R[X]) = 0 :=
by simp only [←C_eq_int_cast, nat_degree_C]

end ring

section semiring
variables [semiring R]

/-- The second-highest coefficient, or 0 for constants -/
def next_coeff (p : R[X]) : R :=
if p.nat_degree = 0 then 0 else p.coeff (p.nat_degree - 1)

@[simp]
lemma next_coeff_C_eq_zero (c : R) :
  next_coeff (C c) = 0 := by { rw next_coeff, simp }

lemma next_coeff_of_pos_nat_degree (p : R[X]) (hp : 0 < p.nat_degree) :
  next_coeff p = p.coeff (p.nat_degree - 1) :=
by { rw [next_coeff, if_neg], contrapose! hp, simpa }

variables {p q : R[X]} {ι : Type*}

lemma coeff_nat_degree_eq_zero_of_degree_lt (h : degree p < degree q) :
  coeff p (nat_degree q) = 0 :=
coeff_eq_zero_of_degree_lt (lt_of_lt_of_le h degree_le_nat_degree)

lemma ne_zero_of_degree_gt {n : with_bot ℕ} (h : n < degree p) : p ≠ 0 :=
mt degree_eq_bot.2 (ne.symm (ne_of_lt (lt_of_le_of_lt bot_le h)))

lemma ne_zero_of_degree_ge_degree (hpq : p.degree ≤ q.degree) (hp : p ≠ 0) : q ≠ 0 :=
polynomial.ne_zero_of_degree_gt (lt_of_lt_of_le (bot_lt_iff_ne_bot.mpr
  (by rwa [ne.def, polynomial.degree_eq_bot])) hpq : q.degree > ⊥)

lemma ne_zero_of_nat_degree_gt {n : ℕ} (h : n < nat_degree p) : p ≠ 0 :=
λ H, by simpa [H, nat.not_lt_zero] using h

lemma degree_lt_degree (h : nat_degree p < nat_degree q) : degree p < degree q :=
begin
  by_cases hp : p = 0,
  { simp [hp],
    rw bot_lt_iff_ne_bot,
    intro hq,
    simpa [hp, degree_eq_bot.mp hq, lt_irrefl] using h },
  { rw [degree_eq_nat_degree hp, degree_eq_nat_degree $ ne_zero_of_nat_degree_gt h],
    exact_mod_cast h }
end

lemma nat_degree_lt_nat_degree_iff (hp : p ≠ 0) :
  nat_degree p < nat_degree q ↔ degree p < degree q :=
⟨degree_lt_degree, begin
  intro h,
  have hq : q ≠ 0 := ne_zero_of_degree_gt h,
  rw [degree_eq_nat_degree hp, degree_eq_nat_degree hq] at h,
  exact_mod_cast h
end⟩

lemma eq_C_of_degree_le_zero (h : degree p ≤ 0) : p = C (coeff p 0) :=
begin
  ext (_|n), { simp },
  rw [coeff_C, if_neg (nat.succ_ne_zero _), coeff_eq_zero_of_degree_lt],
  exact h.trans_lt (with_bot.some_lt_some.2 n.succ_pos),
end

lemma eq_C_of_degree_eq_zero (h : degree p = 0) : p = C (coeff p 0) :=
eq_C_of_degree_le_zero (h ▸ le_rfl)

lemma degree_le_zero_iff : degree p ≤ 0 ↔ p = C (coeff p 0) :=
⟨eq_C_of_degree_le_zero, λ h, h.symm ▸ degree_C_le⟩

lemma degree_add_le (p q : R[X]) : degree (p + q) ≤ max (degree p) (degree q) :=
calc degree (p + q) = ((p + q).support).sup some : rfl
  ... ≤ (p.support ∪ q.support).sup some : sup_mono support_add
  ... = p.support.sup some ⊔ q.support.sup some : sup_union

lemma degree_add_le_of_degree_le {p q : R[X]} {n : ℕ} (hp : degree p ≤ n)
  (hq : degree q ≤ n) : degree (p + q) ≤ n :=
(degree_add_le p q).trans $ max_le hp hq

lemma nat_degree_add_le (p q : R[X]) :
  nat_degree (p + q) ≤ max (nat_degree p) (nat_degree q) :=
begin
  cases le_max_iff.1 (degree_add_le p q);
  simp [nat_degree_le_nat_degree h]
end

lemma nat_degree_add_le_of_degree_le {p q : R[X]} {n : ℕ} (hp : nat_degree p ≤ n)
  (hq : nat_degree q ≤ n) : nat_degree (p + q) ≤ n :=
(nat_degree_add_le p q).trans $ max_le hp hq

@[simp] lemma leading_coeff_zero : leading_coeff (0 : R[X]) = 0 := rfl

@[simp] lemma leading_coeff_eq_zero : leading_coeff p = 0 ↔ p = 0 :=
⟨λ h, by_contradiction $ λ hp, mt mem_support_iff.1
  (not_not.2 h) (mem_of_max (degree_eq_nat_degree hp)),
λ h, h.symm ▸ leading_coeff_zero⟩

lemma leading_coeff_ne_zero : leading_coeff p ≠ 0 ↔ p ≠ 0 :=
by rw [ne.def, leading_coeff_eq_zero]

lemma leading_coeff_eq_zero_iff_deg_eq_bot : leading_coeff p = 0 ↔ degree p = ⊥ :=
by rw [leading_coeff_eq_zero, degree_eq_bot]

lemma nat_degree_mem_support_of_nonzero (H : p ≠ 0) : p.nat_degree ∈ p.support :=
by { rw mem_support_iff, exact (not_congr leading_coeff_eq_zero).mpr H }

lemma nat_degree_eq_support_max' (h : p ≠ 0) :
  p.nat_degree = p.support.max' (nonempty_support_iff.mpr h) :=
(le_max' _ _ $ nat_degree_mem_support_of_nonzero h).antisymm $
  max'_le _ _ _ le_nat_degree_of_mem_supp

lemma nat_degree_C_mul_X_pow_le (a : R) (n : ℕ) : nat_degree (C a * X ^ n) ≤ n :=
nat_degree_le_iff_degree_le.2 $ degree_C_mul_X_pow_le _ _

lemma degree_add_eq_left_of_degree_lt (h : degree q < degree p) : degree (p + q) = degree p :=
le_antisymm (max_eq_left_of_lt h ▸ degree_add_le _ _) $ degree_le_degree $
  begin
    rw [coeff_add, coeff_nat_degree_eq_zero_of_degree_lt h, add_zero],
    exact mt leading_coeff_eq_zero.1 (ne_zero_of_degree_gt h)
  end

lemma degree_add_eq_right_of_degree_lt (h : degree p < degree q) : degree (p + q) = degree q :=
by rw [add_comm, degree_add_eq_left_of_degree_lt h]

lemma nat_degree_add_eq_left_of_nat_degree_lt (h : nat_degree q < nat_degree p) :
  nat_degree (p + q) = nat_degree p :=
nat_degree_eq_of_degree_eq (degree_add_eq_left_of_degree_lt (degree_lt_degree h))

lemma nat_degree_add_eq_right_of_nat_degree_lt (h : nat_degree p < nat_degree q) :
  nat_degree (p + q) = nat_degree q :=
nat_degree_eq_of_degree_eq (degree_add_eq_right_of_degree_lt (degree_lt_degree h))

lemma degree_add_C (hp : 0 < degree p) : degree (p + C a) = degree p :=
add_comm (C a) p ▸ degree_add_eq_right_of_degree_lt $ lt_of_le_of_lt degree_C_le hp

lemma degree_add_eq_of_leading_coeff_add_ne_zero (h : leading_coeff p + leading_coeff q ≠ 0) :
  degree (p + q) = max p.degree q.degree :=
le_antisymm (degree_add_le _ _) $
  match lt_trichotomy (degree p) (degree q) with
  | or.inl hlt :=
    by rw [degree_add_eq_right_of_degree_lt hlt, max_eq_right_of_lt hlt]; exact le_rfl
  | or.inr (or.inl heq) :=
    le_of_not_gt $
      assume hlt : max (degree p) (degree q) > degree (p + q),
      h $ show leading_coeff p + leading_coeff q = 0,
      begin
        rw [heq, max_self] at hlt,
        rw [leading_coeff, leading_coeff, nat_degree_eq_of_degree_eq heq, ← coeff_add],
        exact coeff_nat_degree_eq_zero_of_degree_lt hlt
      end
  | or.inr (or.inr hlt) :=
    by rw [degree_add_eq_left_of_degree_lt hlt, max_eq_left_of_lt hlt]; exact le_rfl
  end

lemma degree_erase_le (p : R[X]) (n : ℕ) : degree (p.erase n) ≤ degree p :=
by { rcases p, simp only [erase, degree, coeff, support], convert sup_mono (erase_subset _ _) }

lemma degree_erase_lt (hp : p ≠ 0) : degree (p.erase (nat_degree p)) < degree p :=
begin
  apply lt_of_le_of_ne (degree_erase_le _ _),
  rw [degree_eq_nat_degree hp, degree, support_erase],
  exact λ h, not_mem_erase _ _ (mem_of_max h),
end

lemma degree_update_le (p : R[X]) (n : ℕ) (a : R) :
  degree (p.update n a) ≤ max (degree p) n :=
begin
  rw [degree, support_update],
  split_ifs,
  { exact (finset.max_mono (erase_subset _ _)).trans (le_max_left _ _) },
<<<<<<< HEAD
  { rw [max_insert, max_comm],
    exact rfl.le }
=======
  { rw [sup_insert, max_comm],
    exact le_rfl },
>>>>>>> 356f889c
end

lemma degree_sum_le (s : finset ι) (f : ι → R[X]) :
  degree (∑ i in s, f i) ≤ s.sup (λ b, degree (f b)) :=
finset.induction_on s (by simp only [sum_empty, sup_empty, degree_zero, le_refl]) $
  assume a s has ih,
  calc degree (∑ i in insert a s, f i) ≤ max (degree (f a)) (degree (∑ i in s, f i)) :
    by rw sum_insert has; exact degree_add_le _ _
  ... ≤ _ : by rw [sup_insert, sup_eq_max]; exact max_le_max le_rfl ih

lemma degree_mul_le (p q : R[X]) : degree (p * q) ≤ degree p + degree q :=
calc degree (p * q) ≤ (p.support).sup (λi, degree (sum q (λj a, C (coeff p i * a) * X ^ (i + j)))) :
    begin
      simp only [monomial_eq_C_mul_X.symm],
      convert degree_sum_le _ _,
      exact mul_eq_sum_sum
    end
  ... ≤ p.support.sup (λi, q.support.sup (λj, degree (C (coeff p i * coeff q j) * X ^ (i + j)))) :
    finset.sup_mono_fun (assume i hi,  degree_sum_le _ _)
  ... ≤ degree p + degree q :
    begin
      refine finset.sup_le (λ a ha, finset.sup_le (λ b hb, le_trans (degree_C_mul_X_pow_le _ _) _)),
      rw [with_bot.coe_add],
      rw mem_support_iff at ha hb,
      exact add_le_add (le_degree_of_ne_zero ha) (le_degree_of_ne_zero hb)
    end

lemma degree_pow_le (p : R[X]) : ∀ (n : ℕ), degree (p ^ n) ≤ n • (degree p)
| 0     := by rw [pow_zero, zero_nsmul]; exact degree_one_le
| (n+1) := calc degree (p ^ (n + 1)) ≤ degree p + degree (p ^ n) :
    by rw pow_succ; exact degree_mul_le _ _
  ... ≤ _ : by rw succ_nsmul; exact add_le_add le_rfl (degree_pow_le _)

@[simp] lemma leading_coeff_monomial (a : R) (n : ℕ) : leading_coeff (monomial n a) = a :=
begin
  by_cases ha : a = 0,
  { simp only [ha, (monomial n).map_zero, leading_coeff_zero] },
  { rw [leading_coeff, nat_degree_monomial, if_neg ha, coeff_monomial], simp }
end

lemma leading_coeff_C_mul_X_pow (a : R) (n : ℕ) : leading_coeff (C a * X ^ n) = a :=
by rw [C_mul_X_pow_eq_monomial, leading_coeff_monomial]

lemma leading_coeff_C_mul_X (a : R) : leading_coeff (C a * X) = a :=
by simpa only [pow_one] using leading_coeff_C_mul_X_pow a 1

@[simp] lemma leading_coeff_C (a : R) : leading_coeff (C a) = a :=
leading_coeff_monomial a 0

@[simp] lemma leading_coeff_X_pow (n : ℕ) : leading_coeff ((X : R[X]) ^ n) = 1 :=
by simpa only [C_1, one_mul] using leading_coeff_C_mul_X_pow (1 : R) n

@[simp] lemma leading_coeff_X : leading_coeff (X : R[X]) = 1 :=
by simpa only [pow_one] using @leading_coeff_X_pow R _ 1

@[simp] lemma monic_X_pow (n : ℕ) : monic (X ^ n : R[X]) := leading_coeff_X_pow n

@[simp] lemma monic_X : monic (X : R[X]) := leading_coeff_X

@[simp] lemma leading_coeff_one : leading_coeff (1 : R[X]) = 1 :=
leading_coeff_C 1

@[simp] lemma monic_one : monic (1 : R[X]) := leading_coeff_C _

lemma monic.ne_zero {R : Type*} [semiring R] [nontrivial R] {p : R[X]} (hp : p.monic) :
  p ≠ 0 :=
by { rintro rfl, simpa [monic] using hp }

lemma monic.ne_zero_of_ne (h : (0:R) ≠ 1) {p : R[X]} (hp : p.monic) :
  p ≠ 0 :=
by { nontriviality R, exact hp.ne_zero }

lemma monic.ne_zero_of_polynomial_ne {r} (hp : monic p) (hne : q ≠ r) : p ≠ 0 :=
by { haveI := nontrivial.of_polynomial_ne hne, exact hp.ne_zero }

lemma leading_coeff_add_of_degree_lt (h : degree p < degree q) :
  leading_coeff (p + q) = leading_coeff q :=
have coeff p (nat_degree q) = 0, from coeff_nat_degree_eq_zero_of_degree_lt h,
by simp only [leading_coeff, nat_degree_eq_of_degree_eq (degree_add_eq_right_of_degree_lt h),
  this, coeff_add, zero_add]

lemma leading_coeff_add_of_degree_eq (h : degree p = degree q)
  (hlc : leading_coeff p + leading_coeff q ≠ 0) :
  leading_coeff (p + q) = leading_coeff p + leading_coeff q :=
have nat_degree (p + q) = nat_degree p,
  by apply nat_degree_eq_of_degree_eq;
    rw [degree_add_eq_of_leading_coeff_add_ne_zero hlc, h, max_self],
by simp only [leading_coeff, this, nat_degree_eq_of_degree_eq h, coeff_add]

@[simp] lemma coeff_mul_degree_add_degree (p q : R[X]) :
  coeff (p * q) (nat_degree p + nat_degree q) = leading_coeff p * leading_coeff q :=
calc coeff (p * q) (nat_degree p + nat_degree q) =
    ∑ x in nat.antidiagonal (nat_degree p + nat_degree q),
    coeff p x.1 * coeff q x.2 : coeff_mul _ _ _
... = coeff p (nat_degree p) * coeff q (nat_degree q) :
  begin
    refine finset.sum_eq_single (nat_degree p, nat_degree q) _ _,
    { rintro ⟨i,j⟩ h₁ h₂, rw nat.mem_antidiagonal at h₁,
      by_cases H : nat_degree p < i,
      { rw [coeff_eq_zero_of_degree_lt
          (lt_of_le_of_lt degree_le_nat_degree (with_bot.coe_lt_coe.2 H)), zero_mul] },
      { rw not_lt_iff_eq_or_lt at H, cases H,
        { subst H, rw add_left_cancel_iff at h₁, dsimp at h₁, subst h₁, exfalso, exact h₂ rfl },
        { suffices : nat_degree q < j,
          { rw [coeff_eq_zero_of_degree_lt
              (lt_of_le_of_lt degree_le_nat_degree (with_bot.coe_lt_coe.2 this)), mul_zero] },
          { by_contra H', rw not_lt at H',
            exact ne_of_lt (nat.lt_of_lt_of_le
              (nat.add_lt_add_right H j) (nat.add_le_add_left H' _)) h₁ } } } },
    { intro H, exfalso, apply H, rw nat.mem_antidiagonal }
  end

lemma degree_mul' (h : leading_coeff p * leading_coeff q ≠ 0) :
  degree (p * q) = degree p + degree q :=
have hp : p ≠ 0 := by refine mt _ h; exact λ hp, by rw [hp, leading_coeff_zero, zero_mul],
have hq : q ≠ 0 := by refine mt _ h; exact λ hq, by rw [hq, leading_coeff_zero, mul_zero],
le_antisymm (degree_mul_le _ _)
begin
  rw [degree_eq_nat_degree hp, degree_eq_nat_degree hq],
  refine le_degree_of_ne_zero _,
  rwa coeff_mul_degree_add_degree
end

lemma monic.degree_mul (hq : monic q) : degree (p * q) = degree p + degree q :=
if hp : p = 0 then by simp [hp]
else degree_mul' $ by rwa [hq.leading_coeff, mul_one, ne.def, leading_coeff_eq_zero]

lemma nat_degree_mul' (h : leading_coeff p * leading_coeff q ≠ 0) :
  nat_degree (p * q) = nat_degree p + nat_degree q :=
have hp : p ≠ 0 := mt leading_coeff_eq_zero.2 (λ h₁, h $ by rw [h₁, zero_mul]),
have hq : q ≠ 0 := mt leading_coeff_eq_zero.2 (λ h₁, h $ by rw [h₁, mul_zero]),
nat_degree_eq_of_degree_eq_some $
  by rw [degree_mul' h, with_bot.coe_add, degree_eq_nat_degree hp, degree_eq_nat_degree hq]

lemma leading_coeff_mul' (h : leading_coeff p * leading_coeff q ≠ 0) :
  leading_coeff (p * q) = leading_coeff p * leading_coeff q :=
begin
  unfold leading_coeff,
  rw [nat_degree_mul' h, coeff_mul_degree_add_degree],
  refl
end

lemma monomial_nat_degree_leading_coeff_eq_self (h : p.support.card ≤ 1) :
  monomial p.nat_degree p.leading_coeff = p :=
begin
  rcases card_support_le_one_iff_monomial.1 h with ⟨n, a, rfl⟩,
  by_cases ha : a = 0;
  simp [ha]
end

lemma C_mul_X_pow_eq_self (h : p.support.card ≤ 1) :
  C p.leading_coeff * X^p.nat_degree = p :=
by rw [C_mul_X_pow_eq_monomial, monomial_nat_degree_leading_coeff_eq_self h]

lemma leading_coeff_pow' : leading_coeff p ^ n ≠ 0 →
  leading_coeff (p ^ n) = leading_coeff p ^ n :=
nat.rec_on n (by simp) $
λ n ih h,
have h₁ : leading_coeff p ^ n ≠ 0 :=
  λ h₁, h $ by rw [pow_succ, h₁, mul_zero],
have h₂ : leading_coeff p * leading_coeff (p ^ n) ≠ 0 :=
  by rwa [pow_succ, ← ih h₁] at h,
by rw [pow_succ, pow_succ, leading_coeff_mul' h₂, ih h₁]

lemma degree_pow' : ∀ {n : ℕ}, leading_coeff p ^ n ≠ 0 →
  degree (p ^ n) = n • (degree p)
| 0     := λ h, by rw [pow_zero, ← C_1] at *;
  rw [degree_C h, zero_nsmul]
| (n+1) := λ h,
have h₁ : leading_coeff p ^ n ≠ 0 := λ h₁, h $
  by rw [pow_succ, h₁, mul_zero],
have h₂ : leading_coeff p * leading_coeff (p ^ n) ≠ 0 :=
  by rwa [pow_succ, ← leading_coeff_pow' h₁] at h,
by rw [pow_succ, degree_mul' h₂, succ_nsmul, degree_pow' h₁]

lemma nat_degree_pow' {n : ℕ} (h : leading_coeff p ^ n ≠ 0) :
  nat_degree (p ^ n) = n * nat_degree p :=
if hp0 : p = 0 then
  if hn0 : n = 0 then by simp *
  else by rw [hp0, zero_pow (nat.pos_of_ne_zero hn0)]; simp
else
have hpn : p ^ n ≠ 0, from λ hpn0,  have h1 : _ := h,
  by rw [← leading_coeff_pow' h1, hpn0, leading_coeff_zero] at h;
  exact h rfl,
option.some_inj.1 $ show (nat_degree (p ^ n) : with_bot ℕ) = (n * nat_degree p : ℕ),
  by rw [← degree_eq_nat_degree hpn, degree_pow' h, degree_eq_nat_degree hp0,
    ← with_bot.coe_nsmul]; simp

theorem leading_coeff_monic_mul {p q : R[X]} (hp : monic p) :
  leading_coeff (p * q) = leading_coeff q :=
begin
  rcases eq_or_ne q 0 with rfl|H,
  { simp },
  { rw [leading_coeff_mul', hp.leading_coeff, one_mul],
    rwa [hp.leading_coeff, one_mul, ne.def, leading_coeff_eq_zero] }
end

theorem leading_coeff_mul_monic {p q : R[X]} (hq : monic q) :
  leading_coeff (p * q) = leading_coeff p :=
decidable.by_cases
  (λ H : leading_coeff p = 0, by rw [H, leading_coeff_eq_zero.1 H, zero_mul, leading_coeff_zero])
  (λ H : leading_coeff p ≠ 0,
    by rw [leading_coeff_mul', hq.leading_coeff, mul_one];
      rwa [hq.leading_coeff, mul_one])

@[simp] theorem leading_coeff_mul_X_pow {p : R[X]} {n : ℕ} :
  leading_coeff (p * X ^ n) = leading_coeff p :=
leading_coeff_mul_monic (monic_X_pow n)

@[simp] theorem leading_coeff_mul_X {p : R[X]} :
  leading_coeff (p * X) = leading_coeff p :=
leading_coeff_mul_monic monic_X

lemma nat_degree_mul_le {p q : R[X]} : nat_degree (p * q) ≤ nat_degree p + nat_degree q :=
begin
  apply nat_degree_le_of_degree_le,
  apply le_trans (degree_mul_le p q),
  rw with_bot.coe_add,
  refine add_le_add _ _; apply degree_le_nat_degree,
end

lemma nat_degree_pow_le {p : R[X]} {n : ℕ} : (p ^ n).nat_degree ≤ n * p.nat_degree :=
begin
  induction n with i hi,
  { simp },
  { rw [pow_succ, nat.succ_mul, add_comm],
    apply le_trans nat_degree_mul_le,
    exact add_le_add_left hi _ }
end

@[simp] lemma coeff_pow_mul_nat_degree (p : R[X]) (n : ℕ) :
  (p ^ n).coeff (n * p.nat_degree) = p.leading_coeff ^ n :=
begin
  induction n with i hi,
  { simp },
  { rw [pow_succ', pow_succ', nat.succ_mul],
    by_cases hp1 : p.leading_coeff ^ i = 0,
    { rw [hp1, zero_mul],
      by_cases hp2 : p ^ i = 0,
      { rw [hp2, zero_mul, coeff_zero] },
      { apply coeff_eq_zero_of_nat_degree_lt,
        have h1 : (p ^ i).nat_degree < i * p.nat_degree,
        { apply lt_of_le_of_ne nat_degree_pow_le (λ h, hp2 _),
          rw [←h, hp1] at hi,
          exact leading_coeff_eq_zero.mp hi },
        calc (p ^ i * p).nat_degree ≤ (p ^ i).nat_degree + p.nat_degree : nat_degree_mul_le
                                ... < i * p.nat_degree + p.nat_degree : add_lt_add_right h1 _ } },
    { rw [←nat_degree_pow' hp1, ←leading_coeff_pow' hp1],
      exact coeff_mul_degree_add_degree _ _ } }
end

lemma subsingleton_of_monic_zero (h : monic (0 : R[X])) :
  (∀ p q : R[X], p = q) ∧ (∀ a b : R, a = b) :=
by rw [monic.def, leading_coeff_zero] at h;
  exact ⟨λ p q, by rw [← mul_one p, ← mul_one q, ← C_1, ← h, C_0, mul_zero, mul_zero],
    λ a b, by rw [← mul_one a, ← mul_one b, ← h, mul_zero, mul_zero]⟩

lemma zero_le_degree_iff {p : R[X]} : 0 ≤ degree p ↔ p ≠ 0 :=
by rw [ne.def, ← degree_eq_bot];
  cases degree p; exact dec_trivial

lemma degree_nonneg_iff_ne_zero : 0 ≤ degree p ↔ p ≠ 0 :=
by simp [degree_eq_bot, ← not_lt]

lemma coe_le_degree_of_ne_zero (n : ℕ) (h : ↑n ≤ p.degree) : p ≠ 0 :=
degree_nonneg_iff_ne_zero.mp $ (with_bot.coe_le_coe.mpr n.zero_le).trans h

lemma nat_degree_eq_zero_iff_degree_le_zero : p.nat_degree = 0 ↔ p.degree ≤ 0 :=
by rw [← nonpos_iff_eq_zero, nat_degree_le_iff_degree_le, with_bot.coe_zero]

theorem degree_le_iff_coeff_zero (f : R[X]) (n : with_bot ℕ) :
  degree f ≤ n ↔ ∀ m : ℕ, n < m → coeff f m = 0 :=
<<<<<<< HEAD
begin
  refine ⟨λ h m mn, coeff_eq_zero_of_degree_lt (h.trans_lt mn), λ h, _⟩,
  rcases n with _ | n,
  { refine (degree_eq_bot.mpr (ext (λ (n : ℕ), h _ (with_bot.bot_lt_coe _)))).le },
  refine finset.max_le (λ a ha, _),
  contrapose ha,
  exact not_mem_support_iff.mpr (h _ (not_le.mp ha))
end
=======
by simp only [degree, finset.sup_le_iff, mem_support_iff, ne.def, ← not_le, not_imp_comm]
>>>>>>> 356f889c

theorem degree_lt_iff_coeff_zero (f : R[X]) (n : ℕ) :
  degree f < n ↔ ∀ m : ℕ, n ≤ m → coeff f m = 0 :=
begin
  refine ⟨λ hf m hm, coeff_eq_zero_of_degree_lt (lt_of_lt_of_le hf (with_bot.coe_le_coe.2 hm)), _⟩,
  simp only [degree, finset.sup_lt_iff (with_bot.bot_lt_coe n), mem_support_iff,
    with_bot.some_eq_coe, with_bot.coe_lt_coe, ← @not_le ℕ, max_eq_sup_coe],
  exact λ h m, mt (h m),
end

lemma degree_smul_le (a : R) (p : R[X]) : degree (a • p) ≤ degree p :=
begin
  apply (degree_le_iff_coeff_zero _ _).2 (λ m hm, _),
  rw degree_lt_iff_coeff_zero at hm,
  simp [hm m le_rfl],
end

lemma nat_degree_smul_le (a : R) (p : R[X]) : nat_degree (a • p) ≤ nat_degree p :=
nat_degree_le_nat_degree (degree_smul_le a p)

lemma degree_lt_degree_mul_X (hp : p ≠ 0) : p.degree < (p * X).degree :=
by haveI := nontrivial.of_polynomial_ne hp; exact
have leading_coeff p * leading_coeff X ≠ 0, by simpa,
by erw [degree_mul' this, degree_eq_nat_degree hp,
    degree_X, ← with_bot.coe_one, ← with_bot.coe_add, with_bot.coe_lt_coe];
  exact nat.lt_succ_self _

lemma nat_degree_pos_iff_degree_pos :
  0 < nat_degree p ↔ 0 < degree p :=
lt_iff_lt_of_le_iff_le nat_degree_le_iff_degree_le

lemma eq_C_of_nat_degree_le_zero (h : nat_degree p ≤ 0) : p = C (coeff p 0) :=
eq_C_of_degree_le_zero $ degree_le_of_nat_degree_le h

lemma eq_C_of_nat_degree_eq_zero (h : nat_degree p = 0) : p = C (coeff p 0) :=
eq_C_of_nat_degree_le_zero h.le

lemma ne_zero_of_coe_le_degree (hdeg : ↑n ≤ p.degree) : p ≠ 0 :=
by rw ← degree_nonneg_iff_ne_zero; exact trans (by exact_mod_cast n.zero_le) hdeg

lemma le_nat_degree_of_coe_le_degree (hdeg : ↑n ≤ p.degree) :
  n ≤ p.nat_degree :=
with_bot.coe_le_coe.mp ((degree_eq_nat_degree $ ne_zero_of_coe_le_degree hdeg) ▸ hdeg)

lemma degree_sum_fin_lt {n : ℕ} (f : fin n → R) :
  degree (∑ i : fin n, C (f i) * X ^ (i : ℕ)) < n :=
begin
  haveI : is_commutative (with_bot ℕ) max := ⟨max_comm⟩,
  haveI : is_associative (with_bot ℕ) max := ⟨max_assoc⟩,
  calc  (∑ i, C (f i) * X ^ (i : ℕ)).degree
      ≤ finset.univ.fold (⊔) ⊥ (λ i, (C (f i) * X ^ (i : ℕ)).degree) : degree_sum_le _ _
  ... = finset.univ.fold max ⊥ (λ i, (C (f i) * X ^ (i : ℕ)).degree) : rfl
  ... < n : (finset.fold_max_lt (n : with_bot ℕ)).mpr ⟨with_bot.bot_lt_coe _, _⟩,

  rintros ⟨i, hi⟩ -,
  calc (C (f ⟨i, hi⟩) * X ^ i).degree
      ≤ (C _).degree + (X ^ i).degree : degree_mul_le _ _
  ... ≤ 0 + i : add_le_add degree_C_le (degree_X_pow_le i)
  ... = i : zero_add _
  ... < n : with_bot.some_lt_some.mpr hi,
end

lemma degree_linear_le : degree (C a * X + C b) ≤ 1 :=
degree_add_le_of_degree_le (degree_C_mul_X_le _) $ le_trans degree_C_le nat.with_bot.coe_nonneg

lemma degree_linear_lt : degree (C a * X + C b) < 2 :=
degree_linear_le.trans_lt $ with_bot.coe_lt_coe.mpr one_lt_two

lemma degree_C_lt_degree_C_mul_X (ha : a ≠ 0) : degree (C b) < degree (C a * X) :=
by simpa only [degree_C_mul_X ha] using degree_C_lt

@[simp] lemma degree_linear (ha : a ≠ 0) : degree (C a * X + C b) = 1 :=
by rw [degree_add_eq_left_of_degree_lt $ degree_C_lt_degree_C_mul_X ha, degree_C_mul_X ha]

lemma nat_degree_linear_le : nat_degree (C a * X + C b) ≤ 1 :=
nat_degree_le_of_degree_le degree_linear_le

@[simp] lemma nat_degree_linear (ha : a ≠ 0) : nat_degree (C a * X + C b) = 1 :=
nat_degree_eq_of_degree_eq_some $ degree_linear ha

@[simp] lemma leading_coeff_linear (ha : a ≠ 0): leading_coeff (C a * X + C b) = a :=
by rw [add_comm, leading_coeff_add_of_degree_lt (degree_C_lt_degree_C_mul_X ha),
       leading_coeff_C_mul_X]

lemma degree_quadratic_le : degree (C a * X ^ 2 + C b * X + C c) ≤ 2 :=
by simpa only [add_assoc] using degree_add_le_of_degree_le (degree_C_mul_X_pow_le 2 a)
  (le_trans degree_linear_le $ with_bot.coe_le_coe.mpr one_le_two)

lemma degree_quadratic_lt : degree (C a * X ^ 2 + C b * X + C c) < 3 :=
degree_quadratic_le.trans_lt $ with_bot.coe_lt_coe.mpr $ lt_add_one 2

lemma degree_linear_lt_degree_C_mul_X_sq (ha : a ≠ 0) :
  degree (C b * X + C c) < degree (C a * X ^ 2) :=
by simpa only [degree_C_mul_X_pow 2 ha] using degree_linear_lt

@[simp] lemma degree_quadratic (ha : a ≠ 0) : degree (C a * X ^ 2 + C b * X + C c) = 2 :=
begin
  rw [add_assoc, degree_add_eq_left_of_degree_lt $ degree_linear_lt_degree_C_mul_X_sq ha,
      degree_C_mul_X_pow 2 ha],
  refl
end

lemma nat_degree_quadratic_le : nat_degree (C a * X ^ 2 + C b * X + C c) ≤ 2 :=
nat_degree_le_of_degree_le degree_quadratic_le

@[simp] lemma nat_degree_quadratic (ha : a ≠ 0) : nat_degree (C a * X ^ 2 + C b * X + C c) = 2 :=
nat_degree_eq_of_degree_eq_some $ degree_quadratic ha

@[simp] lemma leading_coeff_quadratic (ha : a ≠ 0) :
  leading_coeff (C a * X ^ 2 + C b * X + C c) = a :=
by rw [add_assoc, add_comm, leading_coeff_add_of_degree_lt $
         degree_linear_lt_degree_C_mul_X_sq ha, leading_coeff_C_mul_X_pow]

lemma degree_cubic_le : degree (C a * X ^ 3 + C b * X ^ 2 + C c * X + C d) ≤ 3 :=
by simpa only [add_assoc] using degree_add_le_of_degree_le (degree_C_mul_X_pow_le 3 a)
  (le_trans degree_quadratic_le $ with_bot.coe_le_coe.mpr $ nat.le_succ 2)

lemma degree_cubic_lt : degree (C a * X ^ 3 + C b * X ^ 2 + C c * X + C d) < 4 :=
degree_cubic_le.trans_lt $ with_bot.coe_lt_coe.mpr $ lt_add_one 3

lemma degree_quadratic_lt_degree_C_mul_X_cb (ha : a ≠ 0) :
  degree (C b * X ^ 2 + C c * X + C d) < degree (C a * X ^ 3) :=
by simpa only [degree_C_mul_X_pow 3 ha] using degree_quadratic_lt

@[simp] lemma degree_cubic (ha : a ≠ 0) : degree (C a * X ^ 3 + C b * X ^ 2 + C c * X + C d) = 3 :=
begin
  rw [add_assoc, add_assoc, ← add_assoc (C b * X ^ 2), degree_add_eq_left_of_degree_lt $
        degree_quadratic_lt_degree_C_mul_X_cb ha, degree_C_mul_X_pow 3 ha],
  refl
end

lemma nat_degree_cubic_le : nat_degree (C a * X ^ 3 + C b * X ^ 2 + C c * X + C d) ≤ 3 :=
nat_degree_le_of_degree_le degree_cubic_le

@[simp] lemma nat_degree_cubic (ha : a ≠ 0) :
  nat_degree (C a * X ^ 3 + C b * X ^ 2 + C c * X + C d) = 3 :=
nat_degree_eq_of_degree_eq_some $ degree_cubic ha

@[simp] lemma leading_coeff_cubic (ha : a ≠ 0):
  leading_coeff (C a * X ^ 3 + C b * X ^ 2 + C c * X + C d) = a :=
by rw [add_assoc, add_assoc, ← add_assoc (C b * X ^ 2), add_comm, leading_coeff_add_of_degree_lt $
         degree_quadratic_lt_degree_C_mul_X_cb ha, leading_coeff_C_mul_X_pow]

end semiring

section nontrivial_semiring
variables [semiring R] [nontrivial R] {p q : R[X]}

@[simp] lemma degree_X_pow (n : ℕ) : degree ((X : R[X]) ^ n) = n :=
by rw [X_pow_eq_monomial, degree_monomial _ (@one_ne_zero R _ _)]

@[simp] lemma nat_degree_X_pow (n : ℕ) : nat_degree ((X : R[X]) ^ n) = n :=
nat_degree_eq_of_degree_eq_some (degree_X_pow n)

/-  This lemma explicitly does not require the `nontrivial R` assumption. -/
lemma nat_degree_X_pow_le {R : Type*} [semiring R] (n : ℕ) :
  (X ^ n : R[X]).nat_degree ≤ n :=
begin
  nontriviality R,
  rwa polynomial.nat_degree_X_pow,
end

theorem not_is_unit_X : ¬ is_unit (X : R[X]) :=
λ ⟨⟨_, g, hfg, hgf⟩, rfl⟩, @zero_ne_one R _ _ $
by { change g * monomial 1 1 = 1 at hgf, rw [← coeff_one_zero, ← hgf], simp }

@[simp] lemma degree_mul_X : degree (p * X) = degree p + 1 := by simp [monic_X.degree_mul]

@[simp] lemma degree_mul_X_pow : degree (p * X ^ n) = degree p + n :=
by simp [(monic_X_pow n).degree_mul]

end nontrivial_semiring

section ring
variables [ring R] {p q : R[X]}

lemma degree_sub_le (p q : R[X]) : degree (p - q) ≤ max (degree p) (degree q) :=
by simpa only [sub_eq_add_neg, degree_neg q] using degree_add_le p (-q)

lemma degree_sub_lt (hd : degree p = degree q)
  (hp0 : p ≠ 0) (hlc : leading_coeff p = leading_coeff q) :
  degree (p - q) < degree p :=
have hp : monomial (nat_degree p) (leading_coeff p) + p.erase (nat_degree p) = p :=
  monomial_add_erase _ _,
have hq : monomial (nat_degree q) (leading_coeff q) + q.erase (nat_degree q) = q :=
  monomial_add_erase _ _,
have hd' : nat_degree p = nat_degree q := by unfold nat_degree; rw hd,
have hq0 : q ≠ 0 := mt degree_eq_bot.2 (hd ▸ mt degree_eq_bot.1 hp0),
calc degree (p - q) = degree (erase (nat_degree q) p + -erase (nat_degree q) q) :
  by conv { to_lhs, rw [← hp, ← hq, hlc, hd', add_sub_add_left_eq_sub, sub_eq_add_neg] }
... ≤ max (degree (erase (nat_degree q) p)) (degree (erase (nat_degree q) q))
  : degree_neg (erase (nat_degree q) q) ▸ degree_add_le _ _
... < degree p : max_lt_iff.2 ⟨hd' ▸ degree_erase_lt hp0, hd.symm ▸ degree_erase_lt hq0⟩


lemma nat_degree_X_sub_C_le {r : R} : (X - C r).nat_degree ≤ 1 :=
nat_degree_le_iff_degree_le.2 $ le_trans (degree_sub_le _ _) $ max_le degree_X_le $
le_trans degree_C_le $ with_bot.coe_le_coe.2 zero_le_one

lemma degree_sub_eq_left_of_degree_lt (h : degree q < degree p) : degree (p - q) = degree p :=
by { rw ← degree_neg q at h, rw [sub_eq_add_neg, degree_add_eq_left_of_degree_lt h] }

lemma degree_sub_eq_right_of_degree_lt (h : degree p < degree q) : degree (p - q) = degree q :=
by { rw ← degree_neg q at h, rw [sub_eq_add_neg, degree_add_eq_right_of_degree_lt h, degree_neg] }

end ring

section nonzero_ring
variables [nontrivial R]

section semiring
variable [semiring R]

@[simp] lemma degree_X_add_C (a : R) : degree (X + C a) = 1 :=
have degree (C a) < degree (X : R[X]),
from calc degree (C a) ≤ 0 : degree_C_le
                   ... < 1 : with_bot.some_lt_some.mpr zero_lt_one
                   ... = degree X : degree_X.symm,
by rw [degree_add_eq_left_of_degree_lt this, degree_X]

@[simp] lemma nat_degree_X_add_C (x : R) : (X + C x).nat_degree = 1 :=
nat_degree_eq_of_degree_eq_some $ degree_X_add_C x

@[simp]
lemma next_coeff_X_add_C [semiring S] (c : S) : next_coeff (X + C c) = c :=
begin
  nontriviality S,
  simp [next_coeff_of_pos_nat_degree]
end

lemma degree_X_pow_add_C {n : ℕ} (hn : 0 < n) (a : R) :
  degree ((X : R[X]) ^ n + C a) = n :=
have degree (C a) < degree ((X : R[X]) ^ n),
  from calc degree (C a) ≤ 0 : degree_C_le
  ... < degree ((X : R[X]) ^ n) : by rwa [degree_X_pow];
    exact with_bot.coe_lt_coe.2 hn,
by rw [degree_add_eq_left_of_degree_lt this, degree_X_pow]

lemma X_pow_add_C_ne_zero {n : ℕ} (hn : 0 < n) (a : R) :
  (X : R[X]) ^ n + C a ≠ 0 :=
mt degree_eq_bot.2 (show degree ((X : R[X]) ^ n + C a) ≠ ⊥,
  by rw degree_X_pow_add_C hn a; exact dec_trivial)

theorem X_add_C_ne_zero (r : R) : X + C r ≠ 0 :=
pow_one (X : R[X]) ▸ X_pow_add_C_ne_zero zero_lt_one r

theorem zero_nmem_multiset_map_X_add_C {α : Type*} (m : multiset α) (f : α → R) :
  (0 : R[X]) ∉ m.map (λ a, X + C (f a)) :=
λ mem, let ⟨a, _, ha⟩ := multiset.mem_map.mp mem in X_add_C_ne_zero _ ha

lemma nat_degree_X_pow_add_C {n : ℕ} {r : R} :
  (X ^ n + C r).nat_degree = n :=
begin
  by_cases hn : n = 0,
  { rw [hn, pow_zero, ←C_1, ←ring_hom.map_add, nat_degree_C] },
  { exact nat_degree_eq_of_degree_eq_some (degree_X_pow_add_C (pos_iff_ne_zero.mpr hn) r) },
end

end semiring
end nonzero_ring

section semiring
variable [semiring R]

@[simp] lemma leading_coeff_X_pow_add_C {n : ℕ} (hn : 0 < n) {r : R} :
  (X ^ n + C r).leading_coeff = 1 :=
begin
  nontriviality R,
  rw [leading_coeff, nat_degree_X_pow_add_C, coeff_add, coeff_X_pow_self,
    coeff_C, if_neg (pos_iff_ne_zero.mp hn), add_zero]
end

@[simp] lemma leading_coeff_X_add_C [semiring S] (r : S) :
  (X + C r).leading_coeff = 1 :=
by rw [←pow_one (X : S[X]), leading_coeff_X_pow_add_C zero_lt_one]

@[simp] lemma leading_coeff_X_pow_add_one {n : ℕ} (hn : 0 < n) :
  (X ^ n + 1 : R[X]).leading_coeff = 1 :=
leading_coeff_X_pow_add_C hn

@[simp] lemma leading_coeff_pow_X_add_C (r : R) (i : ℕ) :
  leading_coeff ((X + C r) ^ i) = 1 :=
by { nontriviality, rw leading_coeff_pow'; simp }

end semiring

section ring
variable [ring R]

@[simp] lemma leading_coeff_X_pow_sub_C {n : ℕ} (hn : 0 < n) {r : R} :
  (X ^ n - C r).leading_coeff = 1 :=
by rw [sub_eq_add_neg, ←map_neg C r, leading_coeff_X_pow_add_C hn]; apply_instance

@[simp] lemma leading_coeff_X_pow_sub_one {n : ℕ} (hn : 0 < n) :
  (X ^ n - 1 : R[X]).leading_coeff = 1 :=
leading_coeff_X_pow_sub_C hn

variables [nontrivial R]

@[simp] lemma degree_X_sub_C (a : R) : degree (X - C a) = 1 :=
by rw [sub_eq_add_neg, ←map_neg C a, degree_X_add_C]

@[simp] lemma nat_degree_X_sub_C (x : R) : (X - C x).nat_degree = 1 :=
nat_degree_eq_of_degree_eq_some $ degree_X_sub_C x

@[simp]
lemma next_coeff_X_sub_C [ring S] (c : S) : next_coeff (X - C c) = - c :=
by rw [sub_eq_add_neg, ←map_neg C c, next_coeff_X_add_C]

lemma degree_X_pow_sub_C {n : ℕ} (hn : 0 < n) (a : R) :
  degree ((X : R[X]) ^ n - C a) = n :=
by rw [sub_eq_add_neg, ←map_neg C a, degree_X_pow_add_C hn]; apply_instance

lemma X_pow_sub_C_ne_zero {n : ℕ} (hn : 0 < n) (a : R) :
  (X : R[X]) ^ n - C a ≠ 0 :=
by { rw [sub_eq_add_neg, ←map_neg C a], exact X_pow_add_C_ne_zero hn _ }

theorem X_sub_C_ne_zero (r : R) : X - C r ≠ 0 :=
pow_one (X : R[X]) ▸ X_pow_sub_C_ne_zero zero_lt_one r

theorem zero_nmem_multiset_map_X_sub_C {α : Type*} (m : multiset α) (f : α → R) :
  (0 : R[X]) ∉ m.map (λ a, X - C (f a)) :=
λ mem, let ⟨a, _, ha⟩ := multiset.mem_map.mp mem in X_sub_C_ne_zero _ ha

lemma nat_degree_X_pow_sub_C {n : ℕ} {r : R} :
  (X ^ n - C r).nat_degree = n :=
by rw [sub_eq_add_neg, ←map_neg C r, nat_degree_X_pow_add_C]

@[simp] lemma leading_coeff_X_sub_C [ring S] (r : S) :
  (X - C r).leading_coeff = 1 :=
by rw [sub_eq_add_neg, ←map_neg C r, leading_coeff_X_add_C]

end ring

section no_zero_divisors
variables [semiring R] [no_zero_divisors R] {p q : R[X]}

@[simp] lemma degree_mul : degree (p * q) = degree p + degree q :=
if hp0 : p = 0 then by simp only [hp0, degree_zero, zero_mul, with_bot.bot_add]
else if hq0 : q = 0 then  by simp only [hq0, degree_zero, mul_zero, with_bot.add_bot]
else degree_mul' $ mul_ne_zero (mt leading_coeff_eq_zero.1 hp0)
    (mt leading_coeff_eq_zero.1 hq0)

/-- `degree` as a monoid homomorphism between `R[X]` and `multiplicative (with_bot ℕ)`.
  This is useful to prove results about multiplication and degree. -/
def degree_monoid_hom [nontrivial R] : R[X] →* multiplicative (with_bot ℕ) :=
{ to_fun := degree,
  map_one' := degree_one,
  map_mul' := λ _ _, degree_mul }

@[simp] lemma degree_pow [nontrivial R] (p : R[X]) (n : ℕ) :
  degree (p ^ n) = n • (degree p) :=
map_pow (@degree_monoid_hom R _ _ _) _ _

@[simp] lemma leading_coeff_mul (p q : R[X]) : leading_coeff (p * q) =
  leading_coeff p * leading_coeff q :=
begin
  by_cases hp : p = 0,
  { simp only [hp, zero_mul, leading_coeff_zero] },
  { by_cases hq : q = 0,
    { simp only [hq, mul_zero, leading_coeff_zero] },
    { rw [leading_coeff_mul'],
      exact mul_ne_zero (mt leading_coeff_eq_zero.1 hp) (mt leading_coeff_eq_zero.1 hq) } }
end

/-- `polynomial.leading_coeff` bundled as a `monoid_hom` when `R` has `no_zero_divisors`, and thus
  `leading_coeff` is multiplicative -/
def leading_coeff_hom : R[X] →* R :=
{ to_fun := leading_coeff,
  map_one' := by simp,
  map_mul' := leading_coeff_mul }

@[simp] lemma leading_coeff_hom_apply (p : R[X]) :
  leading_coeff_hom p = leading_coeff p := rfl

@[simp] lemma leading_coeff_pow (p : R[X]) (n : ℕ) :
  leading_coeff (p ^ n) = leading_coeff p ^ n :=
(leading_coeff_hom : R[X] →* R).map_pow p n

end no_zero_divisors

end polynomial<|MERGE_RESOLUTION|>--- conflicted
+++ resolved
@@ -563,13 +563,8 @@
   rw [degree, support_update],
   split_ifs,
   { exact (finset.max_mono (erase_subset _ _)).trans (le_max_left _ _) },
-<<<<<<< HEAD
-  { rw [max_insert, max_comm],
-    exact rfl.le }
-=======
   { rw [sup_insert, max_comm],
     exact le_rfl },
->>>>>>> 356f889c
 end
 
 lemma degree_sum_le (s : finset ι) (f : ι → R[X]) :
@@ -842,18 +837,7 @@
 
 theorem degree_le_iff_coeff_zero (f : R[X]) (n : with_bot ℕ) :
   degree f ≤ n ↔ ∀ m : ℕ, n < m → coeff f m = 0 :=
-<<<<<<< HEAD
-begin
-  refine ⟨λ h m mn, coeff_eq_zero_of_degree_lt (h.trans_lt mn), λ h, _⟩,
-  rcases n with _ | n,
-  { refine (degree_eq_bot.mpr (ext (λ (n : ℕ), h _ (with_bot.bot_lt_coe _)))).le },
-  refine finset.max_le (λ a ha, _),
-  contrapose ha,
-  exact not_mem_support_iff.mpr (h _ (not_le.mp ha))
-end
-=======
 by simp only [degree, finset.sup_le_iff, mem_support_iff, ne.def, ← not_le, not_imp_comm]
->>>>>>> 356f889c
 
 theorem degree_lt_iff_coeff_zero (f : R[X]) (n : ℕ) :
   degree f < n ↔ ∀ m : ℕ, n ≤ m → coeff f m = 0 :=
