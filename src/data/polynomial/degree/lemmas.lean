--- conflicted
+++ resolved
@@ -236,16 +236,6 @@
 lemma nat_degree_bit1 (a : R[X]) : (bit1 a).nat_degree ≤ a.nat_degree :=
 (nat_degree_add_le _ _).trans (by simp [nat_degree_bit0])
 
-<<<<<<< HEAD
-lemma nat_degree_sub_le_iff_left {R} [ring R] {n : ℕ} (p q : polynomial R) (qn : q.nat_degree ≤ n) :
-  (p - q).nat_degree ≤ n ↔ p.nat_degree ≤ n :=
-begin
-  rw [sub_eq_add_neg, nat_degree_add_le_iff_left],
-  rwa nat_degree_neg,
-end
-
-=======
->>>>>>> 0a3e8d38
 variables [semiring S]
 
 lemma nat_degree_pos_of_eval₂_root {p : R[X]} (hp : p ≠ 0) (f : R →+* S)
