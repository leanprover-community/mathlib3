/-
Copyright (c) 2018 Chris Hughes. All rights reserved.
Released under Apache 2.0 license as described in the file LICENSE.
Authors: Chris Hughes, Johannes Hölzl, Scott Morrison, Jens Wagemaker
-/
import algebra.hom.iterate
import data.polynomial.eval

/-!
# The derivative map on polynomials

## Main definitions
 * `polynomial.derivative`: The formal derivative of polynomials, expressed as a linear map.

-/

noncomputable theory

open finset
open_locale big_operators classical polynomial

namespace polynomial
universes u v w y z
variables {R : Type u} {S : Type v} {T : Type w} {ι : Type y} {A : Type z} {a b : R} {n : ℕ}

section derivative

section semiring
variables [semiring R]

/-- `derivative p` is the formal derivative of the polynomial `p` -/
def derivative : R[X] →ₗ[R] R[X] :=
{ to_fun := λ p, p.sum (λ n a, C (a * n) * X^(n-1)),
  map_add' := λ p q, by rw sum_add_index;
    simp only [add_mul, forall_const, ring_hom.map_add,
      eq_self_iff_true, zero_mul, ring_hom.map_zero],
  map_smul' := λ a p, by dsimp; rw sum_smul_index;
    simp only [mul_sum, ← C_mul', mul_assoc, coeff_C_mul, ring_hom.map_mul, forall_const,
      zero_mul, ring_hom.map_zero, sum] }

lemma derivative_apply (p : R[X]) :
  derivative p = p.sum (λn a, C (a * n) * X^(n - 1)) := rfl

lemma coeff_derivative (p : R[X]) (n : ℕ) :
  coeff (derivative p) n = coeff p (n + 1) * (n + 1) :=
begin
  rw [derivative_apply],
  simp only [coeff_X_pow, coeff_sum, coeff_C_mul],
  rw [sum, finset.sum_eq_single (n + 1)],
  simp only [nat.add_succ_sub_one, add_zero, mul_one, if_true, eq_self_iff_true], norm_cast,
  { assume b, cases b,
    { intros, rw [nat.cast_zero, mul_zero, zero_mul], },
    { intros _ H, rw [nat.succ_sub_one b, if_neg (mt (congr_arg nat.succ) H.symm), mul_zero] } },
  { rw [if_pos (add_tsub_cancel_right n 1).symm, mul_one, nat.cast_add, nat.cast_one,
      mem_support_iff],
    intro h, push_neg at h, simp [h], },
end

@[simp]
lemma derivative_zero : derivative (0 : R[X]) = 0 :=
derivative.map_zero

@[simp]
lemma iterate_derivative_zero {k : ℕ} : derivative^[k] (0 : R[X]) = 0 :=
begin
  induction k with k ih,
  { simp, },
  { simp [ih], },
end

@[simp]
lemma derivative_monomial (a : R) (n : ℕ) : derivative (monomial n a) = monomial (n - 1) (a * n) :=
by { rw [derivative_apply, sum_monomial_index, C_mul_X_pow_eq_monomial], simp }

lemma derivative_C_mul_X_pow (a : R) (n : ℕ) : derivative (C a * X ^ n) = C (a * n) * X^(n - 1) :=
by rw [C_mul_X_pow_eq_monomial, C_mul_X_pow_eq_monomial, derivative_monomial]

@[simp] lemma derivative_X_pow (n : ℕ) :
  derivative (X ^ n : R[X]) = (n : R[X]) * X ^ (n - 1) :=
by convert derivative_C_mul_X_pow (1 : R) n; simp

@[simp] lemma derivative_C {a : R} : derivative (C a) = 0 :=
by simp [derivative_apply]

lemma derivative_of_nat_degree_zero {p : R[X]} (hp : p.nat_degree = 0) : p.derivative = 0 :=
by rw [eq_C_of_nat_degree_eq_zero hp, derivative_C]

@[simp] lemma derivative_X : derivative (X : R[X]) = 1 :=
(derivative_monomial _ _).trans $ by simp

@[simp] lemma derivative_one : derivative (1 : R[X]) = 0 :=
derivative_C

@[simp] lemma derivative_bit0 {a : R[X]} : derivative (bit0 a) = bit0 (derivative a) :=
by simp [bit0]

@[simp] lemma derivative_bit1 {a : R[X]} : derivative (bit1 a) = bit0 (derivative a) :=
by simp [bit1]

@[simp] lemma derivative_add {f g : R[X]} :
  derivative (f + g) = derivative f + derivative g :=
derivative.map_add f g

@[simp] lemma iterate_derivative_add {f g : R[X]} {k : ℕ} :
  derivative^[k] (f + g) = (derivative^[k] f) + (derivative^[k] g) :=
derivative.to_add_monoid_hom.iterate_map_add _ _ _

@[simp] lemma derivative_sum {s : finset ι} {f : ι → R[X]} :
  derivative (∑ b in s, f b) = ∑ b in s, derivative (f b) :=
derivative.map_sum

@[simp] lemma derivative_smul {S : Type*} [monoid S]
  [distrib_mul_action S R] [is_scalar_tower S R R]
  (s : S) (p : R[X]) : derivative (s • p) = s • derivative p :=
derivative.map_smul_of_tower s p

@[simp] lemma iterate_derivative_smul {S : Type*} [monoid S]
  [distrib_mul_action S R] [is_scalar_tower S R R]
  (s : S) (p : R[X]) (k : ℕ) :
  derivative^[k] (s • p) = s • (derivative^[k] p) :=
begin
  induction k with k ih generalizing p,
  { simp, },
  { simp [ih], },
end

@[simp]
lemma iterate_derivative_C_mul (a : R) (p : R[X]) (k : ℕ) :
  derivative^[k] (C a * p) = C a * (derivative^[k] p) :=
by simp_rw [← smul_eq_C_mul, iterate_derivative_smul]

theorem of_mem_support_derivative {p : R[X]} {n : ℕ} (h : n ∈ p.derivative.support) :
  n + 1 ∈ p.support :=
mem_support_iff.2 $ λ (h1 : p.coeff (n+1) = 0), mem_support_iff.1 h $
show p.derivative.coeff n = 0, by rw [coeff_derivative, h1, zero_mul]

theorem degree_derivative_lt {p : R[X]} (hp : p ≠ 0) : p.derivative.degree < p.degree :=
(finset.sup_lt_iff $ bot_lt_iff_ne_bot.2 $ mt degree_eq_bot.1 hp).2 $ λ n hp, lt_of_lt_of_le
(with_bot.some_lt_some.2 n.lt_succ_self) $ finset.le_sup $ of_mem_support_derivative hp

theorem degree_derivative_le {p : R[X]} : p.derivative.degree ≤ p.degree :=
if H : p = 0 then le_of_eq $ by rw [H, derivative_zero] else (degree_derivative_lt H).le

theorem nat_degree_derivative_lt {p : R[X]} (hp : p.nat_degree ≠ 0) :
  p.derivative.nat_degree < p.nat_degree :=
begin
  cases eq_or_ne p.derivative 0 with hp' hp',
  { rw [hp', polynomial.nat_degree_zero],
    exact hp.bot_lt },
  { rw nat_degree_lt_nat_degree_iff hp',
    exact degree_derivative_lt (λ h, hp (h.symm ▸ nat_degree_zero)) }
end

lemma nat_degree_derivative_le (p : R[X]) : p.derivative.nat_degree ≤ p.nat_degree - 1 :=
begin
  by_cases p0 : p.nat_degree = 0,
  { simp [p0, derivative_of_nat_degree_zero] },
  { exact nat.le_pred_of_lt (nat_degree_derivative_lt p0) }
end

@[simp] lemma derivative_cast_nat {n : ℕ} : derivative (n : R[X]) = 0 :=
begin
  rw ← map_nat_cast C n,
  exact derivative_C,
end

lemma iterate_derivative_eq_zero {p : R[X]} {x : ℕ} (hx : p.nat_degree < x) :
  polynomial.derivative^[x] p = 0 :=
begin
  induction h : p.nat_degree using nat.strong_induction_on with _ ih generalizing p x,
  subst h,
  obtain ⟨t, rfl⟩ := nat.exists_eq_succ_of_ne_zero (pos_of_gt hx).ne',
  rw [function.iterate_succ_apply],
  by_cases hp : p.nat_degree = 0,
  { rw [derivative_of_nat_degree_zero hp, iterate_derivative_zero] },
  have := nat_degree_derivative_lt hp,
  exact ih _ this (this.trans_le $ nat.le_of_lt_succ hx) rfl
end

theorem nat_degree_eq_zero_of_derivative_eq_zero [no_zero_divisors R] [char_zero R] {f : R[X]}
  (h : f.derivative = 0) : f.nat_degree = 0 :=
begin
  rcases eq_or_ne f 0 with rfl | hf,
  { exact nat_degree_zero },
  rw nat_degree_eq_zero_iff_degree_le_zero,
  by_contra' f_nat_degree_pos,
  rw [←nat_degree_pos_iff_degree_pos] at f_nat_degree_pos,
  let m := f.nat_degree - 1,
  have hm : m + 1 = f.nat_degree := tsub_add_cancel_of_le f_nat_degree_pos,
  have h2 := coeff_derivative f m,
  rw polynomial.ext_iff at h,
  rw [h m, coeff_zero, zero_eq_mul] at h2,
  replace h2 := h2.resolve_right (λ h2, by norm_cast at h2),
  rw [hm, ←leading_coeff, leading_coeff_eq_zero] at h2,
  exact hf h2
end

@[simp] lemma derivative_mul {f g : R[X]} :
  derivative (f * g) = derivative f * g + f * derivative g :=
calc derivative (f * g) = f.sum (λn a, g.sum (λm b, (n + m) • (C (a * b) * X^((n + m) - 1)))) :
  begin
    rw mul_eq_sum_sum,
    transitivity, exact derivative_sum,
    transitivity, { apply finset.sum_congr rfl, assume x hx, exact derivative_sum },
    apply finset.sum_congr rfl, assume n hn, apply finset.sum_congr rfl, assume m hm,
    transitivity,
    { apply congr_arg, exact monomial_eq_C_mul_X },
    dsimp, rw [← smul_mul_assoc, smul_C, nsmul_eq_mul'], exact derivative_C_mul_X_pow _ _
  end
  ... = f.sum (λn a, g.sum (λm b,
      (n • (C a * X^(n - 1))) * (C b * X^m) + (C a * X^n) * (m • (C b * X^(m - 1))))) :
    sum_congr rfl $ assume n hn, sum_congr rfl $ assume m hm,
      by cases n; cases m; simp_rw [add_smul, mul_smul_comm, smul_mul_assoc,
        X_pow_mul_assoc, ← mul_assoc, ← C_mul, mul_assoc, ← pow_add];
        simp only [nat.add_succ, nat.succ_add, nat.succ_sub_one, zero_smul, add_comm]
  ... = derivative f * g + f * derivative g :
    begin
      conv { to_rhs, congr,
        { rw [← sum_C_mul_X_eq g] },
        { rw [← sum_C_mul_X_eq f] } },
      simp only [sum, sum_add_distrib, finset.mul_sum, finset.sum_mul, derivative_apply],
      simp_rw [← smul_mul_assoc, smul_C, nsmul_eq_mul'],
    end

lemma derivative_eval (p : R[X]) (x : R) :
  p.derivative.eval x = p.sum (λ n a, (a * n)*x^(n-1)) :=
by simp_rw [derivative_apply, eval_sum, eval_mul_X_pow, eval_C]

@[simp]
theorem derivative_map [semiring S] (p : R[X]) (f : R →+* S) :
  (p.map f).derivative = p.derivative.map f :=
begin
  let n := max p.nat_degree ((map f p).nat_degree),
  rw [derivative_apply, derivative_apply],
  rw [sum_over_range' _ _ (n + 1) ((le_max_left _ _).trans_lt (lt_add_one _))],
  rw [sum_over_range' _ _ (n + 1) ((le_max_right _ _).trans_lt (lt_add_one _))],
  simp only [polynomial.map_sum, polynomial.map_mul, polynomial.map_C, map_mul, coeff_map,
    map_nat_cast, polynomial.map_nat_cast, polynomial.map_pow, map_X],
  all_goals { intro n, rw [zero_mul, C_0, zero_mul], }
end

@[simp]
theorem iterate_derivative_map [semiring S] (p : R[X]) (f : R →+* S) (k : ℕ):
  polynomial.derivative^[k] (p.map f) = (polynomial.derivative^[k] p).map f :=
begin
  induction k with k ih generalizing p,
  { simp, },
  { simp only [ih, function.iterate_succ, polynomial.derivative_map, function.comp_app], },
end

@[simp] lemma iterate_derivative_cast_nat_mul {n k : ℕ} {f : R[X]} :
  derivative^[k] (n * f) = n * (derivative^[k] f) :=
by induction k with k ih generalizing f; simp*

lemma mem_support_derivative [no_zero_smul_divisors ℕ R]
  (p : R[X]) (n : ℕ) :
  n ∈ (derivative p).support ↔ n + 1 ∈ p.support :=
suffices ¬p.coeff (n + 1) * (n + 1 : ℕ) = 0 ↔ coeff p (n + 1) ≠ 0,
  by simpa only [mem_support_iff, coeff_derivative, ne.def],
by { rw [← nsmul_eq_mul', smul_eq_zero], simp only [nat.succ_ne_zero, false_or] }

@[simp] lemma degree_derivative_eq [no_zero_smul_divisors ℕ R]
  (p : R[X]) (hp : 0 < nat_degree p) :
  degree (derivative p) = (nat_degree p - 1 : ℕ) :=
begin
  have h0 : p ≠ 0,
  { contrapose! hp,
    simp [hp] },
  apply le_antisymm,
  { rw derivative_apply,
    apply le_trans (degree_sum_le _ _) (sup_le (λ n hn, _)),
    apply le_trans (degree_C_mul_X_pow_le _ _) (with_bot.coe_le_coe.2 (tsub_le_tsub_right _ _)),
    apply le_nat_degree_of_mem_supp _ hn },
  { refine le_sup _,
    rw [mem_support_derivative, tsub_add_cancel_of_le, mem_support_iff],
    { show ¬ leading_coeff p = 0,
      rw [leading_coeff_eq_zero],
      assume h, rw [h, nat_degree_zero] at hp,
      exact lt_irrefl 0 (lt_of_le_of_lt (zero_le _) hp), },
    exact hp }
end

end semiring

section comm_semiring
variables [comm_semiring R]

theorem derivative_pow_succ (p : R[X]) (n : ℕ) :
  (p ^ (n + 1)).derivative = (n + 1) * (p ^ n) * p.derivative :=
nat.rec_on n (by rw [pow_one, nat.cast_zero, zero_add, one_mul, pow_zero, one_mul]) $ λ n ih,
by rw [pow_succ', derivative_mul, ih, mul_right_comm, ← add_mul,
    add_mul (n.succ : R[X]), one_mul, pow_succ', mul_assoc, n.cast_succ]

theorem derivative_pow (p : R[X]) (n : ℕ) :
  (p ^ n).derivative = n * (p ^ (n - 1)) * p.derivative :=
nat.cases_on n (by rw [pow_zero, derivative_one, nat.cast_zero, zero_mul, zero_mul]) $ λ n,
by rw [p.derivative_pow_succ n, n.succ_sub_one, n.cast_succ]

lemma derivative_comp (p q : R[X]) :
  (p.comp q).derivative = q.derivative * p.derivative.comp q :=
begin
  apply polynomial.induction_on' p,
  { intros p₁ p₂ h₁ h₂, simp [h₁, h₂, mul_add], },
  { intros n r,
    simp only [derivative_pow, derivative_mul, monomial_comp, derivative_monomial, derivative_C,
      zero_mul, C_eq_nat_cast, zero_add, ring_hom.map_mul],
    -- is there a tactic for this? (a multiplicative `abel`):
    rw [mul_comm (derivative q)],
    simp only [mul_assoc], }
end

/-- Chain rule for formal derivative of polynomials. -/
theorem derivative_eval₂_C (p q : R[X]) :
  (p.eval₂ C q).derivative = p.derivative.eval₂ C q * q.derivative :=
polynomial.induction_on p
  (λ r, by rw [eval₂_C, derivative_C, eval₂_zero, zero_mul])
  (λ p₁ p₂ ih₁ ih₂, by rw [eval₂_add, derivative_add, ih₁, ih₂, derivative_add, eval₂_add, add_mul])
  (λ n r ih, by rw [pow_succ', ← mul_assoc, eval₂_mul, eval₂_X, derivative_mul, ih,
      @derivative_mul _ _ _ X, derivative_X, mul_one, eval₂_add, @eval₂_mul _ _ _ _ X, eval₂_X,
      add_mul, mul_right_comm])

theorem derivative_prod {s : multiset ι} {f : ι → R[X]} :
  (multiset.map f s).prod.derivative =
  (multiset.map (λ i, (multiset.map f (s.erase i)).prod * (f i).derivative) s).sum :=
begin
  refine multiset.induction_on s (by simp) (λ i s h, _),
  rw [multiset.map_cons, multiset.prod_cons, derivative_mul, multiset.map_cons _ i s,
    multiset.sum_cons, multiset.erase_cons_head, mul_comm (f i).derivative],
  congr,
  rw [h, ← add_monoid_hom.coe_mul_left, (add_monoid_hom.mul_left (f i)).map_multiset_sum _,
    add_monoid_hom.coe_mul_left],
  simp only [function.comp_app, multiset.map_map],
  refine congr_arg _ (multiset.map_congr rfl (λ j hj, _)),
  rw [← mul_assoc, ← multiset.prod_cons, ← multiset.map_cons],
  by_cases hij : i = j,
  { simp [hij, ← multiset.prod_cons, ← multiset.map_cons, multiset.cons_erase hj] },
  { simp [hij] }
end

end comm_semiring

section ring

variables [ring R]

@[simp] lemma derivative_neg (f : R[X]) : derivative (-f) = - derivative f :=
linear_map.map_neg derivative f

@[simp] lemma iterate_derivative_neg {f : R[X]} {k : ℕ} :
  derivative^[k] (-f) = - (derivative^[k] f) :=
(@derivative R _).to_add_monoid_hom.iterate_map_neg _ _

@[simp] lemma derivative_sub {f g : R[X]} :
  derivative (f - g) = derivative f - derivative g :=
linear_map.map_sub derivative f g

@[simp] lemma iterate_derivative_sub {k : ℕ} {f g : R[X]} :
  derivative^[k] (f - g) = (derivative^[k] f) - (derivative^[k] g) :=
by induction k with k ih generalizing f g; simp*

end ring

section comm_ring
variables [comm_ring R]

lemma derivative_comp_one_sub_X (p : R[X]) :
  (p.comp (1-X)).derivative = -p.derivative.comp (1-X) :=
by simp [derivative_comp]

@[simp]
lemma iterate_derivative_comp_one_sub_X (p : R[X]) (k : ℕ) :
  derivative^[k] (p.comp (1-X)) = (-1)^k * (derivative^[k] p).comp (1-X) :=
begin
  induction k with k ih generalizing p,
  { simp, },
  { simp [ih p.derivative, iterate_derivative_neg, derivative_comp, pow_succ], },
end

lemma eval_multiset_prod_X_sub_C_derivative {S : multiset R} {r : R} (hr : r ∈ S) :
  eval r (multiset.map (λ a, X - C a) S).prod.derivative =
  (multiset.map (λ a, r - a) (S.erase r)).prod :=
begin
  nth_rewrite 0 [← multiset.cons_erase hr],
  simpa using (eval_ring_hom r).map_multiset_prod (multiset.map (λ a, X - C a) (S.erase r)),
end

end comm_ring

<<<<<<< HEAD
section no_zero_divisors
variables [ring R] [no_zero_divisors R]

lemma mem_support_derivative [char_zero R] (p : R[X]) (n : ℕ) :
  n ∈ (derivative p).support ↔ n + 1 ∈ p.support :=
suffices (¬(coeff p (n + 1) = 0 ∨ ((n + 1:ℕ) : R) = 0)) ↔ coeff p (n + 1) ≠ 0,
  by simpa only [mem_support_iff, coeff_derivative, ne.def, mul_eq_zero, nat.cast_succ],
by { rw [nat.cast_eq_zero], simp only [nat.succ_ne_zero, or_false] }

@[simp] lemma degree_derivative_eq [char_zero R] (p : R[X]) (hp : 0 < nat_degree p) :
  degree (derivative p) = (nat_degree p - 1 : ℕ) :=
begin
  have h0 : p ≠ 0,
  { contrapose! hp,
    simp [hp] },
  apply le_antisymm,
  { rw derivative_apply,
    apply le_trans (degree_sum_le _ _) (sup_le (λ n hn, _)),
    apply le_trans (degree_C_mul_X_pow_le _ _) (with_bot.coe_le_coe.2 (tsub_le_tsub_right _ _)),
    apply le_nat_degree_of_mem_supp _ hn },
  { refine le_sup _,
    rw [mem_support_derivative, tsub_add_cancel_of_le, mem_support_iff],
    { show ¬ leading_coeff p = 0,
      rw [leading_coeff_eq_zero],
      assume h, rw [h, nat_degree_zero] at hp,
      exact lt_irrefl 0 (lt_of_le_of_lt (zero_le _) hp), },
    exact hp }
end

end no_zero_divisors

=======
>>>>>>> ac2e9dbf
end derivative
end polynomial<|MERGE_RESOLUTION|>--- conflicted
+++ resolved
@@ -386,39 +386,5 @@
 
 end comm_ring
 
-<<<<<<< HEAD
-section no_zero_divisors
-variables [ring R] [no_zero_divisors R]
-
-lemma mem_support_derivative [char_zero R] (p : R[X]) (n : ℕ) :
-  n ∈ (derivative p).support ↔ n + 1 ∈ p.support :=
-suffices (¬(coeff p (n + 1) = 0 ∨ ((n + 1:ℕ) : R) = 0)) ↔ coeff p (n + 1) ≠ 0,
-  by simpa only [mem_support_iff, coeff_derivative, ne.def, mul_eq_zero, nat.cast_succ],
-by { rw [nat.cast_eq_zero], simp only [nat.succ_ne_zero, or_false] }
-
-@[simp] lemma degree_derivative_eq [char_zero R] (p : R[X]) (hp : 0 < nat_degree p) :
-  degree (derivative p) = (nat_degree p - 1 : ℕ) :=
-begin
-  have h0 : p ≠ 0,
-  { contrapose! hp,
-    simp [hp] },
-  apply le_antisymm,
-  { rw derivative_apply,
-    apply le_trans (degree_sum_le _ _) (sup_le (λ n hn, _)),
-    apply le_trans (degree_C_mul_X_pow_le _ _) (with_bot.coe_le_coe.2 (tsub_le_tsub_right _ _)),
-    apply le_nat_degree_of_mem_supp _ hn },
-  { refine le_sup _,
-    rw [mem_support_derivative, tsub_add_cancel_of_le, mem_support_iff],
-    { show ¬ leading_coeff p = 0,
-      rw [leading_coeff_eq_zero],
-      assume h, rw [h, nat_degree_zero] at hp,
-      exact lt_irrefl 0 (lt_of_le_of_lt (zero_le _) hp), },
-    exact hp }
-end
-
-end no_zero_divisors
-
-=======
->>>>>>> ac2e9dbf
 end derivative
 end polynomial