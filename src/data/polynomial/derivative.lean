--- conflicted
+++ resolved
@@ -291,13 +291,7 @@
 
 lemma derivative_comp_one_sub_X (p : polynomial R) :
   (p.comp (1-X)).derivative = -p.derivative.comp (1-X) :=
-<<<<<<< HEAD
-begin
-  simp [derivative_comp],
-end
-=======
 by simp [derivative_comp]
->>>>>>> a22df998
 
 @[simp]
 lemma iterate_derivative_comp_one_sub_X (p : polynomial R) (k : ℕ) :
