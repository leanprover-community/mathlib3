/-
Copyright (c) 2020 Damiano Testa. All rights reserved.
Released under Apache 2.0 license as described in the file LICENSE.
Authors: Damiano Testa
-/
import data.polynomial.degree.definitions

/-!
# Erase the leading term of a univariate polynomial

## Definition

* `erase_lead f`: the polynomial `f - leading term of f`

`erase_lead` serves as reduction step in an induction, shaving off one monomial from a polynomial.
The definition is set up so that it does not mention subtraction in the definition,
and thus works for polynomials over semirings as well as rings.
-/

noncomputable theory
open_locale classical

open polynomial finset

namespace polynomial

variables {R : Type*} [semiring R] {f : polynomial R}

/-- `erase_lead f` for a polynomial `f` is the polynomial obtained by
subtracting from `f` the leading term of `f`. -/
def erase_lead (f : polynomial R) : polynomial R :=
polynomial.erase f.nat_degree f

section erase_lead

lemma erase_lead_support (f : polynomial R) :
  f.erase_lead.support = f.support.erase f.nat_degree :=
by simp only [erase_lead, support_erase]

lemma erase_lead_coeff (i : ℕ) :
  f.erase_lead.coeff i = if i = f.nat_degree then 0 else f.coeff i :=
by simp only [erase_lead, coeff_erase]

@[simp] lemma erase_lead_coeff_nat_degree : f.erase_lead.coeff f.nat_degree = 0 :=
by simp [erase_lead_coeff]

lemma erase_lead_coeff_of_ne (i : ℕ) (hi : i ≠ f.nat_degree) :
  f.erase_lead.coeff i = f.coeff i :=
by simp [erase_lead_coeff, hi]

@[simp] lemma erase_lead_zero : erase_lead (0 : polynomial R) = 0 :=
by simp only [erase_lead, erase_zero]

@[simp] lemma erase_lead_add_monomial_nat_degree_leading_coeff (f : polynomial R) :
  f.erase_lead + monomial f.nat_degree f.leading_coeff = f :=
begin
  ext i,
  simp only [erase_lead_coeff, coeff_monomial, coeff_add, @eq_comm _ _ i],
  split_ifs with h,
  { subst i, simp only [leading_coeff, zero_add] },
  { exact add_zero _ }
end

@[simp] lemma erase_lead_add_C_mul_X_pow (f : polynomial R) :
  f.erase_lead + (C f.leading_coeff) * X ^ f.nat_degree = f :=
by rw [C_mul_X_pow_eq_monomial, erase_lead_add_monomial_nat_degree_leading_coeff]

@[simp] lemma self_sub_monomial_nat_degree_leading_coeff {R : Type*} [ring R] (f : polynomial R) :
  f - monomial f.nat_degree f.leading_coeff = f.erase_lead :=
(eq_sub_iff_add_eq.mpr (erase_lead_add_monomial_nat_degree_leading_coeff f)).symm

@[simp] lemma self_sub_C_mul_X_pow {R : Type*} [ring R] (f : polynomial R) :
  f - (C f.leading_coeff) * X ^ f.nat_degree = f.erase_lead :=
by rw [C_mul_X_pow_eq_monomial, self_sub_monomial_nat_degree_leading_coeff]

lemma erase_lead_ne_zero (f0 : 2 ≤ f.support.card) : erase_lead f ≠ 0 :=
begin
  rw [ne.def, ← card_support_eq_zero, erase_lead_support],
  exact (zero_lt_one.trans_le $ (tsub_le_tsub_right f0 1).trans
    finset.pred_card_le_card_erase).ne.symm
end

@[simp] lemma nat_degree_not_mem_erase_lead_support : f.nat_degree ∉ (erase_lead f).support :=
by simp [not_mem_support_iff]

lemma ne_nat_degree_of_mem_erase_lead_support {a : ℕ} (h : a ∈ (erase_lead f).support) :
  a ≠ f.nat_degree :=
by { rintro rfl, exact nat_degree_not_mem_erase_lead_support h }

lemma erase_lead_support_card_lt (h : f ≠ 0) : (erase_lead f).support.card < f.support.card :=
begin
  rw erase_lead_support,
  exact card_lt_card (erase_ssubset $ nat_degree_mem_support_of_nonzero h)
end

lemma erase_lead_card_support {c : ℕ} (fc : f.support.card = c) :
  f.erase_lead.support.card = c - 1 :=
begin
  by_cases f0 : f = 0,
  { rw [← fc, f0, erase_lead_zero, support_zero, card_empty] },
  { rw [erase_lead_support, card_erase_of_mem (nat_degree_mem_support_of_nonzero f0), fc],
    exact c.pred_eq_sub_one },
end

lemma erase_lead_card_support' {c : ℕ} (fc : f.support.card = c + 1) :
  f.erase_lead.support.card = c :=
erase_lead_card_support fc

@[simp] lemma erase_lead_monomial (i : ℕ) (r : R) :
  erase_lead (monomial i r) = 0 :=
begin
  by_cases hr : r = 0,
  { subst r, simp only [monomial_zero_right, erase_lead_zero] },
  { rw [erase_lead, nat_degree_monomial, if_neg hr, erase_monomial] }
end

@[simp] lemma erase_lead_C (r : R) : erase_lead (C r) = 0 :=
erase_lead_monomial _ _

@[simp] lemma erase_lead_X : erase_lead (X : polynomial R) = 0 :=
erase_lead_monomial _ _

@[simp] lemma erase_lead_X_pow (n : ℕ) : erase_lead (X ^ n : polynomial R) = 0 :=
by rw [X_pow_eq_monomial, erase_lead_monomial]

@[simp] lemma erase_lead_C_mul_X_pow (r : R) (n : ℕ) : erase_lead (C r * X ^ n) = 0 :=
by rw [C_mul_X_pow_eq_monomial, erase_lead_monomial]

lemma erase_lead_degree_le : (erase_lead f).degree ≤ f.degree :=
begin
  rw degree_le_iff_coeff_zero,
  intros i hi,
  rw erase_lead_coeff,
  split_ifs with h, { refl },
  apply coeff_eq_zero_of_degree_lt hi
end

lemma erase_lead_nat_degree_le : (erase_lead f).nat_degree ≤ f.nat_degree :=
nat_degree_le_nat_degree erase_lead_degree_le

lemma erase_lead_nat_degree_lt (f0 : 2 ≤ f.support.card) :
  (erase_lead f).nat_degree < f.nat_degree :=
lt_of_le_of_ne erase_lead_nat_degree_le $ ne_nat_degree_of_mem_erase_lead_support $
  nat_degree_mem_support_of_nonzero $ erase_lead_ne_zero f0

lemma erase_lead_nat_degree_lt_or_erase_lead_eq_zero (f : polynomial R) :
  (erase_lead f).nat_degree < f.nat_degree ∨ f.erase_lead = 0 :=
begin
  by_cases h : f.support.card ≤ 1,
  { right,
    rw ← C_mul_X_pow_eq_self h,
    simp },
  { left,
    apply erase_lead_nat_degree_lt (lt_of_not_ge h) }
end

end erase_lead

/-- An induction lemma for polynomials. It takes a natural number `N` as a parameter, that is
required to be at least as big as the `nat_degree` of the polynomial.  This is useful to prove
results where you want to change each term in a polynomial to something else depending on the
`nat_degree` of the polynomial itself and not on the specific `nat_degree` of each term. -/
lemma induction_with_nat_degree_le (P : polynomial R → Prop) (N : ℕ)
  (P_0 : P 0)
  (P_C_mul_pow : ∀ n : ℕ, ∀ r : R, r ≠ 0 → n ≤ N → P (C r * X ^ n))
  (P_C_add : ∀ f g : polynomial R, f.nat_degree < g.nat_degree →
    g.nat_degree ≤ N → P f → P g → P (f + g)) :
  ∀ f : polynomial R, f.nat_degree ≤ N → P f :=
begin
  intros f df,
  generalize' hd : card f.support = c,
  revert f,
  induction c with c hc,
  { assume f df f0,
    convert P_0,
    simpa only [support_eq_empty, card_eq_zero] using f0 },
  { intros f df f0,
    rw [← erase_lead_add_C_mul_X_pow f],
    cases c,
    { convert P_C_mul_pow f.nat_degree f.leading_coeff _ df,
      { convert zero_add _,
        rw [← card_support_eq_zero, erase_lead_card_support f0] },
      { rw [leading_coeff_ne_zero, ne.def, ← card_support_eq_zero, f0],
        exact zero_ne_one.symm } },
    refine P_C_add f.erase_lead _ _ _ _ _,
    { refine (erase_lead_nat_degree_lt _).trans_le (le_of_eq _),
      { exact (nat.succ_le_succ (nat.succ_le_succ (nat.zero_le _))).trans f0.ge },
      { rw [nat_degree_C_mul_X_pow _ _ (leading_coeff_ne_zero.mpr _)],
        rintro rfl,
        simpa using f0 } },
    { exact (nat_degree_C_mul_X_pow_le f.leading_coeff f.nat_degree).trans df },
    { exact hc _ (erase_lead_nat_degree_le.trans df) (erase_lead_card_support f0) },
    { refine P_C_mul_pow _ _ _ df,
      rw [ne.def, leading_coeff_eq_zero, ← card_support_eq_zero, f0],
      exact nat.succ_ne_zero _ } }
end

<<<<<<< HEAD
lemma map_nat_degree_eq_sub {S F : Type*} [semiring S]
  [add_monoid_hom_class F (polynomial R) (polynomial S)] {φ : F}
  {p : polynomial R} {k : ℕ}
  (pk : k ≤ p.nat_degree)
  (φ_k : ∀ f : polynomial R, f.nat_degree < k → φ f = 0)
  (φ_mon_nat : ∀ n c, c ≠ 0 → (φ (monomial n c)).nat_degree = n - k) :
  (φ p).nat_degree = p.nat_degree - k :=
begin
  revert pk,
  refine induction_with_nat_degree_le
    (λ p, k ≤ p.nat_degree → (φ p).nat_degree = p.nat_degree - k) p.nat_degree _ _ _ _ rfl.le,
  { simp },
  { intros n r r0 np kd,
    rw [nat_degree_C_mul_X_pow _ _ r0, ← monomial_eq_C_mul_X, φ_mon_nat _ _ r0] },
  { intros f g fg gp kf kg kfg,
    rw [nat_degree_add_eq_right_of_nat_degree_lt fg, map_add],
    by_cases FG : k ≤ f.nat_degree,
    { rw [nat_degree_add_eq_right_of_nat_degree_lt, kg],
      { exact kfg.trans (nat_degree_add_eq_right_of_nat_degree_lt fg).le },
      { rw [kf FG, kg],exact (tsub_lt_tsub_iff_right FG).mpr fg,
        exact FG.trans fg.le } },
    { rw [φ_k f (not_le.mp FG), zero_add],
      by_cases KG : k ≤ g.nat_degree,
      { exact kg KG },
      { simpa [φ_k g (not_le.mp KG)] using (nat.sub_eq_zero_of_le (not_le.mp KG).le).symm } } }
end

lemma map_nat_degree_eq_nat_degree {S F : Type*} [semiring S]
  [add_monoid_hom_class F (polynomial R) (polynomial S)] {φ : F} (p)
  (φ_mon_nat : ∀ n c, c ≠ 0 → (φ (monomial n c)).nat_degree = n) :
  (φ p).nat_degree = p.nat_degree :=
begin
  rw ← nat.sub_zero p.nat_degree,
  exact map_nat_degree_eq_sub (by simp) (by simp) (by simpa),
end


=======
>>>>>>> f3fa9a3d
end polynomial<|MERGE_RESOLUTION|>--- conflicted
+++ resolved
@@ -195,7 +195,6 @@
       exact nat.succ_ne_zero _ } }
 end
 
-<<<<<<< HEAD
 lemma map_nat_degree_eq_sub {S F : Type*} [semiring S]
   [add_monoid_hom_class F (polynomial R) (polynomial S)] {φ : F}
   {p : polynomial R} {k : ℕ}
@@ -227,12 +226,6 @@
   [add_monoid_hom_class F (polynomial R) (polynomial S)] {φ : F} (p)
   (φ_mon_nat : ∀ n c, c ≠ 0 → (φ (monomial n c)).nat_degree = n) :
   (φ p).nat_degree = p.nat_degree :=
-begin
-  rw ← nat.sub_zero p.nat_degree,
-  exact map_nat_degree_eq_sub (by simp) (by simp) (by simpa),
-end
-
-
-=======
->>>>>>> f3fa9a3d
+by refine (map_nat_degree_eq_sub _ _ (by simpa)).trans (nat.sub_zero p.nat_degree); simp
+
 end polynomial