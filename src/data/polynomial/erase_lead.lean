/-
Copyright (c) 2020 Damiano Testa. All rights reserved.
Released under Apache 2.0 license as described in the file LICENSE.
Authors: Damiano Testa
-/
import algebra.big_operators.fin
import data.polynomial.degree.definitions

/-!
# Erase the leading term of a univariate polynomial

## Definition

* `erase_lead f`: the polynomial `f - leading term of f`

`erase_lead` serves as reduction step in an induction, shaving off one monomial from a polynomial.
The definition is set up so that it does not mention subtraction in the definition,
and thus works for polynomials over semirings as well as rings.
-/

noncomputable theory
open_locale classical polynomial

open polynomial finset

namespace polynomial

variables {R : Type*} [semiring R] {f : R[X]}

/-- `erase_lead f` for a polynomial `f` is the polynomial obtained by
subtracting from `f` the leading term of `f`. -/
def erase_lead (f : R[X]) : R[X] :=
polynomial.erase f.nat_degree f

section erase_lead

lemma erase_lead_support (f : R[X]) :
  f.erase_lead.support = f.support.erase f.nat_degree :=
by simp only [erase_lead, support_erase]

lemma erase_lead_coeff (i : ℕ) :
  f.erase_lead.coeff i = if i = f.nat_degree then 0 else f.coeff i :=
by simp only [erase_lead, coeff_erase]

@[simp] lemma erase_lead_coeff_nat_degree : f.erase_lead.coeff f.nat_degree = 0 :=
by simp [erase_lead_coeff]

lemma erase_lead_coeff_of_ne (i : ℕ) (hi : i ≠ f.nat_degree) :
  f.erase_lead.coeff i = f.coeff i :=
by simp [erase_lead_coeff, hi]

@[simp] lemma erase_lead_zero : erase_lead (0 : R[X]) = 0 :=
by simp only [erase_lead, erase_zero]

@[simp] lemma erase_lead_add_monomial_nat_degree_leading_coeff (f : R[X]) :
  f.erase_lead + monomial f.nat_degree f.leading_coeff = f :=
begin
  ext i,
  simp only [erase_lead_coeff, coeff_monomial, coeff_add, @eq_comm _ _ i],
  split_ifs with h,
  { subst i, simp only [leading_coeff, zero_add] },
  { exact add_zero _ }
end

@[simp] lemma erase_lead_add_C_mul_X_pow (f : R[X]) :
  f.erase_lead + (C f.leading_coeff) * X ^ f.nat_degree = f :=
by rw [C_mul_X_pow_eq_monomial, erase_lead_add_monomial_nat_degree_leading_coeff]

@[simp] lemma self_sub_monomial_nat_degree_leading_coeff {R : Type*} [ring R] (f : R[X]) :
  f - monomial f.nat_degree f.leading_coeff = f.erase_lead :=
(eq_sub_iff_add_eq.mpr (erase_lead_add_monomial_nat_degree_leading_coeff f)).symm

@[simp] lemma self_sub_C_mul_X_pow {R : Type*} [ring R] (f : R[X]) :
  f - (C f.leading_coeff) * X ^ f.nat_degree = f.erase_lead :=
by rw [C_mul_X_pow_eq_monomial, self_sub_monomial_nat_degree_leading_coeff]

lemma erase_lead_ne_zero (f0 : 2 ≤ f.support.card) : erase_lead f ≠ 0 :=
begin
  rw [ne.def, ← card_support_eq_zero, erase_lead_support],
  exact (zero_lt_one.trans_le $ (tsub_le_tsub_right f0 1).trans
    finset.pred_card_le_card_erase).ne.symm
end

lemma lt_nat_degree_of_mem_erase_lead_support {a : ℕ} (h : a ∈ (erase_lead f).support) :
  a < f.nat_degree :=
begin
  rw [erase_lead_support, mem_erase] at h,
  exact lt_of_le_of_ne (le_nat_degree_of_mem_supp a h.2) h.1,
end

lemma ne_nat_degree_of_mem_erase_lead_support {a : ℕ} (h : a ∈ (erase_lead f).support) :
  a ≠ f.nat_degree :=
(lt_nat_degree_of_mem_erase_lead_support h).ne

lemma nat_degree_not_mem_erase_lead_support : f.nat_degree ∉ (erase_lead f).support :=
λ h, ne_nat_degree_of_mem_erase_lead_support h rfl

lemma erase_lead_support_card_lt (h : f ≠ 0) : (erase_lead f).support.card < f.support.card :=
begin
  rw erase_lead_support,
  exact card_lt_card (erase_ssubset $ nat_degree_mem_support_of_nonzero h)
end

lemma erase_lead_card_support {c : ℕ} (fc : f.support.card = c) :
  f.erase_lead.support.card = c - 1 :=
begin
  by_cases f0 : f = 0,
  { rw [← fc, f0, erase_lead_zero, support_zero, card_empty] },
  { rw [erase_lead_support, card_erase_of_mem (nat_degree_mem_support_of_nonzero f0), fc] }
end

lemma erase_lead_card_support' {c : ℕ} (fc : f.support.card = c + 1) :
  f.erase_lead.support.card = c :=
erase_lead_card_support fc

@[simp] lemma erase_lead_monomial (i : ℕ) (r : R) :
  erase_lead (monomial i r) = 0 :=
begin
  by_cases hr : r = 0,
  { subst r, simp only [monomial_zero_right, erase_lead_zero] },
  { rw [erase_lead, nat_degree_monomial, if_neg hr, erase_monomial] }
end

@[simp] lemma erase_lead_C (r : R) : erase_lead (C r) = 0 :=
erase_lead_monomial _ _

@[simp] lemma erase_lead_X : erase_lead (X : R[X]) = 0 :=
erase_lead_monomial _ _

@[simp] lemma erase_lead_X_pow (n : ℕ) : erase_lead (X ^ n : R[X]) = 0 :=
by rw [X_pow_eq_monomial, erase_lead_monomial]

@[simp] lemma erase_lead_C_mul_X_pow (r : R) (n : ℕ) : erase_lead (C r * X ^ n) = 0 :=
by rw [C_mul_X_pow_eq_monomial, erase_lead_monomial]

lemma erase_lead_add_of_nat_degree_lt_left {p q : R[X]} (pq : q.nat_degree < p.nat_degree) :
  (p + q).erase_lead = p.erase_lead + q :=
begin
  ext n,
  by_cases nd : n = p.nat_degree,
  { rw [nd, erase_lead_coeff, if_pos (nat_degree_add_eq_left_of_nat_degree_lt pq).symm],
    simpa using (coeff_eq_zero_of_nat_degree_lt pq).symm },
  { rw [erase_lead_coeff, coeff_add, coeff_add, erase_lead_coeff, if_neg, if_neg nd],
    rintro rfl,
    exact nd (nat_degree_add_eq_left_of_nat_degree_lt pq) }
end

lemma erase_lead_add_of_nat_degree_lt_right {p q : R[X]} (pq : p.nat_degree < q.nat_degree) :
  (p + q).erase_lead = p + q.erase_lead :=
begin
  ext n,
  by_cases nd : n = q.nat_degree,
  { rw [nd, erase_lead_coeff, if_pos (nat_degree_add_eq_right_of_nat_degree_lt pq).symm],
    simpa using (coeff_eq_zero_of_nat_degree_lt pq).symm },
  { rw [erase_lead_coeff, coeff_add, coeff_add, erase_lead_coeff, if_neg, if_neg nd],
    rintro rfl,
    exact nd (nat_degree_add_eq_right_of_nat_degree_lt pq) }
end

lemma erase_lead_degree_le : (erase_lead f).degree ≤ f.degree :=
begin
  rw degree_le_iff_coeff_zero,
  intros i hi,
  rw erase_lead_coeff,
  split_ifs with h, { refl },
  apply coeff_eq_zero_of_degree_lt hi
end

lemma erase_lead_nat_degree_le_aux : (erase_lead f).nat_degree ≤ f.nat_degree :=
nat_degree_le_nat_degree erase_lead_degree_le

lemma erase_lead_nat_degree_lt (f0 : 2 ≤ f.support.card) :
  (erase_lead f).nat_degree < f.nat_degree :=
lt_of_le_of_ne erase_lead_nat_degree_le_aux $ ne_nat_degree_of_mem_erase_lead_support $
  nat_degree_mem_support_of_nonzero $ erase_lead_ne_zero f0

lemma erase_lead_nat_degree_lt_or_erase_lead_eq_zero (f : R[X]) :
  (erase_lead f).nat_degree < f.nat_degree ∨ f.erase_lead = 0 :=
begin
  by_cases h : f.support.card ≤ 1,
  { right,
    rw ← C_mul_X_pow_eq_self h,
    simp },
  { left,
    apply erase_lead_nat_degree_lt (lt_of_not_ge h) }
end

lemma erase_lead_nat_degree_le (f : R[X]) : (erase_lead f).nat_degree ≤ f.nat_degree - 1 :=
begin
  rcases f.erase_lead_nat_degree_lt_or_erase_lead_eq_zero with h | h,
  { exact nat.le_pred_of_lt h },
  { simp only [h, nat_degree_zero, zero_le] }
end

end erase_lead

/-- An induction lemma for polynomials. It takes a natural number `N` as a parameter, that is
required to be at least as big as the `nat_degree` of the polynomial.  This is useful to prove
results where you want to change each term in a polynomial to something else depending on the
`nat_degree` of the polynomial itself and not on the specific `nat_degree` of each term. -/
lemma induction_with_nat_degree_le (P : R[X] → Prop) (N : ℕ)
  (P_0 : P 0)
  (P_C_mul_pow : ∀ n : ℕ, ∀ r : R, r ≠ 0 → n ≤ N → P (C r * X ^ n))
  (P_C_add : ∀ f g : R[X], f.nat_degree < g.nat_degree →
    g.nat_degree ≤ N → P f → P g → P (f + g)) :
  ∀ f : R[X], f.nat_degree ≤ N → P f :=
begin
  intros f df,
  generalize' hd : card f.support = c,
  revert f,
  induction c with c hc,
  { assume f df f0,
    convert P_0,
    simpa only [support_eq_empty, card_eq_zero] using f0 },
  { intros f df f0,
    rw [← erase_lead_add_C_mul_X_pow f],
    cases c,
    { convert P_C_mul_pow f.nat_degree f.leading_coeff _ df,
      { convert zero_add _,
        rw [← card_support_eq_zero, erase_lead_card_support f0] },
      { rw [leading_coeff_ne_zero, ne.def, ← card_support_eq_zero, f0],
        exact zero_ne_one.symm } },
    refine P_C_add f.erase_lead _ _ _ _ _,
    { refine (erase_lead_nat_degree_lt _).trans_le (le_of_eq _),
      { exact (nat.succ_le_succ (nat.succ_le_succ (nat.zero_le _))).trans f0.ge },
      { rw [nat_degree_C_mul_X_pow _ _ (leading_coeff_ne_zero.mpr _)],
        rintro rfl,
        simpa using f0 } },
    { exact (nat_degree_C_mul_X_pow_le f.leading_coeff f.nat_degree).trans df },
    { exact hc _ (erase_lead_nat_degree_le_aux.trans df) (erase_lead_card_support f0) },
    { refine P_C_mul_pow _ _ _ df,
      rw [ne.def, leading_coeff_eq_zero, ← card_support_eq_zero, f0],
      exact nat.succ_ne_zero _ } }
end

/-- Let `φ : R[x] → S[x]` be an additive map, `k : ℕ` a bound, and `fu : ℕ → ℕ` a
"sufficiently monotone" map.  Assume also that
* `φ` maps to `0` all monomials of degree less than `k`,
* `φ` maps each monomial `m` in `R[x]` to a polynomial `φ m` of degree `fu (deg m)`.
Then, `φ` maps each polynomial `p` in `R[x]` to a polynomial of degree `fu (deg p)`. -/
lemma mono_map_nat_degree_eq {S F : Type*} [semiring S]
  [add_monoid_hom_class F R[X] S[X]] {φ : F}
  {p : R[X]} (k : ℕ)
  (fu : ℕ → ℕ) (fu0 : ∀ {n}, n ≤ k → fu n = 0) (fc : ∀ {n m}, k ≤ n → n < m → fu n < fu m)
  (φ_k : ∀ {f : R[X]}, f.nat_degree < k → φ f = 0)
  (φ_mon_nat : ∀ n c, c ≠ 0 → (φ (monomial n c)).nat_degree = fu n) :
  (φ p).nat_degree = fu p.nat_degree :=
begin
  refine induction_with_nat_degree_le (λ p, _ = fu _) p.nat_degree (by simp [fu0]) _ _ _ rfl.le,
  { intros n r r0 np,
    rw [nat_degree_C_mul_X_pow _ _ r0, ← monomial_eq_C_mul_X, φ_mon_nat _ _ r0] },
  { intros f g fg gp fk gk,
    rw [nat_degree_add_eq_right_of_nat_degree_lt fg, _root_.map_add],
    by_cases FG : k ≤ f.nat_degree,
    { rw [nat_degree_add_eq_right_of_nat_degree_lt, gk],
      rw [fk, gk],
      exact fc FG fg },
    { cases k,
      { exact (FG (nat.zero_le _)).elim },
      { rwa [φ_k (not_le.mp FG), zero_add] } } }
end

lemma map_nat_degree_eq_sub {S F : Type*} [semiring S]
  [add_monoid_hom_class F R[X] S[X]] {φ : F}
  {p : R[X]} {k : ℕ}
  (φ_k : ∀ f : R[X], f.nat_degree < k → φ f = 0)
  (φ_mon : ∀ n c, c ≠ 0 → (φ (monomial n c)).nat_degree = n - k) :
  (φ p).nat_degree = p.nat_degree - k :=
mono_map_nat_degree_eq k (λ j, j - k) (by simp) (λ m n h, (tsub_lt_tsub_iff_right h).mpr) φ_k φ_mon

lemma map_nat_degree_eq_nat_degree {S F : Type*} [semiring S]
  [add_monoid_hom_class F R[X] S[X]] {φ : F} (p)
  (φ_mon_nat : ∀ n c, c ≠ 0 → (φ (monomial n c)).nat_degree = n) :
  (φ p).nat_degree = p.nat_degree :=
(map_nat_degree_eq_sub (λ f h, (nat.not_lt_zero _ h).elim) (by simpa)).trans p.nat_degree.sub_zero

<<<<<<< HEAD
open_locale big_operators

lemma card_support_eq' {n : ℕ} (k : fin n → ℕ) (x : fin n → R) (hk : strict_mono k)
  (hx : ∀ i, x i ≠ 0) :  (∑ i, C (x i) * X ^ k i).support.card = n :=
begin
  suffices : (∑ i, C (x i) * X ^ k i).support = finset.image k finset.univ,
  { rw [this, finset.univ.card_image_of_injective (hk.injective), card_fin] },
  simp_rw [finset.ext_iff, mem_support_iff, finset_sum_coeff, coeff_C_mul, coeff_X_pow,
    mul_ite, mul_zero, mul_one, mem_image, mem_univ, exists_true_left],
  refine λ i, ⟨λ h, _, _⟩,
  { obtain ⟨j, hj, h⟩ := exists_ne_zero_of_sum_ne_zero h,
    exact ⟨j, (ite_ne_right_iff.mp h).1.symm⟩ },
  { rintros ⟨j, hj⟩,
    rw sum_eq_single_of_mem j (finset.mem_univ j),
    { exact ne_of_eq_of_ne (if_pos hj.symm) (hx j) },
    { exact λ m hm hmj, if_neg (λ h, hmj.symm (hk.injective (hj.trans h))) } },
end

lemma card_support_eq {n : ℕ} : f.support.card = n ↔ ∃ (k : fin n → ℕ) (x : fin n → R)
  (hk : strict_mono k) (hx : ∀ i, x i ≠ 0), f = ∑ i, C (x i) * X ^ k i :=
begin
  split,
  { induction n with n hn generalizing f,
    { intro hf,
      obtain ⟨rfl⟩ := card_support_eq_zero.mp hf,
      refine ⟨0, 0, is_empty_elim, is_empty_elim, rfl⟩ },
    { have H : ¬ ∃ k : fin n, k.cast_succ = fin.last n,
      { rintros ⟨i, hi⟩,
        exact (i.cast_succ_lt_last).ne hi },
      intro h,
      obtain ⟨k, x, hk, hx, hf⟩ := hn (erase_lead_card_support' h),
      refine ⟨function.extend fin.cast_succ k (λ _, f.nat_degree),
        function.extend fin.cast_succ x (λ _, f.leading_coeff), _, _, _⟩,
      { intros i j hij,
        have hi : i ∈ set.range (fin.cast_succ : fin n ↪o fin (n + 1)),
        { rw [fin.range_cast_succ],
          change (i : ℕ) < n,
          exact lt_of_lt_of_le hij (nat.lt_succ_iff.mp j.2) },
        obtain ⟨i, rfl⟩ := hi,
        rw [function.extend_apply fin.cast_succ.injective],
        by_cases hj : ∃ j₀, fin.cast_succ j₀ = j,
        { obtain ⟨j, rfl⟩ := hj,
          rwa [function.extend_apply fin.cast_succ.injective, hk.lt_iff_lt,
            ←fin.cast_succ_lt_cast_succ_iff] },
        { rw [function.extend_apply' _ _ _ hj],
          apply lt_nat_degree_of_mem_erase_lead_support,
          rw [mem_support_iff, hf, finset_sum_coeff],
          rw [finset.sum_eq_single, coeff_C_mul, coeff_X_pow_self, mul_one],
          { exact hx i },
          { intros j hj hji,
            rw [coeff_C_mul, coeff_X_pow, if_neg, mul_zero],
            rwa [hk.injective.eq_iff, eq_comm] },
          { intro hi,
            exact (hi (finset.mem_univ i)).elim } } },
      { intro i,
        by_cases hi : ∃ i₀, fin.cast_succ i₀ = i,
        { obtain ⟨i, rfl⟩ := hi,
          rw [function.extend_apply fin.cast_succ.injective],
          exact hx i },
        { rw [function.extend_apply' _ _ _ hi, ne, leading_coeff_eq_zero,
            ←card_support_eq_zero, h],
          exact n.succ_ne_zero } },
      { rw [fin.sum_univ_cast_succ],
        simp only [function.extend_apply fin.cast_succ.injective],
        rw [←hf, function.extend_apply', function.extend_apply', erase_lead_add_C_mul_X_pow],
        all_goals { exact H } } } },
  { rintros ⟨k, x, hk, hx, rfl⟩,
    exact card_support_eq' k x hk hx },
=======
lemma card_support_eq_one : f.support.card = 1 ↔ ∃ (k : ℕ) (x : R) (hx : x ≠ 0), f = C x * X ^ k :=
begin
  refine ⟨λ h, _, _⟩,
  { obtain hf := card_support_eq_zero.mp (erase_lead_card_support h),
    refine ⟨f.nat_degree, f.leading_coeff, _, _⟩,
    { rw [ne, leading_coeff_eq_zero, ←card_support_eq_zero, h],
      exact one_ne_zero },
    { conv_lhs { rw [←f.erase_lead_add_C_mul_X_pow, hf, zero_add] } } },
  { rintros ⟨k, x, hx, rfl⟩,
    rw [support_C_mul_X_pow k hx, card_singleton] },
end

lemma card_support_eq_two : f.support.card = 2 ↔ ∃ (k m : ℕ) (hkm : k < m)
  (x y : R) (hx : x ≠ 0) (hy : y ≠ 0), f = C x * X ^ k + C y * X ^ m :=
begin
  refine ⟨λ h, _, _⟩,
  { obtain ⟨k, x, hx, hf⟩ := card_support_eq_one.mp (erase_lead_card_support h),
    refine ⟨k, f.nat_degree, _, x, f.leading_coeff, hx, _, _⟩,
    { refine lt_of_le_of_lt _ (erase_lead_nat_degree_lt h.ge),
      rw [hf, nat_degree_C_mul_X_pow k x hx] },
    { rw [ne, leading_coeff_eq_zero, ←card_support_eq_zero, h],
      exact two_ne_zero },
    { rw [←hf, erase_lead_add_C_mul_X_pow] } },
  { rintros ⟨k, m, hkm, x, y, hx, hy, rfl⟩,
    exact card_support_binomial hkm.ne hx hy },
end

lemma card_support_eq_three : f.support.card = 3 ↔
  ∃ (k m n : ℕ) (hkm : k < m) (hmn : m < n) (x y z : R) (hx : x ≠ 0) (hy : y ≠ 0) (hz : z ≠ 0),
    f = C x * X ^ k + C y * X ^ m + C z * X ^ n :=
begin
  refine ⟨λ h, _, _⟩,
  { obtain ⟨k, m, hkm, x, y, hx, hy, hf⟩ := card_support_eq_two.mp (erase_lead_card_support h),
    refine ⟨k, m, f.nat_degree, hkm, _, x, y, f.leading_coeff, hx, hy, _, _⟩,
    { refine lt_of_le_of_lt _ (erase_lead_nat_degree_lt (le_trans (nat.le_succ 2) h.ge)),
      rw [hf, nat_degree_add_eq_right_of_nat_degree_lt, nat_degree_C_mul_X_pow m y hy],
      rwa [nat_degree_C_mul_X_pow k x hx, nat_degree_C_mul_X_pow m y hy] },
    { rw [ne, leading_coeff_eq_zero, ←card_support_eq_zero, h],
      exact three_ne_zero },
    { rw [←hf, erase_lead_add_C_mul_X_pow] } },
  { rintros ⟨k, m, n, hkm, hmn, x, y, z, hx, hy, hz, rfl⟩,
    exact card_support_trinomial hkm hmn hx hy hz },
>>>>>>> 44d3fc00
end

end polynomial<|MERGE_RESOLUTION|>--- conflicted
+++ resolved
@@ -274,7 +274,6 @@
   (φ p).nat_degree = p.nat_degree :=
 (map_nat_degree_eq_sub (λ f h, (nat.not_lt_zero _ h).elim) (by simpa)).trans p.nat_degree.sub_zero
 
-<<<<<<< HEAD
 open_locale big_operators
 
 lemma card_support_eq' {n : ℕ} (k : fin n → ℕ) (x : fin n → R) (hk : strict_mono k)
@@ -343,7 +342,8 @@
         all_goals { exact H } } } },
   { rintros ⟨k, x, hk, hx, rfl⟩,
     exact card_support_eq' k x hk hx },
-=======
+end
+
 lemma card_support_eq_one : f.support.card = 1 ↔ ∃ (k : ℕ) (x : R) (hx : x ≠ 0), f = C x * X ^ k :=
 begin
   refine ⟨λ h, _, _⟩,
@@ -386,7 +386,6 @@
     { rw [←hf, erase_lead_add_C_mul_X_pow] } },
   { rintros ⟨k, m, n, hkm, hmn, x, y, z, hx, hy, hz, rfl⟩,
     exact card_support_trinomial hkm hmn hx hy hz },
->>>>>>> 44d3fc00
 end
 
 end polynomial