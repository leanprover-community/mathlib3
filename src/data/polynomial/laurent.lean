--- conflicted
+++ resolved
@@ -247,10 +247,6 @@
 
 /--  `trunc : R[T;T⁻¹] →+ R[X]` maps a Laurent polynomial `f` to the polynomial whose terms of
 nonnegative degree coincide with the ones of `f`.  The terms of negative degree of `f` "vanish".
-<<<<<<< HEAD
-
-=======
->>>>>>> 89f0be12
 `trunc` is a left-inverse to `polynomial.to_laurent`. -/
 def trunc : R[T;T⁻¹] →+ R[X] :=
 ((to_finsupp_iso R).symm.to_add_monoid_hom).comp $
@@ -294,7 +290,6 @@
   f.to_laurent = g.to_laurent ↔ f = g :=
 ⟨λ h, polynomial.to_laurent_injective h, congr_arg _⟩
 
-<<<<<<< HEAD
 lemma exists_T_pow (f : R[T;T⁻¹]) :
   ∃ (n : ℕ) (f' : R[X]), f'.to_laurent = f * T n :=
 begin
@@ -344,8 +339,6 @@
   add_smul  := λ f g x, by simp only [add_mul, _root_.map_add],
   zero_smul := λ f,     by simp only [_root_.map_zero, zero_mul] }
 
-=======
->>>>>>> 89f0be12
 end semiring
 
 section comm_semiring
