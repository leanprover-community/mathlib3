--- conflicted
+++ resolved
@@ -346,12 +346,7 @@
   rw [← leading_coeff_of_injective hf, hp.leading_coeff, f.map_one]
 end
 
-<<<<<<< HEAD
-theorem function.injective.monic_map_iff [nontrivial S] (f : R →+* S) (hf : function.injective f)
-  {p : R[X]} : p.monic ↔ (p.map f).monic :=
-=======
 theorem _root_.function.injective.monic_map_iff {p : R[X]} : p.monic ↔ (p.map f).monic :=
->>>>>>> 6890b009
 ⟨monic.map _, polynomial.monic_of_injective hf⟩
 
 end injective
