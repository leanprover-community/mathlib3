--- conflicted
+++ resolved
@@ -52,8 +52,6 @@
 lemma sum_C_index {a} {β} [add_comm_monoid β] {f : ℕ → R → β} (h : f 0 0 = 0) :
   (C a).sum f = f 0 a :=
 sum_single_index h
-<<<<<<< HEAD
-=======
 end C
 
 section coeff
@@ -63,7 +61,6 @@
 @[simp] lemma coeff_X_zero : coeff (X : polynomial R) 0 = 0 := coeff_monomial
 
 lemma coeff_X : coeff (X : polynomial R) n = if 1 = n then 1 else 0 := coeff_monomial
->>>>>>> 8312419c
 
 lemma coeff_C : coeff (C a) n = ite (n = 0) a 0 :=
 by { convert coeff_monomial using 2, simp [eq_comm], }
