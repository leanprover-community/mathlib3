/-
Copyright (c) 2020 Damiano Testa. All rights reserved.
Released under Apache 2.0 license as described in the file LICENSE.
Authors: Damiano Testa
-/
import data.polynomial.erase_lead
import data.polynomial.eval

/-!
# Reverse of a univariate polynomial

The main definition is `reverse`.  Applying `reverse` to a polynomial `f : polynomial R` produces
the polynomial with a reversed list of coefficients, equivalent to `X^f.nat_degree * f(1/X)`.

The main result is that `reverse (f * g) = reverse f * reverse g`, provided the leading
coefficients of `f` and `g` do not multiply to zero.
-/

namespace polynomial

open polynomial finsupp finset
open_locale classical

section semiring

variables {R : Type*} [semiring R] {f : polynomial R}

/-- If `i ≤ N`, then `rev_at_fun N i` returns `N - i`, otherwise it returns `i`.
This is the map used by the embedding `rev_at`.
-/
def rev_at_fun (N i : ℕ) : ℕ := ite (i ≤ N) (N-i) i

lemma rev_at_fun_invol {N i : ℕ} : rev_at_fun N (rev_at_fun N i) = i :=
begin
  unfold rev_at_fun,
  split_ifs with h j,
  { exact nat.sub_sub_self h, },
  { exfalso,
    apply j,
    exact nat.sub_le N i, },
  { refl, },
end

lemma rev_at_fun_inj {N : ℕ} : function.injective (rev_at_fun N) :=
begin
  intros a b hab,
  rw [← @rev_at_fun_invol N a, hab, rev_at_fun_invol],
end

/-- If `i ≤ N`, then `rev_at N i` returns `N - i`, otherwise it returns `i`.
Essentially, this embedding is only used for `i ≤ N`.
The advantage of `rev_at N i` over `N - i` is that `rev_at` is an involution.
-/
def rev_at (N : ℕ) : function.embedding ℕ ℕ :=
{ to_fun := λ i , (ite (i ≤ N) (N-i) i),
  inj' := rev_at_fun_inj }

/-- We prefer to use the bundled `rev_at` over unbundled `rev_at_fun`. -/
@[simp] lemma rev_at_fun_eq (N i : ℕ) : rev_at_fun N i = rev_at N i := rfl

@[simp] lemma rev_at_invol {N i : ℕ} : (rev_at N) (rev_at N i) = i :=
rev_at_fun_invol

@[simp] lemma rev_at_le {N i : ℕ} (H : i ≤ N) : rev_at N i = N - i :=
if_pos H

lemma rev_at_add {N O n o : ℕ} (hn : n ≤ N) (ho : o ≤ O) :
  rev_at (N + O) (n + o) = rev_at N n + rev_at O o :=
begin
  rcases nat.le.dest hn with ⟨n', rfl⟩,
  rcases nat.le.dest ho with ⟨o', rfl⟩,
  repeat { rw rev_at_le (le_add_right rfl.le) },
  rw [add_assoc, add_left_comm n' o, ← add_assoc, rev_at_le (le_add_right rfl.le)],
  repeat {rw nat.add_sub_cancel_left},
end

/-- `reflect N f` is the polynomial such that `(reflect N f).coeff i = f.coeff (rev_at N i)`.
In other words, the terms with exponent `[0, ..., N]` now have exponent `[N, ..., 0]`.

In practice, `reflect` is only used when `N` is at least as large as the degree of `f`.

Eventually, it will be used with `N` exactly equal to the degree of `f`.  -/
noncomputable def reflect (N : ℕ) : polynomial R → polynomial R
| ⟨f⟩ := ⟨finsupp.emb_domain (rev_at N) f⟩

lemma reflect_support (N : ℕ) (f : polynomial R) :
  (reflect N f).support = image (rev_at N) f.support :=
begin
  rcases f,
  ext1,
  rw [reflect, mem_image, support, support, support_emb_domain, mem_map],
end

@[simp] lemma coeff_reflect (N : ℕ) (f : polynomial R) (i : ℕ) :
  coeff (reflect N f) i = f.coeff (rev_at N i) :=
begin
  rcases f,
  simp only [reflect, coeff],
  calc finsupp.emb_domain (rev_at N) f i
      = finsupp.emb_domain (rev_at N) f (rev_at N (rev_at N i)) : by rw rev_at_invol
  ... = f (rev_at N i) : finsupp.emb_domain_apply _ _ _
end

@[simp] lemma reflect_zero {N : ℕ} : reflect N (0 : polynomial R) = 0 := rfl

@[simp] lemma reflect_eq_zero_iff {N : ℕ} {f : polynomial R} :
  reflect N (f : polynomial R) = 0 ↔ f = 0 :=
by { rcases f, simp [reflect, ← zero_to_finsupp] }

@[simp] lemma reflect_add (f g : polynomial R) (N : ℕ) :
  reflect N (f + g) = reflect N f + reflect N g :=
by { ext, simp only [coeff_add, coeff_reflect], }

@[simp] lemma reflect_C_mul (f : polynomial R) (r : R) (N : ℕ) :
  reflect N (C r * f) = C r * (reflect N f) :=
by { ext, simp only [coeff_reflect, coeff_C_mul], }

@[simp] lemma reflect_C_mul_X_pow (N n : ℕ) {c : R} :
  reflect N (C c * X ^ n) = C c * X ^ (rev_at N n) :=
begin
  ext,
  rw [reflect_C_mul, coeff_C_mul, coeff_C_mul, coeff_X_pow, coeff_reflect],
  split_ifs with h j,
  { rw [h, rev_at_invol, coeff_X_pow_self], },
  { rw [not_mem_support_iff.mp],
    intro a,
    rw [← one_mul (X ^ n), ← C_1] at a,
    apply h,
    rw [← (mem_support_C_mul_X_pow a), rev_at_invol], },
end

@[simp] lemma reflect_monomial (N n : ℕ) : reflect N ((X : polynomial R) ^ n) = X ^ (rev_at N n) :=
by rw [← one_mul (X ^ n), ← one_mul (X ^ (rev_at N n)), ← C_1, reflect_C_mul_X_pow]

lemma reflect_mul_induction (cf cg : ℕ) :
  ∀ N O : ℕ, ∀ f g : polynomial R,
  f.support.card ≤ cf.succ → g.support.card ≤ cg.succ → f.nat_degree ≤ N → g.nat_degree ≤ O →
  (reflect (N + O) (f * g)) = (reflect N f) * (reflect O g) :=
begin
  induction cf with cf hcf,
  --first induction (left): base case
  { induction cg with cg hcg,
    -- second induction (right): base case
    { intros N O f g Cf Cg Nf Og,
      rw [← C_mul_X_pow_eq_self Cf, ← C_mul_X_pow_eq_self Cg],
      simp only [mul_assoc, X_pow_mul, ← pow_add X, reflect_C_mul, reflect_monomial,
                 add_comm, rev_at_add Nf Og] },
    -- second induction (right): induction step
    { intros N O f g Cf Cg Nf Og,
      by_cases g0 : g = 0,
      { rw [g0, reflect_zero, mul_zero, mul_zero, reflect_zero], },

      rw [← erase_lead_add_C_mul_X_pow g, mul_add, reflect_add, reflect_add, mul_add, hcg, hcg];
        try { assumption },
      { exact le_add_left card_support_C_mul_X_pow_le_one },
      { exact (le_trans (nat_degree_C_mul_X_pow_le g.leading_coeff g.nat_degree) Og) },
      { exact nat.lt_succ_iff.mp (gt_of_ge_of_gt Cg (erase_lead_support_card_lt g0)) },
      { exact le_trans erase_lead_nat_degree_le Og } } },
  --first induction (left): induction step
  { intros N O f g Cf Cg Nf Og,
    by_cases f0 : f = 0,
    { rw [f0, reflect_zero, zero_mul, zero_mul, reflect_zero], },

    rw [← erase_lead_add_C_mul_X_pow f, add_mul, reflect_add, reflect_add, add_mul, hcf, hcf];
       try { assumption },
    { exact le_add_left card_support_C_mul_X_pow_le_one },
    { exact (le_trans (nat_degree_C_mul_X_pow_le f.leading_coeff f.nat_degree) Nf) },
    { exact nat.lt_succ_iff.mp (gt_of_ge_of_gt Cf (erase_lead_support_card_lt f0)) },
    { exact (le_trans erase_lead_nat_degree_le Nf) } },
end

@[simp] theorem reflect_mul
  (f g : polynomial R) {F G : ℕ} (Ff : f.nat_degree ≤ F) (Gg : g.nat_degree ≤ G) :
  reflect (F + G) (f * g) = reflect F f * reflect G g :=
reflect_mul_induction _ _ F G f g f.support.card.le_succ g.support.card.le_succ Ff Gg

/-- The reverse of a polynomial f is the polynomial obtained by "reading f backwards".
Even though this is not the actual definition, reverse f = f (1/X) * X ^ f.nat_degree. -/
noncomputable def reverse (f : polynomial R) : polynomial R := reflect f.nat_degree f

lemma coeff_reverse (f : polynomial R) (n : ℕ) :
  f.reverse.coeff n = f.coeff (rev_at f.nat_degree n) :=
by rw [reverse, coeff_reflect]

@[simp] lemma coeff_zero_reverse (f : polynomial R) : coeff (reverse f) 0 = leading_coeff f :=
by rw [coeff_reverse, rev_at_le (zero_le f.nat_degree), nat.sub_zero, leading_coeff]

@[simp] lemma reverse_zero : reverse (0 : polynomial R) = 0 := rfl

@[simp] lemma reverse_eq_zero : f.reverse = 0 ↔ f = 0 :=
by simp [reverse]

lemma reverse_nat_degree_le (f : polynomial R) : f.reverse.nat_degree ≤ f.nat_degree :=
begin
  rw [nat_degree_le_iff_degree_le, degree_le_iff_coeff_zero],
  intros n hn,
  rw with_bot.coe_lt_coe at hn,
  rw [coeff_reverse, rev_at, function.embedding.coe_fn_mk,
      if_neg (not_le_of_gt hn), coeff_eq_zero_of_nat_degree_lt hn],
end

lemma nat_degree_eq_reverse_nat_degree_add_nat_trailing_degree (f : polynomial R) :
  f.nat_degree = f.reverse.nat_degree + f.nat_trailing_degree :=
begin
  by_cases hf : f = 0,
  { rw [hf, reverse_zero, nat_degree_zero, nat_trailing_degree_zero] },
  apply le_antisymm,
  { refine tsub_le_iff_right.mp _,
    apply le_nat_degree_of_ne_zero,
    rw [reverse, coeff_reflect, ←rev_at_le f.nat_trailing_degree_le_nat_degree, rev_at_invol],
    exact trailing_coeff_nonzero_iff_nonzero.mpr hf },
  { rw ← le_tsub_iff_left f.reverse_nat_degree_le,
    apply nat_trailing_degree_le_of_ne_zero,
    have key := mt leading_coeff_eq_zero.mp (mt reverse_eq_zero.mp hf),
    rwa [leading_coeff, coeff_reverse, rev_at_le f.reverse_nat_degree_le] at key },
end

lemma reverse_nat_degree (f : polynomial R) :
  f.reverse.nat_degree = f.nat_degree - f.nat_trailing_degree :=
by rw [f.nat_degree_eq_reverse_nat_degree_add_nat_trailing_degree, nat.add_sub_cancel]

lemma reverse_leading_coeff (f : polynomial R) : f.reverse.leading_coeff = f.trailing_coeff :=
by rw [leading_coeff, reverse_nat_degree, ←rev_at_le f.nat_trailing_degree_le_nat_degree,
  coeff_reverse, rev_at_invol, trailing_coeff]

lemma reverse_nat_trailing_degree  (f : polynomial R) : f.reverse.nat_trailing_degree = 0 :=
begin
  by_cases hf : f = 0,
  { rw [hf, reverse_zero, nat_trailing_degree_zero] },
  { rw ← nat.le_zero_iff,
    apply nat_trailing_degree_le_of_ne_zero,
    rw [coeff_zero_reverse],
    exact mt leading_coeff_eq_zero.mp hf },
end

lemma reverse_trailing_coeff (f : polynomial R) : f.reverse.trailing_coeff = f.leading_coeff :=
by rw [trailing_coeff, reverse_nat_trailing_degree, coeff_zero_reverse]

theorem reverse_mul {f g : polynomial R} (fg : f.leading_coeff * g.leading_coeff ≠ 0) :
 reverse (f * g) = reverse f * reverse g :=
begin
  unfold reverse,
  rw [nat_degree_mul' fg, reflect_mul  f g rfl.le rfl.le],
end

@[simp] lemma reverse_mul_of_domain {R : Type*} [ring R] [is_domain R] (f g : polynomial R) :
  reverse (f * g) = reverse f * reverse g :=
begin
  by_cases f0 : f=0,
  { simp only [f0, zero_mul, reverse_zero], },
  by_cases g0 : g=0,
  { rw [g0, mul_zero, reverse_zero, mul_zero], },
  simp [reverse_mul, *],
end

<<<<<<< HEAD
lemma trailing_coeff_mul {R : Type*} [ring R] [is_domain R] (p q : polynomial R) :
=======
lemma trailing_coeff_mul {R : Type*} [ring R] [domain R] (p q : polynomial R) :
>>>>>>> 8366f932
  (p * q).trailing_coeff = p.trailing_coeff * q.trailing_coeff :=
by rw [←reverse_leading_coeff, reverse_mul_of_domain, leading_coeff_mul,
  reverse_leading_coeff, reverse_leading_coeff]

@[simp] lemma coeff_one_reverse (f : polynomial R) : coeff (reverse f) 1 = next_coeff f :=
begin
  rw [coeff_reverse, next_coeff],
  split_ifs with hf,
  { have : coeff f 1 = 0 := coeff_eq_zero_of_nat_degree_lt (by simp only [hf, zero_lt_one]),
    simp [*, rev_at] },
  { rw rev_at_le,
    exact nat.succ_le_iff.2 (pos_iff_ne_zero.2 hf) }
end

end semiring

section ring

variables {R : Type*} [ring R]

@[simp] lemma reflect_neg (f : polynomial R) (N : ℕ) :
  reflect N (- f) = - reflect N f :=
by rw [neg_eq_neg_one_mul, ←C_1, ←C_neg, reflect_C_mul, C_neg, C_1, ←neg_eq_neg_one_mul]

@[simp] lemma reflect_sub (f g : polynomial R) (N : ℕ) :
  reflect N (f - g) = reflect N f - reflect N g :=
by rw [sub_eq_add_neg, sub_eq_add_neg, reflect_add, reflect_neg]

@[simp] lemma reverse_neg (f : polynomial R) :
  reverse (- f) = - reverse f :=
by rw [reverse, reverse, reflect_neg, nat_degree_neg]

end ring

end polynomial<|MERGE_RESOLUTION|>--- conflicted
+++ resolved
@@ -253,11 +253,7 @@
   simp [reverse_mul, *],
 end
 
-<<<<<<< HEAD
 lemma trailing_coeff_mul {R : Type*} [ring R] [is_domain R] (p q : polynomial R) :
-=======
-lemma trailing_coeff_mul {R : Type*} [ring R] [domain R] (p q : polynomial R) :
->>>>>>> 8366f932
   (p * q).trailing_coeff = p.trailing_coeff * q.trailing_coeff :=
 by rw [←reverse_leading_coeff, reverse_mul_of_domain, leading_coeff_mul,
   reverse_leading_coeff, reverse_leading_coeff]
