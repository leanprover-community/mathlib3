/-
Copyright (c) 2018 Chris Hughes. All rights reserved.
Released under Apache 2.0 license as described in the file LICENSE.
Authors: Chris Hughes, Johannes Hölzl, Scott Morrison, Jens Wagemaker, Johan Commelin
-/
import algebra.char_zero.infinite
import data.polynomial.algebra_map
import data.polynomial.degree.lemmas
import data.polynomial.div
import ring_theory.localization.fraction_ring
import algebra.polynomial.big_operators

/-!
# Theory of univariate polynomials

This file starts looking like the ring theory of $ R[X] $

## Main definitions

* `polynomial.roots p`: The multiset containing all the roots of `p`, including their
  multiplicities.
* `polynomial.root_set p E`: The set of distinct roots of `p` in an algebra `E`.

## Main statements

* `polynomial.C_leading_coeff_mul_prod_multiset_X_sub_C`: If a polynomial has as many roots as its
  degree, it can be written as the product of its leading coefficient with `∏ (X - a)` where `a`
  ranges through its roots.

-/

noncomputable theory
open_locale classical polynomial

open finset

namespace polynomial
universes u v w z
variables {R : Type u} {S : Type v} {T : Type w} {a b : R} {n : ℕ}

section comm_ring
variables [comm_ring R] {p q : R[X]}

section
variables [semiring S]

lemma nat_degree_pos_of_aeval_root [algebra R S] {p : R[X]} (hp : p ≠ 0)
  {z : S} (hz : aeval z p = 0) (inj : ∀ (x : R), algebra_map R S x = 0 → x = 0) :
  0 < p.nat_degree :=
nat_degree_pos_of_eval₂_root hp (algebra_map R S) hz inj

lemma degree_pos_of_aeval_root [algebra R S] {p : R[X]} (hp : p ≠ 0)
  {z : S} (hz : aeval z p = 0) (inj : ∀ (x : R), algebra_map R S x = 0 → x = 0) :
  0 < p.degree :=
nat_degree_pos_iff_degree_pos.mp (nat_degree_pos_of_aeval_root hp hz inj)

lemma mod_by_monic_eq_of_dvd_sub (hq : q.monic) {p₁ p₂ : R[X]}
  (h : q ∣ (p₁ - p₂)) :
  p₁ %ₘ q = p₂ %ₘ q :=
begin
  nontriviality R,
  obtain ⟨f, sub_eq⟩ := h,
  refine (div_mod_by_monic_unique (p₂ /ₘ q + f) _ hq
    ⟨_, degree_mod_by_monic_lt _ hq⟩).2,
  rw [sub_eq_iff_eq_add.mp sub_eq, mul_add, ← add_assoc, mod_by_monic_add_div _ hq, add_comm]
end

lemma add_mod_by_monic (p₁ p₂ : R[X]) : (p₁ + p₂) %ₘ q = p₁ %ₘ q + p₂ %ₘ q :=
begin
  by_cases hq : q.monic,
  { nontriviality R,
    exact (div_mod_by_monic_unique (p₁ /ₘ q + p₂ /ₘ q) _ hq
      ⟨by rw [mul_add, add_left_comm, add_assoc, mod_by_monic_add_div _ hq, ← add_assoc,
              add_comm (q * _), mod_by_monic_add_div _ hq],
        (degree_add_le _ _).trans_lt (max_lt (degree_mod_by_monic_lt _ hq)
          (degree_mod_by_monic_lt _ hq))⟩).2 },
  { simp_rw mod_by_monic_eq_of_not_monic _ hq }
end

lemma smul_mod_by_monic (c : R) (p : R[X]) : (c • p) %ₘ q = c • (p %ₘ q) :=
begin
  by_cases hq : q.monic,
  { nontriviality R,
    exact (div_mod_by_monic_unique (c • (p /ₘ q)) (c • (p %ₘ q)) hq
      ⟨by rw [mul_smul_comm, ← smul_add, mod_by_monic_add_div p hq],
      (degree_smul_le _ _).trans_lt (degree_mod_by_monic_lt _ hq)⟩).2 },
  { simp_rw mod_by_monic_eq_of_not_monic _ hq }
end

/--  `_ %ₘ q` as an `R`-linear map. -/
@[simps]
def mod_by_monic_hom (q : R[X]) : R[X] →ₗ[R] R[X] :=
{ to_fun := λ p, p %ₘ q,
  map_add' := add_mod_by_monic,
  map_smul' := smul_mod_by_monic }

end

section
variables [ring S]

lemma aeval_mod_by_monic_eq_self_of_root [algebra R S]
  {p q : R[X]} (hq : q.monic) {x : S} (hx : aeval x q = 0) :
  aeval x (p %ₘ q) = aeval x p :=
-- `eval₂_mod_by_monic_eq_self_of_root` doesn't work here as it needs commutativity
by rw [mod_by_monic_eq_sub_mul_div p hq, _root_.map_sub, _root_.map_mul, hx, zero_mul, sub_zero]

end

end comm_ring

section no_zero_divisors
variables [semiring R] [no_zero_divisors R] {p q : R[X]}

instance : no_zero_divisors R[X] :=
{ eq_zero_or_eq_zero_of_mul_eq_zero := λ a b h, begin
    rw [← leading_coeff_eq_zero, ← leading_coeff_eq_zero],
    refine eq_zero_or_eq_zero_of_mul_eq_zero _,
    rw [← leading_coeff_zero, ← leading_coeff_mul, h],
  end }

lemma nat_degree_mul (hp : p ≠ 0) (hq : q ≠ 0) : nat_degree (p * q) =
  nat_degree p + nat_degree q :=
by rw [← with_bot.coe_eq_coe, ← degree_eq_nat_degree (mul_ne_zero hp hq),
    with_bot.coe_add, ← degree_eq_nat_degree hp,
    ← degree_eq_nat_degree hq, degree_mul]

lemma trailing_degree_mul : (p * q).trailing_degree = p.trailing_degree + q.trailing_degree :=
begin
  by_cases hp : p = 0,
  { rw [hp, zero_mul, trailing_degree_zero, top_add] },
  by_cases hq : q = 0,
  { rw [hq, mul_zero, trailing_degree_zero, add_top] },
  rw [trailing_degree_eq_nat_trailing_degree hp, trailing_degree_eq_nat_trailing_degree hq,
      trailing_degree_eq_nat_trailing_degree (mul_ne_zero hp hq),
      nat_trailing_degree_mul hp hq, with_top.coe_add],
end

@[simp] lemma nat_degree_pow (p : R[X]) (n : ℕ) :
  nat_degree (p ^ n) = n * nat_degree p :=
if hp0 : p = 0
then if hn0 : n = 0 then by simp [hp0, hn0]
  else by rw [hp0, zero_pow (nat.pos_of_ne_zero hn0)]; simp
else nat_degree_pow'
  (by rw [← leading_coeff_pow, ne.def, leading_coeff_eq_zero]; exact pow_ne_zero _ hp0)

lemma degree_le_mul_left (p : R[X]) (hq : q ≠ 0) : degree p ≤ degree (p * q) :=
if hp : p = 0 then by simp only [hp, zero_mul, le_refl]
else by rw [degree_mul, degree_eq_nat_degree hp,
    degree_eq_nat_degree hq];
  exact with_bot.coe_le_coe.2 (nat.le_add_right _ _)

theorem nat_degree_le_of_dvd {p q : R[X]} (h1 : p ∣ q) (h2 : q ≠ 0) :
  p.nat_degree ≤ q.nat_degree :=
begin
  rcases h1 with ⟨q, rfl⟩, rw mul_ne_zero_iff at h2,
  rw [nat_degree_mul h2.1 h2.2], exact nat.le_add_right _ _
end

lemma degree_le_of_dvd {p q : R[X]} (h1 : p ∣ q) (h2 : q ≠ 0) : degree p ≤ degree q :=
begin
  rcases h1 with ⟨q, rfl⟩, rw mul_ne_zero_iff at h2,
  exact degree_le_mul_left p h2.2,
end

/-- This lemma is useful for working with the `int_degree` of a rational function. -/
lemma nat_degree_sub_eq_of_prod_eq {p₁ p₂ q₁ q₂ : R[X]} (hp₁ : p₁ ≠ 0) (hq₁ : q₁ ≠ 0)
  (hp₂ : p₂ ≠ 0) (hq₂ : q₂ ≠ 0) (h_eq : p₁ * q₂ = p₂ * q₁) :
  (p₁.nat_degree : ℤ) - q₁.nat_degree = (p₂.nat_degree : ℤ) - q₂.nat_degree :=
begin
  rw sub_eq_sub_iff_add_eq_add,
  norm_cast,
  rw [← nat_degree_mul hp₁ hq₂, ← nat_degree_mul hp₂ hq₁, h_eq]
end

lemma nat_degree_eq_zero_of_is_unit (h : is_unit p) : nat_degree p = 0 :=
begin
  nontriviality R,
  obtain ⟨q, hq⟩ := h.exists_right_inv,
  have := nat_degree_mul (left_ne_zero_of_mul_eq_one hq) (right_ne_zero_of_mul_eq_one hq),
  rw [hq, nat_degree_one, eq_comm, add_eq_zero_iff] at this,
  exact this.1,
end

lemma degree_eq_zero_of_is_unit [nontrivial R] (h : is_unit p) : degree p = 0 :=
(nat_degree_eq_zero_iff_degree_le_zero.mp $ nat_degree_eq_zero_of_is_unit h).antisymm
  (zero_le_degree_iff.mpr h.ne_zero)

@[simp] lemma degree_coe_units [nontrivial R] (u : R[X]ˣ) : degree (u : R[X]) = 0 :=
degree_eq_zero_of_is_unit ⟨u, rfl⟩

theorem is_unit_iff : is_unit p ↔ ∃ r : R, is_unit r ∧ C r = p :=
⟨λ hp, ⟨p.coeff 0, let h := eq_C_of_nat_degree_eq_zero (nat_degree_eq_zero_of_is_unit hp) in
  ⟨is_unit_C.1 (h ▸ hp), h.symm⟩⟩, λ ⟨r, hr, hrp⟩, hrp ▸ is_unit_C.2 hr⟩

variables [char_zero R]

@[simp] lemma degree_bit0_eq (p : R[X]) : degree (bit0 p) = degree p :=
by rw [bit0_eq_two_mul, degree_mul, (by simp : (2 : R[X]) = C 2),
  @polynomial.degree_C R _ _ two_ne_zero, zero_add]

@[simp] lemma nat_degree_bit0_eq (p : R[X]) : nat_degree (bit0 p) = nat_degree p :=
nat_degree_eq_of_degree_eq $ degree_bit0_eq p

@[simp]
lemma nat_degree_bit1_eq (p : R[X]) : nat_degree (bit1 p) = nat_degree p :=
begin
  rw bit1,
  apply le_antisymm,
  convert nat_degree_add_le _ _,
  { simp, },
  by_cases h : p.nat_degree = 0,
  { simp [h], },
  apply le_nat_degree_of_ne_zero,
  intro hh,
  apply h,
  simp [*, coeff_one, if_neg (ne.symm h)] at *,
end

lemma degree_bit1_eq {p : R[X]} (hp : 0 < degree p) : degree (bit1 p) = degree p :=
begin
  rw [bit1, degree_add_eq_left_of_degree_lt, degree_bit0_eq],
  rwa [degree_one, degree_bit0_eq]
end

end no_zero_divisors

section no_zero_divisors
variables [comm_semiring R] [no_zero_divisors R] {p q : R[X]}

lemma irreducible_of_monic (hp : p.monic) (hp1 : p ≠ 1) :
  irreducible p ↔ ∀ f g : R[X], f.monic → g.monic → f * g = p → f = 1 ∨ g = 1 :=
begin
  refine ⟨λ h f g hf hg hp, (h.2 f g hp.symm).imp hf.eq_one_of_is_unit hg.eq_one_of_is_unit,
    λ h, ⟨hp1 ∘ hp.eq_one_of_is_unit, λ f g hfg, (h (g * C f.leading_coeff) (f * C g.leading_coeff)
      _ _ _).symm.imp (is_unit_of_mul_eq_one f _) (is_unit_of_mul_eq_one g _)⟩⟩,
  { rwa [monic, leading_coeff_mul, leading_coeff_C, ←leading_coeff_mul, mul_comm, ←hfg, ←monic] },
  { rwa [monic, leading_coeff_mul, leading_coeff_C, ←leading_coeff_mul, ←hfg, ←monic] },
  { rw [mul_mul_mul_comm, ←C_mul, ←leading_coeff_mul, ←hfg, hp.leading_coeff, C_1, mul_one,
        mul_comm, ←hfg] },
end

lemma monic.irreducible_iff_nat_degree (hp : p.monic) : irreducible p ↔
  p ≠ 1 ∧ ∀ f g : R[X], f.monic → g.monic → f * g = p → f.nat_degree = 0 ∨ g.nat_degree = 0 :=
begin
  by_cases hp1 : p = 1, { simp [hp1] },
  rw [irreducible_of_monic hp hp1, and_iff_right hp1],
  refine forall₄_congr (λ a b ha hb, _),
  rw [ha.nat_degree_eq_zero_iff_eq_one, hb.nat_degree_eq_zero_iff_eq_one],
end

lemma monic.irreducible_iff_nat_degree' (hp : p.monic) : irreducible p ↔ p ≠ 1 ∧
  ∀ f g : R[X], f.monic → g.monic → f * g = p → g.nat_degree ∉ Ioc 0 (p.nat_degree / 2) :=
begin
  simp_rw [hp.irreducible_iff_nat_degree, mem_Ioc, nat.le_div_iff_mul_le zero_lt_two, mul_two],
  apply and_congr_right',
  split; intros h f g hf hg he; subst he,
  { rw [hf.nat_degree_mul hg, add_le_add_iff_right],
    exact λ ha, (h f g hf hg rfl).elim (ha.1.trans_le ha.2).ne' ha.1.ne' },
  { simp_rw [hf.nat_degree_mul hg, pos_iff_ne_zero] at h,
    contrapose! h,
    obtain hl|hl := le_total f.nat_degree g.nat_degree,
    { exact ⟨g, f, hg, hf, mul_comm g f, h.1, add_le_add_left hl _⟩ },
    { exact ⟨f, g, hf, hg, rfl, h.2, add_le_add_right hl _⟩ } },
end

lemma monic.not_irreducible_iff_exists_add_mul_eq_coeff (hm : p.monic) (hnd : p.nat_degree = 2) :
  ¬ irreducible p ↔ ∃ c₁ c₂, p.coeff 0 = c₁ * c₂ ∧ p.coeff 1 = c₁ + c₂ :=
begin
  casesI subsingleton_or_nontrivial R,
  { simpa only [nat_degree_of_subsingleton] using hnd },
  rw [hm.irreducible_iff_nat_degree', and_iff_right, hnd],
  push_neg, split,
  { rintros ⟨a, b, ha, hb, rfl, hdb|⟨⟨⟩⟩⟩,
    have hda := hnd, rw [ha.nat_degree_mul hb, hdb] at hda,
    use [a.coeff 0, b.coeff 0, mul_coeff_zero a b],
    simpa only [next_coeff, hnd, add_right_cancel hda, hdb] using ha.next_coeff_mul hb },
  { rintros ⟨c₁, c₂, hmul, hadd⟩,
    refine ⟨X + C c₁, X + C c₂, monic_X_add_C _, monic_X_add_C _, _, or.inl $ nat_degree_X_add_C _⟩,
    rw [p.as_sum_range_C_mul_X_pow, hnd, finset.sum_range_succ, finset.sum_range_succ,
      finset.sum_range_one, ← hnd, hm.coeff_nat_degree, hnd, hmul, hadd, C_mul, C_add, C_1],
    ring },
  { rintro rfl, simpa only [nat_degree_one] using hnd },
end

lemma root_mul : is_root (p * q) a ↔ is_root p a ∨ is_root q a :=
by simp_rw [is_root, eval_mul, mul_eq_zero]

lemma root_or_root_of_root_mul (h : is_root (p * q) a) : is_root p a ∨ is_root q a :=
root_mul.1 h

end no_zero_divisors

section ring
variables [ring R] [is_domain R] {p q : R[X]}

instance : is_domain R[X] :=
no_zero_divisors.to_is_domain _

end ring

section comm_ring
variable [comm_ring R]

/-- The multiplicity of `a` as root of a nonzero polynomial `p` is at least `n` iff
  `(X - a) ^ n` divides `p`. -/
lemma le_root_multiplicity_iff {p : R[X]} (p0 : p ≠ 0) {a : R} {n : ℕ} :
  n ≤ root_multiplicity a p ↔ (X - C a) ^ n ∣ p :=
begin
  simp_rw [root_multiplicity, dif_neg p0, nat.le_find_iff, not_not],
  refine ⟨λ h, _, λ h m hm, (pow_dvd_pow _ hm).trans h⟩,
  cases n, { rw pow_zero, apply one_dvd }, { exact h n n.lt_succ_self },
end

lemma root_multiplicity_le_iff {p : R[X]} (p0 : p ≠ 0) (a : R) (n : ℕ) :
  root_multiplicity a p ≤ n ↔ ¬ (X - C a) ^ (n + 1) ∣ p :=
by rw [← (le_root_multiplicity_iff p0).not, not_le, nat.lt_add_one_iff]

lemma pow_root_multiplicity_not_dvd {p : R[X]} (p0 : p ≠ 0) (a : R) :
  ¬ (X - C a) ^ (root_multiplicity a p + 1) ∣ p :=
by rw [← root_multiplicity_le_iff p0]

/-- The multiplicity of `p + q` is at least the minimum of the multiplicities. -/
lemma root_multiplicity_add {p q : R[X]} (a : R) (hzero : p + q ≠ 0) :
  min (root_multiplicity a p) (root_multiplicity a q) ≤ root_multiplicity a (p + q) :=
begin
  rw le_root_multiplicity_iff hzero,
  have hdivp : (X - C a) ^ root_multiplicity a p ∣ p := pow_root_multiplicity_dvd p a,
  have hdivq : (X - C a) ^ root_multiplicity a q ∣ q := pow_root_multiplicity_dvd q a,
  exact min_pow_dvd_add hdivp hdivq
end

variables [is_domain R] {p q : R[X]}

section roots

open multiset

theorem prime_X_sub_C (r : R) : prime (X - C r) :=
⟨X_sub_C_ne_zero r, not_is_unit_X_sub_C r,
 λ _ _, by { simp_rw [dvd_iff_is_root, is_root.def, eval_mul, mul_eq_zero], exact id }⟩

theorem prime_X : prime (X : R[X]) :=
by { convert (prime_X_sub_C (0 : R)), simp }

lemma monic.prime_of_degree_eq_one (hp1 : degree p = 1) (hm : monic p) :
  prime p :=
have p = X - C (- p.coeff 0),
  by simpa [hm.leading_coeff] using eq_X_add_C_of_degree_eq_one hp1,
this.symm ▸ prime_X_sub_C _

theorem irreducible_X_sub_C (r : R) : irreducible (X - C r) :=
(prime_X_sub_C r).irreducible

theorem irreducible_X : irreducible (X : R[X]) :=
prime.irreducible prime_X

lemma monic.irreducible_of_degree_eq_one (hp1 : degree p = 1) (hm : monic p) :
  irreducible p :=
(hm.prime_of_degree_eq_one hp1).irreducible

theorem eq_of_monic_of_associated (hp : p.monic) (hq : q.monic) (hpq : associated p q) : p = q :=
begin
  obtain ⟨u, hu⟩ := hpq,
  unfold monic at hp hq,
  rw eq_C_of_degree_le_zero (degree_coe_units _).le at hu,
  rw [← hu, leading_coeff_mul, hp, one_mul, leading_coeff_C] at hq,
  rwa [hq, C_1, mul_one] at hu,
  all_goals { apply_instance },
end

lemma root_multiplicity_mul {p q : R[X]} {x : R} (hpq : p * q ≠ 0) :
  root_multiplicity x (p * q) = root_multiplicity x p + root_multiplicity x q :=
begin
  have hp : p ≠ 0 := left_ne_zero_of_mul hpq,
  have hq : q ≠ 0 := right_ne_zero_of_mul hpq,
  rw [root_multiplicity_eq_multiplicity (p * q), dif_neg hpq,
      root_multiplicity_eq_multiplicity p, dif_neg hp,
      root_multiplicity_eq_multiplicity q, dif_neg hq,
      multiplicity.mul' (prime_X_sub_C x)],
end

lemma root_multiplicity_X_sub_C_self {x : R} :
  root_multiplicity x (X - C x) = 1 :=
by rw [root_multiplicity_eq_multiplicity, dif_neg (X_sub_C_ne_zero x),
       multiplicity.get_multiplicity_self]

lemma root_multiplicity_X_sub_C {x y : R} :
  root_multiplicity x (X - C y) = if x = y then 1 else 0 :=
begin
  split_ifs with hxy,
  { rw hxy,
    exact root_multiplicity_X_sub_C_self },
  exact root_multiplicity_eq_zero (mt root_X_sub_C.mp (ne.symm hxy))
end

/-- The multiplicity of `a` as root of `(X - a) ^ n` is `n`. -/
lemma root_multiplicity_X_sub_C_pow (a : R) (n : ℕ) : root_multiplicity a ((X - C a) ^ n) = n :=
begin
  induction n with n hn,
  { refine root_multiplicity_eq_zero _,
    simp only [eval_one, is_root.def, not_false_iff, one_ne_zero, pow_zero] },
  have hzero := pow_ne_zero n.succ (X_sub_C_ne_zero a),
  rw pow_succ (X - C a) n at hzero ⊢,
  simp only [root_multiplicity_mul hzero, root_multiplicity_X_sub_C_self, hn, nat.one_add]
end

lemma exists_multiset_roots : ∀ {p : R[X]} (hp : p ≠ 0),
  ∃ s : multiset R, (s.card : with_bot ℕ) ≤ degree p ∧ ∀ a, s.count a = root_multiplicity a p
| p := λ hp, by haveI := classical.prop_decidable (∃ x, is_root p x); exact
if h : ∃ x, is_root p x
then
  let ⟨x, hx⟩ := h in
  have hpd : 0 < degree p := degree_pos_of_root hp hx,
  have hd0 : p /ₘ (X - C x) ≠ 0 :=
    λ h, by rw [← mul_div_by_monic_eq_iff_is_root.2 hx, h, mul_zero] at hp; exact hp rfl,
  have wf : degree (p /ₘ _) < degree p :=
    degree_div_by_monic_lt _ (monic_X_sub_C x) hp
    ((degree_X_sub_C x).symm ▸ dec_trivial),
  let ⟨t, htd, htr⟩ := @exists_multiset_roots (p /ₘ (X - C x)) hd0 in
  have hdeg : degree (X - C x) ≤ degree p := begin
    rw [degree_X_sub_C, degree_eq_nat_degree hp],
    rw degree_eq_nat_degree hp at hpd,
    exact with_bot.coe_le_coe.2 (with_bot.coe_lt_coe.1 hpd)
  end,
  have hdiv0 : p /ₘ (X - C x) ≠ 0 := mt (div_by_monic_eq_zero_iff (monic_X_sub_C x)).1 $
    not_lt.2 hdeg,
  ⟨x ::ₘ t, calc (card (x ::ₘ t) : with_bot ℕ) = t.card + 1 :
      by exact_mod_cast card_cons _ _
    ... ≤ degree p :
      by rw [← degree_add_div_by_monic (monic_X_sub_C x) hdeg,
          degree_X_sub_C, add_comm];
        exact add_le_add (le_refl (1 : with_bot ℕ)) htd,
  begin
    assume a,
    conv_rhs { rw ← mul_div_by_monic_eq_iff_is_root.mpr hx },
    rw [root_multiplicity_mul (mul_ne_zero (X_sub_C_ne_zero x) hdiv0),
        root_multiplicity_X_sub_C, ← htr a],
    split_ifs with ha,
    { rw [ha, count_cons_self, nat.succ_eq_add_one, add_comm] },
    { rw [count_cons_of_ne ha, zero_add] },
  end⟩
else
  ⟨0, (degree_eq_nat_degree hp).symm ▸ with_bot.coe_le_coe.2 (nat.zero_le _),
    by { intro a, rw [count_zero, root_multiplicity_eq_zero (not_exists.mp h a)] }⟩
using_well_founded {dec_tac := tactic.assumption}

/-- `roots p` noncomputably gives a multiset containing all the roots of `p`,
including their multiplicities. -/
noncomputable def roots (p : R[X]) : multiset R :=
if h : p = 0 then ∅ else classical.some (exists_multiset_roots h)

@[simp] lemma roots_zero : (0 : R[X]).roots = 0 :=
dif_pos rfl

lemma card_roots (hp0 : p ≠ 0) : ((roots p).card : with_bot ℕ) ≤ degree p :=
begin
  unfold roots,
  rw dif_neg hp0,
  exact (classical.some_spec (exists_multiset_roots hp0)).1
end

lemma card_roots' (p : R[X]) : p.roots.card ≤ nat_degree p :=
begin
  by_cases hp0 : p = 0,
  { simp [hp0], },
  exact with_bot.coe_le_coe.1 (le_trans (card_roots hp0) (le_of_eq $ degree_eq_nat_degree hp0))
end

lemma card_roots_sub_C {p : R[X]} {a : R} (hp0 : 0 < degree p) :
  ((p - C a).roots.card : with_bot ℕ) ≤ degree p :=
calc ((p - C a).roots.card : with_bot ℕ) ≤ degree (p - C a) :
  card_roots $ mt sub_eq_zero.1 $ λ h, not_le_of_gt hp0 $ h.symm ▸ degree_C_le
... = degree p : by rw [sub_eq_add_neg, ← C_neg]; exact degree_add_C hp0

lemma card_roots_sub_C' {p : R[X]} {a : R} (hp0 : 0 < degree p) :
  (p - C a).roots.card ≤ nat_degree p :=
with_bot.coe_le_coe.1 (le_trans (card_roots_sub_C hp0) (le_of_eq $ degree_eq_nat_degree
  (λ h, by simp [*, lt_irrefl] at *)))

@[simp] lemma count_roots (p : R[X]) : p.roots.count a = root_multiplicity a p :=
begin
  by_cases hp : p = 0,
  { simp [hp], },
  rw [roots, dif_neg hp],
  exact (classical.some_spec (exists_multiset_roots hp)).2 a
end

@[simp] lemma mem_roots' : a ∈ p.roots ↔ p ≠ 0 ∧ is_root p a :=
by rw [← count_pos, count_roots p, root_multiplicity_pos']

lemma mem_roots (hp : p ≠ 0) : a ∈ p.roots ↔ is_root p a := mem_roots'.trans $ and_iff_right hp

lemma ne_zero_of_mem_roots (h : a ∈ p.roots) : p ≠ 0 := (mem_roots'.1 h).1

lemma is_root_of_mem_roots (h : a ∈ p.roots) : is_root p a := (mem_roots'.1 h).2

theorem card_le_degree_of_subset_roots {p : R[X]} {Z : finset R} (h : Z.val ⊆ p.roots) :
  Z.card ≤ p.nat_degree :=
(multiset.card_le_of_le (finset.val_le_iff_val_subset.2 h)).trans (polynomial.card_roots' p)

lemma finite_set_of_is_root {p : R[X]} (hp : p ≠ 0) : set.finite {x | is_root p x} :=
by simpa only [← finset.set_of_mem, mem_to_finset, mem_roots hp]
  using p.roots.to_finset.finite_to_set

lemma eq_zero_of_infinite_is_root (p : R[X]) (h : set.infinite {x | is_root p x}) : p = 0 :=
not_imp_comm.mp finite_set_of_is_root h

lemma exists_max_root [linear_order R] (p : R[X]) (hp : p ≠ 0) :
  ∃ x₀, ∀ x, p.is_root x → x ≤ x₀ :=
set.exists_upper_bound_image _ _ $ finite_set_of_is_root hp

lemma exists_min_root [linear_order R] (p : R[X]) (hp : p ≠ 0) :
  ∃ x₀, ∀ x, p.is_root x → x₀ ≤ x :=
set.exists_lower_bound_image _ _ $ finite_set_of_is_root hp

lemma eq_of_infinite_eval_eq (p q : R[X]) (h : set.infinite {x | eval x p = eval x q}) : p = q :=
begin
  rw [← sub_eq_zero],
  apply eq_zero_of_infinite_is_root,
  simpa only [is_root, eval_sub, sub_eq_zero]
end

lemma roots_mul {p q : R[X]} (hpq : p * q ≠ 0) : (p * q).roots = p.roots + q.roots :=
multiset.ext.mpr $ λ r,
  by rw [count_add, count_roots, count_roots,
         count_roots, root_multiplicity_mul hpq]

lemma roots.le_of_dvd (h : q ≠ 0) : p ∣ q → roots p ≤ roots q :=
begin
  rintro ⟨k, rfl⟩,
  exact multiset.le_iff_exists_add.mpr ⟨k.roots, roots_mul h⟩
end

lemma mem_roots_sub_C' {p : R[X]} {a x : R} :
  x ∈ (p - C a).roots ↔ p ≠ C a ∧ p.eval x = a :=
by rw [mem_roots', is_root.def, sub_ne_zero, eval_sub, sub_eq_zero, eval_C]

lemma mem_roots_sub_C {p : R[X]} {a x : R} (hp0 : 0 < degree p) :
  x ∈ (p - C a).roots ↔ p.eval x = a :=
mem_roots_sub_C'.trans $ and_iff_right $ λ hp, hp0.not_le $ hp.symm ▸ degree_C_le

@[simp] lemma roots_X_sub_C (r : R) : roots (X - C r) = {r} :=
begin
  ext s,
<<<<<<< HEAD
  rw [count_roots, root_multiplicity_X_sub_C],
  split_ifs with h,
  { rw [h, count_singleton_self] },
  { rw [←cons_zero, count_cons_of_ne h, count_zero] }
=======
  rw [count_roots, root_multiplicity_X_sub_C, count_singleton],
>>>>>>> 5758ed34
end

@[simp] lemma roots_X : roots (X : R[X]) = {0} := by rw [← roots_X_sub_C, C_0, sub_zero]

@[simp] lemma roots_C (x : R) : (C x).roots = 0 :=
if H : x = 0 then by rw [H, C_0, roots_zero] else multiset.ext.mpr $ λ r,
by rw [count_roots, count_zero, root_multiplicity_eq_zero (not_is_root_C _ _ H)]

@[simp] lemma roots_one : (1 : R[X]).roots = ∅ :=
roots_C 1

@[simp] lemma roots_C_mul (p : R[X]) (ha : a ≠ 0) : (C a * p).roots = p.roots :=
by by_cases hp : p = 0; simp only [roots_mul, *, ne.def, mul_eq_zero, C_eq_zero, or_self,
  not_false_iff, roots_C, zero_add, mul_zero]

@[simp] lemma roots_smul_nonzero (p : R[X]) (ha : a ≠ 0) : (a • p).roots = p.roots :=
by rw [smul_eq_C_mul, roots_C_mul _ ha]

lemma roots_list_prod (L : list R[X]) :
  ((0 : R[X]) ∉ L) → L.prod.roots = (L : multiset R[X]).bind roots :=
list.rec_on L (λ _, roots_one) $ λ hd tl ih H,
begin
  rw [list.mem_cons_iff, not_or_distrib] at H,
  rw [list.prod_cons, roots_mul (mul_ne_zero (ne.symm H.1) $ list.prod_ne_zero H.2),
      ← multiset.cons_coe, multiset.cons_bind, ih H.2]
end

lemma roots_multiset_prod (m : multiset R[X]) :
  (0 : R[X]) ∉ m → m.prod.roots = m.bind roots :=
by { rcases m with ⟨L⟩, simpa only [multiset.coe_prod, quot_mk_to_coe''] using roots_list_prod L }

lemma roots_prod {ι : Type*} (f : ι → R[X]) (s : finset ι) :
  s.prod f ≠ 0 → (s.prod f).roots = s.val.bind (λ i, roots (f i)) :=
begin
  rcases s with ⟨m, hm⟩,
  simpa [multiset.prod_eq_zero_iff, bind_map] using roots_multiset_prod (m.map f)
end

@[simp] lemma roots_pow (p : R[X]) (n : ℕ) : (p ^ n).roots = n • p.roots :=
begin
  induction n with n ihn,
  { rw [pow_zero, roots_one, zero_smul, empty_eq_zero] },
  { rcases eq_or_ne p 0 with rfl | hp,
    { rw [zero_pow n.succ_pos, roots_zero, smul_zero] },
    { rw [pow_succ', roots_mul (mul_ne_zero (pow_ne_zero _ hp) hp), ihn, nat.succ_eq_add_one,
        add_smul, one_smul] } }
end

lemma roots_X_pow (n : ℕ) : (X ^ n : R[X]).roots = n • {0} := by rw [roots_pow, roots_X]

lemma roots_C_mul_X_pow (ha : a ≠ 0) (n : ℕ) : (C a * X ^ n).roots = n • {0} :=
by rw [roots_C_mul _ ha, roots_X_pow]

@[simp] lemma roots_monomial (ha : a ≠ 0) (n : ℕ) : (monomial n a).roots = n • {0} :=
by rw [← C_mul_X_pow_eq_monomial, roots_C_mul_X_pow ha]

lemma roots_prod_X_sub_C (s : finset R) :
  (s.prod (λ a, X - C a)).roots = s.val :=
(roots_prod (λ a, X - C a) s (prod_ne_zero_iff.mpr (λ a _, X_sub_C_ne_zero a))).trans
  (by simp_rw [roots_X_sub_C, multiset.bind_singleton, multiset.map_id'])

@[simp] lemma roots_multiset_prod_X_sub_C (s : multiset R) :
  (s.map (λ a, X - C a)).prod.roots = s :=
begin
  rw [roots_multiset_prod, multiset.bind_map],
  { simp_rw [roots_X_sub_C, multiset.bind_singleton, multiset.map_id'] },
  { rw [multiset.mem_map], rintro ⟨a, -, h⟩, exact X_sub_C_ne_zero a h },
end

@[simp] lemma nat_degree_multiset_prod_X_sub_C_eq_card (s : multiset R):
  (s.map (λ a, X - C a)).prod.nat_degree = s.card :=
begin
  rw [nat_degree_multiset_prod_of_monic, multiset.map_map],
  { convert multiset.sum_repeat 1 _,
    { convert multiset.map_const _ 1, ext, apply nat_degree_X_sub_C }, { simp } },
  { intros f hf, obtain ⟨a, ha, rfl⟩ := multiset.mem_map.1 hf, exact monic_X_sub_C a },
end

lemma card_roots_X_pow_sub_C {n : ℕ} (hn : 0 < n) (a : R) :
  (roots ((X : R[X]) ^ n - C a)).card ≤ n :=
with_bot.coe_le_coe.1 $
calc ((roots ((X : R[X]) ^ n - C a)).card : with_bot ℕ)
      ≤ degree ((X : R[X]) ^ n - C a) : card_roots (X_pow_sub_C_ne_zero hn a)
  ... = n : degree_X_pow_sub_C hn a

section nth_roots

/-- `nth_roots n a` noncomputably returns the solutions to `x ^ n = a`-/
def nth_roots (n : ℕ) (a : R) : multiset R :=
roots ((X : R[X]) ^ n - C a)

@[simp] lemma mem_nth_roots {n : ℕ} (hn : 0 < n) {a x : R} :
  x ∈ nth_roots n a ↔ x ^ n = a :=
by rw [nth_roots, mem_roots (X_pow_sub_C_ne_zero hn a),
  is_root.def, eval_sub, eval_C, eval_pow, eval_X, sub_eq_zero]

@[simp] lemma nth_roots_zero (r : R) : nth_roots 0 r = 0 :=
by simp only [empty_eq_zero, pow_zero, nth_roots, ← C_1, ← C_sub, roots_C]

lemma card_nth_roots (n : ℕ) (a : R) :
  (nth_roots n a).card ≤ n :=
if hn : n = 0
then if h : (X : R[X]) ^ n - C a = 0
  then by simp only [nat.zero_le, nth_roots, roots, h, dif_pos rfl, empty_eq_zero, card_zero]
  else with_bot.coe_le_coe.1 (le_trans (card_roots h)
   (by { rw [hn, pow_zero, ← C_1, ← ring_hom.map_sub ],
         exact degree_C_le }))
else by rw [← with_bot.coe_le_coe, ← degree_X_pow_sub_C (nat.pos_of_ne_zero hn) a];
  exact card_roots (X_pow_sub_C_ne_zero (nat.pos_of_ne_zero hn) a)

@[simp]
lemma nth_roots_two_eq_zero_iff {r : R} : nth_roots 2 r = 0 ↔ ¬ is_square r :=
by simp_rw [is_square_iff_exists_sq, eq_zero_iff_forall_not_mem,
            mem_nth_roots (by norm_num : 0 < 2), ← not_exists, eq_comm]

/-- The multiset `nth_roots ↑n (1 : R)` as a finset. -/
def nth_roots_finset (n : ℕ) (R : Type*) [comm_ring R] [is_domain R] : finset R :=
multiset.to_finset (nth_roots n (1 : R))

@[simp] lemma mem_nth_roots_finset {n : ℕ} (h : 0 < n) {x : R} :
  x ∈ nth_roots_finset n R ↔ x ^ (n : ℕ) = 1 :=
by rw [nth_roots_finset, mem_to_finset, mem_nth_roots h]

@[simp] lemma nth_roots_finset_zero : nth_roots_finset 0 R = ∅ := by simp [nth_roots_finset]

end nth_roots

lemma monic.comp (hp : p.monic) (hq : q.monic) (h : q.nat_degree ≠ 0) : (p.comp q).monic :=
by rw [monic.def, leading_coeff_comp h, monic.def.1 hp, monic.def.1 hq, one_pow, one_mul]

lemma monic.comp_X_add_C (hp : p.monic) (r : R) : (p.comp (X + C r)).monic :=
begin
  refine hp.comp (monic_X_add_C _) (λ ha, _),
  rw [nat_degree_X_add_C] at ha,
  exact one_ne_zero ha
end

lemma monic.comp_X_sub_C (hp : p.monic) (r : R) : (p.comp (X - C r)).monic :=
by simpa using hp.comp_X_add_C (-r)

lemma units_coeff_zero_smul (c : R[X]ˣ) (p : R[X]) :
  (c : R[X]).coeff 0 • p = c * p :=
by rw [←polynomial.C_mul', ←polynomial.eq_C_of_degree_eq_zero (degree_coe_units c)]

@[simp] lemma nat_degree_coe_units (u : R[X]ˣ) :
  nat_degree (u : R[X]) = 0 :=
nat_degree_eq_of_degree_eq_some (degree_coe_units u)

lemma comp_eq_zero_iff :
  p.comp q = 0 ↔ p = 0 ∨ (p.eval (q.coeff 0) = 0 ∧ q = C (q.coeff 0)) :=
begin
  split,
  { intro h,
    have key : p.nat_degree = 0 ∨ q.nat_degree = 0,
    { rw [←mul_eq_zero, ←nat_degree_comp, h, nat_degree_zero] },
    replace key := or.imp eq_C_of_nat_degree_eq_zero eq_C_of_nat_degree_eq_zero key,
    cases key,
    { rw [key, C_comp] at h,
      exact or.inl (key.trans h) },
    { rw [key, comp_C, C_eq_zero] at h,
      exact or.inr ⟨h, key⟩ }, },
  { exact λ h, or.rec (λ h, by rw [h, zero_comp]) (λ h, by rw [h.2, comp_C, h.1, C_0]) h },
end

lemma zero_of_eval_zero [infinite R] (p : R[X]) (h : ∀ x, p.eval x = 0) : p = 0 :=
by classical; by_contradiction hp; exact
fintype.false ⟨p.roots.to_finset, λ x, multiset.mem_to_finset.mpr ((mem_roots hp).mpr (h _))⟩

lemma funext [infinite R] {p q : R[X]} (ext : ∀ r : R, p.eval r = q.eval r) : p = q :=
begin
  rw ← sub_eq_zero,
  apply zero_of_eval_zero,
  intro x,
  rw [eval_sub, sub_eq_zero, ext],
end

variables [comm_ring T]

/-- The set of distinct roots of `p` in `E`.

If you have a non-separable polynomial, use `polynomial.roots` for the multiset
where multiple roots have the appropriate multiplicity. -/
def root_set (p : T[X]) (S) [comm_ring S] [is_domain S] [algebra T S] : set S :=
(p.map (algebra_map T S)).roots.to_finset

lemma root_set_def (p : T[X]) (S) [comm_ring S] [is_domain S] [algebra T S] :
  p.root_set S = (p.map (algebra_map T S)).roots.to_finset :=
rfl

@[simp] lemma root_set_C [comm_ring S] [is_domain S] [algebra T S] (a : T) :
  (C a).root_set S = ∅ :=
by rw [root_set_def, map_C, roots_C, multiset.to_finset_zero, finset.coe_empty]

@[simp] lemma root_set_zero (S) [comm_ring S] [is_domain S] [algebra T S] :
  (0 : T[X]).root_set S = ∅ :=
by rw [← C_0, root_set_C]

instance root_set_fintype (p : T[X])
  (S : Type*) [comm_ring S] [is_domain S] [algebra T S] : fintype (p.root_set S) :=
finset_coe.fintype _

lemma root_set_finite (p : T[X])
  (S : Type*) [comm_ring S] [is_domain S] [algebra T S] : (p.root_set S).finite :=
set.to_finite _

/-- The set of roots of all polynomials of bounded degree and having coefficients in a finite set
is finite. -/
lemma bUnion_roots_finite {R S : Type*} [semiring R] [comm_ring S] [is_domain S]
  (m : R →+* S) (d : ℕ) {U : set R} (h : U.finite) :
  (⋃ (f : R[X]) (hf : f.nat_degree ≤ d ∧ ∀ i, (f.coeff i) ∈ U),
    ((f.map m).roots.to_finset : set S)).finite :=
set.finite.bUnion begin
  -- We prove that the set of polynomials under consideration is finite because its
  -- image by the injective map `π` is finite
  let π : R[X] → fin (d+1) → R := λ f i, f.coeff i,
  refine ((set.finite.pi $ λ e, h).subset $ _).of_finite_image (_ : set.inj_on π _),
  { exact set.image_subset_iff.2 (λ f hf i _, hf.2 i) },
  { refine λ x hx y hy hxy, (ext_iff_nat_degree_le hx.1 hy.1).2 (λ i hi, _),
    exact id congr_fun hxy ⟨i, nat.lt_succ_of_le hi⟩ },
end $ λ i hi, finset.finite_to_set _

theorem mem_root_set' {p : T[X]} {S : Type*} [comm_ring S] [is_domain S] [algebra T S] {a : S} :
  a ∈ p.root_set S ↔ p.map (algebra_map T S) ≠ 0 ∧ aeval a p = 0 :=
by rw [root_set, finset.mem_coe, mem_to_finset, mem_roots', is_root.def, ← eval₂_eq_eval_map,
  aeval_def]

theorem mem_root_set {p : T[X]} {S : Type*} [comm_ring S] [is_domain S] [algebra T S]
  [no_zero_smul_divisors T S] {a : S} : a ∈ p.root_set S ↔ p ≠ 0 ∧ aeval a p = 0 :=
by rw [mem_root_set', (map_injective _
  (no_zero_smul_divisors.algebra_map_injective T S)).ne_iff' (polynomial.map_zero _)]

theorem mem_root_set_of_ne {p : T[X]} {S : Type*} [comm_ring S] [is_domain S] [algebra T S]
  [no_zero_smul_divisors T S] (hp : p ≠ 0) {a : S} : a ∈ p.root_set S ↔ aeval a p = 0 :=
mem_root_set.trans $ and_iff_right hp

lemma root_set_maps_to' {p : T[X]} {S S'} [comm_ring S] [is_domain S] [algebra T S]
  [comm_ring S'] [is_domain S'] [algebra T S']
  (hp : p.map (algebra_map T S') = 0 → p.map (algebra_map T S) = 0)
  (f : S →ₐ[T] S') : (p.root_set S).maps_to f (p.root_set S') :=
λ x hx, begin
  rw [mem_root_set'] at hx ⊢,
  rw [aeval_alg_hom, alg_hom.comp_apply, hx.2, _root_.map_zero],
  exact ⟨mt hp hx.1, rfl⟩
end

lemma ne_zero_of_mem_root_set {p : T[X]} [comm_ring S] [is_domain S] [algebra T S] {a : S}
  (h : a ∈ p.root_set S) : p ≠ 0 :=
λ hf, by rwa [hf, root_set_zero] at h

lemma aeval_eq_zero_of_mem_root_set {p : T[X]} [comm_ring S] [is_domain S] [algebra T S]
  {a : S} (hx : a ∈ p.root_set S) : aeval a p = 0 :=
(mem_root_set'.1 hx).2

lemma root_set_maps_to {p : T[X]} {S S'} [comm_ring S] [is_domain S] [algebra T S]
  [comm_ring S'] [is_domain S'] [algebra T S'] [no_zero_smul_divisors T S'] (f : S →ₐ[T] S') :
  (p.root_set S).maps_to f (p.root_set S') :=
begin
  refine root_set_maps_to' (λ h₀, _) f,
  obtain rfl : p = 0 := map_injective _
    (no_zero_smul_divisors.algebra_map_injective T S') (by rwa [polynomial.map_zero]),
  exact polynomial.map_zero _
end

end roots

lemma coeff_coe_units_zero_ne_zero (u : R[X]ˣ) :
  coeff (u : R[X]) 0 ≠ 0 :=
begin
  conv in (0) { rw [← nat_degree_coe_units u] },
  rw [← leading_coeff, ne.def, leading_coeff_eq_zero],
  exact units.ne_zero _
end

lemma degree_eq_degree_of_associated (h : associated p q) : degree p = degree q :=
let ⟨u, hu⟩ := h in by simp [hu.symm]

lemma degree_eq_one_of_irreducible_of_root (hi : irreducible p) {x : R} (hx : is_root p x) :
  degree p = 1 :=
let ⟨g, hg⟩ := dvd_iff_is_root.2 hx in
have is_unit (X - C x) ∨ is_unit g, from hi.is_unit_or_is_unit hg,
this.elim
  (λ h, have h₁ : degree (X - C x) = 1, from degree_X_sub_C x,
    have h₂ : degree (X - C x) = 0, from degree_eq_zero_of_is_unit h,
    by rw h₁ at h₂; exact absurd h₂ dec_trivial)
  (λ hgu, by rw [hg, degree_mul, degree_X_sub_C, degree_eq_zero_of_is_unit hgu, add_zero])

/-- Division by a monic polynomial doesn't change the leading coefficient. -/
lemma leading_coeff_div_by_monic_of_monic {R : Type u} [comm_ring R]
  {p q : R[X]} (hmonic : q.monic) (hdegree : q.degree ≤ p.degree) :
  (p /ₘ q).leading_coeff = p.leading_coeff :=
begin
  nontriviality,
  have h : q.leading_coeff * (p /ₘ q).leading_coeff ≠ 0,
  { simpa [div_by_monic_eq_zero_iff hmonic, hmonic.leading_coeff, nat.with_bot.one_le_iff_zero_lt]
      using hdegree },
  nth_rewrite_rhs 0 ←mod_by_monic_add_div p hmonic,
  rw [leading_coeff_add_of_degree_lt, leading_coeff_monic_mul hmonic],
  rw [degree_mul' h, degree_add_div_by_monic hmonic hdegree],
  exact (degree_mod_by_monic_lt p hmonic).trans_le hdegree
end

lemma leading_coeff_div_by_monic_X_sub_C (p : R[X]) (hp : degree p ≠ 0) (a : R) :
  leading_coeff (p /ₘ (X - C a)) = leading_coeff p :=
begin
  nontriviality,
  cases hp.lt_or_lt with hd hd,
  { rw [degree_eq_bot.mp $ (nat.with_bot.lt_zero_iff _).mp hd, zero_div_by_monic] },
  refine leading_coeff_div_by_monic_of_monic (monic_X_sub_C a) _,
  rwa [degree_X_sub_C, nat.with_bot.one_le_iff_zero_lt]
end

lemma eq_leading_coeff_mul_of_monic_of_dvd_of_nat_degree_le {R} [comm_ring R]
  {p q : R[X]} (hp : p.monic) (hdiv : p ∣ q)
  (hdeg : q.nat_degree ≤ p.nat_degree) : q = C q.leading_coeff * p :=
begin
  obtain ⟨r, hr⟩ := hdiv,
  obtain (rfl|hq) := eq_or_ne q 0, {simp},
  have rzero : r ≠ 0 := λ h, by simpa [h, hq] using hr,
  rw [hr, nat_degree_mul'] at hdeg, swap,
  { rw [hp.leading_coeff, one_mul, leading_coeff_ne_zero], exact rzero },
  rw [mul_comm, @eq_C_of_nat_degree_eq_zero _ _ r] at hr,
  { convert hr, convert leading_coeff_C _ using 1, rw [hr, leading_coeff_mul_monic hp] },
  { exact (add_right_inj _).1 (le_antisymm hdeg $ nat.le.intro rfl) },
end

lemma eq_of_monic_of_dvd_of_nat_degree_le {R} [comm_ring R]
  {p q : R[X]} (hp : p.monic) (hq : q.monic) (hdiv : p ∣ q)
  (hdeg : q.nat_degree ≤ p.nat_degree) : q = p :=
begin
  convert eq_leading_coeff_mul_of_monic_of_dvd_of_nat_degree_le hp hdiv hdeg,
  rw [hq.leading_coeff, C_1, one_mul],
end

lemma is_coprime_X_sub_C_of_is_unit_sub {R} [comm_ring R] {a b : R}
  (h : is_unit (a - b)) : is_coprime (X - C a) (X - C b) :=
⟨-C h.unit⁻¹.val, C h.unit⁻¹.val, by { rw [neg_mul_comm, ← left_distrib, neg_add_eq_sub,
  sub_sub_sub_cancel_left, ← C_sub, ← C_mul], convert C_1, exact h.coe_inv_mul }⟩

theorem pairwise_coprime_X_sub_C {K} [field K] {I : Type v} {s : I → K}
  (H : function.injective s) : pairwise (is_coprime on (λ i : I, X - C (s i))) :=
λ i j hij, is_coprime_X_sub_C_of_is_unit_sub (sub_ne_zero_of_ne $ H.ne hij).is_unit

lemma monic_prod_multiset_X_sub_C : monic (p.roots.map (λ a, X - C a)).prod :=
monic_multiset_prod_of_monic _ _ (λ a _, monic_X_sub_C a)

lemma prod_multiset_root_eq_finset_root :
  (p.roots.map (λ a, X - C a)).prod =
  p.roots.to_finset.prod (λ a, (X - C a) ^ root_multiplicity a p) :=
by simp only [count_roots, finset.prod_multiset_map_count]

/-- The product `∏ (X - a)` for `a` inside the multiset `p.roots` divides `p`. -/
lemma prod_multiset_X_sub_C_dvd (p : R[X]) : (p.roots.map (λ a, X - C a)).prod ∣ p :=
begin
  rw ← map_dvd_map _ (is_fraction_ring.injective R $ fraction_ring R) monic_prod_multiset_X_sub_C,
  rw [prod_multiset_root_eq_finset_root, polynomial.map_prod],
  refine finset.prod_dvd_of_coprime (λ a _ b _ h, _) (λ a _, _),
  { simp_rw [polynomial.map_pow, polynomial.map_sub, map_C, map_X],
    exact (pairwise_coprime_X_sub_C (is_fraction_ring.injective R $ fraction_ring R) h).pow },
  { exact polynomial.map_dvd _ (pow_root_multiplicity_dvd p a) },
end

/-- A Galois connection. -/
lemma _root_.multiset.prod_X_sub_C_dvd_iff_le_roots {p : R[X]} (hp : p ≠ 0) (s : multiset R) :
  (s.map (λ a, X - C a)).prod ∣ p ↔ s ≤ p.roots :=
⟨λ h, multiset.le_iff_count.2 $ λ r, begin
  rw [count_roots, le_root_multiplicity_iff hp, ← multiset.prod_repeat,
    ← multiset.map_repeat (λ a, X - C a), ← multiset.filter_eq],
  exact (multiset.prod_dvd_prod_of_le $ multiset.map_le_map $ s.filter_le _).trans h,
end, λ h, (multiset.prod_dvd_prod_of_le $ multiset.map_le_map h).trans p.prod_multiset_X_sub_C_dvd⟩

lemma exists_prod_multiset_X_sub_C_mul (p : R[X]) : ∃ q,
  (p.roots.map (λ a, X - C a)).prod * q = p ∧
  p.roots.card + q.nat_degree = p.nat_degree ∧
  q.roots = 0 :=
begin
  obtain ⟨q, he⟩ := p.prod_multiset_X_sub_C_dvd,
  use [q, he.symm],
  obtain (rfl|hq) := eq_or_ne q 0,
  { rw mul_zero at he, subst he, simp },
  split,
  { conv_rhs { rw he },
    rw [monic_prod_multiset_X_sub_C.nat_degree_mul' hq, nat_degree_multiset_prod_X_sub_C_eq_card] },
  { replace he := congr_arg roots he.symm,
    rw [roots_mul, roots_multiset_prod_X_sub_C] at he,
    exacts [add_right_eq_self.1 he, mul_ne_zero monic_prod_multiset_X_sub_C.ne_zero hq] },
end

/-- A polynomial `p` that has as many roots as its degree
can be written `p = p.leading_coeff * ∏(X - a)`, for `a` in `p.roots`. -/
lemma C_leading_coeff_mul_prod_multiset_X_sub_C (hroots : p.roots.card = p.nat_degree) :
  C p.leading_coeff * (p.roots.map (λ a, X - C a)).prod = p :=
(eq_leading_coeff_mul_of_monic_of_dvd_of_nat_degree_le monic_prod_multiset_X_sub_C
  p.prod_multiset_X_sub_C_dvd ((nat_degree_multiset_prod_X_sub_C_eq_card _).trans hroots).ge).symm

/-- A monic polynomial `p` that has as many roots as its degree
can be written `p = ∏(X - a)`, for `a` in `p.roots`. -/
lemma prod_multiset_X_sub_C_of_monic_of_roots_card_eq
  (hp : p.monic) (hroots : p.roots.card = p.nat_degree) :
  (p.roots.map (λ a, X - C a)).prod = p :=
by { convert C_leading_coeff_mul_prod_multiset_X_sub_C hroots, rw [hp.leading_coeff, C_1, one_mul] }

end comm_ring

section
variables {A B : Type*} [comm_ring A] [comm_ring B]

lemma le_root_multiplicity_map {p : A[X]} {f : A →+* B} (hmap : map f p ≠ 0) (a : A) :
  root_multiplicity a p ≤ root_multiplicity (f a) (p.map f) :=
begin
  rw [le_root_multiplicity_iff hmap],
  refine trans _ ((map_ring_hom f).map_dvd (pow_root_multiplicity_dvd p a)),
  rw [map_pow, map_sub, coe_map_ring_hom, map_X, map_C],
end

lemma eq_root_multiplicity_map {p : A[X]} {f : A →+* B} (hf : function.injective f)
  (a : A) : root_multiplicity a p = root_multiplicity (f a) (p.map f) :=
begin
  by_cases hp0 : p = 0, { simp only [hp0, root_multiplicity_zero, polynomial.map_zero], },
  apply le_antisymm (le_root_multiplicity_map ((polynomial.map_ne_zero_iff hf).mpr hp0) a),
  rw [le_root_multiplicity_iff hp0, ← map_dvd_map f hf ((monic_X_sub_C a).pow _),
    polynomial.map_pow, polynomial.map_sub, map_X, map_C],
  apply pow_root_multiplicity_dvd,
end

lemma count_map_roots [is_domain A] {p : A[X]} {f : A →+* B} (hmap : map f p ≠ 0) (b : B) :
  (p.roots.map f).count b ≤ root_multiplicity b (p.map f) :=
begin
  rw [le_root_multiplicity_iff hmap, ← multiset.prod_repeat, ← multiset.map_repeat (λ a, X - C a)],
  rw ← multiset.filter_eq,
  refine (multiset.prod_dvd_prod_of_le $ multiset.map_le_map $ multiset.filter_le _ _).trans _,
  convert polynomial.map_dvd _ p.prod_multiset_X_sub_C_dvd,
  simp only [polynomial.map_multiset_prod, multiset.map_map],
  congr, ext1,
  simp only [function.comp_app, polynomial.map_sub, map_X, map_C],
end

lemma count_map_roots_of_injective [is_domain A] (p : A[X]) {f : A →+* B}
  (hf : function.injective f) (b : B) :
  (p.roots.map f).count b ≤ root_multiplicity b (p.map f) :=
begin
  by_cases hp0 : p = 0,
  { simp only [hp0, roots_zero, multiset.map_zero,
      multiset.count_zero, polynomial.map_zero, root_multiplicity_zero] },
  { exact count_map_roots ((polynomial.map_ne_zero_iff hf).mpr hp0) b },
end

lemma map_roots_le [is_domain A] [is_domain B] {p : A[X]} {f : A →+* B} (h : p.map f ≠ 0) :
  p.roots.map f ≤ (p.map f).roots :=
multiset.le_iff_count.2 $ λ b, by { rw count_roots, apply count_map_roots h }

lemma map_roots_le_of_injective [is_domain A] [is_domain B] (p : A[X])
  {f : A →+* B} (hf : function.injective f) :
  p.roots.map f ≤ (p.map f).roots :=
begin
  by_cases hp0 : p = 0, { simp only [hp0, roots_zero, multiset.map_zero, polynomial.map_zero], },
  exact map_roots_le ((polynomial.map_ne_zero_iff hf).mpr hp0),
end

lemma card_roots_le_map [is_domain A] [is_domain B] {p : A[X]} {f : A →+* B} (h : p.map f ≠ 0) :
  p.roots.card ≤ (p.map f).roots.card :=
by { rw ← p.roots.card_map f, exact multiset.card_le_of_le (map_roots_le h) }

lemma card_roots_le_map_of_injective [is_domain A] [is_domain B] {p : A[X]} {f : A →+* B}
  (hf : function.injective f) : p.roots.card ≤ (p.map f).roots.card :=
begin
  by_cases hp0 : p = 0, { simp only [hp0, roots_zero, polynomial.map_zero, multiset.card_zero], },
  exact card_roots_le_map ((polynomial.map_ne_zero_iff hf).mpr hp0),
end

lemma roots_map_of_injective_of_card_eq_nat_degree [is_domain A] [is_domain B] {p : A[X]}
  {f : A →+* B} (hf : function.injective f) (hroots : p.roots.card = p.nat_degree) :
  p.roots.map f = (p.map f).roots :=
begin
  apply multiset.eq_of_le_of_card_le (map_roots_le_of_injective p hf),
  simpa only [multiset.card_map, hroots] using (card_roots' _).trans (nat_degree_map_le f p),
end

end

section

variables [semiring R] [comm_ring S] [is_domain S] (φ : R →+* S)

lemma is_unit_of_is_unit_leading_coeff_of_is_unit_map
  {f : R[X]} (hf : is_unit f.leading_coeff) (H : is_unit (map φ f)) :
  is_unit f :=
begin
  have dz := degree_eq_zero_of_is_unit H,
  rw degree_map_eq_of_leading_coeff_ne_zero at dz,
  { rw eq_C_of_degree_eq_zero dz,
    refine is_unit.map C _,
    convert hf,
    rw (degree_eq_iff_nat_degree_eq _).1 dz,
    rintro rfl,
    simpa using H, },
  { intro h,
    have u : is_unit (φ f.leading_coeff) := is_unit.map φ hf,
    rw h at u,
    simpa using u, }
end

end

section
variables [comm_ring R] [is_domain R] [comm_ring S] [is_domain S] (φ : R →+* S)
/--
A polynomial over an integral domain `R` is irreducible if it is monic and
  irreducible after mapping into an integral domain `S`.

A special case of this lemma is that a polynomial over `ℤ` is irreducible if
  it is monic and irreducible over `ℤ/pℤ` for some prime `p`.
-/
lemma monic.irreducible_of_irreducible_map (f : R[X])
  (h_mon : monic f) (h_irr : irreducible (map φ f)) :
  irreducible f :=
begin
  refine ⟨h_irr.not_unit ∘ is_unit.map (map_ring_hom φ), λ a b h, _⟩,
  dsimp [monic] at h_mon,
  have q := (leading_coeff_mul a b).symm,
  rw [←h, h_mon] at q,
  refine (h_irr.is_unit_or_is_unit $ (congr_arg (map φ) h).trans (polynomial.map_mul φ)).imp _ _;
    apply is_unit_of_is_unit_leading_coeff_of_is_unit_map;
    apply is_unit_of_mul_eq_one,
  { exact q }, { rw mul_comm, exact q },
end

end

end polynomial<|MERGE_RESOLUTION|>--- conflicted
+++ resolved
@@ -543,14 +543,7 @@
 @[simp] lemma roots_X_sub_C (r : R) : roots (X - C r) = {r} :=
 begin
   ext s,
-<<<<<<< HEAD
-  rw [count_roots, root_multiplicity_X_sub_C],
-  split_ifs with h,
-  { rw [h, count_singleton_self] },
-  { rw [←cons_zero, count_cons_of_ne h, count_zero] }
-=======
   rw [count_roots, root_multiplicity_X_sub_C, count_singleton],
->>>>>>> 5758ed34
 end
 
 @[simp] lemma roots_X : roots (X : R[X]) = {0} := by rw [← roots_X_sub_C, C_0, sub_zero]
