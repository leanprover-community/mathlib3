--- conflicted
+++ resolved
@@ -684,7 +684,6 @@
   exact hp (map_injective _ (no_zero_smul_divisors.algebra_map_injective T S) h)
 end
 
-<<<<<<< HEAD
 lemma root_set_maps_to {p : T[X]} {S S'} [comm_ring S] [is_domain S] [algebra T S]
   [comm_ring S'] [is_domain S'] [algebra T S'] (hp : p.map (algebra_map T S') ≠ 0)
   (f : S →ₐ[T] S') : (p.root_set S).maps_to f (p.root_set S') :=
@@ -693,7 +692,7 @@
   erw [eval₂_hom, (mem_root_set_iff' (mt (λ h, _) hp) x).1 hx, _root_.map_zero],
   rw [← f.comp_algebra_map, ← map_map, h, polynomial.map_zero],
 end
-=======
+
 lemma ne_zero_of_mem_root_set {p : T[X]} [comm_ring S] [is_domain S] [algebra T S] {a : S}
   (h : a ∈ p.root_set S) : p ≠ 0 :=
 λ hf, by rwa [hf, root_set_zero] at h
@@ -701,7 +700,6 @@
 lemma aeval_eq_zero_of_mem_root_set {p : T[X]} [comm_ring S] [is_domain S] [algebra T S]
   [no_zero_smul_divisors T S] {a : S} (hx : a ∈ p.root_set S) : aeval a p = 0 :=
 (mem_root_set_iff (ne_zero_of_mem_root_set hx) a).mp hx
->>>>>>> 67821d26
 
 end roots
 
