--- conflicted
+++ resolved
@@ -4,15 +4,10 @@
 Released under Apache 2.0 license as described in the file LICENSE.
 Authors: Chris Hughes, Johannes Hölzl, Scott Morrison, Jens Wagemaker
 -/
-<<<<<<< HEAD
-import data.polynomial.div
-import data.zmod.basic
-=======
 
 import data.polynomial.basic
 import data.polynomial.div
 import data.polynomial.algebra_map
->>>>>>> 499cb9bb
 
 /-!
 # Theory of univariate polynomials
