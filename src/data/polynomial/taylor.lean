/-
Copyright (c) 2021 Johan Commelin. All rights reserved.
Released under Apache 2.0 license as described in the file LICENSE.
Authors: Johan Commelin
-/

import data.polynomial.hasse_deriv

/-!
# Taylor expansions of polynomials

## Main declarations

* `polynomial.taylor`: the Taylor expansion of the polynomial `f` at `r`
* `polynomial.taylor_coeff`: the `k`th coefficient of `taylor r f` is
  `(polynomial.hasse_deriv k f).eval r`
* `polynomial.eq_zero_of_hasse_deriv_eq_zero`:
  the identity principle: a polynomial is 0 iff all its Hasse derivatives are zero

-/

noncomputable theory

namespace polynomial

variables {R : Type*} [semiring R] (r : R) (f : polynomial R)

/-- The Taylor expansion of a polynomial `f` at `r`. -/
def taylor (r : R) : polynomial R →ₗ[R] polynomial R :=
{ to_fun := λ f, f.comp (X + C r),
  map_add' := λ f g, add_comp,
  map_smul' := λ c f, by simp only [smul_eq_C_mul, C_mul_comp, ring_hom.id_apply] }

lemma taylor_apply : taylor r f = f.comp (X + C r) := rfl

@[simp] lemma taylor_X : taylor r X = X + C r :=
by simp only [taylor_apply, X_comp]

@[simp] lemma taylor_C (x : R) : taylor r (C x) = C x :=
by simp only [taylor_apply, C_comp]

@[simp] lemma taylor_one : taylor r (1 : polynomial R) = C 1 :=
by rw [← C_1, taylor_C]

/-- The `k`th coefficient of `polynomial.taylor r f` is `(polynomial.hasse_deriv k f).eval r`. -/
lemma taylor_coeff (n : ℕ) : (taylor r f).coeff n = (hasse_deriv n f).eval r :=
show (lcoeff R n).comp (taylor r) f = (leval r).comp (hasse_deriv n) f,
begin
  congr' 1, clear f, ext i,
  simp only [leval_apply, mul_one, one_mul, eval_monomial, linear_map.comp_apply, coeff_C_mul,
    hasse_deriv_monomial, taylor_apply, monomial_comp, C_1,
    (commute_X (C r)).add_pow i, linear_map.map_sum],
  simp only [lcoeff_apply, ← C_eq_nat_cast, mul_assoc, ← C_pow, ← C_mul, coeff_mul_C,
    (nat.cast_commute _ _).eq, coeff_X_pow, boole_mul, finset.sum_ite_eq, finset.mem_range],
  split_ifs with h, { refl },
  push_neg at h, rw [nat.choose_eq_zero_of_lt h, nat.cast_zero, mul_zero],
end

@[simp] lemma taylor_coeff_zero : (taylor r f).coeff 0 = f.eval r :=
by rw [taylor_coeff, hasse_deriv_zero, linear_map.id_apply]

@[simp] lemma taylor_coeff_one : (taylor r f).coeff 1 = f.derivative.eval r :=
by rw [taylor_coeff, hasse_deriv_one]

@[simp] lemma taylor_mul {R} [comm_semiring R] (r : R) (p q : polynomial R) :
  taylor r (p * q) = taylor r p * taylor r q :=
<<<<<<< HEAD
begin
  ext,
  simp only [taylor_coeff, hasse_deriv_mul, coeff_mul, ←leval_apply, linear_map.map_sum],
  simp
end
=======
by simp only [taylor_apply, mul_comp]
>>>>>>> 72498958

lemma taylor_eval {R} [comm_semiring R] (r : R) (f : polynomial R) (s : R) :
  (taylor r f).eval s = f.eval (s + r) :=
by simp only [taylor_apply, eval_comp, eval_C, eval_X, eval_add]

lemma taylor_eval_sub {R} [comm_ring R] (r : R) (f : polynomial R) (s : R) :
  (taylor r f).eval (s - r) = f.eval s :=
by rw [taylor_eval, sub_add_cancel]

lemma taylor_injective {R} [comm_ring R] (r : R) : function.injective (taylor r) :=
begin
  intros f g h,
  apply_fun taylor (-r) at h,
  simpa only [taylor_apply, comp_assoc, add_comp, X_comp, C_comp, C_neg,
    neg_add_cancel_right, comp_X] using h,
end

lemma eq_zero_of_hasse_deriv_eq_zero {R} [comm_ring R] (f : polynomial R) (r : R)
  (h : ∀ k, (hasse_deriv k f).eval r = 0) :
  f = 0 :=
begin
  apply taylor_injective r,
  rw linear_map.map_zero,
  ext k,
  simp only [taylor_coeff, h, coeff_zero],
end

end polynomial<|MERGE_RESOLUTION|>--- conflicted
+++ resolved
@@ -64,15 +64,7 @@
 
 @[simp] lemma taylor_mul {R} [comm_semiring R] (r : R) (p q : polynomial R) :
   taylor r (p * q) = taylor r p * taylor r q :=
-<<<<<<< HEAD
-begin
-  ext,
-  simp only [taylor_coeff, hasse_deriv_mul, coeff_mul, ←leval_apply, linear_map.map_sum],
-  simp
-end
-=======
 by simp only [taylor_apply, mul_comp]
->>>>>>> 72498958
 
 lemma taylor_eval {R} [comm_semiring R] (r : R) (f : polynomial R) (s : R) :
   (taylor r f).eval s = f.eval (s + r) :=
