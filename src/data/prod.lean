/-
Copyright (c) 2017 Johannes Hölzl. All rights reserved.
Released under Apache 2.0 license as described in the file LICENSE.
Authors: Johannes Hölzl
-/
import tactic.ext

/-!
# Extra facts about `prod`

This file defines `prod.swap : α × β → β × α` and proves various simple lemmas about `prod`.
-/

variables {α : Type*} {β : Type*} {γ : Type*} {δ : Type*}

@[simp] theorem prod.forall {p : α × β → Prop} : (∀ x, p x) ↔ (∀ a b, p (a, b)) :=
⟨assume h a b, h (a, b), assume h ⟨a, b⟩, h a b⟩

@[simp] theorem prod.exists {p : α × β → Prop} : (∃ x, p x) ↔ (∃ a b, p (a, b)) :=
⟨assume ⟨⟨a, b⟩, h⟩, ⟨a, b, h⟩, assume ⟨a, b, h⟩, ⟨⟨a, b⟩, h⟩⟩

@[simp] lemma prod_map (f : α → γ) (g : β → δ) (p : α × β) : prod.map f g p = (f p.1, g p.2) := rfl

namespace prod

@[simp] lemma map_mk (f : α → γ) (g : β → δ) (a : α) (b : β) : map f g (a, b) = (f a, g b) := rfl

lemma map_fst (f : α → γ) (g : β → δ) (p : α × β) : (map f g p).1 = f (p.1) := rfl

lemma map_snd (f : α → γ) (g : β → δ) (p : α × β) : (map f g p).2 = g (p.2) := rfl

lemma map_fst' (f : α → γ) (g : β → δ) : (prod.fst ∘ map f g) = f ∘ prod.fst :=
funext $ map_fst f g

lemma map_snd' (f : α → γ) (g : β → δ) : (prod.snd ∘ map f g) = g ∘ prod.snd :=
funext $ map_snd f g

@[simp] theorem mk.inj_iff {a₁ a₂ : α} {b₁ b₂ : β} : (a₁, b₁) = (a₂, b₂) ↔ (a₁ = a₂ ∧ b₁ = b₂) :=
⟨prod.mk.inj, by cc⟩

lemma ext_iff {p q : α × β} : p = q ↔ p.1 = q.1 ∧ p.2 = q.2 :=
by rw [← @mk.eta _ _ p, ← @mk.eta _ _ q, mk.inj_iff]

@[ext]
lemma ext {α β} {p q : α × β} (h₁ : p.1 = q.1) (h₂ : p.2 = q.2) : p = q :=
ext_iff.2 ⟨h₁, h₂⟩

lemma map_def {f : α → γ} {g : β → δ} : prod.map f g = λ (p : α × β), (f p.1, g p.2) :=
funext (λ p, ext (map_fst f g p) (map_snd f g p))

lemma id_prod : (λ (p : α × α), (p.1, p.2)) = id :=
funext $ λ ⟨a, b⟩, rfl

lemma fst_surjective [h : nonempty β] : function.surjective (@fst α β) :=
λ x, h.elim $ λ y, ⟨⟨x, y⟩, rfl⟩

lemma snd_surjective [h : nonempty α] : function.surjective (@snd α β) :=
λ y, h.elim $ λ x, ⟨⟨x, y⟩, rfl⟩

lemma fst_injective [subsingleton β] : function.injective (@fst α β) :=
λ x y h, ext h (subsingleton.elim _ _)

lemma snd_injective [subsingleton α] : function.injective (@snd α β) :=
λ x y h, ext (subsingleton.elim _ _) h

/-- Swap the factors of a product. `swap (a, b) = (b, a)` -/
def swap : α × β → β × α := λp, (p.2, p.1)

@[simp] lemma swap_swap : ∀ x : α × β, swap (swap x) = x
| ⟨a, b⟩ := rfl

@[simp] lemma fst_swap {p : α × β} : (swap p).1 = p.2 := rfl

@[simp] lemma snd_swap {p : α × β} : (swap p).2 = p.1 := rfl

@[simp] lemma swap_prod_mk {a : α} {b : β} : swap (a, b) = (b, a) := rfl

@[simp] lemma swap_swap_eq : swap ∘ swap = @id (α × β) :=
funext swap_swap

@[simp] lemma swap_left_inverse : function.left_inverse (@swap α β) swap :=
swap_swap

@[simp] lemma swap_right_inverse : function.right_inverse (@swap α β) swap :=
swap_swap

lemma eq_iff_fst_eq_snd_eq : ∀{p q : α × β}, p = q ↔ (p.1 = q.1 ∧ p.2 = q.2)
| ⟨p₁, p₂⟩ ⟨q₁, q₂⟩ := by simp

lemma fst_eq_iff : ∀ {p : α × β} {x : α}, p.1 = x ↔ p = (x, p.2)
| ⟨a, b⟩ x := by simp

lemma snd_eq_iff : ∀ {p : α × β} {x : β}, p.2 = x ↔ p = (p.1, x)
| ⟨a, b⟩ x := by simp

theorem lex_def (r : α → α → Prop) (s : β → β → Prop)
  {p q : α × β} : prod.lex r s p q ↔ r p.1 q.1 ∨ p.1 = q.1 ∧ s p.2 q.2 :=
⟨λ h, by cases h; simp *,
 λ h, match p, q, h with
 | (a, b), (c, d), or.inl h := lex.left _ _ h
 | (a, b), (c, d), or.inr ⟨e, h⟩ :=
   by change a = c at e; subst e; exact lex.right _ h
 end⟩

instance lex.decidable [decidable_eq α]
  (r : α → α → Prop) (s : β → β → Prop) [decidable_rel r] [decidable_rel s] :
  decidable_rel (prod.lex r s) :=
λ p q, decidable_of_decidable_of_iff (by apply_instance) (lex_def r s).symm

end prod

open function

lemma function.injective.prod_map {f : α → γ} {g : β → δ} (hf : injective f) (hg : injective g) :
  injective (prod.map f g) :=
<<<<<<< HEAD
λ x y h, prod.ext (hf (prod.ext_iff.1 h).1) (hg $ (prod.ext_iff.1 h).2)
=======
λ x y h, prod.ext (hf (prod.ext_iff.1 h).1) (hg $ (prod.ext_iff.1 h).2)

lemma function.surjective.prod_map {f : α → γ} {g : β → δ} (hf : surjective f) (hg : surjective g) :
  surjective (prod.map f g) :=
λ p, let ⟨x, hx⟩ := hf p.1 in let ⟨y, hy⟩ := hg p.2 in ⟨(x, y), prod.ext hx hy⟩
>>>>>>> ad649728
<|MERGE_RESOLUTION|>--- conflicted
+++ resolved
@@ -113,12 +113,8 @@
 
 lemma function.injective.prod_map {f : α → γ} {g : β → δ} (hf : injective f) (hg : injective g) :
   injective (prod.map f g) :=
-<<<<<<< HEAD
-λ x y h, prod.ext (hf (prod.ext_iff.1 h).1) (hg $ (prod.ext_iff.1 h).2)
-=======
 λ x y h, prod.ext (hf (prod.ext_iff.1 h).1) (hg $ (prod.ext_iff.1 h).2)
 
 lemma function.surjective.prod_map {f : α → γ} {g : β → δ} (hf : surjective f) (hg : surjective g) :
   surjective (prod.map f g) :=
-λ p, let ⟨x, hx⟩ := hf p.1 in let ⟨y, hy⟩ := hg p.2 in ⟨(x, y), prod.ext hx hy⟩
->>>>>>> ad649728
+λ p, let ⟨x, hx⟩ := hf p.1 in let ⟨y, hy⟩ := hg p.2 in ⟨(x, y), prod.ext hx hy⟩