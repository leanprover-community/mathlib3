/-
Copyright (c) 2019 Scott Morrison. All rights reserved.
Released under Apache 2.0 license as described in the file LICENSE.
Authors: Scott Morrison, Minchao Wu
-/
<<<<<<< HEAD
import order.synonym
import order.rel_classes
=======
import order.bounded_order
>>>>>>> fe44cd36

/-!
# Lexicographic order

> THIS FILE IS SYNCHRONIZED WITH MATHLIB4.
> Any changes to this file require a corresponding PR to mathlib4.

This file defines the lexicographic relation for pairs of orders, partial orders and linear orders.

## Main declarations

* `prod.lex.<pre/partial_/linear_>order`: Instances lifting the orders on `α` and `β` to `α ×ₗ β`.

## Notation

* `α ×ₗ β`: `α × β` equipped with the lexicographic order

## See also

Related files are:
* `data.finset.colex`: Colexicographic order on finite sets.
* `data.list.lex`: Lexicographic order on lists.
* `data.pi.lex`: Lexicographic order on `Πₗ i, α i`.
* `data.psigma.order`: Lexicographic order on `Σ' i, α i`.
* `data.sigma.order`: Lexicographic order on `Σ i, α i`.
-/

variables {α β γ : Type*}

namespace prod.lex

notation α ` ×ₗ `:35 β:34 := lex (prod α β)

meta instance [has_to_format α] [has_to_format β] : has_to_format (α ×ₗ β) :=
prod.has_to_format

instance decidable_eq (α β : Type*) [decidable_eq α] [decidable_eq β] : decidable_eq (α ×ₗ β) :=
prod.decidable_eq

instance inhabited (α β : Type*) [inhabited α] [inhabited β] : inhabited (α ×ₗ β) :=
prod.inhabited

/-- Dictionary / lexicographic ordering on pairs.  -/
instance has_le (α β : Type*) [has_lt α] [has_le β] : has_le (α ×ₗ β) :=
{ le := prod.lex (<) (≤) }

instance has_lt (α β : Type*) [has_lt α] [has_lt β] : has_lt (α ×ₗ β) :=
{ lt := prod.lex (<) (<) }

lemma le_iff [has_lt α] [has_le β] (a b : α × β) :
  to_lex a ≤ to_lex b ↔ a.1 < b.1 ∨ a.1 = b.1 ∧ a.2 ≤ b.2 := prod.lex_def (<) (≤)

lemma lt_iff [has_lt α] [has_lt β] (a b : α × β) :
  to_lex a < to_lex b ↔ a.1 < b.1 ∨ a.1 = b.1 ∧ a.2 < b.2 := prod.lex_def (<) (<)

instance (r s) [is_trichotomous α r] [is_trichotomous β s] :
  is_trichotomous (α × β) (prod.lex r s) :=
⟨λ ⟨a₁, a₂⟩ ⟨b₁, b₂⟩, begin
  rcases trichotomous_of r a₁ b₁ with (h | rfl | h),
  { exact or.inl (prod.lex.left _ _ h) },
  { rcases trichotomous_of s a₂ b₂ with (h | rfl | h),
    { exact or.inl (prod.lex.right _ h) },
    { exact or.inr (or.inl $ rfl) },
    { exact or.inr (or.inr $ prod.lex.right _ h) } },
  { exact or.inr (or.inr $ prod.lex.left _ _ h) }
end⟩

/-- Dictionary / lexicographic preorder for pairs. -/
instance preorder (α β : Type*) [preorder α] [preorder β] : preorder (α ×ₗ β) :=
{ le_refl := refl_of $ prod.lex _ _,
  le_trans := λ _ _ _, trans_of $ prod.lex _ _,
  lt_iff_le_not_le := λ x₁ x₂, match x₁, x₂ with
  | to_lex (a₁, b₁), to_lex (a₂, b₂) := begin
      split,
      { rintro (⟨_, _, hlt⟩ | ⟨_, hlt⟩),
        { split,
          { left, assumption },
          { rintro ⟨⟩,
            { apply lt_asymm hlt, assumption },
            { apply lt_irrefl _ hlt } } },
        { split,
          { right, rw lt_iff_le_not_le at hlt, exact hlt.1 },
          { rintro ⟨⟩,
            { apply lt_irrefl a₁, assumption },
            { rw lt_iff_le_not_le at hlt, apply hlt.2, assumption } } } },
      { rintros ⟨⟨⟩, h₂r⟩,
        { left, assumption },
        { right, rw lt_iff_le_not_le, split,
          { assumption },
          { intro h, apply h₂r, right, exact h } } }
    end
  end,
  .. prod.lex.has_le α β,
  .. prod.lex.has_lt α β }

section preorder
variables [partial_order α] [preorder β]

lemma to_lex_mono : monotone (to_lex : α × β → α ×ₗ β) :=
begin
  rintro ⟨a₁, b₁⟩ ⟨a₂, b₂⟩ ⟨ha, hb⟩,
  obtain rfl | ha : a₁ = a₂ ∨ _ := ha.eq_or_lt,
  { exact right _ hb },
  { exact left _ _ ha }
end

lemma to_lex_strict_mono : strict_mono (to_lex : α × β → α ×ₗ β) :=
begin
  rintro ⟨a₁, b₁⟩ ⟨a₂, b₂⟩ h,
  obtain rfl | ha : a₁ = a₂ ∨ _ := h.le.1.eq_or_lt,
  { exact right _ (prod.mk_lt_mk_iff_right.1 h) },
  { exact left _ _ ha }
end

end preorder

/-- Dictionary / lexicographic partial_order for pairs. -/
instance partial_order (α β : Type*) [partial_order α] [partial_order β] : partial_order (α ×ₗ β) :=
{ le_antisymm := by
  { haveI : is_strict_order α (<) := { irrefl := lt_irrefl, trans := λ _ _ _, lt_trans },
    haveI : is_antisymm β (≤) := ⟨λ _ _, le_antisymm⟩,
    exact @antisymm _ (prod.lex _ _) _, },
  .. prod.lex.preorder α β }

/-- Dictionary / lexicographic linear_order for pairs. -/
instance linear_order (α β : Type*) [linear_order α] [linear_order β] : linear_order (α ×ₗ β) :=
{ le_total := total_of (prod.lex _ _),
  decidable_le := prod.lex.decidable _ _,
  decidable_lt := prod.lex.decidable _ _,
  decidable_eq := lex.decidable_eq _ _,
  .. prod.lex.partial_order α β }

<<<<<<< HEAD
instance is_well_founded (r s) [is_well_founded α r] [is_well_founded β s] :
  is_well_founded (α × β) (prod.lex r s) :=
⟨prod.lex_wf is_well_founded.wf is_well_founded.wf⟩

instance is_well_order (r s) [is_well_order α r] [is_well_order β s] :
  is_well_order (α × β) (prod.lex r s) := { }

instance is_well_founded_lt [has_lt α] [has_lt β] [well_founded_lt α] [well_founded_lt β] :
  is_well_founded (α ×ₗ β) (<) :=
prod.lex.is_well_founded _ _

instance is_well_order_lt [linear_order α] [linear_order β]
  [well_founded_lt α] [well_founded_lt β] : is_well_order (α ×ₗ β) (<) :=
begin
  haveI := is_well_order_lt_of_wf_of_linear_order α,
  haveI := is_well_order_lt_of_wf_of_linear_order β,
  apply prod.lex.is_well_order
end
=======
instance order_bot [partial_order α] [preorder β] [order_bot α] [order_bot β] :
  order_bot (α ×ₗ β) :=
{ bot := to_lex ⊥,
  bot_le := λ a, to_lex_mono bot_le }

instance order_top [partial_order α] [preorder β] [order_top α] [order_top β] :
  order_top (α ×ₗ β) :=
{ top := to_lex ⊤,
  le_top := λ a, to_lex_mono le_top }

instance bounded_order [partial_order α] [preorder β] [bounded_order α] [bounded_order β] :
  bounded_order (α ×ₗ β) :=
{ ..lex.order_bot, ..lex.order_top }

instance [preorder α] [preorder β] [densely_ordered α] [densely_ordered β] :
  densely_ordered (α ×ₗ β) :=
⟨begin
  rintro _ _ (@⟨a₁, b₁, a₂, b₂, h⟩ | @⟨a, b₁, b₂, h⟩),
  { obtain ⟨c, h₁, h₂⟩ := exists_between h,
    exact ⟨(c, b₁), left _ _ h₁, left _ _ h₂⟩ },
  { obtain ⟨c, h₁, h₂⟩ := exists_between h,
    exact ⟨(a, c), right _ h₁, right _ h₂⟩ }
end⟩

instance no_max_order_of_left [preorder α] [preorder β] [no_max_order α] : no_max_order (α ×ₗ β) :=
⟨by { rintro ⟨a, b⟩, obtain ⟨c, h⟩ := exists_gt a, exact ⟨⟨c, b⟩, left _ _ h⟩ }⟩

instance no_min_order_of_left [preorder α] [preorder β] [no_min_order α] : no_min_order (α ×ₗ β) :=
⟨by { rintro ⟨a, b⟩, obtain ⟨c, h⟩ := exists_lt a, exact ⟨⟨c, b⟩, left _ _ h⟩ }⟩

instance no_max_order_of_right [preorder α] [preorder β] [no_max_order β] : no_max_order (α ×ₗ β) :=
⟨by { rintro ⟨a, b⟩, obtain ⟨c, h⟩ := exists_gt b, exact ⟨⟨a, c⟩, right _ h⟩ }⟩

instance no_min_order_of_right [preorder α] [preorder β] [no_min_order β] : no_min_order (α ×ₗ β) :=
⟨by { rintro ⟨a, b⟩, obtain ⟨c, h⟩ := exists_lt b, exact ⟨⟨a, c⟩, right _ h⟩ }⟩
>>>>>>> fe44cd36

end prod.lex<|MERGE_RESOLUTION|>--- conflicted
+++ resolved
@@ -3,12 +3,8 @@
 Released under Apache 2.0 license as described in the file LICENSE.
 Authors: Scott Morrison, Minchao Wu
 -/
-<<<<<<< HEAD
-import order.synonym
+import order.bounded_order
 import order.rel_classes
-=======
-import order.bounded_order
->>>>>>> fe44cd36
 
 /-!
 # Lexicographic order
@@ -141,14 +137,6 @@
   decidable_eq := lex.decidable_eq _ _,
   .. prod.lex.partial_order α β }
 
-<<<<<<< HEAD
-instance is_well_founded (r s) [is_well_founded α r] [is_well_founded β s] :
-  is_well_founded (α × β) (prod.lex r s) :=
-⟨prod.lex_wf is_well_founded.wf is_well_founded.wf⟩
-
-instance is_well_order (r s) [is_well_order α r] [is_well_order β s] :
-  is_well_order (α × β) (prod.lex r s) := { }
-
 instance is_well_founded_lt [has_lt α] [has_lt β] [well_founded_lt α] [well_founded_lt β] :
   is_well_founded (α ×ₗ β) (<) :=
 prod.lex.is_well_founded _ _
@@ -160,7 +148,7 @@
   haveI := is_well_order_lt_of_wf_of_linear_order β,
   apply prod.lex.is_well_order
 end
-=======
+
 instance order_bot [partial_order α] [preorder β] [order_bot α] [order_bot β] :
   order_bot (α ×ₗ β) :=
 { bot := to_lex ⊥,
@@ -196,6 +184,5 @@
 
 instance no_min_order_of_right [preorder α] [preorder β] [no_min_order β] : no_min_order (α ×ₗ β) :=
 ⟨by { rintro ⟨a, b⟩, obtain ⟨c, h⟩ := exists_lt b, exact ⟨⟨a, c⟩, right _ h⟩ }⟩
->>>>>>> fe44cd36
 
 end prod.lex