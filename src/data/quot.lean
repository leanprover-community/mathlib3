/-
Copyright (c) 2017 Johannes Hölzl. All rights reserved.
Released under Apache 2.0 license as described in the file LICENSE.
Authors: Johannes Hölzl
-/
import logic.relator

/-!
# Quotient types

> THIS FILE IS SYNCHRONIZED WITH MATHLIB4.
> Any changes to this file require a corresponding PR to mathlib4.

This module extends the core library's treatment of quotient types (`init.data.quot`).

## Tags

quotient
-/

variables {α : Sort*} {β : Sort*}

open function

namespace setoid

lemma ext {α : Sort*} :
  ∀{s t : setoid α}, (∀a b, @setoid.r α s a b ↔ @setoid.r α t a b) → s = t
| ⟨r, _⟩ ⟨p, _⟩ eq :=
  have r = p, from funext $ assume a, funext $ assume b, propext $ eq a b,
  by subst this

end setoid

namespace quot
variables {ra : α → α → Prop} {rb : β → β → Prop} {φ : quot ra → quot rb → Sort*}
local notation (name := mk) `⟦`:max a `⟧` := quot.mk _ a

instance (r : α → α → Prop) [inhabited α] : inhabited (quot r) := ⟨⟦default⟧⟩

instance [subsingleton α] : subsingleton (quot ra) :=
⟨λ x, quot.induction_on x (λ y, quot.ind (λ b, congr_arg _ (subsingleton.elim _ _)))⟩

/-- Recursion on two `quotient` arguments `a` and `b`, result type depends on `⟦a⟧` and `⟦b⟧`. -/
protected def hrec_on₂ (qa : quot ra) (qb : quot rb) (f : Π a b, φ ⟦a⟧ ⟦b⟧)
  (ca : ∀ {b a₁ a₂}, ra a₁ a₂ → f a₁ b == f a₂ b)
  (cb : ∀ {a b₁ b₂}, rb b₁ b₂ → f a b₁ == f a b₂) : φ qa qb :=
quot.hrec_on qa (λ a, quot.hrec_on qb (f a) (λ b₁ b₂ pb, cb pb)) $ λ a₁ a₂ pa,
  quot.induction_on qb $ λ b,
    calc @quot.hrec_on _ _ (φ _) ⟦b⟧ (f a₁) (@cb _)
          == f a₁ b                                     : by simp [heq_self_iff_true]
      ... == f a₂ b                                     : ca pa
      ... == @quot.hrec_on _ _ (φ _) ⟦b⟧ (f a₂) (@cb _) : by simp [heq_self_iff_true]

/-- Map a function `f : α → β` such that `ra x y` implies `rb (f x) (f y)`
to a map `quot ra → quot rb`. -/
protected def map (f : α → β) (h : (ra ⇒ rb) f f) : quot ra → quot rb :=
quot.lift (λ x, ⟦f x⟧) $ assume x y (h₁ : ra x y), quot.sound $ h h₁

/-- If `ra` is a subrelation of `ra'`, then we have a natural map `quot ra → quot ra'`. -/
protected def map_right {ra' : α → α → Prop} (h : ∀a₁ a₂, ra a₁ a₂ → ra' a₁ a₂) :
  quot ra → quot ra' :=
quot.map id h

/-- Weaken the relation of a quotient. This is the same as `quot.map id`. -/
def factor {α : Type*} (r s : α → α → Prop) (h : ∀ x y, r x y → s x y) :
  quot r → quot s :=
quot.lift (quot.mk s) (λ x y rxy, quot.sound (h x y rxy))

lemma factor_mk_eq {α : Type*} (r s : α → α → Prop) (h : ∀ x y, r x y → s x y) :
  factor r s h ∘ quot.mk _ = quot.mk _ := rfl

variables {γ : Sort*} {r : α → α → Prop} {s : β → β → Prop}

/-- **Alias** of `quot.lift_beta`. -/
lemma lift_mk (f : α → γ) (h : ∀ a₁ a₂, r a₁ a₂ → f a₁ = f a₂) (a : α) :
  quot.lift f h (quot.mk r a) = f a := rfl

@[simp]
lemma lift_on_mk (a : α) (f : α → γ) (h : ∀ a₁ a₂, r a₁ a₂ → f a₁ = f a₂) :
  quot.lift_on (quot.mk r a) f h = f a := rfl

@[simp] lemma surjective_lift {f : α → γ} (h : ∀ a₁ a₂, r a₁ a₂ → f a₁ = f a₂) :
  surjective (lift f h) ↔ surjective f :=
⟨λ hf, hf.comp quot.exists_rep, λ hf y, let ⟨x, hx⟩ := hf y in ⟨quot.mk _ x, hx⟩⟩

/-- Descends a function `f : α → β → γ` to quotients of `α` and `β`. -/
attribute [reducible, elab_as_eliminator]
protected def lift₂
  (f : α → β → γ)
  (hr : ∀ a b₁ b₂, s b₁ b₂ → f a b₁ = f a b₂)
  (hs : ∀ a₁ a₂ b, r a₁ a₂ → f a₁ b = f a₂ b)
  (q₁ : quot r) (q₂ : quot s) : γ :=
quot.lift (λ a, quot.lift (f a) (hr a))
(λ a₁ a₂ ha, funext (λ q, quot.induction_on q (λ b, hs a₁ a₂ b ha)))
q₁ q₂

@[simp]
lemma lift₂_mk (f : α → β → γ)
  (hr : ∀ a b₁ b₂, s b₁ b₂ → f a b₁ = f a b₂)
  (hs : ∀ a₁ a₂ b, r a₁ a₂ → f a₁ b = f a₂ b) (a : α) (b : β) :
  quot.lift₂ f hr hs (quot.mk r a) (quot.mk s b) = f a b := rfl

/-- Descends a function `f : α → β → γ` to quotients of `α` and `β` and applies it. -/
attribute [reducible, elab_as_eliminator]
protected def lift_on₂ (p : quot r) (q : quot s) (f : α → β → γ)
  (hr : ∀ a b₁ b₂, s b₁ b₂ → f a b₁ = f a b₂)
  (hs : ∀ a₁ a₂ b, r a₁ a₂ → f a₁ b = f a₂ b) : γ := quot.lift₂ f hr hs p q

@[simp]
lemma lift_on₂_mk (a : α) (b : β) (f : α → β → γ)
  (hr : ∀ a b₁ b₂, s b₁ b₂ → f a b₁ = f a b₂)
  (hs : ∀ a₁ a₂ b, r a₁ a₂ → f a₁ b = f a₂ b) :
  quot.lift_on₂ (quot.mk r a) (quot.mk s b) f hr hs = f a b := rfl

variables {t : γ → γ → Prop}

/-- Descends a function `f : α → β → γ` to quotients of `α` and `β` wih values in a quotient of
`γ`. -/
protected def map₂ (f : α → β → γ)
  (hr : ∀ a b₁ b₂, s b₁ b₂ → t (f a b₁) (f a b₂))
  (hs : ∀ a₁ a₂ b, r a₁ a₂ → t (f a₁ b) (f a₂ b))
  (q₁ : quot r) (q₂ : quot s) : quot t :=
quot.lift₂ (λ a b, quot.mk t $ f a b) (λ a b₁ b₂ hb, quot.sound (hr a b₁ b₂ hb))
(λ a₁ a₂ b ha, quot.sound (hs a₁ a₂ b ha)) q₁ q₂

@[simp]
lemma map₂_mk (f : α → β → γ)
  (hr : ∀ a b₁ b₂, s b₁ b₂ → t (f a b₁) (f a b₂))
  (hs : ∀ a₁ a₂ b, r a₁ a₂ → t (f a₁ b) (f a₂ b))
  (a : α) (b : β) : quot.map₂ f hr hs (quot.mk r a) (quot.mk s b) = quot.mk t (f a b) := rfl

/-- A binary version of `quot.rec_on_subsingleton`. -/
@[reducible, elab_as_eliminator]
protected def rec_on_subsingleton₂ {φ : quot r → quot s → Sort*}
  [h : ∀ a b, subsingleton (φ ⟦a⟧ ⟦b⟧)] (q₁ : quot r) (q₂ : quot s) (f : Π a b, φ ⟦a⟧ ⟦b⟧) :
  φ q₁ q₂ :=
@quot.rec_on_subsingleton _ r (λ q, φ q q₂) (λ a, quot.ind (h a) q₂) q₁ $
  λ a, quot.rec_on_subsingleton q₂ $ λ b, f a b

attribute [elab_as_eliminator]
protected lemma induction_on₂
  {δ : quot r → quot s → Prop} (q₁ : quot r) (q₂ : quot s)
  (h : ∀ a b, δ (quot.mk r a) (quot.mk s b)) : δ q₁ q₂ :=
quot.ind (λ a₁, quot.ind (λ a₂, h a₁ a₂) q₂) q₁

attribute [elab_as_eliminator]
protected lemma induction_on₃
  {δ : quot r → quot s → quot t → Prop} (q₁ : quot r) (q₂ : quot s) (q₃ : quot t)
  (h : ∀ a b c, δ (quot.mk r a) (quot.mk s b) (quot.mk t c)) : δ q₁ q₂ q₃ :=
quot.ind (λ a₁, quot.ind (λ a₂, quot.ind (λ a₃, h a₁ a₂ a₃) q₃) q₂) q₁

instance (r : α → α → Prop) (f : α → Prop) (h : ∀ a b, r a b → f a = f b) [hf : decidable_pred f] :
  decidable_pred (quot.lift f h) :=
λ q, quot.rec_on_subsingleton q hf

/-- Note that this provides `decidable_rel (quot.lift₂ f ha hb)` when `α = β`. -/
instance (r : α → α → Prop) (s : β → β → Prop) (f : α → β → Prop)
  (ha : ∀ a b₁ b₂, s b₁ b₂ → f a b₁ = f a b₂) (hb : ∀ a₁ a₂ b, r a₁ a₂ → f a₁ b = f a₂ b)
  [hf : Π a, decidable_pred (f a)] (q₁ : quot r) :
  decidable_pred (quot.lift₂ f ha hb q₁) :=
λ q₂, quot.rec_on_subsingleton₂ q₁ q₂ hf

instance (r : α → α → Prop) (q : quot r) (f : α → Prop) (h : ∀ a b, r a b → f a = f b)
  [decidable_pred f] :
  decidable (quot.lift_on q f h) :=
quot.lift.decidable_pred _ _ _ _

instance (r : α → α → Prop) (s : β → β → Prop) (q₁ : quot r) (q₂ : quot s) (f : α → β → Prop)
  (ha : ∀ a b₁ b₂, s b₁ b₂ → f a b₁ = f a b₂) (hb : ∀ a₁ a₂ b, r a₁ a₂ → f a₁ b = f a₂ b)
  [Π a, decidable_pred (f a)] :
  decidable (quot.lift_on₂ q₁ q₂ f ha hb) :=
quot.lift₂.decidable_pred _ _ _ _ _ _ _

end quot

namespace quotient
variables [sa : setoid α] [sb : setoid β]
variables {φ : quotient sa → quotient sb → Sort*}

instance (s : setoid α) [inhabited α] : inhabited (quotient s) := ⟨⟦default⟧⟩

instance (s : setoid α) [subsingleton α] : subsingleton (quotient s) :=
quot.subsingleton

instance {α : Type*} [setoid α] : is_equiv α (≈) :=
{ refl := setoid.refl,
  symm := λ a b, setoid.symm,
  trans := λ a b c, setoid.trans }

/-- Induction on two `quotient` arguments `a` and `b`, result type depends on `⟦a⟧` and `⟦b⟧`. -/
protected def hrec_on₂ (qa : quotient sa) (qb : quotient sb) (f : Π a b, φ ⟦a⟧ ⟦b⟧)
  (c : ∀ a₁ b₁ a₂ b₂, a₁ ≈ a₂ → b₁ ≈ b₂ → f a₁ b₁ == f a₂ b₂) : φ qa qb :=
quot.hrec_on₂ qa qb f
  (λ _ _ _ p, c _ _ _ _ p (setoid.refl _))
  (λ _ _ _ p, c _ _ _ _ (setoid.refl _) p)

/-- Map a function `f : α → β` that sends equivalent elements to equivalent elements
to a function `quotient sa → quotient sb`. Useful to define unary operations on quotients. -/
protected def map (f : α → β) (h : ((≈) ⇒ (≈)) f f) : quotient sa → quotient sb :=
quot.map f h

@[simp] lemma map_mk (f : α → β) (h : ((≈) ⇒ (≈)) f f) (x : α) :
  quotient.map f h (⟦x⟧ : quotient sa) = (⟦f x⟧ : quotient sb) :=
rfl

variables {γ : Sort*} [sc : setoid γ]

/-- Map a function `f : α → β → γ` that sends equivalent elements to equivalent elements
to a function `f : quotient sa → quotient sb → quotient sc`.
Useful to define binary operations on quotients. -/
protected def map₂ (f : α → β → γ) (h : ((≈) ⇒ (≈) ⇒ (≈)) f f) :
  quotient sa → quotient sb → quotient sc :=
quotient.lift₂ (λ x y, ⟦f x y⟧) (λ x₁ y₁ x₂ y₂ h₁ h₂, quot.sound $ h h₁ h₂)

@[simp] lemma map₂_mk (f : α → β → γ) (h : ((≈) ⇒ (≈) ⇒ (≈)) f f) (x : α) (y : β) :
  quotient.map₂ f h (⟦x⟧ : quotient sa) (⟦y⟧ : quotient sb) = (⟦f x y⟧ : quotient sc) := rfl

include sa

instance (f : α → Prop) (h : ∀ a b, a ≈ b → f a = f b) [decidable_pred f] :
  decidable_pred (quotient.lift f h) :=
quot.lift.decidable_pred _ _ _

include sb

/-- Note that this provides `decidable_rel (quotient.lift₂ f h)` when `α = β`. -/
instance (f : α → β → Prop) (h : ∀ a₁ b₁ a₂ b₂, a₁ ≈ a₂ → b₁ ≈ b₂ → f a₁ b₁ = f a₂ b₂)
  [hf : Π a, decidable_pred (f a)] (q₁ : quotient sa) :
  decidable_pred (quotient.lift₂ f h q₁) :=
λ q₂, quotient.rec_on_subsingleton₂ q₁ q₂ hf

omit sb

instance (q : quotient sa) (f : α → Prop) (h : ∀ a b, a ≈ b → f a = f b) [decidable_pred f] :
  decidable (quotient.lift_on q f h) :=
quotient.lift.decidable_pred _ _ _

instance (q₁ : quotient sa) (q₂ : quotient sb) (f : α → β → Prop)
  (h : ∀ a₁ b₁ a₂ b₂, a₁ ≈ a₂ → b₁ ≈ b₂ → f a₁ b₁ = f a₂ b₂) [Π a, decidable_pred (f a)] :
  decidable (quotient.lift_on₂ q₁ q₂ f h) :=
quotient.lift₂.decidable_pred _ _ _ _

end quotient

lemma quot.eq {α : Type*} {r : α → α → Prop} {x y : α} :
  quot.mk r x = quot.mk r y ↔ eqv_gen r x y :=
⟨quot.exact r, quot.eqv_gen_sound⟩

@[simp] theorem quotient.eq [r : setoid α] {x y : α} : ⟦x⟧ = ⟦y⟧ ↔ x ≈ y :=
⟨quotient.exact, quotient.sound⟩

theorem forall_quotient_iff {α : Type*} [r : setoid α] {p : quotient r → Prop} :
  (∀a:quotient r, p a) ↔ (∀a:α, p ⟦a⟧) :=
⟨assume h x, h _, assume h a, a.induction_on h⟩

@[simp] lemma quotient.lift_mk [s : setoid α] (f : α → β) (h : ∀ (a b : α), a ≈ b → f a = f b)
  (x : α) :
  quotient.lift f h (quotient.mk x) = f x := rfl

@[simp] lemma quotient.lift_comp_mk [setoid α] (f : α → β) (h : ∀ (a b : α), a ≈ b → f a = f b) :
  quotient.lift f h ∘ quotient.mk = f :=
rfl

@[simp] lemma quotient.lift₂_mk {α : Sort*} {β : Sort*} {γ : Sort*} [setoid α] [setoid β]
  (f : α → β → γ)
  (h : ∀ (a₁ : α) (a₂ : β) (b₁ : α) (b₂ : β), a₁ ≈ b₁ → a₂ ≈ b₂ → f a₁ a₂ = f b₁ b₂)
  (a : α) (b : β) :
  quotient.lift₂ f h (quotient.mk a) (quotient.mk b) = f a b := rfl

@[simp] lemma quotient.lift_on_mk [s : setoid α] (f : α → β) (h : ∀ (a b : α), a ≈ b → f a = f b)
  (x : α) :
  quotient.lift_on (quotient.mk x) f h = f x := rfl

@[simp] theorem quotient.lift_on₂_mk {α : Sort*} {β : Sort*} [setoid α] (f : α → α → β)
  (h : ∀ (a₁ a₂ b₁ b₂ : α), a₁ ≈ b₁ → a₂ ≈ b₂ → f a₁ a₂ = f b₁ b₂) (x y : α) :
  quotient.lift_on₂ (quotient.mk x) (quotient.mk y) f h = f x y := rfl

/-- `quot.mk r` is a surjective function. -/
lemma surjective_quot_mk (r : α → α → Prop) : surjective (quot.mk r) := quot.exists_rep

/-- `quotient.mk` is a surjective function. -/
lemma surjective_quotient_mk (α : Sort*) [s : setoid α] :
  surjective (quotient.mk : α → quotient s) :=
quot.exists_rep

/-- Choose an element of the equivalence class using the axiom of choice.
  Sound but noncomputable. -/
noncomputable def quot.out {r : α → α → Prop} (q : quot r) : α :=
classical.some (quot.exists_rep q)

/-- Unwrap the VM representation of a quotient to obtain an element of the equivalence class.
  Computable but unsound. -/
meta def quot.unquot {r : α → α → Prop} : quot r → α := unchecked_cast

@[simp] theorem quot.out_eq {r : α → α → Prop} (q : quot r) : quot.mk r q.out = q :=
classical.some_spec (quot.exists_rep q)

/-- Choose an element of the equivalence class using the axiom of choice.
  Sound but noncomputable. -/
noncomputable def quotient.out [s : setoid α] : quotient s → α := quot.out

@[simp] theorem quotient.out_eq [s : setoid α] (q : quotient s) : ⟦q.out⟧ = q := q.out_eq

theorem quotient.mk_out [s : setoid α] (a : α) : ⟦a⟧.out ≈ a :=
quotient.exact (quotient.out_eq _)

lemma quotient.mk_eq_iff_out [s : setoid α] {x : α} {y : quotient s} :
  ⟦x⟧ = y ↔ x ≈ quotient.out y :=
begin
  refine iff.trans _ quotient.eq,
  rw quotient.out_eq y,
end

lemma quotient.eq_mk_iff_out [s : setoid α] {x : quotient s} {y : α} :
  x = ⟦y⟧ ↔ quotient.out x ≈ y :=
begin
  refine iff.trans _ quotient.eq,
  rw quotient.out_eq x,
end

@[simp] lemma quotient.out_equiv_out {s : setoid α} {x y : quotient s} :
  x.out ≈ y.out ↔ x = y :=
by rw [← quotient.eq_mk_iff_out, quotient.out_eq]

lemma quotient.out_injective {s : setoid α} : injective (@quotient.out α s) :=
λ a b h, quotient.out_equiv_out.1 $ h ▸ setoid.refl _

@[simp] lemma quotient.out_inj {s : setoid α} {x y : quotient s} :
  x.out = y.out ↔ x = y :=
⟨λ h, quotient.out_injective h, λ h, h ▸ rfl⟩

section pi

instance pi_setoid {ι : Sort*} {α : ι → Sort*} [∀ i, setoid (α i)] : setoid (Π i, α i) :=
{ r := λ a b, ∀ i, a i ≈ b i,
  iseqv := ⟨
    λ a i, setoid.refl _,
    λ a b h i, setoid.symm (h _),
    λ a b c h₁ h₂ i, setoid.trans (h₁ _) (h₂ _)⟩ }

/-- Given a function `f : Π i, quotient (S i)`, returns the class of functions `Π i, α i` sending
each `i` to an element of the class `f i`. -/
noncomputable def quotient.choice {ι : Type*} {α : ι → Type*} [S : Π i, setoid (α i)]
  (f : Π i, quotient (S i)) : @quotient (Π i, α i) (by apply_instance) :=
⟦λ i, (f i).out⟧

@[simp] theorem quotient.choice_eq {ι : Type*} {α : ι → Type*} [Π i, setoid (α i)]
  (f : Π i, α i) : quotient.choice (λ i, ⟦f i⟧) = ⟦f⟧ :=
quotient.sound $ λ i, quotient.mk_out _

@[elab_as_eliminator] lemma quotient.induction_on_pi
   {ι : Type*} {α : ι → Sort*} [s : ∀ i, setoid (α i)]
   {p : (Π i, quotient (s i)) → Prop} (f : Π i, quotient (s i))
   (h : ∀ a : Π i, α i, p (λ i, ⟦a i⟧)) : p f :=
begin
  rw ← (funext (λ i, quotient.out_eq (f i)) : (λ i,  ⟦(f i).out⟧) = f),
  apply h,
end

end pi

lemma nonempty_quotient_iff (s : setoid α) : nonempty (quotient s) ↔ nonempty α :=
⟨assume ⟨a⟩, quotient.induction_on a nonempty.intro, assume ⟨a⟩, ⟨⟦a⟧⟩⟩

/-! ### Truncation -/

theorem true_equivalence : @equivalence α (λ _ _, true) :=
⟨λ _, trivial, λ _ _ _, trivial, λ _ _ _ _ _, trivial⟩

<<<<<<< HEAD
/-- Always-true relation as a `setoid`. -/
=======
/-- Always-true relation as a `setoid`.

Note that in later files the preferred spelling is `⊤ : setoid α`. -/
>>>>>>> 350eb252
def true_setoid : setoid α :=
⟨_, true_equivalence⟩

/-- `trunc α` is the quotient of `α` by the always-true relation. This
  is related to the propositional truncation in HoTT, and is similar
  in effect to `nonempty α`, but unlike `nonempty α`, `trunc α` is data,
  so the VM representation is the same as `α`, and so this can be used to
  maintain computability. -/
def {u} trunc (α : Sort u) : Sort u := @quotient α true_setoid

namespace trunc

/-- Constructor for `trunc α` -/
def mk (a : α) : trunc α := quot.mk _ a

instance [inhabited α] : inhabited (trunc α) := ⟨mk default⟩

/-- Any constant function lifts to a function out of the truncation -/
def lift (f : α → β) (c : ∀ a b : α, f a = f b) : trunc α → β :=
quot.lift f (λ a b _, c a b)

theorem ind {β : trunc α → Prop} : (∀ a : α, β (mk a)) → ∀ q : trunc α, β q := quot.ind

protected theorem lift_mk (f : α → β) (c) (a : α) : lift f c (mk a) = f a := rfl

/-- Lift a constant function on `q : trunc α`. -/
@[reducible, elab_as_eliminator]
protected def lift_on (q : trunc α) (f : α → β)
  (c : ∀ a b : α, f a = f b) : β := lift f c q

@[elab_as_eliminator]
protected theorem induction_on {β : trunc α → Prop} (q : trunc α)
  (h : ∀ a, β (mk a)) : β q := ind h q

theorem exists_rep (q : trunc α) : ∃ a : α, mk a = q := quot.exists_rep q

attribute [elab_as_eliminator]
protected theorem induction_on₂ {C : trunc α → trunc β → Prop} (q₁ : trunc α) (q₂ : trunc β)
  (h : ∀ a b, C (mk a) (mk b)) : C q₁ q₂ :=
trunc.induction_on q₁ $ λ a₁, trunc.induction_on q₂ (h a₁)

protected theorem eq (a b : trunc α) : a = b :=
trunc.induction_on₂ a b (λ x y, quot.sound trivial)

instance : subsingleton (trunc α) := ⟨trunc.eq⟩

/-- The `bind` operator for the `trunc` monad. -/
def bind (q : trunc α) (f : α → trunc β) : trunc β :=
trunc.lift_on q f (λ a b, trunc.eq _ _)

/-- A function `f : α → β` defines a function `map f : trunc α → trunc β`. -/
def map (f : α → β) (q : trunc α) : trunc β := bind q (trunc.mk ∘ f)

instance : monad trunc :=
{ pure := @trunc.mk,
  bind := @trunc.bind }

instance : is_lawful_monad trunc :=
{ id_map := λ α q, trunc.eq _ _,
  pure_bind := λ α β q f, rfl,
  bind_assoc := λ α β γ x f g, trunc.eq _ _ }

variable {C : trunc α → Sort*}

/-- Recursion/induction principle for `trunc`. -/
@[reducible, elab_as_eliminator]
protected def rec
   (f : Π a, C (mk a)) (h : ∀ (a b : α), (eq.rec (f a) (trunc.eq (mk a) (mk b)) : C (mk b)) = f b)
   (q : trunc α) : C q :=
quot.rec f (λ a b _, h a b) q

/-- A version of `trunc.rec` taking `q : trunc α` as the first argument. -/
@[reducible, elab_as_eliminator]
protected def rec_on (q : trunc α) (f : Π a, C (mk a))
  (h : ∀ (a b : α), (eq.rec (f a) (trunc.eq (mk a) (mk b)) : C (mk b)) = f b) : C q :=
trunc.rec f h q

/-- A version of `trunc.rec_on` assuming the codomain is a `subsingleton`. -/
@[reducible, elab_as_eliminator]
protected def rec_on_subsingleton
   [∀ a, subsingleton (C (mk a))] (q : trunc α) (f : Π a, C (mk a)) : C q :=
trunc.rec f (λ a b, subsingleton.elim _ (f b)) q

/-- Noncomputably extract a representative of `trunc α` (using the axiom of choice). -/
noncomputable def out : trunc α → α := quot.out

@[simp] theorem out_eq (q : trunc α) : mk q.out = q := trunc.eq _ _

protected theorem nonempty (q : trunc α) : nonempty α :=
nonempty_of_exists q.exists_rep

end trunc

/-! ### `quotient` with implicit `setoid` -/

namespace quotient
variables {γ : Sort*} {φ : Sort*}
  {s₁ : setoid α} {s₂ : setoid β} {s₃ : setoid γ}

/-! Versions of quotient definitions and lemmas ending in `'` use unification instead
of typeclass inference for inferring the `setoid` argument. This is useful when there are
several different quotient relations on a type, for example quotient groups, rings and modules. -/

/-- A version of `quotient.mk` taking `{s : setoid α}` as an implicit argument instead of an
instance argument. -/
protected def mk' (a : α) : quotient s₁ := quot.mk s₁.1 a

/-- `quotient.mk'` is a surjective function. -/
lemma surjective_quotient_mk' : surjective (quotient.mk' : α → quotient s₁) :=
quot.exists_rep

/-- A version of `quotient.lift_on` taking `{s : setoid α}` as an implicit argument instead of an
instance argument. -/
@[elab_as_eliminator, reducible]
protected def lift_on' (q : quotient s₁) (f : α → φ)
  (h : ∀ a b, @setoid.r α s₁ a b → f a = f b) : φ := quotient.lift_on q f h

@[simp]
protected lemma lift_on'_mk' (f : α → φ) (h) (x : α) :
  quotient.lift_on' (@quotient.mk' _ s₁ x) f h = f x := rfl

@[simp] lemma surjective_lift_on' {f : α → φ} (h : ∀ a b, @setoid.r α s₁ a b → f a = f b) :
  surjective (λ x, quotient.lift_on' x f h) ↔ surjective f :=
quot.surjective_lift _

/-- A version of `quotient.lift_on₂` taking `{s₁ : setoid α} {s₂ : setoid β}` as implicit arguments
instead of instance arguments. -/
@[elab_as_eliminator, reducible]
protected def lift_on₂' (q₁ : quotient s₁) (q₂ : quotient s₂) (f : α → β → γ)
  (h : ∀ a₁ a₂ b₁ b₂, @setoid.r α s₁ a₁ b₁ → @setoid.r β s₂ a₂ b₂ → f a₁ a₂ = f b₁ b₂) : γ :=
quotient.lift_on₂ q₁ q₂ f h

@[simp]
protected lemma lift_on₂'_mk' (f : α → β → γ) (h) (a : α) (b : β) :
  quotient.lift_on₂' (@quotient.mk' _ s₁ a) (@quotient.mk' _ s₂ b) f h = f a b := rfl

/-- A version of `quotient.ind` taking `{s : setoid α}` as an implicit argument instead of an
instance argument. -/
@[elab_as_eliminator]
protected lemma ind' {p : quotient s₁ → Prop}
  (h : ∀ a, p (quotient.mk' a)) (q : quotient s₁) : p q :=
quotient.ind h q

/-- A version of `quotient.ind₂` taking `{s₁ : setoid α} {s₂ : setoid β}` as implicit arguments
instead of instance arguments. -/
@[elab_as_eliminator]
protected lemma ind₂' {p : quotient s₁ → quotient s₂ → Prop}
  (h : ∀ a₁ a₂, p (quotient.mk' a₁) (quotient.mk' a₂))
  (q₁ : quotient s₁) (q₂ : quotient s₂) : p q₁ q₂ :=
quotient.ind₂ h q₁ q₂

/-- A version of `quotient.induction_on` taking `{s : setoid α}` as an implicit argument instead
of an instance argument. -/
@[elab_as_eliminator]
protected lemma induction_on' {p : quotient s₁ → Prop} (q : quotient s₁)
  (h : ∀ a, p (quotient.mk' a)) : p q := quotient.induction_on q h

/-- A version of `quotient.induction_on₂` taking `{s₁ : setoid α} {s₂ : setoid β}` as implicit
arguments instead of instance arguments. -/
@[elab_as_eliminator]
protected lemma induction_on₂' {p : quotient s₁ → quotient s₂ → Prop} (q₁ : quotient s₁)
  (q₂ : quotient s₂) (h : ∀ a₁ a₂, p (quotient.mk' a₁) (quotient.mk' a₂)) : p q₁ q₂ :=
quotient.induction_on₂ q₁ q₂ h

/-- A version of `quotient.induction_on₃` taking `{s₁ : setoid α} {s₂ : setoid β} {s₃ : setoid γ}`
as implicit arguments instead of instance arguments. -/
@[elab_as_eliminator]
protected lemma induction_on₃' {p : quotient s₁ → quotient s₂ → quotient s₃ → Prop}
  (q₁ : quotient s₁) (q₂ : quotient s₂) (q₃ : quotient s₃)
  (h : ∀ a₁ a₂ a₃, p (quotient.mk' a₁) (quotient.mk' a₂) (quotient.mk' a₃)) : p q₁ q₂ q₃ :=
quotient.induction_on₃ q₁ q₂ q₃ h

/-- A version of `quotient.rec_on_subsingleton` taking `{s₁ : setoid α}` as an implicit argument
instead of an instance argument. -/
@[elab_as_eliminator]
protected def rec_on_subsingleton' {φ : quotient s₁ → Sort*}
  [h : ∀ a, subsingleton (φ ⟦a⟧)] (q : quotient s₁) (f : Π a, φ (quotient.mk' a)) : φ q :=
quotient.rec_on_subsingleton q f

/-- A version of `quotient.rec_on_subsingleton₂` taking `{s₁ : setoid α} {s₂ : setoid α}`
as implicit arguments instead of instance arguments. -/
attribute [reducible, elab_as_eliminator]
protected def rec_on_subsingleton₂'
   {φ : quotient s₁ → quotient s₂ → Sort*} [h : ∀ a b, subsingleton (φ ⟦a⟧ ⟦b⟧)]
   (q₁ : quotient s₁) (q₂ : quotient s₂) (f : Π a₁ a₂, φ (quotient.mk' a₁) (quotient.mk' a₂)) :
   φ q₁ q₂ :=
quotient.rec_on_subsingleton₂ q₁ q₂ f

/-- Recursion on a `quotient` argument `a`, result type depends on `⟦a⟧`. -/
protected def hrec_on' {φ : quotient s₁ → Sort*} (qa : quotient s₁) (f : Π a, φ (quotient.mk' a))
  (c : ∀ a₁ a₂, a₁ ≈ a₂ → f a₁ == f a₂) : φ qa :=
quot.hrec_on qa f c

@[simp] lemma hrec_on'_mk' {φ : quotient s₁ → Sort*} (f : Π a, φ (quotient.mk' a))
  (c : ∀ a₁ a₂, a₁ ≈ a₂ → f a₁ == f a₂) (x : α) :
  (quotient.mk' x).hrec_on' f c = f x :=
rfl

/-- Recursion on two `quotient` arguments `a` and `b`, result type depends on `⟦a⟧` and `⟦b⟧`. -/
protected def hrec_on₂' {φ : quotient s₁ → quotient s₂ → Sort*} (qa : quotient s₁)
  (qb : quotient s₂) (f : ∀ a b, φ (quotient.mk' a) (quotient.mk' b))
  (c : ∀ a₁ b₁ a₂ b₂, a₁ ≈ a₂ → b₁ ≈ b₂ → f a₁ b₁ == f a₂ b₂) : φ qa qb :=
quotient.hrec_on₂ qa qb f c

@[simp] lemma hrec_on₂'_mk' {φ : quotient s₁ → quotient s₂ → Sort*}
  (f : ∀ a b, φ (quotient.mk' a) (quotient.mk' b))
  (c : ∀ a₁ b₁ a₂ b₂, a₁ ≈ a₂ → b₁ ≈ b₂ → f a₁ b₁ == f a₂ b₂) (x : α) (qb : quotient s₂) :
  (quotient.mk' x).hrec_on₂' qb f c = qb.hrec_on' (f x) (λ b₁ b₂, c _ _ _ _ (setoid.refl _)) :=
rfl

/-- Map a function `f : α → β` that sends equivalent elements to equivalent elements
to a function `quotient sa → quotient sb`. Useful to define unary operations on quotients. -/
protected def map' (f : α → β) (h : (s₁.r ⇒ s₂.r) f f) :
  quotient s₁ → quotient s₂ :=
quot.map f h

@[simp] lemma map'_mk' (f : α → β) (h) (x : α) :
  (quotient.mk' x : quotient s₁).map' f h = (quotient.mk' (f x) : quotient s₂) :=
rfl

/-- A version of `quotient.map₂` using curly braces and unification. -/
protected def map₂' (f : α → β → γ) (h : (s₁.r ⇒ s₂.r ⇒ s₃.r) f f) :
  quotient s₁ → quotient s₂ → quotient s₃ :=
quotient.map₂ f h

@[simp] lemma map₂'_mk' (f : α → β → γ) (h) (x : α) :
  (quotient.mk' x : quotient s₁).map₂' f h =
    (quotient.map' (f x) (h (setoid.refl x)) : quotient s₂ → quotient s₃) :=
rfl

lemma exact' {a b : α} :
  (quotient.mk' a : quotient s₁) = quotient.mk' b → @setoid.r _ s₁ a b :=
quotient.exact

lemma sound' {a b : α} : @setoid.r _ s₁ a b → @quotient.mk' α s₁ a = quotient.mk' b :=
quotient.sound

@[simp]
protected lemma eq' {a b : α} : @quotient.mk' α s₁ a = quotient.mk' b ↔ @setoid.r _ s₁ a b :=
quotient.eq

/-- A version of `quotient.out` taking `{s₁ : setoid α}` as an implicit argument instead of an
instance argument. -/
noncomputable def out' (a : quotient s₁) : α := quotient.out a

@[simp] theorem out_eq' (q : quotient s₁) : quotient.mk' q.out' = q := q.out_eq

theorem mk_out' (a : α) : @setoid.r α s₁ (quotient.mk' a : quotient s₁).out' a :=
quotient.exact (quotient.out_eq _)

section

variables [setoid α]

protected lemma mk'_eq_mk (x : α) : quotient.mk' x = ⟦x⟧ := rfl

@[simp] protected lemma lift_on'_mk (x : α) (f : α → β) (h) : ⟦x⟧.lift_on' f h = f x := rfl

@[simp] protected lemma lift_on₂'_mk [setoid β] (f : α → β → γ) (h) (a : α) (b : β) :
  quotient.lift_on₂' ⟦a⟧ ⟦b⟧ f h = f a b := quotient.lift_on₂'_mk' _ _ _ _

@[simp] lemma map'_mk [setoid β] (f : α → β) (h) (x : α) : ⟦x⟧.map' f h = ⟦f x⟧ := rfl

end

instance (q : quotient s₁) (f : α → Prop) (h : ∀ a b, @setoid.r α s₁ a b → f a = f b)
  [decidable_pred f] :
  decidable (quotient.lift_on' q f h) :=
quotient.lift.decidable_pred _ _ q

instance (q₁ : quotient s₁) (q₂ : quotient s₂) (f : α → β → Prop)
  (h : ∀ a₁ b₁ a₂ b₂, @setoid.r α s₁ a₁ a₂ → @setoid.r β s₂ b₁ b₂ → f a₁ b₁ = f a₂ b₂)
  [Π a, decidable_pred (f a)] :
  decidable (quotient.lift_on₂' q₁ q₂ f h) :=
quotient.lift₂.decidable_pred _ _ _ _

end quotient<|MERGE_RESOLUTION|>--- conflicted
+++ resolved
@@ -368,13 +368,9 @@
 theorem true_equivalence : @equivalence α (λ _ _, true) :=
 ⟨λ _, trivial, λ _ _ _, trivial, λ _ _ _ _ _, trivial⟩
 
-<<<<<<< HEAD
-/-- Always-true relation as a `setoid`. -/
-=======
 /-- Always-true relation as a `setoid`.
 
 Note that in later files the preferred spelling is `⊤ : setoid α`. -/
->>>>>>> 350eb252
 def true_setoid : setoid α :=
 ⟨_, true_equivalence⟩
 
