/-
Copyright (c) 2019 Johannes Hölzl. All rights reserved.
Released under Apache 2.0 license as described in the file LICENSE.
Authors: Johannes Hölzl, Mario Carneiro
-/
import data.rat.order
/-!
# Casts for Rational Numbers

## Summary

We define the canonical injection from ℚ into an arbitrary division ring and prove various
casting lemmas showing the well-behavedness of this injection.

## Notations

- `/.` is infix notation for `rat.mk`.

## Tags

rat, rationals, field, ℚ, numerator, denominator, num, denom, cast, coercion, casting
-/

namespace rat
variable {α : Type*}
open_locale rat

section with_div_ring
variable [division_ring α]

/-- Construct the canonical injection from `ℚ` into an arbitrary
  division ring. If the field has positive characteristic `p`,
  we define `1 / p = 1 / 0 = 0` for consistency with our
  division by zero convention. -/
@[priority 10] instance cast_coe : has_coe ℚ α := ⟨λ r, r.1 / r.2⟩

@[simp] theorem cast_of_int (n : ℤ) : (of_int n : α) = n :=
show (n / (1:ℕ) : α) = n, by rw [nat.cast_one, div_one]

@[simp, norm_cast] theorem cast_coe_int (n : ℤ) : ((n : ℚ) : α) = n :=
by rw [coe_int_eq_of_int, cast_of_int]

@[simp, norm_cast] theorem cast_coe_nat (n : ℕ) : ((n : ℚ) : α) = n := cast_coe_int n

@[simp, norm_cast] theorem cast_zero : ((0 : ℚ) : α) = 0 :=
(cast_of_int _).trans int.cast_zero

@[simp, norm_cast] theorem cast_one : ((1 : ℚ) : α) = 1 :=
(cast_of_int _).trans int.cast_one

theorem mul_cast_comm (a : α) :
  ∀ (n : ℚ), a * n = n * a
| ⟨n, d, h, c⟩ := show a * (n * d⁻¹) = n * d⁻¹ * a,
  by rw [← mul_assoc, int.mul_cast_comm, mul_assoc, mul_assoc,
         ← show (d:α)⁻¹ * a = a * d⁻¹, from
           inv_comm_of_comm' (int.mul_cast_comm a d).symm]

@[norm_cast] theorem cast_mk_of_ne_zero (a b : ℤ)
  (b0 : (b:α) ≠ 0) : (a /. b : α) = a / b :=
begin
  have b0' : b ≠ 0, { refine mt _ b0, simp {contextual := tt} },
  cases e : a /. b with n d h c,
  have d0 : (d:α) ≠ 0,
  { intro d0,
    have dd := denom_dvd a b,
    cases (show (d:ℤ) ∣ b, by rwa e at dd) with k ke,
    have : (b:α) = (d:α) * (k:α), {rw [ke, int.cast_mul], refl},
    rw [d0, zero_mul] at this, contradiction },
  rw [num_denom'] at e,
  have := congr_arg (coe : ℤ → α) ((mk_eq b0' $ ne_of_gt $ int.coe_nat_pos.2 h).1 e),
  rw [int.cast_mul, int.cast_mul, int.cast_coe_nat] at this,
  symmetry, change (a * b⁻¹ : α) = n / d,
  rw [eq_div_iff_mul_eq _ _ d0, mul_assoc, nat.mul_cast_comm,
      ← mul_assoc, this, mul_assoc, mul_inv_cancel b0, mul_one]
end

@[norm_cast] theorem cast_add_of_ne_zero : ∀ {m n : ℚ},
  (m.denom : α) ≠ 0 → (n.denom : α) ≠ 0 → ((m + n : ℚ) : α) = m + n
| ⟨n₁, d₁, h₁, c₁⟩ ⟨n₂, d₂, h₂, c₂⟩ := λ (d₁0 : (d₁:α) ≠ 0) (d₂0 : (d₂:α) ≠ 0), begin
  have d₁0' : (d₁:ℤ) ≠ 0 := int.coe_nat_ne_zero.2 (λ e, by rw e at d₁0; exact d₁0 rfl),
  have d₂0' : (d₂:ℤ) ≠ 0 := int.coe_nat_ne_zero.2 (λ e, by rw e at d₂0; exact d₂0 rfl),
  rw [num_denom', num_denom', add_def d₁0' d₂0'],
  suffices : (n₁ * (d₂ * (d₂⁻¹ * d₁⁻¹)) +
    n₂ * (d₁ * d₂⁻¹) * d₁⁻¹ : α) = n₁ * d₁⁻¹ + n₂ * d₂⁻¹,
  { rw [cast_mk_of_ne_zero, cast_mk_of_ne_zero, cast_mk_of_ne_zero],
    { simpa [division_def, left_distrib, right_distrib, mul_inv',
             d₁0, d₂0, division_ring.mul_ne_zero d₁0 d₂0, mul_assoc] },
    all_goals {simp [d₁0, d₂0, division_ring.mul_ne_zero d₁0 d₂0]} },
  rw [← mul_assoc (d₂:α), mul_inv_cancel d₂0, one_mul,
      ← nat.mul_cast_comm], simp [d₁0, mul_assoc]
end

@[simp, norm_cast] theorem cast_neg : ∀ n, ((-n : ℚ) : α) = -n
| ⟨n, d, h, c⟩ := show (↑-n * d⁻¹ : α) = -(n * d⁻¹),
  by rw [int.cast_neg, neg_mul_eq_neg_mul]

@[norm_cast] theorem cast_sub_of_ne_zero {m n : ℚ}
  (m0 : (m.denom : α) ≠ 0) (n0 : (n.denom : α) ≠ 0) : ((m - n : ℚ) : α) = m - n :=
have ((-n).denom : α) ≠ 0, by cases n; exact n0,
by simp [sub_eq_add_neg, (cast_add_of_ne_zero m0 this)]

@[norm_cast] theorem cast_mul_of_ne_zero : ∀ {m n : ℚ},
  (m.denom : α) ≠ 0 → (n.denom : α) ≠ 0 → ((m * n : ℚ) : α) = m * n
| ⟨n₁, d₁, h₁, c₁⟩ ⟨n₂, d₂, h₂, c₂⟩ := λ (d₁0 : (d₁:α) ≠ 0) (d₂0 : (d₂:α) ≠ 0), begin
  have d₁0' : (d₁:ℤ) ≠ 0 := int.coe_nat_ne_zero.2 (λ e, by rw e at d₁0; exact d₁0 rfl),
  have d₂0' : (d₂:ℤ) ≠ 0 := int.coe_nat_ne_zero.2 (λ e, by rw e at d₂0; exact d₂0 rfl),
  rw [num_denom', num_denom', mul_def d₁0' d₂0'],
  suffices : (n₁ * ((n₂ * d₂⁻¹) * d₁⁻¹) : α) = n₁ * (d₁⁻¹ * (n₂ * d₂⁻¹)),
  { rw [cast_mk_of_ne_zero, cast_mk_of_ne_zero, cast_mk_of_ne_zero],
    { simpa [division_def, mul_inv', d₁0, d₂0, division_ring.mul_ne_zero d₁0 d₂0, mul_assoc] },
    all_goals {simp [d₁0, d₂0, division_ring.mul_ne_zero d₁0 d₂0]} },
  rw [inv_comm_of_comm'],
  exact (nat.mul_cast_comm _ _).symm
end

@[norm_cast] theorem cast_inv_of_ne_zero : ∀ {n : ℚ},
  (n.num : α) ≠ 0 → (n.denom : α) ≠ 0 → ((n⁻¹ : ℚ) : α) = n⁻¹
| ⟨n, d, h, c⟩ := λ (n0 : (n:α) ≠ 0) (d0 : (d:α) ≠ 0), begin
  have n0' : (n:ℤ) ≠ 0 := λ e, by rw e at n0; exact n0 rfl,
  have d0' : (d:ℤ) ≠ 0 := int.coe_nat_ne_zero.2 (λ e, by rw e at d0; exact d0 rfl),
  rw [num_denom', inv_def],
  rw [cast_mk_of_ne_zero, cast_mk_of_ne_zero, inv_div];
  simp [n0, d0]
end

@[norm_cast] theorem cast_div_of_ne_zero {m n : ℚ} (md : (m.denom : α) ≠ 0)
  (nn : (n.num : α) ≠ 0) (nd : (n.denom : α) ≠ 0) : ((m / n : ℚ) : α) = m / n :=
have (n⁻¹.denom : ℤ) ∣ n.num,
by conv in n⁻¹.denom { rw [←(@num_denom n), inv_def] };
   apply denom_dvd,
have (n⁻¹.denom : α) = 0 → (n.num : α) = 0, from
λ h, let ⟨k, e⟩ := this in
  by have := congr_arg (coe : ℤ → α) e;
     rwa [int.cast_mul, int.cast_coe_nat, h, zero_mul] at this,
by rw [division_def, cast_mul_of_ne_zero md (mt this nn), cast_inv_of_ne_zero nn nd, division_def]

@[simp, norm_cast] theorem cast_inj [char_zero α] : ∀ {m n : ℚ}, (m : α) = n ↔ m = n
| ⟨n₁, d₁, h₁, c₁⟩ ⟨n₂, d₂, h₂, c₂⟩ := begin
  refine ⟨λ h, _, congr_arg _⟩,
  have d₁0 : d₁ ≠ 0 := ne_of_gt h₁,
  have d₂0 : d₂ ≠ 0 := ne_of_gt h₂,
  have d₁a : (d₁:α) ≠ 0 := nat.cast_ne_zero.2 d₁0,
  have d₂a : (d₂:α) ≠ 0 := nat.cast_ne_zero.2 d₂0,
  rw [num_denom', num_denom'] at h ⊢,
  rw [cast_mk_of_ne_zero, cast_mk_of_ne_zero] at h; simp [d₁0, d₂0] at h ⊢,
  rwa [eq_div_iff_mul_eq _ _ d₂a, division_def, mul_assoc, inv_comm_of_comm',
    ← mul_assoc, ← division_def, eq_comm, eq_div_iff_mul_eq _ _ d₁a, eq_comm,
    ← int.cast_coe_nat, ← int.cast_mul, ← int.cast_coe_nat, ← int.cast_mul,
    int.cast_inj, ← mk_eq (int.coe_nat_ne_zero.2 d₁0) (int.coe_nat_ne_zero.2 d₂0)] at h,
  exact  (nat.mul_cast_comm _ _)
end

theorem cast_injective [char_zero α] : function.injective (coe : ℚ → α)
| m n := cast_inj.1

@[simp] theorem cast_eq_zero [char_zero α] {n : ℚ} : (n : α) = 0 ↔ n = 0 :=
by rw [← cast_zero, cast_inj]

theorem cast_ne_zero [char_zero α] {n : ℚ} : (n : α) ≠ 0 ↔ n ≠ 0 :=
not_congr cast_eq_zero

<<<<<<< HEAD
@[simp, move_cast] theorem cast_add [char_zero α] (m n) :
=======
theorem eq_cast_of_ne_zero (f : ℚ → α) (H1 : f 1 = 1)
  (Hadd : ∀ x y, f (x + y) = f x + f y)
  (Hmul : ∀ x y, f (x * y) = f x * f y) :
  ∀ n : ℚ, (n.denom : α) ≠ 0 → f n = n
| ⟨n, d, h, c⟩ := λ (h₂ : ((d:ℤ):α) ≠ 0), show _ = (n / (d:ℤ) : α), begin
  rw [num_denom', mk_eq_div, eq_div_iff_mul_eq _ _ h₂],
  have : ∀ n : ℤ, f n = n, { apply int.eq_cast; simp [H1, Hadd] },
  rw [← this, ← this, ← Hmul, div_mul_cancel],
  exact int.cast_ne_zero.2 (int.coe_nat_ne_zero.2 $ ne_of_gt h),
end

theorem eq_cast [char_zero α] (f : ℚ → α) (H1 : f 1 = 1)
  (Hadd : ∀ x y, f (x + y) = f x + f y)
  (Hmul : ∀ x y, f (x * y) = f x * f y) (n : ℚ) : f n = n :=
eq_cast_of_ne_zero _ H1 Hadd Hmul _ $
  nat.cast_ne_zero.2 $ ne_of_gt n.pos

@[simp, norm_cast] theorem cast_add [char_zero α] (m n) :
>>>>>>> 0567b7fa
  ((m + n : ℚ) : α) = m + n :=
cast_add_of_ne_zero (nat.cast_ne_zero.2 $ ne_of_gt m.pos) (nat.cast_ne_zero.2 $ ne_of_gt n.pos)

@[simp, norm_cast] theorem cast_sub [char_zero α] (m n) :
  ((m - n : ℚ) : α) = m - n :=
cast_sub_of_ne_zero (nat.cast_ne_zero.2 $ ne_of_gt m.pos) (nat.cast_ne_zero.2 $ ne_of_gt n.pos)

@[simp, norm_cast] theorem cast_mul [char_zero α] (m n) :
  ((m * n : ℚ) : α) = m * n :=
cast_mul_of_ne_zero (nat.cast_ne_zero.2 $ ne_of_gt m.pos) (nat.cast_ne_zero.2 $ ne_of_gt n.pos)

@[simp, norm_cast] theorem cast_bit0 [char_zero α] (n : ℚ) :
  ((bit0 n : ℚ) : α) = bit0 n :=
cast_add _ _

@[simp, norm_cast] theorem cast_bit1 [char_zero α] (n : ℚ) :
  ((bit1 n : ℚ) : α) = bit1 n :=
by rw [bit1, cast_add, cast_one, cast_bit0]; refl

variable (α)

/-- Coercion `ℚ → α` as a `ring_hom`. -/
def cast_hom [char_zero α] : ℚ →+* α := ⟨coe, cast_one, cast_mul, cast_zero, cast_add⟩

variable {α}

@[simp] lemma coe_cast_hom [char_zero α] : ⇑(cast_hom α) = coe := rfl

@[simp, norm_cast] theorem cast_inv [char_zero α] (n) : ((n⁻¹ : ℚ) : α) = n⁻¹ :=
(cast_hom α).map_inv

@[simp, norm_cast] theorem cast_div [char_zero α] (m n) :
  ((m / n : ℚ) : α) = m / n :=
(cast_hom α).map_div

@[norm_cast] theorem cast_mk [char_zero α] (a b : ℤ) : ((a /. b) : α) = a / b :=
by simp only [mk_eq_div, cast_div, cast_coe_int]

@[simp, norm_cast] theorem cast_pow [char_zero α] (q) (k : ℕ) :
  ((q ^ k : ℚ) : α) = q ^ k :=
(cast_hom α).map_pow q k

end with_div_ring

@[simp, norm_cast] theorem cast_nonneg [linear_ordered_field α] : ∀ {n : ℚ}, 0 ≤ (n : α) ↔ 0 ≤ n
| ⟨n, d, h, c⟩ := show 0 ≤ (n * d⁻¹ : α) ↔ 0 ≤ (⟨n, d, h, c⟩ : ℚ),
  by rw [num_denom', ← nonneg_iff_zero_le, mk_nonneg _ (int.coe_nat_pos.2 h),
    mul_nonneg_iff_right_nonneg_of_pos ((@inv_pos α _ _).2 (nat.cast_pos.2 h)),
    int.cast_nonneg]

@[simp, norm_cast] theorem cast_le [linear_ordered_field α] {m n : ℚ} : (m : α) ≤ n ↔ m ≤ n :=
by rw [← sub_nonneg, ← cast_sub, cast_nonneg, sub_nonneg]

@[simp, norm_cast] theorem cast_lt [linear_ordered_field α] {m n : ℚ} : (m : α) < n ↔ m < n :=
by simpa [-cast_le] using not_congr (@cast_le α _ n m)

@[simp] theorem cast_nonpos [linear_ordered_field α] {n : ℚ} : (n : α) ≤ 0 ↔ n ≤ 0 :=
by rw [← cast_zero, cast_le]

@[simp] theorem cast_pos [linear_ordered_field α] {n : ℚ} : (0 : α) < n ↔ 0 < n :=
by rw [← cast_zero, cast_lt]

@[simp] theorem cast_lt_zero [linear_ordered_field α] {n : ℚ} : (n : α) < 0 ↔ n < 0 :=
by rw [← cast_zero, cast_lt]

@[simp, norm_cast] theorem cast_id : ∀ n : ℚ, ↑n = n
| ⟨n, d, h, c⟩ := show (n / (d : ℤ) : ℚ) = _, by rw [num_denom', mk_eq_div]

@[simp, norm_cast] theorem cast_min [discrete_linear_ordered_field α] {a b : ℚ} :
  (↑(min a b) : α) = min a b :=
by by_cases a ≤ b; simp [h, min]

@[simp, norm_cast] theorem cast_max [discrete_linear_ordered_field α] {a b : ℚ} :
  (↑(max a b) : α) = max a b :=
by by_cases a ≤ b; simp [h, max]

@[simp, norm_cast] theorem cast_abs [discrete_linear_ordered_field α] {q : ℚ} :
  ((abs q : ℚ) : α) = abs q :=
by simp [abs]

end rat

open rat ring_hom

lemma ring_hom.eq_rat_cast {k} [division_ring k] (f : ℚ →+* k) (r : ℚ) : f r = r :=
calc f r = f (r.1 / r.2) : by conv_lhs { rw [← @num_denom r, mk_eq_div, int.cast_coe_nat] }
     ... = (f.comp $ int.cast_ring_hom ℚ) r.1 / (f.comp $ nat.cast_ring_hom ℚ) r.2 : f.map_div
     ... = r.1 / r.2     : by rw [eq_nat_cast, eq_int_cast]

-- This seems to be true for a `[char_p k]` too because `k'` must have the same characteristic
-- but the proof would be much longer
lemma ring_hom.map_rat_cast {k k'} [division_ring k] [char_zero k] [division_ring k']
  (f : k →+* k') (r : ℚ) :
  f r = r :=
(f.comp (cast_hom k)).eq_rat_cast r<|MERGE_RESOLUTION|>--- conflicted
+++ resolved
@@ -159,9 +159,6 @@
 theorem cast_ne_zero [char_zero α] {n : ℚ} : (n : α) ≠ 0 ↔ n ≠ 0 :=
 not_congr cast_eq_zero
 
-<<<<<<< HEAD
-@[simp, move_cast] theorem cast_add [char_zero α] (m n) :
-=======
 theorem eq_cast_of_ne_zero (f : ℚ → α) (H1 : f 1 = 1)
   (Hadd : ∀ x y, f (x + y) = f x + f y)
   (Hmul : ∀ x y, f (x * y) = f x * f y) :
@@ -180,7 +177,6 @@
   nat.cast_ne_zero.2 $ ne_of_gt n.pos
 
 @[simp, norm_cast] theorem cast_add [char_zero α] (m n) :
->>>>>>> 0567b7fa
   ((m + n : ℚ) : α) = m + n :=
 cast_add_of_ne_zero (nat.cast_ne_zero.2 $ ne_of_gt m.pos) (nat.cast_ne_zero.2 $ ne_of_gt n.pos)
 
