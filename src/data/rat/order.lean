/-
Copyright (c) 2019 Johannes Hölzl. All rights reserved.
Released under Apache 2.0 license as described in the file LICENSE.
Authors: Johannes Hölzl, Mario Carneiro
-/
import data.rat.basic
/-!
# Order for Rational Numbers

## Summary

We define the order on `ℚ`, prove that `ℚ` is a discrete, linearly ordered field, and define
functions such as `abs` and `sqrt` that depend on this order.

## Notations

- `/.` is infix notation for `rat.mk`.

## Tags

rat, rationals, field, ℚ, numerator, denominator, num, denom, order, ordering, sqrt, abs
-/

namespace rat
variables (a b c : ℚ)
open_locale rat

protected def nonneg : ℚ → Prop
| ⟨n, d, h, c⟩ := 0 ≤ n

@[simp] theorem mk_nonneg (a : ℤ) {b : ℤ} (h : 0 < b) : (a /. b).nonneg ↔ 0 ≤ a :=
begin
  generalize ha : a /. b = x, cases x with n₁ d₁ h₁ c₁, rw num_denom' at ha,
  simp [rat.nonneg],
  have d0 := int.coe_nat_lt.2 h₁,
  have := (mk_eq (ne_of_gt h) (ne_of_gt d0)).1 ha,
  constructor; intro h₂,
  { apply nonneg_of_mul_nonneg_right _ d0,
    rw this, exact mul_nonneg h₂ (le_of_lt h) },
  { apply nonneg_of_mul_nonneg_right _ h,
    rw ← this, exact mul_nonneg h₂ (int.coe_zero_le _) },
end

protected lemma nonneg_add {a b} : rat.nonneg a → rat.nonneg b → rat.nonneg (a + b) :=
num_denom_cases_on' a $ λ n₁ d₁ h₁,
num_denom_cases_on' b $ λ n₂ d₂ h₂,
begin
  have d₁0 : 0 < (d₁:ℤ) := int.coe_nat_pos.2 (nat.pos_of_ne_zero h₁),
  have d₂0 : 0 < (d₂:ℤ) := int.coe_nat_pos.2 (nat.pos_of_ne_zero h₂),
  simp [d₁0, d₂0, h₁, h₂, mul_pos' d₁0 d₂0],
  intros n₁0 n₂0,
  apply add_nonneg; apply mul_nonneg; {assumption <|> apply int.coe_zero_le},
end

protected lemma nonneg_mul {a b} : rat.nonneg a → rat.nonneg b → rat.nonneg (a * b) :=
num_denom_cases_on' a $ λ n₁ d₁ h₁,
num_denom_cases_on' b $ λ n₂ d₂ h₂,
begin
  have d₁0 : 0 < (d₁:ℤ) := int.coe_nat_pos.2 (nat.pos_of_ne_zero h₁),
  have d₂0 : 0 < (d₂:ℤ) := int.coe_nat_pos.2 (nat.pos_of_ne_zero h₂),
  simp [d₁0, d₂0, h₁, h₂, mul_pos' d₁0 d₂0],
  exact mul_nonneg
end

protected lemma nonneg_antisymm {a} : rat.nonneg a → rat.nonneg (-a) → a = 0 :=
num_denom_cases_on' a $ λ n d h,
begin
  have d0 : 0 < (d:ℤ) := int.coe_nat_pos.2 (nat.pos_of_ne_zero h),
  simp [d0, h],
  exact λ h₁ h₂, le_antisymm h₂ h₁
end

protected lemma nonneg_total : rat.nonneg a ∨ rat.nonneg (-a) :=
by cases a with n; exact
or.imp_right neg_nonneg_of_nonpos (le_total 0 n)

instance decidable_nonneg : decidable (rat.nonneg a) :=
by cases a; unfold rat.nonneg; apply_instance

protected def le (a b : ℚ) := rat.nonneg (b - a)

instance : has_le ℚ := ⟨rat.le⟩

instance decidable_le : decidable_rel ((≤) : ℚ → ℚ → Prop)
| a b := show decidable (rat.nonneg (b - a)), by apply_instance

protected theorem le_def {a b c d : ℤ} (b0 : 0 < b) (d0 : 0 < d) :
  a /. b ≤ c /. d ↔ a * d ≤ c * b :=
begin
  show rat.nonneg _ ↔ _,
  rw ← sub_nonneg,
  simp [sub_eq_add_neg, ne_of_gt b0, ne_of_gt d0, mul_pos' d0 b0]
end

protected theorem le_refl : a ≤ a :=
show rat.nonneg (a - a), by rw sub_self; exact le_refl (0 : ℤ)

protected theorem le_total : a ≤ b ∨ b ≤ a :=
by have := rat.nonneg_total (b - a); rwa neg_sub at this

protected theorem le_antisymm {a b : ℚ} (hab : a ≤ b) (hba : b ≤ a) : a = b :=
by have := eq_neg_of_add_eq_zero (rat.nonneg_antisymm hba $ by simpa);
   rwa neg_neg at this

protected theorem le_trans {a b c : ℚ} (hab : a ≤ b) (hbc : b ≤ c) : a ≤ c :=
have rat.nonneg (b - a + (c - b)), from rat.nonneg_add hab hbc,
by simpa [sub_eq_add_neg, add_comm, add_left_comm]

instance : decidable_linear_order ℚ :=
{ le              := rat.le,
  le_refl         := rat.le_refl,
  le_trans        := @rat.le_trans,
  le_antisymm     := @rat.le_antisymm,
  le_total        := rat.le_total,
  decidable_eq    := by apply_instance,
  decidable_le    := assume a b, rat.decidable_nonneg (b - a) }

/- Extra instances to short-circuit type class resolution -/
instance : has_lt ℚ          := by apply_instance
instance : distrib_lattice ℚ := by apply_instance
instance : lattice ℚ         := by apply_instance
instance : semilattice_inf ℚ := by apply_instance
instance : semilattice_sup ℚ := by apply_instance
instance : has_inf ℚ         := by apply_instance
instance : has_sup ℚ         := by apply_instance
instance : linear_order ℚ    := by apply_instance
instance : partial_order ℚ   := by apply_instance
instance : preorder ℚ        := by apply_instance

protected lemma le_def' {p q : ℚ} : p ≤ q ↔ p.num * q.denom ≤ q.num * p.denom :=
begin
  rw [←(@num_denom q), ←(@num_denom p)],
  conv_rhs { simp only [num_denom] },
  exact rat.le_def (by exact_mod_cast p.pos) (by exact_mod_cast q.pos)
end

protected lemma lt_def {p q : ℚ} : p < q ↔ p.num * q.denom < q.num * p.denom :=
begin
  rw [lt_iff_le_and_ne, rat.le_def'],
  suffices : p ≠ q ↔ p.num * q.denom ≠ q.num * p.denom, by {
    split; intro h,
    { exact lt_iff_le_and_ne.elim_right ⟨h.left, (this.elim_left h.right)⟩ },
    { have tmp := lt_iff_le_and_ne.elim_left h, exact ⟨tmp.left, this.elim_right tmp.right⟩ }},
  exact (not_iff_not.elim_right eq_iff_mul_eq_mul)
end

theorem nonneg_iff_zero_le {a} : rat.nonneg a ↔ 0 ≤ a :=
show rat.nonneg a ↔ rat.nonneg (a - 0), by simp

theorem num_nonneg_iff_zero_le : ∀ {a : ℚ}, 0 ≤ a.num ↔ 0 ≤ a
| ⟨n, d, h, c⟩ := @nonneg_iff_zero_le ⟨n, d, h, c⟩

protected theorem add_le_add_left {a b c : ℚ} : c + a ≤ c + b ↔ a ≤ b :=
by unfold has_le.le rat.le; rw add_sub_add_left_eq_sub

protected theorem mul_nonneg {a b : ℚ} (ha : 0 ≤ a) (hb : 0 ≤ b) : 0 ≤ a * b :=
by rw ← nonneg_iff_zero_le at ha hb ⊢; exact rat.nonneg_mul ha hb

instance : discrete_linear_ordered_field ℚ :=
{ zero_lt_one     := dec_trivial,
  add_le_add_left := assume a b ab c, rat.add_le_add_left.2 ab,
  mul_pos         := assume a b ha hb, lt_of_le_of_ne
    (rat.mul_nonneg (le_of_lt ha) (le_of_lt hb))
    (mul_ne_zero (ne_of_lt ha).symm (ne_of_lt hb).symm).symm,
  ..rat.field,
  ..rat.decidable_linear_order,
  ..rat.semiring }

/- Extra instances to short-circuit type class resolution -/
instance : linear_ordered_field ℚ                := by apply_instance
instance : decidable_linear_ordered_comm_ring ℚ  := by apply_instance
instance : linear_ordered_comm_ring ℚ            := by apply_instance
instance : linear_ordered_ring ℚ                 := by apply_instance
instance : ordered_ring ℚ                        := by apply_instance
instance : decidable_linear_ordered_semiring ℚ   := by apply_instance
instance : linear_ordered_semiring ℚ             := by apply_instance
instance : ordered_semiring ℚ                    := by apply_instance
instance : decidable_linear_ordered_add_comm_group ℚ := by apply_instance
<<<<<<< HEAD
instance : ordered_add_comm_group ℚ                  := by apply_instance
instance : ordered_cancel_comm_monoid ℚ          := by apply_instance
instance : ordered_add_comm_monoid ℚ                 := by apply_instance
=======
instance : ordered_add_comm_group ℚ              := by apply_instance
instance : ordered_cancel_add_comm_monoid ℚ      := by apply_instance
instance : ordered_comm_monoid ℚ                 := by apply_instance
>>>>>>> 597704ac

attribute [irreducible] rat.le

theorem num_pos_iff_pos {a : ℚ} : 0 < a.num ↔ 0 < a :=
lt_iff_lt_of_le_iff_le $
by simpa [(by cases a; refl : (-a).num = -a.num)]
   using @num_nonneg_iff_zero_le (-a)

lemma div_lt_div_iff_mul_lt_mul {a b c d : ℤ} (b_pos : 0 < b) (d_pos : 0 < d) :
  (a : ℚ) / b < c / d ↔ a * d < c * b :=
begin
  simp only [lt_iff_le_not_le],
  apply and_congr,
  { simp [div_num_denom, (rat.le_def b_pos d_pos)] },
  { apply not_iff_not_of_iff, simp [div_num_denom, (rat.le_def d_pos b_pos)] }
end

lemma lt_one_iff_num_lt_denom {q : ℚ} : q < 1 ↔ q.num < q.denom :=
begin
  cases decidable.em (0 < q) with q_pos q_nonpos,
  { simp [rat.lt_def] },
  { replace q_nonpos : q ≤ 0, from not_lt.elim_left q_nonpos,
    have : q.num < q.denom, by
    { have : ¬0 < q.num ↔ ¬0 < q, from not_iff_not.elim_right num_pos_iff_pos,
      simp only [not_lt] at this,
      exact lt_of_le_of_lt (this.elim_right q_nonpos) (by exact_mod_cast q.pos) },
    simp only [this, (lt_of_le_of_lt q_nonpos zero_lt_one)] }
end

theorem abs_def (q : ℚ) : abs q = q.num.nat_abs /. q.denom :=
begin
  have hz : (0:ℚ) = 0 /. 1 := rfl,
  cases le_total q 0 with hq hq,
  { rw [abs_of_nonpos hq],
    rw [←(@num_denom q), hz, rat.le_def (int.coe_nat_pos.2 q.pos) zero_lt_one,
        mul_one, zero_mul] at hq,
    rw [int.of_nat_nat_abs_of_nonpos hq, ← neg_def, num_denom] },
  { rw [abs_of_nonneg hq],
    rw [←(@num_denom q), hz, rat.le_def zero_lt_one (int.coe_nat_pos.2 q.pos),
        mul_one, zero_mul] at hq,
    rw [int.nat_abs_of_nonneg hq, num_denom] }
end

section sqrt

def sqrt (q : ℚ) : ℚ := rat.mk (int.sqrt q.num) (nat.sqrt q.denom)

theorem sqrt_eq (q : ℚ) : rat.sqrt (q*q) = abs q :=
by rw [sqrt, mul_self_num, mul_self_denom, int.sqrt_eq, nat.sqrt_eq, abs_def]

theorem exists_mul_self (x : ℚ) : (∃ q, q * q = x) ↔ rat.sqrt x * rat.sqrt x = x :=
⟨λ ⟨n, hn⟩, by rw [← hn, sqrt_eq, abs_mul_abs_self],
λ h, ⟨rat.sqrt x, h⟩⟩

theorem sqrt_nonneg (q : ℚ) : 0 ≤ rat.sqrt q :=
nonneg_iff_zero_le.1 $ (mk_nonneg _ $ int.coe_nat_pos.2 $
nat.pos_of_ne_zero $ λ H, nat.pos_iff_ne_zero.1 q.pos $ nat.sqrt_eq_zero.1 H).2 trivial

end sqrt
end rat<|MERGE_RESOLUTION|>--- conflicted
+++ resolved
@@ -176,15 +176,9 @@
 instance : linear_ordered_semiring ℚ             := by apply_instance
 instance : ordered_semiring ℚ                    := by apply_instance
 instance : decidable_linear_ordered_add_comm_group ℚ := by apply_instance
-<<<<<<< HEAD
-instance : ordered_add_comm_group ℚ                  := by apply_instance
-instance : ordered_cancel_comm_monoid ℚ          := by apply_instance
-instance : ordered_add_comm_monoid ℚ                 := by apply_instance
-=======
 instance : ordered_add_comm_group ℚ              := by apply_instance
 instance : ordered_cancel_add_comm_monoid ℚ      := by apply_instance
 instance : ordered_comm_monoid ℚ                 := by apply_instance
->>>>>>> 597704ac
 
 attribute [irreducible] rat.le
 
