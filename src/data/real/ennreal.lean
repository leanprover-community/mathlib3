/-
Copyright (c) 2017 Johannes Hölzl. All rights reserved.
Released under Apache 2.0 license as described in the file LICENSE.
Authors: Johannes Hölzl, Yury Kudryashov
-/
import data.real.nnreal

/-!
# Extended non-negative reals

We define `ennreal = ℝ≥0∞ := with_top ℝ≥0` to be the type of extended nonnegative real numbers,
i.e., the interval `[0, +∞]`. This type is used as the codomain of a `measure_theory.measure`,
and of the extended distance `edist` in a `emetric_space`.
In this file we define some algebraic operations and a linear order on `ℝ≥0∞`
and prove basic properties of these operations, order, and conversions to/from `ℝ`, `ℝ≥0`, and `ℕ`.

## Main definitions

* `ℝ≥0∞`: the extended nonnegative real numbers `[0, ∞]`; defined as `with_top ℝ≥0`; it is
  equipped with the following structures:

  - coercion from `ℝ≥0` defined in the natural way;

  - the natural structure of a complete dense linear order: `↑p ≤ ↑q ↔ p ≤ q` and `∀ a, a ≤ ∞`;

  - `a + b` is defined so that `↑p + ↑q = ↑(p + q)` for `(p q : ℝ≥0)` and `a + ∞ = ∞ + a = ∞`;

  - `a * b` is defined so that `↑p * ↑q = ↑(p * q)` for `(p q : ℝ≥0)`, `0 * ∞ = ∞ * 0 = 0`, and `a *
    ∞ = ∞ * a = ∞` for `a ≠ 0`;

  - `a - b` is defined as the minimal `d` such that `a ≤ d + b`; this way we have
    `↑p - ↑q = ↑(p - q)`, `∞ - ↑p = ∞`, `↑p - ∞ = ∞ - ∞ = 0`; note that there is no negation, only
    subtraction;

  - `a⁻¹` is defined as `Inf {b | 1 ≤ a * b}`. This way we have `(↑p)⁻¹ = ↑(p⁻¹)` for
    `p : ℝ≥0`, `p ≠ 0`, `0⁻¹ = ∞`, and `∞⁻¹ = 0`.

  - `a / b` is defined as `a * b⁻¹`.

  The addition and multiplication defined this way together with `0 = ↑0` and `1 = ↑1` turn
  `ℝ≥0∞` into a canonically ordered commutative semiring of characteristic zero.

* Coercions to/from other types:

  - coercion `ℝ≥0 → ℝ≥0∞` is defined as `has_coe`, so one can use `(p : ℝ≥0)` in a context that
    expects `a : ℝ≥0∞`, and Lean will apply `coe` automatically;

  - `ennreal.to_nnreal` sends `↑p` to `p` and `∞` to `0`;

  - `ennreal.to_real := coe ∘ ennreal.to_nnreal` sends `↑p`, `p : ℝ≥0` to `(↑p : ℝ)` and `∞` to `0`;

  - `ennreal.of_real := coe ∘ real.to_nnreal` sends `x : ℝ` to `↑⟨max x 0, _⟩`

  - `ennreal.ne_top_equiv_nnreal` is an equivalence between `{a : ℝ≥0∞ // a ≠ 0}` and `ℝ≥0`.

## Implementation notes

We define a `can_lift ℝ≥0∞ ℝ≥0` instance, so one of the ways to prove theorems about an `ℝ≥0∞`
number `a` is to consider the cases `a = ∞` and `a ≠ ∞`, and use the tactic `lift a to ℝ≥0 using ha`
in the second case. This instance is even more useful if one already has `ha : a ≠ ∞` in the
context, or if we have `(f : α → ℝ≥0∞) (hf : ∀ x, f x ≠ ∞)`.

## Notations

* `ℝ≥0∞`: the type of the extended nonnegative real numbers;
* `ℝ≥0`: the type of nonnegative real numbers `[0, ∞)`; defined in `data.real.nnreal`;
* `∞`: a localized notation in `ℝ≥0∞` for `⊤ : ℝ≥0∞`.

-/
open classical set

open_locale classical big_operators nnreal
variables {α : Type*} {β : Type*}

/-- The extended nonnegative real numbers. This is usually denoted [0, ∞],
  and is relevant as the codomain of a measure. -/
@[derive [
  has_zero, add_comm_monoid_with_one,
  canonically_ordered_comm_semiring, complete_linear_order, densely_ordered, nontrivial,
  canonically_linear_ordered_add_monoid, has_sub, has_ordered_sub,
  linear_ordered_add_comm_monoid_with_top]]
def ennreal := with_top ℝ≥0

localized "notation (name := ennreal) `ℝ≥0∞` := ennreal" in ennreal
localized "notation (name := ennreal.top) `∞` := (⊤ : ennreal)" in ennreal

namespace ennreal
variables {a b c d : ℝ≥0∞} {r p q : ℝ≥0}

-- TODO: why are the two covariant instances necessary? why aren't they inferred?
instance covariant_class_mul_le : covariant_class ℝ≥0∞ ℝ≥0∞ (*) (≤) :=
canonically_ordered_comm_semiring.to_covariant_mul_le

instance covariant_class_add_le : covariant_class ℝ≥0∞ ℝ≥0∞ (+) (≤) :=
ordered_add_comm_monoid.to_covariant_class_left ℝ≥0∞

noncomputable instance : linear_ordered_comm_monoid_with_zero ℝ≥0∞ :=
{ mul_le_mul_left := λ a b, mul_le_mul_left',
  zero_le_one := zero_le 1,
  .. ennreal.linear_ordered_add_comm_monoid_with_top,
  .. (show comm_semiring ℝ≥0∞, from infer_instance) }

instance : inhabited ℝ≥0∞ := ⟨0⟩

instance : has_coe ℝ≥0 ℝ≥0∞ := ⟨ option.some ⟩

instance : can_lift ℝ≥0∞ ℝ≥0 :=
{ coe := coe,
  cond := λ r, r ≠ ∞,
  prf := λ x hx, ⟨option.get $ option.ne_none_iff_is_some.1 hx, option.some_get _⟩ }

@[simp] lemma none_eq_top : (none : ℝ≥0∞) = ∞ := rfl
@[simp] lemma some_eq_coe (a : ℝ≥0) : (some a : ℝ≥0∞) = (↑a : ℝ≥0∞) := rfl

/-- `to_nnreal x` returns `x` if it is real, otherwise 0. -/
protected def to_nnreal : ℝ≥0∞ → ℝ≥0 := with_top.untop' 0

/-- `to_real x` returns `x` if it is real, `0` otherwise. -/
protected def to_real (a : ℝ≥0∞) : real := coe (a.to_nnreal)

/-- `of_real x` returns `x` if it is nonnegative, `0` otherwise. -/
protected noncomputable def of_real (r : real) : ℝ≥0∞ := coe (real.to_nnreal r)

@[simp, norm_cast] lemma to_nnreal_coe : (r : ℝ≥0∞).to_nnreal = r := rfl

@[simp] lemma coe_to_nnreal : ∀{a:ℝ≥0∞}, a ≠ ∞ → ↑(a.to_nnreal) = a
| (some r) h := rfl
| none     h := (h rfl).elim

@[simp] lemma of_real_to_real {a : ℝ≥0∞} (h : a ≠ ∞) : ennreal.of_real (a.to_real) = a :=
by simp [ennreal.to_real, ennreal.of_real, h]

@[simp] lemma to_real_of_real {r : ℝ} (h : 0 ≤ r) : ennreal.to_real (ennreal.of_real r) = r :=
by simp [ennreal.to_real, ennreal.of_real, real.coe_to_nnreal _ h]

lemma to_real_of_real' {r : ℝ} : ennreal.to_real (ennreal.of_real r) = max r 0 := rfl

lemma coe_to_nnreal_le_self : ∀{a:ℝ≥0∞}, ↑(a.to_nnreal) ≤ a
| (some r) := by rw [some_eq_coe, to_nnreal_coe]; exact le_rfl
| none     := le_top

lemma coe_nnreal_eq (r : ℝ≥0) : (r : ℝ≥0∞) = ennreal.of_real r :=
by { rw [ennreal.of_real, real.to_nnreal], cases r with r h, congr, dsimp, rw max_eq_left h }

lemma of_real_eq_coe_nnreal {x : ℝ} (h : 0 ≤ x) :
  ennreal.of_real x = @coe ℝ≥0 ℝ≥0∞ _ (⟨x, h⟩ : ℝ≥0) :=
by { rw [coe_nnreal_eq], refl }

@[simp] lemma of_real_coe_nnreal : ennreal.of_real p = p := (coe_nnreal_eq p).symm

@[simp, norm_cast] lemma coe_zero : ↑(0 : ℝ≥0) = (0 : ℝ≥0∞) := rfl
@[simp, norm_cast] lemma coe_one : ↑(1 : ℝ≥0) = (1 : ℝ≥0∞) := rfl

@[simp] lemma to_real_nonneg {a : ℝ≥0∞} : 0 ≤ a.to_real := by simp [ennreal.to_real]

@[simp] lemma top_to_nnreal : ∞.to_nnreal = 0 := rfl
@[simp] lemma top_to_real : ∞.to_real = 0 := rfl
@[simp] lemma one_to_real : (1 : ℝ≥0∞).to_real = 1 := rfl
@[simp] lemma one_to_nnreal : (1 : ℝ≥0∞).to_nnreal = 1 := rfl
@[simp] lemma coe_to_real (r : ℝ≥0) : (r : ℝ≥0∞).to_real = r := rfl
@[simp] lemma zero_to_nnreal : (0 : ℝ≥0∞).to_nnreal = 0 := rfl
@[simp] lemma zero_to_real : (0 : ℝ≥0∞).to_real = 0 := rfl
@[simp] lemma of_real_zero : ennreal.of_real (0 : ℝ) = 0 :=
by simp [ennreal.of_real]; refl
@[simp] lemma of_real_one : ennreal.of_real (1 : ℝ) = (1 : ℝ≥0∞) :=
by simp [ennreal.of_real]

lemma of_real_to_real_le {a : ℝ≥0∞} : ennreal.of_real (a.to_real) ≤ a :=
if ha : a = ∞ then ha.symm ▸ le_top else le_of_eq (of_real_to_real ha)

lemma forall_ennreal {p : ℝ≥0∞ → Prop} : (∀a, p a) ↔ (∀r:ℝ≥0, p r) ∧ p ∞ :=
⟨assume h, ⟨assume r, h _, h _⟩,
  assume ⟨h₁, h₂⟩ a, match a with some r := h₁ _ | none := h₂ end⟩

lemma forall_ne_top {p : ℝ≥0∞ → Prop} : (∀ a ≠ ∞, p a) ↔ ∀ r : ℝ≥0, p r :=
option.ball_ne_none

lemma exists_ne_top {p : ℝ≥0∞ → Prop} : (∃ a ≠ ∞, p a) ↔ ∃ r : ℝ≥0, p r :=
option.bex_ne_none

lemma to_nnreal_eq_zero_iff (x : ℝ≥0∞) : x.to_nnreal = 0 ↔ x = 0 ∨ x = ∞ :=
⟨begin
  cases x,
  { simp [none_eq_top] },
  { rintro (rfl : x = 0),
    exact or.inl rfl },
end,
by rintro (h | h); simp [h]⟩

lemma to_real_eq_zero_iff (x : ℝ≥0∞) : x.to_real = 0 ↔ x = 0 ∨ x = ∞ :=
by simp [ennreal.to_real, to_nnreal_eq_zero_iff]

lemma to_nnreal_eq_one_iff (x : ℝ≥0∞) : x.to_nnreal = 1 ↔ x = 1 :=
begin
  refine ⟨λ h, _, congr_arg _⟩,
  cases x,
  { exact false.elim (zero_ne_one $ ennreal.top_to_nnreal.symm.trans h) },
  { exact congr_arg _ h }
end

lemma to_real_eq_one_iff (x : ℝ≥0∞) : x.to_real = 1 ↔ x = 1 :=
by rw [ennreal.to_real, nnreal.coe_eq_one, ennreal.to_nnreal_eq_one_iff]

@[simp] lemma coe_ne_top : (r : ℝ≥0∞) ≠ ∞ := with_top.coe_ne_top
@[simp] lemma top_ne_coe : ∞ ≠ (r : ℝ≥0∞) := with_top.top_ne_coe
@[simp] lemma of_real_ne_top {r : ℝ} : ennreal.of_real r ≠ ∞ := by simp [ennreal.of_real]
@[simp] lemma of_real_lt_top {r : ℝ} : ennreal.of_real r < ∞ := lt_top_iff_ne_top.2 of_real_ne_top
@[simp] lemma top_ne_of_real {r : ℝ} : ∞ ≠ ennreal.of_real r := by simp [ennreal.of_real]

@[simp] lemma zero_ne_top : 0 ≠ ∞ := coe_ne_top
@[simp] lemma top_ne_zero : ∞ ≠ 0 := top_ne_coe

@[simp] lemma one_ne_top : 1 ≠ ∞ := coe_ne_top
@[simp] lemma top_ne_one : ∞ ≠ 1 := top_ne_coe

@[simp, norm_cast] lemma coe_eq_coe : (↑r : ℝ≥0∞) = ↑q ↔ r = q := with_top.coe_eq_coe
@[simp, norm_cast] lemma coe_le_coe : (↑r : ℝ≥0∞) ≤ ↑q ↔ r ≤ q := with_top.coe_le_coe
@[simp, norm_cast] lemma coe_lt_coe : (↑r : ℝ≥0∞) < ↑q ↔ r < q := with_top.coe_lt_coe
lemma coe_mono : monotone (coe : ℝ≥0 → ℝ≥0∞) := λ _ _, coe_le_coe.2

@[simp, norm_cast] lemma coe_eq_zero : (↑r : ℝ≥0∞) = 0 ↔ r = 0 := coe_eq_coe
@[simp, norm_cast] lemma zero_eq_coe : 0 = (↑r : ℝ≥0∞) ↔ 0 = r := coe_eq_coe
@[simp, norm_cast] lemma coe_eq_one : (↑r : ℝ≥0∞) = 1 ↔ r = 1 := coe_eq_coe
@[simp, norm_cast] lemma one_eq_coe : 1 = (↑r : ℝ≥0∞) ↔ 1 = r := coe_eq_coe
@[simp] lemma coe_nonneg : 0 ≤ (↑r : ℝ≥0∞) := coe_le_coe.2 $ zero_le _
@[simp, norm_cast] lemma coe_pos : 0 < (↑r : ℝ≥0∞) ↔ 0 < r := coe_lt_coe
lemma coe_ne_zero : (r : ℝ≥0∞) ≠ 0 ↔ r ≠ 0 := not_congr coe_eq_coe

@[simp, norm_cast] lemma coe_add : ↑(r + p) = (r + p : ℝ≥0∞) := with_top.coe_add
@[simp, norm_cast] lemma coe_mul : ↑(r * p) = (r * p : ℝ≥0∞) := with_top.coe_mul

@[simp, norm_cast] lemma coe_bit0 : (↑(bit0 r) : ℝ≥0∞) = bit0 r := coe_add
@[simp, norm_cast] lemma coe_bit1 : (↑(bit1 r) : ℝ≥0∞) = bit1 r := by simp [bit1]
lemma coe_two : ((2:ℝ≥0) : ℝ≥0∞) = 2 := by norm_cast

<<<<<<< HEAD
protected lemma zero_lt_one : 0 < (1 : ℝ≥0∞) := zero_lt_one
=======
lemma to_nnreal_eq_to_nnreal_iff (x y : ℝ≥0∞) :
  x.to_nnreal = y.to_nnreal ↔ x = y ∨ (x = 0 ∧ y = ⊤) ∨ (x = ⊤ ∧ y = 0) :=
begin
  cases x,
  { simp only [@eq_comm ℝ≥0 _ y.to_nnreal, @eq_comm ℝ≥0∞ _ y, to_nnreal_eq_zero_iff,
      none_eq_top, top_to_nnreal, top_ne_zero, false_and, eq_self_iff_true,
        true_and, false_or, or_comm (y = ⊤)] },
  { cases y; simp }
end

lemma to_real_eq_to_real_iff (x y : ℝ≥0∞) :
  x.to_real = y.to_real ↔ x = y ∨ (x = 0 ∧ y = ⊤) ∨ (x = ⊤ ∧ y = 0) :=
by simp only [ennreal.to_real, nnreal.coe_eq, to_nnreal_eq_to_nnreal_iff]

lemma to_nnreal_eq_to_nnreal_iff' {x y : ℝ≥0∞} (hx : x ≠ ⊤) (hy : y ≠ ⊤) :
  x.to_nnreal = y.to_nnreal ↔ x = y :=
by simp only [ennreal.to_nnreal_eq_to_nnreal_iff x y, hx, hy, and_false, false_and, or_false]

lemma to_real_eq_to_real_iff' {x y : ℝ≥0∞} (hx : x ≠ ⊤) (hy : y ≠ ⊤) :
  x.to_real = y.to_real ↔ x = y :=
by simp only [ennreal.to_real, nnreal.coe_eq, to_nnreal_eq_to_nnreal_iff' hx hy]


protected lemma zero_lt_one : 0 < (1 : ℝ≥0∞) :=
  canonically_ordered_comm_semiring.zero_lt_one
>>>>>>> a12363e2

@[simp] lemma one_lt_two : (1 : ℝ≥0∞) < 2 :=
coe_one ▸ coe_two ▸ by exact_mod_cast (@one_lt_two ℕ _ _)
@[simp] lemma zero_lt_two : (0:ℝ≥0∞) < 2 := lt_trans ennreal.zero_lt_one one_lt_two
lemma two_ne_zero : (2:ℝ≥0∞) ≠ 0 := (ne_of_lt zero_lt_two).symm
lemma two_ne_top : (2:ℝ≥0∞) ≠ ∞ := coe_two ▸ coe_ne_top

/-- `(1 : ℝ≥0∞) ≤ 1`, recorded as a `fact` for use with `Lp` spaces. -/
instance _root_.fact_one_le_one_ennreal : fact ((1 : ℝ≥0∞) ≤ 1) := ⟨le_rfl⟩

/-- `(1 : ℝ≥0∞) ≤ 2`, recorded as a `fact` for use with `Lp` spaces. -/
instance _root_.fact_one_le_two_ennreal : fact ((1 : ℝ≥0∞) ≤ 2) := ⟨one_le_two⟩

/-- `(1 : ℝ≥0∞) ≤ ∞`, recorded as a `fact` for use with `Lp` spaces. -/
instance _root_.fact_one_le_top_ennreal : fact ((1 : ℝ≥0∞) ≤ ∞) := ⟨le_top⟩

/-- The set of numbers in `ℝ≥0∞` that are not equal to `∞` is equivalent to `ℝ≥0`. -/
def ne_top_equiv_nnreal : {a | a ≠ ∞} ≃ ℝ≥0 :=
{ to_fun := λ x, ennreal.to_nnreal x,
  inv_fun := λ x, ⟨x, coe_ne_top⟩,
  left_inv := λ ⟨x, hx⟩, subtype.eq $ coe_to_nnreal hx,
  right_inv := λ x, to_nnreal_coe }

lemma cinfi_ne_top [has_Inf α] (f : ℝ≥0∞ → α) : (⨅ x : {x // x ≠ ∞}, f x) = ⨅ x : ℝ≥0, f x :=
eq.symm $ ne_top_equiv_nnreal.symm.surjective.infi_congr _$ λ x, rfl

lemma infi_ne_top [complete_lattice α] (f : ℝ≥0∞ → α) : (⨅ x ≠ ∞, f x) = ⨅ x : ℝ≥0, f x :=
by rw [infi_subtype', cinfi_ne_top]

lemma csupr_ne_top [has_Sup α] (f : ℝ≥0∞ → α) : (⨆ x : {x // x ≠ ∞}, f x) = ⨆ x : ℝ≥0, f x :=
@cinfi_ne_top αᵒᵈ _ _

lemma supr_ne_top [complete_lattice α] (f : ℝ≥0∞ → α) : (⨆ x ≠ ∞, f x) = ⨆ x : ℝ≥0, f x :=
@infi_ne_top αᵒᵈ _ _

lemma infi_ennreal {α : Type*} [complete_lattice α] {f : ℝ≥0∞ → α} :
  (⨅ n, f n) = (⨅ n : ℝ≥0, f n) ⊓ f ∞ :=
le_antisymm
  (le_inf (le_infi $ assume i, infi_le _ _) (infi_le _ _))
  (le_infi $ forall_ennreal.2 ⟨λ r, inf_le_of_left_le $ infi_le _ _, inf_le_right⟩)

lemma supr_ennreal {α : Type*} [complete_lattice α] {f : ℝ≥0∞ → α} :
  (⨆ n, f n) = (⨆ n : ℝ≥0, f n) ⊔ f ∞ :=
@infi_ennreal αᵒᵈ _ _

@[simp] lemma add_top : a + ∞ = ∞ := add_top _
@[simp] lemma top_add : ∞ + a = ∞ := top_add _

/-- Coercion `ℝ≥0 → ℝ≥0∞` as a `ring_hom`. -/
def of_nnreal_hom : ℝ≥0 →+* ℝ≥0∞ :=
⟨coe, coe_one, λ _ _, coe_mul, coe_zero, λ _ _, coe_add⟩

@[simp] lemma coe_of_nnreal_hom : ⇑of_nnreal_hom = coe := rfl

section actions

/-- A `mul_action` over `ℝ≥0∞` restricts to a `mul_action` over `ℝ≥0`. -/
noncomputable instance {M : Type*} [mul_action ℝ≥0∞ M] : mul_action ℝ≥0 M :=
mul_action.comp_hom M of_nnreal_hom.to_monoid_hom

lemma smul_def {M : Type*} [mul_action ℝ≥0∞ M] (c : ℝ≥0) (x : M) :
  c • x = (c : ℝ≥0∞) • x := rfl

instance {M N : Type*} [mul_action ℝ≥0∞ M] [mul_action ℝ≥0∞ N] [has_smul M N]
  [is_scalar_tower ℝ≥0∞ M N] : is_scalar_tower ℝ≥0 M N :=
{ smul_assoc := λ r, (smul_assoc (r : ℝ≥0∞) : _)}

instance smul_comm_class_left {M N : Type*} [mul_action ℝ≥0∞ N] [has_smul M N]
  [smul_comm_class ℝ≥0∞ M N] : smul_comm_class ℝ≥0 M N :=
{ smul_comm := λ r, (smul_comm (r : ℝ≥0∞) : _)}

instance smul_comm_class_right {M N : Type*} [mul_action ℝ≥0∞ N] [has_smul M N]
  [smul_comm_class M ℝ≥0∞ N] : smul_comm_class M ℝ≥0 N :=
{ smul_comm := λ m r, (smul_comm m (r : ℝ≥0∞) : _)}

/-- A `distrib_mul_action` over `ℝ≥0∞` restricts to a `distrib_mul_action` over `ℝ≥0`. -/
noncomputable instance {M : Type*} [add_monoid M] [distrib_mul_action ℝ≥0∞ M] :
  distrib_mul_action ℝ≥0 M :=
distrib_mul_action.comp_hom M of_nnreal_hom.to_monoid_hom

/-- A `module` over `ℝ≥0∞` restricts to a `module` over `ℝ≥0`. -/
noncomputable instance {M : Type*} [add_comm_monoid M] [module ℝ≥0∞ M] : module ℝ≥0 M :=
module.comp_hom M of_nnreal_hom

/-- An `algebra` over `ℝ≥0∞` restricts to an `algebra` over `ℝ≥0`. -/
noncomputable instance {A : Type*} [semiring A] [algebra ℝ≥0∞ A] : algebra ℝ≥0 A :=
{ smul := (•),
  commutes' := λ r x, by simp [algebra.commutes],
  smul_def' := λ r x, by simp [←algebra.smul_def (r : ℝ≥0∞) x, smul_def],
  to_ring_hom := ((algebra_map ℝ≥0∞ A).comp (of_nnreal_hom : ℝ≥0 →+* ℝ≥0∞)) }

-- verify that the above produces instances we might care about
noncomputable example : algebra ℝ≥0 ℝ≥0∞ := infer_instance
noncomputable example : distrib_mul_action ℝ≥0ˣ ℝ≥0∞ := infer_instance

lemma coe_smul {R} (r : R) (s : ℝ≥0) [has_smul R ℝ≥0] [has_smul R ℝ≥0∞]
  [is_scalar_tower R ℝ≥0 ℝ≥0] [is_scalar_tower R ℝ≥0 ℝ≥0∞] :
  (↑(r • s) : ℝ≥0∞) = r • ↑s :=
by rw [←smul_one_smul ℝ≥0 r (s: ℝ≥0∞), smul_def, smul_eq_mul, ←ennreal.coe_mul, smul_mul_assoc,
    one_mul]

end actions

@[simp, norm_cast] lemma coe_indicator {α} (s : set α) (f : α → ℝ≥0) (a : α) :
  ((s.indicator f a : ℝ≥0) : ℝ≥0∞) = s.indicator (λ x, f x) a :=
(of_nnreal_hom : ℝ≥0 →+ ℝ≥0∞).map_indicator _ _ _

@[simp, norm_cast] lemma coe_pow (n : ℕ) : (↑(r^n) : ℝ≥0∞) = r^n :=
of_nnreal_hom.map_pow r n

@[simp] lemma add_eq_top : a + b = ∞ ↔ a = ∞ ∨ b = ∞ := with_top.add_eq_top
@[simp] lemma add_lt_top : a + b < ∞ ↔ a < ∞ ∧ b < ∞ := with_top.add_lt_top

lemma to_nnreal_add {r₁ r₂ : ℝ≥0∞} (h₁ : r₁ ≠ ∞) (h₂ : r₂ ≠ ∞) :
  (r₁ + r₂).to_nnreal = r₁.to_nnreal + r₂.to_nnreal :=
by { lift r₁ to ℝ≥0 using h₁, lift r₂ to ℝ≥0 using h₂, refl }

lemma not_lt_top {x : ℝ≥0∞} : ¬ x < ∞ ↔ x = ∞ := by rw [lt_top_iff_ne_top, not_not]

lemma add_ne_top : a + b ≠ ∞ ↔ a ≠ ∞ ∧ b ≠ ∞ :=
by simpa only [lt_top_iff_ne_top] using add_lt_top

lemma mul_top : a * ∞ = (if a = 0 then 0 else ∞) :=
begin split_ifs, { simp [h] }, { exact with_top.mul_top h } end

lemma top_mul : ∞ * a = (if a = 0 then 0 else ∞) :=
begin split_ifs, { simp [h] }, { exact with_top.top_mul h } end

@[simp] lemma top_mul_top : ∞ * ∞ = ∞ := with_top.top_mul_top

lemma top_pow {n:ℕ} (h : 0 < n) : ∞^n = ∞ :=
nat.le_induction (pow_one _) (λ m hm hm', by rw [pow_succ, hm', top_mul_top])
  _ (nat.succ_le_of_lt h)

lemma mul_eq_top : a * b = ∞ ↔ (a ≠ 0 ∧ b = ∞) ∨ (a = ∞ ∧ b ≠ 0) :=
with_top.mul_eq_top_iff

lemma mul_lt_top  : a ≠ ∞ → b ≠ ∞ → a * b < ∞ :=
with_top.mul_lt_top

lemma mul_ne_top : a ≠ ∞ → b ≠ ∞ → a * b ≠ ∞ :=
by simpa only [lt_top_iff_ne_top] using mul_lt_top

lemma lt_top_of_mul_ne_top_left (h : a * b ≠ ∞) (hb : b ≠ 0) : a < ∞ :=
lt_top_iff_ne_top.2 $ λ ha, h $ mul_eq_top.2 (or.inr ⟨ha, hb⟩)

lemma lt_top_of_mul_ne_top_right (h : a * b ≠ ∞) (ha : a ≠ 0) : b < ∞ :=
lt_top_of_mul_ne_top_left (by rwa [mul_comm]) ha

lemma mul_lt_top_iff {a b : ℝ≥0∞} : a * b < ∞ ↔ (a < ∞ ∧ b < ∞) ∨ a = 0 ∨ b = 0 :=
begin
  split,
  { intro h, rw [← or_assoc, or_iff_not_imp_right, or_iff_not_imp_right], intros hb ha,
    exact ⟨lt_top_of_mul_ne_top_left h.ne hb, lt_top_of_mul_ne_top_right h.ne ha⟩ },
  { rintro (⟨ha, hb⟩|rfl|rfl); [exact mul_lt_top ha.ne hb.ne, simp, simp] }
end

lemma mul_self_lt_top_iff {a : ℝ≥0∞} : a * a < ⊤ ↔ a < ⊤ :=
by { rw [ennreal.mul_lt_top_iff, and_self, or_self, or_iff_left_iff_imp], rintro rfl, norm_num }

lemma mul_pos_iff : 0 < a * b ↔ 0 < a ∧ 0 < b := canonically_ordered_comm_semiring.mul_pos

lemma mul_pos (ha : a ≠ 0) (hb : b ≠ 0) : 0 < a * b :=
mul_pos_iff.2 ⟨pos_iff_ne_zero.2 ha, pos_iff_ne_zero.2 hb⟩

@[simp] lemma pow_eq_top_iff {n : ℕ} : a ^ n = ∞ ↔ a = ∞ ∧ n ≠ 0 :=
begin
  induction n with n ihn, { simp },
  rw [pow_succ, mul_eq_top, ihn],
  fsplit,
  { rintro (⟨-,rfl,h0⟩|⟨rfl,h0⟩); exact ⟨rfl, n.succ_ne_zero⟩ },
  { rintro ⟨rfl, -⟩, exact or.inr ⟨rfl, pow_ne_zero n top_ne_zero⟩ }
end

lemma pow_eq_top (n : ℕ) (h : a ^ n = ∞) : a = ∞ :=
(pow_eq_top_iff.1 h).1

lemma pow_ne_top (h : a ≠ ∞) {n:ℕ} : a^n ≠ ∞ :=
mt (pow_eq_top n) h

lemma pow_lt_top : a < ∞ → ∀ n:ℕ, a^n < ∞ :=
by simpa only [lt_top_iff_ne_top] using pow_ne_top

@[simp, norm_cast] lemma coe_finset_sum {s : finset α} {f : α → ℝ≥0} :
  ↑(∑ a in s, f a) = (∑ a in s, f a : ℝ≥0∞) :=
of_nnreal_hom.map_sum f s

@[simp, norm_cast] lemma coe_finset_prod {s : finset α} {f : α → ℝ≥0} :
  ↑(∏ a in s, f a) = ((∏ a in s, f a) : ℝ≥0∞) :=
of_nnreal_hom.map_prod f s

section order

@[simp] lemma bot_eq_zero : (⊥ : ℝ≥0∞) = 0 := rfl

@[simp] lemma coe_lt_top : coe r < ∞ := with_top.coe_lt_top r
@[simp] lemma not_top_le_coe : ¬ ∞ ≤ ↑r := with_top.not_top_le_coe r
@[simp, norm_cast] lemma one_le_coe_iff : (1:ℝ≥0∞) ≤ ↑r ↔ 1 ≤ r := coe_le_coe
@[simp, norm_cast] lemma coe_le_one_iff : ↑r ≤ (1:ℝ≥0∞) ↔ r ≤ 1 := coe_le_coe
@[simp, norm_cast] lemma coe_lt_one_iff : (↑p : ℝ≥0∞) < 1 ↔ p < 1 := coe_lt_coe
@[simp, norm_cast] lemma one_lt_coe_iff : 1 < (↑p : ℝ≥0∞) ↔ 1 < p := coe_lt_coe
@[simp, norm_cast] lemma coe_nat (n : ℕ) : ((n : ℝ≥0) : ℝ≥0∞) = n := with_top.coe_nat n
@[simp] lemma of_real_coe_nat (n : ℕ) : ennreal.of_real n = n := by simp [ennreal.of_real]
@[simp] lemma nat_ne_top (n : ℕ) : (n : ℝ≥0∞) ≠ ∞ := with_top.nat_ne_top n
@[simp] lemma top_ne_nat (n : ℕ) : ∞ ≠ n := with_top.top_ne_nat n
@[simp] lemma one_lt_top : 1 < ∞ := coe_lt_top

@[simp, norm_cast] lemma to_nnreal_nat (n : ℕ) : (n : ℝ≥0∞).to_nnreal = n :=
by conv_lhs { rw [← ennreal.coe_nat n, ennreal.to_nnreal_coe] }

@[simp, norm_cast] lemma to_real_nat (n : ℕ) : (n : ℝ≥0∞).to_real = n :=
by conv_lhs { rw [← ennreal.of_real_coe_nat n, ennreal.to_real_of_real (nat.cast_nonneg _)] }

lemma le_coe_iff : a ≤ ↑r ↔ (∃p:ℝ≥0, a = p ∧ p ≤ r) := with_top.le_coe_iff
lemma coe_le_iff : ↑r ≤ a ↔ (∀p:ℝ≥0, a = p → r ≤ p) := with_top.coe_le_iff

lemma lt_iff_exists_coe : a < b ↔ (∃p:ℝ≥0, a = p ∧ ↑p < b) := with_top.lt_iff_exists_coe

lemma to_real_le_coe_of_le_coe {a : ℝ≥0∞} {b : ℝ≥0} (h : a ≤ b) : a.to_real ≤ b :=
show ↑a.to_nnreal ≤ ↑b,
begin
  have : ↑a.to_nnreal = a := ennreal.coe_to_nnreal (lt_of_le_of_lt h coe_lt_top).ne,
  rw ← this at h,
  exact_mod_cast h
end

@[simp, norm_cast] lemma coe_finset_sup {s : finset α} {f : α → ℝ≥0} :
  ↑(s.sup f) = s.sup (λ x, (f x : ℝ≥0∞)) :=
finset.comp_sup_eq_sup_comp_of_is_total _ coe_mono rfl

lemma pow_le_pow {n m : ℕ} (ha : 1 ≤ a) (h : n ≤ m) : a ^ n ≤ a ^ m :=
begin
  cases a,
  { cases m,
    { rw eq_bot_iff.mpr h,
      exact le_rfl },
    { rw [none_eq_top, top_pow (nat.succ_pos m)],
      exact le_top } },
  { rw [some_eq_coe, ← coe_pow, ← coe_pow, coe_le_coe],
    exact pow_le_pow (by simpa using ha) h }
end

lemma one_le_pow_of_one_le (ha : 1 ≤ a) (n : ℕ) : 1 ≤ a ^ n :=
by simpa using pow_le_pow ha (zero_le n)

@[simp] lemma max_eq_zero_iff : max a b = 0 ↔ a = 0 ∧ b = 0 :=
by simp only [nonpos_iff_eq_zero.symm, max_le_iff]

@[simp] lemma max_zero_left : max 0 a = a := max_eq_right (zero_le a)
@[simp] lemma max_zero_right : max a 0 = a := max_eq_left (zero_le a)

@[simp] lemma sup_eq_max : a ⊔ b = max a b :=
rfl

protected lemma pow_pos : 0 < a → ∀ n : ℕ, 0 < a^n :=
canonically_ordered_comm_semiring.pow_pos

protected lemma pow_ne_zero : a ≠ 0 → ∀ n : ℕ, a^n ≠ 0 :=
by simpa only [pos_iff_ne_zero] using ennreal.pow_pos

@[simp] lemma not_lt_zero : ¬ a < 0 := by simp

protected lemma le_of_add_le_add_left : a ≠ ∞ → a + b ≤ a + c → b ≤ c :=
with_top.le_of_add_le_add_left
protected lemma le_of_add_le_add_right : a ≠ ∞ → b + a ≤ c + a → b ≤ c :=
with_top.le_of_add_le_add_right
protected lemma add_lt_add_left : a ≠ ∞ → b < c → a + b < a + c := with_top.add_lt_add_left
protected lemma add_lt_add_right : a ≠ ∞ → b < c → b + a < c + a := with_top.add_lt_add_right
protected lemma add_le_add_iff_left : a ≠ ∞ → (a + b ≤ a + c ↔ b ≤ c) :=
with_top.add_le_add_iff_left
protected lemma add_le_add_iff_right : a ≠ ∞ → (b + a ≤ c + a ↔ b ≤ c) :=
with_top.add_le_add_iff_right
protected lemma add_lt_add_iff_left : a ≠ ∞ → (a + b < a + c ↔ b < c) :=
with_top.add_lt_add_iff_left
protected lemma add_lt_add_iff_right : a ≠ ∞ → (b + a < c + a ↔ b < c) :=
with_top.add_lt_add_iff_right
protected lemma add_lt_add_of_le_of_lt : a ≠ ∞ → a ≤ b → c < d → a + c < b + d :=
with_top.add_lt_add_of_le_of_lt
protected lemma add_lt_add_of_lt_of_le : c ≠ ∞ → a < b → c ≤ d → a + c < b + d :=
with_top.add_lt_add_of_lt_of_le

instance contravariant_class_add_lt : contravariant_class ℝ≥0∞ ℝ≥0∞ (+) (<) :=
with_top.contravariant_class_add_lt

lemma lt_add_right (ha : a ≠ ∞) (hb : b ≠ 0) : a < a + b :=
by rwa [← pos_iff_ne_zero, ←ennreal.add_lt_add_iff_left ha, add_zero] at hb

lemma le_of_forall_pos_le_add : ∀{a b : ℝ≥0∞}, (∀ε : ℝ≥0, 0 < ε → b < ∞ → a ≤ b + ε) → a ≤ b
| a    none     h := le_top
| none (some a) h :=
  have ∞ ≤ ↑a + ↑(1:ℝ≥0), from h 1 zero_lt_one coe_lt_top,
  by rw [← coe_add] at this; exact (not_top_le_coe this).elim
| (some a) (some b) h :=
    by simp only [none_eq_top, some_eq_coe, coe_add.symm, coe_le_coe, coe_lt_top, true_implies_iff]
      at *; exact nnreal.le_of_forall_pos_le_add h

lemma lt_iff_exists_rat_btwn :
  a < b ↔ (∃q:ℚ, 0 ≤ q ∧ a < real.to_nnreal q ∧ (real.to_nnreal q:ℝ≥0∞) < b) :=
⟨λ h,
  begin
    rcases lt_iff_exists_coe.1 h with ⟨p, rfl, _⟩,
    rcases exists_between h with ⟨c, pc, cb⟩,
    rcases lt_iff_exists_coe.1 cb with ⟨r, rfl, _⟩,
    rcases (nnreal.lt_iff_exists_rat_btwn _ _).1 (coe_lt_coe.1 pc) with ⟨q, hq0, pq, qr⟩,
    exact ⟨q, hq0, coe_lt_coe.2 pq, lt_trans (coe_lt_coe.2 qr) cb⟩
  end,
λ ⟨q, q0, qa, qb⟩, lt_trans qa qb⟩

lemma lt_iff_exists_real_btwn :
  a < b ↔ (∃r:ℝ, 0 ≤ r ∧ a < ennreal.of_real r ∧ (ennreal.of_real r:ℝ≥0∞) < b) :=
⟨λ h, let ⟨q, q0, aq, qb⟩ := ennreal.lt_iff_exists_rat_btwn.1 h in
  ⟨q, rat.cast_nonneg.2 q0, aq, qb⟩,
λ ⟨q, q0, qa, qb⟩, lt_trans qa qb⟩

lemma lt_iff_exists_nnreal_btwn :
  a < b ↔ (∃r:ℝ≥0, a < r ∧ (r : ℝ≥0∞) < b) :=
with_top.lt_iff_exists_coe_btwn

lemma lt_iff_exists_add_pos_lt : a < b ↔ (∃ r : ℝ≥0, 0 < r ∧ a + r < b) :=
begin
  refine ⟨λ hab, _, λ ⟨r, rpos, hr⟩, lt_of_le_of_lt (le_self_add) hr⟩,
  cases a, { simpa using hab },
  rcases lt_iff_exists_real_btwn.1 hab with ⟨c, c_nonneg, ac, cb⟩,
  let d : ℝ≥0 := ⟨c, c_nonneg⟩,
  have ad : a < d,
  { rw of_real_eq_coe_nnreal c_nonneg at ac,
    exact coe_lt_coe.1 ac },
  refine ⟨d-a, tsub_pos_iff_lt.2 ad, _⟩,
  rw [some_eq_coe, ← coe_add],
  convert cb,
  have : real.to_nnreal c = d,
    by { rw [← nnreal.coe_eq, real.coe_to_nnreal _ c_nonneg], refl },
  rw [add_comm, this],
  exact tsub_add_cancel_of_le ad.le
end

lemma coe_nat_lt_coe {n : ℕ} : (n : ℝ≥0∞) < r ↔ ↑n < r := ennreal.coe_nat n ▸ coe_lt_coe
lemma coe_lt_coe_nat {n : ℕ} : (r : ℝ≥0∞) < n ↔ r < n := ennreal.coe_nat n ▸ coe_lt_coe
@[simp, norm_cast] lemma coe_nat_lt_coe_nat {m n : ℕ} : (m : ℝ≥0∞) < n ↔ m < n :=
ennreal.coe_nat n ▸ coe_nat_lt_coe.trans nat.cast_lt
lemma coe_nat_mono : strict_mono (coe : ℕ → ℝ≥0∞) := λ _ _, coe_nat_lt_coe_nat.2
@[simp, norm_cast] lemma coe_nat_le_coe_nat {m n : ℕ} : (m : ℝ≥0∞) ≤ n ↔ m ≤ n :=
coe_nat_mono.le_iff_le

instance : char_zero ℝ≥0∞ := ⟨coe_nat_mono.injective⟩

protected lemma exists_nat_gt {r : ℝ≥0∞} (h : r ≠ ∞) : ∃n:ℕ, r < n :=
begin
  lift r to ℝ≥0 using h,
  rcases exists_nat_gt r with ⟨n, hn⟩,
  exact ⟨n, coe_lt_coe_nat.2 hn⟩,
end

@[simp] lemma Union_Iio_coe_nat : (⋃ n : ℕ, Iio (n : ℝ≥0∞)) = {∞}ᶜ :=
begin
  ext x,
  rw [mem_Union],
  exact ⟨λ ⟨n, hn⟩, ne_top_of_lt hn, ennreal.exists_nat_gt⟩
end

@[simp] lemma Union_Iic_coe_nat : (⋃ n : ℕ, Iic (n : ℝ≥0∞)) = {∞}ᶜ :=
subset.antisymm (Union_subset $ λ n x hx, ne_top_of_le_ne_top (nat_ne_top n) hx) $
  Union_Iio_coe_nat ▸ Union_mono (λ n, Iio_subset_Iic_self)

@[simp] lemma Union_Ioc_coe_nat : (⋃ n : ℕ, Ioc a n) = Ioi a \ {∞} :=
by simp only [← Ioi_inter_Iic, ← inter_Union, Union_Iic_coe_nat, diff_eq]

@[simp] lemma Union_Ioo_coe_nat : (⋃ n : ℕ, Ioo a n) = Ioi a \ {∞} :=
by simp only [← Ioi_inter_Iio, ← inter_Union, Union_Iio_coe_nat, diff_eq]

@[simp] lemma Union_Icc_coe_nat : (⋃ n : ℕ, Icc a n) = Ici a \ {∞} :=
by simp only [← Ici_inter_Iic, ← inter_Union, Union_Iic_coe_nat, diff_eq]

@[simp] lemma Union_Ico_coe_nat : (⋃ n : ℕ, Ico a n) = Ici a \ {∞} :=
by simp only [← Ici_inter_Iio, ← inter_Union, Union_Iio_coe_nat, diff_eq]

@[simp] lemma Inter_Ici_coe_nat : (⋂ n : ℕ, Ici (n : ℝ≥0∞)) = {∞} :=
by simp only [← compl_Iio, ← compl_Union, Union_Iio_coe_nat, compl_compl]

@[simp] lemma Inter_Ioi_coe_nat : (⋂ n : ℕ, Ioi (n : ℝ≥0∞)) = {∞} :=
by simp only [← compl_Iic, ← compl_Union, Union_Iic_coe_nat, compl_compl]

lemma add_lt_add (ac : a < c) (bd : b < d) : a + b < c + d :=
begin
  lift a to ℝ≥0 using ne_top_of_lt ac,
  lift b to ℝ≥0 using ne_top_of_lt bd,
  cases c, { simp }, cases d, { simp },
  simp only [← coe_add, some_eq_coe, coe_lt_coe] at *,
  exact add_lt_add ac bd
end

@[norm_cast] lemma coe_min : ((min r p:ℝ≥0):ℝ≥0∞) = min r p :=
coe_mono.map_min

@[norm_cast] lemma coe_max : ((max r p:ℝ≥0):ℝ≥0∞) = max r p :=
coe_mono.map_max

lemma le_of_top_imp_top_of_to_nnreal_le {a b : ℝ≥0∞} (h : a = ⊤ → b = ⊤)
  (h_nnreal : a ≠ ⊤ → b ≠ ⊤ → a.to_nnreal ≤ b.to_nnreal) :
  a ≤ b :=
begin
  by_cases ha : a = ⊤,
  { rw h ha,
    exact le_top, },
  by_cases hb : b = ⊤,
  { rw hb,
    exact le_top, },
  rw [←coe_to_nnreal hb, ←coe_to_nnreal ha, coe_le_coe],
  exact h_nnreal ha hb,
end

end order

section complete_lattice

lemma coe_Sup {s : set ℝ≥0} : bdd_above s → (↑(Sup s) : ℝ≥0∞) = (⨆a∈s, ↑a) := with_top.coe_Sup
lemma coe_Inf {s : set ℝ≥0} : s.nonempty → (↑(Inf s) : ℝ≥0∞) = (⨅a∈s, ↑a) := with_top.coe_Inf

@[simp] lemma top_mem_upper_bounds {s : set ℝ≥0∞} : ∞ ∈ upper_bounds s :=
assume x hx, le_top

lemma coe_mem_upper_bounds {s : set ℝ≥0} :
  ↑r ∈ upper_bounds ((coe : ℝ≥0 → ℝ≥0∞) '' s) ↔ r ∈ upper_bounds s :=
by simp [upper_bounds, ball_image_iff, -mem_image, *] {contextual := tt}

end complete_lattice

section mul

@[mono] lemma mul_le_mul : a ≤ b → c ≤ d → a * c ≤ b * d :=
mul_le_mul'

@[mono] lemma mul_lt_mul (ac : a < c) (bd : b < d) : a * b < c * d :=
begin
  rcases lt_iff_exists_nnreal_btwn.1 ac with ⟨a', aa', a'c⟩,
  lift a to ℝ≥0 using ne_top_of_lt aa',
  rcases lt_iff_exists_nnreal_btwn.1 bd with ⟨b', bb', b'd⟩,
  lift b to ℝ≥0 using ne_top_of_lt bb',
  norm_cast at *,
  calc ↑(a * b) < ↑(a' * b') :
    coe_lt_coe.2 (mul_lt_mul' aa'.le bb' (zero_le _) ((zero_le a).trans_lt aa'))
  ... = ↑a' * ↑b' : coe_mul
  ... ≤ c * d : mul_le_mul a'c.le b'd.le
end

lemma mul_left_mono : monotone ((*) a) := λ b c, mul_le_mul le_rfl

lemma mul_right_mono : monotone (λ x, x * a) := λ b c h, mul_le_mul h le_rfl

lemma pow_strict_mono {n : ℕ} (hn : n ≠ 0) : strict_mono (λ (x : ℝ≥0∞), x^n) :=
begin
  assume x y hxy,
  obtain ⟨n, rfl⟩ := nat.exists_eq_succ_of_ne_zero hn,
  induction n with n IH,
  { simp only [hxy, pow_one] },
  { simp only [pow_succ _ n.succ, mul_lt_mul hxy (IH (nat.succ_pos _).ne')] }
end

lemma max_mul : max a b * c = max (a * c) (b * c) :=
mul_right_mono.map_max

lemma mul_max : a * max b c = max (a * b) (a * c) :=
mul_left_mono.map_max

lemma mul_eq_mul_left : a ≠ 0 → a ≠ ∞ → (a * b = a * c ↔ b = c) :=
begin
  cases a; cases b; cases c;
    simp [none_eq_top, some_eq_coe, mul_top, top_mul, -coe_mul, coe_mul.symm,
      nnreal.mul_eq_mul_left] {contextual := tt},
end

lemma mul_eq_mul_right : c ≠ 0 → c ≠ ∞ → (a * c = b * c ↔ a = b) :=
mul_comm c a ▸ mul_comm c b ▸ mul_eq_mul_left

lemma mul_le_mul_left : a ≠ 0 → a ≠ ∞ → (a * b ≤ a * c ↔ b ≤ c) :=
begin
  cases a; cases b; cases c;
    simp [none_eq_top, some_eq_coe, mul_top, top_mul, -coe_mul, coe_mul.symm] {contextual := tt},
  assume h, exact mul_le_mul_left (pos_iff_ne_zero.2 h)
end

lemma mul_le_mul_right : c ≠ 0 → c ≠ ∞ → (a * c ≤ b * c ↔ a ≤ b) :=
mul_comm c a ▸ mul_comm c b ▸ mul_le_mul_left

lemma mul_lt_mul_left : a ≠ 0 → a ≠ ∞ → (a * b < a * c ↔ b < c) :=
λ h0 ht, by simp only [mul_le_mul_left h0 ht, lt_iff_le_not_le]

lemma mul_lt_mul_right : c ≠ 0 → c ≠ ∞ → (a * c < b * c ↔ a < b) :=
mul_comm c a ▸ mul_comm c b ▸ mul_lt_mul_left

end mul

section cancel
/-- An element `a` is `add_le_cancellable` if `a + b ≤ a + c` implies `b ≤ c` for all `b` and `c`.
  This is true in `ℝ≥0∞` for all elements except `∞`. -/
lemma add_le_cancellable_iff_ne {a : ℝ≥0∞} : add_le_cancellable a ↔ a ≠ ∞ :=
begin
  split,
  { rintro h rfl, refine ennreal.zero_lt_one.not_le (h _), simp, },
  { rintro h b c hbc, apply ennreal.le_of_add_le_add_left h hbc }
end

/-- This lemma has an abbreviated name because it is used frequently. -/
lemma cancel_of_ne {a : ℝ≥0∞} (h : a ≠ ∞) : add_le_cancellable a :=
add_le_cancellable_iff_ne.mpr h

/-- This lemma has an abbreviated name because it is used frequently. -/
lemma cancel_of_lt {a : ℝ≥0∞} (h : a < ∞) : add_le_cancellable a :=
cancel_of_ne h.ne

/-- This lemma has an abbreviated name because it is used frequently. -/
lemma cancel_of_lt' {a b : ℝ≥0∞} (h : a < b) : add_le_cancellable a :=
cancel_of_ne h.ne_top

/-- This lemma has an abbreviated name because it is used frequently. -/
lemma cancel_coe {a : ℝ≥0} : add_le_cancellable (a : ℝ≥0∞) :=
cancel_of_ne coe_ne_top

lemma add_right_inj (h : a ≠ ∞) : a + b = a + c ↔ b = c :=
(cancel_of_ne h).inj

lemma add_left_inj (h : a ≠ ∞) : b + a = c + a ↔ b = c :=
(cancel_of_ne h).inj_left

end cancel

section sub

lemma sub_eq_Inf {a b : ℝ≥0∞} : a - b = Inf {d | a ≤ d + b} :=
le_antisymm (le_Inf $ λ c, tsub_le_iff_right.mpr) $ Inf_le le_tsub_add

/-- This is a special case of `with_top.coe_sub` in the `ennreal` namespace -/
lemma coe_sub : (↑(r - p) : ℝ≥0∞) = ↑r - ↑p :=
with_top.coe_sub

/-- This is a special case of `with_top.top_sub_coe` in the `ennreal` namespace -/
lemma top_sub_coe : ∞ - ↑r = ∞ :=
with_top.top_sub_coe

/-- This is a special case of `with_top.sub_top` in the `ennreal` namespace -/
lemma sub_top : a - ∞ = 0 :=
with_top.sub_top

lemma sub_eq_top_iff : a - b = ∞ ↔ a = ∞ ∧ b ≠ ∞ :=
by { cases a; cases b; simp [← with_top.coe_sub] }

lemma sub_ne_top (ha : a ≠ ∞) : a - b ≠ ∞ :=
mt sub_eq_top_iff.mp $ mt and.left ha

protected lemma sub_eq_of_eq_add (hb : b ≠ ∞) : a = c + b → a - b = c :=
(cancel_of_ne hb).tsub_eq_of_eq_add

protected lemma eq_sub_of_add_eq (hc : c ≠ ∞) : a + c = b → a = b - c :=
(cancel_of_ne hc).eq_tsub_of_add_eq

protected lemma sub_eq_of_eq_add_rev (hb : b ≠ ∞) : a = b + c → a - b = c :=
(cancel_of_ne hb).tsub_eq_of_eq_add_rev

lemma sub_eq_of_add_eq (hb : b ≠ ∞) (hc : a + b = c) : c - b = a :=
ennreal.sub_eq_of_eq_add hb hc.symm

@[simp] protected lemma add_sub_cancel_left (ha : a ≠ ∞) : a + b - a = b :=
(cancel_of_ne ha).add_tsub_cancel_left

@[simp] protected lemma add_sub_cancel_right (hb : b ≠ ∞) : a + b - b = a :=
(cancel_of_ne hb).add_tsub_cancel_right

protected lemma lt_add_of_sub_lt_left (h : a ≠ ∞ ∨ b ≠ ∞) : a - b < c → a < b + c :=
begin
  obtain rfl | hb := eq_or_ne b ∞,
  { rw [top_add, lt_top_iff_ne_top],
    exact λ _, h.resolve_right (not_not.2 rfl) },
  { exact (cancel_of_ne hb).lt_add_of_tsub_lt_left }
end

protected lemma lt_add_of_sub_lt_right (h : a ≠ ∞ ∨ c ≠ ∞) : a - c < b → a < b + c :=
add_comm c b ▸ ennreal.lt_add_of_sub_lt_left h

lemma le_sub_of_add_le_left (ha : a ≠ ∞) : a + b ≤ c → b ≤ c - a :=
(cancel_of_ne ha).le_tsub_of_add_le_left

lemma le_sub_of_add_le_right (hb : b ≠ ∞) : a + b ≤ c → a ≤ c - b :=
(cancel_of_ne hb).le_tsub_of_add_le_right

protected lemma sub_lt_of_lt_add (hac : c ≤ a) (h : a < b + c) : a - c < b :=
((cancel_of_lt' $ hac.trans_lt h).tsub_lt_iff_right hac).mpr h

protected lemma sub_lt_iff_lt_right (hb : b ≠ ∞) (hab : b ≤ a) : a - b < c ↔ a < c + b :=
(cancel_of_ne hb).tsub_lt_iff_right hab

protected lemma sub_lt_self (ha : a ≠ ∞) (ha₀ : a ≠ 0) (hb : b ≠ 0) : a - b < a :=
(cancel_of_ne ha).tsub_lt_self (pos_iff_ne_zero.2 ha₀) (pos_iff_ne_zero.2 hb)

protected lemma sub_lt_self_iff (ha : a ≠ ∞) : a - b < a ↔ 0 < a ∧ 0 < b :=
(cancel_of_ne ha).tsub_lt_self_iff

lemma sub_lt_of_sub_lt (h₂ : c ≤ a) (h₃ : a ≠ ∞ ∨ b ≠ ∞) (h₁ : a - b < c) : a - c < b :=
ennreal.sub_lt_of_lt_add h₂ (add_comm c b ▸ ennreal.lt_add_of_sub_lt_right h₃ h₁)

lemma sub_sub_cancel (h : a ≠ ∞) (h2 : b ≤ a) : a - (a - b) = b :=
(cancel_of_ne $ sub_ne_top h).tsub_tsub_cancel_of_le h2

lemma sub_right_inj {a b c : ℝ≥0∞} (ha : a ≠ ∞) (hb : b ≤ a) (hc : c ≤ a) :
  a - b = a - c ↔ b = c :=
(cancel_of_ne ha).tsub_right_inj (cancel_of_ne $ ne_top_of_le_ne_top ha hb)
  (cancel_of_ne $ ne_top_of_le_ne_top ha hc) hb hc

lemma sub_mul (h : 0 < b → b < a → c ≠ ∞) : (a - b) * c = a * c - b * c :=
begin
  cases le_or_lt a b with hab hab, { simp [hab, mul_right_mono hab] },
  rcases eq_or_lt_of_le (zero_le b) with rfl|hb, { simp },
  exact (cancel_of_ne $ mul_ne_top hab.ne_top (h hb hab)).tsub_mul
end

lemma mul_sub (h : 0 < c → c < b → a ≠ ∞) : a * (b - c) = a * b - a * c :=
by { simp only [mul_comm a], exact sub_mul h }

end sub

section sum

open finset

/-- A product of finite numbers is still finite -/
lemma prod_lt_top {s : finset α} {f : α → ℝ≥0∞} (h : ∀ a ∈ s, f a ≠ ∞) : (∏ a in s, f a) < ∞ :=
with_top.prod_lt_top h

/-- A sum of finite numbers is still finite -/
lemma sum_lt_top {s : finset α} {f : α → ℝ≥0∞} (h : ∀ a ∈ s, f a ≠ ∞) : ∑ a in s, f a < ∞ :=
with_top.sum_lt_top h

/-- A sum of finite numbers is still finite -/
lemma sum_lt_top_iff {s : finset α} {f : α → ℝ≥0∞} :
  ∑ a in s, f a < ∞ ↔ (∀ a ∈ s, f a < ∞) :=
with_top.sum_lt_top_iff

/-- A sum of numbers is infinite iff one of them is infinite -/
lemma sum_eq_top_iff {s : finset α} {f : α → ℝ≥0∞} :
  (∑ x in s, f x) = ∞ ↔ (∃ a ∈ s, f a = ∞) :=
with_top.sum_eq_top_iff

lemma lt_top_of_sum_ne_top {s : finset α} {f : α → ℝ≥0∞} (h : (∑ x in s, f x) ≠ ∞) {a : α}
  (ha : a ∈ s) : f a < ∞ :=
sum_lt_top_iff.1 h.lt_top a ha

/-- seeing `ℝ≥0∞` as `ℝ≥0` does not change their sum, unless one of the `ℝ≥0∞` is
infinity -/
lemma to_nnreal_sum {s : finset α} {f : α → ℝ≥0∞} (hf : ∀a∈s, f a ≠ ∞) :
  ennreal.to_nnreal (∑ a in s, f a) = ∑ a in s, ennreal.to_nnreal (f a) :=
begin
  rw [← coe_eq_coe, coe_to_nnreal, coe_finset_sum, sum_congr rfl],
  { intros x hx, exact (coe_to_nnreal (hf x hx)).symm },
  { exact (sum_lt_top hf).ne }
end

/-- seeing `ℝ≥0∞` as `real` does not change their sum, unless one of the `ℝ≥0∞` is infinity -/
lemma to_real_sum {s : finset α} {f : α → ℝ≥0∞} (hf : ∀ a ∈ s, f a ≠ ∞) :
  ennreal.to_real (∑ a in s, f a) = ∑ a in s, ennreal.to_real (f a) :=
by { rw [ennreal.to_real, to_nnreal_sum hf, nnreal.coe_sum], refl }

lemma of_real_sum_of_nonneg {s : finset α} {f : α → ℝ} (hf : ∀ i, i ∈ s → 0 ≤ f i) :
  ennreal.of_real (∑ i in s, f i) = ∑ i in s, ennreal.of_real (f i) :=
begin
  simp_rw [ennreal.of_real, ←coe_finset_sum, coe_eq_coe],
  exact real.to_nnreal_sum_of_nonneg hf,
end

theorem sum_lt_sum_of_nonempty {s : finset α} (hs : s.nonempty)
  {f g : α → ℝ≥0∞} (Hlt : ∀ i ∈ s, f i < g i) :
  ∑ i in s, f i < ∑ i in s, g i :=
begin
  induction hs using finset.nonempty.cons_induction with a a s as hs IH,
  { simp [Hlt _ (finset.mem_singleton_self _)] },
  { simp only [as, finset.sum_cons, not_false_iff],
    exact ennreal.add_lt_add (Hlt _ (finset.mem_cons_self _ _))
      (IH (λ i hi, Hlt _ (finset.mem_cons.2 $ or.inr hi))) }
end

theorem exists_le_of_sum_le {s : finset α} (hs : s.nonempty)
  {f g : α → ℝ≥0∞} (Hle : ∑ i in s, f i ≤ ∑ i in s, g i) :
  ∃ i ∈ s, f i ≤ g i :=
begin
  contrapose! Hle,
  apply ennreal.sum_lt_sum_of_nonempty hs Hle,
end

end sum

section interval

variables {x y z : ℝ≥0∞} {ε ε₁ ε₂ : ℝ≥0∞} {s : set ℝ≥0∞}

protected lemma Ico_eq_Iio : (Ico 0 y) = (Iio y) := Ico_bot

lemma mem_Iio_self_add : x ≠ ∞ → ε ≠ 0 → x ∈ Iio (x + ε) :=
assume xt ε0, lt_add_right xt ε0

lemma mem_Ioo_self_sub_add : x ≠ ∞ → x ≠ 0 → ε₁ ≠ 0 → ε₂ ≠ 0 → x ∈ Ioo (x - ε₁) (x + ε₂) :=
assume xt x0 ε0 ε0', ⟨ennreal.sub_lt_self xt x0 ε0, lt_add_right xt ε0'⟩

end interval

section bit

@[mono] lemma bit0_strict_mono : strict_mono (bit0 : ℝ≥0∞ → ℝ≥0∞) := λ a b h, add_lt_add h h
lemma bit0_injective : function.injective (bit0 : ℝ≥0∞ → ℝ≥0∞) := bit0_strict_mono.injective

@[simp] lemma bit0_lt_bit0 : bit0 a < bit0 b ↔ a < b := bit0_strict_mono.lt_iff_lt
@[simp, mono] lemma bit0_le_bit0 : bit0 a ≤ bit0 b ↔ a ≤ b := bit0_strict_mono.le_iff_le
@[simp] lemma bit0_inj : bit0 a = bit0 b ↔ a = b := bit0_injective.eq_iff

@[simp] lemma bit0_eq_zero_iff : bit0 a = 0 ↔ a = 0 := bit0_injective.eq_iff' bit0_zero
@[simp] lemma bit0_top : bit0 ∞ = ∞ := add_top
@[simp] lemma bit0_eq_top_iff : bit0 a = ∞ ↔ a = ∞ := bit0_injective.eq_iff' bit0_top

@[mono] lemma bit1_strict_mono : strict_mono (bit1 : ℝ≥0∞ → ℝ≥0∞) :=
λ a b h, ennreal.add_lt_add_right one_ne_top (bit0_strict_mono h)

lemma bit1_injective : function.injective (bit1 : ℝ≥0∞ → ℝ≥0∞) := bit1_strict_mono.injective

@[simp] lemma bit1_lt_bit1 : bit1 a < bit1 b ↔ a < b := bit1_strict_mono.lt_iff_lt
@[simp, mono] lemma bit1_le_bit1 : bit1 a ≤ bit1 b ↔ a ≤ b := bit1_strict_mono.le_iff_le
@[simp] lemma bit1_inj : bit1 a = bit1 b ↔ a = b := bit1_injective.eq_iff
@[simp] lemma bit1_ne_zero : bit1 a ≠ 0 := by simp [bit1]
@[simp] lemma bit1_top : bit1 ∞ = ∞ := by rw [bit1, bit0_top, top_add]
@[simp] lemma bit1_eq_top_iff : bit1 a = ∞ ↔ a = ∞ := bit1_injective.eq_iff' bit1_top
@[simp] lemma bit1_eq_one_iff : bit1 a = 1 ↔ a = 0 := bit1_injective.eq_iff' bit1_zero

end bit

section inv
noncomputable theory

instance : has_inv ℝ≥0∞ := ⟨λa, Inf {b | 1 ≤ a * b}⟩

instance : div_inv_monoid ℝ≥0∞ :=
{ inv := has_inv.inv,
  .. (infer_instance : monoid ℝ≥0∞) }

lemma div_eq_inv_mul : a / b = b⁻¹ * a := by rw [div_eq_mul_inv, mul_comm]

@[simp] lemma inv_zero : (0 : ℝ≥0∞)⁻¹ = ∞ :=
show Inf {b : ℝ≥0∞ | 1 ≤ 0 * b} = ∞, by simp; refl

@[simp] lemma inv_top : ∞⁻¹ = 0 :=
bot_unique $ le_of_forall_le_of_dense $ λ a (h : a > 0), Inf_le $ by simp [*, ne_of_gt h, top_mul]

lemma coe_inv_le : (↑r⁻¹ : ℝ≥0∞) ≤ (↑r)⁻¹ :=
le_Inf $ assume b (hb : 1 ≤ ↑r * b), coe_le_iff.2 $
  by { rintro b rfl, apply nnreal.inv_le_of_le_mul, rwa [← coe_mul, ← coe_one, coe_le_coe] at hb }

@[simp, norm_cast] lemma coe_inv (hr : r ≠ 0) : (↑r⁻¹ : ℝ≥0∞) = (↑r)⁻¹ :=
coe_inv_le.antisymm $ Inf_le $ le_of_eq $ by rw [← coe_mul, mul_inv_cancel hr, coe_one]

@[norm_cast] lemma coe_inv_two : ((2⁻¹ : ℝ≥0) : ℝ≥0∞) = 2⁻¹ :=
by rw [coe_inv _root_.two_ne_zero, coe_two]

@[simp, norm_cast] lemma coe_div (hr : r ≠ 0) : (↑(p / r) : ℝ≥0∞) = p / r :=
by rw [div_eq_mul_inv, div_eq_mul_inv, coe_mul, coe_inv hr]

lemma div_zero (h : a ≠ 0) : a / 0 = ∞ := by simp [div_eq_mul_inv, h]

@[simp] lemma inv_one : (1 : ℝ≥0∞)⁻¹ = 1 :=
by simpa only [coe_inv one_ne_zero, coe_one] using coe_eq_coe.2 inv_one

@[simp] lemma div_one {a : ℝ≥0∞} : a / 1 = a :=
by rw [div_eq_mul_inv, inv_one, mul_one]

protected lemma inv_pow {n : ℕ} : (a^n)⁻¹ = (a⁻¹)^n :=
begin
  cases n, { simp only [pow_zero, inv_one] },
  induction a using with_top.rec_top_coe, { simp [top_pow n.succ_pos] },
  rcases eq_or_ne a 0 with rfl|ha, { simp [top_pow, zero_pow, n.succ_pos] },
  rw [← coe_inv ha, ← coe_pow, ← coe_inv (pow_ne_zero _ ha), ← inv_pow, coe_pow]
end

lemma mul_inv_cancel (h0 : a ≠ 0) (ht : a ≠ ∞) : a * a⁻¹ = 1 :=
begin
  lift a to ℝ≥0 using ht,
  norm_cast at *,
  exact mul_inv_cancel h0
end

lemma inv_mul_cancel (h0 : a ≠ 0) (ht : a ≠ ∞) : a⁻¹ * a = 1 :=
mul_comm a a⁻¹ ▸ mul_inv_cancel h0 ht

lemma div_mul_cancel (h0 : a ≠ 0) (hI : a ≠ ∞) : (b / a) * a = b :=
by rw [div_eq_mul_inv, mul_assoc, inv_mul_cancel h0 hI, mul_one]

lemma mul_div_cancel' (h0 : a ≠ 0) (hI : a ≠ ∞) : a * (b / a) = b :=
by rw [mul_comm, div_mul_cancel h0 hI]

instance : has_involutive_inv ℝ≥0∞ :=
{ inv := has_inv.inv,
  inv_inv := λ a, by
    by_cases a = 0; cases a; simp [*, none_eq_top, some_eq_coe, -coe_inv, (coe_inv _).symm] at * }

@[simp] lemma inv_eq_top : a⁻¹ = ∞ ↔ a = 0 :=
inv_zero ▸ inv_inj

lemma inv_ne_top : a⁻¹ ≠ ∞ ↔ a ≠ 0 := by simp

@[simp] lemma inv_lt_top {x : ℝ≥0∞} : x⁻¹ < ∞ ↔ 0 < x :=
by { simp only [lt_top_iff_ne_top, inv_ne_top, pos_iff_ne_zero] }

lemma div_lt_top {x y : ℝ≥0∞} (h1 : x ≠ ∞) (h2 : y ≠ 0) : x / y < ∞ :=
mul_lt_top h1 (inv_ne_top.mpr h2)

@[simp] lemma inv_eq_zero : a⁻¹ = 0 ↔ a = ∞ :=
inv_top ▸ inv_inj

lemma inv_ne_zero : a⁻¹ ≠ 0 ↔ a ≠ ∞ := by simp

lemma mul_inv {a b : ℝ≥0∞} (ha : a ≠ 0 ∨ b ≠ ∞) (hb : a ≠ ∞ ∨ b ≠ 0) :
  (a * b)⁻¹ = a⁻¹ * b⁻¹ :=
begin
  induction b using with_top.rec_top_coe,
  { replace ha : a ≠ 0 := ha.neg_resolve_right rfl,
    simp [ha], },
  induction a using with_top.rec_top_coe,
  { replace hb : b ≠ 0 := coe_ne_zero.1 (hb.neg_resolve_left rfl),
    simp [hb] },
  by_cases h'a : a = 0,
  { simp only [h'a, with_top.top_mul, ennreal.inv_zero, ennreal.coe_ne_top, zero_mul, ne.def,
               not_false_iff, ennreal.coe_zero, ennreal.inv_eq_zero] },
  by_cases h'b : b = 0,
  { simp only [h'b, ennreal.inv_zero, ennreal.coe_ne_top, with_top.mul_top, ne.def, not_false_iff,
               mul_zero, ennreal.coe_zero, ennreal.inv_eq_zero] },
  rw [← ennreal.coe_mul, ← ennreal.coe_inv, ← ennreal.coe_inv h'a, ← ennreal.coe_inv h'b,
      ← ennreal.coe_mul, mul_inv_rev, mul_comm],
  simp [h'a, h'b],
end

@[simp] lemma inv_pos : 0 < a⁻¹ ↔ a ≠ ∞ :=
pos_iff_ne_zero.trans inv_ne_zero

lemma inv_strict_anti : strict_anti (has_inv.inv : ℝ≥0∞ → ℝ≥0∞) :=
begin
  intros a b h,
  lift a to ℝ≥0 using h.ne_top,
  induction b using with_top.rec_top_coe, { simp },
  rw [coe_lt_coe] at h,
  rcases eq_or_ne a 0 with rfl|ha, { simp [h] },
  rw [← coe_inv h.ne_bot, ← coe_inv ha, coe_lt_coe],
  exact nnreal.inv_lt_inv ha h
end

@[simp] lemma inv_lt_inv : a⁻¹ < b⁻¹ ↔ b < a := inv_strict_anti.lt_iff_lt

lemma inv_lt_iff_inv_lt : a⁻¹ < b ↔ b⁻¹ < a :=
by simpa only [inv_inv] using @inv_lt_inv a b⁻¹

lemma lt_inv_iff_lt_inv : a < b⁻¹ ↔ b < a⁻¹ :=
by simpa only [inv_inv] using @inv_lt_inv a⁻¹ b

@[simp, priority 1100] -- higher than le_inv_iff_mul_le
lemma inv_le_inv : a⁻¹ ≤ b⁻¹ ↔ b ≤ a := inv_strict_anti.le_iff_le

lemma inv_le_iff_inv_le : a⁻¹ ≤ b ↔ b⁻¹ ≤ a :=
by simpa only [inv_inv] using @inv_le_inv a b⁻¹

lemma le_inv_iff_le_inv : a ≤ b⁻¹ ↔ b ≤ a⁻¹ :=
by simpa only [inv_inv] using @inv_le_inv a⁻¹ b

@[simp] lemma inv_le_one : a⁻¹ ≤ 1 ↔ 1 ≤ a :=
inv_le_iff_inv_le.trans $ by rw inv_one

lemma one_le_inv : 1 ≤ a⁻¹ ↔ a ≤ 1 :=
le_inv_iff_le_inv.trans $ by rw inv_one

@[simp] lemma inv_lt_one : a⁻¹ < 1 ↔ 1 < a :=
inv_lt_iff_inv_lt.trans $ by rw [inv_one]

/-- The inverse map `λ x, x⁻¹` is an order isomorphism between `ℝ≥0∞` and its `order_dual` -/
@[simps apply]
def _root_.order_iso.inv_ennreal : ℝ≥0∞ ≃o ℝ≥0∞ᵒᵈ :=
{ map_rel_iff' := λ a b, ennreal.inv_le_inv,
  to_equiv := (equiv.inv ℝ≥0∞).trans order_dual.to_dual }

@[simp]
lemma _root_.order_iso.inv_ennreal_symm_apply :
  order_iso.inv_ennreal.symm a = (order_dual.of_dual a)⁻¹ := rfl

lemma pow_le_pow_of_le_one {n m : ℕ} (ha : a ≤ 1) (h : n ≤ m) : a ^ m ≤ a ^ n :=
begin
  rw [←inv_inv a, ← ennreal.inv_pow, ← @ennreal.inv_pow a⁻¹, inv_le_inv],
  exact pow_le_pow (one_le_inv.2 ha) h
end

@[simp] lemma div_top : a / ∞ = 0 := by rw [div_eq_mul_inv, inv_top, mul_zero]

@[simp] lemma top_div_coe : ∞ / p = ∞ := by simp [div_eq_mul_inv, top_mul]

lemma top_div_of_ne_top (h : a ≠ ∞) : ∞ / a = ∞ :=
by { lift a to ℝ≥0 using h, exact top_div_coe }

lemma top_div_of_lt_top (h : a < ∞) : ∞ / a = ∞ :=
top_div_of_ne_top h.ne

lemma top_div : ∞ / a = if a = ∞ then 0 else ∞ :=
by by_cases a = ∞; simp [top_div_of_ne_top, *]

@[simp] lemma zero_div : 0 / a = 0 := zero_mul a⁻¹

lemma div_eq_top : a / b = ∞ ↔ (a ≠ 0 ∧ b = 0) ∨ (a = ∞ ∧ b ≠ ∞) :=
by simp [div_eq_mul_inv, ennreal.mul_eq_top]

lemma le_div_iff_mul_le (h0 : b ≠ 0 ∨ c ≠ 0) (ht : b ≠ ∞ ∨ c ≠ ∞) :
  a ≤ c / b ↔ a * b ≤ c :=
begin
  induction b using with_top.rec_top_coe,
  { lift c to ℝ≥0 using ht.neg_resolve_left rfl,
    rw [div_top, nonpos_iff_eq_zero, mul_top],
    rcases eq_or_ne a 0 with rfl|ha; simp * },
  rcases eq_or_ne b 0 with (rfl | hb),
  { have hc : c ≠ 0, from h0.neg_resolve_left rfl,
    simp [div_zero hc] },
  { rw [← coe_ne_zero] at hb,
    rw [← ennreal.mul_le_mul_right hb coe_ne_top, div_mul_cancel hb coe_ne_top] },
end

lemma div_le_iff_le_mul (hb0 : b ≠ 0 ∨ c ≠ ∞) (hbt : b ≠ ∞ ∨ c ≠ 0) : a / b ≤ c ↔ a ≤ c * b :=
begin
  suffices : a * b⁻¹ ≤ c ↔ a ≤ c / b⁻¹, by simpa [div_eq_mul_inv],
  refine (le_div_iff_mul_le _ _).symm; simpa
end

lemma lt_div_iff_mul_lt (hb0 : b ≠ 0 ∨ c ≠ ∞) (hbt : b ≠ ∞ ∨ c ≠ 0) : c < a / b ↔ c * b < a :=
lt_iff_lt_of_le_iff_le (div_le_iff_le_mul hb0 hbt)

lemma div_le_of_le_mul (h : a ≤ b * c) : a / c ≤ b :=
begin
  by_cases h0 : c = 0,
  { have : a = 0, by simpa [h0] using h, simp [*] },
  by_cases hinf : c = ∞, by simp [hinf],
  exact (div_le_iff_le_mul (or.inl h0) (or.inl hinf)).2 h
end

lemma div_le_of_le_mul' (h : a ≤ b * c) : a / b ≤ c :=
div_le_of_le_mul $ mul_comm b c ▸ h

lemma mul_le_of_le_div (h : a ≤ b / c) : a * c ≤ b :=
begin
  rw [← inv_inv c],
  exact div_le_of_le_mul h,
end

lemma mul_le_of_le_div' (h : a ≤ b / c) : c * a ≤ b :=
mul_comm a c ▸ mul_le_of_le_div h

protected lemma div_lt_iff (h0 : b ≠ 0 ∨ c ≠ 0) (ht : b ≠ ∞ ∨ c ≠ ∞) :
  c / b < a ↔ c < a * b :=
lt_iff_lt_of_le_iff_le $ le_div_iff_mul_le h0 ht

lemma mul_lt_of_lt_div (h : a < b / c) : a * c < b :=
by { contrapose! h, exact ennreal.div_le_of_le_mul h }

lemma mul_lt_of_lt_div' (h : a < b / c) : c * a < b := mul_comm a c ▸ mul_lt_of_lt_div h

lemma inv_le_iff_le_mul (h₁ : b = ∞ → a ≠ 0) (h₂ : a = ∞ → b ≠ 0) : a⁻¹ ≤ b ↔ 1 ≤ a * b :=
begin
  rw [← one_div, div_le_iff_le_mul, mul_comm],
  exacts [or_not_of_imp h₁, not_or_of_imp h₂]
end

@[simp] lemma le_inv_iff_mul_le : a ≤ b⁻¹ ↔ a * b ≤ 1 :=
by rw [← one_div, le_div_iff_mul_le]; { right, simp }

lemma div_le_div {a b c d : ℝ≥0∞} (hab : a ≤ b) (hdc : d ≤ c) : a / c ≤ b / d :=
div_eq_mul_inv b d ▸ div_eq_mul_inv a c ▸ ennreal.mul_le_mul hab (ennreal.inv_le_inv.mpr hdc)

lemma eq_inv_of_mul_eq_one_left (h : a * b = 1) : a = b⁻¹ :=
begin
  have hb : b ≠ ∞,
  { rintro rfl,
    simpa [left_ne_zero_of_mul_eq_one h] using h },
  rw [← mul_one a, ← mul_inv_cancel (right_ne_zero_of_mul_eq_one h) hb, ← mul_assoc, h, one_mul]
end

lemma mul_le_iff_le_inv {a b r : ℝ≥0∞} (hr₀ : r ≠ 0) (hr₁ : r ≠ ∞) : (r * a ≤ b ↔ a ≤ r⁻¹ * b) :=
by rw [← @ennreal.mul_le_mul_left _ a _ hr₀ hr₁, ← mul_assoc, mul_inv_cancel hr₀ hr₁, one_mul]

lemma le_of_forall_nnreal_lt {x y : ℝ≥0∞} (h : ∀ r : ℝ≥0, ↑r < x → ↑r ≤ y) : x ≤ y :=
begin
  refine le_of_forall_ge_of_dense (λ r hr, _),
  lift r to ℝ≥0 using ne_top_of_lt hr,
  exact h r hr
end

lemma le_of_forall_pos_nnreal_lt {x y : ℝ≥0∞} (h : ∀ r : ℝ≥0, 0 < r → ↑r < x → ↑r ≤ y) : x ≤ y :=
le_of_forall_nnreal_lt $ λ r hr, (zero_le r).eq_or_lt.elim (λ h, h ▸ zero_le _) (λ h0, h r h0 hr)

lemma eq_top_of_forall_nnreal_le {x : ℝ≥0∞} (h : ∀ r : ℝ≥0, ↑r ≤ x) : x = ∞ :=
top_unique $ le_of_forall_nnreal_lt $ λ r hr, h r

lemma add_div : (a + b) / c = a / c + b / c := right_distrib a b (c⁻¹)

lemma div_add_div_same {a b c : ℝ≥0∞} : a / c + b / c = (a + b) / c :=
add_div.symm

lemma div_self (h0 : a ≠ 0) (hI : a ≠ ∞) : a / a = 1 :=
mul_inv_cancel h0 hI

lemma mul_div_le : a * (b / a) ≤ b := mul_le_of_le_div' le_rfl

-- TODO: add this lemma for an `is_unit` in any `division_monoid`
lemma eq_div_iff (ha : a ≠ 0) (ha' : a ≠ ∞) :
  b = c / a ↔ a * b = c :=
⟨λ h, by rw [h, mul_div_cancel' ha ha'],
 λ h, by rw [← h, mul_div_assoc, mul_div_cancel' ha ha']⟩

lemma div_eq_div_iff (ha : a ≠ 0) (ha' : a ≠ ∞) (hb : b ≠ 0) (hb' : b ≠ ∞) :
  c / b = d / a ↔ a * c = b * d :=
begin
  rw eq_div_iff ha ha',
  conv_rhs { rw eq_comm },
  rw [← eq_div_iff hb hb', mul_div_assoc, eq_comm],
end

lemma inv_two_add_inv_two : (2:ℝ≥0∞)⁻¹ + 2⁻¹ = 1 :=
by rw [← two_mul, ← div_eq_mul_inv, div_self two_ne_zero two_ne_top]

lemma inv_three_add_inv_three : (3 : ℝ≥0∞)⁻¹ + 3⁻¹ + 3⁻¹ = 1 :=
begin
  rw [show (3 : ℝ≥0∞)⁻¹ + 3⁻¹ + 3⁻¹ = 3 * 3⁻¹, by ring, ← div_eq_mul_inv, ennreal.div_self];
  simp,
end

@[simp]
lemma add_halves (a : ℝ≥0∞) : a / 2 + a / 2 = a :=
by rw [div_eq_mul_inv, ← mul_add, inv_two_add_inv_two, mul_one]

@[simp]
lemma add_thirds (a : ℝ≥0∞) : a / 3 + a / 3 + a / 3 = a :=
by rw [div_eq_mul_inv, ← mul_add, ← mul_add, inv_three_add_inv_three, mul_one]

@[simp] lemma div_zero_iff : a / b = 0 ↔ a = 0 ∨ b = ∞ :=
by simp [div_eq_mul_inv]

@[simp] lemma div_pos_iff : 0 < a / b ↔ a ≠ 0 ∧ b ≠ ∞ :=
by simp [pos_iff_ne_zero, not_or_distrib]

lemma half_pos {a : ℝ≥0∞} (h : a ≠ 0) : 0 < a / 2 :=
by simp [h]

lemma one_half_lt_one : (2⁻¹:ℝ≥0∞) < 1 := inv_lt_one.2 $ one_lt_two

lemma half_lt_self {a : ℝ≥0∞} (hz : a ≠ 0) (ht : a ≠ ∞) : a / 2 < a :=
begin
  lift a to ℝ≥0 using ht,
  rw coe_ne_zero at hz,
  rw [← coe_two, ← coe_div, coe_lt_coe],
  exacts [nnreal.half_lt_self hz, two_ne_zero']
end

lemma half_le_self : a / 2 ≤ a := le_add_self.trans_eq (add_halves _)

lemma sub_half (h : a ≠ ∞) : a - a / 2 = a / 2 :=
begin
  lift a to ℝ≥0 using h,
  exact sub_eq_of_add_eq (mul_ne_top coe_ne_top $ by simp) (add_halves a)
end

@[simp] lemma one_sub_inv_two : (1:ℝ≥0∞) - 2⁻¹ = 2⁻¹ :=
by simpa only [div_eq_mul_inv, one_mul] using sub_half one_ne_top

/-- The birational order isomorphism between `ℝ≥0∞` and the unit interval `set.Iic (1 : ℝ≥0∞)`. -/
@[simps apply_coe] def order_iso_Iic_one_birational : ℝ≥0∞ ≃o Iic (1 : ℝ≥0∞) :=
begin
  refine strict_mono.order_iso_of_right_inverse (λ x, ⟨(x⁻¹ + 1)⁻¹, inv_le_one.2 $ le_add_self⟩)
    (λ x y hxy, _) (λ x, (x⁻¹ - 1)⁻¹) (λ x, subtype.ext _),
  { simpa only [subtype.mk_lt_mk, inv_lt_inv, ennreal.add_lt_add_iff_right one_ne_top] },
  { have : (1 : ℝ≥0∞) ≤ x⁻¹, from one_le_inv.2 x.2,
    simp only [inv_inv, subtype.coe_mk, tsub_add_cancel_of_le this] }
end

@[simp] lemma order_iso_Iic_one_birational_symm_apply (x : Iic (1 : ℝ≥0∞)) :
  order_iso_Iic_one_birational.symm x = (x⁻¹ - 1)⁻¹ :=
rfl

/-- Order isomorphism between an initial interval in `ℝ≥0∞` and an initial interval in `ℝ≥0`. -/
@[simps apply_coe] def order_iso_Iic_coe (a : ℝ≥0) : Iic (a : ℝ≥0∞) ≃o Iic a :=
order_iso.symm
{ to_fun := λ x, ⟨x, coe_le_coe.2 x.2⟩,
  inv_fun := λ x, ⟨ennreal.to_nnreal x, coe_le_coe.1 $ coe_to_nnreal_le_self.trans x.2⟩,
  left_inv := λ x, subtype.ext $ to_nnreal_coe,
  right_inv := λ x, subtype.ext $ coe_to_nnreal (ne_top_of_le_ne_top coe_ne_top x.2),
  map_rel_iff' := λ x y, by simp only [equiv.coe_fn_mk, subtype.mk_le_mk, coe_coe, coe_le_coe,
    subtype.coe_le_coe] }

@[simp] lemma order_iso_Iic_coe_symm_apply_coe (a : ℝ≥0) (b : Iic a) :
  ((order_iso_Iic_coe a).symm b : ℝ≥0∞) = b := rfl

/-- An order isomorphism between the extended nonnegative real numbers and the unit interval. -/
def order_iso_unit_interval_birational : ℝ≥0∞ ≃o Icc (0 : ℝ) 1 :=
order_iso_Iic_one_birational.trans $ (order_iso_Iic_coe 1).trans $
  (nnreal.order_iso_Icc_zero_coe 1).symm

@[simp] lemma order_iso_unit_interval_birational_apply_coe (x : ℝ≥0∞) :
  (order_iso_unit_interval_birational x : ℝ) = (x⁻¹ + 1)⁻¹.to_real :=
rfl

lemma exists_inv_nat_lt {a : ℝ≥0∞} (h : a ≠ 0) :
  ∃n:ℕ, (n:ℝ≥0∞)⁻¹ < a :=
inv_inv a ▸ by simp only [inv_lt_inv, ennreal.exists_nat_gt (inv_ne_top.2 h)]

lemma exists_nat_pos_mul_gt (ha : a ≠ 0) (hb : b ≠ ∞) :
  ∃ n > 0, b < (n : ℕ) * a :=
begin
  have : b / a ≠ ∞, from mul_ne_top hb (inv_ne_top.2 ha),
  refine (ennreal.exists_nat_gt this).imp (λ n hn, _),
  have : ↑0 < (n : ℝ≥0∞), from lt_of_le_of_lt (by simp) hn,
  refine ⟨coe_nat_lt_coe_nat.1 this, _⟩,
  rwa [← ennreal.div_lt_iff (or.inl ha) (or.inr hb)]
end

lemma exists_nat_mul_gt (ha : a ≠ 0) (hb : b ≠ ∞) :
  ∃ n : ℕ, b < n * a :=
(exists_nat_pos_mul_gt ha hb).imp $ λ n, Exists.snd

lemma exists_nat_pos_inv_mul_lt (ha : a ≠ ∞) (hb : b ≠ 0) :
  ∃ n > 0, ((n : ℕ) : ℝ≥0∞)⁻¹ * a < b :=
begin
  rcases exists_nat_pos_mul_gt hb ha with ⟨n, npos, hn⟩,
  have : (n : ℝ≥0∞) ≠ 0 := nat.cast_ne_zero.2 npos.lt.ne',
  use [n, npos],
  rwa [← one_mul b, ← inv_mul_cancel this (nat_ne_top n),
    mul_assoc, mul_lt_mul_left (inv_ne_zero.2 $ nat_ne_top _) (inv_ne_top.2 this)]
end

lemma exists_nnreal_pos_mul_lt (ha : a ≠ ∞) (hb : b ≠ 0) :
  ∃ n > 0, ↑(n : ℝ≥0) * a < b :=
begin
  rcases exists_nat_pos_inv_mul_lt ha hb with ⟨n, npos : 0 < n, hn⟩,
  use (n : ℝ≥0)⁻¹,
  simp [*, npos.ne', zero_lt_one]
end

lemma exists_inv_two_pow_lt (ha : a ≠ 0) :
  ∃ n : ℕ, 2⁻¹ ^ n < a :=
begin
  rcases exists_inv_nat_lt ha with ⟨n, hn⟩,
  refine ⟨n, lt_trans _ hn⟩,
  rw [← ennreal.inv_pow, inv_lt_inv],
  norm_cast,
  exact n.lt_two_pow
end

@[simp, norm_cast] lemma coe_zpow (hr : r ≠ 0) (n : ℤ) : (↑(r^n) : ℝ≥0∞) = r^n :=
begin
  cases n,
  { simp only [int.of_nat_eq_coe, coe_pow, zpow_coe_nat] },
  { have : r ^ n.succ ≠ 0 := pow_ne_zero (n+1) hr,
    simp only [zpow_neg_succ_of_nat, coe_inv this, coe_pow] }
end

lemma zpow_pos (ha : a ≠ 0) (h'a : a ≠ ∞) (n : ℤ) : 0 < a ^ n :=
begin
  cases n,
  { exact ennreal.pow_pos ha.bot_lt n },
  { simp only [h'a, pow_eq_top_iff, zpow_neg_succ_of_nat, ne.def, not_false_iff,
               inv_pos, false_and] }
end

lemma zpow_lt_top (ha : a ≠ 0) (h'a : a ≠ ∞) (n : ℤ) : a ^ n < ∞ :=
begin
  cases n,
  { exact ennreal.pow_lt_top h'a.lt_top _ },
  { simp only [ennreal.pow_pos ha.bot_lt (n + 1), zpow_neg_succ_of_nat, inv_lt_top] }
end

lemma exists_mem_Ico_zpow
  {x y : ℝ≥0∞} (hx : x ≠ 0) (h'x : x ≠ ∞) (hy : 1 < y) (h'y : y ≠ ⊤) :
  ∃ n : ℤ, x ∈ Ico (y ^ n) (y ^ (n + 1)) :=
begin
  lift x to ℝ≥0 using h'x,
  lift y to ℝ≥0 using h'y,
  have A : y ≠ 0, { simpa only [ne.def, coe_eq_zero] using (ennreal.zero_lt_one.trans hy).ne' },
  obtain ⟨n, hn, h'n⟩ : ∃ n : ℤ, y ^ n ≤ x ∧ x < y ^ (n + 1),
  { refine nnreal.exists_mem_Ico_zpow _ (one_lt_coe_iff.1 hy),
    simpa only [ne.def, coe_eq_zero] using hx },
  refine ⟨n, _, _⟩,
  { rwa [← ennreal.coe_zpow A, ennreal.coe_le_coe] },
  { rwa [← ennreal.coe_zpow A, ennreal.coe_lt_coe] }
end

lemma exists_mem_Ioc_zpow
  {x y : ℝ≥0∞} (hx : x ≠ 0) (h'x : x ≠ ∞) (hy : 1 < y) (h'y : y ≠ ⊤) :
  ∃ n : ℤ, x ∈ Ioc (y ^ n) (y ^ (n + 1)) :=
begin
  lift x to ℝ≥0 using h'x,
  lift y to ℝ≥0 using h'y,
  have A : y ≠ 0, { simpa only [ne.def, coe_eq_zero] using (ennreal.zero_lt_one.trans hy).ne' },
  obtain ⟨n, hn, h'n⟩ : ∃ n : ℤ, y ^ n < x ∧ x ≤ y ^ (n + 1),
  { refine nnreal.exists_mem_Ioc_zpow _ (one_lt_coe_iff.1 hy),
    simpa only [ne.def, coe_eq_zero] using hx },
  refine ⟨n, _, _⟩,
  { rwa [← ennreal.coe_zpow A, ennreal.coe_lt_coe] },
  { rwa [← ennreal.coe_zpow A, ennreal.coe_le_coe] }
end

lemma Ioo_zero_top_eq_Union_Ico_zpow {y : ℝ≥0∞} (hy : 1 < y) (h'y : y ≠ ⊤) :
  Ioo (0 : ℝ≥0∞) (∞ : ℝ≥0∞) = ⋃ (n : ℤ), Ico (y^n) (y^(n+1)) :=
begin
  ext x,
  simp only [mem_Union, mem_Ioo, mem_Ico],
  split,
  { rintros ⟨hx, h'x⟩,
    exact exists_mem_Ico_zpow hx.ne' h'x.ne hy h'y },
  { rintros ⟨n, hn, h'n⟩,
    split,
    { apply lt_of_lt_of_le _ hn,
      exact ennreal.zpow_pos (ennreal.zero_lt_one.trans hy).ne' h'y _ },
    { apply lt_trans h'n _,
      exact ennreal.zpow_lt_top (ennreal.zero_lt_one.trans hy).ne' h'y _ } }
end

lemma zpow_le_of_le {x : ℝ≥0∞} (hx : 1 ≤ x) {a b : ℤ} (h : a ≤ b) : x ^ a ≤ x ^ b :=
begin
  induction a with a a; induction b with b b,
  { simp only [int.of_nat_eq_coe, zpow_coe_nat],
    exact pow_le_pow hx (int.le_of_coe_nat_le_coe_nat h), },
  { apply absurd h (not_le_of_gt _),
    exact lt_of_lt_of_le (int.neg_succ_lt_zero _) (int.of_nat_nonneg _) },
  { simp only [zpow_neg_succ_of_nat, int.of_nat_eq_coe, zpow_coe_nat],
    refine le_trans (inv_le_one.2 _) _;
    exact ennreal.one_le_pow_of_one_le hx _, },
  { simp only [zpow_neg_succ_of_nat, inv_le_inv],
    apply pow_le_pow hx,
    simpa only [←int.coe_nat_le_coe_nat_iff, neg_le_neg_iff, int.coe_nat_add, int.coe_nat_one,
      int.neg_succ_of_nat_eq] using h }
end

lemma monotone_zpow {x : ℝ≥0∞} (hx : 1 ≤ x) : monotone ((^) x : ℤ → ℝ≥0∞) :=
λ a b h, zpow_le_of_le hx h

lemma zpow_add {x : ℝ≥0∞} (hx : x ≠ 0) (h'x : x ≠ ∞) (m n : ℤ) :
  x ^ (m + n) = x ^ m * x ^ n :=
begin
  lift x to ℝ≥0 using h'x,
  replace hx : x ≠ 0, by simpa only [ne.def, coe_eq_zero] using hx,
  simp only [← coe_zpow hx, zpow_add₀ hx, coe_mul]
end

end inv

section real

lemma to_real_add (ha : a ≠ ∞) (hb : b ≠ ∞) : (a+b).to_real = a.to_real + b.to_real :=
begin
  lift a to ℝ≥0 using ha,
  lift b to ℝ≥0 using hb,
  refl
end

lemma to_real_sub_of_le {a b : ℝ≥0∞} (h : b ≤ a) (ha : a ≠ ∞):
  (a - b).to_real = a.to_real - b.to_real :=
begin
  lift b to ℝ≥0 using ne_top_of_le_ne_top ha h,
  lift a to ℝ≥0 using ha,
  simp only [← ennreal.coe_sub, ennreal.coe_to_real, nnreal.coe_sub (ennreal.coe_le_coe.mp h)],
end

lemma le_to_real_sub {a b : ℝ≥0∞} (hb : b ≠ ∞) : a.to_real - b.to_real ≤ (a - b).to_real :=
begin
  lift b to ℝ≥0 using hb,
  induction a using with_top.rec_top_coe,
  { simp },
  { simp only [←coe_sub, nnreal.sub_def, real.coe_to_nnreal', coe_to_real],
    exact le_max_left _ _ }
end

lemma to_real_add_le : (a+b).to_real ≤ a.to_real + b.to_real :=
if ha : a = ∞ then by simp only [ha, top_add, top_to_real, zero_add, to_real_nonneg]
else if hb : b = ∞ then by simp only [hb, add_top, top_to_real, add_zero, to_real_nonneg]
else le_of_eq (to_real_add ha hb)

lemma of_real_add {p q : ℝ} (hp : 0 ≤ p) (hq : 0 ≤ q) :
  ennreal.of_real (p + q) = ennreal.of_real p + ennreal.of_real q :=
by rw [ennreal.of_real, ennreal.of_real, ennreal.of_real, ← coe_add,
       coe_eq_coe, real.to_nnreal_add hp hq]

lemma of_real_add_le {p q : ℝ} : ennreal.of_real (p + q) ≤ ennreal.of_real p + ennreal.of_real q :=
coe_le_coe.2 real.to_nnreal_add_le

@[simp] lemma to_real_le_to_real (ha : a ≠ ∞) (hb : b ≠ ∞) : a.to_real ≤ b.to_real ↔ a ≤ b :=
begin
  lift a to ℝ≥0 using ha,
  lift b to ℝ≥0 using hb,
  norm_cast
end

lemma to_real_mono (hb : b ≠ ∞) (h : a ≤ b) : a.to_real ≤ b.to_real :=
(to_real_le_to_real (h.trans_lt (lt_top_iff_ne_top.2 hb)).ne hb).2 h

@[simp] lemma to_real_lt_to_real (ha : a ≠ ∞) (hb : b ≠ ∞) : a.to_real < b.to_real ↔ a < b :=
begin
  lift a to ℝ≥0 using ha,
  lift b to ℝ≥0 using hb,
  norm_cast
end

lemma to_real_strict_mono (hb : b ≠ ∞) (h : a < b) : a.to_real < b.to_real :=
(to_real_lt_to_real (h.trans (lt_top_iff_ne_top.2 hb)).ne hb).2 h

lemma to_nnreal_mono (hb : b ≠ ∞) (h : a ≤ b) : a.to_nnreal ≤ b.to_nnreal :=
by simpa [←ennreal.coe_le_coe, hb, (h.trans_lt hb.lt_top).ne]

@[simp] lemma to_nnreal_le_to_nnreal (ha : a ≠ ∞) (hb : b ≠ ∞) :
  a.to_nnreal ≤ b.to_nnreal ↔ a ≤ b :=
⟨λ h, by rwa [←coe_to_nnreal ha, ←coe_to_nnreal hb, coe_le_coe], to_nnreal_mono hb⟩

lemma to_nnreal_strict_mono (hb : b ≠ ∞) (h : a < b) : a.to_nnreal < b.to_nnreal :=
by simpa [←ennreal.coe_lt_coe, hb, (h.trans hb.lt_top).ne]

@[simp] lemma to_nnreal_lt_to_nnreal (ha : a ≠ ∞) (hb : b ≠ ∞) :
  a.to_nnreal < b.to_nnreal ↔ a < b :=
⟨λ h, by rwa [←coe_to_nnreal ha, ←coe_to_nnreal hb, coe_lt_coe], to_nnreal_strict_mono hb⟩

lemma to_real_max (hr : a ≠ ∞) (hp : b ≠ ∞) :
  ennreal.to_real (max a b) = max (ennreal.to_real a) (ennreal.to_real b) :=
(le_total a b).elim
  (λ h, by simp only [h, (ennreal.to_real_le_to_real hr hp).2 h, max_eq_right])
  (λ h, by simp only [h, (ennreal.to_real_le_to_real hp hr).2 h, max_eq_left])

lemma to_real_min {a b : ℝ≥0∞} (hr : a ≠ ∞) (hp : b ≠ ∞) :
  ennreal.to_real (min a b) = min (ennreal.to_real a) (ennreal.to_real b) :=
(le_total a b).elim
  (λ h, by simp only [h, (ennreal.to_real_le_to_real hr hp).2 h, min_eq_left])
  (λ h, by simp only [h, (ennreal.to_real_le_to_real hp hr).2 h, min_eq_right])

lemma to_real_sup {a b : ℝ≥0∞}
  : a ≠ ∞ → b ≠ ∞ → (a ⊔ b).to_real = a.to_real ⊔ b.to_real := to_real_max

lemma to_real_inf {a b : ℝ≥0∞}
  : a ≠ ∞ → b ≠ ∞ → (a ⊓ b).to_real = a.to_real ⊓ b.to_real := to_real_min

lemma to_nnreal_pos_iff : 0 < a.to_nnreal ↔ (0 < a ∧ a < ∞) :=
by { induction a using with_top.rec_top_coe; simp }

lemma to_nnreal_pos {a : ℝ≥0∞} (ha₀ : a ≠ 0) (ha_top : a ≠ ∞) : 0 < a.to_nnreal :=
to_nnreal_pos_iff.mpr ⟨bot_lt_iff_ne_bot.mpr ha₀, lt_top_iff_ne_top.mpr ha_top⟩

lemma to_real_pos_iff : 0 < a.to_real ↔ (0 < a ∧ a < ∞):=
(nnreal.coe_pos).trans to_nnreal_pos_iff

lemma to_real_pos {a : ℝ≥0∞} (ha₀ : a ≠ 0) (ha_top : a ≠ ∞) : 0 < a.to_real :=
to_real_pos_iff.mpr ⟨bot_lt_iff_ne_bot.mpr ha₀, lt_top_iff_ne_top.mpr ha_top⟩

lemma of_real_le_of_real {p q : ℝ} (h : p ≤ q) : ennreal.of_real p ≤ ennreal.of_real q :=
by simp [ennreal.of_real, real.to_nnreal_le_to_nnreal h]

lemma of_real_le_of_le_to_real {a : ℝ} {b : ℝ≥0∞} (h : a ≤ ennreal.to_real b) :
  ennreal.of_real a ≤ b :=
(of_real_le_of_real h).trans of_real_to_real_le

@[simp] lemma of_real_le_of_real_iff {p q : ℝ} (h : 0 ≤ q) :
  ennreal.of_real p ≤ ennreal.of_real q ↔ p ≤ q :=
by rw [ennreal.of_real, ennreal.of_real, coe_le_coe, real.to_nnreal_le_to_nnreal_iff h]

@[simp] lemma of_real_lt_of_real_iff {p q : ℝ} (h : 0 < q) :
  ennreal.of_real p < ennreal.of_real q ↔ p < q :=
by rw [ennreal.of_real, ennreal.of_real, coe_lt_coe, real.to_nnreal_lt_to_nnreal_iff h]

lemma of_real_lt_of_real_iff_of_nonneg {p q : ℝ} (hp : 0 ≤ p) :
  ennreal.of_real p < ennreal.of_real q ↔ p < q :=
by rw [ennreal.of_real, ennreal.of_real, coe_lt_coe, real.to_nnreal_lt_to_nnreal_iff_of_nonneg hp]

@[simp] lemma of_real_pos {p : ℝ} : 0 < ennreal.of_real p ↔ 0 < p :=
by simp [ennreal.of_real]

@[simp] lemma of_real_eq_zero {p : ℝ} : ennreal.of_real p = 0 ↔ p ≤ 0 :=
by simp [ennreal.of_real]

@[simp] lemma zero_eq_of_real {p : ℝ} : 0 = ennreal.of_real p ↔ p ≤ 0 :=
eq_comm.trans of_real_eq_zero

alias of_real_eq_zero ↔ _ of_real_of_nonpos

lemma of_real_sub (p : ℝ) {q : ℝ} (hq : 0 ≤ q) :
  ennreal.of_real (p - q) = ennreal.of_real p - ennreal.of_real q :=
begin
  obtain h | h := le_total p q,
  { rw [of_real_of_nonpos (sub_nonpos_of_le h), tsub_eq_zero_of_le (of_real_le_of_real h)] },
  refine ennreal.eq_sub_of_add_eq of_real_ne_top _,
  rw [←of_real_add (sub_nonneg_of_le h) hq, sub_add_cancel],
end

lemma of_real_le_iff_le_to_real {a : ℝ} {b : ℝ≥0∞} (hb : b ≠ ∞) :
  ennreal.of_real a ≤ b ↔ a ≤ ennreal.to_real b :=
begin
  lift b to ℝ≥0 using hb,
  simpa [ennreal.of_real, ennreal.to_real] using real.to_nnreal_le_iff_le_coe
end

lemma of_real_lt_iff_lt_to_real {a : ℝ} {b : ℝ≥0∞} (ha : 0 ≤ a) (hb : b ≠ ∞) :
  ennreal.of_real a < b ↔ a < ennreal.to_real b :=
begin
  lift b to ℝ≥0 using hb,
  simpa [ennreal.of_real, ennreal.to_real] using real.to_nnreal_lt_iff_lt_coe ha
end

lemma le_of_real_iff_to_real_le {a : ℝ≥0∞} {b : ℝ} (ha : a ≠ ∞) (hb : 0 ≤ b) :
  a ≤ ennreal.of_real b ↔ ennreal.to_real a ≤ b :=
begin
  lift a to ℝ≥0 using ha,
  simpa [ennreal.of_real, ennreal.to_real] using real.le_to_nnreal_iff_coe_le hb
end

lemma to_real_le_of_le_of_real {a : ℝ≥0∞} {b : ℝ} (hb : 0 ≤ b) (h : a ≤ ennreal.of_real b) :
  ennreal.to_real a ≤ b :=
have ha : a ≠ ∞, from ne_top_of_le_ne_top of_real_ne_top h,
(le_of_real_iff_to_real_le ha hb).1 h

lemma lt_of_real_iff_to_real_lt {a : ℝ≥0∞} {b : ℝ} (ha : a ≠ ∞) :
  a < ennreal.of_real b ↔ ennreal.to_real a < b :=
begin
  lift a to ℝ≥0 using ha,
  simpa [ennreal.of_real, ennreal.to_real] using real.lt_to_nnreal_iff_coe_lt
end

lemma of_real_mul {p q : ℝ} (hp : 0 ≤ p) :
  ennreal.of_real (p * q) = ennreal.of_real p * ennreal.of_real q :=
by simp only [ennreal.of_real, ← coe_mul, real.to_nnreal_mul hp]

lemma of_real_mul' {p q : ℝ} (hq : 0 ≤ q) :
  ennreal.of_real (p * q) = ennreal.of_real p * ennreal.of_real q :=
by rw [mul_comm, of_real_mul hq, mul_comm]

lemma of_real_pow {p : ℝ} (hp : 0 ≤ p) (n : ℕ) :
  ennreal.of_real (p ^ n) = ennreal.of_real p ^ n :=
by rw [of_real_eq_coe_nnreal hp, ← coe_pow, ← of_real_coe_nnreal, nnreal.coe_pow, nnreal.coe_mk]

lemma of_real_inv_of_pos {x : ℝ} (hx : 0 < x) :
  (ennreal.of_real x)⁻¹ = ennreal.of_real x⁻¹ :=
by rw [ennreal.of_real, ennreal.of_real, ←@coe_inv (real.to_nnreal x) (by simp [hx]), coe_eq_coe,
  real.to_nnreal_inv.symm]

lemma of_real_div_of_pos {x y : ℝ} (hy : 0 < y) :
  ennreal.of_real (x / y) = ennreal.of_real x / ennreal.of_real y :=
by rw [div_eq_mul_inv, div_eq_mul_inv, of_real_mul' (inv_nonneg.2 hy.le), of_real_inv_of_pos hy]

@[simp] lemma to_nnreal_mul {a b : ℝ≥0∞} : (a * b).to_nnreal = a.to_nnreal * b.to_nnreal :=
with_top.untop'_zero_mul a b

lemma to_nnreal_mul_top (a : ℝ≥0∞) : ennreal.to_nnreal (a * ∞) = 0 := by simp
lemma to_nnreal_top_mul (a : ℝ≥0∞) : ennreal.to_nnreal (∞ * a) = 0 := by simp

@[simp] lemma smul_to_nnreal (a : ℝ≥0) (b : ℝ≥0∞) :
  (a • b).to_nnreal = a * b.to_nnreal :=
begin
  change ((a : ℝ≥0∞) * b).to_nnreal = a * b.to_nnreal,
  simp only [ennreal.to_nnreal_mul, ennreal.to_nnreal_coe],
end

/-- `ennreal.to_nnreal` as a `monoid_hom`. -/
def to_nnreal_hom : ℝ≥0∞ →* ℝ≥0 :=
{ to_fun := ennreal.to_nnreal,
  map_one' := to_nnreal_coe,
  map_mul' := λ _ _, to_nnreal_mul }

@[simp] lemma to_nnreal_pow (a : ℝ≥0∞) (n : ℕ) : (a ^ n).to_nnreal = a.to_nnreal ^ n :=
to_nnreal_hom.map_pow a n

@[simp] lemma to_nnreal_prod {ι : Type*} {s : finset ι} {f : ι → ℝ≥0∞} :
  (∏ i in s, f i).to_nnreal = ∏ i in s, (f i).to_nnreal :=
to_nnreal_hom.map_prod _ _

/-- `ennreal.to_real` as a `monoid_hom`. -/
def to_real_hom : ℝ≥0∞ →* ℝ :=
(nnreal.to_real_hom : ℝ≥0 →* ℝ).comp to_nnreal_hom

@[simp] lemma to_real_mul : (a * b).to_real = a.to_real * b.to_real :=
to_real_hom.map_mul a b

@[simp] lemma to_real_pow (a : ℝ≥0∞) (n : ℕ) : (a ^ n).to_real = a.to_real ^ n :=
to_real_hom.map_pow a n

@[simp] lemma to_real_prod {ι : Type*} {s : finset ι} {f : ι → ℝ≥0∞} :
  (∏ i in s, f i).to_real = ∏ i in s, (f i).to_real :=
to_real_hom.map_prod _ _

lemma to_real_of_real_mul (c : ℝ) (a : ℝ≥0∞) (h : 0 ≤ c) :
  ennreal.to_real ((ennreal.of_real c) * a) = c * ennreal.to_real a :=
by rw [ennreal.to_real_mul, ennreal.to_real_of_real h]

lemma to_real_mul_top (a : ℝ≥0∞) : ennreal.to_real (a * ∞) = 0 :=
by rw [to_real_mul, top_to_real, mul_zero]

lemma to_real_top_mul (a : ℝ≥0∞) : ennreal.to_real (∞ * a) = 0 :=
by { rw mul_comm, exact to_real_mul_top _ }

lemma to_real_eq_to_real (ha : a ≠ ∞) (hb : b ≠ ∞) :
  ennreal.to_real a = ennreal.to_real b ↔ a = b :=
begin
  lift a to ℝ≥0 using ha,
  lift b to ℝ≥0 using hb,
  simp only [coe_eq_coe, nnreal.coe_eq, coe_to_real],
end

lemma to_real_smul (r : ℝ≥0) (s : ℝ≥0∞) :
  (r • s).to_real = r • s.to_real :=
by { rw [ennreal.smul_def, smul_eq_mul, to_real_mul, coe_to_real], refl }

protected lemma trichotomy (p : ℝ≥0∞) : p = 0 ∨ p = ∞ ∨ 0 < p.to_real :=
by simpa only [or_iff_not_imp_left] using to_real_pos

protected lemma trichotomy₂ {p q : ℝ≥0∞} (hpq : p ≤ q) :
  (p = 0 ∧ q = 0) ∨ (p = 0 ∧ q = ∞) ∨ (p = 0 ∧ 0 < q.to_real) ∨ (p = ∞ ∧ q = ∞)
  ∨ (0 < p.to_real ∧ q = ∞) ∨ (0 < p.to_real ∧ 0 < q.to_real ∧ p.to_real ≤ q.to_real) :=
begin
  rcases eq_or_lt_of_le (bot_le : 0 ≤ p) with (rfl : 0 = p) | (hp : 0 < p),
  { simpa using q.trichotomy },
  rcases eq_or_lt_of_le (le_top : q ≤ ∞) with rfl | hq,
  { simpa using p.trichotomy },
  repeat { right },
  have hq' : 0 < q := lt_of_lt_of_le hp hpq,
  have hp' : p < ∞ := lt_of_le_of_lt hpq hq,
  simp [ennreal.to_real_le_to_real hp'.ne hq.ne, ennreal.to_real_pos_iff, hpq, hp, hp', hq', hq],
end

protected lemma dichotomy (p : ℝ≥0∞) [fact (1 ≤ p)] : p = ∞ ∨ 1 ≤ p.to_real :=
begin
  have :  p = ⊤ ∨ 0 < p.to_real ∧ 1 ≤ p.to_real,
  { simpa using ennreal.trichotomy₂ (fact.out _ : 1 ≤ p) },
  exact this.imp_right (λ h, h.2)
end

lemma to_real_pos_iff_ne_top (p : ℝ≥0∞) [fact (1 ≤ p)] : 0 < p.to_real ↔ p ≠ ∞ :=
⟨λ h hp, let this : (0 : ℝ) ≠ 0 := top_to_real ▸ (hp ▸ h.ne : 0 ≠ ∞.to_real) in this rfl,
 λ h, zero_lt_one.trans_le (p.dichotomy.resolve_left h)⟩

lemma to_nnreal_inv (a : ℝ≥0∞) : (a⁻¹).to_nnreal = (a.to_nnreal)⁻¹ :=
begin
  induction a using with_top.rec_top_coe, { simp },
  rcases eq_or_ne a 0 with rfl|ha, { simp },
  rw [← coe_inv ha, to_nnreal_coe, to_nnreal_coe]
end

lemma to_nnreal_div (a b : ℝ≥0∞) : (a / b).to_nnreal = a.to_nnreal / b.to_nnreal :=
by rw [div_eq_mul_inv, to_nnreal_mul, to_nnreal_inv, div_eq_mul_inv]

lemma to_real_inv (a : ℝ≥0∞) : (a⁻¹).to_real = (a.to_real)⁻¹ :=
by { simp_rw ennreal.to_real, norm_cast, exact to_nnreal_inv a, }

lemma to_real_div (a b : ℝ≥0∞) : (a / b).to_real = a.to_real / b.to_real :=
by rw [div_eq_mul_inv, to_real_mul, to_real_inv, div_eq_mul_inv]

lemma of_real_prod_of_nonneg {s : finset α} {f : α → ℝ} (hf : ∀ i, i ∈ s → 0 ≤ f i) :
  ennreal.of_real (∏ i in s, f i) = ∏ i in s, ennreal.of_real (f i) :=
begin
  simp_rw [ennreal.of_real, ←coe_finset_prod, coe_eq_coe],
  exact real.to_nnreal_prod_of_nonneg hf,
end

@[simp] lemma to_nnreal_bit0 {x : ℝ≥0∞} : (bit0 x).to_nnreal = bit0 (x.to_nnreal) :=
begin
  induction x using with_top.rec_top_coe,
  { simp },
  { exact to_nnreal_add coe_ne_top coe_ne_top }
end

@[simp] lemma to_nnreal_bit1 {x : ℝ≥0∞} (hx_top : x ≠ ∞) :
  (bit1 x).to_nnreal = bit1 (x.to_nnreal) :=
by simp [bit1, bit1, to_nnreal_add (by rwa [ne.def, bit0_eq_top_iff]) ennreal.one_ne_top]

@[simp] lemma to_real_bit0 {x : ℝ≥0∞} : (bit0 x).to_real = bit0 (x.to_real) :=
by simp [ennreal.to_real]

@[simp] lemma to_real_bit1 {x : ℝ≥0∞} (hx_top : x ≠ ∞) :
  (bit1 x).to_real = bit1 (x.to_real) :=
by simp [ennreal.to_real, hx_top]

@[simp] lemma of_real_bit0 (r : ℝ) :
  ennreal.of_real (bit0 r) = bit0 (ennreal.of_real r) :=
by simp [ennreal.of_real]

@[simp] lemma of_real_bit1 {r : ℝ} (hr : 0 ≤ r) :
  ennreal.of_real (bit1 r) = bit1 (ennreal.of_real r) :=
(of_real_add (by simp [hr]) zero_le_one).trans (by simp [real.to_nnreal_one, bit1])

end real

section infi
variables {ι : Sort*} {f g : ι → ℝ≥0∞}

lemma infi_add : infi f + a = ⨅i, f i + a :=
le_antisymm
  (le_infi $ assume i, add_le_add (infi_le _ _) $ le_rfl)
  (tsub_le_iff_right.1 $ le_infi $ assume i, tsub_le_iff_right.2 $ infi_le _ _)

lemma supr_sub : (⨆i, f i) - a = (⨆i, f i - a) :=
le_antisymm
  (tsub_le_iff_right.2 $ supr_le $ assume i, tsub_le_iff_right.1 $ le_supr _ i)
  (supr_le $ assume i, tsub_le_tsub (le_supr _ _) (le_refl a))

lemma sub_infi : a - (⨅i, f i) = (⨆i, a - f i) :=
begin
  refine (eq_of_forall_ge_iff $ λ c, _),
  rw [tsub_le_iff_right, add_comm, infi_add],
  simp [tsub_le_iff_right, sub_eq_add_neg, add_comm],
end

lemma Inf_add {s : set ℝ≥0∞} : Inf s + a = ⨅b∈s, b + a :=
by simp [Inf_eq_infi, infi_add]

lemma add_infi {a : ℝ≥0∞} : a + infi f = ⨅b, a + f b :=
by rw [add_comm, infi_add]; simp [add_comm]

lemma infi_add_infi (h : ∀i j, ∃k, f k + g k ≤ f i + g j) : infi f + infi g = (⨅a, f a + g a) :=
suffices (⨅a, f a + g a) ≤ infi f + infi g,
  from le_antisymm (le_infi $ assume a, add_le_add (infi_le _ _) (infi_le _ _)) this,
calc (⨅a, f a + g a) ≤ (⨅ a a', f a + g a') :
    le_infi $ assume a, le_infi $ assume a',
      let ⟨k, h⟩ := h a a' in infi_le_of_le k h
  ... = infi f + infi g :
    by simp [add_infi, infi_add]

lemma infi_sum {f : ι → α → ℝ≥0∞} {s : finset α} [nonempty ι]
  (h : ∀(t : finset α) (i j : ι), ∃k, ∀a∈t, f k a ≤ f i a ∧ f k a ≤ f j a) :
  (⨅i, ∑ a in s, f i a) = ∑ a in s, ⨅i, f i a :=
begin
  induction s using finset.induction_on with a s ha ih,
  { simp },
  have : ∀ (i j : ι), ∃ (k : ι), f k a + ∑ b in s, f k b ≤ f i a + ∑ b in s, f j b,
  { intros i j,
    obtain ⟨k, hk⟩ := h (insert a s) i j,
    exact ⟨k, add_le_add (hk a (finset.mem_insert_self _ _)).left $ finset.sum_le_sum $
      λ a ha, (hk _ $ finset.mem_insert_of_mem ha).right⟩ },
  simp [ha, ih.symm, infi_add_infi this]
end

/-- If `x ≠ 0` and `x ≠ ∞`, then right multiplication by `x` maps infimum to infimum.
See also `ennreal.infi_mul` that assumes `[nonempty ι]` but does not require `x ≠ 0`. -/
lemma infi_mul_of_ne {ι} {f : ι → ℝ≥0∞} {x : ℝ≥0∞} (h0 : x ≠ 0) (h : x ≠ ∞) :
  infi f * x = ⨅ i, f i * x :=
le_antisymm
  mul_right_mono.map_infi_le
  ((div_le_iff_le_mul (or.inl h0) $ or.inl h).mp $ le_infi $
    λ i, (div_le_iff_le_mul (or.inl h0) $ or.inl h).mpr $ infi_le _ _)

/-- If `x ≠ ∞`, then right multiplication by `x` maps infimum over a nonempty type to infimum. See
also `ennreal.infi_mul_of_ne` that assumes `x ≠ 0` but does not require `[nonempty ι]`. -/
lemma infi_mul {ι} [nonempty ι] {f : ι → ℝ≥0∞} {x : ℝ≥0∞} (h : x ≠ ∞) :
  infi f * x = ⨅ i, f i * x :=
begin
  by_cases h0 : x = 0,
  { simp only [h0, mul_zero, infi_const] },
  { exact infi_mul_of_ne h0 h }
end

/-- If `x ≠ ∞`, then left multiplication by `x` maps infimum over a nonempty type to infimum. See
also `ennreal.mul_infi_of_ne` that assumes `x ≠ 0` but does not require `[nonempty ι]`. -/
lemma mul_infi {ι} [nonempty ι] {f : ι → ℝ≥0∞} {x : ℝ≥0∞} (h : x ≠ ∞) :
  x * infi f = ⨅ i, x * f i :=
by simpa only [mul_comm] using infi_mul h

/-- If `x ≠ 0` and `x ≠ ∞`, then left multiplication by `x` maps infimum to infimum.
See also `ennreal.mul_infi` that assumes `[nonempty ι]` but does not require `x ≠ 0`. -/
lemma mul_infi_of_ne {ι} {f : ι → ℝ≥0∞} {x : ℝ≥0∞} (h0 : x ≠ 0) (h : x ≠ ∞) :
  x * infi f = ⨅ i, x * f i :=
by simpa only [mul_comm] using infi_mul_of_ne h0 h

/-! `supr_mul`, `mul_supr` and variants are in `topology.instances.ennreal`. -/

end infi

section supr

@[simp] lemma supr_eq_zero {ι : Sort*} {f : ι → ℝ≥0∞} : (⨆ i, f i) = 0 ↔ ∀ i, f i = 0 :=
supr_eq_bot

@[simp] lemma supr_zero_eq_zero {ι : Sort*} : (⨆ i : ι, (0 : ℝ≥0∞)) = 0 :=
by simp

lemma sup_eq_zero {a b : ℝ≥0∞} : a ⊔ b = 0 ↔ a = 0 ∧ b = 0 := sup_eq_bot_iff

lemma supr_coe_nat : (⨆n:ℕ, (n : ℝ≥0∞)) = ∞ :=
(supr_eq_top _).2 $ assume b hb, ennreal.exists_nat_gt (lt_top_iff_ne_top.1 hb)

end supr

end ennreal

namespace set
namespace ord_connected

variables {s : set ℝ} {t : set ℝ≥0} {u : set ℝ≥0∞}

lemma preimage_coe_nnreal_ennreal (h : u.ord_connected) : (coe ⁻¹' u : set ℝ≥0).ord_connected :=
h.preimage_mono ennreal.coe_mono

lemma image_coe_nnreal_ennreal (h : t.ord_connected) : (coe '' t : set ℝ≥0∞).ord_connected :=
begin
  refine ⟨ball_image_iff.2 $ λ x hx, ball_image_iff.2 $ λ y hy z hz, _⟩,
  rcases ennreal.le_coe_iff.1 hz.2 with ⟨z, rfl, hzy⟩,
  exact mem_image_of_mem _ (h.out hx hy ⟨ennreal.coe_le_coe.1 hz.1, ennreal.coe_le_coe.1 hz.2⟩)
end

lemma preimage_ennreal_of_real (h : u.ord_connected) : (ennreal.of_real ⁻¹' u).ord_connected :=
h.preimage_coe_nnreal_ennreal.preimage_real_to_nnreal

lemma image_ennreal_of_real (h : s.ord_connected) : (ennreal.of_real '' s).ord_connected :=
by simpa only [image_image] using h.image_real_to_nnreal.image_coe_nnreal_ennreal

end ord_connected
end set

namespace tactic
open positivity

private lemma nnreal_coe_pos {r : ℝ≥0} : 0 < r → 0 < (r : ℝ≥0∞) := ennreal.coe_pos.2

/-- Extension for the `positivity` tactic: cast from `ℝ≥0` to `ℝ≥0∞`. -/
@[positivity]
meta def positivity_coe_nnreal_ennreal : expr → tactic strictness
| `(@coe _ _ %%inst %%a) := do
  unify inst `(@coe_to_lift _ _ $ @coe_base _ _ ennreal.has_coe),
  positive p ← core a, -- We already know `0 ≤ r` for all `r : ℝ≥0∞`
  positive <$> mk_app ``nnreal_coe_pos [p]
| e := pp e >>= fail ∘ format.bracket "The expression "
         " is not of the form `(r : ℝ≥0∞)` for `r : ℝ≥0`"

end tactic<|MERGE_RESOLUTION|>--- conflicted
+++ resolved
@@ -233,11 +233,8 @@
 @[simp, norm_cast] lemma coe_bit1 : (↑(bit1 r) : ℝ≥0∞) = bit1 r := by simp [bit1]
 lemma coe_two : ((2:ℝ≥0) : ℝ≥0∞) = 2 := by norm_cast
 
-<<<<<<< HEAD
-protected lemma zero_lt_one : 0 < (1 : ℝ≥0∞) := zero_lt_one
-=======
 lemma to_nnreal_eq_to_nnreal_iff (x y : ℝ≥0∞) :
-  x.to_nnreal = y.to_nnreal ↔ x = y ∨ (x = 0 ∧ y = ⊤) ∨ (x = ⊤ ∧ y = 0) :=
+  x.to_nnreal = y.to_nnreal ↔ x = y ∨ x = 0 ∧ y = ⊤ ∨ x = ⊤ ∧ y = 0 :=
 begin
   cases x,
   { simp only [@eq_comm ℝ≥0 _ y.to_nnreal, @eq_comm ℝ≥0∞ _ y, to_nnreal_eq_zero_iff,
@@ -258,14 +255,11 @@
   x.to_real = y.to_real ↔ x = y :=
 by simp only [ennreal.to_real, nnreal.coe_eq, to_nnreal_eq_to_nnreal_iff' hx hy]
 
-
-protected lemma zero_lt_one : 0 < (1 : ℝ≥0∞) :=
-  canonically_ordered_comm_semiring.zero_lt_one
->>>>>>> a12363e2
+protected lemma zero_lt_one : 0 < (1 : ℝ≥0∞) := zero_lt_one
 
 @[simp] lemma one_lt_two : (1 : ℝ≥0∞) < 2 :=
 coe_one ▸ coe_two ▸ by exact_mod_cast (@one_lt_two ℕ _ _)
-@[simp] lemma zero_lt_two : (0:ℝ≥0∞) < 2 := lt_trans ennreal.zero_lt_one one_lt_two
+@[simp] lemma zero_lt_two : (0:ℝ≥0∞) < 2 := lt_trans zero_lt_one one_lt_two
 lemma two_ne_zero : (2:ℝ≥0∞) ≠ 0 := (ne_of_lt zero_lt_two).symm
 lemma two_ne_top : (2:ℝ≥0∞) ≠ ∞ := coe_two ▸ coe_ne_top
 
@@ -760,7 +754,7 @@
 lemma add_le_cancellable_iff_ne {a : ℝ≥0∞} : add_le_cancellable a ↔ a ≠ ∞ :=
 begin
   split,
-  { rintro h rfl, refine ennreal.zero_lt_one.not_le (h _), simp, },
+  { rintro h rfl, refine zero_lt_one.not_le (h _), simp, },
   { rintro h b c hbc, apply ennreal.le_of_add_le_add_left h hbc }
 end
 
@@ -1439,7 +1433,7 @@
 begin
   lift x to ℝ≥0 using h'x,
   lift y to ℝ≥0 using h'y,
-  have A : y ≠ 0, { simpa only [ne.def, coe_eq_zero] using (ennreal.zero_lt_one.trans hy).ne' },
+  have A : y ≠ 0, { simpa only [ne.def, coe_eq_zero] using (zero_lt_one.trans hy).ne' },
   obtain ⟨n, hn, h'n⟩ : ∃ n : ℤ, y ^ n ≤ x ∧ x < y ^ (n + 1),
   { refine nnreal.exists_mem_Ico_zpow _ (one_lt_coe_iff.1 hy),
     simpa only [ne.def, coe_eq_zero] using hx },
@@ -1454,7 +1448,7 @@
 begin
   lift x to ℝ≥0 using h'x,
   lift y to ℝ≥0 using h'y,
-  have A : y ≠ 0, { simpa only [ne.def, coe_eq_zero] using (ennreal.zero_lt_one.trans hy).ne' },
+  have A : y ≠ 0, { simpa only [ne.def, coe_eq_zero] using (zero_lt_one.trans hy).ne' },
   obtain ⟨n, hn, h'n⟩ : ∃ n : ℤ, y ^ n < x ∧ x ≤ y ^ (n + 1),
   { refine nnreal.exists_mem_Ioc_zpow _ (one_lt_coe_iff.1 hy),
     simpa only [ne.def, coe_eq_zero] using hx },
@@ -1474,9 +1468,9 @@
   { rintros ⟨n, hn, h'n⟩,
     split,
     { apply lt_of_lt_of_le _ hn,
-      exact ennreal.zpow_pos (ennreal.zero_lt_one.trans hy).ne' h'y _ },
+      exact ennreal.zpow_pos (zero_lt_one.trans hy).ne' h'y _ },
     { apply lt_trans h'n _,
-      exact ennreal.zpow_lt_top (ennreal.zero_lt_one.trans hy).ne' h'y _ } }
+      exact ennreal.zpow_lt_top (zero_lt_one.trans hy).ne' h'y _ } }
 end
 
 lemma zpow_le_of_le {x : ℝ≥0∞} (hx : 1 ≤ x) {a b : ℤ} (h : a ≤ b) : x ^ a ≤ x ^ b :=
