--- conflicted
+++ resolved
@@ -266,13 +266,8 @@
 protected lemma zero_lt_one : 0 < (1 : ℝ≥0∞) := zero_lt_one
 
 @[simp] lemma one_lt_two : (1 : ℝ≥0∞) < 2 :=
-<<<<<<< HEAD
-coe_one ▸ coe_two ▸ by exact_mod_cast (@one_lt_two ℕ _)
-@[simp] lemma zero_lt_two : (0:ℝ≥0∞) < 2 := lt_trans zero_lt_one one_lt_two
-=======
-ennreal.coe_one ▸ coe_two ▸ by exact_mod_cast (@one_lt_two ℕ _ _)
+ennreal.coe_one ▸ coe_two ▸ by exact_mod_cast @one_lt_two ℕ _
 @[simp] lemma zero_lt_two : (0:ℝ≥0∞) < 2 := lt_trans ennreal.zero_lt_one one_lt_two
->>>>>>> f86ad885
 lemma two_ne_zero : (2:ℝ≥0∞) ≠ 0 := (ne_of_lt zero_lt_two).symm
 lemma two_ne_top : (2:ℝ≥0∞) ≠ ∞ := coe_two ▸ coe_ne_top
 
