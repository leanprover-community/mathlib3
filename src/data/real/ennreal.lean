--- conflicted
+++ resolved
@@ -1704,13 +1704,8 @@
   ennreal.of_real (p ^ n) = ennreal.of_real p ^ n :=
 by rw [of_real_eq_coe_nnreal hp, ← coe_pow, ← of_real_coe_nnreal, nnreal.coe_pow, nnreal.coe_mk]
 
-<<<<<<< HEAD
-@[simp] lemma nsmul_of_real {x : ℝ} {n : ℕ} :
-  n • ennreal.of_real x = ennreal.of_real (n • x) :=
-=======
 lemma of_real_nsmul {x : ℝ} {n : ℕ} :
   ennreal.of_real (n • x) = n • ennreal.of_real x :=
->>>>>>> 62a56268
 by simp only [nsmul_eq_mul, ← of_real_coe_nat n, ← of_real_mul n.cast_nonneg]
 
 lemma of_real_inv_of_pos {x : ℝ} (hx : 0 < x) :
