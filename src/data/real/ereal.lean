/-
Copyright (c) 2019 Kevin Buzzard. All rights reserved.
Released under Apache 2.0 license as described in the file LICENSE.
Authors: Kevin Buzzard
-/
import data.real.basic
import data.real.ennreal

/-!
# The extended reals [-∞, ∞].

This file defines `ereal`, the real numbers together with a top and bottom element,
referred to as ⊤ and ⊥. It is implemented as `with_top (with_bot ℝ)`

Addition and multiplication are problematic in the presence of ±∞, but
negation has a natural definition and satisfies the usual properties.

An ad hoc addition is defined, for which `ereal` is an `add_comm_monoid`, and even an ordered one
(if `a ≤ a'` and `b ≤ b'` then `a + b ≤ a' + b'`).
Note however that addition is badly behaved at `(⊥, ⊤)` and `(⊤, ⊥)` so this can not be upgraded
to a group structure. Our choice is that `⊥ + ⊤ = ⊤ + ⊥ = ⊤`.

An ad hoc subtraction is then defined by `x - y = x + (-y)`. It does not have nice properties,
but it is sometimes convenient to have.

An ad hoc multiplication is defined, for which `ereal` is a `comm_monoid_with_zero`.
This does not distribute with addition, as `⊤ = ⊤ - ⊥ = 1*⊤ - 1*⊤ ≠ (1 - 1) * ⊤ = 0 * ⊤ = 0`.

`ereal` is a `complete_linear_order`; this is deduced by type class inference from
the fact that `with_top (with_bot L)` is a complete linear order if `L` is
a conditionally complete linear order.

Coercions from `ℝ` and from `ℝ≥0∞` are registered, and their basic properties are proved. The main
one is the real coercion, and is usually referred to just as `coe` (lemmas such as
`ereal.coe_add` deal with this coercion). The one from `ennreal` is usually called `coe_ennreal`
in the `ereal` namespace.

## Tags

real, ereal, complete lattice

## TODO

abs : ereal → ℝ≥0∞

In Isabelle they define + - * and / (making junk choices for things like -∞ + ∞)
and then prove whatever bits of the ordered ring/field axioms still hold. They
also do some limits stuff (liminf/limsup etc).
See https://isabelle.in.tum.de/dist/library/HOL/HOL-Library/Extended_Real.html
-/

open function
open_locale ennreal nnreal

/-- ereal : The type `[-∞, ∞]` -/
<<<<<<< HEAD
@[derive [has_top, comm_monoid_with_zero, nontrivial, add_monoid,
=======
@[derive [has_top, comm_monoid_with_zero, nontrivial,
>>>>>>> 7c0ff89b
  has_Sup, has_Inf, complete_linear_order, linear_ordered_add_comm_monoid_with_top]]
def ereal := with_top (with_bot ℝ)

/-- The canonical inclusion froms reals to ereals. Do not use directly: as this is registered as
a coercion, use the coercion instead. -/
def real.to_ereal : ℝ → ereal := some ∘ some

namespace ereal

-- TODO: Provide explicitly, otherwise it is inferred noncomputably from `complete_linear_order`
instance : has_bot ereal := ⟨some ⊥⟩

instance : has_coe ℝ ereal := ⟨real.to_ereal⟩

lemma coe_strict_mono : strict_mono (coe : ℝ → ereal) :=
with_top.coe_strict_mono.comp with_bot.coe_strict_mono

lemma coe_injective : injective (coe : ℝ → ereal) := coe_strict_mono.injective

@[simp, norm_cast] protected lemma coe_le_coe_iff {x y : ℝ} : (x : ereal) ≤ (y : ereal) ↔ x ≤ y :=
coe_strict_mono.le_iff_le
@[simp, norm_cast] protected lemma coe_lt_coe_iff {x y : ℝ} : (x : ereal) < (y : ereal) ↔ x < y :=
coe_strict_mono.lt_iff_lt
@[simp, norm_cast] protected lemma coe_eq_coe_iff {x y : ℝ} : (x : ereal) = (y : ereal) ↔ x = y :=
coe_injective.eq_iff
protected lemma coe_ne_coe_iff {x y : ℝ} : (x : ereal) ≠ (y : ereal) ↔ x ≠ y := coe_injective.ne_iff

/-- The canonical map from nonnegative extended reals to extended reals -/
def _root_.ennreal.to_ereal : ℝ≥0∞ → ereal
| ⊤ := ⊤
| (some x) := x.1

instance has_coe_ennreal : has_coe ℝ≥0∞ ereal := ⟨ennreal.to_ereal⟩

instance : has_zero ereal := ⟨(0 : ℝ)⟩
instance : inhabited ereal := ⟨0⟩

/-- A recursor for `ereal` in terms of the coercion.

A typical invocation looks like `induction x using ereal.rec`. Note that using `induction`
directly will unfold `ereal` to `option` which is undesirable.

When working in term mode, note that pattern matching can be used directly. -/
@[elab_as_eliminator]
protected def rec {C : ereal → Sort*} (h_bot : C ⊥) (h_real : Π a : ℝ, C a) (h_top : C ⊤) :
  ∀ a : ereal, C a
| ⊥ := h_bot
| (a : ℝ) := h_real a
| ⊤ := h_top

/-! ### Real coercion -/

instance can_lift : can_lift ereal ℝ coe (λ r, r ≠ ⊤ ∧ r ≠ ⊥) :=
{ prf := λ x hx,
  begin
    induction x using ereal.rec,
    { simpa using hx },
    { simp },
    { simpa using hx }
  end }

/-- The map from extended reals to reals sending infinities to zero. -/
def to_real : ereal → ℝ
| ⊥       := 0
| ⊤       := 0
| (x : ℝ) := x

@[simp] lemma to_real_top : to_real ⊤ = 0 := rfl

@[simp] lemma to_real_bot : to_real ⊥ = 0 := rfl

@[simp] lemma to_real_zero : to_real 0 = 0 := rfl

@[simp] lemma to_real_coe (x : ℝ) : to_real (x : ereal) = x := rfl

@[simp] lemma bot_lt_coe (x : ℝ) : (⊥ : ereal) < x :=
by { apply with_top.coe_lt_coe.2, exact with_bot.bot_lt_coe _ }

@[simp] lemma coe_ne_bot (x : ℝ) : (x : ereal) ≠ ⊥  := (bot_lt_coe x).ne'

@[simp] lemma bot_ne_coe (x : ℝ) : (⊥ : ereal) ≠ x := (bot_lt_coe x).ne

@[simp] lemma coe_lt_top (x : ℝ) : (x : ereal) < ⊤ := with_top.coe_lt_top _

@[simp] lemma coe_ne_top (x : ℝ) : (x : ereal) ≠ ⊤ := (coe_lt_top x).ne

@[simp] lemma top_ne_coe (x : ℝ) : (⊤ : ereal) ≠ x := (coe_lt_top x).ne'

@[simp] lemma bot_lt_zero : (⊥ : ereal) < 0 := bot_lt_coe 0

@[simp] lemma bot_ne_zero : (⊥ : ereal) ≠ 0 := (coe_ne_bot 0).symm

@[simp] lemma zero_ne_bot : (0 : ereal) ≠ ⊥ := coe_ne_bot 0

@[simp] lemma zero_lt_top : (0 : ereal) < ⊤ := coe_lt_top 0

@[simp] lemma zero_ne_top : (0 : ereal) ≠ ⊤ := coe_ne_top 0

@[simp] lemma top_ne_zero : (⊤ : ereal) ≠ 0 := (coe_ne_top 0).symm

@[simp, norm_cast] lemma coe_zero : ((0 : ℝ) : ereal) = 0 := rfl
@[simp, norm_cast] lemma coe_one : ((1 : ℝ) : ereal) = 1 := rfl
@[simp, norm_cast] lemma coe_add (x y : ℝ) : (↑(x + y) : ereal) = x + y := rfl
@[simp, norm_cast] lemma coe_mul (x y : ℝ) : (↑(x * y) : ereal) = x * y :=
(with_top.coe_eq_coe.2 with_bot.coe_mul).trans with_top.coe_mul
@[norm_cast] lemma coe_nsmul (n : ℕ) (x : ℝ) : (↑(n • x) : ereal) = n • x :=
map_nsmul (⟨coe, coe_zero, coe_add⟩ : ℝ →+ ereal) _ _
@[simp, norm_cast] lemma coe_pow (x : ℝ) (n : ℕ) : (↑(x ^ n) : ereal) = x ^ n :=
map_pow (⟨coe, coe_one, coe_mul⟩ : ℝ →* ereal) _ _

@[simp, norm_cast] lemma coe_bit0 (x : ℝ) : (↑(bit0 x) : ereal) = bit0 x := rfl
@[simp, norm_cast] lemma coe_bit1 (x : ℝ) : (↑(bit1 x) : ereal) = bit1 x := rfl

@[simp, norm_cast] lemma coe_eq_zero {x : ℝ} : (x : ereal) = 0 ↔ x = 0 := ereal.coe_eq_coe_iff
@[simp, norm_cast] lemma coe_eq_one {x : ℝ} : (x : ereal) = 1 ↔ x = 1 := ereal.coe_eq_coe_iff
lemma coe_ne_zero {x : ℝ} : (x : ereal) ≠ 0 ↔ x ≠ 0 := ereal.coe_ne_coe_iff
lemma coe_ne_one {x : ℝ} : (x : ereal) ≠ 1 ↔ x ≠ 1 := ereal.coe_ne_coe_iff

@[simp, norm_cast] lemma coe_eq_zero {x : ℝ} : (x : ereal) = 0 ↔ x = 0 := ereal.coe_eq_coe_iff
@[simp, norm_cast] lemma coe_eq_one {x : ℝ} : (x : ereal) = 1 ↔ x = 1 := ereal.coe_eq_coe_iff
lemma coe_ne_zero {x : ℝ} : (x : ereal) ≠ 0 ↔ x ≠ 0 := ereal.coe_ne_coe_iff
lemma coe_ne_one {x : ℝ} : (x : ereal) ≠ 1 ↔ x ≠ 1 := ereal.coe_ne_coe_iff

@[simp, norm_cast] protected lemma coe_nonneg {x : ℝ} : (0 : ereal) ≤ x ↔ 0 ≤ x :=
ereal.coe_le_coe_iff

@[simp, norm_cast] protected lemma coe_nonpos {x : ℝ} : (x : ereal) ≤ 0 ↔ x ≤ 0 :=
ereal.coe_le_coe_iff

@[simp, norm_cast] protected lemma coe_pos {x : ℝ} : (0 : ereal) < x ↔ 0 < x :=
ereal.coe_lt_coe_iff

@[simp, norm_cast] protected lemma coe_neg' {x : ℝ} : (x : ereal) < 0 ↔ x < 0 :=
ereal.coe_lt_coe_iff

lemma to_real_le_to_real {x y : ereal} (h : x ≤ y) (hx : x ≠ ⊥) (hy : y ≠ ⊤) :
  x.to_real ≤ y.to_real :=
begin
  lift x to ℝ,
  { simp [hx, (h.trans_lt (lt_top_iff_ne_top.2 hy)).ne], },
  lift y to ℝ,
  { simp [hy, ((bot_lt_iff_ne_bot.2 hx).trans_le h).ne'] },
  simpa using h
end

lemma coe_to_real {x : ereal} (hx : x ≠ ⊤) (h'x : x ≠ ⊥) : (x.to_real : ereal) = x :=
begin
  induction x using ereal.rec,
  { simpa using h'x },
  { refl },
  { simpa using hx },
end

lemma le_coe_to_real {x : ereal} (h : x ≠ ⊤) : x ≤ x.to_real :=
begin
  by_cases h' : x = ⊥,
  { simp only [h', bot_le] },
  { simp only [le_refl, coe_to_real h h'] },
end

lemma coe_to_real_le {x : ereal} (h : x ≠ ⊥) : ↑x.to_real ≤ x :=
begin
  by_cases h' : x = ⊤,
  { simp only [h', le_top] },
  { simp only [le_refl, coe_to_real h' h] },
end

lemma eq_top_iff_forall_lt (x : ereal) : x = ⊤ ↔ ∀ (y : ℝ), (y : ereal) < x :=
begin
  split,
  { rintro rfl, exact ereal.coe_lt_top },
  { contrapose!,
    intro h,
    exact ⟨x.to_real, le_coe_to_real h⟩, },
end

lemma eq_bot_iff_forall_lt (x : ereal) : x = ⊥ ↔ ∀ (y : ℝ), x < (y : ereal) :=
begin
  split,
  { rintro rfl, exact bot_lt_coe },
  { contrapose!,
    intro h,
    exact ⟨x.to_real, coe_to_real_le h⟩, },
end

/-! ### ennreal coercion -/

@[simp] lemma to_real_coe_ennreal : ∀ {x : ℝ≥0∞}, to_real (x : ereal) = ennreal.to_real x
| ⊤ := rfl
| (some x) := rfl

lemma coe_nnreal_eq_coe_real (x : ℝ≥0) : ((x : ℝ≥0∞) : ereal) = (x : ℝ) := rfl

@[simp, norm_cast] lemma coe_ennreal_zero : ((0 : ℝ≥0∞) : ereal) = 0 := rfl
@[simp, norm_cast] lemma coe_ennreal_one : ((1 : ℝ≥0∞) : ereal) = 1 := rfl
@[simp, norm_cast] lemma coe_ennreal_top : ((⊤ : ℝ≥0∞) : ereal) = ⊤ := rfl

@[simp] lemma coe_ennreal_eq_top_iff : ∀ {x : ℝ≥0∞}, (x : ereal) = ⊤ ↔ x = ⊤
| ⊤ := by simp
| (some x) := by { simp only [ennreal.coe_ne_top, iff_false, ennreal.some_eq_coe], dec_trivial }

lemma coe_nnreal_ne_top (x : ℝ≥0) : ((x : ℝ≥0∞) : ereal) ≠ ⊤ := dec_trivial

@[simp] lemma coe_nnreal_lt_top (x : ℝ≥0) : ((x : ℝ≥0∞) : ereal) < ⊤ := dec_trivial

lemma coe_ennreal_strict_mono : strict_mono (coe : ℝ≥0∞ → ereal)
| ⊤ ⊤ := by simp
| (some x) ⊤ := by simp
| ⊤ (some y) := by simp
| (some x) (some y) := by simp [coe_nnreal_eq_coe_real]

lemma coe_ennreal_injective : injective (coe : ℝ≥0∞ → ereal) := coe_ennreal_strict_mono.injective

@[simp, norm_cast] lemma coe_ennreal_le_coe_ennreal_iff {x y : ℝ≥0∞} :
  (x : ereal) ≤ (y : ereal) ↔ x ≤ y :=
coe_ennreal_strict_mono.le_iff_le

@[simp, norm_cast] lemma coe_ennreal_lt_coe_ennreal_iff {x y : ℝ≥0∞} :
  (x : ereal) < (y : ereal) ↔ x < y :=
coe_ennreal_strict_mono.lt_iff_lt

@[simp, norm_cast] lemma coe_ennreal_eq_coe_ennreal_iff {x y : ℝ≥0∞} :
  (x : ereal) = (y : ereal) ↔ x = y :=
coe_ennreal_injective.eq_iff

lemma coe_ennreal_ne_coe_ennreal_iff {x y : ℝ≥0∞} : (x : ereal) ≠ (y : ereal) ↔ x ≠ y :=
coe_ennreal_injective.ne_iff

@[simp, norm_cast] lemma coe_ennreal_eq_zero {x : ℝ≥0∞} : (x : ereal) = 0 ↔ x = 0 :=
by rw [←coe_ennreal_eq_coe_ennreal_iff, coe_ennreal_zero]

@[simp, norm_cast] lemma coe_ennreal_eq_one {x : ℝ≥0∞} : (x : ereal) = 1 ↔ x = 1 :=
by rw [←coe_ennreal_eq_coe_ennreal_iff, coe_ennreal_one]

@[norm_cast] lemma coe_ennreal_ne_zero {x : ℝ≥0∞} : (x : ereal) ≠ 0 ↔ x ≠ 0 :=
coe_ennreal_eq_zero.not

@[norm_cast] lemma coe_ennreal_ne_one {x : ℝ≥0∞} : (x : ereal) ≠ 1 ↔ x ≠ 1 := coe_ennreal_eq_one.not

@[simp, norm_cast] lemma coe_ennreal_eq_zero {x : ℝ≥0∞} : (x : ereal) = 0 ↔ x = 0 :=
by rw [←coe_ennreal_eq_coe_ennreal_iff, coe_ennreal_zero]

@[simp, norm_cast] lemma coe_ennreal_eq_one {x : ℝ≥0∞} : (x : ereal) = 1 ↔ x = 1 :=
by rw [←coe_ennreal_eq_coe_ennreal_iff, coe_ennreal_one]

@[norm_cast] lemma coe_ennreal_ne_zero {x : ℝ≥0∞} : (x : ereal) ≠ 0 ↔ x ≠ 0 :=
coe_ennreal_eq_zero.not

@[norm_cast] lemma coe_ennreal_ne_one {x : ℝ≥0∞} : (x : ereal) ≠ 1 ↔ x ≠ 1 := coe_ennreal_eq_one.not

lemma coe_ennreal_nonneg (x : ℝ≥0∞) : (0 : ereal) ≤ x :=
coe_ennreal_le_coe_ennreal_iff.2 (zero_le x)

@[simp, norm_cast] lemma coe_ennreal_pos {x : ℝ≥0∞} : (0 : ereal) < x ↔ 0 < x :=
by rw [←coe_ennreal_zero, coe_ennreal_lt_coe_ennreal_iff]

@[simp] lemma bot_lt_coe_ennreal (x : ℝ≥0∞) : (⊥ : ereal) < x :=
(bot_lt_coe 0).trans_le (coe_ennreal_nonneg _)

@[simp] lemma coe_ennreal_ne_bot (x : ℝ≥0∞) : (x : ereal) ≠ ⊥ := (bot_lt_coe_ennreal x).ne'

@[simp, norm_cast] lemma coe_ennreal_add : ∀ (x y : ennreal), ((x + y : ℝ≥0∞) : ereal) = x + y
| ⊤ y := rfl
| x ⊤ := by simp
| (some x) (some y) := rfl

@[simp, norm_cast] lemma coe_ennreal_mul : ∀ (x y : ℝ≥0∞), ((x * y : ℝ≥0∞) : ereal) = x * y
| ⊤ y := by { rw ennreal.top_mul, split_ifs; simp [h] }
| x ⊤ := by { rw ennreal.mul_top, split_ifs; simp [h] }
| (some x) (some y) := by simp [←ennreal.coe_mul, coe_nnreal_eq_coe_real]

@[norm_cast] lemma coe_ennreal_nsmul (n : ℕ) (x : ℝ≥0∞) : (↑(n • x) : ereal) = n • x :=
map_nsmul (⟨coe, coe_ennreal_zero, coe_ennreal_add⟩ : ℝ≥0∞ →+ ereal) _ _

@[simp, norm_cast] lemma coe_ennreal_pow (x : ℝ≥0∞) (n : ℕ) : (↑(x ^ n) : ereal) = x ^ n :=
map_pow (⟨coe, coe_ennreal_one, coe_ennreal_mul⟩ : ℝ≥0∞ →* ereal) _ _

@[simp, norm_cast] lemma coe_ennreal_bit0 (x : ℝ≥0∞) : (↑(bit0 x) : ereal) = bit0 x :=
coe_ennreal_add _ _
@[simp, norm_cast] lemma coe_ennreal_bit1 (x : ℝ≥0∞) : (↑(bit1 x) : ereal) = bit1 x :=
by simp_rw [bit1, coe_ennreal_add, coe_ennreal_bit0, coe_ennreal_one]

/-! ### Order -/

lemma exists_rat_btwn_of_lt : Π {a b : ereal} (hab : a < b),
  ∃ (x : ℚ), a < (x : ℝ) ∧ ((x : ℝ) : ereal) < b
| ⊤ b h := (not_top_lt h).elim
| (a : ℝ) ⊥ h := (lt_irrefl _ ((bot_lt_coe a).trans h)).elim
| (a : ℝ) (b : ℝ) h := by simp [exists_rat_btwn (ereal.coe_lt_coe_iff.1 h)]
| (a : ℝ) ⊤ h := let ⟨b, hab⟩ := exists_rat_gt a in ⟨b, by simpa using hab, coe_lt_top _⟩
| ⊥ ⊥ h := (lt_irrefl _ h).elim
| ⊥ (a : ℝ) h := let ⟨b, hab⟩ := exists_rat_lt a in ⟨b, bot_lt_coe _, by simpa using hab⟩
| ⊥ ⊤ h := ⟨0, bot_lt_coe _, coe_lt_top _⟩

lemma lt_iff_exists_rat_btwn {a b : ereal} :
  a < b ↔ ∃ (x : ℚ), a < (x : ℝ) ∧ ((x : ℝ) : ereal) < b :=
⟨λ hab, exists_rat_btwn_of_lt hab, λ ⟨x, ax, xb⟩, ax.trans xb⟩

lemma lt_iff_exists_real_btwn {a b : ereal} :
  a < b ↔ ∃ (x : ℝ), a < x ∧ (x : ereal) < b :=
⟨λ hab, let ⟨x, ax, xb⟩ := exists_rat_btwn_of_lt hab in ⟨(x : ℝ), ax, xb⟩,
 λ ⟨x, ax, xb⟩, ax.trans xb⟩

/-- The set of numbers in `ereal` that are not equal to `±∞` is equivalent to `ℝ`. -/
def ne_top_bot_equiv_real : ({⊥, ⊤}ᶜ : set ereal) ≃ ℝ :=
{ to_fun := λ x, ereal.to_real x,
  inv_fun := λ x, ⟨x, by simp⟩,
  left_inv := λ ⟨x, hx⟩, subtype.eq $ begin
    lift x to ℝ,
    { simpa [not_or_distrib, and_comm] using hx },
    { simp },
  end,
  right_inv := λ x, by simp }

/-! ### Addition -/

@[simp] lemma add_top (x : ereal) : x + ⊤ = ⊤ := add_top _
@[simp] lemma top_add (x : ereal) : ⊤ + x = ⊤ := top_add _

@[simp] lemma bot_add_bot : (⊥ : ereal) + ⊥ = ⊥ := rfl
@[simp] lemma bot_add_coe (x : ℝ) : (⊥ : ereal) + x = ⊥ := rfl
@[simp] lemma coe_add_bot (x : ℝ) : (x : ereal) + ⊥ = ⊥ := rfl

lemma to_real_add : ∀ {x y : ereal} (hx : x ≠ ⊤) (h'x : x ≠ ⊥) (hy : y ≠ ⊤) (h'y : y ≠ ⊥),
  to_real (x + y) = to_real x + to_real y
| ⊥ y hx h'x hy h'y := (h'x rfl).elim
| ⊤ y hx h'x hy h'y := (hx rfl).elim
| x ⊤ hx h'x hy h'y := (hy rfl).elim
| x ⊥ hx h'x hy h'y := (h'y rfl).elim
| (x : ℝ) (y : ℝ) hx h'x hy h'y := by simp [← ereal.coe_add]

lemma add_lt_add_right_coe {x y : ereal} (h : x < y) (z : ℝ) : x + z < y + z :=
begin
  induction x using ereal.rec; induction y using ereal.rec,
  { exact (lt_irrefl _ h).elim },
  { simp only [bot_lt_coe, bot_add_coe, ← coe_add] },
  { simp },
  { exact (lt_irrefl _ (h.trans (bot_lt_coe x))).elim },
  { norm_cast at h ⊢, exact add_lt_add_right h _ },
  { simp only [← coe_add, top_add, coe_lt_top] },
  { exact (lt_irrefl _ (h.trans_le le_top)).elim },
  { exact (lt_irrefl _ (h.trans_le le_top)).elim },
  { exact (lt_irrefl _ (h.trans_le le_top)).elim },
end

lemma add_lt_add_of_lt_of_le {x y z t : ereal} (h : x < y) (h' : z ≤ t) (hz : z ≠ ⊥) (ht : t ≠ ⊤) :
  x + z < y + t :=
begin
  induction z using ereal.rec,
  { simpa only using hz },
  { calc x + z < y + z : add_lt_add_right_coe h _
           ... ≤ y + t : add_le_add le_rfl h' },
  { exact (ht (top_le_iff.1 h')).elim }
end

lemma add_lt_add_left_coe {x y : ereal} (h : x < y) (z : ℝ) : (z : ereal) + x < z + y :=
by simpa [add_comm] using add_lt_add_right_coe h z

lemma add_lt_add {x y z t : ereal} (h1 : x < y) (h2 : z < t) : x + z < y + t :=
begin
  induction y using ereal.rec,
  { exact (lt_irrefl _ (bot_le.trans_lt h1)).elim },
  { calc x + z ≤ y + z : add_le_add h1.le le_rfl
    ... < y + t : add_lt_add_left_coe h2 _ },
  { simp [lt_top_iff_ne_top, with_top.add_eq_top, h1.ne, (h2.trans_le le_top).ne] }
end

@[simp] lemma add_eq_top_iff {x y : ereal} : x + y = ⊤ ↔ x = ⊤ ∨ y = ⊤ :=
begin
  induction x using ereal.rec; induction y using ereal.rec;
  simp [← ereal.coe_add],
end

@[simp] lemma add_lt_top_iff {x y : ereal} : x + y < ⊤ ↔ x < ⊤ ∧ y < ⊤ :=
by simp [lt_top_iff_ne_top, not_or_distrib]

/-! ### Negation -/

/-- negation on `ereal` -/
protected def neg : ereal → ereal
| ⊥       := ⊤
| ⊤       := ⊥
| (x : ℝ) := (-x : ℝ)

instance : has_neg ereal := ⟨ereal.neg⟩

instance : sub_neg_zero_monoid ereal :=
{ neg_zero := by { change ((-0 : ℝ) : ereal) = 0, simp },
  ..ereal.add_monoid, ..ereal.has_neg }

@[norm_cast] protected lemma neg_def (x : ℝ) : ((-x : ℝ) : ereal) = -x := rfl

@[simp] lemma neg_top : - (⊤ : ereal) = ⊥ := rfl
@[simp] lemma neg_bot : - (⊥ : ereal) = ⊤ := rfl

@[simp, norm_cast] lemma coe_neg (x : ℝ) : (↑(-x) : ereal) = -x := rfl
@[simp, norm_cast] lemma coe_sub (x y : ℝ) : (↑(x - y) : ereal) = x - y := rfl
@[norm_cast] lemma coe_zsmul (n : ℤ) (x : ℝ) : (↑(n • x) : ereal) = n • x :=
map_zsmul' (⟨coe, coe_zero, coe_add⟩ : ℝ →+ ereal) coe_neg _ _

instance : has_involutive_neg ereal :=
{ neg := has_neg.neg,
  neg_neg := λ a, match a with
    | ⊥ := rfl
    | ⊤ := rfl
    | (a : ℝ) := by { norm_cast, simp [neg_neg a] }
    end }

@[simp] lemma to_real_neg : ∀ {a : ereal}, to_real (-a) = - to_real a
| ⊤ := by simp
| ⊥ := by simp
| (x : ℝ) := rfl

@[simp] lemma neg_eq_top_iff {x : ereal} : - x = ⊤ ↔ x = ⊥ :=
by { rw neg_eq_iff_neg_eq, simp [eq_comm] }

@[simp] lemma neg_eq_bot_iff {x : ereal} : - x = ⊥ ↔ x = ⊤ :=
by { rw neg_eq_iff_neg_eq, simp [eq_comm] }

@[simp] lemma neg_eq_zero_iff {x : ereal} : - x = 0 ↔ x = 0 :=
by { rw neg_eq_iff_neg_eq, simp [eq_comm] }

/-- if `-a ≤ b` then `-b ≤ a` on `ereal`. -/
protected theorem neg_le_of_neg_le : ∀ {a b : ereal} (h : -a ≤ b), -b ≤ a
| ⊥ ⊥ h := h
| ⊥ (some b) h := by cases (top_le_iff.1 h)
| ⊤ l h := le_top
| (a : ℝ) ⊥ h := by cases (le_bot_iff.1 h)
| l ⊤ h := bot_le
| (a : ℝ) (b : ℝ) h := by { norm_cast at h ⊢, exact neg_le.mp h }

/-- `-a ≤ b ↔ -b ≤ a` on `ereal`. -/
protected theorem neg_le {a b : ereal} : -a ≤ b ↔ -b ≤ a :=
⟨ereal.neg_le_of_neg_le, ereal.neg_le_of_neg_le⟩

/-- `a ≤ -b → b ≤ -a` on ereal -/
theorem le_neg_of_le_neg {a b : ereal} (h : a ≤ -b) : b ≤ -a :=
by rwa [←neg_neg b, ereal.neg_le, neg_neg]

@[simp] lemma neg_le_neg_iff {a b : ereal} : - a ≤ - b ↔ b ≤ a :=
by conv_lhs { rw [ereal.neg_le, neg_neg] }

/-- Negation as an order reversing isomorphism on `ereal`. -/
def neg_order_iso : ereal ≃o erealᵒᵈ :=
{ to_fun := λ x, order_dual.to_dual (-x),
  inv_fun := λ x, -x.of_dual,
  map_rel_iff' := λ x y, neg_le_neg_iff,
  ..equiv.neg ereal }

lemma neg_lt_of_neg_lt {a b : ereal} (h : -a < b) : -b < a :=
begin
  apply lt_of_le_of_ne (ereal.neg_le_of_neg_le h.le),
  assume H,
  rw [← H, neg_neg] at h,
  exact lt_irrefl _ h
end

lemma neg_lt_iff_neg_lt {a b : ereal} : -a < b ↔ -b < a :=
⟨λ h, ereal.neg_lt_of_neg_lt h, λ h, ereal.neg_lt_of_neg_lt h⟩

/-!
### Subtraction

Subtraction on `ereal` is defined by `x - y = x + (-y)`. Since addition is badly behaved at some
points, so is subtraction. There is no standard algebraic typeclass involving subtraction that is
registered on `ereal`, beyond `sub_neg_zero_monoid`, because of this bad behavior.
-/

@[simp] lemma top_sub (x : ereal) : ⊤ - x = ⊤ := top_add x
@[simp] lemma sub_bot (x : ereal) : x - ⊥ = ⊤ := add_top x

@[simp] lemma bot_sub_top : (⊥ : ereal) - ⊤ = ⊥ := rfl
@[simp] lemma bot_sub_coe (x : ℝ) : (⊥ : ereal) - x = ⊥ := rfl
@[simp] lemma coe_sub_bot (x : ℝ) : (x : ereal) - ⊤ = ⊥ := rfl

lemma sub_le_sub {x y z t : ereal} (h : x ≤ y) (h' : t ≤ z) : x - z ≤ y - t :=
add_le_add h (neg_le_neg_iff.2 h')

lemma sub_lt_sub_of_lt_of_le {x y z t : ereal} (h : x < y) (h' : z ≤ t) (hz : z ≠ ⊥) (ht : t ≠ ⊤) :
  x - t < y - z :=
add_lt_add_of_lt_of_le h (neg_le_neg_iff.2 h') (by simp [ht]) (by simp [hz])

lemma coe_real_ereal_eq_coe_to_nnreal_sub_coe_to_nnreal (x : ℝ) :
  (x : ereal) = real.to_nnreal x - real.to_nnreal (-x) :=
begin
  rcases le_or_lt 0 x with h|h,
  { have : real.to_nnreal x = ⟨x, h⟩, by { ext, simp [h] },
    simp only [real.to_nnreal_of_nonpos (neg_nonpos.mpr h), this, sub_zero, ennreal.coe_zero,
      coe_ennreal_zero, coe_coe],
    refl },
  { have : (x : ereal) = - (- x : ℝ), by simp,
    conv_lhs { rw this },
    have : real.to_nnreal (-x) = ⟨-x, neg_nonneg.mpr h.le⟩, by { ext, simp [neg_nonneg.mpr h.le], },
    simp only [real.to_nnreal_of_nonpos h.le, this, zero_sub, neg_inj, coe_neg,
      ennreal.coe_zero, coe_ennreal_zero, coe_coe],
    refl }
end

lemma to_real_sub {x y : ereal} (hx : x ≠ ⊤) (h'x : x ≠ ⊥) (hy : y ≠ ⊤) (h'y : y ≠ ⊥) :
  to_real (x - y) = to_real x - to_real y :=
begin
  rw [sub_eq_add_neg, to_real_add hx h'x, to_real_neg],
  { refl },
  { simpa using hy },
  { simpa using h'y }
end

/-! ### Multiplication -/

@[simp] lemma mul_top (x : ereal) (h : x ≠ 0) : x * ⊤ = ⊤ := with_top.mul_top h
@[simp] lemma top_mul (x : ereal) (h : x ≠ 0) : ⊤ * x = ⊤ := with_top.top_mul h

@[simp] lemma bot_mul_bot : (⊥ : ereal) * ⊥ = ⊥ := rfl
@[simp] lemma bot_mul_coe (x : ℝ) (h : x ≠ 0) : (⊥ : ereal) * x = ⊥ :=
with_top.coe_mul.symm.trans $
  with_bot.coe_eq_coe.mpr $ with_bot.bot_mul $ function.injective.ne (@option.some.inj _) h
@[simp] lemma coe_mul_bot (x : ℝ) (h : x ≠ 0) : (x : ereal) * ⊥ = ⊥ :=
with_top.coe_mul.symm.trans $
  with_bot.coe_eq_coe.mpr $ with_bot.mul_bot $ function.injective.ne (@option.some.inj _) h

@[simp] lemma to_real_one : to_real 1 = 1 := rfl

lemma to_real_mul : ∀ {x y : ereal}, to_real (x * y) = to_real x * to_real y
| ⊤ y := by by_cases hy : y = 0; simp [hy]
| x ⊤ := by by_cases hx : x = 0; simp [hx]
| (x : ℝ) (y : ℝ) := by simp [← ereal.coe_mul]
| ⊥ (y : ℝ) := by by_cases hy : y = 0; simp [hy]
| (x : ℝ) ⊥ := by by_cases hx : x = 0; simp [hx]
| ⊥ ⊥ := by simp

end ereal

namespace tactic
open positivity

private lemma ereal_coe_ne_zero {r : ℝ} : r ≠ 0 → (r : ereal) ≠ 0 := ereal.coe_ne_zero.2
private lemma ereal_coe_nonneg {r : ℝ} : 0 ≤ r → 0 ≤ (r : ereal) := ereal.coe_nonneg.2
private lemma ereal_coe_pos {r : ℝ} : 0 < r → 0 < (r : ereal) := ereal.coe_pos.2
private lemma ereal_coe_ennreal_pos {r : ℝ≥0∞} : 0 < r → 0 < (r : ereal) := ereal.coe_ennreal_pos.2

/-- Extension for the `positivity` tactic: cast from `ℝ` to `ereal`. -/
@[positivity]
meta def positivity_coe_real_ereal : expr → tactic strictness
| `(@coe _ _ %%inst %%a) := do
  unify inst `(@coe_to_lift _ _ $ @coe_base _ _ ereal.has_coe),
  strictness_a ← core a,
  match strictness_a with
  | positive p := positive <$> mk_app ``ereal_coe_pos [p]
  | nonnegative p := nonnegative <$> mk_mapp ``ereal_coe_nonneg [a, p]
  | nonzero p := nonzero <$> mk_mapp ``ereal_coe_ne_zero [a, p]
  end
| e := pp e >>= fail ∘ format.bracket "The expression "
         " is not of the form `(r : ereal)` for `r : ℝ`"

/-- Extension for the `positivity` tactic: cast from `ℝ≥0∞` to `ereal`. -/
@[positivity]
meta def positivity_coe_ennreal_ereal : expr → tactic strictness
| `(@coe _ _ %%inst %%a) := do
  unify inst `(@coe_to_lift _ _ $ @coe_base _ _ ereal.has_coe_ennreal),
  strictness_a ← core a,
  match strictness_a with
  | positive p := positive <$> mk_app ``ereal_coe_ennreal_pos [p]
  | _ := nonnegative <$> mk_mapp `ereal.coe_ennreal_nonneg [a]
  end
| e := pp e >>= fail ∘ format.bracket "The expression "
         " is not of the form `(r : ereal)` for `r : ℝ≥0∞`"

end tactic<|MERGE_RESOLUTION|>--- conflicted
+++ resolved
@@ -53,11 +53,7 @@
 open_locale ennreal nnreal
 
 /-- ereal : The type `[-∞, ∞]` -/
-<<<<<<< HEAD
 @[derive [has_top, comm_monoid_with_zero, nontrivial, add_monoid,
-=======
-@[derive [has_top, comm_monoid_with_zero, nontrivial,
->>>>>>> 7c0ff89b
   has_Sup, has_Inf, complete_linear_order, linear_ordered_add_comm_monoid_with_top]]
 def ereal := with_top (with_bot ℝ)
 
@@ -176,11 +172,6 @@
 lemma coe_ne_zero {x : ℝ} : (x : ereal) ≠ 0 ↔ x ≠ 0 := ereal.coe_ne_coe_iff
 lemma coe_ne_one {x : ℝ} : (x : ereal) ≠ 1 ↔ x ≠ 1 := ereal.coe_ne_coe_iff
 
-@[simp, norm_cast] lemma coe_eq_zero {x : ℝ} : (x : ereal) = 0 ↔ x = 0 := ereal.coe_eq_coe_iff
-@[simp, norm_cast] lemma coe_eq_one {x : ℝ} : (x : ereal) = 1 ↔ x = 1 := ereal.coe_eq_coe_iff
-lemma coe_ne_zero {x : ℝ} : (x : ereal) ≠ 0 ↔ x ≠ 0 := ereal.coe_ne_coe_iff
-lemma coe_ne_one {x : ℝ} : (x : ereal) ≠ 1 ↔ x ≠ 1 := ereal.coe_ne_coe_iff
-
 @[simp, norm_cast] protected lemma coe_nonneg {x : ℝ} : (0 : ereal) ≤ x ↔ 0 ≤ x :=
 ereal.coe_le_coe_iff
 
@@ -285,17 +276,6 @@
 
 lemma coe_ennreal_ne_coe_ennreal_iff {x y : ℝ≥0∞} : (x : ereal) ≠ (y : ereal) ↔ x ≠ y :=
 coe_ennreal_injective.ne_iff
-
-@[simp, norm_cast] lemma coe_ennreal_eq_zero {x : ℝ≥0∞} : (x : ereal) = 0 ↔ x = 0 :=
-by rw [←coe_ennreal_eq_coe_ennreal_iff, coe_ennreal_zero]
-
-@[simp, norm_cast] lemma coe_ennreal_eq_one {x : ℝ≥0∞} : (x : ereal) = 1 ↔ x = 1 :=
-by rw [←coe_ennreal_eq_coe_ennreal_iff, coe_ennreal_one]
-
-@[norm_cast] lemma coe_ennreal_ne_zero {x : ℝ≥0∞} : (x : ereal) ≠ 0 ↔ x ≠ 0 :=
-coe_ennreal_eq_zero.not
-
-@[norm_cast] lemma coe_ennreal_ne_one {x : ℝ≥0∞} : (x : ereal) ≠ 1 ↔ x ≠ 1 := coe_ennreal_eq_one.not
 
 @[simp, norm_cast] lemma coe_ennreal_eq_zero {x : ℝ≥0∞} : (x : ereal) = 0 ↔ x = 0 :=
 by rw [←coe_ennreal_eq_coe_ennreal_iff, coe_ennreal_zero]
