--- conflicted
+++ resolved
@@ -618,29 +618,11 @@
 
 lemma infinitesimal_pos_iff_infinite_pos_inv {x : ℝ*} :
   infinite_pos x⁻¹ ↔ (infinitesimal x ∧ x > 0) :=
-<<<<<<< HEAD
 by convert infinite_pos_iff_infinitesimal_inv_pos; simp only [inv_inv']
 
 lemma infinitesimal_neg_iff_infinite_neg_inv {x : ℝ*} :
   infinite_neg x⁻¹ ↔ (infinitesimal x ∧ x < 0) :=
 by convert infinite_neg_iff_infinitesimal_inv_neg; simp only [inv_inv']
-=======
-begin
-  convert infinite_pos_iff_infinitesimal_inv_pos,
-  all_goals { by_cases h : x = 0,
-    rw [h, inv_zero, inv_zero],
-    exact (division_ring.inv_inv $ show x ≠ 0, from h).symm }
-end
-
-lemma infinitesimal_neg_iff_infinite_neg_inv {x : ℝ*} :
-  infinite_neg x⁻¹ ↔ (infinitesimal x ∧ x < 0) :=
-begin
-  convert infinite_neg_iff_infinitesimal_inv_neg,
-  all_goals { by_cases h : x = 0,
-    rw [h, inv_zero, inv_zero],
-    exact (division_ring.inv_inv $ show x ≠ 0, from h).symm }
-end
->>>>>>> 497e692b
 
 theorem infinitesimal_iff_infinite_inv {x : ℝ*} (h : x ≠ 0) : infinitesimal x ↔ infinite x⁻¹ :=
 by convert (infinite_iff_infinitesimal_inv (inv_ne_zero h)).symm; simp only [inv_inv']
