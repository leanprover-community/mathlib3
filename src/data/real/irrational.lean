/-
Copyright (c) 2018 Mario Carneiro. All rights reserved.
Released under Apache 2.0 license as described in the file LICENSE.
Authors: Mario Carneiro, Abhimanyu Pallavi Sudhir, Jean Lo, Calle Sönne, Yury Kudryashov
-/
import data.real.sqrt
import data.rat.sqrt
import ring_theory.int.basic
import data.polynomial.eval
import data.polynomial.degree
import tactic.interval_cases
import ring_theory.algebraic
/-!
# Irrational real numbers

In this file we define a predicate `irrational` on `ℝ`, prove that the `n`-th root of an integer
number is irrational if it is not integer, and that `sqrt q` is irrational if and only if
`rat.sqrt q * rat.sqrt q ≠ q ∧ 0 ≤ q`.

We also provide dot-style constructors like `irrational.add_rat`, `irrational.rat_sub` etc.
-/

open rat real multiplicity

/-- A real number is irrational if it is not equal to any rational number. -/
def irrational (x : ℝ) := x ∉ set.range (coe : ℚ → ℝ)

lemma irrational_iff_ne_rational (x : ℝ) : irrational x ↔ ∀ a b : ℤ, x ≠ a / b :=
by simp only [irrational, rat.forall, cast_mk, not_exists, set.mem_range, cast_coe_int, cast_div,
  eq_comm]

/-- A transcendental real number is irrational. -/
lemma transcendental.irrational {r : ℝ} (tr : transcendental ℚ r) :
  irrational r :=
by { rintro ⟨a, rfl⟩, exact tr (is_algebraic_algebra_map a) }

/-!
### Irrationality of roots of integer and rational numbers
-/

/-- If `x^n`, `n > 0`, is integer and is not the `n`-th power of an integer, then
`x` is irrational. -/
theorem irrational_nrt_of_notint_nrt {x : ℝ} (n : ℕ) (m : ℤ)
  (hxr : x ^ n = m) (hv : ¬ ∃ y : ℤ, x = y) (hnpos : 0 < n) :
  irrational x :=
begin
  rintros ⟨⟨N, D, P, C⟩, rfl⟩,
  rw [← cast_pow] at hxr,
  have c1 : ((D : ℤ) : ℝ) ≠ 0,
  { rw [int.cast_ne_zero, int.coe_nat_ne_zero], exact ne_of_gt P },
  have c2 : ((D : ℤ) : ℝ) ^ n ≠ 0 := pow_ne_zero _ c1,
  rw [num_denom', cast_pow, cast_mk, div_pow, div_eq_iff_mul_eq c2,
      ← int.cast_pow, ← int.cast_pow, ← int.cast_mul, int.cast_inj] at hxr,
  have hdivn : ↑D ^ n ∣ N ^ n := dvd.intro_left m hxr,
  rw [← int.dvd_nat_abs, ← int.coe_nat_pow, int.coe_nat_dvd, int.nat_abs_pow,
    nat.pow_dvd_pow_iff hnpos] at hdivn,
  have hD : D = 1 := by rw [← nat.gcd_eq_right hdivn, C.gcd_eq_one],
  subst D,
  refine hv ⟨N, _⟩,
  rw [num_denom', int.coe_nat_one, mk_eq_div, int.cast_one, div_one, cast_coe_int]
end

/-- If `x^n = m` is an integer and `n` does not divide the `multiplicity p m`, then `x`
is irrational. -/
theorem irrational_nrt_of_n_not_dvd_multiplicity {x : ℝ} (n : ℕ) {m : ℤ} (hm : m ≠ 0) (p : ℕ)
  [hp : fact p.prime] (hxr : x ^ n = m)
  (hv : (multiplicity (p : ℤ) m).get (finite_int_iff.2 ⟨hp.1.ne_one, hm⟩) % n ≠ 0) :
  irrational x :=
begin
  rcases nat.eq_zero_or_pos n with rfl | hnpos,
  { rw [eq_comm, pow_zero, ← int.cast_one, int.cast_inj] at hxr,
    simpa [hxr, multiplicity.one_right (mt is_unit_iff_dvd_one.1
      (mt int.coe_nat_dvd.1 hp.1.not_dvd_one)), nat.zero_mod] using hv },
  refine irrational_nrt_of_notint_nrt _ _ hxr _ hnpos,
  rintro ⟨y, rfl⟩,
  rw [← int.cast_pow, int.cast_inj] at hxr, subst m,
  have : y ≠ 0, { rintro rfl, rw zero_pow hnpos at hm, exact hm rfl },
  erw [multiplicity.pow' (nat.prime_iff_prime_int.1 hp.1)
    (finite_int_iff.2 ⟨hp.1.ne_one, this⟩), nat.mul_mod_right] at hv,
  exact hv rfl
end

theorem irrational_sqrt_of_multiplicity_odd (m : ℤ) (hm : 0 < m)
  (p : ℕ) [hp : fact p.prime]
  (Hpv : (multiplicity (p : ℤ) m).get
    (finite_int_iff.2 ⟨hp.1.ne_one, (ne_of_lt hm).symm⟩) % 2 = 1) :
  irrational (sqrt m) :=
@irrational_nrt_of_n_not_dvd_multiplicity _ 2 _ (ne.symm (ne_of_lt hm)) p hp
  (sq_sqrt (int.cast_nonneg.2 $ le_of_lt hm))
  (by rw Hpv; exact one_ne_zero)

theorem nat.prime.irrational_sqrt {p : ℕ} (hp : nat.prime p) : irrational (sqrt p) :=
@irrational_sqrt_of_multiplicity_odd p (int.coe_nat_pos.2 hp.pos) p ⟨hp⟩ $
by simp [multiplicity_self (mt is_unit_iff_dvd_one.1 (mt int.coe_nat_dvd.1 hp.not_dvd_one) : _)];
  refl

/-- **Irrationality of the Square Root of 2** -/
theorem irrational_sqrt_two : irrational (sqrt 2) :=
by simpa using nat.prime_two.irrational_sqrt

theorem irrational_sqrt_rat_iff (q : ℚ) : irrational (sqrt q) ↔
  rat.sqrt q * rat.sqrt q ≠ q ∧ 0 ≤ q :=
if H1 : rat.sqrt q * rat.sqrt q = q
then iff_of_false (not_not_intro ⟨rat.sqrt q,
  by rw [← H1, cast_mul, sqrt_mul_self (cast_nonneg.2 $ rat.sqrt_nonneg q),
         sqrt_eq, abs_of_nonneg (rat.sqrt_nonneg q)]⟩) (λ h, h.1 H1)
else if H2 : 0 ≤ q
then iff_of_true (λ ⟨r, hr⟩, H1 $ (exists_mul_self _).1 ⟨r,
  by rwa [eq_comm, sqrt_eq_iff_mul_self_eq (cast_nonneg.2 H2), ← cast_mul, rat.cast_inj] at hr;
  rw [← hr]; exact real.sqrt_nonneg _⟩) ⟨H1, H2⟩
else iff_of_false (not_not_intro ⟨0,
  by rw cast_zero; exact (sqrt_eq_zero_of_nonpos (rat.cast_nonpos.2 $ le_of_not_le H2)).symm⟩)
  (λ h, H2 h.2)

instance (q : ℚ) : decidable (irrational (sqrt q)) :=
decidable_of_iff' _ (irrational_sqrt_rat_iff q)

/-!
### Dot-style operations on `irrational`

#### Coercion of a rationa/integer/natural number is not irrational
-/

namespace irrational

variable {x : ℝ}

/-!
#### Irrational number is not equal to a rational/integer/natural number
-/

theorem ne_rat (h : irrational x) (q : ℚ) : x ≠ q := λ hq, h ⟨q, hq.symm⟩

theorem ne_int (h : irrational x) (m : ℤ) : x ≠ m :=
by { rw ← rat.cast_coe_int, exact h.ne_rat _ }

theorem ne_nat (h : irrational x) (m : ℕ) : x ≠ m := h.ne_int m

theorem ne_zero (h : irrational x) : x ≠ 0 := h.ne_nat 0

theorem ne_one (h : irrational x) : x ≠ 1 := by simpa only [nat.cast_one] using h.ne_nat 1

end irrational

@[simp] lemma rat.not_irrational (q : ℚ) : ¬irrational q := λ h, h ⟨q, rfl⟩

@[simp] lemma int.not_irrational (m : ℤ) : ¬irrational m := λ h, h.ne_int m rfl

@[simp] lemma nat.not_irrational (m : ℕ) : ¬irrational m := λ h, h.ne_nat m rfl

namespace irrational

variables (q : ℚ) {x y : ℝ}


<<<<<<< HEAD
theorem ne_cast_rat (h : irrational x) (q : ℚ) : x ≠ q := λ hq, h ⟨q, hq.symm⟩

theorem ne_cast_int (h : irrational x) (m : ℤ) : x ≠ m :=
by { rw ← rat.cast_coe_int, exact h.ne_cast_rat _ }

theorem ne_cast_nat (h : irrational x) (m : ℕ) : x ≠ m :=
by { rw ← rat.cast_coe_nat, exact h.ne_cast_rat _ }

=======
/-!
#### Addition of rational/integer/natural numbers
-/

/-- If `x + y` is irrational, then at least one of `x` and `y` is irrational. -/
>>>>>>> 3ec489aa
theorem add_cases : irrational (x + y) → irrational x ∨ irrational y :=
begin
  delta irrational,
  contrapose!,
  rintros ⟨⟨rx, rfl⟩, ⟨ry, rfl⟩⟩,
  exact ⟨rx + ry, cast_add rx ry⟩
end

theorem of_rat_add (h : irrational (q + x)) : irrational x :=
h.add_cases.resolve_left q.not_irrational

theorem rat_add (h : irrational x) : irrational (q + x) :=
of_rat_add (-q) $ by rwa [cast_neg, neg_add_cancel_left]

theorem of_add_rat : irrational (x + q) → irrational x :=
add_comm ↑q x ▸ of_rat_add q

theorem add_rat (h : irrational x) : irrational (x + q) :=
add_comm ↑q x ▸ h.rat_add q

theorem of_int_add (m : ℤ) (h : irrational (m + x)) : irrational x :=
by { rw ← cast_coe_int at h, exact h.of_rat_add m }

theorem of_add_int (m : ℤ) (h : irrational (x + m)) : irrational x :=
of_int_add m $ add_comm x m ▸ h

theorem int_add (h : irrational x) (m : ℤ) : irrational (m + x) :=
by { rw ← cast_coe_int, exact h.rat_add m }

theorem add_int (h : irrational x) (m : ℤ) : irrational (x + m) :=
add_comm ↑m x ▸ h.int_add m

theorem of_nat_add (m : ℕ) (h : irrational (m + x)) : irrational x := h.of_int_add m

theorem of_add_nat (m : ℕ) (h : irrational (x + m)) : irrational x := h.of_add_int m

theorem nat_add (h : irrational x) (m : ℕ) : irrational (m + x) := h.int_add m

theorem add_nat (h : irrational x) (m : ℕ) : irrational (x + m) := h.add_int m

/-!
#### Negation
-/

theorem of_neg (h : irrational (-x)) : irrational x :=
λ ⟨q, hx⟩, h ⟨-q, by rw [cast_neg, hx]⟩

protected theorem neg (h : irrational x) : irrational (-x) :=
of_neg $ by rwa neg_neg

/-!
#### Subtraction of rational/integer/natural numbers
-/

theorem sub_rat (h : irrational x) : irrational (x - q) :=
by simpa only [sub_eq_add_neg, cast_neg] using h.add_rat (-q)

theorem rat_sub (h : irrational x) : irrational (q - x) :=
by simpa only [sub_eq_add_neg] using h.neg.rat_add q

theorem of_sub_rat (h : irrational (x - q)) : irrational x :=
(of_add_rat (-q) $ by simpa only [cast_neg, sub_eq_add_neg] using h)

theorem of_rat_sub (h : irrational (q - x)) : irrational x :=
of_neg (of_rat_add q (by simpa only [sub_eq_add_neg] using h))

theorem sub_int (h : irrational x) (m : ℤ) : irrational (x - m) :=
by simpa only [rat.cast_coe_int] using h.sub_rat m

theorem int_sub (h : irrational x) (m : ℤ) : irrational (m - x) :=
by simpa only [rat.cast_coe_int] using h.rat_sub m

theorem of_sub_int (m : ℤ) (h : irrational (x - m)) : irrational x :=
of_sub_rat m $ by rwa rat.cast_coe_int

theorem of_int_sub (m : ℤ) (h : irrational (m - x)) : irrational x :=
of_rat_sub m $ by rwa rat.cast_coe_int

theorem sub_nat (h : irrational x) (m : ℕ) : irrational (x - m) := h.sub_int m

theorem nat_sub (h : irrational x) (m : ℕ) : irrational (m - x) := h.int_sub m

theorem of_sub_nat (m : ℕ) (h : irrational (x - m)) : irrational x := h.of_sub_int m

theorem of_nat_sub (m : ℕ) (h : irrational (m - x)) : irrational x := h.of_int_sub m

/-!
#### Multiplication by rational numbers
-/

theorem mul_cases : irrational (x * y) → irrational x ∨ irrational y :=
begin
  delta irrational,
  contrapose!,
  rintros ⟨⟨rx, rfl⟩, ⟨ry, rfl⟩⟩,
  exact ⟨rx * ry, cast_mul rx ry⟩
end

theorem of_mul_rat (h : irrational (x * q)) : irrational x :=
h.mul_cases.resolve_right q.not_irrational

theorem mul_rat (h : irrational x) {q : ℚ} (hq : q ≠ 0) : irrational (x * q) :=
of_mul_rat q⁻¹ $ by rwa [mul_assoc, ← cast_mul, mul_inv_cancel hq, cast_one, mul_one]

theorem of_rat_mul : irrational (q * x) → irrational x :=
mul_comm x q ▸ of_mul_rat q

theorem rat_mul (h : irrational x) {q : ℚ} (hq : q ≠ 0) : irrational (q * x) :=
mul_comm x q ▸ h.mul_rat hq

theorem of_mul_int (m : ℤ) (h : irrational (x * m)) : irrational x :=
of_mul_rat m $ by rwa cast_coe_int

theorem of_int_mul (m : ℤ) (h : irrational (m * x)) : irrational x :=
of_rat_mul m $ by rwa cast_coe_int

theorem mul_int (h : irrational x) {m : ℤ} (hm : m ≠ 0) : irrational (x * m) :=
by { rw ← cast_coe_int, refine h.mul_rat _, rwa int.cast_ne_zero }

theorem int_mul (h : irrational x) {m : ℤ} (hm : m ≠ 0) : irrational (m * x) :=
mul_comm x m ▸ h.mul_int hm

theorem of_mul_nat (m : ℕ) (h : irrational (x * m)) : irrational x := h.of_mul_int m

theorem of_nat_mul (m : ℕ) (h : irrational (m * x)) : irrational x := h.of_int_mul m

theorem mul_nat (h : irrational x) {m : ℕ} (hm : m ≠ 0) : irrational (x * m) :=
h.mul_int $ int.coe_nat_ne_zero.2 hm

theorem nat_mul (h : irrational x) {m : ℕ} (hm : m ≠ 0) : irrational (m * x) :=
h.int_mul $ int.coe_nat_ne_zero.2 hm

/-!
#### Inverse
-/

theorem of_inv (h : irrational x⁻¹) : irrational x :=
λ ⟨q, hq⟩, h $ hq ▸ ⟨q⁻¹, q.cast_inv⟩

protected theorem inv (h : irrational x) : irrational x⁻¹ :=
of_inv $ by rwa inv_inv₀

/-!
#### Division
-/

theorem div_cases (h : irrational (x / y)) : irrational x ∨ irrational y :=
h.mul_cases.imp id of_inv

theorem of_rat_div (h : irrational (q / x)) : irrational x :=
(h.of_rat_mul q).of_inv

theorem of_div_rat (h : irrational (x / q)) : irrational x :=
h.div_cases.resolve_right q.not_irrational

theorem rat_div (h : irrational x) {q : ℚ} (hq : q ≠ 0) : irrational (q / x) := h.inv.rat_mul hq

theorem div_rat (h : irrational x) {q : ℚ} (hq : q ≠ 0) : irrational (x / q) :=
by { rw [div_eq_mul_inv, ← cast_inv], exact h.mul_rat (inv_ne_zero hq) }

theorem of_int_div (m : ℤ) (h : irrational (m / x)) : irrational x :=
h.div_cases.resolve_left m.not_irrational

theorem of_div_int (m : ℤ) (h : irrational (x / m)) : irrational x :=
h.div_cases.resolve_right m.not_irrational

theorem int_div (h : irrational x) {m : ℤ} (hm : m ≠ 0) : irrational (m / x) :=
h.inv.int_mul hm

theorem div_int (h : irrational x) {m : ℤ} (hm : m ≠ 0) : irrational (x / m) :=
by { rw ← cast_coe_int, refine h.div_rat _, rwa int.cast_ne_zero }

theorem of_nat_div (m : ℕ) (h : irrational (m / x)) : irrational x := h.of_int_div m

theorem of_div_nat (m : ℕ) (h : irrational (x / m)) : irrational x := h.of_div_int m

theorem nat_div (h : irrational x) {m : ℕ} (hm : m ≠ 0) : irrational (m / x) := h.inv.nat_mul hm

theorem div_nat (h : irrational x) {m : ℕ} (hm : m ≠ 0) : irrational (x / m) :=
h.div_int $ by rwa int.coe_nat_ne_zero

theorem of_one_div (h : irrational (1 / x)) : irrational x :=
of_rat_div 1 $ by rwa [cast_one]

/-!
#### Natural and integerl power
-/

theorem of_mul_self (h : irrational (x * x)) : irrational x :=
h.mul_cases.elim id id

theorem of_pow : ∀ n : ℕ, irrational (x^n) → irrational x
| 0 := λ h, by { rw pow_zero at h, exact (h ⟨1, cast_one⟩).elim }
| (n+1) := λ h, by { rw pow_succ at h, exact h.mul_cases.elim id (of_pow n) }

theorem of_fpow : ∀ m : ℤ, irrational (x^m) → irrational x
| (n:ℕ) := of_pow n
| -[1+n] := λ h, by { rw gpow_neg_succ_of_nat at h, exact h.of_inv.of_pow _ }

end irrational

section polynomial

open polynomial
variables (x : ℝ) (p : polynomial ℤ)

lemma one_lt_nat_degree_of_irrational_root (hx : irrational x) (p_nonzero : p ≠ 0)
  (x_is_root : aeval x p = 0) : 1 < p.nat_degree :=
begin
  by_contra rid,
  rcases exists_eq_X_add_C_of_nat_degree_le_one (not_lt.1 rid) with ⟨a, b, rfl⟩, clear rid,
  have : (a : ℝ) * x = -b, by simpa [eq_neg_iff_add_eq_zero] using x_is_root,
  rcases em (a = 0) with (rfl|ha),
  { obtain rfl : b = 0, by simpa,
    simpa using p_nonzero },
  { rw [mul_comm, ← eq_div_iff_mul_eq, eq_comm] at this,
    refine hx ⟨-b / a, _⟩,
    assumption_mod_cast, assumption_mod_cast }
end

end polynomial

section
variables {q : ℚ} {m : ℤ} {n : ℕ} {x : ℝ}

open irrational

/-!
### Simplification lemmas about operations
-/

@[simp] theorem irrational_rat_add_iff : irrational (q + x) ↔ irrational x :=
⟨of_rat_add q, rat_add q⟩

@[simp] theorem irrational_int_add_iff : irrational (m + x) ↔ irrational x :=
⟨of_int_add m, λ h, h.int_add m⟩

@[simp] theorem irrational_nat_add_iff : irrational (n + x) ↔ irrational x :=
⟨of_nat_add n, λ h, h.nat_add n⟩

@[simp] theorem irrational_add_rat_iff : irrational (x + q) ↔ irrational x :=
⟨of_add_rat q, add_rat q⟩

@[simp] theorem irrational_add_int_iff : irrational (x + m) ↔ irrational x :=
⟨of_add_int m, λ h, h.add_int m⟩

@[simp] theorem irrational_add_nat_iff : irrational (x + n) ↔ irrational x :=
⟨of_add_nat n, λ h, h.add_nat n⟩

@[simp] theorem irrational_rat_sub_iff : irrational (q - x) ↔ irrational x :=
⟨of_rat_sub q, rat_sub q⟩

@[simp] theorem irrational_int_sub_iff : irrational (m - x) ↔ irrational x :=
⟨of_int_sub m, λ h, h.int_sub m⟩

@[simp] theorem irrational_nat_sub_iff : irrational (n - x) ↔ irrational x :=
⟨of_nat_sub n, λ h, h.nat_sub n⟩

@[simp] theorem irrational_sub_rat_iff : irrational (x - q) ↔ irrational x :=
⟨of_sub_rat q, sub_rat q⟩

@[simp] theorem irrational_sub_int_iff : irrational (x - m) ↔ irrational x :=
⟨of_sub_int m, λ h, h.sub_int m⟩

@[simp] theorem irrational_sub_nat_iff : irrational (x - n) ↔ irrational x :=
⟨of_sub_nat n, λ h, h.sub_nat n⟩

@[simp] theorem irrational_neg_iff : irrational (-x) ↔ irrational x :=
⟨of_neg, irrational.neg⟩

@[simp] theorem irrational_inv_iff : irrational x⁻¹ ↔ irrational x :=
⟨of_inv, irrational.inv⟩

@[simp] theorem irrational_rat_mul_iff : irrational (q * x) ↔ q ≠ 0 ∧ irrational x :=
⟨λ h, ⟨rat.cast_ne_zero.1 $ left_ne_zero_of_mul h.ne_zero, h.of_rat_mul q⟩, λ h, h.2.rat_mul h.1⟩

@[simp] theorem irrational_mul_rat_iff : irrational (x * q) ↔ q ≠ 0 ∧ irrational x :=
by rw [mul_comm, irrational_rat_mul_iff]

@[simp] theorem irrational_int_mul_iff : irrational (m * x) ↔ m ≠ 0 ∧ irrational x :=
by rw [← cast_coe_int, irrational_rat_mul_iff, int.cast_ne_zero]

@[simp] theorem irrational_mul_int_iff : irrational (x * m) ↔ m ≠ 0 ∧ irrational x :=
by rw [← cast_coe_int, irrational_mul_rat_iff, int.cast_ne_zero]

@[simp] theorem irrational_nat_mul_iff : irrational (n * x) ↔ n ≠ 0 ∧ irrational x :=
by rw [← cast_coe_nat, irrational_rat_mul_iff, nat.cast_ne_zero]

@[simp] theorem irrational_mul_nat_iff : irrational (x * n) ↔ n ≠ 0 ∧ irrational x :=
by rw [← cast_coe_nat, irrational_mul_rat_iff, nat.cast_ne_zero]

@[simp] theorem irrational_rat_div_iff : irrational (q / x) ↔ q ≠ 0 ∧ irrational x :=
by simp [div_eq_mul_inv]

@[simp] theorem irrational_div_rat_iff : irrational (x / q) ↔ q ≠ 0 ∧ irrational x :=
by rw [div_eq_mul_inv, ← cast_inv, irrational_mul_rat_iff, ne.def, inv_eq_zero]

@[simp] theorem irrational_int_div_iff : irrational (m / x) ↔ m ≠ 0 ∧ irrational x :=
by simp [div_eq_mul_inv]

@[simp] theorem irrational_div_int_iff : irrational (x / m) ↔ m ≠ 0 ∧ irrational x :=
by rw [← cast_coe_int, irrational_div_rat_iff, int.cast_ne_zero]

@[simp] theorem irrational_nat_div_iff : irrational (n / x) ↔ n ≠ 0 ∧ irrational x :=
by simp [div_eq_mul_inv]

@[simp] theorem irrational_div_nat_iff : irrational (x / n) ↔ n ≠ 0 ∧ irrational x :=
by rw [← cast_coe_nat, irrational_div_rat_iff, nat.cast_ne_zero]

/-- There is an irrational number `r` between any two reals `x < r < y`. -/
theorem exists_irrational_btwn {x y : ℝ} (h : x < y) :
  ∃ r, irrational r ∧ x < r ∧ r < y :=
let ⟨q, ⟨hq1, hq2⟩⟩ := (exists_rat_btwn ((sub_lt_sub_iff_right (real.sqrt 2)).mpr h)) in
  ⟨q + real.sqrt 2, irrational_sqrt_two.rat_add _,
    sub_lt_iff_lt_add.mp hq1, lt_sub_iff_add_lt.mp hq2⟩

end<|MERGE_RESOLUTION|>--- conflicted
+++ resolved
@@ -152,23 +152,11 @@
 
 variables (q : ℚ) {x y : ℝ}
 
-
-<<<<<<< HEAD
-theorem ne_cast_rat (h : irrational x) (q : ℚ) : x ≠ q := λ hq, h ⟨q, hq.symm⟩
-
-theorem ne_cast_int (h : irrational x) (m : ℤ) : x ≠ m :=
-by { rw ← rat.cast_coe_int, exact h.ne_cast_rat _ }
-
-theorem ne_cast_nat (h : irrational x) (m : ℕ) : x ≠ m :=
-by { rw ← rat.cast_coe_nat, exact h.ne_cast_rat _ }
-
-=======
 /-!
 #### Addition of rational/integer/natural numbers
 -/
 
 /-- If `x + y` is irrational, then at least one of `x` and `y` is irrational. -/
->>>>>>> 3ec489aa
 theorem add_cases : irrational (x + y) → irrational x ∨ irrational y :=
 begin
   delta irrational,
