/-
Copyright (c) 2018 Johan Commelin. All rights reserved.
Released under Apache 2.0 license as described in the file LICENSE.
Authors: Johan Commelin
-/
import algebra.linear_ordered_comm_group_with_zero
import algebra.big_operators.ring
import data.real.basic
import data.indicator_function
import algebra.algebra.basic

/-!
# Nonnegative real numbers

In this file we define `nnreal` (notation: `ℝ≥0`) to be the type of non-negative real numbers,
a.k.a. the interval `[0, ∞)`. We also define the following operations and structures on `ℝ≥0`:

* the order on `ℝ≥0` is the restriction of the order on `ℝ`; these relations define a conditionally
  complete linear order with a bottom element, `conditionally_complete_linear_order_bot`;

* `a + b` and `a * b` are the restrictions of addition and multiplication of real numbers to `ℝ≥0`;
  these operations together with `0 = ⟨0, _⟩` and `1 = ⟨1, _⟩` turn `ℝ≥0` into a linear ordered
  archimedean commutative semifield; we have no typeclass for this in `mathlib` yet, so we define
  the following instances instead:

  - `linear_ordered_semiring ℝ≥0`;
  - `comm_semiring ℝ≥0`;
  - `canonically_ordered_comm_semiring ℝ≥0`;
  - `linear_ordered_comm_group_with_zero ℝ≥0`;
  - `archimedean ℝ≥0`.

* `nnreal.of_real x` is defined as `⟨max x 0, _⟩`, i.e. `↑(nnreal.of_real x) = x` when `0 ≤ x` and
  `↑(nnreal.of_real x) = 0` otherwise.

We also define an instance `can_lift ℝ ℝ≥0`. This instance can be used by the `lift` tactic to
replace `x : ℝ` and `hx : 0 ≤ x` in the proof context with `x : ℝ≥0` while replacing all occurences
of `x` with `↑x`. This tactic also works for a function `f : α → ℝ` with a hypothesis
`hf : ∀ x, 0 ≤ f x`.

## Notations

This file defines `ℝ≥0` as a localized notation for `nnreal`.
-/

noncomputable theory

open_locale classical big_operators

/-- Nonnegative real numbers. -/
def nnreal := {r : ℝ // 0 ≤ r}
localized "notation ` ℝ≥0 ` := nnreal" in nnreal

namespace nnreal

instance : has_coe ℝ≥0 ℝ := ⟨subtype.val⟩

/- Simp lemma to put back `n.val` into the normal form given by the coercion. -/
@[simp] lemma val_eq_coe (n : ℝ≥0) : n.val = n := rfl

instance : can_lift ℝ ℝ≥0 :=
{ coe := coe,
  cond := λ r, 0 ≤ r,
  prf := λ x hx, ⟨⟨x, hx⟩, rfl⟩ }

protected lemma eq {n m : ℝ≥0} : (n : ℝ) = (m : ℝ) → n = m := subtype.eq

protected lemma eq_iff {n m : ℝ≥0} : (n : ℝ) = (m : ℝ) ↔ n = m :=
iff.intro nnreal.eq (congr_arg coe)

lemma ne_iff {x y : ℝ≥0} : (x : ℝ) ≠ (y : ℝ) ↔ x ≠ y :=
not_iff_not_of_iff $ nnreal.eq_iff

/-- Reinterpret a real number `r` as a non-negative real number. Returns `0` if `r < 0`. -/
protected def of_real (r : ℝ) : ℝ≥0 := ⟨max r 0, le_max_right _ _⟩

lemma coe_of_real (r : ℝ) (hr : 0 ≤ r) : (nnreal.of_real r : ℝ) = r :=
max_eq_left hr

lemma le_coe_of_real (r : ℝ) : r ≤ nnreal.of_real r :=
le_max_left r 0

lemma coe_nonneg (r : ℝ≥0) : (0 : ℝ) ≤ r := r.2
@[norm_cast]
theorem coe_mk (a : ℝ) (ha) : ((⟨a, ha⟩ : ℝ≥0) : ℝ) = a := rfl

instance : has_zero ℝ≥0  := ⟨⟨0, le_refl 0⟩⟩
instance : has_one ℝ≥0   := ⟨⟨1, zero_le_one⟩⟩
instance : has_add ℝ≥0   := ⟨λa b, ⟨a + b, add_nonneg a.2 b.2⟩⟩
instance : has_sub ℝ≥0   := ⟨λa b, nnreal.of_real (a - b)⟩
instance : has_mul ℝ≥0   := ⟨λa b, ⟨a * b, mul_nonneg a.2 b.2⟩⟩
instance : has_inv ℝ≥0   := ⟨λa, ⟨(a.1)⁻¹, inv_nonneg.2 a.2⟩⟩
instance : has_div ℝ≥0   := ⟨λa b, ⟨a / b, div_nonneg a.2 b.2⟩⟩
instance : has_le ℝ≥0    := ⟨λ r s, (r:ℝ) ≤ s⟩
instance : has_bot ℝ≥0   := ⟨0⟩
instance : inhabited ℝ≥0 := ⟨0⟩

protected lemma coe_injective : function.injective (coe : ℝ≥0 → ℝ) := subtype.coe_injective
@[simp, norm_cast] protected lemma coe_eq {r₁ r₂ : ℝ≥0} : (r₁ : ℝ) = r₂ ↔ r₁ = r₂ :=
nnreal.coe_injective.eq_iff
@[simp, norm_cast] protected lemma coe_zero : ((0 : ℝ≥0) : ℝ) = 0 := rfl
@[simp, norm_cast] protected lemma coe_one  : ((1 : ℝ≥0) : ℝ) = 1 := rfl
@[simp, norm_cast] protected lemma coe_add (r₁ r₂ : ℝ≥0) : ((r₁ + r₂ : ℝ≥0) : ℝ) = r₁ + r₂ := rfl
@[simp, norm_cast] protected lemma coe_mul (r₁ r₂ : ℝ≥0) : ((r₁ * r₂ : ℝ≥0) : ℝ) = r₁ * r₂ := rfl
@[simp, norm_cast] protected lemma coe_inv (r : ℝ≥0) : ((r⁻¹ : ℝ≥0) : ℝ) = r⁻¹ := rfl
@[simp, norm_cast] protected lemma coe_div (r₁ r₂ : ℝ≥0) : ((r₁ / r₂ : ℝ≥0) : ℝ) = r₁ / r₂ := rfl
@[simp, norm_cast] protected lemma coe_bit0 (r : ℝ≥0) : ((bit0 r : ℝ≥0) : ℝ) = bit0 r := rfl
@[simp, norm_cast] protected lemma coe_bit1 (r : ℝ≥0) : ((bit1 r : ℝ≥0) : ℝ) = bit1 r := rfl

@[simp, norm_cast] protected lemma coe_sub {r₁ r₂ : ℝ≥0} (h : r₂ ≤ r₁) :
  ((r₁ - r₂ : ℝ≥0) : ℝ) = r₁ - r₂ :=
max_eq_left $ le_sub.2 $ by simp [show (r₂ : ℝ) ≤ r₁, from h]

-- TODO: setup semifield!
@[simp] protected lemma coe_eq_zero (r : ℝ≥0) : ↑r = (0 : ℝ) ↔ r = 0 := by norm_cast
lemma coe_ne_zero {r : ℝ≥0} : (r : ℝ) ≠ 0 ↔ r ≠ 0 := by norm_cast

instance : comm_semiring ℝ≥0 :=
{ zero := 0,
  add := (+),
  one := 1,
  mul := (*),
  .. nnreal.coe_injective.comm_semiring _ rfl rfl (λ _ _, rfl) (λ _ _, rfl) }

/-- Coercion `ℝ≥0 → ℝ` as a `ring_hom`. -/
def to_real_hom : ℝ≥0 →+* ℝ :=
⟨coe, nnreal.coe_one, nnreal.coe_mul, nnreal.coe_zero, nnreal.coe_add⟩

/-- The real numbers are an algebra over the non-negative reals. -/
instance : algebra ℝ≥0 ℝ := to_real_hom.to_algebra

@[simp] lemma coe_to_real_hom : ⇑to_real_hom = coe := rfl

instance : comm_group_with_zero ℝ≥0 :=
{ zero := 0,
  mul := (*),
  one := 1,
  inv := has_inv.inv,
<<<<<<< HEAD
  .. nnreal.coe_injective.comm_group_with_zero _ rfl rfl (λ _ _, rfl) (λ _, rfl) }
=======
  div := (/),
  .. nnreal.coe_injective.comm_group_with_zero _ rfl rfl (λ _ _, rfl) (λ _, rfl) (λ _ _, rfl) }
>>>>>>> f474756b

@[simp, norm_cast] lemma coe_indicator {α} (s : set α) (f : α → ℝ≥0) (a : α) :
  ((s.indicator f a : ℝ≥0) : ℝ) = s.indicator (λ x, f x) a :=
(to_real_hom : ℝ≥0 →+ ℝ).map_indicator _ _ _

@[simp, norm_cast] lemma coe_pow (r : ℝ≥0) (n : ℕ) : ((r^n : ℝ≥0) : ℝ) = r^n :=
to_real_hom.map_pow r n

@[norm_cast] lemma coe_list_sum (l : list ℝ≥0) :
  ((l.sum : ℝ≥0) : ℝ) = (l.map coe).sum :=
to_real_hom.map_list_sum l

@[norm_cast] lemma coe_list_prod (l : list ℝ≥0) :
  ((l.prod : ℝ≥0) : ℝ) = (l.map coe).prod :=
to_real_hom.map_list_prod l

@[norm_cast] lemma coe_multiset_sum (s : multiset ℝ≥0) :
  ((s.sum : ℝ≥0) : ℝ) = (s.map coe).sum :=
to_real_hom.map_multiset_sum s

@[norm_cast] lemma coe_multiset_prod (s : multiset ℝ≥0) :
  ((s.prod : ℝ≥0) : ℝ) = (s.map coe).prod :=
to_real_hom.map_multiset_prod s

@[norm_cast] lemma coe_sum {α} {s : finset α} {f : α → ℝ≥0} :
  ↑(∑ a in s, f a) = ∑ a in s, (f a : ℝ) :=
to_real_hom.map_sum _ _

lemma of_real_sum_of_nonneg {α} {s : finset α} {f : α → ℝ} (hf : ∀ a, a ∈ s → 0 ≤ f a) :
  nnreal.of_real (∑ a in s, f a) = ∑ a in s, nnreal.of_real (f a) :=
begin
  rw [←nnreal.coe_eq, nnreal.coe_sum, nnreal.coe_of_real _ (finset.sum_nonneg hf)],
  exact finset.sum_congr rfl (λ x hxs, by rw nnreal.coe_of_real _ (hf x hxs)),
end

@[norm_cast] lemma coe_prod {α} {s : finset α} {f : α → ℝ≥0} :
  ↑(∏ a in s, f a) = ∏ a in s, (f a : ℝ) :=
to_real_hom.map_prod _ _

lemma of_real_prod_of_nonneg {α} {s : finset α} {f : α → ℝ} (hf : ∀ a, a ∈ s → 0 ≤ f a) :
  nnreal.of_real (∏ a in s, f a) = ∏ a in s, nnreal.of_real (f a) :=
begin
  rw [←nnreal.coe_eq, nnreal.coe_prod, nnreal.coe_of_real _ (finset.prod_nonneg hf)],
  exact finset.prod_congr rfl (λ x hxs, by rw nnreal.coe_of_real _ (hf x hxs)),
end

@[norm_cast] lemma nsmul_coe (r : ℝ≥0) (n : ℕ) : ↑(n •ℕ r) = n •ℕ (r:ℝ) :=
to_real_hom.to_add_monoid_hom.map_nsmul _ _

@[simp, norm_cast] protected lemma coe_nat_cast (n : ℕ) : (↑(↑n : ℝ≥0) : ℝ) = n :=
to_real_hom.map_nat_cast n

instance : linear_order ℝ≥0 :=
linear_order.lift (coe : ℝ≥0 → ℝ) nnreal.coe_injective

@[simp, norm_cast] protected lemma coe_le_coe {r₁ r₂ : ℝ≥0} : (r₁ : ℝ) ≤ r₂ ↔ r₁ ≤ r₂ := iff.rfl
@[simp, norm_cast] protected lemma coe_lt_coe {r₁ r₂ : ℝ≥0} : (r₁ : ℝ) < r₂ ↔ r₁ < r₂ := iff.rfl
@[simp, norm_cast] protected lemma coe_pos {r : ℝ≥0} : (0 : ℝ) < r ↔ 0 < r := iff.rfl

protected lemma coe_mono : monotone (coe : ℝ≥0 → ℝ) := λ _ _, nnreal.coe_le_coe.2

protected lemma of_real_mono : monotone nnreal.of_real :=
λ x y h, max_le_max h (le_refl 0)

@[simp] lemma of_real_coe {r : ℝ≥0} : nnreal.of_real r = r :=
nnreal.eq $ max_eq_left r.2

@[simp] lemma mk_coe_nat (n : ℕ) : @eq ℝ≥0 (⟨(n : ℝ), n.cast_nonneg⟩ : ℝ≥0) n :=
nnreal.eq (nnreal.coe_nat_cast n).symm

@[simp] lemma of_real_coe_nat (n : ℕ) : nnreal.of_real n = n :=
nnreal.eq $ by simp [coe_of_real]

/-- `nnreal.of_real` and `coe : ℝ≥0 → ℝ` form a Galois insertion. -/
protected def gi : galois_insertion nnreal.of_real coe :=
galois_insertion.monotone_intro nnreal.coe_mono nnreal.of_real_mono
  le_coe_of_real (λ _, of_real_coe)

instance : order_bot ℝ≥0 :=
{ bot := ⊥, bot_le := assume ⟨a, h⟩, h, .. nnreal.linear_order }

instance : canonically_linear_ordered_add_monoid ℝ≥0 :=
{ add_le_add_left       := assume a b h c, @add_le_add_left ℝ _ a b h c,
  lt_of_add_lt_add_left := assume a b c, @lt_of_add_lt_add_left ℝ _ a b c,
  le_iff_exists_add     := assume ⟨a, ha⟩ ⟨b, hb⟩,
    iff.intro
      (assume h : a ≤ b,
        ⟨⟨b - a, le_sub_iff_add_le.2 $ by simp [h]⟩,
          nnreal.eq $ show b = a + (b - a), by rw [add_sub_cancel'_right]⟩)
      (assume ⟨⟨c, hc⟩, eq⟩, eq.symm ▸ show a ≤ a + c, from (le_add_iff_nonneg_right a).2 hc),
  ..nnreal.comm_semiring,
  ..nnreal.order_bot,
  ..nnreal.linear_order }

instance : distrib_lattice ℝ≥0 := by apply_instance

instance : semilattice_inf_bot ℝ≥0 :=
{ .. nnreal.order_bot, .. nnreal.distrib_lattice }

instance : semilattice_sup_bot ℝ≥0 :=
{ .. nnreal.order_bot, .. nnreal.distrib_lattice }

instance : linear_ordered_semiring ℝ≥0 :=
{ add_left_cancel            := assume a b c h, nnreal.eq $
    @add_left_cancel ℝ _ a b c (nnreal.eq_iff.2 h),
  add_right_cancel           := assume a b c h, nnreal.eq $
    @add_right_cancel ℝ _ a b c (nnreal.eq_iff.2 h),
  le_of_add_le_add_left      := assume a b c, @le_of_add_le_add_left ℝ _ a b c,
  mul_lt_mul_of_pos_left     := assume a b c, @mul_lt_mul_of_pos_left ℝ _ a b c,
  mul_lt_mul_of_pos_right    := assume a b c, @mul_lt_mul_of_pos_right ℝ _ a b c,
  zero_le_one                := @zero_le_one ℝ _,
  exists_pair_ne             := ⟨0, 1, ne_of_lt (@zero_lt_one ℝ _ _)⟩,
  .. nnreal.canonically_linear_ordered_add_monoid,
  .. nnreal.comm_semiring }

instance : ordered_comm_semiring ℝ≥0 :=
{ .. nnreal.linear_ordered_semiring, .. nnreal.comm_semiring }

instance : linear_ordered_comm_group_with_zero ℝ≥0 :=
{ mul_le_mul_left := assume a b h c, mul_le_mul (le_refl c) h (zero_le a) (zero_le c),
  zero_le_one := zero_le 1,
  .. nnreal.linear_ordered_semiring,
  .. nnreal.comm_group_with_zero }

instance : canonically_ordered_comm_semiring ℝ≥0 :=
{ .. nnreal.canonically_linear_ordered_add_monoid,
  .. nnreal.comm_semiring,
  .. (show no_zero_divisors ℝ≥0, by apply_instance),
  .. nnreal.comm_group_with_zero }

instance : densely_ordered ℝ≥0 :=
⟨assume a b (h : (a : ℝ) < b), let ⟨c, hac, hcb⟩ := exists_between h in
  ⟨⟨c, le_trans a.property $ le_of_lt $ hac⟩, hac, hcb⟩⟩

instance : no_top_order ℝ≥0 :=
⟨assume a, let ⟨b, hb⟩ := no_top (a:ℝ) in ⟨⟨b, le_trans a.property $ le_of_lt $ hb⟩, hb⟩⟩

lemma bdd_above_coe {s : set ℝ≥0} : bdd_above ((coe : ℝ≥0 → ℝ) '' s) ↔ bdd_above s :=
iff.intro
  (assume ⟨b, hb⟩, ⟨nnreal.of_real b, assume ⟨y, hy⟩ hys, show y ≤ max b 0, from
    le_max_left_of_le $ hb $ set.mem_image_of_mem _ hys⟩)
  (assume ⟨b, hb⟩, ⟨b, assume y ⟨x, hx, eq⟩, eq ▸ hb hx⟩)

lemma bdd_below_coe (s : set ℝ≥0) : bdd_below ((coe : ℝ≥0 → ℝ) '' s) :=
⟨0, assume r ⟨q, _, eq⟩, eq ▸ q.2⟩

instance : has_Sup ℝ≥0 :=
⟨λs, ⟨Sup ((coe : ℝ≥0 → ℝ) '' s),
  begin
    cases s.eq_empty_or_nonempty with h h,
    { simp [h, set.image_empty, real.Sup_empty] },
    rcases h with ⟨⟨b, hb⟩, hbs⟩,
    by_cases h' : bdd_above s,
    { exact le_cSup_of_le (bdd_above_coe.2 h') (set.mem_image_of_mem _ hbs) hb },
    { rw [real.Sup_of_not_bdd_above], rwa [bdd_above_coe] }
  end⟩⟩

instance : has_Inf ℝ≥0 :=
⟨λs, ⟨Inf ((coe : ℝ≥0 → ℝ) '' s),
  begin
    cases s.eq_empty_or_nonempty with h h,
    { simp [h, set.image_empty, real.Inf_empty] },
    exact le_cInf (h.image _) (assume r ⟨q, _, eq⟩, eq ▸ q.2)
  end⟩⟩

lemma coe_Sup (s : set ℝ≥0) : (↑(Sup s) : ℝ) = Sup ((coe : ℝ≥0 → ℝ) '' s) := rfl
lemma coe_Inf (s : set ℝ≥0) : (↑(Inf s) : ℝ) = Inf ((coe : ℝ≥0 → ℝ) '' s) := rfl

instance : conditionally_complete_linear_order_bot ℝ≥0 :=
{ Sup     := Sup,
  Inf     := Inf,
  le_cSup := assume s a hs ha, le_cSup (bdd_above_coe.2 hs) (set.mem_image_of_mem _ ha),
  cSup_le := assume s a hs h,show Sup ((coe : ℝ≥0 → ℝ) '' s) ≤ a, from
    cSup_le (by simp [hs]) $ assume r ⟨b, hb, eq⟩, eq ▸ h hb,
  cInf_le := assume s a _ has, cInf_le (bdd_below_coe s) (set.mem_image_of_mem _ has),
  le_cInf := assume s a hs h, show (↑a : ℝ) ≤ Inf ((coe : ℝ≥0 → ℝ) '' s), from
    le_cInf (by simp [hs]) $ assume r ⟨b, hb, eq⟩, eq ▸ h hb,
  cSup_empty := nnreal.eq $ by simp [coe_Sup, real.Sup_empty]; refl,
  decidable_le := begin assume x y, apply classical.dec end,
  .. nnreal.linear_ordered_semiring, .. lattice_of_linear_order,
  .. nnreal.order_bot }

instance : archimedean ℝ≥0 :=
⟨ assume x y pos_y,
  let ⟨n, hr⟩ := archimedean.arch (x:ℝ) (pos_y : (0 : ℝ) < y) in
  ⟨n, show (x:ℝ) ≤ (n •ℕ y : ℝ≥0), by simp [*, -nsmul_eq_mul, nsmul_coe]⟩ ⟩

lemma le_of_forall_pos_le_add {a b : ℝ≥0} (h : ∀ε, 0 < ε → a ≤ b + ε) : a ≤ b :=
le_of_forall_le_of_dense $ assume x hxb,
begin
  rcases le_iff_exists_add.1 (le_of_lt hxb) with ⟨ε, rfl⟩,
  exact h _ ((lt_add_iff_pos_right b).1 hxb)
end

-- TODO: generalize to some ordered add_monoids, based on #6145
lemma le_of_add_le_left {a b c : ℝ≥0} (h : a + b ≤ c) : a ≤ c :=
by { refine le_trans _ h, simp }

lemma le_of_add_le_right {a b c : ℝ≥0} (h : a + b ≤ c) : b ≤ c :=
by { refine le_trans _ h, simp }

lemma lt_iff_exists_rat_btwn (a b : ℝ≥0) :
  a < b ↔ (∃q:ℚ, 0 ≤ q ∧ a < nnreal.of_real q ∧ nnreal.of_real q < b) :=
iff.intro
  (assume (h : (↑a:ℝ) < (↑b:ℝ)),
    let ⟨q, haq, hqb⟩ := exists_rat_btwn h in
    have 0 ≤ (q : ℝ), from le_trans a.2 $ le_of_lt haq,
    ⟨q, rat.cast_nonneg.1 this, by simp [coe_of_real _ this, nnreal.coe_lt_coe.symm, haq, hqb]⟩)
  (assume ⟨q, _, haq, hqb⟩, lt_trans haq hqb)

lemma bot_eq_zero : (⊥ : ℝ≥0) = 0 := rfl

lemma mul_sup (a b c : ℝ≥0) : a * (b ⊔ c) = (a * b) ⊔ (a * c) :=
begin
  cases le_total b c with h h,
  { simp [sup_eq_max, max_eq_right h, max_eq_right (mul_le_mul_of_nonneg_left h (zero_le a))] },
  { simp [sup_eq_max, max_eq_left h, max_eq_left (mul_le_mul_of_nonneg_left h (zero_le a))] },
end

lemma mul_finset_sup {α} {f : α → ℝ≥0} {s : finset α} (r : ℝ≥0) :
  r * s.sup f = s.sup (λa, r * f a) :=
begin
  refine s.induction_on _ _,
  { simp [bot_eq_zero] },
  { assume a s has ih, simp [has, ih, mul_sup], }
end

@[simp, norm_cast] lemma coe_max (x y : ℝ≥0) :
  ((max x y : ℝ≥0) : ℝ) = max (x : ℝ) (y : ℝ) :=
by { delta max, split_ifs; refl }

@[simp, norm_cast] lemma coe_min (x y : ℝ≥0) :
  ((min x y : ℝ≥0) : ℝ) = min (x : ℝ) (y : ℝ) :=
by { delta min, split_ifs; refl }

section of_real

@[simp] lemma zero_le_coe {q : ℝ≥0} : 0 ≤ (q : ℝ) := q.2

@[simp] lemma of_real_zero : nnreal.of_real 0 = 0 :=
by simp [nnreal.of_real]; refl

@[simp] lemma of_real_one : nnreal.of_real 1 = 1 :=
by simp [nnreal.of_real, max_eq_left (zero_le_one : (0 :ℝ) ≤ 1)]; refl

@[simp] lemma of_real_pos {r : ℝ} : 0 < nnreal.of_real r ↔ 0 < r :=
by simp [nnreal.of_real, nnreal.coe_lt_coe.symm, lt_irrefl]

@[simp] lemma of_real_eq_zero {r : ℝ} : nnreal.of_real r = 0 ↔ r ≤ 0 :=
by simpa [-of_real_pos] using (not_iff_not.2 (@of_real_pos r))

lemma of_real_of_nonpos {r : ℝ} : r ≤ 0 → nnreal.of_real r = 0 :=
of_real_eq_zero.2

@[simp] lemma of_real_le_of_real_iff {r p : ℝ} (hp : 0 ≤ p) :
  nnreal.of_real r ≤ nnreal.of_real p ↔ r ≤ p :=
by simp [nnreal.coe_le_coe.symm, nnreal.of_real, hp]

@[simp] lemma of_real_lt_of_real_iff' {r p : ℝ} :
  nnreal.of_real r < nnreal.of_real p ↔ r < p ∧ 0 < p :=
by simp [nnreal.coe_lt_coe.symm, nnreal.of_real, lt_irrefl]

lemma of_real_lt_of_real_iff {r p : ℝ} (h : 0 < p) :
  nnreal.of_real r < nnreal.of_real p ↔ r < p :=
of_real_lt_of_real_iff'.trans (and_iff_left h)

lemma of_real_lt_of_real_iff_of_nonneg {r p : ℝ} (hr : 0 ≤ r) :
  nnreal.of_real r < nnreal.of_real p ↔ r < p :=
of_real_lt_of_real_iff'.trans ⟨and.left, λ h, ⟨h, lt_of_le_of_lt hr h⟩⟩

@[simp] lemma of_real_add {r p : ℝ} (hr : 0 ≤ r) (hp : 0 ≤ p) :
  nnreal.of_real (r + p) = nnreal.of_real r + nnreal.of_real p :=
nnreal.eq $ by simp [nnreal.of_real, hr, hp, add_nonneg]

lemma of_real_add_of_real {r p : ℝ} (hr : 0 ≤ r) (hp : 0 ≤ p) :
  nnreal.of_real r + nnreal.of_real p = nnreal.of_real (r + p) :=
(of_real_add hr hp).symm

lemma of_real_le_of_real {r p : ℝ} (h : r ≤ p) : nnreal.of_real r ≤ nnreal.of_real p :=
nnreal.of_real_mono h

lemma of_real_add_le {r p : ℝ} : nnreal.of_real (r + p) ≤ nnreal.of_real r + nnreal.of_real p :=
nnreal.coe_le_coe.1 $ max_le (add_le_add (le_max_left _ _) (le_max_left _ _)) nnreal.zero_le_coe

lemma of_real_le_iff_le_coe {r : ℝ} {p : ℝ≥0} : nnreal.of_real r ≤ p ↔ r ≤ ↑p :=
nnreal.gi.gc r p

lemma le_of_real_iff_coe_le {r : ℝ≥0} {p : ℝ} (hp : 0 ≤ p) : r ≤ nnreal.of_real p ↔ ↑r ≤ p :=
by rw [← nnreal.coe_le_coe, nnreal.coe_of_real p hp]

lemma le_of_real_iff_coe_le' {r : ℝ≥0} {p : ℝ} (hr : 0 < r) : r ≤ nnreal.of_real p ↔ ↑r ≤ p :=
(le_or_lt 0 p).elim le_of_real_iff_coe_le $ λ hp,
  by simp only [(hp.trans_le r.coe_nonneg).not_le, of_real_eq_zero.2 hp.le, hr.not_le]

lemma of_real_lt_iff_lt_coe {r : ℝ} {p : ℝ≥0} (ha : 0 ≤ r) : nnreal.of_real r < p ↔ r < ↑p :=
by rw [← nnreal.coe_lt_coe, nnreal.coe_of_real r ha]

lemma lt_of_real_iff_coe_lt {r : ℝ≥0} {p : ℝ} : r < nnreal.of_real p ↔ ↑r < p :=
begin
  cases le_total 0 p,
  { rw [← nnreal.coe_lt_coe, nnreal.coe_of_real p h] },
  { rw [of_real_eq_zero.2 h], split,
    intro, have := not_lt_of_le (zero_le r), contradiction,
    intro rp, have : ¬(p ≤ 0) := not_le_of_lt (lt_of_le_of_lt (coe_nonneg _) rp), contradiction }
end

@[simp] lemma of_real_bit0 {r : ℝ} (hr : 0 ≤ r) :
  nnreal.of_real (bit0 r) = bit0 (nnreal.of_real r) :=
of_real_add hr hr

@[simp] lemma of_real_bit1 {r : ℝ} (hr : 0 ≤ r) :
  nnreal.of_real (bit1 r) = bit1 (nnreal.of_real r) :=
(of_real_add (by simp [hr]) zero_le_one).trans (by simp [of_real_one, bit1, hr])

end of_real

section mul

lemma mul_eq_mul_left {a b c : ℝ≥0} (h : a ≠ 0) : (a * b = a * c ↔ b = c) :=
begin
  rw [← nnreal.eq_iff, ← nnreal.eq_iff, nnreal.coe_mul, nnreal.coe_mul], split,
  { exact mul_left_cancel' (mt (@nnreal.eq_iff a 0).1 h) },
  { assume h, rw [h] }
end

lemma of_real_mul {p q : ℝ} (hp : 0 ≤ p) :
  nnreal.of_real (p * q) = nnreal.of_real p * nnreal.of_real q :=
begin
  cases le_total 0 q with hq hq,
  { apply nnreal.eq,
    simp [nnreal.of_real, hp, hq, max_eq_left, mul_nonneg] },
  { have hpq := mul_nonpos_of_nonneg_of_nonpos hp hq,
    rw [of_real_eq_zero.2 hq, of_real_eq_zero.2 hpq, mul_zero] }
end

end mul

section sub

lemma sub_def {r p : ℝ≥0} : r - p = nnreal.of_real (r - p) := rfl

lemma sub_eq_zero {r p : ℝ≥0} (h : r ≤ p) : r - p = 0 :=
nnreal.eq $ max_eq_right $ sub_le_iff_le_add.2 $ by simpa [nnreal.coe_le_coe] using h

@[simp] lemma sub_self {r : ℝ≥0} : r - r = 0 := sub_eq_zero $ le_refl r

@[simp] lemma sub_zero {r : ℝ≥0} : r - 0 = r :=
by rw [sub_def, nnreal.coe_zero, sub_zero, nnreal.of_real_coe]

lemma sub_pos {r p : ℝ≥0} : 0 < r - p ↔ p < r :=
of_real_pos.trans $ sub_pos.trans $ nnreal.coe_lt_coe

protected lemma sub_lt_self {r p : ℝ≥0} : 0 < r → 0 < p → r - p < r :=
assume hr hp,
begin
  cases le_total r p,
  { rwa [sub_eq_zero h] },
  { rw [← nnreal.coe_lt_coe, nnreal.coe_sub h], exact sub_lt_self _ hp }
end

@[simp] lemma sub_le_iff_le_add {r p q : ℝ≥0} : r - p ≤ q ↔ r ≤ q + p :=
match le_total p r with
| or.inl h := by rw [← nnreal.coe_le_coe, ← nnreal.coe_le_coe, nnreal.coe_sub h, nnreal.coe_add,
    sub_le_iff_le_add]
| or.inr h :=
  have r ≤ p + q, from le_add_right h,
  by simpa [nnreal.coe_le_coe, nnreal.coe_le_coe, sub_eq_zero h, add_comm]
end

@[simp] lemma sub_le_self {r p : ℝ≥0} : r - p ≤ r :=
sub_le_iff_le_add.2 $ le_add_right $ le_refl r

lemma add_sub_cancel {r p : ℝ≥0} : (p + r) - r = p :=
nnreal.eq $ by rw [nnreal.coe_sub, nnreal.coe_add, add_sub_cancel]; exact le_add_left (le_refl _)

lemma add_sub_cancel' {r p : ℝ≥0} : (r + p) - r = p :=
by rw [add_comm, add_sub_cancel]

lemma sub_add_eq_max {r p : ℝ≥0} : (r - p) + p = max r p :=
nnreal.eq $ by rw [sub_def, nnreal.coe_add, coe_max, nnreal.of_real, coe_mk,
  ← max_add_add_right, zero_add, sub_add_cancel]

lemma add_sub_eq_max {r p : ℝ≥0} : p + (r - p) = max p r :=
by rw [add_comm, sub_add_eq_max, max_comm]

@[simp] lemma sub_add_cancel_of_le {a b : ℝ≥0} (h : b ≤ a) : (a - b) + b = a :=
by rw [sub_add_eq_max, max_eq_left h]

lemma sub_sub_cancel_of_le {r p : ℝ≥0} (h : r ≤ p) : p - (p - r) = r :=
by rw [nnreal.sub_def, nnreal.sub_def, nnreal.coe_of_real _ $ sub_nonneg.2 h,
  sub_sub_cancel, nnreal.of_real_coe]

lemma lt_sub_iff_add_lt {p q r : ℝ≥0} : p < q - r ↔ p + r < q :=
begin
  split,
  { assume H,
    have : (((q - r) : ℝ≥0) : ℝ) = (q : ℝ) - (r : ℝ) :=
      nnreal.coe_sub (le_of_lt (sub_pos.1 (lt_of_le_of_lt (zero_le _) H))),
    rwa [← nnreal.coe_lt_coe, this, lt_sub_iff_add_lt, ← nnreal.coe_add] at H },
  { assume H,
    have : r ≤ q := le_trans (le_add_left (le_refl _)) (le_of_lt H),
    rwa [← nnreal.coe_lt_coe, nnreal.coe_sub this, lt_sub_iff_add_lt, ← nnreal.coe_add] }
end

lemma sub_lt_iff_lt_add {a b c : ℝ≥0} (h : b ≤ a) : a - b < c ↔ a < b + c :=
by simp only [←nnreal.coe_lt_coe, nnreal.coe_sub h, nnreal.coe_add, sub_lt_iff_lt_add']

lemma sub_eq_iff_eq_add {a b c : ℝ≥0} (h : b ≤ a) : a - b = c ↔ a = c + b :=
by rw [←nnreal.eq_iff, nnreal.coe_sub h, ←nnreal.eq_iff, nnreal.coe_add, sub_eq_iff_eq_add]

end sub

section inv

lemma sum_div {ι} (s : finset ι) (f : ι → ℝ≥0) (b : ℝ≥0) :
  (∑ i in s, f i) / b = ∑ i in s, (f i / b) :=
by simp only [div_eq_mul_inv, finset.sum_mul]

@[simp] lemma inv_pos {r : ℝ≥0} : 0 < r⁻¹ ↔ 0 < r :=
by simp [pos_iff_ne_zero]

lemma div_pos {r p : ℝ≥0} (hr : 0 < r) (hp : 0 < p) : 0 < r / p :=
by simpa only [div_eq_mul_inv] using mul_pos hr (inv_pos.2 hp)

protected lemma mul_inv {r p : ℝ≥0} : (r * p)⁻¹ = p⁻¹ * r⁻¹ := nnreal.eq $ mul_inv_rev' _ _

lemma div_self_le (r : ℝ≥0) : r / r ≤ 1 :=
if h : r = 0 then by simp [h] else by rw [div_self h]

@[simp] lemma inv_le {r p : ℝ≥0} (h : r ≠ 0) : r⁻¹ ≤ p ↔ 1 ≤ r * p :=
by rw [← mul_le_mul_left (pos_iff_ne_zero.2 h), mul_inv_cancel h]

lemma inv_le_of_le_mul {r p : ℝ≥0} (h : 1 ≤ r * p) : r⁻¹ ≤ p :=
by by_cases r = 0; simp [*, inv_le]

@[simp] lemma le_inv_iff_mul_le {r p : ℝ≥0} (h : p ≠ 0) : (r ≤ p⁻¹ ↔ r * p ≤ 1) :=
by rw [← mul_le_mul_left (pos_iff_ne_zero.2 h), mul_inv_cancel h, mul_comm]

@[simp] lemma lt_inv_iff_mul_lt {r p : ℝ≥0} (h : p ≠ 0) : (r < p⁻¹ ↔ r * p < 1) :=
by rw [← mul_lt_mul_left (pos_iff_ne_zero.2 h), mul_inv_cancel h, mul_comm]

lemma mul_le_iff_le_inv {a b r : ℝ≥0} (hr : r ≠ 0) : r * a ≤ b ↔ a ≤ r⁻¹ * b :=
have 0 < r, from lt_of_le_of_ne (zero_le r) hr.symm,
by rw [← @mul_le_mul_left _ _ a _ r this, ← mul_assoc, mul_inv_cancel hr, one_mul]

lemma le_div_iff_mul_le {a b r : ℝ≥0} (hr : r ≠ 0) : a ≤ b / r ↔ a * r ≤ b :=
by rw [div_eq_inv_mul, ← mul_le_iff_le_inv hr, mul_comm]

lemma div_le_iff {a b r : ℝ≥0} (hr : r ≠ 0) : a / r ≤ b ↔ a ≤ b * r :=
@div_le_iff ℝ _ a r b $ pos_iff_ne_zero.2 hr

lemma lt_div_iff {a b r : ℝ≥0} (hr : r ≠ 0) : a < b / r ↔ a * r < b :=
lt_iff_lt_of_le_iff_le (div_le_iff hr)

lemma mul_lt_of_lt_div {a b r : ℝ≥0} (h : a < b / r) : a * r < b :=
begin
  refine (lt_div_iff $ λ hr, false.elim _).1 h,
  subst r,
  simpa using h
end

lemma le_of_forall_lt_one_mul_le {x y : ℝ≥0} (h : ∀a<1, a * x ≤ y) : x ≤ y :=
le_of_forall_ge_of_dense $ assume a ha,
  have hx : x ≠ 0 := pos_iff_ne_zero.1 (lt_of_le_of_lt (zero_le _) ha),
  have hx' : x⁻¹ ≠ 0, by rwa [(≠), inv_eq_zero],
  have a * x⁻¹ < 1, by rwa [← lt_inv_iff_mul_lt hx', inv_inv'],
  have (a * x⁻¹) * x ≤ y, from h _ this,
  by rwa [mul_assoc, inv_mul_cancel hx, mul_one] at this

lemma div_add_div_same (a b c : ℝ≥0) : a / c + b / c = (a + b) / c :=
eq.symm $ right_distrib a b (c⁻¹)

lemma half_pos {a : ℝ≥0} (h : 0 < a) : 0 < a / 2 := div_pos h zero_lt_two

lemma add_halves (a : ℝ≥0) : a / 2 + a / 2 = a := nnreal.eq (add_halves a)

lemma half_lt_self {a : ℝ≥0} (h : a ≠ 0) : a / 2 < a :=
by rw [← nnreal.coe_lt_coe, nnreal.coe_div]; exact
half_lt_self (bot_lt_iff_ne_bot.2 h)

lemma two_inv_lt_one : (2⁻¹:ℝ≥0) < 1 :=
by simpa using half_lt_self zero_ne_one.symm

lemma div_lt_iff {a b c : ℝ≥0} (hc : c ≠ 0) : b / c < a ↔ b < a * c :=
lt_iff_lt_of_le_iff_le $ nnreal.le_div_iff_mul_le hc

lemma div_lt_one_of_lt {a b : ℝ≥0} (h : a < b) : a / b < 1 :=
begin
  rwa [div_lt_iff, one_mul],
  exact ne_of_gt (lt_of_le_of_lt (zero_le _) h)
end

@[field_simps] lemma div_add_div (a : ℝ≥0) {b : ℝ≥0} (c : ℝ≥0) {d : ℝ≥0}
  (hb : b ≠ 0) (hd : d ≠ 0) : a / b + c / d = (a * d + b * c) / (b * d) :=
begin
  rw ← nnreal.eq_iff,
  simp only [nnreal.coe_add, nnreal.coe_div, nnreal.coe_mul],
  exact div_add_div _ _ (coe_ne_zero.2 hb) (coe_ne_zero.2 hd)
end

@[field_simps] lemma add_div' (a b c : ℝ≥0) (hc : c ≠ 0) :
  b + a / c = (b * c + a) / c :=
by simpa using div_add_div b a one_ne_zero hc

@[field_simps] lemma div_add' (a b c : ℝ≥0) (hc : c ≠ 0) :
  a / c + b = (a + b * c) / c :=
by rwa [add_comm, add_div', add_comm]

lemma of_real_inv {x : ℝ} :
  nnreal.of_real x⁻¹ = (nnreal.of_real x)⁻¹ :=
begin
  by_cases hx : 0 ≤ x,
  { nth_rewrite 0 ← coe_of_real x hx,
    rw [←nnreal.coe_inv, of_real_coe], },
  { have hx' := le_of_not_ge hx,
    rw [of_real_eq_zero.mpr hx', inv_zero, of_real_eq_zero.mpr (inv_nonpos.mpr hx')], },
end

lemma of_real_div {x y : ℝ} (hx : 0 ≤ x) :
  nnreal.of_real (x / y) = nnreal.of_real x / nnreal.of_real y :=
by rw [div_eq_mul_inv, div_eq_mul_inv, ←of_real_inv, ←of_real_mul hx]

lemma of_real_div' {x y : ℝ} (hy : 0 ≤ y) :
  nnreal.of_real (x / y) = nnreal.of_real x / nnreal.of_real y :=
by rw [div_eq_inv_mul, div_eq_inv_mul, of_real_mul (inv_nonneg.2 hy), of_real_inv]

end inv

@[simp] lemma abs_eq (x : ℝ≥0) : abs (x : ℝ) = x :=
abs_of_nonneg x.property

end nnreal

/-- The absolute value on `ℝ` as a map to `ℝ≥0`. -/
@[pp_nodot] def real.nnabs (x : ℝ) : ℝ≥0 := ⟨abs x, abs_nonneg x⟩

@[norm_cast, simp] lemma nnreal.coe_nnabs (x : ℝ) : (real.nnabs x : ℝ) = abs x :=
by simp [real.nnabs]<|MERGE_RESOLUTION|>--- conflicted
+++ resolved
@@ -135,12 +135,8 @@
   mul := (*),
   one := 1,
   inv := has_inv.inv,
-<<<<<<< HEAD
-  .. nnreal.coe_injective.comm_group_with_zero _ rfl rfl (λ _ _, rfl) (λ _, rfl) }
-=======
   div := (/),
   .. nnreal.coe_injective.comm_group_with_zero _ rfl rfl (λ _ _, rfl) (λ _, rfl) (λ _ _, rfl) }
->>>>>>> f474756b
 
 @[simp, norm_cast] lemma coe_indicator {α} (s : set α) (f : α → ℝ≥0) (a : α) :
   ((s.indicator f a : ℝ≥0) : ℝ) = s.indicator (λ x, f x) a :=
