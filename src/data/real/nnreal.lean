--- conflicted
+++ resolved
@@ -49,13 +49,9 @@
 open_locale classical big_operators
 
 /-- Nonnegative real numbers. -/
-<<<<<<< HEAD
-@[derive [semilattice_inf, densely_ordered, order_bot,
-=======
 @[derive [
   ordered_semiring, comm_monoid_with_zero, -- to ensure these instance are computable
-  semilattice_inf_bot, densely_ordered,
->>>>>>> 55a11604
+  semilattice_inf, densely_ordered, order_bot,
   canonically_linear_ordered_add_monoid, linear_ordered_comm_group_with_zero, archimedean,
   linear_ordered_semiring, ordered_comm_semiring, canonically_ordered_comm_semiring,
   has_sub, has_ordered_sub, has_div, inhabited]]
@@ -100,16 +96,10 @@
 example : has_add ℝ≥0   := by apply_instance
 noncomputable example : has_sub ℝ≥0   := by apply_instance
 example : has_mul ℝ≥0   := by apply_instance
-<<<<<<< HEAD
-example : has_inv ℝ≥0   := by apply_instance
-example : has_div ℝ≥0   := by apply_instance
-example : has_le ℝ≥0    := by apply_instance
-=======
 noncomputable example : has_inv ℝ≥0   := by apply_instance
 noncomputable example : has_div ℝ≥0   := by apply_instance
 noncomputable example : has_le ℝ≥0    := by apply_instance
 example : has_bot ℝ≥0   := by apply_instance
->>>>>>> 55a11604
 example : inhabited ℝ≥0 := by apply_instance
 example : nontrivial ℝ≥0 := by apply_instance
 
@@ -273,22 +263,13 @@
 -- note that anything involving the (decidability of the) linear order, including `⊔`/`⊓` (min, max)
 -- will be noncomputable, everything else should not be.
 example : order_bot ℝ≥0 := by apply_instance
-<<<<<<< HEAD
-example : canonically_linear_ordered_add_monoid ℝ≥0 := by apply_instance
-example : linear_ordered_add_comm_monoid ℝ≥0 := by apply_instance
-example : distrib_lattice ℝ≥0 := by apply_instance
-example : semilattice_inf ℝ≥0 := by apply_instance
-example : semilattice_sup ℝ≥0 := by apply_instance
-example : linear_ordered_semiring ℝ≥0 := by apply_instance
-=======
 example : partial_order ℝ≥0 := by apply_instance
 noncomputable example : canonically_linear_ordered_add_monoid ℝ≥0 := by apply_instance
 noncomputable example : linear_ordered_add_comm_monoid ℝ≥0 := by apply_instance
 noncomputable example : distrib_lattice ℝ≥0 := by apply_instance
-noncomputable example : semilattice_inf_bot ℝ≥0 := by apply_instance
-noncomputable example : semilattice_sup_bot ℝ≥0 := by apply_instance
+noncomputable example : semilattice_inf ℝ≥0 := by apply_instance
+noncomputable example : semilattice_sup ℝ≥0 := by apply_instance
 noncomputable example : linear_ordered_semiring ℝ≥0 := by apply_instance
->>>>>>> 55a11604
 example : ordered_comm_semiring ℝ≥0 := by apply_instance
 noncomputable example : linear_ordered_comm_monoid  ℝ≥0 := by apply_instance
 noncomputable example : linear_ordered_comm_monoid_with_zero ℝ≥0 := by apply_instance
@@ -306,15 +287,9 @@
 lemma bdd_below_coe (s : set ℝ≥0) : bdd_below ((coe : ℝ≥0 → ℝ) '' s) :=
 ⟨0, assume r ⟨q, _, eq⟩, eq ▸ q.2⟩
 
-<<<<<<< HEAD
 instance : conditionally_complete_linear_order_bot ℝ≥0 :=
 { cSup_empty := (function.funext_iff.1 (@subset_Sup_def ℝ (set.Ici (0 : ℝ)) _ ⟨(0 : ℝ≥0)⟩) ∅).trans
-  $ nnreal.eq (by rw nonneg.bot_eq; simp),
-=======
-noncomputable instance : conditionally_complete_linear_order_bot ℝ≥0 :=
-{ cSup_empty := (function.funext_iff.1
-    (@subset_Sup_def ℝ (set.Ici (0 : ℝ)) _ ⟨(0 : ℝ≥0)⟩) ∅).trans $ nnreal.eq $ by simp,
->>>>>>> 55a11604
+    $ nnreal.eq (by rw nonneg.bot_eq; simp),
   .. (by apply_instance : order_bot ℝ≥0),
   .. @ord_connected_subset_conditionally_complete_linear_order ℝ (set.Ici (0 : ℝ)) _ ⟨(0 : ℝ≥0)⟩ _ }
 
