--- conflicted
+++ resolved
@@ -80,12 +80,9 @@
 lemma ne_iff {x y : ℝ≥0} : (x : ℝ) ≠ (y : ℝ) ↔ x ≠ y :=
 not_iff_not_of_iff $ nnreal.eq_iff
 
-<<<<<<< HEAD
-=======
 protected lemma «forall» {p : ℝ≥0 → Prop} : (∀ x : ℝ≥0, p x) ↔ ∀ (x : ℝ) (hx : 0 ≤ x), p ⟨x, hx⟩ :=
 subtype.forall
 
->>>>>>> 40b59523
 protected lemma «exists» {p : ℝ≥0 → Prop} : (∃ x : ℝ≥0, p x) ↔ ∃ (x : ℝ) (hx : 0 ≤ x), p ⟨x, hx⟩ :=
 subtype.exists
 
