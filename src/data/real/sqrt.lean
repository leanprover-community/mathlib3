--- conflicted
+++ resolved
@@ -303,17 +303,9 @@
 lemma lt_sqrt (hx : 0 ≤ x) : x < sqrt y ↔ x ^ 2 < y :=
 by rw [←sqrt_lt_sqrt_iff (sq_nonneg _), sqrt_sq hx]
 
-<<<<<<< HEAD
-lemma sq_lt : x^2 < y ↔ -sqrt y < x ∧ x < sqrt y :=
-by rw [←abs_lt, ←sq_abs, lt_sqrt (abs_nonneg _)]
-=======
-lemma sq_lt : x^2 < y ↔ -sqrt y < x ∧ x < sqrt y := by rw [←abs_lt, ←sq_abs, lt_sqrt (abs_nonneg _)]
->>>>>>> 45470769
 
 theorem neg_sqrt_lt_of_sq_lt (h : x^2 < y) : -sqrt y < x := (sq_lt.mp h).1
-
 theorem lt_sqrt_of_sq_lt (h : x^2 < y) : x < sqrt y := (sq_lt.mp h).2
-
 /-- The natural square root is at most the real square root -/
 lemma nat_sqrt_le_real_sqrt {a : ℕ} : ↑(nat.sqrt a) ≤ real.sqrt ↑a :=
 begin
