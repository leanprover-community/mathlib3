/-
Copyright (c) 2017 Mario Carneiro. All rights reserved.
Released under Apache 2.0 license as described in the file LICENSE.
Authors: Mario Carneiro
-/
import data.lazy_list
import data.nat.basic
import data.stream.init
import data.seq.computation

universes u v w

/-
coinductive seq (α : Type u) : Type u
| nil : seq α
| cons : α → seq α → seq α
-/

/--
A stream `s : option α` is a sequence if `s.nth n = none` implies `s.nth (n + 1) = none`.
-/
def stream.is_seq {α : Type u} (s : stream (option α)) : Prop :=
∀ (n : ℕ), s n = none → s (n + 1) = none

lemma stream.is_seq.cons_some {α} {s : stream (option α)} (h : s.is_seq) (x : α) :
  (some x :: s).is_seq :=
λ n, by {cases n, contradiction, exact h n}

/-- `seq α` is the type of possibly infinite lists (referred here as sequences).
  It is encoded as an infinite stream of options such that if `f n = none`, then
  `f m = none` for all `m ≥ n`. -/
def seq (α : Type u) : Type u := {f : stream (option α) // f.is_seq}

/-- `seq1 α` is the type of nonempty sequences. -/
def seq1 (α) := α × seq α

namespace seq
variables {α : Type u} {β : Type v} {γ : Type w}

/-- The empty sequence -/
def nil : seq α := ⟨stream.const none, λ n h, rfl⟩

instance : inhabited (seq α) := ⟨nil⟩

/-- Prepend an element to a sequence -/
<<<<<<< HEAD
def cons (a : α) : seq α → seq α
| ⟨f, al⟩ := ⟨some a :: f, al.cons_some _⟩
=======
def cons (a : α) (s : seq α) : seq α :=
⟨some a :: s.1, begin
  rintros (n | _) h,
  { contradiction },
  { exact s.2 h }
end⟩
>>>>>>> 0ba3098a

/-- Get the nth element of a sequence (if it exists) -/
def nth : seq α → ℕ → option α := subtype.val

/-- A sequence has terminated at position `n` if the value at position `n` equals `none`. -/
def terminated_at (s : seq α) (n : ℕ) : Prop := s.nth n = none

/-- It is decidable whether a sequence terminates at a given position. -/
instance terminated_at_decidable (s : seq α) (n : ℕ) : decidable (s.terminated_at n) :=
decidable_of_iff' (s.nth n).is_none $ by unfold terminated_at; cases s.nth n; simp

/-- A sequence terminates if there is some position `n` at which it has terminated. -/
def terminates (s : seq α) : Prop := ∃ (n : ℕ), s.terminated_at n

theorem not_terminates_iff {s : seq α} : ¬ s.terminates ↔ ∀ n, (s.nth n).is_some :=
by simp [terminates, terminated_at, ←ne.def, option.ne_none_iff_is_some]

/-- Functorial action of the functor `option (α × _)` -/
@[simp] def omap (f : β → γ) : option (α × β) → option (α × γ)
| none          := none
| (some (a, b)) := some (a, f b)

/-- Get the first element of a sequence -/
def head (s : seq α) : option α := nth s 0

/-- Get the tail of a sequence (or `nil` if the sequence is `nil`) -/
<<<<<<< HEAD
def tail : seq α → seq α
| ⟨f, al⟩ := ⟨f.tail, λ _, al _⟩
=======
def tail (s : seq α) : seq α := ⟨s.1.tail, λ n, by { cases s with f al, exact al }⟩
>>>>>>> 0ba3098a

protected def mem (a : α) (s : seq α) := some a ∈ s.1

instance : has_mem α (seq α) :=
⟨seq.mem⟩

<<<<<<< HEAD
theorem le_stable (s : seq α) {m n} (h : m ≤ n) :
  s.nth m = none → s.nth n = none :=
by {cases s with f al, induction h with n h IH, exacts [id, λ h2, al _ (IH h2)]}
=======
theorem le_stable (s : seq α) {m n} (h : m ≤ n) : s.nth m = none → s.nth n = none :=
by { cases s with f al, induction h with n h IH, exacts [id, λ h2, al (IH h2)] }
>>>>>>> 0ba3098a

/-- If a sequence terminated at position `n`, it also terminated at `m ≥ n `. -/
lemma terminated_stable : ∀ (s : seq α) {m n : ℕ}, m ≤ n → s.terminated_at m →
  s.terminated_at n :=
le_stable

/--
If `s.nth n = some aₙ` for some value `aₙ`, then there is also some value `aₘ` such
that `s.nth = some aₘ` for `m ≤ n`.
-/
lemma ge_stable (s : seq α) {aₙ : α} {n m : ℕ} (m_le_n : m ≤ n)
(s_nth_eq_some : s.nth n = some aₙ) :
  ∃ (aₘ : α), s.nth m = some aₘ :=
have s.nth n ≠ none, by simp [s_nth_eq_some],
have s.nth m ≠ none, from mt (s.le_stable m_le_n) this,
option.ne_none_iff_exists'.mp this

theorem not_mem_nil (a : α) : a ∉ @nil α :=
λ ⟨n, (h : some a = none)⟩, by injection h

theorem mem_cons (a : α) : ∀ (s : seq α), a ∈ cons a s
| ⟨f, al⟩ := stream.mem_cons (some a) _

theorem mem_cons_of_mem (y : α) {a : α} : ∀ {s : seq α}, a ∈ s → a ∈ cons y s
| ⟨f, al⟩ := stream.mem_cons_of_mem (some y)

theorem eq_or_mem_of_mem_cons {a b : α} : ∀ {s : seq α}, a ∈ cons b s → a = b ∨ a ∈ s
| ⟨f, al⟩ h := (stream.eq_or_mem_of_mem_cons h).imp_left (λ h, by injection h)

@[simp] theorem mem_cons_iff {a b : α} {s : seq α} : a ∈ cons b s ↔ a = b ∨ a ∈ s :=
⟨eq_or_mem_of_mem_cons, by rintro (rfl|m); [apply mem_cons, exact mem_cons_of_mem _ m]⟩

/-- Destructor for a sequence, resulting in either `none` (for `nil`) or
  `some (a, s)` (for `cons a s`). -/
def destruct (s : seq α) : option (seq1 α) :=
(λ a', (a', s.tail)) <$> nth s 0

theorem destruct_eq_nil {s : seq α} : destruct s = none → s = nil :=
begin
  dsimp [destruct],
  induction f0 : nth s 0; intro h,
  { apply subtype.eq,
    funext n,
    induction n with n IH, exacts [f0, s.2 _ IH] },
  { contradiction }
end

theorem destruct_eq_cons {s : seq α} {a s'} : destruct s = some (a, s') → s = cons a s' :=
begin
  dsimp [destruct],
  induction f0 : nth s 0 with a'; intro h,
  { contradiction },
  { cases s with f al,
    injections with _ h1 h2,
    rw ←h2, apply subtype.eq, dsimp [tail, cons],
    rw h1 at f0, rw ←f0,
    exact (stream.eta f).symm }
end

@[simp] theorem destruct_nil : destruct (nil : seq α) = none := rfl

@[simp] theorem destruct_cons (a : α) : ∀ s, destruct (cons a s) = some (a, s)
| ⟨f, al⟩ := begin
  unfold cons destruct functor.map,
  apply congr_arg (λ s, some (a, s)),
  apply subtype.eq, dsimp [tail], rw [stream.tail_cons]
end

theorem head_eq_destruct (s : seq α) : head s = prod.fst <$> destruct s :=
by unfold destruct head; cases nth s 0; refl

@[simp] theorem head_nil : head (nil : seq α) = none := rfl

@[simp] theorem head_cons (a : α) (s) : head (cons a s) = some a :=
by rw [head_eq_destruct, destruct_cons]; refl

@[simp] theorem tail_nil : tail (nil : seq α) = nil := rfl

@[simp] theorem tail_cons (a : α) (s) : tail (cons a s) = s :=
by cases s with f al; apply subtype.eq; dsimp [tail, cons]; rw [stream.tail_cons]

def cases_on {C : seq α → Sort v} (s : seq α)
  (h1 : C nil) (h2 : ∀ x s, C (cons x s)) : C s := begin
  induction H : destruct s with v v,
  { rw destruct_eq_nil H, apply h1 },
  { cases v with a s', rw destruct_eq_cons H, apply h2 }
end

theorem mem_rec_on {C : seq α → Prop} {a s} (M : a ∈ s)
  (h1 : ∀ b s', (a = b ∨ C s') → C (cons b s')) : C s :=
begin
  cases M with k e, unfold stream.nth at e,
  induction k with k IH generalizing s,
  { have TH : s = cons a (tail s),
    { apply destruct_eq_cons,
      unfold destruct nth functor.map, rw ←e, refl },
    rw TH, apply h1 _ _ (or.inl rfl) },
  revert e, apply s.cases_on _ (λ b s', _); intro e,
  { injection e },
  { have h_eq : (cons b s').val (nat.succ k) = s'.val k, { cases s'; refl },
    rw [h_eq] at e,
    apply h1 _ _ (or.inr (IH e)) }
end

def corec.F (f : β → option (α × β)) : option β → option α × option β
| none     := (none, none)
| (some b) := match f b with none := (none, none) | some (a, b') := (some a, some b') end

/-- Corecursor for `seq α` as a coinductive type. Iterates `f` to produce new elements
  of the sequence until `none` is obtained. -/
def corec (f : β → option (α × β)) (b : β) : seq α :=
begin
  refine ⟨stream.corec' (corec.F f) (some b), λ n h, _⟩,
  rw stream.corec'_eq,
  change stream.corec' (corec.F f) (corec.F f (some b)).2 n = none,
  revert h, generalize : some b = o, revert o,
  induction n with n IH; intro o,
  { change (corec.F f o).1 = none → (corec.F f (corec.F f o).2).1 = none,
    cases o with b; intro h, { refl },
    dsimp [corec.F] at h, dsimp [corec.F],
    cases f b with s, { refl },
    { cases s with a b', contradiction } },
  { rw [stream.corec'_eq (corec.F f) (corec.F f o).2,
        stream.corec'_eq (corec.F f) o],
    exact IH (corec.F f o).2 }
end

@[simp] theorem corec_eq (f : β → option (α × β)) (b : β) :
  destruct (corec f b) = omap (corec f) (f b) :=
begin
  dsimp [corec, destruct, nth],
  change stream.corec' (corec.F f) (some b) 0 with (corec.F f (some b)).1,
  dsimp [corec.F],
  induction h : f b with s, { refl },
  cases s with a b', dsimp [corec.F],
  apply congr_arg (λ b', some (a, b')),
  apply subtype.eq,
  dsimp [corec, tail],
  rw [stream.corec'_eq, stream.tail_cons],
  dsimp [corec.F], rw h, refl
end

/-- Embed a list as a sequence -/
def of_list (l : list α) : seq α :=
⟨list.nth l, λ n h, begin
  induction l with a l IH generalizing n, refl,
  dsimp [list.nth], cases n with n; dsimp [list.nth] at h,
  { contradiction },
  { apply IH _ h }
end⟩

instance coe_list : has_coe (list α) (seq α) := ⟨of_list⟩

section bisim
  variable (R : seq α → seq α → Prop)

  local infix ` ~ `:50 := R

  def bisim_o : option (seq1 α) → option (seq1 α) → Prop
  | none          none            := true
  | (some (a, s)) (some (a', s')) := a = a' ∧ R s s'
  | _             _               := false
  attribute [simp] bisim_o

  def is_bisimulation := ∀ ⦃s₁ s₂⦄, s₁ ~ s₂ → bisim_o R (destruct s₁) (destruct s₂)

  -- If two streams are bisimilar, then they are equal
  theorem eq_of_bisim (bisim : is_bisimulation R) {s₁ s₂} (r : s₁ ~ s₂) : s₁ = s₂ :=
  begin
    apply subtype.eq,
    apply stream.eq_of_bisim (λ x y, ∃ s s' : seq α, s.1 = x ∧ s'.1 = y ∧ R s s'),
    dsimp [stream.is_bisimulation],
    intros t₁ t₂ e,
    exact match t₁, t₂, e with ._, ._, ⟨s, s', rfl, rfl, r⟩ :=
      suffices head s = head s' ∧ R (tail s) (tail s'), from
      and.imp id (λ r, ⟨tail s, tail s',
        by cases s; refl, by cases s'; refl, r⟩) this,
      begin
        have := bisim r, revert r this,
        apply cases_on s _ _; intros; apply cases_on s' _ _; intros; intros r this,
        { constructor, refl, assumption },
        { rw [destruct_nil, destruct_cons] at this,
          exact false.elim this },
        { rw [destruct_nil, destruct_cons] at this,
          exact false.elim this },
        { rw [destruct_cons, destruct_cons] at this,
          rw [head_cons, head_cons, tail_cons, tail_cons],
          cases this with h1 h2,
          constructor, rw h1, exact h2 }
      end
    end,
    exact ⟨s₁, s₂, rfl, rfl, r⟩
  end
end bisim

theorem coinduction : ∀ {s₁ s₂ : seq α}, head s₁ = head s₂ →
  (∀ (β : Type u) (fr : seq α → β),
    fr s₁ = fr s₂ → fr (tail s₁) = fr (tail s₂)) → s₁ = s₂
| ⟨f₁, a₁⟩ ⟨f₂, a₂⟩ hh ht :=
  subtype.eq (stream.coinduction hh (λ β fr, ht β (λ s, fr s.1)))

theorem coinduction2 (s) (f g : seq α → seq β)
  (H : ∀ s, bisim_o (λ (s1 s2 : seq β), ∃ (s : seq α), s1 = f s ∧ s2 = g s)
    (destruct (f s)) (destruct (g s)))
  : f s = g s :=
begin
  refine eq_of_bisim (λ s1 s2, ∃ s, s1 = f s ∧ s2 = g s) _ ⟨s, rfl, rfl⟩,
  intros s1 s2 h, rcases h with ⟨s, h1, h2⟩,
  rw [h1, h2], apply H
end

/-- Embed an infinite stream as a sequence -/
def of_stream (s : stream α) : seq α :=
⟨s.map some, λ n h, by contradiction⟩

instance coe_stream : has_coe (stream α) (seq α) := ⟨of_stream⟩

/-- Embed a `lazy_list α` as a sequence. Note that even though this
  is non-meta, it will produce infinite sequences if used with
  cyclic `lazy_list`s created by meta constructions. -/
def of_lazy_list : lazy_list α → seq α :=
corec (λ l, match l with
  | lazy_list.nil := none
  | lazy_list.cons a l' := some (a, l' ())
  end)

instance coe_lazy_list : has_coe (lazy_list α) (seq α) := ⟨of_lazy_list⟩

/-- Translate a sequence into a `lazy_list`. Since `lazy_list` and `list`
  are isomorphic as non-meta types, this function is necessarily meta. -/
meta def to_lazy_list : seq α → lazy_list α | s :=
match destruct s with
| none := lazy_list.nil
| some (a, s') := lazy_list.cons a (to_lazy_list s')
end

/-- Translate a sequence to a list. This function will run forever if
  run on an infinite sequence. -/
meta def force_to_list (s : seq α) : list α := (to_lazy_list s).to_list

/-- The sequence of natural numbers some 0, some 1, ... -/
def nats : seq ℕ := stream.nats

@[simp]
lemma nats_nth (n : ℕ) : nats.nth n = some n := rfl

/-- Append two sequences. If `s₁` is infinite, then `s₁ ++ s₂ = s₁`,
  otherwise it puts `s₂` at the location of the `nil` in `s₁`. -/
def append (s₁ s₂ : seq α) : seq α :=
@corec α (seq α × seq α) (λ ⟨s₁, s₂⟩,
  match destruct s₁ with
  | none := omap (λ s₂, (nil, s₂)) (destruct s₂)
  | some (a, s₁') := some (a, s₁', s₂)
  end) (s₁, s₂)

/-- Map a function over a sequence. -/
def map (f : α → β) : seq α → seq β | ⟨s, al⟩ :=
⟨s.map (option.map f),
λ n, begin
  dsimp [stream.map, stream.nth],
  induction e : s n; intro,
  { rw al _ e, assumption }, { contradiction }
end⟩

/-- Flatten a sequence of sequences. (It is required that the
  sequences be nonempty to ensure productivity; in the case
  of an infinite sequence of `nil`, the first element is never
  generated.) -/
def join : seq (seq1 α) → seq α :=
corec (λ S, match destruct S with
  | none := none
  | some ((a, s), S') := some (a, match destruct s with
    | none := S'
    | some s' := cons s' S'
    end)
  end)

/-- Remove the first `n` elements from the sequence. -/
def drop (s : seq α) : ℕ → seq α
| 0     := s
| (n+1) := tail (drop n)
attribute [simp] drop

/-- Take the first `n` elements of the sequence (producing a list) -/
def take : ℕ → seq α → list α
| 0     s := []
| (n+1) s := match destruct s with
  | none := []
  | some (x, r) := list.cons x (take n r)
  end

/-- Split a sequence at `n`, producing a finite initial segment
  and an infinite tail. -/
def split_at : ℕ → seq α → list α × seq α
| 0     s := ([], s)
| (n+1) s := match destruct s with
  | none := ([], nil)
  | some (x, s') := let (l, r) := split_at n s' in (list.cons x l, r)
  end

section zip_with

/-- Combine two sequences with a function -/
def zip_with (f : α → β → γ) : seq α → seq β → seq γ
| ⟨f₁, a₁⟩ ⟨f₂, a₂⟩ := ⟨λ n,
    match f₁ n, f₂ n with
    | some a, some b := some (f a b)
    | _, _ := none
    end,
  λ n, begin
    induction h1 : f₁ n,
    { intro H, simp only [(a₁ _ h1)], refl },
    induction h2 : f₂ n; dsimp [seq.zip_with._match_1]; intro H,
    { rw (a₂ _ h2), cases f₁ (n + 1); refl },
    { rw [h1, h2] at H, contradiction }
  end⟩

variables {s : seq α} {s' : seq β} {n : ℕ}

lemma zip_with_nth_some {a : α} {b : β} (s_nth_eq_some : s.nth n = some a)
(s_nth_eq_some' : s'.nth n = some b) (f : α → β → γ) :
  (zip_with f s s').nth n = some (f a b) :=
begin
  cases s with st,
  have : st n = some a, from s_nth_eq_some,
  cases s' with st',
  have : st' n = some b, from s_nth_eq_some',
  simp only [zip_with, seq.nth, *]
end

lemma zip_with_nth_none (s_nth_eq_none : s.nth n = none) (f : α → β → γ) :
  (zip_with f s s').nth n = none :=
begin
  cases s with st,
  have : st n = none, from s_nth_eq_none,
  cases s' with st',
  cases st'_nth_eq : st' n;
  simp only [zip_with, seq.nth, *]
end

lemma zip_with_nth_none' (s'_nth_eq_none : s'.nth n = none) (f : α → β → γ) :
  (zip_with f s s').nth n = none :=
begin
  cases s' with st',
  have : st' n = none, from s'_nth_eq_none,
  cases s with st,
  cases st_nth_eq : st n;
  simp only [zip_with, seq.nth, *]
end

end zip_with

/-- Pair two sequences into a sequence of pairs -/
def zip : seq α → seq β → seq (α × β) := zip_with prod.mk

/-- Separate a sequence of pairs into two sequences -/
def unzip (s : seq (α × β)) : seq α × seq β := (map prod.fst s, map prod.snd s)

/-- Convert a sequence which is known to terminate into a list -/
def to_list (s : seq α) (h : s.terminates) : list α :=
take (nat.find h) s

/-- Convert a sequence which is known not to terminate into a stream -/
def to_stream (s : seq α) (h : ¬ s.terminates) : stream α :=
λ n, option.get $ not_terminates_iff.1 h n

/-- Convert a sequence into either a list or a stream depending on whether
  it is finite or infinite. (Without decidability of the infiniteness predicate,
  this is not constructively possible.) -/
def to_list_or_stream (s : seq α) [decidable s.terminates] : list α ⊕ stream α :=
if h : s.terminates
then sum.inl (to_list s h)
else sum.inr (to_stream s h)

@[simp] theorem nil_append (s : seq α) : append nil s = s :=
begin
  apply coinduction2, intro s,
  dsimp [append], rw [corec_eq],
  dsimp [append], apply cases_on s _ _,
  { trivial },
  { intros x s,
    rw [destruct_cons], dsimp,
    exact ⟨rfl, s, rfl, rfl⟩ }
end

@[simp] theorem cons_append (a : α) (s t) : append (cons a s) t = cons a (append s t) :=
destruct_eq_cons $ begin
  dsimp [append], rw [corec_eq],
  dsimp [append], rw [destruct_cons],
  dsimp [append], refl
end

@[simp] theorem append_nil (s : seq α) : append s nil = s :=
begin
  apply coinduction2 s, intro s,
  apply cases_on s _ _,
  { trivial },
  { intros x s,
    rw [cons_append, destruct_cons, destruct_cons], dsimp,
    exact ⟨rfl, s, rfl, rfl⟩ }
end

@[simp] theorem append_assoc (s t u : seq α) :
  append (append s t) u = append s (append t u) :=
begin
  apply eq_of_bisim (λ s1 s2, ∃ s t u,
    s1 = append (append s t) u ∧ s2 = append s (append t u)),
  { intros s1 s2 h, exact match s1, s2, h with ._, ._, ⟨s, t, u, rfl, rfl⟩ := begin
      apply cases_on s; simp,
      { apply cases_on t; simp,
        { apply cases_on u; simp,
          { intros x u, refine ⟨nil, nil, u, _, _⟩; simp } },
        { intros x t, refine ⟨nil, t, u, _, _⟩; simp } },
      { intros x s, exact ⟨s, t, u, rfl, rfl⟩ }
    end end },
  { exact ⟨s, t, u, rfl, rfl⟩ }
end

@[simp] theorem map_nil (f : α → β) : map f nil = nil := rfl

@[simp] theorem map_cons (f : α → β) (a) : ∀ s, map f (cons a s) = cons (f a) (map f s)
| ⟨s, al⟩ := by apply subtype.eq; dsimp [cons, map]; rw stream.map_cons; refl

@[simp] theorem map_id : ∀ (s : seq α), map id s = s
| ⟨s, al⟩ := begin
  apply subtype.eq; dsimp [map],
  rw [option.map_id, stream.map_id]; refl
end

@[simp] theorem map_tail (f : α → β) : ∀ s, map f (tail s) = tail (map f s)
| ⟨s, al⟩ := by apply subtype.eq; dsimp [tail, map]; rw stream.map_tail; refl

theorem map_comp (f : α → β) (g : β → γ) : ∀ (s : seq α), map (g ∘ f) s = map g (map f s)
| ⟨s, al⟩ := begin
  apply subtype.eq; dsimp [map],
  rw stream.map_map,
  apply congr_arg (λ f : _ → option γ, stream.map f s),
  ext ⟨⟩; refl
end

@[simp] theorem map_append (f : α → β) (s t) : map f (append s t) = append (map f s) (map f t) :=
begin
  apply eq_of_bisim (λ s1 s2, ∃ s t,
    s1 = map f (append s t) ∧ s2 = append (map f s) (map f t)) _ ⟨s, t, rfl, rfl⟩,
  intros s1 s2 h, exact match s1, s2, h with ._, ._, ⟨s, t, rfl, rfl⟩ := begin
    apply cases_on s; simp,
    { apply cases_on t; simp,
      { intros x t, refine ⟨nil, t, _, _⟩; simp } },
    { intros x s, refine ⟨s, t, rfl, rfl⟩ }
  end end
end

@[simp] theorem map_nth (f : α → β) : ∀ s n, nth (map f s) n = (nth s n).map f
| ⟨s, al⟩ n := rfl

instance : functor seq := {map := @map}

instance : is_lawful_functor seq :=
{ id_map := @map_id, comp_map := @map_comp }

@[simp] theorem join_nil : join nil = (nil : seq α) := destruct_eq_nil rfl

@[simp] theorem join_cons_nil (a : α) (S) :
  join (cons (a, nil) S) = cons a (join S) :=
destruct_eq_cons $ by simp [join]

@[simp] theorem join_cons_cons (a b : α) (s S) :
  join (cons (a, cons b s) S) = cons a (join (cons (b, s) S)) :=
destruct_eq_cons $ by simp [join]

@[simp, priority 990] theorem join_cons (a : α) (s S) :
  join (cons (a, s) S) = cons a (append s (join S)) :=
begin
  apply eq_of_bisim (λ s1 s2, s1 = s2 ∨
    ∃ a s S, s1 = join (cons (a, s) S) ∧
      s2 = cons a (append s (join S))) _ (or.inr ⟨a, s, S, rfl, rfl⟩),
  intros s1 s2 h,
  exact match s1, s2, h with
  | _, _, (or.inl $ eq.refl s) := begin
      apply cases_on s, { trivial },
      { intros x s, rw [destruct_cons], exact ⟨rfl, or.inl rfl⟩ }
    end
  | ._, ._, (or.inr ⟨a, s, S, rfl, rfl⟩) := begin
      apply cases_on s,
      { simp },
      { intros x s, simp, refine or.inr ⟨x, s, S, rfl, rfl⟩ }
    end
  end
end

@[simp] theorem join_append (S T : seq (seq1 α)) :
  join (append S T) = append (join S) (join T) :=
begin
  apply eq_of_bisim (λ s1 s2, ∃ s S T,
    s1 = append s (join (append S T)) ∧
    s2 = append s (append (join S) (join T))),
  { intros s1 s2 h, exact match s1, s2, h with ._, ._, ⟨s, S, T, rfl, rfl⟩ := begin
      apply cases_on s; simp,
      { apply cases_on S; simp,
        { apply cases_on T, { simp },
          { intros s T, cases s with a s; simp,
            refine ⟨s, nil, T, _, _⟩; simp } },
        { intros s S, cases s with a s; simp,
          exact ⟨s, S, T, rfl, rfl⟩ } },
      { intros x s, exact ⟨s, S, T, rfl, rfl⟩ }
    end end },
  { refine ⟨nil, S, T, _, _⟩; simp }
end

@[simp] theorem of_list_nil : of_list [] = (nil : seq α) := rfl

@[simp] theorem of_list_cons (a : α) (l) :
  of_list (a :: l) = cons a (of_list l) :=
by ext (_|n) : 2; simp [of_list, cons, stream.nth, stream.cons]

@[simp] theorem of_stream_cons (a : α) (s) :
  of_stream (a :: s) = cons a (of_stream s) :=
by apply subtype.eq; simp [of_stream, cons]; rw stream.map_cons

@[simp] theorem of_list_append (l l' : list α) :
  of_list (l ++ l') = append (of_list l) (of_list l') :=
by induction l; simp [*]

@[simp] theorem of_stream_append (l : list α) (s : stream α) :
  of_stream (l ++ₛ s) = append (of_list l) (of_stream s) :=
by induction l; simp [*, stream.nil_append_stream, stream.cons_append_stream]

/-- Convert a sequence into a list, embedded in a computation to allow for
  the possibility of infinite sequences (in which case the computation
  never returns anything). -/
def to_list' {α} (s : seq α) : computation (list α) :=
@computation.corec (list α) (list α × seq α) (λ ⟨l, s⟩,
  match destruct s with
  | none         := sum.inl l.reverse
  | some (a, s') := sum.inr (a::l, s')
  end) ([], s)

theorem dropn_add (s : seq α) (m) : ∀ n, drop s (m + n) = drop (drop s m) n
| 0     := rfl
| (n+1) := congr_arg tail (dropn_add n)

theorem dropn_tail (s : seq α) (n) : drop (tail s) n = drop s (n + 1) :=
by rw add_comm; symmetry; apply dropn_add

theorem nth_tail : ∀ (s : seq α) n, nth (tail s) n = nth s (n + 1)
| ⟨f, al⟩ n := rfl

@[ext]
protected lemma ext (s s': seq α) (hyp : ∀ (n : ℕ), s.nth n = s'.nth n) : s = s' :=
begin
  let ext := (λ (s s' : seq α), ∀ n, s.nth n = s'.nth n),
  apply seq.eq_of_bisim ext _ hyp,
  -- we have to show that ext is a bisimulation
  clear hyp s s',
  assume s s' (hyp : ext s s'),
  unfold seq.destruct,
  rw (hyp 0),
  cases (s'.nth 0),
  { simp [seq.bisim_o] }, -- option.none
  { -- option.some
    suffices : ext s.tail s'.tail, by simpa,
    assume n,
    simp only [seq.nth_tail _ n, (hyp $ n + 1)] }
end

@[simp] theorem head_dropn (s : seq α) (n) : head (drop s n) = nth s n :=
begin
  induction n with n IH generalizing s, { refl },
  rw [nat.succ_eq_add_one, ←nth_tail, ←dropn_tail], apply IH
end

theorem mem_map (f : α → β) {a : α} : ∀ {s : seq α}, a ∈ s → f a ∈ map f s
| ⟨g, al⟩ := stream.mem_map (option.map f)

theorem exists_of_mem_map {f} {b : β} : ∀ {s : seq α}, b ∈ map f s → ∃ a, a ∈ s ∧ f a = b
| ⟨g, al⟩ h := let ⟨o, om, oe⟩ := stream.exists_of_mem_map h in
  by cases o with a; injection oe with h'; exact ⟨a, om, h'⟩

theorem of_mem_append {s₁ s₂ : seq α} {a : α} (h : a ∈ append s₁ s₂) : a ∈ s₁ ∨ a ∈ s₂ :=
begin
  have := h, revert this,
  generalize e : append s₁ s₂ = ss, intro h, revert s₁,
  apply mem_rec_on h _,
  intros b s' o s₁,
  apply s₁.cases_on _ (λ c t₁, _); intros m e;
  have := congr_arg destruct e,
  { apply or.inr, simpa using m },
  { cases (show a = c ∨ a ∈ append t₁ s₂, by simpa using m) with e' m,
    { rw e', exact or.inl (mem_cons _ _) },
    { cases (show c = b ∧ append t₁ s₂ = s', by simpa) with i1 i2,
      cases o with e' IH,
      { simp [i1, e'] },
      { exact or.imp_left (mem_cons_of_mem _) (IH m i2) } } }
end

theorem mem_append_left {s₁ s₂ : seq α} {a : α} (h : a ∈ s₁) : a ∈ append s₁ s₂ :=
by apply mem_rec_on h; intros; simp [*]

end seq

namespace seq1
variables {α : Type u} {β : Type v} {γ : Type w}
open seq

/-- Convert a `seq1` to a sequence. -/
def to_seq : seq1 α → seq α
| (a, s) := cons a s

instance coe_seq : has_coe (seq1 α) (seq α) := ⟨to_seq⟩

/-- Map a function on a `seq1` -/
def map (f : α → β) : seq1 α → seq1 β
| (a, s) := (f a, seq.map f s)

theorem map_id : ∀ (s : seq1 α), map id s = s | ⟨a, s⟩ := by simp [map]

/-- Flatten a nonempty sequence of nonempty sequences -/
def join : seq1 (seq1 α) → seq1 α
| ((a, s), S) := match destruct s with
  | none := (a, seq.join S)
  | some s' := (a, seq.join (cons s' S))
  end

@[simp] theorem join_nil (a : α) (S) : join ((a, nil), S) = (a, seq.join S) := rfl

@[simp] theorem join_cons (a b : α) (s S) :
  join ((a, cons b s), S) = (a, seq.join (cons (b, s) S)) :=
by dsimp [join]; rw [destruct_cons]; refl

/-- The `return` operator for the `seq1` monad,
  which produces a singleton sequence. -/
def ret (a : α) : seq1 α := (a, nil)

instance [inhabited α] : inhabited (seq1 α) := ⟨ret default⟩

/-- The `bind` operator for the `seq1` monad,
  which maps `f` on each element of `s` and appends the results together.
  (Not all of `s` may be evaluated, because the first few elements of `s`
  may already produce an infinite result.) -/
def bind (s : seq1 α) (f : α → seq1 β) : seq1 β :=
join (map f s)

@[simp] theorem join_map_ret (s : seq α) : seq.join (seq.map ret s) = s :=
by apply coinduction2 s; intro s; apply cases_on s; simp [ret]

@[simp] theorem bind_ret (f : α → β) : ∀ s, bind s (ret ∘ f) = map f s
| ⟨a, s⟩ := begin
  dsimp [bind, map], change (λ x, ret (f x)) with (ret ∘ f),
  rw [map_comp], simp [function.comp, ret]
end

@[simp] theorem ret_bind (a : α) (f : α → seq1 β) : bind (ret a) f = f a :=
begin
  simp [ret, bind, map],
  cases f a with a s,
  apply cases_on s; intros; simp
end

@[simp] theorem map_join' (f : α → β) (S) :
  seq.map f (seq.join S) = seq.join (seq.map (map f) S) :=
begin
  apply eq_of_bisim (λ s1 s2,
    ∃ s S, s1 = append s (seq.map f (seq.join S)) ∧
      s2 = append s (seq.join (seq.map (map f) S))),
  { intros s1 s2 h, exact match s1, s2, h with ._, ._, ⟨s, S, rfl, rfl⟩ := begin
      apply cases_on s; simp,
      { apply cases_on S; simp,
        { intros x S, cases x with a s; simp [map],
          exact ⟨_, _, rfl, rfl⟩ } },
      { intros x s, refine ⟨s, S, rfl, rfl⟩ }
    end end },
  { refine ⟨nil, S, _, _⟩; simp }
end

@[simp] theorem map_join (f : α → β) : ∀ S, map f (join S) = join (map (map f) S)
| ((a, s), S) := by apply cases_on s; intros; simp [map]

@[simp] theorem join_join (SS : seq (seq1 (seq1 α))) :
  seq.join (seq.join SS) = seq.join (seq.map join SS) :=
begin
  apply eq_of_bisim (λ s1 s2,
    ∃ s SS, s1 = seq.append s (seq.join (seq.join SS)) ∧
      s2 = seq.append s (seq.join (seq.map join SS))),
  { intros s1 s2 h, exact match s1, s2, h with ._, ._, ⟨s, SS, rfl, rfl⟩ := begin
      apply cases_on s; simp,
      { apply cases_on SS; simp,
        { intros S SS, cases S with s S; cases s with x s; simp [map],
          apply cases_on s; simp,
          { exact ⟨_, _, rfl, rfl⟩ },
          { intros x s,
            refine ⟨cons x (append s (seq.join S)), SS, _, _⟩; simp } } },
      { intros x s, exact ⟨s, SS, rfl, rfl⟩ }
    end end },
  { refine ⟨nil, SS, _, _⟩; simp }
end

@[simp] theorem bind_assoc (s : seq1 α) (f : α → seq1 β) (g : β → seq1 γ) :
  bind (bind s f) g = bind s (λ (x : α), bind (f x) g) :=
begin
  cases s with a s,
  simp [bind, map],
  rw [←map_comp],
  change (λ x, join (map g (f x))) with (join ∘ ((map g) ∘ f)),
  rw [map_comp _ join],
  generalize : seq.map (map g ∘ f) s = SS,
  rcases map g (f a) with ⟨⟨a, s⟩, S⟩,
  apply cases_on s; intros; apply cases_on S; intros; simp,
  { cases x with x t, apply cases_on t; intros; simp },
  { cases x_1 with y t; simp }
end

instance : monad seq1 :=
{ map  := @map,
  pure := @ret,
  bind := @bind }

instance : is_lawful_monad seq1 :=
{ id_map := @map_id,
  bind_pure_comp_eq_map := @bind_ret,
  pure_bind := @ret_bind,
  bind_assoc := @bind_assoc }

end seq1<|MERGE_RESOLUTION|>--- conflicted
+++ resolved
@@ -20,11 +20,15 @@
 A stream `s : option α` is a sequence if `s.nth n = none` implies `s.nth (n + 1) = none`.
 -/
 def stream.is_seq {α : Type u} (s : stream (option α)) : Prop :=
-∀ (n : ℕ), s n = none → s (n + 1) = none
+∀ n : ℕ, s n = none → s (n + 1) = none
 
 lemma stream.is_seq.cons_some {α} {s : stream (option α)} (h : s.is_seq) (x : α) :
   (some x :: s).is_seq :=
-λ n, by {cases n, contradiction, exact h n}
+begin
+  rintro (_|_),
+  { contradiction },
+  { apply h }
+end
 
 /-- `seq α` is the type of possibly infinite lists (referred here as sequences).
   It is encoded as an infinite stream of options such that if `f n = none`, then
@@ -38,22 +42,13 @@
 variables {α : Type u} {β : Type v} {γ : Type w}
 
 /-- The empty sequence -/
-def nil : seq α := ⟨stream.const none, λ n h, rfl⟩
+def nil : seq α := ⟨stream.const none, λn h, rfl⟩
 
 instance : inhabited (seq α) := ⟨nil⟩
 
 /-- Prepend an element to a sequence -/
-<<<<<<< HEAD
-def cons (a : α) : seq α → seq α
-| ⟨f, al⟩ := ⟨some a :: f, al.cons_some _⟩
-=======
 def cons (a : α) (s : seq α) : seq α :=
-⟨some a :: s.1, begin
-  rintros (n | _) h,
-  { contradiction },
-  { exact s.2 h }
-end⟩
->>>>>>> 0ba3098a
+⟨some a :: s.1, s.prop.cons_some _⟩
 
 /-- Get the nth element of a sequence (if it exists) -/
 def nth : seq α → ℕ → option α := subtype.val
@@ -80,26 +75,18 @@
 def head (s : seq α) : option α := nth s 0
 
 /-- Get the tail of a sequence (or `nil` if the sequence is `nil`) -/
-<<<<<<< HEAD
 def tail : seq α → seq α
 | ⟨f, al⟩ := ⟨f.tail, λ _, al _⟩
-=======
-def tail (s : seq α) : seq α := ⟨s.1.tail, λ n, by { cases s with f al, exact al }⟩
->>>>>>> 0ba3098a
+
 
 protected def mem (a : α) (s : seq α) := some a ∈ s.1
 
 instance : has_mem α (seq α) :=
 ⟨seq.mem⟩
 
-<<<<<<< HEAD
 theorem le_stable (s : seq α) {m n} (h : m ≤ n) :
   s.nth m = none → s.nth n = none :=
 by {cases s with f al, induction h with n h IH, exacts [id, λ h2, al _ (IH h2)]}
-=======
-theorem le_stable (s : seq α) {m n} (h : m ≤ n) : s.nth m = none → s.nth n = none :=
-by { cases s with f al, induction h with n h IH, exacts [id, λ h2, al (IH h2)] }
->>>>>>> 0ba3098a
 
 /-- If a sequence terminated at position `n`, it also terminated at `m ≥ n `. -/
 lemma terminated_stable : ∀ (s : seq α) {m n : ℕ}, m ≤ n → s.terminated_at m →
