--- conflicted
+++ resolved
@@ -1911,29 +1911,14 @@
   pairwise_on {a} r :=
 subsingleton_singleton.pairwise_on r
 
-<<<<<<< HEAD
-/-- For a nonempty set `s`, a function `f` takes pairwise equal values on `s` if and only if
-for some `z` in the codomain, `f` takes value `z` on all `x ∈ s`. See also
-`set.pairwise_on_eq_iff_exists_eq` for a version that assumes `[nonempty β]` instead of
-`set.nonempty s`. -/
-theorem nonempty.pairwise_on_eq_iff_exists_eq {s : set α} (hs : s.nonempty) {f : α → β} :
-  (pairwise_on s (λ x y, f x = f y)) ↔ ∃ z, ∀ x ∈ s, f x = z :=
-=======
 theorem nonempty.pairwise_on_iff_exists_forall {s : set α} (hs : s.nonempty) {f : α → β}
   {r : β → β → Prop} [is_equiv β r] :
   (pairwise_on s (r on f)) ↔ ∃ z, ∀ x ∈ s, r (f x) z :=
->>>>>>> 8f863f6b
 begin
   fsplit,
   { rcases hs with ⟨y, hy⟩,
     refine λ H, ⟨f y, λ x hx, _⟩,
     rcases eq_or_ne x y with rfl|hne,
-<<<<<<< HEAD
-    { refl },
-    { exact H _ hx _ hy hne } },
-  { rintro ⟨z, hz⟩ x hx y hy hne,
-    exact (hz _ hx).trans (hz _ hy).symm }
-=======
     { apply is_refl.refl },
     { exact H _ hx _ hy hne } },
   { rintro ⟨z, hz⟩ x hx y hy hne,
@@ -1955,7 +1940,6 @@
   rcases s.eq_empty_or_nonempty with rfl|hne,
   { simp },
   { exact hne.pairwise_on_iff_exists_forall }
->>>>>>> 8f863f6b
 end
 
 /-- A function `f : α → β` with nonempty codomain takes pairwise equal values on a set `s` if and
@@ -1964,15 +1948,7 @@
 `[nonempty β]`. -/
 lemma pairwise_on_eq_iff_exists_eq [nonempty β] (s : set α) (f : α → β) :
   (pairwise_on s (λ x y, f x = f y)) ↔ ∃ z, ∀ x ∈ s, f x = z :=
-<<<<<<< HEAD
-begin
-  rcases s.eq_empty_or_nonempty with rfl|hne,
-  { simp },
-  { exact hne.pairwise_on_eq_iff_exists_eq }
-end
-=======
 pairwise_on_iff_exists_forall s f
->>>>>>> 8f863f6b
 
 lemma pairwise_on_insert_of_symmetric {α} {s : set α} {a : α} {r : α → α → Prop}
   (hr : symmetric r) :
