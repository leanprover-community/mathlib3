/-
Copyright (c) 2014 Jeremy Avigad. All rights reserved.
Released under Apache 2.0 license as described in the file LICENSE.
Authors: Jeremy Avigad, Leonardo de Moura
-/
import logic.unique
import order.boolean_algebra

/-!
# Basic properties of sets

Sets in Lean are homogeneous; all their elements have the same type. Sets whose elements
have type `X` are thus defined as `set X := X → Prop`. Note that this function need not
be decidable. The definition is in the core library.

This file provides some basic definitions related to sets and functions not present in the core
library, as well as extra lemmas for functions in the core library (empty set, univ, union,
intersection, insert, singleton, set-theoretic difference, complement, and powerset).

Note that a set is a term, not a type. There is a coercion from `set α` to `Type*` sending
`s` to the corresponding subtype `↥s`.

See also the file `set_theory/zfc.lean`, which contains an encoding of ZFC set theory in Lean.

## Main definitions

Notation used here:

-  `f : α → β` is a function,

-  `s : set α` and `s₁ s₂ : set α` are subsets of `α`

-  `t : set β` is a subset of `β`.

Definitions in the file:

* `strict_subset s₁ s₂ : Prop` : the predicate `s₁ ⊆ s₂` but `s₁ ≠ s₂`.

* `nonempty s : Prop` : the predicate `s ≠ ∅`. Note that this is the preferred way to express the
  fact that `s` has an element (see the Implementation Notes).

* `preimage f t : set α` : the preimage f⁻¹(t) (written `f ⁻¹' t` in Lean) of a subset of β.

* `subsingleton s : Prop` : the predicate saying that `s` has at most one element.

* `range f : set β` : the image of `univ` under `f`.
  Also works for `{p : Prop} (f : p → α)` (unlike `image`)

* `s.prod t : set (α × β)` : the subset `s × t`.

* `inclusion s₁ s₂ : ↥s₁ → ↥s₂` : the map `↥s₁ → ↥s₂` induced by an inclusion `s₁ ⊆ s₂`.

## Notation

* `f ⁻¹' t` for `preimage f t`

* `f '' s` for `image f s`

* `sᶜ` for the complement of `s`

## Implementation notes

* `s.nonempty` is to be preferred to `s ≠ ∅` or `∃ x, x ∈ s`. It has the advantage that
the `s.nonempty` dot notation can be used.

* For `s : set α`, do not use `subtype s`. Instead use `↥s` or `(s : Type*)` or `s`.

## Tags

set, sets, subset, subsets, image, preimage, pre-image, range, union, intersection, insert,
singleton, complement, powerset

-/

/-! ### Set coercion to a type -/

open function

universes u v w x

run_cmd do e ← tactic.get_env,
  tactic.set_env $ e.mk_protected `set.compl

lemma has_subset.subset.trans {α : Type*} [has_subset α] [is_trans α (⊆)]
  {a b c : α} (h : a ⊆ b) (h' : b ⊆ c) : a ⊆ c := trans h h'

lemma has_subset.subset.antisymm {α : Type*} [has_subset α] [is_antisymm α (⊆)]
  {a b : α} (h : a ⊆ b) (h' : b ⊆ a) : a = b := antisymm h h'

lemma has_ssubset.ssubset.trans {α : Type*} [has_ssubset α] [is_trans α (⊂)]
  {a b c : α} (h : a ⊂ b) (h' : b ⊂ c) : a ⊂ c := trans h h'

lemma has_ssubset.ssubset.asymm {α : Type*} [has_ssubset α] [is_asymm α (⊂)]
  {a b : α} (h : a ⊂ b) : ¬(b ⊂ a) := asymm h

namespace set

variable {α : Type*}

instance : has_le (set α) := ⟨(⊆)⟩
instance : has_lt (set α) := ⟨λ s t, s ≤ t ∧ ¬t ≤ s⟩  -- `⊂` is not defined until further down

instance {α : Type*} : boolean_algebra (set α) :=
{ sup := (∪),
  le  := (≤),
  lt  := (<),
  inf := (∩),
  bot := ∅,
  compl := set.compl,
  top := univ,
  sdiff := (\),
  .. (infer_instance : boolean_algebra (α → Prop)) }

@[simp] lemma top_eq_univ : (⊤ : set α) = univ := rfl
@[simp] lemma bot_eq_empty : (⊥ : set α) = ∅ := rfl
@[simp] lemma sup_eq_union : ((⊔) : set α → set α → set α) = (∪) := rfl
@[simp] lemma inf_eq_inter : ((⊓) : set α → set α → set α) = (∩) := rfl
@[simp] lemma le_eq_subset : ((≤) : set α → set α → Prop) = (⊆) := rfl
/-! `set.lt_eq_ssubset` is defined further down -/
@[simp] lemma compl_eq_compl : set.compl = (has_compl.compl : set α → set α) := rfl

/-- Coercion from a set to the corresponding subtype. -/
instance {α : Type u} : has_coe_to_sort (set α) (Type u) := ⟨λ s, {x // x ∈ s}⟩

instance pi_set_coe.can_lift (ι : Type u) (α : Π i : ι, Type v) [ne : Π i, nonempty (α i)]
  (s : set ι) :
  can_lift (Π i : s, α i) (Π i, α i) :=
{ coe := λ f i, f i,
  .. pi_subtype.can_lift ι α s }

instance pi_set_coe.can_lift' (ι : Type u) (α : Type v) [ne : nonempty α] (s : set ι) :
  can_lift (s → α) (ι → α) :=
pi_set_coe.can_lift ι (λ _, α) s

instance set_coe.can_lift (s : set α) : can_lift α s :=
{ coe := coe,
  cond := λ a, a ∈ s,
  prf := λ a ha, ⟨⟨a, ha⟩, rfl⟩ }

end set

section set_coe

variables {α : Type u}

theorem set.set_coe_eq_subtype (s : set α) :
  coe_sort.{(u+1) (u+2)} s = {x // x ∈ s} := rfl

@[simp] theorem set_coe.forall {s : set α} {p : s → Prop} :
  (∀ x : s, p x) ↔ (∀ x (h : x ∈ s), p ⟨x, h⟩) :=
subtype.forall

@[simp] theorem set_coe.exists {s : set α} {p : s → Prop} :
  (∃ x : s, p x) ↔ (∃ x (h : x ∈ s), p ⟨x, h⟩) :=
subtype.exists

theorem set_coe.exists' {s : set α} {p : Π x, x ∈ s → Prop} :
  (∃ x (h : x ∈ s), p x h) ↔ (∃ x : s, p x x.2)  :=
(@set_coe.exists _ _ $ λ x, p x.1 x.2).symm

theorem set_coe.forall' {s : set α} {p : Π x, x ∈ s → Prop} :
  (∀ x (h : x ∈ s), p x h) ↔ (∀ x : s, p x x.2)  :=
(@set_coe.forall _ _ $ λ x, p x.1 x.2).symm

@[simp] theorem set_coe_cast : ∀ {s t : set α} (H' : s = t) (H : @eq (Type u) s t) (x : s),
  cast H x = ⟨x.1, H' ▸ x.2⟩
| s _ rfl _ ⟨x, h⟩ := rfl

theorem set_coe.ext {s : set α} {a b : s} : (↑a : α) = ↑b → a = b :=
subtype.eq

theorem set_coe.ext_iff {s : set α} {a b : s} : (↑a : α) = ↑b ↔ a = b :=
iff.intro set_coe.ext (assume h, h ▸ rfl)

end set_coe

/-- See also `subtype.prop` -/
lemma subtype.mem {α : Type*} {s : set α} (p : s) : (p : α) ∈ s := p.prop

lemma eq.subset {α} {s t : set α} : s = t → s ⊆ t :=
by { rintro rfl x hx, exact hx }

namespace set

variables {α : Type u} {β : Type v} {γ : Type w} {ι : Sort x} {a : α} {s t : set α}

instance : inhabited (set α) := ⟨∅⟩

@[ext]
theorem ext {a b : set α} (h : ∀ x, x ∈ a ↔ x ∈ b) : a = b :=
funext (assume x, propext (h x))

theorem ext_iff {s t : set α} : s = t ↔ ∀ x, x ∈ s ↔ x ∈ t :=
⟨λ h x, by rw h, ext⟩

@[trans] theorem mem_of_mem_of_subset {x : α} {s t : set α}
  (hx : x ∈ s) (h : s ⊆ t) : x ∈ t := h hx

/-! ### Lemmas about `mem` and `set_of` -/

@[simp] theorem mem_set_of_eq {a : α} {p : α → Prop} : a ∈ {a | p a} = p a := rfl

theorem nmem_set_of_eq {a : α} {P : α → Prop} : a ∉ {a : α | P a} = ¬ P a := rfl

@[simp] theorem set_of_mem_eq {s : set α} : {x | x ∈ s} = s := rfl

theorem set_of_set {s : set α} : set_of s = s := rfl

lemma set_of_app_iff {p : α → Prop} {x : α} : { x | p x } x ↔ p x := iff.rfl

theorem mem_def {a : α} {s : set α} : a ∈ s ↔ s a := iff.rfl

instance decidable_set_of (p : α → Prop) [H : decidable_pred p] : decidable_pred (∈ {a | p a}) := H

@[simp] theorem set_of_subset_set_of {p q : α → Prop} :
  {a | p a} ⊆ {a | q a} ↔ (∀a, p a → q a) := iff.rfl

@[simp] lemma sep_set_of {p q : α → Prop} : {a ∈ {a | p a } | q a} = {a | p a ∧ q a} := rfl

lemma set_of_and {p q : α → Prop} : {a | p a ∧ q a} = {a | p a} ∩ {a | q a} := rfl

lemma set_of_or {p q : α → Prop} : {a | p a ∨ q a} = {a | p a} ∪ {a | q a} := rfl

/-! ### Lemmas about subsets -/

-- TODO(Jeremy): write a tactic to unfold specific instances of generic notation?
theorem subset_def {s t : set α} : (s ⊆ t) = ∀ x, x ∈ s → x ∈ t := rfl

@[refl] theorem subset.refl (a : set α) : a ⊆ a := assume x, id
theorem subset.rfl {s : set α} : s ⊆ s := subset.refl s

@[trans] theorem subset.trans {a b c : set α} (ab : a ⊆ b) (bc : b ⊆ c) : a ⊆ c :=
assume x h, bc (ab h)

@[trans] theorem mem_of_eq_of_mem {x y : α} {s : set α} (hx : x = y) (h : y ∈ s) : x ∈ s :=
hx.symm ▸ h

theorem subset.antisymm {a b : set α} (h₁ : a ⊆ b) (h₂ : b ⊆ a) : a = b :=
set.ext $ λ x, ⟨@h₁ _, @h₂ _⟩

theorem subset.antisymm_iff {a b : set α} : a = b ↔ a ⊆ b ∧ b ⊆ a :=
⟨λ e, ⟨e.subset, e.symm.subset⟩, λ ⟨h₁, h₂⟩, subset.antisymm h₁ h₂⟩

-- an alternative name
theorem eq_of_subset_of_subset {a b : set α} : a ⊆ b → b ⊆ a → a = b := subset.antisymm

theorem mem_of_subset_of_mem {s₁ s₂ : set α} {a : α} (h : s₁ ⊆ s₂) : a ∈ s₁ → a ∈ s₂ := @h _

theorem not_mem_subset (h : s ⊆ t) : a ∉ t → a ∉ s :=
mt $ mem_of_subset_of_mem h

theorem not_subset : (¬ s ⊆ t) ↔ ∃a ∈ s, a ∉ t := by simp only [subset_def, not_forall]

/-! ### Definition of strict subsets `s ⊂ t` and basic properties. -/

instance : has_ssubset (set α) := ⟨(<)⟩

@[simp] lemma lt_eq_ssubset : ((<) : set α → set α → Prop) = (⊂) := rfl

theorem ssubset_def : (s ⊂ t) = (s ⊆ t ∧ ¬ (t ⊆ s)) := rfl

theorem eq_or_ssubset_of_subset (h : s ⊆ t) : s = t ∨ s ⊂ t :=
eq_or_lt_of_le h

lemma exists_of_ssubset {s t : set α} (h : s ⊂ t) : (∃x∈t, x ∉ s) :=
not_subset.1 h.2

lemma ssubset_iff_subset_ne {s t : set α} : s ⊂ t ↔ s ⊆ t ∧ s ≠ t :=
@lt_iff_le_and_ne (set α) _ s t

lemma ssubset_iff_of_subset {s t : set α} (h : s ⊆ t) : s ⊂ t ↔ ∃ x ∈ t, x ∉ s :=
⟨exists_of_ssubset, λ ⟨x, hxt, hxs⟩, ⟨h, λ h, hxs $ h hxt⟩⟩

lemma ssubset_of_ssubset_of_subset {s₁ s₂ s₃ : set α} (hs₁s₂ : s₁ ⊂ s₂) (hs₂s₃ : s₂ ⊆ s₃) :
  s₁ ⊂ s₃ :=
⟨subset.trans hs₁s₂.1 hs₂s₃, λ hs₃s₁, hs₁s₂.2 (subset.trans hs₂s₃ hs₃s₁)⟩

lemma ssubset_of_subset_of_ssubset {s₁ s₂ s₃ : set α} (hs₁s₂ : s₁ ⊆ s₂) (hs₂s₃ : s₂ ⊂ s₃) :
  s₁ ⊂ s₃ :=
⟨subset.trans hs₁s₂ hs₂s₃.1, λ hs₃s₁, hs₂s₃.2 (subset.trans hs₃s₁ hs₁s₂)⟩

theorem not_mem_empty (x : α) : ¬ (x ∈ (∅ : set α)) := id

@[simp] theorem not_not_mem : ¬ (a ∉ s) ↔ a ∈ s := not_not

/-! ### Non-empty sets -/

/-- The property `s.nonempty` expresses the fact that the set `s` is not empty. It should be used
in theorem assumptions instead of `∃ x, x ∈ s` or `s ≠ ∅` as it gives access to a nice API thanks
to the dot notation. -/
protected def nonempty (s : set α) : Prop := ∃ x, x ∈ s

@[simp] lemma nonempty_coe_sort (s : set α) : nonempty ↥s ↔ s.nonempty := nonempty_subtype

lemma nonempty_def : s.nonempty ↔ ∃ x, x ∈ s := iff.rfl

lemma nonempty_of_mem {x} (h : x ∈ s) : s.nonempty := ⟨x, h⟩

theorem nonempty.not_subset_empty : s.nonempty → ¬(s ⊆ ∅)
| ⟨x, hx⟩ hs := hs hx

theorem nonempty.ne_empty : ∀ {s : set α}, s.nonempty → s ≠ ∅
| _ ⟨x, hx⟩ rfl := hx

@[simp] theorem not_nonempty_empty : ¬(∅ : set α).nonempty :=
λ h, h.ne_empty rfl

/-- Extract a witness from `s.nonempty`. This function might be used instead of case analysis
on the argument. Note that it makes a proof depend on the `classical.choice` axiom. -/
protected noncomputable def nonempty.some (h : s.nonempty) : α := classical.some h

protected lemma nonempty.some_mem (h : s.nonempty) : h.some ∈ s := classical.some_spec h

lemma nonempty.mono (ht : s ⊆ t) (hs : s.nonempty) : t.nonempty := hs.imp ht

lemma nonempty_of_not_subset (h : ¬s ⊆ t) : (s \ t).nonempty :=
let ⟨x, xs, xt⟩ := not_subset.1 h in ⟨x, xs, xt⟩

lemma nonempty_of_ssubset (ht : s ⊂ t) : (t \ s).nonempty :=
nonempty_of_not_subset ht.2

lemma nonempty.of_diff (h : (s \ t).nonempty) : s.nonempty := h.imp $ λ _, and.left

lemma nonempty_of_ssubset' (ht : s ⊂ t) : t.nonempty := (nonempty_of_ssubset ht).of_diff

lemma nonempty.inl (hs : s.nonempty) : (s ∪ t).nonempty := hs.imp $ λ _, or.inl

lemma nonempty.inr (ht : t.nonempty) : (s ∪ t).nonempty := ht.imp $ λ _, or.inr

@[simp] lemma union_nonempty : (s ∪ t).nonempty ↔ s.nonempty ∨ t.nonempty := exists_or_distrib

lemma nonempty.left (h : (s ∩ t).nonempty) : s.nonempty := h.imp $ λ _, and.left

lemma nonempty.right (h : (s ∩ t).nonempty) : t.nonempty := h.imp $ λ _, and.right

lemma nonempty_inter_iff_exists_right : (s ∩ t).nonempty ↔ ∃ x : t, ↑x ∈ s :=
⟨λ ⟨x, xs, xt⟩, ⟨⟨x, xt⟩, xs⟩, λ ⟨⟨x, xt⟩, xs⟩, ⟨x, xs, xt⟩⟩

lemma nonempty_inter_iff_exists_left : (s ∩ t).nonempty ↔ ∃ x : s, ↑x ∈ t :=
⟨λ ⟨x, xs, xt⟩, ⟨⟨x, xs⟩, xt⟩, λ ⟨⟨x, xt⟩, xs⟩, ⟨x, xt, xs⟩⟩

lemma nonempty_iff_univ_nonempty : nonempty α ↔ (univ : set α).nonempty :=
⟨λ ⟨x⟩, ⟨x, trivial⟩, λ ⟨x, _⟩, ⟨x⟩⟩

@[simp] lemma univ_nonempty : ∀ [h : nonempty α], (univ : set α).nonempty
| ⟨x⟩ := ⟨x, trivial⟩

lemma nonempty.to_subtype (h : s.nonempty) : nonempty s :=
nonempty_subtype.2 h

instance [nonempty α] : nonempty (set.univ : set α) := set.univ_nonempty.to_subtype

@[simp] lemma nonempty_insert (a : α) (s : set α) : (insert a s).nonempty := ⟨a, or.inl rfl⟩

lemma nonempty_of_nonempty_subtype [nonempty s] : s.nonempty :=
nonempty_subtype.mp ‹_›

/-! ### Lemmas about the empty set -/

theorem empty_def : (∅ : set α) = {x | false} := rfl

@[simp] theorem mem_empty_eq (x : α) : x ∈ (∅ : set α) = false := rfl

@[simp] theorem set_of_false : {a : α | false} = ∅ := rfl

@[simp] theorem empty_subset (s : set α) : ∅ ⊆ s.

theorem subset_empty_iff {s : set α} : s ⊆ ∅ ↔ s = ∅ :=
(subset.antisymm_iff.trans $ and_iff_left (empty_subset _)).symm

theorem eq_empty_iff_forall_not_mem {s : set α} : s = ∅ ↔ ∀ x, x ∉ s := subset_empty_iff.symm

theorem eq_empty_of_subset_empty {s : set α} : s ⊆ ∅ → s = ∅ := subset_empty_iff.1

theorem eq_empty_of_is_empty [is_empty α] (s : set α) : s = ∅ :=
eq_empty_of_subset_empty $ λ x hx, is_empty_elim x

/-- There is exactly one set of a type that is empty. -/
-- TODO[gh-6025]: make this an instance once safe to do so
def unique_empty [is_empty α] : unique (set α) :=
{ default := ∅, uniq := eq_empty_of_is_empty }

lemma not_nonempty_iff_eq_empty {s : set α} : ¬s.nonempty ↔ s = ∅ :=
by simp only [set.nonempty, eq_empty_iff_forall_not_mem, not_exists]

lemma empty_not_nonempty : ¬(∅ : set α).nonempty := λ h, h.ne_empty rfl

theorem ne_empty_iff_nonempty : s ≠ ∅ ↔ s.nonempty := not_iff_comm.1 not_nonempty_iff_eq_empty

lemma eq_empty_or_nonempty (s : set α) : s = ∅ ∨ s.nonempty :=
or_iff_not_imp_left.2 ne_empty_iff_nonempty.1

theorem subset_eq_empty {s t : set α} (h : t ⊆ s) (e : s = ∅) : t = ∅ :=
subset_empty_iff.1 $ e ▸ h

theorem ball_empty_iff {p : α → Prop} : (∀ x ∈ (∅ : set α), p x) ↔ true :=
iff_true_intro $ λ x, false.elim

instance (α : Type u) : is_empty.{u+1} (∅ : set α) :=
⟨λ x, x.2⟩

/-!

### Universal set.

In Lean `@univ α` (or `univ : set α`) is the set that contains all elements of type `α`.
Mathematically it is the same as `α` but it has a different type.

-/

@[simp] theorem set_of_true : {x : α | true} = univ := rfl

@[simp] theorem mem_univ (x : α) : x ∈ @univ α := trivial

@[simp] lemma univ_eq_empty_iff : (univ : set α) = ∅ ↔ is_empty α :=
eq_empty_iff_forall_not_mem.trans ⟨λ H, ⟨λ x, H x trivial⟩, λ H x _, @is_empty.false α H x⟩

theorem empty_ne_univ [nonempty α] : (∅ : set α) ≠ univ :=
λ e, not_is_empty_of_nonempty α $ univ_eq_empty_iff.1 e.symm

@[simp] theorem subset_univ (s : set α) : s ⊆ univ := λ x H, trivial

theorem univ_subset_iff {s : set α} : univ ⊆ s ↔ s = univ :=
(subset.antisymm_iff.trans $ and_iff_right (subset_univ _)).symm

theorem eq_univ_of_univ_subset {s : set α} : univ ⊆ s → s = univ := univ_subset_iff.1

theorem eq_univ_iff_forall {s : set α} : s = univ ↔ ∀ x, x ∈ s :=
univ_subset_iff.symm.trans $ forall_congr $ λ x, imp_iff_right ⟨⟩

theorem eq_univ_of_forall {s : set α} : (∀ x, x ∈ s) → s = univ := eq_univ_iff_forall.2

lemma eq_univ_of_subset {s t : set α} (h : s ⊆ t) (hs : s = univ) : t = univ :=
eq_univ_of_univ_subset $ hs ▸ h

lemma exists_mem_of_nonempty (α) : ∀ [nonempty α], ∃x:α, x ∈ (univ : set α)
| ⟨x⟩ := ⟨x, trivial⟩

instance univ_decidable : decidable_pred (∈ @set.univ α) :=
λ x, is_true trivial

lemma ne_univ_iff_exists_not_mem {α : Type*} (s : set α) : s ≠ univ ↔ ∃ a, a ∉ s :=
by rw [←not_forall, ←eq_univ_iff_forall]

lemma not_subset_iff_exists_mem_not_mem {α : Type*} {s t : set α} :
  ¬ s ⊆ t ↔ ∃ x, x ∈ s ∧ x ∉ t :=
by simp [subset_def]

lemma univ_unique [unique α] : @set.univ α = {default α} :=
set.ext $ λ x, iff_of_true trivial $ subsingleton.elim x $ default α

/-! ### Diagonal -/

/-- `diagonal α` is the subset of `α × α` consisting of all pairs of the form `(a, a)`. -/
def diagonal (α : Type*) : set (α × α) := {p | p.1 = p.2}

@[simp]
lemma mem_diagonal {α : Type*} (x : α) : (x, x) ∈ diagonal α :=
by simp [diagonal]

/-! ### Lemmas about union -/

theorem union_def {s₁ s₂ : set α} : s₁ ∪ s₂ = {a | a ∈ s₁ ∨ a ∈ s₂} := rfl

theorem mem_union_left {x : α} {a : set α} (b : set α) : x ∈ a → x ∈ a ∪ b := or.inl

theorem mem_union_right {x : α} {b : set α} (a : set α) : x ∈ b → x ∈ a ∪ b := or.inr

theorem mem_or_mem_of_mem_union {x : α} {a b : set α} (H : x ∈ a ∪ b) : x ∈ a ∨ x ∈ b := H

theorem mem_union.elim {x : α} {a b : set α} {P : Prop}
    (H₁ : x ∈ a ∪ b) (H₂ : x ∈ a → P) (H₃ : x ∈ b → P) : P :=
or.elim H₁ H₂ H₃

theorem mem_union (x : α) (a b : set α) : x ∈ a ∪ b ↔ x ∈ a ∨ x ∈ b := iff.rfl

@[simp] theorem mem_union_eq (x : α) (a b : set α) : x ∈ a ∪ b = (x ∈ a ∨ x ∈ b) := rfl

@[simp] theorem union_self (a : set α) : a ∪ a = a := ext $ λ x, or_self _

@[simp] theorem union_empty (a : set α) : a ∪ ∅ = a := ext $ λ x, or_false _

@[simp] theorem empty_union (a : set α) : ∅ ∪ a = a := ext $ λ x, false_or _

theorem union_comm (a b : set α) : a ∪ b = b ∪ a := ext $ λ x, or.comm

theorem union_assoc (a b c : set α) : (a ∪ b) ∪ c = a ∪ (b ∪ c) := ext $ λ x, or.assoc

instance union_is_assoc : is_associative (set α) (∪) := ⟨union_assoc⟩

instance union_is_comm : is_commutative (set α) (∪) := ⟨union_comm⟩

theorem union_left_comm (s₁ s₂ s₃ : set α) : s₁ ∪ (s₂ ∪ s₃) = s₂ ∪ (s₁ ∪ s₃) :=
ext $ λ x, or.left_comm

theorem union_right_comm (s₁ s₂ s₃ : set α) : (s₁ ∪ s₂) ∪ s₃ = (s₁ ∪ s₃) ∪ s₂ :=
ext $ λ x, or.right_comm

@[simp] theorem union_eq_left_iff_subset {s t : set α} : s ∪ t = s ↔ t ⊆ s :=
sup_eq_left

@[simp] theorem union_eq_right_iff_subset {s t : set α} : s ∪ t = t ↔ s ⊆ t :=
sup_eq_right

theorem union_eq_self_of_subset_left {s t : set α} (h : s ⊆ t) : s ∪ t = t :=
union_eq_right_iff_subset.mpr h

theorem union_eq_self_of_subset_right {s t : set α} (h : t ⊆ s) : s ∪ t = s :=
union_eq_left_iff_subset.mpr h

@[simp] theorem subset_union_left (s t : set α) : s ⊆ s ∪ t := λ x, or.inl

@[simp] theorem subset_union_right (s t : set α) : t ⊆ s ∪ t := λ x, or.inr

theorem union_subset {s t r : set α} (sr : s ⊆ r) (tr : t ⊆ r) : s ∪ t ⊆ r :=
λ x, or.rec (@sr _) (@tr _)

@[simp] theorem union_subset_iff {s t u : set α} : s ∪ t ⊆ u ↔ s ⊆ u ∧ t ⊆ u :=
(forall_congr (by exact λ x, or_imp_distrib)).trans forall_and_distrib

theorem union_subset_union {s₁ s₂ t₁ t₂ : set α}
  (h₁ : s₁ ⊆ s₂) (h₂ : t₁ ⊆ t₂) : s₁ ∪ t₁ ⊆ s₂ ∪ t₂ := λ x, or.imp (@h₁ _) (@h₂ _)

theorem union_subset_union_left {s₁ s₂ : set α} (t) (h : s₁ ⊆ s₂) : s₁ ∪ t ⊆ s₂ ∪ t :=
union_subset_union h subset.rfl

theorem union_subset_union_right (s) {t₁ t₂ : set α} (h : t₁ ⊆ t₂) : s ∪ t₁ ⊆ s ∪ t₂ :=
union_subset_union subset.rfl h

lemma subset_union_of_subset_left {s t : set α} (h : s ⊆ t) (u : set α) : s ⊆ t ∪ u :=
subset.trans h (subset_union_left t u)

lemma subset_union_of_subset_right {s u : set α} (h : s ⊆ u) (t : set α) : s ⊆ t ∪ u :=
subset.trans h (subset_union_right t u)

@[simp] theorem union_empty_iff {s t : set α} : s ∪ t = ∅ ↔ s = ∅ ∧ t = ∅ :=
by simp only [← subset_empty_iff]; exact union_subset_iff

@[simp] lemma union_univ {s : set α} : s ∪ univ = univ := sup_top_eq

@[simp] lemma univ_union {s : set α} : univ ∪ s = univ := top_sup_eq

/-! ### Lemmas about intersection -/

theorem inter_def {s₁ s₂ : set α} : s₁ ∩ s₂ = {a | a ∈ s₁ ∧ a ∈ s₂} := rfl

theorem mem_inter_iff (x : α) (a b : set α) : x ∈ a ∩ b ↔ x ∈ a ∧ x ∈ b := iff.rfl

@[simp] theorem mem_inter_eq (x : α) (a b : set α) : x ∈ a ∩ b = (x ∈ a ∧ x ∈ b) := rfl

theorem mem_inter {x : α} {a b : set α} (ha : x ∈ a) (hb : x ∈ b) : x ∈ a ∩ b := ⟨ha, hb⟩

theorem mem_of_mem_inter_left {x : α} {a b : set α} (h : x ∈ a ∩ b) : x ∈ a := h.left

theorem mem_of_mem_inter_right {x : α} {a b : set α} (h : x ∈ a ∩ b) : x ∈ b := h.right

@[simp] theorem inter_self (a : set α) : a ∩ a = a := ext $ λ x, and_self _

@[simp] theorem inter_empty (a : set α) : a ∩ ∅ = ∅ := ext $ λ x, and_false _

@[simp] theorem empty_inter (a : set α) : ∅ ∩ a = ∅ := ext $ λ x, false_and _

theorem inter_comm (a b : set α) : a ∩ b = b ∩ a := ext $ λ x, and.comm

theorem inter_assoc (a b c : set α) : (a ∩ b) ∩ c = a ∩ (b ∩ c) := ext $ λ x, and.assoc

instance inter_is_assoc : is_associative (set α) (∩) := ⟨inter_assoc⟩

instance inter_is_comm : is_commutative (set α) (∩) := ⟨inter_comm⟩

theorem inter_left_comm (s₁ s₂ s₃ : set α) : s₁ ∩ (s₂ ∩ s₃) = s₂ ∩ (s₁ ∩ s₃) :=
ext $ λ x, and.left_comm

theorem inter_right_comm (s₁ s₂ s₃ : set α) : (s₁ ∩ s₂) ∩ s₃ = (s₁ ∩ s₃) ∩ s₂ :=
ext $ λ x, and.right_comm

@[simp] theorem inter_subset_left (s t : set α) : s ∩ t ⊆ s := λ x, and.left

@[simp] theorem inter_subset_right (s t : set α) : s ∩ t ⊆ t := λ x, and.right

theorem subset_inter {s t r : set α} (rs : r ⊆ s) (rt : r ⊆ t) : r ⊆ s ∩ t := λ x h, ⟨rs h, rt h⟩

@[simp] theorem subset_inter_iff {s t r : set α} : r ⊆ s ∩ t ↔ r ⊆ s ∧ r ⊆ t :=
(forall_congr (by exact λ x, imp_and_distrib)).trans forall_and_distrib

@[simp] theorem inter_eq_left_iff_subset {s t : set α} : s ∩ t = s ↔ s ⊆ t :=
inf_eq_left

@[simp] theorem inter_eq_right_iff_subset {s t : set α} : s ∩ t = t ↔ t ⊆ s :=
inf_eq_right

theorem inter_eq_self_of_subset_left {s t : set α} : s ⊆ t → s ∩ t = s :=
inter_eq_left_iff_subset.mpr

theorem inter_eq_self_of_subset_right {s t : set α} : t ⊆ s → s ∩ t = t :=
inter_eq_right_iff_subset.mpr

@[simp] theorem inter_univ (a : set α) : a ∩ univ = a := inf_top_eq

@[simp] theorem univ_inter (a : set α) : univ ∩ a = a := top_inf_eq

theorem inter_subset_inter {s₁ s₂ t₁ t₂ : set α}
  (h₁ : s₁ ⊆ t₁) (h₂ : s₂ ⊆ t₂) : s₁ ∩ s₂ ⊆ t₁ ∩ t₂ := λ x, and.imp (@h₁ _) (@h₂ _)

theorem inter_subset_inter_left {s t : set α} (u : set α) (H : s ⊆ t) : s ∩ u ⊆ t ∩ u :=
inter_subset_inter H subset.rfl

theorem inter_subset_inter_right {s t : set α} (u : set α) (H : s ⊆ t) : u ∩ s ⊆ u ∩ t :=
inter_subset_inter subset.rfl H

theorem union_inter_cancel_left {s t : set α} : (s ∪ t) ∩ s = s :=
inter_eq_self_of_subset_right $ subset_union_left _ _

theorem union_inter_cancel_right {s t : set α} : (s ∪ t) ∩ t = t :=
inter_eq_self_of_subset_right $ subset_union_right _ _

/-! ### Distributivity laws -/

theorem inter_distrib_left (s t u : set α) : s ∩ (t ∪ u) = (s ∩ t) ∪ (s ∩ u) :=
inf_sup_left
theorem inter_union_distrib_left {s t u : set α} : s ∩ (t ∪ u) = (s ∩ t) ∪ (s ∩ u) :=
inf_sup_left

theorem inter_distrib_right (s t u : set α) : (s ∪ t) ∩ u = (s ∩ u) ∪ (t ∩ u) :=
inf_sup_right
theorem union_inter_distrib_right {s t u : set α} : (s ∪ t) ∩ u = (s ∩ u) ∪ (t ∩ u) :=
inf_sup_right

theorem union_distrib_left (s t u : set α) : s ∪ (t ∩ u) = (s ∪ t) ∩ (s ∪ u) :=
sup_inf_left
theorem union_inter_distrib_left {s t u : set α} : s ∪ (t ∩ u) = (s ∪ t) ∩ (s ∪ u) :=
sup_inf_left

theorem union_distrib_right (s t u : set α) : (s ∩ t) ∪ u = (s ∪ u) ∩ (t ∪ u) :=
sup_inf_right
theorem inter_union_distrib_right {s t u : set α} : (s ∩ t) ∪ u = (s ∪ u) ∩ (t ∪ u) :=
sup_inf_right

/-!
### Lemmas about `insert`

`insert α s` is the set `{α} ∪ s`.
-/

theorem insert_def (x : α) (s : set α) : insert x s = { y | y = x ∨ y ∈ s } := rfl

@[simp] theorem subset_insert (x : α) (s : set α) : s ⊆ insert x s := λ y, or.inr

theorem mem_insert (x : α) (s : set α) : x ∈ insert x s := or.inl rfl

theorem mem_insert_of_mem {x : α} {s : set α} (y : α) : x ∈ s → x ∈ insert y s := or.inr

theorem eq_or_mem_of_mem_insert {x a : α} {s : set α} : x ∈ insert a s → x = a ∨ x ∈ s := id

theorem mem_of_mem_insert_of_ne {x a : α} {s : set α} : x ∈ insert a s → x ≠ a → x ∈ s :=
or.resolve_left

@[simp] theorem mem_insert_iff {x a : α} {s : set α} : x ∈ insert a s ↔ x = a ∨ x ∈ s := iff.rfl

@[simp] theorem insert_eq_of_mem {a : α} {s : set α} (h : a ∈ s) : insert a s = s :=
ext $ λ x, or_iff_right_of_imp $ λ e, e.symm ▸ h

lemma ne_insert_of_not_mem {s : set α} (t : set α) {a : α} : a ∉ s → s ≠ insert a t :=
mt $ λ e, e.symm ▸ mem_insert _ _

theorem insert_subset : insert a s ⊆ t ↔ (a ∈ t ∧ s ⊆ t) :=
by simp only [subset_def, or_imp_distrib, forall_and_distrib, forall_eq, mem_insert_iff]

theorem insert_subset_insert (h : s ⊆ t) : insert a s ⊆ insert a t := λ x, or.imp_right (@h _)

theorem insert_subset_insert_iff (ha : a ∉ s) : insert a s ⊆ insert a t ↔ s ⊆ t :=
begin
  refine ⟨λ h x hx, _, insert_subset_insert⟩,
  rcases h (subset_insert _ _ hx) with (rfl|hxt),
  exacts [(ha hx).elim, hxt]
end

theorem ssubset_iff_insert {s t : set α} : s ⊂ t ↔ ∃ a ∉ s, insert a s ⊆ t :=
begin
  simp only [insert_subset, exists_and_distrib_right, ssubset_def, not_subset],
  simp only [exists_prop, and_comm]
end

theorem ssubset_insert {s : set α} {a : α} (h : a ∉ s) : s ⊂ insert a s :=
ssubset_iff_insert.2 ⟨a, h, subset.rfl⟩

theorem insert_comm (a b : α) (s : set α) : insert a (insert b s) = insert b (insert a s) :=
ext $ λ x, or.left_comm

theorem insert_union : insert a s ∪ t = insert a (s ∪ t) := ext $ λ x, or.assoc

@[simp] theorem union_insert : s ∪ insert a t = insert a (s ∪ t) := ext $ λ x, or.left_comm

theorem insert_nonempty (a : α) (s : set α) : (insert a s).nonempty := ⟨a, mem_insert a s⟩

instance (a : α) (s : set α) : nonempty (insert a s : set α) := (insert_nonempty a s).to_subtype

lemma insert_inter (x : α) (s t : set α) : insert x (s ∩ t) = insert x s ∩ insert x t :=
ext $ λ y, or_and_distrib_left

-- useful in proofs by induction
theorem forall_of_forall_insert {P : α → Prop} {a : α} {s : set α}
  (H : ∀ x, x ∈ insert a s → P x) (x) (h : x ∈ s) : P x := H _ (or.inr h)

theorem forall_insert_of_forall {P : α → Prop} {a : α} {s : set α}
  (H : ∀ x, x ∈ s → P x) (ha : P a) (x) (h : x ∈ insert a s) : P x :=
h.elim (λ e, e.symm ▸ ha) (H _)

theorem bex_insert_iff {P : α → Prop} {a : α} {s : set α} :
  (∃ x ∈ insert a s, P x) ↔ P a ∨ (∃ x ∈ s, P x) :=
bex_or_left_distrib.trans $ or_congr_left bex_eq_left

theorem ball_insert_iff {P : α → Prop} {a : α} {s : set α} :
  (∀ x ∈ insert a s, P x) ↔ P a ∧ (∀x ∈ s, P x) :=
ball_or_left_distrib.trans $ and_congr_left' forall_eq

/-! ### Lemmas about singletons -/

theorem singleton_def (a : α) : ({a} : set α) = insert a ∅ := (insert_emptyc_eq _).symm

@[simp] theorem mem_singleton_iff {a b : α} : a ∈ ({b} : set α) ↔ a = b := iff.rfl

@[simp] lemma set_of_eq_eq_singleton {a : α} : {n | n = a} = {a} := rfl

@[simp] lemma set_of_eq_eq_singleton' {a : α} : {x | a = x} = {a} := ext $ λ x, eq_comm

-- TODO: again, annotation needed
@[simp] theorem mem_singleton (a : α) : a ∈ ({a} : set α) := @rfl _ _

theorem eq_of_mem_singleton {x y : α} (h : x ∈ ({y} : set α)) : x = y := h

@[simp] theorem singleton_eq_singleton_iff {x y : α} : {x} = ({y} : set α) ↔ x = y :=
ext_iff.trans eq_iff_eq_cancel_left

theorem mem_singleton_of_eq {x y : α} (H : x = y) : x ∈ ({y} : set α) := H

theorem insert_eq (x : α) (s : set α) : insert x s = ({x} : set α) ∪ s := rfl

@[simp] theorem pair_eq_singleton (a : α) : ({a, a} : set α) = {a} := union_self _

theorem pair_comm (a b : α) : ({a, b} : set α) = {b, a} := union_comm _ _

@[simp] theorem singleton_nonempty (a : α) : ({a} : set α).nonempty :=
⟨a, rfl⟩

@[simp] theorem singleton_subset_iff {a : α} {s : set α} : {a} ⊆ s ↔ a ∈ s := forall_eq

theorem set_compr_eq_eq_singleton {a : α} : {b | b = a} = {a} := rfl

@[simp] theorem singleton_union : {a} ∪ s = insert a s := rfl

@[simp] theorem union_singleton : s ∪ {a} = insert a s := union_comm _ _

@[simp] theorem singleton_inter_nonempty : ({a} ∩ s).nonempty ↔ a ∈ s :=
by simp only [set.nonempty, mem_inter_eq, mem_singleton_iff, exists_eq_left]

@[simp] theorem inter_singleton_nonempty : (s ∩ {a}).nonempty ↔ a ∈ s :=
by rw [inter_comm, singleton_inter_nonempty]

@[simp] theorem singleton_inter_eq_empty : {a} ∩ s = ∅ ↔ a ∉ s :=
not_nonempty_iff_eq_empty.symm.trans $ not_congr singleton_inter_nonempty

@[simp] theorem inter_singleton_eq_empty : s ∩ {a} = ∅ ↔ a ∉ s :=
by rw [inter_comm, singleton_inter_eq_empty]

lemma nmem_singleton_empty {s : set α} : s ∉ ({∅} : set (set α)) ↔ s.nonempty :=
ne_empty_iff_nonempty

instance unique_singleton (a : α) : unique ↥({a} : set α) :=
⟨⟨⟨a, mem_singleton a⟩⟩, λ ⟨x, h⟩, subtype.eq h⟩

lemma eq_singleton_iff_unique_mem : s = {a} ↔ a ∈ s ∧ ∀ x ∈ s, x = a :=
subset.antisymm_iff.trans $ and.comm.trans $ and_congr_left' singleton_subset_iff

lemma eq_singleton_iff_nonempty_unique_mem : s = {a} ↔ s.nonempty ∧ ∀ x ∈ s, x = a :=
eq_singleton_iff_unique_mem.trans $ and_congr_left $ λ H, ⟨λ h', ⟨_, h'⟩, λ ⟨x, h⟩, H x h ▸ h⟩

lemma exists_eq_singleton_iff_nonempty_unique_mem :
  (∃ a : α, s = {a}) ↔ (s.nonempty ∧ ∀ a b ∈ s, a = b) :=
begin
  refine ⟨_, λ h, _⟩,
  { rintros ⟨a, rfl⟩,
    refine ⟨set.singleton_nonempty a, λ b c hb hc, hb.trans hc.symm⟩ },
  { obtain ⟨a, ha⟩ := h.1,
    refine ⟨a, set.eq_singleton_iff_unique_mem.mpr ⟨ha, λ b hb, (h.2 b a hb ha)⟩⟩ },
end

-- while `simp` is capable of proving this, it is not capable of turning the LHS into the RHS.
@[simp] lemma default_coe_singleton (x : α) :
  default ({x} : set α) = ⟨x, rfl⟩ := rfl

/-! ### Lemmas about sets defined as `{x ∈ s | p x}`. -/

theorem mem_sep {s : set α} {p : α → Prop} {x : α} (xs : x ∈ s) (px : p x) : x ∈ {x ∈ s | p x} :=
⟨xs, px⟩

@[simp] theorem sep_mem_eq {s t : set α} : {x ∈ s | x ∈ t} = s ∩ t := rfl

@[simp] theorem mem_sep_eq {s : set α} {p : α → Prop} {x : α} :
  x ∈ {x ∈ s | p x} = (x ∈ s ∧ p x) := rfl

theorem mem_sep_iff {s : set α} {p : α → Prop} {x : α} : x ∈ {x ∈ s | p x} ↔ x ∈ s ∧ p x :=
iff.rfl

theorem eq_sep_of_subset {s t : set α} (h : s ⊆ t) : s = {x ∈ t | x ∈ s} :=
(inter_eq_self_of_subset_right h).symm

@[simp] theorem sep_subset (s : set α) (p : α → Prop) : {x ∈ s | p x} ⊆ s := λ x, and.left

theorem forall_not_of_sep_empty {s : set α} {p : α → Prop} (H : {x ∈ s | p x} = ∅)
  (x) : x ∈ s → ¬ p x := not_and.1 (eq_empty_iff_forall_not_mem.1 H x : _)

@[simp] lemma sep_univ {α} {p : α → Prop} : {a ∈ (univ : set α) | p a} = {a | p a} := univ_inter _

@[simp] lemma sep_true : {a ∈ s | true} = s :=
by { ext, simp }

@[simp] lemma sep_false : {a ∈ s | false} = ∅ :=
by { ext, simp }

lemma sep_inter_sep {p q : α → Prop} :
  {x ∈ s | p x} ∩ {x ∈ s | q x} = {x ∈ s | p x ∧ q x} :=
begin
  ext,
  simp_rw [mem_inter_iff, mem_sep_iff],
  rw [and_and_and_comm, and_self],
end

@[simp] lemma subset_singleton_iff {α : Type*} {s : set α} {x : α} : s ⊆ {x} ↔ ∀ y ∈ s, y = x :=
iff.rfl

lemma subset_singleton_iff_eq {s : set α} {x : α} : s ⊆ {x} ↔ s = ∅ ∨ s = {x} :=
begin
  obtain (rfl | hs) := s.eq_empty_or_nonempty,
  use ⟨λ _, or.inl rfl, λ _, empty_subset _⟩,
  simp [eq_singleton_iff_nonempty_unique_mem, hs, ne_empty_iff_nonempty.2 hs],
end

lemma ssubset_singleton_iff {s : set α} {x : α} : s ⊂ {x} ↔ s = ∅ :=
begin
  rw [ssubset_iff_subset_ne, subset_singleton_iff_eq, or_and_distrib_right, and_not_self, or_false,
    and_iff_left_iff_imp],
  rintro rfl,
  refine ne_comm.1 (ne_empty_iff_nonempty.2 (singleton_nonempty _)),
end

lemma eq_empty_of_ssubset_singleton {s : set α} {x : α} (hs : s ⊂ {x}) : s = ∅ :=
ssubset_singleton_iff.1 hs

/-! ### Lemmas about complement -/

theorem mem_compl {s : set α} {x : α} (h : x ∉ s) : x ∈ sᶜ := h

lemma compl_set_of {α} (p : α → Prop) : {a | p a}ᶜ = { a | ¬ p a } := rfl

theorem not_mem_of_mem_compl {s : set α} {x : α} (h : x ∈ sᶜ) : x ∉ s := h

@[simp] theorem mem_compl_eq (s : set α) (x : α) : x ∈ sᶜ = (x ∉ s) := rfl

theorem mem_compl_iff (s : set α) (x : α) : x ∈ sᶜ ↔ x ∉ s := iff.rfl

@[simp] theorem inter_compl_self (s : set α) : s ∩ sᶜ = ∅ := inf_compl_eq_bot

@[simp] theorem compl_inter_self (s : set α) : sᶜ ∩ s = ∅ := compl_inf_eq_bot

@[simp] theorem compl_empty : (∅ : set α)ᶜ = univ := compl_bot

@[simp] theorem compl_union (s t : set α) : (s ∪ t)ᶜ = sᶜ ∩ tᶜ := compl_sup

theorem compl_inter (s t : set α) : (s ∩ t)ᶜ = sᶜ ∪ tᶜ := compl_inf

@[simp] theorem compl_univ : (univ : set α)ᶜ = ∅ := compl_top

@[simp] lemma compl_empty_iff {s : set α} : sᶜ = ∅ ↔ s = univ := compl_eq_bot

@[simp] lemma compl_univ_iff {s : set α} : sᶜ = univ ↔ s = ∅ := compl_eq_top

lemma nonempty_compl {s : set α} : sᶜ.nonempty ↔ s ≠ univ :=
ne_empty_iff_nonempty.symm.trans $ not_congr $ compl_empty_iff

lemma mem_compl_singleton_iff {a x : α} : x ∈ ({a} : set α)ᶜ ↔ x ≠ a :=
not_congr mem_singleton_iff

lemma compl_singleton_eq (a : α) : ({a} : set α)ᶜ = {x | x ≠ a} :=
ext $ λ x, mem_compl_singleton_iff

@[simp]
lemma compl_ne_eq_singleton (a : α) : ({x | x ≠ a} : set α)ᶜ = {a} :=
by { ext, simp, }

theorem union_eq_compl_compl_inter_compl (s t : set α) : s ∪ t = (sᶜ ∩ tᶜ)ᶜ :=
ext $ λ x, or_iff_not_and_not

theorem inter_eq_compl_compl_union_compl (s t : set α) : s ∩ t = (sᶜ ∪ tᶜ)ᶜ :=
ext $ λ x, and_iff_not_or_not

@[simp] theorem union_compl_self (s : set α) : s ∪ sᶜ = univ := eq_univ_iff_forall.2 $ λ x, em _

@[simp] theorem compl_union_self (s : set α) : sᶜ ∪ s = univ := by rw [union_comm, union_compl_self]

theorem compl_comp_compl : compl ∘ compl = @id (set α) := funext compl_compl

theorem compl_subset_comm {s t : set α} : sᶜ ⊆ t ↔ tᶜ ⊆ s := @compl_le_iff_compl_le _ s t _

@[simp] lemma compl_subset_compl {s t : set α} : sᶜ ⊆ tᶜ ↔ t ⊆ s := @compl_le_compl_iff_le _ t s _

theorem subset_union_compl_iff_inter_subset {s t u : set α} : s ⊆ t ∪ uᶜ ↔ s ∩ u ⊆ t :=
(@is_compl_compl _ u _).le_sup_right_iff_inf_left_le

theorem compl_subset_iff_union {s t : set α} : sᶜ ⊆ t ↔ s ∪ t = univ :=
iff.symm $ eq_univ_iff_forall.trans $ forall_congr $ λ a, or_iff_not_imp_left

theorem subset_compl_comm {s t : set α} : s ⊆ tᶜ ↔ t ⊆ sᶜ :=
forall_congr $ λ a, imp_not_comm

theorem subset_compl_iff_disjoint {s t : set α} : s ⊆ tᶜ ↔ s ∩ t = ∅ :=
iff.trans (forall_congr $ λ a, and_imp.symm) subset_empty_iff

lemma subset_compl_singleton_iff {a : α} {s : set α} : s ⊆ {a}ᶜ ↔ a ∉ s :=
subset_compl_comm.trans singleton_subset_iff

theorem inter_subset (a b c : set α) : a ∩ b ⊆ c ↔ a ⊆ bᶜ ∪ c :=
forall_congr $ λ x, and_imp.trans $ imp_congr_right $ λ _, imp_iff_not_or

lemma inter_compl_nonempty_iff {s t : set α} : (s ∩ tᶜ).nonempty ↔ ¬ s ⊆ t :=
(not_subset.trans $ exists_congr $ by exact λ x, by simp [mem_compl]).symm

/-! ### Lemmas about set difference -/

theorem diff_eq (s t : set α) : s \ t = s ∩ tᶜ := rfl

@[simp] theorem mem_diff {s t : set α} (x : α) : x ∈ s \ t ↔ x ∈ s ∧ x ∉ t := iff.rfl

theorem mem_diff_of_mem {s t : set α} {x : α} (h1 : x ∈ s) (h2 : x ∉ t) : x ∈ s \ t :=
⟨h1, h2⟩

theorem mem_of_mem_diff {s t : set α} {x : α} (h : x ∈ s \ t) : x ∈ s :=
h.left

theorem not_mem_of_mem_diff {s t : set α} {x : α} (h : x ∈ s \ t) : x ∉ t :=
h.right

theorem diff_eq_compl_inter {s t : set α} : s \ t = tᶜ ∩ s :=
by rw [diff_eq, inter_comm]

theorem nonempty_diff {s t : set α} : (s \ t).nonempty ↔ ¬ (s ⊆ t) := inter_compl_nonempty_iff

theorem diff_subset (s t : set α) : s \ t ⊆ s := show s \ t ≤ s, from sdiff_le

theorem union_diff_cancel' {s t u : set α} (h₁ : s ⊆ t) (h₂ : t ⊆ u) : t ∪ (u \ s) = u :=
sup_sdiff_cancel' h₁ h₂

theorem union_diff_cancel {s t : set α} (h : s ⊆ t) : s ∪ (t \ s) = t :=
sup_sdiff_cancel_right h

theorem union_diff_cancel_left {s t : set α} (h : s ∩ t ⊆ ∅) : (s ∪ t) \ s = t :=
disjoint.sup_sdiff_cancel_left h

theorem union_diff_cancel_right {s t : set α} (h : s ∩ t ⊆ ∅) : (s ∪ t) \ t = s :=
disjoint.sup_sdiff_cancel_right h

@[simp] theorem union_diff_left {s t : set α} : (s ∪ t) \ s = t \ s :=
sup_sdiff_left_self

@[simp] theorem union_diff_right {s t : set α} : (s ∪ t) \ t = s \ t :=
sup_sdiff_right_self

theorem union_diff_distrib {s t u : set α} : (s ∪ t) \ u = s \ u ∪ t \ u :=
sup_sdiff

theorem inter_diff_assoc (a b c : set α) : (a ∩ b) \ c = a ∩ (b \ c) :=
inf_sdiff_assoc

@[simp] theorem inter_diff_self (a b : set α) : a ∩ (b \ a) = ∅ :=
inf_sdiff_self_right

@[simp] theorem inter_union_diff (s t : set α) : (s ∩ t) ∪ (s \ t) = s :=
sup_inf_sdiff s t

@[simp] lemma diff_union_inter (s t : set α) : (s \ t) ∪ (s ∩ t) = s :=
by { rw union_comm, exact sup_inf_sdiff _ _ }

@[simp] theorem inter_union_compl (s t : set α) : (s ∩ t) ∪ (s ∩ tᶜ) = s := inter_union_diff _ _

theorem diff_subset_diff {s₁ s₂ t₁ t₂ : set α} : s₁ ⊆ s₂ → t₂ ⊆ t₁ → s₁ \ t₁ ⊆ s₂ \ t₂ :=
show s₁ ≤ s₂ → t₂ ≤ t₁ → s₁ \ t₁ ≤ s₂ \ t₂, from sdiff_le_sdiff

theorem diff_subset_diff_left {s₁ s₂ t : set α} (h : s₁ ⊆ s₂) : s₁ \ t ⊆ s₂ \ t :=
sdiff_le_sdiff_right ‹s₁ ≤ s₂›

theorem diff_subset_diff_right {s t u : set α} (h : t ⊆ u) : s \ u ⊆ s \ t :=
sdiff_le_sdiff_left ‹t ≤ u›

theorem compl_eq_univ_diff (s : set α) : sᶜ = univ \ s :=
top_sdiff.symm

@[simp] lemma empty_diff (s : set α) : (∅ \ s : set α) = ∅ :=
bot_sdiff

theorem diff_eq_empty {s t : set α} : s \ t = ∅ ↔ s ⊆ t :=
sdiff_eq_bot_iff

@[simp] theorem diff_empty {s : set α} : s \ ∅ = s :=
sdiff_bot

@[simp] lemma diff_univ (s : set α) : s \ univ = ∅ := diff_eq_empty.2 (subset_univ s)

theorem diff_diff {u : set α} : s \ t \ u = s \ (t ∪ u) :=
sdiff_sdiff_left

-- the following statement contains parentheses to help the reader
lemma diff_diff_comm {s t u : set α} : (s \ t) \ u = (s \ u) \ t :=
sdiff_sdiff_comm

lemma diff_subset_iff {s t u : set α} : s \ t ⊆ u ↔ s ⊆ t ∪ u :=
show s \ t ≤ u ↔ s ≤ t ∪ u, from sdiff_le_iff

lemma subset_diff_union (s t : set α) : s ⊆ (s \ t) ∪ t :=
show s ≤ (s \ t) ∪ t, from le_sdiff_sup

lemma diff_union_of_subset {s t : set α} (h : t ⊆ s) :
  (s \ t) ∪ t = s :=
subset.antisymm (union_subset (diff_subset _ _) h) (subset_diff_union _ _)

@[simp] lemma diff_singleton_subset_iff {x : α} {s t : set α} : s \ {x} ⊆ t ↔ s ⊆ insert x t :=
by { rw [←union_singleton, union_comm], apply diff_subset_iff }

lemma subset_diff_singleton {x : α} {s t : set α} (h : s ⊆ t) (hx : x ∉ s) : s ⊆ t \ {x} :=
subset_inter h $ subset_compl_comm.1 $ singleton_subset_iff.2 hx

lemma subset_insert_diff_singleton (x : α) (s : set α) : s ⊆ insert x (s \ {x}) :=
by rw [←diff_singleton_subset_iff]

lemma diff_subset_comm {s t u : set α} : s \ t ⊆ u ↔ s \ u ⊆ t :=
show s \ t ≤ u ↔ s \ u ≤ t, from sdiff_le_comm

lemma diff_inter {s t u : set α} : s \ (t ∩ u) = (s \ t) ∪ (s \ u) :=
sdiff_inf

lemma diff_inter_diff {s t u : set α} : s \ t ∩ (s \ u) = s \ (t ∪ u) :=
sdiff_sup.symm

lemma diff_compl : s \ tᶜ = s ∩ t := sdiff_compl

lemma diff_diff_right {s t u : set α} : s \ (t \ u) = (s \ t) ∪ (s ∩ u) :=
sdiff_sdiff_right'

@[simp] theorem insert_diff_of_mem (s) (h : a ∈ t) : insert a s \ t = s \ t :=
by { ext, split; simp [or_imp_distrib, h] {contextual := tt} }

theorem insert_diff_of_not_mem (s) (h : a ∉ t) : insert a s \ t = insert a (s \ t) :=
begin
  classical,
  ext x,
  by_cases h' : x ∈ t,
  { have : x ≠ a,
    { assume H,
      rw H at h',
      exact h h' },
    simp [h, h', this] },
  { simp [h, h'] }
end

lemma insert_diff_self_of_not_mem {a : α} {s : set α} (h : a ∉ s) :
  insert a s \ {a} = s :=
by { ext, simp [and_iff_left_of_imp (λ hx : x ∈ s, show x ≠ a, from λ hxa, h $ hxa ▸ hx)] }

lemma insert_inter_of_mem {s₁ s₂ : set α} {a : α} (h : a ∈ s₂) :
  insert a s₁ ∩ s₂ = insert a (s₁ ∩ s₂) :=
by simp [set.insert_inter, h]

lemma insert_inter_of_not_mem {s₁ s₂ : set α} {a : α} (h : a ∉ s₂) :
  insert a s₁ ∩ s₂ = s₁ ∩ s₂ :=
begin
  ext x,
  simp only [mem_inter_iff, mem_insert_iff, mem_inter_eq, and.congr_left_iff, or_iff_right_iff_imp],
  cc,
end

@[simp] theorem union_diff_self {s t : set α} : s ∪ (t \ s) = s ∪ t :=
sup_sdiff_self_right

@[simp] theorem diff_union_self {s t : set α} : (s \ t) ∪ t = s ∪ t :=
sup_sdiff_self_left

@[simp] theorem diff_inter_self {a b : set α} : (b \ a) ∩ a = ∅ :=
inf_sdiff_self_left

@[simp] theorem diff_inter_self_eq_diff {s t : set α} : s \ (t ∩ s) = s \ t :=
sdiff_inf_self_right

@[simp] theorem diff_self_inter {s t : set α} : s \ (s ∩ t) = s \ t :=
sdiff_inf_self_left

@[simp] theorem diff_eq_self {s t : set α} : s \ t = s ↔ t ∩ s ⊆ ∅ :=
show s \ t = s ↔ t ⊓ s ≤ ⊥, from sdiff_eq_self_iff_disjoint

@[simp] theorem diff_singleton_eq_self {a : α} {s : set α} (h : a ∉ s) : s \ {a} = s :=
diff_eq_self.2 $ by simp [singleton_inter_eq_empty.2 h]

@[simp] theorem insert_diff_singleton {a : α} {s : set α} :
  insert a (s \ {a}) = insert a s :=
by simp [insert_eq, union_diff_self, -union_singleton, -singleton_union]

@[simp] lemma diff_self {s : set α} : s \ s = ∅ := sdiff_self

lemma diff_diff_cancel_left {s t : set α} (h : s ⊆ t) : t \ (t \ s) = s :=
sdiff_sdiff_eq_self h

lemma mem_diff_singleton {x y : α} {s : set α} : x ∈ s \ {y} ↔ (x ∈ s ∧ x ≠ y) :=
iff.rfl

lemma mem_diff_singleton_empty {s : set α} {t : set (set α)} :
  s ∈ t \ {∅} ↔ (s ∈ t ∧ s.nonempty) :=
mem_diff_singleton.trans $ and_congr iff.rfl ne_empty_iff_nonempty

lemma union_eq_diff_union_diff_union_inter (s t : set α) :
  s ∪ t = (s \ t) ∪ (t \ s) ∪ (s ∩ t) :=
sup_eq_sdiff_sup_sdiff_sup_inf

/-! ### Powerset -/

theorem mem_powerset {x s : set α} (h : x ⊆ s) : x ∈ powerset s := h

theorem subset_of_mem_powerset {x s : set α} (h : x ∈ powerset s) : x ⊆ s := h

@[simp] theorem mem_powerset_iff (x s : set α) : x ∈ powerset s ↔ x ⊆ s := iff.rfl

theorem powerset_inter (s t : set α) : 𝒫 (s ∩ t) = 𝒫 s ∩ 𝒫 t :=
ext $ λ u, subset_inter_iff

@[simp] theorem powerset_mono : 𝒫 s ⊆ 𝒫 t ↔ s ⊆ t :=
⟨λ h, h (subset.refl s), λ h u hu, subset.trans hu h⟩

theorem monotone_powerset : monotone (powerset : set α → set (set α)) :=
λ s t, powerset_mono.2

@[simp] theorem powerset_nonempty : (𝒫 s).nonempty :=
⟨∅, empty_subset s⟩

@[simp] theorem powerset_empty : 𝒫 (∅ : set α) = {∅} :=
ext $ λ s, subset_empty_iff

@[simp] theorem powerset_univ : 𝒫 (univ : set α) = univ :=
eq_univ_of_forall subset_univ

/-! ### If-then-else for sets -/

/-- `ite` for sets: `set.ite t s s' ∩ t = s ∩ t`, `set.ite t s s' ∩ tᶜ = s' ∩ tᶜ`.
Defined as `s ∩ t ∪ s' \ t`. -/
protected def ite (t s s' : set α) : set α := s ∩ t ∪ s' \ t

@[simp] lemma ite_inter_self (t s s' : set α) : t.ite s s' ∩ t = s ∩ t :=
by rw [set.ite, union_inter_distrib_right, diff_inter_self, inter_assoc, inter_self, union_empty]

@[simp] lemma ite_compl (t s s' : set α) : tᶜ.ite s s' = t.ite s' s :=
by rw [set.ite, set.ite, diff_compl, union_comm, diff_eq]

@[simp] lemma ite_inter_compl_self (t s s' : set α) : t.ite s s' ∩ tᶜ = s' ∩ tᶜ :=
by rw [← ite_compl, ite_inter_self]

@[simp] lemma ite_diff_self (t s s' : set α) : t.ite s s' \ t = s' \ t :=
ite_inter_compl_self t s s'

@[simp] lemma ite_same (t s : set α) : t.ite s s = s := inter_union_diff _ _

@[simp] lemma ite_left (s t : set α) : s.ite s t = s ∪ t := by simp [set.ite]

@[simp] lemma ite_right (s t : set α) : s.ite t s = t ∩ s := by simp [set.ite]

@[simp] lemma ite_empty (s s' : set α) : set.ite ∅ s s' = s' :=
by simp [set.ite]

@[simp] lemma ite_univ (s s' : set α) : set.ite univ s s' = s :=
by simp [set.ite]

@[simp] lemma ite_empty_left (t s : set α) : t.ite ∅ s = s \ t :=
by simp [set.ite]

@[simp] lemma ite_empty_right (t s : set α) : t.ite s ∅ = s ∩ t :=
by simp [set.ite]

lemma ite_mono (t : set α) {s₁ s₁' s₂ s₂' : set α} (h : s₁ ⊆ s₂) (h' : s₁' ⊆ s₂') :
  t.ite s₁ s₁' ⊆ t.ite s₂ s₂' :=
union_subset_union (inter_subset_inter_left _ h) (inter_subset_inter_left _ h')

lemma ite_subset_union (t s s' : set α) : t.ite s s' ⊆ s ∪ s' :=
union_subset_union (inter_subset_left _ _) (diff_subset _ _)

lemma inter_subset_ite (t s s' : set α) : s ∩ s' ⊆ t.ite s s' :=
ite_same t (s ∩ s') ▸ ite_mono _ (inter_subset_left _ _) (inter_subset_right _ _)

lemma ite_inter_inter (t s₁ s₂ s₁' s₂' : set α) :
  t.ite (s₁ ∩ s₂) (s₁' ∩ s₂') = t.ite s₁ s₁' ∩ t.ite s₂ s₂' :=
by { ext x, finish [set.ite, iff_def] }

lemma ite_inter (t s₁ s₂ s : set α) :
  t.ite (s₁ ∩ s) (s₂ ∩ s) = t.ite s₁ s₂ ∩ s :=
by rw [ite_inter_inter, ite_same]

lemma ite_inter_of_inter_eq (t : set α) {s₁ s₂ s : set α} (h : s₁ ∩ s = s₂ ∩ s) :
  t.ite s₁ s₂ ∩ s = s₁ ∩ s :=
by rw [← ite_inter, ← h, ite_same]

lemma subset_ite {t s s' u : set α} : u ⊆ t.ite s s' ↔ u ∩ t ⊆ s ∧ u \ t ⊆ s' :=
begin
  simp only [subset_def, ← forall_and_distrib],
  refine forall_congr (λ x, _),
  by_cases hx : x ∈ t; simp [*, set.ite]
end

/-! ### Inverse image -/

/-- The preimage of `s : set β` by `f : α → β`, written `f ⁻¹' s`,
  is the set of `x : α` such that `f x ∈ s`. -/
def preimage {α : Type u} {β : Type v} (f : α → β) (s : set β) : set α := {x | f x ∈ s}

infix ` ⁻¹' `:80 := preimage

section preimage
variables {f : α → β} {g : β → γ}

@[simp] theorem preimage_empty : f ⁻¹' ∅ = ∅ := rfl

@[simp] theorem mem_preimage {s : set β} {a : α} : (a ∈ f ⁻¹' s) ↔ (f a ∈ s) := iff.rfl

lemma preimage_congr {f g : α → β} {s : set β} (h : ∀ (x : α), f x = g x) : f ⁻¹' s = g ⁻¹' s :=
by { congr' with x, apply_assumption }

theorem preimage_mono {s t : set β} (h : s ⊆ t) : f ⁻¹' s ⊆ f ⁻¹' t :=
assume x hx, h hx

@[simp] theorem preimage_univ : f ⁻¹' univ = univ := rfl

theorem subset_preimage_univ {s : set α} : s ⊆ f ⁻¹' univ := subset_univ _

@[simp] theorem preimage_inter {s t : set β} : f ⁻¹' (s ∩ t) = f ⁻¹' s ∩ f ⁻¹' t := rfl

@[simp] theorem preimage_union {s t : set β} : f ⁻¹' (s ∪ t) = f ⁻¹' s ∪ f ⁻¹' t := rfl

@[simp] theorem preimage_compl {s : set β} : f ⁻¹' sᶜ = (f ⁻¹' s)ᶜ := rfl

@[simp] theorem preimage_diff (f : α → β) (s t : set β) :
  f ⁻¹' (s \ t) = f ⁻¹' s \ f ⁻¹' t := rfl

@[simp] theorem preimage_ite (f : α → β) (s t₁ t₂ : set β) :
  f ⁻¹' (s.ite t₁ t₂) = (f ⁻¹' s).ite (f ⁻¹' t₁) (f ⁻¹' t₂) :=
rfl

@[simp] theorem preimage_set_of_eq {p : α → Prop} {f : β → α} : f ⁻¹' {a | p a} = {a | p (f a)} :=
rfl

@[simp] theorem preimage_id {s : set α} : id ⁻¹' s = s := rfl

@[simp] theorem preimage_id' {s : set α} : (λ x, x) ⁻¹' s = s := rfl

@[simp] theorem preimage_const_of_mem {b : β} {s : set β} (h : b ∈ s) :
  (λ (x : α), b) ⁻¹' s = univ :=
eq_univ_of_forall $ λ x, h

@[simp] theorem preimage_const_of_not_mem {b : β} {s : set β} (h : b ∉ s) :
  (λ (x : α), b) ⁻¹' s = ∅ :=
eq_empty_of_subset_empty $ λ x hx, h hx

theorem preimage_const (b : β) (s : set β) [decidable (b ∈ s)] :
  (λ (x : α), b) ⁻¹' s = if b ∈ s then univ else ∅ :=
by { split_ifs with hb hb, exacts [preimage_const_of_mem hb, preimage_const_of_not_mem hb] }

theorem preimage_comp {s : set γ} : (g ∘ f) ⁻¹' s = f ⁻¹' (g ⁻¹' s) := rfl

lemma preimage_preimage {g : β → γ} {f : α → β} {s : set γ} :
  f ⁻¹' (g ⁻¹' s) = (λ x, g (f x)) ⁻¹' s :=
preimage_comp.symm

theorem eq_preimage_subtype_val_iff {p : α → Prop} {s : set (subtype p)} {t : set α} :
  s = subtype.val ⁻¹' t ↔ (∀x (h : p x), (⟨x, h⟩ : subtype p) ∈ s ↔ x ∈ t) :=
⟨assume s_eq x h, by { rw [s_eq], simp },
 assume h, ext $ λ ⟨x, hx⟩, by simp [h]⟩

lemma preimage_coe_coe_diagonal {α : Type*} (s : set α) :
  (prod.map coe coe) ⁻¹' (diagonal α) = diagonal s :=
begin
  ext ⟨⟨x, x_in⟩, ⟨y, y_in⟩⟩,
  simp [set.diagonal],
end

end preimage

/-! ### Image of a set under a function -/

section image

infix ` '' `:80 := image

theorem mem_image_iff_bex {f : α → β} {s : set α} {y : β} :
  y ∈ f '' s ↔ ∃ x (_ : x ∈ s), f x = y := bex_def.symm

theorem mem_image_eq (f : α → β) (s : set α) (y: β) : y ∈ f '' s = ∃ x, x ∈ s ∧ f x = y := rfl

@[simp] theorem mem_image (f : α → β) (s : set α) (y : β) :
  y ∈ f '' s ↔ ∃ x, x ∈ s ∧ f x = y := iff.rfl

lemma image_eta (f : α → β) : f '' s = (λ x, f x) '' s := rfl

theorem mem_image_of_mem (f : α → β) {x : α} {a : set α} (h : x ∈ a) : f x ∈ f '' a :=
⟨_, h, rfl⟩

theorem _root_.function.injective.mem_set_image {f : α → β} (hf : injective f) {s : set α} {a : α} :
  f a ∈ f '' s ↔ a ∈ s :=
⟨λ ⟨b, hb, eq⟩, (hf eq) ▸ hb, mem_image_of_mem f⟩

theorem ball_image_iff {f : α → β} {s : set α} {p : β → Prop} :
  (∀ y ∈ f '' s, p y) ↔ (∀ x ∈ s, p (f x)) :=
by simp

theorem ball_image_of_ball {f : α → β} {s : set α} {p : β → Prop}
  (h : ∀ x ∈ s, p (f x)) : ∀ y ∈ f '' s, p y :=
ball_image_iff.2 h

theorem bex_image_iff {f : α → β} {s : set α} {p : β → Prop} :
  (∃ y ∈ f '' s, p y) ↔ (∃ x ∈ s, p (f x)) :=
by simp

theorem mem_image_elim {f : α → β} {s : set α} {C : β → Prop} (h : ∀ (x : α), x ∈ s → C (f x)) :
 ∀{y : β}, y ∈ f '' s → C y
| ._ ⟨a, a_in, rfl⟩ := h a a_in

theorem mem_image_elim_on {f : α → β} {s : set α} {C : β → Prop} {y : β} (h_y : y ∈ f '' s)
  (h : ∀ (x : α), x ∈ s → C (f x)) : C y :=
mem_image_elim h h_y

@[congr] lemma image_congr {f g : α → β} {s : set α}
  (h : ∀a∈s, f a = g a) : f '' s = g '' s :=
by safe [ext_iff, iff_def]

/-- A common special case of `image_congr` -/
lemma image_congr' {f g : α → β} {s : set α} (h : ∀ (x : α), f x = g x) : f '' s = g '' s :=
image_congr (λx _, h x)

theorem image_comp (f : β → γ) (g : α → β) (a : set α) : (f ∘ g) '' a = f '' (g '' a) :=
subset.antisymm
  (ball_image_of_ball $ assume a ha, mem_image_of_mem _ $ mem_image_of_mem _ ha)
  (ball_image_of_ball $ ball_image_of_ball $ assume a ha, mem_image_of_mem _ ha)

/-- A variant of `image_comp`, useful for rewriting -/
lemma image_image (g : β → γ) (f : α → β) (s : set α) : g '' (f '' s) = (λ x, g (f x)) '' s :=
(image_comp g f s).symm

/-- Image is monotone with respect to `⊆`. See `set.monotone_image` for the statement in
terms of `≤`. -/
theorem image_subset {a b : set α} (f : α → β) (h : a ⊆ b) : f '' a ⊆ f '' b :=
by finish [subset_def, mem_image_eq]

theorem image_union (f : α → β) (s t : set α) :
  f '' (s ∪ t) = f '' s ∪ f '' t :=
ext $ λ x, ⟨by rintro ⟨a, h|h, rfl⟩; [left, right]; exact ⟨_, h, rfl⟩,
  by rintro (⟨a, h, rfl⟩ | ⟨a, h, rfl⟩); refine ⟨_, _, rfl⟩; [left, right]; exact h⟩

@[simp] theorem image_empty (f : α → β) : f '' ∅ = ∅ := by { ext, simp }

lemma image_inter_subset (f : α → β) (s t : set α) :
  f '' (s ∩ t) ⊆ f '' s ∩ f '' t :=
subset_inter (image_subset _ $ inter_subset_left _ _) (image_subset _ $ inter_subset_right _ _)

theorem image_inter_on {f : α → β} {s t : set α} (h : ∀x∈t, ∀y∈s, f x = f y → x = y) :
  f '' s ∩ f '' t = f '' (s ∩ t) :=
subset.antisymm
  (assume b ⟨⟨a₁, ha₁, h₁⟩, ⟨a₂, ha₂, h₂⟩⟩,
    have a₂ = a₁, from h _ ha₂ _ ha₁ (by simp *),
    ⟨a₁, ⟨ha₁, this ▸ ha₂⟩, h₁⟩)
  (image_inter_subset _ _ _)

theorem image_inter {f : α → β} {s t : set α} (H : injective f) :
  f '' s ∩ f '' t = f '' (s ∩ t) :=
image_inter_on (assume x _ y _ h, H h)

theorem image_univ_of_surjective {ι : Type*} {f : ι → β} (H : surjective f) : f '' univ = univ :=
eq_univ_of_forall $ by { simpa [image] }

@[simp] theorem image_singleton {f : α → β} {a : α} : f '' {a} = {f a} :=
by { ext, simp [image, eq_comm] }

@[simp] theorem nonempty.image_const {s : set α} (hs : s.nonempty) (a : β) : (λ _, a) '' s = {a} :=
ext $ λ x, ⟨λ ⟨y, _, h⟩, h ▸ mem_singleton _,
  λ h, (eq_of_mem_singleton h).symm ▸ hs.imp (λ y hy, ⟨hy, rfl⟩)⟩

@[simp] lemma image_eq_empty {α β} {f : α → β} {s : set α} : f '' s = ∅ ↔ s = ∅ :=
by { simp only [eq_empty_iff_forall_not_mem],
     exact ⟨λ H a ha, H _ ⟨_, ha, rfl⟩, λ H b ⟨_, ha, _⟩, H _ ha⟩ }

-- TODO(Jeremy): there is an issue with - t unfolding to compl t
theorem mem_compl_image (t : set α) (S : set (set α)) :
  t ∈ compl '' S ↔ tᶜ ∈ S :=
begin
  suffices : ∀ x, xᶜ = t ↔ tᶜ = x, { simp [this] },
  intro x, split; { intro e, subst e, simp }
end

/-- A variant of `image_id` -/
@[simp] lemma image_id' (s : set α) : (λx, x) '' s = s := by { ext, simp }

theorem image_id (s : set α) : id '' s = s := by simp

theorem compl_compl_image (S : set (set α)) :
  compl '' (compl '' S) = S :=
by rw [← image_comp, compl_comp_compl, image_id]

theorem image_insert_eq {f : α → β} {a : α} {s : set α} :
  f '' (insert a s) = insert (f a) (f '' s) :=
by { ext, simp [and_or_distrib_left, exists_or_distrib, eq_comm, or_comm, and_comm] }

theorem image_pair (f : α → β) (a b : α) : f '' {a, b} = {f a, f b} :=
by simp only [image_insert_eq, image_singleton]

theorem image_subset_preimage_of_inverse {f : α → β} {g : β → α}
  (I : left_inverse g f) (s : set α) : f '' s ⊆ g ⁻¹' s :=
λ b ⟨a, h, e⟩, e ▸ ((I a).symm ▸ h : g (f a) ∈ s)

theorem preimage_subset_image_of_inverse {f : α → β} {g : β → α}
  (I : left_inverse g f) (s : set β) : f ⁻¹' s ⊆ g '' s :=
λ b h, ⟨f b, h, I b⟩

theorem image_eq_preimage_of_inverse {f : α → β} {g : β → α}
  (h₁ : left_inverse g f) (h₂ : right_inverse g f) :
  image f = preimage g :=
funext $ λ s, subset.antisymm
  (image_subset_preimage_of_inverse h₁ s)
  (preimage_subset_image_of_inverse h₂ s)

theorem mem_image_iff_of_inverse {f : α → β} {g : β → α} {b : β} {s : set α}
  (h₁ : left_inverse g f) (h₂ : right_inverse g f) :
  b ∈ f '' s ↔ g b ∈ s :=
by rw image_eq_preimage_of_inverse h₁ h₂; refl

theorem image_compl_subset {f : α → β} {s : set α} (H : injective f) : f '' sᶜ ⊆ (f '' s)ᶜ :=
subset_compl_iff_disjoint.2 $ by simp [image_inter H]

theorem subset_image_compl {f : α → β} {s : set α} (H : surjective f) : (f '' s)ᶜ ⊆ f '' sᶜ :=
compl_subset_iff_union.2 $
by { rw ← image_union, simp [image_univ_of_surjective H] }

theorem image_compl_eq {f : α → β} {s : set α} (H : bijective f) : f '' sᶜ = (f '' s)ᶜ :=
subset.antisymm (image_compl_subset H.1) (subset_image_compl H.2)

theorem subset_image_diff (f : α → β) (s t : set α) :
  f '' s \ f '' t ⊆ f '' (s \ t) :=
begin
  rw [diff_subset_iff, ← image_union, union_diff_self],
  exact image_subset f (subset_union_right t s)
end

theorem image_diff {f : α → β} (hf : injective f) (s t : set α) :
  f '' (s \ t) = f '' s \ f '' t :=
subset.antisymm
  (subset.trans (image_inter_subset _ _ _) $ inter_subset_inter_right _ $ image_compl_subset hf)
  (subset_image_diff f s t)

lemma nonempty.image (f : α → β) {s : set α} : s.nonempty → (f '' s).nonempty
| ⟨x, hx⟩ := ⟨f x, mem_image_of_mem f hx⟩

lemma nonempty.of_image {f : α → β} {s : set α} : (f '' s).nonempty → s.nonempty
| ⟨y, x, hx, _⟩ := ⟨x, hx⟩

@[simp] lemma nonempty_image_iff {f : α → β} {s : set α} :
  (f '' s).nonempty ↔ s.nonempty :=
⟨nonempty.of_image, λ h, h.image f⟩

lemma nonempty.preimage {s : set β} (hs : s.nonempty) {f : α → β} (hf : surjective f) :
  (f ⁻¹' s).nonempty :=
let ⟨y, hy⟩ := hs, ⟨x, hx⟩ := hf y in ⟨x, mem_preimage.2 $ hx.symm ▸ hy⟩

instance (f : α → β) (s : set α) [nonempty s] : nonempty (f '' s) :=
(set.nonempty.image f nonempty_of_nonempty_subtype).to_subtype

/-- image and preimage are a Galois connection -/
@[simp] theorem image_subset_iff {s : set α} {t : set β} {f : α → β} :
  f '' s ⊆ t ↔ s ⊆ f ⁻¹' t :=
ball_image_iff

theorem image_preimage_subset (f : α → β) (s : set β) : f '' (f ⁻¹' s) ⊆ s :=
image_subset_iff.2 subset.rfl

theorem subset_preimage_image (f : α → β) (s : set α) :
  s ⊆ f ⁻¹' (f '' s) :=
λ x, mem_image_of_mem f

theorem preimage_image_eq {f : α → β} (s : set α) (h : injective f) : f ⁻¹' (f '' s) = s :=
subset.antisymm
  (λ x ⟨y, hy, e⟩, h e ▸ hy)
  (subset_preimage_image f s)

theorem image_preimage_eq {f : α → β} (s : set β) (h : surjective f) : f '' (f ⁻¹' s) = s :=
subset.antisymm
  (image_preimage_subset f s)
  (λ x hx, let ⟨y, e⟩ := h x in ⟨y, (e.symm ▸ hx : f y ∈ s), e⟩)

lemma preimage_eq_preimage {f : β → α} (hf : surjective f) : f ⁻¹' s = f ⁻¹' t ↔ s = t :=
iff.intro
  (assume eq, by rw [← image_preimage_eq s hf, ← image_preimage_eq t hf, eq])
  (assume eq, eq ▸ rfl)

lemma image_inter_preimage (f : α → β) (s : set α) (t : set β) :
  f '' (s ∩ f ⁻¹' t) = f '' s ∩ t :=
begin
  apply subset.antisymm,
  { calc f '' (s ∩ f ⁻¹' t) ⊆ f '' s ∩ (f '' (f⁻¹' t)) : image_inter_subset _ _ _
  ... ⊆ f '' s ∩ t : inter_subset_inter_right _ (image_preimage_subset f t) },
  { rintros _ ⟨⟨x, h', rfl⟩, h⟩,
    exact ⟨x, ⟨h', h⟩, rfl⟩ }
end

lemma image_preimage_inter (f : α → β) (s : set α) (t : set β) :
  f '' (f ⁻¹' t ∩ s) = t ∩ f '' s :=
by simp only [inter_comm, image_inter_preimage]

@[simp] lemma image_inter_nonempty_iff {f : α → β} {s : set α} {t : set β} :
  (f '' s ∩ t).nonempty ↔ (s ∩ f ⁻¹' t).nonempty :=
by rw [←image_inter_preimage, nonempty_image_iff]

lemma image_diff_preimage {f : α → β} {s : set α} {t : set β} : f '' (s \ f ⁻¹' t) = f '' s \ t :=
by simp_rw [diff_eq, ← preimage_compl, image_inter_preimage]

theorem compl_image : image (compl : set α → set α) = preimage compl :=
image_eq_preimage_of_inverse compl_compl compl_compl

theorem compl_image_set_of {p : set α → Prop} :
  compl '' {s | p s} = {s | p sᶜ} :=
congr_fun compl_image p

theorem inter_preimage_subset (s : set α) (t : set β) (f : α → β) :
  s ∩ f ⁻¹' t ⊆ f ⁻¹' (f '' s ∩ t) :=
λ x h, ⟨mem_image_of_mem _ h.left, h.right⟩

theorem union_preimage_subset (s : set α) (t : set β) (f : α → β) :
  s ∪ f ⁻¹' t ⊆ f ⁻¹' (f '' s ∪ t) :=
λ x h, or.elim h (λ l, or.inl $ mem_image_of_mem _ l) (λ r, or.inr r)

theorem subset_image_union (f : α → β) (s : set α) (t : set β) :
  f '' (s ∪ f ⁻¹' t) ⊆ f '' s ∪ t :=
image_subset_iff.2 (union_preimage_subset _ _ _)

lemma preimage_subset_iff {A : set α} {B : set β} {f : α → β} :
  f⁻¹' B ⊆ A ↔ (∀ a : α, f a ∈ B → a ∈ A) := iff.rfl

lemma image_eq_image {f : α → β} (hf : injective f) : f '' s = f '' t ↔ s = t :=
iff.symm $ iff.intro (assume eq, eq ▸ rfl) $ assume eq,
  by rw [← preimage_image_eq s hf, ← preimage_image_eq t hf, eq]

lemma image_subset_image_iff {f : α → β} (hf : injective f) : f '' s ⊆ f '' t ↔ s ⊆ t :=
begin
  refine (iff.symm $ iff.intro (image_subset f) $ assume h, _),
  rw [← preimage_image_eq s hf, ← preimage_image_eq t hf],
  exact preimage_mono h
end

lemma prod_quotient_preimage_eq_image [s : setoid α] (g : quotient s → β) {h : α → β}
  (Hh : h = g ∘ quotient.mk) (r : set (β × β)) :
  {x : quotient s × quotient s | (g x.1, g x.2) ∈ r} =
  (λ a : α × α, (⟦a.1⟧, ⟦a.2⟧)) '' ((λ a : α × α, (h a.1, h a.2)) ⁻¹' r) :=
Hh.symm ▸ set.ext (λ ⟨a₁, a₂⟩, ⟨quotient.induction_on₂ a₁ a₂
  (λ a₁ a₂ h, ⟨(a₁, a₂), h, rfl⟩),
  λ ⟨⟨b₁, b₂⟩, h₁, h₂⟩, show (g a₁, g a₂) ∈ r, from
  have h₃ : ⟦b₁⟧ = a₁ ∧ ⟦b₂⟧ = a₂ := prod.ext_iff.1 h₂,
    h₃.1 ▸ h₃.2 ▸ h₁⟩)

/-- Restriction of `f` to `s` factors through `s.image_factorization f : s → f '' s`. -/
def image_factorization (f : α → β) (s : set α) : s → f '' s :=
λ p, ⟨f p.1, mem_image_of_mem f p.2⟩

lemma image_factorization_eq {f : α → β} {s : set α} :
  subtype.val ∘ image_factorization f s = f ∘ subtype.val :=
funext $ λ p, rfl

lemma surjective_onto_image {f : α → β} {s : set α} :
  surjective (image_factorization f s) :=
λ ⟨_, ⟨a, ha, rfl⟩⟩, ⟨⟨a, ha⟩, rfl⟩

end image

/-! ### Subsingleton -/

/-- A set `s` is a `subsingleton`, if it has at most one element. -/
protected def subsingleton (s : set α) : Prop :=
∀ ⦃x⦄ (hx : x ∈ s) ⦃y⦄ (hy : y ∈ s), x = y

lemma subsingleton.mono (ht : t.subsingleton) (hst : s ⊆ t) : s.subsingleton :=
λ x hx y hy, ht (hst hx) (hst hy)

lemma subsingleton.image (hs : s.subsingleton) (f : α → β) : (f '' s).subsingleton :=
λ _ ⟨x, hx, Hx⟩ _ ⟨y, hy, Hy⟩, Hx ▸ Hy ▸ congr_arg f (hs hx hy)

lemma subsingleton.eq_singleton_of_mem (hs : s.subsingleton) {x:α} (hx : x ∈ s) :
  s = {x} :=
ext $ λ y, ⟨λ hy, (hs hx hy) ▸ mem_singleton _, λ hy, (eq_of_mem_singleton hy).symm ▸ hx⟩

@[simp] lemma subsingleton_empty : (∅ : set α).subsingleton := λ x, false.elim

@[simp] lemma subsingleton_singleton {a} : ({a} : set α).subsingleton :=
λ x hx y hy, (eq_of_mem_singleton hx).symm ▸ (eq_of_mem_singleton hy).symm ▸ rfl

lemma subsingleton_iff_singleton {x} (hx : x ∈ s) : s.subsingleton ↔ s = {x} :=
⟨λ h, h.eq_singleton_of_mem hx, λ h,h.symm ▸ subsingleton_singleton⟩

lemma subsingleton.eq_empty_or_singleton (hs : s.subsingleton) :
  s = ∅ ∨ ∃ x, s = {x} :=
s.eq_empty_or_nonempty.elim or.inl (λ ⟨x, hx⟩, or.inr ⟨x, hs.eq_singleton_of_mem hx⟩)

lemma subsingleton.induction_on {p : set α → Prop} (hs : s.subsingleton) (he : p ∅)
  (h₁ : ∀ x, p {x}) : p s :=
by { rcases hs.eq_empty_or_singleton with rfl|⟨x, rfl⟩, exacts [he, h₁ _] }

lemma subsingleton_univ [subsingleton α] : (univ : set α).subsingleton :=
λ x hx y hy, subsingleton.elim x y

lemma subsingleton_of_univ_subsingleton (h : (univ : set α).subsingleton) : subsingleton α :=
⟨λ a b, h (mem_univ a) (mem_univ b)⟩

@[simp] lemma subsingleton_univ_iff : (univ : set α).subsingleton ↔ subsingleton α :=
⟨subsingleton_of_univ_subsingleton, λ h, @subsingleton_univ _ h⟩

lemma subsingleton_of_subsingleton [subsingleton α] {s : set α} : set.subsingleton s :=
subsingleton.mono subsingleton_univ (subset_univ s)

lemma subsingleton_is_top (α : Type*) [partial_order α] :
  set.subsingleton {x : α | is_top x} :=
λ x hx y hy, hx.unique (hy x)

lemma subsingleton_is_bot (α : Type*) [partial_order α] :
  set.subsingleton {x : α | is_bot x} :=
λ x hx y hy, hx.unique (hy x)

/-- `s`, coerced to a type, is a subsingleton type if and only if `s`
is a subsingleton set. -/
@[simp, norm_cast] lemma subsingleton_coe (s : set α) : subsingleton s ↔ s.subsingleton :=
begin
  split,
  { refine λ h, (λ a ha b hb, _),
    exact set_coe.ext_iff.2 (@subsingleton.elim s h ⟨a, ha⟩ ⟨b, hb⟩) },
  { exact λ h, subsingleton.intro (λ a b, set_coe.ext (h a.property b.property)) }
end

/-- The preimage of a subsingleton under an injective map is a subsingleton. -/
theorem subsingleton.preimage {s : set β} (hs : s.subsingleton) {f : α → β}
  (hf : function.injective f) :
  (f ⁻¹' s).subsingleton :=
λ a ha b hb, hf $ hs ha hb

/-- `s` is a subsingleton, if its image of an injective function is. -/
theorem subsingleton_of_image {α β : Type*} {f : α → β} (hf : function.injective f)
  (s : set α) (hs : (f '' s).subsingleton) : s.subsingleton :=
(hs.preimage hf).mono $ subset_preimage_image _ _

theorem univ_eq_true_false : univ = ({true, false} : set Prop) :=
eq.symm $ eq_univ_of_forall $ classical.cases (by simp) (by simp)

/-! ### Lemmas about range of a function. -/
section range
variables {f : ι → α}
open function

/-- Range of a function.

This function is more flexible than `f '' univ`, as the image requires that the domain is in Type
and not an arbitrary Sort. -/
def range (f : ι → α) : set α := {x | ∃y, f y = x}

@[simp] theorem mem_range {x : α} : x ∈ range f ↔ ∃ y, f y = x := iff.rfl

@[simp] theorem mem_range_self (i : ι) : f i ∈ range f := ⟨i, rfl⟩

theorem forall_range_iff {p : α → Prop} : (∀ a ∈ range f, p a) ↔ (∀ i, p (f i)) :=
by simp

theorem forall_subtype_range_iff {p : range f → Prop} :
  (∀ a : range f, p a) ↔ ∀ i, p ⟨f i, mem_range_self _⟩ :=
⟨λ H i, H _, λ H ⟨y, i, hi⟩, by { subst hi, apply H }⟩

theorem exists_range_iff {p : α → Prop} : (∃ a ∈ range f, p a) ↔ (∃ i, p (f i)) :=
by simp

lemma exists_range_iff' {p : α → Prop} :
  (∃ a, a ∈ range f ∧ p a) ↔ ∃ i, p (f i) :=
by simpa only [exists_prop] using exists_range_iff

lemma exists_subtype_range_iff {p : range f → Prop} :
  (∃ a : range f, p a) ↔ ∃ i, p ⟨f i, mem_range_self _⟩ :=
⟨λ ⟨⟨a, i, hi⟩, ha⟩, by { subst a, exact ⟨i, ha⟩}, λ ⟨i, hi⟩, ⟨_, hi⟩⟩

theorem range_iff_surjective : range f = univ ↔ surjective f :=
eq_univ_iff_forall

alias range_iff_surjective ↔ _ function.surjective.range_eq

@[simp] theorem range_id : range (@id α) = univ := range_iff_surjective.2 surjective_id

@[simp] theorem _root_.prod.range_fst [nonempty β] : range (prod.fst : α × β → α) = univ :=
prod.fst_surjective.range_eq

@[simp] theorem _root_.prod.range_snd [nonempty α] : range (prod.snd : α × β → β) = univ :=
prod.snd_surjective.range_eq

@[simp] theorem range_eval {ι : Type*} {α : ι → Sort*} [Π i, nonempty (α i)] (i : ι) :
  range (eval i : (Π i, α i) → α i) = univ :=
(surjective_eval i).range_eq

theorem is_compl_range_inl_range_inr : is_compl (range $ @sum.inl α β) (range sum.inr) :=
⟨by { rintro y ⟨⟨x₁, rfl⟩, ⟨x₂, _⟩⟩, cc },
  by { rintro (x|y) -; [left, right]; exact mem_range_self _ }⟩

@[simp] theorem range_inl_union_range_inr : range (sum.inl : α → α ⊕ β) ∪ range sum.inr = univ :=
is_compl_range_inl_range_inr.sup_eq_top

@[simp] theorem range_inl_inter_range_inr : range (sum.inl : α → α ⊕ β) ∩ range sum.inr = ∅ :=
is_compl_range_inl_range_inr.inf_eq_bot

@[simp] theorem range_inr_union_range_inl : range (sum.inr : β → α ⊕ β) ∪ range sum.inl = univ :=
is_compl_range_inl_range_inr.symm.sup_eq_top

@[simp] theorem range_inr_inter_range_inl : range (sum.inr : β → α ⊕ β) ∩ range sum.inl = ∅ :=
is_compl_range_inl_range_inr.symm.inf_eq_bot

@[simp] theorem preimage_inl_range_inr : sum.inl ⁻¹' range (sum.inr : β → α ⊕ β) = ∅ :=
by { ext, simp }

@[simp] theorem preimage_inr_range_inl : sum.inr ⁻¹' range (sum.inl : α → α ⊕ β) = ∅ :=
by { ext, simp }

@[simp] theorem range_quot_mk (r : α → α → Prop) : range (quot.mk r) = univ :=
(surjective_quot_mk r).range_eq

@[simp] theorem image_univ {f : α → β} : f '' univ = range f :=
by { ext, simp [image, range] }

theorem image_subset_range (f : α → β) (s) : f '' s ⊆ range f :=
by rw ← image_univ; exact image_subset _ (subset_univ _)

theorem mem_range_of_mem_image (f : α → β) (s) {x : β} (h : x ∈ f '' s) : x ∈ range f :=
image_subset_range f s h

lemma nonempty.preimage' {s : set β} (hs : s.nonempty) {f : α → β} (hf : s ⊆ set.range f) :
  (f ⁻¹' s).nonempty :=
let ⟨y, hy⟩ := hs, ⟨x, hx⟩ := hf hy in ⟨x, set.mem_preimage.2 $ hx.symm ▸ hy⟩

theorem range_comp (g : α → β) (f : ι → α) : range (g ∘ f) = g '' range f :=
subset.antisymm
  (forall_range_iff.mpr $ assume i, mem_image_of_mem g (mem_range_self _))
  (ball_image_iff.mpr $ forall_range_iff.mpr mem_range_self)

theorem range_subset_iff : range f ⊆ s ↔ ∀ y, f y ∈ s :=
forall_range_iff

lemma range_comp_subset_range (f : α → β) (g : β → γ) : range (g ∘ f) ⊆ range g :=
by rw range_comp; apply image_subset_range

lemma range_nonempty_iff_nonempty : (range f).nonempty ↔ nonempty ι :=
⟨λ ⟨y, x, hxy⟩, ⟨x⟩, λ ⟨x⟩, ⟨f x, mem_range_self x⟩⟩

lemma range_nonempty [h : nonempty ι] (f : ι → α) : (range f).nonempty :=
range_nonempty_iff_nonempty.2 h

@[simp] lemma range_eq_empty_iff {f : ι → α} : range f = ∅ ↔ is_empty ι :=
by rw [← not_nonempty_iff, ← range_nonempty_iff_nonempty, not_nonempty_iff_eq_empty]

lemma range_eq_empty [is_empty ι] (f : ι → α) : range f = ∅ := range_eq_empty_iff.2 ‹_›

instance [nonempty ι] (f : ι → α) : nonempty (range f) := (range_nonempty f).to_subtype

@[simp] lemma image_union_image_compl_eq_range (f : α → β) :
  (f '' s) ∪ (f '' sᶜ) = range f :=
by rw [← image_union, ← image_univ, ← union_compl_self]

theorem image_preimage_eq_inter_range {f : α → β} {t : set β} :
  f '' (f ⁻¹' t) = t ∩ range f :=
ext $ assume x, ⟨assume ⟨x, hx, heq⟩, heq ▸ ⟨hx, mem_range_self _⟩,
  assume ⟨hx, ⟨y, h_eq⟩⟩, h_eq ▸ mem_image_of_mem f $
    show y ∈ f ⁻¹' t, by simp [preimage, h_eq, hx]⟩

lemma image_preimage_eq_of_subset {f : α → β} {s : set β} (hs : s ⊆ range f) :
  f '' (f ⁻¹' s) = s :=
by rw [image_preimage_eq_inter_range, inter_eq_self_of_subset_left hs]

instance set.can_lift [can_lift α β] : can_lift (set α) (set β) :=
{ coe := λ s, can_lift.coe '' s,
  cond := λ s, ∀ x ∈ s, can_lift.cond β x,
  prf := λ s hs, ⟨can_lift.coe ⁻¹' s, image_preimage_eq_of_subset $
    λ x hx, can_lift.prf _ (hs x hx)⟩ }

lemma image_preimage_eq_iff {f : α → β} {s : set β} : f '' (f ⁻¹' s) = s ↔ s ⊆ range f :=
⟨by { intro h, rw [← h], apply image_subset_range }, image_preimage_eq_of_subset⟩

lemma preimage_subset_preimage_iff {s t : set α} {f : β → α} (hs : s ⊆ range f) :
  f ⁻¹' s ⊆ f ⁻¹' t ↔ s ⊆ t :=
begin
  split,
  { intros h x hx, rcases hs hx with ⟨y, rfl⟩, exact h hx },
  intros h x, apply h
end

lemma preimage_eq_preimage' {s t : set α} {f : β → α} (hs : s ⊆ range f) (ht : t ⊆ range f) :
  f ⁻¹' s = f ⁻¹' t ↔ s = t :=
begin
  split,
  { intro h, apply subset.antisymm, rw [←preimage_subset_preimage_iff hs, h],
    rw [←preimage_subset_preimage_iff ht, h] },
  rintro rfl, refl
end

@[simp] theorem preimage_inter_range {f : α → β} {s : set β} : f ⁻¹' (s ∩ range f) = f ⁻¹' s :=
set.ext $ λ x, and_iff_left ⟨x, rfl⟩

@[simp] theorem preimage_range_inter {f : α → β} {s : set β} : f ⁻¹' (range f ∩ s) = f ⁻¹' s :=
by rw [inter_comm, preimage_inter_range]

theorem preimage_image_preimage {f : α → β} {s : set β} :
  f ⁻¹' (f '' (f ⁻¹' s)) = f ⁻¹' s :=
by rw [image_preimage_eq_inter_range, preimage_inter_range]

@[simp] theorem quot_mk_range_eq [setoid α] : range (λx : α, ⟦x⟧) = univ :=
range_iff_surjective.2 quot.exists_rep

lemma range_const_subset {c : α} : range (λx:ι, c) ⊆ {c} :=
range_subset_iff.2 $ λ x, rfl

@[simp] lemma range_const : ∀ [nonempty ι] {c : α}, range (λx:ι, c) = {c}
| ⟨x⟩ c := subset.antisymm range_const_subset $
  assume y hy, (mem_singleton_iff.1 hy).symm ▸ mem_range_self x

lemma diagonal_eq_range {α : Type*} : diagonal α = range (λ x, (x, x)) :=
by { ext ⟨x, y⟩, simp [diagonal, eq_comm] }

theorem preimage_singleton_nonempty {f : α → β} {y : β} :
  (f ⁻¹' {y}).nonempty ↔ y ∈ range f :=
iff.rfl

theorem preimage_singleton_eq_empty {f : α → β} {y : β} :
  f ⁻¹' {y} = ∅ ↔ y ∉ range f :=
not_nonempty_iff_eq_empty.symm.trans $ not_congr preimage_singleton_nonempty

lemma range_subset_singleton {f : ι → α} {x : α} : range f ⊆ {x} ↔ f = const ι x :=
by simp [range_subset_iff, funext_iff, mem_singleton]

lemma image_compl_preimage {f : α → β} {s : set β} : f '' ((f ⁻¹' s)ᶜ) = range f \ s :=
by rw [compl_eq_univ_diff, image_diff_preimage, image_univ]

@[simp] theorem range_sigma_mk {β : α → Type*} (a : α) :
  range (sigma.mk a : β a → Σ a, β a) = sigma.fst ⁻¹' {a} :=
begin
  apply subset.antisymm,
  { rintros _ ⟨b, rfl⟩, simp },
  { rintros ⟨x, y⟩ (rfl|_),
    exact mem_range_self y }
end

/-- Any map `f : ι → β` factors through a map `range_factorization f : ι → range f`. -/
def range_factorization (f : ι → β) : ι → range f :=
λ i, ⟨f i, mem_range_self i⟩

lemma range_factorization_eq {f : ι → β} :
  subtype.val ∘ range_factorization f = f :=
funext $ λ i, rfl

@[simp] lemma range_factorization_coe (f : ι → β) (a : ι) :
  (range_factorization f a : β) = f a := rfl

@[simp] lemma coe_comp_range_factorization (f : ι → β) : coe ∘ range_factorization f = f := rfl

lemma surjective_onto_range : surjective (range_factorization f) :=
λ ⟨_, ⟨i, rfl⟩⟩, ⟨i, rfl⟩

lemma image_eq_range (f : α → β) (s : set α) : f '' s = range (λ(x : s), f x) :=
by { ext, split, rintro ⟨x, h1, h2⟩, exact ⟨⟨x, h1⟩, h2⟩, rintro ⟨⟨x, h1⟩, h2⟩, exact ⟨x, h1, h2⟩ }

@[simp] lemma sum.elim_range {α β γ : Type*} (f : α → γ) (g : β → γ) :
  range (sum.elim f g) = range f ∪ range g :=
by simp [set.ext_iff, mem_range]

lemma range_ite_subset' {p : Prop} [decidable p] {f g : α → β} :
  range (if p then f else g) ⊆ range f ∪ range g :=
begin
  by_cases h : p, {rw if_pos h, exact subset_union_left _ _},
  {rw if_neg h, exact subset_union_right _ _}
end

lemma range_ite_subset {p : α → Prop} [decidable_pred p] {f g : α → β} :
  range (λ x, if p x then f x else g x) ⊆ range f ∪ range g :=
begin
  rw range_subset_iff, intro x, by_cases h : p x,
  simp [if_pos h, mem_union, mem_range_self],
  simp [if_neg h, mem_union, mem_range_self]
end

@[simp] lemma preimage_range (f : α → β) : f ⁻¹' (range f) = univ :=
eq_univ_of_forall mem_range_self

/-- The range of a function from a `unique` type contains just the
function applied to its single value. -/
lemma range_unique [h : unique ι] : range f = {f $ default ι} :=
begin
  ext x,
  rw mem_range,
  split,
  { rintros ⟨i, hi⟩,
    rw h.uniq i at hi,
    exact hi ▸ mem_singleton _ },
  { exact λ h, ⟨default ι, h.symm⟩ }
end

lemma range_diff_image_subset (f : α → β) (s : set α) :
  range f \ f '' s ⊆ f '' sᶜ :=
λ y ⟨⟨x, h₁⟩, h₂⟩, ⟨x, λ h, h₂ ⟨x, h, h₁⟩, h₁⟩

lemma range_diff_image {f : α → β} (H : injective f) (s : set α) :
  range f \ f '' s = f '' sᶜ :=
subset.antisymm (range_diff_image_subset f s) $ λ y ⟨x, hx, hy⟩, hy ▸
  ⟨mem_range_self _, λ ⟨x', hx', eq⟩, hx $ H eq ▸ hx'⟩

/-- We can use the axiom of choice to pick a preimage for every element of `range f`. -/
noncomputable def range_splitting (f : α → β) : range f → α := λ x, x.2.some

-- This can not be a `@[simp]` lemma because the head of the left hand side is a variable.
lemma apply_range_splitting (f : α → β) (x : range f) : f (range_splitting f x) = x :=
x.2.some_spec

attribute [irreducible] range_splitting

@[simp] lemma comp_range_splitting (f : α → β) : f ∘ range_splitting f = coe :=
by { ext, simp only [function.comp_app], apply apply_range_splitting, }

-- When `f` is injective, see also `equiv.of_injective`.
lemma left_inverse_range_splitting (f : α → β) :
  left_inverse (range_factorization f) (range_splitting f) :=
λ x, by { ext, simp only [range_factorization_coe], apply apply_range_splitting, }

lemma range_splitting_injective (f : α → β) : injective (range_splitting f) :=
(left_inverse_range_splitting f).injective

lemma right_inverse_range_splitting {f : α → β} (h : injective f) :
  right_inverse (range_factorization f) (range_splitting f) :=
(left_inverse_range_splitting f).right_inverse_of_injective $
  λ x y hxy, h $ subtype.ext_iff.1 hxy

lemma preimage_range_splitting {f : α → β} (hf : injective f) :
  preimage (range_splitting f) = image (range_factorization f) :=
(image_eq_preimage_of_inverse (right_inverse_range_splitting hf)
  (left_inverse_range_splitting f)).symm

lemma is_compl_range_some_none (α : Type*) :
  is_compl (range (some : α → option α)) {none} :=
⟨λ x ⟨⟨a, ha⟩, (hn : x = none)⟩, option.some_ne_none _ (ha.trans hn),
  λ x hx, option.cases_on x (or.inr rfl) (λ x, or.inl $ mem_range_self _)⟩

@[simp] lemma compl_range_some (α : Type*) :
  (range (some : α → option α))ᶜ = {none} :=
(is_compl_range_some_none α).compl_eq

@[simp] lemma range_some_inter_none (α : Type*) : range (some : α → option α) ∩ {none} = ∅ :=
(is_compl_range_some_none α).inf_eq_bot

@[simp] lemma range_some_union_none (α : Type*) : range (some : α → option α) ∪ {none} = univ :=
(is_compl_range_some_none α).sup_eq_top

end range
end set

open set

namespace function

variables {ι : Sort*} {α : Type*} {β : Type*} {f : α → β}

lemma surjective.preimage_injective (hf : surjective f) : injective (preimage f) :=
assume s t, (preimage_eq_preimage hf).1

lemma injective.preimage_image (hf : injective f) (s : set α) : f ⁻¹' (f '' s) = s :=
preimage_image_eq s hf

lemma injective.preimage_surjective (hf : injective f) : surjective (preimage f) :=
by { intro s, use f '' s, rw hf.preimage_image }

lemma injective.subsingleton_image_iff (hf : injective f) {s : set α} :
  (f '' s).subsingleton ↔ s.subsingleton :=
⟨subsingleton_of_image hf s, λ h, h.image f⟩

lemma surjective.image_preimage (hf : surjective f) (s : set β) : f '' (f ⁻¹' s) = s :=
image_preimage_eq s hf

lemma surjective.image_surjective (hf : surjective f) : surjective (image f) :=
by { intro s, use f ⁻¹' s, rw hf.image_preimage }

lemma surjective.nonempty_preimage (hf : surjective f) {s : set β} :
  (f ⁻¹' s).nonempty ↔ s.nonempty :=
by rw [← nonempty_image_iff, hf.image_preimage]

lemma injective.image_injective (hf : injective f) : injective (image f) :=
by { intros s t h, rw [←preimage_image_eq s hf, ←preimage_image_eq t hf, h] }

lemma surjective.preimage_subset_preimage_iff {s t : set β} (hf : surjective f) :
  f ⁻¹' s ⊆ f ⁻¹' t ↔ s ⊆ t :=
by { apply preimage_subset_preimage_iff, rw [hf.range_eq], apply subset_univ }

lemma surjective.range_comp {ι' : Sort*} {f : ι → ι'} (hf : surjective f) (g : ι' → α) :
  range (g ∘ f) = range g :=
ext $ λ y, (@surjective.exists _ _ _ hf (λ x, g x = y)).symm

lemma injective.nonempty_apply_iff {f : set α → set β} (hf : injective f)
  (h2 : f ∅ = ∅) {s : set α} : (f s).nonempty ↔ s.nonempty :=
by rw [← ne_empty_iff_nonempty, ← h2, ← ne_empty_iff_nonempty, hf.ne_iff]

lemma injective.mem_range_iff_exists_unique (hf : injective f) {b : β} :
  b ∈ range f ↔ ∃! a, f a = b :=
⟨λ ⟨a, h⟩, ⟨a, h, λ a' ha, hf (ha.trans h.symm)⟩, exists_unique.exists⟩

lemma injective.exists_unique_of_mem_range (hf : injective f) {b : β} (hb : b ∈ range f) :
  ∃! a, f a = b :=
hf.mem_range_iff_exists_unique.mp hb

theorem injective.compl_image_eq (hf : injective f) (s : set α) :
  (f '' s)ᶜ = f '' sᶜ ∪ (range f)ᶜ :=
begin
  ext y,
  rcases em (y ∈ range f) with ⟨x, rfl⟩|hx,
  { simp [hf.eq_iff] },
  { rw [mem_range, not_exists] at hx,
    simp [hx] }
end

lemma left_inverse.image_image {g : β → α} (h : left_inverse g f) (s : set α) :
  g '' (f '' s) = s :=
by rw [← image_comp, h.comp_eq_id, image_id]

lemma left_inverse.preimage_preimage {g : β → α} (h : left_inverse g f) (s : set α) :
  f ⁻¹' (g ⁻¹' s) = s :=
by rw [← preimage_comp, h.comp_eq_id, preimage_id]

end function
open function

lemma option.injective_iff {α β} {f : option α → β} :
  injective f ↔ injective (f ∘ some) ∧ f none ∉ range (f ∘ some) :=
begin
  simp only [mem_range, not_exists, (∘)],
  refine ⟨λ hf, ⟨hf.comp (option.some_injective _), λ x, hf.ne $ option.some_ne_none _⟩, _⟩,
  rintro ⟨h_some, h_none⟩ (_|a) (_|b) hab,
  exacts [rfl, (h_none _ hab.symm).elim, (h_none _ hab).elim, congr_arg some (h_some hab)]
end

/-! ### Image and preimage on subtypes -/

namespace subtype

variable {α : Type*}

lemma coe_image {p : α → Prop} {s : set (subtype p)} :
  coe '' s = {x | ∃h : p x, (⟨x, h⟩ : subtype p) ∈ s} :=
set.ext $ assume a,
⟨assume ⟨⟨a', ha'⟩, in_s, h_eq⟩, h_eq ▸ ⟨ha', in_s⟩,
  assume ⟨ha, in_s⟩, ⟨⟨a, ha⟩, in_s, rfl⟩⟩

@[simp] lemma coe_image_of_subset {s t : set α} (h : t ⊆ s) : coe '' {x : ↥s | ↑x ∈ t} = t :=
begin
  ext x,
  rw set.mem_image,
  exact ⟨λ ⟨x', hx', hx⟩, hx ▸ hx', λ hx, ⟨⟨x, h hx⟩, hx, rfl⟩⟩,
end

lemma range_coe {s : set α} :
  range (coe : s → α) = s :=
by { rw ← set.image_univ, simp [-set.image_univ, coe_image] }

/-- A variant of `range_coe`. Try to use `range_coe` if possible.
  This version is useful when defining a new type that is defined as the subtype of something.
  In that case, the coercion doesn't fire anymore. -/
lemma range_val {s : set α} :
  range (subtype.val : s → α) = s :=
range_coe

/-- We make this the simp lemma instead of `range_coe`. The reason is that if we write
  for `s : set α` the function `coe : s → α`, then the inferred implicit arguments of `coe` are
  `coe α (λ x, x ∈ s)`. -/
@[simp] lemma range_coe_subtype {p : α → Prop} :
  range (coe : subtype p → α) = {x | p x} :=
range_coe

@[simp] lemma coe_preimage_self (s : set α) : (coe : s → α) ⁻¹' s = univ :=
by rw [← preimage_range (coe : s → α), range_coe]

lemma range_val_subtype {p : α → Prop} :
  range (subtype.val : subtype p → α) = {x | p x} :=
range_coe

theorem coe_image_subset (s : set α) (t : set s) : coe '' t ⊆ s :=
λ x ⟨y, yt, yvaleq⟩, by rw ←yvaleq; exact y.property

theorem coe_image_univ (s : set α) : (coe : s → α) '' set.univ = s :=
image_univ.trans range_coe

@[simp] theorem image_preimage_coe (s t : set α) :
  (coe : s → α) '' (coe ⁻¹' t) = t ∩ s :=
image_preimage_eq_inter_range.trans $ congr_arg _ range_coe

theorem image_preimage_val (s t : set α) :
  (subtype.val : s → α) '' (subtype.val ⁻¹' t) = t ∩ s :=
image_preimage_coe s t

theorem preimage_coe_eq_preimage_coe_iff {s t u : set α} :
  ((coe : s → α) ⁻¹' t = coe ⁻¹' u) ↔ t ∩ s = u ∩ s :=
begin
  rw [←image_preimage_coe, ←image_preimage_coe],
  split, { intro h, rw h },
  intro h, exact coe_injective.image_injective h
end

theorem preimage_val_eq_preimage_val_iff (s t u : set α) :
  ((subtype.val : s → α) ⁻¹' t = subtype.val ⁻¹' u) ↔ (t ∩ s = u ∩ s) :=
preimage_coe_eq_preimage_coe_iff

lemma exists_set_subtype {t : set α} (p : set α → Prop) :
  (∃(s : set t), p (coe '' s)) ↔ ∃(s : set α), s ⊆ t ∧ p s :=
begin
  split,
  { rintro ⟨s, hs⟩, refine ⟨coe '' s, _, hs⟩,
    convert image_subset_range _ _, rw [range_coe] },
  rintro ⟨s, hs₁, hs₂⟩, refine ⟨coe ⁻¹' s, _⟩,
  rw [image_preimage_eq_of_subset], exact hs₂, rw [range_coe], exact hs₁
end

lemma preimage_coe_nonempty {s t : set α} : ((coe : s → α) ⁻¹' t).nonempty ↔ (s ∩ t).nonempty :=
by rw [inter_comm, ← image_preimage_coe, nonempty_image_iff]

lemma preimage_coe_eq_empty {s t : set α} : (coe : s → α) ⁻¹' t = ∅ ↔ s ∩ t = ∅ :=
by simp only [← not_nonempty_iff_eq_empty, preimage_coe_nonempty]

@[simp] lemma preimage_coe_compl (s : set α) : (coe : s → α) ⁻¹' sᶜ = ∅ :=
preimage_coe_eq_empty.2 (inter_compl_self s)

@[simp] lemma preimage_coe_compl' (s : set α) : (coe : sᶜ → α) ⁻¹' s = ∅ :=
preimage_coe_eq_empty.2 (compl_inter_self s)

end subtype

namespace set

/-! ### Lemmas about cartesian product of sets -/

section prod

variables {α : Type*} {β : Type*} {γ : Type*} {δ : Type*}
variables {s s₁ s₂ : set α} {t t₁ t₂ : set β}

/-- The cartesian product `prod s t` is the set of `(a, b)`
  such that `a ∈ s` and `b ∈ t`. -/
protected def prod (s : set α) (t : set β) : set (α × β) :=
{p | p.1 ∈ s ∧ p.2 ∈ t}

lemma prod_eq (s : set α) (t : set β) : s.prod t = prod.fst ⁻¹' s ∩ prod.snd ⁻¹' t := rfl

theorem mem_prod_eq {p : α × β} : p ∈ s.prod t = (p.1 ∈ s ∧ p.2 ∈ t) := rfl

@[simp] theorem mem_prod {p : α × β} : p ∈ s.prod t ↔ p.1 ∈ s ∧ p.2 ∈ t := iff.rfl

@[simp] theorem prod_mk_mem_set_prod_eq {a : α} {b : β} :
  (a, b) ∈ s.prod t = (a ∈ s ∧ b ∈ t) := rfl

lemma mk_mem_prod {a : α} {b : β} (a_in : a ∈ s) (b_in : b ∈ t) : (a, b) ∈ s.prod t :=
⟨a_in, b_in⟩

theorem prod_mono {s₁ s₂ : set α} {t₁ t₂ : set β} (hs : s₁ ⊆ s₂) (ht : t₁ ⊆ t₂) :
  s₁.prod t₁ ⊆ s₂.prod t₂ :=
assume x ⟨h₁, h₂⟩, ⟨hs h₁, ht h₂⟩

lemma prod_subset_iff {P : set (α × β)} :
  (s.prod t ⊆ P) ↔ ∀ (x ∈ s) (y ∈ t), (x, y) ∈ P :=
⟨λ h _ xin _ yin, h (mk_mem_prod xin yin), λ h ⟨_, _⟩ pin, h _ pin.1 _ pin.2⟩

lemma forall_prod_set {p : α × β → Prop} :
  (∀ x ∈ s.prod t, p x) ↔ ∀ (x ∈ s) (y ∈ t), p (x, y) :=
prod_subset_iff

lemma exists_prod_set {p : α × β → Prop} :
  (∃ x ∈ s.prod t, p x) ↔ ∃ (x ∈ s) (y ∈ t), p (x, y) :=
by simp [and_assoc]

@[simp] theorem prod_empty : s.prod ∅ = (∅ : set (α × β)) :=
by { ext, simp }

@[simp] theorem empty_prod : set.prod ∅ t = (∅ : set (α × β)) :=
by { ext, simp }

@[simp] theorem univ_prod_univ : (@univ α).prod (@univ β) = univ :=
by { ext ⟨x, y⟩, simp }

lemma univ_prod {t : set β} : set.prod (univ : set α) t = prod.snd ⁻¹' t :=
by simp [prod_eq]

lemma prod_univ {s : set α} : set.prod s (univ : set β) = prod.fst ⁻¹' s :=
by simp [prod_eq]

@[simp] theorem singleton_prod {a : α} : set.prod {a} t = prod.mk a '' t :=
by { ext ⟨x, y⟩, simp [and.left_comm, eq_comm] }

@[simp] theorem prod_singleton {b : β} : s.prod {b} = (λ a, (a, b)) '' s :=
by { ext ⟨x, y⟩, simp [and.left_comm, eq_comm] }

theorem singleton_prod_singleton {a : α} {b : β} : set.prod {a} {b} = ({(a, b)} : set (α × β)) :=
by simp

@[simp] theorem union_prod : (s₁ ∪ s₂).prod t = s₁.prod t ∪ s₂.prod t :=
by { ext ⟨x, y⟩, simp [or_and_distrib_right] }

@[simp] theorem prod_union : s.prod (t₁ ∪ t₂) = s.prod t₁ ∪ s.prod t₂ :=
by { ext ⟨x, y⟩, simp [and_or_distrib_left] }

theorem prod_inter_prod : s₁.prod t₁ ∩ s₂.prod t₂ = (s₁ ∩ s₂).prod (t₁ ∩ t₂) :=
by { ext ⟨x, y⟩, simp [and_assoc, and.left_comm] }

theorem insert_prod {a : α} : (insert a s).prod t = (prod.mk a '' t) ∪ s.prod t :=
by { ext ⟨x, y⟩, simp [image, iff_def, or_imp_distrib, imp.swap] {contextual := tt} }

theorem prod_insert {b : β} : s.prod (insert b t) = ((λa, (a, b)) '' s) ∪ s.prod t :=
by { ext ⟨x, y⟩, simp [image, iff_def, or_imp_distrib, imp.swap] {contextual := tt} }

theorem prod_preimage_eq {f : γ → α} {g : δ → β} :
  (f ⁻¹' s).prod (g ⁻¹' t) = (λ p, (f p.1, g p.2)) ⁻¹' s.prod t := rfl

lemma prod_preimage_left {f : γ → α} : (f ⁻¹' s).prod t = (λp, (f p.1, p.2)) ⁻¹' (s.prod t) := rfl

lemma prod_preimage_right {g : δ → β} : s.prod (g ⁻¹' t) = (λp, (p.1, g p.2)) ⁻¹' (s.prod t) := rfl

lemma preimage_prod_map_prod (f : α → β) (g : γ → δ) (s : set β) (t : set δ) :
  prod.map f g ⁻¹' (s.prod t) = (f ⁻¹' s).prod (g ⁻¹' t) :=
rfl

lemma mk_preimage_prod (f : γ → α) (g : γ → β) :
  (λ x, (f x, g x)) ⁻¹' s.prod t = f ⁻¹' s ∩ g ⁻¹' t := rfl

@[simp] lemma mk_preimage_prod_left {y : β} (h : y ∈ t) : (λ x, (x, y)) ⁻¹' s.prod t = s :=
by { ext x, simp [h] }

@[simp] lemma mk_preimage_prod_right {x : α} (h : x ∈ s) : prod.mk x ⁻¹' s.prod t = t :=
by { ext y, simp [h] }

@[simp] lemma mk_preimage_prod_left_eq_empty {y : β} (hy : y ∉ t) :
  (λ x, (x, y)) ⁻¹' s.prod t = ∅ :=
by { ext z, simp [hy] }

@[simp] lemma mk_preimage_prod_right_eq_empty {x : α} (hx : x ∉ s) :
  prod.mk x ⁻¹' s.prod t = ∅ :=
by { ext z, simp [hx] }

lemma mk_preimage_prod_left_eq_if {y : β} [decidable_pred (∈ t)] :
  (λ x, (x, y)) ⁻¹' s.prod t = if y ∈ t then s else ∅ :=
by { split_ifs; simp [h] }

lemma mk_preimage_prod_right_eq_if {x : α} [decidable_pred (∈ s)] :
  prod.mk x ⁻¹' s.prod t = if x ∈ s then t else ∅ :=
by { split_ifs; simp [h] }

lemma mk_preimage_prod_left_fn_eq_if {y : β} [decidable_pred (∈ t)] (f : γ → α) :
  (λ x, (f x, y)) ⁻¹' s.prod t = if y ∈ t then f ⁻¹' s else ∅ :=
by rw [← mk_preimage_prod_left_eq_if, prod_preimage_left, preimage_preimage]

lemma mk_preimage_prod_right_fn_eq_if {x : α} [decidable_pred (∈ s)] (g : δ → β) :
  (λ y, (x, g y)) ⁻¹' s.prod t = if x ∈ s then g ⁻¹' t else ∅ :=
by rw [← mk_preimage_prod_right_eq_if, prod_preimage_right, preimage_preimage]

theorem image_swap_eq_preimage_swap : image (@prod.swap α β) = preimage prod.swap :=
image_eq_preimage_of_inverse prod.swap_left_inverse prod.swap_right_inverse

theorem preimage_swap_prod {s : set α} {t : set β} : prod.swap ⁻¹' t.prod s = s.prod t :=
by { ext ⟨x, y⟩, simp [and_comm] }

theorem image_swap_prod : prod.swap '' t.prod s = s.prod t :=
by rw [image_swap_eq_preimage_swap, preimage_swap_prod]

theorem prod_image_image_eq {m₁ : α → γ} {m₂ : β → δ} :
  (m₁ '' s).prod (m₂ '' t) = image (λp:α×β, (m₁ p.1, m₂ p.2)) (s.prod t) :=
ext $ by simp [-exists_and_distrib_right, exists_and_distrib_right.symm, and.left_comm,
  and.assoc, and.comm]

theorem prod_range_range_eq {α β γ δ} {m₁ : α → γ} {m₂ : β → δ} :
  (range m₁).prod (range m₂) = range (λp:α×β, (m₁ p.1, m₂ p.2)) :=
ext $ by simp [range]

@[simp] theorem range_prod_map {α β γ δ} {m₁ : α → γ} {m₂ : β → δ} :
  range (prod.map m₁ m₂) = (range m₁).prod (range m₂) :=
prod_range_range_eq.symm

theorem prod_range_univ_eq {α β γ} {m₁ : α → γ} :
  (range m₁).prod (univ : set β) = range (λp:α×β, (m₁ p.1, p.2)) :=
ext $ by simp [range]

theorem prod_univ_range_eq {α β δ} {m₂ : β → δ} :
  (univ : set α).prod (range m₂) = range (λp:α×β, (p.1, m₂ p.2)) :=
ext $ by simp [range]

lemma range_pair_subset {α β γ : Type*} (f : α → β) (g : α → γ) :
  range (λ x, (f x, g x)) ⊆ (range f).prod (range g) :=
have (λ x, (f x, g x)) = prod.map f g ∘ (λ x, (x, x)), from funext (λ x, rfl),
by { rw [this, ← range_prod_map], apply range_comp_subset_range }

theorem nonempty.prod : s.nonempty → t.nonempty → (s.prod t).nonempty
| ⟨x, hx⟩ ⟨y, hy⟩ := ⟨(x, y), ⟨hx, hy⟩⟩

theorem nonempty.fst : (s.prod t).nonempty → s.nonempty
| ⟨p, hp⟩ := ⟨p.1, hp.1⟩

theorem nonempty.snd : (s.prod t).nonempty → t.nonempty
| ⟨p, hp⟩ := ⟨p.2, hp.2⟩

theorem prod_nonempty_iff : (s.prod t).nonempty ↔ s.nonempty ∧ t.nonempty :=
⟨λ h, ⟨h.fst, h.snd⟩, λ h, nonempty.prod h.1 h.2⟩

theorem prod_eq_empty_iff :
  s.prod t = ∅ ↔ (s = ∅ ∨ t = ∅) :=
by simp only [not_nonempty_iff_eq_empty.symm, prod_nonempty_iff, not_and_distrib]

lemma prod_sub_preimage_iff {W : set γ} {f : α × β → γ} :
  s.prod t ⊆ f ⁻¹' W ↔ ∀ a b, a ∈ s → b ∈ t → f (a, b) ∈ W :=
by simp [subset_def]

lemma fst_image_prod_subset (s : set α) (t : set β) :
  prod.fst '' (s.prod t) ⊆ s :=
λ _ h, let ⟨_, ⟨h₂, _⟩, h₁⟩ := (set.mem_image _ _ _).1 h in h₁ ▸ h₂

lemma prod_subset_preimage_fst (s : set α) (t : set β) :
  s.prod t ⊆ prod.fst ⁻¹' s :=
image_subset_iff.1 (fst_image_prod_subset s t)

lemma fst_image_prod (s : set β) {t : set α} (ht : t.nonempty) :
  prod.fst '' (s.prod t) = s :=
set.subset.antisymm (fst_image_prod_subset _ _)
  $ λ y y_in, let ⟨x, x_in⟩ := ht in
    ⟨(y, x), ⟨y_in, x_in⟩, rfl⟩

lemma snd_image_prod_subset (s : set α) (t : set β) :
  prod.snd '' (s.prod t) ⊆ t :=
λ _ h, let ⟨_, ⟨_, h₂⟩, h₁⟩ := (set.mem_image _ _ _).1 h in h₁ ▸ h₂

lemma prod_subset_preimage_snd (s : set α) (t : set β) :
  s.prod t ⊆ prod.snd ⁻¹' t :=
image_subset_iff.1 (snd_image_prod_subset s t)

lemma snd_image_prod {s : set α} (hs : s.nonempty) (t : set β) :
  prod.snd '' (s.prod t) = t :=
set.subset.antisymm (snd_image_prod_subset _ _)
  $ λ y y_in, let ⟨x, x_in⟩ := hs in
    ⟨(x, y), ⟨x_in, y_in⟩, rfl⟩

lemma prod_diff_prod : s.prod t \ s₁.prod t₁ = s.prod (t \ t₁) ∪ (s \ s₁).prod t :=
by { ext x, by_cases h₁ : x.1 ∈ s₁; by_cases h₂ : x.2 ∈ t₁; simp * }

/-- A product set is included in a product set if and only factors are included, or a factor of the
first set is empty. -/
lemma prod_subset_prod_iff :
  (s.prod t ⊆ s₁.prod t₁) ↔ (s ⊆ s₁ ∧ t ⊆ t₁) ∨ (s = ∅) ∨ (t = ∅) :=
begin
  classical,
  cases (s.prod t).eq_empty_or_nonempty with h h,
  { simp [h, prod_eq_empty_iff.1 h] },
  { have st : s.nonempty ∧ t.nonempty, by rwa [prod_nonempty_iff] at h,
    split,
    { assume H : s.prod t ⊆ s₁.prod t₁,
      have h' : s₁.nonempty ∧ t₁.nonempty := prod_nonempty_iff.1 (h.mono H),
      refine or.inl ⟨_, _⟩,
      show s ⊆ s₁,
      { have := image_subset (prod.fst : α × β → α) H,
        rwa [fst_image_prod _ st.2, fst_image_prod _ h'.2] at this },
      show t ⊆ t₁,
      { have := image_subset (prod.snd : α × β → β) H,
        rwa [snd_image_prod st.1, snd_image_prod h'.1] at this } },
    { assume H,
      simp only [st.1.ne_empty, st.2.ne_empty, or_false] at H,
      exact prod_mono H.1 H.2 } }
end

end prod

/-! ### Lemmas about set-indexed products of sets -/

section pi
variables {ι : Type*} {α : ι → Type*} {s s₁ : set ι} {t t₁ t₂ : Π i, set (α i)}

/-- Given an index set `ι` and a family of sets `t : Π i, set (α i)`, `pi s t`
is the set of dependent functions `f : Πa, π a` such that `f a` belongs to `t a`
whenever `a ∈ s`. -/
def pi (s : set ι) (t : Π i, set (α i)) : set (Π i, α i) := { f | ∀i ∈ s, f i ∈ t i }

@[simp] lemma mem_pi {f : Π i, α i} : f ∈ s.pi t ↔ ∀ i ∈ s, f i ∈ t i :=
by refl

@[simp] lemma mem_univ_pi {f : Π i, α i} : f ∈ pi univ t ↔ ∀ i, f i ∈ t i :=
by simp

@[simp] lemma empty_pi (s : Π i, set (α i)) : pi ∅ s = univ := by { ext, simp [pi] }

@[simp] lemma pi_univ (s : set ι) : pi s (λ i, (univ : set (α i))) = univ :=
eq_univ_of_forall $ λ f i hi, mem_univ _

lemma pi_mono (h : ∀ i ∈ s, t₁ i ⊆ t₂ i) : pi s t₁ ⊆ pi s t₂ :=
λ x hx i hi, (h i hi $ hx i hi)

lemma pi_inter_distrib : s.pi (λ i, t i ∩ t₁ i) = s.pi t ∩ s.pi t₁ :=
ext $ λ x, by simp only [forall_and_distrib, mem_pi, mem_inter_eq]

lemma pi_congr (h : s = s₁) (h' : ∀ i ∈ s, t i = t₁ i) : pi s t = pi s₁ t₁ :=
h ▸ (ext $ λ x, forall_congr $ λ i, forall_congr $ λ hi, h' i hi ▸ iff.rfl)

lemma pi_eq_empty {i : ι} (hs : i ∈ s) (ht : t i = ∅) : s.pi t = ∅ :=
by { ext f, simp only [mem_empty_eq, not_forall, iff_false, mem_pi, not_imp],
     exact ⟨i, hs, by simp [ht]⟩ }

lemma univ_pi_eq_empty {i : ι} (ht : t i = ∅) : pi univ t = ∅ :=
pi_eq_empty (mem_univ i) ht

lemma pi_nonempty_iff : (s.pi t).nonempty ↔ ∀ i, ∃ x, i ∈ s → x ∈ t i :=
by simp [classical.skolem, set.nonempty]

lemma univ_pi_nonempty_iff : (pi univ t).nonempty ↔ ∀ i, (t i).nonempty :=
by simp [classical.skolem, set.nonempty]

lemma pi_eq_empty_iff : s.pi t = ∅ ↔ ∃ i, (α i → false) ∨ (i ∈ s ∧ t i = ∅) :=
begin
  rw [← not_nonempty_iff_eq_empty, pi_nonempty_iff], push_neg, apply exists_congr, intro i,
  split,
  { intro h, by_cases hα : nonempty (α i),
    { cases hα with x, refine or.inr ⟨(h x).1, by simp [eq_empty_iff_forall_not_mem, h]⟩ },
    { exact or.inl (λ x, hα ⟨x⟩) }},
  { rintro (h|h) x, exfalso, exact h x, simp [h] }
end

lemma univ_pi_eq_empty_iff : pi univ t = ∅ ↔ ∃ i, t i = ∅ :=
by simp [← not_nonempty_iff_eq_empty, univ_pi_nonempty_iff]

@[simp] lemma univ_pi_empty [h : nonempty ι] : pi univ (λ i, ∅ : Π i, set (α i)) = ∅ :=
univ_pi_eq_empty_iff.2 $ h.elim $ λ x, ⟨x, rfl⟩

@[simp] lemma range_dcomp {β : ι → Type*} (f : Π i, α i → β i) :
  range (λ (g : Π i, α i), (λ i, f i (g i))) = pi univ (λ i, range (f i)) :=
begin
  apply subset.antisymm,
  { rintro _ ⟨x, rfl⟩ i -,
    exact ⟨x i, rfl⟩ },
  { intros x hx,
    choose y hy using hx,
    exact ⟨λ i, y i trivial, funext $ λ i, hy i trivial⟩ }
end

@[simp] lemma insert_pi (i : ι) (s : set ι) (t : Π i, set (α i)) :
  pi (insert i s) t = (eval i ⁻¹' t i) ∩ pi s t :=
by { ext, simp [pi, or_imp_distrib, forall_and_distrib] }

@[simp] lemma singleton_pi (i : ι) (t : Π i, set (α i)) :
  pi {i} t = (eval i ⁻¹' t i) :=
by { ext, simp [pi] }

lemma singleton_pi' (i : ι) (t : Π i, set (α i)) : pi {i} t = {x | x i ∈ t i} :=
singleton_pi i t

lemma pi_if {p : ι → Prop} [h : decidable_pred p] (s : set ι) (t₁ t₂ : Π i, set (α i)) :
  pi s (λ i, if p i then t₁ i else t₂ i) = pi {i ∈ s | p i} t₁ ∩ pi {i ∈ s | ¬ p i} t₂ :=
begin
  ext f,
  split,
  { assume h, split; { rintros i ⟨his, hpi⟩, simpa [*] using h i } },
  { rintros ⟨ht₁, ht₂⟩ i his,
    by_cases p i; simp * at * }
end

lemma union_pi : (s ∪ s₁).pi t = s.pi t ∩ s₁.pi t :=
by simp [pi, or_imp_distrib, forall_and_distrib, set_of_and]

@[simp] lemma pi_inter_compl (s : set ι) : pi s t ∩ pi sᶜ t = pi univ t :=
by rw [← union_pi, union_compl_self]

lemma pi_update_of_not_mem [decidable_eq ι] {β : Π i, Type*} {i : ι} (hi : i ∉ s) (f : Π j, α j)
  (a : α i) (t : Π j, α j → set (β j)) :
  s.pi (λ j, t j (update f i a j)) = s.pi (λ j, t j (f j)) :=
pi_congr rfl $ λ j hj, by { rw update_noteq, exact λ h, hi (h ▸ hj) }

lemma pi_update_of_mem [decidable_eq ι] {β : Π i, Type*} {i : ι} (hi : i ∈ s) (f : Π j, α j)
  (a : α i) (t : Π j, α j → set (β j)) :
  s.pi (λ j, t j (update f i a j)) = {x | x i ∈ t i a} ∩ (s \ {i}).pi (λ j, t j (f j)) :=
calc s.pi (λ j, t j (update f i a j)) = ({i} ∪ s \ {i}).pi (λ j, t j (update f i a j)) :
  by rw [union_diff_self, union_eq_self_of_subset_left (singleton_subset_iff.2 hi)]
... = {x | x i ∈ t i a} ∩ (s \ {i}).pi (λ j, t j (f j)) :
  by { rw [union_pi, singleton_pi', update_same, pi_update_of_not_mem], simp }

lemma univ_pi_update [decidable_eq ι] {β : Π i, Type*} (i : ι) (f : Π j, α j)
  (a : α i) (t : Π j, α j → set (β j)) :
  pi univ (λ j, t j (update f i a j)) = {x | x i ∈ t i a} ∩ pi {i}ᶜ (λ j, t j (f j)) :=
by rw [compl_eq_univ_diff, ← pi_update_of_mem (mem_univ _)]

lemma univ_pi_update_univ [decidable_eq ι] (i : ι) (s : set (α i)) :
  pi univ (update (λ j : ι, (univ : set (α j))) i s) = eval i ⁻¹' s :=
by rw [univ_pi_update i (λ j, (univ : set (α j))) s (λ j t, t), pi_univ, inter_univ, preimage]

open_locale classical

lemma eval_image_pi {i : ι} (hs : i ∈ s) (ht : (s.pi t).nonempty) : eval i '' s.pi t = t i :=
begin
  ext x, rcases ht with ⟨f, hf⟩, split,
  { rintro ⟨g, hg, rfl⟩, exact hg i hs },
  { intro hg, refine ⟨update f i x, _, by simp⟩,
    intros j hj, by_cases hji : j = i,
    { subst hji, simp [hg] },
    { rw [mem_pi] at hf, simp [hji, hf, hj] }},
end

@[simp] lemma eval_image_univ_pi {i : ι} (ht : (pi univ t).nonempty) :
  (λ f : Π i, α i, f i) '' pi univ t = t i :=
eval_image_pi (mem_univ i) ht

lemma eval_preimage {ι} {α : ι → Type*} {i : ι} {s : set (α i)} :
  eval i ⁻¹' s = pi univ (update (λ i, univ) i s) :=
by { ext x, simp [@forall_update_iff _ (λ i, set (α i)) _ _ _ _ (λ i' y, x i' ∈ y)] }

lemma eval_preimage' {ι} {α : ι → Type*} {i : ι} {s : set (α i)} :
  eval i ⁻¹' s = pi {i} (update (λ i, univ) i s) :=
by { ext, simp }

lemma update_preimage_pi {i : ι} {f : Π i, α i} (hi : i ∈ s)
  (hf : ∀ j ∈ s, j ≠ i → f j ∈ t j) : (update f i) ⁻¹' s.pi t = t i :=
begin
  ext x, split,
  { intro h, convert h i hi, simp },
  { intros hx j hj, by_cases h : j = i,
    { cases h, simpa },
    { rw [update_noteq h], exact hf j hj h }}
end

lemma update_preimage_univ_pi {i : ι} {f : Π i, α i} (hf : ∀ j ≠ i, f j ∈ t j) :
  (update f i) ⁻¹' pi univ t = t i :=
update_preimage_pi (mem_univ i) (λ j _, hf j)

lemma subset_pi_eval_image (s : set ι) (u : set (Π i, α i)) : u ⊆ pi s (λ i, eval i '' u) :=
λ f hf i hi, ⟨f, hf, rfl⟩

lemma univ_pi_ite (s : set ι) (t : Π i, set (α i)) :
  pi univ (λ i, if i ∈ s then t i else univ) = s.pi t :=
by { ext, simp_rw [mem_univ_pi], apply forall_congr, intro i, split_ifs; simp [h] }

end pi

/-! ### Lemmas about `inclusion`, the injection of subtypes induced by `⊆` -/

section inclusion
variable {α : Type*}

/-- `inclusion` is the "identity" function between two subsets `s` and `t`, where `s ⊆ t` -/
def inclusion {s t : set α} (h : s ⊆ t) : s → t :=
λ x : s, (⟨x, h x.2⟩ : t)

@[simp] lemma inclusion_self {s : set α} (x : s) : inclusion subset.rfl x = x :=
by { cases x, refl }

@[simp] lemma inclusion_right {s t : set α} (h : s ⊆ t) (x : t) (m : (x : α) ∈ s) :
  inclusion h ⟨x, m⟩ = x :=
by { cases x, refl }

@[simp] lemma inclusion_inclusion {s t u : set α} (hst : s ⊆ t) (htu : t ⊆ u)
  (x : s) : inclusion htu (inclusion hst x) = inclusion (set.subset.trans hst htu) x :=
by { cases x, refl }

@[simp] lemma coe_inclusion {s t : set α} (h : s ⊆ t) (x : s) :
  (inclusion h x : α) = (x : α) := rfl

lemma inclusion_injective {s t : set α} (h : s ⊆ t) :
  function.injective (inclusion h)
| ⟨_, _⟩ ⟨_, _⟩ := subtype.ext_iff_val.2 ∘ subtype.ext_iff_val.1

@[simp] lemma range_inclusion {s t : set α} (h : s ⊆ t) :
  range (inclusion h) = {x : t | (x:α) ∈ s} :=
by { ext ⟨x, hx⟩, simp [inclusion] }

lemma eq_of_inclusion_surjective {s t : set α} {h : s ⊆ t}
  (h_surj : function.surjective (inclusion h)) : s = t :=
begin
  rw [← range_iff_surjective, range_inclusion, eq_univ_iff_forall] at h_surj,
  exact set.subset.antisymm h (λ x hx, h_surj ⟨x, hx⟩)
end

end inclusion

/-! ### Injectivity and surjectivity lemmas for image and preimage -/
section image_preimage
variables {α : Type u} {β : Type v} {f : α → β}
@[simp]
lemma preimage_injective : injective (preimage f) ↔ surjective f :=
begin
  refine ⟨λ h y, _, surjective.preimage_injective⟩,
  obtain ⟨x, hx⟩ : (f ⁻¹' {y}).nonempty,
  { rw [h.nonempty_apply_iff preimage_empty], apply singleton_nonempty },
  exact ⟨x, hx⟩
end

@[simp]
lemma preimage_surjective : surjective (preimage f) ↔ injective f :=
begin
  refine ⟨λ h x x' hx, _, injective.preimage_surjective⟩,
  cases h {x} with s hs, have := mem_singleton x,
  rwa [← hs, mem_preimage, hx, ← mem_preimage, hs, mem_singleton_iff, eq_comm] at this
end

@[simp] lemma image_surjective : surjective (image f) ↔ surjective f :=
begin
  refine ⟨λ h y, _, surjective.image_surjective⟩,
  cases h {y} with s hs,
  have := mem_singleton y, rw [← hs] at this, rcases this with ⟨x, h1x, h2x⟩,
  exact ⟨x, h2x⟩
end

@[simp] lemma image_injective : injective (image f) ↔ injective f :=
begin
  refine ⟨λ h x x' hx, _, injective.image_injective⟩,
  rw [← singleton_eq_singleton_iff], apply h,
  rw [image_singleton, image_singleton, hx]
end

lemma preimage_eq_iff_eq_image {f : α → β} (hf : bijective f) {s t} :
  f ⁻¹' s = t ↔ s = f '' t :=
by rw [← image_eq_image hf.1, hf.2.image_preimage]

lemma eq_preimage_iff_image_eq {f : α → β} (hf : bijective f) {s t} :
  s = f ⁻¹' t ↔ f '' s = t :=
by rw [← image_eq_image hf.1, hf.2.image_preimage]

end image_preimage

/-! ### Lemmas about images of binary and ternary functions -/

section n_ary_image

variables {α β γ δ ε : Type*} {f f' : α → β → γ} {g g' : α → β → γ → δ}
variables {s s' : set α} {t t' : set β} {u u' : set γ} {a a' : α} {b b' : β} {c c' : γ} {d d' : δ}


/-- The image of a binary function `f : α → β → γ` as a function `set α → set β → set γ`.
  Mathematically this should be thought of as the image of the corresponding function `α × β → γ`.
-/
def image2 (f : α → β → γ) (s : set α) (t : set β) : set γ :=
{c | ∃ a b, a ∈ s ∧ b ∈ t ∧ f a b = c }

lemma mem_image2_eq : c ∈ image2 f s t = ∃ a b, a ∈ s ∧ b ∈ t ∧ f a b = c := rfl

@[simp] lemma mem_image2 : c ∈ image2 f s t ↔ ∃ a b, a ∈ s ∧ b ∈ t ∧ f a b = c := iff.rfl

lemma mem_image2_of_mem (h1 : a ∈ s) (h2 : b ∈ t) : f a b ∈ image2 f s t :=
⟨a, b, h1, h2, rfl⟩

lemma mem_image2_iff (hf : injective2 f) : f a b ∈ image2 f s t ↔ a ∈ s ∧ b ∈ t :=
⟨ by { rintro ⟨a', b', ha', hb', h⟩, rcases hf h with ⟨rfl, rfl⟩, exact ⟨ha', hb'⟩ },
  λ ⟨ha, hb⟩, mem_image2_of_mem ha hb⟩

/-- image2 is monotone with respect to `⊆`. -/
lemma image2_subset (hs : s ⊆ s') (ht : t ⊆ t') : image2 f s t ⊆ image2 f s' t' :=
by { rintro _ ⟨a, b, ha, hb, rfl⟩, exact mem_image2_of_mem (hs ha) (ht hb) }

<<<<<<< HEAD
lemma image2_subset_left (ht : t ⊆ t') : image2 f s t ⊆ image2 f s t' :=
image2_subset (subset.refl _) ht

lemma image2_subset_right (hs : s ⊆ s') : image2 f s t ⊆ image2 f s' t :=
image2_subset hs (subset.refl _)
=======
lemma image2_subset_left (ht : t ⊆ t') : image2 f s t ⊆ image2 f s t' := image2_subset subset.rfl ht

lemma image2_subset_right (hs : s ⊆ s') : image2 f s t ⊆ image2 f s' t :=
image2_subset hs subset.rfl
>>>>>>> 678566f2

lemma forall_image2_iff {p : γ → Prop} :
  (∀ z ∈ image2 f s t, p z) ↔ ∀ (x ∈ s) (y ∈ t), p (f x y) :=
⟨λ h x hx y hy, h _ ⟨x, y, hx, hy, rfl⟩, λ h z ⟨x, y, hx, hy, hz⟩, hz ▸ h x hx y hy⟩

@[simp] lemma image2_subset_iff {u : set γ} :
  image2 f s t ⊆ u ↔ ∀ (x ∈ s) (y ∈ t), f x y ∈ u :=
forall_image2_iff

lemma image2_union_left : image2 f (s ∪ s') t = image2 f s t ∪ image2 f s' t :=
begin
  ext c, split,
  { rintros ⟨a, b, h1a|h2a, hb, rfl⟩;[left, right]; exact ⟨_, _, ‹_›, ‹_›, rfl⟩ },
  { rintro (⟨_, _, _, _, rfl⟩|⟨_, _, _, _, rfl⟩); refine ⟨_, _, _, ‹_›, rfl⟩; simp [mem_union, *] }
end

lemma image2_union_right : image2 f s (t ∪ t') = image2 f s t ∪ image2 f s t' :=
begin
  ext c, split,
  { rintros ⟨a, b, ha, h1b|h2b, rfl⟩;[left, right]; exact ⟨_, _, ‹_›, ‹_›, rfl⟩ },
  { rintro (⟨_, _, _, _, rfl⟩|⟨_, _, _, _, rfl⟩); refine ⟨_, _, ‹_›, _, rfl⟩; simp [mem_union, *] }
end

@[simp] lemma image2_empty_left : image2 f ∅ t = ∅ := ext $ by simp
@[simp] lemma image2_empty_right : image2 f s ∅ = ∅ := ext $ by simp

lemma image2_inter_subset_left : image2 f (s ∩ s') t ⊆ image2 f s t ∩ image2 f s' t :=
by { rintro _ ⟨a, b, ⟨h1a, h2a⟩, hb, rfl⟩, split; exact ⟨_, _, ‹_›, ‹_›, rfl⟩ }

lemma image2_inter_subset_right : image2 f s (t ∩ t') ⊆ image2 f s t ∩ image2 f s t' :=
by { rintro _ ⟨a, b, ha, ⟨h1b, h2b⟩, rfl⟩, split; exact ⟨_, _, ‹_›, ‹_›, rfl⟩ }

@[simp] lemma image2_singleton_left : image2 f {a} t = f a '' t :=
ext $ λ x, by simp

@[simp] lemma image2_singleton_right : image2 f s {b} = (λ a, f a b) '' s :=
ext $ λ x, by simp

lemma image2_singleton : image2 f {a} {b} = {f a b} := by simp

@[congr] lemma image2_congr (h : ∀ (a ∈ s) (b ∈ t), f a b = f' a b) :
  image2 f s t = image2 f' s t :=
by { ext, split; rintro ⟨a, b, ha, hb, rfl⟩; refine ⟨a, b, ha, hb, by rw h a ha b hb⟩ }

/-- A common special case of `image2_congr` -/
lemma image2_congr' (h : ∀ a b, f a b = f' a b) : image2 f s t = image2 f' s t :=
image2_congr (λ a _ b _, h a b)

/-- The image of a ternary function `f : α → β → γ → δ` as a function
  `set α → set β → set γ → set δ`. Mathematically this should be thought of as the image of the
  corresponding function `α × β × γ → δ`.
-/
def image3 (g : α → β → γ → δ) (s : set α) (t : set β) (u : set γ) : set δ :=
{d | ∃ a b c, a ∈ s ∧ b ∈ t ∧ c ∈ u ∧ g a b c = d }

@[simp] lemma mem_image3 : d ∈ image3 g s t u ↔ ∃ a b c, a ∈ s ∧ b ∈ t ∧ c ∈ u ∧ g a b c = d :=
iff.rfl

@[congr] lemma image3_congr (h : ∀ (a ∈ s) (b ∈ t) (c ∈ u), g a b c = g' a b c) :
  image3 g s t u = image3 g' s t u :=
by { ext x,
     split; rintro ⟨a, b, c, ha, hb, hc, rfl⟩; exact ⟨a, b, c, ha, hb, hc, by rw h a ha b hb c hc⟩ }

/-- A common special case of `image3_congr` -/
lemma image3_congr' (h : ∀ a b c, g a b c = g' a b c) : image3 g s t u = image3 g' s t u :=
image3_congr (λ a _ b _ c _, h a b c)

lemma image2_image2_left (f : δ → γ → ε) (g : α → β → δ) :
  image2 f (image2 g s t) u = image3 (λ a b c, f (g a b) c) s t u :=
begin
  ext, split,
  { rintro ⟨_, c, ⟨a, b, ha, hb, rfl⟩, hc, rfl⟩, refine ⟨a, b, c, ha, hb, hc, rfl⟩ },
  { rintro ⟨a, b, c, ha, hb, hc, rfl⟩, refine ⟨_, c, ⟨a, b, ha, hb, rfl⟩, hc, rfl⟩ }
end

lemma image2_image2_right (f : α → δ → ε) (g : β → γ → δ) :
  image2 f s (image2 g t u) = image3 (λ a b c, f a (g b c)) s t u :=
begin
  ext, split,
  { rintro ⟨a, _, ha, ⟨b, c, hb, hc, rfl⟩, rfl⟩, refine ⟨a, b, c, ha, hb, hc, rfl⟩ },
  { rintro ⟨a, b, c, ha, hb, hc, rfl⟩, refine ⟨a, _, ha, ⟨b, c, hb, hc, rfl⟩, rfl⟩ }
end

lemma image2_assoc {ε'} {f : δ → γ → ε} {g : α → β → δ} {f' : α → ε' → ε} {g' : β → γ → ε'}
  (h_assoc : ∀ a b c, f (g a b) c = f' a (g' b c)) :
  image2 f (image2 g s t) u = image2 f' s (image2 g' t u) :=
by simp only [image2_image2_left, image2_image2_right, h_assoc]

lemma image_image2 (f : α → β → γ) (g : γ → δ) :
  g '' image2 f s t = image2 (λ a b, g (f a b)) s t :=
begin
  ext, split,
  { rintro ⟨_, ⟨a, b, ha, hb, rfl⟩, rfl⟩, refine ⟨a, b, ha, hb, rfl⟩ },
  { rintro ⟨a, b, ha, hb, rfl⟩, refine ⟨_, ⟨a, b, ha, hb, rfl⟩, rfl⟩ }
end

lemma image2_image_left (f : γ → β → δ) (g : α → γ) :
  image2 f (g '' s) t = image2 (λ a b, f (g a) b) s t :=
begin
  ext, split,
  { rintro ⟨_, b, ⟨a, ha, rfl⟩, hb, rfl⟩, refine ⟨a, b, ha, hb, rfl⟩ },
  { rintro ⟨a, b, ha, hb, rfl⟩, refine ⟨_, b, ⟨a, ha, rfl⟩, hb, rfl⟩ }
end

lemma image2_image_right (f : α → γ → δ) (g : β → γ) :
  image2 f s (g '' t) = image2 (λ a b, f a (g b)) s t :=
begin
  ext, split,
  { rintro ⟨a, _, ha, ⟨b, hb, rfl⟩, rfl⟩, refine ⟨a, b, ha, hb, rfl⟩ },
  { rintro ⟨a, b, ha, hb, rfl⟩, refine ⟨a, _, ha, ⟨b, hb, rfl⟩, rfl⟩ }
end

lemma image2_swap (f : α → β → γ) (s : set α) (t : set β) :
  image2 f s t = image2 (λ a b, f b a) t s :=
by { ext, split; rintro ⟨a, b, ha, hb, rfl⟩; refine ⟨b, a, hb, ha, rfl⟩ }

@[simp] lemma image2_left (h : t.nonempty) : image2 (λ x y, x) s t = s :=
by simp [nonempty_def.mp h, ext_iff]

@[simp] lemma image2_right (h : s.nonempty) : image2 (λ x y, y) s t = t :=
by simp [nonempty_def.mp h, ext_iff]

@[simp] lemma image_prod (f : α → β → γ) : (λ x : α × β, f x.1 x.2) '' s.prod t = image2 f s t :=
set.ext $ λ a,
⟨ by { rintros ⟨_, _, rfl⟩, exact ⟨_, _, (mem_prod.mp ‹_›).1, (mem_prod.mp ‹_›).2, rfl⟩ },
  by { rintros ⟨_, _, _, _, rfl⟩, exact ⟨(_, _), mem_prod.mpr ⟨‹_›, ‹_›⟩, rfl⟩ }⟩

lemma nonempty.image2 (hs : s.nonempty) (ht : t.nonempty) : (image2 f s t).nonempty :=
by { cases hs with a ha, cases ht with b hb, exact ⟨f a b, ⟨a, b, ha, hb, rfl⟩⟩ }

end n_ary_image

end set

namespace subsingleton

variables {α : Type*} [subsingleton α]

lemma eq_univ_of_nonempty {s : set α} : s.nonempty → s = univ :=
λ ⟨x, hx⟩, eq_univ_of_forall $ λ y, subsingleton.elim x y ▸ hx

@[elab_as_eliminator]
lemma set_cases {p : set α → Prop} (h0 : p ∅) (h1 : p univ) (s) : p s :=
s.eq_empty_or_nonempty.elim (λ h, h.symm ▸ h0) $ λ h, (eq_univ_of_nonempty h).symm ▸ h1

lemma mem_iff_nonempty {α : Type*} [subsingleton α] {s : set α} {x : α} :
  x ∈ s ↔ s.nonempty :=
⟨λ hx, ⟨x, hx⟩, λ ⟨y, hy⟩, subsingleton.elim y x ▸ hy⟩

end subsingleton<|MERGE_RESOLUTION|>--- conflicted
+++ resolved
@@ -2655,18 +2655,10 @@
 lemma image2_subset (hs : s ⊆ s') (ht : t ⊆ t') : image2 f s t ⊆ image2 f s' t' :=
 by { rintro _ ⟨a, b, ha, hb, rfl⟩, exact mem_image2_of_mem (hs ha) (ht hb) }
 
-<<<<<<< HEAD
-lemma image2_subset_left (ht : t ⊆ t') : image2 f s t ⊆ image2 f s t' :=
-image2_subset (subset.refl _) ht
-
-lemma image2_subset_right (hs : s ⊆ s') : image2 f s t ⊆ image2 f s' t :=
-image2_subset hs (subset.refl _)
-=======
 lemma image2_subset_left (ht : t ⊆ t') : image2 f s t ⊆ image2 f s t' := image2_subset subset.rfl ht
 
 lemma image2_subset_right (hs : s ⊆ s') : image2 f s t ⊆ image2 f s' t :=
 image2_subset hs subset.rfl
->>>>>>> 678566f2
 
 lemma forall_image2_iff {p : γ → Prop} :
   (∀ z ∈ image2 f s t, p z) ↔ ∀ (x ∈ s) (y ∈ t), p (f x y) :=
