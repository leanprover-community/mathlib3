/-
Copyright (c) 2014 Jeremy Avigad. All rights reserved.
Released under Apache 2.0 license as described in the file LICENSE.
Authors: Jeremy Avigad, Leonardo de Moura
-/
import logic.unique
import order.boolean_algebra

/-!
# Basic properties of sets

Sets in Lean are homogeneous; all their elements have the same type. Sets whose elements
have type `X` are thus defined as `set X := X → Prop`. Note that this function need not
be decidable. The definition is in the core library.

This file provides some basic definitions related to sets and functions not present in the core
library, as well as extra lemmas for functions in the core library (empty set, univ, union,
intersection, insert, singleton, set-theoretic difference, complement, and powerset).

Note that a set is a term, not a type. There is a coersion from `set α` to `Type*` sending
`s` to the corresponding subtype `↥s`.

See also the file `set_theory/zfc.lean`, which contains an encoding of ZFC set theory in Lean.

## Main definitions

Notation used here:

-  `f : α → β` is a function,

-  `s : set α` and `s₁ s₂ : set α` are subsets of `α`

-  `t : set β` is a subset of `β`.

Definitions in the file:

* `strict_subset s₁ s₂ : Prop` : the predicate `s₁ ⊆ s₂` but `s₁ ≠ s₂`.

* `nonempty s : Prop` : the predicate `s ≠ ∅`. Note that this is the preferred way to express the
  fact that `s` has an element (see the Implementation Notes).

* `preimage f t : set α` : the preimage f⁻¹(t) (written `f ⁻¹' t` in Lean) of a subset of β.

* `subsingleton s : Prop` : the predicate saying that `s` has at most one element.

* `range f : set β` : the image of `univ` under `f`.
  Also works for `{p : Prop} (f : p → α)` (unlike `image`)

* `s.prod t : set (α × β)` : the subset `s × t`.

* `inclusion s₁ s₂ : ↥s₁ → ↥s₂` : the map `↥s₁ → ↥s₂` induced by an inclusion `s₁ ⊆ s₂`.

## Notation

* `f ⁻¹' t` for `preimage f t`

* `f '' s` for `image f s`

* `sᶜ` for the complement of `s`

## Implementation notes

* `s.nonempty` is to be preferred to `s ≠ ∅` or `∃ x, x ∈ s`. It has the advantage that
the `s.nonempty` dot notation can be used.

* For `s : set α`, do not use `subtype s`. Instead use `↥s` or `(s : Type*)` or `s`.

## Tags

set, sets, subset, subsets, image, preimage, pre-image, range, union, intersection, insert,
singleton, complement, powerset

-/

/-! ### Set coercion to a type -/

open function

universe variables u v w x

run_cmd do e ← tactic.get_env,
  tactic.set_env $ e.mk_protected `set.compl

namespace set

variable {α : Type*}

instance : has_le (set α) := ⟨(⊆)⟩
instance : has_lt (set α) := ⟨λ s t, s ≤ t ∧ ¬t ≤ s⟩  -- `⊂` is not defined until further down

instance {α : Type*} : boolean_algebra (set α) :=
{ sup := (∪),
  le  := (≤),
  lt  := (<),
  inf := (∩),
  bot := ∅,
  compl := set.compl,
  top := univ,
  sdiff := (\),
  .. (infer_instance : boolean_algebra (α → Prop)) }

@[simp] lemma top_eq_univ : (⊤ : set α) = univ := rfl
@[simp] lemma bot_eq_empty : (⊥ : set α) = ∅ := rfl
@[simp] lemma sup_eq_union (s t : set α) : s ⊔ t = s ∪ t := rfl
@[simp] lemma inf_eq_inter (s t : set α) : s ⊓ t = s ∩ t := rfl
@[simp] lemma le_eq_subset (s t : set α) : s ≤ t = (s ⊆ t) := rfl
/-! `set.lt_eq_ssubset` is defined further down -/

/-- Coercion from a set to the corresponding subtype. -/
instance {α : Type*} : has_coe_to_sort (set α) := ⟨_, λ s, {x // x ∈ s}⟩

end set

section set_coe

variables {α : Type u}

theorem set.set_coe_eq_subtype (s : set α) :
  coe_sort.{(u+1) (u+2)} s = {x // x ∈ s} := rfl

@[simp] theorem set_coe.forall {s : set α} {p : s → Prop} :
  (∀ x : s, p x) ↔ (∀ x (h : x ∈ s), p ⟨x, h⟩) :=
subtype.forall

@[simp] theorem set_coe.exists {s : set α} {p : s → Prop} :
  (∃ x : s, p x) ↔ (∃ x (h : x ∈ s), p ⟨x, h⟩) :=
subtype.exists

theorem set_coe.exists' {s : set α} {p : Π x, x ∈ s → Prop} :
  (∃ x (h : x ∈ s), p x h) ↔ (∃ x : s, p x x.2)  :=
(@set_coe.exists _ _ $ λ x, p x.1 x.2).symm

theorem set_coe.forall' {s : set α} {p : Π x, x ∈ s → Prop} :
  (∀ x (h : x ∈ s), p x h) ↔ (∀ x : s, p x x.2)  :=
(@set_coe.forall _ _ $ λ x, p x.1 x.2).symm

@[simp] theorem set_coe_cast : ∀ {s t : set α} (H' : s = t) (H : @eq (Type u) s t) (x : s),
  cast H x = ⟨x.1, H' ▸ x.2⟩
| s _ rfl _ ⟨x, h⟩ := rfl

theorem set_coe.ext {s : set α} {a b : s} : (↑a : α) = ↑b → a = b :=
subtype.eq

theorem set_coe.ext_iff {s : set α} {a b : s} : (↑a : α) = ↑b ↔ a = b :=
iff.intro set_coe.ext (assume h, h ▸ rfl)

end set_coe

/-- See also `subtype.prop` -/
lemma subtype.mem {α : Type*} {s : set α} (p : s) : (p : α) ∈ s := p.prop

lemma eq.subset {α} {s t : set α} : s = t → s ⊆ t :=
by { rintro rfl x hx, exact hx }

namespace set

variables {α : Type u} {β : Type v} {γ : Type w} {ι : Sort x} {a : α} {s t : set α}

instance : inhabited (set α) := ⟨∅⟩

@[ext]
theorem ext {a b : set α} (h : ∀ x, x ∈ a ↔ x ∈ b) : a = b :=
funext (assume x, propext (h x))

theorem ext_iff {s t : set α} : s = t ↔ ∀ x, x ∈ s ↔ x ∈ t :=
⟨λ h x, by rw h, ext⟩

@[trans] theorem mem_of_mem_of_subset {x : α} {s t : set α}
  (hx : x ∈ s) (h : s ⊆ t) : x ∈ t := h hx

/-! ### Lemmas about `mem` and `set_of` -/

@[simp] theorem mem_set_of_eq {a : α} {p : α → Prop} : a ∈ {a | p a} = p a := rfl

theorem nmem_set_of_eq {a : α} {P : α → Prop} : a ∉ {a : α | P a} = ¬ P a := rfl

@[simp] theorem set_of_mem_eq {s : set α} : {x | x ∈ s} = s := rfl

theorem set_of_set {s : set α} : set_of s = s := rfl

lemma set_of_app_iff {p : α → Prop} {x : α} : { x | p x } x ↔ p x := iff.rfl

theorem mem_def {a : α} {s : set α} : a ∈ s ↔ s a := iff.rfl

instance decidable_mem (s : set α) [H : decidable_pred s] : ∀ a, decidable (a ∈ s) := H

instance decidable_set_of (p : α → Prop) [H : decidable_pred p] : decidable_pred {a | p a} := H

@[simp] theorem set_of_subset_set_of {p q : α → Prop} :
  {a | p a} ⊆ {a | q a} ↔ (∀a, p a → q a) := iff.rfl

@[simp] lemma sep_set_of {p q : α → Prop} : {a ∈ {a | p a } | q a} = {a | p a ∧ q a} := rfl

lemma set_of_and {p q : α → Prop} : {a | p a ∧ q a} = {a | p a} ∩ {a | q a} := rfl

lemma set_of_or {p q : α → Prop} : {a | p a ∨ q a} = {a | p a} ∪ {a | q a} := rfl

/-! ### Lemmas about subsets -/

-- TODO(Jeremy): write a tactic to unfold specific instances of generic notation?
theorem subset_def {s t : set α} : (s ⊆ t) = ∀ x, x ∈ s → x ∈ t := rfl

@[refl] theorem subset.refl (a : set α) : a ⊆ a := assume x, id
theorem subset.rfl {s : set α} : s ⊆ s := subset.refl s

@[trans] theorem subset.trans {a b c : set α} (ab : a ⊆ b) (bc : b ⊆ c) : a ⊆ c :=
assume x h, bc (ab h)

@[trans] theorem mem_of_eq_of_mem {x y : α} {s : set α} (hx : x = y) (h : y ∈ s) : x ∈ s :=
hx.symm ▸ h

theorem subset.antisymm {a b : set α} (h₁ : a ⊆ b) (h₂ : b ⊆ a) : a = b :=
set.ext $ λ x, ⟨@h₁ _, @h₂ _⟩

theorem subset.antisymm_iff {a b : set α} : a = b ↔ a ⊆ b ∧ b ⊆ a :=
⟨λ e, ⟨e.subset, e.symm.subset⟩, λ ⟨h₁, h₂⟩, subset.antisymm h₁ h₂⟩

-- an alternative name
theorem eq_of_subset_of_subset {a b : set α} : a ⊆ b → b ⊆ a → a = b := subset.antisymm

theorem mem_of_subset_of_mem {s₁ s₂ : set α} {a : α} (h : s₁ ⊆ s₂) : a ∈ s₁ → a ∈ s₂ := @h _

theorem not_subset : (¬ s ⊆ t) ↔ ∃a ∈ s, a ∉ t := by simp only [subset_def, not_forall]

/-! ### Definition of strict subsets `s ⊂ t` and basic properties. -/

instance : has_ssubset (set α) := ⟨(<)⟩

@[simp] lemma lt_eq_ssubset (s t : set α) : s < t = (s ⊂ t) := rfl

theorem ssubset_def : (s ⊂ t) = (s ⊆ t ∧ ¬ (t ⊆ s)) := rfl

<<<<<<< HEAD
theorem eq_or_ssubset_of_subset (h : s ⊆ t) : s = t ∨ s ⊂ t :=
eq_or_lt_of_le h

=======
>>>>>>> 783e11a5
lemma exists_of_ssubset {s t : set α} (h : s ⊂ t) : (∃x∈t, x ∉ s) :=
not_subset.1 h.2

lemma ssubset_iff_subset_ne {s t : set α} : s ⊂ t ↔ s ⊆ t ∧ s ≠ t :=
<<<<<<< HEAD
@lt_iff_le_and_ne (set α) _ s t
=======
and_congr_right $ λ h, not_congr $ (set.subset.antisymm_iff.trans (and_iff_right h)).symm

theorem eq_or_ssubset_of_subset (h : s ⊆ t) : s = t ∨ s ⊂ t :=
or_iff_not_imp_left.2 $ λ h', ssubset_iff_subset_ne.2 ⟨h, h'⟩
>>>>>>> 783e11a5

lemma ssubset_iff_of_subset {s t : set α} (h : s ⊆ t) : s ⊂ t ↔ ∃ x ∈ t, x ∉ s :=
⟨exists_of_ssubset, λ ⟨x, hxt, hxs⟩, ⟨h, λ h, hxs $ h hxt⟩⟩

theorem not_mem_empty (x : α) : ¬ (x ∈ (∅ : set α)) := id

@[simp] theorem not_not_mem : ¬ (a ∉ s) ↔ a ∈ s := not_not

/-! ### Non-empty sets -/

/-- The property `s.nonempty` expresses the fact that the set `s` is not empty. It should be used
in theorem assumptions instead of `∃ x, x ∈ s` or `s ≠ ∅` as it gives access to a nice API thanks
to the dot notation. -/
protected def nonempty (s : set α) : Prop := ∃ x, x ∈ s

lemma nonempty_def : s.nonempty ↔ ∃ x, x ∈ s := iff.rfl

lemma nonempty_of_mem {x} (h : x ∈ s) : s.nonempty := ⟨x, h⟩

theorem nonempty.not_subset_empty : s.nonempty → ¬(s ⊆ ∅)
| ⟨x, hx⟩ hs := hs hx

theorem nonempty.ne_empty : ∀ {s : set α}, s.nonempty → s ≠ ∅
| _ ⟨x, hx⟩ rfl := hx

/-- Extract a witness from `s.nonempty`. This function might be used instead of case analysis
on the argument. Note that it makes a proof depend on the `classical.choice` axiom. -/
protected noncomputable def nonempty.some (h : s.nonempty) : α := classical.some h

protected lemma nonempty.some_mem (h : s.nonempty) : h.some ∈ s := classical.some_spec h

lemma nonempty.mono (ht : s ⊆ t) (hs : s.nonempty) : t.nonempty := hs.imp ht

lemma nonempty_of_not_subset (h : ¬s ⊆ t) : (s \ t).nonempty :=
let ⟨x, xs, xt⟩ := not_subset.1 h in ⟨x, xs, xt⟩

lemma nonempty_of_ssubset (ht : s ⊂ t) : (t \ s).nonempty :=
nonempty_of_not_subset ht.2

lemma nonempty.of_diff (h : (s \ t).nonempty) : s.nonempty := h.imp $ λ _, and.left

lemma nonempty_of_ssubset' (ht : s ⊂ t) : t.nonempty := (nonempty_of_ssubset ht).of_diff

lemma nonempty.inl (hs : s.nonempty) : (s ∪ t).nonempty := hs.imp $ λ _, or.inl

lemma nonempty.inr (ht : t.nonempty) : (s ∪ t).nonempty := ht.imp $ λ _, or.inr

@[simp] lemma union_nonempty : (s ∪ t).nonempty ↔ s.nonempty ∨ t.nonempty := exists_or_distrib

lemma nonempty.left (h : (s ∩ t).nonempty) : s.nonempty := h.imp $ λ _, and.left

lemma nonempty.right (h : (s ∩ t).nonempty) : t.nonempty := h.imp $ λ _, and.right

lemma nonempty_inter_iff_exists_right : (s ∩ t).nonempty ↔ ∃ x : t, ↑x ∈ s :=
⟨λ ⟨x, xs, xt⟩, ⟨⟨x, xt⟩, xs⟩, λ ⟨⟨x, xt⟩, xs⟩, ⟨x, xs, xt⟩⟩

lemma nonempty_inter_iff_exists_left : (s ∩ t).nonempty ↔ ∃ x : s, ↑x ∈ t :=
⟨λ ⟨x, xs, xt⟩, ⟨⟨x, xs⟩, xt⟩, λ ⟨⟨x, xt⟩, xs⟩, ⟨x, xt, xs⟩⟩

lemma nonempty_iff_univ_nonempty : nonempty α ↔ (univ : set α).nonempty :=
⟨λ ⟨x⟩, ⟨x, trivial⟩, λ ⟨x, _⟩, ⟨x⟩⟩

@[simp] lemma univ_nonempty : ∀ [h : nonempty α], (univ : set α).nonempty
| ⟨x⟩ := ⟨x, trivial⟩

lemma nonempty.to_subtype (h : s.nonempty) : nonempty s :=
nonempty_subtype.2 h

instance [nonempty α] : nonempty (set.univ : set α) := set.univ_nonempty.to_subtype

@[simp] lemma nonempty_insert (a : α) (s : set α) : (insert a s).nonempty := ⟨a, or.inl rfl⟩

lemma nonempty_of_nonempty_subtype [nonempty s] : s.nonempty :=
nonempty_subtype.mp ‹_›

/-! ### Lemmas about the empty set -/

theorem empty_def : (∅ : set α) = {x | false} := rfl

@[simp] theorem mem_empty_eq (x : α) : x ∈ (∅ : set α) = false := rfl

@[simp] theorem set_of_false : {a : α | false} = ∅ := rfl

@[simp] theorem empty_subset (s : set α) : ∅ ⊆ s.

theorem subset_empty_iff {s : set α} : s ⊆ ∅ ↔ s = ∅ :=
(subset.antisymm_iff.trans $ and_iff_left (empty_subset _)).symm

theorem eq_empty_iff_forall_not_mem {s : set α} : s = ∅ ↔ ∀ x, x ∉ s := subset_empty_iff.symm

theorem eq_empty_of_subset_empty {s : set α} : s ⊆ ∅ → s = ∅ := subset_empty_iff.1

theorem eq_empty_of_not_nonempty (h : ¬nonempty α) (s : set α) : s = ∅ :=
eq_empty_of_subset_empty $ λ x hx, h ⟨x⟩

lemma not_nonempty_iff_eq_empty {s : set α} : ¬s.nonempty ↔ s = ∅ :=
by simp only [set.nonempty, eq_empty_iff_forall_not_mem, not_exists]

lemma empty_not_nonempty : ¬(∅ : set α).nonempty := λ h, h.ne_empty rfl

theorem ne_empty_iff_nonempty : s ≠ ∅ ↔ s.nonempty := not_iff_comm.1 not_nonempty_iff_eq_empty

lemma eq_empty_or_nonempty (s : set α) : s = ∅ ∨ s.nonempty :=
or_iff_not_imp_left.2 ne_empty_iff_nonempty.1

theorem subset_eq_empty {s t : set α} (h : t ⊆ s) (e : s = ∅) : t = ∅ :=
subset_empty_iff.1 $ e ▸ h

theorem ball_empty_iff {p : α → Prop} : (∀ x ∈ (∅ : set α), p x) ↔ true :=
iff_true_intro $ λ x, false.elim

/-!

### Universal set.

In Lean `@univ α` (or `univ : set α`) is the set that contains all elements of type `α`.
Mathematically it is the same as `α` but it has a different type.

-/

@[simp] theorem set_of_true : {x : α | true} = univ := rfl

@[simp] theorem mem_univ (x : α) : x ∈ @univ α := trivial

@[simp] lemma univ_eq_empty_iff : (univ : set α) = ∅ ↔ ¬ nonempty α :=
eq_empty_iff_forall_not_mem.trans ⟨λ H ⟨x⟩, H x trivial, λ H x _, H ⟨x⟩⟩

theorem empty_ne_univ [h : nonempty α] : (∅ : set α) ≠ univ :=
λ e, univ_eq_empty_iff.1 e.symm h

@[simp] theorem subset_univ (s : set α) : s ⊆ univ := λ x H, trivial

theorem univ_subset_iff {s : set α} : univ ⊆ s ↔ s = univ :=
(subset.antisymm_iff.trans $ and_iff_right (subset_univ _)).symm

theorem eq_univ_of_univ_subset {s : set α} : univ ⊆ s → s = univ := univ_subset_iff.1

theorem eq_univ_iff_forall {s : set α} : s = univ ↔ ∀ x, x ∈ s :=
univ_subset_iff.symm.trans $ forall_congr $ λ x, imp_iff_right ⟨⟩

theorem eq_univ_of_forall {s : set α} : (∀ x, x ∈ s) → s = univ := eq_univ_iff_forall.2

lemma eq_univ_of_subset {s t : set α} (h : s ⊆ t) (hs : s = univ) : t = univ :=
eq_univ_of_univ_subset $ hs ▸ h

lemma exists_mem_of_nonempty (α) : ∀ [nonempty α], ∃x:α, x ∈ (univ : set α)
| ⟨x⟩ := ⟨x, trivial⟩

instance univ_decidable : decidable_pred (@set.univ α) :=
λ x, is_true trivial

/-- `diagonal α` is the subset of `α × α` consisting of all pairs of the form `(a, a)`. -/
def diagonal (α : Type*) : set (α × α) := {p | p.1 = p.2}

@[simp]
lemma mem_diagonal {α : Type*} (x : α) : (x, x) ∈ diagonal α :=
by simp [diagonal]

/-! ### Lemmas about union -/

theorem union_def {s₁ s₂ : set α} : s₁ ∪ s₂ = {a | a ∈ s₁ ∨ a ∈ s₂} := rfl

theorem mem_union_left {x : α} {a : set α} (b : set α) : x ∈ a → x ∈ a ∪ b := or.inl

theorem mem_union_right {x : α} {b : set α} (a : set α) : x ∈ b → x ∈ a ∪ b := or.inr

theorem mem_or_mem_of_mem_union {x : α} {a b : set α} (H : x ∈ a ∪ b) : x ∈ a ∨ x ∈ b := H

theorem mem_union.elim {x : α} {a b : set α} {P : Prop}
    (H₁ : x ∈ a ∪ b) (H₂ : x ∈ a → P) (H₃ : x ∈ b → P) : P :=
or.elim H₁ H₂ H₃

theorem mem_union (x : α) (a b : set α) : x ∈ a ∪ b ↔ x ∈ a ∨ x ∈ b := iff.rfl

@[simp] theorem mem_union_eq (x : α) (a b : set α) : x ∈ a ∪ b = (x ∈ a ∨ x ∈ b) := rfl

@[simp] theorem union_self (a : set α) : a ∪ a = a := ext $ λ x, or_self _

@[simp] theorem union_empty (a : set α) : a ∪ ∅ = a := ext $ λ x, or_false _

@[simp] theorem empty_union (a : set α) : ∅ ∪ a = a := ext $ λ x, false_or _

theorem union_comm (a b : set α) : a ∪ b = b ∪ a := ext $ λ x, or.comm

theorem union_assoc (a b c : set α) : (a ∪ b) ∪ c = a ∪ (b ∪ c) := ext $ λ x, or.assoc

instance union_is_assoc : is_associative (set α) (∪) := ⟨union_assoc⟩

instance union_is_comm : is_commutative (set α) (∪) := ⟨union_comm⟩

theorem union_left_comm (s₁ s₂ s₃ : set α) : s₁ ∪ (s₂ ∪ s₃) = s₂ ∪ (s₁ ∪ s₃) :=
ext $ λ x, or.left_comm

theorem union_right_comm (s₁ s₂ s₃ : set α) : (s₁ ∪ s₂) ∪ s₃ = (s₁ ∪ s₃) ∪ s₂ :=
ext $ λ x, or.right_comm

theorem union_eq_self_of_subset_left {s t : set α} (h : s ⊆ t) : s ∪ t = t :=
ext $ λ x, or_iff_right_of_imp $ @h _

theorem union_eq_self_of_subset_right {s t : set α} (h : t ⊆ s) : s ∪ t = s :=
ext $ λ x, or_iff_left_of_imp $ @h _

@[simp] theorem subset_union_left (s t : set α) : s ⊆ s ∪ t := λ x, or.inl

@[simp] theorem subset_union_right (s t : set α) : t ⊆ s ∪ t := λ x, or.inr

theorem union_subset {s t r : set α} (sr : s ⊆ r) (tr : t ⊆ r) : s ∪ t ⊆ r :=
λ x, or.rec (@sr _) (@tr _)

@[simp] theorem union_subset_iff {s t u : set α} : s ∪ t ⊆ u ↔ s ⊆ u ∧ t ⊆ u :=
(forall_congr (by exact λ x, or_imp_distrib)).trans forall_and_distrib

theorem union_subset_union {s₁ s₂ t₁ t₂ : set α}
  (h₁ : s₁ ⊆ s₂) (h₂ : t₁ ⊆ t₂) : s₁ ∪ t₁ ⊆ s₂ ∪ t₂ := λ x, or.imp (@h₁ _) (@h₂ _)

theorem union_subset_union_left {s₁ s₂ : set α} (t) (h : s₁ ⊆ s₂) : s₁ ∪ t ⊆ s₂ ∪ t :=
union_subset_union h subset.rfl

theorem union_subset_union_right (s) {t₁ t₂ : set α} (h : t₁ ⊆ t₂) : s ∪ t₁ ⊆ s ∪ t₂ :=
union_subset_union subset.rfl h

lemma subset_union_of_subset_left {s t : set α} (h : s ⊆ t) (u : set α) : s ⊆ t ∪ u :=
subset.trans h (subset_union_left t u)

lemma subset_union_of_subset_right {s u : set α} (h : s ⊆ u) (t : set α) : s ⊆ t ∪ u :=
subset.trans h (subset_union_right t u)

@[simp] theorem union_empty_iff {s t : set α} : s ∪ t = ∅ ↔ s = ∅ ∧ t = ∅ :=
by simp only [← subset_empty_iff]; exact union_subset_iff

/-! ### Lemmas about intersection -/

theorem inter_def {s₁ s₂ : set α} : s₁ ∩ s₂ = {a | a ∈ s₁ ∧ a ∈ s₂} := rfl

theorem mem_inter_iff (x : α) (a b : set α) : x ∈ a ∩ b ↔ x ∈ a ∧ x ∈ b := iff.rfl

@[simp] theorem mem_inter_eq (x : α) (a b : set α) : x ∈ a ∩ b = (x ∈ a ∧ x ∈ b) := rfl

theorem mem_inter {x : α} {a b : set α} (ha : x ∈ a) (hb : x ∈ b) : x ∈ a ∩ b := ⟨ha, hb⟩

theorem mem_of_mem_inter_left {x : α} {a b : set α} (h : x ∈ a ∩ b) : x ∈ a := h.left

theorem mem_of_mem_inter_right {x : α} {a b : set α} (h : x ∈ a ∩ b) : x ∈ b := h.right

@[simp] theorem inter_self (a : set α) : a ∩ a = a := ext $ λ x, and_self _

@[simp] theorem inter_empty (a : set α) : a ∩ ∅ = ∅ := ext $ λ x, and_false _

@[simp] theorem empty_inter (a : set α) : ∅ ∩ a = ∅ := ext $ λ x, false_and _

theorem inter_comm (a b : set α) : a ∩ b = b ∩ a := ext $ λ x, and.comm

theorem inter_assoc (a b c : set α) : (a ∩ b) ∩ c = a ∩ (b ∩ c) := ext $ λ x, and.assoc

instance inter_is_assoc : is_associative (set α) (∩) := ⟨inter_assoc⟩

instance inter_is_comm : is_commutative (set α) (∩) := ⟨inter_comm⟩

theorem inter_left_comm (s₁ s₂ s₃ : set α) : s₁ ∩ (s₂ ∩ s₃) = s₂ ∩ (s₁ ∩ s₃) :=
ext $ λ x, and.left_comm

theorem inter_right_comm (s₁ s₂ s₃ : set α) : (s₁ ∩ s₂) ∩ s₃ = (s₁ ∩ s₃) ∩ s₂ :=
ext $ λ x, and.right_comm

@[simp] theorem inter_subset_left (s t : set α) : s ∩ t ⊆ s := λ x, and.left

@[simp] theorem inter_subset_right (s t : set α) : s ∩ t ⊆ t := λ x, and.right

theorem subset_inter {s t r : set α} (rs : r ⊆ s) (rt : r ⊆ t) : r ⊆ s ∩ t := λ x h, ⟨rs h, rt h⟩

@[simp] theorem subset_inter_iff {s t r : set α} : r ⊆ s ∩ t ↔ r ⊆ s ∧ r ⊆ t :=
(forall_congr (by exact λ x, imp_and_distrib)).trans forall_and_distrib

theorem subset_iff_inter_eq_left {s t : set α} : s ⊆ t ↔ s ∩ t = s :=
(ext_iff.trans $ forall_congr $ λ x, and_iff_left_iff_imp).symm

theorem subset_iff_inter_eq_right {s t : set α} : t ⊆ s ↔ s ∩ t = t :=
(ext_iff.trans $ forall_congr $ λ x, and_iff_right_iff_imp).symm

theorem inter_eq_self_of_subset_left {s t : set α} : s ⊆ t → s ∩ t = s :=
subset_iff_inter_eq_left.1

theorem inter_eq_self_of_subset_right {s t : set α} : t ⊆ s → s ∩ t = t :=
subset_iff_inter_eq_right.1

@[simp] theorem inter_univ (a : set α) : a ∩ univ = a :=
inter_eq_self_of_subset_left $ subset_univ _

@[simp] theorem univ_inter (a : set α) : univ ∩ a = a :=
inter_eq_self_of_subset_right $ subset_univ _

theorem inter_subset_inter {s₁ s₂ t₁ t₂ : set α}
  (h₁ : s₁ ⊆ t₁) (h₂ : s₂ ⊆ t₂) : s₁ ∩ s₂ ⊆ t₁ ∩ t₂ := λ x, and.imp (@h₁ _) (@h₂ _)

theorem inter_subset_inter_left {s t : set α} (u : set α) (H : s ⊆ t) : s ∩ u ⊆ t ∩ u :=
inter_subset_inter H subset.rfl

theorem inter_subset_inter_right {s t : set α} (u : set α) (H : s ⊆ t) : u ∩ s ⊆ u ∩ t :=
inter_subset_inter subset.rfl H

theorem union_inter_cancel_left {s t : set α} : (s ∪ t) ∩ s = s :=
subset_iff_inter_eq_right.1 $ subset_union_left _ _

theorem union_inter_cancel_right {s t : set α} : (s ∪ t) ∩ t = t :=
subset_iff_inter_eq_right.1 $ subset_union_right _ _

/-! ### Distributivity laws -/

theorem inter_distrib_left (s t u : set α) : s ∩ (t ∪ u) = (s ∩ t) ∪ (s ∩ u) :=
ext $ λ x, and_or_distrib_left

theorem inter_distrib_right (s t u : set α) : (s ∪ t) ∩ u = (s ∩ u) ∪ (t ∩ u) :=
ext $ λ x, or_and_distrib_right

theorem union_distrib_left (s t u : set α) : s ∪ (t ∩ u) = (s ∪ t) ∩ (s ∪ u) :=
ext $ λ x, or_and_distrib_left

theorem union_distrib_right (s t u : set α) : (s ∩ t) ∪ u = (s ∪ u) ∩ (t ∪ u) :=
ext $ λ x, and_or_distrib_right

/-!
### Lemmas about `insert`

`insert α s` is the set `{α} ∪ s`.
-/

theorem insert_def (x : α) (s : set α) : insert x s = { y | y = x ∨ y ∈ s } := rfl

@[simp] theorem subset_insert (x : α) (s : set α) : s ⊆ insert x s := λ y, or.inr

theorem mem_insert (x : α) (s : set α) : x ∈ insert x s := or.inl rfl

theorem mem_insert_of_mem {x : α} {s : set α} (y : α) : x ∈ s → x ∈ insert y s := or.inr

theorem eq_or_mem_of_mem_insert {x a : α} {s : set α} : x ∈ insert a s → x = a ∨ x ∈ s := id

theorem mem_of_mem_insert_of_ne {x a : α} {s : set α} : x ∈ insert a s → x ≠ a → x ∈ s :=
or.resolve_left

@[simp] theorem mem_insert_iff {x a : α} {s : set α} : x ∈ insert a s ↔ x = a ∨ x ∈ s := iff.rfl

@[simp] theorem insert_eq_of_mem {a : α} {s : set α} (h : a ∈ s) : insert a s = s :=
ext $ λ x, or_iff_right_of_imp $ λ e, e.symm ▸ h

lemma ne_insert_of_not_mem {s : set α} (t : set α) {a : α} : a ∉ s → s ≠ insert a t :=
mt $ λ e, e.symm ▸ mem_insert _ _

theorem insert_subset : insert a s ⊆ t ↔ (a ∈ t ∧ s ⊆ t) :=
by simp only [subset_def, or_imp_distrib, forall_and_distrib, forall_eq, mem_insert_iff]

theorem insert_subset_insert (h : s ⊆ t) : insert a s ⊆ insert a t := λ x, or.imp_right (@h _)

theorem ssubset_iff_insert {s t : set α} : s ⊂ t ↔ ∃ a ∉ s, insert a s ⊆ t :=
begin
  simp only [insert_subset, exists_and_distrib_right, ssubset_def, not_subset],
  simp only [exists_prop, and_comm]
end

theorem ssubset_insert {s : set α} {a : α} (h : a ∉ s) : s ⊂ insert a s :=
ssubset_iff_insert.2 ⟨a, h, subset.refl _⟩

theorem insert_comm (a b : α) (s : set α) : insert a (insert b s) = insert b (insert a s) :=
ext $ λ x, or.left_comm

theorem insert_union : insert a s ∪ t = insert a (s ∪ t) := ext $ λ x, or.assoc

@[simp] theorem union_insert : s ∪ insert a t = insert a (s ∪ t) := ext $ λ x, or.left_comm

theorem insert_nonempty (a : α) (s : set α) : (insert a s).nonempty := ⟨a, mem_insert a s⟩

instance (a : α) (s : set α) : nonempty (insert a s : set α) := (insert_nonempty a s).to_subtype

lemma insert_inter (x : α) (s t : set α) : insert x (s ∩ t) = insert x s ∩ insert x t :=
ext $ λ y, or_and_distrib_left

-- useful in proofs by induction
theorem forall_of_forall_insert {P : α → Prop} {a : α} {s : set α}
  (H : ∀ x, x ∈ insert a s → P x) (x) (h : x ∈ s) : P x := H _ (or.inr h)

theorem forall_insert_of_forall {P : α → Prop} {a : α} {s : set α}
  (H : ∀ x, x ∈ s → P x) (ha : P a) (x) (h : x ∈ insert a s) : P x :=
h.elim (λ e, e.symm ▸ ha) (H _)

theorem bex_insert_iff {P : α → Prop} {a : α} {s : set α} :
  (∃ x ∈ insert a s, P x) ↔ P a ∨ (∃ x ∈ s, P x) :=
bex_or_left_distrib.trans $ or_congr_left bex_eq_left

theorem ball_insert_iff {P : α → Prop} {a : α} {s : set α} :
  (∀ x ∈ insert a s, P x) ↔ P a ∧ (∀x ∈ s, P x) :=
ball_or_left_distrib.trans $ and_congr_left' forall_eq

/-! ### Lemmas about singletons -/

theorem singleton_def (a : α) : ({a} : set α) = insert a ∅ := (insert_emptyc_eq _).symm

@[simp] theorem mem_singleton_iff {a b : α} : a ∈ ({b} : set α) ↔ a = b := iff.rfl

@[simp]
lemma set_of_eq_eq_singleton {a : α} : {n | n = a} = {a} :=
ext $ λ n, (set.mem_singleton_iff).symm

-- TODO: again, annotation needed
@[simp] theorem mem_singleton (a : α) : a ∈ ({a} : set α) := @rfl _ _

theorem eq_of_mem_singleton {x y : α} (h : x ∈ ({y} : set α)) : x = y := h

@[simp] theorem singleton_eq_singleton_iff {x y : α} : {x} = ({y} : set α) ↔ x = y :=
ext_iff.trans eq_iff_eq_cancel_left

theorem mem_singleton_of_eq {x y : α} (H : x = y) : x ∈ ({y} : set α) := H

theorem insert_eq (x : α) (s : set α) : insert x s = ({x} : set α) ∪ s := rfl

@[simp] theorem pair_eq_singleton (a : α) : ({a, a} : set α) = {a} := union_self _

theorem pair_comm (a b : α) : ({a, b} : set α) = {b, a} := union_comm _ _

@[simp] theorem singleton_nonempty (a : α) : ({a} : set α).nonempty :=
⟨a, rfl⟩

@[simp] theorem singleton_subset_iff {a : α} {s : set α} : {a} ⊆ s ↔ a ∈ s := forall_eq

theorem set_compr_eq_eq_singleton {a : α} : {b | b = a} = {a} := rfl

@[simp] theorem singleton_union : {a} ∪ s = insert a s := rfl

@[simp] theorem union_singleton : s ∪ {a} = insert a s := union_comm _ _

@[simp] theorem singleton_inter_nonempty : ({a} ∩ s).nonempty ↔ a ∈ s :=
by simp only [set.nonempty, mem_inter_eq, mem_singleton_iff, exists_eq_left]

@[simp] theorem inter_singleton_nonempty : (s ∩ {a}).nonempty ↔ a ∈ s :=
by rw [inter_comm, singleton_inter_nonempty]

@[simp] theorem singleton_inter_eq_empty : {a} ∩ s = ∅ ↔ a ∉ s :=
not_nonempty_iff_eq_empty.symm.trans $ not_congr singleton_inter_nonempty

@[simp] theorem inter_singleton_eq_empty : s ∩ {a} = ∅ ↔ a ∉ s :=
by rw [inter_comm, singleton_inter_eq_empty]

lemma nmem_singleton_empty {s : set α} : s ∉ ({∅} : set (set α)) ↔ s.nonempty :=
ne_empty_iff_nonempty

instance unique_singleton (a : α) : unique ↥({a} : set α) :=
⟨⟨⟨a, mem_singleton a⟩⟩, λ ⟨x, h⟩, subtype.eq h⟩

lemma eq_singleton_iff_unique_mem {s : set α} {a : α} : s = {a} ↔ a ∈ s ∧ ∀ x ∈ s, x = a :=
subset.antisymm_iff.trans $ and.comm.trans $ and_congr_left' singleton_subset_iff

lemma eq_singleton_iff_nonempty_unique_mem {s : set α} {a : α} :
  s = {a} ↔ s.nonempty ∧ ∀ x ∈ s, x = a :=
eq_singleton_iff_unique_mem.trans $ and_congr_left $ λ H, ⟨λ h', ⟨_, h'⟩, λ ⟨x, h⟩, H x h ▸ h⟩

/-! ### Lemmas about sets defined as `{x ∈ s | p x}`. -/

theorem mem_sep {s : set α} {p : α → Prop} {x : α} (xs : x ∈ s) (px : p x) : x ∈ {x ∈ s | p x} :=
⟨xs, px⟩

@[simp] theorem sep_mem_eq {s t : set α} : {x ∈ s | x ∈ t} = s ∩ t := rfl

@[simp] theorem mem_sep_eq {s : set α} {p : α → Prop} {x : α} :
  x ∈ {x ∈ s | p x} = (x ∈ s ∧ p x) := rfl

theorem mem_sep_iff {s : set α} {p : α → Prop} {x : α} : x ∈ {x ∈ s | p x} ↔ x ∈ s ∧ p x :=
iff.rfl

theorem eq_sep_of_subset {s t : set α} (h : s ⊆ t) : s = {x ∈ t | x ∈ s} :=
(subset_iff_inter_eq_right.1 h).symm

theorem sep_subset (s : set α) (p : α → Prop) : {x ∈ s | p x} ⊆ s := λ x, and.left

theorem forall_not_of_sep_empty {s : set α} {p : α → Prop} (H : {x ∈ s | p x} = ∅)
  (x) : x ∈ s → ¬ p x := not_and.1 (eq_empty_iff_forall_not_mem.1 H x : _)

@[simp] lemma sep_univ {α} {p : α → Prop} : {a ∈ (univ : set α) | p a} = {a | p a} := univ_inter _

@[simp] lemma subset_singleton_iff {α : Type*} {s : set α} {x : α} : s ⊆ {x} ↔ ∀ y ∈ s, y = x :=
iff.rfl

/-! ### Lemmas about complement -/

theorem mem_compl {s : set α} {x : α} (h : x ∉ s) : x ∈ sᶜ := h

lemma compl_set_of {α} (p : α → Prop) : {a | p a}ᶜ = { a | ¬ p a } := rfl

theorem not_mem_of_mem_compl {s : set α} {x : α} (h : x ∈ sᶜ) : x ∉ s := h

@[simp] theorem mem_compl_eq (s : set α) (x : α) : x ∈ sᶜ = (x ∉ s) := rfl

theorem mem_compl_iff (s : set α) (x : α) : x ∈ sᶜ ↔ x ∉ s := iff.rfl

@[simp] theorem inter_compl_self (s : set α) : s ∩ sᶜ = ∅ := inf_compl_eq_bot

@[simp] theorem compl_inter_self (s : set α) : sᶜ ∩ s = ∅ := compl_inf_eq_bot

@[simp] theorem compl_empty : (∅ : set α)ᶜ = univ := compl_bot

@[simp] theorem compl_union (s t : set α) : (s ∪ t)ᶜ = sᶜ ∩ tᶜ := compl_sup

theorem compl_inter (s t : set α) : (s ∩ t)ᶜ = sᶜ ∪ tᶜ := compl_inf

@[simp] theorem compl_univ : (univ : set α)ᶜ = ∅ := compl_top

@[simp] lemma compl_empty_iff {s : set α} : sᶜ = ∅ ↔ s = univ := compl_eq_bot

@[simp] lemma compl_univ_iff {s : set α} : sᶜ = univ ↔ s = ∅ := compl_eq_top

lemma nonempty_compl {s : set α} : sᶜ.nonempty ↔ s ≠ univ :=
ne_empty_iff_nonempty.symm.trans $ not_congr $ compl_empty_iff

lemma mem_compl_singleton_iff {a x : α} : x ∈ ({a} : set α)ᶜ ↔ x ≠ a :=
not_congr mem_singleton_iff

lemma compl_singleton_eq (a : α) : ({a} : set α)ᶜ = {x | x ≠ a} :=
ext $ λ x, mem_compl_singleton_iff

theorem union_eq_compl_compl_inter_compl (s t : set α) : s ∪ t = (sᶜ ∩ tᶜ)ᶜ :=
ext $ λ x, or_iff_not_and_not

theorem inter_eq_compl_compl_union_compl (s t : set α) : s ∩ t = (sᶜ ∪ tᶜ)ᶜ :=
ext $ λ x, and_iff_not_or_not

@[simp] theorem union_compl_self (s : set α) : s ∪ sᶜ = univ := eq_univ_iff_forall.2 $ λ x, em _

@[simp] theorem compl_union_self (s : set α) : sᶜ ∪ s = univ := by rw [union_comm, union_compl_self]

theorem compl_comp_compl : compl ∘ compl = @id (set α) := funext compl_compl

theorem compl_subset_comm {s t : set α} : sᶜ ⊆ t ↔ tᶜ ⊆ s := @compl_le_iff_compl_le _ s t _

lemma compl_subset_compl {s t : set α} : sᶜ ⊆ tᶜ ↔ t ⊆ s := @compl_le_compl_iff_le _ t s _

theorem compl_subset_iff_union {s t : set α} : sᶜ ⊆ t ↔ s ∪ t = univ :=
iff.symm $ eq_univ_iff_forall.trans $ forall_congr $ λ a, or_iff_not_imp_left

theorem subset_compl_comm {s t : set α} : s ⊆ tᶜ ↔ t ⊆ sᶜ :=
forall_congr $ λ a, imp_not_comm

theorem subset_compl_iff_disjoint {s t : set α} : s ⊆ tᶜ ↔ s ∩ t = ∅ :=
iff.trans (forall_congr $ λ a, and_imp.symm) subset_empty_iff

lemma subset_compl_singleton_iff {a : α} {s : set α} : s ⊆ {a}ᶜ ↔ a ∉ s :=
subset_compl_comm.trans singleton_subset_iff

theorem inter_subset (a b c : set α) : a ∩ b ⊆ c ↔ a ⊆ bᶜ ∪ c :=
forall_congr $ λ x, and_imp.trans $ imp_congr_right $ λ _, imp_iff_not_or

lemma inter_compl_nonempty_iff {s t : set α} : (s ∩ tᶜ).nonempty ↔ ¬ s ⊆ t :=
(not_subset.trans $ exists_congr $ by exact λ x, by simp [mem_compl]).symm

/-! ### Lemmas about set difference -/

theorem diff_eq (s t : set α) : s \ t = s ∩ tᶜ := rfl

@[simp] theorem mem_diff {s t : set α} (x : α) : x ∈ s \ t ↔ x ∈ s ∧ x ∉ t := iff.rfl

theorem mem_diff_of_mem {s t : set α} {x : α} (h1 : x ∈ s) (h2 : x ∉ t) : x ∈ s \ t :=
⟨h1, h2⟩

theorem mem_of_mem_diff {s t : set α} {x : α} (h : x ∈ s \ t) : x ∈ s :=
h.left

theorem not_mem_of_mem_diff {s t : set α} {x : α} (h : x ∈ s \ t) : x ∉ t :=
h.right

theorem diff_eq_compl_inter {s t : set α} : s \ t = tᶜ ∩ s :=
by rw [diff_eq, inter_comm]

theorem nonempty_diff {s t : set α} : (s \ t).nonempty ↔ ¬ (s ⊆ t) := inter_compl_nonempty_iff

theorem diff_subset (s t : set α) : s \ t ⊆ s := inter_subset_left _ _

theorem union_diff_cancel' {s t u : set α} (h₁ : s ⊆ t) (h₂ : t ⊆ u) : t ∪ (u \ s) = u :=
by finish [ext_iff, iff_def, subset_def]

theorem union_diff_cancel {s t : set α} (h : s ⊆ t) : s ∪ (t \ s) = t :=
union_diff_cancel' (subset.refl s) h

theorem union_diff_cancel_left {s t : set α} (h : s ∩ t ⊆ ∅) : (s ∪ t) \ s = t :=
by finish [ext_iff, iff_def, subset_def]

theorem union_diff_cancel_right {s t : set α} (h : s ∩ t ⊆ ∅) : (s ∪ t) \ t = s :=
by finish [ext_iff, iff_def, subset_def]

@[simp] theorem union_diff_left {s t : set α} : (s ∪ t) \ s = t \ s :=
by finish [ext_iff, iff_def]

@[simp] theorem union_diff_right {s t : set α} : (s ∪ t) \ t = s \ t :=
by finish [ext_iff, iff_def]

theorem union_diff_distrib {s t u : set α} : (s ∪ t) \ u = s \ u ∪ t \ u :=
inter_distrib_right _ _ _

theorem inter_union_distrib_left {s t u : set α} : s ∩ (t ∪ u) = (s ∩ t) ∪ (s ∩ u) :=
ext $ λ _, and_or_distrib_left

theorem inter_union_distrib_right {s t u : set α} : (s ∩ t) ∪ u = (s ∪ u) ∩ (t ∪ u) :=
ext $ λ _, and_or_distrib_right

theorem union_inter_distrib_left {s t u : set α} : s ∪ (t ∩ u) = (s ∪ t) ∩ (s ∪ u) :=
ext $ λ _, or_and_distrib_left

theorem union_inter_distrib_right {s t u : set α} : (s ∪ t) ∩ u = (s ∩ u) ∪ (t ∩ u) :=
ext $ λ _, or_and_distrib_right

theorem inter_diff_assoc (a b c : set α) : (a ∩ b) \ c = a ∩ (b \ c) :=
inter_assoc _ _ _

@[simp] theorem inter_diff_self (a b : set α) : a ∩ (b \ a) = ∅ :=
by finish [ext_iff]

@[simp] theorem inter_union_diff (s t : set α) : (s ∩ t) ∪ (s \ t) = s :=
by finish [ext_iff, iff_def]

@[simp] theorem inter_union_compl (s t : set α) : (s ∩ t) ∪ (s ∩ tᶜ) = s := inter_union_diff _ _

theorem diff_subset_diff {s₁ s₂ t₁ t₂ : set α} : s₁ ⊆ s₂ → t₂ ⊆ t₁ → s₁ \ t₁ ⊆ s₂ \ t₂ :=
by finish [subset_def]

theorem diff_subset_diff_left {s₁ s₂ t : set α} (h : s₁ ⊆ s₂) : s₁ \ t ⊆ s₂ \ t :=
diff_subset_diff h (by refl)

theorem diff_subset_diff_right {s t u : set α} (h : t ⊆ u) : s \ u ⊆ s \ t :=
diff_subset_diff (subset.refl s) h

theorem compl_eq_univ_diff (s : set α) : sᶜ = univ \ s :=
by finish [ext_iff]

@[simp] lemma empty_diff (s : set α) : (∅ \ s : set α) = ∅ :=
eq_empty_of_subset_empty $ assume x ⟨hx, _⟩, hx

theorem diff_eq_empty {s t : set α} : s \ t = ∅ ↔ s ⊆ t :=
⟨assume h x hx, classical.by_contradiction $ assume : x ∉ t, show x ∈ (∅ : set α), from h ▸ ⟨hx, this⟩,
  assume h, eq_empty_of_subset_empty $ assume x ⟨hx, hnx⟩, hnx $ h hx⟩

@[simp] theorem diff_empty {s : set α} : s \ ∅ = s :=
ext $ assume x, ⟨assume ⟨hx, _⟩, hx, assume h, ⟨h, not_false⟩⟩

theorem diff_diff {u : set α} : s \ t \ u = s \ (t ∪ u) :=
ext $ by simp [not_or_distrib, and.comm, and.left_comm]

-- the following statement contains parentheses to help the reader
lemma diff_diff_comm {s t u : set α} : (s \ t) \ u = (s \ u) \ t :=
by simp_rw [diff_diff, union_comm]

lemma diff_subset_iff {s t u : set α} : s \ t ⊆ u ↔ s ⊆ t ∪ u :=
⟨assume h x xs, classical.by_cases or.inl (assume nxt, or.inr (h ⟨xs, nxt⟩)),
 assume h x ⟨xs, nxt⟩, or.resolve_left (h xs) nxt⟩

lemma subset_diff_union (s t : set α) : s ⊆ (s \ t) ∪ t :=
by rw [union_comm, ←diff_subset_iff]

@[simp] lemma diff_singleton_subset_iff {x : α} {s t : set α} : s \ {x} ⊆ t ↔ s ⊆ insert x t :=
by { rw [←union_singleton, union_comm], apply diff_subset_iff }

lemma subset_diff_singleton {x : α} {s t : set α} (h : s ⊆ t) (hx : x ∉ s) : s ⊆ t \ {x} :=
subset_inter h $ subset_compl_comm.1 $ singleton_subset_iff.2 hx

lemma subset_insert_diff_singleton (x : α) (s : set α) : s ⊆ insert x (s \ {x}) :=
by rw [←diff_singleton_subset_iff]

lemma diff_subset_comm {s t u : set α} : s \ t ⊆ u ↔ s \ u ⊆ t :=
by rw [diff_subset_iff, diff_subset_iff, union_comm]

lemma diff_inter {s t u : set α} : s \ (t ∩ u) = (s \ t) ∪ (s \ u) :=
ext $ λ x, by simp [not_and_distrib, and_or_distrib_left]

lemma diff_inter_diff {s t u : set α} : s \ t ∩ (s \ u) = s \ (t ∪ u) :=
by { ext x, simp only [mem_inter_eq, mem_union_eq, mem_diff, not_or_distrib, and.left_comm,
  and.assoc, and_self_left] }

lemma diff_compl : s \ tᶜ = s ∩ t := by rw [diff_eq, compl_compl]

lemma diff_diff_right {s t u : set α} : s \ (t \ u) = (s \ t) ∪ (s ∩ u) :=
by rw [diff_eq t u, diff_inter, diff_compl]

@[simp] theorem insert_diff_of_mem (s) (h : a ∈ t) : insert a s \ t = s \ t :=
by { ext, split; simp [or_imp_distrib, h] {contextual := tt} }

theorem insert_diff_of_not_mem (s) (h : a ∉ t) : insert a s \ t = insert a (s \ t) :=
begin
  classical,
  ext x,
  by_cases h' : x ∈ t,
  { have : x ≠ a,
    { assume H,
      rw H at h',
      exact h h' },
    simp [h, h', this] },
  { simp [h, h'] }
end

lemma insert_diff_self_of_not_mem {a : α} {s : set α} (h : a ∉ s) :
  insert a s \ {a} = s :=
by { ext, simp [and_iff_left_of_imp (λ hx : x ∈ s, show x ≠ a, from λ hxa, h $ hxa ▸ hx)] }

theorem union_diff_self {s t : set α} : s ∪ (t \ s) = s ∪ t :=
by finish [ext_iff, iff_def]

theorem diff_union_self {s t : set α} : (s \ t) ∪ t = s ∪ t :=
by rw [union_comm, union_diff_self, union_comm]

theorem diff_inter_self {a b : set α} : (b \ a) ∩ a = ∅ :=
by { ext, by simp [iff_def] {contextual:=tt} }

theorem diff_inter_self_eq_diff {s t : set α} : s \ (t ∩ s) = s \ t :=
by { ext, simp [iff_def] {contextual := tt} }

theorem diff_self_inter {s t : set α} : s \ (s ∩ t) = s \ t :=
by rw [inter_comm, diff_inter_self_eq_diff]

theorem diff_eq_self {s t : set α} : s \ t = s ↔ t ∩ s ⊆ ∅ :=
by finish [ext_iff, iff_def, subset_def]

@[simp] theorem diff_singleton_eq_self {a : α} {s : set α} (h : a ∉ s) : s \ {a} = s :=
diff_eq_self.2 $ by simp [singleton_inter_eq_empty.2 h]

@[simp] theorem insert_diff_singleton {a : α} {s : set α} :
  insert a (s \ {a}) = insert a s :=
by simp [insert_eq, union_diff_self, -union_singleton, -singleton_union]

@[simp] lemma diff_self {s : set α} : s \ s = ∅ := by { ext, simp }

lemma diff_diff_cancel_left {s t : set α} (h : s ⊆ t) : t \ (t \ s) = s :=
by simp only [diff_diff_right, diff_self, inter_eq_self_of_subset_right h, empty_union]

lemma mem_diff_singleton {x y : α} {s : set α} : x ∈ s \ {y} ↔ (x ∈ s ∧ x ≠ y) :=
iff.rfl

lemma mem_diff_singleton_empty {s : set α} {t : set (set α)} :
  s ∈ t \ {∅} ↔ (s ∈ t ∧ s.nonempty) :=
mem_diff_singleton.trans $ and_congr iff.rfl ne_empty_iff_nonempty

/-! ### Powerset -/

theorem mem_powerset {x s : set α} (h : x ⊆ s) : x ∈ powerset s := h

theorem subset_of_mem_powerset {x s : set α} (h : x ∈ powerset s) : x ⊆ s := h

@[simp] theorem mem_powerset_iff (x s : set α) : x ∈ powerset s ↔ x ⊆ s := iff.rfl

theorem powerset_inter (s t : set α) : 𝒫 (s ∩ t) = 𝒫 s ∩ 𝒫 t :=
ext $ λ u, subset_inter_iff

@[simp] theorem powerset_mono : 𝒫 s ⊆ 𝒫 t ↔ s ⊆ t :=
⟨λ h, h (subset.refl s), λ h u hu, subset.trans hu h⟩

theorem monotone_powerset : monotone (powerset : set α → set (set α)) :=
λ s t, powerset_mono.2

@[simp] theorem powerset_nonempty : (𝒫 s).nonempty :=
⟨∅, empty_subset s⟩

@[simp] theorem powerset_empty : 𝒫 (∅ : set α) = {∅} :=
ext $ λ s, subset_empty_iff

/-! ### Inverse image -/

/-- The preimage of `s : set β` by `f : α → β`, written `f ⁻¹' s`,
  is the set of `x : α` such that `f x ∈ s`. -/
def preimage {α : Type u} {β : Type v} (f : α → β) (s : set β) : set α := {x | f x ∈ s}

infix ` ⁻¹' `:80 := preimage

section preimage
variables {f : α → β} {g : β → γ}

@[simp] theorem preimage_empty : f ⁻¹' ∅ = ∅ := rfl

@[simp] theorem mem_preimage {s : set β} {a : α} : (a ∈ f ⁻¹' s) ↔ (f a ∈ s) := iff.rfl

lemma preimage_congr {f g : α → β} {s : set β} (h : ∀ (x : α), f x = g x) : f ⁻¹' s = g ⁻¹' s :=
by { congr' with x, apply_assumption }

theorem preimage_mono {s t : set β} (h : s ⊆ t) : f ⁻¹' s ⊆ f ⁻¹' t :=
assume x hx, h hx

@[simp] theorem preimage_univ : f ⁻¹' univ = univ := rfl

theorem subset_preimage_univ {s : set α} : s ⊆ f ⁻¹' univ := subset_univ _

@[simp] theorem preimage_inter {s t : set β} : f ⁻¹' (s ∩ t) = f ⁻¹' s ∩ f ⁻¹' t := rfl

@[simp] theorem preimage_union {s t : set β} : f ⁻¹' (s ∪ t) = f ⁻¹' s ∪ f ⁻¹' t := rfl

@[simp] theorem preimage_compl {s : set β} : f ⁻¹' sᶜ = (f ⁻¹' s)ᶜ := rfl

@[simp] theorem preimage_diff (f : α → β) (s t : set β) :
  f ⁻¹' (s \ t) = f ⁻¹' s \ f ⁻¹' t := rfl

@[simp] theorem preimage_set_of_eq {p : α → Prop} {f : β → α} : f ⁻¹' {a | p a} = {a | p (f a)} :=
rfl

@[simp] theorem preimage_id {s : set α} : id ⁻¹' s = s := rfl

@[simp] theorem preimage_id' {s : set α} : (λ x, x) ⁻¹' s = s := rfl

theorem preimage_const_of_mem {b : β} {s : set β} (h : b ∈ s) :
  (λ (x : α), b) ⁻¹' s = univ :=
eq_univ_of_forall $ λ x, h

theorem preimage_const_of_not_mem {b : β} {s : set β} (h : b ∉ s) :
  (λ (x : α), b) ⁻¹' s = ∅ :=
eq_empty_of_subset_empty $ λ x hx, h hx

theorem preimage_const (b : β) (s : set β) [decidable (b ∈ s)] :
  (λ (x : α), b) ⁻¹' s = if b ∈ s then univ else ∅ :=
by { split_ifs with hb hb, exacts [preimage_const_of_mem hb, preimage_const_of_not_mem hb] }

theorem preimage_comp {s : set γ} : (g ∘ f) ⁻¹' s = f ⁻¹' (g ⁻¹' s) := rfl

lemma preimage_preimage {g : β → γ} {f : α → β} {s : set γ} :
  f ⁻¹' (g ⁻¹' s) = (λ x, g (f x)) ⁻¹' s :=
preimage_comp.symm

theorem eq_preimage_subtype_val_iff {p : α → Prop} {s : set (subtype p)} {t : set α} :
  s = subtype.val ⁻¹' t ↔ (∀x (h : p x), (⟨x, h⟩ : subtype p) ∈ s ↔ x ∈ t) :=
⟨assume s_eq x h, by { rw [s_eq], simp },
 assume h, ext $ λ ⟨x, hx⟩, by simp [h]⟩

lemma preimage_coe_coe_diagonal {α : Type*} (s : set α) :
  (prod.map coe coe) ⁻¹' (diagonal α) = diagonal s :=
begin
  ext ⟨⟨x, x_in⟩, ⟨y, y_in⟩⟩,
  simp [set.diagonal],
end

end preimage

/-! ### Image of a set under a function -/

section image

infix ` '' `:80 := image

theorem mem_image_iff_bex {f : α → β} {s : set α} {y : β} :
  y ∈ f '' s ↔ ∃ x (_ : x ∈ s), f x = y := bex_def.symm

theorem mem_image_eq (f : α → β) (s : set α) (y: β) : y ∈ f '' s = ∃ x, x ∈ s ∧ f x = y := rfl

@[simp] theorem mem_image (f : α → β) (s : set α) (y : β) :
  y ∈ f '' s ↔ ∃ x, x ∈ s ∧ f x = y := iff.rfl

lemma image_eta (f : α → β) : f '' s = (λ x, f x) '' s := rfl

theorem mem_image_of_mem (f : α → β) {x : α} {a : set α} (h : x ∈ a) : f x ∈ f '' a :=
⟨_, h, rfl⟩

theorem mem_image_of_injective {f : α → β} {a : α} {s : set α} (hf : injective f) :
  f a ∈ f '' s ↔ a ∈ s :=
iff.intro
  (assume ⟨b, hb, eq⟩, (hf eq) ▸ hb)
  (assume h, mem_image_of_mem _ h)

theorem ball_image_iff {f : α → β} {s : set α} {p : β → Prop} :
  (∀ y ∈ f '' s, p y) ↔ (∀ x ∈ s, p (f x)) :=
by simp

theorem ball_image_of_ball {f : α → β} {s : set α} {p : β → Prop}
  (h : ∀ x ∈ s, p (f x)) : ∀ y ∈ f '' s, p y :=
ball_image_iff.2 h

theorem bex_image_iff {f : α → β} {s : set α} {p : β → Prop} :
  (∃ y ∈ f '' s, p y) ↔ (∃ x ∈ s, p (f x)) :=
by simp

theorem mem_image_elim {f : α → β} {s : set α} {C : β → Prop} (h : ∀ (x : α), x ∈ s → C (f x)) :
 ∀{y : β}, y ∈ f '' s → C y
| ._ ⟨a, a_in, rfl⟩ := h a a_in

theorem mem_image_elim_on {f : α → β} {s : set α} {C : β → Prop} {y : β} (h_y : y ∈ f '' s)
  (h : ∀ (x : α), x ∈ s → C (f x)) : C y :=
mem_image_elim h h_y

@[congr] lemma image_congr {f g : α → β} {s : set α}
  (h : ∀a∈s, f a = g a) : f '' s = g '' s :=
by safe [ext_iff, iff_def]

/-- A common special case of `image_congr` -/
lemma image_congr' {f g : α → β} {s : set α} (h : ∀ (x : α), f x = g x) : f '' s = g '' s :=
image_congr (λx _, h x)

theorem image_comp (f : β → γ) (g : α → β) (a : set α) : (f ∘ g) '' a = f '' (g '' a) :=
subset.antisymm
  (ball_image_of_ball $ assume a ha, mem_image_of_mem _ $ mem_image_of_mem _ ha)
  (ball_image_of_ball $ ball_image_of_ball $ assume a ha, mem_image_of_mem _ ha)

/-- A variant of `image_comp`, useful for rewriting -/
lemma image_image (g : β → γ) (f : α → β) (s : set α) : g '' (f '' s) = (λ x, g (f x)) '' s :=
(image_comp g f s).symm

/-- Image is monotone with respect to `⊆`. See `set.monotone_image` for the statement in
terms of `≤`. -/
theorem image_subset {a b : set α} (f : α → β) (h : a ⊆ b) : f '' a ⊆ f '' b :=
by finish [subset_def, mem_image_eq]

theorem image_union (f : α → β) (s t : set α) :
  f '' (s ∪ t) = f '' s ∪ f '' t :=
by finish [ext_iff, iff_def, mem_image_eq]

@[simp] theorem image_empty (f : α → β) : f '' ∅ = ∅ := by { ext, simp }

lemma image_inter_subset (f : α → β) (s t : set α) :
  f '' (s ∩ t) ⊆ f '' s ∩ f '' t :=
subset_inter (image_subset _ $ inter_subset_left _ _) (image_subset _ $ inter_subset_right _ _)

theorem image_inter_on {f : α → β} {s t : set α} (h : ∀x∈t, ∀y∈s, f x = f y → x = y) :
  f '' s ∩ f '' t = f '' (s ∩ t) :=
subset.antisymm
  (assume b ⟨⟨a₁, ha₁, h₁⟩, ⟨a₂, ha₂, h₂⟩⟩,
    have a₂ = a₁, from h _ ha₂ _ ha₁ (by simp *),
    ⟨a₁, ⟨ha₁, this ▸ ha₂⟩, h₁⟩)
  (image_inter_subset _ _ _)

theorem image_inter {f : α → β} {s t : set α} (H : injective f) :
  f '' s ∩ f '' t = f '' (s ∩ t) :=
image_inter_on (assume x _ y _ h, H h)

theorem image_univ_of_surjective {ι : Type*} {f : ι → β} (H : surjective f) : f '' univ = univ :=
eq_univ_of_forall $ by { simpa [image] }

@[simp] theorem image_singleton {f : α → β} {a : α} : f '' {a} = {f a} :=
by { ext, simp [image, eq_comm] }

@[simp] theorem nonempty.image_const {s : set α} (hs : s.nonempty) (a : β) : (λ _, a) '' s = {a} :=
ext $ λ x, ⟨λ ⟨y, _, h⟩, h ▸ mem_singleton _,
  λ h, (eq_of_mem_singleton h).symm ▸ hs.imp (λ y hy, ⟨hy, rfl⟩)⟩

@[simp] lemma image_eq_empty {α β} {f : α → β} {s : set α} : f '' s = ∅ ↔ s = ∅ :=
by { simp only [eq_empty_iff_forall_not_mem],
     exact ⟨λ H a ha, H _ ⟨_, ha, rfl⟩, λ H b ⟨_, ha, _⟩, H _ ha⟩ }

-- TODO(Jeremy): there is an issue with - t unfolding to compl t
theorem mem_compl_image (t : set α) (S : set (set α)) :
  t ∈ compl '' S ↔ tᶜ ∈ S :=
begin
  suffices : ∀ x, xᶜ = t ↔ tᶜ = x, { simp [this] },
  intro x, split; { intro e, subst e, simp }
end

/-- A variant of `image_id` -/
@[simp] lemma image_id' (s : set α) : (λx, x) '' s = s := by { ext, simp }

theorem image_id (s : set α) : id '' s = s := by simp

theorem compl_compl_image (S : set (set α)) :
  compl '' (compl '' S) = S :=
by rw [← image_comp, compl_comp_compl, image_id]

theorem image_insert_eq {f : α → β} {a : α} {s : set α} :
  f '' (insert a s) = insert (f a) (f '' s) :=
by { ext, simp [and_or_distrib_left, exists_or_distrib, eq_comm, or_comm, and_comm] }

theorem image_pair (f : α → β) (a b : α) : f '' {a, b} = {f a, f b} :=
by simp only [image_insert_eq, image_singleton]

theorem image_subset_preimage_of_inverse {f : α → β} {g : β → α}
  (I : left_inverse g f) (s : set α) : f '' s ⊆ g ⁻¹' s :=
λ b ⟨a, h, e⟩, e ▸ ((I a).symm ▸ h : g (f a) ∈ s)

theorem preimage_subset_image_of_inverse {f : α → β} {g : β → α}
  (I : left_inverse g f) (s : set β) : f ⁻¹' s ⊆ g '' s :=
λ b h, ⟨f b, h, I b⟩

theorem image_eq_preimage_of_inverse {f : α → β} {g : β → α}
  (h₁ : left_inverse g f) (h₂ : right_inverse g f) :
  image f = preimage g :=
funext $ λ s, subset.antisymm
  (image_subset_preimage_of_inverse h₁ s)
  (preimage_subset_image_of_inverse h₂ s)

theorem mem_image_iff_of_inverse {f : α → β} {g : β → α} {b : β} {s : set α}
  (h₁ : left_inverse g f) (h₂ : right_inverse g f) :
  b ∈ f '' s ↔ g b ∈ s :=
by rw image_eq_preimage_of_inverse h₁ h₂; refl

theorem image_compl_subset {f : α → β} {s : set α} (H : injective f) : f '' sᶜ ⊆ (f '' s)ᶜ :=
subset_compl_iff_disjoint.2 $ by simp [image_inter H]

theorem subset_image_compl {f : α → β} {s : set α} (H : surjective f) : (f '' s)ᶜ ⊆ f '' sᶜ :=
compl_subset_iff_union.2 $
by { rw ← image_union, simp [image_univ_of_surjective H] }

theorem image_compl_eq {f : α → β} {s : set α} (H : bijective f) : f '' sᶜ = (f '' s)ᶜ :=
subset.antisymm (image_compl_subset H.1) (subset_image_compl H.2)

theorem subset_image_diff (f : α → β) (s t : set α) :
  f '' s \ f '' t ⊆ f '' (s \ t) :=
begin
  rw [diff_subset_iff, ← image_union, union_diff_self],
  exact image_subset f (subset_union_right t s)
end

theorem image_diff {f : α → β} (hf : injective f) (s t : set α) :
  f '' (s \ t) = f '' s \ f '' t :=
subset.antisymm
  (subset.trans (image_inter_subset _ _ _) $ inter_subset_inter_right _ $ image_compl_subset hf)
  (subset_image_diff f s t)

lemma nonempty.image (f : α → β) {s : set α} : s.nonempty → (f '' s).nonempty
| ⟨x, hx⟩ := ⟨f x, mem_image_of_mem f hx⟩

lemma nonempty.of_image {f : α → β} {s : set α} : (f '' s).nonempty → s.nonempty
| ⟨y, x, hx, _⟩ := ⟨x, hx⟩

@[simp] lemma nonempty_image_iff {f : α → β} {s : set α} :
  (f '' s).nonempty ↔ s.nonempty :=
⟨nonempty.of_image, λ h, h.image f⟩

instance (f : α → β) (s : set α) [nonempty s] : nonempty (f '' s) :=
(set.nonempty.image f nonempty_of_nonempty_subtype).to_subtype

/-- image and preimage are a Galois connection -/
@[simp] theorem image_subset_iff {s : set α} {t : set β} {f : α → β} :
  f '' s ⊆ t ↔ s ⊆ f ⁻¹' t :=
ball_image_iff

theorem image_preimage_subset (f : α → β) (s : set β) :
  f '' (f ⁻¹' s) ⊆ s :=
image_subset_iff.2 (subset.refl _)

theorem subset_preimage_image (f : α → β) (s : set α) :
  s ⊆ f ⁻¹' (f '' s) :=
λ x, mem_image_of_mem f

theorem preimage_image_eq {f : α → β} (s : set α) (h : injective f) : f ⁻¹' (f '' s) = s :=
subset.antisymm
  (λ x ⟨y, hy, e⟩, h e ▸ hy)
  (subset_preimage_image f s)

theorem image_preimage_eq {f : α → β} (s : set β) (h : surjective f) : f '' (f ⁻¹' s) = s :=
subset.antisymm
  (image_preimage_subset f s)
  (λ x hx, let ⟨y, e⟩ := h x in ⟨y, (e.symm ▸ hx : f y ∈ s), e⟩)

lemma preimage_eq_preimage {f : β → α} (hf : surjective f) : f ⁻¹' s = f ⁻¹' t ↔ s = t :=
iff.intro
  (assume eq, by rw [← image_preimage_eq s hf, ← image_preimage_eq t hf, eq])
  (assume eq, eq ▸ rfl)

lemma image_inter_preimage (f : α → β) (s : set α) (t : set β) :
  f '' (s ∩ f ⁻¹' t) = f '' s ∩ t :=
begin
  apply subset.antisymm,
  { calc f '' (s ∩ f ⁻¹' t) ⊆ f '' s ∩ (f '' (f⁻¹' t)) : image_inter_subset _ _ _
  ... ⊆ f '' s ∩ t : inter_subset_inter_right _ (image_preimage_subset f t) },
  { rintros _ ⟨⟨x, h', rfl⟩, h⟩,
    exact ⟨x, ⟨h', h⟩, rfl⟩ }
end

lemma image_preimage_inter (f : α → β) (s : set α) (t : set β) :
  f '' (f ⁻¹' t ∩ s) = t ∩ f '' s :=
by simp only [inter_comm, image_inter_preimage]

@[simp] lemma image_inter_nonempty_iff {f : α → β} {s : set α} {t : set β} :
  (f '' s ∩ t).nonempty ↔ (s ∩ f ⁻¹' t).nonempty :=
by rw [←image_inter_preimage, nonempty_image_iff]

lemma image_diff_preimage {f : α → β} {s : set α} {t : set β} : f '' (s \ f ⁻¹' t) = f '' s \ t :=
by simp_rw [diff_eq, ← preimage_compl, image_inter_preimage]

theorem compl_image : image (compl : set α → set α) = preimage compl :=
image_eq_preimage_of_inverse compl_compl compl_compl

theorem compl_image_set_of {p : set α → Prop} :
  compl '' {s | p s} = {s | p sᶜ} :=
congr_fun compl_image p

theorem inter_preimage_subset (s : set α) (t : set β) (f : α → β) :
  s ∩ f ⁻¹' t ⊆ f ⁻¹' (f '' s ∩ t) :=
λ x h, ⟨mem_image_of_mem _ h.left, h.right⟩

theorem union_preimage_subset (s : set α) (t : set β) (f : α → β) :
  s ∪ f ⁻¹' t ⊆ f ⁻¹' (f '' s ∪ t) :=
λ x h, or.elim h (λ l, or.inl $ mem_image_of_mem _ l) (λ r, or.inr r)

theorem subset_image_union (f : α → β) (s : set α) (t : set β) :
  f '' (s ∪ f ⁻¹' t) ⊆ f '' s ∪ t :=
image_subset_iff.2 (union_preimage_subset _ _ _)

lemma preimage_subset_iff {A : set α} {B : set β} {f : α → β} :
  f⁻¹' B ⊆ A ↔ (∀ a : α, f a ∈ B → a ∈ A) := iff.rfl

lemma image_eq_image {f : α → β} (hf : injective f) : f '' s = f '' t ↔ s = t :=
iff.symm $ iff.intro (assume eq, eq ▸ rfl) $ assume eq,
  by rw [← preimage_image_eq s hf, ← preimage_image_eq t hf, eq]

lemma image_subset_image_iff {f : α → β} (hf : injective f) : f '' s ⊆ f '' t ↔ s ⊆ t :=
begin
  refine (iff.symm $ iff.intro (image_subset f) $ assume h, _),
  rw [← preimage_image_eq s hf, ← preimage_image_eq t hf],
  exact preimage_mono h
end

lemma prod_quotient_preimage_eq_image [s : setoid α] (g : quotient s → β) {h : α → β}
  (Hh : h = g ∘ quotient.mk) (r : set (β × β)) :
  {x : quotient s × quotient s | (g x.1, g x.2) ∈ r} =
  (λ a : α × α, (⟦a.1⟧, ⟦a.2⟧)) '' ((λ a : α × α, (h a.1, h a.2)) ⁻¹' r) :=
Hh.symm ▸ set.ext (λ ⟨a₁, a₂⟩, ⟨quotient.induction_on₂ a₁ a₂
  (λ a₁ a₂ h, ⟨(a₁, a₂), h, rfl⟩),
  λ ⟨⟨b₁, b₂⟩, h₁, h₂⟩, show (g a₁, g a₂) ∈ r, from
  have h₃ : ⟦b₁⟧ = a₁ ∧ ⟦b₂⟧ = a₂ := prod.ext_iff.1 h₂,
    h₃.1 ▸ h₃.2 ▸ h₁⟩)

/-- Restriction of `f` to `s` factors through `s.image_factorization f : s → f '' s`. -/
def image_factorization (f : α → β) (s : set α) : s → f '' s :=
λ p, ⟨f p.1, mem_image_of_mem f p.2⟩

lemma image_factorization_eq {f : α → β} {s : set α} :
  subtype.val ∘ image_factorization f s = f ∘ subtype.val :=
funext $ λ p, rfl

lemma surjective_onto_image {f : α → β} {s : set α} :
  surjective (image_factorization f s) :=
λ ⟨_, ⟨a, ha, rfl⟩⟩, ⟨⟨a, ha⟩, rfl⟩

end image

/-! ### Subsingleton -/

/-- A set `s` is a `subsingleton`, if it has at most one element. -/
protected def subsingleton (s : set α) : Prop :=
∀ ⦃x⦄ (hx : x ∈ s) ⦃y⦄ (hy : y ∈ s), x = y

lemma subsingleton.mono (ht : t.subsingleton) (hst : s ⊆ t) : s.subsingleton :=
λ x hx y hy, ht (hst hx) (hst hy)

lemma subsingleton.image (hs : s.subsingleton) (f : α → β) : (f '' s).subsingleton :=
λ _ ⟨x, hx, Hx⟩ _ ⟨y, hy, Hy⟩, Hx ▸ Hy ▸ congr_arg f (hs hx hy)

lemma subsingleton.eq_singleton_of_mem (hs : s.subsingleton) {x:α} (hx : x ∈ s) :
  s = {x} :=
ext $ λ y, ⟨λ hy, (hs hx hy) ▸ mem_singleton _, λ hy, (eq_of_mem_singleton hy).symm ▸ hx⟩

lemma subsingleton_empty : (∅ : set α).subsingleton := λ x, false.elim

lemma subsingleton_singleton {a} : ({a} : set α).subsingleton :=
λ x hx y hy, (eq_of_mem_singleton hx).symm ▸ (eq_of_mem_singleton hy).symm ▸ rfl

lemma subsingleton.eq_empty_or_singleton (hs : s.subsingleton) :
  s = ∅ ∨ ∃ x, s = {x} :=
s.eq_empty_or_nonempty.elim or.inl (λ ⟨x, hx⟩, or.inr ⟨x, hs.eq_singleton_of_mem hx⟩)

lemma subsingleton.induction_on {p : set α → Prop} (hs : s.subsingleton) (he : p ∅)
  (h₁ : ∀ x, p {x}) : p s :=
by { rcases hs.eq_empty_or_singleton with rfl|⟨x, rfl⟩, exacts [he, h₁ _] }

lemma subsingleton_univ [subsingleton α] : (univ : set α).subsingleton :=
λ x hx y hy, subsingleton.elim x y

/-- `s`, coerced to a type, is a subsingleton type if and only if `s`
is a subsingleton set. -/
@[simp, norm_cast] lemma subsingleton_coe (s : set α) : subsingleton s ↔ s.subsingleton :=
begin
  split,
  { refine λ h, (λ a ha b hb, _),
    exact set_coe.ext_iff.2 (@subsingleton.elim s h ⟨a, ha⟩ ⟨b, hb⟩) },
  { exact λ h, subsingleton.intro (λ a b, set_coe.ext (h a.property b.property)) }
end

/-- `s` is a subsingleton, if its image of an injective function is. -/
theorem subsingleton_of_image {α β : Type*} {f : α → β} (hf : function.injective f)
  (s : set α) (hs : subsingleton (f '' s)) : subsingleton s :=
subsingleton.intro $ λ ⟨a, ha⟩ ⟨b, hb⟩, subtype.ext $ hf
  (by {simpa using @subsingleton.elim _ hs ⟨f a, ⟨a, ha, rfl⟩⟩ ⟨f b, ⟨b, hb, rfl⟩⟩})

theorem univ_eq_true_false : univ = ({true, false} : set Prop) :=
eq.symm $ eq_univ_of_forall $ classical.cases (by simp) (by simp)

/-! ### Lemmas about range of a function. -/
section range
variables {f : ι → α}
open function

/-- Range of a function.

This function is more flexible than `f '' univ`, as the image requires that the domain is in Type
and not an arbitrary Sort. -/
def range (f : ι → α) : set α := {x | ∃y, f y = x}

@[simp] theorem mem_range {x : α} : x ∈ range f ↔ ∃ y, f y = x := iff.rfl

@[simp] theorem mem_range_self (i : ι) : f i ∈ range f := ⟨i, rfl⟩

theorem forall_range_iff {p : α → Prop} : (∀ a ∈ range f, p a) ↔ (∀ i, p (f i)) :=
by simp

theorem exists_range_iff {p : α → Prop} : (∃ a ∈ range f, p a) ↔ (∃ i, p (f i)) :=
by simp

lemma exists_range_iff' {p : α → Prop} :
  (∃ a, a ∈ range f ∧ p a) ↔ ∃ i, p (f i) :=
by simpa only [exists_prop] using exists_range_iff

theorem range_iff_surjective : range f = univ ↔ surjective f :=
eq_univ_iff_forall

alias range_iff_surjective ↔ _ function.surjective.range_eq

@[simp] theorem range_id : range (@id α) = univ := range_iff_surjective.2 surjective_id

theorem is_compl_range_inl_range_inr : is_compl (range $ @sum.inl α β) (range sum.inr) :=
⟨by { rintro y ⟨⟨x₁, rfl⟩, ⟨x₂, _⟩⟩, cc },
  by { rintro (x|y) -; [left, right]; exact mem_range_self _ }⟩

@[simp] theorem range_inl_union_range_inr : range (sum.inl : α → α ⊕ β) ∪ range sum.inr = univ :=
is_compl_range_inl_range_inr.sup_eq_top

@[simp] theorem range_inl_inter_range_inr : range (sum.inl : α → α ⊕ β) ∩ range sum.inr = ∅ :=
is_compl_range_inl_range_inr.inf_eq_bot

@[simp] theorem range_inr_union_range_inl : range (sum.inr : β → α ⊕ β) ∪ range sum.inl = univ :=
is_compl_range_inl_range_inr.symm.sup_eq_top

@[simp] theorem range_inr_inter_range_inl : range (sum.inr : β → α ⊕ β) ∩ range sum.inl = ∅ :=
is_compl_range_inl_range_inr.symm.inf_eq_bot

@[simp] theorem preimage_inl_range_inr : sum.inl ⁻¹' range (sum.inr : β → α ⊕ β) = ∅ :=
by { ext, simp }

@[simp] theorem preimage_inr_range_inl : sum.inr ⁻¹' range (sum.inl : α → α ⊕ β) = ∅ :=
by { ext, simp }

@[simp] theorem range_quot_mk (r : α → α → Prop) : range (quot.mk r) = univ :=
(surjective_quot_mk r).range_eq

@[simp] theorem image_univ {ι : Type*} {f : ι → β} : f '' univ = range f :=
by { ext, simp [image, range] }

theorem image_subset_range {ι : Type*} (f : ι → β) (s : set ι) : f '' s ⊆ range f :=
by rw ← image_univ; exact image_subset _ (subset_univ _)

theorem range_comp (g : α → β) (f : ι → α) : range (g ∘ f) = g '' range f :=
subset.antisymm
  (forall_range_iff.mpr $ assume i, mem_image_of_mem g (mem_range_self _))
  (ball_image_iff.mpr $ forall_range_iff.mpr mem_range_self)

theorem range_subset_iff {s : set α} : range f ⊆ s ↔ ∀ y, f y ∈ s :=
forall_range_iff

lemma range_comp_subset_range (f : α → β) (g : β → γ) : range (g ∘ f) ⊆ range g :=
by rw range_comp; apply image_subset_range

lemma range_nonempty_iff_nonempty : (range f).nonempty ↔ nonempty ι :=
⟨λ ⟨y, x, hxy⟩, ⟨x⟩, λ ⟨x⟩, ⟨f x, mem_range_self x⟩⟩

lemma range_nonempty [h : nonempty ι] (f : ι → α) : (range f).nonempty :=
range_nonempty_iff_nonempty.2 h

@[simp] lemma range_eq_empty {f : ι → α} : range f = ∅ ↔ ¬ nonempty ι :=
not_nonempty_iff_eq_empty.symm.trans $ not_congr range_nonempty_iff_nonempty

instance [nonempty ι] (f : ι → α) : nonempty (range f) := (range_nonempty f).to_subtype

@[simp] lemma image_union_image_compl_eq_range (f : α → β) :
  (f '' s) ∪ (f '' sᶜ) = range f :=
by rw [← image_union, ← image_univ, ← union_compl_self]

theorem image_preimage_eq_inter_range {f : α → β} {t : set β} :
  f '' (f ⁻¹' t) = t ∩ range f :=
ext $ assume x, ⟨assume ⟨x, hx, heq⟩, heq ▸ ⟨hx, mem_range_self _⟩,
  assume ⟨hx, ⟨y, h_eq⟩⟩, h_eq ▸ mem_image_of_mem f $
    show y ∈ f ⁻¹' t, by simp [preimage, h_eq, hx]⟩

lemma image_preimage_eq_of_subset {f : α → β} {s : set β} (hs : s ⊆ range f) :
  f '' (f ⁻¹' s) = s :=
by rw [image_preimage_eq_inter_range, inter_eq_self_of_subset_left hs]

lemma image_preimage_eq_iff {f : α → β} {s : set β} : f '' (f ⁻¹' s) = s ↔ s ⊆ range f :=
⟨by { intro h, rw [← h], apply image_subset_range }, image_preimage_eq_of_subset⟩

lemma preimage_subset_preimage_iff {s t : set α} {f : β → α} (hs : s ⊆ range f) :
  f ⁻¹' s ⊆ f ⁻¹' t ↔ s ⊆ t :=
begin
  split,
  { intros h x hx, rcases hs hx with ⟨y, rfl⟩, exact h hx },
  intros h x, apply h
end

lemma preimage_eq_preimage' {s t : set α} {f : β → α} (hs : s ⊆ range f) (ht : t ⊆ range f) :
  f ⁻¹' s = f ⁻¹' t ↔ s = t :=
begin
  split,
  { intro h, apply subset.antisymm, rw [←preimage_subset_preimage_iff hs, h],
    rw [←preimage_subset_preimage_iff ht, h] },
  rintro rfl, refl
end

@[simp] theorem preimage_inter_range {f : α → β} {s : set β} : f ⁻¹' (s ∩ range f) = f ⁻¹' s :=
set.ext $ λ x, and_iff_left ⟨x, rfl⟩

@[simp] theorem preimage_range_inter {f : α → β} {s : set β} : f ⁻¹' (range f ∩ s) = f ⁻¹' s :=
by rw [inter_comm, preimage_inter_range]

theorem preimage_image_preimage {f : α → β} {s : set β} :
  f ⁻¹' (f '' (f ⁻¹' s)) = f ⁻¹' s :=
by rw [image_preimage_eq_inter_range, preimage_inter_range]

@[simp] theorem quot_mk_range_eq [setoid α] : range (λx : α, ⟦x⟧) = univ :=
range_iff_surjective.2 quot.exists_rep

lemma range_const_subset {c : α} : range (λx:ι, c) ⊆ {c} :=
range_subset_iff.2 $ λ x, rfl

@[simp] lemma range_const : ∀ [nonempty ι] {c : α}, range (λx:ι, c) = {c}
| ⟨x⟩ c := subset.antisymm range_const_subset $
  assume y hy, (mem_singleton_iff.1 hy).symm ▸ mem_range_self x

lemma diagonal_eq_range {α  : Type*} : diagonal α = range (λ x, (x, x)) :=
by { ext ⟨x, y⟩, simp [diagonal, eq_comm] }

theorem preimage_singleton_nonempty {f : α → β} {y : β} :
  (f ⁻¹' {y}).nonempty ↔ y ∈ range f :=
iff.rfl

theorem preimage_singleton_eq_empty {f : α → β} {y : β} :
  f ⁻¹' {y} = ∅ ↔ y ∉ range f :=
not_nonempty_iff_eq_empty.symm.trans $ not_congr preimage_singleton_nonempty

lemma range_subset_singleton {f : ι → α} {x : α} : range f ⊆ {x} ↔ f = const ι x :=
by simp [range_subset_iff, funext_iff, mem_singleton]

lemma image_compl_preimage {f : α → β} {s : set β} : f '' ((f ⁻¹' s)ᶜ) = range f \ s :=
by rw [compl_eq_univ_diff, image_diff_preimage, image_univ]

@[simp] theorem range_sigma_mk {β : α → Type*} (a : α) :
  range (sigma.mk a : β a → Σ a, β a) = sigma.fst ⁻¹' {a} :=
begin
  apply subset.antisymm,
  { rintros _ ⟨b, rfl⟩, simp },
  { rintros ⟨x, y⟩ (rfl|_),
    exact mem_range_self y }
end

/-- Any map `f : ι → β` factors through a map `range_factorization f : ι → range f`. -/
def range_factorization (f : ι → β) : ι → range f :=
λ i, ⟨f i, mem_range_self i⟩

lemma range_factorization_eq {f : ι → β} :
  subtype.val ∘ range_factorization f = f :=
funext $ λ i, rfl

lemma surjective_onto_range : surjective (range_factorization f) :=
λ ⟨_, ⟨i, rfl⟩⟩, ⟨i, rfl⟩

lemma image_eq_range (f : α → β) (s : set α) : f '' s = range (λ(x : s), f x) :=
by { ext, split, rintro ⟨x, h1, h2⟩, exact ⟨⟨x, h1⟩, h2⟩, rintro ⟨⟨x, h1⟩, h2⟩, exact ⟨x, h1, h2⟩ }

@[simp] lemma sum.elim_range {α β γ : Type*} (f : α → γ) (g : β → γ) :
  range (sum.elim f g) = range f ∪ range g :=
by simp [set.ext_iff, mem_range]

lemma range_ite_subset' {p : Prop} [decidable p] {f g : α → β} :
  range (if p then f else g) ⊆ range f ∪ range g :=
begin
  by_cases h : p, {rw if_pos h, exact subset_union_left _ _},
  {rw if_neg h, exact subset_union_right _ _}
end

lemma range_ite_subset {p : α → Prop} [decidable_pred p] {f g : α → β} :
  range (λ x, if p x then f x else g x) ⊆ range f ∪ range g :=
begin
  rw range_subset_iff, intro x, by_cases h : p x,
  simp [if_pos h, mem_union, mem_range_self],
  simp [if_neg h, mem_union, mem_range_self]
end

@[simp] lemma preimage_range (f : α → β) : f ⁻¹' (range f) = univ :=
eq_univ_of_forall mem_range_self

/-- The range of a function from a `unique` type contains just the
function applied to its single value. -/
lemma range_unique [h : unique ι] : range f = {f $ default ι} :=
begin
  ext x,
  rw mem_range,
  split,
  { rintros ⟨i, hi⟩,
    rw h.uniq i at hi,
    exact hi ▸ mem_singleton _ },
  { exact λ h, ⟨default ι, h.symm⟩ }
end

lemma range_diff_image_subset (f : α → β) (s : set α) :
  range f \ f '' s ⊆ f '' sᶜ :=
λ y ⟨⟨x, h₁⟩, h₂⟩, ⟨x, λ h, h₂ ⟨x, h, h₁⟩, h₁⟩

lemma range_diff_image {f : α → β} (H : injective f) (s : set α) :
  range f \ f '' s = f '' sᶜ :=
subset.antisymm (range_diff_image_subset f s) $ λ y ⟨x, hx, hy⟩, hy ▸
  ⟨mem_range_self _, λ ⟨x', hx', eq⟩, hx $ H eq ▸ hx'⟩

end range

/-- The set `s` is pairwise `r` if `r x y` for all *distinct* `x y ∈ s`. -/
def pairwise_on (s : set α) (r : α → α → Prop) := ∀ x ∈ s, ∀ y ∈ s, x ≠ y → r x y

theorem pairwise_on.mono {s t : set α} {r}
  (h : t ⊆ s) (hp : pairwise_on s r) : pairwise_on t r :=
λ x xt y yt, hp x (h xt) y (h yt)

theorem pairwise_on.mono' {s : set α} {r r' : α → α → Prop}
  (H : ∀ a b, r a b → r' a b) (hp : pairwise_on s r) : pairwise_on s r' :=
λ x xs y ys h, H _ _ (hp x xs y ys h)

/-- If and only if `f` takes pairwise equal values on `s`, there is
some value it takes everywhere on `s`. -/
lemma pairwise_on_eq_iff_exists_eq [nonempty β] (s : set α) (f : α → β) :
  (pairwise_on s (λ x y, f x = f y)) ↔ ∃ z, ∀ x ∈ s, f x = z :=
begin
  split,
  { intro h,
    rcases eq_empty_or_nonempty s with rfl | ⟨x, hx⟩,
    { exact ⟨classical.arbitrary β, λ x hx, false.elim hx⟩ },
    { use f x,
      intros y hy,
      by_cases hyx : y = x,
      { rw hyx },
      { exact h y hy x hx hyx } } },
  { rintros ⟨z, hz⟩ x hx y hy hne,
    rw [hz x hx, hz y hy] }
end

end set
open set

namespace function

variables {ι : Sort*} {α : Type*} {β : Type*} {f : α → β}

lemma surjective.preimage_injective (hf : surjective f) : injective (preimage f) :=
assume s t, (preimage_eq_preimage hf).1

lemma injective.preimage_image (hf : injective f) (s : set α) : f ⁻¹' (f '' s) = s :=
preimage_image_eq s hf

lemma injective.preimage_surjective (hf : injective f) : surjective (preimage f) :=
by { intro s, use f '' s, rw hf.preimage_image }

lemma surjective.image_preimage (hf : surjective f) (s : set β) : f '' (f ⁻¹' s) = s :=
image_preimage_eq s hf

lemma surjective.image_surjective (hf : surjective f) : surjective (image f) :=
by { intro s, use f ⁻¹' s, rw hf.image_preimage }

lemma injective.image_injective (hf : injective f) : injective (image f) :=
by { intros s t h, rw [←preimage_image_eq s hf, ←preimage_image_eq t hf, h] }

lemma surjective.preimage_subset_preimage_iff {s t : set β} (hf : surjective f) :
  f ⁻¹' s ⊆ f ⁻¹' t ↔ s ⊆ t :=
by { apply preimage_subset_preimage_iff, rw [hf.range_eq], apply subset_univ }

lemma surjective.range_comp {ι' : Sort*} {f : ι → ι'} (hf : surjective f) (g : ι' → α) :
  range (g ∘ f) = range g :=
ext $ λ y, (@surjective.exists _ _ _ hf (λ x, g x = y)).symm

lemma injective.nonempty_apply_iff {f : set α → set β} (hf : injective f)
  (h2 : f ∅ = ∅) {s : set α} : (f s).nonempty ↔ s.nonempty :=
by rw [← ne_empty_iff_nonempty, ← h2, ← ne_empty_iff_nonempty, hf.ne_iff]

end function
open function

/-! ### Image and preimage on subtypes -/

namespace subtype

variable {α : Type*}

lemma coe_image {p : α → Prop} {s : set (subtype p)} :
  coe '' s = {x | ∃h : p x, (⟨x, h⟩ : subtype p) ∈ s} :=
set.ext $ assume a,
⟨assume ⟨⟨a', ha'⟩, in_s, h_eq⟩, h_eq ▸ ⟨ha', in_s⟩,
  assume ⟨ha, in_s⟩, ⟨⟨a, ha⟩, in_s, rfl⟩⟩

lemma range_coe {s : set α} :
  range (coe : s → α) = s :=
by { rw ← set.image_univ, simp [-set.image_univ, coe_image] }

/-- A variant of `range_coe`. Try to use `range_coe` if possible.
  This version is useful when defining a new type that is defined as the subtype of something.
  In that case, the coercion doesn't fire anymore. -/
lemma range_val {s : set α} :
  range (subtype.val : s → α) = s :=
range_coe

/-- We make this the simp lemma instead of `range_coe`. The reason is that if we write
  for `s : set α` the function `coe : s → α`, then the inferred implicit arguments of `coe` are
  `coe α (λ x, x ∈ s)`. -/
@[simp] lemma range_coe_subtype {p : α → Prop} :
  range (coe : subtype p → α) = {x | p x} :=
range_coe

@[simp] lemma coe_preimage_self (s : set α) : (coe : s → α) ⁻¹' s = univ :=
by rw [← preimage_range (coe : s → α), range_coe]

lemma range_val_subtype {p : α → Prop} :
  range (subtype.val : subtype p → α) = {x | p x} :=
range_coe

theorem coe_image_subset (s : set α) (t : set s) : coe '' t ⊆ s :=
λ x ⟨y, yt, yvaleq⟩, by rw ←yvaleq; exact y.property

theorem coe_image_univ (s : set α) : (coe : s → α) '' set.univ = s :=
image_univ.trans range_coe

@[simp] theorem image_preimage_coe (s t : set α) :
  (coe : s → α) '' (coe ⁻¹' t) = t ∩ s :=
image_preimage_eq_inter_range.trans $ congr_arg _ range_coe

theorem image_preimage_val (s t : set α) :
  (subtype.val : s → α) '' (subtype.val ⁻¹' t) = t ∩ s :=
image_preimage_coe s t

theorem preimage_coe_eq_preimage_coe_iff {s t u : set α} :
  ((coe : s → α) ⁻¹' t = coe ⁻¹' u) ↔ t ∩ s = u ∩ s :=
begin
  rw [←image_preimage_coe, ←image_preimage_coe],
  split, { intro h, rw h },
  intro h, exact coe_injective.image_injective h
end

theorem preimage_val_eq_preimage_val_iff (s t u : set α) :
  ((subtype.val : s → α) ⁻¹' t = subtype.val ⁻¹' u) ↔ (t ∩ s = u ∩ s) :=
preimage_coe_eq_preimage_coe_iff

lemma exists_set_subtype {t : set α} (p : set α → Prop) :
  (∃(s : set t), p (coe '' s)) ↔ ∃(s : set α), s ⊆ t ∧ p s :=
begin
  split,
  { rintro ⟨s, hs⟩, refine ⟨coe '' s, _, hs⟩,
    convert image_subset_range _ _, rw [range_coe] },
  rintro ⟨s, hs₁, hs₂⟩, refine ⟨coe ⁻¹' s, _⟩,
  rw [image_preimage_eq_of_subset], exact hs₂, rw [range_coe], exact hs₁
end

lemma preimage_coe_nonempty {s t : set α} : ((coe : s → α) ⁻¹' t).nonempty ↔ (s ∩ t).nonempty :=
by rw [inter_comm, ← image_preimage_coe, nonempty_image_iff]

lemma preimage_coe_eq_empty {s t : set α} : (coe : s → α) ⁻¹' t = ∅ ↔ s ∩ t = ∅ :=
by simp only [← not_nonempty_iff_eq_empty, preimage_coe_nonempty]

@[simp] lemma preimage_coe_compl (s : set α) : (coe : s → α) ⁻¹' sᶜ = ∅ :=
preimage_coe_eq_empty.2 (inter_compl_self s)

@[simp] lemma preimage_coe_compl' (s : set α) : (coe : sᶜ → α) ⁻¹' s = ∅ :=
preimage_coe_eq_empty.2 (compl_inter_self s)

end subtype

namespace set

/-! ### Lemmas about cartesian product of sets -/

section prod

variables {α : Type*} {β : Type*} {γ : Type*} {δ : Type*}
variables {s s₁ s₂ : set α} {t t₁ t₂ : set β}

/-- The cartesian product `prod s t` is the set of `(a, b)`
  such that `a ∈ s` and `b ∈ t`. -/
protected def prod (s : set α) (t : set β) : set (α × β) :=
{p | p.1 ∈ s ∧ p.2 ∈ t}

lemma prod_eq (s : set α) (t : set β) : s.prod t = prod.fst ⁻¹' s ∩ prod.snd ⁻¹' t := rfl

theorem mem_prod_eq {p : α × β} : p ∈ s.prod t = (p.1 ∈ s ∧ p.2 ∈ t) := rfl

@[simp] theorem mem_prod {p : α × β} : p ∈ s.prod t ↔ p.1 ∈ s ∧ p.2 ∈ t := iff.rfl

@[simp] theorem prod_mk_mem_set_prod_eq {a : α} {b : β} :
  (a, b) ∈ s.prod t = (a ∈ s ∧ b ∈ t) := rfl

lemma mk_mem_prod {a : α} {b : β} (a_in : a ∈ s) (b_in : b ∈ t) : (a, b) ∈ s.prod t :=
⟨a_in, b_in⟩

theorem prod_mono {s₁ s₂ : set α} {t₁ t₂ : set β} (hs : s₁ ⊆ s₂) (ht : t₁ ⊆ t₂) :
  s₁.prod t₁ ⊆ s₂.prod t₂ :=
assume x ⟨h₁, h₂⟩, ⟨hs h₁, ht h₂⟩

lemma prod_subset_iff {P : set (α × β)} :
  (s.prod t ⊆ P) ↔ ∀ (x ∈ s) (y ∈ t), (x, y) ∈ P :=
⟨λ h _ xin _ yin, h (mk_mem_prod xin yin), λ h ⟨_, _⟩ pin, h _ pin.1 _ pin.2⟩

lemma forall_prod_set {p : α × β → Prop} :
  (∀ x ∈ s.prod t, p x) ↔ ∀ (x ∈ s) (y ∈ t), p (x, y) :=
prod_subset_iff

lemma exists_prod_set {p : α × β → Prop} :
  (∃ x ∈ s.prod t, p x) ↔ ∃ (x ∈ s) (y ∈ t), p (x, y) :=
by simp [and_assoc]

@[simp] theorem prod_empty : s.prod ∅ = (∅ : set (α × β)) :=
by { ext, simp }

@[simp] theorem empty_prod : set.prod ∅ t = (∅ : set (α × β)) :=
by { ext, simp }

@[simp] theorem univ_prod_univ : (@univ α).prod (@univ β) = univ :=
by { ext ⟨x, y⟩, simp }

lemma univ_prod {t : set β} : set.prod (univ : set α) t = prod.snd ⁻¹' t :=
by simp [prod_eq]

lemma prod_univ {s : set α} : set.prod s (univ : set β) = prod.fst ⁻¹' s :=
by simp [prod_eq]

@[simp] theorem singleton_prod {a : α} : set.prod {a} t = prod.mk a '' t :=
by { ext ⟨x, y⟩, simp [and.left_comm, eq_comm] }

@[simp] theorem prod_singleton {b : β} : s.prod {b} = (λ a, (a, b)) '' s :=
by { ext ⟨x, y⟩, simp [and.left_comm, eq_comm] }

theorem singleton_prod_singleton {a : α} {b : β} : set.prod {a} {b} = ({(a, b)} : set (α × β)) :=
by simp

@[simp] theorem union_prod : (s₁ ∪ s₂).prod t = s₁.prod t ∪ s₂.prod t :=
by { ext ⟨x, y⟩, simp [or_and_distrib_right] }

@[simp] theorem prod_union : s.prod (t₁ ∪ t₂) = s.prod t₁ ∪ s.prod t₂ :=
by { ext ⟨x, y⟩, simp [and_or_distrib_left] }

theorem prod_inter_prod : s₁.prod t₁ ∩ s₂.prod t₂ = (s₁ ∩ s₂).prod (t₁ ∩ t₂) :=
by { ext ⟨x, y⟩, simp [and_assoc, and.left_comm] }

theorem insert_prod {a : α} : (insert a s).prod t = (prod.mk a '' t) ∪ s.prod t :=
by { ext ⟨x, y⟩, simp [image, iff_def, or_imp_distrib, imp.swap] {contextual := tt} }

theorem prod_insert {b : β} : s.prod (insert b t) = ((λa, (a, b)) '' s) ∪ s.prod t :=
by { ext ⟨x, y⟩, simp [image, iff_def, or_imp_distrib, imp.swap] {contextual := tt} }

theorem prod_preimage_eq {f : γ → α} {g : δ → β} :
  (f ⁻¹' s).prod (g ⁻¹' t) = (λ p, (f p.1, g p.2)) ⁻¹' s.prod t := rfl

lemma prod_preimage_left {f : γ → α} : (f ⁻¹' s).prod t = (λp, (f p.1, p.2)) ⁻¹' (s.prod t) := rfl

lemma prod_preimage_right {g : δ → β} : s.prod (g ⁻¹' t) = (λp, (p.1, g p.2)) ⁻¹' (s.prod t) := rfl

lemma mk_preimage_prod (f : γ → α) (g : γ → β) :
  (λ x, (f x, g x)) ⁻¹' s.prod t = f ⁻¹' s ∩ g ⁻¹' t := rfl

@[simp] lemma mk_preimage_prod_left {y : β} (h : y ∈ t) : (λ x, (x, y)) ⁻¹' s.prod t = s :=
by { ext x, simp [h] }

@[simp] lemma mk_preimage_prod_right {x : α} (h : x ∈ s) : prod.mk x ⁻¹' s.prod t = t :=
by { ext y, simp [h] }

@[simp] lemma mk_preimage_prod_left_eq_empty {y : β} (hy : y ∉ t) :
  (λ x, (x, y)) ⁻¹' s.prod t = ∅ :=
by { ext z, simp [hy] }

@[simp] lemma mk_preimage_prod_right_eq_empty {x : α} (hx : x ∉ s) :
  prod.mk x ⁻¹' s.prod t = ∅ :=
by { ext z, simp [hx] }

lemma mk_preimage_prod_left_eq_if {y : β} [decidable_pred (∈ t)] :
  (λ x, (x, y)) ⁻¹' s.prod t = if y ∈ t then s else ∅ :=
by { split_ifs; simp [h] }

lemma mk_preimage_prod_right_eq_if {x : α} [decidable_pred (∈ s)] :
  prod.mk x ⁻¹' s.prod t = if x ∈ s then t else ∅ :=
by { split_ifs; simp [h] }

lemma mk_preimage_prod_left_fn_eq_if {y : β} [decidable_pred (∈ t)] (f : γ → α) :
  (λ x, (f x, y)) ⁻¹' s.prod t = if y ∈ t then f ⁻¹' s else ∅ :=
by rw [← mk_preimage_prod_left_eq_if, prod_preimage_left, preimage_preimage]

lemma mk_preimage_prod_right_fn_eq_if {x : α} [decidable_pred (∈ s)] (g : δ → β) :
  (λ y, (x, g y)) ⁻¹' s.prod t = if x ∈ s then g ⁻¹' t else ∅ :=
by rw [← mk_preimage_prod_right_eq_if, prod_preimage_right, preimage_preimage]

theorem image_swap_eq_preimage_swap : image (@prod.swap α β) = preimage prod.swap :=
image_eq_preimage_of_inverse prod.swap_left_inverse prod.swap_right_inverse

theorem preimage_swap_prod {s : set α} {t : set β} : prod.swap ⁻¹' t.prod s = s.prod t :=
by { ext ⟨x, y⟩, simp [and_comm] }

theorem image_swap_prod : prod.swap '' t.prod s = s.prod t :=
by rw [image_swap_eq_preimage_swap, preimage_swap_prod]

theorem prod_image_image_eq {m₁ : α → γ} {m₂ : β → δ} :
  (image m₁ s).prod (image m₂ t) = image (λp:α×β, (m₁ p.1, m₂ p.2)) (s.prod t) :=
ext $ by simp [-exists_and_distrib_right, exists_and_distrib_right.symm, and.left_comm,
  and.assoc, and.comm]

theorem prod_range_range_eq {α β γ δ} {m₁ : α → γ} {m₂ : β → δ} :
  (range m₁).prod (range m₂) = range (λp:α×β, (m₁ p.1, m₂ p.2)) :=
ext $ by simp [range]

theorem prod_range_univ_eq {α β γ} {m₁ : α → γ} :
  (range m₁).prod (univ : set β) = range (λp:α×β, (m₁ p.1, p.2)) :=
ext $ by simp [range]

theorem prod_univ_range_eq {α β δ} {m₂ : β → δ} :
  (univ : set α).prod (range m₂) = range (λp:α×β, (p.1, m₂ p.2)) :=
ext $ by simp [range]

theorem nonempty.prod : s.nonempty → t.nonempty → (s.prod t).nonempty
| ⟨x, hx⟩ ⟨y, hy⟩ := ⟨(x, y), ⟨hx, hy⟩⟩

theorem nonempty.fst : (s.prod t).nonempty → s.nonempty
| ⟨p, hp⟩ := ⟨p.1, hp.1⟩

theorem nonempty.snd : (s.prod t).nonempty → t.nonempty
| ⟨p, hp⟩ := ⟨p.2, hp.2⟩

theorem prod_nonempty_iff : (s.prod t).nonempty ↔ s.nonempty ∧ t.nonempty :=
⟨λ h, ⟨h.fst, h.snd⟩, λ h, nonempty.prod h.1 h.2⟩

theorem prod_eq_empty_iff :
  s.prod t = ∅ ↔ (s = ∅ ∨ t = ∅) :=
by simp only [not_nonempty_iff_eq_empty.symm, prod_nonempty_iff, not_and_distrib]

lemma prod_sub_preimage_iff {W : set γ} {f : α × β → γ} :
  s.prod t ⊆ f ⁻¹' W ↔ ∀ a b, a ∈ s → b ∈ t → f (a, b) ∈ W :=
by simp [subset_def]

lemma fst_image_prod_subset (s : set α) (t : set β) :
  prod.fst '' (s.prod t) ⊆ s :=
λ _ h, let ⟨_, ⟨h₂, _⟩, h₁⟩ := (set.mem_image _ _ _).1 h in h₁ ▸ h₂

lemma prod_subset_preimage_fst (s : set α) (t : set β) :
  s.prod t ⊆ prod.fst ⁻¹' s :=
image_subset_iff.1 (fst_image_prod_subset s t)

lemma fst_image_prod (s : set β) {t : set α} (ht : t.nonempty) :
  prod.fst '' (s.prod t) = s :=
set.subset.antisymm (fst_image_prod_subset _ _)
  $ λ y y_in, let ⟨x, x_in⟩ := ht in
    ⟨(y, x), ⟨y_in, x_in⟩, rfl⟩

lemma snd_image_prod_subset (s : set α) (t : set β) :
  prod.snd '' (s.prod t) ⊆ t :=
λ _ h, let ⟨_, ⟨_, h₂⟩, h₁⟩ := (set.mem_image _ _ _).1 h in h₁ ▸ h₂

lemma prod_subset_preimage_snd (s : set α) (t : set β) :
  s.prod t ⊆ prod.snd ⁻¹' t :=
image_subset_iff.1 (snd_image_prod_subset s t)

lemma snd_image_prod {s : set α} (hs : s.nonempty) (t : set β) :
  prod.snd '' (s.prod t) = t :=
set.subset.antisymm (snd_image_prod_subset _ _)
  $ λ y y_in, let ⟨x, x_in⟩ := hs in
    ⟨(x, y), ⟨x_in, y_in⟩, rfl⟩

/-- A product set is included in a product set if and only factors are included, or a factor of the
first set is empty. -/
lemma prod_subset_prod_iff :
  (s.prod t ⊆ s₁.prod t₁) ↔ (s ⊆ s₁ ∧ t ⊆ t₁) ∨ (s = ∅) ∨ (t = ∅) :=
begin
  classical,
  cases (s.prod t).eq_empty_or_nonempty with h h,
  { simp [h, prod_eq_empty_iff.1 h] },
  { have st : s.nonempty ∧ t.nonempty, by rwa [prod_nonempty_iff] at h,
    split,
    { assume H : s.prod t ⊆ s₁.prod t₁,
      have h' : s₁.nonempty ∧ t₁.nonempty := prod_nonempty_iff.1 (h.mono H),
      refine or.inl ⟨_, _⟩,
      show s ⊆ s₁,
      { have := image_subset (prod.fst : α × β → α) H,
        rwa [fst_image_prod _ st.2, fst_image_prod _ h'.2] at this },
      show t ⊆ t₁,
      { have := image_subset (prod.snd : α × β → β) H,
        rwa [snd_image_prod st.1, snd_image_prod h'.1] at this } },
    { assume H,
      simp only [st.1.ne_empty, st.2.ne_empty, or_false] at H,
      exact prod_mono H.1 H.2 } }
end

end prod

/-! ### Lemmas about set-indexed products of sets -/

section pi
variables {ι : Type*} {α : ι → Type*} {s s₁ : set ι} {t t₁ t₂ : Π i, set (α i)}

/-- Given an index set `i` and a family of sets `s : Π i, set (α i)`, `pi i s`
is the set of dependent functions `f : Πa, π a` such that `f a` belongs to `π a`
whenever `a ∈ i`. -/
def pi (s : set ι) (t : Π i, set (α i)) : set (Π i, α i) := { f | ∀i ∈ s, f i ∈ t i }

@[simp] lemma mem_pi {f : Π i, α i} : f ∈ s.pi t ↔ ∀ i ∈ s, f i ∈ t i :=
by refl

@[simp] lemma mem_univ_pi {f : Π i, α i} : f ∈ pi univ t ↔ ∀ i, f i ∈ t i :=
by simp

@[simp] lemma empty_pi (s : Π i, set (α i)) : pi ∅ s = univ := by { ext, simp [pi] }

@[simp] lemma pi_univ (s : set ι) : pi s (λ i, (univ : set (α i))) = univ :=
eq_univ_of_forall $ λ f i hi, mem_univ _

lemma pi_mono (h : ∀ i ∈ s, t₁ i ⊆ t₂ i) : pi s t₁ ⊆ pi s t₂ :=
λ x hx i hi, (h i hi $ hx i hi)

lemma pi_inter_distrib : s.pi (λ i, t i ∩ t₁ i) = s.pi t ∩ s.pi t₁ :=
ext $ λ x, by simp only [forall_and_distrib, mem_pi, mem_inter_eq]

lemma pi_congr (h : s = s₁) (h' : ∀ i ∈ s, t i = t₁ i) : pi s t = pi s₁ t₁ :=
h ▸ (ext $ λ x, forall_congr $ λ i, forall_congr $ λ hi, h' i hi ▸ iff.rfl)

lemma pi_eq_empty {i : ι} (hs : i ∈ s) (ht : t i = ∅) : s.pi t = ∅ :=
by { ext f, simp only [mem_empty_eq, not_forall, iff_false, mem_pi, not_imp],
     exact ⟨i, hs, by simp [ht]⟩ }

lemma univ_pi_eq_empty {i : ι} (ht : t i = ∅) : pi univ t = ∅ :=
pi_eq_empty (mem_univ i) ht

lemma pi_nonempty_iff : (s.pi t).nonempty ↔ ∀ i, ∃ x, i ∈ s → x ∈ t i :=
by simp [classical.skolem, set.nonempty]

lemma univ_pi_nonempty_iff : (pi univ t).nonempty ↔ ∀ i, (t i).nonempty :=
by simp [classical.skolem, set.nonempty]

lemma pi_eq_empty_iff : s.pi t = ∅ ↔ ∃ i, (α i → false) ∨ (i ∈ s ∧ t i = ∅) :=
begin
  rw [← not_nonempty_iff_eq_empty, pi_nonempty_iff], push_neg, apply exists_congr, intro i,
  split,
  { intro h, by_cases hα : nonempty (α i),
    { cases hα with x, refine or.inr ⟨(h x).1, by simp [eq_empty_iff_forall_not_mem, h]⟩ },
    { exact or.inl (λ x, hα ⟨x⟩) }},
  { rintro (h|h) x, exfalso, exact h x, simp [h] }
end

lemma univ_pi_eq_empty_iff : pi univ t = ∅ ↔ ∃ i, t i = ∅ :=
by simp [← not_nonempty_iff_eq_empty, univ_pi_nonempty_iff]

@[simp] lemma insert_pi (i : ι) (s : set ι) (t : Π i, set (α i)) :
  pi (insert i s) t = (eval i ⁻¹' t i) ∩ pi s t :=
by { ext, simp [pi, or_imp_distrib, forall_and_distrib] }

@[simp] lemma singleton_pi (i : ι) (t : Π i, set (α i)) :
  pi {i} t = (eval i ⁻¹' t i) :=
by { ext, simp [pi] }

lemma singleton_pi' (i : ι) (t : Π i, set (α i)) : pi {i} t = {x | x i ∈ t i} :=
singleton_pi i t

lemma pi_if {p : ι → Prop} [h : decidable_pred p] (s : set ι) (t₁ t₂ : Π i, set (α i)) :
  pi s (λ i, if p i then t₁ i else t₂ i) = pi {i ∈ s | p i} t₁ ∩ pi {i ∈ s | ¬ p i} t₂ :=
begin
  ext f,
  split,
  { assume h, split; { rintros i ⟨his, hpi⟩, simpa [*] using h i } },
  { rintros ⟨ht₁, ht₂⟩ i his,
    by_cases p i; simp * at * }
end

lemma union_pi : (s ∪ s₁).pi t = s.pi t ∩ s₁.pi t :=
by simp [pi, or_imp_distrib, forall_and_distrib, set_of_and]

@[simp] lemma pi_inter_compl (s : set ι) : pi s t ∩ pi sᶜ t = pi univ t :=
by rw [← union_pi, union_compl_self]

lemma pi_update_of_not_mem [decidable_eq ι] {β : Π i, Type*} {i : ι} (hi : i ∉ s) (f : Π j, α j)
  (a : α i) (t : Π j, α j → set (β j)) :
  s.pi (λ j, t j (update f i a j)) = s.pi (λ j, t j (f j)) :=
pi_congr rfl $ λ j hj, by { rw update_noteq, exact λ h, hi (h ▸ hj) }

lemma pi_update_of_mem [decidable_eq ι] {β : Π i, Type*} {i : ι} (hi : i ∈ s) (f : Π j, α j)
  (a : α i) (t : Π j, α j → set (β j)) :
  s.pi (λ j, t j (update f i a j)) = {x | x i ∈ t i a} ∩ (s \ {i}).pi (λ j, t j (f j)) :=
calc s.pi (λ j, t j (update f i a j)) = ({i} ∪ s \ {i}).pi (λ j, t j (update f i a j)) :
  by rw [union_diff_self, union_eq_self_of_subset_left (singleton_subset_iff.2 hi)]
... = {x | x i ∈ t i a} ∩ (s \ {i}).pi (λ j, t j (f j)) :
  by { rw [union_pi, singleton_pi', update_same, pi_update_of_not_mem], simp }

lemma univ_pi_update [decidable_eq ι] {β : Π i, Type*} (i : ι) (f : Π j, α j)
  (a : α i) (t : Π j, α j → set (β j)) :
  pi univ (λ j, t j (update f i a j)) = {x | x i ∈ t i a} ∩ pi {i}ᶜ (λ j, t j (f j)) :=
by rw [compl_eq_univ_diff, ← pi_update_of_mem (mem_univ _)]

lemma univ_pi_update_univ [decidable_eq ι] (i : ι) (s : set (α i)) :
  pi univ (update (λ j : ι, (univ : set (α j))) i s) = eval i ⁻¹' s :=
by rw [univ_pi_update i (λ j, (univ : set (α j))) s (λ j t, t), pi_univ, inter_univ, preimage]

open_locale classical

lemma eval_image_pi {i : ι} (hs : i ∈ s) (ht : (s.pi t).nonempty) : eval i '' s.pi t = t i :=
begin
  ext x, rcases ht with ⟨f, hf⟩, split,
  { rintro ⟨g, hg, rfl⟩, exact hg i hs },
  { intro hg, refine ⟨update f i x, _, by simp⟩,
    intros j hj, by_cases hji : j = i,
    { subst hji, simp [hg] },
    { rw [mem_pi] at hf, simp [hji, hf, hj] }},
end

@[simp] lemma eval_image_univ_pi {i : ι} (ht : (pi univ t).nonempty) :
  (λ f : Π i, α i, f i) '' pi univ t = t i :=
eval_image_pi (mem_univ i) ht

lemma update_preimage_pi {i : ι} {f : Π i, α i} (hi : i ∈ s)
  (hf : ∀ j ∈ s, j ≠ i → f j ∈ t j) : (update f i) ⁻¹' s.pi t = t i :=
begin
  ext x, split,
  { intro h, convert h i hi, simp },
  { intros hx j hj, by_cases h : j = i,
    { cases h, simpa },
    { rw [update_noteq h], exact hf j hj h }}
end

lemma update_preimage_univ_pi {i : ι} {f : Π i, α i} (hf : ∀ j ≠ i, f j ∈ t j) :
  (update f i) ⁻¹' pi univ t = t i :=
update_preimage_pi (mem_univ i) (λ j _, hf j)

lemma subset_pi_eval_image (s : set ι) (u : set (Π i, α i)) : u ⊆ pi s (λ i, eval i '' u) :=
λ f hf i hi, ⟨f, hf, rfl⟩

end pi

/-! ### Lemmas about `inclusion`, the injection of subtypes induced by `⊆` -/

section inclusion
variable {α : Type*}

/-- `inclusion` is the "identity" function between two subsets `s` and `t`, where `s ⊆ t` -/
def inclusion {s t : set α} (h : s ⊆ t) : s → t :=
λ x : s, (⟨x, h x.2⟩ : t)

@[simp] lemma inclusion_self {s : set α} (x : s) :
  inclusion (set.subset.refl _) x = x :=
by { cases x, refl }

@[simp] lemma inclusion_right {s t : set α} (h : s ⊆ t) (x : t) (m : (x : α) ∈ s) :
  inclusion h ⟨x, m⟩ = x :=
by { cases x, refl }

@[simp] lemma inclusion_inclusion {s t u : set α} (hst : s ⊆ t) (htu : t ⊆ u)
  (x : s) : inclusion htu (inclusion hst x) = inclusion (set.subset.trans hst htu) x :=
by { cases x, refl }

@[simp] lemma coe_inclusion {s t : set α} (h : s ⊆ t) (x : s) :
  (inclusion h x : α) = (x : α) := rfl

lemma inclusion_injective {s t : set α} (h : s ⊆ t) :
  function.injective (inclusion h)
| ⟨_, _⟩ ⟨_, _⟩ := subtype.ext_iff_val.2 ∘ subtype.ext_iff_val.1

lemma range_inclusion {s t : set α} (h : s ⊆ t) : range (inclusion h) = {x : t | (x:α) ∈ s} :=
by { ext ⟨x, hx⟩, simp [inclusion] }

lemma eq_of_inclusion_surjective {s t : set α} {h : s ⊆ t}
  (h_surj : function.surjective (inclusion h)) : s = t :=
begin
  rw [← range_iff_surjective, range_inclusion, eq_univ_iff_forall] at h_surj,
  exact set.subset.antisymm h (λ x hx, h_surj ⟨x, hx⟩)
end

end inclusion

/-! ### Injectivity and surjectivity lemmas for image and preimage -/
section image_preimage
variables {α : Type u} {β : Type v} {f : α → β}
@[simp]
lemma preimage_injective : injective (preimage f) ↔ surjective f :=
begin
  refine ⟨λ h y, _, surjective.preimage_injective⟩,
  obtain ⟨x, hx⟩ : (f ⁻¹' {y}).nonempty,
  { rw [h.nonempty_apply_iff preimage_empty], apply singleton_nonempty },
  exact ⟨x, hx⟩
end

@[simp]
lemma preimage_surjective : surjective (preimage f) ↔ injective f :=
begin
  refine ⟨λ h x x' hx, _, injective.preimage_surjective⟩,
  cases h {x} with s hs, have := mem_singleton x,
  rwa [← hs, mem_preimage, hx, ← mem_preimage, hs, mem_singleton_iff, eq_comm] at this
end

@[simp] lemma image_surjective : surjective (image f) ↔ surjective f :=
begin
  refine ⟨λ h y, _, surjective.image_surjective⟩,
  cases h {y} with s hs,
  have := mem_singleton y, rw [← hs] at this, rcases this with ⟨x, h1x, h2x⟩,
  exact ⟨x, h2x⟩
end

@[simp] lemma image_injective : injective (image f) ↔ injective f :=
begin
  refine ⟨λ h x x' hx, _, injective.image_injective⟩,
  rw [← singleton_eq_singleton_iff], apply h,
  rw [image_singleton, image_singleton, hx]
end
end image_preimage

/-! ### Lemmas about images of binary and ternary functions -/

section n_ary_image

variables {α β γ δ ε : Type*} {f f' : α → β → γ} {g g' : α → β → γ → δ}
variables {s s' : set α} {t t' : set β} {u u' : set γ} {a a' : α} {b b' : β} {c c' : γ} {d d' : δ}


/-- The image of a binary function `f : α → β → γ` as a function `set α → set β → set γ`.
  Mathematically this should be thought of as the image of the corresponding function `α × β → γ`.
-/
def image2 (f : α → β → γ) (s : set α) (t : set β) : set γ :=
{c | ∃ a b, a ∈ s ∧ b ∈ t ∧ f a b = c }

lemma mem_image2_eq : c ∈ image2 f s t = ∃ a b, a ∈ s ∧ b ∈ t ∧ f a b = c := rfl

@[simp] lemma mem_image2 : c ∈ image2 f s t ↔ ∃ a b, a ∈ s ∧ b ∈ t ∧ f a b = c := iff.rfl

lemma mem_image2_of_mem (h1 : a ∈ s) (h2 : b ∈ t) : f a b ∈ image2 f s t :=
⟨a, b, h1, h2, rfl⟩

lemma mem_image2_iff (hf : injective2 f) : f a b ∈ image2 f s t ↔ a ∈ s ∧ b ∈ t :=
⟨ by { rintro ⟨a', b', ha', hb', h⟩, rcases hf h with ⟨rfl, rfl⟩, exact ⟨ha', hb'⟩ },
  λ ⟨ha, hb⟩, mem_image2_of_mem ha hb⟩

/-- image2 is monotone with respect to `⊆`. -/
lemma image2_subset (hs : s ⊆ s') (ht : t ⊆ t') : image2 f s t ⊆ image2 f s' t' :=
by { rintro _ ⟨a, b, ha, hb, rfl⟩, exact mem_image2_of_mem (hs ha) (ht hb) }

lemma forall_image2_iff {p : γ → Prop} :
  (∀ z ∈ image2 f s t, p z) ↔ ∀ (x ∈ s) (y ∈ t), p (f x y) :=
⟨λ h x hx y hy, h _ ⟨x, y, hx, hy, rfl⟩, λ h z ⟨x, y, hx, hy, hz⟩, hz ▸ h x hx y hy⟩

@[simp] lemma image2_subset_iff {u : set γ} :
  image2 f s t ⊆ u ↔ ∀ (x ∈ s) (y ∈ t), f x y ∈ u :=
forall_image2_iff

lemma image2_union_left : image2 f (s ∪ s') t = image2 f s t ∪ image2 f s' t :=
begin
  ext c, split,
  { rintros ⟨a, b, h1a|h2a, hb, rfl⟩;[left, right]; exact ⟨_, _, ‹_›, ‹_›, rfl⟩ },
  { rintro (⟨_, _, _, _, rfl⟩|⟨_, _, _, _, rfl⟩); refine ⟨_, _, _, ‹_›, rfl⟩; simp [mem_union, *] }
end

lemma image2_union_right : image2 f s (t ∪ t') = image2 f s t ∪ image2 f s t' :=
begin
  ext c, split,
  { rintros ⟨a, b, ha, h1b|h2b, rfl⟩;[left, right]; exact ⟨_, _, ‹_›, ‹_›, rfl⟩ },
  { rintro (⟨_, _, _, _, rfl⟩|⟨_, _, _, _, rfl⟩); refine ⟨_, _, ‹_›, _, rfl⟩; simp [mem_union, *] }
end

@[simp] lemma image2_empty_left : image2 f ∅ t = ∅ := ext $ by simp
@[simp] lemma image2_empty_right : image2 f s ∅ = ∅ := ext $ by simp

lemma image2_inter_subset_left : image2 f (s ∩ s') t ⊆ image2 f s t ∩ image2 f s' t :=
by { rintro _ ⟨a, b, ⟨h1a, h2a⟩, hb, rfl⟩, split; exact ⟨_, _, ‹_›, ‹_›, rfl⟩ }

lemma image2_inter_subset_right : image2 f s (t ∩ t') ⊆ image2 f s t ∩ image2 f s t' :=
by { rintro _ ⟨a, b, ha, ⟨h1b, h2b⟩, rfl⟩, split; exact ⟨_, _, ‹_›, ‹_›, rfl⟩ }

@[simp] lemma image2_singleton_left : image2 f {a} t = f a '' t :=
ext $ λ x, by simp

@[simp] lemma image2_singleton_right : image2 f s {b} = (λ a, f a b) '' s :=
ext $ λ x, by simp

lemma image2_singleton : image2 f {a} {b} = {f a b} := by simp

@[congr] lemma image2_congr (h : ∀ (a ∈ s) (b ∈ t), f a b = f' a b) :
  image2 f s t = image2 f' s t :=
by { ext, split; rintro ⟨a, b, ha, hb, rfl⟩; refine ⟨a, b, ha, hb, by rw h a ha b hb⟩ }

/-- A common special case of `image2_congr` -/
lemma image2_congr' (h : ∀ a b, f a b = f' a b) : image2 f s t = image2 f' s t :=
image2_congr (λ a _ b _, h a b)

/-- The image of a ternary function `f : α → β → γ → δ` as a function
  `set α → set β → set γ → set δ`. Mathematically this should be thought of as the image of the
  corresponding function `α × β × γ → δ`.
-/
def image3 (g : α → β → γ → δ) (s : set α) (t : set β) (u : set γ) : set δ :=
{d | ∃ a b c, a ∈ s ∧ b ∈ t ∧ c ∈ u ∧ g a b c = d }

@[simp] lemma mem_image3 : d ∈ image3 g s t u ↔ ∃ a b c, a ∈ s ∧ b ∈ t ∧ c ∈ u ∧ g a b c = d :=
iff.rfl

@[congr] lemma image3_congr (h : ∀ (a ∈ s) (b ∈ t) (c ∈ u), g a b c = g' a b c) :
  image3 g s t u = image3 g' s t u :=
by { ext x,
     split; rintro ⟨a, b, c, ha, hb, hc, rfl⟩; refine ⟨a, b, c, ha, hb, hc, by rw h a ha b hb c hc⟩ }

/-- A common special case of `image3_congr` -/
lemma image3_congr' (h : ∀ a b c, g a b c = g' a b c) : image3 g s t u = image3 g' s t u :=
image3_congr (λ a _ b _ c _, h a b c)

lemma image2_image2_left (f : δ → γ → ε) (g : α → β → δ) :
  image2 f (image2 g s t) u = image3 (λ a b c, f (g a b) c) s t u :=
begin
  ext, split,
  { rintro ⟨_, c, ⟨a, b, ha, hb, rfl⟩, hc, rfl⟩, refine ⟨a, b, c, ha, hb, hc, rfl⟩ },
  { rintro ⟨a, b, c, ha, hb, hc, rfl⟩, refine ⟨_, c, ⟨a, b, ha, hb, rfl⟩, hc, rfl⟩ }
end

lemma image2_image2_right (f : α → δ → ε) (g : β → γ → δ) :
  image2 f s (image2 g t u) = image3 (λ a b c, f a (g b c)) s t u :=
begin
  ext, split,
  { rintro ⟨a, _, ha, ⟨b, c, hb, hc, rfl⟩, rfl⟩, refine ⟨a, b, c, ha, hb, hc, rfl⟩ },
  { rintro ⟨a, b, c, ha, hb, hc, rfl⟩, refine ⟨a, _, ha, ⟨b, c, hb, hc, rfl⟩, rfl⟩ }
end

lemma image2_assoc {ε'} {f : δ → γ → ε} {g : α → β → δ} {f' : α → ε' → ε} {g' : β → γ → ε'}
  (h_assoc : ∀ a b c, f (g a b) c = f' a (g' b c)) :
  image2 f (image2 g s t) u = image2 f' s (image2 g' t u) :=
by simp only [image2_image2_left, image2_image2_right, h_assoc]

lemma image_image2 (f : α → β → γ) (g : γ → δ) :
  g '' image2 f s t = image2 (λ a b, g (f a b)) s t :=
begin
  ext, split,
  { rintro ⟨_, ⟨a, b, ha, hb, rfl⟩, rfl⟩, refine ⟨a, b, ha, hb, rfl⟩ },
  { rintro ⟨a, b, ha, hb, rfl⟩, refine ⟨_, ⟨a, b, ha, hb, rfl⟩, rfl⟩ }
end

lemma image2_image_left (f : γ → β → δ) (g : α → γ) :
  image2 f (g '' s) t = image2 (λ a b, f (g a) b) s t :=
begin
  ext, split,
  { rintro ⟨_, b, ⟨a, ha, rfl⟩, hb, rfl⟩, refine ⟨a, b, ha, hb, rfl⟩ },
  { rintro ⟨a, b, ha, hb, rfl⟩, refine ⟨_, b, ⟨a, ha, rfl⟩, hb, rfl⟩ }
end

lemma image2_image_right (f : α → γ → δ) (g : β → γ) :
  image2 f s (g '' t) = image2 (λ a b, f a (g b)) s t :=
begin
  ext, split,
  { rintro ⟨a, _, ha, ⟨b, hb, rfl⟩, rfl⟩, refine ⟨a, b, ha, hb, rfl⟩ },
  { rintro ⟨a, b, ha, hb, rfl⟩, refine ⟨a, _, ha, ⟨b, hb, rfl⟩, rfl⟩ }
end

lemma image2_swap (f : α → β → γ) (s : set α) (t : set β) :
  image2 f s t = image2 (λ a b, f b a) t s :=
by { ext, split; rintro ⟨a, b, ha, hb, rfl⟩; refine ⟨b, a, hb, ha, rfl⟩ }

@[simp] lemma image2_left (h : t.nonempty) : image2 (λ x y, x) s t = s :=
by simp [nonempty_def.mp h, ext_iff]

@[simp] lemma image2_right (h : s.nonempty) : image2 (λ x y, y) s t = t :=
by simp [nonempty_def.mp h, ext_iff]

@[simp] lemma image_prod (f : α → β → γ) : (λ x : α × β, f x.1 x.2) '' s.prod t = image2 f s t :=
set.ext $ λ a,
⟨ by { rintros ⟨_, _, rfl⟩, exact ⟨_, _, (mem_prod.mp ‹_›).1, (mem_prod.mp ‹_›).2, rfl⟩ },
  by { rintros ⟨_, _, _, _, rfl⟩, exact ⟨(_, _), mem_prod.mpr ⟨‹_›, ‹_›⟩, rfl⟩ }⟩

lemma nonempty.image2 (hs : s.nonempty) (ht : t.nonempty) : (image2 f s t).nonempty :=
by { cases hs with a ha, cases ht with b hb, exact ⟨f a b, ⟨a, b, ha, hb, rfl⟩⟩ }

end n_ary_image

end set

namespace subsingleton

variables {α : Type*} [subsingleton α]

lemma eq_univ_of_nonempty {s : set α} : s.nonempty → s = univ :=
λ ⟨x, hx⟩, eq_univ_of_forall $ λ y, subsingleton.elim x y ▸ hx

@[elab_as_eliminator]
lemma set_cases {p : set α → Prop} (h0 : p ∅) (h1 : p univ) (s) : p s :=
s.eq_empty_or_nonempty.elim (λ h, h.symm ▸ h0) $ λ h, (eq_univ_of_nonempty h).symm ▸ h1

end subsingleton<|MERGE_RESOLUTION|>--- conflicted
+++ resolved
@@ -230,24 +230,14 @@
 
 theorem ssubset_def : (s ⊂ t) = (s ⊆ t ∧ ¬ (t ⊆ s)) := rfl
 
-<<<<<<< HEAD
 theorem eq_or_ssubset_of_subset (h : s ⊆ t) : s = t ∨ s ⊂ t :=
 eq_or_lt_of_le h
 
-=======
->>>>>>> 783e11a5
 lemma exists_of_ssubset {s t : set α} (h : s ⊂ t) : (∃x∈t, x ∉ s) :=
 not_subset.1 h.2
 
 lemma ssubset_iff_subset_ne {s t : set α} : s ⊂ t ↔ s ⊆ t ∧ s ≠ t :=
-<<<<<<< HEAD
 @lt_iff_le_and_ne (set α) _ s t
-=======
-and_congr_right $ λ h, not_congr $ (set.subset.antisymm_iff.trans (and_iff_right h)).symm
-
-theorem eq_or_ssubset_of_subset (h : s ⊆ t) : s = t ∨ s ⊂ t :=
-or_iff_not_imp_left.2 $ λ h', ssubset_iff_subset_ne.2 ⟨h, h'⟩
->>>>>>> 783e11a5
 
 lemma ssubset_iff_of_subset {s t : set α} (h : s ⊆ t) : s ⊂ t ↔ ∃ x ∈ t, x ∉ s :=
 ⟨exists_of_ssubset, λ ⟨x, hxt, hxs⟩, ⟨h, λ h, hxs $ h hxt⟩⟩
