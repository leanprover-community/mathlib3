/-
Copyright (c) 2014 Jeremy Avigad. All rights reserved.
Released under Apache 2.0 license as described in the file LICENSE.
Authors: Jeremy Avigad, Leonardo de Moura
-/
import order.symm_diff

/-!
# Basic properties of sets

Sets in Lean are homogeneous; all their elements have the same type. Sets whose elements
have type `X` are thus defined as `set X := X → Prop`. Note that this function need not
be decidable. The definition is in the core library.

This file provides some basic definitions related to sets and functions not present in the core
library, as well as extra lemmas for functions in the core library (empty set, univ, union,
intersection, insert, singleton, set-theoretic difference, complement, and powerset).

Note that a set is a term, not a type. There is a coercion from `set α` to `Type*` sending
`s` to the corresponding subtype `↥s`.

See also the file `set_theory/zfc.lean`, which contains an encoding of ZFC set theory in Lean.

## Main definitions

Notation used here:

-  `f : α → β` is a function,

-  `s : set α` and `s₁ s₂ : set α` are subsets of `α`

-  `t : set β` is a subset of `β`.

Definitions in the file:

* `nonempty s : Prop` : the predicate `s ≠ ∅`. Note that this is the preferred way to express the
  fact that `s` has an element (see the Implementation Notes).

* `preimage f t : set α` : the preimage f⁻¹(t) (written `f ⁻¹' t` in Lean) of a subset of β.

* `subsingleton s : Prop` : the predicate saying that `s` has at most one element.

* `nontrivial s : Prop` : the predicate saying that `s` has at least two distinct elements.

* `range f : set β` : the image of `univ` under `f`.
  Also works for `{p : Prop} (f : p → α)` (unlike `image`)

* `inclusion s₁ s₂ : ↥s₁ → ↥s₂` : the map `↥s₁ → ↥s₂` induced by an inclusion `s₁ ⊆ s₂`.

## Notation

* `f ⁻¹' t` for `preimage f t`

* `f '' s` for `image f s`

* `sᶜ` for the complement of `s`

## Implementation notes

* `s.nonempty` is to be preferred to `s ≠ ∅` or `∃ x, x ∈ s`. It has the advantage that
the `s.nonempty` dot notation can be used.

* For `s : set α`, do not use `subtype s`. Instead use `↥s` or `(s : Type*)` or `s`.

## Tags

set, sets, subset, subsets, image, preimage, pre-image, range, union, intersection, insert,
singleton, complement, powerset

-/

/-! ### Set coercion to a type -/

open function

universes u v w x

namespace set

variables {α : Type*} {s t : set α}

instance : has_le (set α) := ⟨λ s t, ∀ ⦃x⦄, x ∈ s → x ∈ t⟩
instance : has_subset (set α) := ⟨(≤)⟩

instance {α : Type*} : boolean_algebra (set α) :=
{ sup := λ s t, {x | x ∈ s ∨ x ∈ t},
  le  := (≤),
  lt  := λ s t, s ⊆ t ∧ ¬t ⊆ s,
  inf := λ s t, {x | x ∈ s ∧ x ∈ t},
  bot := ∅,
  compl := λ s, {x | x ∉ s},
  top := univ,
  sdiff := λ s t, {x | x ∈ s ∧ x ∉ t},
  .. (infer_instance : boolean_algebra (α → Prop)) }

instance : has_ssubset (set α) := ⟨(<)⟩
instance : has_union (set α) := ⟨(⊔)⟩
instance : has_inter (set α) := ⟨(⊓)⟩

@[simp] lemma top_eq_univ : (⊤ : set α) = univ := rfl
@[simp] lemma bot_eq_empty : (⊥ : set α) = ∅ := rfl
@[simp] lemma sup_eq_union : ((⊔) : set α → set α → set α) = (∪) := rfl
@[simp] lemma inf_eq_inter : ((⊓) : set α → set α → set α) = (∩) := rfl
@[simp] lemma le_eq_subset : ((≤) : set α → set α → Prop) = (⊆) := rfl
@[simp] lemma lt_eq_ssubset : ((<) : set α → set α → Prop) = (⊂) := rfl

lemma le_iff_subset : s ≤ t ↔ s ⊆ t := iff.rfl
lemma lt_iff_ssubset : s ≤ t ↔ s ⊆ t := iff.rfl

alias le_iff_subset ↔ _root_.has_le.le.subset _root_.has_subset.subset.le
alias lt_iff_ssubset ↔ _root_.has_lt.lt.ssubset _root_.has_ssubset.ssubset.lt

/-- Coercion from a set to the corresponding subtype. -/
instance {α : Type u} : has_coe_to_sort (set α) (Type u) := ⟨λ s, {x // x ∈ s}⟩

instance pi_set_coe.can_lift (ι : Type u) (α : Π i : ι, Type v) [ne : Π i, nonempty (α i)]
  (s : set ι) :
  can_lift (Π i : s, α i) (Π i, α i) (λ f i, f i) (λ _, true) :=
pi_subtype.can_lift ι α s

instance pi_set_coe.can_lift' (ι : Type u) (α : Type v) [ne : nonempty α] (s : set ι) :
  can_lift (s → α) (ι → α) (λ f i, f i) (λ _, true) :=
pi_set_coe.can_lift ι (λ _, α) s

end set

section set_coe

variables {α : Type u}

theorem set.coe_eq_subtype (s : set α) : ↥s = {x // x ∈ s} := rfl

@[simp] theorem set.coe_set_of (p : α → Prop) : ↥{x | p x} = {x // p x} := rfl

@[simp] theorem set_coe.forall {s : set α} {p : s → Prop} :
  (∀ x : s, p x) ↔ (∀ x (h : x ∈ s), p ⟨x, h⟩) :=
subtype.forall

@[simp] theorem set_coe.exists {s : set α} {p : s → Prop} :
  (∃ x : s, p x) ↔ (∃ x (h : x ∈ s), p ⟨x, h⟩) :=
subtype.exists

theorem set_coe.exists' {s : set α} {p : Π x, x ∈ s → Prop} :
  (∃ x (h : x ∈ s), p x h) ↔ (∃ x : s, p x x.2) :=
(@set_coe.exists _ _ $ λ x, p x.1 x.2).symm

theorem set_coe.forall' {s : set α} {p : Π x, x ∈ s → Prop} :
  (∀ x (h : x ∈ s), p x h) ↔ (∀ x : s, p x x.2) :=
(@set_coe.forall _ _ $ λ x, p x.1 x.2).symm

@[simp] theorem set_coe_cast : ∀ {s t : set α} (H' : s = t) (H : ↥s = ↥t) (x : s),
  cast H x = ⟨x.1, H' ▸ x.2⟩
| s _ rfl _ ⟨x, h⟩ := rfl

theorem set_coe.ext {s : set α} {a b : s} : (↑a : α) = ↑b → a = b :=
subtype.eq

theorem set_coe.ext_iff {s : set α} {a b : s} : (↑a : α) = ↑b ↔ a = b :=
iff.intro set_coe.ext (assume h, h ▸ rfl)

end set_coe

/-- See also `subtype.prop` -/
lemma subtype.mem {α : Type*} {s : set α} (p : s) : (p : α) ∈ s := p.prop

/-- Duplicate of `eq.subset'`, which currently has elaboration problems. -/
lemma eq.subset {α} {s t : set α} : s = t → s ⊆ t := eq.subset'

namespace set

variables {α : Type u} {β : Type v} {γ : Type w} {ι : Sort x} {a b : α} {s t u : set α}

instance : inhabited (set α) := ⟨∅⟩

@[ext]
theorem ext {a b : set α} (h : ∀ x, x ∈ a ↔ x ∈ b) : a = b :=
funext (assume x, propext (h x))

theorem ext_iff {s t : set α} : s = t ↔ ∀ x, x ∈ s ↔ x ∈ t :=
⟨λ h x, by rw h, ext⟩

@[trans] theorem mem_of_mem_of_subset {x : α} {s t : set α} (hx : x ∈ s) (h : s ⊆ t) : x ∈ t := h hx

lemma forall_in_swap {p : α → β → Prop} :
  (∀ (a ∈ s) b, p a b) ↔ ∀ b (a ∈ s), p a b :=
by tauto

/-! ### Lemmas about `mem` and `set_of` -/

lemma mem_set_of {a : α} {p : α → Prop} : a ∈ {x | p x} ↔ p a := iff.rfl

/-- If `h : a ∈ {x | p x}` then `h.out : p x`. These are definitionally equal, but this can
nevertheless be useful for various reasons, e.g. to apply further projection notation or in an
argument to `simp`. -/
lemma _root_.has_mem.mem.out {p : α → Prop} {a : α} (h : a ∈ {x | p x}) : p a := h

theorem nmem_set_of_iff {a : α} {p : α → Prop} : a ∉ {x | p x} ↔ ¬ p a := iff.rfl

@[simp] theorem set_of_mem_eq {s : set α} : {x | x ∈ s} = s := rfl

theorem set_of_set {s : set α} : set_of s = s := rfl

lemma set_of_app_iff {p : α → Prop} {x : α} : {x | p x} x ↔ p x := iff.rfl

theorem mem_def {a : α} {s : set α} : a ∈ s ↔ s a := iff.rfl

lemma set_of_bijective : bijective (set_of : (α → Prop) → set α) := bijective_id

@[simp] theorem set_of_subset_set_of {p q : α → Prop} :
  {a | p a} ⊆ {a | q a} ↔ (∀a, p a → q a) := iff.rfl

lemma set_of_and {p q : α → Prop} : {a | p a ∧ q a} = {a | p a} ∩ {a | q a} := rfl

lemma set_of_or {p q : α → Prop} : {a | p a ∨ q a} = {a | p a} ∪ {a | q a} := rfl

/-! ### Subset and strict subset relations -/

instance : is_refl (set α) (⊆) := has_le.le.is_refl
instance : is_trans (set α) (⊆) := has_le.le.is_trans
instance : is_antisymm (set α) (⊆) := has_le.le.is_antisymm
instance : is_irrefl (set α) (⊂) := has_lt.lt.is_irrefl
instance : is_trans (set α) (⊂) := has_lt.lt.is_trans
instance : is_asymm (set α) (⊂) := has_lt.lt.is_asymm
instance : is_nonstrict_strict_order (set α) (⊆) (⊂) := ⟨λ _ _, iff.rfl⟩

-- TODO(Jeremy): write a tactic to unfold specific instances of generic notation?
lemma subset_def : (s ⊆ t) = ∀ x, x ∈ s → x ∈ t := rfl
lemma ssubset_def : s ⊂ t = (s ⊆ t ∧ ¬ t ⊆ s) := rfl

@[refl] theorem subset.refl (a : set α) : a ⊆ a := assume x, id
theorem subset.rfl {s : set α} : s ⊆ s := subset.refl s

@[trans] theorem subset.trans {a b c : set α} (ab : a ⊆ b) (bc : b ⊆ c) : a ⊆ c := λ x h, bc $ ab h

@[trans] theorem mem_of_eq_of_mem {x y : α} {s : set α} (hx : x = y) (h : y ∈ s) : x ∈ s :=
hx.symm ▸ h

theorem subset.antisymm {a b : set α} (h₁ : a ⊆ b) (h₂ : b ⊆ a) : a = b :=
set.ext $ λ x, ⟨@h₁ _, @h₂ _⟩

theorem subset.antisymm_iff {a b : set α} : a = b ↔ a ⊆ b ∧ b ⊆ a :=
⟨λ e, ⟨e.subset, e.symm.subset⟩, λ ⟨h₁, h₂⟩, subset.antisymm h₁ h₂⟩

-- an alternative name
theorem eq_of_subset_of_subset {a b : set α} : a ⊆ b → b ⊆ a → a = b := subset.antisymm

theorem mem_of_subset_of_mem {s₁ s₂ : set α} {a : α} (h : s₁ ⊆ s₂) : a ∈ s₁ → a ∈ s₂ := @h _

theorem not_mem_subset (h : s ⊆ t) : a ∉ t → a ∉ s :=
mt $ mem_of_subset_of_mem h

theorem not_subset : (¬ s ⊆ t) ↔ ∃a ∈ s, a ∉ t := by simp only [subset_def, not_forall]

/-! ### Definition of strict subsets `s ⊂ t` and basic properties. -/

protected theorem eq_or_ssubset_of_subset (h : s ⊆ t) : s = t ∨ s ⊂ t :=
eq_or_lt_of_le h

lemma exists_of_ssubset {s t : set α} (h : s ⊂ t) : (∃x∈t, x ∉ s) :=
not_subset.1 h.2

protected lemma ssubset_iff_subset_ne {s t : set α} : s ⊂ t ↔ s ⊆ t ∧ s ≠ t :=
@lt_iff_le_and_ne (set α) _ s t

lemma ssubset_iff_of_subset {s t : set α} (h : s ⊆ t) : s ⊂ t ↔ ∃ x ∈ t, x ∉ s :=
⟨exists_of_ssubset, λ ⟨x, hxt, hxs⟩, ⟨h, λ h, hxs $ h hxt⟩⟩

protected lemma ssubset_of_ssubset_of_subset {s₁ s₂ s₃ : set α} (hs₁s₂ : s₁ ⊂ s₂)
  (hs₂s₃ : s₂ ⊆ s₃) :
  s₁ ⊂ s₃ :=
⟨subset.trans hs₁s₂.1 hs₂s₃, λ hs₃s₁, hs₁s₂.2 (subset.trans hs₂s₃ hs₃s₁)⟩

protected lemma ssubset_of_subset_of_ssubset {s₁ s₂ s₃ : set α} (hs₁s₂ : s₁ ⊆ s₂)
  (hs₂s₃ : s₂ ⊂ s₃) :
  s₁ ⊂ s₃ :=
⟨subset.trans hs₁s₂ hs₂s₃.1, λ hs₃s₁, hs₂s₃.2 (subset.trans hs₃s₁ hs₁s₂)⟩

theorem not_mem_empty (x : α) : ¬ (x ∈ (∅ : set α)) := id

@[simp] theorem not_not_mem : ¬ (a ∉ s) ↔ a ∈ s := not_not

/-! ### Non-empty sets -/

/-- The property `s.nonempty` expresses the fact that the set `s` is not empty. It should be used
in theorem assumptions instead of `∃ x, x ∈ s` or `s ≠ ∅` as it gives access to a nice API thanks
to the dot notation. -/
protected def nonempty (s : set α) : Prop := ∃ x, x ∈ s

@[simp] lemma nonempty_coe_sort {s : set α} : nonempty ↥s ↔ s.nonempty := nonempty_subtype

lemma nonempty_def : s.nonempty ↔ ∃ x, x ∈ s := iff.rfl

lemma nonempty_of_mem {x} (h : x ∈ s) : s.nonempty := ⟨x, h⟩

theorem nonempty.not_subset_empty : s.nonempty → ¬(s ⊆ ∅)
| ⟨x, hx⟩ hs := hs hx

theorem nonempty.ne_empty : ∀ {s : set α}, s.nonempty → s ≠ ∅
| _ ⟨x, hx⟩ rfl := hx

@[simp] theorem not_nonempty_empty : ¬(∅ : set α).nonempty :=
λ h, h.ne_empty rfl

/-- Extract a witness from `s.nonempty`. This function might be used instead of case analysis
on the argument. Note that it makes a proof depend on the `classical.choice` axiom. -/
protected noncomputable def nonempty.some (h : s.nonempty) : α := classical.some h

protected lemma nonempty.some_mem (h : s.nonempty) : h.some ∈ s := classical.some_spec h

lemma nonempty.mono (ht : s ⊆ t) (hs : s.nonempty) : t.nonempty := hs.imp ht

lemma nonempty_of_not_subset (h : ¬s ⊆ t) : (s \ t).nonempty :=
let ⟨x, xs, xt⟩ := not_subset.1 h in ⟨x, xs, xt⟩

lemma nonempty_of_ssubset (ht : s ⊂ t) : (t \ s).nonempty :=
nonempty_of_not_subset ht.2

lemma nonempty.of_diff (h : (s \ t).nonempty) : s.nonempty := h.imp $ λ _, and.left

lemma nonempty_of_ssubset' (ht : s ⊂ t) : t.nonempty := (nonempty_of_ssubset ht).of_diff

lemma nonempty.inl (hs : s.nonempty) : (s ∪ t).nonempty := hs.imp $ λ _, or.inl

lemma nonempty.inr (ht : t.nonempty) : (s ∪ t).nonempty := ht.imp $ λ _, or.inr

@[simp] lemma union_nonempty : (s ∪ t).nonempty ↔ s.nonempty ∨ t.nonempty := exists_or_distrib

lemma nonempty.left (h : (s ∩ t).nonempty) : s.nonempty := h.imp $ λ _, and.left

lemma nonempty.right (h : (s ∩ t).nonempty) : t.nonempty := h.imp $ λ _, and.right

lemma inter_nonempty : (s ∩ t).nonempty ↔ ∃ x, x ∈ s ∧ x ∈ t := iff.rfl

lemma inter_nonempty_iff_exists_left : (s ∩ t).nonempty ↔ ∃ x ∈ s, x ∈ t :=
by simp_rw [inter_nonempty, exists_prop]

lemma inter_nonempty_iff_exists_right : (s ∩ t).nonempty ↔ ∃ x ∈ t, x ∈ s :=
by simp_rw [inter_nonempty, exists_prop, and_comm]

lemma nonempty_iff_univ_nonempty : nonempty α ↔ (univ : set α).nonempty :=
⟨λ ⟨x⟩, ⟨x, trivial⟩, λ ⟨x, _⟩, ⟨x⟩⟩

@[simp] lemma univ_nonempty : ∀ [h : nonempty α], (univ : set α).nonempty
| ⟨x⟩ := ⟨x, trivial⟩

lemma nonempty.to_subtype (h : s.nonempty) : nonempty s :=
nonempty_subtype.2 h

instance [nonempty α] : nonempty (set.univ : set α) := set.univ_nonempty.to_subtype

lemma nonempty_of_nonempty_subtype [nonempty s] : s.nonempty :=
nonempty_subtype.mp ‹_›

/-! ### Lemmas about the empty set -/

theorem empty_def : (∅ : set α) = {x | false} := rfl

@[simp] theorem mem_empty_iff_false (x : α) : x ∈ (∅ : set α) ↔ false := iff.rfl

@[simp] theorem set_of_false : {a : α | false} = ∅ := rfl

@[simp] theorem empty_subset (s : set α) : ∅ ⊆ s.

theorem subset_empty_iff {s : set α} : s ⊆ ∅ ↔ s = ∅ :=
(subset.antisymm_iff.trans $ and_iff_left (empty_subset _)).symm

theorem eq_empty_iff_forall_not_mem {s : set α} : s = ∅ ↔ ∀ x, x ∉ s := subset_empty_iff.symm

lemma eq_empty_of_forall_not_mem (h : ∀ x, x ∉ s) : s = ∅ := subset_empty_iff.1 h

theorem eq_empty_of_subset_empty {s : set α} : s ⊆ ∅ → s = ∅ := subset_empty_iff.1

theorem eq_empty_of_is_empty [is_empty α] (s : set α) : s = ∅ :=
eq_empty_of_subset_empty $ λ x hx, is_empty_elim x

/-- There is exactly one set of a type that is empty. -/
instance unique_empty [is_empty α] : unique (set α) :=
{ default := ∅, uniq := eq_empty_of_is_empty }

lemma not_nonempty_iff_eq_empty {s : set α} : ¬s.nonempty ↔ s = ∅ :=
by simp only [set.nonempty, eq_empty_iff_forall_not_mem, not_exists]

lemma empty_not_nonempty : ¬(∅ : set α).nonempty := λ h, h.ne_empty rfl

theorem ne_empty_iff_nonempty : s ≠ ∅ ↔ s.nonempty := not_iff_comm.1 not_nonempty_iff_eq_empty

@[simp] lemma is_empty_coe_sort {s : set α} : is_empty ↥s ↔ s = ∅ :=
not_iff_not.1 $ by simpa using ne_empty_iff_nonempty.symm

lemma eq_empty_or_nonempty (s : set α) : s = ∅ ∨ s.nonempty :=
or_iff_not_imp_left.2 ne_empty_iff_nonempty.1

theorem subset_eq_empty {s t : set α} (h : t ⊆ s) (e : s = ∅) : t = ∅ :=
subset_empty_iff.1 $ e ▸ h

theorem ball_empty_iff {p : α → Prop} : (∀ x ∈ (∅ : set α), p x) ↔ true :=
iff_true_intro $ λ x, false.elim

instance (α : Type u) : is_empty.{u+1} (∅ : set α) :=
⟨λ x, x.2⟩

@[simp] lemma empty_ssubset : ∅ ⊂ s ↔ s.nonempty :=
(@bot_lt_iff_ne_bot (set α) _ _ _).trans ne_empty_iff_nonempty

/-!

### Universal set.

In Lean `@univ α` (or `univ : set α`) is the set that contains all elements of type `α`.
Mathematically it is the same as `α` but it has a different type.

-/

@[simp] theorem set_of_true : {x : α | true} = univ := rfl

@[simp] theorem mem_univ (x : α) : x ∈ @univ α := trivial

@[simp] lemma univ_eq_empty_iff : (univ : set α) = ∅ ↔ is_empty α :=
eq_empty_iff_forall_not_mem.trans ⟨λ H, ⟨λ x, H x trivial⟩, λ H x _, @is_empty.false α H x⟩

theorem empty_ne_univ [nonempty α] : (∅ : set α) ≠ univ :=
λ e, not_is_empty_of_nonempty α $ univ_eq_empty_iff.1 e.symm

@[simp] theorem subset_univ (s : set α) : s ⊆ univ := λ x H, trivial

theorem univ_subset_iff {s : set α} : univ ⊆ s ↔ s = univ :=
(subset.antisymm_iff.trans $ and_iff_right (subset_univ _)).symm

theorem eq_univ_of_univ_subset {s : set α} : univ ⊆ s → s = univ := univ_subset_iff.1

theorem eq_univ_iff_forall {s : set α} : s = univ ↔ ∀ x, x ∈ s :=
univ_subset_iff.symm.trans $ forall_congr $ λ x, imp_iff_right ⟨⟩

theorem eq_univ_of_forall {s : set α} : (∀ x, x ∈ s) → s = univ := eq_univ_iff_forall.2

lemma eq_univ_of_subset {s t : set α} (h : s ⊆ t) (hs : s = univ) : t = univ :=
eq_univ_of_univ_subset $ hs ▸ h

lemma exists_mem_of_nonempty (α) : ∀ [nonempty α], ∃x:α, x ∈ (univ : set α)
| ⟨x⟩ := ⟨x, trivial⟩

lemma ne_univ_iff_exists_not_mem {α : Type*} (s : set α) : s ≠ univ ↔ ∃ a, a ∉ s :=
by rw [←not_forall, ←eq_univ_iff_forall]

lemma not_subset_iff_exists_mem_not_mem {α : Type*} {s t : set α} :
  ¬ s ⊆ t ↔ ∃ x, x ∈ s ∧ x ∉ t :=
by simp [subset_def]

lemma univ_unique [unique α] : @set.univ α = {default} :=
set.ext $ λ x, iff_of_true trivial $ subsingleton.elim x default

instance nontrivial_of_nonempty [nonempty α] : nontrivial (set α) := ⟨⟨∅, univ, empty_ne_univ⟩⟩

/-! ### Lemmas about union -/

theorem union_def {s₁ s₂ : set α} : s₁ ∪ s₂ = {a | a ∈ s₁ ∨ a ∈ s₂} := rfl

theorem mem_union_left {x : α} {a : set α} (b : set α) : x ∈ a → x ∈ a ∪ b := or.inl

theorem mem_union_right {x : α} {b : set α} (a : set α) : x ∈ b → x ∈ a ∪ b := or.inr

theorem mem_or_mem_of_mem_union {x : α} {a b : set α} (H : x ∈ a ∪ b) : x ∈ a ∨ x ∈ b := H

theorem mem_union.elim {x : α} {a b : set α} {P : Prop}
    (H₁ : x ∈ a ∪ b) (H₂ : x ∈ a → P) (H₃ : x ∈ b → P) : P :=
or.elim H₁ H₂ H₃

@[simp] theorem mem_union (x : α) (a b : set α) : x ∈ a ∪ b ↔ (x ∈ a ∨ x ∈ b) := iff.rfl

@[simp] theorem union_self (a : set α) : a ∪ a = a := ext $ λ x, or_self _

@[simp] theorem union_empty (a : set α) : a ∪ ∅ = a := ext $ λ x, or_false _

@[simp] theorem empty_union (a : set α) : ∅ ∪ a = a := ext $ λ x, false_or _

theorem union_comm (a b : set α) : a ∪ b = b ∪ a := ext $ λ x, or.comm

theorem union_assoc (a b c : set α) : (a ∪ b) ∪ c = a ∪ (b ∪ c) := ext $ λ x, or.assoc

instance union_is_assoc : is_associative (set α) (∪) := ⟨union_assoc⟩

instance union_is_comm : is_commutative (set α) (∪) := ⟨union_comm⟩

theorem union_left_comm (s₁ s₂ s₃ : set α) : s₁ ∪ (s₂ ∪ s₃) = s₂ ∪ (s₁ ∪ s₃) :=
ext $ λ x, or.left_comm

theorem union_right_comm (s₁ s₂ s₃ : set α) : (s₁ ∪ s₂) ∪ s₃ = (s₁ ∪ s₃) ∪ s₂ :=
ext $ λ x, or.right_comm

@[simp] theorem union_eq_left_iff_subset {s t : set α} : s ∪ t = s ↔ t ⊆ s :=
sup_eq_left

@[simp] theorem union_eq_right_iff_subset {s t : set α} : s ∪ t = t ↔ s ⊆ t :=
sup_eq_right

theorem union_eq_self_of_subset_left {s t : set α} (h : s ⊆ t) : s ∪ t = t :=
union_eq_right_iff_subset.mpr h

theorem union_eq_self_of_subset_right {s t : set α} (h : t ⊆ s) : s ∪ t = s :=
union_eq_left_iff_subset.mpr h

@[simp] theorem subset_union_left (s t : set α) : s ⊆ s ∪ t := λ x, or.inl

@[simp] theorem subset_union_right (s t : set α) : t ⊆ s ∪ t := λ x, or.inr

theorem union_subset {s t r : set α} (sr : s ⊆ r) (tr : t ⊆ r) : s ∪ t ⊆ r :=
λ x, or.rec (@sr _) (@tr _)

@[simp] theorem union_subset_iff {s t u : set α} : s ∪ t ⊆ u ↔ s ⊆ u ∧ t ⊆ u :=
(forall_congr (by exact λ x, or_imp_distrib)).trans forall_and_distrib

theorem union_subset_union {s₁ s₂ t₁ t₂ : set α}
  (h₁ : s₁ ⊆ s₂) (h₂ : t₁ ⊆ t₂) : s₁ ∪ t₁ ⊆ s₂ ∪ t₂ := λ x, or.imp (@h₁ _) (@h₂ _)

theorem union_subset_union_left {s₁ s₂ : set α} (t) (h : s₁ ⊆ s₂) : s₁ ∪ t ⊆ s₂ ∪ t :=
union_subset_union h subset.rfl

theorem union_subset_union_right (s) {t₁ t₂ : set α} (h : t₁ ⊆ t₂) : s ∪ t₁ ⊆ s ∪ t₂ :=
union_subset_union subset.rfl h

lemma subset_union_of_subset_left {s t : set α} (h : s ⊆ t) (u : set α) : s ⊆ t ∪ u :=
subset.trans h (subset_union_left t u)

lemma subset_union_of_subset_right {s u : set α} (h : s ⊆ u) (t : set α) : s ⊆ t ∪ u :=
subset.trans h (subset_union_right t u)

lemma union_congr_left (ht : t ⊆ s ∪ u) (hu : u ⊆ s ∪ t) : s ∪ t = s ⊔ u := sup_congr_left ht hu
lemma union_congr_right (hs : s ⊆ t ∪ u) (ht : t ⊆ s ∪ u) : s ∪ u = t ∪ u := sup_congr_right hs ht

lemma union_eq_union_iff_left : s ∪ t = s ∪ u ↔ t ⊆ s ∪ u ∧ u ⊆ s ∪ t := sup_eq_sup_iff_left
lemma union_eq_union_iff_right : s ∪ u = t ∪ u ↔ s ⊆ t ∪ u ∧ t ⊆ s ∪ u := sup_eq_sup_iff_right

@[simp] theorem union_empty_iff {s t : set α} : s ∪ t = ∅ ↔ s = ∅ ∧ t = ∅ :=
by simp only [← subset_empty_iff]; exact union_subset_iff

@[simp] lemma union_univ {s : set α} : s ∪ univ = univ := sup_top_eq

@[simp] lemma univ_union {s : set α} : univ ∪ s = univ := top_sup_eq

/-! ### Lemmas about intersection -/

theorem inter_def {s₁ s₂ : set α} : s₁ ∩ s₂ = {a | a ∈ s₁ ∧ a ∈ s₂} := rfl

@[simp] theorem mem_inter_iff (x : α) (a b : set α) : x ∈ a ∩ b ↔ (x ∈ a ∧ x ∈ b) := iff.rfl

theorem mem_inter {x : α} {a b : set α} (ha : x ∈ a) (hb : x ∈ b) : x ∈ a ∩ b := ⟨ha, hb⟩

theorem mem_of_mem_inter_left {x : α} {a b : set α} (h : x ∈ a ∩ b) : x ∈ a := h.left

theorem mem_of_mem_inter_right {x : α} {a b : set α} (h : x ∈ a ∩ b) : x ∈ b := h.right

@[simp] theorem inter_self (a : set α) : a ∩ a = a := ext $ λ x, and_self _

@[simp] theorem inter_empty (a : set α) : a ∩ ∅ = ∅ := ext $ λ x, and_false _

@[simp] theorem empty_inter (a : set α) : ∅ ∩ a = ∅ := ext $ λ x, false_and _

theorem inter_comm (a b : set α) : a ∩ b = b ∩ a := ext $ λ x, and.comm

theorem inter_assoc (a b c : set α) : (a ∩ b) ∩ c = a ∩ (b ∩ c) := ext $ λ x, and.assoc

instance inter_is_assoc : is_associative (set α) (∩) := ⟨inter_assoc⟩

instance inter_is_comm : is_commutative (set α) (∩) := ⟨inter_comm⟩

theorem inter_left_comm (s₁ s₂ s₃ : set α) : s₁ ∩ (s₂ ∩ s₃) = s₂ ∩ (s₁ ∩ s₃) :=
ext $ λ x, and.left_comm

theorem inter_right_comm (s₁ s₂ s₃ : set α) : (s₁ ∩ s₂) ∩ s₃ = (s₁ ∩ s₃) ∩ s₂ :=
ext $ λ x, and.right_comm

@[simp] theorem inter_subset_left (s t : set α) : s ∩ t ⊆ s := λ x, and.left

@[simp] theorem inter_subset_right (s t : set α) : s ∩ t ⊆ t := λ x, and.right

theorem subset_inter {s t r : set α} (rs : r ⊆ s) (rt : r ⊆ t) : r ⊆ s ∩ t := λ x h, ⟨rs h, rt h⟩

@[simp] theorem subset_inter_iff {s t r : set α} : r ⊆ s ∩ t ↔ r ⊆ s ∧ r ⊆ t :=
(forall_congr (by exact λ x, imp_and_distrib)).trans forall_and_distrib

@[simp] theorem inter_eq_left_iff_subset {s t : set α} : s ∩ t = s ↔ s ⊆ t :=
inf_eq_left

@[simp] theorem inter_eq_right_iff_subset {s t : set α} : s ∩ t = t ↔ t ⊆ s :=
inf_eq_right

theorem inter_eq_self_of_subset_left {s t : set α} : s ⊆ t → s ∩ t = s :=
inter_eq_left_iff_subset.mpr

theorem inter_eq_self_of_subset_right {s t : set α} : t ⊆ s → s ∩ t = t :=
inter_eq_right_iff_subset.mpr

lemma inter_congr_left (ht : s ∩ u ⊆ t) (hu : s ∩ t ⊆ u) : s ∩ t = s ∩ u := inf_congr_left ht hu
lemma inter_congr_right (hs : t ∩ u ⊆ s) (ht : s ∩ u ⊆ t) : s ∩ u = t ∩ u := inf_congr_right hs ht

lemma inter_eq_inter_iff_left : s ∩ t = s ∩ u ↔ s ∩ u ⊆ t ∧ s ∩ t ⊆ u := inf_eq_inf_iff_left
lemma inter_eq_inter_iff_right : s ∩ u = t ∩ u ↔ t ∩ u ⊆ s ∧ s ∩ u ⊆ t := inf_eq_inf_iff_right

@[simp] theorem inter_univ (a : set α) : a ∩ univ = a := inf_top_eq

@[simp] theorem univ_inter (a : set α) : univ ∩ a = a := top_inf_eq

theorem inter_subset_inter {s₁ s₂ t₁ t₂ : set α}
  (h₁ : s₁ ⊆ t₁) (h₂ : s₂ ⊆ t₂) : s₁ ∩ s₂ ⊆ t₁ ∩ t₂ := λ x, and.imp (@h₁ _) (@h₂ _)

theorem inter_subset_inter_left {s t : set α} (u : set α) (H : s ⊆ t) : s ∩ u ⊆ t ∩ u :=
inter_subset_inter H subset.rfl

theorem inter_subset_inter_right {s t : set α} (u : set α) (H : s ⊆ t) : u ∩ s ⊆ u ∩ t :=
inter_subset_inter subset.rfl H

theorem union_inter_cancel_left {s t : set α} : (s ∪ t) ∩ s = s :=
inter_eq_self_of_subset_right $ subset_union_left _ _

theorem union_inter_cancel_right {s t : set α} : (s ∪ t) ∩ t = t :=
inter_eq_self_of_subset_right $ subset_union_right _ _

/-! ### Distributivity laws -/

theorem inter_distrib_left (s t u : set α) : s ∩ (t ∪ u) = (s ∩ t) ∪ (s ∩ u) :=
inf_sup_left
theorem inter_union_distrib_left {s t u : set α} : s ∩ (t ∪ u) = (s ∩ t) ∪ (s ∩ u) :=
inf_sup_left

theorem inter_distrib_right (s t u : set α) : (s ∪ t) ∩ u = (s ∩ u) ∪ (t ∩ u) :=
inf_sup_right
theorem union_inter_distrib_right {s t u : set α} : (s ∪ t) ∩ u = (s ∩ u) ∪ (t ∩ u) :=
inf_sup_right

theorem union_distrib_left (s t u : set α) : s ∪ (t ∩ u) = (s ∪ t) ∩ (s ∪ u) :=
sup_inf_left
theorem union_inter_distrib_left {s t u : set α} : s ∪ (t ∩ u) = (s ∪ t) ∩ (s ∪ u) :=
sup_inf_left

theorem union_distrib_right (s t u : set α) : (s ∩ t) ∪ u = (s ∪ u) ∩ (t ∪ u) :=
sup_inf_right
theorem inter_union_distrib_right {s t u : set α} : (s ∩ t) ∪ u = (s ∪ u) ∩ (t ∪ u) :=
sup_inf_right

lemma union_union_distrib_left (s t u : set α) : s ∪ (t ∪ u) = (s ∪ t) ∪ (s ∪ u) :=
sup_sup_distrib_left _ _ _

lemma union_union_distrib_right (s t u : set α) : (s ∪ t) ∪ u = (s ∪ u) ∪ (t ∪ u) :=
sup_sup_distrib_right _ _ _

lemma inter_inter_distrib_left (s t u : set α) : s ∩ (t ∩ u) = (s ∩ t) ∩ (s ∩ u) :=
inf_inf_distrib_left _ _ _

lemma inter_inter_distrib_right (s t u : set α) : (s ∩ t) ∩ u = (s ∩ u) ∩ (t ∩ u) :=
inf_inf_distrib_right _ _ _

lemma union_union_union_comm (s t u v : set α) : (s ∪ t) ∪ (u ∪ v) = (s ∪ u) ∪ (t ∪ v) :=
sup_sup_sup_comm _ _ _ _

lemma inter_inter_inter_comm (s t u v : set α) : (s ∩ t) ∩ (u ∩ v) = (s ∩ u) ∩ (t ∩ v) :=
inf_inf_inf_comm _ _ _ _

/-!
### Lemmas about `insert`

`insert α s` is the set `{α} ∪ s`.
-/

theorem insert_def (x : α) (s : set α) : insert x s = { y | y = x ∨ y ∈ s } := rfl

@[simp] theorem subset_insert (x : α) (s : set α) : s ⊆ insert x s := λ y, or.inr

theorem mem_insert (x : α) (s : set α) : x ∈ insert x s := or.inl rfl

theorem mem_insert_of_mem {x : α} {s : set α} (y : α) : x ∈ s → x ∈ insert y s := or.inr

theorem eq_or_mem_of_mem_insert {x a : α} {s : set α} : x ∈ insert a s → x = a ∨ x ∈ s := id

lemma mem_of_mem_insert_of_ne : b ∈ insert a s → b ≠ a → b ∈ s := or.resolve_left
lemma eq_of_not_mem_of_mem_insert : b ∈ insert a s → b ∉ s → b = a := or.resolve_right

@[simp] theorem mem_insert_iff {x a : α} {s : set α} : x ∈ insert a s ↔ x = a ∨ x ∈ s := iff.rfl

@[simp] theorem insert_eq_of_mem {a : α} {s : set α} (h : a ∈ s) : insert a s = s :=
ext $ λ x, or_iff_right_of_imp $ λ e, e.symm ▸ h

lemma ne_insert_of_not_mem {s : set α} (t : set α) {a : α} : a ∉ s → s ≠ insert a t :=
mt $ λ e, e.symm ▸ mem_insert _ _

@[simp] lemma insert_eq_self : insert a s = s ↔ a ∈ s := ⟨λ h, h ▸ mem_insert _ _, insert_eq_of_mem⟩

lemma insert_ne_self : insert a s ≠ s ↔ a ∉ s := insert_eq_self.not

theorem insert_subset : insert a s ⊆ t ↔ (a ∈ t ∧ s ⊆ t) :=
by simp only [subset_def, or_imp_distrib, forall_and_distrib, forall_eq, mem_insert_iff]

theorem insert_subset_insert (h : s ⊆ t) : insert a s ⊆ insert a t := λ x, or.imp_right (@h _)

theorem insert_subset_insert_iff (ha : a ∉ s) : insert a s ⊆ insert a t ↔ s ⊆ t :=
begin
  refine ⟨λ h x hx, _, insert_subset_insert⟩,
  rcases h (subset_insert _ _ hx) with (rfl|hxt),
  exacts [(ha hx).elim, hxt]
end

theorem ssubset_iff_insert {s t : set α} : s ⊂ t ↔ ∃ a ∉ s, insert a s ⊆ t :=
begin
  simp only [insert_subset, exists_and_distrib_right, ssubset_def, not_subset],
  simp only [exists_prop, and_comm]
end

theorem ssubset_insert {s : set α} {a : α} (h : a ∉ s) : s ⊂ insert a s :=
ssubset_iff_insert.2 ⟨a, h, subset.rfl⟩

theorem insert_comm (a b : α) (s : set α) : insert a (insert b s) = insert b (insert a s) :=
ext $ λ x, or.left_comm

@[simp] lemma insert_idem (a : α) (s : set α) : insert a (insert a s) = insert a s :=
insert_eq_of_mem $ mem_insert _ _

theorem insert_union : insert a s ∪ t = insert a (s ∪ t) := ext $ λ x, or.assoc

@[simp] theorem union_insert : s ∪ insert a t = insert a (s ∪ t) := ext $ λ x, or.left_comm

@[simp] theorem insert_nonempty (a : α) (s : set α) : (insert a s).nonempty := ⟨a, mem_insert a s⟩

instance (a : α) (s : set α) : nonempty (insert a s : set α) := (insert_nonempty a s).to_subtype

lemma insert_inter_distrib (a : α) (s t : set α) : insert a (s ∩ t) = insert a s ∩ insert a t :=
ext $ λ y, or_and_distrib_left

lemma insert_union_distrib (a : α) (s t : set α) : insert a (s ∪ t) = insert a s ∪ insert a t :=
ext $ λ _, or_or_distrib_left _ _ _

lemma insert_inj (ha : a ∉ s) : insert a s = insert b s ↔ a = b :=
⟨λ h, eq_of_not_mem_of_mem_insert (h.subst $ mem_insert a s) ha, congr_arg _⟩

-- useful in proofs by induction
theorem forall_of_forall_insert {P : α → Prop} {a : α} {s : set α}
  (H : ∀ x, x ∈ insert a s → P x) (x) (h : x ∈ s) : P x := H _ (or.inr h)

theorem forall_insert_of_forall {P : α → Prop} {a : α} {s : set α}
  (H : ∀ x, x ∈ s → P x) (ha : P a) (x) (h : x ∈ insert a s) : P x :=
h.elim (λ e, e.symm ▸ ha) (H _)

theorem bex_insert_iff {P : α → Prop} {a : α} {s : set α} :
  (∃ x ∈ insert a s, P x) ↔ P a ∨ (∃ x ∈ s, P x) :=
bex_or_left_distrib.trans $ or_congr_left' bex_eq_left

theorem ball_insert_iff {P : α → Prop} {a : α} {s : set α} :
  (∀ x ∈ insert a s, P x) ↔ P a ∧ (∀x ∈ s, P x) :=
ball_or_left_distrib.trans $ and_congr_left' forall_eq

/-! ### Lemmas about singletons -/

theorem singleton_def (a : α) : ({a} : set α) = insert a ∅ := (insert_emptyc_eq _).symm

@[simp] theorem mem_singleton_iff {a b : α} : a ∈ ({b} : set α) ↔ a = b := iff.rfl

@[simp] lemma set_of_eq_eq_singleton {a : α} : {n | n = a} = {a} := rfl

@[simp] lemma set_of_eq_eq_singleton' {a : α} : {x | a = x} = {a} := ext $ λ x, eq_comm

-- TODO: again, annotation needed
@[simp] theorem mem_singleton (a : α) : a ∈ ({a} : set α) := @rfl _ _

theorem eq_of_mem_singleton {x y : α} (h : x ∈ ({y} : set α)) : x = y := h

@[simp] theorem singleton_eq_singleton_iff {x y : α} : {x} = ({y} : set α) ↔ x = y :=
ext_iff.trans eq_iff_eq_cancel_left

lemma singleton_injective : injective (singleton : α → set α) :=
λ _ _, singleton_eq_singleton_iff.mp

theorem mem_singleton_of_eq {x y : α} (H : x = y) : x ∈ ({y} : set α) := H

theorem insert_eq (x : α) (s : set α) : insert x s = ({x} : set α) ∪ s := rfl

@[simp] theorem pair_eq_singleton (a : α) : ({a, a} : set α) = {a} := union_self _

theorem pair_comm (a b : α) : ({a, b} : set α) = {b, a} := union_comm _ _

@[simp] theorem singleton_nonempty (a : α) : ({a} : set α).nonempty :=
⟨a, rfl⟩

@[simp] theorem singleton_subset_iff {a : α} {s : set α} : {a} ⊆ s ↔ a ∈ s := forall_eq

theorem set_compr_eq_eq_singleton {a : α} : {b | b = a} = {a} := rfl

@[simp] theorem singleton_union : {a} ∪ s = insert a s := rfl

@[simp] theorem union_singleton : s ∪ {a} = insert a s := union_comm _ _

@[simp] theorem singleton_inter_nonempty : ({a} ∩ s).nonempty ↔ a ∈ s :=
by simp only [set.nonempty, mem_inter_iff, mem_singleton_iff, exists_eq_left]

@[simp] theorem inter_singleton_nonempty : (s ∩ {a}).nonempty ↔ a ∈ s :=
by rw [inter_comm, singleton_inter_nonempty]

@[simp] theorem singleton_inter_eq_empty : {a} ∩ s = ∅ ↔ a ∉ s :=
not_nonempty_iff_eq_empty.symm.trans singleton_inter_nonempty.not

@[simp] theorem inter_singleton_eq_empty : s ∩ {a} = ∅ ↔ a ∉ s :=
by rw [inter_comm, singleton_inter_eq_empty]

lemma nmem_singleton_empty {s : set α} : s ∉ ({∅} : set (set α)) ↔ s.nonempty :=
ne_empty_iff_nonempty

instance unique_singleton (a : α) : unique ↥({a} : set α) :=
⟨⟨⟨a, mem_singleton a⟩⟩, λ ⟨x, h⟩, subtype.eq h⟩

lemma eq_singleton_iff_unique_mem : s = {a} ↔ a ∈ s ∧ ∀ x ∈ s, x = a :=
subset.antisymm_iff.trans $ and.comm.trans $ and_congr_left' singleton_subset_iff

lemma eq_singleton_iff_nonempty_unique_mem : s = {a} ↔ s.nonempty ∧ ∀ x ∈ s, x = a :=
eq_singleton_iff_unique_mem.trans $ and_congr_left $ λ H, ⟨λ h', ⟨_, h'⟩, λ ⟨x, h⟩, H x h ▸ h⟩

-- while `simp` is capable of proving this, it is not capable of turning the LHS into the RHS.
@[simp] lemma default_coe_singleton (x : α) : (default : ({x} : set α)) = ⟨x, rfl⟩ := rfl

/-! ### Lemmas about sets defined as `{x ∈ s | p x}`. -/

section sep
variables {p q : α → Prop} {x : α}

theorem mem_sep (xs : x ∈ s) (px : p x) : x ∈ {x ∈ s | p x} := ⟨xs, px⟩

@[simp] theorem sep_mem_eq : {x ∈ s | x ∈ t} = s ∩ t := rfl

@[simp] theorem mem_sep_iff : x ∈ {x ∈ s | p x} ↔ x ∈ s ∧ p x := iff.rfl

theorem sep_ext_iff : {x ∈ s | p x} = {x ∈ s | q x} ↔ ∀ x ∈ s, (p x ↔ q x) :=
by simp_rw [ext_iff, mem_sep_iff, and.congr_right_iff]

theorem sep_eq_of_subset (h : s ⊆ t) : {x ∈ t | x ∈ s} = s :=
inter_eq_self_of_subset_right h

@[simp] theorem sep_subset (s : set α) (p : α → Prop) : {x ∈ s | p x} ⊆ s := λ x, and.left

@[simp] lemma sep_eq_self_iff_mem_true : {x ∈ s | p x} = s ↔ ∀ x ∈ s, p x :=
by simp_rw [ext_iff, mem_sep_iff, and_iff_left_iff_imp]

@[simp] lemma sep_eq_empty_iff_mem_false : {x ∈ s | p x} = ∅ ↔ ∀ x ∈ s, ¬ p x :=
by simp_rw [ext_iff, mem_sep_iff, mem_empty_iff_false, iff_false, not_and]

@[simp] lemma sep_true : {x ∈ s | true} = s := inter_univ s

@[simp] lemma sep_false : {x ∈ s | false} = ∅ := inter_empty s

@[simp] lemma sep_empty (p : α → Prop) : {x ∈ (∅ : set α) | p x} = ∅ := empty_inter p

@[simp] lemma sep_univ : {x ∈ (univ : set α) | p x} = {x | p x} := univ_inter p

@[simp] lemma sep_union : {x ∈ s ∪ t | p x} = {x ∈ s | p x} ∪ {x ∈ t | p x} :=
union_inter_distrib_right

@[simp] lemma sep_inter : {x ∈ s ∩ t | p x} = {x ∈ s | p x} ∩ {x ∈ t | p x} :=
inter_inter_distrib_right s t p

@[simp] lemma sep_and : {x ∈ s | p x ∧ q x} = {x ∈ s | p x} ∩ {x ∈ s | q x} :=
inter_inter_distrib_left s p q

@[simp] lemma sep_or : {x ∈ s | p x ∨ q x} = {x ∈ s | p x} ∪ {x ∈ s | q x} :=
inter_union_distrib_left

@[simp] lemma sep_set_of : {x ∈ {y | p y} | q x} = {x | p x ∧ q x} := rfl

end sep

@[simp] lemma subset_singleton_iff {α : Type*} {s : set α} {x : α} : s ⊆ {x} ↔ ∀ y ∈ s, y = x :=
iff.rfl

lemma subset_singleton_iff_eq {s : set α} {x : α} : s ⊆ {x} ↔ s = ∅ ∨ s = {x} :=
begin
  obtain (rfl | hs) := s.eq_empty_or_nonempty,
  use ⟨λ _, or.inl rfl, λ _, empty_subset _⟩,
  simp [eq_singleton_iff_nonempty_unique_mem, hs, ne_empty_iff_nonempty.2 hs],
end

lemma nonempty.subset_singleton_iff (h : s.nonempty) : s ⊆ {a} ↔ s = {a} :=
subset_singleton_iff_eq.trans $ or_iff_right h.ne_empty

lemma ssubset_singleton_iff {s : set α} {x : α} : s ⊂ {x} ↔ s = ∅ :=
begin
  rw [ssubset_iff_subset_ne, subset_singleton_iff_eq, or_and_distrib_right, and_not_self, or_false,
    and_iff_left_iff_imp],
  rintro rfl,
  refine ne_comm.1 (ne_empty_iff_nonempty.2 (singleton_nonempty _)),
end

lemma eq_empty_of_ssubset_singleton {s : set α} {x : α} (hs : s ⊂ {x}) : s = ∅ :=
ssubset_singleton_iff.1 hs

/-! ### Disjointness -/

lemma _root_.disjoint.inter_eq : disjoint s t → s ∩ t = ∅ := disjoint.eq_bot

lemma disjoint_left : disjoint s t ↔ ∀ ⦃a⦄, a ∈ s → a ∉ t := forall_congr $ λ _, not_and
lemma disjoint_right : disjoint s t ↔ ∀ ⦃a⦄, a ∈ t → a ∉ s := by rw [disjoint.comm, disjoint_left]

/-! ### Lemmas about complement -/

lemma compl_def (s : set α) : sᶜ = {x | x ∉ s} := rfl

theorem mem_compl {s : set α} {x : α} (h : x ∉ s) : x ∈ sᶜ := h

lemma compl_set_of {α} (p : α → Prop) : {a | p a}ᶜ = { a | ¬ p a } := rfl

theorem not_mem_of_mem_compl {s : set α} {x : α} (h : x ∈ sᶜ) : x ∉ s := h

@[simp] theorem mem_compl_iff (s : set α) (x : α) : x ∈ sᶜ ↔ (x ∉ s) := iff.rfl

lemma not_mem_compl_iff {x : α} : x ∉ sᶜ ↔ x ∈ s := not_not

@[simp] theorem inter_compl_self (s : set α) : s ∩ sᶜ = ∅ := inf_compl_eq_bot

@[simp] theorem compl_inter_self (s : set α) : sᶜ ∩ s = ∅ := compl_inf_eq_bot

@[simp] theorem compl_empty : (∅ : set α)ᶜ = univ := compl_bot

@[simp] theorem compl_union (s t : set α) : (s ∪ t)ᶜ = sᶜ ∩ tᶜ := compl_sup

theorem compl_inter (s t : set α) : (s ∩ t)ᶜ = sᶜ ∪ tᶜ := compl_inf

@[simp] theorem compl_univ : (univ : set α)ᶜ = ∅ := compl_top

@[simp] lemma compl_empty_iff {s : set α} : sᶜ = ∅ ↔ s = univ := compl_eq_bot

@[simp] lemma compl_univ_iff {s : set α} : sᶜ = univ ↔ s = ∅ := compl_eq_top

lemma compl_ne_univ : sᶜ ≠ univ ↔ s.nonempty :=
compl_univ_iff.not.trans ne_empty_iff_nonempty

lemma nonempty_compl {s : set α} : sᶜ.nonempty ↔ s ≠ univ :=
ne_empty_iff_nonempty.symm.trans compl_empty_iff.not

lemma mem_compl_singleton_iff {a x : α} : x ∈ ({a} : set α)ᶜ ↔ x ≠ a :=
mem_singleton_iff.not

lemma compl_singleton_eq (a : α) : ({a} : set α)ᶜ = {x | x ≠ a} :=
ext $ λ x, mem_compl_singleton_iff

@[simp]
lemma compl_ne_eq_singleton (a : α) : ({x | x ≠ a} : set α)ᶜ = {a} :=
by { ext, simp, }

theorem union_eq_compl_compl_inter_compl (s t : set α) : s ∪ t = (sᶜ ∩ tᶜ)ᶜ :=
ext $ λ x, or_iff_not_and_not

theorem inter_eq_compl_compl_union_compl (s t : set α) : s ∩ t = (sᶜ ∪ tᶜ)ᶜ :=
ext $ λ x, and_iff_not_or_not

@[simp] theorem union_compl_self (s : set α) : s ∪ sᶜ = univ := eq_univ_iff_forall.2 $ λ x, em _

@[simp] theorem compl_union_self (s : set α) : sᶜ ∪ s = univ := by rw [union_comm, union_compl_self]

lemma compl_subset_comm : sᶜ ⊆ t ↔ tᶜ ⊆ s := @compl_le_iff_compl_le _ s _ _
lemma subset_compl_comm : s ⊆ tᶜ ↔ t ⊆ sᶜ := @le_compl_iff_le_compl _ _ _ t

@[simp] lemma compl_subset_compl : sᶜ ⊆ tᶜ ↔ t ⊆ s := @compl_le_compl_iff_le (set α) _ _ _

lemma subset_compl_iff_disjoint_left : s ⊆ tᶜ ↔ disjoint t s :=
@le_compl_iff_disjoint_left (set α) _ _ _

lemma subset_compl_iff_disjoint_right : s ⊆ tᶜ ↔ disjoint s t :=
@le_compl_iff_disjoint_right (set α) _ _ _

lemma disjoint_compl_left_iff_subset : disjoint sᶜ t ↔ t ⊆ s := disjoint_compl_left_iff
lemma disjoint_compl_right_iff_subset : disjoint s tᶜ ↔ s ⊆ t := disjoint_compl_right_iff

alias subset_compl_iff_disjoint_right ↔ _ _root_.disjoint.subset_compl_right
alias subset_compl_iff_disjoint_left ↔ _ _root_.disjoint.subset_compl_left
alias disjoint_compl_left_iff_subset ↔ _ _root_.has_subset.subset.disjoint_compl_left
alias disjoint_compl_right_iff_subset ↔ _ _root_.has_subset.subset.disjoint_compl_right

theorem subset_union_compl_iff_inter_subset {s t u : set α} : s ⊆ t ∪ uᶜ ↔ s ∩ u ⊆ t :=
(@is_compl_compl _ u _).le_sup_right_iff_inf_left_le

theorem compl_subset_iff_union {s t : set α} : sᶜ ⊆ t ↔ s ∪ t = univ :=
iff.symm $ eq_univ_iff_forall.trans $ forall_congr $ λ a, or_iff_not_imp_left

@[simp] lemma subset_compl_singleton_iff {a : α} {s : set α} : s ⊆ {a}ᶜ ↔ a ∉ s :=
subset_compl_comm.trans singleton_subset_iff

theorem inter_subset (a b c : set α) : a ∩ b ⊆ c ↔ a ⊆ bᶜ ∪ c :=
forall_congr $ λ x, and_imp.trans $ imp_congr_right $ λ _, imp_iff_not_or

lemma inter_compl_nonempty_iff {s t : set α} : (s ∩ tᶜ).nonempty ↔ ¬ s ⊆ t :=
(not_subset.trans $ exists_congr $ by exact λ x, by simp [mem_compl]).symm

/-! ### Lemmas about set difference -/

theorem diff_eq (s t : set α) : s \ t = s ∩ tᶜ := rfl

@[simp] theorem mem_diff {s t : set α} (x : α) : x ∈ s \ t ↔ x ∈ s ∧ x ∉ t := iff.rfl

theorem mem_diff_of_mem {s t : set α} {x : α} (h1 : x ∈ s) (h2 : x ∉ t) : x ∈ s \ t :=
⟨h1, h2⟩

theorem mem_of_mem_diff {s t : set α} {x : α} (h : x ∈ s \ t) : x ∈ s :=
h.left

theorem not_mem_of_mem_diff {s t : set α} {x : α} (h : x ∈ s \ t) : x ∉ t :=
h.right

theorem diff_eq_compl_inter {s t : set α} : s \ t = tᶜ ∩ s :=
by rw [diff_eq, inter_comm]

theorem nonempty_diff {s t : set α} : (s \ t).nonempty ↔ ¬ (s ⊆ t) := inter_compl_nonempty_iff

theorem diff_subset (s t : set α) : s \ t ⊆ s := show s \ t ≤ s, from sdiff_le

theorem union_diff_cancel' {s t u : set α} (h₁ : s ⊆ t) (h₂ : t ⊆ u) : t ∪ (u \ s) = u :=
sup_sdiff_cancel' h₁ h₂

theorem union_diff_cancel {s t : set α} (h : s ⊆ t) : s ∪ (t \ s) = t :=
sup_sdiff_cancel_right h

theorem union_diff_cancel_left {s t : set α} (h : s ∩ t ⊆ ∅) : (s ∪ t) \ s = t :=
disjoint.sup_sdiff_cancel_left h

theorem union_diff_cancel_right {s t : set α} (h : s ∩ t ⊆ ∅) : (s ∪ t) \ t = s :=
disjoint.sup_sdiff_cancel_right h

@[simp] theorem union_diff_left {s t : set α} : (s ∪ t) \ s = t \ s :=
sup_sdiff_left_self

@[simp] theorem union_diff_right {s t : set α} : (s ∪ t) \ t = s \ t :=
sup_sdiff_right_self

theorem union_diff_distrib {s t u : set α} : (s ∪ t) \ u = s \ u ∪ t \ u :=
sup_sdiff

theorem inter_diff_assoc (a b c : set α) : (a ∩ b) \ c = a ∩ (b \ c) :=
inf_sdiff_assoc

@[simp] theorem inter_diff_self (a b : set α) : a ∩ (b \ a) = ∅ :=
inf_sdiff_self_right

@[simp] theorem inter_union_diff (s t : set α) : (s ∩ t) ∪ (s \ t) = s :=
sup_inf_sdiff s t

@[simp] lemma diff_union_inter (s t : set α) : (s \ t) ∪ (s ∩ t) = s :=
by { rw union_comm, exact sup_inf_sdiff _ _ }

@[simp] theorem inter_union_compl (s t : set α) : (s ∩ t) ∪ (s ∩ tᶜ) = s := inter_union_diff _ _

theorem diff_subset_diff {s₁ s₂ t₁ t₂ : set α} : s₁ ⊆ s₂ → t₂ ⊆ t₁ → s₁ \ t₁ ⊆ s₂ \ t₂ :=
show s₁ ≤ s₂ → t₂ ≤ t₁ → s₁ \ t₁ ≤ s₂ \ t₂, from sdiff_le_sdiff

theorem diff_subset_diff_left {s₁ s₂ t : set α} (h : s₁ ⊆ s₂) : s₁ \ t ⊆ s₂ \ t :=
sdiff_le_sdiff_right ‹s₁ ≤ s₂›

theorem diff_subset_diff_right {s t u : set α} (h : t ⊆ u) : s \ u ⊆ s \ t :=
sdiff_le_sdiff_left ‹t ≤ u›

theorem compl_eq_univ_diff (s : set α) : sᶜ = univ \ s :=
top_sdiff.symm

@[simp] lemma empty_diff (s : set α) : (∅ \ s : set α) = ∅ :=
bot_sdiff

theorem diff_eq_empty {s t : set α} : s \ t = ∅ ↔ s ⊆ t :=
sdiff_eq_bot_iff

@[simp] theorem diff_empty {s : set α} : s \ ∅ = s :=
sdiff_bot

@[simp] lemma diff_univ (s : set α) : s \ univ = ∅ := diff_eq_empty.2 (subset_univ s)

theorem diff_diff {u : set α} : s \ t \ u = s \ (t ∪ u) :=
sdiff_sdiff_left

-- the following statement contains parentheses to help the reader
lemma diff_diff_comm {s t u : set α} : (s \ t) \ u = (s \ u) \ t :=
sdiff_sdiff_comm

lemma diff_subset_iff {s t u : set α} : s \ t ⊆ u ↔ s ⊆ t ∪ u :=
show s \ t ≤ u ↔ s ≤ t ∪ u, from sdiff_le_iff

lemma subset_diff_union (s t : set α) : s ⊆ (s \ t) ∪ t :=
show s ≤ (s \ t) ∪ t, from le_sdiff_sup

lemma diff_union_of_subset {s t : set α} (h : t ⊆ s) :
  (s \ t) ∪ t = s :=
subset.antisymm (union_subset (diff_subset _ _) h) (subset_diff_union _ _)

@[simp] lemma diff_singleton_subset_iff {x : α} {s t : set α} : s \ {x} ⊆ t ↔ s ⊆ insert x t :=
by { rw [←union_singleton, union_comm], apply diff_subset_iff }

lemma subset_diff_singleton {x : α} {s t : set α} (h : s ⊆ t) (hx : x ∉ s) : s ⊆ t \ {x} :=
subset_inter h $ subset_compl_comm.1 $ singleton_subset_iff.2 hx

lemma subset_insert_diff_singleton (x : α) (s : set α) : s ⊆ insert x (s \ {x}) :=
by rw [←diff_singleton_subset_iff]

lemma diff_subset_comm {s t u : set α} : s \ t ⊆ u ↔ s \ u ⊆ t :=
show s \ t ≤ u ↔ s \ u ≤ t, from sdiff_le_comm

lemma diff_inter {s t u : set α} : s \ (t ∩ u) = (s \ t) ∪ (s \ u) :=
sdiff_inf

lemma diff_inter_diff {s t u : set α} : s \ t ∩ (s \ u) = s \ (t ∪ u) :=
sdiff_sup.symm

lemma diff_compl : s \ tᶜ = s ∩ t := sdiff_compl

lemma diff_diff_right {s t u : set α} : s \ (t \ u) = (s \ t) ∪ (s ∩ u) :=
sdiff_sdiff_right'

@[simp] theorem insert_diff_of_mem (s) (h : a ∈ t) : insert a s \ t = s \ t :=
by { ext, split; simp [or_imp_distrib, h] {contextual := tt} }

theorem insert_diff_of_not_mem (s) (h : a ∉ t) : insert a s \ t = insert a (s \ t) :=
begin
  classical,
  ext x,
  by_cases h' : x ∈ t,
  { have : x ≠ a,
    { assume H,
      rw H at h',
      exact h h' },
    simp [h, h', this] },
  { simp [h, h'] }
end

lemma insert_diff_self_of_not_mem {a : α} {s : set α} (h : a ∉ s) :
  insert a s \ {a} = s :=
by { ext, simp [and_iff_left_of_imp (λ hx : x ∈ s, show x ≠ a, from λ hxa, h $ hxa ▸ hx)] }

@[simp] lemma insert_diff_eq_singleton {a : α} {s : set α} (h : a ∉ s) :
  insert a s \ s = {a} :=
begin
  ext,
  rw [set.mem_diff, set.mem_insert_iff, set.mem_singleton_iff, or_and_distrib_right,
    and_not_self, or_false, and_iff_left_iff_imp],
  rintro rfl,
  exact h,
end

lemma inter_insert_of_mem (h : a ∈ s) : s ∩ insert a t = insert a (s ∩ t) :=
by rw [insert_inter_distrib, insert_eq_of_mem h]

lemma insert_inter_of_mem (h : a ∈ t) : insert a s ∩ t = insert a (s ∩ t) :=
by rw [insert_inter_distrib, insert_eq_of_mem h]

lemma inter_insert_of_not_mem (h : a ∉ s) : s ∩ insert a t = s ∩ t :=
ext $ λ x, and_congr_right $ λ hx, or_iff_right $ ne_of_mem_of_not_mem hx h

lemma insert_inter_of_not_mem (h : a ∉ t) : insert a s ∩ t = s ∩ t :=
ext $ λ x, and_congr_left $ λ hx, or_iff_right $ ne_of_mem_of_not_mem hx h

@[simp] lemma union_diff_self {s t : set α} : s ∪ (t \ s) = s ∪ t := sup_sdiff_self _ _
@[simp] lemma diff_union_self {s t : set α} : (s \ t) ∪ t = s ∪ t := sdiff_sup_self _ _

@[simp] theorem diff_inter_self {a b : set α} : (b \ a) ∩ a = ∅ :=
inf_sdiff_self_left

@[simp] theorem diff_inter_self_eq_diff {s t : set α} : s \ (t ∩ s) = s \ t :=
sdiff_inf_self_right _ _

@[simp] theorem diff_self_inter {s t : set α} : s \ (s ∩ t) = s \ t := sdiff_inf_self_left _ _

@[simp] theorem diff_eq_self {s t : set α} : s \ t = s ↔ t ∩ s ⊆ ∅ :=
show s \ t = s ↔ t ⊓ s ≤ ⊥, from sdiff_eq_self_iff_disjoint

@[simp] theorem diff_singleton_eq_self {a : α} {s : set α} (h : a ∉ s) : s \ {a} = s :=
diff_eq_self.2 $ by simp [singleton_inter_eq_empty.2 h]

@[simp] theorem insert_diff_singleton {a : α} {s : set α} :
  insert a (s \ {a}) = insert a s :=
by simp [insert_eq, union_diff_self, -union_singleton, -singleton_union]

@[simp] lemma diff_self {s : set α} : s \ s = ∅ := sdiff_self

lemma diff_diff_right_self (s t : set α)  : s \ (s \ t) = s ∩ t := sdiff_sdiff_right_self

lemma diff_diff_cancel_left {s t : set α} (h : s ⊆ t) : t \ (t \ s) = s :=
sdiff_sdiff_eq_self h

lemma mem_diff_singleton {x y : α} {s : set α} : x ∈ s \ {y} ↔ (x ∈ s ∧ x ≠ y) :=
iff.rfl

lemma mem_diff_singleton_empty {s : set α} {t : set (set α)} :
  s ∈ t \ {∅} ↔ (s ∈ t ∧ s.nonempty) :=
mem_diff_singleton.trans $ iff.rfl.and ne_empty_iff_nonempty

lemma union_eq_diff_union_diff_union_inter (s t : set α) :
  s ∪ t = (s \ t) ∪ (t \ s) ∪ (s ∩ t) :=
sup_eq_sdiff_sup_sdiff_sup_inf

/-! ### Symmetric difference -/

lemma mem_symm_diff : a ∈ s ∆ t ↔ a ∈ s ∧ a ∉ t ∨ a ∈ t ∧ a ∉ s := iff.rfl

lemma symm_diff_subset_union : s ∆ t ⊆ s ∪ t := @symm_diff_le_sup (set α) _ _ _

lemma inter_symm_diff_distrib_left (s t u : set α) : s ∩ t ∆ u = (s ∩ t) ∆ (s ∩ u) :=
inf_symm_diff_distrib_left _ _ _

lemma inter_symm_diff_distrib_right (s t u : set α) : s ∆ t ∩ u = (s ∩ u) ∆ (t ∩ u) :=
inf_symm_diff_distrib_right _ _ _

/-! ### Powerset -/

/-- `𝒫 s = set.powerset s` is the set of all subsets of `s`. -/
def powerset (s : set α) : set (set α) := {t | t ⊆ s}

prefix `𝒫`:100 := powerset

theorem mem_powerset {x s : set α} (h : x ⊆ s) : x ∈ 𝒫 s := h

theorem subset_of_mem_powerset {x s : set α} (h : x ∈ 𝒫 s) : x ⊆ s := h

@[simp] theorem mem_powerset_iff (x s : set α) : x ∈ 𝒫 s ↔ x ⊆ s := iff.rfl

theorem powerset_inter (s t : set α) : 𝒫 (s ∩ t) = 𝒫 s ∩ 𝒫 t :=
ext $ λ u, subset_inter_iff

@[simp] theorem powerset_mono : 𝒫 s ⊆ 𝒫 t ↔ s ⊆ t :=
⟨λ h, h (subset.refl s), λ h u hu, subset.trans hu h⟩

theorem monotone_powerset : monotone (powerset : set α → set (set α)) :=
λ s t, powerset_mono.2

@[simp] theorem powerset_nonempty : (𝒫 s).nonempty :=
⟨∅, empty_subset s⟩

@[simp] theorem powerset_empty : 𝒫 (∅ : set α) = {∅} :=
ext $ λ s, subset_empty_iff

@[simp] theorem powerset_univ : 𝒫 (univ : set α) = univ :=
eq_univ_of_forall subset_univ

/-! ### If-then-else for sets -/

/-- `ite` for sets: `set.ite t s s' ∩ t = s ∩ t`, `set.ite t s s' ∩ tᶜ = s' ∩ tᶜ`.
Defined as `s ∩ t ∪ s' \ t`. -/
protected def ite (t s s' : set α) : set α := s ∩ t ∪ s' \ t

@[simp] lemma ite_inter_self (t s s' : set α) : t.ite s s' ∩ t = s ∩ t :=
by rw [set.ite, union_inter_distrib_right, diff_inter_self, inter_assoc, inter_self, union_empty]

@[simp] lemma ite_compl (t s s' : set α) : tᶜ.ite s s' = t.ite s' s :=
by rw [set.ite, set.ite, diff_compl, union_comm, diff_eq]

@[simp] lemma ite_inter_compl_self (t s s' : set α) : t.ite s s' ∩ tᶜ = s' ∩ tᶜ :=
by rw [← ite_compl, ite_inter_self]

@[simp] lemma ite_diff_self (t s s' : set α) : t.ite s s' \ t = s' \ t :=
ite_inter_compl_self t s s'

@[simp] lemma ite_same (t s : set α) : t.ite s s = s := inter_union_diff _ _

@[simp] lemma ite_left (s t : set α) : s.ite s t = s ∪ t := by simp [set.ite]

@[simp] lemma ite_right (s t : set α) : s.ite t s = t ∩ s := by simp [set.ite]

@[simp] lemma ite_empty (s s' : set α) : set.ite ∅ s s' = s' :=
by simp [set.ite]

@[simp] lemma ite_univ (s s' : set α) : set.ite univ s s' = s :=
by simp [set.ite]

@[simp] lemma ite_empty_left (t s : set α) : t.ite ∅ s = s \ t :=
by simp [set.ite]

@[simp] lemma ite_empty_right (t s : set α) : t.ite s ∅ = s ∩ t :=
by simp [set.ite]

lemma ite_mono (t : set α) {s₁ s₁' s₂ s₂' : set α} (h : s₁ ⊆ s₂) (h' : s₁' ⊆ s₂') :
  t.ite s₁ s₁' ⊆ t.ite s₂ s₂' :=
union_subset_union (inter_subset_inter_left _ h) (inter_subset_inter_left _ h')

lemma ite_subset_union (t s s' : set α) : t.ite s s' ⊆ s ∪ s' :=
union_subset_union (inter_subset_left _ _) (diff_subset _ _)

lemma inter_subset_ite (t s s' : set α) : s ∩ s' ⊆ t.ite s s' :=
ite_same t (s ∩ s') ▸ ite_mono _ (inter_subset_left _ _) (inter_subset_right _ _)

lemma ite_inter_inter (t s₁ s₂ s₁' s₂' : set α) :
  t.ite (s₁ ∩ s₂) (s₁' ∩ s₂') = t.ite s₁ s₁' ∩ t.ite s₂ s₂' :=
by { ext x, simp only [set.ite, set.mem_inter_iff, set.mem_diff, set.mem_union], itauto }

lemma ite_inter (t s₁ s₂ s : set α) :
  t.ite (s₁ ∩ s) (s₂ ∩ s) = t.ite s₁ s₂ ∩ s :=
by rw [ite_inter_inter, ite_same]

lemma ite_inter_of_inter_eq (t : set α) {s₁ s₂ s : set α} (h : s₁ ∩ s = s₂ ∩ s) :
  t.ite s₁ s₂ ∩ s = s₁ ∩ s :=
by rw [← ite_inter, ← h, ite_same]

lemma subset_ite {t s s' u : set α} : u ⊆ t.ite s s' ↔ u ∩ t ⊆ s ∧ u \ t ⊆ s' :=
begin
  simp only [subset_def, ← forall_and_distrib],
  refine forall_congr (λ x, _),
  by_cases hx : x ∈ t; simp [*, set.ite]
end

/-! ### Inverse image -/

/-- The preimage of `s : set β` by `f : α → β`, written `f ⁻¹' s`,
  is the set of `x : α` such that `f x ∈ s`. -/
def preimage {α : Type u} {β : Type v} (f : α → β) (s : set β) : set α := {x | f x ∈ s}

infix ` ⁻¹' `:80 := preimage

section preimage
variables {f : α → β} {g : β → γ}

@[simp] theorem preimage_empty : f ⁻¹' ∅ = ∅ := rfl

@[simp] theorem mem_preimage {s : set β} {a : α} : (a ∈ f ⁻¹' s) ↔ (f a ∈ s) := iff.rfl

lemma preimage_congr {f g : α → β} {s : set β} (h : ∀ (x : α), f x = g x) : f ⁻¹' s = g ⁻¹' s :=
by { congr' with x, apply_assumption }

theorem preimage_mono {s t : set β} (h : s ⊆ t) : f ⁻¹' s ⊆ f ⁻¹' t :=
assume x hx, h hx

@[simp] theorem preimage_univ : f ⁻¹' univ = univ := rfl

theorem subset_preimage_univ {s : set α} : s ⊆ f ⁻¹' univ := subset_univ _

@[simp] theorem preimage_inter {s t : set β} : f ⁻¹' (s ∩ t) = f ⁻¹' s ∩ f ⁻¹' t := rfl

@[simp] theorem preimage_union {s t : set β} : f ⁻¹' (s ∪ t) = f ⁻¹' s ∪ f ⁻¹' t := rfl

@[simp] theorem preimage_compl {s : set β} : f ⁻¹' sᶜ = (f ⁻¹' s)ᶜ := rfl

@[simp] theorem preimage_diff (f : α → β) (s t : set β) :
  f ⁻¹' (s \ t) = f ⁻¹' s \ f ⁻¹' t := rfl

@[simp] theorem preimage_ite (f : α → β) (s t₁ t₂ : set β) :
  f ⁻¹' (s.ite t₁ t₂) = (f ⁻¹' s).ite (f ⁻¹' t₁) (f ⁻¹' t₂) :=
rfl

@[simp] theorem preimage_set_of_eq {p : α → Prop} {f : β → α} : f ⁻¹' {a | p a} = {a | p (f a)} :=
rfl

@[simp] theorem preimage_id {s : set α} : id ⁻¹' s = s := rfl

@[simp] theorem preimage_id' {s : set α} : (λ x, x) ⁻¹' s = s := rfl

@[simp] theorem preimage_const_of_mem {b : β} {s : set β} (h : b ∈ s) :
  (λ (x : α), b) ⁻¹' s = univ :=
eq_univ_of_forall $ λ x, h

@[simp] theorem preimage_const_of_not_mem {b : β} {s : set β} (h : b ∉ s) :
  (λ (x : α), b) ⁻¹' s = ∅ :=
eq_empty_of_subset_empty $ λ x hx, h hx

theorem preimage_const (b : β) (s : set β) [decidable (b ∈ s)] :
  (λ (x : α), b) ⁻¹' s = if b ∈ s then univ else ∅ :=
by { split_ifs with hb hb, exacts [preimage_const_of_mem hb, preimage_const_of_not_mem hb] }

theorem preimage_comp {s : set γ} : (g ∘ f) ⁻¹' s = f ⁻¹' (g ⁻¹' s) := rfl

lemma preimage_preimage {g : β → γ} {f : α → β} {s : set γ} :
  f ⁻¹' (g ⁻¹' s) = (λ x, g (f x)) ⁻¹' s :=
preimage_comp.symm

theorem eq_preimage_subtype_val_iff {p : α → Prop} {s : set (subtype p)} {t : set α} :
  s = subtype.val ⁻¹' t ↔ (∀x (h : p x), (⟨x, h⟩ : subtype p) ∈ s ↔ x ∈ t) :=
⟨assume s_eq x h, by { rw [s_eq], simp },
 assume h, ext $ λ ⟨x, hx⟩, by simp [h]⟩

lemma nonempty_of_nonempty_preimage {s : set β} {f : α → β} (hf : (f ⁻¹' s).nonempty) :
  s.nonempty :=
let ⟨x, hx⟩ := hf in ⟨f x, hx⟩

end preimage

/-! ### Image of a set under a function -/

section image

/-- The image of `s : set α` by `f : α → β`, written `f '' s`,
  is the set of `y : β` such that `f x = y` for some `x ∈ s`. -/
def image (f : α → β) (s : set α) : set β := {y | ∃ x, x ∈ s ∧ f x = y}

infix ` '' `:80 := image

theorem mem_image_iff_bex {f : α → β} {s : set α} {y : β} :
  y ∈ f '' s ↔ ∃ x (_ : x ∈ s), f x = y := bex_def.symm

@[simp] theorem mem_image (f : α → β) (s : set α) (y : β) :
  y ∈ f '' s ↔ ∃ x, x ∈ s ∧ f x = y := iff.rfl

lemma image_eta (f : α → β) : f '' s = (λ x, f x) '' s := rfl

theorem mem_image_of_mem (f : α → β) {x : α} {a : set α} (h : x ∈ a) : f x ∈ f '' a :=
⟨_, h, rfl⟩

theorem _root_.function.injective.mem_set_image {f : α → β} (hf : injective f) {s : set α} {a : α} :
  f a ∈ f '' s ↔ a ∈ s :=
⟨λ ⟨b, hb, eq⟩, (hf eq) ▸ hb, mem_image_of_mem f⟩

theorem ball_image_iff {f : α → β} {s : set α} {p : β → Prop} :
  (∀ y ∈ f '' s, p y) ↔ (∀ x ∈ s, p (f x)) :=
by simp

theorem ball_image_of_ball {f : α → β} {s : set α} {p : β → Prop}
  (h : ∀ x ∈ s, p (f x)) : ∀ y ∈ f '' s, p y :=
ball_image_iff.2 h

theorem bex_image_iff {f : α → β} {s : set α} {p : β → Prop} :
  (∃ y ∈ f '' s, p y) ↔ (∃ x ∈ s, p (f x)) :=
by simp

theorem mem_image_elim {f : α → β} {s : set α} {C : β → Prop} (h : ∀ (x : α), x ∈ s → C (f x)) :
 ∀{y : β}, y ∈ f '' s → C y
| ._ ⟨a, a_in, rfl⟩ := h a a_in

theorem mem_image_elim_on {f : α → β} {s : set α} {C : β → Prop} {y : β} (h_y : y ∈ f '' s)
  (h : ∀ (x : α), x ∈ s → C (f x)) : C y :=
mem_image_elim h h_y

@[congr] lemma image_congr {f g : α → β} {s : set α}
  (h : ∀a∈s, f a = g a) : f '' s = g '' s :=
by safe [ext_iff, iff_def]

/-- A common special case of `image_congr` -/
lemma image_congr' {f g : α → β} {s : set α} (h : ∀ (x : α), f x = g x) : f '' s = g '' s :=
image_congr (λx _, h x)

theorem image_comp (f : β → γ) (g : α → β) (a : set α) : (f ∘ g) '' a = f '' (g '' a) :=
subset.antisymm
  (ball_image_of_ball $ assume a ha, mem_image_of_mem _ $ mem_image_of_mem _ ha)
  (ball_image_of_ball $ ball_image_of_ball $ assume a ha, mem_image_of_mem _ ha)

/-- A variant of `image_comp`, useful for rewriting -/
lemma image_image (g : β → γ) (f : α → β) (s : set α) : g '' (f '' s) = (λ x, g (f x)) '' s :=
(image_comp g f s).symm

lemma image_comm {β'} {f : β → γ} {g : α → β} {f' : α → β'} {g' : β' → γ}
  (h_comm : ∀ a, f (g a) = g' (f' a)) :
  (s.image g).image f = (s.image f').image g' :=
by simp_rw [image_image, h_comm]

lemma _root_.function.semiconj.set_image {f : α → β} {ga : α → α} {gb : β → β}
  (h : function.semiconj f ga gb) :
  function.semiconj (image f) (image ga) (image gb) :=
λ s, image_comm h

lemma _root_.function.commute.set_image {f g : α → α} (h : function.commute f g) :
  function.commute (image f) (image g) :=
h.set_image

/-- Image is monotone with respect to `⊆`. See `set.monotone_image` for the statement in
terms of `≤`. -/
theorem image_subset {a b : set α} (f : α → β) (h : a ⊆ b) : f '' a ⊆ f '' b :=
by { simp only [subset_def, mem_image], exact λ x, λ ⟨w, h1, h2⟩, ⟨w, h h1, h2⟩ }

theorem image_union (f : α → β) (s t : set α) :
  f '' (s ∪ t) = f '' s ∪ f '' t :=
ext $ λ x, ⟨by rintro ⟨a, h|h, rfl⟩; [left, right]; exact ⟨_, h, rfl⟩,
  by rintro (⟨a, h, rfl⟩ | ⟨a, h, rfl⟩); refine ⟨_, _, rfl⟩; [left, right]; exact h⟩

@[simp] theorem image_empty (f : α → β) : f '' ∅ = ∅ := by { ext, simp }

lemma image_inter_subset (f : α → β) (s t : set α) :
  f '' (s ∩ t) ⊆ f '' s ∩ f '' t :=
subset_inter (image_subset _ $ inter_subset_left _ _) (image_subset _ $ inter_subset_right _ _)

theorem image_inter_on {f : α → β} {s t : set α} (h : ∀x∈t, ∀y∈s, f x = f y → x = y) :
  f '' s ∩ f '' t = f '' (s ∩ t) :=
subset.antisymm
  (assume b ⟨⟨a₁, ha₁, h₁⟩, ⟨a₂, ha₂, h₂⟩⟩,
    have a₂ = a₁, from h _ ha₂ _ ha₁ (by simp *),
    ⟨a₁, ⟨ha₁, this ▸ ha₂⟩, h₁⟩)
  (image_inter_subset _ _ _)

theorem image_inter {f : α → β} {s t : set α} (H : injective f) :
  f '' s ∩ f '' t = f '' (s ∩ t) :=
image_inter_on (assume x _ y _ h, H h)

theorem image_univ_of_surjective {ι : Type*} {f : ι → β} (H : surjective f) : f '' univ = univ :=
eq_univ_of_forall $ by { simpa [image] }

@[simp] theorem image_singleton {f : α → β} {a : α} : f '' {a} = {f a} :=
by { ext, simp [image, eq_comm] }

@[simp] theorem nonempty.image_const {s : set α} (hs : s.nonempty) (a : β) : (λ _, a) '' s = {a} :=
ext $ λ x, ⟨λ ⟨y, _, h⟩, h ▸ mem_singleton _,
  λ h, (eq_of_mem_singleton h).symm ▸ hs.imp (λ y hy, ⟨hy, rfl⟩)⟩

@[simp] lemma image_eq_empty {α β} {f : α → β} {s : set α} : f '' s = ∅ ↔ s = ∅ :=
by { simp only [eq_empty_iff_forall_not_mem],
     exact ⟨λ H a ha, H _ ⟨_, ha, rfl⟩, λ H b ⟨_, ha, _⟩, H _ ha⟩ }

lemma preimage_compl_eq_image_compl [boolean_algebra α] (S : set α) :
  compl ⁻¹' S = compl '' S :=
set.ext (λ x, ⟨λ h, ⟨xᶜ,h, compl_compl x⟩,
  λ h, exists.elim h (λ y hy, (compl_eq_comm.mp hy.2).symm.subst hy.1)⟩)

theorem mem_compl_image [boolean_algebra α] (t : α) (S : set α) :
  t ∈ compl '' S ↔ tᶜ ∈ S :=
by simp [←preimage_compl_eq_image_compl]

/-- A variant of `image_id` -/
@[simp] lemma image_id' (s : set α) : (λx, x) '' s = s := by { ext, simp }

theorem image_id (s : set α) : id '' s = s := by simp

theorem compl_compl_image [boolean_algebra α] (S : set α) :
  compl '' (compl '' S) = S :=
by rw [←image_comp, compl_comp_compl, image_id]

theorem image_insert_eq {f : α → β} {a : α} {s : set α} :
  f '' (insert a s) = insert (f a) (f '' s) :=
by { ext, simp [and_or_distrib_left, exists_or_distrib, eq_comm, or_comm, and_comm] }

theorem image_pair (f : α → β) (a b : α) : f '' {a, b} = {f a, f b} :=
by simp only [image_insert_eq, image_singleton]

theorem image_subset_preimage_of_inverse {f : α → β} {g : β → α}
  (I : left_inverse g f) (s : set α) : f '' s ⊆ g ⁻¹' s :=
λ b ⟨a, h, e⟩, e ▸ ((I a).symm ▸ h : g (f a) ∈ s)

theorem preimage_subset_image_of_inverse {f : α → β} {g : β → α}
  (I : left_inverse g f) (s : set β) : f ⁻¹' s ⊆ g '' s :=
λ b h, ⟨f b, h, I b⟩

theorem image_eq_preimage_of_inverse {f : α → β} {g : β → α}
  (h₁ : left_inverse g f) (h₂ : right_inverse g f) :
  image f = preimage g :=
funext $ λ s, subset.antisymm
  (image_subset_preimage_of_inverse h₁ s)
  (preimage_subset_image_of_inverse h₂ s)

theorem mem_image_iff_of_inverse {f : α → β} {g : β → α} {b : β} {s : set α}
  (h₁ : left_inverse g f) (h₂ : right_inverse g f) :
  b ∈ f '' s ↔ g b ∈ s :=
by rw image_eq_preimage_of_inverse h₁ h₂; refl

theorem image_compl_subset {f : α → β} {s : set α} (H : injective f) : f '' sᶜ ⊆ (f '' s)ᶜ :=
disjoint.subset_compl_left $ by simp [disjoint, image_inter H]

theorem subset_image_compl {f : α → β} {s : set α} (H : surjective f) : (f '' s)ᶜ ⊆ f '' sᶜ :=
compl_subset_iff_union.2 $
by { rw ← image_union, simp [image_univ_of_surjective H] }

theorem image_compl_eq {f : α → β} {s : set α} (H : bijective f) : f '' sᶜ = (f '' s)ᶜ :=
subset.antisymm (image_compl_subset H.1) (subset_image_compl H.2)

theorem subset_image_diff (f : α → β) (s t : set α) :
  f '' s \ f '' t ⊆ f '' (s \ t) :=
begin
  rw [diff_subset_iff, ← image_union, union_diff_self],
  exact image_subset f (subset_union_right t s)
end

theorem image_diff {f : α → β} (hf : injective f) (s t : set α) :
  f '' (s \ t) = f '' s \ f '' t :=
subset.antisymm
  (subset.trans (image_inter_subset _ _ _) $ inter_subset_inter_right _ $ image_compl_subset hf)
  (subset_image_diff f s t)

lemma nonempty.image (f : α → β) {s : set α} : s.nonempty → (f '' s).nonempty
| ⟨x, hx⟩ := ⟨f x, mem_image_of_mem f hx⟩

lemma nonempty.of_image {f : α → β} {s : set α} : (f '' s).nonempty → s.nonempty
| ⟨y, x, hx, _⟩ := ⟨x, hx⟩

@[simp] lemma nonempty_image_iff {f : α → β} {s : set α} :
  (f '' s).nonempty ↔ s.nonempty :=
⟨nonempty.of_image, λ h, h.image f⟩

lemma nonempty.preimage {s : set β} (hs : s.nonempty) {f : α → β} (hf : surjective f) :
  (f ⁻¹' s).nonempty :=
let ⟨y, hy⟩ := hs, ⟨x, hx⟩ := hf y in ⟨x, mem_preimage.2 $ hx.symm ▸ hy⟩

instance (f : α → β) (s : set α) [nonempty s] : nonempty (f '' s) :=
(set.nonempty.image f nonempty_of_nonempty_subtype).to_subtype

/-- image and preimage are a Galois connection -/
@[simp] theorem image_subset_iff {s : set α} {t : set β} {f : α → β} :
  f '' s ⊆ t ↔ s ⊆ f ⁻¹' t :=
ball_image_iff

theorem image_preimage_subset (f : α → β) (s : set β) : f '' (f ⁻¹' s) ⊆ s :=
image_subset_iff.2 subset.rfl

theorem subset_preimage_image (f : α → β) (s : set α) :
  s ⊆ f ⁻¹' (f '' s) :=
λ x, mem_image_of_mem f

theorem preimage_image_eq {f : α → β} (s : set α) (h : injective f) : f ⁻¹' (f '' s) = s :=
subset.antisymm
  (λ x ⟨y, hy, e⟩, h e ▸ hy)
  (subset_preimage_image f s)

theorem image_preimage_eq {f : α → β} (s : set β) (h : surjective f) : f '' (f ⁻¹' s) = s :=
subset.antisymm
  (image_preimage_subset f s)
  (λ x hx, let ⟨y, e⟩ := h x in ⟨y, (e.symm ▸ hx : f y ∈ s), e⟩)

lemma preimage_eq_preimage {f : β → α} (hf : surjective f) : f ⁻¹' s = f ⁻¹' t ↔ s = t :=
iff.intro
  (assume eq, by rw [← image_preimage_eq s hf, ← image_preimage_eq t hf, eq])
  (assume eq, eq ▸ rfl)

lemma image_inter_preimage (f : α → β) (s : set α) (t : set β) :
  f '' (s ∩ f ⁻¹' t) = f '' s ∩ t :=
begin
  apply subset.antisymm,
  { calc f '' (s ∩ f ⁻¹' t) ⊆ f '' s ∩ (f '' (f⁻¹' t)) : image_inter_subset _ _ _
  ... ⊆ f '' s ∩ t : inter_subset_inter_right _ (image_preimage_subset f t) },
  { rintros _ ⟨⟨x, h', rfl⟩, h⟩,
    exact ⟨x, ⟨h', h⟩, rfl⟩ }
end

lemma image_preimage_inter (f : α → β) (s : set α) (t : set β) :
  f '' (f ⁻¹' t ∩ s) = t ∩ f '' s :=
by simp only [inter_comm, image_inter_preimage]

@[simp] lemma image_inter_nonempty_iff {f : α → β} {s : set α} {t : set β} :
  (f '' s ∩ t).nonempty ↔ (s ∩ f ⁻¹' t).nonempty :=
by rw [←image_inter_preimage, nonempty_image_iff]

lemma image_diff_preimage {f : α → β} {s : set α} {t : set β} : f '' (s \ f ⁻¹' t) = f '' s \ t :=
by simp_rw [diff_eq, ← preimage_compl, image_inter_preimage]

theorem compl_image : image (compl : set α → set α) = preimage compl :=
image_eq_preimage_of_inverse compl_compl compl_compl

theorem compl_image_set_of {p : set α → Prop} :
  compl '' {s | p s} = {s | p sᶜ} :=
congr_fun compl_image p

theorem inter_preimage_subset (s : set α) (t : set β) (f : α → β) :
  s ∩ f ⁻¹' t ⊆ f ⁻¹' (f '' s ∩ t) :=
λ x h, ⟨mem_image_of_mem _ h.left, h.right⟩

theorem union_preimage_subset (s : set α) (t : set β) (f : α → β) :
  s ∪ f ⁻¹' t ⊆ f ⁻¹' (f '' s ∪ t) :=
λ x h, or.elim h (λ l, or.inl $ mem_image_of_mem _ l) (λ r, or.inr r)

theorem subset_image_union (f : α → β) (s : set α) (t : set β) :
  f '' (s ∪ f ⁻¹' t) ⊆ f '' s ∪ t :=
image_subset_iff.2 (union_preimage_subset _ _ _)

lemma preimage_subset_iff {A : set α} {B : set β} {f : α → β} :
  f⁻¹' B ⊆ A ↔ (∀ a : α, f a ∈ B → a ∈ A) := iff.rfl

lemma image_eq_image {f : α → β} (hf : injective f) : f '' s = f '' t ↔ s = t :=
iff.symm $ iff.intro (assume eq, eq ▸ rfl) $ assume eq,
  by rw [← preimage_image_eq s hf, ← preimage_image_eq t hf, eq]

lemma image_subset_image_iff {f : α → β} (hf : injective f) : f '' s ⊆ f '' t ↔ s ⊆ t :=
begin
  refine (iff.symm $ iff.intro (image_subset f) $ assume h, _),
  rw [← preimage_image_eq s hf, ← preimage_image_eq t hf],
  exact preimage_mono h
end

lemma prod_quotient_preimage_eq_image [s : setoid α] (g : quotient s → β) {h : α → β}
  (Hh : h = g ∘ quotient.mk) (r : set (β × β)) :
  {x : quotient s × quotient s | (g x.1, g x.2) ∈ r} =
  (λ a : α × α, (⟦a.1⟧, ⟦a.2⟧)) '' ((λ a : α × α, (h a.1, h a.2)) ⁻¹' r) :=
Hh.symm ▸ set.ext (λ ⟨a₁, a₂⟩, ⟨quotient.induction_on₂ a₁ a₂
  (λ a₁ a₂ h, ⟨(a₁, a₂), h, rfl⟩),
  λ ⟨⟨b₁, b₂⟩, h₁, h₂⟩, show (g a₁, g a₂) ∈ r, from
  have h₃ : ⟦b₁⟧ = a₁ ∧ ⟦b₂⟧ = a₂ := prod.ext_iff.1 h₂,
    h₃.1 ▸ h₃.2 ▸ h₁⟩)

lemma exists_image_iff (f : α → β) (x : set α) (P : β → Prop) :
  (∃ (a : f '' x), P a) ↔ ∃ (a : x), P (f a) :=
⟨λ ⟨a, h⟩, ⟨⟨_, a.prop.some_spec.1⟩, a.prop.some_spec.2.symm ▸ h⟩,
  λ ⟨a, h⟩, ⟨⟨_, _, a.prop, rfl⟩, h⟩⟩

/-- Restriction of `f` to `s` factors through `s.image_factorization f : s → f '' s`. -/
def image_factorization (f : α → β) (s : set α) : s → f '' s :=
λ p, ⟨f p.1, mem_image_of_mem f p.2⟩

lemma image_factorization_eq {f : α → β} {s : set α} :
  subtype.val ∘ image_factorization f s = f ∘ subtype.val :=
funext $ λ p, rfl

lemma surjective_onto_image {f : α → β} {s : set α} :
  surjective (image_factorization f s) :=
λ ⟨_, ⟨a, ha, rfl⟩⟩, ⟨⟨a, ha⟩, rfl⟩

/-- If the only elements outside `s` are those left fixed by `σ`, then mapping by `σ` has no effect.
-/
lemma image_perm {s : set α} {σ : equiv.perm α} (hs : {a : α | σ a ≠ a} ⊆ s) : σ '' s = s :=
begin
  ext i,
  obtain hi | hi := eq_or_ne (σ i) i,
  { refine ⟨_, λ h, ⟨i, h, hi⟩⟩,
    rintro ⟨j, hj, h⟩,
    rwa σ.injective (hi.trans h.symm) },
  { refine iff_of_true ⟨σ.symm i, hs $ λ h, hi _, σ.apply_symm_apply _⟩ (hs hi),
    convert congr_arg σ h; exact (σ.apply_symm_apply _).symm }
end

end image

/-! ### Subsingleton -/

/-- A set `s` is a `subsingleton` if it has at most one element. -/
protected def subsingleton (s : set α) : Prop :=
∀ ⦃x⦄ (hx : x ∈ s) ⦃y⦄ (hy : y ∈ s), x = y

lemma subsingleton.anti (ht : t.subsingleton) (hst : s ⊆ t) : s.subsingleton :=
λ x hx y hy, ht (hst hx) (hst hy)

lemma subsingleton.eq_singleton_of_mem (hs : s.subsingleton) {x:α} (hx : x ∈ s) : s = {x} :=
ext $ λ y, ⟨λ hy, (hs hx hy) ▸ mem_singleton _, λ hy, (eq_of_mem_singleton hy).symm ▸ hx⟩

@[simp] lemma subsingleton_empty : (∅ : set α).subsingleton := λ x, false.elim

@[simp] lemma subsingleton_singleton {a} : ({a} : set α).subsingleton :=
λ x hx y hy, (eq_of_mem_singleton hx).symm ▸ (eq_of_mem_singleton hy).symm ▸ rfl

lemma subsingleton_of_subset_singleton (h : s ⊆ {a}) : s.subsingleton :=
subsingleton_singleton.anti h

lemma subsingleton_of_forall_eq (a : α) (h : ∀ b ∈ s, b = a) : s.subsingleton :=
λ b hb c hc, (h _ hb).trans (h _ hc).symm

lemma subsingleton_iff_singleton {x} (hx : x ∈ s) : s.subsingleton ↔ s = {x} :=
⟨λ h, h.eq_singleton_of_mem hx, λ h,h.symm ▸ subsingleton_singleton⟩

lemma subsingleton.eq_empty_or_singleton (hs : s.subsingleton) :
  s = ∅ ∨ ∃ x, s = {x} :=
s.eq_empty_or_nonempty.elim or.inl (λ ⟨x, hx⟩, or.inr ⟨x, hs.eq_singleton_of_mem hx⟩)

lemma subsingleton.induction_on {p : set α → Prop} (hs : s.subsingleton) (he : p ∅)
  (h₁ : ∀ x, p {x}) : p s :=
by { rcases hs.eq_empty_or_singleton with rfl|⟨x, rfl⟩, exacts [he, h₁ _] }

lemma subsingleton_univ [subsingleton α] : (univ : set α).subsingleton :=
λ x hx y hy, subsingleton.elim x y

lemma subsingleton_of_univ_subsingleton (h : (univ : set α).subsingleton) : subsingleton α :=
⟨λ a b, h (mem_univ a) (mem_univ b)⟩

@[simp] lemma subsingleton_univ_iff : (univ : set α).subsingleton ↔ subsingleton α :=
⟨subsingleton_of_univ_subsingleton, λ h, @subsingleton_univ _ h⟩

lemma subsingleton_of_subsingleton [subsingleton α] {s : set α} : set.subsingleton s :=
subsingleton_univ.anti (subset_univ s)

lemma subsingleton_is_top (α : Type*) [partial_order α] : set.subsingleton {x : α | is_top x} :=
λ x hx y hy, hx.is_max.eq_of_le (hy x)

lemma subsingleton_is_bot (α : Type*) [partial_order α] : set.subsingleton {x : α | is_bot x} :=
λ x hx y hy, hx.is_min.eq_of_ge (hy x)

lemma exists_eq_singleton_iff_nonempty_subsingleton :
  (∃ a : α, s = {a}) ↔ s.nonempty ∧ s.subsingleton :=
begin
  refine ⟨_, λ h, _⟩,
  { rintros ⟨a, rfl⟩,
    exact ⟨singleton_nonempty a, subsingleton_singleton⟩ },
  { exact h.2.eq_empty_or_singleton.resolve_left h.1.ne_empty },
end

/-- `s`, coerced to a type, is a subsingleton type if and only if `s` is a subsingleton set. -/
@[simp, norm_cast] lemma subsingleton_coe (s : set α) : subsingleton s ↔ s.subsingleton :=
begin
  split,
  { refine λ h, (λ a ha b hb, _),
    exact set_coe.ext_iff.2 (@subsingleton.elim s h ⟨a, ha⟩ ⟨b, hb⟩) },
  { exact λ h, subsingleton.intro (λ a b, set_coe.ext (h a.property b.property)) }
end

/-- The `coe_sort` of a set `s` in a subsingleton type is a subsingleton.
For the corresponding result for `subtype`, see `subtype.subsingleton`. -/
instance subsingleton_coe_of_subsingleton [subsingleton α] {s : set α} : subsingleton s :=
by { rw [s.subsingleton_coe], exact subsingleton_of_subsingleton }

/-- The image of a subsingleton is a subsingleton. -/
lemma subsingleton.image (hs : s.subsingleton) (f : α → β) : (f '' s).subsingleton :=
λ _ ⟨x, hx, Hx⟩ _ ⟨y, hy, Hy⟩, Hx ▸ Hy ▸ congr_arg f (hs hx hy)

/-- The preimage of a subsingleton under an injective map is a subsingleton. -/
theorem subsingleton.preimage {s : set β} (hs : s.subsingleton) {f : α → β}
  (hf : function.injective f) : (f ⁻¹' s).subsingleton := λ a ha b hb, hf $ hs ha hb

/-- If the image of a set under an injective map is a subsingleton, the set is a subsingleton. -/
theorem subsingleton_of_image {α β : Type*} {f : α → β} (hf : function.injective f)
  (s : set α) (hs : (f '' s).subsingleton) : s.subsingleton :=
(hs.preimage hf).anti $ subset_preimage_image _ _

/-- If the preimage of a set under an surjective map is a subsingleton,
the set is a subsingleton. -/
theorem subsingleton_of_preimage {α β : Type*} {f : α → β} (hf : function.surjective f)
  (s : set β) (hs : (f ⁻¹' s).subsingleton) : s.subsingleton :=
λ fx hx fy hy, by { rcases ⟨hf fx, hf fy⟩ with ⟨⟨x, rfl⟩, ⟨y, rfl⟩⟩, exact congr_arg f (hs hx hy) }

/-! ### Nontrivial -/

/-- A set `s` is `nontrivial` if it has at least two distinct elements. -/
protected def nontrivial (s : set α) : Prop := ∃ x y ∈ s, x ≠ y

lemma nontrivial_of_mem_mem_ne {x y} (hx : x ∈ s) (hy : y ∈ s) (hxy : x ≠ y) : s.nontrivial :=
⟨x, hx, y, hy, hxy⟩

/-- Extract witnesses from s.nontrivial. This function might be used instead of case analysis on the
argument. Note that it makes a proof depend on the classical.choice axiom. -/
protected noncomputable def nontrivial.some (hs : s.nontrivial) : α × α :=
(hs.some, hs.some_spec.some_spec.some)

protected lemma nontrivial.some_fst_mem (hs : s.nontrivial) : hs.some.fst ∈ s := hs.some_spec.some

protected lemma nontrivial.some_snd_mem (hs : s.nontrivial) : hs.some.snd ∈ s :=
hs.some_spec.some_spec.some_spec.some

protected lemma nontrivial.some_fst_ne_some_snd (hs : s.nontrivial) : hs.some.fst ≠ hs.some.snd :=
hs.some_spec.some_spec.some_spec.some_spec

lemma nontrivial.mono (hs : s.nontrivial) (hst : s ⊆ t) : t.nontrivial :=
let ⟨x, hx, y, hy, hxy⟩ := hs in ⟨x, hst hx, y, hst hy, hxy⟩

lemma nontrivial_pair {x y} (hxy : x ≠ y) : ({x, y} : set α).nontrivial :=
⟨x, mem_insert _ _, y, mem_insert_of_mem _ (mem_singleton _), hxy⟩

lemma nontrivial_of_pair_subset {x y} (hxy : x ≠ y) (h : {x, y} ⊆ s) : s.nontrivial :=
(nontrivial_pair hxy).mono h

lemma nontrivial.pair_subset (hs : s.nontrivial) : ∃ x y (hab : x ≠ y), {x, y} ⊆ s :=
let ⟨x, hx, y, hy, hxy⟩ := hs in ⟨x, y, hxy, insert_subset.2 ⟨hx, (singleton_subset_iff.2 hy)⟩⟩

lemma nontrivial_iff_pair_subset : s.nontrivial ↔ ∃ x y (hxy : x ≠ y), {x, y} ⊆ s :=
⟨nontrivial.pair_subset, λ H, let ⟨x, y, hxy, h⟩ := H in nontrivial_of_pair_subset hxy h⟩

lemma nontrivial_of_exists_ne {x} (hx : x ∈ s) (h : ∃ y ∈ s, y ≠ x) : s.nontrivial :=
let ⟨y, hy, hyx⟩ := h in ⟨y, hy, x, hx, hyx⟩

lemma nontrivial.exists_ne {z} (hs : s.nontrivial) : ∃ x ∈ s, x ≠ z :=
begin
  by_contra H, push_neg at H,
  rcases hs with ⟨x, hx, y, hy, hxy⟩,
  rw [H x hx, H y hy] at hxy,
  exact hxy rfl
end

lemma nontrivial_iff_exists_ne {x} (hx : x ∈ s) : s.nontrivial ↔ ∃ y ∈ s, y ≠ x :=
⟨λ H, H.exists_ne, nontrivial_of_exists_ne hx⟩

lemma nontrivial_of_lt [preorder α] {x y} (hx : x ∈ s) (hy : y ∈ s) (hxy : x < y) : s.nontrivial :=
⟨x, hx, y, hy, ne_of_lt hxy⟩

lemma nontrivial_of_exists_lt [preorder α] (H : ∃ x y ∈ s, x < y) : s.nontrivial :=
let ⟨x, hx, y, hy, hxy⟩ := H in nontrivial_of_lt hx hy hxy

lemma nontrivial.exists_lt [linear_order α] (hs : s.nontrivial) : ∃ x y ∈ s, x < y :=
let ⟨x, hx, y, hy, hxy⟩ := hs in
or.elim (lt_or_gt_of_ne hxy) (λ H, ⟨x, hx, y, hy, H⟩) (λ H, ⟨y, hy, x, hx, H⟩)

lemma nontrivial.iff_exists_lt [linear_order α] : s.nontrivial ↔ ∃ x y ∈ s, x < y :=
⟨nontrivial.exists_lt, nontrivial_of_exists_lt⟩

lemma nontrivial.nonempty (hs : s.nontrivial) : s.nonempty := let ⟨x, hx, _⟩ := hs in ⟨x, hx⟩

lemma nontrivial.ne_empty (hs : s.nontrivial) : s ≠ ∅ := hs.nonempty.ne_empty

lemma nontrivial.not_subset_empty (hs : s.nontrivial) : ¬ s ⊆ ∅ := hs.nonempty.not_subset_empty

@[simp] lemma not_nontrivial_empty : ¬ (∅ : set α).nontrivial := λ h, h.ne_empty rfl

@[simp] lemma not_nontrivial_singleton {x} : ¬ ({x} : set α).nontrivial :=
λ H, begin
  rw nontrivial_iff_exists_ne (mem_singleton x) at H,
  exact let ⟨y, hy, hya⟩ := H in hya (mem_singleton_iff.1 hy)
end

lemma nontrivial.ne_singleton {x} (hs : s.nontrivial) : s ≠ {x} :=
λ H, by { rw H at hs, exact not_nontrivial_singleton hs }

lemma nontrivial.not_subset_singleton {x} (hs : s.nontrivial) : ¬ s ⊆ {x} :=
(not_congr subset_singleton_iff_eq).2 (not_or hs.ne_empty hs.ne_singleton)

lemma nontrivial_univ [nontrivial α] : (univ : set α).nontrivial :=
let ⟨x, y, hxy⟩ := exists_pair_ne α in ⟨x, mem_univ _, y, mem_univ _, hxy⟩

lemma nontrivial_of_univ_nontrivial (h : (univ : set α).nontrivial) : nontrivial α :=
let ⟨x, _, y, _, hxy⟩ := h in ⟨⟨x, y, hxy⟩⟩

@[simp] lemma nontrivial_univ_iff : (univ : set α).nontrivial ↔ nontrivial α :=
⟨nontrivial_of_univ_nontrivial, λ h, @nontrivial_univ _ h⟩

lemma nontrivial_of_nontrivial (hs : s.nontrivial) : nontrivial α :=
let ⟨x, _, y, _, hxy⟩ := hs in ⟨⟨x, y, hxy⟩⟩

/-- `s`, coerced to a type, is a nontrivial type if and only if `s` is a nontrivial set. -/
@[simp, norm_cast] lemma nontrivial_coe (s : set α) : nontrivial s ↔ s.nontrivial :=
by simp_rw [← nontrivial_univ_iff, set.nontrivial, mem_univ,
            exists_true_left, set_coe.exists, subtype.mk_eq_mk]

/-- A type with a set `s` whose `coe_sort` is a nontrivial type is nontrivial.
For the corresponding result for `subtype`, see `subtype.nontrivial_iff_exists_ne`. -/
lemma nontrivial_of_nontrivial_coe (hs : nontrivial s) : nontrivial α :=
by { rw [s.nontrivial_coe] at hs, exact nontrivial_of_nontrivial hs }

theorem nontrivial_mono {α : Type*} {s t : set α} (hst : s ⊆ t) (hs : nontrivial s) :
  nontrivial t := (nontrivial_coe _).2 $ (s.nontrivial_coe.1 hs).mono hst

/-- The preimage of a nontrivial set under a surjective map is nontrivial. -/
theorem nontrivial.preimage {s : set β} (hs : s.nontrivial) {f : α → β}
  (hf : function.surjective f) : (f ⁻¹' s).nontrivial :=
begin
  rcases hs with ⟨fx, hx, fy, hy, hxy⟩,
  rcases ⟨hf fx, hf fy⟩ with ⟨⟨x, rfl⟩, ⟨y, rfl⟩⟩,
  exact ⟨x, hx, y, hy, mt (congr_arg f) hxy⟩
end

/-- The image of a nontrivial set under an injective map is nontrivial. -/
theorem nontrivial.image (hs : s.nontrivial)
  {f : α → β} (hf : function.injective f) : (f '' s).nontrivial :=
let ⟨x, hx, y, hy, hxy⟩ := hs in ⟨f x, mem_image_of_mem f hx, f y, mem_image_of_mem f hy, hf.ne hxy⟩

/-- If the image of a set is nontrivial, the set is nontrivial. -/
lemma nontrivial_of_image (f : α → β) (s : set α) (hs : (f '' s).nontrivial) : s.nontrivial :=
let ⟨_, ⟨x, hx, rfl⟩, _, ⟨y, hy, rfl⟩, hxy⟩ := hs in ⟨x, hx, y, hy, mt (congr_arg f) hxy⟩

/-- If the preimage of a set under an injective map is nontrivial, the set is nontrivial. -/
lemma nontrivial_of_preimage {f : α → β} (hf : function.injective f) (s : set β)
  (hs : (f ⁻¹' s).nontrivial) : s.nontrivial :=
(hs.image hf).mono $ image_preimage_subset _ _

@[simp] lemma not_subsingleton_iff : ¬ s.subsingleton ↔ s.nontrivial :=
by simp_rw [set.subsingleton, set.nontrivial, not_forall]

@[simp] lemma not_nontrivial_iff : ¬ s.nontrivial ↔ s.subsingleton :=
iff.not_left not_subsingleton_iff.symm
<<<<<<< HEAD
=======

alias not_nontrivial_iff ↔ _ subsingleton.not_nontrivial
alias not_subsingleton_iff ↔ _ nontrivial.not_subsingleton
>>>>>>> 9ae03a5b

theorem univ_eq_true_false : univ = ({true, false} : set Prop) :=
eq.symm $ eq_univ_of_forall $ classical.cases (by simp) (by simp)

section preorder

variables [preorder α] [preorder β] (f : α → β)

/-! ### Monotonicity on singletons -/

protected lemma subsingleton.monotone_on (h : s.subsingleton) :
  monotone_on f s :=
λ a ha b hb _, (congr_arg _ (h ha hb)).le

protected lemma subsingleton.antitone_on (h : s.subsingleton) :
  antitone_on f s :=
λ a ha b hb _, (congr_arg _ (h hb ha)).le

protected lemma subsingleton.strict_mono_on (h : s.subsingleton) :
  strict_mono_on f s :=
λ a ha b hb hlt, (hlt.ne (h ha hb)).elim

protected lemma subsingleton.strict_anti_on (h : s.subsingleton) :
  strict_anti_on f s :=
λ a ha b hb hlt, (hlt.ne (h ha hb)).elim

@[simp] lemma monotone_on_singleton : monotone_on f {a} :=
subsingleton_singleton.monotone_on f

@[simp] lemma antitone_on_singleton : antitone_on f {a} :=
subsingleton_singleton.antitone_on f

@[simp] lemma strict_mono_on_singleton : strict_mono_on f {a} :=
subsingleton_singleton.strict_mono_on f

@[simp] lemma strict_anti_on_singleton : strict_anti_on f {a} :=
subsingleton_singleton.strict_anti_on f

end preorder

/-! ### Lemmas about range of a function. -/
section range
variables {f : ι → α}
open function

/-- Range of a function.

This function is more flexible than `f '' univ`, as the image requires that the domain is in Type
and not an arbitrary Sort. -/
def range (f : ι → α) : set α := {x | ∃y, f y = x}

@[simp] theorem mem_range {x : α} : x ∈ range f ↔ ∃ y, f y = x := iff.rfl

@[simp] theorem mem_range_self (i : ι) : f i ∈ range f := ⟨i, rfl⟩

theorem forall_range_iff {p : α → Prop} : (∀ a ∈ range f, p a) ↔ (∀ i, p (f i)) :=
by simp

theorem forall_subtype_range_iff {p : range f → Prop} :
  (∀ a : range f, p a) ↔ ∀ i, p ⟨f i, mem_range_self _⟩ :=
⟨λ H i, H _, λ H ⟨y, i, hi⟩, by { subst hi, apply H }⟩

theorem exists_range_iff {p : α → Prop} : (∃ a ∈ range f, p a) ↔ (∃ i, p (f i)) :=
by simp

lemma exists_range_iff' {p : α → Prop} :
  (∃ a, a ∈ range f ∧ p a) ↔ ∃ i, p (f i) :=
by simpa only [exists_prop] using exists_range_iff

lemma exists_subtype_range_iff {p : range f → Prop} :
  (∃ a : range f, p a) ↔ ∃ i, p ⟨f i, mem_range_self _⟩ :=
⟨λ ⟨⟨a, i, hi⟩, ha⟩, by { subst a, exact ⟨i, ha⟩}, λ ⟨i, hi⟩, ⟨_, hi⟩⟩

theorem range_iff_surjective : range f = univ ↔ surjective f :=
eq_univ_iff_forall

alias range_iff_surjective ↔ _ _root_.function.surjective.range_eq

@[simp] theorem image_univ {f : α → β} : f '' univ = range f :=
by { ext, simp [image, range] }

theorem image_subset_range (f : α → β) (s) : f '' s ⊆ range f :=
by rw ← image_univ; exact image_subset _ (subset_univ _)

theorem mem_range_of_mem_image (f : α → β) (s) {x : β} (h : x ∈ f '' s) : x ∈ range f :=
image_subset_range f s h

lemma nonempty.preimage' {s : set β} (hs : s.nonempty) {f : α → β} (hf : s ⊆ set.range f) :
  (f ⁻¹' s).nonempty :=
let ⟨y, hy⟩ := hs, ⟨x, hx⟩ := hf hy in ⟨x, set.mem_preimage.2 $ hx.symm ▸ hy⟩

theorem range_comp (g : α → β) (f : ι → α) : range (g ∘ f) = g '' range f :=
subset.antisymm
  (forall_range_iff.mpr $ assume i, mem_image_of_mem g (mem_range_self _))
  (ball_image_iff.mpr $ forall_range_iff.mpr mem_range_self)

theorem range_subset_iff : range f ⊆ s ↔ ∀ y, f y ∈ s :=
forall_range_iff

theorem range_eq_iff (f : α → β) (s : set β) :
  range f = s ↔ (∀ a, f a ∈ s) ∧ ∀ b ∈ s, ∃ a, f a = b :=
by { rw ←range_subset_iff, exact le_antisymm_iff }

lemma range_comp_subset_range (f : α → β) (g : β → γ) : range (g ∘ f) ⊆ range g :=
by rw range_comp; apply image_subset_range

lemma range_nonempty_iff_nonempty : (range f).nonempty ↔ nonempty ι :=
⟨λ ⟨y, x, hxy⟩, ⟨x⟩, λ ⟨x⟩, ⟨f x, mem_range_self x⟩⟩

lemma range_nonempty [h : nonempty ι] (f : ι → α) : (range f).nonempty :=
range_nonempty_iff_nonempty.2 h

@[simp] lemma range_eq_empty_iff {f : ι → α} : range f = ∅ ↔ is_empty ι :=
by rw [← not_nonempty_iff, ← range_nonempty_iff_nonempty, not_nonempty_iff_eq_empty]

lemma range_eq_empty [is_empty ι] (f : ι → α) : range f = ∅ := range_eq_empty_iff.2 ‹_›

instance [nonempty ι] (f : ι → α) : nonempty (range f) := (range_nonempty f).to_subtype

@[simp] lemma image_union_image_compl_eq_range (f : α → β) :
  (f '' s) ∪ (f '' sᶜ) = range f :=
by rw [← image_union, ← image_univ, ← union_compl_self]

lemma insert_image_compl_eq_range (f : α → β) (x : α) :
  insert (f x) (f '' {x}ᶜ) = range f :=
begin
  ext y, rw [mem_range, mem_insert_iff, mem_image],
  split,
  { rintro (h | ⟨x', hx', h⟩),
    { exact ⟨x, h.symm⟩ },
    { exact ⟨x', h⟩ } },
  { rintro ⟨x', h⟩,
    by_cases hx : x' = x,
    { left, rw [← h, hx] },
    { right, refine ⟨_, _, h⟩, rw mem_compl_singleton_iff, exact hx } }
end

theorem image_preimage_eq_inter_range {f : α → β} {t : set β} :
  f '' (f ⁻¹' t) = t ∩ range f :=
ext $ assume x, ⟨assume ⟨x, hx, heq⟩, heq ▸ ⟨hx, mem_range_self _⟩,
  assume ⟨hx, ⟨y, h_eq⟩⟩, h_eq ▸ mem_image_of_mem f $
    show y ∈ f ⁻¹' t, by simp [preimage, h_eq, hx]⟩

lemma image_preimage_eq_of_subset {f : α → β} {s : set β} (hs : s ⊆ range f) :
  f '' (f ⁻¹' s) = s :=
by rw [image_preimage_eq_inter_range, inter_eq_self_of_subset_left hs]

lemma image_preimage_eq_iff {f : α → β} {s : set β} : f '' (f ⁻¹' s) = s ↔ s ⊆ range f :=
⟨by { intro h, rw [← h], apply image_subset_range }, image_preimage_eq_of_subset⟩

lemma subset_range_iff_exists_image_eq {f : α → β} {s : set β} :
  s ⊆ range f ↔ ∃ t, f '' t = s :=
⟨λ h, ⟨_, image_preimage_eq_iff.2 h⟩, λ ⟨t, ht⟩, ht ▸ image_subset_range _ _⟩

lemma range_image (f : α → β) : range (image f) = 𝒫 (range f) :=
ext $ λ s, subset_range_iff_exists_image_eq.symm

lemma preimage_subset_preimage_iff {s t : set α} {f : β → α} (hs : s ⊆ range f) :
  f ⁻¹' s ⊆ f ⁻¹' t ↔ s ⊆ t :=
begin
  split,
  { intros h x hx, rcases hs hx with ⟨y, rfl⟩, exact h hx },
  intros h x, apply h
end

lemma preimage_eq_preimage' {s t : set α} {f : β → α} (hs : s ⊆ range f) (ht : t ⊆ range f) :
  f ⁻¹' s = f ⁻¹' t ↔ s = t :=
begin
  split,
  { intro h, apply subset.antisymm, rw [←preimage_subset_preimage_iff hs, h],
    rw [←preimage_subset_preimage_iff ht, h] },
  rintro rfl, refl
end

@[simp] theorem preimage_inter_range {f : α → β} {s : set β} : f ⁻¹' (s ∩ range f) = f ⁻¹' s :=
set.ext $ λ x, and_iff_left ⟨x, rfl⟩

@[simp] theorem preimage_range_inter {f : α → β} {s : set β} : f ⁻¹' (range f ∩ s) = f ⁻¹' s :=
by rw [inter_comm, preimage_inter_range]

theorem preimage_image_preimage {f : α → β} {s : set β} :
  f ⁻¹' (f '' (f ⁻¹' s)) = f ⁻¹' s :=
by rw [image_preimage_eq_inter_range, preimage_inter_range]

@[simp] theorem range_id : range (@id α) = univ := range_iff_surjective.2 surjective_id

@[simp] theorem range_id' : range (λ (x : α), x) = univ := range_id

@[simp] theorem _root_.prod.range_fst [nonempty β] : range (prod.fst : α × β → α) = univ :=
prod.fst_surjective.range_eq

@[simp] theorem _root_.prod.range_snd [nonempty α] : range (prod.snd : α × β → β) = univ :=
prod.snd_surjective.range_eq

@[simp] theorem range_eval {ι : Type*} {α : ι → Sort*} [Π i, nonempty (α i)] (i : ι) :
  range (eval i : (Π i, α i) → α i) = univ :=
(surjective_eval i).range_eq

theorem is_compl_range_inl_range_inr : is_compl (range $ @sum.inl α β) (range sum.inr) :=
⟨by { rintro y ⟨⟨x₁, rfl⟩, ⟨x₂, _⟩⟩, cc },
  by { rintro (x|y) -; [left, right]; exact mem_range_self _ }⟩

@[simp] theorem range_inl_union_range_inr : range (sum.inl : α → α ⊕ β) ∪ range sum.inr = univ :=
is_compl_range_inl_range_inr.sup_eq_top

@[simp] theorem range_inl_inter_range_inr : range (sum.inl : α → α ⊕ β) ∩ range sum.inr = ∅ :=
is_compl_range_inl_range_inr.inf_eq_bot

@[simp] theorem range_inr_union_range_inl : range (sum.inr : β → α ⊕ β) ∪ range sum.inl = univ :=
is_compl_range_inl_range_inr.symm.sup_eq_top

@[simp] theorem range_inr_inter_range_inl : range (sum.inr : β → α ⊕ β) ∩ range sum.inl = ∅ :=
is_compl_range_inl_range_inr.symm.inf_eq_bot

@[simp] theorem preimage_inl_image_inr (s : set β) : sum.inl ⁻¹' (@sum.inr α β '' s) = ∅ :=
by { ext, simp }

@[simp] theorem preimage_inr_image_inl (s : set α) : sum.inr ⁻¹' (@sum.inl α β '' s) = ∅ :=
by { ext, simp }

@[simp] theorem preimage_inl_range_inr : sum.inl ⁻¹' range (sum.inr : β → α ⊕ β) = ∅ :=
by rw [← image_univ, preimage_inl_image_inr]

@[simp] theorem preimage_inr_range_inl : sum.inr ⁻¹' range (sum.inl : α → α ⊕ β) = ∅ :=
by rw [← image_univ, preimage_inr_image_inl]

@[simp] lemma compl_range_inl : (range (sum.inl : α → α ⊕ β))ᶜ = range (sum.inr : β → α ⊕ β) :=
is_compl.compl_eq is_compl_range_inl_range_inr

@[simp] lemma compl_range_inr : (range (sum.inr : β → α ⊕ β))ᶜ = range (sum.inl : α → α ⊕ β) :=
is_compl.compl_eq is_compl_range_inl_range_inr.symm

@[simp] theorem range_quot_mk (r : α → α → Prop) : range (quot.mk r) = univ :=
(surjective_quot_mk r).range_eq

instance can_lift (c) (p) [can_lift α β c p] :
  can_lift (set α) (set β) (('') c) (λ s, ∀ x ∈ s, p x) :=
{ prf := λ s hs, subset_range_iff_exists_image_eq.mp (λ x hx, can_lift.prf _ (hs x hx)) }

@[simp] theorem range_quotient_mk [setoid α] : range (λx : α, ⟦x⟧) = univ :=
range_quot_mk _

lemma range_const_subset {c : α} : range (λ x : ι, c) ⊆ {c} :=
range_subset_iff.2 $ λ x, rfl

@[simp] lemma range_const : ∀ [nonempty ι] {c : α}, range (λx:ι, c) = {c}
| ⟨x⟩ c := subset.antisymm range_const_subset $
  assume y hy, (mem_singleton_iff.1 hy).symm ▸ mem_range_self x

lemma range_subtype_map {p : α → Prop} {q : β → Prop} (f : α → β) (h : ∀ x, p x → q (f x)) :
  range (subtype.map f h) = coe ⁻¹' (f '' {x | p x}) :=
begin
  ext ⟨x, hx⟩,
  simp_rw [mem_preimage, mem_range, mem_image, subtype.exists, subtype.map, subtype.coe_mk,
    mem_set_of, exists_prop]
end

lemma image_swap_eq_preimage_swap : image (@prod.swap α β) = preimage prod.swap :=
image_eq_preimage_of_inverse prod.swap_left_inverse prod.swap_right_inverse

theorem preimage_singleton_nonempty {f : α → β} {y : β} :
  (f ⁻¹' {y}).nonempty ↔ y ∈ range f :=
iff.rfl

theorem preimage_singleton_eq_empty {f : α → β} {y : β} :
  f ⁻¹' {y} = ∅ ↔ y ∉ range f :=
not_nonempty_iff_eq_empty.symm.trans preimage_singleton_nonempty.not

lemma range_subset_singleton {f : ι → α} {x : α} : range f ⊆ {x} ↔ f = const ι x :=
by simp [range_subset_iff, funext_iff, mem_singleton]

lemma image_compl_preimage {f : α → β} {s : set β} : f '' ((f ⁻¹' s)ᶜ) = range f \ s :=
by rw [compl_eq_univ_diff, image_diff_preimage, image_univ]

/-- Any map `f : ι → β` factors through a map `range_factorization f : ι → range f`. -/
def range_factorization (f : ι → β) : ι → range f :=
λ i, ⟨f i, mem_range_self i⟩

lemma range_factorization_eq {f : ι → β} :
  subtype.val ∘ range_factorization f = f :=
funext $ λ i, rfl

@[simp] lemma range_factorization_coe (f : ι → β) (a : ι) :
  (range_factorization f a : β) = f a := rfl

@[simp] lemma coe_comp_range_factorization (f : ι → β) : coe ∘ range_factorization f = f := rfl

lemma surjective_onto_range : surjective (range_factorization f) :=
λ ⟨_, ⟨i, rfl⟩⟩, ⟨i, rfl⟩

lemma image_eq_range (f : α → β) (s : set α) : f '' s = range (λ(x : s), f x) :=
by { ext, split, rintro ⟨x, h1, h2⟩, exact ⟨⟨x, h1⟩, h2⟩, rintro ⟨⟨x, h1⟩, h2⟩, exact ⟨x, h1, h2⟩ }

@[simp] lemma sum.elim_range {α β γ : Type*} (f : α → γ) (g : β → γ) :
  range (sum.elim f g) = range f ∪ range g :=
by simp [set.ext_iff, mem_range]

lemma range_ite_subset' {p : Prop} [decidable p] {f g : α → β} :
  range (if p then f else g) ⊆ range f ∪ range g :=
begin
  by_cases h : p, {rw if_pos h, exact subset_union_left _ _},
  {rw if_neg h, exact subset_union_right _ _}
end

lemma range_ite_subset {p : α → Prop} [decidable_pred p] {f g : α → β} :
  range (λ x, if p x then f x else g x) ⊆ range f ∪ range g :=
begin
  rw range_subset_iff, intro x, by_cases h : p x,
  simp [if_pos h, mem_union, mem_range_self],
  simp [if_neg h, mem_union, mem_range_self]
end

@[simp] lemma preimage_range (f : α → β) : f ⁻¹' (range f) = univ :=
eq_univ_of_forall mem_range_self

/-- The range of a function from a `unique` type contains just the
function applied to its single value. -/
lemma range_unique [h : unique ι] : range f = {f default} :=
begin
  ext x,
  rw mem_range,
  split,
  { rintros ⟨i, hi⟩,
    rw h.uniq i at hi,
    exact hi ▸ mem_singleton _ },
  { exact λ h, ⟨default, h.symm⟩ }
end

lemma range_diff_image_subset (f : α → β) (s : set α) :
  range f \ f '' s ⊆ f '' sᶜ :=
λ y ⟨⟨x, h₁⟩, h₂⟩, ⟨x, λ h, h₂ ⟨x, h, h₁⟩, h₁⟩

lemma range_diff_image {f : α → β} (H : injective f) (s : set α) :
  range f \ f '' s = f '' sᶜ :=
subset.antisymm (range_diff_image_subset f s) $ λ y ⟨x, hx, hy⟩, hy ▸
  ⟨mem_range_self _, λ ⟨x', hx', eq⟩, hx $ H eq ▸ hx'⟩

/-- We can use the axiom of choice to pick a preimage for every element of `range f`. -/
noncomputable def range_splitting (f : α → β) : range f → α := λ x, x.2.some

-- This can not be a `@[simp]` lemma because the head of the left hand side is a variable.
lemma apply_range_splitting (f : α → β) (x : range f) : f (range_splitting f x) = x :=
x.2.some_spec

attribute [irreducible] range_splitting

@[simp] lemma comp_range_splitting (f : α → β) : f ∘ range_splitting f = coe :=
by { ext, simp only [function.comp_app], apply apply_range_splitting, }

-- When `f` is injective, see also `equiv.of_injective`.
lemma left_inverse_range_splitting (f : α → β) :
  left_inverse (range_factorization f) (range_splitting f) :=
λ x, by { ext, simp only [range_factorization_coe], apply apply_range_splitting, }

lemma range_splitting_injective (f : α → β) : injective (range_splitting f) :=
(left_inverse_range_splitting f).injective

lemma right_inverse_range_splitting {f : α → β} (h : injective f) :
  right_inverse (range_factorization f) (range_splitting f) :=
(left_inverse_range_splitting f).right_inverse_of_injective $
  λ x y hxy, h $ subtype.ext_iff.1 hxy

lemma preimage_range_splitting {f : α → β} (hf : injective f) :
  preimage (range_splitting f) = image (range_factorization f) :=
(image_eq_preimage_of_inverse (right_inverse_range_splitting hf)
  (left_inverse_range_splitting f)).symm

lemma is_compl_range_some_none (α : Type*) :
  is_compl (range (some : α → option α)) {none} :=
⟨λ x ⟨⟨a, ha⟩, (hn : x = none)⟩, option.some_ne_none _ (ha.trans hn),
  λ x hx, option.cases_on x (or.inr rfl) (λ x, or.inl $ mem_range_self _)⟩

@[simp] lemma compl_range_some (α : Type*) :
  (range (some : α → option α))ᶜ = {none} :=
(is_compl_range_some_none α).compl_eq

@[simp] lemma range_some_inter_none (α : Type*) : range (some : α → option α) ∩ {none} = ∅ :=
(is_compl_range_some_none α).inf_eq_bot

@[simp] lemma range_some_union_none (α : Type*) : range (some : α → option α) ∪ {none} = univ :=
(is_compl_range_some_none α).sup_eq_top

@[simp] lemma insert_none_range_some (α : Type*) :
  insert none (range (some : α → option α)) = univ :=
(is_compl_range_some_none α).symm.sup_eq_top

end range
end set

open set

namespace function

variables {ι : Sort*} {α : Type*} {β : Type*} {f : α → β}

lemma surjective.preimage_injective (hf : surjective f) : injective (preimage f) :=
assume s t, (preimage_eq_preimage hf).1

lemma injective.preimage_image (hf : injective f) (s : set α) : f ⁻¹' (f '' s) = s :=
preimage_image_eq s hf

lemma injective.preimage_surjective (hf : injective f) : surjective (preimage f) :=
by { intro s, use f '' s, rw hf.preimage_image }

lemma injective.subsingleton_image_iff (hf : injective f) {s : set α} :
  (f '' s).subsingleton ↔ s.subsingleton :=
⟨subsingleton_of_image hf s, λ h, h.image f⟩

lemma surjective.image_preimage (hf : surjective f) (s : set β) : f '' (f ⁻¹' s) = s :=
image_preimage_eq s hf

lemma surjective.image_surjective (hf : surjective f) : surjective (image f) :=
by { intro s, use f ⁻¹' s, rw hf.image_preimage }

lemma surjective.nonempty_preimage (hf : surjective f) {s : set β} :
  (f ⁻¹' s).nonempty ↔ s.nonempty :=
by rw [← nonempty_image_iff, hf.image_preimage]

lemma injective.image_injective (hf : injective f) : injective (image f) :=
by { intros s t h, rw [←preimage_image_eq s hf, ←preimage_image_eq t hf, h] }

lemma surjective.preimage_subset_preimage_iff {s t : set β} (hf : surjective f) :
  f ⁻¹' s ⊆ f ⁻¹' t ↔ s ⊆ t :=
by { apply preimage_subset_preimage_iff, rw [hf.range_eq], apply subset_univ }

lemma surjective.range_comp {ι' : Sort*} {f : ι → ι'} (hf : surjective f) (g : ι' → α) :
  range (g ∘ f) = range g :=
ext $ λ y, (@surjective.exists _ _ _ hf (λ x, g x = y)).symm

lemma injective.nonempty_apply_iff {f : set α → set β} (hf : injective f)
  (h2 : f ∅ = ∅) {s : set α} : (f s).nonempty ↔ s.nonempty :=
by rw [← ne_empty_iff_nonempty, ← h2, ← ne_empty_iff_nonempty, hf.ne_iff]

lemma injective.mem_range_iff_exists_unique (hf : injective f) {b : β} :
  b ∈ range f ↔ ∃! a, f a = b :=
⟨λ ⟨a, h⟩, ⟨a, h, λ a' ha, hf (ha.trans h.symm)⟩, exists_unique.exists⟩

lemma injective.exists_unique_of_mem_range (hf : injective f) {b : β} (hb : b ∈ range f) :
  ∃! a, f a = b :=
hf.mem_range_iff_exists_unique.mp hb

theorem injective.compl_image_eq (hf : injective f) (s : set α) :
  (f '' s)ᶜ = f '' sᶜ ∪ (range f)ᶜ :=
begin
  ext y,
  rcases em (y ∈ range f) with ⟨x, rfl⟩|hx,
  { simp [hf.eq_iff] },
  { rw [mem_range, not_exists] at hx,
    simp [hx] }
end

lemma left_inverse.image_image {g : β → α} (h : left_inverse g f) (s : set α) :
  g '' (f '' s) = s :=
by rw [← image_comp, h.comp_eq_id, image_id]

lemma left_inverse.preimage_preimage {g : β → α} (h : left_inverse g f) (s : set α) :
  f ⁻¹' (g ⁻¹' s) = s :=
by rw [← preimage_comp, h.comp_eq_id, preimage_id]

end function
open function

lemma option.injective_iff {α β} {f : option α → β} :
  injective f ↔ injective (f ∘ some) ∧ f none ∉ range (f ∘ some) :=
begin
  simp only [mem_range, not_exists, (∘)],
  refine ⟨λ hf, ⟨hf.comp (option.some_injective _), λ x, hf.ne $ option.some_ne_none _⟩, _⟩,
  rintro ⟨h_some, h_none⟩ (_|a) (_|b) hab,
  exacts [rfl, (h_none _ hab.symm).elim, (h_none _ hab).elim, congr_arg some (h_some hab)]
end

/-! ### Image and preimage on subtypes -/

namespace subtype

variable {α : Type*}

lemma coe_image {p : α → Prop} {s : set (subtype p)} :
  coe '' s = {x | ∃h : p x, (⟨x, h⟩ : subtype p) ∈ s} :=
set.ext $ assume a,
⟨assume ⟨⟨a', ha'⟩, in_s, h_eq⟩, h_eq ▸ ⟨ha', in_s⟩,
  assume ⟨ha, in_s⟩, ⟨⟨a, ha⟩, in_s, rfl⟩⟩

@[simp] lemma coe_image_of_subset {s t : set α} (h : t ⊆ s) : coe '' {x : ↥s | ↑x ∈ t} = t :=
begin
  ext x,
  rw set.mem_image,
  exact ⟨λ ⟨x', hx', hx⟩, hx ▸ hx', λ hx, ⟨⟨x, h hx⟩, hx, rfl⟩⟩,
end

lemma range_coe {s : set α} :
  range (coe : s → α) = s :=
by { rw ← set.image_univ, simp [-set.image_univ, coe_image] }

/-- A variant of `range_coe`. Try to use `range_coe` if possible.
  This version is useful when defining a new type that is defined as the subtype of something.
  In that case, the coercion doesn't fire anymore. -/
lemma range_val {s : set α} :
  range (subtype.val : s → α) = s :=
range_coe

/-- We make this the simp lemma instead of `range_coe`. The reason is that if we write
  for `s : set α` the function `coe : s → α`, then the inferred implicit arguments of `coe` are
  `coe α (λ x, x ∈ s)`. -/
@[simp] lemma range_coe_subtype {p : α → Prop} :
  range (coe : subtype p → α) = {x | p x} :=
range_coe

@[simp] lemma coe_preimage_self (s : set α) : (coe : s → α) ⁻¹' s = univ :=
by rw [← preimage_range (coe : s → α), range_coe]

lemma range_val_subtype {p : α → Prop} :
  range (subtype.val : subtype p → α) = {x | p x} :=
range_coe

theorem coe_image_subset (s : set α) (t : set s) : coe '' t ⊆ s :=
λ x ⟨y, yt, yvaleq⟩, by rw ←yvaleq; exact y.property

theorem coe_image_univ (s : set α) : (coe : s → α) '' set.univ = s :=
image_univ.trans range_coe

@[simp] theorem image_preimage_coe (s t : set α) :
  (coe : s → α) '' (coe ⁻¹' t) = t ∩ s :=
image_preimage_eq_inter_range.trans $ congr_arg _ range_coe

theorem image_preimage_val (s t : set α) :
  (subtype.val : s → α) '' (subtype.val ⁻¹' t) = t ∩ s :=
image_preimage_coe s t

theorem preimage_coe_eq_preimage_coe_iff {s t u : set α} :
  ((coe : s → α) ⁻¹' t = coe ⁻¹' u) ↔ t ∩ s = u ∩ s :=
by rw [← image_preimage_coe, ← image_preimage_coe, coe_injective.image_injective.eq_iff]

@[simp] theorem preimage_coe_inter_self (s t : set α) :
  (coe : s → α) ⁻¹' (t ∩ s) = coe ⁻¹' t :=
by rw [preimage_coe_eq_preimage_coe_iff, inter_assoc, inter_self]

theorem preimage_val_eq_preimage_val_iff (s t u : set α) :
  ((subtype.val : s → α) ⁻¹' t = subtype.val ⁻¹' u) ↔ (t ∩ s = u ∩ s) :=
preimage_coe_eq_preimage_coe_iff

lemma exists_set_subtype {t : set α} (p : set α → Prop) :
  (∃(s : set t), p (coe '' s)) ↔ ∃(s : set α), s ⊆ t ∧ p s :=
begin
  split,
  { rintro ⟨s, hs⟩, refine ⟨coe '' s, _, hs⟩,
    convert image_subset_range _ _, rw [range_coe] },
  rintro ⟨s, hs₁, hs₂⟩, refine ⟨coe ⁻¹' s, _⟩,
  rw [image_preimage_eq_of_subset], exact hs₂, rw [range_coe], exact hs₁
end

lemma preimage_coe_nonempty {s t : set α} : ((coe : s → α) ⁻¹' t).nonempty ↔ (s ∩ t).nonempty :=
by rw [inter_comm, ← image_preimage_coe, nonempty_image_iff]

lemma preimage_coe_eq_empty {s t : set α} : (coe : s → α) ⁻¹' t = ∅ ↔ s ∩ t = ∅ :=
by simp only [← not_nonempty_iff_eq_empty, preimage_coe_nonempty]

@[simp] lemma preimage_coe_compl (s : set α) : (coe : s → α) ⁻¹' sᶜ = ∅ :=
preimage_coe_eq_empty.2 (inter_compl_self s)

@[simp] lemma preimage_coe_compl' (s : set α) : (coe : sᶜ → α) ⁻¹' s = ∅ :=
preimage_coe_eq_empty.2 (compl_inter_self s)

end subtype

namespace set

/-! ### Lemmas about `inclusion`, the injection of subtypes induced by `⊆` -/

section inclusion
variables {α : Type*} {s t u : set α}

/-- `inclusion` is the "identity" function between two subsets `s` and `t`, where `s ⊆ t` -/
def inclusion (h : s ⊆ t) : s → t :=
λ x : s, (⟨x, h x.2⟩ : t)

@[simp] lemma inclusion_self (x : s) : inclusion subset.rfl x = x := by { cases x, refl }

lemma inclusion_eq_id (h : s ⊆ s) : inclusion h = id := funext inclusion_self

@[simp] lemma inclusion_mk {h : s ⊆ t} (a : α) (ha : a ∈ s) : inclusion h ⟨a, ha⟩ = ⟨a, h ha⟩ := rfl

lemma inclusion_right (h : s ⊆ t) (x : t) (m : (x : α) ∈ s) : inclusion h ⟨x, m⟩ = x :=
by { cases x, refl }

@[simp] lemma inclusion_inclusion (hst : s ⊆ t) (htu : t ⊆ u) (x : s) :
  inclusion htu (inclusion hst x) = inclusion (hst.trans htu) x :=
by { cases x, refl }

@[simp] lemma inclusion_comp_inclusion {α} {s t u : set α} (hst : s ⊆ t) (htu : t ⊆ u) :
  inclusion htu ∘ inclusion hst = inclusion (hst.trans htu) :=
funext (inclusion_inclusion hst htu)

@[simp] lemma coe_inclusion (h : s ⊆ t) (x : s) : (inclusion h x : α) = (x : α) := rfl

lemma inclusion_injective (h : s ⊆ t) : injective (inclusion h)
| ⟨_, _⟩ ⟨_, _⟩ := subtype.ext_iff_val.2 ∘ subtype.ext_iff_val.1

@[simp] lemma range_inclusion (h : s ⊆ t) : range (inclusion h) = {x : t | (x:α) ∈ s} :=
by { ext ⟨x, hx⟩, simp [inclusion] }

lemma eq_of_inclusion_surjective {s t : set α} {h : s ⊆ t}
  (h_surj : function.surjective (inclusion h)) : s = t :=
begin
  rw [← range_iff_surjective, range_inclusion, eq_univ_iff_forall] at h_surj,
  exact set.subset.antisymm h (λ x hx, h_surj ⟨x, hx⟩)
end

end inclusion

/-! ### Injectivity and surjectivity lemmas for image and preimage -/
section image_preimage
variables {α : Type u} {β : Type v} {f : α → β}
@[simp]
lemma preimage_injective : injective (preimage f) ↔ surjective f :=
begin
  refine ⟨λ h y, _, surjective.preimage_injective⟩,
  obtain ⟨x, hx⟩ : (f ⁻¹' {y}).nonempty,
  { rw [h.nonempty_apply_iff preimage_empty], apply singleton_nonempty },
  exact ⟨x, hx⟩
end

@[simp]
lemma preimage_surjective : surjective (preimage f) ↔ injective f :=
begin
  refine ⟨λ h x x' hx, _, injective.preimage_surjective⟩,
  cases h {x} with s hs, have := mem_singleton x,
  rwa [← hs, mem_preimage, hx, ← mem_preimage, hs, mem_singleton_iff, eq_comm] at this
end

@[simp] lemma image_surjective : surjective (image f) ↔ surjective f :=
begin
  refine ⟨λ h y, _, surjective.image_surjective⟩,
  cases h {y} with s hs,
  have := mem_singleton y, rw [← hs] at this, rcases this with ⟨x, h1x, h2x⟩,
  exact ⟨x, h2x⟩
end

@[simp] lemma image_injective : injective (image f) ↔ injective f :=
begin
  refine ⟨λ h x x' hx, _, injective.image_injective⟩,
  rw [← singleton_eq_singleton_iff], apply h,
  rw [image_singleton, image_singleton, hx]
end

lemma preimage_eq_iff_eq_image {f : α → β} (hf : bijective f) {s t} :
  f ⁻¹' s = t ↔ s = f '' t :=
by rw [← image_eq_image hf.1, hf.2.image_preimage]

lemma eq_preimage_iff_image_eq {f : α → β} (hf : bijective f) {s t} :
  s = f ⁻¹' t ↔ f '' s = t :=
by rw [← image_eq_image hf.1, hf.2.image_preimage]

end image_preimage

/-!
### Images of binary and ternary functions

This section is very similar to `order.filter.n_ary`. Please keep them in sync.
-/

section n_ary_image

variables {α α' β β' γ γ' δ δ' ε ε' : Type*} {f f' : α → β → γ} {g g' : α → β → γ → δ}
variables {s s' : set α} {t t' : set β} {u u' : set γ} {a a' : α} {b b' : β} {c c' : γ} {d d' : δ}


/-- The image of a binary function `f : α → β → γ` as a function `set α → set β → set γ`.
  Mathematically this should be thought of as the image of the corresponding function `α × β → γ`.
-/
def image2 (f : α → β → γ) (s : set α) (t : set β) : set γ :=
{c | ∃ a b, a ∈ s ∧ b ∈ t ∧ f a b = c }

@[simp] lemma mem_image2 : c ∈ image2 f s t ↔ ∃ a b, a ∈ s ∧ b ∈ t ∧ f a b = c := iff.rfl

lemma mem_image2_of_mem (h1 : a ∈ s) (h2 : b ∈ t) : f a b ∈ image2 f s t :=
⟨a, b, h1, h2, rfl⟩

lemma mem_image2_iff (hf : injective2 f) : f a b ∈ image2 f s t ↔ a ∈ s ∧ b ∈ t :=
⟨ by { rintro ⟨a', b', ha', hb', h⟩, rcases hf h with ⟨rfl, rfl⟩, exact ⟨ha', hb'⟩ },
  λ ⟨ha, hb⟩, mem_image2_of_mem ha hb⟩

/-- image2 is monotone with respect to `⊆`. -/
lemma image2_subset (hs : s ⊆ s') (ht : t ⊆ t') : image2 f s t ⊆ image2 f s' t' :=
by { rintro _ ⟨a, b, ha, hb, rfl⟩, exact mem_image2_of_mem (hs ha) (ht hb) }

lemma image2_subset_left (ht : t ⊆ t') : image2 f s t ⊆ image2 f s t' := image2_subset subset.rfl ht

lemma image2_subset_right (hs : s ⊆ s') : image2 f s t ⊆ image2 f s' t :=
image2_subset hs subset.rfl

lemma image_subset_image2_left (hb : b ∈ t) : (λ a, f a b) '' s ⊆ image2 f s t :=
ball_image_of_ball $ λ a ha, mem_image2_of_mem ha hb

lemma image_subset_image2_right (ha : a ∈ s) : f a '' t ⊆ image2 f s t :=
ball_image_of_ball $ λ b, mem_image2_of_mem ha

lemma forall_image2_iff {p : γ → Prop} :
  (∀ z ∈ image2 f s t, p z) ↔ ∀ (x ∈ s) (y ∈ t), p (f x y) :=
⟨λ h x hx y hy, h _ ⟨x, y, hx, hy, rfl⟩, λ h z ⟨x, y, hx, hy, hz⟩, hz ▸ h x hx y hy⟩

@[simp] lemma image2_subset_iff {u : set γ} :
  image2 f s t ⊆ u ↔ ∀ (x ∈ s) (y ∈ t), f x y ∈ u :=
forall_image2_iff

lemma image2_union_left : image2 f (s ∪ s') t = image2 f s t ∪ image2 f s' t :=
begin
  ext c, split,
  { rintros ⟨a, b, h1a|h2a, hb, rfl⟩;[left, right]; exact ⟨_, _, ‹_›, ‹_›, rfl⟩ },
  { rintro (⟨_, _, _, _, rfl⟩|⟨_, _, _, _, rfl⟩); refine ⟨_, _, _, ‹_›, rfl⟩;
    simp [mem_union, *] }
end

lemma image2_union_right : image2 f s (t ∪ t') = image2 f s t ∪ image2 f s t' :=
begin
  ext c, split,
  { rintros ⟨a, b, ha, h1b|h2b, rfl⟩;[left, right]; exact ⟨_, _, ‹_›, ‹_›, rfl⟩ },
  { rintro (⟨_, _, _, _, rfl⟩|⟨_, _, _, _, rfl⟩); refine ⟨_, _, ‹_›, _, rfl⟩;
    simp [mem_union, *] }
end

@[simp] lemma image2_empty_left : image2 f ∅ t = ∅ := ext $ by simp
@[simp] lemma image2_empty_right : image2 f s ∅ = ∅ := ext $ by simp

lemma nonempty.image2 : s.nonempty → t.nonempty → (image2 f s t).nonempty :=
λ ⟨a, ha⟩ ⟨b, hb⟩, ⟨_, mem_image2_of_mem ha hb⟩

@[simp] lemma image2_nonempty_iff : (image2 f s t).nonempty ↔ s.nonempty ∧ t.nonempty :=
⟨λ ⟨_, a, b, ha, hb, _⟩, ⟨⟨a, ha⟩, b, hb⟩, λ h, h.1.image2 h.2⟩

lemma nonempty.of_image2_left (h : (image2 f s t).nonempty) : s.nonempty :=
(image2_nonempty_iff.1 h).1

lemma nonempty.of_image2_right (h : (image2 f s t).nonempty) : t.nonempty :=
(image2_nonempty_iff.1 h).2

@[simp] lemma image2_eq_empty_iff : image2 f s t = ∅ ↔ s = ∅ ∨ t = ∅ :=
by simp_rw [←not_nonempty_iff_eq_empty, image2_nonempty_iff, not_and_distrib]

lemma image2_inter_subset_left : image2 f (s ∩ s') t ⊆ image2 f s t ∩ image2 f s' t :=
by { rintro _ ⟨a, b, ⟨h1a, h2a⟩, hb, rfl⟩, split; exact ⟨_, _, ‹_›, ‹_›, rfl⟩ }

lemma image2_inter_subset_right : image2 f s (t ∩ t') ⊆ image2 f s t ∩ image2 f s t' :=
by { rintro _ ⟨a, b, ha, ⟨h1b, h2b⟩, rfl⟩, split; exact ⟨_, _, ‹_›, ‹_›, rfl⟩ }

@[simp] lemma image2_singleton_left : image2 f {a} t = f a '' t :=
ext $ λ x, by simp

@[simp] lemma image2_singleton_right : image2 f s {b} = (λ a, f a b) '' s :=
ext $ λ x, by simp

lemma image2_singleton : image2 f {a} {b} = {f a b} := by simp

@[congr] lemma image2_congr (h : ∀ (a ∈ s) (b ∈ t), f a b = f' a b) :
  image2 f s t = image2 f' s t :=
by { ext, split; rintro ⟨a, b, ha, hb, rfl⟩; refine ⟨a, b, ha, hb, by rw h a ha b hb⟩ }

/-- A common special case of `image2_congr` -/
lemma image2_congr' (h : ∀ a b, f a b = f' a b) : image2 f s t = image2 f' s t :=
image2_congr (λ a _ b _, h a b)

/-- The image of a ternary function `f : α → β → γ → δ` as a function
  `set α → set β → set γ → set δ`. Mathematically this should be thought of as the image of the
  corresponding function `α × β × γ → δ`.
-/
def image3 (g : α → β → γ → δ) (s : set α) (t : set β) (u : set γ) : set δ :=
{d | ∃ a b c, a ∈ s ∧ b ∈ t ∧ c ∈ u ∧ g a b c = d }

@[simp] lemma mem_image3 : d ∈ image3 g s t u ↔ ∃ a b c, a ∈ s ∧ b ∈ t ∧ c ∈ u ∧ g a b c = d :=
iff.rfl

lemma image3_mono (hs : s ⊆ s') (ht : t ⊆ t') (hu : u ⊆ u') : image3 g s t u ⊆ image3 g s' t' u' :=
λ x, Exists₃.imp $ λ a b c ⟨ha, hb, hc, hx⟩, ⟨hs ha, ht hb, hu hc, hx⟩

@[congr] lemma image3_congr (h : ∀ (a ∈ s) (b ∈ t) (c ∈ u), g a b c = g' a b c) :
  image3 g s t u = image3 g' s t u :=
by { ext x,
     split; rintro ⟨a, b, c, ha, hb, hc, rfl⟩; exact ⟨a, b, c, ha, hb, hc, by rw h a ha b hb c hc⟩ }

/-- A common special case of `image3_congr` -/
lemma image3_congr' (h : ∀ a b c, g a b c = g' a b c) : image3 g s t u = image3 g' s t u :=
image3_congr (λ a _ b _ c _, h a b c)

lemma image2_image2_left (f : δ → γ → ε) (g : α → β → δ) :
  image2 f (image2 g s t) u = image3 (λ a b c, f (g a b) c) s t u :=
begin
  ext, split,
  { rintro ⟨_, c, ⟨a, b, ha, hb, rfl⟩, hc, rfl⟩, refine ⟨a, b, c, ha, hb, hc, rfl⟩ },
  { rintro ⟨a, b, c, ha, hb, hc, rfl⟩, refine ⟨_, c, ⟨a, b, ha, hb, rfl⟩, hc, rfl⟩ }
end

lemma image2_image2_right (f : α → δ → ε) (g : β → γ → δ) :
  image2 f s (image2 g t u) = image3 (λ a b c, f a (g b c)) s t u :=
begin
  ext, split,
  { rintro ⟨a, _, ha, ⟨b, c, hb, hc, rfl⟩, rfl⟩, refine ⟨a, b, c, ha, hb, hc, rfl⟩ },
  { rintro ⟨a, b, c, ha, hb, hc, rfl⟩, refine ⟨a, _, ha, ⟨b, c, hb, hc, rfl⟩, rfl⟩ }
end

lemma image_image2 (f : α → β → γ) (g : γ → δ) :
  g '' image2 f s t = image2 (λ a b, g (f a b)) s t :=
begin
  ext, split,
  { rintro ⟨_, ⟨a, b, ha, hb, rfl⟩, rfl⟩, refine ⟨a, b, ha, hb, rfl⟩ },
  { rintro ⟨a, b, ha, hb, rfl⟩, refine ⟨_, ⟨a, b, ha, hb, rfl⟩, rfl⟩ }
end

lemma image2_image_left (f : γ → β → δ) (g : α → γ) :
  image2 f (g '' s) t = image2 (λ a b, f (g a) b) s t :=
begin
  ext, split,
  { rintro ⟨_, b, ⟨a, ha, rfl⟩, hb, rfl⟩, refine ⟨a, b, ha, hb, rfl⟩ },
  { rintro ⟨a, b, ha, hb, rfl⟩, refine ⟨_, b, ⟨a, ha, rfl⟩, hb, rfl⟩ }
end

lemma image2_image_right (f : α → γ → δ) (g : β → γ) :
  image2 f s (g '' t) = image2 (λ a b, f a (g b)) s t :=
begin
  ext, split,
  { rintro ⟨a, _, ha, ⟨b, hb, rfl⟩, rfl⟩, refine ⟨a, b, ha, hb, rfl⟩ },
  { rintro ⟨a, b, ha, hb, rfl⟩, refine ⟨a, _, ha, ⟨b, hb, rfl⟩, rfl⟩ }
end

lemma image2_swap (f : α → β → γ) (s : set α) (t : set β) :
  image2 f s t = image2 (λ a b, f b a) t s :=
by { ext, split; rintro ⟨a, b, ha, hb, rfl⟩; refine ⟨b, a, hb, ha, rfl⟩ }

@[simp] lemma image2_left (h : t.nonempty) : image2 (λ x y, x) s t = s :=
by simp [nonempty_def.mp h, ext_iff]

@[simp] lemma image2_right (h : s.nonempty) : image2 (λ x y, y) s t = t :=
by simp [nonempty_def.mp h, ext_iff]

lemma image2_assoc {f : δ → γ → ε} {g : α → β → δ} {f' : α → ε' → ε} {g' : β → γ → ε'}
  (h_assoc : ∀ a b c, f (g a b) c = f' a (g' b c)) :
  image2 f (image2 g s t) u = image2 f' s (image2 g' t u) :=
by simp only [image2_image2_left, image2_image2_right, h_assoc]

lemma image2_comm {g : β → α → γ} (h_comm : ∀ a b, f a b = g b a) : image2 f s t = image2 g t s :=
(image2_swap _ _ _).trans $ by simp_rw h_comm

lemma image2_left_comm {f : α → δ → ε} {g : β → γ → δ} {f' : α → γ → δ'} {g' : β → δ' → ε}
  (h_left_comm : ∀ a b c, f a (g b c) = g' b (f' a c)) :
  image2 f s (image2 g t u) = image2 g' t (image2 f' s u) :=
by { rw [image2_swap f', image2_swap f], exact image2_assoc (λ _ _ _, h_left_comm _ _ _) }

lemma image2_right_comm {f : δ → γ → ε} {g : α → β → δ} {f' : α → γ → δ'} {g' : δ' → β → ε}
  (h_right_comm : ∀ a b c, f (g a b) c = g' (f' a c) b) :
  image2 f (image2 g s t) u = image2 g' (image2 f' s u) t :=
by { rw [image2_swap g, image2_swap g'], exact image2_assoc (λ _ _ _, h_right_comm _ _ _) }

lemma image_image2_distrib {g : γ → δ} {f' : α' → β' → δ} {g₁ : α → α'} {g₂ : β → β'}
  (h_distrib : ∀ a b, g (f a b) = f' (g₁ a) (g₂ b)) :
  (image2 f s t).image g = image2 f' (s.image g₁) (t.image g₂) :=
by simp_rw [image_image2, image2_image_left, image2_image_right, h_distrib]

/-- Symmetric of `set.image2_image_left_comm`. -/
lemma image_image2_distrib_left {g : γ → δ} {f' : α' → β → δ} {g' : α → α'}
  (h_distrib : ∀ a b, g (f a b) = f' (g' a) b) :
  (image2 f s t).image g = image2 f' (s.image g') t :=
(image_image2_distrib h_distrib).trans $ by rw image_id'

/-- Symmetric of `set.image_image2_right_comm`. -/
lemma image_image2_distrib_right {g : γ → δ} {f' : α → β' → δ} {g' : β → β'}
  (h_distrib : ∀ a b, g (f a b) = f' a (g' b)) :
  (image2 f s t).image g = image2 f' s (t.image g') :=
(image_image2_distrib h_distrib).trans $ by rw image_id'

/-- Symmetric of `set.image_image2_distrib_left`. -/
lemma image2_image_left_comm {f : α' → β → γ} {g : α → α'} {f' : α → β → δ} {g' : δ → γ}
  (h_left_comm : ∀ a b, f (g a) b = g' (f' a b)) :
  image2 f (s.image g) t = (image2 f' s t).image g' :=
(image_image2_distrib_left $ λ a b, (h_left_comm a b).symm).symm

/-- Symmetric of `set.image_image2_distrib_right`. -/
lemma image_image2_right_comm {f : α → β' → γ} {g : β → β'} {f' : α → β → δ} {g' : δ → γ}
  (h_right_comm : ∀ a b, f a (g b) = g' (f' a b)) :
  image2 f s (t.image g) = (image2 f' s t).image g' :=
(image_image2_distrib_right $ λ a b, (h_right_comm a b).symm).symm

/-- The other direction does not hold because of the `s`-`s` cross terms on the RHS. -/
lemma image2_distrib_subset_left {f : α → δ → ε} {g : β → γ → δ} {f₁ : α → β → β'} {f₂ : α → γ → γ'}
  {g' : β' → γ' → ε} (h_distrib : ∀ a b c, f a (g b c) = g' (f₁ a b) (f₂ a c)) :
  image2 f s (image2 g t u) ⊆ image2 g' (image2 f₁ s t) (image2 f₂ s u) :=
begin
  rintro _ ⟨a, _, ha, ⟨b, c, hb, hc, rfl⟩, rfl⟩,
  rw h_distrib,
  exact mem_image2_of_mem (mem_image2_of_mem ha hb) (mem_image2_of_mem ha hc),
end

/-- The other direction does not hold because of the `u`-`u` cross terms on the RHS. -/
lemma image2_distrib_subset_right {f : δ → γ → ε} {g : α → β → δ} {f₁ : α → γ → α'}
  {f₂ : β → γ → β'} {g' : α' → β' → ε} (h_distrib : ∀ a b c, f (g a b) c = g' (f₁ a c) (f₂ b c)) :
  image2 f (image2 g s t) u ⊆ image2 g' (image2 f₁ s u) (image2 f₂ t u) :=
begin
  rintro _ ⟨_, c, ⟨a, b, ha, hb, rfl⟩, hc, rfl⟩,
  rw h_distrib,
  exact mem_image2_of_mem (mem_image2_of_mem ha hc) (mem_image2_of_mem hb hc),
end

lemma image_image2_antidistrib {g : γ → δ} {f' : β' → α' → δ} {g₁ : β → β'} {g₂ : α → α'}
  (h_antidistrib : ∀ a b, g (f a b) = f' (g₁ b) (g₂ a)) :
  (image2 f s t).image g = image2 f' (t.image g₁) (s.image g₂) :=
by { rw image2_swap f, exact image_image2_distrib (λ _ _, h_antidistrib _ _) }

/-- Symmetric of `set.image2_image_left_anticomm`. -/
lemma image_image2_antidistrib_left {g : γ → δ} {f' : β' → α → δ} {g' : β → β'}
  (h_antidistrib : ∀ a b, g (f a b) = f' (g' b) a) :
  (image2 f s t).image g = image2 f' (t.image g') s :=
(image_image2_antidistrib h_antidistrib).trans $ by rw image_id'

/-- Symmetric of `set.image_image2_right_anticomm`. -/
lemma image_image2_antidistrib_right {g : γ → δ} {f' : β → α' → δ} {g' : α → α'}
  (h_antidistrib : ∀ a b, g (f a b) = f' b (g' a)) :
  (image2 f s t).image g = image2 f' t (s.image g') :=
(image_image2_antidistrib h_antidistrib).trans $ by rw image_id'

/-- Symmetric of `set.image_image2_antidistrib_left`. -/
lemma image2_image_left_anticomm {f : α' → β → γ} {g : α → α'} {f' : β → α → δ} {g' : δ → γ}
  (h_left_anticomm : ∀ a b, f (g a) b = g' (f' b a)) :
  image2 f (s.image g) t = (image2 f' t s).image g' :=
(image_image2_antidistrib_left $ λ a b, (h_left_anticomm b a).symm).symm

/-- Symmetric of `set.image_image2_antidistrib_right`. -/
lemma image_image2_right_anticomm {f : α → β' → γ} {g : β → β'} {f' : β → α → δ} {g' : δ → γ}
  (h_right_anticomm : ∀ a b, f a (g b) = g' (f' b a)) :
  image2 f s (t.image g) = (image2 f' t s).image g' :=
(image_image2_antidistrib_right $ λ a b, (h_right_anticomm b a).symm).symm

end n_ary_image

end set

namespace subsingleton

variables {α : Type*} [subsingleton α]

lemma eq_univ_of_nonempty {s : set α} : s.nonempty → s = univ :=
λ ⟨x, hx⟩, eq_univ_of_forall $ λ y, subsingleton.elim x y ▸ hx

@[elab_as_eliminator]
lemma set_cases {p : set α → Prop} (h0 : p ∅) (h1 : p univ) (s) : p s :=
s.eq_empty_or_nonempty.elim (λ h, h.symm ▸ h0) $ λ h, (eq_univ_of_nonempty h).symm ▸ h1

lemma mem_iff_nonempty {α : Type*} [subsingleton α] {s : set α} {x : α} :
  x ∈ s ↔ s.nonempty :=
⟨λ hx, ⟨x, hx⟩, λ ⟨y, hy⟩, subsingleton.elim y x ▸ hy⟩

end subsingleton

/-! ### Decidability instances for sets -/

namespace set
variables {α : Type u} (s t : set α) (a : α)

instance decidable_sdiff [decidable (a ∈ s)] [decidable (a ∈ t)] : decidable (a ∈ s \ t) :=
(by apply_instance : decidable (a ∈ s ∧ a ∉ t))

instance decidable_inter [decidable (a ∈ s)] [decidable (a ∈ t)] : decidable (a ∈ s ∩ t) :=
(by apply_instance : decidable (a ∈ s ∧ a ∈ t))

instance decidable_union [decidable (a ∈ s)] [decidable (a ∈ t)] : decidable (a ∈ s ∪ t) :=
(by apply_instance : decidable (a ∈ s ∨ a ∈ t))

instance decidable_compl [decidable (a ∈ s)] : decidable (a ∈ sᶜ) :=
(by apply_instance : decidable (a ∉ s))

instance decidable_emptyset : decidable_pred (∈ (∅ : set α)) :=
λ _, decidable.is_false (by simp)

instance decidable_univ : decidable_pred (∈ (set.univ : set α)) :=
λ _, decidable.is_true (by simp)

instance decidable_set_of (p : α → Prop) [decidable (p a)] : decidable (a ∈ {a | p a}) :=
by assumption

end set<|MERGE_RESOLUTION|>--- conflicted
+++ resolved
@@ -1922,12 +1922,9 @@
 
 @[simp] lemma not_nontrivial_iff : ¬ s.nontrivial ↔ s.subsingleton :=
 iff.not_left not_subsingleton_iff.symm
-<<<<<<< HEAD
-=======
 
 alias not_nontrivial_iff ↔ _ subsingleton.not_nontrivial
 alias not_subsingleton_iff ↔ _ nontrivial.not_subsingleton
->>>>>>> 9ae03a5b
 
 theorem univ_eq_true_false : univ = ({true, false} : set Prop) :=
 eq.symm $ eq_univ_of_forall $ classical.cases (by simp) (by simp)
