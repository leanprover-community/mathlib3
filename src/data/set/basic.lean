--- conflicted
+++ resolved
@@ -953,19 +953,11 @@
   insert a s \ {a} = s :=
 by { ext, simp [and_iff_left_of_imp (λ hx : x ∈ s, show x ≠ a, from λ hxa, h $ hxa ▸ hx)] }
 
-<<<<<<< HEAD
-theorem union_diff_self {s t : set α} : s ∪ (t \ s) = s ∪ t :=
+@[simp] theorem union_diff_self {s t : set α} : s ∪ (t \ s) = s ∪ t :=
 sup_sdiff_self_right
 
-theorem diff_union_self {s t : set α} : (s \ t) ∪ t = s ∪ t :=
+@[simp] theorem diff_union_self {s t : set α} : (s \ t) ∪ t = s ∪ t :=
 sup_sdiff_self_left
-=======
-@[simp] theorem union_diff_self {s t : set α} : s ∪ (t \ s) = s ∪ t :=
-by finish [ext_iff, iff_def]
-
-@[simp] theorem diff_union_self {s t : set α} : (s \ t) ∪ t = s ∪ t :=
-by rw [union_comm, union_diff_self, union_comm]
->>>>>>> 33f443fc
 
 theorem diff_inter_self {a b : set α} : (b \ a) ∩ a = ∅ :=
 inf_sdiff_self_left
