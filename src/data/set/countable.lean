/-
Copyright (c) 2017 Johannes Hölzl. All rights reserved.
Released under Apache 2.0 license as described in the file LICENSE.
Authors: Johannes Hölzl
-/
import data.set.finite
import data.countable.basic
import logic.equiv.list

/-!
# Countable sets
-/
noncomputable theory

open function set encodable

open classical (hiding some)
open_locale classical
universes u v w x
variables {α : Type u} {β : Type v} {γ : Type w} {ι : Sort x}

namespace set

/-- A set is countable if there exists an encoding of the set into the natural numbers.
An encoding is an injection with a partial inverse, which can be viewed as a
constructive analogue of countability. (For the most part, theorems about
`countable` will be classical and `encodable` will be constructive.)
-/
protected def countable (s : set α) : Prop := countable s

@[simp] lemma countable_coe_iff {s : set α} : countable s ↔ s.countable := nonempty_encodable.symm

/-- Prove `set.countable` from a `countable` instance on the subtype. -/
lemma to_countable (s : set α) [countable s] : s.countable := countable_coe_iff.mp ‹_›

/-- Restate `set.countable` as a `countable` instance. -/
alias countable_coe_iff ↔ _root_.countable.to_set countable.to_subtype

protected lemma countable_iff_exists_injective {s : set α} :
  s.countable ↔ ∃ f : s → ℕ, injective f :=
<<<<<<< HEAD
countable_iff_exists_injective

lemma countable_subtype_iff {s : set α} : countable s ↔ s.countable := iff.rfl

alias countable_subtype_iff ↔ _ countable.to_subtype

lemma countable.of_subtype (s : set α) [countable s] : s.countable := countable_subtype_iff.mp ‹_›

lemma countable.subset {s t : set α} (ht : t.countable) (h : s ⊆ t) : s.countable :=
by { haveI := ht.to_subtype, exact (inclusion_injective h).countable }

lemma subsingleton.countable {s : set α} (hs : s.subsingleton) : s.countable :=
@subsingleton.to_countable _ ((subsingleton_coe s).2 hs)

@[simp] lemma countable_empty : (∅ : set α).countable := subsingleton_empty.countable

@[simp] lemma countable_singleton (a : α) : ({a} : set α).countable :=
subsingleton_singleton.countable
=======
countable_coe_iff.symm.trans (countable_iff_exists_injective s)
>>>>>>> a6b56ec2

/-- A set `s : set α` is countable if and only if there exists a function `α → ℕ` injective
on `s`. -/
lemma countable_iff_exists_inj_on {s : set α} :
  s.countable ↔ ∃ f : α → ℕ, inj_on f s :=
<<<<<<< HEAD
set.countable_iff_exists_injective.trans
⟨λ ⟨f, hf⟩, ⟨λ a, if h : a ∈ s then f ⟨a, h⟩ else 0,
   λ a as b bs h, congr_arg subtype.val $
     hf $ by simpa [as, bs] using h⟩,
 λ ⟨f, hf⟩, ⟨_,  hf.injective⟩⟩
=======
set.countable_iff_exists_injective.trans exists_inj_on_iff_injective.symm

/-- Convert `set.countable s` to `encodable s` (noncomputable). -/
protected def countable.to_encodable {s : set α} : s.countable → encodable s :=
classical.choice

section enumerate

/-- Noncomputably enumerate elements in a set. The `default` value is used to extend the domain to
all of `ℕ`. -/

def enumerate_countable {s : set α} (h : s.countable) (default : α) : ℕ → α :=
assume n, match @encodable.decode s h.to_encodable n with
        | (some y) := y
        | (none)   := default
        end

lemma subset_range_enumerate {s : set α} (h : s.countable) (default : α) :
   s ⊆ range (enumerate_countable h default) :=
assume x hx,
⟨@encodable.encode s h.to_encodable ⟨x, hx⟩,
by simp [enumerate_countable, encodable.encodek]⟩

end enumerate

lemma countable.mono {s₁ s₂ : set α} (h : s₁ ⊆ s₂) : s₂.countable → s₁.countable
| ⟨H⟩ := ⟨@of_inj _ _ H _ (embedding_of_subset _ _ h).2⟩

lemma countable_range [countable ι] (f : ι → β) : (range f).countable :=
surjective_onto_range.countable.to_set

lemma countable_iff_exists_subset_range [nonempty α] {s : set α} :
  s.countable ↔ ∃ f : ℕ → α, s ⊆ range f :=
⟨λ h, by { inhabit α, exact ⟨enumerate_countable h default, subset_range_enumerate _ _⟩ },
  λ ⟨f, hsf⟩, (countable_range f).mono hsf⟩
>>>>>>> a6b56ec2

/--
A non-empty set is countable iff there exists a surjection from the
natural numbers onto the subtype induced by the set.
-/
protected lemma countable_iff_exists_surjective {s : set α} (hs : s.nonempty) :
  s.countable ↔ ∃ f : ℕ → s, surjective f :=
<<<<<<< HEAD
@countable_iff_exists_surjective _ hs.to_subtype

alias set.countable_iff_exists_surjective ↔ countable.exists_surjective _
=======
countable_coe_iff.symm.trans $ @countable_iff_exists_surjective s hs.to_subtype

alias set.countable_iff_exists_surjective ↔ countable.exists_surjective _

lemma countable_univ [countable α] : (univ : set α).countable := to_countable univ
>>>>>>> a6b56ec2

/-- If `s : set α` is a nonempty countable set, then there exists a map
`f : ℕ → α` such that `s = range f`. -/
lemma countable.exists_eq_range {s : set α} (hc : s.countable) (hs : s.nonempty) :
  ∃ f : ℕ → α, s = range f :=
<<<<<<< HEAD
let ⟨f, hf⟩ := hc.exists_surjective hs
in ⟨coe ∘ f, by rw [hf.range_comp, subtype.range_coe]⟩

lemma countable_range [countable ι] (f : ι → α) : (range f).countable :=
surjective_onto_range.countable
=======
begin
  rcases hc.exists_surjective hs with ⟨f, hf⟩,
  refine ⟨coe ∘ f, _⟩,
  rw [hf.range_comp, subtype.range_coe]
end

@[simp] lemma countable_empty : (∅ : set α).countable := to_countable _
>>>>>>> a6b56ec2

lemma countable.image {s : set α} (hs : s.countable) (f : α → β) : (f '' s).countable :=
by { haveI := hs.to_subtype, exact (surjective_maps_to_image_restrict f s).countable }

<<<<<<< HEAD
/-- Convert `set.countable s` to `encodable s` (noncomputable). -/
def countable.to_encodable {s : set α} : s.countable → encodable s :=
@encodable.of_countable _

section enumerate

/-- Enumerate elements in a countable set.-/
def enumerate_countable {s : set α} (h : s.countable) (default : α) : ℕ → α :=
assume n, match @encodable.decode s h.to_encodable n with
        | (some y) := y
        | (none)   := default
        end

lemma subset_range_enumerate {s : set α} (h : s.countable) (default : α) :
   s ⊆ range (enumerate_countable h default) :=
assume x hx,
⟨@encodable.encode s h.to_encodable ⟨x, hx⟩,
by simp [enumerate_countable, encodable.encodek]⟩

end enumerate

lemma countable_iff_exists_subset_range [nonempty α] {s : set α} :
  s.countable ↔ ∃ f : ℕ → α, s ⊆ range f :=
begin
  refine ⟨λ hs, _, λ ⟨f, hf⟩, (countable_range f).subset hf⟩,
  inhabit α,
  exact ⟨enumerate_countable hs default, subset_range_enumerate _ _⟩,
end

alias countable_iff_exists_subset_range ↔ set.countable.exists_subset_range _
=======
lemma countable.image {s : set α} (hs : s.countable) (f : α → β) : (f '' s).countable :=
by { rw [image_eq_range], haveI := hs.to_subtype, apply countable_range }
>>>>>>> a6b56ec2

lemma maps_to.countable_of_inj_on {s : set α} {t : set β} {f : α → β}
  (hf : maps_to f s t) (hf' : inj_on f s) (ht : t.countable) :
  s.countable :=
@injective.countable _ _ ht _ (hf'.injective.cod_restrict $ λ x, hf x.2)

lemma countable.preimage_of_inj_on {s : set β} (hs : s.countable) {f : α → β}
  (hf : inj_on f (f ⁻¹' s)) : (f ⁻¹' s).countable :=
(maps_to_preimage f s).countable_of_inj_on hf hs

lemma countable_Union {t : ι → set α} [countable ι] (ht : ∀ i, (t i).countable) :
  (⋃ i, t i).countable :=
by { haveI := λ a, (ht a).to_subtype, rw Union_eq_range_psigma, apply countable_range }

@[simp] lemma countable_Union_iff [countable ι] {s : ι → set α} :
  (⋃ i, s i).countable ↔ ∀ i, (s i).countable :=
⟨λ h i, h.subset $ subset_Union _ _, countable_Union⟩

lemma countable.bUnion
  {s : set α} {t : Π x ∈ s, set β} (hs : s.countable) (ht : ∀a∈s, (t a ‹_›).countable) :
  (⋃a∈s, t a ‹_›).countable :=
begin
  rw bUnion_eq_Union,
  haveI := hs.to_subtype,
  exact countable_Union (λ x, ht x x.2)
end

lemma countable.sUnion {s : set (set α)} (hs : s.countable) (h : ∀a∈s, (a : _).countable) :
  (⋃₀ s).countable :=
by rw sUnion_eq_bUnion; exact hs.bUnion h

@[simp] lemma countable_union {s t : set α} : (s ∪ t).countable ↔ s.countable ∧ t.countable :=
by rw [union_eq_Union, countable_Union_iff, bool.forall_bool, cond, cond, and.comm]

lemma countable.union {s t : set α} (hs : s.countable) (ht : t.countable) :
  (s ∪ t).countable :=
countable_union.2 ⟨hs, ht⟩

@[simp] lemma countable_insert {s : set α} {a : α} : (insert a s).countable ↔ s.countable :=
by simp [insert_eq]

lemma countable.insert {s : set α} (hs : s.countable) (a : α) : (insert a s).countable :=
countable_insert.2 hs

protected lemma countable.preimage {s : set β} (hs : s.countable) {f : α → β} (hf : injective f) :
  (f ⁻¹' s).countable :=
hs.preimage_of_inj_on (hf.inj_on _)

lemma exists_seq_supr_eq_top_iff_countable [complete_lattice α] {p : α → Prop} (h : ∃ x, p x) :
  (∃ s : ℕ → α, (∀ n, p (s n)) ∧ (⨆ n, s n) = ⊤) ↔
    ∃ S : set α, S.countable ∧ (∀ s ∈ S, p s) ∧ Sup S = ⊤ :=
begin
  split,
  { rintro ⟨s, hps, hs⟩,
    refine ⟨range s, countable_range s, forall_range_iff.2 hps, _⟩, rwa Sup_range },
  { rintro ⟨S, hSc, hps, hS⟩,
    rcases eq_empty_or_nonempty S with rfl|hne,
    { rw [Sup_empty] at hS, haveI := subsingleton_of_bot_eq_top hS,
      rcases h with ⟨x, hx⟩, exact ⟨λ n, x, λ n, hx, subsingleton.elim _ _⟩ },
<<<<<<< HEAD
    { rcases hSc.exists_eq_range hne with ⟨s, rfl⟩,
      exact ⟨λ n, s n, λ n, hps _ (mem_range_self n), hS⟩ } }
=======
    { rcases (set.countable_iff_exists_surjective hne).1 hSc with ⟨s, hs⟩,
      refine ⟨λ n, s n, λ n, hps _ (s n).coe_prop, _⟩,
      rwa [hs.supr_comp, ← Sup_eq_supr'] } }
>>>>>>> a6b56ec2
end

lemma exists_seq_cover_iff_countable {p : set α → Prop} (h : ∃ s, p s) :
  (∃ s : ℕ → set α, (∀ n, p (s n)) ∧ (⋃ n, s n) = univ) ↔
    ∃ S : set (set α), S.countable ∧ (∀ s ∈ S, p s) ∧ ⋃₀ S = univ :=
exists_seq_supr_eq_top_iff_countable h

lemma countable_of_injective_of_countable_image {s : set α} {f : α → β}
  (hf : inj_on f s) (hs : (f '' s).countable) : s.countable :=
let ⟨g, hg⟩ := countable_iff_exists_inj_on.1 hs in
countable_iff_exists_inj_on.2 ⟨g ∘ f, hg.comp hf (maps_to_image _ _)⟩

<<<<<<< HEAD
lemma countable_Union_Prop {p : Prop} {t : p → set β} (ht : ∀h:p, (t h).countable) :
  (⋃h:p, t h).countable :=
by by_cases p; simp [h, ht]

lemma finite.countable {s : set α} (hs : s.finite) : s.countable :=
let ⟨h⟩ := hs in @finite.countable _ h.finite
=======
lemma countable_Union {t : ι → set α} [countable ι] (ht : ∀ i, (t i).countable) :
  (⋃ i, t i).countable :=
by { haveI := λ a, (ht a).to_subtype, rw Union_eq_range_psigma, apply countable_range }

@[simp] lemma countable_Union_iff [countable ι] {t : ι → set α} :
  (⋃ i, t i).countable ↔ ∀ i, (t i).countable :=
⟨λ h i, h.mono $ subset_Union _ _, countable_Union⟩

lemma countable.bUnion_iff {s : set α} {t : Π a ∈ s, set β} (hs : s.countable) :
  (⋃ a ∈ s, t a ‹_›).countable ↔ ∀ a ∈ s, (t a ‹_›).countable :=
by { haveI := hs.to_subtype, rw [bUnion_eq_Union, countable_Union_iff, set_coe.forall'] }

lemma countable.sUnion_iff {s : set (set α)} (hs : s.countable) :
  (⋃₀ s).countable ↔ ∀ a ∈ s, (a : _).countable :=
by rw [sUnion_eq_bUnion, hs.bUnion_iff]

alias countable.bUnion_iff ↔ _ countable.bUnion
alias countable.sUnion_iff ↔ _ countable.sUnion

@[simp] lemma countable_union {s t : set α} : (s ∪ t).countable ↔ s.countable ∧ t.countable :=
by simp [union_eq_Union, and.comm]

lemma countable.union {s t : set α} (hs : s.countable) (ht : t.countable) :
  (s ∪ t).countable :=
countable_union.2 ⟨hs, ht⟩

@[simp] lemma countable_insert {s : set α} {a : α} : (insert a s).countable ↔ s.countable :=
by simp only [insert_eq, countable_union, countable_singleton, true_and]

lemma countable.insert {s : set α} (a : α) (h : s.countable) : (insert a s).countable :=
countable_insert.2 h

lemma finite.countable {s : set α} : s.finite → s.countable
| ⟨h⟩ := trunc.nonempty (by exactI fintype.trunc_encodable s)
>>>>>>> a6b56ec2

@[nontriviality] lemma countable.of_subsingleton [subsingleton α] (s : set α) :
  s.countable :=
subsingleton_of_subsingleton.countable

lemma countable_is_top (α : Type*) [partial_order α] : {x : α | is_top x}.countable :=
(finite_is_top α).countable

lemma countable_is_bot (α : Type*) [partial_order α] : {x : α | is_bot x}.countable :=
(finite_is_bot α).countable

/-- The set of finite subsets of a countable set is countable. -/
lemma countable_set_of_finite_subset {s : set α} (hs : s.countable) :
  {t | set.finite t ∧ t ⊆ s}.countable :=
begin
  haveI := hs.to_encodable,
  refine countable.subset (countable_range
    (λ t : finset s, {a | ∃ h:a ∈ s, subtype.mk a h ∈ t})) _,
  rintro t ⟨⟨ht⟩, ts⟩, resetI,
  refine ⟨finset.univ.map (embedding_of_subset _ _ ts),
    set.ext $ λ a, _⟩,
  suffices : a ∈ s ∧ a ∈ t ↔ a ∈ t, by simpa,
  exact ⟨and.right, λ h, ⟨ts h, h⟩⟩
end

<<<<<<< HEAD
lemma countable_univ_pi {π : α → Type*} [finite α] {s : Π a, set (π a)} (hs : ∀ a, (s a).countable) :
  (pi univ s).countable :=
by { haveI := λ a, (hs a).to_subtype, exact countable.of_equiv _ (equiv.set.univ_pi s).symm }

lemma countable_pi {π : α → Type*} [finite α] {s : Π a, set (π a)} (hs : ∀ a, (s a).countable) :
  {f : Π a, π a | ∀ a, f a ∈ s a}.countable :=
by simpa only [← mem_univ_pi, set_of_mem_eq] using countable_univ_pi hs
=======
lemma countable_univ_pi {π : α → Type*} [finite α] {s : Π a, set (π a)}
  (hs : ∀ a, (s a).countable) : (pi univ s).countable :=
begin
  haveI := λ a, (hs a).to_subtype,
  exact (countable.of_equiv _ (equiv.set.univ_pi s).symm).to_set
end

lemma countable_pi {π : α → Type*} [finite α] {s : Πa, set (π a)} (hs : ∀a, (s a).countable) :
  {f : Πa, π a | ∀a, f a ∈ s a}.countable :=
by simpa only [← mem_univ_pi] using countable_univ_pi hs
>>>>>>> a6b56ec2

protected lemma countable.prod {s : set α} {t : set β} (hs : s.countable) (ht : t.countable) :
  set.countable (s ×ˢ t) :=
begin
  haveI : countable s := hs.to_subtype,
  haveI : countable t := ht.to_subtype,
<<<<<<< HEAD
  exact countable.of_equiv _  (equiv.set.prod _ _).symm
=======
  exact (countable.of_equiv _ $ (equiv.set.prod _ _).symm).to_set
>>>>>>> a6b56ec2
end

lemma countable.image2 {s : set α} {t : set β} (hs : s.countable) (ht : t.countable)
  (f : α → β → γ) : (image2 f s t).countable :=
by { rw ← image_prod, exact (hs.prod ht).image _ }

end set

lemma finset.countable_to_set (s : finset α) : set.countable (↑s : set α) :=
s.finite_to_set.countable<|MERGE_RESOLUTION|>--- conflicted
+++ resolved
@@ -38,7 +38,6 @@
 
 protected lemma countable_iff_exists_injective {s : set α} :
   s.countable ↔ ∃ f : s → ℕ, injective f :=
-<<<<<<< HEAD
 countable_iff_exists_injective
 
 lemma countable_subtype_iff {s : set α} : countable s ↔ s.countable := iff.rfl
@@ -57,57 +56,16 @@
 
 @[simp] lemma countable_singleton (a : α) : ({a} : set α).countable :=
 subsingleton_singleton.countable
-=======
-countable_coe_iff.symm.trans (countable_iff_exists_injective s)
->>>>>>> a6b56ec2
 
 /-- A set `s : set α` is countable if and only if there exists a function `α → ℕ` injective
 on `s`. -/
 lemma countable_iff_exists_inj_on {s : set α} :
   s.countable ↔ ∃ f : α → ℕ, inj_on f s :=
-<<<<<<< HEAD
 set.countable_iff_exists_injective.trans
 ⟨λ ⟨f, hf⟩, ⟨λ a, if h : a ∈ s then f ⟨a, h⟩ else 0,
    λ a as b bs h, congr_arg subtype.val $
      hf $ by simpa [as, bs] using h⟩,
  λ ⟨f, hf⟩, ⟨_,  hf.injective⟩⟩
-=======
-set.countable_iff_exists_injective.trans exists_inj_on_iff_injective.symm
-
-/-- Convert `set.countable s` to `encodable s` (noncomputable). -/
-protected def countable.to_encodable {s : set α} : s.countable → encodable s :=
-classical.choice
-
-section enumerate
-
-/-- Noncomputably enumerate elements in a set. The `default` value is used to extend the domain to
-all of `ℕ`. -/
-
-def enumerate_countable {s : set α} (h : s.countable) (default : α) : ℕ → α :=
-assume n, match @encodable.decode s h.to_encodable n with
-        | (some y) := y
-        | (none)   := default
-        end
-
-lemma subset_range_enumerate {s : set α} (h : s.countable) (default : α) :
-   s ⊆ range (enumerate_countable h default) :=
-assume x hx,
-⟨@encodable.encode s h.to_encodable ⟨x, hx⟩,
-by simp [enumerate_countable, encodable.encodek]⟩
-
-end enumerate
-
-lemma countable.mono {s₁ s₂ : set α} (h : s₁ ⊆ s₂) : s₂.countable → s₁.countable
-| ⟨H⟩ := ⟨@of_inj _ _ H _ (embedding_of_subset _ _ h).2⟩
-
-lemma countable_range [countable ι] (f : ι → β) : (range f).countable :=
-surjective_onto_range.countable.to_set
-
-lemma countable_iff_exists_subset_range [nonempty α] {s : set α} :
-  s.countable ↔ ∃ f : ℕ → α, s ⊆ range f :=
-⟨λ h, by { inhabit α, exact ⟨enumerate_countable h default, subset_range_enumerate _ _⟩ },
-  λ ⟨f, hsf⟩, (countable_range f).mono hsf⟩
->>>>>>> a6b56ec2
 
 /--
 A non-empty set is countable iff there exists a surjection from the
@@ -115,42 +73,23 @@
 -/
 protected lemma countable_iff_exists_surjective {s : set α} (hs : s.nonempty) :
   s.countable ↔ ∃ f : ℕ → s, surjective f :=
-<<<<<<< HEAD
 @countable_iff_exists_surjective _ hs.to_subtype
 
 alias set.countable_iff_exists_surjective ↔ countable.exists_surjective _
-=======
-countable_coe_iff.symm.trans $ @countable_iff_exists_surjective s hs.to_subtype
-
-alias set.countable_iff_exists_surjective ↔ countable.exists_surjective _
-
-lemma countable_univ [countable α] : (univ : set α).countable := to_countable univ
->>>>>>> a6b56ec2
 
 /-- If `s : set α` is a nonempty countable set, then there exists a map
 `f : ℕ → α` such that `s = range f`. -/
 lemma countable.exists_eq_range {s : set α} (hc : s.countable) (hs : s.nonempty) :
   ∃ f : ℕ → α, s = range f :=
-<<<<<<< HEAD
 let ⟨f, hf⟩ := hc.exists_surjective hs
 in ⟨coe ∘ f, by rw [hf.range_comp, subtype.range_coe]⟩
 
 lemma countable_range [countable ι] (f : ι → α) : (range f).countable :=
 surjective_onto_range.countable
-=======
-begin
-  rcases hc.exists_surjective hs with ⟨f, hf⟩,
-  refine ⟨coe ∘ f, _⟩,
-  rw [hf.range_comp, subtype.range_coe]
-end
-
-@[simp] lemma countable_empty : (∅ : set α).countable := to_countable _
->>>>>>> a6b56ec2
 
 lemma countable.image {s : set α} (hs : s.countable) (f : α → β) : (f '' s).countable :=
 by { haveI := hs.to_subtype, exact (surjective_maps_to_image_restrict f s).countable }
 
-<<<<<<< HEAD
 /-- Convert `set.countable s` to `encodable s` (noncomputable). -/
 def countable.to_encodable {s : set α} : s.countable → encodable s :=
 @encodable.of_countable _
@@ -181,10 +120,6 @@
 end
 
 alias countable_iff_exists_subset_range ↔ set.countable.exists_subset_range _
-=======
-lemma countable.image {s : set α} (hs : s.countable) (f : α → β) : (f '' s).countable :=
-by { rw [image_eq_range], haveI := hs.to_subtype, apply countable_range }
->>>>>>> a6b56ec2
 
 lemma maps_to.countable_of_inj_on {s : set α} {t : set β} {f : α → β}
   (hf : maps_to f s t) (hf' : inj_on f s) (ht : t.countable) :
@@ -244,14 +179,8 @@
     rcases eq_empty_or_nonempty S with rfl|hne,
     { rw [Sup_empty] at hS, haveI := subsingleton_of_bot_eq_top hS,
       rcases h with ⟨x, hx⟩, exact ⟨λ n, x, λ n, hx, subsingleton.elim _ _⟩ },
-<<<<<<< HEAD
     { rcases hSc.exists_eq_range hne with ⟨s, rfl⟩,
       exact ⟨λ n, s n, λ n, hps _ (mem_range_self n), hS⟩ } }
-=======
-    { rcases (set.countable_iff_exists_surjective hne).1 hSc with ⟨s, hs⟩,
-      refine ⟨λ n, s n, λ n, hps _ (s n).coe_prop, _⟩,
-      rwa [hs.supr_comp, ← Sup_eq_supr'] } }
->>>>>>> a6b56ec2
 end
 
 lemma exists_seq_cover_iff_countable {p : set α → Prop} (h : ∃ s, p s) :
@@ -264,49 +193,12 @@
 let ⟨g, hg⟩ := countable_iff_exists_inj_on.1 hs in
 countable_iff_exists_inj_on.2 ⟨g ∘ f, hg.comp hf (maps_to_image _ _)⟩
 
-<<<<<<< HEAD
 lemma countable_Union_Prop {p : Prop} {t : p → set β} (ht : ∀h:p, (t h).countable) :
   (⋃h:p, t h).countable :=
 by by_cases p; simp [h, ht]
 
 lemma finite.countable {s : set α} (hs : s.finite) : s.countable :=
 let ⟨h⟩ := hs in @finite.countable _ h.finite
-=======
-lemma countable_Union {t : ι → set α} [countable ι] (ht : ∀ i, (t i).countable) :
-  (⋃ i, t i).countable :=
-by { haveI := λ a, (ht a).to_subtype, rw Union_eq_range_psigma, apply countable_range }
-
-@[simp] lemma countable_Union_iff [countable ι] {t : ι → set α} :
-  (⋃ i, t i).countable ↔ ∀ i, (t i).countable :=
-⟨λ h i, h.mono $ subset_Union _ _, countable_Union⟩
-
-lemma countable.bUnion_iff {s : set α} {t : Π a ∈ s, set β} (hs : s.countable) :
-  (⋃ a ∈ s, t a ‹_›).countable ↔ ∀ a ∈ s, (t a ‹_›).countable :=
-by { haveI := hs.to_subtype, rw [bUnion_eq_Union, countable_Union_iff, set_coe.forall'] }
-
-lemma countable.sUnion_iff {s : set (set α)} (hs : s.countable) :
-  (⋃₀ s).countable ↔ ∀ a ∈ s, (a : _).countable :=
-by rw [sUnion_eq_bUnion, hs.bUnion_iff]
-
-alias countable.bUnion_iff ↔ _ countable.bUnion
-alias countable.sUnion_iff ↔ _ countable.sUnion
-
-@[simp] lemma countable_union {s t : set α} : (s ∪ t).countable ↔ s.countable ∧ t.countable :=
-by simp [union_eq_Union, and.comm]
-
-lemma countable.union {s t : set α} (hs : s.countable) (ht : t.countable) :
-  (s ∪ t).countable :=
-countable_union.2 ⟨hs, ht⟩
-
-@[simp] lemma countable_insert {s : set α} {a : α} : (insert a s).countable ↔ s.countable :=
-by simp only [insert_eq, countable_union, countable_singleton, true_and]
-
-lemma countable.insert {s : set α} (a : α) (h : s.countable) : (insert a s).countable :=
-countable_insert.2 h
-
-lemma finite.countable {s : set α} : s.finite → s.countable
-| ⟨h⟩ := trunc.nonempty (by exactI fintype.trunc_encodable s)
->>>>>>> a6b56ec2
 
 @[nontriviality] lemma countable.of_subsingleton [subsingleton α] (s : set α) :
   s.countable :=
@@ -332,7 +224,6 @@
   exact ⟨and.right, λ h, ⟨ts h, h⟩⟩
 end
 
-<<<<<<< HEAD
 lemma countable_univ_pi {π : α → Type*} [finite α] {s : Π a, set (π a)} (hs : ∀ a, (s a).countable) :
   (pi univ s).countable :=
 by { haveI := λ a, (hs a).to_subtype, exact countable.of_equiv _ (equiv.set.univ_pi s).symm }
@@ -340,29 +231,13 @@
 lemma countable_pi {π : α → Type*} [finite α] {s : Π a, set (π a)} (hs : ∀ a, (s a).countable) :
   {f : Π a, π a | ∀ a, f a ∈ s a}.countable :=
 by simpa only [← mem_univ_pi, set_of_mem_eq] using countable_univ_pi hs
-=======
-lemma countable_univ_pi {π : α → Type*} [finite α] {s : Π a, set (π a)}
-  (hs : ∀ a, (s a).countable) : (pi univ s).countable :=
-begin
-  haveI := λ a, (hs a).to_subtype,
-  exact (countable.of_equiv _ (equiv.set.univ_pi s).symm).to_set
-end
-
-lemma countable_pi {π : α → Type*} [finite α] {s : Πa, set (π a)} (hs : ∀a, (s a).countable) :
-  {f : Πa, π a | ∀a, f a ∈ s a}.countable :=
-by simpa only [← mem_univ_pi] using countable_univ_pi hs
->>>>>>> a6b56ec2
 
 protected lemma countable.prod {s : set α} {t : set β} (hs : s.countable) (ht : t.countable) :
   set.countable (s ×ˢ t) :=
 begin
   haveI : countable s := hs.to_subtype,
   haveI : countable t := ht.to_subtype,
-<<<<<<< HEAD
   exact countable.of_equiv _  (equiv.set.prod _ _).symm
-=======
-  exact (countable.of_equiv _ $ (equiv.set.prod _ _).symm).to_set
->>>>>>> a6b56ec2
 end
 
 lemma countable.image2 {s : set α} {t : set β} (hs : s.countable) (ht : t.countable)
