--- conflicted
+++ resolved
@@ -26,11 +26,7 @@
 * `restrict f s` : restrict the domain of `f` to the set `s`;
 * `cod_restrict f s h` : given `h : ∀ x, f x ∈ s`, restrict the codomain of `f` to the set `s`;
 * `maps_to.restrict f s t h`: given `h : maps_to f s t`, restrict the domain of `f` to `s`
-<<<<<<< HEAD
-  ans the codomain to `t`.
-=======
   and the codomain to `t`.
->>>>>>> 5d9e7f58
 -/
 universes u v w x y
 
