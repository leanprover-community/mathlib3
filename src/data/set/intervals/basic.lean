/-
Copyright (c) 2017 Johannes Hölzl. All rights reserved.
Released under Apache 2.0 license as described in the file LICENSE.
Authors: Johannes Hölzl, Mario Carneiro, Patrick Massot, Yury Kudryashov
-/
import algebra.order_functions
import data.set.basic

/-!
# Intervals

In any preorder `α`, we define intervals (which on each side can be either infinite, open, or
closed) using the following naming conventions:
- `i`: infinite
- `o`: open
- `c`: closed

Each interval has the name `I` + letter for left side + letter for right side. For instance,
`Ioc a b` denotes the inverval `(a, b]`.

This file contains these definitions, and basic facts on inclusion, intersection, difference of
intervals (where the precise statements may depend on the properties of the order, in particular
for some statements it should be `linear_order` or `densely_ordered`).

TODO: This is just the beginning; a lot of rules are missing
-/

universe u

namespace set

open set

section intervals
variables {α : Type u} [preorder α] {a a₁ a₂ b b₁ b₂ x : α}

/-- Left-open right-open interval -/
def Ioo (a b : α) := {x | a < x ∧ x < b}

/-- Left-closed right-open interval -/
def Ico (a b : α) := {x | a ≤ x ∧ x < b}

/-- Left-infinite right-open interval -/
def Iio (a : α) := {x | x < a}

/-- Left-closed right-closed interval -/
def Icc (a b : α) := {x | a ≤ x ∧ x ≤ b}

/-- Left-infinite right-closed interval -/
def Iic (b : α) := {x | x ≤ b}

/-- Left-open right-closed interval -/
def Ioc (a b : α) := {x | a < x ∧ x ≤ b}

/-- Left-closed right-infinite interval -/
def Ici (a : α) := {x | a ≤ x}

/-- Left-open right-infinite interval -/
def Ioi (a : α) := {x | a < x}

@[simp] lemma mem_Ioo : x ∈ Ioo a b ↔ a < x ∧ x < b := iff.rfl
@[simp] lemma mem_Ico : x ∈ Ico a b ↔ a ≤ x ∧ x < b := iff.rfl
@[simp] lemma mem_Iio : x ∈ Iio b ↔ x < b := iff.rfl
@[simp] lemma mem_Icc : x ∈ Icc a b ↔ a ≤ x ∧ x ≤ b := iff.rfl
@[simp] lemma mem_Iic : x ∈ Iic b ↔ x ≤ b := iff.rfl
@[simp] lemma mem_Ioc : x ∈ Ioc a b ↔ a < x ∧ x ≤ b := iff.rfl
@[simp] lemma mem_Ici : x ∈ Ici a ↔ a ≤ x := iff.rfl
@[simp] lemma mem_Ioi : x ∈ Ioi a ↔ a < x := iff.rfl

@[simp] lemma left_mem_Ioo : a ∈ Ioo a b ↔ false := by simp [lt_irrefl]
@[simp] lemma left_mem_Ico : a ∈ Ico a b ↔ a < b := by simp [le_refl]
@[simp] lemma left_mem_Icc : a ∈ Icc a b ↔ a ≤ b := by simp [le_refl]
@[simp] lemma left_mem_Ioc : a ∈ Ioc a b ↔ false := by simp [lt_irrefl]
lemma left_mem_Ici : a ∈ Ici a := by simp
@[simp] lemma right_mem_Ioo : b ∈ Ioo a b ↔ false := by simp [lt_irrefl]
@[simp] lemma right_mem_Ico : b ∈ Ico a b ↔ false := by simp [lt_irrefl]
@[simp] lemma right_mem_Icc : b ∈ Icc a b ↔ a ≤ b := by simp [le_refl]
@[simp] lemma right_mem_Ioc : b ∈ Ioc a b ↔ a < b := by simp [le_refl]
lemma right_mem_Iic : a ∈ Iic a := by simp

@[simp] lemma dual_Ici : @Ici (order_dual α) _ a = @Iic α _ a := rfl
@[simp] lemma dual_Iic : @Iic (order_dual α) _ a = @Ici α _ a := rfl
@[simp] lemma dual_Ioi : @Ioi (order_dual α) _ a = @Iio α _ a := rfl
@[simp] lemma dual_Iio : @Iio (order_dual α) _ a = @Ioi α _ a := rfl
@[simp] lemma dual_Icc : @Icc (order_dual α) _ a b = @Icc α _ b a :=
set.ext $ λ x, and_comm _ _
@[simp] lemma dual_Ioc : @Ioc (order_dual α) _ a b = @Ico α _ b a :=
set.ext $ λ x, and_comm _ _
@[simp] lemma dual_Ico : @Ico (order_dual α) _ a b = @Ioc α _ b a :=
set.ext $ λ x, and_comm _ _
@[simp] lemma dual_Ioo : @Ioo (order_dual α) _ a b = @Ioo α _ b a :=
set.ext $ λ x, and_comm _ _

@[simp] lemma nonempty_Icc : (Icc a b).nonempty ↔ a ≤ b :=
⟨λ ⟨x, hx⟩, le_trans hx.1 hx.2, λ h, ⟨a, left_mem_Icc.2 h⟩⟩

@[simp] lemma nonempty_Ico : (Ico a b).nonempty ↔ a < b :=
⟨λ ⟨x, hx⟩, lt_of_le_of_lt hx.1 hx.2, λ h, ⟨a, left_mem_Ico.2 h⟩⟩

@[simp] lemma nonempty_Ioc : (Ioc a b).nonempty ↔ a < b :=
⟨λ ⟨x, hx⟩, lt_of_lt_of_le hx.1 hx.2, λ h, ⟨b, right_mem_Ioc.2 h⟩⟩

@[simp] lemma nonempty_Ici : (Ici a).nonempty := ⟨a, left_mem_Ici⟩

@[simp] lemma nonempty_Iic : (Iic a).nonempty := ⟨a, right_mem_Iic⟩

@[simp] lemma nonempty_Ioo [densely_ordered α] : (Ioo a b).nonempty ↔ a < b :=
⟨λ ⟨x, ha, hb⟩, lt_trans ha hb, dense⟩

@[simp] lemma nonempty_Ioi [no_top_order α] : (Ioi a).nonempty := no_top a

@[simp] lemma nonempty_Iio [no_bot_order α] : (Iio a).nonempty := no_bot a

@[simp] lemma Ioo_eq_empty (h : b ≤ a) : Ioo a b = ∅ :=
eq_empty_iff_forall_not_mem.2 $ λ x ⟨h₁, h₂⟩, not_le_of_lt (lt_trans h₁ h₂) h

@[simp] lemma Ico_eq_empty (h : b ≤ a) : Ico a b = ∅ :=
eq_empty_iff_forall_not_mem.2 $ λ x ⟨h₁, h₂⟩, not_le_of_lt (lt_of_le_of_lt h₁ h₂) h

@[simp] lemma Icc_eq_empty (h : b < a) : Icc a b = ∅ :=
eq_empty_iff_forall_not_mem.2 $ λ x ⟨h₁, h₂⟩, not_lt_of_le (le_trans h₁ h₂) h

@[simp] lemma Ioc_eq_empty (h : b ≤ a) : Ioc a b = ∅ :=
eq_empty_iff_forall_not_mem.2 $ λ x ⟨h₁, h₂⟩, not_lt_of_le (le_trans h₂ h) h₁

@[simp] lemma Ioo_self (a : α) : Ioo a a = ∅ := Ioo_eq_empty $ le_refl _
@[simp] lemma Ico_self (a : α) : Ico a a = ∅ := Ico_eq_empty $ le_refl _
@[simp] lemma Ioc_self (a : α) : Ioc a a = ∅ := Ioc_eq_empty $ le_refl _

lemma Ici_subset_Ici : Ici a ⊆ Ici b ↔ b ≤ a :=
⟨λ h, h $ left_mem_Ici, λ h x hx, le_trans h hx⟩

lemma Iic_subset_Iic : Iic a ⊆ Iic b ↔ a ≤ b :=
@Ici_subset_Ici (order_dual α) _ _ _

lemma Ici_subset_Ioi : Ici a ⊆ Ioi b ↔ b < a :=
⟨λ h, h left_mem_Ici, λ h x hx, lt_of_lt_of_le h hx⟩

lemma Iic_subset_Iio : Iic a ⊆ Iio b ↔ a < b :=
⟨λ h, h right_mem_Iic, λ h x hx, lt_of_le_of_lt hx h⟩

lemma Ioo_subset_Ioo (h₁ : a₂ ≤ a₁) (h₂ : b₁ ≤ b₂) :
  Ioo a₁ b₁ ⊆ Ioo a₂ b₂ :=
λ x ⟨hx₁, hx₂⟩, ⟨lt_of_le_of_lt h₁ hx₁, lt_of_lt_of_le hx₂ h₂⟩

lemma Ioo_subset_Ioo_left (h : a₁ ≤ a₂) : Ioo a₂ b ⊆ Ioo a₁ b :=
Ioo_subset_Ioo h (le_refl _)

lemma Ioo_subset_Ioo_right (h : b₁ ≤ b₂) : Ioo a b₁ ⊆ Ioo a b₂ :=
Ioo_subset_Ioo (le_refl _) h

lemma Ico_subset_Ico (h₁ : a₂ ≤ a₁) (h₂ : b₁ ≤ b₂) :
  Ico a₁ b₁ ⊆ Ico a₂ b₂ :=
λ x ⟨hx₁, hx₂⟩, ⟨le_trans h₁ hx₁, lt_of_lt_of_le hx₂ h₂⟩

lemma Ico_subset_Ico_left (h : a₁ ≤ a₂) : Ico a₂ b ⊆ Ico a₁ b :=
Ico_subset_Ico h (le_refl _)

lemma Ico_subset_Ico_right (h : b₁ ≤ b₂) : Ico a b₁ ⊆ Ico a b₂ :=
Ico_subset_Ico (le_refl _) h

lemma Icc_subset_Icc (h₁ : a₂ ≤ a₁) (h₂ : b₁ ≤ b₂) :
  Icc a₁ b₁ ⊆ Icc a₂ b₂ :=
λ x ⟨hx₁, hx₂⟩, ⟨le_trans h₁ hx₁, le_trans hx₂ h₂⟩

lemma Icc_subset_Icc_left (h : a₁ ≤ a₂) : Icc a₂ b ⊆ Icc a₁ b :=
Icc_subset_Icc h (le_refl _)

lemma Icc_subset_Icc_right (h : b₁ ≤ b₂) : Icc a b₁ ⊆ Icc a b₂ :=
Icc_subset_Icc (le_refl _) h

lemma Icc_subset_Ioo (ha : a₂ < a₁) (hb : b₁ < b₂) :
  Icc a₁ b₁ ⊆ Ioo a₂ b₂ :=
λ x hx, ⟨lt_of_lt_of_le ha hx.1, lt_of_le_of_lt hx.2 hb⟩

lemma Icc_subset_Ici_self : Icc a b ⊆ Ici a := λ x, and.left

lemma Icc_subset_Iic_self : Icc a b ⊆ Iic b := λ x, and.right

lemma Ioc_subset_Ioc (h₁ : a₂ ≤ a₁) (h₂ : b₁ ≤ b₂) :
  Ioc a₁ b₁ ⊆ Ioc a₂ b₂ :=
λ x ⟨hx₁, hx₂⟩, ⟨lt_of_le_of_lt h₁ hx₁, le_trans hx₂ h₂⟩

lemma Ioc_subset_Ioc_left (h : a₁ ≤ a₂) : Ioc a₂ b ⊆ Ioc a₁ b :=
Ioc_subset_Ioc h (le_refl _)

lemma Ioc_subset_Ioc_right (h : b₁ ≤ b₂) : Ioc a b₁ ⊆ Ioc a b₂ :=
Ioc_subset_Ioc (le_refl _) h

lemma Ico_subset_Ioo_left (h₁ : a₁ < a₂) : Ico a₂ b ⊆ Ioo a₁ b :=
λ x, and.imp_left $ lt_of_lt_of_le h₁

lemma Ioc_subset_Ioo_right (h : b₁ < b₂) : Ioc a b₁ ⊆ Ioo a b₂ :=
λ x, and.imp_right $ λ h', lt_of_le_of_lt h' h

lemma Icc_subset_Ico_right (h₁ : b₁ < b₂) : Icc a b₁ ⊆ Ico a b₂ :=
λ x, and.imp_right $ λ h₂, lt_of_le_of_lt h₂ h₁

lemma Ioo_subset_Ico_self : Ioo a b ⊆ Ico a b := λ x, and.imp_left le_of_lt

lemma Ioo_subset_Ioc_self : Ioo a b ⊆ Ioc a b := λ x, and.imp_right le_of_lt

lemma Ico_subset_Icc_self : Ico a b ⊆ Icc a b := λ x, and.imp_right le_of_lt

lemma Ioc_subset_Icc_self : Ioc a b ⊆ Icc a b := λ x, and.imp_left le_of_lt

lemma Ioo_subset_Icc_self : Ioo a b ⊆ Icc a b :=
subset.trans Ioo_subset_Ico_self Ico_subset_Icc_self

lemma Ico_subset_Iio_self : Ico a b ⊆ Iio b := λ x, and.right

lemma Ioo_subset_Iio_self : Ioo a b ⊆ Iio b := λ x, and.right

lemma Ioc_subset_Ioi_self : Ioc a b ⊆ Ioi a := λ x, and.left

lemma Ioo_subset_Ioi_self : Ioo a b ⊆ Ioi a := λ x, and.left

lemma Ioi_subset_Ici_self : Ioi a ⊆ Ici a := λx hx, le_of_lt hx

lemma Iio_subset_Iic_self : Iio a ⊆ Iic a := λx hx, le_of_lt hx

lemma Icc_subset_Icc_iff (h₁ : a₁ ≤ b₁) :
  Icc a₁ b₁ ⊆ Icc a₂ b₂ ↔ a₂ ≤ a₁ ∧ b₁ ≤ b₂ :=
⟨λ h, ⟨(h ⟨le_refl _, h₁⟩).1, (h ⟨h₁, le_refl _⟩).2⟩,
 λ ⟨h, h'⟩ x ⟨hx, hx'⟩, ⟨le_trans h hx, le_trans hx' h'⟩⟩

lemma Icc_subset_Ioo_iff (h₁ : a₁ ≤ b₁) :
  Icc a₁ b₁ ⊆ Ioo a₂ b₂ ↔ a₂ < a₁ ∧ b₁ < b₂ :=
⟨λ h, ⟨(h ⟨le_refl _, h₁⟩).1, (h ⟨h₁, le_refl _⟩).2⟩,
 λ ⟨h, h'⟩ x ⟨hx, hx'⟩, ⟨lt_of_lt_of_le h hx, lt_of_le_of_lt hx' h'⟩⟩

lemma Icc_subset_Ico_iff (h₁ : a₁ ≤ b₁) :
  Icc a₁ b₁ ⊆ Ico a₂ b₂ ↔ a₂ ≤ a₁ ∧ b₁ < b₂ :=
⟨λ h, ⟨(h ⟨le_refl _, h₁⟩).1, (h ⟨h₁, le_refl _⟩).2⟩,
 λ ⟨h, h'⟩ x ⟨hx, hx'⟩, ⟨le_trans h hx, lt_of_le_of_lt hx' h'⟩⟩

lemma Icc_subset_Ioc_iff (h₁ : a₁ ≤ b₁) :
  Icc a₁ b₁ ⊆ Ioc a₂ b₂ ↔ a₂ < a₁ ∧ b₁ ≤ b₂ :=
⟨λ h, ⟨(h ⟨le_refl _, h₁⟩).1, (h ⟨h₁, le_refl _⟩).2⟩,
 λ ⟨h, h'⟩ x ⟨hx, hx'⟩, ⟨lt_of_lt_of_le h hx, le_trans hx' h'⟩⟩

lemma Icc_subset_Iio_iff (h₁ : a₁ ≤ b₁) :
  Icc a₁ b₁ ⊆ Iio b₂ ↔ b₁ < b₂ :=
⟨λ h, h ⟨h₁, le_refl _⟩, λ h x ⟨hx, hx'⟩, lt_of_le_of_lt hx' h⟩

lemma Icc_subset_Ioi_iff (h₁ : a₁ ≤ b₁) :
  Icc a₁ b₁ ⊆ Ioi a₂ ↔ a₂ < a₁ :=
⟨λ h, h ⟨le_refl _, h₁⟩, λ h x ⟨hx, hx'⟩, lt_of_lt_of_le h hx⟩

lemma Icc_subset_Iic_iff (h₁ : a₁ ≤ b₁) :
  Icc a₁ b₁ ⊆ Iic b₂ ↔ b₁ ≤ b₂ :=
⟨λ h, h ⟨h₁, le_refl _⟩, λ h x ⟨hx, hx'⟩, le_trans hx' h⟩

lemma Icc_subset_Ici_iff (h₁ : a₁ ≤ b₁) :
  Icc a₁ b₁ ⊆ Ici a₂ ↔ a₂ ≤ a₁ :=
⟨λ h, h ⟨le_refl _, h₁⟩, λ h x ⟨hx, hx'⟩, le_trans h hx⟩

/-- If `a ≤ b`, then `(b, +∞) ⊆ (a, +∞)`. In preorders, this is just an implication. If you need
the equivalence in linear orders, use `Ioi_subset_Ioi_iff`. -/
lemma Ioi_subset_Ioi (h : a ≤ b) : Ioi b ⊆ Ioi a :=
λx hx, lt_of_le_of_lt h hx

/-- If `a ≤ b`, then `(b, +∞) ⊆ [a, +∞)`. In preorders, this is just an implication. If you need
the equivalence in dense linear orders, use `Ioi_subset_Ici_iff`. -/
lemma Ioi_subset_Ici (h : a ≤ b) : Ioi b ⊆ Ici a :=
subset.trans (Ioi_subset_Ioi h) Ioi_subset_Ici_self

/-- If `a ≤ b`, then `(-∞, a) ⊆ (-∞, b)`. In preorders, this is just an implication. If you need
the equivalence in linear orders, use `Iio_subset_Iio_iff`. -/
lemma Iio_subset_Iio (h : a ≤ b) : Iio a ⊆ Iio b :=
λx hx, lt_of_lt_of_le hx h

/-- If `a ≤ b`, then `(-∞, a) ⊆ (-∞, b]`. In preorders, this is just an implication. If you need
the equivalence in dense linear orders, use `Iio_subset_Iic_iff`. -/
lemma Iio_subset_Iic (h : a ≤ b) : Iio a ⊆ Iic b :=
subset.trans (Iio_subset_Iio h) Iio_subset_Iic_self

lemma Ici_inter_Iic : Ici a ∩ Iic b = Icc a b := rfl
lemma Ici_inter_Iio : Ici a ∩ Iio b = Ico a b := rfl
lemma Ioi_inter_Iic : Ioi a ∩ Iic b = Ioc a b := rfl
lemma Ioi_inter_Iio : Ioi a ∩ Iio b = Ioo a b := rfl

end intervals

section partial_order
variables {α : Type u} [partial_order α] {a b : α}

@[simp] lemma Icc_self (a : α) : Icc a a = {a} :=
set.ext $ by simp [Icc, le_antisymm_iff, and_comm]

@[simp] lemma Icc_diff_left : Icc a b \ {a} = Ioc a b :=
ext $ λ x, by simp [lt_iff_le_and_ne, eq_comm, and.right_comm]

@[simp] lemma Icc_diff_right : Icc a b \ {b} = Ico a b :=
ext $ λ x, by simp [lt_iff_le_and_ne, and_assoc]

@[simp] lemma Ico_diff_left : Ico a b \ {a} = Ioo a b :=
ext $ λ x, by simp [and.right_comm, ← lt_iff_le_and_ne, eq_comm]

@[simp] lemma Ioc_diff_right : Ioc a b \ {b} = Ioo a b :=
ext $ λ x, by simp [and_assoc, ← lt_iff_le_and_ne]

@[simp] lemma Icc_diff_both : Icc a b \ {a, b} = Ioo a b :=
by rw [insert_eq, ← diff_diff, Icc_diff_left, Ioc_diff_right]

@[simp] lemma Ici_diff_left : Ici a \ {a} = Ioi a :=
ext $ λ x, by simp [lt_iff_le_and_ne, eq_comm]

@[simp] lemma Iic_diff_right : Iic a \ {a} = Iio a :=
ext $ λ x, by simp [lt_iff_le_and_ne]

@[simp] lemma Ico_diff_Ioo_same (h : a < b) : Ico a b \ Ioo a b = {a} :=
by rw [← Ico_diff_left, diff_diff_cancel_left (singleton_subset_iff.2 $ left_mem_Ico.2 h)]

@[simp] lemma Ioc_diff_Ioo_same (h : a < b) : Ioc a b \ Ioo a b = {b} :=
by rw [← Ioc_diff_right, diff_diff_cancel_left (singleton_subset_iff.2 $ right_mem_Ioc.2 h)]

@[simp] lemma Icc_diff_Ico_same (h : a ≤ b) : Icc a b \ Ico a b = {b} :=
by rw [← Icc_diff_right, diff_diff_cancel_left (singleton_subset_iff.2 $ right_mem_Icc.2 h)]

@[simp] lemma Icc_diff_Ioc_same (h : a ≤ b) : Icc a b \ Ioc a b = {a} :=
by rw [← Icc_diff_left, diff_diff_cancel_left (singleton_subset_iff.2 $ left_mem_Icc.2 h)]

@[simp] lemma Icc_diff_Ioo_same (h : a ≤ b) : Icc a b \ Ioo a b = {a, b} :=
by { rw [← Icc_diff_both, diff_diff_cancel_left], simp [insert_subset, h] }

@[simp] lemma Ici_diff_Ioi_same : Ici a \ Ioi a = {a} :=
by rw [← Ici_diff_left, diff_diff_cancel_left (singleton_subset_iff.2 left_mem_Ici)]

@[simp] lemma Iic_diff_Iio_same : Iic a \ Iio a = {a} :=
by rw [← Iic_diff_right, diff_diff_cancel_left (singleton_subset_iff.2 right_mem_Iic)]

@[simp] lemma Ioi_union_left : Ioi a ∪ {a} = Ici a := ext $ λ x, by simp [eq_comm, le_iff_eq_or_lt]

@[simp] lemma Iio_union_right : Iio a ∪ {a} = Iic a := ext $ λ x, le_iff_lt_or_eq.symm

lemma mem_Ici_Ioi_of_subset_of_subset {s : set α} (ho : Ioi a ⊆ s) (hc : s ⊆ Ici a) :
  s ∈ ({Ici a, Ioi a} : set (set α)) :=
classical.by_cases
  (λ h : a ∈ s, or.inl $ subset.antisymm hc $ by rw [← Ioi_union_left, union_subset_iff]; simp *)
  (λ h, or.inr $ subset.antisymm (λ x hx, lt_of_le_of_ne (hc hx) (λ heq, h $ heq.symm ▸ hx)) ho)

lemma mem_Iic_Iio_of_subset_of_subset {s : set α} (ho : Iio a ⊆ s) (hc : s ⊆ Iic a) :
  s ∈ ({Iic a, Iio a} : set (set α)) :=
@mem_Ici_Ioi_of_subset_of_subset (order_dual α) _ a s ho hc

lemma mem_Icc_Ico_Ioc_Ioo_of_subset_of_subset {s : set α} (ho : Ioo a b ⊆ s) (hc : s ⊆ Icc a b) :
  s ∈ ({Icc a b, Ico a b, Ioc a b, Ioo a b} : set (set α)) :=
begin
  classical,
  by_cases ha : a ∈ s; by_cases hb : b ∈ s,
  { refine or.inl (subset.antisymm hc _),
    rwa [← Ico_diff_left, diff_singleton_subset_iff, insert_eq_of_mem ha,
      ← Icc_diff_right, diff_singleton_subset_iff, insert_eq_of_mem hb] at ho },
  { refine (or.inr $ or.inl $ subset.antisymm _ _),
    { rw [← Icc_diff_right],
      exact subset_diff_singleton hc hb },
    { rwa [← Ico_diff_left, diff_singleton_subset_iff, insert_eq_of_mem ha] at ho } },
  { refine (or.inr $ or.inr $ or.inl $ subset.antisymm _ _),
    { rw [← Icc_diff_left],
      exact subset_diff_singleton hc ha },
    { rwa [← Ioc_diff_right, diff_singleton_subset_iff, insert_eq_of_mem hb] at ho } },
  { refine (or.inr $ or.inr $ or.inr $ subset.antisymm _ ho),
    rw [← Ico_diff_left, ← Icc_diff_right],
    apply_rules [subset_diff_singleton] }
end

end partial_order

section linear_order
variables {α : Type u} [linear_order α] {a a₁ a₂ b b₁ b₂ : α}

@[simp] lemma compl_Iic : (Iic a)ᶜ = Ioi a := ext $ λ _, not_le
@[simp] lemma compl_Ici : (Ici a)ᶜ = Iio a := ext $ λ _, not_le
@[simp] lemma compl_Iio : (Iio a)ᶜ = Ici a := ext $ λ _, not_lt
@[simp] lemma compl_Ioi : (Ioi a)ᶜ = Iic a := ext $ λ _, not_lt

@[simp] lemma Ici_diff_Ici : Ici a \ Ici b = Ico a b :=
by rw [diff_eq, compl_Ici, Ici_inter_Iio]

@[simp] lemma Ici_diff_Ioi : Ici a \ Ioi b = Icc a b :=
by rw [diff_eq, compl_Ioi, Ici_inter_Iic]

@[simp] lemma Ioi_diff_Ioi : Ioi a \ Ioi b = Ioc a b :=
by rw [diff_eq, compl_Ioi, Ioi_inter_Iic]

@[simp] lemma Ioi_diff_Ici : Ioi a \ Ici b = Ioo a b :=
by rw [diff_eq, compl_Ici, Ioi_inter_Iio]

@[simp] lemma Iic_diff_Iic : Iic b \ Iic a = Ioc a b :=
by rw [diff_eq, compl_Iic, inter_comm, Ioi_inter_Iic]

@[simp] lemma Iio_diff_Iic : Iio b \ Iic a = Ioo a b :=
by rw [diff_eq, compl_Iic, inter_comm, Ioi_inter_Iio]

@[simp] lemma Iic_diff_Iio : Iic b \ Iio a = Icc a b :=
by rw [diff_eq, compl_Iio, inter_comm, Ici_inter_Iic]

@[simp] lemma Iio_diff_Iio : Iio b \ Iio a = Ico a b :=
by rw [diff_eq, compl_Iio, inter_comm, Ici_inter_Iio]

lemma Ioo_eq_empty_iff [densely_ordered α] : Ioo a b = ∅ ↔ b ≤ a :=
⟨λ eq, le_of_not_lt $ λ h,
  let ⟨x, h₁, h₂⟩ := dense h in
  eq_empty_iff_forall_not_mem.1 eq x ⟨h₁, h₂⟩,
Ioo_eq_empty⟩

lemma Ico_eq_empty_iff : Ico a b = ∅ ↔ b ≤ a :=
⟨λ eq, le_of_not_lt $ λ h, eq_empty_iff_forall_not_mem.1 eq a ⟨le_refl _, h⟩,
 Ico_eq_empty⟩

lemma Icc_eq_empty_iff : Icc a b = ∅ ↔ b < a :=
⟨λ eq, lt_of_not_ge $ λ h, eq_empty_iff_forall_not_mem.1 eq a ⟨le_refl _, h⟩,
 Icc_eq_empty⟩

lemma Ico_subset_Ico_iff (h₁ : a₁ < b₁) :
  Ico a₁ b₁ ⊆ Ico a₂ b₂ ↔ a₂ ≤ a₁ ∧ b₁ ≤ b₂ :=
⟨λ h, have a₂ ≤ a₁ ∧ a₁ < b₂ := h ⟨le_refl _, h₁⟩,
  ⟨this.1, le_of_not_lt $ λ h', lt_irrefl b₂ (h ⟨le_of_lt this.2, h'⟩).2⟩,
 λ ⟨h₁, h₂⟩, Ico_subset_Ico h₁ h₂⟩

lemma Ioo_subset_Ioo_iff [densely_ordered α] (h₁ : a₁ < b₁) :
  Ioo a₁ b₁ ⊆ Ioo a₂ b₂ ↔ a₂ ≤ a₁ ∧ b₁ ≤ b₂ :=
⟨λ h, begin
  rcases dense h₁ with ⟨x, xa, xb⟩,
  split; refine le_of_not_lt (λ h', _),
  { have ab := lt_trans (h ⟨xa, xb⟩).1 xb,
    exact lt_irrefl _ (h ⟨h', ab⟩).1 },
  { have ab := lt_trans xa (h ⟨xa, xb⟩).2,
    exact lt_irrefl _ (h ⟨ab, h'⟩).2 }
end, λ ⟨h₁, h₂⟩, Ioo_subset_Ioo h₁ h₂⟩

lemma Ico_eq_Ico_iff (h : a₁ < b₁ ∨ a₂ < b₂) : Ico a₁ b₁ = Ico a₂ b₂ ↔ a₁ = a₂ ∧ b₁ = b₂ :=
⟨λ e, begin
  simp [subset.antisymm_iff] at e, simp [le_antisymm_iff],
  cases h; simp [Ico_subset_Ico_iff h] at e;
    [ rcases e with ⟨⟨h₁, h₂⟩, e'⟩, rcases e with ⟨e', ⟨h₁, h₂⟩⟩ ];
    have := (Ico_subset_Ico_iff (lt_of_le_of_lt h₁ $ lt_of_lt_of_le h h₂)).1 e';
    tauto
end, λ ⟨h₁, h₂⟩, by rw [h₁, h₂]⟩

open_locale classical

@[simp] lemma Ioi_subset_Ioi_iff : Ioi b ⊆ Ioi a ↔ a ≤ b :=
begin
  refine ⟨λh, _, λh, Ioi_subset_Ioi h⟩,
  by_contradiction ba,
  exact lt_irrefl _ (h (not_le.mp ba))
end

@[simp] lemma Ioi_subset_Ici_iff [densely_ordered α] : Ioi b ⊆ Ici a ↔ a ≤ b :=
begin
  refine ⟨λh, _, λh, Ioi_subset_Ici h⟩,
  by_contradiction ba,
  obtain ⟨c, bc, ca⟩ : ∃c, b < c ∧ c < a := dense (not_le.mp ba),
  exact lt_irrefl _ (lt_of_lt_of_le ca (h bc))
end

@[simp] lemma Iio_subset_Iio_iff : Iio a ⊆ Iio b ↔ a ≤ b :=
begin
  refine ⟨λh, _, λh, Iio_subset_Iio h⟩,
  by_contradiction ab,
  exact lt_irrefl _ (h (not_le.mp ab))
end

@[simp] lemma Iio_subset_Iic_iff [densely_ordered α] : Iio a ⊆ Iic b ↔ a ≤ b :=
by rw [← diff_eq_empty, Iio_diff_Iic, Ioo_eq_empty_iff]

/-! ### Unions of adjacent intervals -/

/-! #### Two infinite intervals -/

@[simp] lemma Iic_union_Ici : Iic a ∪ Ici a = univ := eq_univ_of_forall (λ x, le_total x a)

@[simp] lemma Iio_union_Ici : Iio a ∪ Ici a = univ := eq_univ_of_forall (λ x, lt_or_le x a)

@[simp] lemma Iic_union_Ioi : Iic a ∪ Ioi a = univ := eq_univ_of_forall (λ x, le_or_lt x a)

/-! #### A finite and an infinite interval -/

lemma Ioi_subset_Ioo_union_Ici : Ioi a ⊆ Ioo a b ∪ Ici b :=
λ x hx, (lt_or_le x b).elim (λ hxb, or.inl ⟨hx, hxb⟩) (λ hxb, or.inr hxb)

@[simp] lemma Ioo_union_Ici_eq_Ioi (h : a < b) : Ioo a b ∪ Ici b = Ioi a :=
subset.antisymm (λ x hx, hx.elim and.left (lt_of_lt_of_le h)) Ioi_subset_Ioo_union_Ici

lemma Ici_subset_Ico_union_Ici : Ici a ⊆ Ico a b ∪ Ici b :=
λ x hx, (lt_or_le x b).elim (λ hxb, or.inl ⟨hx, hxb⟩) (λ hxb, or.inr hxb)

@[simp] lemma Ico_union_Ici_eq_Ici (h : a ≤ b) : Ico a b ∪ Ici b = Ici a :=
subset.antisymm (λ x hx, hx.elim and.left (le_trans h)) Ici_subset_Ico_union_Ici

lemma Ioi_subset_Ioc_union_Ioi : Ioi a ⊆ Ioc a b ∪ Ioi b :=
λ x hx, (le_or_lt x b).elim (λ hxb, or.inl ⟨hx, hxb⟩) (λ hxb, or.inr hxb)

@[simp] lemma Ioc_union_Ioi_eq_Ioi (h : a ≤ b) : Ioc a b ∪ Ioi b = Ioi a :=
subset.antisymm (λ x hx, hx.elim and.left (lt_of_le_of_lt h)) Ioi_subset_Ioc_union_Ioi

lemma Ici_subset_Icc_union_Ioi : Ici a ⊆ Icc a b ∪ Ioi b :=
λ x hx, (le_or_lt x b).elim (λ hxb, or.inl ⟨hx, hxb⟩) (λ hxb, or.inr hxb)

@[simp] lemma Icc_union_Ioi_eq_Ici (h : a ≤ b) : Icc a b ∪ Ioi b = Ici a :=
subset.antisymm (λ x hx, hx.elim and.left (λ hx, le_trans h (le_of_lt hx))) Ici_subset_Icc_union_Ioi

lemma Ioi_subset_Ioc_union_Ici : Ioi a ⊆ Ioc a b ∪ Ici b :=
subset.trans Ioi_subset_Ioo_union_Ici (union_subset_union_left _ Ioo_subset_Ioc_self)

@[simp] lemma Ioc_union_Ici_eq_Ioi (h : a < b) : Ioc a b ∪ Ici b = Ioi a :=
subset.antisymm (λ x hx, hx.elim and.left (lt_of_lt_of_le h)) Ioi_subset_Ioc_union_Ici

lemma Ici_subset_Icc_union_Ici : Ici a ⊆ Icc a b ∪ Ici b :=
subset.trans Ici_subset_Ico_union_Ici (union_subset_union_left _ Ico_subset_Icc_self)

@[simp] lemma Icc_union_Ici_eq_Ici (h : a ≤ b) : Icc a b ∪ Ici b = Ici a :=
subset.antisymm (λ x hx, hx.elim and.left (le_trans h)) Ici_subset_Icc_union_Ici

/-! #### An infinite and a finite interval -/

lemma Iic_subset_Iio_union_Icc : Iic b ⊆ Iio a ∪ Icc a b :=
λ x hx, (lt_or_le x a).elim (λ hxa, or.inl hxa) (λ hxa, or.inr ⟨hxa, hx⟩)

@[simp] lemma Iio_union_Icc_eq_Iic (h : a ≤ b) : Iio a ∪ Icc a b = Iic b :=
subset.antisymm (λ x hx, hx.elim (λ hx, le_trans (le_of_lt hx) h) and.right)
  Iic_subset_Iio_union_Icc

lemma Iio_subset_Iio_union_Ico : Iio b ⊆ Iio a ∪ Ico a b :=
λ x hx, (lt_or_le x a).elim (λ hxa, or.inl hxa) (λ hxa, or.inr ⟨hxa, hx⟩)

@[simp] lemma Iio_union_Ico_eq_Iio (h : a ≤ b) : Iio a ∪ Ico a b = Iio b :=
subset.antisymm (λ x hx, hx.elim (λ hx, lt_of_lt_of_le hx h) and.right) Iio_subset_Iio_union_Ico

lemma Iic_subset_Iic_union_Ioc : Iic b ⊆ Iic a ∪ Ioc a b :=
λ x hx, (le_or_lt x a).elim (λ hxa, or.inl hxa) (λ hxa, or.inr ⟨hxa, hx⟩)

@[simp] lemma Iic_union_Ioc_eq_Iic (h : a ≤ b) : Iic a ∪ Ioc a b = Iic b :=
subset.antisymm (λ x hx, hx.elim (λ hx, le_trans hx h) and.right) Iic_subset_Iic_union_Ioc

lemma Iio_subset_Iic_union_Ioo : Iio b ⊆ Iic a ∪ Ioo a b :=
λ x hx, (le_or_lt x a).elim (λ hxa, or.inl hxa) (λ hxa, or.inr ⟨hxa, hx⟩)

@[simp] lemma Iic_union_Ioo_eq_Iio (h : a < b) : Iic a ∪ Ioo a b = Iio b :=
subset.antisymm (λ x hx, hx.elim (λ hx, lt_of_le_of_lt hx h) and.right) Iio_subset_Iic_union_Ioo

lemma Iic_subset_Iic_union_Icc : Iic b ⊆ Iic a ∪ Icc a b :=
subset.trans Iic_subset_Iic_union_Ioc (union_subset_union_right _ Ioc_subset_Icc_self)

@[simp] lemma Iic_union_Icc_eq_Iic (h : a ≤ b) : Iic a ∪ Icc a b = Iic b :=
subset.antisymm (λ x hx, hx.elim (λ hx, le_trans hx h) and.right) Iic_subset_Iic_union_Icc

lemma Iio_subset_Iic_union_Ico : Iio b ⊆ Iic a ∪ Ico a b :=
subset.trans Iio_subset_Iic_union_Ioo (union_subset_union_right _ Ioo_subset_Ico_self)

@[simp] lemma Iic_union_Ico_eq_Iio (h : a < b) : Iic a ∪ Ico a b = Iio b :=
subset.antisymm (λ x hx, hx.elim (λ hx, lt_of_le_of_lt hx h) and.right) Iio_subset_Iic_union_Ico

/-! #### Two finite intervals, `I?o` and `Ic?` -/

variable {c : α}

lemma Ioo_subset_Ioo_union_Ico : Ioo a c ⊆ Ioo a b ∪ Ico b c :=
λ x hx, (lt_or_le x b).elim (λ hxb, or.inl ⟨hx.1, hxb⟩) (λ hxb, or.inr ⟨hxb, hx.2⟩)

@[simp] lemma Ioo_union_Ico_eq_Ioo (h₁ : a < b) (h₂ : b ≤ c) : Ioo a b ∪ Ico b c = Ioo a c :=
subset.antisymm
  (λ x hx, hx.elim (λ hx, ⟨hx.1, lt_of_lt_of_le hx.2 h₂⟩) (λ hx, ⟨lt_of_lt_of_le h₁ hx.1, hx.2⟩))
  Ioo_subset_Ioo_union_Ico

lemma Ico_subset_Ico_union_Ico : Ico a c ⊆ Ico a b ∪ Ico b c :=
λ x hx, (lt_or_le x b).elim (λ hxb, or.inl ⟨hx.1, hxb⟩) (λ hxb, or.inr ⟨hxb, hx.2⟩)

@[simp] lemma Ico_union_Ico_eq_Ico (h₁ : a ≤ b) (h₂ : b ≤ c) : Ico a b ∪ Ico b c = Ico a c :=
subset.antisymm
  (λ x hx, hx.elim (λ hx, ⟨hx.1, lt_of_lt_of_le hx.2 h₂⟩) (λ hx, ⟨le_trans h₁ hx.1, hx.2⟩))
  Ico_subset_Ico_union_Ico

lemma Icc_subset_Ico_union_Icc : Icc a c ⊆ Ico a b ∪ Icc b c :=
λ x hx, (lt_or_le x b).elim (λ hxb, or.inl ⟨hx.1, hxb⟩) (λ hxb, or.inr ⟨hxb, hx.2⟩)

@[simp] lemma Ico_union_Icc_eq_Icc (h₁ : a ≤ b) (h₂ : b ≤ c) : Ico a b ∪ Icc b c = Icc a c :=
subset.antisymm
  (λ x hx, hx.elim (λ hx, ⟨hx.1, le_trans (le_of_lt hx.2) h₂⟩) (λ hx, ⟨le_trans h₁ hx.1, hx.2⟩))
  Icc_subset_Ico_union_Icc

lemma Ioc_subset_Ioo_union_Icc : Ioc a c ⊆ Ioo a b ∪ Icc b c :=
λ x hx, (lt_or_le x b).elim (λ hxb, or.inl ⟨hx.1, hxb⟩) (λ hxb, or.inr ⟨hxb, hx.2⟩)

@[simp] lemma Ioo_union_Icc_eq_Ioc (h₁ : a < b) (h₂ : b ≤ c) : Ioo a b ∪ Icc b c = Ioc a c :=
subset.antisymm
  (λ x hx, hx.elim (λ hx, ⟨hx.1, le_trans (le_of_lt hx.2) h₂⟩)
    (λ hx, ⟨lt_of_lt_of_le h₁ hx.1, hx.2⟩))
  Ioc_subset_Ioo_union_Icc

/-! #### Two finite intervals, `I?c` and `Io?` -/

lemma Ioo_subset_Ioc_union_Ioo : Ioo a c ⊆ Ioc a b ∪ Ioo b c :=
λ x hx, (le_or_lt x b).elim (λ hxb, or.inl ⟨hx.1, hxb⟩) (λ hxb, or.inr ⟨hxb, hx.2⟩)

@[simp] lemma Ioc_union_Ioo_eq_Ioo (h₁ : a ≤ b) (h₂ : b < c) : Ioc a b ∪ Ioo b c = Ioo a c :=
subset.antisymm
  (λ x hx, hx.elim (λ hx, ⟨hx.1, lt_of_le_of_lt hx.2 h₂⟩) (λ hx, ⟨lt_of_le_of_lt h₁ hx.1, hx.2⟩))
  Ioo_subset_Ioc_union_Ioo

lemma Ico_subset_Icc_union_Ioo : Ico a c ⊆ Icc a b ∪ Ioo b c :=
λ x hx, (le_or_lt x b).elim (λ hxb, or.inl ⟨hx.1, hxb⟩) (λ hxb, or.inr ⟨hxb, hx.2⟩)

@[simp] lemma Icc_union_Ioo_eq_Ico (h₁ : a ≤ b) (h₂ : b < c) : Icc a b ∪ Ioo b c = Ico a c :=
subset.antisymm
  (λ x hx, hx.elim (λ hx, ⟨hx.1, lt_of_le_of_lt hx.2 h₂⟩)
    (λ hx, ⟨le_trans h₁ (le_of_lt hx.1), hx.2⟩))
  Ico_subset_Icc_union_Ioo

lemma Icc_subset_Icc_union_Ioc : Icc a c ⊆ Icc a b ∪ Ioc b c :=
λ x hx, (le_or_lt x b).elim (λ hxb, or.inl ⟨hx.1, hxb⟩) (λ hxb, or.inr ⟨hxb, hx.2⟩)

@[simp] lemma Icc_union_Ioc_eq_Icc (h₁ : a ≤ b) (h₂ : b ≤ c) : Icc a b ∪ Ioc b c = Icc a c :=
subset.antisymm
  (λ x hx, hx.elim (λ hx, ⟨hx.1, le_trans hx.2 h₂⟩) (λ hx, ⟨le_trans h₁ (le_of_lt hx.1), hx.2⟩))
  Icc_subset_Icc_union_Ioc

lemma Ioc_subset_Ioc_union_Ioc : Ioc a c ⊆ Ioc a b ∪ Ioc b c :=
λ x hx, (le_or_lt x b).elim (λ hxb, or.inl ⟨hx.1, hxb⟩) (λ hxb, or.inr ⟨hxb, hx.2⟩)

@[simp] lemma Ioc_union_Ioc_eq_Ioc (h₁ : a ≤ b) (h₂ : b ≤ c) : Ioc a b ∪ Ioc b c = Ioc a c :=
subset.antisymm
  (λ x hx, hx.elim (λ hx, ⟨hx.1, le_trans hx.2 h₂⟩) (λ hx, ⟨lt_of_le_of_lt h₁ hx.1, hx.2⟩))
  Ioc_subset_Ioc_union_Ioc

/-! #### Two finite intervals with a common point -/

lemma Ioo_subset_Ioc_union_Ico : Ioo a c ⊆ Ioc a b ∪ Ico b c :=
subset.trans Ioo_subset_Ioc_union_Ioo (union_subset_union_right _ Ioo_subset_Ico_self)

@[simp] lemma Ioc_union_Ico_eq_Ioo (h₁ : a < b) (h₂ : b < c) : Ioc a b ∪ Ico b c = Ioo a c :=
subset.antisymm
  (λ x hx, hx.elim (λ hx, ⟨hx.1, lt_of_le_of_lt hx.2 h₂⟩) (λ hx, ⟨lt_of_lt_of_le h₁ hx.1, hx.2⟩))
  Ioo_subset_Ioc_union_Ico

lemma Ico_subset_Icc_union_Ico : Ico a c ⊆ Icc a b ∪ Ico b c :=
subset.trans Ico_subset_Icc_union_Ioo (union_subset_union_right _ Ioo_subset_Ico_self)

@[simp] lemma Icc_union_Ico_eq_Ico (h₁ : a ≤ b) (h₂ : b < c) : Icc a b ∪ Ico b c = Ico a c :=
subset.antisymm
  (λ x hx, hx.elim (λ hx, ⟨hx.1, lt_of_le_of_lt hx.2 h₂⟩) (λ hx, ⟨le_trans h₁ hx.1, hx.2⟩))
  Ico_subset_Icc_union_Ico

lemma Icc_subset_Icc_union_Icc : Icc a c ⊆ Icc a b ∪ Icc b c :=
subset.trans Icc_subset_Icc_union_Ioc (union_subset_union_right _ Ioc_subset_Icc_self)

@[simp] lemma Icc_union_Icc_eq_Icc (h₁ : a ≤ b) (h₂ : b ≤ c) : Icc a b ∪ Icc b c = Icc a c :=
subset.antisymm
  (λ x hx, hx.elim (λ hx, ⟨hx.1, le_trans hx.2 h₂⟩) (λ hx, ⟨le_trans h₁ hx.1, hx.2⟩))
  Icc_subset_Icc_union_Icc

lemma Ioc_subset_Ioc_union_Icc : Ioc a c ⊆ Ioc a b ∪ Icc b c :=
subset.trans Ioc_subset_Ioc_union_Ioc (union_subset_union_right _ Ioc_subset_Icc_self)

@[simp] lemma Ioc_union_Icc_eq_Ioc (h₁ : a < b) (h₂ : b ≤ c) : Ioc a b ∪ Icc b c = Ioc a c :=
subset.antisymm
  (λ x hx, hx.elim (λ hx, ⟨hx.1, le_trans hx.2 h₂⟩) (λ hx, ⟨lt_of_lt_of_le h₁ hx.1, hx.2⟩))
  Ioc_subset_Ioc_union_Icc

end linear_order

section lattice

section inf

variables {α : Type u} [semilattice_inf α]

@[simp] lemma Iic_inter_Iic {a b : α} : Iic a ∩ Iic b = Iic (a ⊓ b) :=
by { ext x, simp [Iic] }

@[simp] lemma Iio_inter_Iio [is_total α (≤)] {a b : α} : Iio a ∩ Iio b = Iio (a ⊓ b) :=
by { ext x, simp [Iio] }

end inf

section sup

variables {α : Type u} [semilattice_sup α]

@[simp] lemma Ici_inter_Ici {a b : α} : Ici a ∩ Ici b = Ici (a ⊔ b) :=
by { ext x, simp [Ici] }

@[simp] lemma Ioi_inter_Ioi [is_total α (≤)] {a b : α} : Ioi a ∩ Ioi b = Ioi (a ⊔ b) :=
by { ext x, simp [Ioi] }

end sup

section both

variables {α : Type u} [lattice α] [ht : is_total α (≤)] {a b c a₁ a₂ b₁ b₂ : α}

lemma Icc_inter_Icc : Icc a₁ b₁ ∩ Icc a₂ b₂ = Icc (a₁ ⊔ a₂) (b₁ ⊓ b₂) :=
by simp only [Ici_inter_Iic.symm, Ici_inter_Ici.symm, Iic_inter_Iic.symm]; ac_refl

@[simp] lemma Icc_inter_Icc_eq_singleton (hab : a ≤ b) (hbc : b ≤ c) :
  Icc a b ∩ Icc b c = {b} :=
by rw [Icc_inter_Icc, sup_of_le_right hab, inf_of_le_left hbc, Icc_self]

include ht

lemma Ico_inter_Ico : Ico a₁ b₁ ∩ Ico a₂ b₂ = Ico (a₁ ⊔ a₂) (b₁ ⊓ b₂) :=
by simp only [Ici_inter_Iio.symm, Ici_inter_Ici.symm, Iio_inter_Iio.symm]; ac_refl

lemma Ioc_inter_Ioc : Ioc a₁ b₁ ∩ Ioc a₂ b₂ = Ioc (a₁ ⊔ a₂) (b₁ ⊓ b₂) :=
by simp only [Ioi_inter_Iic.symm, Ioi_inter_Ioi.symm, Iic_inter_Iic.symm]; ac_refl

lemma Ioo_inter_Ioo : Ioo a₁ b₁ ∩ Ioo a₂ b₂ = Ioo (a₁ ⊔ a₂) (b₁ ⊓ b₂) :=
by simp only [Ioi_inter_Iio.symm, Ioi_inter_Ioi.symm, Iio_inter_Iio.symm]; ac_refl

end both

end lattice

section decidable_linear_order
variables {α : Type u} [decidable_linear_order α] {a a₁ a₂ b b₁ b₂ c d : α}

@[simp] lemma Ico_diff_Iio : Ico a b \ Iio c = Ico (max a c) b :=
ext $ by simp [Ico, Iio, iff_def, max_le_iff] {contextual:=tt}

@[simp] lemma Ico_inter_Iio : Ico a b ∩ Iio c = Ico a (min b c) :=
ext $ by simp [Ico, Iio, iff_def, lt_min_iff] {contextual:=tt}

lemma Ioc_union_Ioc (h₁ : min a b ≤ max c d) (h₂ : min c d ≤ max a b) :
  Ioc a b ∪ Ioc c d = Ioc (min a c) (max b d) :=
begin
  cases le_total a b with hab hab; cases le_total c d with hcd hcd; simp [hab, hcd] at h₁ h₂,
  { ext x,
    simp [iff_def, and_imp, or_imp_distrib, (h₂.lt_or_le x).symm, h₁.lt_or_le]
      { contextual := tt } },
  all_goals { simp [*] }
end

<<<<<<< HEAD
lemma Ioc_union_Ioc_right : Ioc a b ∪ Ioc a c = Ioc a (max b c) :=
by rw [Ioc_union_Ioc, min_self]; exact (min_le_left _ _).trans (le_max_left _ _)

lemma Ioc_union_Ioc_left : Ioc a c ∪ Ioc b c = Ioc (min a b) c :=
by rw [Ioc_union_Ioc, max_self]; exact (min_le_right _ _).trans (le_max_right _ _)

lemma Ioc_union_Ioc_symm : Ioc a b ∪ Ioc b a = Ioc (min a b) (max a b) :=
by { rw max_comm, apply Ioc_union_Ioc; rw max_comm; exact min_le_max }

lemma Ioc_union_Ioc_union_Ioc_cycle :
=======
@[simp] lemma Ioc_union_Ioc_right : Ioc a b ∪ Ioc a c = Ioc a (max b c) :=
by rw [Ioc_union_Ioc, min_self]; exact (min_le_left _ _).trans (le_max_left _ _)

@[simp] lemma Ioc_union_Ioc_left : Ioc a c ∪ Ioc b c = Ioc (min a b) c :=
by rw [Ioc_union_Ioc, max_self]; exact (min_le_right _ _).trans (le_max_right _ _)

@[simp] lemma Ioc_union_Ioc_symm : Ioc a b ∪ Ioc b a = Ioc (min a b) (max a b) :=
by { rw max_comm, apply Ioc_union_Ioc; rw max_comm; exact min_le_max }

@[simp] lemma Ioc_union_Ioc_union_Ioc_cycle :
>>>>>>> e99c4643
  Ioc a b ∪ Ioc b c ∪ Ioc c a = Ioc (min a (min b c)) (max a (max b c)) :=
begin
  rw [Ioc_union_Ioc, Ioc_union_Ioc],
  ac_refl,
  all_goals { solve_by_elim [min_le_left_of_le, min_le_right_of_le, le_max_left_of_le,
    le_max_right_of_le, le_refl] { max_depth := 5 }}
end

end decidable_linear_order

section decidable_linear_ordered_add_comm_group

variables {α : Type u} [decidable_linear_ordered_add_comm_group α]

/-- If we remove a smaller interval from a larger, the result is nonempty -/
lemma nonempty_Ico_sdiff {x dx y dy : α} (h : dy < dx) (hx : 0 < dx) :
  nonempty ↥(Ico x (x + dx) \ Ico y (y + dy)) :=
begin
  cases lt_or_le x y with h' h',
  { use x, simp* },
  { use max x (x + dy), simp [*, le_refl] }
end

end decidable_linear_ordered_add_comm_group

end set<|MERGE_RESOLUTION|>--- conflicted
+++ resolved
@@ -732,18 +732,6 @@
   all_goals { simp [*] }
 end
 
-<<<<<<< HEAD
-lemma Ioc_union_Ioc_right : Ioc a b ∪ Ioc a c = Ioc a (max b c) :=
-by rw [Ioc_union_Ioc, min_self]; exact (min_le_left _ _).trans (le_max_left _ _)
-
-lemma Ioc_union_Ioc_left : Ioc a c ∪ Ioc b c = Ioc (min a b) c :=
-by rw [Ioc_union_Ioc, max_self]; exact (min_le_right _ _).trans (le_max_right _ _)
-
-lemma Ioc_union_Ioc_symm : Ioc a b ∪ Ioc b a = Ioc (min a b) (max a b) :=
-by { rw max_comm, apply Ioc_union_Ioc; rw max_comm; exact min_le_max }
-
-lemma Ioc_union_Ioc_union_Ioc_cycle :
-=======
 @[simp] lemma Ioc_union_Ioc_right : Ioc a b ∪ Ioc a c = Ioc a (max b c) :=
 by rw [Ioc_union_Ioc, min_self]; exact (min_le_left _ _).trans (le_max_left _ _)
 
@@ -754,7 +742,6 @@
 by { rw max_comm, apply Ioc_union_Ioc; rw max_comm; exact min_le_max }
 
 @[simp] lemma Ioc_union_Ioc_union_Ioc_cycle :
->>>>>>> e99c4643
   Ioc a b ∪ Ioc b c ∪ Ioc c a = Ioc (min a (min b c)) (max a (max b c)) :=
 begin
   rw [Ioc_union_Ioc, Ioc_union_Ioc],
