/-
Copyright (c) 2021 Yury Kudryashov. All rights reserved.
Released under Apache 2.0 license as described in the file LICENSE.
Authors: Yury Kudryashov
-/
import data.set.intervals.disjoint
import order.succ_pred.basic
import tactic.field_simp

/-!
# Monotonicity on intervals

In this file we prove that a function is (strictly) monotone (or antitone) on a linear order `α`
provided that it is (strictly) monotone on `(-∞, a]` and on `[a, +∞)`. This is a special case
of a more general statement where one deduces monotonicity on a union from monotonicity on each
set.

We deduce in `monotone_on.exists_monotone_extension` that a function which is monotone on a set
with a smallest and a largest element admits a monotone extension to the whole space.

We also provide an order isomorphism `order_iso_Ioo_neg_one_one` between the open
interval `(-1, 1)` in a linear ordered field and the whole field.
-/

open set

section

variables {α β : Type*} [linear_order α] [preorder β] {a : α} {f : α → β}

/-- If `f` is strictly monotone both on `s` and `t`, with `s` to the left of `t` and the center
point belonging to both `s` and `t`, then `f` is strictly monotone on `s ∪ t` -/
protected lemma strict_mono_on.union {s t : set α} {c : α} (h₁ : strict_mono_on f s)
<<<<<<< HEAD
  (h₂ : strict_mono_on f t) (hs : s ⊆ Iic c) (ht : t ⊆ Ici c) (cs : c ∈ s) (ct : c ∈ t) :
=======
  (h₂ : strict_mono_on f t) (hs : is_greatest s c) (ht : is_least t c) :
>>>>>>> 8b7c3f5b
  strict_mono_on f (s ∪ t) :=
begin
  have A : ∀ x, x ∈ s ∪ t → x ≤ c → x ∈ s,
  { assume x hx hxc,
    cases hx, { exact hx },
<<<<<<< HEAD
    rcases eq_or_lt_of_le hxc with rfl|h'x, { exact cs },
    exact (lt_irrefl _ (h'x.trans_le (ht hx))).elim },
  have B : ∀ x, x ∈ s ∪ t → c ≤ x → x ∈ t,
  { assume x hx hxc,
    cases hx, swap, { exact hx },
    rcases eq_or_lt_of_le hxc with rfl|h'x, { exact ct },
    exact (lt_irrefl _ (h'x.trans_le (hs hx))).elim },
=======
    rcases eq_or_lt_of_le hxc with rfl|h'x, { exact hs.1 },
    exact (lt_irrefl _ (h'x.trans_le (ht.2 hx))).elim },
  have B : ∀ x, x ∈ s ∪ t → c ≤ x → x ∈ t,
  { assume x hx hxc,
    cases hx, swap, { exact hx },
    rcases eq_or_lt_of_le hxc with rfl|h'x, { exact ht.1 },
    exact (lt_irrefl _ (h'x.trans_le (hs.2 hx))).elim },
>>>>>>> 8b7c3f5b
  assume x hx y hy hxy,
  rcases lt_or_le x c with hxc|hcx,
  { have xs : x ∈ s, from A _ hx hxc.le,
    rcases lt_or_le y c with hyc|hcy,
    { exact h₁ xs (A _ hy hyc.le) hxy },
<<<<<<< HEAD
    { exact (h₁ xs cs hxc).trans_le (h₂.monotone_on ct (B _ hy hcy) hcy) } },
=======
    { exact (h₁ xs hs.1 hxc).trans_le (h₂.monotone_on ht.1 (B _ hy hcy) hcy) } },
>>>>>>> 8b7c3f5b
  { have xt : x ∈ t, from B _ hx hcx,
    have yt : y ∈ t, from B _ hy (hcx.trans hxy.le),
    exact h₂ xt yt hxy }
end

/-- If `f` is strictly monotone both on `(-∞, a]` and `[a, ∞)`, then it is strictly monotone on the
whole line. -/
protected lemma strict_mono_on.Iic_union_Ici (h₁ : strict_mono_on f (Iic a))
  (h₂ : strict_mono_on f (Ici a)) : strict_mono f :=
begin
  rw [← strict_mono_on_univ, ← @Iic_union_Ici _ _ a],
<<<<<<< HEAD
  exact strict_mono_on.union h₁ h₂ subset.rfl subset.rfl le_rfl le_rfl,
=======
  exact strict_mono_on.union h₁ h₂ is_greatest_Iic is_least_Ici,
>>>>>>> 8b7c3f5b
end

/-- If `f` is strictly antitone both on `s` and `t`, with `s` to the left of `t` and the center
point belonging to both `s` and `t`, then `f` is strictly antitone on `s ∪ t` -/
protected lemma strict_anti_on.union {s t : set α} {c : α} (h₁ : strict_anti_on f s)
<<<<<<< HEAD
  (h₂ : strict_anti_on f t) (hs : s ⊆ Iic c) (ht : t ⊆ Ici c) (cs : c ∈ s) (ct : c ∈ t) :
  strict_anti_on f (s ∪ t) :=
(h₁.dual_right.union h₂.dual_right hs ht cs ct).dual_right
=======
  (h₂ : strict_anti_on f t) (hs : is_greatest s c) (ht : is_least t c) :
  strict_anti_on f (s ∪ t) :=
(h₁.dual_right.union h₂.dual_right hs ht).dual_right
>>>>>>> 8b7c3f5b

/-- If `f` is strictly antitone both on `(-∞, a]` and `[a, ∞)`, then it is strictly antitone on the
whole line. -/
protected lemma strict_anti_on.Iic_union_Ici (h₁ : strict_anti_on f (Iic a))
  (h₂ : strict_anti_on f (Ici a)) : strict_anti f :=
(h₁.dual_right.Iic_union_Ici h₂.dual_right).dual_right

/-- If `f` is monotone both on `s` and `t`, with `s` to the left of `t` and the center
<<<<<<< HEAD
point belonging to both `s` and `t`, then `f` is strictly monotone on `s ∪ t` -/
protected lemma monotone_on.union' {s t : set α} {c : α} (h₁ : monotone_on f s)
  (h₂ : monotone_on f t) (hs : s ⊆ Iic c) (ht : t ⊆ Ici c) (cs : c ∈ s) (ct : c ∈ t) :
=======
point belonging to both `s` and `t`, then `f` is monotone on `s ∪ t` -/
protected lemma monotone_on.union_right {s t : set α} {c : α} (h₁ : monotone_on f s)
  (h₂ : monotone_on f t) (hs : is_greatest s c) (ht : is_least t c) :
>>>>>>> 8b7c3f5b
  monotone_on f (s ∪ t) :=
begin
  have A : ∀ x, x ∈ s ∪ t → x ≤ c → x ∈ s,
  { assume x hx hxc,
    cases hx, { exact hx },
<<<<<<< HEAD
    rcases eq_or_lt_of_le hxc with rfl|h'x, { exact cs },
    exact (lt_irrefl _ (h'x.trans_le (ht hx))).elim },
  have B : ∀ x, x ∈ s ∪ t → c ≤ x → x ∈ t,
  { assume x hx hxc,
    cases hx, swap, { exact hx },
    rcases eq_or_lt_of_le hxc with rfl|h'x, { exact ct },
    exact (lt_irrefl _ (h'x.trans_le (hs hx))).elim },
=======
    rcases eq_or_lt_of_le hxc with rfl|h'x, { exact hs.1 },
    exact (lt_irrefl _ (h'x.trans_le (ht.2 hx))).elim },
  have B : ∀ x, x ∈ s ∪ t → c ≤ x → x ∈ t,
  { assume x hx hxc,
    cases hx, swap, { exact hx },
    rcases eq_or_lt_of_le hxc with rfl|h'x, { exact ht.1 },
    exact (lt_irrefl _ (h'x.trans_le (hs.2 hx))).elim },
>>>>>>> 8b7c3f5b
  assume x hx y hy hxy,
  rcases lt_or_le x c with hxc|hcx,
  { have xs : x ∈ s, from A _ hx hxc.le,
    rcases lt_or_le y c with hyc|hcy,
    { exact h₁ xs (A _ hy hyc.le) hxy },
<<<<<<< HEAD
    { exact (h₁ xs cs hxc.le).trans (h₂ ct (B _ hy hcy) hcy) } },
=======
    { exact (h₁ xs hs.1 hxc.le).trans (h₂ ht.1 (B _ hy hcy) hcy) } },
>>>>>>> 8b7c3f5b
  { have xt : x ∈ t, from B _ hx hcx,
    have yt : y ∈ t, from B _ hy (hcx.trans hxy),
    exact h₂ xt yt hxy }
end

/-- If `f` is monotone both on `(-∞, a]` and `[a, ∞)`, then it is monotone on the whole line. -/
protected lemma monotone_on.Iic_union_Ici (h₁ : monotone_on f (Iic a))
  (h₂ : monotone_on f (Ici a)) : monotone f :=
begin
  rw [← monotone_on_univ, ← @Iic_union_Ici _ _ a],
<<<<<<< HEAD
  exact monotone_on.union' h₁ h₂ subset.rfl subset.rfl le_rfl le_rfl,
end

/-- If `f` is strictly antitone both on `s` and `t`, with `s` to the left of `t` and the center
point belonging to both `s` and `t`, then `f` is strictly antitone on `s ∪ t` -/
protected lemma antitone_on.union' {s t : set α} {c : α} (h₁ : antitone_on f s)
  (h₂ : antitone_on f t) (hs : s ⊆ Iic c) (ht : t ⊆ Ici c) (cs : c ∈ s) (ct : c ∈ t) :
  antitone_on f (s ∪ t) :=
(h₁.dual_right.union' h₂.dual_right hs ht cs ct).dual_right
=======
  exact monotone_on.union_right h₁ h₂ is_greatest_Iic is_least_Ici
end

/-- If `f` is antitone both on `s` and `t`, with `s` to the left of `t` and the center
point belonging to both `s` and `t`, then `f` is antitone on `s ∪ t` -/
protected lemma antitone_on.union_right {s t : set α} {c : α} (h₁ : antitone_on f s)
  (h₂ : antitone_on f t) (hs : is_greatest s c) (ht : is_least t c) :
  antitone_on f (s ∪ t) :=
(h₁.dual_right.union_right h₂.dual_right hs ht).dual_right
>>>>>>> 8b7c3f5b

/-- If `f` is antitone both on `(-∞, a]` and `[a, ∞)`, then it is antitone on the whole line. -/
protected lemma antitone_on.Iic_union_Ici (h₁ : antitone_on f (Iic a))
  (h₂ : antitone_on f (Ici a)) : antitone f :=
(h₁.dual_right.Iic_union_Ici h₂.dual_right).dual_right

/-- If a function is monotone on a set `s`, then it admits a monotone extension to the whole space
<<<<<<< HEAD
provided `s` has a smallest element `a` and a largest element `b`. -/
lemma monotone_on.exists_monotone_extension {β : Type*} [conditionally_complete_linear_order β]
  {f : α → β} {s : set α} (h : monotone_on f s) {a b : α}
  (as : a ∈ s) (bs : b ∈ s) (hab : s ⊆ Icc a b) :
=======
provided `s` has a least element `a` and a greatest element `b`. -/
lemma monotone_on.exists_monotone_extension {β : Type*} [conditionally_complete_linear_order β]
  {f : α → β} {s : set α} (h : monotone_on f s) {a b : α}
  (ha : is_least s a) (hb : is_greatest s b) :
>>>>>>> 8b7c3f5b
  ∃ g : α → β, monotone g ∧ eq_on f g s :=
begin
  /- The extension is defined by `f x = f a` for `x ≤ a`, and `f x` is the supremum of the values
  of `f`  to the left of `x` for `x ≥ a`. -/
<<<<<<< HEAD
  have aleb : a ≤ b := (hab as).2,
  have H : ∀ x ∈ s, f x = Sup (f '' (Icc a x ∩ s)),
  { assume x xs,
    have xmem : x ∈ Icc a x ∩ s := ⟨⟨(hab xs).1, le_rfl⟩, xs⟩,
=======
  have aleb : a ≤ b := hb.2 ha.1,
  have H : ∀ x ∈ s, f x = Sup (f '' (Icc a x ∩ s)),
  { assume x xs,
    have xmem : x ∈ Icc a x ∩ s := ⟨⟨ha.2 xs, le_rfl⟩, xs⟩,
>>>>>>> 8b7c3f5b
    have H : ∀ z, z ∈ f '' (Icc a x ∩ s) → z ≤ f x,
    { rintros _ ⟨z, ⟨⟨az, zx⟩, zs⟩, rfl⟩,
      exact h zs xs zx },
    apply le_antisymm,
    { exact le_cSup ⟨f x, H⟩ (mem_image_of_mem _ xmem) },
    { exact cSup_le (nonempty_image_iff.2 ⟨x, xmem⟩) H } },
  let g := λ x, if x ≤ a then f a else Sup (f '' (Icc a x ∩ s)),
  have hfg : eq_on f g s,
  { assume x xs,
    dsimp only [g],
    by_cases hxa : x ≤ a,
<<<<<<< HEAD
    { have : x = a, from le_antisymm hxa (hab xs).1,
=======
    { have : x = a, from le_antisymm hxa (ha.2 xs),
>>>>>>> 8b7c3f5b
      simp only [if_true, this, le_refl] },
    rw [if_neg hxa],
    exact H x xs },
  have M1 : monotone_on g (Iic a),
  { rintros x (hx : x ≤ a) y (hy : y ≤ a) hxy,
    dsimp only [g],
    simp only [hx, hy, if_true] },
  have g_eq : ∀ x ∈ Ici a, g x = Sup (f '' (Icc a x ∩ s)),
  { rintros x ax,
    dsimp only [g],
    by_cases hxa : x ≤ a,
    { have : x = a := le_antisymm hxa ax,
<<<<<<< HEAD
      simp_rw [hxa, if_true, H a as, this] },
=======
      simp_rw [hxa, if_true, H a ha.1, this] },
>>>>>>> 8b7c3f5b
    simp only [hxa, if_false], },
  have M2 : monotone_on g (Ici a),
  { rintros x ax y ay hxy,
    rw [g_eq x ax, g_eq y ay],
    apply cSup_le_cSup,
    { refine ⟨f b, _⟩,
      rintros _ ⟨z, ⟨⟨az, zy⟩, zs⟩, rfl⟩,
<<<<<<< HEAD
      exact h zs bs (hab zs).2 },
    { exact ⟨f a, mem_image_of_mem _ ⟨⟨le_rfl, ax⟩, as⟩⟩ },
=======
      exact h zs hb.1 (hb.2 zs) },
    { exact ⟨f a, mem_image_of_mem _ ⟨⟨le_rfl, ax⟩, ha.1⟩⟩ },
>>>>>>> 8b7c3f5b
    { apply image_subset,
      apply inter_subset_inter_left,
      exact Icc_subset_Icc le_rfl hxy } },
  exact ⟨g, M1.Iic_union_Ici M2, hfg⟩,
end

/-- If a function is antitone on a set `s`, then it admits an antitone extension to the whole space
<<<<<<< HEAD
provided `s` has a smallest element `a` and a largest element `b`. -/
lemma antitone_on.exists_antitone_extension {β : Type*} [conditionally_complete_linear_order β]
  {f : α → β} {s : set α} (h : antitone_on f s) {a b : α}
  (as : a ∈ s) (bs : b ∈ s) (hab : s ⊆ Icc a b) :
  ∃ g : α → β, antitone g ∧ eq_on f g s :=
h.dual_right.exists_monotone_extension as bs hab
=======
provided `s` has a least element `a` and a greatest element `b`. -/
lemma antitone_on.exists_antitone_extension {β : Type*} [conditionally_complete_linear_order β]
  {f : α → β} {s : set α} (h : antitone_on f s) {a b : α}
  (ha : is_least s a) (hb : is_greatest s b) :
  ∃ g : α → β, antitone g ∧ eq_on f g s :=
h.dual_right.exists_monotone_extension ha hb
>>>>>>> 8b7c3f5b

end

section ordered_group

variables {G H : Type*} [linear_ordered_add_comm_group G] [ordered_add_comm_group H]

lemma strict_mono_of_odd_strict_mono_on_nonneg {f : G → H} (h₁ : ∀ x, f (-x) = -f x)
  (h₂ : strict_mono_on f (Ici 0)) :
  strict_mono f :=
begin
  refine strict_mono_on.Iic_union_Ici (λ x hx y hy hxy, neg_lt_neg_iff.1 _) h₂,
  rw [← h₁, ← h₁],
  exact h₂ (neg_nonneg.2 hy) (neg_nonneg.2 hx) (neg_lt_neg hxy)
end

lemma monotone_of_odd_of_monotone_on_nonneg {f : G → H} (h₁ : ∀ x, f (-x) = -f x)
  (h₂ : monotone_on f (Ici 0)) : monotone f :=
begin
  refine monotone_on.Iic_union_Ici (λ x hx y hy hxy, neg_le_neg_iff.1 _) h₂,
  rw [← h₁, ← h₁],
  exact h₂ (neg_nonneg.2 hy) (neg_nonneg.2 hx) (neg_le_neg hxy)
end

end ordered_group

/-- In a linear ordered field, the whole field is order isomorphic to the open interval `(-1, 1)`.
We consider the actual implementation to be a "black box", so it is irreducible.
-/
@[irreducible] def order_iso_Ioo_neg_one_one (k : Type*) [linear_ordered_field k] :
  k ≃o Ioo (-1 : k) 1 :=
begin
  refine strict_mono.order_iso_of_right_inverse _ _ (λ x, x / (1 - |x|)) _,
  { refine cod_restrict (λ x, x / (1 + |x|)) _ (λ x, abs_lt.1 _),
    have H : 0 < 1 + |x|, from (abs_nonneg x).trans_lt (lt_one_add _),
    calc |x / (1 + |x|)| = |x| / (1 + |x|) : by rw [abs_div, abs_of_pos H]
                     ... < 1               : (div_lt_one H).2 (lt_one_add _) },
  { refine (strict_mono_of_odd_strict_mono_on_nonneg _ _).cod_restrict _,
    { intro x, simp only [abs_neg, neg_div] },
    { rintros x (hx : 0 ≤ x) y (hy : 0 ≤ y) hxy,
      simp [abs_of_nonneg, mul_add, mul_comm x y, div_lt_div_iff,
        hx.trans_lt (lt_one_add _), hy.trans_lt (lt_one_add _), *] } },
  { refine λ x, subtype.ext _,
    have : 0 < 1 - |(x : k)|, from sub_pos.2 (abs_lt.2 x.2),
    field_simp [abs_div, this.ne', abs_of_pos this] }
end

section Ixx

variables {α β : Type*} [preorder α] [preorder β] {f g : α → β} {s : set α}

lemma antitone_Ici : antitone (Ici : α → set α) := λ _ _, Ici_subset_Ici.2

lemma monotone_Iic : monotone (Iic : α → set α) := λ _ _, Iic_subset_Iic.2

lemma antitone_Ioi : antitone (Ioi : α → set α) := λ _ _, Ioi_subset_Ioi

lemma monotone_Iio : monotone (Iio : α → set α) := λ _ _, Iio_subset_Iio

protected lemma monotone.Ici (hf : monotone f) : antitone (λ x, Ici (f x)) :=
antitone_Ici.comp_monotone hf

protected lemma monotone_on.Ici (hf : monotone_on f s) : antitone_on (λ x, Ici (f x)) s :=
antitone_Ici.comp_monotone_on hf

protected lemma antitone.Ici (hf : antitone f) : monotone (λ x, Ici (f x)) :=
antitone_Ici.comp hf

protected lemma antitone_on.Ici (hf : antitone_on f s) : monotone_on (λ x, Ici (f x)) s :=
antitone_Ici.comp_antitone_on hf

protected lemma monotone.Iic (hf : monotone f) : monotone (λ x, Iic (f x)) :=
monotone_Iic.comp hf

protected lemma monotone_on.Iic (hf : monotone_on f s) : monotone_on (λ x, Iic (f x)) s :=
monotone_Iic.comp_monotone_on hf

protected lemma antitone.Iic (hf : antitone f) : antitone (λ x, Iic (f x)) :=
monotone_Iic.comp_antitone hf

protected lemma antitone_on.Iic (hf : antitone_on f s) : antitone_on (λ x, Iic (f x)) s :=
monotone_Iic.comp_antitone_on hf

protected lemma monotone.Ioi (hf : monotone f) : antitone (λ x, Ioi (f x)) :=
antitone_Ioi.comp_monotone hf

protected lemma monotone_on.Ioi (hf : monotone_on f s) : antitone_on (λ x, Ioi (f x)) s :=
antitone_Ioi.comp_monotone_on hf

protected lemma antitone.Ioi (hf : antitone f) : monotone (λ x, Ioi (f x)) :=
antitone_Ioi.comp hf

protected lemma antitone_on.Ioi (hf : antitone_on f s) : monotone_on (λ x, Ioi (f x)) s :=
antitone_Ioi.comp_antitone_on hf

protected lemma monotone.Iio (hf : monotone f) : monotone (λ x, Iio (f x)) :=
monotone_Iio.comp hf

protected lemma monotone_on.Iio (hf : monotone_on f s) : monotone_on (λ x, Iio (f x)) s :=
monotone_Iio.comp_monotone_on hf

protected lemma antitone.Iio (hf : antitone f) : antitone (λ x, Iio (f x)) :=
monotone_Iio.comp_antitone hf

protected lemma antitone_on.Iio (hf : antitone_on f s) : antitone_on (λ x, Iio (f x)) s :=
monotone_Iio.comp_antitone_on hf

protected lemma monotone.Icc (hf : monotone f) (hg : antitone g) :
  antitone (λ x, Icc (f x) (g x)) :=
hf.Ici.inter hg.Iic

protected lemma monotone_on.Icc (hf : monotone_on f s) (hg : antitone_on g s) :
  antitone_on (λ x, Icc (f x) (g x)) s :=
hf.Ici.inter hg.Iic

protected lemma antitone.Icc (hf : antitone f) (hg : monotone g) :
  monotone (λ x, Icc (f x) (g x)) :=
hf.Ici.inter hg.Iic

protected lemma antitone_on.Icc (hf : antitone_on f s) (hg : monotone_on g s) :
  monotone_on (λ x, Icc (f x) (g x)) s :=
hf.Ici.inter hg.Iic

protected lemma monotone.Ico (hf : monotone f) (hg : antitone g) :
  antitone (λ x, Ico (f x) (g x)) :=
hf.Ici.inter hg.Iio

protected lemma monotone_on.Ico (hf : monotone_on f s) (hg : antitone_on g s) :
  antitone_on (λ x, Ico (f x) (g x)) s :=
hf.Ici.inter hg.Iio

protected lemma antitone.Ico (hf : antitone f) (hg : monotone g) :
  monotone (λ x, Ico (f x) (g x)) :=
hf.Ici.inter hg.Iio

protected lemma antitone_on.Ico (hf : antitone_on f s) (hg : monotone_on g s) :
  monotone_on (λ x, Ico (f x) (g x)) s :=
hf.Ici.inter hg.Iio

protected lemma monotone.Ioc (hf : monotone f) (hg : antitone g) :
  antitone (λ x, Ioc (f x) (g x)) :=
hf.Ioi.inter hg.Iic

protected lemma monotone_on.Ioc (hf : monotone_on f s) (hg : antitone_on g s) :
  antitone_on (λ x, Ioc (f x) (g x)) s :=
hf.Ioi.inter hg.Iic

protected lemma antitone.Ioc (hf : antitone f) (hg : monotone g) :
  monotone (λ x, Ioc (f x) (g x)) :=
hf.Ioi.inter hg.Iic

protected lemma antitone_on.Ioc (hf : antitone_on f s) (hg : monotone_on g s) :
  monotone_on (λ x, Ioc (f x) (g x)) s :=
hf.Ioi.inter hg.Iic

protected lemma monotone.Ioo (hf : monotone f) (hg : antitone g) :
  antitone (λ x, Ioo (f x) (g x)) :=
hf.Ioi.inter hg.Iio

protected lemma monotone_on.Ioo (hf : monotone_on f s) (hg : antitone_on g s) :
  antitone_on (λ x, Ioo (f x) (g x)) s :=
hf.Ioi.inter hg.Iio

protected lemma antitone.Ioo (hf : antitone f) (hg : monotone g) :
  monotone (λ x, Ioo (f x) (g x)) :=
hf.Ioi.inter hg.Iio

protected lemma antitone_on.Ioo (hf : antitone_on f s) (hg : monotone_on g s) :
  monotone_on (λ x, Ioo (f x) (g x)) s :=
hf.Ioi.inter hg.Iio

end Ixx

section Union

variables {α β : Type*} [semilattice_sup α] [linear_order β] {f g : α → β} {a b : β}

lemma Union_Ioo_of_mono_of_is_glb_of_is_lub (hf : antitone f) (hg : monotone g)
  (ha : is_glb (range f) a) (hb : is_lub (range g) b) :
  (⋃ x, Ioo (f x) (g x)) = Ioo a b :=
calc (⋃ x, Ioo (f x) (g x)) = (⋃ x, Ioi (f x)) ∩ ⋃ x, Iio (g x) :
  Union_inter_of_monotone hf.Ioi hg.Iio
... = Ioi a ∩ Iio b : congr_arg2 (∩) ha.Union_Ioi_eq hb.Union_Iio_eq

end Union

section succ_order

open order

variables {α β : Type*} [partial_order α]

lemma strict_mono_on.Iic_id_le [succ_order α] [is_succ_archimedean α] [order_bot α]
  {n : α} {φ : α → α} (hφ : strict_mono_on φ (set.Iic n)) :
  ∀ m ≤ n, m ≤ φ m :=
begin
  revert hφ,
  refine succ.rec_bot (λ n, strict_mono_on φ (set.Iic n) → ∀ m ≤ n, m ≤ φ m)
    (λ _ _ hm, hm.trans bot_le) _ _,
  rintro k ih hφ m hm,
  by_cases hk : is_max k,
  { rw succ_eq_iff_is_max.2 hk at hm,
    exact ih (hφ.mono $ Iic_subset_Iic.2 (le_succ _)) _ hm },
  obtain (rfl | h) := le_succ_iff_eq_or_le.1 hm,
  { specialize ih (strict_mono_on.mono hφ (λ x hx, le_trans hx (le_succ _))) k le_rfl,
    refine le_trans (succ_mono ih) (succ_le_of_lt (hφ (le_succ _) le_rfl _)),
    rw lt_succ_iff_eq_or_lt_of_not_is_max hk,
    exact or.inl rfl },
  { exact ih (strict_mono_on.mono hφ (λ x hx, le_trans hx (le_succ _))) _ h }
end

lemma strict_mono_on.Iic_le_id [pred_order α] [is_pred_archimedean α] [order_top α]
  {n : α} {φ : α → α} (hφ : strict_mono_on φ (set.Ici n)) :
  ∀ m, n ≤ m → φ m ≤ m :=
@strict_mono_on.Iic_id_le αᵒᵈ _ _ _ _ _ _ (λ i hi j hj hij, hφ hj hi hij)

variables [preorder β] {ψ : α → β}

/-- A function `ψ` on a `succ_order` is strictly monotone before some `n` if for all `m` such that
`m < n`, we have `ψ m < ψ (succ m)`. -/
lemma strict_mono_on_Iic_of_lt_succ [succ_order α] [is_succ_archimedean α]
  {n : α} (hψ : ∀ m, m < n → ψ m < ψ (succ m)) :
  strict_mono_on ψ (set.Iic n) :=
begin
  intros x hx y hy hxy,
  obtain ⟨i, rfl⟩ := hxy.le.exists_succ_iterate,
  induction i with k ih,
  { simpa using hxy },
  cases k,
  { exact hψ _ (lt_of_lt_of_le hxy hy) },
  rw set.mem_Iic at *,
  simp only [function.iterate_succ', function.comp_apply] at ih hxy hy ⊢,
  by_cases hmax : is_max (succ^[k] x),
  { rw succ_eq_iff_is_max.2 hmax at hxy ⊢,
    exact ih (le_trans (le_succ _) hy) hxy },
  by_cases hmax' : is_max (succ (succ^[k] x)),
  { rw succ_eq_iff_is_max.2 hmax' at hxy ⊢,
    exact ih (le_trans (le_succ _) hy) hxy },
  refine lt_trans (ih (le_trans (le_succ _) hy)
    (lt_of_le_of_lt (le_succ_iterate k _) (lt_succ_iff_not_is_max.2 hmax))) _,
  rw [← function.comp_apply succ, ← function.iterate_succ'],
  refine hψ _ (lt_of_lt_of_le _ hy),
  rwa [function.iterate_succ', function.comp_apply, lt_succ_iff_not_is_max],
end

lemma strict_anti_on_Iic_of_succ_lt [succ_order α] [is_succ_archimedean α]
  {n : α} (hψ : ∀ m, m < n → ψ (succ m) < ψ m) :
  strict_anti_on ψ (set.Iic n) :=
λ i hi j hj hij, @strict_mono_on_Iic_of_lt_succ α βᵒᵈ _ _ ψ _ _ n hψ i hi j hj hij

lemma strict_mono_on_Iic_of_pred_lt [pred_order α] [is_pred_archimedean α]
  {n : α} (hψ : ∀ m, n < m → ψ (pred m) < ψ m) :
  strict_mono_on ψ (set.Ici n) :=
λ i hi j hj hij, @strict_mono_on_Iic_of_lt_succ αᵒᵈ βᵒᵈ _ _ ψ _ _ n hψ j hj i hi hij

lemma strict_anti_on_Iic_of_lt_pred [pred_order α] [is_pred_archimedean α]
  {n : α} (hψ : ∀ m, n < m → ψ m < ψ (pred m)) :
  strict_anti_on ψ (set.Ici n) :=
λ i hi j hj hij, @strict_anti_on_Iic_of_succ_lt αᵒᵈ βᵒᵈ _ _ ψ _ _ n hψ j hj i hi hij

end succ_order<|MERGE_RESOLUTION|>--- conflicted
+++ resolved
@@ -31,25 +31,12 @@
 /-- If `f` is strictly monotone both on `s` and `t`, with `s` to the left of `t` and the center
 point belonging to both `s` and `t`, then `f` is strictly monotone on `s ∪ t` -/
 protected lemma strict_mono_on.union {s t : set α} {c : α} (h₁ : strict_mono_on f s)
-<<<<<<< HEAD
-  (h₂ : strict_mono_on f t) (hs : s ⊆ Iic c) (ht : t ⊆ Ici c) (cs : c ∈ s) (ct : c ∈ t) :
-=======
   (h₂ : strict_mono_on f t) (hs : is_greatest s c) (ht : is_least t c) :
->>>>>>> 8b7c3f5b
   strict_mono_on f (s ∪ t) :=
 begin
   have A : ∀ x, x ∈ s ∪ t → x ≤ c → x ∈ s,
   { assume x hx hxc,
     cases hx, { exact hx },
-<<<<<<< HEAD
-    rcases eq_or_lt_of_le hxc with rfl|h'x, { exact cs },
-    exact (lt_irrefl _ (h'x.trans_le (ht hx))).elim },
-  have B : ∀ x, x ∈ s ∪ t → c ≤ x → x ∈ t,
-  { assume x hx hxc,
-    cases hx, swap, { exact hx },
-    rcases eq_or_lt_of_le hxc with rfl|h'x, { exact ct },
-    exact (lt_irrefl _ (h'x.trans_le (hs hx))).elim },
-=======
     rcases eq_or_lt_of_le hxc with rfl|h'x, { exact hs.1 },
     exact (lt_irrefl _ (h'x.trans_le (ht.2 hx))).elim },
   have B : ∀ x, x ∈ s ∪ t → c ≤ x → x ∈ t,
@@ -57,17 +44,12 @@
     cases hx, swap, { exact hx },
     rcases eq_or_lt_of_le hxc with rfl|h'x, { exact ht.1 },
     exact (lt_irrefl _ (h'x.trans_le (hs.2 hx))).elim },
->>>>>>> 8b7c3f5b
   assume x hx y hy hxy,
   rcases lt_or_le x c with hxc|hcx,
   { have xs : x ∈ s, from A _ hx hxc.le,
     rcases lt_or_le y c with hyc|hcy,
     { exact h₁ xs (A _ hy hyc.le) hxy },
-<<<<<<< HEAD
-    { exact (h₁ xs cs hxc).trans_le (h₂.monotone_on ct (B _ hy hcy) hcy) } },
-=======
     { exact (h₁ xs hs.1 hxc).trans_le (h₂.monotone_on ht.1 (B _ hy hcy) hcy) } },
->>>>>>> 8b7c3f5b
   { have xt : x ∈ t, from B _ hx hcx,
     have yt : y ∈ t, from B _ hy (hcx.trans hxy.le),
     exact h₂ xt yt hxy }
@@ -79,25 +61,15 @@
   (h₂ : strict_mono_on f (Ici a)) : strict_mono f :=
 begin
   rw [← strict_mono_on_univ, ← @Iic_union_Ici _ _ a],
-<<<<<<< HEAD
-  exact strict_mono_on.union h₁ h₂ subset.rfl subset.rfl le_rfl le_rfl,
-=======
   exact strict_mono_on.union h₁ h₂ is_greatest_Iic is_least_Ici,
->>>>>>> 8b7c3f5b
 end
 
 /-- If `f` is strictly antitone both on `s` and `t`, with `s` to the left of `t` and the center
 point belonging to both `s` and `t`, then `f` is strictly antitone on `s ∪ t` -/
 protected lemma strict_anti_on.union {s t : set α} {c : α} (h₁ : strict_anti_on f s)
-<<<<<<< HEAD
-  (h₂ : strict_anti_on f t) (hs : s ⊆ Iic c) (ht : t ⊆ Ici c) (cs : c ∈ s) (ct : c ∈ t) :
-  strict_anti_on f (s ∪ t) :=
-(h₁.dual_right.union h₂.dual_right hs ht cs ct).dual_right
-=======
   (h₂ : strict_anti_on f t) (hs : is_greatest s c) (ht : is_least t c) :
   strict_anti_on f (s ∪ t) :=
 (h₁.dual_right.union h₂.dual_right hs ht).dual_right
->>>>>>> 8b7c3f5b
 
 /-- If `f` is strictly antitone both on `(-∞, a]` and `[a, ∞)`, then it is strictly antitone on the
 whole line. -/
@@ -106,29 +78,14 @@
 (h₁.dual_right.Iic_union_Ici h₂.dual_right).dual_right
 
 /-- If `f` is monotone both on `s` and `t`, with `s` to the left of `t` and the center
-<<<<<<< HEAD
-point belonging to both `s` and `t`, then `f` is strictly monotone on `s ∪ t` -/
-protected lemma monotone_on.union' {s t : set α} {c : α} (h₁ : monotone_on f s)
-  (h₂ : monotone_on f t) (hs : s ⊆ Iic c) (ht : t ⊆ Ici c) (cs : c ∈ s) (ct : c ∈ t) :
-=======
 point belonging to both `s` and `t`, then `f` is monotone on `s ∪ t` -/
 protected lemma monotone_on.union_right {s t : set α} {c : α} (h₁ : monotone_on f s)
   (h₂ : monotone_on f t) (hs : is_greatest s c) (ht : is_least t c) :
->>>>>>> 8b7c3f5b
   monotone_on f (s ∪ t) :=
 begin
   have A : ∀ x, x ∈ s ∪ t → x ≤ c → x ∈ s,
   { assume x hx hxc,
     cases hx, { exact hx },
-<<<<<<< HEAD
-    rcases eq_or_lt_of_le hxc with rfl|h'x, { exact cs },
-    exact (lt_irrefl _ (h'x.trans_le (ht hx))).elim },
-  have B : ∀ x, x ∈ s ∪ t → c ≤ x → x ∈ t,
-  { assume x hx hxc,
-    cases hx, swap, { exact hx },
-    rcases eq_or_lt_of_le hxc with rfl|h'x, { exact ct },
-    exact (lt_irrefl _ (h'x.trans_le (hs hx))).elim },
-=======
     rcases eq_or_lt_of_le hxc with rfl|h'x, { exact hs.1 },
     exact (lt_irrefl _ (h'x.trans_le (ht.2 hx))).elim },
   have B : ∀ x, x ∈ s ∪ t → c ≤ x → x ∈ t,
@@ -136,17 +93,12 @@
     cases hx, swap, { exact hx },
     rcases eq_or_lt_of_le hxc with rfl|h'x, { exact ht.1 },
     exact (lt_irrefl _ (h'x.trans_le (hs.2 hx))).elim },
->>>>>>> 8b7c3f5b
   assume x hx y hy hxy,
   rcases lt_or_le x c with hxc|hcx,
   { have xs : x ∈ s, from A _ hx hxc.le,
     rcases lt_or_le y c with hyc|hcy,
     { exact h₁ xs (A _ hy hyc.le) hxy },
-<<<<<<< HEAD
-    { exact (h₁ xs cs hxc.le).trans (h₂ ct (B _ hy hcy) hcy) } },
-=======
     { exact (h₁ xs hs.1 hxc.le).trans (h₂ ht.1 (B _ hy hcy) hcy) } },
->>>>>>> 8b7c3f5b
   { have xt : x ∈ t, from B _ hx hcx,
     have yt : y ∈ t, from B _ hy (hcx.trans hxy),
     exact h₂ xt yt hxy }
@@ -157,17 +109,6 @@
   (h₂ : monotone_on f (Ici a)) : monotone f :=
 begin
   rw [← monotone_on_univ, ← @Iic_union_Ici _ _ a],
-<<<<<<< HEAD
-  exact monotone_on.union' h₁ h₂ subset.rfl subset.rfl le_rfl le_rfl,
-end
-
-/-- If `f` is strictly antitone both on `s` and `t`, with `s` to the left of `t` and the center
-point belonging to both `s` and `t`, then `f` is strictly antitone on `s ∪ t` -/
-protected lemma antitone_on.union' {s t : set α} {c : α} (h₁ : antitone_on f s)
-  (h₂ : antitone_on f t) (hs : s ⊆ Iic c) (ht : t ⊆ Ici c) (cs : c ∈ s) (ct : c ∈ t) :
-  antitone_on f (s ∪ t) :=
-(h₁.dual_right.union' h₂.dual_right hs ht cs ct).dual_right
-=======
   exact monotone_on.union_right h₁ h₂ is_greatest_Iic is_least_Ici
 end
 
@@ -177,7 +118,6 @@
   (h₂ : antitone_on f t) (hs : is_greatest s c) (ht : is_least t c) :
   antitone_on f (s ∪ t) :=
 (h₁.dual_right.union_right h₂.dual_right hs ht).dual_right
->>>>>>> 8b7c3f5b
 
 /-- If `f` is antitone both on `(-∞, a]` and `[a, ∞)`, then it is antitone on the whole line. -/
 protected lemma antitone_on.Iic_union_Ici (h₁ : antitone_on f (Iic a))
@@ -185,32 +125,18 @@
 (h₁.dual_right.Iic_union_Ici h₂.dual_right).dual_right
 
 /-- If a function is monotone on a set `s`, then it admits a monotone extension to the whole space
-<<<<<<< HEAD
-provided `s` has a smallest element `a` and a largest element `b`. -/
-lemma monotone_on.exists_monotone_extension {β : Type*} [conditionally_complete_linear_order β]
-  {f : α → β} {s : set α} (h : monotone_on f s) {a b : α}
-  (as : a ∈ s) (bs : b ∈ s) (hab : s ⊆ Icc a b) :
-=======
 provided `s` has a least element `a` and a greatest element `b`. -/
 lemma monotone_on.exists_monotone_extension {β : Type*} [conditionally_complete_linear_order β]
   {f : α → β} {s : set α} (h : monotone_on f s) {a b : α}
   (ha : is_least s a) (hb : is_greatest s b) :
->>>>>>> 8b7c3f5b
   ∃ g : α → β, monotone g ∧ eq_on f g s :=
 begin
   /- The extension is defined by `f x = f a` for `x ≤ a`, and `f x` is the supremum of the values
   of `f`  to the left of `x` for `x ≥ a`. -/
-<<<<<<< HEAD
-  have aleb : a ≤ b := (hab as).2,
-  have H : ∀ x ∈ s, f x = Sup (f '' (Icc a x ∩ s)),
-  { assume x xs,
-    have xmem : x ∈ Icc a x ∩ s := ⟨⟨(hab xs).1, le_rfl⟩, xs⟩,
-=======
   have aleb : a ≤ b := hb.2 ha.1,
   have H : ∀ x ∈ s, f x = Sup (f '' (Icc a x ∩ s)),
   { assume x xs,
     have xmem : x ∈ Icc a x ∩ s := ⟨⟨ha.2 xs, le_rfl⟩, xs⟩,
->>>>>>> 8b7c3f5b
     have H : ∀ z, z ∈ f '' (Icc a x ∩ s) → z ≤ f x,
     { rintros _ ⟨z, ⟨⟨az, zx⟩, zs⟩, rfl⟩,
       exact h zs xs zx },
@@ -222,11 +148,7 @@
   { assume x xs,
     dsimp only [g],
     by_cases hxa : x ≤ a,
-<<<<<<< HEAD
-    { have : x = a, from le_antisymm hxa (hab xs).1,
-=======
     { have : x = a, from le_antisymm hxa (ha.2 xs),
->>>>>>> 8b7c3f5b
       simp only [if_true, this, le_refl] },
     rw [if_neg hxa],
     exact H x xs },
@@ -239,11 +161,7 @@
     dsimp only [g],
     by_cases hxa : x ≤ a,
     { have : x = a := le_antisymm hxa ax,
-<<<<<<< HEAD
-      simp_rw [hxa, if_true, H a as, this] },
-=======
       simp_rw [hxa, if_true, H a ha.1, this] },
->>>>>>> 8b7c3f5b
     simp only [hxa, if_false], },
   have M2 : monotone_on g (Ici a),
   { rintros x ax y ay hxy,
@@ -251,13 +169,8 @@
     apply cSup_le_cSup,
     { refine ⟨f b, _⟩,
       rintros _ ⟨z, ⟨⟨az, zy⟩, zs⟩, rfl⟩,
-<<<<<<< HEAD
-      exact h zs bs (hab zs).2 },
-    { exact ⟨f a, mem_image_of_mem _ ⟨⟨le_rfl, ax⟩, as⟩⟩ },
-=======
       exact h zs hb.1 (hb.2 zs) },
     { exact ⟨f a, mem_image_of_mem _ ⟨⟨le_rfl, ax⟩, ha.1⟩⟩ },
->>>>>>> 8b7c3f5b
     { apply image_subset,
       apply inter_subset_inter_left,
       exact Icc_subset_Icc le_rfl hxy } },
@@ -265,21 +178,12 @@
 end
 
 /-- If a function is antitone on a set `s`, then it admits an antitone extension to the whole space
-<<<<<<< HEAD
-provided `s` has a smallest element `a` and a largest element `b`. -/
-lemma antitone_on.exists_antitone_extension {β : Type*} [conditionally_complete_linear_order β]
-  {f : α → β} {s : set α} (h : antitone_on f s) {a b : α}
-  (as : a ∈ s) (bs : b ∈ s) (hab : s ⊆ Icc a b) :
-  ∃ g : α → β, antitone g ∧ eq_on f g s :=
-h.dual_right.exists_monotone_extension as bs hab
-=======
 provided `s` has a least element `a` and a greatest element `b`. -/
 lemma antitone_on.exists_antitone_extension {β : Type*} [conditionally_complete_linear_order β]
   {f : α → β} {s : set α} (h : antitone_on f s) {a b : α}
   (ha : is_least s a) (hb : is_greatest s b) :
   ∃ g : α → β, antitone g ∧ eq_on f g s :=
 h.dual_right.exists_monotone_extension ha hb
->>>>>>> 8b7c3f5b
 
 end
 
