--- conflicted
+++ resolved
@@ -67,11 +67,7 @@
   image2 f s t ⊆ u ↔ ∀ (x ∈ s) (y ∈ t), f x y ∈ u :=
 forall_image2_iff
 
-<<<<<<< HEAD
-lemma image2_subset_iff_left : image2 f s t ⊆ u ↔ ∀ a ∈ s, f a '' t ⊆ u :=
-=======
 lemma image2_subset_iff_left : image2 f s t ⊆ u ↔ ∀ a ∈ s, (λ b, f a b) '' t ⊆ u :=
->>>>>>> e8638a0f
 by simp_rw [image2_subset_iff, image_subset_iff, subset_def, mem_preimage]
 
 lemma image2_subset_iff_right : image2 f s t ⊆ u ↔ ∀ b ∈ t, (λ a, f a b) '' s ⊆ u :=
@@ -145,11 +141,7 @@
 
 lemma image2_singleton : image2 f {a} {b} = {f a b} := by simp
 
-<<<<<<< HEAD
-@[simp] lemma image2_insert_left : image2 f (insert a s) t = f a '' t ∪ image2 f s t :=
-=======
 @[simp] lemma image2_insert_left : image2 f (insert a s) t = (λ b, f a b) '' t ∪ image2 f s t :=
->>>>>>> e8638a0f
 by rw [insert_eq, image2_union_left, image2_singleton_left]
 
 @[simp] lemma image2_insert_right : image2 f s (insert b t) = (λ a, f a b) '' s  ∪ image2 f s t :=
