--- conflicted
+++ resolved
@@ -389,11 +389,7 @@
 disjoint iff `f` is injective . -/
 lemma pairwise_disjoint_image_right_iff {f : α → β → γ} {s : set α} {t : set β}
   (hf : ∀ a ∈ s, injective (f a)) :
-<<<<<<< HEAD
-  s.pairwise_disjoint (λ a, f a '' t) ↔ (s ×ˢ t : set (α × β)).inj_on (λ p, f p.1 p.2) :=
-=======
   s.pairwise_disjoint (λ a, f a '' t) ↔ (s ×ˢ t).inj_on (λ p, f p.1 p.2) :=
->>>>>>> 0a3e8d38
 begin
   refine ⟨λ hs x hx y hy (h : f _ _ = _), _, λ hs x hx y hy h, _⟩,
   { suffices : x.1 = y.1,
@@ -409,11 +405,7 @@
 disjoint iff `f` is injective . -/
 lemma pairwise_disjoint_image_left_iff {f : α → β → γ} {s : set α} {t : set β}
   (hf : ∀ b ∈ t, injective (λ a, f a b)) :
-<<<<<<< HEAD
-  t.pairwise_disjoint (λ b, (λ a, f a b) '' s) ↔ (s ×ˢ t : set (α × β)).inj_on (λ p, f p.1 p.2) :=
-=======
   t.pairwise_disjoint (λ b, (λ a, f a b) '' s) ↔ (s ×ˢ t).inj_on (λ p, f p.1 p.2) :=
->>>>>>> 0a3e8d38
 begin
   refine ⟨λ ht x hx y hy (h : f _ _ = _), _, λ ht x hx y hy h, _⟩,
   { suffices : x.2 = y.2,
