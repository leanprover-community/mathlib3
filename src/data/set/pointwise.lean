/-
Copyright (c) 2019 Johan Commelin. All rights reserved.
Released under Apache 2.0 license as described in the file LICENSE.
Authors: Johan Commelin, Floris van Doorn
-/
import algebra.module.basic
import data.set.finite
import group_theory.submonoid.basic

/-!
# Pointwise operations of sets

This file defines pointwise algebraic operations on sets.

## Main declarations

For sets `s` and `t` and scalar `a`:
* `s * t`: Multiplication, set of all `x * y` where `x ∈ s` and `y ∈ t`.
* `s + t`: Addition, set of all `x + y` where `x ∈ s` and `y ∈ t`.
* `s⁻¹`: Inversion, set of all `x⁻¹` where `x ∈ s`.
* `-s`: Negation, set of all `-x` where `x ∈ s`.
* `s / t`: Division, set of all `x / y` where `x ∈ s` and `y ∈ t`.
* `s - t`: Subtraction, set of all `x - y` where `x ∈ s` and `y ∈ t`.
* `s • t`: Scalar multiplication, set of all `x • y` where `x ∈ s` and `y ∈ t`.
* `s +ᵥ t`: Scalar addition, set of all `x +ᵥ y` where `x ∈ s` and `y ∈ t`.
* `s -ᵥ t`: Scalar subtraction, set of all `x -ᵥ y` where `x ∈ s` and `y ∈ t`.
* `a • s`: Scaling, set of all `a • x` where `x ∈ s`.
* `a +ᵥ s`: Translation, set of all `a +ᵥ x` where `x ∈ s`.

For `α` a semigroup/monoid, `set α` is a semigroup/monoid.
As an unfortunate side effect, this means that `n • s`, where `n : ℕ`, is ambiguous between
pointwise scaling and repeated pointwise addition; the former has `(2 : ℕ) • {1, 2} = {2, 4}`, while
the latter has `(2 : ℕ) • {1, 2} = {2, 3, 4}`.

Appropriate definitions and results are also transported to the additive theory via `to_additive`.

## Implementation notes

* The following expressions are considered in simp-normal form in a group:
  `(λ h, h * g) ⁻¹' s`, `(λ h, g * h) ⁻¹' s`, `(λ h, h * g⁻¹) ⁻¹' s`, `(λ h, g⁻¹ * h) ⁻¹' s`,
  `s * t`, `s⁻¹`, `(1 : set _)` (and similarly for additive variants).
  Expressions equal to one of these will be simplified.
* We put all instances in the locale `pointwise`, so that these instances are not available by
  default. Note that we do not mark them as reducible (as argued by note [reducible non-instances])
  since we expect the locale to be open whenever the instances are actually used (and making the
  instances reducible changes the behavior of `simp`.

## Tags

set multiplication, set addition, pointwise addition, pointwise multiplication,
pointwise subtraction
-/

/--
Pointwise monoids (`set`, `finset`, `filter`) have derived pointwise actions of the form
`has_scalar α β → has_scalar α (set β)`. When `α` is `ℕ` or `ℤ`, this action conflicts with the
nat or int action coming from `set β` being a `monoid` or `div_inv_monoid`. For example,
`2 • {a, b}` can both be `{2 • a, 2 • b}` (pointwise action, pointwise repeated addition,
`set.has_scalar_set`) and `{a + a, a + b, b + a, b + b}` (nat or int action, repeated pointwise
addition, `set.has_nsmul`).

Because the pointwise action can easily be spelled out in such cases, we give higher priority to the
nat and int actions.
-/
library_note "pointwise nat action"

open function

variables {F α β γ : Type*}

namespace set

/-! ### `0`/`1` as sets -/

section one
variables [has_one α] {s : set α} {a : α}

/-- The set `1 : set α` is defined as `{1}` in locale `pointwise`. -/
@[to_additive "The set `0 : set α` is defined as `{0}` in locale `pointwise`."]
protected def has_one : has_one (set α) := ⟨{1}⟩

localized "attribute [instance] set.has_one set.has_zero" in pointwise

@[to_additive] lemma singleton_one : ({1} : set α) = 1 := rfl
@[simp, to_additive] lemma mem_one : a ∈ (1 : set α) ↔ a = 1 := iff.rfl
@[to_additive] lemma one_mem_one : (1 : α) ∈ (1 : set α) := eq.refl _
@[simp, to_additive] lemma one_subset : 1 ⊆ s ↔ (1 : α) ∈ s := singleton_subset_iff
@[to_additive] lemma one_nonempty : (1 : set α).nonempty := ⟨1, rfl⟩
@[simp, to_additive] lemma image_one {f : α → β} : f '' 1 = {f 1} := image_singleton
@[to_additive] lemma subset_one_iff_eq : s ⊆ 1 ↔ s = ∅ ∨ s = 1 := subset_singleton_iff_eq
@[to_additive] lemma nonempty.subset_one_iff (h : s.nonempty) : s ⊆ 1 ↔ s = 1 :=
h.subset_singleton_iff

/-- The singleton operation as a `one_hom`. -/
@[to_additive "The singleton operation as a `zero_hom`."]
def singleton_one_hom : one_hom α (set α) := ⟨singleton, singleton_one⟩

@[simp, to_additive] lemma coe_singleton_one_hom : (singleton_one_hom : α → set α) = singleton :=
rfl

end one

/-! ### Set negation/inversion -/

section inv

/-- The pointwise inversion of set `s⁻¹` is defined as `{x | x⁻¹ ∈ s}` in locale `pointwise`. It i
equal to `{x⁻¹ | x ∈ s}`, see `set.image_inv`. -/
@[to_additive "The pointwise negation of set `-s` is defined as `{x | -x ∈ s}` in locale
`pointwise`. It is equal to `{-x | x ∈ s}`, see `set.image_neg`."]
protected def has_inv [has_inv α] : has_inv (set α) := ⟨preimage has_inv.inv⟩

localized "attribute [instance] set.has_inv set.has_neg" in pointwise

section has_inv
variables {ι : Sort*} [has_inv α] {s t : set α} {a : α}

@[simp, to_additive] lemma mem_inv : a ∈ s⁻¹ ↔ a⁻¹ ∈ s := iff.rfl
@[simp, to_additive] lemma inv_preimage : has_inv.inv ⁻¹' s = s⁻¹ := rfl
@[simp, to_additive] lemma inv_empty : (∅ : set α)⁻¹ = ∅ := rfl
@[simp, to_additive] lemma inv_univ : (univ : set α)⁻¹ = univ := rfl
@[simp, to_additive] lemma inter_inv : (s ∩ t)⁻¹ = s⁻¹ ∩ t⁻¹ := preimage_inter
@[simp, to_additive] lemma union_inv : (s ∪ t)⁻¹ = s⁻¹ ∪ t⁻¹ := preimage_union
@[simp, to_additive] lemma Inter_inv (s : ι → set α) : (⋂ i, s i)⁻¹ = ⋂ i, (s i)⁻¹ := preimage_Inter
@[simp, to_additive] lemma Union_inv (s : ι → set α) : (⋃ i, s i)⁻¹ = ⋃ i, (s i)⁻¹ := preimage_Union
@[simp, to_additive] lemma compl_inv : (sᶜ)⁻¹ = (s⁻¹)ᶜ := preimage_compl

end has_inv

section has_involutive_inv
variables [has_involutive_inv α] {s t : set α} {a : α}

@[to_additive] lemma inv_mem_inv : a⁻¹ ∈ s⁻¹ ↔ a ∈ s := by simp only [mem_inv, inv_inv]

@[simp, to_additive] lemma nonempty_inv : s⁻¹.nonempty ↔ s.nonempty :=
inv_involutive.surjective.nonempty_preimage

@[to_additive] lemma nonempty.inv (h : s.nonempty) : s⁻¹.nonempty := nonempty_inv.2 h

@[to_additive] lemma finite.inv (hs : finite s) : finite s⁻¹ :=
hs.preimage $ inv_injective.inj_on _

@[simp, to_additive]
lemma image_inv : has_inv.inv '' s = s⁻¹ :=
congr_fun (image_eq_preimage_of_inverse inv_involutive.left_inverse inv_involutive.right_inverse) _

@[simp, to_additive]
instance : has_involutive_inv (set α) :=
{ inv := has_inv.inv,
  inv_inv := λ s, by { simp only [← inv_preimage, preimage_preimage, inv_inv, preimage_id'] } }

@[simp, to_additive]
lemma inv_subset_inv : s⁻¹ ⊆ t⁻¹ ↔ s ⊆ t :=
(equiv.inv α).surjective.preimage_subset_preimage_iff

@[to_additive] lemma inv_subset : s⁻¹ ⊆ t ↔ s ⊆ t⁻¹ := by { rw [← inv_subset_inv, inv_inv] }

@[simp, to_additive] lemma inv_singleton (a : α) : ({a} : set α)⁻¹ = {a⁻¹} :=
by rw [←image_inv, image_singleton]

open mul_opposite

@[to_additive]
lemma image_op_inv : op '' s⁻¹ = (op '' s)⁻¹ := by simp_rw [←image_inv, image_comm op_inv]

end has_involutive_inv
end inv

open_locale pointwise

/-! ### Set addition/multiplication -/

section has_mul
variables {ι : Sort*} {κ : ι → Sort*} [has_mul α] {s s₁ s₂ t t₁ t₂ u : set α} {a b : α}

/-- The pointwise multiplication of sets `s * t` and `t` is defined as `{x * y | x ∈ s, y ∈ t}` in
locale `pointwise`. -/
@[to_additive "The pointwise addition of sets `s + t` is defined as `{x + y | x ∈ s, y ∈ t}` in
locale `pointwise`."]
protected def has_mul : has_mul (set α) := ⟨image2 (*)⟩

localized "attribute [instance] set.has_mul set.has_add" in pointwise

@[simp, to_additive]
lemma image2_mul : image2 has_mul.mul s t = s * t := rfl

@[to_additive]
lemma mem_mul : a ∈ s * t ↔ ∃ x y, x ∈ s ∧ y ∈ t ∧ x * y = a := iff.rfl

@[to_additive] lemma mul_mem_mul : a ∈ s → b ∈ t → a * b ∈ s * t := mem_image2_of_mem

@[to_additive add_image_prod]
lemma image_mul_prod : (λ x : α × α, x.fst * x.snd) '' s ×ˢ t = s * t := image_prod _

@[simp, to_additive] lemma empty_mul : ∅ * s = ∅ := image2_empty_left
@[simp, to_additive] lemma mul_empty : s * ∅ = ∅ := image2_empty_right
@[simp, to_additive] lemma mul_eq_empty : s * t = ∅ ↔ s = ∅ ∨ t = ∅ := image2_eq_empty_iff
@[simp, to_additive] lemma mul_nonempty : (s * t).nonempty ↔ s.nonempty ∧ t.nonempty :=
image2_nonempty_iff
@[to_additive] lemma nonempty.mul : s.nonempty → t.nonempty → (s * t).nonempty := nonempty.image2
@[to_additive] lemma nonempty.of_mul_left : (s * t).nonempty → s.nonempty := nonempty.of_image2_left
@[to_additive] lemma nonempty.of_mul_right : (s * t).nonempty → t.nonempty :=
nonempty.of_image2_right
@[simp, to_additive] lemma mul_singleton : s * {b} = (* b) '' s := image2_singleton_right
@[simp, to_additive] lemma singleton_mul : {a} * t = ((*) a) '' t := image2_singleton_left
@[simp, to_additive] lemma singleton_mul_singleton : ({a} : set α) * {b} = {a * b} :=
image2_singleton

@[to_additive, mono] lemma mul_subset_mul : s₁ ⊆ t₁ → s₂ ⊆ t₂ → s₁ * s₂ ⊆ t₁ * t₂ := image2_subset
@[to_additive] lemma mul_subset_mul_left : t₁ ⊆ t₂ → s * t₁ ⊆ s * t₂ := image2_subset_left
@[to_additive] lemma mul_subset_mul_right : s₁ ⊆ s₂ → s₁ * t ⊆ s₂ * t := image2_subset_right
@[to_additive] lemma mul_subset_iff : s * t ⊆ u ↔ ∀ (x ∈ s) (y ∈ t), x * y ∈ u := image2_subset_iff

attribute [mono] add_subset_add

@[to_additive] lemma union_mul : (s₁ ∪ s₂) * t = s₁ * t ∪ s₂ * t := image2_union_left
@[to_additive] lemma mul_union : s * (t₁ ∪ t₂) = s * t₁ ∪ s * t₂ := image2_union_right
@[to_additive] lemma inter_mul_subset : (s₁ ∩ s₂) * t ⊆ s₁ * t ∩ (s₂ * t) :=
image2_inter_subset_left
@[to_additive] lemma mul_inter_subset : s * (t₁ ∩ t₂) ⊆ s * t₁ ∩ (s * t₂) :=
image2_inter_subset_right

@[to_additive] lemma Union_mul_left_image : (⋃ a ∈ s, ((*) a) '' t) = s * t := Union_image_left _
@[to_additive] lemma Union_mul_right_image : (⋃ a ∈ t, (* a) '' s) = s * t := Union_image_right _

@[to_additive] lemma Union_mul (s : ι → set α) (t : set α) : (⋃ i, s i) * t = ⋃ i, s i * t :=
image2_Union_left _ _ _
@[to_additive] lemma mul_Union (s : set α) (t : ι → set α) : s * (⋃ i, t i) = ⋃ i, s * t i :=
image2_Union_right _ _ _

@[to_additive]
lemma Union₂_mul (s : Π i, κ i → set α) (t : set α) : (⋃ i j, s i j) * t = ⋃ i j, s i j * t :=
image2_Union₂_left _ _ _

@[to_additive]
lemma mul_Union₂ (s : set α) (t : Π i, κ i → set α) : s * (⋃ i j, t i j) = ⋃ i j, s * t i j :=
image2_Union₂_right _ _ _

@[to_additive]
lemma Inter_mul_subset (s : ι → set α) (t : set α) : (⋂ i, s i) * t ⊆ ⋂ i, s i * t :=
image2_Inter_subset_left _ _ _

@[to_additive]
lemma mul_Inter_subset (s : set α) (t : ι → set α) : s * (⋂ i, t i) ⊆ ⋂ i, s * t i :=
image2_Inter_subset_right _ _ _

@[to_additive]
lemma Inter₂_mul_subset (s : Π i, κ i → set α) (t : set α) :
  (⋂ i j, s i j) * t ⊆ ⋂ i j, s i j * t :=
image2_Inter₂_subset_left _ _ _

@[to_additive]
lemma mul_Inter₂_subset (s : set α) (t : Π i, κ i → set α) :
  s * (⋂ i j, t i j) ⊆ ⋂ i j, s * t i j :=
image2_Inter₂_subset_right _ _ _

@[to_additive] lemma finite.mul : finite s → finite t → finite (s * t) := finite.image2 _

/-- Multiplication preserves finiteness. -/
@[to_additive "Addition preserves finiteness."]
def fintype_mul [decidable_eq α] (s t : set α) [fintype s] [fintype t] : fintype (s * t : set α) :=
set.fintype_image2 _ _ _

/-- The singleton operation as a `mul_hom`. -/
@[to_additive "The singleton operation as an `add_hom`."]
def singleton_mul_hom : α →ₙ* set α := ⟨singleton, λ a b, singleton_mul_singleton.symm⟩

@[simp, to_additive] lemma coe_singleton_mul_hom : (singleton_mul_hom : α → set α) = singleton :=
rfl
@[simp, to_additive] lemma singleton_mul_hom_apply (a : α) : singleton_mul_hom a = {a} := rfl

open mul_opposite

@[simp, to_additive]
lemma image_op_mul : op '' (s * t) = op '' t * op '' s := image_image2_antidistrib op_mul

end has_mul

/-! ### Set subtraction/division -/

section has_div
variables {ι : Sort*} {κ : ι → Sort*} [has_div α] {s s₁ s₂ t t₁ t₂ u : set α} {a b : α}

/-- The pointwise division of sets `s / t` is defined as `{x / y | x ∈ s, y ∈ t}` in locale
`pointwise`. -/
@[to_additive "The pointwise subtraction of sets `s - t` is defined as `{x - y | x ∈ s, y ∈ t}` in
locale `pointwise`."]
protected def has_div : has_div (set α) := ⟨image2 (/)⟩

localized "attribute [instance] set.has_div set.has_sub" in pointwise

@[simp, to_additive]
lemma image2_div : image2 has_div.div s t = s / t := rfl

@[to_additive]
lemma mem_div : a ∈ s / t ↔ ∃ x y, x ∈ s ∧ y ∈ t ∧ x / y = a := iff.rfl

@[to_additive] lemma div_mem_div : a ∈ s → b ∈ t → a / b ∈ s / t := mem_image2_of_mem

@[to_additive add_image_prod]
lemma image_div_prod : (λ x : α × α, x.fst / x.snd) '' s ×ˢ t = s / t := image_prod _

@[simp, to_additive] lemma empty_div : ∅ / s = ∅ := image2_empty_left
@[simp, to_additive] lemma div_empty : s / ∅ = ∅ := image2_empty_right
@[simp, to_additive] lemma div_eq_empty : s / t = ∅ ↔ s = ∅ ∨ t = ∅ := image2_eq_empty_iff
@[simp, to_additive] lemma div_nonempty : (s / t).nonempty ↔ s.nonempty ∧ t.nonempty :=
image2_nonempty_iff
@[to_additive] lemma nonempty.div : s.nonempty → t.nonempty → (s / t).nonempty := nonempty.image2
@[to_additive] lemma nonempty.of_div_left : (s / t).nonempty → s.nonempty := nonempty.of_image2_left
@[to_additive] lemma nonempty.of_div_right : (s / t).nonempty → t.nonempty :=
nonempty.of_image2_right
@[simp, to_additive] lemma div_singleton : s / {b} = (/ b) '' s := image2_singleton_right
@[simp, to_additive] lemma singleton_div : {a} / t = ((/) a) '' t := image2_singleton_left
@[simp, to_additive] lemma singleton_div_singleton : ({a} : set α) / {b} = {a / b} :=
image2_singleton

@[to_additive, mono] lemma div_subset_div : s₁ ⊆ t₁ → s₂ ⊆ t₂ → s₁ / s₂ ⊆ t₁ / t₂ := image2_subset
@[to_additive] lemma div_subset_div_left : t₁ ⊆ t₂ → s / t₁ ⊆ s / t₂ := image2_subset_left
@[to_additive] lemma div_subset_div_right : s₁ ⊆ s₂ → s₁ / t ⊆ s₂ / t := image2_subset_right
@[to_additive] lemma div_subset_iff : s / t ⊆ u ↔ ∀ (x ∈ s) (y ∈ t), x / y ∈ u := image2_subset_iff

attribute [mono] sub_subset_sub

@[to_additive] lemma union_div : (s₁ ∪ s₂) / t = s₁ / t ∪ s₂ / t := image2_union_left
@[to_additive] lemma div_union : s / (t₁ ∪ t₂) = s / t₁ ∪ s / t₂ := image2_union_right
@[to_additive] lemma inter_div_subset : (s₁ ∩ s₂) / t ⊆ s₁ / t ∩ (s₂ / t) :=
image2_inter_subset_left
@[to_additive] lemma div_inter_subset : s / (t₁ ∩ t₂) ⊆ s / t₁ ∩ (s / t₂) :=
image2_inter_subset_right

@[to_additive] lemma Union_div_left_image : (⋃ a ∈ s, ((/) a) '' t) = s / t := Union_image_left _
@[to_additive] lemma Union_div_right_image : (⋃ a ∈ t, (/ a) '' s) = s / t := Union_image_right _

@[to_additive] lemma Union_div (s : ι → set α) (t : set α) : (⋃ i, s i) / t = ⋃ i, s i / t :=
image2_Union_left _ _ _
@[to_additive] lemma div_Union (s : set α) (t : ι → set α) : s / (⋃ i, t i) = ⋃ i, s / t i :=
image2_Union_right _ _ _

@[to_additive]
lemma Union₂_div (s : Π i, κ i → set α) (t : set α) : (⋃ i j, s i j) / t = ⋃ i j, s i j / t :=
image2_Union₂_left _ _ _

@[to_additive]
lemma div_Union₂ (s : set α) (t : Π i, κ i → set α) : s / (⋃ i j, t i j) = ⋃ i j, s / t i j :=
image2_Union₂_right _ _ _

@[to_additive]
lemma Inter_div_subset (s : ι → set α) (t : set α) : (⋂ i, s i) / t ⊆ ⋂ i, s i / t :=
image2_Inter_subset_left _ _ _

@[to_additive]
lemma div_Inter_subset (s : set α) (t : ι → set α) : s / (⋂ i, t i) ⊆ ⋂ i, s / t i :=
image2_Inter_subset_right _ _ _

@[to_additive]
lemma Inter₂_div_subset (s : Π i, κ i → set α) (t : set α) :
  (⋂ i j, s i j) / t ⊆ ⋂ i j, s i j / t :=
image2_Inter₂_subset_left _ _ _

@[to_additive]
lemma div_Inter₂_subset (s : set α) (t : Π i, κ i → set α) :
  s / (⋂ i j, t i j) ⊆ ⋂ i j, s / t i j :=
image2_Inter₂_subset_right _ _ _

end has_div

open_locale pointwise

/-- Repeated pointwise addition (not the same as pointwise repeated addition!) of a `finset`. See
note [pointwise nat action].-/
protected def has_nsmul [has_zero α] [has_add α] : has_scalar ℕ (set α) := ⟨nsmul_rec⟩

/-- Repeated pointwise multiplication (not the same as pointwise repeated multiplication!) of a
`set`. See note [pointwise nat action]. -/
@[to_additive]
protected def has_npow [has_one α] [has_mul α] : has_pow (set α) ℕ := ⟨λ s n, npow_rec n s⟩

/-- Repeated pointwise addition/subtraction (not the same as pointwise repeated
addition/subtraction!) of a `set`. See note [pointwise nat action]. -/
protected def has_zsmul [has_zero α] [has_add α] [has_neg α] : has_scalar ℤ (set α) := ⟨zsmul_rec⟩

/-- Repeated pointwise multiplication/division (not the same as pointwise repeated
multiplication/division!) of a `set`. See note [pointwise nat action]. -/
@[to_additive] protected def has_zpow [has_one α] [has_mul α] [has_inv α] : has_pow (set α) ℤ :=
⟨λ s n, zpow_rec n s⟩

localized "attribute [instance] set.has_nsmul set.has_npow set.has_zsmul set.has_zpow" in pointwise

/-- `set α` is a `semigroup` under pointwise operations if `α` is. -/
@[to_additive "`set α` is an `add_semigroup` under pointwise operations if `α` is."]
protected def semigroup [semigroup α] : semigroup (set α) :=
{ mul_assoc := λ _ _ _, image2_assoc mul_assoc,
  ..set.has_mul }

/-- `set α` is a `comm_semigroup` under pointwise operations if `α` is. -/
@[to_additive "`set α` is an `add_comm_semigroup` under pointwise operations if `α` is."]
protected def comm_semigroup [comm_semigroup α] : comm_semigroup (set α) :=
{ mul_comm := λ s t, image2_comm mul_comm
  ..set.semigroup }

section mul_one_class
variables [mul_one_class α]

/-- `set α` is a `mul_one_class` under pointwise operations if `α` is. -/
@[to_additive "`set α` is an `add_zero_class` under pointwise operations if `α` is."]
protected def mul_one_class : mul_one_class (set α) :=
{ mul_one := λ s, by { simp only [← singleton_one, mul_singleton, mul_one, image_id'] },
  one_mul := λ s, by { simp only [← singleton_one, singleton_mul, one_mul, image_id'] },
  ..set.has_one, ..set.has_mul }

localized "attribute [instance] set.mul_one_class set.add_zero_class set.semigroup set.add_semigroup
  set.comm_semigroup set.add_comm_semigroup" in pointwise

@[to_additive] lemma subset_mul_left (s : set α) {t : set α} (ht : (1 : α) ∈ t) : s ⊆ s * t :=
λ x hx, ⟨x, 1, hx, ht, mul_one _⟩

@[to_additive] lemma subset_mul_right {s : set α} (t : set α) (hs : (1 : α) ∈ s) : t ⊆ s * t :=
λ x hx, ⟨1, x, hs, hx, one_mul _⟩

/-- The singleton operation as a `monoid_hom`. -/
@[to_additive "The singleton operation as an `add_monoid_hom`."]
def singleton_monoid_hom : α →* set α := { ..singleton_mul_hom, ..singleton_one_hom }

@[simp, to_additive] lemma coe_singleton_monoid_hom :
  (singleton_monoid_hom : α → set α) = singleton := rfl
@[simp, to_additive] lemma singleton_monoid_hom_apply (a : α) : singleton_monoid_hom a = {a} := rfl

end mul_one_class

section monoid
variables [monoid α] {s t : set α} {a : α}

/-- `set α` is a `monoid` under pointwise operations if `α` is. -/
@[to_additive "`set α` is an `add_monoid` under pointwise operations if `α` is."]
protected def monoid : monoid (set α) := { ..set.semigroup, ..set.mul_one_class, ..set.has_npow }

localized "attribute [instance] set.monoid set.add_monoid" in pointwise

@[to_additive] lemma pow_mem_pow (ha : a ∈ s) : ∀ n : ℕ, a ^ n ∈ s ^ n
| 0 := by { rw pow_zero, exact one_mem_one }
| (n + 1) := by { rw pow_succ, exact mul_mem_mul ha (pow_mem_pow _) }

@[to_additive] lemma pow_subset_pow (hst : s ⊆ t) : ∀ n : ℕ, s ^ n ⊆ t ^ n
| 0 := by { rw pow_zero, exact subset.rfl }
| (n + 1) := by { rw pow_succ, exact mul_subset_mul hst (pow_subset_pow _) }

@[to_additive] lemma empty_pow (n : ℕ) (hn : n ≠ 0) : (∅ : set α) ^ n = ∅ :=
by rw [← tsub_add_cancel_of_le (nat.succ_le_of_lt $ nat.pos_of_ne_zero hn), pow_succ, empty_mul]

@[to_additive]
instance decidable_mem_mul [fintype α] [decidable_eq α] [decidable_pred (∈ s)]
  [decidable_pred (∈ t)] :
  decidable_pred (∈ s * t) :=
λ _, decidable_of_iff _ mem_mul.symm

@[to_additive]
instance decidable_mem_pow [fintype α] [decidable_eq α] [decidable_pred (∈ s)] (n : ℕ) :
  decidable_pred (∈ (s ^ n)) :=
begin
  induction n with n ih,
  { simp_rw [pow_zero, mem_one], apply_instance },
  { letI := ih, rw pow_succ, apply_instance }
end

@[simp, to_additive] lemma univ_mul_univ : (univ : set α) * univ = univ :=
begin
  have : ∀ x, ∃ a b : α, a * b = x := λ x, ⟨x, 1, mul_one x⟩,
  simpa only [mem_mul, eq_univ_iff_forall, mem_univ, true_and]
end

@[to_additive] protected lemma _root_.is_unit.set : is_unit a → is_unit ({a} : set α) :=
is_unit.map (singleton_monoid_hom : α →* set α)

end monoid

/-- `set α` is a `comm_monoid` under pointwise operations if `α` is. -/
@[to_additive "`set α` is an `add_comm_monoid` under pointwise operations if `α` is."]
protected def comm_monoid [comm_monoid α] : comm_monoid (set α) :=
{ ..set.monoid, ..set.comm_semigroup }

localized "attribute [instance] set.comm_monoid set.add_comm_monoid" in pointwise

open_locale pointwise

section division_monoid
variables [division_monoid α] {s t : set α}

@[to_additive] protected lemma mul_eq_one_iff : s * t = 1 ↔ ∃ a b, s = {a} ∧ t = {b} ∧ a * b = 1 :=
begin
  refine ⟨λ h, _, _⟩,
  { have hst : (s * t).nonempty := h.symm.subst one_nonempty,
    obtain ⟨a, ha⟩ := hst.of_image2_left,
    obtain ⟨b, hb⟩ := hst.of_image2_right,
    have H : ∀ {a b}, a ∈ s → b ∈ t → a * b = (1 : α) :=
      λ a b ha hb, (h.subset $ mem_image2_of_mem ha hb),
    refine ⟨a, b, _, _, H ha hb⟩; refine eq_singleton_iff_unique_mem.2 ⟨‹_›, λ x hx, _⟩,
    { exact (eq_inv_of_mul_eq_one_left $ H hx hb).trans (inv_eq_of_mul_eq_one_left $ H ha hb) },
    { exact (eq_inv_of_mul_eq_one_right $ H ha hx).trans (inv_eq_of_mul_eq_one_right $ H ha hb) } },
  { rintro ⟨b, c, rfl, rfl, h⟩,
    rw [singleton_mul_singleton, h, singleton_one] }
end

/-- `set α` is a division monoid under pointwise operations if `α` is. -/
@[to_additive subtraction_monoid "`set α` is a subtraction monoid under pointwise operations if `α`
is."]
protected def division_monoid : division_monoid (set α) :=
{ mul_inv_rev := λ s t, by { simp_rw ←image_inv, exact image_image2_antidistrib mul_inv_rev },
  inv_eq_of_mul := λ s t h, begin
    obtain ⟨a, b, rfl, rfl, hab⟩ := set.mul_eq_one_iff.1 h,
    rw [inv_singleton, inv_eq_of_mul_eq_one_right hab],
  end,
  div_eq_mul_inv := λ s t,
    by { rw [←image_id (s / t), ←image_inv], exact image_image2_distrib_right div_eq_mul_inv },
  ..set.monoid, ..set.has_involutive_inv, ..set.has_div, ..set.has_zpow }

@[simp, to_additive] lemma is_unit_iff : is_unit s ↔ ∃ a, s = {a} ∧ is_unit a :=
begin
  split,
  { rintro ⟨u, rfl⟩,
    obtain ⟨a, b, ha, hb, h⟩ := set.mul_eq_one_iff.1 u.mul_inv,
    refine ⟨a, ha, ⟨a, b, h, singleton_injective _⟩, rfl⟩,
    rw [←singleton_mul_singleton, ←ha, ←hb],
    exact u.inv_mul },
  { rintro ⟨a, rfl, ha⟩,
    exact ha.set }
end

end division_monoid

/-- `set α` is a commutative division monoid under pointwise operations if `α` is. -/
@[to_additive subtraction_comm_monoid "`set α` is a commutative subtraction monoid under pointwise
operations if `α` is."]
protected def division_comm_monoid [division_comm_monoid α] : division_comm_monoid (set α) :=
{ ..set.division_monoid, ..set.comm_semigroup }

/-- `set α` has distributive negation if `α` has. -/
protected def has_distrib_neg [has_mul α] [has_distrib_neg α] : has_distrib_neg (set α) :=
{ neg_mul := λ _ _, by { simp_rw ←image_neg, exact image2_image_left_comm neg_mul },
  mul_neg := λ _ _, by { simp_rw ←image_neg, exact image_image2_right_comm mul_neg },
  ..set.has_involutive_neg }

localized "attribute [instance] set.division_monoid set.subtraction_monoid set.division_comm_monoid
  set.subtraction_comm_monoid set.has_distrib_neg" in pointwise

section distrib
variables [distrib α] (s t u : set α)

/-!
Note that `set α` is not a `distrib` because `s * t + s * u` has cross terms that `s * (t + u)`
lacks.
-/

lemma mul_add_subset : s * (t + u) ⊆ s * t + s * u := image2_distrib_subset_left mul_add
lemma add_mul_subset : (s + t) * u ⊆ s * u + t * u := image2_distrib_subset_right add_mul

end distrib

section group
variables [group α] {s t : set α} {a b : α}

/-! Note that `set` is not a `group` because `s / s ≠ 1` in general. -/

@[to_additive] lemma is_unit_singleton (a : α) : is_unit ({a} : set α) := (group.is_unit a).set

@[simp, to_additive] lemma is_unit_iff_singleton : is_unit s ↔ ∃ a, s = {a} :=
by simp only [is_unit_iff, group.is_unit, and_true]

@[simp, to_additive] lemma image_mul_left : ((*) a) '' t = ((*) a⁻¹) ⁻¹' t :=
by { rw image_eq_preimage_of_inverse; intro c; simp }

@[simp, to_additive] lemma image_mul_right : (* b) '' t = (* b⁻¹) ⁻¹' t :=
by { rw image_eq_preimage_of_inverse; intro c; simp }

@[to_additive] lemma image_mul_left' : (λ b, a⁻¹ * b) '' t = (λ b, a * b) ⁻¹' t := by simp
@[to_additive] lemma image_mul_right' : (* b⁻¹) '' t = (* b) ⁻¹' t := by simp

@[simp, to_additive] lemma preimage_mul_left_singleton : ((*) a) ⁻¹' {b} = {a⁻¹ * b} :=
by rw [← image_mul_left', image_singleton]

@[simp, to_additive] lemma preimage_mul_right_singleton : (* a) ⁻¹' {b} = {b * a⁻¹} :=
by rw [← image_mul_right', image_singleton]

@[simp, to_additive] lemma preimage_mul_left_one : ((*) a) ⁻¹' 1 = {a⁻¹} :=
by rw [← image_mul_left', image_one, mul_one]

@[simp, to_additive] lemma preimage_mul_right_one : (* b) ⁻¹' 1 = {b⁻¹} :=
by rw [← image_mul_right', image_one, one_mul]

@[to_additive] lemma preimage_mul_left_one' : (λ b, a⁻¹ * b) ⁻¹' 1 = {a} := by simp
@[to_additive] lemma preimage_mul_right_one' : (* b⁻¹) ⁻¹' 1 = {b} := by simp

@[simp, to_additive] lemma mul_univ (hs : s.nonempty) : s * (univ : set α) = univ :=
let ⟨a, ha⟩ := hs in eq_univ_of_forall $ λ b, ⟨a, a⁻¹ * b, ha, trivial, mul_inv_cancel_left _ _⟩

@[simp, to_additive] lemma univ_mul (ht : t.nonempty) : (univ : set α) * t = univ :=
let ⟨a, ha⟩ := ht in eq_univ_of_forall $ λ b, ⟨b * a⁻¹, a, trivial, ha, inv_mul_cancel_right _ _⟩

end group

@[to_additive]
lemma bdd_above_mul [ordered_comm_monoid α] {A B : set α} :
  bdd_above A → bdd_above B → bdd_above (A * B) :=
begin
  rintro ⟨bA, hbA⟩ ⟨bB, hbB⟩,
  use bA * bB,
  rintro x ⟨xa, xb, hxa, hxb, rfl⟩,
  exact mul_le_mul' (hbA hxa) (hbB hxb),
end

open_locale pointwise

section big_operators
open_locale big_operators

variables {ι : Type*} [comm_monoid α]

/-- The n-ary version of `set.mem_mul`. -/
@[to_additive /-" The n-ary version of `set.mem_add`. "-/]
lemma mem_finset_prod (t : finset ι) (f : ι → set α) (a : α) :
  a ∈ ∏ i in t, f i ↔ ∃ (g : ι → α) (hg : ∀ {i}, i ∈ t → g i ∈ f i), ∏ i in t, g i = a :=
begin
  classical,
  induction t using finset.induction_on with i is hi ih generalizing a,
  { simp_rw [finset.prod_empty, set.mem_one],
    exact ⟨λ h, ⟨λ i, a, λ i, false.elim, h.symm⟩, λ ⟨f, _, hf⟩, hf.symm⟩ },
  rw [finset.prod_insert hi, set.mem_mul],
  simp_rw [finset.prod_insert hi],
  simp_rw ih,
  split,
  { rintro ⟨x, y, hx, ⟨g, hg, rfl⟩, rfl⟩,
    refine ⟨function.update g i x, λ j hj, _, _⟩,
    obtain rfl | hj := finset.mem_insert.mp hj,
    { rw function.update_same, exact hx },
    { rw update_noteq (ne_of_mem_of_not_mem hj hi), exact hg hj, },
    rw [finset.prod_update_of_not_mem hi, function.update_same], },
  { rintro ⟨g, hg, rfl⟩,
    exact ⟨g i, is.prod g, hg (is.mem_insert_self _),
      ⟨g, λ i hi, hg (finset.mem_insert_of_mem hi), rfl⟩, rfl⟩ },
end

/-- A version of `set.mem_finset_prod` with a simpler RHS for products over a fintype. -/
@[to_additive /-" A version of `set.mem_finset_sum` with a simpler RHS for sums over a fintype. "-/]
lemma mem_fintype_prod [fintype ι] (f : ι → set α) (a : α) :
  a ∈ ∏ i, f i ↔ ∃ (g : ι → α) (hg : ∀ i, g i ∈ f i), ∏ i, g i = a :=
by { rw mem_finset_prod, simp }

/-- The n-ary version of `set.mul_mem_mul`. -/
@[to_additive /-" The n-ary version of `set.add_mem_add`. "-/]
lemma finset_prod_mem_finset_prod (t : finset ι) (f : ι → set α)
  (g : ι → α) (hg : ∀ i ∈ t, g i ∈ f i) :
  ∏ i in t, g i ∈ ∏ i in t, f i :=
by { rw mem_finset_prod, exact ⟨g, hg, rfl⟩ }

/-- The n-ary version of `set.mul_subset_mul`. -/
@[to_additive /-" The n-ary version of `set.add_subset_add`. "-/]
lemma finset_prod_subset_finset_prod (t : finset ι) (f₁ f₂ : ι → set α)
  (hf : ∀ {i}, i ∈ t → f₁ i ⊆ f₂ i) :
  ∏ i in t, f₁ i ⊆ ∏ i in t, f₂ i :=
begin
  intro a,
  rw [mem_finset_prod, mem_finset_prod],
  rintro ⟨g, hg, rfl⟩,
  exact ⟨g, λ i hi, hf hi $ hg hi, rfl⟩
end

@[to_additive]
lemma finset_prod_singleton {M ι : Type*} [comm_monoid M] (s : finset ι) (I : ι → M) :
  ∏ (i : ι) in s, ({I i} : set M) = {∏ (i : ι) in s, I i} :=
begin
  letI := classical.dec_eq ι,
  refine finset.induction_on s _ _,
  { simpa },
  { intros _ _ H ih,
    rw [finset.prod_insert H, finset.prod_insert H, ih],
    simp }
end

/-! TODO: define `decidable_mem_finset_prod` and `decidable_mem_finset_sum`. -/

end big_operators

<<<<<<< HEAD
/-! ### Set negation/inversion -/

section inv

/-- The set `(s⁻¹ : set α)` is defined as `{x | x⁻¹ ∈ s}` in locale `pointwise`.
It is equal to `{x⁻¹ | x ∈ s}`, see `set.image_inv`. -/
@[to_additive
/-" The set `(-s : set α)` is defined as `{x | -x ∈ s}` in locale `pointwise`.
It is equal to `{-x | x ∈ s}`, see `set.image_neg`. "-/]
protected def has_inv [has_inv α] : has_inv (set α) :=
⟨preimage has_inv.inv⟩

localized "attribute [instance] set.has_inv set.has_neg" in pointwise

section has_inv
variables [has_inv α] {s t : set α} {a : α}

@[simp, to_additive] lemma inv_empty : (∅ : set α)⁻¹ = ∅ := rfl
@[simp, to_additive] lemma inv_univ : (univ : set α)⁻¹ = univ := rfl

@[simp, to_additive]
lemma mem_inv : a ∈ s⁻¹ ↔ a⁻¹ ∈ s := iff.rfl

@[simp, to_additive]
lemma inv_preimage : has_inv.inv ⁻¹' s = s⁻¹ := rfl

@[simp, to_additive]
lemma inter_inv : (s ∩ t)⁻¹ = s⁻¹ ∩ t⁻¹ := preimage_inter

@[simp, to_additive]
lemma union_inv : (s ∪ t)⁻¹ = s⁻¹ ∪ t⁻¹ := preimage_union

@[simp, to_additive]
lemma Inter_inv {ι : Sort*} (s : ι → set α) : (⋂ i, s i)⁻¹ = ⋂ i, (s i)⁻¹ :=
preimage_Inter

@[simp, to_additive]
lemma Union_inv {ι : Sort*} (s : ι → set α) : (⋃ i, s i)⁻¹ = ⋃ i, (s i)⁻¹ :=
preimage_Union

@[simp, to_additive]
lemma compl_inv : (sᶜ)⁻¹ = (s⁻¹)ᶜ := preimage_compl

end has_inv

section has_involutive_inv
variables [has_involutive_inv α] {s t : set α} {a : α}

@[to_additive] lemma inv_mem_inv : a⁻¹ ∈ s⁻¹ ↔ a ∈ s := by simp only [mem_inv, inv_inv]

@[simp, to_additive] lemma nonempty_inv : s⁻¹.nonempty ↔ s.nonempty :=
inv_involutive.surjective.nonempty_preimage

@[to_additive] lemma nonempty.inv (h : s.nonempty) : s⁻¹.nonempty := nonempty_inv.2 h

@[to_additive] lemma finite.inv (hs : finite s) : finite s⁻¹ :=
hs.preimage $ inv_injective.inj_on _

@[simp, to_additive]
lemma image_inv : has_inv.inv '' s = s⁻¹ :=
congr_fun (image_eq_preimage_of_inverse inv_involutive.left_inverse inv_involutive.right_inverse) _

@[simp, to_additive]
instance : has_involutive_inv (set α) :=
{ inv := has_inv.inv,
  inv_inv := λ s, by { simp only [← inv_preimage, preimage_preimage, inv_inv, preimage_id'] } }

@[simp, to_additive]
lemma inv_subset_inv : s⁻¹ ⊆ t⁻¹ ↔ s ⊆ t :=
(equiv.inv α).surjective.preimage_subset_preimage_iff

@[to_additive] lemma inv_subset : s⁻¹ ⊆ t ↔ s ⊆ t⁻¹ := by { rw [← inv_subset_inv, inv_inv] }

@[simp, to_additive] lemma inv_singleton (a : α) : ({a} : set α)⁻¹ = {a⁻¹} :=
by rw [←image_inv, image_singleton]

@[to_additive] lemma inv_range {ι : Sort*} {f : ι → α} : (range f)⁻¹ = range (λ i, (f i)⁻¹) :=
by { rw ←image_inv, exact (range_comp _ _).symm }

open mul_opposite

@[to_additive]
lemma image_op_inv : op '' s⁻¹ = (op '' s)⁻¹ := by simp_rw [←image_inv, image_comm op_inv]

end has_involutive_inv

@[to_additive] protected lemma mul_inv_rev [group α] (s t : set α) : (s * t)⁻¹ = t⁻¹ * s⁻¹ :=
by { simp_rw ←image_inv, exact image_image2_antidistrib mul_inv_rev }

protected lemma mul_inv_rev₀ [group_with_zero α] (s t : set α) : (s * t)⁻¹ = t⁻¹ * s⁻¹ :=
by { simp_rw ←image_inv, exact image_image2_antidistrib mul_inv_rev₀ }

end inv

open_locale pointwise

/-! ### Set multiplication/division -/

section div
variables {s s₁ s₂ t t₁ t₂ u : set α} {a b : α}

/-- The set `(s / t : set α)` is defined as `{x / y | x ∈ s, y ∈ t}` in locale `pointwise`. -/
@[to_additive "The set `(s - t : set α)` is defined as `{x - y | x ∈ s, y ∈ t}` in locale
`pointwise`."]
protected def has_div [has_div α] : has_div (set α) := ⟨image2 has_div.div⟩

localized "attribute [instance] set.has_div set.has_sub" in pointwise

section has_div
variables {ι : Sort*} {κ : ι → Sort*} [has_div α]

@[simp, to_additive]
lemma image2_div : image2 has_div.div s t = s / t := rfl

@[to_additive]
lemma mem_div : a ∈ s / t ↔ ∃ x y, x ∈ s ∧ y ∈ t ∧ x / y = a := iff.rfl

@[to_additive]
lemma div_mem_div (ha : a ∈ s) (hb : b ∈ t) : a / b ∈ s / t := mem_image2_of_mem ha hb

@[to_additive]
lemma div_subset_div (h₁ : s₁ ⊆ t₁) (h₂ : s₂ ⊆ t₂) : s₁ / s₂ ⊆ t₁ / t₂ := image2_subset h₁ h₂

@[to_additive add_image_prod]
lemma image_div_prod : (λ x : α × α, x.fst / x.snd) '' s ×ˢ t = s / t := image_prod _

@[simp, to_additive] lemma empty_div : ∅ / s = ∅ := image2_empty_left
@[simp, to_additive] lemma div_empty : s / ∅ = ∅ := image2_empty_right

@[simp, to_additive] lemma div_singleton : s / {b} = (/ b) '' s := image2_singleton_right
@[simp, to_additive] lemma singleton_div : {a} / t = ((/) a) '' t := image2_singleton_left

@[simp, to_additive]
lemma singleton_div_singleton : ({a} : set α) / {b} = {a / b} := image2_singleton

@[to_additive] lemma div_subset_div_left (h : t₁ ⊆ t₂) : s / t₁ ⊆ s / t₂ := image2_subset_left h
@[to_additive] lemma div_subset_div_right (h : s₁ ⊆ s₂) : s₁ / t ⊆ s₂ / t := image2_subset_right h

@[to_additive] lemma union_div : (s₁ ∪ s₂) / t = s₁ / t ∪ s₂ / t := image2_union_left
@[to_additive] lemma div_union : s / (t₁ ∪ t₂) = s / t₁ ∪ s / t₂ := image2_union_right

@[to_additive]
lemma inter_div_subset : (s₁ ∩ s₂) / t ⊆ s₁ / t ∩ (s₂ / t) := image2_inter_subset_left

@[to_additive]
lemma div_inter_subset : s / (t₁ ∩ t₂) ⊆ s / t₁ ∩ (s / t₂) := image2_inter_subset_right

@[to_additive]
lemma Union_div_left_image : (⋃ a ∈ s, (λ x, a / x) '' t) = s / t := Union_image_left _

@[to_additive]
lemma Union_div_right_image : (⋃ a ∈ t, (λ x, x / a) '' s) = s / t := Union_image_right _

@[to_additive]
lemma Union_div (s : ι → set α) (t : set α) : (⋃ i, s i) / t = ⋃ i, s i / t :=
image2_Union_left _ _ _

@[to_additive]
lemma div_Union (s : set α) (t : ι → set α) : s / (⋃ i, t i) = ⋃ i, s / t i :=
image2_Union_right _ _ _

@[to_additive]
lemma Union₂_div (s : Π i, κ i → set α) (t : set α) : (⋃ i j, s i j) / t = ⋃ i j, s i j / t :=
image2_Union₂_left _ _ _

@[to_additive]
lemma div_Union₂ (s : set α) (t : Π i, κ i → set α) : s / (⋃ i j, t i j) = ⋃ i j, s / t i j :=
image2_Union₂_right _ _ _

@[to_additive]
lemma Inter_div_subset (s : ι → set α) (t : set α) : (⋂ i, s i) / t ⊆ ⋂ i, s i / t :=
image2_Inter_subset_left _ _ _

@[to_additive]
lemma div_Inter_subset (s : set α) (t : ι → set α) : s / (⋂ i, t i) ⊆ ⋂ i, s / t i :=
image2_Inter_subset_right _ _ _

@[to_additive]
lemma Inter₂_div_subset (s : Π i, κ i → set α) (t : set α) :
  (⋂ i j, s i j) / t ⊆ ⋂ i j, s i j / t :=
image2_Inter₂_subset_left _ _ _

@[to_additive]
lemma div_Inter₂_subset (s : set α) (t : Π i, κ i → set α) :
  s / (⋂ i j, t i j) ⊆ ⋂ i j, s / t i j :=
image2_Inter₂_subset_right _ _ _

end has_div

/-- Repeated pointwise addition (not the same as pointwise repeated addition!) of a `finset`. -/
protected def has_nsmul [has_zero α] [has_add α] : has_scalar ℕ (set α) := ⟨nsmul_rec⟩

/-- Repeated pointwise multiplication (not the same as pointwise repeated multiplication!) of a
`set`. -/
@[to_additive]
protected def has_npow [has_one α] [has_mul α] : has_pow (set α) ℕ := ⟨λ s n, npow_rec n s⟩

/-- Repeated pointwise addition/subtraction (not the same as pointwise repeated
addition/subtraction!) of a `set`. -/
protected def has_zsmul [has_zero α] [has_add α] [has_neg α] : has_scalar ℤ (set α) := ⟨zsmul_rec⟩

/-- Repeated pointwise multiplication/division (not the same as pointwise repeated
multiplication/division!) of a `set`. -/
@[to_additive] protected def has_zpow [has_one α] [has_mul α] [has_inv α] : has_pow (set α) ℤ :=
⟨λ s n, zpow_rec n s⟩

/-TODO: The below instances are duplicate because there is no typeclass greater than
`div_inv_monoid` and `has_involutive_inv` but smaller than `group` and `group_with_zero`. -/

/-- `s / t = s * t⁻¹` for all `s t : set α` if `a / b = a * b⁻¹` for all `a b : α`. -/
@[to_additive "`s - t = s + -t` for all `s t : set α` if `a - b = a + -b` for all `a b : α`."]
protected def div_inv_monoid [group α] : div_inv_monoid (set α) :=
{ div_eq_mul_inv := λ s t,
    by { rw [←image_id (s / t), ←image_inv], exact image_image2_distrib_right div_eq_mul_inv },
  ..set.monoid, ..set.has_inv, ..set.has_div }

/-- `s / t = s * t⁻¹` for all `s t : set α` if `a / b = a * b⁻¹` for all `a b : α`. -/
protected def div_inv_monoid' [group_with_zero α] : div_inv_monoid (set α) :=
{ div_eq_mul_inv := λ s t,
    by { rw [←image_id (s / t), ←image_inv], exact image_image2_distrib_right div_eq_mul_inv },
  ..set.monoid, ..set.has_inv, ..set.has_div }

localized "attribute [instance] set.has_nsmul set.has_npow set.has_zsmul set.has_zpow
  set.div_inv_monoid set.div_inv_monoid' set.sub_neg_add_monoid" in pointwise

end div

=======
>>>>>>> 180d9751
/-! ### Translation/scaling of sets -/

section smul

/-- The dilation of set `x • s` is defined as `{x • y | y ∈ s}` in locale `pointwise`. -/
@[to_additive has_vadd_set "The translation of set `x +ᵥ s` is defined as `{x +ᵥ y | y ∈ s}` in
locale `pointwise`."]
protected def has_scalar_set [has_scalar α β] : has_scalar α (set β) :=
⟨λ a, image (has_scalar.smul a)⟩

/-- The pointwise scalar multiplication of sets `s • t` is defined as `{x • y | x ∈ s, y ∈ t}` in
locale `pointwise`. -/
@[to_additive has_vadd "The pointwise scalar addition of sets `s +ᵥ t` is defined as
`{x +ᵥ y | x ∈ s, y ∈ t}` in locale `pointwise`."]
protected def has_scalar [has_scalar α β] : has_scalar (set α) (set β) :=
⟨image2 has_scalar.smul⟩

localized "attribute [instance] set.has_scalar_set set.has_scalar" in pointwise
localized "attribute [instance] set.has_vadd_set set.has_vadd" in pointwise

section has_scalar
variables {ι : Sort*} {κ : ι → Sort*} [has_scalar α β] {s s₁ s₂ : set α} {t t₁ t₂ u : set β} {a : α}
  {b : β}

@[simp, to_additive]
lemma image2_smul : image2 has_scalar.smul s t = s • t := rfl

@[to_additive add_image_prod]
lemma image_smul_prod : (λ x : α × β, x.fst • x.snd) '' s ×ˢ t = s • t := image_prod _

@[to_additive]
lemma mem_smul : b ∈ s • t ↔ ∃ x y, x ∈ s ∧ y ∈ t ∧ x • y = b := iff.rfl

@[to_additive] lemma smul_mem_smul : a ∈ s → b ∈ t → a • b ∈ s • t := mem_image2_of_mem

@[simp, to_additive] lemma empty_smul : (∅ : set α) • t = ∅ := image2_empty_left
@[simp, to_additive] lemma smul_empty : s • (∅ : set β) = ∅ := image2_empty_right
@[simp, to_additive] lemma smul_eq_empty : s • t = ∅ ↔ s = ∅ ∨ t = ∅ := image2_eq_empty_iff
@[simp, to_additive] lemma smul_nonempty : (s • t).nonempty ↔ s.nonempty ∧ t.nonempty :=
image2_nonempty_iff
@[to_additive] lemma nonempty.smul : s.nonempty → t.nonempty → (s • t).nonempty := nonempty.image2
@[to_additive] lemma nonempty.of_smul_left : (s • t).nonempty → s.nonempty :=
nonempty.of_image2_left
@[to_additive] lemma nonempty.of_smul_right : (s • t).nonempty → t.nonempty :=
nonempty.of_image2_right
@[simp, to_additive] lemma smul_singleton : s • {b} = (• b) '' s := image2_singleton_right
@[simp, to_additive] lemma singleton_smul : ({a} : set α) • t = a • t := image2_singleton_left
@[simp, to_additive] lemma singleton_smul_singleton : ({a} : set α) • ({b} : set β) = {a • b} :=
image2_singleton

@[to_additive, mono] lemma smul_subset_smul : s₁ ⊆ s₂ → t₁ ⊆ t₂ → s₁ • t₁ ⊆ s₂ • t₂ := image2_subset
@[to_additive] lemma smul_subset_smul_left : t₁ ⊆ t₂ → s • t₁ ⊆ s • t₂ := image2_subset_left
@[to_additive] lemma smul_subset_smul_right : s₁ ⊆ s₂ → s₁ • t ⊆ s₂ • t := image2_subset_right
@[to_additive] lemma smul_subset_iff : s • t ⊆ u ↔ ∀ (a ∈ s) (b ∈ t), a • b ∈ u := image2_subset_iff

attribute [mono] vadd_subset_vadd

@[to_additive] lemma union_smul : (s₁ ∪ s₂) • t = s₁ • t ∪ s₂ • t := image2_union_left
@[to_additive] lemma smul_union : s • (t₁ ∪ t₂) = s • t₁ ∪ s • t₂ := image2_union_right
@[to_additive] lemma inter_smul_subset : (s₁ ∩ s₂) • t ⊆ s₁ • t ∩ s₂ • t := image2_inter_subset_left
@[to_additive] lemma smul_inter_subset : s • (t₁ ∩ t₂) ⊆ s • t₁ ∩ s • t₂ :=
image2_inter_subset_right

@[to_additive] lemma Union_smul_left_image : (⋃ a ∈ s, a • t) = s • t := Union_image_left _
@[to_additive] lemma Union_smul_right_image : (⋃ a ∈ t, (• a) '' s) = s • t := Union_image_right _

@[to_additive] lemma Union_smul (s : ι → set α) (t : set β) : (⋃ i, s i) • t = ⋃ i, s i • t :=
image2_Union_left _ _ _
@[to_additive] lemma smul_Union (s : set α) (t : ι → set β) : s • (⋃ i, t i) = ⋃ i, s • t i :=
image2_Union_right _ _ _

@[to_additive]
lemma Union₂_smul (s : Π i, κ i → set α) (t : set β) : (⋃ i j, s i j) • t = ⋃ i j, s i j • t :=
image2_Union₂_left _ _ _

@[to_additive]
lemma smul_Union₂ (s : set α) (t : Π i, κ i → set β) : s • (⋃ i j, t i j) = ⋃ i j, s • t i j :=
image2_Union₂_right _ _ _

@[to_additive]
lemma Inter_smul_subset (s : ι → set α) (t : set β) : (⋂ i, s i) • t ⊆ ⋂ i, s i • t :=
image2_Inter_subset_left _ _ _

@[to_additive]
lemma smul_Inter_subset (s : set α) (t : ι → set β) : s • (⋂ i, t i) ⊆ ⋂ i, s • t i :=
image2_Inter_subset_right _ _ _

@[to_additive]
lemma Inter₂_smul_subset (s : Π i, κ i → set α) (t : set β) :
  (⋂ i j, s i j) • t ⊆ ⋂ i j, s i j • t :=
image2_Inter₂_subset_left _ _ _

@[to_additive]
lemma smul_Inter₂_subset (s : set α) (t : Π i, κ i → set β) :
  s • (⋂ i j, t i j) ⊆ ⋂ i j, s • t i j :=
image2_Inter₂_subset_right _ _ _

@[to_additive] lemma finite.smul : finite s → finite t → finite (s • t) := finite.image2 _

end has_scalar

section has_scalar_set
variables {ι : Sort*} {κ : ι → Sort*} [has_scalar α β] {s t t₁ t₂ : set β} {a : α} {b : β} {x y : β}

@[simp, to_additive] lemma image_smul : (λ x, a • x) '' t = a • t := rfl

@[to_additive] lemma mem_smul_set : x ∈ a • t ↔ ∃ y, y ∈ t ∧ a • y = x := iff.rfl

@[to_additive] lemma smul_mem_smul_set : b ∈ s → a • b ∈ a • s := mem_image_of_mem _

@[simp, to_additive] lemma smul_set_empty : a • (∅ : set β) = ∅ := image_empty _
@[simp, to_additive] lemma smul_set_eq_empty : a • s = ∅ ↔ s = ∅ := image_eq_empty
@[simp, to_additive] lemma smul_set_nonempty : (a • s).nonempty ↔ s.nonempty := nonempty_image_iff

@[simp, to_additive] lemma smul_set_singleton : a • ({b} : set β) = {a • b} := image_singleton

@[to_additive] lemma smul_set_mono (h : s ⊆ t) : a • s ⊆ a • t := image_subset _ h

@[to_additive] lemma smul_set_union : a • (t₁ ∪ t₂) = a • t₁ ∪ a • t₂ := image_union _ _ _

@[to_additive]
lemma smul_set_inter_subset : a • (t₁ ∩ t₂) ⊆ a • t₁ ∩ (a • t₂) := image_inter_subset _ _ _

@[to_additive]
lemma smul_set_Union (a : α) (s : ι → set β) : a • (⋃ i, s i) = ⋃ i, a • s i := image_Union

@[to_additive]
lemma smul_set_Union₂ (a : α) (s : Π i, κ i → set β) : a • (⋃ i j, s i j) = ⋃ i j, a • s i j :=
image_Union₂ _ _

@[to_additive]
lemma smul_set_Inter_subset (a : α) (t : ι → set β) : a • (⋂ i, t i) ⊆ ⋂ i, a • t i :=
image_Inter_subset _ _

@[to_additive]
lemma smul_set_Inter₂_subset (a : α) (t : Π i, κ i → set β) :
  a • (⋂ i j, t i j) ⊆ ⋂ i j, a • t i j :=
image_Inter₂_subset _ _

@[to_additive] lemma nonempty.smul_set : s.nonempty → (a • s).nonempty := nonempty.image _
@[to_additive] lemma finite.smul_set : finite s → finite (a • s) := finite.image _

end has_scalar_set

variables {s s₁ s₂ : set α} {t t₁ t₂ : set β} {a : α} {b : β}

@[to_additive]
lemma smul_set_inter [group α] [mul_action α β] {s t : set β} :
  a • (s ∩ t) = a • s ∩ a • t :=
(image_inter $ mul_action.injective a).symm

lemma smul_set_inter₀ [group_with_zero α] [mul_action α β] {s t : set β} (ha : a ≠ 0) :
  a • (s ∩ t) = a • s ∩ a • t :=
show units.mk0 a ha • _ = _, from smul_set_inter

@[simp, to_additive]
lemma smul_set_univ [group α] [mul_action α β] {a : α} : a • (univ : set β) = univ :=
eq_univ_of_forall $ λ b, ⟨a⁻¹ • b, trivial, smul_inv_smul _ _⟩

@[simp, to_additive]
lemma smul_univ [group α] [mul_action α β] {s : set α} (hs : s.nonempty) :
  s • (univ : set β) = univ :=
let ⟨a, ha⟩ := hs in eq_univ_of_forall $ λ b, ⟨a, a⁻¹ • b, ha, trivial, smul_inv_smul _ _⟩

@[to_additive]
theorem range_smul_range {ι κ : Type*} [has_scalar α β] (b : ι → α) (c : κ → β) :
  range b • range c = range (λ p : ι × κ, b p.1 • c p.2) :=
ext $ λ x, ⟨λ hx, let ⟨p, q, ⟨i, hi⟩, ⟨j, hj⟩, hpq⟩ := set.mem_smul.1 hx in
  ⟨(i, j), hpq ▸ hi ▸ hj ▸ rfl⟩,
λ ⟨⟨i, j⟩, h⟩, set.mem_smul.2 ⟨b i, c j, ⟨i, rfl⟩, ⟨j, rfl⟩, h⟩⟩

@[to_additive] lemma smul_set_range [has_scalar α β] {ι : Sort*} {f : ι → β} :
  a • range f = range (λ i, a • f i) := (range_comp _ _).symm

@[to_additive]
instance smul_comm_class_set [has_scalar α γ] [has_scalar β γ] [smul_comm_class α β γ] :
  smul_comm_class α (set β) (set γ) :=
⟨λ _ _ _, image_image2_distrib_right $ smul_comm _⟩

@[to_additive]
instance smul_comm_class_set' [has_scalar α γ] [has_scalar β γ] [smul_comm_class α β γ] :
  smul_comm_class (set α) β (set γ) :=
by haveI := smul_comm_class.symm α β γ; exact smul_comm_class.symm _ _ _

@[to_additive]
instance smul_comm_class [has_scalar α γ] [has_scalar β γ] [smul_comm_class α β γ] :
  smul_comm_class (set α) (set β) (set γ) :=
⟨λ _ _ _, image2_left_comm smul_comm⟩

instance is_scalar_tower [has_scalar α β] [has_scalar α γ] [has_scalar β γ]
  [is_scalar_tower α β γ] :
  is_scalar_tower α β (set γ) :=
{ smul_assoc := λ a b T, by simp only [←image_smul, image_image, smul_assoc] }

instance is_scalar_tower' [has_scalar α β] [has_scalar α γ] [has_scalar β γ]
  [is_scalar_tower α β γ] :
  is_scalar_tower α (set β) (set γ) :=
⟨λ _ _ _, image2_image_left_comm $ smul_assoc _⟩

instance is_scalar_tower'' [has_scalar α β] [has_scalar α γ] [has_scalar β γ]
  [is_scalar_tower α β γ] :
  is_scalar_tower (set α) (set β) (set γ) :=
{ smul_assoc := λ T T' T'', image2_assoc smul_assoc }

instance is_central_scalar [has_scalar α β] [has_scalar αᵐᵒᵖ β] [is_central_scalar α β] :
  is_central_scalar α (set β) :=
⟨λ a S, congr_arg (λ f, f '' S) $ by exact funext (λ _, op_smul_eq_smul _ _)⟩

/-- A multiplicative action of a monoid `α` on a type `β` gives a multiplicative action of `set α`
on `set β`. -/
@[to_additive "An additive action of an additive monoid `α` on a type `β` gives an additive action
of `set α` on `set β`"]
protected def mul_action [monoid α] [mul_action α β] : mul_action (set α) (set β) :=
{ mul_smul := λ _ _ _, image2_assoc mul_smul,
  one_smul := λ s, image2_singleton_left.trans $ by simp_rw [one_smul, image_id'] }

/-- A multiplicative action of a monoid on a type `β` gives a multiplicative action on `set β`. -/
@[to_additive "An additive action of an additive monoid on a type `β` gives an additive action
on `set β`."]
protected def mul_action_set [monoid α] [mul_action α β] : mul_action α (set β) :=
{ mul_smul := by { intros, simp only [← image_smul, image_image, ← mul_smul] },
  one_smul := by { intros, simp only [← image_smul, one_smul, image_id'] } }

localized "attribute [instance] set.mul_action_set set.add_action_set
  set.mul_action set.add_action" in pointwise

/-- A distributive multiplicative action of a monoid on an additive monoid `β` gives a distributive
multiplicative action on `set β`. -/
protected def distrib_mul_action_set [monoid α] [add_monoid β] [distrib_mul_action α β] :
  distrib_mul_action α (set β) :=
{ smul_add := λ _ _ _, image_image2_distrib $ smul_add _,
  smul_zero := λ _, image_singleton.trans $ by rw [smul_zero, singleton_zero] }

/-- A multiplicative action of a monoid on a monoid `β` gives a multiplicative action on `set β`. -/
protected def mul_distrib_mul_action_set [monoid α] [monoid β] [mul_distrib_mul_action α β] :
  mul_distrib_mul_action α (set β) :=
{ smul_mul := λ _ _ _, image_image2_distrib $ smul_mul' _,
  smul_one := λ _, image_singleton.trans $ by rw [smul_one, singleton_one] }

localized "attribute [instance] set.distrib_mul_action_set set.mul_distrib_mul_action_set"
  in pointwise

end smul

section vsub
variables {ι : Sort*} {κ : ι → Sort*} [has_vsub α β] {s s₁ s₂ t t₁ t₂ : set β} {u : set α} {a : α}
  {b c : β}
include α

instance has_vsub : has_vsub (set α) (set β) := ⟨image2 (-ᵥ)⟩

@[simp] lemma image2_vsub : (image2 has_vsub.vsub s t : set α) = s -ᵥ t := rfl

lemma image_vsub_prod : (λ x : β × β, x.fst -ᵥ x.snd) '' s ×ˢ t = s -ᵥ t := image_prod _

lemma mem_vsub : a ∈ s -ᵥ t ↔ ∃ x y, x ∈ s ∧ y ∈ t ∧ x -ᵥ y = a := iff.rfl

lemma vsub_mem_vsub (hb : b ∈ s) (hc : c ∈ t) : b -ᵥ c ∈ s -ᵥ t := mem_image2_of_mem hb hc

@[simp] lemma empty_vsub (t : set β) : ∅ -ᵥ t = ∅ := image2_empty_left
@[simp] lemma vsub_empty (s : set β) : s -ᵥ ∅ = ∅ := image2_empty_right
@[simp] lemma vsub_eq_empty : s -ᵥ t = ∅ ↔ s = ∅ ∨ t = ∅ := image2_eq_empty_iff
@[simp] lemma vsub_nonempty : (s -ᵥ t : set α).nonempty ↔ s.nonempty ∧ t.nonempty :=
image2_nonempty_iff
lemma nonempty.vsub : s.nonempty → t.nonempty → (s -ᵥ t : set α).nonempty := nonempty.image2
lemma nonempty.of_vsub_left : (s -ᵥ t :set α).nonempty → s.nonempty := nonempty.of_image2_left
lemma nonempty.of_vsub_right : (s -ᵥ t : set α).nonempty → t.nonempty := nonempty.of_image2_right
@[simp] lemma vsub_singleton (s : set β) (b : β) : s -ᵥ {b} = (-ᵥ b) '' s := image2_singleton_right
@[simp] lemma singleton_vsub (t : set β) (b : β) : {b} -ᵥ t = ((-ᵥ) b) '' t := image2_singleton_left
@[simp] lemma singleton_vsub_singleton : ({b} : set β) -ᵥ {c} = {b -ᵥ c} := image2_singleton

@[mono] lemma vsub_subset_vsub : s₁ ⊆ s₂ → t₁ ⊆ t₂ → s₁ -ᵥ t₁ ⊆ s₂ -ᵥ t₂ := image2_subset
lemma vsub_subset_vsub_left : t₁ ⊆ t₂ → s -ᵥ t₁ ⊆ s -ᵥ t₂ := image2_subset_left
lemma vsub_subset_vsub_right : s₁ ⊆ s₂ → s₁ -ᵥ t ⊆ s₂ -ᵥ t := image2_subset_right
lemma vsub_subset_iff : s -ᵥ t ⊆ u ↔ ∀ (x ∈ s) (y ∈ t), x -ᵥ y ∈ u := image2_subset_iff
lemma vsub_self_mono (h : s ⊆ t) : s -ᵥ s ⊆ t -ᵥ t := vsub_subset_vsub h h

lemma union_vsub : (s₁ ∪ s₂) -ᵥ t = s₁ -ᵥ t ∪ (s₂ -ᵥ t) := image2_union_left
lemma vsub_union : s -ᵥ (t₁ ∪ t₂) = s -ᵥ t₁ ∪ (s -ᵥ t₂) := image2_union_right
lemma inter_vsub_subset : s₁ ∩ s₂ -ᵥ t ⊆ (s₁ -ᵥ t) ∩ (s₂ -ᵥ t) := image2_inter_subset_left
lemma vsub_inter_subset : s -ᵥ t₁ ∩ t₂ ⊆ (s -ᵥ t₁) ∩ (s -ᵥ t₂) := image2_inter_subset_right

lemma Union_vsub_left_image : (⋃ a ∈ s, ((-ᵥ) a) '' t) = s -ᵥ t := Union_image_left _
lemma Union_vsub_right_image : (⋃ a ∈ t, (-ᵥ a) '' s) = s -ᵥ t := Union_image_right _

lemma Union_vsub (s : ι → set β) (t : set β) : (⋃ i, s i) -ᵥ t = ⋃ i, s i -ᵥ t :=
image2_Union_left _ _ _
lemma vsub_Union (s : set β) (t : ι → set β) : s -ᵥ (⋃ i, t i) = ⋃ i, s -ᵥ t i :=
image2_Union_right _ _ _

lemma Union₂_vsub (s : Π i, κ i → set β) (t : set β) : (⋃ i j, s i j) -ᵥ t = ⋃ i j, s i j -ᵥ t :=
image2_Union₂_left _ _ _

lemma vsub_Union₂ (s : set β) (t : Π i, κ i → set β) : s -ᵥ (⋃ i j, t i j) = ⋃ i j, s -ᵥ t i j :=
image2_Union₂_right _ _ _

lemma Inter_vsub_subset (s : ι → set β) (t : set β) : (⋂ i, s i) -ᵥ t ⊆ ⋂ i, s i -ᵥ t :=
image2_Inter_subset_left _ _ _

lemma vsub_Inter_subset (s : set β) (t : ι → set β) : s -ᵥ (⋂ i, t i) ⊆ ⋂ i, s -ᵥ t i :=
image2_Inter_subset_right _ _ _

lemma Inter₂_vsub_subset (s : Π i, κ i → set β) (t : set β) :
  (⋂ i j, s i j) -ᵥ t ⊆ ⋂ i j, s i j -ᵥ t :=
image2_Inter₂_subset_left _ _ _

lemma vsub_Inter₂_subset (s : set β) (t : Π i, κ i → set β) :
  s -ᵥ (⋂ i j, t i j) ⊆ ⋂ i j, s -ᵥ t i j :=
image2_Inter₂_subset_right _ _ _

lemma finite.vsub (hs : finite s) (ht : finite t) : finite (s -ᵥ t) := hs.image2 _ ht

end vsub

open_locale pointwise

section ring
variables [ring α] [add_comm_group β] [module α β] {s : set α} {t : set β} {a : α}

@[simp] lemma neg_smul_set : -a • t = -(a • t) :=
by simp_rw [←image_smul, ←image_neg, image_image, neg_smul]

@[simp] lemma smul_set_neg : a • -t = -(a • t) :=
by simp_rw [←image_smul, ←image_neg, image_image, smul_neg]

@[simp] protected lemma neg_smul : -s • t = -(s • t) :=
by { simp_rw ←image_neg, exact image2_image_left_comm neg_smul }

@[simp] protected lemma smul_neg : s • -t = -(s • t) :=
by { simp_rw ←image_neg, exact image_image2_right_comm smul_neg }

end ring

section mul_hom

variables [has_mul α] [has_mul β] [mul_hom_class F α β] (m : F) {s t : set α}

@[to_additive]
lemma image_mul : (m : α → β) '' (s * t) = m '' s * m '' t := image_image2_distrib $ map_mul m

@[to_additive]
lemma preimage_mul_preimage_subset {s t : set β} : (m : α → β) ⁻¹' s * m ⁻¹' t ⊆ m ⁻¹' (s * t) :=
by { rintro _ ⟨_, _, _, _, rfl⟩, exact ⟨_, _, ‹_›, ‹_›, (map_mul m _ _).symm ⟩ }

end mul_hom

end set

open set
open_locale pointwise

section

section smul_with_zero
variables [has_zero α] [has_zero β] [smul_with_zero α β]

/-- A nonempty set is scaled by zero to the singleton set containing 0. -/
lemma zero_smul_set {s : set β} (h : s.nonempty) : (0 : α) • s = (0 : set β) :=
by simp only [← image_smul, image_eta, zero_smul, h.image_const, singleton_zero]

lemma zero_smul_subset (s : set β) : (0 : α) • s ⊆ 0 := image_subset_iff.2 $ λ x _, zero_smul α x

lemma subsingleton_zero_smul_set (s : set β) : ((0 : α) • s).subsingleton :=
subsingleton_singleton.mono (zero_smul_subset s)

lemma zero_mem_smul_set {t : set β} {a : α} (h : (0 : β) ∈ t) : (0 : β) ∈ a • t :=
⟨0, h, smul_zero' _ _⟩

variables [no_zero_smul_divisors α β] {s : set α} {t : set β} {a : α}

lemma zero_mem_smul_iff : (0 : β) ∈ s • t ↔ (0 : α) ∈ s ∧ t.nonempty ∨ (0 : β) ∈ t ∧ s.nonempty :=
begin
  split,
  { rintro ⟨a, b, ha, hb, h⟩,
    obtain rfl | rfl := eq_zero_or_eq_zero_of_smul_eq_zero h,
    { exact or.inl ⟨ha, b, hb⟩ },
    { exact or.inr ⟨hb, a, ha⟩ } },
  { rintro (⟨hs, b, hb⟩ | ⟨ht, a, ha⟩),
    { exact ⟨0, b, hs, hb, zero_smul _ _⟩ },
    { exact ⟨a, 0, ha, ht, smul_zero' _ _⟩ } }
end

lemma zero_mem_smul_set_iff (ha : a ≠ 0) : (0 : β) ∈ a • t ↔ (0 : β) ∈ t :=
begin
  refine ⟨_, zero_mem_smul_set⟩,
  rintro ⟨b, hb, h⟩,
  rwa (eq_zero_or_eq_zero_of_smul_eq_zero h).resolve_left ha at hb,
end

end smul_with_zero

lemma smul_add_set [monoid α] [add_monoid β] [distrib_mul_action α β] (c : α) (s t : set β) :
  c • (s + t) = c • s + c • t :=
image_add (distrib_mul_action.to_add_monoid_hom β c).to_add_hom

section group
variables [group α] [mul_action α β] {A B : set β} {a : α} {x : β}

@[simp, to_additive]
lemma smul_mem_smul_set_iff : a • x ∈ a • A ↔ x ∈ A :=
⟨λ h, begin
  rw [←inv_smul_smul a x, ←inv_smul_smul a A],
  exact smul_mem_smul_set h,
end, smul_mem_smul_set⟩

@[to_additive]
lemma mem_smul_set_iff_inv_smul_mem : x ∈ a • A ↔ a⁻¹ • x ∈ A :=
show x ∈ mul_action.to_perm a '' A ↔ _, from mem_image_equiv

@[to_additive]
lemma mem_inv_smul_set_iff : x ∈ a⁻¹ • A ↔ a • x ∈ A :=
by simp only [← image_smul, mem_image, inv_smul_eq_iff, exists_eq_right]

@[to_additive]
lemma preimage_smul (a : α) (t : set β) : (λ x, a • x) ⁻¹' t = a⁻¹ • t :=
((mul_action.to_perm a).symm.image_eq_preimage _).symm

@[to_additive]
lemma preimage_smul_inv (a : α) (t : set β) : (λ x, a⁻¹ • x) ⁻¹' t = a • t :=
preimage_smul (to_units a)⁻¹ t

@[simp, to_additive]
lemma set_smul_subset_set_smul_iff : a • A ⊆ a • B ↔ A ⊆ B :=
image_subset_image_iff $ mul_action.injective _

@[to_additive]
lemma set_smul_subset_iff : a • A ⊆ B ↔ A ⊆ a⁻¹ • B :=
(image_subset_iff).trans $ iff_of_eq $ congr_arg _ $
  preimage_equiv_eq_image_symm _ $ mul_action.to_perm _

@[to_additive]
lemma subset_set_smul_iff : A ⊆ a • B ↔ a⁻¹ • A ⊆ B :=
iff.symm $ (image_subset_iff).trans $ iff.symm $ iff_of_eq $ congr_arg _ $
  image_equiv_eq_preimage_symm _ $ mul_action.to_perm _

end group

section group_with_zero
variables [group_with_zero α] [mul_action α β] {s : set α} {a : α}

@[simp] lemma smul_mem_smul_set_iff₀ (ha : a ≠ 0) (A : set β)
  (x : β) : a • x ∈ a • A ↔ x ∈ A :=
show units.mk0 a ha • _ ∈ _ ↔ _, from smul_mem_smul_set_iff

lemma mem_smul_set_iff_inv_smul_mem₀ (ha : a ≠ 0) (A : set β) (x : β) :
  x ∈ a • A ↔ a⁻¹ • x ∈ A :=
show _ ∈ units.mk0 a ha • _ ↔ _, from mem_smul_set_iff_inv_smul_mem

lemma mem_inv_smul_set_iff₀ (ha : a ≠ 0) (A : set β) (x : β) : x ∈ a⁻¹ • A ↔ a • x ∈ A :=
show _ ∈ (units.mk0 a ha)⁻¹ • _ ↔ _, from mem_inv_smul_set_iff

lemma preimage_smul₀ (ha : a ≠ 0) (t : set β) : (λ x, a • x) ⁻¹' t = a⁻¹ • t :=
preimage_smul (units.mk0 a ha) t

lemma preimage_smul_inv₀ (ha : a ≠ 0) (t : set β) :
  (λ x, a⁻¹ • x) ⁻¹' t = a • t :=
preimage_smul ((units.mk0 a ha)⁻¹) t

@[simp] lemma set_smul_subset_set_smul_iff₀ (ha : a ≠ 0) {A B : set β} :
  a • A ⊆ a • B ↔ A ⊆ B :=
show units.mk0 a ha • _ ⊆ _ ↔ _, from set_smul_subset_set_smul_iff

lemma set_smul_subset_iff₀ (ha : a ≠ 0) {A B : set β} : a • A ⊆ B ↔ A ⊆ a⁻¹ • B :=
show units.mk0 a ha • _ ⊆ _ ↔ _, from set_smul_subset_iff

lemma subset_set_smul_iff₀ (ha : a ≠ 0) {A B : set β} : A ⊆ a • B ↔ a⁻¹ • A ⊆ B :=
show _ ⊆ units.mk0 a ha • _ ↔ _, from subset_set_smul_iff

lemma smul_univ₀ (hs : ¬ s ⊆ 0) : s • (univ : set β) = univ :=
let ⟨a, ha, ha₀⟩ := not_subset.1 hs in eq_univ_of_forall $ λ b,
  ⟨a, a⁻¹ • b, ha, trivial, smul_inv_smul₀ ha₀ _⟩

lemma smul_set_univ₀ (ha : a ≠ 0) : a • (univ : set β) = univ :=
eq_univ_of_forall $ λ b, ⟨a⁻¹ • b, trivial, smul_inv_smul₀ ha _⟩

end group_with_zero

end

/-! Some lemmas about pointwise multiplication and submonoids. Ideally we put these in
  `group_theory.submonoid.basic`, but currently we cannot because that file is imported by this. -/
namespace submonoid

variables {M : Type*} [monoid M] {s t u : set M}

@[to_additive]
lemma mul_subset {S : submonoid M} (hs : s ⊆ S) (ht : t ⊆ S) : s * t ⊆ S :=
by { rintro _ ⟨p, q, hp, hq, rfl⟩, exact submonoid.mul_mem _ (hs hp) (ht hq) }

@[to_additive]
lemma mul_subset_closure (hs : s ⊆ u) (ht : t ⊆ u) : s * t ⊆ submonoid.closure u :=
mul_subset (subset.trans hs submonoid.subset_closure) (subset.trans ht submonoid.subset_closure)

@[to_additive]
lemma coe_mul_self_eq (s : submonoid M) : (s : set M) * s = s :=
begin
  ext x,
  refine ⟨_, λ h, ⟨x, 1, h, s.one_mem, mul_one x⟩⟩,
  rintro ⟨a, b, ha, hb, rfl⟩,
  exact s.mul_mem ha hb
end

@[to_additive]
lemma closure_mul_le (S T : set M) : closure (S * T) ≤ closure S ⊔ closure T :=
Inf_le $ λ x ⟨s, t, hs, ht, hx⟩, hx ▸ (closure S ⊔ closure T).mul_mem
    (set_like.le_def.mp le_sup_left $ subset_closure hs)
    (set_like.le_def.mp le_sup_right $ subset_closure ht)

@[to_additive]
lemma sup_eq_closure (H K : submonoid M) : H ⊔ K = closure (H * K) :=
le_antisymm
  (sup_le
    (λ h hh, subset_closure ⟨h, 1, hh, K.one_mem, mul_one h⟩)
    (λ k hk, subset_closure ⟨1, k, H.one_mem, hk, one_mul k⟩))
  (by conv_rhs { rw [← closure_eq H, ← closure_eq K] }; apply closure_mul_le)

lemma pow_smul_mem_closure_smul {N : Type*} [comm_monoid N] [mul_action M N]
  [is_scalar_tower M N N] (r : M) (s : set N) {x : N} (hx : x ∈ closure s) :
  ∃ n : ℕ, r ^ n • x ∈ closure (r • s) :=
begin
  apply @closure_induction N _ s
    (λ (x : N), ∃ n : ℕ, r ^ n • x ∈ closure (r • s)) _ hx,
  { intros x hx,
    exact ⟨1, subset_closure ⟨_, hx, by rw pow_one⟩⟩ },
  { exact ⟨0, by simpa using one_mem _⟩ },
  { rintro x y ⟨nx, hx⟩ ⟨ny, hy⟩,
    use nx + ny,
    convert mul_mem hx hy,
    rw [pow_add, smul_mul_assoc, mul_smul, mul_comm, ← smul_mul_assoc, mul_comm] }
end

end submonoid

namespace group

lemma card_pow_eq_card_pow_card_univ_aux {f : ℕ → ℕ} (h1 : monotone f)
  {B : ℕ} (h2 : ∀ n, f n ≤ B) (h3 : ∀ n, f n = f (n + 1) → f (n + 1) = f (n + 2)) :
  ∀ k, B ≤ k → f k = f B :=
begin
  have key : ∃ n : ℕ, n ≤ B ∧ f n = f (n + 1),
  { contrapose! h2,
    suffices : ∀ n : ℕ, n ≤ B + 1 → n ≤ f n,
    { exact ⟨B + 1, this (B + 1) (le_refl (B + 1))⟩ },
    exact λ n, nat.rec (λ h, nat.zero_le (f 0)) (λ n ih h, lt_of_le_of_lt (ih (n.le_succ.trans h))
      (lt_of_le_of_ne (h1 n.le_succ) (h2 n (nat.succ_le_succ_iff.mp h)))) n },
  { obtain ⟨n, hn1, hn2⟩ := key,
    replace key : ∀ k : ℕ, f (n + k) = f (n + k + 1) ∧ f (n + k) = f n :=
    λ k, nat.rec ⟨hn2, rfl⟩ (λ k ih, ⟨h3 _ ih.1, ih.1.symm.trans ih.2⟩) k,
    replace key : ∀ k : ℕ, n ≤ k → f k = f n :=
    λ k hk, (congr_arg f (add_tsub_cancel_of_le hk)).symm.trans (key (k - n)).2,
    exact λ k hk, (key k (hn1.trans hk)).trans (key B hn1).symm },
end

variables {G : Type*} [group G] [fintype G] (S : set G)

@[to_additive]
lemma card_pow_eq_card_pow_card_univ [∀ (k : ℕ), decidable_pred (∈ (S ^ k))] :
  ∀ k, fintype.card G ≤ k → fintype.card ↥(S ^ k) = fintype.card ↥(S ^ (fintype.card G)) :=
begin
  have hG : 0 < fintype.card G := fintype.card_pos_iff.mpr ⟨1⟩,
  by_cases hS : S = ∅,
  { refine λ k hk, fintype.card_congr _,
    rw [hS, empty_pow _ (ne_of_gt (lt_of_lt_of_le hG hk)), empty_pow _ (ne_of_gt hG)] },
  obtain ⟨a, ha⟩ := set.ne_empty_iff_nonempty.mp hS,
  classical!,
  have key : ∀ a (s t : set G), (∀ b : G, b ∈ s → a * b ∈ t) → fintype.card s ≤ fintype.card t,
  { refine λ a s t h, fintype.card_le_of_injective (λ ⟨b, hb⟩, ⟨a * b, h b hb⟩) _,
    rintro ⟨b, hb⟩ ⟨c, hc⟩ hbc,
    exact subtype.ext (mul_left_cancel (subtype.ext_iff.mp hbc)) },
  have mono : monotone (λ n, fintype.card ↥(S ^ n) : ℕ → ℕ) :=
  monotone_nat_of_le_succ (λ n, key a _ _ (λ b hb, set.mul_mem_mul ha hb)),
  convert card_pow_eq_card_pow_card_univ_aux mono (λ n, set_fintype_card_le_univ (S ^ n))
    (λ n h, le_antisymm (mono (n + 1).le_succ) (key a⁻¹ _ _ _)),
  { simp only [finset.filter_congr_decidable, fintype.card_of_finset] },
  replace h : {a} * S ^ n = S ^ (n + 1),
  { refine set.eq_of_subset_of_card_le _ (le_trans (ge_of_eq h) _),
    { exact mul_subset_mul (set.singleton_subset_iff.mpr ha) set.subset.rfl },
    { convert key a (S ^ n) ({a} * S ^ n) (λ b hb, set.mul_mem_mul (set.mem_singleton a) hb) } },
  rw [pow_succ', ←h, mul_assoc, ←pow_succ', h],
  rintro _ ⟨b, c, hb, hc, rfl⟩,
  rwa [set.mem_singleton_iff.mp hb, inv_mul_cancel_left],
end

end group<|MERGE_RESOLUTION|>--- conflicted
+++ resolved
@@ -679,236 +679,6 @@
 
 end big_operators
 
-<<<<<<< HEAD
-/-! ### Set negation/inversion -/
-
-section inv
-
-/-- The set `(s⁻¹ : set α)` is defined as `{x | x⁻¹ ∈ s}` in locale `pointwise`.
-It is equal to `{x⁻¹ | x ∈ s}`, see `set.image_inv`. -/
-@[to_additive
-/-" The set `(-s : set α)` is defined as `{x | -x ∈ s}` in locale `pointwise`.
-It is equal to `{-x | x ∈ s}`, see `set.image_neg`. "-/]
-protected def has_inv [has_inv α] : has_inv (set α) :=
-⟨preimage has_inv.inv⟩
-
-localized "attribute [instance] set.has_inv set.has_neg" in pointwise
-
-section has_inv
-variables [has_inv α] {s t : set α} {a : α}
-
-@[simp, to_additive] lemma inv_empty : (∅ : set α)⁻¹ = ∅ := rfl
-@[simp, to_additive] lemma inv_univ : (univ : set α)⁻¹ = univ := rfl
-
-@[simp, to_additive]
-lemma mem_inv : a ∈ s⁻¹ ↔ a⁻¹ ∈ s := iff.rfl
-
-@[simp, to_additive]
-lemma inv_preimage : has_inv.inv ⁻¹' s = s⁻¹ := rfl
-
-@[simp, to_additive]
-lemma inter_inv : (s ∩ t)⁻¹ = s⁻¹ ∩ t⁻¹ := preimage_inter
-
-@[simp, to_additive]
-lemma union_inv : (s ∪ t)⁻¹ = s⁻¹ ∪ t⁻¹ := preimage_union
-
-@[simp, to_additive]
-lemma Inter_inv {ι : Sort*} (s : ι → set α) : (⋂ i, s i)⁻¹ = ⋂ i, (s i)⁻¹ :=
-preimage_Inter
-
-@[simp, to_additive]
-lemma Union_inv {ι : Sort*} (s : ι → set α) : (⋃ i, s i)⁻¹ = ⋃ i, (s i)⁻¹ :=
-preimage_Union
-
-@[simp, to_additive]
-lemma compl_inv : (sᶜ)⁻¹ = (s⁻¹)ᶜ := preimage_compl
-
-end has_inv
-
-section has_involutive_inv
-variables [has_involutive_inv α] {s t : set α} {a : α}
-
-@[to_additive] lemma inv_mem_inv : a⁻¹ ∈ s⁻¹ ↔ a ∈ s := by simp only [mem_inv, inv_inv]
-
-@[simp, to_additive] lemma nonempty_inv : s⁻¹.nonempty ↔ s.nonempty :=
-inv_involutive.surjective.nonempty_preimage
-
-@[to_additive] lemma nonempty.inv (h : s.nonempty) : s⁻¹.nonempty := nonempty_inv.2 h
-
-@[to_additive] lemma finite.inv (hs : finite s) : finite s⁻¹ :=
-hs.preimage $ inv_injective.inj_on _
-
-@[simp, to_additive]
-lemma image_inv : has_inv.inv '' s = s⁻¹ :=
-congr_fun (image_eq_preimage_of_inverse inv_involutive.left_inverse inv_involutive.right_inverse) _
-
-@[simp, to_additive]
-instance : has_involutive_inv (set α) :=
-{ inv := has_inv.inv,
-  inv_inv := λ s, by { simp only [← inv_preimage, preimage_preimage, inv_inv, preimage_id'] } }
-
-@[simp, to_additive]
-lemma inv_subset_inv : s⁻¹ ⊆ t⁻¹ ↔ s ⊆ t :=
-(equiv.inv α).surjective.preimage_subset_preimage_iff
-
-@[to_additive] lemma inv_subset : s⁻¹ ⊆ t ↔ s ⊆ t⁻¹ := by { rw [← inv_subset_inv, inv_inv] }
-
-@[simp, to_additive] lemma inv_singleton (a : α) : ({a} : set α)⁻¹ = {a⁻¹} :=
-by rw [←image_inv, image_singleton]
-
-@[to_additive] lemma inv_range {ι : Sort*} {f : ι → α} : (range f)⁻¹ = range (λ i, (f i)⁻¹) :=
-by { rw ←image_inv, exact (range_comp _ _).symm }
-
-open mul_opposite
-
-@[to_additive]
-lemma image_op_inv : op '' s⁻¹ = (op '' s)⁻¹ := by simp_rw [←image_inv, image_comm op_inv]
-
-end has_involutive_inv
-
-@[to_additive] protected lemma mul_inv_rev [group α] (s t : set α) : (s * t)⁻¹ = t⁻¹ * s⁻¹ :=
-by { simp_rw ←image_inv, exact image_image2_antidistrib mul_inv_rev }
-
-protected lemma mul_inv_rev₀ [group_with_zero α] (s t : set α) : (s * t)⁻¹ = t⁻¹ * s⁻¹ :=
-by { simp_rw ←image_inv, exact image_image2_antidistrib mul_inv_rev₀ }
-
-end inv
-
-open_locale pointwise
-
-/-! ### Set multiplication/division -/
-
-section div
-variables {s s₁ s₂ t t₁ t₂ u : set α} {a b : α}
-
-/-- The set `(s / t : set α)` is defined as `{x / y | x ∈ s, y ∈ t}` in locale `pointwise`. -/
-@[to_additive "The set `(s - t : set α)` is defined as `{x - y | x ∈ s, y ∈ t}` in locale
-`pointwise`."]
-protected def has_div [has_div α] : has_div (set α) := ⟨image2 has_div.div⟩
-
-localized "attribute [instance] set.has_div set.has_sub" in pointwise
-
-section has_div
-variables {ι : Sort*} {κ : ι → Sort*} [has_div α]
-
-@[simp, to_additive]
-lemma image2_div : image2 has_div.div s t = s / t := rfl
-
-@[to_additive]
-lemma mem_div : a ∈ s / t ↔ ∃ x y, x ∈ s ∧ y ∈ t ∧ x / y = a := iff.rfl
-
-@[to_additive]
-lemma div_mem_div (ha : a ∈ s) (hb : b ∈ t) : a / b ∈ s / t := mem_image2_of_mem ha hb
-
-@[to_additive]
-lemma div_subset_div (h₁ : s₁ ⊆ t₁) (h₂ : s₂ ⊆ t₂) : s₁ / s₂ ⊆ t₁ / t₂ := image2_subset h₁ h₂
-
-@[to_additive add_image_prod]
-lemma image_div_prod : (λ x : α × α, x.fst / x.snd) '' s ×ˢ t = s / t := image_prod _
-
-@[simp, to_additive] lemma empty_div : ∅ / s = ∅ := image2_empty_left
-@[simp, to_additive] lemma div_empty : s / ∅ = ∅ := image2_empty_right
-
-@[simp, to_additive] lemma div_singleton : s / {b} = (/ b) '' s := image2_singleton_right
-@[simp, to_additive] lemma singleton_div : {a} / t = ((/) a) '' t := image2_singleton_left
-
-@[simp, to_additive]
-lemma singleton_div_singleton : ({a} : set α) / {b} = {a / b} := image2_singleton
-
-@[to_additive] lemma div_subset_div_left (h : t₁ ⊆ t₂) : s / t₁ ⊆ s / t₂ := image2_subset_left h
-@[to_additive] lemma div_subset_div_right (h : s₁ ⊆ s₂) : s₁ / t ⊆ s₂ / t := image2_subset_right h
-
-@[to_additive] lemma union_div : (s₁ ∪ s₂) / t = s₁ / t ∪ s₂ / t := image2_union_left
-@[to_additive] lemma div_union : s / (t₁ ∪ t₂) = s / t₁ ∪ s / t₂ := image2_union_right
-
-@[to_additive]
-lemma inter_div_subset : (s₁ ∩ s₂) / t ⊆ s₁ / t ∩ (s₂ / t) := image2_inter_subset_left
-
-@[to_additive]
-lemma div_inter_subset : s / (t₁ ∩ t₂) ⊆ s / t₁ ∩ (s / t₂) := image2_inter_subset_right
-
-@[to_additive]
-lemma Union_div_left_image : (⋃ a ∈ s, (λ x, a / x) '' t) = s / t := Union_image_left _
-
-@[to_additive]
-lemma Union_div_right_image : (⋃ a ∈ t, (λ x, x / a) '' s) = s / t := Union_image_right _
-
-@[to_additive]
-lemma Union_div (s : ι → set α) (t : set α) : (⋃ i, s i) / t = ⋃ i, s i / t :=
-image2_Union_left _ _ _
-
-@[to_additive]
-lemma div_Union (s : set α) (t : ι → set α) : s / (⋃ i, t i) = ⋃ i, s / t i :=
-image2_Union_right _ _ _
-
-@[to_additive]
-lemma Union₂_div (s : Π i, κ i → set α) (t : set α) : (⋃ i j, s i j) / t = ⋃ i j, s i j / t :=
-image2_Union₂_left _ _ _
-
-@[to_additive]
-lemma div_Union₂ (s : set α) (t : Π i, κ i → set α) : s / (⋃ i j, t i j) = ⋃ i j, s / t i j :=
-image2_Union₂_right _ _ _
-
-@[to_additive]
-lemma Inter_div_subset (s : ι → set α) (t : set α) : (⋂ i, s i) / t ⊆ ⋂ i, s i / t :=
-image2_Inter_subset_left _ _ _
-
-@[to_additive]
-lemma div_Inter_subset (s : set α) (t : ι → set α) : s / (⋂ i, t i) ⊆ ⋂ i, s / t i :=
-image2_Inter_subset_right _ _ _
-
-@[to_additive]
-lemma Inter₂_div_subset (s : Π i, κ i → set α) (t : set α) :
-  (⋂ i j, s i j) / t ⊆ ⋂ i j, s i j / t :=
-image2_Inter₂_subset_left _ _ _
-
-@[to_additive]
-lemma div_Inter₂_subset (s : set α) (t : Π i, κ i → set α) :
-  s / (⋂ i j, t i j) ⊆ ⋂ i j, s / t i j :=
-image2_Inter₂_subset_right _ _ _
-
-end has_div
-
-/-- Repeated pointwise addition (not the same as pointwise repeated addition!) of a `finset`. -/
-protected def has_nsmul [has_zero α] [has_add α] : has_scalar ℕ (set α) := ⟨nsmul_rec⟩
-
-/-- Repeated pointwise multiplication (not the same as pointwise repeated multiplication!) of a
-`set`. -/
-@[to_additive]
-protected def has_npow [has_one α] [has_mul α] : has_pow (set α) ℕ := ⟨λ s n, npow_rec n s⟩
-
-/-- Repeated pointwise addition/subtraction (not the same as pointwise repeated
-addition/subtraction!) of a `set`. -/
-protected def has_zsmul [has_zero α] [has_add α] [has_neg α] : has_scalar ℤ (set α) := ⟨zsmul_rec⟩
-
-/-- Repeated pointwise multiplication/division (not the same as pointwise repeated
-multiplication/division!) of a `set`. -/
-@[to_additive] protected def has_zpow [has_one α] [has_mul α] [has_inv α] : has_pow (set α) ℤ :=
-⟨λ s n, zpow_rec n s⟩
-
-/-TODO: The below instances are duplicate because there is no typeclass greater than
-`div_inv_monoid` and `has_involutive_inv` but smaller than `group` and `group_with_zero`. -/
-
-/-- `s / t = s * t⁻¹` for all `s t : set α` if `a / b = a * b⁻¹` for all `a b : α`. -/
-@[to_additive "`s - t = s + -t` for all `s t : set α` if `a - b = a + -b` for all `a b : α`."]
-protected def div_inv_monoid [group α] : div_inv_monoid (set α) :=
-{ div_eq_mul_inv := λ s t,
-    by { rw [←image_id (s / t), ←image_inv], exact image_image2_distrib_right div_eq_mul_inv },
-  ..set.monoid, ..set.has_inv, ..set.has_div }
-
-/-- `s / t = s * t⁻¹` for all `s t : set α` if `a / b = a * b⁻¹` for all `a b : α`. -/
-protected def div_inv_monoid' [group_with_zero α] : div_inv_monoid (set α) :=
-{ div_eq_mul_inv := λ s t,
-    by { rw [←image_id (s / t), ←image_inv], exact image_image2_distrib_right div_eq_mul_inv },
-  ..set.monoid, ..set.has_inv, ..set.has_div }
-
-localized "attribute [instance] set.has_nsmul set.has_npow set.has_zsmul set.has_zpow
-  set.div_inv_monoid set.div_inv_monoid' set.sub_neg_add_monoid" in pointwise
-
-end div
-
-=======
->>>>>>> 180d9751
 /-! ### Translation/scaling of sets -/
 
 section smul
