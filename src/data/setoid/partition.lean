/-
Copyright (c) 2019 Amelia Livingston. All rights reserved.
Released under Apache 2.0 license as described in the file LICENSE.
Authors: Amelia Livingston, Bryan Gin-ge Chen, Patrick Massot
-/

import data.fintype.basic
import data.set.finite
import data.setoid.basic
import order.partition.finpartition

/-!
# Equivalence relations: partitions

This file comprises properties of equivalence relations viewed as partitions.
There are two implementations of partitions here:
* A collection `c : set (set α)` of sets is a partition of `α` if `∅ ∉ c` and each element `a : α`
  belongs to a unique set `b ∈ c`. This is expressed as `is_partition c`
* An indexed partition is a map `s : ι → α` whose image is a partition. This is
  expressed as `indexed_partition s`.

Of course both implementations are related to `quotient` and `setoid`.

<<<<<<< HEAD
## TODO

Link `setoid.is_partition` and `finpartition`.
=======
`setoid.is_partition.partition` and `finpartition.is_partition_parts` furnish
a link between `setoid.is_partition` and `finpartition`.

## TODO
>>>>>>> 53578832

Could the design of `finpartition` inform the one of `setoid.is_partition`? Maybe bundling it and
changing it from `set (set α)` to `set α` where `[lattice α] [order_bot α]` would make it more
usable.

## Tags

setoid, equivalence, iseqv, relation, equivalence relation, partition, equivalence class
-/

namespace setoid

variables {α : Type*}

/-- If x ∈ α is in 2 elements of a set of sets partitioning α, those 2 sets are equal. -/
lemma eq_of_mem_eqv_class {c : set (set α)} (H : ∀ a, ∃! b ∈ c, a ∈ b)
  {x b b'} (hc : b ∈ c) (hb : x ∈ b) (hc' : b' ∈ c) (hb' : x ∈ b') :
  b = b' :=
(H x).unique2 hc hb hc' hb'

/-- Makes an equivalence relation from a set of sets partitioning α. -/
def mk_classes (c : set (set α)) (H : ∀ a, ∃! b ∈ c, a ∈ b) :
  setoid α :=
⟨λ x y, ∀ s ∈ c, x ∈ s → y ∈ s, ⟨λ _ _ _ hx, hx,
 λ x y h s hs hy, (H x).elim2 $ λ t ht hx _,
   have s = t, from eq_of_mem_eqv_class H hs hy ht (h t ht hx),
   this.symm ▸ hx,
 λ x y z h1 h2 s hs hx, (H y).elim2 $ λ t ht hy _, (H z).elim2 $ λ t' ht' hz _,
   have hst : s = t, from eq_of_mem_eqv_class H hs (h1 _ hs hx) ht hy,
   have htt' : t = t', from eq_of_mem_eqv_class H ht (h2 _ ht hy) ht' hz,
   (hst.trans htt').symm ▸ hz⟩⟩

/-- Makes the equivalence classes of an equivalence relation. -/
def classes (r : setoid α) : set (set α) :=
{s | ∃ y, s = {x | r.rel x y}}

lemma mem_classes (r : setoid α) (y) : {x | r.rel x y} ∈ r.classes := ⟨y, rfl⟩

lemma classes_ker_subset_fiber_set {β : Type*} (f : α → β) :
  (setoid.ker f).classes ⊆ set.range (λ y, {x | f x = y}) :=
by { rintro s ⟨x, rfl⟩, rw set.mem_range, exact ⟨f x, rfl⟩ }

lemma nonempty_fintype_classes_ker {α β : Type*} [fintype β] (f : α → β) :
  nonempty (fintype (setoid.ker f).classes) :=
by { classical, exact ⟨set.fintype_subset _ (classes_ker_subset_fiber_set f)⟩ }

lemma card_classes_ker_le {α β : Type*} [fintype β]
  (f : α → β) [fintype (setoid.ker f).classes] :
  fintype.card (setoid.ker f).classes ≤ fintype.card β :=
begin
  classical,
  exact le_trans (set.card_le_of_subset (classes_ker_subset_fiber_set f)) (fintype.card_range_le _)
end

/-- Two equivalence relations are equal iff all their equivalence classes are equal. -/
lemma eq_iff_classes_eq {r₁ r₂ : setoid α} :
  r₁ = r₂ ↔ ∀ x, {y | r₁.rel x y} = {y | r₂.rel x y} :=
⟨λ h x, h ▸ rfl, λ h, ext' $ λ x, set.ext_iff.1 $ h x⟩

lemma rel_iff_exists_classes (r : setoid α) {x y} :
  r.rel x y ↔ ∃ c ∈ r.classes, x ∈ c ∧ y ∈ c :=
⟨λ h, ⟨_, r.mem_classes y, h, r.refl' y⟩,
  λ ⟨c, ⟨z, hz⟩, hx, hy⟩, by { subst c, exact r.trans' hx (r.symm' hy) }⟩

/-- Two equivalence relations are equal iff their equivalence classes are equal. -/
lemma classes_inj {r₁ r₂ : setoid α} :
  r₁ = r₂ ↔ r₁.classes = r₂.classes :=
⟨λ h, h ▸ rfl, λ h, ext' $ λ a b, by simp only [rel_iff_exists_classes, exists_prop, h] ⟩

/-- The empty set is not an equivalence class. -/
lemma empty_not_mem_classes {r : setoid α} : ∅ ∉ r.classes :=
λ ⟨y, hy⟩, set.not_mem_empty y $ hy.symm ▸ r.refl' y

/-- Equivalence classes partition the type. -/
lemma classes_eqv_classes {r : setoid α} (a) : ∃! b ∈ r.classes, a ∈ b :=
exists_unique.intro2 {x | r.rel x a} (r.mem_classes a) (r.refl' _) $
begin
  rintros _ ⟨y, rfl⟩ ha,
  ext x,
  exact ⟨λ hx, r.trans' hx (r.symm' ha), λ hx, r.trans' hx ha⟩
end

/-- If x ∈ α is in 2 equivalence classes, the equivalence classes are equal. -/
lemma eq_of_mem_classes {r : setoid α} {x b} (hc : b ∈ r.classes)
  (hb : x ∈ b) {b'} (hc' : b' ∈ r.classes) (hb' : x ∈ b') : b = b' :=
eq_of_mem_eqv_class classes_eqv_classes hc hb hc' hb'

/-- The elements of a set of sets partitioning α are the equivalence classes of the
    equivalence relation defined by the set of sets. -/
lemma eq_eqv_class_of_mem {c : set (set α)}
  (H : ∀ a, ∃! b ∈ c, a ∈ b) {s y} (hs : s ∈ c) (hy : y ∈ s) :
  s = {x | (mk_classes c H).rel x y} :=
set.ext $ λ x,
  ⟨λ hs', symm' (mk_classes c H) $ λ b' hb' h', eq_of_mem_eqv_class H hs hy hb' h' ▸ hs',
   λ hx, (H x).elim2 $ λ b' hc' hb' h',
     (eq_of_mem_eqv_class H hs hy hc' $ hx b' hc' hb').symm ▸ hb'⟩

/-- The equivalence classes of the equivalence relation defined by a set of sets
    partitioning α are elements of the set of sets. -/
lemma eqv_class_mem {c : set (set α)} (H : ∀ a, ∃! b ∈ c, a ∈ b) {y} :
  {x | (mk_classes c H).rel x y} ∈ c :=
(H y).elim2 $ λ b hc hy hb, eq_eqv_class_of_mem H hc hy ▸ hc

lemma eqv_class_mem' {c : set (set α)} (H : ∀ a, ∃! b ∈ c, a ∈ b) {x} :
  {y : α | (mk_classes c H).rel x y} ∈ c :=
by { convert setoid.eqv_class_mem H, ext, rw setoid.comm' }

/-- Distinct elements of a set of sets partitioning α are disjoint. -/
lemma eqv_classes_disjoint {c : set (set α)} (H : ∀ a, ∃! b ∈ c, a ∈ b) :
  c.pairwise_disjoint id :=
λ b₁ h₁ b₂ h₂ h, set.disjoint_left.2 $
  λ x hx1 hx2, (H x).elim2 $ λ b hc hx hb, h $ eq_of_mem_eqv_class H h₁ hx1 h₂ hx2

/-- A set of disjoint sets covering α partition α (classical). -/
lemma eqv_classes_of_disjoint_union {c : set (set α)}
  (hu : set.sUnion c = @set.univ α) (H : c.pairwise_disjoint id) (a) :
  ∃! b ∈ c, a ∈ b :=
let ⟨b, hc, ha⟩ := set.mem_sUnion.1 $ show a ∈ _, by rw hu; exact set.mem_univ a in
  exists_unique.intro2 b hc ha $ λ b' hc' ha', H.elim_set hc' hc a ha' ha

/-- Makes an equivalence relation from a set of disjoints sets covering α. -/
def setoid_of_disjoint_union {c : set (set α)} (hu : set.sUnion c = @set.univ α)
  (H : c.pairwise_disjoint id) : setoid α :=
setoid.mk_classes c $ eqv_classes_of_disjoint_union hu H

/-- The equivalence relation made from the equivalence classes of an equivalence
    relation r equals r. -/
theorem mk_classes_classes (r : setoid α) :
  mk_classes r.classes classes_eqv_classes = r :=
ext' $ λ x y, ⟨λ h, r.symm' (h {z | r.rel z x} (r.mem_classes x) $ r.refl' x),
  λ h b hb hx, eq_of_mem_classes (r.mem_classes x) (r.refl' x) hb hx ▸ r.symm' h⟩

@[simp] theorem sUnion_classes (r : setoid α) : ⋃₀ r.classes = set.univ :=
set.eq_univ_of_forall $ λ x, set.mem_sUnion.2 ⟨{ y | r.rel y x }, ⟨x, rfl⟩, setoid.refl _⟩

section partition

/-- A collection `c : set (set α)` of sets is a partition of `α` into pairwise
disjoint sets if `∅ ∉ c` and each element `a : α` belongs to a unique set `b ∈ c`. -/
def is_partition (c : set (set α)) :=
∅ ∉ c ∧ ∀ a, ∃! b ∈ c, a ∈ b

/-- A partition of `α` does not contain the empty set. -/
lemma nonempty_of_mem_partition {c : set (set α)} (hc : is_partition c) {s} (h : s ∈ c) :
  s.nonempty :=
set.ne_empty_iff_nonempty.1 $ λ hs0, hc.1 $ hs0 ▸ h

lemma is_partition_classes (r : setoid α) : is_partition r.classes :=
⟨empty_not_mem_classes, classes_eqv_classes⟩

lemma is_partition.pairwise_disjoint {c : set (set α)} (hc : is_partition c) :
  c.pairwise_disjoint id :=
eqv_classes_disjoint hc.2

lemma is_partition.sUnion_eq_univ {c : set (set α)} (hc : is_partition c) :
  ⋃₀ c = set.univ :=
set.eq_univ_of_forall $ λ x, set.mem_sUnion.2 $
  let ⟨t, ht⟩ := hc.2 x in ⟨t, by { simp only [exists_unique_iff_exists] at ht, tauto }⟩

/-- All elements of a partition of α are the equivalence class of some y ∈ α. -/
lemma exists_of_mem_partition {c : set (set α)} (hc : is_partition c) {s} (hs : s ∈ c) :
  ∃ y, s = {x | (mk_classes c hc.2).rel x y} :=
let ⟨y, hy⟩ := nonempty_of_mem_partition hc hs in
  ⟨y, eq_eqv_class_of_mem hc.2 hs hy⟩

/-- The equivalence classes of the equivalence relation defined by a partition of α equal
    the original partition. -/
theorem classes_mk_classes (c : set (set α)) (hc : is_partition c) :
  (mk_classes c hc.2).classes = c :=
set.ext $ λ s,
  ⟨λ ⟨y, hs⟩, (hc.2 y).elim2 $ λ b hm hb hy,
    by rwa (show s = b, from hs.symm ▸ set.ext
      (λ x, ⟨λ hx, symm' (mk_classes c hc.2) hx b hm hb,
             λ hx b' hc' hx', eq_of_mem_eqv_class hc.2 hm hx hc' hx' ▸ hb⟩)),
   exists_of_mem_partition hc⟩

/-- Defining `≤` on partitions as the `≤` defined on their induced equivalence relations. -/
instance partition.le : has_le (subtype (@is_partition α)) :=
⟨λ x y, mk_classes x.1 x.2.2 ≤ mk_classes y.1 y.2.2⟩

/-- Defining a partial order on partitions as the partial order on their induced
    equivalence relations. -/
instance partition.partial_order : partial_order (subtype (@is_partition α)) :=
{ le := (≤),
  lt := λ x y, x ≤ y ∧ ¬y ≤ x,
  le_refl := λ _, @le_refl (setoid α) _ _,
  le_trans := λ _ _ _, @le_trans (setoid α) _ _ _ _,
  lt_iff_le_not_le := λ _ _, iff.rfl,
  le_antisymm := λ x y hx hy, let h := @le_antisymm (setoid α) _ _ _ hx hy in by
    rw [subtype.ext_iff_val, ←classes_mk_classes x.1 x.2, ←classes_mk_classes y.1 y.2, h] }

variables (α)

/-- The order-preserving bijection between equivalence relations on a type `α`, and
  partitions of `α` into subsets. -/
protected def partition.order_iso :
  setoid α ≃o {C : set (set α) // is_partition C} :=
{ to_fun := λ r, ⟨r.classes, empty_not_mem_classes, classes_eqv_classes⟩,
  inv_fun := λ C, mk_classes C.1 C.2.2,
  left_inv := mk_classes_classes,
  right_inv := λ C, by rw [subtype.ext_iff_val, ←classes_mk_classes C.1 C.2],
  map_rel_iff' := λ r s,
    by { conv_rhs { rw [←mk_classes_classes r, ←mk_classes_classes s] }, refl } }

variables {α}

/-- A complete lattice instance for partitions; there is more infrastructure for the
    equivalent complete lattice on equivalence relations. -/
instance partition.complete_lattice : complete_lattice (subtype (@is_partition α)) :=
galois_insertion.lift_complete_lattice $ @order_iso.to_galois_insertion
_ (subtype (@is_partition α)) _ (partial_order.to_preorder _) $ partition.order_iso α

end partition

/-- A finite setoid partition furnishes a finpartition -/
@[simps]
def is_partition.finpartition {c : finset (set α)}
  (hc : setoid.is_partition (c : set (set α))) : finpartition (set.univ : set α) :=
{ parts := c,
  sup_indep := finset.sup_indep_iff_pairwise_disjoint.mpr $ eqv_classes_disjoint hc.2,
  sup_parts := c.sup_id_set_eq_sUnion.trans hc.sUnion_eq_univ,
  not_bot_mem := hc.left }

end setoid

/-- A finpartition gives rise to a setoid partition -/
theorem finpartition.is_partition_parts {α} (f : finpartition (set.univ : set α)) :
  setoid.is_partition (f.parts : set (set α)) :=
⟨f.not_bot_mem, setoid.eqv_classes_of_disjoint_union
  (f.parts.sup_id_set_eq_sUnion.symm.trans f.sup_parts) f.sup_indep.pairwise_disjoint⟩

/-- Constructive information associated with a partition of a type `α` indexed by another type `ι`,
`s : ι → set α`.

`indexed_partition.index` sends an element to its index, while `indexed_partition.some` sends
an index to an element of the corresponding set.

This type is primarily useful for definitional control of `s` - if this is not needed, then
`setoid.ker index` by itself may be sufficient. -/
structure indexed_partition {ι α : Type*} (s : ι → set α) :=
(eq_of_mem : ∀ {x i j}, x ∈ s i → x ∈ s j → i = j)
(some : ι → α)
(some_mem : ∀ i, some i ∈ s i)
(index : α → ι)
(mem_index : ∀ x, x ∈ s (index x))

/-- The non-constructive constructor for `indexed_partition`. -/
noncomputable
def indexed_partition.mk' {ι α : Type*} (s : ι → set α) (dis : ∀ i j, i ≠ j → disjoint (s i) (s j))
  (nonempty : ∀ i, (s i).nonempty) (ex : ∀ x, ∃ i, x ∈ s i) : indexed_partition s :=
{ eq_of_mem := λ x i j hxi hxj, classical.by_contradiction $ λ h, dis _ _ h ⟨hxi, hxj⟩,
  some := λ i, (nonempty i).some,
  some_mem := λ i, (nonempty i).some_spec,
  index := λ x, (ex x).some,
  mem_index := λ x, (ex x).some_spec }

namespace indexed_partition

open set

variables {ι α : Type*} {s : ι → set α} (hs : indexed_partition s)

/-- On a unique index set there is the obvious trivial partition -/
instance [unique ι] [inhabited α] :
  inhabited (indexed_partition (λ i : ι, (set.univ : set α))) :=
⟨{ eq_of_mem := λ x i j hi hj, subsingleton.elim _ _,
   some := λ i, default,
   some_mem := set.mem_univ,
   index := λ a, default,
   mem_index := set.mem_univ }⟩

attribute [simp] some_mem mem_index

include hs

lemma exists_mem (x : α) : ∃ i, x ∈ s i := ⟨hs.index x, hs.mem_index x⟩

lemma Union : (⋃ i, s i) = univ :=
by { ext x, simp [hs.exists_mem x] }

lemma disjoint : ∀ {i j}, i ≠ j → disjoint (s i) (s j) :=
λ i j h x ⟨hxi, hxj⟩, h (hs.eq_of_mem hxi hxj)

lemma mem_iff_index_eq {x i} : x ∈ s i ↔ hs.index x = i :=
⟨λ hxi, (hs.eq_of_mem hxi (hs.mem_index x)).symm, λ h, h ▸ hs.mem_index _⟩

lemma eq (i) : s i = {x | hs.index x = i} :=
set.ext $ λ _, hs.mem_iff_index_eq

/-- The equivalence relation associated to an indexed partition. Two
elements are equivalent if they belong to the same set of the partition. -/
protected abbreviation setoid (hs : indexed_partition s) : setoid α :=
setoid.ker hs.index

@[simp] lemma index_some (i : ι) : hs.index (hs.some i) = i :=
(mem_iff_index_eq _).1 $ hs.some_mem i

lemma some_index (x : α) : hs.setoid.rel (hs.some (hs.index x)) x :=
hs.index_some (hs.index x)

/-- The quotient associated to an indexed partition. -/
protected def quotient := quotient hs.setoid

/-- The projection onto the quotient associated to an indexed partition. -/
def proj : α → hs.quotient := quotient.mk'

instance [inhabited α] : inhabited (hs.quotient) := ⟨hs.proj default⟩

lemma proj_eq_iff {x y : α} : hs.proj x = hs.proj y ↔ hs.index x = hs.index y :=
quotient.eq_rel

@[simp] lemma proj_some_index (x : α) : hs.proj (hs.some (hs.index x)) = hs.proj x :=
quotient.eq'.2 (hs.some_index x)

/-- The obvious equivalence between the quotient associated to an indexed partition and
the indexing type. -/
def equiv_quotient : ι ≃ hs.quotient :=
(setoid.quotient_ker_equiv_of_right_inverse hs.index hs.some $ hs.index_some).symm

@[simp] lemma equiv_quotient_index_apply (x : α) : hs.equiv_quotient (hs.index x) = hs.proj x :=
hs.proj_eq_iff.mpr (some_index hs x)

@[simp] lemma equiv_quotient_symm_proj_apply (x : α) :
  hs.equiv_quotient.symm (hs.proj x) = hs.index x :=
rfl

lemma equiv_quotient_index : hs.equiv_quotient ∘ hs.index = hs.proj :=
funext hs.equiv_quotient_index_apply

/-- A map choosing a representative for each element of the quotient associated to an indexed
partition. This is a computable version of `quotient.out'` using `indexed_partition.some`. -/
def out : hs.quotient ↪ α :=
hs.equiv_quotient.symm.to_embedding.trans ⟨hs.some, function.left_inverse.injective hs.index_some⟩

/-- This lemma is analogous to `quotient.mk_out'`. -/
@[simp]
lemma out_proj (x : α) : hs.out (hs.proj x) = hs.some (hs.index x) :=
rfl

/-- The indices of `quotient.out'` and `indexed_partition.out` are equal. -/
lemma index_out' (x : hs.quotient) : hs.index (x.out') = hs.index (hs.out x) :=
quotient.induction_on' x $ λ x, (setoid.ker_apply_mk_out' x).trans (hs.index_some _).symm

/-- This lemma is analogous to `quotient.out_eq'`. -/
@[simp] lemma proj_out (x : hs.quotient) : hs.proj (hs.out x) = x :=
quotient.induction_on' x $ λ x, quotient.sound' $ hs.some_index x

lemma class_of {x : α} : set_of (hs.setoid.rel x) = s (hs.index x) :=
set.ext $ λ y, eq_comm.trans hs.mem_iff_index_eq.symm

lemma proj_fiber (x : hs.quotient) : hs.proj ⁻¹' {x} = s (hs.equiv_quotient.symm x) :=
quotient.induction_on' x $ λ x, begin
  ext y,
  simp only [set.mem_preimage, set.mem_singleton_iff, hs.mem_iff_index_eq],
  exact quotient.eq',
end

end indexed_partition<|MERGE_RESOLUTION|>--- conflicted
+++ resolved
@@ -21,16 +21,10 @@
 
 Of course both implementations are related to `quotient` and `setoid`.
 
-<<<<<<< HEAD
-## TODO
-
-Link `setoid.is_partition` and `finpartition`.
-=======
 `setoid.is_partition.partition` and `finpartition.is_partition_parts` furnish
 a link between `setoid.is_partition` and `finpartition`.
 
 ## TODO
->>>>>>> 53578832
 
 Could the design of `finpartition` inform the one of `setoid.is_partition`? Maybe bundling it and
 changing it from `set (set α)` to `set α` where `[lattice α] [order_bot α]` would make it more
