--- conflicted
+++ resolved
@@ -5,10 +5,6 @@
 -/
 import data.sigma.lex
 import order.bounded_order
-<<<<<<< HEAD
-import order.lex
-=======
->>>>>>> 9d1d89df
 
 /-!
 # Orders on a sigma type
