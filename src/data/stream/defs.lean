/-
Copyright (c) 2015 Microsoft Corporation. All rights reserved.
Released under Apache 2.0 license as described in the file LICENSE.
Authors: Leonardo de Moura
-/

/-!
# Definition of `stream` and functions on streams

A stream `stream α` is an infinite sequence of elements of `α`. One can also think about it as an
infinite list. In this file we define `stream` and some functions that take and/or return streams.
-/

universes u v w

/-- A stream `stream α` is an infinite sequence of elements of `α`. -/
def stream (α : Type u) := nat → α

open nat

namespace stream
variables {α : Type u} {β : Type v} {δ : Type w}

<<<<<<< HEAD
/-- Prepend an element to a sream. -/
=======
/-- Prepend an element to a stream. -/
>>>>>>> 49f8b6b8
def cons (a : α) (s : stream α) : stream α :=
λ i,
  match i with
  | 0      := a
  | succ n := s n
  end

notation h :: t := cons h t

/-- Head of a stream: `stream.head s = stream.nth 0 s`. -/
def head (s : stream α) : α :=
s 0

/-- Tail of a stream: `stream.tail (h :: t) = t`. -/
def tail (s : stream α) : stream α :=
λ i, s (i+1)

/-- Drop first `n` elements of a stream. -/
def drop (n : nat) (s : stream α) : stream α :=
λ i, s (i+n)

/-- `n`-th element of a stream. -/
def nth (n : nat) (s : stream α) : α :=
s n

/-- Proposition saying that all elements of a stream satisfy a predicate. -/
def all (p : α → Prop) (s : stream α) := ∀ n, p (nth n s)

/-- Proposition saying that at least one element of a stream satisfies a predicate. -/
def any (p : α → Prop) (s : stream α) := ∃ n, p (nth n s)

/-- `a ∈ s` means that `a = stream.nth n s` for some `n`. -/
instance : has_mem α (stream α) :=
⟨λ a s, any (λ b, a = b) s⟩

/-- Apply a function `f` to all elements of a stream `s`. -/
def map (f : α → β) (s : stream α) : stream β :=
λ n, f (nth n s)

/-- Zip two streams using a binary operation:
`stream.nth n (stream.zip f s₁ s₂) = f (stream.nth s₁) (stream.nth s₂)`. -/
def zip (f : α → β → δ) (s₁ : stream α) (s₂ : stream β) : stream δ :=
λ n, f (nth n s₁) (nth n s₂)

/-- The constant stream: `stream.nth n (stream.const a) = a`. -/
def const (a : α) : stream α :=
λ n, a

/-- Iterates of a function as a stream. -/
def iterate (f : α → α) (a : α) : stream α :=
λ n, nat.rec_on n a (λ n r, f r)

def corec (f : α → β) (g : α → α) : α → stream β :=
λ a, map f (iterate g a)

def corec_on (a : α) (f : α → β) (g : α → α) : stream β :=
corec f g a

def corec' (f : α → β × α) : α → stream β := corec (prod.fst ∘ f) (prod.snd ∘ f)

/-- Use a state monad to generate a stream through corecursion -/
def corec_state {σ α} (cmd : state σ α) (s : σ) : stream α :=
corec prod.fst (cmd.run ∘ prod.snd) (cmd.run s)

-- corec is also known as unfold
def unfolds (g : α → β) (f : α → α) (a : α) : stream β :=
corec g f a

/-- Interleave two streams. -/
def interleave (s₁ s₂ : stream α) : stream α :=
corec_on (s₁, s₂)
  (λ ⟨s₁, s₂⟩, head s₁)
  (λ ⟨s₁, s₂⟩, (s₂, tail s₁))

infix `⋈`:65 := interleave

/-- Elements of a stream with even indices. -/
def even (s : stream α) : stream α :=
corec
  (λ s, head s)
  (λ s, tail (tail s))
  s

/-- Elements of a stream with odd indices. -/
def odd (s : stream α) : stream α :=
even (tail s)

/-- Append a stream to a list. -/
def append_stream : list α → stream α → stream α
| []              s := s
| (list.cons a l) s := a :: append_stream l s

infix `++ₛ`:65 := append_stream

/-- `take n s` returns a list of the `n` first elements of stream `s` -/
def take : ℕ → stream α → list α
| 0     s := []
| (n+1) s := list.cons (head s) (take n (tail s))

/-- An auxiliary definition for `stream.cycle` corecursive def -/
protected def cycle_f : α × list α × α × list α → α
| (v, _, _, _) := v

/-- An auxiliary definition for `stream.cycle` corecursive def -/
protected def cycle_g : α × list α × α × list α → α × list α × α × list α
| (v₁, [],              v₀, l₀) := (v₀, l₀, v₀, l₀)
| (v₁, list.cons v₂ l₂, v₀, l₀) := (v₂, l₂, v₀, l₀)

/-- Interpret a nonempty list as a cyclic stream. -/
def cycle : Π (l : list α), l ≠ [] → stream α
| []              h := absurd rfl h
| (list.cons a l) h := corec stream.cycle_f stream.cycle_g (a, l, a, l)

/-- Tails of a stream, starting with `stream.tail s`. -/
def tails (s : stream α) : stream (stream α) :=
corec id tail (tail s)

/-- An auxiliary definition for `stream.inits`. -/
def inits_core (l : list α) (s : stream α) : stream (list α) :=
corec_on (l, s)
  (λ ⟨a, b⟩, a)
  (λ p, match p with (l', s') := (l' ++ [head s'], tail s') end)

/-- Nonempty initial segments of a stream. -/
def inits (s : stream α) : stream (list α) :=
inits_core [head s] (tail s)

/-- A constant stream, same as `stream.const`. -/
def pure (a : α) : stream α :=
const a

/-- Given a stream of functions and a stream of values, apply `n`-th function to `n`-th value. -/
def apply (f : stream (α → β)) (s : stream α) : stream β :=
λ n, (nth n f) (nth n s)

infix `⊛`:75 := apply  -- input as \o*

/-- The stream of natural numbers: `stream.nth n stream.nats = n`. -/
def nats : stream nat :=
λ n, n

end stream<|MERGE_RESOLUTION|>--- conflicted
+++ resolved
@@ -21,11 +21,7 @@
 namespace stream
 variables {α : Type u} {β : Type v} {δ : Type w}
 
-<<<<<<< HEAD
-/-- Prepend an element to a sream. -/
-=======
 /-- Prepend an element to a stream. -/
->>>>>>> 49f8b6b8
 def cons (a : α) (s : stream α) : stream α :=
 λ i,
   match i with
