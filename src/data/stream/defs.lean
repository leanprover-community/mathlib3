--- conflicted
+++ resolved
@@ -121,19 +121,11 @@
 | 0     s := []
 | (n+1) s := list.cons (head s) (take n (tail s))
 
-<<<<<<< HEAD
-/-- Auxiliary definition for cycle corecursive def -/
-protected def cycle_f : α × list α × α × list α → α
-| (v, _, _, _) := v
-
-/-- Auxiliary definition for cycle corecursive def -/
-=======
 /-- An auxiliary definition for `stream.cycle` corecursive def -/
 protected def cycle_f : α × list α × α × list α → α
 | (v, _, _, _) := v
 
 /-- An auxiliary definition for `stream.cycle` corecursive def -/
->>>>>>> 0013ef5d
 protected def cycle_g : α × list α × α × list α → α × list α × α × list α
 | (v₁, [],              v₀, l₀) := (v₀, l₀, v₀, l₀)
 | (v₁, list.cons v₂ l₂, v₀, l₀) := (v₂, l₂, v₀, l₀)
