--- conflicted
+++ resolved
@@ -20,19 +20,11 @@
 x.to_list.is_suffix_of y.to_list
 
 /-- `x.starts_with y` is true if `y` is a prefix of `x`, and is false otherwise. -/
-<<<<<<< HEAD
-def starts_with (x y : string) : bool :=
-y.is_prefix_of x
-
-/-- `x.ends_with y` is true if `y` is a suffix of `x`, and is false otherwise. -/
-def ends_with (x y : string) : bool :=
-=======
 abbreviation starts_with (x y : string) : bool :=
 y.is_prefix_of x
 
 /-- `x.ends_with y` is true if `y` is a suffix of `x`, and is false otherwise. -/
 abbreviation ends_with (x y : string) : bool :=
->>>>>>> 39992137
 y.is_suffix_of x
 
 /-- `get_rest s t` returns `some r` if `s = t ++ r`.
