/-
Copyright (c) 2017 Mario Carneiro. All rights reserved.
Released under Apache 2.0 license as described in the file LICENSE.
Authors: Mario Carneiro, Yury G. Kudryashov
-/
import data.option.basic

/-!
# Disjoint union of types

This file proves basic results about the sum type `α ⊕ β`.

`α ⊕ β` is the type made of a copy of `α` and a copy of `β`. It is also called *disjoint union*.

## Main declarations

* `sum.get_left`: Retrieves the left content of `x : α ⊕ β` or returns `none` if it's coming from
  the right.
* `sum.get_right`: Retrieves the right content of `x : α ⊕ β` or returns `none` if it's coming from
  the left.
* `sum.is_left`: Returns whether `x : α ⊕ β` comes from the left component or not.
* `sum.is_right`: Returns whether `x : α ⊕ β` comes from the right component or not.
* `sum.map`: Maps `α ⊕ β` to `γ ⊕ δ` component-wise.
* `sum.elim`: Nondependent eliminator/induction principle for `α ⊕ β`.
* `sum.swap`: Maps `α ⊕ β` to `β ⊕ α` by swapping components.
* `sum.lex`: Lexicographic order on `α ⊕ β` induced by a relation on `α` and a relation on `β`.

## Notes

The definition of `sum` takes values in `Type*`. This effectively forbids `Prop`- valued sum types.
To this effect, we have `psum`, which takes value in `Sort*` and carries a more complicated
universe signature in consequence. The `Prop` version is `or`.
-/

universes u v w x
variables {α : Type u} {α' : Type w} {β : Type v} {β' : Type x} {γ δ : Type*}

namespace sum

attribute [derive decidable_eq] sum

@[simp] lemma «forall» {p : α ⊕ β → Prop} : (∀ x, p x) ↔ (∀ a, p (inl a)) ∧ ∀ b, p (inr b) :=
⟨λ h, ⟨λ a, h _, λ b, h _⟩, λ ⟨h₁, h₂⟩, sum.rec h₁ h₂⟩

@[simp] lemma «exists» {p : α ⊕ β → Prop} : (∃ x, p x) ↔ (∃ a, p (inl a)) ∨ ∃ b, p (inr b) :=
⟨λ h, match h with
| ⟨inl a, h⟩ := or.inl ⟨a, h⟩
| ⟨inr b, h⟩ := or.inr ⟨b, h⟩
end, λ h, match h with
| or.inl ⟨a, h⟩ := ⟨inl a, h⟩
| or.inr ⟨b, h⟩ := ⟨inr b, h⟩
end⟩

lemma inl_injective : function.injective (inl : α → α ⊕ β) := λ x y, inl.inj
lemma inr_injective : function.injective (inr : β → α ⊕ β) := λ x y, inr.inj

section get

/-- Check if a sum is `inl` and if so, retrieve its contents. -/
@[simp] def get_left : α ⊕ β → option α
| (inl a) := some a
| (inr _) := none

/-- Check if a sum is `inr` and if so, retrieve its contents. -/
@[simp] def get_right : α ⊕ β → option β
| (inr b) := some b
| (inl _) := none

/-- Check if a sum is `inl`. -/
@[simp] def is_left : α ⊕ β → bool
| (inl _) := tt
| (inr _) := ff

/-- Check if a sum is `inr`. -/
@[simp] def is_right : α ⊕ β → bool
| (inl _) := ff
| (inr _) := tt

variables {x y : α ⊕ β}

lemma get_left_eq_none_iff : x.get_left = none ↔ x.is_right :=
by cases x; simp only [get_left, is_right, coe_sort_tt, coe_sort_ff, eq_self_iff_true]

lemma get_right_eq_none_iff : x.get_right = none ↔ x.is_left :=
by cases x; simp only [get_right, is_left, coe_sort_tt, coe_sort_ff, eq_self_iff_true]

end get

/-- Map `α ⊕ β` to `α' ⊕ β'` sending `α` to `α'` and `β` to `β'`. -/
protected def map (f : α → α') (g : β → β')  : α ⊕ β → α' ⊕ β'
| (inl x) := inl (f x)
| (inr x) := inr (g x)

@[simp] lemma map_inl (f : α → α') (g : β → β') (x : α) : (inl x).map f g = inl (f x) := rfl
@[simp] lemma map_inr (f : α → α') (g : β → β') (x : β) : (inr x).map f g = inr (g x) := rfl

@[simp] lemma map_map {α'' β''} (f' : α' → α'') (g' : β' → β'') (f : α → α') (g : β → β') :
  ∀ x : α ⊕ β, (x.map f g).map f' g' = x.map (f' ∘ f) (g' ∘ g)
| (inl a) := rfl
| (inr b) := rfl

@[simp] lemma map_comp_map {α'' β''} (f' : α' → α'') (g' : β' → β'') (f : α → α') (g : β → β') :
  (sum.map f' g') ∘ (sum.map f g) = sum.map (f' ∘ f) (g' ∘ g) :=
funext $ map_map f' g' f g

@[simp] lemma map_id_id (α β) : sum.map (@id α) (@id β) = id :=
funext $ λ x, sum.rec_on x (λ _, rfl) (λ _, rfl)

theorem inl.inj_iff {a b} : (inl a : α ⊕ β) = inl b ↔ a = b :=
⟨inl.inj, congr_arg _⟩

theorem inr.inj_iff {a b} : (inr a : α ⊕ β) = inr b ↔ a = b :=
⟨inr.inj, congr_arg _⟩

theorem inl_ne_inr {a : α} {b : β} : inl a ≠ inr b.

theorem inr_ne_inl {a : α} {b : β} : inr b ≠ inl a.

/-- Define a function on `α ⊕ β` by giving separate definitions on `α` and `β`. -/
protected def elim {α β γ : Sort*} (f : α → γ) (g : β → γ) : α ⊕ β → γ := λ x, sum.rec_on x f g

@[simp] lemma elim_inl {α β γ : Sort*} (f : α → γ) (g : β → γ) (x : α) :
  sum.elim f g (inl x) = f x := rfl

@[simp] lemma elim_inr {α β γ : Sort*} (f : α → γ) (g : β → γ) (x : β) :
  sum.elim f g (inr x) = g x := rfl

@[simp] lemma elim_comp_inl {α β γ : Sort*} (f : α → γ) (g : β → γ) :
  sum.elim f g ∘ inl = f := rfl

@[simp] lemma elim_comp_inr {α β γ : Sort*} (f : α → γ) (g : β → γ) :
  sum.elim f g ∘ inr = g := rfl

@[simp] lemma elim_inl_inr {α β : Sort*} :
  @sum.elim α β _ inl inr = id :=
funext $ λ x, sum.cases_on x (λ _, rfl) (λ _, rfl)

lemma comp_elim {α β γ δ : Sort*} (f : γ → δ) (g : α → γ) (h : β → γ):
  f ∘ sum.elim g h = sum.elim (f ∘ g) (f ∘ h) :=
funext $ λ x, sum.cases_on x (λ _, rfl) (λ _, rfl)

@[simp] lemma elim_comp_inl_inr {α β γ : Sort*} (f : α ⊕ β → γ) :
  sum.elim (f ∘ inl) (f ∘ inr) = f :=
funext $ λ x, sum.cases_on x (λ _, rfl) (λ _, rfl)

<<<<<<< HEAD
@[simp] lemma elim_comp_map {α β γ δ ε : Sort*}
  {f₁ : α → β} {f₂ : β → ε} {g₁ : γ → δ} {g₂ : δ → ε} :
  (sum.elim f₂ g₂) ∘ (sum.map f₁ g₁) = sum.elim (f₂ ∘ f₁) (g₂ ∘ g₁) :=
begin
  ext i,
  cases i,
=======
lemma elim_comp_map {α β γ δ ε : Sort*} {f₁ : α → β} {f₂ : β → ε} {g₁ : γ → δ} {g₂ : δ → ε} :
  sum.elim f₂ g₂ ∘ sum.map f₁ g₁ = sum.elim (f₂ ∘ f₁) (g₂ ∘ g₁) :=
begin
  ext (_|_),
>>>>>>> 92c2d539
  { rw [function.comp_app, map_inl, elim_inl, elim_inl] },
  { rw [function.comp_app, map_inr, elim_inr, elim_inr] },
end

open function (update update_eq_iff update_comp_eq_of_injective update_comp_eq_of_forall_ne)

@[simp] lemma update_elim_inl [decidable_eq α] [decidable_eq (α ⊕ β)] {f : α → γ} {g : β → γ}
  {i : α} {x : γ} :
  update (sum.elim f g) (inl i) x = sum.elim (update f i x) g :=
update_eq_iff.2 ⟨by simp, by simp { contextual := tt }⟩

@[simp] lemma update_elim_inr [decidable_eq β] [decidable_eq (α ⊕ β)] {f : α → γ} {g : β → γ}
  {i : β} {x : γ} :
  update (sum.elim f g) (inr i) x = sum.elim f (update g i x) :=
update_eq_iff.2 ⟨by simp, by simp { contextual := tt }⟩

@[simp] lemma update_inl_comp_inl [decidable_eq α] [decidable_eq (α ⊕ β)] {f : α ⊕ β → γ} {i : α}
  {x : γ} :
  update f (inl i) x ∘ inl = update (f ∘ inl) i x :=
update_comp_eq_of_injective _ inl_injective _ _

@[simp] lemma update_inl_apply_inl [decidable_eq α] [decidable_eq (α ⊕ β)] {f : α ⊕ β → γ}
  {i j : α} {x : γ} :
  update f (inl i) x (inl j) = update (f ∘ inl) i x j :=
by rw ← update_inl_comp_inl

@[simp] lemma update_inl_comp_inr [decidable_eq (α ⊕ β)] {f : α ⊕ β → γ} {i : α} {x : γ} :
  update f (inl i) x ∘ inr = f ∘ inr :=
update_comp_eq_of_forall_ne _ _ $ λ _, inr_ne_inl

@[simp] lemma update_inl_apply_inr [decidable_eq (α ⊕ β)] {f : α ⊕ β → γ} {i : α} {j : β} {x : γ} :
  update f (inl i) x (inr j) = f (inr j) :=
function.update_noteq inr_ne_inl _ _

@[simp] lemma update_inr_comp_inl [decidable_eq (α ⊕ β)] {f : α ⊕ β → γ} {i : β} {x : γ} :
  update f (inr i) x ∘ inl = f ∘ inl :=
update_comp_eq_of_forall_ne _ _ $ λ _, inl_ne_inr

@[simp] lemma update_inr_apply_inl [decidable_eq (α ⊕ β)] {f : α ⊕ β → γ} {i : α} {j : β} {x : γ} :
  update f (inr j) x (inl i) = f (inl i) :=
function.update_noteq inl_ne_inr _ _

@[simp] lemma update_inr_comp_inr [decidable_eq β] [decidable_eq (α ⊕ β)] {f : α ⊕ β → γ} {i : β}
  {x : γ} :
  update f (inr i) x ∘ inr = update (f ∘ inr) i x :=
update_comp_eq_of_injective _ inr_injective _ _

@[simp] lemma update_inr_apply_inr [decidable_eq β] [decidable_eq (α ⊕ β)] {f : α ⊕ β → γ}
  {i j : β} {x : γ} :
  update f (inr i) x (inr j) = update (f ∘ inr) i x j :=
by rw ← update_inr_comp_inr

/-- Swap the factors of a sum type -/
@[simp] def swap : α ⊕ β → β ⊕ α
| (inl a) := inr a
| (inr b) := inl b

@[simp] lemma swap_swap (x : α ⊕ β) : swap (swap x) = x := by cases x; refl
@[simp] lemma swap_swap_eq : swap ∘ swap = @id (α ⊕ β) := funext $ swap_swap
@[simp] lemma swap_left_inverse : function.left_inverse (@swap α β) swap := swap_swap
@[simp] lemma swap_right_inverse : function.right_inverse (@swap α β) swap := swap_swap

section lift_rel

/-- Lifts pointwise two relations between `α` and `γ` and between `β` and `δ` to a relation between
`α ⊕ β` and `γ ⊕ δ`. -/
inductive lift_rel (r : α → γ → Prop) (s : β → δ → Prop) : α ⊕ β → γ ⊕ δ → Prop
| inl {a c} : r a c → lift_rel (inl a) (inl c)
| inr {b d} : s b d → lift_rel (inr b) (inr d)

attribute [protected] lift_rel.inl lift_rel.inr

variables {r r₁ r₂ : α → γ → Prop} {s s₁ s₂ : β → δ → Prop} {a : α} {b : β} {c : γ} {d : δ}
  {x : α ⊕ β} {y : γ ⊕ δ}

@[simp] lemma lift_rel_inl_inl : lift_rel r s (inl a) (inl c) ↔ r a c :=
⟨λ h, by { cases h, assumption }, lift_rel.inl⟩

@[simp] lemma not_lift_rel_inl_inr : ¬ lift_rel r s (inl a) (inr d) .
@[simp] lemma not_lift_rel_inr_inl : ¬ lift_rel r s (inr b) (inl c) .

@[simp] lemma lift_rel_inr_inr : lift_rel r s (inr b) (inr d) ↔ s b d :=
⟨λ h, by { cases h, assumption }, lift_rel.inr⟩

instance [Π a c, decidable (r a c)] [Π b d, decidable (s b d)] :
  Π (ab : α ⊕ β) (cd : γ ⊕ δ), decidable (lift_rel r s ab cd)
| (inl a) (inl c) := decidable_of_iff' _ lift_rel_inl_inl
| (inl a) (inr d) := decidable.is_false not_lift_rel_inl_inr
| (inr b) (inl c) := decidable.is_false not_lift_rel_inr_inl
| (inr b) (inr d) := decidable_of_iff' _ lift_rel_inr_inr

lemma lift_rel.mono (hr : ∀ a b, r₁ a b → r₂ a b) (hs : ∀ a b, s₁ a b → s₂ a b)
  (h : lift_rel r₁ s₁ x y) :
  lift_rel r₂ s₂ x y :=
by { cases h, exacts [lift_rel.inl (hr _ _ ‹_›), lift_rel.inr (hs _ _ ‹_›)] }

lemma lift_rel.mono_left (hr : ∀ a b, r₁ a b → r₂ a b) (h : lift_rel r₁ s x y) :
  lift_rel r₂ s x y :=
h.mono hr $ λ _ _, id

lemma lift_rel.mono_right (hs : ∀ a b, s₁ a b → s₂ a b)  (h : lift_rel r s₁ x y) :
  lift_rel r s₂ x y :=
h.mono (λ _ _, id) hs

protected lemma lift_rel.swap (h : lift_rel r s x y) : lift_rel s r x.swap y.swap :=
by { cases h, exacts [lift_rel.inr ‹_›, lift_rel.inl ‹_›] }

@[simp] lemma lift_rel_swap_iff : lift_rel s r x.swap y.swap ↔ lift_rel r s x y :=
⟨λ h, by { rw [←swap_swap x, ←swap_swap y], exact h.swap }, lift_rel.swap⟩

end lift_rel

section lex

/-- Lexicographic order for sum. Sort all the `inl a` before the `inr b`, otherwise use the
respective order on `α` or `β`. -/
inductive lex (r : α → α → Prop) (s : β → β → Prop) : α ⊕ β → α ⊕ β → Prop
| inl {a₁ a₂} (h : r a₁ a₂) : lex (inl a₁) (inl a₂)
| inr {b₁ b₂} (h : s b₁ b₂) : lex (inr b₁) (inr b₂)
| sep (a b) : lex (inl a) (inr b)

attribute [protected] sum.lex.inl sum.lex.inr
attribute [simp] lex.sep

variables {r r₁ r₂ : α → α → Prop} {s s₁ s₂ : β → β → Prop} {a a₁ a₂ : α} {b b₁ b₂ : β}
  {x y : α ⊕ β}

@[simp] lemma lex_inl_inl : lex r s (inl a₁) (inl a₂) ↔ r a₁ a₂ :=
⟨λ h, by { cases h, assumption }, lex.inl⟩

@[simp] lemma lex_inr_inr : lex r s (inr b₁) (inr b₂) ↔ s b₁ b₂ :=
⟨λ h, by { cases h, assumption }, lex.inr⟩

@[simp] lemma lex_inr_inl : ¬ lex r s (inr b) (inl a) .

instance [decidable_rel r] [decidable_rel s] : decidable_rel (lex r s)
| (inl a) (inl c) := decidable_of_iff' _ lex_inl_inl
| (inl a) (inr d) := decidable.is_true (lex.sep _ _)
| (inr b) (inl c) := decidable.is_false lex_inr_inl
| (inr b) (inr d) := decidable_of_iff' _ lex_inr_inr

protected lemma lift_rel.lex {a b : α ⊕ β} (h : lift_rel r s a b) : lex r s a b :=
by { cases h, exacts [lex.inl ‹_›, lex.inr ‹_›] }

lemma lex.mono (hr : ∀ a b, r₁ a b → r₂ a b) (hs : ∀ a b, s₁ a b → s₂ a b) (h : lex r₁ s₁ x y) :
  lex r₂ s₂ x y :=
by { cases h, exacts [lex.inl (hr _ _ ‹_›), lex.inr (hs _ _ ‹_›), lex.sep _ _] }

lemma lex.mono_left (hr : ∀ a b, r₁ a b → r₂ a b) (h : lex r₁ s x y) : lex r₂ s x y :=
h.mono hr $ λ _ _, id

lemma lex.mono_right (hs : ∀ a b, s₁ a b → s₂ a b)  (h : lex r s₁ x y) : lex r s₂ x y :=
h.mono (λ _ _, id) hs

lemma lex_acc_inl {a} (aca : acc r a) : acc (lex r s) (inl a) :=
begin
  induction aca with a H IH,
  constructor, intros y h,
  cases h with a' _ h',
  exact IH _ h'
end

lemma lex_acc_inr (aca : ∀ a, acc (lex r s) (inl a)) {b} (acb : acc s b) : acc (lex r s) (inr b) :=
begin
  induction acb with b H IH,
  constructor, intros y h,
  cases h with _ _ _ b' _ h' a,
  { exact IH _ h' },
  { exact aca _ }
end

lemma lex_wf (ha : well_founded r) (hb : well_founded s) : well_founded (lex r s) :=
have aca : ∀ a, acc (lex r s) (inl a), from λ a, lex_acc_inl (ha.apply a),
⟨λ x, sum.rec_on x aca (λ b, lex_acc_inr aca (hb.apply b))⟩

end lex
end sum

namespace function

open sum

lemma injective.sum_elim {f : α → γ} {g : β → γ}
  (hf : injective f) (hg : injective g) (hfg : ∀ a b, f a ≠ g b) :
  injective (sum.elim f g)
| (inl x) (inl y) h := congr_arg inl $ hf h
| (inl x) (inr y) h := (hfg x y h).elim
| (inr x) (inl y) h := (hfg y x h.symm).elim
| (inr x) (inr y) h := congr_arg inr $ hg h

lemma injective.sum_map {f : α → β} {g : α' → β'} (hf : injective f) (hg : injective g) :
  injective (sum.map f g)
| (inl x) (inl y) h := congr_arg inl $ hf $ inl.inj h
| (inr x) (inr y) h := congr_arg inr $ hg $ inr.inj h

lemma surjective.sum_map {f : α → β} {g : α' → β'} (hf : surjective f) (hg : surjective g) :
  surjective (sum.map f g)
| (inl y) := let ⟨x, hx⟩ := hf y in ⟨inl x, congr_arg inl hx⟩
| (inr y) := let ⟨x, hx⟩ := hg y in ⟨inr x, congr_arg inr hx⟩

end function<|MERGE_RESOLUTION|>--- conflicted
+++ resolved
@@ -143,19 +143,10 @@
   sum.elim (f ∘ inl) (f ∘ inr) = f :=
 funext $ λ x, sum.cases_on x (λ _, rfl) (λ _, rfl)
 
-<<<<<<< HEAD
-@[simp] lemma elim_comp_map {α β γ δ ε : Sort*}
-  {f₁ : α → β} {f₂ : β → ε} {g₁ : γ → δ} {g₂ : δ → ε} :
-  (sum.elim f₂ g₂) ∘ (sum.map f₁ g₁) = sum.elim (f₂ ∘ f₁) (g₂ ∘ g₁) :=
-begin
-  ext i,
-  cases i,
-=======
 lemma elim_comp_map {α β γ δ ε : Sort*} {f₁ : α → β} {f₂ : β → ε} {g₁ : γ → δ} {g₂ : δ → ε} :
   sum.elim f₂ g₂ ∘ sum.map f₁ g₁ = sum.elim (f₂ ∘ f₁) (g₂ ∘ g₁) :=
 begin
   ext (_|_),
->>>>>>> 92c2d539
   { rw [function.comp_app, map_inl, elim_inl, elim_inl] },
   { rw [function.comp_app, map_inr, elim_inr, elim_inr] },
 end
