--- conflicted
+++ resolved
@@ -124,11 +124,7 @@
 funext $ λ x, sum.cases_on x (λ _, rfl) (λ _, rfl)
 
 /-- Map `α ⊕ β` to `α' ⊕ β'` sending `α` to `α'` and `β` to `β'`. -/
-<<<<<<< HEAD
-protected def map (f : α → α') (g : β → β')  : α ⊕ β → α' ⊕ β' :=
-=======
 protected def map (f : α → α') (g : β → β') : α ⊕ β → α' ⊕ β' :=
->>>>>>> 89a80e67
 sum.elim (inl ∘ f) (inr ∘ g)
 
 @[simp] lemma map_inl (f : α → α') (g : β → β') (x : α) : (inl x).map f g = inl (f x) := rfl
