/-
Copyright (c) 2018 Chris Hughes. All rights reserved.
Released under Apache 2.0 license as described in the file LICENSE.
Authors: Chris Hughes
-/

import data.int.modeq
import algebra.char_p.basic
import data.nat.totient
import ring_theory.ideal.operations

/-!
# Integers mod `n`

Definition of the integers mod n, and the field structure on the integers mod p.


## Definitions

* `zmod n`, which is for integers modulo a nat `n : ℕ`

* `val a` is defined as a natural number:
  - for `a : zmod 0` it is the absolute value of `a`
  - for `a : zmod n` with `0 < n` it is the least natural number in the equivalence class

* `val_min_abs` returns the integer closest to zero in the equivalence class.

* A coercion `cast` is defined from `zmod n` into any ring.
This is a ring hom if the ring has characteristic dividing `n`

-/

namespace fin

/-!
## Ring structure on `fin n`

We define a commutative ring structure on `fin n`, but we do not register it as instance.
Afterwords, when we define `zmod n` in terms of `fin n`, we use these definitions
to register the ring structure on `zmod n` as type class instance.
-/

open nat nat.modeq int

/-- Negation on `fin n` -/
def has_neg (n : ℕ) : has_neg (fin n) :=
⟨λ a, ⟨nat_mod (-(a.1 : ℤ)) n,
begin
  have npos : 0 < n := lt_of_le_of_lt (nat.zero_le _) a.2,
  have h : (n : ℤ) ≠ 0 := int.coe_nat_ne_zero_iff_pos.2 npos,
  have := int.mod_lt (-(a.1 : ℤ)) h,
  rw [(abs_of_nonneg (int.coe_nat_nonneg n))] at this,
  rwa [← int.coe_nat_lt, nat_mod, to_nat_of_nonneg (int.mod_nonneg _ h)]
end⟩⟩

/-- Multiplicative commutative semigroup structure on `fin (n+1)`. -/
def comm_semigroup (n : ℕ) : comm_semigroup (fin (n+1)) :=
{ mul_assoc := λ ⟨a, ha⟩ ⟨b, hb⟩ ⟨c, hc⟩, fin.eq_of_veq
    (calc ((a * b) % (n+1) * c) ≡ a * b * c [MOD (n+1)] : modeq_mul (nat.mod_mod _ _) rfl
      ... ≡ a * (b * c) [MOD (n+1)] : by rw mul_assoc
      ... ≡ a * (b * c % (n+1)) [MOD (n+1)] : modeq_mul rfl (nat.mod_mod _ _).symm),
  mul_comm := λ ⟨a, _⟩ ⟨b, _⟩,
    fin.eq_of_veq (show (a * b) % (n+1) = (b * a) % (n+1), by rw mul_comm),
  ..fin.has_mul }

local attribute [instance] fin.comm_semigroup

private lemma one_mul_aux (n : ℕ) (a : fin (n+1)) : (1 : fin (n+1)) * a = a :=
begin
  cases n with n,
  { exact subsingleton.elim _ _ },
  { have h₁ : (a : ℕ) % n.succ.succ = a := nat.mod_eq_of_lt a.2,
    apply fin.ext,
    simp only [coe_mul, coe_one, h₁, one_mul], }
end

private lemma left_distrib_aux (n : ℕ) : ∀ a b c : fin (n+1), a * (b + c) = a * b + a * c :=
λ ⟨a, ha⟩ ⟨b, hb⟩ ⟨c, hc⟩, fin.eq_of_veq
(calc a * ((b + c) % (n+1)) ≡ a * (b + c) [MOD (n+1)] : modeq_mul rfl (nat.mod_mod _ _)
  ... ≡ a * b + a * c [MOD (n+1)] : by rw mul_add
  ... ≡ (a * b) % (n+1) + (a * c) % (n+1) [MOD (n+1)] :
        modeq_add (nat.mod_mod _ _).symm (nat.mod_mod _ _).symm)

/-- Commutative ring structure on `fin (n+1)`. -/
def comm_ring (n : ℕ) : comm_ring (fin (n+1)) :=
{ add_left_neg :=
    λ ⟨a, ha⟩, fin.eq_of_veq (show (((-a : ℤ) % (n+1)).to_nat + a) % (n+1) = 0,
      from int.coe_nat_inj
      begin
        have npos : 0 < n+1 := lt_of_le_of_lt (nat.zero_le _) ha,
        have hn : ((n+1) : ℤ) ≠ 0 := (ne_of_lt (int.coe_nat_lt.2 npos)).symm,
        rw [int.coe_nat_mod, int.coe_nat_add, to_nat_of_nonneg (int.mod_nonneg _ hn), add_comm],
        simp,
      end),
  one_mul := fin.one_mul,
  mul_one := fin.mul_one,
  left_distrib := left_distrib_aux n,
  right_distrib := λ a b c, by rw [mul_comm, left_distrib_aux, mul_comm _ b, mul_comm]; refl,
  ..fin.has_one,
  ..fin.has_neg (n+1),
  ..fin.add_comm_monoid n,
  ..fin.comm_semigroup n }

end fin

/-- The integers modulo `n : ℕ`. -/
def zmod : ℕ → Type
| 0     := ℤ
| (n+1) := fin (n+1)

namespace zmod

instance fintype : Π (n : ℕ) [fact (0 < n)], fintype (zmod n)
| 0     h := false.elim $ nat.not_lt_zero 0 h.1
| (n+1) _ := fin.fintype (n+1)

lemma card (n : ℕ) [fact (0 < n)] : fintype.card (zmod n) = n :=
begin
  casesI n,
  { exfalso, exact nat.not_lt_zero 0 (fact.out _) },
  { exact fintype.card_fin (n+1) }
end

instance decidable_eq : Π (n : ℕ), decidable_eq (zmod n)
| 0     := int.decidable_eq
| (n+1) := fin.decidable_eq _

instance has_repr : Π (n : ℕ), has_repr (zmod n)
| 0     := int.has_repr
| (n+1) := fin.has_repr _

instance comm_ring : Π (n : ℕ), comm_ring (zmod n)
| 0     := int.comm_ring
| (n+1) := fin.comm_ring n

instance inhabited (n : ℕ) : inhabited (zmod n) := ⟨0⟩

/-- `val a` is a natural number defined as:
  - for `a : zmod 0` it is the absolute value of `a`
  - for `a : zmod n` with `0 < n` it is the least natural number in the equivalence class

See `zmod.val_min_abs` for a variant that takes values in the integers.
-/
def val : Π {n : ℕ}, zmod n → ℕ
| 0     := int.nat_abs
| (n+1) := (coe : fin (n + 1) → ℕ)

lemma val_lt {n : ℕ} [fact (0 < n)] (a : zmod n) : a.val < n :=
begin
  casesI n,
  { exfalso, exact nat.not_lt_zero 0 (fact.out _) },
  exact fin.is_lt a
end

@[simp] lemma val_zero : ∀ {n}, (0 : zmod n).val = 0
| 0     := rfl
| (n+1) := rfl

lemma val_nat_cast {n : ℕ} (a : ℕ) : (a : zmod n).val = a % n :=
begin
  casesI n,
  { rw [nat.mod_zero, int.nat_cast_eq_coe_nat],
    exact int.nat_abs_of_nat a, },
  rw ← fin.of_nat_eq_coe,
  refl
end

instance (n : ℕ) : char_p (zmod n) n :=
{ cast_eq_zero_iff :=
  begin
    intro k,
    cases n,
    { simp only [int.nat_cast_eq_coe_nat, zero_dvd_iff, int.coe_nat_eq_zero], },
    rw [fin.eq_iff_veq],
    show (k : zmod (n+1)).val = (0 : zmod (n+1)).val ↔ _,
    rw [val_nat_cast, val_zero, nat.dvd_iff_mod_eq_zero],
  end }

@[simp] lemma nat_cast_self (n : ℕ) : (n : zmod n) = 0 :=
char_p.cast_eq_zero (zmod n) n

@[simp] lemma nat_cast_self' (n : ℕ) : (n + 1 : zmod (n + 1)) = 0 :=
by rw [← nat.cast_add_one, nat_cast_self (n + 1)]

section universal_property

variables {n : ℕ} {R : Type*}

section
variables [has_zero R] [has_one R] [has_add R] [has_neg R]

/-- Cast an integer modulo `n` to another semiring.
This function is a morphism if the characteristic of `R` divides `n`.
See `zmod.cast_hom` for a bundled version. -/
def cast : Π {n : ℕ}, zmod n → R
| 0     := int.cast
| (n+1) := λ i, i.val

-- see Note [coercion into rings]
@[priority 900] instance (n : ℕ) : has_coe_t (zmod n) R := ⟨cast⟩

@[simp] lemma cast_zero : ((0 : zmod n) : R) = 0 :=
by { cases n; refl }

end

/-- So-named because the coercion is `nat.cast` into `zmod`. For `nat.cast` into an arbitrary ring,
see `zmod.nat_cast_val`. -/
lemma nat_cast_zmod_val {n : ℕ} [fact (0 < n)] (a : zmod n) : (a.val : zmod n) = a :=
begin
  casesI n,
<<<<<<< HEAD
  { exfalso, exact nat.not_lt_zero 0 (fact.out _) },
  { change fin (n + 1) at i,
    refine ⟨i, _⟩,
    rw [fin.ext_iff, fin.coe_coe_eq_self] }
=======
  { exfalso, exact nat.not_lt_zero 0 ‹0 < 0› },
  { change fin (n + 1) at a,
    rw [val, fin.ext_iff, fin.coe_coe_eq_self] }
>>>>>>> 31531531
end

lemma nat_cast_right_inverse [fact (0 < n)] : function.right_inverse val (coe : ℕ → zmod n) :=
nat_cast_zmod_val

lemma nat_cast_zmod_surjective [fact (0 < n)] : function.surjective (coe : ℕ → zmod n) :=
nat_cast_right_inverse.surjective

/-- So-named because the outer coercion is `int.cast` into `zmod`. For `int.cast` into an arbitrary
ring, see `zmod.int_cast_cast`. -/
lemma int_cast_zmod_cast (a : zmod n) : ((a : ℤ) : zmod n) = a :=
begin
  cases n,
  { rw [int.cast_id a, int.cast_id a], },
  { rw [coe_coe, int.nat_cast_eq_coe_nat, int.cast_coe_nat, fin.coe_coe_eq_self] }
end

lemma int_cast_right_inverse : function.right_inverse (coe : zmod n → ℤ) (coe : ℤ → zmod n) :=
int_cast_zmod_cast

lemma int_cast_surjective : function.surjective (coe : ℤ → zmod n) :=
int_cast_right_inverse.surjective

@[norm_cast]
lemma cast_id : ∀ n (i : zmod n), ↑i = i
| 0     i := int.cast_id i
| (n+1) i := nat_cast_zmod_val i

@[simp]
lemma cast_id' : (coe : zmod n → zmod n) = id := funext (cast_id n)

variables (R) [ring R]

/-- The coercions are respectively `nat.cast` and `zmod.cast`. -/
@[simp] lemma nat_cast_comp_val [fact (0 < n)] :
  (coe : ℕ → R) ∘ (val : zmod n → ℕ) = coe :=
begin
  casesI n,
  { exfalso, exact nat.not_lt_zero 0 (fact.out _) },
  refl
end

/-- The coercions are respectively `int.cast`, `zmod.cast`, and `zmod.cast`. -/
@[simp] lemma int_cast_comp_cast : (coe : ℤ → R) ∘ (coe : zmod n → ℤ) = coe :=
begin
  cases n,
  { exact congr_arg ((∘) int.cast) zmod.cast_id', },
  { ext, simp }
end

variables {R}

@[simp] lemma nat_cast_val [fact (0 < n)] (i : zmod n) : (i.val : R) = i :=
congr_fun (nat_cast_comp_val R) i

@[simp] lemma int_cast_cast (i : zmod n) : ((i : ℤ) : R) = i :=
congr_fun (int_cast_comp_cast R) i

section char_dvd
/-! If the characteristic of `R` divides `n`, then `cast` is a homomorphism. -/

variables {n} {m : ℕ} [char_p R m]

@[simp] lemma cast_one (h : m ∣ n) : ((1 : zmod n) : R) = 1 :=
begin
  casesI n,
  { exact int.cast_one },
  show ((1 % (n+1) : ℕ) : R) = 1,
  cases n, { rw [nat.dvd_one] at h, substI m, apply subsingleton.elim },
  rw nat.mod_eq_of_lt,
  { exact nat.cast_one },
  exact nat.lt_of_sub_eq_succ rfl
end

lemma cast_add (h : m ∣ n) (a b : zmod n) : ((a + b : zmod n) : R) = a + b :=
begin
  casesI n,
  { apply int.cast_add },
  simp only [coe_coe],
  symmetry,
  erw [fin.coe_add, ← nat.cast_add, ← sub_eq_zero, ← nat.cast_sub (nat.mod_le _ _),
      @char_p.cast_eq_zero_iff R _ m],
  exact dvd_trans h (nat.dvd_sub_mod _),
end

lemma cast_mul (h : m ∣ n) (a b : zmod n) : ((a * b : zmod n) : R) = a * b :=
begin
  casesI n,
  { apply int.cast_mul },
  simp only [coe_coe],
  symmetry,
  erw [fin.coe_mul, ← nat.cast_mul, ← sub_eq_zero, ← nat.cast_sub (nat.mod_le _ _),
      @char_p.cast_eq_zero_iff R _ m],
  exact dvd_trans h (nat.dvd_sub_mod _),
end

/-- The canonical ring homomorphism from `zmod n` to a ring of characteristic `n`. -/
def cast_hom (h : m ∣ n) (R : Type*) [ring R] [char_p R m] : zmod n →+* R :=
{ to_fun := coe,
  map_zero' := cast_zero,
  map_one' := cast_one h,
  map_add' := cast_add h,
  map_mul' := cast_mul h }

@[simp] lemma cast_hom_apply {h : m ∣ n} (i : zmod n) : cast_hom h R i = i := rfl

@[simp, norm_cast]
lemma cast_sub (h : m ∣ n) (a b : zmod n) : ((a - b : zmod n) : R) = a - b :=
(cast_hom h R).map_sub a b

@[simp, norm_cast]
lemma cast_neg (h : m ∣ n) (a : zmod n) : ((-a : zmod n) : R) = -a :=
(cast_hom h R).map_neg a

@[simp, norm_cast]
lemma cast_pow (h : m ∣ n) (a : zmod n) (k : ℕ) : ((a ^ k : zmod n) : R) = a ^ k :=
(cast_hom h R).map_pow a k

@[simp, norm_cast]
lemma cast_nat_cast (h : m ∣ n) (k : ℕ) : ((k : zmod n) : R) = k :=
(cast_hom h R).map_nat_cast k

@[simp, norm_cast]
lemma cast_int_cast (h : m ∣ n) (k : ℤ) : ((k : zmod n) : R) = k :=
(cast_hom h R).map_int_cast k

end char_dvd

section char_eq
/-! Some specialised simp lemmas which apply when `R` has characteristic `n`. -/
variable [char_p R n]

@[simp] lemma cast_one' : ((1 : zmod n) : R) = 1 :=
cast_one (dvd_refl _)

@[simp] lemma cast_add' (a b : zmod n) : ((a + b : zmod n) : R) = a + b :=
cast_add (dvd_refl _) a b

@[simp] lemma cast_mul' (a b : zmod n) : ((a * b : zmod n) : R) = a * b :=
cast_mul (dvd_refl _) a b

@[simp] lemma cast_sub' (a b : zmod n) : ((a - b : zmod n) : R) = a - b :=
cast_sub (dvd_refl _) a b

@[simp] lemma cast_pow' (a : zmod n) (k : ℕ) : ((a ^ k : zmod n) : R) = a ^ k :=
cast_pow (dvd_refl _) a k

@[simp, norm_cast]
lemma cast_nat_cast' (k : ℕ) : ((k : zmod n) : R) = k :=
cast_nat_cast (dvd_refl _) k

@[simp, norm_cast]
lemma cast_int_cast' (k : ℤ) : ((k : zmod n) : R) = k :=
cast_int_cast (dvd_refl _) k

instance (R : Type*) [comm_ring R] [char_p R n] : algebra (zmod n) R :=
(zmod.cast_hom (dvd_refl n) R).to_algebra

variables (R)

lemma cast_hom_injective : function.injective (zmod.cast_hom (dvd_refl n) R) :=
begin
  rw ring_hom.injective_iff,
  intro x,
  obtain ⟨k, rfl⟩ := zmod.int_cast_surjective x,
  rw [ring_hom.map_int_cast, char_p.int_cast_eq_zero_iff R n,
    char_p.int_cast_eq_zero_iff (zmod n) n],
  exact id
end

lemma cast_hom_bijective [fintype R] (h : fintype.card R = n) :
  function.bijective (zmod.cast_hom (dvd_refl n) R) :=
begin
  haveI : fact (0 < n) :=
  ⟨begin
    rw [pos_iff_ne_zero],
    unfreezingI { rintro rfl },
    exact fintype.card_eq_zero_iff.mp h 0
  end⟩,
  rw [fintype.bijective_iff_injective_and_card, zmod.card, h, eq_self_iff_true, and_true],
  apply zmod.cast_hom_injective
end

/-- The unique ring isomorphism between `zmod n` and a ring `R`
of characteristic `n` and cardinality `n`. -/
noncomputable def ring_equiv [fintype R] (h : fintype.card R = n) : zmod n ≃+* R :=
ring_equiv.of_bijective _ (zmod.cast_hom_bijective R h)

end char_eq

end universal_property

lemma int_coe_eq_int_coe_iff (a b : ℤ) (c : ℕ) :
  (a : zmod c) = (b : zmod c) ↔ a ≡ b [ZMOD c] :=
char_p.int_coe_eq_int_coe_iff (zmod c) c a b

lemma nat_coe_eq_nat_coe_iff (a b c : ℕ) :
  (a : zmod c) = (b : zmod c) ↔ a ≡ b [MOD c] :=
begin
  convert zmod.int_coe_eq_int_coe_iff a b c,
  simp [nat.modeq.modeq_iff_dvd, int.modeq.modeq_iff_dvd],
end

lemma int_coe_zmod_eq_zero_iff_dvd (a : ℤ) (b : ℕ) : (a : zmod b) = 0 ↔ (b : ℤ) ∣ a :=
begin
  change (a : zmod b) = ((0 : ℤ) : zmod b) ↔ (b : ℤ) ∣ a,
  rw [zmod.int_coe_eq_int_coe_iff, int.modeq.modeq_zero_iff],
end

lemma nat_coe_zmod_eq_zero_iff_dvd (a b : ℕ) : (a : zmod b) = 0 ↔ b ∣ a :=
begin
  change (a : zmod b) = ((0 : ℕ) : zmod b) ↔ b ∣ a,
  rw [zmod.nat_coe_eq_nat_coe_iff, nat.modeq.modeq_zero_iff],
end

@[push_cast, simp]
lemma int_cast_mod (a : ℤ) (b : ℕ) : ((a % b : ℤ) : zmod b) = (a : zmod b) :=
begin
  rw zmod.int_coe_eq_int_coe_iff,
  apply int.modeq.mod_modeq,
end

local attribute [semireducible] int.nonneg

@[simp] lemma nat_cast_to_nat (p : ℕ) :
  ∀ {z : ℤ} (h : 0 ≤ z), (z.to_nat : zmod p) = z
| (n : ℕ) h := by simp only [int.cast_coe_nat, int.to_nat_coe_nat]
| -[1+n]  h := false.elim h

lemma val_injective (n : ℕ) [fact (0 < n)] :
  function.injective (zmod.val : zmod n → ℕ) :=
begin
  casesI n,
  { exfalso, exact nat.not_lt_zero 0 (fact.out _) },
  assume a b h,
  ext,
  exact h
end

lemma val_one_eq_one_mod (n : ℕ) : (1 : zmod n).val = 1 % n :=
by rw [← nat.cast_one, val_nat_cast]

lemma val_one (n : ℕ) [fact (1 < n)] : (1 : zmod n).val = 1 :=
by { rw val_one_eq_one_mod, exact nat.mod_eq_of_lt (fact.out _) }

lemma val_add {n : ℕ} [fact (0 < n)] (a b : zmod n) : (a + b).val = (a.val + b.val) % n :=
begin
  casesI n,
  { exfalso, exact nat.not_lt_zero 0 (fact.out _) },
  { apply fin.val_add }
end

lemma val_mul {n : ℕ} (a b : zmod n) : (a * b).val = (a.val * b.val) % n :=
begin
  cases n,
  { rw nat.mod_zero, apply int.nat_abs_mul },
  { apply fin.val_mul }
end

instance nontrivial (n : ℕ) [fact (1 < n)] : nontrivial (zmod n) :=
⟨⟨0, 1, assume h, zero_ne_one $
   calc 0 = (0 : zmod n).val : by rw val_zero
      ... = (1 : zmod n).val : congr_arg zmod.val h
      ... = 1                : val_one n ⟩⟩

/-- The inversion on `zmod n`.
It is setup in such a way that `a * a⁻¹` is equal to `gcd a.val n`.
In particular, if `a` is coprime to `n`, and hence a unit, `a * a⁻¹ = 1`. -/
def inv : Π (n : ℕ), zmod n → zmod n
| 0     i := int.sign i
| (n+1) i := nat.gcd_a i.val (n+1)

instance (n : ℕ) : has_inv (zmod n) := ⟨inv n⟩

lemma inv_zero : ∀ (n : ℕ), (0 : zmod n)⁻¹ = 0
| 0     := int.sign_zero
| (n+1) := show (nat.gcd_a _ (n+1) : zmod (n+1)) = 0,
             by { rw val_zero, unfold nat.gcd_a nat.xgcd nat.xgcd_aux, refl }

lemma mul_inv_eq_gcd {n : ℕ} (a : zmod n) :
  a * a⁻¹ = nat.gcd a.val n :=
begin
  cases n,
  { calc a * a⁻¹ = a * int.sign a  : rfl
             ... = a.nat_abs   : by rw [int.mul_sign, int.nat_cast_eq_coe_nat]
             ... = a.val.gcd 0 : by rw nat.gcd_zero_right; refl },
  { set k := n.succ,
    calc a * a⁻¹ = a * a⁻¹ + k * nat.gcd_b (val a) k : by rw [nat_cast_self, zero_mul, add_zero]
             ... = ↑(↑a.val * nat.gcd_a (val a) k + k * nat.gcd_b (val a) k) :
                     by { push_cast, rw nat_cast_zmod_val, refl }
             ... = nat.gcd a.val k : (congr_arg coe (nat.gcd_eq_gcd_ab a.val k)).symm, }
end

@[simp] lemma nat_cast_mod (n : ℕ) (a : ℕ) : ((a % n : ℕ) : zmod n) = a :=
by conv {to_rhs, rw ← nat.mod_add_div a n}; simp

lemma eq_iff_modeq_nat (n : ℕ) {a b : ℕ} : (a : zmod n) = b ↔ a ≡ b [MOD n] :=
begin
  cases n,
  { simp only [nat.modeq, int.coe_nat_inj', nat.mod_zero, int.nat_cast_eq_coe_nat], },
  { rw [fin.ext_iff, nat.modeq, ← val_nat_cast, ← val_nat_cast], exact iff.rfl, }
end

lemma coe_mul_inv_eq_one {n : ℕ} (x : ℕ) (h : nat.coprime x n) :
  (x * x⁻¹ : zmod n) = 1 :=
begin
  rw [nat.coprime, nat.gcd_comm, nat.gcd_rec] at h,
  rw [mul_inv_eq_gcd, val_nat_cast, h, nat.cast_one],
end

/-- `unit_of_coprime` makes an element of `units (zmod n)` given
  a natural number `x` and a proof that `x` is coprime to `n`  -/
def unit_of_coprime {n : ℕ} (x : ℕ) (h : nat.coprime x n) : units (zmod n) :=
⟨x, x⁻¹, coe_mul_inv_eq_one x h, by rw [mul_comm, coe_mul_inv_eq_one x h]⟩

@[simp] lemma coe_unit_of_coprime {n : ℕ} (x : ℕ) (h : nat.coprime x n) :
  (unit_of_coprime x h : zmod n) = x := rfl

lemma val_coe_unit_coprime {n : ℕ} (u : units (zmod n)) :
  nat.coprime (u : zmod n).val n :=
begin
  cases n,
  { rcases int.units_eq_one_or u with rfl|rfl; exact dec_trivial },
  apply nat.modeq.coprime_of_mul_modeq_one ((u⁻¹ : units (zmod (n+1))) : zmod (n+1)).val,
  have := units.ext_iff.1 (mul_right_inv u),
  rw [units.coe_one] at this,
  rw [← eq_iff_modeq_nat, nat.cast_one, ← this], clear this,
  rw [← nat_cast_zmod_val ((u * u⁻¹ : units (zmod (n+1))) : zmod (n+1))],
  rw [units.coe_mul, val_mul, nat_cast_mod],
end

@[simp] lemma inv_coe_unit {n : ℕ} (u : units (zmod n)) :
  (u : zmod n)⁻¹ = (u⁻¹ : units (zmod n)) :=
begin
  have := congr_arg (coe : ℕ → zmod n) (val_coe_unit_coprime u),
  rw [← mul_inv_eq_gcd, nat.cast_one] at this,
  let u' : units (zmod n) := ⟨u, (u : zmod n)⁻¹, this, by rwa mul_comm⟩,
  have h : u = u', { apply units.ext, refl },
  rw h,
  refl
end

lemma mul_inv_of_unit {n : ℕ} (a : zmod n) (h : is_unit a) :
  a * a⁻¹ = 1 :=
begin
  rcases h with ⟨u, rfl⟩,
  rw [inv_coe_unit, u.mul_inv],
end

lemma inv_mul_of_unit {n : ℕ} (a : zmod n) (h : is_unit a) :
  a⁻¹ * a = 1 :=
by rw [mul_comm, mul_inv_of_unit a h]

/-- Equivalence between the units of `zmod n` and
the subtype of terms `x : zmod n` for which `x.val` is comprime to `n` -/
def units_equiv_coprime {n : ℕ} [fact (0 < n)] :
  units (zmod n) ≃ {x : zmod n // nat.coprime x.val n} :=
{ to_fun := λ x, ⟨x, val_coe_unit_coprime x⟩,
  inv_fun := λ x, unit_of_coprime x.1.val x.2,
  left_inv := λ ⟨_, _, _, _⟩, units.ext (nat_cast_zmod_val _),
  right_inv := λ ⟨_, _⟩, by simp }

section totient
open_locale nat

@[simp] lemma card_units_eq_totient (n : ℕ) [fact (0 < n)] :
  fintype.card (units (zmod n)) = φ n :=
calc fintype.card (units (zmod n)) = fintype.card {x : zmod n // x.val.coprime n} :
  fintype.card_congr zmod.units_equiv_coprime
... = φ n :
begin
  apply finset.card_congr (λ (a : {x : zmod n // x.val.coprime n}) _, a.1.val),
  { intro a, simp [(a : zmod n).val_lt, a.prop.symm] {contextual := tt} },
  { intros _ _ _ _ h, rw subtype.ext_iff_val, apply val_injective, exact h, },
  { intros b hb,
    rw [finset.mem_filter, finset.mem_range] at hb,
    refine ⟨⟨b, _⟩, finset.mem_univ _, _⟩,
    { let u := unit_of_coprime b hb.2.symm,
      exact val_coe_unit_coprime u },
    { show zmod.val (b : zmod n) = b,
      rw [val_nat_cast, nat.mod_eq_of_lt hb.1], } }
end

end totient

instance subsingleton_units : subsingleton (units (zmod 2)) :=
⟨λ x y, begin
  cases x with x xi,
  cases y with y yi,
  revert x y xi yi,
  exact dec_trivial
end⟩

lemma le_div_two_iff_lt_neg (n : ℕ) [hn : fact ((n : ℕ) % 2 = 1)]
  {x : zmod n} (hx0 : x ≠ 0) : x.val ≤ (n / 2 : ℕ) ↔ (n / 2 : ℕ) < (-x).val :=
begin
  haveI npos : fact (0 < n) := ⟨by
  { apply (nat.eq_zero_or_pos n).resolve_left,
    unfreezingI { rintro rfl },
    simpa [fact_iff] using hn, }⟩,
  have hn2 : (n : ℕ) / 2 < n := nat.div_lt_of_lt_mul
    ((lt_mul_iff_one_lt_left npos.1).2 dec_trivial),
  have hn2' : (n : ℕ) - n / 2 = n / 2 + 1,
  { conv {to_lhs, congr, rw [← nat.succ_sub_one n, nat.succ_sub npos.1]},
    rw [← nat.two_mul_odd_div_two hn.1, two_mul, ← nat.succ_add, nat.add_sub_cancel], },
  have hxn : (n : ℕ) - x.val < n,
  { rw [nat.sub_lt_iff (le_of_lt x.val_lt) (le_refl _), nat.sub_self],
    rw ← zmod.nat_cast_zmod_val x at hx0,
    exact nat.pos_of_ne_zero (λ h, by simpa [h] using hx0) },
  by conv {to_rhs, rw [← nat.succ_le_iff, nat.succ_eq_add_one, ← hn2', ← zero_add (- x),
    ← zmod.nat_cast_self, ← sub_eq_add_neg, ← zmod.nat_cast_zmod_val x,
    ← nat.cast_sub (le_of_lt x.val_lt),
    zmod.val_nat_cast, nat.mod_eq_of_lt hxn, nat.sub_le_sub_left_iff (le_of_lt x.val_lt)] }
end

lemma ne_neg_self (n : ℕ) [hn : fact ((n : ℕ) % 2 = 1)] {a : zmod n} (ha : a ≠ 0) : a ≠ -a :=
λ h, have a.val ≤ n / 2 ↔ (n : ℕ) / 2 < (-a).val := le_div_two_iff_lt_neg n ha,
by rwa [← h, ← not_lt, not_iff_self] at this

lemma neg_one_ne_one {n : ℕ} [fact (2 < n)] :
  (-1 : zmod n) ≠ 1 :=
char_p.neg_one_ne_one (zmod n) n

@[simp] lemma neg_eq_self_mod_two : ∀ (a : zmod 2), -a = a := dec_trivial

@[simp] lemma nat_abs_mod_two (a : ℤ) : (a.nat_abs : zmod 2) = a :=
begin
  cases a,
  { simp only [int.nat_abs_of_nat, int.cast_coe_nat, int.of_nat_eq_coe] },
  { simp only [neg_eq_self_mod_two, nat.cast_succ, int.nat_abs, int.cast_neg_succ_of_nat] }
end

@[simp] lemma val_eq_zero : ∀ {n : ℕ} (a : zmod n), a.val = 0 ↔ a = 0
| 0     a := int.nat_abs_eq_zero
| (n+1) a := by { rw fin.ext_iff, exact iff.rfl }

lemma val_cast_of_lt {n : ℕ} {a : ℕ} (h : a < n) : (a : zmod n).val = a :=
by rw [val_nat_cast, nat.mod_eq_of_lt h]

lemma neg_val' {n : ℕ} [fact (0 < n)] (a : zmod n) : (-a).val = (n - a.val) % n :=
begin
  have : ((-a).val + a.val) % n = (n - a.val + a.val) % n,
  { rw [←val_add, add_left_neg, nat.sub_add_cancel (le_of_lt a.val_lt), nat.mod_self, val_zero], },
  calc (-a).val = val (-a)    % n : by rw nat.mod_eq_of_lt ((-a).val_lt)
            ... = (n - val a) % n : nat.modeq.modeq_add_cancel_right rfl this
end

lemma neg_val {n : ℕ} [fact (0 < n)] (a : zmod n) : (-a).val = if a = 0 then 0 else n - a.val :=
begin
  rw neg_val',
  by_cases h : a = 0, { rw [if_pos h, h, val_zero, nat.sub_zero, nat.mod_self] },
  rw if_neg h,
  apply nat.mod_eq_of_lt,
  apply nat.sub_lt (fact.out (0 < n)),
  contrapose! h,
  rwa [nat.le_zero_iff, val_eq_zero] at h,
end

/-- `val_min_abs x` returns the integer in the same equivalence class as `x` that is closest to `0`,
  The result will be in the interval `(-n/2, n/2]`. -/
def val_min_abs : Π {n : ℕ}, zmod n → ℤ
| 0       x := x
| n@(_+1) x := if x.val ≤ n / 2 then x.val else (x.val : ℤ) - n

@[simp] lemma val_min_abs_def_zero (x : zmod 0) : val_min_abs x = x := rfl

lemma val_min_abs_def_pos {n : ℕ} [fact (0 < n)] (x : zmod n) :
  val_min_abs x = if x.val ≤ n / 2 then x.val else x.val - n :=
begin
  casesI n,
  { exfalso, exact nat.not_lt_zero 0 (fact.out (0 < 0)) },
  { refl }
end

@[simp] lemma coe_val_min_abs : ∀ {n : ℕ} (x : zmod n), (x.val_min_abs : zmod n) = x
| 0       x := int.cast_id x
| k@(n+1) x :=
begin
  rw val_min_abs_def_pos,
  split_ifs,
  { rw [int.cast_coe_nat, nat_cast_zmod_val] },
  { rw [int.cast_sub, int.cast_coe_nat, nat_cast_zmod_val, int.cast_coe_nat, nat_cast_self,
      sub_zero] }
end

lemma nat_abs_val_min_abs_le {n : ℕ} [fact (0 < n)] (x : zmod n) : x.val_min_abs.nat_abs ≤ n / 2 :=
begin
  rw zmod.val_min_abs_def_pos,
  split_ifs with h, { exact h },
  have : (x.val - n : ℤ) ≤ 0,
  { rw [sub_nonpos, int.coe_nat_le], exact le_of_lt x.val_lt, },
  rw [← int.coe_nat_le, int.of_nat_nat_abs_of_nonpos this, neg_sub],
  conv_lhs { congr, rw [← nat.mod_add_div n 2, int.coe_nat_add, int.coe_nat_mul,
    int.coe_nat_bit0, int.coe_nat_one] },
  suffices : ((n % 2 : ℕ) + (n / 2) : ℤ) ≤ (val x),
  { rw ← sub_nonneg at this ⊢, apply le_trans this (le_of_eq _), ring },
  norm_cast,
  calc (n : ℕ) % 2 + n / 2 ≤ 1 + n / 2 :
    nat.add_le_add_right (nat.le_of_lt_succ (nat.mod_lt _ dec_trivial)) _
                       ... ≤ x.val     :
    by { rw add_comm, exact nat.succ_le_of_lt (lt_of_not_ge h) }
end

@[simp] lemma val_min_abs_zero : ∀ n, (0 : zmod n).val_min_abs = 0
| 0     := by simp only [val_min_abs_def_zero]
| (n+1) := by simp only [val_min_abs_def_pos, if_true, int.coe_nat_zero, zero_le, val_zero]

@[simp] lemma val_min_abs_eq_zero {n : ℕ} (x : zmod n) :
  x.val_min_abs = 0 ↔ x = 0 :=
begin
  cases n, { simp },
  split,
  { simp only [val_min_abs_def_pos, int.coe_nat_succ],
    split_ifs with h h; assume h0,
    { apply val_injective, rwa [int.coe_nat_eq_zero] at h0, },
    { apply absurd h0, rw sub_eq_zero, apply ne_of_lt, exact_mod_cast x.val_lt } },
  { rintro rfl, rw val_min_abs_zero }
end

lemma nat_cast_nat_abs_val_min_abs {n : ℕ} [fact (0 < n)] (a : zmod n) :
  (a.val_min_abs.nat_abs : zmod n) = if a.val ≤ (n : ℕ) / 2 then a else -a :=
begin
  have : (a.val : ℤ) - n ≤ 0,
    by { erw [sub_nonpos, int.coe_nat_le], exact le_of_lt a.val_lt, },
  rw [zmod.val_min_abs_def_pos],
  split_ifs,
  { rw [int.nat_abs_of_nat, nat_cast_zmod_val] },
  { rw [← int.cast_coe_nat, int.of_nat_nat_abs_of_nonpos this, int.cast_neg, int.cast_sub],
    rw [int.cast_coe_nat, int.cast_coe_nat, nat_cast_self, sub_zero, nat_cast_zmod_val], }
end

@[simp] lemma nat_abs_val_min_abs_neg {n : ℕ} (a : zmod n) :
  (-a).val_min_abs.nat_abs = a.val_min_abs.nat_abs :=
begin
  cases n, { simp only [int.nat_abs_neg, val_min_abs_def_zero], },
  by_cases ha0 : a = 0, { rw [ha0, neg_zero] },
  by_cases haa : -a = a, { rw [haa] },
  suffices hpa : (n+1 : ℕ) - a.val ≤ (n+1) / 2 ↔ (n+1 : ℕ) / 2 < a.val,
  { rw [val_min_abs_def_pos, val_min_abs_def_pos],
    rw ← not_le at hpa,
    simp only [if_neg ha0, neg_val, hpa, int.coe_nat_sub (le_of_lt a.val_lt)],
    split_ifs,
    all_goals { rw [← int.nat_abs_neg], congr' 1, ring } },
  suffices : (((n+1 : ℕ) % 2) + 2 * ((n + 1) / 2)) - a.val ≤ (n+1) / 2 ↔ (n+1 : ℕ) / 2 < a.val,
  by rwa [nat.mod_add_div] at this,
  suffices : (n + 1) % 2 + (n + 1) / 2 ≤ val a ↔ (n + 1) / 2 < val a,
  by rw [nat.sub_le_iff, two_mul, ← add_assoc, nat.add_sub_cancel, this],
  cases (n + 1 : ℕ).mod_two_eq_zero_or_one with hn0 hn1,
  { split,
    { assume h,
      apply lt_of_le_of_ne (le_trans (nat.le_add_left _ _) h),
      contrapose! haa,
      rw [← zmod.nat_cast_zmod_val a, ← haa, neg_eq_iff_add_eq_zero, ← nat.cast_add],
      rw [char_p.cast_eq_zero_iff (zmod (n+1)) (n+1)],
      rw [← two_mul, ← zero_add (2 * _), ← hn0, nat.mod_add_div] },
    { rw [hn0, zero_add], exact le_of_lt } },
  { rw [hn1, add_comm, nat.succ_le_iff] }
end

lemma val_eq_ite_val_min_abs {n : ℕ} [fact (0 < n)] (a : zmod n) :
  (a.val : ℤ) = a.val_min_abs + if a.val ≤ n / 2 then 0 else n :=
by { rw [zmod.val_min_abs_def_pos], split_ifs; simp only [add_zero, sub_add_cancel] }

lemma prime_ne_zero (p q : ℕ) [hp : fact p.prime] [hq : fact q.prime] (hpq : p ≠ q) :
  (q : zmod p) ≠ 0 :=
by rwa [← nat.cast_zero, ne.def, eq_iff_modeq_nat, nat.modeq.modeq_zero_iff,
  ← hp.1.coprime_iff_not_dvd, nat.coprime_primes hp.1 hq.1]

end zmod

namespace zmod

variables (p : ℕ) [fact p.prime]

private lemma mul_inv_cancel_aux (a : zmod p) (h : a ≠ 0) : a * a⁻¹ = 1 :=
begin
  obtain ⟨k, rfl⟩ := nat_cast_zmod_surjective a,
  apply coe_mul_inv_eq_one,
  apply nat.coprime.symm,
  rwa [nat.prime.coprime_iff_not_dvd (fact.out p.prime), ← char_p.cast_eq_zero_iff (zmod p)]
end

/-- Field structure on `zmod p` if `p` is prime. -/
instance : field (zmod p) :=
{ mul_inv_cancel := mul_inv_cancel_aux p,
  inv_zero := inv_zero p,
  .. zmod.comm_ring p,
  .. zmod.has_inv p,
  .. zmod.nontrivial p }

end zmod

lemma ring_hom.ext_zmod {n : ℕ} {R : Type*} [semiring R] (f g : (zmod n) →+* R) : f = g :=
begin
  ext a,
  obtain ⟨k, rfl⟩ := zmod.int_cast_surjective a,
  let φ : ℤ →+* R := f.comp (int.cast_ring_hom (zmod n)),
  let ψ : ℤ →+* R := g.comp (int.cast_ring_hom (zmod n)),
  show φ k = ψ k,
  rw φ.ext_int ψ,
end

namespace zmod
variables {n : ℕ} {R : Type*}

instance subsingleton_ring_hom [semiring R] : subsingleton ((zmod n) →+* R) :=
⟨ring_hom.ext_zmod⟩

instance subsingleton_ring_equiv [semiring R] : subsingleton (zmod n ≃+* R) :=
⟨λ f g, by { rw ring_equiv.coe_ring_hom_inj_iff, apply ring_hom.ext_zmod _ _ }⟩

@[simp] lemma ring_hom_map_cast [ring R] (f : R →+* (zmod n)) (k : zmod n) :
  f k = k :=
by { cases n; simp }

lemma ring_hom_right_inverse [ring R] (f : R →+* (zmod n)) :
  function.right_inverse (coe : zmod n → R) f :=
ring_hom_map_cast f

lemma ring_hom_surjective [ring R] (f : R →+* (zmod n)) : function.surjective f :=
(ring_hom_right_inverse f).surjective

lemma ring_hom_eq_of_ker_eq [comm_ring R] (f g : R →+* (zmod n))
  (h : f.ker = g.ker) : f = g :=
by rw [← f.lift_of_surjective_comp (zmod.ring_hom_surjective f) g (le_of_eq h),
      ring_hom.ext_zmod (f.lift_of_surjective _ _ _) (ring_hom.id _),
      ring_hom.id_comp]

end zmod<|MERGE_RESOLUTION|>--- conflicted
+++ resolved
@@ -209,16 +209,10 @@
 lemma nat_cast_zmod_val {n : ℕ} [fact (0 < n)] (a : zmod n) : (a.val : zmod n) = a :=
 begin
   casesI n,
-<<<<<<< HEAD
   { exfalso, exact nat.not_lt_zero 0 (fact.out _) },
   { change fin (n + 1) at i,
     refine ⟨i, _⟩,
     rw [fin.ext_iff, fin.coe_coe_eq_self] }
-=======
-  { exfalso, exact nat.not_lt_zero 0 ‹0 < 0› },
-  { change fin (n + 1) at a,
-    rw [val, fin.ext_iff, fin.coe_coe_eq_self] }
->>>>>>> 31531531
 end
 
 lemma nat_cast_right_inverse [fact (0 < n)] : function.right_inverse val (coe : ℕ → zmod n) :=
