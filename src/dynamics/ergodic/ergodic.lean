--- conflicted
+++ resolved
@@ -69,8 +69,6 @@
 
 end pre_ergodic
 
-<<<<<<< HEAD
-=======
 namespace measure_theory.measure_preserving
 
 variables {β : Type*} {m' : measurable_space β} {μ' : measure β} {s' : set β} {g : α → β}
@@ -110,16 +108,6 @@
 
 end measure_theory.measure_preserving
 
-namespace ergodic
-
-/-- An ergodic map is quasi ergodic. -/
-lemma quasi_ergodic (hf : ergodic f μ) : quasi_ergodic f μ :=
-{ .. hf.to_pre_ergodic,
-  .. hf.to_measure_preserving.quasi_measure_preserving, }
-
-end ergodic
-
->>>>>>> c9bcaa7b
 namespace quasi_ergodic
 
 /-- For a quasi ergodic map, sets that are almost invariant (rather than strictly invariant) are
