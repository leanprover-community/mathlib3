/-
Copyright (c) 2020 Thomas Browning and Patrick Lutz. All rights reserved.
Released under Apache 2.0 license as described in the file LICENSE.
Authors: Thomas Browning, Patrick Lutz
-/

import group_theory.solvable
import field_theory.polynomial_galois_group
import ring_theory.roots_of_unity

/-!
# The Abel-Ruffini Theorem

This file proves one direction of the Abel-Ruffini theorem, namely that if an element is solvable
by radicals, then its minimal polynomial has solvable Galois group.

## Main definitions

* `solvable_by_rad F E` : the intermediate field of solvable-by-radicals elements

## Main results

* the Abel-Ruffini Theorem `solvable_by_rad.is_solvable'` : An irreducible polynomial with a root
that is solvable by radicals has a solvable Galois group.
-/

noncomputable theory
open_locale classical polynomial

open polynomial intermediate_field

section abel_ruffini

variables {F : Type*} [field F] {E : Type*} [field E] [algebra F E]

lemma gal_zero_is_solvable : is_solvable (0 : F[X]).gal :=
by apply_instance

lemma gal_one_is_solvable : is_solvable (1 : F[X]).gal :=
by apply_instance

lemma gal_C_is_solvable (x : F) : is_solvable (C x).gal :=
by apply_instance

lemma gal_X_is_solvable : is_solvable (X : F[X]).gal :=
by apply_instance

lemma gal_X_sub_C_is_solvable (x : F) : is_solvable (X - C x).gal :=
by apply_instance

lemma gal_X_pow_is_solvable (n : ℕ) : is_solvable (X ^ n : F[X]).gal :=
by apply_instance

lemma gal_mul_is_solvable {p q : F[X]}
  (hp : is_solvable p.gal) (hq : is_solvable q.gal) : is_solvable (p * q).gal :=
solvable_of_solvable_injective (gal.restrict_prod_injective p q)

lemma gal_prod_is_solvable {s : multiset F[X]}
  (hs : ∀ p ∈ s, is_solvable (gal p)) : is_solvable s.prod.gal :=
begin
  apply multiset.induction_on' s,
  { exact gal_one_is_solvable },
  { intros p t hps hts ht,
    rw [multiset.insert_eq_cons, multiset.prod_cons],
    exact gal_mul_is_solvable (hs p hps) ht },
end

lemma gal_is_solvable_of_splits {p q : F[X]}
  (hpq : fact (p.splits (algebra_map F q.splitting_field))) (hq : is_solvable q.gal) :
  is_solvable p.gal :=
begin
  haveI : is_solvable (q.splitting_field ≃ₐ[F] q.splitting_field) := hq,
  exact solvable_of_surjective (alg_equiv.restrict_normal_hom_surjective q.splitting_field),
end

lemma gal_is_solvable_tower (p q : F[X])
  (hpq : p.splits (algebra_map F q.splitting_field))
  (hp : is_solvable p.gal)
  (hq : is_solvable (q.map (algebra_map F p.splitting_field)).gal) :
  is_solvable q.gal :=
begin
  let K := p.splitting_field,
  let L := q.splitting_field,
  haveI : fact (p.splits (algebra_map F L)) := ⟨hpq⟩,
  let ϕ : (L ≃ₐ[K] L) ≃* (q.map (algebra_map F K)).gal :=
    (is_splitting_field.alg_equiv L (q.map (algebra_map F K))).aut_congr,
  have ϕ_inj : function.injective ϕ.to_monoid_hom := ϕ.injective,
  haveI : is_solvable (K ≃ₐ[F] K) := hp,
  haveI : is_solvable (L ≃ₐ[K] L) := solvable_of_solvable_injective ϕ_inj,
  exact is_solvable_of_is_scalar_tower F p.splitting_field q.splitting_field,
end

section gal_X_pow_sub_C

lemma gal_X_pow_sub_one_is_solvable (n : ℕ) : is_solvable (X ^ n - 1 : F[X]).gal :=
begin
  rcases n.eq_zero_or_pos with rfl|hn,
  { rw [pow_zero, sub_self],
    exact gal_zero_is_solvable },
<<<<<<< HEAD
  have hn' : (X ^ n - 1 : F[X]) ≠ 0 :=
    λ h, one_ne_zero ((leading_coeff_X_pow_sub_one hn).symm.trans (congr_arg leading_coeff h)),
  apply is_solvable_of_comm,
  intros σ τ,
  ext a ha,
  rw [mem_root_set hn', alg_hom.map_sub, aeval_X_pow, aeval_one, sub_eq_zero] at ha,
=======
  have hn' : 0 < n := pos_iff_ne_zero.mpr hn,
  have hn'' : (X ^ n - 1 : F[X]) ≠ 0 := X_pow_sub_C_ne_zero hn' 1,
  apply is_solvable_of_comm,
  intros σ τ,
  ext a ha,
  simp only [mem_root_set_of_ne hn'', map_sub, aeval_X_pow, aeval_one, sub_eq_zero] at ha,
>>>>>>> 314d3a57
  have key : ∀ σ : (X ^ n - 1 : F[X]).gal, ∃ m : ℕ, σ a = a ^ m,
  { intro σ,
    lift n to ℕ+ using hn,
    exact map_root_of_unity_eq_pow_self σ.to_alg_hom (roots_of_unity.mk_of_pow_eq a ha) },
  obtain ⟨c, hc⟩ := key σ,
  obtain ⟨d, hd⟩ := key τ,
  rw [σ.mul_apply, τ.mul_apply, hc, τ.map_pow, hd, σ.map_pow, hc, ←pow_mul, pow_mul'],
end

lemma gal_X_pow_sub_C_is_solvable_aux (n : ℕ) (a : F)
  (h : (X ^ n - 1 : F[X]).splits (ring_hom.id F)) : is_solvable (X ^ n - C a).gal :=
begin
  by_cases ha : a = 0,
  { rw [ha, C_0, sub_zero],
    exact gal_X_pow_is_solvable n },
  have ha' : algebra_map F (X ^ n - C a).splitting_field a ≠ 0 :=
    mt ((injective_iff_map_eq_zero _).mp (ring_hom.injective _) a) ha,
  by_cases hn : n = 0,
  { rw [hn, pow_zero, ←C_1, ←C_sub],
    exact gal_C_is_solvable (1 - a) },
  have hn' : 0 < n := pos_iff_ne_zero.mpr hn,
<<<<<<< HEAD
  have hn'' : X ^ n - C a ≠ 0 :=
    λ h, one_ne_zero ((leading_coeff_X_pow_sub_C hn).symm.trans (congr_arg leading_coeff h)),
  have hn''' : (X ^ n - 1 : F[X]) ≠ 0 :=
    λ h, one_ne_zero ((leading_coeff_X_pow_sub_one hn).symm.trans (congr_arg leading_coeff h)),
=======
  have hn'' : X ^ n - C a ≠ 0 := X_pow_sub_C_ne_zero hn' a,
  have hn''' : (X ^ n - 1 : F[X]) ≠ 0 := X_pow_sub_C_ne_zero hn' 1,
>>>>>>> 314d3a57
  have mem_range : ∀ {c}, c ^ n = 1 → ∃ d, algebra_map F (X ^ n - C a).splitting_field d = c :=
    λ c hc, ring_hom.mem_range.mp (minpoly.mem_range_of_degree_eq_one F c (h.def.resolve_left hn'''
      (minpoly.irreducible ((splitting_field.normal (X ^ n - C a)).is_integral c)) (minpoly.dvd F c
      (by rwa [map_id, alg_hom.map_sub, sub_eq_zero, aeval_X_pow, aeval_one])))),
  apply is_solvable_of_comm,
  intros σ τ,
  ext b hb,
  simp only [mem_root_set_of_ne hn'', map_sub, aeval_X_pow, aeval_C, sub_eq_zero] at hb,
  have hb' : b ≠ 0,
  { intro hb',
    rw [hb', zero_pow hn'] at hb,
    exact ha' hb.symm },
  have key : ∀ σ : (X ^ n - C a).gal, ∃ c, σ b = b * algebra_map F _ c,
  { intro σ,
    have key : (σ b / b) ^ n = 1 := by rw [div_pow, ←σ.map_pow, hb, σ.commutes, div_self ha'],
    obtain ⟨c, hc⟩ := mem_range key,
    use c,
    rw [hc, mul_div_cancel' (σ b) hb'] },
  obtain ⟨c, hc⟩ := key σ,
  obtain ⟨d, hd⟩ := key τ,
  rw [σ.mul_apply, τ.mul_apply, hc, τ.map_mul, τ.commutes, hd, σ.map_mul, σ.commutes, hc],
  rw [mul_assoc, mul_assoc, mul_right_inj' hb', mul_comm],
end

lemma splits_X_pow_sub_one_of_X_pow_sub_C {F : Type*} [field F] {E : Type*} [field E]
  (i : F →+* E) (n : ℕ) {a : F} (ha : a ≠ 0) (h : (X ^ n - C a).splits i) : (X ^ n - 1).splits i :=
begin
  have ha' : i a ≠ 0 := mt ((injective_iff_map_eq_zero i).mp (i.injective) a) ha,
  by_cases hn : n = 0,
  { rw [hn, pow_zero, sub_self],
    exact splits_zero i },
  have hn' : (X ^ n - C a).degree ≠ 0 :=
    ne_of_eq_of_ne (degree_X_pow_sub_C hn a) (mt with_bot.coe_eq_coe.mp hn),
  obtain ⟨b, hb⟩ := exists_root_of_splits i h hn',
  rw [eval₂_sub, eval₂_X_pow, eval₂_C, sub_eq_zero] at hb,
  have hb' : b ≠ 0,
  { intro hb',
    rw [hb', zero_pow' _ hn] at hb,
    exact ha' hb.symm },
  let s := ((X ^ n - C a).map i).roots,
  have hs : _ = _ * (s.map _).prod := eq_prod_roots_of_splits h,
  rw [leading_coeff_X_pow_sub_C hn, ring_hom.map_one, C_1, one_mul] at hs,
  have hs' : s.card = n := (nat_degree_eq_card_roots h).symm.trans nat_degree_X_pow_sub_C,
  apply @splits_of_exists_multiset F E _ _ i (X ^ n - 1) (s.map (λ c : E, c / b)),
  rw [leading_coeff_X_pow_sub_one hn, ring_hom.map_one, C_1, one_mul, multiset.map_map],
  have C_mul_C : (C (i a⁻¹)) * (C (i a)) = 1,
  { rw [←C_mul, ←i.map_mul, inv_mul_cancel ha, i.map_one, C_1] },
  have key1 : (X ^ n - 1).map i = C (i a⁻¹) * ((X ^ n - C a).map i).comp (C b * X),
  { rw [polynomial.map_sub, polynomial.map_sub, polynomial.map_pow, map_X, map_C,
        polynomial.map_one, sub_comp, pow_comp, X_comp, C_comp, mul_pow, ←C_pow, hb, mul_sub,
        ←mul_assoc, C_mul_C, one_mul] },
  have key2 : (λ q : E[X], q.comp (C b * X)) ∘ (λ c : E, X - C c) =
    (λ c : E, C b * (X - C (c / b))),
  { ext1 c,
    change (X - C c).comp (C b * X) = C b * (X - C (c / b)),
    rw [sub_comp, X_comp, C_comp, mul_sub, ←C_mul, mul_div_cancel' c hb'] },
  rw [key1, hs, multiset_prod_comp, multiset.map_map, key2, multiset.prod_map_mul,
    multiset.map_const, multiset.prod_repeat, hs', ←C_pow, hb, ←mul_assoc, C_mul_C, one_mul],
  all_goals { exact field.to_nontrivial F },
end

lemma gal_X_pow_sub_C_is_solvable (n : ℕ) (x : F) : is_solvable (X ^ n - C x).gal :=
begin
  by_cases hx : x = 0,
  { rw [hx, C_0, sub_zero],
    exact gal_X_pow_is_solvable n },
  apply gal_is_solvable_tower (X ^ n - 1) (X ^ n - C x),
  { exact splits_X_pow_sub_one_of_X_pow_sub_C _ n hx (splitting_field.splits _) },
  { exact gal_X_pow_sub_one_is_solvable n },
  { rw [polynomial.map_sub, polynomial.map_pow, map_X, map_C],
    apply gal_X_pow_sub_C_is_solvable_aux,
    have key := splitting_field.splits (X ^ n - 1 : F[X]),
    rwa [←splits_id_iff_splits, polynomial.map_sub, polynomial.map_pow, map_X, polynomial.map_one]
      at key }
end

end gal_X_pow_sub_C

variables (F)

/-- Inductive definition of solvable by radicals -/
inductive is_solvable_by_rad : E → Prop
| base (a : F) : is_solvable_by_rad (algebra_map F E a)
| add (a b : E) : is_solvable_by_rad a → is_solvable_by_rad b → is_solvable_by_rad (a + b)
| neg (α : E) : is_solvable_by_rad α → is_solvable_by_rad (-α)
| mul (α β : E) : is_solvable_by_rad α → is_solvable_by_rad β → is_solvable_by_rad (α * β)
| inv (α : E) : is_solvable_by_rad α → is_solvable_by_rad α⁻¹
| rad (α : E) (n : ℕ) (hn : n ≠ 0) : is_solvable_by_rad (α^n) → is_solvable_by_rad α

variables (E)

/-- The intermediate field of solvable-by-radicals elements -/
def solvable_by_rad : intermediate_field F E :=
{ carrier := is_solvable_by_rad F,
  zero_mem' := by { convert is_solvable_by_rad.base (0 : F), rw ring_hom.map_zero },
  add_mem' := is_solvable_by_rad.add,
  neg_mem' := is_solvable_by_rad.neg,
  one_mem' := by { convert is_solvable_by_rad.base (1 : F), rw ring_hom.map_one },
  mul_mem' := is_solvable_by_rad.mul,
  inv_mem' := is_solvable_by_rad.inv,
  algebra_map_mem' := is_solvable_by_rad.base }

namespace solvable_by_rad

variables {F} {E} {α : E}

lemma induction (P : solvable_by_rad F E → Prop)
(base : ∀ α : F, P (algebra_map F (solvable_by_rad F E) α))
(add : ∀ α β : solvable_by_rad F E, P α → P β → P (α + β))
(neg : ∀ α : solvable_by_rad F E, P α → P (-α))
(mul : ∀ α β : solvable_by_rad F E, P α → P β → P (α * β))
(inv : ∀ α : solvable_by_rad F E, P α → P α⁻¹)
(rad : ∀ α : solvable_by_rad F E, ∀ n : ℕ, n ≠ 0 → P (α^n) → P α)
(α : solvable_by_rad F E) : P α :=
begin
  revert α,
  suffices : ∀ (α : E), is_solvable_by_rad F α → (∃ β : solvable_by_rad F E, ↑β = α ∧ P β),
  { intro α,
    obtain ⟨α₀, hα₀, Pα⟩ := this α (subtype.mem α),
    convert Pα,
    exact subtype.ext hα₀.symm },
  apply is_solvable_by_rad.rec,
  { exact λ α, ⟨algebra_map F (solvable_by_rad F E) α, rfl, base α⟩ },
  { intros α β hα hβ Pα Pβ,
    obtain ⟨⟨α₀, hα₀, Pα⟩, β₀, hβ₀, Pβ⟩ := ⟨Pα, Pβ⟩,
    exact ⟨α₀ + β₀, by {rw [←hα₀, ←hβ₀], refl }, add α₀ β₀ Pα Pβ⟩ },
  { intros α hα Pα,
    obtain ⟨α₀, hα₀, Pα⟩ := Pα,
    exact ⟨-α₀, by {rw ←hα₀, refl }, neg α₀ Pα⟩ },
  { intros α β hα hβ Pα Pβ,
    obtain ⟨⟨α₀, hα₀, Pα⟩, β₀, hβ₀, Pβ⟩ := ⟨Pα, Pβ⟩,
    exact ⟨α₀ * β₀, by {rw [←hα₀, ←hβ₀], refl }, mul α₀ β₀ Pα Pβ⟩ },
  { intros α hα Pα,
    obtain ⟨α₀, hα₀, Pα⟩ := Pα,
    exact ⟨α₀⁻¹, by {rw ←hα₀, refl }, inv α₀ Pα⟩ },
  { intros α n hn hα Pα,
    obtain ⟨α₀, hα₀, Pα⟩ := Pα,
    refine ⟨⟨α, is_solvable_by_rad.rad α n hn hα⟩, rfl, rad _ n hn _⟩,
    convert Pα,
    exact subtype.ext (eq.trans ((solvable_by_rad F E).coe_pow _ n) hα₀.symm) }
end

theorem is_integral (α : solvable_by_rad F E) : is_integral F α :=
begin
  revert α,
  apply solvable_by_rad.induction,
  { exact λ _, is_integral_algebra_map },
  { exact λ _ _, is_integral_add },
  { exact λ _, is_integral_neg },
  { exact λ _ _, is_integral_mul },
  { exact λ α hα, subalgebra.inv_mem_of_algebraic (integral_closure F (solvable_by_rad F E))
      (show is_algebraic F ↑(⟨α, hα⟩ : integral_closure F (solvable_by_rad F E)),
        by exact is_algebraic_iff_is_integral.mpr hα) },
  { intros α n hn hα,
    obtain ⟨p, h1, h2⟩ := is_algebraic_iff_is_integral.mpr hα,
    refine is_algebraic_iff_is_integral.mp ⟨p.comp (X ^ n),
      ⟨λ h, h1 (leading_coeff_eq_zero.mp _), by rw [aeval_comp, aeval_X_pow, h2]⟩⟩,
    rwa [←leading_coeff_eq_zero, leading_coeff_comp, leading_coeff_X_pow, one_pow, mul_one] at h,
    rwa nat_degree_X_pow }
end

/-- The statement to be proved inductively -/
def P (α : solvable_by_rad F E) : Prop := is_solvable (minpoly F α).gal

/-- An auxiliary induction lemma, which is generalized by `solvable_by_rad.is_solvable`. -/
lemma induction3 {α : solvable_by_rad F E} {n : ℕ} (hn : n ≠ 0) (hα : P (α ^ n)) : P α :=
begin
  let p := minpoly F (α ^ n),
  have hp : p.comp (X ^ n) ≠ 0,
  { intro h,
    cases (comp_eq_zero_iff.mp h) with h' h',
    { exact minpoly.ne_zero (is_integral (α ^ n)) h' },
    { exact hn (by rw [←nat_degree_C _, ←h'.2, nat_degree_X_pow]) } },
  apply gal_is_solvable_of_splits,
  { exact ⟨splits_of_splits_of_dvd _ hp (splitting_field.splits (p.comp (X ^ n)))
      (minpoly.dvd F α (by rw [aeval_comp, aeval_X_pow, minpoly.aeval]))⟩ },
  { refine gal_is_solvable_tower p (p.comp (X ^ n)) _ hα _,
    { exact gal.splits_in_splitting_field_of_comp _ _ (by rwa [nat_degree_X_pow]) },
    { obtain ⟨s, hs⟩ := (splits_iff_exists_multiset _).1 (splitting_field.splits p),
      rw [map_comp, polynomial.map_pow, map_X, hs, mul_comp, C_comp],
      apply gal_mul_is_solvable (gal_C_is_solvable _),
      rw multiset_prod_comp,
      apply gal_prod_is_solvable,
      intros q hq,
      rw multiset.mem_map at hq,
      obtain ⟨q, hq, rfl⟩ := hq,
      rw multiset.mem_map at hq,
      obtain ⟨q, hq, rfl⟩ := hq,
      rw [sub_comp, X_comp, C_comp],
      exact gal_X_pow_sub_C_is_solvable n q } },
end

/-- An auxiliary induction lemma, which is generalized by `solvable_by_rad.is_solvable`. -/
lemma induction2 {α β γ : solvable_by_rad F E} (hγ : γ ∈ F⟮α, β⟯) (hα : P α) (hβ : P β) : P γ :=
begin
  let p := (minpoly F α),
  let q := (minpoly F β),
  have hpq := polynomial.splits_of_splits_mul _ (mul_ne_zero (minpoly.ne_zero (is_integral α))
    (minpoly.ne_zero (is_integral β))) (splitting_field.splits (p * q)),
  let f : F⟮α, β⟯ →ₐ[F] (p * q).splitting_field := classical.choice (alg_hom_mk_adjoin_splits
  begin
    intros x hx,
    cases hx,
    rw hx,
    exact ⟨is_integral α, hpq.1⟩,
    cases hx,
    exact ⟨is_integral β, hpq.2⟩,
  end),
  have key : minpoly F γ = minpoly F (f ⟨γ, hγ⟩) := minpoly.eq_of_irreducible_of_monic
    (minpoly.irreducible (is_integral γ)) begin
      suffices : aeval (⟨γ, hγ⟩ : F ⟮α, β⟯) (minpoly F γ) = 0,
      { rw [aeval_alg_hom_apply, this, alg_hom.map_zero] },
      apply (algebra_map F⟮α, β⟯ (solvable_by_rad F E)).injective,
      rw [ring_hom.map_zero, ← aeval_algebra_map_apply],
      exact minpoly.aeval F γ,
    end (minpoly.monic (is_integral γ)),
  rw [P, key],
  exact gal_is_solvable_of_splits ⟨normal.splits (splitting_field.normal _) _⟩
    (gal_mul_is_solvable hα hβ),
end

/-- An auxiliary induction lemma, which is generalized by `solvable_by_rad.is_solvable`. -/
lemma induction1 {α β : solvable_by_rad F E} (hβ : β ∈ F⟮α⟯) (hα : P α) : P β :=
induction2 (adjoin.mono F _ _ (ge_of_eq (set.pair_eq_singleton α)) hβ) hα hα

theorem is_solvable (α : solvable_by_rad F E) :
  is_solvable (minpoly F α).gal :=
begin
  revert α,
  apply solvable_by_rad.induction,
  { exact λ α, by { rw minpoly.eq_X_sub_C, exact gal_X_sub_C_is_solvable α } },
  { exact λ α β, induction2 (add_mem (subset_adjoin F _ (set.mem_insert α _))
      (subset_adjoin F _ (set.mem_insert_of_mem α (set.mem_singleton β)))) },
  { exact λ α, induction1 (neg_mem (mem_adjoin_simple_self F α)) },
  { exact λ α β, induction2 (mul_mem (subset_adjoin F _ (set.mem_insert α _))
      (subset_adjoin F _ (set.mem_insert_of_mem α (set.mem_singleton β)))) },
  { exact λ α, induction1 (inv_mem (mem_adjoin_simple_self F α)) },
  { exact λ α n, induction3 },
end

/-- **Abel-Ruffini Theorem** (one direction): An irreducible polynomial with an
`is_solvable_by_rad` root has solvable Galois group -/
lemma is_solvable' {α : E} {q : F[X]} (q_irred : irreducible q)
  (q_aeval : aeval α q = 0) (hα : is_solvable_by_rad F α) :
  _root_.is_solvable q.gal :=
begin
  haveI : _root_.is_solvable (q * C q.leading_coeff⁻¹).gal,
  { rw [minpoly.eq_of_irreducible q_irred q_aeval,
        ←show minpoly F (⟨α, hα⟩ : solvable_by_rad F E) = minpoly F α,
        from minpoly.eq_of_algebra_map_eq (ring_hom.injective _) (is_integral ⟨α, hα⟩) rfl],
    exact is_solvable ⟨α, hα⟩ },
  refine solvable_of_surjective (gal.restrict_dvd_surjective ⟨C q.leading_coeff⁻¹, rfl⟩ _),
  rw [mul_ne_zero_iff, ne, ne, C_eq_zero, inv_eq_zero],
  exact ⟨q_irred.ne_zero, leading_coeff_ne_zero.mpr q_irred.ne_zero⟩,
end

end solvable_by_rad

end abel_ruffini<|MERGE_RESOLUTION|>--- conflicted
+++ resolved
@@ -97,21 +97,12 @@
   rcases n.eq_zero_or_pos with rfl|hn,
   { rw [pow_zero, sub_self],
     exact gal_zero_is_solvable },
-<<<<<<< HEAD
-  have hn' : (X ^ n - 1 : F[X]) ≠ 0 :=
-    λ h, one_ne_zero ((leading_coeff_X_pow_sub_one hn).symm.trans (congr_arg leading_coeff h)),
-  apply is_solvable_of_comm,
-  intros σ τ,
-  ext a ha,
-  rw [mem_root_set hn', alg_hom.map_sub, aeval_X_pow, aeval_one, sub_eq_zero] at ha,
-=======
   have hn' : 0 < n := pos_iff_ne_zero.mpr hn,
   have hn'' : (X ^ n - 1 : F[X]) ≠ 0 := X_pow_sub_C_ne_zero hn' 1,
   apply is_solvable_of_comm,
   intros σ τ,
   ext a ha,
   simp only [mem_root_set_of_ne hn'', map_sub, aeval_X_pow, aeval_one, sub_eq_zero] at ha,
->>>>>>> 314d3a57
   have key : ∀ σ : (X ^ n - 1 : F[X]).gal, ∃ m : ℕ, σ a = a ^ m,
   { intro σ,
     lift n to ℕ+ using hn,
@@ -133,15 +124,8 @@
   { rw [hn, pow_zero, ←C_1, ←C_sub],
     exact gal_C_is_solvable (1 - a) },
   have hn' : 0 < n := pos_iff_ne_zero.mpr hn,
-<<<<<<< HEAD
-  have hn'' : X ^ n - C a ≠ 0 :=
-    λ h, one_ne_zero ((leading_coeff_X_pow_sub_C hn).symm.trans (congr_arg leading_coeff h)),
-  have hn''' : (X ^ n - 1 : F[X]) ≠ 0 :=
-    λ h, one_ne_zero ((leading_coeff_X_pow_sub_one hn).symm.trans (congr_arg leading_coeff h)),
-=======
   have hn'' : X ^ n - C a ≠ 0 := X_pow_sub_C_ne_zero hn' a,
   have hn''' : (X ^ n - 1 : F[X]) ≠ 0 := X_pow_sub_C_ne_zero hn' 1,
->>>>>>> 314d3a57
   have mem_range : ∀ {c}, c ^ n = 1 → ∃ d, algebra_map F (X ^ n - C a).splitting_field d = c :=
     λ c hc, ring_hom.mem_range.mp (minpoly.mem_range_of_degree_eq_one F c (h.def.resolve_left hn'''
       (minpoly.irreducible ((splitting_field.normal (X ^ n - C a)).is_integral c)) (minpoly.dvd F c
