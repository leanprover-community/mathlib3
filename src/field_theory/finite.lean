--- conflicted
+++ resolved
@@ -7,57 +7,14 @@
 import data.equiv.ring
 import data.zmod.basic
 import linear_algebra.basis
-<<<<<<< HEAD
-import algebra.geom_sum
+import ring_theory.integral_domain
 
 /-!
 # Finite fields
 
 This file contains basic results about finite fields.
-Throughout most of this file, K denotes a finite field with q elements.
-
-## Main results
-
-1. Every finite integral domain is a field (`field_of_integral_domain`).
-2. The unit group of a finite field is a cyclic group of order q - 1.
-   (`finite_field.is_cyclic` and `card_units`)
-3. `sum_pow_units`: The sum of x^i, where x ranges over the units of K, is
-   | q-1 if q-1 ∣ i
-   | 0   otherwise
-4. `finite_field.card`: The cardinality q is a power of the characteristic of K.
-   See `card'` for a variant.
--/
-
-variables {K : Type*} [field K] [fintype K]
-variables {R : Type*} [integral_domain R]
-local notation `q` := fintype.card K
-=======
-import ring_theory.integral_domain
-
-/-!
-# Finite fields
->>>>>>> d34c69f7
-
-This file contains basic results about finite fields.
 Throughout most of this file, `K` denotes a finite field with `q` elements.
 
-<<<<<<< HEAD
-open function finset polynomial nat
-
-variables (S : set (units R)) [is_subgroup S] [fintype S]
-
-lemma card_nth_roots_subgroup_units [decidable_eq R] {n : ℕ} (hn : 0 < n) (a : S) :
-  (univ.filter (λ b : S, b ^ n = a)).card ≤ (nth_roots n ((a : units R) : R)).card :=
-card_le_card_of_inj_on (λ a, ((a : units R) : R))
-  (by simp [mem_nth_roots hn, (units.coe_pow _ _).symm, -units.coe_pow, units.ext_iff.symm, subtype.coe_ext])
-  (by simp [units.ext_iff.symm, subtype.coe_ext.symm])
-
-/-- A finite subgroup of the units of an integral domain is cyclic. -/
-instance subgroup_units_cyclic : is_cyclic S :=
-by haveI := classical.dec_eq R; exact
-is_cyclic_of_card_pow_eq_one_le
-  (λ n hn, le_trans (card_nth_roots_subgroup_units S hn 1) (card_nth_roots _ _))
-=======
 ## Main results
 
 1. Every finite integral domain is a field (`field_of_integral_domain`).
@@ -73,21 +30,17 @@
 variables {K : Type*} [field K] [fintype K]
 variables {R : Type*} [integral_domain R]
 local notation `q` := fintype.card K
->>>>>>> d34c69f7
 
 open_locale big_operators
 
 namespace finite_field
 open function finset polynomial
 
-<<<<<<< HEAD
-=======
 /-- The unit group of a finite integral domain is cyclic. -/
 instance [fintype R] : is_cyclic (units R) :=
 let φ : units R →* R := { to_fun := coe, map_one' := units.coe_one, map_mul' := units.coe_mul } in
 is_cyclic_of_subgroup_integral_domain φ $ units.ext
 
->>>>>>> d34c69f7
 /-- Every finite integral domain is a field. -/
 def field_of_integral_domain [fintype R] [decidable_eq R] : field R :=
 { inv := λ a, if h : a = 0 then 0
@@ -140,12 +93,7 @@
 
 end polynomial
 
-<<<<<<< HEAD
-/-- A finite field of cardinality `q` has a unit group of cardinality `q - 1`. -/
-lemma card_units : fintype.card (units K) = q - 1 :=
-=======
 lemma card_units : fintype.card (units K) = fintype.card K - 1 :=
->>>>>>> d34c69f7
 begin
   classical,
   rw [eq_comm, nat.sub_eq_iff_eq_add (fintype.card_pos_iff.2 ⟨(0 : K)⟩)],
@@ -157,16 +105,6 @@
   congr; simp [set.ext_iff, classical.em]
 end
 
-<<<<<<< HEAD
-/-- The units of a finite field form a cyclic group. -/
-instance : is_cyclic (units K) :=
-by haveI := classical.dec_eq K;
-haveI := set_fintype (@set.univ (units K)); exact
-let ⟨g, hg⟩ := is_cyclic.exists_generator (@set.univ (units K)) in
-⟨⟨g, λ x, let ⟨n, hn⟩ := hg ⟨x, trivial⟩ in ⟨n, by rw [← is_subgroup.coe_gpow, hn]; refl⟩⟩⟩
-
-=======
->>>>>>> d34c69f7
 lemma prod_univ_units_id_eq_neg_one :
   univ.prod (λ x, x) = (-1 : units K) :=
 begin
@@ -180,16 +118,9 @@
       this, mul_one]
 end
 
-<<<<<<< HEAD
-/-- In a finite field of cardinality `q`, one has `a^(q-1) = 1` for all nonzero `a`. -/
-lemma pow_card_sub_one_eq_one  (a : K) (ha : a ≠ 0) :
-  a ^ (q - 1) = 1 :=
-calc a ^ (q - 1) = (units.mk0 a ha ^ (q - 1) : units K) :
-=======
 lemma pow_card_sub_one_eq_one (a : K) (ha : a ≠ 0) :
   a ^ (fintype.card K - 1) = 1 :=
 calc a ^ (fintype.card K - 1) = (units.mk0 a ha ^ (fintype.card K - 1) : units K) :
->>>>>>> d34c69f7
     by rw [units.coe_pow, units.coe_mk0]
   ... = 1 : by { classical, rw [← card_units, pow_card_eq_one], refl }
 
@@ -221,50 +152,6 @@
   exact nat.pow_dvd_pow _ n.2,
 end
 
-<<<<<<< HEAD
-/-- The sum of `x^i` as `x` ranges over the units of a finite field of cardinality `q`
-is equal to `0` unless `(q-1) ∣ i`, in which case the sum is `q-1`. -/
-lemma sum_pow_units (i : ℕ) :
-  univ.sum (λ (x : units K), (x^i : K)) = if (q - 1) ∣ i then q - 1 else 0 :=
-begin
-  haveI : decidable_eq (units K) := classical.dec_eq (units K),
-  obtain ⟨a, ha⟩ := is_cyclic.exists_generator (units K),
-  calc univ.sum (λ (x : units K), (x^i : K)) =
-    ((range (order_of a)).image (λ i, a ^ i)).sum (λ x, (x^i : K)) :
-  by rw [is_cyclic.image_range_order_of ha]
-    ... = (range (order_of a)).sum (λ k, ↑(a^k)^i) :
-  by { apply finset.sum_image, intros i hi j hj h, rw [mem_range] at hi hj,
-       exact pow_injective_of_lt_order_of a hi hj h }
-    ... = geom_series (a^i : K) (q-1) :
-  by { rw [order_of_eq_card_of_forall_mem_gpowers ha, card_units],
-       apply sum_congr rfl, intros k hk, rw [← pow_mul', pow_mul, units.coe_pow] }
-    ... = if (q - 1) ∣ i then q - 1 else 0 :
-  begin
-    split_ifs with H H,
-    { rcases H with ⟨d, rfl⟩,
-      have aux : (λ (i:ℕ), ((a : K) ^ ((q - 1) * d)) ^ i) = λ i, 1,
-      { funext i, rw [pow_mul, pow_card_sub_one_eq_one _ (units.ne_zero _), one_pow, one_pow], },
-      rw [geom_series_def, aux, sum_const, card_range, add_monoid.smul_one, nat.cast_sub, nat.cast_one],
-      exact fintype.card_pos_iff.mpr ⟨0⟩ },
-    { have hai0 : (a^i : K) ≠ 0,
-      { rw ← units.coe_pow, apply units.ne_zero },
-      have hai1 : a ^ i ≠ 1,
-      { contrapose! H,
-        rw [← card_units, ← order_of_eq_card_of_forall_mem_gpowers ha],
-        exact order_of_dvd_of_pow_eq_one H },
-      have key : geom_series ((a^i : K)) (q-1) * (a^i - 1) = 0,
-      { rw [geom_sum_mul (a^i : K) (q-1), pow_card_sub_one_eq_one _ hai0, sub_self] },
-      apply (eq_zero_or_eq_zero_of_mul_eq_zero key).resolve_right,
-      rw [sub_eq_zero],
-      rwa [ne.def, units.ext_iff, units.coe_pow, units.coe_one] at hai1, },
-  end
-end
-
-/-- The sum of `x^i` as `x` ranges over a finite field of cardinality `q`
-is equal to `0` if `i < q-1`. -/
-lemma sum_pow_lt_card_sub_one (i : ℕ) (h : i < q - 1) :
-  univ.sum (λ x, x^i) = (0:K) :=
-=======
 lemma forall_pow_eq_one_iff (i : ℕ) :
   (∀ x : units K, x ^ i = 1) ↔ q - 1 ∣ i :=
 begin
@@ -306,36 +193,21 @@
 is equal to `0` if `i < q - 1`. -/
 lemma sum_pow_lt_card_sub_one (i : ℕ) (h : i < q - 1) :
   ∑ x : K, x ^ i = 0 :=
->>>>>>> d34c69f7
 begin
   by_cases hi : i = 0,
   { simp only [hi, add_monoid.smul_one, sum_const, pow_zero, card_univ, cast_card_eq_zero], },
   classical,
-<<<<<<< HEAD
-=======
   have hiq : ¬ (q - 1) ∣ i, { contrapose! h,  exact nat.le_of_dvd (nat.pos_of_ne_zero hi) h },
->>>>>>> d34c69f7
   let φ : units K ↪ K := ⟨coe, units.ext⟩,
   have : univ.map φ = univ \ finset.singleton 0,
   { ext x,
     simp only [true_and, embedding.coe_fn_mk, mem_sdiff, units.exists_iff_ne_zero,
-<<<<<<< HEAD
-     mem_univ, mem_map, exists_prop_of_true, mem_singleton] },
-  calc univ.sum (λ x : K, x^i) = (univ \ finset.singleton 0).sum (λ x, x ^ i) :
-    by rw [← sum_sdiff (subset_univ (finset.singleton (0:K))), sum_singleton,
-           zero_pow (nat.pos_of_ne_zero hi), add_zero]
-    ... = (univ.map φ).sum (λ x, x ^ i) : by rw this
-    ... = univ.sum (λ x : units K, x^i) : univ.sum_map φ _
-    ... = 0 : by { rw [sum_pow_units K i, if_neg], contrapose! h,
-                   exact nat.le_of_dvd (nat.pos_of_ne_zero hi) h, }
-=======
                mem_univ, mem_map, exists_prop_of_true, mem_singleton] },
   calc ∑ x : K, x ^ i = ∑ x in univ \ finset.singleton 0, x ^ i :
     by rw [← sum_sdiff (subset_univ (finset.singleton (0:K))), sum_singleton,
            zero_pow (nat.pos_of_ne_zero hi), add_zero]
     ... = ∑ x : units K, x ^ i : by { rw [← this, univ.sum_map φ], refl }
     ... = 0 : by { rw [sum_pow_units K i, if_neg], exact hiq, }
->>>>>>> d34c69f7
 end
 
 end finite_field
