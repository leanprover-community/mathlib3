/-
Copyright (c) 2018 Chris Hughes. All rights reserved.
Released under Apache 2.0 license as described in the file LICENSE.
Authors: Chris Hughes, Joey van Langen, Casper Putz
-/

import data.polynomial
import data.equiv.ring
import data.zmod.basic
<<<<<<< HEAD
import linear_algebra.basis
import algebra.geom_sum
import group_theory.congruence
import group_theory.quotient_group

/-!
# Finite fields

This file contains basic results about finite fields.
Throughout most of this file, `K` denotes a finite field with `q` elements.

## Main results

1. Every finite integral domain is a field (`field_of_integral_domain`).
2. The unit group of a finite field is a cyclic group of order `q - 1`.
   (`finite_field.is_cyclic` and `card_units`)
3. `sum_pow_units`: The sum of `x^i`, where `x` ranges over the units of `K`, is
   - `q-1` if `q-1 ∣ i`
   - `0`   otherwise
4. `finite_field.card`: The cardinality `q` is a power of the characteristic of `K`.
   See `card'` for a variant.
-/

variables {K : Type*} [field K] [fintype K]
variables {R : Type*} [integral_domain R]
local notation `q` := fintype.card K
=======
import group_theory.order_of_element
import linear_algebra.basis

universes u v
variables {K : Type u} {R : Type v}
>>>>>>> 9734cc28

open_locale big_operators

section

<<<<<<< HEAD
open function finset polynomial nat

variables {G : Type*} [group G] [fintype G]

lemma card_nth_roots_subgroup_units (f : G →* R) (hf : injective f) {n : ℕ} (hn : 0 < n) (g₀ : G) :
  ({g ∈ univ | g ^ n = g₀} : finset G).card ≤ (nth_roots n (f g₀)).card :=
begin
  apply card_le_card_of_inj_on f,
  { intros g hg, rw [sep_def, mem_filter] at hg, rw [mem_nth_roots hn, ← f.map_pow, hg.2] },
  { intros, apply hf, assumption }
end

/-- A finite subgroup of the unit group of an integral domain is cyclic. -/
lemma is_cyclic_of_subgroup_integral_domain (f : G →* R) (hf : injective f) : is_cyclic G :=
begin
  haveI := classical.dec_eq G,
  apply is_cyclic_of_card_pow_eq_one_le,
  intros n hn,
  convert (le_trans (card_nth_roots_subgroup_units f hf hn 1) (card_nth_roots n (f 1)))
end


=======
variables [integral_domain R] (S : set (units R)) [is_subgroup S] [fintype S]

lemma card_nth_roots_subgroup_units [decidable_eq R] {n : ℕ} (hn : 0 < n) (a : S) :
  (univ.filter (λ b : S, b ^ n = a)).card ≤ (nth_roots n ((a : units R) : R)).card :=
card_le_card_of_inj_on (λ a, ((a : units R) : R))
  (by simp [mem_nth_roots hn, (units.coe_pow _ _).symm, -units.coe_pow, units.ext_iff.symm, subtype.coe_ext])
  (by simp [units.ext_iff.symm, subtype.coe_ext.symm])
>>>>>>> 9734cc28

lemma sum_units_subgroup (f : G →* R) [decidable (f = 1)] (i : ℕ) :
  ∑ g : G, f g = if f = 1 then fintype.card G else 0 :=
begin
  split_ifs with h h,
  { simp [h, card_univ], },
  classical,
  -- let Q := quotient_group.quotient (is_group_hom.ker f),
  -- haveI : group Q := ,
  simp only [← @set.range_factorization_eq _ _ f, function.comp, finset.sum_comp],
  -- haveI : group (set.range f) :=
  -- { one := f 1, mul :=  },
  -- haveI : is_cyclic (set.range f) := is_cyclic_of_subgroup_integral_domain _ _,
  -- obtain ⟨g₀, hG⟩ := is_cyclic.exists_generator G,
end


/-- The sum of `x ^ i` as `x` ranges over a finite subgroup `G` of the units of an integral domain
is equal to `0` unless the cardinality of `G` divides `i`,
in which case the sum is the cardinality of `G`. -/
lemma sum_pow_units_subgroup (f : G →* R) (hf : injective f) (i : ℕ) :
  ∑ g : G, f g ^ i = if fintype.card G ∣ i then fintype.card G else 0 :=
begin
  haveI : decidable_eq G := classical.dec_eq G,
  haveI : is_cyclic G := is_cyclic_of_subgroup_integral_domain f hf,
  obtain ⟨g₀, hG⟩ := is_cyclic.exists_generator G,
  calc ∑ g : G, f g ^ i = ∑ g in (range (order_of g₀)).image (λ i, g₀ ^ i), f g ^ i :
  by rw [is_cyclic.image_range_order_of hG]
    ... = ∑ k in range (order_of g₀), f (g₀ ^ k) ^ i :
  by { apply finset.sum_image, intros i hi j hj h, rw [mem_range] at hi hj,
       exact pow_injective_of_lt_order_of g₀ hi hj h }
    ... = geom_series (f g₀ ^ i) (fintype.card G) :
  by { rw [order_of_eq_card_of_forall_mem_gpowers hG],
       apply sum_congr rfl, intros k hk, rw [← pow_mul', pow_mul, f.map_pow] }
    ... = if (fintype.card G) ∣ i then fintype.card G else 0 : _,
  split_ifs with H H,
  { rcases H with ⟨d, rfl⟩,
    rw [pow_mul, ← f.map_pow, pow_card_eq_one, f.map_one, geom_series_def],
    simp only [_root_.one_pow, add_monoid.smul_one, sum_const, card_range] },
  { have key : geom_series (f g₀ ^ i) (fintype.card G) * (f g₀ ^ i - 1) = 0,
    { rw [geom_sum_mul (f g₀ ^ i) (fintype.card G), ← f.map_pow, ← f.map_pow,
          pow_card_eq_one, f.map_one, sub_self] },
    apply (eq_zero_or_eq_zero_of_mul_eq_zero key).resolve_right,
    rw [sub_eq_zero, ← f.map_one, ← f.map_pow],
    apply hf.ne,
    contrapose! H,
    rw [← order_of_eq_card_of_forall_mem_gpowers hG],
    exact order_of_dvd_of_pow_eq_one H },
end

variables (S : set (units R)) [is_subgroup S] [fintype S]

/-- A finite subgroup of the units of an integral domain is cyclic. -/
instance subgroup_units_cyclic : is_cyclic S :=
<<<<<<< HEAD
let φ : S →* R :=
{ to_fun := coe,
  map_one' := by simp only [is_submonoid.coe_one, units.coe_one, coe_coe],
  map_mul' := by intros; simp only [is_submonoid.coe_mul, units.coe_mul, coe_coe] } in
is_cyclic_of_subgroup_integral_domain φ $ injective_comp units.ext subtype.val_injective
=======
by haveI := classical.dec_eq R; exact
is_cyclic_of_card_pow_eq_one_le
  (λ n hn, le_trans (card_nth_roots_subgroup_units S hn 1) (card_nth_roots _ _))
>>>>>>> 9734cc28

end

namespace finite_field
open function finset polynomial

/-- The unit group of a finite integral domain is cyclic. -/
instance [fintype R] : is_cyclic (units R) :=
let φ : units R →* R := { to_fun := coe, map_one' := units.coe_one, map_mul' := units.coe_mul } in
is_cyclic_of_subgroup_integral_domain φ $ units.ext

<<<<<<< HEAD
/-- Every finite integral domain is a field. -/
def field_of_integral_domain [fintype R] [decidable_eq R] : field R :=
=======
def field_of_integral_domain [fintype R] [decidable_eq R] [integral_domain R] :
  field R :=
>>>>>>> 9734cc28
{ inv := λ a, if h : a = 0 then 0
    else fintype.bij_inv (show function.bijective (* a),
      from fintype.injective_iff_bijective.1 $ λ _ _, (domain.mul_right_inj h).1) 1,
  mul_inv_cancel := λ a ha, show a * dite _ _ _ = _, by rw [dif_neg ha, mul_comm];
    exact fintype.right_inverse_bij_inv (show function.bijective (* a), from _) 1,
  inv_zero := dif_pos rfl,
  ..show integral_domain R, by apply_instance }

section polynomial

<<<<<<< HEAD
=======
variables [fintype R] [integral_domain R]

>>>>>>> 9734cc28
open finset polynomial

/-- The cardinality of a field is at most `n` times the cardinality of the image of a degree `n`
  polynomial -/
<<<<<<< HEAD
lemma card_image_polynomial_eval [fintype R] [decidable_eq R] {p : polynomial R} (hp : 0 < p.degree) :
=======
lemma card_image_polynomial_eval [decidable_eq R] {p : polynomial R} (hp : 0 < p.degree) :
>>>>>>> 9734cc28
  fintype.card R ≤ nat_degree p * (univ.image (λ x, eval x p)).card :=
finset.card_le_mul_card_image _ _
  (λ a _, calc _ = (p - C a).roots.card : congr_arg card
    (by simp [finset.ext, mem_roots_sub_C hp, -sub_eq_add_neg])
    ... ≤ _ : card_roots_sub_C' hp)

/-- If `f` and `g` are quadratic polynomials, then the `f.eval a + g.eval b = 0` has a solution. -/
<<<<<<< HEAD
lemma exists_root_sum_quadratic [fintype R] {f g : polynomial R} (hf2 : degree f = 2)
=======
lemma exists_root_sum_quadratic {f g : polynomial R} (hf2 : degree f = 2)
>>>>>>> 9734cc28
  (hg2 : degree g = 2) (hR : fintype.card R % 2 = 1) : ∃ a b, f.eval a + g.eval b = 0 :=
by letI := classical.dec_eq R; exact
suffices ¬ disjoint (univ.image (λ x : R, eval x f)) (univ.image (λ x : R, eval x (-g))),
begin
  simp only [disjoint_left, mem_image] at this,
  push_neg at this,
  rcases this with ⟨x, ⟨a, _, ha⟩, ⟨b, _, hb⟩⟩,
  exact ⟨a, b, by rw [ha, ← hb, eval_neg, neg_add_self]⟩
end,
assume hd : disjoint _ _,
lt_irrefl (2 * ((univ.image (λ x : R, eval x f)) ∪ (univ.image (λ x : R, eval x (-g)))).card) $
calc 2 * ((univ.image (λ x : R, eval x f)) ∪ (univ.image (λ x : R, eval x (-g)))).card
    ≤ 2 * fintype.card R : nat.mul_le_mul_left _ (finset.card_le_of_subset (subset_univ _))
... = fintype.card R + fintype.card R : two_mul _
... < nat_degree f * (univ.image (λ x : R, eval x f)).card +
      nat_degree (-g) * (univ.image (λ x : R, eval x (-g))).card :
    add_lt_add_of_lt_of_le
      (lt_of_le_of_ne
        (card_image_polynomial_eval (by rw hf2; exact dec_trivial))
        (mt (congr_arg (%2)) (by simp [nat_degree_eq_of_degree_eq_some hf2, hR])))
      (card_image_polynomial_eval (by rw [degree_neg, hg2]; exact dec_trivial))
... = 2 * (univ.image (λ x : R, eval x f) ∪ univ.image (λ x : R, eval x (-g))).card :
  by rw [card_disjoint_union hd]; simp [nat_degree_eq_of_degree_eq_some hf2,
    nat_degree_eq_of_degree_eq_some hg2, bit0, mul_add]

end polynomial

<<<<<<< HEAD
/-- A finite field of cardinality `q` has a unit group of cardinality `q - 1`. -/
lemma card_units : fintype.card (units K) = q - 1 :=
=======
section
variables [field K] [fintype K]

lemma card_units : fintype.card (units K) = fintype.card K - 1 :=
>>>>>>> 9734cc28
begin
  classical,
  rw [eq_comm, nat.sub_eq_iff_eq_add (fintype.card_pos_iff.2 ⟨(0 : K)⟩)],
  haveI := set_fintype {a : K | a ≠ 0},
  haveI := set_fintype (@set.univ K),
  rw [fintype.card_congr (equiv.units_equiv_ne_zero _),
    ← @set.card_insert _ _ {a : K | a ≠ 0} _ (not_not.2 (eq.refl (0 : K)))
    (set.fintype_insert _ _), fintype.card_congr (equiv.set.univ K).symm],
  congr; simp [set.ext_iff, classical.em]
end

<<<<<<< HEAD
lemma prod_univ_units_id_eq_neg_one :
  ∏ x : units K, x = -1 :=
begin
  classical,
  suffices : ∏ (x : units K) in univ.erase (-1), x = 1,
  by rw [← insert_erase (mem_univ (-1 : units K)), prod_insert (not_mem_erase _ _), this, mul_one],
  apply prod_involution (λ x _, x⁻¹),
  { intros, exact mul_right_inv _, },
  { intros u hu h1, rw mem_erase at hu, rw [ne.def, units.inv_eq_self_iff], tauto },
  { intros, simp only [inv_inv] },
  { intros u hu, rw mem_erase at hu ⊢,
    show ¬u⁻¹ = -1 ∧ u⁻¹ ∈ univ,
    rw [inv_eq_iff_inv_eq, units.neg_inv, one_inv, eq_comm],
    exact ⟨hu.1, mem_univ _⟩, }
end

/-- In a finite field of cardinality `q`, one has `a^(q-1) = 1` for all nonzero `a`. -/
lemma pow_card_sub_one_eq_one  (a : K) (ha : a ≠ 0) :
  a ^ (q - 1) = 1 :=
calc a ^ (q - 1) = (units.mk0 a ha ^ (q - 1) : units K) :
=======
instance : is_cyclic (units K) :=
by haveI := classical.dec_eq K;
haveI := set_fintype (@set.univ (units K)); exact
let ⟨g, hg⟩ := is_cyclic.exists_generator (@set.univ (units K)) in
⟨⟨g, λ x, let ⟨n, hn⟩ := hg ⟨x, trivial⟩ in ⟨n, by rw [← is_subgroup.coe_gpow, hn]; refl⟩⟩⟩

lemma prod_univ_units_id_eq_neg_one :
  univ.prod (λ x, x) = (-1 : units K) :=
begin
  classical,
  have : ((@univ (units K) _).erase (-1)).prod (λ x, x) = 1,
  from prod_involution (λ x _, x⁻¹) (by simp)
    (λ a, by simp [units.inv_eq_self_iff] {contextual := tt})
    (λ a, by simp [@inv_eq_iff_inv_eq _ _ a, eq_comm] {contextual := tt})
    (by simp),
  rw [← insert_erase (mem_univ (-1 : units K)), prod_insert (not_mem_erase _ _),
      this, mul_one]
end

theorem card (p : ℕ) [char_p K p] : ∃ (n : ℕ+), nat.prime p ∧ fintype.card K = p^(n : ℕ) :=
begin
  haveI hp : fact p.prime := char_p.char_is_prime K p,
  have V : vector_space (zmod p) K, from { .. (zmod.cast_hom p K).to_module },
  obtain ⟨n, h⟩ := @vector_space.card_fintype _ _ _ _ V _ _,
  rw zmod.card at h,
  refine ⟨⟨n, _⟩, hp, h⟩,
  apply or.resolve_left (nat.eq_zero_or_pos n),
  rintro rfl,
  rw nat.pow_zero at h,
  have : (0 : K) = 1, { apply fintype.card_le_one_iff.mp (le_of_eq h) },
  exact absurd this zero_ne_one,
end

theorem card' : ∃ (p : ℕ) (n : ℕ+), nat.prime p ∧ fintype.card K = p^(n : ℕ) :=
let ⟨p, hc⟩ := char_p.exists K in ⟨p, @finite_field.card K _ _ p hc⟩

end

lemma pow_card_sub_one_eq_one [field K] [fintype K] (a : K) (ha : a ≠ 0) :
  a ^ (fintype.card K - 1) = 1 :=
calc a ^ (fintype.card K - 1) = (units.mk0 a ha ^ (fintype.card K - 1) : units K) :
>>>>>>> 9734cc28
    by rw [units.coe_pow, units.coe_mk0]
  ... = 1 : by { classical, rw [← card_units, pow_card_eq_one], refl }

variable (K)

theorem card (p : ℕ) [char_p K p] : ∃ (n : ℕ+), nat.prime p ∧ q = p^(n : ℕ) :=
begin
  haveI hp : fact p.prime := char_p.char_is_prime K p,
  have V : vector_space (zmod p) K, from { .. (zmod.cast_hom p K).to_module },
  obtain ⟨n, h⟩ := @vector_space.card_fintype _ _ _ _ V _ _,
  rw zmod.card at h,
  refine ⟨⟨n, _⟩, hp, h⟩,
  apply or.resolve_left (nat.eq_zero_or_pos n),
  rintro rfl,
  rw nat.pow_zero at h,
  have : (0 : K) = 1, { apply fintype.card_le_one_iff.mp (le_of_eq h) },
  exact absurd this zero_ne_one,
end

theorem card' : ∃ (p : ℕ) (n : ℕ+), nat.prime p ∧ q = p^(n : ℕ) :=
let ⟨p, hc⟩ := char_p.exists K in ⟨p, @finite_field.card K _ _ p hc⟩

@[simp] lemma cast_card_eq_zero : (q : K) = 0 :=
begin
  rcases char_p.exists K with ⟨p, _char_p⟩, resetI,
  rcases card K p with ⟨n, hp, hn⟩,
  simp only [char_p.cast_eq_zero_iff K p, hn],
  conv { congr, rw [← nat.pow_one p] },
  exact nat.pow_dvd_pow _ n.2,
end

/-- The sum of `x ^ i` as `x` ranges over the units of a finite field of cardinality `q`
is equal to `0` unless `(q - 1) ∣ i`, in which case the sum is `q - 1`. -/
lemma sum_pow_units (i : ℕ) :
  ∑ x : units K, (x ^ i : K) = if (q - 1) ∣ i then -1 else 0 :=
begin
  calc ∑ x : units K, (x ^ i : K) = if fintype.card (units K) ∣ i then fintype.card (units K) else 0 :
      sum_pow_units_subgroup ⟨(coe : units K → K), units.coe_one, units.coe_mul⟩ units.ext i
    ... = if (q - 1) ∣ i then -1 else 0 : _,
  suffices : 1 ≤ q,
  { simp only [card_units, nat.cast_sub this, cast_card_eq_zero, nat.cast_one, zero_sub],
    split_ifs; refl },
  exact fintype.card_pos_iff.mpr ⟨0⟩
end

/-- The sum of `x ^ i` as `x` ranges over a finite field of cardinality `q`
is equal to `0` if `i < q - 1`. -/
lemma sum_pow_lt_card_sub_one (i : ℕ) (h : i < q - 1) :
  ∑ x : K, x ^ i = 0 :=
begin
  by_cases hi : i = 0,
  { simp only [hi, add_monoid.smul_one, sum_const, pow_zero, card_univ, cast_card_eq_zero], },
  classical,
  have hiq : ¬ (q - 1) ∣ i, { contrapose! h,  exact nat.le_of_dvd (nat.pos_of_ne_zero hi) h },
  let φ : units K ↪ K := ⟨coe, units.ext⟩,
  have : univ.map φ = univ \ finset.singleton 0,
  { ext x,
    simp only [true_and, embedding.coe_fn_mk, mem_sdiff, units.exists_iff_ne_zero,
               mem_univ, mem_map, exists_prop_of_true, mem_singleton] },
  calc ∑ x : K, x ^ i = ∑ x in univ \ finset.singleton 0, x ^ i :
    by rw [← sum_sdiff (subset_univ (finset.singleton (0:K))), sum_singleton,
           zero_pow (nat.pos_of_ne_zero hi), add_zero]
    ... = ∑ x : units K, x ^ i : by { rw [← this, univ.sum_map φ], refl }
    ... = 0 : by { rw [sum_pow_units K i, if_neg], exact hiq, }
end

end finite_field

namespace zmod

open finite_field polynomial

lemma sum_two_squares (p : ℕ) [hp : fact p.prime] (x : zmod p) :
  ∃ a b : zmod p, a^2 + b^2 = x :=
begin
  cases hp.eq_two_or_odd with hp2 hp_odd,
  { unfreezeI, subst p, revert x, exact dec_trivial },
  let f : polynomial (zmod p) := X^2,
  let g : polynomial (zmod p) := X^2 - C x,
  obtain ⟨a, b, hab⟩ : ∃ a b, f.eval a + g.eval b = 0 :=
    @exists_root_sum_quadratic _ _ _ f g
      (degree_X_pow 2) (degree_X_pow_sub_C dec_trivial _) (by rw [zmod.card, hp_odd]),
  refine ⟨a, b, _⟩,
  rw ← sub_eq_zero,
  simpa only [eval_C, eval_X, eval_pow, eval_sub, ← add_sub_assoc] using hab,
end

end zmod

namespace char_p

lemma sum_two_squares (R : Type*) [integral_domain R] (p : ℕ) [fact (0 < p)] [char_p R p] (x : ℤ) :
  ∃ a b : ℕ, (a^2 + b^2 : R) = x :=
begin
  haveI := char_is_prime_of_pos R p,
  obtain ⟨a, b, hab⟩ := zmod.sum_two_squares p x,
  refine ⟨a.val, b.val, _⟩,
  have := congr_arg (zmod.cast_hom p R) hab,
  simpa only [zmod.cast_int_cast, zmod.cast_hom_apply, zmod.cast_add,
    zmod.nat_cast_val, _root_.pow_two, zmod.cast_mul]
end

end char_p

open_locale nat
open zmod nat

/-- The Fermat-Euler totient theorem. `nat.modeq.pow_totient` is an alternative statement
  of the same theorem. -/
@[simp] lemma zmod.pow_totient {n : ℕ} [fact (0 < n)] (x : units (zmod n)) : x ^ φ n = 1 :=
by rw [← card_units_eq_totient, pow_card_eq_one]

/-- The Fermat-Euler totient theorem. `zmod.pow_totient` is an alternative statement
  of the same theorem. -/
lemma nat.modeq.pow_totient {x n : ℕ} (h : nat.coprime x n) : x ^ φ n ≡ 1 [MOD n] :=
begin
  cases n, {simp},
  rw ← zmod.eq_iff_modeq_nat,
  let x' : units (zmod (n+1)) := zmod.unit_of_coprime _ h,
  have := zmod.pow_totient x',
  apply_fun (coe : units (zmod (n+1)) → zmod (n+1)) at this,
  simpa only [-zmod.pow_totient, succ_eq_add_one, cast_pow, units.coe_one,
    nat.cast_one, cast_unit_of_coprime, units.coe_pow],
end<|MERGE_RESOLUTION|>--- conflicted
+++ resolved
@@ -7,11 +7,9 @@
 import data.polynomial
 import data.equiv.ring
 import data.zmod.basic
-<<<<<<< HEAD
+import group_theory.order_of_element
 import linear_algebra.basis
 import algebra.geom_sum
-import group_theory.congruence
-import group_theory.quotient_group
 
 /-!
 # Finite fields
@@ -34,19 +32,11 @@
 variables {K : Type*} [field K] [fintype K]
 variables {R : Type*} [integral_domain R]
 local notation `q` := fintype.card K
-=======
-import group_theory.order_of_element
-import linear_algebra.basis
-
-universes u v
-variables {K : Type u} {R : Type v}
->>>>>>> 9734cc28
 
 open_locale big_operators
 
 section
 
-<<<<<<< HEAD
 open function finset polynomial nat
 
 variables {G : Type*} [group G] [fintype G]
@@ -67,33 +57,6 @@
   intros n hn,
   convert (le_trans (card_nth_roots_subgroup_units f hf hn 1) (card_nth_roots n (f 1)))
 end
-
-
-=======
-variables [integral_domain R] (S : set (units R)) [is_subgroup S] [fintype S]
-
-lemma card_nth_roots_subgroup_units [decidable_eq R] {n : ℕ} (hn : 0 < n) (a : S) :
-  (univ.filter (λ b : S, b ^ n = a)).card ≤ (nth_roots n ((a : units R) : R)).card :=
-card_le_card_of_inj_on (λ a, ((a : units R) : R))
-  (by simp [mem_nth_roots hn, (units.coe_pow _ _).symm, -units.coe_pow, units.ext_iff.symm, subtype.coe_ext])
-  (by simp [units.ext_iff.symm, subtype.coe_ext.symm])
->>>>>>> 9734cc28
-
-lemma sum_units_subgroup (f : G →* R) [decidable (f = 1)] (i : ℕ) :
-  ∑ g : G, f g = if f = 1 then fintype.card G else 0 :=
-begin
-  split_ifs with h h,
-  { simp [h, card_univ], },
-  classical,
-  -- let Q := quotient_group.quotient (is_group_hom.ker f),
-  -- haveI : group Q := ,
-  simp only [← @set.range_factorization_eq _ _ f, function.comp, finset.sum_comp],
-  -- haveI : group (set.range f) :=
-  -- { one := f 1, mul :=  },
-  -- haveI : is_cyclic (set.range f) := is_cyclic_of_subgroup_integral_domain _ _,
-  -- obtain ⟨g₀, hG⟩ := is_cyclic.exists_generator G,
-end
-
 
 /-- The sum of `x ^ i` as `x` ranges over a finite subgroup `G` of the units of an integral domain
 is equal to `0` unless the cardinality of `G` divides `i`,
@@ -132,17 +95,11 @@
 
 /-- A finite subgroup of the units of an integral domain is cyclic. -/
 instance subgroup_units_cyclic : is_cyclic S :=
-<<<<<<< HEAD
 let φ : S →* R :=
 { to_fun := coe,
   map_one' := by simp only [is_submonoid.coe_one, units.coe_one, coe_coe],
   map_mul' := by intros; simp only [is_submonoid.coe_mul, units.coe_mul, coe_coe] } in
 is_cyclic_of_subgroup_integral_domain φ $ injective_comp units.ext subtype.val_injective
-=======
-by haveI := classical.dec_eq R; exact
-is_cyclic_of_card_pow_eq_one_le
-  (λ n hn, le_trans (card_nth_roots_subgroup_units S hn 1) (card_nth_roots _ _))
->>>>>>> 9734cc28
 
 end
 
@@ -154,13 +111,8 @@
 let φ : units R →* R := { to_fun := coe, map_one' := units.coe_one, map_mul' := units.coe_mul } in
 is_cyclic_of_subgroup_integral_domain φ $ units.ext
 
-<<<<<<< HEAD
 /-- Every finite integral domain is a field. -/
 def field_of_integral_domain [fintype R] [decidable_eq R] : field R :=
-=======
-def field_of_integral_domain [fintype R] [decidable_eq R] [integral_domain R] :
-  field R :=
->>>>>>> 9734cc28
 { inv := λ a, if h : a = 0 then 0
     else fintype.bij_inv (show function.bijective (* a),
       from fintype.injective_iff_bijective.1 $ λ _ _, (domain.mul_right_inj h).1) 1,
@@ -171,20 +123,11 @@
 
 section polynomial
 
-<<<<<<< HEAD
-=======
-variables [fintype R] [integral_domain R]
-
->>>>>>> 9734cc28
 open finset polynomial
 
 /-- The cardinality of a field is at most `n` times the cardinality of the image of a degree `n`
   polynomial -/
-<<<<<<< HEAD
 lemma card_image_polynomial_eval [fintype R] [decidable_eq R] {p : polynomial R} (hp : 0 < p.degree) :
-=======
-lemma card_image_polynomial_eval [decidable_eq R] {p : polynomial R} (hp : 0 < p.degree) :
->>>>>>> 9734cc28
   fintype.card R ≤ nat_degree p * (univ.image (λ x, eval x p)).card :=
 finset.card_le_mul_card_image _ _
   (λ a _, calc _ = (p - C a).roots.card : congr_arg card
@@ -192,11 +135,7 @@
     ... ≤ _ : card_roots_sub_C' hp)
 
 /-- If `f` and `g` are quadratic polynomials, then the `f.eval a + g.eval b = 0` has a solution. -/
-<<<<<<< HEAD
 lemma exists_root_sum_quadratic [fintype R] {f g : polynomial R} (hf2 : degree f = 2)
-=======
-lemma exists_root_sum_quadratic {f g : polynomial R} (hf2 : degree f = 2)
->>>>>>> 9734cc28
   (hg2 : degree g = 2) (hR : fintype.card R % 2 = 1) : ∃ a b, f.eval a + g.eval b = 0 :=
 by letI := classical.dec_eq R; exact
 suffices ¬ disjoint (univ.image (λ x : R, eval x f)) (univ.image (λ x : R, eval x (-g))),
@@ -224,15 +163,7 @@
 
 end polynomial
 
-<<<<<<< HEAD
-/-- A finite field of cardinality `q` has a unit group of cardinality `q - 1`. -/
-lemma card_units : fintype.card (units K) = q - 1 :=
-=======
-section
-variables [field K] [fintype K]
-
 lemma card_units : fintype.card (units K) = fintype.card K - 1 :=
->>>>>>> 9734cc28
 begin
   classical,
   rw [eq_comm, nat.sub_eq_iff_eq_add (fintype.card_pos_iff.2 ⟨(0 : K)⟩)],
@@ -244,34 +175,6 @@
   congr; simp [set.ext_iff, classical.em]
 end
 
-<<<<<<< HEAD
-lemma prod_univ_units_id_eq_neg_one :
-  ∏ x : units K, x = -1 :=
-begin
-  classical,
-  suffices : ∏ (x : units K) in univ.erase (-1), x = 1,
-  by rw [← insert_erase (mem_univ (-1 : units K)), prod_insert (not_mem_erase _ _), this, mul_one],
-  apply prod_involution (λ x _, x⁻¹),
-  { intros, exact mul_right_inv _, },
-  { intros u hu h1, rw mem_erase at hu, rw [ne.def, units.inv_eq_self_iff], tauto },
-  { intros, simp only [inv_inv] },
-  { intros u hu, rw mem_erase at hu ⊢,
-    show ¬u⁻¹ = -1 ∧ u⁻¹ ∈ univ,
-    rw [inv_eq_iff_inv_eq, units.neg_inv, one_inv, eq_comm],
-    exact ⟨hu.1, mem_univ _⟩, }
-end
-
-/-- In a finite field of cardinality `q`, one has `a^(q-1) = 1` for all nonzero `a`. -/
-lemma pow_card_sub_one_eq_one  (a : K) (ha : a ≠ 0) :
-  a ^ (q - 1) = 1 :=
-calc a ^ (q - 1) = (units.mk0 a ha ^ (q - 1) : units K) :
-=======
-instance : is_cyclic (units K) :=
-by haveI := classical.dec_eq K;
-haveI := set_fintype (@set.univ (units K)); exact
-let ⟨g, hg⟩ := is_cyclic.exists_generator (@set.univ (units K)) in
-⟨⟨g, λ x, let ⟨n, hn⟩ := hg ⟨x, trivial⟩ in ⟨n, by rw [← is_subgroup.coe_gpow, hn]; refl⟩⟩⟩
-
 lemma prod_univ_units_id_eq_neg_one :
   univ.prod (λ x, x) = (-1 : units K) :=
 begin
@@ -285,29 +188,9 @@
       this, mul_one]
 end
 
-theorem card (p : ℕ) [char_p K p] : ∃ (n : ℕ+), nat.prime p ∧ fintype.card K = p^(n : ℕ) :=
-begin
-  haveI hp : fact p.prime := char_p.char_is_prime K p,
-  have V : vector_space (zmod p) K, from { .. (zmod.cast_hom p K).to_module },
-  obtain ⟨n, h⟩ := @vector_space.card_fintype _ _ _ _ V _ _,
-  rw zmod.card at h,
-  refine ⟨⟨n, _⟩, hp, h⟩,
-  apply or.resolve_left (nat.eq_zero_or_pos n),
-  rintro rfl,
-  rw nat.pow_zero at h,
-  have : (0 : K) = 1, { apply fintype.card_le_one_iff.mp (le_of_eq h) },
-  exact absurd this zero_ne_one,
-end
-
-theorem card' : ∃ (p : ℕ) (n : ℕ+), nat.prime p ∧ fintype.card K = p^(n : ℕ) :=
-let ⟨p, hc⟩ := char_p.exists K in ⟨p, @finite_field.card K _ _ p hc⟩
-
-end
-
-lemma pow_card_sub_one_eq_one [field K] [fintype K] (a : K) (ha : a ≠ 0) :
+lemma pow_card_sub_one_eq_one (a : K) (ha : a ≠ 0) :
   a ^ (fintype.card K - 1) = 1 :=
 calc a ^ (fintype.card K - 1) = (units.mk0 a ha ^ (fintype.card K - 1) : units K) :
->>>>>>> 9734cc28
     by rw [units.coe_pow, units.coe_mk0]
   ... = 1 : by { classical, rw [← card_units, pow_card_eq_one], refl }
 
