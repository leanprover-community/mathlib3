--- conflicted
+++ resolved
@@ -97,23 +97,7 @@
 
 end polynomial
 
-<<<<<<< HEAD
-lemma card_units : fintype.card (units K) = fintype.card K - 1 :=
-begin
-  classical,
-  rw [eq_comm, tsub_eq_iff_eq_add_of_le (fintype.card_pos_iff.2 ⟨(0 : K)⟩).succ_le],
-  haveI := set_fintype {a : K | a ≠ 0},
-  haveI := set_fintype (@set.univ K),
-  rw [fintype.card_congr (equiv.units_equiv_ne_zero _),
-    ← @set.card_insert _ _ {a : K | a ≠ 0} _ (not_not.2 (eq.refl (0 : K)))
-    (set.fintype_insert _ _), fintype.card_congr (equiv.set.univ K).symm],
-  congr; simp [set.ext_iff, classical.em]
-end
-
-lemma prod_univ_units_id_eq_neg_one :
-=======
 lemma prod_univ_units_id_eq_neg_one [field K] [fintype (units K)] :
->>>>>>> 939e8b9a
   (∏ x : units K, x) = (-1 : units K) :=
 begin
   classical,
