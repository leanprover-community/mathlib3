/-
Copyright (c) 2021 Johan Commelin. All rights reserved.
Released under Apache 2.0 license as described in the file LICENSE.
Authors: Aaron Anderson, Alex J. Best, Johan Commelin, Eric Rodriguez, Ruben Van de Velde
-/

import algebra.char_p.algebra
import field_theory.finite.basic
import field_theory.separable
import linear_algebra.finite_dimensional

/-!
# Galois fields

If `p` is a prime number, and `n` a natural number,
then `galois_field p n` is defined as the splitting field of `X^(p^n) - X` over `zmod p`.
It is a finite field with `p ^ n` elements.

## Main definition

* `galois_field p n` is a field with `p ^ n` elements

## Main Results

- `galois_field.alg_equiv_galois_field`: Any finite field is isomorphic to some Galois field
- `finite_field.alg_equiv_of_card_eq`: Uniqueness of finite fields : algebra isomorphism
- `finite_field.ring_equiv_of_card_eq`: Uniqueness of finite fields : ring isomorphism

-/

noncomputable theory

open polynomial

lemma galois_poly_separable {K : Type*} [field K] (p q : ℕ) [char_p K p] (h : p ∣ q) :
  separable (X ^ q - X : polynomial K) :=
begin
  use [1, (X ^ q - X - 1)],
  rw [← char_p.cast_eq_zero_iff (polynomial K) p] at h,
  rw [derivative_sub, derivative_pow, derivative_X, h],
  ring,
end

/-- A finite field with `p ^ n` elements.
Every field with the same cardinality is (non-canonically)
isomorphic to this field. -/
@[derive field]
def galois_field (p : ℕ) [fact p.prime] (n : ℕ) :=
splitting_field (X^(p^n) - X : polynomial (zmod p))

instance : inhabited (@galois_field 2 (fact.mk nat.prime_two) 1) :=
⟨37⟩

namespace galois_field
variables (p : ℕ) [fact p.prime] (n : ℕ)

instance : algebra (zmod p) (galois_field p n) :=
splitting_field.algebra _

instance : is_splitting_field (zmod p) (galois_field p n) (X^(p^n) - X) :=
polynomial.is_splitting_field.splitting_field _

instance : char_p (galois_field p n) p :=
(algebra.char_p_iff (zmod p) (galois_field p n) p).mp (by apply_instance)

instance : fintype (galois_field p n) := by {dsimp only [galois_field],
  exact finite_dimensional.fintype_of_fintype (zmod p) (galois_field p n) }

lemma finrank {n} (h : n ≠ 0) : finite_dimensional.finrank (zmod p) (galois_field p n) = n :=
begin
  set g_poly := (X^(p^n) - X : polynomial (zmod p)),
  have hp : 1 < p := (fact.out (nat.prime p)).one_lt,
  have aux : g_poly ≠ 0 := finite_field.X_pow_card_pow_sub_X_ne_zero _ h hp,
  have key : fintype.card ((g_poly).root_set (galois_field p n)) = (g_poly).nat_degree :=
    card_root_set_eq_nat_degree (galois_poly_separable p _ (dvd_pow (dvd_refl p) h))
    (splitting_field.splits g_poly),
  have nat_degree_eq : (g_poly).nat_degree = p ^ n :=
    finite_field.X_pow_card_pow_sub_X_nat_degree_eq _ h hp,
  rw nat_degree_eq at key,
  suffices : (g_poly).root_set (galois_field p n) = set.univ,
  { simp_rw [this, ←fintype.of_equiv_card (equiv.set.univ _)] at key,
    rw [@card_eq_pow_finrank (zmod p), zmod.card] at key,
    exact nat.pow_right_injective ((nat.prime.one_lt' p).out) key },
  rw set.eq_univ_iff_forall,
  suffices : ∀ x (hx : x ∈ (⊤ : subalgebra (zmod p) (galois_field p n))),
    x ∈ (X ^ p ^ n - X : polynomial (zmod p)).root_set (galois_field p n),
  { simpa, },
  rw ← splitting_field.adjoin_root_set,
  simp_rw algebra.mem_adjoin_iff,
  intros x hx,
  -- We discharge the `p = 0` separately, to avoid typeclass issues on `zmod p`.
  unfreezingI { cases p, cases hp, },
  apply subring.closure_induction hx; clear_dependent x; simp_rw mem_root_set aux,
  { rintros x (⟨r, rfl⟩ | hx),
    { simp only [aeval_X_pow, aeval_X, alg_hom.map_sub],
      rw [← ring_hom.map_pow, zmod.pow_card_pow, sub_self], },
    { dsimp only [galois_field] at hx,
      rwa mem_root_set aux at hx, }, },
  { dsimp only [g_poly],
    rw [← coeff_zero_eq_aeval_zero'],
    simp only [coeff_X_pow, coeff_X_zero, sub_zero, ring_hom.map_eq_zero, ite_eq_right_iff,
      one_ne_zero, coeff_sub],
    intro hn,
    exact nat.not_lt_zero 1 (pow_eq_zero hn.symm ▸ hp), },
  { simp, },
  { simp only [aeval_X_pow, aeval_X, alg_hom.map_sub, add_pow_char_pow, sub_eq_zero],
    intros x y hx hy,
    rw [hx, hy], },
  { intros x hx,
    simp only [sub_eq_zero, aeval_X_pow, aeval_X, alg_hom.map_sub, sub_neg_eq_add] at *,
    rw [neg_pow, hx, char_p.neg_one_pow_char_pow],
    simp, },
  { simp only [aeval_X_pow, aeval_X, alg_hom.map_sub, mul_pow, sub_eq_zero],
    intros x y hx hy,
    rw [hx, hy], },
end

lemma card (h : n ≠ 0) : fintype.card (galois_field p n) = p ^ n :=
begin
  let b := is_noetherian.finset_basis (zmod p) (galois_field p n),
  rw [module.card_fintype b, ← finite_dimensional.finrank_eq_card_basis b, zmod.card, finrank p h],
end

theorem splits_zmod_X_pow_sub_X : splits (ring_hom.id (zmod p)) (X ^ p - X) :=
begin
  have hp : 1 < p := (fact.out (nat.prime p)).one_lt,
  have h1 : roots (X ^ p - X : polynomial (zmod p)) = finset.univ.val,
  { convert finite_field.roots_X_pow_card_sub_X _,
    exact (zmod.card p).symm },
  have h2 := finite_field.X_pow_card_sub_X_nat_degree_eq (zmod p) hp,
  -- We discharge the `p = 0` separately, to avoid typeclass issues on `zmod p`.
  unfreezingI { cases p, cases hp, },
  rw [splits_iff_card_roots, h1, ←finset.card_def, finset.card_univ, h2, zmod.card],
end

/-- A Galois field with exponent 1 is equivalent to `zmod` -/
def equiv_zmod_p : galois_field p 1 ≃ₐ[zmod p] (zmod p) :=
have h : (X ^ p ^ 1 : polynomial (zmod p)) = X ^ (fintype.card (zmod p)),
  by rw [pow_one, zmod.card p],
have inst : is_splitting_field (zmod p) (zmod p) (X ^ p ^ 1 - X),
  by { rw h, apply_instance },
by exactI (is_splitting_field.alg_equiv (zmod p) (X ^ (p ^ 1) - X : polynomial (zmod p))).symm

variables {K : Type*} [field K] [fintype K] [algebra (zmod p) K]

theorem splits_X_pow_card_sub_X : splits (algebra_map (zmod p) K) (X ^ fintype.card K - X) :=
by rw [←splits_id_iff_splits, map_sub, map_pow, map_X, splits_iff_card_roots,
  finite_field.roots_X_pow_card_sub_X, ←finset.card_def, finset.card_univ,
  finite_field.X_pow_card_sub_X_nat_degree_eq]; exact fintype.one_lt_card

lemma is_splitting_field_of_card_eq (h : fintype.card K = p ^ n) :
  is_splitting_field (zmod p) K (X ^ (p ^ n) - X) :=
{ splits := by { rw ← h, exact splits_X_pow_card_sub_X p },
  adjoin_roots :=
  begin
    have hne : n ≠ 0,
    { rintro rfl, rw [pow_zero, fintype.card_eq_one_iff_nonempty_unique] at h,
      cases h, resetI, exact false_of_nontrivial_of_subsingleton K },
    refine algebra.eq_top_iff.mpr (λ x, algebra.subset_adjoin _),
    rw [map_sub, map_pow, map_X, finset.mem_coe, multiset.mem_to_finset, mem_roots,
        is_root.def, eval_sub, eval_pow, eval_X, ← h, finite_field.pow_card, sub_self],
    exact finite_field.X_pow_card_pow_sub_X_ne_zero K hne (fact.out _)
  end }

/-- Any finite field is (possibly non canonically) isomorphic to some Galois field. -/
def alg_equiv_galois_field (h : fintype.card K = p ^ n) :
  K ≃ₐ[zmod p] galois_field p n :=
by haveI := is_splitting_field_of_card_eq _ _ h; exact is_splitting_field.alg_equiv _ _

end galois_field

namespace finite_field

variables {K : Type*} [field K] [fintype K] {K' : Type*} [field K'] [fintype K']

/-- Uniqueness of finite fields:
  Any two finite fields of the same cardinality are (possibly non canonically) isomorphic-/
def alg_equiv_of_card_eq (p : ℕ) [fact p.prime] [algebra (zmod p) K] [algebra (zmod p) K']
  (hKK' : fintype.card K = fintype.card K') :
  K ≃ₐ[zmod p] K' :=
begin
  haveI : char_p K p,
  { rw ← algebra.char_p_iff (zmod p) K p, exact zmod.char_p p, },
  haveI : char_p K' p,
  { rw ← algebra.char_p_iff (zmod p) K' p, exact zmod.char_p p, },
  choose n a hK using finite_field.card K p,
  choose n' a' hK' using finite_field.card K' p,
  rw [hK,hK'] at hKK',
  have hGalK := galois_field.alg_equiv_galois_field p n hK,
  have hK'Gal := (galois_field.alg_equiv_galois_field p n' hK').symm,
  rw (nat.pow_right_injective (fact.out (nat.prime p)).one_lt hKK') at *,
  use alg_equiv.trans hGalK hK'Gal,
end

/-- Uniqueness of finite fields:
  Any two finite fields of the same cardinality are (possibly non canonically) isomorphic-/
def ring_equiv_of_card_eq (hKK' : fintype.card K = fintype.card K') : K ≃+* K' :=
begin
  choose p _char_p_K using char_p.exists K,
  choose p' _char_p'_K' using char_p.exists K',
  resetI,
  choose n hp hK using finite_field.card K p,
  choose n' hp' hK' using finite_field.card K' p',
  have hpp' : p = p', -- := eq_prime_of_eq_prime_pow
  { by_contra hne,
    have h2 := nat.coprime_pow_primes n n' hp hp' hne,
    rw [(eq.congr hK hK').mp hKK', nat.coprime_self, pow_eq_one_iff (pnat.ne_zero n')] at h2,
    exact nat.prime.ne_one hp' h2,
<<<<<<< HEAD
    all_goals {apply_instance},  },
=======
    all_goals {apply_instance}, },
>>>>>>> e1ccb8f0
  rw ← hpp' at *,
  haveI := fact_iff.2 hp,
  exact alg_equiv_of_card_eq p hKK',
end

end finite_field<|MERGE_RESOLUTION|>--- conflicted
+++ resolved
@@ -206,11 +206,7 @@
     have h2 := nat.coprime_pow_primes n n' hp hp' hne,
     rw [(eq.congr hK hK').mp hKK', nat.coprime_self, pow_eq_one_iff (pnat.ne_zero n')] at h2,
     exact nat.prime.ne_one hp' h2,
-<<<<<<< HEAD
-    all_goals {apply_instance},  },
-=======
     all_goals {apply_instance}, },
->>>>>>> e1ccb8f0
   rw ← hpp' at *,
   haveI := fact_iff.2 hp,
   exact alg_equiv_of_card_eq p hKK',
