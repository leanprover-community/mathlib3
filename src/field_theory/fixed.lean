/-
Copyright (c) 2020 Kenny Lau. All rights reserved.
Released under Apache 2.0 license as described in the file LICENSE.
Authors: Kenny Lau
-/

import algebra.polynomial.group_ring_action
import field_theory.normal
import field_theory.separable
import field_theory.tower
import ring_theory.polynomial

/-!
# Fixed field under a group action.

This is the basis of the Fundamental Theorem of Galois Theory.
Given a (finite) group `G` that acts on a field `F`, we define `fixed_points G F`,
the subfield consisting of elements of `F` fixed_points by every element of `G`.

This subfield is then normal and separable, and in addition (TODO) if `G` acts faithfully on `F`
then `finrank (fixed_points G F) F = fintype.card G`.

## Main Definitions

- `fixed_points G F`, the subfield consisting of elements of `F` fixed_points by every element of
`G`, where `G` is a group that acts on `F`.

-/

noncomputable theory
open_locale classical big_operators
open mul_action finset finite_dimensional

universes u v w

variables {M : Type u} [monoid M]
variables (G : Type u) [group G]
variables (F : Type v) [field F] [mul_semiring_action M F] [mul_semiring_action G F] (m : M)

/-- The subfield of F fixed by the field endomorphism `m`. -/
def fixed_by.subfield : subfield F :=
{ carrier := fixed_by M F m,
  zero_mem' := smul_zero m,
  add_mem' := λ x y hx hy, (smul_add m x y).trans $ congr_arg2 _ hx hy,
  neg_mem' := λ x hx, (smul_neg m x).trans $ congr_arg _ hx,
  one_mem' := smul_one m,
  mul_mem' := λ x y hx hy, (smul_mul' m x y).trans $ congr_arg2 _ hx hy,
  inv_mem' := λ x hx, (smul_inv'' m x).trans $ congr_arg _ hx }

section invariant_subfields

variables (M) {F}
/-- A typeclass for subrings invariant under a `mul_semiring_action`. -/
class is_invariant_subfield (S : subfield F) : Prop :=
(smul_mem : ∀ (m : M) {x : F}, x ∈ S → m • x ∈ S)

variable (S : subfield F)

instance is_invariant_subfield.to_mul_semiring_action [is_invariant_subfield M S] :
  mul_semiring_action M S :=
{ smul := λ m x, ⟨m • x, is_invariant_subfield.smul_mem m x.2⟩,
  one_smul := λ s, subtype.eq $ one_smul M s,
  mul_smul := λ m₁ m₂ s, subtype.eq $ mul_smul m₁ m₂ s,
  smul_add := λ m s₁ s₂, subtype.eq $ smul_add m s₁ s₂,
  smul_zero := λ m, subtype.eq $ smul_zero m,
  smul_one := λ m, subtype.eq $ smul_one m,
  smul_mul := λ m s₁ s₂, subtype.eq $ smul_mul' m s₁ s₂ }

instance [is_invariant_subfield M S] : is_invariant_subring M (S.to_subring) :=
{ smul_mem := is_invariant_subfield.smul_mem }

end invariant_subfields

namespace fixed_points

variable (M)

-- we use `subfield.copy` so that the underlying set is `fixed_points M F`
/-- The subfield of fixed points by a monoid action. -/
def subfield : subfield F :=
subfield.copy (⨅ (m : M), fixed_by.subfield F m) (fixed_points M F)
(by { ext z, simp [fixed_points, fixed_by.subfield, infi, subfield.mem_Inf] })

instance : is_invariant_subfield M (fixed_points.subfield M F) :=
{ smul_mem := λ g x hx g', by rw [hx, hx] }

instance : smul_comm_class M (fixed_points.subfield M F) F :=
{ smul_comm := λ m f f', show m • (↑f * f') = f * (m • f'), by rw [smul_mul', f.prop m] }

instance smul_comm_class' : smul_comm_class (fixed_points.subfield M F) M F :=
smul_comm_class.symm _ _ _

@[simp] theorem smul (m : M) (x : fixed_points.subfield M F) : m • x = x :=
subtype.eq $ x.2 m

-- Why is this so slow?
@[simp] theorem smul_polynomial (m : M) (p : polynomial (fixed_points.subfield M F)) : m • p = p :=
polynomial.induction_on p
  (λ x, by rw [polynomial.smul_C, smul])
  (λ p q ihp ihq, by rw [smul_add, ihp, ihq])
  (λ n x ih, by rw [smul_mul', polynomial.smul_C, smul, smul_pow', polynomial.smul_X])

instance : algebra (fixed_points.subfield M F) F :=
algebra.of_subring (fixed_points.subfield M F).to_subring

theorem coe_algebra_map :
  algebra_map (fixed_points.subfield M F) F = subfield.subtype (fixed_points.subfield M F) :=
rfl

lemma linear_independent_smul_of_linear_independent {s : finset F} :
  linear_independent (fixed_points.subfield G F) (λ i : (s : set F), (i : F)) →
  linear_independent F (λ i : (s : set F), mul_action.to_fun G F i) :=
begin
  haveI : is_empty ((∅ : finset F) : set F) := ⟨subtype.prop⟩,
  refine finset.induction_on s (λ _, linear_independent_empty_type)
    (λ a s has ih hs, _),
  rw coe_insert at hs ⊢,
  rw linear_independent_insert (mt mem_coe.1 has) at hs,
  rw linear_independent_insert' (mt mem_coe.1 has), refine ⟨ih hs.1, λ ha, _⟩,
  rw finsupp.mem_span_image_iff_total at ha, rcases ha with ⟨l, hl, hla⟩,
  rw [finsupp.total_apply_of_mem_supported F hl] at hla,
  suffices : ∀ i ∈ s, l i ∈ fixed_points.subfield G F,
  { replace hla := (sum_apply _ _ (λ i, l i • to_fun G F i)).symm.trans (congr_fun hla 1),
    simp_rw [pi.smul_apply, to_fun_apply, one_smul] at hla,
    refine hs.2 (hla ▸ submodule.sum_mem _ (λ c hcs, _)),
    change (⟨l c, this c hcs⟩ : fixed_points.subfield G F) • c ∈ _,
    exact submodule.smul_mem _ _ (submodule.subset_span $ mem_coe.2 hcs) },
  intros i his g,
  refine eq_of_sub_eq_zero (linear_independent_iff'.1 (ih hs.1) s.attach (λ i, g • l i - l i) _
    ⟨i, his⟩ (mem_attach _ _) : _),
  refine (@sum_attach _ _ s _ (λ i, (g • l i - l i) • (to_fun G F) i)).trans _, ext g', dsimp only,
  conv_lhs { rw sum_apply, congr, skip, funext, rw [pi.smul_apply, sub_smul, smul_eq_mul] },
  rw [sum_sub_distrib, pi.zero_apply, sub_eq_zero],
  conv_lhs { congr, skip, funext,
    rw [to_fun_apply, ← mul_inv_cancel_left g g', mul_smul, ← smul_mul', ← to_fun_apply _ x] },
  show ∑ x in s, g • (λ y, l y • to_fun G F y) x (g⁻¹ * g') =
    ∑ x in s, (λ y, l y • to_fun G F y) x g',
  rw [← smul_sum, ← sum_apply _ _ (λ y, l y • to_fun G F y),
      ← sum_apply _ _ (λ y, l y • to_fun G F y)], dsimp only,
  rw [hla, to_fun_apply, to_fun_apply, smul_smul, mul_inv_cancel_left]
end


variables [fintype G] (x : F)

/-- `minpoly G F x` is the minimal polynomial of `(x : F)` over `fixed_points G F`. -/
def minpoly : polynomial (fixed_points.subfield G F) :=
(prod_X_sub_smul G F x).to_subring (fixed_points.subfield G F).to_subring $ λ c hc g,
let ⟨n, hc0, hn⟩ := polynomial.mem_frange_iff.1 hc in hn.symm ▸ prod_X_sub_smul.coeff G F x g n

namespace minpoly

theorem monic : (minpoly G F x).monic :=
by { simp only [minpoly, polynomial.monic_to_subring], exact prod_X_sub_smul.monic G F x }

theorem eval₂ : polynomial.eval₂ (subring.subtype $ (fixed_points.subfield G F).to_subring) x
  (minpoly G F x) = 0 :=
begin
  rw [← prod_X_sub_smul.eval G F x, polynomial.eval₂_eq_eval_map],
  simp only [minpoly, polynomial.map_to_subring],
end

theorem eval₂' :
  polynomial.eval₂ (subfield.subtype $ (fixed_points.subfield G F)) x (minpoly G F x) = 0 :=
eval₂ G F x

theorem ne_one :
  minpoly G F x ≠ (1 : polynomial (fixed_points.subfield G F)) :=
λ H, have _ := eval₂ G F x,
(one_ne_zero : (1 : F) ≠ 0) $ by rwa [H, polynomial.eval₂_one] at this

theorem of_eval₂ (f : polynomial (fixed_points.subfield G F))
  (hf : polynomial.eval₂ (subfield.subtype $ fixed_points.subfield G F) x f = 0) :
  minpoly G F x ∣ f :=
begin
  erw [← polynomial.map_dvd_map' (subfield.subtype $ fixed_points.subfield G F),
      minpoly, polynomial.map_to_subring _ (subfield G F).to_subring, prod_X_sub_smul],
  refine fintype.prod_dvd_of_coprime
    (polynomial.pairwise_coprime_X_sub $ mul_action.injective_of_quotient_stabilizer G x)
    (λ y, quotient_group.induction_on y $ λ g, _),
  rw [polynomial.dvd_iff_is_root, polynomial.is_root.def, mul_action.of_quotient_stabilizer_mk,
      polynomial.eval_smul',
      ← subfield.to_subring.subtype_eq_subtype,
      ← is_invariant_subring.coe_subtype_hom' G (fixed_points.subfield G F).to_subring,
      ← mul_semiring_action_hom.coe_polynomial, ← mul_semiring_action_hom.map_smul,
      smul_polynomial, mul_semiring_action_hom.coe_polynomial,
      is_invariant_subring.coe_subtype_hom', polynomial.eval_map,
      subfield.to_subring.subtype_eq_subtype, hf, smul_zero]
end

/- Why is this so slow? -/
theorem irreducible_aux (f g : polynomial (fixed_points.subfield G F))
  (hf : f.monic) (hg : g.monic) (hfg : f * g = minpoly G F x) :
  f = 1 ∨ g = 1 :=
begin
  have hf2 : f ∣ minpoly G F x,
  { rw ← hfg, exact dvd_mul_right _ _ },
  have hg2 : g ∣ minpoly G F x,
  { rw ← hfg, exact dvd_mul_left _ _ },
  have := eval₂ G F x,
  rw [← hfg, polynomial.eval₂_mul, mul_eq_zero] at this,
  cases this,
  { right,
    have hf3 : f = minpoly G F x,
    { exact polynomial.eq_of_monic_of_associated hf (monic G F x)
        (associated_of_dvd_dvd hf2 $ @of_eval₂ G _ F _ _ _  x f this) },
    rwa [← mul_one (minpoly G F x), hf3,
        mul_right_inj' (monic G F x).ne_zero] at hfg },
  { left,
    have hg3 : g = minpoly G F x,
    { exact polynomial.eq_of_monic_of_associated hg (monic G F x)
        (associated_of_dvd_dvd hg2 $ @of_eval₂ G _ F _ _ _  x g this) },
    rwa [← one_mul (minpoly G F x), hg3,
        mul_left_inj' (monic G F x).ne_zero] at hfg }
end

theorem irreducible : irreducible (minpoly G F x) :=
(polynomial.irreducible_of_monic (monic G F x) (ne_one G F x)).2 (irreducible_aux G F x)

end minpoly

theorem is_integral : is_integral (fixed_points.subfield G F) x :=
⟨minpoly G F x, minpoly.monic G F x, minpoly.eval₂ G F x⟩

theorem minpoly_eq_minpoly :
  minpoly G F x = _root_.minpoly (fixed_points.subfield G F) x :=
minpoly.eq_of_irreducible_of_monic (minpoly.irreducible G F x)
  (minpoly.eval₂ G F x) (minpoly.monic G F x)

instance normal : normal (fixed_points.subfield G F) F :=
⟨λ x, is_integral G F x, λ x, (polynomial.splits_id_iff_splits _).1 $
by { rw [← minpoly_eq_minpoly, minpoly,
    coe_algebra_map, ← subfield.to_subring.subtype_eq_subtype,
    polynomial.map_to_subring _ (fixed_points.subfield G F).to_subring, prod_X_sub_smul],
  exact polynomial.splits_prod _ (λ _ _, polynomial.splits_X_sub_C _) }⟩

instance separable : is_separable (fixed_points.subfield G F) F :=
⟨λ x, is_integral G F x,
 λ x, by {
  -- this was a plain rw when we were using unbundled subrings
  erw [← minpoly_eq_minpoly,
    ← polynomial.separable_map (fixed_points.subfield G F).subtype,
    minpoly, polynomial.map_to_subring _ ((subfield G F).to_subring) ],
  exact polynomial.separable_prod_X_sub_C_iff.2 (injective_of_quotient_stabilizer G x) }⟩

lemma dim_le_card : module.rank (fixed_points.subfield G F) F ≤ fintype.card G :=
begin
  refine dim_le (λ s hs, cardinal.nat_cast_le.1 _),
  rw [← @dim_fun' F G, ← cardinal.lift_nat_cast.{v (max u v)},
    cardinal.finset_card, ← cardinal.lift_id (module.rank F (G → F))],
  exact cardinal_lift_le_dim_of_linear_independent.{_ _ _ (max u v)}
    (linear_independent_smul_of_linear_independent G F hs)
end

instance : finite_dimensional (fixed_points.subfield G F) F :=
is_noetherian.iff_dim_lt_omega.2 $
lt_of_le_of_lt (dim_le_card G F) (cardinal.nat_lt_omega _)

lemma finrank_le_card : finrank (fixed_points.subfield G F) F ≤ fintype.card G :=
begin
  rw [← cardinal.nat_cast_le, finrank_eq_dim],
  apply dim_le_card,
end

end fixed_points

lemma linear_independent_to_linear_map (R : Type u) (A : Type v) (B : Type w)
  [comm_semiring R] [ring A] [algebra R A]
<<<<<<< HEAD
  [comm_ring B] [is_domain B] [algebra R B] :
=======
  [comm_ring B] [integral_domain B] [algebra R B] :
>>>>>>> 8366f932
  linear_independent B (alg_hom.to_linear_map : (A →ₐ[R] B) → (A →ₗ[R] B)) :=
have linear_independent B (linear_map.lto_fun R A B ∘ alg_hom.to_linear_map),
from ((linear_independent_monoid_hom A B).comp
  (coe : (A →ₐ[R] B) → (A →* B))
  (λ f g hfg, alg_hom.ext $ monoid_hom.ext_iff.1 hfg) : _),
this.of_comp _

lemma cardinal_mk_alg_hom (K : Type u) (V : Type v) (W : Type w)
  [field K] [field V] [algebra K V] [finite_dimensional K V]
            [field W] [algebra K W] [finite_dimensional K W] :
  cardinal.mk (V →ₐ[K] W) ≤ finrank W (V →ₗ[K] W) :=
cardinal_mk_le_finrank_of_linear_independent $ linear_independent_to_linear_map K V W

noncomputable instance alg_hom.fintype (K : Type u) (V : Type v) (W : Type w)
  [field K] [field V] [algebra K V] [finite_dimensional K V]
            [field W] [algebra K W] [finite_dimensional K W] :
  fintype (V →ₐ[K] W) :=
classical.choice $ cardinal.lt_omega_iff_fintype.1 $
lt_of_le_of_lt (cardinal_mk_alg_hom K V W) (cardinal.nat_lt_omega _)

noncomputable instance alg_equiv.fintype (K : Type u) (V : Type v)
  [field K] [field V] [algebra K V] [finite_dimensional K V] :
  fintype (V ≃ₐ[K] V) :=
fintype.of_equiv (V →ₐ[K] V) (alg_equiv_equiv_alg_hom K V).symm

lemma finrank_alg_hom (K : Type u) (V : Type v)
  [field K] [field V] [algebra K V] [finite_dimensional K V] :
  fintype.card (V →ₐ[K] V) ≤ finrank V (V →ₗ[K] V) :=
fintype_card_le_finrank_of_linear_independent $ linear_independent_to_linear_map K V V

namespace fixed_points

theorem finrank_eq_card (G : Type u) (F : Type v) [group G] [field F]
  [fintype G] [mul_semiring_action G F] [has_faithful_scalar G F] :
  finrank (fixed_points.subfield G F) F = fintype.card G :=
le_antisymm (fixed_points.finrank_le_card G F) $
calc  fintype.card G
    ≤ fintype.card (F →ₐ[fixed_points.subfield G F] F) :
        fintype.card_le_of_injective _ (mul_semiring_action.to_alg_hom_injective _ F)
... ≤ finrank F (F →ₗ[fixed_points.subfield G F] F) : finrank_alg_hom (fixed_points G F) F
... = finrank (fixed_points.subfield G F) F : finrank_linear_map' _ _ _

/-- `mul_semiring_action.to_alg_hom` is bijective. -/
theorem to_alg_hom_bijective (G : Type u) (F : Type v) [group G] [field F]
  [fintype G] [mul_semiring_action G F] [has_faithful_scalar G F] :
  function.bijective (mul_semiring_action.to_alg_hom _ _ : G → F →ₐ[subfield G F] F) :=
begin
  rw fintype.bijective_iff_injective_and_card,
  split,
  { exact mul_semiring_action.to_alg_hom_injective _ F },
  { apply le_antisymm,
    { exact fintype.card_le_of_injective _ (mul_semiring_action.to_alg_hom_injective _ F) },
    { rw ← finrank_eq_card G F,
      exact has_le.le.trans_eq (finrank_alg_hom _ F) (finrank_linear_map' _ _ _) } },
end

/-- Bijection between G and algebra homomorphisms that fix the fixed points -/
def to_alg_hom_equiv (G : Type u) (F : Type v) [group G] [field F]
  [fintype G] [mul_semiring_action G F] [has_faithful_scalar G F] :
    G ≃ (F →ₐ[fixed_points.subfield G F] F) :=
equiv.of_bijective _ (to_alg_hom_bijective G F)

end fixed_points<|MERGE_RESOLUTION|>--- conflicted
+++ resolved
@@ -266,11 +266,7 @@
 
 lemma linear_independent_to_linear_map (R : Type u) (A : Type v) (B : Type w)
   [comm_semiring R] [ring A] [algebra R A]
-<<<<<<< HEAD
   [comm_ring B] [is_domain B] [algebra R B] :
-=======
-  [comm_ring B] [integral_domain B] [algebra R B] :
->>>>>>> 8366f932
   linear_independent B (alg_hom.to_linear_map : (A →ₐ[R] B) → (A →ₗ[R] B)) :=
 have linear_independent B (linear_map.lto_fun R A B ∘ alg_hom.to_linear_map),
 from ((linear_independent_monoid_hom A B).comp
