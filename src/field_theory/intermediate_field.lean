/-
Copyright (c) 2020 Anne Baanen. All rights reserved.
Released under Apache 2.0 license as described in the file LICENSE.
Authors: Anne Baanen
-/

import field_theory.subfield
import field_theory.tower
import ring_theory.algebraic

/-!
# Intermediate fields

Let `L / K` be a field extension, given as an instance `algebra K L`.
This file defines the type of fields in between `K` and `L`, `intermediate_field K L`.
An `intermediate_field K L` is a subfield of `L` which contains (the image of) `K`,
i.e. it is a `subfield L` and a `subalgebra K L`.

## Main definitions

 * `intermediate_field K L` : the type of intermediate fields between `K` and `L`.

 * `subalgebra.to_intermediate_field`: turns a subalgebra closed under `⁻¹`
   into an intermediate field

 * `subfield.to_intermediate_field`: turns a subfield containing the image of `K`
   into an intermediate field

* `intermediate_field.map`: map an intermediate field along an `alg_hom`

## Implementation notes

Intermediate fields are defined with a structure extending `subfield` and `subalgebra`.
A `subalgebra` is closed under all operations except `⁻¹`,

## Tags
intermediate field, field extension
-/

open finite_dimensional
open_locale big_operators

variables (K L : Type*) [field K] [field L] [algebra K L]

section
set_option old_structure_cmd true

/-- `S : intermediate_field K L` is a subset of `L` such that there is a field
tower `L / S / K`. -/
structure intermediate_field extends subalgebra K L, subfield L

/-- Reinterpret an `intermediate_field` as a `subalgebra`. -/
add_decl_doc intermediate_field.to_subalgebra

/-- Reinterpret an `intermediate_field` as a `subfield`. -/
add_decl_doc intermediate_field.to_subfield

end

variables {K L} (S : intermediate_field K L)

namespace intermediate_field

instance : has_coe (intermediate_field K L) (set L) :=
⟨intermediate_field.carrier⟩

@[simp] lemma coe_to_subalgebra : (S.to_subalgebra : set L) = S := rfl

@[simp] lemma coe_to_subfield : (S.to_subfield : set L) = S := rfl

instance : has_coe_to_sort (intermediate_field K L) := ⟨Type*, λ S, S.carrier⟩

instance : has_mem L (intermediate_field K L) := ⟨λ m S, m ∈ (S : set L)⟩

@[simp] lemma mem_mk (s : set L) (hK : ∀ x, algebra_map K L x ∈ s)
  (ho hm hz ha hn hi) (x : L) :
  x ∈ intermediate_field.mk s ho hm hz ha hK hn hi ↔ x ∈ s := iff.rfl

@[simp] lemma mem_coe (x : L) : x ∈ (S : set L) ↔ x ∈ S := iff.rfl

@[simp] lemma mem_to_subalgebra (s : intermediate_field K L) (x : L) :
  x ∈ s.to_subalgebra ↔ x ∈ s := iff.rfl

@[simp] lemma mem_to_subfield (s : intermediate_field K L) (x : L) :
  x ∈ s.to_subfield ↔ x ∈ s := iff.rfl

/-- Two intermediate fields are equal if the underlying subsets are equal. -/
theorem ext' ⦃s t : intermediate_field K L⦄ (h : (s : set L) = t) : s = t :=
by { cases s, cases t, congr' }

/-- Two intermediate fields are equal if and only if the underlying subsets are equal. -/
protected theorem ext'_iff {s t : intermediate_field K L} : s = t ↔ (s : set L) = t :=
⟨λ h, h ▸ rfl, λ h, ext' h⟩

/-- Two intermediate fields are equal if they have the same elements. -/
@[ext] theorem ext {S T : intermediate_field K L} (h : ∀ x, x ∈ S ↔ x ∈ T) : S = T :=
ext' $ set.ext h

/-- An intermediate field contains the image of the smaller field. -/
theorem algebra_map_mem (x : K) : algebra_map K L x ∈ S :=
S.algebra_map_mem' x

/-- An intermediate field contains the ring's 1. -/
theorem one_mem : (1 : L) ∈ S := S.one_mem'

/-- An intermediate field contains the ring's 0. -/
theorem zero_mem : (0 : L) ∈ S := S.zero_mem'

/-- An intermediate field is closed under multiplication. -/
theorem mul_mem : ∀ {x y : L}, x ∈ S → y ∈ S → x * y ∈ S := S.mul_mem'

/-- An intermediate field is closed under scalar multiplication. -/
theorem smul_mem {y : L} : y ∈ S → ∀ {x : K}, x • y ∈ S := S.to_subalgebra.smul_mem

/-- An intermediate field is closed under addition. -/
theorem add_mem : ∀ {x y : L}, x ∈ S → y ∈ S → x + y ∈ S := S.add_mem'

/-- An intermediate field is closed under subtraction -/
theorem sub_mem {x y : L} (hx : x ∈ S) (hy : y ∈ S) : x - y ∈ S :=
S.to_subfield.sub_mem hx hy

/-- An intermediate field is closed under negation. -/
theorem neg_mem : ∀ {x : L}, x ∈ S → -x ∈ S := S.neg_mem'

/-- An intermediate field is closed under inverses. -/
theorem inv_mem : ∀ {x : L}, x ∈ S → x⁻¹ ∈ S := S.inv_mem'

/-- An intermediate field is closed under division. -/
theorem div_mem {x y : L} (hx : x ∈ S) (hy : y ∈ S) : x / y ∈ S :=
S.to_subfield.div_mem hx hy

/-- Product of a list of elements in an intermediate_field is in the intermediate_field. -/
lemma list_prod_mem {l : list L} : (∀ x ∈ l, x ∈ S) → l.prod ∈ S :=
S.to_subfield.list_prod_mem

/-- Sum of a list of elements in an intermediate field is in the intermediate_field. -/
lemma list_sum_mem {l : list L} : (∀ x ∈ l, x ∈ S) → l.sum ∈ S :=
S.to_subfield.list_sum_mem

/-- Product of a multiset of elements in an intermediate field is in the intermediate_field. -/
lemma multiset_prod_mem (m : multiset L) :
  (∀ a ∈ m, a ∈ S) → m.prod ∈ S :=
S.to_subfield.multiset_prod_mem m

/-- Sum of a multiset of elements in a `intermediate_field` is in the `intermediate_field`. -/
lemma multiset_sum_mem (m : multiset L) :
  (∀ a ∈ m, a ∈ S) → m.sum ∈ S :=
S.to_subfield.multiset_sum_mem m

/-- Product of elements of an intermediate field indexed by a `finset` is in the intermediate_field. -/
lemma prod_mem {ι : Type*} {t : finset ι} {f : ι → L} (h : ∀ c ∈ t, f c ∈ S) :
  ∏ i in t, f i ∈ S :=
S.to_subfield.prod_mem h

/-- Sum of elements in a `intermediate_field` indexed by a `finset` is in the `intermediate_field`. -/
lemma sum_mem {ι : Type*} {t : finset ι} {f : ι → L} (h : ∀ c ∈ t, f c ∈ S) :
  ∑ i in t, f i ∈ S :=
S.to_subfield.sum_mem h

lemma pow_mem {x : L} (hx : x ∈ S) (n : ℤ) : x^n ∈ S :=
begin
  cases n,
  { exact @is_submonoid.pow_mem L _ S.to_subfield.to_submonoid x _ hx n, },
  { have h := @is_submonoid.pow_mem L _ S.to_subfield.to_submonoid x _ hx _,
    exact subfield.inv_mem S.to_subfield h, },
end

lemma gsmul_mem {x : L} (hx : x ∈ S) (n : ℤ) :
  n •ℤ x ∈ S := S.to_subfield.gsmul_mem hx n

lemma coe_int_mem (n : ℤ) : (n : L) ∈ S :=
by simp only [← gsmul_one, gsmul_mem, one_mem]

end intermediate_field

/-- Turn a subalgebra closed under inverses into an intermediate field -/
def subalgebra.to_intermediate_field (S : subalgebra K L) (inv_mem : ∀ x ∈ S, x⁻¹ ∈ S) :
  intermediate_field K L :=
{ neg_mem' := λ x, S.neg_mem,
  inv_mem' := inv_mem,
  .. S }

@[simp] lemma to_subalgebra_to_intermediate_field
  (S : subalgebra K L) (inv_mem : ∀ x ∈ S, x⁻¹ ∈ S) :
  (S.to_intermediate_field inv_mem).to_subalgebra = S :=
by { ext, refl }

@[simp] lemma to_intermediate_field_to_subalgebra
  (S : intermediate_field K L) (inv_mem : ∀ x ∈ S.to_subalgebra, x⁻¹ ∈ S) :
  S.to_subalgebra.to_intermediate_field inv_mem = S :=
by { ext, refl }


/-- Turn a subfield of `L` containing the image of `K` into an intermediate field -/
def subfield.to_intermediate_field (S : subfield L)
  (algebra_map_mem : ∀ x, algebra_map K L x ∈ S) :
  intermediate_field K L :=
{ algebra_map_mem' := algebra_map_mem,
  .. S }

namespace intermediate_field

/-- An intermediate field inherits a field structure -/
instance to_field : field S :=
S.to_subfield.to_field

@[simp, norm_cast] lemma coe_add (x y : S) : (↑(x + y) : L) = ↑x + ↑y := rfl
@[simp, norm_cast] lemma coe_neg (x : S) : (↑(-x) : L) = -↑x := rfl
@[simp, norm_cast] lemma coe_mul (x y : S) : (↑(x * y) : L) = ↑x * ↑y := rfl
@[simp, norm_cast] lemma coe_inv (x : S) : (↑(x⁻¹) : L) = (↑x)⁻¹ := rfl
@[simp, norm_cast] lemma coe_zero : ((0 : S) : L) = 0 := rfl
@[simp, norm_cast] lemma coe_one : ((1 : S) : L) = 1 := rfl

instance algebra : algebra K S :=
S.to_subalgebra.algebra

instance to_algebra : algebra S L :=
S.to_subalgebra.to_algebra

instance : is_scalar_tower K S L :=
is_scalar_tower.subalgebra' _ _ _ S.to_subalgebra

variables {L' : Type*} [field L'] [algebra K L']

/-- If `f : L →+* L'` fixes `K`, `S.map f` is the intermediate field between `L'` and `K`
such that `x ∈ S ↔ f x ∈ S.map f`. -/
def map (f : L →ₐ[K] L') : intermediate_field K L' :=
{ inv_mem' := by { rintros _ ⟨x, hx, rfl⟩, exact ⟨x⁻¹, S.inv_mem hx, f.map_inv x⟩ },
  neg_mem' := λ x hx, (S.to_subalgebra.map f).neg_mem hx,
  .. S.to_subalgebra.map f}

/-- The embedding from an intermediate field of `L / K` to `L`. -/
def val : S →ₐ[K] L :=
S.to_subalgebra.val

@[simp] theorem coe_val : ⇑S.val = coe := rfl

@[simp] lemma val_mk {x : L} (hx : x ∈ S) : S.val ⟨x, hx⟩ = x := rfl

variables {S}

lemma to_subalgebra_injective {S S' : intermediate_field K L}
  (h : S.to_subalgebra = S'.to_subalgebra) : S = S' :=
by { ext, rw [← mem_to_subalgebra, ← mem_to_subalgebra, h] }

instance : partial_order (intermediate_field K L) :=
{ le := λ S T, (S : set L) ⊆ T,
  le_refl := λ S, set.subset.refl S,
  le_trans := λ _ _ _, set.subset.trans,
  le_antisymm := λ S T hst hts, ext $ λ x, ⟨@hst x, @hts x⟩ }

variables (S)

lemma set_range_subset : set.range (algebra_map K L) ⊆ S :=
S.to_subalgebra.range_subset

lemma field_range_le : (algebra_map K L).field_range ≤ S.to_subfield :=
λ x hx, S.to_subalgebra.range_subset (by rwa [set.mem_range, ← ring_hom.mem_field_range])

@[simp] lemma to_subalgebra_le_to_subalgebra {S S' : intermediate_field K L} :
  S.to_subalgebra ≤ S'.to_subalgebra ↔ S ≤ S' := iff.rfl

@[simp] lemma to_subalgebra_lt_to_subalgebra {S S' : intermediate_field K L} :
  S.to_subalgebra < S'.to_subalgebra ↔ S < S' := iff.rfl

variables {S}

section tower

/-- Lift an intermediate_field of an intermediate_field -/
def lift1 {F : intermediate_field K L} (E : intermediate_field K F) : intermediate_field K L :=
  map E (val F)

/-- Lift an intermediate_field of an intermediate_field -/
def lift2 {F : intermediate_field K L} (E : intermediate_field F L) : intermediate_field K L :=
{ carrier := E.carrier,
  zero_mem' := zero_mem E,
  add_mem' := λ x y, add_mem E,
  neg_mem' := λ x, neg_mem E,
  one_mem' := one_mem E,
  mul_mem' := λ x y, mul_mem E,
  inv_mem' := λ x, inv_mem E,
  algebra_map_mem' := λ x, algebra_map_mem E (algebra_map K F x) }

instance has_lift1 {F : intermediate_field K L} :
  has_lift_t (intermediate_field K F) (intermediate_field K L) := ⟨lift1⟩

instance has_lift2 {F : intermediate_field K L} :
  has_lift_t (intermediate_field F L) (intermediate_field K L) := ⟨lift2⟩

@[simp] lemma mem_lift2 {F : intermediate_field K L} {E : intermediate_field F L} {x : L} :
  x ∈ (↑E : intermediate_field K L) ↔ x ∈ E := iff.rfl

instance lift2_alg {F : intermediate_field K L} {E : intermediate_field F L} : algebra K E :=
{ to_fun := (algebra_map F E).comp (algebra_map K F),
<<<<<<< HEAD
  map_zero' := ring_hom.map_zero ((algebra_map F E).comp (algebra_map K F)),
  map_one' := ring_hom.map_one ((algebra_map F E).comp (algebra_map K F)),
  map_add' := ring_hom.map_add ((algebra_map F E).comp (algebra_map K F)),
  map_mul' := ring_hom.map_mul ((algebra_map F E).comp (algebra_map K F)),
=======
  map_zero' := ((algebra_map F E).comp (algebra_map K F)).map_zero,
  map_one' := ((algebra_map F E).comp (algebra_map K F)).map_one,
  map_add' := ((algebra_map F E).comp (algebra_map K F)).map_add,
  map_mul' := ((algebra_map F E).comp (algebra_map K F)).map_mul,
>>>>>>> a649c59a
  smul := λ a b, (((algebra_map F E).comp (algebra_map K F)) a) * b,
  smul_def' := λ _ _, rfl,
  commutes' := λ a b, mul_comm (((algebra_map F E).comp (algebra_map K F)) a) b }

instance lift2_tower {F : intermediate_field K L} {E : intermediate_field F L} :
  is_scalar_tower K F E :=
⟨λ a b c, by { simp only [algebra.smul_def, ring_hom.map_mul, mul_assoc], refl }⟩

<<<<<<< HEAD
/-- lift2 is isomorphic to the original intermediate_field -/
def lift2_alg_equiv {F : intermediate_field K L} (E : intermediate_field F L) :
  (lift2 E) ≃ₐ[K] E :=
=======
/-- `lift2` is isomorphic to the original `intermediate_field`. -/
def lift2_alg_equiv {F : intermediate_field K L} (E : intermediate_field F L) :
  (↑E : intermediate_field K L) ≃ₐ[K] E :=
>>>>>>> a649c59a
{ to_fun := λ x, x,
  inv_fun := λ x, x,
  left_inv := λ x, rfl,
  right_inv := λ x, rfl,
  map_add' := λ x y, rfl,
  map_mul' := λ x y, rfl,
  commutes' := λ x, rfl }

end tower

section finite_dimensional

variables (F E : intermediate_field K L)

instance finite_dimensional_left [finite_dimensional K L] : finite_dimensional K F :=
finite_dimensional.finite_dimensional_submodule F.to_subalgebra.to_submodule

instance finite_dimensional_right [finite_dimensional K L] : finite_dimensional F L :=
right K F L

@[simp] lemma dim_eq_dim_subalgebra :
  vector_space.dim K F.to_subalgebra = vector_space.dim K F := rfl

@[simp] lemma findim_eq_findim_subalgebra :
  findim K F.to_subalgebra = findim K F := rfl

variables {F} {E}

@[simp] lemma to_subalgebra_eq_iff : F.to_subalgebra = E.to_subalgebra ↔ F = E :=
by { rw [subalgebra.ext_iff, intermediate_field.ext'_iff, set.ext_iff], refl }

lemma eq_of_le_of_findim_le [finite_dimensional K L] (h_le : F ≤ E)
  (h_findim : findim K E ≤ findim K F) : F = E :=
intermediate_field.ext'_iff.mpr (submodule.ext'_iff.mp (eq_of_le_of_findim_le
  (show F.to_subalgebra.to_submodule ≤ E.to_subalgebra.to_submodule, by exact h_le) h_findim))

lemma eq_of_le_of_findim_eq [finite_dimensional K L] (h_le : F ≤ E)
  (h_findim : findim K F = findim K E) : F = E :=
eq_of_le_of_findim_le h_le h_findim.ge

lemma eq_of_le_of_findim_le' [finite_dimensional K L] (h_le : F ≤ E)
  (h_findim : findim F L ≤ findim E L) : F = E :=
begin
  apply eq_of_le_of_findim_le h_le,
  have h1 := findim_mul_findim K F L,
  have h2 := findim_mul_findim K E L,
  have h3 : 0 < findim E L := findim_pos,
  nlinarith,
end

lemma eq_of_le_of_findim_eq' [finite_dimensional K L] (h_le : F ≤ E)
  (h_findim : findim F L = findim E L) : F = E :=
eq_of_le_of_findim_le' h_le h_findim.le

end finite_dimensional

end intermediate_field

/-- If `L/K` is algebraic, the `K`-subalgebras of `L` are all fields.  -/
def subalgebra_equiv_intermediate_field (alg : algebra.is_algebraic K L) :
  subalgebra K L ≃o intermediate_field K L :=
{ to_fun := λ S, S.to_intermediate_field (λ x hx, S.inv_mem_of_algebraic (alg (⟨x, hx⟩ : S))),
  inv_fun := λ S, S.to_subalgebra,
  left_inv := λ S, to_subalgebra_to_intermediate_field _ _,
  right_inv := λ S, to_intermediate_field_to_subalgebra _ _,
  map_rel_iff' := λ S S', iff.rfl }

@[simp] lemma mem_subalgebra_equiv_intermediate_field (alg : algebra.is_algebraic K L)
  {S : subalgebra K L} {x : L} :
  x ∈ subalgebra_equiv_intermediate_field alg S ↔ x ∈ S :=
iff.rfl

@[simp] lemma mem_subalgebra_equiv_intermediate_field_symm (alg : algebra.is_algebraic K L)
  {S : intermediate_field K L} {x : L} :
  x ∈ (subalgebra_equiv_intermediate_field alg).symm S ↔ x ∈ S :=
iff.rfl<|MERGE_RESOLUTION|>--- conflicted
+++ resolved
@@ -293,17 +293,10 @@
 
 instance lift2_alg {F : intermediate_field K L} {E : intermediate_field F L} : algebra K E :=
 { to_fun := (algebra_map F E).comp (algebra_map K F),
-<<<<<<< HEAD
-  map_zero' := ring_hom.map_zero ((algebra_map F E).comp (algebra_map K F)),
-  map_one' := ring_hom.map_one ((algebra_map F E).comp (algebra_map K F)),
-  map_add' := ring_hom.map_add ((algebra_map F E).comp (algebra_map K F)),
-  map_mul' := ring_hom.map_mul ((algebra_map F E).comp (algebra_map K F)),
-=======
   map_zero' := ((algebra_map F E).comp (algebra_map K F)).map_zero,
   map_one' := ((algebra_map F E).comp (algebra_map K F)).map_one,
   map_add' := ((algebra_map F E).comp (algebra_map K F)).map_add,
   map_mul' := ((algebra_map F E).comp (algebra_map K F)).map_mul,
->>>>>>> a649c59a
   smul := λ a b, (((algebra_map F E).comp (algebra_map K F)) a) * b,
   smul_def' := λ _ _, rfl,
   commutes' := λ a b, mul_comm (((algebra_map F E).comp (algebra_map K F)) a) b }
@@ -312,15 +305,9 @@
   is_scalar_tower K F E :=
 ⟨λ a b c, by { simp only [algebra.smul_def, ring_hom.map_mul, mul_assoc], refl }⟩
 
-<<<<<<< HEAD
-/-- lift2 is isomorphic to the original intermediate_field -/
-def lift2_alg_equiv {F : intermediate_field K L} (E : intermediate_field F L) :
-  (lift2 E) ≃ₐ[K] E :=
-=======
 /-- `lift2` is isomorphic to the original `intermediate_field`. -/
 def lift2_alg_equiv {F : intermediate_field K L} (E : intermediate_field F L) :
   (↑E : intermediate_field K L) ≃ₐ[K] E :=
->>>>>>> a649c59a
 { to_fun := λ x, x,
   inv_fun := λ x, x,
   left_inv := λ x, rfl,
