/-
Copyright (c) 2020 Kenny Lau. All rights reserved.
Released under Apache 2.0 license as described in the file LICENSE.
Authors: Kenny Lau
-/

import field_theory.splitting_field
import field_theory.perfect_closure
<<<<<<< HEAD
=======
import field_theory.separable
>>>>>>> 53578832

/-!
# Algebraically Closed Field

In this file we define the typeclass for algebraically closed fields and algebraic closures,
and prove some of their properties.

## Main Definitions

- `is_alg_closed k` is the typeclass saying `k` is an algebraically closed field, i.e. every
polynomial in `k` splits.

- `is_alg_closure R K` is the typeclass saying `K` is an algebraic closure of `R`, where `R` is a
  commutative ring. This means that the map from `R` to `K` is injective, and `K` is
  algebraically closed and algebraic over `R`

- `is_alg_closed.lift` is a map from an algebraic extension `L` of `R`, into any algebraically
  closed extension of `R`.

- `is_alg_closure.equiv` is a proof that any two algebraic closures of the
  same field are isomorphic.

## Tags

algebraic closure, algebraically closed

-/
universes u v w

open_locale classical big_operators polynomial
open polynomial

variables (k : Type u) [field k]

/-- Typeclass for algebraically closed fields.

To show `polynomial.splits p f` for an arbitrary ring homomorphism `f`,
see `is_alg_closed.splits_codomain` and `is_alg_closed.splits_domain`.
-/
class is_alg_closed : Prop :=
(splits : ∀ p : k[X], p.splits $ ring_hom.id k)

/-- Every polynomial splits in the field extension `f : K →+* k` if `k` is algebraically closed.

See also `is_alg_closed.splits_domain` for the case where `K` is algebraically closed.
-/
theorem is_alg_closed.splits_codomain {k K : Type*} [field k] [is_alg_closed k] [field K]
  {f : K →+* k} (p : K[X]) : p.splits f :=
by { convert is_alg_closed.splits (p.map f), simp [splits_map_iff] }

/-- Every polynomial splits in the field extension `f : K →+* k` if `K` is algebraically closed.

See also `is_alg_closed.splits_codomain` for the case where `k` is algebraically closed.
-/
theorem is_alg_closed.splits_domain {k K : Type*} [field k] [is_alg_closed k] [field K]
  {f : k →+* K} (p : k[X]) : p.splits f :=
polynomial.splits_of_splits_id _ $ is_alg_closed.splits _

namespace is_alg_closed

variables {k}

theorem exists_root [is_alg_closed k] (p : k[X]) (hp : p.degree ≠ 0) : ∃ x, is_root p x :=
exists_root_of_splits _ (is_alg_closed.splits p) hp

lemma exists_pow_nat_eq [is_alg_closed k] (x : k) {n : ℕ} (hn : 0 < n) : ∃ z, z ^ n = x :=
begin
  rcases exists_root (X ^ n - C x) _ with ⟨z, hz⟩, swap,
  { rw degree_X_pow_sub_C hn x,
    exact ne_of_gt (with_bot.coe_lt_coe.2 hn) },
  use z,
  simp only [eval_C, eval_X, eval_pow, eval_sub, is_root.def] at hz,
  exact sub_eq_zero.1 hz
end

lemma exists_eq_mul_self [is_alg_closed k] (x : k) : ∃ z, x = z * z :=
begin
  rcases exists_pow_nat_eq x zero_lt_two with ⟨z, rfl⟩,
  exact ⟨z, sq z⟩
end

lemma roots_eq_zero_iff [is_alg_closed k] {p : k[X]} :
  p.roots = 0 ↔ p = polynomial.C (p.coeff 0) :=
begin
  refine ⟨λ h, _, λ hp, by rw [hp, roots_C]⟩,
  cases (le_or_lt (degree p) 0) with hd hd,
  { exact eq_C_of_degree_le_zero hd },
  { obtain ⟨z, hz⟩ := is_alg_closed.exists_root p hd.ne',
    rw [←mem_roots (ne_zero_of_degree_gt hd), h] at hz,
    simpa using hz }
end

theorem exists_eval₂_eq_zero_of_injective {R : Type*} [ring R] [is_alg_closed k] (f : R →+* k)
  (hf : function.injective f) (p : R[X]) (hp : p.degree ≠ 0) : ∃ x, p.eval₂ f x = 0 :=
let ⟨x, hx⟩ := exists_root (p.map f) (by rwa [degree_map_eq_of_injective hf]) in
⟨x, by rwa [eval₂_eq_eval_map, ← is_root]⟩

theorem exists_eval₂_eq_zero {R : Type*} [field R] [is_alg_closed k] (f : R →+* k)
  (p : R[X]) (hp : p.degree ≠ 0) : ∃ x, p.eval₂ f x = 0 :=
exists_eval₂_eq_zero_of_injective f f.injective p hp

variables (k)

theorem exists_aeval_eq_zero_of_injective {R : Type*} [comm_ring R] [is_alg_closed k] [algebra R k]
  (hinj : function.injective (algebra_map R k)) (p : R[X]) (hp : p.degree ≠ 0) :
  ∃ x : k, aeval x p = 0 :=
exists_eval₂_eq_zero_of_injective (algebra_map R k) hinj p hp

theorem exists_aeval_eq_zero {R : Type*} [field R] [is_alg_closed k] [algebra R k]
  (p : R[X]) (hp : p.degree ≠ 0) : ∃ x : k, aeval x p = 0 :=
exists_eval₂_eq_zero (algebra_map R k) p hp

theorem of_exists_root (H : ∀ p : k[X], p.monic → irreducible p → ∃ x, p.eval x = 0) :
  is_alg_closed k :=
⟨λ p, or.inr $ λ q hq hqp,
 have irreducible (q * C (leading_coeff q)⁻¹),
   by { rw ← coe_norm_unit_of_ne_zero hq.ne_zero,
        exact (associated_normalize _).irreducible hq },
 let ⟨x, hx⟩ := H (q * C (leading_coeff q)⁻¹) (monic_mul_leading_coeff_inv hq.ne_zero) this in
 degree_mul_leading_coeff_inv q hq.ne_zero ▸ degree_eq_one_of_irreducible_of_root this hx⟩

lemma degree_eq_one_of_irreducible [is_alg_closed k] {p : k[X]}
  (hp : irreducible p) :
  p.degree = 1 :=
degree_eq_one_of_irreducible_of_splits hp (is_alg_closed.splits_codomain _)

lemma algebra_map_surjective_of_is_integral {k K : Type*} [field k] [ring K] [is_domain K]
  [hk : is_alg_closed k] [algebra k K] (hf : algebra.is_integral k K) :
  function.surjective (algebra_map k K) :=
begin
  refine λ x, ⟨-((minpoly k x).coeff 0), _⟩,
  have hq : (minpoly k x).leading_coeff = 1 := minpoly.monic (hf x),
  have h : (minpoly k x).degree = 1 := degree_eq_one_of_irreducible k
    (minpoly.irreducible (hf x)),
  have : (aeval x (minpoly k x)) = 0 := minpoly.aeval k x,
  rw [eq_X_add_C_of_degree_eq_one h, hq, C_1, one_mul,
    aeval_add, aeval_X, aeval_C, add_eq_zero_iff_eq_neg] at this,
  exact (ring_hom.map_neg (algebra_map k K) ((minpoly k x).coeff 0)).symm ▸ this.symm,
end

lemma algebra_map_surjective_of_is_integral'
  {k K : Type*} [field k] [comm_ring K] [is_domain K]
  [hk : is_alg_closed k] (f : k →+* K) (hf : f.is_integral) : function.surjective f :=
@algebra_map_surjective_of_is_integral k K _ _ _ _ f.to_algebra hf

lemma algebra_map_surjective_of_is_algebraic {k K : Type*} [field k] [ring K] [is_domain K]
  [hk : is_alg_closed k] [algebra k K] (hf : algebra.is_algebraic k K) :
  function.surjective (algebra_map k K) :=
algebra_map_surjective_of_is_integral (algebra.is_algebraic_iff_is_integral.mp hf)

end is_alg_closed

/-- Typeclass for an extension being an algebraic closure. -/
class is_alg_closure (R : Type u) (K : Type v) [comm_ring R]
  [field K] [algebra R K] [no_zero_smul_divisors R K] : Prop :=
(alg_closed : is_alg_closed K)
(algebraic : algebra.is_algebraic R K)

theorem is_alg_closure_iff (K : Type v) [field K] [algebra k K] :
  is_alg_closure k K ↔ is_alg_closed K ∧ algebra.is_algebraic k K :=
⟨λ h, ⟨h.1, h.2⟩, λ h, ⟨h.1, h.2⟩⟩

namespace lift

/- In this section, the homomorphism from any algebraic extension into an algebraically
  closed extension is proven to exist. The assumption that M is algebraically closed could probably
  easily be switched to an assumption that M contains all the roots of polynomials in K -/
variables {K : Type u} {L : Type v} {M : Type w} [field K] [field L] [algebra K L]
  [field M] [algebra K M] [is_alg_closed M] (hL : algebra.is_algebraic K L)

variables (K L M)
include hL
open zorn subalgebra alg_hom function

/-- This structure is used to prove the existence of a homomorphism from any algebraic extension
into an algebraic closure -/
structure subfield_with_hom :=
(carrier : subalgebra K L)
(emb : carrier →ₐ[K] M)

variables {K L M hL}

namespace subfield_with_hom
variables {E₁ E₂ E₃ : subfield_with_hom K L M hL}

instance : has_le (subfield_with_hom K L M hL) :=
{ le := λ E₁ E₂, ∃ h : E₁.carrier ≤ E₂.carrier, ∀ x, E₂.emb (inclusion h x) = E₁.emb x }

noncomputable instance : inhabited (subfield_with_hom K L M hL) :=
⟨{ carrier := ⊥,
   emb := (algebra.of_id K M).comp (algebra.bot_equiv K L).to_alg_hom }⟩

lemma le_def : E₁ ≤ E₂ ↔ ∃ h : E₁.carrier ≤ E₂.carrier, ∀ x, E₂.emb (inclusion h x) = E₁.emb x :=
iff.rfl

lemma compat (h : E₁ ≤ E₂) : ∀ x, E₂.emb (inclusion h.fst x) = E₁.emb x :=
by { rw le_def at h, cases h, assumption }

instance : preorder (subfield_with_hom K L M hL) :=
{ le := (≤),
  le_refl := λ E, ⟨le_rfl, by simp⟩,
  le_trans := λ E₁ E₂ E₃ h₁₂ h₂₃,
    ⟨le_trans h₁₂.fst h₂₃.fst,
    λ _, by erw [← inclusion_inclusion h₁₂.fst h₂₃.fst, compat, compat]⟩ }

open lattice

lemma maximal_subfield_with_hom_chain_bounded (c : set (subfield_with_hom K L M hL))
  (hc : chain (≤) c) :
  ∃ ub : subfield_with_hom K L M hL, ∀ N, N ∈ c → N ≤ ub :=
if hcn : c.nonempty then
let ub : subfield_with_hom K L M hL :=
by haveI : nonempty c := set.nonempty.to_subtype hcn; exact
{ carrier := ⨆ i : c, (i : subfield_with_hom K L M hL).carrier,
  emb := subalgebra.supr_lift
    (λ i : c, (i : subfield_with_hom K L M hL).carrier)
    (λ i j, let ⟨k, hik, hjk⟩ := directed_on_iff_directed.1 hc.directed_on i j in
      ⟨k, hik.fst, hjk.fst⟩)
    (λ i, (i : subfield_with_hom K L M hL).emb)
    begin
      assume i j h,
      ext x,
      cases hc.total i.prop j.prop with hij hji,
      { simp [← hij.snd x] },
      { erw [alg_hom.comp_apply, ← hji.snd (inclusion h x),
          inclusion_inclusion, inclusion_self, alg_hom.id_apply x] }
    end _ rfl } in
⟨ub, λ N hN, ⟨(le_supr (λ i : c, (i : subfield_with_hom K L M hL).carrier) ⟨N, hN⟩ : _),
  begin
    intro x,
    simp [ub],
    refl
  end⟩⟩
else by { rw [set.not_nonempty_iff_eq_empty] at hcn, simp [hcn], }

variables (hL M)

lemma exists_maximal_subfield_with_hom : ∃ E : subfield_with_hom K L M hL,
  ∀ N, E ≤ N → N ≤ E :=
zorn.exists_maximal_of_chains_bounded
  maximal_subfield_with_hom_chain_bounded (λ _ _ _, le_trans)

/-- The maximal `subfield_with_hom`. We later prove that this is equal to `⊤`. -/
noncomputable def maximal_subfield_with_hom : subfield_with_hom K L M hL :=
classical.some (exists_maximal_subfield_with_hom M hL)

lemma maximal_subfield_with_hom_is_maximal :
  ∀ (N : subfield_with_hom K L M hL),
    (maximal_subfield_with_hom M hL) ≤ N → N ≤ (maximal_subfield_with_hom M hL) :=
classical.some_spec (exists_maximal_subfield_with_hom M hL)

lemma maximal_subfield_with_hom_eq_top :
  (maximal_subfield_with_hom M hL).carrier = ⊤ :=
begin
  rw [eq_top_iff],
  intros x _,
  let p := minpoly K x,
  let N : subalgebra K L := (maximal_subfield_with_hom M hL).carrier,
  letI : field N := is_field.to_field _ (subalgebra.is_field_of_algebraic N hL),
  letI : algebra N M := (maximal_subfield_with_hom M hL).emb.to_ring_hom.to_algebra,
  cases is_alg_closed.exists_aeval_eq_zero M (minpoly N x)
    (ne_of_gt (minpoly.degree_pos
      (is_algebraic_iff_is_integral.1
        (algebra.is_algebraic_of_larger_base _ _ hL x)))) with y hy,
  let O : subalgebra N L := algebra.adjoin N {(x : L)},
  let larger_emb := ((adjoin_root.lift_hom (minpoly N x) y hy).comp
     (alg_equiv.adjoin_singleton_equiv_adjoin_root_minpoly N x).to_alg_hom),
  have hNO : N ≤ O.restrict_scalars K,
  { intros z hz,
    show algebra_map N L ⟨z, hz⟩ ∈ O,
    exact O.algebra_map_mem _ },
  let O' : subfield_with_hom K L M hL :=
  { carrier := O.restrict_scalars K,
    emb := larger_emb.restrict_scalars K },
  have hO' : maximal_subfield_with_hom M hL ≤ O',
  { refine ⟨hNO, _⟩,
    intros z,
    show O'.emb (algebra_map N O z) = algebra_map N M z,
    simp only [O', restrict_scalars_apply, alg_hom.commutes] },
  refine (maximal_subfield_with_hom_is_maximal M hL O' hO').fst _,
  exact algebra.subset_adjoin (set.mem_singleton x),
end

end subfield_with_hom
end lift

namespace is_alg_closed

variables {K : Type u} [field K] {L : Type v} {M : Type w} [field L] [algebra K L]
  [field M] [algebra K M] [is_alg_closed M] (hL : algebra.is_algebraic K L)

variables (K L M)
include hL

/-- Less general version of `lift`. -/
@[irreducible] private noncomputable def lift_aux : L →ₐ[K] M :=
(lift.subfield_with_hom.maximal_subfield_with_hom M hL).emb.comp $
  eq.rec_on (lift.subfield_with_hom.maximal_subfield_with_hom_eq_top M hL).symm algebra.to_top

omit hL

variables {R : Type u} [comm_ring R]
variables {S : Type v} [comm_ring S] [is_domain S] [algebra R S]
  [algebra R M] [no_zero_smul_divisors R S]
  [no_zero_smul_divisors R M]
  (hS : algebra.is_algebraic R S)
variables {M}

include hS

/-- A (random) homomorphism from an algebraic extension of R into an algebraically
  closed extension of R. -/

@[irreducible] noncomputable def lift : S →ₐ[R] M :=
begin
  letI : is_domain R := (no_zero_smul_divisors.algebra_map_injective R S).is_domain _,
  have hfRfS : algebra.is_algebraic (fraction_ring R) (fraction_ring S),
    from λ x, (is_fraction_ring.is_algebraic_iff R (fraction_ring R) (fraction_ring S)).1
      ((is_fraction_ring.is_algebraic_iff' R S (fraction_ring S)).1 hS x),
  let f : fraction_ring S →ₐ[fraction_ring R] M :=
    lift_aux (fraction_ring R) (fraction_ring S) M hfRfS,
  exact (f.restrict_scalars R).comp ((algebra.of_id S (fraction_ring S)).restrict_scalars R),
end

omit hS
@[priority 100]
noncomputable instance perfect_ring (p : ℕ) [fact p.prime] [char_p k p]
  [is_alg_closed k] : perfect_ring k p :=
perfect_ring.of_surjective k p $ λ x, is_alg_closed.exists_pow_nat_eq _ $ fact.out _

<<<<<<< HEAD
=======
/-- Algebraically closed fields are infinite since `Xⁿ⁺¹ - 1` is separable when `#K = n` -/
@[priority 500]
instance {K : Type*} [field K] [is_alg_closed K] : infinite K :=
begin
  apply infinite.mk,
  introsI hfin,
  set n := fintype.card K with hn,
  set f := (X : K[X]) ^ (n + 1) - 1 with hf,
  have hfsep : separable f := separable_X_pow_sub_C 1 (by simp) one_ne_zero,
  apply nat.not_succ_le_self (fintype.card K),
  have hroot : n.succ = fintype.card (f.root_set K),
  { erw [card_root_set_eq_nat_degree hfsep (is_alg_closed.splits_domain _),
         nat_degree_X_pow_sub_C] },
  rw hroot,
  exact fintype.card_le_of_injective coe subtype.coe_injective,
end

>>>>>>> 53578832
end is_alg_closed

namespace is_alg_closure

variables (K : Type*) (J : Type*) (R : Type u) (S : Type*) [field K] [field J] [comm_ring R]
  (L : Type v) (M : Type w) [field L] [field M] [algebra R M] [no_zero_smul_divisors R M]
  [is_alg_closure R M] [algebra K M] [is_alg_closure K M]
  [comm_ring S] [algebra S L] [no_zero_smul_divisors S L] [is_alg_closure S L]

local attribute [instance] is_alg_closure.alg_closed

section
variables [algebra R L] [no_zero_smul_divisors R L] [is_alg_closure R L]

/-- A (random) isomorphism between two algebraic closures of `R`. -/
noncomputable def equiv : L ≃ₐ[R] M :=
let f : L →ₐ[R] M := is_alg_closed.lift is_alg_closure.algebraic in
alg_equiv.of_bijective f
  ⟨ring_hom.injective f.to_ring_hom,
    begin
      letI : algebra L M := ring_hom.to_algebra f,
      letI : is_scalar_tower R L M :=
        is_scalar_tower.of_algebra_map_eq (by simp [ring_hom.algebra_map_to_algebra]),
      show function.surjective (algebra_map L M),
      exact is_alg_closed.algebra_map_surjective_of_is_algebraic
        (algebra.is_algebraic_of_larger_base_of_injective
          (no_zero_smul_divisors.algebra_map_injective R _) is_alg_closure.algebraic),
    end⟩

end

section equiv_of_algebraic

variables [algebra R S] [algebra R L] [is_scalar_tower R S L]
variables [algebra K J] [algebra J L] [is_alg_closure J L] [algebra K L]
  [is_scalar_tower K J L]


/-- A (random) isomorphism between an algebraic closure of `R` and an algebraic closure of
  an algebraic extension of `R` -/
noncomputable def equiv_of_algebraic' [nontrivial S] [no_zero_smul_divisors R S]
  (hRL : algebra.is_algebraic R L) : L ≃ₐ[R] M :=
begin
  letI : no_zero_smul_divisors R L :=
    no_zero_smul_divisors.of_algebra_map_injective begin
      rw [is_scalar_tower.algebra_map_eq R S L],
      exact function.injective.comp
        (no_zero_smul_divisors.algebra_map_injective _ _)
        (no_zero_smul_divisors.algebra_map_injective _ _)
    end,
  letI : is_alg_closure R L :=
  { alg_closed := by apply_instance,
    algebraic := hRL },
  exact is_alg_closure.equiv _ _ _
end

/-- A (random) isomorphism between an algebraic closure of `K` and an algebraic closure
  of an algebraic extension of `K` -/
noncomputable def equiv_of_algebraic (hKJ : algebra.is_algebraic K J) : L ≃ₐ[K] M :=
equiv_of_algebraic' K J _ _ (algebra.is_algebraic_trans hKJ is_alg_closure.algebraic)

end equiv_of_algebraic

section equiv_of_equiv

variables {R S}

/-- Used in the definition of `equiv_of_equiv` -/
noncomputable def equiv_of_equiv_aux (hSR : S ≃+* R) :
  { e : L ≃+* M // e.to_ring_hom.comp (algebra_map S L) =
    (algebra_map R M).comp hSR.to_ring_hom }:=
begin
  letI : algebra R S := ring_hom.to_algebra hSR.symm.to_ring_hom,
  letI : algebra S R := ring_hom.to_algebra hSR.to_ring_hom,
  letI : is_domain R := (no_zero_smul_divisors.algebra_map_injective R M).is_domain _,
  letI : is_domain S := (no_zero_smul_divisors.algebra_map_injective S L).is_domain _,
  have : algebra.is_algebraic R S,
    from λ x, begin
      rw [← ring_equiv.symm_apply_apply hSR x],
      exact is_algebraic_algebra_map _
    end,
  letI : algebra R L := ring_hom.to_algebra ((algebra_map S L).comp (algebra_map R S)),
  haveI : is_scalar_tower R S L := is_scalar_tower.of_algebra_map_eq (λ _, rfl),
  haveI : is_scalar_tower S R L := is_scalar_tower.of_algebra_map_eq
    (by simp [ring_hom.algebra_map_to_algebra]),
  haveI : no_zero_smul_divisors R S :=
    no_zero_smul_divisors.of_algebra_map_injective hSR.symm.injective,
  refine ⟨equiv_of_algebraic' R S L M (algebra.is_algebraic_of_larger_base_of_injective
      (show function.injective (algebra_map S R), from hSR.injective)
      is_alg_closure.algebraic) , _⟩,
  ext,
  simp only [ring_equiv.to_ring_hom_eq_coe, function.comp_app, ring_hom.coe_comp,
    alg_equiv.coe_ring_equiv, ring_equiv.coe_to_ring_hom],
  conv_lhs { rw [← hSR.symm_apply_apply x] },
  show equiv_of_algebraic' R S L M _ (algebra_map R L (hSR x)) = _,
  rw [alg_equiv.commutes]
end

/-- Algebraic closure of isomorphic fields are isomorphic -/
noncomputable def equiv_of_equiv (hSR : S ≃+* R) : L ≃+* M :=
equiv_of_equiv_aux L M hSR

@[simp] lemma equiv_of_equiv_comp_algebra_map (hSR : S ≃+* R) :
  (↑(equiv_of_equiv L M hSR) : L →+* M).comp (algebra_map S L) =
  (algebra_map R M).comp hSR :=
(equiv_of_equiv_aux L M hSR).2

@[simp] lemma equiv_of_equiv_algebra_map (hSR : S ≃+* R) (s : S):
  equiv_of_equiv L M hSR (algebra_map S L s) =
  algebra_map R M (hSR s) :=
ring_hom.ext_iff.1 (equiv_of_equiv_comp_algebra_map L M hSR) s

@[simp] lemma equiv_of_equiv_symm_algebra_map (hSR : S ≃+* R) (r : R):
  (equiv_of_equiv L M hSR).symm (algebra_map R M r) =
  algebra_map S L (hSR.symm r) :=
(equiv_of_equiv L M hSR).injective (by simp)

@[simp] lemma equiv_of_equiv_symm_comp_algebra_map (hSR : S ≃+* R) :
  ((equiv_of_equiv L M hSR).symm : M →+* L).comp (algebra_map R M) =
  (algebra_map S L).comp hSR.symm :=
ring_hom.ext_iff.2 (equiv_of_equiv_symm_algebra_map L M hSR)

end equiv_of_equiv

end is_alg_closure<|MERGE_RESOLUTION|>--- conflicted
+++ resolved
@@ -6,10 +6,7 @@
 
 import field_theory.splitting_field
 import field_theory.perfect_closure
-<<<<<<< HEAD
-=======
 import field_theory.separable
->>>>>>> 53578832
 
 /-!
 # Algebraically Closed Field
@@ -340,8 +337,6 @@
   [is_alg_closed k] : perfect_ring k p :=
 perfect_ring.of_surjective k p $ λ x, is_alg_closed.exists_pow_nat_eq _ $ fact.out _
 
-<<<<<<< HEAD
-=======
 /-- Algebraically closed fields are infinite since `Xⁿ⁺¹ - 1` is separable when `#K = n` -/
 @[priority 500]
 instance {K : Type*} [field K] [is_alg_closed K] : infinite K :=
@@ -359,7 +354,6 @@
   exact fintype.card_le_of_injective coe subtype.coe_injective,
 end
 
->>>>>>> 53578832
 end is_alg_closed
 
 namespace is_alg_closure
