/-
Copyright (c) 2020 Kenny Lau. All rights reserved.
Released under Apache 2.0 license as described in the file LICENSE.
Authors: Kenny Lau
-/
import field_theory.splitting_field
/-!
# Algebraically Closed Field

In this file we define the typeclass for algebraically closed fields and algebraic closures,
and prove some of their properties.

## Main Definitions

- `is_alg_closed k` is the typeclass saying `k` is an algebraically closed field, i.e. every
polynomial in `k` splits.

- `is_alg_closure k K` is the typeclass saying `K` is an algebraic closure of `k`.

- `is_alg_closed.lift` is a map from an algebraic extension `L` of `K`, into any algebraically
  closed extension of `K`.

- `is_alg_closure.equiv` is a proof that any two algebraic closures of the
  same field are isomorphic.

## TODO

Show that any two algebraic closures are isomorphic

## Tags

algebraic closure, algebraically closed

-/
universes u v w

open_locale classical big_operators
open polynomial

variables (k : Type u) [field k]

/-- Typeclass for algebraically closed fields.

To show `polynomial.splits p f` for an arbitrary ring homomorphism `f`,
see `is_alg_closed.splits_codomain` and `is_alg_closed.splits_domain`.
-/
class is_alg_closed : Prop :=
(splits : ∀ p : polynomial k, p.splits $ ring_hom.id k)

/-- Every polynomial splits in the field extension `f : K →+* k` if `k` is algebraically closed.

See also `is_alg_closed.splits_domain` for the case where `K` is algebraically closed.
-/
theorem is_alg_closed.splits_codomain {k K : Type*} [field k] [is_alg_closed k] [field K]
  {f : K →+* k} (p : polynomial K) : p.splits f :=
by { convert is_alg_closed.splits (p.map f), simp [splits_map_iff] }

/-- Every polynomial splits in the field extension `f : K →+* k` if `K` is algebraically closed.

See also `is_alg_closed.splits_codomain` for the case where `k` is algebraically closed.
-/
theorem is_alg_closed.splits_domain {k K : Type*} [field k] [is_alg_closed k] [field K]
  {f : k →+* K} (p : polynomial k) : p.splits f :=
polynomial.splits_of_splits_id _ $ is_alg_closed.splits _

namespace is_alg_closed

variables {k}

theorem exists_root [is_alg_closed k] (p : polynomial k) (hp : p.degree ≠ 0) : ∃ x, is_root p x :=
exists_root_of_splits _ (is_alg_closed.splits p) hp

<<<<<<< HEAD
=======
lemma exists_pow_nat_eq [is_alg_closed k] (x : k) {n : ℕ} (hn : 0 < n) : ∃ z, z ^ n = x :=
begin
  rcases exists_root (X ^ n - C x) _ with ⟨z, hz⟩, swap,
  { rw degree_X_pow_sub_C hn x,
    exact ne_of_gt (with_bot.coe_lt_coe.2 hn) },
  use z,
  simp only [eval_C, eval_X, eval_pow, eval_sub, is_root.def] at hz,
  exact sub_eq_zero.1 hz
end

lemma exists_eq_mul_self [is_alg_closed k] (x : k) : ∃ z, x = z * z :=
begin
  rcases exists_pow_nat_eq x zero_lt_two with ⟨z, rfl⟩,
  exact ⟨z, sq z⟩
end

lemma roots_eq_zero_iff [is_alg_closed k] {p : polynomial k} :
  p.roots = 0 ↔ p = polynomial.C (p.coeff 0) :=
begin
  refine ⟨λ h, _, λ hp, by rw [hp, roots_C]⟩,
  cases (le_or_lt (degree p) 0) with hd hd,
  { exact eq_C_of_degree_le_zero hd },
  { obtain ⟨z, hz⟩ := is_alg_closed.exists_root p hd.ne',
    rw [←mem_roots (ne_zero_of_degree_gt hd), h] at hz,
    simpa using hz }
end

>>>>>>> 05e1845c
theorem exists_eval₂_eq_zero_of_injective {R : Type*} [ring R] [is_alg_closed k] (f : R →+* k)
  (hf : function.injective f) (p : polynomial R) (hp : p.degree ≠ 0) : ∃ x, p.eval₂ f x = 0 :=
let ⟨x, hx⟩ := exists_root (p.map f) (by rwa [degree_map_eq_of_injective hf]) in
⟨x, by rwa [eval₂_eq_eval_map, ← is_root]⟩

theorem exists_eval₂_eq_zero {R : Type*} [field R] [is_alg_closed k] (f : R →+* k)
  (p : polynomial R) (hp : p.degree ≠ 0) : ∃ x, p.eval₂ f x = 0 :=
exists_eval₂_eq_zero_of_injective f f.injective p hp

variables (k)

theorem exists_aeval_eq_zero_of_injective {R : Type*} [comm_ring R] [is_alg_closed k] [algebra R k]
  (hinj : function.injective (algebra_map R k)) (p : polynomial R) (hp : p.degree ≠ 0) :
  ∃ x : k, aeval x p = 0 :=
exists_eval₂_eq_zero_of_injective (algebra_map R k) hinj p hp

theorem exists_aeval_eq_zero {R : Type*} [field R] [is_alg_closed k] [algebra R k]
  (p : polynomial R) (hp : p.degree ≠ 0) : ∃ x : k, aeval x p = 0 :=
exists_eval₂_eq_zero (algebra_map R k) p hp

theorem of_exists_root (H : ∀ p : polynomial k, p.monic → irreducible p → ∃ x, p.eval x = 0) :
  is_alg_closed k :=
⟨λ p, or.inr $ λ q hq hqp,
 have irreducible (q * C (leading_coeff q)⁻¹),
   by { rw ← coe_norm_unit_of_ne_zero hq.ne_zero,
        exact (associated_normalize _).irreducible hq },
 let ⟨x, hx⟩ := H (q * C (leading_coeff q)⁻¹) (monic_mul_leading_coeff_inv hq.ne_zero) this in
 degree_mul_leading_coeff_inv q hq.ne_zero ▸ degree_eq_one_of_irreducible_of_root this hx⟩

lemma degree_eq_one_of_irreducible [is_alg_closed k] {p : polynomial k}
  (hp : irreducible p) :
  p.degree = 1 :=
degree_eq_one_of_irreducible_of_splits hp (is_alg_closed.splits_codomain _)

lemma algebra_map_surjective_of_is_integral {k K : Type*} [field k] [ring K] [is_domain K]
  [hk : is_alg_closed k] [algebra k K] (hf : algebra.is_integral k K) :
  function.surjective (algebra_map k K) :=
begin
  refine λ x, ⟨-((minpoly k x).coeff 0), _⟩,
  have hq : (minpoly k x).leading_coeff = 1 := minpoly.monic (hf x),
  have h : (minpoly k x).degree = 1 := degree_eq_one_of_irreducible k
    (minpoly.irreducible (hf x)),
  have : (aeval x (minpoly k x)) = 0 := minpoly.aeval k x,
  rw [eq_X_add_C_of_degree_eq_one h, hq, C_1, one_mul,
    aeval_add, aeval_X, aeval_C, add_eq_zero_iff_eq_neg] at this,
  exact (ring_hom.map_neg (algebra_map k K) ((minpoly k x).coeff 0)).symm ▸ this.symm,
end

lemma algebra_map_surjective_of_is_integral'
  {k K : Type*} [field k] [comm_ring K] [is_domain K]
  [hk : is_alg_closed k] (f : k →+* K) (hf : f.is_integral) : function.surjective f :=
@algebra_map_surjective_of_is_integral k K _ _ _ _ f.to_algebra hf

lemma algebra_map_surjective_of_is_algebraic {k K : Type*} [field k] [ring K] [is_domain K]
  [hk : is_alg_closed k] [algebra k K] (hf : algebra.is_algebraic k K) :
  function.surjective (algebra_map k K) :=
algebra_map_surjective_of_is_integral ((is_algebraic_iff_is_integral' k).mp hf)

end is_alg_closed

/-- Typeclass for an extension being an algebraic closure. -/
class is_alg_closure (R : Type u) (K : Type v) [comm_ring R] [field K] [algebra R K] : Prop :=
(alg_closed : is_alg_closed K)
(algebraic : algebra.is_algebraic R K)
(injective : function.injective (algebra_map R K))

theorem is_alg_closure_iff (K : Type v) [field K] [algebra k K] :
  is_alg_closure k K ↔ is_alg_closed K ∧ algebra.is_algebraic k K :=
⟨λ h, ⟨h.1, h.2⟩, λ h, ⟨h.1, h.2, ring_hom.injective _⟩⟩

namespace lift
/- In this section, the homomorphism from any algebraic extension into an algebraically
  closed extension is proven to exist. The assumption that M is algebraically closed could probably
  easily be switched to an assumption that M contains all the roots of polynomials in K -/
variables {K : Type u} {L : Type v} {M : Type w} [field K] [field L] [algebra K L]
  [field M] [algebra K M] [is_alg_closed M] (hL : algebra.is_algebraic K L)

variables (K L M)
include hL
open zorn subalgebra alg_hom function

/-- This structure is used to prove the existence of a homomorphism from any algebraic extension
into an algebraic closure -/
structure subfield_with_hom :=
(carrier : subalgebra K L)
(emb : carrier →ₐ[K] M)

variables {K L M hL}

namespace subfield_with_hom
variables {E₁ E₂ E₃ : subfield_with_hom K L M hL}

instance : has_le (subfield_with_hom K L M hL) :=
{ le := λ E₁ E₂, ∃ h : E₁.carrier ≤ E₂.carrier, ∀ x, E₂.emb (inclusion h x) = E₁.emb x }

noncomputable instance : inhabited (subfield_with_hom K L M hL) :=
⟨{ carrier := ⊥,
   emb := (algebra.of_id K M).comp (algebra.bot_equiv K L).to_alg_hom }⟩

lemma le_def : E₁ ≤ E₂ ↔ ∃ h : E₁.carrier ≤ E₂.carrier, ∀ x, E₂.emb (inclusion h x) = E₁.emb x :=
iff.rfl

lemma compat (h : E₁ ≤ E₂) : ∀ x, E₂.emb (inclusion h.fst x) = E₁.emb x :=
by { rw le_def at h, cases h, assumption }

instance : preorder (subfield_with_hom K L M hL) :=
{ le := (≤),
  le_refl := λ E, ⟨le_refl _, by simp⟩,
  le_trans := λ E₁ E₂ E₃ h₁₂ h₂₃,
    ⟨le_trans h₁₂.fst h₂₃.fst,
    λ _, by erw [← inclusion_inclusion h₁₂.fst h₂₃.fst, compat, compat]⟩ }

open lattice

lemma maximal_subfield_with_hom_chain_bounded (c : set (subfield_with_hom K L M hL))
  (hc : chain (≤) c) :
  ∃ ub : subfield_with_hom K L M hL, ∀ N, N ∈ c → N ≤ ub :=
if hcn : c.nonempty then
let ub : subfield_with_hom K L M hL :=
by haveI : nonempty c := set.nonempty.to_subtype hcn; exact
{ carrier := ⨆ i : c, (i : subfield_with_hom K L M hL).carrier,
  emb := subalgebra.supr_lift
    (λ i : c, (i : subfield_with_hom K L M hL).carrier)
    (λ i j, let ⟨k, hik, hjk⟩ := directed_on_iff_directed.1 hc.directed_on i j in
      ⟨k, hik.fst, hjk.fst⟩)
    (λ i, (i : subfield_with_hom K L M hL).emb)
    begin
      assume i j h,
      ext x,
      cases hc.total i.prop j.prop with hij hji,
      { simp [← hij.snd x] },
      { erw [alg_hom.comp_apply, ← hji.snd (inclusion h x),
          inclusion_inclusion, inclusion_self, alg_hom.id_apply x] }
    end _ rfl } in
⟨ub, λ N hN, ⟨(le_supr (λ i : c, (i : subfield_with_hom K L M hL).carrier) ⟨N, hN⟩ : _),
  begin
    intro x,
    simp [ub],
    refl
  end⟩⟩
else by { rw [set.not_nonempty_iff_eq_empty] at hcn, simp [hcn], }

variables (hL M)

lemma exists_maximal_subfield_with_hom : ∃ E : subfield_with_hom K L M hL,
  ∀ N, E ≤ N → N ≤ E :=
zorn.exists_maximal_of_chains_bounded
  maximal_subfield_with_hom_chain_bounded (λ _ _ _, le_trans)

/-- The maximal `subfield_with_hom`. We later prove that this is equal to `⊤`. -/
noncomputable def maximal_subfield_with_hom : subfield_with_hom K L M hL :=
classical.some (exists_maximal_subfield_with_hom M hL)

lemma maximal_subfield_with_hom_is_maximal :
  ∀ (N : subfield_with_hom K L M hL),
    (maximal_subfield_with_hom M hL) ≤ N → N ≤ (maximal_subfield_with_hom M hL) :=
classical.some_spec (exists_maximal_subfield_with_hom M hL)

lemma maximal_subfield_with_hom_eq_top :
  (maximal_subfield_with_hom M hL).carrier = ⊤ :=
begin
  rw [eq_top_iff],
  intros x _,
  let p := minpoly K x,
  let N : subalgebra K L := (maximal_subfield_with_hom M hL).carrier,
  letI : field N := is_field.to_field _ (subalgebra.is_field_of_algebraic N hL),
  letI : algebra N M := (maximal_subfield_with_hom M hL).emb.to_ring_hom.to_algebra,
  cases is_alg_closed.exists_aeval_eq_zero M (minpoly N x)
    (ne_of_gt (minpoly.degree_pos
      ((is_algebraic_iff_is_integral _).1
        (algebra.is_algebraic_of_larger_base _ _ hL x)))) with y hy,
  let O : subalgebra N L := algebra.adjoin N {(x : L)},
  let larger_emb := ((adjoin_root.lift_hom (minpoly N x) y hy).comp
     (alg_equiv.adjoin_singleton_equiv_adjoin_root_minpoly N x).to_alg_hom),
  have hNO : N ≤ O.restrict_scalars K,
  { intros z hz,
    show algebra_map N L ⟨z, hz⟩ ∈ O,
    exact O.algebra_map_mem _ },
  let O' : subfield_with_hom K L M hL :=
  { carrier := O.restrict_scalars K,
    emb := larger_emb.restrict_scalars K },
  have hO' : maximal_subfield_with_hom M hL ≤ O',
  { refine ⟨hNO, _⟩,
    intros z,
    show O'.emb (algebra_map N O z) = algebra_map N M z,
    simp only [O', restrict_scalars_apply, alg_hom.commutes] },
  refine (maximal_subfield_with_hom_is_maximal M hL O' hO').fst _,
  exact algebra.subset_adjoin (set.mem_singleton x),
end

end subfield_with_hom
end lift

namespace is_alg_closed

variables {K : Type u} [field K] {L : Type v} {M : Type w} [field L] [algebra K L]
  [field M] [algebra K M] [is_alg_closed M] (hL : algebra.is_algebraic K L)

variables (K L M)
include hL

/-- A (random) hom from an algebraic extension of K into an algebraically closed extension of K -/
@[irreducible] noncomputable def lift : L →ₐ[K] M :=
(lift.subfield_with_hom.maximal_subfield_with_hom M hL).emb.comp $
  eq.rec_on (lift.subfield_with_hom.maximal_subfield_with_hom_eq_top M hL).symm algebra.to_top

omit hL

variables {R : Type u} [integral_domain R] {S : Type v} [integral_domain S] [algebra R S]
  [algebra R M] [is_alg_closed M] (hRS : function.injective (algebra_map R S))
  (hRM : function.injective (algebra_map R M))
  (hS : algebra.is_algebraic R S)

-- lemma is_integral_domain.of_injective {R : Type u} {S : Type v} [ring R] [ring S]
--   (hS: is_integral_domain S) (f : R →+* S) (hf : function.injective f) : is_integral_domain R :=
-- { mul_comm := λ x y, hf $ by rw [f.map_mul, hS.mul_comm, f.map_mul],
--   eq_zero_or_eq_zero_of_mul_eq_zero :=
--     λ x y hxy, (hS.eq_zero_or_eq_zero_of_mul_eq_zero (f x) (f y)
--         (by rw [← f.map_mul, hxy, f.map_zero])).elim
--       (λ h, or.inl $ f.injective_iff.1 hf _ h)
--       (λ h, or.inr $ f.injective_iff.1 hf _ h),
--   exists_pair_ne := by letI := hS.to_integral_domain S;
--     exact ⟨0, 1, λ h, @zero_ne_one S _ _ $ by rw [← f.map_zero, h, f.map_one]⟩ }

include hS hRS hRM
#print is_fraction_ring.lift_algebra_map
@[irreducible] noncomputable def lift' : S →ₐ[R] M :=
begin
  letI : algebra (fraction_ring R) M :=
    ring_hom.to_algebra (is_fraction_ring.lift hRM : fraction_ring R →+* M),
  letI : algebra R (fraction_ring S) :=
    ring_hom.to_algebra ((algebra_map S (fraction_ring S)).comp (algebra_map R S)),
  letI : algebra (fraction_ring R) (fraction_ring S) :=
    ring_hom.to_algebra (is_fraction_ring.lift
      (show function.injective ((algebra_map S (fraction_ring S)).comp
        (algebra_map R S)), from sorry)),
  letI : is_scalar_tower R (fraction_ring R) (fraction_ring S) :=
    is_scalar_tower.of_algebra_map_eq
      (λ x, (is_fraction_ring.lift_algebra_map _ x).symm),
  have hfRfS : algebra.is_algebraic (fraction_ring R) (fraction_ring S),
    from λ x,
      begin
        have : algebra.is_algebraic S (fraction_ring S), from sorry,
        refine algebra.is_algebraic_trans _ this x,
      end,
  let f : fraction_ring S →ₐ[fraction_ring R] M :=
    is_alg_closed.lift (fraction_ring R) (fraction_ring S) M _,

end

end is_alg_closed

namespace is_alg_closure

variables (J : Type*) (K : Type u) [field J] [field K] (L : Type v) (M : Type w) [field L]
  [field M] [algebra K M] [is_alg_closure K M]

local attribute [instance] is_alg_closure.alg_closed

section
variables [algebra K L] [is_alg_closure K L]

/-- A (random) isomorphism between two algebraic closures of `K`. -/
noncomputable def equiv : L ≃ₐ[K] M :=
let f : L →ₐ[K] M := is_alg_closed.lift K L M is_alg_closure.algebraic in
alg_equiv.of_bijective f
  ⟨ring_hom.injective f.to_ring_hom,
    begin
      letI : algebra L M := ring_hom.to_algebra f,
      letI : is_scalar_tower K L M :=
        is_scalar_tower.of_algebra_map_eq (by simp [ring_hom.algebra_map_to_algebra]),
      show function.surjective (algebra_map L M),
      exact is_alg_closed.algebra_map_surjective_of_is_algebraic
        (algebra.is_algebraic_of_larger_base K L is_alg_closure.algebraic),
    end⟩

end

section equiv_of_algebraic

variables [algebra K J] [algebra J L] [is_alg_closure J L] [algebra K L]
  [is_scalar_tower K J L]

/-- An equiv between an algebraic closure of `K` and an algebraic closure of an algebraic
  extension of `K` -/
noncomputable def equiv_of_algebraic (hKJ : algebra.is_algebraic K J) : L ≃ₐ[K] M :=
begin
  letI : is_alg_closure K L :=
  { alg_closed := by apply_instance,
    algebraic := algebra.is_algebraic_trans hKJ is_alg_closure.algebraic  },
  exact is_alg_closure.equiv _ _ _
end

end equiv_of_algebraic

section equiv_of_equiv

variables [algebra J L] [is_alg_closure J L]

variables {J K}

/-- Used in the definition of `equiv_of_equiv` -/
noncomputable def equiv_of_equiv_aux (hJK : J ≃+* K) :
  { e : L ≃+* M // e.to_ring_hom.comp (algebra_map J L) =
    (algebra_map K M).comp hJK.to_ring_hom }:=
begin
  letI : algebra K J := ring_hom.to_algebra hJK.symm.to_ring_hom,
  have : algebra.is_algebraic K J,
    from λ x, begin
      rw [← ring_equiv.symm_apply_apply hJK x],
      exact is_algebraic_algebra_map _
    end,
  letI : algebra K L := ring_hom.to_algebra ((algebra_map J L).comp (algebra_map K J)),
  letI : is_scalar_tower K J L := is_scalar_tower.of_algebra_map_eq (λ _, rfl),
  refine ⟨equiv_of_algebraic J K L M this, _⟩,
  ext,
  simp only [ring_equiv.to_ring_hom_eq_coe, function.comp_app, ring_hom.coe_comp,
    alg_equiv.coe_ring_equiv, ring_equiv.coe_to_ring_hom],
  conv_lhs { rw [← hJK.symm_apply_apply x] },
  show equiv_of_algebraic J K L M this (algebra_map K L (hJK x)) = _,
  rw [alg_equiv.commutes]
end

/-- Algebraic closure of isomorphic fields are isomorphic -/
noncomputable def equiv_of_equiv (hJK : J ≃+* K) : L ≃+* M :=
equiv_of_equiv_aux L M hJK

@[simp] lemma equiv_of_equiv_comp_algebra_map (hJK : J ≃+* K) :
  (↑(equiv_of_equiv L M hJK) : L →+* M).comp (algebra_map J L) =
  (algebra_map K M).comp hJK :=
(equiv_of_equiv_aux L M hJK).2

@[simp] lemma equiv_of_equiv_algebra_map (hJK : J ≃+* K) (j : J):
  equiv_of_equiv L M hJK (algebra_map J L j) =
  algebra_map K M (hJK j) :=
ring_hom.ext_iff.1 (equiv_of_equiv_comp_algebra_map L M hJK) j

@[simp] lemma equiv_of_equiv_symm_algebra_map (hJK : J ≃+* K) (k : K):
  (equiv_of_equiv L M hJK).symm (algebra_map K M k) =
  algebra_map J L (hJK.symm k) :=
(equiv_of_equiv L M hJK).injective (by simp)

@[simp] lemma equiv_of_equiv_symm_comp_algebra_map (hJK : J ≃+* K) :
  ((equiv_of_equiv L M hJK).symm : M →+* L).comp (algebra_map K M) =
  (algebra_map J L).comp hJK.symm :=
ring_hom.ext_iff.2 (equiv_of_equiv_symm_algebra_map L M hJK)

end equiv_of_equiv

end is_alg_closure<|MERGE_RESOLUTION|>--- conflicted
+++ resolved
@@ -70,8 +70,6 @@
 theorem exists_root [is_alg_closed k] (p : polynomial k) (hp : p.degree ≠ 0) : ∃ x, is_root p x :=
 exists_root_of_splits _ (is_alg_closed.splits p) hp
 
-<<<<<<< HEAD
-=======
 lemma exists_pow_nat_eq [is_alg_closed k] (x : k) {n : ℕ} (hn : 0 < n) : ∃ z, z ^ n = x :=
 begin
   rcases exists_root (X ^ n - C x) _ with ⟨z, hz⟩, swap,
@@ -99,7 +97,6 @@
     simpa using hz }
 end
 
->>>>>>> 05e1845c
 theorem exists_eval₂_eq_zero_of_injective {R : Type*} [ring R] [is_alg_closed k] (f : R →+* k)
   (hf : function.injective f) (p : polynomial R) (hp : p.degree ≠ 0) : ∃ x, p.eval₂ f x = 0 :=
 let ⟨x, hx⟩ := exists_root (p.map f) (by rwa [degree_map_eq_of_injective hf]) in
