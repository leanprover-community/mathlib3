--- conflicted
+++ resolved
@@ -220,13 +220,8 @@
 /-- Let `L/E/K` be a tower of fields with `E/K` finite. Then `Gal(L/E)` is an open subgroup of
   `L ≃ₐ[K] L`. -/
 lemma fixing_subgroup_is_open {K L : Type*} [field K] [field L] [algebra K L]
-<<<<<<< HEAD
 {E : intermediate_field K L} [finite_dimensional K E] :
 is_open (E.fixing_subgroup : set (L ≃ₐ[K] L)) :=
-=======
-{E : intermediate_field K L} (h_findim : finite_dimensional K E) :
-  is_open (E.fixing_subgroup : set (L ≃ₐ[K] L)) :=
->>>>>>> 06771381
 begin
   have h_basis : E.fixing_subgroup.carrier ∈ (gal_group_basis K L) :=
    ⟨E.fixing_subgroup, ⟨E, _inst_4, rfl⟩, rfl⟩,
