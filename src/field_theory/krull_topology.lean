/-
Copyright (c) 2022 Sebastian Monnet. All rights reserved.
Released under Apache 2.0 license as described in the file LICENSE.
Authors: Sebastian Monnet
-/

import field_theory.galois
import topology.algebra.filter_basis
import topology.algebra.open_subgroup
import tactic.by_contra

/-!
# Krull topology

We define the Krull topology on `L ≃ₐ[K] L` for an arbitrary field extension `L/K`. In order to do
this, we first define a `group_filter_basis` on `L ≃ₐ[K] L`, whose sets are `E.fixing_subgroup` for
all intermediate fields `E` with `E/K` finite dimensional.

## Main Definitions

- `finite_exts K L`. Given a field extension `L/K`, this is the set of intermediate fields that are
  finite-dimensional over `K`.

- `fixed_by_finite K L`. Given a field extension `L/K`, `fixed_by_finite K L` is the set of
  subsets `Gal(L/E)` of `Gal(L/K)`, where `E/K` is finite

- `gal_basis K L`. Given a field extension `L/K`, this is the filter basis on `L ≃ₐ[K] L` whose
  sets are `Gal(L/E)` for intermediate fields `E` with `E/K` finite.

- `gal_group_basis K L`. This is the same as `gal_basis K L`, but with the added structure
  that it is a group filter basis on `L ≃ₐ[K] L`, rather than just a filter basis.

- `krull_topology K L`. Given a field extension `L/K`, this is the topology on `L ≃ₐ[K] L`, induced
  by the group filter basis `gal_group_basis K L`.

## Main Results

- `krull_topology_t2 K L`. For an integral field extension `L/K`, the topology `krull_topology K L`
  is Hausdorff.

- `krull_topology_totally_disconnected K L`. For an integral field extension `L/K`, the topology
  `krull_topology K L` is totally disconnected.

## Notations

- In docstrings, we will write `Gal(L/E)` to denote the fixing subgroup of an intermediate field
  `E`. That is, `Gal(L/E)` is the subgroup of `L ≃ₐ[K] L` consisting of automorphisms that fix
  every element of `E`. In particular, we distinguish between `L ≃ₐ[E] L` and `Gal(L/E)`, since the
  former is defined to be a subgroup of `L ≃ₐ[K] L`, while the latter is a group in its own right.

## Implementation Notes

- `krull_topology K L` is defined as an instance for type class inference.
-/

open_locale classical

/-- Mapping intermediate fields along algebra equivalences preserves the partial order -/
lemma intermediate_field.map_mono {K L M : Type*} [field K] [field L] [field M]
  [algebra K L] [algebra K M] {E1 E2 : intermediate_field K L}
  (e : L ≃ₐ[K] M) (h12 : E1 ≤ E2) : E1.map e.to_alg_hom ≤ E2.map e.to_alg_hom :=
set.image_subset e h12

/-- Mapping intermediate fields along the identity does not change them -/
lemma intermediate_field.map_id {K L : Type*} [field K] [field L] [algebra K L]
  (E : intermediate_field K L) :
  E.map (alg_hom.id K L) = E :=
set_like.coe_injective $ set.image_id _

/-- Mapping a finite dimensional intermediate field along an algebra equivalence gives
a finite-dimensional intermediate field. -/
instance im_finite_dimensional {K L : Type*} [field K] [field L] [algebra K L]
  {E : intermediate_field K L} (σ : L ≃ₐ[K] L) [finite_dimensional K E]:
  finite_dimensional K (E.map σ.to_alg_hom) :=
linear_equiv.finite_dimensional (intermediate_field.intermediate_field_map σ E).to_linear_equiv

/-- Given a field extension `L/K`, `finite_exts K L` is the set of
intermediate field extensions `L/E/K` such that `E/K` is finite -/
def finite_exts (K : Type*) [field K] (L : Type*) [field L] [algebra K L] :
  set (intermediate_field K L) :=
{E | finite_dimensional K E}

/-- Given a field extension `L/K`, `fixed_by_finite K L` is the set of
subsets `Gal(L/E)` of `L ≃ₐ[K] L`, where `E/K` is finite -/
def fixed_by_finite (K L : Type*) [field K] [field L] [algebra K L]: set (subgroup (L ≃ₐ[K] L)) :=
intermediate_field.fixing_subgroup '' (finite_exts K L)

/-- For an field extension `L/K`, the intermediate field `K` is finite-dimensional over `K` -/
lemma intermediate_field.finite_dimensional_bot (K L : Type*) [field K]
  [field L] [algebra K L] : finite_dimensional K (⊥ : intermediate_field K L) :=
finite_dimensional_of_dim_eq_one intermediate_field.dim_bot

/-- This lemma says that `Gal(L/K) = L ≃ₐ[K] L` -/
lemma intermediate_field.fixing_subgroup.bot {K L : Type*} [field K]
  [field L] [algebra K L] :
  intermediate_field.fixing_subgroup (⊥ : intermediate_field K L) = ⊤ :=
begin
  ext f,
  refine ⟨λ _, subgroup.mem_top _, λ _, _⟩,
  rintro ⟨x, hx : x ∈ (⊥ : intermediate_field K L)⟩,
  rw intermediate_field.mem_bot at hx,
  rcases hx with ⟨y, rfl⟩,
  exact f.commutes y,
end

/-- If `L/K` is a field extension, then we have `Gal(L/K) ∈ fixed_by_finite K L` -/
lemma top_fixed_by_finite {K L : Type*} [field K] [field L] [algebra K L] :
  ⊤ ∈ fixed_by_finite K L :=
⟨⊥, intermediate_field.finite_dimensional_bot K L, intermediate_field.fixing_subgroup.bot⟩

/-- If `E1` and `E2` are finite-dimensional intermediate fields, then so is their compositum.
This rephrases a result already in mathlib so that it is compatible with our type classes -/
lemma finite_dimensional_sup {K L: Type*} [field K] [field L] [algebra K L]
  (E1 E2 : intermediate_field K L) (h1 : finite_dimensional K E1)
  (h2 : finite_dimensional K E2) : finite_dimensional K ↥(E1 ⊔ E2) :=
by exactI intermediate_field.finite_dimensional_sup E1 E2

/-- An element of `L ≃ₐ[K] L` is in `Gal(L/E)` if and only if it fixes every element of `E`-/
lemma intermediate_field.mem_fixing_subgroup_iff {K L : Type*} [field K] [field L] [algebra K L]
  (E : intermediate_field K L) (σ : (L ≃ₐ[K] L)) :
  σ ∈ E.fixing_subgroup ↔∀ (x : L), x ∈ E → σ x = x :=
⟨λ hσ x hx, hσ ⟨x, hx⟩, λ h ⟨x, hx⟩, h x hx⟩

/-- The map `E ↦ Gal(L/E)` is inclusion-reversing -/
lemma intermediate_field.fixing_subgroup.antimono {K L : Type*} [field K] [field L] [algebra K L]
  {E1 E2 : intermediate_field K L} (h12 : E1 ≤ E2) : E2.fixing_subgroup ≤ E1.fixing_subgroup :=
begin
  rintro σ hσ ⟨x, hx⟩,
  exact hσ ⟨x, h12 hx⟩,
end

/-- Given a field extension `L/K`, `gal_basis K L` is the filter basis on `L ≃ₐ[K] L` whose sets
are `Gal(L/E)` for intermediate fields `E` with `E/K` finite dimensional -/
def gal_basis (K L : Type*) [field K] [field L] [algebra K L] : filter_basis (L ≃ₐ[K] L) :=
{ sets := subgroup.carrier '' (fixed_by_finite K L),
  nonempty := ⟨⊤, ⊤, top_fixed_by_finite, rfl⟩,
  inter_sets :=
  begin
    rintros X Y ⟨H1, ⟨E1, h_E1, rfl⟩, rfl⟩ ⟨H2, ⟨E2, h_E2, rfl⟩, rfl⟩,
    use (intermediate_field.fixing_subgroup (E1 ⊔ E2)).carrier,
    refine ⟨⟨_, ⟨_, finite_dimensional_sup E1 E2 h_E1 h_E2, rfl⟩, rfl⟩, _⟩,
    rw set.subset_inter_iff,
    exact ⟨intermediate_field.fixing_subgroup.antimono le_sup_left,
      intermediate_field.fixing_subgroup.antimono le_sup_right⟩,
  end }

/-- A subset of `L ≃ₐ[K] L` is a member of `gal_basis K L` if and only if it is the underlying set
of `Gal(L/E)` for some finite subextension `E/K`-/
lemma mem_gal_basis_iff (K L : Type*) [field K] [field L] [algebra K L]
  (U : set (L ≃ₐ[K] L)) : U ∈ gal_basis K L ↔ U ∈ subgroup.carrier '' (fixed_by_finite K L) :=
iff.rfl

/-- For a field extension `L/K`, `gal_group_basis K L` is the group filter basis on `L ≃ₐ[K] L`
whose sets are `Gal(L/E)` for finite subextensions `E/K` -/
def gal_group_basis (K L : Type*) [field K] [field L] [algebra K L] :
  group_filter_basis (L ≃ₐ[K] L) :=
{ to_filter_basis := gal_basis K L,
  one' := λ U ⟨H, hH, h2⟩, h2 ▸ H.one_mem,
  mul' := λ U hU, ⟨U, hU, begin
    rcases hU with ⟨H, hH, rfl⟩,
    rintros x ⟨a, b, haH, hbH, rfl⟩,
    exact H.mul_mem haH hbH,
  end⟩,
  inv' := λ U hU, ⟨U, hU, begin
    rcases hU with ⟨H, hH, rfl⟩,
    exact λ _, H.inv_mem',
  end⟩,
  conj' :=
  begin
    rintros σ U ⟨H, ⟨E, hE, rfl⟩, rfl⟩,
    let F : intermediate_field K L := E.map (σ.symm.to_alg_hom),
    refine ⟨F.fixing_subgroup.carrier, ⟨⟨F.fixing_subgroup, ⟨F,
      _, rfl⟩, rfl⟩, λ g hg, _⟩⟩,
    { apply im_finite_dimensional σ.symm,
      exact hE },
    change σ * g * σ⁻¹ ∈ E.fixing_subgroup,
    rw intermediate_field.mem_fixing_subgroup_iff,
    intros x hx,
<<<<<<< HEAD
    change σ(g(σ⁻¹ x)) = x,
    have h_in_F : σ⁻¹ x ∈ F := ⟨x, hx, by {dsimp, rw ← alg_equiv.inv_fun_eq_symm}⟩,
    have h_g_fix : g (σ⁻¹ x) = (σ⁻¹ x),
=======
    change σ (g (σ⁻¹ x)) = x,
    have h_in_F : σ⁻¹ x ∈ F := ⟨x, hx, by {dsimp, rw ← alg_equiv.inv_fun_eq_symm, refl }⟩,
    have h_g_fix : g (σ⁻¹ x) = σ⁻¹ x,
>>>>>>> 745e23d5
    { rw [subgroup.mem_carrier, intermediate_field.mem_fixing_subgroup_iff F g] at hg,
      exact hg (σ⁻¹ x) h_in_F },
    rw h_g_fix,
    change σ (σ⁻¹ x) = x,
    exact alg_equiv.apply_symm_apply σ x,
  end }

/-- For a field extension `L/K`, `krull_topology K L` is the topological space structure on
`L ≃ₐ[K] L` induced by the group filter basis `gal_group_basis K L` -/
instance krull_topology (K L : Type*) [field K] [field L] [algebra K L] :
  topological_space (L ≃ₐ[K] L) :=
group_filter_basis.topology (gal_group_basis K L)

/-- For a field extension `L/K`, the Krull topology on `L ≃ₐ[K] L` makes it a topological group. -/
instance (K L : Type*) [field K] [field L] [algebra K L] :
  topological_group (L ≃ₐ[K] L) :=
group_filter_basis.is_topological_group (gal_group_basis K L)

section krull_t2

open_locale topological_space filter

/-- Let `L/E/K` be a tower of fields with `E/K` finite. Then `Gal(L/E)` is an open subgroup of
  `L ≃ₐ[K] L`. -/
lemma intermediate_field.fixing_subgroup_is_open {K L : Type*} [field K] [field L] [algebra K L]
  (E : intermediate_field K L) [finite_dimensional K E] :
  is_open (E.fixing_subgroup : set (L ≃ₐ[K] L)) :=
begin
  have h_basis : E.fixing_subgroup.carrier ∈ (gal_group_basis K L) :=
   ⟨E.fixing_subgroup, ⟨E, ‹_›, rfl⟩, rfl⟩,
  have h_nhd := group_filter_basis.mem_nhds_one (gal_group_basis K L) h_basis,
  rw mem_nhds_iff at h_nhd,
  rcases h_nhd with ⟨U, hU_le, hU_open, h1U⟩,
  exact subgroup.is_open_of_one_mem_interior ⟨U, ⟨hU_open, hU_le⟩, h1U⟩,
end

/-- Given a tower of fields `L/E/K`, with `E/K` finite, the subgroup `Gal(L/E) ≤ L ≃ₐ[K] L` is
  closed. -/
lemma intermediate_field.fixing_subgroup_is_closed {K L : Type*} [field K] [field L] [algebra K L]
  (E : intermediate_field K L) [finite_dimensional K E] :
  is_closed (E.fixing_subgroup : set (L ≃ₐ[K] L)) :=
open_subgroup.is_closed ⟨E.fixing_subgroup, E.fixing_subgroup_is_open⟩

/-- If `L/K` is an algebraic extension, then the Krull topology on `L ≃ₐ[K] L` is Hausdorff. -/
lemma krull_topology_t2 {K L : Type*} [field K] [field L] [algebra K L]
  (h_int : algebra.is_integral K L) : t2_space (L ≃ₐ[K] L) :=
{ t2 := λ f g hfg,
  begin
    let φ := f⁻¹ * g,
    cases (fun_like.exists_ne hfg) with x hx,
    have hφx : φ x ≠ x,
    { apply ne_of_apply_ne f,
      change f (f.symm (g x)) ≠ f x,
      rw [alg_equiv.apply_symm_apply f (g x), ne_comm],
      exact hx },
    let E : intermediate_field K L := intermediate_field.adjoin K {x},
    let h_findim : finite_dimensional K E :=
      intermediate_field.adjoin.finite_dimensional (h_int x),
    let H := E.fixing_subgroup,
    have h_basis : (H : set (L ≃ₐ[K] L)) ∈ gal_group_basis K L := ⟨H, ⟨E, ⟨h_findim, rfl⟩⟩, rfl⟩,
    have h_nhd := group_filter_basis.mem_nhds_one (gal_group_basis K L) h_basis,
    rw mem_nhds_iff at h_nhd,
    rcases h_nhd with ⟨W, hWH, hW_open, hW_1⟩,
    refine ⟨left_coset f W, left_coset g W,
      ⟨hW_open.left_coset f, hW_open.left_coset g, ⟨1, hW_1, mul_one _⟩, ⟨1, hW_1, mul_one _⟩, _⟩⟩,
    rintro σ ⟨⟨w1, hw1, h⟩, w2, hw2, hgw2⟩,
    rw ← hgw2 at h,
    rw [eq_inv_mul_iff_mul_eq.symm, ← mul_assoc, mul_inv_eq_iff_eq_mul.symm] at h,
    have h_in_H : w1 * w2⁻¹ ∈ H := H.mul_mem (hWH hw1) (H.inv_mem (hWH hw2)),
    rw h at h_in_H,
    change φ ∈ E.fixing_subgroup at h_in_H,
    rw intermediate_field.mem_fixing_subgroup_iff at h_in_H,
    specialize h_in_H x,
    have hxE : x ∈ E,
    { apply intermediate_field.subset_adjoin,
      apply set.mem_singleton },
    exact hφx (h_in_H hxE),
  end }

end krull_t2

section totally_disconnected

/-- If `L/K` is an algebraic field extension, then the Krull topology on `L ≃ₐ[K] L` is
  totally disconnected. -/
lemma krull_topology_totally_disconnected {K L : Type*} [field K] [field L] [algebra K L]
  (h_int : algebra.is_integral K L) : is_totally_disconnected (set.univ : set (L ≃ₐ[K] L)) :=
begin
  apply is_totally_disconnected_of_clopen_set,
  intros σ τ h_diff,
  have hστ : σ⁻¹ * τ ≠ 1,
  { rwa [ne.def, inv_mul_eq_one] },
  rcases (fun_like.exists_ne hστ) with ⟨x, hx : (σ⁻¹ * τ) x ≠ x⟩,
  let E := intermediate_field.adjoin K ({x} : set L),
  haveI := intermediate_field.adjoin.finite_dimensional (h_int x),
  refine ⟨left_coset σ E.fixing_subgroup,
    ⟨E.fixing_subgroup_is_open.left_coset σ, E.fixing_subgroup_is_closed.left_coset σ⟩,
    ⟨1, E.fixing_subgroup.one_mem', mul_one σ⟩, _⟩,
  simp only [mem_left_coset_iff, set_like.mem_coe, intermediate_field.mem_fixing_subgroup_iff,
    not_forall],
  exact ⟨x, intermediate_field.mem_adjoin_simple_self K x, hx⟩,
end

end totally_disconnected<|MERGE_RESOLUTION|>--- conflicted
+++ resolved
@@ -176,15 +176,9 @@
     change σ * g * σ⁻¹ ∈ E.fixing_subgroup,
     rw intermediate_field.mem_fixing_subgroup_iff,
     intros x hx,
-<<<<<<< HEAD
-    change σ(g(σ⁻¹ x)) = x,
-    have h_in_F : σ⁻¹ x ∈ F := ⟨x, hx, by {dsimp, rw ← alg_equiv.inv_fun_eq_symm}⟩,
-    have h_g_fix : g (σ⁻¹ x) = (σ⁻¹ x),
-=======
     change σ (g (σ⁻¹ x)) = x,
     have h_in_F : σ⁻¹ x ∈ F := ⟨x, hx, by {dsimp, rw ← alg_equiv.inv_fun_eq_symm, refl }⟩,
     have h_g_fix : g (σ⁻¹ x) = σ⁻¹ x,
->>>>>>> 745e23d5
     { rw [subgroup.mem_carrier, intermediate_field.mem_fixing_subgroup_iff F g] at hg,
       exact hg (σ⁻¹ x) h_in_F },
     rw h_g_fix,
