--- conflicted
+++ resolved
@@ -42,18 +42,12 @@
 variables {R S : Type*} [comm_ring R] [comm_ring S] [is_domain R] [algebra R S]
 
 
-<<<<<<< HEAD
-variables (K L : Type*) [is_integrally_closed R] [field K] [algebra R K] [is_fraction_ring R K]
-  [field L] [algebra S L] [algebra K L] [algebra R L] [is_scalar_tower R K L]
-  [is_scalar_tower R S L] {s : S} (hs : is_integral R s)
-=======
 section
 
 variables (K L : Type*) [field K] [algebra R K] [is_fraction_ring R K] [field L] [algebra R L]
  [algebra S L] [algebra K L] [is_scalar_tower R K L] [is_scalar_tower R S L]
 
 section gcd_domain
->>>>>>> 6890b009
 
 variable [normalized_gcd_monoid R]
 
@@ -194,44 +188,8 @@
 
 variables [is_domain S] [no_zero_smul_divisors R S]
 
-<<<<<<< HEAD
-theorem minpoly.dvd' [nontrivial R] [is_integrally_closed R] (p : R[X]) (hs : is_integral R s):
-  polynomial.aeval s p = 0 ↔ minpoly R s ∣ p :=
-begin
-  refine ⟨λ hp, _, λ hp, _⟩,
-
-  { have : minpoly (fraction_ring R) (algebra_map S (fraction_ring S) s) ∣
-      (map (algebra_map R (fraction_ring R)) (p %ₘ (minpoly R s))),
-    { rw [map_mod_by_monic _ (minpoly.monic hs), mod_by_monic_eq_sub_mul_div],
-      refine dvd_sub (minpoly.dvd (fraction_ring R) (algebra_map S (fraction_ring S) s) _) _,
-      rw [← map_aeval_eq_aeval_map, hp, map_zero],
-      rw [← is_scalar_tower.algebra_map_eq, ← is_scalar_tower.algebra_map_eq],
-
-      apply dvd_mul_of_dvd_left,
-      rw is_integrally_closed.map_minpoly_eq_minpoly_fraction_ring
-        (fraction_ring R) (fraction_ring S) hs,
-
-      exact monic.map _ (minpoly.monic hs) },
-    rw [is_integrally_closed.map_minpoly_eq_minpoly_fraction_ring _ _ hs,  map_dvd_map
-      (algebra_map R (fraction_ring R)) (is_fraction_ring.injective R (fraction_ring R))
-      (minpoly.monic hs)] at this,
-    rw [← dvd_iff_mod_by_monic_eq_zero (minpoly.monic hs)],
-    refine polynomial.eq_zero_of_dvd_of_degree_lt this
-      (degree_mod_by_monic_lt p $ minpoly.monic hs) },
-
-  { simpa only [ring_hom.mem_ker, ring_hom.coe_comp, coe_eval_ring_hom,
-      coe_map_ring_hom, function.comp_app, eval_map, ← aeval_def] using
-      aeval_eq_zero_of_dvd_aeval_eq_zero hp (minpoly.aeval R s) }
-end
-
-/- /-- For GCD domains, the minimal polynomial divides any primitive polynomial that has the integral
-element as root. See also `minpoly.dvd` which relaxes the assumptions on `S` in exchange for
-stronger assumptions on `R`. -/
-lemma gcd_domain_dvd {P : R[X]} (hP : P ≠ 0) (hroot : polynomial.aeval s P = 0) : minpoly R s ∣ P :=
-=======
 lemma gcd_domain_dvd [normalized_gcd_monoid R] {s : S} (hs : is_integral R s) {P : R[X]}
   (hP : P ≠ 0) (hroot : polynomial.aeval s P = 0) : minpoly R s ∣ P :=
->>>>>>> 6890b009
 begin
   let K := fraction_ring R,
   let L := fraction_ring S,
@@ -245,7 +203,7 @@
   rw [← gcd_domain_eq_field_fractions K L hs],
   refine dvd _ _ _,
   rw [aeval_map_algebra_map, aeval_algebra_map_apply, aeval_prim_part_eq_zero hP hroot, map_zero]
-end -/
+end
 
 variable [is_integrally_closed R]
 
@@ -294,44 +252,27 @@
 /-- If an element `x` is a root of a nonzero polynomial `p`, then the degree of `p` is at least the
 degree of the minimal polynomial of `x`. See also `minpoly.degree_le_of_ne_zero` which relaxes the
 assumptions on `S` in exchange for stronger assumptions on `R`. -/
-<<<<<<< HEAD
-lemma is_integrally_closed_domain.degree_le_of_ne_zero {p : R[X]} (hp0 : p ≠ 0)
-   (hp : polynomial.aeval s p = 0) : degree (minpoly R s) ≤ degree p :=
-begin
-  rw [degree_eq_nat_degree (minpoly.ne_zero hs), degree_eq_nat_degree hp0],
-  norm_cast,
-  exact nat_degree_le_of_dvd ((minpoly.dvd' _ hs).mp hp) hp0
-=======
 lemma is_integrally_closed.degree_le_of_ne_zero {s : S} (hs : is_integral R s) {p : R[X]}
   (hp0 : p ≠ 0) (hp : polynomial.aeval s p = 0) : degree (minpoly R s) ≤ degree p :=
 begin
   rw [degree_eq_nat_degree (minpoly.ne_zero hs), degree_eq_nat_degree hp0],
   norm_cast,
   exact nat_degree_le_of_dvd ((is_integrally_closed_dvd _ hs).mp hp) hp0
->>>>>>> 6890b009
 end
 
 /-- The minimal polynomial of an element `x` is uniquely characterized by its defining property:
 if there is another monic polynomial of minimal degree that has `x` as a root, then this polynomial
 is equal to the minimal polynomial of `x`. See also `minpoly.unique` which relaxes the
 assumptions on `S` in exchange for stronger assumptions on `R`. -/
-<<<<<<< HEAD
-lemma is_integrally_closed_domain.minpoly.unique {P : R[X]} (hmo : P.monic) (hP : polynomial.aeval s P = 0)
-=======
 lemma is_integrally_closed.minpoly.unique {s : S} {P : R[X]} (hmo : P.monic)
   (hP : polynomial.aeval s P = 0)
->>>>>>> 6890b009
   (Pmin : ∀ Q : R[X], Q.monic → polynomial.aeval s Q = 0 → degree P ≤ degree Q) :
   P = minpoly R s :=
 begin
   have hs : is_integral R s := ⟨P, hmo, hP⟩,
   symmetry, apply eq_of_sub_eq_zero,
   by_contra hnz,
-<<<<<<< HEAD
-  have := is_integrally_closed_domain.degree_le_of_ne_zero hs hnz (by simp [hP]),
-=======
   have := is_integrally_closed.degree_le_of_ne_zero hs hnz (by simp [hP]),
->>>>>>> 6890b009
   contrapose! this,
   refine degree_sub_lt _ (ne_zero hs) _,
   { exact le_antisymm (min R s hmo hP)
@@ -345,11 +286,7 @@
 
 open algebra polynomial adjoin_root
 
-<<<<<<< HEAD
-variables {R} {x : S} [is_integrally_closed R] [no_zero_smul_divisors R S]
-=======
 variables {R} {x : S}
->>>>>>> 6890b009
 
 lemma to_adjoin.injective (hx : is_integral R x) :
   function.injective (minpoly.to_adjoin R x) :=
@@ -359,11 +296,7 @@
   by_cases hPzero : P = 0,
   { simpa [hPzero] using hP.symm },
   rw [← hP, minpoly.to_adjoin_apply', lift_hom_mk,  ← subalgebra.coe_eq_zero,
-<<<<<<< HEAD
-    aeval_subalgebra_coe, set_like.coe_mk, minpoly.dvd' _ hx] at hP₁,
-=======
     aeval_subalgebra_coe, set_like.coe_mk, is_integrally_closed_dvd _ hx] at hP₁,
->>>>>>> 6890b009
   obtain ⟨Q, hQ⟩ := hP₁,
   rw [← hP, hQ, ring_hom.map_mul, mk_self, zero_mul],
 end
