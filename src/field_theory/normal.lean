/-
Copyright (c) 2020 Kenny Lau. All rights reserved.
Released under Apache 2.0 license as described in the file LICENSE.
Authors: Kenny Lau
-/

import field_theory.adjoin
import field_theory.tower
<<<<<<< HEAD
import ring_theory.power_basis
import group_theory.solvable
=======
import group_theory.solvable
import ring_theory.power_basis
>>>>>>> 13453191

/-!
# Normal field extensions

In this file we define normal field extensions and prove that for a finite extension, being normal
is the same as being a splitting field (`normal.of_is_splitting_field` and
`normal.exists_is_splitting_field`).

## Main Definitions

- `normal F K` where `K` is a field extension of `F`.
-/

noncomputable theory
open_locale classical
open polynomial is_scalar_tower

variables (F K : Type*) [field F] [field K] [algebra F K]

--TODO(Commelin): refactor normal to extend `is_algebraic`??

/-- Typeclass for normal field extension: `K` is a normal extension of `F` iff the minimal
polynomial of every element `x` in `K` splits in `K`, i.e. every conjugate of `x` is in `K`. -/
class normal : Prop :=
(is_integral' (x : K) : is_integral F x)
(splits' (x : K) : splits (algebra_map F K) (minpoly F x))

variables {F K}

theorem normal.is_integral (h : normal F K) (x : K) : is_integral F x := normal.is_integral' x

theorem normal.splits (h : normal F K) (x : K) :
  splits (algebra_map F K) (minpoly F x) := normal.splits' x

theorem normal_iff : normal F K ↔
  ∀ x : K, is_integral F x ∧ splits (algebra_map F K) (minpoly F x) :=
⟨λ h x, ⟨h.is_integral x, h.splits x⟩, λ h, ⟨λ x, (h x).1, λ x, (h x).2⟩⟩

theorem normal.out : normal F K →
  ∀ x : K, is_integral F x ∧ splits (algebra_map F K) (minpoly F x) := normal_iff.1

variables (F K)

instance normal_self : normal F F :=
⟨λ x, is_integral_algebra_map, λ x, by { rw minpoly.eq_X_sub_C', exact splits_X_sub_C _ }⟩

variables {K}

variables (K)

theorem normal.exists_is_splitting_field [h : normal F K] [finite_dimensional F K] :
  ∃ p : polynomial F, is_splitting_field F K p :=
begin
  obtain ⟨s, hs⟩ := finite_dimensional.exists_is_basis_finset F K,
  refine ⟨s.prod $ λ x, minpoly F x,
    splits_prod _ $ λ x hx, h.splits x,
    subalgebra.to_submodule_injective _⟩,
  rw [algebra.coe_top, eq_top_iff, ← hs.2, submodule.span_le, set.range_subset_iff],
  refine λ x, algebra.subset_adjoin (multiset.mem_to_finset.mpr $
    (mem_roots $ mt (map_eq_zero $ algebra_map F K).1 $
    finset.prod_ne_zero_iff.2 $ λ x hx, _).2 _),
  { exact minpoly.ne_zero (h.is_integral x) },
  rw [is_root.def, eval_map, ← aeval_def, alg_hom.map_prod],
  exact finset.prod_eq_zero x.2 (minpoly.aeval _ _)
end

section normal_tower

variables (E : Type*) [field E] [algebra F E] [algebra K E] [is_scalar_tower F K E]

lemma normal.tower_top_of_normal [h : normal F E] : normal K E :=
normal_iff.2 $ λ x, begin
  cases h.out x with hx hhx,
  rw algebra_map_eq F K E at hhx,
  exact ⟨is_integral_of_is_scalar_tower x hx, polynomial.splits_of_splits_of_dvd (algebra_map K E)
    (polynomial.map_ne_zero (minpoly.ne_zero hx))
    ((polynomial.splits_map_iff (algebra_map F K) (algebra_map K E)).mpr hhx)
    (minpoly.dvd_map_of_is_scalar_tower F K x)⟩,
end

lemma alg_hom.normal_bijective [h : normal F E] (ϕ : E →ₐ[F] K) : function.bijective ϕ :=
⟨ϕ.to_ring_hom.injective, λ x, by
{ letI : algebra E K := ϕ.to_ring_hom.to_algebra,
  obtain ⟨h1, h2⟩ := h.out (algebra_map K E x),
  cases minpoly.mem_range_of_degree_eq_one E x (or.resolve_left h2 (minpoly.ne_zero h1)
    (minpoly.irreducible (is_integral_of_is_scalar_tower x
      ((is_integral_algebra_map_iff (algebra_map K E).injective).mp h1)))
    (minpoly.dvd E x ((algebra_map K E).injective (by
    { rw [ring_hom.map_zero, aeval_map, ←is_scalar_tower.to_alg_hom_apply F K E,
          ←alg_hom.comp_apply, ←aeval_alg_hom],
      exact minpoly.aeval F (algebra_map K E x) })))) with y hy,
  exact ⟨y, hy.2⟩ }⟩

variables {F} {E} {E' : Type*} [field E'] [algebra F E']

lemma normal.of_alg_equiv [h : normal F E] (f : E ≃ₐ[F] E') : normal F E' :=
normal_iff.2 $ λ x, begin
  cases h.out (f.symm x) with hx hhx,
  have H := is_integral_alg_hom f.to_alg_hom hx,
  rw [alg_equiv.to_alg_hom_eq_coe, alg_equiv.coe_alg_hom, alg_equiv.apply_symm_apply] at H,
  use H,
  apply polynomial.splits_of_splits_of_dvd (algebra_map F E') (minpoly.ne_zero hx),
  { rw ← alg_hom.comp_algebra_map f.to_alg_hom,
    exact polynomial.splits_comp_of_splits (algebra_map F E) f.to_alg_hom.to_ring_hom hhx },
  { apply minpoly.dvd _ _,
    rw ← add_equiv.map_eq_zero_iff f.symm.to_add_equiv,
    exact eq.trans (polynomial.aeval_alg_hom_apply f.symm.to_alg_hom x
      (minpoly F (f.symm x))).symm (minpoly.aeval _ _) },
end

lemma alg_equiv.transfer_normal (f : E ≃ₐ[F] E') : normal F E ↔ normal F E' :=
⟨λ h, by exactI normal.of_alg_equiv f, λ h, by exactI normal.of_alg_equiv f.symm⟩

lemma normal.of_is_splitting_field (p : polynomial F) [hFEp : is_splitting_field F E p] :
  normal F E :=
begin
  by_cases hp : p = 0,
  { haveI : is_splitting_field F F p := by { rw hp, exact ⟨splits_zero _, subsingleton.elim _ _⟩ },
    exactI (alg_equiv.transfer_normal ((is_splitting_field.alg_equiv F p).trans
      (is_splitting_field.alg_equiv E p).symm)).mp (normal_self F) },
  refine normal_iff.2 (λ x, _),
  haveI hFE : finite_dimensional F E := is_splitting_field.finite_dimensional E p,
  have Hx : is_integral F x := is_integral_of_noetherian hFE x,
  refine ⟨Hx, or.inr _⟩,
  rintros q q_irred ⟨r, hr⟩,
  let D := adjoin_root q,
  let pbED := adjoin_root.power_basis q_irred.ne_zero,
  haveI : finite_dimensional E D := power_basis.finite_dimensional pbED,
  have findimED : finite_dimensional.findim E D = q.nat_degree := power_basis.findim pbED,
  letI : algebra F D := ring_hom.to_algebra ((algebra_map E D).comp (algebra_map F E)),
  haveI : is_scalar_tower F E D := of_algebra_map_eq (λ _, rfl),
  haveI : finite_dimensional F D := finite_dimensional.trans F E D,
  suffices : nonempty (D →ₐ[F] E),
  { cases this with ϕ,
    rw [←with_bot.coe_one, degree_eq_iff_nat_degree_eq q_irred.ne_zero, ←findimED],
    have nat_lemma : ∀ a b c : ℕ, a * b = c → c ≤ a → 0 < c → b = 1,
    { intros a b c h1 h2 h3, nlinarith },
    exact nat_lemma _ _ _ (finite_dimensional.findim_mul_findim F E D)
      (linear_map.findim_le_findim_of_injective (show function.injective ϕ.to_linear_map,
        from ϕ.to_ring_hom.injective)) finite_dimensional.findim_pos, },
  let C := adjoin_root (minpoly F x),
  have Hx_irred := minpoly.irreducible Hx,
  letI : algebra C D := ring_hom.to_algebra (adjoin_root.lift
    (algebra_map F D) (adjoin_root.root q) (by rw [algebra_map_eq F E D, ←eval₂_map, hr,
      adjoin_root.algebra_map_eq, eval₂_mul, adjoin_root.eval₂_root, zero_mul])),
  letI : algebra C E := ring_hom.to_algebra (adjoin_root.lift
    (algebra_map F E) x (minpoly.aeval F x)),
  haveI : is_scalar_tower F C D := of_algebra_map_eq (λ x, adjoin_root.lift_of.symm),
  haveI : is_scalar_tower F C E := of_algebra_map_eq (λ x, adjoin_root.lift_of.symm),
  suffices : nonempty (D →ₐ[C] E),
  { exact nonempty.map (alg_hom.restrict_scalars F) this },
  let S : set D := ((p.map (algebra_map F E)).roots.map (algebra_map E D)).to_finset,
  suffices : ⊤ ≤ intermediate_field.adjoin C S,
  { refine intermediate_field.alg_hom_mk_adjoin_splits' (top_le_iff.mp this) (λ y hy, _),
    rcases multiset.mem_map.mp (multiset.mem_to_finset.mp hy) with ⟨z, hz1, hz2⟩,
    have Hz : is_integral F z := is_integral_of_noetherian hFE z,
    use (show is_integral C y, from is_integral_of_noetherian (finite_dimensional.right F C D) y),
    apply splits_of_splits_of_dvd (algebra_map C E) (map_ne_zero (minpoly.ne_zero Hz)),
    { rw [splits_map_iff, ←algebra_map_eq F C E],
      exact splits_of_splits_of_dvd _ hp hFEp.splits (minpoly.dvd F z
        (eq.trans (eval₂_eq_eval_map _) ((mem_roots (map_ne_zero hp)).mp hz1))) },
    { apply minpoly.dvd,
      rw [←hz2, aeval_def, eval₂_map, ←algebra_map_eq F C D, algebra_map_eq F E D, ←hom_eval₂,
          ←aeval_def, minpoly.aeval F z, ring_hom.map_zero] } },
  rw [←intermediate_field.to_subalgebra_le_to_subalgebra, intermediate_field.top_to_subalgebra],
  apply ge_trans (intermediate_field.algebra_adjoin_le_adjoin C S),
  suffices : (algebra.adjoin C S).res F = (algebra.adjoin E {adjoin_root.root q}).res F,
  { rw [adjoin_root.adjoin_root_eq_top, subalgebra.res_top, ←@subalgebra.res_top F C] at this,
    exact top_le_iff.mpr (subalgebra.res_inj F this) },
  dsimp only [S],
  rw [←finset.image_to_finset, finset.coe_image],
  apply eq.trans (algebra.adjoin_res_eq_adjoin_res F E C D
    hFEp.adjoin_roots adjoin_root.adjoin_root_eq_top),
  rw [set.image_singleton, ring_hom.algebra_map_to_algebra, adjoin_root.lift_root]
end

instance (p : polynomial F) : normal F p.splitting_field := normal.of_is_splitting_field p

end normal_tower

variables {F} {K} (ϕ ψ : K →ₐ[F] K) (χ ω : K ≃ₐ[F] K)

section restrict

variables (E : Type*) [field E] [algebra F E] [algebra E K] [is_scalar_tower F E K]

/-- Restrict algebra homomorphism to image of normal subfield -/
def alg_hom.restrict_normal_aux [h : normal F E] :
  (to_alg_hom F E K).range →ₐ[F] (to_alg_hom F E K).range :=
{ to_fun := λ x, ⟨ϕ x, by
  { suffices : (to_alg_hom F E K).range.map ϕ ≤ _,
    { exact this ⟨x, subtype.mem x, rfl⟩ },
    rintros x ⟨y, ⟨z, -, hy⟩, hx⟩,
    rw [←hx, ←hy],
    apply minpoly.mem_range_of_degree_eq_one E,
    exact or.resolve_left (h.splits z) (minpoly.ne_zero (h.is_integral z))
      (minpoly.irreducible $ is_integral_of_is_scalar_tower _ $
        is_integral_alg_hom ϕ $ is_integral_alg_hom _ $ h.is_integral z)
      (minpoly.dvd E _ $ by rw [aeval_map, aeval_alg_hom, aeval_alg_hom, alg_hom.comp_apply,
        alg_hom.comp_apply, minpoly.aeval, alg_hom.map_zero, alg_hom.map_zero]) }⟩,
  map_zero' := subtype.ext ϕ.map_zero,
  map_one' := subtype.ext ϕ.map_one,
  map_add' := λ x y, subtype.ext (ϕ.map_add x y),
  map_mul' := λ x y, subtype.ext (ϕ.map_mul x y),
  commutes' := λ x, subtype.ext (ϕ.commutes x) }

/-- Restrict algebra homomorphism to normal subfield -/
def alg_hom.restrict_normal [normal F E] : E →ₐ[F] E :=
((alg_equiv.of_injective_field (is_scalar_tower.to_alg_hom F E K)).symm.to_alg_hom.comp
  (ϕ.restrict_normal_aux E)).comp
    (alg_equiv.of_injective_field (is_scalar_tower.to_alg_hom F E K)).to_alg_hom

@[simp] lemma alg_hom.restrict_normal_commutes [normal F E] (x : E) :
  algebra_map E K (ϕ.restrict_normal E x) = ϕ (algebra_map E K x) :=
subtype.ext_iff.mp (alg_equiv.apply_symm_apply (alg_equiv.of_injective_field
  (is_scalar_tower.to_alg_hom F E K)) (ϕ.restrict_normal_aux E
    ⟨is_scalar_tower.to_alg_hom F E K x, ⟨x, ⟨subsemiring.mem_top x, rfl⟩⟩⟩))

lemma alg_hom.restrict_normal_comp [normal F E] :
  (ϕ.restrict_normal E).comp (ψ.restrict_normal E) = (ϕ.comp ψ).restrict_normal E :=
alg_hom.ext (λ _, (algebra_map E K).injective
  (by simp only [alg_hom.comp_apply, alg_hom.restrict_normal_commutes]))

/-- Restrict algebra isomorphism to a normal subfield -/
def alg_equiv.restrict_normal [h : normal F E] : E ≃ₐ[F] E :=
alg_equiv.of_bijective (χ.to_alg_hom.restrict_normal E) (alg_hom.normal_bijective F E E _)

@[simp] lemma alg_equiv.restrict_normal_commutes [normal F E] (x : E) :
  algebra_map E K (χ.restrict_normal E x) = χ (algebra_map E K x) :=
χ.to_alg_hom.restrict_normal_commutes E x

lemma alg_equiv.restrict_normal_trans [normal F E] :
  (χ.trans ω).restrict_normal E = (χ.restrict_normal E).trans (ω.restrict_normal E) :=
alg_equiv.ext (λ _, (algebra_map E K).injective
(by simp only [alg_equiv.trans_apply, alg_equiv.restrict_normal_commutes]))

/-- Restriction to an normal subfield as a group homomorphism -/
def alg_equiv.restrict_normal_hom [normal F E] : (K ≃ₐ[F] K) →* (E ≃ₐ[F] E) :=
monoid_hom.mk' (λ χ, χ.restrict_normal E) (λ ω χ, (χ.restrict_normal_trans ω E))

end restrict

section lift

variables {F} {K} (E : Type*) [field E] [algebra F E] [algebra K E] [is_scalar_tower F K E]

/-- If `E/K/F` is a tower of fields with `E/F` normal then we can lift
  an algebra homomorphism `ϕ : K →ₐ[F] K` to `ϕ.lift_normal E : E →ₐ[F] E`. -/
noncomputable def alg_hom.lift_normal [h : normal F E] : E →ₐ[F] E :=
@alg_hom.restrict_scalars F K E E _ _ _ _ _ _
  ((is_scalar_tower.to_alg_hom F K E).comp ϕ).to_ring_hom.to_algebra _ _ _ _
  (nonempty.some (@intermediate_field.alg_hom_mk_adjoin_splits' K E E _ _ _ _
  ((is_scalar_tower.to_alg_hom F K E).comp ϕ).to_ring_hom.to_algebra ⊤ rfl
  (λ x hx, ⟨is_integral_of_is_scalar_tower x (h.out x).1,
  splits_of_splits_of_dvd _ (map_ne_zero (minpoly.ne_zero (h.out x).1))
  (by { rw [splits_map_iff, ←is_scalar_tower.algebra_map_eq], exact (h.out x).2 })
  (minpoly.dvd_map_of_is_scalar_tower F K x)⟩)))

@[simp] lemma alg_hom.lift_normal_commutes [normal F E] (x : K) :
  ϕ.lift_normal E (algebra_map K E x) = algebra_map K E (ϕ x) :=
@alg_hom.commutes K E E _ _ _ _
  ((is_scalar_tower.to_alg_hom F K E).comp ϕ).to_ring_hom.to_algebra _ x

@[simp] lemma alg_hom.restrict_lift_normal [normal F K] [normal F E] :
  (ϕ.lift_normal E).restrict_normal K = ϕ :=
alg_hom.ext (λ x, (algebra_map K E).injective
  (eq.trans (alg_hom.restrict_normal_commutes _ K x) (ϕ.lift_normal_commutes E x)))

/-- If `E/K/F` is a tower of fields with `E/F` normal then we can lift
  an algebra isomorphism `ϕ : K ≃ₐ[F] K` to `ϕ.lift_normal E : E ≃ₐ[F] E`. -/
noncomputable def alg_equiv.lift_normal [normal F E] : E ≃ₐ[F] E :=
alg_equiv.of_bijective (χ.to_alg_hom.lift_normal E) (alg_hom.normal_bijective F E E _)

@[simp] lemma alg_equiv.lift_normal_commutes [normal F E] (x : K) :
  χ.lift_normal E (algebra_map K E x) = algebra_map K E (χ x) :=
χ.to_alg_hom.lift_normal_commutes E x

@[simp] lemma alg_equiv.restrict_lift_normal [normal F K] [normal F E] :
  (χ.lift_normal E).restrict_normal K = χ :=
alg_equiv.ext (λ x, (algebra_map K E).injective
  (eq.trans (alg_equiv.restrict_normal_commutes _ K x) (χ.lift_normal_commutes E x)))

lemma alg_equiv.restrict_normal_hom_surjective [normal F K] [normal F E] :
  function.surjective (alg_equiv.restrict_normal_hom K : (E ≃ₐ[F] E) → (K ≃ₐ[F] K)) :=
λ χ, ⟨χ.lift_normal E, χ.restrict_lift_normal E⟩

variables (F) (K) (E)

lemma is_solvable_of_is_scalar_tower [normal F K] [h1 : is_solvable (K ≃ₐ[F] K)]
  [h2 : is_solvable (E ≃ₐ[K] E)] : is_solvable (E ≃ₐ[F] E) :=
begin
  let f : (E ≃ₐ[K] E) →* (E ≃ₐ[F] E) :=
  { to_fun := λ ϕ, alg_equiv.of_alg_hom (ϕ.to_alg_hom.restrict_scalars F)
      (ϕ.symm.to_alg_hom.restrict_scalars F)
      (alg_hom.ext (λ x, ϕ.apply_symm_apply x))
      (alg_hom.ext (λ x, ϕ.symm_apply_apply x)),
    map_one' := alg_equiv.ext (λ _, rfl),
    map_mul' := λ _ _, alg_equiv.ext (λ _, rfl) },
<<<<<<< HEAD
  let g : (E ≃ₐ[F] E) →* (K ≃ₐ[F] K) := alg_equiv.restrict_normal_hom K,
  have key : g.ker ≤ f.range := λ ϕ hϕ, ⟨alg_equiv.mk ϕ ϕ.symm ϕ.symm_apply_apply
    ϕ.apply_symm_apply ϕ.map_mul ϕ.map_add (λ x, eq.trans (ϕ.restrict_normal_commutes K x).symm
    (congr_arg (algebra_map K E) (alg_equiv.ext_iff.mp hϕ x))), alg_equiv.ext (λ _, rfl)⟩,
  exact solvable_of_ker_le_range f g key,
=======
  refine solvable_of_ker_le_range f (alg_equiv.restrict_normal_hom K)
    (λ ϕ hϕ, ⟨{commutes' := λ x, _, .. ϕ}, alg_equiv.ext (λ _, rfl)⟩),
  exact (eq.trans (ϕ.restrict_normal_commutes K x).symm (congr_arg _ (alg_equiv.ext_iff.mp hϕ x))),
>>>>>>> 13453191
end

end lift<|MERGE_RESOLUTION|>--- conflicted
+++ resolved
@@ -6,13 +6,8 @@
 
 import field_theory.adjoin
 import field_theory.tower
-<<<<<<< HEAD
-import ring_theory.power_basis
-import group_theory.solvable
-=======
 import group_theory.solvable
 import ring_theory.power_basis
->>>>>>> 13453191
 
 /-!
 # Normal field extensions
@@ -311,17 +306,9 @@
       (alg_hom.ext (λ x, ϕ.symm_apply_apply x)),
     map_one' := alg_equiv.ext (λ _, rfl),
     map_mul' := λ _ _, alg_equiv.ext (λ _, rfl) },
-<<<<<<< HEAD
-  let g : (E ≃ₐ[F] E) →* (K ≃ₐ[F] K) := alg_equiv.restrict_normal_hom K,
-  have key : g.ker ≤ f.range := λ ϕ hϕ, ⟨alg_equiv.mk ϕ ϕ.symm ϕ.symm_apply_apply
-    ϕ.apply_symm_apply ϕ.map_mul ϕ.map_add (λ x, eq.trans (ϕ.restrict_normal_commutes K x).symm
-    (congr_arg (algebra_map K E) (alg_equiv.ext_iff.mp hϕ x))), alg_equiv.ext (λ _, rfl)⟩,
-  exact solvable_of_ker_le_range f g key,
-=======
   refine solvable_of_ker_le_range f (alg_equiv.restrict_normal_hom K)
     (λ ϕ hϕ, ⟨{commutes' := λ x, _, .. ϕ}, alg_equiv.ext (λ _, rfl)⟩),
   exact (eq.trans (ϕ.restrict_normal_commutes K x).symm (congr_arg _ (alg_equiv.ext_iff.mp hϕ x))),
->>>>>>> 13453191
 end
 
 end lift