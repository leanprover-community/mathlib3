--- conflicted
+++ resolved
@@ -418,52 +418,30 @@
     exact (gal_action_hom_bijective_of_prime_degree_aux p).symm },
 end
 
-<<<<<<< HEAD
-/-- Same as above, but with extra flexibility -/
-=======
 /-- An irreducible polynomial of prime degree with 1-3 non-real roots has full Galois group -/
->>>>>>> 72e151d8
 lemma gal_action_hom_bijective_of_prime_degree'
   {p : polynomial ℚ} (p_irr : irreducible p) (p_deg : p.nat_degree.prime)
   (p_roots1 : fintype.card (p.root_set ℝ) + 1 ≤ fintype.card (p.root_set ℂ))
   (p_roots2 : fintype.card (p.root_set ℂ) ≤ fintype.card (p.root_set ℝ) + 3) :
   function.bijective (gal_action_hom p ℂ) :=
 begin
-<<<<<<< HEAD
-=======
   apply gal_action_hom_bijective_of_prime_degree p_irr p_deg,
->>>>>>> 72e151d8
   let n := (gal_action_hom p ℂ (restrict p ℂ
     (complex.conj_alg_equiv.restrict_scalars ℚ))).support.card,
   have hn : 2 ∣ n :=
   equiv.perm.two_dvd_card_support (by rw [←monoid_hom.map_pow, ←monoid_hom.map_pow,
     show alg_equiv.restrict_scalars ℚ complex.conj_alg_equiv ^ 2 = 1,
     from alg_equiv.ext complex.conj_conj, monoid_hom.map_one, monoid_hom.map_one]),
-<<<<<<< HEAD
-  apply gal_action_hom_bijective_of_prime_degree p_irr p_deg,
-=======
->>>>>>> 72e151d8
   have key := gal_action_hom_bijective_of_prime_degree_aux p,
   simp_rw [set.to_finset_card] at key,
   rw [key, add_le_add_iff_left] at p_roots1 p_roots2,
   rw [key, add_right_inj],
-<<<<<<< HEAD
-  change 1 ≤ n at p_roots1,
-  change n ≤ 3 at p_roots2,
-  change n = 2,
-  obtain ⟨m, hm⟩ := hn,
-  rw two_mul at hm,
-  rw hm at *,
-  exact nat.bit0_eq_bit0.mpr (le_antisymm (nat.bit0_le_bit1_iff.mp p_roots2)
-    (nat.succ_le_iff.mpr (nat.bit1_le_bit0_iff.mp p_roots1))),
-=======
   suffices : ∀ m : ℕ, 2 ∣ m → 1 ≤ m → m ≤ 3 → m = 2,
   { exact this n hn p_roots1 p_roots2 },
   rintros m ⟨k, rfl⟩ h2 h3,
   exact le_antisymm (nat.lt_succ_iff.mp (lt_of_le_of_ne h3 (show 2 * k ≠ 2 * 1 + 1,
     from nat.two_mul_ne_two_mul_add_one))) (nat.succ_le_iff.mpr (lt_of_le_of_ne h2
     (show 2 * 0 + 1 ≠ 2 * k, from nat.two_mul_ne_two_mul_add_one.symm))),
->>>>>>> 72e151d8
 end
 
 end gal
