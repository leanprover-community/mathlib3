--- conflicted
+++ resolved
@@ -139,12 +139,7 @@
     have hy := subtype.mem y,
     simp only [root_set, finset.mem_coe, multiset.mem_to_finset, key, multiset.mem_map] at hy,
     rcases hy with ⟨x, hx1, hx2⟩,
-<<<<<<< HEAD
     exact ⟨⟨x, (@multiset.mem_to_finset _ (classical.dec_eq _) _ _).mpr hx1⟩, subtype.ext hx2⟩ }
-=======
-    classical,
-    exact ⟨⟨x, multiset.mem_to_finset.mpr hx1⟩, subtype.ext hx2⟩ }
->>>>>>> c8734e89
 end
 
 /-- The bijection between `root_set p p.splitting_field` and `root_set p E`. -/
@@ -236,13 +231,8 @@
   simp only [restrict_prod, restrict_dvd_def] at hfg,
   simp only [dif_neg hpq, monoid_hom.prod_apply, prod.mk.inj_iff] at hfg,
   ext x hx,
-<<<<<<< HEAD
   rw [root_set, polynomial.map_mul, polynomial.roots_mul] at hx,
   cases multiset.mem_add.mp ((@multiset.mem_to_finset _ (classical.dec_eq _) _ _).mp hx) with h h,
-=======
-  rw [root_set_def, polynomial.map_mul, polynomial.roots_mul] at hx,
-  cases multiset.mem_add.mp (multiset.mem_to_finset.mp hx) with h h,
->>>>>>> c8734e89
   { haveI : fact (p.splits (algebra_map F (p * q).splitting_field)) :=
       ⟨splits_of_splits_of_dvd _ hpq (splitting_field.splits (p * q)) (dvd_mul_right p q)⟩,
     have key : x = algebra_map (p.splitting_field) (p * q).splitting_field
