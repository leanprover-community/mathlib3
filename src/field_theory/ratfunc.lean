/-
Copyright (c) 2021 Anne Baanen. All rights reserved.
Released under Apache 2.0 license as described in the file LICENSE.
Authors: Anne Baanen
-/

import ring_theory.euclidean_domain
import ring_theory.laurent_series
import ring_theory.localization

/-!
# The field of rational functions

This file defines the field `ratfunc K` of rational functions over a field `K`,
and shows it is the field of fractions of `polynomial K`.

## Main definitions

Working with rational functions as polynomials:
 - `ratfunc.field` provides a field structure
 - `ratfunc.C` is the constant polynomial
 - `ratfunc.X` is the indeterminate
 - `ratfunc.eval` evaluates a rational function given a value for the indeterminate
You can use `is_fraction_ring` API to treat `ratfunc` as the field of fractions of polynomials:
 * `algebra_map (polynomial K) (ratfunc K)` maps polynomials to rational functions
 * `is_fraction_ring.alg_equiv` maps other fields of fractions of `polynomial K` to `ratfunc K`,
    in particular:
 * `fraction_ring.alg_equiv (polynomial K) (ratfunc K)` maps the generic field of
    fraction construction to `ratfunc K`. Combine this with `alg_equiv.restrict_scalars` to change
    the `fraction_ring (polynomial K) ≃ₐ[polynomial K] ratfunc K` to
    `fraction_ring (polynomial K) ≃ₐ[K] ratfunc K`.

Working with rational functions as fractions:
 - `ratfunc.num` and `ratfunc.denom` give the numerator and denominator.
   These values are chosen to be coprime and such that `ratfunc.denom` is monic.

Embedding rational functions over fields into Laurent series
 - `ratfunc.coe_def` and `ratfunc.coe_div` provide the implementation.

We also have a set of recursion and induction principles:
 - `ratfunc.lift_on`: define a function by mapping a fraction of polynomials `p/q` to `f p q`,
   if `f` is well-defined in the sense that `p/q = p'/q' → f p q = f p' q'`.
 - `ratfunc.lift_on'`: define a function by mapping a fraction of polynomials `p/q` to `f p q`,
   if `f` is well-defined in the sense that `f (a * p) (a * q) = f p' q'`.
 - `ratfunc.induction_on`: if `P` holds on `p / q` for all polynomials `p q`, then `P` holds on all
   rational functions

## Implementation notes

To provide good API encapsulation and speed up unification problems,
`ratfunc` is defined as a structure, and all operations are `@[irreducible] def`s

We need a couple of maps to set up the `field` and `is_fraction_ring` structure,
namely `ratfunc.of_fraction_ring`, `ratfunc.to_fraction_ring`, `ratfunc.mk` and
`ratfunc.to_fraction_ring_ring_equiv`.
All these maps get `simp`ed to bundled morphisms like `algebra_map (polynomial K) (ratfunc K)`
and `is_localization.alg_equiv`.

## References

* [Kleiman, *Misconceptions about $K_X$*][kleiman1979]
* https://freedommathdance.blogspot.com/2012/11/misconceptions-about-kx.html
* https://stacks.math.columbia.edu/tag/01X1

-/

noncomputable theory
open_locale classical
open_locale non_zero_divisors

universes u v

variables (K : Type u) [hring : comm_ring K] [hdomain : is_domain K]
include hring

/-- `ratfunc K` is `K(x)`, the field of rational functions over `K`.

The inclusion of polynomials into `ratfunc` is `algebra_map (polynomial K) (ratfunc K)`,
the maps between `ratfunc K` and another field of fractions of `polynomial K`,
especially `fraction_ring (polynomial K)`, are given by `is_localization.algebra_equiv`.
-/
structure ratfunc : Type u := of_fraction_ring ::
(to_fraction_ring : fraction_ring (polynomial K))

namespace ratfunc

variables {K}

section rec

/-! ### Constructing `ratfunc`s and their induction principles -/

lemma of_fraction_ring_injective : function.injective (of_fraction_ring : _ → ratfunc K) :=
λ x y, of_fraction_ring.inj

lemma to_fraction_ring_injective :
  function.injective (to_fraction_ring : _ → fraction_ring (polynomial K))
| ⟨x⟩ ⟨y⟩ rfl := rfl

<<<<<<< HEAD
/-- Non-dependent recursion principle for `ratfunc K`: if `f p q : P` for all `p q`,
such that `p * q' = p' * q` implies `f p q = f p' q'`, then we can find a value of `P`
for all elements of `ratfunc K` by setting `lift_on (p / q) f _ = f p q`.

The value of `f p 0` for any `p` is never used and in principle this may be anything,
although many usages of `lift_on` assume `f p 0 = f 0 1`.
=======
/-- Non-dependent recursion principle for `ratfunc K`:
To construct a term of `P : Sort*` out of `x : ratfunc K`,
it suffices to provide a constructor `f : Π (p q : polynomial K), P`
and a proof that `f p q = f p' q'` for all `p q p' q'` such that `p * q' = p' * q` where
both `q` and `q'` are not zero divisors, stated as `q ∉ (polynomial K)⁰`, `q' ∉ (polynomial K)⁰`.

If considering `K` as an integral domain, this is the same as saying that
we construct a value of `P` for such elements of `ratfunc K` by setting
`lift_on (p / q) f _ = f p q`.

When `[is_domain K]`, one can use `ratfunc.lift_on'`, which has the stronger requirement
of `∀ {p q a : polynomial K} (hq : q ≠ 0) (ha : a ≠ 0), f (a * p) (a * q) = f p q)`.
>>>>>>> a196f9be
-/
@[irreducible] protected def lift_on {P : Sort v} (x : ratfunc K)
  (f : ∀ (p q : polynomial K), P)
  (H : ∀ {p q p' q'} (hq : q ∈ (polynomial K)⁰) (hq' : q' ∈ (polynomial K)⁰), p * q' = p' * q →
    f p q = f p' q') :
  P :=
localization.lift_on (to_fraction_ring x) (λ p q, f p q) (λ p p' q q' h, H q.2 q'.2
  (let ⟨⟨c, hc⟩, mul_eq⟩ := (localization.r_iff_exists).mp h in
    mul_cancel_right_coe_non_zero_divisor.mp mul_eq))

lemma lift_on_of_fraction_ring_mk {P : Sort v} (n : polynomial K) (d : (polynomial K)⁰)
  (f : ∀ (p q : polynomial K), P)
  (H : ∀ {p q p' q'} (hq : q ∈ (polynomial K)⁰) (hq' : q' ∈ (polynomial K)⁰), p * q' = p' * q →
    f p q = f p' q') :
  ratfunc.lift_on (of_fraction_ring (localization.mk n d)) f @H = f n d :=
begin
  unfold ratfunc.lift_on,
  exact localization.lift_on_mk _ _ _ _
end

include hdomain

/-- `ratfunc.mk (p q : polynomial K)` is `p / q` as a rational function.

If `q = 0`, then `mk` returns 0.

This is an auxiliary definition used to define an `algebra` structure on `ratfunc`;
the `simp` normal form of `mk p q` is `algebra_map _ _ p / algebra_map _ _ q`.
-/
@[irreducible] protected def mk (p q : polynomial K) : ratfunc K :=
of_fraction_ring (algebra_map _ _ p / algebra_map _ _ q)

lemma mk_eq_div' (p q : polynomial K) :
  ratfunc.mk p q = of_fraction_ring (algebra_map _ _ p / algebra_map _ _ q) :=
by unfold ratfunc.mk

lemma mk_zero (p : polynomial K) : ratfunc.mk p 0 = of_fraction_ring 0 :=
by rw [mk_eq_div', ring_hom.map_zero, div_zero]

lemma mk_coe_def (p : polynomial K) (q : (polynomial K)⁰) :
  ratfunc.mk p q = of_fraction_ring (is_localization.mk' _ p q) :=
by simp only [mk_eq_div', ← localization.mk_eq_mk', fraction_ring.mk_eq_div]

lemma mk_def_of_mem (p : polynomial K) {q} (hq : q ∈ (polynomial K)⁰) :
  ratfunc.mk p q = of_fraction_ring (is_localization.mk' _ p ⟨q, hq⟩) :=
by simp only [← mk_coe_def, set_like.coe_mk]

lemma mk_def_of_ne (p : polynomial K) {q : polynomial K} (hq : q ≠ 0) :
  ratfunc.mk p q = of_fraction_ring (is_localization.mk' _ p
    ⟨q, mem_non_zero_divisors_iff_ne_zero.mpr hq⟩) :=
mk_def_of_mem p _

lemma mk_eq_localization_mk (p : polynomial K) {q : polynomial K} (hq : q ≠ 0) :
  ratfunc.mk p q = of_fraction_ring (localization.mk p
    ⟨q, mem_non_zero_divisors_iff_ne_zero.mpr hq⟩) :=
by rw [mk_def_of_ne, localization.mk_eq_mk']

lemma mk_one' (p : polynomial K) : ratfunc.mk p 1 = of_fraction_ring (algebra_map _ _ p) :=
by rw [← is_localization.mk'_one (fraction_ring (polynomial K)) p, ← mk_coe_def, submonoid.coe_one]

lemma mk_eq_mk {p q p' q' : polynomial K} (hq : q ≠ 0) (hq' : q' ≠ 0) :
  ratfunc.mk p q = ratfunc.mk p' q' ↔ p * q' = p' * q :=
by rw [mk_def_of_ne _ hq, mk_def_of_ne _ hq', of_fraction_ring_injective.eq_iff,
       is_localization.mk'_eq_iff_eq, set_like.coe_mk, set_like.coe_mk,
       (is_fraction_ring.injective (polynomial K) (fraction_ring (polynomial K))).eq_iff]

lemma lift_on_mk {P : Sort v} (p q : polynomial K)
  (f : ∀ (p q : polynomial K), P) (f0 : ∀ p, f p 0 = f 0 1)
  (H' : ∀ {p q p' q'} (hq : q ≠ 0) (hq' : q' ≠ 0), p * q' = p' * q → f p q = f p' q')
  (H : ∀ {p q p' q'} (hq : q ∈ (polynomial K)⁰) (hq' : q' ∈ (polynomial K)⁰), p * q' = p' * q →
    f p q = f p' q' :=
    λ p q p' q' hq hq' h, H' (non_zero_divisors.ne_zero hq) (non_zero_divisors.ne_zero hq') h) :
  (ratfunc.mk p q).lift_on f @H = f p q :=
begin
  by_cases hq : q = 0,
  { subst hq,
    simp only [mk_zero, f0, ← localization.mk_zero 1, localization.lift_on_mk,
               lift_on_of_fraction_ring_mk, submonoid.coe_one], },
  { simp only [mk_eq_localization_mk _ hq, localization.lift_on_mk, lift_on_of_fraction_ring_mk,
               set_like.coe_mk] }
end

lemma lift_on_condition_of_lift_on'_condition {P : Sort v} {f : ∀ (p q : polynomial K), P}
  (H : ∀ {p q a} (hq : q ≠ 0) (ha : a ≠ 0), f (a * p) (a * q) = f p q)
  ⦃p q p' q' : polynomial K⦄ (hq : q ≠ 0) (hq' : q' ≠ 0) (h : p * q' = p' * q) :
  f p q = f p' q' :=
begin
  have H0 : f 0 q = f 0 q',
  { calc f 0 q = f (q' * 0) (q' * q) : (H hq hq').symm
           ... = f (q * 0) (q * q') : by rw [mul_zero, mul_zero, mul_comm]
           ... = f 0 q' : H hq' hq },
  by_cases hp : p = 0,
  { simp only [hp, hq, zero_mul, or_false, zero_eq_mul] at ⊢ h, rw [h, H0] },
  by_cases hp' : p' = 0,
  { simpa only [hp, hp', hq', zero_mul, or_self, mul_eq_zero] using h },
  calc f p q = f (p' * p) (p' * q) : (H hq hp').symm
         ... = f (p * p') (p * q') : by rw [mul_comm p p', h]
         ... = f p' q' : H hq' hp
end

-- f
/-- Non-dependent recursion principle for `ratfunc K`: if `f p q : P` for all `p q`,
such that `f (a * p) (a * q) = f p q`, then we can find a value of `P`
for all elements of `ratfunc K` by setting `lift_on' (p / q) f _ = f p q`.

The value of `f p 0` for any `p` is never used and in principle this may be anything,
although many usages of `lift_on'` assume `f p 0 = f 0 1`.
-/
@[irreducible] protected def lift_on' {P : Sort v} (x : ratfunc K)
  (f : ∀ (p q : polynomial K), P)
  (H : ∀ {p q a} (hq : q ≠ 0) (ha : a ≠ 0), f (a * p) (a * q) = f p q) :
  P :=
x.lift_on f (λ p q p' q' hq hq', lift_on_condition_of_lift_on'_condition @H
  (non_zero_divisors.ne_zero hq) (non_zero_divisors.ne_zero hq'))

lemma lift_on'_mk {P : Sort v} (p q : polynomial K)
  (f : ∀ (p q : polynomial K), P) (f0 : ∀ p, f p 0 = f 0 1)
  (H : ∀ {p q a} (hq : q ≠ 0) (ha : a ≠ 0), f (a * p) (a * q) = f p q) :
  (ratfunc.mk p q).lift_on' f @H = f p q :=
begin
  rw [ratfunc.lift_on', ratfunc.lift_on_mk _ _ _ f0],
  exact lift_on_condition_of_lift_on'_condition @H
end

/-- Induction principle for `ratfunc K`: if `f p q : P (ratfunc.mk p q)` for all `p q`,
then `P` holds on all elements of `ratfunc K`.

See also `induction_on`, which is a recursion principle defined in terms of `algebra_map`.
-/
@[irreducible] protected lemma induction_on' {P : ratfunc K → Prop} :
  Π (x : ratfunc K) (f : ∀ (p q : polynomial K) (hq : q ≠ 0), P (ratfunc.mk p q)), P x
| ⟨x⟩ f := localization.induction_on x
  (λ ⟨p, q⟩, by simpa only [mk_coe_def, localization.mk_eq_mk'] using f p q
    (mem_non_zero_divisors_iff_ne_zero.mp q.2))

end rec

section field

/-! ### Defining the field structure -/

/-- The zero rational function. -/
@[irreducible] protected def zero : ratfunc K := ⟨0⟩
instance : has_zero (ratfunc K) := ⟨ratfunc.zero⟩
lemma of_fraction_ring_zero : (of_fraction_ring 0 : ratfunc K) = 0 :=
by unfold has_zero.zero ratfunc.zero

/-- Addition of rational functions. -/
@[irreducible] protected def add : ratfunc K → ratfunc K → ratfunc K
| ⟨p⟩ ⟨q⟩ := ⟨p + q⟩
instance : has_add (ratfunc K) := ⟨ratfunc.add⟩
lemma of_fraction_ring_add (p q : fraction_ring (polynomial K)) :
  of_fraction_ring (p + q) = of_fraction_ring p + of_fraction_ring q :=
by unfold has_add.add ratfunc.add

/-- Subtraction of rational functions. -/
@[irreducible] protected def sub : ratfunc K → ratfunc K → ratfunc K
| ⟨p⟩ ⟨q⟩ := ⟨p - q⟩
instance : has_sub (ratfunc K) := ⟨ratfunc.sub⟩
lemma of_fraction_ring_sub (p q : fraction_ring (polynomial K)) :
  of_fraction_ring (p - q) = of_fraction_ring p - of_fraction_ring q :=
by unfold has_sub.sub ratfunc.sub

/-- Additive inverse of a rational function. -/
@[irreducible] protected def neg : ratfunc K → ratfunc K
| ⟨p⟩ := ⟨-p⟩
instance : has_neg (ratfunc K) := ⟨ratfunc.neg⟩
lemma of_fraction_ring_neg (p : fraction_ring (polynomial K)) :
  of_fraction_ring (-p) = - of_fraction_ring p :=
by unfold has_neg.neg ratfunc.neg

/-- The multiplicative unit of rational functions. -/
@[irreducible] protected def one : ratfunc K := ⟨1⟩
instance : has_one (ratfunc K) := ⟨ratfunc.one⟩
lemma of_fraction_ring_one : (of_fraction_ring 1 : ratfunc K) = 1 :=
by unfold has_one.one ratfunc.one

/-- Multiplication of rational functions. -/
@[irreducible] protected def mul : ratfunc K → ratfunc K → ratfunc K
| ⟨p⟩ ⟨q⟩ := ⟨p * q⟩
instance : has_mul (ratfunc K) := ⟨ratfunc.mul⟩
lemma of_fraction_ring_mul (p q : fraction_ring (polynomial K)) :
  of_fraction_ring (p * q) = of_fraction_ring p * of_fraction_ring q :=
by unfold has_mul.mul ratfunc.mul

include hdomain

/-- Division of rational functions. -/
@[irreducible] protected def div : ratfunc K → ratfunc K → ratfunc K
| ⟨p⟩ ⟨q⟩ := ⟨p / q⟩
instance : has_div (ratfunc K) := ⟨ratfunc.div⟩
lemma of_fraction_ring_div (p q : fraction_ring (polynomial K)) :
  of_fraction_ring (p / q) = of_fraction_ring p / of_fraction_ring q :=
by unfold has_div.div ratfunc.div

/-- Multiplicative inverse of a rational function. -/
@[irreducible] protected def inv : ratfunc K → ratfunc K
| ⟨p⟩ := ⟨p⁻¹⟩
instance : has_inv (ratfunc K) := ⟨ratfunc.inv⟩
lemma of_fraction_ring_inv (p : fraction_ring (polynomial K)) :
  of_fraction_ring (p⁻¹) = (of_fraction_ring p)⁻¹ :=
by unfold has_inv.inv ratfunc.inv

-- Auxiliary lemma for the `field` instance
lemma mul_inv_cancel : ∀ {p : ratfunc K} (hp : p ≠ 0), p * p⁻¹ = 1
| ⟨p⟩ h := have p ≠ 0 := λ hp, h $ by rw [hp, of_fraction_ring_zero],
by simpa only [← of_fraction_ring_inv, ← of_fraction_ring_mul, ← of_fraction_ring_one]
  using _root_.mul_inv_cancel this

section has_scalar
omit hdomain

variables {R : Type*}

/-- Scalar multiplication of rational functions. -/
@[irreducible] protected def smul [has_scalar R (fraction_ring (polynomial K))] :
  R → ratfunc K → ratfunc K
| r ⟨p⟩ := ⟨r • p⟩

instance [has_scalar R (fraction_ring (polynomial K))] : has_scalar R (ratfunc K) :=
⟨ratfunc.smul⟩

lemma of_fraction_ring_smul [has_scalar R (fraction_ring (polynomial K))]
  (c : R) (p : fraction_ring (polynomial K)) :
  of_fraction_ring (c • p) = c • of_fraction_ring p :=
by unfold has_scalar.smul ratfunc.smul
lemma to_fraction_ring_smul [has_scalar R (fraction_ring (polynomial K))]
  (c : R) (p : ratfunc K) :
  to_fraction_ring (c • p) = c • to_fraction_ring p :=
by { cases p, rw ←of_fraction_ring_smul }

include hdomain
variables [monoid R] [distrib_mul_action R (polynomial K)]
variables [htower : is_scalar_tower R (polynomial K) (polynomial K)]
include htower

lemma mk_smul (c : R) (p q : polynomial K) :
  ratfunc.mk (c • p) q = c • ratfunc.mk p q :=
begin
  by_cases hq : q = 0,
  { rw [hq, mk_zero, mk_zero, ←of_fraction_ring_smul, smul_zero] },
  { rw [mk_eq_localization_mk _ hq, mk_eq_localization_mk _ hq,
         ←localization.smul_mk, ←of_fraction_ring_smul] }
end

instance : is_scalar_tower R (polynomial K) (ratfunc K) :=
⟨λ c p q, q.induction_on' (λ q r _, by rw [← mk_smul, smul_assoc, mk_smul, mk_smul])⟩

end has_scalar

variables (K)

omit hdomain

instance : inhabited (ratfunc K) :=
⟨0⟩
instance [is_domain K] : nontrivial (ratfunc K) :=
⟨⟨0, 1, mt (congr_arg to_fraction_ring) $
  by simpa only [← of_fraction_ring_zero, ← of_fraction_ring_one] using zero_ne_one⟩⟩

/-- `ratfunc K` is isomorphic to the field of fractions of `polynomial K`, as rings.

This is an auxiliary definition; `simp`-normal form is `is_localization.alg_equiv`.
-/
@[simps apply] def to_fraction_ring_ring_equiv : ratfunc K ≃+* fraction_ring (polynomial K) :=
{ to_fun := to_fraction_ring,
  inv_fun := of_fraction_ring,
  left_inv := λ ⟨_⟩, rfl,
  right_inv := λ _, rfl,
  map_add' := λ ⟨_⟩ ⟨_⟩, by simp [←of_fraction_ring_add],
  map_mul' := λ ⟨_⟩ ⟨_⟩, by simp [←of_fraction_ring_mul] }

omit hring

/-- Solve equations for `ratfunc K` by working in `fraction_ring (polynomial K)`. -/
meta def frac_tac : tactic unit :=
`[repeat { rintro (⟨⟩ : ratfunc _) },
  simp only [← of_fraction_ring_zero, ← of_fraction_ring_add, ← of_fraction_ring_sub,
    ← of_fraction_ring_neg, ← of_fraction_ring_one, ← of_fraction_ring_mul, ← of_fraction_ring_div,
    ← of_fraction_ring_inv,
    add_assoc, zero_add, add_zero, mul_assoc, mul_zero, mul_one, mul_add, inv_zero,
    add_comm, add_left_comm, mul_comm, mul_left_comm, sub_eq_add_neg, div_eq_mul_inv,
    add_mul, zero_mul, one_mul, ← neg_mul_eq_neg_mul, ← neg_mul_eq_mul_neg, add_right_neg]]

/-- Solve equations for `ratfunc K` by applying `ratfunc.induction_on`. -/
meta def smul_tac : tactic unit :=
`[repeat { rintro (⟨⟩ : ratfunc _) <|> intro },
  simp_rw [←of_fraction_ring_smul],
  simp only [add_comm, mul_comm, zero_smul, succ_nsmul, zsmul_eq_mul, mul_add, mul_one, mul_zero,
    neg_add, ← neg_mul_eq_mul_neg,
    int.of_nat_eq_coe, int.coe_nat_succ, int.cast_zero, int.cast_add, int.cast_one,
    int.cast_neg_succ_of_nat, int.cast_coe_nat,
    localization.mk_zero, localization.add_mk_self, localization.neg_mk,
    of_fraction_ring_zero, ← of_fraction_ring_add, ← of_fraction_ring_neg]]

include hring

instance : comm_ring (ratfunc K) :=
{ add := (+),
  add_assoc := by frac_tac,
  add_comm := by frac_tac,
  zero := 0,
  zero_add := by frac_tac,
  add_zero := by frac_tac,
  neg := has_neg.neg,
  add_left_neg := by frac_tac,
  sub := has_sub.sub,
  sub_eq_add_neg := by frac_tac,
  mul := (*),
  mul_assoc := by frac_tac,
  mul_comm := by frac_tac,
  left_distrib := by frac_tac,
  right_distrib := by frac_tac,
  one := 1,
  one_mul := by frac_tac,
  mul_one := by frac_tac,
  nsmul := (•),
  nsmul_zero' := by smul_tac,
  nsmul_succ' := λ _, by smul_tac,
  zsmul := (•),
  zsmul_zero' := by smul_tac,
  zsmul_succ' := λ _, by smul_tac,
  zsmul_neg' := λ _, by smul_tac,
  npow := npow_rec }

include hdomain

instance : field (ratfunc K) :=
{ inv := has_inv.inv,
  inv_zero := by frac_tac,
  div := (/),
  div_eq_mul_inv := by frac_tac,
  mul_inv_cancel := λ _, mul_inv_cancel,
  zpow := zpow_rec,
  .. ratfunc.comm_ring K,
  .. ratfunc.nontrivial K }

end field

section is_fraction_ring

/-! ### `ratfunc` as field of fractions of `polynomial` -/

include hdomain

instance (R : Type*) [comm_semiring R] [algebra R (polynomial K)] :
  algebra R (ratfunc K) :=
{ to_fun := λ x, ratfunc.mk (algebra_map _ _ x) 1,
  map_add' := λ x y, by simp only [mk_one', ring_hom.map_add, of_fraction_ring_add],
  map_mul' := λ x y, by simp only [mk_one', ring_hom.map_mul, of_fraction_ring_mul],
  map_one' := by simp only [mk_one', ring_hom.map_one, of_fraction_ring_one],
  map_zero' := by simp only [mk_one', ring_hom.map_zero, of_fraction_ring_zero],
  smul := (•),
  smul_def' := λ c x, x.induction_on' $ λ p q hq,
    by simp_rw [mk_one', ← mk_smul, mk_def_of_ne (c • p) hq, mk_def_of_ne p hq,
      ← of_fraction_ring_mul, is_localization.mul_mk'_eq_mk'_of_mul, algebra.smul_def],
  commutes' := λ c x, mul_comm _ _ }

variables {K}

lemma mk_one (x : polynomial K) : ratfunc.mk x 1 = algebra_map _ _ x := rfl

lemma of_fraction_ring_algebra_map (x : polynomial K) :
  of_fraction_ring (algebra_map _ (fraction_ring (polynomial K)) x) = algebra_map _ _ x :=
by rw [← mk_one, mk_one']

@[simp] lemma mk_eq_div (p q : polynomial K) :
  ratfunc.mk p q = (algebra_map _ _ p / algebra_map _ _ q) :=
by simp only [mk_eq_div', of_fraction_ring_div, of_fraction_ring_algebra_map]

@[simp] lemma div_smul {R} [monoid R] [distrib_mul_action R (polynomial K)]
  [is_scalar_tower R (polynomial K) (polynomial K)] (c : R) (p q : polynomial K) :
  algebra_map _ (ratfunc K) (c • p) / (algebra_map _ _ q) =
    c • (algebra_map _ _ p / algebra_map _ _ q) :=
by rw [←mk_eq_div, mk_smul, mk_eq_div]

variables (K)

lemma of_fraction_ring_comp_algebra_map :
  of_fraction_ring ∘ algebra_map (polynomial K) (fraction_ring (polynomial K)) = algebra_map _ _ :=
funext of_fraction_ring_algebra_map

lemma algebra_map_injective : function.injective (algebra_map (polynomial K) (ratfunc K)) :=
begin
  rw ← of_fraction_ring_comp_algebra_map,
  exact of_fraction_ring_injective.comp (is_fraction_ring.injective _ _),
end

@[simp] lemma algebra_map_eq_zero_iff {x : polynomial K} :
  algebra_map (polynomial K) (ratfunc K) x = 0 ↔ x = 0 :=
⟨(ring_hom.injective_iff _).mp (algebra_map_injective K) _, λ hx, by rw [hx, ring_hom.map_zero]⟩

variables {K}

lemma algebra_map_ne_zero {x : polynomial K} (hx : x ≠ 0) :
  algebra_map (polynomial K) (ratfunc K) x ≠ 0 :=
mt (algebra_map_eq_zero_iff K).mp hx

variables (K)

omit hdomain

include hdomain

/-- `ratfunc K` is the field of fractions of the polynomials over `K`. -/
instance : is_fraction_ring (polynomial K) (ratfunc K) :=
{ map_units := λ y, by rw ← of_fraction_ring_algebra_map;
    exact (to_fraction_ring_ring_equiv K).symm.to_ring_hom.is_unit_map
      (is_localization.map_units _ y),
  eq_iff_exists := λ x y, by rw [← of_fraction_ring_algebra_map, ← of_fraction_ring_algebra_map];
    exact (to_fraction_ring_ring_equiv K).symm.injective.eq_iff.trans
      (is_localization.eq_iff_exists _ _),
  surj := by { rintro ⟨z⟩, convert is_localization.surj (polynomial K)⁰ z, ext ⟨x, y⟩,
    simp only [← of_fraction_ring_algebra_map, function.comp_app, ← of_fraction_ring_mul] } }

variables {K}

@[simp] lemma lift_on_div {P : Sort v} (p q : polynomial K)
  (f : ∀ (p q : polynomial K), P) (f0 : ∀ p, f p 0 = f 0 1)
  (H' : ∀ {p q p' q'} (hq : q ≠ 0) (hq' : q' ≠ 0), p * q' = p' * q → f p q = f p' q')
  (H : ∀ {p q p' q'} (hq : q ∈ (polynomial K)⁰) (hq' : q' ∈ (polynomial K)⁰), p * q' = p' * q →
  f p q = f p' q' :=
  λ p q p' q' hq hq' h, H' (non_zero_divisors.ne_zero hq) (non_zero_divisors.ne_zero hq') h) :
  (algebra_map _ (ratfunc K) p / algebra_map _ _ q).lift_on f @H = f p q :=
by rw [← mk_eq_div, lift_on_mk _ _ f f0 @H']

@[simp] lemma lift_on'_div {P : Sort v} (p q : polynomial K)
  (f : ∀ (p q : polynomial K), P) (f0 : ∀ p, f p 0 = f 0 1) (H) :
  (algebra_map _ (ratfunc K) p / algebra_map _ _ q).lift_on' f @H = f p q :=
begin
  rw [ratfunc.lift_on', lift_on_div _ _ _ f0],
  exact lift_on_condition_of_lift_on'_condition @H
end

/-- Induction principle for `ratfunc K`: if `f p q : P (p / q)` for all `p q : polynomial K`,
then `P` holds on all elements of `ratfunc K`.

See also `induction_on'`, which is a recursion principle defined in terms of `ratfunc.mk`.
-/
protected lemma induction_on {P : ratfunc K → Prop} (x : ratfunc K)
  (f : ∀ (p q : polynomial K) (hq : q ≠ 0),
    P (algebra_map _ (ratfunc K) p / algebra_map _ _ q)) :
  P x :=
x.induction_on' (λ p q hq, by simpa using f p q hq)

lemma of_fraction_ring_mk' (x : polynomial K) (y : (polynomial K)⁰) :
  of_fraction_ring (is_localization.mk' _ x y) = is_localization.mk' (ratfunc K) x y :=
by rw [is_fraction_ring.mk'_eq_div, is_fraction_ring.mk'_eq_div, ← mk_eq_div', ← mk_eq_div]

@[simp] lemma of_fraction_ring_eq :
  (of_fraction_ring : fraction_ring (polynomial K) → ratfunc K) =
    is_localization.alg_equiv (polynomial K)⁰ _ _ :=
funext $ λ x, localization.induction_on x $ λ x,
by simp only [is_localization.alg_equiv_apply, is_localization.ring_equiv_of_ring_equiv_apply,
    ring_equiv.to_fun_eq_coe, localization.mk_eq_mk'_apply, is_localization.map_mk',
    of_fraction_ring_mk', ring_equiv.coe_to_ring_hom, ring_equiv.refl_apply, set_like.eta]

@[simp] lemma to_fraction_ring_eq :
  (to_fraction_ring : ratfunc K → fraction_ring (polynomial K)) =
    is_localization.alg_equiv (polynomial K)⁰ _ _ :=
funext $ λ ⟨x⟩, localization.induction_on x $ λ x,
by simp only [localization.mk_eq_mk'_apply, of_fraction_ring_mk', is_localization.alg_equiv_apply,
  ring_equiv.to_fun_eq_coe, is_localization.ring_equiv_of_ring_equiv_apply,
  is_localization.map_mk', ring_equiv.coe_to_ring_hom, ring_equiv.refl_apply, set_like.eta]

@[simp] lemma to_fraction_ring_ring_equiv_symm_eq :
  (to_fraction_ring_ring_equiv K).symm =
    (is_localization.alg_equiv (polynomial K)⁰ _ _).to_ring_equiv :=
by { ext x,
     simp [to_fraction_ring_ring_equiv, of_fraction_ring_eq, alg_equiv.coe_ring_equiv'] }

end is_fraction_ring

section num_denom

/-! ### Numerator and denominator -/

open gcd_monoid polynomial

omit hring
variables [hfield : field K]
include hfield

/-- `ratfunc.num_denom` are numerator and denominator of a rational function over a field,
normalized such that the denominator is monic. -/
def num_denom (x : ratfunc K) : polynomial K × polynomial K :=
x.lift_on' (λ p q, if q = 0 then ⟨0, 1⟩ else let r := gcd p q in
  ⟨polynomial.C ((q / r).leading_coeff⁻¹) * (p / r),
   polynomial.C ((q / r).leading_coeff⁻¹) * (q / r)⟩)
  begin
    intros p q a hq ha,
    rw [if_neg hq, if_neg (mul_ne_zero ha hq)],
    have hpq : gcd p q ≠ 0 := mt (and.right ∘ (gcd_eq_zero_iff _ _).mp) hq,
    have ha' : a.leading_coeff ≠ 0 := polynomial.leading_coeff_ne_zero.mpr ha,
    have hainv : (a.leading_coeff)⁻¹ ≠ 0 := inv_ne_zero ha',
    simp only [prod.ext_iff, gcd_mul_left, normalize_apply, polynomial.coe_norm_unit, mul_assoc,
      comm_group_with_zero.coe_norm_unit _ ha'],
    have hdeg : (gcd p q).degree ≤ q.degree := degree_gcd_le_right _ hq,
    have hdeg' : (polynomial.C (a.leading_coeff⁻¹) * gcd p q).degree ≤ q.degree,
    { rw [polynomial.degree_mul, polynomial.degree_C hainv, zero_add],
      exact hdeg },
    have hdivp : (polynomial.C a.leading_coeff⁻¹) * gcd p q ∣ p :=
      (C_mul_dvd hainv).mpr (gcd_dvd_left p q),
    have hdivq : (polynomial.C a.leading_coeff⁻¹) * gcd p q ∣ q :=
      (C_mul_dvd hainv).mpr (gcd_dvd_right p q),
    rw [euclidean_domain.mul_div_mul_cancel ha hdivp, euclidean_domain.mul_div_mul_cancel ha hdivq,
        leading_coeff_div hdeg, leading_coeff_div hdeg', polynomial.leading_coeff_mul,
        polynomial.leading_coeff_C, div_C_mul, div_C_mul,
        ← mul_assoc, ← polynomial.C_mul, ← mul_assoc, ← polynomial.C_mul],
    split; congr; rw [inv_div, mul_comm, mul_div_assoc, ← mul_assoc, inv_inv₀,
      _root_.mul_inv_cancel ha', one_mul, inv_div],
  end

@[simp] lemma num_denom_div (p : polynomial K) {q : polynomial K} (hq : q ≠ 0) :
  num_denom (algebra_map _ _ p / algebra_map _ _ q) =
    (polynomial.C ((q / gcd p q).leading_coeff⁻¹) * (p / gcd p q),
     polynomial.C ((q / gcd p q).leading_coeff⁻¹) * (q / gcd p q)) :=
begin
  rw [num_denom, lift_on'_div, if_neg hq],
  intros p,
  rw [if_pos rfl, if_neg (@one_ne_zero (polynomial K) _ _)],
  simp,
end

/-- `ratfunc.num` is the numerator of a rational function,
normalized such that the denominator is monic. -/
def num (x : ratfunc K) : polynomial K := x.num_denom.1

@[simp] lemma num_div (p : polynomial K) {q : polynomial K} (hq : q ≠ 0) :
  num (algebra_map _ _ p / algebra_map _ _ q) =
    polynomial.C ((q / gcd p q).leading_coeff⁻¹) * (p / gcd p q) :=
by rw [num, num_denom_div _ hq]

@[simp] lemma num_zero : num (0 : ratfunc K) = 0 :=
by { convert num_div (0 : polynomial K) one_ne_zero; simp }

@[simp] lemma num_one : num (1 : ratfunc K) = 1 :=
by { convert num_div (1 : polynomial K) one_ne_zero; simp }

@[simp] lemma num_algebra_map (p : polynomial K) :
  num (algebra_map _ _ p) = p :=
by { convert num_div p one_ne_zero; simp }

@[simp] lemma num_div_dvd (p : polynomial K) {q : polynomial K} (hq : q ≠ 0) :
  num (algebra_map _ _ p / algebra_map _ _ q) ∣ p :=
begin
  rw [num_div _ hq, C_mul_dvd],
  { exact euclidean_domain.div_dvd_of_dvd (gcd_dvd_left p q) },
  { simpa only [ne.def, inv_eq_zero, polynomial.leading_coeff_eq_zero]
      using right_div_gcd_ne_zero hq },
end

/-- `ratfunc.denom` is the denominator of a rational function,
normalized such that it is monic. -/
def denom (x : ratfunc K) : polynomial K := x.num_denom.2

@[simp] lemma denom_div (p : polynomial K) {q : polynomial K} (hq : q ≠ 0) :
  denom (algebra_map _ _ p / algebra_map _ _ q) =
    polynomial.C ((q / gcd p q).leading_coeff⁻¹) * (q / gcd p q) :=
by rw [denom, num_denom_div _ hq]

lemma monic_denom (x : ratfunc K) : (denom x).monic :=
x.induction_on (λ p q hq, begin
  rw [denom_div p hq, mul_comm],
  exact polynomial.monic_mul_leading_coeff_inv (right_div_gcd_ne_zero hq)
end)

lemma denom_ne_zero (x : ratfunc K) : denom x ≠ 0 :=
(monic_denom x).ne_zero

@[simp] lemma denom_zero : denom (0 : ratfunc K) = 1 :=
by { convert denom_div (0 : polynomial K) one_ne_zero; simp }

@[simp] lemma denom_one : denom (1 : ratfunc K) = 1 :=
by { convert denom_div (1 : polynomial K) one_ne_zero; simp }

@[simp] lemma denom_algebra_map (p : polynomial K) :
  denom (algebra_map _ (ratfunc K) p) = 1 :=
by { convert denom_div p one_ne_zero; simp }

@[simp] lemma denom_div_dvd (p q : polynomial K) :
  denom (algebra_map _ _ p / algebra_map _ _ q) ∣ q :=
begin
  by_cases hq : q = 0,
  { simp [hq], },
  rw [denom_div _ hq, C_mul_dvd],
  { exact euclidean_domain.div_dvd_of_dvd (gcd_dvd_right p q) },
  { simpa only [ne.def, inv_eq_zero, polynomial.leading_coeff_eq_zero]
      using right_div_gcd_ne_zero hq },
end

@[simp] lemma num_div_denom (x : ratfunc K) :
  algebra_map _ _ (num x) / algebra_map _ _ (denom x) = x :=
x.induction_on (λ p q hq, begin
  have q_div_ne_zero := right_div_gcd_ne_zero hq,
  rw [num_div p hq, denom_div p hq, ring_hom.map_mul, ring_hom.map_mul,
    mul_div_mul_left, div_eq_div_iff, ← ring_hom.map_mul, ← ring_hom.map_mul, mul_comm _ q,
    ← euclidean_domain.mul_div_assoc, ← euclidean_domain.mul_div_assoc, mul_comm],
  { apply gcd_dvd_right },
  { apply gcd_dvd_left },
  { exact algebra_map_ne_zero q_div_ne_zero },
  { exact algebra_map_ne_zero hq },
  { refine algebra_map_ne_zero (mt polynomial.C_eq_zero.mp _),
    exact inv_ne_zero (polynomial.leading_coeff_ne_zero.mpr q_div_ne_zero) },
end)

@[simp] lemma num_eq_zero_iff {x : ratfunc K} : num x = 0 ↔ x = 0 :=
⟨λ h, by rw [← num_div_denom x, h, ring_hom.map_zero, zero_div],
 λ h, h.symm ▸ num_zero⟩

lemma num_ne_zero {x : ratfunc K} (hx : x ≠ 0) : num x ≠ 0 :=
mt num_eq_zero_iff.mp hx

lemma num_mul_eq_mul_denom_iff {x : ratfunc K} {p q : polynomial K}
  (hq : q ≠ 0) :
  x.num * q = p * x.denom ↔ x = algebra_map _ _ p / algebra_map _ _ q :=
begin
  rw [← (algebra_map_injective K).eq_iff, eq_div_iff (algebra_map_ne_zero hq)],
  conv_rhs { rw ← num_div_denom x },
  rw [ring_hom.map_mul, ring_hom.map_mul, div_eq_mul_inv, mul_assoc, mul_comm (has_inv.inv _),
      ← mul_assoc, ← div_eq_mul_inv, div_eq_iff],
  exact algebra_map_ne_zero (denom_ne_zero x)
end

lemma num_denom_add (x y : ratfunc K) :
  (x + y).num * (x.denom * y.denom) = (x.num * y.denom + x.denom * y.num) * (x + y).denom :=
(num_mul_eq_mul_denom_iff (mul_ne_zero (denom_ne_zero x) (denom_ne_zero y))).mpr $
begin
  conv_lhs { rw [← num_div_denom x, ← num_div_denom y] },
  rw [div_add_div, ring_hom.map_mul, ring_hom.map_add, ring_hom.map_mul, ring_hom.map_mul],
  { exact algebra_map_ne_zero (denom_ne_zero x) },
  { exact algebra_map_ne_zero (denom_ne_zero y) }
end

lemma num_denom_mul (x y : ratfunc K) :
  (x * y).num * (x.denom * y.denom) = x.num * y.num * (x * y).denom :=
(num_mul_eq_mul_denom_iff (mul_ne_zero (denom_ne_zero x) (denom_ne_zero y))).mpr $
  by conv_lhs { rw [← num_div_denom x, ← num_div_denom y, div_mul_div,
                    ← ring_hom.map_mul, ← ring_hom.map_mul] }

lemma num_dvd {x : ratfunc K} {p : polynomial K} (hp : p ≠ 0) :
  num x ∣ p ↔ ∃ (q : polynomial K) (hq : q ≠ 0), x = algebra_map _ _ p / algebra_map _ _ q :=
begin
  split,
  { rintro ⟨q, rfl⟩,
    obtain ⟨hx, hq⟩ := mul_ne_zero_iff.mp hp,
    use denom x * q,
    rw [ring_hom.map_mul, ring_hom.map_mul, ← div_mul_div, div_self, mul_one, num_div_denom],
    { exact ⟨mul_ne_zero (denom_ne_zero x) hq, rfl⟩ },
    { exact algebra_map_ne_zero hq } },
  { rintro ⟨q, hq, rfl⟩,
    exact num_div_dvd p hq },
end

lemma denom_dvd {x : ratfunc K} {q : polynomial K} (hq : q ≠ 0) :
  denom x ∣ q ↔ ∃ (p : polynomial K), x = algebra_map _ _ p / algebra_map _ _ q :=
begin
  split,
  { rintro ⟨p, rfl⟩,
    obtain ⟨hx, hp⟩ := mul_ne_zero_iff.mp hq,
    use num x * p,
    rw [ring_hom.map_mul, ring_hom.map_mul, ← div_mul_div, div_self, mul_one, num_div_denom],
    { exact algebra_map_ne_zero hp } },
  { rintro ⟨p, rfl⟩,
    exact denom_div_dvd p q },
end

lemma num_mul_dvd (x y : ratfunc K) : num (x * y) ∣ num x * num y :=
begin
  by_cases hx : x = 0,
  { simp [hx] },
  by_cases hy : y = 0,
  { simp [hy] },
  rw num_dvd (mul_ne_zero (num_ne_zero hx) (num_ne_zero hy)),
  refine ⟨x.denom * y.denom, mul_ne_zero (denom_ne_zero x) (denom_ne_zero y), _⟩,
  rw [ring_hom.map_mul, ring_hom.map_mul, ← div_mul_div, num_div_denom, num_div_denom]
end

lemma denom_mul_dvd (x y : ratfunc K) : denom (x * y) ∣ denom x * denom y :=
begin
  rw denom_dvd (mul_ne_zero (denom_ne_zero x) (denom_ne_zero y)),
  refine ⟨x.num * y.num, _⟩,
  rw [ring_hom.map_mul, ring_hom.map_mul, ← div_mul_div, num_div_denom, num_div_denom]
end

lemma denom_add_dvd (x y : ratfunc K) : denom (x + y) ∣ denom x * denom y :=
begin
  rw denom_dvd (mul_ne_zero (denom_ne_zero x) (denom_ne_zero y)),
  refine ⟨x.num * y.denom + x.denom * y.num, _⟩,
  rw [ring_hom.map_mul, ring_hom.map_add, ring_hom.map_mul, ring_hom.map_mul, ← div_add_div,
      num_div_denom, num_div_denom],
  { exact algebra_map_ne_zero (denom_ne_zero x) },
  { exact algebra_map_ne_zero (denom_ne_zero y) },
end

end num_denom

section eval

/-! ### Polynomial structure: `C`, `X`, `eval` -/

include hdomain

/-- `ratfunc.C a` is the constant rational function `a`. -/
def C : K →+* ratfunc K :=
algebra_map _ _

@[simp] lemma algebra_map_eq_C : algebra_map K (ratfunc K) = C := rfl
@[simp] lemma algebra_map_C (a : K) :
  algebra_map (polynomial K) (ratfunc K) (polynomial.C a) = C a := rfl
@[simp] lemma algebra_map_comp_C :
  (algebra_map (polynomial K) (ratfunc K)).comp polynomial.C = C := rfl

/-- `ratfunc.X` is the polynomial variable (aka indeterminate). -/
def X : ratfunc K := algebra_map (polynomial K) (ratfunc K) polynomial.X

@[simp] lemma algebra_map_X :
  algebra_map (polynomial K) (ratfunc K) polynomial.X = X := rfl

omit hring hdomain
variables [hfield : field K]
include hfield

@[simp] lemma num_C (c : K) : num (C c) = polynomial.C c :=
num_algebra_map _
@[simp] lemma denom_C (c : K) : denom (C c) = 1 :=
denom_algebra_map _

@[simp] lemma num_X : num (X : ratfunc K) = polynomial.X :=
num_algebra_map _
@[simp] lemma denom_X : denom (X : ratfunc K) = 1 :=
denom_algebra_map _

variables {L : Type*} [field L]

/-- Evaluate a rational function `p` given a ring hom `f` from the scalar field
to the target and a value `x` for the variable in the target.

Fractions are reduced by clearing common denominators before evaluating:
`eval id 1 ((X^2 - 1) / (X - 1)) = eval id 1 (X + 1) = 2`, not `0 / 0 = 0`.
-/
def eval (f : K →+* L) (a : L) (p : ratfunc K) : L :=
(num p).eval₂ f a / (denom p).eval₂ f a

variables {f : K →+* L} {a : L}

lemma eval_eq_zero_of_eval₂_denom_eq_zero
  {x : ratfunc K} (h : polynomial.eval₂ f a (denom x) = 0) :
  eval f a x = 0 :=
by rw [eval, h, div_zero]
lemma eval₂_denom_ne_zero {x : ratfunc K} (h : eval f a x ≠ 0) :
  polynomial.eval₂ f a (denom x) ≠ 0 :=
mt eval_eq_zero_of_eval₂_denom_eq_zero h

variables (f a)

@[simp] lemma eval_C {c : K} : eval f a (C c) = f c := by simp [eval]
@[simp] lemma eval_X : eval f a X = a := by simp [eval]
@[simp] lemma eval_zero : eval f a 0 = 0 := by simp [eval]
@[simp] lemma eval_one : eval f a 1 = 1 := by simp [eval]
@[simp] lemma eval_algebra_map {S : Type*} [comm_semiring S] [algebra S (polynomial K)] (p : S) :
  eval f a (algebra_map _ _ p) = (algebra_map _ (polynomial K) p).eval₂ f a :=
by simp [eval, is_scalar_tower.algebra_map_apply S (polynomial K) (ratfunc K)]

/-- `eval` is an additive homomorphism except when a denominator evaluates to `0`.

Counterexample: `eval _ 1 (X / (X-1)) + eval _ 1 (-1 / (X-1)) = 0`
`... ≠ 1 = eval _ 1 ((X-1) / (X-1))`.

See also `ratfunc.eval₂_denom_ne_zero` to make the hypotheses simpler but less general.
-/
lemma eval_add {x y : ratfunc K}
  (hx : polynomial.eval₂ f a (denom x) ≠ 0) (hy : polynomial.eval₂ f a (denom y) ≠ 0) :
  eval f a (x + y) = eval f a x + eval f a y :=
begin
  unfold eval,
  by_cases hxy : polynomial.eval₂ f a (denom (x + y)) = 0,
  { have := polynomial.eval₂_eq_zero_of_dvd_of_eval₂_eq_zero f a (denom_add_dvd x y) hxy,
    rw polynomial.eval₂_mul at this,
    cases mul_eq_zero.mp this; contradiction },
  rw [div_add_div _ _ hx hy, eq_div_iff (mul_ne_zero hx hy), div_eq_mul_inv, mul_right_comm,
      ← div_eq_mul_inv, div_eq_iff hxy],
  simp only [← polynomial.eval₂_mul, ← polynomial.eval₂_add],
  congr' 1,
  apply num_denom_add
end

/-- `eval` is a multiplicative homomorphism except when a denominator evaluates to `0`.

Counterexample: `eval _ 0 X * eval _ 0 (1/X) = 0 ≠ 1 = eval _ 0 1 = eval _ 0 (X * 1/X)`.

See also `ratfunc.eval₂_denom_ne_zero` to make the hypotheses simpler but less general.
-/
lemma eval_mul {x y : ratfunc K}
  (hx : polynomial.eval₂ f a (denom x) ≠ 0) (hy : polynomial.eval₂ f a (denom y) ≠ 0) :
  eval f a (x * y) = eval f a x * eval f a y :=
begin
  unfold eval,
  by_cases hxy : polynomial.eval₂ f a (denom (x * y)) = 0,
  { have := polynomial.eval₂_eq_zero_of_dvd_of_eval₂_eq_zero f a (denom_mul_dvd x y) hxy,
    rw polynomial.eval₂_mul at this,
    cases mul_eq_zero.mp this; contradiction },
  rw [div_mul_div, eq_div_iff (mul_ne_zero hx hy), div_eq_mul_inv, mul_right_comm,
      ← div_eq_mul_inv, div_eq_iff hxy],
  repeat { rw ← polynomial.eval₂_mul },
  congr' 1,
  apply num_denom_mul,
end

end eval

section laurent_series

omit hring
variables {K' : Type u} [field K'] (f : ratfunc K') (p q : polynomial K')

open polynomial laurent_series

instance coe_to_laurent_series : has_coe (ratfunc K') (laurent_series K') :=
⟨λ f, (f.num : power_series K') / f.denom⟩

lemma coe_def : (f : laurent_series K') = (f.num : power_series K') / f.denom := rfl

@[simp] lemma _root_.polynomial.coe_coe :
  (p : laurent_series K') = hahn_series.of_power_series ℤ K' p := rfl

@[simp] lemma coe_div : (((algebra_map (polynomial K') (ratfunc K') p /
  algebra_map (polynomial K') (ratfunc K') q) : ratfunc K') : laurent_series K') =
  (p : power_series K') / (q : power_series K') :=
begin
  classical,
  simp_rw [coe_def, coe_power_series],
  by_cases hp : p = 0,
  { simp only [hp, polynomial.coe_zero, num_zero, zero_div, _root_.map_zero] },
  by_cases hq : q = 0,
  { simp only [div_zero, polynomial.coe_zero, ratfunc.num_zero, hahn_series.emb_domain_zero,
               zero_div, polynomial.coe_one, eq_self_iff_true, hahn_series.of_power_series_apply,
               ratfunc.denom_zero, ring_equiv.map_zero, _root_.map_zero, coe_coe, hq] },
  have : ¬ q / gcd p q = 0,
  { rw [polynomial.div_eq_zero_iff],
    { rw [not_lt], convert polynomial.degree_gcd_le_right p hq },
    { simp [gcd_eq_zero_iff, hp, hq] } },
  rw [num_div _ hq, denom_div _ hq, polynomial.coe_mul, polynomial.coe_coe, polynomial.coe_mul,
      _root_.map_mul, _root_.map_mul, mul_div_mul_left, div_eq_div_iff, ←_root_.map_mul,
      ←_root_.map_mul, ←polynomial.coe_mul, ←polynomial.coe_mul, ←euclidean_domain.mul_div_assoc,
      mul_comm, ←euclidean_domain.mul_div_assoc, mul_comm],
  { apply gcd_dvd_left },
  { apply gcd_dvd_right },
  { rw [ne.def,
        (hahn_series.of_power_series ℤ K').map_eq_zero_iff hahn_series.of_power_series_injective,
        polynomial.coe_eq_zero_iff],
    convert this },
  { rwa [ne.def,
         (hahn_series.of_power_series ℤ K').map_eq_zero_iff hahn_series.of_power_series_injective,
         polynomial.coe_eq_zero_iff] },
  { rw [ne.def,
        (hahn_series.of_power_series ℤ K').map_eq_zero_iff hahn_series.of_power_series_injective,
        polynomial.coe_eq_zero_iff, polynomial.C_eq_zero,
        inv_eq_zero, polynomial.leading_coeff_eq_zero],
    convert this }
end

end laurent_series

end ratfunc<|MERGE_RESOLUTION|>--- conflicted
+++ resolved
@@ -97,14 +97,6 @@
   function.injective (to_fraction_ring : _ → fraction_ring (polynomial K))
 | ⟨x⟩ ⟨y⟩ rfl := rfl
 
-<<<<<<< HEAD
-/-- Non-dependent recursion principle for `ratfunc K`: if `f p q : P` for all `p q`,
-such that `p * q' = p' * q` implies `f p q = f p' q'`, then we can find a value of `P`
-for all elements of `ratfunc K` by setting `lift_on (p / q) f _ = f p q`.
-
-The value of `f p 0` for any `p` is never used and in principle this may be anything,
-although many usages of `lift_on` assume `f p 0 = f 0 1`.
-=======
 /-- Non-dependent recursion principle for `ratfunc K`:
 To construct a term of `P : Sort*` out of `x : ratfunc K`,
 it suffices to provide a constructor `f : Π (p q : polynomial K), P`
@@ -117,7 +109,6 @@
 
 When `[is_domain K]`, one can use `ratfunc.lift_on'`, which has the stronger requirement
 of `∀ {p q a : polynomial K} (hq : q ≠ 0) (ha : a ≠ 0), f (a * p) (a * q) = f p q)`.
->>>>>>> a196f9be
 -/
 @[irreducible] protected def lift_on {P : Sort v} (x : ratfunc K)
   (f : ∀ (p q : polynomial K), P)
