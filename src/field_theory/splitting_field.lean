/-
Copyright (c) 2018 Chris Hughes. All rights reserved.
Released under Apache 2.0 license as described in the file LICENSE.
Authors: Chris Hughes
-/
import ring_theory.adjoin_root
import ring_theory.algebra_tower
import ring_theory.algebraic
import ring_theory.polynomial
import field_theory.minpoly
import linear_algebra.finite_dimensional
import tactic.field_simp
import algebra.polynomial.big_operators

/-!
# Splitting fields

This file introduces the notion of a splitting field of a polynomial and provides an embedding from
a splitting field to any field that splits the polynomial. A polynomial `f : polynomial K` splits
over a field extension `L` of `K` if it is zero or all of its irreducible factors over `L` have
degree `1`. A field extension of `K` of a polynomial `f : polynomial K` is called a splitting field
if it is the smallest field extension of `K` such that `f` splits.

## Main definitions

* `polynomial.splits i f`: A predicate on a field homomorphism `i : K → L` and a polynomial `f`
  saying that `f` is zero or all of its irreducible factors over `L` have degree `1`.
* `polynomial.splitting_field f`: A fixed splitting field of the polynomial `f`.
* `polynomial.is_splitting_field`: A predicate on a field to be a splitting field of a polynomial
  `f`.

## Main statements

* `polynomial.C_leading_coeff_mul_prod_multiset_X_sub_C`: If a polynomial has as many roots as its
  degree, it can be written as the product of its leading coefficient with `∏ (X - a)` where `a`
  ranges through its roots.
* `lift_of_splits`: If `K` and `L` are field extensions of a field `F` and for some finite subset
  `S` of `K`, the minimal polynomial of every `x ∈ K` splits as a polynomial with coefficients in
  `L`, then `algebra.adjoin F S` embeds into `L`.
* `polynomial.is_splitting_field.lift`: An embedding of a splitting field of the polynomial `f` into
  another field such that `f` splits.
* `polynomial.is_splitting_field.alg_equiv`: Every splitting field of a polynomial `f` is isomorpic
  to `splitting_field f` and thus, being a splitting field is unique up to isomorphism.

-/

noncomputable theory
open_locale classical big_operators

universes u v w

variables {F : Type u} {K : Type v} {L : Type w}

namespace polynomial

variables [field K] [field L] [field F]
open polynomial

section splits

variables (i : K →+* L)

/-- A polynomial `splits` iff it is zero or all of its irreducible factors have `degree` 1. -/
def splits (f : polynomial K) : Prop :=
f = 0 ∨ ∀ {g : polynomial L}, irreducible g → g ∣ f.map i → degree g = 1

@[simp] lemma splits_zero : splits i (0 : polynomial K) := or.inl rfl

@[simp] lemma splits_C (a : K) : splits i (C a) :=
if ha : a = 0 then ha.symm ▸ (@C_0 K _).symm ▸ splits_zero i
else
have hia : i a ≠ 0, from mt ((is_add_group_hom.injective_iff i).1
  i.injective _) ha,
or.inr $ λ g hg ⟨p, hp⟩, absurd hg.1 (not_not.2 (is_unit_iff_degree_eq_zero.2 $
  by have := congr_arg degree hp;
    simp [degree_C hia, @eq_comm (with_bot ℕ) 0,
      nat.with_bot.add_eq_zero_iff] at this; clear _fun_match; tauto))

lemma splits_of_degree_eq_one {f : polynomial K} (hf : degree f = 1) : splits i f :=
or.inr $ λ g hg ⟨p, hp⟩,
  by have := congr_arg degree hp;
  simp [nat.with_bot.add_eq_one_iff, hf, @eq_comm (with_bot ℕ) 1,
    mt is_unit_iff_degree_eq_zero.2 hg.1] at this;
  clear _fun_match; tauto

lemma splits_of_degree_le_one {f : polynomial K} (hf : degree f ≤ 1) : splits i f :=
begin
  cases h : degree f with n,
  { rw [degree_eq_bot.1 h]; exact splits_zero i },
  { cases n with n,
    { rw [eq_C_of_degree_le_zero (trans_rel_right (≤) h (le_refl _))];
      exact splits_C _ _ },
    { have hn : n = 0,
      { rw h at hf,
        cases n, { refl }, { exact absurd hf dec_trivial } },
      exact splits_of_degree_eq_one _ (by rw [h, hn]; refl) } }
end

lemma splits_of_nat_degree_le_one {f : polynomial K} (hf : nat_degree f ≤ 1) : splits i f :=
splits_of_degree_le_one i (degree_le_of_nat_degree_le hf)

lemma splits_of_nat_degree_eq_one {f : polynomial K} (hf : nat_degree f = 1) : splits i f :=
splits_of_nat_degree_le_one i (le_of_eq hf)

lemma splits_mul {f g : polynomial K} (hf : splits i f) (hg : splits i g) : splits i (f * g) :=
if h : f * g = 0 then by simp [h]
else or.inr $ λ p hp hpf, ((principal_ideal_ring.irreducible_iff_prime.1 hp).2.2 _ _
    (show p ∣ map i f * map i g, by convert hpf; rw polynomial.map_mul)).elim
  (hf.resolve_left (λ hf, by simpa [hf] using h) hp)
  (hg.resolve_left (λ hg, by simpa [hg] using h) hp)

lemma splits_of_splits_mul {f g : polynomial K} (hfg : f * g ≠ 0) (h : splits i (f * g)) :
  splits i f ∧ splits i g :=
⟨or.inr $ λ g hgi hg, or.resolve_left h hfg hgi
   (by rw map_mul; exact dvd.trans hg (dvd_mul_right _ _)),
 or.inr $ λ g hgi hg, or.resolve_left h hfg hgi
   (by rw map_mul; exact dvd.trans hg (dvd_mul_left _ _))⟩

lemma splits_of_splits_of_dvd {f g : polynomial K} (hf0 : f ≠ 0) (hf : splits i f) (hgf : g ∣ f) :
  splits i g :=
by { obtain ⟨f, rfl⟩ := hgf, exact (splits_of_splits_mul i hf0 hf).1 }

lemma splits_of_splits_gcd_left {f g : polynomial K} (hf0 : f ≠ 0) (hf : splits i f) :
  splits i (euclidean_domain.gcd f g) :=
polynomial.splits_of_splits_of_dvd i hf0 hf (euclidean_domain.gcd_dvd_left f g)

lemma splits_of_splits_gcd_right {f g : polynomial K} (hg0 : g ≠ 0) (hg : splits i g) :
  splits i (euclidean_domain.gcd f g) :=
polynomial.splits_of_splits_of_dvd i hg0 hg (euclidean_domain.gcd_dvd_right f g)

lemma splits_map_iff (j : L →+* F) {f : polynomial K} :
  splits j (f.map i) ↔ splits (j.comp i) f :=
by simp [splits, polynomial.map_map]

theorem splits_one : splits i 1 :=
splits_C i 1

theorem splits_of_is_unit {u : polynomial K} (hu : is_unit u) : u.splits i :=
splits_of_splits_of_dvd i one_ne_zero (splits_one _) $ is_unit_iff_dvd_one.1 hu

theorem splits_X_sub_C {x : K} : (X - C x).splits i :=
splits_of_degree_eq_one _ $ degree_X_sub_C x

theorem splits_X : X.splits i :=
splits_of_degree_eq_one _ $ degree_X

theorem splits_id_iff_splits {f : polynomial K} :
  (f.map i).splits (ring_hom.id L) ↔ f.splits i :=
by rw [splits_map_iff, ring_hom.id_comp]

theorem splits_mul_iff {f g : polynomial K} (hf : f ≠ 0) (hg : g ≠ 0) :
  (f * g).splits i ↔ f.splits i ∧ g.splits i :=
⟨splits_of_splits_mul i (mul_ne_zero hf hg), λ ⟨hfs, hgs⟩, splits_mul i hfs hgs⟩

theorem splits_prod {ι : Type u} {s : ι → polynomial K} {t : finset ι} :
  (∀ j ∈ t, (s j).splits i) → (∏ x in t, s x).splits i :=
begin
  refine finset.induction_on t (λ _, splits_one i) (λ a t hat ih ht, _),
  rw finset.forall_mem_insert at ht, rw finset.prod_insert hat,
  exact splits_mul i ht.1 (ih ht.2)
end

lemma splits_pow {f : polynomial K} (hf : f.splits i) (n : ℕ) : (f ^ n).splits i :=
begin
  rw [←finset.card_range n, ←finset.prod_const],
  exact splits_prod i (λ j hj, hf),
end

lemma splits_X_pow (n : ℕ) : (X ^ n).splits i := splits_pow i (splits_X i) n

theorem splits_prod_iff {ι : Type u} {s : ι → polynomial K} {t : finset ι} :
  (∀ j ∈ t, s j ≠ 0) → ((∏ x in t, s x).splits i ↔ ∀ j ∈ t, (s j).splits i) :=
begin
  refine finset.induction_on t (λ _, ⟨λ _ _ h, h.elim, λ _, splits_one i⟩) (λ a t hat ih ht, _),
  rw finset.forall_mem_insert at ht ⊢,
  rw [finset.prod_insert hat, splits_mul_iff i ht.1 (finset.prod_ne_zero_iff.2 ht.2), ih ht.2]
end

lemma degree_eq_one_of_irreducible_of_splits {p : polynomial L}
  (h_nz : p ≠ 0) (hp : irreducible p) (hp_splits : splits (ring_hom.id L) p) :
  p.degree = 1 :=
begin
  rcases hp_splits,
  { contradiction },
  { apply hp_splits hp, simp }
end

lemma exists_root_of_splits {f : polynomial K} (hs : splits i f) (hf0 : degree f ≠ 0) :
  ∃ x, eval₂ i x f = 0 :=
if hf0 : f = 0 then ⟨37, by simp [hf0]⟩
else
  let ⟨g, hg⟩ := wf_dvd_monoid.exists_irreducible_factor
    (show ¬ is_unit (f.map i), from mt is_unit_iff_degree_eq_zero.1 (by rwa degree_map))
    (map_ne_zero hf0) in
  let ⟨x, hx⟩ := exists_root_of_degree_eq_one (hs.resolve_left hf0 hg.1 hg.2) in
  let ⟨i, hi⟩ := hg.2 in
  ⟨x, by rw [← eval_map, hi, eval_mul, show _ = _, from hx, zero_mul]⟩

lemma exists_multiset_of_splits {f : polynomial K} : splits i f →
  ∃ (s : multiset L), f.map i = C (i f.leading_coeff) *
  (s.map (λ a : L, (X : polynomial L) - C a)).prod :=
suffices splits (ring_hom.id _) (f.map i) → ∃ s : multiset L, f.map i =
  (C (f.map i).leading_coeff) * (s.map (λ a : L, (X : polynomial L) - C a)).prod,
by rwa [splits_map_iff, leading_coeff_map i] at this,
wf_dvd_monoid.induction_on_irreducible (f.map i)
  (λ _, ⟨{37}, by simp [i.map_zero]⟩)
  (λ u hu _, ⟨0,
    by conv_lhs { rw eq_C_of_degree_eq_zero (is_unit_iff_degree_eq_zero.1 hu) };
      simp [leading_coeff, nat_degree_eq_of_degree_eq_some (is_unit_iff_degree_eq_zero.1 hu)]⟩)
  (λ f p hf0 hp ih hfs,
    have hpf0 : p * f ≠ 0, from mul_ne_zero hp.ne_zero hf0,
    let ⟨s, hs⟩ := ih (splits_of_splits_mul _ hpf0 hfs).2 in
    ⟨-(p * norm_unit p).coeff 0 ::ₘ s,
      have hp1 : degree p = 1, from hfs.resolve_left hpf0 hp (by simp),
      begin
        rw [multiset.map_cons, multiset.prod_cons, leading_coeff_mul, C_mul, mul_assoc,
          mul_left_comm (C f.leading_coeff), ← hs, ← mul_assoc, mul_left_inj' hf0],
        conv_lhs {rw eq_X_add_C_of_degree_eq_one hp1},
        simp only [mul_add, coe_norm_unit_of_ne_zero hp.ne_zero, mul_comm p, coeff_neg,
          C_neg, sub_eq_add_neg, neg_neg, coeff_C_mul, (mul_assoc _ _ _).symm, C_mul.symm,
          mul_inv_cancel (show p.leading_coeff ≠ 0, from mt leading_coeff_eq_zero.1
            hp.ne_zero), one_mul],
      end⟩)

/-- Pick a root of a polynomial that splits. -/
def root_of_splits {f : polynomial K} (hf : f.splits i) (hfd : f.degree ≠ 0) : L :=
classical.some $ exists_root_of_splits i hf hfd

theorem map_root_of_splits {f : polynomial K} (hf : f.splits i) (hfd) :
  f.eval₂ i (root_of_splits i hf hfd) = 0 :=
classical.some_spec $ exists_root_of_splits i hf hfd

theorem roots_map {f : polynomial K} (hf : f.splits $ ring_hom.id K) :
  (f.map i).roots = (f.roots).map i :=
if hf0 : f = 0 then by rw [hf0, map_zero, roots_zero, roots_zero, multiset.map_zero] else
have hmf0 : f.map i ≠ 0 := map_ne_zero hf0,
let ⟨m, hm⟩ := exists_multiset_of_splits _ hf in
have h1 : (0 : polynomial K) ∉ m.map (λ r, X - C r),
  from zero_nmem_multiset_map_X_sub_C _ _,
have h2 : (0 : polynomial L) ∉ m.map (λ r, X - C (i r)),
  from zero_nmem_multiset_map_X_sub_C _ _,
begin
  rw map_id at hm, rw hm at hf0 hmf0 ⊢, rw map_mul at hmf0 ⊢,
  rw [roots_mul hf0, roots_mul hmf0, map_C, roots_C, zero_add, roots_C, zero_add,
      map_multiset_prod, multiset.map_map], simp_rw [(∘), map_sub, map_X, map_C],
  rw [roots_multiset_prod _ h2, multiset.bind_map,
      roots_multiset_prod _ h1, multiset.bind_map],
  simp_rw roots_X_sub_C,
  rw [multiset.bind_cons, multiset.bind_zero, add_zero,
      multiset.bind_cons, multiset.bind_zero, add_zero, multiset.map_id']
end

lemma eq_prod_roots_of_splits {p : polynomial K} {i : K →+* L}
  (hsplit : splits i p) :
  p.map i = C (i p.leading_coeff) * ((p.map i).roots.map (λ a, X - C a)).prod :=
begin
  by_cases p_eq_zero : p = 0,
  { rw [p_eq_zero, map_zero, leading_coeff_zero, i.map_zero, C.map_zero, zero_mul] },

  obtain ⟨s, hs⟩ := exists_multiset_of_splits i hsplit,
  have map_ne_zero : p.map i ≠ 0 := map_ne_zero (p_eq_zero),
  have prod_ne_zero : C (i p.leading_coeff) * (multiset.map (λ a, X - C a) s).prod ≠ 0 :=
    by rwa hs at map_ne_zero,

  have zero_nmem : (0 : polynomial L) ∉ s.map (λ a, X - C a),
    from zero_nmem_multiset_map_X_sub_C _ _,
  have map_bind_roots_eq : (s.map (λ a, X - C a)).bind (λ a, a.roots) = s,
  { refine multiset.induction_on s (by rw [multiset.map_zero, multiset.zero_bind]) _,
    intros a s ih,
    rw [multiset.map_cons, multiset.cons_bind, ih, roots_X_sub_C,
        multiset.cons_add, zero_add] },

  rw [hs, roots_mul prod_ne_zero, roots_C, zero_add,
      roots_multiset_prod _ zero_nmem,
      map_bind_roots_eq]
end

lemma eq_X_sub_C_of_splits_of_single_root {x : K} {h : polynomial K} (h_splits : splits i h)
  (h_roots : (h.map i).roots = {i x}) : h = (C (leading_coeff h)) * (X - C x) :=
begin
  apply polynomial.map_injective _ i.injective,
  rw [eq_prod_roots_of_splits h_splits, h_roots],
  simp,
end

lemma nat_degree_eq_card_roots {p : polynomial K} {i : K →+* L}
  (hsplit : splits i p) : p.nat_degree = (p.map i).roots.card :=
begin
  by_cases p_eq_zero : p = 0,
  { rw [p_eq_zero, nat_degree_zero, map_zero, roots_zero, multiset.card_zero] },
  have map_ne_zero : p.map i ≠ 0 := map_ne_zero (p_eq_zero),
  rw eq_prod_roots_of_splits hsplit at map_ne_zero,

  conv_lhs { rw [← nat_degree_map i, eq_prod_roots_of_splits hsplit] },
  have : (0 : polynomial L) ∉ (map i p).roots.map (λ a, X - C a),
    from zero_nmem_multiset_map_X_sub_C _ _,
  simp [nat_degree_mul (left_ne_zero_of_mul map_ne_zero) (right_ne_zero_of_mul map_ne_zero),
        nat_degree_multiset_prod _ this]
end

lemma degree_eq_card_roots {p : polynomial K} {i : K →+* L} (p_ne_zero : p ≠ 0)
  (hsplit : splits i p) : p.degree = (p.map i).roots.card :=
by rw [degree_eq_nat_degree p_ne_zero, nat_degree_eq_card_roots hsplit]

section UFD

local attribute [instance, priority 10] principal_ideal_ring.to_unique_factorization_monoid
local infix ` ~ᵤ ` : 50 := associated

open unique_factorization_monoid associates

lemma splits_of_exists_multiset {f : polynomial K} {s : multiset L}
  (hs : f.map i = C (i f.leading_coeff) * (s.map (λ a : L, (X : polynomial L) - C a)).prod) :
  splits i f :=
if hf0 : f = 0 then or.inl hf0
else
  or.inr $ λ p hp hdp,
    have ht : multiset.rel associated
      (factors (f.map i)) (s.map (λ a : L, (X : polynomial L) - C a)) :=
    factors_unique
      (λ p hp, irreducible_of_factor _ hp)
      (λ p' m, begin
          obtain ⟨a,m,rfl⟩ := multiset.mem_map.1 m,
          exact irreducible_of_degree_eq_one (degree_X_sub_C _),
        end)
      (associated.symm $ calc _ ~ᵤ f.map i :
        ⟨(units.map' C : units L →* units (polynomial L)) (units.mk0 (f.map i).leading_coeff
            (mt leading_coeff_eq_zero.1 (map_ne_zero hf0))),
          by conv_rhs {rw [hs, ← leading_coeff_map i, mul_comm]}; refl⟩
        ... ~ᵤ _ : associated.symm (unique_factorization_monoid.factors_prod (by simpa using hf0))),
  let ⟨q, hq, hpq⟩ := exists_mem_factors_of_dvd (by simpa) hp hdp in
  let ⟨q', hq', hqq'⟩ := multiset.exists_mem_of_rel_of_mem ht hq in
  let ⟨a, ha⟩ := multiset.mem_map.1 hq' in
  by rw [← degree_X_sub_C a, ha.2];
    exact degree_eq_degree_of_associated (hpq.trans hqq')

lemma splits_of_splits_id {f : polynomial K} : splits (ring_hom.id _) f → splits i f :=
unique_factorization_monoid.induction_on_prime f (λ _, splits_zero _)
  (λ _ hu _, splits_of_degree_le_one _
    ((is_unit_iff_degree_eq_zero.1 hu).symm ▸ dec_trivial))
  (λ a p ha0 hp ih hfi, splits_mul _
    (splits_of_degree_eq_one _
      ((splits_of_splits_mul _ (mul_ne_zero hp.1 ha0) hfi).1.resolve_left
        hp.1 (irreducible_of_prime hp) (by rw map_id)))
    (ih (splits_of_splits_mul _ (mul_ne_zero hp.1 ha0) hfi).2))

end UFD

lemma splits_iff_exists_multiset {f : polynomial K} : splits i f ↔
  ∃ (s : multiset L), f.map i = C (i f.leading_coeff) *
  (s.map (λ a : L, (X : polynomial L) - C a)).prod :=
⟨exists_multiset_of_splits i, λ ⟨s, hs⟩, splits_of_exists_multiset i hs⟩

lemma splits_comp_of_splits (j : L →+* F) {f : polynomial K}
  (h : splits i f) : splits (j.comp i) f :=
begin
  change i with ((ring_hom.id _).comp i) at h,
  rw [← splits_map_iff],
  rw [← splits_map_iff i] at h,
  exact splits_of_splits_id _ h
end

/-- A monic polynomial `p` that has as many roots as its degree
can be written `p = ∏(X - a)`, for `a` in `p.roots`. -/
lemma prod_multiset_X_sub_C_of_monic_of_roots_card_eq {p : polynomial K}
  (hmonic : p.monic) (hroots : p.roots.card = p.nat_degree) :
  (multiset.map (λ (a : K), X - C a) p.roots).prod = p :=
begin
  have hprodmonic : (multiset.map (λ (a : K), X - C a) p.roots).prod.monic,
  { simp only [prod_multiset_root_eq_finset_root (ne_zero_of_monic hmonic),
      monic_prod_of_monic, monic_X_sub_C, monic_pow, forall_true_iff] },
  have hdegree : (multiset.map (λ (a : K), X - C a) p.roots).prod.nat_degree = p.nat_degree,
  { rw [← hroots, nat_degree_multiset_prod _ (zero_nmem_multiset_map_X_sub_C _ (λ a : K, a))],
    simp only [eq_self_iff_true, mul_one, nat.cast_id, nsmul_eq_mul, multiset.sum_repeat,
      multiset.map_const,nat_degree_X_sub_C, function.comp, multiset.map_map] },
  obtain ⟨q, hq⟩ := prod_multiset_X_sub_C_dvd p,
  have qzero : q ≠ 0,
  { rintro rfl, apply hmonic.ne_zero, simpa only [mul_zero] using hq },
  have degp :
    p.nat_degree = (multiset.map (λ (a : K), X - C a) p.roots).prod.nat_degree + q.nat_degree,
  { nth_rewrite 0 [hq],
    simp only [nat_degree_mul (ne_zero_of_monic hprodmonic) qzero] },
  have degq : q.nat_degree = 0,
  { rw hdegree at degp,
    exact (add_right_inj p.nat_degree).mp (tactic.ring_exp.add_pf_sum_z degp rfl).symm },
  obtain ⟨u, hu⟩ := is_unit_iff_degree_eq_zero.2 ((degree_eq_iff_nat_degree_eq qzero).2 degq),
  have hassoc : associated (multiset.map (λ (a : K), X - C a) p.roots).prod p,
  { rw associated, use u, rw [hu, ← hq] },
  exact eq_of_monic_of_associated hprodmonic hmonic hassoc
end

/-- A polynomial `p` that has as many roots as its degree
can be written `p = p.leading_coeff * ∏(X - a)`, for `a` in `p.roots`. -/
lemma C_leading_coeff_mul_prod_multiset_X_sub_C {p : polynomial K}
  (hroots : p.roots.card = p.nat_degree) :
  (C p.leading_coeff) * (multiset.map (λ (a : K), X - C a) p.roots).prod = p :=
begin
  by_cases hzero : p = 0,
  { rw [hzero, leading_coeff_zero, ring_hom.map_zero, zero_mul], },
  { have hcoeff : p.leading_coeff ≠ 0,
    { intro h, exact hzero (leading_coeff_eq_zero.1 h) },
    have hrootsnorm : (normalize p).roots.card = (normalize p).nat_degree,
    { rw [roots_normalize, normalize_apply, nat_degree_mul hzero (units.ne_zero _), hroots,
          coe_norm_unit, nat_degree_C, add_zero], },
    have hprod := prod_multiset_X_sub_C_of_monic_of_roots_card_eq (monic_normalize hzero)
                    hrootsnorm,
    rw [roots_normalize, normalize_apply, coe_norm_unit_of_ne_zero hzero] at hprod,
    calc (C p.leading_coeff) * (multiset.map (λ (a : K), X - C a) p.roots).prod
        = p * C ((p.leading_coeff)⁻¹ * p.leading_coeff) :
        by rw [hprod, mul_comm, mul_assoc, ← C_mul]
    ... = p * C 1 : by field_simp
    ... = p : by simp only [mul_one, ring_hom.map_one], },
end

/-- A polynomial splits if and only if it has as many roots as its degree. -/
lemma splits_iff_card_roots {p : polynomial K} :
  splits (ring_hom.id K) p ↔ p.roots.card = p.nat_degree :=
begin
  split,
  { intro H, rw [nat_degree_eq_card_roots H, map_id] },
  { intro hroots,
    apply (splits_iff_exists_multiset (ring_hom.id K)).2,
    use p.roots,
    simp only [ring_hom.id_apply, map_id],
    exact (C_leading_coeff_mul_prod_multiset_X_sub_C hroots).symm },
end

end splits

end polynomial


section embeddings

variables (F) [field F]

/-- If `p` is the minimal polynomial of `a` over `F` then `F[a] ≃ₐ[F] F[x]/(p)` -/
def alg_equiv.adjoin_singleton_equiv_adjoin_root_minpoly
  {R : Type*} [comm_ring R] [algebra F R] (x : R) :
  algebra.adjoin F ({x} : set R) ≃ₐ[F] adjoin_root (minpoly F x) :=
alg_equiv.symm $ alg_equiv.of_bijective
  (alg_hom.cod_restrict
    (adjoin_root.lift_hom _ x $ minpoly.aeval F x) _
    (λ p, adjoin_root.induction_on _ p $ λ p,
      (algebra.adjoin_singleton_eq_range F x).symm ▸ (polynomial.aeval _).mem_range.mpr ⟨p, rfl⟩))
  ⟨(alg_hom.injective_cod_restrict _ _ _).2 $ (alg_hom.injective_iff _).2 $ λ p,
    adjoin_root.induction_on _ p $ λ p hp, ideal.quotient.eq_zero_iff_mem.2 $
    ideal.mem_span_singleton.2 $ minpoly.dvd F x hp,
  λ y, let ⟨p, _, hp⟩ := (subalgebra.ext_iff.1 (algebra.adjoin_singleton_eq_range F x) y).1 y.2 in
  ⟨adjoin_root.mk _ p, subtype.eq hp⟩⟩

open finset

/-- If a `subalgebra` is finite_dimensional as a submodule then it is `finite_dimensional`. -/
lemma finite_dimensional.of_subalgebra_to_submodule
  {K V : Type*} [field K] [ring V] [algebra K V] {s : subalgebra K V}
  (h : finite_dimensional K s.to_submodule) : finite_dimensional K s := h

/-- If `K` and `L` are field extensions of `F` and we have `s : finset K` such that
the minimal polynomial of each `x ∈ s` splits in `L` then `algebra.adjoin F s` embeds in `L`. -/
theorem lift_of_splits {F K L : Type*} [field F] [field K] [field L]
  [algebra F K] [algebra F L] (s : finset K) :
  (∀ x ∈ s, is_integral F x ∧ polynomial.splits (algebra_map F L) (minpoly F x)) →
  nonempty (algebra.adjoin F (↑s : set K) →ₐ[F] L) :=
begin
  refine finset.induction_on s (λ H, _) (λ a s has ih H, _),
  { rw [coe_empty, algebra.adjoin_empty],
    exact ⟨(algebra.of_id F L).comp (algebra.bot_equiv F K)⟩ },
  rw forall_mem_insert at H, rcases H with ⟨⟨H1, H2⟩, H3⟩, cases ih H3 with f,
  choose H3 H4 using H3,
  rw [coe_insert, set.insert_eq, set.union_comm, algebra.adjoin_union],
  letI := (f : algebra.adjoin F (↑s : set K) →+* L).to_algebra,
  haveI : finite_dimensional F (algebra.adjoin F (↑s : set K)) := (
    (submodule.fg_iff_finite_dimensional _).1
      (fg_adjoin_of_finite (set.finite_mem_finset s) H3)).of_subalgebra_to_submodule,
  letI := field_of_finite_dimensional F (algebra.adjoin F (↑s : set K)),
  have H5 : is_integral (algebra.adjoin F (↑s : set K)) a := is_integral_of_is_scalar_tower a H1,
  have H6 : (minpoly (algebra.adjoin F (↑s : set K)) a).splits
    (algebra_map (algebra.adjoin F (↑s : set K)) L),
  { refine polynomial.splits_of_splits_of_dvd _
      (polynomial.map_ne_zero $ minpoly.ne_zero H1 :
        polynomial.map (algebra_map _ _) _ ≠ 0)
      ((polynomial.splits_map_iff _ _).2 _)
      (minpoly.dvd _ _ _),
    { rw ← is_scalar_tower.algebra_map_eq, exact H2 },
    { rw [← is_scalar_tower.aeval_apply, minpoly.aeval] } },
  obtain ⟨y, hy⟩ := polynomial.exists_root_of_splits _ H6 (ne_of_lt (minpoly.degree_pos H5)).symm,
  refine ⟨subalgebra.of_under _ _ _⟩,
  refine (adjoin_root.lift_hom (minpoly (algebra.adjoin F (↑s : set K)) a) y hy).comp _,
  exact alg_equiv.adjoin_singleton_equiv_adjoin_root_minpoly (algebra.adjoin F (↑s : set K)) a
end

end embeddings


namespace polynomial

variables [field K] [field L] [field F]
open polynomial

section splitting_field

/-- Non-computably choose an irreducible factor from a polynomial. -/
def factor (f : polynomial K) : polynomial K :=
if H : ∃ g, irreducible g ∧ g ∣ f then classical.some H else X

instance irreducible_factor (f : polynomial K) : irreducible (factor f) :=
begin
  rw factor, split_ifs with H, { exact (classical.some_spec H).1 }, { exact irreducible_X }
end

theorem factor_dvd_of_not_is_unit {f : polynomial K} (hf1 : ¬is_unit f) : factor f ∣ f :=
begin
  by_cases hf2 : f = 0, { rw hf2, exact dvd_zero _ },
  rw [factor, dif_pos (wf_dvd_monoid.exists_irreducible_factor hf1 hf2)],
  exact (classical.some_spec $ wf_dvd_monoid.exists_irreducible_factor hf1 hf2).2
end

theorem factor_dvd_of_degree_ne_zero {f : polynomial K} (hf : f.degree ≠ 0) : factor f ∣ f :=
factor_dvd_of_not_is_unit (mt degree_eq_zero_of_is_unit hf)

theorem factor_dvd_of_nat_degree_ne_zero {f : polynomial K} (hf : f.nat_degree ≠ 0) :
  factor f ∣ f :=
factor_dvd_of_degree_ne_zero (mt nat_degree_eq_of_degree_eq_some hf)

/-- Divide a polynomial f by X - C r where r is a root of f in a bigger field extension. -/
def remove_factor (f : polynomial K) : polynomial (adjoin_root $ factor f) :=
map (adjoin_root.of f.factor) f /ₘ (X - C (adjoin_root.root f.factor))

theorem X_sub_C_mul_remove_factor (f : polynomial K) (hf : f.nat_degree ≠ 0) :
  (X - C (adjoin_root.root f.factor)) * f.remove_factor = map (adjoin_root.of f.factor) f :=
let ⟨g, hg⟩ := factor_dvd_of_nat_degree_ne_zero hf in
mul_div_by_monic_eq_iff_is_root.2 $ by rw [is_root.def, eval_map, hg, eval₂_mul, ← hg,
    adjoin_root.eval₂_root, zero_mul]

theorem nat_degree_remove_factor (f : polynomial K) :
  f.remove_factor.nat_degree = f.nat_degree - 1 :=
by rw [remove_factor, nat_degree_div_by_monic _ (monic_X_sub_C _), nat_degree_map,
       nat_degree_X_sub_C]

theorem nat_degree_remove_factor' {f : polynomial K} {n : ℕ} (hfn : f.nat_degree = n+1) :
  f.remove_factor.nat_degree = n :=
by rw [nat_degree_remove_factor, hfn, n.add_sub_cancel]

/-- Auxiliary construction to a splitting field of a polynomial. Uses induction on the degree. -/
def splitting_field_aux (n : ℕ) : Π {K : Type u} [field K], by exactI Π (f : polynomial K),
  f.nat_degree = n → Type u :=
nat.rec_on n (λ K _ _ _, K) $ λ n ih K _ f hf, by exactI
ih f.remove_factor (nat_degree_remove_factor' hf)

namespace splitting_field_aux

theorem succ (n : ℕ) (f : polynomial K) (hfn : f.nat_degree = n + 1) :
  splitting_field_aux (n+1) f hfn =
    splitting_field_aux n f.remove_factor (nat_degree_remove_factor' hfn) := rfl

instance field (n : ℕ) : Π {K : Type u} [field K], by exactI
  Π {f : polynomial K} (hfn : f.nat_degree = n), field (splitting_field_aux n f hfn) :=
nat.rec_on n (λ K _ _ _, ‹field K›) $ λ n ih K _ f hf, ih _

instance inhabited {n : ℕ} {f : polynomial K} (hfn : f.nat_degree = n) :
  inhabited (splitting_field_aux n f hfn) := ⟨37⟩

instance algebra (n : ℕ) : Π {K : Type u} [field K], by exactI
  Π {f : polynomial K} (hfn : f.nat_degree = n), algebra K (splitting_field_aux n f hfn) :=
nat.rec_on n (λ K _ _ _, by exactI algebra.id K) $ λ n ih K _ f hfn,
by exactI @@algebra.comap.algebra _ _ _ _ _ _ _ (ih _)

instance algebra' {n : ℕ} {f : polynomial K} (hfn : f.nat_degree = n + 1) :
  algebra (adjoin_root f.factor) (splitting_field_aux _ _ hfn) :=
splitting_field_aux.algebra n _

instance algebra'' {n : ℕ} {f : polynomial K} (hfn : f.nat_degree = n + 1) :
  algebra K (splitting_field_aux n f.remove_factor (nat_degree_remove_factor' hfn)) :=
splitting_field_aux.algebra (n+1) hfn

instance algebra''' {n : ℕ} {f : polynomial K} (hfn : f.nat_degree = n + 1) :
  algebra (adjoin_root f.factor)
    (splitting_field_aux n f.remove_factor (nat_degree_remove_factor' hfn)) :=
splitting_field_aux.algebra n _

instance scalar_tower {n : ℕ} {f : polynomial K} (hfn : f.nat_degree = n + 1) :
  is_scalar_tower K (adjoin_root f.factor) (splitting_field_aux _ _ hfn) :=
is_scalar_tower.of_algebra_map_eq $ λ x, rfl

instance scalar_tower' {n : ℕ} {f : polynomial K} (hfn : f.nat_degree = n + 1) :
  is_scalar_tower K (adjoin_root f.factor)
    (splitting_field_aux n f.remove_factor (nat_degree_remove_factor' hfn)) :=
is_scalar_tower.of_algebra_map_eq $ λ x, rfl

theorem algebra_map_succ (n : ℕ) (f : polynomial K) (hfn : f.nat_degree = n + 1) :
  by exact algebra_map K (splitting_field_aux _ _ hfn) =
    (algebra_map (adjoin_root f.factor)
        (splitting_field_aux n f.remove_factor (nat_degree_remove_factor' hfn))).comp
      (adjoin_root.of f.factor) :=
rfl

protected theorem splits (n : ℕ) : ∀ {K : Type u} [field K], by exactI
  ∀ (f : polynomial K) (hfn : f.nat_degree = n),
    splits (algebra_map K $ splitting_field_aux n f hfn) f :=
nat.rec_on n (λ K _ _ hf, by exactI splits_of_degree_le_one _
  (le_trans degree_le_nat_degree $ hf.symm ▸ with_bot.coe_le_coe.2 zero_le_one)) $ λ n ih K _ f hf,
by { resetI, rw [← splits_id_iff_splits, algebra_map_succ, ← map_map, splits_id_iff_splits,
    ← X_sub_C_mul_remove_factor f (λ h, by { rw h at hf, cases hf })],
exact splits_mul _ (splits_X_sub_C _) (ih _ _) }

theorem exists_lift (n : ℕ) : ∀ {K : Type u} [field K], by exactI
  ∀ (f : polynomial K) (hfn : f.nat_degree = n) {L : Type*} [field L], by exactI
    ∀ (j : K →+* L) (hf : splits j f), ∃ k : splitting_field_aux n f hfn →+* L,
      k.comp (algebra_map _ _) = j :=
nat.rec_on n (λ K _ _ _ L _ j _, by exactI ⟨j, j.comp_id⟩) $ λ n ih K _ f hf L _ j hj, by exactI
have hndf : f.nat_degree ≠ 0, by { intro h, rw h at hf, cases hf },
have hfn0 : f ≠ 0, by { intro h, rw h at hndf, exact hndf rfl },
let ⟨r, hr⟩ := exists_root_of_splits _ (splits_of_splits_of_dvd j hfn0 hj
  (factor_dvd_of_nat_degree_ne_zero hndf))
  (mt is_unit_iff_degree_eq_zero.2 f.irreducible_factor.1) in
have hmf0 : map (adjoin_root.of f.factor) f ≠ 0, from map_ne_zero hfn0,
have hsf : splits (adjoin_root.lift j r hr) f.remove_factor,
by { rw ← X_sub_C_mul_remove_factor _ hndf at hmf0, refine (splits_of_splits_mul _ hmf0 _).2,
  rwa [X_sub_C_mul_remove_factor _ hndf, ← splits_id_iff_splits, map_map, adjoin_root.lift_comp_of,
      splits_id_iff_splits] },
let ⟨k, hk⟩ := ih f.remove_factor (nat_degree_remove_factor' hf) (adjoin_root.lift j r hr) hsf in
⟨k, by rw [algebra_map_succ, ← ring_hom.comp_assoc, hk, adjoin_root.lift_comp_of]⟩

theorem adjoin_roots (n : ℕ) : ∀ {K : Type u} [field K], by exactI
  ∀ (f : polynomial K) (hfn : f.nat_degree = n),
    algebra.adjoin K (↑(f.map $ algebra_map K $ splitting_field_aux n f hfn).roots.to_finset :
      set (splitting_field_aux n f hfn)) = ⊤ :=
nat.rec_on n (λ K _ f hf, by exactI algebra.eq_top_iff.2 (λ x, subalgebra.range_le _ ⟨x, rfl⟩)) $
λ n ih K _ f hfn, by exactI
have hndf : f.nat_degree ≠ 0, by { intro h, rw h at hfn, cases hfn },
have hfn0 : f ≠ 0, by { intro h, rw h at hndf, exact hndf rfl },
have hmf0 : map (algebra_map K (splitting_field_aux n.succ f hfn)) f ≠ 0 := map_ne_zero hfn0,
by { rw [algebra_map_succ, ← map_map, ← X_sub_C_mul_remove_factor _ hndf, map_mul] at hmf0 ⊢,
rw [roots_mul hmf0, map_sub, map_X, map_C, roots_X_sub_C, multiset.to_finset_add, finset.coe_union,
    multiset.to_finset_cons, multiset.to_finset_zero, insert_emptyc_eq, finset.coe_singleton,
    algebra.adjoin_union, ← set.image_singleton, algebra.adjoin_algebra_map K (adjoin_root f.factor)
      (splitting_field_aux n f.remove_factor (nat_degree_remove_factor' hfn)),
    adjoin_root.adjoin_root_eq_top, algebra.map_top,
    is_scalar_tower.range_under_adjoin K (adjoin_root f.factor)
      (splitting_field_aux n f.remove_factor (nat_degree_remove_factor' hfn)),
    ih, subalgebra.res_top] }

end splitting_field_aux

/-- A splitting field of a polynomial. -/
def splitting_field (f : polynomial K) :=
splitting_field_aux _ f rfl

namespace splitting_field

variables (f : polynomial K)

instance : field (splitting_field f) :=
splitting_field_aux.field _ _

instance inhabited : inhabited (splitting_field f) := ⟨37⟩

instance : algebra K (splitting_field f) :=
splitting_field_aux.algebra _ _

protected theorem splits : splits (algebra_map K (splitting_field f)) f :=
splitting_field_aux.splits _ _ _

variables [algebra K L] (hb : splits (algebra_map K L) f)

/-- Embeds the splitting field into any other field that splits the polynomial. -/
def lift : splitting_field f →ₐ[K] L :=
{ commutes' := λ r, by { have := classical.some_spec (splitting_field_aux.exists_lift _ _ _ _ hb),
    exact ring_hom.ext_iff.1 this r },
  .. classical.some (splitting_field_aux.exists_lift _ _ _ _ hb) }

theorem adjoin_roots : algebra.adjoin K
    (↑(f.map (algebra_map K $ splitting_field f)).roots.to_finset : set (splitting_field f)) = ⊤ :=
splitting_field_aux.adjoin_roots _ _ _

theorem adjoin_root_set : algebra.adjoin K (f.root_set f.splitting_field) = ⊤ :=
adjoin_roots f

end splitting_field

variables (K L) [algebra K L]
/-- Typeclass characterising splitting fields. -/
class is_splitting_field (f : polynomial K) : Prop :=
(splits [] : splits (algebra_map K L) f)
(adjoin_roots [] : algebra.adjoin K (↑(f.map (algebra_map K L)).roots.to_finset : set L) = ⊤)

namespace is_splitting_field

variables {K}
instance splitting_field (f : polynomial K) : is_splitting_field K (splitting_field f) f :=
⟨splitting_field.splits f, splitting_field.adjoin_roots f⟩

section scalar_tower

variables {K L F} [algebra F K] [algebra F L] [is_scalar_tower F K L]

variables {K}
instance map (f : polynomial F) [is_splitting_field F L f] :
  is_splitting_field K L (f.map $ algebra_map F K) :=
⟨by { rw [splits_map_iff, ← is_scalar_tower.algebra_map_eq], exact splits L f },
 subalgebra.res_inj F $ by { rw [map_map, ← is_scalar_tower.algebra_map_eq, subalgebra.res_top,
    eq_top_iff, ← adjoin_roots L f, algebra.adjoin_le_iff],
  exact λ x hx, @algebra.subset_adjoin K _ _ _ _ _ _ hx }⟩

variables {K} (L)
theorem splits_iff (f : polynomial K) [is_splitting_field K L f] :
  polynomial.splits (ring_hom.id K) f ↔ (⊤ : subalgebra K L) = ⊥ :=
⟨λ h, eq_bot_iff.2 $ adjoin_roots L f ▸ (roots_map (algebra_map K L) h).symm ▸
  algebra.adjoin_le_iff.2 (λ y hy,
    let ⟨x, hxs, hxy⟩ := finset.mem_image.1 (by rwa multiset.to_finset_map at hy) in
<<<<<<< HEAD
    hxy ▸ subalgebra.mem_coe.2 $ subalgebra.algebra_map_mem _ _),
 λ h, @ring_equiv.to_ring_hom_refl α _ ▸
=======
    hxy ▸ subalgebra.algebra_map_mem _ _),
 λ h, @ring_equiv.to_ring_hom_refl K _ ▸
>>>>>>> e0a79186
  ring_equiv.trans_symm (ring_equiv.of_bijective _ $ algebra.bijective_algebra_map_iff.2 h) ▸
  by { rw ring_equiv.to_ring_hom_trans, exact splits_comp_of_splits _ _ (splits L f) }⟩

theorem mul (f g : polynomial F) (hf : f ≠ 0) (hg : g ≠ 0) [is_splitting_field F K f]
  [is_splitting_field K L (g.map $ algebra_map F K)] :
  is_splitting_field F L (f * g) :=
⟨(is_scalar_tower.algebra_map_eq F K L).symm ▸ splits_mul _
  (splits_comp_of_splits _ _ (splits K f))
  ((splits_map_iff _ _).1 (splits L $ g.map $ algebra_map F K)),
 by rw [map_mul, roots_mul (mul_ne_zero (map_ne_zero hf : f.map (algebra_map F L) ≠ 0)
        (map_ne_zero hg)), multiset.to_finset_add, finset.coe_union, algebra.adjoin_union,
      is_scalar_tower.algebra_map_eq F K L, ← map_map,
      roots_map (algebra_map K L) ((splits_id_iff_splits $ algebra_map F K).2 $ splits K f),
      multiset.to_finset_map, finset.coe_image, algebra.adjoin_algebra_map, adjoin_roots,
      algebra.map_top, is_scalar_tower.range_under_adjoin, ← map_map, adjoin_roots,
      subalgebra.res_top]⟩

end scalar_tower

/-- Splitting field of `f` embeds into any field that splits `f`. -/
def lift [algebra K F] (f : polynomial K) [is_splitting_field K L f]
  (hf : polynomial.splits (algebra_map K F) f) : L →ₐ[K] F :=
if hf0 : f = 0 then (algebra.of_id K F).comp $
  (algebra.bot_equiv K L : (⊥ : subalgebra K L) →ₐ[K] K).comp $
  by { rw ← (splits_iff L f).1 (show f.splits (ring_hom.id K), from hf0.symm ▸ splits_zero _),
  exact algebra.to_top } else
alg_hom.comp (by { rw ← adjoin_roots L f, exact classical.choice (lift_of_splits _ $ λ y hy,
    have aeval y f = 0, from (eval₂_eq_eval_map _).trans $
      (mem_roots $ by exact map_ne_zero hf0).1 (multiset.mem_to_finset.mp hy),
    ⟨(is_algebraic_iff_is_integral _).1 ⟨f, hf0, this⟩,
      splits_of_splits_of_dvd _ hf0 hf $ minpoly.dvd _ _ this⟩) })
  algebra.to_top

theorem finite_dimensional (f : polynomial K) [is_splitting_field K L f] : finite_dimensional K L :=
finite_dimensional.iff_fg.2 $ @algebra.coe_top K L _ _ _ ▸ adjoin_roots L f ▸
  fg_adjoin_of_finite (set.finite_mem_finset _) (λ y hy,
  if hf : f = 0
  then by { rw [hf, map_zero, roots_zero] at hy, cases hy }
  else (is_algebraic_iff_is_integral _).1 ⟨f, hf, (eval₂_eq_eval_map _).trans $
    (mem_roots $ by exact map_ne_zero hf).1 (multiset.mem_to_finset.mp hy)⟩)

instance (f : polynomial K) : _root_.finite_dimensional K f.splitting_field :=
finite_dimensional f.splitting_field f

/-- Any splitting field is isomorphic to `splitting_field f`. -/
def alg_equiv (f : polynomial K) [is_splitting_field K L f] : L ≃ₐ[K] splitting_field f :=
begin
  refine alg_equiv.of_bijective (lift L f $ splits (splitting_field f) f)
    ⟨ring_hom.injective (lift L f $ splits (splitting_field f) f).to_ring_hom, _⟩,
  haveI := finite_dimensional (splitting_field f) f,
  haveI := finite_dimensional L f,
  have : finite_dimensional.findim K L = finite_dimensional.findim K (splitting_field f) :=
  le_antisymm
    (linear_map.findim_le_findim_of_injective
      (show function.injective (lift L f $ splits (splitting_field f) f).to_linear_map, from
        ring_hom.injective (lift L f $ splits (splitting_field f) f : L →+* f.splitting_field)))
    (linear_map.findim_le_findim_of_injective
      (show function.injective (lift (splitting_field f) f $ splits L f).to_linear_map, from
        ring_hom.injective (lift (splitting_field f) f $ splits L f : f.splitting_field →+* L))),
  change function.surjective (lift L f $ splits (splitting_field f) f).to_linear_map,
  refine (linear_map.injective_iff_surjective_of_findim_eq_findim this).1 _,
  exact ring_hom.injective (lift L f $ splits (splitting_field f) f : L →+* f.splitting_field)
end

end is_splitting_field

end splitting_field

end polynomial<|MERGE_RESOLUTION|>--- conflicted
+++ resolved
@@ -709,13 +709,8 @@
 ⟨λ h, eq_bot_iff.2 $ adjoin_roots L f ▸ (roots_map (algebra_map K L) h).symm ▸
   algebra.adjoin_le_iff.2 (λ y hy,
     let ⟨x, hxs, hxy⟩ := finset.mem_image.1 (by rwa multiset.to_finset_map at hy) in
-<<<<<<< HEAD
     hxy ▸ subalgebra.mem_coe.2 $ subalgebra.algebra_map_mem _ _),
- λ h, @ring_equiv.to_ring_hom_refl α _ ▸
-=======
-    hxy ▸ subalgebra.algebra_map_mem _ _),
  λ h, @ring_equiv.to_ring_hom_refl K _ ▸
->>>>>>> e0a79186
   ring_equiv.trans_symm (ring_equiv.of_bijective _ $ algebra.bijective_algebra_map_iff.2 h) ▸
   by { rw ring_equiv.to_ring_hom_trans, exact splits_comp_of_splits _ _ (splits L f) }⟩
 
