--- conflicted
+++ resolved
@@ -476,11 +476,7 @@
       ((polynomial.splits_map_iff _ _).2 _)
       (minpoly.dvd _ _ _),
     { rw ← is_scalar_tower.algebra_map_eq, exact H2 },
-<<<<<<< HEAD
-    { rw [polynomial.aeval_apply_algebra_map, minpoly.aeval] } },
-=======
     { rw [polynomial.aeval_map_algebra_map, minpoly.aeval] } },
->>>>>>> 7aebb349
   obtain ⟨y, hy⟩ := polynomial.exists_root_of_splits _ H6 (ne_of_lt (minpoly.degree_pos H5)).symm,
   refine ⟨subalgebra.of_restrict_scalars _ _ _⟩,
   refine (adjoin_root.lift_hom (minpoly (algebra.adjoin F (↑s : set K)) a) y hy).comp _,
