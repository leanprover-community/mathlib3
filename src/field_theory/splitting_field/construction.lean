/-
Copyright (c) 2018 Chris Hughes. All rights reserved.
Released under Apache 2.0 license as described in the file LICENSE.
Authors: Chris Hughes
-/
import field_theory.normal

/-!
# Splitting fields

In this file we prove the existence and uniqueness of splitting fields.

## Main definitions

* `polynomial.splitting_field f`: A fixed splitting field of the polynomial `f`.

## Main statements

* `polynomial.is_splitting_field.alg_equiv`: Every splitting field of a polynomial `f` is isomorphic
  to `splitting_field f` and thus, being a splitting field is unique up to isomorphism.

-/

noncomputable theory
open_locale classical big_operators polynomial

universes u v w

variables {F : Type u} {K : Type v} {L : Type w}

namespace polynomial

variables [field K] [field L] [field F]
open polynomial

section splitting_field

/-- Non-computably choose an irreducible factor from a polynomial. -/
def factor (f : K[X]) : K[X] :=
if H : ∃ g, irreducible g ∧ g ∣ f then classical.some H else X

lemma irreducible_factor (f : K[X]) : irreducible (factor f) :=
begin
  rw factor, split_ifs with H, { exact (classical.some_spec H).1 }, { exact irreducible_X }
end

/-- See note [fact non-instances]. -/
lemma fact_irreducible_factor (f : K[X]) : fact (irreducible (factor f)) :=
⟨irreducible_factor f⟩

local attribute [instance] fact_irreducible_factor

theorem factor_dvd_of_not_is_unit {f : K[X]} (hf1 : ¬is_unit f) : factor f ∣ f :=
begin
  by_cases hf2 : f = 0, { rw hf2, exact dvd_zero _ },
  rw [factor, dif_pos (wf_dvd_monoid.exists_irreducible_factor hf1 hf2)],
  exact (classical.some_spec $ wf_dvd_monoid.exists_irreducible_factor hf1 hf2).2
end

theorem factor_dvd_of_degree_ne_zero {f : K[X]} (hf : f.degree ≠ 0) : factor f ∣ f :=
factor_dvd_of_not_is_unit (mt degree_eq_zero_of_is_unit hf)

theorem factor_dvd_of_nat_degree_ne_zero {f : K[X]} (hf : f.nat_degree ≠ 0) :
  factor f ∣ f :=
factor_dvd_of_degree_ne_zero (mt nat_degree_eq_of_degree_eq_some hf)

/-- Divide a polynomial f by X - C r where r is a root of f in a bigger field extension. -/
def remove_factor (f : K[X]) : polynomial (adjoin_root $ factor f) :=
map (adjoin_root.of f.factor) f /ₘ (X - C (adjoin_root.root f.factor))

theorem X_sub_C_mul_remove_factor (f : K[X]) (hf : f.nat_degree ≠ 0) :
  (X - C (adjoin_root.root f.factor)) * f.remove_factor = map (adjoin_root.of f.factor) f :=
let ⟨g, hg⟩ := factor_dvd_of_nat_degree_ne_zero hf in
mul_div_by_monic_eq_iff_is_root.2 $ by rw [is_root.def, eval_map, hg, eval₂_mul, ← hg,
    adjoin_root.eval₂_root, zero_mul]

theorem nat_degree_remove_factor (f : K[X]) :
  f.remove_factor.nat_degree = f.nat_degree - 1 :=
by rw [remove_factor, nat_degree_div_by_monic _ (monic_X_sub_C _), nat_degree_map,
       nat_degree_X_sub_C]

theorem nat_degree_remove_factor' {f : K[X]} {n : ℕ} (hfn : f.nat_degree = n+1) :
  f.remove_factor.nat_degree = n :=
by rw [nat_degree_remove_factor, hfn, n.add_sub_cancel]

/-- Auxiliary construction to a splitting field of a polynomial, which removes
`n` (arbitrarily-chosen) factors.

Uses recursion on the degree. For better definitional behaviour, structures
including `splitting_field_aux` (such as instances) should be defined using
this recursion in each field, rather than defining the whole tuple through
recursion.
-/
def splitting_field_aux_aux (n : ℕ) : Π {K : Type u} [field K], by exactI Π (f : K[X]),
  Σ (L : Type u) (inst : field L), by exactI algebra K L :=
nat.rec_on n (λ K inst f, ⟨K, inst, infer_instance⟩) (λ m ih K inst f,
  let L := ih (@remove_factor K inst f) in let h₁ := L.2.1 in let h₂ := L.2.2 in
  ⟨L.1, L.2.1, by
    { exactI (ring_hom.comp (algebra_map _ _) (adjoin_root.of f.factor)).to_algebra }⟩)

def splitting_field_aux (n : ℕ) {K : Type u} [field K] (f : K[X]) : Type u :=
  (splitting_field_aux_aux n f).1

instance splitting_field_aux.field (n : ℕ) {K : Type u} [field K] (f : K[X]) :
    field (splitting_field_aux n f) :=
  (splitting_field_aux_aux n f).2.1

instance splitting_field_aux.algebra (n : ℕ) {K : Type u} [field K] (f : K[X]) :
    algebra K (splitting_field_aux n f) :=
  (splitting_field_aux_aux n f).2.2

namespace splitting_field_aux

theorem succ (n : ℕ) (f : K[X]) :
  splitting_field_aux (n+1) f = splitting_field_aux n f.remove_factor := rfl

-- section lift_instances

-- /-! ### Instances on `splitting_field_aux`

-- In order to avoid diamond issues, we have to be careful to define each data field of algebraic
-- instances on `splitting_field_aux` by recursion, rather than defining the whole structure by
-- recursion at once.

-- The important detail is that the `smul` instances can be lifted _before_ we create the algebraic
-- instances; if we do not do this, this creates a mutual dependence on both on each other, and it
-- is impossible to untangle this mess. In order to do this, we need that these `smul` instances
-- are distributive in the sense of `distrib_smul`, which is weak enough to be guaranteed at this
-- stage. This is sufficient to lift an action to `adjoin_root f` (remember that this is a quotient,
-- so these conditions are equivalent to well-definedness), which is all we need.
-- -/

-- /-- Splitting fields have a zero. -/
-- protected def zero (n : ℕ) : Π {K : Type u} [field K], by exactI Π {f : K[X]},
--   splitting_field_aux n f :=
-- nat.rec_on n (λ K fK f, by exactI @has_zero.zero K _) (λ n ih K fK f, ih)

-- /-- Splitting fields have an addition. -/
-- protected def add (n : ℕ) : Π {K : Type u} [field K], by exactI Π {f : K[X]},
--   splitting_field_aux n f → splitting_field_aux n f → splitting_field_aux n f :=
-- nat.rec_on n (λ K fK f, by exactI @has_add.add K _) (λ n ih K fK f, ih)

-- /-- Splitting fields inherit scalar multiplication. -/
-- protected def smul (n : ℕ) : Π (α : Type*) {K : Type u} [field K],
--   by exactI Π [distrib_smul α K],
--   by exactI Π [is_scalar_tower α K K] {f : K[X]},
--   α → splitting_field_aux n f → splitting_field_aux n f :=
-- nat.rec_on n
--   (λ α K fK ds ist f, by exactI @has_smul.smul _ K _)
--   (λ n ih α K fK ds ist f, by exactI ih α)

-- instance has_smul (α : Type*) (n : ℕ) {K : Type u} [field K] [distrib_smul α K]
--   [is_scalar_tower α K K] {f : K[X]} :
--   has_smul α (splitting_field_aux n f) :=
-- ⟨splitting_field_aux.smul n α⟩

-- instance is_scalar_tower (n : ℕ) : Π (R₁ R₂ : Type*) {K : Type u}
--   [has_smul R₁ R₂] [field K],
--   by exactI Π [distrib_smul R₂ K] [distrib_smul R₁ K],
--   by exactI Π [is_scalar_tower R₁ K K] [is_scalar_tower R₂ K K] [is_scalar_tower R₁ R₂ K]
--     {f : K[X]}, by exactI is_scalar_tower R₁ R₂ (splitting_field_aux n f) :=
-- nat.rec_on n (λ R₁ R₂ K _ _ hs₂ hs₁ _ _ h f,
-- begin
--   rcases hs₁ with @⟨@⟨⟨hs₁⟩,_⟩,_⟩,
--   rcases hs₂ with @⟨@⟨⟨hs₂⟩,_⟩,_⟩,
--   exact h,
-- end) $ λ n ih R₁ R₂ K _ _ _ _ _ _ _ f, by exactI ih R₁ R₂

-- /-- Splitting fields have a negation. -/
-- protected def neg (n : ℕ) : Π {K : Type u} [field K], by exactI Π {f : K[X]},
--   splitting_field_aux n f → splitting_field_aux n f :=
-- nat.rec_on n (λ K fK f, by exactI @has_neg.neg K _) (λ n ih K fK f, ih)

-- /-- Splitting fields have subtraction. -/
-- protected def sub (n : ℕ) : Π {K : Type u} [field K], by exactI Π {f : K[X]},
--   splitting_field_aux n f → splitting_field_aux n f → splitting_field_aux n f :=
-- nat.rec_on n (λ K fK f, by exactI @has_sub.sub K _) (λ n ih K fK f, ih)

-- /-- Splitting fields have a one. -/
-- protected def one (n : ℕ) : Π {K : Type u} [field K], by exactI Π {f : K[X]},
--   splitting_field_aux n f :=
-- nat.rec_on n (λ K fK f, by exactI @has_one.one K _) (λ n ih K fK f, ih)

-- /-- Splitting fields have a multiplication. -/
-- protected def mul (n : ℕ) : Π {K : Type u} [field K], by exactI Π {f : K[X]},
--   splitting_field_aux n f → splitting_field_aux n f → splitting_field_aux n f :=
-- nat.rec_on n (λ K fK f, by exactI @has_mul.mul K _) (λ n ih K fK f, ih)

-- /-- Splitting fields have a power operation. -/
-- protected def npow (n : ℕ) : Π {K : Type u} [field K], by exactI Π {f : K[X]},
--   ℕ → splitting_field_aux n f → splitting_field_aux n f :=
-- nat.rec_on n (λ K fK f n x, by exactI @has_pow.pow K _ _ x n) (λ n ih K fK f, ih)

-- /-- Splitting fields have an injection from the base field. -/
-- protected def mk (n : ℕ) : Π {K : Type u} [field K],
--   by exactI Π {f : K[X]}, K → splitting_field_aux n f :=
-- nat.rec_on n (λ K fK f, id) (λ n ih K fK f, by exactI ih ∘ coe)
-- -- note that `coe` goes from `K → adjoin_root f`, and then `ih` lifts to the full splitting field
-- -- (as we generalise over all fields in this recursion!)

-- /-- Splitting fields have an inverse. -/
-- protected def inv (n : ℕ) : Π {K : Type u} [field K], by exactI Π {f : K[X]},
--   splitting_field_aux n f → splitting_field_aux n f :=
-- nat.rec_on n (λ K fK f, by exactI @has_inv.inv K _) (λ n ih K fK f, ih)

-- /-- Splitting fields have a division. -/
-- protected def div (n : ℕ) : Π {K : Type u} [field K], by exactI Π {f : K[X]},
--   splitting_field_aux n f → splitting_field_aux n f → splitting_field_aux n f :=
-- nat.rec_on n (λ K fK f, by exactI @has_div.div K _) (λ n ih K fK f, ih)

-- /-- Splitting fields have powers by integers. -/
-- protected def zpow (n : ℕ) : Π {K : Type u} [field K], by exactI Π {f : K[X]},
--   ℤ → splitting_field_aux n f → splitting_field_aux n f :=
-- nat.rec_on n (λ K fK f n x, by exactI @has_pow.pow K _ _ x n) (λ n ih K fK f, ih)

-- -- I'm not sure why these two lemmas break, but inlining them seems to not work.
-- private lemma nsmul_zero (n : ℕ) : Π {K : Type u} [field K], by exactI Π {f : K[X]}
--   (x : splitting_field_aux n f), (0 : ℕ) • x = splitting_field_aux.zero n :=
-- nat.rec_on n (λ K fK f, by exactI zero_nsmul) (λ n ih K fK f, by exactI ih)

-- private lemma nsmul_succ (n : ℕ) : Π {K : Type u} [field K], by exactI Π {f : K[X]}
--   (k : ℕ) (x : splitting_field_aux n f),
--   (k + 1) • x = splitting_field_aux.add n x (k • x) :=
-- nat.rec_on n (λ K fK f n x, by exactI succ_nsmul x n) (λ n ih K fK f, by exactI ih)

-- instance field (n : ℕ) {K : Type u} [field K] {f : K[X]} :
--   field (splitting_field_aux n f) :=
-- begin
--   refine
--   { zero := splitting_field_aux.zero n,
--     one := splitting_field_aux.one n,
--     add := splitting_field_aux.add n,
--     zero_add := have h : _ := @zero_add, _,
--     add_zero := have h : _ := @add_zero, _,
--     add_assoc := have h : _ := @add_assoc, _,
--     add_comm := have h : _ := @add_comm, _,
--     neg := splitting_field_aux.neg n,
--     add_left_neg := have h : _ := @add_left_neg, _,
--     sub := splitting_field_aux.sub n,
--     sub_eq_add_neg := have h : _ := @sub_eq_add_neg, _,
--     mul := splitting_field_aux.mul n,
--     one_mul := have h : _ := @one_mul, _,
--     mul_one := have h : _ := @mul_one, _,
--     mul_assoc := have h : _ := @mul_assoc, _,
--     left_distrib := have h : _ := @left_distrib, _,
--     right_distrib := have h : _ := @right_distrib, _,
--     mul_comm := have h : _ := @mul_comm, _,
--     inv := splitting_field_aux.inv n,
--     inv_zero := have h : _ := @inv_zero, _,
--     div := splitting_field_aux.div n,
--     div_eq_mul_inv := have h : _ := @div_eq_mul_inv, _,
--     mul_inv_cancel := have h : _ := @mul_inv_cancel, _,
--     exists_pair_ne := have h : _ := @exists_pair_ne, _,
--     nat_cast := splitting_field_aux.mk n ∘ (coe : ℕ → K),
--     nat_cast_zero := have h : _ := @comm_ring.nat_cast_zero, _,
--     nat_cast_succ := have h : _ := @comm_ring.nat_cast_succ, _,
--     nsmul := (•),
--     nsmul_zero' := nsmul_zero n,
--     nsmul_succ' := nsmul_succ n,
--     int_cast := splitting_field_aux.mk n ∘ (coe : ℤ → K),
--     int_cast_of_nat := have h : _ := @comm_ring.int_cast_of_nat, _,
--     int_cast_neg_succ_of_nat := have h : _ := @comm_ring.int_cast_neg_succ_of_nat, _,
--     zsmul := (•),
--     zsmul_zero' := have h : _ := @subtraction_comm_monoid.zsmul_zero', _,
--     zsmul_succ' := have h : _ := @subtraction_comm_monoid.zsmul_succ', _,
--     zsmul_neg' := have h : _ := @subtraction_comm_monoid.zsmul_neg', _,
--     rat_cast := splitting_field_aux.mk n ∘ (coe : ℚ → K),
--     rat_cast_mk := have h : _ := @field.rat_cast_mk, _,
--     qsmul := (•),
--     qsmul_eq_mul' := have h : _ := @field.qsmul_eq_mul', _,
--     npow := splitting_field_aux.npow n,
--     npow_zero' := have h : _ := @comm_ring.npow_zero', _,
--     npow_succ' := have h : _ := @comm_ring.npow_succ', _,
--     zpow := splitting_field_aux.zpow n,
--     zpow_zero' := have h : _ := @field.zpow_zero', _,
--     zpow_succ' := have h : _ := @field.zpow_succ', _,
--     zpow_neg' := have h : _ := @field.zpow_neg', _},
--   all_goals {
--     unfreezingI { induction n with n ih generalizing K },
--     { apply @h K },
--     { exact @ih _ _ _ } },
-- end

-- instance inhabited {n : ℕ} {f : K[X]} :
--   inhabited (splitting_field_aux n f) := ⟨37⟩

-- /-- The injection from the base field as a ring homomorphism. -/
-- @[simps] protected def mk_hom (n : ℕ) {K : Type u} [field K] {f : K[X]} :
--   K →+* splitting_field_aux n f :=
-- { to_fun := splitting_field_aux.mk n,
--   map_one' :=
--   begin
--     unfreezingI { induction n with k hk generalizing K },
--     { simp [splitting_field_aux.mk] },
--     exact hk
--   end,
--   map_mul' :=
--   begin
--     unfreezingI { induction n with k hk generalizing K },
--     { simp [splitting_field_aux.mk] },
--     intros x y,
--     change (splitting_field_aux.mk k) ((adjoin_root.of f.factor) _) = _,
--     rw [map_mul],
--     exact hk _ _
--   end,
--   map_zero' :=
--   begin
--     unfreezingI { induction n with k hk generalizing K },
--     { simp [splitting_field_aux.mk] },
--     change (splitting_field_aux.mk k) ((adjoin_root.of f.factor) 0) = _,
--     rw [map_zero, hk],
--   end,
--   map_add' :=
--   begin
--     unfreezingI { induction n with k hk generalizing K },
--     { simp [splitting_field_aux.mk] },
--     intros x y,
--     change (splitting_field_aux.mk k) ((adjoin_root.of f.factor) _) = _,
--     rw [map_add],
--     exact hk _ _
--   end }

-- instance algebra (n : ℕ) (R : Type*) {K : Type u} [comm_semiring R] [field K]
--   [algebra R K] {f : K[X]} : algebra R (splitting_field_aux n f) :=
-- { to_fun := (splitting_field_aux.mk_hom n).comp (algebra_map R K),
--   smul := (•),
--   smul_def' :=
--   begin
--     unfreezingI { induction n with k hk generalizing K },
--     { exact algebra.smul_def },
--     exact hk
--   end,
--   commutes' := λ a b, mul_comm _ _,
--   .. (splitting_field_aux.mk_hom n).comp (algebra_map R K) }

-- /-- Because `splitting_field_aux` is defined by recursion, we have to make sure all instances
-- on `splitting_field_aux` are defined by recursion within the fields. Otherwise, there will be
-- instance diamonds such as the following: -/
-- example (n : ℕ) {K : Type u} [field K] {f : K[X]} :
--     (add_comm_monoid.nat_module : module ℕ (splitting_field_aux n f)) =
--   @algebra.to_module _ _ _ _ (splitting_field_aux.algebra n _) :=
-- rfl

-- end lift_instances

instance algebra''' {n : ℕ} {f : K[X]} :
  algebra (adjoin_root f.factor)
    (splitting_field_aux n f.remove_factor) :=
splitting_field_aux.algebra n _

instance algebra' {n : ℕ} {f : K[X]} :
  algebra (adjoin_root f.factor) (splitting_field_aux n.succ f) :=
splitting_field_aux.algebra'''

instance algebra'' {n : ℕ} {f : K[X]} :
  algebra K (splitting_field_aux n f.remove_factor) :=
ring_hom.to_algebra (ring_hom.comp (algebra_map _ _) (adjoin_root.of f.factor))

instance scalar_tower' {n : ℕ} {f : K[X]} :
  is_scalar_tower K (adjoin_root f.factor)
    (splitting_field_aux n f.remove_factor) :=
is_scalar_tower.of_algebra_map_eq (λ x, rfl)

-- instance scalar_tower {n : ℕ} {f : K[X]} :
--   is_scalar_tower K (adjoin_root f.factor) (splitting_field_aux (n + 1) f) :=
-- splitting_field_aux.scalar_tower'

theorem algebra_map_succ (n : ℕ) (f : K[X]) :
  by exact algebra_map K (splitting_field_aux (n+1) f) =
    (algebra_map (adjoin_root f.factor)
        (splitting_field_aux n f.remove_factor)).comp
      (adjoin_root.of f.factor) :=
rfl

protected theorem splits (n : ℕ) : ∀ {K : Type u} [field K], by exactI
  ∀ (f : K[X]) (hfn : f.nat_degree = n),
    splits (algebra_map K $ splitting_field_aux n f) f :=
nat.rec_on n (λ K _ _ hf, by exactI splits_of_degree_le_one _
  (le_trans degree_le_nat_degree $ hf.symm ▸ with_bot.coe_le_coe.2 zero_le_one)) $ λ n ih K _ f hf,
by { resetI, rw [← splits_id_iff_splits, algebra_map_succ, ← map_map, splits_id_iff_splits,
    ← X_sub_C_mul_remove_factor f (λ h, by { rw h at hf, cases hf })],
exact splits_mul _ (splits_X_sub_C _) (ih _ (nat_degree_remove_factor' hf)) }

-- theorem exists_lift (n : ℕ) : ∀ {K : Type u} [field K], by exactI
--   ∀ (f : K[X]) (hfn : f.nat_degree = n) {L : Type*} [field L], by exactI
--     ∀ (j : K →+* L) (hf : splits j f), ∃ k : splitting_field_aux n f →+* L,
--       k.comp (algebra_map _ _) = j :=
-- nat.rec_on n (λ K _ _ _ L _ j _, by exactI ⟨j, j.comp_id⟩) $ λ n ih K _ f hf L _ j hj, by exactI
-- have hndf : f.nat_degree ≠ 0, by { intro h, rw h at hf, cases hf },
-- have hfn0 : f ≠ 0, by { intro h, rw h at hndf, exact hndf rfl },
-- let ⟨r, hr⟩ := exists_root_of_splits _ (splits_of_splits_of_dvd j hfn0 hj
--   (factor_dvd_of_nat_degree_ne_zero hndf))
--   (mt is_unit_iff_degree_eq_zero.2 f.irreducible_factor.1) in
-- have hmf0 : map (adjoin_root.of f.factor) f ≠ 0, from map_ne_zero hfn0,
-- have hsf : splits (adjoin_root.lift j r hr) f.remove_factor,
-- by { rw ← X_sub_C_mul_remove_factor _ hndf at hmf0, refine (splits_of_splits_mul _ hmf0 _).2,
--   rwa [X_sub_C_mul_remove_factor _ hndf, ← splits_id_iff_splits, map_map, adjoin_root.lift_comp_of,
--       splits_id_iff_splits] },
-- let ⟨k, hk⟩ := ih f.remove_factor (nat_degree_remove_factor' hf) (adjoin_root.lift j r hr) hsf in
-- ⟨k, by rw [algebra_map_succ, ← ring_hom.comp_assoc, hk, adjoin_root.lift_comp_of]⟩

theorem adjoin_root_set (n : ℕ) : ∀ {K : Type u} [field K], by exactI
  ∀ (f : K[X]) (hfn : f.nat_degree = n),
    algebra.adjoin K (f.root_set (splitting_field_aux n f)) = ⊤ :=
nat.rec_on n (λ K _ f hf, by exactI algebra.eq_top_iff.2 (λ x, subalgebra.range_le _ ⟨x, rfl⟩)) $
λ n ih K _ f hfn, by exactI
have hndf : f.nat_degree ≠ 0, by { intro h, rw h at hfn, cases hfn },
have hfn0 : f ≠ 0, by { intro h, rw h at hndf, exact hndf rfl },
have hmf0 : map (algebra_map K (splitting_field_aux n.succ f)) f ≠ 0 := map_ne_zero hfn0,
begin
  simp_rw root_set at ⊢ ih,
  rw [algebra_map_succ, ← map_map, ← X_sub_C_mul_remove_factor _ hndf,
         polynomial.map_mul] at hmf0 ⊢,
  rw [roots_mul hmf0, polynomial.map_sub, map_X, map_C, roots_X_sub_C, multiset.to_finset_add,
      finset.coe_union, multiset.to_finset_singleton, finset.coe_singleton,
      algebra.adjoin_union_eq_adjoin_adjoin, ← set.image_singleton,
      algebra.adjoin_algebra_map K (adjoin_root f.factor)
        (splitting_field_aux n f.remove_factor),
      adjoin_root.adjoin_root_eq_top, algebra.map_top,
      is_scalar_tower.adjoin_range_to_alg_hom K (adjoin_root f.factor)
        (splitting_field_aux n f.remove_factor),
      ih _ (nat_degree_remove_factor' hfn), subalgebra.restrict_scalars_top]
end

instance (f : K[X]) : is_splitting_field K (splitting_field_aux f.nat_degree f) f :=
  ⟨splitting_field_aux.splits _ _ rfl, splitting_field_aux.adjoin_roots _ _ rfl⟩

def of_mv_polynomial (f : K[X]) :
    mv_polynomial (f.root_set (splitting_field_aux f.nat_degree f)) K →ₐ[K]
    splitting_field_aux f.nat_degree f :=
  mv_polynomial.aeval (λ i, i.1)

theorem of_mv_polynomial_surjective (f : K[X]) : function.surjective (of_mv_polynomial f) :=
  sorry

def alg_equiv_quotient_mv_polynomial (f : K[X]) :
    (mv_polynomial (f.root_set (splitting_field_aux f.nat_degree f)) K ⧸
      ring_hom.ker (of_mv_polynomial f).to_ring_hom) ≃ₐ[K]
    splitting_field_aux f.nat_degree f :=
  (ideal.quotient_ker_alg_equiv_of_surjective (of_mv_polynomial_surjective f) : _)

end splitting_field_aux

/-- A splitting field of a polynomial. -/
def splitting_field (f : K[X]) :=
mv_polynomial (f.root_set (splitting_field_aux f.nat_degree f)) K ⧸
    ring_hom.ker (splitting_field_aux.of_mv_polynomial f).to_ring_hom

namespace splitting_field

variables (f : K[X])

instance comm_ring : comm_ring (splitting_field f) :=
by { delta splitting_field; apply_instance }

instance inhabited : inhabited (splitting_field f) :=
  ⟨37⟩

instance {S : Type*} [comm_semiring S] [distrib_smul S K] [is_scalar_tower S K K] :
  has_smul S (splitting_field f) :=
  submodule.quotient.has_smul' _

instance algebra' {R : Type*} [comm_semiring R] [algebra R K] : algebra R (splitting_field f) :=
by { delta splitting_field; apply_instance }

/-- The algebra equivalence with `splitting_field_aux`,
which we will use to construct the field structure. -/
def alg_equiv_splitting_field_aux (f : K[X]) :
    splitting_field f ≃ₐ[K] splitting_field_aux f.nat_degree f :=
  splitting_field_aux.alg_equiv_quotient_mv_polynomial f

instance : field (splitting_field f) :=
let e := alg_equiv_splitting_field_aux f in
{ rat_cast := λ a, algebra_map K _ (a : K),
  inv := λ a, e.symm (e a)⁻¹,
  qsmul := (•),
  qsmul_eq_mul' := λ a x, quotient.induction_on' x (λ p, congr_arg quotient.mk'
  begin
    ext,
    simp only [mv_polynomial.algebra_map_eq, rat.smul_def, mv_polynomial.coeff_smul,
      mv_polynomial.coeff_C_mul],
  end),
  rat_cast_mk := λ a b h1 h2,
  begin
    apply e.injective,
    change e (algebra_map K _ _) = _,
    simp only [map_rat_cast, map_nat_cast, map_mul, map_int_cast, alg_equiv.commutes],
    change _ = e ↑a * e (e.symm (e b)⁻¹),
    rw [alg_equiv.apply_symm_apply],
    convert field.rat_cast_mk a b h1 h2,
    all_goals { simp },
  end,
  exists_pair_ne := ⟨e.symm 0, e.symm 1, λ w, zero_ne_one ((e.symm).injective w)⟩,
  mul_inv_cancel := λ a w,
  begin
    --To be golfed
    apply e.injective,
    have : e a ≠ 0,
    { intro w',
      apply w,
      simp only [add_equiv_class.map_eq_zero_iff] at w',
      exact w' },
    rw [map_mul, map_one],
    change e a * e (e.symm (e a)⁻¹) = 1,
    simp only [alg_equiv.apply_symm_apply],
    rwa [mul_inv_cancel],
  end,
  inv_zero :=
  begin
    change e.symm (e 0)⁻¹ = 0,
    simp
  end,
  ..splitting_field.comm_ring f }

instance [char_zero K] : char_zero (splitting_field f) :=
char_zero_of_injective_algebra_map ((algebra_map K _).injective)

-- The algebra instance deriving from `K` should be definitionally equal to that
-- deriving from the field structure on `splitting_field f`.
example : (add_comm_monoid.nat_module : module ℕ (splitting_field f)) =
    @algebra.to_module _ _ _ _ (splitting_field.algebra' f) :=
rfl

example : (add_comm_group.int_module _ : module ℤ (splitting_field f)) =
    @algebra.to_module _ _ _ _ (splitting_field.algebra' f) :=
rfl

example [char_zero K] : (splitting_field.algebra' f) = algebra_rat :=
rfl

example {q : ℚ[X]} : algebra_int (splitting_field q) = splitting_field.algebra' q := rfl

instance _root_.polynomial.is_splitting_field.splitting_field (f : K[X]) :
    is_splitting_field K (splitting_field f) f :=
  is_splitting_field.of_alg_equiv _ f (splitting_field_aux.alg_equiv_quotient_mv_polynomial f).symm

protected theorem splits : splits (algebra_map K (splitting_field f)) f :=
is_splitting_field.splits f.splitting_field f

variables [algebra K L] (hb : splits (algebra_map K L) f)

/-- Embeds the splitting field into any other field that splits the polynomial. -/
def lift : splitting_field f →ₐ[K] L :=
is_splitting_field.lift f.splitting_field f hb

<<<<<<< HEAD
theorem adjoin_roots : algebra.adjoin K
    (↑(f.map (algebra_map K $ splitting_field f)).roots.to_finset : set (splitting_field f)) = ⊤ :=
is_splitting_field.adjoin_roots f.splitting_field f

theorem adjoin_root_set : algebra.adjoin K (f.root_set f.splitting_field) = ⊤ :=
adjoin_roots f
=======
theorem adjoin_root_set : algebra.adjoin K (f.root_set (splitting_field f)) = ⊤ :=
splitting_field_aux.adjoin_root_set _ _ rfl
>>>>>>> 887ca9f8

end splitting_field

end splitting_field

namespace is_splitting_field

variables (K L) [algebra K L]

variables {K}
instance splitting_field (f : K[X]) : is_splitting_field K (splitting_field f) f :=
⟨splitting_field.splits f, splitting_field.adjoin_root_set f⟩

instance (f : K[X]) : _root_.finite_dimensional K f.splitting_field :=
finite_dimensional f.splitting_field f

/-- Any splitting field is isomorphic to `splitting_field f`. -/
def alg_equiv (f : K[X]) [is_splitting_field K L f] : L ≃ₐ[K] splitting_field f :=
begin
  refine alg_equiv.of_bijective (lift L f $ splits (splitting_field f) f)
    ⟨ring_hom.injective (lift L f $ splits (splitting_field f) f).to_ring_hom, _⟩,
  haveI := finite_dimensional (splitting_field f) f,
  haveI := finite_dimensional L f,
  have : finite_dimensional.finrank K L = finite_dimensional.finrank K (splitting_field f) :=
  le_antisymm
    (linear_map.finrank_le_finrank_of_injective
      (show function.injective (lift L f $ splits (splitting_field f) f).to_linear_map, from
        ring_hom.injective (lift L f $ splits (splitting_field f) f : L →+* f.splitting_field)))
    (linear_map.finrank_le_finrank_of_injective
      (show function.injective (lift (splitting_field f) f $ splits L f).to_linear_map, from
        ring_hom.injective (lift (splitting_field f) f $ splits L f : f.splitting_field →+* L))),
  change function.surjective (lift L f $ splits (splitting_field f) f).to_linear_map,
  refine (linear_map.injective_iff_surjective_of_finrank_eq_finrank this).1 _,
  exact ring_hom.injective (lift L f $ splits (splitting_field f) f : L →+* f.splitting_field)
end

end is_splitting_field

end polynomial

section normal

instance [field F] (p : F[X]) : normal F p.splitting_field := normal.of_is_splitting_field p

end normal<|MERGE_RESOLUTION|>--- conflicted
+++ resolved
@@ -543,17 +543,8 @@
 def lift : splitting_field f →ₐ[K] L :=
 is_splitting_field.lift f.splitting_field f hb
 
-<<<<<<< HEAD
-theorem adjoin_roots : algebra.adjoin K
-    (↑(f.map (algebra_map K $ splitting_field f)).roots.to_finset : set (splitting_field f)) = ⊤ :=
-is_splitting_field.adjoin_roots f.splitting_field f
-
-theorem adjoin_root_set : algebra.adjoin K (f.root_set f.splitting_field) = ⊤ :=
-adjoin_roots f
-=======
 theorem adjoin_root_set : algebra.adjoin K (f.root_set (splitting_field f)) = ⊤ :=
 splitting_field_aux.adjoin_root_set _ _ rfl
->>>>>>> 887ca9f8
 
 end splitting_field
 
