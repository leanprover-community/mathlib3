/-
Copyright (c) 2020 Kenny Lau. All rights reserved.
Released under Apache 2.0 license as described in the file LICENSE.
Authors: Kenny Lau
-/

import ring_theory.algebra_tower
import linear_algebra.matrix.finite_dimensional
import linear_algebra.matrix.to_lin

/-!
# Tower of field extensions

In this file we prove the tower law for arbitrary extensions and finite extensions.
Suppose `L` is a field extension of `K` and `K` is a field extension of `F`.
Then `[L:F] = [L:K] [K:F]` where `[E₁:E₂]` means the `E₂`-dimension of `E₁`.

In fact we generalize it to vector spaces, where `L` is not necessarily a field,
but just a vector space over `K`.

## Implementation notes

We prove two versions, since there are two notions of dimensions: `module.rank` which gives
the dimension of an arbitrary vector space as a cardinal, and `finite_dimensional.finrank` which
gives the dimension of a finitely-dimensional vector space as a natural number.

## Tags

tower law

-/

universes u v w u₁ v₁ w₁
open_locale classical big_operators

section field

open cardinal

variables (F : Type u) (K : Type v) (A : Type w)
variables [field F] [field K] [add_comm_group A]
variables [algebra F K] [module K A] [module F A] [is_scalar_tower F K A]

/-- Tower law: if `A` is a `K`-vector space and `K` is a field extension of `F` then
`dim_F(A) = dim_F(K) * dim_K(A)`. -/
theorem dim_mul_dim' :
  (cardinal.lift.{w} (module.rank F K) * cardinal.lift.{v} (module.rank K A)) =
  cardinal.lift.{v} (module.rank F A) :=
let b := basis.of_vector_space F K, c := basis.of_vector_space K A in
by rw [← (module.rank F K).lift_id, ← b.mk_eq_dim,
    ← (module.rank K A).lift_id, ← c.mk_eq_dim,
    ← lift_umax.{w v}, ← (b.smul c).mk_eq_dim, mk_prod, lift_mul,
    lift_lift, lift_lift, lift_lift, lift_lift, lift_umax]

/-- Tower law: if `A` is a `K`-vector space and `K` is a field extension of `F` then
`dim_F(A) = dim_F(K) * dim_K(A)`. -/
theorem dim_mul_dim (F : Type u) (K A : Type v) [field F] [field K] [add_comm_group A]
  [algebra F K] [module K A] [module F A] [is_scalar_tower F K A] :
  module.rank F K * module.rank K A = module.rank F A :=
by convert dim_mul_dim' F K A; rw lift_id

namespace finite_dimensional

open is_noetherian

theorem trans [finite_dimensional F K] [finite_dimensional K A] : finite_dimensional F A :=
let b := basis.of_vector_space F K, c := basis.of_vector_space K A in
of_fintype_basis $ b.smul c

/-- In a tower of field extensions `L / K / F`, if `L / F` is finite, so is `K / F`.

(In fact, it suffices that `L` is a nontrivial ring.)

Note this cannot be an instance as Lean cannot infer `L`.
-/
theorem left (L : Type*) [ring L] [nontrivial L]
  [algebra F L] [algebra K L] [is_scalar_tower F K L]
  [finite_dimensional F L] : finite_dimensional F K :=
finite_dimensional.of_injective
  (is_scalar_tower.to_alg_hom F K L).to_linear_map
  (ring_hom.injective _)

lemma right [hf : finite_dimensional F A] : finite_dimensional K A :=
let ⟨⟨b, hb⟩⟩ := hf in ⟨⟨b, submodule.restrict_scalars_injective F _ _ $
by { rw [submodule.restrict_scalars_top, eq_top_iff, ← hb, submodule.span_le],
  exact submodule.subset_span }⟩⟩

/-- Tower law: if `A` is a `K`-algebra and `K` is a field extension of `F` then
`dim_F(A) = dim_F(K) * dim_K(A)`. -/
theorem finrank_mul_finrank [finite_dimensional F K] :
  finrank F K * finrank K A = finrank F A :=
begin
  by_cases hA : finite_dimensional K A,
  { resetI,
    let b := basis.of_vector_space F K,
    let c := basis.of_vector_space K A,
    rw [finrank_eq_card_basis b, finrank_eq_card_basis c,
      finrank_eq_card_basis (b.smul c), fintype.card_prod] },
  { rw [finrank_of_infinite_dimensional hA, mul_zero, finrank_of_infinite_dimensional],
    exact mt (@right F K A _ _ _ _ _ _ _) hA }
end

instance linear_map (F : Type u) (V : Type v) (W : Type w)
  [field F] [add_comm_group V] [module F V] [add_comm_group W] [module F W]
  [finite_dimensional F V] [finite_dimensional F W] :
  finite_dimensional F (V →ₗ[F] W) :=
let b := basis.of_vector_space F V, c := basis.of_vector_space F W in
(matrix.to_lin b c).finite_dimensional

lemma finrank_linear_map (F : Type u) (V : Type v) (W : Type w)
  [field F] [add_comm_group V] [module F V] [add_comm_group W] [module F W]
  [finite_dimensional F V] [finite_dimensional F W] :
  finrank F (V →ₗ[F] W) = finrank F V * finrank F W :=
  let b := basis.of_vector_space F V, c := basis.of_vector_space F W in
by rw [linear_equiv.finrank_eq (linear_map.to_matrix b c), matrix.finrank_matrix,
      finrank_eq_card_basis b, finrank_eq_card_basis c, mul_comm]

-- TODO: generalize by removing [finite_dimensional F K]
-- V = ⊕F,
-- (V →ₗ[F] K) = ((⊕F) →ₗ[F] K) = (⊕ (F →ₗ[F] K)) = ⊕K
instance linear_map' (F : Type u) (K : Type v) (V : Type w)
  [field F] [field K] [algebra F K] [finite_dimensional F K]
  [add_comm_group V] [module F V] [finite_dimensional F V] :
  finite_dimensional K (V →ₗ[F] K) :=
right F _ _

lemma finrank_linear_map' (F : Type u) (K : Type v) (V : Type w)
  [field F] [field K] [algebra F K] [finite_dimensional F K]
  [add_comm_group V] [module F V] [finite_dimensional F V] :
  finrank K (V →ₗ[F] K) = finrank F V :=
<<<<<<< HEAD
(nat.mul_right_inj $ show finrank F K ≠ 0, from finrank_pos.ne').1 $
=======
mul_right_injective₀ finrank_pos.ne' $
>>>>>>> 08a8fd81
calc  finrank F K * finrank K (V →ₗ[F] K)
    = finrank F (V →ₗ[F] K) : finrank_mul_finrank _ _ _
... = finrank F V * finrank F K : finrank_linear_map F V K
... = finrank F K * finrank F V : mul_comm _ _

end finite_dimensional

end field<|MERGE_RESOLUTION|>--- conflicted
+++ resolved
@@ -128,11 +128,7 @@
   [field F] [field K] [algebra F K] [finite_dimensional F K]
   [add_comm_group V] [module F V] [finite_dimensional F V] :
   finrank K (V →ₗ[F] K) = finrank F V :=
-<<<<<<< HEAD
-(nat.mul_right_inj $ show finrank F K ≠ 0, from finrank_pos.ne').1 $
-=======
 mul_right_injective₀ finrank_pos.ne' $
->>>>>>> 08a8fd81
 calc  finrank F K * finrank K (V →ₗ[F] K)
     = finrank F (V →ₗ[F] K) : finrank_mul_finrank _ _ _
 ... = finrank F V * finrank F K : finrank_linear_map F V K
