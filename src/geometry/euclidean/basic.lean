--- conflicted
+++ resolved
@@ -522,25 +522,24 @@
 
 @[simp] lemma orthogonal_projection_fn_eq {s : affine_subspace ℝ P} (hn : (s : set P).nonempty)
   (hc : is_complete (s.direction : set V)) (p : P) :
-<<<<<<< HEAD
-  orthogonal_projection_fn hn hc p = orthogonal_projection hn hc p := rfl
-
-/-- The linear map corresponding to `orthogonal_projection`. -/
-@[simp] lemma orthogonal_projection_linear {s : affine_subspace ℝ P} (hn : (s : set P).nonempty)
-  (hc : is_complete (s.direction : set V)) :
-  (orthogonal_projection hn hc).linear = _root_.orthogonal_projection hc :=
-rfl
-  
-=======
   orthogonal_projection_fn hn hc p = orthogonal_projection s p :=
 by { rw [orthogonal_projection_def, dif_pos (and.intro hn hc)], refl }
+
+/-- The linear map corresponding to `orthogonal_projection`. -/
+@[simp] lemma orthogonal_projection_linear {s : affine_subspace ℝ P} (hn : (s : set P).nonempty) :
+  (orthogonal_projection s).linear = _root_.orthogonal_projection s.direction :=
+begin
+  by_cases hc : is_complete (s.direction : set V),
+  { rw [orthogonal_projection_def, dif_pos (and.intro hn hc)],
+    refl },
+  { simp [orthogonal_projection_def, _root_.orthogonal_projection_def, hn, hc] }
+end
 
 @[simp] lemma orthogonal_projection_of_nonempty_of_complete_eq {s : affine_subspace ℝ P}
   (hn : (s : set P).nonempty) (hc : is_complete (s.direction : set V)) (p : P) :
   orthogonal_projection_of_nonempty_of_complete hn hc p = orthogonal_projection s p :=
 by rw [orthogonal_projection_def, dif_pos (and.intro hn hc)]
 
->>>>>>> ea9bf31e
 /-- The intersection of the subspace and the orthogonal subspace
 through the given point is the `orthogonal_projection` of that point
 onto the subspace. -/
@@ -600,12 +599,13 @@
 end
 
 /-- Orthogonal projection is idempotent. -/
-@[simp] lemma orthogonal_projection_orthogonal_projection {s : affine_subspace ℝ P}
-  (hn : (s : set P).nonempty) (hc : is_complete (s.direction : set V)) (p : P) :
-  orthogonal_projection hn hc (orthogonal_projection hn hc p) = orthogonal_projection hn hc p :=
-begin
-  rw orthogonal_projection_eq_self_iff hn hc,
-  exact orthogonal_projection_mem hn hc p
+@[simp] lemma orthogonal_projection_orthogonal_projection (s : affine_subspace ℝ P) (p : P) :
+  orthogonal_projection s (orthogonal_projection s p) = orthogonal_projection s p :=
+begin
+  by_cases h : (s : set P).nonempty ∧ is_complete (s.direction : set V),
+  { rw orthogonal_projection_eq_self_iff h.1 h.2,
+    exact orthogonal_projection_mem h.1 h.2 p },
+  { simp [orthogonal_projection_def, h] }
 end
 
 /-- The distance to a point's orthogonal projection is 0 iff it lies in the subspace. -/
@@ -705,16 +705,17 @@
 ... = dist p1 p2 * dist p1 p2 + (r1 - r2) * (r1 - r2) * (∥v∥ * ∥v∥)
   : by { rw [dist_eq_norm_vsub V p1, abs_mul_abs_self, mul_assoc] }
 
-/-- Reflection in a nonempty affine subspace, whose direction is
-complete.  The word "reflection" is sometimes understood to mean
+/-- Reflection in an affine subspace, which is expected to be nonempty
+and complete.  The word "reflection" is sometimes understood to mean
 specifically reflection in a codimension-one subspace, and sometimes
 more generally to cover operations such as reflection in a point.  The
 definition here, of reflection in an affine subspace, is a more
-general sense of the word that includes both those common cases. -/
-def reflection {s : affine_subspace ℝ P} (hn : (s : set P).nonempty)
-  (hc : is_complete (s.direction : set V)) : P ≃ᵢ P :=
-{ to_fun := λ p, (orthogonal_projection hn hc p -ᵥ p) +ᵥ orthogonal_projection hn hc p,
-  inv_fun := λ p, (orthogonal_projection hn hc p -ᵥ p) +ᵥ orthogonal_projection hn hc p,
+general sense of the word that includes both those common cases.  If
+the subspace is empty or not complete, this uses the identity map
+instead. -/
+def reflection (s : affine_subspace ℝ P) : P ≃ᵢ P :=
+{ to_fun := λ p, (orthogonal_projection s p -ᵥ p) +ᵥ orthogonal_projection s p,
+  inv_fun := λ p, (orthogonal_projection s p -ᵥ p) +ᵥ orthogonal_projection s p,
   left_inv := λ p, by simp [vsub_vadd_eq_vsub_sub, -orthogonal_projection_linear],
   right_inv := λ p, by simp [vsub_vadd_eq_vsub_sub, -orthogonal_projection_linear],
   isometry_to_fun := begin
@@ -722,63 +723,64 @@
     rw isometry_emetric_iff_metric,
     intros p₁ p₂,
     rw [←mul_self_inj_of_nonneg dist_nonneg dist_nonneg, dist_eq_norm_vsub V
-          ((orthogonal_projection hn hc p₁ -ᵥ p₁) +ᵥ orthogonal_projection hn hc p₁),
+          ((orthogonal_projection s p₁ -ᵥ p₁) +ᵥ orthogonal_projection s p₁),
         dist_eq_norm_vsub V p₁, ←inner_self_eq_norm_square, ←inner_self_eq_norm_square],
-    calc inner
-      (orthogonal_projection hn hc p₁ -ᵥ p₁ +ᵥ orthogonal_projection hn hc p₁ -ᵥ
-       (orthogonal_projection hn hc p₂ -ᵥ p₂ +ᵥ orthogonal_projection hn hc p₂))
-      (orthogonal_projection hn hc p₁ -ᵥ p₁ +ᵥ orthogonal_projection hn hc p₁ -ᵥ
-       (orthogonal_projection hn hc p₂ -ᵥ p₂ +ᵥ orthogonal_projection hn hc p₂))
+    by_cases h : (s : set P).nonempty ∧ is_complete (s.direction : set V),
+    { calc inner
+        (orthogonal_projection s p₁ -ᵥ p₁ +ᵥ orthogonal_projection s p₁ -ᵥ
+         (orthogonal_projection s p₂ -ᵥ p₂ +ᵥ orthogonal_projection s p₂))
+        (orthogonal_projection s p₁ -ᵥ p₁ +ᵥ orthogonal_projection s p₁ -ᵥ
+         (orthogonal_projection s p₂ -ᵥ p₂ +ᵥ orthogonal_projection s p₂))
       = inner
-      ((_root_.orthogonal_projection hc (p₁ -ᵥ p₂)) + _root_.orthogonal_projection hc (p₁ -ᵥ p₂) -
-        (p₁ -ᵥ p₂))
-      (_root_.orthogonal_projection hc (p₁ -ᵥ p₂) + _root_.orthogonal_projection hc (p₁ -ᵥ p₂) -
-        (p₁ -ᵥ p₂))
+        ((_root_.orthogonal_projection s.direction (p₁ -ᵥ p₂)) +
+          _root_.orthogonal_projection s.direction (p₁ -ᵥ p₂) -
+          (p₁ -ᵥ p₂))
+         (_root_.orthogonal_projection s.direction (p₁ -ᵥ p₂) +
+          _root_.orthogonal_projection s.direction (p₁ -ᵥ p₂) -
+          (p₁ -ᵥ p₂))
     : by rw [vsub_vadd_eq_vsub_sub, vadd_vsub_assoc, add_comm, add_sub_assoc,
              ←vsub_vadd_eq_vsub_sub, vsub_vadd_comm, vsub_vadd_eq_vsub_sub, ←add_sub_assoc,
-             ←affine_map.linear_map_vsub, orthogonal_projection_linear]
-  ... = -4 * inner (p₁ -ᵥ p₂ - (_root_.orthogonal_projection hc (p₁ -ᵥ p₂)))
-                   (_root_.orthogonal_projection hc (p₁ -ᵥ p₂)) +
+             ←affine_map.linear_map_vsub, orthogonal_projection_linear h.1]
+  ... = -4 * inner (p₁ -ᵥ p₂ - (_root_.orthogonal_projection s.direction (p₁ -ᵥ p₂)))
+                   (_root_.orthogonal_projection s.direction (p₁ -ᵥ p₂)) +
           inner (p₁ -ᵥ p₂) (p₁ -ᵥ p₂)
     : by { simp [inner_sub_left, inner_sub_right, inner_add_left, inner_add_right,
                  inner_comm (p₁ -ᵥ p₂)],
            ring }
   ... = -4 * 0 + inner (p₁ -ᵥ p₂) (p₁ -ᵥ p₂)
-    : by rw orthogonal_projection_inner_eq_zero hc _ _ (_root_.orthogonal_projection_mem hc _)
-  ... = inner (p₁ -ᵥ p₂) (p₁ -ᵥ p₂) : by simp
+    : by rw orthogonal_projection_inner_eq_zero s.direction _ _ (_root_.orthogonal_projection_mem h.2 _)
+  ... = inner (p₁ -ᵥ p₂) (p₁ -ᵥ p₂) : by simp },
+    { simp [orthogonal_projection_def, h] }
   end }
 
 /-- The result of reflecting. -/
-lemma reflection_apply {s : affine_subspace ℝ P} (hn : (s : set P).nonempty)
-  (hc : is_complete (s.direction : set V)) (p : P) :
-  reflection hn hc p = (orthogonal_projection hn hc p -ᵥ p) +ᵥ orthogonal_projection hn hc p :=
+lemma reflection_apply (s : affine_subspace ℝ P) (p : P) :
+  reflection s p = (orthogonal_projection s p -ᵥ p) +ᵥ orthogonal_projection s p :=
 rfl
 
 /-- Reflection is its own inverse. -/
-@[simp] lemma reflection_symm {s : affine_subspace ℝ P} (hn : (s : set P).nonempty)
-  (hc : is_complete (s.direction : set V)) : (reflection hn hc).symm = reflection hn hc :=
+@[simp] lemma reflection_symm (s : affine_subspace ℝ P) : (reflection s).symm = reflection s :=
 rfl
 
 /-- Reflecting twice in the same subspace. -/
-@[simp] lemma reflection_reflection {s : affine_subspace ℝ P} (hn : (s : set P).nonempty)
-  (hc : is_complete (s.direction : set V)) (p : P) : reflection hn hc (reflection hn hc p) = p :=
-(reflection hn hc).left_inv p
+@[simp] lemma reflection_reflection (s : affine_subspace ℝ P) (p : P) :
+  reflection s (reflection s p) = p :=
+(reflection s).left_inv p
 
 /-- Reflection is involutive. -/
-lemma reflection_involutive {s : affine_subspace ℝ P} (hn : (s : set P).nonempty)
-  (hc : is_complete (s.direction : set V)) : function.involutive (reflection hn hc) :=
-reflection_reflection hn hc
+lemma reflection_involutive (s : affine_subspace ℝ P) : function.involutive (reflection s) :=
+reflection_reflection s
 
 /-- A point is its own reflection if and only if it is in the
 subspace. -/
 lemma reflection_eq_self_iff {s : affine_subspace ℝ P} (hn : (s : set P).nonempty)
-  (hc : is_complete (s.direction : set V)) (p : P) : reflection hn hc p = p ↔ p ∈ s :=
+  (hc : is_complete (s.direction : set V)) (p : P) : reflection s p = p ↔ p ∈ s :=
 begin
   rw [←orthogonal_projection_eq_self_iff hn hc, reflection_apply],
   split,
   { intro h,
     rw [←@vsub_eq_zero_iff_eq V, vadd_vsub_assoc,
-        ←two_smul ℝ (orthogonal_projection hn hc p -ᵥ p), smul_eq_zero] at h,
+        ←two_smul ℝ (orthogonal_projection s p -ᵥ p), smul_eq_zero] at h,
     norm_num at h,
     exact h },
   { intro h,
@@ -788,18 +790,16 @@
 /-- Reflecting a point in two subspaces produces the same result if
 and only if the point has the same orthogonal projection in each of
 those subspaces. -/
-lemma reflection_eq_iff_orthogonal_projection_eq {s₁ s₂ : affine_subspace ℝ P}
-  (hn₁ : (s₁ : set P).nonempty) (hc₁ : is_complete (s₁.direction : set V))
-  (hn₂ : (s₂ : set P).nonempty) (hc₂ : is_complete (s₂.direction : set V)) (p : P) :
-  reflection hn₁ hc₁ p = reflection hn₂ hc₂ p ↔
-    orthogonal_projection hn₁ hc₁ p = orthogonal_projection hn₂ hc₂ p :=
+lemma reflection_eq_iff_orthogonal_projection_eq (s₁ s₂ : affine_subspace ℝ P) (p : P) :
+  reflection s₁ p = reflection s₂ p ↔
+    orthogonal_projection s₁ p = orthogonal_projection s₂ p :=
 begin
   rw [reflection_apply, reflection_apply],
   split,
   { intro h,
     rw [←@vsub_eq_zero_iff_eq V, vsub_vadd_eq_vsub_sub, vadd_vsub_assoc, add_comm,
         add_sub_assoc, vsub_sub_vsub_cancel_right,
-        ←two_smul ℝ (orthogonal_projection hn₁ hc₁ p -ᵥ orthogonal_projection hn₂ hc₂ p),
+        ←two_smul ℝ (orthogonal_projection s₁ p -ᵥ orthogonal_projection s₂ p),
         smul_eq_zero] at h,
     norm_num at h,
     exact h },
@@ -809,23 +809,23 @@
 
 /-- The distance between `p₁` and the reflection of `p₂` equals that
 between the reflection of `p₁` and `p₂`. -/
-lemma dist_reflection {s : affine_subspace ℝ P} (hn : (s : set P).nonempty)
-  (hc : is_complete (s.direction : set V)) (p₁ p₂ : P) :
-  dist p₁ (reflection hn hc p₂) = dist (reflection hn hc p₁) p₂ :=
-begin
-  conv_lhs { rw ←reflection_reflection hn hc p₁ },
-  exact (reflection hn hc).dist_eq _ _
+lemma dist_reflection (s : affine_subspace ℝ P) (p₁ p₂ : P) :
+  dist p₁ (reflection s p₂) = dist (reflection s p₁) p₂ :=
+begin
+  conv_lhs { rw ←reflection_reflection s p₁ },
+  exact (reflection s).dist_eq _ _
 end
 
 /-- A point in the subspace is equidistant from another point and its
 reflection. -/
-lemma dist_reflection_eq_of_mem {s : affine_subspace ℝ P} (hn : (s : set P).nonempty)
-  (hc : is_complete (s.direction : set V)) {p₁ : P} (hp₁ : p₁ ∈ s) (p₂ : P) :
-  dist p₁ (reflection hn hc p₂) = dist p₁ p₂ :=
-begin
-  rw ←reflection_eq_self_iff hn hc p₁ at hp₁,
-  conv_lhs { rw ←hp₁ },
-  exact (reflection hn hc).dist_eq _ _
+lemma dist_reflection_eq_of_mem (s : affine_subspace ℝ P) {p₁ : P} (hp₁ : p₁ ∈ s) (p₂ : P) :
+  dist p₁ (reflection s p₂) = dist p₁ p₂ :=
+begin
+  by_cases h : (s : set P).nonempty ∧ is_complete (s.direction : set V),
+  { rw ←reflection_eq_self_iff h.1 h.2 p₁ at hp₁,
+    conv_lhs { rw ←hp₁ },
+    exact (reflection s).dist_eq _ _ },
+  { simp [reflection_apply, orthogonal_projection_def, h] }
 end
 
 end euclidean_geometry