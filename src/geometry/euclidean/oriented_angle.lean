/-
Copyright (c) 2022 Joseph Myers. All rights reserved.
Released under Apache 2.0 license as described in the file LICENSE.
Authors: Joseph Myers, Heather Macbeth
-/
import analysis.complex.arg
import analysis.inner_product_space.area_form
import analysis.special_functions.complex.circle
import geometry.euclidean.basic

/-!
# Oriented angles.

This file defines oriented angles in real inner product spaces and Euclidean affine spaces.

## Main definitions

* `orientation.oangle` is the oriented angle between two vectors with respect to an orientation.

* `orientation.rotation` is the rotation by an oriented angle with respect to an orientation.

* `euclidean_geometry.oangle`, with notation `∡`, is the oriented angle determined by three
  points.

## Implementation notes

The definitions here use the `real.angle` type, angles modulo `2 * π`. For some purposes,
angles modulo `π` are more convenient, because results are true for such angles with less
configuration dependence. Results that are only equalities modulo `π` can be represented
modulo `2 * π` as equalities of `(2 : ℤ) • θ`.

## References

* Evan Chen, Euclidean Geometry in Mathematical Olympiads.

-/

noncomputable theory

open finite_dimensional complex
open_locale euclidean_geometry real real_inner_product_space complex_conjugate

namespace orientation

local attribute [instance] fact_finite_dimensional_of_finrank_eq_succ
local attribute [instance] complex.finrank_real_complex_fact

variables {V V' : Type*} [inner_product_space ℝ V] [inner_product_space ℝ V']
variables [fact (finrank ℝ V = 2)] [fact (finrank ℝ V' = 2)] (o : orientation ℝ V (fin 2))

local notation `ω` := o.area_form
local notation `J` := o.right_angle_rotation

/-- The oriented angle from `x` to `y`, modulo `2 * π`. If either vector is 0, this is 0.
See `inner_product_geometry.angle` for the corresponding unoriented angle definition. -/
def oangle (x y : V) : real.angle :=
complex.arg (o.kahler x y)

/-- Oriented angles are continuous when the vectors involved are nonzero. -/
lemma continuous_at_oangle {x : V × V} (hx1 : x.1 ≠ 0) (hx2 : x.2 ≠ 0) :
  continuous_at (λ y : V × V, o.oangle y.1 y.2) x :=
begin
  refine (complex.continuous_at_arg_coe_angle _).comp _,
  { exact o.kahler_ne_zero hx1 hx2 },
  exact ((continuous_of_real.comp continuous_inner).add
    ((continuous_of_real.comp o.area_form'.continuous₂).mul continuous_const)).continuous_at,
end

/-- If the first vector passed to `oangle` is 0, the result is 0. -/
@[simp] lemma oangle_zero_left (x : V) : o.oangle 0 x = 0 :=
by simp [oangle]

/-- If the second vector passed to `oangle` is 0, the result is 0. -/
@[simp] lemma oangle_zero_right (x : V) : o.oangle x 0 = 0 :=
by simp [oangle]

/-- If the two vectors passed to `oangle` are the same, the result is 0. -/
@[simp] lemma oangle_self (x : V) : o.oangle x x = 0 :=
begin
  simp only [oangle, kahler_apply_self, ← complex.of_real_pow],
  convert quotient_add_group.coe_zero _,
  apply arg_of_real_of_nonneg,
  positivity,
end

/-- Swapping the two vectors passed to `oangle` negates the angle. -/
lemma oangle_rev (x y : V) : o.oangle y x = -o.oangle x y :=
by simp only [oangle, o.kahler_swap y x, complex.arg_conj_coe_angle]

/-- Adding the angles between two vectors in each order results in 0. -/
@[simp] lemma oangle_add_oangle_rev (x y : V) : o.oangle x y + o.oangle y x = 0 :=
by simp [o.oangle_rev y x]

/-- Negating the first vector passed to `oangle` adds `π` to the angle. -/
lemma oangle_neg_left {x y : V} (hx : x ≠ 0) (hy : y ≠ 0) :
  o.oangle (-x) y = o.oangle x y + π :=
begin
  simp only [oangle, map_neg],
  convert complex.arg_neg_coe_angle _,
  exact o.kahler_ne_zero hx hy,
end

/-- Negating the second vector passed to `oangle` adds `π` to the angle. -/
lemma oangle_neg_right {x y : V} (hx : x ≠ 0) (hy : y ≠ 0) :
  o.oangle x (-y) = o.oangle x y + π :=
begin
  simp only [oangle, map_neg],
  convert complex.arg_neg_coe_angle _,
  exact o.kahler_ne_zero hx hy,
end

/-- Negating the first vector passed to `oangle` does not change twice the angle. -/
@[simp] lemma two_zsmul_oangle_neg_left (x y : V) :
  (2 : ℤ) • o.oangle (-x) y = (2 : ℤ) • o.oangle x y :=
begin
  by_cases hx : x = 0,
  { simp [hx] },
  { by_cases hy : y = 0,
    { simp [hy] },
    { simp [o.oangle_neg_left hx hy] } }
end

/-- Negating the second vector passed to `oangle` does not change twice the angle. -/
@[simp] lemma two_zsmul_oangle_neg_right (x y : V) :
  (2 : ℤ) • o.oangle x (-y) = (2 : ℤ) • o.oangle x y :=
begin
  by_cases hx : x = 0,
  { simp [hx] },
  { by_cases hy : y = 0,
    { simp [hy] },
    { simp [o.oangle_neg_right hx hy] } }
end

/-- Negating both vectors passed to `oangle` does not change the angle. -/
@[simp] lemma oangle_neg_neg (x y : V) : o.oangle (-x) (-y) = o.oangle x y :=
by simp [oangle]

/-- Negating the first vector produces the same angle as negating the second vector. -/
lemma oangle_neg_left_eq_neg_right (x y : V) : o.oangle (-x) y = o.oangle x (-y) :=
by rw [←neg_neg y, oangle_neg_neg, neg_neg]

/-- The angle between the negation of a nonzero vector and that vector is `π`. -/
@[simp] lemma oangle_neg_self_left {x : V} (hx : x ≠ 0) : o.oangle (-x) x = π :=
by simp [oangle_neg_left, hx]

/-- The angle between a nonzero vector and its negation is `π`. -/
@[simp] lemma oangle_neg_self_right {x : V} (hx : x ≠ 0) : o.oangle x (-x) = π :=
by simp [oangle_neg_right, hx]

/-- Twice the angle between the negation of a vector and that vector is 0. -/
@[simp] lemma two_zsmul_oangle_neg_self_left (x : V) : (2 : ℤ) • o.oangle (-x) x = 0 :=
begin
  by_cases hx : x = 0;
    simp [hx]
end

/-- Twice the angle between a vector and its negation is 0. -/
@[simp] lemma two_zsmul_oangle_neg_self_right (x : V) : (2 : ℤ) • o.oangle x (-x) = 0 :=
begin
  by_cases hx : x = 0;
    simp [hx]
end

/-- Adding the angles between two vectors in each order, with the first vector in each angle
negated, results in 0. -/
@[simp] lemma oangle_add_oangle_rev_neg_left (x y : V) :
  o.oangle (-x) y + o.oangle (-y) x = 0 :=
by rw [oangle_neg_left_eq_neg_right, oangle_rev, add_left_neg]

/-- Adding the angles between two vectors in each order, with the second vector in each angle
negated, results in 0. -/
@[simp] lemma oangle_add_oangle_rev_neg_right (x y : V) :
  o.oangle x (-y) + o.oangle y (-x) = 0 :=
by rw [o.oangle_rev (-x), oangle_neg_left_eq_neg_right, add_neg_self]

/-- Multiplying the first vector passed to `oangle` by a positive real does not change the
angle. -/
@[simp] lemma oangle_smul_left_of_pos (x y : V) {r : ℝ} (hr : 0 < r) :
  o.oangle (r • x) y = o.oangle x y :=
by simp [oangle, complex.arg_real_mul _ hr]

/-- Multiplying the second vector passed to `oangle` by a positive real does not change the
angle. -/
@[simp] lemma oangle_smul_right_of_pos (x y : V) {r : ℝ} (hr : 0 < r) :
  o.oangle x (r • y) = o.oangle x y :=
by simp [oangle, complex.arg_real_mul _ hr]

/-- Multiplying the first vector passed to `oangle` by a negative real produces the same angle
as negating that vector. -/
@[simp] lemma oangle_smul_left_of_neg (x y : V) {r : ℝ} (hr : r < 0) :
  o.oangle (r • x) y = o.oangle (-x) y :=
by rw [←neg_neg r, neg_smul, ←smul_neg, o.oangle_smul_left_of_pos _ _ (neg_pos_of_neg hr)]

/-- Multiplying the second vector passed to `oangle` by a negative real produces the same angle
as negating that vector. -/
@[simp] lemma oangle_smul_right_of_neg (x y : V) {r : ℝ} (hr : r < 0) :
  o.oangle x (r • y) = o.oangle x (-y) :=
by rw [←neg_neg r, neg_smul, ←smul_neg, o.oangle_smul_right_of_pos _ _ (neg_pos_of_neg hr)]

/-- The angle between a nonnegative multiple of a vector and that vector is 0. -/
@[simp] lemma oangle_smul_left_self_of_nonneg (x : V) {r : ℝ} (hr : 0 ≤ r) :
  o.oangle (r • x) x = 0 :=
begin
  rcases hr.lt_or_eq with (h|h),
  { simp [h] },
  { simp [h.symm] }
end

/-- The angle between a vector and a nonnegative multiple of that vector is 0. -/
@[simp] lemma oangle_smul_right_self_of_nonneg (x : V) {r : ℝ} (hr : 0 ≤ r) :
  o.oangle x (r • x) = 0 :=
begin
  rcases hr.lt_or_eq with (h|h),
  { simp [h] },
  { simp [h.symm] }
end

/-- The angle between two nonnegative multiples of the same vector is 0. -/
@[simp] lemma oangle_smul_smul_self_of_nonneg (x : V) {r₁ r₂ : ℝ} (hr₁ : 0 ≤ r₁) (hr₂ : 0 ≤ r₂) :
  o.oangle (r₁ • x) (r₂ • x) = 0 :=
begin
  rcases hr₁.lt_or_eq with (h|h),
  { simp [h, hr₂] },
  { simp [h.symm] }
end

/-- Multiplying the first vector passed to `oangle` by a nonzero real does not change twice the
angle. -/
@[simp] lemma two_zsmul_oangle_smul_left_of_ne_zero (x y : V) {r : ℝ} (hr : r ≠ 0) :
  (2 : ℤ) • o.oangle (r • x) y = (2 : ℤ) • o.oangle x y :=
begin
  rcases hr.lt_or_lt with (h|h);
    simp [h]
end

/-- Multiplying the second vector passed to `oangle` by a nonzero real does not change twice the
angle. -/
@[simp] lemma two_zsmul_oangle_smul_right_of_ne_zero (x y : V) {r : ℝ} (hr : r ≠ 0) :
  (2 : ℤ) • o.oangle x (r • y) = (2 : ℤ) • o.oangle x y :=
begin
  rcases hr.lt_or_lt with (h|h);
    simp [h]
end

/-- Twice the angle between a multiple of a vector and that vector is 0. -/
@[simp] lemma two_zsmul_oangle_smul_left_self (x : V) {r : ℝ} :
  (2 : ℤ) • o.oangle (r • x) x = 0 :=
begin
  rcases lt_or_le r 0 with (h|h);
    simp [h]
end

/-- Twice the angle between a vector and a multiple of that vector is 0. -/
@[simp] lemma two_zsmul_oangle_smul_right_self (x : V) {r : ℝ} :
  (2 : ℤ) • o.oangle x (r • x) = 0 :=
begin
  rcases lt_or_le r 0 with (h|h);
    simp [h]
end

/-- Twice the angle between two multiples of a vector is 0. -/
@[simp] lemma two_zsmul_oangle_smul_smul_self (x : V) {r₁ r₂ : ℝ} :
  (2 : ℤ) • o.oangle (r₁ • x) (r₂ • x) = 0 :=
begin
  by_cases h : r₁ = 0;
    simp [h]
end

/-- The oriented angle between two vectors is zero if and only if the angle with the vectors
swapped is zero. -/
lemma oangle_eq_zero_iff_oangle_rev_eq_zero {x y : V} : o.oangle x y = 0 ↔ o.oangle y x = 0 :=
by rw [oangle_rev, neg_eq_zero]

/-- The oriented angle between two vectors is zero if and only if they are on the same ray. -/
lemma oangle_eq_zero_iff_same_ray {x y : V} : o.oangle x y = 0 ↔ same_ray ℝ x y :=
begin
  rw [oangle, kahler_apply_apply, complex.arg_coe_angle_eq_iff_eq_to_real, real.angle.to_real_zero,
    complex.arg_eq_zero_iff],
  simpa using o.nonneg_inner_and_area_form_eq_zero_iff_same_ray x y,
end

/-- The oriented angle between two vectors is `π` if and only if the angle with the vectors
swapped is `π`. -/
lemma oangle_eq_pi_iff_oangle_rev_eq_pi {x y : V} : o.oangle x y = π ↔ o.oangle y x = π :=
by rw [oangle_rev, neg_eq_iff_neg_eq, eq_comm, real.angle.neg_coe_pi]

/-- The oriented angle between two vectors is `π` if and only they are nonzero and the first is
on the same ray as the negation of the second. -/
lemma oangle_eq_pi_iff_same_ray_neg {x y : V} :
  o.oangle x y = π ↔ x ≠ 0 ∧ y ≠ 0 ∧ same_ray ℝ x (-y) :=
begin
  rw [←o.oangle_eq_zero_iff_same_ray],
  split,
  { intro h,
    by_cases hx : x = 0, { simpa [hx, real.angle.pi_ne_zero.symm] using h },
    by_cases hy : y = 0, { simpa [hy, real.angle.pi_ne_zero.symm] using h },
    refine ⟨hx, hy, _⟩,
    rw [o.oangle_neg_right hx hy, h, real.angle.coe_pi_add_coe_pi] },
  { rintro ⟨hx, hy, h⟩,
    rwa [o.oangle_neg_right hx hy, ←real.angle.sub_coe_pi_eq_add_coe_pi, sub_eq_zero] at h }
end

/-- The oriented angle between two vectors is zero or `π` if and only if those two vectors are
not linearly independent. -/
lemma oangle_eq_zero_or_eq_pi_iff_not_linear_independent {x y : V} :
  (o.oangle x y = 0 ∨ o.oangle x y = π) ↔ ¬ linear_independent ℝ ![x, y] :=
by rw [oangle_eq_zero_iff_same_ray, oangle_eq_pi_iff_same_ray_neg,
       same_ray_or_ne_zero_and_same_ray_neg_iff_not_linear_independent]

/-- The oriented angle between two vectors is zero or `π` if and only if the first vector is zero
or the second is a multiple of the first. -/
lemma oangle_eq_zero_or_eq_pi_iff_right_eq_smul {x y : V} :
  (o.oangle x y = 0 ∨ o.oangle x y = π) ↔ (x = 0 ∨ ∃ r : ℝ, y = r • x) :=
begin
  rw [oangle_eq_zero_iff_same_ray, oangle_eq_pi_iff_same_ray_neg],
  refine ⟨λ h, _, λ h, _⟩,
  { rcases h with h|⟨-, -, h⟩,
    { by_cases hx : x = 0, { simp [hx] },
      obtain ⟨r, -, rfl⟩ := h.exists_nonneg_left hx,
      exact or.inr ⟨r, rfl⟩ },
    { by_cases hx : x = 0, { simp [hx] },
      obtain ⟨r, -, hy⟩ := h.exists_nonneg_left hx,
      refine or.inr ⟨-r, _⟩,
      simp [hy] } },
  { rcases h with rfl|⟨r, rfl⟩, { simp },
    by_cases hx : x = 0, { simp [hx] },
    rcases lt_trichotomy r 0 with hr|hr|hr,
    { rw ←neg_smul,
      exact or.inr ⟨hx, smul_ne_zero hr.ne hx,
                    same_ray_pos_smul_right x (left.neg_pos_iff.2 hr)⟩ },
    { simp [hr] },
    { exact or.inl (same_ray_pos_smul_right x hr) } }
end

/-- The oriented angle between two vectors is not zero or `π` if and only if those two vectors
are linearly independent. -/
lemma oangle_ne_zero_and_ne_pi_iff_linear_independent {x y : V} :
  (o.oangle x y ≠ 0 ∧ o.oangle x y ≠ π) ↔ linear_independent ℝ ![x, y] :=
by rw [←not_or_distrib, ←not_iff_not, not_not, oangle_eq_zero_or_eq_pi_iff_not_linear_independent]

/-- Two vectors are equal if and only if they have equal norms and zero angle between them. -/
lemma eq_iff_norm_eq_and_oangle_eq_zero (x y : V) : x = y ↔ ∥x∥ = ∥y∥ ∧ o.oangle x y = 0 :=
begin
  rw oangle_eq_zero_iff_same_ray,
  split,
  { rintros rfl,
    simp },
  { rcases eq_or_ne y 0 with rfl | hy,
    { simp },
    rintros ⟨h₁, h₂⟩,
    obtain ⟨r, hr, rfl⟩ := h₂.exists_nonneg_right hy,
    have : ∥y∥ ≠ 0 := by simpa using hy,
    obtain rfl : r = 1,
    { apply mul_right_cancel₀ this,
      simpa [norm_smul, _root_.abs_of_nonneg hr] using h₁ },
    simp },
end

/-- Two vectors with equal norms are equal if and only if they have zero angle between them. -/
lemma eq_iff_oangle_eq_zero_of_norm_eq {x y : V} (h : ∥x∥ = ∥y∥) : x = y ↔ o.oangle x y = 0 :=
⟨λ he, ((o.eq_iff_norm_eq_and_oangle_eq_zero x y).1 he).2,
 λ ha, (o.eq_iff_norm_eq_and_oangle_eq_zero x y).2 ⟨h, ha⟩⟩

/-- Two vectors with zero angle between them are equal if and only if they have equal norms. -/
lemma eq_iff_norm_eq_of_oangle_eq_zero {x y : V} (h : o.oangle x y = 0) : x = y ↔ ∥x∥ = ∥y∥ :=
⟨λ he, ((o.eq_iff_norm_eq_and_oangle_eq_zero x y).1 he).1,
 λ hn, (o.eq_iff_norm_eq_and_oangle_eq_zero x y).2 ⟨hn, h⟩⟩

/-- Given three nonzero vectors, the angle between the first and the second plus the angle
between the second and the third equals the angle between the first and the third. -/
@[simp] lemma oangle_add {x y z : V} (hx : x ≠ 0) (hy : y ≠ 0) (hz : z ≠ 0) :
  o.oangle x y + o.oangle y z = o.oangle x z :=
begin
  simp_rw [oangle],
  rw [←complex.arg_mul_coe_angle, o.kahler_mul y x z],
  congr' 1,
  convert complex.arg_real_mul _ (_ : 0 < ∥y∥ ^ 2) using 2,
  { norm_cast },
  { have : 0 < ∥y∥ := by simpa using hy,
    positivity },
  { exact o.kahler_ne_zero hx hy, },
  { exact o.kahler_ne_zero hy hz }
end

/-- Given three nonzero vectors, the angle between the second and the third plus the angle
between the first and the second equals the angle between the first and the third. -/
@[simp] lemma oangle_add_swap {x y z : V} (hx : x ≠ 0) (hy : y ≠ 0) (hz : z ≠ 0) :
   o.oangle y z + o.oangle x y = o.oangle x z :=
by rw [add_comm, o.oangle_add hx hy hz]

/-- Given three nonzero vectors, the angle between the first and the third minus the angle
between the first and the second equals the angle between the second and the third. -/
@[simp] lemma oangle_sub_left {x y z : V} (hx : x ≠ 0) (hy : y ≠ 0) (hz : z ≠ 0) :
  o.oangle x z - o.oangle x y = o.oangle y z :=
by rw [sub_eq_iff_eq_add, o.oangle_add_swap hx hy hz]

/-- Given three nonzero vectors, the angle between the first and the third minus the angle
between the second and the third equals the angle between the first and the second. -/
@[simp] lemma oangle_sub_right {x y z : V} (hx : x ≠ 0) (hy : y ≠ 0) (hz : z ≠ 0) :
  o.oangle x z - o.oangle y z = o.oangle x y :=
by rw [sub_eq_iff_eq_add, o.oangle_add hx hy hz]

/-- Given three nonzero vectors, adding the angles between them in cyclic order results in 0. -/
@[simp] lemma oangle_add_cyc3 {x y z : V} (hx : x ≠ 0) (hy : y ≠ 0) (hz : z ≠ 0) :
  o.oangle x y + o.oangle y z + o.oangle z x = 0 :=
by simp [hx, hy, hz]

/-- Given three nonzero vectors, adding the angles between them in cyclic order, with the first
vector in each angle negated, results in π. If the vectors add to 0, this is a version of the
sum of the angles of a triangle. -/
@[simp] lemma oangle_add_cyc3_neg_left {x y z : V} (hx : x ≠ 0) (hy : y ≠ 0) (hz : z ≠ 0) :
  o.oangle (-x) y + o.oangle (-y) z + o.oangle (-z) x = π :=
by rw [o.oangle_neg_left hx hy, o.oangle_neg_left hy hz, o.oangle_neg_left hz hx,
       (show o.oangle x y + π + (o.oangle y z + π) + (o.oangle z x + π) =
         o.oangle x y + o.oangle y z + o.oangle z x + (π + π + π : real.angle), by abel),
       o.oangle_add_cyc3 hx hy hz, real.angle.coe_pi_add_coe_pi, zero_add, zero_add]

/-- Given three nonzero vectors, adding the angles between them in cyclic order, with the second
vector in each angle negated, results in π. If the vectors add to 0, this is a version of the
sum of the angles of a triangle. -/
@[simp] lemma oangle_add_cyc3_neg_right {x y z : V} (hx : x ≠ 0) (hy : y ≠ 0) (hz : z ≠ 0) :
  o.oangle x (-y) + o.oangle y (-z) + o.oangle z (-x) = π :=
by simp_rw [←oangle_neg_left_eq_neg_right, o.oangle_add_cyc3_neg_left hx hy hz]

/-- Pons asinorum, oriented vector angle form. -/
lemma oangle_sub_eq_oangle_sub_rev_of_norm_eq {x y : V} (h : ∥x∥ = ∥y∥) :
  o.oangle x (x - y) = o.oangle (y - x) y :=
by simp [oangle, h]

/-- The angle at the apex of an isosceles triangle is `π` minus twice a base angle, oriented
vector angle form. -/
lemma oangle_eq_pi_sub_two_zsmul_oangle_sub_of_norm_eq {x y : V} (hn : x ≠ y) (h : ∥x∥ = ∥y∥) :
  o.oangle y x = π - (2 : ℤ) • o.oangle (y - x) y :=
begin
  rw two_zsmul,
  rw [←o.oangle_sub_eq_oangle_sub_rev_of_norm_eq h] { occs := occurrences.pos [1] },
  rw [eq_sub_iff_add_eq, ←oangle_neg_neg, ←add_assoc],
  have hy : y ≠ 0,
  { rintro rfl,
    rw [norm_zero, norm_eq_zero] at h,
    exact hn h },
  have hx : x ≠ 0 := norm_ne_zero_iff.1 (h.symm ▸ norm_ne_zero_iff.2 hy),
  convert o.oangle_add_cyc3_neg_right (neg_ne_zero.2 hy) hx (sub_ne_zero_of_ne hn.symm);
    simp
end

/-- Angle at center of a circle equals twice angle at circumference, oriented vector angle
form. -/
lemma oangle_eq_two_zsmul_oangle_sub_of_norm_eq {x y z : V} (hxyne : x ≠ y) (hxzne : x ≠ z)
  (hxy : ∥x∥ = ∥y∥) (hxz : ∥x∥ = ∥z∥) : o.oangle y z = (2 : ℤ) • o.oangle (y - x) (z - x) :=
begin
  have hy : y ≠ 0,
  { rintro rfl,
    rw [norm_zero, norm_eq_zero] at hxy,
    exact hxyne hxy },
  have hx : x ≠ 0 := norm_ne_zero_iff.1 (hxy.symm ▸ norm_ne_zero_iff.2 hy),
  have hz : z ≠ 0 := norm_ne_zero_iff.1 (hxz ▸ norm_ne_zero_iff.2 hx),
  calc o.oangle y z = o.oangle x z - o.oangle x y : (o.oangle_sub_left hx hy hz).symm
       ...           = (π - (2 : ℤ) • o.oangle (x - z) x) -
                       (π - (2 : ℤ) • o.oangle (x - y) x) :
         by rw [o.oangle_eq_pi_sub_two_zsmul_oangle_sub_of_norm_eq hxzne.symm hxz.symm,
                o.oangle_eq_pi_sub_two_zsmul_oangle_sub_of_norm_eq hxyne.symm hxy.symm]
       ...           = (2 : ℤ) • (o.oangle (x - y) x - o.oangle (x - z) x) : by abel
       ...           = (2 : ℤ) • o.oangle (x - y) (x - z) :
         by rw o.oangle_sub_right (sub_ne_zero_of_ne hxyne) (sub_ne_zero_of_ne hxzne) hx
       ...           = (2 : ℤ) • o.oangle (y - x) (z - x) :
         by rw [←oangle_neg_neg, neg_sub, neg_sub]
end

/-- Angle at center of a circle equals twice angle at circumference, oriented vector angle
form with radius specified. -/
lemma oangle_eq_two_zsmul_oangle_sub_of_norm_eq_real {x y z : V} (hxyne : x ≠ y) (hxzne : x ≠ z)
  {r : ℝ} (hx : ∥x∥ = r) (hy : ∥y∥ = r) (hz : ∥z∥ = r) :
  o.oangle y z = (2 : ℤ) • o.oangle (y - x) (z - x) :=
o.oangle_eq_two_zsmul_oangle_sub_of_norm_eq hxyne hxzne (hy.symm ▸ hx) (hz.symm ▸ hx)

/-- Oriented vector angle version of "angles in same segment are equal" and "opposite angles of
a cyclic quadrilateral add to π", for oriented angles mod π (for which those are the same
result), represented here as equality of twice the angles. -/
lemma two_zsmul_oangle_sub_eq_two_zsmul_oangle_sub_of_norm_eq {x₁ x₂ y z : V} (hx₁yne : x₁ ≠ y)
  (hx₁zne : x₁ ≠ z) (hx₂yne : x₂ ≠ y) (hx₂zne : x₂ ≠ z) {r : ℝ} (hx₁ : ∥x₁∥ = r) (hx₂ : ∥x₂∥ = r)
  (hy : ∥y∥ = r) (hz : ∥z∥ = r) :
  (2 : ℤ) • o.oangle (y - x₁) (z - x₁) = (2 : ℤ) • o.oangle (y - x₂) (z - x₂) :=
o.oangle_eq_two_zsmul_oangle_sub_of_norm_eq_real hx₁yne hx₁zne hx₁ hy hz ▸
  o.oangle_eq_two_zsmul_oangle_sub_of_norm_eq_real hx₂yne hx₂zne hx₂ hy hz

/-- Auxiliary construction to build a rotation by the oriented angle `θ`. -/
def rotation_aux (θ : real.angle) : V →ₗᵢ[ℝ] V :=
linear_map.isometry_of_inner
  (real.angle.cos θ • linear_map.id
        + real.angle.sin θ • ↑(linear_isometry_equiv.to_linear_equiv J))
  begin
    intros x y,
    simp only [is_R_or_C.conj_to_real, id.def, linear_map.smul_apply, linear_map.add_apply,
      linear_map.id_coe, linear_equiv.coe_coe, linear_isometry_equiv.coe_to_linear_equiv,
      orientation.area_form_right_angle_rotation_left,
      orientation.inner_right_angle_rotation_left,
      orientation.inner_right_angle_rotation_right,
      inner_add_left, inner_smul_left, inner_add_right, inner_smul_right],
    linear_combination inner x y * θ.cos_sq_add_sin_sq,
  end

@[simp] lemma rotation_aux_apply (θ : real.angle) (x : V) :
  o.rotation_aux θ x = real.angle.cos θ • x + real.angle.sin θ • J x :=
rfl

/-- A rotation by the oriented angle `θ`. -/
def rotation (θ : real.angle) : V ≃ₗᵢ[ℝ] V :=
linear_isometry_equiv.of_linear_isometry
  (o.rotation_aux θ)
  (real.angle.cos θ • linear_map.id - real.angle.sin θ • ↑(linear_isometry_equiv.to_linear_equiv J))
  begin
    ext x,
    convert congr_arg (λ t : ℝ, t • x) θ.cos_sq_add_sin_sq using 1,
    { simp only [o.right_angle_rotation_right_angle_rotation, o.rotation_aux_apply,
        function.comp_app, id.def, linear_equiv.coe_coe, linear_isometry.coe_to_linear_map,
        linear_isometry_equiv.coe_to_linear_equiv, map_smul, map_sub, linear_map.coe_comp,
        linear_map.id_coe, linear_map.smul_apply, linear_map.sub_apply, ← mul_smul, add_smul,
        smul_add, smul_neg, smul_sub, mul_comm, sq],
      abel },
    { simp },
  end
  begin
    ext x,
    convert congr_arg (λ t : ℝ, t • x) θ.cos_sq_add_sin_sq using 1,
    { simp only [o.right_angle_rotation_right_angle_rotation, o.rotation_aux_apply,
        function.comp_app, id.def, linear_equiv.coe_coe, linear_isometry.coe_to_linear_map,
        linear_isometry_equiv.coe_to_linear_equiv, map_add, map_smul, linear_map.coe_comp,
        linear_map.id_coe, linear_map.smul_apply, linear_map.sub_apply, add_smul, ← mul_smul,
        mul_comm, smul_add, smul_neg, sq],
      abel },
    { simp },
  end

lemma rotation_apply (θ : real.angle) (x : V) :
  o.rotation θ x = real.angle.cos θ • x + real.angle.sin θ • J x :=
rfl

lemma rotation_symm_apply (θ : real.angle) (x : V) :
  (o.rotation θ).symm x = real.angle.cos θ • x - real.angle.sin θ • J x :=
rfl

attribute [irreducible] rotation

lemma rotation_eq_matrix_to_lin (θ : real.angle) {x : V} (hx : x ≠ 0) :
  (o.rotation θ).to_linear_map
  = matrix.to_lin
      (o.basis_right_angle_rotation x hx) (o.basis_right_angle_rotation x hx)
      !![θ.cos, -θ.sin; θ.sin, θ.cos] :=
begin
  apply (o.basis_right_angle_rotation x hx).ext,
  intros i,
  fin_cases i,
  { rw matrix.to_lin_self,
    simp [rotation_apply, fin.sum_univ_succ] },
  { rw matrix.to_lin_self,
    simp [rotation_apply, fin.sum_univ_succ, add_comm] },
end

/-- The determinant of `rotation` (as a linear map) is equal to `1`. -/
@[simp] lemma det_rotation (θ : real.angle) :
  (o.rotation θ).to_linear_map.det = 1 :=
begin
  haveI : nontrivial V :=
    finite_dimensional.nontrivial_of_finrank_eq_succ (fact.out (finrank ℝ V = 2)),
  obtain ⟨x, hx⟩ : ∃ x, x ≠ (0:V) := exists_ne (0:V),
  rw o.rotation_eq_matrix_to_lin θ hx,
  simpa [sq] using θ.cos_sq_add_sin_sq,
end

/-- The determinant of `rotation` (as a linear equiv) is equal to `1`. -/
@[simp] lemma linear_equiv_det_rotation (θ : real.angle) :
  (o.rotation θ).to_linear_equiv.det = 1 :=
units.ext $ o.det_rotation θ

/-- The inverse of `rotation` is rotation by the negation of the angle. -/
@[simp] lemma rotation_symm (θ : real.angle) : (o.rotation θ).symm = o.rotation (-θ) :=
by ext; simp [o.rotation_apply, o.rotation_symm_apply, sub_eq_add_neg]

/-- Rotation by 0 is the identity. -/
@[simp] lemma rotation_zero : o.rotation 0 = linear_isometry_equiv.refl ℝ V :=
by ext; simp [rotation]

/-- Rotation by π is negation. -/
@[simp] lemma rotation_pi : o.rotation π = linear_isometry_equiv.neg ℝ :=
begin
  ext x,
  simp [rotation]
end

/-- Rotation by π / 2 is the "right-angle-rotation" map `J`. -/
lemma rotation_pi_div_two : o.rotation (π / 2 : ℝ) = J :=
begin
  ext x,
  simp [rotation],
end

/-- Rotating twice is equivalent to rotating by the sum of the angles. -/
@[simp] lemma rotation_trans (θ₁ θ₂ : real.angle) :
  (o.rotation θ₁).trans (o.rotation θ₂) = o.rotation (θ₂ + θ₁) :=
begin
  ext x,
  simp only [o.rotation_apply, ←mul_smul, real.angle.cos_add, real.angle.sin_add, add_smul,
    sub_smul, linear_isometry_equiv.trans_apply, smul_add, linear_isometry_equiv.map_add,
    linear_isometry_equiv.map_smul, right_angle_rotation_right_angle_rotation, smul_neg],
  ring_nf,
  abel,
end

/-- Rotating the first of two vectors by `θ` scales their Kahler form by `cos θ - sin θ * I`. -/
@[simp] lemma kahler_rotation_left (x y : V) (θ : real.angle) :
  o.kahler (o.rotation θ x) y = conj (θ.exp_map_circle : ℂ) * o.kahler x y :=
begin
  simp only [o.rotation_apply, map_add, map_mul, linear_map.map_smulₛₗ, ring_hom.id_apply,
    linear_map.add_apply, linear_map.smul_apply, real_smul, kahler_right_angle_rotation_left,
    real.angle.coe_exp_map_circle, is_R_or_C.conj_of_real, conj_I],
  ring,
end

/-- Rotating the first of two vectors by `θ` scales their Kahler form by `cos (-θ) + sin (-θ) * I`.
-/
lemma kahler_rotation_left' (x y : V) (θ : real.angle) :
  o.kahler (o.rotation θ x) y = (-θ).exp_map_circle * o.kahler x y :=
by simpa [coe_inv_circle_eq_conj, -kahler_rotation_left] using o.kahler_rotation_left x y θ

/-- Rotating the second of two vectors by `θ` scales their Kahler form by `cos θ + sin θ * I`. -/
@[simp] lemma kahler_rotation_right (x y : V) (θ : real.angle) :
  o.kahler x (o.rotation θ y) = θ.exp_map_circle * o.kahler x y :=
begin
  simp only [o.rotation_apply, map_add, linear_map.map_smulₛₗ, ring_hom.id_apply, real_smul,
    kahler_right_angle_rotation_right, real.angle.coe_exp_map_circle],
  ring,
end

/-- Rotating the first vector by `θ` subtracts `θ` from the angle between two vectors. -/
@[simp] lemma oangle_rotation_left {x y : V} (hx : x ≠ 0) (hy : y ≠ 0) (θ : real.angle) :
  o.oangle (o.rotation θ x) y = o.oangle x y - θ :=
begin
  simp only [oangle, o.kahler_rotation_left'],
  rw [complex.arg_mul_coe_angle, real.angle.arg_exp_map_circle],
  { abel },
  { exact ne_zero_of_mem_circle _ },
  { exact o.kahler_ne_zero hx hy },
end

/-- Rotating the second vector by `θ` adds `θ` to the angle between two vectors. -/
@[simp] lemma oangle_rotation_right {x y : V} (hx : x ≠ 0) (hy : y ≠ 0) (θ : real.angle) :
  o.oangle x (o.rotation θ y) = o.oangle x y + θ :=
begin
  simp only [oangle, o.kahler_rotation_right],
  rw [complex.arg_mul_coe_angle, real.angle.arg_exp_map_circle],
  { abel },
  { exact ne_zero_of_mem_circle _ },
  { exact o.kahler_ne_zero hx hy },
end

/-- The rotation of a vector by `θ` has an angle of `-θ` from that vector. -/
@[simp] lemma oangle_rotation_self_left {x : V} (hx : x ≠ 0) (θ : real.angle) :
  o.oangle (o.rotation θ x) x = -θ :=
by simp [hx]

/-- A vector has an angle of `θ` from the rotation of that vector by `θ`. -/
@[simp] lemma oangle_rotation_self_right {x : V} (hx : x ≠ 0) (θ : real.angle) :
  o.oangle x (o.rotation θ x) = θ :=
by simp [hx]

/-- Rotating the first vector by the angle between the two vectors results an an angle of 0. -/
@[simp] lemma oangle_rotation_oangle_left (x y : V) :
  o.oangle (o.rotation (o.oangle x y) x) y = 0 :=
begin
  by_cases hx : x = 0,
  { simp [hx] },
  { by_cases hy : y = 0,
    { simp [hy] },
    { simp [hx, hy] } }
end

/-- Rotating the first vector by the angle between the two vectors and swapping the vectors
results an an angle of 0. -/
@[simp] lemma oangle_rotation_oangle_right (x y : V) :
  o.oangle y (o.rotation (o.oangle x y) x) = 0 :=
begin
  rw [oangle_rev],
  simp
end

/-- Rotating both vectors by the same angle does not change the angle between those vectors. -/
@[simp] lemma oangle_rotation (x y : V) (θ : real.angle) :
  o.oangle (o.rotation θ x) (o.rotation θ y) = o.oangle x y :=
begin
  by_cases hx : x = 0; by_cases hy : y = 0;
    simp [hx, hy]
end

/-- A rotation of a nonzero vector equals that vector if and only if the angle is zero. -/
@[simp] lemma rotation_eq_self_iff_angle_eq_zero {x : V} (hx : x ≠ 0) (θ : real.angle) :
  o.rotation θ x = x ↔ θ = 0 :=
begin
  split,
  { intro h,
    rw eq_comm,
    simpa [hx, h] using o.oangle_rotation_right hx hx θ },
  { intro h,
    simp [h] }
end

/-- A nonzero vector equals a rotation of that vector if and only if the angle is zero. -/
@[simp] lemma eq_rotation_self_iff_angle_eq_zero {x : V} (hx : x ≠ 0) (θ : real.angle) :
  x = o.rotation θ x ↔ θ = 0 :=
by rw [←o.rotation_eq_self_iff_angle_eq_zero hx, eq_comm]

/-- A rotation of a vector equals that vector if and only if the vector or the angle is zero. -/
lemma rotation_eq_self_iff (x : V) (θ : real.angle) :
  o.rotation θ x = x ↔ x = 0 ∨ θ = 0 :=
begin
  by_cases h : x = 0;
    simp [h]
end

/-- A vector equals a rotation of that vector if and only if the vector or the angle is zero. -/
lemma eq_rotation_self_iff (x : V) (θ : real.angle) :
  x = o.rotation θ x ↔ x = 0 ∨ θ = 0 :=
by rw [←rotation_eq_self_iff, eq_comm]

/-- Rotating a vector by the angle to another vector gives the second vector if and only if the
norms are equal. -/
@[simp] lemma rotation_oangle_eq_iff_norm_eq (x y : V) :
  o.rotation (o.oangle x y) x = y ↔ ∥x∥ = ∥y∥ :=
begin
  split,
  { intro h,
    rw [←h, linear_isometry_equiv.norm_map] },
  { intro h,
    rw o.eq_iff_oangle_eq_zero_of_norm_eq;
      simp [h] }
end

/-- The angle between two nonzero vectors is `θ` if and only if the second vector is the first
rotated by `θ` and scaled by the ratio of the norms. -/
lemma oangle_eq_iff_eq_norm_div_norm_smul_rotation_of_ne_zero {x y : V} (hx : x ≠ 0) (hy : y ≠ 0)
  (θ : real.angle) : o.oangle x y = θ ↔ y = (∥y∥ / ∥x∥) • o.rotation θ x :=
begin
  have hp := div_pos (norm_pos_iff.2 hy) (norm_pos_iff.2 hx),
  split,
  { rintro rfl,
    rw [←linear_isometry_equiv.map_smul, ←o.oangle_smul_left_of_pos x y hp,
        eq_comm, rotation_oangle_eq_iff_norm_eq, norm_smul, real.norm_of_nonneg hp.le,
        div_mul_cancel _ (norm_ne_zero_iff.2 hx)] },
  { intro hye,
    rw [hye, o.oangle_smul_right_of_pos _ _ hp, o.oangle_rotation_self_right hx] }
end

/-- The angle between two nonzero vectors is `θ` if and only if the second vector is the first
rotated by `θ` and scaled by a positive real. -/
lemma oangle_eq_iff_eq_pos_smul_rotation_of_ne_zero {x y : V} (hx : x ≠ 0) (hy : y ≠ 0)
  (θ : real.angle) : o.oangle x y = θ ↔ ∃ r : ℝ, 0 < r ∧ y = r • o.rotation θ x :=
begin
  split,
  { intro h,
    rw o.oangle_eq_iff_eq_norm_div_norm_smul_rotation_of_ne_zero hx hy at h,
    exact ⟨∥y∥ / ∥x∥, div_pos (norm_pos_iff.2 hy) (norm_pos_iff.2 hx), h⟩ },
  { rintro ⟨r, hr, rfl⟩,
    rw [o.oangle_smul_right_of_pos _ _ hr, o.oangle_rotation_self_right hx] }
end

/-- The angle between two vectors is `θ` if and only if they are nonzero and the second vector
is the first rotated by `θ` and scaled by the ratio of the norms, or `θ` and at least one of the
vectors are zero. -/
lemma oangle_eq_iff_eq_norm_div_norm_smul_rotation_or_eq_zero {x y : V} (θ : real.angle) :
  o.oangle x y = θ ↔
    (x ≠ 0 ∧ y ≠ 0 ∧ y = (∥y∥ / ∥x∥) • o.rotation θ x) ∨ (θ = 0 ∧ (x = 0 ∨ y = 0)) :=
begin
  by_cases hx : x = 0,
  { simp [hx, eq_comm] },
  { by_cases hy : y = 0,
    { simp [hy, eq_comm] },
    { rw o.oangle_eq_iff_eq_norm_div_norm_smul_rotation_of_ne_zero hx hy,
      simp [hx, hy] } }
end

/-- The angle between two vectors is `θ` if and only if they are nonzero and the second vector
is the first rotated by `θ` and scaled by a positive real, or `θ` and at least one of the
vectors are zero. -/
lemma oangle_eq_iff_eq_pos_smul_rotation_or_eq_zero {x y : V} (θ : real.angle) :
  o.oangle x y = θ ↔
    (x ≠ 0 ∧ y ≠ 0 ∧ ∃ r : ℝ, 0 < r ∧ y = r • o.rotation θ x) ∨ (θ = 0 ∧ (x = 0 ∨ y = 0)) :=
begin
  by_cases hx : x = 0,
  { simp [hx, eq_comm] },
  { by_cases hy : y = 0,
    { simp [hy, eq_comm] },
    { rw o.oangle_eq_iff_eq_pos_smul_rotation_of_ne_zero hx hy,
      simp [hx, hy] } }
end

/-- Any linear isometric equivalence in `V` with positive determinant is `rotation`. -/
lemma exists_linear_isometry_equiv_eq_of_det_pos {f : V ≃ₗᵢ[ℝ] V}
  (hd : 0 < (f.to_linear_equiv : V →ₗ[ℝ] V).det) : ∃ θ : real.angle, f = o.rotation θ :=
begin
  haveI : nontrivial V :=
    finite_dimensional.nontrivial_of_finrank_eq_succ (fact.out (finrank ℝ V = 2)),
  obtain ⟨x, hx⟩ : ∃ x, x ≠ (0:V) := exists_ne (0:V),
  use o.oangle x (f x),
  apply linear_isometry_equiv.to_linear_equiv_injective,
  apply linear_equiv.to_linear_map_injective,
  apply (o.basis_right_angle_rotation x hx).ext,
  intros i,
  symmetry,
  fin_cases i,
  { simp },
  have : o.oangle (J x) (f (J x)) = o.oangle x (f x),
  { simp only [oangle, o.linear_isometry_equiv_comp_right_angle_rotation f hd,
      o.kahler_comp_right_angle_rotation] },
  simp [← this],
end

/-- The angle between two vectors, with respect to an orientation given by `orientation.map`
with a linear isometric equivalence, equals the angle between those two vectors, transformed by
the inverse of that equivalence, with respect to the original orientation. -/
@[simp] lemma oangle_map (x y : V') (f : V ≃ₗᵢ[ℝ] V') :
  (orientation.map (fin 2) f.to_linear_equiv o).oangle x y = o.oangle (f.symm x) (f.symm y) :=
by simp [oangle, o.kahler_map]

@[simp] protected lemma _root_.complex.oangle (w z : ℂ) :
  complex.orientation.oangle w z = complex.arg (conj w * z) :=
by simp [oangle]

/-- The oriented angle on an oriented real inner product space of dimension 2 can be evaluated in
terms of a complex-number representation of the space. -/
lemma oangle_map_complex (f : V ≃ₗᵢ[ℝ] ℂ)
  (hf : (orientation.map (fin 2) f.to_linear_equiv o) = complex.orientation) (x y : V) :
  o.oangle x y = complex.arg (conj (f x) * f y) :=
begin
  rw [← complex.oangle, ← hf, o.oangle_map],
  simp,
end

/-- Negating the orientation negates the value of `oangle`. -/
lemma oangle_neg_orientation_eq_neg (x y : V) : (-o).oangle x y = -(o.oangle x y) :=
by simp [oangle]

lemma rotation_map (θ : real.angle) (f : V ≃ₗᵢ[ℝ] V') (x : V') :
  (orientation.map (fin 2) f.to_linear_equiv o).rotation θ x
  = f (o.rotation θ (f.symm x)) :=
by simp [rotation_apply, o.right_angle_rotation_map]

@[simp] protected lemma _root_.complex.rotation (θ : real.angle) (z : ℂ) :
  complex.orientation.rotation θ z = θ.exp_map_circle * z :=
begin
  simp only [rotation_apply, complex.right_angle_rotation, real.angle.coe_exp_map_circle,
    real_smul],
  ring
end

/-- Rotation in an oriented real inner product space of dimension 2 can be evaluated in terms of a
complex-number representation of the space. -/
lemma rotation_map_complex (θ : real.angle) (f : V ≃ₗᵢ[ℝ] ℂ)
  (hf : (orientation.map (fin 2) f.to_linear_equiv o) = complex.orientation) (x : V) :
  f (o.rotation θ x) = θ.exp_map_circle * f x :=
begin
  rw [← complex.rotation, ← hf, o.rotation_map],
  simp,
end

/-- Negating the orientation negates the angle in `rotation`. -/
lemma rotation_neg_orientation_eq_neg (θ : real.angle) :
  (-o).rotation θ = o.rotation (-θ) :=
linear_isometry_equiv.ext $ by simp [rotation_apply]

/-- The inner product of two vectors is the product of the norms and the cosine of the oriented
angle between the vectors. -/
lemma inner_eq_norm_mul_norm_mul_cos_oangle (x y : V) :
  ⟪x, y⟫ = ∥x∥ * ∥y∥ * real.angle.cos (o.oangle x y) :=
begin
  by_cases hx : x = 0, { simp [hx] },
  by_cases hy : y = 0, { simp [hy] },
  have : ∥x∥ ≠ 0 := by simpa using hx,
  have : ∥y∥ ≠ 0 := by simpa using hy,
  rw [oangle, real.angle.cos_coe, complex.cos_arg, o.abs_kahler],
  { simp only [kahler_apply_apply, real_smul, add_re, of_real_re, mul_re, I_re, of_real_im],
    field_simp,
    ring },
  { exact o.kahler_ne_zero hx hy }
end

/-- The cosine of the oriented angle between two nonzero vectors is the inner product divided by
the product of the norms. -/
lemma cos_oangle_eq_inner_div_norm_mul_norm {x y : V} (hx : x ≠ 0) (hy : y ≠ 0) :
  real.angle.cos (o.oangle x y) = ⟪x, y⟫ / (∥x∥ * ∥y∥) :=
begin
  rw o.inner_eq_norm_mul_norm_mul_cos_oangle,
  field_simp [norm_ne_zero_iff.2 hx, norm_ne_zero_iff.2 hy],
  ring
end

/-- The cosine of the oriented angle between two nonzero vectors equals that of the unoriented
angle. -/
lemma cos_oangle_eq_cos_angle {x y : V} (hx : x ≠ 0) (hy : y ≠ 0) :
  real.angle.cos (o.oangle x y) = real.cos (inner_product_geometry.angle x y) :=
by rw [o.cos_oangle_eq_inner_div_norm_mul_norm hx hy, inner_product_geometry.cos_angle]

/-- The oriented angle between two nonzero vectors is plus or minus the unoriented angle. -/
lemma oangle_eq_angle_or_eq_neg_angle {x y : V} (hx : x ≠ 0) (hy : y ≠ 0) :
  o.oangle x y = inner_product_geometry.angle x y ∨
    o.oangle x y = -inner_product_geometry.angle x y :=
real.angle.cos_eq_real_cos_iff_eq_or_eq_neg.1 $ o.cos_oangle_eq_cos_angle hx hy

/-- The unoriented angle between two nonzero vectors is the absolute value of the oriented angle,
converted to a real. -/
lemma angle_eq_abs_oangle_to_real {x y : V} (hx : x ≠ 0) (hy : y ≠ 0) :
  inner_product_geometry.angle x y = |(o.oangle x y).to_real| :=
begin
  have h0 := inner_product_geometry.angle_nonneg x y,
  have hpi := inner_product_geometry.angle_le_pi x y,
  rcases o.oangle_eq_angle_or_eq_neg_angle hx hy with (h|h),
  { rw [h, eq_comm, real.angle.abs_to_real_coe_eq_self_iff],
    exact ⟨h0, hpi⟩ },
  { rw [h, eq_comm, real.angle.abs_to_real_neg_coe_eq_self_iff],
    exact ⟨h0, hpi⟩ }
end

/-- If the sign of the oriented angle between two vectors is zero, either one of the vectors is
zero or the unoriented angle is 0 or π. -/
lemma eq_zero_or_angle_eq_zero_or_pi_of_sign_oangle_eq_zero {x y : V}
  (h : (o.oangle x y).sign = 0) :
  x = 0 ∨ y = 0 ∨ inner_product_geometry.angle x y = 0 ∨ inner_product_geometry.angle x y = π :=
begin
  by_cases hx : x = 0, { simp [hx] },
  by_cases hy : y = 0, { simp [hy] },
  rw o.angle_eq_abs_oangle_to_real hx hy,
  rw real.angle.sign_eq_zero_iff at h,
  rcases h with h|h;
    simp [h, real.pi_pos.le]
end

/-- If two unoriented angles are equal, and the signs of the corresponding oriented angles are
equal, then the oriented angles are equal (even in degenerate cases). -/
lemma oangle_eq_of_angle_eq_of_sign_eq {w x y z : V}
  (h : inner_product_geometry.angle w x = inner_product_geometry.angle y z)
  (hs : (o.oangle w x).sign = (o.oangle y z).sign) : o.oangle w x = o.oangle y z :=
begin
  by_cases h0 : (w = 0 ∨ x = 0) ∨ (y = 0 ∨ z = 0),
  { have hs' : (o.oangle w x).sign = 0 ∧ (o.oangle y z).sign = 0,
    { rcases h0 with (rfl|rfl)|rfl|rfl,
      { simpa using hs.symm },
      { simpa using hs.symm },
      { simpa using hs },
      { simpa using hs } },
    rcases hs' with ⟨hswx, hsyz⟩,
    have h' : inner_product_geometry.angle w x = π / 2 ∧ inner_product_geometry.angle y z = π / 2,
    { rcases h0 with (rfl|rfl)|rfl|rfl,
      { simpa using h.symm },
      { simpa using h.symm },
      { simpa using h },
      { simpa using h } },
    rcases h' with ⟨hwx, hyz⟩,
    have hpi : π / 2 ≠ π,
    { intro hpi,
      rw [div_eq_iff, eq_comm, ←sub_eq_zero, mul_two, add_sub_cancel] at hpi,
      { exact real.pi_pos.ne.symm hpi },
      { exact two_ne_zero } },
    have h0wx : (w = 0 ∨ x = 0),
    { have h0' := o.eq_zero_or_angle_eq_zero_or_pi_of_sign_oangle_eq_zero hswx,
      simpa [hwx, real.pi_pos.ne.symm, hpi] using h0' },
    have h0yz : (y = 0 ∨ z = 0),
    { have h0' := o.eq_zero_or_angle_eq_zero_or_pi_of_sign_oangle_eq_zero hsyz,
      simpa [hyz, real.pi_pos.ne.symm, hpi] using h0' },
    rcases h0wx with h0wx|h0wx; rcases h0yz with h0yz|h0yz;
      simp [h0wx, h0yz] },
  { push_neg at h0,
    rw real.angle.eq_iff_abs_to_real_eq_of_sign_eq hs,
    rwa [o.angle_eq_abs_oangle_to_real h0.1.1 h0.1.2,
         o.angle_eq_abs_oangle_to_real h0.2.1 h0.2.2] at h }
end

/-- If the signs of two oriented angles between nonzero vectors are equal, the oriented angles are
equal if and only if the unoriented angles are equal. -/
<<<<<<< HEAD
lemma oangle_eq_iff_angle_eq_of_sign_eq {w x y z : V} (hw : w ≠ 0) (hx : x ≠ 0) (hy : y ≠ 0)
  (hz : z ≠ 0) (hs : (o.oangle w x).sign = (o.oangle y z).sign) :
=======
lemma angle_eq_iff_oangle_eq_of_sign_eq {w x y z : V} (hw : w ≠ 0) (hx : x ≠ 0) (hy : y ≠ 0)
  (hz : z ≠ 0) (hs : (b.oangle w x).sign = (b.oangle y z).sign) :
>>>>>>> 96f2e180
  inner_product_geometry.angle w x = inner_product_geometry.angle y z ↔
    o.oangle w x = o.oangle y z :=
begin
  refine ⟨λ h, o.oangle_eq_of_angle_eq_of_sign_eq h hs, λ h, _⟩,
  rw [o.angle_eq_abs_oangle_to_real hw hx, o.angle_eq_abs_oangle_to_real hy hz, h]
end

/-- The oriented angle between two nonzero vectors is zero if and only if the unoriented angle
is zero. -/
lemma oangle_eq_zero_iff_angle_eq_zero {x y : V} (hx : x ≠ 0) (hy : y ≠ 0) :
  o.oangle x y = 0 ↔ inner_product_geometry.angle x y = 0 :=
begin
  refine ⟨λ h, _, λ h, _⟩,
  { simpa [o.angle_eq_abs_oangle_to_real hx hy] },
  { have ha := o.oangle_eq_angle_or_eq_neg_angle hx hy,
    rw h at ha,
    simpa using ha }
end

/-- The oriented angle between two vectors is `π` if and only if the unoriented angle is `π`. -/
lemma oangle_eq_pi_iff_angle_eq_pi {x y : V} :
  o.oangle x y = π ↔ inner_product_geometry.angle x y = π :=
begin
  by_cases hx : x = 0, { simp [hx, real.angle.pi_ne_zero.symm, div_eq_mul_inv, mul_right_eq_self₀,
                               not_or_distrib, real.pi_ne_zero], norm_num },
  by_cases hy : y = 0, { simp [hy, real.angle.pi_ne_zero.symm, div_eq_mul_inv, mul_right_eq_self₀,
                               not_or_distrib, real.pi_ne_zero], norm_num },
  refine ⟨λ h, _, λ h, _⟩,
  { rw [o.angle_eq_abs_oangle_to_real hx hy, h],
    simp [real.pi_pos.le] },
  { have ha := o.oangle_eq_angle_or_eq_neg_angle hx hy,
    rw h at ha,
    simpa using ha }
end

/-- Negating the first vector passed to `oangle` negates the sign of the angle. -/
@[simp] lemma oangle_sign_neg_left (x y : V) :
  (o.oangle (-x) y).sign = -((o.oangle x y).sign) :=
begin
  by_cases hx : x = 0, { simp [hx] },
  by_cases hy : y = 0, { simp [hy] },
  rw [o.oangle_neg_left hx hy, real.angle.sign_add_pi]
end

/-- Negating the second vector passed to `oangle` negates the sign of the angle. -/
@[simp] lemma oangle_sign_neg_right (x y : V) :
  (o.oangle x (-y)).sign = -((o.oangle x y).sign) :=
begin
  by_cases hx : x = 0, { simp [hx] },
  by_cases hy : y = 0, { simp [hy] },
  rw [o.oangle_neg_right hx hy, real.angle.sign_add_pi]
end

/-- Multiplying the first vector passed to `oangle` by a real multiplies the sign of the angle by
the sign of the real. -/
@[simp] lemma oangle_sign_smul_left (x y : V) (r : ℝ) :
  (o.oangle (r • x) y).sign = sign r * (o.oangle x y).sign :=
begin
  rcases lt_trichotomy r 0 with h|h|h;
    simp [h]
end

/-- Multiplying the second vector passed to `oangle` by a real multiplies the sign of the angle by
the sign of the real. -/
@[simp] lemma oangle_sign_smul_right (x y : V) (r : ℝ) :
  (o.oangle x (r • y)).sign = sign r * (o.oangle x y).sign :=
begin
  rcases lt_trichotomy r 0 with h|h|h;
    simp [h]
end

/-- Auxiliary lemma for the proof of `oangle_sign_smul_add_right`; not intended to be used
outside of that proof. -/
lemma oangle_smul_add_right_eq_zero_or_eq_pi_iff {x y : V} (r : ℝ) :
  (o.oangle x (r • x + y) = 0 ∨ o.oangle x (r • x + y) = π) ↔
    (o.oangle x y = 0 ∨ o.oangle x y = π) :=
begin
  simp_rw [oangle_eq_zero_or_eq_pi_iff_not_linear_independent,
           fintype.not_linear_independent_iff, fin.sum_univ_two, fin.exists_fin_two],
  refine ⟨λ h, _, λ h, _⟩,
  { rcases h with ⟨m, h, hm⟩,
    change m 0 • x + m 1 • (r • x + y) = 0 at h,
    refine ⟨![m 0 + m 1 * r, m 1], _⟩,
    change (m 0 + m 1 * r) • x + m 1 • y = 0 ∧ (m 0 + m 1 * r ≠ 0 ∨ m 1 ≠ 0),
    rw [smul_add, smul_smul, ←add_assoc, ←add_smul] at h,
    refine ⟨h, not_and_distrib.1 (λ h0, _)⟩,
    obtain ⟨h0, h1⟩ := h0,
    rw h1 at h0 hm,
    rw [zero_mul, add_zero] at h0,
    simpa [h0] using hm },
  { rcases h with ⟨m, h, hm⟩,
    change m 0 • x + m 1 • y = 0 at h,
    refine ⟨![m 0 - m 1 * r, m 1], _⟩,
    change (m 0 - m 1 * r) • x + m 1 • (r • x + y) = 0 ∧ (m 0 - m 1 * r ≠ 0 ∨ m 1 ≠ 0),
    rw [sub_smul, smul_add, smul_smul, ←add_assoc, sub_add_cancel],
    refine ⟨h, not_and_distrib.1 (λ h0, _)⟩,
    obtain ⟨h0, h1⟩ := h0,
    rw h1 at h0 hm,
    rw [zero_mul, sub_zero] at h0,
    simpa [h0] using hm }
end

/-- Adding a multiple of the first vector passed to `oangle` to the second vector does not change
the sign of the angle. -/
@[simp] lemma oangle_sign_smul_add_right (x y : V) (r : ℝ) :
  (o.oangle x (r • x + y)).sign = (o.oangle x y).sign :=
begin
  by_cases h : o.oangle x y = 0 ∨ o.oangle x y = π,
  { rwa [real.angle.sign_eq_zero_iff.2 h, real.angle.sign_eq_zero_iff,
         oangle_smul_add_right_eq_zero_or_eq_pi_iff] },
  have h' : ∀ r' : ℝ, o.oangle x (r' • x + y) ≠ 0 ∧ o.oangle x (r' • x + y) ≠ π,
  { intro r',
    rwa [←o.oangle_smul_add_right_eq_zero_or_eq_pi_iff r', not_or_distrib] at h },
  let s : set (V × V) := (λ r' : ℝ, (x, r' • x + y)) '' set.univ,
  have hc : is_connected s := is_connected_univ.image _ ((continuous_const.prod_mk
    ((continuous_id.smul continuous_const).add continuous_const)).continuous_on),
  have hf : continuous_on (λ z : V × V, o.oangle z.1 z.2) s,
  { refine continuous_at.continuous_on (λ z hz, o.continuous_at_oangle _ _),
    all_goals { simp_rw [s, set.mem_image] at hz,
                obtain ⟨r', -, rfl⟩ := hz,
                simp only [prod.fst, prod.snd],
                intro hz },
    { simpa [hz] using (h' 0).1 },
    { simpa [hz] using (h' r').1 } },
  have hs : ∀ z : V × V, z ∈ s → o.oangle z.1 z.2 ≠ 0 ∧ o.oangle z.1 z.2 ≠ π,
  { intros z hz,
    simp_rw [s, set.mem_image] at hz,
    obtain ⟨r', -, rfl⟩ := hz,
    exact h' r' },
  have hx : (x, y) ∈ s,
  { convert set.mem_image_of_mem (λ r' : ℝ, (x, r' • x + y)) (set.mem_univ 0),
    simp },
  have hy : (x, r • x + y) ∈ s := set.mem_image_of_mem _ (set.mem_univ _),
  convert real.angle.sign_eq_of_continuous_on hc hf hs hx hy
end

/-- Adding a multiple of the second vector passed to `oangle` to the first vector does not change
the sign of the angle. -/
@[simp] lemma oangle_sign_add_smul_left (x y : V) (r : ℝ) :
  (o.oangle (x + r • y) y).sign = (o.oangle x y).sign :=
by simp_rw [o.oangle_rev y, real.angle.sign_neg, add_comm x, oangle_sign_smul_add_right]

/-- Subtracting a multiple of the first vector passed to `oangle` from the second vector does
not change the sign of the angle. -/
@[simp] lemma oangle_sign_sub_smul_right (x y : V) (r : ℝ) :
  (o.oangle x (y - r • x)).sign = (o.oangle x y).sign :=
by rw [sub_eq_add_neg, ←neg_smul, add_comm, oangle_sign_smul_add_right]

/-- Subtracting a multiple of the second vector passed to `oangle` from the first vector does
not change the sign of the angle. -/
@[simp] lemma oangle_sign_sub_smul_left (x y : V) (r : ℝ) :
  (o.oangle (x - r • y) y).sign = (o.oangle x y).sign :=
by rw [sub_eq_add_neg, ←neg_smul, oangle_sign_add_smul_left]

/-- The sign of the angle between a vector, and a linear combination of that vector with a second
vector, is the sign of the factor by which the second vector is multiplied in that combination
multiplied by the sign of the angle between the two vectors. -/
@[simp] lemma oangle_sign_smul_add_smul_right (x y : V) (r₁ r₂ : ℝ) :
  (o.oangle x (r₁ • x + r₂ • y)).sign = sign r₂ * (o.oangle x y).sign :=
begin
  rw ←o.oangle_sign_smul_add_right x (r₁ • x + r₂ • y) (-r₁),
  simp
end

/-- The sign of the angle between a linear combination of two vectors and the second vector is
the sign of the factor by which the first vector is multiplied in that combination multiplied by
the sign of the angle between the two vectors. -/
@[simp] lemma oangle_sign_smul_add_smul_left (x y : V) (r₁ r₂ : ℝ) :
  (o.oangle (r₁ • x + r₂ • y) y).sign = sign r₁ * (o.oangle x y).sign :=
by simp_rw [o.oangle_rev y, real.angle.sign_neg, add_comm (r₁ • x),
            oangle_sign_smul_add_smul_right, mul_neg]

/-- The sign of the angle between two linear combinations of two vectors is the sign of the
determinant of the factors in those combinations multiplied by the sign of the angle between the
two vectors. -/
lemma oangle_sign_smul_add_smul_smul_add_smul (x y : V) (r₁ r₂ r₃ r₄ : ℝ) :
  (o.oangle (r₁ • x + r₂ • y) (r₃ • x + r₄ • y)).sign =
    sign (r₁ * r₄ - r₂ * r₃) * (o.oangle x y).sign :=
begin
  by_cases hr₁ : r₁ = 0,
  { rw [hr₁, zero_smul, zero_mul, zero_add, zero_sub, left.sign_neg, oangle_sign_smul_left,
        add_comm, oangle_sign_smul_add_smul_right, oangle_rev, real.angle.sign_neg, sign_mul,
        mul_neg, mul_neg, neg_mul, mul_assoc] },
  { rw [←o.oangle_sign_smul_add_right (r₁ • x + r₂ • y) (r₃ • x + r₄ • y) (-r₃ / r₁),
        smul_add, smul_smul, smul_smul, div_mul_cancel _ hr₁, neg_smul, ←add_assoc,
        add_comm (-(r₃ • x)), ←sub_eq_add_neg, sub_add_cancel, ←add_smul,
        oangle_sign_smul_right, oangle_sign_smul_add_smul_left, ←mul_assoc, ←sign_mul,
        add_mul, mul_assoc, mul_comm r₂ r₁, ←mul_assoc, div_mul_cancel _ hr₁, add_comm,
        neg_mul, ←sub_eq_add_neg, mul_comm r₄, mul_comm r₃] }
end

<<<<<<< HEAD
=======
end orthonormal_basis

namespace orientation

open finite_dimensional

variables {V : Type*} [inner_product_space ℝ V]
variables [hd2 : fact (finrank ℝ V = 2)] (o : orientation ℝ V (fin 2))
include hd2 o

local notation `ob` := o.fin_orthonormal_basis dec_trivial hd2.out

/-- The oriented angle from `x` to `y`, modulo `2 * π`. If either vector is 0, this is 0.
See `inner_product_geometry.angle` for the corresponding unoriented angle definition. -/
def oangle (x y : V) : real.angle :=
(ob).oangle x y

/-- Oriented angles are continuous when the vectors involved are nonzero. -/
lemma continuous_at_oangle {x : V × V} (hx1 : x.1 ≠ 0) (hx2 : x.2 ≠ 0) :
  continuous_at (λ y : V × V, o.oangle y.1 y.2) x :=
(ob).continuous_at_oangle hx1 hx2

/-- If the first vector passed to `oangle` is 0, the result is 0. -/
@[simp] lemma oangle_zero_left (x : V) : o.oangle 0 x = 0 :=
(ob).oangle_zero_left x

/-- If the second vector passed to `oangle` is 0, the result is 0. -/
@[simp] lemma oangle_zero_right (x : V) : o.oangle x 0 = 0 :=
(ob).oangle_zero_right x

/-- If the two vectors passed to `oangle` are the same, the result is 0. -/
@[simp] lemma oangle_self (x : V) : o.oangle x x = 0 :=
(ob).oangle_self x

/-- Swapping the two vectors passed to `oangle` negates the angle. -/
lemma oangle_rev (x y : V) : o.oangle y x = -o.oangle x y :=
(ob).oangle_rev x y

/-- Adding the angles between two vectors in each order results in 0. -/
@[simp] lemma oangle_add_oangle_rev (x y : V) : o.oangle x y + o.oangle y x = 0 :=
(ob).oangle_add_oangle_rev x y

/-- Negating the first vector passed to `oangle` adds `π` to the angle. -/
lemma oangle_neg_left {x y : V} (hx : x ≠ 0) (hy : y ≠ 0) :
  o.oangle (-x) y = o.oangle x y + π :=
(ob).oangle_neg_left hx hy

/-- Negating the second vector passed to `oangle` adds `π` to the angle. -/
lemma oangle_neg_right {x y : V} (hx : x ≠ 0) (hy : y ≠ 0) :
  o.oangle x (-y) = o.oangle x y + π :=
(ob).oangle_neg_right hx hy

/-- Negating the first vector passed to `oangle` does not change twice the angle. -/
@[simp] lemma two_zsmul_oangle_neg_left (x y : V) :
  (2 : ℤ) • o.oangle (-x) y = (2 : ℤ) • o.oangle x y :=
(ob).two_zsmul_oangle_neg_left x y

/-- Negating the second vector passed to `oangle` does not change twice the angle. -/
@[simp] lemma two_zsmul_oangle_neg_right (x y : V) :
  (2 : ℤ) • o.oangle x (-y) = (2 : ℤ) • o.oangle x y :=
(ob).two_zsmul_oangle_neg_right x y

/-- Negating both vectors passed to `oangle` does not change the angle. -/
@[simp] lemma oangle_neg_neg (x y : V) : o.oangle (-x) (-y) = o.oangle x y :=
(ob).oangle_neg_neg x y

/-- Negating the first vector produces the same angle as negating the second vector. -/
lemma oangle_neg_left_eq_neg_right (x y : V) : o.oangle (-x) y = o.oangle x (-y) :=
(ob).oangle_neg_left_eq_neg_right x y

/-- The angle between the negation of a nonzero vector and that vector is `π`. -/
@[simp] lemma oangle_neg_self_left {x : V} (hx : x ≠ 0) : o.oangle (-x) x = π :=
(ob).oangle_neg_self_left hx

/-- The angle between a nonzero vector and its negation is `π`. -/
@[simp] lemma oangle_neg_self_right {x : V} (hx : x ≠ 0) : o.oangle x (-x) = π :=
(ob).oangle_neg_self_right hx

/-- Twice the angle between the negation of a vector and that vector is 0. -/
@[simp] lemma two_zsmul_oangle_neg_self_left (x : V) : (2 : ℤ) • o.oangle (-x) x = 0 :=
(ob).two_zsmul_oangle_neg_self_left x

/-- Twice the angle between a vector and its negation is 0. -/
@[simp] lemma two_zsmul_oangle_neg_self_right (x : V) : (2 : ℤ) • o.oangle x (-x) = 0 :=
(ob).two_zsmul_oangle_neg_self_right x

/-- Adding the angles between two vectors in each order, with the first vector in each angle
negated, results in 0. -/
@[simp] lemma oangle_add_oangle_rev_neg_left (x y : V) :
  o.oangle (-x) y + o.oangle (-y) x = 0 :=
(ob).oangle_add_oangle_rev_neg_left x y

/-- Adding the angles between two vectors in each order, with the second vector in each angle
negated, results in 0. -/
@[simp] lemma oangle_add_oangle_rev_neg_right (x y : V) :
  o.oangle x (-y) + o.oangle y (-x) = 0 :=
(ob).oangle_add_oangle_rev_neg_right x y

/-- Multiplying the first vector passed to `oangle` by a positive real does not change the
angle. -/
@[simp] lemma oangle_smul_left_of_pos (x y : V) {r : ℝ} (hr : 0 < r) :
  o.oangle (r • x) y = o.oangle x y :=
(ob).oangle_smul_left_of_pos x y hr

/-- Multiplying the second vector passed to `oangle` by a positive real does not change the
angle. -/
@[simp] lemma oangle_smul_right_of_pos (x y : V) {r : ℝ} (hr : 0 < r) :
  o.oangle x (r • y) = o.oangle x y :=
(ob).oangle_smul_right_of_pos x y hr

/-- Multiplying the first vector passed to `oangle` by a negative real produces the same angle
as negating that vector. -/
@[simp] lemma oangle_smul_left_of_neg (x y : V) {r : ℝ} (hr : r < 0) :
  o.oangle (r • x) y = o.oangle (-x) y :=
(ob).oangle_smul_left_of_neg x y hr

/-- Multiplying the second vector passed to `oangle` by a negative real produces the same angle
as negating that vector. -/
@[simp] lemma oangle_smul_right_of_neg (x y : V) {r : ℝ} (hr : r < 0) :
  o.oangle x (r • y) = o.oangle x (-y) :=
(ob).oangle_smul_right_of_neg x y hr

/-- The angle between a nonnegative multiple of a vector and that vector is 0. -/
@[simp] lemma oangle_smul_left_self_of_nonneg (x : V) {r : ℝ} (hr : 0 ≤ r) :
  o.oangle (r • x) x = 0 :=
(ob).oangle_smul_left_self_of_nonneg x hr

/-- The angle between a vector and a nonnegative multiple of that vector is 0. -/
@[simp] lemma oangle_smul_right_self_of_nonneg (x : V) {r : ℝ} (hr : 0 ≤ r) :
  o.oangle x (r • x) = 0 :=
(ob).oangle_smul_right_self_of_nonneg x hr

/-- The angle between two nonnegative multiples of the same vector is 0. -/
@[simp] lemma oangle_smul_smul_self_of_nonneg (x : V) {r₁ r₂ : ℝ} (hr₁ : 0 ≤ r₁) (hr₂ : 0 ≤ r₂) :
  o.oangle (r₁ • x) (r₂ • x) = 0 :=
(ob).oangle_smul_smul_self_of_nonneg x hr₁ hr₂

/-- Multiplying the first vector passed to `oangle` by a nonzero real does not change twice the
angle. -/
@[simp] lemma two_zsmul_oangle_smul_left_of_ne_zero (x y : V) {r : ℝ} (hr : r ≠ 0) :
  (2 : ℤ) • o.oangle (r • x) y = (2 : ℤ) • o.oangle x y :=
(ob).two_zsmul_oangle_smul_left_of_ne_zero x y hr

/-- Multiplying the second vector passed to `oangle` by a nonzero real does not change twice the
angle. -/
@[simp] lemma two_zsmul_oangle_smul_right_of_ne_zero (x y : V) {r : ℝ} (hr : r ≠ 0) :
  (2 : ℤ) • o.oangle x (r • y) = (2 : ℤ) • o.oangle x y :=
(ob).two_zsmul_oangle_smul_right_of_ne_zero x y hr

/-- Twice the angle between a multiple of a vector and that vector is 0. -/
@[simp] lemma two_zsmul_oangle_smul_left_self (x : V) {r : ℝ} :
  (2 : ℤ) • o.oangle (r • x) x = 0 :=
(ob).two_zsmul_oangle_smul_left_self x

/-- Twice the angle between a vector and a multiple of that vector is 0. -/
@[simp] lemma two_zsmul_oangle_smul_right_self (x : V) {r : ℝ} :
  (2 : ℤ) • o.oangle x (r • x) = 0 :=
(ob).two_zsmul_oangle_smul_right_self x

/-- Twice the angle between two multiples of a vector is 0. -/
@[simp] lemma two_zsmul_oangle_smul_smul_self (x : V) {r₁ r₂ : ℝ} :
  (2 : ℤ) • o.oangle (r₁ • x) (r₂ • x) = 0 :=
(ob).two_zsmul_oangle_smul_smul_self x

/-- The oriented angle between two vectors is zero if and only if the angle with the vectors
swapped is zero. -/
lemma oangle_eq_zero_iff_oangle_rev_eq_zero {x y : V} : o.oangle x y = 0 ↔ o.oangle y x = 0 :=
(ob).oangle_eq_zero_iff_oangle_rev_eq_zero

/-- The oriented angle between two vectors is zero if and only if they are on the same ray. -/
lemma oangle_eq_zero_iff_same_ray {x y : V} : o.oangle x y = 0 ↔ same_ray ℝ x y :=
(ob).oangle_eq_zero_iff_same_ray

/-- The oriented angle between two vectors is `π` if and only if the angle with the vectors
swapped is `π`. -/
lemma oangle_eq_pi_iff_oangle_rev_eq_pi {x y : V} : o.oangle x y = π ↔ o.oangle y x = π :=
(ob).oangle_eq_pi_iff_oangle_rev_eq_pi

/-- The oriented angle between two vectors is `π` if and only they are nonzero and the first is
on the same ray as the negation of the second. -/
lemma oangle_eq_pi_iff_same_ray_neg {x y : V} :
  o.oangle x y = π ↔ x ≠ 0 ∧ y ≠ 0 ∧ same_ray ℝ x (-y) :=
(ob).oangle_eq_pi_iff_same_ray_neg

/-- The oriented angle between two vectors is zero or `π` if and only if those two vectors are
not linearly independent. -/
lemma oangle_eq_zero_or_eq_pi_iff_not_linear_independent {x y : V} :
  (o.oangle x y = 0 ∨ o.oangle x y = π) ↔ ¬ linear_independent ℝ ![x, y] :=
(ob).oangle_eq_zero_or_eq_pi_iff_not_linear_independent

/-- The oriented angle between two vectors is zero or `π` if and only if the first vector is zero
or the second is a multiple of the first. -/
lemma oangle_eq_zero_or_eq_pi_iff_right_eq_smul {x y : V} :
  (o.oangle x y = 0 ∨ o.oangle x y = π) ↔ (x = 0 ∨ ∃ r : ℝ, y = r • x) :=
(ob).oangle_eq_zero_or_eq_pi_iff_right_eq_smul

/-- The oriented angle between two vectors is not zero or `π` if and only if those two vectors
are linearly independent. -/
lemma oangle_ne_zero_and_ne_pi_iff_linear_independent {x y : V} :
  (o.oangle x y ≠ 0 ∧ o.oangle x y ≠ π) ↔ linear_independent ℝ ![x, y] :=
(ob).oangle_ne_zero_and_ne_pi_iff_linear_independent

/-- Two vectors are equal if and only if they have equal norms and zero angle between them. -/
lemma eq_iff_norm_eq_and_oangle_eq_zero (x y : V) : x = y ↔ ∥x∥ = ∥y∥ ∧ o.oangle x y = 0 :=
(ob).eq_iff_norm_eq_and_oangle_eq_zero x y

/-- Two vectors with equal norms are equal if and only if they have zero angle between them. -/
lemma eq_iff_oangle_eq_zero_of_norm_eq {x y : V} (h : ∥x∥ = ∥y∥) : x = y ↔ o.oangle x y = 0 :=
(ob).eq_iff_oangle_eq_zero_of_norm_eq h

/-- Two vectors with zero angle between them are equal if and only if they have equal norms. -/
lemma eq_iff_norm_eq_of_oangle_eq_zero {x y : V} (h : o.oangle x y = 0) : x = y ↔ ∥x∥ = ∥y∥ :=
(ob).eq_iff_norm_eq_of_oangle_eq_zero h

/-- Given three nonzero vectors, the angle between the first and the second plus the angle
between the second and the third equals the angle between the first and the third. -/
@[simp] lemma oangle_add {x y z : V} (hx : x ≠ 0) (hy : y ≠ 0) (hz : z ≠ 0) :
  o.oangle x y + o.oangle y z = o.oangle x z :=
(ob).oangle_add hx hy hz

/-- Given three nonzero vectors, the angle between the second and the third plus the angle
between the first and the second equals the angle between the first and the third. -/
@[simp] lemma oangle_add_swap {x y z : V} (hx : x ≠ 0) (hy : y ≠ 0) (hz : z ≠ 0) :
   o.oangle y z + o.oangle x y = o.oangle x z :=
(ob).oangle_add_swap hx hy hz

/-- Given three nonzero vectors, the angle between the first and the third minus the angle
between the first and the second equals the angle between the second and the third. -/
@[simp] lemma oangle_sub_left {x y z : V} (hx : x ≠ 0) (hy : y ≠ 0) (hz : z ≠ 0) :
  o.oangle x z - o.oangle x y = o.oangle y z :=
(ob).oangle_sub_left hx hy hz

/-- Given three nonzero vectors, the angle between the first and the third minus the angle
between the second and the third equals the angle between the first and the second. -/
@[simp] lemma oangle_sub_right {x y z : V} (hx : x ≠ 0) (hy : y ≠ 0) (hz : z ≠ 0) :
  o.oangle x z - o.oangle y z = o.oangle x y :=
(ob).oangle_sub_right hx hy hz

/-- Given three nonzero vectors, adding the angles between them in cyclic order results in 0. -/
@[simp] lemma oangle_add_cyc3 {x y z : V} (hx : x ≠ 0) (hy : y ≠ 0) (hz : z ≠ 0) :
  o.oangle x y + o.oangle y z + o.oangle z x = 0 :=
(ob).oangle_add_cyc3 hx hy hz

/-- Given three nonzero vectors, adding the angles between them in cyclic order, with the first
vector in each angle negated, results in π. If the vectors add to 0, this is a version of the
sum of the angles of a triangle. -/
@[simp] lemma oangle_add_cyc3_neg_left {x y z : V} (hx : x ≠ 0) (hy : y ≠ 0) (hz : z ≠ 0) :
  o.oangle (-x) y + o.oangle (-y) z + o.oangle (-z) x = π :=
(ob).oangle_add_cyc3_neg_left hx hy hz

/-- Given three nonzero vectors, adding the angles between them in cyclic order, with the second
vector in each angle negated, results in π. If the vectors add to 0, this is a version of the
sum of the angles of a triangle. -/
@[simp] lemma oangle_add_cyc3_neg_right {x y z : V} (hx : x ≠ 0) (hy : y ≠ 0) (hz : z ≠ 0) :
  o.oangle x (-y) + o.oangle y (-z) + o.oangle z (-x) = π :=
(ob).oangle_add_cyc3_neg_right hx hy hz

/-- Pons asinorum, oriented vector angle form. -/
lemma oangle_sub_eq_oangle_sub_rev_of_norm_eq {x y : V} (h : ∥x∥ = ∥y∥) :
  o.oangle x (x - y) = o.oangle (y - x) y :=
(ob).oangle_sub_eq_oangle_sub_rev_of_norm_eq h

/-- The angle at the apex of an isosceles triangle is `π` minus twice a base angle, oriented
vector angle form. -/
lemma oangle_eq_pi_sub_two_zsmul_oangle_sub_of_norm_eq {x y : V} (hn : x ≠ y) (h : ∥x∥ = ∥y∥) :
  o.oangle y x = π - (2 : ℤ) • o.oangle (y - x) y :=
(ob).oangle_eq_pi_sub_two_zsmul_oangle_sub_of_norm_eq hn h

/-- Angle at center of a circle equals twice angle at circumference, oriented vector angle
form. -/
lemma oangle_eq_two_zsmul_oangle_sub_of_norm_eq {x y z : V} (hxyne : x ≠ y) (hxzne : x ≠ z)
  (hxy : ∥x∥ = ∥y∥) (hxz : ∥x∥ = ∥z∥) : o.oangle y z = (2 : ℤ) • o.oangle (y - x) (z - x) :=
(ob).oangle_eq_two_zsmul_oangle_sub_of_norm_eq hxyne hxzne hxy hxz

/-- Angle at center of a circle equals twice angle at circumference, oriented vector angle
form with radius specified. -/
lemma oangle_eq_two_zsmul_oangle_sub_of_norm_eq_real {x y z : V} (hxyne : x ≠ y) (hxzne : x ≠ z)
  {r : ℝ} (hx : ∥x∥ = r) (hy : ∥y∥ = r) (hz : ∥z∥ = r) :
  o.oangle y z = (2 : ℤ) • o.oangle (y - x) (z - x) :=
(ob).oangle_eq_two_zsmul_oangle_sub_of_norm_eq_real hxyne hxzne hx hy hz

/-- Oriented vector angle version of "angles in same segment are equal" and "opposite angles of
a cyclic quadrilateral add to π", for oriented angles mod π (for which those are the same
result), represented here as equality of twice the angles. -/
lemma two_zsmul_oangle_sub_eq_two_zsmul_oangle_sub_of_norm_eq {x₁ x₂ y z : V} (hx₁yne : x₁ ≠ y)
  (hx₁zne : x₁ ≠ z) (hx₂yne : x₂ ≠ y) (hx₂zne : x₂ ≠ z) {r : ℝ} (hx₁ : ∥x₁∥ = r) (hx₂ : ∥x₂∥ = r)
  (hy : ∥y∥ = r) (hz : ∥z∥ = r) :
  (2 : ℤ) • o.oangle (y - x₁) (z - x₁) = (2 : ℤ) • o.oangle (y - x₂) (z - x₂) :=
(ob).two_zsmul_oangle_sub_eq_two_zsmul_oangle_sub_of_norm_eq hx₁yne hx₁zne hx₂yne hx₂zne hx₁ hx₂
  hy hz

/-- A rotation by the oriented angle `θ`. -/
def rotation (θ : real.angle) : V ≃ₗᵢ[ℝ] V :=
(ob).rotation θ

/-- The determinant of `rotation` (as a linear map) is equal to `1`. -/
@[simp] lemma det_rotation (θ : real.angle) :
  ((o.rotation θ).to_linear_equiv : V →ₗ[ℝ] V).det = 1 :=
(ob).det_rotation θ

/-- The determinant of `rotation` (as a linear equiv) is equal to `1`. -/
@[simp] lemma linear_equiv_det_rotation (θ : real.angle) :
  (o.rotation θ).to_linear_equiv.det = 1 :=
(ob).linear_equiv_det_rotation θ

/-- The inverse of `rotation` is rotation by the negation of the angle. -/
@[simp] lemma rotation_symm (θ : real.angle) : (o.rotation θ).symm = o.rotation (-θ) :=
(ob).rotation_symm θ

/-- Rotation by 0 is the identity. -/
@[simp] lemma rotation_zero : o.rotation 0 = linear_isometry_equiv.refl ℝ V :=
(ob).rotation_zero

/-- Rotation by π is negation. -/
lemma rotation_pi : o.rotation π = linear_isometry_equiv.neg ℝ :=
(ob).rotation_pi

/-- Rotating twice is equivalent to rotating by the sum of the angles. -/
@[simp] lemma rotation_trans (θ₁ θ₂ : real.angle) :
  (o.rotation θ₁).trans (o.rotation θ₂) = o.rotation (θ₂ + θ₁) :=
(ob).rotation_trans θ₁ θ₂

/-- Rotating the first vector by `θ` subtracts `θ` from the angle between two vectors. -/
@[simp] lemma oangle_rotation_left {x y : V} (hx : x ≠ 0) (hy : y ≠ 0) (θ : real.angle) :
  o.oangle (o.rotation θ x) y = o.oangle x y - θ :=
(ob).oangle_rotation_left hx hy θ

/-- Rotating the second vector by `θ` adds `θ` to the angle between two vectors. -/
@[simp] lemma oangle_rotation_right {x y : V} (hx : x ≠ 0) (hy : y ≠ 0) (θ : real.angle) :
  o.oangle x (o.rotation θ y) = o.oangle x y + θ :=
(ob).oangle_rotation_right hx hy θ

/-- The rotation of a vector by `θ` has an angle of `-θ` from that vector. -/
@[simp] lemma oangle_rotation_self_left {x : V} (hx : x ≠ 0) (θ : real.angle) :
  o.oangle (o.rotation θ x) x = -θ :=
(ob).oangle_rotation_self_left hx θ

/-- A vector has an angle of `θ` from the rotation of that vector by `θ`. -/
@[simp] lemma oangle_rotation_self_right {x : V} (hx : x ≠ 0) (θ : real.angle) :
  o.oangle x (o.rotation θ x) = θ :=
(ob).oangle_rotation_self_right hx θ

/-- Rotating the first vector by the angle between the two vectors results an an angle of 0. -/
@[simp] lemma oangle_rotation_oangle_left (x y : V) :
  o.oangle (o.rotation (o.oangle x y) x) y = 0 :=
(ob).oangle_rotation_oangle_left x y

/-- Rotating the first vector by the angle between the two vectors and swapping the vectors
results an an angle of 0. -/
@[simp] lemma oangle_rotation_oangle_right (x y : V) :
  o.oangle y (o.rotation (o.oangle x y) x) = 0 :=
(ob).oangle_rotation_oangle_right x y

/-- Rotating both vectors by the same angle does not change the angle between those vectors. -/
@[simp] lemma oangle_rotation (x y : V) (θ : real.angle) :
  o.oangle (o.rotation θ x) (o.rotation θ y) = o.oangle x y :=
(ob).oangle_rotation x y θ

/-- A rotation of a nonzero vector equals that vector if and only if the angle is zero. -/
@[simp] lemma rotation_eq_self_iff_angle_eq_zero {x : V} (hx : x ≠ 0) (θ : real.angle) :
  o.rotation θ x = x ↔ θ = 0 :=
(ob).rotation_eq_self_iff_angle_eq_zero hx θ

/-- A nonzero vector equals a rotation of that vector if and only if the angle is zero. -/
@[simp] lemma eq_rotation_self_iff_angle_eq_zero {x : V} (hx : x ≠ 0) (θ : real.angle) :
  x = o.rotation θ x ↔ θ = 0 :=
(ob).eq_rotation_self_iff_angle_eq_zero hx θ

/-- A rotation of a vector equals that vector if and only if the vector or the angle is zero. -/
lemma rotation_eq_self_iff (x : V) (θ : real.angle) :
  o.rotation θ x = x ↔ x = 0 ∨ θ = 0 :=
(ob).rotation_eq_self_iff x θ

/-- A vector equals a rotation of that vector if and only if the vector or the angle is zero. -/
lemma eq_rotation_self_iff (x : V) (θ : real.angle) :
  x = o.rotation θ x ↔ x = 0 ∨ θ = 0 :=
(ob).eq_rotation_self_iff x θ

/-- Rotating a vector by the angle to another vector gives the second vector if and only if the
norms are equal. -/
@[simp] lemma rotation_oangle_eq_iff_norm_eq (x y : V) :
  o.rotation (o.oangle x y) x = y ↔ ∥x∥ = ∥y∥ :=
(ob).rotation_oangle_eq_iff_norm_eq x y

/-- The angle between two nonzero vectors is `θ` if and only if the second vector is the first
rotated by `θ` and scaled by the ratio of the norms. -/
lemma oangle_eq_iff_eq_norm_div_norm_smul_rotation_of_ne_zero {x y : V} (hx : x ≠ 0) (hy : y ≠ 0)
  (θ : real.angle) : o.oangle x y = θ ↔ y = (∥y∥ / ∥x∥) • o.rotation θ x :=
(ob).oangle_eq_iff_eq_norm_div_norm_smul_rotation_of_ne_zero hx hy θ

/-- The angle between two nonzero vectors is `θ` if and only if the second vector is the first
rotated by `θ` and scaled by a positive real. -/
lemma oangle_eq_iff_eq_pos_smul_rotation_of_ne_zero {x y : V} (hx : x ≠ 0) (hy : y ≠ 0)
  (θ : real.angle) : o.oangle x y = θ ↔ ∃ r : ℝ, 0 < r ∧ y = r • o.rotation θ x :=
(ob).oangle_eq_iff_eq_pos_smul_rotation_of_ne_zero hx hy θ

/-- The angle between two vectors is `θ` if and only if they are nonzero and the second vector
is the first rotated by `θ` and scaled by the ratio of the norms, or `θ` and at least one of the
vectors are zero. -/
lemma oangle_eq_iff_eq_norm_div_norm_smul_rotation_or_eq_zero {x y : V} (θ : real.angle) :
  o.oangle x y = θ ↔
    (x ≠ 0 ∧ y ≠ 0 ∧ y = (∥y∥ / ∥x∥) • o.rotation θ x) ∨ (θ = 0 ∧ (x = 0 ∨ y = 0)) :=
(ob).oangle_eq_iff_eq_norm_div_norm_smul_rotation_or_eq_zero θ

/-- The angle between two vectors is `θ` if and only if they are nonzero and the second vector
is the first rotated by `θ` and scaled by a positive real, or `θ` and at least one of the
vectors are zero. -/
lemma oangle_eq_iff_eq_pos_smul_rotation_or_eq_zero {x y : V} (θ : real.angle) :
  o.oangle x y = θ ↔
    (x ≠ 0 ∧ y ≠ 0 ∧ ∃ r : ℝ, 0 < r ∧ y = r • o.rotation θ x) ∨ (θ = 0 ∧ (x = 0 ∨ y = 0)) :=
(ob).oangle_eq_iff_eq_pos_smul_rotation_or_eq_zero θ

/-- Any linear isometric equivalence in `V` with positive determinant is `rotation`. -/
lemma exists_linear_isometry_equiv_eq_of_det_pos {f : V ≃ₗᵢ[ℝ] V}
  (hd : 0 < (f.to_linear_equiv : V →ₗ[ℝ] V).det) : ∃ θ : real.angle, f = o.rotation θ :=
(ob).exists_linear_isometry_equiv_eq_of_det_pos hd

/-- The angle between two vectors, with respect to an orientation given by `orientation.map`
with a linear isometric equivalence, equals the angle between those two vectors, transformed by
the inverse of that equivalence, with respect to the original orientation. -/
@[simp] lemma oangle_map (x y : V) (f : V ≃ₗᵢ[ℝ] V) :
  (orientation.map (fin 2) f.to_linear_equiv o).oangle x y = o.oangle (f.symm x) (f.symm y) :=
begin
  convert (ob).oangle_map x y f using 1,
  refine orthonormal_basis.oangle_eq_of_orientation_eq _ _ _ _ _,
  simp_rw [orthonormal_basis.to_basis_map, basis.orientation_map,
    orientation.fin_orthonormal_basis_orientation],
end

/-- `orientation.oangle` equals `orthonormal.oangle` for any orthonormal basis with that
orientation. -/
lemma oangle_eq_basis_oangle (b : orthonormal_basis (fin 2) ℝ V)
  (h : b.to_basis.orientation = o) (x y : V) : o.oangle x y = b.oangle x y :=
begin
  rw oangle,
  refine orthonormal_basis.oangle_eq_of_orientation_eq _ _ _ _ _,
  simp [h]
end

/-- Negating the orientation negates the value of `oangle`. -/
lemma oangle_neg_orientation_eq_neg (x y : V) : (-o).oangle x y = -(o.oangle x y) :=
begin
  simp_rw oangle,
  refine orthonormal_basis.oangle_eq_neg_of_orientation_eq_neg _ _ _ _ _,
  simp_rw orientation.fin_orthonormal_basis_orientation
end

/-- `orientation.rotation` equals `orthonormal.rotation` for any orthonormal basis with that
orientation. -/
lemma rotation_eq_basis_rotation (b : orthonormal_basis (fin 2) ℝ V)
  (h : b.to_basis.orientation = o) (θ : ℝ) : o.rotation θ = b.rotation θ :=
begin
  rw rotation,
  refine orthonormal_basis.rotation_eq_of_orientation_eq _ _ _ _,
  simp [h]
end

/-- Negating the orientation negates the angle in `rotation`. -/
lemma rotation_neg_orientation_eq_neg (θ : real.angle) :
  (-o).rotation θ = o.rotation (-θ) :=
begin
  simp_rw rotation,
  refine orthonormal_basis.rotation_eq_rotation_neg_of_orientation_eq_neg _ _ _ _,
  simp_rw orientation.fin_orthonormal_basis_orientation
end

/-- The inner product of two vectors is the product of the norms and the cosine of the oriented
angle between the vectors. -/
lemma inner_eq_norm_mul_norm_mul_cos_oangle (x y : V) :
  ⟪x, y⟫ = ∥x∥ * ∥y∥ * real.angle.cos (o.oangle x y) :=
(ob).inner_eq_norm_mul_norm_mul_cos_oangle x y

/-- The cosine of the oriented angle between two nonzero vectors is the inner product divided by
the product of the norms. -/
lemma cos_oangle_eq_inner_div_norm_mul_norm {x y : V} (hx : x ≠ 0) (hy : y ≠ 0) :
  real.angle.cos (o.oangle x y) = ⟪x, y⟫ / (∥x∥ * ∥y∥) :=
(ob).cos_oangle_eq_inner_div_norm_mul_norm hx hy

/-- The cosine of the oriented angle between two nonzero vectors equals that of the unoriented
angle. -/
lemma cos_oangle_eq_cos_angle {x y : V} (hx : x ≠ 0) (hy : y ≠ 0) :
  real.angle.cos (o.oangle x y) = real.cos (inner_product_geometry.angle x y) :=
(ob).cos_oangle_eq_cos_angle hx hy

/-- The oriented angle between two nonzero vectors is plus or minus the unoriented angle. -/
lemma oangle_eq_angle_or_eq_neg_angle {x y : V} (hx : x ≠ 0) (hy : y ≠ 0) :
  o.oangle x y = inner_product_geometry.angle x y ∨
    o.oangle x y = -inner_product_geometry.angle x y :=
(ob).oangle_eq_angle_or_eq_neg_angle hx hy

/-- The unoriented angle between two nonzero vectors is the absolute value of the oriented angle,
converted to a real. -/
lemma angle_eq_abs_oangle_to_real {x y : V} (hx : x ≠ 0) (hy : y ≠ 0) :
  inner_product_geometry.angle x y = |(o.oangle x y).to_real| :=
(ob).angle_eq_abs_oangle_to_real hx hy

/-- If the sign of the oriented angle between two vectors is zero, either one of the vectors is
zero or the unoriented angle is 0 or π. -/
lemma eq_zero_or_angle_eq_zero_or_pi_of_sign_oangle_eq_zero {x y : V}
  (h : (o.oangle x y).sign = 0) :
  x = 0 ∨ y = 0 ∨ inner_product_geometry.angle x y = 0 ∨ inner_product_geometry.angle x y = π :=
(ob).eq_zero_or_angle_eq_zero_or_pi_of_sign_oangle_eq_zero h

/-- If two unoriented angles are equal, and the signs of the corresponding oriented angles are
equal, then the oriented angles are equal (even in degenerate cases). -/
lemma oangle_eq_of_angle_eq_of_sign_eq {w x y z : V}
  (h : inner_product_geometry.angle w x = inner_product_geometry.angle y z)
  (hs : (o.oangle w x).sign = (o.oangle y z).sign) : o.oangle w x = o.oangle y z :=
(ob).oangle_eq_of_angle_eq_of_sign_eq h hs

/-- If the signs of two oriented angles between nonzero vectors are equal, the oriented angles are
equal if and only if the unoriented angles are equal. -/
lemma angle_eq_iff_oangle_eq_of_sign_eq {w x y z : V} (hw : w ≠ 0) (hx : x ≠ 0) (hy : y ≠ 0)
  (hz : z ≠ 0) (hs : (o.oangle w x).sign = (o.oangle y z).sign) :
  inner_product_geometry.angle w x = inner_product_geometry.angle y z ↔
    o.oangle w x = o.oangle y z :=
(ob).angle_eq_iff_oangle_eq_of_sign_eq hw hx hy hz hs

/-- The oriented angle between two nonzero vectors is zero if and only if the unoriented angle
is zero. -/
lemma oangle_eq_zero_iff_angle_eq_zero {x y : V} (hx : x ≠ 0) (hy : y ≠ 0) :
  o.oangle x y = 0 ↔ inner_product_geometry.angle x y = 0 :=
(ob).oangle_eq_zero_iff_angle_eq_zero hx hy

/-- The oriented angle between two vectors is `π` if and only if the unoriented angle is `π`. -/
lemma oangle_eq_pi_iff_angle_eq_pi {x y : V} :
  o.oangle x y = π ↔ inner_product_geometry.angle x y = π :=
(ob).oangle_eq_pi_iff_angle_eq_pi

/-- Negating the first vector passed to `oangle` negates the sign of the angle. -/
@[simp] lemma oangle_sign_neg_left (x y : V) :
  (o.oangle (-x) y).sign = -((o.oangle x y).sign) :=
(ob).oangle_sign_neg_left x y

/-- Negating the second vector passed to `oangle` negates the sign of the angle. -/
@[simp] lemma oangle_sign_neg_right (x y : V) :
  (o.oangle x (-y)).sign = -((o.oangle x y).sign) :=
(ob).oangle_sign_neg_right x y

/-- Multiplying the first vector passed to `oangle` by a real multiplies the sign of the angle by
the sign of the real. -/
@[simp] lemma oangle_sign_smul_left (x y : V) (r : ℝ) :
  (o.oangle (r • x) y).sign = sign r * (o.oangle x y).sign :=
(ob).oangle_sign_smul_left x y r

/-- Multiplying the second vector passed to `oangle` by a real multiplies the sign of the angle by
the sign of the real. -/
@[simp] lemma oangle_sign_smul_right (x y : V) (r : ℝ) :
  (o.oangle x (r • y)).sign = sign r * (o.oangle x y).sign :=
(ob).oangle_sign_smul_right x y r

/-- Adding a multiple of the first vector passed to `oangle` to the second vector does not change
the sign of the angle. -/
@[simp] lemma oangle_sign_smul_add_right (x y : V) (r : ℝ) :
  (o.oangle x (r • x + y)).sign = (o.oangle x y).sign :=
(ob).oangle_sign_smul_add_right x y r

/-- Adding a multiple of the second vector passed to `oangle` to the first vector does not change
the sign of the angle. -/
@[simp] lemma oangle_sign_add_smul_left (x y : V) (r : ℝ) :
  (o.oangle (x + r • y) y).sign = (o.oangle x y).sign :=
(ob).oangle_sign_add_smul_left x y r

/-- Subtracting a multiple of the first vector passed to `oangle` from the second vector does
not change the sign of the angle. -/
@[simp] lemma oangle_sign_sub_smul_right (x y : V) (r : ℝ) :
  (o.oangle x (y - r • x)).sign = (o.oangle x y).sign :=
(ob).oangle_sign_sub_smul_right x y r

/-- Subtracting a multiple of the second vector passed to `oangle` from the first vector does
not change the sign of the angle. -/
@[simp] lemma oangle_sign_sub_smul_left (x y : V) (r : ℝ) :
  (o.oangle (x - r • y) y).sign = (o.oangle x y).sign :=
(ob).oangle_sign_sub_smul_left x y r

/-- The sign of the angle between a vector, and a linear combination of that vector with a second
vector, is the sign of the factor by which the second vector is multiplied in that combination
multiplied by the sign of the angle between the two vectors. -/
@[simp] lemma oangle_sign_smul_add_smul_right (x y : V) (r₁ r₂ : ℝ) :
  (o.oangle x (r₁ • x + r₂ • y)).sign = sign r₂ * (o.oangle x y).sign :=
(ob).oangle_sign_smul_add_smul_right x y r₁ r₂

/-- The sign of the angle between a linear combination of two vectors and the second vector is
the sign of the factor by which the first vector is multiplied in that combination multiplied by
the sign of the angle between the two vectors. -/
@[simp] lemma oangle_sign_smul_add_smul_left (x y : V) (r₁ r₂ : ℝ) :
  (o.oangle (r₁ • x + r₂ • y) y).sign = sign r₁ * (o.oangle x y).sign :=
(ob).oangle_sign_smul_add_smul_left x y r₁ r₂

/-- The sign of the angle between two linear combinations of two vectors is the sign of the
determinant of the factors in those combinations multiplied by the sign of the angle between the
two vectors. -/
lemma oangle_sign_smul_add_smul_smul_add_smul (x y : V) (r₁ r₂ r₃ r₄ : ℝ) :
  (o.oangle (r₁ • x + r₂ • y) (r₃ • x + r₄ • y)).sign =
    sign (r₁ * r₄ - r₂ * r₃) * (o.oangle x y).sign :=
(ob).oangle_sign_smul_add_smul_smul_add_smul x y r₁ r₂ r₃ r₄

>>>>>>> 96f2e180
end orientation

namespace euclidean_geometry

open finite_dimensional

variables {V : Type*} {P : Type*} [inner_product_space ℝ V] [metric_space P]
variables [normed_add_torsor V P] [hd2 : fact (finrank ℝ V = 2)] [module.oriented ℝ V (fin 2)]
include hd2

local notation `o` := module.oriented.positive_orientation

/-- The oriented angle at `p₂` between the line segments to `p₁` and `p₃`, modulo `2 * π`. If
either of those points equals `p₂`, this is 0. See `euclidean_geometry.angle` for the
corresponding unoriented angle definition. -/
def oangle (p₁ p₂ p₃ : P) : real.angle := (o).oangle (p₁ -ᵥ p₂) (p₃ -ᵥ p₂)

localized "notation (name := oangle) `∡` := euclidean_geometry.oangle" in euclidean_geometry

/-- Oriented angles are continuous when neither end point equals the middle point. -/
lemma continuous_at_oangle {x : P × P × P} (hx12 : x.1 ≠ x.2.1) (hx32 : x.2.2 ≠ x.2.1) :
  continuous_at (λ y : P × P × P, ∡ y.1 y.2.1 y.2.2) x :=
begin
  let f : P × P × P → V × V := λ y, (y.1 -ᵥ y.2.1, y.2.2 -ᵥ y.2.1),
  have hf1 : (f x).1 ≠ 0, by simp [hx12],
  have hf2 : (f x).2 ≠ 0, by simp [hx32],
  exact ((o).continuous_at_oangle hf1 hf2).comp
    ((continuous_fst.vsub continuous_snd.fst).prod_mk
      (continuous_snd.snd.vsub continuous_snd.fst)).continuous_at
end

/-- The angle ∡AAB at a point. -/
@[simp] lemma oangle_self_left (p₁ p₂ : P) : ∡ p₁ p₁ p₂ = 0 :=
by simp [oangle]

/-- The angle ∡ABB at a point. -/
@[simp] lemma oangle_self_right (p₁ p₂ : P) : ∡ p₁ p₂ p₂ = 0 :=
by simp [oangle]

/-- The angle ∡ABA at a point. -/
@[simp] lemma oangle_self_left_right (p₁ p₂ : P) : ∡ p₁ p₂ p₁ = 0 :=
(o).oangle_self _

/-- Reversing the order of the points passed to `oangle` negates the angle. -/
lemma oangle_rev (p₁ p₂ p₃ : P) : ∡ p₃ p₂ p₁ = -∡ p₁ p₂ p₃ :=
(o).oangle_rev _ _

/-- Adding an angle to that with the order of the points reversed results in 0. -/
@[simp] lemma oangle_add_oangle_rev (p₁ p₂ p₃ : P) : ∡ p₁ p₂ p₃ + ∡ p₃ p₂ p₁ = 0 :=
(o).oangle_add_oangle_rev _ _

/-- An oriented angle is zero if and only if the angle with the order of the points reversed is
zero. -/
lemma oangle_eq_zero_iff_oangle_rev_eq_zero {p₁ p₂ p₃ : P} : ∡ p₁ p₂ p₃ = 0 ↔ ∡ p₃ p₂ p₁ = 0 :=
(o).oangle_eq_zero_iff_oangle_rev_eq_zero

/-- An oriented angle is `π` if and only if the angle with the order of the points reversed is
`π`. -/
lemma oangle_eq_pi_iff_oangle_rev_eq_pi {p₁ p₂ p₃ : P} : ∡ p₁ p₂ p₃ = π ↔ ∡ p₃ p₂ p₁ = π :=
(o).oangle_eq_pi_iff_oangle_rev_eq_pi

/-- An oriented angle is not zero or `π` if and only if the three points are affinely
independent. -/
lemma oangle_ne_zero_and_ne_pi_iff_affine_independent {p₁ p₂ p₃ : P} :
  (∡ p₁ p₂ p₃ ≠ 0 ∧ ∡ p₁ p₂ p₃ ≠ π) ↔ affine_independent ℝ ![p₁, p₂, p₃] :=
begin
  rw [oangle, (o).oangle_ne_zero_and_ne_pi_iff_linear_independent,
      affine_independent_iff_linear_independent_vsub ℝ _ (1 : fin 3),
      ←linear_independent_equiv (fin_succ_above_equiv (1 : fin 3)).to_equiv],
  convert iff.rfl,
  ext i,
  fin_cases i;
    refl
end

/-- An oriented angle is zero or `π` if and only if the three points are collinear. -/
lemma oangle_eq_zero_or_eq_pi_iff_collinear {p₁ p₂ p₃ : P} :
  (∡ p₁ p₂ p₃ = 0 ∨ ∡ p₁ p₂ p₃ = π) ↔ collinear ℝ ({p₁, p₂, p₃} : set P) :=
begin
  rw [←not_iff_not, not_or_distrib, oangle_ne_zero_and_ne_pi_iff_affine_independent,
      affine_independent_iff_not_collinear],
  simp [-set.union_singleton]
end

/-- Given three points not equal to `p`, the angle between the first and the second at `p` plus
the angle between the second and the third equals the angle between the first and the third. -/
@[simp] lemma oangle_add {p p₁ p₂ p₃ : P} (hp₁ : p₁ ≠ p) (hp₂ : p₂ ≠ p) (hp₃ : p₃ ≠ p) :
  ∡ p₁ p p₂ + ∡ p₂ p p₃ = ∡ p₁ p p₃ :=
(o).oangle_add (vsub_ne_zero.2 hp₁) (vsub_ne_zero.2 hp₂) (vsub_ne_zero.2 hp₃)

/-- Given three points not equal to `p`, the angle between the second and the third at `p` plus
the angle between the first and the second equals the angle between the first and the third. -/
@[simp] lemma oangle_add_swap {p p₁ p₂ p₃ : P} (hp₁ : p₁ ≠ p) (hp₂ : p₂ ≠ p) (hp₃ : p₃ ≠ p) :
  ∡ p₂ p p₃ + ∡ p₁ p p₂ = ∡ p₁ p p₃ :=
(o).oangle_add_swap (vsub_ne_zero.2 hp₁) (vsub_ne_zero.2 hp₂) (vsub_ne_zero.2 hp₃)

/-- Given three points not equal to `p`, the angle between the first and the third at `p` minus
the angle between the first and the second equals the angle between the second and the third. -/
@[simp] lemma oangle_sub_left {p p₁ p₂ p₃ : P} (hp₁ : p₁ ≠ p) (hp₂ : p₂ ≠ p) (hp₃ : p₃ ≠ p) :
  ∡ p₁ p p₃ - ∡ p₁ p p₂ = ∡ p₂ p p₃ :=
(o).oangle_sub_left (vsub_ne_zero.2 hp₁) (vsub_ne_zero.2 hp₂) (vsub_ne_zero.2 hp₃)

/-- Given three points not equal to `p`, the angle between the first and the third at `p` minus
the angle between the second and the third equals the angle between the first and the second. -/
@[simp] lemma oangle_sub_right {p p₁ p₂ p₃ : P} (hp₁ : p₁ ≠ p) (hp₂ : p₂ ≠ p) (hp₃ : p₃ ≠ p) :
  ∡ p₁ p p₃ - ∡ p₂ p p₃ = ∡ p₁ p p₂ :=
(o).oangle_sub_right (vsub_ne_zero.2 hp₁) (vsub_ne_zero.2 hp₂) (vsub_ne_zero.2 hp₃)

/-- Given three points not equal to `p`, adding the angles between them at `p` in cyclic order
results in 0. -/
@[simp] lemma oangle_add_cyc3 {p p₁ p₂ p₃ : P} (hp₁ : p₁ ≠ p) (hp₂ : p₂ ≠ p) (hp₃ : p₃ ≠ p) :
  ∡ p₁ p p₂ + ∡ p₂ p p₃ + ∡ p₃ p p₁ = 0 :=
(o).oangle_add_cyc3 (vsub_ne_zero.2 hp₁) (vsub_ne_zero.2 hp₂) (vsub_ne_zero.2 hp₃)

/-- Pons asinorum, oriented angle-at-point form. -/
lemma oangle_eq_oangle_of_dist_eq {p₁ p₂ p₃ : P} (h : dist p₁ p₂ = dist p₁ p₃) :
  ∡ p₁ p₂ p₃ = ∡ p₂ p₃ p₁ :=
begin
  simp_rw dist_eq_norm_vsub at h,
  rw [oangle, oangle, ←vsub_sub_vsub_cancel_left p₃ p₂ p₁, ←vsub_sub_vsub_cancel_left p₂ p₃ p₁,
      (o).oangle_sub_eq_oangle_sub_rev_of_norm_eq h]
end

/-- The angle at the apex of an isosceles triangle is `π` minus twice a base angle, oriented
angle-at-point form. -/
lemma oangle_eq_pi_sub_two_zsmul_oangle_of_dist_eq {p₁ p₂ p₃ : P} (hn : p₂ ≠ p₃)
  (h : dist p₁ p₂ = dist p₁ p₃) : ∡ p₃ p₁ p₂ = π - (2 : ℤ) • ∡ p₁ p₂ p₃ :=
begin
  simp_rw dist_eq_norm_vsub at h,
  rw [oangle, oangle],
  convert (o).oangle_eq_pi_sub_two_zsmul_oangle_sub_of_norm_eq _ h using 1,
  { rw [←neg_vsub_eq_vsub_rev p₁ p₃, ←neg_vsub_eq_vsub_rev p₁ p₂, (o).oangle_neg_neg] },
  { rw [←(o).oangle_sub_eq_oangle_sub_rev_of_norm_eq h], simp },
  { simpa using hn }
end

/-- The cosine of the oriented angle at `p` between two points not equal to `p` equals that of the
unoriented angle. -/
lemma cos_oangle_eq_cos_angle {p p₁ p₂ : P} (hp₁ : p₁ ≠ p) (hp₂ : p₂ ≠ p) :
  real.angle.cos (∡ p₁ p p₂) = real.cos (∠ p₁ p p₂) :=
(o).cos_oangle_eq_cos_angle (vsub_ne_zero.2 hp₁) (vsub_ne_zero.2 hp₂)

/-- The oriented angle at `p` between two points not equal to `p` is plus or minus the unoriented
angle. -/
lemma oangle_eq_angle_or_eq_neg_angle {p p₁ p₂ : P} (hp₁ : p₁ ≠ p) (hp₂ : p₂ ≠ p) :
  ∡ p₁ p p₂ = ∠ p₁ p p₂ ∨ ∡ p₁ p p₂ = -∠ p₁ p p₂ :=
(o).oangle_eq_angle_or_eq_neg_angle (vsub_ne_zero.2 hp₁) (vsub_ne_zero.2 hp₂)

/-- The unoriented angle at `p` between two points not equal to `p` is the absolute value of the
oriented angle. -/
lemma angle_eq_abs_oangle_to_real {p p₁ p₂ : P} (hp₁ : p₁ ≠ p) (hp₂ : p₂ ≠ p) :
  ∠ p₁ p p₂ = |(∡ p₁ p p₂).to_real| :=
(o).angle_eq_abs_oangle_to_real (vsub_ne_zero.2 hp₁) (vsub_ne_zero.2 hp₂)

/-- If the sign of the oriented angle at `p` between two points is zero, either one of the points
equals `p` or the unoriented angle is 0 or π. -/
lemma eq_zero_or_angle_eq_zero_or_pi_of_sign_oangle_eq_zero {p p₁ p₂ : P}
  (h : (∡ p₁ p p₂).sign = 0) : p₁ = p ∨ p₂ = p ∨ ∠ p₁ p p₂ = 0 ∨ ∠ p₁ p p₂ = π :=
begin
  convert (o).eq_zero_or_angle_eq_zero_or_pi_of_sign_oangle_eq_zero h;
    simp
end

/-- If two unoriented angles are equal, and the signs of the corresponding oriented angles are
equal, then the oriented angles are equal (even in degenerate cases). -/
lemma oangle_eq_of_angle_eq_of_sign_eq {p₁ p₂ p₃ p₄ p₅ p₆ : P} (h : ∠ p₁ p₂ p₃ = ∠ p₄ p₅ p₆)
  (hs : (∡ p₁ p₂ p₃).sign = (∡ p₄ p₅ p₆).sign) : ∡ p₁ p₂ p₃ = ∡ p₄ p₅ p₆ :=
(o).oangle_eq_of_angle_eq_of_sign_eq h hs

/-- If the signs of two nondegenerate oriented angles between points are equal, the oriented
angles are equal if and only if the unoriented angles are equal. -/
lemma angle_eq_iff_oangle_eq_of_sign_eq {p₁ p₂ p₃ p₄ p₅ p₆ : P} (hp₁ : p₁ ≠ p₂) (hp₃ : p₃ ≠ p₂)
  (hp₄ : p₄ ≠ p₅) (hp₆ : p₆ ≠ p₅) (hs : (∡ p₁ p₂ p₃).sign = (∡ p₄ p₅ p₆).sign) :
  ∠ p₁ p₂ p₃ = ∠ p₄ p₅ p₆ ↔ ∡ p₁ p₂ p₃ = ∡ p₄ p₅ p₆ :=
(o).angle_eq_iff_oangle_eq_of_sign_eq (vsub_ne_zero.2 hp₁) (vsub_ne_zero.2 hp₃)
                                      (vsub_ne_zero.2 hp₄) (vsub_ne_zero.2 hp₆) hs

/-- The unoriented angle at `p` between two points not equal to `p` is zero if and only if the
unoriented angle is zero. -/
lemma oangle_eq_zero_iff_angle_eq_zero {p p₁ p₂ : P} (hp₁ : p₁ ≠ p) (hp₂ : p₂ ≠ p) :
  ∡ p₁ p p₂ = 0 ↔ ∠ p₁ p p₂ = 0 :=
(o).oangle_eq_zero_iff_angle_eq_zero (vsub_ne_zero.2 hp₁) (vsub_ne_zero.2 hp₂)

/-- The oriented angle between three points is `π` if and only if the unoriented angle is `π`. -/
lemma oangle_eq_pi_iff_angle_eq_pi {p₁ p₂ p₃ : P} : ∡ p₁ p₂ p₃ = π ↔ ∠ p₁ p₂ p₃ = π :=
(o).oangle_eq_pi_iff_angle_eq_pi

/-- Swapping the first and second points in an oriented angle negates the sign of that angle. -/
lemma oangle_swap₁₂_sign (p₁ p₂ p₃ : P) : -(∡ p₁ p₂ p₃).sign = (∡ p₂ p₁ p₃).sign :=
begin
  rw [eq_comm, oangle, oangle, ←(o).oangle_neg_neg, neg_vsub_eq_vsub_rev, neg_vsub_eq_vsub_rev,
      ←vsub_sub_vsub_cancel_left p₁ p₃ p₂, ←neg_vsub_eq_vsub_rev p₃ p₂, sub_eq_add_neg,
      neg_vsub_eq_vsub_rev p₂ p₁, add_comm, ←@neg_one_smul ℝ],
  nth_rewrite 1 [←one_smul ℝ (p₁ -ᵥ p₂)],
  rw (o).oangle_sign_smul_add_smul_right,
  simp
end

/-- Swapping the first and third points in an oriented angle negates the sign of that angle. -/
lemma oangle_swap₁₃_sign (p₁ p₂ p₃ : P) : -(∡ p₁ p₂ p₃).sign = (∡ p₃ p₂ p₁).sign :=
by rw [oangle_rev, real.angle.sign_neg, neg_neg]

/-- Swapping the second and third points in an oriented angle negates the sign of that angle. -/
lemma oangle_swap₂₃_sign (p₁ p₂ p₃ : P) : -(∡ p₁ p₂ p₃).sign = (∡ p₁ p₃ p₂).sign :=
by rw [oangle_swap₁₃_sign, ←oangle_swap₁₂_sign, oangle_swap₁₃_sign]

/-- Rotating the points in an oriented angle does not change the sign of that angle. -/
lemma oangle_rotate_sign (p₁ p₂ p₃ : P) : (∡ p₂ p₃ p₁).sign = (∡ p₁ p₂ p₃).sign :=
by rw [←oangle_swap₁₂_sign, oangle_swap₁₃_sign]

/-- The oriented angle between three points is π if and only if the second point is strictly
between the other two. -/
lemma oangle_eq_pi_iff_sbtw {p₁ p₂ p₃ : P} : ∡ p₁ p₂ p₃ = π ↔ sbtw ℝ p₁ p₂ p₃ :=
by rw [oangle_eq_pi_iff_angle_eq_pi, angle_eq_pi_iff_sbtw]

/-- If the second of three points is strictly between the other two, the oriented angle at that
point is π. -/
lemma _root_.sbtw.oangle₁₂₃_eq_pi {p₁ p₂ p₃ : P} (h : sbtw ℝ p₁ p₂ p₃) : ∡ p₁ p₂ p₃ = π :=
oangle_eq_pi_iff_sbtw.2 h

/-- If the second of three points is strictly between the other two, the oriented angle at that
point (reversed) is π. -/
lemma _root_.sbtw.oangle₃₂₁_eq_pi {p₁ p₂ p₃ : P} (h : sbtw ℝ p₁ p₂ p₃) : ∡ p₃ p₂ p₁ = π :=
by rw [oangle_eq_pi_iff_oangle_rev_eq_pi, ←h.oangle₁₂₃_eq_pi]

/-- If the second of three points is weakly between the other two, the oriented angle at the
first point is zero. -/
lemma _root_.wbtw.oangle₂₁₃_eq_zero {p₁ p₂ p₃ : P} (h : wbtw ℝ p₁ p₂ p₃) : ∡ p₂ p₁ p₃ = 0 :=
begin
  by_cases hp₂p₁ : p₂ = p₁, { simp [hp₂p₁] },
  by_cases hp₃p₁ : p₃ = p₁, { simp [hp₃p₁] },
  rw oangle_eq_zero_iff_angle_eq_zero hp₂p₁ hp₃p₁,
  exact h.angle₂₁₃_eq_zero_of_ne hp₂p₁
end

/-- If the second of three points is strictly between the other two, the oriented angle at the
first point is zero. -/
lemma _root_.sbtw.oangle₂₁₃_eq_zero {p₁ p₂ p₃ : P} (h : sbtw ℝ p₁ p₂ p₃) : ∡ p₂ p₁ p₃ = 0 :=
h.wbtw.oangle₂₁₃_eq_zero

/-- If the second of three points is weakly between the other two, the oriented angle at the
first point (reversed) is zero. -/
lemma _root_.wbtw.oangle₃₁₂_eq_zero {p₁ p₂ p₃ : P} (h : wbtw ℝ p₁ p₂ p₃) : ∡ p₃ p₁ p₂ = 0 :=
by rw [oangle_eq_zero_iff_oangle_rev_eq_zero, h.oangle₂₁₃_eq_zero]

/-- If the second of three points is strictly between the other two, the oriented angle at the
first point (reversed) is zero. -/
lemma _root_.sbtw.oangle₃₁₂_eq_zero {p₁ p₂ p₃ : P} (h : sbtw ℝ p₁ p₂ p₃) : ∡ p₃ p₁ p₂ = 0 :=
h.wbtw.oangle₃₁₂_eq_zero

/-- If the second of three points is weakly between the other two, the oriented angle at the
third point is zero. -/
lemma _root_.wbtw.oangle₂₃₁_eq_zero {p₁ p₂ p₃ : P} (h : wbtw ℝ p₁ p₂ p₃) : ∡ p₂ p₃ p₁ = 0 :=
h.symm.oangle₂₁₃_eq_zero

/-- If the second of three points is strictly between the other two, the oriented angle at the
third point is zero. -/
lemma _root_.sbtw.oangle₂₃₁_eq_zero {p₁ p₂ p₃ : P} (h : sbtw ℝ p₁ p₂ p₃) : ∡ p₂ p₃ p₁ = 0 :=
h.wbtw.oangle₂₃₁_eq_zero

/-- If the second of three points is weakly between the other two, the oriented angle at the
third point (reversed) is zero. -/
lemma _root_.wbtw.oangle₁₃₂_eq_zero {p₁ p₂ p₃ : P} (h : wbtw ℝ p₁ p₂ p₃) : ∡ p₁ p₃ p₂ = 0 :=
h.symm.oangle₃₁₂_eq_zero

/-- If the second of three points is strictly between the other two, the oriented angle at the
third point (reversed) is zero. -/
lemma _root_.sbtw.oangle₁₃₂_eq_zero {p₁ p₂ p₃ : P} (h : sbtw ℝ p₁ p₂ p₃) : ∡ p₁ p₃ p₂ = 0 :=
h.wbtw.oangle₁₃₂_eq_zero

/-- The oriented angle between three points is zero if and only if one of the first and third
points is weakly between the other two. -/
lemma oangle_eq_zero_iff_wbtw {p₁ p₂ p₃ : P} :
  ∡ p₁ p₂ p₃ = 0 ↔ wbtw ℝ p₂ p₁ p₃ ∨ wbtw ℝ p₂ p₃ p₁ :=
begin
  by_cases hp₁p₂ : p₁ = p₂, { simp [hp₁p₂] },
  by_cases hp₃p₂ : p₃ = p₂, { simp [hp₃p₂] },
  rw [oangle_eq_zero_iff_angle_eq_zero hp₁p₂ hp₃p₂, angle_eq_zero_iff_ne_and_wbtw],
  simp [hp₁p₂, hp₃p₂]
end

/-- An oriented angle is unchanged by replacing the first point by one weakly further away on the
same ray. -/
lemma _root_.wbtw.oangle_eq_left {p₁ p₁' p₂ p₃ : P} (h : wbtw ℝ p₂ p₁ p₁') (hp₁p₂ : p₁ ≠ p₂) :
  ∡ p₁ p₂ p₃ = ∡ p₁' p₂ p₃ :=
begin
  by_cases hp₃p₂ : p₃ = p₂, { simp [hp₃p₂] },
  by_cases hp₁'p₂ : p₁' = p₂, { rw [hp₁'p₂, wbtw_self_iff] at h, exact false.elim (hp₁p₂ h) },
  rw [←oangle_add hp₁'p₂ hp₁p₂ hp₃p₂, h.oangle₃₁₂_eq_zero, zero_add]
end

/-- An oriented angle is unchanged by replacing the first point by one strictly further away on
the same ray. -/
lemma _root_.sbtw.oangle_eq_left {p₁ p₁' p₂ p₃ : P} (h : sbtw ℝ p₂ p₁ p₁') :
  ∡ p₁ p₂ p₃ = ∡ p₁' p₂ p₃ :=
h.wbtw.oangle_eq_left h.ne_left

/-- An oriented angle is unchanged by replacing the third point by one weakly further away on the
same ray. -/
lemma _root_.wbtw.oangle_eq_right {p₁ p₂ p₃ p₃' : P} (h : wbtw ℝ p₂ p₃ p₃') (hp₃p₂ : p₃ ≠ p₂) :
  ∡ p₁ p₂ p₃ = ∡ p₁ p₂ p₃' :=
by rw [oangle_rev, h.oangle_eq_left hp₃p₂, ←oangle_rev]

/-- An oriented angle is unchanged by replacing the third point by one strictly further away on
the same ray. -/
lemma _root_.sbtw.oangle_eq_right {p₁ p₂ p₃ p₃' : P} (h : sbtw ℝ p₂ p₃ p₃') :
  ∡ p₁ p₂ p₃ = ∡ p₁ p₂ p₃' :=
h.wbtw.oangle_eq_right h.ne_left

/-- Replacing the first point by one on the same line but the opposite ray adds π to the oriented
angle. -/
lemma _root_.sbtw.oangle_eq_add_pi_left {p₁ p₁' p₂ p₃ : P} (h : sbtw ℝ p₁ p₂ p₁')
  (hp₃p₂ : p₃ ≠ p₂) : ∡ p₁ p₂ p₃ = ∡ p₁' p₂ p₃ + π :=
by rw [←h.oangle₁₂₃_eq_pi, oangle_add_swap h.left_ne h.right_ne hp₃p₂]

/-- Replacing the third point by one on the same line but the opposite ray adds π to the oriented
angle. -/
lemma _root_.sbtw.oangle_eq_add_pi_right {p₁ p₂ p₃ p₃' : P} (h : sbtw ℝ p₃ p₂ p₃')
  (hp₁p₂ : p₁ ≠ p₂) : ∡ p₁ p₂ p₃ = ∡ p₁ p₂ p₃' + π :=
by rw [←h.oangle₃₂₁_eq_pi, oangle_add hp₁p₂ h.right_ne h.left_ne]

/-- Replacing both the first and third points by ones on the same lines but the opposite rays
does not change the oriented angle (vertically opposite angles). -/
lemma _root_.sbtw.oangle_eq_left_right {p₁ p₁' p₂ p₃ p₃' : P} (h₁ : sbtw ℝ p₁ p₂ p₁')
  (h₃ : sbtw ℝ p₃ p₂ p₃') : ∡ p₁ p₂ p₃ = ∡ p₁' p₂ p₃' :=
by rw [h₁.oangle_eq_add_pi_left h₃.left_ne, h₃.oangle_eq_add_pi_right h₁.right_ne, add_assoc,
       real.angle.coe_pi_add_coe_pi, add_zero]

/-- Replacing the first point by one on the same line does not change twice the oriented angle. -/
lemma _root_.collinear.two_zsmul_oangle_eq_left {p₁ p₁' p₂ p₃ : P}
  (h : collinear ℝ ({p₁, p₂, p₁'} : set P)) (hp₁p₂ : p₁ ≠ p₂) (hp₁'p₂ : p₁' ≠ p₂) :
  (2 : ℤ) • ∡ p₁ p₂ p₃ = (2 : ℤ) • ∡ p₁' p₂ p₃ :=
begin
  by_cases hp₃p₂ : p₃ = p₂, { simp [hp₃p₂] },
  rcases h.wbtw_or_wbtw_or_wbtw with hw | hw | hw,
  { have hw' : sbtw ℝ p₁ p₂ p₁' := ⟨hw, hp₁p₂.symm, hp₁'p₂.symm⟩,
    rw [hw'.oangle_eq_add_pi_left hp₃p₂, smul_add, real.angle.two_zsmul_coe_pi, add_zero] },
  { rw hw.oangle_eq_left hp₁'p₂ },
  { rw hw.symm.oangle_eq_left hp₁p₂ }
end

/-- Replacing the third point by one on the same line does not change twice the oriented angle. -/
lemma _root_.collinear.two_zsmul_oangle_eq_right {p₁ p₂ p₃ p₃' : P}
  (h : collinear ℝ ({p₃, p₂, p₃'} : set P)) (hp₃p₂ : p₃ ≠ p₂) (hp₃'p₂ : p₃' ≠ p₂) :
  (2 : ℤ) • ∡ p₁ p₂ p₃ = (2 : ℤ) • ∡ p₁ p₂ p₃' :=
by rw [oangle_rev, smul_neg, h.two_zsmul_oangle_eq_left hp₃p₂ hp₃'p₂, ←smul_neg, ←oangle_rev]

open affine_subspace

/-- Given two pairs of distinct points on the same line, such that the vectors between those
pairs of points are on the same ray (oriented in the same direction on that line), and a fifth
point, the angles at the fifth point between each of those two pairs of points have the same
sign. -/
lemma _root_.collinear.oangle_sign_of_same_ray_vsub {p₁ p₂ p₃ p₄ : P} (p₅ : P) (hp₁p₂ : p₁ ≠ p₂)
  (hp₃p₄ : p₃ ≠ p₄) (hc : collinear ℝ ({p₁, p₂, p₃, p₄} : set P))
  (hr : same_ray ℝ (p₂ -ᵥ p₁) (p₄ -ᵥ p₃)) : (∡ p₁ p₅ p₂).sign = (∡ p₃ p₅ p₄).sign :=
begin
  by_cases hc₅₁₂ : collinear ℝ ({p₅, p₁, p₂} : set P),
  { have hc₅₁₂₃₄ : collinear ℝ ({p₅, p₁, p₂, p₃, p₄} : set P) :=
      (hc.collinear_insert_iff_of_ne (set.mem_insert _ _)
                                     (set.mem_insert_of_mem _ (set.mem_insert _ _)) hp₁p₂).2 hc₅₁₂,
    have hc₅₃₄ : collinear ℝ ({p₅, p₃, p₄} : set P) :=
      (hc.collinear_insert_iff_of_ne
        (set.mem_insert_of_mem _ (set.mem_insert_of_mem _ (set.mem_insert _ _)))
        (set.mem_insert_of_mem _ (set.mem_insert_of_mem _ (set.mem_insert_of_mem _
          (set.mem_singleton _)))) hp₃p₄).1 hc₅₁₂₃₄,
    rw set.insert_comm at hc₅₁₂ hc₅₃₄,
    have hs₁₅₂ := oangle_eq_zero_or_eq_pi_iff_collinear.2 hc₅₁₂,
    have hs₃₅₄ := oangle_eq_zero_or_eq_pi_iff_collinear.2 hc₅₃₄,
    rw ←real.angle.sign_eq_zero_iff at hs₁₅₂ hs₃₅₄,
    rw [hs₁₅₂, hs₃₅₄] },
  { let s : set (P × P × P) :=
      (λ x : affine_span ℝ ({p₁, p₂} : set P) × V, (x.1, p₅, x.2 +ᵥ x.1)) ''
        set.univ ×ˢ {v | same_ray ℝ (p₂ -ᵥ p₁) v ∧ v ≠ 0},
    have hco : is_connected s,
    { haveI : connected_space (affine_span ℝ ({p₁, p₂} : set P)) := add_torsor.connected_space _ _,
      exact (is_connected_univ.prod (is_connected_set_of_same_ray_and_ne_zero
        (vsub_ne_zero.2 hp₁p₂.symm))).image _
          ((continuous_fst.subtype_coe.prod_mk
            (continuous_const.prod_mk
              (continuous_snd.vadd continuous_fst.subtype_coe))).continuous_on) },
    have hf : continuous_on (λ p : P × P × P, ∡ p.1 p.2.1 p.2.2) s,
    { refine continuous_at.continuous_on (λ p hp, continuous_at_oangle _ _),
      all_goals { simp_rw [s, set.mem_image, set.mem_prod, set.mem_univ, true_and,
                           prod.ext_iff] at hp,
                  obtain ⟨q₁, q₅, q₂⟩ := p,
                  dsimp only at ⊢ hp,
                  obtain ⟨⟨⟨q, hq⟩, v⟩, hv, rfl, rfl, rfl⟩ := hp,
                  dsimp only [subtype.coe_mk, set.mem_set_of] at ⊢ hv,
                  obtain ⟨hvr, -⟩ := hv,
                  rintro rfl,
                  refine hc₅₁₂ ((collinear_insert_iff_of_mem_affine_span _).2
                                  (collinear_pair _ _ _)) },
      { exact hq },
      { refine vadd_mem_of_mem_direction _ hq,
        rw ←exists_nonneg_left_iff_same_ray (vsub_ne_zero.2 hp₁p₂.symm) at hvr,
        obtain ⟨r, -, rfl⟩ := hvr,
        rw direction_affine_span,
        exact smul_vsub_rev_mem_vector_span_pair _ _ _ } },
    have hsp : ∀ p : P × P × P, p ∈ s → ∡ p.1 p.2.1 p.2.2 ≠ 0 ∧ ∡ p.1 p.2.1 p.2.2 ≠ π,
    { intros p hp,
      simp_rw [s, set.mem_image, set.mem_prod, set.mem_set_of, set.mem_univ, true_and,
               prod.ext_iff] at hp,
      obtain ⟨q₁, q₅, q₂⟩ := p,
      dsimp only at ⊢ hp,
      obtain ⟨⟨⟨q, hq⟩, v⟩, hv, rfl, rfl, rfl⟩ := hp,
      dsimp only [subtype.coe_mk, set.mem_set_of] at ⊢ hv,
      obtain ⟨hvr, hv0⟩ := hv,
      rw ←exists_nonneg_left_iff_same_ray (vsub_ne_zero.2 hp₁p₂.symm) at hvr,
      obtain ⟨r, -, rfl⟩ := hvr,
      change q ∈ affine_span ℝ ({p₁, p₂} : set P) at hq,
      rw [oangle_ne_zero_and_ne_pi_iff_affine_independent],
      refine affine_independent_of_ne_of_mem_of_not_mem_of_mem _ hq
        (λ h, hc₅₁₂ ((collinear_insert_iff_of_mem_affine_span h).2 (collinear_pair _ _ _))) _,
      { rwa [←@vsub_ne_zero V, vsub_vadd_eq_vsub_sub, vsub_self, zero_sub, neg_ne_zero] },
      { refine vadd_mem_of_mem_direction _ hq,
        rw direction_affine_span,
        exact smul_vsub_rev_mem_vector_span_pair _ _ _ } },
    have hp₁p₂s : (p₁, p₅, p₂) ∈ s,
    { simp_rw [s, set.mem_image, set.mem_prod, set.mem_set_of, set.mem_univ, true_and,
               prod.ext_iff],
      refine ⟨⟨⟨p₁, left_mem_affine_span_pair _ _ _⟩, p₂ -ᵥ p₁⟩,
              ⟨same_ray.rfl, vsub_ne_zero.2 hp₁p₂.symm⟩, _⟩,
      simp },
    have hp₃p₄s : (p₃, p₅, p₄) ∈ s,
    { simp_rw [s, set.mem_image, set.mem_prod, set.mem_set_of, set.mem_univ, true_and,
               prod.ext_iff],
      refine ⟨⟨⟨p₃,
                hc.mem_affine_span_of_mem_of_ne
                  (set.mem_insert _ _)
                  (set.mem_insert_of_mem _ (set.mem_insert _ _))
                  (set.mem_insert_of_mem _ (set.mem_insert_of_mem _ (set.mem_insert _ _)))
                  hp₁p₂⟩, p₄ -ᵥ p₃⟩, ⟨hr, vsub_ne_zero.2 hp₃p₄.symm⟩, _⟩,
      simp },
    convert real.angle.sign_eq_of_continuous_on hco hf hsp hp₃p₄s hp₁p₂s }
end

/-- Given three points in strict order on the same line, and a fourth point, the angles at the
fourth point between the first and second or second and third points have the same sign. -/
lemma _root_.sbtw.oangle_sign_eq {p₁ p₂ p₃ : P} (p₄ : P) (h : sbtw ℝ p₁ p₂ p₃) :
  (∡ p₁ p₄ p₂).sign = (∡ p₂ p₄ p₃).sign :=
begin
  have hc : collinear ℝ ({p₁, p₂, p₂, p₃} : set P), { simpa using h.wbtw.collinear },
  exact hc.oangle_sign_of_same_ray_vsub _ h.left_ne h.ne_right h.wbtw.same_ray_vsub
end

/-- Given three points in weak order on the same line, with the first not equal to the second,
and a fourth point, the angles at the fourth point between the first and second or first and
third points have the same sign. -/
lemma _root_.wbtw.oangle_sign_eq_of_ne_left {p₁ p₂ p₃ : P} (p₄ : P) (h : wbtw ℝ p₁ p₂ p₃)
  (hne : p₁ ≠ p₂) : (∡ p₁ p₄ p₂).sign = (∡ p₁ p₄ p₃).sign :=
begin
  have hc : collinear ℝ ({p₁, p₂, p₁, p₃} : set P),
  { simpa [set.insert_comm p₂] using h.collinear },
  exact hc.oangle_sign_of_same_ray_vsub _ hne (h.left_ne_right_of_ne_left hne.symm)
    h.same_ray_vsub_left
end

/-- Given three points in strict order on the same line, and a fourth point, the angles at the
fourth point between the first and second or first and third points have the same sign. -/
lemma _root_.sbtw.oangle_sign_eq_left {p₁ p₂ p₃ : P} (p₄ : P) (h : sbtw ℝ p₁ p₂ p₃) :
  (∡ p₁ p₄ p₂).sign = (∡ p₁ p₄ p₃).sign :=
h.wbtw.oangle_sign_eq_of_ne_left _ h.left_ne

/-- Given three points in weak order on the same line, with the second not equal to the third,
and a fourth point, the angles at the fourth point between the second and third or first and
third points have the same sign. -/
lemma _root_.wbtw.oangle_sign_eq_of_ne_right {p₁ p₂ p₃ : P} (p₄ : P) (h : wbtw ℝ p₁ p₂ p₃)
  (hne : p₂ ≠ p₃) : (∡ p₂ p₄ p₃).sign = (∡ p₁ p₄ p₃).sign :=
by simp_rw [oangle_rev p₃, real.angle.sign_neg, h.symm.oangle_sign_eq_of_ne_left _ hne.symm]

/-- Given three points in strict order on the same line, and a fourth point, the angles at the
fourth point between the second and third or first and third points have the same sign. -/
lemma _root_.sbtw.oangle_sign_eq_right {p₁ p₂ p₃ : P} (p₄ : P) (h : sbtw ℝ p₁ p₂ p₃) :
  (∡ p₂ p₄ p₃).sign = (∡ p₁ p₄ p₃).sign :=
h.wbtw.oangle_sign_eq_of_ne_right _ h.ne_right

end euclidean_geometry<|MERGE_RESOLUTION|>--- conflicted
+++ resolved
@@ -975,13 +975,8 @@
 
 /-- If the signs of two oriented angles between nonzero vectors are equal, the oriented angles are
 equal if and only if the unoriented angles are equal. -/
-<<<<<<< HEAD
-lemma oangle_eq_iff_angle_eq_of_sign_eq {w x y z : V} (hw : w ≠ 0) (hx : x ≠ 0) (hy : y ≠ 0)
+lemma oangle_eq_iff_oangle_eq_of_sign_eq {w x y z : V} (hw : w ≠ 0) (hx : x ≠ 0) (hy : y ≠ 0)
   (hz : z ≠ 0) (hs : (o.oangle w x).sign = (o.oangle y z).sign) :
-=======
-lemma angle_eq_iff_oangle_eq_of_sign_eq {w x y z : V} (hw : w ≠ 0) (hx : x ≠ 0) (hy : y ≠ 0)
-  (hz : z ≠ 0) (hs : (b.oangle w x).sign = (b.oangle y z).sign) :
->>>>>>> 96f2e180
   inner_product_geometry.angle w x = inner_product_geometry.angle y z ↔
     o.oangle w x = o.oangle y z :=
 begin
@@ -1173,606 +1168,6 @@
         neg_mul, ←sub_eq_add_neg, mul_comm r₄, mul_comm r₃] }
 end
 
-<<<<<<< HEAD
-=======
-end orthonormal_basis
-
-namespace orientation
-
-open finite_dimensional
-
-variables {V : Type*} [inner_product_space ℝ V]
-variables [hd2 : fact (finrank ℝ V = 2)] (o : orientation ℝ V (fin 2))
-include hd2 o
-
-local notation `ob` := o.fin_orthonormal_basis dec_trivial hd2.out
-
-/-- The oriented angle from `x` to `y`, modulo `2 * π`. If either vector is 0, this is 0.
-See `inner_product_geometry.angle` for the corresponding unoriented angle definition. -/
-def oangle (x y : V) : real.angle :=
-(ob).oangle x y
-
-/-- Oriented angles are continuous when the vectors involved are nonzero. -/
-lemma continuous_at_oangle {x : V × V} (hx1 : x.1 ≠ 0) (hx2 : x.2 ≠ 0) :
-  continuous_at (λ y : V × V, o.oangle y.1 y.2) x :=
-(ob).continuous_at_oangle hx1 hx2
-
-/-- If the first vector passed to `oangle` is 0, the result is 0. -/
-@[simp] lemma oangle_zero_left (x : V) : o.oangle 0 x = 0 :=
-(ob).oangle_zero_left x
-
-/-- If the second vector passed to `oangle` is 0, the result is 0. -/
-@[simp] lemma oangle_zero_right (x : V) : o.oangle x 0 = 0 :=
-(ob).oangle_zero_right x
-
-/-- If the two vectors passed to `oangle` are the same, the result is 0. -/
-@[simp] lemma oangle_self (x : V) : o.oangle x x = 0 :=
-(ob).oangle_self x
-
-/-- Swapping the two vectors passed to `oangle` negates the angle. -/
-lemma oangle_rev (x y : V) : o.oangle y x = -o.oangle x y :=
-(ob).oangle_rev x y
-
-/-- Adding the angles between two vectors in each order results in 0. -/
-@[simp] lemma oangle_add_oangle_rev (x y : V) : o.oangle x y + o.oangle y x = 0 :=
-(ob).oangle_add_oangle_rev x y
-
-/-- Negating the first vector passed to `oangle` adds `π` to the angle. -/
-lemma oangle_neg_left {x y : V} (hx : x ≠ 0) (hy : y ≠ 0) :
-  o.oangle (-x) y = o.oangle x y + π :=
-(ob).oangle_neg_left hx hy
-
-/-- Negating the second vector passed to `oangle` adds `π` to the angle. -/
-lemma oangle_neg_right {x y : V} (hx : x ≠ 0) (hy : y ≠ 0) :
-  o.oangle x (-y) = o.oangle x y + π :=
-(ob).oangle_neg_right hx hy
-
-/-- Negating the first vector passed to `oangle` does not change twice the angle. -/
-@[simp] lemma two_zsmul_oangle_neg_left (x y : V) :
-  (2 : ℤ) • o.oangle (-x) y = (2 : ℤ) • o.oangle x y :=
-(ob).two_zsmul_oangle_neg_left x y
-
-/-- Negating the second vector passed to `oangle` does not change twice the angle. -/
-@[simp] lemma two_zsmul_oangle_neg_right (x y : V) :
-  (2 : ℤ) • o.oangle x (-y) = (2 : ℤ) • o.oangle x y :=
-(ob).two_zsmul_oangle_neg_right x y
-
-/-- Negating both vectors passed to `oangle` does not change the angle. -/
-@[simp] lemma oangle_neg_neg (x y : V) : o.oangle (-x) (-y) = o.oangle x y :=
-(ob).oangle_neg_neg x y
-
-/-- Negating the first vector produces the same angle as negating the second vector. -/
-lemma oangle_neg_left_eq_neg_right (x y : V) : o.oangle (-x) y = o.oangle x (-y) :=
-(ob).oangle_neg_left_eq_neg_right x y
-
-/-- The angle between the negation of a nonzero vector and that vector is `π`. -/
-@[simp] lemma oangle_neg_self_left {x : V} (hx : x ≠ 0) : o.oangle (-x) x = π :=
-(ob).oangle_neg_self_left hx
-
-/-- The angle between a nonzero vector and its negation is `π`. -/
-@[simp] lemma oangle_neg_self_right {x : V} (hx : x ≠ 0) : o.oangle x (-x) = π :=
-(ob).oangle_neg_self_right hx
-
-/-- Twice the angle between the negation of a vector and that vector is 0. -/
-@[simp] lemma two_zsmul_oangle_neg_self_left (x : V) : (2 : ℤ) • o.oangle (-x) x = 0 :=
-(ob).two_zsmul_oangle_neg_self_left x
-
-/-- Twice the angle between a vector and its negation is 0. -/
-@[simp] lemma two_zsmul_oangle_neg_self_right (x : V) : (2 : ℤ) • o.oangle x (-x) = 0 :=
-(ob).two_zsmul_oangle_neg_self_right x
-
-/-- Adding the angles between two vectors in each order, with the first vector in each angle
-negated, results in 0. -/
-@[simp] lemma oangle_add_oangle_rev_neg_left (x y : V) :
-  o.oangle (-x) y + o.oangle (-y) x = 0 :=
-(ob).oangle_add_oangle_rev_neg_left x y
-
-/-- Adding the angles between two vectors in each order, with the second vector in each angle
-negated, results in 0. -/
-@[simp] lemma oangle_add_oangle_rev_neg_right (x y : V) :
-  o.oangle x (-y) + o.oangle y (-x) = 0 :=
-(ob).oangle_add_oangle_rev_neg_right x y
-
-/-- Multiplying the first vector passed to `oangle` by a positive real does not change the
-angle. -/
-@[simp] lemma oangle_smul_left_of_pos (x y : V) {r : ℝ} (hr : 0 < r) :
-  o.oangle (r • x) y = o.oangle x y :=
-(ob).oangle_smul_left_of_pos x y hr
-
-/-- Multiplying the second vector passed to `oangle` by a positive real does not change the
-angle. -/
-@[simp] lemma oangle_smul_right_of_pos (x y : V) {r : ℝ} (hr : 0 < r) :
-  o.oangle x (r • y) = o.oangle x y :=
-(ob).oangle_smul_right_of_pos x y hr
-
-/-- Multiplying the first vector passed to `oangle` by a negative real produces the same angle
-as negating that vector. -/
-@[simp] lemma oangle_smul_left_of_neg (x y : V) {r : ℝ} (hr : r < 0) :
-  o.oangle (r • x) y = o.oangle (-x) y :=
-(ob).oangle_smul_left_of_neg x y hr
-
-/-- Multiplying the second vector passed to `oangle` by a negative real produces the same angle
-as negating that vector. -/
-@[simp] lemma oangle_smul_right_of_neg (x y : V) {r : ℝ} (hr : r < 0) :
-  o.oangle x (r • y) = o.oangle x (-y) :=
-(ob).oangle_smul_right_of_neg x y hr
-
-/-- The angle between a nonnegative multiple of a vector and that vector is 0. -/
-@[simp] lemma oangle_smul_left_self_of_nonneg (x : V) {r : ℝ} (hr : 0 ≤ r) :
-  o.oangle (r • x) x = 0 :=
-(ob).oangle_smul_left_self_of_nonneg x hr
-
-/-- The angle between a vector and a nonnegative multiple of that vector is 0. -/
-@[simp] lemma oangle_smul_right_self_of_nonneg (x : V) {r : ℝ} (hr : 0 ≤ r) :
-  o.oangle x (r • x) = 0 :=
-(ob).oangle_smul_right_self_of_nonneg x hr
-
-/-- The angle between two nonnegative multiples of the same vector is 0. -/
-@[simp] lemma oangle_smul_smul_self_of_nonneg (x : V) {r₁ r₂ : ℝ} (hr₁ : 0 ≤ r₁) (hr₂ : 0 ≤ r₂) :
-  o.oangle (r₁ • x) (r₂ • x) = 0 :=
-(ob).oangle_smul_smul_self_of_nonneg x hr₁ hr₂
-
-/-- Multiplying the first vector passed to `oangle` by a nonzero real does not change twice the
-angle. -/
-@[simp] lemma two_zsmul_oangle_smul_left_of_ne_zero (x y : V) {r : ℝ} (hr : r ≠ 0) :
-  (2 : ℤ) • o.oangle (r • x) y = (2 : ℤ) • o.oangle x y :=
-(ob).two_zsmul_oangle_smul_left_of_ne_zero x y hr
-
-/-- Multiplying the second vector passed to `oangle` by a nonzero real does not change twice the
-angle. -/
-@[simp] lemma two_zsmul_oangle_smul_right_of_ne_zero (x y : V) {r : ℝ} (hr : r ≠ 0) :
-  (2 : ℤ) • o.oangle x (r • y) = (2 : ℤ) • o.oangle x y :=
-(ob).two_zsmul_oangle_smul_right_of_ne_zero x y hr
-
-/-- Twice the angle between a multiple of a vector and that vector is 0. -/
-@[simp] lemma two_zsmul_oangle_smul_left_self (x : V) {r : ℝ} :
-  (2 : ℤ) • o.oangle (r • x) x = 0 :=
-(ob).two_zsmul_oangle_smul_left_self x
-
-/-- Twice the angle between a vector and a multiple of that vector is 0. -/
-@[simp] lemma two_zsmul_oangle_smul_right_self (x : V) {r : ℝ} :
-  (2 : ℤ) • o.oangle x (r • x) = 0 :=
-(ob).two_zsmul_oangle_smul_right_self x
-
-/-- Twice the angle between two multiples of a vector is 0. -/
-@[simp] lemma two_zsmul_oangle_smul_smul_self (x : V) {r₁ r₂ : ℝ} :
-  (2 : ℤ) • o.oangle (r₁ • x) (r₂ • x) = 0 :=
-(ob).two_zsmul_oangle_smul_smul_self x
-
-/-- The oriented angle between two vectors is zero if and only if the angle with the vectors
-swapped is zero. -/
-lemma oangle_eq_zero_iff_oangle_rev_eq_zero {x y : V} : o.oangle x y = 0 ↔ o.oangle y x = 0 :=
-(ob).oangle_eq_zero_iff_oangle_rev_eq_zero
-
-/-- The oriented angle between two vectors is zero if and only if they are on the same ray. -/
-lemma oangle_eq_zero_iff_same_ray {x y : V} : o.oangle x y = 0 ↔ same_ray ℝ x y :=
-(ob).oangle_eq_zero_iff_same_ray
-
-/-- The oriented angle between two vectors is `π` if and only if the angle with the vectors
-swapped is `π`. -/
-lemma oangle_eq_pi_iff_oangle_rev_eq_pi {x y : V} : o.oangle x y = π ↔ o.oangle y x = π :=
-(ob).oangle_eq_pi_iff_oangle_rev_eq_pi
-
-/-- The oriented angle between two vectors is `π` if and only they are nonzero and the first is
-on the same ray as the negation of the second. -/
-lemma oangle_eq_pi_iff_same_ray_neg {x y : V} :
-  o.oangle x y = π ↔ x ≠ 0 ∧ y ≠ 0 ∧ same_ray ℝ x (-y) :=
-(ob).oangle_eq_pi_iff_same_ray_neg
-
-/-- The oriented angle between two vectors is zero or `π` if and only if those two vectors are
-not linearly independent. -/
-lemma oangle_eq_zero_or_eq_pi_iff_not_linear_independent {x y : V} :
-  (o.oangle x y = 0 ∨ o.oangle x y = π) ↔ ¬ linear_independent ℝ ![x, y] :=
-(ob).oangle_eq_zero_or_eq_pi_iff_not_linear_independent
-
-/-- The oriented angle between two vectors is zero or `π` if and only if the first vector is zero
-or the second is a multiple of the first. -/
-lemma oangle_eq_zero_or_eq_pi_iff_right_eq_smul {x y : V} :
-  (o.oangle x y = 0 ∨ o.oangle x y = π) ↔ (x = 0 ∨ ∃ r : ℝ, y = r • x) :=
-(ob).oangle_eq_zero_or_eq_pi_iff_right_eq_smul
-
-/-- The oriented angle between two vectors is not zero or `π` if and only if those two vectors
-are linearly independent. -/
-lemma oangle_ne_zero_and_ne_pi_iff_linear_independent {x y : V} :
-  (o.oangle x y ≠ 0 ∧ o.oangle x y ≠ π) ↔ linear_independent ℝ ![x, y] :=
-(ob).oangle_ne_zero_and_ne_pi_iff_linear_independent
-
-/-- Two vectors are equal if and only if they have equal norms and zero angle between them. -/
-lemma eq_iff_norm_eq_and_oangle_eq_zero (x y : V) : x = y ↔ ∥x∥ = ∥y∥ ∧ o.oangle x y = 0 :=
-(ob).eq_iff_norm_eq_and_oangle_eq_zero x y
-
-/-- Two vectors with equal norms are equal if and only if they have zero angle between them. -/
-lemma eq_iff_oangle_eq_zero_of_norm_eq {x y : V} (h : ∥x∥ = ∥y∥) : x = y ↔ o.oangle x y = 0 :=
-(ob).eq_iff_oangle_eq_zero_of_norm_eq h
-
-/-- Two vectors with zero angle between them are equal if and only if they have equal norms. -/
-lemma eq_iff_norm_eq_of_oangle_eq_zero {x y : V} (h : o.oangle x y = 0) : x = y ↔ ∥x∥ = ∥y∥ :=
-(ob).eq_iff_norm_eq_of_oangle_eq_zero h
-
-/-- Given three nonzero vectors, the angle between the first and the second plus the angle
-between the second and the third equals the angle between the first and the third. -/
-@[simp] lemma oangle_add {x y z : V} (hx : x ≠ 0) (hy : y ≠ 0) (hz : z ≠ 0) :
-  o.oangle x y + o.oangle y z = o.oangle x z :=
-(ob).oangle_add hx hy hz
-
-/-- Given three nonzero vectors, the angle between the second and the third plus the angle
-between the first and the second equals the angle between the first and the third. -/
-@[simp] lemma oangle_add_swap {x y z : V} (hx : x ≠ 0) (hy : y ≠ 0) (hz : z ≠ 0) :
-   o.oangle y z + o.oangle x y = o.oangle x z :=
-(ob).oangle_add_swap hx hy hz
-
-/-- Given three nonzero vectors, the angle between the first and the third minus the angle
-between the first and the second equals the angle between the second and the third. -/
-@[simp] lemma oangle_sub_left {x y z : V} (hx : x ≠ 0) (hy : y ≠ 0) (hz : z ≠ 0) :
-  o.oangle x z - o.oangle x y = o.oangle y z :=
-(ob).oangle_sub_left hx hy hz
-
-/-- Given three nonzero vectors, the angle between the first and the third minus the angle
-between the second and the third equals the angle between the first and the second. -/
-@[simp] lemma oangle_sub_right {x y z : V} (hx : x ≠ 0) (hy : y ≠ 0) (hz : z ≠ 0) :
-  o.oangle x z - o.oangle y z = o.oangle x y :=
-(ob).oangle_sub_right hx hy hz
-
-/-- Given three nonzero vectors, adding the angles between them in cyclic order results in 0. -/
-@[simp] lemma oangle_add_cyc3 {x y z : V} (hx : x ≠ 0) (hy : y ≠ 0) (hz : z ≠ 0) :
-  o.oangle x y + o.oangle y z + o.oangle z x = 0 :=
-(ob).oangle_add_cyc3 hx hy hz
-
-/-- Given three nonzero vectors, adding the angles between them in cyclic order, with the first
-vector in each angle negated, results in π. If the vectors add to 0, this is a version of the
-sum of the angles of a triangle. -/
-@[simp] lemma oangle_add_cyc3_neg_left {x y z : V} (hx : x ≠ 0) (hy : y ≠ 0) (hz : z ≠ 0) :
-  o.oangle (-x) y + o.oangle (-y) z + o.oangle (-z) x = π :=
-(ob).oangle_add_cyc3_neg_left hx hy hz
-
-/-- Given three nonzero vectors, adding the angles between them in cyclic order, with the second
-vector in each angle negated, results in π. If the vectors add to 0, this is a version of the
-sum of the angles of a triangle. -/
-@[simp] lemma oangle_add_cyc3_neg_right {x y z : V} (hx : x ≠ 0) (hy : y ≠ 0) (hz : z ≠ 0) :
-  o.oangle x (-y) + o.oangle y (-z) + o.oangle z (-x) = π :=
-(ob).oangle_add_cyc3_neg_right hx hy hz
-
-/-- Pons asinorum, oriented vector angle form. -/
-lemma oangle_sub_eq_oangle_sub_rev_of_norm_eq {x y : V} (h : ∥x∥ = ∥y∥) :
-  o.oangle x (x - y) = o.oangle (y - x) y :=
-(ob).oangle_sub_eq_oangle_sub_rev_of_norm_eq h
-
-/-- The angle at the apex of an isosceles triangle is `π` minus twice a base angle, oriented
-vector angle form. -/
-lemma oangle_eq_pi_sub_two_zsmul_oangle_sub_of_norm_eq {x y : V} (hn : x ≠ y) (h : ∥x∥ = ∥y∥) :
-  o.oangle y x = π - (2 : ℤ) • o.oangle (y - x) y :=
-(ob).oangle_eq_pi_sub_two_zsmul_oangle_sub_of_norm_eq hn h
-
-/-- Angle at center of a circle equals twice angle at circumference, oriented vector angle
-form. -/
-lemma oangle_eq_two_zsmul_oangle_sub_of_norm_eq {x y z : V} (hxyne : x ≠ y) (hxzne : x ≠ z)
-  (hxy : ∥x∥ = ∥y∥) (hxz : ∥x∥ = ∥z∥) : o.oangle y z = (2 : ℤ) • o.oangle (y - x) (z - x) :=
-(ob).oangle_eq_two_zsmul_oangle_sub_of_norm_eq hxyne hxzne hxy hxz
-
-/-- Angle at center of a circle equals twice angle at circumference, oriented vector angle
-form with radius specified. -/
-lemma oangle_eq_two_zsmul_oangle_sub_of_norm_eq_real {x y z : V} (hxyne : x ≠ y) (hxzne : x ≠ z)
-  {r : ℝ} (hx : ∥x∥ = r) (hy : ∥y∥ = r) (hz : ∥z∥ = r) :
-  o.oangle y z = (2 : ℤ) • o.oangle (y - x) (z - x) :=
-(ob).oangle_eq_two_zsmul_oangle_sub_of_norm_eq_real hxyne hxzne hx hy hz
-
-/-- Oriented vector angle version of "angles in same segment are equal" and "opposite angles of
-a cyclic quadrilateral add to π", for oriented angles mod π (for which those are the same
-result), represented here as equality of twice the angles. -/
-lemma two_zsmul_oangle_sub_eq_two_zsmul_oangle_sub_of_norm_eq {x₁ x₂ y z : V} (hx₁yne : x₁ ≠ y)
-  (hx₁zne : x₁ ≠ z) (hx₂yne : x₂ ≠ y) (hx₂zne : x₂ ≠ z) {r : ℝ} (hx₁ : ∥x₁∥ = r) (hx₂ : ∥x₂∥ = r)
-  (hy : ∥y∥ = r) (hz : ∥z∥ = r) :
-  (2 : ℤ) • o.oangle (y - x₁) (z - x₁) = (2 : ℤ) • o.oangle (y - x₂) (z - x₂) :=
-(ob).two_zsmul_oangle_sub_eq_two_zsmul_oangle_sub_of_norm_eq hx₁yne hx₁zne hx₂yne hx₂zne hx₁ hx₂
-  hy hz
-
-/-- A rotation by the oriented angle `θ`. -/
-def rotation (θ : real.angle) : V ≃ₗᵢ[ℝ] V :=
-(ob).rotation θ
-
-/-- The determinant of `rotation` (as a linear map) is equal to `1`. -/
-@[simp] lemma det_rotation (θ : real.angle) :
-  ((o.rotation θ).to_linear_equiv : V →ₗ[ℝ] V).det = 1 :=
-(ob).det_rotation θ
-
-/-- The determinant of `rotation` (as a linear equiv) is equal to `1`. -/
-@[simp] lemma linear_equiv_det_rotation (θ : real.angle) :
-  (o.rotation θ).to_linear_equiv.det = 1 :=
-(ob).linear_equiv_det_rotation θ
-
-/-- The inverse of `rotation` is rotation by the negation of the angle. -/
-@[simp] lemma rotation_symm (θ : real.angle) : (o.rotation θ).symm = o.rotation (-θ) :=
-(ob).rotation_symm θ
-
-/-- Rotation by 0 is the identity. -/
-@[simp] lemma rotation_zero : o.rotation 0 = linear_isometry_equiv.refl ℝ V :=
-(ob).rotation_zero
-
-/-- Rotation by π is negation. -/
-lemma rotation_pi : o.rotation π = linear_isometry_equiv.neg ℝ :=
-(ob).rotation_pi
-
-/-- Rotating twice is equivalent to rotating by the sum of the angles. -/
-@[simp] lemma rotation_trans (θ₁ θ₂ : real.angle) :
-  (o.rotation θ₁).trans (o.rotation θ₂) = o.rotation (θ₂ + θ₁) :=
-(ob).rotation_trans θ₁ θ₂
-
-/-- Rotating the first vector by `θ` subtracts `θ` from the angle between two vectors. -/
-@[simp] lemma oangle_rotation_left {x y : V} (hx : x ≠ 0) (hy : y ≠ 0) (θ : real.angle) :
-  o.oangle (o.rotation θ x) y = o.oangle x y - θ :=
-(ob).oangle_rotation_left hx hy θ
-
-/-- Rotating the second vector by `θ` adds `θ` to the angle between two vectors. -/
-@[simp] lemma oangle_rotation_right {x y : V} (hx : x ≠ 0) (hy : y ≠ 0) (θ : real.angle) :
-  o.oangle x (o.rotation θ y) = o.oangle x y + θ :=
-(ob).oangle_rotation_right hx hy θ
-
-/-- The rotation of a vector by `θ` has an angle of `-θ` from that vector. -/
-@[simp] lemma oangle_rotation_self_left {x : V} (hx : x ≠ 0) (θ : real.angle) :
-  o.oangle (o.rotation θ x) x = -θ :=
-(ob).oangle_rotation_self_left hx θ
-
-/-- A vector has an angle of `θ` from the rotation of that vector by `θ`. -/
-@[simp] lemma oangle_rotation_self_right {x : V} (hx : x ≠ 0) (θ : real.angle) :
-  o.oangle x (o.rotation θ x) = θ :=
-(ob).oangle_rotation_self_right hx θ
-
-/-- Rotating the first vector by the angle between the two vectors results an an angle of 0. -/
-@[simp] lemma oangle_rotation_oangle_left (x y : V) :
-  o.oangle (o.rotation (o.oangle x y) x) y = 0 :=
-(ob).oangle_rotation_oangle_left x y
-
-/-- Rotating the first vector by the angle between the two vectors and swapping the vectors
-results an an angle of 0. -/
-@[simp] lemma oangle_rotation_oangle_right (x y : V) :
-  o.oangle y (o.rotation (o.oangle x y) x) = 0 :=
-(ob).oangle_rotation_oangle_right x y
-
-/-- Rotating both vectors by the same angle does not change the angle between those vectors. -/
-@[simp] lemma oangle_rotation (x y : V) (θ : real.angle) :
-  o.oangle (o.rotation θ x) (o.rotation θ y) = o.oangle x y :=
-(ob).oangle_rotation x y θ
-
-/-- A rotation of a nonzero vector equals that vector if and only if the angle is zero. -/
-@[simp] lemma rotation_eq_self_iff_angle_eq_zero {x : V} (hx : x ≠ 0) (θ : real.angle) :
-  o.rotation θ x = x ↔ θ = 0 :=
-(ob).rotation_eq_self_iff_angle_eq_zero hx θ
-
-/-- A nonzero vector equals a rotation of that vector if and only if the angle is zero. -/
-@[simp] lemma eq_rotation_self_iff_angle_eq_zero {x : V} (hx : x ≠ 0) (θ : real.angle) :
-  x = o.rotation θ x ↔ θ = 0 :=
-(ob).eq_rotation_self_iff_angle_eq_zero hx θ
-
-/-- A rotation of a vector equals that vector if and only if the vector or the angle is zero. -/
-lemma rotation_eq_self_iff (x : V) (θ : real.angle) :
-  o.rotation θ x = x ↔ x = 0 ∨ θ = 0 :=
-(ob).rotation_eq_self_iff x θ
-
-/-- A vector equals a rotation of that vector if and only if the vector or the angle is zero. -/
-lemma eq_rotation_self_iff (x : V) (θ : real.angle) :
-  x = o.rotation θ x ↔ x = 0 ∨ θ = 0 :=
-(ob).eq_rotation_self_iff x θ
-
-/-- Rotating a vector by the angle to another vector gives the second vector if and only if the
-norms are equal. -/
-@[simp] lemma rotation_oangle_eq_iff_norm_eq (x y : V) :
-  o.rotation (o.oangle x y) x = y ↔ ∥x∥ = ∥y∥ :=
-(ob).rotation_oangle_eq_iff_norm_eq x y
-
-/-- The angle between two nonzero vectors is `θ` if and only if the second vector is the first
-rotated by `θ` and scaled by the ratio of the norms. -/
-lemma oangle_eq_iff_eq_norm_div_norm_smul_rotation_of_ne_zero {x y : V} (hx : x ≠ 0) (hy : y ≠ 0)
-  (θ : real.angle) : o.oangle x y = θ ↔ y = (∥y∥ / ∥x∥) • o.rotation θ x :=
-(ob).oangle_eq_iff_eq_norm_div_norm_smul_rotation_of_ne_zero hx hy θ
-
-/-- The angle between two nonzero vectors is `θ` if and only if the second vector is the first
-rotated by `θ` and scaled by a positive real. -/
-lemma oangle_eq_iff_eq_pos_smul_rotation_of_ne_zero {x y : V} (hx : x ≠ 0) (hy : y ≠ 0)
-  (θ : real.angle) : o.oangle x y = θ ↔ ∃ r : ℝ, 0 < r ∧ y = r • o.rotation θ x :=
-(ob).oangle_eq_iff_eq_pos_smul_rotation_of_ne_zero hx hy θ
-
-/-- The angle between two vectors is `θ` if and only if they are nonzero and the second vector
-is the first rotated by `θ` and scaled by the ratio of the norms, or `θ` and at least one of the
-vectors are zero. -/
-lemma oangle_eq_iff_eq_norm_div_norm_smul_rotation_or_eq_zero {x y : V} (θ : real.angle) :
-  o.oangle x y = θ ↔
-    (x ≠ 0 ∧ y ≠ 0 ∧ y = (∥y∥ / ∥x∥) • o.rotation θ x) ∨ (θ = 0 ∧ (x = 0 ∨ y = 0)) :=
-(ob).oangle_eq_iff_eq_norm_div_norm_smul_rotation_or_eq_zero θ
-
-/-- The angle between two vectors is `θ` if and only if they are nonzero and the second vector
-is the first rotated by `θ` and scaled by a positive real, or `θ` and at least one of the
-vectors are zero. -/
-lemma oangle_eq_iff_eq_pos_smul_rotation_or_eq_zero {x y : V} (θ : real.angle) :
-  o.oangle x y = θ ↔
-    (x ≠ 0 ∧ y ≠ 0 ∧ ∃ r : ℝ, 0 < r ∧ y = r • o.rotation θ x) ∨ (θ = 0 ∧ (x = 0 ∨ y = 0)) :=
-(ob).oangle_eq_iff_eq_pos_smul_rotation_or_eq_zero θ
-
-/-- Any linear isometric equivalence in `V` with positive determinant is `rotation`. -/
-lemma exists_linear_isometry_equiv_eq_of_det_pos {f : V ≃ₗᵢ[ℝ] V}
-  (hd : 0 < (f.to_linear_equiv : V →ₗ[ℝ] V).det) : ∃ θ : real.angle, f = o.rotation θ :=
-(ob).exists_linear_isometry_equiv_eq_of_det_pos hd
-
-/-- The angle between two vectors, with respect to an orientation given by `orientation.map`
-with a linear isometric equivalence, equals the angle between those two vectors, transformed by
-the inverse of that equivalence, with respect to the original orientation. -/
-@[simp] lemma oangle_map (x y : V) (f : V ≃ₗᵢ[ℝ] V) :
-  (orientation.map (fin 2) f.to_linear_equiv o).oangle x y = o.oangle (f.symm x) (f.symm y) :=
-begin
-  convert (ob).oangle_map x y f using 1,
-  refine orthonormal_basis.oangle_eq_of_orientation_eq _ _ _ _ _,
-  simp_rw [orthonormal_basis.to_basis_map, basis.orientation_map,
-    orientation.fin_orthonormal_basis_orientation],
-end
-
-/-- `orientation.oangle` equals `orthonormal.oangle` for any orthonormal basis with that
-orientation. -/
-lemma oangle_eq_basis_oangle (b : orthonormal_basis (fin 2) ℝ V)
-  (h : b.to_basis.orientation = o) (x y : V) : o.oangle x y = b.oangle x y :=
-begin
-  rw oangle,
-  refine orthonormal_basis.oangle_eq_of_orientation_eq _ _ _ _ _,
-  simp [h]
-end
-
-/-- Negating the orientation negates the value of `oangle`. -/
-lemma oangle_neg_orientation_eq_neg (x y : V) : (-o).oangle x y = -(o.oangle x y) :=
-begin
-  simp_rw oangle,
-  refine orthonormal_basis.oangle_eq_neg_of_orientation_eq_neg _ _ _ _ _,
-  simp_rw orientation.fin_orthonormal_basis_orientation
-end
-
-/-- `orientation.rotation` equals `orthonormal.rotation` for any orthonormal basis with that
-orientation. -/
-lemma rotation_eq_basis_rotation (b : orthonormal_basis (fin 2) ℝ V)
-  (h : b.to_basis.orientation = o) (θ : ℝ) : o.rotation θ = b.rotation θ :=
-begin
-  rw rotation,
-  refine orthonormal_basis.rotation_eq_of_orientation_eq _ _ _ _,
-  simp [h]
-end
-
-/-- Negating the orientation negates the angle in `rotation`. -/
-lemma rotation_neg_orientation_eq_neg (θ : real.angle) :
-  (-o).rotation θ = o.rotation (-θ) :=
-begin
-  simp_rw rotation,
-  refine orthonormal_basis.rotation_eq_rotation_neg_of_orientation_eq_neg _ _ _ _,
-  simp_rw orientation.fin_orthonormal_basis_orientation
-end
-
-/-- The inner product of two vectors is the product of the norms and the cosine of the oriented
-angle between the vectors. -/
-lemma inner_eq_norm_mul_norm_mul_cos_oangle (x y : V) :
-  ⟪x, y⟫ = ∥x∥ * ∥y∥ * real.angle.cos (o.oangle x y) :=
-(ob).inner_eq_norm_mul_norm_mul_cos_oangle x y
-
-/-- The cosine of the oriented angle between two nonzero vectors is the inner product divided by
-the product of the norms. -/
-lemma cos_oangle_eq_inner_div_norm_mul_norm {x y : V} (hx : x ≠ 0) (hy : y ≠ 0) :
-  real.angle.cos (o.oangle x y) = ⟪x, y⟫ / (∥x∥ * ∥y∥) :=
-(ob).cos_oangle_eq_inner_div_norm_mul_norm hx hy
-
-/-- The cosine of the oriented angle between two nonzero vectors equals that of the unoriented
-angle. -/
-lemma cos_oangle_eq_cos_angle {x y : V} (hx : x ≠ 0) (hy : y ≠ 0) :
-  real.angle.cos (o.oangle x y) = real.cos (inner_product_geometry.angle x y) :=
-(ob).cos_oangle_eq_cos_angle hx hy
-
-/-- The oriented angle between two nonzero vectors is plus or minus the unoriented angle. -/
-lemma oangle_eq_angle_or_eq_neg_angle {x y : V} (hx : x ≠ 0) (hy : y ≠ 0) :
-  o.oangle x y = inner_product_geometry.angle x y ∨
-    o.oangle x y = -inner_product_geometry.angle x y :=
-(ob).oangle_eq_angle_or_eq_neg_angle hx hy
-
-/-- The unoriented angle between two nonzero vectors is the absolute value of the oriented angle,
-converted to a real. -/
-lemma angle_eq_abs_oangle_to_real {x y : V} (hx : x ≠ 0) (hy : y ≠ 0) :
-  inner_product_geometry.angle x y = |(o.oangle x y).to_real| :=
-(ob).angle_eq_abs_oangle_to_real hx hy
-
-/-- If the sign of the oriented angle between two vectors is zero, either one of the vectors is
-zero or the unoriented angle is 0 or π. -/
-lemma eq_zero_or_angle_eq_zero_or_pi_of_sign_oangle_eq_zero {x y : V}
-  (h : (o.oangle x y).sign = 0) :
-  x = 0 ∨ y = 0 ∨ inner_product_geometry.angle x y = 0 ∨ inner_product_geometry.angle x y = π :=
-(ob).eq_zero_or_angle_eq_zero_or_pi_of_sign_oangle_eq_zero h
-
-/-- If two unoriented angles are equal, and the signs of the corresponding oriented angles are
-equal, then the oriented angles are equal (even in degenerate cases). -/
-lemma oangle_eq_of_angle_eq_of_sign_eq {w x y z : V}
-  (h : inner_product_geometry.angle w x = inner_product_geometry.angle y z)
-  (hs : (o.oangle w x).sign = (o.oangle y z).sign) : o.oangle w x = o.oangle y z :=
-(ob).oangle_eq_of_angle_eq_of_sign_eq h hs
-
-/-- If the signs of two oriented angles between nonzero vectors are equal, the oriented angles are
-equal if and only if the unoriented angles are equal. -/
-lemma angle_eq_iff_oangle_eq_of_sign_eq {w x y z : V} (hw : w ≠ 0) (hx : x ≠ 0) (hy : y ≠ 0)
-  (hz : z ≠ 0) (hs : (o.oangle w x).sign = (o.oangle y z).sign) :
-  inner_product_geometry.angle w x = inner_product_geometry.angle y z ↔
-    o.oangle w x = o.oangle y z :=
-(ob).angle_eq_iff_oangle_eq_of_sign_eq hw hx hy hz hs
-
-/-- The oriented angle between two nonzero vectors is zero if and only if the unoriented angle
-is zero. -/
-lemma oangle_eq_zero_iff_angle_eq_zero {x y : V} (hx : x ≠ 0) (hy : y ≠ 0) :
-  o.oangle x y = 0 ↔ inner_product_geometry.angle x y = 0 :=
-(ob).oangle_eq_zero_iff_angle_eq_zero hx hy
-
-/-- The oriented angle between two vectors is `π` if and only if the unoriented angle is `π`. -/
-lemma oangle_eq_pi_iff_angle_eq_pi {x y : V} :
-  o.oangle x y = π ↔ inner_product_geometry.angle x y = π :=
-(ob).oangle_eq_pi_iff_angle_eq_pi
-
-/-- Negating the first vector passed to `oangle` negates the sign of the angle. -/
-@[simp] lemma oangle_sign_neg_left (x y : V) :
-  (o.oangle (-x) y).sign = -((o.oangle x y).sign) :=
-(ob).oangle_sign_neg_left x y
-
-/-- Negating the second vector passed to `oangle` negates the sign of the angle. -/
-@[simp] lemma oangle_sign_neg_right (x y : V) :
-  (o.oangle x (-y)).sign = -((o.oangle x y).sign) :=
-(ob).oangle_sign_neg_right x y
-
-/-- Multiplying the first vector passed to `oangle` by a real multiplies the sign of the angle by
-the sign of the real. -/
-@[simp] lemma oangle_sign_smul_left (x y : V) (r : ℝ) :
-  (o.oangle (r • x) y).sign = sign r * (o.oangle x y).sign :=
-(ob).oangle_sign_smul_left x y r
-
-/-- Multiplying the second vector passed to `oangle` by a real multiplies the sign of the angle by
-the sign of the real. -/
-@[simp] lemma oangle_sign_smul_right (x y : V) (r : ℝ) :
-  (o.oangle x (r • y)).sign = sign r * (o.oangle x y).sign :=
-(ob).oangle_sign_smul_right x y r
-
-/-- Adding a multiple of the first vector passed to `oangle` to the second vector does not change
-the sign of the angle. -/
-@[simp] lemma oangle_sign_smul_add_right (x y : V) (r : ℝ) :
-  (o.oangle x (r • x + y)).sign = (o.oangle x y).sign :=
-(ob).oangle_sign_smul_add_right x y r
-
-/-- Adding a multiple of the second vector passed to `oangle` to the first vector does not change
-the sign of the angle. -/
-@[simp] lemma oangle_sign_add_smul_left (x y : V) (r : ℝ) :
-  (o.oangle (x + r • y) y).sign = (o.oangle x y).sign :=
-(ob).oangle_sign_add_smul_left x y r
-
-/-- Subtracting a multiple of the first vector passed to `oangle` from the second vector does
-not change the sign of the angle. -/
-@[simp] lemma oangle_sign_sub_smul_right (x y : V) (r : ℝ) :
-  (o.oangle x (y - r • x)).sign = (o.oangle x y).sign :=
-(ob).oangle_sign_sub_smul_right x y r
-
-/-- Subtracting a multiple of the second vector passed to `oangle` from the first vector does
-not change the sign of the angle. -/
-@[simp] lemma oangle_sign_sub_smul_left (x y : V) (r : ℝ) :
-  (o.oangle (x - r • y) y).sign = (o.oangle x y).sign :=
-(ob).oangle_sign_sub_smul_left x y r
-
-/-- The sign of the angle between a vector, and a linear combination of that vector with a second
-vector, is the sign of the factor by which the second vector is multiplied in that combination
-multiplied by the sign of the angle between the two vectors. -/
-@[simp] lemma oangle_sign_smul_add_smul_right (x y : V) (r₁ r₂ : ℝ) :
-  (o.oangle x (r₁ • x + r₂ • y)).sign = sign r₂ * (o.oangle x y).sign :=
-(ob).oangle_sign_smul_add_smul_right x y r₁ r₂
-
-/-- The sign of the angle between a linear combination of two vectors and the second vector is
-the sign of the factor by which the first vector is multiplied in that combination multiplied by
-the sign of the angle between the two vectors. -/
-@[simp] lemma oangle_sign_smul_add_smul_left (x y : V) (r₁ r₂ : ℝ) :
-  (o.oangle (r₁ • x + r₂ • y) y).sign = sign r₁ * (o.oangle x y).sign :=
-(ob).oangle_sign_smul_add_smul_left x y r₁ r₂
-
-/-- The sign of the angle between two linear combinations of two vectors is the sign of the
-determinant of the factors in those combinations multiplied by the sign of the angle between the
-two vectors. -/
-lemma oangle_sign_smul_add_smul_smul_add_smul (x y : V) (r₁ r₂ r₃ r₄ : ℝ) :
-  (o.oangle (r₁ • x + r₂ • y) (r₃ • x + r₄ • y)).sign =
-    sign (r₁ * r₄ - r₂ * r₃) * (o.oangle x y).sign :=
-(ob).oangle_sign_smul_add_smul_smul_add_smul x y r₁ r₂ r₃ r₄
-
->>>>>>> 96f2e180
 end orientation
 
 namespace euclidean_geometry
