--- conflicted
+++ resolved
@@ -122,11 +122,7 @@
 /- Instance of product group -/
 @[to_additive]
 instance {𝕜 : Type*} [nontrivially_normed_field 𝕜] {H : Type*} [topological_space H]
-<<<<<<< HEAD
   {E : Type*} [normed_add_comm_group E] [normed_space 𝕜 E]  {I : model_with_corners 𝕜 E H}
-=======
-  {E : Type*} [normed_group E] [normed_space 𝕜 E]  {I : model_with_corners 𝕜 E H}
->>>>>>> 0179605f
   {G : Type*} [topological_space G] [charted_space H G] [group G] [lie_group I G]
   {E' : Type*} [normed_add_comm_group E'] [normed_space 𝕜 E']
   {H' : Type*} [topological_space H'] {I' : model_with_corners 𝕜 E' H'}
@@ -141,11 +137,7 @@
 /-! ### Normed spaces are Lie groups -/
 
 instance normed_space_lie_add_group {𝕜 : Type*} [nontrivially_normed_field 𝕜]
-<<<<<<< HEAD
   {E : Type*} [normed_add_comm_group E] [normed_space 𝕜 E] :
-=======
-  {E : Type*} [normed_group E] [normed_space 𝕜 E] :
->>>>>>> 0179605f
   lie_add_group (𝓘(𝕜, E)) E :=
 { smooth_add := smooth_iff.2 ⟨continuous_add, λ x y, cont_diff_add.cont_diff_on⟩,
   smooth_neg := smooth_iff.2 ⟨continuous_neg, λ x y, cont_diff_neg.cont_diff_on⟩,
