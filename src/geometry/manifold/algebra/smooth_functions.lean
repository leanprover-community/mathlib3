/-
Copyright © 2020 Nicolò Cavalleri. All rights reserved.
Released under Apache 2.0 license as described in the file LICENSE.
Authors: Nicolò Cavalleri
-/

import geometry.manifold.algebra.structures

/-!
# Algebraic structures over smooth functions

In this file, we define instances of algebraic structures over smooth functions.
-/

noncomputable theory

open_locale manifold

variables {𝕜 : Type*} [nondiscrete_normed_field 𝕜]
{E : Type*} [normed_group E] [normed_space 𝕜 E]
{E' : Type*} [normed_group E'] [normed_space 𝕜 E']
{H : Type*} [topological_space H] {I : model_with_corners 𝕜 E H}
{H' : Type*} [topological_space H'] {I' : model_with_corners 𝕜 E' H'}
{N : Type*} [topological_space N] [charted_space H N]
{E'' : Type*} [normed_group E''] [normed_space 𝕜 E'']
{H'' : Type*} [topological_space H''] {I'' : model_with_corners 𝕜 E'' H''}
{N' : Type*} [topological_space N'] [charted_space H'' N']

namespace smooth_map

@[to_additive]
instance has_mul {G : Type*} [has_mul G] [topological_space G] [charted_space H' G]
  [has_smooth_mul I' G] :
  has_mul C^∞⟮I, N; I', G⟯ :=
⟨λ f g, ⟨f * g, f.smooth.mul g.smooth⟩⟩

@[simp, to_additive]
lemma coe_mul {G : Type*} [has_mul G] [topological_space G] [charted_space H' G]
  [has_smooth_mul I' G] (f g : C^∞⟮I, N; I', G⟯) :
  ⇑(f * g) = f * g := rfl

@[simp, to_additive] lemma mul_comp {G : Type*} [has_mul G] [topological_space G]
  [charted_space H' G] [has_smooth_mul I' G] (f g : C^∞⟮I'', N'; I', G⟯) (h : C^∞⟮I, N; I'', N'⟯) :
(f * g).comp h = (f.comp h) * (g.comp h) :=
by ext; simp only [times_cont_mdiff_map.comp_apply, coe_mul, pi.mul_apply]

@[to_additive]
instance has_one {G : Type*} [monoid G] [topological_space G] [charted_space H' G] :
  has_one C^∞⟮I, N; I', G⟯ :=
⟨times_cont_mdiff_map.const (1 : G)⟩

@[simp, to_additive]
lemma coe_one {G : Type*} [monoid G] [topological_space G] [charted_space H' G] :
  ⇑(1 : C^∞⟮I, N; I', G⟯) = 1 := rfl

section group_structure

/-!
### Group structure

In this section we show that smooth functions valued in a Lie group inherit a group structure
under pointwise multiplication.
-/

@[to_additive]
instance semigroup {G : Type*} [semigroup G] [topological_space G]
  [charted_space H' G] [has_smooth_mul I' G] :
  semigroup C^∞⟮I, N; I', G⟯ :=
{ mul_assoc := λ a b c, by ext; exact mul_assoc _ _ _,
  ..smooth_map.has_mul}

@[to_additive]
instance monoid {G : Type*} [monoid G] [topological_space G]
  [charted_space H' G] [has_smooth_mul I' G] :
  monoid C^∞⟮I, N; I', G⟯ :=
{ one_mul := λ a, by ext; exact one_mul _,
  mul_one := λ a, by ext; exact mul_one _,
  ..smooth_map.semigroup,
  ..smooth_map.has_one }

/-- Coercion to a function as an `monoid_hom`. Similar to `monoid_hom.coe_fn`. -/
@[to_additive "Coercion to a function as an `add_monoid_hom`. Similar to `add_monoid_hom.coe_fn`.",
  simps]
def coe_fn_monoid_hom {G : Type*} [monoid G] [topological_space G]
  [charted_space H' G] [has_smooth_mul I' G] : C^∞⟮I, N; I', G⟯ →* (N → G) :=
{ to_fun := coe_fn, map_one' := coe_one, map_mul' := coe_mul }

@[to_additive]
instance comm_monoid {G : Type*} [comm_monoid G] [topological_space G]
  [charted_space H' G] [has_smooth_mul I' G] :
  comm_monoid C^∞⟮I, N; I', G⟯ :=
{ mul_comm := λ a b, by ext; exact mul_comm _ _,
  ..smooth_map.monoid,
  ..smooth_map.has_one }

@[to_additive]
instance group {G : Type*} [group G] [topological_space G]
  [charted_space H' G] [lie_group I' G] :
  group C^∞⟮I, N; I', G⟯ :=
{ inv := λ f, ⟨λ x, (f x)⁻¹, f.smooth.inv⟩,
  mul_left_inv := λ a, by ext; exact mul_left_inv _,
  div := λ f g, ⟨f / g, f.smooth.div g.smooth⟩,
  div_eq_mul_inv := λ f g, by ext; exact div_eq_mul_inv _ _,
  .. smooth_map.monoid }

@[simp, to_additive]
lemma coe_inv {G : Type*} [group G] [topological_space G]
  [charted_space H' G] [lie_group I' G] (f : C^∞⟮I, N; I', G⟯) :
  ⇑f⁻¹ = f⁻¹ := rfl

@[simp, to_additive]
lemma coe_div {G : Type*} [group G] [topological_space G]
  [charted_space H' G] [lie_group I' G] (f g : C^∞⟮I, N; I', G⟯) :
  ⇑(f / g) = f / g :=
rfl

@[to_additive]
instance comm_group {G : Type*} [comm_group G] [topological_space G]
  [charted_space H' G] [lie_group I' G] :
  comm_group C^∞⟮I, N; I', G⟯ :=
{ ..smooth_map.group,
  ..smooth_map.comm_monoid }

end group_structure

section ring_structure

/-!
### Ring stucture

In this section we show that smooth functions valued in a smooth ring `R` inherit a ring structure
under pointwise multiplication.
-/

instance semiring {R : Type*} [semiring R] [topological_space R]
  [charted_space H' R] [smooth_semiring I' R] :
  semiring C^∞⟮I, N; I', R⟯ :=
{ left_distrib := λ a b c, by ext; exact left_distrib _ _ _,
  right_distrib := λ a b c, by ext; exact right_distrib _ _ _,
  zero_mul := λ a, by ext; exact zero_mul _,
  mul_zero := λ a, by ext; exact mul_zero _,
  ..smooth_map.add_comm_monoid,
  ..smooth_map.monoid }

instance ring {R : Type*} [ring R] [topological_space R]
  [charted_space H' R] [smooth_ring I' R] :
  ring C^∞⟮I, N; I', R⟯ :=
{ ..smooth_map.semiring,
  ..smooth_map.add_comm_group, }

instance comm_ring {R : Type*} [comm_ring R] [topological_space R]
  [charted_space H' R] [smooth_ring I' R] :
  comm_ring C^∞⟮I, N; I', R⟯ :=
{ ..smooth_map.semiring,
  ..smooth_map.add_comm_group,
  ..smooth_map.comm_monoid,}

/-- Coercion to a function as a `ring_hom`. -/
@[simps]
def coe_fn_ring_hom {R : Type*} [comm_ring R] [topological_space R]
  [charted_space H' R] [smooth_ring I' R] : C^∞⟮I, N; I', R⟯ →+* (N → R) :=
{ to_fun := coe_fn,
  ..(coe_fn_monoid_hom : C^∞⟮I, N; I', R⟯ →* _),
  ..(coe_fn_add_monoid_hom : C^∞⟮I, N; I', R⟯ →+ _) }

<<<<<<< HEAD
/-- `function.eval` as a ring_hom`. -/
=======
/-- `function.eval` as a `ring_hom` on the ring of smooth functions. -/
>>>>>>> 81183ea4
def eval_ring_hom {R : Type*} [comm_ring R] [topological_space R]
  [charted_space H' R] [smooth_ring I' R] (n : N) : C^∞⟮I, N; I', R⟯ →+* R :=
(pi.eval_ring_hom _ n : (N → R) →+* R).comp smooth_map.coe_fn_ring_hom

end ring_structure

section module_structure

/-!
### Semiodule stucture

In this section we show that smooth functions valued in a vector space `M` over a normed
field `𝕜` inherit a vector space structure.
-/

instance has_scalar {V : Type*} [normed_group V] [normed_space 𝕜 V] :
  has_scalar 𝕜 C^∞⟮I, N; 𝓘(𝕜, V), V⟯ :=
⟨λ r f, ⟨r • f, smooth_const.smul f.smooth⟩⟩

@[simp]
lemma coe_smul {V : Type*} [normed_group V] [normed_space 𝕜 V]
  (r : 𝕜) (f : C^∞⟮I, N; 𝓘(𝕜, V), V⟯) :
  ⇑(r • f) = r • f := rfl

@[simp] lemma smul_comp {V : Type*} [normed_group V] [normed_space 𝕜 V]
  (r : 𝕜) (g : C^∞⟮I'', N'; 𝓘(𝕜, V), V⟯) (h : C^∞⟮I, N; I'', N'⟯) :
(r • g).comp h = r • (g.comp h) := rfl

instance module {V : Type*} [normed_group V] [normed_space 𝕜 V] :
  module 𝕜 C^∞⟮I, N; 𝓘(𝕜, V), V⟯ :=
module.of_core $
{ smul     := (•),
  smul_add := λ c f g, by ext x; exact smul_add c (f x) (g x),
  add_smul := λ c₁ c₂ f, by ext x; exact add_smul c₁ c₂ (f x),
  mul_smul := λ c₁ c₂ f, by ext x; exact mul_smul c₁ c₂ (f x),
  one_smul := λ f, by ext x; exact one_smul 𝕜 (f x), }

/-- Coercion to a function as a `linear_map`. -/
@[simps]
def coe_fn_linear_map {V : Type*} [normed_group V] [normed_space 𝕜 V] :
C^∞⟮I, N; 𝓘(𝕜, V), V⟯ →ₗ[𝕜] (N → V) :=
{ to_fun := coe_fn,
  map_smul' := coe_smul,
  ..(coe_fn_add_monoid_hom : C^∞⟮I, N; 𝓘(𝕜, V), V⟯ →+ _) }

end module_structure

section algebra_structure

/-!
### Algebra structure

In this section we show that smooth functions valued in a normed algebra `A` over a normed field `𝕜`
inherit an algebra structure.
-/

variables {A : Type*} [normed_ring A] [normed_algebra 𝕜 A] [smooth_ring 𝓘(𝕜, A) A]

/-- Smooth constant functions as a `ring_hom`. -/
def C : 𝕜 →+* C^∞⟮I, N; 𝓘(𝕜, A), A⟯ :=
{ to_fun    := λ c : 𝕜, ⟨λ x, ((algebra_map 𝕜 A) c), smooth_const⟩,
  map_one'  := by ext x; exact (algebra_map 𝕜 A).map_one,
  map_mul'  := λ c₁ c₂, by ext x; exact (algebra_map 𝕜 A).map_mul _ _,
  map_zero' := by ext x; exact (algebra_map 𝕜 A).map_zero,
  map_add'  := λ c₁ c₂, by ext x; exact (algebra_map 𝕜 A).map_add _ _ }

instance algebra : algebra 𝕜 C^∞⟮I, N; 𝓘(𝕜, A), A⟯ :=
{ smul := λ r f,
  ⟨r • f, smooth_const.smul f.smooth⟩,
  to_ring_hom := smooth_map.C,
  commutes' := λ c f, by ext x; exact algebra.commutes' _ _,
  smul_def' := λ c f, by ext x; exact algebra.smul_def' _ _,
  ..smooth_map.semiring }

/-- Coercion to a function as an `alg_hom`. -/
@[simps]
def coe_fn_alg_hom : C^∞⟮I, N; 𝓘(𝕜, A), A⟯ →ₐ[𝕜] (N → A) :=
{ to_fun := coe_fn,
  commutes' := λ r, rfl,
  -- `..(smooth_map.coe_fn_ring_hom : C^∞⟮I, N; 𝓘(𝕜, A), A⟯ →+* _)` times out for some reason
  map_zero' := smooth_map.coe_zero,
  map_one' := smooth_map.coe_one,
  map_add' := smooth_map.coe_add,
  map_mul' := smooth_map.coe_mul }

end algebra_structure

section module_over_continuous_functions

/-!
### Structure as module over scalar functions

If `V` is a module over `𝕜`, then we show that the space of smooth functions from `N` to `V`
is naturally a vector space over the ring of smooth functions from `N` to `𝕜`. -/

instance has_scalar' {V : Type*} [normed_group V] [normed_space 𝕜 V] :
  has_scalar C^∞⟮I, N; 𝕜⟯ C^∞⟮I, N; 𝓘(𝕜, V), V⟯ :=
⟨λ f g, ⟨λ x, (f x) • (g x), (smooth.smul f.2 g.2)⟩⟩

@[simp] lemma smul_comp' {V : Type*} [normed_group V] [normed_space 𝕜 V]
  (f : C^∞⟮I'', N'; 𝕜⟯) (g : C^∞⟮I'', N'; 𝓘(𝕜, V), V⟯) (h : C^∞⟮I, N; I'', N'⟯) :
(f • g).comp h = (f.comp h) • (g.comp h) := rfl

instance module' {V : Type*} [normed_group V] [normed_space 𝕜 V] :
  module C^∞⟮I, N; 𝓘(𝕜), 𝕜⟯ C^∞⟮I, N; 𝓘(𝕜, V), V⟯ :=
{ smul     := (•),
  smul_add := λ c f g, by ext x; exact smul_add (c x) (f x) (g x),
  add_smul := λ c₁ c₂ f, by ext x; exact add_smul (c₁ x) (c₂ x) (f x),
  mul_smul := λ c₁ c₂ f, by ext x; exact mul_smul (c₁ x) (c₂ x) (f x),
  one_smul := λ f, by ext x; exact one_smul 𝕜 (f x),
  zero_smul := λ f, by ext x; exact zero_smul _ _,
  smul_zero := λ r, by ext x; exact smul_zero _, }

end module_over_continuous_functions

end smooth_map<|MERGE_RESOLUTION|>--- conflicted
+++ resolved
@@ -163,11 +163,7 @@
   ..(coe_fn_monoid_hom : C^∞⟮I, N; I', R⟯ →* _),
   ..(coe_fn_add_monoid_hom : C^∞⟮I, N; I', R⟯ →+ _) }
 
-<<<<<<< HEAD
-/-- `function.eval` as a ring_hom`. -/
-=======
 /-- `function.eval` as a `ring_hom` on the ring of smooth functions. -/
->>>>>>> 81183ea4
 def eval_ring_hom {R : Type*} [comm_ring R] [topological_space R]
   [charted_space H' R] [smooth_ring I' R] (n : N) : C^∞⟮I, N; I', R⟯ →+* R :=
 (pi.eval_ring_hom _ n : (N → R) →+* R).comp smooth_map.coe_fn_ring_hom
