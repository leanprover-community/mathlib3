/-
Copyright (c) 2019 Sébastien Gouëzel. All rights reserved.
Released under Apache 2.0 license as described in the file LICENSE.
Authors: Sébastien Gouëzel
-/
import topology.local_homeomorph

/-!
# Charted spaces

A smooth manifold is a topological space `M` locally modelled on a euclidean space (or a euclidean
half-space for manifolds with boundaries, or an infinite dimensional vector space for more general
notions of manifolds), i.e., the manifold is covered by open subsets on which there are local
homeomorphisms (the charts) going to a model space `H`, and the changes of charts should be smooth
maps.

In this file, we introduce a general framework describing these notions, where the model space is an
arbitrary topological space. We avoid the word *manifold*, which should be reserved for the
situation where the model space is a (subset of a) vector space, and use the terminology
*charted space* instead.

If the changes of charts satisfy some additional property (for instance if they are smooth), then
`M` inherits additional structure (it makes sense to talk about smooth manifolds). There are
therefore two different ingredients in a charted space:
* the set of charts, which is data
* the fact that changes of charts belong to some group (in fact groupoid), which is additional Prop.

We separate these two parts in the definition: the charted space structure is just the set of
charts, and then the different smoothness requirements (smooth manifold, orientable manifold,
contact manifold, and so on) are additional properties of these charts. These properties are
formalized through the notion of structure groupoid, i.e., a set of local homeomorphisms stable
under composition and inverse, to which the change of coordinates should belong.

## Main definitions

* `structure_groupoid H` : a subset of local homeomorphisms of `H` stable under composition,
  inverse and restriction (ex: local diffeos).
* `continuous_groupoid H` : the groupoid of all local homeomorphisms of `H`
* `charted_space H M` : charted space structure on `M` modelled on `H`, given by an atlas of
  local homeomorphisms from `M` to `H` whose sources cover `M`. This is a type class.
* `has_groupoid M G` : when `G` is a structure groupoid on `H` and `M` is a charted space
  modelled on `H`, require that all coordinate changes belong to `G`. This is a type class.
* `atlas H M` : when `M` is a charted space modelled on `H`, the atlas of this charted
  space structure, i.e., the set of charts.
* `G.maximal_atlas M` : when `M` is a charted space modelled on `H` and admitting `G` as a
  structure groupoid, one can consider all the local homeomorphisms from `M` to `H` such that
  changing coordinate from any chart to them belongs to `G`. This is a larger atlas, called the
  maximal atlas (for the groupoid `G`).
* `structomorph G M M'` : the type of diffeomorphisms between the charted spaces `M` and `M'` for
  the groupoid `G`. We avoid the word diffeomorphism, keeping it for the smooth category.

As a basic example, we give the instance
`instance charted_space_model_space (H : Type*) [topological_space H] : charted_space H H`
saying that a topological space is a charted space over itself, with the identity as unique chart.
This charted space structure is compatible with any groupoid.

Additional useful definitions:

* `pregroupoid H` : a subset of local mas of `H` stable under composition and
  restriction, but not inverse (ex: smooth maps)
* `groupoid_of_pregroupoid` : construct a groupoid from a pregroupoid, by requiring that a map and
  its inverse both belong to the pregroupoid (ex: construct diffeos from smooth maps)
* `chart_at H x` is a preferred chart at `x : M` when `M` has a charted space structure modelled on
  `H`.
* `G.compatible he he'` states that, for any two charts `e` and `e'` in the atlas, the composition
  of `e.symm` and `e'` belongs to the groupoid `G` when `M` admits `G` as a structure groupoid.
* `G.compatible_of_mem_maximal_atlas he he'` states that, for any two charts `e` and `e'` in the
  maximal atlas associated to the groupoid `G`, the composition of `e.symm` and `e'` belongs to the
  `G` if `M` admits `G` as a structure groupoid.
* `charted_space_core.to_charted_space`: consider a space without a topology, but endowed with a set
  of charts (which are local equivs) for which the change of coordinates are local homeos. Then
  one can construct a topology on the space for which the charts become local homeos, defining
  a genuine charted space structure.

## Implementation notes

The atlas in a charted space is *not* a maximal atlas in general: the notion of maximality depends
on the groupoid one considers, and changing groupoids changes the maximal atlas. With the current
formalization, it makes sense first to choose the atlas, and then to ask whether this precise atlas
defines a smooth manifold, an orientable manifold, and so on. A consequence is that structomorphisms
between `M` and `M'` do *not* induce a bijection between the atlases of `M` and `M'`: the
definition is only that, read in charts, the structomorphism locally belongs to the groupoid under
consideration. (This is equivalent to inducing a bijection between elements of the maximal atlas).
A consequence is that the invariance under structomorphisms of properties defined in terms of the
atlas is not obvious in general, and could require some work in theory (amounting to the fact
that these properties only depend on the maximal atlas, for instance). In practice, this does not
create any real difficulty.

We use the letter `H` for the model space thinking of the case of manifolds with boundary, where the
model space is a half space.

Manifolds are sometimes defined as topological spaces with an atlas of local diffeomorphisms, and
sometimes as spaces with an atlas from which a topology is deduced. We use the former approach:
otherwise, there would be an instance from manifolds to topological spaces, which means that any
instance search for topological spaces would try to find manifold structures involving a yet
unknown model space, leading to problems. However, we also introduce the latter approach,
through a structure `charted_space_core` making it possible to construct a topology out of a set of
local equivs with compatibility conditions (but we do not register it as an instance).

In the definition of a charted space, the model space is written as an explicit parameter as there
can be several model spaces for a given topological space. For instance, a complex manifold
(modelled over `ℂ^n`) will also be seen sometimes as a real manifold modelled over `ℝ^(2n)`.

## Notations

In the locale `manifold`, we denote the composition of local homeomorphisms with `≫ₕ`, and the
composition of local equivs with `≫`.
-/

noncomputable theory
open_locale classical topological_space
open filter
universes u

variables {H : Type u} {H' : Type*} {M : Type*} {M' : Type*} {M'' : Type*}

/- Notational shortcut for the composition of local homeomorphisms and local equivs, i.e.,
`local_homeomorph.trans` and `local_equiv.trans`.
Note that, as is usual for equivs, the composition is from left to right, hence the direction of
the arrow. -/
localized "infixr  ` ≫ₕ `:100 := local_homeomorph.trans" in manifold
localized "infixr  ` ≫ `:100 := local_equiv.trans" in manifold

/- `simp` looks for subsingleton instances at every call. This turns out to be very
inefficient, especially in `simp`-heavy parts of the library such as the manifold code.
Disable two such instances to speed up things.
NB: this is just a hack. TODO: fix `simp` properly. -/
localized "attribute [-instance] unique.subsingleton pi.subsingleton" in manifold

open set local_homeomorph

/-! ### Structure groupoids-/

section groupoid

/-! One could add to the definition of a structure groupoid the fact that the restriction of an
element of the groupoid to any open set still belongs to the groupoid.
(This is in Kobayashi-Nomizu.)
I am not sure I want this, for instance on `H × E` where `E` is a vector space, and the groupoid is
made of functions respecting the fibers and linear in the fibers (so that a charted space over this
groupoid is naturally a vector bundle) I prefer that the members of the groupoid are always
defined on sets of the form `s × E`.  There is a typeclass `closed_under_restriction` for groupoids
which have the restriction property.

The only nontrivial requirement is locality: if a local homeomorphism belongs to the groupoid
around each point in its domain of definition, then it belongs to the groupoid. Without this
requirement, the composition of structomorphisms does not have to be a structomorphism. Note that
this implies that a local homeomorphism with empty source belongs to any structure groupoid, as
it trivially satisfies this condition.

There is also a technical point, related to the fact that a local homeomorphism is by definition a
global map which is a homeomorphism when restricted to its source subset (and its values outside
of the source are not relevant). Therefore, we also require that being a member of the groupoid only
depends on the values on the source.

We use primes in the structure names as we will reformulate them below (without primes) using a
`has_mem` instance, writing `e ∈ G` instead of `e ∈ G.members`.
-/
/-- A structure groupoid is a set of local homeomorphisms of a topological space stable under
composition and inverse. They appear in the definition of the smoothness class of a manifold. -/
structure structure_groupoid (H : Type u) [topological_space H] :=
(members       : set (local_homeomorph H H))
(trans'        : ∀e e' : local_homeomorph H H, e ∈ members → e' ∈ members → e ≫ₕ e' ∈ members)
(symm'         : ∀e : local_homeomorph H H, e ∈ members → e.symm ∈ members)
(id_mem'       : local_homeomorph.refl H ∈ members)
(locality'     : ∀e : local_homeomorph H H, (∀x ∈ e.source, ∃s, is_open s ∧
                  x ∈ s ∧ e.restr s ∈ members) → e ∈ members)
(eq_on_source' : ∀ e e' : local_homeomorph H H, e ∈ members → e' ≈ e → e' ∈ members)

variable [topological_space H]

instance : has_mem (local_homeomorph H H) (structure_groupoid H) :=
⟨λ(e : local_homeomorph H H) (G : structure_groupoid H), e ∈ G.members⟩

lemma structure_groupoid.trans (G : structure_groupoid H) {e e' : local_homeomorph H H}
  (he : e ∈ G) (he' : e' ∈ G) : e ≫ₕ e' ∈ G :=
G.trans' e e' he he'

lemma structure_groupoid.symm (G : structure_groupoid H) {e : local_homeomorph H H} (he : e ∈ G) :
  e.symm ∈ G :=
G.symm' e he

lemma structure_groupoid.id_mem (G : structure_groupoid H) :
  local_homeomorph.refl H ∈ G :=
G.id_mem'

lemma structure_groupoid.locality (G : structure_groupoid H) {e : local_homeomorph H H}
  (h : ∀x ∈ e.source, ∃s, is_open s ∧ x ∈ s ∧ e.restr s ∈ G) :
  e ∈ G :=
G.locality' e h

lemma structure_groupoid.eq_on_source (G : structure_groupoid H) {e e' : local_homeomorph H H}
  (he : e ∈ G) (h : e' ≈ e) : e' ∈ G :=
G.eq_on_source' e e' he h

/-- Partial order on the set of groupoids, given by inclusion of the members of the groupoid -/
instance structure_groupoid.partial_order : partial_order (structure_groupoid H) :=
partial_order.lift structure_groupoid.members
(λa b h, by { cases a, cases b, dsimp at h, induction h, refl })

lemma structure_groupoid.le_iff {G₁ G₂ : structure_groupoid H} :
  G₁ ≤ G₂ ↔ ∀ e, e ∈ G₁ → e ∈ G₂ :=
iff.rfl

/-- The trivial groupoid, containing only the identity (and maps with empty source, as this is
necessary from the definition) -/
def id_groupoid (H : Type u) [topological_space H] : structure_groupoid H :=
{ members := {local_homeomorph.refl H} ∪ {e : local_homeomorph H H | e.source = ∅},
  trans' := λe e' he he', begin
    cases he; simp at he he',
    { simpa only [he, refl_trans]},
    { have : (e ≫ₕ e').source ⊆ e.source := sep_subset _ _,
      rw he at this,
      have : (e ≫ₕ e') ∈ {e : local_homeomorph H H | e.source = ∅} := disjoint_iff.1 this,
      exact (mem_union _ _ _).2 (or.inr this) },
  end,
  symm' := λe he, begin
    cases (mem_union _ _ _).1 he with E E,
    { simp [mem_singleton_iff.mp E] },
    { right,
      simpa only [e.to_local_equiv.image_source_eq_target.symm] with mfld_simps using E},
  end,
  id_mem' := mem_union_left _ rfl,
  locality' := λe he, begin
    cases e.source.eq_empty_or_nonempty with h h,
    { right, exact h },
    { left,
      rcases h with ⟨x, hx⟩,
      rcases he x hx with ⟨s, open_s, xs, hs⟩,
      have x's : x ∈ (e.restr s).source,
      { rw [restr_source, open_s.interior_eq],
        exact ⟨hx, xs⟩ },
      cases hs,
      { replace hs : local_homeomorph.restr e s = local_homeomorph.refl H,
          by simpa only using hs,
        have : (e.restr s).source = univ, by { rw hs, simp },
        change (e.to_local_equiv).source ∩ interior s = univ at this,
        have : univ ⊆ interior s, by { rw ← this, exact inter_subset_right _ _ },
        have : s = univ, by rwa [open_s.interior_eq, univ_subset_iff] at this,
        simpa only [this, restr_univ] using hs },
      { exfalso,
        rw mem_set_of_eq at hs,
        rwa hs at x's } },
  end,
  eq_on_source' := λe e' he he'e, begin
    cases he,
    { left,
      have : e = e',
      { refine eq_of_eq_on_source_univ (setoid.symm he'e) _ _;
        rw set.mem_singleton_iff.1 he ; refl },
      rwa ← this },
    { right,
      change (e.to_local_equiv).source = ∅ at he,
      rwa [set.mem_set_of_eq, he'e.source_eq] }
  end }

/-- Every structure groupoid contains the identity groupoid -/
instance : order_bot (structure_groupoid H) :=
{ bot    := id_groupoid H,
  bot_le := begin
    assume u f hf,
    change f ∈ {local_homeomorph.refl H} ∪ {e : local_homeomorph H H | e.source = ∅} at hf,
    simp only [singleton_union, mem_set_of_eq, mem_insert_iff] at hf,
    cases hf,
    { rw hf,
      apply u.id_mem },
    { apply u.locality,
      assume x hx,
      rw [hf, mem_empty_eq] at hx,
      exact hx.elim }
  end }

instance (H : Type u) [topological_space H] : inhabited (structure_groupoid H) :=
⟨id_groupoid H⟩

/-- To construct a groupoid, one may consider classes of local homeos such that both the function
and its inverse have some property. If this property is stable under composition,
one gets a groupoid. `pregroupoid` bundles the properties needed for this construction, with the
groupoid of smooth functions with smooth inverses as an application. -/
structure pregroupoid (H : Type*) [topological_space H] :=
(property : (H → H) → (set H) → Prop)
(comp     : ∀{f g u v}, property f u → property g v → is_open u → is_open v → is_open (u ∩ f ⁻¹' v)
              → property (g ∘ f) (u ∩ f ⁻¹' v))
(id_mem   : property id univ)
(locality : ∀{f u}, is_open u → (∀x∈u, ∃v, is_open v ∧ x ∈ v ∧ property f (u ∩ v)) → property f u)
(congr    : ∀{f g : H → H} {u}, is_open u → (∀x∈u, g x = f x) → property f u → property g u)

/-- Construct a groupoid of local homeos for which the map and its inverse have some property,
from a pregroupoid asserting that this property is stable under composition. -/
def pregroupoid.groupoid (PG : pregroupoid H) : structure_groupoid H :=
{ members   := {e : local_homeomorph H H | PG.property e e.source ∧ PG.property e.symm e.target},
  trans'     := λe e' he he', begin
    split,
    { apply PG.comp he.1 he'.1 e.open_source e'.open_source,
      apply e.continuous_to_fun.preimage_open_of_open e.open_source e'.open_source },
    { apply PG.comp he'.2 he.2 e'.open_target e.open_target,
      apply e'.continuous_inv_fun.preimage_open_of_open e'.open_target e.open_target }
  end,
  symm'     := λe he, ⟨he.2, he.1⟩,
  id_mem'   := ⟨PG.id_mem, PG.id_mem⟩,
  locality' := λe he, begin
    split,
    { apply PG.locality e.open_source (λx xu, _),
      rcases he x xu with ⟨s, s_open, xs, hs⟩,
      refine ⟨s, s_open, xs, _⟩,
      convert hs.1 using 1,
      dsimp [local_homeomorph.restr], rw s_open.interior_eq },
    { apply PG.locality e.open_target (λx xu, _),
      rcases he (e.symm x) (e.map_target xu) with ⟨s, s_open, xs, hs⟩,
      refine ⟨e.target ∩ e.symm ⁻¹' s, _, ⟨xu, xs⟩, _⟩,
      { exact continuous_on.preimage_open_of_open e.continuous_inv_fun e.open_target s_open },
      { rw [← inter_assoc, inter_self],
        convert hs.2 using 1,
        dsimp [local_homeomorph.restr], rw s_open.interior_eq } },
  end,
  eq_on_source' := λe e' he ee', begin
    split,
    { apply PG.congr e'.open_source ee'.2,
      simp only [ee'.1, he.1] },
    { have A := ee'.symm',
      apply PG.congr e'.symm.open_source A.2,
      convert he.2,
      rw A.1,
      refl }
  end }

lemma mem_groupoid_of_pregroupoid {PG : pregroupoid H} {e : local_homeomorph H H} :
  e ∈ PG.groupoid ↔ PG.property e e.source ∧ PG.property e.symm e.target :=
iff.rfl

lemma groupoid_of_pregroupoid_le (PG₁ PG₂ : pregroupoid H)
  (h : ∀f s, PG₁.property f s → PG₂.property f s) : PG₁.groupoid ≤ PG₂.groupoid :=
begin
  refine structure_groupoid.le_iff.2 (λ e he, _),
  rw mem_groupoid_of_pregroupoid at he ⊢,
  exact ⟨h _ _ he.1, h _ _ he.2⟩
end

lemma mem_pregroupoid_of_eq_on_source (PG : pregroupoid H) {e e' : local_homeomorph H H}
  (he' : e ≈ e') (he : PG.property e e.source) : PG.property e' e'.source :=
begin
  rw ← he'.1,
  exact PG.congr e.open_source he'.eq_on.symm he,
end

/-- The pregroupoid of all local maps on a topological space `H` -/
@[reducible] def continuous_pregroupoid (H : Type*) [topological_space H] : pregroupoid H :=
{ property := λf s, true,
  comp     := λf g u v hf hg hu hv huv, trivial,
  id_mem   := trivial,
  locality := λf u u_open h, trivial,
  congr    := λf g u u_open hcongr hf, trivial }

instance (H : Type*) [topological_space H] : inhabited (pregroupoid H) :=
⟨continuous_pregroupoid H⟩

/-- The groupoid of all local homeomorphisms on a topological space `H` -/
def continuous_groupoid (H : Type*) [topological_space H] : structure_groupoid H :=
pregroupoid.groupoid (continuous_pregroupoid H)

/-- Every structure groupoid is contained in the groupoid of all local homeomorphisms -/
instance : order_top (structure_groupoid H) :=
{ top    := continuous_groupoid H,
  le_top := λ u f hf, by { split; exact dec_trivial } }

/-- A groupoid is closed under restriction if it contains all restrictions of its element local
homeomorphisms to open subsets of the source. -/
class closed_under_restriction (G : structure_groupoid H) : Prop :=
(closed_under_restriction : ∀ {e : local_homeomorph H H}, e ∈ G → ∀ (s : set H), is_open s →
  e.restr s ∈ G)

lemma closed_under_restriction' {G : structure_groupoid H} [closed_under_restriction G]
  {e : local_homeomorph H H} (he : e ∈ G) {s : set H} (hs : is_open s) :
  e.restr s ∈ G :=
closed_under_restriction.closed_under_restriction he s hs

/-- The trivial restriction-closed groupoid, containing only local homeomorphisms equivalent to the
restriction of the identity to the various open subsets. -/
def id_restr_groupoid : structure_groupoid H :=
{ members := {e | ∃ {s : set H} (h : is_open s), e ≈ local_homeomorph.of_set s h},
  trans' := begin
    rintros e e' ⟨s, hs, hse⟩ ⟨s', hs', hse'⟩,
    refine ⟨s ∩ s', is_open.inter hs hs', _⟩,
    have := local_homeomorph.eq_on_source.trans' hse hse',
    rwa local_homeomorph.of_set_trans_of_set at this,
  end,
  symm' := begin
    rintros e ⟨s, hs, hse⟩,
    refine ⟨s, hs, _⟩,
    rw [← of_set_symm],
    exact local_homeomorph.eq_on_source.symm' hse,
  end,
  id_mem' := ⟨univ, is_open_univ, by simp only with mfld_simps⟩,
  locality' := begin
    intros e h,
    refine ⟨e.source, e.open_source, by simp only with mfld_simps, _⟩,
    intros x hx,
    rcases h x hx with ⟨s, hs, hxs, s', hs', hes'⟩,
    have hes : x ∈ (e.restr s).source,
    { rw e.restr_source, refine ⟨hx, _⟩,
      rw hs.interior_eq, exact hxs },
    simpa only with mfld_simps using local_homeomorph.eq_on_source.eq_on hes' hes,
  end,
  eq_on_source' := begin
    rintros e e' ⟨s, hs, hse⟩ hee',
    exact ⟨s, hs, setoid.trans hee' hse⟩,
  end }

lemma id_restr_groupoid_mem {s : set H} (hs : is_open s) :
  of_set s hs ∈ @id_restr_groupoid H _ := ⟨s, hs, by refl⟩

/-- The trivial restriction-closed groupoid is indeed `closed_under_restriction`. -/
instance closed_under_restriction_id_restr_groupoid :
  closed_under_restriction (@id_restr_groupoid H _) :=
⟨ begin
    rintros e ⟨s', hs', he⟩ s hs,
    use [s' ∩ s, is_open.inter hs' hs],
    refine setoid.trans (local_homeomorph.eq_on_source.restr he s) _,
    exact ⟨by simp only [hs.interior_eq] with mfld_simps, by simp only with mfld_simps⟩,
  end ⟩

/-- A groupoid is closed under restriction if and only if it contains the trivial restriction-closed
groupoid. -/
lemma closed_under_restriction_iff_id_le (G : structure_groupoid H) :
  closed_under_restriction G ↔ id_restr_groupoid ≤ G :=
begin
  split,
  { introsI _i,
    apply structure_groupoid.le_iff.mpr,
    rintros e ⟨s, hs, hes⟩,
    refine G.eq_on_source _ hes,
    convert closed_under_restriction' G.id_mem hs,
    change s = _ ∩ _,
    rw hs.interior_eq,
    simp only with mfld_simps },
  { intros h,
    split,
    intros e he s hs,
    rw ← of_set_trans (e : local_homeomorph H H) hs,
    refine G.trans _ he,
    apply structure_groupoid.le_iff.mp h,
    exact id_restr_groupoid_mem hs },
end

/-- The groupoid of all local homeomorphisms on a topological space `H` is closed under restriction.
-/
instance : closed_under_restriction (continuous_groupoid H) :=
(closed_under_restriction_iff_id_le _).mpr (by convert le_top)

end groupoid


/-! ### Charted spaces -/
/-- A charted space is a topological space endowed with an atlas, i.e., a set of local
homeomorphisms taking value in a model space `H`, called charts, such that the domains of the charts
cover the whole space. We express the covering property by chosing for each `x` a member
`chart_at H x` of the atlas containing `x` in its source: in the smooth case, this is convenient to
construct the tangent bundle in an efficient way.
The model space is written as an explicit parameter as there can be several model spaces for a
given topological space. For instance, a complex manifold (modelled over `ℂ^n`) will also be seen
sometimes as a real manifold over `ℝ^(2n)`.
-/
class charted_space (H : Type*) [topological_space H] (M : Type*) [topological_space M] :=
(atlas []            : set (local_homeomorph M H))
(chart_at []         : M → local_homeomorph M H)
(mem_chart_source [] : ∀x, x ∈ (chart_at x).source)
(chart_mem_atlas []  : ∀x, chart_at x ∈ atlas)

export charted_space
attribute [simp, mfld_simps] mem_chart_source chart_mem_atlas

section charted_space

/-- Any space is a charted_space modelled over itself, by just using the identity chart -/
instance charted_space_self (H : Type*) [topological_space H] : charted_space H H :=
{ atlas            := {local_homeomorph.refl H},
  chart_at         := λx, local_homeomorph.refl H,
  mem_chart_source := λx, mem_univ x,
  chart_mem_atlas  := λx, mem_singleton _ }

/-- In the trivial charted_space structure of a space modelled over itself through the identity, the
atlas members are just the identity -/
@[simp, mfld_simps] lemma charted_space_self_atlas
  {H : Type*} [topological_space H] {e : local_homeomorph H H} :
  e ∈ atlas H H ↔ e = local_homeomorph.refl H :=
by simp [atlas, charted_space.atlas]

/-- In the model space, chart_at is always the identity -/
lemma chart_at_self_eq {H : Type*} [topological_space H] {x : H} :
  chart_at H x = local_homeomorph.refl H :=
by simpa using chart_mem_atlas H x

section

variables (H) [topological_space H] [topological_space M] [charted_space H M]

lemma mem_chart_target (x : M) : chart_at H x x ∈ (chart_at H x).target :=
(chart_at H x).map_source (mem_chart_source _ _)

lemma chart_source_mem_nhds (x : M) : (chart_at H x).source ∈ 𝓝 x :=
(chart_at H x).open_source.mem_nhds $ mem_chart_source H x

lemma chart_target_mem_nhds (x : M) : (chart_at H x).target ∈ 𝓝 (chart_at H x x) :=
(chart_at H x).open_target.mem_nhds $ mem_chart_target H x

<<<<<<< HEAD
=======
/-- `achart H x` is the chart at `x`, considered as an element of the atlas.
Especially useful for working with `basic_smooth_vector_bundle_core` -/
def achart (x : M) : atlas H M := ⟨chart_at H x, chart_mem_atlas H x⟩

lemma achart_def (x : M) : achart H x = ⟨chart_at H x, chart_mem_atlas H x⟩ := rfl
@[simp, mfld_simps]
lemma coe_achart (x : M) : (achart H x : local_homeomorph M H) = chart_at H x := rfl
@[simp, mfld_simps]
lemma achart_val (x : M) : (achart H x).1 = chart_at H x := rfl

>>>>>>> 0a3e8d38
open topological_space

lemma charted_space.second_countable_of_countable_cover [second_countable_topology H]
  {s : set M} (hs : (⋃ x (hx : x ∈ s), (chart_at H x).source) = univ)
  (hsc : s.countable) :
  second_countable_topology M :=
begin
  haveI : ∀ x : M, second_countable_topology (chart_at H x).source :=
    λ x, (chart_at H x).second_countable_topology_source,
  haveI := hsc.to_encodable,
  rw bUnion_eq_Union at hs,
  exact second_countable_topology_of_countable_cover (λ x : s, (chart_at H (x : M)).open_source) hs
end

variable (M)

lemma charted_space.second_countable_of_sigma_compact [second_countable_topology H]
  [sigma_compact_space M] :
  second_countable_topology M :=
begin
  obtain ⟨s, hsc, hsU⟩ : ∃ s, set.countable s ∧ (⋃ x (hx : x ∈ s), (chart_at H x).source) = univ :=
    countable_cover_nhds_of_sigma_compact (λ x : M, chart_source_mem_nhds H x),
  exact charted_space.second_countable_of_countable_cover H hsU hsc
end

/-- If a topological space admits an atlas with locally compact charts, then the space itself
is locally compact. -/
lemma charted_space.locally_compact [locally_compact_space H] : locally_compact_space M :=
begin
  have : ∀ (x : M), (𝓝 x).has_basis
      (λ s, s ∈ 𝓝 (chart_at H x x) ∧ is_compact s ∧ s ⊆ (chart_at H x).target)
      (λ s, (chart_at H x).symm '' s),
  { intro x,
    rw [← (chart_at H x).symm_map_nhds_eq (mem_chart_source H x)],
    exact ((compact_basis_nhds (chart_at H x x)).has_basis_self_subset
      (chart_target_mem_nhds H x)).map _ },
  refine locally_compact_space_of_has_basis this _,
  rintro x s ⟨h₁, h₂, h₃⟩,
  exact h₂.image_of_continuous_on ((chart_at H x).continuous_on_symm.mono h₃)
end

/-- If a topological space admits an atlas with locally connected charts, then the space itself is
locally connected. -/
lemma charted_space.locally_connected_space [locally_connected_space H] :
  locally_connected_space M :=
begin
  let E : M → local_homeomorph M H := chart_at H,
  refine locally_connected_space_of_connected_bases
    (λ x s, (E x).symm '' s)
    (λ x s, (is_open s ∧ E x x ∈ s ∧ is_connected s) ∧ s ⊆ (E x).target) _ _,
  { intros x,
    simpa only [local_homeomorph.symm_map_nhds_eq, mem_chart_source] using
      ((locally_connected_space.open_connected_basis (E x x)).restrict_subset
      ((E x).open_target.mem_nhds (mem_chart_target H x))).map (E x).symm },
  { rintros x s ⟨⟨-, -, hsconn⟩, hssubset⟩,
    exact hsconn.is_preconnected.image _ ((E x).continuous_on_symm.mono hssubset) },
end

end

/-- For technical reasons we introduce two type tags:

* `model_prod H H'` is the same as `H × H'`;
* `model_pi H` is the same as `Π i, H i`, where `H : ι → Type*` and `ι` is a finite type.

In both cases the reason is the same, so we explain it only in the case of the product. A charted
space `M` with model `H` is a set of local charts from `M` to `H` covering the space. Every space is
registered as a charted space over itself, using the only chart `id`, in `manifold_model_space`. You
can also define a product of charted space `M` and `M'` (with model space `H × H'`) by taking the
products of the charts. Now, on `H × H'`, there are two charted space structures with model space
`H × H'` itself, the one coming from `manifold_model_space`, and the one coming from the product of
the two `manifold_model_space` on each component. They are equal, but not defeq (because the product
of `id` and `id` is not defeq to `id`), which is bad as we know. This expedient of renaming `H × H'`
solves this problem. -/
library_note "Manifold type tags"

/-- Same thing as `H × H'` We introduce it for technical reasons,
see note [Manifold type tags]. -/
def model_prod (H : Type*) (H' : Type*) := H × H'

/-- Same thing as `Π i, H i` We introduce it for technical reasons,
see note [Manifold type tags]. -/
def model_pi {ι : Type*} (H : ι → Type*) := Π i, H i

section
local attribute [reducible] model_prod

instance model_prod_inhabited [inhabited H] [inhabited H'] :
  inhabited (model_prod H H') :=
prod.inhabited

instance (H : Type*) [topological_space H] (H' : Type*) [topological_space H'] :
  topological_space (model_prod H H') :=
prod.topological_space

/- Next lemma shows up often when dealing with derivatives, register it as simp. -/
@[simp, mfld_simps] lemma model_prod_range_prod_id
  {H : Type*} {H' : Type*} {α : Type*} (f : H → α) :
  range (λ (p : model_prod H H'), (f p.1, p.2)) = range f ×ˢ (univ : set H') :=
by rw prod_range_univ_eq

end

section

variables {ι : Type*} {Hi : ι → Type*}

instance model_pi_inhabited [Π i, inhabited (Hi i)] :
  inhabited (model_pi Hi) :=
pi.inhabited _

instance [Π i, topological_space (Hi i)] :
  topological_space (model_pi Hi) :=
Pi.topological_space

end

/-- The product of two charted spaces is naturally a charted space, with the canonical
construction of the atlas of product maps. -/
instance prod_charted_space (H : Type*) [topological_space H]
  (M : Type*) [topological_space M] [charted_space H M]
  (H' : Type*) [topological_space H']
  (M' : Type*) [topological_space M'] [charted_space H' M'] :
  charted_space (model_prod H H') (M × M') :=
{ atlas            := image2 local_homeomorph.prod (atlas H M) (atlas H' M'),
  chart_at         := λ x : M × M', (chart_at H x.1).prod (chart_at H' x.2),
  mem_chart_source := λ x, ⟨mem_chart_source _ _, mem_chart_source _ _⟩,
  chart_mem_atlas  := λ x, mem_image2_of_mem (chart_mem_atlas _ _) (chart_mem_atlas _ _) }

section prod_charted_space

variables [topological_space H] [topological_space M] [charted_space H M]
[topological_space H'] [topological_space M'] [charted_space H' M'] {x : M×M'}

@[simp, mfld_simps] lemma prod_charted_space_chart_at :
  (chart_at (model_prod H H') x) = (chart_at H x.fst).prod (chart_at H' x.snd) := rfl

end prod_charted_space

/-- The product of a finite family of charted spaces is naturally a charted space, with the
canonical construction of the atlas of finite product maps. -/
instance pi_charted_space {ι : Type*} [fintype ι] (H : ι → Type*) [Π i, topological_space (H i)]
  (M : ι → Type*) [Π i, topological_space (M i)] [Π i, charted_space (H i) (M i)] :
  charted_space (model_pi H) (Π i, M i) :=
{ atlas := local_homeomorph.pi '' (set.pi univ $ λ i, atlas (H i) (M i)),
  chart_at := λ f, local_homeomorph.pi $ λ i, chart_at (H i) (f i),
  mem_chart_source := λ f i hi, mem_chart_source (H i) (f i),
  chart_mem_atlas := λ f, mem_image_of_mem _ $ λ i hi, chart_mem_atlas (H i) (f i) }

@[simp, mfld_simps] lemma pi_charted_space_chart_at {ι : Type*} [fintype ι] (H : ι → Type*)
  [Π i, topological_space (H i)] (M : ι → Type*) [Π i, topological_space (M i)]
  [Π i, charted_space (H i) (M i)] (f : Π i, M i) :
  chart_at (model_pi H) f = local_homeomorph.pi (λ i, chart_at (H i) (f i)) := rfl

end charted_space

/-! ### Constructing a topology from an atlas -/

/-- Sometimes, one may want to construct a charted space structure on a space which does not yet
have a topological structure, where the topology would come from the charts. For this, one needs
charts that are only local equivs, and continuity properties for their composition.
This is formalised in `charted_space_core`. -/
@[nolint has_nonempty_instance]
structure charted_space_core (H : Type*) [topological_space H] (M : Type*) :=
(atlas            : set (local_equiv M H))
(chart_at         : M → local_equiv M H)
(mem_chart_source : ∀x, x ∈ (chart_at x).source)
(chart_mem_atlas  : ∀x, chart_at x ∈ atlas)
(open_source : ∀e e' : local_equiv M H, e ∈ atlas → e' ∈ atlas → is_open (e.symm.trans e').source)
(continuous_to_fun : ∀e e' : local_equiv M H, e ∈ atlas → e' ∈ atlas →
                       continuous_on (e.symm.trans e') (e.symm.trans e').source)

namespace charted_space_core

variables [topological_space H] (c : charted_space_core H M) {e : local_equiv M H}

/-- Topology generated by a set of charts on a Type. -/
protected def to_topological_space : topological_space M :=
topological_space.generate_from $ ⋃ (e : local_equiv M H) (he : e ∈ c.atlas)
  (s : set H) (s_open : is_open s), {e ⁻¹' s ∩ e.source}

lemma open_source' (he : e ∈ c.atlas) : @is_open M c.to_topological_space e.source :=
begin
  apply topological_space.generate_open.basic,
  simp only [exists_prop, mem_Union, mem_singleton_iff],
  refine ⟨e, he, univ, is_open_univ, _⟩,
  simp only [set.univ_inter, set.preimage_univ]
end

lemma open_target (he : e ∈ c.atlas) : is_open e.target :=
begin
  have E : e.target ∩ e.symm ⁻¹' e.source = e.target :=
  subset.antisymm (inter_subset_left _ _) (λx hx, ⟨hx,
    local_equiv.target_subset_preimage_source _ hx⟩),
  simpa [local_equiv.trans_source, E] using c.open_source e e he he
end

/-- An element of the atlas in a charted space without topology becomes a local homeomorphism
for the topology constructed from this atlas. The `local_homeomorph` version is given in this
definition. -/
protected def local_homeomorph (e : local_equiv M H) (he : e ∈ c.atlas) :
  @local_homeomorph M H c.to_topological_space _ :=
{ open_source := by convert c.open_source' he,
  open_target := by convert c.open_target he,
  continuous_to_fun := begin
    letI : topological_space M := c.to_topological_space,
    rw continuous_on_open_iff (c.open_source' he),
    assume s s_open,
    rw inter_comm,
    apply topological_space.generate_open.basic,
    simp only [exists_prop, mem_Union, mem_singleton_iff],
    exact ⟨e, he, ⟨s, s_open, rfl⟩⟩
  end,
  continuous_inv_fun := begin
    letI : topological_space M := c.to_topological_space,
    apply continuous_on_open_of_generate_from (c.open_target he),
    assume t ht,
    simp only [exists_prop, mem_Union, mem_singleton_iff] at ht,
    rcases ht with ⟨e', e'_atlas, s, s_open, ts⟩,
    rw ts,
    let f := e.symm.trans e',
    have : is_open (f ⁻¹' s ∩ f.source),
      by simpa [inter_comm] using (continuous_on_open_iff (c.open_source e e' he e'_atlas)).1
        (c.continuous_to_fun e e' he e'_atlas) s s_open,
    have A : e' ∘ e.symm ⁻¹' s ∩ (e.target ∩ e.symm ⁻¹' e'.source) =
             e.target ∩ (e' ∘ e.symm ⁻¹' s ∩ e.symm ⁻¹' e'.source),
      by { rw [← inter_assoc, ← inter_assoc], congr' 1, exact inter_comm _ _ },
    simpa [local_equiv.trans_source, preimage_inter, preimage_comp.symm, A] using this
  end,
  ..e }

/-- Given a charted space without topology, endow it with a genuine charted space structure with
respect to the topology constructed from the atlas. -/
def to_charted_space : @charted_space H _ M c.to_topological_space :=
{ atlas := ⋃ (e : local_equiv M H) (he : e ∈ c.atlas), {c.local_homeomorph e he},
  chart_at := λx, c.local_homeomorph (c.chart_at x) (c.chart_mem_atlas x),
  mem_chart_source := λx, c.mem_chart_source x,
  chart_mem_atlas := λx, begin
    simp only [mem_Union, mem_singleton_iff],
    exact ⟨c.chart_at x, c.chart_mem_atlas x, rfl⟩,
  end }

end charted_space_core


/-! ### Charted space with a given structure groupoid -/

section has_groupoid
variables [topological_space H] [topological_space M] [charted_space H M]

/-- A charted space has an atlas in a groupoid `G` if the change of coordinates belong to the
groupoid -/
class has_groupoid {H : Type*} [topological_space H] (M : Type*) [topological_space M]
  [charted_space H M] (G : structure_groupoid H) : Prop :=
(compatible [] : ∀{e e' : local_homeomorph M H}, e ∈ atlas H M → e' ∈ atlas H M → e.symm ≫ₕ e' ∈ G)

/-- Reformulate in the `structure_groupoid` namespace the compatibility condition of charts in a
charted space admitting a structure groupoid, to make it more easily accessible with dot
notation. -/
lemma structure_groupoid.compatible {H : Type*} [topological_space H] (G : structure_groupoid H)
  {M : Type*} [topological_space M] [charted_space H M] [has_groupoid M G]
  {e e' : local_homeomorph M H} (he : e ∈ atlas H M) (he' : e' ∈ atlas H M) :
  e.symm ≫ₕ e' ∈ G :=
has_groupoid.compatible G he he'

lemma has_groupoid_of_le {G₁ G₂ : structure_groupoid H} (h : has_groupoid M G₁) (hle : G₁ ≤ G₂) :
  has_groupoid M G₂ :=
⟨ λ e e' he he', hle ((h.compatible : _) he he') ⟩

lemma has_groupoid_of_pregroupoid (PG : pregroupoid H)
  (h : ∀{e e' : local_homeomorph M H}, e ∈ atlas H M → e' ∈ atlas H M
    → PG.property (e.symm ≫ₕ e') (e.symm ≫ₕ e').source) :
  has_groupoid M (PG.groupoid) :=
⟨assume e e' he he', mem_groupoid_of_pregroupoid.mpr ⟨h he he', h he' he⟩⟩

/-- The trivial charted space structure on the model space is compatible with any groupoid -/
instance has_groupoid_model_space (H : Type*) [topological_space H] (G : structure_groupoid H) :
  has_groupoid H G :=
{ compatible := λe e' he he', begin
    replace he : e ∈ atlas H H := he,
    replace he' : e' ∈ atlas H H := he',
    rw charted_space_self_atlas at he he',
    simp [he, he', structure_groupoid.id_mem]
  end }

/-- Any charted space structure is compatible with the groupoid of all local homeomorphisms -/
instance has_groupoid_continuous_groupoid : has_groupoid M (continuous_groupoid H) :=
⟨begin
  assume e e' he he',
  rw [continuous_groupoid, mem_groupoid_of_pregroupoid],
  simp only [and_self]
end⟩

section maximal_atlas

variables (M) (G : structure_groupoid H)

/-- Given a charted space admitting a structure groupoid, the maximal atlas associated to this
structure groupoid is the set of all local charts that are compatible with the atlas, i.e., such
that changing coordinates with an atlas member gives an element of the groupoid. -/
def structure_groupoid.maximal_atlas : set (local_homeomorph M H) :=
{e | ∀ e' ∈ atlas H M, e.symm ≫ₕ e' ∈ G ∧ e'.symm ≫ₕ e ∈ G}

variable {M}

/-- The elements of the atlas belong to the maximal atlas for any structure groupoid -/
lemma structure_groupoid.subset_maximal_atlas [has_groupoid M G] :
  atlas H M ⊆ G.maximal_atlas M :=
λ e he e' he', ⟨G.compatible he he', G.compatible he' he⟩

lemma structure_groupoid.chart_mem_maximal_atlas [has_groupoid M G]
  (x : M) : chart_at H x ∈ G.maximal_atlas M :=
G.subset_maximal_atlas (chart_mem_atlas H x)

variable {G}

lemma mem_maximal_atlas_iff {e : local_homeomorph M H} :
  e ∈ G.maximal_atlas M ↔ ∀ e' ∈ atlas H M, e.symm ≫ₕ e' ∈ G ∧ e'.symm ≫ₕ e ∈ G :=
iff.rfl

/-- Changing coordinates between two elements of the maximal atlas gives rise to an element
of the structure groupoid. -/
lemma structure_groupoid.compatible_of_mem_maximal_atlas {e e' : local_homeomorph M H}
  (he : e ∈ G.maximal_atlas M) (he' : e' ∈ G.maximal_atlas M) : e.symm ≫ₕ e' ∈ G :=
begin
  apply G.locality (λ x hx, _),
  set f := chart_at H (e.symm x) with hf,
  let s := e.target ∩ (e.symm ⁻¹' f.source),
  have hs : is_open s,
  { apply e.symm.continuous_to_fun.preimage_open_of_open; apply open_source },
  have xs : x ∈ s, by { dsimp at hx, simp [s, hx] },
  refine ⟨s, hs, xs, _⟩,
  have A : e.symm ≫ₕ f ∈ G := (mem_maximal_atlas_iff.1 he f (chart_mem_atlas _ _)).1,
  have B : f.symm ≫ₕ e' ∈ G := (mem_maximal_atlas_iff.1 he' f (chart_mem_atlas _ _)).2,
  have C : (e.symm ≫ₕ f) ≫ₕ (f.symm ≫ₕ e') ∈ G := G.trans A B,
  have D : (e.symm ≫ₕ f) ≫ₕ (f.symm ≫ₕ e') ≈ (e.symm ≫ₕ e').restr s := calc
    (e.symm ≫ₕ f) ≫ₕ (f.symm ≫ₕ e') = e.symm ≫ₕ (f ≫ₕ f.symm) ≫ₕ e' : by simp [trans_assoc]
    ... ≈ e.symm ≫ₕ (of_set f.source f.open_source) ≫ₕ e' :
      by simp [eq_on_source.trans', trans_self_symm]
    ... ≈ (e.symm ≫ₕ (of_set f.source f.open_source)) ≫ₕ e' : by simp [trans_assoc]
    ... ≈ (e.symm.restr s) ≫ₕ e' : by simp [s, trans_of_set']
    ... ≈ (e.symm ≫ₕ e').restr s : by simp [restr_trans],
  exact G.eq_on_source C (setoid.symm D),
end

variable (G)

/-- In the model space, the identity is in any maximal atlas. -/
lemma structure_groupoid.id_mem_maximal_atlas : local_homeomorph.refl H ∈ G.maximal_atlas H :=
G.subset_maximal_atlas $ by simp

end maximal_atlas

section singleton
variables {α : Type*} [topological_space α]

namespace local_homeomorph

variable (e : local_homeomorph α H)

/-- If a single local homeomorphism `e` from a space `α` into `H` has source covering the whole
space `α`, then that local homeomorphism induces an `H`-charted space structure on `α`.
(This condition is equivalent to `e` being an open embedding of `α` into `H`; see
`open_embedding.singleton_charted_space`.) -/
def singleton_charted_space (h : e.source = set.univ) : charted_space H α :=
{ atlas := {e},
  chart_at := λ _, e,
  mem_chart_source := λ _, by simp only [h] with mfld_simps,
  chart_mem_atlas := λ _, by tauto }

@[simp, mfld_simps] lemma singleton_charted_space_chart_at_eq (h : e.source = set.univ) {x : α} :
  @chart_at H _ α _ (e.singleton_charted_space h) x = e := rfl

lemma singleton_charted_space_chart_at_source
  (h : e.source = set.univ) {x : α} :
  (@chart_at H _ α _ (e.singleton_charted_space h) x).source = set.univ := h

lemma singleton_charted_space_mem_atlas_eq (h : e.source = set.univ)
  (e' : local_homeomorph α H) (h' : e' ∈ (e.singleton_charted_space h).atlas) : e' = e := h'

/-- Given a local homeomorphism `e` from a space `α` into `H`, if its source covers the whole
space `α`, then the induced charted space structure on `α` is `has_groupoid G` for any structure
groupoid `G` which is closed under restrictions. -/
lemma singleton_has_groupoid (h : e.source = set.univ) (G : structure_groupoid H)
  [closed_under_restriction G] : @has_groupoid _ _ _ _ (e.singleton_charted_space h) G :=
{ compatible := begin
    intros e' e'' he' he'',
    rw e.singleton_charted_space_mem_atlas_eq h e' he',
    rw e.singleton_charted_space_mem_atlas_eq h e'' he'',
    refine G.eq_on_source _ e.trans_symm_self,
    have hle : id_restr_groupoid ≤ G := (closed_under_restriction_iff_id_le G).mp (by assumption),
    exact structure_groupoid.le_iff.mp hle _ (id_restr_groupoid_mem _),
  end }

end local_homeomorph

namespace open_embedding

variable [nonempty α]

/-- An open embedding of `α` into `H` induces an `H`-charted space structure on `α`.
See `local_homeomorph.singleton_charted_space` -/
def singleton_charted_space {f : α → H} (h : open_embedding f) :
  charted_space H α := (h.to_local_homeomorph f).singleton_charted_space (by simp)

lemma singleton_charted_space_chart_at_eq {f : α → H} (h : open_embedding f) {x : α} :
  ⇑(@chart_at H _ α _ (h.singleton_charted_space) x) = f := rfl

lemma singleton_has_groupoid {f : α → H} (h : open_embedding f)
  (G : structure_groupoid H) [closed_under_restriction G] :
  @has_groupoid _ _ _ _ h.singleton_charted_space G :=
(h.to_local_homeomorph f).singleton_has_groupoid (by simp) G

end open_embedding

end singleton

namespace topological_space.opens

open topological_space
variables (G : structure_groupoid H) [has_groupoid M G]
variables (s : opens M)

/-- An open subset of a charted space is naturally a charted space. -/
instance : charted_space H s :=
{ atlas := ⋃ (x : s), {@local_homeomorph.subtype_restr _ _ _ _ (chart_at H x.1) s ⟨x⟩},
  chart_at := λ x, @local_homeomorph.subtype_restr _ _ _ _ (chart_at H x.1) s ⟨x⟩,
  mem_chart_source := λ x, by { simp only with mfld_simps, exact (mem_chart_source H x.1) },
  chart_mem_atlas := λ x, by { simp only [mem_Union, mem_singleton_iff], use x } }

/-- If a groupoid `G` is `closed_under_restriction`, then an open subset of a space which is
`has_groupoid G` is naturally `has_groupoid G`. -/
instance [closed_under_restriction G] : has_groupoid s G :=
{ compatible := begin
    rintros e e' ⟨_, ⟨x, hc⟩, he⟩ ⟨_, ⟨x', hc'⟩, he'⟩,
    haveI : nonempty s := ⟨x⟩,
    simp only [hc.symm, mem_singleton_iff, subtype.val_eq_coe] at he,
    simp only [hc'.symm, mem_singleton_iff, subtype.val_eq_coe] at he',
    rw [he, he'],
    convert G.eq_on_source _
      (subtype_restr_symm_trans_subtype_restr s (chart_at H x) (chart_at H x')),
    apply closed_under_restriction',
    { exact G.compatible (chart_mem_atlas H x) (chart_mem_atlas H x') },
    { exact preimage_open_of_open_symm (chart_at H x) s.2 },
  end }

end topological_space.opens

/-! ### Structomorphisms -/

/-- A `G`-diffeomorphism between two charted spaces is a homeomorphism which, when read in the
charts, belongs to `G`. We avoid the word diffeomorph as it is too related to the smooth category,
and use structomorph instead. -/
@[nolint has_nonempty_instance]
structure structomorph (G : structure_groupoid H) (M : Type*) (M' : Type*)
  [topological_space M] [topological_space M'] [charted_space H M] [charted_space H M']
  extends homeomorph M M' :=
(mem_groupoid : ∀c : local_homeomorph M H, ∀c' : local_homeomorph M' H,
  c ∈ atlas H M → c' ∈ atlas H M' → c.symm ≫ₕ to_homeomorph.to_local_homeomorph ≫ₕ c' ∈ G)

variables [topological_space M'] [topological_space M'']
{G : structure_groupoid H} [charted_space H M'] [charted_space H M'']

/-- The identity is a diffeomorphism of any charted space, for any groupoid. -/
def structomorph.refl (M : Type*) [topological_space M] [charted_space H M]
  [has_groupoid M G] : structomorph G M M :=
{ mem_groupoid := λc c' hc hc', begin
    change (local_homeomorph.symm c) ≫ₕ (local_homeomorph.refl M) ≫ₕ c' ∈ G,
    rw local_homeomorph.refl_trans,
    exact has_groupoid.compatible G hc hc'
  end,
  ..homeomorph.refl M }

/-- The inverse of a structomorphism is a structomorphism -/
def structomorph.symm (e : structomorph G M M') : structomorph G M' M :=
{ mem_groupoid := begin
    assume c c' hc hc',
    have : (c'.symm ≫ₕ e.to_homeomorph.to_local_homeomorph ≫ₕ c).symm ∈ G :=
      G.symm (e.mem_groupoid c' c hc' hc),
    rwa [trans_symm_eq_symm_trans_symm, trans_symm_eq_symm_trans_symm, symm_symm, trans_assoc]
      at this,
  end,
  ..e.to_homeomorph.symm}

/-- The composition of structomorphisms is a structomorphism -/
def structomorph.trans (e : structomorph G M M') (e' : structomorph G M' M'') :
  structomorph G M M'' :=
{ mem_groupoid := begin
    /- Let c and c' be two charts in M and M''. We want to show that e' ∘ e is smooth in these
    charts, around any point x. For this, let y = e (c⁻¹ x), and consider a chart g around y.
    Then g ∘ e ∘ c⁻¹ and c' ∘ e' ∘ g⁻¹ are both smooth as e and e' are structomorphisms, so
    their composition is smooth, and it coincides with c' ∘ e' ∘ e ∘ c⁻¹ around x. -/
    assume c c' hc hc',
    refine G.locality (λx hx, _),
    let f₁ := e.to_homeomorph.to_local_homeomorph,
    let f₂ := e'.to_homeomorph.to_local_homeomorph,
    let f  := (e.to_homeomorph.trans e'.to_homeomorph).to_local_homeomorph,
    have feq : f = f₁ ≫ₕ f₂ := homeomorph.trans_to_local_homeomorph _ _,
    -- define the atlas g around y
    let y := (c.symm ≫ₕ f₁) x,
    let g := chart_at H y,
    have hg₁ := chart_mem_atlas H y,
    have hg₂ := mem_chart_source H y,
    let s := (c.symm ≫ₕ f₁).source ∩ (c.symm ≫ₕ f₁) ⁻¹' g.source,
    have open_s : is_open s,
      by apply (c.symm ≫ₕ f₁).continuous_to_fun.preimage_open_of_open; apply open_source,
    have : x ∈ s,
    { split,
      { simp only [trans_source, preimage_univ, inter_univ, homeomorph.to_local_homeomorph_source],
        rw trans_source at hx,
        exact hx.1 },
      { exact hg₂ } },
    refine ⟨s, open_s, this, _⟩,
    let F₁ := (c.symm ≫ₕ f₁ ≫ₕ g) ≫ₕ (g.symm ≫ₕ f₂ ≫ₕ c'),
    have A : F₁ ∈ G := G.trans (e.mem_groupoid c g hc hg₁) (e'.mem_groupoid g c' hg₁ hc'),
    let F₂ := (c.symm ≫ₕ f ≫ₕ c').restr s,
    have : F₁ ≈ F₂ := calc
      F₁ ≈ c.symm ≫ₕ f₁ ≫ₕ (g ≫ₕ g.symm) ≫ₕ f₂ ≫ₕ c' : by simp [F₁, trans_assoc]
      ... ≈ c.symm ≫ₕ f₁ ≫ₕ (of_set g.source g.open_source) ≫ₕ f₂ ≫ₕ c' :
        by simp [eq_on_source.trans', trans_self_symm g]
      ... ≈ ((c.symm ≫ₕ f₁) ≫ₕ (of_set g.source g.open_source)) ≫ₕ (f₂ ≫ₕ c') :
        by simp [trans_assoc]
      ... ≈ ((c.symm ≫ₕ f₁).restr s) ≫ₕ (f₂ ≫ₕ c') : by simp [s, trans_of_set']
      ... ≈ ((c.symm ≫ₕ f₁) ≫ₕ (f₂ ≫ₕ c')).restr s : by simp [restr_trans]
      ... ≈ (c.symm ≫ₕ (f₁ ≫ₕ f₂) ≫ₕ c').restr s : by simp [eq_on_source.restr, trans_assoc]
      ... ≈ F₂ : by simp [F₂, feq],
    have : F₂ ∈ G := G.eq_on_source A (setoid.symm this),
    exact this
  end,
  ..homeomorph.trans e.to_homeomorph e'.to_homeomorph }

end has_groupoid<|MERGE_RESOLUTION|>--- conflicted
+++ resolved
@@ -503,8 +503,6 @@
 lemma chart_target_mem_nhds (x : M) : (chart_at H x).target ∈ 𝓝 (chart_at H x x) :=
 (chart_at H x).open_target.mem_nhds $ mem_chart_target H x
 
-<<<<<<< HEAD
-=======
 /-- `achart H x` is the chart at `x`, considered as an element of the atlas.
 Especially useful for working with `basic_smooth_vector_bundle_core` -/
 def achart (x : M) : atlas H M := ⟨chart_at H x, chart_mem_atlas H x⟩
@@ -515,7 +513,6 @@
 @[simp, mfld_simps]
 lemma achart_val (x : M) : (achart H x).1 = chart_at H x := rfl
 
->>>>>>> 0a3e8d38
 open topological_space
 
 lemma charted_space.second_countable_of_countable_cover [second_countable_topology H]
