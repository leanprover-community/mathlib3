--- conflicted
+++ resolved
@@ -642,56 +642,6 @@
   continuous f :=
 continuous_iff_continuous_at.2 $ λ x, (hf x).continuous_at
 
-<<<<<<< HEAD
-/-! ### Deducing differentiability from smoothness -/
-
-lemma cont_mdiff_within_at.mdifferentiable_within_at
-  (hf : cont_mdiff_within_at I I' n f s x) (hn : 1 ≤ n) :
-  mdifferentiable_within_at I I' f s x :=
-begin
-  suffices h : mdifferentiable_within_at I I' f (s ∩ (f ⁻¹' (ext_chart_at I' (f x)).source)) x,
-  { rwa mdifferentiable_within_at_inter' at h,
-    apply (hf.1).preimage_mem_nhds_within,
-    exact is_open.mem_nhds (ext_chart_at_open_source I' (f x)) (mem_ext_chart_source I' (f x)) },
-  rw mdifferentiable_within_at_iff,
-  exact ⟨hf.1.mono (inter_subset_left _ _),
-    (hf.2.differentiable_within_at hn).mono (by mfld_set_tac)⟩,
-end
-
-lemma cont_mdiff_at.mdifferentiable_at (hf : cont_mdiff_at I I' n f x) (hn : 1 ≤ n) :
-  mdifferentiable_at I I' f x :=
-mdifferentiable_within_at_univ.1 $ cont_mdiff_within_at.mdifferentiable_within_at hf hn
-
-lemma cont_mdiff_on.mdifferentiable_on (hf : cont_mdiff_on I I' n f s) (hn : 1 ≤ n) :
-  mdifferentiable_on I I' f s :=
-λ x hx, (hf x hx).mdifferentiable_within_at hn
-
-lemma cont_mdiff.mdifferentiable (hf : cont_mdiff I I' n f) (hn : 1 ≤ n) :
-  mdifferentiable I I' f :=
-λ x, (hf x).mdifferentiable_at hn
-
-lemma smooth_within_at.mdifferentiable_within_at
-  (hf : smooth_within_at I I' f s x) : mdifferentiable_within_at I I' f s x :=
-hf.mdifferentiable_within_at le_top
-
-lemma smooth_at.mdifferentiable_at (hf : smooth_at I I' f x) : mdifferentiable_at I I' f x :=
-hf.mdifferentiable_at le_top
-
-lemma smooth_on.mdifferentiable_on (hf : smooth_on I I' f s) : mdifferentiable_on I I' f s :=
-hf.mdifferentiable_on le_top
-
-lemma smooth.mdifferentiable (hf : smooth I I' f) : mdifferentiable I I' f :=
-cont_mdiff.mdifferentiable hf le_top
-
-lemma smooth.mdifferentiable_at (hf : smooth I I' f) : mdifferentiable_at I I' f x :=
-hf.mdifferentiable x
-
-lemma smooth.mdifferentiable_within_at (hf : smooth I I' f) :
-  mdifferentiable_within_at I I' f s x :=
-hf.mdifferentiable_at.mdifferentiable_within_at
-
-=======
->>>>>>> d8dd620c
 /-! ### `C^∞` smoothness -/
 
 lemma cont_mdiff_within_at_top :
@@ -1278,574 +1228,6 @@
 
 end module
 
-<<<<<<< HEAD
-/-! ### The tangent map of a smooth function is smooth -/
-
-section tangent_map
-
-/-- If a function is `C^n` with `1 ≤ n` on a domain with unique derivatives, then its bundled
-derivative is continuous. In this auxiliary lemma, we prove this fact when the source and target
-space are model spaces in models with corners. The general fact is proved in
-`cont_mdiff_on.continuous_on_tangent_map_within`-/
-lemma cont_mdiff_on.continuous_on_tangent_map_within_aux
-  {f : H → H'} {s : set H}
-  (hf : cont_mdiff_on I I' n f s) (hn : 1 ≤ n) (hs : unique_mdiff_on I s) :
-  continuous_on (tangent_map_within I I' f s) ((tangent_bundle.proj I H) ⁻¹' s) :=
-begin
-  suffices h : continuous_on (λ (p : H × E), (f p.fst,
-    (fderiv_within 𝕜 (written_in_ext_chart_at I I' p.fst f) (I.symm ⁻¹' s ∩ range I)
-      ((ext_chart_at I p.fst) p.fst) : E →L[𝕜] E') p.snd)) (prod.fst ⁻¹' s),
-  { have A := (tangent_bundle_model_space_homeomorph H I).continuous,
-    rw continuous_iff_continuous_on_univ at A,
-    have B := ((tangent_bundle_model_space_homeomorph H' I').symm.continuous.comp_continuous_on h)
-      .comp' A,
-    have : (univ ∩ ⇑(tangent_bundle_model_space_homeomorph H I) ⁻¹' (prod.fst ⁻¹' s)) =
-      tangent_bundle.proj I H ⁻¹' s,
-      by { ext ⟨x, v⟩, simp only with mfld_simps },
-    rw this at B,
-    apply B.congr,
-    rintros ⟨x, v⟩ hx,
-    dsimp [tangent_map_within],
-    ext, { refl },
-    simp only with mfld_simps,
-    apply congr_fun,
-    apply congr_arg,
-    rw mdifferentiable_within_at.mfderiv_within (hf.mdifferentiable_on hn x hx),
-    refl },
-  suffices h : continuous_on (λ (p : H × E), (fderiv_within 𝕜 (I' ∘ f ∘ I.symm)
-    (I.symm ⁻¹' s ∩ range I) (I p.fst) : E →L[𝕜] E') p.snd) (prod.fst ⁻¹' s),
-  { dsimp [written_in_ext_chart_at, ext_chart_at],
-    apply continuous_on.prod
-      (continuous_on.comp hf.continuous_on continuous_fst.continuous_on (subset.refl _)),
-    apply h.congr,
-    assume p hp,
-    refl },
-  suffices h : continuous_on (fderiv_within 𝕜 (I' ∘ f ∘ I.symm)
-                     (I.symm ⁻¹' s ∩ range I)) (I '' s),
-  { have C := continuous_on.comp h I.continuous_to_fun.continuous_on (subset.refl _),
-    have A : continuous (λq : (E →L[𝕜] E') × E, q.1 q.2) :=
-      is_bounded_bilinear_map_apply.continuous,
-    have B : continuous_on (λp : H × E,
-      (fderiv_within 𝕜 (I' ∘ f ∘ I.symm) (I.symm ⁻¹' s ∩ range I)
-                       (I p.1), p.2)) (prod.fst ⁻¹' s),
-    { apply continuous_on.prod _ continuous_snd.continuous_on,
-      refine (continuous_on.comp C continuous_fst.continuous_on _ : _),
-      exact preimage_mono (subset_preimage_image _ _) },
-    exact A.comp_continuous_on B },
-  rw cont_mdiff_on_iff at hf,
-  let x : H := I.symm (0 : E),
-  let y : H' := I'.symm (0 : E'),
-  have A := hf.2 x y,
-  simp only [I.image_eq, inter_comm] with mfld_simps at A ⊢,
-  apply A.continuous_on_fderiv_within _ hn,
-  convert hs.unique_diff_on_target_inter x using 1,
-  simp only [inter_comm] with mfld_simps
-end
-
-/-- If a function is `C^n` on a domain with unique derivatives, then its bundled derivative is
-`C^m` when `m+1 ≤ n`. In this auxiliary lemma, we prove this fact when the source and target space
-are model spaces in models with corners. The general fact is proved in
-`cont_mdiff_on.cont_mdiff_on_tangent_map_within` -/
-lemma cont_mdiff_on.cont_mdiff_on_tangent_map_within_aux
-  {f : H → H'} {s : set H}
-  (hf : cont_mdiff_on I I' n f s) (hmn : m + 1 ≤ n) (hs : unique_mdiff_on I s) :
-  cont_mdiff_on I.tangent I'.tangent m (tangent_map_within I I' f s)
-    ((tangent_bundle.proj I H) ⁻¹' s) :=
-begin
-  have m_le_n : m ≤ n,
-  { apply le_trans _ hmn,
-    have : m + 0 ≤ m + 1 := add_le_add_left (zero_le _) _,
-    simpa only [add_zero] using this },
-  have one_le_n : 1 ≤ n,
-  { apply le_trans _ hmn,
-    change 0 + 1 ≤ m + 1,
-    exact add_le_add_right (zero_le _) _ },
-  have U': unique_diff_on 𝕜 (range I ∩ I.symm ⁻¹' s),
-  { assume y hy,
-    simpa only [unique_mdiff_on, unique_mdiff_within_at, hy.1, inter_comm] with mfld_simps
-      using hs (I.symm y) hy.2 },
-  rw cont_mdiff_on_iff,
-  refine ⟨hf.continuous_on_tangent_map_within_aux one_le_n hs, λp q, _⟩,
-  have A : range I ×ˢ univ ∩
-      ((equiv.sigma_equiv_prod H E).symm ∘ λ (p : E × E), ((I.symm) p.fst, p.snd)) ⁻¹'
-        (tangent_bundle.proj I H ⁻¹' s)
-      = (range I ∩ I.symm ⁻¹' s) ×ˢ univ,
-    by { ext ⟨x, v⟩, simp only with mfld_simps },
-  suffices h : cont_diff_on 𝕜 m (((λ (p : H' × E'), (I' p.fst, p.snd)) ∘
-      (equiv.sigma_equiv_prod H' E')) ∘ tangent_map_within I I' f s ∘
-      ((equiv.sigma_equiv_prod H E).symm) ∘ λ (p : E × E), (I.symm p.fst, p.snd))
-    ((range ⇑I ∩ ⇑(I.symm) ⁻¹' s) ×ˢ univ),
-    by simpa [A] using h,
-  change cont_diff_on 𝕜 m (λ (p : E × E),
-    ((I' (f (I.symm p.fst)), ((mfderiv_within I I' f s (I.symm p.fst)) : E → E') p.snd) : E' × E'))
-    ((range I ∩ I.symm ⁻¹' s) ×ˢ univ),
-  -- check that all bits in this formula are `C^n`
-  have hf' := cont_mdiff_on_iff.1 hf,
-  have A : cont_diff_on 𝕜 m (I' ∘ f ∘ I.symm) (range I ∩ I.symm ⁻¹' s) :=
-    by simpa only with mfld_simps using (hf'.2 (I.symm 0) (I'.symm 0)).of_le m_le_n,
-  have B : cont_diff_on 𝕜 m ((I' ∘ f ∘ I.symm) ∘ prod.fst)
-           ((range I ∩ I.symm ⁻¹' s) ×ˢ univ) :=
-    A.comp (cont_diff_fst.cont_diff_on) (prod_subset_preimage_fst _ _),
-  suffices C : cont_diff_on 𝕜 m (λ (p : E × E),
-    ((fderiv_within 𝕜 (I' ∘ f ∘ I.symm) (I.symm ⁻¹' s ∩ range I) p.1 : _) p.2))
-    ((range I ∩ I.symm ⁻¹' s) ×ˢ univ),
-  { apply cont_diff_on.prod B _,
-    apply C.congr (λp hp, _),
-    simp only with mfld_simps at hp,
-    simp only [mfderiv_within, hf.mdifferentiable_on one_le_n _ hp.2, hp.1, dif_pos]
-      with mfld_simps },
-  have D : cont_diff_on 𝕜 m (λ x,
-    (fderiv_within 𝕜 (I' ∘ f ∘ I.symm) (I.symm ⁻¹' s ∩ range I) x))
-    (range I ∩ I.symm ⁻¹' s),
-  { have : cont_diff_on 𝕜 n (I' ∘ f ∘ I.symm) (range I ∩ I.symm ⁻¹' s) :=
-      by simpa only with mfld_simps using (hf'.2 (I.symm 0) (I'.symm 0)),
-    simpa only [inter_comm] using this.fderiv_within U' hmn },
-  have := D.comp (cont_diff_fst.cont_diff_on) (prod_subset_preimage_fst _ _),
-  have := cont_diff_on.prod this (cont_diff_snd.cont_diff_on),
-  exact is_bounded_bilinear_map_apply.cont_diff.comp_cont_diff_on this,
-end
-
-include Is I's
-
-/-- If a function is `C^n` on a domain with unique derivatives, then its bundled derivative
-is `C^m` when `m+1 ≤ n`. -/
-theorem cont_mdiff_on.cont_mdiff_on_tangent_map_within
-  (hf : cont_mdiff_on I I' n f s) (hmn : m + 1 ≤ n) (hs : unique_mdiff_on I s) :
-  cont_mdiff_on I.tangent I'.tangent m (tangent_map_within I I' f s)
-  ((tangent_bundle.proj I M) ⁻¹' s) :=
-begin
-  /- The strategy of the proof is to avoid unfolding the definitions, and reduce by functoriality
-  to the case of functions on the model spaces, where we have already proved the result.
-  Let `l` and `r` be the charts to the left and to the right, so that we have
-  ```
-     l^{-1}      f       r
-  H --------> M ---> M' ---> H'
-  ```
-  Then the tangent map `T(r ∘ f ∘ l)` is smooth by a previous result. Consider the composition
-  ```
-      Tl        T(r ∘ f ∘ l^{-1})         Tr^{-1}
-  TM -----> TH -------------------> TH' ---------> TM'
-  ```
-  where `Tr^{-1}` and `Tl` are the tangent maps of `r^{-1}` and `l`. Writing `Tl` and `Tr^{-1}` as
-  composition of charts (called `Dl` and `il` for `l` and `Dr` and `ir` in the proof below), it
-  follows that they are smooth. The composition of all these maps is `Tf`, and is therefore smooth
-  as a composition of smooth maps.
-  -/
-  have m_le_n : m ≤ n,
-  { apply le_trans _ hmn,
-    have : m + 0 ≤ m + 1 := add_le_add_left (zero_le _) _,
-    simpa only [add_zero] },
-  have one_le_n : 1 ≤ n,
-  { apply le_trans _ hmn,
-    change 0 + 1 ≤ m + 1,
-    exact add_le_add_right (zero_le _) _ },
-  /- First step: local reduction on the space, to a set `s'` which is contained in chart domains. -/
-  refine cont_mdiff_on_of_locally_cont_mdiff_on (λp hp, _),
-  have hf' := cont_mdiff_on_iff.1 hf,
-  simp [tangent_bundle.proj] at hp,
-  let l  := chart_at H p.1,
-  set Dl := chart_at (model_prod H E) p with hDl,
-  let r  := chart_at H' (f p.1),
-  let Dr := chart_at (model_prod H' E') (tangent_map_within I I' f s p),
-  let il := chart_at (model_prod H E) (tangent_map I I l p),
-  let ir := chart_at (model_prod H' E') (tangent_map I I' (r ∘ f) p),
-  let s' := f ⁻¹' r.source ∩ s ∩ l.source,
-  let s'_lift := (tangent_bundle.proj I M)⁻¹' s',
-  let s'l := l.target ∩ l.symm ⁻¹' s',
-  let s'l_lift := (tangent_bundle.proj I H) ⁻¹' s'l,
-  rcases continuous_on_iff'.1 hf'.1 r.source r.open_source with ⟨o, o_open, ho⟩,
-  suffices h : cont_mdiff_on I.tangent I'.tangent m (tangent_map_within I I' f s) s'_lift,
-  { refine ⟨(tangent_bundle.proj I M)⁻¹' (o ∩ l.source), _, _, _⟩,
-    show is_open ((tangent_bundle.proj I M)⁻¹' (o ∩ l.source)), from
-      (is_open.inter o_open l.open_source).preimage (tangent_bundle_proj_continuous _ _) ,
-    show p ∈ tangent_bundle.proj I M ⁻¹' (o ∩ l.source),
-    { simp [tangent_bundle.proj] at ⊢,
-      have : p.1 ∈ f ⁻¹' r.source ∩ s, by simp [hp],
-      rw ho at this,
-      exact this.1 },
-    { have : tangent_bundle.proj I M ⁻¹' s ∩ tangent_bundle.proj I M ⁻¹' (o ∩ l.source) = s'_lift,
-      { dsimp only [s'_lift, s'], rw [ho], mfld_set_tac },
-      rw this,
-      exact h } },
-  /- Second step: check that all functions are smooth, and use the chain rule to write the bundled
-  derivative as a composition of a function between model spaces and of charts.
-  Convention: statements about the differentiability of `a ∘ b ∘ c` are named `diff_abc`. Statements
-  about differentiability in the bundle have a `_lift` suffix. -/
-  have U' : unique_mdiff_on I s',
-  { apply unique_mdiff_on.inter _ l.open_source,
-    rw [ho, inter_comm],
-    exact hs.inter o_open },
-  have U'l : unique_mdiff_on I s'l :=
-    U'.unique_mdiff_on_preimage (mdifferentiable_chart _ _),
-  have diff_f : cont_mdiff_on I I' n f s' :=
-    hf.mono (by mfld_set_tac),
-  have diff_r : cont_mdiff_on I' I' n r r.source :=
-    cont_mdiff_on_chart,
-  have diff_rf : cont_mdiff_on I I' n (r ∘ f) s',
-  { apply cont_mdiff_on.comp diff_r diff_f (λx hx, _),
-    simp only [s'] with mfld_simps at hx, simp only [hx] with mfld_simps },
-  have diff_l : cont_mdiff_on I I n l.symm s'l,
-  { have A : cont_mdiff_on I I n l.symm l.target :=
-      cont_mdiff_on_chart_symm,
-    exact A.mono (by mfld_set_tac) },
-  have diff_rfl : cont_mdiff_on I I' n (r ∘ f ∘ l.symm) s'l,
-  { apply cont_mdiff_on.comp diff_rf diff_l,
-    mfld_set_tac },
-  have diff_rfl_lift : cont_mdiff_on I.tangent I'.tangent m
-      (tangent_map_within I I' (r ∘ f ∘ l.symm) s'l) s'l_lift :=
-    diff_rfl.cont_mdiff_on_tangent_map_within_aux hmn U'l,
-  have diff_irrfl_lift : cont_mdiff_on I.tangent I'.tangent m
-      (ir ∘ (tangent_map_within I I' (r ∘ f ∘ l.symm) s'l)) s'l_lift,
-  { have A : cont_mdiff_on I'.tangent I'.tangent m ir ir.source := cont_mdiff_on_chart,
-    exact cont_mdiff_on.comp A diff_rfl_lift (λp hp, by simp only [ir] with mfld_simps) },
-  have diff_Drirrfl_lift : cont_mdiff_on I.tangent I'.tangent m
-    (Dr.symm ∘ (ir ∘ (tangent_map_within I I' (r ∘ f ∘ l.symm) s'l))) s'l_lift,
-  { have A : cont_mdiff_on I'.tangent I'.tangent m Dr.symm Dr.target :=
-      cont_mdiff_on_chart_symm,
-    apply cont_mdiff_on.comp A diff_irrfl_lift (λp hp, _),
-    simp only [s'l_lift, tangent_bundle.proj] with mfld_simps at hp,
-    simp only [ir, @local_equiv.refl_coe (model_prod H' E'), hp] with mfld_simps },
-  -- conclusion of this step: the composition of all the maps above is smooth
-  have diff_DrirrflilDl : cont_mdiff_on I.tangent I'.tangent m
-    (Dr.symm ∘ (ir ∘ (tangent_map_within I I' (r ∘ f ∘ l.symm) s'l)) ∘
-      (il.symm ∘ Dl)) s'_lift,
-  { have A : cont_mdiff_on I.tangent I.tangent m Dl Dl.source := cont_mdiff_on_chart,
-    have A' : cont_mdiff_on I.tangent I.tangent m Dl s'_lift,
-    { apply A.mono (λp hp, _),
-      simp only [s'_lift, tangent_bundle.proj] with mfld_simps at hp,
-      simp only [Dl, hp] with mfld_simps },
-    have B : cont_mdiff_on I.tangent I.tangent m il.symm il.target :=
-      cont_mdiff_on_chart_symm,
-    have C : cont_mdiff_on I.tangent I.tangent m (il.symm ∘ Dl) s'_lift :=
-      cont_mdiff_on.comp B A' (λp hp, by simp only [il] with mfld_simps),
-    apply cont_mdiff_on.comp diff_Drirrfl_lift C (λp hp, _),
-    simp only [s'_lift, tangent_bundle.proj] with mfld_simps at hp,
-    simp only [il, s'l_lift, hp, tangent_bundle.proj] with mfld_simps },
-  /- Third step: check that the composition of all the maps indeed coincides with the derivative we
-  are looking for -/
-  have eq_comp : ∀q ∈ s'_lift, tangent_map_within I I' f s q =
-      (Dr.symm ∘ ir ∘ (tangent_map_within I I' (r ∘ f ∘ l.symm) s'l) ∘
-      (il.symm ∘ Dl)) q,
-  { assume q hq,
-    simp only [s'_lift, tangent_bundle.proj] with mfld_simps at hq,
-    have U'q : unique_mdiff_within_at I s' q.1,
-      by { apply U', simp only [hq, s'] with mfld_simps },
-    have U'lq : unique_mdiff_within_at I s'l (Dl q).1,
-      by { apply U'l, simp only [hq, s'l] with mfld_simps },
-    have A : tangent_map_within I I' ((r ∘ f) ∘ l.symm) s'l (il.symm (Dl q)) =
-      tangent_map_within I I' (r ∘ f) s' (tangent_map_within I I l.symm s'l (il.symm (Dl q))),
-    { refine tangent_map_within_comp_at (il.symm (Dl q)) _ _ (λp hp, _) U'lq,
-      { apply diff_rf.mdifferentiable_on one_le_n,
-        simp only [hq] with mfld_simps },
-      { apply diff_l.mdifferentiable_on one_le_n,
-        simp only [s'l, hq] with mfld_simps },
-      { simp only with mfld_simps at hp, simp only [hp] with mfld_simps } },
-    have B : tangent_map_within I I l.symm s'l (il.symm (Dl q)) = q,
-    { have : tangent_map_within I I l.symm s'l (il.symm (Dl q))
-        = tangent_map I I l.symm (il.symm (Dl q)),
-      { refine tangent_map_within_eq_tangent_map U'lq _,
-        refine mdifferentiable_at_atlas_symm _ (chart_mem_atlas _ _) _,
-        simp only [hq] with mfld_simps },
-      rw [this, tangent_map_chart_symm, hDl],
-      { simp only [hq] with mfld_simps,
-        have : q ∈ (chart_at (model_prod H E) p).source, by simp only [hq] with mfld_simps,
-        exact (chart_at (model_prod H E) p).left_inv this },
-      { simp only [hq] with mfld_simps } },
-    have C : tangent_map_within I I' (r ∘ f) s' q
-      = tangent_map_within I' I' r r.source (tangent_map_within I I' f s' q),
-    { refine tangent_map_within_comp_at q _ _ (λr hr, _) U'q,
-      { apply diff_r.mdifferentiable_on one_le_n,
-        simp only [hq] with mfld_simps },
-      { apply diff_f.mdifferentiable_on one_le_n,
-        simp only [hq] with mfld_simps },
-      { simp only [s'] with mfld_simps at hr,
-        simp only [hr] with mfld_simps } },
-    have D : Dr.symm (ir (tangent_map_within I' I' r r.source (tangent_map_within I I' f s' q)))
-      = tangent_map_within I I' f s' q,
-    { have A : tangent_map_within I' I' r r.source (tangent_map_within I I' f s' q) =
-             tangent_map I' I' r (tangent_map_within I I' f s' q),
-      { apply tangent_map_within_eq_tangent_map,
-        { apply is_open.unique_mdiff_within_at _ r.open_source, simp [hq] },
-        { refine mdifferentiable_at_atlas _ (chart_mem_atlas _ _) _,
-          simp only [hq] with mfld_simps } },
-      have : f p.1 = (tangent_map_within I I' f s p).1 := rfl,
-      rw [A],
-      dsimp [r, Dr],
-      rw [this, tangent_map_chart],
-      { simp only [hq] with mfld_simps,
-        have : tangent_map_within I I' f s' q ∈
-          (chart_at (model_prod H' E') (tangent_map_within I I' f s p)).source,
-            by simp only [hq] with mfld_simps,
-        exact (chart_at (model_prod H' E') (tangent_map_within I I' f s p)).left_inv this },
-      { simp only [hq] with mfld_simps } },
-    have E : tangent_map_within I I' f s' q = tangent_map_within I I' f s q,
-    { refine tangent_map_within_subset (by mfld_set_tac) U'q _,
-      apply hf.mdifferentiable_on one_le_n,
-      simp only [hq] with mfld_simps },
-    simp only [(∘), A, B, C, D, E.symm] },
-  exact diff_DrirrflilDl.congr eq_comp,
-end
-
-/-- If a function is `C^n` on a domain with unique derivatives, with `1 ≤ n`, then its bundled
-derivative is continuous there. -/
-theorem cont_mdiff_on.continuous_on_tangent_map_within
-  (hf : cont_mdiff_on I I' n f s) (hmn : 1 ≤ n) (hs : unique_mdiff_on I s) :
-  continuous_on (tangent_map_within I I' f s) ((tangent_bundle.proj I M) ⁻¹' s) :=
-begin
-  have : cont_mdiff_on I.tangent I'.tangent 0 (tangent_map_within I I' f s)
-         ((tangent_bundle.proj I M) ⁻¹' s) :=
-    hf.cont_mdiff_on_tangent_map_within hmn hs,
-  exact this.continuous_on
-end
-
-/-- If a function is `C^n`, then its bundled derivative is `C^m` when `m+1 ≤ n`. -/
-theorem cont_mdiff.cont_mdiff_tangent_map
-  (hf : cont_mdiff I I' n f) (hmn : m + 1 ≤ n) :
-  cont_mdiff I.tangent I'.tangent m (tangent_map I I' f) :=
-begin
-  rw ← cont_mdiff_on_univ at hf ⊢,
-  convert hf.cont_mdiff_on_tangent_map_within hmn unique_mdiff_on_univ,
-  rw tangent_map_within_univ
-end
-
-/-- If a function is `C^n`, with `1 ≤ n`, then its bundled derivative is continuous. -/
-theorem cont_mdiff.continuous_tangent_map
-  (hf : cont_mdiff I I' n f) (hmn : 1 ≤ n) :
-  continuous (tangent_map I I' f) :=
-begin
-  rw ← cont_mdiff_on_univ at hf,
-  rw continuous_iff_continuous_on_univ,
-  convert hf.continuous_on_tangent_map_within hmn unique_mdiff_on_univ,
-  rw tangent_map_within_univ
-end
-
-end tangent_map
-
-/-! ### Smoothness of the projection in a basic smooth bundle -/
-
-namespace basic_smooth_vector_bundle_core
-
-variables (Z : basic_smooth_vector_bundle_core I M E')
-
-/-- A version of `cont_mdiff_at_iff_target` when the codomain is the total space of
-  a `basic_smooth_vector_bundle_core`. The continuity condition in the RHS is weaker. -/
-lemma cont_mdiff_at_iff_target {f : N → Z.to_topological_vector_bundle_core.total_space}
-  {x : N} {n : ℕ∞} :
-  cont_mdiff_at J (I.prod 𝓘(𝕜, E')) n f x ↔ continuous_at (bundle.total_space.proj ∘ f) x ∧
-    cont_mdiff_at J 𝓘(𝕜, E × E') n (ext_chart_at (I.prod 𝓘(𝕜, E')) (f x) ∘ f) x :=
-begin
-  let Z' := Z.to_topological_vector_bundle_core,
-  rw [cont_mdiff_at_iff_target, and.congr_left_iff],
-  refine λ hf, ⟨λ h, Z'.continuous_proj.continuous_at.comp h, λ h, _⟩,
-  exact (Z'.local_triv ⟨chart_at _ (f x).1, chart_mem_atlas _ _⟩).to_fiber_bundle_trivialization
-    .continuous_at_of_comp_left h (mem_chart_source _ _) (h.prod hf.continuous_at.snd)
-end
-
-lemma smooth_iff_target {f : N → Z.to_topological_vector_bundle_core.total_space} :
-  smooth J (I.prod 𝓘(𝕜, E')) f ↔ continuous (bundle.total_space.proj ∘ f) ∧
-  ∀ x, smooth_at J 𝓘(𝕜, E × E') (ext_chart_at (I.prod 𝓘(𝕜, E')) (f x) ∘ f) x :=
-by simp_rw [smooth, smooth_at, cont_mdiff, Z.cont_mdiff_at_iff_target, forall_and_distrib,
-  continuous_iff_continuous_at]
-
-lemma cont_mdiff_proj :
-  cont_mdiff (I.prod 𝓘(𝕜, E')) I n Z.to_topological_vector_bundle_core.proj :=
-begin
-  assume x,
-  rw [cont_mdiff_at, cont_mdiff_within_at_iff'],
-  refine ⟨Z.to_topological_vector_bundle_core.continuous_proj.continuous_within_at, _⟩,
-  simp only [(∘), chart_at, chart] with mfld_simps,
-  apply cont_diff_within_at_fst.congr,
-  { rintros ⟨a, b⟩ hab,
-    simp only with mfld_simps at hab,
-    simp only [hab] with mfld_simps },
-  { simp only with mfld_simps }
-end
-
-lemma smooth_proj :
-  smooth (I.prod 𝓘(𝕜, E')) I Z.to_topological_vector_bundle_core.proj :=
-cont_mdiff_proj Z
-
-lemma cont_mdiff_on_proj {s : set (Z.to_topological_vector_bundle_core.total_space)} :
-  cont_mdiff_on (I.prod 𝓘(𝕜, E')) I n
-    Z.to_topological_vector_bundle_core.proj s :=
-Z.cont_mdiff_proj.cont_mdiff_on
-
-lemma smooth_on_proj {s : set (Z.to_topological_vector_bundle_core.total_space)} :
-  smooth_on (I.prod 𝓘(𝕜, E')) I Z.to_topological_vector_bundle_core.proj s :=
-cont_mdiff_on_proj Z
-
-lemma cont_mdiff_at_proj {p : Z.to_topological_vector_bundle_core.total_space} :
-  cont_mdiff_at (I.prod 𝓘(𝕜, E')) I n
-    Z.to_topological_vector_bundle_core.proj p :=
-Z.cont_mdiff_proj.cont_mdiff_at
-
-lemma smooth_at_proj {p : Z.to_topological_vector_bundle_core.total_space} :
-  smooth_at (I.prod 𝓘(𝕜, E')) I Z.to_topological_vector_bundle_core.proj p :=
-Z.cont_mdiff_at_proj
-
-lemma cont_mdiff_within_at_proj
-  {s : set (Z.to_topological_vector_bundle_core.total_space)}
-  {p : Z.to_topological_vector_bundle_core.total_space} :
-  cont_mdiff_within_at (I.prod 𝓘(𝕜, E')) I n
-    Z.to_topological_vector_bundle_core.proj s p :=
-Z.cont_mdiff_at_proj.cont_mdiff_within_at
-
-lemma smooth_within_at_proj
-  {s : set (Z.to_topological_vector_bundle_core.total_space)}
-  {p : Z.to_topological_vector_bundle_core.total_space} :
-  smooth_within_at (I.prod 𝓘(𝕜, E')) I
-    Z.to_topological_vector_bundle_core.proj s p :=
-Z.cont_mdiff_within_at_proj
-
-/-- If an element of `E'` is invariant under all coordinate changes, then one can define a
-corresponding section of the fiber bundle, which is smooth. This applies in particular to the
-zero section of a vector bundle. Another example (not yet defined) would be the identity
-section of the endomorphism bundle of a vector bundle. -/
-lemma smooth_const_section (v : E')
-  (h : ∀ (i j : atlas H M), ∀ x ∈ i.1.source ∩ j.1.source, Z.coord_change i j (i.1 x) v = v) :
-  smooth I (I.prod 𝓘(𝕜, E'))
-    (show M → Z.to_topological_vector_bundle_core.total_space, from λ x, ⟨x, v⟩) :=
-begin
-  assume x,
-  rw [cont_mdiff_at, cont_mdiff_within_at_iff'],
-  split,
-  { apply continuous.continuous_within_at,
-    apply topological_fiber_bundle_core.continuous_const_section,
-    assume i j y hy,
-    exact h _ _ _ hy },
-  { have : cont_diff 𝕜 ⊤ (λ (y : E), (y, v)) := cont_diff_id.prod cont_diff_const,
-    apply this.cont_diff_within_at.congr,
-    { assume y hy,
-      simp only with mfld_simps at hy,
-      simp only [chart, hy, chart_at, prod.mk.inj_iff, to_topological_vector_bundle_core]
-        with mfld_simps,
-      apply h,
-      simp only [hy, subtype.val_eq_coe] with mfld_simps,
-      exact mem_chart_source H (((chart_at H x).symm) ((model_with_corners.symm I) y)) },
-    { simp only [chart, chart_at, prod.mk.inj_iff, to_topological_vector_bundle_core]
-        with mfld_simps,
-      apply h,
-      simp only [subtype.val_eq_coe] with mfld_simps,
-      exact mem_chart_source H x, } }
-end
-
-end basic_smooth_vector_bundle_core
-
-/-! ### Smoothness of the tangent bundle projection -/
-
-namespace tangent_bundle
-
-include Is
-
-lemma cont_mdiff_proj :
-  cont_mdiff I.tangent I n (proj I M) :=
-basic_smooth_vector_bundle_core.cont_mdiff_proj _
-
-lemma smooth_proj : smooth I.tangent I (proj I M) :=
-basic_smooth_vector_bundle_core.smooth_proj _
-
-lemma cont_mdiff_on_proj {s : set (tangent_bundle I M)} :
-  cont_mdiff_on I.tangent I n (proj I M) s :=
-basic_smooth_vector_bundle_core.cont_mdiff_on_proj _
-
-lemma smooth_on_proj {s : set (tangent_bundle I M)} :
-  smooth_on I.tangent I (proj I M) s :=
-basic_smooth_vector_bundle_core.smooth_on_proj _
-
-lemma cont_mdiff_at_proj {p : tangent_bundle I M} :
-  cont_mdiff_at I.tangent I n
-    (proj I M) p :=
-basic_smooth_vector_bundle_core.cont_mdiff_at_proj _
-
-lemma smooth_at_proj {p : tangent_bundle I M} :
-  smooth_at I.tangent I (proj I M) p :=
-basic_smooth_vector_bundle_core.smooth_at_proj _
-
-lemma cont_mdiff_within_at_proj
-  {s : set (tangent_bundle I M)} {p : tangent_bundle I M} :
-  cont_mdiff_within_at I.tangent I n
-    (proj I M) s p :=
-basic_smooth_vector_bundle_core.cont_mdiff_within_at_proj _
-
-lemma smooth_within_at_proj
-  {s : set (tangent_bundle I M)} {p : tangent_bundle I M} :
-  smooth_within_at I.tangent I
-    (proj I M) s p :=
-basic_smooth_vector_bundle_core.smooth_within_at_proj _
-
-variables (I M)
-/-- The zero section of the tangent bundle -/
-def zero_section : M → tangent_bundle I M := λ x, ⟨x, 0⟩
-variables {I M}
-
-lemma smooth_zero_section : smooth I I.tangent (zero_section I M) :=
-begin
-  apply basic_smooth_vector_bundle_core.smooth_const_section (tangent_bundle_core I M) 0,
-  assume i j x hx,
-  simp only [tangent_bundle_core, continuous_linear_map.map_zero, continuous_linear_map.coe_coe]
-    with mfld_simps,
-end
-
-open bundle
-
-/-- The derivative of the zero section of the tangent bundle maps `⟨x, v⟩` to `⟨⟨x, 0⟩, ⟨v, 0⟩⟩`.
-
-Note that, as currently framed, this is a statement in coordinates, thus reliant on the choice
-of the coordinate system we use on the tangent bundle.
-
-However, the result itself is coordinate-dependent only to the extent that the coordinates
-determine a splitting of the tangent bundle.  Moreover, there is a canonical splitting at each
-point of the zero section (since there is a canonical horizontal space there, the tangent space
-to the zero section, in addition to the canonical vertical space which is the kernel of the
-derivative of the projection), and this canonical splitting is also the one that comes from the
-coordinates on the tangent bundle in our definitions. So this statement is not as crazy as it
-may seem.
-
-TODO define splittings of vector bundles; state this result invariantly. -/
-lemma tangent_map_tangent_bundle_pure (p : tangent_bundle I M) :
-  tangent_map I I.tangent (tangent_bundle.zero_section I M) p = ⟨⟨p.1, 0⟩, ⟨p.2, 0⟩⟩ :=
-begin
-  rcases p with ⟨x, v⟩,
-  have N : I.symm ⁻¹' (chart_at H x).target ∈ 𝓝 (I ((chart_at H x) x)),
-  { apply is_open.mem_nhds,
-    apply (local_homeomorph.open_target _).preimage I.continuous_inv_fun,
-    simp only with mfld_simps },
-  have A : mdifferentiable_at I I.tangent (λ x, @total_space_mk M (tangent_space I) x 0) x :=
-    tangent_bundle.smooth_zero_section.mdifferentiable_at,
-  have B : fderiv_within 𝕜 (λ (x_1 : E), (x_1, (0 : E))) (set.range ⇑I) (I ((chart_at H x) x)) v
-    = (v, 0),
-  { rw [fderiv_within_eq_fderiv, differentiable_at.fderiv_prod],
-    { simp },
-    { exact differentiable_at_id' },
-    { exact differentiable_at_const _ },
-    { exact model_with_corners.unique_diff_at_image I },
-    { exact differentiable_at_id'.prod (differentiable_at_const _) } },
-  simp only [tangent_bundle.zero_section, tangent_map, mfderiv,
-    A, dif_pos, chart_at, basic_smooth_vector_bundle_core.chart,
-    basic_smooth_vector_bundle_core.to_topological_vector_bundle_core, tangent_bundle_core,
-    function.comp, continuous_linear_map.map_zero] with mfld_simps,
-  rw ← fderiv_within_inter N (I.unique_diff (I ((chart_at H x) x)) (set.mem_range_self _)) at B,
-  rw [← fderiv_within_inter N (I.unique_diff (I ((chart_at H x) x)) (set.mem_range_self _)), ← B],
-  congr' 2,
-  apply fderiv_within_congr _ (λ y hy, _),
-  { simp only [prod.mk.inj_iff] with mfld_simps,
-    exact ((tangent_bundle_core I M).to_topological_vector_bundle_core.coord_change
-      ((tangent_bundle_core I M).to_topological_vector_bundle_core.index_at (((chart_at H x).symm)
-      (I.symm (I ((chart_at H x) x))))) ⟨chart_at H x, _⟩ (((chart_at H x).symm)
-      (I.symm (I ((chart_at H x) x))))).map_zero, },
-  { apply unique_diff_within_at.inter (I.unique_diff _ _) N,
-    simp only with mfld_simps },
-  { simp only with mfld_simps at hy,
-    simp only [hy, prod.mk.inj_iff] with mfld_simps,
-    exact ((tangent_bundle_core I M).to_topological_vector_bundle_core.coord_change
-      ((tangent_bundle_core I M).to_topological_vector_bundle_core.index_at (((chart_at H x).symm)
-      (I.symm y))) ⟨chart_at H x, _⟩ (((chart_at H x).symm) (I.symm y))).map_zero, },
-end
-
-end tangent_bundle
-
-=======
->>>>>>> d8dd620c
 /-! ### Smoothness of standard maps associated to the product of manifolds -/
 
 section prod_mk
