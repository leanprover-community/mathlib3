--- conflicted
+++ resolved
@@ -1032,9 +1032,6 @@
 /-! ### Atlas members are smooth -/
 section atlas
 
-<<<<<<< HEAD
-variables {e : local_homeomorph M H} {e' : local_homeomorph H H}
-=======
 lemma cont_mdiff_model : cont_mdiff I 𝓘(𝕜, E) n I :=
 begin
   intro x,
@@ -1045,7 +1042,6 @@
   simp_rw [function.comp_apply, I.left_inv, id_def]
 end
 
->>>>>>> 8a318021
 include Is
 
 /-- An atlas member is `C^n` for any `n`. -/
