--- conflicted
+++ resolved
@@ -1052,9 +1052,6 @@
 /-! ### Atlas members are smooth -/
 section atlas
 
-<<<<<<< HEAD
-variables {e : local_homeomorph M H} {e' : local_homeomorph H H}
-=======
 lemma cont_mdiff_model : cont_mdiff I 𝓘(𝕜, E) n I :=
 begin
   intro x,
@@ -1065,7 +1062,6 @@
   simp_rw [function.comp_apply, I.left_inv, id_def]
 end
 
->>>>>>> 8dc6897f
 include Is
 
 /-- An atlas member is `C^n` for any `n`. -/
