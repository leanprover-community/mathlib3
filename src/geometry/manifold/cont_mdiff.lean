/-
Copyright (c) 2020 Sébastien Gouëzel. All rights reserved.
Released under Apache 2.0 license as described in the file LICENSE.
Authors: Sébastien Gouëzel
-/

import geometry.manifold.mfderiv
import geometry.manifold.local_invariant_properties

/-!
# Smooth functions between smooth manifolds

We define `Cⁿ` functions between smooth manifolds, as functions which are `Cⁿ` in charts, and prove
basic properties of these notions.

## Main definitions and statements

Let `M ` and `M'` be two smooth manifolds, with respect to model with corners `I` and `I'`. Let
`f : M → M'`.

* `cont_mdiff_within_at I I' n f s x` states that the function `f` is `Cⁿ` within the set `s`
  around the point `x`.
* `cont_mdiff_at I I' n f x` states that the function `f` is `Cⁿ` around `x`.
* `cont_mdiff_on I I' n f s` states that the function `f` is `Cⁿ` on the set `s`
* `cont_mdiff I I' n f` states that the function `f` is `Cⁿ`.
* `cont_mdiff_on.comp` gives the invariance of the `Cⁿ` property under composition
* `cont_mdiff_on.cont_mdiff_on_tangent_map_within` states that the bundled derivative
  of a `Cⁿ` function in a domain is `Cᵐ` when `m + 1 ≤ n`.
* `cont_mdiff.cont_mdiff_tangent_map` states that the bundled derivative
  of a `Cⁿ` function is `Cᵐ` when `m + 1 ≤ n`.
* `cont_mdiff_iff_cont_diff` states that, for functions between vector spaces,
  manifold-smoothness is equivalent to usual smoothness.

We also give many basic properties of smooth functions between manifolds, following the API of
smooth functions between vector spaces.

## Implementation details

Many properties follow for free from the corresponding properties of functions in vector spaces,
as being `Cⁿ` is a local property invariant under the smooth groupoid. We take advantage of the
general machinery developed in `local_invariant_properties.lean` to get these properties
automatically. For instance, the fact that being `Cⁿ` does not depend on the chart one considers
is given by `lift_prop_within_at_indep_chart`.

For this to work, the definition of `cont_mdiff_within_at` and friends has to
follow definitionally the setup of local invariant properties. Still, we recast the definition
in terms of extended charts in `cont_mdiff_on_iff` and `cont_mdiff_iff`.
-/

open set function filter charted_space smooth_manifold_with_corners
open_locale topological_space manifold

/-! ### Definition of smooth functions between manifolds -/

variables {𝕜 : Type*} [nontrivially_normed_field 𝕜]
-- declare a smooth manifold `M` over the pair `(E, H)`.
{E : Type*} [normed_add_comm_group E] [normed_space 𝕜 E]
{H : Type*} [topological_space H] (I : model_with_corners 𝕜 E H)
{M : Type*} [topological_space M] [charted_space H M] [Is : smooth_manifold_with_corners I M]
-- declare a smooth manifold `M'` over the pair `(E', H')`.
{E' : Type*} [normed_add_comm_group E'] [normed_space 𝕜 E']
{H' : Type*} [topological_space H'] (I' : model_with_corners 𝕜 E' H')
{M' : Type*} [topological_space M'] [charted_space H' M'] [I's : smooth_manifold_with_corners I' M']
-- declare a smooth manifold `N` over the pair `(F, G)`.
{F : Type*} [normed_add_comm_group F] [normed_space 𝕜 F]
{G : Type*} [topological_space G] {J : model_with_corners 𝕜 F G}
{N : Type*} [topological_space N] [charted_space G N] [Js : smooth_manifold_with_corners J N]
-- declare a smooth manifold `N'` over the pair `(F', G')`.
{F' : Type*} [normed_add_comm_group F'] [normed_space 𝕜 F']
{G' : Type*} [topological_space G'] {J' : model_with_corners 𝕜 F' G'}
{N' : Type*} [topological_space N'] [charted_space G' N'] [J's : smooth_manifold_with_corners J' N']
-- declare functions, sets, points and smoothness indices
{f f₁ : M → M'} {s s₁ t : set M} {x : M} {m n : with_top ℕ}

/-- Property in the model space of a model with corners of being `C^n` within at set at a point,
when read in the model vector space. This property will be lifted to manifolds to define smooth
functions between manifolds. -/
def cont_diff_within_at_prop (n : with_top ℕ) (f : H → H') (s : set H) (x : H) : Prop :=
cont_diff_within_at 𝕜 n (I' ∘ f ∘ I.symm) (I.symm ⁻¹' s ∩ range I) (I x)
<<<<<<< HEAD
=======

lemma cont_diff_within_at_prop_self_source {f : E → H'} {s : set E} {x : E} :
  cont_diff_within_at_prop 𝓘(𝕜, E) I' n f s x ↔ cont_diff_within_at 𝕜 n (I' ∘ f) s x :=
begin
  simp_rw [cont_diff_within_at_prop, model_with_corners_self_coe, range_id, inter_univ],
  refl
end

lemma cont_diff_within_at_prop_self {f : E → E'} {s : set E} {x : E} :
  cont_diff_within_at_prop 𝓘(𝕜, E) 𝓘(𝕜, E') n f s x ↔ cont_diff_within_at 𝕜 n f s x :=
cont_diff_within_at_prop_self_source 𝓘(𝕜, E')

lemma cont_diff_within_at_prop_self_target {f : H → E'} {s : set H} {x : H} :
  cont_diff_within_at_prop I 𝓘(𝕜, E') n f s x ↔
  cont_diff_within_at 𝕜 n (f ∘ I.symm) (I.symm ⁻¹' s ∩ range I) (I x) :=
iff.rfl
>>>>>>> 0a3e8d38

/-- Being `Cⁿ` in the model space is a local property, invariant under smooth maps. Therefore,
it will lift nicely to manifolds. -/
lemma cont_diff_within_at_local_invariant_prop (n : with_top ℕ) :
  (cont_diff_groupoid ∞ I).local_invariant_prop (cont_diff_groupoid ∞ I')
  (cont_diff_within_at_prop I I' n) :=
{ is_local :=
  begin
    assume s x u f u_open xu,
    have : I.symm ⁻¹' (s ∩ u) ∩ range I = (I.symm ⁻¹' s ∩ range I) ∩ I.symm ⁻¹' u,
      by simp only [inter_right_comm, preimage_inter],
    rw [cont_diff_within_at_prop, cont_diff_within_at_prop, this],
    symmetry,
    apply cont_diff_within_at_inter,
    have : u ∈ 𝓝 (I.symm (I x)),
      by { rw [model_with_corners.left_inv], exact is_open.mem_nhds u_open xu },
    apply continuous_at.preimage_mem_nhds I.continuous_symm.continuous_at this,
  end,
  right_invariance' :=
  begin
    assume s x f e he hx h,
    rw cont_diff_within_at_prop at h ⊢,
    have : I x = (I ∘ e.symm ∘ I.symm) (I (e x)), by simp only [hx] with mfld_simps,
    rw this at h,
    have : I (e x) ∈ (I.symm) ⁻¹' e.target ∩ range I, by simp only [hx] with mfld_simps,
    have := ((mem_groupoid_of_pregroupoid.2 he).2.cont_diff_within_at this).of_le le_top,
    convert (h.comp' _ this).mono_of_mem _ using 1,
    { ext y, simp only with mfld_simps },
    refine mem_nhds_within.mpr ⟨I.symm ⁻¹' e.target, e.open_target.preimage I.continuous_symm,
      by simp_rw [mem_preimage, I.left_inv, e.maps_to hx], _⟩,
    mfld_set_tac
  end,
  congr_of_forall :=
  begin
    assume s x f g h hx hf,
    apply hf.congr,
    { assume y hy,
      simp only with mfld_simps at hy,
      simp only [h, hy] with mfld_simps },
    { simp only [hx] with mfld_simps }
  end,
  left_invariance' :=
  begin
    assume s x f e' he' hs hx h,
    rw cont_diff_within_at_prop at h ⊢,
    have A : (I' ∘ f ∘ I.symm) (I x) ∈ (I'.symm ⁻¹' e'.source ∩ range I'),
      by simp only [hx] with mfld_simps,
    have := ((mem_groupoid_of_pregroupoid.2 he').1.cont_diff_within_at A).of_le le_top,
    convert this.comp _ h _,
    { ext y, simp only with mfld_simps },
    { assume y hy, simp only with mfld_simps at hy, simpa only [hy] with mfld_simps using hs hy.1 }
  end }

lemma cont_diff_within_at_prop_mono (n : with_top ℕ)
  ⦃s x t⦄ ⦃f : H → H'⦄ (hts : t ⊆ s) (h : cont_diff_within_at_prop I I' n f s x) :
  cont_diff_within_at_prop I I' n f t x :=
begin
  apply h.mono (λ y hy, _),
  simp only with mfld_simps at hy,
  simp only [hy, hts _] with mfld_simps
end

lemma cont_diff_within_at_prop_id (x : H) :
  cont_diff_within_at_prop I I ∞ id univ x :=
begin
  simp [cont_diff_within_at_prop],
  have : cont_diff_within_at 𝕜 ∞ id (range I) (I x) :=
    cont_diff_id.cont_diff_at.cont_diff_within_at,
  apply this.congr (λ y hy, _),
  { simp only with mfld_simps },
  { simp only [model_with_corners.right_inv I hy] with mfld_simps }
end

/-- A function is `n` times continuously differentiable within a set at a point in a manifold if
it is continuous and it is `n` times continuously differentiable in this set around this point, when
read in the preferred chart at this point. -/
def cont_mdiff_within_at (n : with_top ℕ) (f : M → M') (s : set M) (x : M) :=
lift_prop_within_at (cont_diff_within_at_prop I I' n) f s x

/-- Abbreviation for `cont_mdiff_within_at I I' ⊤ f s x`. See also documentation for `smooth`.
-/
@[reducible] def smooth_within_at (f : M → M') (s : set M) (x : M) :=
cont_mdiff_within_at I I' ⊤ f s x

/-- A function is `n` times continuously differentiable at a point in a manifold if
it is continuous and it is `n` times continuously differentiable around this point, when
read in the preferred chart at this point. -/
def cont_mdiff_at (n : with_top ℕ) (f : M → M') (x : M) :=
cont_mdiff_within_at I I' n f univ x

lemma cont_mdiff_at_iff {n : with_top ℕ} {f : M → M'} {x : M} :
  cont_mdiff_at I I' n f x ↔ continuous_at f x ∧ cont_diff_within_at 𝕜 n
    (ext_chart_at I' (f x) ∘ f ∘ (ext_chart_at I x).symm) (range I) (ext_chart_at I x x) :=
lift_prop_at_iff.trans $ by { rw [cont_diff_within_at_prop, preimage_univ, univ_inter], refl }

/-- Abbreviation for `cont_mdiff_at I I' ⊤ f x`. See also documentation for `smooth`. -/
@[reducible] def smooth_at (f : M → M') (x : M) := cont_mdiff_at I I' ⊤ f x

/-- A function is `n` times continuously differentiable in a set of a manifold if it is continuous
and, for any pair of points, it is `n` times continuously differentiable on this set in the charts
around these points. -/
def cont_mdiff_on (n : with_top ℕ) (f : M → M') (s : set M) :=
∀ x ∈ s, cont_mdiff_within_at I I' n f s x

/-- Abbreviation for `cont_mdiff_on I I' ⊤ f s`. See also documentation for `smooth`. -/
@[reducible] def smooth_on (f : M → M') (s : set M) := cont_mdiff_on I I' ⊤ f s

/-- A function is `n` times continuously differentiable in a manifold if it is continuous
and, for any pair of points, it is `n` times continuously differentiable in the charts
around these points. -/
def cont_mdiff (n : with_top ℕ) (f : M → M') :=
∀ x, cont_mdiff_at I I' n f x

/-- Abbreviation for `cont_mdiff I I' ⊤ f`.
Short note to work with these abbreviations: a lemma of the form `cont_mdiff_foo.bar` will
apply fine to an assumption `smooth_foo` using dot notation or normal notation.
If the consequence `bar` of the lemma involves `cont_diff`, it is still better to restate
the lemma replacing `cont_diff` with `smooth` both in the assumption and in the conclusion,
to make it possible to use `smooth` consistently.
This also applies to `smooth_at`, `smooth_on` and `smooth_within_at`.-/
@[reducible] def smooth (f : M → M') := cont_mdiff I I' ⊤ f

/-! ### Basic properties of smooth functions between manifolds -/

variables {I I'}

lemma cont_mdiff.smooth (h : cont_mdiff I I' ⊤ f) : smooth I I' f := h

lemma smooth.cont_mdiff (h : smooth I I' f) : cont_mdiff I I' ⊤ f := h

lemma cont_mdiff_on.smooth_on (h : cont_mdiff_on I I' ⊤ f s) : smooth_on I I' f s := h

lemma smooth_on.cont_mdiff_on (h : smooth_on I I' f s) : cont_mdiff_on I I' ⊤ f s := h

lemma cont_mdiff_at.smooth_at (h : cont_mdiff_at I I' ⊤ f x) : smooth_at I I' f x := h

lemma smooth_at.cont_mdiff_at (h : smooth_at I I' f x) : cont_mdiff_at I I' ⊤ f x := h

lemma cont_mdiff_within_at.smooth_within_at (h : cont_mdiff_within_at I I' ⊤ f s x) :
  smooth_within_at I I' f s x := h

lemma smooth_within_at.cont_mdiff_within_at (h : smooth_within_at I I' f s x) :
cont_mdiff_within_at I I' ⊤ f s x := h

lemma cont_mdiff.cont_mdiff_at (h : cont_mdiff I I' n f) :
  cont_mdiff_at I I' n f x :=
h x

lemma smooth.smooth_at (h : smooth I I' f) :
  smooth_at I I' f x := cont_mdiff.cont_mdiff_at h

lemma cont_mdiff_within_at_univ :
  cont_mdiff_within_at I I' n f univ x ↔ cont_mdiff_at I I' n f x :=
iff.rfl

lemma smooth_within_at_univ :
 smooth_within_at I I' f univ x ↔ smooth_at I I' f x := cont_mdiff_within_at_univ

lemma cont_mdiff_on_univ :
  cont_mdiff_on I I' n f univ ↔ cont_mdiff I I' n f :=
by simp only [cont_mdiff_on, cont_mdiff, cont_mdiff_within_at_univ,
  forall_prop_of_true, mem_univ]

lemma smooth_on_univ : smooth_on I I' f univ ↔ smooth I I' f := cont_mdiff_on_univ

/-- One can reformulate smoothness within a set at a point as continuity within this set at this
point, and smoothness in the corresponding extended chart. -/
lemma cont_mdiff_within_at_iff :
  cont_mdiff_within_at I I' n f s x ↔ continuous_within_at f s x ∧
    cont_diff_within_at 𝕜 n ((ext_chart_at I' (f x)) ∘ f ∘ (ext_chart_at I x).symm)
    ((ext_chart_at I x).symm ⁻¹' s ∩ range I)
    (ext_chart_at I x x) :=
iff.rfl

/-- One can reformulate smoothness within a set at a point as continuity within this set at this
point, and smoothness in the corresponding extended chart. This form states smoothness of `f`
written in such a way that the set is restricted to lie within the domain/codomain of the
corresponding charts.
Even though this expression is more complicated than the one in `cont_mdiff_within_at_iff`, it is
a smaller set, but their germs at `ext_chart_at I x x` are equal. It is sometimes useful to rewrite
using this in the goal.
-/
lemma cont_mdiff_within_at_iff' :
  cont_mdiff_within_at I I' n f s x ↔ continuous_within_at f s x ∧
    cont_diff_within_at 𝕜 n ((ext_chart_at I' (f x)) ∘ f ∘ (ext_chart_at I x).symm)
    ((ext_chart_at I x).target ∩
      (ext_chart_at I x).symm ⁻¹' (s ∩ f ⁻¹' (ext_chart_at I' (f x)).source))
    (ext_chart_at I x x) :=
begin
  rw [cont_mdiff_within_at_iff, and.congr_right_iff],
  set e := ext_chart_at I x, set e' := ext_chart_at I' (f x),
  refine λ hc, cont_diff_within_at_congr_nhds _,
  rw [← e.image_source_inter_eq', ← ext_chart_at_map_nhds_within_eq_image,
      ← ext_chart_at_map_nhds_within, inter_comm, nhds_within_inter_of_mem],
  exact hc (ext_chart_at_source_mem_nhds _ _)
end

/-- One can reformulate smoothness within a set at a point as continuity within this set at this
point, and smoothness in the corresponding extended chart in the target. -/
lemma cont_mdiff_within_at_iff_target :
  cont_mdiff_within_at I I' n f s x ↔ continuous_within_at f s x ∧
    cont_mdiff_within_at I 𝓘(𝕜, E') n (ext_chart_at I' (f x) ∘ f) s x :=
begin
  simp_rw [cont_mdiff_within_at, lift_prop_within_at, ← and_assoc],
  have cont : (continuous_within_at f s x ∧
      continuous_within_at (ext_chart_at I' (f x) ∘ f) s x) ↔
      continuous_within_at f s x,
  { refine ⟨λ h, h.1, λ h, ⟨h, _⟩⟩,
    have h₂ := (chart_at H' (f x)).continuous_to_fun.continuous_within_at (mem_chart_source _ _),
    refine ((I'.continuous_at.comp_continuous_within_at h₂).comp' h).mono_of_mem _,
    exact inter_mem self_mem_nhds_within (h.preimage_mem_nhds_within $
      (chart_at _ _).open_source.mem_nhds $ mem_chart_source _ _) },
  simp_rw [cont, cont_diff_within_at_prop, ext_chart_at, local_equiv.coe_trans,
    model_with_corners.to_local_equiv_coe, local_homeomorph.coe_coe, model_with_corners_self_coe,
    chart_at_self_eq, local_homeomorph.refl_apply, comp.left_id]
end

lemma smooth_within_at_iff :
  smooth_within_at I I' f s x ↔ continuous_within_at f s x ∧
    cont_diff_within_at 𝕜 ∞ (ext_chart_at I' (f x) ∘ f ∘ (ext_chart_at I x).symm)
    ((ext_chart_at I x).symm ⁻¹' s ∩ range I)
    (ext_chart_at I x x) :=
cont_mdiff_within_at_iff

lemma smooth_within_at_iff_target :
  smooth_within_at I I' f s x ↔ continuous_within_at f s x ∧
    smooth_within_at I 𝓘(𝕜, E') (ext_chart_at I' (f x) ∘ f) s x :=
cont_mdiff_within_at_iff_target

<<<<<<< HEAD
=======
lemma cont_mdiff_at_iff_target {x : M} :
  cont_mdiff_at I I' n f x ↔
    continuous_at f x ∧ cont_mdiff_at I 𝓘(𝕜, E') n (ext_chart_at I' (f x) ∘ f) x :=
by rw [cont_mdiff_at, cont_mdiff_at, cont_mdiff_within_at_iff_target, continuous_within_at_univ]

lemma smooth_at_iff_target {x : M} :
  smooth_at I I' f x ↔ continuous_at f x ∧ smooth_at I 𝓘(𝕜, E') (ext_chart_at I' (f x) ∘ f) x :=
cont_mdiff_at_iff_target

>>>>>>> 0a3e8d38
include Is I's

/-- One can reformulate smoothness within a set at a point as continuity within this set at this
point, and smoothness in any chart containing that point. -/
lemma cont_mdiff_within_at_iff_of_mem_source {x' : M} {y : M'} (hx : x' ∈ (chart_at H x).source)
  (hy : f x' ∈ (chart_at H' y).source) :
  cont_mdiff_within_at I I' n f s x' ↔ continuous_within_at f s x' ∧
    cont_diff_within_at 𝕜 n (ext_chart_at I' y ∘ f ∘ (ext_chart_at I x).symm)
    ((ext_chart_at I x).symm ⁻¹' s ∩ range I)
    (ext_chart_at I x x') :=
(cont_diff_within_at_local_invariant_prop I I' n).lift_prop_within_at_indep_chart
  (structure_groupoid.chart_mem_maximal_atlas _ x) hx
  (structure_groupoid.chart_mem_maximal_atlas _ y) hy

lemma cont_mdiff_within_at_iff_of_mem_source' {x' : M} {y : M'} (hx : x' ∈ (chart_at H x).source)
  (hy : f x' ∈ (chart_at H' y).source) :
  cont_mdiff_within_at I I' n f s x' ↔ continuous_within_at f s x' ∧
    cont_diff_within_at 𝕜 n ((ext_chart_at I' y) ∘ f ∘ (ext_chart_at I x).symm)
    ((ext_chart_at I x).target ∩ (ext_chart_at I x).symm ⁻¹' (s ∩ f ⁻¹' (ext_chart_at I' y).source))
    (ext_chart_at I x x') :=
begin
  refine (cont_mdiff_within_at_iff_of_mem_source hx hy).trans _,
  rw [← ext_chart_at_source I] at hx,
  rw [← ext_chart_at_source I'] at hy,
  rw [and.congr_right_iff],
  set e := ext_chart_at I x, set e' := ext_chart_at I' (f x),
  refine λ hc, cont_diff_within_at_congr_nhds _,
  rw [← e.image_source_inter_eq', ← ext_chart_at_map_nhds_within_eq_image' I x hx,
      ← ext_chart_at_map_nhds_within' I x hx, inter_comm, nhds_within_inter_of_mem],
  exact hc ((ext_chart_at_open_source _ _).mem_nhds hy)
<<<<<<< HEAD
=======
end

lemma cont_mdiff_at_iff_of_mem_source {x' : M} {y : M'} (hx : x' ∈ (chart_at H x).source)
  (hy : f x' ∈ (chart_at H' y).source) :
  cont_mdiff_at I I' n f x' ↔ continuous_at f x' ∧
    cont_diff_within_at 𝕜 n (ext_chart_at I' y ∘ f ∘ (ext_chart_at I x).symm)
    (range I)
    (ext_chart_at I x x') :=
(cont_mdiff_within_at_iff_of_mem_source hx hy).trans $
  by rw [continuous_within_at_univ, preimage_univ, univ_inter]

omit Is

lemma cont_mdiff_within_at_iff_target_of_mem_source
  {x : M} {y : M'} (hy : f x ∈ (chart_at H' y).source) :
  cont_mdiff_within_at I I' n f s x ↔ continuous_within_at f s x ∧
    cont_mdiff_within_at I 𝓘(𝕜, E') n (ext_chart_at I' y ∘ f) s x :=
begin
  simp_rw [cont_mdiff_within_at],
  rw [(cont_diff_within_at_local_invariant_prop I I' n).lift_prop_within_at_indep_chart_target
    (chart_mem_maximal_atlas I' y) hy, and_congr_right],
  intro hf,
  simp_rw [structure_groupoid.lift_prop_within_at_self_target],
  simp_rw [((chart_at H' y).continuous_at hy).comp_continuous_within_at hf],
  rw [← ext_chart_at_source I'] at hy,
  simp_rw [(ext_chart_at_continuous_at' I' _ hy).comp_continuous_within_at hf],
  refl,
end

lemma cont_mdiff_at_iff_target_of_mem_source
  {x : M} {y : M'} (hy : f x ∈ (chart_at H' y).source) :
  cont_mdiff_at I I' n f x ↔ continuous_at f x ∧
    cont_mdiff_at I 𝓘(𝕜, E') n (ext_chart_at I' y ∘ f) x :=
begin
  rw [cont_mdiff_at, cont_mdiff_within_at_iff_target_of_mem_source hy,
    continuous_within_at_univ, cont_mdiff_at],
  apply_instance
>>>>>>> 0a3e8d38
end

lemma cont_mdiff_at_iff_of_mem_source {x' : M} {y : M'} (hx : x' ∈ (chart_at H x).source)
  (hy : f x' ∈ (chart_at H' y).source) :
  cont_mdiff_at I I' n f x' ↔ continuous_at f x' ∧
    cont_diff_within_at 𝕜 n (ext_chart_at I' y ∘ f ∘ (ext_chart_at I x).symm)
    (range I)
    (ext_chart_at I x x') :=
(cont_mdiff_within_at_iff_of_mem_source hx hy).trans $
  by rw [continuous_within_at_univ, preimage_univ, univ_inter]

omit I's
variable (I)
lemma model_with_corners.symm_continuous_within_at_comp_right_iff {X} [topological_space X]
  {f : H → X} {s : set H} {x : H} :
  continuous_within_at (f ∘ I.symm) (I.symm ⁻¹' s ∩ range I) (I x) ↔ continuous_within_at f s x :=
begin
  refine ⟨λ h, _, λ h, _⟩,
  { have := h.comp I.continuous_within_at (maps_to_preimage _ _),
    simp_rw [preimage_inter, preimage_preimage, I.left_inv, preimage_id', preimage_range,
      inter_univ] at this,
    rwa [function.comp.assoc, I.symm_comp_self] at this },
  { rw [← I.left_inv x] at h, exact h.comp I.continuous_within_at_symm (inter_subset_left _ _) }
end
variable {I}

lemma ext_chart_at_symm_continuous_within_at_comp_right_iff {X} [topological_space X] {f : M → X}
  {s : set M} {x x' : M} :
  continuous_within_at (f ∘ (ext_chart_at I x).symm) ((ext_chart_at I x).symm ⁻¹' s ∩ range I)
    (ext_chart_at I x x') ↔
  continuous_within_at (f ∘ (chart_at H x).symm) ((chart_at H x).symm ⁻¹' s) (chart_at H x x') :=
by convert I.symm_continuous_within_at_comp_right_iff; refl

include Is

lemma cont_mdiff_within_at_iff_source_of_mem_source
  {x' : M} (hx' : x' ∈ (chart_at H x).source) :
  cont_mdiff_within_at I I' n f s x' ↔
    cont_mdiff_within_at 𝓘(𝕜, E) I' n (f ∘ (ext_chart_at I x).symm)
    ((ext_chart_at I x).symm ⁻¹' s ∩ range I) (ext_chart_at I x x') :=
begin
  have h2x' := hx', rw [← ext_chart_at_source I] at h2x',
  simp_rw [cont_mdiff_within_at,
    (cont_diff_within_at_local_invariant_prop I I' n).lift_prop_within_at_indep_chart_source
    (chart_mem_maximal_atlas I x) hx', structure_groupoid.lift_prop_within_at_self_source,
    ext_chart_at_symm_continuous_within_at_comp_right_iff, cont_diff_within_at_prop_self_source,
    cont_diff_within_at_prop, function.comp, (chart_at H x).left_inv hx',
    (ext_chart_at I x).left_inv h2x'],
  refl,
end

lemma cont_mdiff_at_iff_source_of_mem_source
  {x' : M} (hx' : x' ∈ (chart_at H x).source) :
  cont_mdiff_at I I' n f x' ↔ cont_mdiff_within_at 𝓘(𝕜, E) I' n (f ∘ (ext_chart_at I x).symm)
    (range I) (ext_chart_at I x x') :=
by simp_rw [cont_mdiff_at, cont_mdiff_within_at_iff_source_of_mem_source hx', preimage_univ,
  univ_inter]

lemma cont_mdiff_at_ext_chart_at' {x' : M} (h : x' ∈ (chart_at H x).source) :
  cont_mdiff_at I 𝓘(𝕜, E) n (ext_chart_at I x) x' :=
begin
  refine (cont_mdiff_at_iff_of_mem_source h (mem_chart_source _ _)).mpr _,
  rw [← ext_chart_at_source I] at h,
  refine ⟨ext_chart_at_continuous_at' _ _ h, _⟩,
  refine cont_diff_within_at_id.congr_of_eventually_eq _ _,
  { refine eventually_eq_of_mem (ext_chart_at_target_mem_nhds_within' I x h) (λ x₂ hx₂, _),
    simp_rw [function.comp_apply, (ext_chart_at I x).right_inv hx₂], refl },
  simp_rw [function.comp_apply, (ext_chart_at I x).right_inv ((ext_chart_at I x).maps_to h)], refl
end

lemma cont_mdiff_at_ext_chart_at : cont_mdiff_at I 𝓘(𝕜, E) n (ext_chart_at I x) x :=
cont_mdiff_at_ext_chart_at' $ mem_chart_source H x

include I's

/-- If the set where you want `f` to be smooth lies entirely in a single chart, and `f` maps it
  into a single chart, the smoothness of `f` on that set can be expressed by purely looking in
  these charts.
  Note: this lemma uses `ext_chart_at I x '' s` instead of `(ext_chart_at I x).symm ⁻¹' s` to ensure
  that this set lies in `(ext_chart_at I x).target`. -/
lemma cont_mdiff_on_iff_of_subset_source {x : M} {y : M'}
  (hs : s ⊆ (chart_at H x).source)
  (h2s : maps_to f s (chart_at H' y).source) :
  cont_mdiff_on I I' n f s ↔ continuous_on f s ∧
    cont_diff_on 𝕜 n (ext_chart_at I' y ∘ f ∘ (ext_chart_at I x).symm)
    (ext_chart_at I x '' s) :=
begin
  split,
  { refine λ H, ⟨λ x hx, (H x hx).1, _⟩,
    rintro _ ⟨x', hx', rfl⟩,
    exact ((cont_mdiff_within_at_iff_of_mem_source (hs hx')
      (h2s.image_subset $ mem_image_of_mem f hx')).mp (H _ hx')).2.mono
        (maps_to_ext_chart_at I x hs).image_subset },
  { rintro ⟨h1, h2⟩ x' hx',
    refine (cont_mdiff_within_at_iff_of_mem_source (hs hx')
      (h2s.image_subset $ mem_image_of_mem f hx')).mpr
      ⟨h1.continuous_within_at hx', _⟩,
    refine (h2 _ $ mem_image_of_mem _ hx').mono_of_mem _,
    rw [← ext_chart_at_source I] at hs,
    rw [(ext_chart_at I x).image_eq_target_inter_inv_preimage hs],
    refine inter_mem _ (ext_chart_preimage_mem_nhds_within' I x (hs hx') self_mem_nhds_within),
    have := ext_chart_at_target_mem_nhds_within' I x (hs hx'),
    refine nhds_within_mono _ (inter_subset_right _ _) this }
end

/-- One can reformulate smoothness on a set as continuity on this set, and smoothness in any
extended chart. -/
lemma cont_mdiff_on_iff :
  cont_mdiff_on I I' n f s ↔ continuous_on f s ∧
    ∀ (x : M) (y : M'), cont_diff_on 𝕜 n (ext_chart_at I' y ∘ f ∘ (ext_chart_at I x).symm)
    ((ext_chart_at I x).target ∩
      (ext_chart_at I x).symm ⁻¹' (s ∩ f ⁻¹' (ext_chart_at I' y).source)) :=
begin
  split,
  { assume h,
    refine ⟨λ x hx, (h x hx).1, λ x y z hz, _⟩,
    simp only with mfld_simps at hz,
    let w := (ext_chart_at I x).symm z,
    have : w ∈ s, by simp only [w, hz] with mfld_simps,
    specialize h w this,
    have w1 : w ∈ (chart_at H x).source, by simp only [w, hz] with mfld_simps,
    have w2 : f w ∈ (chart_at H' y).source, by simp only [w, hz] with mfld_simps,
    convert ((cont_mdiff_within_at_iff_of_mem_source w1 w2).mp h).2.mono _,
    { simp only [w, hz] with mfld_simps },
    { mfld_set_tac } },
  { rintros ⟨hcont, hdiff⟩ x hx,
    refine ((cont_diff_within_at_local_invariant_prop I I' n).lift_prop_within_at_iff $
      hcont x hx).mpr _,
    dsimp [cont_diff_within_at_prop],
    convert hdiff x (f x) (ext_chart_at I x x) (by simp only [hx] with mfld_simps) using 1,
    mfld_set_tac }
end

/-- One can reformulate smoothness on a set as continuity on this set, and smoothness in any
extended chart in the target. -/
lemma cont_mdiff_on_iff_target :
  cont_mdiff_on I I' n f s ↔ continuous_on f s ∧ ∀ (y : M'),
    cont_mdiff_on I 𝓘(𝕜, E') n (ext_chart_at I' y ∘ f)
    (s ∩ f ⁻¹' (ext_chart_at I' y).source) :=
begin
  inhabit E',
  simp only [cont_mdiff_on_iff, model_with_corners.source_eq, chart_at_self_eq,
    local_homeomorph.refl_local_equiv, local_equiv.refl_trans, ext_chart_at.equations._eqn_1,
    set.preimage_univ, set.inter_univ, and.congr_right_iff],
  intros h,
  split,
  { refine λ h' y, ⟨_, λ x _, h' x y⟩,
    have h'' : continuous_on _ univ := (model_with_corners.continuous I').continuous_on,
    convert (h''.comp' (chart_at H' y).continuous_to_fun).comp' h,
    simp },
  { exact λ h' x y, (h' y).2 x default }
end

lemma smooth_on_iff :
  smooth_on I I' f s ↔ continuous_on f s ∧
    ∀ (x : M) (y : M'), cont_diff_on 𝕜 ⊤ (ext_chart_at I' y ∘ f ∘ (ext_chart_at I x).symm)
    ((ext_chart_at I x).target ∩
      (ext_chart_at I x).symm ⁻¹' (s ∩ f ⁻¹' (ext_chart_at I' y).source)) :=
cont_mdiff_on_iff

lemma smooth_on_iff_target :
  smooth_on I I' f s ↔ continuous_on f s ∧ ∀ (y : M'),
    smooth_on I 𝓘(𝕜, E') (ext_chart_at I' y ∘ f)
    (s ∩ f ⁻¹' (ext_chart_at I' y).source) :=
cont_mdiff_on_iff_target

/-- One can reformulate smoothness as continuity and smoothness in any extended chart. -/
lemma cont_mdiff_iff :
  cont_mdiff I I' n f ↔ continuous f ∧
    ∀ (x : M) (y : M'), cont_diff_on 𝕜 n (ext_chart_at I' y ∘ f ∘ (ext_chart_at I x).symm)
    ((ext_chart_at I x).target ∩ (ext_chart_at I x).symm ⁻¹' (f ⁻¹' (ext_chart_at I' y).source)) :=
by simp [← cont_mdiff_on_univ, cont_mdiff_on_iff, continuous_iff_continuous_on_univ]

/-- One can reformulate smoothness as continuity and smoothness in any extended chart in the
target. -/
lemma cont_mdiff_iff_target :
  cont_mdiff I I' n f ↔ continuous f ∧
    ∀ (y : M'), cont_mdiff_on I 𝓘(𝕜, E') n (ext_chart_at I' y ∘ f)
    (f ⁻¹' (ext_chart_at I' y).source) :=
begin
  rw [← cont_mdiff_on_univ, cont_mdiff_on_iff_target],
  simp [continuous_iff_continuous_on_univ]
end

lemma smooth_iff :
  smooth I I' f ↔ continuous f ∧
    ∀ (x : M) (y : M'), cont_diff_on 𝕜 ⊤ (ext_chart_at I' y ∘ f ∘ (ext_chart_at I x).symm)
    ((ext_chart_at I x).target ∩ (ext_chart_at I x).symm ⁻¹' (f ⁻¹' (ext_chart_at I' y).source)) :=
cont_mdiff_iff

lemma smooth_iff_target :
  smooth I I' f ↔ continuous f ∧ ∀ (y : M'), smooth_on I 𝓘(𝕜, E') (ext_chart_at I' y ∘ f)
    (f ⁻¹' (ext_chart_at I' y).source) :=
cont_mdiff_iff_target

omit Is I's

/-! ### Deducing smoothness from higher smoothness -/

lemma cont_mdiff_within_at.of_le (hf : cont_mdiff_within_at I I' n f s x) (le : m ≤ n) :
  cont_mdiff_within_at I I' m f s x :=
⟨hf.1, hf.2.of_le le⟩

lemma cont_mdiff_at.of_le (hf : cont_mdiff_at I I' n f x) (le : m ≤ n) :
  cont_mdiff_at I I' m f x :=
cont_mdiff_within_at.of_le hf le

lemma cont_mdiff_on.of_le (hf : cont_mdiff_on I I' n f s) (le : m ≤ n) :
  cont_mdiff_on I I' m f s :=
λ x hx, (hf x hx).of_le le

lemma cont_mdiff.of_le (hf : cont_mdiff I I' n f) (le : m ≤ n) :
  cont_mdiff I I' m f :=
λ x, (hf x).of_le le

/-! ### Deducing smoothness from smoothness one step beyond -/

lemma cont_mdiff_within_at.of_succ {n : ℕ}
  (h : cont_mdiff_within_at I I' n.succ f s x) :
  cont_mdiff_within_at I I' n f s x :=
h.of_le (with_top.coe_le_coe.2 (nat.le_succ n))

lemma cont_mdiff_at.of_succ {n : ℕ} (h : cont_mdiff_at I I' n.succ f x) :
  cont_mdiff_at I I' n f x :=
cont_mdiff_within_at.of_succ h

lemma cont_mdiff_on.of_succ {n : ℕ} (h : cont_mdiff_on I I' n.succ f s) :
  cont_mdiff_on I I' n f s :=
λ x hx, (h x hx).of_succ

lemma cont_mdiff.of_succ {n : ℕ} (h : cont_mdiff I I' n.succ f) :
  cont_mdiff I I' n f :=
λ x, (h x).of_succ

/-! ### Deducing continuity from smoothness -/

lemma cont_mdiff_within_at.continuous_within_at
  (hf : cont_mdiff_within_at I I' n f s x) : continuous_within_at f s x :=
hf.1

lemma cont_mdiff_at.continuous_at
  (hf : cont_mdiff_at I I' n f x) : continuous_at f x :=
(continuous_within_at_univ _ _ ).1 $ cont_mdiff_within_at.continuous_within_at hf

lemma cont_mdiff_on.continuous_on
  (hf : cont_mdiff_on I I' n f s) : continuous_on f s :=
λ x hx, (hf x hx).continuous_within_at

lemma cont_mdiff.continuous (hf : cont_mdiff I I' n f) :
  continuous f :=
continuous_iff_continuous_at.2 $ λ x, (hf x).continuous_at

/-! ### Deducing differentiability from smoothness -/

lemma cont_mdiff_within_at.mdifferentiable_within_at
  (hf : cont_mdiff_within_at I I' n f s x) (hn : 1 ≤ n) :
  mdifferentiable_within_at I I' f s x :=
begin
  suffices h : mdifferentiable_within_at I I' f (s ∩ (f ⁻¹' (ext_chart_at I' (f x)).source)) x,
  { rwa mdifferentiable_within_at_inter' at h,
    apply (hf.1).preimage_mem_nhds_within,
    exact is_open.mem_nhds (ext_chart_at_open_source I' (f x)) (mem_ext_chart_source I' (f x)) },
  rw mdifferentiable_within_at_iff,
  exact ⟨hf.1.mono (inter_subset_left _ _),
    (hf.2.differentiable_within_at hn).mono (by mfld_set_tac)⟩,
end

lemma cont_mdiff_at.mdifferentiable_at (hf : cont_mdiff_at I I' n f x) (hn : 1 ≤ n) :
  mdifferentiable_at I I' f x :=
mdifferentiable_within_at_univ.1 $ cont_mdiff_within_at.mdifferentiable_within_at hf hn

lemma cont_mdiff_on.mdifferentiable_on (hf : cont_mdiff_on I I' n f s) (hn : 1 ≤ n) :
  mdifferentiable_on I I' f s :=
λ x hx, (hf x hx).mdifferentiable_within_at hn

lemma cont_mdiff.mdifferentiable (hf : cont_mdiff I I' n f) (hn : 1 ≤ n) :
  mdifferentiable I I' f :=
λ x, (hf x).mdifferentiable_at hn

lemma smooth.mdifferentiable (hf : smooth I I' f) : mdifferentiable I I' f :=
cont_mdiff.mdifferentiable hf le_top

lemma smooth.mdifferentiable_at (hf : smooth I I' f) : mdifferentiable_at I I' f x :=
hf.mdifferentiable x

lemma smooth.mdifferentiable_within_at (hf : smooth I I' f) :
  mdifferentiable_within_at I I' f s x :=
hf.mdifferentiable_at.mdifferentiable_within_at

/-! ### `C^∞` smoothness -/

lemma cont_mdiff_within_at_top :
  smooth_within_at I I' f s x ↔ (∀n:ℕ, cont_mdiff_within_at I I' n f s x) :=
⟨λ h n, ⟨h.1, cont_diff_within_at_top.1 h.2 n⟩,
 λ H, ⟨(H 0).1, cont_diff_within_at_top.2 (λ n, (H n).2)⟩⟩

lemma cont_mdiff_at_top :
  smooth_at I I' f x ↔ (∀n:ℕ, cont_mdiff_at I I' n f x) :=
cont_mdiff_within_at_top

lemma cont_mdiff_on_top :
  smooth_on I I' f s ↔ (∀n:ℕ, cont_mdiff_on I I' n f s) :=
⟨λ h n, h.of_le le_top, λ h x hx, cont_mdiff_within_at_top.2 (λ n, h n x hx)⟩

lemma cont_mdiff_top :
  smooth I I' f ↔ (∀n:ℕ, cont_mdiff I I' n f) :=
⟨λ h n, h.of_le le_top, λ h x, cont_mdiff_within_at_top.2 (λ n, h n x)⟩

lemma cont_mdiff_within_at_iff_nat :
  cont_mdiff_within_at I I' n f s x ↔
  (∀m:ℕ, (m : with_top ℕ) ≤ n → cont_mdiff_within_at I I' m f s x) :=
begin
  refine ⟨λ h m hm, h.of_le hm, λ h, _⟩,
  cases n,
  { exact cont_mdiff_within_at_top.2 (λ n, h n le_top) },
  { exact h n le_rfl }
end

/-! ### Restriction to a smaller set -/

lemma cont_mdiff_within_at.mono (hf : cont_mdiff_within_at I I' n f s x) (hts : t ⊆ s) :
  cont_mdiff_within_at I I' n f t x :=
structure_groupoid.local_invariant_prop.lift_prop_within_at_mono
  (cont_diff_within_at_prop_mono I I' n) hf hts

lemma cont_mdiff_at.cont_mdiff_within_at (hf : cont_mdiff_at I I' n f x) :
  cont_mdiff_within_at I I' n f s x :=
cont_mdiff_within_at.mono hf (subset_univ _)

lemma smooth_at.smooth_within_at (hf : smooth_at I I' f x) :
  smooth_within_at I I' f s x :=
cont_mdiff_at.cont_mdiff_within_at hf

lemma cont_mdiff_on.mono (hf : cont_mdiff_on I I' n f s) (hts : t ⊆ s) :
  cont_mdiff_on I I' n f t :=
λ x hx, (hf x (hts hx)).mono hts

lemma cont_mdiff.cont_mdiff_on (hf : cont_mdiff I I' n f) :
  cont_mdiff_on I I' n f s :=
λ x hx, (hf x).cont_mdiff_within_at

lemma smooth.smooth_on (hf : smooth I I' f) :
  smooth_on I I' f s :=
cont_mdiff.cont_mdiff_on hf

lemma cont_mdiff_within_at_inter' (ht : t ∈ 𝓝[s] x) :
  cont_mdiff_within_at I I' n f (s ∩ t) x ↔ cont_mdiff_within_at I I' n f s x :=
(cont_diff_within_at_local_invariant_prop I I' n).lift_prop_within_at_inter' ht

lemma cont_mdiff_within_at_inter (ht : t ∈ 𝓝 x) :
  cont_mdiff_within_at I I' n f (s ∩ t) x ↔ cont_mdiff_within_at I I' n f s x :=
(cont_diff_within_at_local_invariant_prop I I' n).lift_prop_within_at_inter ht

lemma cont_mdiff_within_at.cont_mdiff_at
  (h : cont_mdiff_within_at I I' n f s x) (ht : s ∈ 𝓝 x) :
  cont_mdiff_at I I' n f x :=
(cont_diff_within_at_local_invariant_prop I I' n).lift_prop_at_of_lift_prop_within_at h ht

lemma smooth_within_at.smooth_at
  (h : smooth_within_at I I' f s x) (ht : s ∈ 𝓝 x) :
  smooth_at I I' f x :=
cont_mdiff_within_at.cont_mdiff_at h ht

lemma cont_mdiff_on.cont_mdiff_at (h : cont_mdiff_on I I' n f s) (hx : s ∈ 𝓝 x) :
  cont_mdiff_at I I' n f x :=
(h x (mem_of_mem_nhds hx)).cont_mdiff_at hx

lemma smooth_on.smooth_at (h : smooth_on I I' f s) (hx : s ∈ 𝓝 x) : smooth_at I I' f x :=
h.cont_mdiff_at hx

include Is

lemma cont_mdiff_on_ext_chart_at :
  cont_mdiff_on I 𝓘(𝕜, E) n (ext_chart_at I x) (chart_at H x).source :=
λ x' hx', (cont_mdiff_at_ext_chart_at' hx').cont_mdiff_within_at

include I's

/-- A function is `C^n` within a set at a point, for `n : ℕ`, if and only if it is `C^n` on
a neighborhood of this point. -/
lemma cont_mdiff_within_at_iff_cont_mdiff_on_nhds {n : ℕ} :
  cont_mdiff_within_at I I' n f s x ↔
  ∃ u ∈ 𝓝[insert x s] x, cont_mdiff_on I I' n f u :=
begin
  split,
  { assume h,
    -- the property is true in charts. We will pull such a good neighborhood in the chart to the
    -- manifold. For this, we need to restrict to a small enough set where everything makes sense
    obtain ⟨o, o_open, xo, ho, h'o⟩ : ∃ (o : set M),
      is_open o ∧ x ∈ o ∧ o ⊆ (chart_at H x).source ∧ o ∩ s ⊆ f ⁻¹' (chart_at H' (f x)).source,
    { have : (chart_at H' (f x)).source ∈ 𝓝 (f x) :=
        is_open.mem_nhds (local_homeomorph.open_source _) (mem_chart_source H' (f x)),
      rcases mem_nhds_within.1 (h.1.preimage_mem_nhds_within this) with ⟨u, u_open, xu, hu⟩,
      refine ⟨u ∩ (chart_at H x).source, _, ⟨xu, mem_chart_source _ _⟩, _, _⟩,
      { exact is_open.inter u_open (local_homeomorph.open_source _) },
      { assume y hy, exact hy.2 },
      { assume y hy, exact hu ⟨hy.1.1, hy.2⟩ } },
    have h' : cont_mdiff_within_at I I' n f (s ∩ o) x := h.mono (inter_subset_left _ _),
    simp only [cont_mdiff_within_at, lift_prop_within_at, cont_diff_within_at_prop] at h',
    -- let `u` be a good neighborhood in the chart where the function is smooth
    rcases h.2.cont_diff_on le_rfl with ⟨u, u_nhds, u_subset, hu⟩,
    -- pull it back to the manifold, and intersect with a suitable neighborhood of `x`, to get the
    -- desired good neighborhood `v`.
    let v := ((insert x s) ∩ o) ∩ (ext_chart_at I x) ⁻¹' u,
    have v_incl : v ⊆ (chart_at H x).source := λ y hy, ho hy.1.2,
    have v_incl' : ∀ y ∈ v, f y ∈ (chart_at H' (f x)).source,
    { assume y hy,
      rcases hy.1.1 with rfl|h',
      { simp only with mfld_simps },
      { apply h'o ⟨hy.1.2, h'⟩ } },
    refine ⟨v, _, _⟩,
    show v ∈ 𝓝[insert x s] x,
    { rw nhds_within_restrict _ xo o_open,
      refine filter.inter_mem self_mem_nhds_within _,
      suffices : u ∈ 𝓝[(ext_chart_at I x) '' (insert x s ∩ o)] (ext_chart_at I x x),
        from (ext_chart_at_continuous_at I x).continuous_within_at.preimage_mem_nhds_within' this,
      apply nhds_within_mono _ _ u_nhds,
      rw image_subset_iff,
      assume y hy,
      rcases hy.1 with rfl|h',
      { simp only [mem_insert_iff] with mfld_simps },
      { simp only [mem_insert_iff, ho hy.2, h', h'o ⟨hy.2, h'⟩] with mfld_simps } },
    show cont_mdiff_on I I' n f v,
    { assume y hy,
      have : continuous_within_at f v y,
      { apply (((ext_chart_at_continuous_on_symm I' (f x) _ _).comp'
          (hu _ hy.2).continuous_within_at).comp' (ext_chart_at_continuous_on I x _ _)).congr_mono,
        { assume z hz,
          simp only [v_incl hz, v_incl' z hz] with mfld_simps },
        { assume z hz,
          simp only [v_incl hz, v_incl' z hz] with mfld_simps,
          exact hz.2 },
        { simp only [v_incl hy, v_incl' y hy] with mfld_simps },
        { simp only [v_incl hy, v_incl' y hy] with mfld_simps },
        { simp only [v_incl hy] with mfld_simps } },
      refine (cont_mdiff_within_at_iff_of_mem_source' (v_incl hy) (v_incl' y hy)).mpr ⟨this, _⟩,
      { apply hu.mono,
        { assume z hz,
          simp only [v] with mfld_simps at hz,
          have : I ((chart_at H x) (((chart_at H x).symm) (I.symm z))) ∈ u, by simp only [hz],
          simpa only [hz] with mfld_simps using this },
        { have exty : I (chart_at H x y) ∈ u := hy.2,
          simp only [v_incl hy, v_incl' y hy, exty, hy.1.1, hy.1.2] with mfld_simps } } } },
  { rintros ⟨u, u_nhds, hu⟩,
    have : cont_mdiff_within_at I I' ↑n f (insert x s ∩ u) x,
    { have : x ∈ insert x s := mem_insert x s,
      exact hu.mono (inter_subset_right _ _) _ ⟨this, mem_of_mem_nhds_within this u_nhds⟩ },
    rw cont_mdiff_within_at_inter' u_nhds at this,
    exact this.mono (subset_insert x s) }
end

/-- A function is `C^n` at a point, for `n : ℕ`, if and only if it is `C^n` on
a neighborhood of this point. -/
lemma cont_mdiff_at_iff_cont_mdiff_on_nhds {n : ℕ} :
  cont_mdiff_at I I' n f x ↔ ∃ u ∈ 𝓝 x, cont_mdiff_on I I' n f u :=
by simp [← cont_mdiff_within_at_univ, cont_mdiff_within_at_iff_cont_mdiff_on_nhds,
  nhds_within_univ]

/-- Note: This does not hold for `n = ∞`. `f` being `C^∞` at `x` means that for every `n`, `f` is
`C^n` on some neighborhood of `x`, but this neighborhood can depend on `n`. -/
lemma cont_mdiff_at_iff_cont_mdiff_at_nhds {n : ℕ} :
  cont_mdiff_at I I' n f x ↔ ∀ᶠ x' in 𝓝 x, cont_mdiff_at I I' n f x' :=
begin
  refine ⟨_, λ h, h.self_of_nhds⟩,
  rw [cont_mdiff_at_iff_cont_mdiff_on_nhds],
  rintro ⟨u, hu, h⟩,
  refine (eventually_mem_nhds.mpr hu).mono (λ x' hx', _),
  exact (h x' $ mem_of_mem_nhds hx').cont_mdiff_at hx'
end

omit Is I's

/-! ### Congruence lemmas -/

lemma cont_mdiff_within_at.congr
  (h : cont_mdiff_within_at I I' n f s x) (h₁ : ∀ y ∈ s, f₁ y = f y)
  (hx : f₁ x = f x) : cont_mdiff_within_at I I' n f₁ s x :=
(cont_diff_within_at_local_invariant_prop I I' n).lift_prop_within_at_congr h h₁ hx

lemma cont_mdiff_within_at_congr (h₁ : ∀ y ∈ s, f₁ y = f y) (hx : f₁ x = f x) :
  cont_mdiff_within_at I I' n f₁ s x ↔ cont_mdiff_within_at I I' n f s x :=
(cont_diff_within_at_local_invariant_prop I I' n).lift_prop_within_at_congr_iff h₁ hx

lemma cont_mdiff_within_at.congr_of_eventually_eq
  (h : cont_mdiff_within_at I I' n f s x) (h₁ : f₁ =ᶠ[𝓝[s] x] f)
  (hx : f₁ x = f x) : cont_mdiff_within_at I I' n f₁ s x :=
(cont_diff_within_at_local_invariant_prop I I' n).lift_prop_within_at_congr_of_eventually_eq
  h h₁ hx

lemma filter.eventually_eq.cont_mdiff_within_at_iff
  (h₁ : f₁ =ᶠ[𝓝[s] x] f) (hx : f₁ x = f x) :
  cont_mdiff_within_at I I' n f₁ s x ↔ cont_mdiff_within_at I I' n f s x :=
(cont_diff_within_at_local_invariant_prop I I' n)
  .lift_prop_within_at_congr_iff_of_eventually_eq h₁ hx

lemma cont_mdiff_at.congr_of_eventually_eq
  (h : cont_mdiff_at I I' n f x) (h₁ : f₁ =ᶠ[𝓝 x] f) :
  cont_mdiff_at I I' n f₁ x :=
(cont_diff_within_at_local_invariant_prop I I' n).lift_prop_at_congr_of_eventually_eq h h₁

lemma filter.eventually_eq.cont_mdiff_at_iff (h₁ : f₁ =ᶠ[𝓝 x] f) :
  cont_mdiff_at I I' n f₁ x ↔ cont_mdiff_at I I' n f x :=
(cont_diff_within_at_local_invariant_prop I I' n).lift_prop_at_congr_iff_of_eventually_eq h₁

lemma cont_mdiff_on.congr (h : cont_mdiff_on I I' n f s) (h₁ : ∀ y ∈ s, f₁ y = f y) :
  cont_mdiff_on I I' n f₁ s :=
(cont_diff_within_at_local_invariant_prop I I' n).lift_prop_on_congr h h₁

lemma cont_mdiff_on_congr (h₁ : ∀ y ∈ s, f₁ y = f y) :
  cont_mdiff_on I I' n f₁ s ↔ cont_mdiff_on I I' n f s :=
(cont_diff_within_at_local_invariant_prop I I' n).lift_prop_on_congr_iff h₁

/-! ### Locality -/

/-- Being `C^n` is a local property. -/
lemma cont_mdiff_on_of_locally_cont_mdiff_on
  (h : ∀x∈s, ∃u, is_open u ∧ x ∈ u ∧ cont_mdiff_on I I' n f (s ∩ u)) :
  cont_mdiff_on I I' n f s :=
(cont_diff_within_at_local_invariant_prop I I' n).lift_prop_on_of_locally_lift_prop_on h

lemma cont_mdiff_of_locally_cont_mdiff_on
  (h : ∀x, ∃u, is_open u ∧ x ∈ u ∧ cont_mdiff_on I I' n f u) :
  cont_mdiff I I' n f :=
(cont_diff_within_at_local_invariant_prop I I' n).lift_prop_of_locally_lift_prop_on h

/-! ### Smoothness of the composition of smooth functions between manifolds -/

section composition

variables {E'' : Type*} [normed_add_comm_group E''] [normed_space 𝕜 E'']
{H'' : Type*} [topological_space H''] {I'' : model_with_corners 𝕜 E'' H''}
{M'' : Type*} [topological_space M''] [charted_space H'' M'']

/-- The composition of `C^n` functions within domains at points is `C^n`. -/
lemma cont_mdiff_within_at.comp {t : set M'} {g : M' → M''} (x : M)
  (hg : cont_mdiff_within_at I' I'' n g t (f x))
  (hf : cont_mdiff_within_at I I' n f s x)
  (st : maps_to f s t) : cont_mdiff_within_at I I'' n (g ∘ f) s x :=
begin
  rw cont_mdiff_within_at_iff at hg hf ⊢,
  refine ⟨hg.1.comp hf.1 st, _⟩,
  set e := ext_chart_at I x,
  set e' := ext_chart_at I' (f x),
  set e'' := ext_chart_at I'' (g (f x)),
  have : e' (f x) = (written_in_ext_chart_at I I' x f) (e x),
    by simp only [e, e'] with mfld_simps,
  rw this at hg,
  have A : ∀ᶠ y in 𝓝[e.symm ⁻¹' s ∩ range I] e x,
    y ∈ e.target ∧ f (e.symm y) ∈ t ∧ f (e.symm y) ∈ e'.source ∧ g (f (e.symm y)) ∈ e''.source,
  { simp only [← ext_chart_at_map_nhds_within, eventually_map],
    filter_upwards [hf.1.tendsto (ext_chart_at_source_mem_nhds I' (f x)),
      (hg.1.comp hf.1 st).tendsto (ext_chart_at_source_mem_nhds I'' (g (f x))),
      (inter_mem_nhds_within s (ext_chart_at_source_mem_nhds I x))],
    rintros x' (hfx' : f x' ∈ _) (hgfx' : g (f x') ∈ _) ⟨hx's, hx'⟩,
    simp only [e.map_source hx', true_and, e.left_inv hx', st hx's, *] },
  refine ((hg.2.comp _ (hf.2.mono (inter_subset_right _ _)) (inter_subset_left _ _)).mono_of_mem
    (inter_mem _ self_mem_nhds_within)).congr_of_eventually_eq _ _,
  { filter_upwards [A],
    rintro x' ⟨hx', ht, hfx', hgfx'⟩,
    simp only [*, mem_preimage, written_in_ext_chart_at, (∘), mem_inter_eq, e'.left_inv, true_and],
    exact mem_range_self _ },
  { filter_upwards [A],
    rintro x' ⟨hx', ht, hfx', hgfx'⟩,
    simp only [*, (∘), written_in_ext_chart_at, e'.left_inv] },
  { simp only [written_in_ext_chart_at, (∘), mem_ext_chart_source, e.left_inv, e'.left_inv] }
end

/-- The composition of `C^n` functions on domains is `C^n`. -/
lemma cont_mdiff_on.comp {t : set M'} {g : M' → M''}
  (hg : cont_mdiff_on I' I'' n g t) (hf : cont_mdiff_on I I' n f s)
  (st : s ⊆ f ⁻¹' t) : cont_mdiff_on I I'' n (g ∘ f) s :=
λ x hx, (hg _ (st hx)).comp x (hf x hx) st

/-- The composition of `C^n` functions on domains is `C^n`. -/
lemma cont_mdiff_on.comp' {t : set M'} {g : M' → M''}
  (hg : cont_mdiff_on I' I'' n g t) (hf : cont_mdiff_on I I' n f s) :
  cont_mdiff_on I I'' n (g ∘ f) (s ∩ f ⁻¹' t) :=
hg.comp (hf.mono (inter_subset_left _ _)) (inter_subset_right _ _)

/-- The composition of `C^n` functions is `C^n`. -/
lemma cont_mdiff.comp {g : M' → M''}
  (hg : cont_mdiff I' I'' n g) (hf : cont_mdiff I I' n f) :
  cont_mdiff I I'' n (g ∘ f) :=
begin
  rw ← cont_mdiff_on_univ at hf hg ⊢,
  exact hg.comp hf subset_preimage_univ,
end

/-- The composition of `C^n` functions within domains at points is `C^n`. -/
lemma cont_mdiff_within_at.comp' {t : set M'} {g : M' → M''} (x : M)
  (hg : cont_mdiff_within_at I' I'' n g t (f x))
  (hf : cont_mdiff_within_at I I' n f s x) :
  cont_mdiff_within_at I I'' n (g ∘ f) (s ∩ f⁻¹' t) x :=
hg.comp x (hf.mono (inter_subset_left _ _)) (inter_subset_right _ _)

/-- `g ∘ f` is `C^n` within `s` at `x` if `g` is `C^n` at `f x` and
`f` is `C^n` within `s` at `x`. -/
lemma cont_mdiff_at.comp_cont_mdiff_within_at {g : M' → M''} (x : M)
  (hg : cont_mdiff_at I' I'' n g (f x)) (hf : cont_mdiff_within_at I I' n f s x) :
  cont_mdiff_within_at I I'' n (g ∘ f) s x :=
hg.comp x hf (maps_to_univ _ _)

/-- The composition of `C^n` functions at points is `C^n`. -/
lemma cont_mdiff_at.comp {g : M' → M''} (x : M)
  (hg : cont_mdiff_at I' I'' n g (f x)) (hf : cont_mdiff_at I I' n f x) :
  cont_mdiff_at I I'' n (g ∘ f) x :=
hg.comp x hf (maps_to_univ _ _)

lemma cont_mdiff.comp_cont_mdiff_on {f : M → M'} {g : M' → M''} {s : set M}
  (hg : cont_mdiff I' I'' n g) (hf : cont_mdiff_on I I' n f s) :
  cont_mdiff_on I I'' n (g ∘ f) s :=
hg.cont_mdiff_on.comp hf set.subset_preimage_univ

lemma smooth.comp_smooth_on {f : M → M'} {g : M' → M''} {s : set M}
  (hg : smooth I' I'' g) (hf : smooth_on I I' f s) :
  smooth_on I I'' (g ∘ f) s :=
hg.smooth_on.comp hf set.subset_preimage_univ

lemma cont_mdiff_on.comp_cont_mdiff {t : set M'} {g : M' → M''}
  (hg : cont_mdiff_on I' I'' n g t) (hf : cont_mdiff I I' n f)
  (ht : ∀ x, f x ∈ t) : cont_mdiff I I'' n (g ∘ f) :=
cont_mdiff_on_univ.mp $ hg.comp hf.cont_mdiff_on (λ x _, ht x)

lemma smooth_on.comp_smooth {t : set M'} {g : M' → M''}
  (hg : smooth_on I' I'' g t) (hf : smooth I I' f)
  (ht : ∀ x, f x ∈ t) : smooth I I'' (g ∘ f) :=
hg.comp_cont_mdiff hf ht

end composition

/-! ### Atlas members are smooth -/
section atlas

variables {e : local_homeomorph M H}
include Is

/-- An atlas member is `C^n` for any `n`. -/
lemma cont_mdiff_on_of_mem_maximal_atlas
  (h : e ∈ maximal_atlas I M) : cont_mdiff_on I I n e e.source :=
cont_mdiff_on.of_le
  ((cont_diff_within_at_local_invariant_prop I I ∞).lift_prop_on_of_mem_maximal_atlas
    (cont_diff_within_at_prop_id I) h) le_top

/-- The inverse of an atlas member is `C^n` for any `n`. -/
lemma cont_mdiff_on_symm_of_mem_maximal_atlas
  (h : e ∈ maximal_atlas I M) : cont_mdiff_on I I n e.symm e.target :=
cont_mdiff_on.of_le
  ((cont_diff_within_at_local_invariant_prop I I ∞).lift_prop_on_symm_of_mem_maximal_atlas
    (cont_diff_within_at_prop_id I) h) le_top

lemma cont_mdiff_on_chart :
  cont_mdiff_on I I n (chart_at H x) (chart_at H x).source :=
cont_mdiff_on_of_mem_maximal_atlas
  ((cont_diff_groupoid ⊤ I).chart_mem_maximal_atlas x)

lemma cont_mdiff_on_chart_symm :
  cont_mdiff_on I I n (chart_at H x).symm (chart_at H x).target :=
cont_mdiff_on_symm_of_mem_maximal_atlas
  ((cont_diff_groupoid ⊤ I).chart_mem_maximal_atlas x)

end atlas

/-! ### The identity is smooth -/
section id

lemma cont_mdiff_id : cont_mdiff I I n (id : M → M) :=
cont_mdiff.of_le ((cont_diff_within_at_local_invariant_prop I I ∞).lift_prop_id
  (cont_diff_within_at_prop_id I)) le_top

lemma smooth_id : smooth I I (id : M → M) := cont_mdiff_id

lemma cont_mdiff_on_id : cont_mdiff_on I I n (id : M → M) s :=
cont_mdiff_id.cont_mdiff_on

lemma smooth_on_id : smooth_on I I (id : M → M) s := cont_mdiff_on_id

lemma cont_mdiff_at_id : cont_mdiff_at I I n (id : M → M) x :=
cont_mdiff_id.cont_mdiff_at

lemma smooth_at_id : smooth_at I I (id : M → M) x := cont_mdiff_at_id

lemma cont_mdiff_within_at_id : cont_mdiff_within_at I I n (id : M → M) s x :=
cont_mdiff_at_id.cont_mdiff_within_at

lemma smooth_within_at_id : smooth_within_at I I (id : M → M) s x := cont_mdiff_within_at_id

end id

/-! ### Constants are smooth -/
section id

variable {c : M'}

lemma cont_mdiff_const : cont_mdiff I I' n (λ (x : M), c) :=
begin
  assume x,
  refine ⟨continuous_within_at_const, _⟩,
  simp only [cont_diff_within_at_prop, (∘)],
  exact cont_diff_within_at_const,
end

@[to_additive]
lemma cont_mdiff_one [has_one M'] : cont_mdiff I I' n (1 : M → M') :=
by simp only [pi.one_def, cont_mdiff_const]

lemma smooth_const : smooth I I' (λ (x : M), c) := cont_mdiff_const

@[to_additive]
lemma smooth_one [has_one M'] : smooth I I' (1 : M → M') :=
by simp only [pi.one_def, smooth_const]

lemma cont_mdiff_on_const : cont_mdiff_on I I' n (λ (x : M), c) s :=
cont_mdiff_const.cont_mdiff_on

@[to_additive]
lemma cont_mdiff_on_one [has_one M'] : cont_mdiff_on I I' n (1 : M → M') s :=
cont_mdiff_one.cont_mdiff_on

lemma smooth_on_const : smooth_on I I' (λ (x : M), c) s :=
cont_mdiff_on_const

@[to_additive]
lemma smooth_on_one [has_one M'] : smooth_on I I' (1 : M → M') s :=
cont_mdiff_on_one

lemma cont_mdiff_at_const : cont_mdiff_at I I' n (λ (x : M), c) x :=
cont_mdiff_const.cont_mdiff_at

@[to_additive]
lemma cont_mdiff_at_one [has_one M'] : cont_mdiff_at I I' n (1 : M → M') x :=
cont_mdiff_one.cont_mdiff_at

lemma smooth_at_const : smooth_at I I' (λ (x : M), c) x :=
cont_mdiff_at_const

@[to_additive]
lemma smooth_at_one [has_one M'] : smooth_at I I' (1 : M → M') x :=
cont_mdiff_at_one

lemma cont_mdiff_within_at_const : cont_mdiff_within_at I I' n (λ (x : M), c) s x :=
cont_mdiff_at_const.cont_mdiff_within_at

@[to_additive]
lemma cont_mdiff_within_at_one [has_one M'] :
  cont_mdiff_within_at I I' n (1 : M → M') s x :=
cont_mdiff_at_const.cont_mdiff_within_at

lemma smooth_within_at_const : smooth_within_at I I' (λ (x : M), c) s x :=
cont_mdiff_within_at_const

@[to_additive]
lemma smooth_within_at_one [has_one M'] : smooth_within_at I I' (1 : M → M') s x :=
cont_mdiff_within_at_one

end id

lemma cont_mdiff_of_support {f : M → F}
  (hf : ∀ x ∈ tsupport f, cont_mdiff_at I 𝓘(𝕜, F) n f x) :
  cont_mdiff I 𝓘(𝕜, F) n f :=
begin
  intro x,
  by_cases hx : x ∈ tsupport f,
  { exact hf x hx },
  { refine cont_mdiff_at.congr_of_eventually_eq _ (eventually_eq_zero_nhds.2 hx),
    exact cont_mdiff_at_const }
end

/-! ### Equivalence with the basic definition for functions between vector spaces -/

section module

lemma cont_mdiff_within_at_iff_cont_diff_within_at {f : E → E'} {s : set E} {x : E} :
  cont_mdiff_within_at 𝓘(𝕜, E) 𝓘(𝕜, E') n f s x
  ↔ cont_diff_within_at 𝕜 n f s x :=
begin
  simp only [cont_mdiff_within_at, lift_prop_within_at, cont_diff_within_at_prop,
    iff_def] with mfld_simps {contextual := tt},
  exact cont_diff_within_at.continuous_within_at
end

alias cont_mdiff_within_at_iff_cont_diff_within_at ↔
  cont_mdiff_within_at.cont_diff_within_at
  cont_diff_within_at.cont_mdiff_within_at

lemma cont_mdiff_at_iff_cont_diff_at {f : E → E'} {x : E} :
  cont_mdiff_at 𝓘(𝕜, E) 𝓘(𝕜, E') n f x
  ↔ cont_diff_at 𝕜 n f x :=
by rw [← cont_mdiff_within_at_univ,
  cont_mdiff_within_at_iff_cont_diff_within_at, cont_diff_within_at_univ]

alias cont_mdiff_at_iff_cont_diff_at ↔
  cont_mdiff_at.cont_diff_at cont_diff_at.cont_mdiff_at

lemma cont_mdiff_on_iff_cont_diff_on {f : E → E'} {s : set E} :
  cont_mdiff_on 𝓘(𝕜, E) 𝓘(𝕜, E') n f s
  ↔ cont_diff_on 𝕜 n f s :=
forall_congr $ by simp [cont_mdiff_within_at_iff_cont_diff_within_at]

alias cont_mdiff_on_iff_cont_diff_on ↔
  cont_mdiff_on.cont_diff_on cont_diff_on.cont_mdiff_on

lemma cont_mdiff_iff_cont_diff {f : E → E'} :
  cont_mdiff 𝓘(𝕜, E) 𝓘(𝕜, E') n f
  ↔ cont_diff 𝕜 n f :=
by rw [← cont_diff_on_univ, ← cont_mdiff_on_univ,
  cont_mdiff_on_iff_cont_diff_on]

alias cont_mdiff_iff_cont_diff ↔
  cont_mdiff.cont_diff cont_diff.cont_mdiff

end module

/-! ### The tangent map of a smooth function is smooth -/

section tangent_map

/-- If a function is `C^n` with `1 ≤ n` on a domain with unique derivatives, then its bundled
derivative is continuous. In this auxiliary lemma, we prove this fact when the source and target
space are model spaces in models with corners. The general fact is proved in
`cont_mdiff_on.continuous_on_tangent_map_within`-/
lemma cont_mdiff_on.continuous_on_tangent_map_within_aux
  {f : H → H'} {s : set H}
  (hf : cont_mdiff_on I I' n f s) (hn : 1 ≤ n) (hs : unique_mdiff_on I s) :
  continuous_on (tangent_map_within I I' f s) ((tangent_bundle.proj I H) ⁻¹' s) :=
begin
  suffices h : continuous_on (λ (p : H × E), (f p.fst,
    (fderiv_within 𝕜 (written_in_ext_chart_at I I' p.fst f) (I.symm ⁻¹' s ∩ range I)
      ((ext_chart_at I p.fst) p.fst) : E →L[𝕜] E') p.snd)) (prod.fst ⁻¹' s),
  { have A := (tangent_bundle_model_space_homeomorph H I).continuous,
    rw continuous_iff_continuous_on_univ at A,
    have B := ((tangent_bundle_model_space_homeomorph H' I').symm.continuous.comp_continuous_on h)
      .comp' A,
    have : (univ ∩ ⇑(tangent_bundle_model_space_homeomorph H I) ⁻¹' (prod.fst ⁻¹' s)) =
      tangent_bundle.proj I H ⁻¹' s,
      by { ext ⟨x, v⟩, simp only with mfld_simps },
    rw this at B,
    apply B.congr,
    rintros ⟨x, v⟩ hx,
    dsimp [tangent_map_within],
    ext, { refl },
    simp only with mfld_simps,
    apply congr_fun,
    apply congr_arg,
    rw mdifferentiable_within_at.mfderiv_within (hf.mdifferentiable_on hn x hx),
    refl },
  suffices h : continuous_on (λ (p : H × E), (fderiv_within 𝕜 (I' ∘ f ∘ I.symm)
    (I.symm ⁻¹' s ∩ range I) (I p.fst) : E →L[𝕜] E') p.snd) (prod.fst ⁻¹' s),
  { dsimp [written_in_ext_chart_at, ext_chart_at],
    apply continuous_on.prod
      (continuous_on.comp hf.continuous_on continuous_fst.continuous_on (subset.refl _)),
    apply h.congr,
    assume p hp,
    refl },
  suffices h : continuous_on (fderiv_within 𝕜 (I' ∘ f ∘ I.symm)
                     (I.symm ⁻¹' s ∩ range I)) (I '' s),
  { have C := continuous_on.comp h I.continuous_to_fun.continuous_on (subset.refl _),
    have A : continuous (λq : (E →L[𝕜] E') × E, q.1 q.2) :=
      is_bounded_bilinear_map_apply.continuous,
    have B : continuous_on (λp : H × E,
      (fderiv_within 𝕜 (I' ∘ f ∘ I.symm) (I.symm ⁻¹' s ∩ range I)
                       (I p.1), p.2)) (prod.fst ⁻¹' s),
    { apply continuous_on.prod _ continuous_snd.continuous_on,
      refine (continuous_on.comp C continuous_fst.continuous_on _ : _),
      exact preimage_mono (subset_preimage_image _ _) },
    exact A.comp_continuous_on B },
  rw cont_mdiff_on_iff at hf,
  let x : H := I.symm (0 : E),
  let y : H' := I'.symm (0 : E'),
  have A := hf.2 x y,
  simp only [I.image_eq, inter_comm] with mfld_simps at A ⊢,
  apply A.continuous_on_fderiv_within _ hn,
  convert hs.unique_diff_on_target_inter x using 1,
  simp only [inter_comm] with mfld_simps
end

/-- If a function is `C^n` on a domain with unique derivatives, then its bundled derivative is
`C^m` when `m+1 ≤ n`. In this auxiliary lemma, we prove this fact when the source and target space
are model spaces in models with corners. The general fact is proved in
`cont_mdiff_on.cont_mdiff_on_tangent_map_within` -/
lemma cont_mdiff_on.cont_mdiff_on_tangent_map_within_aux
  {f : H → H'} {s : set H}
  (hf : cont_mdiff_on I I' n f s) (hmn : m + 1 ≤ n) (hs : unique_mdiff_on I s) :
  cont_mdiff_on I.tangent I'.tangent m (tangent_map_within I I' f s)
    ((tangent_bundle.proj I H) ⁻¹' s) :=
begin
  have m_le_n : m ≤ n,
  { apply le_trans _ hmn,
    have : m + 0 ≤ m + 1 := add_le_add_left (zero_le _) _,
    simpa only [add_zero] using this },
  have one_le_n : 1 ≤ n,
  { apply le_trans _ hmn,
    change 0 + 1 ≤ m + 1,
    exact add_le_add_right (zero_le _) _ },
  have U': unique_diff_on 𝕜 (range I ∩ I.symm ⁻¹' s),
  { assume y hy,
    simpa only [unique_mdiff_on, unique_mdiff_within_at, hy.1, inter_comm] with mfld_simps
      using hs (I.symm y) hy.2 },
  rw cont_mdiff_on_iff,
  refine ⟨hf.continuous_on_tangent_map_within_aux one_le_n hs, λp q, _⟩,
  have A : range I ×ˢ univ ∩
      ((equiv.sigma_equiv_prod H E).symm ∘ λ (p : E × E), ((I.symm) p.fst, p.snd)) ⁻¹'
        (tangent_bundle.proj I H ⁻¹' s)
      = (range I ∩ I.symm ⁻¹' s) ×ˢ univ,
    by { ext ⟨x, v⟩, simp only with mfld_simps },
  suffices h : cont_diff_on 𝕜 m (((λ (p : H' × E'), (I' p.fst, p.snd)) ∘
      (equiv.sigma_equiv_prod H' E')) ∘ tangent_map_within I I' f s ∘
      ((equiv.sigma_equiv_prod H E).symm) ∘ λ (p : E × E), (I.symm p.fst, p.snd))
    ((range ⇑I ∩ ⇑(I.symm) ⁻¹' s) ×ˢ univ),
    by simpa [A] using h,
  change cont_diff_on 𝕜 m (λ (p : E × E),
    ((I' (f (I.symm p.fst)), ((mfderiv_within I I' f s (I.symm p.fst)) : E → E') p.snd) : E' × E'))
    ((range I ∩ I.symm ⁻¹' s) ×ˢ univ),
  -- check that all bits in this formula are `C^n`
  have hf' := cont_mdiff_on_iff.1 hf,
  have A : cont_diff_on 𝕜 m (I' ∘ f ∘ I.symm) (range I ∩ I.symm ⁻¹' s) :=
    by simpa only with mfld_simps using (hf'.2 (I.symm 0) (I'.symm 0)).of_le m_le_n,
  have B : cont_diff_on 𝕜 m ((I' ∘ f ∘ I.symm) ∘ prod.fst)
           ((range I ∩ I.symm ⁻¹' s) ×ˢ univ) :=
    A.comp (cont_diff_fst.cont_diff_on) (prod_subset_preimage_fst _ _),
  suffices C : cont_diff_on 𝕜 m (λ (p : E × E),
    ((fderiv_within 𝕜 (I' ∘ f ∘ I.symm) (I.symm ⁻¹' s ∩ range I) p.1 : _) p.2))
    ((range I ∩ I.symm ⁻¹' s) ×ˢ univ),
  { apply cont_diff_on.prod B _,
    apply C.congr (λp hp, _),
    simp only with mfld_simps at hp,
    simp only [mfderiv_within, hf.mdifferentiable_on one_le_n _ hp.2, hp.1, dif_pos]
      with mfld_simps },
  have D : cont_diff_on 𝕜 m (λ x,
    (fderiv_within 𝕜 (I' ∘ f ∘ I.symm) (I.symm ⁻¹' s ∩ range I) x))
    (range I ∩ I.symm ⁻¹' s),
  { have : cont_diff_on 𝕜 n (I' ∘ f ∘ I.symm) (range I ∩ I.symm ⁻¹' s) :=
      by simpa only with mfld_simps using (hf'.2 (I.symm 0) (I'.symm 0)),
    simpa only [inter_comm] using this.fderiv_within U' hmn },
  have := D.comp (cont_diff_fst.cont_diff_on) (prod_subset_preimage_fst _ _),
  have := cont_diff_on.prod this (cont_diff_snd.cont_diff_on),
  exact is_bounded_bilinear_map_apply.cont_diff.comp_cont_diff_on this,
end

include Is I's

/-- If a function is `C^n` on a domain with unique derivatives, then its bundled derivative
is `C^m` when `m+1 ≤ n`. -/
theorem cont_mdiff_on.cont_mdiff_on_tangent_map_within
  (hf : cont_mdiff_on I I' n f s) (hmn : m + 1 ≤ n) (hs : unique_mdiff_on I s) :
  cont_mdiff_on I.tangent I'.tangent m (tangent_map_within I I' f s)
  ((tangent_bundle.proj I M) ⁻¹' s) :=
begin
  /- The strategy of the proof is to avoid unfolding the definitions, and reduce by functoriality
  to the case of functions on the model spaces, where we have already proved the result.
  Let `l` and `r` be the charts to the left and to the right, so that we have
  ```
     l^{-1}      f       r
  H --------> M ---> M' ---> H'
  ```
  Then the tangent map `T(r ∘ f ∘ l)` is smooth by a previous result. Consider the composition
  ```
      Tl        T(r ∘ f ∘ l^{-1})         Tr^{-1}
  TM -----> TH -------------------> TH' ---------> TM'
  ```
  where `Tr^{-1}` and `Tl` are the tangent maps of `r^{-1}` and `l`. Writing `Tl` and `Tr^{-1}` as
  composition of charts (called `Dl` and `il` for `l` and `Dr` and `ir` in the proof below), it
  follows that they are smooth. The composition of all these maps is `Tf`, and is therefore smooth
  as a composition of smooth maps.
  -/
  have m_le_n : m ≤ n,
  { apply le_trans _ hmn,
    have : m + 0 ≤ m + 1 := add_le_add_left (zero_le _) _,
    simpa only [add_zero] },
  have one_le_n : 1 ≤ n,
  { apply le_trans _ hmn,
    change 0 + 1 ≤ m + 1,
    exact add_le_add_right (zero_le _) _ },
  /- First step: local reduction on the space, to a set `s'` which is contained in chart domains. -/
  refine cont_mdiff_on_of_locally_cont_mdiff_on (λp hp, _),
  have hf' := cont_mdiff_on_iff.1 hf,
  simp [tangent_bundle.proj] at hp,
  let l  := chart_at H p.1,
  set Dl := chart_at (model_prod H E) p with hDl,
  let r  := chart_at H' (f p.1),
  let Dr := chart_at (model_prod H' E') (tangent_map_within I I' f s p),
  let il := chart_at (model_prod H E) (tangent_map I I l p),
  let ir := chart_at (model_prod H' E') (tangent_map I I' (r ∘ f) p),
  let s' := f ⁻¹' r.source ∩ s ∩ l.source,
  let s'_lift := (tangent_bundle.proj I M)⁻¹' s',
  let s'l := l.target ∩ l.symm ⁻¹' s',
  let s'l_lift := (tangent_bundle.proj I H) ⁻¹' s'l,
  rcases continuous_on_iff'.1 hf'.1 r.source r.open_source with ⟨o, o_open, ho⟩,
  suffices h : cont_mdiff_on I.tangent I'.tangent m (tangent_map_within I I' f s) s'_lift,
  { refine ⟨(tangent_bundle.proj I M)⁻¹' (o ∩ l.source), _, _, _⟩,
    show is_open ((tangent_bundle.proj I M)⁻¹' (o ∩ l.source)), from
      (is_open.inter o_open l.open_source).preimage (tangent_bundle_proj_continuous _ _) ,
    show p ∈ tangent_bundle.proj I M ⁻¹' (o ∩ l.source),
    { simp [tangent_bundle.proj] at ⊢,
      have : p.1 ∈ f ⁻¹' r.source ∩ s, by simp [hp],
      rw ho at this,
      exact this.1 },
    { have : tangent_bundle.proj I M ⁻¹' s ∩ tangent_bundle.proj I M ⁻¹' (o ∩ l.source) = s'_lift,
      { dsimp only [s'_lift, s'], rw [ho], mfld_set_tac },
      rw this,
      exact h } },
  /- Second step: check that all functions are smooth, and use the chain rule to write the bundled
  derivative as a composition of a function between model spaces and of charts.
  Convention: statements about the differentiability of `a ∘ b ∘ c` are named `diff_abc`. Statements
  about differentiability in the bundle have a `_lift` suffix. -/
  have U' : unique_mdiff_on I s',
  { apply unique_mdiff_on.inter _ l.open_source,
    rw [ho, inter_comm],
    exact hs.inter o_open },
  have U'l : unique_mdiff_on I s'l :=
    U'.unique_mdiff_on_preimage (mdifferentiable_chart _ _),
  have diff_f : cont_mdiff_on I I' n f s' :=
    hf.mono (by mfld_set_tac),
  have diff_r : cont_mdiff_on I' I' n r r.source :=
    cont_mdiff_on_chart,
  have diff_rf : cont_mdiff_on I I' n (r ∘ f) s',
  { apply cont_mdiff_on.comp diff_r diff_f (λx hx, _),
    simp only [s'] with mfld_simps at hx, simp only [hx] with mfld_simps },
  have diff_l : cont_mdiff_on I I n l.symm s'l,
  { have A : cont_mdiff_on I I n l.symm l.target :=
      cont_mdiff_on_chart_symm,
    exact A.mono (by mfld_set_tac) },
  have diff_rfl : cont_mdiff_on I I' n (r ∘ f ∘ l.symm) s'l,
  { apply cont_mdiff_on.comp diff_rf diff_l,
    mfld_set_tac },
  have diff_rfl_lift : cont_mdiff_on I.tangent I'.tangent m
      (tangent_map_within I I' (r ∘ f ∘ l.symm) s'l) s'l_lift :=
    diff_rfl.cont_mdiff_on_tangent_map_within_aux hmn U'l,
  have diff_irrfl_lift : cont_mdiff_on I.tangent I'.tangent m
      (ir ∘ (tangent_map_within I I' (r ∘ f ∘ l.symm) s'l)) s'l_lift,
  { have A : cont_mdiff_on I'.tangent I'.tangent m ir ir.source := cont_mdiff_on_chart,
    exact cont_mdiff_on.comp A diff_rfl_lift (λp hp, by simp only [ir] with mfld_simps) },
  have diff_Drirrfl_lift : cont_mdiff_on I.tangent I'.tangent m
    (Dr.symm ∘ (ir ∘ (tangent_map_within I I' (r ∘ f ∘ l.symm) s'l))) s'l_lift,
  { have A : cont_mdiff_on I'.tangent I'.tangent m Dr.symm Dr.target :=
      cont_mdiff_on_chart_symm,
    apply cont_mdiff_on.comp A diff_irrfl_lift (λp hp, _),
    simp only [s'l_lift, tangent_bundle.proj] with mfld_simps at hp,
    simp only [ir, @local_equiv.refl_coe (model_prod H' E'), hp] with mfld_simps },
  -- conclusion of this step: the composition of all the maps above is smooth
  have diff_DrirrflilDl : cont_mdiff_on I.tangent I'.tangent m
    (Dr.symm ∘ (ir ∘ (tangent_map_within I I' (r ∘ f ∘ l.symm) s'l)) ∘
      (il.symm ∘ Dl)) s'_lift,
  { have A : cont_mdiff_on I.tangent I.tangent m Dl Dl.source := cont_mdiff_on_chart,
    have A' : cont_mdiff_on I.tangent I.tangent m Dl s'_lift,
    { apply A.mono (λp hp, _),
      simp only [s'_lift, tangent_bundle.proj] with mfld_simps at hp,
      simp only [Dl, hp] with mfld_simps },
    have B : cont_mdiff_on I.tangent I.tangent m il.symm il.target :=
      cont_mdiff_on_chart_symm,
    have C : cont_mdiff_on I.tangent I.tangent m (il.symm ∘ Dl) s'_lift :=
      cont_mdiff_on.comp B A' (λp hp, by simp only [il] with mfld_simps),
    apply cont_mdiff_on.comp diff_Drirrfl_lift C (λp hp, _),
    simp only [s'_lift, tangent_bundle.proj] with mfld_simps at hp,
    simp only [il, s'l_lift, hp, tangent_bundle.proj] with mfld_simps },
  /- Third step: check that the composition of all the maps indeed coincides with the derivative we
  are looking for -/
  have eq_comp : ∀q ∈ s'_lift, tangent_map_within I I' f s q =
      (Dr.symm ∘ ir ∘ (tangent_map_within I I' (r ∘ f ∘ l.symm) s'l) ∘
      (il.symm ∘ Dl)) q,
  { assume q hq,
    simp only [s'_lift, tangent_bundle.proj] with mfld_simps at hq,
    have U'q : unique_mdiff_within_at I s' q.1,
      by { apply U', simp only [hq, s'] with mfld_simps },
    have U'lq : unique_mdiff_within_at I s'l (Dl q).1,
      by { apply U'l, simp only [hq, s'l] with mfld_simps },
    have A : tangent_map_within I I' ((r ∘ f) ∘ l.symm) s'l (il.symm (Dl q)) =
      tangent_map_within I I' (r ∘ f) s' (tangent_map_within I I l.symm s'l (il.symm (Dl q))),
    { refine tangent_map_within_comp_at (il.symm (Dl q)) _ _ (λp hp, _) U'lq,
      { apply diff_rf.mdifferentiable_on one_le_n,
        simp only [hq] with mfld_simps },
      { apply diff_l.mdifferentiable_on one_le_n,
        simp only [s'l, hq] with mfld_simps },
      { simp only with mfld_simps at hp, simp only [hp] with mfld_simps } },
    have B : tangent_map_within I I l.symm s'l (il.symm (Dl q)) = q,
    { have : tangent_map_within I I l.symm s'l (il.symm (Dl q))
        = tangent_map I I l.symm (il.symm (Dl q)),
      { refine tangent_map_within_eq_tangent_map U'lq _,
        refine mdifferentiable_at_atlas_symm _ (chart_mem_atlas _ _) _,
        simp only [hq] with mfld_simps },
      rw [this, tangent_map_chart_symm, hDl],
      { simp only [hq] with mfld_simps,
        have : q ∈ (chart_at (model_prod H E) p).source, by simp only [hq] with mfld_simps,
        exact (chart_at (model_prod H E) p).left_inv this },
      { simp only [hq] with mfld_simps } },
    have C : tangent_map_within I I' (r ∘ f) s' q
      = tangent_map_within I' I' r r.source (tangent_map_within I I' f s' q),
    { refine tangent_map_within_comp_at q _ _ (λr hr, _) U'q,
      { apply diff_r.mdifferentiable_on one_le_n,
        simp only [hq] with mfld_simps },
      { apply diff_f.mdifferentiable_on one_le_n,
        simp only [hq] with mfld_simps },
      { simp only [s'] with mfld_simps at hr,
        simp only [hr] with mfld_simps } },
    have D : Dr.symm (ir (tangent_map_within I' I' r r.source (tangent_map_within I I' f s' q)))
      = tangent_map_within I I' f s' q,
    { have A : tangent_map_within I' I' r r.source (tangent_map_within I I' f s' q) =
             tangent_map I' I' r (tangent_map_within I I' f s' q),
      { apply tangent_map_within_eq_tangent_map,
        { apply is_open.unique_mdiff_within_at _ r.open_source, simp [hq] },
        { refine mdifferentiable_at_atlas _ (chart_mem_atlas _ _) _,
          simp only [hq] with mfld_simps } },
      have : f p.1 = (tangent_map_within I I' f s p).1 := rfl,
      rw [A],
      dsimp [r, Dr],
      rw [this, tangent_map_chart],
      { simp only [hq] with mfld_simps,
        have : tangent_map_within I I' f s' q ∈
          (chart_at (model_prod H' E') (tangent_map_within I I' f s p)).source,
            by simp only [hq] with mfld_simps,
        exact (chart_at (model_prod H' E') (tangent_map_within I I' f s p)).left_inv this },
      { simp only [hq] with mfld_simps } },
    have E : tangent_map_within I I' f s' q = tangent_map_within I I' f s q,
    { refine tangent_map_within_subset (by mfld_set_tac) U'q _,
      apply hf.mdifferentiable_on one_le_n,
      simp only [hq] with mfld_simps },
    simp only [(∘), A, B, C, D, E.symm] },
  exact diff_DrirrflilDl.congr eq_comp,
end

/-- If a function is `C^n` on a domain with unique derivatives, with `1 ≤ n`, then its bundled
derivative is continuous there. -/
theorem cont_mdiff_on.continuous_on_tangent_map_within
  (hf : cont_mdiff_on I I' n f s) (hmn : 1 ≤ n) (hs : unique_mdiff_on I s) :
  continuous_on (tangent_map_within I I' f s) ((tangent_bundle.proj I M) ⁻¹' s) :=
begin
  have : cont_mdiff_on I.tangent I'.tangent 0 (tangent_map_within I I' f s)
         ((tangent_bundle.proj I M) ⁻¹' s) :=
    hf.cont_mdiff_on_tangent_map_within hmn hs,
  exact this.continuous_on
end

/-- If a function is `C^n`, then its bundled derivative is `C^m` when `m+1 ≤ n`. -/
theorem cont_mdiff.cont_mdiff_tangent_map
  (hf : cont_mdiff I I' n f) (hmn : m + 1 ≤ n) :
  cont_mdiff I.tangent I'.tangent m (tangent_map I I' f) :=
begin
  rw ← cont_mdiff_on_univ at hf ⊢,
  convert hf.cont_mdiff_on_tangent_map_within hmn unique_mdiff_on_univ,
  rw tangent_map_within_univ
end

/-- If a function is `C^n`, with `1 ≤ n`, then its bundled derivative is continuous. -/
theorem cont_mdiff.continuous_tangent_map
  (hf : cont_mdiff I I' n f) (hmn : 1 ≤ n) :
  continuous (tangent_map I I' f) :=
begin
  rw ← cont_mdiff_on_univ at hf,
  rw continuous_iff_continuous_on_univ,
  convert hf.continuous_on_tangent_map_within hmn unique_mdiff_on_univ,
  rw tangent_map_within_univ
end

end tangent_map

/-! ### Smoothness of the projection in a basic smooth bundle -/

namespace basic_smooth_vector_bundle_core

variables (Z : basic_smooth_vector_bundle_core I M E')

/-- A version of `cont_mdiff_at_iff_target` when the codomain is the total space of
  a `basic_smooth_vector_bundle_core`. The continuity condition in the RHS is weaker. -/
lemma cont_mdiff_at_iff_target {f : N → Z.to_topological_vector_bundle_core.total_space}
  {x : N} {n : with_top ℕ} :
  cont_mdiff_at J (I.prod 𝓘(𝕜, E')) n f x ↔ continuous_at (bundle.total_space.proj ∘ f) x ∧
    cont_mdiff_at J 𝓘(𝕜, E × E') n (ext_chart_at (I.prod 𝓘(𝕜, E')) (f x) ∘ f) x :=
begin
  let Z' := Z.to_topological_vector_bundle_core,
  rw [cont_mdiff_at_iff_target, and.congr_left_iff],
  refine λ hf, ⟨λ h, Z'.continuous_proj.continuous_at.comp h, λ h, _⟩,
  exact (Z'.local_triv ⟨chart_at _ (f x).1, chart_mem_atlas _ _⟩).to_fiber_bundle_trivialization
    .continuous_at_of_comp_left h (mem_chart_source _ _) (h.prod hf.continuous_at.snd)
end

lemma cont_mdiff_proj :
  cont_mdiff (I.prod 𝓘(𝕜, E')) I n Z.to_topological_vector_bundle_core.proj :=
begin
  assume x,
  rw [cont_mdiff_at, cont_mdiff_within_at_iff'],
  refine ⟨Z.to_topological_vector_bundle_core.continuous_proj.continuous_within_at, _⟩,
  simp only [(∘), chart_at, chart] with mfld_simps,
  apply cont_diff_within_at_fst.congr,
  { rintros ⟨a, b⟩ hab,
    simp only with mfld_simps at hab,
    simp only [hab] with mfld_simps },
  { simp only with mfld_simps }
end

lemma smooth_proj :
  smooth (I.prod 𝓘(𝕜, E')) I Z.to_topological_vector_bundle_core.proj :=
cont_mdiff_proj Z

lemma cont_mdiff_on_proj {s : set (Z.to_topological_vector_bundle_core.total_space)} :
  cont_mdiff_on (I.prod 𝓘(𝕜, E')) I n
    Z.to_topological_vector_bundle_core.proj s :=
Z.cont_mdiff_proj.cont_mdiff_on

lemma smooth_on_proj {s : set (Z.to_topological_vector_bundle_core.total_space)} :
  smooth_on (I.prod 𝓘(𝕜, E')) I Z.to_topological_vector_bundle_core.proj s :=
cont_mdiff_on_proj Z

lemma cont_mdiff_at_proj {p : Z.to_topological_vector_bundle_core.total_space} :
  cont_mdiff_at (I.prod 𝓘(𝕜, E')) I n
    Z.to_topological_vector_bundle_core.proj p :=
Z.cont_mdiff_proj.cont_mdiff_at

lemma smooth_at_proj {p : Z.to_topological_vector_bundle_core.total_space} :
  smooth_at (I.prod 𝓘(𝕜, E')) I Z.to_topological_vector_bundle_core.proj p :=
Z.cont_mdiff_at_proj

lemma cont_mdiff_within_at_proj
  {s : set (Z.to_topological_vector_bundle_core.total_space)}
  {p : Z.to_topological_vector_bundle_core.total_space} :
  cont_mdiff_within_at (I.prod 𝓘(𝕜, E')) I n
    Z.to_topological_vector_bundle_core.proj s p :=
Z.cont_mdiff_at_proj.cont_mdiff_within_at

lemma smooth_within_at_proj
  {s : set (Z.to_topological_vector_bundle_core.total_space)}
  {p : Z.to_topological_vector_bundle_core.total_space} :
  smooth_within_at (I.prod 𝓘(𝕜, E')) I
    Z.to_topological_vector_bundle_core.proj s p :=
Z.cont_mdiff_within_at_proj

/-- If an element of `E'` is invariant under all coordinate changes, then one can define a
corresponding section of the fiber bundle, which is smooth. This applies in particular to the
zero section of a vector bundle. Another example (not yet defined) would be the identity
section of the endomorphism bundle of a vector bundle. -/
lemma smooth_const_section (v : E')
  (h : ∀ (i j : atlas H M), ∀ x ∈ i.1.source ∩ j.1.source, Z.coord_change i j (i.1 x) v = v) :
  smooth I (I.prod 𝓘(𝕜, E'))
    (show M → Z.to_topological_vector_bundle_core.total_space, from λ x, ⟨x, v⟩) :=
begin
  assume x,
  rw [cont_mdiff_at, cont_mdiff_within_at_iff'],
  split,
  { apply continuous.continuous_within_at,
    apply topological_fiber_bundle_core.continuous_const_section,
    assume i j y hy,
    exact h _ _ _ hy },
  { have : cont_diff 𝕜 ⊤ (λ (y : E), (y, v)) := cont_diff_id.prod cont_diff_const,
    apply this.cont_diff_within_at.congr,
    { assume y hy,
      simp only with mfld_simps at hy,
      simp only [chart, hy, chart_at, prod.mk.inj_iff, to_topological_vector_bundle_core]
        with mfld_simps,
      apply h,
      simp only [hy, subtype.val_eq_coe] with mfld_simps,
      exact mem_chart_source H (((chart_at H x).symm) ((model_with_corners.symm I) y)) },
    { simp only [chart, chart_at, prod.mk.inj_iff, to_topological_vector_bundle_core]
        with mfld_simps,
      apply h,
      simp only [subtype.val_eq_coe] with mfld_simps,
      exact mem_chart_source H x, } }
end

end basic_smooth_vector_bundle_core

/-! ### Smoothness of the tangent bundle projection -/

namespace tangent_bundle

include Is

lemma cont_mdiff_proj :
  cont_mdiff I.tangent I n (proj I M) :=
basic_smooth_vector_bundle_core.cont_mdiff_proj _

lemma smooth_proj : smooth I.tangent I (proj I M) :=
basic_smooth_vector_bundle_core.smooth_proj _

lemma cont_mdiff_on_proj {s : set (tangent_bundle I M)} :
  cont_mdiff_on I.tangent I n (proj I M) s :=
basic_smooth_vector_bundle_core.cont_mdiff_on_proj _

lemma smooth_on_proj {s : set (tangent_bundle I M)} :
  smooth_on I.tangent I (proj I M) s :=
basic_smooth_vector_bundle_core.smooth_on_proj _

lemma cont_mdiff_at_proj {p : tangent_bundle I M} :
  cont_mdiff_at I.tangent I n
    (proj I M) p :=
basic_smooth_vector_bundle_core.cont_mdiff_at_proj _

lemma smooth_at_proj {p : tangent_bundle I M} :
  smooth_at I.tangent I (proj I M) p :=
basic_smooth_vector_bundle_core.smooth_at_proj _

lemma cont_mdiff_within_at_proj
  {s : set (tangent_bundle I M)} {p : tangent_bundle I M} :
  cont_mdiff_within_at I.tangent I n
    (proj I M) s p :=
basic_smooth_vector_bundle_core.cont_mdiff_within_at_proj _

lemma smooth_within_at_proj
  {s : set (tangent_bundle I M)} {p : tangent_bundle I M} :
  smooth_within_at I.tangent I
    (proj I M) s p :=
basic_smooth_vector_bundle_core.smooth_within_at_proj _

variables (I M)
/-- The zero section of the tangent bundle -/
def zero_section : M → tangent_bundle I M := λ x, ⟨x, 0⟩
variables {I M}

lemma smooth_zero_section : smooth I I.tangent (zero_section I M) :=
begin
  apply basic_smooth_vector_bundle_core.smooth_const_section (tangent_bundle_core I M) 0,
  assume i j x hx,
  simp only [tangent_bundle_core, continuous_linear_map.map_zero, continuous_linear_map.coe_coe]
    with mfld_simps,
end

open bundle

/-- The derivative of the zero section of the tangent bundle maps `⟨x, v⟩` to `⟨⟨x, 0⟩, ⟨v, 0⟩⟩`.

Note that, as currently framed, this is a statement in coordinates, thus reliant on the choice
of the coordinate system we use on the tangent bundle.

However, the result itself is coordinate-dependent only to the extent that the coordinates
determine a splitting of the tangent bundle.  Moreover, there is a canonical splitting at each
point of the zero section (since there is a canonical horizontal space there, the tangent space
to the zero section, in addition to the canonical vertical space which is the kernel of the
derivative of the projection), and this canonical splitting is also the one that comes from the
coordinates on the tangent bundle in our definitions. So this statement is not as crazy as it
may seem.

TODO define splittings of vector bundles; state this result invariantly. -/
lemma tangent_map_tangent_bundle_pure (p : tangent_bundle I M) :
  tangent_map I I.tangent (tangent_bundle.zero_section I M) p = ⟨⟨p.1, 0⟩, ⟨p.2, 0⟩⟩ :=
begin
  rcases p with ⟨x, v⟩,
  have N : I.symm ⁻¹' (chart_at H x).target ∈ 𝓝 (I ((chart_at H x) x)),
  { apply is_open.mem_nhds,
    apply (local_homeomorph.open_target _).preimage I.continuous_inv_fun,
    simp only with mfld_simps },
  have A : mdifferentiable_at I I.tangent (λ x, @total_space_mk M (tangent_space I) x 0) x :=
    tangent_bundle.smooth_zero_section.mdifferentiable_at,
  have B : fderiv_within 𝕜 (λ (x_1 : E), (x_1, (0 : E))) (set.range ⇑I) (I ((chart_at H x) x)) v
    = (v, 0),
  { rw [fderiv_within_eq_fderiv, differentiable_at.fderiv_prod],
    { simp },
    { exact differentiable_at_id' },
    { exact differentiable_at_const _ },
    { exact model_with_corners.unique_diff_at_image I },
    { exact differentiable_at_id'.prod (differentiable_at_const _) } },
  simp only [tangent_bundle.zero_section, tangent_map, mfderiv,
    A, dif_pos, chart_at, basic_smooth_vector_bundle_core.chart,
    basic_smooth_vector_bundle_core.to_topological_vector_bundle_core, tangent_bundle_core,
    function.comp, continuous_linear_map.map_zero] with mfld_simps,
  rw ← fderiv_within_inter N (I.unique_diff (I ((chart_at H x) x)) (set.mem_range_self _)) at B,
  rw [← fderiv_within_inter N (I.unique_diff (I ((chart_at H x) x)) (set.mem_range_self _)), ← B],
  congr' 2,
  apply fderiv_within_congr _ (λ y hy, _),
  { simp only [prod.mk.inj_iff] with mfld_simps,
    exact ((tangent_bundle_core I M).to_topological_vector_bundle_core.coord_change
      ((tangent_bundle_core I M).to_topological_vector_bundle_core.index_at (((chart_at H x).symm)
      (I.symm (I ((chart_at H x) x))))) ⟨chart_at H x, _⟩ (((chart_at H x).symm)
      (I.symm (I ((chart_at H x) x))))).map_zero, },
  { apply unique_diff_within_at.inter (I.unique_diff _ _) N,
    simp only with mfld_simps },
  { simp only with mfld_simps at hy,
    simp only [hy, prod.mk.inj_iff] with mfld_simps,
    exact ((tangent_bundle_core I M).to_topological_vector_bundle_core.coord_change
      ((tangent_bundle_core I M).to_topological_vector_bundle_core.index_at (((chart_at H x).symm)
      (I.symm y))) ⟨chart_at H x, _⟩ (((chart_at H x).symm) (I.symm y))).map_zero, },
end

end tangent_bundle

/-! ### Smoothness of standard maps associated to the product of manifolds -/

section prod_mk

lemma cont_mdiff_within_at.prod_mk {f : M → M'} {g : M → N'}
  (hf : cont_mdiff_within_at I I' n f s x) (hg : cont_mdiff_within_at I J' n g s x) :
  cont_mdiff_within_at I (I'.prod J') n (λ x, (f x, g x)) s x :=
begin
  rw cont_mdiff_within_at_iff at *,
  exact ⟨hf.1.prod hg.1, hf.2.prod hg.2⟩,
end

lemma cont_mdiff_within_at.prod_mk_space {f : M → E'} {g : M → F'}
  (hf : cont_mdiff_within_at I 𝓘(𝕜, E') n f s x)
  (hg : cont_mdiff_within_at I 𝓘(𝕜, F') n g s x) :
  cont_mdiff_within_at I 𝓘(𝕜, E' × F') n (λ x, (f x, g x)) s x :=
begin
  rw cont_mdiff_within_at_iff at *,
  exact ⟨hf.1.prod hg.1, hf.2.prod hg.2⟩,
end

lemma cont_mdiff_at.prod_mk {f : M → M'} {g : M → N'}
  (hf : cont_mdiff_at I I' n f x) (hg : cont_mdiff_at I J' n g x) :
  cont_mdiff_at I (I'.prod J') n (λ x, (f x, g x)) x :=
hf.prod_mk hg

lemma cont_mdiff_at.prod_mk_space {f : M → E'} {g : M → F'}
  (hf : cont_mdiff_at I 𝓘(𝕜, E') n f x) (hg : cont_mdiff_at I 𝓘(𝕜, F') n g x) :
  cont_mdiff_at I 𝓘(𝕜, E' × F') n (λ x, (f x, g x)) x :=
hf.prod_mk_space hg

lemma cont_mdiff_on.prod_mk {f : M → M'} {g : M → N'}
  (hf : cont_mdiff_on I I' n f s) (hg : cont_mdiff_on I J' n g s) :
  cont_mdiff_on I (I'.prod J') n (λ x, (f x, g x)) s :=
λ x hx, (hf x hx).prod_mk (hg x hx)

lemma cont_mdiff_on.prod_mk_space {f : M → E'} {g : M → F'}
  (hf : cont_mdiff_on I 𝓘(𝕜, E') n f s) (hg : cont_mdiff_on I 𝓘(𝕜, F') n g s) :
  cont_mdiff_on I 𝓘(𝕜, E' × F') n (λ x, (f x, g x)) s :=
λ x hx, (hf x hx).prod_mk_space (hg x hx)

lemma cont_mdiff.prod_mk {f : M → M'} {g : M → N'}
  (hf : cont_mdiff I I' n f) (hg : cont_mdiff I J' n g) :
  cont_mdiff I (I'.prod J') n (λ x, (f x, g x)) :=
λ x, (hf x).prod_mk (hg x)

lemma cont_mdiff.prod_mk_space {f : M → E'} {g : M → F'}
  (hf : cont_mdiff I 𝓘(𝕜, E') n f) (hg : cont_mdiff I 𝓘(𝕜, F') n g) :
  cont_mdiff I 𝓘(𝕜, E' × F') n (λ x, (f x, g x)) :=
λ x, (hf x).prod_mk_space (hg x)

lemma smooth_within_at.prod_mk {f : M → M'} {g : M → N'}
  (hf : smooth_within_at I I' f s x) (hg : smooth_within_at I J' g s x) :
  smooth_within_at I (I'.prod J') (λ x, (f x, g x)) s x :=
hf.prod_mk hg

lemma smooth_within_at.prod_mk_space {f : M → E'} {g : M → F'}
  (hf : smooth_within_at I 𝓘(𝕜, E') f s x) (hg : smooth_within_at I 𝓘(𝕜, F') g s x) :
  smooth_within_at I 𝓘(𝕜, E' × F') (λ x, (f x, g x)) s x :=
hf.prod_mk_space hg

lemma smooth_at.prod_mk {f : M → M'} {g : M → N'}
  (hf : smooth_at I I' f x) (hg : smooth_at I J' g x) :
  smooth_at I (I'.prod J') (λ x, (f x, g x)) x :=
hf.prod_mk hg

lemma smooth_at.prod_mk_space {f : M → E'} {g : M → F'}
  (hf : smooth_at I 𝓘(𝕜, E') f x) (hg : smooth_at I 𝓘(𝕜, F') g x) :
  smooth_at I 𝓘(𝕜, E' × F') (λ x, (f x, g x)) x :=
hf.prod_mk_space hg

lemma smooth_on.prod_mk {f : M → M'} {g : M → N'}
  (hf : smooth_on I I' f s) (hg : smooth_on I J' g s) :
  smooth_on I (I'.prod J') (λ x, (f x, g x)) s :=
hf.prod_mk hg

lemma smooth_on.prod_mk_space {f : M → E'} {g : M → F'}
  (hf : smooth_on I 𝓘(𝕜, E') f s) (hg : smooth_on I 𝓘(𝕜, F') g s) :
  smooth_on I 𝓘(𝕜, E' × F') (λ x, (f x, g x)) s :=
hf.prod_mk_space hg

lemma smooth.prod_mk {f : M → M'} {g : M → N'}
  (hf : smooth I I' f) (hg : smooth I J' g) :
  smooth I (I'.prod J') (λ x, (f x, g x)) :=
hf.prod_mk hg

lemma smooth.prod_mk_space {f : M → E'} {g : M → F'}
  (hf : smooth I 𝓘(𝕜, E') f) (hg : smooth I 𝓘(𝕜, F') g) :
  smooth I 𝓘(𝕜, E' × F') (λ x, (f x, g x)) :=
hf.prod_mk_space hg

end prod_mk

section projections

lemma cont_mdiff_within_at_fst {s : set (M × N)} {p : M × N} :
  cont_mdiff_within_at (I.prod J) I n prod.fst s p :=
begin
  rw cont_mdiff_within_at_iff',
  refine ⟨continuous_within_at_fst, _⟩,
  refine cont_diff_within_at_fst.congr (λ y hy, _) _,
  { simp only with mfld_simps at hy,
    simp only [hy] with mfld_simps },
  { simp only with mfld_simps }
end

lemma cont_mdiff_at_fst {p : M × N} :
  cont_mdiff_at (I.prod J) I n prod.fst p :=
cont_mdiff_within_at_fst

lemma cont_mdiff_on_fst {s : set (M × N)} :
  cont_mdiff_on (I.prod J) I n prod.fst s :=
λ x hx, cont_mdiff_within_at_fst

lemma cont_mdiff_fst :
  cont_mdiff (I.prod J) I n (@prod.fst M N) :=
λ x, cont_mdiff_at_fst

lemma smooth_within_at_fst {s : set (M × N)} {p : M × N} :
  smooth_within_at (I.prod J) I prod.fst s p :=
cont_mdiff_within_at_fst

lemma smooth_at_fst {p : M × N} :
  smooth_at (I.prod J) I prod.fst p :=
cont_mdiff_at_fst

lemma smooth_on_fst {s : set (M × N)} :
  smooth_on (I.prod J) I prod.fst s :=
cont_mdiff_on_fst

lemma smooth_fst :
  smooth (I.prod J) I (@prod.fst M N) :=
cont_mdiff_fst

lemma cont_mdiff_within_at_snd {s : set (M × N)} {p : M × N} :
  cont_mdiff_within_at (I.prod J) J n prod.snd s p :=
begin
  rw cont_mdiff_within_at_iff',
  refine ⟨continuous_within_at_snd, _⟩,
  refine cont_diff_within_at_snd.congr (λ y hy, _) _,
  { simp only with mfld_simps at hy,
    simp only [hy] with mfld_simps },
  { simp only with mfld_simps }
end

lemma cont_mdiff_at_snd {p : M × N} :
  cont_mdiff_at (I.prod J) J n prod.snd p :=
cont_mdiff_within_at_snd

lemma cont_mdiff_on_snd {s : set (M × N)} :
  cont_mdiff_on (I.prod J) J n prod.snd s :=
λ x hx, cont_mdiff_within_at_snd

lemma cont_mdiff_snd :
  cont_mdiff (I.prod J) J n (@prod.snd M N) :=
λ x, cont_mdiff_at_snd

lemma smooth_within_at_snd {s : set (M × N)} {p : M × N} :
  smooth_within_at (I.prod J) J prod.snd s p :=
cont_mdiff_within_at_snd

lemma smooth_at_snd {p : M × N} :
  smooth_at (I.prod J) J prod.snd p :=
cont_mdiff_at_snd

lemma smooth_on_snd {s : set (M × N)} :
  smooth_on (I.prod J) J prod.snd s :=
cont_mdiff_on_snd

lemma smooth_snd :
  smooth (I.prod J) J (@prod.snd M N) :=
cont_mdiff_snd

lemma smooth_iff_proj_smooth {f : M → M' × N'} :
  (smooth I (I'.prod J') f) ↔ (smooth I I' (prod.fst ∘ f)) ∧ (smooth I J' (prod.snd ∘ f)) :=
begin
  split,
  { intro h, exact ⟨smooth_fst.comp h, smooth_snd.comp h⟩ },
  { rintro ⟨h_fst, h_snd⟩, simpa only [prod.mk.eta] using h_fst.prod_mk h_snd, }
end

end projections

section prod_map

variables {g : N → N'} {r : set N} {y : N}

/-- The product map of two `C^n` functions within a set at a point is `C^n`
within the product set at the product point. -/
lemma cont_mdiff_within_at.prod_map' {p : M × N}
  (hf : cont_mdiff_within_at I I' n f s p.1)
  (hg : cont_mdiff_within_at J J' n g r p.2) :
  cont_mdiff_within_at (I.prod J) (I'.prod J') n (prod.map f g) (s ×ˢ r) p :=
(hf.comp p cont_mdiff_within_at_fst (prod_subset_preimage_fst _ _)).prod_mk $
hg.comp p cont_mdiff_within_at_snd (prod_subset_preimage_snd _ _)

lemma cont_mdiff_within_at.prod_map
  (hf : cont_mdiff_within_at I I' n f s x) (hg : cont_mdiff_within_at J J' n g r y) :
  cont_mdiff_within_at (I.prod J) (I'.prod J') n (prod.map f g) (s ×ˢ r) (x, y) :=
cont_mdiff_within_at.prod_map' hf hg

lemma cont_mdiff_at.prod_map
  (hf : cont_mdiff_at I I' n f x) (hg : cont_mdiff_at J J' n g y) :
  cont_mdiff_at (I.prod J) (I'.prod J') n (prod.map f g) (x, y) :=
begin
  rw ← cont_mdiff_within_at_univ at *,
  convert hf.prod_map hg,
  exact univ_prod_univ.symm
end

lemma cont_mdiff_at.prod_map' {p : M × N}
  (hf : cont_mdiff_at I I' n f p.1) (hg : cont_mdiff_at J J' n g p.2) :
  cont_mdiff_at (I.prod J) (I'.prod J') n (prod.map f g) p :=
begin
  rcases p,
  exact hf.prod_map hg
end

lemma cont_mdiff_on.prod_map
  (hf : cont_mdiff_on I I' n f s) (hg : cont_mdiff_on J J' n g r) :
  cont_mdiff_on (I.prod J) (I'.prod J') n (prod.map f g) (s ×ˢ r) :=
(hf.comp cont_mdiff_on_fst (prod_subset_preimage_fst _ _)).prod_mk $
hg.comp (cont_mdiff_on_snd) (prod_subset_preimage_snd _ _)

lemma cont_mdiff.prod_map
  (hf : cont_mdiff I I' n f) (hg : cont_mdiff J J' n g) :
  cont_mdiff (I.prod J) (I'.prod J') n (prod.map f g) :=
begin
  assume p,
  exact (hf p.1).prod_map' (hg p.2)
end

lemma smooth_within_at.prod_map
  (hf : smooth_within_at I I' f s x) (hg : smooth_within_at J J' g r y) :
  smooth_within_at (I.prod J) (I'.prod J') (prod.map f g) (s ×ˢ r) (x, y) :=
hf.prod_map hg

lemma smooth_at.prod_map
  (hf : smooth_at I I' f x) (hg : smooth_at J J' g y) :
  smooth_at (I.prod J) (I'.prod J') (prod.map f g) (x, y) :=
hf.prod_map hg

lemma smooth_on.prod_map
  (hf : smooth_on I I' f s) (hg : smooth_on J J' g r) :
  smooth_on (I.prod J) (I'.prod J') (prod.map f g) (s ×ˢ r) :=
hf.prod_map hg

lemma smooth.prod_map
  (hf : smooth I I' f) (hg : smooth J J' g) :
  smooth (I.prod J) (I'.prod J') (prod.map f g) :=
hf.prod_map hg

end prod_map

section pi_space

/-!
### Smoothness of functions with codomain `Π i, F i`

We have no `model_with_corners.pi` yet, so we prove lemmas about functions `f : M → Π i, F i` and
use `𝓘(𝕜, Π i, F i)` as the model space.
-/

variables {ι : Type*} [fintype ι] {Fi : ι → Type*} [Π i, normed_add_comm_group (Fi i)]
  [Π i, normed_space 𝕜 (Fi i)] {φ : M → Π i, Fi i}

lemma cont_mdiff_within_at_pi_space :
  cont_mdiff_within_at I (𝓘(𝕜, Π i, Fi i)) n φ s x ↔
    ∀ i, cont_mdiff_within_at I (𝓘(𝕜, Fi i)) n (λ x, φ x i) s x :=
by simp only [cont_mdiff_within_at_iff, continuous_within_at_pi,
  cont_diff_within_at_pi, forall_and_distrib, written_in_ext_chart_at,
  ext_chart_model_space_eq_id, (∘), local_equiv.refl_coe, id]

lemma cont_mdiff_on_pi_space :
  cont_mdiff_on I (𝓘(𝕜, Π i, Fi i)) n φ s ↔
    ∀ i, cont_mdiff_on I (𝓘(𝕜, Fi i)) n (λ x, φ x i) s :=
⟨λ h i x hx, cont_mdiff_within_at_pi_space.1 (h x hx) i,
  λ h x hx, cont_mdiff_within_at_pi_space.2 (λ i, h i x hx)⟩

lemma cont_mdiff_at_pi_space :
  cont_mdiff_at I (𝓘(𝕜, Π i, Fi i)) n φ x ↔
    ∀ i, cont_mdiff_at I (𝓘(𝕜, Fi i)) n (λ x, φ x i) x :=
cont_mdiff_within_at_pi_space

lemma cont_mdiff_pi_space :
  cont_mdiff I (𝓘(𝕜, Π i, Fi i)) n φ ↔
    ∀ i, cont_mdiff I (𝓘(𝕜, Fi i)) n (λ x, φ x i) :=
⟨λ h i x, cont_mdiff_at_pi_space.1 (h x) i,
  λ h x, cont_mdiff_at_pi_space.2 (λ i, h i x)⟩

lemma smooth_within_at_pi_space :
  smooth_within_at I (𝓘(𝕜, Π i, Fi i)) φ s x ↔
    ∀ i, smooth_within_at I (𝓘(𝕜, Fi i)) (λ x, φ x i) s x :=
cont_mdiff_within_at_pi_space

lemma smooth_on_pi_space :
  smooth_on I (𝓘(𝕜, Π i, Fi i)) φ s ↔ ∀ i, smooth_on I (𝓘(𝕜, Fi i)) (λ x, φ x i) s :=
cont_mdiff_on_pi_space

lemma smooth_at_pi_space :
  smooth_at I (𝓘(𝕜, Π i, Fi i)) φ x ↔ ∀ i, smooth_at I (𝓘(𝕜, Fi i)) (λ x, φ x i) x :=
cont_mdiff_at_pi_space

lemma smooth_pi_space :
  smooth I (𝓘(𝕜, Π i, Fi i)) φ ↔ ∀ i, smooth I (𝓘(𝕜, Fi i)) (λ x, φ x i) :=
cont_mdiff_pi_space

end pi_space

/-! ### Linear maps between normed spaces are smooth -/

lemma continuous_linear_map.cont_mdiff (L : E →L[𝕜] F) :
  cont_mdiff 𝓘(𝕜, E) 𝓘(𝕜, F) n L :=
L.cont_diff.cont_mdiff

/-! ### Smoothness of standard operations -/

variables {V : Type*} [normed_add_comm_group V] [normed_space 𝕜 V]

/-- On any vector space, multiplication by a scalar is a smooth operation. -/
lemma smooth_smul : smooth (𝓘(𝕜).prod 𝓘(𝕜, V)) 𝓘(𝕜, V) (λp : 𝕜 × V, p.1 • p.2) :=
smooth_iff.2 ⟨continuous_smul, λ x y, cont_diff_smul.cont_diff_on⟩

lemma cont_mdiff_within_at.smul {f : M → 𝕜} {g : M → V} (hf : cont_mdiff_within_at I 𝓘(𝕜) n f s x)
  (hg : cont_mdiff_within_at I 𝓘(𝕜, V) n g s x) :
  cont_mdiff_within_at I 𝓘(𝕜, V) n (λ p, f p • g p) s x :=
(smooth_smul.of_le le_top).cont_mdiff_at.comp_cont_mdiff_within_at x (hf.prod_mk hg)

lemma cont_mdiff_at.smul {f : M → 𝕜} {g : M → V} (hf : cont_mdiff_at I 𝓘(𝕜) n f x)
  (hg : cont_mdiff_at I 𝓘(𝕜, V) n g x) :
  cont_mdiff_at I 𝓘(𝕜, V) n (λ p, f p • g p) x :=
hf.smul hg

lemma cont_mdiff_on.smul {f : M → 𝕜} {g : M → V} (hf : cont_mdiff_on I 𝓘(𝕜) n f s)
  (hg : cont_mdiff_on I 𝓘(𝕜, V) n g s) :
  cont_mdiff_on I 𝓘(𝕜, V) n (λ p, f p • g p) s :=
λ x hx, (hf x hx).smul (hg x hx)

lemma cont_mdiff.smul {f : M → 𝕜} {g : M → V} (hf : cont_mdiff I 𝓘(𝕜) n f)
  (hg : cont_mdiff I 𝓘(𝕜, V) n g) :
  cont_mdiff I 𝓘(𝕜, V) n (λ p, f p • g p) :=
λ x, (hf x).smul (hg x)

lemma smooth_within_at.smul {f : M → 𝕜} {g : M → V} (hf : smooth_within_at I 𝓘(𝕜) f s x)
  (hg : smooth_within_at I 𝓘(𝕜, V) g s x) :
  smooth_within_at I 𝓘(𝕜, V) (λ p, f p • g p) s x :=
hf.smul hg

lemma smooth_at.smul {f : M → 𝕜} {g : M → V} (hf : smooth_at I 𝓘(𝕜) f x)
  (hg : smooth_at I 𝓘(𝕜, V) g x) :
  smooth_at I 𝓘(𝕜, V) (λ p, f p • g p) x :=
hf.smul hg

lemma smooth_on.smul {f : M → 𝕜} {g : M → V} (hf : smooth_on I 𝓘(𝕜) f s)
  (hg : smooth_on I 𝓘(𝕜, V) g s) :
  smooth_on I 𝓘(𝕜, V) (λ p, f p • g p) s :=
hf.smul hg

lemma smooth.smul {f : M → 𝕜} {g : M → V} (hf : smooth I 𝓘(𝕜) f) (hg : smooth I 𝓘(𝕜, V) g) :
  smooth I 𝓘(𝕜, V) (λ p, f p • g p) :=
hf.smul hg<|MERGE_RESOLUTION|>--- conflicted
+++ resolved
@@ -77,8 +77,6 @@
 functions between manifolds. -/
 def cont_diff_within_at_prop (n : with_top ℕ) (f : H → H') (s : set H) (x : H) : Prop :=
 cont_diff_within_at 𝕜 n (I' ∘ f ∘ I.symm) (I.symm ⁻¹' s ∩ range I) (I x)
-<<<<<<< HEAD
-=======
 
 lemma cont_diff_within_at_prop_self_source {f : E → H'} {s : set E} {x : E} :
   cont_diff_within_at_prop 𝓘(𝕜, E) I' n f s x ↔ cont_diff_within_at 𝕜 n (I' ∘ f) s x :=
@@ -95,7 +93,6 @@
   cont_diff_within_at_prop I 𝓘(𝕜, E') n f s x ↔
   cont_diff_within_at 𝕜 n (f ∘ I.symm) (I.symm ⁻¹' s ∩ range I) (I x) :=
 iff.rfl
->>>>>>> 0a3e8d38
 
 /-- Being `Cⁿ` in the model space is a local property, invariant under smooth maps. Therefore,
 it will lift nicely to manifolds. -/
@@ -325,8 +322,6 @@
     smooth_within_at I 𝓘(𝕜, E') (ext_chart_at I' (f x) ∘ f) s x :=
 cont_mdiff_within_at_iff_target
 
-<<<<<<< HEAD
-=======
 lemma cont_mdiff_at_iff_target {x : M} :
   cont_mdiff_at I I' n f x ↔
     continuous_at f x ∧ cont_mdiff_at I 𝓘(𝕜, E') n (ext_chart_at I' (f x) ∘ f) x :=
@@ -336,7 +331,6 @@
   smooth_at I I' f x ↔ continuous_at f x ∧ smooth_at I 𝓘(𝕜, E') (ext_chart_at I' (f x) ∘ f) x :=
 cont_mdiff_at_iff_target
 
->>>>>>> 0a3e8d38
 include Is I's
 
 /-- One can reformulate smoothness within a set at a point as continuity within this set at this
@@ -367,8 +361,6 @@
   rw [← e.image_source_inter_eq', ← ext_chart_at_map_nhds_within_eq_image' I x hx,
       ← ext_chart_at_map_nhds_within' I x hx, inter_comm, nhds_within_inter_of_mem],
   exact hc ((ext_chart_at_open_source _ _).mem_nhds hy)
-<<<<<<< HEAD
-=======
 end
 
 lemma cont_mdiff_at_iff_of_mem_source {x' : M} {y : M'} (hx : x' ∈ (chart_at H x).source)
@@ -406,17 +398,7 @@
   rw [cont_mdiff_at, cont_mdiff_within_at_iff_target_of_mem_source hy,
     continuous_within_at_univ, cont_mdiff_at],
   apply_instance
->>>>>>> 0a3e8d38
-end
-
-lemma cont_mdiff_at_iff_of_mem_source {x' : M} {y : M'} (hx : x' ∈ (chart_at H x).source)
-  (hy : f x' ∈ (chart_at H' y).source) :
-  cont_mdiff_at I I' n f x' ↔ continuous_at f x' ∧
-    cont_diff_within_at 𝕜 n (ext_chart_at I' y ∘ f ∘ (ext_chart_at I x).symm)
-    (range I)
-    (ext_chart_at I x x') :=
-(cont_mdiff_within_at_iff_of_mem_source hx hy).trans $
-  by rw [continuous_within_at_univ, preimage_univ, univ_inter]
+end
 
 omit I's
 variable (I)
