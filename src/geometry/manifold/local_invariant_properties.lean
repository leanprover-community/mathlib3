--- conflicted
+++ resolved
@@ -62,11 +62,7 @@
 to charted spaces admitting these groupoids will inherit the good behavior. -/
 structure local_invariant_prop (P : (H → H') → (set H) → H → Prop) : Prop :=
 (is_local : ∀ {s x u} {f : H → H'}, is_open u → x ∈ u → (P f s x ↔ P f (s ∩ u) x))
-<<<<<<< HEAD
-(right_invariance : ∀ {s x f} {e : local_homeomorph H H}, e ∈ G → x ∈ e.source → P f s x →
-=======
 (right_invariance' : ∀ {s x f} {e : local_homeomorph H H}, e ∈ G → x ∈ e.source → P f s x →
->>>>>>> 0a3e8d38
                       P (f ∘ e.symm) (e.symm ⁻¹' s) (e x))
 (congr_of_forall : ∀ {s x} {f g : H → H'}, (∀ y ∈ s, f y = g y) → f x = g x → P f s x → P g s x)
 (left_invariance' : ∀ {s x f} {e' : local_homeomorph H' H'}, e' ∈ G' → s ⊆ f ⁻¹' e'.source →
@@ -91,17 +87,6 @@
   P f s x ↔ P f (s ∩ u) x :=
 hG.congr_set $ mem_nhds_within_iff_eventually_eq.mp hu
 
-<<<<<<< HEAD
-lemma left_invariance {s : set H} {x : H} {f : H → H'} {e' : local_homeomorph H' H'}
-  (he' : e' ∈ G') (hfs : continuous_within_at f s x) (hxe' : f x ∈ e'.source) (hP : P f s x) :
-  P (e' ∘ f) s x :=
-begin
-  rw [hG.is_local_nhds (hfs.preimage_mem_nhds_within $ e'.open_source.mem_nhds hxe')] at hP ⊢,
-  exact hG.left_invariance' he' (inter_subset_right _ _) hxe' hP
-end
-
-=======
->>>>>>> 0a3e8d38
 lemma congr_iff_nhds_within {s : set H} {x : H} {f g : H → H'} (h1 : f =ᶠ[𝓝[s] x] g)
   (h2 : f x = g x) : P f s x ↔ P g s x :=
 by { simp_rw [hG.is_local_nhds h1],
@@ -124,8 +109,6 @@
 lemma congr' {s : set H} {x : H} {f g : H → H'} (h : f =ᶠ[𝓝 x] g) (hP : P g s x) : P f s x :=
 hG.congr h.symm hP
 
-<<<<<<< HEAD
-=======
 lemma left_invariance {s : set H} {x : H} {f : H → H'} {e' : local_homeomorph H' H'}
   (he' : e' ∈ G') (hfs : continuous_within_at f s x) (hxe' : f x ∈ e'.source) :
   P (e' ∘ f) s x ↔ P f s x :=
@@ -159,7 +142,6 @@
     simp_rw [mem_preimage, e.left_inv hx'] },
 end
 
->>>>>>> 0a3e8d38
 end local_invariant_prop
 end structure_groupoid
 
@@ -252,8 +234,6 @@
     (mem_chart_source H x) (chart_source_mem_nhds H' (f x))
 end
 
-<<<<<<< HEAD
-=======
 lemma lift_prop_within_at_indep_chart_source_aux (g : M → H')
   (he : e ∈ G.maximal_atlas M) (xe : x ∈ e.source)
   (he' : e' ∈ G.maximal_atlas M) (xe' : x ∈ e'.source) :
@@ -300,7 +280,6 @@
   exact hgs.comp (e.symm.continuous_at $ e.maps_to xe).continuous_within_at subset.rfl
 end
 
->>>>>>> 0a3e8d38
 /-- If a property of a germ of function `g` on a pointed set `(s, x)` is invariant under the
 structure groupoid (by composition in the source space and in the target space), then
 expressing it in charted spaces does not depend on the element of the maximal atlas one uses
@@ -312,42 +291,6 @@
   (he' : e' ∈ G.maximal_atlas M) (xe' : x ∈ e'.source)
   (hf : f ∈ G'.maximal_atlas M') (xf : g x ∈ f.source)
   (hf' : f' ∈ G'.maximal_atlas M') (xf' : g x ∈ f'.source)
-<<<<<<< HEAD
-  (hgs : continuous_within_at g s x)
-  (h : P (f ∘ g ∘ e.symm) (e.symm ⁻¹' s) (e x)) :
-  P (f' ∘ g ∘ e'.symm) (e'.symm ⁻¹' s) (e' x) :=
-begin
-  have hcont : continuous_within_at (f ∘ g ∘ e.symm) (e.symm ⁻¹' s) (e x),
-  { rw [← e.left_inv xe] at hgs xf,
-    refine (f.continuous_at $ by exact xf).comp_continuous_within_at _,
-    exact hgs.comp (e.symm.continuous_at $ e.maps_to xe).continuous_within_at subset.rfl },
-  have A : P ((f.symm ≫ₕ f') ∘ (f ∘ g ∘ e.symm)) (e.symm ⁻¹' s) (e x),
-  { refine hG.left_invariance (compatible_of_mem_maximal_atlas hf hf') hcont
-      (by simp only [xe, xf, xf'] with mfld_simps) h },
-  have B : P (f' ∘ g ∘ e.symm) (e.symm ⁻¹' s) (e x),
-  { refine hG.congr_nhds_within _ (by simp only [xe, xf] with mfld_simps) A,
-    simp_rw [local_homeomorph.coe_trans, eventually_eq],
-    have := (e.eventually_nhds_within' _ xe).mpr (hgs.eventually $ f.eventually_left_inverse xf),
-    exact this.mono (λ y, congr_arg f') },
-  let w := e.symm ≫ₕ e',
-  let ow := w.symm ⁻¹' (e.symm ⁻¹' s),
-  have wG : w ∈ G := compatible_of_mem_maximal_atlas he he',
-  have C : P ((f' ∘ g ∘ e.symm) ∘ w.symm) ow (w (e x)) :=
-    hG.right_invariance wG (by simp only [w, xe, xe'] with mfld_simps) B,
-  have : ∀ y ∈ e.source, w (e y) = e' y := λ y hy, by simp only [w, hy] with mfld_simps,
-  rw [this x xe] at C,
-  have D : P (f' ∘ g ∘ e'.symm) ow (e' x),
-  { refine hG.congr _ C,
-    refine ((e'.eventually_nhds' _ xe').mpr $ e.eventually_left_inverse xe).mono (λ y hy, _),
-    simp only [w] with mfld_simps,
-    rw [hy] },
-  refine (hG.congr_set _).2 D,
-  refine (eventually_of_mem _ $ λ y (hy : y ∈ e'.symm ⁻¹' e.source), _).set_eq,
-  { refine (e'.symm.continuous_at $ e'.maps_to xe').preimage_mem_nhds (e.open_source.mem_nhds _),
-    simp_rw [e'.left_inv xe', xe] },
-  simp_rw [ow, mem_preimage, w, local_homeomorph.coe_trans_symm, local_homeomorph.symm_symm,
-    function.comp_apply, e.left_inv hy]
-=======
   (hgs : continuous_within_at g s x) :
   P (f ∘ g ∘ e.symm) (e.symm ⁻¹' s) (e x) ↔ P (f' ∘ g ∘ e'.symm) (e'.symm ⁻¹' s) (e' x) :=
 by rw [hG.lift_prop_within_at_indep_chart_source_aux (f ∘ g) he xe he' xe',
@@ -373,7 +316,6 @@
   refine and_congr iff.rfl _,
   rw hG.lift_prop_within_at_indep_chart_source_aux (chart_at H' (g x) ∘ g)
     (chart_mem_maximal_atlas G x) (mem_chart_source H x) he xe,
->>>>>>> 0a3e8d38
 end
 
 /-- A version of `lift_prop_within_at_indep_chart`, only for the target. -/
@@ -394,15 +336,6 @@
   (he : e ∈ G.maximal_atlas M) (xe : x ∈ e.source)
   (hf : f ∈ G'.maximal_atlas M') (xf : g x ∈ f.source) :
   lift_prop_within_at P g s x ↔
-<<<<<<< HEAD
-    continuous_within_at g s x ∧ P (f ∘ g ∘ e.symm) (e.symm ⁻¹' s) (e x) :=
-⟨λ H, ⟨H.1,
-  hG.lift_prop_within_at_indep_chart_aux (chart_mem_maximal_atlas _ _) (mem_chart_source _ _) he xe
-  (chart_mem_maximal_atlas _ _) (mem_chart_source _ _) hf xf H.1 H.2⟩,
-λ H, ⟨H.1,
-  hG.lift_prop_within_at_indep_chart_aux he xe (chart_mem_maximal_atlas _ _) (mem_chart_source _ _)
-    hf xf (chart_mem_maximal_atlas _ _) (mem_chart_source _ _) H.1 H.2⟩⟩
-=======
     continuous_within_at g s x ∧ lift_prop_within_at P (f ∘ g ∘ e.symm) (e.symm ⁻¹' s) (e x) :=
 begin
   rw [hG.lift_prop_within_at_indep_chart he xe hf xf, lift_prop_within_at_self, and.left_comm,
@@ -413,7 +346,6 @@
   { simp_rw [function.comp, e.left_inv xe, f.continuous_at xf] },
   exact this.comp_continuous_within_at h1,
 end
->>>>>>> 0a3e8d38
 
 lemma lift_prop_on_indep_chart [has_groupoid M G] [has_groupoid M' G']
   (he : e ∈ G.maximal_atlas M) (hf : f ∈ G'.maximal_atlas M') (h : lift_prop_on P g s)
