/-
Copyright (c) 2020 Sébastien Gouëzel. All rights reserved.
Released under Apache 2.0 license as described in the file LICENSE.
Authors: Sébastien Gouëzel, Floris van Doorn
-/
import geometry.manifold.charted_space

/-!
# Local properties invariant under a groupoid

We study properties of a triple `(g, s, x)` where `g` is a function between two spaces `H` and `H'`,
`s` is a subset of `H` and `x` is a point of `H`. Our goal is to register how such a property
should behave to make sense in charted spaces modelled on `H` and `H'`.

The main examples we have in mind are the properties "`g` is differentiable at `x` within `s`", or
"`g` is smooth at `x` within `s`". We want to develop general results that, when applied in these
specific situations, say that the notion of smooth function in a manifold behaves well under
restriction, intersection, is local, and so on.

## Main definitions

* `local_invariant_prop G G' P` says that a property `P` of a triple `(g, s, x)` is local, and
  invariant under composition by elements of the groupoids `G` and `G'` of `H` and `H'`
  respectively.
* `charted_space.lift_prop_within_at` (resp. `lift_prop_at`, `lift_prop_on` and `lift_prop`):
  given a property `P` of `(g, s, x)` where `g : H → H'`, define the corresponding property
  for functions `M → M'` where `M` and `M'` are charted spaces modelled respectively on `H` and
  `H'`. We define these properties within a set at a point, or at a point, or on a set, or in the
  whole space. This lifting process (obtained by restricting to suitable chart domains) can always
  be done, but it only behaves well under locality and invariance assumptions.

Given `hG : local_invariant_prop G G' P`, we deduce many properties of the lifted property on the
charted spaces. For instance, `hG.lift_prop_within_at_inter` says that `P g s x` is equivalent to
`P g (s ∩ t) x` whenever `t` is a neighborhood of `x`.

## Implementation notes

We do not use dot notation for properties of the lifted property. For instance, we have
`hG.lift_prop_within_at_congr` saying that if `lift_prop_within_at P g s x` holds, and `g` and `g'`
coincide on `s`, then `lift_prop_within_at P g' s x` holds. We can't call it
`lift_prop_within_at.congr` as it is in the namespace associated to `local_invariant_prop`, not
in the one for `lift_prop_within_at`.
-/

noncomputable theory
open_locale classical manifold topology

open set filter

variables {H M H' M' X : Type*}
variables [topological_space H] [topological_space M] [charted_space H M]
variables [topological_space H'] [topological_space M'] [charted_space H' M']
variables [topological_space X]

namespace structure_groupoid

variables (G : structure_groupoid H) (G' : structure_groupoid H')

/-- Structure recording good behavior of a property of a triple `(f, s, x)` where `f` is a function,
`s` a set and `x` a point. Good behavior here means locality and invariance under given groupoids
(both in the source and in the target). Given such a good behavior, the lift of this property
to charted spaces admitting these groupoids will inherit the good behavior. -/
structure local_invariant_prop (P : (H → H') → (set H) → H → Prop) : Prop :=
(is_local : ∀ {s x u} {f : H → H'}, is_open u → x ∈ u → (P f s x ↔ P f (s ∩ u) x))
(right_invariance' : ∀ {s x f} {e : local_homeomorph H H}, e ∈ G → x ∈ e.source → P f s x →
                      P (f ∘ e.symm) (e.symm ⁻¹' s) (e x))
(congr_of_forall : ∀ {s x} {f g : H → H'}, (∀ y ∈ s, f y = g y) → f x = g x → P f s x → P g s x)
(left_invariance' : ∀ {s x f} {e' : local_homeomorph H' H'}, e' ∈ G' → s ⊆ f ⁻¹' e'.source →
                     f x ∈ e'.source → P f s x → P (e' ∘ f) s x)

variables {G G'} {P : (H → H') → (set H) → H → Prop} {s t u : set H} {x : H}

variable (hG : G.local_invariant_prop G' P)
include hG

namespace local_invariant_prop

lemma congr_set {s t : set H} {x : H} {f : H → H'} (hu : s =ᶠ[𝓝 x] t) :
  P f s x ↔ P f t x :=
begin
  obtain ⟨o, host, ho, hxo⟩ := mem_nhds_iff.mp hu.mem_iff,
  simp_rw [subset_def, mem_set_of, ← and.congr_left_iff, ← mem_inter_iff, ← set.ext_iff] at host,
  rw [hG.is_local ho hxo, host, ← hG.is_local ho hxo]
end

lemma is_local_nhds {s u : set H} {x : H} {f : H → H'} (hu : u ∈ 𝓝[s] x) :
  P f s x ↔ P f (s ∩ u) x :=
hG.congr_set $ mem_nhds_within_iff_eventually_eq.mp hu

lemma congr_iff_nhds_within {s : set H} {x : H} {f g : H → H'} (h1 : f =ᶠ[𝓝[s] x] g)
  (h2 : f x = g x) : P f s x ↔ P g s x :=
by { simp_rw [hG.is_local_nhds h1],
  exact ⟨hG.congr_of_forall (λ y hy, hy.2) h2, hG.congr_of_forall (λ y hy, hy.2.symm) h2.symm⟩ }

lemma congr_nhds_within {s : set H} {x : H} {f g : H → H'} (h1 : f =ᶠ[𝓝[s] x] g) (h2 : f x = g x)
  (hP : P f s x) : P g s x :=
(hG.congr_iff_nhds_within h1 h2).mp hP

lemma congr_nhds_within' {s : set H} {x : H} {f g : H → H'} (h1 : f =ᶠ[𝓝[s] x] g) (h2 : f x = g x)
  (hP : P g s x) : P f s x :=
(hG.congr_iff_nhds_within h1 h2).mpr hP

lemma congr_iff {s : set H} {x : H} {f g : H → H'} (h : f =ᶠ[𝓝 x] g) : P f s x ↔ P g s x :=
hG.congr_iff_nhds_within (mem_nhds_within_of_mem_nhds h) (mem_of_mem_nhds h : _)

lemma congr {s : set H} {x : H} {f g : H → H'} (h : f =ᶠ[𝓝 x] g) (hP : P f s x) : P g s x :=
(hG.congr_iff h).mp hP

lemma congr' {s : set H} {x : H} {f g : H → H'} (h : f =ᶠ[𝓝 x] g) (hP : P g s x) : P f s x :=
hG.congr h.symm hP

lemma left_invariance {s : set H} {x : H} {f : H → H'} {e' : local_homeomorph H' H'}
  (he' : e' ∈ G') (hfs : continuous_within_at f s x) (hxe' : f x ∈ e'.source) :
  P (e' ∘ f) s x ↔ P f s x :=
begin
  have h2f := hfs.preimage_mem_nhds_within (e'.open_source.mem_nhds hxe'),
  have h3f := (((e'.continuous_at hxe').comp_continuous_within_at hfs).preimage_mem_nhds_within $
    e'.symm.open_source.mem_nhds $ e'.maps_to hxe'),
  split,
  { intro h,
    rw [hG.is_local_nhds h3f] at h,
    have h2 := hG.left_invariance' (G'.symm he') (inter_subset_right _ _)
      (by exact e'.maps_to hxe') h,
    rw [← hG.is_local_nhds h3f] at h2,
    refine hG.congr_nhds_within _ (e'.left_inv hxe') h2,
    exact eventually_of_mem h2f (λ x', e'.left_inv) },
  { simp_rw [hG.is_local_nhds h2f],
    exact hG.left_invariance' he' (inter_subset_right _ _) hxe' }
end

lemma right_invariance {s : set H} {x : H} {f : H → H'} {e : local_homeomorph H H}
  (he : e ∈ G) (hxe : x ∈ e.source) : P (f ∘ e.symm) (e.symm ⁻¹' s) (e x) ↔ P f s x :=
begin
  refine ⟨λ h, _, hG.right_invariance' he hxe⟩,
  have := hG.right_invariance' (G.symm he) (e.maps_to hxe) h,
  rw [e.symm_symm, e.left_inv hxe] at this,
  refine hG.congr _ ((hG.congr_set _).mp this),
  { refine eventually_of_mem (e.open_source.mem_nhds hxe) (λ x' hx', _),
    simp_rw [function.comp_apply, e.left_inv hx'] },
  { rw [eventually_eq_set],
    refine eventually_of_mem (e.open_source.mem_nhds hxe) (λ x' hx', _),
    simp_rw [mem_preimage, e.left_inv hx'] },
end

end local_invariant_prop
end structure_groupoid

namespace charted_space

/-- Given a property of germs of functions and sets in the model space, then one defines
a corresponding property in a charted space, by requiring that it holds at the preferred chart at
this point. (When the property is local and invariant, it will in fact hold using any chart, see
`lift_prop_within_at_indep_chart`). We require continuity in the lifted property, as otherwise one
single chart might fail to capture the behavior of the function.
-/
def lift_prop_within_at (P : (H → H') → set H → H → Prop)
  (f : M → M') (s : set M) (x : M) : Prop :=
continuous_within_at f s x ∧
P (chart_at H' (f x) ∘ f ∘ (chart_at H x).symm) ((chart_at H x).symm ⁻¹' s) (chart_at H x x)

/-- Given a property of germs of functions and sets in the model space, then one defines
a corresponding property of functions on sets in a charted space, by requiring that it holds
around each point of the set, in the preferred charts. -/
def lift_prop_on (P : (H → H') → set H → H → Prop) (f : M → M') (s : set M) :=
∀ x ∈ s, lift_prop_within_at P f s x

/-- Given a property of germs of functions and sets in the model space, then one defines
a corresponding property of a function at a point in a charted space, by requiring that it holds
in the preferred chart. -/
def lift_prop_at (P : (H → H') → set H → H → Prop) (f : M → M') (x : M) :=
lift_prop_within_at P f univ x

lemma lift_prop_at_iff {P : (H → H') → set H → H → Prop} {f : M → M'} {x : M} :
  lift_prop_at P f x ↔ continuous_at f x ∧
  P (chart_at H' (f x) ∘ f ∘ (chart_at H x).symm) univ (chart_at H x x) :=
by rw [lift_prop_at, lift_prop_within_at, continuous_within_at_univ, preimage_univ]

/-- Given a property of germs of functions and sets in the model space, then one defines
a corresponding property of a function in a charted space, by requiring that it holds
in the preferred chart around every point. -/
def lift_prop (P : (H → H') → set H → H → Prop) (f : M → M') :=
∀ x, lift_prop_at P f x

lemma lift_prop_iff {P : (H → H') → set H → H → Prop} {f : M → M'} :
  lift_prop P f ↔ continuous f ∧
  ∀ x, P (chart_at H' (f x) ∘ f ∘ (chart_at H x).symm) univ (chart_at H x x) :=
by simp_rw [lift_prop, lift_prop_at_iff, forall_and_distrib, continuous_iff_continuous_at]

end charted_space
open charted_space

namespace structure_groupoid

variables {G : structure_groupoid H} {G' : structure_groupoid H'}
{e e' : local_homeomorph M H} {f f' : local_homeomorph M' H'}
{P : (H → H') → set H → H → Prop} {g g' : M → M'} {s t : set M} {x : M}
{Q : (H → H) → set H → H → Prop}

lemma lift_prop_within_at_univ : lift_prop_within_at P g univ x ↔ lift_prop_at P g x :=
iff.rfl

lemma lift_prop_on_univ : lift_prop_on P g univ ↔ lift_prop P g :=
by simp [lift_prop_on, lift_prop, lift_prop_at]

lemma lift_prop_within_at_self {f : H → H'} {s : set H} {x : H} :
  lift_prop_within_at P f s x ↔ continuous_within_at f s x ∧ P f s x :=
iff.rfl

lemma lift_prop_within_at_self_source {f : H → M'} {s : set H} {x : H} :
  lift_prop_within_at P f s x ↔ continuous_within_at f s x ∧ P (chart_at H' (f x) ∘ f) s x :=
iff.rfl

lemma lift_prop_within_at_self_target {f : M → H'} :
  lift_prop_within_at P f s x ↔
    continuous_within_at f s x ∧
    P (f ∘ (chart_at H x).symm) ((chart_at H x).symm ⁻¹' s) (chart_at H x x) :=
iff.rfl

namespace local_invariant_prop

variable (hG : G.local_invariant_prop G' P)
include hG

/-- `lift_prop_within_at P f s x` is equivalent to a definition where we restrict the set we are
  considering to the domain of the charts at `x` and `f x`. -/
lemma lift_prop_within_at_iff {f : M → M'} :
  lift_prop_within_at P f s x ↔
  continuous_within_at f s x ∧ P ((chart_at H' (f x)) ∘ f ∘ (chart_at H x).symm)
  ((chart_at H x).target ∩ (chart_at H x).symm ⁻¹' (s ∩ f ⁻¹' (chart_at H' (f x)).source))
  (chart_at H x x) :=
begin
  refine and_congr_right (λ hf, hG.congr_set _),
  exact local_homeomorph.preimage_eventually_eq_target_inter_preimage_inter hf
    (mem_chart_source H x) (chart_source_mem_nhds H' (f x))
end

lemma lift_prop_within_at_indep_chart_source_aux (g : M → H')
  (he : e ∈ G.maximal_atlas M) (xe : x ∈ e.source)
  (he' : e' ∈ G.maximal_atlas M) (xe' : x ∈ e'.source) :
  P (g ∘ e.symm) (e.symm ⁻¹' s) (e x) ↔ P (g ∘ e'.symm) (e'.symm ⁻¹' s) (e' x) :=
begin
  rw [← hG.right_invariance (compatible_of_mem_maximal_atlas he he')],
  swap, { simp only [xe, xe'] with mfld_simps },
  simp_rw [local_homeomorph.trans_apply, e.left_inv xe],
  rw [hG.congr_iff],
  { refine hG.congr_set _,
    refine (eventually_of_mem _ $ λ y (hy : y ∈ e'.symm ⁻¹' e.source), _).set_eq,
    { refine (e'.symm.continuous_at $ e'.maps_to xe').preimage_mem_nhds (e.open_source.mem_nhds _),
      simp_rw [e'.left_inv xe', xe] },
    simp_rw [mem_preimage, local_homeomorph.coe_trans_symm, local_homeomorph.symm_symm,
      function.comp_apply, e.left_inv hy] },
  { refine ((e'.eventually_nhds' _ xe').mpr $ e.eventually_left_inverse xe).mono (λ y hy, _),
    simp only with mfld_simps,
    rw [hy] },
end

lemma lift_prop_within_at_indep_chart_target_aux2 (g : H → M') {x : H} {s : set H}
  (hf : f ∈ G'.maximal_atlas M') (xf : g x ∈ f.source)
  (hf' : f' ∈ G'.maximal_atlas M') (xf' : g x ∈ f'.source)
  (hgs : continuous_within_at g s x) :
  P (f ∘ g) s x ↔ P (f' ∘ g) s x :=
begin
  have hcont : continuous_within_at (f ∘ g) s x :=
    (f.continuous_at xf).comp_continuous_within_at hgs,
  rw [← hG.left_invariance (compatible_of_mem_maximal_atlas hf hf') hcont
      (by simp only [xf, xf'] with mfld_simps)],
  refine hG.congr_iff_nhds_within _ (by simp only [xf] with mfld_simps),
  exact (hgs.eventually $ f.eventually_left_inverse xf).mono (λ y, congr_arg f')
end

lemma lift_prop_within_at_indep_chart_target_aux {g : X → M'} {e : local_homeomorph X H} {x : X}
  {s : set X} (xe : x ∈ e.source)
  (hf : f ∈ G'.maximal_atlas M') (xf : g x ∈ f.source)
  (hf' : f' ∈ G'.maximal_atlas M') (xf' : g x ∈ f'.source)
  (hgs : continuous_within_at g s x) :
  P (f ∘ g ∘ e.symm) (e.symm ⁻¹' s) (e x) ↔ P (f' ∘ g ∘ e.symm) (e.symm ⁻¹' s) (e x) :=
begin
  rw [← e.left_inv xe] at xf xf' hgs,
  refine hG.lift_prop_within_at_indep_chart_target_aux2 (g ∘ e.symm) hf xf hf' xf' _,
  exact hgs.comp (e.symm.continuous_at $ e.maps_to xe).continuous_within_at subset.rfl
end

/-- If a property of a germ of function `g` on a pointed set `(s, x)` is invariant under the
structure groupoid (by composition in the source space and in the target space), then
expressing it in charted spaces does not depend on the element of the maximal atlas one uses
both in the source and in the target manifolds, provided they are defined around `x` and `g x`
respectively, and provided `g` is continuous within `s` at `x` (otherwise, the local behavior
of `g` at `x` can not be captured with a chart in the target). -/
lemma lift_prop_within_at_indep_chart_aux
  (he : e ∈ G.maximal_atlas M) (xe : x ∈ e.source)
  (he' : e' ∈ G.maximal_atlas M) (xe' : x ∈ e'.source)
  (hf : f ∈ G'.maximal_atlas M') (xf : g x ∈ f.source)
  (hf' : f' ∈ G'.maximal_atlas M') (xf' : g x ∈ f'.source)
  (hgs : continuous_within_at g s x) :
  P (f ∘ g ∘ e.symm) (e.symm ⁻¹' s) (e x) ↔ P (f' ∘ g ∘ e'.symm) (e'.symm ⁻¹' s) (e' x) :=
by rw [hG.lift_prop_within_at_indep_chart_source_aux (f ∘ g) he xe he' xe',
    hG.lift_prop_within_at_indep_chart_target_aux xe' hf xf hf' xf' hgs]

lemma lift_prop_within_at_indep_chart [has_groupoid M G] [has_groupoid M' G']
  (he : e ∈ G.maximal_atlas M) (xe : x ∈ e.source)
  (hf : f ∈ G'.maximal_atlas M') (xf : g x ∈ f.source) :
  lift_prop_within_at P g s x ↔
    continuous_within_at g s x ∧ P (f ∘ g ∘ e.symm) (e.symm ⁻¹' s) (e x) :=
and_congr_right $ hG.lift_prop_within_at_indep_chart_aux (chart_mem_maximal_atlas _ _)
  (mem_chart_source _ _) he xe (chart_mem_maximal_atlas _ _) (mem_chart_source _ _) hf xf

/-- A version of `lift_prop_within_at_indep_chart`, only for the source. -/
lemma lift_prop_within_at_indep_chart_source [has_groupoid M G]
  (he : e ∈ G.maximal_atlas M) (xe : x ∈ e.source) :
  lift_prop_within_at P g s x ↔ lift_prop_within_at P (g ∘ e.symm) (e.symm ⁻¹' s) (e x) :=
begin
  have := e.symm.continuous_within_at_iff_continuous_within_at_comp_right xe,
  rw [e.symm_symm] at this,
  rw [lift_prop_within_at_self_source, lift_prop_within_at, ← this],
  simp_rw [function.comp_app, e.left_inv xe],
  refine and_congr iff.rfl _,
  rw hG.lift_prop_within_at_indep_chart_source_aux (chart_at H' (g x) ∘ g)
    (chart_mem_maximal_atlas G x) (mem_chart_source H x) he xe,
end

/-- A version of `lift_prop_within_at_indep_chart`, only for the target. -/
lemma lift_prop_within_at_indep_chart_target [has_groupoid M' G']
  (hf : f ∈ G'.maximal_atlas M') (xf : g x ∈ f.source) :
  lift_prop_within_at P g s x ↔ continuous_within_at g s x ∧ lift_prop_within_at P (f ∘ g) s x :=
begin
  rw [lift_prop_within_at_self_target, lift_prop_within_at, and.congr_right_iff],
  intro hg,
  simp_rw [(f.continuous_at xf).comp_continuous_within_at hg, true_and],
  exact hG.lift_prop_within_at_indep_chart_target_aux (mem_chart_source _ _)
    (chart_mem_maximal_atlas _ _) (mem_chart_source _ _) hf xf hg
end

/-- A version of `lift_prop_within_at_indep_chart`, that uses `lift_prop_within_at` on both sides.
-/
lemma lift_prop_within_at_indep_chart' [has_groupoid M G] [has_groupoid M' G']
  (he : e ∈ G.maximal_atlas M) (xe : x ∈ e.source)
  (hf : f ∈ G'.maximal_atlas M') (xf : g x ∈ f.source) :
  lift_prop_within_at P g s x ↔
    continuous_within_at g s x ∧ lift_prop_within_at P (f ∘ g ∘ e.symm) (e.symm ⁻¹' s) (e x) :=
begin
  rw [hG.lift_prop_within_at_indep_chart he xe hf xf, lift_prop_within_at_self, and.left_comm,
    iff.comm, and_iff_right_iff_imp],
  intro h,
  have h1 := (e.symm.continuous_within_at_iff_continuous_within_at_comp_right xe).mp h.1,
  have : continuous_at f ((g ∘ e.symm) (e x)),
  { simp_rw [function.comp, e.left_inv xe, f.continuous_at xf] },
  exact this.comp_continuous_within_at h1,
end

lemma lift_prop_on_indep_chart [has_groupoid M G] [has_groupoid M' G']
  (he : e ∈ G.maximal_atlas M) (hf : f ∈ G'.maximal_atlas M') (h : lift_prop_on P g s)
  {y : H} (hy : y ∈ e.target ∩ e.symm ⁻¹'  (s ∩ g ⁻¹' f.source)) :
  P (f ∘ g ∘ e.symm) (e.symm ⁻¹' s) y :=
begin
  convert ((hG.lift_prop_within_at_indep_chart he (e.symm_maps_to hy.1) hf hy.2.2).1
    (h _ hy.2.1)).2,
  rw [e.right_inv hy.1],
end

lemma lift_prop_within_at_inter' (ht : t ∈ 𝓝[s] x) :
  lift_prop_within_at P g (s ∩ t) x ↔ lift_prop_within_at P g s x :=
begin
  rw [lift_prop_within_at, lift_prop_within_at, continuous_within_at_inter' ht, hG.congr_set],
  simp_rw [eventually_eq_set, mem_preimage,
    (chart_at H x).eventually_nhds' (λ x, x ∈ s ∩ t ↔ x ∈ s) (mem_chart_source H x)],
  exact (mem_nhds_within_iff_eventually_eq.mp ht).symm.mem_iff
end

lemma lift_prop_within_at_inter (ht : t ∈ 𝓝 x) :
  lift_prop_within_at P g (s ∩ t) x ↔ lift_prop_within_at P g s x :=
hG.lift_prop_within_at_inter' (mem_nhds_within_of_mem_nhds ht)

lemma lift_prop_at_of_lift_prop_within_at (h : lift_prop_within_at P g s x) (hs : s ∈ 𝓝 x) :
  lift_prop_at P g x :=
by rwa [← univ_inter s, hG.lift_prop_within_at_inter hs] at h

lemma lift_prop_within_at_of_lift_prop_at_of_mem_nhds (h : lift_prop_at P g x) (hs : s ∈ 𝓝 x) :
  lift_prop_within_at P g s x :=
by rwa [← univ_inter s, hG.lift_prop_within_at_inter hs]

lemma lift_prop_on_of_locally_lift_prop_on
  (h : ∀ x ∈ s, ∃ u, is_open u ∧ x ∈ u ∧ lift_prop_on P g (s ∩ u)) :
  lift_prop_on P g s :=
begin
  assume x hx,
  rcases h x hx with ⟨u, u_open, xu, hu⟩,
  have := hu x ⟨hx, xu⟩,
  rwa hG.lift_prop_within_at_inter at this,
  exact is_open.mem_nhds u_open xu,
end

lemma lift_prop_of_locally_lift_prop_on (h : ∀ x, ∃ u, is_open u ∧ x ∈ u ∧ lift_prop_on P g u) :
  lift_prop P g :=
begin
  rw ← lift_prop_on_univ,
  apply hG.lift_prop_on_of_locally_lift_prop_on (λ x hx, _),
  simp [h x],
end

lemma lift_prop_within_at_congr_of_eventually_eq
  (h : lift_prop_within_at P g s x) (h₁ : g' =ᶠ[𝓝[s] x] g) (hx : g' x = g x) :
  lift_prop_within_at P g' s x :=
begin
  refine ⟨h.1.congr_of_eventually_eq h₁ hx, _⟩,
  refine hG.congr_nhds_within' _ (by simp_rw [function.comp_apply,
    (chart_at H x).left_inv (mem_chart_source H x), hx]) h.2,
  simp_rw [eventually_eq, function.comp_app, (chart_at H x).eventually_nhds_within'
    (λ y, chart_at H' (g' x) (g' y) = chart_at H' (g x) (g y))
    (mem_chart_source H x)],
  exact h₁.mono (λ y hy, by rw [hx, hy])
end

lemma lift_prop_within_at_congr_iff_of_eventually_eq (h₁ :  g' =ᶠ[𝓝[s] x] g) (hx : g' x = g x) :
  lift_prop_within_at P g' s x ↔ lift_prop_within_at P g s x :=
⟨λ h, hG.lift_prop_within_at_congr_of_eventually_eq h h₁.symm hx.symm,
 λ h, hG.lift_prop_within_at_congr_of_eventually_eq h h₁ hx⟩

lemma lift_prop_within_at_congr_iff
  (h₁ : ∀ y ∈ s, g' y = g y) (hx : g' x = g x) :
  lift_prop_within_at P g' s x ↔ lift_prop_within_at P g s x :=
hG.lift_prop_within_at_congr_iff_of_eventually_eq (eventually_nhds_within_of_forall h₁) hx

lemma lift_prop_within_at_congr
  (h : lift_prop_within_at P g s x) (h₁ : ∀ y ∈ s, g' y = g y) (hx : g' x = g x) :
  lift_prop_within_at P g' s x :=
(hG.lift_prop_within_at_congr_iff h₁ hx).mpr h

lemma lift_prop_at_congr_iff_of_eventually_eq
  (h₁ : g' =ᶠ[𝓝 x] g) : lift_prop_at P g' x ↔ lift_prop_at P g x :=
hG.lift_prop_within_at_congr_iff_of_eventually_eq (by simp_rw [nhds_within_univ, h₁]) h₁.eq_of_nhds

lemma lift_prop_at_congr_of_eventually_eq (h : lift_prop_at P g x) (h₁ : g' =ᶠ[𝓝 x] g) :
  lift_prop_at P g' x :=
(hG.lift_prop_at_congr_iff_of_eventually_eq h₁).mpr h

lemma lift_prop_on_congr (h : lift_prop_on P g s) (h₁ : ∀ y ∈ s, g' y = g y) :
  lift_prop_on P g' s :=
λ x hx, hG.lift_prop_within_at_congr (h x hx) h₁ (h₁ x hx)

lemma lift_prop_on_congr_iff (h₁ : ∀ y ∈ s, g' y = g y) :
  lift_prop_on P g' s ↔ lift_prop_on P g s :=
⟨λ h, hG.lift_prop_on_congr h (λ y hy, (h₁ y hy).symm), λ h, hG.lift_prop_on_congr h h₁⟩

omit hG

lemma lift_prop_within_at_mono_of_mem
  (mono_of_mem : ∀ ⦃s x t⦄ ⦃f : H → H'⦄, s ∈ 𝓝[t] x → P f s x → P f t x)
  (h : lift_prop_within_at P g s x) (hst : s ∈ 𝓝[t] x) :
  lift_prop_within_at P g t x :=
begin
  refine ⟨h.1.mono_of_mem hst, mono_of_mem _ h.2⟩,
  simp_rw [← mem_map, (chart_at H x).symm.map_nhds_within_preimage_eq (mem_chart_target H x),
    (chart_at H x).left_inv (mem_chart_source H x), hst]
end

lemma lift_prop_within_at_mono
  (mono : ∀ ⦃s x t⦄ ⦃f : H → H'⦄, t ⊆ s → P f s x → P f t x)
  (h : lift_prop_within_at P g s x) (hts : t ⊆ s) :
  lift_prop_within_at P g t x :=
begin
  refine ⟨h.1.mono hts, _⟩,
  apply mono (λ y hy, _) h.2,
  simp only with mfld_simps at hy,
  simp only [hy, hts _] with mfld_simps,
end

lemma lift_prop_within_at_of_lift_prop_at
  (mono : ∀ ⦃s x t⦄ ⦃f : H → H'⦄, t ⊆ s → P f s x → P f t x) (h : lift_prop_at P g x) :
  lift_prop_within_at P g s x :=
begin
  rw ← lift_prop_within_at_univ at h,
  exact lift_prop_within_at_mono mono h (subset_univ _),
end

lemma lift_prop_on_mono (mono : ∀ ⦃s x t⦄ ⦃f : H → H'⦄, t ⊆ s → P f s x → P f t x)
  (h : lift_prop_on P g t) (hst : s ⊆ t) :
  lift_prop_on P g s :=
λ x hx, lift_prop_within_at_mono mono (h x (hst hx)) hst

lemma lift_prop_on_of_lift_prop
  (mono : ∀ ⦃s x t⦄ ⦃f : H → H'⦄, t ⊆ s → P f s x → P f t x) (h : lift_prop P g) :
  lift_prop_on P g s :=
begin
  rw ← lift_prop_on_univ at h,
  exact lift_prop_on_mono mono h (subset_univ _)
end

lemma lift_prop_at_of_mem_maximal_atlas [has_groupoid M G]
  (hG : G.local_invariant_prop G Q) (hQ : ∀ y, Q id univ y)
  (he : e ∈ maximal_atlas M G) (hx : x ∈ e.source) : lift_prop_at Q e x :=
begin
  simp_rw [lift_prop_at,
    hG.lift_prop_within_at_indep_chart he hx G.id_mem_maximal_atlas (mem_univ _),
    (e.continuous_at hx).continuous_within_at, true_and],
  exact hG.congr' (e.eventually_right_inverse' hx) (hQ _)
end

lemma lift_prop_on_of_mem_maximal_atlas [has_groupoid M G]
  (hG : G.local_invariant_prop G Q) (hQ : ∀ y, Q id univ y) (he : e ∈ maximal_atlas M G) :
  lift_prop_on Q e e.source :=
begin
  assume x hx,
  apply hG.lift_prop_within_at_of_lift_prop_at_of_mem_nhds
    (hG.lift_prop_at_of_mem_maximal_atlas hQ he hx),
  exact is_open.mem_nhds e.open_source hx,
end

lemma lift_prop_at_symm_of_mem_maximal_atlas [has_groupoid M G] {x : H}
  (hG : G.local_invariant_prop G Q) (hQ : ∀ y, Q id univ y)
  (he : e ∈ maximal_atlas M G) (hx : x ∈ e.target) : lift_prop_at Q e.symm x :=
begin
  suffices h : Q (e ∘ e.symm) univ x,
  { have A : e.symm ⁻¹' e.source ∩ e.target = e.target,
      by mfld_set_tac,
    have : e.symm x ∈ e.source, by simp only [hx] with mfld_simps,
    rw [lift_prop_at,
      hG.lift_prop_within_at_indep_chart G.id_mem_maximal_atlas (mem_univ _) he this],
    refine ⟨(e.symm.continuous_at hx).continuous_within_at, _⟩,
    simp only [h] with mfld_simps },
  exact hG.congr' (e.eventually_right_inverse hx) (hQ x)
end

lemma lift_prop_on_symm_of_mem_maximal_atlas [has_groupoid M G]
  (hG : G.local_invariant_prop G Q) (hQ : ∀ y, Q id univ y) (he : e ∈ maximal_atlas M G) :
  lift_prop_on Q e.symm e.target :=
begin
  assume x hx,
  apply hG.lift_prop_within_at_of_lift_prop_at_of_mem_nhds
    (hG.lift_prop_at_symm_of_mem_maximal_atlas hQ he hx),
  exact is_open.mem_nhds e.open_target hx,
end

lemma lift_prop_at_chart [has_groupoid M G]
  (hG : G.local_invariant_prop G Q) (hQ : ∀ y, Q id univ y) : lift_prop_at Q (chart_at H x) x :=
hG.lift_prop_at_of_mem_maximal_atlas hQ (chart_mem_maximal_atlas G x) (mem_chart_source H x)

lemma lift_prop_on_chart [has_groupoid M G]
  (hG : G.local_invariant_prop G Q) (hQ : ∀ y, Q id univ y) :
  lift_prop_on Q (chart_at H x) (chart_at H x).source :=
hG.lift_prop_on_of_mem_maximal_atlas hQ (chart_mem_maximal_atlas G x)

lemma lift_prop_at_chart_symm [has_groupoid M G]
  (hG : G.local_invariant_prop G Q) (hQ : ∀ y, Q id univ y) :
  lift_prop_at Q (chart_at H x).symm ((chart_at H x) x) :=
hG.lift_prop_at_symm_of_mem_maximal_atlas hQ (chart_mem_maximal_atlas G x) (by simp)

lemma lift_prop_on_chart_symm [has_groupoid M G]
  (hG : G.local_invariant_prop G Q) (hQ : ∀ y, Q id univ y) :
  lift_prop_on Q (chart_at H x).symm (chart_at H x).target :=
hG.lift_prop_on_symm_of_mem_maximal_atlas hQ (chart_mem_maximal_atlas G x)

lemma lift_prop_at_of_mem_groupoid (hG : G.local_invariant_prop G Q) (hQ : ∀ y, Q id univ y)
  {f : local_homeomorph H H} (hf : f ∈ G) {x : H} (hx : x ∈ f.source) :
  lift_prop_at Q f x :=
lift_prop_at_of_mem_maximal_atlas hG hQ (G.mem_maximal_atlas_of_mem_groupoid hf) hx

lemma lift_prop_on_of_mem_groupoid (hG : G.local_invariant_prop G Q) (hQ : ∀ y, Q id univ y)
  {f : local_homeomorph H H} (hf : f ∈ G) :
  lift_prop_on Q f f.source :=
lift_prop_on_of_mem_maximal_atlas hG hQ (G.mem_maximal_atlas_of_mem_groupoid hf)

lemma lift_prop_id (hG : G.local_invariant_prop G Q) (hQ : ∀ y, Q id univ y) :
  lift_prop Q (id : M → M) :=
begin
  simp_rw [lift_prop_iff, continuous_id, true_and],
  exact λ x, hG.congr' ((chart_at H x).eventually_right_inverse $ mem_chart_target H x) (hQ _)
end

end local_invariant_prop

section local_structomorph

variables (G)
open local_homeomorph

/-- A function from a model space `H` to itself is a local structomorphism, with respect to a
structure groupoid `G` for `H`, relative to a set `s` in `H`, if for all points `x` in the set, the
function agrees with a `G`-structomorphism on `s` in a neighbourhood of `x`. -/
def is_local_structomorph_within_at (f : H → H) (s : set H) (x : H) : Prop :=
x ∈ s → ∃ (e : local_homeomorph H H), e ∈ G ∧ eq_on f e.to_fun (s ∩ e.source) ∧ x ∈ e.source

/-- For a groupoid `G` which is `closed_under_restriction`, being a local structomorphism is a local
invariant property. -/
lemma is_local_structomorph_within_at_local_invariant_prop [closed_under_restriction G] :
  local_invariant_prop G G (is_local_structomorph_within_at G) :=
{ is_local := begin
    intros s x u f hu hux,
    split,
    { rintros h hx,
      rcases h hx.1 with ⟨e, heG, hef, hex⟩,
      have : s ∩ u ∩ e.source ⊆ s ∩ e.source := by mfld_set_tac,
      exact ⟨e, heG, hef.mono this, hex⟩ },
    { rintros h hx,
      rcases h ⟨hx, hux⟩ with ⟨e, heG, hef, hex⟩,
      refine ⟨e.restr (interior u), _, _, _⟩,
      { exact closed_under_restriction' heG (is_open_interior) },
      { have : s ∩ u ∩ e.source = s ∩ (e.source ∩ u) := by mfld_set_tac,
        simpa only [this, interior_interior, hu.interior_eq] with mfld_simps using hef },
      { simp only [*, interior_interior, hu.interior_eq] with mfld_simps } }
  end,
  right_invariance' := begin
    intros s x f e' he'G he'x h hx,
    have hxs : x ∈ s := by simpa only [e'.left_inv he'x] with mfld_simps using hx,
    rcases h hxs with ⟨e, heG, hef, hex⟩,
    refine ⟨e'.symm.trans e, G.trans (G.symm he'G) heG, _, _⟩,
    { intros y hy,
      simp only with mfld_simps at hy,
      simp only [hef ⟨hy.1, hy.2.2⟩] with mfld_simps },
    { simp only [hex, he'x] with mfld_simps }
  end,
  congr_of_forall := begin
    intros s x f g hfgs hfg' h hx,
    rcases h hx with ⟨e, heG, hef, hex⟩,
    refine ⟨e, heG, _, hex⟩,
    intros y hy,
    rw [← hef hy, hfgs y hy.1]
  end,
  left_invariance' := begin
    intros s x f e' he'G he' hfx h hx,
    rcases h hx with ⟨e, heG, hef, hex⟩,
    refine ⟨e.trans e', G.trans heG he'G, _, _⟩,
    { intros y hy,
      simp only with mfld_simps at hy,
      simp only [hef ⟨hy.1, hy.2.1⟩] with mfld_simps },
    { simpa only [hex, hef ⟨hx, hex⟩] with mfld_simps using hfx }
  end }

<<<<<<< HEAD
/-- A slight reformulation of `is_local_structomorph_within_at` when `f` is a local homeomorph.
  This gives us an `e` that is defined on a subset of `f.source`. -/
lemma _root_.local_homeomorph.is_local_structomorph_within_at_iff {G : structure_groupoid H}
  [closed_under_restriction G]
  (f : local_homeomorph H H) {s : set H} {x : H} (hx : x ∈ f.source ∪ sᶜ) :
  G.is_local_structomorph_within_at ⇑f s x ↔
  x ∈ s → ∃ (e : local_homeomorph H H), e ∈ G ∧ e.source ⊆ f.source ∧
  eq_on f ⇑e (s ∩ e.source) ∧ x ∈ e.source :=
begin
  split,
  { intros hf h2x,
    obtain ⟨e, he, hfe, hxe⟩ := hf h2x,
    refine ⟨e.restr f.source, closed_under_restriction' he f.open_source, _, _, hxe, _⟩,
    { simp_rw [local_homeomorph.restr_source],
      refine (inter_subset_right _ _).trans interior_subset },
    { intros x' hx', exact hfe ⟨hx'.1, hx'.2.1⟩ },
    { rw [f.open_source.interior_eq], exact or.resolve_right hx (not_not.mpr h2x) } },
  { intros hf hx, obtain ⟨e, he, h2e, hfe, hxe⟩ := hf hx, exact ⟨e, he, hfe, hxe⟩ }
end

/-- A slight reformulation of `is_local_structomorph_within_at` when `f` is a local homeomorph and
  the set we're considering is a superset of `f.source`. -/
lemma _root_.local_homeomorph.is_local_structomorph_within_at_iff' {G : structure_groupoid H}
  [closed_under_restriction G]
  (f : local_homeomorph H H) {s : set H} {x : H} (hs : f.source ⊆ s) (hx : x ∈ f.source ∪ sᶜ) :
  G.is_local_structomorph_within_at ⇑f s x ↔
  x ∈ s → ∃ (e : local_homeomorph H H), e ∈ G ∧ e.source ⊆ f.source ∧
  eq_on f ⇑e e.source ∧ x ∈ e.source :=
begin
  simp_rw [f.is_local_structomorph_within_at_iff hx],
  refine imp_congr_right (λ hx, exists_congr $ λ e, and_congr_right $ λ he, _),
  refine and_congr_right (λ h2e, _),
  rw [inter_eq_right_iff_subset.mpr (h2e.trans hs)],
end

/-- A slight reformulation of `is_local_structomorph_within_at` when `f` is a local homeomorph and
  the set we're considering is `f.source`. -/
lemma _root_.local_homeomorph.is_local_structomorph_within_at_source_iff {G : structure_groupoid H}
  [closed_under_restriction G]
  (f : local_homeomorph H H) {x : H} :
  G.is_local_structomorph_within_at ⇑f f.source x ↔
  x ∈ f.source → ∃ (e : local_homeomorph H H), e ∈ G ∧ e.source ⊆ f.source ∧
  eq_on f ⇑e e.source ∧ x ∈ e.source :=
begin
  have : x ∈ f.source ∪ f.sourceᶜ, { simp_rw [union_compl_self] },
  exact f.is_local_structomorph_within_at_iff' subset.rfl this,
end
=======
variables {H₁ : Type*} [topological_space H₁] {H₂ : Type*} [topological_space H₂]
   {H₃ : Type*} [topological_space H₃] [charted_space H₁ H₂] [charted_space H₂ H₃]
   {G₁ : structure_groupoid H₁} [has_groupoid H₂ G₁] [closed_under_restriction G₁]
   (G₂ : structure_groupoid H₂) [has_groupoid H₃ G₂]

lemma has_groupoid.comp
  (H : ∀ e ∈ G₂, lift_prop_on (is_local_structomorph_within_at G₁) (e : H₂ → H₂) e.source) :
  @has_groupoid H₁ _ H₃ _ (charted_space.comp H₁ H₂ H₃) G₁ :=
{ compatible := begin
    rintros _ _ ⟨e, f, he, hf, rfl⟩ ⟨e', f', he', hf', rfl⟩,
    apply G₁.locality,
    intros x hx,
    simp only with mfld_simps at hx,
    have hxs : x ∈ f.symm ⁻¹' (e.symm ≫ₕ e').source,
    { simp only [hx] with mfld_simps },
    have hxs' : x ∈ f.target ∩ (f.symm) ⁻¹' ((e.symm ≫ₕ e').source ∩ (e.symm ≫ₕ e') ⁻¹' f'.source),
    { simp only [hx] with mfld_simps },
    obtain ⟨φ, hφG₁, hφ, hφ_dom⟩ := local_invariant_prop.lift_prop_on_indep_chart
      (is_local_structomorph_within_at_local_invariant_prop G₁) (G₁.subset_maximal_atlas hf)
      (G₁.subset_maximal_atlas hf') (H _ (G₂.compatible he he')) hxs' hxs,
    simp_rw [← local_homeomorph.coe_trans, local_homeomorph.trans_assoc] at hφ,
    simp_rw [local_homeomorph.trans_symm_eq_symm_trans_symm, local_homeomorph.trans_assoc],
    have hs : is_open (f.symm ≫ₕ e.symm ≫ₕ e' ≫ₕ f').source :=
      (f.symm ≫ₕ e.symm ≫ₕ e' ≫ₕ f').open_source,
    refine ⟨_, hs.inter φ.open_source, _, _⟩,
    { simp only [hx, hφ_dom] with mfld_simps, },
    { refine G₁.eq_on_source (closed_under_restriction' hφG₁ hs) _,
      rw local_homeomorph.restr_source_inter,
      refine (hφ.mono _).restr_eq_on_source,
      mfld_set_tac },
  end }
>>>>>>> 8a318021

end local_structomorph

end structure_groupoid<|MERGE_RESOLUTION|>--- conflicted
+++ resolved
@@ -625,7 +625,6 @@
     { simpa only [hex, hef ⟨hx, hex⟩] with mfld_simps using hfx }
   end }
 
-<<<<<<< HEAD
 /-- A slight reformulation of `is_local_structomorph_within_at` when `f` is a local homeomorph.
   This gives us an `e` that is defined on a subset of `f.source`. -/
 lemma _root_.local_homeomorph.is_local_structomorph_within_at_iff {G : structure_groupoid H}
@@ -673,7 +672,7 @@
   have : x ∈ f.source ∪ f.sourceᶜ, { simp_rw [union_compl_self] },
   exact f.is_local_structomorph_within_at_iff' subset.rfl this,
 end
-=======
+
 variables {H₁ : Type*} [topological_space H₁] {H₂ : Type*} [topological_space H₂]
    {H₃ : Type*} [topological_space H₃] [charted_space H₁ H₂] [charted_space H₂ H₃]
    {G₁ : structure_groupoid H₁} [has_groupoid H₂ G₁] [closed_under_restriction G₁]
@@ -705,7 +704,6 @@
       refine (hφ.mono _).restr_eq_on_source,
       mfld_set_tac },
   end }
->>>>>>> 8a318021
 
 end local_structomorph
 
