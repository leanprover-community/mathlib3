--- conflicted
+++ resolved
@@ -1063,16 +1063,9 @@
   rw mdifferentiable_at.mfderiv (mdifferentiable_at_atlas_symm _ (chart_mem_atlas _ _) h),
   -- a trivial instance is needed after the rewrite, handle it right now.
   rotate, { apply_instance },
-<<<<<<< HEAD
-  simp only [chart_at, basic_smooth_bundle_core.chart, topological_fiber_bundle_core.local_triv,
-    basic_smooth_bundle_core.to_topological_fiber_bundle_core,
-    topological_fiber_bundle_core.local_triv', tangent_bundle_core, equiv.sigma_equiv_prod_to_fun,
-    h, subtype.coe_mk] with mfld_simps,
-=======
   simp only [chart_at, basic_smooth_bundle_core.chart, subtype.coe_mk, tangent_bundle_core, h,
-    basic_smooth_bundle_core.to_topological_fiber_bundle_core, equiv.sigma_equiv_prod_apply]
+    basic_smooth_bundle_core.to_topological_fiber_bundle_core, equiv.sigma_equiv_prod_to_fun]
     with mfld_simps,
->>>>>>> 0d9227f8
 end
 
 end charts
