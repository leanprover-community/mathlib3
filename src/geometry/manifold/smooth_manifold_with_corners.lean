/-
Copyright (c) 2019 Sébastien Gouëzel. All rights reserved.
Released under Apache 2.0 license as described in the file LICENSE.
Authors: Sébastien Gouëzel
-/
import analysis.calculus.cont_diff
import geometry.manifold.charted_space

/-!
# Smooth manifolds (possibly with boundary or corners)

A smooth manifold is a manifold modelled on a normed vector space, or a subset like a
half-space (to get manifolds with boundaries) for which the changes of coordinates are smooth maps.
We define a model with corners as a map `I : H → E` embedding nicely the topological space `H` in
the vector space `E` (or more precisely as a structure containing all the relevant properties).
Given such a model with corners `I` on `(E, H)`, we define the groupoid of local
homeomorphisms of `H` which are smooth when read in `E` (for any regularity `n : with_top ℕ`).
With this groupoid at hand and the general machinery of charted spaces, we thus get the notion
of `C^n` manifold with respect to any model with corners `I` on `(E, H)`. We also introduce a
specific type class for `C^∞` manifolds as these are the most commonly used.

## Main definitions

* `model_with_corners 𝕜 E H` :
  a structure containing informations on the way a space `H` embeds in a
  model vector space E over the field `𝕜`. This is all that is needed to
  define a smooth manifold with model space `H`, and model vector space `E`.
* `model_with_corners_self 𝕜 E` :
  trivial model with corners structure on the space `E` embedded in itself by the identity.
* `cont_diff_groupoid n I` :
  when `I` is a model with corners on `(𝕜, E, H)`, this is the groupoid of local homeos of `H`
  which are of class `C^n` over the normed field `𝕜`, when read in `E`.
* `smooth_manifold_with_corners I M` :
  a type class saying that the charted space `M`, modelled on the space `H`, has `C^∞` changes of
  coordinates with respect to the model with corners `I` on `(𝕜, E, H)`. This type class is just
  a shortcut for `has_groupoid M (cont_diff_groupoid ∞ I)`.
* `ext_chart_at I x`:
  in a smooth manifold with corners with the model `I` on `(E, H)`, the charts take values in `H`,
  but often we may want to use their `E`-valued version, obtained by composing the charts with `I`.
  Since the target is in general not open, we can not register them as local homeomorphisms, but
  we register them as local equivs. `ext_chart_at I x` is the canonical such local equiv around `x`.

As specific examples of models with corners, we define (in the file `real_instances.lean`)
* `model_with_corners_self ℝ (euclidean_space (fin n))` for the model space used to define
  `n`-dimensional real manifolds without boundary (with notation `𝓡 n` in the locale `manifold`)
* `model_with_corners ℝ (euclidean_space (fin n)) (euclidean_half_space n)` for the model space
  used to define `n`-dimensional real manifolds with boundary (with notation `𝓡∂ n` in the locale
  `manifold`)
* `model_with_corners ℝ (euclidean_space (fin n)) (euclidean_quadrant n)` for the model space used
  to define `n`-dimensional real manifolds with corners

With these definitions at hand, to invoke an `n`-dimensional real manifold without boundary,
one could use

  `variables {n : ℕ} {M : Type*} [topological_space M] [charted_space (euclidean_space (fin n)) M]
   [smooth_manifold_with_corners (𝓡 n) M]`.

However, this is not the recommended way: a theorem proved using this assumption would not apply
for instance to the tangent space of such a manifold, which is modelled on
`(euclidean_space (fin n)) × (euclidean_space (fin n))` and not on `euclidean_space (fin (2 * n))`!
In the same way, it would not apply to product manifolds, modelled on
`(euclidean_space (fin n)) × (euclidean_space (fin m))`.
The right invocation does not focus on one specific construction, but on all constructions sharing
the right properties, like

  `variables {E : Type*} [normed_add_comm_group E] [normed_space ℝ E] [finite_dimensional ℝ E]
  {I : model_with_corners ℝ E E} [I.boundaryless]
  {M : Type*} [topological_space M] [charted_space E M] [smooth_manifold_with_corners I M]`

Here, `I.boundaryless` is a typeclass property ensuring that there is no boundary (this is for
instance the case for `model_with_corners_self`, or products of these). Note that one could consider
as a natural assumption to only use the trivial model with corners `model_with_corners_self ℝ E`,
but again in product manifolds the natural model with corners will not be this one but the product
one (and they are not defeq as `(λp : E × F, (p.1, p.2))` is not defeq to the identity). So, it is
important to use the above incantation to maximize the applicability of theorems.

## Implementation notes

We want to talk about manifolds modelled on a vector space, but also on manifolds with
boundary, modelled on a half space (or even manifolds with corners). For the latter examples,
we still want to define smooth functions, tangent bundles, and so on. As smooth functions are
well defined on vector spaces or subsets of these, one could take for model space a subtype of a
vector space. With the drawback that the whole vector space itself (which is the most basic
example) is not directly a subtype of itself: the inclusion of `univ : set E` in `set E` would
show up in the definition, instead of `id`.

A good abstraction covering both cases it to have a vector
space `E` (with basic example the Euclidean space), a model space `H` (with basic example the upper
half space), and an embedding of `H` into `E` (which can be the identity for `H = E`, or
`subtype.val` for manifolds with corners). We say that the pair `(E, H)` with their embedding is a
model with corners, and we encompass all the relevant properties (in particular the fact that the
image of `H` in `E` should have unique differentials) in the definition of `model_with_corners`.

We concentrate on `C^∞` manifolds: all the definitions work equally well for `C^n` manifolds, but
later on it is a pain to carry all over the smoothness parameter, especially when one wants to deal
with `C^k` functions as there would be additional conditions `k ≤ n` everywhere. Since one deals
almost all the time with `C^∞` (or analytic) manifolds, this seems to be a reasonable choice that
one could revisit later if needed. `C^k` manifolds are still available, but they should be called
using `has_groupoid M (cont_diff_groupoid k I)` where `I` is the model with corners.

I have considered using the model with corners `I` as a typeclass argument, possibly `out_param`, to
get lighter notations later on, but it did not turn out right, as on `E × F` there are two natural
model with corners, the trivial (identity) one, and the product one, and they are not defeq and one
needs to indicate to Lean which one we want to use.
This means that when talking on objects on manifolds one will most often need to specify the model
with corners one is using. For instance, the tangent bundle will be `tangent_bundle I M` and the
derivative will be `mfderiv I I' f`, instead of the more natural notations `tangent_bundle 𝕜 M` and
`mfderiv 𝕜 f` (the field has to be explicit anyway, as some manifolds could be considered both as
real and complex manifolds).
-/

noncomputable theory

universes u v w u' v' w'

open set filter function
open_locale manifold filter topological_space

localized "notation `∞` := (⊤ : with_top ℕ)" in manifold

/-! ### Models with corners. -/

/-- A structure containing informations on the way a space `H` embeds in a
model vector space `E` over the field `𝕜`. This is all what is needed to
define a smooth manifold with model space `H`, and model vector space `E`.
-/
@[nolint has_nonempty_instance]
structure model_with_corners (𝕜 : Type*) [nontrivially_normed_field 𝕜]
  (E : Type*) [normed_add_comm_group E] [normed_space 𝕜 E] (H : Type*) [topological_space H]
  extends local_equiv H E :=
(source_eq          : source = univ)
(unique_diff'       : unique_diff_on 𝕜 to_local_equiv.target)
(continuous_to_fun  : continuous to_fun . tactic.interactive.continuity')
(continuous_inv_fun : continuous inv_fun . tactic.interactive.continuity')

attribute [simp, mfld_simps] model_with_corners.source_eq

/-- A vector space is a model with corners. -/
def model_with_corners_self (𝕜 : Type*) [nontrivially_normed_field 𝕜]
  (E : Type*) [normed_add_comm_group E] [normed_space 𝕜 E] : model_with_corners 𝕜 E E :=
{ to_local_equiv := local_equiv.refl E,
  source_eq    := rfl,
  unique_diff' := unique_diff_on_univ,
  continuous_to_fun  := continuous_id,
  continuous_inv_fun := continuous_id }

localized "notation `𝓘(` 𝕜 `, ` E `)` := model_with_corners_self 𝕜 E" in manifold

localized "notation `𝓘(` 𝕜 `)` := model_with_corners_self 𝕜 𝕜" in manifold

section
variables {𝕜 : Type*} [nontrivially_normed_field 𝕜]
  {E : Type*} [normed_add_comm_group E] [normed_space 𝕜 E] {H : Type*} [topological_space H]
  (I : model_with_corners 𝕜 E H)

namespace model_with_corners

instance : has_coe_to_fun (model_with_corners 𝕜 E H) (λ _, H → E) := ⟨λ e, e.to_fun⟩

/-- The inverse to a model with corners, only registered as a local equiv. -/
protected def symm : local_equiv E H := I.to_local_equiv.symm

/-- See Note [custom simps projection]. We need to specify this projection explicitly in this case,
  because it is a composition of multiple projections. -/
def simps.apply (𝕜 : Type*) [nontrivially_normed_field 𝕜]
  (E : Type*) [normed_add_comm_group E] [normed_space 𝕜 E] (H : Type*) [topological_space H]
  (I : model_with_corners 𝕜 E H) : H → E := I

/-- See Note [custom simps projection] -/
def simps.symm_apply (𝕜 : Type*) [nontrivially_normed_field 𝕜]
  (E : Type*) [normed_add_comm_group E] [normed_space 𝕜 E] (H : Type*) [topological_space H]
  (I : model_with_corners 𝕜 E H) : E → H := I.symm

initialize_simps_projections model_with_corners
  (to_local_equiv_to_fun → apply, to_local_equiv_inv_fun → symm_apply,
   to_local_equiv_source → source, to_local_equiv_target → target, -to_local_equiv)

/- Register a few lemmas to make sure that `simp` puts expressions in normal form -/
@[simp, mfld_simps] lemma to_local_equiv_coe : (I.to_local_equiv : H → E) = I :=
rfl

@[simp, mfld_simps] lemma mk_coe (e : local_equiv H E) (a b c d) :
  ((model_with_corners.mk e a b c d : model_with_corners 𝕜 E H) : H → E) = (e : H → E) := rfl

@[simp, mfld_simps] lemma to_local_equiv_coe_symm : (I.to_local_equiv.symm : E → H) = I.symm := rfl

@[simp, mfld_simps] lemma mk_symm (e : local_equiv H E) (a b c d) :
  (model_with_corners.mk e a b c d : model_with_corners 𝕜 E H).symm = e.symm :=
rfl

@[continuity] protected lemma continuous : continuous I := I.continuous_to_fun

protected lemma continuous_at {x} : continuous_at I x := I.continuous.continuous_at

protected lemma continuous_within_at {s x} : continuous_within_at I s x :=
I.continuous_at.continuous_within_at

@[continuity] lemma continuous_symm : continuous I.symm := I.continuous_inv_fun

lemma continuous_at_symm {x} : continuous_at I.symm x := I.continuous_symm.continuous_at

lemma continuous_within_at_symm {s x} : continuous_within_at I.symm s x :=
I.continuous_symm.continuous_within_at

lemma continuous_on_symm {s} : continuous_on I.symm s := I.continuous_symm.continuous_on

@[simp, mfld_simps] lemma target_eq : I.target = range (I : H → E) :=
by { rw [← image_univ, ← I.source_eq], exact (I.to_local_equiv.image_source_eq_target).symm }

protected lemma unique_diff : unique_diff_on 𝕜 (range I) := I.target_eq ▸ I.unique_diff'

@[simp, mfld_simps] protected lemma left_inv (x : H) : I.symm (I x) = x :=
by { refine I.left_inv' _, simp }

protected lemma left_inverse : left_inverse I.symm I := I.left_inv

lemma injective : injective I :=
I.left_inverse.injective

@[simp, mfld_simps] lemma symm_comp_self : I.symm ∘ I = id :=
I.left_inverse.comp_eq_id

protected lemma right_inv_on : right_inv_on I.symm I (range I) :=
I.left_inverse.right_inv_on_range

@[simp, mfld_simps] protected lemma right_inv {x : E} (hx : x ∈ range I) : I (I.symm x) = x :=
I.right_inv_on hx

protected lemma image_eq (s : set H) : I '' s = I.symm ⁻¹' s ∩ range I :=
begin
  refine (I.to_local_equiv.image_eq_target_inter_inv_preimage _).trans _,
  { rw I.source_eq, exact subset_univ _ },
  { rw [inter_comm, I.target_eq, I.to_local_equiv_coe_symm] }
end

protected lemma closed_embedding : closed_embedding I :=
I.left_inverse.closed_embedding I.continuous_symm I.continuous

lemma closed_range : is_closed (range I) :=
I.closed_embedding.closed_range

lemma map_nhds_eq (x : H) : map I (𝓝 x) = 𝓝[range I] (I x) :=
I.closed_embedding.to_embedding.map_nhds_eq x

lemma image_mem_nhds_within {x : H} {s : set H} (hs : s ∈ 𝓝 x) :
  I '' s ∈ 𝓝[range I] (I x) :=
I.map_nhds_eq x ▸ image_mem_map hs

lemma symm_map_nhds_within_range (x : H) :
  map I.symm (𝓝[range I] (I x)) = 𝓝 x :=
by rw [← I.map_nhds_eq, map_map, I.symm_comp_self, map_id]

lemma unique_diff_preimage {s : set H} (hs : is_open s) :
  unique_diff_on 𝕜 (I.symm ⁻¹' s ∩ range I) :=
by { rw inter_comm, exact I.unique_diff.inter (hs.preimage I.continuous_inv_fun) }

lemma unique_diff_preimage_source {β : Type*} [topological_space β]
  {e : local_homeomorph H β} : unique_diff_on 𝕜 (I.symm ⁻¹' (e.source) ∩ range I) :=
I.unique_diff_preimage e.open_source

lemma unique_diff_at_image {x : H} : unique_diff_within_at 𝕜 (range I) (I x) :=
I.unique_diff _ (mem_range_self _)

protected lemma locally_compact [locally_compact_space E] (I : model_with_corners 𝕜 E H) :
  locally_compact_space H :=
begin
  have : ∀ (x : H), (𝓝 x).has_basis (λ s, s ∈ 𝓝 (I x) ∧ is_compact s)
    (λ s, I.symm '' (s ∩ range ⇑I)),
  { intro x,
    rw ← I.symm_map_nhds_within_range,
    exact ((compact_basis_nhds (I x)).inf_principal _).map _ },
  refine locally_compact_space_of_has_basis this _,
  rintro x s ⟨-, hsc⟩,
  exact (hsc.inter_right I.closed_range).image I.continuous_symm
end

open topological_space

protected lemma second_countable_topology [second_countable_topology E]
  (I : model_with_corners 𝕜 E H) : second_countable_topology H :=
I.closed_embedding.to_embedding.second_countable_topology

end model_with_corners

section
variables (𝕜 E)

/-- In the trivial model with corners, the associated local equiv is the identity. -/
@[simp, mfld_simps] lemma model_with_corners_self_local_equiv :
  (𝓘(𝕜, E)).to_local_equiv = local_equiv.refl E := rfl

@[simp, mfld_simps] lemma model_with_corners_self_coe :
  (𝓘(𝕜, E) : E → E) = id := rfl

@[simp, mfld_simps] lemma model_with_corners_self_coe_symm :
  (𝓘(𝕜, E).symm : E → E) = id := rfl

end

end

section model_with_corners_prod

/-- Given two model_with_corners `I` on `(E, H)` and `I'` on `(E', H')`, we define the model with
corners `I.prod I'` on `(E × E', model_prod H H')`. This appears in particular for the manifold
structure on the tangent bundle to a manifold modelled on `(E, H)`: it will be modelled on
`(E × E, H × E)`. See note [Manifold type tags] for explanation about `model_prod H H'`
vs `H × H'`. -/
@[simps (lemmas_only)] def model_with_corners.prod
  {𝕜 : Type u} [nontrivially_normed_field 𝕜]
  {E : Type v} [normed_add_comm_group E] [normed_space 𝕜 E] {H : Type w} [topological_space H]
  (I : model_with_corners 𝕜 E H) {E' : Type v'} [normed_add_comm_group E'] [normed_space 𝕜 E']
  {H' : Type w'} [topological_space H'] (I' : model_with_corners 𝕜 E' H') :
  model_with_corners 𝕜 (E × E') (model_prod H H') :=
{ to_fun := λ x, (I x.1, I' x.2),
  inv_fun := λ x, (I.symm x.1, I'.symm x.2),
  source := {x | x.1 ∈ I.source ∧ x.2 ∈ I'.source},
  source_eq    := by simp only [set_of_true] with mfld_simps,
  unique_diff' := I.unique_diff'.prod I'.unique_diff',
  continuous_to_fun := I.continuous_to_fun.prod_map I'.continuous_to_fun,
  continuous_inv_fun := I.continuous_inv_fun.prod_map I'.continuous_inv_fun,
  .. I.to_local_equiv.prod I'.to_local_equiv }

/-- Given a finite family of `model_with_corners` `I i` on `(E i, H i)`, we define the model with
corners `pi I` on `(Π i, E i, model_pi H)`. See note [Manifold type tags] for explanation about
`model_pi H`. -/
def model_with_corners.pi
  {𝕜 : Type u} [nontrivially_normed_field 𝕜] {ι : Type v} [fintype ι]
  {E : ι → Type w} [Π i, normed_add_comm_group (E i)] [Π i, normed_space 𝕜 (E i)]
  {H : ι → Type u'} [Π i, topological_space (H i)] (I : Π i, model_with_corners 𝕜 (E i) (H i)) :
  model_with_corners 𝕜 (Π i, E i) (model_pi H) :=
{ to_local_equiv := local_equiv.pi (λ i, (I i).to_local_equiv),
  source_eq := by simp only [set.pi_univ] with mfld_simps,
  unique_diff' := unique_diff_on.pi ι E _ _ (λ i _, (I i).unique_diff'),
  continuous_to_fun := continuous_pi $ λ i, (I i).continuous.comp (continuous_apply i),
  continuous_inv_fun := continuous_pi $ λ i, (I i).continuous_symm.comp (continuous_apply i) }

/-- Special case of product model with corners, which is trivial on the second factor. This shows up
as the model to tangent bundles. -/
@[reducible] def model_with_corners.tangent
  {𝕜 : Type u} [nontrivially_normed_field 𝕜]
  {E : Type v} [normed_add_comm_group E] [normed_space 𝕜 E] {H : Type w} [topological_space H]
  (I : model_with_corners 𝕜 E H) : model_with_corners 𝕜 (E × E) (model_prod H E) :=
I.prod (𝓘(𝕜, E))

variables {𝕜 : Type*} [nontrivially_normed_field 𝕜] {E : Type*} [normed_add_comm_group E]
  [normed_space 𝕜 E] {E' : Type*} [normed_add_comm_group E'] [normed_space 𝕜 E'] {F : Type*}
   [normed_add_comm_group F] [normed_space 𝕜 F] {F' : Type*} [normed_add_comm_group F']
   [normed_space 𝕜 F']
{H : Type*} [topological_space H] {H' : Type*} [topological_space H']
{G : Type*} [topological_space G] {G' : Type*} [topological_space G']
{I : model_with_corners 𝕜 E H} {J : model_with_corners 𝕜 F G}

@[simp, mfld_simps] lemma model_with_corners_prod_to_local_equiv :
  (I.prod J).to_local_equiv = I.to_local_equiv.prod (J.to_local_equiv) :=
rfl

@[simp, mfld_simps] lemma model_with_corners_prod_coe
  (I : model_with_corners 𝕜 E H) (I' : model_with_corners 𝕜 E' H') :
  (I.prod I' : _ × _ → _ × _) = prod.map I I' := rfl

@[simp, mfld_simps] lemma model_with_corners_prod_coe_symm
  (I : model_with_corners 𝕜 E H) (I' : model_with_corners 𝕜 E' H') :
  ((I.prod I').symm : _ × _ → _ × _) = prod.map I.symm I'.symm := rfl

end model_with_corners_prod

section boundaryless

/-- Property ensuring that the model with corners `I` defines manifolds without boundary. -/
class model_with_corners.boundaryless {𝕜 : Type*} [nontrivially_normed_field 𝕜]
  {E : Type*} [normed_add_comm_group E] [normed_space 𝕜 E] {H : Type*} [topological_space H]
  (I : model_with_corners 𝕜 E H) : Prop :=
(range_eq_univ : range I = univ)

/-- The trivial model with corners has no boundary -/
instance model_with_corners_self_boundaryless (𝕜 : Type*) [nontrivially_normed_field 𝕜]
  (E : Type*) [normed_add_comm_group E] [normed_space 𝕜 E] :
  (model_with_corners_self 𝕜 E).boundaryless :=
⟨by simp⟩

/-- If two model with corners are boundaryless, their product also is -/
instance model_with_corners.range_eq_univ_prod {𝕜 : Type u} [nontrivially_normed_field 𝕜]
  {E : Type v} [normed_add_comm_group E] [normed_space 𝕜 E] {H : Type w} [topological_space H]
  (I : model_with_corners 𝕜 E H) [I.boundaryless] {E' : Type v'} [normed_add_comm_group E']
  [normed_space 𝕜 E'] {H' : Type w'} [topological_space H']
  (I' : model_with_corners 𝕜 E' H') [I'.boundaryless] :
  (I.prod I').boundaryless :=
begin
  split,
  dsimp [model_with_corners.prod, model_prod],
  rw [← prod_range_range_eq, model_with_corners.boundaryless.range_eq_univ,
      model_with_corners.boundaryless.range_eq_univ, univ_prod_univ]
end

end boundaryless

section cont_diff_groupoid
/-! ### Smooth functions on models with corners -/

variables {m n : with_top ℕ} {𝕜 : Type*} [nontrivially_normed_field 𝕜]
{E : Type*} [normed_add_comm_group E] [normed_space 𝕜 E]
{H : Type*} [topological_space H]
(I : model_with_corners 𝕜 E H)
{M : Type*} [topological_space M]

variable (n)
/-- Given a model with corners `(E, H)`, we define the groupoid of `C^n` transformations of `H` as
the maps that are `C^n` when read in `E` through `I`. -/
def cont_diff_groupoid : structure_groupoid H :=
pregroupoid.groupoid
{ property := λf s, cont_diff_on 𝕜 n (I ∘ f ∘ I.symm) (I.symm ⁻¹' s ∩ range I),
  comp     := λf g u v hf hg hu hv huv, begin
    have : I ∘ (g ∘ f) ∘ I.symm = (I ∘ g ∘ I.symm) ∘ (I ∘ f ∘ I.symm),
      by { ext x, simp },
    rw this,
    apply cont_diff_on.comp hg _,
    { rintros x ⟨hx1, hx2⟩,
      simp only with mfld_simps at ⊢ hx1,
      exact hx1.2 },
    { refine hf.mono _,
      rintros x ⟨hx1, hx2⟩,
      exact ⟨hx1.1, hx2⟩ }
  end,
  id_mem   := begin
    apply cont_diff_on.congr (cont_diff_id.cont_diff_on),
    rintros x ⟨hx1, hx2⟩,
    rcases mem_range.1 hx2 with ⟨y, hy⟩,
    rw ← hy,
    simp only with mfld_simps,
  end,
  locality := λf u hu H, begin
    apply cont_diff_on_of_locally_cont_diff_on,
    rintros y ⟨hy1, hy2⟩,
    rcases mem_range.1 hy2 with ⟨x, hx⟩,
    rw ← hx at ⊢ hy1,
    simp only with mfld_simps at ⊢ hy1,
    rcases H x hy1 with ⟨v, v_open, xv, hv⟩,
    have : ((I.symm ⁻¹' (u ∩ v)) ∩ (range I))
        = ((I.symm ⁻¹' u) ∩ (range I) ∩ I.symm ⁻¹' v),
    { rw [preimage_inter, inter_assoc, inter_assoc],
      congr' 1,
      rw inter_comm },
    rw this at hv,
    exact ⟨I.symm ⁻¹' v, v_open.preimage I.continuous_symm, by simpa, hv⟩
  end,
  congr    := λf g u hu fg hf, begin
    apply hf.congr,
    rintros y ⟨hy1, hy2⟩,
    rcases mem_range.1 hy2 with ⟨x, hx⟩,
    rw ← hx at ⊢ hy1,
    simp only with mfld_simps at ⊢ hy1,
    rw fg _ hy1
  end }

variable {n}
/-- Inclusion of the groupoid of `C^n` local diffeos in the groupoid of `C^m` local diffeos when
`m ≤ n` -/
lemma cont_diff_groupoid_le (h : m ≤ n) :
  cont_diff_groupoid n I ≤ cont_diff_groupoid m I :=
begin
  rw [cont_diff_groupoid, cont_diff_groupoid],
  apply groupoid_of_pregroupoid_le,
  assume f s hfs,
  exact cont_diff_on.of_le hfs h
end

/-- The groupoid of `0`-times continuously differentiable maps is just the groupoid of all
local homeomorphisms -/
lemma cont_diff_groupoid_zero_eq :
  cont_diff_groupoid 0 I = continuous_groupoid H :=
begin
  apply le_antisymm le_top,
  assume u hu,
  -- we have to check that every local homeomorphism belongs to `cont_diff_groupoid 0 I`,
  -- by unfolding its definition
  change u ∈ cont_diff_groupoid 0 I,
  rw [cont_diff_groupoid, mem_groupoid_of_pregroupoid],
  simp only [cont_diff_on_zero],
  split,
  { refine I.continuous.comp_continuous_on (u.continuous_on.comp I.continuous_on_symm _),
    exact (maps_to_preimage _ _).mono_left (inter_subset_left _ _) },
  { refine I.continuous.comp_continuous_on (u.symm.continuous_on.comp I.continuous_on_symm _),
    exact (maps_to_preimage _ _).mono_left (inter_subset_left _ _) },
end

variable (n)
/-- An identity local homeomorphism belongs to the `C^n` groupoid. -/
lemma of_set_mem_cont_diff_groupoid {s : set H} (hs : is_open s) :
  local_homeomorph.of_set s hs ∈ cont_diff_groupoid n I :=
begin
  rw [cont_diff_groupoid, mem_groupoid_of_pregroupoid],
  suffices h : cont_diff_on 𝕜 n (I ∘ I.symm) (I.symm ⁻¹' s ∩ range I),
    by simp [h],
  have : cont_diff_on 𝕜 n id (univ : set E) :=
    cont_diff_id.cont_diff_on,
  exact this.congr_mono (λ x hx, by simp [hx.2]) (subset_univ _)
end

/-- The composition of a local homeomorphism from `H` to `M` and its inverse belongs to
the `C^n` groupoid. -/
lemma symm_trans_mem_cont_diff_groupoid (e : local_homeomorph M H) :
  e.symm.trans e ∈ cont_diff_groupoid n I :=
begin
  have : e.symm.trans e ≈ local_homeomorph.of_set e.target e.open_target :=
    local_homeomorph.trans_symm_self _,
  exact structure_groupoid.eq_on_source _
    (of_set_mem_cont_diff_groupoid n I e.open_target) this
end

variables {E' H' : Type*} [normed_add_comm_group E'] [normed_space 𝕜 E'] [topological_space H']

/-- The product of two smooth local homeomorphisms is smooth. -/
lemma cont_diff_groupoid_prod
  {I : model_with_corners 𝕜 E H} {I' : model_with_corners 𝕜 E' H'}
  {e : local_homeomorph H H} {e' : local_homeomorph H' H'}
  (he : e ∈ cont_diff_groupoid ⊤ I) (he' : e' ∈ cont_diff_groupoid ⊤ I') :
  e.prod e' ∈ cont_diff_groupoid ⊤ (I.prod I') :=
begin
  cases he with he he_symm,
  cases he' with he' he'_symm,
  simp only at he he_symm he' he'_symm,
  split;
  simp only [local_equiv.prod_source, local_homeomorph.prod_to_local_equiv],
  { have h3 := cont_diff_on.prod_map he he',
    rw [← I.image_eq, ← I'.image_eq, set.prod_image_image_eq] at h3,
    rw ← (I.prod I').image_eq,
    exact h3, },
  { have h3 := cont_diff_on.prod_map he_symm he'_symm,
    rw [← I.image_eq, ← I'.image_eq, set.prod_image_image_eq] at h3,
    rw ← (I.prod I').image_eq,
    exact h3, }
end

/-- The `C^n` groupoid is closed under restriction. -/
instance : closed_under_restriction (cont_diff_groupoid n I) :=
(closed_under_restriction_iff_id_le _).mpr
begin
  apply structure_groupoid.le_iff.mpr,
  rintros e ⟨s, hs, hes⟩,
  apply (cont_diff_groupoid n I).eq_on_source' _ _ _ hes,
  exact of_set_mem_cont_diff_groupoid n I hs,
end

end cont_diff_groupoid

section smooth_manifold_with_corners

/-! ### Smooth manifolds with corners -/

/-- Typeclass defining smooth manifolds with corners with respect to a model with corners, over a
field `𝕜` and with infinite smoothness to simplify typeclass search and statements later on. -/
@[ancestor has_groupoid]
class smooth_manifold_with_corners {𝕜 : Type*} [nontrivially_normed_field 𝕜]
  {E : Type*} [normed_add_comm_group E] [normed_space 𝕜 E]
  {H : Type*} [topological_space H] (I : model_with_corners 𝕜 E H)
  (M : Type*) [topological_space M] [charted_space H M] extends
  has_groupoid M (cont_diff_groupoid ∞ I) : Prop

lemma smooth_manifold_with_corners.mk' {𝕜 : Type*} [nontrivially_normed_field 𝕜]
  {E : Type*} [normed_add_comm_group E] [normed_space 𝕜 E]
  {H : Type*} [topological_space H] (I : model_with_corners 𝕜 E H)
  (M : Type*) [topological_space M] [charted_space H M]
  [gr : has_groupoid M (cont_diff_groupoid ∞ I)] :
  smooth_manifold_with_corners I M := { ..gr }

lemma smooth_manifold_with_corners_of_cont_diff_on
  {𝕜 : Type*} [nontrivially_normed_field 𝕜]
  {E : Type*} [normed_add_comm_group E] [normed_space 𝕜 E]
  {H : Type*} [topological_space H] (I : model_with_corners 𝕜 E H)
  (M : Type*) [topological_space M] [charted_space H M]
  (h : ∀ (e e' : local_homeomorph M H), e ∈ atlas H M → e' ∈ atlas H M →
    cont_diff_on 𝕜 ⊤ (I ∘ (e.symm ≫ₕ e') ∘ I.symm)
      (I.symm ⁻¹' (e.symm ≫ₕ e').source ∩ range I)) :
  smooth_manifold_with_corners I M :=
{ compatible :=
  begin
    haveI : has_groupoid M (cont_diff_groupoid ∞ I) := has_groupoid_of_pregroupoid _ h,
    apply structure_groupoid.compatible,
  end }

/-- For any model with corners, the model space is a smooth manifold -/
instance model_space_smooth {𝕜 : Type*} [nontrivially_normed_field 𝕜]
  {E : Type*} [normed_add_comm_group E] [normed_space 𝕜 E] {H : Type*} [topological_space H]
  {I : model_with_corners 𝕜 E H} :
  smooth_manifold_with_corners I H := { .. has_groupoid_model_space _ _ }

end smooth_manifold_with_corners

namespace smooth_manifold_with_corners
/- We restate in the namespace `smooth_manifolds_with_corners` some lemmas that hold for general
charted space with a structure groupoid, avoiding the need to specify the groupoid
`cont_diff_groupoid ∞ I` explicitly. -/

variables {𝕜 : Type*} [nontrivially_normed_field 𝕜]
  {E : Type*} [normed_add_comm_group E] [normed_space 𝕜 E]
  {H : Type*} [topological_space H] (I : model_with_corners 𝕜 E H)
  (M : Type*) [topological_space M] [charted_space H M]

/-- The maximal atlas of `M` for the smooth manifold with corners structure corresponding to the
model with corners `I`. -/
def maximal_atlas := (cont_diff_groupoid ∞ I).maximal_atlas M

variable {M}

lemma subset_maximal_atlas [smooth_manifold_with_corners I M] :
  atlas H M ⊆ maximal_atlas I M :=
structure_groupoid.subset_maximal_atlas _

lemma chart_mem_maximal_atlas [smooth_manifold_with_corners I M] (x : M) :
  chart_at H x ∈ maximal_atlas I M :=
structure_groupoid.chart_mem_maximal_atlas _ x

variable {I}

lemma compatible_of_mem_maximal_atlas
  {e e' : local_homeomorph M H} (he : e ∈ maximal_atlas I M) (he' : e' ∈ maximal_atlas I M) :
  e.symm.trans e' ∈ cont_diff_groupoid ∞ I :=
structure_groupoid.compatible_of_mem_maximal_atlas he he'

/-- The product of two smooth manifolds with corners is naturally a smooth manifold with corners. -/
instance prod {𝕜 : Type*} [nontrivially_normed_field 𝕜]
  {E : Type*} [normed_add_comm_group E] [normed_space 𝕜 E]
  {E' : Type*} [normed_add_comm_group E'] [normed_space 𝕜 E']
  {H : Type*} [topological_space H] {I : model_with_corners 𝕜 E H}
  {H' : Type*} [topological_space H'] {I' : model_with_corners 𝕜 E' H'}
  (M : Type*) [topological_space M] [charted_space H M] [smooth_manifold_with_corners I M]
  (M' : Type*) [topological_space M'] [charted_space H' M'] [smooth_manifold_with_corners I' M'] :
  smooth_manifold_with_corners (I.prod I') (M×M') :=
{ compatible :=
  begin
    rintros f g ⟨f1, f2, hf1, hf2, rfl⟩ ⟨g1, g2, hg1, hg2, rfl⟩,
    rw [local_homeomorph.prod_symm, local_homeomorph.prod_trans],
    have h1 := has_groupoid.compatible (cont_diff_groupoid ⊤ I) hf1 hg1,
    have h2 := has_groupoid.compatible (cont_diff_groupoid ⊤ I') hf2 hg2,
    exact cont_diff_groupoid_prod h1 h2,
  end }

end smooth_manifold_with_corners

lemma local_homeomorph.singleton_smooth_manifold_with_corners
  {𝕜 : Type*} [nontrivially_normed_field 𝕜]
  {E : Type*} [normed_add_comm_group E] [normed_space 𝕜 E]
  {H : Type*} [topological_space H] (I : model_with_corners 𝕜 E H)
  {M : Type*} [topological_space M]
  (e : local_homeomorph M H) (h : e.source = set.univ) :
  @smooth_manifold_with_corners 𝕜 _ E _ _ H _ I M _ (e.singleton_charted_space h) :=
@smooth_manifold_with_corners.mk' _ _ _ _ _ _ _ _ _ _ (id _) $
e.singleton_has_groupoid h (cont_diff_groupoid ∞ I)

lemma open_embedding.singleton_smooth_manifold_with_corners
  {𝕜 : Type*} [nontrivially_normed_field 𝕜]
  {E : Type*} [normed_add_comm_group E] [normed_space 𝕜 E]
  {H : Type*} [topological_space H] (I : model_with_corners 𝕜 E H)
  {M : Type*} [topological_space M]
  [nonempty M] {f : M → H} (h : open_embedding f) :
  @smooth_manifold_with_corners 𝕜 _ E _ _ H _ I M _ h.singleton_charted_space :=
(h.to_local_homeomorph f).singleton_smooth_manifold_with_corners I (by simp)

namespace topological_space.opens

open topological_space

variables  {𝕜 : Type*} [nontrivially_normed_field 𝕜]
  {E : Type*} [normed_add_comm_group E] [normed_space 𝕜 E]
  {H : Type*} [topological_space H] (I : model_with_corners 𝕜 E H)
  {M : Type*} [topological_space M] [charted_space H M] [smooth_manifold_with_corners I M]
  (s : opens M)

instance : smooth_manifold_with_corners I s := { ..s.has_groupoid (cont_diff_groupoid ∞ I) }

end topological_space.opens

section extended_charts
open_locale topological_space

variables {𝕜 : Type*} [nontrivially_normed_field 𝕜]
  {E : Type*} [normed_add_comm_group E] [normed_space 𝕜 E]
  {H : Type*} [topological_space H] (I : model_with_corners 𝕜 E H)
  {M : Type*} [topological_space M] [charted_space H M]
  (x : M) {s t : set M}

/-!
### Extended charts

In a smooth manifold with corners, the model space is the space `H`. However, we will also
need to use extended charts taking values in the model vector space `E`. These extended charts are
not `local_homeomorph` as the target is not open in `E` in general, but we can still register them
as `local_equiv`.
-/

/-- The preferred extended chart on a manifold with corners around a point `x`, from a neighborhood
of `x` to the model vector space. -/
@[simp, mfld_simps] def ext_chart_at (x : M) : local_equiv M E :=
(chart_at H x).to_local_equiv.trans I.to_local_equiv

lemma ext_chart_at_coe : ⇑(ext_chart_at I x) = I ∘ chart_at H x := rfl

lemma ext_chart_at_coe_symm :
  ⇑(ext_chart_at I x).symm = (chart_at H x).symm ∘ I.symm := rfl

lemma ext_chart_at_source : (ext_chart_at I x).source = (chart_at H x).source :=
by rw [ext_chart_at, local_equiv.trans_source, I.source_eq, preimage_univ, inter_univ]

lemma ext_chart_at_open_source : is_open (ext_chart_at I x).source :=
by { rw ext_chart_at_source, exact (chart_at H x).open_source }

lemma mem_ext_chart_source : x ∈ (ext_chart_at I x).source :=
by simp only [ext_chart_at_source, mem_chart_source]

lemma ext_chart_at_target (x : M) : (ext_chart_at I x).target =
  I.symm ⁻¹' (chart_at H x).target ∩ range I :=
by simp_rw [ext_chart_at, local_equiv.trans_target, I.target_eq, I.to_local_equiv_coe_symm,
  inter_comm]

lemma ext_chart_at_to_inv :
  (ext_chart_at I x).symm ((ext_chart_at I x) x) = x :=
(ext_chart_at I x).left_inv (mem_ext_chart_source I x)

lemma ext_chart_at_source_mem_nhds' {x' : M} (h : x' ∈ (ext_chart_at I x).source) :
  (ext_chart_at I x).source ∈ 𝓝 x' :=
is_open.mem_nhds (ext_chart_at_open_source I x) h

lemma ext_chart_at_source_mem_nhds : (ext_chart_at I x).source ∈ 𝓝 x :=
ext_chart_at_source_mem_nhds' I x (mem_ext_chart_source I x)

lemma ext_chart_at_source_mem_nhds_within' {x' : M} (h : x' ∈ (ext_chart_at I x).source) :
  (ext_chart_at I x).source ∈ 𝓝[s] x' :=
mem_nhds_within_of_mem_nhds (ext_chart_at_source_mem_nhds' I x h)

lemma ext_chart_at_source_mem_nhds_within :
  (ext_chart_at I x).source ∈ 𝓝[s] x :=
mem_nhds_within_of_mem_nhds (ext_chart_at_source_mem_nhds I x)

lemma ext_chart_at_continuous_on :
  continuous_on (ext_chart_at I x) (ext_chart_at I x).source :=
begin
  refine I.continuous.comp_continuous_on _,
  rw ext_chart_at_source,
  exact (chart_at H x).continuous_on
end

lemma ext_chart_at_continuous_at' {x' : M} (h : x' ∈ (ext_chart_at I x).source) :
  continuous_at (ext_chart_at I x) x' :=
(ext_chart_at_continuous_on I x).continuous_at $ ext_chart_at_source_mem_nhds' I x h

lemma ext_chart_at_continuous_at : continuous_at (ext_chart_at I x) x :=
ext_chart_at_continuous_at' _ _ (mem_ext_chart_source I x)

lemma ext_chart_at_continuous_on_symm :
  continuous_on (ext_chart_at I x).symm (ext_chart_at I x).target :=
(chart_at H x).continuous_on_symm.comp I.continuous_on_symm $
  (maps_to_preimage _ _).mono_left (inter_subset_right _ _)

lemma ext_chart_at_map_nhds' {x y : M} (hy : y ∈ (ext_chart_at I x).source) :
  map (ext_chart_at I x) (𝓝 y) = 𝓝[range I] (ext_chart_at I x y) :=
begin
  rw [ext_chart_at_coe, (∘), ← I.map_nhds_eq, ← (chart_at H x).map_nhds_eq, map_map],
  rwa ext_chart_at_source at hy
end

lemma ext_chart_at_map_nhds :
  map (ext_chart_at I x) (𝓝 x) = 𝓝[range I] (ext_chart_at I x x) :=
ext_chart_at_map_nhds' I $ mem_ext_chart_source I x

lemma ext_chart_at_target_mem_nhds_within' {y : M} (hy : y ∈ (ext_chart_at I x).source) :
  (ext_chart_at I x).target ∈ 𝓝[range I] (ext_chart_at I x y) :=
begin
  rw [← local_equiv.image_source_eq_target, ← ext_chart_at_map_nhds' I hy],
  exact image_mem_map (ext_chart_at_source_mem_nhds' _ _ hy)
end

lemma ext_chart_at_target_mem_nhds_within :
  (ext_chart_at I x).target ∈ 𝓝[range I] (ext_chart_at I x x) :=
ext_chart_at_target_mem_nhds_within' I x (mem_ext_chart_source I x)

lemma ext_chart_at_target_subset_range : (ext_chart_at I x).target ⊆ range I :=
by simp only with mfld_simps

lemma nhds_within_ext_chart_target_eq' {y : M} (hy : y ∈ (ext_chart_at I x).source) :
  𝓝[(ext_chart_at I x).target] (ext_chart_at I x y) =
  𝓝[range I] (ext_chart_at I x y) :=
(nhds_within_mono _ (ext_chart_at_target_subset_range _ _)).antisymm $
  nhds_within_le_of_mem (ext_chart_at_target_mem_nhds_within' _ _ hy)

lemma nhds_within_ext_chart_target_eq :
  𝓝[(ext_chart_at I x).target] ((ext_chart_at I x) x) =
  𝓝[range I] ((ext_chart_at I x) x) :=
nhds_within_ext_chart_target_eq' I x (mem_ext_chart_source I x)

lemma ext_chart_continuous_at_symm'' {y : E} (h : y ∈ (ext_chart_at I x).target) :
  continuous_at (ext_chart_at I x).symm y :=
continuous_at.comp ((chart_at H x).continuous_at_symm h.2) (I.continuous_symm.continuous_at)

lemma ext_chart_continuous_at_symm' {x' : M} (h : x' ∈ (ext_chart_at I x).source) :
  continuous_at (ext_chart_at I x).symm (ext_chart_at I x x') :=
ext_chart_continuous_at_symm'' I _ $ (ext_chart_at I x).map_source h

lemma ext_chart_continuous_at_symm :
  continuous_at (ext_chart_at I x).symm ((ext_chart_at I x) x) :=
ext_chart_continuous_at_symm' I x (mem_ext_chart_source I x)

lemma ext_chart_continuous_on_symm :
  continuous_on (ext_chart_at I x).symm (ext_chart_at I x).target :=
λ y hy, (ext_chart_continuous_at_symm'' _ _ hy).continuous_within_at

lemma ext_chart_preimage_open_of_open' {s : set E} (hs : is_open s) :
  is_open ((ext_chart_at I x).source ∩ ext_chart_at I x ⁻¹' s) :=
(ext_chart_at_continuous_on I x).preimage_open_of_open (ext_chart_at_open_source _ _) hs

lemma ext_chart_preimage_open_of_open {s : set E} (hs : is_open s) :
  is_open ((chart_at H x).source ∩ ext_chart_at I x ⁻¹' s) :=
by { rw ← ext_chart_at_source I, exact ext_chart_preimage_open_of_open' I x hs }

lemma ext_chart_at_map_nhds_within_eq_image' {y : M} (hy : y ∈ (ext_chart_at I x).source) :
  map (ext_chart_at I x) (𝓝[s] y) =
    𝓝[ext_chart_at I x '' ((ext_chart_at I x).source ∩ s)] (ext_chart_at I x y) :=
by set e := ext_chart_at I x;
calc map e (𝓝[s] y) = map e (𝓝[e.source ∩ s] y) :
  congr_arg (map e) (nhds_within_inter_of_mem (ext_chart_at_source_mem_nhds_within' I x hy)).symm
... = 𝓝[e '' (e.source ∩ s)] (e y) :
  ((ext_chart_at I x).left_inv_on.mono $ inter_subset_left _ _).map_nhds_within_eq
    ((ext_chart_at I x).left_inv hy)
    (ext_chart_continuous_at_symm' I x hy).continuous_within_at
    (ext_chart_at_continuous_at' I x hy).continuous_within_at

lemma ext_chart_at_map_nhds_within_eq_image :
  map (ext_chart_at I x) (𝓝[s] x) =
    𝓝[ext_chart_at I x '' ((ext_chart_at I x).source ∩ s)] (ext_chart_at I x x) :=
ext_chart_at_map_nhds_within_eq_image' I x (mem_ext_chart_source I x)

lemma ext_chart_at_map_nhds_within' {y : M} (hy : y ∈ (ext_chart_at I x).source) :
  map (ext_chart_at I x) (𝓝[s] y) =
    𝓝[(ext_chart_at I x).symm ⁻¹' s ∩ range I] (ext_chart_at I x y) :=
by rw [ext_chart_at_map_nhds_within_eq_image' I x hy, nhds_within_inter,
  ← nhds_within_ext_chart_target_eq' _ _ hy, ← nhds_within_inter,
  (ext_chart_at I x).image_source_inter_eq', inter_comm]

lemma ext_chart_at_map_nhds_within :
  map (ext_chart_at I x) (𝓝[s] x) =
    𝓝[(ext_chart_at I x).symm ⁻¹' s ∩ range I] (ext_chart_at I x x) :=
ext_chart_at_map_nhds_within' I x (mem_ext_chart_source I x)

lemma ext_chart_at_symm_map_nhds_within' {y : M} (hy : y ∈ (ext_chart_at I x).source) :
  map (ext_chart_at I x).symm
    (𝓝[(ext_chart_at I x).symm ⁻¹' s ∩ range I] (ext_chart_at I x y)) = 𝓝[s] y :=
begin
  rw [← ext_chart_at_map_nhds_within' I x hy, map_map, map_congr, map_id],
  exact (ext_chart_at I x).left_inv_on.eq_on.eventually_eq_of_mem
    (ext_chart_at_source_mem_nhds_within' _ _ hy)
end

lemma ext_chart_at_symm_map_nhds_within_range' {y : M} (hy : y ∈ (ext_chart_at I x).source) :
  map (ext_chart_at I x).symm (𝓝[range I] (ext_chart_at I x y)) = 𝓝 y :=
by rw [← nhds_within_univ, ← ext_chart_at_symm_map_nhds_within' I x hy, preimage_univ, univ_inter]

lemma ext_chart_at_symm_map_nhds_within :
  map (ext_chart_at I x).symm
    (𝓝[(ext_chart_at I x).symm ⁻¹' s ∩ range I] (ext_chart_at I x x)) = 𝓝[s] x :=
ext_chart_at_symm_map_nhds_within' I x (mem_ext_chart_source I x)

lemma ext_chart_at_symm_map_nhds_within_range :
  map (ext_chart_at I x).symm (𝓝[range I] (ext_chart_at I x x)) = 𝓝 x :=
ext_chart_at_symm_map_nhds_within_range' I x (mem_ext_chart_source I x)

/-- Technical lemma ensuring that the preimage under an extended chart of a neighborhood of a point
in the source is a neighborhood of the preimage, within a set. -/
lemma ext_chart_preimage_mem_nhds_within' {x' : M} (h : x' ∈ (ext_chart_at I x).source)
  (ht : t ∈ 𝓝[s] x') :
  (ext_chart_at I x).symm ⁻¹' t ∈
    𝓝[(ext_chart_at I x).symm ⁻¹' s ∩ range I] ((ext_chart_at I x) x') :=
by rwa [← ext_chart_at_symm_map_nhds_within' I x h, mem_map] at ht

/-- Technical lemma ensuring that the preimage under an extended chart of a neighborhood of the
base point is a neighborhood of the preimage, within a set. -/
lemma ext_chart_preimage_mem_nhds_within (ht : t ∈ 𝓝[s] x) :
  (ext_chart_at I x).symm ⁻¹' t ∈
    𝓝[(ext_chart_at I x).symm ⁻¹' s ∩ range I] ((ext_chart_at I x) x) :=
ext_chart_preimage_mem_nhds_within' I x (mem_ext_chart_source I x) ht

lemma ext_chart_preimage_mem_nhds' {x' : M} (h : x' ∈ (ext_chart_at I x).source) (ht : t ∈ 𝓝 x') :
  (ext_chart_at I x).symm ⁻¹' t ∈ 𝓝 (ext_chart_at I x x') :=
begin
  apply (ext_chart_continuous_at_symm' I x h).preimage_mem_nhds,
  rwa (ext_chart_at I x).left_inv h
end

/-- Technical lemma ensuring that the preimage under an extended chart of a neighborhood of a point
is a neighborhood of the preimage. -/
lemma ext_chart_preimage_mem_nhds (ht : t ∈ 𝓝 x) :
  (ext_chart_at I x).symm ⁻¹' t ∈ 𝓝 ((ext_chart_at I x) x) :=
begin
  apply (ext_chart_continuous_at_symm I x).preimage_mem_nhds,
  rwa (ext_chart_at I x).left_inv (mem_ext_chart_source _ _)
end

/-- Technical lemma to rewrite suitably the preimage of an intersection under an extended chart, to
bring it into a convenient form to apply derivative lemmas. -/
lemma ext_chart_preimage_inter_eq :
  ((ext_chart_at I x).symm ⁻¹' (s ∩ t) ∩ range I)
  = ((ext_chart_at I x).symm ⁻¹' s ∩ range I) ∩ ((ext_chart_at I x).symm ⁻¹' t) :=
by mfld_set_tac

/-! We use the name `ext_coord_change` for `(ext_chart_at I x').symm ≫ ext_chart_at I x`. -/

lemma ext_coord_change_source (x x' : M) :
  ((ext_chart_at I x').symm ≫ ext_chart_at I x).source =
  I '' ((chart_at H x').symm ≫ₕ (chart_at H x)).source :=
by { simp_rw [local_equiv.trans_source, I.image_eq, ext_chart_at_source, local_equiv.symm_source,
      ext_chart_at_target, inter_right_comm _ (range I)], refl }

lemma cont_diff_on_ext_coord_change [smooth_manifold_with_corners I M] (x x' : M) :
  cont_diff_on 𝕜 ⊤ (ext_chart_at I x ∘ (ext_chart_at I x').symm)
  ((ext_chart_at I x').symm ≫ ext_chart_at I x).source :=
by { rw [ext_coord_change_source, I.image_eq], exact (has_groupoid.compatible
  (cont_diff_groupoid ⊤ I) (chart_mem_atlas H x') (chart_mem_atlas H x)).1 }

lemma cont_diff_within_at_ext_coord_change [smooth_manifold_with_corners I M] (x x' : M) {y : E}
  (hy : y ∈ ((ext_chart_at I x').symm ≫ ext_chart_at I x).source) :
  cont_diff_within_at 𝕜 ⊤ (ext_chart_at I x ∘ (ext_chart_at I x').symm) (range I) y :=
begin
  apply (cont_diff_on_ext_coord_change I x x' y hy).mono_of_mem,
  rw [ext_coord_change_source] at hy ⊢,
  obtain ⟨z, hz, rfl⟩ := hy,
  exact I.image_mem_nhds_within ((local_homeomorph.open_source _).mem_nhds hz)
end

variable (𝕜)

lemma ext_chart_self_eq {x : H} : ⇑(ext_chart_at I x) = I := rfl
lemma ext_chart_self_apply {x y : H} : ext_chart_at I x y = I y := rfl

/-- In the case of the manifold structure on a vector space, the extended charts are just the
identity.-/
<<<<<<< HEAD
lemma ext_chart_model_space_eq_id (x : E) : ext_chart_at 𝓘(𝕜, E) x = local_equiv.refl E :=
by simp only with mfld_simps

lemma ext_chart_model_space_apply {x y : E} : ext_chart_at 𝓘(𝕜, E) x y = y := rfl


end extended_charts
=======
lemma ext_chart_model_space_eq_id (𝕜 : Type*) [nontrivially_normed_field 𝕜]
  {E : Type*} [normed_add_comm_group E] [normed_space 𝕜 E] (x : E) :
  ext_chart_at (model_with_corners_self 𝕜 E) x = local_equiv.refl E :=
by simp only with mfld_simps
>>>>>>> 11bd2a08
<|MERGE_RESOLUTION|>--- conflicted
+++ resolved
@@ -932,17 +932,10 @@
 
 /-- In the case of the manifold structure on a vector space, the extended charts are just the
 identity.-/
-<<<<<<< HEAD
 lemma ext_chart_model_space_eq_id (x : E) : ext_chart_at 𝓘(𝕜, E) x = local_equiv.refl E :=
 by simp only with mfld_simps
 
 lemma ext_chart_model_space_apply {x y : E} : ext_chart_at 𝓘(𝕜, E) x y = y := rfl
 
 
-end extended_charts
-=======
-lemma ext_chart_model_space_eq_id (𝕜 : Type*) [nontrivially_normed_field 𝕜]
-  {E : Type*} [normed_add_comm_group E] [normed_space 𝕜 E] (x : E) :
-  ext_chart_at (model_with_corners_self 𝕜 E) x = local_equiv.refl E :=
-by simp only with mfld_simps
->>>>>>> 11bd2a08
+end extended_charts