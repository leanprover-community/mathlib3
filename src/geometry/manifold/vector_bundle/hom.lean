/-
Copyright (c) 2022 Floris van Doorn. All rights reserved.
Released under Apache 2.0 license as described in the file LICENSE.
Authors: Floris van Doorn
-/
import geometry.manifold.vector_bundle.basic
import topology.vector_bundle.hom

/-! # Homs of smooth vector bundles over the same base space

Here we show that `bundle.continuous_linear_map` is a smooth vector bundle.

Note that we only do this for bundles of linear maps, not for bundles of arbitrary semilinear maps.
To do it for semilinear maps, we would need to generalize `continuous_linear_map.cont_mdiff`
(and `continuous_linear_map.cont_diff`) to semilinear maps.
-/

noncomputable theory

open bundle set local_homeomorph continuous_linear_map pretrivialization
open_locale manifold bundle

variables {𝕜 B F F₁ F₂ M M₁ M₂ : Type*}
  {E : B → Type*} {E₁ : B → Type*} {E₂ : B → Type*}
  [nontrivially_normed_field 𝕜]
  [∀ x, add_comm_group (E x)] [∀ x, module 𝕜 (E x)]
  [normed_add_comm_group F] [normed_space 𝕜 F]
  [topological_space (total_space E)] [∀ x, topological_space (E x)]
  [∀ x, add_comm_group (E₁ x)] [∀ x, module 𝕜 (E₁ x)]
  [normed_add_comm_group F₁] [normed_space 𝕜 F₁]
  [topological_space (total_space E₁)] [∀ x, topological_space (E₁ x)]
  [∀ x, add_comm_group (E₂ x)] [∀ x, module 𝕜 (E₂ x)]
  [normed_add_comm_group F₂] [normed_space 𝕜 F₂]
  [topological_space (total_space E₂)] [∀ x, topological_space (E₂ x)]
<<<<<<< HEAD
  [∀ x, topological_add_group (E₂ x)]
=======
  [_i₁ : ∀ x, topological_add_group (E₂ x)] [_i₂ : ∀ x, has_continuous_smul 𝕜 (E₂ x)]
>>>>>>> 88a563b1

  {EB : Type*} [normed_add_comm_group EB] [normed_space 𝕜 EB]
  {HB : Type*} [topological_space HB] (IB : model_with_corners 𝕜 EB HB)
  [topological_space B] [charted_space HB B]
  {EM : Type*} [normed_add_comm_group EM] [normed_space 𝕜 EM]
  {HM : Type*} [topological_space HM] {IM : model_with_corners 𝕜 EM HM}
  [topological_space M] [charted_space HM M] [Is : smooth_manifold_with_corners IM M]
  {n : ℕ∞}
  [fiber_bundle F₁ E₁] [vector_bundle 𝕜 F₁ E₁]
  [fiber_bundle F₂ E₂] [vector_bundle 𝕜 F₂ E₂]
  {e₁ e₁' : trivialization F₁ (π E₁)} {e₂ e₂' : trivialization F₂ (π E₂)}

local notation `LE₁E₂` := total_space (bundle.continuous_linear_map (ring_hom.id 𝕜) F₁ E₁ F₂ E₂)

/- This proof is slow, especially the `simp only` and the elaboration of `h₂`. -/
lemma smooth_on_continuous_linear_map_coord_change
  [smooth_manifold_with_corners IB B]
  [smooth_vector_bundle F₁ E₁ IB] [smooth_vector_bundle F₂ E₂ IB]
  [mem_trivialization_atlas e₁] [mem_trivialization_atlas e₁']
  [mem_trivialization_atlas e₂] [mem_trivialization_atlas e₂'] :
  smooth_on IB 𝓘(𝕜, ((F₁ →L[𝕜] F₂) →L[𝕜] (F₁ →L[𝕜] F₂)))
    (continuous_linear_map_coord_change (ring_hom.id 𝕜) e₁ e₁' e₂ e₂')
    ((e₁.base_set ∩ e₂.base_set) ∩ (e₁'.base_set ∩ e₂'.base_set)) :=
begin
  let L₁ := compL 𝕜 F₁ F₂ F₂,
  have h₁ : smooth _ _ _ := L₁.cont_mdiff,
  have h₂ : smooth _ _ _ := (continuous_linear_map.flip (compL 𝕜 F₁ F₁ F₂)).cont_mdiff,
  have h₃ : smooth_on IB _ _ _ := smooth_on_coord_change e₁' e₁,
  have h₄ : smooth_on IB _ _ _ := smooth_on_coord_change e₂ e₂',
  refine ((h₁.comp_smooth_on (h₄.mono _)).clm_comp (h₂.comp_smooth_on (h₃.mono _))).congr _,
  { mfld_set_tac },
  { mfld_set_tac },
  { intros b hb, ext L v,
    simp only [continuous_linear_map_coord_change, continuous_linear_equiv.coe_coe,
      continuous_linear_equiv.arrow_congrSL_apply, comp_apply, function.comp, compL_apply,
      flip_apply, continuous_linear_equiv.symm_symm, linear_equiv.to_fun_eq_coe,
      continuous_linear_equiv.arrow_congrₛₗ_apply, continuous_linear_map.coe_comp'] },
end

<<<<<<< HEAD
variables [∀ x, has_continuous_smul 𝕜 (E₂ x)]
=======
include _i₁ _i₂
>>>>>>> 88a563b1

lemma hom_chart (y₀ y : LE₁E₂) :
  chart_at (model_prod HB (F₁ →L[𝕜] F₂)) y₀ y =
  (chart_at HB y₀.1 y.1, in_coordinates F₁ E₁ F₂ E₂ y₀.1 y.1 y₀.1 y.1 y.2) :=
by simp_rw [fiber_bundle.charted_space_chart_at, trans_apply, local_homeomorph.prod_apply,
  trivialization.coe_coe, local_homeomorph.refl_apply, function.id_def, hom_trivialization_at_apply]

variables {IB}

lemma cont_mdiff_at_hom_bundle (f : M → LE₁E₂) {x₀ : M} {n : ℕ∞} :
  cont_mdiff_at IM (IB.prod 𝓘(𝕜, F₁ →L[𝕜] F₂)) n f x₀ ↔
  cont_mdiff_at IM IB n (λ x, (f x).1) x₀ ∧
  cont_mdiff_at IM 𝓘(𝕜, F₁ →L[𝕜] F₂) n
  (λ x, in_coordinates F₁ E₁ F₂ E₂ (f x₀).1 (f x).1 (f x₀).1 (f x).1 (f x).2) x₀ :=
by apply cont_mdiff_at_total_space

lemma smooth_at_hom_bundle (f : M → LE₁E₂) {x₀ : M} :
  smooth_at IM (IB.prod 𝓘(𝕜, F₁ →L[𝕜] F₂)) f x₀ ↔
  smooth_at IM IB (λ x, (f x).1) x₀ ∧
  smooth_at IM 𝓘(𝕜, F₁ →L[𝕜] F₂)
  (λ x, in_coordinates F₁ E₁ F₂ E₂ (f x₀).1 (f x).1 (f x₀).1 (f x).1 (f x).2) x₀ :=
cont_mdiff_at_hom_bundle f

variables [smooth_manifold_with_corners IB B]
  [smooth_vector_bundle F₁ E₁ IB] [smooth_vector_bundle F₂ E₂ IB]

instance bundle.continuous_linear_map.vector_prebundle.is_smooth :
  (bundle.continuous_linear_map.vector_prebundle (ring_hom.id 𝕜) F₁ E₁ F₂ E₂).is_smooth IB :=
{ exists_smooth_coord_change := begin
    rintro _ ⟨e₁, e₂, he₁, he₂, rfl⟩ _ ⟨e₁', e₂', he₁', he₂', rfl⟩,
    resetI,
    refine ⟨continuous_linear_map_coord_change (ring_hom.id 𝕜) e₁ e₁' e₂ e₂',
      smooth_on_continuous_linear_map_coord_change IB,
      continuous_linear_map_coord_change_apply (ring_hom.id 𝕜) e₁ e₁' e₂ e₂'⟩
  end }

instance smooth_vector_bundle.continuous_linear_map :
  smooth_vector_bundle (F₁ →L[𝕜] F₂) (bundle.continuous_linear_map (ring_hom.id 𝕜) F₁ E₁ F₂ E₂)
    IB :=
(bundle.continuous_linear_map.vector_prebundle (ring_hom.id 𝕜) F₁ E₁ F₂ E₂).smooth_vector_bundle IB<|MERGE_RESOLUTION|>--- conflicted
+++ resolved
@@ -32,11 +32,7 @@
   [∀ x, add_comm_group (E₂ x)] [∀ x, module 𝕜 (E₂ x)]
   [normed_add_comm_group F₂] [normed_space 𝕜 F₂]
   [topological_space (total_space E₂)] [∀ x, topological_space (E₂ x)]
-<<<<<<< HEAD
-  [∀ x, topological_add_group (E₂ x)]
-=======
   [_i₁ : ∀ x, topological_add_group (E₂ x)] [_i₂ : ∀ x, has_continuous_smul 𝕜 (E₂ x)]
->>>>>>> 88a563b1
 
   {EB : Type*} [normed_add_comm_group EB] [normed_space 𝕜 EB]
   {HB : Type*} [topological_space HB] (IB : model_with_corners 𝕜 EB HB)
@@ -76,11 +72,7 @@
       continuous_linear_equiv.arrow_congrₛₗ_apply, continuous_linear_map.coe_comp'] },
 end
 
-<<<<<<< HEAD
-variables [∀ x, has_continuous_smul 𝕜 (E₂ x)]
-=======
 include _i₁ _i₂
->>>>>>> 88a563b1
 
 lemma hom_chart (y₀ y : LE₁E₂) :
   chart_at (model_prod HB (F₁ →L[𝕜] F₂)) y₀ y =
