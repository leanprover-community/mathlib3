/-
Copyright (c) 2021 Thomas Browning. All rights reserved.
Released under Apache 2.0 license as described in the file LICENSE.
Authors: Thomas Browning
-/

import data.zmod.quotient
<<<<<<< HEAD
import group_theory.group_action.quotient
import group_theory.order_of_element
=======
>>>>>>> b78cf506

/-!
# Complements

In this file we define the complement of a subgroup.

## Main definitions

- `is_complement S T` where `S` and `T` are subsets of `G` states that every `g : G` can be
  written uniquely as a product `s * t` for `s ∈ S`, `t ∈ T`.
- `left_transversals T` where `T` is a subset of `G` is the set of all left-complements of `T`,
  i.e. the set of all `S : set G` that contain exactly one element of each left coset of `T`.
- `right_transversals S` where `S` is a subset of `G` is the set of all right-complements of `S`,
  i.e. the set of all `T : set G` that contain exactly one element of each right coset of `S`.
- `transfer_transversal H g` is a specific `left_transversal` of `H` that is used in the
  computation of the transfer homomorphism evaluated at an element `g : G`.

## Main results

- `is_complement_of_coprime` : Subgroups of coprime order are complements.
-/

open_locale big_operators

namespace subgroup

variables {G : Type*} [group G] (H K : subgroup G) (S T : set G)

/-- `S` and `T` are complements if `(*) : S × T → G` is a bijection.
  This notion generalizes left transversals, right transversals, and complementary subgroups. -/
@[to_additive "`S` and `T` are complements if `(*) : S × T → G` is a bijection"]
def is_complement : Prop := function.bijective (λ x : S × T, x.1.1 * x.2.1)

/-- `H` and `K` are complements if `(*) : H × K → G` is a bijection -/
@[to_additive "`H` and `K` are complements if `(*) : H × K → G` is a bijection"]
abbreviation is_complement' := is_complement (H : set G) (K : set G)

/-- The set of left-complements of `T : set G` -/
@[to_additive "The set of left-complements of `T : set G`"]
def left_transversals : set (set G) := {S : set G | is_complement S T}

/-- The set of right-complements of `S : set G` -/
@[to_additive "The set of right-complements of `S : set G`"]
def right_transversals : set (set G) := {T : set G | is_complement S T}

variables {H K S T}

@[to_additive] lemma is_complement'_def :
  is_complement' H K ↔ is_complement (H : set G) (K : set G) := iff.rfl

@[to_additive] lemma is_complement_iff_exists_unique :
  is_complement S T ↔ ∀ g : G, ∃! x : S × T, x.1.1 * x.2.1 = g :=
function.bijective_iff_exists_unique _

@[to_additive] lemma is_complement.exists_unique (h : is_complement S T) (g : G) :
  ∃! x : S × T, x.1.1 * x.2.1 = g :=
is_complement_iff_exists_unique.mp h g

@[to_additive] lemma is_complement'.symm (h : is_complement' H K) : is_complement' K H :=
begin
  let ϕ : H × K ≃ K × H := equiv.mk (λ x, ⟨x.2⁻¹, x.1⁻¹⟩) (λ x, ⟨x.2⁻¹, x.1⁻¹⟩)
    (λ x, prod.ext (inv_inv _) (inv_inv _)) (λ x, prod.ext (inv_inv _) (inv_inv _)),
  let ψ : G ≃ G := equiv.mk (λ g : G, g⁻¹) (λ g : G, g⁻¹) inv_inv inv_inv,
  suffices : ψ ∘ (λ x : H × K, x.1.1 * x.2.1) = (λ x : K × H, x.1.1 * x.2.1) ∘ ϕ,
  { rwa [is_complement'_def, is_complement, ←equiv.bijective_comp, ←this, equiv.comp_bijective] },
  exact funext (λ x, mul_inv_rev _ _),
end

@[to_additive] lemma is_complement'_comm : is_complement' H K ↔ is_complement' K H :=
⟨is_complement'.symm, is_complement'.symm⟩

@[to_additive] lemma is_complement_top_singleton {g : G} : is_complement (⊤ : set G) {g} :=
⟨λ ⟨x, _, rfl⟩ ⟨y, _, rfl⟩ h, prod.ext (subtype.ext (mul_right_cancel h)) rfl,
  λ x, ⟨⟨⟨x * g⁻¹, ⟨⟩⟩, g, rfl⟩, inv_mul_cancel_right x g⟩⟩

@[to_additive] lemma is_complement_singleton_top {g : G} : is_complement ({g} : set G) ⊤ :=
⟨λ ⟨⟨_, rfl⟩, x⟩ ⟨⟨_, rfl⟩, y⟩ h, prod.ext rfl (subtype.ext (mul_left_cancel h)),
  λ x, ⟨⟨⟨g, rfl⟩, g⁻¹ * x, ⟨⟩⟩, mul_inv_cancel_left g x⟩⟩

@[to_additive] lemma is_complement_singleton_left {g : G} : is_complement {g} S ↔ S = ⊤ :=
begin
  refine ⟨λ h, top_le_iff.mp (λ x hx, _), λ h, (congr_arg _ h).mpr is_complement_singleton_top⟩,
  obtain ⟨⟨⟨z, rfl : z = g⟩, y, _⟩, hy⟩ := h.2 (g * x),
  rwa ← mul_left_cancel hy,
end

@[to_additive] lemma is_complement_singleton_right {g : G} : is_complement S {g} ↔ S = ⊤ :=
begin
  refine ⟨λ h, top_le_iff.mp (λ x hx, _), λ h, (congr_arg _ h).mpr is_complement_top_singleton⟩,
  obtain ⟨y, hy⟩ := h.2 (x * g),
  conv_rhs at hy { rw ← (show y.2.1 = g, from y.2.2) },
  rw ← mul_right_cancel hy,
  exact y.1.2,
end

@[to_additive] lemma is_complement_top_left : is_complement ⊤ S ↔ ∃ g : G, S = {g} :=
begin
  refine ⟨λ h, set.exists_eq_singleton_iff_nonempty_subsingleton.mpr ⟨_, λ a ha b hb, _⟩, _⟩,
  { obtain ⟨a, ha⟩ := h.2 1,
    exact ⟨a.2.1, a.2.2⟩ },
  { have : (⟨⟨_, mem_top a⁻¹⟩, ⟨a, ha⟩⟩ : (⊤ : set G) × S) = ⟨⟨_, mem_top b⁻¹⟩, ⟨b, hb⟩⟩ :=
    h.1 ((inv_mul_self a).trans (inv_mul_self b).symm),
    exact subtype.ext_iff.mp ((prod.ext_iff.mp this).2) },
  { rintro ⟨g, rfl⟩,
    exact is_complement_top_singleton },
end

@[to_additive] lemma is_complement_top_right : is_complement S ⊤ ↔ ∃ g : G, S = {g} :=
begin
  refine ⟨λ h, set.exists_eq_singleton_iff_nonempty_subsingleton.mpr ⟨_, λ a ha b hb, _⟩, _⟩,
  { obtain ⟨a, ha⟩ := h.2 1,
    exact ⟨a.1.1, a.1.2⟩ },
  { have : (⟨⟨a, ha⟩, ⟨_, mem_top a⁻¹⟩⟩ : S × (⊤ : set G)) = ⟨⟨b, hb⟩, ⟨_, mem_top b⁻¹⟩⟩ :=
    h.1 ((mul_inv_self a).trans (mul_inv_self b).symm),
    exact subtype.ext_iff.mp ((prod.ext_iff.mp this).1) },
  { rintro ⟨g, rfl⟩,
    exact is_complement_singleton_top },
end

@[to_additive] lemma is_complement'_top_bot : is_complement' (⊤ : subgroup G) ⊥ :=
is_complement_top_singleton

@[to_additive] lemma is_complement'_bot_top : is_complement' (⊥ : subgroup G) ⊤ :=
is_complement_singleton_top

@[simp, to_additive] lemma is_complement'_bot_left : is_complement' ⊥ H ↔ H = ⊤ :=
is_complement_singleton_left.trans coe_eq_univ

@[simp, to_additive] lemma is_complement'_bot_right : is_complement' H ⊥ ↔ H = ⊤ :=
is_complement_singleton_right.trans coe_eq_univ

@[simp, to_additive] lemma is_complement'_top_left : is_complement' ⊤ H ↔ H = ⊥ :=
is_complement_top_left.trans coe_eq_singleton

@[simp, to_additive] lemma is_complement'_top_right : is_complement' H ⊤ ↔ H = ⊥ :=
is_complement_top_right.trans coe_eq_singleton

@[to_additive] lemma mem_left_transversals_iff_exists_unique_inv_mul_mem :
  S ∈ left_transversals T ↔ ∀ g : G, ∃! s : S, (s : G)⁻¹ * g ∈ T :=
begin
  rw [left_transversals, set.mem_set_of_eq, is_complement_iff_exists_unique],
  refine ⟨λ h g, _, λ h g, _⟩,
  { obtain ⟨x, h1, h2⟩ := h g,
    exact ⟨x.1, (congr_arg (∈ T) (eq_inv_mul_of_mul_eq h1)).mp x.2.2, λ y hy,
      (prod.ext_iff.mp (h2 ⟨y, y⁻¹ * g, hy⟩ (mul_inv_cancel_left y g))).1⟩ },
  { obtain ⟨x, h1, h2⟩ := h g,
    refine ⟨⟨x, x⁻¹ * g, h1⟩, mul_inv_cancel_left x g, λ y hy, _⟩,
    have := h2 y.1 ((congr_arg (∈ T) (eq_inv_mul_of_mul_eq hy)).mp y.2.2),
    exact prod.ext this (subtype.ext (eq_inv_mul_of_mul_eq ((congr_arg _ this).mp hy))) },
end

@[to_additive] lemma mem_right_transversals_iff_exists_unique_mul_inv_mem :
  S ∈ right_transversals T ↔ ∀ g : G, ∃! s : S, g * (s : G)⁻¹ ∈ T :=
begin
  rw [right_transversals, set.mem_set_of_eq, is_complement_iff_exists_unique],
  refine ⟨λ h g, _, λ h g, _⟩,
  { obtain ⟨x, h1, h2⟩ := h g,
    exact ⟨x.2, (congr_arg (∈ T) (eq_mul_inv_of_mul_eq h1)).mp x.1.2, λ y hy,
      (prod.ext_iff.mp (h2 ⟨⟨g * y⁻¹, hy⟩, y⟩ (inv_mul_cancel_right g y))).2⟩ },
  { obtain ⟨x, h1, h2⟩ := h g,
    refine ⟨⟨⟨g * x⁻¹, h1⟩, x⟩, inv_mul_cancel_right g x, λ y hy, _⟩,
    have := h2 y.2 ((congr_arg (∈ T) (eq_mul_inv_of_mul_eq hy)).mp y.1.2),
    exact prod.ext (subtype.ext (eq_mul_inv_of_mul_eq ((congr_arg _ this).mp hy))) this },
end

@[to_additive] lemma mem_left_transversals_iff_exists_unique_quotient_mk'_eq :
  S ∈ left_transversals (H : set G) ↔
  ∀ q : quotient (quotient_group.left_rel H), ∃! s : S, quotient.mk' s.1 = q :=
begin
  simp_rw [mem_left_transversals_iff_exists_unique_inv_mul_mem, set_like.mem_coe,
    ← quotient_group.eq'],
  exact ⟨λ h q, quotient.induction_on' q h, λ h g, h (quotient.mk' g)⟩,
end

@[to_additive] lemma mem_right_transversals_iff_exists_unique_quotient_mk'_eq :
  S ∈ right_transversals (H : set G) ↔
  ∀ q : quotient (quotient_group.right_rel H), ∃! s : S, quotient.mk' s.1 = q :=
begin
  simp_rw [mem_right_transversals_iff_exists_unique_mul_inv_mem, set_like.mem_coe,
    ← quotient_group.right_rel_apply, ← quotient.eq'],
  exact ⟨λ h q, quotient.induction_on' q h, λ h g, h (quotient.mk' g)⟩,
end

@[to_additive] lemma mem_left_transversals_iff_bijective : S ∈ left_transversals (H : set G) ↔
  function.bijective (S.restrict (quotient.mk' : G → quotient (quotient_group.left_rel H))) :=
mem_left_transversals_iff_exists_unique_quotient_mk'_eq.trans
  (function.bijective_iff_exists_unique (S.restrict quotient.mk')).symm

@[to_additive] lemma mem_right_transversals_iff_bijective : S ∈ right_transversals (H : set G) ↔
  function.bijective (S.restrict (quotient.mk' : G → quotient (quotient_group.right_rel H))) :=
mem_right_transversals_iff_exists_unique_quotient_mk'_eq.trans
  (function.bijective_iff_exists_unique (S.restrict quotient.mk')).symm

@[to_additive] lemma range_mem_left_transversals {f : G ⧸ H → G} (hf : ∀ q, ↑(f q) = q) :
  set.range f ∈ left_transversals (H : set G) :=
mem_left_transversals_iff_bijective.mpr ⟨by rintros ⟨-, q₁, rfl⟩ ⟨-, q₂, rfl⟩ h;
  exact congr_arg _ (((hf q₁).symm.trans h).trans (hf q₂)), λ q, ⟨⟨f q, q, rfl⟩, hf q⟩⟩

@[to_additive] lemma range_mem_right_transversals {f : quotient (quotient_group.right_rel H) → G}
  (hf : ∀ q, quotient.mk' (f q) = q) : set.range f ∈ right_transversals (H : set G) :=
mem_right_transversals_iff_bijective.mpr ⟨by rintros ⟨-, q₁, rfl⟩ ⟨-, q₂, rfl⟩ h;
  exact congr_arg _ (((hf q₁).symm.trans h).trans (hf q₂)), λ q, ⟨⟨f q, q, rfl⟩, hf q⟩⟩

@[to_additive] lemma exists_left_transversal (g : G) :
  ∃ S ∈ left_transversals (H : set G), g ∈ S :=
begin
  classical,
  refine ⟨set.range (function.update quotient.out' ↑g g), range_mem_left_transversals (λ q, _),
    g, function.update_same g g quotient.out'⟩,
  by_cases hq : q = g,
  { exact hq.symm ▸ congr_arg _ (function.update_same g g quotient.out') },
  { exact eq.trans (congr_arg _ (function.update_noteq hq g quotient.out')) q.out_eq' },
end

@[to_additive] lemma exists_right_transversal (g : G) :
  ∃ S ∈ right_transversals (H : set G), g ∈ S :=
begin
  classical,
  refine ⟨set.range (function.update quotient.out' _ g), range_mem_right_transversals (λ q, _),
    quotient.mk' g, function.update_same (quotient.mk' g) g quotient.out'⟩,
  by_cases hq : q = quotient.mk' g,
  { exact hq.symm ▸ congr_arg _ (function.update_same (quotient.mk' g) g quotient.out') },
  { exact eq.trans (congr_arg _ (function.update_noteq hq g quotient.out')) q.out_eq' },
end

namespace mem_left_transversals

/-- A left transversal is in bijection with left cosets. -/
@[to_additive "A left transversal is in bijection with left cosets."]
noncomputable def to_equiv (hS : S ∈ subgroup.left_transversals (H : set G)) : G ⧸ H ≃ S :=
(equiv.of_bijective _ (subgroup.mem_left_transversals_iff_bijective.mp hS)).symm

@[to_additive] lemma mk'_to_equiv (hS : S ∈ subgroup.left_transversals (H : set G)) (q : G ⧸ H) :
  quotient.mk' (to_equiv hS q : G) = q :=
(to_equiv hS).symm_apply_apply q

@[to_additive] lemma to_equiv_apply {f : G ⧸ H → G} (hf : ∀ q, (f q : G ⧸ H) = q) (q : G ⧸ H) :
  (to_equiv (range_mem_left_transversals hf) q : G) = f q :=
begin
  refine (subtype.ext_iff.mp _).trans (subtype.coe_mk (f q) ⟨q, rfl⟩),
  exact (to_equiv (range_mem_left_transversals hf)).apply_eq_iff_eq_symm_apply.mpr (hf q).symm,
end

/-- A left transversal can be viewed as a function mapping each element of the group
  to the chosen representative from that left coset. -/
@[to_additive "A left transversal can be viewed as a function mapping each element of the group
  to the chosen representative from that left coset."]
noncomputable def to_fun (hS : S ∈ subgroup.left_transversals (H : set G)) : G → S :=
to_equiv hS ∘ quotient.mk'

@[to_additive] lemma inv_to_fun_mul_mem (hS : S ∈ subgroup.left_transversals (H : set G))
  (g : G) : (to_fun hS g : G)⁻¹ * g ∈ H :=
quotient_group.left_rel_apply.mp $ quotient.exact' $ mk'_to_equiv _ _

@[to_additive] lemma inv_mul_to_fun_mem (hS : S ∈ subgroup.left_transversals (H : set G))
  (g : G) : g⁻¹ * to_fun hS g ∈ H :=
(congr_arg (∈ H) (by rw [mul_inv_rev, inv_inv])).mp (H.inv_mem (inv_to_fun_mul_mem hS g))

end mem_left_transversals

namespace mem_right_transversals

/-- A right transversal is in bijection with right cosets. -/
@[to_additive "A right transversal is in bijection with right cosets."]
noncomputable def to_equiv (hS : S ∈ subgroup.right_transversals (H : set G)) :
  quotient (quotient_group.right_rel H) ≃ S :=
(equiv.of_bijective _ (subgroup.mem_right_transversals_iff_bijective.mp hS)).symm

@[to_additive] lemma mk'_to_equiv (hS : S ∈ subgroup.right_transversals (H : set G))
  (q : quotient (quotient_group.right_rel H)) : quotient.mk' (to_equiv hS q : G) = q :=
(to_equiv hS).symm_apply_apply q

@[to_additive] lemma to_equiv_apply {f : quotient (quotient_group.right_rel H) → G}
  (hf : ∀ q, quotient.mk' (f q) = q) (q : quotient (quotient_group.right_rel H)) :
  (to_equiv (range_mem_right_transversals hf) q : G) = f q :=
begin
  refine (subtype.ext_iff.mp _).trans (subtype.coe_mk (f q) ⟨q, rfl⟩),
  exact (to_equiv (range_mem_right_transversals hf)).apply_eq_iff_eq_symm_apply.mpr (hf q).symm,
end

/-- A right transversal can be viewed as a function mapping each element of the group
  to the chosen representative from that right coset. -/
@[to_additive "A right transversal can be viewed as a function mapping each element of the group
  to the chosen representative from that right coset."]
noncomputable def to_fun (hS : S ∈ subgroup.right_transversals (H : set G)) : G → S :=
to_equiv hS ∘ quotient.mk'

@[to_additive] lemma mul_inv_to_fun_mem (hS : S ∈ subgroup.right_transversals (H : set G))
  (g : G) : g * (to_fun hS g : G)⁻¹ ∈ H :=
quotient_group.right_rel_apply.mp $ quotient.exact' $ mk'_to_equiv _ _

@[to_additive] lemma to_fun_mul_inv_mem (hS : S ∈ subgroup.right_transversals (H : set G))
  (g : G) : (to_fun hS g : G) * g⁻¹ ∈ H :=
(congr_arg (∈ H) (by rw [mul_inv_rev, inv_inv])).mp (H.inv_mem (mul_inv_to_fun_mem hS g))

end mem_right_transversals

section action

open_locale pointwise

open mul_action mem_left_transversals

variables {F : Type*} [group F] [mul_action F G] [quotient_action F H]

@[to_additive] instance : mul_action F (left_transversals (H : set G)) :=
{ smul := λ f T, ⟨f • T, by
  { refine mem_left_transversals_iff_exists_unique_inv_mul_mem.mpr (λ g, _),
    obtain ⟨t, ht1, ht2⟩ := mem_left_transversals_iff_exists_unique_inv_mul_mem.mp T.2 (f⁻¹ • g),
    refine ⟨⟨f • t, set.smul_mem_smul_set t.2⟩, _, _⟩,
    { exact (congr_arg _ (smul_inv_smul f g)).mp (quotient_action.inv_mul_mem f ht1) },
    { rintros ⟨-, t', ht', rfl⟩ h,
      replace h := quotient_action.inv_mul_mem f⁻¹ h,
      simp only [subtype.ext_iff, subtype.coe_mk, smul_left_cancel_iff, inv_smul_smul] at h ⊢,
      exact subtype.ext_iff.mp (ht2 ⟨t', ht'⟩ h) } }⟩,
  one_smul := λ T, subtype.ext (one_smul F T),
  mul_smul := λ f₁ f₂ T, subtype.ext (mul_smul f₁ f₂ T) }

@[to_additive] lemma smul_to_fun (f : F) (T : left_transversals (H : set G)) (g : G) :
  (f • to_fun T.2 g : G) = to_fun (f • T).2 (f • g) :=
subtype.ext_iff.mp $ @unique_of_exists_unique ↥(f • T) (λ s, (↑s)⁻¹ * f • g ∈ H)
  (mem_left_transversals_iff_exists_unique_inv_mul_mem.mp (f • T).2 (f • g))
  ⟨f • to_fun T.2 g, set.smul_mem_smul_set (subtype.coe_prop _)⟩ (to_fun (f • T).2 (f • g))
  (quotient_action.inv_mul_mem f (inv_to_fun_mul_mem T.2 g)) (inv_to_fun_mul_mem (f • T).2 (f • g))

@[to_additive] lemma smul_to_equiv (f : F) (T : left_transversals (H : set G)) (q : G ⧸ H) :
  f • (to_equiv T.2 q : G) = to_equiv (f • T).2 (f • q) :=
quotient.induction_on' q (λ g, smul_to_fun f T g)

@[to_additive] lemma smul_apply_eq_smul_apply_inv_smul (f : F) (T : left_transversals (H : set G))
  (q : G ⧸ H) : (to_equiv (f • T).2 q : G) = f • (to_equiv T.2 (f⁻¹ • q) : G) :=
by rw [smul_to_equiv, smul_inv_smul]

end action

@[to_additive] instance : inhabited (left_transversals (H : set G)) :=
⟨⟨set.range quotient.out', range_mem_left_transversals quotient.out_eq'⟩⟩

@[to_additive] instance : inhabited (right_transversals (H : set G)) :=
⟨⟨set.range quotient.out', range_mem_right_transversals quotient.out_eq'⟩⟩

lemma is_complement'.is_compl (h : is_complement' H K) : is_compl H K :=
begin
  refine ⟨λ g ⟨p, q⟩, let x : H × K := ⟨⟨g, p⟩, 1⟩, y : H × K := ⟨1, g, q⟩ in subtype.ext_iff.mp
    (prod.ext_iff.mp (show x = y, from h.1 ((mul_one g).trans (one_mul g).symm))).1, λ g _, _⟩,
  obtain ⟨⟨h, k⟩, rfl⟩ := h.2 g,
  exact subgroup.mul_mem_sup h.2 k.2,
end

lemma is_complement'.sup_eq_top (h : subgroup.is_complement' H K) : H ⊔ K = ⊤ :=
h.is_compl.sup_eq_top

lemma is_complement'.disjoint (h : is_complement' H K) : disjoint H K :=
h.is_compl.disjoint

lemma is_complement.card_mul [fintype G] [fintype S] [fintype T] (h : is_complement S T) :
  fintype.card S * fintype.card T = fintype.card G :=
(fintype.card_prod _ _).symm.trans (fintype.card_of_bijective h)

lemma is_complement'.card_mul [fintype G] [fintype H] [fintype K] (h : is_complement' H K) :
  fintype.card H * fintype.card K = fintype.card G :=
h.card_mul

lemma is_complement'_of_card_mul_and_disjoint [fintype G] [fintype H] [fintype K]
  (h1 : fintype.card H * fintype.card K = fintype.card G) (h2 : disjoint H K) :
  is_complement' H K :=
begin
  refine (fintype.bijective_iff_injective_and_card _).mpr
    ⟨λ x y h, _, (fintype.card_prod H K).trans h1⟩,
  rw [←eq_inv_mul_iff_mul_eq, ←mul_assoc, ←mul_inv_eq_iff_eq_mul] at h,
  change ↑(x.2 * y.2⁻¹) = ↑(x.1⁻¹ * y.1) at h,
  rw [prod.ext_iff, ←@inv_mul_eq_one H _ x.1 y.1, ←@mul_inv_eq_one K _ x.2 y.2, subtype.ext_iff,
      subtype.ext_iff, coe_one, coe_one, h, and_self, ←mem_bot, ←h2.eq_bot, mem_inf],
  exact ⟨subtype.mem ((x.1)⁻¹ * (y.1)), (congr_arg (∈ K) h).mp (subtype.mem (x.2 * (y.2)⁻¹))⟩,
end

lemma is_complement'_iff_card_mul_and_disjoint [fintype G] [fintype H] [fintype K] :
  is_complement' H K ↔
    fintype.card H * fintype.card K = fintype.card G ∧ disjoint H K :=
⟨λ h, ⟨h.card_mul, h.disjoint⟩, λ h, is_complement'_of_card_mul_and_disjoint h.1 h.2⟩

lemma is_complement'_of_coprime [fintype G] [fintype H] [fintype K]
  (h1 : fintype.card H * fintype.card K = fintype.card G)
  (h2 : nat.coprime (fintype.card H) (fintype.card K)) :
  is_complement' H K :=
is_complement'_of_card_mul_and_disjoint h1 (disjoint_iff.mpr (inf_eq_bot_of_coprime h2))

lemma is_complement'_stabilizer {α : Type*} [mul_action G α] (a : α)
  (h1 : ∀ (h : H), h • a = a → h = 1) (h2 : ∀ g : G, ∃ h : H, h • (g • a) = a) :
  is_complement' H (mul_action.stabilizer G a) :=
begin
  refine is_complement_iff_exists_unique.mpr (λ g, _),
  obtain ⟨h, hh⟩ := h2 g,
  have hh' : (↑h * g) • a = a := by rwa [mul_smul],
  refine ⟨⟨h⁻¹, h * g, hh'⟩, inv_mul_cancel_left h g, _⟩,
  rintros ⟨h', g, hg : g • a = a⟩ rfl,
  specialize h1 (h * h') (by rwa [mul_smul, smul_def h', ←hg, ←mul_smul, hg]),
  refine prod.ext (eq_inv_of_mul_eq_one_right h1) (subtype.ext _),
  rwa [subtype.ext_iff, coe_one, coe_mul, ←self_eq_mul_left, mul_assoc ↑h ↑h' g] at h1,
end

end subgroup

namespace subgroup

open equiv function mem_left_transversals mul_action mul_action.quotient zmod

universe u

<<<<<<< HEAD
variables {G : Type u} [group G] (H : subgroup G) (g : G) (β : Type*) [mul_action G β]

/-- Partition `G ⧸ H` into orbits of the action of `g : G`. -/
noncomputable def quotient_equiv_sigma_zmod : G ⧸ H ≃
  Σ (q : quotient (orbit_rel (zpowers g) (G ⧸ H))), zmod (minimal_period ((•) g) q.out') :=
=======
variables {G : Type u} [group G] (H : subgroup G) (g : G)

/-- Partition `G ⧸ H` into orbits of the action of `g : G`. -/
noncomputable def quotient_equiv_sigma_zmod : G ⧸ H ≃
  Σ (q : orbit_rel.quotient (zpowers g) (G ⧸ H)), zmod (minimal_period ((•) g) q.out') :=
>>>>>>> b78cf506
(self_equiv_sigma_orbits (zpowers g) (G ⧸ H)).trans
  (sigma_congr_right (λ q, orbit_zpowers_equiv g q.out'))

lemma quotient_equiv_sigma_zmod_symm_apply
<<<<<<< HEAD
  (q : quotient (orbit_rel (zpowers g) (G ⧸ H))) (k : zmod (minimal_period ((•) g) q.out')) :
  (quotient_equiv_sigma_zmod H g).symm ⟨q, k⟩ = g ^ (k : ℤ) • q.out' :=
rfl

lemma quotient_equiv_sigma_zmod_apply (q : quotient (orbit_rel (zpowers g) (G ⧸ H))) (k : ℤ) :
  quotient_equiv_sigma_zmod H g (g ^ k • q.out') = ⟨q, k⟩ :=
by rw [apply_eq_iff_eq_symm_apply, quotient_equiv_sigma_zmod_symm_apply, ←inv_smul_eq_iff,
  ←zpow_neg, ←mul_smul, ←zpow_add, neg_add_eq_sub, zpow_smul_eq_iff_minimal_period_dvd,
  ←int_coe_eq_int_coe_iff_dvd_sub, int_cast_cast, cast_int_cast']

/-- The transfer transversal as a function. -/
=======
  (q : orbit_rel.quotient (zpowers g) (G ⧸ H)) (k : zmod (minimal_period ((•) g) q.out')) :
  (quotient_equiv_sigma_zmod H g).symm ⟨q, k⟩ = g ^ (k : ℤ) • q.out' :=
rfl

lemma quotient_equiv_sigma_zmod_apply (q : orbit_rel.quotient (zpowers g) (G ⧸ H)) (k : ℤ) :
  quotient_equiv_sigma_zmod H g (g ^ k • q.out') = ⟨q, k⟩ :=
by rw [apply_eq_iff_eq_symm_apply, quotient_equiv_sigma_zmod_symm_apply,
  zmod.coe_int_cast, zpow_smul_mod_minimal_period]

/-- The transfer transversal as a function. Given a `⟨g⟩`-orbit `q₀, g • q₀, ..., g ^ (m - 1) • q₀`
  in `G ⧸ H`, an element `g ^ k • q₀` is mapped to `g ^ k • g₀` for a fixed choice of
  representative `g₀` of `q₀`. -/
>>>>>>> b78cf506
noncomputable def transfer_function : G ⧸ H → G :=
λ q, g ^ ((quotient_equiv_sigma_zmod H g q).2 : ℤ) * (quotient_equiv_sigma_zmod H g q).1.out'.out'

lemma transfer_function_apply (q : G ⧸ H) : transfer_function H g q =
  g ^ ((quotient_equiv_sigma_zmod H g q).2 : ℤ) * (quotient_equiv_sigma_zmod H g q).1.out'.out' :=
rfl

lemma coe_transfer_function (q : G ⧸ H) : ↑(transfer_function H g q) = q :=
<<<<<<< HEAD
by simp_rw [transfer_function_apply, ←smul_eq_mul, coe_smul_out',
  ←quotient_equiv_sigma_zmod_symm_apply, sigma.eta, symm_apply_apply]

/-- The transfer transversal as a set. -/
def transfer_set : set G :=
set.range (transfer_function H g)

/-- The transfer transversal. -/
=======
by rw [transfer_function_apply, ←smul_eq_mul, coe_smul_out',
  ←quotient_equiv_sigma_zmod_symm_apply, sigma.eta, symm_apply_apply]

/-- The transfer transversal as a set. Contains elements of the form `g ^ k • g₀` for fixed choices
  of representatives `g₀` of fixed choices of representatives `q₀` of `⟨g⟩`-orbits in `G ⧸ H`. -/
def transfer_set : set G :=
set.range (transfer_function H g)

lemma mem_transfer_set (q : G ⧸ H) : transfer_function H g q ∈ transfer_set H g :=
⟨q, rfl⟩

/-- The transfer transversal. Contains elements of the form `g ^ k • g₀` for fixed choices
  of representatives `g₀` of fixed choices of representatives `q₀` of `⟨g⟩`-orbits in `G ⧸ H`. -/
>>>>>>> b78cf506
def transfer_transversal : left_transversals (H : set G) :=
⟨transfer_set H g, range_mem_left_transversals (coe_transfer_function H g)⟩

lemma transfer_transversal_apply (q : G ⧸ H) :
  ↑(to_equiv (transfer_transversal H g).2 q) = transfer_function H g q :=
to_equiv_apply (coe_transfer_function H g) q

lemma transfer_transversal_apply'
<<<<<<< HEAD
  (q : quotient (orbit_rel (zpowers g) (G ⧸ H))) (k : zmod (minimal_period ((•) g) q.out')) :
=======
  (q : orbit_rel.quotient (zpowers g) (G ⧸ H)) (k : zmod (minimal_period ((•) g) q.out')) :
>>>>>>> b78cf506
  ↑(to_equiv (transfer_transversal H g).2 (g ^ (k : ℤ) • q.out')) = g ^ (k : ℤ) * q.out'.out' :=
by rw [transfer_transversal_apply, transfer_function_apply,
  ←quotient_equiv_sigma_zmod_symm_apply, apply_symm_apply]

<<<<<<< HEAD
lemma transfer_transversal_apply'' (q : quotient (mul_action.orbit_rel (subgroup.zpowers g) (G ⧸ H)))
  (k : zmod (function.minimal_period ((•) g) q.out')) :
=======
lemma transfer_transversal_apply''
  (q : orbit_rel.quotient (zpowers g) (G ⧸ H)) (k : zmod (minimal_period ((•) g) q.out')) :
>>>>>>> b78cf506
  ↑(to_equiv (g • transfer_transversal H g).2 (g ^ (k : ℤ) • q.out')) =
    if k = 0 then g ^ minimal_period ((•) g) q.out' * q.out'.out' else g ^ (k : ℤ) * q.out'.out' :=
begin
  rw [smul_apply_eq_smul_apply_inv_smul, transfer_transversal_apply, transfer_function_apply,
      ←mul_smul, ←zpow_neg_one, ←zpow_add, quotient_equiv_sigma_zmod_apply, smul_eq_mul,
      ←mul_assoc, ←zpow_one_add, int.cast_add, int.cast_neg, int.cast_one, int_cast_cast,
      cast_id', id.def, ←sub_eq_neg_add, cast_sub_one, add_sub_cancel'_right],
  by_cases hk : k = 0,
  { rw [if_pos hk, if_pos hk, zpow_coe_nat] },
  { rw [if_neg hk, if_neg hk] },
end

end subgroup<|MERGE_RESOLUTION|>--- conflicted
+++ resolved
@@ -5,11 +5,6 @@
 -/
 
 import data.zmod.quotient
-<<<<<<< HEAD
-import group_theory.group_action.quotient
-import group_theory.order_of_element
-=======
->>>>>>> b78cf506
 
 /-!
 # Complements
@@ -419,36 +414,15 @@
 
 universe u
 
-<<<<<<< HEAD
-variables {G : Type u} [group G] (H : subgroup G) (g : G) (β : Type*) [mul_action G β]
-
-/-- Partition `G ⧸ H` into orbits of the action of `g : G`. -/
-noncomputable def quotient_equiv_sigma_zmod : G ⧸ H ≃
-  Σ (q : quotient (orbit_rel (zpowers g) (G ⧸ H))), zmod (minimal_period ((•) g) q.out') :=
-=======
 variables {G : Type u} [group G] (H : subgroup G) (g : G)
 
 /-- Partition `G ⧸ H` into orbits of the action of `g : G`. -/
 noncomputable def quotient_equiv_sigma_zmod : G ⧸ H ≃
   Σ (q : orbit_rel.quotient (zpowers g) (G ⧸ H)), zmod (minimal_period ((•) g) q.out') :=
->>>>>>> b78cf506
 (self_equiv_sigma_orbits (zpowers g) (G ⧸ H)).trans
   (sigma_congr_right (λ q, orbit_zpowers_equiv g q.out'))
 
 lemma quotient_equiv_sigma_zmod_symm_apply
-<<<<<<< HEAD
-  (q : quotient (orbit_rel (zpowers g) (G ⧸ H))) (k : zmod (minimal_period ((•) g) q.out')) :
-  (quotient_equiv_sigma_zmod H g).symm ⟨q, k⟩ = g ^ (k : ℤ) • q.out' :=
-rfl
-
-lemma quotient_equiv_sigma_zmod_apply (q : quotient (orbit_rel (zpowers g) (G ⧸ H))) (k : ℤ) :
-  quotient_equiv_sigma_zmod H g (g ^ k • q.out') = ⟨q, k⟩ :=
-by rw [apply_eq_iff_eq_symm_apply, quotient_equiv_sigma_zmod_symm_apply, ←inv_smul_eq_iff,
-  ←zpow_neg, ←mul_smul, ←zpow_add, neg_add_eq_sub, zpow_smul_eq_iff_minimal_period_dvd,
-  ←int_coe_eq_int_coe_iff_dvd_sub, int_cast_cast, cast_int_cast']
-
-/-- The transfer transversal as a function. -/
-=======
   (q : orbit_rel.quotient (zpowers g) (G ⧸ H)) (k : zmod (minimal_period ((•) g) q.out')) :
   (quotient_equiv_sigma_zmod H g).symm ⟨q, k⟩ = g ^ (k : ℤ) • q.out' :=
 rfl
@@ -461,7 +435,6 @@
 /-- The transfer transversal as a function. Given a `⟨g⟩`-orbit `q₀, g • q₀, ..., g ^ (m - 1) • q₀`
   in `G ⧸ H`, an element `g ^ k • q₀` is mapped to `g ^ k • g₀` for a fixed choice of
   representative `g₀` of `q₀`. -/
->>>>>>> b78cf506
 noncomputable def transfer_function : G ⧸ H → G :=
 λ q, g ^ ((quotient_equiv_sigma_zmod H g q).2 : ℤ) * (quotient_equiv_sigma_zmod H g q).1.out'.out'
 
@@ -470,16 +443,6 @@
 rfl
 
 lemma coe_transfer_function (q : G ⧸ H) : ↑(transfer_function H g q) = q :=
-<<<<<<< HEAD
-by simp_rw [transfer_function_apply, ←smul_eq_mul, coe_smul_out',
-  ←quotient_equiv_sigma_zmod_symm_apply, sigma.eta, symm_apply_apply]
-
-/-- The transfer transversal as a set. -/
-def transfer_set : set G :=
-set.range (transfer_function H g)
-
-/-- The transfer transversal. -/
-=======
 by rw [transfer_function_apply, ←smul_eq_mul, coe_smul_out',
   ←quotient_equiv_sigma_zmod_symm_apply, sigma.eta, symm_apply_apply]
 
@@ -493,7 +456,6 @@
 
 /-- The transfer transversal. Contains elements of the form `g ^ k • g₀` for fixed choices
   of representatives `g₀` of fixed choices of representatives `q₀` of `⟨g⟩`-orbits in `G ⧸ H`. -/
->>>>>>> b78cf506
 def transfer_transversal : left_transversals (H : set G) :=
 ⟨transfer_set H g, range_mem_left_transversals (coe_transfer_function H g)⟩
 
@@ -502,22 +464,13 @@
 to_equiv_apply (coe_transfer_function H g) q
 
 lemma transfer_transversal_apply'
-<<<<<<< HEAD
-  (q : quotient (orbit_rel (zpowers g) (G ⧸ H))) (k : zmod (minimal_period ((•) g) q.out')) :
-=======
   (q : orbit_rel.quotient (zpowers g) (G ⧸ H)) (k : zmod (minimal_period ((•) g) q.out')) :
->>>>>>> b78cf506
   ↑(to_equiv (transfer_transversal H g).2 (g ^ (k : ℤ) • q.out')) = g ^ (k : ℤ) * q.out'.out' :=
 by rw [transfer_transversal_apply, transfer_function_apply,
   ←quotient_equiv_sigma_zmod_symm_apply, apply_symm_apply]
 
-<<<<<<< HEAD
-lemma transfer_transversal_apply'' (q : quotient (mul_action.orbit_rel (subgroup.zpowers g) (G ⧸ H)))
-  (k : zmod (function.minimal_period ((•) g) q.out')) :
-=======
 lemma transfer_transversal_apply''
   (q : orbit_rel.quotient (zpowers g) (G ⧸ H)) (k : zmod (minimal_period ((•) g) q.out')) :
->>>>>>> b78cf506
   ↑(to_equiv (g • transfer_transversal H g).2 (g ^ (k : ℤ) • q.out')) =
     if k = 0 then g ^ minimal_period ((•) g) q.out' * q.out'.out' else g ^ (k : ℤ) * q.out'.out' :=
 begin
