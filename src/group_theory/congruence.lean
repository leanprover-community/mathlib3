/-
Copyright (c) 2019 Amelia Livingston. All rights reserved.
Released under Apache 2.0 license as described in the file LICENSE.
Authors: Amelia Livingston
-/

import group_theory.submonoid
import data.setoid
import algebra.pi_instances

/-!
# Congruence relations

This file defines congruence relations: equivalence relations that preserve a binary operation,
which in this case is multiplication or addition. The principal definition is a `structure`
extending a `setoid` (an equivalence relation), and the inductive definition of the smallest
congruence relation containing a binary relation is also given (see `con_gen`).

The file also proves basic properties of the quotient of a type by a congruence relation, and the
complete lattice of congruence relations on a type. We then establish an order-preserving bijection
between the set of congruence relations containing a congruence relation `c` and the set of
congruence relations on the quotient by `c`.

The second half of the file concerns congruence relations on monoids, in which case the
quotient by the congruence relation is also a monoid. There are results about the universal
property of quotients of monoids, and the isomorphism theorems for monoids.

## Implementation notes

The inductive definition of a congruence relation could be a nested inductive type, defined using
the equivalence closure of a binary relation `eqv_gen`, but the recursor generated does not work.
A nested inductive definition could conceivably shorten proofs, because they would allow invocation
of the corresponding lemmas about `eqv_gen`.

The lemmas `refl`, `symm` and `trans` are not tagged with `@[refl]`, `@[symm]`, and `@[trans]`
respectively as these tags do not work on a structure coerced to a binary relation.

There is a coercion from elements of a type to the element's equivalence class under a
congruence relation.

A congruence relation on a monoid `M` can be thought of as a submonoid of `M × M` for which
membership is an equivalence relation, but whilst this fact is established in the file, it is not
used, since this perspective adds more layers of definitional unfolding.

## Tags

congruence, congruence relation, quotient, quotient by congruence relation, monoid,
quotient monoid, isomorphism theorems
-/

variables (M : Type*) {N : Type*} {P : Type*}

set_option old_structure_cmd true

open function setoid

/-- A congruence relation on a type with an addition is an equivalence relation which
    preserves addition. -/
structure add_con [has_add M] extends setoid M :=
(add' : ∀ {w x y z}, r w x → r y z → r (w + y) (x + z))

/-- A congruence relation on a type with a multiplication is an equivalence relation which
    preserves multiplication. -/
@[to_additive add_con] structure con [has_mul M] extends setoid M :=
(mul' : ∀ {w x y z}, r w x → r y z → r (w * y) (x * z))

variables {M}

/-- The inductively defined smallest additive congruence relation containing a given binary
    relation. -/
inductive add_con_gen.rel [has_add M] (r : M → M → Prop) : M → M → Prop
| of {} : Π x y, r x y → add_con_gen.rel x y
| refl {} : Π x, add_con_gen.rel x x
| symm {} : Π x y, add_con_gen.rel x y → add_con_gen.rel y x
| trans {} : Π x y z, add_con_gen.rel x y → add_con_gen.rel y z → add_con_gen.rel x z
| add {} : Π w x y z, add_con_gen.rel w x → add_con_gen.rel y z → add_con_gen.rel (w + y) (x + z)

/-- The inductively defined smallest multiplicative congruence relation containing a given binary
    relation. -/
@[to_additive add_con_gen.rel]
inductive con_gen.rel [has_mul M] (r : M → M → Prop) : M → M → Prop
| of {} : Π x y, r x y → con_gen.rel x y
| refl {} : Π x, con_gen.rel x x
| symm {} : Π x y, con_gen.rel x y → con_gen.rel y x
| trans {} : Π x y z, con_gen.rel x y → con_gen.rel y z → con_gen.rel x z
| mul {} : Π w x y z, con_gen.rel w x → con_gen.rel y z → con_gen.rel (w * y) (x * z)

/-- The inductively defined smallest multiplicative congruence relation containing a given binary
    relation. -/
@[to_additive add_con_gen "The inductively defined smallest additive congruence relation containing a given binary relation."]
def con_gen [has_mul M] (r : M → M → Prop) : con M :=
⟨con_gen.rel r, ⟨con_gen.rel.refl, con_gen.rel.symm, con_gen.rel.trans⟩, con_gen.rel.mul⟩

namespace con

section
variables [has_mul M] [has_mul N] [has_mul P] (c : con M)

@[to_additive]
instance : inhabited (con M) :=
⟨con_gen empty_relation⟩

/-- A coercion from a congruence relation to its underlying binary relation. -/
@[to_additive "A coercion from an additive congruence relation to its underlying binary relation."]
instance : has_coe_to_fun (con M) := ⟨_, λ c, λ x y, c.r x y⟩

/-- Congruence relations are reflexive. -/
@[to_additive "Additive congruence relations are reflexive."]
protected lemma refl (x) : c x x := c.2.1 x

/-- Congruence relations are symmetric. -/
@[to_additive "Additive congruence relations are symmetric."]
protected lemma symm : ∀ {x y}, c x y → c y x := λ _ _ h, c.2.2.1 h

/-- Congruence relations are transitive. -/
@[to_additive "Additive congruence relations are transitive."]
protected lemma trans : ∀ {x y z}, c x y → c y z → c x z :=
λ _ _ _ h, c.2.2.2 h

/-- Multiplicative congruence relations preserve multiplication. -/
@[to_additive "Additive congruence relations preserve addition."]
protected lemma mul : ∀ {w x y z}, c w x → c y z → c (w * y) (x * z) :=
λ _ _ _ _ h1 h2, c.3 h1 h2

/-- Given a type `M` with a multiplication, a congruence relation `c` on `M`, and elements of `M`
    `x, y`, `(x, y) ∈ M × M` iff `x` is related to `y` by `c`. -/
@[to_additive "Given a type `M` with an addition, `x, y ∈ M`, and an additive congruence relation `c` on `M`, `(x, y) ∈ M × M` iff `x` is related to `y` by `c`."]
instance : has_mem (M × M) (con M) := ⟨λ x c, c x.1 x.2⟩

variables {c}

/-- The map sending a congruence relation to its underlying binary relation is injective. -/
@[to_additive "The map sending an additive congruence relation to its underlying binary relation is injective."]
lemma ext' {c d : con M} (H : c.r = d.r) : c = d :=
by cases c; cases d; simpa using H

/-- Extensionality rule for congruence relations. -/
@[ext, to_additive "Extensionality rule for additive congruence relations."]
lemma ext {c d : con M} (H : ∀ x y, c x y ↔ d x y) : c = d :=
ext' $ by ext; apply H

attribute [ext] add_con.ext

/-- The map sending a congruence relation to its underlying equivalence relation is injective. -/
@[to_additive "The map sending an additive congruence relation to its underlying equivalence relation is injective."]
lemma to_setoid_inj {c d : con M} (H : c.to_setoid = d.to_setoid) : c = d :=
ext $ ext_iff.1 H

/-- Iff version of extensionality rule for congruence relations. -/
@[to_additive "Iff version of extensionality rule for additive congruence relations."]
lemma ext_iff {c d : con M} : (∀ x y, c x y ↔ d x y) ↔ c = d :=
⟨ext, λ h _ _, h ▸ iff.rfl⟩

/-- Two congruence relations are equal iff their underlying binary relations are equal. -/
@[to_additive "Two additive congruence relations are equal iff their underlying binary relations are equal."]
lemma ext'_iff {c d : con M} : c.r = d.r ↔ c = d :=
⟨ext', λ h, h ▸ rfl⟩

/-- The kernel of a multiplication-preserving function as a congruence relation. -/
@[to_additive "The kernel of an addition-preserving function as an additive congruence relation."]
def mul_ker (f : M → P) (h : ∀ x y, f (x * y) = f x * f y) : con M :=
{ r := λ x y, f x = f y,
  iseqv := ⟨λ _, rfl, λ _ _, eq.symm, λ _ _ _, eq.trans⟩,
  mul' := λ _ _ _ _ h1 h2, by rw [h, h1, h2, h] }

/-- Given types with multiplications `M, N`, the product of two congruence relations `c` on `M` and
    `d` on `N`: `(x₁, x₂), (y₁, y₂) ∈ M × N` are related by `c.prod d` iff `x₁` is related to `y₁`
    by `c` and `x₂` is related to `y₂` by `d`. -/
@[to_additive prod "Given types with additions `M, N`, the product of two congruence relations `c` on `M` and `d` on `N`: `(x₁, x₂), (y₁, y₂) ∈ M × N` are related by `c.prod d` iff `x₁` is related to `y₁` by `c` and `x₂` is related to `y₂` by `d`."]
protected def prod (c : con M) (d : con N) : con (M × N) :=
{ mul' := λ _ _ _ _ h1 h2, ⟨c.mul h1.1 h2.1, d.mul h1.2 h2.2⟩, ..c.to_setoid.prod d.to_setoid }

/-- The product of an indexed collection of congruence relations. -/
@[to_additive "The product of an indexed collection of additive congruence relations."]
def pi {ι : Type*} {f : ι → Type*} [Π i, has_mul (f i)]
  (C : Π i, con (f i)) : con (Π i, f i) :=
{ mul' := λ _ _ _ _ h1 h2 i, (C i).mul (h1 i) (h2 i), ..@pi_setoid _ _ $ λ i, (C i).to_setoid }

variables (c)

@[simp, to_additive] lemma coe_eq : c.to_setoid.r = c := rfl

-- Quotients

/-- Defining the quotient by a congruence relation of a type with a multiplication. -/
@[to_additive "Defining the quotient by an additive congruence relation of a type with an addition."]
protected def quotient := quotient $ c.to_setoid

/-- Coercion from a type with a multiplication to its quotient by a congruence relation.

See Note [use has_coe_t]. -/
@[to_additive "Coercion from a type with an addition to its quotient by an additive congruence relation", priority 0]
instance : has_coe_t M c.quotient := ⟨@quotient.mk _ c.to_setoid⟩

/-- The quotient of a type with decidable equality by a congruence relation also has
    decidable equality. -/
@[to_additive "The quotient of a type with decidable equality by an additive congruence relation also has decidable equality."]
instance [d : ∀ a b, decidable (c a b)] : decidable_eq c.quotient :=
@quotient.decidable_eq M c.to_setoid d

/-- The function on the quotient by a congruence relation `c` induced by a function that is
    constant on `c`'s equivalence classes. -/
@[elab_as_eliminator, to_additive "The function on the quotient by a congruence relation `c` induced by a function that is constant on `c`'s equivalence classes."]
protected def lift_on {β} {c : con M} (q : c.quotient) (f : M → β)
  (h : ∀ a b, c a b → f a = f b) : β := quotient.lift_on' q f h

variables {c}

/-- The inductive principle used to prove propositions about the elements of a quotient by a
    congruence relation. -/
@[elab_as_eliminator, to_additive "The inductive principle used to prove propositions about the elements of a quotient by an additive congruence relation."]
protected lemma induction_on {C : c.quotient → Prop} (q : c.quotient) (H : ∀ x : M, C x) : C q :=
quotient.induction_on' q H

/-- A version of `con.induction_on` for predicates which take two arguments. -/
@[elab_as_eliminator, to_additive "A version of `add_con.induction_on` for predicates which take two arguments."]
protected lemma induction_on₂ {d : con N} {C : c.quotient → d.quotient → Prop}
  (p : c.quotient) (q : d.quotient) (H : ∀ (x : M) (y : N), C x y) : C p q :=
quotient.induction_on₂' p q H

variables (c)

/-- Two elements are related by a congruence relation `c` iff they are represented by the same
    element of the quotient by `c`. -/
@[simp, to_additive "Two elements are related by an additive congruence relation `c` iff they are represented by the same element of the quotient by `c`."]
protected lemma eq {a b : M} : (a : c.quotient) = b ↔ c a b :=
quotient.eq'

/-- The multiplication induced on the quotient by a congruence relation on a type with a
    multiplication. -/
@[to_additive "The addition induced on the quotient by an additive congruence relation on a type with a addition."]
instance has_mul : has_mul c.quotient :=
⟨λ x y, quotient.lift_on₂' x y (λ w z, ((w * z : M) : c.quotient))
     $ λ _ _ _ _ h1 h2, c.eq.2 $ c.mul h1 h2⟩

/-- The kernel of the quotient map induced by a congruence relation `c` equals `c`. -/
@[simp, to_additive "The kernel of the quotient map induced by an additive congruence relation `c` equals `c`."]
lemma mul_ker_mk_eq : mul_ker (coe : M → c.quotient) (λ x y, rfl) = c :=
ext $ λ x y, quotient.eq'

variables {c}

/-- The coercion to the quotient of a congruence relation commutes with multiplication (by
    definition). -/
@[simp, to_additive "The coercion to the quotient of an additive congruence relation commutes with addition (by definition)."]
lemma coe_mul (x y : M) : (↑(x * y) : c.quotient) = ↑x * ↑y := rfl

/-- Definition of the function on the quotient by a congruence relation `c` induced by a function
    that is constant on `c`'s equivalence classes. -/
@[simp, to_additive "Definition of the function on the quotient by an additive congruence relation `c` induced by a function that is constant on `c`'s equivalence classes."]
protected lemma lift_on_beta {β} (c : con M) (f : M → β)
  (h : ∀ a b, c a b → f a = f b) (x : M) :
  con.lift_on (x : c.quotient) f h = f x := rfl

/-- Makes an isomorphism of quotients by two congruence relations, given that the relations are
    equal. -/
@[to_additive "Makes an additive isomorphism of quotients by two additive congruence relations, given that the relations are equal."]
protected def congr {c d : con M} (h : c = d) :  c.quotient ≃* d.quotient :=
{ map_mul' := λ x y, by rcases x; rcases y; refl,
  ..quotient.congr (equiv.refl M) $ by apply ext_iff.2 h }

-- The complete lattice of congruence relations on a type

/-- For congruence relations `c, d` on a type `M` with a multiplication, `c ≤ d` iff `∀ x y ∈ M`,
    `x` is related to `y` by `d` if `x` is related to `y` by `c`. -/
@[to_additive "For additive congruence relations `c, d` on a type `M` with an addition, `c ≤ d` iff `∀ x y ∈ M`, `x` is related to `y` by `d` if `x` is related to `y` by `c`."]
instance : has_le (con M) := ⟨λ c d, c.to_setoid ≤ d.to_setoid⟩

/-- Definition of `≤` for congruence relations. -/
@[to_additive "Definition of `≤` for additive congruence relations."]
theorem le_def {c d : con M} : c ≤ d ↔ ∀ {x y}, c x y → d x y := iff.rfl

/-- The infimum of a set of congruence relations on a given type with a multiplication. -/
@[to_additive "The infimum of a set of additive congruence relations on a given type with an addition."]
instance : has_Inf (con M) :=
⟨λ S, ⟨λ x y, ∀ c : con M, c ∈ S → c x y,
⟨λ x c hc, c.refl x, λ _ _ h c hc, c.symm $ h c hc,
 λ _ _ _ h1 h2 c hc, c.trans (h1 c hc) $ h2 c hc⟩,
 λ _ _ _ _ h1 h2 c hc, c.mul (h1 c hc) $ h2 c hc⟩⟩

/-- The infimum of a set of congruence relations is the same as the infimum of the set's image
    under the map to the underlying equivalence relation. -/
@[to_additive "The infimum of a set of additive congruence relations is the same as the infimum of the set's image under the map to the underlying equivalence relation."]
lemma Inf_to_setoid (S : set (con M)) : (Inf S).to_setoid = Inf (to_setoid '' S) :=
setoid.ext' $ λ x y, ⟨λ h r ⟨c, hS, hr⟩, by rw ←hr; exact h c hS,
  λ h c hS, h c.to_setoid ⟨c, hS, rfl⟩⟩

/-- The infimum of a set of congruence relations is the same as the infimum of the set's image
    under the map to the underlying binary relation. -/
@[to_additive "The infimum of a set of additive congruence relations is the same as the infimum of the set's image under the map to the underlying binary relation."]
lemma Inf_def (S : set (con M)) : (Inf S).r = Inf (r '' S) :=
by { ext, simp only [Inf_image, infi_apply, infi_Prop_eq], refl }

/-- If a congruence relation `c` is contained in every element of a set `s` of congruence relations
    on the same type, `c` is contained in the infimum of `s`. -/
@[to_additive "If an additive congruence relation `c` is contained in every element of a set `s` of additive congruence relations on the same type, `c` is contained in the infimum of `s`."]
lemma le_Inf (s : set (con M)) (c) : (∀d ∈ s, c ≤ d) → c ≤ Inf s :=
λ h _ _ hc r hr, h r hr _ _ hc

/-- The infimum of a set of congruence relations on a given type is contained in every element
    of the set. -/
@[to_additive "The infimum of a set of additive congruence relations on a given type is contained in every element of the set."]
lemma Inf_le (s : set (con M)) (c) : c ∈ s → Inf s ≤ c :=
λ hc _ _ h, h c hc

/-- The complete lattice of congruence relations on a given type with a multiplication. -/
@[to_additive "The complete lattice of additive congruence relations on a given type with an addition."]
instance : complete_lattice (con M) :=
{ sup := λ c d, Inf { x | c ≤ x ∧ d ≤ x},
  le := (≤),
  lt := λ c d, c ≤ d ∧ ¬d ≤ c,
  le_refl := λ c _ _, id,
  le_trans := λ c1 c2 c3 h1 h2 x y h, h2 x y $ h1 x y h,
  lt_iff_le_not_le := λ _ _, iff.rfl,
  le_antisymm := λ c d hc hd, ext $ λ x y, ⟨hc x y, hd x y⟩,
  le_sup_left := λ _ _ _ _ h r hr, hr.1 _ _ h,
  le_sup_right := λ _ _ _ _ h r hr, hr.2 _ _ h,
  sup_le := λ _ _ c h1 h2, Inf_le _ c ⟨h1, h2⟩,
  inf := λ c d, ⟨(c.to_setoid ⊓ d.to_setoid).1, (c.to_setoid ⊓ d.to_setoid).2,
                  λ _ _ _ _ h1 h2, ⟨c.mul h1.1 h2.1, d.mul h1.2 h2.2⟩⟩,
  inf_le_left := λ _ _ _ _ h, h.1,
  inf_le_right := λ _ _ _ _ h, h.2,
  le_inf := λ _ _ _ hb hc _ _ h, ⟨hb _ _ h, hc _ _ h⟩,
  top := { mul' := by tauto, ..setoid.complete_lattice.top},
  le_top := λ _ _ _ h, trivial,
  bot := { mul' := λ _ _ _ _ h1 h2, h1 ▸ h2 ▸ rfl, ..setoid.complete_lattice.bot},
  bot_le := λ c x y h, h ▸ c.refl x,
  Sup := λ tt, Inf {t | ∀t'∈tt, t' ≤ t},
  Inf := has_Inf.Inf,
  le_Sup := λ _ _ hs, le_Inf _ _ $ λ c' hc', hc' _ hs,
  Sup_le := λ _ _ hs, Inf_le _ _ hs,
  Inf_le := λ  _ _, Inf_le _ _,
  le_Inf := λ _ _, le_Inf _ _ }

/-- The infimum of two congruence relations equals the infimum of the underlying binary
    operations. -/
@[to_additive "The infimum of two additive congruence relations equals the infimum of the underlying binary operations."]
lemma inf_def {c d : con M} : (c ⊓ d).r = c.r ⊓ d.r := rfl

/-- Definition of the infimum of two congruence relations. -/
@[to_additive "Definition of the infimum of two additive congruence relations."]
theorem inf_iff_and {c d : con M} {x y} : (c ⊓ d) x y ↔ c x y ∧ d x y := iff.rfl

/-- The inductively defined smallest congruence relation containing a binary relation `r` equals
    the infimum of the set of congruence relations containing `r`. -/
@[to_additive add_con_gen_eq "The inductively defined smallest additive congruence relation containing a binary relation `r` equals the infimum of the set of additive congruence relations containing `r`."]
theorem con_gen_eq (r : M → M → Prop) :
  con_gen r = Inf {s : con M | ∀ x y, r x y → s.r x y} :=
ext $ λ x y,
  ⟨λ H, con_gen.rel.rec_on H (λ _ _ h _ hs, hs _ _ h) (con.refl _) (λ _ _ _, con.symm _)
    (λ _ _ _ _ _, con.trans _)
    $ λ w x y z _ _ h1 h2 c hc, c.mul (h1 c hc) $ h2 c hc,
  Inf_le _ _ (λ _ _, con_gen.rel.of _ _) _ _⟩

/-- The smallest congruence relation containing a binary relation `r` is contained in any
    congruence relation containing `r`. -/
@[to_additive add_con_gen_le "The smallest additive congruence relation containing a binary relation `r` is contained in any additive congruence relation containing `r`."]
theorem con_gen_le {r : M → M → Prop} {c : con M} (h : ∀ x y, r x y → c.r x y) :
  con_gen r ≤ c :=
by rw con_gen_eq; exact Inf_le _ _ h

/-- Given binary relations `r, s` with `r` contained in `s`, the smallest congruence relation
    containing `s` contains the smallest congruence relation containing `r`. -/
@[to_additive add_con_gen_mono "Given binary relations `r, s` with `r` contained in `s`, the smallest additive congruence relation containing `s` contains the smallest additive congruence relation containing `r`."]
theorem con_gen_mono {r s : M → M → Prop} (h : ∀ x y, r x y → s x y) :
  con_gen r ≤ con_gen s :=
con_gen_le $ λ x y hr, con_gen.rel.of _ _ $ h x y hr

/-- Congruence relations equal the smallest congruence relation in which they are contained. -/
@[simp, to_additive add_con_gen_of_add_con "Additive congruence relations equal the smallest additive congruence relation in which they are contained."]
lemma con_gen_of_con (c : con M) : con_gen c.r = c :=
le_antisymm (by rw con_gen_eq; exact Inf_le _ c (λ _ _, id)) con_gen.rel.of

/-- The map sending a binary relation to the smallest congruence relation in which it is
    contained is idempotent. -/
@[simp, to_additive add_con_gen_idem "The map sending a binary relation to the smallest additive congruence relation in which it is contained is idempotent."]
lemma con_gen_idem (r : M → M → Prop) :
  con_gen (con_gen r).r = con_gen r :=
con_gen_of_con _

/-- The supremum of congruence relations `c, d` equals the smallest congruence relation containing
    the binary relation '`x` is related to `y` by `c` or `d`'. -/
@[to_additive sup_eq_add_con_gen "The supremum of additive congruence relations `c, d` equals the smallest additive congruence relation containing the binary relation '`x` is related to `y` by `c` or `d`'."]
lemma sup_eq_con_gen (c d : con M) :
  c ⊔ d = con_gen (λ x y, c x y ∨ d x y) :=
begin
  rw con_gen_eq,
  apply congr_arg Inf,
  ext,
  exact ⟨λ h _ _ H, or.elim H (h.1 _ _) (h.2 _ _),
         λ H, ⟨λ _ _ h, H _ _ $ or.inl h, λ _ _ h, H _ _ $ or.inr h⟩⟩,
end

/-- The supremum of two congruence relations equals the smallest congruence relation containing
    the supremum of the underlying binary operations. -/
@[to_additive "The supremum of two additive congruence relations equals the smallest additive congruence relation containing the supremum of the underlying binary operations."]
lemma sup_def {c d : con M} : c ⊔ d = con_gen (c.r ⊔ d.r) :=
by rw sup_eq_con_gen; refl

/-- The supremum of a set of congruence relations `S` equals the smallest congruence relation
    containing the binary relation 'there exists `c ∈ S` such that `x` is related to `y` by
    `c`'. -/
@[to_additive Sup_eq_add_con_gen "The supremum of a set of additive congruence relations S equals the smallest additive congruence relation containing the binary relation 'there exists `c ∈ S` such that `x` is related to `y` by `c`'."]
lemma Sup_eq_con_gen (S : set (con M)) :
  Sup S = con_gen (λ x y, ∃ c : con M, c ∈ S ∧ c x y) :=
begin
  rw con_gen_eq,
  apply congr_arg Inf,
  ext,
  exact ⟨λ h _ _ ⟨r, hr⟩, h r hr.1 _ _ hr.2,
         λ h r hS _ _ hr, h _ _ ⟨r, hS, hr⟩⟩,
end

/-- The supremum of a set of congruence relations is the same as the smallest congruence relation
    containing the supremum of the set's image under the map to the underlying binary relation. -/
@[to_additive "The supremum of a set of additive congruence relations is the same as the smallest additive congruence relation containing the supremum of the set's image under the map to the underlying binary relation."]
lemma Sup_def {S : set (con M)} : Sup S = con_gen (Sup (r '' S)) :=
begin
  rw Sup_eq_con_gen,
  congr,
  ext x y,
  erw [Sup_image, supr_apply, supr_apply, supr_Prop_eq],
  simp only [Sup_image, supr_Prop_eq, supr_apply, supr_Prop_eq, exists_prop],
  refl,
end

variables (M)

/-- There is a Galois insertion of congruence relations on a type with a multiplication `M` into
    binary relations on `M`. -/
@[to_additive "There is a Galois insertion of additive congruence relations on a type with an addition `M` into binary relations on `M`."]
protected def gi : @galois_insertion (M → M → Prop) (con M) _ _ con_gen r :=
{ choice := λ r h, con_gen r,
 gc := λ r c, ⟨λ H _ _ h, H _ _ $ con_gen.rel.of _ _ h, λ H, con_gen_of_con c ▸ con_gen_mono H⟩,
  le_l_u := λ x, (con_gen_of_con x).symm ▸ le_refl x,
  choice_eq := λ _ _, rfl }

variables {M} (c)


/-- Given a function `f`, the smallest congruence relation containing the binary relation on `f`'s
    image defined by '`x ≈ y` iff the elements of `f⁻¹(x)` are related to the elements of `f⁻¹(y)`
    by a congruence relation `c`.' -/
@[to_additive "Given a function `f`, the smallest additive congruence relation containing the binary relation on `f`'s image defined by '`x ≈ y` iff the elements of `f⁻¹(x)` are related to the elements of `f⁻¹(y)` by an additive congruence relation `c`.'"]
def map_gen (f : M → N) : con N :=
con_gen $ λ x y, ∃ a b, f a = x ∧ f b = y ∧ c a b

/-- Given a surjective multiplicative-preserving function `f` whose kernel is contained in a
    congruence relation `c`, the congruence relation on `f`'s codomain defined by '`x ≈ y` iff the
    elements of `f⁻¹(x)` are related to the elements of `f⁻¹(y)` by `c`.' -/
@[to_additive "Given a surjective addition-preserving function `f` whose kernel is contained in an additive congruence relation `c`, the additive congruence relation on `f`'s codomain defined by '`x ≈ y` iff the elements of `f⁻¹(x)` are related to the elements of `f⁻¹(y)` by `c`.'"]
def map_of_surjective (f : M → N) (H : ∀ x y, f (x * y) = f x * f y) (h : mul_ker f H ≤ c)
  (hf : surjective f) : con N :=
{ mul' := λ w x y z ⟨a, b, hw, hx, h1⟩ ⟨p, q, hy, hz, h2⟩,
    ⟨a * p, b * q, by rw [H, hw, hy], by rw [H, hx, hz], c.mul h1 h2⟩,
  ..c.to_setoid.map_of_surjective f h hf }

/-- A specialization of 'the smallest congruence relation containing a congruence relation `c`
    equals `c`'. -/
@[to_additive "A specialization of 'the smallest additive congruence relation containing an additive congruence relation `c` equals `c`'."]
lemma map_of_surjective_eq_map_gen {c : con M} {f : M → N} (H : ∀ x y, f (x * y) = f x * f y)
  (h : mul_ker f H ≤ c) (hf : surjective f) :
  c.map_gen f = c.map_of_surjective f H h hf :=
by rw ←con_gen_of_con (c.map_of_surjective f H h hf); refl

/-- Given types with multiplications `M, N` and a congruence relation `c` on `N`, a
    multiplication-preserving map `f : M → N` induces a congruence relation on `f`'s domain
    defined by '`x ≈ y` iff `f(x)` is related to `f(y)` by `c`.' -/
@[to_additive "Given types with additions `M, N` and an additive congruence relation `c` on `N`, an addition-preserving map `f : M → N` induces an additive congruence relation on `f`'s domain defined by '`x ≈ y` iff `f(x)` is related to `f(y)` by `c`.' "]
def comap (f : M → N) (H : ∀ x y, f (x * y) = f x * f y) (c : con N) : con M :=
{ mul' := λ w x y z h1 h2, show c (f (w * y)) (f (x * z)), by rw [H, H]; exact c.mul h1 h2,
  ..c.to_setoid.comap f }

section
open quotient

  /-- Given a congruence relation `c` on a type `M` with a multiplication, the order-preserving
      bijection between the set of congruence relations containing `c` and the congruence relations
      on the quotient of `M` by `c`. -/
  @[to_additive "Given an additive congruence relation `c` on a type `M` with an addition, the order-preserving bijection between the set of additive congruence relations containing `c` and the additive congruence relations on the quotient of `M` by `c`."]
  def correspondence : ((≤) : {d // c ≤ d} → {d // c ≤ d} → Prop) ≃o
    ((≤) : con c.quotient → con c.quotient → Prop) :=
  { to_fun := λ d, d.1.map_of_surjective coe _
      (by rw mul_ker_mk_eq; exact d.2) $ @exists_rep _ c.to_setoid,
    inv_fun := λ d, ⟨comap (coe : M → c.quotient) (λ x y, rfl) d, λ _ _ h,
      show d _ _, by rw c.eq.2 h; exact d.refl _ ⟩,
    left_inv := λ d, subtype.ext.2 $ ext $ λ _ _,
      ⟨λ h, let ⟨a, b, hx, hy, H⟩ := h in
        d.1.trans (d.1.symm $ d.2 a _ $ c.eq.1 hx) $ d.1.trans H $ d.2 b _ $ c.eq.1 hy,
       λ h, ⟨_, _, rfl, rfl, h⟩⟩,
    right_inv := λ d, let Hm : mul_ker (coe : M → c.quotient) (λ x y, rfl) ≤
          comap (coe : M → c.quotient) (λ x y, rfl) d :=
        λ x y h, show d _ _, by rw mul_ker_mk_eq at h; exact c.eq.2 h ▸ d.refl _ in
      ext $ λ x y, ⟨λ h, let ⟨a, b, hx, hy, H⟩ := h in hx ▸ hy ▸ H,
        con.induction_on₂ x y $ λ w z h, ⟨w, z, rfl, rfl, h⟩⟩,
    ord := λ s t, ⟨λ h _ _ hs, let ⟨a, b, hx, hy, Hs⟩ := hs in ⟨a, b, hx, hy, h _ _ Hs⟩,
      λ h _ _ hs, let ⟨a, b, hx, hy, ht⟩ := h _ _ ⟨_, _, rfl, rfl, hs⟩ in
        t.1.trans (t.1.symm $ t.2 a _ $ eq_rel.1 hx) $ t.1.trans ht $ t.2 b _ $ eq_rel.1 hy⟩ }

end

end

-- Monoids

variables {M} [monoid M] [monoid N] [monoid P] (c : con M)

/-- The quotient of a monoid by a congruence relation is a monoid. -/
@[to_additive add_monoid "The quotient of an `add_monoid` by an additive congruence relation is an `add_monoid`."]
instance monoid : monoid c.quotient :=
{ one := ((1 : M) : c.quotient),
  mul := (*),
  mul_assoc := λ x y z, quotient.induction_on₃' x y z
               $ λ _ _ _, congr_arg coe $ mul_assoc _ _ _,
  mul_one := λ x, quotient.induction_on' x $ λ _, congr_arg coe $ mul_one _,
  one_mul := λ x, quotient.induction_on' x $ λ _, congr_arg coe $ one_mul _ }


/-- The quotient of a `comm_monoid` by a congruence relation is a `comm_monoid`. -/
@[to_additive add_comm_monoid "The quotient of an `add_comm_monoid` by an additive congruence relation is an `add_comm_monoid`."]
instance comm_monoid {α : Type*} [comm_monoid α] (c : con α) :
  comm_monoid c.quotient :=
{ mul_comm := λ x y, con.induction_on₂ x y $ λ w z, by rw [←coe_mul, ←coe_mul, mul_comm],
  ..c.monoid}

variables {c}

/-- The 1 of the quotient of a monoid by a congruence relation is the equivalence class of the
    monoid's 1. -/
@[simp, to_additive "The 0 of the quotient of an `add_monoid` by an additive congruence relation is the equivalence class of the `add_monoid`'s 0."]
lemma coe_one : ((1 : M) : c.quotient) = 1 := rfl

variables (M c)

/-- The submonoid of `M × M` defined by a congruence relation on a monoid `M`. -/
@[to_additive add_submonoid "The `add_submonoid` of `M × M` defined by an additive congruence relation on an `add_monoid` `M`."]
protected def submonoid : submonoid (M × M) :=
{ carrier := { x | c x.1 x.2 },
  one_mem' := c.iseqv.1 1,
  mul_mem' := λ _ _, c.mul }

variables {M c}

/-- The congruence relation on a monoid `M` from a submonoid of `M × M` for which membership
    is an equivalence relation. -/
@[to_additive of_add_submonoid "The additive congruence relation on an `add_monoid` `M` from an `add_submonoid` of `M × M` for which membership is an equivalence relation."]
def of_submonoid (N : submonoid (M × M)) (H : equivalence (λ x y, (x, y) ∈ N)) : con M :=
{ r := λ x y, (x, y) ∈ N,
  iseqv := H,
  mul' := λ _ _ _ _, N.mul_mem }

/-- Coercion from a congruence relation `c` on a monoid `M` to the submonoid of `M × M` whose
    elements are `(x, y)` such that `x` is related to `y` by `c`. -/
@[to_additive to_add_submonoid "Coercion from a congruence relation `c` on an `add_monoid` `M` to the `add_submonoid` of `M × M` whose elements are `(x, y)` such that `x` is related to `y` by `c`."]
instance to_submonoid : has_coe (con M) (submonoid (M × M)) := ⟨λ c, c.submonoid M⟩

@[to_additive] lemma mem_coe {c : con M} {x y} :
  (x, y) ∈ (↑c : submonoid (M × M)) ↔ (x, y) ∈ c := iff.rfl

@[to_additive to_add_submonoid_inj]
theorem to_submonoid_inj (c d : con M) (H : (c : submonoid (M × M)) = d) : c = d :=
ext $ λ x y, show (x, y) ∈ (c : submonoid (M × M)) ↔ (x, y) ∈ ↑d, by rw H

@[to_additive]
lemma le_iff {c d : con M} : c ≤ d ↔ (c : submonoid (M × M)) ≤ d :=
⟨λ h x, h x.1 x.2, λ h x y hc, h $ show (x, y) ∈ c, from hc⟩

/-- The kernel of a monoid homomorphism as a congruence relation. -/
@[to_additive "The kernel of an `add_monoid` homomorphism as an additive congruence relation."]
def ker (f : M →* P) : con M := mul_ker f f.3

/-- The definition of the congruence relation defined by a monoid homomorphism's kernel. -/
@[to_additive "The definition of the additive congruence relation defined by an `add_monoid` homomorphism's kernel."]
lemma ker_rel (f : M →* P) {x y} : ker f x y ↔ f x = f y := iff.rfl

/-- There exists an element of the quotient of a monoid by a congruence relation (namely 1). -/
@[to_additive "There exists an element of the quotient of an `add_monoid` by a congruence relation (namely 0)."]
instance quotient.inhabited : inhabited c.quotient := ⟨((1 : M) : c.quotient)⟩

variables (c)

/-- The natural homomorphism from a monoid to its quotient by a congruence relation. -/
@[to_additive "The natural homomorphism from an `add_monoid` to its quotient by an additive congruence relation."]
def mk' : M →* c.quotient := ⟨coe, rfl, λ _ _, rfl⟩

variables (x y : M)

/-- The kernel of the natural homomorphism from a monoid to its quotient by a congruence
    relation `c` equals `c`. -/
@[simp, to_additive "The kernel of the natural homomorphism from an `add_monoid` to its quotient by an additive congruence relation `c` equals `c`."]
lemma mk'_ker : ker c.mk' = c := ext $ λ _ _, c.eq

variables {c}

/-- The natural homomorphism from a monoid to its quotient by a congruence relation is
    surjective. -/
@[to_additive "The natural homomorphism from an `add_monoid` to its quotient by a congruence relation is surjective."]
lemma mk'_surjective : surjective c.mk' :=
λ x, by rcases x; exact ⟨x, rfl⟩

@[simp, to_additive] lemma comp_mk'_apply (g : c.quotient →* P) {x} :
  g.comp c.mk' x = g x := rfl

/-- The elements related to `x ∈ M`, `M` a monoid, by the kernel of a monoid homomorphism are
    those in the preimage of `f(x)` under `f`. -/
@[to_additive "The elements related to `x ∈ M`, `M` an `add_monoid`, by the kernel of an `add_monoid` homomorphism are those in the preimage of `f(x)` under `f`. "]
lemma ker_apply_eq_preimage {f : M →* P} (x) : (ker f) x = f ⁻¹' {f x} :=
set.ext $ λ x,
  ⟨λ h, set.mem_preimage.2 $ set.mem_singleton_iff.2 h.symm,
   λ h, (set.mem_singleton_iff.1 $ set.mem_preimage.1 h).symm⟩

/-- Given a monoid homomorphism `f : N → M` and a congruence relation `c` on `M`, the congruence
    relation induced on `N` by `f` equals the kernel of `c`'s quotient homomorphism composed with
    `f`. -/
@[to_additive "Given an `add_monoid` homomorphism `f : N → M` and an additive congruence relation `c` on `M`, the additive congruence relation induced on `N` by `f` equals the kernel of `c`'s quotient homomorphism composed with `f`."]
lemma comap_eq {f : N →* M} : comap f f.map_mul c = ker (c.mk'.comp f) :=
ext $ λ x y, show c _ _ ↔ c.mk' _ = c.mk' _, by rw ←c.eq; refl

variables (c) (f : M →* P)

/-- The homomorphism on the quotient of a monoid by a congruence relation `c` induced by a
    homomorphism constant on `c`'s equivalence classes. -/
@[to_additive "The homomorphism on the quotient of an `add_monoid` by an additive congruence relation `c` induced by a homomorphism constant on `c`'s equivalence classes."]
def lift (H : c ≤ ker f) : c.quotient →* P :=
{ to_fun := λ x, con.lift_on x f $ λ _ _, H _ _,
  map_one' := by rw ←f.map_one; refl,
  map_mul' := λ x y, con.induction_on₂ x y $ λ m n, f.map_mul m n ▸ rfl }

variables {c f}

/-- The diagram describing the universal property for quotients of monoids commutes. -/
@[simp, to_additive "The diagram describing the universal property for quotients of `add_monoid`s commutes."]
lemma lift_mk' (H : c ≤ ker f) (x) :
  c.lift f H (c.mk' x) = f x := rfl

/-- The diagram describing the universal property for quotients of monoids commutes. -/
@[simp, to_additive "The diagram describing the universal property for quotients of `add_monoid`s commutes."]
lemma lift_coe (H : c ≤ ker f) (x : M) :
  c.lift f H x = f x := rfl

/-- The diagram describing the universal property for quotients of monoids commutes. -/
@[simp, to_additive "The diagram describing the universal property for quotients of `add_monoid`s commutes."]
theorem lift_comp_mk' (H : c ≤ ker f) :
  (c.lift f H).comp c.mk' = f := by ext; refl

/-- Given a homomorphism `f` from the quotient of a monoid by a congruence relation, `f` equals the
    homomorphism on the quotient induced by `f` composed with the natural map from the monoid to
    the quotient. -/
@[simp, to_additive "Given a homomorphism `f` from the quotient of an `add_monoid` by an additive congruence relation, `f` equals the homomorphism on the quotient induced by `f` composed with the natural map from the `add_monoid` to the quotient."]
lemma lift_apply_mk' (f : c.quotient →* P) :
  c.lift (f.comp c.mk') (λ x y h, show f ↑x = f ↑y, by rw c.eq.2 h) = f :=
by ext; rcases x; refl

/-- Homomorphisms on the quotient of a monoid by a congruence relation are equal if they
    are equal on elements that are coercions from the monoid. -/
@[to_additive "Homomorphisms on the quotient of an `add_monoid` by an additive congruence relation are equal if they are equal on elements that are coercions from the `add_monoid`."]
lemma lift_funext (f g : c.quotient →* P) (h : ∀ a : M, f a = g a) : f = g :=
begin
  rw [←lift_apply_mk' f, ←lift_apply_mk' g],
  congr' 1,
  exact monoid_hom.ext_iff.2 h,
end

/-- The uniqueness part of the universal property for quotients of monoids. -/
@[to_additive "The uniqueness part of the universal property for quotients of `add_monoid`s."]
theorem lift_unique (H : c ≤ ker f) (g : c.quotient →* P)
  (Hg : g.comp c.mk' = f) : g = c.lift f H :=
lift_funext g (c.lift f H) $ λ x, by rw [lift_coe H, ←comp_mk'_apply, Hg]

/-- Given a congruence relation `c` on a monoid and a homomorphism `f` constant on `c`'s
    equivalence classes, `f` has the same image as the homomorphism that `f` induces on the
    quotient. -/
@[to_additive "Given an additive congruence relation `c` on an `add_monoid` and a homomorphism `f` constant on `c`'s equivalence classes, `f` has the same image as the homomorphism that `f` induces on the quotient."]
theorem lift_range (H : c ≤ ker f) : (c.lift f H).mrange = f.mrange :=
submonoid.ext $ λ x,
  ⟨λ ⟨y, hy⟩, by revert hy; rcases y; exact
     λ hy, ⟨y, hy.1, by rw [hy.2.symm, ←lift_coe H]; refl⟩,
   λ ⟨y, hy⟩, ⟨↑y, hy.1, by rw ←hy.2; refl⟩⟩

/-- Surjective monoid homomorphisms constant on a congruence relation `c`'s equivalence classes
    induce a surjective homomorphism on `c`'s quotient. -/
@[to_additive "Surjective `add_monoid` homomorphisms constant on an additive congruence relation `c`'s equivalence classes induce a surjective homomorphism on `c`'s quotient."]
lemma lift_surjective_of_surjective (h : c ≤ ker f) (hf : surjective f) :
  surjective (c.lift f h) :=
λ y, exists.elim (hf y) $ λ w hw, ⟨w, (lift_mk' h w).symm ▸ hw⟩

variables (c f)

/-- Given a monoid homomorphism `f` from `M` to `P`, the kernel of `f` is the unique congruence
    relation on `M` whose induced map from the quotient of `M` to `P` is injective. -/
@[to_additive "Given an `add_monoid` homomorphism `f` from `M` to `P`, the kernel of `f` is the unique additive congruence relation on `M` whose induced map from the quotient of `M` to `P` is injective."]
lemma ker_eq_lift_of_injective (H : c ≤ ker f) (h : injective (c.lift f H)) :
  ker f = c :=
to_setoid_inj $ ker_eq_lift_of_injective f H h

variables {c}

/-- The homomorphism induced on the quotient of a monoid by the kernel of a monoid homomorphism. -/
@[to_additive "The homomorphism induced on the quotient of an `add_monoid` by the kernel of an `add_monoid` homomorphism."]
def ker_lift : (ker f).quotient →* P :=
(ker f).lift f $ λ _ _, id

variables {f}

/-- The diagram described by the universal property for quotients of monoids, when the congruence
    relation is the kernel of the homomorphism, commutes. -/
@[simp, to_additive "The diagram described by the universal property for quotients of `add_monoid`s, when the additive congruence relation is the kernel of the homomorphism, commutes."]
lemma ker_lift_mk (x : M) :  ker_lift f x = f x := rfl

/-- Given a monoid homomorphism `f`, the induced homomorphism on the quotient by `f`'s kernel has
    the same image as `f`. -/
@[simp, to_additive "Given an `add_monoid` homomorphism `f`, the induced homomorphism on the quotient by `f`'s kernel has the same image as `f`."]
lemma ker_lift_range_eq : (ker_lift f).mrange = f.mrange :=
lift_range $ λ _ _, id

/-- A monoid homomorphism `f` induces an injective homomorphism on the quotient by `f`'s kernel. -/
@[to_additive "An `add_monoid` homomorphism `f` induces an injective homomorphism on the quotient by `f`'s kernel."]
lemma injective_ker_lift (f : M →* P) : injective (ker_lift f) :=
λ x y, quotient.induction_on₂' x y $ λ _ _, (ker f).eq.2

/-- Given congruence relations `c, d` on a monoid such that `d` contains `c`, `d`'s quotient
    map induces a homomorphism from the quotient by `c` to the quotient by `d`. -/
@[to_additive "Given additive congruence relations `c, d` on an `add_monoid` such that `d` contains `c`, `d`'s quotient map induces a homomorphism from the quotient by `c` to the quotient by `d`."]
def map (c d : con M) (h : c ≤ d) : c.quotient →* d.quotient :=
c.lift d.mk' $ λ x y hc, show (ker d.mk') x y, from
  (mk'_ker d).symm ▸ h x y hc

/-- Given congruence relations `c, d` on a monoid such that `d` contains `c`, the definition of
    the homomorphism from the quotient by `c` to the quotient by `d` induced by `d`'s quotient
    map. -/
@[to_additive "Given additive congruence relations `c, d` on an `add_monoid` such that `d` contains `c`, the definition of the homomorphism from the quotient by `c` to the quotient by `d` induced by `d`'s quotient map."]
lemma map_apply {c d : con M} (h : c ≤ d) (x) :
  c.map d h x = c.lift d.mk' (λ x y hc, d.eq.2 $ h x y hc) x := rfl

variables (c)

/-- The first isomorphism theorem for monoids. -/
@[to_additive "The first isomorphism theorem for `add_monoid`s."]
noncomputable def quotient_ker_equiv_range (f : M →* P) : (ker f).quotient ≃* f.mrange :=
{ map_mul' := monoid_hom.map_mul _,
  ..@equiv.of_bijective _ _
<<<<<<< HEAD
      ((@mul_equiv.to_monoid_hom (ker_lift f).range _ _ _
=======
      ((@mul_equiv.to_monoid_hom (ker_lift f).mrange _ _ _
>>>>>>> c7fb84ba
        $ mul_equiv.submonoid_congr ker_lift_range_eq).comp (ker_lift f).range_restrict) $
      bijective_comp (equiv.bijective _)
        ⟨λ x y h, injective_ker_lift f $ by rcases x; rcases y; injections,
         λ ⟨w, z, hzm, hz⟩, ⟨z, by rcases hz; rcases _x; refl⟩⟩ }

/-- The first isomorphism theorem for monoids in the case of a surjective homomorphism. -/
@[to_additive "The first isomorphism theorem for `add_monoid`s in the case of a surjective homomorphism."]
noncomputable def quotient_ker_equiv_of_surjective (f : M →* P) (hf : surjective f) :
  (ker f).quotient ≃* P :=
{ map_mul' := monoid_hom.map_mul _,
  ..@equiv.of_bijective _ _ (ker_lift f)
      ⟨injective_ker_lift f, lift_surjective_of_surjective (le_refl _) hf⟩ }

/-- The second isomorphism theorem for monoids. -/
@[to_additive "The second isomorphism theorem for `add_monoid`s."]
noncomputable def comap_quotient_equiv (f : N →* M) :
  (comap f f.map_mul c).quotient ≃* (c.mk'.comp f).mrange :=
(con.congr comap_eq).trans $ quotient_ker_equiv_range $ c.mk'.comp f

/-- The third isomorphism theorem for monoids. -/
@[to_additive "The third isomorphism theorem for `add_monoid`s."]
def quotient_quotient_equiv_quotient (c d : con M) (h : c ≤ d) :
  (ker (c.map d h)).quotient ≃* d.quotient :=
{ map_mul' := λ x y, con.induction_on₂ x y $ λ w z, con.induction_on₂ w z $ λ a b,
    show _ = d.mk' a * d.mk' b, by rw ←d.mk'.map_mul; refl,
  ..quotient_quotient_equiv_quotient _ _ h }

end con<|MERGE_RESOLUTION|>--- conflicted
+++ resolved
@@ -739,11 +739,7 @@
 noncomputable def quotient_ker_equiv_range (f : M →* P) : (ker f).quotient ≃* f.mrange :=
 { map_mul' := monoid_hom.map_mul _,
   ..@equiv.of_bijective _ _
-<<<<<<< HEAD
-      ((@mul_equiv.to_monoid_hom (ker_lift f).range _ _ _
-=======
       ((@mul_equiv.to_monoid_hom (ker_lift f).mrange _ _ _
->>>>>>> c7fb84ba
         $ mul_equiv.submonoid_congr ker_lift_range_eq).comp (ker_lift f).range_restrict) $
       bijective_comp (equiv.bijective _)
         ⟨λ x y h, injective_ker_lift f $ by rcases x; rcases y; injections,
