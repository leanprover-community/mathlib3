--- conflicted
+++ resolved
@@ -235,8 +235,6 @@
 
 @[simp] lemma map_of (f : α → β) (y : α) : f <$> of y = of (f y) := rfl
 
-<<<<<<< HEAD
-=======
 /-- The additive group homomorphism `free_abelian_group α →+ free_abelian_group β` induced from a
   map `α → β` -/
 def map (f : α → β) : free_abelian_group α →+ free_abelian_group β :=
@@ -253,7 +251,6 @@
   { intros x y w₁ w₂, simp only [w₁, w₂, (lift _).map_add, add_right_inj, map_add], },
 end
 
->>>>>>> ac19b4a9
 @[simp] lemma pure_bind (f : α → free_abelian_group β) (x) : pure x >>= f = f x :=
 lift.of _ _
 
