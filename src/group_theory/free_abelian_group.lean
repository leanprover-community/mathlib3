/-
Copyright (c) 2018 Kenny Lau. All rights reserved.
Released under Apache 2.0 license as described in the file LICENSE.
Authors: Kenny Lau
-/

import algebra.group.pi
import group_theory.free_group
import group_theory.abelianization
import algebra.module.basic -- we use the ℤ-module structure on an add_comm_group in punit_equiv

/-!
# Free abelian groups

The free abelian group on a type `α`, defined as the abelianisation of
the free group on `α`.

The free abelian group on `α` can be abstractly defined as the left adjoint of the
forgetful functor from abelian groups to types. Alternatively, one could define
it as the functions `α → ℤ` which send all but finitely many `(a : α)` to `0`,
under pointwise addition. In this file, it is defined as the abelianisation
of the free group on `α`. All the constructions and theorems required to show
the adjointness of the construction and the forgetful functor are proved in this
file, but the category-theoretic adjunction statement is in
`algebra.category.Group.adjunctions` .

## Main definitions

Here we use the following variables: `(α β : Type*) (A : Type*) [add_comm_group A]`

* `free_abelian_group α` : the free abelian group on a type `α`. As an abelian
group it is `α →₀ ℤ`, the functions from `α` to `ℤ` such that all but finitely
many elements get mapped to zero, however this is not how it is implemented.

* `lift f : free_abelian_group α →+ A` : the group homomorphism induced
  by the map `f : α → A`.

* `map (f : α → β) : free_abelian_group α →+ free_abelian_group β` : functoriality
    of `free_abelian_group`

* `instance [monoid α] : semigroup (free_abelian_group α)`

* `instance [comm_monoid α] : comm_ring (free_abelian_group α)`

It has been suggested that we would be better off refactoring this file
and using `finsupp` instead.

## Implementation issues

The definition is `def free_abelian_group : Type u :=
additive $ abelianization $ free_group α`

Chris Hughes has suggested that this all be rewritten in terms of `finsupp`.
Johan Commelin has written all the API relating the definition to `finsupp`
in the lean-liquid repo.

The lemmas `map_pure`, `map_of`, `map_zero`, `map_add`, `map_neg` and `map_sub`
are proved about the `functor.map` `<$>` construction, and need `α` and `β` to
be in the same universe. But
`free_abelian_group.map (f : α → β)` is defined to be the `add_group`
homomorphism `free_abelian_group α →+ free_abelian_group β` (with `α` and `β` now
allowed to be in different universes), so `(map f).map_add`
etc can be used to prove that `free_abelian_group.map` preserves addition. The
functions `map_id`, `map_id_apply`, `map_comp`, `map_comp_apply` and `map_of_apply`
are about `free_abelian_group.map`.

-/


universes u v

variables (α : Type u)

/-- The free abelian group on a type. -/
def free_abelian_group : Type u :=
additive $ abelianization $ free_group α

instance : add_comm_group (free_abelian_group α) :=
@additive.add_comm_group _ $ abelianization.comm_group _

instance : inhabited (free_abelian_group α) := ⟨0⟩

variable {α}

namespace free_abelian_group

/-- The canonical map from α to `free_abelian_group α` -/
def of (x : α) : free_abelian_group α :=
abelianization.of $ free_group.of x

/-- The map `free_abelian_group α →+ A` induced by a map of types `α → A`. -/
def lift {β : Type v} [add_comm_group β] : (α → β) ≃ (free_abelian_group α →+ β) :=
(@free_group.lift _ (multiplicative β) _).trans $
  (@abelianization.lift _ _ (multiplicative β) _).trans monoid_hom.to_additive

namespace lift
variables {β : Type v} [add_comm_group β] (f : α → β)
open free_abelian_group

@[simp] protected lemma of (x : α) : lift f (of x) = f x :=
begin
  convert @abelianization.lift.of (free_group α) _ (multiplicative β) _ _ _,
  convert free_group.lift.of.symm
end

protected theorem unique (g : free_abelian_group α →+ β)
  (hg : ∀ x, g (of x) = f x) {x} :
  g x = lift f x :=
add_monoid_hom.congr_fun ((lift.symm_apply_eq).mp (funext hg : g ∘ of = f)) _

/-- See note [partially-applied ext lemmas]. -/
@[ext]
protected theorem ext (g h : free_abelian_group α →+ β)
  (H : ∀ x, g (of x) = h (of x)) :
  g = h :=
lift.symm.injective $ funext H

lemma map_hom {α β γ} [add_comm_group β] [add_comm_group γ]
  (a : free_abelian_group α) (f : α → β) (g : β →+ γ) :
  g (lift f a) = lift (g ∘ f) a :=
begin
  suffices : (g.comp (lift f)) a = lift (g ∘ f) a,
    exact this,
  apply @lift.unique,
  assume a,
  show g ((lift f) (of a)) = g (f a),
  simp only [(∘), lift.of],
end

end lift

section
open_locale classical

lemma of_injective : function.injective (of : α → free_abelian_group α) :=
λ x y hoxy, classical.by_contradiction $ assume hxy : x ≠ y,
  let f : free_abelian_group α →+ ℤ := lift (λ z, if x = z then (1 : ℤ) else 0) in
  have hfx1 : f (of x) = 1, from (lift.of _ _).trans $ if_pos rfl,
  have hfy1 : f (of y) = 1, from hoxy ▸ hfx1,
  have hfy0 : f (of y) = 0, from (lift.of _ _).trans $ if_neg hxy,
  one_ne_zero $ hfy1.symm.trans hfy0

end

local attribute [instance] quotient_group.left_rel

@[elab_as_eliminator]
protected theorem induction_on
  {C : free_abelian_group α → Prop}
  (z : free_abelian_group α)
  (C0 : C 0)
  (C1 : ∀ x, C $ of x)
  (Cn : ∀ x, C (of x) → C (-of x))
  (Cp : ∀ x y, C x → C y → C (x + y)) : C z :=
quotient.induction_on' z $ λ x, quot.induction_on x $ λ L,
list.rec_on L C0 $ λ ⟨x, b⟩ tl ih,
bool.rec_on b (Cp _ _ (Cn _ (C1 x)) ih) (Cp _ _ (C1 x) ih)

theorem lift.add' {α β} [add_comm_group β] (a : free_abelian_group α) (f g : α → β) :
  lift (f + g) a = lift f a + lift g a :=
begin
  refine free_abelian_group.induction_on a _ _ _ _,
  { simp only [(lift _).map_zero, zero_add] },
  { assume x,
    simp only [lift.of, pi.add_apply] },
  { assume x h,
    simp only [(lift _).map_neg, lift.of, pi.add_apply, neg_add] },
  { assume x y hx hy,
    simp only [(lift _).map_add, hx, hy, add_add_add_comm] }
end

/-- If `g : free_abelian_group X` and `A` is an abelian group then `lift_add_group_hom g`
is the additive group homomorphism sending a function `X → A` to the term of type `A`
corresponding to the evaluation of the induced map `free_abelian_group X → A` at `g`. -/
@[simps]
def lift_add_group_hom {α} (β) [add_comm_group β] (a : free_abelian_group α) : (α → β) →+ β :=
add_monoid_hom.mk' (λ f, lift f a) (lift.add' a)

lemma lift_neg' {β} [add_comm_group β] (f : α → β) : lift (-f) = -lift f :=
add_monoid_hom.ext $ λ _, (lift_add_group_hom _ _ : (α → β) →+ β).map_neg _

section monad

variables {β : Type u}

instance : monad free_abelian_group.{u} :=
{ pure := λ α, of,
  bind := λ α β x f, lift f x }

@[elab_as_eliminator]
protected theorem induction_on'
  {C : free_abelian_group α → Prop}
  (z : free_abelian_group α)
  (C0 : C 0)
  (C1 : ∀ x, C $ pure x)
  (Cn : ∀ x, C (pure x) → C (-pure x))
  (Cp : ∀ x y, C x → C y → C (x + y)) : C z :=
free_abelian_group.induction_on z C0 C1 Cn Cp

@[simp] lemma map_pure (f : α → β) (x : α) : f <$> (pure x : free_abelian_group α) = pure (f x) :=
rfl

@[simp] protected lemma map_zero (f : α → β) : f <$> (0 : free_abelian_group α) = 0 :=
(lift (of ∘ f)).map_zero

@[simp] protected lemma map_add (f : α → β) (x y : free_abelian_group α) :
  f <$> (x + y) = f <$> x + f <$> y :=
(lift _).map_add _ _

@[simp] protected lemma map_neg (f : α → β) (x : free_abelian_group α) : f <$> (-x) = -(f <$> x) :=
(lift _).map_neg _

@[simp] protected lemma map_sub (f : α → β) (x y : free_abelian_group α) :
  f <$> (x - y) = f <$> x - f <$> y :=
(lift _).map_sub _ _

@[simp] lemma map_of (f : α → β) (y : α) : f <$> of y = of (f y) := rfl

@[simp] lemma pure_bind (f : α → free_abelian_group β) (x) : pure x >>= f = f x :=
lift.of _ _

@[simp] lemma zero_bind (f : α → free_abelian_group β) : 0 >>= f = 0 :=
(lift f).map_zero

@[simp] lemma add_bind (f : α → free_abelian_group β) (x y : free_abelian_group α) :
  x + y >>= f = (x >>= f) + (y >>= f) :=
(lift _).map_add _ _

@[simp] lemma neg_bind (f : α → free_abelian_group β) (x : free_abelian_group α) :
  -x >>= f = -(x >>= f) :=
(lift _).map_neg _

@[simp] lemma sub_bind (f : α → free_abelian_group β) (x y : free_abelian_group α) :
  x - y >>= f = (x >>= f) - (y >>= f) :=
(lift _).map_sub _ _

@[simp] lemma pure_seq (f : α → β) (x : free_abelian_group α) : pure f <*> x = f <$> x :=
pure_bind _ _

@[simp] lemma zero_seq (x : free_abelian_group α) : (0 : free_abelian_group (α → β)) <*> x = 0 :=
zero_bind _

@[simp] lemma add_seq (f g : free_abelian_group (α → β)) (x : free_abelian_group α) :
  f + g <*> x = (f <*> x) + (g <*> x) :=
add_bind _ _ _

@[simp] lemma neg_seq (f : free_abelian_group (α → β)) (x : free_abelian_group α) :
  -f <*> x = -(f <*> x) :=
neg_bind _ _

@[simp] lemma sub_seq (f g : free_abelian_group (α → β)) (x : free_abelian_group α) :
  f - g <*> x = (f <*> x) - (g <*> x) :=
sub_bind _ _ _

/-- If `f : free_abelian_group (α → β)`, then `f <*>` is an additive morphism
`free_abelian_group α →+ free_abelian_group β`. -/
def seq_add_group_hom (f : free_abelian_group (α → β)) :
  free_abelian_group α →+ free_abelian_group β :=
add_monoid_hom.mk' ((<*>) f)
  (λ x y, show lift (<$> (x+y)) _ = _,
    by { simp only [free_abelian_group.map_add], exact lift.add' f _ _, })

@[simp] lemma seq_zero (f : free_abelian_group (α → β)) : f <*> 0 = 0 :=
(seq_add_group_hom f).map_zero

@[simp] lemma seq_add (f : free_abelian_group (α → β)) (x y : free_abelian_group α) :
  f <*> (x + y) = (f <*> x) + (f <*> y) :=
(seq_add_group_hom f).map_add x y

@[simp] lemma seq_neg (f : free_abelian_group (α → β)) (x : free_abelian_group α) :
  f <*> (-x) = -(f <*> x) :=
(seq_add_group_hom f).map_neg x

@[simp] lemma seq_sub (f : free_abelian_group (α → β)) (x y : free_abelian_group α) :
  f <*> (x - y) = (f <*> x) - (f <*> y) :=
(seq_add_group_hom f).map_sub x y

instance : is_lawful_monad free_abelian_group.{u} :=
{ id_map := λ α x, free_abelian_group.induction_on' x (free_abelian_group.map_zero id)
    (map_pure id) (λ x ih, by rw [free_abelian_group.map_neg, ih])
      (λ x y ihx ihy, by rw [free_abelian_group.map_add, ihx, ihy]),
  pure_bind := λ α β x f, pure_bind f x,
  bind_assoc := λ α β γ x f g, free_abelian_group.induction_on' x
    (by iterate 3 { rw zero_bind }) (λ x, by iterate 2 { rw pure_bind })
    (λ x ih, by iterate 3 { rw neg_bind }; rw ih)
    (λ x y ihx ihy, by iterate 3 { rw add_bind }; rw [ihx, ihy]) }

instance : is_comm_applicative free_abelian_group.{u} :=
{ commutative_prod := λ α β x y, free_abelian_group.induction_on' x
    (by rw [free_abelian_group.map_zero, zero_seq, seq_zero])
    (λ p, by rw [map_pure, pure_seq]; exact free_abelian_group.induction_on' y
      (by rw [free_abelian_group.map_zero, free_abelian_group.map_zero, zero_seq])
      (λ q, by rw [map_pure, map_pure, pure_seq, map_pure])
      (λ q ih, by rw [free_abelian_group.map_neg, free_abelian_group.map_neg, neg_seq, ih])
      (λ y₁ y₂ ih1 ih2,
        by rw [free_abelian_group.map_add, free_abelian_group.map_add, add_seq, ih1, ih2]))
    (λ p ih, by rw [free_abelian_group.map_neg, neg_seq, seq_neg, ih])
    (λ x₁ x₂ ih1 ih2, by rw [free_abelian_group.map_add, add_seq, seq_add, ih1, ih2]) }


end monad

universe w

variables {β : Type v} {γ : Type w}

/-- The additive group homomorphism `free_abelian_group α →+ free_abelian_group β` induced from a
  map `α → β` -/
def map (f : α → β) : free_abelian_group α →+ free_abelian_group β :=
lift (of ∘ f)

lemma lift_comp {α} {β} {γ} [add_comm_group γ]
  (f : α → β) (g : β → γ) (x : free_abelian_group α) :
  lift (g ∘ f) x = lift g (map f x) :=
begin
  apply free_abelian_group.induction_on x,
  { exact add_monoid_hom.map_zero _ },
  { intro y, refl },
  { intros x h, simp only [h, add_monoid_hom.map_neg] },
  { intros x y h₁ h₂, simp only [h₁, h₂, add_monoid_hom.map_add] }
end

lemma map_id : map id = add_monoid_hom.id (free_abelian_group α) :=
eq.symm $ lift.ext _ _ $ λ x, lift.unique of (add_monoid_hom.id _) $
  λ y, add_monoid_hom.id_apply _ _

lemma map_id_apply (x : free_abelian_group α) : map id x = x := by {rw map_id, refl }

lemma map_comp {f : α → β} {g : β → γ} : map (g ∘ f) = (map g).comp (map f) :=
eq.symm $ lift.ext _ _ $ λ x, eq.symm $ lift_comp _ _ _

lemma map_comp_apply {f : α → β} {g : β → γ} (x : free_abelian_group α) :
  map (g ∘ f) x = (map g) ((map f) x) := by { rw map_comp, refl }

-- version of map_of which uses `map`
@[simp] lemma map_of_apply {f : α → β} (a : α) : map f (of a) = of (f a) := rfl

variable (α)

section has_mul
variables [has_mul α]

instance : has_mul (free_abelian_group α) := ⟨λ x, lift $ λ x₂, lift (λ x₁, of $ x₁ * x₂) x⟩

variable {α}

lemma mul_def (x y : free_abelian_group α) : x * y = lift (λ x₂, lift (λ x₁, of (x₁ * x₂)) x) y :=
rfl

@[simp] lemma of_mul_of (x y : α) : of x * of y = of (x * y) := rfl
lemma of_mul (x y : α) : of (x * y) = of x * of y := rfl

instance : distrib (free_abelian_group α) :=
{ add := (+),
  left_distrib := λ x y z, (lift _).map_add _ _,
  right_distrib := λ x y z, by simp only [(*), map_add, ←pi.add_def, lift.add'],
  ..free_abelian_group.has_mul _ }

instance : non_unital_non_assoc_ring (free_abelian_group α) :=
{ zero_mul := λ a, by { have h : 0 * a + 0 * a = 0 * a, by simp [←add_mul], simpa using h },
  mul_zero := λ a, rfl,
  ..free_abelian_group.distrib, ..free_abelian_group.add_comm_group _ }

end has_mul

instance [has_one α] : has_one (free_abelian_group α) := ⟨of 1⟩

instance [semigroup α] : non_unital_ring (free_abelian_group α) :=
{ mul := (*),
  mul_assoc := λ x y z, begin
    refine free_abelian_group.induction_on z (by simp) (λ L3, _) (λ L3 ih, _) (λ z₁ z₂ ih₁ ih₂, _),
    { refine free_abelian_group.induction_on y (by simp) (λ L2, _) (λ L2 ih, _)
        (λ y₁ y₂ ih₁ ih₂, _),
      { refine free_abelian_group.induction_on x (by simp) (λ L1, _) (λ L1 ih, _)
          (λ x₁ x₂ ih₁ ih₂, _),
        { rw [of_mul_of, of_mul_of, of_mul_of, of_mul_of, mul_assoc] },
        { rw [neg_mul, neg_mul, neg_mul, ih] },
        { rw [add_mul, add_mul, add_mul, ih₁, ih₂] } },
      { rw [neg_mul, mul_neg, mul_neg, neg_mul, ih] },
      { rw [add_mul, mul_add, mul_add, add_mul, ih₁, ih₂] } },
    { rw [mul_neg, mul_neg, mul_neg, ih] },
    { rw [mul_add, mul_add, mul_add, ih₁, ih₂] }
  end,
  .. free_abelian_group.non_unital_non_assoc_ring }

section monoid

variables {R : Type*} [monoid α] [ring R]

instance : has_one (free_abelian_group α) :=
{ one := free_abelian_group.of 1 }

instance : ring (free_abelian_group α) :=
{ mul := (*),
  mul_one := λ x, begin
    unfold has_mul.mul semigroup.mul has_one.one,
    rw lift.of,
    refine free_abelian_group.induction_on x rfl (λ L, _) (λ L ih, _) (λ x1 x2 ih1 ih2, _),
    { erw [lift.of], congr' 1, exact mul_one L },
    { rw [map_neg, ih] },
    { rw [map_add, ih1, ih2] }
  end,
  one_mul := λ x, begin
    unfold has_mul.mul semigroup.mul has_one.one,
    refine free_abelian_group.induction_on x rfl _ _ _,
    { intros L, rw [lift.of, lift.of], congr' 1, exact one_mul L },
    { intros L ih, rw [map_neg, ih] },
    { intros x1 x2 ih1 ih2, rw [map_add, ih1, ih2] }
  end,
<<<<<<< HEAD
  .. free_abelian_group.add_comm_group α,
  .. add_monoid_with_one.unary,
  .. free_abelian_group.semigroup α }
=======
  .. free_abelian_group.non_unital_ring _, ..free_abelian_group.has_one _ }
>>>>>>> 4cf20164

variable {α}

/-- `free_abelian_group.of` is a `monoid_hom` when `α` is a `monoid`. -/
def of_mul_hom : α →* free_abelian_group α :=
{ to_fun := of,
  map_one' := rfl,
  map_mul' := of_mul }

@[simp] lemma of_mul_hom_coe : (of_mul_hom : α → free_abelian_group α) = of := rfl

/-- If `f` preserves multiplication, then so does `lift f`. -/
def lift_monoid : (α →* R) ≃ (free_abelian_group α →+* R) :=
{ to_fun := λ f,
  { to_fun := lift f,
    map_one' := (lift.of f _).trans f.map_one,
    map_mul' := λ x y,
    begin
      refine free_abelian_group.induction_on y (mul_zero _).symm (λ L2, _) _ _,
      { refine free_abelian_group.induction_on x (zero_mul _).symm (λ L1, _) (λ L1 ih, _) _,
        { simp_rw [of_mul_of, lift.of],
          exact f.map_mul _ _ },
        { simp_rw [neg_mul, (lift f).map_neg, neg_mul],
          exact congr_arg has_neg.neg ih },
        { intros x1 x2 ih1 ih2,
          simp only [add_mul, map_add, ih1, ih2] } },
      { intros L2 ih,
        rw [mul_neg, add_monoid_hom.map_neg, add_monoid_hom.map_neg,
          mul_neg, ih] },
      { intros y1 y2 ih1 ih2,
        rw [mul_add, add_monoid_hom.map_add, add_monoid_hom.map_add, mul_add, ih1, ih2] },
    end,
    .. lift f },
  inv_fun := λ F, monoid_hom.comp ↑F of_mul_hom,
  left_inv := λ f, monoid_hom.ext $ lift.of _,
  right_inv := λ F, ring_hom.coe_add_monoid_hom_injective $
    lift.apply_symm_apply (↑F : free_abelian_group α →+ R) }

@[simp] lemma lift_monoid_coe_add_monoid_hom (f : α →* R) : ↑(lift_monoid f) = lift f := rfl

@[simp] lemma lift_monoid_coe (f : α →* R) : ⇑(lift_monoid f) = lift f := rfl

@[simp] lemma lift_monoid_symm_coe (f : free_abelian_group α →+* R) :
  ⇑(lift_monoid.symm f) = lift.symm ↑f := rfl

lemma one_def : (1 : free_abelian_group α) = of 1 := rfl
lemma of_one : (of 1 : free_abelian_group α) = 1 := rfl

end monoid

instance [comm_monoid α] : comm_ring (free_abelian_group α) :=
{ mul_comm := λ x y, begin
    refine free_abelian_group.induction_on x (zero_mul y) _ _ _,
    { intros s, refine free_abelian_group.induction_on y (zero_mul _).symm _ _ _,
      { intros t, unfold has_mul.mul semigroup.mul ring.mul,
        iterate 4 { rw lift.of }, congr' 1, exact mul_comm _ _ },
      { intros t ih, rw [mul_neg, ih, neg_mul_eq_neg_mul] },
      { intros y1 y2 ih1 ih2, rw [mul_add, add_mul, ih1, ih2] } },
    { intros s ih, rw [neg_mul, ih, neg_mul_eq_mul_neg] },
    { intros x1 x2 ih1 ih2, rw [add_mul, mul_add, ih1, ih2] }
  end,
  .. free_abelian_group.ring α }

instance pempty_unique : unique (free_abelian_group pempty) :=
{ default := 0,
  uniq := λ x, free_abelian_group.induction_on x rfl
    (λ x, pempty.elim x)
    (λ x, pempty.elim x)
    (by { rintros - - rfl rfl, simp }) }

/-- The free abelian group on a type with one term is isomorphic to `ℤ`. -/
def punit_equiv (T : Type*) [unique T] : free_abelian_group T ≃+ ℤ :=
{ to_fun := free_abelian_group.lift (λ _, (1 : ℤ)),
  inv_fun := λ n, n • of (inhabited.default),
  left_inv := λ z, free_abelian_group.induction_on z
    (by simp only [zero_smul, add_monoid_hom.map_zero])
    (unique.forall_iff.2 $ by simp only [one_smul, lift.of])
    (unique.forall_iff.2 $ by simp)
    (λ x y hx hy, by { simp only [add_monoid_hom.map_add, add_smul] at *, rw [hx, hy]}),
  right_inv := λ n,
  begin
    rw [add_monoid_hom.map_zsmul, lift.of],
    exact zsmul_int_one n
  end,
  map_add' := add_monoid_hom.map_add _ }

/-- Isomorphic types have isomorphic free abelian groups. -/
def equiv_of_equiv {α β : Type*} (f : α ≃ β) : free_abelian_group α ≃+ free_abelian_group β :=
{ to_fun := map f,
  inv_fun := map f.symm,
  left_inv := begin
    intros x,
    rw [← map_comp_apply, equiv.symm_comp_self, map_id],
    refl,
  end,
  right_inv := begin
    intros x,
    rw [← map_comp_apply, equiv.self_comp_symm, map_id],
    refl,
  end,
  map_add' := add_monoid_hom.map_add _ }

end free_abelian_group<|MERGE_RESOLUTION|>--- conflicted
+++ resolved
@@ -387,9 +387,6 @@
 
 variables {R : Type*} [monoid α] [ring R]
 
-instance : has_one (free_abelian_group α) :=
-{ one := free_abelian_group.of 1 }
-
 instance : ring (free_abelian_group α) :=
 { mul := (*),
   mul_one := λ x, begin
@@ -407,13 +404,7 @@
     { intros L ih, rw [map_neg, ih] },
     { intros x1 x2 ih1 ih2, rw [map_add, ih1, ih2] }
   end,
-<<<<<<< HEAD
-  .. free_abelian_group.add_comm_group α,
-  .. add_monoid_with_one.unary,
-  .. free_abelian_group.semigroup α }
-=======
   .. free_abelian_group.non_unital_ring _, ..free_abelian_group.has_one _ }
->>>>>>> 4cf20164
 
 variable {α}
 
