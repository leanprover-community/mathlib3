/-
Copyright (c) 2018 Chris Hughes. All rights reserved.
Released under Apache 2.0 license as described in the file LICENSE.
Authors: Chris Hughes
-/
import group_theory.group_action.defs
import group_theory.group_action.group
import group_theory.quotient_group
import data.setoid.basic
import data.fintype.card

/-!
# Basic properties of group actions
-/

universes u v w
variables {α : Type u} {β : Type v} {γ : Type w}

open_locale big_operators
open function

namespace mul_action

variables (α) [monoid α] [mul_action α β]

/-- The orbit of an element under an action. -/
@[to_additive "The orbit of an element under an action."]
def orbit (b : β) := set.range (λ x : α, x • b)

variable {α}

@[to_additive] lemma mem_orbit_iff {b₁ b₂ : β} : b₂ ∈ orbit α b₁ ↔ ∃ x : α, x • b₁ = b₂ :=
iff.rfl

@[simp, to_additive] lemma mem_orbit (b : β) (x : α) : x • b ∈ orbit α b :=
⟨x, rfl⟩

@[simp, to_additive] lemma mem_orbit_self (b : β) : b ∈ orbit α b :=
⟨1, by simp [mul_action.one_smul]⟩

variables (α) (β)

/-- The set of elements fixed under the whole action. -/
@[to_additive "The set of elements fixed under the whole action."]
def fixed_points : set β := {b : β | ∀ x : α, x • b = b}

/-- `fixed_by g` is the subfield of elements fixed by `g`. -/
@[to_additive "`fixed_by g` is the subfield of elements fixed by `g`."]
def fixed_by (g : α) : set β :=
{ x | g • x = x }

@[to_additive] theorem fixed_eq_Inter_fixed_by : fixed_points α β = ⋂ g : α, fixed_by α β g :=
set.ext $ λ x, ⟨λ hx, set.mem_Inter.2 $ λ g, hx g, λ hx g, by exact (set.mem_Inter.1 hx g : _)⟩

variables {α} (β)

@[simp, to_additive] lemma mem_fixed_points {b : β} :
  b ∈ fixed_points α β ↔ ∀ x : α, x • b = b := iff.rfl

@[simp, to_additive] lemma mem_fixed_by {g : α} {b : β} :
  b ∈ fixed_by α β g ↔ g • b = b := iff.rfl

@[to_additive] lemma mem_fixed_points' {b : β} : b ∈ fixed_points α β ↔
  (∀ b', b' ∈ orbit α b → b' = b) :=
⟨λ h b h₁, let ⟨x, hx⟩ := mem_orbit_iff.1 h₁ in hx ▸ h x,
λ h b, h _ (mem_orbit _ _)⟩

variables (α) {β}

/-- The stabilizer of a point `b` as a submonoid of `α`. -/
@[to_additive "The stabilizer of a point `b` as an additive submonoid of `α`."]
def stabilizer.submonoid (b : β) : submonoid α :=
{ carrier := { a | a • b = b },
  one_mem' := one_smul _ b,
  mul_mem' := λ a a' (ha : a • b = b) (hb : a' • b = b),
    show (a * a') • b = b, by rw [←smul_smul, hb, ha] }

@[simp, to_additive] lemma mem_stabilizer_submonoid_iff {b : β} {a : α} :
  a ∈ stabilizer.submonoid α b ↔ a • b = b := iff.rfl

variables (α β)
/-- `α` acts pretransitively on `β` if for any `x y` there is `g` such that `g • x = y`.
  A transitive action should furthermore have `β` nonempty. -/
class is_pretransitive : Prop :=
(exists_smul_eq : ∀ x y : β, ∃ g : α, g • x = y)

variables {β}

lemma exists_smul_eq [is_pretransitive α β] (x y : β) :
  ∃ m : α, m • x = y := is_pretransitive.exists_smul_eq x y

end mul_action

namespace add_action
variables (α β) [add_monoid α] [add_action α β]

/-- `α` acts pretransitively on `β` if for any `x y` there is `g` such that `g +ᵥ x = y`.
  A transitive action should furthermore have `β` nonempty. -/
class is_pretransitive : Prop :=
(exists_vadd_eq : ∀ x y : β, ∃ g : α, g +ᵥ x = y)

variables {β}

lemma exists_vadd_eq [is_pretransitive α β] (x y : β) :
  ∃ m : α, m +ᵥ x = y := is_pretransitive.exists_vadd_eq x y

end add_action

namespace mul_action
variable (α)
variables [group α] [mul_action α β]

/-- The stabilizer of an element under an action, i.e. what sends the element to itself.
A subgroup. -/
@[to_additive "The stabilizer of an element under an action, i.e. what sends the element to itself.
An additive subgroup."]
def stabilizer (b : β) : subgroup α :=
{ inv_mem' := λ a (ha : a • b = b), show a⁻¹ • b = b, by rw [inv_smul_eq_iff, ha]
  ..stabilizer.submonoid α b }

variables {α} {β}

@[simp, to_additive] lemma mem_stabilizer_iff {b : β} {a : α} :
  a ∈ stabilizer α b ↔ a • b = b := iff.rfl

@[to_additive] lemma orbit_eq_iff {a b : β} :
   orbit α a = orbit α b ↔ a ∈ orbit α b:=
⟨λ h, h ▸ mem_orbit_self _,
λ ⟨x, (hx : x • b = a)⟩, set.ext (λ c, ⟨λ ⟨y, (hy : y • a = c)⟩, ⟨y * x,
  show (y * x) • b = c, by rwa [mul_action.mul_smul, hx]⟩,
  λ ⟨y, (hy : y • b = c)⟩, ⟨y * x⁻¹,
    show (y * x⁻¹) • a = c, by
      conv {to_rhs, rw [← hy, ← mul_one y, ← inv_mul_self x, ← mul_assoc,
        mul_action.mul_smul, hx]}⟩⟩)⟩

@[to_additive] lemma mem_fixed_points_iff_card_orbit_eq_one {a : β}
  [fintype (orbit α a)] : a ∈ fixed_points α β ↔ fintype.card (orbit α a) = 1 :=
begin
  rw [fintype.card_eq_one_iff, mem_fixed_points],
  split,
  { exact λ h, ⟨⟨a, mem_orbit_self _⟩, λ ⟨b, ⟨x, hx⟩⟩, subtype.eq $ by simp [h x, hx.symm]⟩ },
  { assume h x,
    rcases h with ⟨⟨z, hz⟩, hz₁⟩,
    exact calc x • a = z : subtype.mk.inj (hz₁ ⟨x • a, mem_orbit _ _⟩)
      ... = a : (subtype.mk.inj (hz₁ ⟨a, mem_orbit_self _⟩)).symm }
end

variables (α) {β}

@[simp, to_additive] lemma mem_orbit_smul (g : α) (a : β) : a ∈ orbit α (g • a) :=
⟨g⁻¹, by simp⟩

@[simp, to_additive] lemma smul_mem_orbit_smul (g h : α) (a : β) : g • a ∈ orbit α (h • a) :=
⟨g * h⁻¹, by simp [mul_smul]⟩

variables (α) (β)
/-- The relation 'in the same orbit'. -/
@[to_additive "The relation 'in the same orbit'."]
def orbit_rel : setoid β :=
{ r := λ a b, a ∈ orbit α b,
  iseqv := ⟨mem_orbit_self, λ a b, by simp [orbit_eq_iff.symm, eq_comm],
    λ a b, by simp [orbit_eq_iff.symm, eq_comm] {contextual := tt}⟩ }

local notation `Ω` := (quotient $ orbit_rel α β)

/-- Decomposition of a type `X` as a disjoint union of its orbits under a group action.
This version works with any right inverse to `quotient.mk'` in order to stay computable. In most
cases you'll want to use `quotient.out'`, so we provide `mul_action.self_equiv_sigma_orbits` as
a special case. -/
@[to_additive "Decomposition of a type `X` as a disjoint union of its orbits under an additive group
action. This version works with any right inverse to `quotient.mk'` in order to stay computable.
In most cases you'll want to use `quotient.out'`, so we provide `add_action.self_equiv_sigma_orbits`
as a special case."]
def self_equiv_sigma_orbits' {φ : Ω → β} (hφ : right_inverse φ quotient.mk') :
  β ≃ Σ (ω : Ω), orbit α (φ ω) :=
calc  β
    ≃ Σ (ω : Ω), {b // quotient.mk' b = ω} : (equiv.sigma_preimage_equiv quotient.mk').symm
... ≃ Σ (ω : Ω), orbit α (φ ω) :
        equiv.sigma_congr_right (λ ω, equiv.subtype_equiv_right $
          λ x, by {rw [← hφ ω, quotient.eq', hφ ω], refl })

/-- Decomposition of a type `X` as a disjoint union of its orbits under a group action. -/
@[to_additive "Decomposition of a type `X` as a disjoint union of its orbits under an additive group
action."]
noncomputable def self_equiv_sigma_orbits : β ≃ Σ (ω : Ω), orbit α ω.out' :=
self_equiv_sigma_orbits' α β quotient.out_eq'

variables {α β}

/-- If the stabilizer of `x` is `S`, then the stabilizer of `g • x` is `gSg⁻¹`. -/
lemma stabilizer_smul_eq_stabilizer_map_conj (g : α) (x : β) :
  (stabilizer α (g • x) = (stabilizer α x).map (mul_aut.conj g).to_monoid_hom) :=
begin
  ext h,
  rw [mem_stabilizer_iff, ← smul_left_cancel_iff g⁻¹, smul_smul, smul_smul, smul_smul, mul_left_inv,
      one_smul, ← mem_stabilizer_iff, subgroup.mem_map_equiv, mul_aut.conj_symm_apply]
end

/-- A bijection between the stabilizers of two elements in the same orbit. -/
noncomputable def stabilizer_equiv_stabilizer_of_orbit_rel {x y : β} (h : (orbit_rel α β).rel x y) :
  stabilizer α x ≃* stabilizer α y :=
let g : α := classical.some h in
have hg : g • y = x := classical.some_spec h,
have this : stabilizer α x = (stabilizer α y).map (mul_aut.conj g).to_monoid_hom,
  by rw [← hg, stabilizer_smul_eq_stabilizer_map_conj],
(mul_equiv.subgroup_congr this).trans ((mul_aut.conj g).subgroup_equiv_map $ stabilizer α y).symm

end mul_action

namespace add_action

variables [add_group α] [add_action α β]

/-- If the stabilizer of `x` is `S`, then the stabilizer of `g +ᵥ x` is `g + S + (-g)`. -/
lemma stabilizer_vadd_eq_stabilizer_map_conj (g : α) (x : β) :
  (stabilizer α (g +ᵥ x) = (stabilizer α x).map (add_aut.conj g).to_add_monoid_hom) :=
begin
  ext h,
  rw [mem_stabilizer_iff, ← vadd_left_cancel_iff (-g) , vadd_vadd, vadd_vadd, vadd_vadd,
      add_left_neg, zero_vadd, ← mem_stabilizer_iff, add_subgroup.mem_map_equiv,
      add_aut.conj_symm_apply]
end

/-- A bijection between the stabilizers of two elements in the same orbit. -/
noncomputable def stabilizer_equiv_stabilizer_of_orbit_rel {x y : β}
  (h : (orbit_rel α β).rel x y) :
  stabilizer α x ≃+ stabilizer α y :=
let g : α := classical.some h in
have hg : g +ᵥ y = x := classical.some_spec h,
have this : stabilizer α x = (stabilizer α y).map (add_aut.conj g).to_add_monoid_hom,
  by rw [← hg, stabilizer_vadd_eq_stabilizer_map_conj],
(add_equiv.add_subgroup_congr this).trans
  ((add_aut.conj g).add_subgroup_equiv_map $ stabilizer α y).symm

end add_action

namespace mul_action

variables [group α] [mul_action α β]

open quotient_group

/-- Action on left cosets. -/
@[to_additive "Action on left cosets."]
def mul_left_cosets (H : subgroup α)
  (x : α) (y : quotient H) : quotient H :=
quotient.lift_on' y (λ y, quotient_group.mk ((x : α) * y))
  (λ a b (hab : _ ∈ H), quotient_group.eq.2
    (by rwa [mul_inv_rev, ← mul_assoc, mul_assoc (a⁻¹), inv_mul_self, mul_one]))

@[to_additive] instance quotient (H : subgroup α) : mul_action α (quotient H) :=
{ smul := mul_left_cosets H,
  one_smul := λ a, quotient.induction_on' a (λ a, quotient_group.eq.2
    (by simp [subgroup.one_mem])),
  mul_smul := λ x y a, quotient.induction_on' a (λ a, quotient_group.eq.2
    (by simp [mul_inv_rev, subgroup.one_mem, mul_assoc])) }

@[simp, to_additive] lemma quotient.smul_mk (H : subgroup α) (a x : α) :
  (a • quotient_group.mk x : quotient_group.quotient H) = quotient_group.mk (a * x) := rfl

@[simp, to_additive] lemma quotient.smul_coe (H : subgroup α) (a x : α) :
  (a • x : quotient_group.quotient H) = ↑(a * x) := rfl

@[to_additive] instance mul_left_cosets_comp_subtype_val (H I : subgroup α) :
  mul_action I (quotient H) :=
mul_action.comp_hom (quotient H) (subgroup.subtype I)

variables (α) {β} (x : β)

/-- The canonical map from the quotient of the stabilizer to the set. -/
@[to_additive "The canonical map from the quotient of the stabilizer to the set. "]
def of_quotient_stabilizer (g : quotient (mul_action.stabilizer α x)) : β :=
quotient.lift_on' g (•x) $ λ g1 g2 H,
calc  g1 • x
    = g1 • (g1⁻¹ * g2) • x : congr_arg _ H.symm
... = g2 • x : by rw [smul_smul, mul_inv_cancel_left]

@[simp, to_additive] theorem of_quotient_stabilizer_mk (g : α) :
  of_quotient_stabilizer α x (quotient_group.mk g) = g • x :=
rfl

@[to_additive] theorem of_quotient_stabilizer_mem_orbit (g) :
  of_quotient_stabilizer α x g ∈ orbit α x :=
quotient.induction_on' g $ λ g, ⟨g, rfl⟩

@[to_additive] theorem of_quotient_stabilizer_smul (g : α)
  (g' : quotient (mul_action.stabilizer α x)) :
  of_quotient_stabilizer α x (g • g') = g • of_quotient_stabilizer α x g' :=
quotient.induction_on' g' $ λ _, mul_smul _ _ _

@[to_additive] theorem injective_of_quotient_stabilizer :
  function.injective (of_quotient_stabilizer α x) :=
λ y₁ y₂, quotient.induction_on₂' y₁ y₂ $ λ g₁ g₂ (H : g₁ • x = g₂ • x), quotient.sound' $
show (g₁⁻¹ * g₂) • x = x, by rw [mul_smul, ← H, inv_smul_smul]

/-- Orbit-stabilizer theorem. -/
@[to_additive "Orbit-stabilizer theorem."]
noncomputable def orbit_equiv_quotient_stabilizer (b : β) :
  orbit α b ≃ quotient (stabilizer α b) :=
equiv.symm $ equiv.of_bijective
  (λ g, ⟨of_quotient_stabilizer α b g, of_quotient_stabilizer_mem_orbit α b g⟩)
  ⟨λ x y hxy, injective_of_quotient_stabilizer α b (by convert congr_arg subtype.val hxy),
  λ ⟨b, ⟨g, hgb⟩⟩, ⟨g, subtype.eq hgb⟩⟩

/-- Orbit-stabilizer theorem. -/
@[to_additive "Orbit-stabilizer theorem."]
noncomputable def orbit_prod_stabilizer_equiv_group (b : β) :
  orbit α b × stabilizer α b ≃ α :=
(equiv.prod_congr (orbit_equiv_quotient_stabilizer α _) (equiv.refl _)).trans
subgroup.group_equiv_quotient_times_subgroup.symm

/-- Orbit-stabilizer theorem. -/
@[to_additive "Orbit-stabilizer theorem."]
lemma card_orbit_mul_card_stabilizer_eq_card_group (b : β) [fintype α] [fintype $ orbit α b]
  [fintype $ stabilizer α b] :
  fintype.card (orbit α b) * fintype.card (stabilizer α b) = fintype.card α :=
by rw [← fintype.card_prod, fintype.card_congr (orbit_prod_stabilizer_equiv_group α b)]

@[simp, to_additive] theorem orbit_equiv_quotient_stabilizer_symm_apply (b : β) (a : α) :
  ((orbit_equiv_quotient_stabilizer α b).symm a : β) = a • b :=
rfl

@[simp, to_additive] lemma stabilizer_quotient {G} [group G] (H : subgroup G) :
  mul_action.stabilizer G ((1 : G) : quotient H) = H :=
by { ext, simp [quotient_group.eq] }

variable (β)

local notation `Ω` := (quotient $ orbit_rel α β)

/-- **Class formula** : given `G` a group acting on `X` and `φ` a function mapping each orbit of `X`
under this action (that is, each element of the quotient of `X` by the relation `orbit_rel G X`) to
an element in this orbit, this gives a (noncomputable) bijection between `X` and the disjoint union
of `G/Stab(φ(ω))` over all orbits `ω`. In most cases you'll want `φ` to be `quotient.out'`, so we
provide `mul_action.self_equiv_sigma_orbits_quotient_stabilizer` as a special case. -/
@[to_additive "**Class formula** : given `G` an additive group acting on `X` and `φ` a function
mapping each orbit of `X` under this action (that is, each element of the quotient of `X` by the
relation `orbit_rel G X`) to an element in this orbit, this gives a (noncomputable) bijection
between `X` and the disjoint union of `G/Stab(φ(ω))` over all orbits `ω`. In most cases you'll want
`φ` to be `quotient.out'`, so we provide `add_action.self_equiv_sigma_orbits_quotient_stabilizer`
as a special case. "]
noncomputable def self_equiv_sigma_orbits_quotient_stabilizer' {φ : Ω → β}
  (hφ : left_inverse quotient.mk' φ) : β ≃ Σ (ω : Ω), quotient (stabilizer α (φ ω)) :=
calc  β
    ≃ Σ (ω : Ω), orbit α (φ ω) : self_equiv_sigma_orbits' α β hφ
... ≃ Σ (ω : Ω), quotient (stabilizer α (φ ω)) :
        equiv.sigma_congr_right (λ ω, orbit_equiv_quotient_stabilizer α (φ ω))

/-- **Class formula** for a finite group acting on a finite type. See
`mul_action.card_eq_sum_card_group_div_card_stabilizer` for a specialized version using
`quotient.out'`. -/
@[to_additive "**Class formula** for a finite group acting on a finite type. See
`add_action.card_eq_sum_card_add_group_div_card_stabilizer` for a specialized version using
`quotient.out'`."]
lemma card_eq_sum_card_group_div_card_stabilizer' [fintype α] [fintype β] [fintype Ω]
  [Π (b : β), fintype $ stabilizer α b] {φ : Ω → β} (hφ : left_inverse quotient.mk' φ) :
  fintype.card β = ∑ (ω : Ω), fintype.card α / fintype.card (stabilizer α (φ ω)) :=
begin
  classical,
  have : ∀ ω : Ω, fintype.card α / fintype.card ↥(stabilizer α (φ ω)) =
    fintype.card (quotient $ stabilizer α (φ ω)),
  { intro ω,
    rw [fintype.card_congr (@subgroup.group_equiv_quotient_times_subgroup α _ (stabilizer α $ φ ω)),
        fintype.card_prod, nat.mul_div_cancel],
    exact fintype.card_pos_iff.mpr (by apply_instance) },
  simp_rw [this, ← fintype.card_sigma, fintype.card_congr
            (self_equiv_sigma_orbits_quotient_stabilizer' α β hφ)],
end

/-- **Class formula**. This is a special case of
`mul_action.self_equiv_sigma_orbits_quotient_stabilizer'` with `φ = quotient.out'`. -/
@[to_additive "**Class formula**. This is a special case of
`add_action.self_equiv_sigma_orbits_quotient_stabilizer'` with `φ = quotient.out'`. "]
noncomputable def self_equiv_sigma_orbits_quotient_stabilizer :
  β ≃ Σ (ω : Ω), quotient (stabilizer α ω.out') :=
self_equiv_sigma_orbits_quotient_stabilizer' α β quotient.out_eq'

/-- **Class formula** for a finite group acting on a finite type. -/
@[to_additive "**Class formula** for a finite group acting on a finite type."]
lemma card_eq_sum_card_group_div_card_stabilizer [fintype α] [fintype β] [fintype Ω]
  [Π (b : β), fintype $ stabilizer α b] :
  fintype.card β = ∑ (ω : Ω), fintype.card α / fintype.card (stabilizer α ω.out') :=
card_eq_sum_card_group_div_card_stabilizer' α β quotient.out_eq'

/-- **Burnside's lemma** : a (noncomputable) bijection between the disjoint union of all
`{x ∈ X | g • x = x}` for `g ∈ G` and the product `G × X/G`, where `G` is a group acting on `X` and
`X/G`denotes the quotient of `X` by the relation `orbit_rel G X`. -/
@[to_additive "**Burnside's lemma** : a (noncomputable) bijection between the disjoint union of all
`{x ∈ X | g • x = x}` for `g ∈ G` and the product `G × X/G`, where `G` is an additive group acting
on `X` and `X/G`denotes the quotient of `X` by the relation `orbit_rel G X`. "]
noncomputable def sigma_fixed_by_equiv_orbits_prod_group :
  (Σ (a : α), (fixed_by α β a)) ≃ Ω × α :=
calc  (Σ (a : α), fixed_by α β a)
    ≃ {ab : α × β // ab.1 • ab.2 = ab.2} :
        (equiv.subtype_prod_equiv_sigma_subtype _).symm
... ≃ {ba : β × α // ba.2 • ba.1 = ba.1} :
        (equiv.prod_comm α β).subtype_equiv (λ ab, iff.rfl)
... ≃ Σ (b : β), stabilizer α b :
        equiv.subtype_prod_equiv_sigma_subtype (λ (b : β) a, a ∈ stabilizer α b)
... ≃ Σ (ωb : (Σ (ω : Ω), orbit α ω.out')), stabilizer α (ωb.2 : β) :
        (self_equiv_sigma_orbits α β).sigma_congr_left'
... ≃ Σ (ω : Ω), (Σ (b : orbit α ω.out'), stabilizer α (b : β)) :
        equiv.sigma_assoc (λ (ω : Ω) (b : orbit α ω.out'), stabilizer α (b : β))
... ≃ Σ (ω : Ω), (Σ (b : orbit α ω.out'), stabilizer α ω.out') :
        equiv.sigma_congr_right (λ ω, equiv.sigma_congr_right $
          λ ⟨b, hb⟩, (stabilizer_equiv_stabilizer_of_orbit_rel hb).to_equiv)
... ≃ Σ (ω : Ω), orbit α ω.out' × stabilizer α ω.out' :
        equiv.sigma_congr_right (λ ω, equiv.sigma_equiv_prod _ _)
... ≃ Σ (ω : Ω), α :
        equiv.sigma_congr_right (λ ω, orbit_prod_stabilizer_equiv_group α ω.out')
... ≃ Ω × α :
        equiv.sigma_equiv_prod Ω α

/-- **Burnside's lemma** : given a finite group `G` acting on a set `X`, the average number of
elements fixed by each `g ∈ G` is the number of orbits. -/
@[to_additive "**Burnside's lemma** : given a finite additive group `G` acting on a set `X`,
the average number of elements fixed by each `g ∈ G` is the number of orbits. "]
lemma sum_card_fixed_by_eq_card_orbits_mul_card_group [fintype α] [Π a, fintype $ fixed_by α β a]
  [fintype Ω] :
  ∑ (a : α), fintype.card (fixed_by α β a) = fintype.card Ω * fintype.card α :=
by rw [← fintype.card_prod, ← fintype.card_sigma,
        fintype.card_congr (sigma_fixed_by_equiv_orbits_prod_group α β)]

@[to_additive] instance is_pretransitive_quotient (G) [group G] (H : subgroup G) :
  is_pretransitive G (quotient_group.quotient H) :=
{ exists_smul_eq := begin
    rintros ⟨x⟩ ⟨y⟩,
    refine ⟨y * x⁻¹, quotient_group.eq.mpr _⟩,
    simp only [H.one_mem, mul_left_inv, inv_mul_cancel_right],
  end }

end mul_action

section
variables [monoid α] [add_monoid β] [distrib_mul_action α β]

lemma list.smul_sum {r : α} {l : list β} :
  r • l.sum = (l.map ((•) r)).sum :=
(distrib_mul_action.to_add_monoid_hom β r).map_list_sum l

/-- `smul` by a `k : M` over a ring is injective, if `k` is not a zero divisor.
The general theory of such `k` is elaborated by `is_smul_regular`.
The typeclass that restricts all terms of `M` to have this property is `no_zero_smul_divisors`. -/
lemma smul_cancel_of_non_zero_divisor {M R : Type*} [monoid M] [ring R] [distrib_mul_action M R]
  (k : M) (h : ∀ (x : R), k • x = 0 → x = 0) {a b : R} (h' : k • a = k • b) :
  a = b :=
begin
  rw ←sub_eq_zero,
  refine h _ _,
  rw [smul_sub, h', sub_self]
end

end

section
variables [monoid α] [monoid β] [mul_distrib_mul_action α β]

@[simp] lemma smul_pow (x : α) (m : β) (n : ℕ) :
  x • m ^ n = (x • m) ^ n :=
begin
  induction n with n ih,
  { rw [pow_zero, pow_zero], exact smul_one x },
  { rw [pow_succ, pow_succ], exact (smul_mul' x m (m ^ n)).trans (congr_arg _ ih) }
end

lemma list.smul_prod {r : α} {l : list β} :
  r • l.prod = (l.map ((•) r)).prod :=
(mul_distrib_mul_action.to_monoid_hom β r).map_list_prod l

end

section
variables [monoid α] [add_comm_monoid β] [distrib_mul_action α β]

lemma multiset.smul_sum {r : α} {s : multiset β} :
  r • s.sum = (s.map ((•) r)).sum :=
(distrib_mul_action.to_add_monoid_hom β r).map_multiset_sum s

lemma finset.smul_sum {r : α} {f : γ → β} {s : finset γ} :
  r • ∑ x in s, f x = ∑ x in s, r • f x :=
(distrib_mul_action.to_add_monoid_hom β r).map_sum f s

end

namespace subgroup

variables {G : Type*} [group G] (H : subgroup G)

lemma normal_core_eq_ker :
  H.normal_core = (mul_action.to_perm_hom G (quotient_group.quotient H)).ker :=
begin
  refine le_antisymm (λ g hg, equiv.perm.ext (λ q, quotient_group.induction_on q
    (λ g', (mul_action.quotient.smul_mk H g g').trans (quotient_group.eq.mpr _))))
    (subgroup.normal_le_normal_core.mpr (λ g hg, _)),
  { rw [mul_inv_rev, ←inv_inv g', inv_inv],
    exact H.normal_core.inv_mem hg g'⁻¹ },
  { rw [←H.inv_mem_iff, ←mul_one g⁻¹, ←quotient_group.eq, ←mul_one g],
    exact (mul_action.quotient.smul_mk H g 1).symm.trans (equiv.perm.ext_iff.mp hg (1 : G)) },
end

noncomputable instance fintype_quotient_normal_core [fintype (quotient_group.quotient H)] :
  fintype (quotient_group.quotient H.normal_core) :=
begin
  rw H.normal_core_eq_ker,
  classical,
  exact fintype.of_equiv _ (quotient_group.quotient_ker_equiv_range _).symm.to_equiv,
end

<<<<<<< HEAD
end

section
variables [monoid α] [comm_monoid β] [mul_distrib_mul_action α β]

lemma multiset.smul_prod {r : α} {s : multiset β} :
  r • s.prod = (s.map ((•) r)).prod :=
(mul_distrib_mul_action.to_monoid_hom β r).map_multiset_prod s

lemma finset.smul_prod {r : α} {f : γ → β} {s : finset γ} :
  r • ∏ x in s, f x = ∏ x in s, r • f x :=
(mul_distrib_mul_action.to_monoid_hom β r).map_prod f s

end
=======
end subgroup
>>>>>>> 782a20a2
<|MERGE_RESOLUTION|>--- conflicted
+++ resolved
@@ -482,6 +482,19 @@
 
 end
 
+section
+variables [monoid α] [comm_monoid β] [mul_distrib_mul_action α β]
+
+lemma multiset.smul_prod {r : α} {s : multiset β} :
+  r • s.prod = (s.map ((•) r)).prod :=
+(mul_distrib_mul_action.to_monoid_hom β r).map_multiset_prod s
+
+lemma finset.smul_prod {r : α} {f : γ → β} {s : finset γ} :
+  r • ∏ x in s, f x = ∏ x in s, r • f x :=
+(mul_distrib_mul_action.to_monoid_hom β r).map_prod f s
+
+end
+
 namespace subgroup
 
 variables {G : Type*} [group G] (H : subgroup G)
@@ -506,21 +519,4 @@
   exact fintype.of_equiv _ (quotient_group.quotient_ker_equiv_range _).symm.to_equiv,
 end
 
-<<<<<<< HEAD
-end
-
-section
-variables [monoid α] [comm_monoid β] [mul_distrib_mul_action α β]
-
-lemma multiset.smul_prod {r : α} {s : multiset β} :
-  r • s.prod = (s.map ((•) r)).prod :=
-(mul_distrib_mul_action.to_monoid_hom β r).map_multiset_prod s
-
-lemma finset.smul_prod {r : α} {f : γ → β} {s : finset γ} :
-  r • ∏ x in s, f x = ∏ x in s, r • f x :=
-(mul_distrib_mul_action.to_monoid_hom β r).map_prod f s
-
-end
-=======
-end subgroup
->>>>>>> 782a20a2
+end subgroup