--- conflicted
+++ resolved
@@ -42,8 +42,7 @@
   smul_one := λ r, unop_injective $ smul_one r,
   .. mul_opposite.mul_action α R }
 
-@[to_additive]
-instance {M N} [has_smul M N] [has_smul M α] [has_smul N α] [is_scalar_tower M N α] :
+@[to_additive] instance {M N} [has_smul M N] [has_smul M α] [has_smul N α] [is_scalar_tower M N α] :
   is_scalar_tower M N αᵐᵒᵖ :=
 ⟨λ x y z, unop_injective $ by convert smul_assoc (unop x) (unop y) (unop z)⟩
 
@@ -111,20 +110,12 @@
   one_smul := mul_one,
   mul_smul := λ x y r, (mul_assoc _ _ _).symm }
 
-<<<<<<< HEAD
-=======
-@[to_additive]
->>>>>>> d2461773
-instance is_scalar_tower.opposite_mid {M N} [has_mul N] [has_smul M N] [smul_comm_class M N N] :
-  is_scalar_tower M Nᵐᵒᵖ N :=
+@[to_additive] instance is_scalar_tower.opposite_mid {M N} [has_mul N] [has_smul M N]
+  [smul_comm_class M N N] : is_scalar_tower M Nᵐᵒᵖ N :=
 ⟨λ x y z, by convert mul_smul_comm (unop x) (unop z) (unop y)⟩
 
-<<<<<<< HEAD
-=======
-@[to_additive]
->>>>>>> d2461773
-instance smul_comm_class.opposite_mid {M N} [has_mul N] [has_smul M N] [is_scalar_tower M N N] :
-  smul_comm_class M Nᵐᵒᵖ N :=
+@[to_additive] instance smul_comm_class.opposite_mid {M N} [has_mul N] [has_smul M N]
+  [is_scalar_tower M N N] : smul_comm_class M Nᵐᵒᵖ N :=
 ⟨λ x y z, by { induction y using mul_opposite.rec, simp [smul_mul_assoc] }⟩
 
 -- The above instance does not create an unwanted diamond, the two paths to
