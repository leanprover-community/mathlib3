/-
Copyright (c) 2018 Chris Hughes. All rights reserved.
Released under Apache 2.0 license as described in the file LICENSE.
Authors: Chris Hughes, Thomas Browning
-/
import dynamics.periodic_pts
import group_theory.group_action.conj_act
import group_theory.commutator
import group_theory.finiteness
import group_theory.index

/-!
# Properties of group actions involving quotient groups

This file proves properties of group actions which use the quotient group construction, notably
* the orbit-stabilizer theorem `card_orbit_mul_card_stabilizer_eq_card_group`
* the class formula `card_eq_sum_card_group_div_card_stabilizer'`
* Burnside's lemma `sum_card_fixed_by_eq_card_orbits_mul_card_group`
-/

universes u v w
variables {α : Type u} {β : Type v} {γ : Type w}

open function
open_locale big_operators

namespace mul_action

variables [group α]

section quotient_action

open subgroup mul_opposite quotient_group

variables (β) [monoid β] [mul_action β α] (H : subgroup α)

/-- A typeclass for when a `mul_action β α` descends to the quotient `α ⧸ H`. -/
class quotient_action : Prop :=
(inv_mul_mem : ∀ (b : β) {a a' : α}, a⁻¹ * a' ∈ H → (b • a)⁻¹ * (b • a') ∈ H)

/-- A typeclass for when an `add_action β α` descends to the quotient `α ⧸ H`. -/
class _root_.add_action.quotient_action {α : Type*} (β : Type*) [add_group α] [add_monoid β]
  [add_action β α] (H : add_subgroup α) : Prop :=
(inv_mul_mem : ∀ (b : β) {a a' : α}, -a + a' ∈ H → -(b +ᵥ a) + (b +ᵥ a') ∈ H)

attribute [to_additive add_action.quotient_action] mul_action.quotient_action

@[to_additive] instance left_quotient_action : quotient_action α H :=
⟨λ _ _ _ _, by rwa [smul_eq_mul, smul_eq_mul, mul_inv_rev, mul_assoc, inv_mul_cancel_left]⟩

@[to_additive] instance right_quotient_action : quotient_action H.normalizer.opposite H :=
⟨λ b c _ _, by rwa [smul_def, smul_def, smul_eq_mul_unop, smul_eq_mul_unop, mul_inv_rev, ←mul_assoc,
  mem_normalizer_iff'.mp b.prop, mul_assoc, mul_inv_cancel_left]⟩

@[to_additive] instance right_quotient_action' [hH : H.normal] : quotient_action αᵐᵒᵖ H :=
⟨λ _ _ _ _, by rwa [smul_eq_mul_unop, smul_eq_mul_unop, mul_inv_rev, mul_assoc, hH.mem_comm_iff,
  mul_assoc, mul_inv_cancel_right]⟩

@[to_additive] instance quotient [quotient_action β H] : mul_action β (α ⧸ H) :=
{ smul := λ b, quotient.map' ((•) b) (λ a a' h, left_rel_apply.mpr $
    quotient_action.inv_mul_mem b $ left_rel_apply.mp h),
  one_smul := λ q, quotient.induction_on' q (λ a, congr_arg quotient.mk' (one_smul β a)),
  mul_smul := λ b b' q, quotient.induction_on' q (λ a, congr_arg quotient.mk' (mul_smul b b' a)) }

variables {β}

@[simp, to_additive] lemma quotient.smul_mk [quotient_action β H] (b : β) (a : α) :
  (b • quotient_group.mk a : α ⧸ H) = quotient_group.mk (b • a) := rfl

@[simp, to_additive] lemma quotient.smul_coe [quotient_action β H] (b : β) (a : α) :
  (b • a : α ⧸ H) = ↑(b • a) := rfl

@[simp, to_additive] lemma quotient.mk_smul_out' [quotient_action β H] (b : β) (q : α ⧸ H) :
  quotient_group.mk (b • q.out') = b • q :=
by rw [←quotient.smul_mk, quotient_group.out_eq']

@[simp, to_additive] lemma quotient.coe_smul_out' [quotient_action β H] (b : β) (q : α ⧸ H) :
  ↑(b • q.out') = b • q :=
quotient.mk_smul_out' H b q

lemma _root_.quotient_group.out'_conj_pow_minimal_period_mem
  (a : α) (q : α ⧸ H) : q.out'⁻¹ * a ^ function.minimal_period ((•) a) q * q.out' ∈ H :=
by rw [mul_assoc, ←quotient_group.eq', quotient_group.out_eq', ←smul_eq_mul, quotient.mk_smul_out',
  eq_comm, pow_smul_eq_iff_minimal_period_dvd]

end quotient_action

open quotient_group

/-- The canonical map to the left cosets. -/
def _root_.mul_action_hom.to_quotient (H : subgroup α) : α →[α] α ⧸ H :=
⟨coe, quotient.smul_coe H⟩

@[simp] lemma _root_.mul_action_hom.to_quotient_apply (H : subgroup α) (g : α) :
  mul_action_hom.to_quotient H g = g := rfl

@[to_additive] instance mul_left_cosets_comp_subtype_val (H I : subgroup α) :
  mul_action I (α ⧸ H) :=
mul_action.comp_hom (α ⧸ H) (subgroup.subtype I)

variables (α) {β} [mul_action α β] (x : β)

/-- The canonical map from the quotient of the stabilizer to the set. -/
@[to_additive "The canonical map from the quotient of the stabilizer to the set. "]
def of_quotient_stabilizer (g : α ⧸ (mul_action.stabilizer α x)) : β :=
quotient.lift_on' g (•x) $ λ g1 g2 H,
calc  g1 • x
    = g1 • (g1⁻¹ * g2) • x : congr_arg _ ((left_rel_apply.mp H).symm)
... = g2 • x : by rw [smul_smul, mul_inv_cancel_left]

@[simp, to_additive] theorem of_quotient_stabilizer_mk (g : α) :
  of_quotient_stabilizer α x (quotient_group.mk g) = g • x :=
rfl

@[to_additive] theorem of_quotient_stabilizer_mem_orbit (g) :
  of_quotient_stabilizer α x g ∈ orbit α x :=
quotient.induction_on' g $ λ g, ⟨g, rfl⟩

@[to_additive] theorem of_quotient_stabilizer_smul (g : α)
  (g' : α ⧸ (mul_action.stabilizer α x)) :
  of_quotient_stabilizer α x (g • g') = g • of_quotient_stabilizer α x g' :=
quotient.induction_on' g' $ λ _, mul_smul _ _ _

@[to_additive] theorem injective_of_quotient_stabilizer :
  function.injective (of_quotient_stabilizer α x) :=
λ y₁ y₂, quotient.induction_on₂' y₁ y₂ $ λ g₁ g₂ (H : g₁ • x = g₂ • x), quotient.sound' $
by { rw [left_rel_apply], show (g₁⁻¹ * g₂) • x = x, rw [mul_smul, ← H, inv_smul_smul] }

/-- Orbit-stabilizer theorem. -/
@[to_additive "Orbit-stabilizer theorem."]
noncomputable def orbit_equiv_quotient_stabilizer (b : β) :
  orbit α b ≃ α ⧸ (stabilizer α b) :=
equiv.symm $ equiv.of_bijective
  (λ g, ⟨of_quotient_stabilizer α b g, of_quotient_stabilizer_mem_orbit α b g⟩)
  ⟨λ x y hxy, injective_of_quotient_stabilizer α b (by convert congr_arg subtype.val hxy),
  λ ⟨b, ⟨g, hgb⟩⟩, ⟨g, subtype.eq hgb⟩⟩

/-- Orbit-stabilizer theorem. -/
@[to_additive "Orbit-stabilizer theorem."]
noncomputable def orbit_prod_stabilizer_equiv_group (b : β) :
  orbit α b × stabilizer α b ≃ α :=
(equiv.prod_congr (orbit_equiv_quotient_stabilizer α _) (equiv.refl _)).trans
subgroup.group_equiv_quotient_times_subgroup.symm

/-- Orbit-stabilizer theorem. -/
@[to_additive "Orbit-stabilizer theorem."]
lemma card_orbit_mul_card_stabilizer_eq_card_group (b : β) [fintype α] [fintype $ orbit α b]
  [fintype $ stabilizer α b] :
  fintype.card (orbit α b) * fintype.card (stabilizer α b) = fintype.card α :=
by rw [← fintype.card_prod, fintype.card_congr (orbit_prod_stabilizer_equiv_group α b)]

@[simp, to_additive] theorem orbit_equiv_quotient_stabilizer_symm_apply (b : β) (a : α) :
  ((orbit_equiv_quotient_stabilizer α b).symm a : β) = a • b :=
rfl

@[simp, to_additive] lemma stabilizer_quotient {G} [group G] (H : subgroup G) :
  mul_action.stabilizer G ((1 : G) : G ⧸ H) = H :=
by { ext, simp [quotient_group.eq] }

variable (β)

local notation `Ω` := (quotient $ orbit_rel α β)

/-- **Class formula** : given `G` a group acting on `X` and `φ` a function mapping each orbit of `X`
under this action (that is, each element of the quotient of `X` by the relation `orbit_rel G X`) to
an element in this orbit, this gives a (noncomputable) bijection between `X` and the disjoint union
of `G/Stab(φ(ω))` over all orbits `ω`. In most cases you'll want `φ` to be `quotient.out'`, so we
provide `mul_action.self_equiv_sigma_orbits_quotient_stabilizer` as a special case. -/
@[to_additive "**Class formula** : given `G` an additive group acting on `X` and `φ` a function
mapping each orbit of `X` under this action (that is, each element of the quotient of `X` by the
relation `orbit_rel G X`) to an element in this orbit, this gives a (noncomputable) bijection
between `X` and the disjoint union of `G/Stab(φ(ω))` over all orbits `ω`. In most cases you'll want
`φ` to be `quotient.out'`, so we provide `add_action.self_equiv_sigma_orbits_quotient_stabilizer`
as a special case. "]
noncomputable def self_equiv_sigma_orbits_quotient_stabilizer' {φ : Ω → β}
  (hφ : left_inverse quotient.mk' φ) : β ≃ Σ (ω : Ω), α ⧸ (stabilizer α (φ ω)) :=
calc  β
    ≃ Σ (ω : Ω), orbit_rel.quotient.orbit ω : self_equiv_sigma_orbits' α β
... ≃ Σ (ω : Ω), α ⧸ (stabilizer α (φ ω)) :
        equiv.sigma_congr_right (λ ω,
          (equiv.set.of_eq $ orbit_rel.quotient.orbit_eq_orbit_out _ hφ).trans $
            orbit_equiv_quotient_stabilizer α (φ ω))

/-- **Class formula** for a finite group acting on a finite type. See
`mul_action.card_eq_sum_card_group_div_card_stabilizer` for a specialized version using
`quotient.out'`. -/
@[to_additive "**Class formula** for a finite group acting on a finite type. See
`add_action.card_eq_sum_card_add_group_div_card_stabilizer` for a specialized version using
`quotient.out'`."]
lemma card_eq_sum_card_group_div_card_stabilizer' [fintype α] [fintype β] [fintype Ω]
  [Π (b : β), fintype $ stabilizer α b] {φ : Ω → β} (hφ : left_inverse quotient.mk' φ) :
  fintype.card β = ∑ (ω : Ω), fintype.card α / fintype.card (stabilizer α (φ ω)) :=
begin
  classical,
  have : ∀ ω : Ω, fintype.card α / fintype.card ↥(stabilizer α (φ ω)) =
    fintype.card (α ⧸ stabilizer α (φ ω)),
  { intro ω,
    rw [fintype.card_congr (@subgroup.group_equiv_quotient_times_subgroup α _ (stabilizer α $ φ ω)),
        fintype.card_prod, nat.mul_div_cancel],
    exact fintype.card_pos_iff.mpr (by apply_instance) },
  simp_rw [this, ← fintype.card_sigma, fintype.card_congr
            (self_equiv_sigma_orbits_quotient_stabilizer' α β hφ)],
end

/-- **Class formula**. This is a special case of
`mul_action.self_equiv_sigma_orbits_quotient_stabilizer'` with `φ = quotient.out'`. -/
@[to_additive "**Class formula**. This is a special case of
`add_action.self_equiv_sigma_orbits_quotient_stabilizer'` with `φ = quotient.out'`. "]
noncomputable def self_equiv_sigma_orbits_quotient_stabilizer :
  β ≃ Σ (ω : Ω), α ⧸ (stabilizer α ω.out') :=
self_equiv_sigma_orbits_quotient_stabilizer' α β quotient.out_eq'

/-- **Class formula** for a finite group acting on a finite type. -/
@[to_additive "**Class formula** for a finite group acting on a finite type."]
lemma card_eq_sum_card_group_div_card_stabilizer [fintype α] [fintype β] [fintype Ω]
  [Π (b : β), fintype $ stabilizer α b] :
  fintype.card β = ∑ (ω : Ω), fintype.card α / fintype.card (stabilizer α ω.out') :=
card_eq_sum_card_group_div_card_stabilizer' α β quotient.out_eq'

/-- **Burnside's lemma** : a (noncomputable) bijection between the disjoint union of all
`{x ∈ X | g • x = x}` for `g ∈ G` and the product `G × X/G`, where `G` is a group acting on `X` and
`X/G`denotes the quotient of `X` by the relation `orbit_rel G X`. -/
@[to_additive "**Burnside's lemma** : a (noncomputable) bijection between the disjoint union of all
`{x ∈ X | g • x = x}` for `g ∈ G` and the product `G × X/G`, where `G` is an additive group acting
on `X` and `X/G`denotes the quotient of `X` by the relation `orbit_rel G X`. "]
noncomputable def sigma_fixed_by_equiv_orbits_prod_group :
  (Σ (a : α), (fixed_by α β a)) ≃ Ω × α :=
calc  (Σ (a : α), fixed_by α β a)
    ≃ {ab : α × β // ab.1 • ab.2 = ab.2} :
        (equiv.subtype_prod_equiv_sigma_subtype _).symm
... ≃ {ba : β × α // ba.2 • ba.1 = ba.1} :
        (equiv.prod_comm α β).subtype_equiv (λ ab, iff.rfl)
... ≃ Σ (b : β), stabilizer α b :
        equiv.subtype_prod_equiv_sigma_subtype (λ (b : β) a, a ∈ stabilizer α b)
... ≃ Σ (ωb : (Σ (ω : Ω), orbit α ω.out')), stabilizer α (ωb.2 : β) :
        (self_equiv_sigma_orbits α β).sigma_congr_left'
... ≃ Σ (ω : Ω), (Σ (b : orbit α ω.out'), stabilizer α (b : β)) :
        equiv.sigma_assoc (λ (ω : Ω) (b : orbit α ω.out'), stabilizer α (b : β))
... ≃ Σ (ω : Ω), (Σ (b : orbit α ω.out'), stabilizer α ω.out') :
        equiv.sigma_congr_right (λ ω, equiv.sigma_congr_right $
          λ ⟨b, hb⟩, (stabilizer_equiv_stabilizer_of_orbit_rel hb).to_equiv)
... ≃ Σ (ω : Ω), orbit α ω.out' × stabilizer α ω.out' :
        equiv.sigma_congr_right (λ ω, equiv.sigma_equiv_prod _ _)
... ≃ Σ (ω : Ω), α :
        equiv.sigma_congr_right (λ ω, orbit_prod_stabilizer_equiv_group α ω.out')
... ≃ Ω × α :
        equiv.sigma_equiv_prod Ω α

/-- **Burnside's lemma** : given a finite group `G` acting on a set `X`, the average number of
elements fixed by each `g ∈ G` is the number of orbits. -/
@[to_additive "**Burnside's lemma** : given a finite additive group `G` acting on a set `X`,
the average number of elements fixed by each `g ∈ G` is the number of orbits. "]
lemma sum_card_fixed_by_eq_card_orbits_mul_card_group [fintype α] [Π a, fintype $ fixed_by α β a]
  [fintype Ω] :
  ∑ (a : α), fintype.card (fixed_by α β a) = fintype.card Ω * fintype.card α :=
by rw [← fintype.card_prod, ← fintype.card_sigma,
        fintype.card_congr (sigma_fixed_by_equiv_orbits_prod_group α β)]

@[to_additive] instance is_pretransitive_quotient (G) [group G] (H : subgroup G) :
  is_pretransitive G (G ⧸ H) :=
{ exists_smul_eq := begin
    rintros ⟨x⟩ ⟨y⟩,
    refine ⟨y * x⁻¹, quotient_group.eq.mpr _⟩,
    simp only [smul_eq_mul, H.one_mem, mul_left_inv, inv_mul_cancel_right],
  end }

end mul_action

namespace subgroup

variables {G : Type*} [group G] (H : subgroup G)

lemma normal_core_eq_ker :
  H.normal_core = (mul_action.to_perm_hom G (G ⧸ H)).ker :=
begin
  refine le_antisymm (λ g hg, equiv.perm.ext (λ q, quotient_group.induction_on q
    (λ g', (mul_action.quotient.smul_mk H g g').trans (quotient_group.eq.mpr _))))
    (subgroup.normal_le_normal_core.mpr (λ g hg, _)),
  { rw [smul_eq_mul, mul_inv_rev, ←inv_inv g', inv_inv],
    exact H.normal_core.inv_mem hg g'⁻¹ },
  { rw [←H.inv_mem_iff, ←mul_one g⁻¹, ←quotient_group.eq, ←mul_one g],
    exact (mul_action.quotient.smul_mk H g 1).symm.trans (equiv.perm.ext_iff.mp hg (1 : G)) },
end

<<<<<<< HEAD
noncomputable instance fintype_quotient_normal_core [fintype (G ⧸ H)] :
  fintype (G ⧸ H.normal_core) :=
begin
  rw H.normal_core_eq_ker,
  classical,
  exact fintype.of_equiv _ (quotient_group.quotient_ker_equiv_range _).symm.to_equiv,
end

lemma stabilizer_conj_act_eq_centralizer (g : G) :
  mul_action.stabilizer (conj_act G) g = (zpowers g).centralizer :=
le_antisymm (le_centralizer_iff.mp (zpowers_le.mpr (λ x, mul_inv_eq_iff_eq_mul.mp)))
  (λ x h, mul_inv_eq_of_eq_mul (h g (mem_zpowers g)).symm)

open quotient_group

/-- Cosets of the centralizer of an element embed into the set of commutators. -/
noncomputable def quotient_centralizer_embedding (g : G) :
  G ⧸ centralizer (zpowers (g : G)) ↪ commutator_set G :=
((mul_action.orbit_equiv_quotient_stabilizer (conj_act G) g).trans (quotient_equiv_of_eq
  (stabilizer_conj_act_eq_centralizer g))).symm.to_embedding.trans ⟨λ x, ⟨x * g⁻¹,
  let ⟨_, x, rfl⟩ := x in ⟨x, g, rfl⟩⟩, λ x y, subtype.ext ∘ mul_right_cancel ∘ subtype.ext_iff.mp⟩

lemma quotient_centralizer_embedding_apply (g : G) (x : G) :
  quotient_centralizer_embedding g x = ⟨⁅x, g⁆, x, g, rfl⟩ :=
rfl

/-- If `G` is generated by `S`, then the quotient by the center embeds into `S`-indexed sequences
of commutators. -/
noncomputable def quotient_center_embedding {S : set G} (hS : closure S = ⊤) :
  G ⧸ center G ↪ S → commutator_set G :=
(quotient_equiv_of_eq (center_eq_infi' S hS)).to_embedding.trans ((quotient_infi_embedding _).trans
  (function.embedding.Pi_congr_right (λ g, quotient_centralizer_embedding g)))

lemma quotient_center_embedding_apply {S : set G} (hS : closure S = ⊤) (g : G) (s : S) :
  quotient_center_embedding hS g s = ⟨⁅g, s⁆, g, s, rfl⟩ :=
rfl

variables (G)

lemma index_center_ne_zero [finite (commutator_set G)] [group.fg G] : (center G).index ≠ 0 :=
begin
  obtain ⟨S, hS1, hS2⟩ := group.rank_spec G,
  exact mt (finite.card_eq_zero_of_embedding (quotient_center_embedding hS2)) finite.card_pos.ne',
end

lemma index_center_le_pow [finite (commutator_set G)] [group.fg G] :
  (center G).index ≤ (nat.card (commutator_set G)) ^ group.rank G :=
begin
  obtain ⟨S, hS1, hS2⟩ := group.rank_spec G,
  rw [←hS1, ←fintype.card_coe, ←nat.card_eq_fintype_card, ←finset.coe_sort_coe, ←nat.card_fun],
  exact finite.card_le_of_embedding (quotient_center_embedding hS2),
end

=======
>>>>>>> bb5be046
end subgroup<|MERGE_RESOLUTION|>--- conflicted
+++ resolved
@@ -7,7 +7,6 @@
 import group_theory.group_action.conj_act
 import group_theory.commutator
 import group_theory.finiteness
-import group_theory.index
 
 /-!
 # Properties of group actions involving quotient groups
@@ -282,15 +281,6 @@
     exact (mul_action.quotient.smul_mk H g 1).symm.trans (equiv.perm.ext_iff.mp hg (1 : G)) },
 end
 
-<<<<<<< HEAD
-noncomputable instance fintype_quotient_normal_core [fintype (G ⧸ H)] :
-  fintype (G ⧸ H.normal_core) :=
-begin
-  rw H.normal_core_eq_ker,
-  classical,
-  exact fintype.of_equiv _ (quotient_group.quotient_ker_equiv_range _).symm.to_equiv,
-end
-
 lemma stabilizer_conj_act_eq_centralizer (g : G) :
   mul_action.stabilizer (conj_act G) g = (zpowers g).centralizer :=
 le_antisymm (le_centralizer_iff.mp (zpowers_le.mpr (λ x, mul_inv_eq_iff_eq_mul.mp)))
@@ -320,22 +310,4 @@
   quotient_center_embedding hS g s = ⟨⁅g, s⁆, g, s, rfl⟩ :=
 rfl
 
-variables (G)
-
-lemma index_center_ne_zero [finite (commutator_set G)] [group.fg G] : (center G).index ≠ 0 :=
-begin
-  obtain ⟨S, hS1, hS2⟩ := group.rank_spec G,
-  exact mt (finite.card_eq_zero_of_embedding (quotient_center_embedding hS2)) finite.card_pos.ne',
-end
-
-lemma index_center_le_pow [finite (commutator_set G)] [group.fg G] :
-  (center G).index ≤ (nat.card (commutator_set G)) ^ group.rank G :=
-begin
-  obtain ⟨S, hS1, hS2⟩ := group.rank_spec G,
-  rw [←hS1, ←fintype.card_coe, ←nat.card_eq_fintype_card, ←finset.coe_sort_coe, ←nat.card_fun],
-  exact finite.card_le_of_embedding (quotient_center_embedding hS2),
-end
-
-=======
->>>>>>> bb5be046
 end subgroup