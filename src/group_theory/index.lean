--- conflicted
+++ resolved
@@ -147,7 +147,10 @@
 @[simp, to_additive] lemma relindex_self : H.relindex H = 1 :=
 by rw [relindex, subgroup_of_self, index_top]
 
-<<<<<<< HEAD
+@[simp, to_additive card_mul_index]
+lemma card_mul_index : nat.card H * H.index = nat.card G :=
+by { rw [←relindex_bot_left, ←index_bot], exact relindex_mul_index bot_le }
+
 @[to_additive] lemma index_map {G' : Type*} [group G'] (f : G →* G') :
   (H.map f).index = (H ⊔ f.ker).index * f.range.index :=
 by rw [←comap_map_eq, index_comap, relindex_mul_index (H.map_le_range f)]
@@ -169,11 +172,6 @@
 @[to_additive] lemma index_map_eq {G' : Type*} [group G'] {f : G →* G'}
   (hf1 : function.surjective f) (hf2 : f.ker ≤ H) : (H.map f).index = H.index :=
 nat.dvd_antisymm (H.index_map_dvd hf1) (H.dvd_index_map hf2)
-=======
-@[simp, to_additive card_mul_index] 
-lemma card_mul_index : nat.card H * H.index = nat.card G :=
-by { rw [←relindex_bot_left, ←index_bot], exact relindex_mul_index bot_le }
->>>>>>> cd5cb441
 
 @[to_additive] lemma index_eq_card [fintype (quotient_group.quotient H)] :
   H.index = fintype.card (quotient_group.quotient H) :=
