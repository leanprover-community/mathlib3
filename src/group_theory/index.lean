/-
Copyright (c) 2021 Thomas Browning. All rights reserved.
Released under Apache 2.0 license as described in the file LICENSE.
Authors: Thomas Browning
-/

import group_theory.quotient_group
import set_theory.cardinal

/-!
# Index of a Subgroup

In this file we define the index of a subgroup, and prove several divisibility properties.

## Main definitions

- `H.index` : the index of `H : subgroup G` as a natural number,
  and returns 0 if the index is infinite.
- `H.relindex K` : the relative index of `H : subgroup G` in `K : subgroup G` as a natural number,
  and returns 0 if the relative index is infinite.

# Main results

- `index_mul_card` : `H.index * fintype.card H = fintype.card G`
- `index_dvd_card` : `H.index ∣ fintype.card G`
- `index_eq_mul_of_le` : If `H ≤ K`, then `H.index = K.index * (H.subgroup_of K).index`
- `index_dvd_of_le` : If `H ≤ K`, then `K.index ∣ H.index`
- `relindex_mul_relindex` : `relindex` is multiplicative in towers

-/

namespace subgroup

open_locale cardinal

variables {G : Type*} [group G] (H K L : subgroup G)

/-- The index of a subgroup as a natural number, and returns 0 if the index is infinite. -/
@[to_additive "The index of a subgroup as a natural number,
and returns 0 if the index is infinite."]
noncomputable def index : ℕ :=
(#(quotient_group.quotient H)).to_nat

/-- The relative index of a subgroup as a natural number,
  and returns 0 if the relative index is infinite. -/
@[to_additive "The relative index of a subgroup as a natural number,
  and returns 0 if the relative index is infinite."]
noncomputable def relindex : ℕ :=
(H.subgroup_of K).index

@[to_additive] lemma index_comap_of_surjective {G' : Type*} [group G'] {f : G' →* G}
  (hf : function.surjective f) : (H.comap f).index = H.index :=
begin
  letI := quotient_group.left_rel H,
  letI := quotient_group.left_rel (H.comap f),
  have key : ∀ x y : G', setoid.r x y ↔ setoid.r (f x) (f y) :=
  λ x y, iff_of_eq (congr_arg (∈ H) (by rw [f.map_mul, f.map_inv])),
  refine cardinal.to_nat_congr (equiv.of_bijective (quotient.map' f (λ x y, (key x y).mp)) ⟨_, _⟩),
  { simp_rw [←quotient.eq'] at key,
    refine quotient.ind' (λ x, _),
    refine quotient.ind' (λ y, _),
    exact (key x y).mpr },
  { refine quotient.ind' (λ x, _),
    obtain ⟨y, hy⟩ := hf x,
    exact ⟨y, (quotient.map'_mk' f _ y).trans (congr_arg quotient.mk' hy)⟩ },
end

@[to_additive] lemma index_comap {G' : Type*} [group G'] (f : G' →* G) :
  (H.comap f).index = H.relindex f.range :=
eq.trans (congr_arg index (by refl))
  ((H.subgroup_of f.range).index_comap_of_surjective f.range_restrict_surjective)

variables {H K L}

@[to_additive] lemma relindex_mul_index (h : H ≤ K) : H.relindex K * K.index = H.index :=
((mul_comm _ _).trans (cardinal.to_nat_mul _ _).symm).trans
  (congr_arg cardinal.to_nat (equiv.cardinal_eq (quotient_equiv_prod_of_le h))).symm

@[to_additive] lemma index_dvd_of_le (h : H ≤ K) : K.index ∣ H.index :=
dvd_of_mul_left_eq (H.relindex K) (relindex_mul_index h)

@[to_additive] lemma relindex_subgroup_of (hKL : K ≤ L) :
  (H.subgroup_of L).relindex (K.subgroup_of L) = H.relindex K :=
((index_comap (H.subgroup_of L) (inclusion hKL)).trans (congr_arg _ (inclusion_range hKL))).symm

@[to_additive] lemma relindex_mul_relindex (hHK : H ≤ K) (hKL : K ≤ L) :
  H.relindex K * K.relindex L = H.relindex L :=
begin
  rw [←relindex_subgroup_of hKL],
  exact relindex_mul_index (λ x hx, hHK hx),
end

variables (H K L)

<<<<<<< HEAD
lemma inf_relindex_right : (H ⊓ K).relindex K = H.relindex K :=
by rw [←subgroup_of_map_subtype, relindex, relindex, subgroup_of,
  comap_map_eq_self_of_injective (show function.injective K.subtype, from subtype.coe_injective)]

lemma inf_relindex_left : (H ⊓ K).relindex H = K.relindex H :=
by rw [inf_comm, inf_relindex_right]

variables {H K}

lemma relindex_dvd_of_le_left (hHK : H ≤ K) :
  K.relindex L ∣ H.relindex L :=
begin
  apply dvd_of_mul_left_eq ((H ⊓ L).relindex (K ⊓ L)),
  rw [←inf_relindex_right H L, ←inf_relindex_right K L,
      relindex_mul_relindex (inf_le_inf_right L hHK) inf_le_right],
end

variables (H K)
=======
@[simp, to_additive] lemma index_top : (⊤ : subgroup G).index = 1 :=
cardinal.to_nat_eq_one_iff_unique.mpr ⟨quotient_group.subsingleton_quotient_top, ⟨1⟩⟩

@[to_additive] lemma index_bot : (⊥ : subgroup G).index = cardinal.to_nat (#G) :=
cardinal.to_nat_congr (quotient_group.quotient_bot.to_equiv)

@[to_additive] lemma index_bot_eq_card [fintype G] : (⊥ : subgroup G).index = fintype.card G :=
index_bot.trans cardinal.mk_to_nat_eq_card
>>>>>>> 8366f932

@[to_additive] lemma index_eq_card [fintype (quotient_group.quotient H)] :
  H.index = fintype.card (quotient_group.quotient H) :=
cardinal.mk_to_nat_eq_card

@[to_additive] lemma index_mul_card [fintype G] [hH : fintype H] :
  H.index * fintype.card H = fintype.card G :=
begin
  classical,
  rw H.index_eq_card,
  apply H.card_eq_card_quotient_mul_card_subgroup.symm,
end

@[to_additive] lemma index_dvd_card [fintype G] : H.index ∣ fintype.card G :=
begin
  classical,
  exact ⟨fintype.card H, H.index_mul_card.symm⟩,
end

end subgroup<|MERGE_RESOLUTION|>--- conflicted
+++ resolved
@@ -92,7 +92,6 @@
 
 variables (H K L)
 
-<<<<<<< HEAD
 lemma inf_relindex_right : (H ⊓ K).relindex K = H.relindex K :=
 by rw [←subgroup_of_map_subtype, relindex, relindex, subgroup_of,
   comap_map_eq_self_of_injective (show function.injective K.subtype, from subtype.coe_injective)]
@@ -111,7 +110,7 @@
 end
 
 variables (H K)
-=======
+
 @[simp, to_additive] lemma index_top : (⊤ : subgroup G).index = 1 :=
 cardinal.to_nat_eq_one_iff_unique.mpr ⟨quotient_group.subsingleton_quotient_top, ⟨1⟩⟩
 
@@ -120,7 +119,6 @@
 
 @[to_additive] lemma index_bot_eq_card [fintype G] : (⊥ : subgroup G).index = fintype.card G :=
 index_bot.trans cardinal.mk_to_nat_eq_card
->>>>>>> 8366f932
 
 @[to_additive] lemma index_eq_card [fintype (quotient_group.quotient H)] :
   H.index = fintype.card (quotient_group.quotient H) :=
