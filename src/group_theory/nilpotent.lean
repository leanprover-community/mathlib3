/-
Copyright (c) 2021 Kevin Buzzard. All rights reserved.
Released under Apache 2.0 license as described in the file LICENSE.
Authors: Kevin Buzzard, Ines Wright, Joachim Breitner
-/

import group_theory.general_commutator
import group_theory.quotient_group
import group_theory.solvable
import group_theory.p_group

/-!

# Nilpotent groups

An API for nilpotent groups, that is, groups for which the upper central series
reaches `⊤`.

## Main definitions

Recall that if `H K : subgroup G` then `⁅H, K⁆ : subgroup G` is the subgroup of `G` generated
by the commutators `hkh⁻¹k⁻¹`. Recall also Lean's conventions that `⊤` denotes the
subgroup `G` of `G`, and `⊥` denotes the trivial subgroup `{1}`.

* `upper_central_series G : ℕ → subgroup G` : the upper central series of a group `G`.
     This is an increasing sequence of normal subgroups `H n` of `G` with `H 0 = ⊥` and
     `H (n + 1) / H n` is the centre of `G / H n`.
* `lower_central_series G : ℕ → subgroup G` : the lower central series of a group `G`.
     This is a decreasing sequence of normal subgroups `H n` of `G` with `H 0 = ⊤` and
     `H (n + 1) = ⁅H n, G⁆`.
* `is_nilpotent` : A group G is nilpotent if its upper central series reaches `⊤`, or
    equivalently if its lower central series reaches `⊥`.
* `nilpotency_class` : the length of the upper central series of a nilpotent group.
* `is_ascending_central_series (H : ℕ → subgroup G) : Prop` and
* `is_descending_central_series (H : ℕ → subgroup G) : Prop` : Note that in the literature
    a "central series" for a group is usually defined to be a *finite* sequence of normal subgroups
    `H 0`, `H 1`, ..., starting at `⊤`, finishing at `⊥`, and with each `H n / H (n + 1)`
    central in `G / H (n + 1)`. In this formalisation it is convenient to have two weaker predicates
    on an infinite sequence of subgroups `H n` of `G`: we say a sequence is a *descending central
    series* if it starts at `G` and `⁅H n, ⊤⁆ ⊆ H (n + 1)` for all `n`. Note that this series
    may not terminate at `⊥`, and the `H i` need not be normal. Similarly a sequence is an
    *ascending central series* if `H 0 = ⊥` and `⁅H (n + 1), ⊤⁆ ⊆ H n` for all `n`, again with no
    requirement that the series reaches `⊤` or that the `H i` are normal.

## Main theorems

`G` is *defined* to be nilpotent if the upper central series reaches `⊤`.
* `nilpotent_iff_finite_ascending_central_series` : `G` is nilpotent iff some ascending central
    series reaches `⊤`.
* `nilpotent_iff_finite_descending_central_series` : `G` is nilpotent iff some descending central
    series reaches `⊥`.
* `nilpotent_iff_lower` : `G` is nilpotent iff the lower central series reaches `⊥`.
* The `nilpotency_class` can likeways be obtained from these equivalent
  definitions, see `least_ascending_central_series_length_eq_nilpotency_class`,
  `least_descending_central_series_length_eq_nilpotency_class` and
  `lower_central_series_length_eq_nilpotency_class`.
* If `G` is nilpotent, then so are its subgroups, images, quotients and preimages.
  Corresponding lemmas about the `nilpotency_class` are provided.
* The `nilpotency_class` of `G ⧸ center G` is given explicitly, and an induction principle
  is derived from that.
* `is_nilpotent.to_is_solvable`: If `G` is nilpotent, it is solvable.


## Warning

A "central series" is usually defined to be a finite sequence of normal subgroups going
from `⊥` to `⊤` with the property that each subquotient is contained within the centre of
the associated quotient of `G`. This means that if `G` is not nilpotent, then
none of what we have called `upper_central_series G`, `lower_central_series G` or
the sequences satisfying `is_ascending_central_series` or `is_descending_central_series`
are actually central series. Note that the fact that the upper and lower central series
are not central series if `G` is not nilpotent is a standard abuse of notation.

-/

open subgroup

variables {G : Type*} [group G] (H : subgroup G) [normal H]

/-- If `H` is a normal subgroup of `G`, then the set `{x : G | ∀ y : G, x*y*x⁻¹*y⁻¹ ∈ H}`
is a subgroup of `G` (because it is the preimage in `G` of the centre of the
quotient group `G/H`.)
-/
def upper_central_series_step : subgroup G :=
{ carrier := {x : G | ∀ y : G, x * y * x⁻¹ * y⁻¹ ∈ H},
  one_mem' := λ y, by simp [subgroup.one_mem],
  mul_mem' := λ a b ha hb y, begin
    convert subgroup.mul_mem _ (ha (b * y * b⁻¹)) (hb y) using 1,
    group,
  end,
  inv_mem' := λ x hx y, begin
    specialize hx y⁻¹,
    rw [mul_assoc, inv_inv] at ⊢ hx,
    exact subgroup.normal.mem_comm infer_instance hx,
  end }

lemma mem_upper_central_series_step (x : G) :
  x ∈ upper_central_series_step H ↔ ∀ y, x * y * x⁻¹ * y⁻¹ ∈ H := iff.rfl

open quotient_group

/-- The proof that `upper_central_series_step H` is the preimage of the centre of `G/H` under
the canonical surjection. -/
lemma upper_central_series_step_eq_comap_center :
  upper_central_series_step H = subgroup.comap (mk' H) (center (G ⧸ H)) :=
begin
  ext,
  rw [mem_comap, mem_center_iff, forall_coe],
  apply forall_congr,
  intro y,
  rw [coe_mk', ←quotient_group.coe_mul, ←quotient_group.coe_mul, eq_comm, eq_iff_div_mem,
    div_eq_mul_inv, mul_inv_rev, mul_assoc],
end

instance : normal (upper_central_series_step H) :=
begin
  rw upper_central_series_step_eq_comap_center,
  apply_instance,
end

variable (G)

/-- An auxiliary type-theoretic definition defining both the upper central series of
a group, and a proof that it is normal, all in one go. -/
def upper_central_series_aux : ℕ → Σ' (H : subgroup G), normal H
| 0 := ⟨⊥, infer_instance⟩
| (n + 1) := let un := upper_central_series_aux n, un_normal := un.2 in
   by exactI ⟨upper_central_series_step un.1, infer_instance⟩

/-- `upper_central_series G n` is the `n`th term in the upper central series of `G`. -/
def upper_central_series (n : ℕ) : subgroup G := (upper_central_series_aux G n).1

instance (n : ℕ) : normal (upper_central_series G n) := (upper_central_series_aux G n).2

@[simp] lemma upper_central_series_zero : upper_central_series G 0 = ⊥ := rfl

@[simp] lemma upper_central_series_one : upper_central_series G 1 = center G :=
begin
  ext,
  simp only [upper_central_series, upper_central_series_aux, upper_central_series_step, center,
    set.center, mem_mk, mem_bot, set.mem_set_of_eq],
  exact forall_congr (λ y, by rw [mul_inv_eq_one, mul_inv_eq_iff_eq_mul, eq_comm]),
end

/-- The `n+1`st term of the upper central series `H i` has underlying set equal to the `x` such
that `⁅x,G⁆ ⊆ H n`-/
lemma mem_upper_central_series_succ_iff (n : ℕ) (x : G) :
  x ∈ upper_central_series G (n + 1) ↔
  ∀ y : G, x * y * x⁻¹ * y⁻¹ ∈ upper_central_series G n := iff.rfl

-- is_nilpotent is already defined in the root namespace (for elements of rings).
/-- A group `G` is nilpotent if its upper central series is eventually `G`. -/
class group.is_nilpotent (G : Type*) [group G] : Prop :=
(nilpotent [] : ∃ n : ℕ, upper_central_series G n = ⊤)

open group

variable {G}

/-- A sequence of subgroups of `G` is an ascending central series if `H 0` is trivial and
  `⁅H (n + 1), G⁆ ⊆ H n` for all `n`. Note that we do not require that `H n = G` for some `n`. -/
def is_ascending_central_series (H : ℕ → subgroup G) : Prop :=
  H 0 = ⊥ ∧ ∀ (x : G) (n : ℕ), x ∈ H (n + 1) → ∀ g, x * g * x⁻¹ * g⁻¹ ∈ H n

/-- A sequence of subgroups of `G` is a descending central series if `H 0` is `G` and
  `⁅H n, G⁆ ⊆ H (n + 1)` for all `n`. Note that we do not requre that `H n = {1}` for some `n`. -/
def is_descending_central_series (H : ℕ → subgroup G) := H 0 = ⊤ ∧
  ∀ (x : G) (n : ℕ), x ∈ H n → ∀ g, x * g * x⁻¹ * g⁻¹ ∈ H (n + 1)

/-- Any ascending central series for a group is bounded above by the upper central series. -/
lemma ascending_central_series_le_upper (H : ℕ → subgroup G) (hH : is_ascending_central_series H) :
  ∀ n : ℕ, H n ≤ upper_central_series G n
| 0 := hH.1.symm ▸ le_refl ⊥
| (n + 1) := begin
  intros x hx,
  rw mem_upper_central_series_succ_iff,
  exact λ y, ascending_central_series_le_upper n (hH.2 x n hx y),
end

variable (G)

/-- The upper central series of a group is an ascending central series. -/
lemma upper_central_series_is_ascending_central_series :
  is_ascending_central_series (upper_central_series G) :=
⟨rfl, λ x n h, h⟩

lemma upper_central_series_mono : monotone (upper_central_series G) :=
begin
  refine monotone_nat_of_le_succ _,
  intros n x hx y,
  rw [mul_assoc, mul_assoc, ← mul_assoc y x⁻¹ y⁻¹],
  exact mul_mem (upper_central_series G n) hx
    (normal.conj_mem (upper_central_series.subgroup.normal G n) x⁻¹ (inv_mem _ hx) y),
end

/-- A group `G` is nilpotent iff there exists an ascending central series which reaches `G` in
  finitely many steps. -/
theorem nilpotent_iff_finite_ascending_central_series :
  is_nilpotent G ↔ ∃ n : ℕ, ∃ H : ℕ → subgroup G, is_ascending_central_series H ∧ H n = ⊤ :=
begin
  split,
  { rintro ⟨n, nH⟩,
    refine ⟨_, _, upper_central_series_is_ascending_central_series G, nH⟩ },
  { rintro ⟨n, H, hH, hn⟩,
    use n,
    rw [eq_top_iff, ←hn],
    exact ascending_central_series_le_upper H hH n }
end

lemma is_decending_rev_series_of_is_ascending
  {H: ℕ → subgroup G} {n : ℕ} (hn : H n = ⊤) (hasc : is_ascending_central_series H) :
  is_descending_central_series (λ (m : ℕ), H (n - m)) :=
begin
  cases hasc with h0 hH,
  refine ⟨hn, λ x m hx g, _⟩,
  dsimp at hx,
  by_cases hm : n ≤ m,
  { rw [tsub_eq_zero_of_le hm, h0, subgroup.mem_bot] at hx,
    subst hx,
    convert subgroup.one_mem _,
    group },
  { push_neg at hm,
    apply hH,
    convert hx,
    rw [tsub_add_eq_add_tsub (nat.succ_le_of_lt hm), nat.succ_sub_succ] },
end

lemma is_ascending_rev_series_of_is_descending
  {H: ℕ → subgroup G} {n : ℕ} (hn : H n = ⊥) (hdesc : is_descending_central_series H) :
  is_ascending_central_series (λ (m : ℕ), H (n - m)) :=
begin
  cases hdesc with h0 hH,
  refine ⟨hn, λ x m hx g, _⟩,
  dsimp only at hx ⊢,
  by_cases hm : n ≤ m,
  { have hnm : n - m = 0 := tsub_eq_zero_iff_le.mpr hm,
    rw [hnm, h0],
    exact mem_top _ },
  { push_neg at hm,
    convert hH x _ hx g,
    rw [tsub_add_eq_add_tsub (nat.succ_le_of_lt hm), nat.succ_sub_succ] },
end

/-- A group `G` is nilpotent iff there exists a descending central series which reaches the
  trivial group in a finite time. -/
theorem nilpotent_iff_finite_descending_central_series :
  is_nilpotent G ↔ ∃ n : ℕ, ∃ H : ℕ → subgroup G, is_descending_central_series H ∧ H n = ⊥ :=
begin
  rw nilpotent_iff_finite_ascending_central_series,
  split,
  { rintro ⟨n, H, hH, hn⟩,
    refine ⟨n, λ m, H (n - m), is_decending_rev_series_of_is_ascending G hn hH, _⟩,
    rw tsub_self,
    exact hH.1 },
  { rintro ⟨n, H, hH, hn⟩,
    refine ⟨n, λ m, H (n - m), is_ascending_rev_series_of_is_descending G hn hH, _⟩,
    rw tsub_self,
    exact hH.1 },
end

/-- The lower central series of a group `G` is a sequence `H n` of subgroups of `G`, defined
  by `H 0` is all of `G` and for `n≥1`, `H (n + 1) = ⁅H n, G⁆` -/
def lower_central_series (G : Type*) [group G] : ℕ → subgroup G
| 0 := ⊤
| (n+1) := ⁅lower_central_series n, ⊤⁆

variable {G}

@[simp] lemma lower_central_series_zero : lower_central_series G 0 = ⊤ := rfl

@[simp] lemma lower_central_series_one : lower_central_series G 1 = commutator G :=
by simp [lower_central_series]

lemma mem_lower_central_series_succ_iff (n : ℕ) (q : G) :
  q ∈ lower_central_series G (n + 1) ↔
  q ∈ closure {x | ∃ (p ∈ lower_central_series G n) (q ∈ (⊤ : subgroup G)), p * q * p⁻¹ * q⁻¹ = x}
:= iff.rfl

lemma lower_central_series_succ (n : ℕ) :
  lower_central_series G (n + 1) =
  closure {x | ∃ (p ∈ lower_central_series G n) (q ∈ (⊤ : subgroup G)), p * q * p⁻¹ * q⁻¹ = x} :=
rfl

instance (n : ℕ) : normal (lower_central_series G n) :=
begin
  induction n with d hd,
  { exact (⊤ : subgroup G).normal_of_characteristic },
  { exactI general_commutator_normal (lower_central_series G d) ⊤ },
end

lemma lower_central_series_antitone :
  antitone (lower_central_series G) :=
begin
  refine antitone_nat_of_succ_le (λ n x hx, _),
  simp only [mem_lower_central_series_succ_iff, exists_prop, mem_top, exists_true_left, true_and]
    at hx,
  refine closure_induction hx _ (subgroup.one_mem _) (@subgroup.mul_mem _ _ _)
    (@subgroup.inv_mem _ _ _),
  rintros y ⟨z, hz, a, ha⟩,
  rw [← ha, mul_assoc, mul_assoc, ← mul_assoc a z⁻¹ a⁻¹],
  exact mul_mem (lower_central_series G n) hz
    (normal.conj_mem (lower_central_series.subgroup.normal n) z⁻¹ (inv_mem _ hz) a),
end

/-- The lower central series of a group is a descending central series. -/
theorem lower_central_series_is_descending_central_series :
  is_descending_central_series (lower_central_series G) :=
begin
  split, refl,
  intros x n hxn g,
  exact general_commutator_containment _ _ hxn (subgroup.mem_top g),
end

/-- Any descending central series for a group is bounded below by the lower central series. -/
lemma descending_central_series_ge_lower (H : ℕ → subgroup G)
  (hH : is_descending_central_series H) : ∀ n : ℕ, lower_central_series G n ≤ H n
| 0 := hH.1.symm ▸ le_refl ⊤
| (n + 1) := begin
  specialize descending_central_series_ge_lower n,
  apply (general_commutator_le _ _ _).2,
  intros x hx q _,
  exact hH.2 x n (descending_central_series_ge_lower hx) q,
end

/-- A group is nilpotent if and only if its lower central series eventually reaches
  the trivial subgroup. -/
theorem nilpotent_iff_lower_central_series : is_nilpotent G ↔ ∃ n, lower_central_series G n = ⊥ :=
begin
  rw nilpotent_iff_finite_descending_central_series,
  split,
  { rintro ⟨n, H, ⟨h0, hs⟩, hn⟩,
    use n,
    rw [eq_bot_iff, ←hn],
    exact descending_central_series_ge_lower H ⟨h0, hs⟩ n },
  { rintro ⟨n, hn⟩,
    exact ⟨n, lower_central_series G, lower_central_series_is_descending_central_series, hn⟩ },
end

section classical

open_locale classical

variables [hG : is_nilpotent G]
include hG

variable (G)

/-- The nilpotency class of a nilpotent group is the smallest natural `n` such that
the `n`'th term of the upper central series is `G`. -/
noncomputable def group.nilpotency_class : ℕ :=
nat.find (is_nilpotent.nilpotent G)

variable {G}

@[simp]
lemma upper_central_series_nilpotency_class :
  upper_central_series G (group.nilpotency_class G) = ⊤ :=
nat.find_spec (is_nilpotent.nilpotent G)

lemma upper_central_series_eq_top_iff_nilpotency_class_le {n : ℕ} :
  (upper_central_series G n = ⊤) ↔ (group.nilpotency_class G ≤ n) :=
begin
  split,
  { intro h,
    exact (nat.find_le h), },
  { intro h,
    apply eq_top_iff.mpr,
    rw ← upper_central_series_nilpotency_class,
    exact (upper_central_series_mono _ h), }
end

/-- The nilpotency class of a nilpotent `G` is equal to the smallest `n` for which an ascending
central series reaches `G` in its `n`'th term. -/
lemma least_ascending_central_series_length_eq_nilpotency_class :
  nat.find ((nilpotent_iff_finite_ascending_central_series G).mp hG) = group.nilpotency_class G :=
begin
  refine le_antisymm (nat.find_mono _) (nat.find_mono _),
  { intros n hn,
    exact ⟨upper_central_series G, upper_central_series_is_ascending_central_series G, hn ⟩, },
  { rintros n ⟨H, ⟨hH, hn⟩⟩,
    rw [←top_le_iff, ←hn],
    exact ascending_central_series_le_upper H hH n, }
end

/-- The nilpotency class of a nilpotent `G` is equal to the smallest `n` for which the descending
central series reaches `⊥` in its `n`'th term. -/
lemma least_descending_central_series_length_eq_nilpotency_class :
  nat.find ((nilpotent_iff_finite_descending_central_series G).mp hG) = group.nilpotency_class G :=
begin
  rw ← least_ascending_central_series_length_eq_nilpotency_class,
  refine le_antisymm (nat.find_mono _) (nat.find_mono _),
  { rintros n ⟨H, ⟨hH, hn⟩⟩,
    refine ⟨(λ m, H (n - m)), is_decending_rev_series_of_is_ascending G hn hH, _⟩,
    rw tsub_self,
    exact hH.1 },
  { rintros n ⟨H, ⟨hH, hn⟩⟩,
    refine ⟨(λ m, H (n - m)), is_ascending_rev_series_of_is_descending G hn hH, _⟩,
    rw tsub_self,
    exact hH.1 },
end

/-- The nilpotency class of a nilpotent `G` is equal to the length of the lower central series. -/
lemma lower_central_series_length_eq_nilpotency_class :
  nat.find (nilpotent_iff_lower_central_series.mp hG) = @group.nilpotency_class G _ _ :=
begin
  rw ← least_descending_central_series_length_eq_nilpotency_class,
  refine le_antisymm (nat.find_mono _) (nat.find_mono _),
  { rintros n ⟨H, ⟨hH, hn⟩⟩,
    rw [←le_bot_iff, ←hn],
    exact (descending_central_series_ge_lower H hH n), },
  { rintros n h,
    exact ⟨lower_central_series G, ⟨lower_central_series_is_descending_central_series, h⟩⟩ },
end

@[simp]
lemma lower_central_series_nilpotency_class :
  lower_central_series G (group.nilpotency_class G) = ⊥ :=
begin
  rw ← lower_central_series_length_eq_nilpotency_class,
  exact (nat.find_spec (nilpotent_iff_lower_central_series.mp _))
end

lemma lower_central_series_eq_bot_iff_nilpotency_class_le {n : ℕ} :
  (lower_central_series G n = ⊥) ↔ (group.nilpotency_class G ≤ n) :=
begin
  split,
  { intro h,
    rw ← lower_central_series_length_eq_nilpotency_class,
    exact (nat.find_le h), },
  { intro h,
    apply eq_bot_iff.mpr,
    rw ← lower_central_series_nilpotency_class,
    exact (lower_central_series_antitone h), }
end

end classical

lemma lower_central_series_map_subtype_le (H : subgroup G) (n : ℕ) :
  (lower_central_series H n).map H.subtype ≤ lower_central_series G n :=
begin
  induction n with d hd,
  { simp },
  { rw [lower_central_series_succ, lower_central_series_succ, monoid_hom.map_closure],
    apply subgroup.closure_mono,
    rintros x1 ⟨x2, ⟨x3, hx3, x4, hx4, rfl⟩, rfl⟩,
    exact ⟨x3, (hd (mem_map.mpr ⟨x3, hx3, rfl⟩)), x4, by simp⟩ }
end

/-- A subgroup of a nilpotent group is nilpotent -/
instance subgroup.is_nilpotent (H : subgroup G) [hG : is_nilpotent G] :
  is_nilpotent H :=
begin
  rw nilpotent_iff_lower_central_series at *,
  rcases hG with ⟨n, hG⟩,
  use n,
  have := lower_central_series_map_subtype_le H n,
  simp only [hG, set_like.le_def, mem_map, forall_apply_eq_imp_iff₂, exists_imp_distrib] at this,
  exact eq_bot_iff.mpr (λ x hx, subtype.ext (this x hx)),
end

/-- A the nilpotency class of a subgroup is less or equal the the nilpotency class of the group -/
lemma subgroup.nilpotency_class_le (H : subgroup G) [hG : is_nilpotent G] :
  group.nilpotency_class H ≤ group.nilpotency_class G :=
begin
  repeat { rw ← lower_central_series_length_eq_nilpotency_class },
  apply nat.find_mono,
  intros n hG,
  have := lower_central_series_map_subtype_le H n,
  simp only [hG, set_like.le_def, mem_map, forall_apply_eq_imp_iff₂, exists_imp_distrib] at this,
  exact eq_bot_iff.mpr (λ x hx, subtype.ext (this x hx)),
end

@[priority 100]
instance is_nilpotent_of_subsingleton [subsingleton G] : is_nilpotent G :=
nilpotent_iff_lower_central_series.2 ⟨0, subsingleton.elim ⊤ ⊥⟩

lemma upper_central_series.map {H : Type*} [group H] {f : G →* H} (h : function.surjective f)
  (n : ℕ) : subgroup.map f (upper_central_series G n) ≤ upper_central_series H n :=
begin
  induction n with d hd,
  { simp },
  { rintros _ ⟨x, hx : x ∈ upper_central_series G d.succ, rfl⟩ y',
    rcases h y' with ⟨y, rfl⟩,
    simpa using hd (mem_map_of_mem f (hx y)) }
end

lemma lower_central_series.map {H : Type*} [group H] (f : G →* H) (n : ℕ) :
  subgroup.map f (lower_central_series G n) ≤ lower_central_series H n :=
begin
  induction n with d hd,
  { simp [nat.nat_zero_eq_zero] },
  { rintros a ⟨x, hx : x ∈ lower_central_series G d.succ, rfl⟩,
    refine closure_induction hx _ (by simp [f.map_one, subgroup.one_mem _])
      (λ y z hy hz, by simp [monoid_hom.map_mul, subgroup.mul_mem _ hy hz])
      (λ y hy, by simp [f.map_inv, subgroup.inv_mem _ hy]),
    rintros a ⟨y, hy, z, ⟨-, rfl⟩⟩,
    apply mem_closure.mpr,
    exact λ K hK, hK ⟨f y, hd (mem_map_of_mem f hy), by simp⟩ }
end

lemma lower_central_series_succ_eq_bot {n : ℕ} (h : lower_central_series G n ≤ center G) :
  lower_central_series G (n + 1) = ⊥ :=
begin
  rw [lower_central_series_succ, closure_eq_bot_iff, set.subset_singleton_iff],
  rintro x ⟨y, hy1, z, ⟨⟩, rfl⟩,
  rw [mul_assoc, ←mul_inv_rev, mul_inv_eq_one, eq_comm],
  exact mem_center_iff.mp (h hy1) z,
end

/-- The preimage of a nilpotent group is nilpotent if the kernel of the homomorphism is contained
in the center -/
lemma is_nilpotent_of_ker_le_center {H : Type*} [group H] (f : G →* H)
  (hf1 : f.ker ≤ center G) (hH : is_nilpotent H) : is_nilpotent G :=
begin
  rw nilpotent_iff_lower_central_series at *,
  rcases hH with ⟨n, hn⟩,
  use (n + 1),
  refine lower_central_series_succ_eq_bot (le_trans ((map_eq_bot_iff _).mp _) hf1),
  exact eq_bot_iff.mpr (hn ▸ (lower_central_series.map f n)),
end

section classical

open_locale classical

lemma nilpotency_class_le_of_ker_le_center {H : Type*} [group H] (f : G →* H)
  (hf1 : f.ker ≤ center G) (hH : is_nilpotent H) :
  @group.nilpotency_class G _ (is_nilpotent_of_ker_le_center f hf1 hH) ≤
    group.nilpotency_class H + 1 :=
begin
  rw ← lower_central_series_length_eq_nilpotency_class,
  apply nat.find_min',
  refine lower_central_series_succ_eq_bot (le_trans ((map_eq_bot_iff _).mp _) hf1),
  apply eq_bot_iff.mpr,
  apply (le_trans (lower_central_series.map f _)),
  simp only [lower_central_series_nilpotency_class, le_bot_iff],
end

end classical

/-- The range of a surejctive homomorphism from a nilpotent group is nilpotent -/
lemma nilpotent_of_surjective {G' : Type*} [group G'] [h : is_nilpotent G]
  (f : G →* G') (hf : function.surjective f) :
  is_nilpotent G' :=
begin
  unfreezingI { rcases h with ⟨n, hn⟩ },
  use n,
  apply eq_top_iff.mpr,
  calc ⊤ = f.range : symm (f.range_top_of_surjective hf)
    ... = subgroup.map f ⊤ : monoid_hom.range_eq_map _
    ... = subgroup.map f (upper_central_series G n) : by rw hn
    ... ≤ upper_central_series G' n : upper_central_series.map hf n,
end

/-- The nilpotency class of the range of a surejctive homomorphism from a
nilpotent group is less or equal the nilpotency class of the domain -/
lemma nilpotency_class_le_of_surjective
  {G' : Type*} [group G'] (f : G →* G') (hf : function.surjective f) [h : is_nilpotent G] :
  @group.nilpotency_class G' _ (nilpotent_of_surjective _ hf) ≤
    group.nilpotency_class G :=
begin
  apply nat.find_mono,
  intros n hn,
  apply eq_top_iff.mpr,
  calc ⊤ = f.range : symm (f.range_top_of_surjective hf)
    ... = subgroup.map f ⊤ : monoid_hom.range_eq_map _
    ... = subgroup.map f (upper_central_series G n) : by rw hn
    ... ≤ upper_central_series G' n : upper_central_series.map hf n,
end

/-- A quotient of a nilpotent group is nilpotent -/
instance nilpotent_quotient_of_nilpotent (H : subgroup G) [H.normal] [h : is_nilpotent G] :
  is_nilpotent (G ⧸ H) :=
 nilpotent_of_surjective _ (show function.surjective (quotient_group.mk' H), by tidy)

/-- The nilpotency class of a quotient of `G` is less or equal the nilpotency class of `G` -/
lemma nilpotency_class_quotient_le (H : subgroup G) [H.normal] [h : is_nilpotent G] :
  group.nilpotency_class (G ⧸ H) ≤ group.nilpotency_class G := nilpotency_class_le_of_surjective _ _

-- This technical lemma helps with rewriting the subgroup, which occurs in indices
private lemma comap_center_subst {H₁ H₂ : subgroup G} [normal H₁] [normal H₂] (h : H₁ = H₂) :
  comap (mk' H₁) (center (G ⧸ H₁)) = comap (mk' H₂) (center (G ⧸ H₂)) :=
by unfreezingI { subst h }

lemma comap_upper_central_series_quotient_center (n : ℕ) :
  comap (mk' (center G)) (upper_central_series (G ⧸ center G) n) = upper_central_series G n.succ :=
begin
  induction n with n ih,
  { simp, },
  { let Hn := upper_central_series (G ⧸ center G) n,
    calc comap (mk' (center G)) (upper_central_series_step Hn)
        = comap (mk' (center G)) (comap (mk' Hn) (center ((G ⧸ center G) ⧸ Hn))) :
        by rw upper_central_series_step_eq_comap_center
    ... = comap (mk' (comap (mk' (center G)) Hn)) (center (G ⧸ (comap (mk' (center G)) Hn))) :
        quotient_group.comap_comap_center
    ... = comap (mk' (upper_central_series G n.succ)) (center (G ⧸ upper_central_series G n.succ)) :
        comap_center_subst ih
    ... = upper_central_series_step (upper_central_series G n.succ) :
        symm (upper_central_series_step_eq_comap_center _), }
end

lemma nilpotency_class_zero_iff_subsingleton [is_nilpotent G] :
  group.nilpotency_class G = 0 ↔ subsingleton G :=
by simp [group.nilpotency_class, nat.find_eq_zero, subsingleton_iff_bot_eq_top]

/-- Quotienting the `center G` reduces the nilpotency class by 1 -/
lemma nilpotency_class_quotient_center [hH : is_nilpotent G] :
  group.nilpotency_class (G ⧸ center G) = group.nilpotency_class G - 1 :=
begin
  generalize hn : group.nilpotency_class G = n,
  rcases n with rfl | n,
  { simp [nilpotency_class_zero_iff_subsingleton] at *,
    haveI := hn,
    apply_instance, },
  { suffices : group.nilpotency_class (G ⧸ center G) = n, by simpa,
    apply le_antisymm,
    { apply upper_central_series_eq_top_iff_nilpotency_class_le.mp,
      apply (@comap_injective G _ _ _ (mk' (center G)) (surjective_quot_mk _)),
      rw [ comap_upper_central_series_quotient_center, comap_top, ← hn],
      exact upper_central_series_nilpotency_class, },
    { apply le_of_add_le_add_right,
      calc n + 1 = n.succ : rfl
        ... = group.nilpotency_class G : symm hn
        ... ≤ group.nilpotency_class (G ⧸ center G) + 1
            : nilpotency_class_le_of_ker_le_center _ (le_of_eq (ker_mk _)) _, } }
end

/-- The nilpotency class of a non-trivial group is one more than its quotient by the center -/
lemma nilpotency_class_eq_quotient_center_plus_one [hH : is_nilpotent G] [nontrivial G] :
  group.nilpotency_class G = group.nilpotency_class (G ⧸ center G) + 1 :=
begin
  rw nilpotency_class_quotient_center,
  rcases h : group.nilpotency_class G,
  { exfalso,
    rw nilpotency_class_zero_iff_subsingleton at h, resetI,
    apply (false_of_nontrivial_of_subsingleton G), },
  { simp }
end

<<<<<<< HEAD
=======
/-- If the quotient by `center G` is nilpotent, then so is G. -/
lemma of_quotient_center_nilpotent (h : is_nilpotent (G ⧸ center G)) : is_nilpotent G :=
begin
  obtain ⟨n, hn⟩ := h.nilpotent,
  use n.succ,
  simp [← comap_upper_central_series_quotient_center, hn],
end

end classical

>>>>>>> 049a1b2b
/-- A custom induction principle for nilpotent groups. The base case is a trivial group
(`subsingleton G`), and in the induction step, one can assume the hypothesis for
the group quotiented by its center. -/
@[elab_as_eliminator]
lemma nilpotent_center_quotient_ind
  {P : Π G [group G], by exactI ∀ [is_nilpotent G], Prop}
  (G : Type*) [group G] [is_nilpotent G]
  (hbase : ∀ G [group G] [subsingleton G], by exactI P G)
  (hstep : ∀ G [group G], by exactI ∀ [is_nilpotent G], by exactI ∀ (ih : P (G ⧸ center G)), P G) :
  P G :=
begin
  obtain ⟨n, h⟩ : ∃ n, group.nilpotency_class G = n := ⟨ _, rfl⟩,
  unfreezingI { induction n with n ih generalizing G },
  { haveI := nilpotency_class_zero_iff_subsingleton.mp h,
    exact hbase _, },
  { have hn : group.nilpotency_class (G ⧸ center G) = n :=
      by simp [nilpotency_class_quotient_center, h],
    exact hstep _ (ih _ hn), },
end


lemma derived_le_lower_central (n : ℕ) : derived_series G n ≤ lower_central_series G n :=
by { induction n with i ih, { simp }, { apply general_commutator_mono ih, simp } }

/-- Abelian groups are nilpotent -/
@[priority 100]
instance comm_group.is_nilpotent {G : Type*} [comm_group G] : is_nilpotent G :=
begin
  use 1,
  rw upper_central_series_one,
  apply comm_group.center_eq_top,
end

/-- Abelian groups have nilpotency class at most one -/
lemma comm_group.nilpotency_class_le_one {G : Type*} [comm_group G] :
  group.nilpotency_class G ≤ 1 :=
begin
  apply upper_central_series_eq_top_iff_nilpotency_class_le.mp,
  rw upper_central_series_one,
  apply comm_group.center_eq_top,
end

/-- Groups with nilpotency class at most one are abelian -/
def comm_group_of_nilpotency_class [is_nilpotent G] (h : group.nilpotency_class G ≤ 1) :
  comm_group G :=
group.comm_group_of_center_eq_top $
begin
  rw ← upper_central_series_one,
  exact upper_central_series_eq_top_iff_nilpotency_class_le.mpr h,
end


/-- A nilpotent subgroup is solvable -/
@[priority 100]
instance is_nilpotent.to_is_solvable [h : is_nilpotent G]: is_solvable G :=
begin
  obtain ⟨n, hn⟩ := nilpotent_iff_lower_central_series.1 h,
  use n,
  rw [eq_bot_iff, ←hn],
  exact derived_le_lower_central n,
end

section classical

open_locale classical -- to get the fintype instance for quotient groups

/-- A p-group is nilpotent -/
lemma is_p_group.is_nilpotent {G : Type*} [hG : group G] [hf : fintype G]
  {p : ℕ} (hp : fact (nat.prime p)) (h : is_p_group p G) :
  is_nilpotent G :=
begin
  unfreezingI
  { revert hG,
    induction hf using fintype.induction_subsingleton_or_nontrivial with G hG hS G hG hN ih },
  { apply_instance, },
  { introI _, intro h,
    have hc : center G > ⊥ := gt_iff_lt.mp h.bot_lt_center,
    have hcq : fintype.card (G ⧸ center G) < fintype.card G,
    { rw card_eq_card_quotient_mul_card_subgroup (center G),
      apply lt_mul_of_one_lt_right,
      exact (fintype.card_pos_iff.mpr has_one.nonempty),
      exact ((subgroup.one_lt_card_iff_ne_bot _).mpr (ne_of_gt hc)), },
    have hnq : is_nilpotent (G ⧸ center G) := ih _ hcq (h.to_quotient (center G)),
    exact (of_quotient_center_nilpotent hnq), }
end

end classical<|MERGE_RESOLUTION|>--- conflicted
+++ resolved
@@ -519,10 +519,6 @@
   exact eq_bot_iff.mpr (hn ▸ (lower_central_series.map f n)),
 end
 
-section classical
-
-open_locale classical
-
 lemma nilpotency_class_le_of_ker_le_center {H : Type*} [group H] (f : G →* H)
   (hf1 : f.ker ≤ center G) (hH : is_nilpotent H) :
   @group.nilpotency_class G _ (is_nilpotent_of_ker_le_center f hf1 hH) ≤
@@ -535,8 +531,6 @@
   apply (le_trans (lower_central_series.map f _)),
   simp only [lower_central_series_nilpotency_class, le_bot_iff],
 end
-
-end classical
 
 /-- The range of a surejctive homomorphism from a nilpotent group is nilpotent -/
 lemma nilpotent_of_surjective {G' : Type*} [group G'] [h : is_nilpotent G]
@@ -637,8 +631,6 @@
   { simp }
 end
 
-<<<<<<< HEAD
-=======
 /-- If the quotient by `center G` is nilpotent, then so is G. -/
 lemma of_quotient_center_nilpotent (h : is_nilpotent (G ⧸ center G)) : is_nilpotent G :=
 begin
@@ -647,9 +639,6 @@
   simp [← comap_upper_central_series_quotient_center, hn],
 end
 
-end classical
-
->>>>>>> 049a1b2b
 /-- A custom induction principle for nilpotent groups. The base case is a trivial group
 (`subsingleton G`), and in the induction step, one can assume the hypothesis for
 the group quotiented by its center. -/
