--- conflicted
+++ resolved
@@ -714,23 +714,6 @@
   y ∈ subgroup.zpowers x ↔ y ∈ (finset.range (order_of x)).image ((^) x : ℕ → G) :=
 by rw [← mem_powers_iff_mem_zpowers, mem_powers_iff_mem_range_order_of]
 
-<<<<<<< HEAD
-@[to_additive] lemma zpow_eq_one_iff_modeq : a ^ n = 1 ↔ n ≡ 0 [ZMOD (order_of a)] :=
-by rw [modeq_zero_iff_dvd, order_of_dvd_iff_zpow_eq_one]
-
-@[to_additive] lemma zpow_eq_zpow_iff_modeq : a ^ m = a ^ n ↔ m ≡ n [ZMOD (order_of a)] :=
-by rw [←mul_inv_eq_one, ←zpow_sub, zpow_eq_one_iff_modeq, modeq_iff_dvd, modeq_iff_dvd, zero_sub,
-  neg_sub]
-
-@[simp, to_additive] lemma injective_zpow_iff_not_is_of_fin_order :
-  injective (λ n : ℤ, a ^ n) ↔ ¬ is_of_fin_order a :=
-begin
-  refine ⟨_, λ h n m hnm, _⟩,
-  { simp_rw is_of_fin_order_iff_pow_eq_one,
-    rintro h ⟨n, hn, ha⟩,
-    exact nat.cast_ne_zero.2 hn.ne' (h $ by simpa using ha) },
-  rwa [zpow_eq_zpow_iff_modeq, order_of_eq_zero_iff.mpr h, nat.cast_zero, modeq_zero_iff] at hnm,
-=======
 @[to_additive] lemma zpow_eq_one_iff_modeq {n : ℤ} : x ^ n = 1 ↔ n ≡ 0 [ZMOD (order_of x)] :=
 by rw [int.modeq_zero_iff_dvd, order_of_dvd_iff_zpow_eq_one]
 
@@ -746,7 +729,6 @@
     rintro h ⟨n, hn, hx⟩,
     exact nat.cast_ne_zero.2 hn.ne' (h $ by simpa using hx) },
   rwa [zpow_eq_zpow_iff_modeq, order_of_eq_zero_iff.2 h, nat.cast_zero, int.modeq_zero_iff] at hnm,
->>>>>>> c1acdccd
 end
 
 @[to_additive decidable_zmultiples]
@@ -792,11 +774,7 @@
 
 variables [fintype G]
 
-<<<<<<< HEAD
-/-- See also `order_eq_card_zpowers'`. -/
-=======
 /-- See also `nat.card_zpowers'`. -/
->>>>>>> c1acdccd
 @[to_additive add_order_eq_card_zmultiples "See also `nat.card_zmultiples`."]
 lemma order_eq_card_zpowers : order_of x = fintype.card (zpowers x) :=
 (fintype.card_fin (order_of x)).symm.trans (fintype.card_eq.2 ⟨fin_equiv_zpowers x⟩)
@@ -976,17 +954,6 @@
 
 @[to_additive prod.add_order_of] protected lemma prod.order_of (x : α × β) :
   order_of x = (order_of x.1).lcm (order_of x.2) :=
-<<<<<<< HEAD
-nat.eq_of_forall_dvd $ by cases x; simp [order_of_dvd_iff_pow_eq_one, nat.lcm_dvd_iff]
-
-@[to_additive add_order_of_fst_dvd_add_order_of] lemma order_of_fst_dvd_order_of :
-  order_of x.1 ∣ order_of x :=
-by { rw prod.order_of, exact nat.dvd_lcm_left _ _ }
-
-@[to_additive add_order_of_snd_dvd_add_order_of] lemma order_of_snd_dvd_order_of :
-  order_of x.2 ∣ order_of x :=
-by { rw prod.order_of, exact nat.dvd_lcm_right _ _ }
-=======
 minimal_period_prod_map _ _ _
 
 @[to_additive add_order_of_fst_dvd_add_order_of] lemma order_of_fst_dvd_order_of :
@@ -996,7 +963,6 @@
 @[to_additive add_order_of_snd_dvd_add_order_of] lemma order_of_snd_dvd_order_of :
   order_of x.2 ∣ order_of x :=
 minimal_period_snd_dvd
->>>>>>> c1acdccd
 
 @[to_additive is_of_fin_add_order.fst]
 lemma is_of_fin_order.fst {x : α × β} (hx : is_of_fin_order x) : is_of_fin_order x.1 :=
