/-
Copyright (c) 2018 Johannes Hölzl. All rights reserved.
Released under Apache 2.0 license as described in the file LICENSE.
Authors: Johannes Hölzl, Julian Kuelshammer
-/
import data.nat.modeq
import algebra.iterate_hom
import algebra.pointwise
import dynamics.periodic_pts
import group_theory.coset
import group_theory.quotient_group

/-!
# Order of an element

This file defines the order of an element of a finite group. For a finite group `G` the order of
`x ∈ G` is the minimal `n ≥ 1` such that `x ^ n = 1`.

## Main definitions

* `is_of_fin_order` is a predicate on an element `x` of a monoid `G` saying that `x` is of finite
  order.
* `is_of_fin_add_order` is the additive analogue of `is_of_find_order`.
* `order_of x` defines the order of an element `x` of a monoid `G`, by convention its value is `0`
  if `x` has infinite order.
* `add_order_of` is the additive analogue of `order_of`.

## Tags
order of an element
-/

open function nat
open_locale pointwise

universes u v

variables {G : Type u} {A : Type v}
variables {x y : G} {a b : A} {n m : ℕ}

section monoid_add_monoid

variables [monoid G] [add_monoid A]

section is_of_fin_order

@[to_additive]
lemma is_periodic_pt_mul_iff_pow_eq_one (x : G) : is_periodic_pt ((*) x) n 1 ↔ x ^ n = 1 :=
by rw [is_periodic_pt, is_fixed_pt, mul_left_iterate, mul_one]

/-- `is_of_fin_add_order` is a predicate on an element `a` of an additive monoid to be of finite
order, i.e. there exists `n ≥ 1` such that `n • a = 0`.-/
def is_of_fin_add_order (a : A) : Prop :=
(0 : A) ∈ periodic_pts ((+) a)

/-- `is_of_fin_order` is a predicate on an element `x` of a monoid to be of finite order, i.e. there
exists `n ≥ 1` such that `x ^ n = 1`.-/
@[to_additive is_of_fin_add_order]
def is_of_fin_order (x : G) : Prop :=
(1 : G) ∈ periodic_pts ((*) x)

lemma is_of_fin_add_order_of_mul_iff :
  is_of_fin_add_order (additive.of_mul x) ↔ is_of_fin_order x := iff.rfl

lemma is_of_fin_order_of_add_iff :
  is_of_fin_order (multiplicative.of_add a) ↔ is_of_fin_add_order a := iff.rfl

@[to_additive is_of_fin_add_order_iff_nsmul_eq_zero]
lemma is_of_fin_order_iff_pow_eq_one (x : G) :
  is_of_fin_order x ↔ ∃ n, 0 < n ∧ x ^ n = 1 :=
by { convert iff.rfl, simp [is_periodic_pt_mul_iff_pow_eq_one] }

/-- Elements of finite order are of finite order in subgroups.-/
@[to_additive is_of_fin_add_order_iff_coe]
lemma is_of_fin_order_iff_coe {G : Type u} [group G] (H : subgroup G) (x : H) :
  is_of_fin_order x ↔ is_of_fin_order (x : G) :=
by { rw [is_of_fin_order_iff_pow_eq_one, is_of_fin_order_iff_pow_eq_one], norm_cast }

/-- Elements of finite order are of finite order in quotient groups.-/
@[to_additive is_of_fin_add_order_iff_quotient]
lemma is_of_fin_order.quotient {G : Type u} [group G] (N : subgroup G) [N.normal] (x : G) :
  is_of_fin_order x → is_of_fin_order (x : G ⧸ N) := begin
  rw [is_of_fin_order_iff_pow_eq_one, is_of_fin_order_iff_pow_eq_one],
  rintros ⟨n, ⟨npos, hn⟩⟩,
  exact ⟨n, ⟨npos, (quotient_group.con N).eq.mpr $ hn ▸ (quotient_group.con N).eq.mp rfl⟩⟩,
end

end is_of_fin_order

/-- `order_of x` is the order of the element `x`, i.e. the `n ≥ 1`, s.t. `x ^ n = 1` if it exists.
Otherwise, i.e. if `x` is of infinite order, then `order_of x` is `0` by convention.-/
@[to_additive add_order_of
"`add_order_of a` is the order of the element `a`, i.e. the `n ≥ 1`, s.t. `n • a = 0` if it
exists. Otherwise, i.e. if `a` is of infinite order, then `add_order_of a` is `0` by convention."]
noncomputable def order_of (x : G) : ℕ :=
minimal_period ((*) x) 1

@[simp] lemma add_order_of_of_mul_eq_order_of (x : G) :
  add_order_of (additive.of_mul x) = order_of x := rfl

@[simp] lemma order_of_of_add_eq_add_order_of (a : A) :
  order_of (multiplicative.of_add a) = add_order_of a := rfl

@[to_additive add_order_of_pos']
lemma order_of_pos' (h : is_of_fin_order x) : 0 < order_of x :=
minimal_period_pos_of_mem_periodic_pts h

@[to_additive add_order_of_nsmul_eq_zero]
lemma pow_order_of_eq_one (x : G) : x ^ order_of x = 1 :=
begin
  convert is_periodic_pt_minimal_period ((*) x) _,
  rw [order_of, mul_left_iterate, mul_one],
end

@[to_additive add_order_of_eq_zero]
lemma order_of_eq_zero (h : ¬ is_of_fin_order x) : order_of x = 0 :=
by rwa [order_of, minimal_period, dif_neg]

@[to_additive add_order_of_eq_zero_iff] lemma order_of_eq_zero_iff :
  order_of x = 0 ↔ ¬ is_of_fin_order x :=
⟨λ h H, (order_of_pos' H).ne' h, order_of_eq_zero⟩

@[to_additive add_order_of_eq_zero_iff'] lemma order_of_eq_zero_iff' :
  order_of x = 0 ↔ ∀ n : ℕ, 0 < n → x ^ n ≠ 1 :=
by simp_rw [order_of_eq_zero_iff, is_of_fin_order_iff_pow_eq_one, not_exists, not_and]

@[to_additive nsmul_ne_zero_of_lt_add_order_of']
lemma pow_ne_one_of_lt_order_of' (n0 : n ≠ 0) (h : n < order_of x) : x ^ n ≠ 1 :=
λ j, not_is_periodic_pt_of_pos_of_lt_minimal_period n0 h
  ((is_periodic_pt_mul_iff_pow_eq_one x).mpr j)

@[to_additive add_order_of_le_of_nsmul_eq_zero]
lemma order_of_le_of_pow_eq_one (hn : 0 < n) (h : x ^ n = 1) : order_of x ≤ n :=
is_periodic_pt.minimal_period_le hn (by rwa is_periodic_pt_mul_iff_pow_eq_one)

@[simp, to_additive] lemma order_of_one : order_of (1 : G) = 1 :=
by rw [order_of, one_mul_eq_id, minimal_period_id]

@[simp, to_additive add_monoid.order_of_eq_one_iff] lemma order_of_eq_one_iff :
  order_of x = 1 ↔ x = 1 :=
by rw [order_of, is_fixed_point_iff_minimal_period_eq_one, is_fixed_pt, mul_one]

@[to_additive nsmul_eq_mod_add_order_of]
lemma pow_eq_mod_order_of {n : ℕ} : x ^ n = x ^ (n % order_of x) :=
calc x ^ n = x ^ (n % order_of x + order_of x * (n / order_of x)) : by rw [nat.mod_add_div]
       ... = x ^ (n % order_of x) : by simp [pow_add, pow_mul, pow_order_of_eq_one]

@[to_additive add_order_of_dvd_of_nsmul_eq_zero]
lemma order_of_dvd_of_pow_eq_one (h : x ^ n = 1) : order_of x ∣ n :=
is_periodic_pt.minimal_period_dvd ((is_periodic_pt_mul_iff_pow_eq_one _).mpr h)

@[to_additive add_order_of_dvd_iff_nsmul_eq_zero]
lemma order_of_dvd_iff_pow_eq_one {n : ℕ} : order_of x ∣ n ↔ x ^ n = 1 :=
⟨λ h, by rw [pow_eq_mod_order_of, nat.mod_eq_zero_of_dvd h, pow_zero], order_of_dvd_of_pow_eq_one⟩

@[to_additive add_order_of_map_dvd]
lemma order_of_map_dvd {H : Type*} [monoid H] (ψ : G →* H) (x : G) :
  order_of (ψ x) ∣ order_of x :=
by { apply order_of_dvd_of_pow_eq_one, rw [←map_pow, pow_order_of_eq_one], apply map_one }

<<<<<<< HEAD
@[to_additive exists_nsmul_eq_self_of_coprime]
=======
@[to_additive]
>>>>>>> 10c0a9dc
lemma exists_pow_eq_self_of_coprime (h : n.coprime (order_of x)) :
  ∃ m : ℕ, (x ^ n) ^ m = x :=
begin
  by_cases h0 : order_of x = 0,
  { rw [h0, coprime_zero_right] at h,
    exact ⟨1, by rw [h, pow_one, pow_one]⟩ },
  by_cases h1 : order_of x = 1,
  { exact ⟨0, by rw [order_of_eq_one_iff.mp h1, one_pow, one_pow]⟩ },
  obtain ⟨m, hm⟩ :=
    exists_mul_mod_eq_one_of_coprime h (one_lt_iff_ne_zero_and_ne_one.mpr ⟨h0, h1⟩),
  exact ⟨m, by rw [←pow_mul, pow_eq_mod_order_of, hm, pow_one]⟩,
end

/--
If `x^n = 1`, but `x^(n/p) ≠ 1` for all prime factors `p` of `r`,
then `x` has order `n` in `G`.
-/
@[to_additive add_order_of_eq_of_nsmul_and_div_prime_nsmul]
theorem order_of_eq_of_pow_and_pow_div_prime (hn : 0 < n) (hx : x^n = 1)
  (hd : ∀ p : ℕ, p.prime → p ∣ n → x^(n/p) ≠ 1) :
  order_of x = n :=
begin
  -- Let `a` be `n/(order_of x)`, and show `a = 1`
  cases exists_eq_mul_right_of_dvd (order_of_dvd_of_pow_eq_one hx) with a ha,
  suffices : a = 1, by simp [this, ha],
  -- Assume `a` is not one...
  by_contra,
  have a_min_fac_dvd_p_sub_one : a.min_fac ∣ n,
  { obtain ⟨b, hb⟩ : ∃ (b : ℕ), a = b * a.min_fac := exists_eq_mul_left_of_dvd a.min_fac_dvd,
    rw [hb, ←mul_assoc] at ha,
    exact dvd.intro_left (order_of x * b) ha.symm, },
  -- Use the minimum prime factor of `a` as `p`.
  refine hd a.min_fac (nat.min_fac_prime h) a_min_fac_dvd_p_sub_one _,
  rw [←order_of_dvd_iff_pow_eq_one, nat.dvd_div_iff (a_min_fac_dvd_p_sub_one),
      ha, mul_comm, nat.mul_dvd_mul_iff_left (order_of_pos' _)],
  { exact nat.min_fac_dvd a, },
  { rw is_of_fin_order_iff_pow_eq_one,
    exact Exists.intro n (id ⟨hn, hx⟩) },
end

@[to_additive add_order_of_eq_add_order_of_iff]
lemma order_of_eq_order_of_iff {H : Type*} [monoid H] {y : H} :
  order_of x = order_of y ↔ ∀ n : ℕ, x ^ n = 1 ↔ y ^ n = 1 :=
by simp_rw [← is_periodic_pt_mul_iff_pow_eq_one, ← minimal_period_eq_minimal_period_iff, order_of]

@[to_additive add_order_of_injective]
lemma order_of_injective {H : Type*} [monoid H] (f : G →* H)
  (hf : function.injective f) (x : G) : order_of (f x) = order_of x :=
by simp_rw [order_of_eq_order_of_iff, ←f.map_pow, ←f.map_one, hf.eq_iff, iff_self, forall_const]

@[simp, norm_cast, to_additive] lemma order_of_submonoid {H : submonoid G}
  (y : H) : order_of (y : G) = order_of y :=
order_of_injective H.subtype subtype.coe_injective y

@[to_additive]
lemma order_of_units {y : Gˣ} : order_of (y : G) = order_of y :=
order_of_injective (units.coe_hom G) units.ext y

variables (x)

@[to_additive add_order_of_nsmul']
lemma order_of_pow' (h : n ≠ 0) :
  order_of (x ^ n) = order_of x / gcd (order_of x) n :=
begin
  convert minimal_period_iterate_eq_div_gcd h,
  simp only [order_of, mul_left_iterate],
end

variables (a) (n)

@[to_additive add_order_of_nsmul'']
lemma order_of_pow'' (h : is_of_fin_order x) :
  order_of (x ^ n) = order_of x / gcd (order_of x) n :=
begin
  convert minimal_period_iterate_eq_div_gcd' h,
  simp only [order_of, mul_left_iterate],
end

@[to_additive]
lemma commute.order_of_mul_dvd_lcm {x y : G} (h : commute x y) :
  order_of (x * y) ∣ nat.lcm (order_of x) (order_of y) :=
begin
  convert function.commute.minimal_period_of_comp_dvd_lcm h.function_commute_mul_left,
  rw [order_of, comp_mul_left],
end

@[to_additive add_order_of_add_dvd_mul_add_order_of]
lemma commute.order_of_mul_dvd_mul_order_of {x y : G} (h : commute x y) :
  order_of (x * y) ∣ (order_of x) * (order_of y) :=
dvd_trans h.order_of_mul_dvd_lcm (lcm_dvd_mul _ _)

@[to_additive add_order_of_add_eq_mul_add_order_of_of_coprime]
lemma commute.order_of_mul_eq_mul_order_of_of_coprime {x y : G} (h : commute x y)
  (hco : nat.coprime (order_of x) (order_of y)) :
  order_of (x * y) = (order_of x) * (order_of y) :=
begin
  convert h.function_commute_mul_left.minimal_period_of_comp_eq_mul_of_coprime hco,
  simp only [order_of, comp_mul_left],
end

section p_prime

variables {a x n} {p : ℕ} [hp : fact p.prime]
include hp

@[to_additive add_order_of_eq_prime]
lemma order_of_eq_prime (hg : x ^ p = 1) (hg1 : x ≠ 1) : order_of x = p :=
minimal_period_eq_prime ((is_periodic_pt_mul_iff_pow_eq_one _).mpr hg)
  (by rwa [is_fixed_pt, mul_one])

@[to_additive add_order_of_eq_prime_pow]
lemma order_of_eq_prime_pow (hnot : ¬ x ^ p ^ n = 1) (hfin : x ^ p ^ (n + 1) = 1) :
  order_of x = p ^ (n + 1) :=
begin
  apply minimal_period_eq_prime_pow;
  rwa is_periodic_pt_mul_iff_pow_eq_one,
end

omit hp
-- An example on how to determine the order of an element of a finite group.
example : order_of (-1 : ℤˣ) = 2 :=
order_of_eq_prime (int.units_sq _) dec_trivial

end p_prime

end monoid_add_monoid

section cancel_monoid
variables [left_cancel_monoid G] (x y)

@[to_additive]
lemma pow_injective_aux (h : n ≤ m)
  (hm : m < order_of x) (eq : x ^ n = x ^ m) : n = m :=
by_contradiction $ assume ne : n ≠ m,
  have h₁ : m - n > 0, from nat.pos_of_ne_zero (by simp [tsub_eq_iff_eq_add_of_le h, ne.symm]),
  have h₂ : m = n + (m - n) := (add_tsub_cancel_of_le h).symm,
  have h₃ : x ^ (m - n) = 1,
    by { rw [h₂, pow_add] at eq, apply mul_left_cancel, convert eq.symm, exact mul_one (x ^ n) },
  have le : order_of x ≤ m - n, from order_of_le_of_pow_eq_one h₁ h₃,
  have lt : m - n < order_of x,
    from (tsub_lt_iff_left h).mpr $ nat.lt_add_left _ _ _ hm,
  lt_irrefl _ (le.trans_lt lt)

@[to_additive nsmul_injective_of_lt_add_order_of]
lemma pow_injective_of_lt_order_of
  (hn : n < order_of x) (hm : m < order_of x) (eq : x ^ n = x ^ m) : n = m :=
(le_total n m).elim
  (assume h, pow_injective_aux x h hm eq)
  (assume h, (pow_injective_aux x h hn eq.symm).symm)

@[to_additive mem_multiples_iff_mem_range_add_order_of']
lemma mem_powers_iff_mem_range_order_of' [decidable_eq G] (hx : 0 < order_of x) :
  y ∈ submonoid.powers x ↔ y ∈ (finset.range (order_of x)).image ((^) x : ℕ → G) :=
finset.mem_range_iff_mem_finset_range_of_mod_eq' hx (λ i, pow_eq_mod_order_of.symm)

lemma pow_eq_one_iff_modeq : x ^ n = 1 ↔ n ≡ 0 [MOD (order_of x)] :=
by rw [modeq_zero_iff_dvd, order_of_dvd_iff_pow_eq_one]

lemma pow_eq_pow_iff_modeq : x ^ n = x ^ m ↔ n ≡ m [MOD (order_of x)] :=
begin
  wlog hmn : m ≤ n,
  obtain ⟨k, rfl⟩ := nat.exists_eq_add_of_le hmn,
  rw [← mul_one (x ^ m), pow_add, mul_left_cancel_iff, pow_eq_one_iff_modeq],
  exact ⟨λ h, nat.modeq.add_left _ h, λ h, nat.modeq.add_left_cancel' _ h⟩,
end

end cancel_monoid

section group
variables [group G] [add_group A] {x a} {i : ℤ}

@[to_additive add_order_of_dvd_iff_zsmul_eq_zero]
lemma order_of_dvd_iff_zpow_eq_one : (order_of x : ℤ) ∣ i ↔ x ^ i = 1 :=
begin
  rcases int.eq_coe_or_neg i with ⟨i, rfl|rfl⟩,
  { rw [int.coe_nat_dvd, order_of_dvd_iff_pow_eq_one, zpow_coe_nat] },
  { rw [dvd_neg, int.coe_nat_dvd, zpow_neg, inv_eq_one, zpow_coe_nat,
      order_of_dvd_iff_pow_eq_one] }
end

@[simp, to_additive]
lemma order_of_inv (x : G) : order_of x⁻¹ = order_of x :=
by simp [order_of_eq_order_of_iff]

@[simp, norm_cast, to_additive] lemma order_of_subgroup {H : subgroup G}
  (y: H) : order_of (y : G) = order_of y :=
order_of_injective H.subtype subtype.coe_injective y

@[to_additive zsmul_eq_mod_add_order_of]
lemma zpow_eq_mod_order_of : x ^ i = x ^ (i % order_of x) :=
calc x ^ i = x ^ (i % order_of x + order_of x * (i / order_of x)) :
    by rw [int.mod_add_div]
       ... = x ^ (i % order_of x) :
    by simp [zpow_add, zpow_mul, pow_order_of_eq_one]
    set_option pp.all true

@[to_additive nsmul_inj_iff_of_add_order_of_eq_zero]
lemma pow_inj_iff_of_order_of_eq_zero (h : order_of x = 0) {n m : ℕ} :
  x ^ n = x ^ m ↔ n = m :=
begin
  rw [order_of_eq_zero_iff, is_of_fin_order_iff_pow_eq_one] at h,
  push_neg at h,
  induction n with n IH generalizing m,
  { cases m,
    { simp },
    { simpa [eq_comm] using h m.succ m.zero_lt_succ } },
  { cases m,
    { simpa using h n.succ n.zero_lt_succ },
    { simp [pow_succ, IH] } }
end

@[to_additive]
lemma pow_inj_mod {n m : ℕ} :
  x ^ n = x ^ m ↔ n % order_of x = m % order_of x :=
begin
  cases (order_of x).zero_le.eq_or_lt with hx hx,
  { simp [pow_inj_iff_of_order_of_eq_zero, hx.symm] },
  rw [pow_eq_mod_order_of, @pow_eq_mod_order_of _ _ _ m],
  exact ⟨pow_injective_of_lt_order_of _ (nat.mod_lt _ hx) (nat.mod_lt _ hx), λ h, congr_arg _ h⟩
end


end group

section fintype
variables [fintype G] [fintype A]

section finite_monoid
variables [monoid G] [add_monoid A]
open_locale big_operators

@[to_additive sum_card_add_order_of_eq_card_nsmul_eq_zero]
lemma sum_card_order_of_eq_card_pow_eq_one [decidable_eq G] (hn : 0 < n) :
  ∑ m in (finset.range n.succ).filter (∣ n), (finset.univ.filter (λ x : G, order_of x = m)).card
  = (finset.univ.filter (λ x : G, x ^ n = 1)).card :=
calc ∑ m in (finset.range n.succ).filter (∣ n), (finset.univ.filter (λ x : G, order_of x = m)).card
    = _ : (finset.card_bUnion (by { intros, apply finset.disjoint_filter.2, cc })).symm
... = _ : congr_arg finset.card (finset.ext (begin
  assume x,
  suffices : order_of x ≤ n ∧ order_of x ∣ n ↔ x ^ n = 1,
  { simpa [nat.lt_succ_iff], },
  exact ⟨λ h, let ⟨m, hm⟩ := h.2 in by rw [hm, pow_mul, pow_order_of_eq_one, one_pow],
    λ h, ⟨order_of_le_of_pow_eq_one hn h, order_of_dvd_of_pow_eq_one h⟩⟩
end))

end finite_monoid

section finite_cancel_monoid
-- TODO: Of course everything also works for right_cancel_monoids.
variables [left_cancel_monoid G] [add_left_cancel_monoid A]

-- TODO: Use this to show that a finite left cancellative monoid is a group.
@[to_additive]
lemma exists_pow_eq_one (x : G) : is_of_fin_order x :=
begin
  refine (is_of_fin_order_iff_pow_eq_one _).mpr _,
  obtain ⟨i, j, a_eq, ne⟩ : ∃(i j : ℕ), x ^ i = x ^ j ∧ i ≠ j :=
    by simpa only [not_forall, exists_prop, injective]
      using (not_injective_infinite_fintype (λi:ℕ, x^i)),
  wlog h'' : j ≤ i,
  refine ⟨i - j, tsub_pos_of_lt (lt_of_le_of_ne h'' ne.symm), mul_right_injective (x^j) _⟩,
  rw [mul_one, ← pow_add, ← a_eq, add_tsub_cancel_of_le h''],
end

@[to_additive add_order_of_le_card_univ]
lemma order_of_le_card_univ : order_of x ≤ fintype.card G :=
finset.le_card_of_inj_on_range ((^) x)
  (assume n _, finset.mem_univ _)
  (assume i hi j hj, pow_injective_of_lt_order_of x hi hj)

/-- This is the same as `order_of_pos' but with one fewer explicit assumption since this is
  automatic in case of a finite cancellative monoid.-/
@[to_additive add_order_of_pos
"This is the same as `add_order_of_pos' but with one fewer explicit assumption since this is
  automatic in case of a finite cancellative additive monoid."]
lemma order_of_pos (x : G) : 0 < order_of x := order_of_pos' (exists_pow_eq_one x)

open nat

/-- This is the same as `order_of_pow'` and `order_of_pow''` but with one assumption less which is
automatic in the case of a finite cancellative monoid.-/
@[to_additive add_order_of_nsmul
"This is the same as `add_order_of_nsmul'` and `add_order_of_nsmul` but with one assumption less
which is automatic in the case of a finite cancellative additive monoid."]
lemma order_of_pow (x : G) :
  order_of (x ^ n) = order_of x / gcd (order_of x) n := order_of_pow'' _ _ (exists_pow_eq_one _)

@[to_additive mem_multiples_iff_mem_range_add_order_of]
lemma mem_powers_iff_mem_range_order_of [decidable_eq G] :
  y ∈ submonoid.powers x ↔ y ∈ (finset.range (order_of x)).image ((^) x : ℕ → G) :=
finset.mem_range_iff_mem_finset_range_of_mod_eq' (order_of_pos x)
  (assume i, pow_eq_mod_order_of.symm)

@[to_additive decidable_multiples]
noncomputable instance decidable_powers [decidable_eq G] :
  decidable_pred (∈ submonoid.powers x) :=
begin
  assume y,
  apply decidable_of_iff'
    (y ∈ (finset.range (order_of x)).image ((^) x)),
  exact mem_powers_iff_mem_range_order_of
end

/--The equivalence between `fin (order_of x)` and `submonoid.powers x`, sending `i` to `x ^ i`."-/
@[to_additive fin_equiv_multiples "The equivalence between `fin (add_order_of a)` and
`add_submonoid.multiples a`, sending `i` to `i • a`."]
noncomputable def fin_equiv_powers (x : G) :
  fin (order_of x) ≃ (submonoid.powers x : set G) :=
equiv.of_bijective (λ n, ⟨x ^ ↑n, ⟨n, rfl⟩⟩) ⟨λ ⟨i, hi⟩ ⟨j, hj⟩ ij,
  subtype.mk_eq_mk.2 (pow_injective_of_lt_order_of x hi hj (subtype.mk_eq_mk.1 ij)),
  λ ⟨_, i, rfl⟩, ⟨⟨i % order_of x, mod_lt i (order_of_pos x)⟩, subtype.eq pow_eq_mod_order_of.symm⟩⟩

@[simp, to_additive fin_equiv_multiples_apply]
lemma fin_equiv_powers_apply {x : G} {n : fin (order_of x)} :
  fin_equiv_powers x n = ⟨x ^ ↑n, n, rfl⟩ := rfl

@[simp, to_additive fin_equiv_multiples_symm_apply]
lemma fin_equiv_powers_symm_apply (x : G) (n : ℕ)
  {hn : ∃ (m : ℕ), x ^ m = x ^ n} :
  ((fin_equiv_powers x).symm ⟨x ^ n, hn⟩) = ⟨n % order_of x, nat.mod_lt _ (order_of_pos x)⟩ :=
by rw [equiv.symm_apply_eq, fin_equiv_powers_apply, subtype.mk_eq_mk,
  pow_eq_mod_order_of, fin.coe_mk]

/-- The equivalence between `submonoid.powers` of two elements `x, y` of the same order, mapping
  `x ^ i` to `y ^ i`. -/
@[to_additive multiples_equiv_multiples
"The equivalence between `submonoid.multiples` of two elements `a, b` of the same additive order,
  mapping `i • a` to `i • b`."]
noncomputable def powers_equiv_powers (h : order_of x = order_of y) :
  (submonoid.powers x : set G) ≃ (submonoid.powers y : set G) :=
(fin_equiv_powers x).symm.trans ((fin.cast h).to_equiv.trans (fin_equiv_powers y))

@[simp, to_additive multiples_equiv_multiples_apply]
lemma powers_equiv_powers_apply (h : order_of x = order_of y)
  (n : ℕ) : powers_equiv_powers h ⟨x ^ n, n, rfl⟩ = ⟨y ^ n, n, rfl⟩ :=
begin
  rw [powers_equiv_powers, equiv.trans_apply, equiv.trans_apply,
    fin_equiv_powers_symm_apply, ← equiv.eq_symm_apply, fin_equiv_powers_symm_apply],
  simp [h]
end

@[to_additive add_order_of_eq_card_multiples]
lemma order_eq_card_powers [decidable_eq G] :
  order_of x = fintype.card (submonoid.powers x : set G) :=
(fintype.card_fin (order_of x)).symm.trans (fintype.card_eq.2 ⟨fin_equiv_powers x⟩)

end finite_cancel_monoid

section finite_group
variables [group G] [add_group A]

@[to_additive]
lemma exists_zpow_eq_one (x : G) : ∃ (i : ℤ) (H : i ≠ 0), x ^ (i : ℤ) = 1 :=
begin
  rcases exists_pow_eq_one x with ⟨w, hw1, hw2⟩,
  refine ⟨w, int.coe_nat_ne_zero.mpr (ne_of_gt hw1), _⟩,
  rw zpow_coe_nat,
  exact (is_periodic_pt_mul_iff_pow_eq_one _).mp hw2,
end

open subgroup

@[to_additive mem_multiples_iff_mem_zmultiples]
lemma mem_powers_iff_mem_zpowers : y ∈ submonoid.powers x ↔ y ∈ zpowers x :=
⟨λ ⟨n, hn⟩, ⟨n, by simp * at *⟩,
λ ⟨i, hi⟩, ⟨(i % order_of x).nat_abs,
  by rwa [← zpow_coe_nat, int.nat_abs_of_nonneg (int.mod_nonneg _
    (int.coe_nat_ne_zero_iff_pos.2 (order_of_pos x))),
    ← zpow_eq_mod_order_of]⟩⟩

@[to_additive multiples_eq_zmultiples]
lemma powers_eq_zpowers (x : G) : (submonoid.powers x : set G) = zpowers x :=
set.ext $ λ x, mem_powers_iff_mem_zpowers

@[to_additive mem_zmultiples_iff_mem_range_add_order_of]
lemma mem_zpowers_iff_mem_range_order_of [decidable_eq G] :
  y ∈ subgroup.zpowers x ↔ y ∈ (finset.range (order_of x)).image ((^) x : ℕ → G) :=
by rw [← mem_powers_iff_mem_zpowers, mem_powers_iff_mem_range_order_of]

@[to_additive decidable_zmultiples]
noncomputable instance decidable_zpowers [decidable_eq G] :
  decidable_pred (∈ subgroup.zpowers x) :=
begin
  simp_rw ←set_like.mem_coe,
  rw ← powers_eq_zpowers,
  exact decidable_powers,
end

/-- The equivalence between `fin (order_of x)` and `subgroup.zpowers x`, sending `i` to `x ^ i`. -/
@[to_additive fin_equiv_zmultiples
"The equivalence between `fin (add_order_of a)` and `subgroup.zmultiples a`, sending `i`
to `i • a`."]
noncomputable def fin_equiv_zpowers (x : G) :
  fin (order_of x) ≃ (subgroup.zpowers x : set G) :=
(fin_equiv_powers x).trans (equiv.set.of_eq (powers_eq_zpowers x))

@[simp, to_additive fin_equiv_zmultiples_apply]
lemma fin_equiv_zpowers_apply {n : fin (order_of x)} :
  fin_equiv_zpowers x n = ⟨x ^ (n : ℕ), n, zpow_coe_nat x n⟩ := rfl

@[simp, to_additive fin_equiv_zmultiples_symm_apply]
lemma fin_equiv_zpowers_symm_apply (x : G) (n : ℕ)
  {hn : ∃ (m : ℤ), x ^ m = x ^ n} :
  ((fin_equiv_zpowers x).symm ⟨x ^ n, hn⟩) = ⟨n % order_of x, nat.mod_lt _ (order_of_pos x)⟩ :=
by { rw [fin_equiv_zpowers, equiv.symm_trans_apply, equiv.set.of_eq_symm_apply],
  exact fin_equiv_powers_symm_apply x n }

/-- The equivalence between `subgroup.zpowers` of two elements `x, y` of the same order, mapping
  `x ^ i` to `y ^ i`. -/
@[to_additive zmultiples_equiv_zmultiples
"The equivalence between `subgroup.zmultiples` of two elements `a, b` of the same additive order,
  mapping `i • a` to `i • b`."]
noncomputable def zpowers_equiv_zpowers (h : order_of x = order_of y) :
  (subgroup.zpowers x : set G) ≃ (subgroup.zpowers y : set G) :=
(fin_equiv_zpowers x).symm.trans ((fin.cast h).to_equiv.trans (fin_equiv_zpowers y))

@[simp, to_additive zmultiples_equiv_zmultiples_apply]
lemma zpowers_equiv_zpowers_apply (h : order_of x = order_of y)
  (n : ℕ) : zpowers_equiv_zpowers h ⟨x ^ n, n, zpow_coe_nat x n⟩ = ⟨y ^ n, n, zpow_coe_nat y n⟩ :=
begin
  rw [zpowers_equiv_zpowers, equiv.trans_apply, equiv.trans_apply,
    fin_equiv_zpowers_symm_apply, ← equiv.eq_symm_apply, fin_equiv_zpowers_symm_apply],
  simp [h]
end

@[to_additive add_order_eq_card_zmultiples]
lemma order_eq_card_zpowers [decidable_eq G] :
  order_of x = fintype.card (subgroup.zpowers x : set G) :=
(fintype.card_fin (order_of x)).symm.trans (fintype.card_eq.2 ⟨fin_equiv_zpowers x⟩)

open quotient_group

/- TODO: use cardinal theory, introduce `card : set G → ℕ`, or setup decidability for cosets -/
@[to_additive add_order_of_dvd_card_univ]
lemma order_of_dvd_card_univ : order_of x ∣ fintype.card G :=
begin
  classical,
  have ft_prod : fintype ((G ⧸ zpowers x) × zpowers x),
    from fintype.of_equiv G group_equiv_quotient_times_subgroup,
  have ft_s : fintype (zpowers x),
    from @fintype.prod_right _ _ _ ft_prod _,
  have ft_cosets : fintype (G ⧸ zpowers x),
    from @fintype.prod_left _ _ _ ft_prod ⟨⟨1, (zpowers x).one_mem⟩⟩,
  have eq₁ : fintype.card G = @fintype.card _ ft_cosets * @fintype.card _ ft_s,
    from calc fintype.card G = @fintype.card _ ft_prod :
        @fintype.card_congr _ _ _ ft_prod group_equiv_quotient_times_subgroup
      ... = @fintype.card _ (@prod.fintype _ _ ft_cosets ft_s) :
        congr_arg (@fintype.card _) $ subsingleton.elim _ _
      ... = @fintype.card _ ft_cosets * @fintype.card _ ft_s :
        @fintype.card_prod _ _ ft_cosets ft_s,
  have eq₂ : order_of x = @fintype.card _ ft_s,
    from calc order_of x = _ : order_eq_card_zpowers
      ... = _ : congr_arg (@fintype.card _) $ subsingleton.elim _ _,
  exact dvd.intro (@fintype.card (G ⧸ subgroup.zpowers x) ft_cosets)
          (by rw [eq₁, eq₂, mul_comm])
end

@[simp, to_additive card_nsmul_eq_zero] lemma pow_card_eq_one : x ^ fintype.card G = 1 :=
let ⟨m, hm⟩ := @order_of_dvd_card_univ _ x _ _ in
by simp [hm, pow_mul, pow_order_of_eq_one]

@[to_additive] lemma pow_eq_mod_card (n : ℕ) :
  x ^ n = x ^ (n % fintype.card G) :=
by rw [pow_eq_mod_order_of, ←nat.mod_mod_of_dvd n order_of_dvd_card_univ,
  ← pow_eq_mod_order_of]

@[to_additive] lemma zpow_eq_mod_card (n : ℤ) :
  x ^ n = x ^ (n % fintype.card G) :=
by rw [zpow_eq_mod_order_of, ← int.mod_mod_of_dvd n (int.coe_nat_dvd.2 order_of_dvd_card_univ),
  ← zpow_eq_mod_order_of]

/-- If `gcd(|G|,n)=1` then the `n`th power map is a bijection -/
@[to_additive "If `gcd(|G|,n)=1` then the smul by `n` is a bijection", simps]
  def pow_coprime (h : nat.coprime (fintype.card G) n) : G ≃ G :=
{ to_fun := λ g, g ^ n,
  inv_fun := λ g, g ^ (nat.gcd_b (fintype.card G) n),
  left_inv := λ g, by
  { have key : g ^ _ = g ^ _ := congr_arg (λ n : ℤ, g ^ n) (nat.gcd_eq_gcd_ab (fintype.card G) n),
    rwa [zpow_add, zpow_mul, zpow_mul, zpow_coe_nat, zpow_coe_nat, zpow_coe_nat,
      h.gcd_eq_one, pow_one, pow_card_eq_one, one_zpow, one_mul, eq_comm] at key },
  right_inv := λ g, by
  { have key : g ^ _ = g ^ _ := congr_arg (λ n : ℤ, g ^ n) (nat.gcd_eq_gcd_ab (fintype.card G) n),
    rwa [zpow_add, zpow_mul, zpow_mul', zpow_coe_nat, zpow_coe_nat, zpow_coe_nat,
      h.gcd_eq_one, pow_one, pow_card_eq_one, one_zpow, one_mul, eq_comm] at key } }

@[simp, to_additive] lemma pow_coprime_one (h : nat.coprime (fintype.card G) n) :
  pow_coprime h 1 = 1 := one_pow n

@[simp, to_additive] lemma pow_coprime_inv (h : nat.coprime (fintype.card G) n) {g : G} :
  pow_coprime h g⁻¹ = (pow_coprime h g)⁻¹ := inv_pow g n

@[to_additive add_inf_eq_bot_of_coprime]
lemma inf_eq_bot_of_coprime {G : Type*} [group G] {H K : subgroup G} [fintype H] [fintype K]
  (h : nat.coprime (fintype.card H) (fintype.card K)) : H ⊓ K = ⊥ :=
begin
  refine (H ⊓ K).eq_bot_iff_forall.mpr (λ x hx, _),
  rw [←order_of_eq_one_iff, ←nat.dvd_one, ←h.gcd_eq_one, nat.dvd_gcd_iff],
  exact ⟨(congr_arg (∣ fintype.card H) (order_of_subgroup ⟨x, hx.1⟩)).mpr order_of_dvd_card_univ,
    (congr_arg (∣ fintype.card K) (order_of_subgroup ⟨x, hx.2⟩)).mpr order_of_dvd_card_univ⟩,
end

variable (a)

/-- TODO: Generalise to `submonoid.powers`.-/
@[to_additive image_range_add_order_of]
lemma image_range_order_of [decidable_eq G] :
  finset.image (λ i, x ^ i) (finset.range (order_of x)) = (zpowers x : set G).to_finset :=
by { ext x, rw [set.mem_to_finset, set_like.mem_coe, mem_zpowers_iff_mem_range_order_of] }

/-- TODO: Generalise to `finite_cancel_monoid`. -/
@[to_additive gcd_nsmul_card_eq_zero_iff]
lemma pow_gcd_card_eq_one_iff : x ^ n = 1 ↔ x ^ (gcd n (fintype.card G)) = 1 :=
⟨λ h, pow_gcd_eq_one _ h $ pow_card_eq_one,
  λ h, let ⟨m, hm⟩ := gcd_dvd_left n (fintype.card G) in
    by rw [hm, pow_mul, h, one_pow]⟩

end finite_group

end fintype

section pow_is_subgroup

/-- A nonempty idempotent subset of a finite cancellative monoid is a submonoid -/
@[to_additive "A nonempty idempotent subset of a finite cancellative add monoid is a submonoid"]
def submonoid_of_idempotent {M : Type*} [left_cancel_monoid M] [fintype M] (S : set M)
  (hS1 : S.nonempty) (hS2 : S * S = S) : submonoid M :=
have pow_mem : ∀ a : M, a ∈ S → ∀ n : ℕ, a ^ (n + 1) ∈ S :=
λ a ha, nat.rec (by rwa [zero_add, pow_one])
  (λ n ih, (congr_arg2 (∈) (pow_succ a (n + 1)).symm hS2).mp (set.mul_mem_mul ha ih)),
{ carrier := S,
  one_mem' := by
  { obtain ⟨a, ha⟩ := hS1,
    rw [←pow_order_of_eq_one a, ← tsub_add_cancel_of_le (succ_le_of_lt (order_of_pos a))],
    exact pow_mem a ha (order_of a - 1) },
  mul_mem' := λ a b ha hb, (congr_arg2 (∈) rfl hS2).mp (set.mul_mem_mul ha hb) }

/-- A nonempty idempotent subset of a finite group is a subgroup -/
@[to_additive "A nonempty idempotent subset of a finite add group is a subgroup"]
def subgroup_of_idempotent {G : Type*} [group G] [fintype G] (S : set G)
  (hS1 : S.nonempty) (hS2 : S * S = S) : subgroup G :=
{ carrier := S,
  inv_mem' := λ a ha, by
  { rw [←one_mul a⁻¹, ←pow_one a, ←pow_order_of_eq_one a, ←pow_sub a (order_of_pos a)],
    exact (submonoid_of_idempotent S hS1 hS2).pow_mem ha (order_of a - 1) },
  .. submonoid_of_idempotent S hS1 hS2 }

/-- If `S` is a nonempty subset of a finite group `G`, then `S ^ |G|` is a subgroup -/
@[to_additive smul_card_add_subgroup "If `S` is a nonempty subset of a finite add group `G`,
  then `|G| • S` is a subgroup", simps]
def pow_card_subgroup {G : Type*} [group G] [fintype G] (S : set G) (hS : S.nonempty) :
  subgroup G :=
have one_mem : (1 : G) ∈ (S ^ fintype.card G) := by
{ obtain ⟨a, ha⟩ := hS,
  rw ← pow_card_eq_one,
  exact set.pow_mem_pow ha (fintype.card G) },
subgroup_of_idempotent (S ^ (fintype.card G)) ⟨1, one_mem⟩ begin
  classical,
  refine (set.eq_of_subset_of_card_le
    (λ b hb, (congr_arg (∈ _) (one_mul b)).mp (set.mul_mem_mul one_mem hb)) (ge_of_eq _)).symm,
  change _ = fintype.card (_ * _ : set G),
  rw [←pow_add, group.card_pow_eq_card_pow_card_univ S (fintype.card G) le_rfl,
      group.card_pow_eq_card_pow_card_univ S (fintype.card G + fintype.card G) le_add_self],
end

end pow_is_subgroup

section linear_ordered_ring

variable [linear_ordered_ring G]

lemma order_of_abs_ne_one (h : |x| ≠ 1) : order_of x = 0 :=
begin
  rw order_of_eq_zero_iff',
  intros n hn hx,
  replace hx : |x| ^ n = 1 := by simpa only [abs_one, abs_pow] using congr_arg abs hx,
  cases h.lt_or_lt with h h,
  { exact ((pow_lt_one (abs_nonneg x) h hn.ne').ne hx).elim },
  { exact ((one_lt_pow h hn.ne').ne' hx).elim }
end

lemma linear_ordered_ring.order_of_le_two : order_of x ≤ 2 :=
begin
  cases ne_or_eq (|x|) 1 with h h,
  { simp [order_of_abs_ne_one h] },
  rcases eq_or_eq_neg_of_abs_eq h with rfl | rfl,
  { simp },
  apply order_of_le_of_pow_eq_one; norm_num
end

end linear_ordered_ring<|MERGE_RESOLUTION|>--- conflicted
+++ resolved
@@ -157,11 +157,7 @@
   order_of (ψ x) ∣ order_of x :=
 by { apply order_of_dvd_of_pow_eq_one, rw [←map_pow, pow_order_of_eq_one], apply map_one }
 
-<<<<<<< HEAD
-@[to_additive exists_nsmul_eq_self_of_coprime]
-=======
 @[to_additive]
->>>>>>> 10c0a9dc
 lemma exists_pow_eq_self_of_coprime (h : n.coprime (order_of x)) :
   ∃ m : ℕ, (x ^ n) ^ m = x :=
 begin
