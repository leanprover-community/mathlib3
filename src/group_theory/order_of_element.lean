/-
Copyright (c) 2018 Johannes Hölzl. All rights reserved.
Released under Apache 2.0 license as described in the file LICENSE.
Authors: Johannes Hölzl, Julian Kuelshammer
-/
import algebra.hom.iterate
import data.nat.modeq
import data.set.pointwise.basic
import data.set.intervals.infinite
import dynamics.periodic_pts
import group_theory.index

/-!
# Order of an element

This file defines the order of an element of a finite group. For a finite group `G` the order of
`x ∈ G` is the minimal `n ≥ 1` such that `x ^ n = 1`.

## Main definitions

* `is_of_fin_order` is a predicate on an element `x` of a monoid `G` saying that `x` is of finite
  order.
* `is_of_fin_add_order` is the additive analogue of `is_of_fin_order`.
* `order_of x` defines the order of an element `x` of a monoid `G`, by convention its value is `0`
  if `x` has infinite order.
* `add_order_of` is the additive analogue of `order_of`.

## Tags
order of an element
-/

open function nat
open_locale pointwise

universes u v

variables {G : Type u} {A : Type v}
variables {x y : G} {a b : A} {n m : ℕ}

section monoid_add_monoid

variables [monoid G] [add_monoid A]

section is_of_fin_order

@[to_additive]
lemma is_periodic_pt_mul_iff_pow_eq_one (x : G) : is_periodic_pt ((*) x) n 1 ↔ x ^ n = 1 :=
by rw [is_periodic_pt, is_fixed_pt, mul_left_iterate, mul_one]

/-- `is_of_fin_add_order` is a predicate on an element `a` of an additive monoid to be of finite
order, i.e. there exists `n ≥ 1` such that `n • a = 0`.-/
def is_of_fin_add_order (a : A) : Prop :=
(0 : A) ∈ periodic_pts ((+) a)

/-- `is_of_fin_order` is a predicate on an element `x` of a monoid to be of finite order, i.e. there
exists `n ≥ 1` such that `x ^ n = 1`.-/
@[to_additive is_of_fin_add_order]
def is_of_fin_order (x : G) : Prop :=
(1 : G) ∈ periodic_pts ((*) x)

lemma is_of_fin_add_order_of_mul_iff :
  is_of_fin_add_order (additive.of_mul x) ↔ is_of_fin_order x := iff.rfl

lemma is_of_fin_order_of_add_iff :
  is_of_fin_order (multiplicative.of_add a) ↔ is_of_fin_add_order a := iff.rfl

@[to_additive is_of_fin_add_order_iff_nsmul_eq_zero]
lemma is_of_fin_order_iff_pow_eq_one (x : G) :
  is_of_fin_order x ↔ ∃ n, 0 < n ∧ x ^ n = 1 :=
by { convert iff.rfl, simp [is_periodic_pt_mul_iff_pow_eq_one] }

/-- See also `injective_pow_iff_not_is_of_fin_order`. -/
@[to_additive not_is_of_fin_add_order_of_injective_nsmul "See also
`injective_nsmul_iff_not_is_of_fin_add_order`."]
lemma not_is_of_fin_order_of_injective_pow {x : G} (h : injective (λ (n : ℕ), x^n)) :
  ¬ is_of_fin_order x :=
begin
  simp_rw [is_of_fin_order_iff_pow_eq_one, not_exists, not_and],
  intros n hn_pos hnx,
  rw ← pow_zero x at hnx,
  rw h hnx at hn_pos,
  exact irrefl 0 hn_pos,
end

/-- Elements of finite order are of finite order in submonoids.-/
@[to_additive is_of_fin_add_order_iff_coe "Elements of finite order are of finite order in
submonoids."]
lemma is_of_fin_order_iff_coe (H : submonoid G) (x : H) :
  is_of_fin_order x ↔ is_of_fin_order (x : G) :=
by { rw [is_of_fin_order_iff_pow_eq_one, is_of_fin_order_iff_pow_eq_one], norm_cast }

/-- The image of an element of finite order has finite order. -/
@[to_additive add_monoid_hom.is_of_fin_order
  "The image of an element of finite additive order has finite additive order."]
lemma monoid_hom.is_of_fin_order
  {H : Type v} [monoid H] (f : G →* H) {x : G} (h : is_of_fin_order x) :
  is_of_fin_order $ f x :=
(is_of_fin_order_iff_pow_eq_one _).mpr $ begin
  rcases (is_of_fin_order_iff_pow_eq_one _).mp h with ⟨n, npos, hn⟩,
  exact ⟨n, npos, by rw [←f.map_pow, hn, f.map_one]⟩,
end

/-- If a direct product has finite order then so does each component. -/
@[to_additive "If a direct product has finite additive order then so does each component."]
lemma is_of_fin_order.apply
  {η : Type*} {Gs : η → Type*} [∀ i, monoid (Gs i)] {x : Π i, Gs i} (h : is_of_fin_order x) :
∀ i, is_of_fin_order (x i) := begin
  rcases (is_of_fin_order_iff_pow_eq_one _).mp h with ⟨n, npos, hn⟩,
  exact λ _, (is_of_fin_order_iff_pow_eq_one _).mpr ⟨n, npos, (congr_fun hn.symm _).symm⟩,
end

/-- 1 is of finite order in any monoid. -/
@[to_additive "0 is of finite order in any additive monoid."]
lemma is_of_fin_order_one : is_of_fin_order (1 : G) :=
(is_of_fin_order_iff_pow_eq_one 1).mpr ⟨1, _root_.one_pos, one_pow 1⟩

end is_of_fin_order

/-- `order_of x` is the order of the element `x`, i.e. the `n ≥ 1`, s.t. `x ^ n = 1` if it exists.
Otherwise, i.e. if `x` is of infinite order, then `order_of x` is `0` by convention.-/
@[to_additive add_order_of
"`add_order_of a` is the order of the element `a`, i.e. the `n ≥ 1`, s.t. `n • a = 0` if it
exists. Otherwise, i.e. if `a` is of infinite order, then `add_order_of a` is `0` by convention."]
noncomputable def order_of (x : G) : ℕ :=
minimal_period ((*) x) 1

@[simp] lemma add_order_of_of_mul_eq_order_of (x : G) :
  add_order_of (additive.of_mul x) = order_of x := rfl

@[simp] lemma order_of_of_add_eq_add_order_of (a : A) :
  order_of (multiplicative.of_add a) = add_order_of a := rfl

@[to_additive add_order_of_pos']
lemma order_of_pos' (h : is_of_fin_order x) : 0 < order_of x :=
minimal_period_pos_of_mem_periodic_pts h

@[to_additive add_order_of_nsmul_eq_zero]
lemma pow_order_of_eq_one (x : G) : x ^ order_of x = 1 :=
begin
  convert is_periodic_pt_minimal_period ((*) x) _,
  rw [order_of, mul_left_iterate, mul_one],
end

@[to_additive add_order_of_eq_zero]
lemma order_of_eq_zero (h : ¬ is_of_fin_order x) : order_of x = 0 :=
by rwa [order_of, minimal_period, dif_neg]

@[to_additive add_order_of_eq_zero_iff] lemma order_of_eq_zero_iff :
  order_of x = 0 ↔ ¬ is_of_fin_order x :=
⟨λ h H, (order_of_pos' H).ne' h, order_of_eq_zero⟩

@[to_additive add_order_of_eq_zero_iff'] lemma order_of_eq_zero_iff' :
  order_of x = 0 ↔ ∀ n : ℕ, 0 < n → x ^ n ≠ 1 :=
by simp_rw [order_of_eq_zero_iff, is_of_fin_order_iff_pow_eq_one, not_exists, not_and]

@[to_additive add_order_of_eq_iff] lemma order_of_eq_iff {n} (h : 0 < n) :
  order_of x = n ↔ x ^ n = 1 ∧ ∀ m, m < n → 0 < m → x ^ m ≠ 1 :=
begin
  simp_rw [ne, ← is_periodic_pt_mul_iff_pow_eq_one, order_of, minimal_period],
  split_ifs with h1,
  { rw [find_eq_iff, exists_prop_of_true h], push_neg, refl },
  { rw iff_false_left h.ne, rintro ⟨h', -⟩, exact h1 ⟨n, h, h'⟩ },
end

/-- A group element has finite order iff its order is positive. -/
@[to_additive add_order_of_pos_iff
  "A group element has finite additive order iff its order is positive."]
lemma order_of_pos_iff : 0 < order_of x ↔ is_of_fin_order x :=
by rwa [iff_not_comm.mp order_of_eq_zero_iff, pos_iff_ne_zero]

@[to_additive nsmul_ne_zero_of_lt_add_order_of']
lemma pow_ne_one_of_lt_order_of' (n0 : n ≠ 0) (h : n < order_of x) : x ^ n ≠ 1 :=
λ j, not_is_periodic_pt_of_pos_of_lt_minimal_period n0 h
  ((is_periodic_pt_mul_iff_pow_eq_one x).mpr j)

@[to_additive add_order_of_le_of_nsmul_eq_zero]
lemma order_of_le_of_pow_eq_one (hn : 0 < n) (h : x ^ n = 1) : order_of x ≤ n :=
is_periodic_pt.minimal_period_le hn (by rwa is_periodic_pt_mul_iff_pow_eq_one)

@[simp, to_additive] lemma order_of_one : order_of (1 : G) = 1 :=
by rw [order_of, one_mul_eq_id, minimal_period_id]

@[simp, to_additive add_monoid.order_of_eq_one_iff] lemma order_of_eq_one_iff :
  order_of x = 1 ↔ x = 1 :=
by rw [order_of, is_fixed_point_iff_minimal_period_eq_one, is_fixed_pt, mul_one]

@[to_additive nsmul_eq_mod_add_order_of]
lemma pow_eq_mod_order_of {n : ℕ} : x ^ n = x ^ (n % order_of x) :=
calc x ^ n = x ^ (n % order_of x + order_of x * (n / order_of x)) : by rw [nat.mod_add_div]
       ... = x ^ (n % order_of x) : by simp [pow_add, pow_mul, pow_order_of_eq_one]

@[to_additive add_order_of_dvd_of_nsmul_eq_zero]
lemma order_of_dvd_of_pow_eq_one (h : x ^ n = 1) : order_of x ∣ n :=
is_periodic_pt.minimal_period_dvd ((is_periodic_pt_mul_iff_pow_eq_one _).mpr h)

@[to_additive add_order_of_dvd_iff_nsmul_eq_zero]
lemma order_of_dvd_iff_pow_eq_one {n : ℕ} : order_of x ∣ n ↔ x ^ n = 1 :=
⟨λ h, by rw [pow_eq_mod_order_of, nat.mod_eq_zero_of_dvd h, pow_zero], order_of_dvd_of_pow_eq_one⟩

@[to_additive add_order_of_smul_dvd]
lemma order_of_pow_dvd (n : ℕ) : order_of (x ^ n) ∣ order_of x :=
by rw [order_of_dvd_iff_pow_eq_one, pow_right_comm, pow_order_of_eq_one, one_pow]

@[to_additive add_order_of_map_dvd]
lemma order_of_map_dvd {H : Type*} [monoid H] (ψ : G →* H) (x : G) :
  order_of (ψ x) ∣ order_of x :=
by { apply order_of_dvd_of_pow_eq_one, rw [←map_pow, pow_order_of_eq_one], apply map_one }

@[to_additive]
lemma exists_pow_eq_self_of_coprime (h : n.coprime (order_of x)) :
  ∃ m : ℕ, (x ^ n) ^ m = x :=
begin
  by_cases h0 : order_of x = 0,
  { rw [h0, coprime_zero_right] at h,
    exact ⟨1, by rw [h, pow_one, pow_one]⟩ },
  by_cases h1 : order_of x = 1,
  { exact ⟨0, by rw [order_of_eq_one_iff.mp h1, one_pow, one_pow]⟩ },
  obtain ⟨m, hm⟩ :=
    exists_mul_mod_eq_one_of_coprime h (one_lt_iff_ne_zero_and_ne_one.mpr ⟨h0, h1⟩),
  exact ⟨m, by rw [←pow_mul, pow_eq_mod_order_of, hm, pow_one]⟩,
end

/-- If `x^n = 1`, but `x^(n/p) ≠ 1` for all prime factors `p` of `n`, then `x` has order `n` in `G`.
-/
@[to_additive add_order_of_eq_of_nsmul_and_div_prime_nsmul "If `n * x = 0`, but `n/p * x ≠ 0` for
all prime factors `p` of `n`, then `x` has order `n` in `G`."]
theorem order_of_eq_of_pow_and_pow_div_prime (hn : 0 < n) (hx : x^n = 1)
  (hd : ∀ p : ℕ, p.prime → p ∣ n → x^(n/p) ≠ 1) :
  order_of x = n :=
begin
  -- Let `a` be `n/(order_of x)`, and show `a = 1`
  cases exists_eq_mul_right_of_dvd (order_of_dvd_of_pow_eq_one hx) with a ha,
  suffices : a = 1, by simp [this, ha],
  -- Assume `a` is not one...
  by_contra,
  have a_min_fac_dvd_p_sub_one : a.min_fac ∣ n,
  { obtain ⟨b, hb⟩ : ∃ (b : ℕ), a = b * a.min_fac := exists_eq_mul_left_of_dvd a.min_fac_dvd,
    rw [hb, ←mul_assoc] at ha,
    exact dvd.intro_left (order_of x * b) ha.symm, },
  -- Use the minimum prime factor of `a` as `p`.
  refine hd a.min_fac (nat.min_fac_prime h) a_min_fac_dvd_p_sub_one _,
  rw [←order_of_dvd_iff_pow_eq_one, nat.dvd_div_iff (a_min_fac_dvd_p_sub_one),
      ha, mul_comm, nat.mul_dvd_mul_iff_left (order_of_pos' _)],
  { exact nat.min_fac_dvd a, },
  { rw is_of_fin_order_iff_pow_eq_one,
    exact Exists.intro n (id ⟨hn, hx⟩) },
end

@[to_additive add_order_of_eq_add_order_of_iff]
lemma order_of_eq_order_of_iff {H : Type*} [monoid H] {y : H} :
  order_of x = order_of y ↔ ∀ n : ℕ, x ^ n = 1 ↔ y ^ n = 1 :=
by simp_rw [← is_periodic_pt_mul_iff_pow_eq_one, ← minimal_period_eq_minimal_period_iff, order_of]

@[to_additive add_order_of_injective]
lemma order_of_injective {H : Type*} [monoid H] (f : G →* H)
  (hf : function.injective f) (x : G) : order_of (f x) = order_of x :=
by simp_rw [order_of_eq_order_of_iff, ←f.map_pow, ←f.map_one, hf.eq_iff, iff_self, forall_const]

@[simp, norm_cast, to_additive] lemma order_of_submonoid {H : submonoid G}
  (y : H) : order_of (y : G) = order_of y :=
order_of_injective H.subtype subtype.coe_injective y

@[to_additive]
lemma order_of_units {y : Gˣ} : order_of (y : G) = order_of y :=
order_of_injective (units.coe_hom G) units.ext y

variables (x)

@[to_additive add_order_of_nsmul']
lemma order_of_pow' (h : n ≠ 0) :
  order_of (x ^ n) = order_of x / gcd (order_of x) n :=
begin
  convert minimal_period_iterate_eq_div_gcd h,
  simp only [order_of, mul_left_iterate],
end

variables (a) (n)

@[to_additive add_order_of_nsmul'']
lemma order_of_pow'' (h : is_of_fin_order x) :
  order_of (x ^ n) = order_of x / gcd (order_of x) n :=
begin
  convert minimal_period_iterate_eq_div_gcd' h,
  simp only [order_of, mul_left_iterate],
end

@[to_additive add_order_of_nsmul_coprime]
lemma order_of_pow_coprime (h : (order_of y).coprime m) : order_of (y ^ m) = order_of y :=
begin
  by_cases hg : order_of y = 0,
  { rw [m.coprime_zero_left.mp (hg ▸ h), pow_one] },
  { rw [order_of_pow'' y m (hg.imp_symm order_of_eq_zero), h.gcd_eq_one, nat.div_one] },
end

namespace commute

variables {x y} (h : commute x y)
include h

@[to_additive]
lemma order_of_mul_dvd_lcm : order_of (x * y) ∣ nat.lcm (order_of x) (order_of y) :=
begin
  convert function.commute.minimal_period_of_comp_dvd_lcm h.function_commute_mul_left,
  rw [order_of, comp_mul_left],
end

@[to_additive]
lemma order_of_dvd_lcm_mul : order_of y ∣ nat.lcm (order_of x) (order_of (x * y)) :=
begin
  by_cases h0 : order_of x = 0,
  { rw [h0, lcm_zero_left], apply dvd_zero },
  conv_lhs { rw [← one_mul y, ← pow_order_of_eq_one x,
    ← succ_pred_eq_of_pos (nat.pos_of_ne_zero h0), pow_succ', mul_assoc] },
  exact (((commute.refl x).mul_right h).pow_left _).order_of_mul_dvd_lcm.trans
    (lcm_dvd_iff.2 ⟨trans (order_of_pow_dvd _) (dvd_lcm_left _ _), dvd_lcm_right _ _⟩),
end

@[to_additive add_order_of_add_dvd_mul_add_order_of]
lemma order_of_mul_dvd_mul_order_of : order_of (x * y) ∣ (order_of x) * (order_of y) :=
dvd_trans h.order_of_mul_dvd_lcm (lcm_dvd_mul _ _)

@[to_additive add_order_of_add_eq_mul_add_order_of_of_coprime]
lemma order_of_mul_eq_mul_order_of_of_coprime
  (hco : (order_of x).coprime (order_of y)) :
  order_of (x * y) = (order_of x) * (order_of y) :=
begin
  convert h.function_commute_mul_left.minimal_period_of_comp_eq_mul_of_coprime hco,
  simp only [order_of, comp_mul_left],
end

/-- Commuting elements of finite order are closed under multiplication. -/
@[to_additive "Commuting elements of finite additive order are closed under addition."]
lemma is_of_fin_order_mul
  (hx : is_of_fin_order x) (hy : is_of_fin_order y) :
  is_of_fin_order (x * y) :=
order_of_pos_iff.mp $
  pos_of_dvd_of_pos h.order_of_mul_dvd_mul_order_of $ mul_pos (order_of_pos' hx) (order_of_pos' hy)

/-- If each prime factor of `order_of x` has higher multiplicity in `order_of y`, and `x` commutes
  with `y`, then `x * y` has the same order as `y`. -/
@[to_additive add_order_of_add_eq_right_of_forall_prime_mul_dvd "If each prime factor of
  `add_order_of x` has higher multiplicity in `add_order_of y`, and `x` commutes with `y`,
  then `x + y` has the same order as `y`."]
lemma order_of_mul_eq_right_of_forall_prime_mul_dvd
  (hy : is_of_fin_order y)
  (hdvd : ∀ p : ℕ, p.prime → p ∣ order_of x → (p * order_of x) ∣ order_of y) :
  order_of (x * y) = order_of y :=
begin
  have hoy := order_of_pos' hy,
  have hxy := dvd_of_forall_prime_mul_dvd hdvd,
  apply order_of_eq_of_pow_and_pow_div_prime hoy; simp only [ne, ← order_of_dvd_iff_pow_eq_one],
  { exact trans h.order_of_mul_dvd_lcm (lcm_dvd hxy dvd_rfl) },
  refine λ p hp hpy hd, hp.ne_one _,
  rw [← nat.dvd_one, ← mul_dvd_mul_iff_right hoy.ne', one_mul, ← dvd_div_iff hpy],
  refine trans (order_of_dvd_lcm_mul h) (lcm_dvd ((dvd_div_iff hpy).2 _) hd),
  by_cases p ∣ order_of x,
  exacts [hdvd p hp h, (hp.coprime_iff_not_dvd.2 h).mul_dvd_of_dvd_of_dvd hpy hxy],
end

end commute

section p_prime

variables {a x n} {p : ℕ} [hp : fact p.prime]
include hp

@[to_additive add_order_of_eq_prime]
lemma order_of_eq_prime (hg : x ^ p = 1) (hg1 : x ≠ 1) : order_of x = p :=
minimal_period_eq_prime ((is_periodic_pt_mul_iff_pow_eq_one _).mpr hg)
  (by rwa [is_fixed_pt, mul_one])

@[to_additive add_order_of_eq_prime_pow]
lemma order_of_eq_prime_pow (hnot : ¬ x ^ p ^ n = 1) (hfin : x ^ p ^ (n + 1) = 1) :
  order_of x = p ^ (n + 1) :=
begin
  apply minimal_period_eq_prime_pow;
  rwa is_periodic_pt_mul_iff_pow_eq_one,
end

@[to_additive exists_add_order_of_eq_prime_pow_iff]
lemma exists_order_of_eq_prime_pow_iff :
  (∃ k : ℕ, order_of x = p ^ k) ↔ (∃ m : ℕ, x ^ (p : ℕ) ^ m = 1) :=
⟨λ ⟨k, hk⟩, ⟨k, by rw [←hk, pow_order_of_eq_one]⟩, λ ⟨_, hm⟩,
begin
  obtain ⟨k, _, hk⟩ := (nat.dvd_prime_pow hp.elim).mp (order_of_dvd_of_pow_eq_one hm),
  exact ⟨k, hk⟩,
end⟩

end p_prime

end monoid_add_monoid

section cancel_monoid
variables [left_cancel_monoid G] (x y)

@[to_additive nsmul_injective_of_lt_add_order_of]
lemma pow_injective_of_lt_order_of
  (hn : n < order_of x) (hm : m < order_of x) (eq : x ^ n = x ^ m) : n = m :=
eq_of_lt_minimal_period_of_iterate_eq hn hm (by simpa only [mul_left_iterate, mul_one])

@[to_additive mem_multiples_iff_mem_range_add_order_of']
lemma mem_powers_iff_mem_range_order_of' [decidable_eq G] (hx : 0 < order_of x) :
  y ∈ submonoid.powers x ↔ y ∈ (finset.range (order_of x)).image ((^) x : ℕ → G) :=
finset.mem_range_iff_mem_finset_range_of_mod_eq' hx (λ i, pow_eq_mod_order_of.symm)

@[to_additive]
lemma pow_eq_one_iff_modeq : x ^ n = 1 ↔ n ≡ 0 [MOD (order_of x)] :=
by rw [modeq_zero_iff_dvd, order_of_dvd_iff_pow_eq_one]

@[to_additive]
lemma pow_eq_pow_iff_modeq : x ^ n = x ^ m ↔ n ≡ m [MOD (order_of x)] :=
begin
  wlog hmn : m ≤ n generalizing m n,
  { rw [eq_comm, modeq.comm, this (le_of_not_le hmn)], },
  obtain ⟨k, rfl⟩ := nat.exists_eq_add_of_le hmn,
  rw [← mul_one (x ^ m), pow_add, mul_left_cancel_iff, pow_eq_one_iff_modeq],
  exact ⟨λ h, nat.modeq.add_left _ h, λ h, nat.modeq.add_left_cancel' _ h⟩,
end

@[simp, to_additive injective_nsmul_iff_not_is_of_fin_add_order]
lemma injective_pow_iff_not_is_of_fin_order {x : G} :
  injective (λ (n : ℕ), x^n) ↔ ¬ is_of_fin_order x :=
begin
  refine ⟨λ h, not_is_of_fin_order_of_injective_pow h, λ h n m hnm, _⟩,
  rwa [pow_eq_pow_iff_modeq, order_of_eq_zero_iff.mpr h, modeq_zero_iff] at hnm,
end

@[to_additive infinite_not_is_of_fin_add_order]
lemma infinite_not_is_of_fin_order {x : G} (h : ¬ is_of_fin_order x) :
  {y : G | ¬ is_of_fin_order y}.infinite :=
begin
  let s := {n | 0 < n}.image (λ (n : ℕ), x^n),
  have hs : s ⊆ {y : G | ¬ is_of_fin_order y},
  { rintros - ⟨n, hn : 0 < n, rfl⟩ (contra : is_of_fin_order (x^n)),
    apply h,
    rw is_of_fin_order_iff_pow_eq_one at contra ⊢,
    obtain ⟨m, hm, hm'⟩ := contra,
    exact ⟨n * m, mul_pos hn hm, by rwa pow_mul⟩, },
  suffices : s.infinite, { exact this.mono hs, },
  contrapose! h,
  have : ¬ injective (λ (n : ℕ), x^n),
  { have := set.not_inj_on_infinite_finite_image (set.Ioi_infinite 0) (set.not_infinite.mp h),
    contrapose! this,
    exact set.inj_on_of_injective this _, },
  rwa [injective_pow_iff_not_is_of_fin_order, not_not] at this,
end

end cancel_monoid

section group
variables [group G] [add_group A] {x a} {i : ℤ}

/-- Inverses of elements of finite order have finite order. -/
@[to_additive "Inverses of elements of finite additive order have finite additive order."]
lemma is_of_fin_order.inv {x : G} (hx : is_of_fin_order x) : is_of_fin_order x⁻¹ :=
(is_of_fin_order_iff_pow_eq_one _).mpr $ begin
  rcases (is_of_fin_order_iff_pow_eq_one x).mp hx with ⟨n, npos, hn⟩,
  refine ⟨n, npos, by simp_rw [inv_pow, hn, inv_one]⟩,
end

/-- Inverses of elements of finite order have finite order. -/
@[simp, to_additive "Inverses of elements of finite additive order have finite additive order."]
lemma is_of_fin_order_inv_iff {x : G} : is_of_fin_order x⁻¹ ↔ is_of_fin_order x :=
⟨λ h, inv_inv x ▸ h.inv, is_of_fin_order.inv⟩

@[to_additive add_order_of_dvd_iff_zsmul_eq_zero]
lemma order_of_dvd_iff_zpow_eq_one : (order_of x : ℤ) ∣ i ↔ x ^ i = 1 :=
begin
  rcases int.eq_coe_or_neg i with ⟨i, rfl|rfl⟩,
  { rw [int.coe_nat_dvd, order_of_dvd_iff_pow_eq_one, zpow_coe_nat] },
  { rw [dvd_neg, int.coe_nat_dvd, zpow_neg, inv_eq_one, zpow_coe_nat,
      order_of_dvd_iff_pow_eq_one] }
end

@[simp, to_additive]
lemma order_of_inv (x : G) : order_of x⁻¹ = order_of x :=
by simp [order_of_eq_order_of_iff]

@[simp, norm_cast, to_additive] lemma order_of_subgroup {H : subgroup G}
  (y: H) : order_of (y : G) = order_of y :=
order_of_injective H.subtype subtype.coe_injective y

@[to_additive zsmul_eq_mod_add_order_of]
lemma zpow_eq_mod_order_of : x ^ i = x ^ (i % order_of x) :=
calc x ^ i = x ^ (i % order_of x + order_of x * (i / order_of x)) :
    by rw [int.mod_add_div]
       ... = x ^ (i % order_of x) :
    by simp [zpow_add, zpow_mul, pow_order_of_eq_one]

@[to_additive nsmul_inj_iff_of_add_order_of_eq_zero]
lemma pow_inj_iff_of_order_of_eq_zero (h : order_of x = 0) {n m : ℕ} :
  x ^ n = x ^ m ↔ n = m :=
begin
  rw [order_of_eq_zero_iff, is_of_fin_order_iff_pow_eq_one] at h,
  push_neg at h,
  induction n with n IH generalizing m,
  { cases m,
    { simp },
    { simpa [eq_comm] using h m.succ m.zero_lt_succ } },
  { cases m,
    { simpa using h n.succ n.zero_lt_succ },
    { simp [pow_succ, IH] } }
end

@[to_additive]
lemma pow_inj_mod {n m : ℕ} :
  x ^ n = x ^ m ↔ n % order_of x = m % order_of x :=
begin
  cases (order_of x).zero_le.eq_or_lt with hx hx,
  { simp [pow_inj_iff_of_order_of_eq_zero, hx.symm] },
  rw [pow_eq_mod_order_of, @pow_eq_mod_order_of _ _ _ m],
  exact ⟨pow_injective_of_lt_order_of _ (nat.mod_lt _ hx) (nat.mod_lt _ hx), λ h, congr_arg _ h⟩
end

@[simp, to_additive zsmul_smul_order_of]
lemma zpow_pow_order_of : (x^i)^order_of x = 1 :=
begin
  by_cases h : is_of_fin_order x,
  { rw [← zpow_coe_nat, ← zpow_mul, mul_comm, zpow_mul, zpow_coe_nat, pow_order_of_eq_one,
      one_zpow], },
  { rw [order_of_eq_zero h, pow_zero], },
end

@[to_additive is_of_fin_add_order.zsmul]
lemma is_of_fin_order.zpow (h : is_of_fin_order x) {i : ℤ} : is_of_fin_order (x^i) :=
(is_of_fin_order_iff_pow_eq_one _).mpr ⟨order_of x, order_of_pos' h, zpow_pow_order_of⟩

@[to_additive is_of_fin_add_order.of_mem_zmultiples]
lemma is_of_fin_order.of_mem_zpowers (h : is_of_fin_order x) (h' : y ∈ subgroup.zpowers x) :
  is_of_fin_order y :=
by { obtain ⟨k, rfl⟩ := subgroup.mem_zpowers_iff.mp h', exact h.zpow, }

@[to_additive add_order_of_dvd_of_mem_zmultiples]
lemma order_of_dvd_of_mem_zpowers (h : y ∈ subgroup.zpowers x) : order_of y ∣ order_of x :=
begin
  obtain ⟨k, rfl⟩ := subgroup.mem_zpowers_iff.mp h,
  rw order_of_dvd_iff_pow_eq_one,
  exact zpow_pow_order_of,
end

lemma smul_eq_self_of_mem_zpowers {α : Type*} [mul_action G α]
  (hx : x ∈ subgroup.zpowers y) {a : α} (hs : y • a = a) : x • a = a :=
begin
  obtain ⟨k, rfl⟩ := subgroup.mem_zpowers_iff.mp hx,
  rw [← mul_action.to_perm_apply, ← mul_action.to_perm_hom_apply,
    monoid_hom.map_zpow _ y k, mul_action.to_perm_hom_apply],
  exact function.is_fixed_pt.perm_zpow hs k,
end

lemma vadd_eq_self_of_mem_zmultiples {α G : Type*} [add_group G] [add_action G α] {x y : G}
  (hx : x ∈ add_subgroup.zmultiples y) {a : α} (hs : y +ᵥ a = a) : x +ᵥ a = a :=
@smul_eq_self_of_mem_zpowers (multiplicative G) _ _ _ α _ hx a hs

attribute [to_additive vadd_eq_self_of_mem_zmultiples] smul_eq_self_of_mem_zpowers

end group

section comm_monoid

variables [comm_monoid G]

/-- Elements of finite order are closed under multiplication. -/
@[to_additive "Elements of finite additive order are closed under addition."]
lemma is_of_fin_order.mul (hx : is_of_fin_order x) (hy : is_of_fin_order y) :
  is_of_fin_order (x * y) :=
(commute.all x y).is_of_fin_order_mul hx hy

end comm_monoid

section finite_monoid
variables [monoid G]
open_locale big_operators

@[to_additive sum_card_add_order_of_eq_card_nsmul_eq_zero]
lemma sum_card_order_of_eq_card_pow_eq_one [fintype G] [decidable_eq G] (hn : n ≠ 0) :
  ∑ m in (finset.range n.succ).filter (∣ n), (finset.univ.filter (λ x : G, order_of x = m)).card
  = (finset.univ.filter (λ x : G, x ^ n = 1)).card :=
calc ∑ m in (finset.range n.succ).filter (∣ n), (finset.univ.filter (λ x : G, order_of x = m)).card
    = _ : (finset.card_bUnion (by { intros, apply finset.disjoint_filter.2, cc })).symm
... = _ : congr_arg finset.card (finset.ext (begin
  assume x,
  suffices : order_of x ≤ n ∧ order_of x ∣ n ↔ x ^ n = 1,
  { simpa [nat.lt_succ_iff], },
  exact ⟨λ h, let ⟨m, hm⟩ := h.2 in by rw [hm, pow_mul, pow_order_of_eq_one, one_pow],
    λ h, ⟨order_of_le_of_pow_eq_one hn.bot_lt h, order_of_dvd_of_pow_eq_one h⟩⟩
end))

end finite_monoid

section finite_cancel_monoid
-- TODO: Of course everything also works for right_cancel_monoids.
variables [left_cancel_monoid G] [add_left_cancel_monoid A]

-- TODO: Use this to show that a finite left cancellative monoid is a group.
@[to_additive]
lemma exists_pow_eq_one [finite G] (x : G) : is_of_fin_order x :=
begin
<<<<<<< HEAD
  refine (is_of_fin_order_iff_pow_eq_one _).mpr _,
  obtain ⟨i, j, a_eq, ne⟩ : ∃(i j : ℕ), x ^ i = x ^ j ∧ i ≠ j :=
    by simpa only [not_forall, exists_prop, injective]
      using (not_injective_infinite_finite (λi:ℕ, x^i)),
  wlog h'' : j ≤ i,
  { exact this x j i a_eq.symm ne.symm (le_of_not_le h'') },
  refine ⟨i - j, tsub_pos_of_lt (lt_of_le_of_ne h'' ne.symm), mul_right_injective (x^j) _⟩,
  rw [mul_one, ← pow_add, ← a_eq, add_tsub_cancel_of_le h''],
=======
  have : (set.univ : set G).finite := set.univ.to_finite,
  contrapose! this,
  exact set.infinite.mono (set.subset_univ _) (infinite_not_is_of_fin_order this),
>>>>>>> 84dc0bd6
end

@[to_additive add_order_of_le_card_univ]
lemma order_of_le_card_univ [fintype G] : order_of x ≤ fintype.card G :=
finset.le_card_of_inj_on_range ((^) x)
  (assume n _, finset.mem_univ _)
  (assume i hi j hj, pow_injective_of_lt_order_of x hi hj)

/-- This is the same as `order_of_pos' but with one fewer explicit assumption since this is
  automatic in case of a finite cancellative monoid.-/
@[to_additive add_order_of_pos
"This is the same as `add_order_of_pos' but with one fewer explicit assumption since this is
  automatic in case of a finite cancellative additive monoid."]
lemma order_of_pos [finite G] (x : G) : 0 < order_of x := order_of_pos' (exists_pow_eq_one x)

open nat

/-- This is the same as `order_of_pow'` and `order_of_pow''` but with one assumption less which is
automatic in the case of a finite cancellative monoid.-/
@[to_additive add_order_of_nsmul
"This is the same as `add_order_of_nsmul'` and `add_order_of_nsmul` but with one assumption less
which is automatic in the case of a finite cancellative additive monoid."]
lemma order_of_pow [finite G] (x : G) :
  order_of (x ^ n) = order_of x / gcd (order_of x) n := order_of_pow'' _ _ (exists_pow_eq_one _)

@[to_additive mem_multiples_iff_mem_range_add_order_of]
lemma mem_powers_iff_mem_range_order_of [finite G] [decidable_eq G] :
  y ∈ submonoid.powers x ↔ y ∈ (finset.range (order_of x)).image ((^) x : ℕ → G) :=
finset.mem_range_iff_mem_finset_range_of_mod_eq' (order_of_pos x)
  (assume i, pow_eq_mod_order_of.symm)

@[to_additive decidable_multiples]
noncomputable instance decidable_powers : decidable_pred (∈ submonoid.powers x) :=
classical.dec_pred _

/--The equivalence between `fin (order_of x)` and `submonoid.powers x`, sending `i` to `x ^ i`."-/
@[to_additive fin_equiv_multiples "The equivalence between `fin (add_order_of a)` and
`add_submonoid.multiples a`, sending `i` to `i • a`."]
noncomputable def fin_equiv_powers [finite G] (x : G) :
  fin (order_of x) ≃ (submonoid.powers x : set G) :=
equiv.of_bijective (λ n, ⟨x ^ ↑n, ⟨n, rfl⟩⟩)
  ⟨λ ⟨i, hi⟩ ⟨j, hj⟩ ij, fin.ext (pow_injective_of_lt_order_of x hi hj (subtype.mk_eq_mk.1 ij)),
   λ ⟨_, i, rfl⟩, ⟨⟨i % order_of x, mod_lt i (order_of_pos x)⟩,
    subtype.eq pow_eq_mod_order_of.symm⟩⟩

@[simp, to_additive fin_equiv_multiples_apply]
lemma fin_equiv_powers_apply [finite G] {x : G} {n : fin (order_of x)} :
  fin_equiv_powers x n = ⟨x ^ ↑n, n, rfl⟩ := rfl

@[simp, to_additive fin_equiv_multiples_symm_apply]
lemma fin_equiv_powers_symm_apply [finite G] (x : G) (n : ℕ)
  {hn : ∃ (m : ℕ), x ^ m = x ^ n} :
  ((fin_equiv_powers x).symm ⟨x ^ n, hn⟩) = ⟨n % order_of x, nat.mod_lt _ (order_of_pos x)⟩ :=
by rw [equiv.symm_apply_eq, fin_equiv_powers_apply, subtype.mk_eq_mk,
  pow_eq_mod_order_of, fin.coe_mk]

/-- The equivalence between `submonoid.powers` of two elements `x, y` of the same order, mapping
  `x ^ i` to `y ^ i`. -/
@[to_additive multiples_equiv_multiples
"The equivalence between `submonoid.multiples` of two elements `a, b` of the same additive order,
  mapping `i • a` to `i • b`."]
noncomputable def powers_equiv_powers [finite G] (h : order_of x = order_of y) :
  (submonoid.powers x : set G) ≃ (submonoid.powers y : set G) :=
(fin_equiv_powers x).symm.trans ((fin.cast h).to_equiv.trans (fin_equiv_powers y))

@[simp, to_additive multiples_equiv_multiples_apply]
lemma powers_equiv_powers_apply [finite G] (h : order_of x = order_of y)
  (n : ℕ) : powers_equiv_powers h ⟨x ^ n, n, rfl⟩ = ⟨y ^ n, n, rfl⟩ :=
begin
  rw [powers_equiv_powers, equiv.trans_apply, equiv.trans_apply,
    fin_equiv_powers_symm_apply, ← equiv.eq_symm_apply, fin_equiv_powers_symm_apply],
  simp [h]
end

@[to_additive add_order_of_eq_card_multiples]
lemma order_eq_card_powers [fintype G] : order_of x = fintype.card (submonoid.powers x : set G) :=
(fintype.card_fin (order_of x)).symm.trans (fintype.card_eq.2 ⟨fin_equiv_powers x⟩)

end finite_cancel_monoid

section finite_group
variables [group G] [add_group A]

@[to_additive]
lemma exists_zpow_eq_one [finite G] (x : G) : ∃ (i : ℤ) (H : i ≠ 0), x ^ (i : ℤ) = 1 :=
begin
  rcases exists_pow_eq_one x with ⟨w, hw1, hw2⟩,
  refine ⟨w, int.coe_nat_ne_zero.mpr (ne_of_gt hw1), _⟩,
  rw zpow_coe_nat,
  exact (is_periodic_pt_mul_iff_pow_eq_one _).mp hw2,
end

open subgroup

@[to_additive mem_multiples_iff_mem_zmultiples]
lemma mem_powers_iff_mem_zpowers [finite G] : y ∈ submonoid.powers x ↔ y ∈ zpowers x :=
⟨λ ⟨n, hn⟩, ⟨n, by simp * at *⟩,
λ ⟨i, hi⟩, ⟨(i % order_of x).nat_abs,
  by rwa [← zpow_coe_nat, int.nat_abs_of_nonneg (int.mod_nonneg _
    (int.coe_nat_ne_zero_iff_pos.2 (order_of_pos x))),
    ← zpow_eq_mod_order_of]⟩⟩

@[to_additive multiples_eq_zmultiples]
lemma powers_eq_zpowers [finite G] (x : G) : (submonoid.powers x : set G) = zpowers x :=
set.ext $ λ x, mem_powers_iff_mem_zpowers

@[to_additive mem_zmultiples_iff_mem_range_add_order_of]
lemma mem_zpowers_iff_mem_range_order_of [finite G] [decidable_eq G] :
  y ∈ subgroup.zpowers x ↔ y ∈ (finset.range (order_of x)).image ((^) x : ℕ → G) :=
by rw [← mem_powers_iff_mem_zpowers, mem_powers_iff_mem_range_order_of]

@[to_additive decidable_zmultiples]
noncomputable instance decidable_zpowers : decidable_pred (∈ subgroup.zpowers x) :=
classical.dec_pred _

/-- The equivalence between `fin (order_of x)` and `subgroup.zpowers x`, sending `i` to `x ^ i`. -/
@[to_additive fin_equiv_zmultiples
"The equivalence between `fin (add_order_of a)` and `subgroup.zmultiples a`, sending `i`
to `i • a`."]
noncomputable def fin_equiv_zpowers [finite G] (x : G) :
  fin (order_of x) ≃ (subgroup.zpowers x : set G) :=
(fin_equiv_powers x).trans (equiv.set.of_eq (powers_eq_zpowers x))

@[simp, to_additive fin_equiv_zmultiples_apply]
lemma fin_equiv_zpowers_apply [finite G] {n : fin (order_of x)} :
  fin_equiv_zpowers x n = ⟨x ^ (n : ℕ), n, zpow_coe_nat x n⟩ := rfl

@[simp, to_additive fin_equiv_zmultiples_symm_apply]
lemma fin_equiv_zpowers_symm_apply [finite G] (x : G) (n : ℕ)
  {hn : ∃ (m : ℤ), x ^ m = x ^ n} :
  ((fin_equiv_zpowers x).symm ⟨x ^ n, hn⟩) = ⟨n % order_of x, nat.mod_lt _ (order_of_pos x)⟩ :=
by { rw [fin_equiv_zpowers, equiv.symm_trans_apply, equiv.set.of_eq_symm_apply],
  exact fin_equiv_powers_symm_apply x n }

/-- The equivalence between `subgroup.zpowers` of two elements `x, y` of the same order, mapping
  `x ^ i` to `y ^ i`. -/
@[to_additive zmultiples_equiv_zmultiples
"The equivalence between `subgroup.zmultiples` of two elements `a, b` of the same additive order,
  mapping `i • a` to `i • b`."]
noncomputable def zpowers_equiv_zpowers [finite G] (h : order_of x = order_of y) :
  (subgroup.zpowers x : set G) ≃ (subgroup.zpowers y : set G) :=
(fin_equiv_zpowers x).symm.trans ((fin.cast h).to_equiv.trans (fin_equiv_zpowers y))

@[simp, to_additive zmultiples_equiv_zmultiples_apply]
lemma zpowers_equiv_zpowers_apply [finite G] (h : order_of x = order_of y)
  (n : ℕ) : zpowers_equiv_zpowers h ⟨x ^ n, n, zpow_coe_nat x n⟩ = ⟨y ^ n, n, zpow_coe_nat y n⟩ :=
begin
  rw [zpowers_equiv_zpowers, equiv.trans_apply, equiv.trans_apply,
    fin_equiv_zpowers_symm_apply, ← equiv.eq_symm_apply, fin_equiv_zpowers_symm_apply],
  simp [h]
end

variables [fintype G]

/-- See also `order_eq_card_zpowers'`. -/
@[to_additive add_order_eq_card_zmultiples "See also `add_order_eq_card_zmultiples'`."]
lemma order_eq_card_zpowers : order_of x = fintype.card (zpowers x) :=
(fintype.card_fin (order_of x)).symm.trans (fintype.card_eq.2 ⟨fin_equiv_zpowers x⟩)

open quotient_group

@[to_additive add_order_of_dvd_card_univ]
lemma order_of_dvd_card_univ : order_of x ∣ fintype.card G :=
begin
  classical,
  have ft_prod : fintype ((G ⧸ zpowers x) × zpowers x),
    from fintype.of_equiv G group_equiv_quotient_times_subgroup,
  have ft_s : fintype (zpowers x),
    from @fintype.prod_right _ _ _ ft_prod _,
  have ft_cosets : fintype (G ⧸ zpowers x),
    from @fintype.prod_left _ _ _ ft_prod ⟨⟨1, (zpowers x).one_mem⟩⟩,
  have eq₁ : fintype.card G = @fintype.card _ ft_cosets * @fintype.card _ ft_s,
    from calc fintype.card G = @fintype.card _ ft_prod :
        @fintype.card_congr _ _ _ ft_prod group_equiv_quotient_times_subgroup
      ... = @fintype.card _ (@prod.fintype _ _ ft_cosets ft_s) :
        congr_arg (@fintype.card _) $ subsingleton.elim _ _
      ... = @fintype.card _ ft_cosets * @fintype.card _ ft_s :
        @fintype.card_prod _ _ ft_cosets ft_s,
  have eq₂ : order_of x = @fintype.card _ ft_s,
    from calc order_of x = _ : order_eq_card_zpowers
      ... = _ : congr_arg (@fintype.card _) $ subsingleton.elim _ _,
  exact dvd.intro (@fintype.card (G ⧸ subgroup.zpowers x) ft_cosets)
          (by rw [eq₁, eq₂, mul_comm])
end

@[to_additive add_order_of_dvd_nat_card]
lemma order_of_dvd_nat_card {G : Type*} [group G] {x : G} : order_of x ∣ nat.card G :=
begin
  casesI fintype_or_infinite G with h h,
  { simp only [nat.card_eq_fintype_card, order_of_dvd_card_univ] },
  { simp only [card_eq_zero_of_infinite, dvd_zero] },
end

@[simp, to_additive card_nsmul_eq_zero']
lemma pow_card_eq_one' {G : Type*} [group G] {x : G} : x ^ nat.card G = 1 :=
order_of_dvd_iff_pow_eq_one.mp order_of_dvd_nat_card

@[simp, to_additive card_nsmul_eq_zero]
lemma pow_card_eq_one : x ^ fintype.card G = 1 :=
by rw [←nat.card_eq_fintype_card, pow_card_eq_one']

@[to_additive] lemma subgroup.pow_index_mem {G : Type*} [group G] (H : subgroup G)
  [normal H] (g : G) : g ^ index H ∈ H :=
by rw [←eq_one_iff, quotient_group.coe_pow H, index, pow_card_eq_one']

@[to_additive] lemma pow_eq_mod_card (n : ℕ) :
  x ^ n = x ^ (n % fintype.card G) :=
by rw [pow_eq_mod_order_of, ←nat.mod_mod_of_dvd n order_of_dvd_card_univ,
  ← pow_eq_mod_order_of]

@[to_additive] lemma zpow_eq_mod_card (n : ℤ) :
  x ^ n = x ^ (n % fintype.card G) :=
by rw [zpow_eq_mod_order_of, ← int.mod_mod_of_dvd n (int.coe_nat_dvd.2 order_of_dvd_card_univ),
  ← zpow_eq_mod_order_of]

/-- If `gcd(|G|,n)=1` then the `n`th power map is a bijection -/
@[to_additive "If `gcd(|G|,n)=1` then the smul by `n` is a bijection", simps]
noncomputable def pow_coprime {G : Type*} [group G] (h : (nat.card G).coprime n) : G ≃ G :=
{ to_fun := λ g, g ^ n,
  inv_fun := λ g, g ^ ((nat.card G).gcd_b n),
  left_inv := λ g, by
  { have key := congr_arg ((^) g) ((nat.card G).gcd_eq_gcd_ab n),
    rwa [zpow_add, zpow_mul, zpow_mul, zpow_coe_nat, zpow_coe_nat, zpow_coe_nat,
      h.gcd_eq_one, pow_one, pow_card_eq_one', one_zpow, one_mul, eq_comm] at key },
  right_inv := λ g, by
  { have key := congr_arg ((^) g) ((nat.card G).gcd_eq_gcd_ab n),
    rwa [zpow_add, zpow_mul, zpow_mul', zpow_coe_nat, zpow_coe_nat, zpow_coe_nat,
      h.gcd_eq_one, pow_one, pow_card_eq_one', one_zpow, one_mul, eq_comm] at key } }

@[simp, to_additive] lemma pow_coprime_one {G : Type*} [group G] (h : (nat.card G).coprime n) :
  pow_coprime h 1 = 1 := one_pow n

@[simp, to_additive] lemma pow_coprime_inv {G : Type*} [group G] (h : (nat.card G).coprime n)
  {g : G} : pow_coprime h g⁻¹ = (pow_coprime h g)⁻¹ := inv_pow g n

@[to_additive add_inf_eq_bot_of_coprime]
lemma inf_eq_bot_of_coprime {G : Type*} [group G] {H K : subgroup G} [fintype H] [fintype K]
  (h : nat.coprime (fintype.card H) (fintype.card K)) : H ⊓ K = ⊥ :=
begin
  refine (H ⊓ K).eq_bot_iff_forall.mpr (λ x hx, _),
  rw [←order_of_eq_one_iff, ←nat.dvd_one, ←h.gcd_eq_one, nat.dvd_gcd_iff],
  exact ⟨(congr_arg (∣ fintype.card H) (order_of_subgroup ⟨x, hx.1⟩)).mpr order_of_dvd_card_univ,
    (congr_arg (∣ fintype.card K) (order_of_subgroup ⟨x, hx.2⟩)).mpr order_of_dvd_card_univ⟩,
end

variable (a)

/-- TODO: Generalise to `submonoid.powers`.-/
@[to_additive image_range_add_order_of, nolint to_additive_doc]
lemma image_range_order_of [decidable_eq G] :
  finset.image (λ i, x ^ i) (finset.range (order_of x)) = (zpowers x : set G).to_finset :=
by { ext x, rw [set.mem_to_finset, set_like.mem_coe, mem_zpowers_iff_mem_range_order_of] }

/-- TODO: Generalise to `finite` + `cancel_monoid`. -/
@[to_additive gcd_nsmul_card_eq_zero_iff "TODO: Generalise to `finite` + `cancel_add_monoid`"]
lemma pow_gcd_card_eq_one_iff : x ^ n = 1 ↔ x ^ (gcd n (fintype.card G)) = 1 :=
⟨λ h, pow_gcd_eq_one _ h $ pow_card_eq_one,
  λ h, let ⟨m, hm⟩ := gcd_dvd_left n (fintype.card G) in
    by rw [hm, pow_mul, h, one_pow]⟩

end finite_group

section pow_is_subgroup

/-- A nonempty idempotent subset of a finite cancellative monoid is a submonoid -/
@[to_additive "A nonempty idempotent subset of a finite cancellative add monoid is a submonoid"]
def submonoid_of_idempotent {M : Type*} [left_cancel_monoid M] [fintype M] (S : set M)
  (hS1 : S.nonempty) (hS2 : S * S = S) : submonoid M :=
have pow_mem : ∀ a : M, a ∈ S → ∀ n : ℕ, a ^ (n + 1) ∈ S :=
λ a ha, nat.rec (by rwa [zero_add, pow_one])
  (λ n ih, (congr_arg2 (∈) (pow_succ a (n + 1)).symm hS2).mp (set.mul_mem_mul ha ih)),
{ carrier := S,
  one_mem' := by
  { obtain ⟨a, ha⟩ := hS1,
    rw [←pow_order_of_eq_one a, ← tsub_add_cancel_of_le (succ_le_of_lt (order_of_pos a))],
    exact pow_mem a ha (order_of a - 1) },
  mul_mem' := λ a b ha hb, (congr_arg2 (∈) rfl hS2).mp (set.mul_mem_mul ha hb) }

/-- A nonempty idempotent subset of a finite group is a subgroup -/
@[to_additive "A nonempty idempotent subset of a finite add group is a subgroup"]
def subgroup_of_idempotent {G : Type*} [group G] [fintype G] (S : set G)
  (hS1 : S.nonempty) (hS2 : S * S = S) : subgroup G :=
{ carrier := S,
  inv_mem' := λ a ha, show a⁻¹ ∈ submonoid_of_idempotent S hS1 hS2, by
  { rw [←one_mul a⁻¹, ←pow_one a, ←pow_order_of_eq_one a, ←pow_sub a (order_of_pos a)],
    exact pow_mem ha (order_of a - 1) },
  .. submonoid_of_idempotent S hS1 hS2 }

/-- If `S` is a nonempty subset of a finite group `G`, then `S ^ |G|` is a subgroup -/
@[to_additive smul_card_add_subgroup "If `S` is a nonempty subset of a finite add group `G`,
  then `|G| • S` is a subgroup", simps]
def pow_card_subgroup {G : Type*} [group G] [fintype G] (S : set G) (hS : S.nonempty) :
  subgroup G :=
have one_mem : (1 : G) ∈ (S ^ fintype.card G) := by
{ obtain ⟨a, ha⟩ := hS,
  rw ← pow_card_eq_one,
  exact set.pow_mem_pow ha (fintype.card G) },
subgroup_of_idempotent (S ^ (fintype.card G)) ⟨1, one_mem⟩ begin
  classical!,
  refine (set.eq_of_subset_of_card_le (set.subset_mul_left _ one_mem) (ge_of_eq _)).symm,
  simp_rw [← pow_add, group.card_pow_eq_card_pow_card_univ S (fintype.card G) le_rfl,
      group.card_pow_eq_card_pow_card_univ S (fintype.card G + fintype.card G) le_add_self],
end

end pow_is_subgroup

section linear_ordered_ring

variable [linear_ordered_ring G]

lemma order_of_abs_ne_one (h : |x| ≠ 1) : order_of x = 0 :=
begin
  rw order_of_eq_zero_iff',
  intros n hn hx,
  replace hx : |x| ^ n = 1 := by simpa only [abs_one, abs_pow] using congr_arg abs hx,
  cases h.lt_or_lt with h h,
  { exact ((pow_lt_one (abs_nonneg x) h hn.ne').ne hx).elim },
  { exact ((one_lt_pow h hn.ne').ne' hx).elim }
end

lemma linear_ordered_ring.order_of_le_two : order_of x ≤ 2 :=
begin
  cases ne_or_eq (|x|) 1 with h h,
  { simp [order_of_abs_ne_one h] },
  rcases eq_or_eq_neg_of_abs_eq h with rfl | rfl,
  { simp },
  apply order_of_le_of_pow_eq_one; norm_num
end

end linear_ordered_ring<|MERGE_RESOLUTION|>--- conflicted
+++ resolved
@@ -595,20 +595,9 @@
 @[to_additive]
 lemma exists_pow_eq_one [finite G] (x : G) : is_of_fin_order x :=
 begin
-<<<<<<< HEAD
-  refine (is_of_fin_order_iff_pow_eq_one _).mpr _,
-  obtain ⟨i, j, a_eq, ne⟩ : ∃(i j : ℕ), x ^ i = x ^ j ∧ i ≠ j :=
-    by simpa only [not_forall, exists_prop, injective]
-      using (not_injective_infinite_finite (λi:ℕ, x^i)),
-  wlog h'' : j ≤ i,
-  { exact this x j i a_eq.symm ne.symm (le_of_not_le h'') },
-  refine ⟨i - j, tsub_pos_of_lt (lt_of_le_of_ne h'' ne.symm), mul_right_injective (x^j) _⟩,
-  rw [mul_one, ← pow_add, ← a_eq, add_tsub_cancel_of_le h''],
-=======
   have : (set.univ : set G).finite := set.univ.to_finite,
   contrapose! this,
   exact set.infinite.mono (set.subset_univ _) (infinite_not_is_of_fin_order this),
->>>>>>> 84dc0bd6
 end
 
 @[to_additive add_order_of_le_card_univ]
